/*
 * Copyright (c) 2019 TAOS Data, Inc. <jhtao@taosdata.com>
 *
 * This program is free software: you can use, redistribute, and/or modify
 * it under the terms of the GNU Affero General Public License, version 3
 * or later ("AGPL"), as published by the Free Software Foundation.
 *
 * This program is distributed in the hope that it will be useful, but WITHOUT
 * ANY WARRANTY; without even the implied warranty of MERCHANTABILITY or
 * FITNESS FOR A PARTICULAR PURPOSE.
 *
 * You should have received a copy of the GNU Affero General Public License
 * along with this program. If not, see <http://www.gnu.org/licenses/>.
 */

#include "builtinsimpl.h"
#include "cJSON.h"
#include "decimal.h"
#include "function.h"
#include "functionResInfoInt.h"
#include "query.h"
#include "querynodes.h"
#include "tanalytics.h"
#include "tcompare.h"
#include "tdatablock.h"
#include "tdigest.h"
#include "tfunctionInt.h"
#include "tglobal.h"
#include "thistogram.h"
#include "tpercentile.h"

bool ignoreNegative(int8_t ignoreOption) { return (ignoreOption & 0x1) == 0x1; }
bool ignoreNull(int8_t ignoreOption) { return (ignoreOption & 0x2) == 0x2; }

typedef enum {
  APERCT_ALGO_UNKNOWN = 0,
  APERCT_ALGO_DEFAULT,
  APERCT_ALGO_TDIGEST,
} EAPerctAlgoType;

typedef enum { UNKNOWN_BIN = 0, USER_INPUT_BIN, LINEAR_BIN, LOG_BIN } EHistoBinType;

typedef enum {
  STATE_OPER_INVALID = 0,
  STATE_OPER_LT,
  STATE_OPER_GT,
  STATE_OPER_LE,
  STATE_OPER_GE,
  STATE_OPER_NE,
  STATE_OPER_EQ,
} EStateOperType;

#define SET_VAL(_info, numOfElem, res) \
  do {                                 \
    if ((numOfElem) <= 0) {            \
      break;                           \
    }                                  \
    (_info)->numOfRes = (res);         \
  } while (0)

#define GET_TS_LIST(x)    ((TSKEY*)((x)->ptsList))
#define GET_TS_DATA(x, y) (GET_TS_LIST(x)[(y)])

#define DO_UPDATE_SUBSID_RES(ctx, ts)                          \
  do {                                                         \
    for (int32_t _i = 0; _i < (ctx)->subsidiaries.num; ++_i) { \
      SqlFunctionCtx* __ctx = (ctx)->subsidiaries.pCtx[_i];    \
      if (__ctx->functionId == FUNCTION_TS_DUMMY) {            \
        __ctx->tag.i = (ts);                                   \
        __ctx->tag.nType = TSDB_DATA_TYPE_BIGINT;              \
      }                                                        \
      __ctx->fpSet.process(__ctx);                             \
    }                                                          \
  } while (0)

#define UPDATE_DATA(ctx, left, right, num, sign, _ts) \
  do {                                                \
    if (((left) < (right)) ^ (sign)) {                \
      (left) = (right);                               \
      DO_UPDATE_SUBSID_RES(ctx, _ts);                 \
      (num) += 1;                                     \
    }                                                 \
  } while (0)

#define LOOPCHECK_N(val, _col, ctx, _t, _nrow, _start, sign, num)        \
  do {                                                                   \
    _t* d = (_t*)((_col)->pData);                                        \
    for (int32_t i = (_start); i < (_nrow) + (_start); ++i) {            \
      if (((_col)->hasNull) && colDataIsNull_f((_col)->nullbitmap, i)) { \
        continue;                                                        \
      }                                                                  \
      TSKEY ts = (ctx)->ptsList != NULL ? GET_TS_DATA(ctx, i) : 0;       \
      UPDATE_DATA(ctx, val, d[i], num, sign, ts);                        \
    }                                                                    \
  } while (0)

#define LIST_ADD_N(_res, _col, _start, _rows, _t, numOfElem)             \
  do {                                                                   \
    _t* d = (_t*)(_col->pData);                                          \
    for (int32_t i = (_start); i < (_rows) + (_start); ++i) {            \
      if (((_col)->hasNull) && colDataIsNull_f((_col)->nullbitmap, i)) { \
        continue;                                                        \
      };                                                                 \
      (_res) += (d)[i];                                                  \
      (numOfElem)++;                                                     \
    }                                                                    \
  } while (0)

<<<<<<< HEAD
#define LIST_ADD_DECIMAL_N(_res, _col, _start, _rows, _t, numOfElem)                          \
  do {                                                                                        \
    _t*                d = (_t*)(_col->pData);                                                \
    const SDecimalOps* pOps = getDecimalOps(TSDB_DATA_TYPE_DECIMAL);                          \
    for (int32_t i = (_start); i < (_rows) + (_start); ++i) {                                 \
      if (((_col)->hasNull) && colDataIsNull_f((_col)->nullbitmap, i)) {                      \
        continue;                                                                             \
      };                                                                                      \
      overflow = overflow || decimal128AddCheckOverflow((Decimal*)_res, d + i, WORD_NUM(_t)); \
      if (overflow) break;                                                                    \
      pOps->add(_res, d + i, WORD_NUM(_t));                                                   \
      (numOfElem)++;                                                                          \
    }                                                                                         \
=======
#define LIST_ADD_DECIMAL_N(_res, _col, _start, _rows, _t, numOfElem)                                  \
  do {                                                                                                \
    _t*                d = (_t*)(_col->pData);                                                        \
    const SDecimalOps* pOps = getDecimalOps(TSDB_DATA_TYPE_DECIMAL);                                  \
    for (int32_t i = (_start); i < (_rows) + (_start); ++i) {                                         \
      if (((_col)->hasNull) && colDataIsNull_f((_col)->nullbitmap, i)) {                              \
        continue;                                                                                     \
      };                                                                                              \
      overflow = overflow || decimal128AddCheckOverflow((Decimal*)_res, d + i, DECIMAL_WORD_NUM(_t)); \
      if (overflow) break;                                                                            \
      pOps->add(_res, d + i, DECIMAL_WORD_NUM(_t));                                                   \
      (numOfElem)++;                                                                                  \
    }                                                                                                 \
>>>>>>> 21317576
  } while (0)

#define LIST_SUB_N(_res, _col, _start, _rows, _t, numOfElem)             \
  do {                                                                   \
    _t* d = (_t*)(_col->pData);                                          \
    for (int32_t i = (_start); i < (_rows) + (_start); ++i) {            \
      if (((_col)->hasNull) && colDataIsNull_f((_col)->nullbitmap, i)) { \
        continue;                                                        \
      };                                                                 \
      (_res) -= (d)[i];                                                  \
      (numOfElem)++;                                                     \
    }                                                                    \
  } while (0)

//#define LIST_AVG_N(sumT, T)                                               \
//  do {                                                                    \
//    T* plist = (T*)pCol->pData;                                           \
//    for (int32_t i = start; i < numOfRows + pInput->startRowIndex; ++i) { \
//      if (pCol->hasNull && colDataIsNull_f(pCol->nullbitmap, i)) {        \
//        continue;                                                         \
//      }                                                                   \
//                                                                          \
//      numOfElem += 1;                                                     \
//      pAvgRes->count -= 1;                                                \
//      sumT -= plist[i];                                                   \
//    }                                                                     \
//  } while (0)

#define LIST_STDDEV_SUB_N(sumT, T)                                 \
  do {                                                             \
    T* plist = (T*)pCol->pData;                                    \
    for (int32_t i = start; i < numOfRows + start; ++i) {          \
      if (pCol->hasNull && colDataIsNull_f(pCol->nullbitmap, i)) { \
        continue;                                                  \
      }                                                            \
      numOfElem += 1;                                              \
      pStddevRes->count -= 1;                                      \
      sumT -= plist[i];                                            \
      pStddevRes->quadraticISum -= (int64_t)(plist[i] * plist[i]); \
    }                                                              \
  } while (0)

#define LEASTSQR_CAL(p, x, y, index, step) \
  do {                                     \
    (p)[0][0] += (double)(x) * (x);        \
    (p)[0][1] += (double)(x);              \
    (p)[0][2] += (double)(x) * (y)[index]; \
    (p)[1][2] += (y)[index];               \
    (x) += step;                           \
  } while (0)

#define STATE_COMP(_op, _lval, _param) STATE_COMP_IMPL(_op, _lval, GET_STATE_VAL(_param))

#define GET_STATE_VAL(param) ((param.nType == TSDB_DATA_TYPE_BIGINT) ? (param.i) : (param.d))

#define STATE_COMP_IMPL(_op, _lval, _rval) \
  do {                                     \
    switch (_op) {                         \
      case STATE_OPER_LT:                  \
        return ((_lval) < (_rval));        \
        break;                             \
      case STATE_OPER_GT:                  \
        return ((_lval) > (_rval));        \
        break;                             \
      case STATE_OPER_LE:                  \
        return ((_lval) <= (_rval));       \
        break;                             \
      case STATE_OPER_GE:                  \
        return ((_lval) >= (_rval));       \
        break;                             \
      case STATE_OPER_NE:                  \
        return ((_lval) != (_rval));       \
        break;                             \
      case STATE_OPER_EQ:                  \
        return ((_lval) == (_rval));       \
        break;                             \
      default:                             \
        break;                             \
    }                                      \
  } while (0)

#define INIT_INTP_POINT(_p, _k, _v) \
  do {                              \
    (_p).key = (_k);                \
    (_p).val = (_v);                \
  } while (0)

void funcInputUpdate(SqlFunctionCtx* pCtx) {
  SFuncInputRowIter* pIter = &pCtx->rowIter;

  if (!pCtx->bInputFinished) {
    pIter->pInput = &pCtx->input;
    pIter->tsList = (TSKEY*)pIter->pInput->pPTS->pData;
    pIter->pDataCol = pIter->pInput->pData[0];
    pIter->pPkCol = pIter->pInput->pPrimaryKey;
    pIter->rowIndex = pIter->pInput->startRowIndex;
    pIter->inputEndIndex = pIter->rowIndex + pIter->pInput->numOfRows - 1;
    pIter->pSrcBlock = pCtx->pSrcBlock;
    if (!pIter->hasGroupId || pIter->groupId != pIter->pSrcBlock->info.id.groupId) {
      pIter->hasGroupId = true;
      pIter->groupId = pIter->pSrcBlock->info.id.groupId;
      pIter->hasPrev = false;
    }
  } else {
    pIter->finalRow = true;
  }
}

int32_t funcInputGetNextRowDescPk(SFuncInputRowIter* pIter, SFuncInputRow* pRow, bool* res) {
  if (pIter->finalRow) {
    if (pIter->hasPrev) {
      pRow->ts = pIter->prevBlockTsEnd;
      pRow->isDataNull = pIter->prevIsDataNull;
      pRow->pData = pIter->pPrevData;
      pRow->block = pIter->pPrevRowBlock;
      pRow->rowIndex = 0;

      pIter->hasPrev = false;
      *res = true;
      return TSDB_CODE_SUCCESS;
    } else {
      *res = false;
      return TSDB_CODE_SUCCESS;
    }
  }
  if (pIter->hasPrev) {
    if (pIter->prevBlockTsEnd == pIter->tsList[pIter->inputEndIndex]) {
      blockDataDestroy(pIter->pPrevRowBlock);
      int32_t code = blockDataExtractBlock(pIter->pSrcBlock, pIter->inputEndIndex, 1, &pIter->pPrevRowBlock);
      if (code) {
        return code;
      }

      pIter->prevIsDataNull = colDataIsNull_f(pIter->pDataCol->nullbitmap, pIter->inputEndIndex);

      pIter->pPrevData = taosMemoryMalloc(pIter->pDataCol->info.bytes);
      if (NULL == pIter->pPrevData) {
        qError("out of memory when function get input row.");
        return terrno;
      }
      char* srcData = colDataGetData(pIter->pDataCol, pIter->inputEndIndex);
      (void)memcpy(pIter->pPrevData, srcData, pIter->pDataCol->info.bytes);

      pIter->pPrevPk = taosMemoryMalloc(pIter->pPkCol->info.bytes);
      if (NULL == pIter->pPrevPk) {
        qError("out of memory when function get input row.");
        taosMemoryFree(pIter->pPrevData);
        return terrno;
      }
      char* pkData = colDataGetData(pIter->pPkCol, pIter->inputEndIndex);
      (void)memcpy(pIter->pPrevPk, pkData, pIter->pPkCol->info.bytes);

      code = blockDataExtractBlock(pIter->pSrcBlock, pIter->inputEndIndex, 1, &pIter->pPrevRowBlock);
      pIter->hasPrev = true;
      *res = false;
      return code;
    } else {
      int32_t idx = pIter->rowIndex;
      while (pIter->tsList[idx] == pIter->prevBlockTsEnd) {
        ++idx;
      }
      pRow->ts = pIter->prevBlockTsEnd;
      if (idx == pIter->pInput->startRowIndex) {
        pRow->isDataNull = pIter->prevIsDataNull;
        pRow->pData = pIter->pPrevData;
        pRow->block = pIter->pPrevRowBlock;
        pRow->rowIndex = 0;
      } else {
        pRow->ts = pIter->tsList[idx - 1];
        pRow->isDataNull = colDataIsNull_f(pIter->pDataCol->nullbitmap, idx - 1);
        pRow->pData = colDataGetData(pIter->pDataCol, idx - 1);
        pRow->pPk = colDataGetData(pIter->pPkCol, idx - 1);
        pRow->block = pIter->pSrcBlock;
        pRow->rowIndex = idx - 1;
      }
      pIter->hasPrev = false;
      pIter->rowIndex = idx;
      *res = true;
      return TSDB_CODE_SUCCESS;
    }
  } else {
    TSKEY tsEnd = pIter->tsList[pIter->inputEndIndex];
    if (pIter->tsList[pIter->rowIndex] != tsEnd) {
      int32_t idx = pIter->rowIndex;
      while (pIter->tsList[idx + 1] == pIter->tsList[pIter->rowIndex]) {
        ++idx;
      }
      pRow->ts = pIter->tsList[idx];
      pRow->isDataNull = colDataIsNull_f(pIter->pDataCol->nullbitmap, idx);
      pRow->pData = colDataGetData(pIter->pDataCol, idx);
      pRow->pPk = colDataGetData(pIter->pPkCol, idx);
      pRow->block = pIter->pSrcBlock;

      pIter->rowIndex = idx + 1;
      *res = true;
      return TSDB_CODE_SUCCESS;
    } else {
      pIter->hasPrev = true;
      pIter->prevBlockTsEnd = tsEnd;
      pIter->prevIsDataNull = colDataIsNull_f(pIter->pDataCol->nullbitmap, pIter->inputEndIndex);
      pIter->pPrevData = taosMemoryMalloc(pIter->pDataCol->info.bytes);
      if (NULL == pIter->pPrevData) {
        qError("out of memory when function get input row.");
        return terrno;
      }
      (void)memcpy(pIter->pPrevData, colDataGetData(pIter->pDataCol, pIter->inputEndIndex),
                   pIter->pDataCol->info.bytes);
      pIter->pPrevPk = taosMemoryMalloc(pIter->pPkCol->info.bytes);
      if (NULL == pIter->pPrevPk) {
        qError("out of memory when function get input row.");
        taosMemoryFree(pIter->pPrevData);
        return terrno;
      }
      (void)memcpy(pIter->pPrevPk, colDataGetData(pIter->pPkCol, pIter->inputEndIndex), pIter->pPkCol->info.bytes);

      int32_t code = blockDataExtractBlock(pIter->pSrcBlock, pIter->inputEndIndex, 1, &pIter->pPrevRowBlock);
      *res = false;
      return code;
    }
  }
}

static void forwardToNextDiffTsRow(SFuncInputRowIter* pIter, int32_t rowIndex) {
  int32_t idx = rowIndex + 1;
  while (idx <= pIter->inputEndIndex && pIter->tsList[idx] == pIter->tsList[rowIndex]) {
    ++idx;
  }
  pIter->rowIndex = idx;
}

static void setInputRowInfo(SFuncInputRow* pRow, SFuncInputRowIter* pIter, int32_t rowIndex, bool setPk) {
  pRow->ts = pIter->tsList[rowIndex];
  pRow->ts = pIter->tsList[rowIndex];
  pRow->isDataNull = colDataIsNull_f(pIter->pDataCol->nullbitmap, rowIndex);
  pRow->pData = colDataGetData(pIter->pDataCol, rowIndex);
  pRow->pPk = setPk ? colDataGetData(pIter->pPkCol, rowIndex) : NULL;
  pRow->block = pIter->pSrcBlock;
  pRow->rowIndex = rowIndex;
}

bool funcInputGetNextRowAscPk(SFuncInputRowIter* pIter, SFuncInputRow* pRow) {
  if (pIter->hasPrev) {
    if (pIter->prevBlockTsEnd == pIter->tsList[pIter->inputEndIndex]) {
      pIter->hasPrev = true;
      return false;
    } else {
      int32_t idx = pIter->rowIndex;
      while (pIter->tsList[idx] == pIter->prevBlockTsEnd) {
        ++idx;
      }

      pIter->hasPrev = false;
      setInputRowInfo(pRow, pIter, idx, true);
      forwardToNextDiffTsRow(pIter, idx);
      return true;
    }
  } else {
    if (pIter->rowIndex <= pIter->inputEndIndex) {
      setInputRowInfo(pRow, pIter, pIter->rowIndex, true);

      TSKEY tsEnd = pIter->tsList[pIter->inputEndIndex];
      if (pIter->tsList[pIter->rowIndex] != tsEnd) {
        forwardToNextDiffTsRow(pIter, pIter->rowIndex);
      } else {
        pIter->rowIndex = pIter->inputEndIndex + 1;
      }
      return true;
    } else {
      TSKEY tsEnd = pIter->tsList[pIter->inputEndIndex];
      pIter->hasPrev = true;
      pIter->prevBlockTsEnd = tsEnd;
      return false;
    }
  }
}

bool funcInputGetNextRowNoPk(SFuncInputRowIter* pIter, SFuncInputRow* pRow) {
  if (pIter->rowIndex <= pIter->inputEndIndex) {
    setInputRowInfo(pRow, pIter, pIter->rowIndex, false);
    ++pIter->rowIndex;
    return true;
  } else {
    return false;
  }
}

int32_t funcInputGetNextRow(SqlFunctionCtx* pCtx, SFuncInputRow* pRow, bool* res) {
  SFuncInputRowIter* pIter = &pCtx->rowIter;
  if (pCtx->hasPrimaryKey) {
    if (pCtx->order == TSDB_ORDER_ASC) {
      *res = funcInputGetNextRowAscPk(pIter, pRow);
      return TSDB_CODE_SUCCESS;
    } else {
      return funcInputGetNextRowDescPk(pIter, pRow, res);
    }
  } else {
    *res = funcInputGetNextRowNoPk(pIter, pRow);
    return TSDB_CODE_SUCCESS;
  }
  return TSDB_CODE_SUCCESS;
}

// This function append the selectivity to subsidiaries function context directly, without fetching data
// from intermediate disk based buf page
int32_t appendSelectivityCols(SqlFunctionCtx* pCtx, SSDataBlock* pSrcBlock, int32_t rowIndex, int32_t pos) {
  if (pCtx->subsidiaries.num <= 0) {
    return TSDB_CODE_SUCCESS;
  }

  for (int32_t j = 0; j < pCtx->subsidiaries.num; ++j) {
    SqlFunctionCtx* pc = pCtx->subsidiaries.pCtx[j];

    // get data from source col
    SFunctParam* pFuncParam = &pc->pExpr->base.pParam[0];
    int32_t      srcSlotId = pFuncParam->pCol->slotId;

    SColumnInfoData* pSrcCol = taosArrayGet(pSrcBlock->pDataBlock, srcSlotId);
    if (NULL == pSrcCol) {
      return TSDB_CODE_OUT_OF_RANGE;
    }

    char* pData = colDataGetData(pSrcCol, rowIndex);

    // append to dest col
    int32_t dstSlotId = pc->pExpr->base.resSchema.slotId;

    SColumnInfoData* pDstCol = taosArrayGet(pCtx->pDstBlock->pDataBlock, dstSlotId);
    if (NULL == pDstCol) {
      return TSDB_CODE_OUT_OF_RANGE;
    }
    if (colDataIsNull_s(pSrcCol, rowIndex) == true) {
      colDataSetNULL(pDstCol, pos);
    } else {
      int32_t code = colDataSetVal(pDstCol, pos, pData, false);
      if (TSDB_CODE_SUCCESS != code) {
        return code;
      }
    }
  }
  return TSDB_CODE_SUCCESS;
}

bool funcInputGetNextRowIndex(SInputColumnInfoData* pInput, int32_t from, bool firstOccur, int32_t* pRowIndex,
                              int32_t* nextFrom);

static bool firstLastTransferInfoImpl(SFirstLastRes* pInput, SFirstLastRes* pOutput, bool isFirst);

int32_t functionSetup(SqlFunctionCtx* pCtx, SResultRowEntryInfo* pResultInfo) {
  if (pResultInfo->initialized) {
    return TSDB_CODE_SUCCESS;  // already initialized
  }

  if (pCtx->pOutput != NULL) {
    (void)memset(pCtx->pOutput, 0, (size_t)pCtx->resDataInfo.bytes);
  }

  initResultRowEntry(pResultInfo, pCtx->resDataInfo.interBufSize);
  return TSDB_CODE_SUCCESS;
}

int32_t functionFinalize(SqlFunctionCtx* pCtx, SSDataBlock* pBlock) {
  int32_t          code = TSDB_CODE_SUCCESS;
  int32_t          slotId = pCtx->pExpr->base.resSchema.slotId;
  SColumnInfoData* pCol = taosArrayGet(pBlock->pDataBlock, slotId);
  if (NULL == pCol) {
    return TSDB_CODE_OUT_OF_RANGE;
  }
  SResultRowEntryInfo* pResInfo = GET_RES_INFO(pCtx);
  pResInfo->isNullRes = (pResInfo->numOfRes == 0) ? 1 : 0;

  char* in = GET_ROWCELL_INTERBUF(pResInfo);
  code = colDataSetVal(pCol, pBlock->info.rows, in, pResInfo->isNullRes);

  return code;
}

int32_t firstCombine(SqlFunctionCtx* pDestCtx, SqlFunctionCtx* pSourceCtx) {
  SResultRowEntryInfo* pDResInfo = GET_RES_INFO(pDestCtx);
  SFirstLastRes*       pDBuf = GET_ROWCELL_INTERBUF(pDResInfo);
  int32_t              bytes = pDBuf->bytes;

  SResultRowEntryInfo* pSResInfo = GET_RES_INFO(pSourceCtx);
  SFirstLastRes*       pSBuf = GET_ROWCELL_INTERBUF(pSResInfo);

  pDBuf->hasResult = firstLastTransferInfoImpl(pSBuf, pDBuf, true);

  pDResInfo->numOfRes = TMAX(pDResInfo->numOfRes, pSResInfo->numOfRes);
  pDResInfo->isNullRes &= pSResInfo->isNullRes;
  return TSDB_CODE_SUCCESS;
}

int32_t functionFinalizeWithResultBuf(SqlFunctionCtx* pCtx, SSDataBlock* pBlock, char* finalResult) {
  int32_t          slotId = pCtx->pExpr->base.resSchema.slotId;
  SColumnInfoData* pCol = taosArrayGet(pBlock->pDataBlock, slotId);
  if (NULL == pCol) {
    return TSDB_CODE_OUT_OF_RANGE;
  }
  SResultRowEntryInfo* pResInfo = GET_RES_INFO(pCtx);
  pResInfo->isNullRes = (pResInfo->numOfRes == 0) ? 1 : 0;

  char*   in = finalResult;
  int32_t code = colDataSetVal(pCol, pBlock->info.rows, in, pResInfo->isNullRes);

  return code;
}

EFuncDataRequired countDataRequired(SFunctionNode* pFunc, STimeWindow* pTimeWindow) {
  SNode* pParam = nodesListGetNode(pFunc->pParameterList, 0);
  if (QUERY_NODE_COLUMN == nodeType(pParam) && PRIMARYKEY_TIMESTAMP_COL_ID == ((SColumnNode*)pParam)->colId) {
    return FUNC_DATA_REQUIRED_NOT_LOAD;
  }
  return FUNC_DATA_REQUIRED_SMA_LOAD;
}

bool getCountFuncEnv(SFunctionNode* UNUSED_PARAM(pFunc), SFuncExecEnv* pEnv) {
  pEnv->calcMemSize = sizeof(int64_t);
  return true;
}

static int64_t getNumOfElems(SqlFunctionCtx* pCtx) {
  int64_t numOfElem = 0;

  /*
   * 1. column data missing (schema modified) causes pInputCol->hasNull == true. pInput->colDataSMAIsSet == true;
   * 2. for general non-primary key columns, pInputCol->hasNull may be true or false, pInput->colDataSMAIsSet == true;
   * 3. for primary key column, pInputCol->hasNull always be false, pInput->colDataSMAIsSet == false;
   */
  SInputColumnInfoData* pInput = &pCtx->input;
  SColumnInfoData*      pInputCol = pInput->pData[0];
  if (1 == pInput->numOfRows && pInput->blankFill) {
    return 0;
  }
  if (pInput->colDataSMAIsSet && pInput->totalRows == pInput->numOfRows) {
    numOfElem = pInput->numOfRows - pInput->pColumnDataAgg[0]->numOfNull;
  } else {
    if (pInputCol->hasNull) {
      for (int32_t i = pInput->startRowIndex; i < pInput->startRowIndex + pInput->numOfRows; ++i) {
        if (colDataIsNull(pInputCol, pInput->totalRows, i, NULL)) {
          continue;
        }
        numOfElem += 1;
      }
    } else {
      // when counting on the primary time stamp column and no statistics data is presented, use the size value
      // directly.
      numOfElem = pInput->numOfRows;
    }
  }
  return numOfElem;
}

/*
 * count function does need the finalize, if data is missing, the default value, which is 0, is used
 * count function does not use the pCtx->interResBuf to keep the intermediate buffer
 */
int32_t countFunction(SqlFunctionCtx* pCtx) {
  int64_t numOfElem = 0;

  SResultRowEntryInfo*  pResInfo = GET_RES_INFO(pCtx);
  SInputColumnInfoData* pInput = &pCtx->input;

  int32_t type = pInput->pData[0]->info.type;

  char*   buf = GET_ROWCELL_INTERBUF(pResInfo);
  int64_t val = *((int64_t*)buf);
  if (IS_NULL_TYPE(type)) {
    // select count(NULL) returns 0
    numOfElem = 1;
    val += 0;
  } else {
    numOfElem = getNumOfElems(pCtx);
    val += numOfElem;
  }
  taosSetInt64Aligned((int64_t*)buf, val);

  if (tsCountAlwaysReturnValue) {
    pResInfo->numOfRes = 1;
  } else {
    SET_VAL(pResInfo, val, 1);
  }

  return TSDB_CODE_SUCCESS;
}

#ifdef BUILD_NO_CALL
int32_t countInvertFunction(SqlFunctionCtx* pCtx) {
  int64_t numOfElem = getNumOfElems(pCtx);

  SResultRowEntryInfo* pResInfo = GET_RES_INFO(pCtx);
  char*                buf = GET_ROWCELL_INTERBUF(pResInfo);
  *((int64_t*)buf) -= numOfElem;

  SET_VAL(pResInfo, *((int64_t*)buf), 1);
  return TSDB_CODE_SUCCESS;
}
#endif

int32_t combineFunction(SqlFunctionCtx* pDestCtx, SqlFunctionCtx* pSourceCtx) {
  SResultRowEntryInfo* pDResInfo = GET_RES_INFO(pDestCtx);
  char*                pDBuf = GET_ROWCELL_INTERBUF(pDResInfo);

  SResultRowEntryInfo* pSResInfo = GET_RES_INFO(pSourceCtx);
  char*                pSBuf = GET_ROWCELL_INTERBUF(pSResInfo);
  *((int64_t*)pDBuf) += *((int64_t*)pSBuf);

  SET_VAL(pDResInfo, *((int64_t*)pDBuf), 1);
  return TSDB_CODE_SUCCESS;
}

int32_t sumFunction(SqlFunctionCtx* pCtx) {
  int32_t numOfElem = 0;

  // Only the pre-computing information loaded and actual data does not loaded
  SInputColumnInfoData* pInput = &pCtx->input;
  SColumnDataAgg*       pAgg = pInput->pColumnDataAgg[0];
  int32_t               type = pInput->pData[0]->info.type;
  pCtx->inputType = type;

  void* pSumRes = GET_ROWCELL_INTERBUF(GET_RES_INFO(pCtx));
  SUM_RES_SET_TYPE(pSumRes, pCtx->inputType, type);

  if (IS_NULL_TYPE(type)) {
    numOfElem = 0;
    goto _sum_over;
  }

  if (pInput->colDataSMAIsSet) {
    numOfElem = pInput->numOfRows - pAgg->numOfNull;

    if (IS_SIGNED_NUMERIC_TYPE(type)) {
      SUM_RES_INC_ISUM(pSumRes, pAgg->sum);
    } else if (IS_UNSIGNED_NUMERIC_TYPE(type)) {
      SUM_RES_INC_USUM(pSumRes, pAgg->sum);
    } else if (IS_FLOAT_TYPE(type)) {
      SUM_RES_INC_DSUM(pSumRes, GET_DOUBLE_VAL((const char*)&(pAgg->sum)));
    } else if (IS_DECIMAL_TYPE(type)) {
      SUM_RES_SET_TYPE(pSumRes, pCtx->inputType, TSDB_DATA_TYPE_DECIMAL);
      const SDecimalOps* pOps = getDecimalOps(TSDB_DATA_TYPE_DECIMAL);
      if (pAgg->overflow || decimal128AddCheckOverflow((Decimal*)&SUM_RES_GET_DECIMAL_SUM(pSumRes),
<<<<<<< HEAD
                                                       &pAgg->decimal128Sum, WORD_NUM(Decimal))) {
        return TSDB_CODE_DECIMAL_OVERFLOW;
      }
      pOps->add(&SUM_RES_GET_DECIMAL_SUM(pSumRes), &pAgg->decimal128Sum, WORD_NUM(Decimal));
=======
                                                       &pAgg->decimal128Sum, DECIMAL_WORD_NUM(Decimal))) {
        return TSDB_CODE_DECIMAL_OVERFLOW;
      }
      pOps->add(&SUM_RES_GET_DECIMAL_SUM(pSumRes), &pAgg->decimal128Sum, DECIMAL_WORD_NUM(Decimal));
>>>>>>> 21317576
    }
  } else {  // computing based on the true data block
    SColumnInfoData* pCol = pInput->pData[0];

    int32_t start = pInput->startRowIndex;
    int32_t numOfRows = pInput->numOfRows;

    if (IS_SIGNED_NUMERIC_TYPE(type) || type == TSDB_DATA_TYPE_BOOL) {
      if (type == TSDB_DATA_TYPE_TINYINT || type == TSDB_DATA_TYPE_BOOL) {
        LIST_ADD_N(SUM_RES_GET_ISUM(pSumRes), pCol, start, numOfRows, int8_t, numOfElem);
      } else if (type == TSDB_DATA_TYPE_SMALLINT) {
        LIST_ADD_N(SUM_RES_GET_ISUM(pSumRes), pCol, start, numOfRows, int16_t, numOfElem);
      } else if (type == TSDB_DATA_TYPE_INT) {
        LIST_ADD_N(SUM_RES_GET_ISUM(pSumRes), pCol, start, numOfRows, int32_t, numOfElem);
      } else if (type == TSDB_DATA_TYPE_BIGINT) {
        LIST_ADD_N(SUM_RES_GET_ISUM(pSumRes), pCol, start, numOfRows, int64_t, numOfElem);
      }
    } else if (IS_UNSIGNED_NUMERIC_TYPE(type)) {
      if (type == TSDB_DATA_TYPE_UTINYINT) {
        LIST_ADD_N(SUM_RES_GET_USUM(pSumRes), pCol, start, numOfRows, uint8_t, numOfElem);
      } else if (type == TSDB_DATA_TYPE_USMALLINT) {
        LIST_ADD_N(SUM_RES_GET_USUM(pSumRes), pCol, start, numOfRows, uint16_t, numOfElem);
      } else if (type == TSDB_DATA_TYPE_UINT) {
        LIST_ADD_N(SUM_RES_GET_USUM(pSumRes), pCol, start, numOfRows, uint32_t, numOfElem);
      } else if (type == TSDB_DATA_TYPE_UBIGINT) {
        LIST_ADD_N(SUM_RES_GET_USUM(pSumRes), pCol, start, numOfRows, uint64_t, numOfElem);
      }
    } else if (type == TSDB_DATA_TYPE_DOUBLE) {
      LIST_ADD_N(SUM_RES_GET_DSUM(pSumRes), pCol, start, numOfRows, double, numOfElem);
    } else if (type == TSDB_DATA_TYPE_FLOAT) {
      LIST_ADD_N(SUM_RES_GET_DSUM(pSumRes), pCol, start, numOfRows, float, numOfElem);
    } else if (IS_DECIMAL_TYPE(type)) {
      SUM_RES_SET_TYPE(pSumRes, pCtx->inputType, TSDB_DATA_TYPE_DECIMAL);
      int32_t overflow = false;
      if (TSDB_DATA_TYPE_DECIMAL64 == type) {
        LIST_ADD_DECIMAL_N(&SUM_RES_GET_DECIMAL_SUM(pSumRes), pCol, start, numOfRows, Decimal64, numOfElem);
      } else if (TSDB_DATA_TYPE_DECIMAL == type) {
        LIST_ADD_DECIMAL_N(&SUM_RES_GET_DECIMAL_SUM(pSumRes), pCol, start, numOfRows, Decimal128, numOfElem);
      }
      if (overflow) return TSDB_CODE_DECIMAL_OVERFLOW;
    }
  }

  // check for overflow
  if (IS_FLOAT_TYPE(type) && (isinf(SUM_RES_GET_DSUM(pSumRes)) || isnan(SUM_RES_GET_DSUM(pSumRes)))) {
    numOfElem = 0;
  }

_sum_over:
  if (numOfElem == 0) {
    if (tsCountAlwaysReturnValue && pCtx->pExpr->pExpr->_function.pFunctNode->hasOriginalFunc &&
        fmIsCountLikeFunc(pCtx->pExpr->pExpr->_function.pFunctNode->originalFuncId)) {
      numOfElem = 1;
    }
  }
  // data in the check operation are all null, not output
  SET_VAL(GET_RES_INFO(pCtx), numOfElem, 1);
  return TSDB_CODE_SUCCESS;
}

#ifdef BUILD_NO_CALL
int32_t sumInvertFunction(SqlFunctionCtx* pCtx) {
  int32_t numOfElem = 0;

  // Only the pre-computing information loaded and actual data does not loaded
  SInputColumnInfoData* pInput = &pCtx->input;
  SColumnDataAgg*       pAgg = pInput->pColumnDataAgg[0];
  int32_t               type = pInput->pData[0]->info.type;

  SSumRes* pSumRes = GET_ROWCELL_INTERBUF(GET_RES_INFO(pCtx));

  if (pInput->colDataSMAIsSet) {
    numOfElem = pInput->numOfRows - pAgg->numOfNull;

    if (IS_SIGNED_NUMERIC_TYPE(type)) {
      pSumRes->isum -= pAgg->sum;
    } else if (IS_UNSIGNED_NUMERIC_TYPE(type)) {
      pSumRes->usum -= pAgg->sum;
    } else if (IS_FLOAT_TYPE(type)) {
      pSumRes->dsum -= GET_DOUBLE_VAL((const char*)&(pAgg->sum));
    }
  } else {  // computing based on the true data block
    SColumnInfoData* pCol = pInput->pData[0];

    int32_t start = pInput->startRowIndex;
    int32_t numOfRows = pInput->numOfRows;

    if (IS_SIGNED_NUMERIC_TYPE(type) || type == TSDB_DATA_TYPE_BOOL) {
      if (type == TSDB_DATA_TYPE_TINYINT || type == TSDB_DATA_TYPE_BOOL) {
        LIST_SUB_N(pSumRes->isum, pCol, start, numOfRows, int8_t, numOfElem);
      } else if (type == TSDB_DATA_TYPE_SMALLINT) {
        LIST_SUB_N(pSumRes->isum, pCol, start, numOfRows, int16_t, numOfElem);
      } else if (type == TSDB_DATA_TYPE_INT) {
        LIST_SUB_N(pSumRes->isum, pCol, start, numOfRows, int32_t, numOfElem);
      } else if (type == TSDB_DATA_TYPE_BIGINT) {
        LIST_SUB_N(pSumRes->isum, pCol, start, numOfRows, int64_t, numOfElem);
      }
    } else if (IS_UNSIGNED_NUMERIC_TYPE(type)) {
      if (type == TSDB_DATA_TYPE_UTINYINT) {
        LIST_SUB_N(pSumRes->usum, pCol, start, numOfRows, uint8_t, numOfElem);
      } else if (type == TSDB_DATA_TYPE_USMALLINT) {
        LIST_SUB_N(pSumRes->usum, pCol, start, numOfRows, uint16_t, numOfElem);
      } else if (type == TSDB_DATA_TYPE_UINT) {
        LIST_SUB_N(pSumRes->usum, pCol, start, numOfRows, uint32_t, numOfElem);
      } else if (type == TSDB_DATA_TYPE_UBIGINT) {
        LIST_SUB_N(pSumRes->usum, pCol, start, numOfRows, uint64_t, numOfElem);
      }
    } else if (type == TSDB_DATA_TYPE_DOUBLE) {
      LIST_SUB_N(pSumRes->dsum, pCol, start, numOfRows, double, numOfElem);
    } else if (type == TSDB_DATA_TYPE_FLOAT) {
      LIST_SUB_N(pSumRes->dsum, pCol, start, numOfRows, float, numOfElem);
    }
  }

  // data in the check operation are all null, not output
  SET_VAL(GET_RES_INFO(pCtx), numOfElem, 1);
  return TSDB_CODE_SUCCESS;
}
#endif

// TODO wjm impl for decimal
int32_t sumCombine(SqlFunctionCtx* pDestCtx, SqlFunctionCtx* pSourceCtx) {
  SResultRowEntryInfo* pDResInfo = GET_RES_INFO(pDestCtx);
  void*                pDBuf = GET_ROWCELL_INTERBUF(pDResInfo);
  int16_t              type = SUM_RES_GET_TYPE(pDBuf, pDestCtx->inputType);

  SResultRowEntryInfo* pSResInfo = GET_RES_INFO(pSourceCtx);
  void*                pSBuf = GET_ROWCELL_INTERBUF(pSResInfo);
  type = (type == TSDB_DATA_TYPE_NULL) ? SUM_RES_GET_TYPE(pSBuf, pDestCtx->inputType) : type;

  if (IS_SIGNED_NUMERIC_TYPE(type) || type == TSDB_DATA_TYPE_BOOL) {
    SUM_RES_INC_ISUM(pDBuf, SUM_RES_GET_ISUM(pSBuf));
  } else if (IS_UNSIGNED_NUMERIC_TYPE(type)) {
    SUM_RES_INC_USUM(pDBuf, SUM_RES_GET_USUM(pSBuf));
  } else if (IS_DECIMAL_TYPE(type)) {
    bool overflow = false;
    SUM_RES_INC_DECIMAL_SUM(pDBuf, &SUM_RES_GET_DECIMAL_SUM(pSBuf), type);
  } else if (type == TSDB_DATA_TYPE_DOUBLE || type == TSDB_DATA_TYPE_FLOAT) {
    SUM_RES_INC_DSUM(pDBuf, SUM_RES_GET_DSUM(pSBuf));
  }
  pDResInfo->numOfRes = TMAX(pDResInfo->numOfRes, pSResInfo->numOfRes);
  pDResInfo->isNullRes &= pSResInfo->isNullRes;
  return TSDB_CODE_SUCCESS;
}

bool getSumFuncEnv(SFunctionNode* pFunc, SFuncExecEnv* pEnv) {
  pEnv->calcMemSize = SUM_RES_GET_SIZE(pFunc->node.resType.type);
  return true;
}

static bool funcNotSupportStringSma(SFunctionNode* pFunc) {
  SNode* pParam;
  switch (pFunc->funcType) {
    case FUNCTION_TYPE_MAX:
    case FUNCTION_TYPE_MIN:
    case FUNCTION_TYPE_SUM:
    case FUNCTION_TYPE_AVG:
    case FUNCTION_TYPE_AVG_PARTIAL:
    case FUNCTION_TYPE_PERCENTILE:
    case FUNCTION_TYPE_SPREAD:
    case FUNCTION_TYPE_SPREAD_PARTIAL:
    case FUNCTION_TYPE_SPREAD_MERGE:
    case FUNCTION_TYPE_TWA:
    case FUNCTION_TYPE_ELAPSED:
      pParam = nodesListGetNode(pFunc->pParameterList, 0);
      if (pParam && nodesIsExprNode(pParam) && (IS_VAR_DATA_TYPE(((SExprNode*)pParam)->resType.type))) {
        return true;
      }
      break;
    default:
      break;
  }
  return false;
}

EFuncDataRequired statisDataRequired(SFunctionNode* pFunc, STimeWindow* pTimeWindow) {
  if (funcNotSupportStringSma(pFunc)) {
    return FUNC_DATA_REQUIRED_DATA_LOAD;
  }
  return FUNC_DATA_REQUIRED_SMA_LOAD;
}

int32_t minmaxFunctionSetup(SqlFunctionCtx* pCtx, SResultRowEntryInfo* pResultInfo) {
  if (pResultInfo->initialized) {
    return TSDB_CODE_SUCCESS;
  }
  if (TSDB_CODE_SUCCESS != functionSetup(pCtx, pResultInfo)) {
    return TSDB_CODE_FUNC_SETUP_ERROR;  // not initialized since it has been initialized
  }

  SMinmaxResInfo* buf = GET_ROWCELL_INTERBUF(pResultInfo);
  buf->assign = false;
  buf->tuplePos.pageId = -1;

  buf->nullTupleSaved = false;
  buf->nullTuplePos.pageId = -1;
  buf->str = NULL;
  return TSDB_CODE_SUCCESS;
}

bool getMinmaxFuncEnv(SFunctionNode* UNUSED_PARAM(pFunc), SFuncExecEnv* pEnv) {
  COMPILE_TIME_ASSERT(sizeof(SMinmaxResInfo) == sizeof(SOldMinMaxResInfo));
  pEnv->calcMemSize = sizeof(SMinmaxResInfo);
  return true;
}

int32_t minFunction(SqlFunctionCtx* pCtx) {
  int32_t numOfElems = 0;
  int32_t code = doMinMaxHelper(pCtx, 1, &numOfElems);
  if (code != TSDB_CODE_SUCCESS) {
    return code;
  }
  SET_VAL(GET_RES_INFO(pCtx), numOfElems, 1);
  return TSDB_CODE_SUCCESS;
}

int32_t maxFunction(SqlFunctionCtx* pCtx) {
  int32_t numOfElems = 0;
  int32_t code = doMinMaxHelper(pCtx, 0, &numOfElems);
  if (code != TSDB_CODE_SUCCESS) {
    return code;
  }
  SET_VAL(GET_RES_INFO(pCtx), numOfElems, 1);
  return TSDB_CODE_SUCCESS;
}

static int32_t setNullSelectivityValue(SqlFunctionCtx* pCtx, SSDataBlock* pBlock, int32_t rowIndex);
static int32_t setSelectivityValue(SqlFunctionCtx* pCtx, SSDataBlock* pBlock, const STuplePos* pTuplePos,
                                   int32_t rowIndex);

int32_t minmaxFunctionFinalize(SqlFunctionCtx* pCtx, SSDataBlock* pBlock) {
  int32_t code = TSDB_CODE_SUCCESS;

  SResultRowEntryInfo* pEntryInfo = GET_RES_INFO(pCtx);
  SMinmaxResInfo*      pRes = GET_ROWCELL_INTERBUF(pEntryInfo);

  int32_t slotId = pCtx->pExpr->base.resSchema.slotId;
  int32_t currentRow = pBlock->info.rows;

  SColumnInfoData* pCol = taosArrayGet(pBlock->pDataBlock, slotId);
  if (NULL == pCol) {
    return TSDB_CODE_OUT_OF_RANGE;
  }
  pEntryInfo->isNullRes = (pEntryInfo->numOfRes == 0) ? 1 : 0;

  // NOTE: do nothing change it, for performance issue
  if (!pEntryInfo->isNullRes) {
    switch (pCol->info.type) {
      case TSDB_DATA_TYPE_UBIGINT:
      case TSDB_DATA_TYPE_BIGINT:
        ((int64_t*)pCol->pData)[currentRow] = pRes->v;
        break;
      case TSDB_DATA_TYPE_UINT:
      case TSDB_DATA_TYPE_INT:
        colDataSetInt32(pCol, currentRow, (int32_t*)&pRes->v);
        break;
      case TSDB_DATA_TYPE_USMALLINT:
      case TSDB_DATA_TYPE_SMALLINT:
        colDataSetInt16(pCol, currentRow, (int16_t*)&pRes->v);
        break;
      case TSDB_DATA_TYPE_BOOL:
      case TSDB_DATA_TYPE_UTINYINT:
      case TSDB_DATA_TYPE_TINYINT:
        colDataSetInt8(pCol, currentRow, (int8_t*)&pRes->v);
        break;
      case TSDB_DATA_TYPE_DOUBLE:
        colDataSetDouble(pCol, currentRow, (double*)&pRes->v);
        break;
      case TSDB_DATA_TYPE_FLOAT: {
        float v = GET_FLOAT_VAL(&pRes->v);
        colDataSetFloat(pCol, currentRow, &v);
        break;
      }
      case TSDB_DATA_TYPE_VARBINARY:
      case TSDB_DATA_TYPE_VARCHAR:
      case TSDB_DATA_TYPE_NCHAR: {
        code = colDataSetVal(pCol, currentRow, pRes->str, false);
        if (TSDB_CODE_SUCCESS != code) {
          return code;
        }
        break;
      }
      case TSDB_DATA_TYPE_DECIMAL64:
        code = colDataSetVal(pCol, currentRow, (const char*)&pRes->v, false);
        break;
      case TSDB_DATA_TYPE_DECIMAL:
<<<<<<< HEAD
        code = colDataSetVal(pCol, currentRow, pRes->str, false);
=======
        code = colDataSetVal(pCol, currentRow, (void*)pRes->dec, false);
>>>>>>> 21317576
        break;
    }
  } else {
    colDataSetNULL(pCol, currentRow);
  }

  if (IS_VAR_DATA_TYPE(pCol->info.type)) taosMemoryFreeClear(pRes->str);
  if (pCtx->subsidiaries.num > 0) {
    if (pEntryInfo->numOfRes > 0) {
      code = setSelectivityValue(pCtx, pBlock, &pRes->tuplePos, currentRow);
    } else {
      code = setNullSelectivityValue(pCtx, pBlock, currentRow);
    }
  }

  return code;
}

int32_t setNullSelectivityValue(SqlFunctionCtx* pCtx, SSDataBlock* pBlock, int32_t rowIndex) {
  if (pCtx->subsidiaries.num <= 0) {
    return TSDB_CODE_SUCCESS;
  }

  for (int32_t j = 0; j < pCtx->subsidiaries.num; ++j) {
    SqlFunctionCtx* pc = pCtx->subsidiaries.pCtx[j];
    int32_t         dstSlotId = pc->pExpr->base.resSchema.slotId;

    SColumnInfoData* pDstCol = taosArrayGet(pBlock->pDataBlock, dstSlotId);
    if (NULL == pDstCol) {
      return terrno;
    }
    colDataSetNULL(pDstCol, rowIndex);
  }

  return TSDB_CODE_SUCCESS;
}

int32_t setSelectivityValue(SqlFunctionCtx* pCtx, SSDataBlock* pBlock, const STuplePos* pTuplePos, int32_t rowIndex) {
  if (pCtx->subsidiaries.num <= 0) {
    return TSDB_CODE_SUCCESS;
  }

  if ((pCtx->saveHandle.pBuf != NULL && pTuplePos->pageId != -1) ||
      (pCtx->saveHandle.pState && pTuplePos->streamTupleKey.ts > 0)) {
    int32_t numOfCols = pCtx->subsidiaries.num;
    char*   p = NULL;
    int32_t code = loadTupleData(pCtx, pTuplePos, &p);
    if (p == NULL || TSDB_CODE_SUCCESS != code) {
      qError("Load tuple data failed since %s, groupId:%" PRIu64 ", ts:%" PRId64, terrstr(),
             pTuplePos->streamTupleKey.groupId, pTuplePos->streamTupleKey.ts);
      return TSDB_CODE_NOT_FOUND;
    }

    bool* nullList = (bool*)p;
    char* pStart = (char*)(nullList + numOfCols * sizeof(bool));

    // todo set the offset value to optimize the performance.
    for (int32_t j = 0; j < numOfCols; ++j) {
      SqlFunctionCtx* pc = pCtx->subsidiaries.pCtx[j];
      int32_t         dstSlotId = pc->pExpr->base.resSchema.slotId;

      SColumnInfoData* pDstCol = taosArrayGet(pBlock->pDataBlock, dstSlotId);
      if (NULL == pDstCol) {
        return terrno;
      }
      if (nullList[j]) {
        colDataSetNULL(pDstCol, rowIndex);
      } else {
        code = colDataSetValOrCover(pDstCol, rowIndex, pStart, false);
        if (TSDB_CODE_SUCCESS != code) {
          return code;
        }
      }
      pStart += pDstCol->info.bytes;
    }
  }

  return TSDB_CODE_SUCCESS;
}

// This function append the selectivity to subsidiaries function context directly, without fetching data
// from intermediate disk based buf page
int32_t appendSelectivityValue(SqlFunctionCtx* pCtx, int32_t rowIndex, int32_t pos) {
  if (pCtx->subsidiaries.num <= 0) {
    return TSDB_CODE_SUCCESS;
  }

  int32_t code = TSDB_CODE_SUCCESS;
  for (int32_t j = 0; j < pCtx->subsidiaries.num; ++j) {
    SqlFunctionCtx* pc = pCtx->subsidiaries.pCtx[j];

    // get data from source col
    SFunctParam* pFuncParam = &pc->pExpr->base.pParam[0];
    int32_t      srcSlotId = pFuncParam->pCol->slotId;

    SColumnInfoData* pSrcCol = taosArrayGet(pCtx->pSrcBlock->pDataBlock, srcSlotId);
    if (NULL == pSrcCol) {
      return TSDB_CODE_OUT_OF_RANGE;
    }

    char* pData = colDataGetData(pSrcCol, rowIndex);

    // append to dest col
    int32_t dstSlotId = pc->pExpr->base.resSchema.slotId;

    SColumnInfoData* pDstCol = taosArrayGet(pCtx->pDstBlock->pDataBlock, dstSlotId);
    if (NULL == pDstCol) {
      return TSDB_CODE_OUT_OF_RANGE;
    }

    if (colDataIsNull_s(pSrcCol, rowIndex) == true) {
      colDataSetNULL(pDstCol, pos);
    } else {
      code = colDataSetVal(pDstCol, pos, pData, false);
      if (TSDB_CODE_SUCCESS != code) {
        return code;
      }
    }
  }
  return code;
}

void replaceTupleData(STuplePos* pDestPos, STuplePos* pSourcePos) { *pDestPos = *pSourcePos; }

#define COMPARE_MINMAX_DATA(type) (((*(type*)&pDBuf->v) < (*(type*)&pSBuf->v)) ^ isMinFunc)
int32_t minMaxCombine(SqlFunctionCtx* pDestCtx, SqlFunctionCtx* pSourceCtx, int32_t isMinFunc) {
  SResultRowEntryInfo* pDResInfo = GET_RES_INFO(pDestCtx);
  SMinmaxResInfo*      pDBuf = GET_ROWCELL_INTERBUF(pDResInfo);

  SResultRowEntryInfo* pSResInfo = GET_RES_INFO(pSourceCtx);
  SMinmaxResInfo*      pSBuf = GET_ROWCELL_INTERBUF(pSResInfo);
  int16_t              type = pDBuf->type == TSDB_DATA_TYPE_NULL ? pSBuf->type : pDBuf->type;

  switch (type) {
    case TSDB_DATA_TYPE_UBIGINT:
    case TSDB_DATA_TYPE_BIGINT:
      if (pSBuf->assign && (COMPARE_MINMAX_DATA(int64_t) || !pDBuf->assign)) {
        pDBuf->v = pSBuf->v;
        replaceTupleData(&pDBuf->tuplePos, &pSBuf->tuplePos);
        pDBuf->assign = true;
      }
      break;
    case TSDB_DATA_TYPE_UINT:
    case TSDB_DATA_TYPE_INT:
      if (pSBuf->assign && (COMPARE_MINMAX_DATA(int32_t) || !pDBuf->assign)) {
        pDBuf->v = pSBuf->v;
        replaceTupleData(&pDBuf->tuplePos, &pSBuf->tuplePos);
        pDBuf->assign = true;
      }
      break;
    case TSDB_DATA_TYPE_USMALLINT:
    case TSDB_DATA_TYPE_SMALLINT:
      if (pSBuf->assign && (COMPARE_MINMAX_DATA(int16_t) || !pDBuf->assign)) {
        pDBuf->v = pSBuf->v;
        replaceTupleData(&pDBuf->tuplePos, &pSBuf->tuplePos);
        pDBuf->assign = true;
      }
      break;
    case TSDB_DATA_TYPE_BOOL:
    case TSDB_DATA_TYPE_UTINYINT:
    case TSDB_DATA_TYPE_TINYINT:
      if (pSBuf->assign && (COMPARE_MINMAX_DATA(int8_t) || !pDBuf->assign)) {
        pDBuf->v = pSBuf->v;
        replaceTupleData(&pDBuf->tuplePos, &pSBuf->tuplePos);
        pDBuf->assign = true;
      }
      break;
    case TSDB_DATA_TYPE_DOUBLE:
    case TSDB_DATA_TYPE_FLOAT: {
      if (pSBuf->assign && (COMPARE_MINMAX_DATA(double) || !pDBuf->assign)) {
        pDBuf->v = pSBuf->v;
        replaceTupleData(&pDBuf->tuplePos, &pSBuf->tuplePos);
        pDBuf->assign = true;
      }
      break;
    }
    case TSDB_DATA_TYPE_DECIMAL64: {
      const SDecimalOps* pOps = getDecimalOps(type);
      if (pSBuf->assign && ((pOps->lt(&pDBuf->v, &pSBuf->v, DECIMAL_WORD_NUM(Decimal64)) ^ isMinFunc) || !pDBuf->assign)) {
        pDBuf->v = pSBuf->v;
        replaceTupleData(&pDBuf->tuplePos, &pSBuf->tuplePos);
        pDBuf->assign = true;
      }
    } break;
    case TSDB_DATA_TYPE_DECIMAL: {
      const SDecimalOps* pOps = getDecimalOps(type);
      if (pSBuf->assign && (pOps->lt(pDBuf->dec, pSBuf->dec, DECIMAL_WORD_NUM(Decimal)) ^ isMinFunc) || !pDBuf->assign) {
        memcpy(pDBuf->dec, pSBuf->dec, DECIMAL128_BYTES);
        replaceTupleData(&pDBuf->tuplePos, &pSBuf->tuplePos);
        pDBuf->assign = true;
      }
    } break;
    default:
      if (pSBuf->assign && (strcmp(pDBuf->str, pSBuf->str) || !pDBuf->assign)) {
        memcpy(pDBuf->str, pSBuf->str, varDataLen(pSBuf->str));
        replaceTupleData(&pDBuf->tuplePos, &pSBuf->tuplePos);
        pDBuf->assign = true;
      }
      break;
  }
  pDResInfo->numOfRes = TMAX(pDResInfo->numOfRes, pSResInfo->numOfRes);
  pDResInfo->isNullRes &= pSResInfo->isNullRes;
  return TSDB_CODE_SUCCESS;
}

int32_t minCombine(SqlFunctionCtx* pDestCtx, SqlFunctionCtx* pSourceCtx) {
  return minMaxCombine(pDestCtx, pSourceCtx, 1);
}
int32_t maxCombine(SqlFunctionCtx* pDestCtx, SqlFunctionCtx* pSourceCtx) {
  return minMaxCombine(pDestCtx, pSourceCtx, 0);
}

int32_t getStdInfoSize() { return (int32_t)sizeof(SStdRes); }

bool getStdFuncEnv(SFunctionNode* pFunc, SFuncExecEnv* pEnv) {
  pEnv->calcMemSize = sizeof(SStdRes);
  return true;
}

int32_t stdFunctionSetup(SqlFunctionCtx* pCtx, SResultRowEntryInfo* pResultInfo) {
  if (pResultInfo->initialized) {
    return TSDB_CODE_SUCCESS;
  }
  if (TSDB_CODE_SUCCESS != functionSetup(pCtx, pResultInfo)) {
    return TSDB_CODE_FUNC_SETUP_ERROR;
  }

  SStdRes* pRes = GET_ROWCELL_INTERBUF(pResultInfo);
  (void)memset(pRes, 0, sizeof(SStdRes));
  return TSDB_CODE_SUCCESS;
}

int32_t stdFunction(SqlFunctionCtx* pCtx) {
  int32_t numOfElem = 0;

  // Only the pre-computing information loaded and actual data does not loaded
  SInputColumnInfoData* pInput = &pCtx->input;
  int32_t               type = pInput->pData[0]->info.type;

  SStdRes* pStdRes = GET_ROWCELL_INTERBUF(GET_RES_INFO(pCtx));
  pStdRes->type = type;

  // computing based on the true data block
  SColumnInfoData* pCol = pInput->pData[0];

  int32_t start = pInput->startRowIndex;
  int32_t numOfRows = pInput->numOfRows;

  if (IS_NULL_TYPE(type)) {
    numOfElem = 0;
    goto _stddev_over;
  }

  switch (type) {
    case TSDB_DATA_TYPE_TINYINT: {
      int8_t* plist = (int8_t*)pCol->pData;
      for (int32_t i = start; i < numOfRows + start; ++i) {
        if (pCol->hasNull && colDataIsNull_f(pCol->nullbitmap, i)) {
          continue;
        }

        numOfElem += 1;
        pStdRes->count += 1;
        pStdRes->isum += plist[i];
        pStdRes->quadraticISum += plist[i] * plist[i];
      }

      break;
    }

    case TSDB_DATA_TYPE_SMALLINT: {
      int16_t* plist = (int16_t*)pCol->pData;
      for (int32_t i = start; i < numOfRows + pInput->startRowIndex; ++i) {
        if (pCol->hasNull && colDataIsNull_f(pCol->nullbitmap, i)) {
          continue;
        }

        numOfElem += 1;
        pStdRes->count += 1;
        pStdRes->isum += plist[i];
        pStdRes->quadraticISum += plist[i] * plist[i];
      }
      break;
    }

    case TSDB_DATA_TYPE_INT: {
      int32_t* plist = (int32_t*)pCol->pData;
      for (int32_t i = start; i < numOfRows + pInput->startRowIndex; ++i) {
        if (pCol->hasNull && colDataIsNull_f(pCol->nullbitmap, i)) {
          continue;
        }

        numOfElem += 1;
        pStdRes->count += 1;
        pStdRes->isum += plist[i];
        pStdRes->quadraticISum += plist[i] * plist[i];
      }

      break;
    }

    case TSDB_DATA_TYPE_BIGINT: {
      int64_t* plist = (int64_t*)pCol->pData;
      for (int32_t i = start; i < numOfRows + pInput->startRowIndex; ++i) {
        if (pCol->hasNull && colDataIsNull_f(pCol->nullbitmap, i)) {
          continue;
        }

        numOfElem += 1;
        pStdRes->count += 1;
        pStdRes->isum += plist[i];
        pStdRes->quadraticISum += plist[i] * plist[i];
      }
      break;
    }

    case TSDB_DATA_TYPE_UTINYINT: {
      uint8_t* plist = (uint8_t*)pCol->pData;
      for (int32_t i = start; i < numOfRows + start; ++i) {
        if (pCol->hasNull && colDataIsNull_f(pCol->nullbitmap, i)) {
          continue;
        }

        numOfElem += 1;
        pStdRes->count += 1;
        pStdRes->usum += plist[i];
        pStdRes->quadraticUSum += plist[i] * plist[i];
      }

      break;
    }

    case TSDB_DATA_TYPE_USMALLINT: {
      uint16_t* plist = (uint16_t*)pCol->pData;
      for (int32_t i = start; i < numOfRows + pInput->startRowIndex; ++i) {
        if (pCol->hasNull && colDataIsNull_f(pCol->nullbitmap, i)) {
          continue;
        }

        numOfElem += 1;
        pStdRes->count += 1;
        pStdRes->usum += plist[i];
        pStdRes->quadraticUSum += plist[i] * plist[i];
      }
      break;
    }

    case TSDB_DATA_TYPE_UINT: {
      uint32_t* plist = (uint32_t*)pCol->pData;
      for (int32_t i = start; i < numOfRows + pInput->startRowIndex; ++i) {
        if (pCol->hasNull && colDataIsNull_f(pCol->nullbitmap, i)) {
          continue;
        }

        numOfElem += 1;
        pStdRes->count += 1;
        pStdRes->usum += plist[i];
        pStdRes->quadraticUSum += plist[i] * plist[i];
      }

      break;
    }

    case TSDB_DATA_TYPE_UBIGINT: {
      uint64_t* plist = (uint64_t*)pCol->pData;
      for (int32_t i = start; i < numOfRows + pInput->startRowIndex; ++i) {
        if (pCol->hasNull && colDataIsNull_f(pCol->nullbitmap, i)) {
          continue;
        }

        numOfElem += 1;
        pStdRes->count += 1;
        pStdRes->usum += plist[i];
        pStdRes->quadraticUSum += plist[i] * plist[i];
      }
      break;
    }

    case TSDB_DATA_TYPE_FLOAT: {
      float* plist = (float*)pCol->pData;
      for (int32_t i = start; i < numOfRows + pInput->startRowIndex; ++i) {
        if (pCol->hasNull && colDataIsNull_f(pCol->nullbitmap, i)) {
          continue;
        }

        numOfElem += 1;
        pStdRes->count += 1;
        pStdRes->dsum += plist[i];
        pStdRes->quadraticDSum += plist[i] * plist[i];
      }
      break;
    }

    case TSDB_DATA_TYPE_DOUBLE: {
      double* plist = (double*)pCol->pData;
      for (int32_t i = start; i < numOfRows + pInput->startRowIndex; ++i) {
        if (pCol->hasNull && colDataIsNull_f(pCol->nullbitmap, i)) {
          continue;
        }

        numOfElem += 1;
        pStdRes->count += 1;
        pStdRes->dsum += plist[i];
        pStdRes->quadraticDSum += plist[i] * plist[i];
      }
      break;
    }

    default:
      break;
  }

_stddev_over:
  // data in the check operation are all null, not output
  SET_VAL(GET_RES_INFO(pCtx), numOfElem, 1);
  return TSDB_CODE_SUCCESS;
}

static void stdTransferInfo(SStdRes* pInput, SStdRes* pOutput) {
  if (IS_NULL_TYPE(pInput->type)) {
    return;
  }
  pOutput->type = pInput->type;
  if (IS_SIGNED_NUMERIC_TYPE(pOutput->type)) {
    pOutput->quadraticISum += pInput->quadraticISum;
    pOutput->isum += pInput->isum;
  } else if (IS_UNSIGNED_NUMERIC_TYPE(pOutput->type)) {
    pOutput->quadraticUSum += pInput->quadraticUSum;
    pOutput->usum += pInput->usum;
  } else {
    pOutput->quadraticDSum += pInput->quadraticDSum;
    pOutput->dsum += pInput->dsum;
  }

  pOutput->count += pInput->count;
}

int32_t stdFunctionMerge(SqlFunctionCtx* pCtx) {
  SInputColumnInfoData* pInput = &pCtx->input;
  SColumnInfoData*      pCol = pInput->pData[0];

  if (IS_NULL_TYPE(pCol->info.type)) {
    SET_VAL(GET_RES_INFO(pCtx), 0, 1);
    return TSDB_CODE_SUCCESS;
  }

  if (pCol->info.type != TSDB_DATA_TYPE_BINARY) {
    return TSDB_CODE_FUNC_FUNTION_PARA_TYPE;
  }

  SStdRes* pInfo = GET_ROWCELL_INTERBUF(GET_RES_INFO(pCtx));

  for (int32_t i = pInput->startRowIndex; i < pInput->startRowIndex + pInput->numOfRows; ++i) {
    if (colDataIsNull_s(pCol, i)) continue;
    char*    data = colDataGetData(pCol, i);
    SStdRes* pInputInfo = (SStdRes*)varDataVal(data);
    stdTransferInfo(pInputInfo, pInfo);
  }

  SET_VAL(GET_RES_INFO(pCtx), 1, 1);
  return TSDB_CODE_SUCCESS;
}

#ifdef BUILD_NO_CALL
int32_t stdInvertFunction(SqlFunctionCtx* pCtx) {
  int32_t numOfElem = 0;

  // Only the pre-computing information loaded and actual data does not loaded
  SInputColumnInfoData* pInput = &pCtx->input;
  int32_t               type = pInput->pData[0]->info.type;

  SStdRes* pStdRes = GET_ROWCELL_INTERBUF(GET_RES_INFO(pCtx));

  // computing based on the true data block
  SColumnInfoData* pCol = pInput->pData[0];

  int32_t start = pInput->startRowIndex;
  int32_t numOfRows = pInput->numOfRows;

  switch (type) {
    case TSDB_DATA_TYPE_TINYINT: {
      LIST_STDDEV_SUB_N(pStdRes->isum, int8_t);
      break;
    }
    case TSDB_DATA_TYPE_SMALLINT: {
      LIST_STDDEV_SUB_N(pStdRes->isum, int16_t);
      break;
    }
    case TSDB_DATA_TYPE_INT: {
      LIST_STDDEV_SUB_N(pStdRes->isum, int32_t);
      break;
    }
    case TSDB_DATA_TYPE_BIGINT: {
      LIST_STDDEV_SUB_N(pStdRes->isum, int64_t);
      break;
    }
    case TSDB_DATA_TYPE_UTINYINT: {
      LIST_STDDEV_SUB_N(pStdRes->isum, uint8_t);
      break;
    }
    case TSDB_DATA_TYPE_USMALLINT: {
      LIST_STDDEV_SUB_N(pStdRes->isum, uint16_t);
      break;
    }
    case TSDB_DATA_TYPE_UINT: {
      LIST_STDDEV_SUB_N(pStdRes->isum, uint32_t);
      break;
    }
    case TSDB_DATA_TYPE_UBIGINT: {
      LIST_STDDEV_SUB_N(pStdRes->isum, uint64_t);
      break;
    }
    case TSDB_DATA_TYPE_FLOAT: {
      LIST_STDDEV_SUB_N(pStdRes->dsum, float);
      break;
    }
    case TSDB_DATA_TYPE_DOUBLE: {
      LIST_STDDEV_SUB_N(pStdRes->dsum, double);
      break;
    }
    default:
      break;
  }

  // data in the check operation are all null, not output
  SET_VAL(GET_RES_INFO(pCtx), numOfElem, 1);
  return TSDB_CODE_SUCCESS;
}
#endif

int32_t stddevFinalize(SqlFunctionCtx* pCtx, SSDataBlock* pBlock) {
  SInputColumnInfoData* pInput = &pCtx->input;
  SStdRes*              pStddevRes = GET_ROWCELL_INTERBUF(GET_RES_INFO(pCtx));
  int32_t               type = pStddevRes->type;
  double                avg;

  if (pStddevRes->count == 0) {
    GET_RES_INFO(pCtx)->numOfRes = 0;
    return functionFinalize(pCtx, pBlock);
  }

  if (IS_SIGNED_NUMERIC_TYPE(type)) {
    avg = pStddevRes->isum / ((double)pStddevRes->count);
    pStddevRes->result = sqrt(fabs(pStddevRes->quadraticISum / ((double)pStddevRes->count) - avg * avg));
  } else if (IS_UNSIGNED_NUMERIC_TYPE(type)) {
    avg = pStddevRes->usum / ((double)pStddevRes->count);
    pStddevRes->result = sqrt(fabs(pStddevRes->quadraticUSum / ((double)pStddevRes->count) - avg * avg));
  } else {
    avg = pStddevRes->dsum / ((double)pStddevRes->count);
    pStddevRes->result = sqrt(fabs(pStddevRes->quadraticDSum / ((double)pStddevRes->count) - avg * avg));
  }

  // check for overflow
  if (isinf(pStddevRes->result) || isnan(pStddevRes->result)) {
    GET_RES_INFO(pCtx)->numOfRes = 0;
  }

  return functionFinalize(pCtx, pBlock);
}

int32_t stdvarFinalize(SqlFunctionCtx* pCtx, SSDataBlock* pBlock) {
  SInputColumnInfoData* pInput = &pCtx->input;
  SStdRes*              pStdvarRes = GET_ROWCELL_INTERBUF(GET_RES_INFO(pCtx));
  int32_t               type = pStdvarRes->type;
  double                avg;

  if (pStdvarRes->count == 0) {
    GET_RES_INFO(pCtx)->numOfRes = 0;
    return functionFinalize(pCtx, pBlock);
  }

  if (IS_SIGNED_NUMERIC_TYPE(type)) {
    avg = pStdvarRes->isum / ((double)pStdvarRes->count);
    pStdvarRes->result = fabs(pStdvarRes->quadraticISum / ((double)pStdvarRes->count) - avg * avg);
  } else if (IS_UNSIGNED_NUMERIC_TYPE(type)) {
    avg = pStdvarRes->usum / ((double)pStdvarRes->count);
    pStdvarRes->result = fabs(pStdvarRes->quadraticUSum / ((double)pStdvarRes->count) - avg * avg);
  } else {
    avg = pStdvarRes->dsum / ((double)pStdvarRes->count);
    pStdvarRes->result = fabs(pStdvarRes->quadraticDSum / ((double)pStdvarRes->count) - avg * avg);
  }

  // check for overflow
  if (isinf(pStdvarRes->result) || isnan(pStdvarRes->result)) {
    GET_RES_INFO(pCtx)->numOfRes = 0;
  }

  return functionFinalize(pCtx, pBlock);
}

int32_t stdPartialFinalize(SqlFunctionCtx* pCtx, SSDataBlock* pBlock) {
  SResultRowEntryInfo* pResInfo = GET_RES_INFO(pCtx);
  SStdRes*             pInfo = GET_ROWCELL_INTERBUF(GET_RES_INFO(pCtx));
  int32_t              resultBytes = getStdInfoSize();
  char*                res = taosMemoryCalloc(resultBytes + VARSTR_HEADER_SIZE, sizeof(char));

  if (NULL == res) {
    return terrno;
  }
  (void)memcpy(varDataVal(res), pInfo, resultBytes);
  varDataSetLen(res, resultBytes);

  int32_t          slotId = pCtx->pExpr->base.resSchema.slotId;
  SColumnInfoData* pCol = taosArrayGet(pBlock->pDataBlock, slotId);
  if (NULL == pCol) {
    taosMemoryFree(res);
    return TSDB_CODE_OUT_OF_RANGE;
  }

  int32_t code = colDataSetVal(pCol, pBlock->info.rows, res, false);

  taosMemoryFree(res);
  return code;
}

int32_t stdCombine(SqlFunctionCtx* pDestCtx, SqlFunctionCtx* pSourceCtx) {
  SResultRowEntryInfo* pDResInfo = GET_RES_INFO(pDestCtx);
  SStdRes*             pDBuf = GET_ROWCELL_INTERBUF(pDResInfo);

  SResultRowEntryInfo* pSResInfo = GET_RES_INFO(pSourceCtx);
  SStdRes*             pSBuf = GET_ROWCELL_INTERBUF(pSResInfo);
  int16_t              type = pDBuf->type == TSDB_DATA_TYPE_NULL ? pSBuf->type : pDBuf->type;

  stdTransferInfo(pSBuf, pDBuf);

  pDResInfo->numOfRes = TMAX(pDResInfo->numOfRes, pSResInfo->numOfRes);
  pDResInfo->isNullRes &= pSResInfo->isNullRes;
  return TSDB_CODE_SUCCESS;
}

bool getLeastSQRFuncEnv(SFunctionNode* pFunc, SFuncExecEnv* pEnv) {
  pEnv->calcMemSize = sizeof(SLeastSQRInfo);
  return true;
}

int32_t leastSQRFunctionSetup(SqlFunctionCtx* pCtx, SResultRowEntryInfo* pResultInfo) {
  if (pResultInfo->initialized) {
    return TSDB_CODE_SUCCESS;
  }
  if (TSDB_CODE_SUCCESS != functionSetup(pCtx, pResultInfo)) {
    return TSDB_CODE_FUNC_SETUP_ERROR;
  }

  SLeastSQRInfo* pInfo = GET_ROWCELL_INTERBUF(pResultInfo);

  GET_TYPED_DATA(pInfo->startVal, double, pCtx->param[1].param.nType, &pCtx->param[1].param.i,
                 typeGetTypeModFromCol(pCtx->param[1].pCol));
  GET_TYPED_DATA(pInfo->stepVal, double, pCtx->param[2].param.nType, &pCtx->param[2].param.i,
                 typeGetTypeModFromCol(pCtx->param[2].pCol));
  return TSDB_CODE_SUCCESS;
}

int32_t leastSQRFunction(SqlFunctionCtx* pCtx) {
  int32_t numOfElem = 0;

  SInputColumnInfoData* pInput = &pCtx->input;
  int32_t               type = pInput->pData[0]->info.type;

  SLeastSQRInfo* pInfo = GET_ROWCELL_INTERBUF(GET_RES_INFO(pCtx));

  SColumnInfoData* pCol = pInput->pData[0];

  double(*param)[3] = pInfo->matrix;
  double x = pInfo->startVal;

  int32_t start = pInput->startRowIndex;
  int32_t numOfRows = pInput->numOfRows;

  switch (type) {
    case TSDB_DATA_TYPE_TINYINT: {
      int8_t* plist = (int8_t*)pCol->pData;
      for (int32_t i = start; i < numOfRows + pInput->startRowIndex; ++i) {
        if (pCol->hasNull && colDataIsNull_f(pCol->nullbitmap, i)) {
          continue;
        }
        numOfElem++;
        LEASTSQR_CAL(param, x, plist, i, pInfo->stepVal);
      }
      break;
    }
    case TSDB_DATA_TYPE_SMALLINT: {
      int16_t* plist = (int16_t*)pCol->pData;
      for (int32_t i = start; i < numOfRows + pInput->startRowIndex; ++i) {
        if (pCol->hasNull && colDataIsNull_f(pCol->nullbitmap, i)) {
          continue;
        }

        numOfElem++;
        LEASTSQR_CAL(param, x, plist, i, pInfo->stepVal);
      }
      break;
    }

    case TSDB_DATA_TYPE_INT: {
      int32_t* plist = (int32_t*)pCol->pData;
      for (int32_t i = start; i < numOfRows + pInput->startRowIndex; ++i) {
        if (pCol->hasNull && colDataIsNull_f(pCol->nullbitmap, i)) {
          continue;
        }

        numOfElem++;
        LEASTSQR_CAL(param, x, plist, i, pInfo->stepVal);
      }
      break;
    }

    case TSDB_DATA_TYPE_BIGINT: {
      int64_t* plist = (int64_t*)pCol->pData;
      for (int32_t i = start; i < numOfRows + pInput->startRowIndex; ++i) {
        if (pCol->hasNull && colDataIsNull_f(pCol->nullbitmap, i)) {
          continue;
        }

        numOfElem++;
        LEASTSQR_CAL(param, x, plist, i, pInfo->stepVal);
      }
      break;
    }

    case TSDB_DATA_TYPE_UTINYINT: {
      uint8_t* plist = (uint8_t*)pCol->pData;
      for (int32_t i = start; i < numOfRows + pInput->startRowIndex; ++i) {
        if (pCol->hasNull && colDataIsNull_f(pCol->nullbitmap, i)) {
          continue;
        }
        numOfElem++;
        LEASTSQR_CAL(param, x, plist, i, pInfo->stepVal);
      }
      break;
    }
    case TSDB_DATA_TYPE_USMALLINT: {
      uint16_t* plist = (uint16_t*)pCol->pData;
      for (int32_t i = start; i < numOfRows + pInput->startRowIndex; ++i) {
        if (pCol->hasNull && colDataIsNull_f(pCol->nullbitmap, i)) {
          continue;
        }

        numOfElem++;
        LEASTSQR_CAL(param, x, plist, i, pInfo->stepVal);
      }
      break;
    }

    case TSDB_DATA_TYPE_UINT: {
      uint32_t* plist = (uint32_t*)pCol->pData;
      for (int32_t i = start; i < numOfRows + pInput->startRowIndex; ++i) {
        if (pCol->hasNull && colDataIsNull_f(pCol->nullbitmap, i)) {
          continue;
        }

        numOfElem++;
        LEASTSQR_CAL(param, x, plist, i, pInfo->stepVal);
      }
      break;
    }

    case TSDB_DATA_TYPE_UBIGINT: {
      uint64_t* plist = (uint64_t*)pCol->pData;
      for (int32_t i = start; i < numOfRows + pInput->startRowIndex; ++i) {
        if (pCol->hasNull && colDataIsNull_f(pCol->nullbitmap, i)) {
          continue;
        }

        numOfElem++;
        LEASTSQR_CAL(param, x, plist, i, pInfo->stepVal);
      }
      break;
    }

    case TSDB_DATA_TYPE_FLOAT: {
      float* plist = (float*)pCol->pData;
      for (int32_t i = start; i < numOfRows + pInput->startRowIndex; ++i) {
        if (pCol->hasNull && colDataIsNull_f(pCol->nullbitmap, i)) {
          continue;
        }

        numOfElem++;
        LEASTSQR_CAL(param, x, plist, i, pInfo->stepVal);
      }
      break;
    }

    case TSDB_DATA_TYPE_DOUBLE: {
      double* plist = (double*)pCol->pData;
      for (int32_t i = start; i < numOfRows + pInput->startRowIndex; ++i) {
        if (pCol->hasNull && colDataIsNull_f(pCol->nullbitmap, i)) {
          continue;
        }

        numOfElem++;
        LEASTSQR_CAL(param, x, plist, i, pInfo->stepVal);
      }
      break;
    }
    case TSDB_DATA_TYPE_NULL: {
      GET_RES_INFO(pCtx)->isNullRes = 1;
      numOfElem = 1;
      break;
    }

    default:
      break;
  }

  pInfo->startVal = x;
  pInfo->num += numOfElem;

  SET_VAL(GET_RES_INFO(pCtx), numOfElem, 1);

  return TSDB_CODE_SUCCESS;
}

int32_t leastSQRFinalize(SqlFunctionCtx* pCtx, SSDataBlock* pBlock) {
  SResultRowEntryInfo* pResInfo = GET_RES_INFO(pCtx);
  SLeastSQRInfo*       pInfo = GET_ROWCELL_INTERBUF(GET_RES_INFO(pCtx));
  int32_t              slotId = pCtx->pExpr->base.resSchema.slotId;
  SColumnInfoData*     pCol = taosArrayGet(pBlock->pDataBlock, slotId);

  if (NULL == pCol) {
    return TSDB_CODE_OUT_OF_RANGE;
  }
  int32_t currentRow = pBlock->info.rows;

  if (0 == pInfo->num) {
    colDataSetNULL(pCol, currentRow);
    return TSDB_CODE_SUCCESS;
  }

  double(*param)[3] = pInfo->matrix;

  param[1][1] = (double)pInfo->num;
  param[1][0] = param[0][1];

  double param00 = param[0][0] - param[1][0] * (param[0][1] / param[1][1]);
  double param02 = param[0][2] - param[1][2] * (param[0][1] / param[1][1]);

  if (0 == param00) {
    colDataSetNULL(pCol, currentRow);
    return TSDB_CODE_SUCCESS;
  }

  // param[0][1] = 0;
  double param12 = param[1][2] - param02 * (param[1][0] / param00);
  // param[1][0] = 0;
  param02 /= param00;

  param12 /= param[1][1];

  char buf[LEASTSQUARES_BUFF_LENGTH] = {0};
  char slopBuf[64] = {0};
  char interceptBuf[64] = {0};
  int  n = tsnprintf(slopBuf, 64, "%.6lf", param02);
  if (n > LEASTSQUARES_DOUBLE_ITEM_LENGTH) {
    (void)snprintf(slopBuf, 64, "%." DOUBLE_PRECISION_DIGITS, param02);
  }
  n = tsnprintf(interceptBuf, 64, "%.6lf", param12);
  if (n > LEASTSQUARES_DOUBLE_ITEM_LENGTH) {
    (void)snprintf(interceptBuf, 64, "%." DOUBLE_PRECISION_DIGITS, param12);
  }
  size_t len =
      snprintf(varDataVal(buf), sizeof(buf) - VARSTR_HEADER_SIZE, "{slop:%s, intercept:%s}", slopBuf, interceptBuf);
  varDataSetLen(buf, len);

  int32_t code = colDataSetVal(pCol, currentRow, buf, pResInfo->isNullRes);

  return code;
}

int32_t leastSQRCombine(SqlFunctionCtx* pDestCtx, SqlFunctionCtx* pSourceCtx) {
  SResultRowEntryInfo* pDResInfo = GET_RES_INFO(pDestCtx);
  SLeastSQRInfo*       pDBuf = GET_ROWCELL_INTERBUF(pDResInfo);
  int32_t              type = pDestCtx->input.pData[0]->info.type;
  double(*pDparam)[3] = pDBuf->matrix;

  SResultRowEntryInfo* pSResInfo = GET_RES_INFO(pSourceCtx);
  SLeastSQRInfo*       pSBuf = GET_ROWCELL_INTERBUF(pSResInfo);
  double(*pSparam)[3] = pSBuf->matrix;
  for (int32_t i = 0; i < pSBuf->num; i++) {
    pDparam[0][0] += pDBuf->startVal * pDBuf->startVal;
    pDparam[0][1] += pDBuf->startVal;
    pDBuf->startVal += pDBuf->stepVal;
  }
  pDparam[0][2] += pSparam[0][2] + pDBuf->num * pDBuf->stepVal * pSparam[1][2];
  pDparam[1][2] += pSparam[1][2];
  pDBuf->num += pSBuf->num;
  pDResInfo->numOfRes = TMAX(pDResInfo->numOfRes, pSResInfo->numOfRes);
  pDResInfo->isNullRes &= pSResInfo->isNullRes;
  return TSDB_CODE_SUCCESS;
}

bool getPercentileFuncEnv(SFunctionNode* pFunc, SFuncExecEnv* pEnv) {
  pEnv->calcMemSize = sizeof(SPercentileInfo);
  return true;
}

int32_t percentileFunctionSetup(SqlFunctionCtx* pCtx, SResultRowEntryInfo* pResultInfo) {
  if (pResultInfo->initialized) {
    return TSDB_CODE_SUCCESS;
  }
  if (TSDB_CODE_SUCCESS != functionSetup(pCtx, pResultInfo)) {
    return TSDB_CODE_FUNC_SETUP_ERROR;
  }

  // in the first round, get the min-max value of all involved data
  SPercentileInfo* pInfo = GET_ROWCELL_INTERBUF(pResultInfo);
  SET_DOUBLE_VAL(&pInfo->minval, DBL_MAX);
  SET_DOUBLE_VAL(&pInfo->maxval, -DBL_MAX);
  pInfo->numOfElems = 0;

  return TSDB_CODE_SUCCESS;
}

void percentileFunctionCleanupExt(SqlFunctionCtx* pCtx) {
  if (pCtx == NULL || GET_RES_INFO(pCtx) == NULL || GET_ROWCELL_INTERBUF(GET_RES_INFO(pCtx)) == NULL) {
    return;
  }
  SPercentileInfo* pInfo = GET_ROWCELL_INTERBUF(GET_RES_INFO(pCtx));
  if (pInfo->pMemBucket != NULL) {
    tMemBucketDestroy(&(pInfo->pMemBucket));
    pInfo->pMemBucket = NULL;
  }
}

int32_t percentileFunction(SqlFunctionCtx* pCtx) {
  int32_t              code = TSDB_CODE_SUCCESS;
  int32_t              numOfElems = 0;
  SResultRowEntryInfo* pResInfo = GET_RES_INFO(pCtx);

  SInputColumnInfoData* pInput = &pCtx->input;
  SColumnDataAgg*       pAgg = pInput->pColumnDataAgg[0];

  SColumnInfoData* pCol = pInput->pData[0];
  int32_t          type = pCol->info.type;

  SPercentileInfo* pInfo = GET_ROWCELL_INTERBUF(pResInfo);
  if (pCtx->scanFlag == MAIN_SCAN && pInfo->stage == 0) {
    pInfo->stage += 1;

    // all data are null, set it completed
    if (pInfo->numOfElems == 0) {
      pResInfo->complete = true;
      return TSDB_CODE_SUCCESS;
    } else {
      code = tMemBucketCreate(pCol->info.bytes, type, typeGetTypeModFromColInfo(&pCol->info), pInfo->minval, pInfo->maxval, pCtx->hasWindowOrGroup,
                              &pInfo->pMemBucket, pInfo->numOfElems);
      if (TSDB_CODE_SUCCESS != code) {
        return code;
      }
    }
  }

  // the first stage, only acquire the min/max value
  if (pInfo->stage == 0) {
    if (pCtx->input.colDataSMAIsSet) {
      double tmin = 0.0, tmax = 0.0;
      if (IS_SIGNED_NUMERIC_TYPE(type)) {
        tmin = (double)GET_INT64_VAL(&pAgg->min);
        tmax = (double)GET_INT64_VAL(&pAgg->max);
      } else if (IS_FLOAT_TYPE(type)) {
        tmin = GET_DOUBLE_VAL(&pAgg->min);
        tmax = GET_DOUBLE_VAL(&pAgg->max);
      } else if (IS_UNSIGNED_NUMERIC_TYPE(type)) {
        tmin = (double)GET_UINT64_VAL(&pAgg->min);
        tmax = (double)GET_UINT64_VAL(&pAgg->max);
      }

      if (GET_DOUBLE_VAL(&pInfo->minval) > tmin) {
        SET_DOUBLE_VAL(&pInfo->minval, tmin);
      }

      if (GET_DOUBLE_VAL(&pInfo->maxval) < tmax) {
        SET_DOUBLE_VAL(&pInfo->maxval, tmax);
      }

      pInfo->numOfElems += (pInput->numOfRows - pAgg->numOfNull);
    } else {
      // check the valid data one by one
      int32_t start = pInput->startRowIndex;
      for (int32_t i = start; i < pInput->numOfRows + start; ++i) {
        if (colDataIsNull_f(pCol->nullbitmap, i)) {
          continue;
        }

        char* data = colDataGetData(pCol, i);

        double v = 0;
        GET_TYPED_DATA(v, double, type, data, typeGetTypeModFromColInfo(&pCol->info));
        if (v < GET_DOUBLE_VAL(&pInfo->minval)) {
          SET_DOUBLE_VAL(&pInfo->minval, v);
        }

        if (v > GET_DOUBLE_VAL(&pInfo->maxval)) {
          SET_DOUBLE_VAL(&pInfo->maxval, v);
        }

        pInfo->numOfElems += 1;
      }
    }
  } else {
    // the second stage, calculate the true percentile value
    int32_t start = pInput->startRowIndex;
    for (int32_t i = start; i < pInput->numOfRows + start; ++i) {
      if (colDataIsNull_f(pCol->nullbitmap, i)) {
        continue;
      }

      char* data = colDataGetData(pCol, i);
      numOfElems += 1;
      code = tMemBucketPut(pInfo->pMemBucket, data, 1);
      if (code != TSDB_CODE_SUCCESS) {
        tMemBucketDestroy(&(pInfo->pMemBucket));
        return code;
      }
    }

    SET_VAL(pResInfo, numOfElems, 1);
  }

  pCtx->needCleanup = true;
  return TSDB_CODE_SUCCESS;
}

int32_t percentileFinalize(SqlFunctionCtx* pCtx, SSDataBlock* pBlock) {
  SResultRowEntryInfo* pResInfo = GET_RES_INFO(pCtx);
  SPercentileInfo*     ppInfo = (SPercentileInfo*)GET_ROWCELL_INTERBUF(pResInfo);

  int32_t code = 0;
  double  v = 0;

  tMemBucket** pMemBucket = &ppInfo->pMemBucket;
  if ((*pMemBucket) != NULL && (*pMemBucket)->total > 0) {  // check for null
    if (pCtx->numOfParams > 2) {
      char buf[3200] = {0};
      // max length of double num is 317, e.g. use %.6lf to print -1.0e+308, consider the comma and bracket, 3200 is
      // enough.
      size_t len = 1;

      varDataVal(buf)[0] = '[';
      for (int32_t i = 1; i < pCtx->numOfParams; ++i) {
        SVariant* pVal = &pCtx->param[i].param;

        GET_TYPED_DATA(v, double, pVal->nType, &pVal->i, typeGetTypeModFromCol(pCtx->param[i].pCol));

        code = getPercentile((*pMemBucket), v, &ppInfo->result);
        if (code != TSDB_CODE_SUCCESS) {
          goto _fin_error;
        }

        if (i == pCtx->numOfParams - 1) {
          len += tsnprintf(varDataVal(buf) + len, sizeof(buf) - VARSTR_HEADER_SIZE - len, "%.6lf]", ppInfo->result);
        } else {
          len += tsnprintf(varDataVal(buf) + len, sizeof(buf) - VARSTR_HEADER_SIZE - len, "%.6lf, ", ppInfo->result);
        }
      }

      int32_t          slotId = pCtx->pExpr->base.resSchema.slotId;
      SColumnInfoData* pCol = taosArrayGet(pBlock->pDataBlock, slotId);
      if (NULL == pCol) {
        code = terrno;
        goto _fin_error;
      }

      varDataSetLen(buf, len);
      code = colDataSetVal(pCol, pBlock->info.rows, buf, false);
      if (code != TSDB_CODE_SUCCESS) {
        goto _fin_error;
      }

      tMemBucketDestroy(pMemBucket);
      return TSDB_CODE_SUCCESS;
    } else {
      SVariant* pVal = &pCtx->param[1].param;

      GET_TYPED_DATA(v, double, pVal->nType, &pVal->i, typeGetTypeModFromCol(pCtx->param[1].pCol));

      code = getPercentile((*pMemBucket), v, &ppInfo->result);
      if (code != TSDB_CODE_SUCCESS) {
        goto _fin_error;
      }

      tMemBucketDestroy(pMemBucket);
      return functionFinalize(pCtx, pBlock);
    }
  } else {
    return functionFinalize(pCtx, pBlock);
  }

_fin_error:

  tMemBucketDestroy(pMemBucket);
  return code;
}

bool getApercentileFuncEnv(SFunctionNode* pFunc, SFuncExecEnv* pEnv) {
  int32_t bytesHist =
      (int32_t)(sizeof(SAPercentileInfo) + sizeof(SHistogramInfo) + sizeof(SHistBin) * (MAX_HISTOGRAM_BIN + 1));
  int32_t bytesDigest = (int32_t)(sizeof(SAPercentileInfo) + TDIGEST_SIZE(COMPRESSION));
  pEnv->calcMemSize = TMAX(bytesHist, bytesDigest);
  return true;
}

int32_t getApercentileMaxSize() {
  int32_t bytesHist =
      (int32_t)(sizeof(SAPercentileInfo) + sizeof(SHistogramInfo) + sizeof(SHistBin) * (MAX_HISTOGRAM_BIN + 1));
  int32_t bytesDigest = (int32_t)(sizeof(SAPercentileInfo) + TDIGEST_SIZE(COMPRESSION));
  return TMAX(bytesHist, bytesDigest);
}

static int8_t getApercentileAlgo(char* algoStr) {
  int8_t algoType;
  if (strcasecmp(algoStr, "default") == 0) {
    algoType = APERCT_ALGO_DEFAULT;
  } else if (strcasecmp(algoStr, "t-digest") == 0) {
    algoType = APERCT_ALGO_TDIGEST;
  } else {
    algoType = APERCT_ALGO_UNKNOWN;
  }

  return algoType;
}

static void buildHistogramInfo(SAPercentileInfo* pInfo) {
  pInfo->pHisto = (SHistogramInfo*)((char*)pInfo + sizeof(SAPercentileInfo));
  pInfo->pHisto->elems = (SHistBin*)((char*)pInfo->pHisto + sizeof(SHistogramInfo));
}

static void buildTDigestInfo(SAPercentileInfo* pInfo) {
  pInfo->pTDigest = (TDigest*)((char*)pInfo + sizeof(SAPercentileInfo));
}

int32_t apercentileFunctionSetup(SqlFunctionCtx* pCtx, SResultRowEntryInfo* pResultInfo) {
  if (pResultInfo->initialized) {
    return TSDB_CODE_SUCCESS;
  }
  if (TSDB_CODE_SUCCESS != functionSetup(pCtx, pResultInfo)) {
    return TSDB_CODE_FUNC_SETUP_ERROR;
  }

  SAPercentileInfo* pInfo = GET_ROWCELL_INTERBUF(pResultInfo);

  SVariant* pVal = &pCtx->param[1].param;
  pInfo->percent = 0;
  GET_TYPED_DATA(pInfo->percent, double, pVal->nType, &pVal->i, typeGetTypeModFromCol(pCtx->param[1].pCol));

  if (pCtx->numOfParams == 2) {
    pInfo->algo = APERCT_ALGO_DEFAULT;
  } else if (pCtx->numOfParams == 3) {
    pInfo->algo = getApercentileAlgo(varDataVal(pCtx->param[2].param.pz));
    if (pInfo->algo == APERCT_ALGO_UNKNOWN) {
      return TSDB_CODE_FUNC_FUNTION_PARA_VALUE;
    }
  }

  char* tmp = (char*)pInfo + sizeof(SAPercentileInfo);
  if (pInfo->algo == APERCT_ALGO_TDIGEST) {
    pInfo->pTDigest = tdigestNewFrom(tmp, COMPRESSION);
  } else {
    buildHistogramInfo(pInfo);
    pInfo->pHisto = tHistogramCreateFrom(tmp, MAX_HISTOGRAM_BIN);
    qDebug("%s set up histogram, numOfElems:%" PRId64 ", numOfEntry:%d, pHisto:%p, elems:%p", __FUNCTION__,
           pInfo->pHisto->numOfElems, pInfo->pHisto->numOfEntries, pInfo->pHisto, pInfo->pHisto->elems);
  }

  return TSDB_CODE_SUCCESS;
}

int32_t apercentileFunction(SqlFunctionCtx* pCtx) {
  int32_t               numOfElems = 0;
  SResultRowEntryInfo*  pResInfo = GET_RES_INFO(pCtx);
  SInputColumnInfoData* pInput = &pCtx->input;

  SColumnInfoData* pCol = pInput->pData[0];
  int32_t          type = pCol->info.type;

  SAPercentileInfo* pInfo = GET_ROWCELL_INTERBUF(pResInfo);

  int32_t start = pInput->startRowIndex;
  if (pInfo->algo == APERCT_ALGO_TDIGEST) {
    buildTDigestInfo(pInfo);
    tdigestAutoFill(pInfo->pTDigest, COMPRESSION);
    for (int32_t i = start; i < pInput->numOfRows + start; ++i) {
      if (colDataIsNull_f(pCol->nullbitmap, i)) {
        continue;
      }
      numOfElems += 1;
      char* data = colDataGetData(pCol, i);

      double  v = 0;  // value
      int64_t w = 1;  // weigth
      GET_TYPED_DATA(v, double, type, data, typeGetTypeModFromColInfo(&pCol->info));
      int32_t code = tdigestAdd(pInfo->pTDigest, v, w);
      if (code != TSDB_CODE_SUCCESS) {
        return code;
      }
    }
  } else {
    // might be a race condition here that pHisto can be overwritten or setup function
    // has not been called, need to relink the buffer pHisto points to.
    buildHistogramInfo(pInfo);
    qDebug("%s before add %d elements into histogram, total:%" PRId64 ", numOfEntry:%d, pHisto:%p, elems: %p",
           __FUNCTION__, numOfElems, pInfo->pHisto->numOfElems, pInfo->pHisto->numOfEntries, pInfo->pHisto,
           pInfo->pHisto->elems);
    for (int32_t i = start; i < pInput->numOfRows + start; ++i) {
      if (colDataIsNull_f(pCol->nullbitmap, i)) {
        continue;
      }
      numOfElems += 1;
      char* data = colDataGetData(pCol, i);

      double v = 0;
      GET_TYPED_DATA(v, double, type, data, typeGetTypeModFromColInfo(&pCol->info));
      int32_t code = tHistogramAdd(&pInfo->pHisto, v);
      if (code != TSDB_CODE_SUCCESS) {
        return code;
      }
    }

    qDebug("%s after add %d elements into histogram, total:%" PRId64 ", numOfEntry:%d, pHisto:%p, elems: %p",
           __FUNCTION__, numOfElems, pInfo->pHisto->numOfElems, pInfo->pHisto->numOfEntries, pInfo->pHisto,
           pInfo->pHisto->elems);
  }

  SET_VAL(pResInfo, numOfElems, 1);
  return TSDB_CODE_SUCCESS;
}

static int32_t apercentileTransferInfo(SAPercentileInfo* pInput, SAPercentileInfo* pOutput, bool* hasRes) {
  pOutput->percent = pInput->percent;
  pOutput->algo = pInput->algo;
  if (pOutput->algo == APERCT_ALGO_TDIGEST) {
    buildTDigestInfo(pInput);
    tdigestAutoFill(pInput->pTDigest, COMPRESSION);

    if (pInput->pTDigest->num_centroids == 0 && pInput->pTDigest->num_buffered_pts == 0) {
      return TSDB_CODE_SUCCESS;
    }

    if (hasRes) {
      *hasRes = true;
    }

    buildTDigestInfo(pOutput);
    TDigest* pTDigest = pOutput->pTDigest;
    tdigestAutoFill(pTDigest, COMPRESSION);

    if (pTDigest->num_centroids <= 0 && pTDigest->num_buffered_pts == 0) {
      (void)memcpy(pTDigest, pInput->pTDigest, (size_t)TDIGEST_SIZE(COMPRESSION));
      tdigestAutoFill(pTDigest, COMPRESSION);
    } else {
      int32_t code = tdigestMerge(pTDigest, pInput->pTDigest);
      if (TSDB_CODE_SUCCESS != code) {
        return code;
      }
    }
  } else {
    buildHistogramInfo(pInput);
    if (pInput->pHisto->numOfElems <= 0) {
      return TSDB_CODE_SUCCESS;
    }

    if (hasRes) {
      *hasRes = true;
    }

    buildHistogramInfo(pOutput);
    SHistogramInfo* pHisto = pOutput->pHisto;

    if (pHisto->numOfElems <= 0) {
      (void)memcpy(pHisto, pInput->pHisto, sizeof(SHistogramInfo) + sizeof(SHistBin) * (MAX_HISTOGRAM_BIN + 1));
      pHisto->elems = (SHistBin*)((char*)pHisto + sizeof(SHistogramInfo));

      qDebug("%s merge histo, total:%" PRId64 ", entry:%d, %p", __FUNCTION__, pHisto->numOfElems, pHisto->numOfEntries,
             pHisto);
    } else {
      pHisto->elems = (SHistBin*)((char*)pHisto + sizeof(SHistogramInfo));
      qDebug("%s input histogram, elem:%" PRId64 ", entry:%d, %p", __FUNCTION__, pHisto->numOfElems,
             pHisto->numOfEntries, pInput->pHisto);

      SHistogramInfo* pRes = NULL;
      int32_t         code = tHistogramMerge(pHisto, pInput->pHisto, MAX_HISTOGRAM_BIN, &pRes);
      if (TSDB_CODE_SUCCESS != code) {
        tHistogramDestroy(&pRes);
        return code;
      }
      (void)memcpy(pHisto, pRes, sizeof(SHistogramInfo) + sizeof(SHistBin) * MAX_HISTOGRAM_BIN);
      pHisto->elems = (SHistBin*)((char*)pHisto + sizeof(SHistogramInfo));

      qDebug("%s merge histo, total:%" PRId64 ", entry:%d, %p", __FUNCTION__, pHisto->numOfElems, pHisto->numOfEntries,
             pHisto);
      tHistogramDestroy(&pRes);
    }
  }
  return TSDB_CODE_SUCCESS;
}

int32_t apercentileFunctionMerge(SqlFunctionCtx* pCtx) {
  SResultRowEntryInfo* pResInfo = GET_RES_INFO(pCtx);

  SInputColumnInfoData* pInput = &pCtx->input;

  SColumnInfoData* pCol = pInput->pData[0];
  if (pCol->info.type != TSDB_DATA_TYPE_BINARY) {
    return TSDB_CODE_FUNC_FUNTION_PARA_TYPE;
  }

  SAPercentileInfo* pInfo = GET_ROWCELL_INTERBUF(pResInfo);

  qDebug("%s total %" PRId64 " rows will merge, %p", __FUNCTION__, pInput->numOfRows, pInfo->pHisto);

  bool    hasRes = false;
  int32_t start = pInput->startRowIndex;
  for (int32_t i = start; i < start + pInput->numOfRows; ++i) {
    char* data = colDataGetData(pCol, i);

    SAPercentileInfo* pInputInfo = (SAPercentileInfo*)varDataVal(data);
    int32_t           code = apercentileTransferInfo(pInputInfo, pInfo, &hasRes);
    if (TSDB_CODE_SUCCESS != code) {
      return code;
    }
  }

  if (pInfo->algo != APERCT_ALGO_TDIGEST) {
    buildHistogramInfo(pInfo);
    qDebug("%s after merge, total:%" PRId64 ", numOfEntry:%d, %p", __FUNCTION__, pInfo->pHisto->numOfElems,
           pInfo->pHisto->numOfEntries, pInfo->pHisto);
  }

  SET_VAL(pResInfo, hasRes ? 1 : 0, 1);
  return TSDB_CODE_SUCCESS;
}

int32_t apercentileFinalize(SqlFunctionCtx* pCtx, SSDataBlock* pBlock) {
  SResultRowEntryInfo* pResInfo = GET_RES_INFO(pCtx);
  SAPercentileInfo*    pInfo = (SAPercentileInfo*)GET_ROWCELL_INTERBUF(pResInfo);

  if (pInfo->algo == APERCT_ALGO_TDIGEST) {
    buildTDigestInfo(pInfo);
    tdigestAutoFill(pInfo->pTDigest, COMPRESSION);
    if (pInfo->pTDigest->size > 0) {
      pInfo->result = tdigestQuantile(pInfo->pTDigest, pInfo->percent / 100);
    } else {  // no need to free
      // setNull(pCtx->pOutput, pCtx->outputType, pCtx->outputBytes);
      return TSDB_CODE_SUCCESS;
    }
  } else {
    buildHistogramInfo(pInfo);
    if (pInfo->pHisto->numOfElems > 0) {
      qDebug("%s get the final res, elements:%" PRId64 ", numOfEntry:%d, pHisto:%p, elems:%p", __FUNCTION__,
             pInfo->pHisto->numOfElems, pInfo->pHisto->numOfEntries, pInfo->pHisto, pInfo->pHisto->elems);

      double  ratio[] = {pInfo->percent};
      double* res = NULL;
      int32_t code = tHistogramUniform(pInfo->pHisto, ratio, 1, &res);
      if (TSDB_CODE_SUCCESS != code) {
        taosMemoryFree(res);
        return code;
      }
      pInfo->result = *res;
      // memcpy(pCtx->pOutput, res, sizeof(double));
      taosMemoryFree(res);
    } else {  // no need to free
      // setNull(pCtx->pOutput, pCtx->outputType, pCtx->outputBytes);
      // return TSDB_CODE_SUCCESS;
      qDebug("%s get the final res, elements:%" PRId64 ", numOfEntry:%d. result is null", __FUNCTION__,
             pInfo->pHisto->numOfElems, pInfo->pHisto->numOfEntries);
    }
  }

  return functionFinalize(pCtx, pBlock);
}

int32_t apercentilePartialFinalize(SqlFunctionCtx* pCtx, SSDataBlock* pBlock) {
  SResultRowEntryInfo* pResInfo = GET_RES_INFO(pCtx);
  SAPercentileInfo*    pInfo = (SAPercentileInfo*)GET_ROWCELL_INTERBUF(pResInfo);

  int32_t resultBytes = getApercentileMaxSize();
  char*   res = taosMemoryCalloc(resultBytes + VARSTR_HEADER_SIZE, sizeof(char));
  if (NULL == res) {
    return terrno;
  }

  if (pInfo->algo == APERCT_ALGO_TDIGEST) {
    (void)memcpy(varDataVal(res), pInfo, resultBytes);
    varDataSetLen(res, resultBytes);
  } else {
    (void)memcpy(varDataVal(res), pInfo, resultBytes);
    varDataSetLen(res, resultBytes);
  }

  int32_t          slotId = pCtx->pExpr->base.resSchema.slotId;
  SColumnInfoData* pCol = taosArrayGet(pBlock->pDataBlock, slotId);
  if (NULL == pCol) {
    taosMemoryFree(res);
    return TSDB_CODE_OUT_OF_RANGE;
  }

  int32_t code = colDataSetVal(pCol, pBlock->info.rows, res, false);

  taosMemoryFree(res);
  return code;
}

int32_t apercentileCombine(SqlFunctionCtx* pDestCtx, SqlFunctionCtx* pSourceCtx) {
  SResultRowEntryInfo* pDResInfo = GET_RES_INFO(pDestCtx);
  SAPercentileInfo*    pDBuf = GET_ROWCELL_INTERBUF(pDResInfo);

  SResultRowEntryInfo* pSResInfo = GET_RES_INFO(pSourceCtx);
  SAPercentileInfo*    pSBuf = GET_ROWCELL_INTERBUF(pSResInfo);

  qDebug("%s start to combine apercentile, %p", __FUNCTION__, pDBuf->pHisto);

  int32_t code = apercentileTransferInfo(pSBuf, pDBuf, NULL);
  if (TSDB_CODE_SUCCESS != code) {
    return code;
  }
  pDResInfo->numOfRes = TMAX(pDResInfo->numOfRes, pSResInfo->numOfRes);
  pDResInfo->isNullRes &= pSResInfo->isNullRes;
  return TSDB_CODE_SUCCESS;
}

// TODO: change this function when block data info pks changed
static int32_t comparePkDataWithSValue(int8_t pkType, char* pkData, SValue* pVal, int32_t order) {
  char numVal[8] = {0};
  switch (pkType) {
    case TSDB_DATA_TYPE_INT:
      *(int32_t*)numVal = (int32_t)VALUE_GET_TRIVIAL_DATUM(pVal);
      break;
    case TSDB_DATA_TYPE_UINT:
      *(uint32_t*)numVal = (uint32_t)VALUE_GET_TRIVIAL_DATUM(pVal);
      break;
    case TSDB_DATA_TYPE_BIGINT:
      *(int64_t*)numVal = (int64_t)VALUE_GET_TRIVIAL_DATUM(pVal);
      break;
    case TSDB_DATA_TYPE_UBIGINT:
      *(uint64_t*)numVal = (uint64_t)VALUE_GET_TRIVIAL_DATUM(pVal);
      break;
    default:
      break;
  }
  char*         blockData = (IS_NUMERIC_TYPE(pkType)) ? (char*)numVal : (char*)pVal->pData;
  __compar_fn_t fn = getKeyComparFunc(pkType, order);
  return fn(pkData, blockData);
}

EFuncDataRequired firstDynDataReq(void* pRes, SDataBlockInfo* pBlockInfo) {
  SResultRowEntryInfo* pEntry = (SResultRowEntryInfo*)pRes;

  // not initialized yet, data is required
  if (pEntry == NULL) {
    return FUNC_DATA_REQUIRED_DATA_LOAD;
  }

  SFirstLastRes* pResult = GET_ROWCELL_INTERBUF(pEntry);
  if (pResult->hasResult) {
    if (pResult->pkBytes > 0) {
      pResult->pkData = pResult->buf + pResult->bytes;
    } else {
      pResult->pkData = NULL;
    }
    if (pResult->ts < pBlockInfo->window.skey) {
      return FUNC_DATA_REQUIRED_NOT_LOAD;
    } else if (pResult->ts == pBlockInfo->window.skey) {
      if (NULL == pResult->pkData) {
        return FUNC_DATA_REQUIRED_NOT_LOAD;
      }
      if (comparePkDataWithSValue(pResult->pkType, pResult->pkData, pBlockInfo->pks + 0, TSDB_ORDER_ASC) < 0) {
        return FUNC_DATA_REQUIRED_NOT_LOAD;
      }
    }
    return FUNC_DATA_REQUIRED_DATA_LOAD;
  } else {
    return FUNC_DATA_REQUIRED_DATA_LOAD;
  }
}

EFuncDataRequired lastDynDataReq(void* pRes, SDataBlockInfo* pBlockInfo) {
  SResultRowEntryInfo* pEntry = (SResultRowEntryInfo*)pRes;

  // not initialized yet, data is required
  if (pEntry == NULL) {
    return FUNC_DATA_REQUIRED_DATA_LOAD;
  }

  SFirstLastRes* pResult = GET_ROWCELL_INTERBUF(pEntry);
  if (pResult->hasResult) {
    if (pResult->pkBytes > 0) {
      pResult->pkData = pResult->buf + pResult->bytes;
    } else {
      pResult->pkData = NULL;
    }
    if (pResult->ts > pBlockInfo->window.ekey) {
      return FUNC_DATA_REQUIRED_NOT_LOAD;
    } else if (pResult->ts == pBlockInfo->window.ekey && pResult->pkData) {
      if (comparePkDataWithSValue(pResult->pkType, pResult->pkData, pBlockInfo->pks + 1, TSDB_ORDER_DESC) < 0) {
        return FUNC_DATA_REQUIRED_NOT_LOAD;
      }
    }
    return FUNC_DATA_REQUIRED_DATA_LOAD;
  } else {
    return FUNC_DATA_REQUIRED_DATA_LOAD;
  }
}

// TODO modify it to include primary key bytes
int32_t getFirstLastInfoSize(int32_t resBytes, int32_t pkBytes) { return sizeof(SFirstLastRes) + resBytes + pkBytes; }

bool getFirstLastFuncEnv(SFunctionNode* pFunc, SFuncExecEnv* pEnv) {
  SColumnNode* pNode = (SColumnNode*)nodesListGetNode(pFunc->pParameterList, 0);
  // TODO: change SFunctionNode to add pk info
  int32_t pkBytes = (pFunc->hasPk) ? pFunc->pkBytes : 0;
  pEnv->calcMemSize = getFirstLastInfoSize(pNode->node.resType.bytes, pkBytes);
  return true;
}

bool getSelectivityFuncEnv(SFunctionNode* pFunc, SFuncExecEnv* pEnv) {
  SColumnNode* pNode = (SColumnNode*)nodesListGetNode(pFunc->pParameterList, 0);
  pEnv->calcMemSize = pNode->node.resType.bytes;
  return true;
}

bool getGroupKeyFuncEnv(SFunctionNode* pFunc, SFuncExecEnv* pEnv) {
  SColumnNode* pNode = (SColumnNode*)nodesListGetNode(pFunc->pParameterList, 0);
  pEnv->calcMemSize = sizeof(SGroupKeyInfo) + pNode->node.resType.bytes;
  return true;
}

static FORCE_INLINE TSKEY getRowPTs(SColumnInfoData* pTsColInfo, int32_t rowIndex) {
  if (pTsColInfo == NULL || pTsColInfo->pData == NULL) {
    return 0;
  }

  return *(TSKEY*)colDataGetData(pTsColInfo, rowIndex);
}

int32_t firstLastFunctionSetup(SqlFunctionCtx* pCtx, SResultRowEntryInfo* pResInfo) {
  if (pResInfo->initialized) {
    return TSDB_CODE_SUCCESS;
  }
  if (TSDB_CODE_SUCCESS != functionSetup(pCtx, pResInfo)) {
    return TSDB_CODE_FUNC_SETUP_ERROR;
  }

  SFirstLastRes*        pRes = GET_ROWCELL_INTERBUF(pResInfo);
  pRes->nullTupleSaved = false;
  pRes->nullTuplePos.pageId = -1;
  return TSDB_CODE_SUCCESS;
}

static int32_t prepareBuf(SqlFunctionCtx* pCtx) {
  if (pCtx->subsidiaries.rowLen == 0) {
    int32_t rowLen = 0;
    for (int32_t j = 0; j < pCtx->subsidiaries.num; ++j) {
      SqlFunctionCtx* pc = pCtx->subsidiaries.pCtx[j];
      rowLen += pc->pExpr->base.resSchema.bytes;
    }

    pCtx->subsidiaries.rowLen = rowLen + pCtx->subsidiaries.num * sizeof(bool);
    pCtx->subsidiaries.buf = taosMemoryMalloc(pCtx->subsidiaries.rowLen);
    if (NULL == pCtx->subsidiaries.buf) {
      return terrno;
    }
  }
  return TSDB_CODE_SUCCESS;
}

static int32_t firstlastSaveTupleData(const SSDataBlock* pSrcBlock, int32_t rowIndex, SqlFunctionCtx* pCtx,
                                      SFirstLastRes* pInfo, bool noElements) {
  int32_t code = TSDB_CODE_SUCCESS;

  if (pCtx->subsidiaries.num <= 0) {
    return TSDB_CODE_SUCCESS;
  }

  if (!pInfo->hasResult) {
    code = saveTupleData(pCtx, rowIndex, pSrcBlock, &pInfo->pos);
  } else if (!noElements) {
    code = updateTupleData(pCtx, rowIndex, pSrcBlock, &pInfo->pos);
  } else { } // dothing

  return code;
}

static int32_t doSaveCurrentVal(SqlFunctionCtx* pCtx, int32_t rowIndex, int64_t currentTs, char* pkData, int32_t type,
                                char* pData) {
  SResultRowEntryInfo* pResInfo = GET_RES_INFO(pCtx);
  SFirstLastRes*       pInfo = GET_ROWCELL_INTERBUF(pResInfo);

  if (IS_VAR_DATA_TYPE(type)) {
    if (type == TSDB_DATA_TYPE_JSON) {
      pInfo->bytes = getJsonValueLen(pData);
    } else {
      pInfo->bytes = varDataTLen(pData);
    }
  }

  (void)memcpy(pInfo->buf, pData, pInfo->bytes);
  if (pkData != NULL) {
    if (IS_VAR_DATA_TYPE(pInfo->pkType)) {
      if (pInfo->pkType == TSDB_DATA_TYPE_JSON) {
        pInfo->pkBytes = getJsonValueLen(pkData);
      } else {
        pInfo->pkBytes = varDataTLen(pkData);
      }
    }
    (void)memcpy(pInfo->buf + pInfo->bytes, pkData, pInfo->pkBytes);
    pInfo->pkData = pInfo->buf + pInfo->bytes;
  }

  pInfo->ts = currentTs;
  int32_t code = firstlastSaveTupleData(pCtx->pSrcBlock, rowIndex, pCtx, pInfo, false);
  if (code != TSDB_CODE_SUCCESS) {
    return code;
  }

  pInfo->hasResult = true;
  return TSDB_CODE_SUCCESS;
}

// This ordinary first function does not care if current scan is ascending order or descending order scan
// the OPTIMIZED version of first function will only handle the ascending order scan
int32_t firstFunction(SqlFunctionCtx* pCtx) {
  int32_t numOfElems = 0;

  SResultRowEntryInfo* pResInfo = GET_RES_INFO(pCtx);
  SFirstLastRes*       pInfo = GET_ROWCELL_INTERBUF(pResInfo);

  SInputColumnInfoData* pInput = &pCtx->input;
  SColumnInfoData*      pInputCol = pInput->pData[0];

  pInfo->bytes = pInputCol->info.bytes;

  if (IS_NULL_TYPE(pInputCol->info.type)) {
    return TSDB_CODE_SUCCESS;
  }

  SColumnInfoData* pkCol = pInput->pPrimaryKey;
  pInfo->pkType = -1;
  __compar_fn_t pkCompareFn = NULL;
  if (pCtx->hasPrimaryKey) {
    pInfo->pkType = pkCol->info.type;
    pInfo->pkBytes = pkCol->info.bytes;
    pkCompareFn = getKeyComparFunc(pInfo->pkType, TSDB_ORDER_ASC);
  }

  // All null data column, return directly.
  if (pInput->colDataSMAIsSet && (pInput->pColumnDataAgg[0]->numOfNull == pInput->totalRows) &&
      pInputCol->hasNull == true) {
    // save selectivity value for column consisted of all null values
    int32_t code = firstlastSaveTupleData(pCtx->pSrcBlock, pInput->startRowIndex, pCtx, pInfo, true);
    if (code != TSDB_CODE_SUCCESS) {
      return code;
    }
    pInfo->nullTupleSaved = true;
    return TSDB_CODE_SUCCESS;
  }

  SColumnDataAgg* pColAgg = (pInput->colDataSMAIsSet) ? pInput->pColumnDataAgg[0] : NULL;

  TSKEY startKey = getRowPTs(pInput->pPTS, 0);
  TSKEY endKey = getRowPTs(pInput->pPTS, pInput->totalRows - 1);

  int32_t blockDataOrder = (startKey <= endKey) ? TSDB_ORDER_ASC : TSDB_ORDER_DESC;

  //  please ref. to the comment in lastRowFunction for the reason why disabling the opt version of last/first
  //  function. we will use this opt implementation in an new version that is only available in scan subplan
#if 0
  if (blockDataOrder == TSDB_ORDER_ASC) {
    // filter according to current result firstly
    if (pResInfo->numOfRes > 0) {
      if (pInfo->ts < startKey) {
        return TSDB_CODE_SUCCESS;
      }
    }

    for (int32_t i = pInput->startRowIndex; i < pInput->startRowIndex + pInput->numOfRows; ++i) {
      if (pInputCol->hasNull && colDataIsNull(pInputCol, pInput->totalRows, i, pColAgg)) {
        continue;
      }

      numOfElems++;

      char* data = colDataGetData(pInputCol, i);
      TSKEY cts = getRowPTs(pInput->pPTS, i);
      if (pResInfo->numOfRes == 0 || pInfo->ts > cts) {
        doSaveCurrentVal(pCtx, i, cts, pInputCol->info.type, data);
        break;
      }
    }
  } else {
    // in case of descending order time stamp serial, which usually happens as the results of the nest query,
    // all data needs to be check.
    if (pResInfo->numOfRes > 0) {
      if (pInfo->ts < endKey) {
        return TSDB_CODE_SUCCESS;
      }
    }

    for (int32_t i = pInput->numOfRows + pInput->startRowIndex - 1; i >= pInput->startRowIndex; --i) {
      if (pInputCol->hasNull && colDataIsNull(pInputCol, pInput->totalRows, i, pColAgg)) {
        continue;
      }

      numOfElems++;

      char* data = colDataGetData(pInputCol, i);
      TSKEY cts = getRowPTs(pInput->pPTS, i);

      if (pResInfo->numOfRes == 0 || pInfo->ts > cts) {
        doSaveCurrentVal(pCtx, i, cts, pInputCol->info.type, data);
        break;
      }
    }
  }
#else
  int64_t* pts = (int64_t*)pInput->pPTS->pData;

  int     from = -1;
  int32_t i = -1;
  while (funcInputGetNextRowIndex(pInput, from, true, &i, &from)) {
    if (pInputCol->hasNull && colDataIsNull(pInputCol, pInput->totalRows, i, pColAgg)) {
      continue;
    }

    numOfElems++;
    char* data = colDataGetData(pInputCol, i);
    char* pkData = NULL;
    if (pCtx->hasPrimaryKey) {
      pkData = colDataGetData(pkCol, i);
    }
    TSKEY cts = pts[i];
    if (pResInfo->numOfRes == 0 || pInfo->ts > cts ||
        (pInfo->ts == cts && pkCompareFn && pkCompareFn(pkData, pInfo->pkData) < 0)) {
      int32_t code = doSaveCurrentVal(pCtx, i, cts, pkData, pInputCol->info.type, data);
      if (code != TSDB_CODE_SUCCESS) {
        return code;
      }
      pResInfo->numOfRes = 1;
    }
  }
#endif

  if (numOfElems == 0) {
    // save selectivity value for column consisted of all null values
    int32_t code = firstlastSaveTupleData(pCtx->pSrcBlock, pInput->startRowIndex, pCtx, pInfo, true);
    if (code != TSDB_CODE_SUCCESS) {
      return code;
    }
    pInfo->nullTupleSaved = true;
  }
  SET_VAL(pResInfo, numOfElems, 1);
  return TSDB_CODE_SUCCESS;
}

int32_t lastFunction(SqlFunctionCtx* pCtx) {
  int32_t numOfElems = 0;

  SResultRowEntryInfo* pResInfo = GET_RES_INFO(pCtx);
  SFirstLastRes*       pInfo = GET_ROWCELL_INTERBUF(pResInfo);

  SInputColumnInfoData* pInput = &pCtx->input;
  SColumnInfoData*      pInputCol = pInput->pData[0];

  int32_t type = pInputCol->info.type;
  int32_t bytes = pInputCol->info.bytes;

  if (IS_NULL_TYPE(type)) {
    return TSDB_CODE_SUCCESS;
  }
  pInfo->bytes = bytes;

  SColumnInfoData* pkCol = pInput->pPrimaryKey;
  pInfo->pkType = -1;
  __compar_fn_t pkCompareFn = NULL;
  if (pCtx->hasPrimaryKey) {
    pInfo->pkType = pkCol->info.type;
    pInfo->pkBytes = pkCol->info.bytes;
    pkCompareFn = getKeyComparFunc(pInfo->pkType, TSDB_ORDER_DESC);
  }

  // All null data column, return directly.
  if (pInput->colDataSMAIsSet && (pInput->pColumnDataAgg[0]->numOfNull == pInput->totalRows) &&
      pInputCol->hasNull == true) {
    // save selectivity value for column consisted of all null values
    int32_t code = firstlastSaveTupleData(pCtx->pSrcBlock, pInput->startRowIndex, pCtx, pInfo, true);
    if (code != TSDB_CODE_SUCCESS) {
      return code;
    }
    pInfo->nullTupleSaved = true;
    return TSDB_CODE_SUCCESS;
  }

  SColumnDataAgg* pColAgg = (pInput->colDataSMAIsSet) ? pInput->pColumnDataAgg[0] : NULL;

  TSKEY startKey = getRowPTs(pInput->pPTS, 0);
  TSKEY endKey = getRowPTs(pInput->pPTS, pInput->totalRows - 1);

  int32_t blockDataOrder = (startKey <= endKey) ? TSDB_ORDER_ASC : TSDB_ORDER_DESC;

  //  please ref. to the comment in lastRowFunction for the reason why disabling the opt version of last/first function.
#if 0
  if (blockDataOrder == TSDB_ORDER_ASC) {
    for (int32_t i = pInput->numOfRows + pInput->startRowIndex - 1; i >= pInput->startRowIndex; --i) {
      if (pInputCol->hasNull && colDataIsNull(pInputCol, pInput->totalRows, i, pColAgg)) {
        continue;
      }

      numOfElems++;

      char* data = colDataGetData(pInputCol, i);
      TSKEY cts = getRowPTs(pInput->pPTS, i);
      if (pResInfo->numOfRes == 0 || pInfo->ts < cts) {
        doSaveCurrentVal(pCtx, i, cts, type, data);
      }

      break;
    }
  } else {  // descending order
    for (int32_t i = pInput->startRowIndex; i < pInput->numOfRows + pInput->startRowIndex; ++i) {
      if (pInputCol->hasNull && colDataIsNull(pInputCol, pInput->totalRows, i, pColAgg)) {
        continue;
      }

      numOfElems++;

      char* data = colDataGetData(pInputCol, i);
      TSKEY cts = getRowPTs(pInput->pPTS, i);
      if (pResInfo->numOfRes == 0 || pInfo->ts < cts) {
        doSaveCurrentVal(pCtx, i, cts, type, data);
      }
      break;
    }
  }
#else
  int64_t* pts = (int64_t*)pInput->pPTS->pData;

#if 0
    for (int32_t i = pInput->startRowIndex; i < pInput->numOfRows + pInput->startRowIndex; ++i) {
      if (pInputCol->hasNull && colDataIsNull(pInputCol, pInput->totalRows, i, pColAgg)) {
        continue;
      }

      numOfElems++;
      if (pResInfo->numOfRes == 0 || pInfo->ts < pts[i]) {
        char* data = colDataGetData(pInputCol, i);
        doSaveCurrentVal(pCtx, i, pts[i], type, data);
        pResInfo->numOfRes = 1;
      }
    }
#else

  // todo refactor
  if (!pInputCol->hasNull && !pCtx->hasPrimaryKey) {
    numOfElems = 1;

    int32_t round = pInput->numOfRows >> 2;
    int32_t reminder = pInput->numOfRows & 0x03;

    for (int32_t i = pInput->startRowIndex, tick = 0; tick < round; i += 4, tick += 1) {
      int64_t cts = pts[i];
      int32_t chosen = i;

      if (cts < pts[i + 1]) {
        cts = pts[i + 1];
        chosen = i + 1;
      }

      if (cts < pts[i + 2]) {
        cts = pts[i + 2];
        chosen = i + 2;
      }

      if (cts < pts[i + 3]) {
        cts = pts[i + 3];
        chosen = i + 3;
      }

      if (pResInfo->numOfRes == 0 || pInfo->ts < cts) {
        char*   data = colDataGetData(pInputCol, chosen);
        int32_t code = doSaveCurrentVal(pCtx, chosen, cts, NULL, type, data);
        if (code != TSDB_CODE_SUCCESS) {
          return code;
        }
        pResInfo->numOfRes = 1;
      }
    }

    for (int32_t i = pInput->startRowIndex + round * 4; i < pInput->startRowIndex + pInput->numOfRows; ++i) {
      if (pResInfo->numOfRes == 0 || pInfo->ts < pts[i]) {
        char*   data = colDataGetData(pInputCol, i);
        int32_t code = doSaveCurrentVal(pCtx, i, pts[i], NULL, type, data);
        if (code != TSDB_CODE_SUCCESS) {
          return code;
        }
        pResInfo->numOfRes = 1;
      }
    }
  } else {
    int     from = -1;
    int32_t i = -1;
    while (funcInputGetNextRowIndex(pInput, from, false, &i, &from)) {
      if (colDataIsNull(pInputCol, pInput->totalRows, i, pColAgg)) {
        continue;
      }

      numOfElems++;
      char* pkData = NULL;
      if (pCtx->hasPrimaryKey) {
        pkData = colDataGetData(pkCol, i);
      }
      if (pResInfo->numOfRes == 0 || pInfo->ts < pts[i] ||
          (pInfo->ts == pts[i] && pkCompareFn && pkCompareFn(pkData, pInfo->pkData) < 0)) {
        char*   data = colDataGetData(pInputCol, i);
        int32_t code = doSaveCurrentVal(pCtx, i, pts[i], pkData, type, data);
        if (code != TSDB_CODE_SUCCESS) {
          return code;
        }
        pResInfo->numOfRes = 1;
      }
    }
  }
#endif

#endif

  // save selectivity value for column consisted of all null values
  if (numOfElems == 0) {
    int32_t code = firstlastSaveTupleData(pCtx->pSrcBlock, pInput->startRowIndex, pCtx, pInfo, true);
    if (code != TSDB_CODE_SUCCESS) {
      return code;
    }
    pInfo->nullTupleSaved = true;
  }

  return TSDB_CODE_SUCCESS;
}

static bool firstLastTransferInfoImpl(SFirstLastRes* pInput, SFirstLastRes* pOutput, bool isFirst) {
  if (!pInput->hasResult) {
    return false;
  }
  __compar_fn_t pkCompareFn = NULL;
  if (pInput->pkData) {
    pkCompareFn = getKeyComparFunc(pInput->pkType, (isFirst) ? TSDB_ORDER_ASC : TSDB_ORDER_DESC);
  }
  if (pOutput->hasResult) {
    if (isFirst) {
      if (pInput->ts > pOutput->ts ||
          (pInput->ts == pOutput->ts && pkCompareFn && pkCompareFn(pInput->pkData, pOutput->pkData) > 0)) {
        return false;
      }
    } else {
      if (pInput->ts < pOutput->ts ||
          (pInput->ts == pOutput->ts && pkCompareFn && pkCompareFn(pInput->pkData, pOutput->pkData) > 0)) {
        return false;
      }
    }
  }

  pOutput->isNull = pInput->isNull;
  pOutput->ts = pInput->ts;
  pOutput->bytes = pInput->bytes;
  pOutput->pkType = pInput->pkType;

  (void)memcpy(pOutput->buf, pInput->buf, pOutput->bytes);
  if (pInput->pkData) {
    pOutput->pkBytes = pInput->pkBytes;
    (void)memcpy(pOutput->buf + pOutput->bytes, pInput->pkData, pOutput->pkBytes);
    pOutput->pkData = pOutput->buf + pOutput->bytes;
  }
  return true;
}

static int32_t firstLastTransferInfo(SqlFunctionCtx* pCtx, SFirstLastRes* pInput, SFirstLastRes* pOutput, bool isFirst,
                                     int32_t rowIndex) {
  if (firstLastTransferInfoImpl(pInput, pOutput, isFirst)) {
    int32_t code = firstlastSaveTupleData(pCtx->pSrcBlock, rowIndex, pCtx, pOutput, false);
    if (TSDB_CODE_SUCCESS != code) {
      return code;
    }
    pOutput->hasResult = true;
  }
  return TSDB_CODE_SUCCESS;
}

static int32_t firstLastFunctionMergeImpl(SqlFunctionCtx* pCtx, bool isFirstQuery) {
  SInputColumnInfoData* pInput = &pCtx->input;
  SColumnInfoData*      pCol = pInput->pData[0];

  if (IS_NULL_TYPE(pCol->info.type)) {
    SET_VAL(GET_RES_INFO(pCtx), 0, 1);
    return TSDB_CODE_SUCCESS;
  }

  if (pCol->info.type != TSDB_DATA_TYPE_BINARY) {
    return TSDB_CODE_FUNC_FUNTION_PARA_TYPE;
  }

  SFirstLastRes* pInfo = GET_ROWCELL_INTERBUF(GET_RES_INFO(pCtx));

  int32_t start = pInput->startRowIndex;
  int32_t numOfElems = 0;

  for (int32_t i = start; i < start + pInput->numOfRows; ++i) {
    if (colDataIsNull_s(pCol, i)) {
      continue;
    }
    char*          data = colDataGetData(pCol, i);
    SFirstLastRes* pInputInfo = (SFirstLastRes*)varDataVal(data);
    if (pCtx->hasPrimaryKey) {
      pInputInfo->pkData = pInputInfo->buf + pInputInfo->bytes;
    } else {
      pInputInfo->pkData = NULL;
    }

    int32_t code = firstLastTransferInfo(pCtx, pInputInfo, pInfo, isFirstQuery, i);
    if (code != TSDB_CODE_SUCCESS) {
      return code;
    }
    if (!numOfElems) {
      numOfElems = pInputInfo->hasResult ? 1 : 0;
    }
  }

  if (numOfElems == 0) {
    int32_t code = firstlastSaveTupleData(pCtx->pSrcBlock, pInput->startRowIndex, pCtx, pInfo, true);
    if (code != TSDB_CODE_SUCCESS) {
      return code;
    }
    pInfo->nullTupleSaved = true;
  }

  SET_VAL(GET_RES_INFO(pCtx), numOfElems, 1);
  return TSDB_CODE_SUCCESS;
}

int32_t firstFunctionMerge(SqlFunctionCtx* pCtx) { return firstLastFunctionMergeImpl(pCtx, true); }

int32_t lastFunctionMerge(SqlFunctionCtx* pCtx) { return firstLastFunctionMergeImpl(pCtx, false); }

int32_t firstLastFinalize(SqlFunctionCtx* pCtx, SSDataBlock* pBlock) {
  int32_t          code = TSDB_CODE_SUCCESS;
  int32_t          slotId = pCtx->pExpr->base.resSchema.slotId;
  SColumnInfoData* pCol = taosArrayGet(pBlock->pDataBlock, slotId);
  if (NULL == pCol) {
    return TSDB_CODE_OUT_OF_RANGE;
  }

  SResultRowEntryInfo* pResInfo = GET_RES_INFO(pCtx);
  pResInfo->isNullRes = (pResInfo->numOfRes == 0) ? 1 : 0;

  SFirstLastRes* pRes = GET_ROWCELL_INTERBUF(pResInfo);

  if (pResInfo->isNullRes) {
    colDataSetNULL(pCol, pBlock->info.rows);
    return setNullSelectivityValue(pCtx, pBlock, pBlock->info.rows);
  }
  code = colDataSetVal(pCol, pBlock->info.rows, pRes->buf, pRes->isNull || pResInfo->isNullRes);
  if (TSDB_CODE_SUCCESS != code) {
    return code;
  }

  // handle selectivity
  code = setSelectivityValue(pCtx, pBlock, &pRes->pos, pBlock->info.rows);

  return code;
}

int32_t firstLastPartialFinalize(SqlFunctionCtx* pCtx, SSDataBlock* pBlock) {
  int32_t code = TSDB_CODE_SUCCESS;

  SResultRowEntryInfo* pEntryInfo = GET_RES_INFO(pCtx);
  SFirstLastRes*       pRes = GET_ROWCELL_INTERBUF(pEntryInfo);

  int32_t resultBytes = getFirstLastInfoSize(pRes->bytes, pRes->pkBytes);

  // todo check for failure
  char* res = taosMemoryCalloc(resultBytes + VARSTR_HEADER_SIZE, sizeof(char));
  if (NULL == res) {
    return terrno;
  }
  (void)memcpy(varDataVal(res), pRes, resultBytes);

  varDataSetLen(res, resultBytes);

  int32_t          slotId = pCtx->pExpr->base.resSchema.slotId;
  SColumnInfoData* pCol = taosArrayGet(pBlock->pDataBlock, slotId);
  if (NULL == pCol) {
    taosMemoryFree(res);
    return TSDB_CODE_OUT_OF_RANGE;
  }

  if (pEntryInfo->numOfRes == 0) {
    colDataSetNULL(pCol, pBlock->info.rows);
    code = setNullSelectivityValue(pCtx, pBlock, pBlock->info.rows);
  } else {
    code = colDataSetVal(pCol, pBlock->info.rows, res, false);
    if (TSDB_CODE_SUCCESS != code) {
      taosMemoryFree(res);
      return code;
    }
    code = setSelectivityValue(pCtx, pBlock, &pRes->pos, pBlock->info.rows);
  }
  taosMemoryFree(res);
  return code;
}

int32_t lastCombine(SqlFunctionCtx* pDestCtx, SqlFunctionCtx* pSourceCtx) {
  SResultRowEntryInfo* pDResInfo = GET_RES_INFO(pDestCtx);
  SFirstLastRes*       pDBuf = GET_ROWCELL_INTERBUF(pDResInfo);
  int32_t              bytes = pDBuf->bytes;

  SResultRowEntryInfo* pSResInfo = GET_RES_INFO(pSourceCtx);
  SFirstLastRes*       pSBuf = GET_ROWCELL_INTERBUF(pSResInfo);

  pDBuf->hasResult = firstLastTransferInfoImpl(pSBuf, pDBuf, false);
  pDResInfo->numOfRes = TMAX(pDResInfo->numOfRes, pSResInfo->numOfRes);
  pDResInfo->isNullRes &= pSResInfo->isNullRes;
  return TSDB_CODE_SUCCESS;
}

static int32_t doSaveLastrow(SqlFunctionCtx* pCtx, char* pData, int32_t rowIndex, int64_t cts, SFirstLastRes* pInfo) {
  SInputColumnInfoData* pInput = &pCtx->input;
  SColumnInfoData*      pInputCol = pInput->pData[0];
  SColumnInfoData*      pkCol = pInput->pPrimaryKey;

  if (colDataIsNull_s(pInputCol, rowIndex)) {
    pInfo->isNull = true;
  } else {
    pInfo->isNull = false;

    if (IS_VAR_DATA_TYPE(pInputCol->info.type)) {
      if (pInputCol->info.type == TSDB_DATA_TYPE_JSON) {
        pInfo->bytes = getJsonValueLen(pData);
      } else {
        pInfo->bytes = varDataTLen(pData);
      }
    }

    (void)memcpy(pInfo->buf, pData, pInfo->bytes);
  }

  if (pCtx->hasPrimaryKey && !colDataIsNull_s(pkCol, rowIndex)) {
    char* pkData = colDataGetData(pkCol, rowIndex);
    if (IS_VAR_DATA_TYPE(pInfo->pkType)) {
      if (pInfo->pkType == TSDB_DATA_TYPE_JSON) {
        pInfo->pkBytes = getJsonValueLen(pkData);
      } else {
        pInfo->pkBytes = varDataTLen(pkData);
      }
    }
    (void)memcpy(pInfo->buf + pInfo->bytes, pkData, pInfo->pkBytes);
    pInfo->pkData = pInfo->buf + pInfo->bytes;
  }
  pInfo->ts = cts;
  int32_t code = firstlastSaveTupleData(pCtx->pSrcBlock, rowIndex, pCtx, pInfo, false);
  if (code != TSDB_CODE_SUCCESS) {
    return code;
  }

  pInfo->hasResult = true;

  return TSDB_CODE_SUCCESS;
}

int32_t lastRowFunction(SqlFunctionCtx* pCtx) {
  int32_t numOfElems = 0;

  SResultRowEntryInfo* pResInfo = GET_RES_INFO(pCtx);
  SFirstLastRes*       pInfo = GET_ROWCELL_INTERBUF(pResInfo);

  SInputColumnInfoData* pInput = &pCtx->input;
  SColumnInfoData*      pInputCol = pInput->pData[0];

  int32_t type = pInputCol->info.type;
  int32_t bytes = pInputCol->info.bytes;
  pInfo->bytes = bytes;

  if (IS_NULL_TYPE(type)) {
    return TSDB_CODE_SUCCESS;
  }
  SColumnInfoData* pkCol = pInput->pPrimaryKey;
  pInfo->pkType = -1;
  __compar_fn_t pkCompareFn = NULL;
  if (pCtx->hasPrimaryKey) {
    pInfo->pkType = pkCol->info.type;
    pInfo->pkBytes = pkCol->info.bytes;
    pkCompareFn = getKeyComparFunc(pInfo->pkType, TSDB_ORDER_DESC);
  }
  TSKEY startKey = getRowPTs(pInput->pPTS, 0);
  TSKEY endKey = getRowPTs(pInput->pPTS, pInput->totalRows - 1);

  if (pCtx->order == TSDB_ORDER_ASC && !pCtx->hasPrimaryKey) {
    for (int32_t i = pInput->numOfRows + pInput->startRowIndex - 1; i >= pInput->startRowIndex; --i) {
      bool  isNull = colDataIsNull(pInputCol, pInput->numOfRows, i, NULL);
      char* data = isNull ? NULL : colDataGetData(pInputCol, i);
      TSKEY cts = getRowPTs(pInput->pPTS, i);
      numOfElems++;

      if (pResInfo->numOfRes == 0 || pInfo->ts < cts) {
        int32_t code = doSaveLastrow(pCtx, data, i, cts, pInfo);
        if (code != TSDB_CODE_SUCCESS) return code;
      }

      break;
    }
  } else if (!pCtx->hasPrimaryKey && pCtx->order == TSDB_ORDER_DESC) {
    // the optimized version only valid if all tuples in one block are monotonious increasing or descreasing.
    // this assumption is NOT always works if project operator exists in downstream.
    for (int32_t i = pInput->startRowIndex; i < pInput->numOfRows + pInput->startRowIndex; ++i) {
      bool  isNull = colDataIsNull(pInputCol, pInput->numOfRows, i, NULL);
      char* data = isNull ? NULL : colDataGetData(pInputCol, i);
      TSKEY cts = getRowPTs(pInput->pPTS, i);
      numOfElems++;

      if (pResInfo->numOfRes == 0 || pInfo->ts < cts) {
        int32_t code = doSaveLastrow(pCtx, data, i, cts, pInfo);
        if (code != TSDB_CODE_SUCCESS) return code;
      }
      break;
    }
  } else {
    int64_t* pts = (int64_t*)pInput->pPTS->pData;
    int      from = -1;
    int32_t  i = -1;
    while (funcInputGetNextRowIndex(pInput, from, false, &i, &from)) {
      bool  isNull = colDataIsNull(pInputCol, pInput->numOfRows, i, NULL);
      char* data = isNull ? NULL : colDataGetData(pInputCol, i);
      TSKEY cts = pts[i];

      numOfElems++;
      char* pkData = NULL;
      if (pCtx->hasPrimaryKey) {
        pkData = colDataGetData(pkCol, i);
      }
      if (pResInfo->numOfRes == 0 || pInfo->ts < cts ||
          (pInfo->ts == pts[i] && pkCompareFn && pkCompareFn(pkData, pInfo->pkData) < 0)) {
        int32_t code = doSaveLastrow(pCtx, data, i, cts, pInfo);
        if (code != TSDB_CODE_SUCCESS) {
          return code;
        }
        pResInfo->numOfRes = 1;
      }
    }
  }

  SET_VAL(pResInfo, numOfElems, 1);
  return TSDB_CODE_SUCCESS;
}

bool getDiffFuncEnv(SFunctionNode* UNUSED_PARAM(pFunc), SFuncExecEnv* pEnv) {
  pEnv->calcMemSize = sizeof(SDiffInfo);
  return true;
}

int32_t diffFunctionSetup(SqlFunctionCtx* pCtx, SResultRowEntryInfo* pResInfo) {
  if (pResInfo->initialized) {
    return TSDB_CODE_SUCCESS;
  }
  if (TSDB_CODE_SUCCESS != functionSetup(pCtx, pResInfo)) {
    return TSDB_CODE_FUNC_SETUP_ERROR;
  }
  SDiffInfo* pDiffInfo = GET_ROWCELL_INTERBUF(pResInfo);
  pDiffInfo->hasPrev = false;
  pDiffInfo->isFirstRow = true;
  pDiffInfo->prev.i64 = 0;
  pDiffInfo->prevTs = -1;
  if (pCtx->numOfParams > 1) {
    pDiffInfo->ignoreOption = pCtx->param[1].param.i;  // TODO set correct param
  } else {
    pDiffInfo->ignoreOption = 0;
  }
  return TSDB_CODE_SUCCESS;
}

static int32_t doSetPrevVal(SDiffInfo* pDiffInfo, int32_t type, const char* pv, int64_t ts) {
  switch (type) {
    case TSDB_DATA_TYPE_BOOL:
      pDiffInfo->prev.i64 = *(bool*)pv ? 1 : 0;
      break;
    case TSDB_DATA_TYPE_UTINYINT:
    case TSDB_DATA_TYPE_TINYINT:
      pDiffInfo->prev.i64 = *(int8_t*)pv;
      break;
    case TSDB_DATA_TYPE_UINT:
    case TSDB_DATA_TYPE_INT:
      pDiffInfo->prev.i64 = *(int32_t*)pv;
      break;
    case TSDB_DATA_TYPE_USMALLINT:
    case TSDB_DATA_TYPE_SMALLINT:
      pDiffInfo->prev.i64 = *(int16_t*)pv;
      break;
    case TSDB_DATA_TYPE_TIMESTAMP:
    case TSDB_DATA_TYPE_UBIGINT:
    case TSDB_DATA_TYPE_BIGINT:
      pDiffInfo->prev.i64 = *(int64_t*)pv;
      break;
    case TSDB_DATA_TYPE_FLOAT:
      pDiffInfo->prev.d64 = *(float*)pv;
      break;
    case TSDB_DATA_TYPE_DOUBLE:
      pDiffInfo->prev.d64 = *(double*)pv;
      break;
    default:
      return TSDB_CODE_FUNC_FUNTION_PARA_TYPE;
  }
  pDiffInfo->prevTs = ts;
  pDiffInfo->hasPrev = true;
  return TSDB_CODE_SUCCESS;
}

static bool diffIsNegtive(SDiffInfo* pDiffInfo, int32_t type, const char* pv) {
  switch (type) {
    case TSDB_DATA_TYPE_UINT: {
      int64_t v = *(uint32_t*)pv;
      return v < pDiffInfo->prev.i64;
    }
    case TSDB_DATA_TYPE_INT: {
      int64_t v = *(int32_t*)pv;
      return v < pDiffInfo->prev.i64;
    }
    case TSDB_DATA_TYPE_BOOL: {
      int64_t v = *(bool*)pv;
      return v < pDiffInfo->prev.i64;
    }
    case TSDB_DATA_TYPE_UTINYINT: {
      int64_t v = *(uint8_t*)pv;
      return v < pDiffInfo->prev.i64;
    }
    case TSDB_DATA_TYPE_TINYINT: {
      int64_t v = *(int8_t*)pv;
      return v < pDiffInfo->prev.i64;
    }
    case TSDB_DATA_TYPE_USMALLINT: {
      int64_t v = *(uint16_t*)pv;
      return v < pDiffInfo->prev.i64;
    }
    case TSDB_DATA_TYPE_SMALLINT: {
      int64_t v = *(int16_t*)pv;
      return v < pDiffInfo->prev.i64;
    }
    case TSDB_DATA_TYPE_UBIGINT: {
      uint64_t v = *(uint64_t*)pv;
      return v < (uint64_t)pDiffInfo->prev.i64;
    }
    case TSDB_DATA_TYPE_TIMESTAMP:
    case TSDB_DATA_TYPE_BIGINT: {
      int64_t v = *(int64_t*)pv;
      return v < pDiffInfo->prev.i64;
    }
    case TSDB_DATA_TYPE_FLOAT: {
      float v = *(float*)pv;
      return v < pDiffInfo->prev.d64;
    }
    case TSDB_DATA_TYPE_DOUBLE: {
      double v = *(double*)pv;
      return v < pDiffInfo->prev.d64;
    }
    default:
      return false;
  }

  return false;
}

static void tryToSetInt64(SDiffInfo* pDiffInfo, int32_t type, SColumnInfoData* pOutput, int64_t v, int32_t pos) {
  bool isNegative = v < pDiffInfo->prev.i64;
  if (type == TSDB_DATA_TYPE_UBIGINT) {
    isNegative = (uint64_t)v < (uint64_t)pDiffInfo->prev.i64;
  }
  int64_t delta = v - pDiffInfo->prev.i64;
  if (isNegative && ignoreNegative(pDiffInfo->ignoreOption)) {
    colDataSetNull_f_s(pOutput, pos);
    pOutput->hasNull = true;
  } else {
    colDataSetInt64(pOutput, pos, &delta);
  }
  pDiffInfo->prev.i64 = v;
}

static void tryToSetDouble(SDiffInfo* pDiffInfo, SColumnInfoData* pOutput, double v, int32_t pos) {
  double delta = v - pDiffInfo->prev.d64;
  if (delta < 0 && ignoreNegative(pDiffInfo->ignoreOption)) {
    colDataSetNull_f_s(pOutput, pos);
  } else {
    colDataSetDouble(pOutput, pos, &delta);
  }
  pDiffInfo->prev.d64 = v;
}

static int32_t doHandleDiff(SDiffInfo* pDiffInfo, int32_t type, const char* pv, SColumnInfoData* pOutput, int32_t pos,
                            int64_t ts) {
  if (!pDiffInfo->hasPrev) {
    colDataSetNull_f_s(pOutput, pos);
    return doSetPrevVal(pDiffInfo, type, pv, ts);
  }
  pDiffInfo->prevTs = ts;
  switch (type) {
    case TSDB_DATA_TYPE_UINT: {
      int64_t v = *(uint32_t*)pv;
      tryToSetInt64(pDiffInfo, type, pOutput, v, pos);
      break;
    }
    case TSDB_DATA_TYPE_INT: {
      int64_t v = *(int32_t*)pv;
      tryToSetInt64(pDiffInfo, type, pOutput, v, pos);
      break;
    }
    case TSDB_DATA_TYPE_BOOL: {
      int64_t v = *(bool*)pv;
      tryToSetInt64(pDiffInfo, type, pOutput, v, pos);
      break;
    }
    case TSDB_DATA_TYPE_UTINYINT: {
      int64_t v = *(uint8_t*)pv;
      tryToSetInt64(pDiffInfo, type, pOutput, v, pos);
      break;
    }
    case TSDB_DATA_TYPE_TINYINT: {
      int64_t v = *(int8_t*)pv;
      tryToSetInt64(pDiffInfo, type, pOutput, v, pos);
      break;
    }
    case TSDB_DATA_TYPE_USMALLINT: {
      int64_t v = *(uint16_t*)pv;
      tryToSetInt64(pDiffInfo, type, pOutput, v, pos);
      break;
    }
    case TSDB_DATA_TYPE_SMALLINT: {
      int64_t v = *(int16_t*)pv;
      tryToSetInt64(pDiffInfo, type, pOutput, v, pos);
      break;
    }
    case TSDB_DATA_TYPE_TIMESTAMP:
    case TSDB_DATA_TYPE_UBIGINT:
    case TSDB_DATA_TYPE_BIGINT: {
      int64_t v = *(int64_t*)pv;
      tryToSetInt64(pDiffInfo, type, pOutput, v, pos);
      break;
    }
    case TSDB_DATA_TYPE_FLOAT: {
      double v = *(float*)pv;
      tryToSetDouble(pDiffInfo, pOutput, v, pos);
      break;
    }
    case TSDB_DATA_TYPE_DOUBLE: {
      double v = *(double*)pv;
      tryToSetDouble(pDiffInfo, pOutput, v, pos);
      break;
    }
    default:
      return TSDB_CODE_FUNC_FUNTION_PARA_TYPE;
  }
  pDiffInfo->hasPrev = true;
  return TSDB_CODE_SUCCESS;
}

// TODO: the primary key compare can be skipped for ordered pk if knonwn before
// TODO: for desc ordered, pk shall select the smallest one for one ts. if across block boundaries.
bool funcInputGetNextRowIndex(SInputColumnInfoData* pInput, int32_t from, bool firstOccur, int32_t* pRowIndex,
                              int32_t* nextFrom) {
  if (pInput->pPrimaryKey == NULL) {
    if (from == -1) {
      from = pInput->startRowIndex;
    } else if (from >= pInput->numOfRows + pInput->startRowIndex) {
      return false;
    }
    *pRowIndex = from;
    *nextFrom = from + 1;
    return true;
  } else {
    if (from == -1) {
      from = pInput->startRowIndex;
    } else if (from >= pInput->numOfRows + pInput->startRowIndex) {
      return false;
    }
    TSKEY*           tsList = (int64_t*)pInput->pPTS->pData;
    SColumnInfoData* pkCol = pInput->pPrimaryKey;
    int8_t           pkType = pkCol->info.type;
    int32_t          order = (firstOccur) ? TSDB_ORDER_ASC : TSDB_ORDER_DESC;
    __compar_fn_t    compareFunc = getKeyComparFunc(pkType, order);
    int32_t          select = from;
    char*            val = colDataGetData(pkCol, select);
    while (from < pInput->numOfRows + pInput->startRowIndex - 1 && tsList[from + 1] == tsList[from]) {
      char* val1 = colDataGetData(pkCol, from + 1);
      if (compareFunc(val1, val) < 0) {
        select = from + 1;
        val = val1;
      }
      from = from + 1;
    }
    *pRowIndex = select;
    *nextFrom = from + 1;
    return true;
  }
}

bool getForecastConfEnv(SFunctionNode* UNUSED_PARAM(pFunc), SFuncExecEnv* pEnv) {
  pEnv->calcMemSize = sizeof(float);
  return true;
}

int32_t diffResultIsNull(SqlFunctionCtx* pCtx, SFuncInputRow* pRow) {
  SResultRowEntryInfo* pResInfo = GET_RES_INFO(pCtx);
  SDiffInfo*           pDiffInfo = GET_ROWCELL_INTERBUF(pResInfo);

  if (pRow->isDataNull || !pDiffInfo->hasPrev) {
    return true;
  } else if (ignoreNegative(pDiffInfo->ignoreOption)) {
    return diffIsNegtive(pDiffInfo, pCtx->input.pData[0]->info.type, pRow->pData);
  }
  return false;
}

bool isFirstRow(SqlFunctionCtx* pCtx, SFuncInputRow* pRow) {
  SResultRowEntryInfo* pResInfo = GET_RES_INFO(pCtx);
  SDiffInfo*           pDiffInfo = GET_ROWCELL_INTERBUF(pResInfo);
  return pDiffInfo->isFirstRow;
}

int32_t trySetPreVal(SqlFunctionCtx* pCtx, SFuncInputRow* pRow) {
  SResultRowEntryInfo* pResInfo = GET_RES_INFO(pCtx);
  SDiffInfo*           pDiffInfo = GET_ROWCELL_INTERBUF(pResInfo);
  pDiffInfo->isFirstRow = false;
  if (pRow->isDataNull) {
    return TSDB_CODE_SUCCESS;
  }

  SInputColumnInfoData* pInput = &pCtx->input;
  SColumnInfoData*      pInputCol = pInput->pData[0];
  int8_t                inputType = pInputCol->info.type;

  char* pv = pRow->pData;
  return doSetPrevVal(pDiffInfo, inputType, pv, pRow->ts);
}

int32_t setDoDiffResult(SqlFunctionCtx* pCtx, SFuncInputRow* pRow, int32_t pos) {
  SResultRowEntryInfo* pResInfo = GET_RES_INFO(pCtx);
  SDiffInfo*           pDiffInfo = GET_ROWCELL_INTERBUF(pResInfo);

  SInputColumnInfoData* pInput = &pCtx->input;
  SColumnInfoData*      pInputCol = pInput->pData[0];
  int8_t                inputType = pInputCol->info.type;
  SColumnInfoData*      pOutput = (SColumnInfoData*)pCtx->pOutput;
  int32_t               code = TSDB_CODE_SUCCESS;
  if (pRow->isDataNull) {
    colDataSetNull_f_s(pOutput, pos);
    pOutput->hasNull = true;

    // handle selectivity
    if (pCtx->subsidiaries.num > 0) {
      code = appendSelectivityCols(pCtx, pRow->block, pRow->rowIndex, pos);
      if (code != TSDB_CODE_SUCCESS) {
        return code;
      }
    }
    return TSDB_CODE_SUCCESS;
  }

  char* pv = pRow->pData;

  if (pRow->ts == pDiffInfo->prevTs) {
    return TSDB_CODE_FUNC_DUP_TIMESTAMP;
  }
  code = doHandleDiff(pDiffInfo, inputType, pv, pOutput, pos, pRow->ts);
  if (code != TSDB_CODE_SUCCESS) {
    return code;
  }
  // handle selectivity
  if (pCtx->subsidiaries.num > 0) {
    code = appendSelectivityCols(pCtx, pRow->block, pRow->rowIndex, pos);
    if (code != TSDB_CODE_SUCCESS) {
      return code;
    }
  }

  return TSDB_CODE_SUCCESS;
}

int32_t diffFunction(SqlFunctionCtx* pCtx) { return TSDB_CODE_SUCCESS; }

int32_t diffFunctionByRow(SArray* pCtxArray) {
  int32_t code = TSDB_CODE_SUCCESS;
  int     diffColNum = pCtxArray->size;
  if (diffColNum == 0) {
    return TSDB_CODE_SUCCESS;
  }
  int32_t numOfElems = 0;

  SArray* pRows = taosArrayInit_s(sizeof(SFuncInputRow), diffColNum);
  if (NULL == pRows) {
    return terrno;
  }

  bool keepNull = false;
  for (int i = 0; i < diffColNum; ++i) {
    SqlFunctionCtx* pCtx = *(SqlFunctionCtx**)taosArrayGet(pCtxArray, i);
    if (NULL == pCtx) {
      code = terrno;
      goto _exit;
    }
    funcInputUpdate(pCtx);
    SResultRowEntryInfo* pResInfo = GET_RES_INFO(pCtx);
    SDiffInfo*           pDiffInfo = GET_ROWCELL_INTERBUF(pResInfo);
    if (!ignoreNull(pDiffInfo->ignoreOption)) {
      keepNull = true;
    }
  }

  SqlFunctionCtx* pCtx0 = *(SqlFunctionCtx**)taosArrayGet(pCtxArray, 0);
  SFuncInputRow*  pRow0 = (SFuncInputRow*)taosArrayGet(pRows, 0);
  if (NULL == pCtx0 || NULL == pRow0) {
    code = terrno;
    goto _exit;
  }
  int32_t startOffset = pCtx0->offset;
  bool    result = false;
  while (1) {
    code = funcInputGetNextRow(pCtx0, pRow0, &result);
    if (TSDB_CODE_SUCCESS != code) {
      goto _exit;
    }
    if (!result) {
      break;
    }
    bool hasNotNullValue = !diffResultIsNull(pCtx0, pRow0);
    for (int i = 1; i < diffColNum; ++i) {
      SqlFunctionCtx* pCtx = *(SqlFunctionCtx**)taosArrayGet(pCtxArray, i);
      SFuncInputRow*  pRow = (SFuncInputRow*)taosArrayGet(pRows, i);
      if (NULL == pCtx || NULL == pRow) {
        code = terrno;
        goto _exit;
      }
      code = funcInputGetNextRow(pCtx, pRow, &result);
      if (TSDB_CODE_SUCCESS != code) {
        goto _exit;
      }
      if (!result) {
        // rows are not equal
        code = TSDB_CODE_QRY_EXECUTOR_INTERNAL_ERROR;
        goto _exit;
      }
      if (!diffResultIsNull(pCtx, pRow)) {
        hasNotNullValue = true;
      }
    }
    int32_t pos = startOffset + numOfElems;

    bool newRow = false;
    for (int i = 0; i < diffColNum; ++i) {
      SqlFunctionCtx* pCtx = *(SqlFunctionCtx**)taosArrayGet(pCtxArray, i);
      SFuncInputRow*  pRow = (SFuncInputRow*)taosArrayGet(pRows, i);
      if (NULL == pCtx || NULL == pRow) {
        code = terrno;
        goto _exit;
      }
      if ((keepNull || hasNotNullValue) && !isFirstRow(pCtx, pRow)) {
        code = setDoDiffResult(pCtx, pRow, pos);
        if (code != TSDB_CODE_SUCCESS) {
          goto _exit;
        }
        newRow = true;
      } else {
        code = trySetPreVal(pCtx, pRow);
        if (code != TSDB_CODE_SUCCESS) {
          goto _exit;
        }
      }
    }
    if (newRow) ++numOfElems;
  }

  for (int i = 0; i < diffColNum; ++i) {
    SqlFunctionCtx* pCtx = *(SqlFunctionCtx**)taosArrayGet(pCtxArray, i);
    if (NULL == pCtx) {
      code = terrno;
      goto _exit;
    }
    SResultRowEntryInfo* pResInfo = GET_RES_INFO(pCtx);
    pResInfo->numOfRes = numOfElems;
  }

_exit:
  if (pRows) {
    taosArrayDestroy(pRows);
    pRows = NULL;
  }
  return code;
}

int32_t getTopBotInfoSize(int64_t numOfItems) { return sizeof(STopBotRes) + numOfItems * sizeof(STopBotResItem); }

bool getTopBotFuncEnv(SFunctionNode* pFunc, SFuncExecEnv* pEnv) {
  SValueNode* pkNode = (SValueNode*)nodesListGetNode(pFunc->pParameterList, 1);
  pEnv->calcMemSize = sizeof(STopBotRes) + pkNode->datum.i * sizeof(STopBotResItem);
  return true;
}

int32_t topBotFunctionSetup(SqlFunctionCtx* pCtx, SResultRowEntryInfo* pResInfo) {
  if (pResInfo->initialized) {
    return TSDB_CODE_SUCCESS;
  }
  if (TSDB_CODE_SUCCESS != functionSetup(pCtx, pResInfo)) {
    return TSDB_CODE_FUNC_SETUP_ERROR;
  }

  STopBotRes*           pRes = GET_ROWCELL_INTERBUF(pResInfo);
  SInputColumnInfoData* pInput = &pCtx->input;

  pRes->maxSize = pCtx->param[1].param.i;

  pRes->nullTupleSaved = false;
  pRes->nullTuplePos.pageId = -1;
  return TSDB_CODE_SUCCESS;
}

static STopBotRes* getTopBotOutputInfo(SqlFunctionCtx* pCtx) {
  SResultRowEntryInfo* pResInfo = GET_RES_INFO(pCtx);
  STopBotRes*          pRes = GET_ROWCELL_INTERBUF(pResInfo);
  pRes->pItems = (STopBotResItem*)((char*)pRes + sizeof(STopBotRes));

  return pRes;
}

static int32_t doAddIntoResult(SqlFunctionCtx* pCtx, void* pData, int32_t rowIndex, SSDataBlock* pSrcBlock,
                               uint16_t type, uint64_t uid, SResultRowEntryInfo* pEntryInfo, bool isTopQuery);

static int32_t addResult(SqlFunctionCtx* pCtx, STopBotResItem* pSourceItem, int16_t type, bool isTopQuery);

int32_t topFunction(SqlFunctionCtx* pCtx) {
  int32_t              numOfElems = 0;
  SResultRowEntryInfo* pResInfo = GET_RES_INFO(pCtx);

  SInputColumnInfoData* pInput = &pCtx->input;
  SColumnInfoData*      pCol = pInput->pData[0];

  STopBotRes* pRes = getTopBotOutputInfo(pCtx);
  pRes->type = pInput->pData[0]->info.type;

  int32_t start = pInput->startRowIndex;
  for (int32_t i = start; i < pInput->numOfRows + start; ++i) {
    if (pCol->hasNull && colDataIsNull_f(pCol->nullbitmap, i)) {
      continue;
    }

    numOfElems++;
    char*   data = colDataGetData(pCol, i);
    int32_t code = doAddIntoResult(pCtx, data, i, pCtx->pSrcBlock, pRes->type, pInput->uid, pResInfo, true);
    if (code != TSDB_CODE_SUCCESS) {
      return code;
    }
  }

  if (numOfElems == 0 && pCtx->subsidiaries.num > 0 && !pRes->nullTupleSaved) {
    int32_t code = saveTupleData(pCtx, pInput->startRowIndex, pCtx->pSrcBlock, &pRes->nullTuplePos);
    if (code != TSDB_CODE_SUCCESS) {
      return code;
    }
    pRes->nullTupleSaved = true;
  }
  return TSDB_CODE_SUCCESS;
}

int32_t bottomFunction(SqlFunctionCtx* pCtx) {
  int32_t              numOfElems = 0;
  SResultRowEntryInfo* pResInfo = GET_RES_INFO(pCtx);

  SInputColumnInfoData* pInput = &pCtx->input;
  SColumnInfoData*      pCol = pInput->pData[0];

  STopBotRes* pRes = getTopBotOutputInfo(pCtx);
  pRes->type = pInput->pData[0]->info.type;

  int32_t start = pInput->startRowIndex;
  for (int32_t i = start; i < pInput->numOfRows + start; ++i) {
    if (pCol->hasNull && colDataIsNull_f(pCol->nullbitmap, i)) {
      continue;
    }

    numOfElems++;
    char*   data = colDataGetData(pCol, i);
    int32_t code = doAddIntoResult(pCtx, data, i, pCtx->pSrcBlock, pRes->type, pInput->uid, pResInfo, false);
    if (code != TSDB_CODE_SUCCESS) {
      return code;
    }
  }

  if (numOfElems == 0 && pCtx->subsidiaries.num > 0 && !pRes->nullTupleSaved) {
    int32_t code = saveTupleData(pCtx, pInput->startRowIndex, pCtx->pSrcBlock, &pRes->nullTuplePos);
    if (code != TSDB_CODE_SUCCESS) {
      return code;
    }
    pRes->nullTupleSaved = true;
  }

  return TSDB_CODE_SUCCESS;
}

static int32_t topBotResComparFn(const void* p1, const void* p2, const void* param) {
  uint16_t type = *(uint16_t*)param;

  STopBotResItem* val1 = (STopBotResItem*)p1;
  STopBotResItem* val2 = (STopBotResItem*)p2;

  if (IS_SIGNED_NUMERIC_TYPE(type)) {
    if (val1->v.i == val2->v.i) {
      return 0;
    }

    return (val1->v.i > val2->v.i) ? 1 : -1;
  } else if (IS_UNSIGNED_NUMERIC_TYPE(type)) {
    if (val1->v.u == val2->v.u) {
      return 0;
    }

    return (val1->v.u > val2->v.u) ? 1 : -1;
  } else if (TSDB_DATA_TYPE_FLOAT == type) {
    if (val1->v.f == val2->v.f) {
      return 0;
    }

    return (val1->v.f > val2->v.f) ? 1 : -1;
  }

  if (val1->v.d == val2->v.d) {
    return 0;
  }

  return (val1->v.d > val2->v.d) ? 1 : -1;
}

int32_t doAddIntoResult(SqlFunctionCtx* pCtx, void* pData, int32_t rowIndex, SSDataBlock* pSrcBlock, uint16_t type,
                        uint64_t uid, SResultRowEntryInfo* pEntryInfo, bool isTopQuery) {
  STopBotRes* pRes = getTopBotOutputInfo(pCtx);
  int32_t     code = TSDB_CODE_SUCCESS;

  SVariant val = {0};
  TAOS_CHECK_RETURN(taosVariantCreateFromBinary(&val, pData, tDataTypes[type].bytes, type));

  STopBotResItem* pItems = pRes->pItems;

  // not full yet
  if (pEntryInfo->numOfRes < pRes->maxSize) {
    STopBotResItem* pItem = &pItems[pEntryInfo->numOfRes];
    pItem->v = val;
    pItem->uid = uid;

    // save the data of this tuple
    if (pCtx->subsidiaries.num > 0) {
      code = saveTupleData(pCtx, rowIndex, pSrcBlock, &pItem->tuplePos);
      if (code != TSDB_CODE_SUCCESS) {
        return code;
      }
    }
#ifdef BUF_PAGE_DEBUG
    qDebug("page_saveTuple i:%d, item:%p,pageId:%d, offset:%d\n", pEntryInfo->numOfRes, pItem, pItem->tuplePos.pageId,
           pItem->tuplePos.offset);
#endif
    // allocate the buffer and keep the data of this row into the new allocated buffer
    pEntryInfo->numOfRes++;
    code = taosheapsort((void*)pItems, sizeof(STopBotResItem), pEntryInfo->numOfRes, (const void*)&type,
                        topBotResComparFn, !isTopQuery);
    if (code != TSDB_CODE_SUCCESS) {
      return code;
    }
  } else {  // replace the minimum value in the result
    if ((isTopQuery && ((IS_SIGNED_NUMERIC_TYPE(type) && val.i > pItems[0].v.i) ||
                        (IS_UNSIGNED_NUMERIC_TYPE(type) && val.u > pItems[0].v.u) ||
                        (TSDB_DATA_TYPE_FLOAT == type && val.f > pItems[0].v.f) ||
                        (TSDB_DATA_TYPE_DOUBLE == type && val.d > pItems[0].v.d))) ||
        (!isTopQuery && ((IS_SIGNED_NUMERIC_TYPE(type) && val.i < pItems[0].v.i) ||
                         (IS_UNSIGNED_NUMERIC_TYPE(type) && val.u < pItems[0].v.u) ||
                         (TSDB_DATA_TYPE_FLOAT == type && val.f < pItems[0].v.f) ||
                         (TSDB_DATA_TYPE_DOUBLE == type && val.d < pItems[0].v.d)))) {
      // replace the old data and the coresponding tuple data
      STopBotResItem* pItem = &pItems[0];
      pItem->v = val;
      pItem->uid = uid;

      // save the data of this tuple by over writing the old data
      if (pCtx->subsidiaries.num > 0) {
        code = updateTupleData(pCtx, rowIndex, pSrcBlock, &pItem->tuplePos);
        if (code != TSDB_CODE_SUCCESS) {
          return code;
        }
      }
#ifdef BUF_PAGE_DEBUG
      qDebug("page_copyTuple pageId:%d, offset:%d", pItem->tuplePos.pageId, pItem->tuplePos.offset);
#endif
      code = taosheapadjust((void*)pItems, sizeof(STopBotResItem), 0, pEntryInfo->numOfRes - 1, (const void*)&type,
                            topBotResComparFn, NULL, !isTopQuery);
      if (code != TSDB_CODE_SUCCESS) {
        return code;
      }
    }
  }

  return TSDB_CODE_SUCCESS;
}

/*
 * +------------------------------------+--------------+--------------+
 * |            null bitmap             |              |              |
 * |(n columns, one bit for each column)| src column #1| src column #2|
 * +------------------------------------+--------------+--------------+
 */
int32_t serializeTupleData(const SSDataBlock* pSrcBlock, int32_t rowIndex, SSubsidiaryResInfo* pSubsidiaryies,
                           char* buf, char** res) {
  char* nullList = buf;
  char* pStart = (char*)(nullList + sizeof(bool) * pSubsidiaryies->num);

  int32_t offset = 0;
  for (int32_t i = 0; i < pSubsidiaryies->num; ++i) {
    SqlFunctionCtx* pc = pSubsidiaryies->pCtx[i];

    // group_key function has its own process function
    // do not process there
    if (fmIsGroupKeyFunc(pc->functionId)) {
      continue;
    }

    SFunctParam* pFuncParam = &pc->pExpr->base.pParam[0];
    int32_t      srcSlotId = pFuncParam->pCol->slotId;

    SColumnInfoData* pCol = taosArrayGet(pSrcBlock->pDataBlock, srcSlotId);
    if (NULL == pCol) {
      return TSDB_CODE_OUT_OF_RANGE;
    }
    if ((nullList[i] = colDataIsNull_s(pCol, rowIndex)) == true) {
      offset += pCol->info.bytes;
      continue;
    }

    char* p = colDataGetData(pCol, rowIndex);
    if (IS_VAR_DATA_TYPE(pCol->info.type)) {
      (void)memcpy(pStart + offset, p, (pCol->info.type == TSDB_DATA_TYPE_JSON) ? getJsonValueLen(p) : varDataTLen(p));
    } else {
      (void)memcpy(pStart + offset, p, pCol->info.bytes);
    }

    offset += pCol->info.bytes;
  }

  *res = buf;
  return TSDB_CODE_SUCCESS;
}

static int32_t doSaveTupleData(SSerializeDataHandle* pHandle, const void* pBuf, size_t length, SWinKey* key,
                               STuplePos* pPos, SFunctionStateStore* pStore) {
  STuplePos p = {0};
  if (pHandle->pBuf != NULL) {
    SFilePage* pPage = NULL;

    if (pHandle->currentPage == -1) {
      pPage = getNewBufPage(pHandle->pBuf, &pHandle->currentPage);
      if (pPage == NULL) {
        return terrno;
      }
      pPage->num = sizeof(SFilePage);
    } else {
      pPage = getBufPage(pHandle->pBuf, pHandle->currentPage);
      if (pPage == NULL) {
        return terrno;
      }
      if (pPage->num + length > getBufPageSize(pHandle->pBuf)) {
        // current page is all used, let's prepare a new buffer page
        releaseBufPage(pHandle->pBuf, pPage);
        pPage = getNewBufPage(pHandle->pBuf, &pHandle->currentPage);
        if (pPage == NULL) {
          return terrno;
        }
        pPage->num = sizeof(SFilePage);
      }
    }

    p = (STuplePos){.pageId = pHandle->currentPage, .offset = pPage->num};
    (void)memcpy(pPage->data + pPage->num, pBuf, length);

    pPage->num += length;
    setBufPageDirty(pPage, true);
    releaseBufPage(pHandle->pBuf, pPage);
  } else {  // other tuple save policy
    if (pStore->streamStateFuncPut(pHandle->pState, key, pBuf, length) >= 0) {
      p.streamTupleKey = *key;
    }
  }

  *pPos = p;
  return TSDB_CODE_SUCCESS;
}

int32_t saveTupleData(SqlFunctionCtx* pCtx, int32_t rowIndex, const SSDataBlock* pSrcBlock, STuplePos* pPos) {
  int32_t code = prepareBuf(pCtx);
  if (TSDB_CODE_SUCCESS != code) {
    return code;
  }

  SWinKey key = {0};
  if (pCtx->saveHandle.pBuf == NULL) {
    SColumnInfoData* pColInfo = taosArrayGet(pSrcBlock->pDataBlock, pCtx->saveHandle.pState->tsIndex);
    if (NULL == pColInfo) {
      return TSDB_CODE_OUT_OF_RANGE;
    }
    if (pColInfo->info.type != TSDB_DATA_TYPE_TIMESTAMP) {
      return TSDB_CODE_FUNC_FUNTION_PARA_TYPE;
    }
    key.groupId = pSrcBlock->info.id.groupId;
    key.ts = *(int64_t*)colDataGetData(pColInfo, rowIndex);
  }

  char* buf = NULL;
  code = serializeTupleData(pSrcBlock, rowIndex, &pCtx->subsidiaries, pCtx->subsidiaries.buf, &buf);
  if (TSDB_CODE_SUCCESS != code) {
    return code;
  }
  return doSaveTupleData(&pCtx->saveHandle, buf, pCtx->subsidiaries.rowLen, &key, pPos, pCtx->pStore);
}

static int32_t doUpdateTupleData(SSerializeDataHandle* pHandle, const void* pBuf, size_t length, STuplePos* pPos,
                                 SFunctionStateStore* pStore) {
  if (pHandle->pBuf != NULL) {
    SFilePage* pPage = getBufPage(pHandle->pBuf, pPos->pageId);
    if (pPage == NULL) {
      return terrno;
    }
    (void)memcpy(pPage->data + pPos->offset, pBuf, length);
    setBufPageDirty(pPage, true);
    releaseBufPage(pHandle->pBuf, pPage);
  } else {
    int32_t code = pStore->streamStateFuncPut(pHandle->pState, &pPos->streamTupleKey, pBuf, length);
    if (TSDB_CODE_SUCCESS != code) {
      return code;
    }
  }

  return TSDB_CODE_SUCCESS;
}

int32_t updateTupleData(SqlFunctionCtx* pCtx, int32_t rowIndex, const SSDataBlock* pSrcBlock, STuplePos* pPos) {
  int32_t code = prepareBuf(pCtx);
  if (TSDB_CODE_SUCCESS != code) {
    return code;
  }

  char* buf = NULL;
  code = serializeTupleData(pSrcBlock, rowIndex, &pCtx->subsidiaries, pCtx->subsidiaries.buf, &buf);
  if (TSDB_CODE_SUCCESS != code) {
    return code;
  }
  return doUpdateTupleData(&pCtx->saveHandle, buf, pCtx->subsidiaries.rowLen, pPos, pCtx->pStore);
}

static int32_t doLoadTupleData(SSerializeDataHandle* pHandle, const STuplePos* pPos, SFunctionStateStore* pStore,
                               char** value) {
  if (pHandle->pBuf != NULL) {
    SFilePage* pPage = getBufPage(pHandle->pBuf, pPos->pageId);
    if (pPage == NULL) {
      *value = NULL;
      return terrno;
    }
    *value = pPage->data + pPos->offset;
    releaseBufPage(pHandle->pBuf, pPage);
    return TSDB_CODE_SUCCESS;
  } else {
    *value = NULL;
    int32_t vLen;
    int32_t code = pStore->streamStateFuncGet(pHandle->pState, &pPos->streamTupleKey, (void**)(value), &vLen);
    if (TSDB_CODE_SUCCESS != code) {
      return code;
    }
    return TSDB_CODE_SUCCESS;
  }
}

int32_t loadTupleData(SqlFunctionCtx* pCtx, const STuplePos* pPos, char** value) {
  return doLoadTupleData(&pCtx->saveHandle, pPos, pCtx->pStore, value);
}

int32_t topBotFinalize(SqlFunctionCtx* pCtx, SSDataBlock* pBlock) {
  int32_t code = TSDB_CODE_SUCCESS;

  SResultRowEntryInfo* pEntryInfo = GET_RES_INFO(pCtx);
  STopBotRes*          pRes = getTopBotOutputInfo(pCtx);

  int16_t type = pCtx->pExpr->base.resSchema.type;
  int32_t slotId = pCtx->pExpr->base.resSchema.slotId;

  SColumnInfoData* pCol = taosArrayGet(pBlock->pDataBlock, slotId);
  if (NULL == pCol) {
    return TSDB_CODE_OUT_OF_RANGE;
  }

  // todo assign the tag value and the corresponding row data
  int32_t currentRow = pBlock->info.rows;
  if (pEntryInfo->numOfRes <= 0) {
    colDataSetNULL(pCol, currentRow);
    code = setSelectivityValue(pCtx, pBlock, &pRes->nullTuplePos, currentRow);
    return code;
  }
  for (int32_t i = 0; i < pEntryInfo->numOfRes; ++i) {
    STopBotResItem* pItem = &pRes->pItems[i];
    code = colDataSetVal(pCol, currentRow, (const char*)&pItem->v.i, false);
    if (TSDB_CODE_SUCCESS != code) {
      return code;
    }
#ifdef BUF_PAGE_DEBUG
    qDebug("page_finalize i:%d,item:%p,pageId:%d, offset:%d\n", i, pItem, pItem->tuplePos.pageId,
           pItem->tuplePos.offset);
#endif
    code = setSelectivityValue(pCtx, pBlock, &pRes->pItems[i].tuplePos, currentRow);
    if (TSDB_CODE_SUCCESS != code) {
      return code;
    }
    currentRow += 1;
  }

  return code;
}

int32_t addResult(SqlFunctionCtx* pCtx, STopBotResItem* pSourceItem, int16_t type, bool isTopQuery) {
  SResultRowEntryInfo* pEntryInfo = GET_RES_INFO(pCtx);
  STopBotRes*          pRes = getTopBotOutputInfo(pCtx);
  STopBotResItem*      pItems = pRes->pItems;
  int32_t              code = TSDB_CODE_SUCCESS;

  // not full yet
  if (pEntryInfo->numOfRes < pRes->maxSize) {
    STopBotResItem* pItem = &pItems[pEntryInfo->numOfRes];
    pItem->v = pSourceItem->v;
    pItem->uid = pSourceItem->uid;
    pItem->tuplePos.pageId = -1;
    replaceTupleData(&pItem->tuplePos, &pSourceItem->tuplePos);
    pEntryInfo->numOfRes++;
    code = taosheapsort((void*)pItems, sizeof(STopBotResItem), pEntryInfo->numOfRes, (const void*)&type,
                        topBotResComparFn, !isTopQuery);
    if (TSDB_CODE_SUCCESS != code) {
      return code;
    }
  } else {  // replace the minimum value in the result
    if ((isTopQuery && ((IS_SIGNED_NUMERIC_TYPE(type) && pSourceItem->v.i > pItems[0].v.i) ||
                        (IS_UNSIGNED_NUMERIC_TYPE(type) && pSourceItem->v.u > pItems[0].v.u) ||
                        (TSDB_DATA_TYPE_FLOAT == type && pSourceItem->v.f > pItems[0].v.f) ||
                        (TSDB_DATA_TYPE_DOUBLE == type && pSourceItem->v.d > pItems[0].v.d))) ||
        (!isTopQuery && ((IS_SIGNED_NUMERIC_TYPE(type) && pSourceItem->v.i < pItems[0].v.i) ||
                         (IS_UNSIGNED_NUMERIC_TYPE(type) && pSourceItem->v.u < pItems[0].v.u) ||
                         (TSDB_DATA_TYPE_FLOAT == type && pSourceItem->v.f < pItems[0].v.f) ||
                         (TSDB_DATA_TYPE_DOUBLE == type && pSourceItem->v.d < pItems[0].v.d)))) {
      // replace the old data and the coresponding tuple data
      STopBotResItem* pItem = &pItems[0];
      pItem->v = pSourceItem->v;
      pItem->uid = pSourceItem->uid;

      // save the data of this tuple by over writing the old data
      replaceTupleData(&pItem->tuplePos, &pSourceItem->tuplePos);
      code = taosheapadjust((void*)pItems, sizeof(STopBotResItem), 0, pEntryInfo->numOfRes - 1, (const void*)&type,
                            topBotResComparFn, NULL, !isTopQuery);
      if (TSDB_CODE_SUCCESS != code) {
        return code;
      }
    }
  }
  return code;
}

int32_t topCombine(SqlFunctionCtx* pDestCtx, SqlFunctionCtx* pSourceCtx) {
  SResultRowEntryInfo* pSResInfo = GET_RES_INFO(pSourceCtx);
  STopBotRes*          pSBuf = getTopBotOutputInfo(pSourceCtx);
  int16_t              type = pSBuf->type;
  int32_t              code = TSDB_CODE_SUCCESS;
  for (int32_t i = 0; i < pSResInfo->numOfRes; i++) {
    code = addResult(pDestCtx, pSBuf->pItems + i, type, true);
    if (TSDB_CODE_SUCCESS != code) {
      return code;
    }
  }
  return TSDB_CODE_SUCCESS;
}

int32_t bottomCombine(SqlFunctionCtx* pDestCtx, SqlFunctionCtx* pSourceCtx) {
  SResultRowEntryInfo* pSResInfo = GET_RES_INFO(pSourceCtx);
  STopBotRes*          pSBuf = getTopBotOutputInfo(pSourceCtx);
  int16_t              type = pSBuf->type;
  int32_t              code = TSDB_CODE_SUCCESS;
  for (int32_t i = 0; i < pSResInfo->numOfRes; i++) {
    code = addResult(pDestCtx, pSBuf->pItems + i, type, false);
    if (TSDB_CODE_SUCCESS != code) {
      return code;
    }
  }
  return TSDB_CODE_SUCCESS;
}

int32_t getSpreadInfoSize() { return (int32_t)sizeof(SSpreadInfo); }

bool getSpreadFuncEnv(SFunctionNode* UNUSED_PARAM(pFunc), SFuncExecEnv* pEnv) {
  pEnv->calcMemSize = sizeof(SSpreadInfo);
  return true;
}

int32_t spreadFunctionSetup(SqlFunctionCtx* pCtx, SResultRowEntryInfo* pResultInfo) {
  if (pResultInfo->initialized) {
    return TSDB_CODE_SUCCESS;
  }
  if (TSDB_CODE_SUCCESS != functionSetup(pCtx, pResultInfo)) {
    return TSDB_CODE_FUNC_SETUP_ERROR;
  }

  SSpreadInfo* pInfo = GET_ROWCELL_INTERBUF(pResultInfo);
  SET_DOUBLE_VAL(&pInfo->min, DBL_MAX);
  SET_DOUBLE_VAL(&pInfo->max, -DBL_MAX);
  pInfo->hasResult = false;
  return TSDB_CODE_SUCCESS;
}

int32_t spreadFunction(SqlFunctionCtx* pCtx) {
  int32_t numOfElems = 0;

  // Only the pre-computing information loaded and actual data does not loaded
  SInputColumnInfoData* pInput = &pCtx->input;
  SColumnDataAgg*       pAgg = pInput->pColumnDataAgg[0];
  int32_t               type = pInput->pData[0]->info.type;

  SSpreadInfo* pInfo = GET_ROWCELL_INTERBUF(GET_RES_INFO(pCtx));

  if (pInput->colDataSMAIsSet) {
    numOfElems = pInput->numOfRows - pAgg->numOfNull;
    if (numOfElems == 0) {
      goto _spread_over;
    }
    double tmin = 0.0, tmax = 0.0;
    if (IS_SIGNED_NUMERIC_TYPE(type) || IS_TIMESTAMP_TYPE(type)) {
      tmin = (double)GET_INT64_VAL(&pAgg->min);
      tmax = (double)GET_INT64_VAL(&pAgg->max);
    } else if (IS_FLOAT_TYPE(type)) {
      tmin = GET_DOUBLE_VAL(&pAgg->min);
      tmax = GET_DOUBLE_VAL(&pAgg->max);
    } else if (IS_UNSIGNED_NUMERIC_TYPE(type)) {
      tmin = (double)GET_UINT64_VAL(&pAgg->min);
      tmax = (double)GET_UINT64_VAL(&pAgg->max);
    }

    if (GET_DOUBLE_VAL(&pInfo->min) > tmin) {
      SET_DOUBLE_VAL(&pInfo->min, tmin);
    }

    if (GET_DOUBLE_VAL(&pInfo->max) < tmax) {
      SET_DOUBLE_VAL(&pInfo->max, tmax);
    }

  } else {  // computing based on the true data block
    SColumnInfoData* pCol = pInput->pData[0];

    int32_t start = pInput->startRowIndex;
    // check the valid data one by one
    for (int32_t i = start; i < pInput->numOfRows + start; ++i) {
      if (colDataIsNull_f(pCol->nullbitmap, i)) {
        continue;
      }

      char* data = colDataGetData(pCol, i);

      double v = 0;
      GET_TYPED_DATA(v, double, type, data, typeGetTypeModFromColInfo(&pCol->info));
      if (v < GET_DOUBLE_VAL(&pInfo->min)) {
        SET_DOUBLE_VAL(&pInfo->min, v);
      }

      if (v > GET_DOUBLE_VAL(&pInfo->max)) {
        SET_DOUBLE_VAL(&pInfo->max, v);
      }

      numOfElems += 1;
    }
  }

_spread_over:
  // data in the check operation are all null, not output
  SET_VAL(GET_RES_INFO(pCtx), numOfElems, 1);
  if (numOfElems > 0) {
    pInfo->hasResult = true;
  }

  return TSDB_CODE_SUCCESS;
}

static void spreadTransferInfo(SSpreadInfo* pInput, SSpreadInfo* pOutput) {
  pOutput->hasResult = pInput->hasResult;
  if (pInput->max > pOutput->max) {
    pOutput->max = pInput->max;
  }

  if (pInput->min < pOutput->min) {
    pOutput->min = pInput->min;
  }
}

int32_t spreadFunctionMerge(SqlFunctionCtx* pCtx) {
  SInputColumnInfoData* pInput = &pCtx->input;
  SColumnInfoData*      pCol = pInput->pData[0];

  if (IS_NULL_TYPE(pCol->info.type)) {
    SET_VAL(GET_RES_INFO(pCtx), 0, 1);
    return TSDB_CODE_SUCCESS;
  }

  if (pCol->info.type != TSDB_DATA_TYPE_BINARY) {
    return TSDB_CODE_FUNC_FUNTION_PARA_TYPE;
  }

  SSpreadInfo* pInfo = GET_ROWCELL_INTERBUF(GET_RES_INFO(pCtx));

  int32_t start = pInput->startRowIndex;
  for (int32_t i = start; i < start + pInput->numOfRows; ++i) {
    if (colDataIsNull_s(pCol, i)) continue;
    char*        data = colDataGetData(pCol, i);
    SSpreadInfo* pInputInfo = (SSpreadInfo*)varDataVal(data);
    if (pInputInfo->hasResult) {
      spreadTransferInfo(pInputInfo, pInfo);
    }
  }

  if (pInfo->hasResult) {
    GET_RES_INFO(pCtx)->numOfRes = 1;
  }

  return TSDB_CODE_SUCCESS;
}

int32_t spreadFinalize(SqlFunctionCtx* pCtx, SSDataBlock* pBlock) {
  SSpreadInfo* pInfo = GET_ROWCELL_INTERBUF(GET_RES_INFO(pCtx));
  if (pInfo->hasResult == true) {
    SET_DOUBLE_VAL(&pInfo->result, pInfo->max - pInfo->min);
  } else {
    GET_RES_INFO(pCtx)->isNullRes = 1;
  }
  return functionFinalize(pCtx, pBlock);
}

int32_t spreadPartialFinalize(SqlFunctionCtx* pCtx, SSDataBlock* pBlock) {
  SResultRowEntryInfo* pResInfo = GET_RES_INFO(pCtx);
  SSpreadInfo*         pInfo = GET_ROWCELL_INTERBUF(GET_RES_INFO(pCtx));
  int32_t              resultBytes = getSpreadInfoSize();
  char*                res = taosMemoryCalloc(resultBytes + VARSTR_HEADER_SIZE, sizeof(char));

  if (NULL == res) {
    return terrno;
  }
  (void)memcpy(varDataVal(res), pInfo, resultBytes);
  varDataSetLen(res, resultBytes);

  int32_t          slotId = pCtx->pExpr->base.resSchema.slotId;
  int32_t          code = TSDB_CODE_SUCCESS;
  SColumnInfoData* pCol = taosArrayGet(pBlock->pDataBlock, slotId);
  if (NULL == pCol) {
    code = terrno;
    goto _exit;
  }

  code = colDataSetVal(pCol, pBlock->info.rows, res, false);
  if (TSDB_CODE_SUCCESS != code) {
    goto _exit;
  }

_exit:
  taosMemoryFree(res);
  return code;
}

int32_t spreadCombine(SqlFunctionCtx* pDestCtx, SqlFunctionCtx* pSourceCtx) {
  SResultRowEntryInfo* pDResInfo = GET_RES_INFO(pDestCtx);
  SSpreadInfo*         pDBuf = GET_ROWCELL_INTERBUF(pDResInfo);

  SResultRowEntryInfo* pSResInfo = GET_RES_INFO(pSourceCtx);
  SSpreadInfo*         pSBuf = GET_ROWCELL_INTERBUF(pSResInfo);
  spreadTransferInfo(pSBuf, pDBuf);
  pDResInfo->numOfRes = TMAX(pDResInfo->numOfRes, pSResInfo->numOfRes);
  pDResInfo->isNullRes &= pSResInfo->isNullRes;
  return TSDB_CODE_SUCCESS;
}

int32_t getElapsedInfoSize() { return (int32_t)sizeof(SElapsedInfo); }

bool getElapsedFuncEnv(SFunctionNode* UNUSED_PARAM(pFunc), SFuncExecEnv* pEnv) {
  pEnv->calcMemSize = sizeof(SElapsedInfo);
  return true;
}

int32_t elapsedFunctionSetup(SqlFunctionCtx* pCtx, SResultRowEntryInfo* pResultInfo) {
  if (pResultInfo->initialized) {
    return TSDB_CODE_SUCCESS;
  }
  if (TSDB_CODE_SUCCESS != functionSetup(pCtx, pResultInfo)) {
    return TSDB_CODE_FUNC_SETUP_ERROR;
  }

  SElapsedInfo* pInfo = GET_ROWCELL_INTERBUF(pResultInfo);
  pInfo->result = 0;
  pInfo->min = TSKEY_MAX;
  pInfo->max = 0;

  if (pCtx->numOfParams > 1) {
    pInfo->timeUnit = pCtx->param[1].param.i;
  } else {
    pInfo->timeUnit = 1;
  }

  return TSDB_CODE_SUCCESS;
}

int32_t elapsedFunction(SqlFunctionCtx* pCtx) {
  int32_t numOfElems = 0;

  // Only the pre-computing information loaded and actual data does not loaded
  SInputColumnInfoData* pInput = &pCtx->input;
  SColumnDataAgg*       pAgg = pInput->pColumnDataAgg[0];

  SElapsedInfo* pInfo = GET_ROWCELL_INTERBUF(GET_RES_INFO(pCtx));

  numOfElems = pInput->numOfRows;  // since this is the primary timestamp, no need to exclude NULL values
  if (numOfElems == 0) {
    // for stream
    if (pCtx->end.key != INT64_MIN) {
      pInfo->max = pCtx->end.key + 1;
    }
    goto _elapsed_over;
  }

  if (pInput->colDataSMAIsSet) {
    if (pInfo->min == TSKEY_MAX) {
      pInfo->min = GET_INT64_VAL(&pAgg->min);
      pInfo->max = GET_INT64_VAL(&pAgg->max);
    } else {
      if (pCtx->order == TSDB_ORDER_ASC) {
        pInfo->max = GET_INT64_VAL(&pAgg->max);
      } else {
        pInfo->min = GET_INT64_VAL(&pAgg->min);
      }
    }
  } else {  // computing based on the true data block
    if (0 == pInput->numOfRows) {
      if (pCtx->order == TSDB_ORDER_DESC) {
        if (pCtx->end.key != INT64_MIN) {
          pInfo->min = pCtx->end.key;
        }
      } else {
        if (pCtx->end.key != INT64_MIN) {
          pInfo->max = pCtx->end.key + 1;
        }
      }
      goto _elapsed_over;
    }

    SColumnInfoData* pCol = pInput->pData[0];

    int32_t start = pInput->startRowIndex;
    TSKEY*  ptsList = (int64_t*)colDataGetData(pCol, 0);
    if (pCtx->order == TSDB_ORDER_DESC) {
      if (pCtx->start.key == INT64_MIN) {
        pInfo->max = (pInfo->max < ptsList[start]) ? ptsList[start] : pInfo->max;
      } else {
        pInfo->max = pCtx->start.key + 1;
      }

      if (pCtx->end.key == INT64_MIN) {
        pInfo->min =
            (pInfo->min > ptsList[start + pInput->numOfRows - 1]) ? ptsList[start + pInput->numOfRows - 1] : pInfo->min;
      } else {
        pInfo->min = pCtx->end.key;
      }
    } else {
      if (pCtx->start.key == INT64_MIN) {
        pInfo->min = (pInfo->min > ptsList[start]) ? ptsList[start] : pInfo->min;
      } else {
        pInfo->min = pCtx->start.key;
      }

      if (pCtx->end.key == INT64_MIN) {
        pInfo->max =
            (pInfo->max < ptsList[start + pInput->numOfRows - 1]) ? ptsList[start + pInput->numOfRows - 1] : pInfo->max;
      } else {
        pInfo->max = pCtx->end.key + 1;
      }
    }
  }

_elapsed_over:
  // data in the check operation are all null, not output
  SET_VAL(GET_RES_INFO(pCtx), numOfElems, 1);

  return TSDB_CODE_SUCCESS;
}

static void elapsedTransferInfo(SElapsedInfo* pInput, SElapsedInfo* pOutput) {
  pOutput->timeUnit = pInput->timeUnit;
  if (pOutput->min > pInput->min) {
    pOutput->min = pInput->min;
  }

  if (pOutput->max < pInput->max) {
    pOutput->max = pInput->max;
  }
}

int32_t elapsedFunctionMerge(SqlFunctionCtx* pCtx) {
  SInputColumnInfoData* pInput = &pCtx->input;
  SColumnInfoData*      pCol = pInput->pData[0];
  if (pCol->info.type != TSDB_DATA_TYPE_BINARY) {
    return TSDB_CODE_FUNC_FUNTION_PARA_TYPE;
  }

  SElapsedInfo* pInfo = GET_ROWCELL_INTERBUF(GET_RES_INFO(pCtx));

  int32_t start = pInput->startRowIndex;

  for (int32_t i = start; i < start + pInput->numOfRows; ++i) {
    char*         data = colDataGetData(pCol, i);
    SElapsedInfo* pInputInfo = (SElapsedInfo*)varDataVal(data);
    elapsedTransferInfo(pInputInfo, pInfo);
  }

  SET_VAL(GET_RES_INFO(pCtx), 1, 1);
  return TSDB_CODE_SUCCESS;
}

int32_t elapsedFinalize(SqlFunctionCtx* pCtx, SSDataBlock* pBlock) {
  SElapsedInfo* pInfo = GET_ROWCELL_INTERBUF(GET_RES_INFO(pCtx));
  double        result = (double)pInfo->max - (double)pInfo->min;
  result = (result >= 0) ? result : -result;
  pInfo->result = result / pInfo->timeUnit;
  return functionFinalize(pCtx, pBlock);
}

int32_t elapsedPartialFinalize(SqlFunctionCtx* pCtx, SSDataBlock* pBlock) {
  SResultRowEntryInfo* pResInfo = GET_RES_INFO(pCtx);
  SElapsedInfo*        pInfo = GET_ROWCELL_INTERBUF(GET_RES_INFO(pCtx));
  int32_t              resultBytes = getElapsedInfoSize();
  char*                res = taosMemoryCalloc(resultBytes + VARSTR_HEADER_SIZE, sizeof(char));

  if (NULL == res) {
    return terrno;
  }
  (void)memcpy(varDataVal(res), pInfo, resultBytes);
  varDataSetLen(res, resultBytes);

  int32_t          slotId = pCtx->pExpr->base.resSchema.slotId;
  int32_t          code = TSDB_CODE_SUCCESS;
  SColumnInfoData* pCol = taosArrayGet(pBlock->pDataBlock, slotId);
  if (NULL == pCol) {
    code = terrno;
    goto _exit;
  }

  code = colDataSetVal(pCol, pBlock->info.rows, res, false);
  if (TSDB_CODE_SUCCESS != code) {
    goto _exit;
  }
_exit:
  taosMemoryFree(res);
  return code;
}

int32_t elapsedCombine(SqlFunctionCtx* pDestCtx, SqlFunctionCtx* pSourceCtx) {
  SResultRowEntryInfo* pDResInfo = GET_RES_INFO(pDestCtx);
  SElapsedInfo*        pDBuf = GET_ROWCELL_INTERBUF(pDResInfo);

  SResultRowEntryInfo* pSResInfo = GET_RES_INFO(pSourceCtx);
  SElapsedInfo*        pSBuf = GET_ROWCELL_INTERBUF(pSResInfo);

  elapsedTransferInfo(pSBuf, pDBuf);
  pDResInfo->numOfRes = TMAX(pDResInfo->numOfRes, pSResInfo->numOfRes);
  pDResInfo->isNullRes &= pSResInfo->isNullRes;
  return TSDB_CODE_SUCCESS;
}

int32_t getHistogramInfoSize() {
  return (int32_t)sizeof(SHistoFuncInfo) + HISTOGRAM_MAX_BINS_NUM * sizeof(SHistoFuncBin);
}

bool getHistogramFuncEnv(SFunctionNode* UNUSED_PARAM(pFunc), SFuncExecEnv* pEnv) {
  pEnv->calcMemSize = sizeof(SHistoFuncInfo) + HISTOGRAM_MAX_BINS_NUM * sizeof(SHistoFuncBin);
  return true;
}

static int8_t getHistogramBinType(char* binTypeStr) {
  int8_t binType;
  if (strcasecmp(binTypeStr, "user_input") == 0) {
    binType = USER_INPUT_BIN;
  } else if (strcasecmp(binTypeStr, "linear_bin") == 0) {
    binType = LINEAR_BIN;
  } else if (strcasecmp(binTypeStr, "log_bin") == 0) {
    binType = LOG_BIN;
  } else {
    binType = UNKNOWN_BIN;
  }

  return binType;
}

static int32_t getHistogramBinDesc(SHistoFuncInfo* pInfo, char* binDescStr, int8_t binType, bool normalized) {
  cJSON*  binDesc = cJSON_Parse(binDescStr);
  int32_t numOfBins;
  double* intervals;
  if (cJSON_IsObject(binDesc)) { /* linaer/log bins */
    int32_t numOfParams = cJSON_GetArraySize(binDesc);
    int32_t startIndex;
    if (numOfParams != 4) {
      cJSON_Delete(binDesc);
      return TSDB_CODE_FAILED;
    }

    cJSON* start = cJSON_GetObjectItem(binDesc, "start");
    cJSON* factor = cJSON_GetObjectItem(binDesc, "factor");
    cJSON* width = cJSON_GetObjectItem(binDesc, "width");
    cJSON* count = cJSON_GetObjectItem(binDesc, "count");
    cJSON* infinity = cJSON_GetObjectItem(binDesc, "infinity");

    if (!cJSON_IsNumber(start) || !cJSON_IsNumber(count) || !cJSON_IsBool(infinity)) {
      cJSON_Delete(binDesc);
      return TSDB_CODE_FAILED;
    }

    if (count->valueint <= 0 || count->valueint > 1000) {  // limit count to 1000
      cJSON_Delete(binDesc);
      return TSDB_CODE_FAILED;
    }

    if (isinf(start->valuedouble) || (width != NULL && isinf(width->valuedouble)) ||
        (factor != NULL && isinf(factor->valuedouble)) || (count != NULL && isinf(count->valuedouble))) {
      cJSON_Delete(binDesc);
      return TSDB_CODE_FAILED;
    }

    int32_t counter = (int32_t)count->valueint;
    if (infinity->valueint == false) {
      startIndex = 0;
      numOfBins = counter + 1;
    } else {
      startIndex = 1;
      numOfBins = counter + 3;
    }

    intervals = taosMemoryCalloc(numOfBins, sizeof(double));
    if (NULL == intervals) {
      cJSON_Delete(binDesc);
      qError("histogram function out of memory");
      return terrno;
    }
    if (cJSON_IsNumber(width) && factor == NULL && binType == LINEAR_BIN) {
      // linear bin process
      if (width->valuedouble == 0) {
        taosMemoryFree(intervals);
        cJSON_Delete(binDesc);
        return TSDB_CODE_FAILED;
      }
      for (int i = 0; i < counter + 1; ++i) {
        intervals[startIndex] = start->valuedouble + i * width->valuedouble;
        if (isinf(intervals[startIndex])) {
          taosMemoryFree(intervals);
          cJSON_Delete(binDesc);
          return TSDB_CODE_FAILED;
        }
        startIndex++;
      }
    } else if (cJSON_IsNumber(factor) && width == NULL && binType == LOG_BIN) {
      // log bin process
      if (start->valuedouble == 0) {
        taosMemoryFree(intervals);
        cJSON_Delete(binDesc);
        return TSDB_CODE_FAILED;
      }
      if (factor->valuedouble < 0 || factor->valuedouble == 0 || factor->valuedouble == 1) {
        taosMemoryFree(intervals);
        cJSON_Delete(binDesc);
        return TSDB_CODE_FAILED;
      }
      for (int i = 0; i < counter + 1; ++i) {
        intervals[startIndex] = start->valuedouble * pow(factor->valuedouble, i * 1.0);
        if (isinf(intervals[startIndex])) {
          taosMemoryFree(intervals);
          cJSON_Delete(binDesc);
          return TSDB_CODE_FAILED;
        }
        startIndex++;
      }
    } else {
      taosMemoryFree(intervals);
      cJSON_Delete(binDesc);
      return TSDB_CODE_FAILED;
    }

    if (infinity->valueint == true) {
      intervals[0] = -INFINITY;
      intervals[numOfBins - 1] = INFINITY;
      // in case of desc bin orders, -inf/inf should be swapped
      if (numOfBins < 4) {
        return TSDB_CODE_FAILED;
      }
      if (intervals[1] > intervals[numOfBins - 2]) {
        TSWAP(intervals[0], intervals[numOfBins - 1]);
      }
    }
  } else if (cJSON_IsArray(binDesc)) { /* user input bins */
    if (binType != USER_INPUT_BIN) {
      cJSON_Delete(binDesc);
      return TSDB_CODE_FAILED;
    }
    numOfBins = cJSON_GetArraySize(binDesc);
    intervals = taosMemoryCalloc(numOfBins, sizeof(double));
    if (NULL == intervals) {
      cJSON_Delete(binDesc);
      qError("histogram function out of memory");
      return terrno;
    }
    cJSON* bin = binDesc->child;
    if (bin == NULL) {
      taosMemoryFree(intervals);
      cJSON_Delete(binDesc);
      return TSDB_CODE_FAILED;
    }
    int i = 0;
    while (bin) {
      intervals[i] = bin->valuedouble;
      if (!cJSON_IsNumber(bin)) {
        taosMemoryFree(intervals);
        cJSON_Delete(binDesc);
        return TSDB_CODE_FAILED;
      }
      if (i != 0 && intervals[i] <= intervals[i - 1]) {
        taosMemoryFree(intervals);
        cJSON_Delete(binDesc);
        return TSDB_CODE_FAILED;
      }
      bin = bin->next;
      i++;
    }
  } else {
    cJSON_Delete(binDesc);
    return TSDB_CODE_FAILED;
  }

  pInfo->numOfBins = numOfBins - 1;
  pInfo->normalized = normalized;
  for (int32_t i = 0; i < pInfo->numOfBins; ++i) {
    pInfo->bins[i].lower = intervals[i] < intervals[i + 1] ? intervals[i] : intervals[i + 1];
    pInfo->bins[i].upper = intervals[i + 1] > intervals[i] ? intervals[i + 1] : intervals[i];
    pInfo->bins[i].count = 0;
  }

  taosMemoryFree(intervals);
  cJSON_Delete(binDesc);

  return TSDB_CODE_SUCCESS;
}

int32_t histogramFunctionSetup(SqlFunctionCtx* pCtx, SResultRowEntryInfo* pResultInfo) {
  if (pResultInfo->initialized) {
    return TSDB_CODE_SUCCESS;
  }
  if (TSDB_CODE_SUCCESS != functionSetup(pCtx, pResultInfo)) {
    return TSDB_CODE_FUNC_SETUP_ERROR;
  }

  SHistoFuncInfo* pInfo = GET_ROWCELL_INTERBUF(pResultInfo);
  pInfo->numOfBins = 0;
  pInfo->totalCount = 0;
  pInfo->normalized = 0;

  char* binTypeStr = taosStrndup(varDataVal(pCtx->param[1].param.pz), varDataLen(pCtx->param[1].param.pz));
  if (binTypeStr == NULL) {
    return terrno;
  }
  int8_t binType = getHistogramBinType(binTypeStr);
  taosMemoryFree(binTypeStr);

  if (binType == UNKNOWN_BIN) {
    return TSDB_CODE_FUNC_FUNTION_PARA_VALUE;
  }
  char* binDesc = taosStrndup(varDataVal(pCtx->param[2].param.pz), varDataLen(pCtx->param[2].param.pz));
  if (binDesc == NULL) {
    return terrno;
  }
  int64_t normalized = pCtx->param[3].param.i;
  if (normalized != 0 && normalized != 1) {
    taosMemoryFree(binDesc);
    return TSDB_CODE_FUNC_FUNTION_PARA_VALUE;
  }
  int32_t code = getHistogramBinDesc(pInfo, binDesc, binType, (bool)normalized);
  if (TSDB_CODE_SUCCESS != code) {
    taosMemoryFree(binDesc);
    return code;
  }
  taosMemoryFree(binDesc);

  return TSDB_CODE_SUCCESS;
}

static int32_t histogramFunctionImpl(SqlFunctionCtx* pCtx, bool isPartial) {
  SHistoFuncInfo* pInfo = GET_ROWCELL_INTERBUF(GET_RES_INFO(pCtx));

  SInputColumnInfoData* pInput = &pCtx->input;
  SColumnInfoData*      pCol = pInput->pData[0];

  int32_t type = pInput->pData[0]->info.type;

  int32_t start = pInput->startRowIndex;
  int32_t numOfRows = pInput->numOfRows;

  int32_t numOfElems = 0;
  for (int32_t i = start; i < numOfRows + start; ++i) {
    if (pCol->hasNull && colDataIsNull_f(pCol->nullbitmap, i)) {
      continue;
    }

    numOfElems++;

    char*  data = colDataGetData(pCol, i);
    double v;
    GET_TYPED_DATA(v, double, type, data, typeGetTypeModFromColInfo(&pCol->info));

    for (int32_t k = 0; k < pInfo->numOfBins; ++k) {
      if (v > pInfo->bins[k].lower && v <= pInfo->bins[k].upper) {
        pInfo->bins[k].count++;
        pInfo->totalCount++;
        break;
      }
    }
  }

  if (!isPartial) {
    GET_RES_INFO(pCtx)->numOfRes = pInfo->numOfBins;
  } else {
    GET_RES_INFO(pCtx)->numOfRes = 1;
  }
  return TSDB_CODE_SUCCESS;
}

int32_t histogramFunction(SqlFunctionCtx* pCtx) { return histogramFunctionImpl(pCtx, false); }

int32_t histogramFunctionPartial(SqlFunctionCtx* pCtx) { return histogramFunctionImpl(pCtx, true); }

static void histogramTransferInfo(SHistoFuncInfo* pInput, SHistoFuncInfo* pOutput) {
  pOutput->normalized = pInput->normalized;
  pOutput->numOfBins = pInput->numOfBins;
  pOutput->totalCount += pInput->totalCount;
  for (int32_t k = 0; k < pOutput->numOfBins; ++k) {
    pOutput->bins[k].lower = pInput->bins[k].lower;
    pOutput->bins[k].upper = pInput->bins[k].upper;
    pOutput->bins[k].count += pInput->bins[k].count;
  }
}

int32_t histogramFunctionMerge(SqlFunctionCtx* pCtx) {
  SInputColumnInfoData* pInput = &pCtx->input;
  SColumnInfoData*      pCol = pInput->pData[0];
  if (pCol->info.type != TSDB_DATA_TYPE_BINARY) {
    return TSDB_CODE_FUNC_FUNTION_PARA_TYPE;
  }

  SHistoFuncInfo* pInfo = GET_ROWCELL_INTERBUF(GET_RES_INFO(pCtx));

  int32_t start = pInput->startRowIndex;

  for (int32_t i = start; i < start + pInput->numOfRows; ++i) {
    char*           data = colDataGetData(pCol, i);
    SHistoFuncInfo* pInputInfo = (SHistoFuncInfo*)varDataVal(data);
    histogramTransferInfo(pInputInfo, pInfo);
  }

  SET_VAL(GET_RES_INFO(pCtx), pInfo->numOfBins, pInfo->numOfBins);
  return TSDB_CODE_SUCCESS;
}

int32_t histogramFinalize(SqlFunctionCtx* pCtx, SSDataBlock* pBlock) {
  SResultRowEntryInfo* pResInfo = GET_RES_INFO(pCtx);
  SHistoFuncInfo*      pInfo = GET_ROWCELL_INTERBUF(GET_RES_INFO(pCtx));
  int32_t              slotId = pCtx->pExpr->base.resSchema.slotId;
  SColumnInfoData*     pCol = taosArrayGet(pBlock->pDataBlock, slotId);
  int32_t              code = TSDB_CODE_SUCCESS;

  int32_t currentRow = pBlock->info.rows;
  if (NULL == pCol) {
    return TSDB_CODE_OUT_OF_RANGE;
  }

  if (pInfo->normalized) {
    for (int32_t k = 0; k < pResInfo->numOfRes; ++k) {
      if (pInfo->totalCount != 0) {
        pInfo->bins[k].percentage = pInfo->bins[k].count / (double)pInfo->totalCount;
      } else {
        pInfo->bins[k].percentage = 0;
      }
    }
  }

  for (int32_t i = 0; i < pResInfo->numOfRes; ++i) {
    int32_t len;
    char    buf[512] = {0};
    if (!pInfo->normalized) {
      len = tsnprintf(varDataVal(buf), sizeof(buf) - VARSTR_HEADER_SIZE,
                      "{\"lower_bin\":%g, \"upper_bin\":%g, \"count\":%" PRId64 "}", pInfo->bins[i].lower,
                      pInfo->bins[i].upper, pInfo->bins[i].count);
    } else {
      len = tsnprintf(varDataVal(buf), sizeof(buf) - VARSTR_HEADER_SIZE,
                      "{\"lower_bin\":%g, \"upper_bin\":%g, \"count\":%lf}", pInfo->bins[i].lower, pInfo->bins[i].upper,
                      pInfo->bins[i].percentage);
    }
    varDataSetLen(buf, len);
    code = colDataSetVal(pCol, currentRow, buf, false);
    if (TSDB_CODE_SUCCESS != code) {
      return code;
    }
    currentRow++;
  }

  return code;
}

int32_t histogramPartialFinalize(SqlFunctionCtx* pCtx, SSDataBlock* pBlock) {
  SResultRowEntryInfo* pResInfo = GET_RES_INFO(pCtx);
  SHistoFuncInfo*      pInfo = GET_ROWCELL_INTERBUF(GET_RES_INFO(pCtx));
  int32_t              resultBytes = getHistogramInfoSize();
  char*                res = taosMemoryCalloc(resultBytes + VARSTR_HEADER_SIZE, sizeof(char));

  if (NULL == res) {
    return terrno;
  }
  (void)memcpy(varDataVal(res), pInfo, resultBytes);
  varDataSetLen(res, resultBytes);

  int32_t          slotId = pCtx->pExpr->base.resSchema.slotId;
  int32_t          code = TSDB_CODE_SUCCESS;
  SColumnInfoData* pCol = taosArrayGet(pBlock->pDataBlock, slotId);
  if (NULL == pCol) {
    code = terrno;
    goto _exit;
  }
  code = colDataSetVal(pCol, pBlock->info.rows, res, false);

_exit:
  taosMemoryFree(res);
  return code;
}

int32_t histogramCombine(SqlFunctionCtx* pDestCtx, SqlFunctionCtx* pSourceCtx) {
  SResultRowEntryInfo* pDResInfo = GET_RES_INFO(pDestCtx);
  SHistoFuncInfo*      pDBuf = GET_ROWCELL_INTERBUF(pDResInfo);

  SResultRowEntryInfo* pSResInfo = GET_RES_INFO(pSourceCtx);
  SHistoFuncInfo*      pSBuf = GET_ROWCELL_INTERBUF(pSResInfo);

  histogramTransferInfo(pSBuf, pDBuf);
  pDResInfo->numOfRes = TMAX(pDResInfo->numOfRes, pSResInfo->numOfRes);
  pDResInfo->isNullRes &= pSResInfo->isNullRes;
  return TSDB_CODE_SUCCESS;
}

int32_t getHLLInfoSize() { return (int32_t)sizeof(SHLLInfo); }

bool getHLLFuncEnv(SFunctionNode* UNUSED_PARAM(pFunc), SFuncExecEnv* pEnv) {
  pEnv->calcMemSize = sizeof(SHLLInfo);
  return true;
}

static uint8_t hllCountNum(void* data, int32_t bytes, int32_t* buk) {
  uint64_t hash = MurmurHash3_64(data, bytes);
  int32_t  index = hash & HLL_BUCKET_MASK;
  hash >>= HLL_BUCKET_BITS;
  hash |= ((uint64_t)1 << HLL_DATA_BITS);
  uint64_t bit = 1;
  uint8_t  count = 1;
  while ((hash & bit) == 0) {
    count++;
    bit <<= 1;
  }
  *buk = index;
  return count;
}

static void hllBucketHisto(uint8_t* buckets, int32_t* bucketHisto) {
  uint64_t* word = (uint64_t*)buckets;
  uint8_t*  bytes;

  for (int32_t j = 0; j < HLL_BUCKETS >> 3; j++) {
    if (*word == 0) {
      bucketHisto[0] += 8;
    } else {
      bytes = (uint8_t*)word;
      bucketHisto[bytes[0]]++;
      bucketHisto[bytes[1]]++;
      bucketHisto[bytes[2]]++;
      bucketHisto[bytes[3]]++;
      bucketHisto[bytes[4]]++;
      bucketHisto[bytes[5]]++;
      bucketHisto[bytes[6]]++;
      bucketHisto[bytes[7]]++;
    }
    word++;
  }
}
static double hllTau(double x) {
  if (x == 0. || x == 1.) return 0.;
  double zPrime;
  double y = 1.0;
  double z = 1 - x;
  do {
    x = sqrt(x);
    zPrime = z;
    y *= 0.5;
    z -= pow(1 - x, 2) * y;
  } while (zPrime != z);
  return z / 3;
}

static double hllSigma(double x) {
  if (x == 1.0) return INFINITY;
  double zPrime;
  double y = 1;
  double z = x;
  do {
    x *= x;
    zPrime = z;
    z += x * y;
    y += y;
  } while (zPrime != z);
  return z;
}

// estimate the cardinality, the algorithm refer this paper: "New cardinality estimation algorithms for HyperLogLog
// sketches"
static uint64_t hllCountCnt(uint8_t* buckets) {
  double  m = HLL_BUCKETS;
  int32_t buckethisto[64] = {0};
  hllBucketHisto(buckets, buckethisto);

  double z = m * hllTau((m - buckethisto[HLL_DATA_BITS + 1]) / (double)m);
  for (int j = HLL_DATA_BITS; j >= 1; --j) {
    z += buckethisto[j];
    z *= 0.5;
  }

  z += m * hllSigma(buckethisto[0] / (double)m);
  double E = (double)llroundl(HLL_ALPHA_INF * m * m / z);

  return (uint64_t)E;
}

int32_t hllFunction(SqlFunctionCtx* pCtx) {
  SHLLInfo* pInfo = GET_ROWCELL_INTERBUF(GET_RES_INFO(pCtx));

  SInputColumnInfoData* pInput = &pCtx->input;
  SColumnInfoData*      pCol = pInput->pData[0];

  int32_t type = pCol->info.type;
  int32_t bytes = pCol->info.bytes;

  int32_t start = pInput->startRowIndex;
  int32_t numOfRows = pInput->numOfRows;

  int32_t numOfElems = 0;
  if (IS_NULL_TYPE(type)) {
    goto _hll_over;
  }

  for (int32_t i = start; i < numOfRows + start; ++i) {
    if (pCol->hasNull && colDataIsNull_s(pCol, i)) {
      continue;
    }

    numOfElems++;

    char* data = colDataGetData(pCol, i);
    if (IS_VAR_DATA_TYPE(type)) {
      bytes = varDataLen(data);
      data = varDataVal(data);
    }

    int32_t index = 0;
    uint8_t count = hllCountNum(data, bytes, &index);
    uint8_t oldcount = pInfo->buckets[index];
    if (count > oldcount) {
      pInfo->buckets[index] = count;
    }
  }

_hll_over:
  pInfo->totalCount += numOfElems;

  if (pInfo->totalCount == 0 && !tsCountAlwaysReturnValue) {
    SET_VAL(GET_RES_INFO(pCtx), 0, 1);
  } else {
    SET_VAL(GET_RES_INFO(pCtx), 1, 1);
  }

  return TSDB_CODE_SUCCESS;
}

static void hllTransferInfo(SHLLInfo* pInput, SHLLInfo* pOutput) {
  for (int32_t k = 0; k < HLL_BUCKETS; ++k) {
    if (pOutput->buckets[k] < pInput->buckets[k]) {
      pOutput->buckets[k] = pInput->buckets[k];
    }
  }
  pOutput->totalCount += pInput->totalCount;
}

int32_t hllFunctionMerge(SqlFunctionCtx* pCtx) {
  SInputColumnInfoData* pInput = &pCtx->input;
  SColumnInfoData*      pCol = pInput->pData[0];

  if (IS_NULL_TYPE(pCol->info.type)) {
    SET_VAL(GET_RES_INFO(pCtx), 0, 1);
    return TSDB_CODE_SUCCESS;
  }

  if (pCol->info.type != TSDB_DATA_TYPE_BINARY) {
    return TSDB_CODE_SUCCESS;
  }

  SHLLInfo* pInfo = GET_ROWCELL_INTERBUF(GET_RES_INFO(pCtx));

  int32_t start = pInput->startRowIndex;

  for (int32_t i = start; i < start + pInput->numOfRows; ++i) {
    if (colDataIsNull_s(pCol, i)) continue;
    char*     data = colDataGetData(pCol, i);
    SHLLInfo* pInputInfo = (SHLLInfo*)varDataVal(data);
    hllTransferInfo(pInputInfo, pInfo);
  }

  if (pInfo->totalCount == 0 && !tsCountAlwaysReturnValue) {
    SET_VAL(GET_RES_INFO(pCtx), 0, 1);
  } else {
    SET_VAL(GET_RES_INFO(pCtx), 1, 1);
  }

  return TSDB_CODE_SUCCESS;
}

int32_t hllFinalize(SqlFunctionCtx* pCtx, SSDataBlock* pBlock) {
  SResultRowEntryInfo* pInfo = GET_RES_INFO(pCtx);

  SHLLInfo* pHllInfo = GET_ROWCELL_INTERBUF(GET_RES_INFO(pCtx));
  pHllInfo->result = hllCountCnt(pHllInfo->buckets);
  if (tsCountAlwaysReturnValue && pHllInfo->result == 0) {
    pInfo->numOfRes = 1;
  }

  return functionFinalize(pCtx, pBlock);
}

int32_t hllPartialFinalize(SqlFunctionCtx* pCtx, SSDataBlock* pBlock) {
  SResultRowEntryInfo* pResInfo = GET_RES_INFO(pCtx);
  SHLLInfo*            pInfo = GET_ROWCELL_INTERBUF(GET_RES_INFO(pCtx));
  int32_t              resultBytes = getHLLInfoSize();
  char*                res = taosMemoryCalloc(resultBytes + VARSTR_HEADER_SIZE, sizeof(char));

  if (NULL == res) {
    return terrno;
  }
  (void)memcpy(varDataVal(res), pInfo, resultBytes);
  varDataSetLen(res, resultBytes);

  int32_t          slotId = pCtx->pExpr->base.resSchema.slotId;
  int32_t          code = TSDB_CODE_SUCCESS;
  SColumnInfoData* pCol = taosArrayGet(pBlock->pDataBlock, slotId);
  if (NULL == pCol) {
    code = terrno;
    goto _exit;
  }

  code = colDataSetVal(pCol, pBlock->info.rows, res, false);

_exit:
  taosMemoryFree(res);
  return code;
}

int32_t hllCombine(SqlFunctionCtx* pDestCtx, SqlFunctionCtx* pSourceCtx) {
  SResultRowEntryInfo* pDResInfo = GET_RES_INFO(pDestCtx);
  SHLLInfo*            pDBuf = GET_ROWCELL_INTERBUF(pDResInfo);

  SResultRowEntryInfo* pSResInfo = GET_RES_INFO(pSourceCtx);
  SHLLInfo*            pSBuf = GET_ROWCELL_INTERBUF(pSResInfo);

  hllTransferInfo(pSBuf, pDBuf);
  pDResInfo->numOfRes = TMAX(pDResInfo->numOfRes, pSResInfo->numOfRes);
  pDResInfo->isNullRes &= pSResInfo->isNullRes;
  return TSDB_CODE_SUCCESS;
}

bool getStateFuncEnv(SFunctionNode* UNUSED_PARAM(pFunc), SFuncExecEnv* pEnv) {
  pEnv->calcMemSize = sizeof(SStateInfo);
  return true;
}

static int8_t getStateOpType(char* opStr) {
  int8_t opType;
  if (strncasecmp(opStr, "LT", 2) == 0) {
    opType = STATE_OPER_LT;
  } else if (strncasecmp(opStr, "GT", 2) == 0) {
    opType = STATE_OPER_GT;
  } else if (strncasecmp(opStr, "LE", 2) == 0) {
    opType = STATE_OPER_LE;
  } else if (strncasecmp(opStr, "GE", 2) == 0) {
    opType = STATE_OPER_GE;
  } else if (strncasecmp(opStr, "NE", 2) == 0) {
    opType = STATE_OPER_NE;
  } else if (strncasecmp(opStr, "EQ", 2) == 0) {
    opType = STATE_OPER_EQ;
  } else {
    opType = STATE_OPER_INVALID;
  }

  return opType;
}

static bool checkStateOp(int8_t op, SColumnInfoData* pCol, int32_t index, SVariant param) {
  char* data = colDataGetData(pCol, index);
  switch (pCol->info.type) {
    case TSDB_DATA_TYPE_TINYINT: {
      int8_t v = *(int8_t*)data;
      STATE_COMP(op, v, param);
      break;
    }
    case TSDB_DATA_TYPE_UTINYINT: {
      uint8_t v = *(uint8_t*)data;
      STATE_COMP(op, v, param);
      break;
    }
    case TSDB_DATA_TYPE_SMALLINT: {
      int16_t v = *(int16_t*)data;
      STATE_COMP(op, v, param);
      break;
    }
    case TSDB_DATA_TYPE_USMALLINT: {
      uint16_t v = *(uint16_t*)data;
      STATE_COMP(op, v, param);
      break;
    }
    case TSDB_DATA_TYPE_INT: {
      int32_t v = *(int32_t*)data;
      STATE_COMP(op, v, param);
      break;
    }
    case TSDB_DATA_TYPE_UINT: {
      uint32_t v = *(uint32_t*)data;
      STATE_COMP(op, v, param);
      break;
    }
    case TSDB_DATA_TYPE_BIGINT: {
      int64_t v = *(int64_t*)data;
      STATE_COMP(op, v, param);
      break;
    }
    case TSDB_DATA_TYPE_UBIGINT: {
      uint64_t v = *(uint64_t*)data;
      STATE_COMP(op, v, param);
      break;
    }
    case TSDB_DATA_TYPE_FLOAT: {
      float v = *(float*)data;
      STATE_COMP(op, v, param);
      break;
    }
    case TSDB_DATA_TYPE_DOUBLE: {
      double v = *(double*)data;
      STATE_COMP(op, v, param);
      break;
    }
    default: {
      return false;
    }
  }
  return false;
}

int32_t stateCountFunction(SqlFunctionCtx* pCtx) {
  int32_t              code = TSDB_CODE_SUCCESS;
  SResultRowEntryInfo* pResInfo = GET_RES_INFO(pCtx);
  SStateInfo*          pInfo = GET_ROWCELL_INTERBUF(pResInfo);

  SInputColumnInfoData* pInput = &pCtx->input;
  TSKEY*                tsList = (int64_t*)pInput->pPTS->pData;

  SColumnInfoData* pInputCol = pInput->pData[0];

  int32_t          numOfElems = 0;
  SColumnInfoData* pOutput = (SColumnInfoData*)pCtx->pOutput;

  int8_t op = getStateOpType(varDataVal(pCtx->param[1].param.pz));
  if (STATE_OPER_INVALID == op) {
    return 0;
  }

  for (int32_t i = pInput->startRowIndex; i < pInput->numOfRows + pInput->startRowIndex; i += 1) {
    if (pInfo->isPrevTsSet == true && tsList[i] == pInfo->prevTs) {
      return TSDB_CODE_FUNC_DUP_TIMESTAMP;
    } else {
      pInfo->prevTs = tsList[i];
    }

    pInfo->isPrevTsSet = true;
    numOfElems++;

    if (colDataIsNull_f(pInputCol->nullbitmap, i)) {
      colDataSetNULL(pOutput, i);
      // handle selectivity
      if (pCtx->subsidiaries.num > 0) {
        code = appendSelectivityValue(pCtx, i, pCtx->offset + numOfElems - 1);
        if (TSDB_CODE_SUCCESS != code) {
          return code;
        }
      }
      continue;
    }

    bool ret = checkStateOp(op, pInputCol, i, pCtx->param[2].param);

    int64_t output = -1;
    if (ret) {
      output = ++pInfo->count;
    } else {
      pInfo->count = 0;
    }
    code = colDataSetVal(pOutput, pCtx->offset + numOfElems - 1, (char*)&output, false);
    if (TSDB_CODE_SUCCESS != code) {
      return code;
    }

    // handle selectivity
    if (pCtx->subsidiaries.num > 0) {
      code = appendSelectivityValue(pCtx, i, pCtx->offset + numOfElems - 1);
      if (TSDB_CODE_SUCCESS != code) {
        return code;
      }
    }
  }

  pResInfo->numOfRes = numOfElems;
  return TSDB_CODE_SUCCESS;
}

int32_t stateDurationFunction(SqlFunctionCtx* pCtx) {
  int32_t              code = TSDB_CODE_SUCCESS;
  SResultRowEntryInfo* pResInfo = GET_RES_INFO(pCtx);
  SStateInfo*          pInfo = GET_ROWCELL_INTERBUF(pResInfo);

  SInputColumnInfoData* pInput = &pCtx->input;
  TSKEY*                tsList = (int64_t*)pInput->pPTS->pData;

  SColumnInfoData* pInputCol = pInput->pData[0];

  int32_t          numOfElems = 0;
  SColumnInfoData* pOutput = (SColumnInfoData*)pCtx->pOutput;

  // TODO: process timeUnit for different db precisions
  int32_t timeUnit = 1;
  if (pCtx->numOfParams == 5) {  // TODO: param number incorrect
    timeUnit = pCtx->param[3].param.i;
  }

  int8_t op = getStateOpType(varDataVal(pCtx->param[1].param.pz));
  if (STATE_OPER_INVALID == op) {
    return TSDB_CODE_INVALID_PARA;
  }

  for (int32_t i = pInput->startRowIndex; i < pInput->numOfRows + pInput->startRowIndex; i += 1) {
    if (pInfo->isPrevTsSet == true && tsList[i] == pInfo->prevTs) {
      return TSDB_CODE_FUNC_DUP_TIMESTAMP;
    } else {
      pInfo->prevTs = tsList[i];
    }

    pInfo->isPrevTsSet = true;
    numOfElems++;

    if (colDataIsNull_f(pInputCol->nullbitmap, i)) {
      colDataSetNULL(pOutput, i);
      // handle selectivity
      if (pCtx->subsidiaries.num > 0) {
        code = appendSelectivityValue(pCtx, i, pCtx->offset + numOfElems - 1);
        if (TSDB_CODE_SUCCESS != code) {
          return code;
        }
      }
      continue;
    }

    bool    ret = checkStateOp(op, pInputCol, i, pCtx->param[2].param);
    int64_t output = -1;
    if (ret) {
      if (pInfo->durationStart == 0) {
        output = 0;
        pInfo->durationStart = tsList[i];
      } else {
        output = (tsList[i] - pInfo->durationStart) / timeUnit;
      }
    } else {
      pInfo->durationStart = 0;
    }
    code = colDataSetVal(pOutput, pCtx->offset + numOfElems - 1, (char*)&output, false);
    if (TSDB_CODE_SUCCESS != code) {
      return code;
    }

    // handle selectivity
    if (pCtx->subsidiaries.num > 0) {
      code = appendSelectivityValue(pCtx, i, pCtx->offset + numOfElems - 1);
      if (TSDB_CODE_SUCCESS != code) {
        return code;
      }
    }
  }

  pResInfo->numOfRes = numOfElems;
  return TSDB_CODE_SUCCESS;
}

bool getCsumFuncEnv(SFunctionNode* UNUSED_PARAM(pFunc), SFuncExecEnv* pEnv) {
  pEnv->calcMemSize = sizeof(SSumRes);
  return true;
}

int32_t csumFunction(SqlFunctionCtx* pCtx) {
  int32_t              code = TSDB_CODE_SUCCESS;
  SResultRowEntryInfo* pResInfo = GET_RES_INFO(pCtx);
  SSumRes*             pSumRes = GET_ROWCELL_INTERBUF(pResInfo);

  SInputColumnInfoData* pInput = &pCtx->input;
  TSKEY*                tsList = (int64_t*)pInput->pPTS->pData;

  SColumnInfoData* pInputCol = pInput->pData[0];
  SColumnInfoData* pOutput = (SColumnInfoData*)pCtx->pOutput;

  int32_t numOfElems = 0;
  int32_t type = pInputCol->info.type;
  int32_t startOffset = pCtx->offset;
  for (int32_t i = pInput->startRowIndex; i < pInput->numOfRows + pInput->startRowIndex; i += 1) {
    if (pSumRes->isPrevTsSet == true && tsList[i] == pSumRes->prevTs) {
      return TSDB_CODE_FUNC_DUP_TIMESTAMP;
    } else {
      pSumRes->prevTs = tsList[i];
    }
    pSumRes->isPrevTsSet = true;

    int32_t pos = startOffset + numOfElems;
    if (colDataIsNull_f(pInputCol->nullbitmap, i)) {
      // colDataSetNULL(pOutput, i);
      continue;
    }

    char* data = colDataGetData(pInputCol, i);
    if (IS_SIGNED_NUMERIC_TYPE(type)) {
      int64_t v;
      GET_TYPED_DATA(v, int64_t, type, data, typeGetTypeModFromColInfo(&pInputCol->info));
      pSumRes->isum += v;
      code = colDataSetVal(pOutput, pos, (char*)&pSumRes->isum, false);
      if (TSDB_CODE_SUCCESS != code) {
        return code;
      }
    } else if (IS_UNSIGNED_NUMERIC_TYPE(type)) {
      uint64_t v;
      GET_TYPED_DATA(v, uint64_t, type, data, typeGetTypeModFromColInfo(&pInputCol->info));
      pSumRes->usum += v;
      code = colDataSetVal(pOutput, pos, (char*)&pSumRes->usum, false);
      if (TSDB_CODE_SUCCESS != code) {
        return code;
      }
    } else if (IS_FLOAT_TYPE(type)) {
      double v;
      GET_TYPED_DATA(v, double, type, data, typeGetTypeModFromColInfo(&pInputCol->info));
      pSumRes->dsum += v;
      // check for overflow
      if (isinf(pSumRes->dsum) || isnan(pSumRes->dsum)) {
        colDataSetNULL(pOutput, pos);
      } else {
        code = colDataSetVal(pOutput, pos, (char*)&pSumRes->dsum, false);
        if (TSDB_CODE_SUCCESS != code) {
          return code;
        }
      }
    }

    // handle selectivity
    if (pCtx->subsidiaries.num > 0) {
      code = appendSelectivityValue(pCtx, i, pos);
      if (TSDB_CODE_SUCCESS != code) {
        return code;
      }
    }

    numOfElems++;
  }

  pResInfo->numOfRes = numOfElems;
  return TSDB_CODE_SUCCESS;
}

bool getMavgFuncEnv(SFunctionNode* UNUSED_PARAM(pFunc), SFuncExecEnv* pEnv) {
  pEnv->calcMemSize = sizeof(SMavgInfo) + MAVG_MAX_POINTS_NUM * sizeof(double);
  return true;
}

int32_t mavgFunctionSetup(SqlFunctionCtx* pCtx, SResultRowEntryInfo* pResultInfo) {
  if (pResultInfo->initialized) {
    return TSDB_CODE_SUCCESS;
  }
  if (TSDB_CODE_SUCCESS != functionSetup(pCtx, pResultInfo)) {
    return TSDB_CODE_FUNC_SETUP_ERROR;
  }

  SMavgInfo* pInfo = GET_ROWCELL_INTERBUF(pResultInfo);
  pInfo->pos = 0;
  pInfo->sum = 0;
  pInfo->prevTs = -1;
  pInfo->isPrevTsSet = false;
  pInfo->numOfPoints = pCtx->param[1].param.i;
  if (pInfo->numOfPoints < 1 || pInfo->numOfPoints > MAVG_MAX_POINTS_NUM) {
    return TSDB_CODE_FUNC_FUNTION_PARA_VALUE;
  }
  pInfo->pointsMeet = false;

  return TSDB_CODE_SUCCESS;
}

int32_t mavgFunction(SqlFunctionCtx* pCtx) {
  int32_t              code = TSDB_CODE_SUCCESS;
  SResultRowEntryInfo* pResInfo = GET_RES_INFO(pCtx);
  SMavgInfo*           pInfo = GET_ROWCELL_INTERBUF(pResInfo);

  SInputColumnInfoData* pInput = &pCtx->input;
  TSKEY*                tsList = (int64_t*)pInput->pPTS->pData;

  SColumnInfoData* pInputCol = pInput->pData[0];
  SColumnInfoData* pTsOutput = pCtx->pTsOutput;
  SColumnInfoData* pOutput = (SColumnInfoData*)pCtx->pOutput;

  int32_t numOfElems = 0;
  int32_t type = pInputCol->info.type;
  int32_t startOffset = pCtx->offset;
  for (int32_t i = pInput->startRowIndex; i < pInput->numOfRows + pInput->startRowIndex; i += 1) {
    if (pInfo->isPrevTsSet == true && tsList[i] == pInfo->prevTs) {
      return TSDB_CODE_FUNC_DUP_TIMESTAMP;
    } else {
      pInfo->prevTs = tsList[i];
    }
    pInfo->isPrevTsSet = true;

    int32_t pos = startOffset + numOfElems;
    if (colDataIsNull_f(pInputCol->nullbitmap, i)) {
      // colDataSetNULL(pOutput, i);
      continue;
    }

    char*  data = colDataGetData(pInputCol, i);
    double v;
    GET_TYPED_DATA(v, double, type, data, typeGetTypeModFromColInfo(&pInputCol->info));

    if (!pInfo->pointsMeet && (pInfo->pos < pInfo->numOfPoints - 1)) {
      pInfo->points[pInfo->pos] = v;
      pInfo->sum += v;
    } else {
      if (!pInfo->pointsMeet && (pInfo->pos == pInfo->numOfPoints - 1)) {
        pInfo->sum += v;
        pInfo->pointsMeet = true;
      } else {
        pInfo->sum = pInfo->sum + v - pInfo->points[pInfo->pos];
      }

      pInfo->points[pInfo->pos] = v;
      double result = pInfo->sum / pInfo->numOfPoints;
      // check for overflow
      if (isinf(result) || isnan(result)) {
        colDataSetNULL(pOutput, pos);
      } else {
        code = colDataSetVal(pOutput, pos, (char*)&result, false);
        if (TSDB_CODE_SUCCESS != code) {
          return code;
        }
      }

      // handle selectivity
      if (pCtx->subsidiaries.num > 0) {
        code = appendSelectivityValue(pCtx, i, pos);
        if (TSDB_CODE_SUCCESS != code) {
          return code;
        }
      }

      numOfElems++;
    }

    pInfo->pos++;
    if (pInfo->pos == pInfo->numOfPoints) {
      pInfo->pos = 0;
    }
  }

  pResInfo->numOfRes = numOfElems;
  return TSDB_CODE_SUCCESS;
}

static SSampleInfo* getSampleOutputInfo(SqlFunctionCtx* pCtx) {
  SResultRowEntryInfo* pResInfo = GET_RES_INFO(pCtx);
  SSampleInfo*         pInfo = GET_ROWCELL_INTERBUF(pResInfo);

  pInfo->data = (char*)pInfo + sizeof(SSampleInfo);
  pInfo->tuplePos = (STuplePos*)((char*)pInfo + sizeof(SSampleInfo) + pInfo->samples * pInfo->colBytes);

  return pInfo;
}

bool getSampleFuncEnv(SFunctionNode* pFunc, SFuncExecEnv* pEnv) {
  SColumnNode* pCol = (SColumnNode*)nodesListGetNode(pFunc->pParameterList, 0);
  SValueNode*  pVal = (SValueNode*)nodesListGetNode(pFunc->pParameterList, 1);
  int32_t      numOfSamples = pVal->datum.i;
  pEnv->calcMemSize = sizeof(SSampleInfo) + numOfSamples * (pCol->node.resType.bytes + sizeof(STuplePos));
  return true;
}

int32_t sampleFunctionSetup(SqlFunctionCtx* pCtx, SResultRowEntryInfo* pResultInfo) {
  if (pResultInfo->initialized) {
    return TSDB_CODE_SUCCESS;
  }
  if (TSDB_CODE_SUCCESS != functionSetup(pCtx, pResultInfo)) {
    return TSDB_CODE_FUNC_SETUP_ERROR;
  }

  taosSeedRand(taosSafeRand());

  SSampleInfo* pInfo = GET_ROWCELL_INTERBUF(pResultInfo);
  pInfo->samples = pCtx->param[1].param.i;
  pInfo->totalPoints = 0;
  pInfo->numSampled = 0;
  pInfo->colType = pCtx->resDataInfo.type;
  pInfo->colBytes = pCtx->resDataInfo.bytes;
  pInfo->nullTuplePos.pageId = -1;
  pInfo->nullTupleSaved = false;
  pInfo->data = (char*)pInfo + sizeof(SSampleInfo);
  pInfo->tuplePos = (STuplePos*)((char*)pInfo + sizeof(SSampleInfo) + pInfo->samples * pInfo->colBytes);

  return TSDB_CODE_SUCCESS;
}

static void sampleAssignResult(SSampleInfo* pInfo, char* data, int32_t index) {
  assignVal(pInfo->data + index * pInfo->colBytes, data, pInfo->colBytes, pInfo->colType);
}

static int32_t doReservoirSample(SqlFunctionCtx* pCtx, SSampleInfo* pInfo, char* data, int32_t index) {
  pInfo->totalPoints++;
  if (pInfo->numSampled < pInfo->samples) {
    sampleAssignResult(pInfo, data, pInfo->numSampled);
    if (pCtx->subsidiaries.num > 0) {
      int32_t code = saveTupleData(pCtx, index, pCtx->pSrcBlock, &pInfo->tuplePos[pInfo->numSampled]);
      if (code != TSDB_CODE_SUCCESS) {
        return code;
      }
    }
    pInfo->numSampled++;
  } else {
    int32_t j = taosRand() % (pInfo->totalPoints);
    if (j < pInfo->samples) {
      sampleAssignResult(pInfo, data, j);
      if (pCtx->subsidiaries.num > 0) {
        int32_t code = updateTupleData(pCtx, index, pCtx->pSrcBlock, &pInfo->tuplePos[j]);
        if (code != TSDB_CODE_SUCCESS) {
          return code;
        }
      }
    }
  }

  return TSDB_CODE_SUCCESS;
}

int32_t sampleFunction(SqlFunctionCtx* pCtx) {
  SResultRowEntryInfo* pResInfo = GET_RES_INFO(pCtx);
  SSampleInfo*         pInfo = getSampleOutputInfo(pCtx);

  SInputColumnInfoData* pInput = &pCtx->input;

  SColumnInfoData* pInputCol = pInput->pData[0];
  for (int32_t i = pInput->startRowIndex; i < pInput->numOfRows + pInput->startRowIndex; i += 1) {
    if (colDataIsNull_s(pInputCol, i)) {
      continue;
    }

    char*   data = colDataGetData(pInputCol, i);
    int32_t code = doReservoirSample(pCtx, pInfo, data, i);
    if (code != TSDB_CODE_SUCCESS) {
      return code;
    }
  }

  if (pInfo->numSampled == 0 && pCtx->subsidiaries.num > 0 && !pInfo->nullTupleSaved) {
    int32_t code = saveTupleData(pCtx, pInput->startRowIndex, pCtx->pSrcBlock, &pInfo->nullTuplePos);
    if (code != TSDB_CODE_SUCCESS) {
      return code;
    }
    pInfo->nullTupleSaved = true;
  }

  SET_VAL(pResInfo, pInfo->numSampled, pInfo->numSampled);
  return TSDB_CODE_SUCCESS;
}

int32_t sampleFinalize(SqlFunctionCtx* pCtx, SSDataBlock* pBlock) {
  int32_t              code = TSDB_CODE_SUCCESS;
  SResultRowEntryInfo* pEntryInfo = GET_RES_INFO(pCtx);

  SSampleInfo* pInfo = getSampleOutputInfo(pCtx);
  pEntryInfo->complete = true;

  int32_t          slotId = pCtx->pExpr->base.resSchema.slotId;
  SColumnInfoData* pCol = taosArrayGet(pBlock->pDataBlock, slotId);
  if (NULL == pCol) {
    return TSDB_CODE_OUT_OF_RANGE;
  }

  int32_t currentRow = pBlock->info.rows;
  if (pInfo->numSampled == 0) {
    colDataSetNULL(pCol, currentRow);
    code = setSelectivityValue(pCtx, pBlock, &pInfo->nullTuplePos, currentRow);
    return code;
  }
  for (int32_t i = 0; i < pInfo->numSampled; ++i) {
    code = colDataSetVal(pCol, currentRow + i, pInfo->data + i * pInfo->colBytes, false);
    if (TSDB_CODE_SUCCESS != code) {
      return code;
    }
    code = setSelectivityValue(pCtx, pBlock, &pInfo->tuplePos[i], currentRow + i);
    if (TSDB_CODE_SUCCESS != code) {
      return code;
    }
  }

  return code;
}

bool getTailFuncEnv(SFunctionNode* pFunc, SFuncExecEnv* pEnv) {
#if 0
  SColumnNode* pCol = (SColumnNode*)nodesListGetNode(pFunc->pParameterList, 0);
  SValueNode*  pVal = (SValueNode*)nodesListGetNode(pFunc->pParameterList, 1);
  int32_t      numOfPoints = pVal->datum.i;
  pEnv->calcMemSize = sizeof(STailInfo) + numOfPoints * (POINTER_BYTES + sizeof(STailItem) + pCol->node.resType.bytes);
#endif
  return true;
}

int32_t tailFunctionSetup(SqlFunctionCtx* pCtx, SResultRowEntryInfo* pResultInfo) {
#if 0
  if (!functionSetup(pCtx, pResultInfo)) {
    return false;
  }

  STailInfo* pInfo = GET_ROWCELL_INTERBUF(pResultInfo);
  pInfo->numAdded = 0;
  pInfo->numOfPoints = pCtx->param[1].param.i;
  if (pCtx->numOfParams == 4) {
    pInfo->offset = pCtx->param[2].param.i;
  } else {
    pInfo->offset = 0;
  }
  pInfo->colType = pCtx->resDataInfo.type;
  pInfo->colBytes = pCtx->resDataInfo.bytes;
  if ((pInfo->numOfPoints < 1 || pInfo->numOfPoints > TAIL_MAX_POINTS_NUM) ||
      (pInfo->numOfPoints < 0 || pInfo->numOfPoints > TAIL_MAX_OFFSET)) {
    return false;
  }

  pInfo->pItems = (STailItem**)((char*)pInfo + sizeof(STailInfo));
  char* pItem = (char*)pInfo->pItems + pInfo->numOfPoints * POINTER_BYTES;

  size_t unitSize = sizeof(STailItem) + pInfo->colBytes;
  for (int32_t i = 0; i < pInfo->numOfPoints; ++i) {
    pInfo->pItems[i] = (STailItem*)(pItem + i * unitSize);
    pInfo->pItems[i]->isNull = false;
  }
#endif

  return TSDB_CODE_SUCCESS;
}

static void tailAssignResult(STailItem* pItem, char* data, int32_t colBytes, TSKEY ts, bool isNull) {
#if 0
  pItem->timestamp = ts;
  if (isNull) {
    pItem->isNull = true;
  } else {
    pItem->isNull = false;
    memcpy(pItem->data, data, colBytes);
  }
#endif
}

#if 0
static int32_t tailCompFn(const void* p1, const void* p2, const void* param) {
  STailItem* d1 = *(STailItem**)p1;
  STailItem* d2 = *(STailItem**)p2;
  return compareInt64Val(&d1->timestamp, &d2->timestamp);
}

static void doTailAdd(STailInfo* pInfo, char* data, TSKEY ts, bool isNull) {
  STailItem** pList = pInfo->pItems;
  if (pInfo->numAdded < pInfo->numOfPoints) {
    tailAssignResult(pList[pInfo->numAdded], data, pInfo->colBytes, ts, isNull);
    taosheapsort((void*)pList, sizeof(STailItem**), pInfo->numAdded + 1, NULL, tailCompFn, 0);
    pInfo->numAdded++;
  } else if (pList[0]->timestamp < ts) {
    tailAssignResult(pList[0], data, pInfo->colBytes, ts, isNull);
    taosheapadjust((void*)pList, sizeof(STailItem**), 0, pInfo->numOfPoints - 1, NULL, tailCompFn, NULL, 0);
  }
}
#endif

int32_t tailFunction(SqlFunctionCtx* pCtx) {
#if 0
  SResultRowEntryInfo* pResInfo = GET_RES_INFO(pCtx);
  STailInfo*           pInfo = GET_ROWCELL_INTERBUF(pResInfo);

  SInputColumnInfoData* pInput = &pCtx->input;
  TSKEY*                tsList = (int64_t*)pInput->pPTS->pData;

  SColumnInfoData* pInputCol = pInput->pData[0];
  SColumnInfoData* pOutput = (SColumnInfoData*)pCtx->pOutput;

  int32_t startOffset = pCtx->offset;
  if (pInfo->offset >= pInput->numOfRows) {
    return 0;
  } else {
    pInfo->numOfPoints = TMIN(pInfo->numOfPoints, pInput->numOfRows - pInfo->offset);
  }
  for (int32_t i = pInput->startRowIndex; i < pInput->numOfRows + pInput->startRowIndex - pInfo->offset; i += 1) {
    char* data = colDataGetData(pInputCol, i);
    doTailAdd(pInfo, data, tsList[i], colDataIsNull_s(pInputCol, i));
  }

  taosqsort(pInfo->pItems, pInfo->numOfPoints, POINTER_BYTES, NULL, tailCompFn);

  for (int32_t i = 0; i < pInfo->numOfPoints; ++i) {
    int32_t    pos = startOffset + i;
    STailItem* pItem = pInfo->pItems[i];
    if (pItem->isNull) {
      colDataSetNULL(pOutput, pos);
    } else {
      colDataSetVal(pOutput, pos, pItem->data, false);
    }
  }

  return pInfo->numOfPoints;
#endif
  return 0;
}

int32_t tailFinalize(SqlFunctionCtx* pCtx, SSDataBlock* pBlock) {
#if 0
  SResultRowEntryInfo* pEntryInfo = GET_RES_INFO(pCtx);
  STailInfo*           pInfo = GET_ROWCELL_INTERBUF(pEntryInfo);
  pEntryInfo->complete = true;

  int32_t type = pCtx->input.pData[0]->info.type;
  int32_t slotId = pCtx->pExpr->base.resSchema.slotId;

  SColumnInfoData* pCol = taosArrayGet(pBlock->pDataBlock, slotId);

  // todo assign the tag value and the corresponding row data
  int32_t currentRow = pBlock->info.rows;
  for (int32_t i = 0; i < pEntryInfo->numOfRes; ++i) {
    STailItem* pItem = pInfo->pItems[i];
    colDataSetVal(pCol, currentRow, pItem->data, false);
    currentRow += 1;
  }

  return pEntryInfo->numOfRes;
#endif
  return 0;
}

bool getUniqueFuncEnv(SFunctionNode* pFunc, SFuncExecEnv* pEnv) {
#if 0
  pEnv->calcMemSize = sizeof(SUniqueInfo) + UNIQUE_MAX_RESULT_SIZE;
#endif
  return true;
}

int32_t uniqueFunctionSetup(SqlFunctionCtx* pCtx, SResultRowEntryInfo* pResInfo) {
#if 0
  if (!functionSetup(pCtx, pResInfo)) {
    return false;
  }

  SUniqueInfo* pInfo = GET_ROWCELL_INTERBUF(pResInfo);
  pInfo->numOfPoints = 0;
  pInfo->colType = pCtx->resDataInfo.type;
  pInfo->colBytes = pCtx->resDataInfo.bytes;
  if (pInfo->pHash != NULL) {
    taosHashClear(pInfo->pHash);
  } else {
    pInfo->pHash = taosHashInit(64, taosGetDefaultHashFunction(TSDB_DATA_TYPE_BINARY), true, HASH_NO_LOCK);
  }
#endif
  return TSDB_CODE_SUCCESS;
}

#if 0
static void doUniqueAdd(SUniqueInfo* pInfo, char* data, TSKEY ts, bool isNull) {
  // handle null elements
  if (isNull == true) {
    int32_t      size = sizeof(SUniqueItem) + pInfo->colBytes;
    SUniqueItem* pItem = (SUniqueItem*)(pInfo->pItems + pInfo->numOfPoints * size);
    if (pInfo->hasNull == false && pItem->isNull == false) {
      pItem->timestamp = ts;
      pItem->isNull = true;
      pInfo->numOfPoints++;
      pInfo->hasNull = true;
    } else if (pItem->timestamp > ts && pItem->isNull == true) {
      pItem->timestamp = ts;
    }
    return;
  }

  int32_t      hashKeyBytes = IS_VAR_DATA_TYPE(pInfo->colType) ? varDataTLen(data) : pInfo->colBytes;
  SUniqueItem* pHashItem = taosHashGet(pInfo->pHash, data, hashKeyBytes);
  if (pHashItem == NULL) {
    int32_t      size = sizeof(SUniqueItem) + pInfo->colBytes;
    SUniqueItem* pItem = (SUniqueItem*)(pInfo->pItems + pInfo->numOfPoints * size);
    pItem->timestamp = ts;
    memcpy(pItem->data, data, pInfo->colBytes);

    taosHashPut(pInfo->pHash, data, hashKeyBytes, (char*)pItem, sizeof(SUniqueItem*));
    pInfo->numOfPoints++;
  } else if (pHashItem->timestamp > ts) {
    pHashItem->timestamp = ts;
  }
}
#endif

int32_t uniqueFunction(SqlFunctionCtx* pCtx) {
#if 0
  SResultRowEntryInfo* pResInfo = GET_RES_INFO(pCtx);
  SUniqueInfo*         pInfo = GET_ROWCELL_INTERBUF(pResInfo);

  SInputColumnInfoData* pInput = &pCtx->input;
  TSKEY*                tsList = (int64_t*)pInput->pPTS->pData;

  SColumnInfoData* pInputCol = pInput->pData[0];
  SColumnInfoData* pTsOutput = pCtx->pTsOutput;
  SColumnInfoData* pOutput = (SColumnInfoData*)pCtx->pOutput;

  int32_t startOffset = pCtx->offset;
  for (int32_t i = pInput->startRowIndex; i < pInput->numOfRows + pInput->startRowIndex; ++i) {
    char* data = colDataGetData(pInputCol, i);
    doUniqueAdd(pInfo, data, tsList[i], colDataIsNull_s(pInputCol, i));

    if (sizeof(SUniqueInfo) + pInfo->numOfPoints * (sizeof(SUniqueItem) + pInfo->colBytes) >= UNIQUE_MAX_RESULT_SIZE) {
      taosHashCleanup(pInfo->pHash);
      return 0;
    }
  }

  for (int32_t i = 0; i < pInfo->numOfPoints; ++i) {
    SUniqueItem* pItem = (SUniqueItem*)(pInfo->pItems + i * (sizeof(SUniqueItem) + pInfo->colBytes));
    if (pItem->isNull == true) {
      colDataSetNULL(pOutput, i);
    } else {
      colDataSetVal(pOutput, i, pItem->data, false);
    }
    if (pTsOutput != NULL) {
      colDataSetInt64(pTsOutput, i, &pItem->timestamp);
    }
  }

  return pInfo->numOfPoints;
#endif
  return 0;
}

bool getModeFuncEnv(SFunctionNode* pFunc, SFuncExecEnv* pEnv) {
  pEnv->calcMemSize = sizeof(SModeInfo);
  return true;
}

int32_t modeFunctionSetup(SqlFunctionCtx* pCtx, SResultRowEntryInfo* pResInfo) {
  if (pResInfo->initialized) {
    return TSDB_CODE_SUCCESS;
  }
  if (TSDB_CODE_SUCCESS != functionSetup(pCtx, pResInfo)) {
    return TSDB_CODE_FUNC_SETUP_ERROR;
  }

  SModeInfo* pInfo = GET_ROWCELL_INTERBUF(pResInfo);
  pInfo->colType = pCtx->resDataInfo.type;
  pInfo->colBytes = pCtx->resDataInfo.bytes;
  if (pInfo->pHash != NULL) {
    taosHashClear(pInfo->pHash);
  } else {
    pInfo->pHash = taosHashInit(64, taosGetDefaultHashFunction(TSDB_DATA_TYPE_BINARY), true, HASH_NO_LOCK);
    if (NULL == pInfo->pHash) {
      return terrno;
    }
  }
  pInfo->nullTupleSaved = false;
  pInfo->nullTuplePos.pageId = -1;

  pInfo->buf = taosMemoryMalloc(pInfo->colBytes);
  if (NULL == pInfo->buf) {
    taosHashCleanup(pInfo->pHash);
    pInfo->pHash = NULL;
    return terrno;
  }
  pCtx->needCleanup = true;
  return TSDB_CODE_SUCCESS;
}

static void modeFunctionCleanup(SModeInfo* pInfo) {
  taosHashCleanup(pInfo->pHash);
  pInfo->pHash = NULL;
  taosMemoryFreeClear(pInfo->buf);
}

void modeFunctionCleanupExt(SqlFunctionCtx* pCtx) {
  if (pCtx == NULL || GET_RES_INFO(pCtx) == NULL || GET_ROWCELL_INTERBUF(GET_RES_INFO(pCtx)) == NULL) {
    return;
  }
  modeFunctionCleanup(GET_ROWCELL_INTERBUF(GET_RES_INFO(pCtx)));
}

static int32_t saveModeTupleData(SqlFunctionCtx* pCtx, char* data, SModeInfo* pInfo, STuplePos* pPos) {
  if (IS_VAR_DATA_TYPE(pInfo->colType)) {
    if (pInfo->colType == TSDB_DATA_TYPE_JSON) {
      (void)memcpy(pInfo->buf, data, getJsonValueLen(data));
    } else {
      (void)memcpy(pInfo->buf, data, varDataTLen(data));
    }
  } else {
    (void)memcpy(pInfo->buf, data, pInfo->colBytes);
  }

  return doSaveTupleData(&pCtx->saveHandle, pInfo->buf, pInfo->colBytes, NULL, pPos, pCtx->pStore);
}

static int32_t doModeAdd(SModeInfo* pInfo, int32_t rowIndex, SqlFunctionCtx* pCtx, char* data) {
  int32_t code = TSDB_CODE_SUCCESS;
  int32_t hashKeyBytes;
  if (IS_VAR_DATA_TYPE(pInfo->colType)) {
    if (pInfo->colType == TSDB_DATA_TYPE_JSON) {
      hashKeyBytes = getJsonValueLen(data);
    } else {
      hashKeyBytes = varDataTLen(data);
    }
  } else {
    hashKeyBytes = pInfo->colBytes;
  }

  SModeItem* pHashItem = (SModeItem*)taosHashGet(pInfo->pHash, data, hashKeyBytes);
  if (pHashItem == NULL) {
    int32_t   size = sizeof(SModeItem);
    SModeItem item = {0};

    item.count += 1;
    code = saveModeTupleData(pCtx, data, pInfo, &item.dataPos);
    if (code != TSDB_CODE_SUCCESS) {
      return code;
    }

    if (pCtx->subsidiaries.num > 0) {
      code = saveTupleData(pCtx, rowIndex, pCtx->pSrcBlock, &item.tuplePos);
      if (code != TSDB_CODE_SUCCESS) {
        return code;
      }
    }

    code = taosHashPut(pInfo->pHash, data, hashKeyBytes, &item, sizeof(SModeItem));
    if (code != TSDB_CODE_SUCCESS) {
      return code;
    }
  } else {
    pHashItem->count += 1;
    if (pCtx->subsidiaries.num > 0) {
      code = updateTupleData(pCtx, rowIndex, pCtx->pSrcBlock, &pHashItem->tuplePos);
      if (code != TSDB_CODE_SUCCESS) {
        return code;
      }
    }
  }

  return code;
}

int32_t modeFunction(SqlFunctionCtx* pCtx) {
  SResultRowEntryInfo* pResInfo = GET_RES_INFO(pCtx);
  SModeInfo*           pInfo = GET_ROWCELL_INTERBUF(pResInfo);

  SInputColumnInfoData* pInput = &pCtx->input;

  SColumnInfoData* pInputCol = pInput->pData[0];
  SColumnInfoData* pOutput = (SColumnInfoData*)pCtx->pOutput;

  int32_t numOfElems = 0;
  int32_t startOffset = pCtx->offset;
  for (int32_t i = pInput->startRowIndex; i < pInput->numOfRows + pInput->startRowIndex; ++i) {
    if (colDataIsNull_s(pInputCol, i)) {
      continue;
    }
    numOfElems++;

    char*   data = colDataGetData(pInputCol, i);
    int32_t code = doModeAdd(pInfo, i, pCtx, data);
    if (code != TSDB_CODE_SUCCESS) {
      modeFunctionCleanup(pInfo);
      return code;
    }
  }

  if (numOfElems == 0 && pCtx->subsidiaries.num > 0 && !pInfo->nullTupleSaved) {
    int32_t code = saveTupleData(pCtx, pInput->startRowIndex, pCtx->pSrcBlock, &pInfo->nullTuplePos);
    if (code != TSDB_CODE_SUCCESS) {
      modeFunctionCleanup(pInfo);
      return code;
    }
    pInfo->nullTupleSaved = true;
  }

  SET_VAL(pResInfo, numOfElems, 1);

  return TSDB_CODE_SUCCESS;
}

int32_t modeFinalize(SqlFunctionCtx* pCtx, SSDataBlock* pBlock) {
  int32_t              code = TSDB_CODE_SUCCESS;
  SResultRowEntryInfo* pResInfo = GET_RES_INFO(pCtx);
  SModeInfo*           pInfo = GET_ROWCELL_INTERBUF(pResInfo);
  int32_t              slotId = pCtx->pExpr->base.resSchema.slotId;
  SColumnInfoData*     pCol = taosArrayGet(pBlock->pDataBlock, slotId);
  int32_t              currentRow = pBlock->info.rows;
  if (NULL == pCol) {
    modeFunctionCleanup(pInfo);
    return TSDB_CODE_OUT_OF_RANGE;
  }

  STuplePos resDataPos, resTuplePos;
  int32_t   maxCount = 0;

  void* pIter = taosHashIterate(pInfo->pHash, NULL);
  while (pIter != NULL) {
    SModeItem* pItem = (SModeItem*)pIter;
    if (pItem->count >= maxCount) {
      maxCount = pItem->count;
      resDataPos = pItem->dataPos;
      resTuplePos = pItem->tuplePos;
    }

    pIter = taosHashIterate(pInfo->pHash, pIter);
  }

  if (maxCount != 0) {
    char* pData = NULL;
    code = loadTupleData(pCtx, &resDataPos, &pData);
    if (pData == NULL || TSDB_CODE_SUCCESS != code) {
      code = terrno = TSDB_CODE_NOT_FOUND;
      qError("Load tuple data failed since %s, groupId:%" PRIu64 ", ts:%" PRId64, terrstr(),
             resDataPos.streamTupleKey.groupId, resDataPos.streamTupleKey.ts);
      modeFunctionCleanup(pInfo);
      return code;
    }

    code = colDataSetVal(pCol, currentRow, pData, false);
    if (TSDB_CODE_SUCCESS != code) {
      modeFunctionCleanup(pInfo);
      return code;
    }
    code = setSelectivityValue(pCtx, pBlock, &resTuplePos, currentRow);
  } else {
    colDataSetNULL(pCol, currentRow);
    code = setSelectivityValue(pCtx, pBlock, &pInfo->nullTuplePos, currentRow);
  }

  modeFunctionCleanup(pInfo);

  return code;
}

bool getTwaFuncEnv(struct SFunctionNode* pFunc, SFuncExecEnv* pEnv) {
  pEnv->calcMemSize = sizeof(STwaInfo);
  return true;
}

int32_t twaFunctionSetup(SqlFunctionCtx* pCtx, SResultRowEntryInfo* pResultInfo) {
  if (pResultInfo->initialized) {
    return TSDB_CODE_SUCCESS;
  }
  if (TSDB_CODE_SUCCESS != functionSetup(pCtx, pResultInfo)) {
    return TSDB_CODE_FUNC_SETUP_ERROR;
  }

  STwaInfo* pInfo = GET_ROWCELL_INTERBUF(GET_RES_INFO(pCtx));
  pInfo->numOfElems = 0;
  pInfo->p.key = INT64_MIN;
  pInfo->win = TSWINDOW_INITIALIZER;
  return TSDB_CODE_SUCCESS;
}

static double twa_get_area(SPoint1 s, SPoint1 e) {
  if (e.key == INT64_MAX || s.key == INT64_MIN) {
    return 0;
  }

  if ((s.val >= 0 && e.val >= 0) || (s.val <= 0 && e.val <= 0)) {
    return (s.val + e.val) * (e.key - s.key) / 2;
  }

  double x = (s.key * e.val - e.key * s.val) / (e.val - s.val);
  double val = (s.val * (x - s.key) + e.val * (e.key - x)) / 2;
  return val;
}

int32_t twaFunction(SqlFunctionCtx* pCtx) {
  int32_t               code = TSDB_CODE_SUCCESS;
  SInputColumnInfoData* pInput = &pCtx->input;
  SColumnInfoData*      pInputCol = pInput->pData[0];

  SResultRowEntryInfo* pResInfo = GET_RES_INFO(pCtx);
  STwaInfo*            pInfo = GET_ROWCELL_INTERBUF(pResInfo);
  SPoint1*             last = &pInfo->p;

  if (IS_NULL_TYPE(pInputCol->info.type)) {
    pInfo->numOfElems = 0;
    goto _twa_over;
  }

  funcInputUpdate(pCtx);
  SFuncInputRow row = {0};
  bool          result = false;
  if (pCtx->start.key != INT64_MIN && last->key == INT64_MIN) {
    while (1) {
      code = funcInputGetNextRow(pCtx, &row, &result);
      if (TSDB_CODE_SUCCESS != code) {
        return code;
      }
      if (!result) {
        break;
      }
      if (row.isDataNull) {
        continue;
      }

      last->key = row.ts;

      GET_TYPED_DATA(last->val, double, pInputCol->info.type, row.pData, typeGetTypeModFromColInfo(&pInputCol->info));

      pInfo->dOutput += twa_get_area(pCtx->start, *last);
      pInfo->win.skey = pCtx->start.key;
      pInfo->numOfElems++;
      break;
    }
  } else if (pInfo->p.key == INT64_MIN) {
    while (1) {
      code = funcInputGetNextRow(pCtx, &row, &result);
      if (TSDB_CODE_SUCCESS != code) {
        return code;
      }
      if (!result) {
        break;
      }
      if (row.isDataNull) {
        continue;
      }

      last->key = row.ts;

      GET_TYPED_DATA(last->val, double, pInputCol->info.type, row.pData, typeGetTypeModFromColInfo(&pInputCol->info));

      pInfo->win.skey = last->key;
      pInfo->numOfElems++;
      break;
    }
  }

  SPoint1 st = {0};

  // calculate the value of
  while (1) {
    code = funcInputGetNextRow(pCtx, &row, &result);
    if (TSDB_CODE_SUCCESS != code) {
      return code;
    }
    if (!result) {
      break;
    }
    if (row.isDataNull) {
      continue;
    }
    pInfo->numOfElems++;
    switch (pInputCol->info.type) {
      case TSDB_DATA_TYPE_TINYINT: {
        INIT_INTP_POINT(st, row.ts, *(int8_t*)row.pData);
        break;
      }
      case TSDB_DATA_TYPE_SMALLINT: {
        INIT_INTP_POINT(st, row.ts, *(int16_t*)row.pData);
        break;
      }
      case TSDB_DATA_TYPE_INT: {
        INIT_INTP_POINT(st, row.ts, *(int32_t*)row.pData);
        break;
      }
      case TSDB_DATA_TYPE_BIGINT: {
        INIT_INTP_POINT(st, row.ts, *(int64_t*)row.pData);
        break;
      }
      case TSDB_DATA_TYPE_FLOAT: {
        INIT_INTP_POINT(st, row.ts, *(float_t*)row.pData);
        break;
      }
      case TSDB_DATA_TYPE_DOUBLE: {
        INIT_INTP_POINT(st, row.ts, *(double*)row.pData);
        break;
      }
      case TSDB_DATA_TYPE_UTINYINT: {
        INIT_INTP_POINT(st, row.ts, *(uint8_t*)row.pData);
        break;
      }
      case TSDB_DATA_TYPE_USMALLINT: {
        INIT_INTP_POINT(st, row.ts, *(uint16_t*)row.pData);
        break;
      }
      case TSDB_DATA_TYPE_UINT: {
        INIT_INTP_POINT(st, row.ts, *(uint32_t*)row.pData);
        break;
      }
      case TSDB_DATA_TYPE_UBIGINT: {
        INIT_INTP_POINT(st, row.ts, *(uint64_t*)row.pData);
        break;
      }
      default: {
        return TSDB_CODE_FUNC_FUNTION_PARA_TYPE;
      }
    }
    if (pInfo->p.key == st.key) {
      return TSDB_CODE_FUNC_DUP_TIMESTAMP;
    }

    pInfo->dOutput += twa_get_area(pInfo->p, st);
    pInfo->p = st;
  }

  // the last interpolated time window value
  if (pCtx->end.key != INT64_MIN) {
    pInfo->dOutput += twa_get_area(pInfo->p, pCtx->end);
    pInfo->p = pCtx->end;
    pInfo->numOfElems += 1;
  }

  pInfo->win.ekey = pInfo->p.key;

_twa_over:
  SET_VAL(pResInfo, 1, 1);
  return TSDB_CODE_SUCCESS;
}

/*
 * To copy the input to interResBuf to avoid the input buffer space be over writen
 * by next input data. The TWA function only applies to each table, so no merge procedure
 * is required, we simply copy to the resut ot interResBuffer.
 */
// void twa_function_copy(SQLFunctionCtx *pCtx) {
//   SResultRowEntryInfo *pResInfo = GET_RES_INFO(pCtx);
//
//   memcpy(GET_ROWCELL_INTERBUF(pResInfo), pCtx->pInput, (size_t)pCtx->inputBytes);
//   pResInfo->hasResult = ((STwaInfo *)pCtx->pInput)->hasResult;
// }

int32_t twaFinalize(struct SqlFunctionCtx* pCtx, SSDataBlock* pBlock) {
  SResultRowEntryInfo* pResInfo = GET_RES_INFO(pCtx);

  STwaInfo* pInfo = (STwaInfo*)GET_ROWCELL_INTERBUF(pResInfo);
  if (pInfo->numOfElems == 0) {
    pResInfo->numOfRes = 0;
  } else {
    if (pInfo->win.ekey == pInfo->win.skey) {
      pInfo->dTwaRes = pInfo->p.val;
    } else if (pInfo->win.ekey == INT64_MAX || pInfo->win.skey == INT64_MIN) {  // no data in timewindow
      pInfo->dTwaRes = 0;
    } else {
      pInfo->dTwaRes = pInfo->dOutput / (pInfo->win.ekey - pInfo->win.skey);
    }

    pResInfo->numOfRes = 1;
  }

  return functionFinalize(pCtx, pBlock);
}

int32_t blockDistSetup(SqlFunctionCtx* pCtx, SResultRowEntryInfo* pResultInfo) {
  if (pResultInfo->initialized) {
    return TSDB_CODE_SUCCESS;
  }
  if (TSDB_CODE_SUCCESS != functionSetup(pCtx, pResultInfo)) {
    return TSDB_CODE_FUNC_SETUP_ERROR;
  }

  STableBlockDistInfo* pInfo = GET_ROWCELL_INTERBUF(GET_RES_INFO(pCtx));
  pInfo->minRows = INT32_MAX;
  return TSDB_CODE_SUCCESS;
}

int32_t blockDistFunction(SqlFunctionCtx* pCtx) {
  const int32_t BLOCK_DIST_RESULT_ROWS = 25;

  SInputColumnInfoData* pInput = &pCtx->input;
  SColumnInfoData*      pInputCol = pInput->pData[0];
  SResultRowEntryInfo*  pResInfo = GET_RES_INFO(pCtx);
  STableBlockDistInfo*  pDistInfo = GET_ROWCELL_INTERBUF(pResInfo);

  STableBlockDistInfo p1 = {0};
  if (tDeserializeBlockDistInfo(varDataVal(pInputCol->pData), varDataLen(pInputCol->pData), &p1) < 0) {
    qError("failed to deserialize block dist info");
    return TSDB_CODE_FAILED;
  }

  pDistInfo->numOfBlocks += p1.numOfBlocks;
  pDistInfo->numOfTables += p1.numOfTables;
  pDistInfo->numOfInmemRows += p1.numOfInmemRows;
  pDistInfo->numOfSttRows += p1.numOfSttRows;
  pDistInfo->totalSize += p1.totalSize;
  pDistInfo->totalRows += p1.totalRows;
  pDistInfo->numOfFiles += p1.numOfFiles;

  pDistInfo->defMinRows = p1.defMinRows;
  pDistInfo->defMaxRows = p1.defMaxRows;
  pDistInfo->rowSize = p1.rowSize;

  if (pDistInfo->minRows > p1.minRows) {
    pDistInfo->minRows = p1.minRows;
  }
  if (pDistInfo->maxRows < p1.maxRows) {
    pDistInfo->maxRows = p1.maxRows;
  }
  pDistInfo->numOfVgroups += (p1.numOfTables != 0 ? 1 : 0);
  for (int32_t i = 0; i < tListLen(pDistInfo->blockRowsHisto); ++i) {
    pDistInfo->blockRowsHisto[i] += p1.blockRowsHisto[i];
  }

  pResInfo->numOfRes = BLOCK_DIST_RESULT_ROWS;  // default output rows
  return TSDB_CODE_SUCCESS;
}

int32_t tSerializeBlockDistInfo(void* buf, int32_t bufLen, const STableBlockDistInfo* pInfo) {
  SEncoder encoder = {0};
  int32_t  code = 0;
  int32_t  lino;
  int32_t  tlen;
  tEncoderInit(&encoder, buf, bufLen);

  TAOS_CHECK_EXIT(tStartEncode(&encoder));
  TAOS_CHECK_EXIT(tEncodeU32(&encoder, pInfo->rowSize));

  TAOS_CHECK_EXIT(tEncodeU16(&encoder, pInfo->numOfFiles));
  TAOS_CHECK_EXIT(tEncodeU32(&encoder, pInfo->numOfBlocks));
  TAOS_CHECK_EXIT(tEncodeU32(&encoder, pInfo->numOfTables));

  TAOS_CHECK_EXIT(tEncodeU64(&encoder, pInfo->totalSize));
  TAOS_CHECK_EXIT(tEncodeU64(&encoder, pInfo->totalRows));
  TAOS_CHECK_EXIT(tEncodeI32(&encoder, pInfo->maxRows));
  TAOS_CHECK_EXIT(tEncodeI32(&encoder, pInfo->minRows));
  TAOS_CHECK_EXIT(tEncodeI32(&encoder, pInfo->defMaxRows));
  TAOS_CHECK_EXIT(tEncodeI32(&encoder, pInfo->defMinRows));
  TAOS_CHECK_EXIT(tEncodeU32(&encoder, pInfo->numOfInmemRows));
  TAOS_CHECK_EXIT(tEncodeU32(&encoder, pInfo->numOfSttRows));
  TAOS_CHECK_EXIT(tEncodeU32(&encoder, pInfo->numOfVgroups));

  for (int32_t i = 0; i < tListLen(pInfo->blockRowsHisto); ++i) {
    TAOS_CHECK_EXIT(tEncodeI32(&encoder, pInfo->blockRowsHisto[i]));
  }

  tEndEncode(&encoder);

_exit:
  if (code) {
    tlen = code;
  } else {
    tlen = encoder.pos;
  }
  tEncoderClear(&encoder);
  return tlen;
}

int32_t tDeserializeBlockDistInfo(void* buf, int32_t bufLen, STableBlockDistInfo* pInfo) {
  SDecoder decoder = {0};
  int32_t  code = 0;
  int32_t  lino;
  tDecoderInit(&decoder, buf, bufLen);

  TAOS_CHECK_EXIT(tStartDecode(&decoder));
  TAOS_CHECK_EXIT(tDecodeU32(&decoder, &pInfo->rowSize));

  TAOS_CHECK_EXIT(tDecodeU16(&decoder, &pInfo->numOfFiles));
  TAOS_CHECK_EXIT(tDecodeU32(&decoder, &pInfo->numOfBlocks));
  TAOS_CHECK_EXIT(tDecodeU32(&decoder, &pInfo->numOfTables));

  TAOS_CHECK_EXIT(tDecodeU64(&decoder, &pInfo->totalSize));
  TAOS_CHECK_EXIT(tDecodeU64(&decoder, &pInfo->totalRows));
  TAOS_CHECK_EXIT(tDecodeI32(&decoder, &pInfo->maxRows));
  TAOS_CHECK_EXIT(tDecodeI32(&decoder, &pInfo->minRows));
  TAOS_CHECK_EXIT(tDecodeI32(&decoder, &pInfo->defMaxRows));
  TAOS_CHECK_EXIT(tDecodeI32(&decoder, &pInfo->defMinRows));
  TAOS_CHECK_EXIT(tDecodeU32(&decoder, &pInfo->numOfInmemRows));
  TAOS_CHECK_EXIT(tDecodeU32(&decoder, &pInfo->numOfSttRows));
  TAOS_CHECK_EXIT(tDecodeU32(&decoder, &pInfo->numOfVgroups));

  for (int32_t i = 0; i < tListLen(pInfo->blockRowsHisto); ++i) {
    TAOS_CHECK_EXIT(tDecodeI32(&decoder, &pInfo->blockRowsHisto[i]));
  }

_exit:
  tDecoderClear(&decoder);
  return code;
}

int32_t blockDistFinalize(SqlFunctionCtx* pCtx, SSDataBlock* pBlock) {
  SResultRowEntryInfo* pResInfo = GET_RES_INFO(pCtx);
  STableBlockDistInfo* pData = GET_ROWCELL_INTERBUF(pResInfo);

  SColumnInfoData* pColInfo = taosArrayGet(pBlock->pDataBlock, 0);
  if (NULL == pColInfo) {
    return TSDB_CODE_OUT_OF_RANGE;
  }

  if (pData->totalRows == 0) {
    pData->minRows = 0;
  }

  int32_t row = 0;
  char    st[256] = {0};
  double  averageSize = 0;
  if (pData->numOfBlocks != 0) {
    averageSize = ((double)pData->totalSize) / pData->numOfBlocks;
  }
  uint64_t totalRawSize = pData->totalRows * pData->rowSize;
  double   compRatio = 0;
  if (totalRawSize != 0) {
    compRatio = pData->totalSize * 100 / (double)totalRawSize;
  }

  int32_t len = tsnprintf(varDataVal(st), sizeof(st) - VARSTR_HEADER_SIZE,
                          "Total_Blocks=[%d] Total_Size=[%.2f KiB] Average_size=[%.2f KiB] Compression_Ratio=[%.2f %c]",
                          pData->numOfBlocks, pData->totalSize / 1024.0, averageSize / 1024.0, compRatio, '%');

  varDataSetLen(st, len);
  int32_t code = colDataSetVal(pColInfo, row++, st, false);
  if (TSDB_CODE_SUCCESS != code) {
    return code;
  }

  int64_t avgRows = 0;
  if (pData->numOfBlocks > 0) {
    avgRows = pData->totalRows / pData->numOfBlocks;
  }

  len = tsnprintf(varDataVal(st), sizeof(st) - VARSTR_HEADER_SIZE,
                  "Block_Rows=[%" PRId64 "] MinRows=[%d] MaxRows=[%d] AvgRows=[%" PRId64 "]", pData->totalRows,
                  pData->minRows, pData->maxRows, avgRows);
  varDataSetLen(st, len);
  code = colDataSetVal(pColInfo, row++, st, false);
  if (TSDB_CODE_SUCCESS != code) {
    return code;
  }

  len = tsnprintf(varDataVal(st), sizeof(st) - VARSTR_HEADER_SIZE, "Inmem_Rows=[%u] Stt_Rows=[%u] ",
                  pData->numOfInmemRows, pData->numOfSttRows);
  varDataSetLen(st, len);
  code = colDataSetVal(pColInfo, row++, st, false);
  if (TSDB_CODE_SUCCESS != code) {
    return code;
  }

  len = tsnprintf(varDataVal(st), sizeof(st) - VARSTR_HEADER_SIZE,
                  "Total_Tables=[%d] Total_Filesets=[%d] Total_Vgroups=[%d]", pData->numOfTables, pData->numOfFiles,
                  pData->numOfVgroups);

  varDataSetLen(st, len);
  code = colDataSetVal(pColInfo, row++, st, false);
  if (TSDB_CODE_SUCCESS != code) {
    return code;
  }

  len = tsnprintf(varDataVal(st), sizeof(st) - VARSTR_HEADER_SIZE,
                  "--------------------------------------------------------------------------------");
  varDataSetLen(st, len);
  code = colDataSetVal(pColInfo, row++, st, false);
  if (TSDB_CODE_SUCCESS != code) {
    return code;
  }

  int32_t maxVal = 0;
  int32_t minVal = INT32_MAX;
  for (int32_t i = 0; i < tListLen(pData->blockRowsHisto); ++i) {
    if (maxVal < pData->blockRowsHisto[i]) {
      maxVal = pData->blockRowsHisto[i];
    }

    if (minVal > pData->blockRowsHisto[i]) {
      minVal = pData->blockRowsHisto[i];
    }
  }

  // maximum number of step is 80
  double factor = pData->numOfBlocks / 80.0;

  int32_t numOfBuckets = sizeof(pData->blockRowsHisto) / sizeof(pData->blockRowsHisto[0]);
  int32_t bucketRange = ceil(((double)(pData->defMaxRows - pData->defMinRows)) / numOfBuckets);

  for (int32_t i = 0; i < tListLen(pData->blockRowsHisto); ++i) {
    len =
        tsnprintf(varDataVal(st), sizeof(st) - VARSTR_HEADER_SIZE, "%04d |", pData->defMinRows + bucketRange * (i + 1));

    int32_t num = 0;
    if (pData->blockRowsHisto[i] > 0) {
      num = (pData->blockRowsHisto[i]) / factor;
    }

    for (int32_t j = 0; j < num; ++j) {
      int32_t x = tsnprintf(varDataVal(st) + len, sizeof(st) - VARSTR_HEADER_SIZE - len, "%c", '|');
      len += x;
    }

    if (pData->blockRowsHisto[i] > 0) {
      double v = pData->blockRowsHisto[i] * 100.0 / pData->numOfBlocks;
      len += tsnprintf(varDataVal(st) + len, sizeof(st) - VARSTR_HEADER_SIZE - len, "  %d (%.2f%c)",
                       pData->blockRowsHisto[i], v, '%');
    }

    varDataSetLen(st, len);
    code = colDataSetVal(pColInfo, row++, st, false);
    if (TSDB_CODE_SUCCESS != code) {
      return code;
    }
  }

  return TSDB_CODE_SUCCESS;
}
int32_t blockDBUsageSetup(SqlFunctionCtx* pCtx, SResultRowEntryInfo* pResultInfo) {
  if (pResultInfo->initialized) {
    return TSDB_CODE_SUCCESS;
  }
  if (TSDB_CODE_SUCCESS != functionSetup(pCtx, pResultInfo)) {
    return TSDB_CODE_FUNC_SETUP_ERROR;
  }

  SDBBlockUsageInfo* pInfo = GET_ROWCELL_INTERBUF(GET_RES_INFO(pCtx));
  return TSDB_CODE_SUCCESS;
}
int32_t blockDBUsageFunction(SqlFunctionCtx* pCtx) {
  const int32_t BLOCK_DISK_USAGE_RESULT_ROWS = 2;

  SInputColumnInfoData* pInput = &pCtx->input;
  SColumnInfoData*      pInputCol = pInput->pData[0];
  SResultRowEntryInfo*  pResInfo = GET_RES_INFO(pCtx);
  SDBBlockUsageInfo*    pDistInfo = GET_ROWCELL_INTERBUF(pResInfo);

  SDBBlockUsageInfo p1 = {0};
  if (tDeserializeBlockDbUsage(varDataVal(pInputCol->pData), varDataLen(pInputCol->pData), &p1) < 0) {
    qError("failed to deserialize block dist info");
    return TSDB_CODE_FAILED;
  }

  pDistInfo->dataInDiskSize += p1.dataInDiskSize;
  pDistInfo->walInDiskSize += p1.walInDiskSize;
  pDistInfo->rawDataSize += p1.rawDataSize;
  pResInfo->numOfRes = BLOCK_DISK_USAGE_RESULT_ROWS;  // default output rows
  return TSDB_CODE_SUCCESS;
}

int32_t tSerializeBlockDbUsage(void* buf, int32_t bufLen, const SDBBlockUsageInfo* pInfo) {
  SEncoder encoder = {0};
  int32_t  code = 0;
  int32_t  lino;
  int32_t  tlen;
  tEncoderInit(&encoder, buf, bufLen);

  TAOS_CHECK_EXIT(tStartEncode(&encoder));

  TAOS_CHECK_EXIT(tEncodeU64(&encoder, pInfo->dataInDiskSize));
  TAOS_CHECK_EXIT(tEncodeU64(&encoder, pInfo->walInDiskSize));
  TAOS_CHECK_EXIT(tEncodeU64(&encoder, pInfo->rawDataSize));

  tEndEncode(&encoder);

_exit:
  if (code) {
    tlen = code;
  } else {
    tlen = encoder.pos;
  }
  tEncoderClear(&encoder);
  return tlen;
}
int32_t tDeserializeBlockDbUsage(void* buf, int32_t bufLen, SDBBlockUsageInfo* pInfo) {
  SDecoder decoder = {0};
  int32_t  code = 0;
  int32_t  lino;
  tDecoderInit(&decoder, buf, bufLen);

  TAOS_CHECK_EXIT(tStartDecode(&decoder));
  TAOS_CHECK_EXIT(tDecodeU64(&decoder, &pInfo->dataInDiskSize));
  TAOS_CHECK_EXIT(tDecodeU64(&decoder, &pInfo->walInDiskSize));
  TAOS_CHECK_EXIT(tDecodeU64(&decoder, &pInfo->rawDataSize));

_exit:
  tDecoderClear(&decoder);
  return code;
}
int32_t blockDBUsageFinalize(SqlFunctionCtx* pCtx, SSDataBlock* pBlock) {
  SResultRowEntryInfo* pResInfo = GET_RES_INFO(pCtx);
  SDBBlockUsageInfo*   pData = GET_ROWCELL_INTERBUF(pResInfo);

  SColumnInfoData* pColInfo = taosArrayGet(pBlock->pDataBlock, 0);
  if (NULL == pColInfo) {
    return TSDB_CODE_OUT_OF_RANGE;
  }
  int32_t len = 0;
  int32_t row = 0;
  char    st[256] = {0};

  uint64_t totalDiskSize = pData->dataInDiskSize;
  uint64_t rawDataSize = pData->rawDataSize;
  double   compressRatio = 0;
  if (rawDataSize != 0) {
    compressRatio = totalDiskSize * 100 / (double)rawDataSize;
    len = tsnprintf(varDataVal(st), sizeof(st) - VARSTR_HEADER_SIZE, "Compress_ratio=[%.2f%]", compressRatio);
  } else {
    len = tsnprintf(varDataVal(st), sizeof(st) - VARSTR_HEADER_SIZE, "Compress_ratio=[NULL]");
  }

  varDataSetLen(st, len);
  int32_t code = colDataSetVal(pColInfo, row++, st, false);
  if (TSDB_CODE_SUCCESS != code) {
    return code;
  }

  len =
      tsnprintf(varDataVal(st), sizeof(st) - VARSTR_HEADER_SIZE, "Disk_occupied=[%" PRId64 "k]", pData->dataInDiskSize);
  varDataSetLen(st, len);
  code = colDataSetVal(pColInfo, row++, st, false);
  if (TSDB_CODE_SUCCESS != code) {
    return code;
  }
  return code;
}

bool getDerivativeFuncEnv(struct SFunctionNode* pFunc, SFuncExecEnv* pEnv) {
  pEnv->calcMemSize = sizeof(SDerivInfo);
  return true;
}

int32_t derivativeFuncSetup(SqlFunctionCtx* pCtx, SResultRowEntryInfo* pResInfo) {
  if (pResInfo->initialized) {
    return TSDB_CODE_SUCCESS;
  }
  if (TSDB_CODE_SUCCESS != functionSetup(pCtx, pResInfo)) {
    return TSDB_CODE_FUNC_SETUP_ERROR;
  }

  SDerivInfo* pDerivInfo = GET_ROWCELL_INTERBUF(pResInfo);

  pDerivInfo->ignoreNegative = pCtx->param[2].param.i;
  pDerivInfo->prevTs = -1;
  pDerivInfo->tsWindow = pCtx->param[1].param.i;
  pDerivInfo->valueSet = false;
  return TSDB_CODE_SUCCESS;
}

int32_t derivativeFunction(SqlFunctionCtx* pCtx) {
  SResultRowEntryInfo* pResInfo = GET_RES_INFO(pCtx);
  SDerivInfo*          pDerivInfo = GET_ROWCELL_INTERBUF(pResInfo);

  SInputColumnInfoData* pInput = &pCtx->input;
  SColumnInfoData*      pInputCol = pInput->pData[0];

  int32_t          numOfElems = 0;
  SColumnInfoData* pOutput = (SColumnInfoData*)pCtx->pOutput;
  SColumnInfoData* pTsOutput = pCtx->pTsOutput;
  int32_t          code = TSDB_CODE_SUCCESS;

  funcInputUpdate(pCtx);

  double v = 0;
  if (pCtx->order == TSDB_ORDER_ASC) {
    SFuncInputRow row = {0};
    bool          result = false;
    while (1) {
      code = funcInputGetNextRow(pCtx, &row, &result);
      if (TSDB_CODE_SUCCESS != code) {
        return code;
      }
      if (!result) {
        break;
      }
      if (row.isDataNull) {
        continue;
      }

      char* d = row.pData;
      GET_TYPED_DATA(v, double, pInputCol->info.type, d, typeGetTypeModFromColInfo(&pInputCol->info));

      int32_t pos = pCtx->offset + numOfElems;
      if (!pDerivInfo->valueSet) {  // initial value is not set yet
        pDerivInfo->valueSet = true;
      } else {
        if (row.ts == pDerivInfo->prevTs) {
          return TSDB_CODE_FUNC_DUP_TIMESTAMP;
        }
        double r = ((v - pDerivInfo->prevValue) * pDerivInfo->tsWindow) / (row.ts - pDerivInfo->prevTs);
        if (pDerivInfo->ignoreNegative && r < 0) {
        } else {
          if (isinf(r) || isnan(r)) {
            colDataSetNULL(pOutput, pos);
          } else {
            code = colDataSetVal(pOutput, pos, (const char*)&r, false);
            if (code != TSDB_CODE_SUCCESS) {
              return code;
            }
          }

          if (pTsOutput != NULL) {
            colDataSetInt64(pTsOutput, pos, &row.ts);
          }

          // handle selectivity
          if (pCtx->subsidiaries.num > 0) {
            code = appendSelectivityCols(pCtx, row.block, row.rowIndex, pos);
            if (code != TSDB_CODE_SUCCESS) {
              return code;
            }
          }

          numOfElems++;
        }
      }

      pDerivInfo->prevValue = v;
      pDerivInfo->prevTs = row.ts;
    }
  } else {
    SFuncInputRow row = {0};
    bool          result = false;
    while (1) {
      code = funcInputGetNextRow(pCtx, &row, &result);
      if (TSDB_CODE_SUCCESS != code) {
        return code;
      }
      if (!result) {
        break;
      }
      if (row.isDataNull) {
        continue;
      }

      char* d = row.pData;
      GET_TYPED_DATA(v, double, pInputCol->info.type, d, typeGetTypeModFromColInfo(&pInputCol->info));

      int32_t pos = pCtx->offset + numOfElems;
      if (!pDerivInfo->valueSet) {  // initial value is not set yet
        pDerivInfo->valueSet = true;
      } else {
        if (row.ts == pDerivInfo->prevTs) {
          return TSDB_CODE_FUNC_DUP_TIMESTAMP;
        }
        double r = ((pDerivInfo->prevValue - v) * pDerivInfo->tsWindow) / (pDerivInfo->prevTs - row.ts);
        if (pDerivInfo->ignoreNegative && r < 0) {
        } else {
          if (isinf(r) || isnan(r)) {
            colDataSetNULL(pOutput, pos);
          } else {
            code = colDataSetVal(pOutput, pos, (const char*)&r, false);
            if (code != TSDB_CODE_SUCCESS) {
              return code;
            }
          }

          if (pTsOutput != NULL) {
            colDataSetInt64(pTsOutput, pos, &pDerivInfo->prevTs);
          }

          // handle selectivity
          if (pCtx->subsidiaries.num > 0) {
            code = appendSelectivityCols(pCtx, row.block, row.rowIndex, pos);
            if (code != TSDB_CODE_SUCCESS) {
              return code;
            }
          }
          numOfElems++;
        }
      }

      pDerivInfo->prevValue = v;
      pDerivInfo->prevTs = row.ts;
    }
  }

  pResInfo->numOfRes = numOfElems;

  return TSDB_CODE_SUCCESS;
}

int32_t getIrateInfoSize(int32_t pkBytes) { return (int32_t)sizeof(SRateInfo) + 2 * pkBytes; }

bool getIrateFuncEnv(struct SFunctionNode* pFunc, SFuncExecEnv* pEnv) {
  int32_t pkBytes = (pFunc->hasPk) ? pFunc->pkBytes : 0;
  pEnv->calcMemSize = getIrateInfoSize(pkBytes);
  return true;
}

int32_t irateFuncSetup(SqlFunctionCtx* pCtx, SResultRowEntryInfo* pResInfo) {
  if (pResInfo->initialized) {
    return TSDB_CODE_SUCCESS;
  }
  if (TSDB_CODE_SUCCESS != functionSetup(pCtx, pResInfo)) {
    return TSDB_CODE_FUNC_SETUP_ERROR;
  }

  SRateInfo* pInfo = GET_ROWCELL_INTERBUF(pResInfo);

  pInfo->firstKey = INT64_MIN;
  pInfo->lastKey = INT64_MIN;
  pInfo->firstValue = (double)INT64_MIN;
  pInfo->lastValue = (double)INT64_MIN;

  pInfo->hasResult = 0;
  return TSDB_CODE_SUCCESS;
}

static void doSaveRateInfo(SRateInfo* pRateInfo, bool isFirst, int64_t ts, char* pk, double v) {
  if (isFirst) {
    pRateInfo->firstValue = v;
    pRateInfo->firstKey = ts;
    if (pRateInfo->firstPk) {
      int32_t pkBytes;
      if (IS_VAR_DATA_TYPE(pRateInfo->pkType)) {
        if (pRateInfo->pkType == TSDB_DATA_TYPE_JSON) {
          pkBytes = getJsonValueLen(pk);
        } else {
          pkBytes = varDataTLen(pk);
        }
      } else {
        pkBytes = pRateInfo->pkBytes;
      }
      (void)memcpy(pRateInfo->firstPk, pk, pkBytes);
    }
  } else {
    pRateInfo->lastValue = v;
    pRateInfo->lastKey = ts;
    if (pRateInfo->lastPk) {
      int32_t pkBytes;
      if (IS_VAR_DATA_TYPE(pRateInfo->pkType)) {
        if (pRateInfo->pkType == TSDB_DATA_TYPE_JSON) {
          pkBytes = getJsonValueLen(pk);
        } else {
          pkBytes = varDataTLen(pk);
        }
      } else {
        pkBytes = pRateInfo->pkBytes;
      }
      (void)memcpy(pRateInfo->lastPk, pk, pkBytes);
    }
  }
}

static void initializeRateInfo(SqlFunctionCtx* pCtx, SRateInfo* pRateInfo, bool isMerge) {
  if (pCtx->hasPrimaryKey) {
    if (!isMerge) {
      pRateInfo->pkType = pCtx->input.pPrimaryKey->info.type;
      pRateInfo->pkBytes = pCtx->input.pPrimaryKey->info.bytes;
      pRateInfo->firstPk = pRateInfo->pkData;
      pRateInfo->lastPk = pRateInfo->pkData + pRateInfo->pkBytes;
    } else {
      pRateInfo->firstPk = pRateInfo->pkData;
      pRateInfo->lastPk = pRateInfo->pkData + pRateInfo->pkBytes;
    }
  } else {
    pRateInfo->firstPk = NULL;
    pRateInfo->lastPk = NULL;
  }
}

int32_t irateFunction(SqlFunctionCtx* pCtx) {
  int32_t              code = TSDB_CODE_SUCCESS;
  SResultRowEntryInfo* pResInfo = GET_RES_INFO(pCtx);
  SRateInfo*           pRateInfo = GET_ROWCELL_INTERBUF(pResInfo);

  SInputColumnInfoData* pInput = &pCtx->input;
  SColumnInfoData*      pInputCol = pInput->pData[0];

  SColumnInfoData* pOutput = (SColumnInfoData*)pCtx->pOutput;

  funcInputUpdate(pCtx);

  initializeRateInfo(pCtx, pRateInfo, false);

  int32_t       numOfElems = 0;
  int32_t       type = pInputCol->info.type;
  SFuncInputRow row = {0};
  bool          result = false;
  while (1) {
    code = funcInputGetNextRow(pCtx, &row, &result);
    if (TSDB_CODE_SUCCESS != code) {
      return code;
    }
    if (!result) {
      break;
    }
    if (row.isDataNull) {
      continue;
    }

    char*  data = row.pData;
    double v = 0;
    GET_TYPED_DATA(v, double, type, data, typeGetTypeModFromColInfo(&pInputCol->info));

    if (INT64_MIN == pRateInfo->lastKey) {
      doSaveRateInfo(pRateInfo, false, row.ts, row.pPk, v);
      pRateInfo->hasResult = 1;
      continue;
    }

    if (row.ts > pRateInfo->lastKey) {
      if ((INT64_MIN == pRateInfo->firstKey) || pRateInfo->lastKey > pRateInfo->firstKey) {
        doSaveRateInfo(pRateInfo, true, pRateInfo->lastKey, pRateInfo->lastPk, pRateInfo->lastValue);
      }
      doSaveRateInfo(pRateInfo, false, row.ts, row.pPk, v);
      continue;
    } else if (row.ts == pRateInfo->lastKey) {
      return TSDB_CODE_FUNC_DUP_TIMESTAMP;
    }

    if ((INT64_MIN == pRateInfo->firstKey) || row.ts > pRateInfo->firstKey) {
      doSaveRateInfo(pRateInfo, true, row.ts, row.pPk, v);
    } else if (row.ts == pRateInfo->firstKey) {
      return TSDB_CODE_FUNC_DUP_TIMESTAMP;
    }
  }

  numOfElems++;

  SET_VAL(pResInfo, numOfElems, 1);
  return TSDB_CODE_SUCCESS;
}

static double doCalcRate(const SRateInfo* pRateInfo, double tickPerSec) {
  if ((INT64_MIN == pRateInfo->lastKey) || (INT64_MIN == pRateInfo->firstKey) ||
      (pRateInfo->firstKey >= pRateInfo->lastKey)) {
    return 0.0;
  }

  double diff = 0;
  // If the previous value of the last is greater than the last value, only keep the last point instead of the delta
  // value between two values.
  diff = pRateInfo->lastValue;
  if (diff >= pRateInfo->firstValue) {
    diff -= pRateInfo->firstValue;
  }

  int64_t duration = pRateInfo->lastKey - pRateInfo->firstKey;
  if (duration == 0) {
    return 0;
  }

  return (duration > 0) ? ((double)diff) / (duration / tickPerSec) : 0.0;
}

static void irateTransferInfoImpl(TSKEY inputKey, SRateInfo* pInput, SRateInfo* pOutput, bool isFirstKey) {
  if (inputKey > pOutput->lastKey) {
    doSaveRateInfo(pOutput, true, pOutput->lastKey, pOutput->lastPk, pOutput->lastValue);
    if (isFirstKey) {
      doSaveRateInfo(pOutput, false, pInput->firstKey, pInput->firstPk, pInput->firstValue);
    } else {
      doSaveRateInfo(pOutput, false, pInput->lastKey, pInput->lastPk, pInput->lastValue);
    }
  } else if ((inputKey < pOutput->lastKey) && (inputKey > pOutput->firstKey)) {
    if (isFirstKey) {
      doSaveRateInfo(pOutput, true, pInput->firstKey, pInput->firstPk, pInput->firstValue);
    } else {
      doSaveRateInfo(pOutput, true, pInput->lastKey, pInput->lastPk, pInput->lastValue);
    }
  } else {
    // inputKey < pOutput->firstKey
  }
}

static void irateCopyInfo(SRateInfo* pInput, SRateInfo* pOutput) {
  doSaveRateInfo(pOutput, true, pInput->firstKey, pInput->firstPk, pInput->firstValue);
  doSaveRateInfo(pOutput, false, pInput->lastKey, pInput->lastPk, pInput->lastValue);
}

static int32_t irateTransferInfo(SRateInfo* pInput, SRateInfo* pOutput) {
  if ((pInput->firstKey != INT64_MIN &&
       (pInput->firstKey == pOutput->firstKey || pInput->firstKey == pOutput->lastKey)) ||
      (pInput->lastKey != INT64_MIN && (pInput->lastKey == pOutput->firstKey || pInput->lastKey == pOutput->lastKey))) {
    return TSDB_CODE_FUNC_DUP_TIMESTAMP;
  }

  if (pOutput->hasResult == 0) {
    irateCopyInfo(pInput, pOutput);
    pOutput->hasResult = pInput->hasResult;
    return TSDB_CODE_SUCCESS;
  }

  if (pInput->firstKey != INT64_MIN) {
    irateTransferInfoImpl(pInput->firstKey, pInput, pOutput, true);
  }

  if (pInput->lastKey != INT64_MIN) {
    irateTransferInfoImpl(pInput->lastKey, pInput, pOutput, false);
  }

  pOutput->hasResult = pInput->hasResult;
  return TSDB_CODE_SUCCESS;
}

int32_t irateFunctionMerge(SqlFunctionCtx* pCtx) {
  SInputColumnInfoData* pInput = &pCtx->input;
  SColumnInfoData*      pCol = pInput->pData[0];
  if (pCol->info.type != TSDB_DATA_TYPE_BINARY) {
    return TSDB_CODE_FUNC_FUNTION_PARA_TYPE;
  }

  SRateInfo* pInfo = GET_ROWCELL_INTERBUF(GET_RES_INFO(pCtx));
  initializeRateInfo(pCtx, pInfo, true);

  int32_t start = pInput->startRowIndex;
  for (int32_t i = start; i < start + pInput->numOfRows; ++i) {
    char*      data = colDataGetData(pCol, i);
    SRateInfo* pInputInfo = (SRateInfo*)varDataVal(data);
    initializeRateInfo(pCtx, pInfo, true);
    if (pInputInfo->hasResult) {
      int32_t code = irateTransferInfo(pInputInfo, pInfo);
      if (code != TSDB_CODE_SUCCESS) {
        return code;
      }
    }
  }

  if (pInfo->hasResult) {
    GET_RES_INFO(pCtx)->numOfRes = 1;
  }

  return TSDB_CODE_SUCCESS;
}

int32_t iratePartialFinalize(SqlFunctionCtx* pCtx, SSDataBlock* pBlock) {
  SResultRowEntryInfo* pResInfo = GET_RES_INFO(pCtx);
  SRateInfo*           pInfo = GET_ROWCELL_INTERBUF(GET_RES_INFO(pCtx));
  int32_t              resultBytes = getIrateInfoSize(pInfo->pkBytes);
  char*                res = taosMemoryCalloc(resultBytes + VARSTR_HEADER_SIZE, sizeof(char));

  if (NULL == res) {
    return terrno;
  }
  (void)memcpy(varDataVal(res), pInfo, resultBytes);
  varDataSetLen(res, resultBytes);

  int32_t          slotId = pCtx->pExpr->base.resSchema.slotId;
  SColumnInfoData* pCol = taosArrayGet(pBlock->pDataBlock, slotId);
  if (NULL == pCol) {
    taosMemoryFree(res);
    return TSDB_CODE_OUT_OF_RANGE;
  }

  int32_t code = colDataSetVal(pCol, pBlock->info.rows, res, false);

  taosMemoryFree(res);
  return code;
}

int32_t irateFinalize(SqlFunctionCtx* pCtx, SSDataBlock* pBlock) {
  int32_t          slotId = pCtx->pExpr->base.resSchema.slotId;
  SColumnInfoData* pCol = taosArrayGet(pBlock->pDataBlock, slotId);
  if (NULL == pCol) {
    return TSDB_CODE_OUT_OF_RANGE;
  }

  SResultRowEntryInfo* pResInfo = GET_RES_INFO(pCtx);
  pResInfo->isNullRes = (pResInfo->numOfRes == 0) ? 1 : 0;

  SRateInfo* pInfo = GET_ROWCELL_INTERBUF(pResInfo);
  double     result = doCalcRate(pInfo, (double)TSDB_TICK_PER_SECOND(pCtx->param[1].param.i));
  int32_t    code = colDataSetVal(pCol, pBlock->info.rows, (const char*)&result, pResInfo->isNullRes);

  return code;
}

int32_t groupConstValueFunction(SqlFunctionCtx* pCtx) {
  SResultRowEntryInfo* pResInfo = GET_RES_INFO(pCtx);
  SGroupKeyInfo*       pInfo = GET_ROWCELL_INTERBUF(pResInfo);

  SInputColumnInfoData* pInput = &pCtx->input;
  SColumnInfoData*      pInputCol = pInput->pData[0];

  int32_t startIndex = pInput->startRowIndex;

  // escape rest of data blocks to avoid first entry to be overwritten.
  if (pInfo->hasResult) {
    goto _group_value_over;
  }

  if (pInputCol->pData == NULL || colDataIsNull_s(pInputCol, startIndex)) {
    pInfo->isNull = true;
    pInfo->hasResult = true;
    goto _group_value_over;
  }

  char* data = colDataGetData(pInputCol, startIndex);
  if (IS_VAR_DATA_TYPE(pInputCol->info.type)) {
    (void)memcpy(pInfo->data, data,
                 (pInputCol->info.type == TSDB_DATA_TYPE_JSON) ? getJsonValueLen(data) : varDataTLen(data));
  } else {
    (void)memcpy(pInfo->data, data, pInputCol->info.bytes);
  }
  pInfo->hasResult = true;

_group_value_over:

  SET_VAL(pResInfo, 1, 1);
  return TSDB_CODE_SUCCESS;
}

int32_t groupKeyFunction(SqlFunctionCtx* pCtx) { return groupConstValueFunction(pCtx); }

int32_t groupConstValueFinalize(SqlFunctionCtx* pCtx, SSDataBlock* pBlock) {
  int32_t          slotId = pCtx->pExpr->base.resSchema.slotId;
  int32_t          code = TSDB_CODE_SUCCESS;
  SColumnInfoData* pCol = taosArrayGet(pBlock->pDataBlock, slotId);
  if (NULL == pCol) {
    return TSDB_CODE_OUT_OF_RANGE;
  }

  SResultRowEntryInfo* pResInfo = GET_RES_INFO(pCtx);

  SGroupKeyInfo* pInfo = GET_ROWCELL_INTERBUF(pResInfo);

  if (pInfo->hasResult) {
    int32_t currentRow = pBlock->info.rows;
    for (; currentRow < pBlock->info.rows + pResInfo->numOfRes; ++currentRow) {
      code = colDataSetVal(pCol, currentRow, pInfo->data, pInfo->isNull ? true : false);
      if (TSDB_CODE_SUCCESS != code) {
        return code;
      }
    }
  } else {
    pResInfo->numOfRes = 0;
  }

  return code;
}

int32_t groupKeyFinalize(SqlFunctionCtx* pCtx, SSDataBlock* pBlock) { return groupConstValueFinalize(pCtx, pBlock); }

int32_t groupKeyCombine(SqlFunctionCtx* pDestCtx, SqlFunctionCtx* pSourceCtx) {
  SResultRowEntryInfo* pDResInfo = GET_RES_INFO(pDestCtx);
  SGroupKeyInfo*       pDBuf = GET_ROWCELL_INTERBUF(pDResInfo);

  SResultRowEntryInfo* pSResInfo = GET_RES_INFO(pSourceCtx);
  SGroupKeyInfo*       pSBuf = GET_ROWCELL_INTERBUF(pSResInfo);

  // escape rest of data blocks to avoid first entry to be overwritten.
  if (pDBuf->hasResult) {
    goto _group_key_over;
  }

  if (pSBuf->isNull) {
    pDBuf->isNull = true;
    pDBuf->hasResult = true;
    goto _group_key_over;
  }

  if (IS_VAR_DATA_TYPE(pSourceCtx->resDataInfo.type)) {
    (void)memcpy(pDBuf->data, pSBuf->data,
                 (pSourceCtx->resDataInfo.type == TSDB_DATA_TYPE_JSON) ? getJsonValueLen(pSBuf->data)
                                                                       : varDataTLen(pSBuf->data));
  } else {
    (void)memcpy(pDBuf->data, pSBuf->data, pSourceCtx->resDataInfo.bytes);
  }

  pDBuf->hasResult = true;

_group_key_over:

  SET_VAL(pDResInfo, 1, 1);
  return TSDB_CODE_SUCCESS;
}

int32_t cachedLastRowFunction(SqlFunctionCtx* pCtx) {
  int32_t numOfElems = 0;

  SResultRowEntryInfo* pResInfo = GET_RES_INFO(pCtx);
  SFirstLastRes*       pInfo = GET_ROWCELL_INTERBUF(pResInfo);

  SInputColumnInfoData* pInput = &pCtx->input;
  SColumnInfoData*      pInputCol = pInput->pData[0];

  int32_t bytes = pInputCol->info.bytes;
  pInfo->bytes = bytes;

  SColumnInfoData* pkCol = pInput->pPrimaryKey;
  pInfo->pkType = -1;
  __compar_fn_t pkCompareFn = NULL;
  if (pCtx->hasPrimaryKey) {
    pInfo->pkType = pkCol->info.type;
    pInfo->pkBytes = pkCol->info.bytes;
    pkCompareFn = getKeyComparFunc(pInfo->pkType, TSDB_ORDER_DESC);
  }

  // TODO it traverse the different way.
  // last_row function does not ignore the null value
  for (int32_t i = pInput->numOfRows + pInput->startRowIndex - 1; i >= pInput->startRowIndex; --i) {
    numOfElems++;

    bool  isNull = colDataIsNull(pInputCol, pInput->numOfRows, i, NULL);
    char* data = isNull ? NULL : colDataGetData(pInputCol, i);

    TSKEY cts = getRowPTs(pInput->pPTS, i);
    if (pResInfo->numOfRes == 0 || pInfo->ts < cts) {
      int32_t code = doSaveLastrow(pCtx, data, i, cts, pInfo);
      if (code != TSDB_CODE_SUCCESS) {
        return code;
      }
      pResInfo->numOfRes = 1;
    }
  }

  SET_VAL(pResInfo, numOfElems, 1);
  return TSDB_CODE_SUCCESS;
}<|MERGE_RESOLUTION|>--- conflicted
+++ resolved
@@ -106,21 +106,6 @@
     }                                                                    \
   } while (0)
 
-<<<<<<< HEAD
-#define LIST_ADD_DECIMAL_N(_res, _col, _start, _rows, _t, numOfElem)                          \
-  do {                                                                                        \
-    _t*                d = (_t*)(_col->pData);                                                \
-    const SDecimalOps* pOps = getDecimalOps(TSDB_DATA_TYPE_DECIMAL);                          \
-    for (int32_t i = (_start); i < (_rows) + (_start); ++i) {                                 \
-      if (((_col)->hasNull) && colDataIsNull_f((_col)->nullbitmap, i)) {                      \
-        continue;                                                                             \
-      };                                                                                      \
-      overflow = overflow || decimal128AddCheckOverflow((Decimal*)_res, d + i, WORD_NUM(_t)); \
-      if (overflow) break;                                                                    \
-      pOps->add(_res, d + i, WORD_NUM(_t));                                                   \
-      (numOfElem)++;                                                                          \
-    }                                                                                         \
-=======
 #define LIST_ADD_DECIMAL_N(_res, _col, _start, _rows, _t, numOfElem)                                  \
   do {                                                                                                \
     _t*                d = (_t*)(_col->pData);                                                        \
@@ -134,7 +119,6 @@
       pOps->add(_res, d + i, DECIMAL_WORD_NUM(_t));                                                   \
       (numOfElem)++;                                                                                  \
     }                                                                                                 \
->>>>>>> 21317576
   } while (0)
 
 #define LIST_SUB_N(_res, _col, _start, _rows, _t, numOfElem)             \
@@ -674,17 +658,10 @@
       SUM_RES_SET_TYPE(pSumRes, pCtx->inputType, TSDB_DATA_TYPE_DECIMAL);
       const SDecimalOps* pOps = getDecimalOps(TSDB_DATA_TYPE_DECIMAL);
       if (pAgg->overflow || decimal128AddCheckOverflow((Decimal*)&SUM_RES_GET_DECIMAL_SUM(pSumRes),
-<<<<<<< HEAD
-                                                       &pAgg->decimal128Sum, WORD_NUM(Decimal))) {
-        return TSDB_CODE_DECIMAL_OVERFLOW;
-      }
-      pOps->add(&SUM_RES_GET_DECIMAL_SUM(pSumRes), &pAgg->decimal128Sum, WORD_NUM(Decimal));
-=======
                                                        &pAgg->decimal128Sum, DECIMAL_WORD_NUM(Decimal))) {
         return TSDB_CODE_DECIMAL_OVERFLOW;
       }
       pOps->add(&SUM_RES_GET_DECIMAL_SUM(pSumRes), &pAgg->decimal128Sum, DECIMAL_WORD_NUM(Decimal));
->>>>>>> 21317576
     }
   } else {  // computing based on the true data block
     SColumnInfoData* pCol = pInput->pData[0];
@@ -971,11 +948,7 @@
         code = colDataSetVal(pCol, currentRow, (const char*)&pRes->v, false);
         break;
       case TSDB_DATA_TYPE_DECIMAL:
-<<<<<<< HEAD
-        code = colDataSetVal(pCol, currentRow, pRes->str, false);
-=======
         code = colDataSetVal(pCol, currentRow, (void*)pRes->dec, false);
->>>>>>> 21317576
         break;
     }
   } else {
