--- conflicted
+++ resolved
@@ -3956,12 +3956,8 @@
       return TSDB_CODE_FUNC_FUNTION_PARA_TYPE;
     }
     key.groupId = pSrcBlock->info.id.groupId;
-<<<<<<< HEAD
     key.ts = taosGetInt64Aligned(colDataGetData(pColInfo, rowIndex));
-=======
-    key.ts = *(int64_t*)colDataGetData(pColInfo, rowIndex);
     key.numInGroup = pCtx->pExpr->pExpr->_function.bindExprID;
->>>>>>> ec977786
   }
 
   char* buf = NULL;
