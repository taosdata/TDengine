/*
 * Copyright (c) 2019 TAOS Data, Inc. <jhtao@taosdata.com>
 *
 * This program is free software: you can use, redistribute, and/or modify
 * it under the terms of the GNU Affero General Public License, version 3
 * or later ("AGPL"), as published by the Free Software Foundation.
 *
 * This program is distributed in the hope that it will be useful, but WITHOUT
 * ANY WARRANTY; without even the implied warranty of MERCHANTABILITY or
 * FITNESS FOR A PARTICULAR PURPOSE.
 *
 * You should have received a copy of the GNU Affero General Public License
 * along with this program. If not, see <http://www.gnu.org/licenses/>.
 */

#include "builtinsimpl.h"
#include "cJSON.h"
#include "function.h"
#include "query.h"
#include "querynodes.h"
#include "tcompare.h"
#include "tdatablock.h"
#include "tdigest.h"
#include "tfunctionInt.h"
#include "tglobal.h"
#include "thistogram.h"
#include "tpercentile.h"

#define HISTOGRAM_MAX_BINS_NUM 1000
#define MAVG_MAX_POINTS_NUM    1000
#define TAIL_MAX_POINTS_NUM    100
#define TAIL_MAX_OFFSET        100

#define HLL_BUCKET_BITS 14  // The bits of the bucket
#define HLL_DATA_BITS   (64 - HLL_BUCKET_BITS)
#define HLL_BUCKETS     (1 << HLL_BUCKET_BITS)
#define HLL_BUCKET_MASK (HLL_BUCKETS - 1)
#define HLL_ALPHA_INF   0.721347520444481703680  // constant for 0.5/ln(2)

// typedef struct SMinmaxResInfo {
//   bool      assign;  // assign the first value or not
//   int64_t   v;
//   STuplePos tuplePos;
//
//   STuplePos nullTuplePos;
//   bool      nullTupleSaved;
//   int16_t   type;
// } SMinmaxResInfo;

typedef struct STopBotResItem {
  SVariant  v;
  uint64_t  uid;  // it is a table uid, used to extract tag data during building of the final result for the tag data
  STuplePos tuplePos;  // tuple data of this chosen row
} STopBotResItem;

typedef struct STopBotRes {
  int32_t maxSize;
  int16_t type;

  STuplePos nullTuplePos;
  bool      nullTupleSaved;

  STopBotResItem* pItems;
} STopBotRes;

typedef struct SStddevRes {
  double  result;
  int64_t count;
  union {
    double   quadraticDSum;
    int64_t  quadraticISum;
    uint64_t quadraticUSum;
  };
  union {
    double   dsum;
    int64_t  isum;
    uint64_t usum;
  };
  int16_t type;
} SStddevRes;

typedef struct SLeastSQRInfo {
  double  matrix[2][3];
  double  startVal;
  double  stepVal;
  int64_t num;
} SLeastSQRInfo;

typedef struct SPercentileInfo {
  double      result;
  tMemBucket* pMemBucket;
  int32_t     stage;
  double      minval;
  double      maxval;
  int64_t     numOfElems;
} SPercentileInfo;

typedef struct SAPercentileInfo {
  double          result;
  double          percent;
  int8_t          algo;
  SHistogramInfo* pHisto;
  TDigest*        pTDigest;
} SAPercentileInfo;

typedef enum {
  APERCT_ALGO_UNKNOWN = 0,
  APERCT_ALGO_DEFAULT,
  APERCT_ALGO_TDIGEST,
} EAPerctAlgoType;

typedef struct SDiffInfo {
  bool hasPrev;
  bool includeNull;
  bool ignoreNegative;  // replace the ignore with case when
  bool firstOutput;
  union {
    int64_t i64;
    double  d64;
  } prev;

  int64_t prevTs;
} SDiffInfo;

typedef struct SSpreadInfo {
  double result;
  bool   hasResult;
  double min;
  double max;
} SSpreadInfo;

typedef struct SElapsedInfo {
  double  result;
  TSKEY   min;
  TSKEY   max;
  int64_t timeUnit;
} SElapsedInfo;

typedef struct STwaInfo {
  double      dOutput;
  bool        isNull;
  SPoint1     p;
  STimeWindow win;
} STwaInfo;

typedef struct SHistoFuncBin {
  double  lower;
  double  upper;
  int64_t count;
  double  percentage;
} SHistoFuncBin;

typedef struct SHistoFuncInfo {
  int32_t       numOfBins;
  int32_t       totalCount;
  bool          normalized;
  SHistoFuncBin bins[];
} SHistoFuncInfo;

typedef enum { UNKNOWN_BIN = 0, USER_INPUT_BIN, LINEAR_BIN, LOG_BIN } EHistoBinType;

typedef struct SHLLFuncInfo {
  uint64_t result;
  uint64_t totalCount;
  uint8_t  buckets[HLL_BUCKETS];
} SHLLInfo;

typedef struct SStateInfo {
  union {
    int64_t count;
    int64_t durationStart;
  };
  int64_t prevTs;
  bool    isPrevTsSet;
} SStateInfo;

typedef enum {
  STATE_OPER_INVALID = 0,
  STATE_OPER_LT,
  STATE_OPER_GT,
  STATE_OPER_LE,
  STATE_OPER_GE,
  STATE_OPER_NE,
  STATE_OPER_EQ,
} EStateOperType;

typedef struct SMavgInfo {
  int32_t pos;
  double  sum;
  int64_t prevTs;
  bool    isPrevTsSet;
  int32_t numOfPoints;
  bool    pointsMeet;
  double  points[];
} SMavgInfo;

typedef struct SSampleInfo {
  int32_t  samples;
  int32_t  totalPoints;
  int32_t  numSampled;
  uint8_t  colType;
  uint16_t colBytes;

  STuplePos nullTuplePos;
  bool      nullTupleSaved;

  char*      data;
  STuplePos* tuplePos;
} SSampleInfo;

typedef struct STailItem {
  int64_t timestamp;
  bool    isNull;
  char    data[];
} STailItem;

typedef struct STailInfo {
  int32_t     numOfPoints;
  int32_t     numAdded;
  int32_t     offset;
  uint8_t     colType;
  uint16_t    colBytes;
  STailItem** pItems;
} STailInfo;

typedef struct SUniqueItem {
  int64_t timestamp;
  bool    isNull;
  char    data[];
} SUniqueItem;

typedef struct SUniqueInfo {
  int32_t   numOfPoints;
  uint8_t   colType;
  uint16_t  colBytes;
  bool      hasNull;  // null is not hashable, handle separately
  SHashObj* pHash;
  char      pItems[];
} SUniqueInfo;

typedef struct SModeItem {
  int64_t   count;
  STuplePos dataPos;
  STuplePos tuplePos;
} SModeItem;

typedef struct SModeInfo {
  uint8_t   colType;
  uint16_t  colBytes;
  SHashObj* pHash;

  STuplePos nullTuplePos;
  bool      nullTupleSaved;

  char* buf;  // serialize data buffer
} SModeInfo;

typedef struct SDerivInfo {
  double  prevValue;       // previous value
  TSKEY   prevTs;          // previous timestamp
  bool    ignoreNegative;  // ignore the negative value
  int64_t tsWindow;        // time window for derivative
  bool    valueSet;        // the value has been set already
} SDerivInfo;

typedef struct SRateInfo {
  double firstValue;
  TSKEY  firstKey;
  double lastValue;
  TSKEY  lastKey;
  int8_t hasResult;  // flag to denote has value

  char* firstPk;
  char* lastPk;
  int8_t pkType;
  int32_t pkBytes;
  char pkData[];
} SRateInfo;

typedef struct SGroupKeyInfo {
  bool hasResult;
  bool isNull;
  char data[];
} SGroupKeyInfo;

#define SET_VAL(_info, numOfElem, res) \
  do {                                 \
    if ((numOfElem) <= 0) {            \
      break;                           \
    }                                  \
    (_info)->numOfRes = (res);         \
  } while (0)

#define GET_TS_LIST(x)    ((TSKEY*)((x)->ptsList))
#define GET_TS_DATA(x, y) (GET_TS_LIST(x)[(y)])

#define DO_UPDATE_SUBSID_RES(ctx, ts)                          \
  do {                                                         \
    for (int32_t _i = 0; _i < (ctx)->subsidiaries.num; ++_i) { \
      SqlFunctionCtx* __ctx = (ctx)->subsidiaries.pCtx[_i];    \
      if (__ctx->functionId == FUNCTION_TS_DUMMY) {            \
        __ctx->tag.i = (ts);                                   \
        __ctx->tag.nType = TSDB_DATA_TYPE_BIGINT;              \
      }                                                        \
      __ctx->fpSet.process(__ctx);                             \
    }                                                          \
  } while (0)

#define UPDATE_DATA(ctx, left, right, num, sign, _ts) \
  do {                                                \
    if (((left) < (right)) ^ (sign)) {                \
      (left) = (right);                               \
      DO_UPDATE_SUBSID_RES(ctx, _ts);                 \
      (num) += 1;                                     \
    }                                                 \
  } while (0)

#define LOOPCHECK_N(val, _col, ctx, _t, _nrow, _start, sign, num)        \
  do {                                                                   \
    _t* d = (_t*)((_col)->pData);                                        \
    for (int32_t i = (_start); i < (_nrow) + (_start); ++i) {            \
      if (((_col)->hasNull) && colDataIsNull_f((_col)->nullbitmap, i)) { \
        continue;                                                        \
      }                                                                  \
      TSKEY ts = (ctx)->ptsList != NULL ? GET_TS_DATA(ctx, i) : 0;       \
      UPDATE_DATA(ctx, val, d[i], num, sign, ts);                        \
    }                                                                    \
  } while (0)

#define LIST_ADD_N(_res, _col, _start, _rows, _t, numOfElem)             \
  do {                                                                   \
    _t* d = (_t*)(_col->pData);                                          \
    for (int32_t i = (_start); i < (_rows) + (_start); ++i) {            \
      if (((_col)->hasNull) && colDataIsNull_f((_col)->nullbitmap, i)) { \
        continue;                                                        \
      };                                                                 \
      (_res) += (d)[i];                                                  \
      (numOfElem)++;                                                     \
    }                                                                    \
  } while (0)

#define LIST_SUB_N(_res, _col, _start, _rows, _t, numOfElem)             \
  do {                                                                   \
    _t* d = (_t*)(_col->pData);                                          \
    for (int32_t i = (_start); i < (_rows) + (_start); ++i) {            \
      if (((_col)->hasNull) && colDataIsNull_f((_col)->nullbitmap, i)) { \
        continue;                                                        \
      };                                                                 \
      (_res) -= (d)[i];                                                  \
      (numOfElem)++;                                                     \
    }                                                                    \
  } while (0)

//#define LIST_AVG_N(sumT, T)                                               \
//  do {                                                                    \
//    T* plist = (T*)pCol->pData;                                           \
//    for (int32_t i = start; i < numOfRows + pInput->startRowIndex; ++i) { \
//      if (pCol->hasNull && colDataIsNull_f(pCol->nullbitmap, i)) {        \
//        continue;                                                         \
//      }                                                                   \
//                                                                          \
//      numOfElem += 1;                                                     \
//      pAvgRes->count -= 1;                                                \
//      sumT -= plist[i];                                                   \
//    }                                                                     \
//  } while (0)

#define LIST_STDDEV_SUB_N(sumT, T)                                 \
  do {                                                             \
    T* plist = (T*)pCol->pData;                                    \
    for (int32_t i = start; i < numOfRows + start; ++i) {          \
      if (pCol->hasNull && colDataIsNull_f(pCol->nullbitmap, i)) { \
        continue;                                                  \
      }                                                            \
      numOfElem += 1;                                              \
      pStddevRes->count -= 1;                                      \
      sumT -= plist[i];                                            \
      pStddevRes->quadraticISum -= (int64_t)(plist[i] * plist[i]); \
    }                                                              \
  } while (0)

#define LEASTSQR_CAL(p, x, y, index, step) \
  do {                                     \
    (p)[0][0] += (double)(x) * (x);        \
    (p)[0][1] += (double)(x);              \
    (p)[0][2] += (double)(x) * (y)[index]; \
    (p)[1][2] += (y)[index];               \
    (x) += step;                           \
  } while (0)

#define STATE_COMP(_op, _lval, _param) STATE_COMP_IMPL(_op, _lval, GET_STATE_VAL(_param))

#define GET_STATE_VAL(param) ((param.nType == TSDB_DATA_TYPE_BIGINT) ? (param.i) : (param.d))

#define STATE_COMP_IMPL(_op, _lval, _rval) \
  do {                                     \
    switch (_op) {                         \
      case STATE_OPER_LT:                  \
        return ((_lval) < (_rval));        \
        break;                             \
      case STATE_OPER_GT:                  \
        return ((_lval) > (_rval));        \
        break;                             \
      case STATE_OPER_LE:                  \
        return ((_lval) <= (_rval));       \
        break;                             \
      case STATE_OPER_GE:                  \
        return ((_lval) >= (_rval));       \
        break;                             \
      case STATE_OPER_NE:                  \
        return ((_lval) != (_rval));       \
        break;                             \
      case STATE_OPER_EQ:                  \
        return ((_lval) == (_rval));       \
        break;                             \
      default:                             \
        break;                             \
    }                                      \
  } while (0)

#define INIT_INTP_POINT(_p, _k, _v) \
  do {                              \
    (_p).key = (_k);                \
    (_p).val = (_v);                \
  } while (0)

int32_t funcInputUpdate(SqlFunctionCtx* pCtx) {
  SFuncInputRowIter* pIter = &pCtx->rowIter;

  if (!pCtx->bInputFinished) {
    pIter->pInput = &pCtx->input;
    pIter->tsList = (TSKEY*)pIter->pInput->pPTS->pData;
    pIter->pDataCol = pIter->pInput->pData[0];
    pIter->pPkCol = pIter->pInput->pPrimaryKey;
    pIter->rowIndex = pIter->pInput->startRowIndex;
    pIter->inputEndIndex = pIter->rowIndex + pIter->pInput->numOfRows - 1;
    pIter->pSrcBlock = pCtx->pSrcBlock;
    if (!pIter->hasGroupId || pIter->groupId != pIter->pSrcBlock->info.id.groupId) {
      pIter->hasGroupId = true;
      pIter->groupId = pIter->pSrcBlock->info.id.groupId;
      pIter->hasPrev = false;
    }
  } else {
    pIter->finalRow = true;
  }

  return TSDB_CODE_SUCCESS;
}

bool funcInputGetNextRowDescPk(SFuncInputRowIter* pIter, SFuncInputRow* pRow) {
  if (pIter->finalRow) {
    if (pIter->hasPrev) {
      pRow->ts = pIter->prevBlockTsEnd;
      pRow->isDataNull = pIter->prevIsDataNull;
      pRow->pData = pIter->pPrevData;
      pRow->block = pIter->pPrevRowBlock;
      pRow->rowIndex = 0;
      
      pIter->hasPrev = false;
      return true;            
    } else {
      return false;
    }
  }
  if (pIter->hasPrev) {
    if (pIter->prevBlockTsEnd == pIter->tsList[pIter->inputEndIndex]) {
      blockDataDestroy(pIter->pPrevRowBlock);
      pIter->pPrevRowBlock = blockDataExtractBlock(pIter->pSrcBlock, pIter->inputEndIndex, 1);
      pIter->prevIsDataNull = colDataIsNull_f(pIter->pDataCol->nullbitmap, pIter->inputEndIndex);

      pIter->pPrevData = taosMemoryMalloc(pIter->pDataCol->info.bytes);
      char* srcData = colDataGetData(pIter->pDataCol, pIter->inputEndIndex);
      memcpy(pIter->pPrevData, srcData, pIter->pDataCol->info.bytes);

      pIter->pPrevPk = taosMemoryMalloc(pIter->pPkCol->info.bytes);
      char* pkData = colDataGetData(pIter->pPkCol, pIter->inputEndIndex);
      memcpy(pIter->pPrevPk, pkData, pIter->pPkCol->info.bytes);

      pIter->pPrevRowBlock = blockDataExtractBlock(pIter->pSrcBlock, pIter->inputEndIndex, 1);

      pIter->hasPrev = true;
      return false;
    } else {
      int32_t idx = pIter->rowIndex;
      while (pIter->tsList[idx] == pIter->prevBlockTsEnd) {
        ++idx;
      }
      pRow->ts = pIter->prevBlockTsEnd;
      if (idx == pIter->pInput->startRowIndex) {
        pRow->isDataNull = pIter->prevIsDataNull;
        pRow->pData = pIter->pPrevData;
        pRow->block = pIter->pPrevRowBlock;
        pRow->rowIndex = 0;
      } else {
        pRow->ts = pIter->tsList[idx - 1];
        pRow->isDataNull = colDataIsNull_f(pIter->pDataCol->nullbitmap, idx - 1);
        pRow->pData = colDataGetData(pIter->pDataCol, idx - 1);
        pRow->pPk = colDataGetData(pIter->pPkCol, idx - 1);
        pRow->block = pIter->pSrcBlock;
        pRow->rowIndex = idx - 1;
      }
      pIter->hasPrev = false;
      pIter->rowIndex = idx;
      return true;
    }
  } else {
    TSKEY tsEnd = pIter->tsList[pIter->inputEndIndex];
    if (pIter->tsList[pIter->rowIndex] != tsEnd) {
      int32_t idx = pIter->rowIndex;
      while (pIter->tsList[idx + 1] == pIter->tsList[pIter->rowIndex]) {
        ++idx;
      }
      pRow->ts = pIter->tsList[idx];
      pRow->isDataNull = colDataIsNull_f(pIter->pDataCol->nullbitmap, idx);
      pRow->pData = colDataGetData(pIter->pDataCol, idx);
      pRow->pPk = colDataGetData(pIter->pPkCol, idx);
      pRow->block = pIter->pSrcBlock;

      pIter->rowIndex = idx + 1;
      return true;
    } else {
      pIter->hasPrev = true;
      pIter->prevBlockTsEnd = tsEnd;
      pIter->prevIsDataNull = colDataIsNull_f(pIter->pDataCol->nullbitmap, pIter->inputEndIndex);
      pIter->pPrevData = taosMemoryMalloc(pIter->pDataCol->info.bytes);
      memcpy(pIter->pPrevData, colDataGetData(pIter->pDataCol, pIter->inputEndIndex), pIter->pDataCol->info.bytes);
      pIter->pPrevPk = taosMemoryMalloc(pIter->pPkCol->info.bytes);
      memcpy(pIter->pPrevPk, colDataGetData(pIter->pPkCol, pIter->inputEndIndex), pIter->pPkCol->info.bytes);

      pIter->pPrevRowBlock = blockDataExtractBlock(pIter->pSrcBlock, pIter->inputEndIndex, 1);
      return false;
    }
  }
}

<<<<<<< HEAD
=======
static void forwardToNextDiffTsRow(SFuncInputRowIter* pIter, int32_t rowIndex) {
  int32_t idx = rowIndex + 1;
  while (idx <= pIter->inputEndIndex && pIter->tsList[idx] == pIter->tsList[rowIndex]) {
    ++idx;
  }
  pIter->rowIndex = idx;
}

static void setInputRowInfo(SFuncInputRow* pRow, SFuncInputRowIter* pIter, int32_t rowIndex, bool setPk) {
  pRow->ts = pIter->tsList[rowIndex];
  pRow->ts = pIter->tsList[rowIndex];
  pRow->isDataNull = colDataIsNull_f(pIter->pDataCol->nullbitmap, rowIndex);
  pRow->pData = colDataGetData(pIter->pDataCol, rowIndex);
  pRow->pPk = setPk? colDataGetData(pIter->pPkCol, rowIndex):NULL;
  pRow->block = pIter->pSrcBlock;
  pRow->rowIndex = rowIndex;
}

>>>>>>> 62ab1b1c
bool funcInputGetNextRowAscPk(SFuncInputRowIter *pIter, SFuncInputRow* pRow) {
  if (pIter->hasPrev) {
    if (pIter->prevBlockTsEnd == pIter->tsList[pIter->inputEndIndex]) {
      pIter->hasPrev = true;
      return false;
    } else {
      int32_t idx = pIter->rowIndex;
      while (pIter->tsList[idx] == pIter->prevBlockTsEnd) {
        ++idx;
      }
<<<<<<< HEAD
      pRow->ts = pIter->tsList[idx];
      pRow->isDataNull = colDataIsNull_f(pIter->pDataCol->nullbitmap, idx);
      pRow->pData = colDataGetData(pIter->pDataCol, idx);
      pRow->pPk = colDataGetData(pIter->pPkCol, idx);
      pRow->block = pIter->pSrcBlock;
      pRow->rowIndex = idx;

      pIter->hasPrev = false;
      pIter->rowIndex = idx + 1;
=======

      pIter->hasPrev = false;
      setInputRowInfo(pRow, pIter, idx, true);
      forwardToNextDiffTsRow(pIter, idx);
>>>>>>> 62ab1b1c
      return true;
    }
  } else {
    if (pIter->rowIndex <= pIter->inputEndIndex) { 
<<<<<<< HEAD
      pRow->ts = pIter->tsList[pIter->rowIndex];
      pRow->isDataNull = colDataIsNull_f(pIter->pDataCol->nullbitmap, pIter->rowIndex);
      pRow->pData = colDataGetData(pIter->pDataCol, pIter->rowIndex);
      pRow->pPk = colDataGetData(pIter->pPkCol, pIter->rowIndex);
      pRow->block = pIter->pSrcBlock;
      pRow->rowIndex = pIter->rowIndex;

      TSKEY tsEnd = pIter->tsList[pIter->inputEndIndex];
      if (pIter->tsList[pIter->rowIndex] != tsEnd) {
        int32_t idx = pIter->rowIndex + 1;
        while (idx <= pIter->inputEndIndex && pIter->tsList[idx] == pIter->tsList[pIter->rowIndex]) {
          ++idx;
        }
        pIter->rowIndex = idx;
=======
      setInputRowInfo(pRow, pIter, pIter->rowIndex, true);

      TSKEY tsEnd = pIter->tsList[pIter->inputEndIndex];
      if (pIter->tsList[pIter->rowIndex] != tsEnd) {
        forwardToNextDiffTsRow(pIter, pIter->rowIndex);
>>>>>>> 62ab1b1c
      } else {
        pIter->rowIndex = pIter->inputEndIndex + 1;
      }
      return true;
    } else {
      TSKEY tsEnd = pIter->tsList[pIter->inputEndIndex];
      pIter->hasPrev = true;
      pIter->prevBlockTsEnd = tsEnd;
      return false;
    }
  }
}

bool funcInputGetNextRowNoPk(SFuncInputRowIter *pIter, SFuncInputRow* pRow) {
  if (pIter->rowIndex <= pIter->inputEndIndex) {
<<<<<<< HEAD
    pRow->ts = pIter->tsList[pIter->rowIndex];
    pRow->isDataNull = colDataIsNull_f(pIter->pDataCol->nullbitmap, pIter->rowIndex);
    pRow->pData = colDataGetData(pIter->pDataCol, pIter->rowIndex);
    pRow->pPk = NULL;
    pRow->block = pIter->pSrcBlock;
    pRow->rowIndex = pIter->rowIndex;

=======
    setInputRowInfo(pRow, pIter, pIter->rowIndex, false);
>>>>>>> 62ab1b1c
    ++pIter->rowIndex;
    return true;    
  } else {
    return false;    
  }
}

bool funcInputGetNextRow(SqlFunctionCtx* pCtx, SFuncInputRow* pRow) {
  SFuncInputRowIter* pIter = &pCtx->rowIter;
  if (pCtx->hasPrimaryKey) {
    if (pCtx->order == TSDB_ORDER_DESC) {
      return funcInputGetNextRowDescPk(pIter, pRow);
    } else {
      return funcInputGetNextRowAscPk(pIter, pRow);
    }
  } else {
    return funcInputGetNextRowNoPk(pIter, pRow);
  }
}

// This function append the selectivity to subsidiaries function context directly, without fetching data
// from intermediate disk based buf page
void appendSelectivityCols(SqlFunctionCtx* pCtx, SSDataBlock* pSrcBlock, int32_t rowIndex, int32_t pos) {
  if (pCtx->subsidiaries.num <= 0) {
    return;
  }

  for (int32_t j = 0; j < pCtx->subsidiaries.num; ++j) {
    SqlFunctionCtx* pc = pCtx->subsidiaries.pCtx[j];

    // get data from source col
    SFunctParam* pFuncParam = &pc->pExpr->base.pParam[0];
    int32_t      srcSlotId = pFuncParam->pCol->slotId;

    SColumnInfoData* pSrcCol = taosArrayGet(pSrcBlock->pDataBlock, srcSlotId);

    char* pData = colDataGetData(pSrcCol, rowIndex);

    // append to dest col
    int32_t dstSlotId = pc->pExpr->base.resSchema.slotId;

    SColumnInfoData* pDstCol = taosArrayGet(pCtx->pDstBlock->pDataBlock, dstSlotId);

    if (colDataIsNull_s(pSrcCol, rowIndex) == true) {
      colDataSetNULL(pDstCol, pos);
    } else {
      colDataSetVal(pDstCol, pos, pData, false);
    }
  }
}

bool funcInputGetNextRowIndex(SInputColumnInfoData* pInput, int32_t from, bool firstOccur, int32_t* pRowIndex, int32_t* nextFrom);

static int32_t firstLastTransferInfoImpl(SFirstLastRes* pInput, SFirstLastRes* pOutput, bool isFirst);

bool functionSetup(SqlFunctionCtx* pCtx, SResultRowEntryInfo* pResultInfo) {
  if (pResultInfo->initialized) {
    return false;
  }

  if (pCtx->pOutput != NULL) {
    memset(pCtx->pOutput, 0, (size_t)pCtx->resDataInfo.bytes);
  }

  initResultRowEntry(pResultInfo, pCtx->resDataInfo.interBufSize);
  return true;
}

int32_t functionFinalize(SqlFunctionCtx* pCtx, SSDataBlock* pBlock) {
  int32_t          slotId = pCtx->pExpr->base.resSchema.slotId;
  SColumnInfoData* pCol = taosArrayGet(pBlock->pDataBlock, slotId);

  SResultRowEntryInfo* pResInfo = GET_RES_INFO(pCtx);
  pResInfo->isNullRes = (pResInfo->numOfRes == 0) ? 1 : 0;

  char* in = GET_ROWCELL_INTERBUF(pResInfo);
  colDataSetVal(pCol, pBlock->info.rows, in, pResInfo->isNullRes);

  return pResInfo->numOfRes;
}

int32_t firstCombine(SqlFunctionCtx* pDestCtx, SqlFunctionCtx* pSourceCtx) {
  SResultRowEntryInfo* pDResInfo = GET_RES_INFO(pDestCtx);
  SFirstLastRes*       pDBuf = GET_ROWCELL_INTERBUF(pDResInfo);
  int32_t              bytes = pDBuf->bytes;

  SResultRowEntryInfo* pSResInfo = GET_RES_INFO(pSourceCtx);
  SFirstLastRes*       pSBuf = GET_ROWCELL_INTERBUF(pSResInfo);

  if (TSDB_CODE_SUCCESS == firstLastTransferInfoImpl(pSBuf, pDBuf, true)) {
    pDBuf->hasResult = true;
  }

  pDResInfo->numOfRes = TMAX(pDResInfo->numOfRes, pSResInfo->numOfRes);
  pDResInfo->isNullRes &= pSResInfo->isNullRes;
  return TSDB_CODE_SUCCESS;
}

int32_t functionFinalizeWithResultBuf(SqlFunctionCtx* pCtx, SSDataBlock* pBlock, char* finalResult) {
  int32_t          slotId = pCtx->pExpr->base.resSchema.slotId;
  SColumnInfoData* pCol = taosArrayGet(pBlock->pDataBlock, slotId);

  SResultRowEntryInfo* pResInfo = GET_RES_INFO(pCtx);
  pResInfo->isNullRes = (pResInfo->numOfRes == 0) ? 1 : 0;

  char* in = finalResult;
  colDataSetVal(pCol, pBlock->info.rows, in, pResInfo->isNullRes);

  return pResInfo->numOfRes;
}

EFuncDataRequired countDataRequired(SFunctionNode* pFunc, STimeWindow* pTimeWindow) {
  SNode* pParam = nodesListGetNode(pFunc->pParameterList, 0);
  if (QUERY_NODE_COLUMN == nodeType(pParam) && PRIMARYKEY_TIMESTAMP_COL_ID == ((SColumnNode*)pParam)->colId) {
    return FUNC_DATA_REQUIRED_NOT_LOAD;
  }
  return FUNC_DATA_REQUIRED_SMA_LOAD;
}

bool getCountFuncEnv(SFunctionNode* UNUSED_PARAM(pFunc), SFuncExecEnv* pEnv) {
  pEnv->calcMemSize = sizeof(int64_t);
  return true;
}

static int64_t getNumOfElems(SqlFunctionCtx* pCtx) {
  int64_t numOfElem = 0;

  /*
   * 1. column data missing (schema modified) causes pInputCol->hasNull == true. pInput->colDataSMAIsSet == true;
   * 2. for general non-primary key columns, pInputCol->hasNull may be true or false, pInput->colDataSMAIsSet == true;
   * 3. for primary key column, pInputCol->hasNull always be false, pInput->colDataSMAIsSet == false;
   */
  SInputColumnInfoData* pInput = &pCtx->input;
  SColumnInfoData*      pInputCol = pInput->pData[0];
  if(1 == pInput->numOfRows && pInput->blankFill) {
    return 0;
  }
  if (pInput->colDataSMAIsSet && pInput->totalRows == pInput->numOfRows) {
    numOfElem = pInput->numOfRows - pInput->pColumnDataAgg[0]->numOfNull;
  } else {
    if (pInputCol->hasNull) {
      for (int32_t i = pInput->startRowIndex; i < pInput->startRowIndex + pInput->numOfRows; ++i) {
        if (colDataIsNull(pInputCol, pInput->totalRows, i, NULL)) {
          continue;
        }
        numOfElem += 1;
      }
    } else {
      // when counting on the primary time stamp column and no statistics data is presented, use the size value
      // directly.
      numOfElem = pInput->numOfRows;
    }
  }
  return numOfElem;
}

/*
 * count function does need the finalize, if data is missing, the default value, which is 0, is used
 * count function does not use the pCtx->interResBuf to keep the intermediate buffer
 */
int32_t countFunction(SqlFunctionCtx* pCtx) {
  int64_t numOfElem = 0;

  SResultRowEntryInfo*  pResInfo = GET_RES_INFO(pCtx);
  SInputColumnInfoData* pInput = &pCtx->input;

  int32_t type = pInput->pData[0]->info.type;

  char* buf = GET_ROWCELL_INTERBUF(pResInfo);
  if (IS_NULL_TYPE(type)) {
    // select count(NULL) returns 0
    numOfElem = 1;
    *((int64_t*)buf) += 0;
  } else {
    numOfElem = getNumOfElems(pCtx);
    *((int64_t*)buf) += numOfElem;
  }

  if (tsCountAlwaysReturnValue) {
    pResInfo->numOfRes = 1;
  } else {
    SET_VAL(pResInfo, *((int64_t*)buf), 1);
  }

  return TSDB_CODE_SUCCESS;
}

#ifdef BUILD_NO_CALL
int32_t countInvertFunction(SqlFunctionCtx* pCtx) {
  int64_t numOfElem = getNumOfElems(pCtx);

  SResultRowEntryInfo* pResInfo = GET_RES_INFO(pCtx);
  char*                buf = GET_ROWCELL_INTERBUF(pResInfo);
  *((int64_t*)buf) -= numOfElem;

  SET_VAL(pResInfo, *((int64_t*)buf), 1);
  return TSDB_CODE_SUCCESS;
}
#endif

int32_t combineFunction(SqlFunctionCtx* pDestCtx, SqlFunctionCtx* pSourceCtx) {
  SResultRowEntryInfo* pDResInfo = GET_RES_INFO(pDestCtx);
  char*                pDBuf = GET_ROWCELL_INTERBUF(pDResInfo);

  SResultRowEntryInfo* pSResInfo = GET_RES_INFO(pSourceCtx);
  char*                pSBuf = GET_ROWCELL_INTERBUF(pSResInfo);
  *((int64_t*)pDBuf) += *((int64_t*)pSBuf);

  SET_VAL(pDResInfo, *((int64_t*)pDBuf), 1);
  return TSDB_CODE_SUCCESS;
}

int32_t sumFunction(SqlFunctionCtx* pCtx) {
  int32_t numOfElem = 0;

  // Only the pre-computing information loaded and actual data does not loaded
  SInputColumnInfoData* pInput = &pCtx->input;
  SColumnDataAgg*       pAgg = pInput->pColumnDataAgg[0];
  int32_t               type = pInput->pData[0]->info.type;

  SSumRes* pSumRes = GET_ROWCELL_INTERBUF(GET_RES_INFO(pCtx));
  pSumRes->type = type;

  if (IS_NULL_TYPE(type)) {
    numOfElem = 0;
    goto _sum_over;
  }

  if (pInput->colDataSMAIsSet) {
    numOfElem = pInput->numOfRows - pAgg->numOfNull;

    if (IS_SIGNED_NUMERIC_TYPE(type)) {
      pSumRes->isum += pAgg->sum;
    } else if (IS_UNSIGNED_NUMERIC_TYPE(type)) {
      pSumRes->usum += pAgg->sum;
    } else if (IS_FLOAT_TYPE(type)) {
      pSumRes->dsum += GET_DOUBLE_VAL((const char*)&(pAgg->sum));
    }
  } else {  // computing based on the true data block
    SColumnInfoData* pCol = pInput->pData[0];

    int32_t start = pInput->startRowIndex;
    int32_t numOfRows = pInput->numOfRows;

    if (IS_SIGNED_NUMERIC_TYPE(type) || type == TSDB_DATA_TYPE_BOOL) {
      if (type == TSDB_DATA_TYPE_TINYINT || type == TSDB_DATA_TYPE_BOOL) {
        LIST_ADD_N(pSumRes->isum, pCol, start, numOfRows, int8_t, numOfElem);
      } else if (type == TSDB_DATA_TYPE_SMALLINT) {
        LIST_ADD_N(pSumRes->isum, pCol, start, numOfRows, int16_t, numOfElem);
      } else if (type == TSDB_DATA_TYPE_INT) {
        LIST_ADD_N(pSumRes->isum, pCol, start, numOfRows, int32_t, numOfElem);
      } else if (type == TSDB_DATA_TYPE_BIGINT) {
        LIST_ADD_N(pSumRes->isum, pCol, start, numOfRows, int64_t, numOfElem);
      }
    } else if (IS_UNSIGNED_NUMERIC_TYPE(type)) {
      if (type == TSDB_DATA_TYPE_UTINYINT) {
        LIST_ADD_N(pSumRes->usum, pCol, start, numOfRows, uint8_t, numOfElem);
      } else if (type == TSDB_DATA_TYPE_USMALLINT) {
        LIST_ADD_N(pSumRes->usum, pCol, start, numOfRows, uint16_t, numOfElem);
      } else if (type == TSDB_DATA_TYPE_UINT) {
        LIST_ADD_N(pSumRes->usum, pCol, start, numOfRows, uint32_t, numOfElem);
      } else if (type == TSDB_DATA_TYPE_UBIGINT) {
        LIST_ADD_N(pSumRes->usum, pCol, start, numOfRows, uint64_t, numOfElem);
      }
    } else if (type == TSDB_DATA_TYPE_DOUBLE) {
      LIST_ADD_N(pSumRes->dsum, pCol, start, numOfRows, double, numOfElem);
    } else if (type == TSDB_DATA_TYPE_FLOAT) {
      LIST_ADD_N(pSumRes->dsum, pCol, start, numOfRows, float, numOfElem);
    }
  }

  // check for overflow
  if (IS_FLOAT_TYPE(type) && (isinf(pSumRes->dsum) || isnan(pSumRes->dsum))) {
    numOfElem = 0;
  }

_sum_over:
  // data in the check operation are all null, not output
  SET_VAL(GET_RES_INFO(pCtx), numOfElem, 1);
  return TSDB_CODE_SUCCESS;
}

#ifdef BUILD_NO_CALL
int32_t sumInvertFunction(SqlFunctionCtx* pCtx) {
  int32_t numOfElem = 0;

  // Only the pre-computing information loaded and actual data does not loaded
  SInputColumnInfoData* pInput = &pCtx->input;
  SColumnDataAgg*       pAgg = pInput->pColumnDataAgg[0];
  int32_t               type = pInput->pData[0]->info.type;

  SSumRes* pSumRes = GET_ROWCELL_INTERBUF(GET_RES_INFO(pCtx));

  if (pInput->colDataSMAIsSet) {
    numOfElem = pInput->numOfRows - pAgg->numOfNull;

    if (IS_SIGNED_NUMERIC_TYPE(type)) {
      pSumRes->isum -= pAgg->sum;
    } else if (IS_UNSIGNED_NUMERIC_TYPE(type)) {
      pSumRes->usum -= pAgg->sum;
    } else if (IS_FLOAT_TYPE(type)) {
      pSumRes->dsum -= GET_DOUBLE_VAL((const char*)&(pAgg->sum));
    }
  } else {  // computing based on the true data block
    SColumnInfoData* pCol = pInput->pData[0];

    int32_t start = pInput->startRowIndex;
    int32_t numOfRows = pInput->numOfRows;

    if (IS_SIGNED_NUMERIC_TYPE(type) || type == TSDB_DATA_TYPE_BOOL) {
      if (type == TSDB_DATA_TYPE_TINYINT || type == TSDB_DATA_TYPE_BOOL) {
        LIST_SUB_N(pSumRes->isum, pCol, start, numOfRows, int8_t, numOfElem);
      } else if (type == TSDB_DATA_TYPE_SMALLINT) {
        LIST_SUB_N(pSumRes->isum, pCol, start, numOfRows, int16_t, numOfElem);
      } else if (type == TSDB_DATA_TYPE_INT) {
        LIST_SUB_N(pSumRes->isum, pCol, start, numOfRows, int32_t, numOfElem);
      } else if (type == TSDB_DATA_TYPE_BIGINT) {
        LIST_SUB_N(pSumRes->isum, pCol, start, numOfRows, int64_t, numOfElem);
      }
    } else if (IS_UNSIGNED_NUMERIC_TYPE(type)) {
      if (type == TSDB_DATA_TYPE_UTINYINT) {
        LIST_SUB_N(pSumRes->usum, pCol, start, numOfRows, uint8_t, numOfElem);
      } else if (type == TSDB_DATA_TYPE_USMALLINT) {
        LIST_SUB_N(pSumRes->usum, pCol, start, numOfRows, uint16_t, numOfElem);
      } else if (type == TSDB_DATA_TYPE_UINT) {
        LIST_SUB_N(pSumRes->usum, pCol, start, numOfRows, uint32_t, numOfElem);
      } else if (type == TSDB_DATA_TYPE_UBIGINT) {
        LIST_SUB_N(pSumRes->usum, pCol, start, numOfRows, uint64_t, numOfElem);
      }
    } else if (type == TSDB_DATA_TYPE_DOUBLE) {
      LIST_SUB_N(pSumRes->dsum, pCol, start, numOfRows, double, numOfElem);
    } else if (type == TSDB_DATA_TYPE_FLOAT) {
      LIST_SUB_N(pSumRes->dsum, pCol, start, numOfRows, float, numOfElem);
    }
  }

  // data in the check operation are all null, not output
  SET_VAL(GET_RES_INFO(pCtx), numOfElem, 1);
  return TSDB_CODE_SUCCESS;
}
#endif

int32_t sumCombine(SqlFunctionCtx* pDestCtx, SqlFunctionCtx* pSourceCtx) {
  SResultRowEntryInfo* pDResInfo = GET_RES_INFO(pDestCtx);
  SSumRes*             pDBuf = GET_ROWCELL_INTERBUF(pDResInfo);

  SResultRowEntryInfo* pSResInfo = GET_RES_INFO(pSourceCtx);
  SSumRes*             pSBuf = GET_ROWCELL_INTERBUF(pSResInfo);
  int16_t              type = pDBuf->type == TSDB_DATA_TYPE_NULL ? pSBuf->type : pDBuf->type;

  if (IS_SIGNED_NUMERIC_TYPE(type) || type == TSDB_DATA_TYPE_BOOL) {
    pDBuf->isum += pSBuf->isum;
  } else if (IS_UNSIGNED_NUMERIC_TYPE(type)) {
    pDBuf->usum += pSBuf->usum;
  } else if (type == TSDB_DATA_TYPE_DOUBLE || type == TSDB_DATA_TYPE_FLOAT) {
    pDBuf->dsum += pSBuf->dsum;
  }
  pDResInfo->numOfRes = TMAX(pDResInfo->numOfRes, pSResInfo->numOfRes);
  pDResInfo->isNullRes &= pSResInfo->isNullRes;
  return TSDB_CODE_SUCCESS;
}

bool getSumFuncEnv(SFunctionNode* UNUSED_PARAM(pFunc), SFuncExecEnv* pEnv) {
  pEnv->calcMemSize = sizeof(SSumRes);
  return true;
}

EFuncDataRequired statisDataRequired(SFunctionNode* pFunc, STimeWindow* pTimeWindow) {
  return FUNC_DATA_REQUIRED_SMA_LOAD;
}

bool minmaxFunctionSetup(SqlFunctionCtx* pCtx, SResultRowEntryInfo* pResultInfo) {
  if (!functionSetup(pCtx, pResultInfo)) {
    return false;  // not initialized since it has been initialized
  }

  SMinmaxResInfo* buf = GET_ROWCELL_INTERBUF(pResultInfo);
  buf->assign = false;
  buf->tuplePos.pageId = -1;

  buf->nullTupleSaved = false;
  buf->nullTuplePos.pageId = -1;
  return true;
}

bool getMinmaxFuncEnv(SFunctionNode* UNUSED_PARAM(pFunc), SFuncExecEnv* pEnv) {
  pEnv->calcMemSize = sizeof(SMinmaxResInfo);
  return true;
}

int32_t minFunction(SqlFunctionCtx* pCtx) {
  int32_t numOfElems = 0;
  int32_t code = doMinMaxHelper(pCtx, 1, &numOfElems);
  if (code != TSDB_CODE_SUCCESS) {
    return code;
  }
  SET_VAL(GET_RES_INFO(pCtx), numOfElems, 1);
  return TSDB_CODE_SUCCESS;
}

int32_t maxFunction(SqlFunctionCtx* pCtx) {
  int32_t numOfElems = 0;
  int32_t code = doMinMaxHelper(pCtx, 0, &numOfElems);
  if (code != TSDB_CODE_SUCCESS) {
    return code;
  }
  SET_VAL(GET_RES_INFO(pCtx), numOfElems, 1);
  return TSDB_CODE_SUCCESS;
}

static int32_t setNullSelectivityValue(SqlFunctionCtx* pCtx, SSDataBlock* pBlock, int32_t rowIndex);
static int32_t setSelectivityValue(SqlFunctionCtx* pCtx, SSDataBlock* pBlock, const STuplePos* pTuplePos,
                                   int32_t rowIndex);

int32_t minmaxFunctionFinalize(SqlFunctionCtx* pCtx, SSDataBlock* pBlock) {
  int32_t code = TSDB_CODE_SUCCESS;

  SResultRowEntryInfo* pEntryInfo = GET_RES_INFO(pCtx);
  SMinmaxResInfo*      pRes = GET_ROWCELL_INTERBUF(pEntryInfo);

  int32_t slotId = pCtx->pExpr->base.resSchema.slotId;
  int32_t currentRow = pBlock->info.rows;

  SColumnInfoData* pCol = taosArrayGet(pBlock->pDataBlock, slotId);
  pEntryInfo->isNullRes = (pEntryInfo->numOfRes == 0) ? 1 : 0;

  // NOTE: do nothing change it, for performance issue
  if (!pEntryInfo->isNullRes) {
    switch (pCol->info.type) {
      case TSDB_DATA_TYPE_UBIGINT:
      case TSDB_DATA_TYPE_BIGINT:
        ((int64_t*)pCol->pData)[currentRow] = pRes->v;
        break;
      case TSDB_DATA_TYPE_UINT:
      case TSDB_DATA_TYPE_INT:
        colDataSetInt32(pCol, currentRow, (int32_t*)&pRes->v);
        break;
      case TSDB_DATA_TYPE_USMALLINT:
      case TSDB_DATA_TYPE_SMALLINT:
        colDataSetInt16(pCol, currentRow, (int16_t*)&pRes->v);
        break;
      case TSDB_DATA_TYPE_BOOL:
      case TSDB_DATA_TYPE_UTINYINT:
      case TSDB_DATA_TYPE_TINYINT:
        colDataSetInt8(pCol, currentRow, (int8_t*)&pRes->v);
        break;
      case TSDB_DATA_TYPE_DOUBLE:
        colDataSetDouble(pCol, currentRow, (double*)&pRes->v);
        break;
      case TSDB_DATA_TYPE_FLOAT: {
        float v = GET_FLOAT_VAL(&pRes->v);
        colDataSetFloat(pCol, currentRow, &v);
        break;
      }
    }
  } else {
    colDataSetNULL(pCol, currentRow);
  }

  if (pCtx->subsidiaries.num > 0) {
    if (pEntryInfo->numOfRes > 0) {
      code = setSelectivityValue(pCtx, pBlock, &pRes->tuplePos, currentRow);
    } else {
      code = setSelectivityValue(pCtx, pBlock, &pRes->nullTuplePos, currentRow);
    }
  }

  return code;
}

#ifdef BUILD_NO_CALL
int32_t setNullSelectivityValue(SqlFunctionCtx* pCtx, SSDataBlock* pBlock, int32_t rowIndex) {
  if (pCtx->subsidiaries.num <= 0) {
    return TSDB_CODE_SUCCESS;
  }

  for (int32_t j = 0; j < pCtx->subsidiaries.num; ++j) {
    SqlFunctionCtx* pc = pCtx->subsidiaries.pCtx[j];
    int32_t         dstSlotId = pc->pExpr->base.resSchema.slotId;

    SColumnInfoData* pDstCol = taosArrayGet(pBlock->pDataBlock, dstSlotId);
    colDataSetNULL(pDstCol, rowIndex);
  }

  return TSDB_CODE_SUCCESS;
}
#endif

int32_t setSelectivityValue(SqlFunctionCtx* pCtx, SSDataBlock* pBlock, const STuplePos* pTuplePos, int32_t rowIndex) {
  if (pCtx->subsidiaries.num <= 0) {
    return TSDB_CODE_SUCCESS;
  }

  if ((pCtx->saveHandle.pBuf != NULL && pTuplePos->pageId != -1) ||
      (pCtx->saveHandle.pState && pTuplePos->streamTupleKey.ts > 0)) {
    int32_t     numOfCols = pCtx->subsidiaries.num;
    const char* p = loadTupleData(pCtx, pTuplePos);
    if (p == NULL) {
      terrno = TSDB_CODE_NOT_FOUND;
      qError("Load tuple data failed since %s, groupId:%" PRIu64 ", ts:%" PRId64, terrstr(),
             pTuplePos->streamTupleKey.groupId, pTuplePos->streamTupleKey.ts);
      return terrno;
    }

    bool* nullList = (bool*)p;
    char* pStart = (char*)(nullList + numOfCols * sizeof(bool));

    // todo set the offset value to optimize the performance.
    for (int32_t j = 0; j < numOfCols; ++j) {
      SqlFunctionCtx* pc = pCtx->subsidiaries.pCtx[j];
      int32_t         dstSlotId = pc->pExpr->base.resSchema.slotId;

      // group_key function has its own process function
      // do not process there
      if (fmIsGroupKeyFunc(pc->functionId)) {
        continue;
      }

      SColumnInfoData* pDstCol = taosArrayGet(pBlock->pDataBlock, dstSlotId);
      if (nullList[j]) {
        colDataSetNULL(pDstCol, rowIndex);
      } else {
        colDataSetVal(pDstCol, rowIndex, pStart, false);
      }
      pStart += pDstCol->info.bytes;
    }
  }

  return TSDB_CODE_SUCCESS;
}

// This function append the selectivity to subsidiaries function context directly, without fetching data
// from intermediate disk based buf page
void appendSelectivityValue(SqlFunctionCtx* pCtx, int32_t rowIndex, int32_t pos) {
  if (pCtx->subsidiaries.num <= 0) {
    return;
  }

  for (int32_t j = 0; j < pCtx->subsidiaries.num; ++j) {
    SqlFunctionCtx* pc = pCtx->subsidiaries.pCtx[j];

    // get data from source col
    SFunctParam* pFuncParam = &pc->pExpr->base.pParam[0];
    int32_t      srcSlotId = pFuncParam->pCol->slotId;

    SColumnInfoData* pSrcCol = taosArrayGet(pCtx->pSrcBlock->pDataBlock, srcSlotId);

    char* pData = colDataGetData(pSrcCol, rowIndex);

    // append to dest col
    int32_t dstSlotId = pc->pExpr->base.resSchema.slotId;

    SColumnInfoData* pDstCol = taosArrayGet(pCtx->pDstBlock->pDataBlock, dstSlotId);

    if (colDataIsNull_s(pSrcCol, rowIndex) == true) {
      colDataSetNULL(pDstCol, pos);
    } else {
      colDataSetVal(pDstCol, pos, pData, false);
    }
  }
}

void replaceTupleData(STuplePos* pDestPos, STuplePos* pSourcePos) { *pDestPos = *pSourcePos; }

#define COMPARE_MINMAX_DATA(type) (( (*(type*)&pDBuf->v) < (*(type*)&pSBuf->v) ) ^ isMinFunc)
int32_t minMaxCombine(SqlFunctionCtx* pDestCtx, SqlFunctionCtx* pSourceCtx, int32_t isMinFunc) {
  SResultRowEntryInfo* pDResInfo = GET_RES_INFO(pDestCtx);
  SMinmaxResInfo*      pDBuf = GET_ROWCELL_INTERBUF(pDResInfo);

  SResultRowEntryInfo* pSResInfo = GET_RES_INFO(pSourceCtx);
  SMinmaxResInfo*      pSBuf = GET_ROWCELL_INTERBUF(pSResInfo);
  int16_t              type = pDBuf->type == TSDB_DATA_TYPE_NULL ? pSBuf->type : pDBuf->type;

  switch (type) {
    case TSDB_DATA_TYPE_DOUBLE:
    case TSDB_DATA_TYPE_UBIGINT:
    case TSDB_DATA_TYPE_BIGINT:
      if (pSBuf->assign && (COMPARE_MINMAX_DATA(int64_t) || !pDBuf->assign)) {
        pDBuf->v = pSBuf->v;
        replaceTupleData(&pDBuf->tuplePos, &pSBuf->tuplePos);
        pDBuf->assign = true;
      }
      break;
    case TSDB_DATA_TYPE_UINT:
    case TSDB_DATA_TYPE_INT:
      if (pSBuf->assign && (COMPARE_MINMAX_DATA(int32_t) || !pDBuf->assign)) {
        pDBuf->v = pSBuf->v;
        replaceTupleData(&pDBuf->tuplePos, &pSBuf->tuplePos);
        pDBuf->assign = true;
      }
      break;
    case TSDB_DATA_TYPE_USMALLINT:
    case TSDB_DATA_TYPE_SMALLINT:
      if (pSBuf->assign && (COMPARE_MINMAX_DATA(int16_t) || !pDBuf->assign)) {
        pDBuf->v = pSBuf->v;
        replaceTupleData(&pDBuf->tuplePos, &pSBuf->tuplePos);
        pDBuf->assign = true;
      }
      break;
    case TSDB_DATA_TYPE_BOOL:
    case TSDB_DATA_TYPE_UTINYINT:
    case TSDB_DATA_TYPE_TINYINT:
      if (pSBuf->assign && (COMPARE_MINMAX_DATA(int8_t) || !pDBuf->assign)) {
        pDBuf->v = pSBuf->v;
        replaceTupleData(&pDBuf->tuplePos, &pSBuf->tuplePos);
        pDBuf->assign = true;
      }
      break;
    case TSDB_DATA_TYPE_FLOAT: {
      if (pSBuf->assign && (COMPARE_MINMAX_DATA(double) || !pDBuf->assign)) {
        pDBuf->v = pSBuf->v;
        replaceTupleData(&pDBuf->tuplePos, &pSBuf->tuplePos);
        pDBuf->assign = true;
      }
      break;
    }
    default:
      if (pSBuf->assign && (strcmp((char*)&pDBuf->v, (char*)&pSBuf->v) || !pDBuf->assign)) {
        pDBuf->v = pSBuf->v;
        replaceTupleData(&pDBuf->tuplePos, &pSBuf->tuplePos);
        pDBuf->assign = true;
      }
      break;
  }
  pDResInfo->numOfRes = TMAX(pDResInfo->numOfRes, pSResInfo->numOfRes);
  pDResInfo->isNullRes &= pSResInfo->isNullRes;
  return TSDB_CODE_SUCCESS;
}

int32_t minCombine(SqlFunctionCtx* pDestCtx, SqlFunctionCtx* pSourceCtx) {
  return minMaxCombine(pDestCtx, pSourceCtx, 1);
}
int32_t maxCombine(SqlFunctionCtx* pDestCtx, SqlFunctionCtx* pSourceCtx) {
  return minMaxCombine(pDestCtx, pSourceCtx, 0);
}

int32_t getStddevInfoSize() { return (int32_t)sizeof(SStddevRes); }

bool getStddevFuncEnv(SFunctionNode* pFunc, SFuncExecEnv* pEnv) {
  pEnv->calcMemSize = sizeof(SStddevRes);
  return true;
}

bool stddevFunctionSetup(SqlFunctionCtx* pCtx, SResultRowEntryInfo* pResultInfo) {
  if (!functionSetup(pCtx, pResultInfo)) {
    return false;
  }

  SStddevRes* pRes = GET_ROWCELL_INTERBUF(pResultInfo);
  memset(pRes, 0, sizeof(SStddevRes));
  return true;
}

int32_t stddevFunction(SqlFunctionCtx* pCtx) {
  int32_t numOfElem = 0;

  // Only the pre-computing information loaded and actual data does not loaded
  SInputColumnInfoData* pInput = &pCtx->input;
  int32_t               type = pInput->pData[0]->info.type;

  SStddevRes* pStddevRes = GET_ROWCELL_INTERBUF(GET_RES_INFO(pCtx));
  pStddevRes->type = type;

  // computing based on the true data block
  SColumnInfoData* pCol = pInput->pData[0];

  int32_t start = pInput->startRowIndex;
  int32_t numOfRows = pInput->numOfRows;

  if (IS_NULL_TYPE(type)) {
    numOfElem = 0;
    goto _stddev_over;
  }

  switch (type) {
    case TSDB_DATA_TYPE_TINYINT: {
      int8_t* plist = (int8_t*)pCol->pData;
      for (int32_t i = start; i < numOfRows + start; ++i) {
        if (pCol->hasNull && colDataIsNull_f(pCol->nullbitmap, i)) {
          continue;
        }

        numOfElem += 1;
        pStddevRes->count += 1;
        pStddevRes->isum += plist[i];
        pStddevRes->quadraticISum += plist[i] * plist[i];
      }

      break;
    }

    case TSDB_DATA_TYPE_SMALLINT: {
      int16_t* plist = (int16_t*)pCol->pData;
      for (int32_t i = start; i < numOfRows + pInput->startRowIndex; ++i) {
        if (pCol->hasNull && colDataIsNull_f(pCol->nullbitmap, i)) {
          continue;
        }

        numOfElem += 1;
        pStddevRes->count += 1;
        pStddevRes->isum += plist[i];
        pStddevRes->quadraticISum += plist[i] * plist[i];
      }
      break;
    }

    case TSDB_DATA_TYPE_INT: {
      int32_t* plist = (int32_t*)pCol->pData;
      for (int32_t i = start; i < numOfRows + pInput->startRowIndex; ++i) {
        if (pCol->hasNull && colDataIsNull_f(pCol->nullbitmap, i)) {
          continue;
        }

        numOfElem += 1;
        pStddevRes->count += 1;
        pStddevRes->isum += plist[i];
        pStddevRes->quadraticISum += plist[i] * plist[i];
      }

      break;
    }

    case TSDB_DATA_TYPE_BIGINT: {
      int64_t* plist = (int64_t*)pCol->pData;
      for (int32_t i = start; i < numOfRows + pInput->startRowIndex; ++i) {
        if (pCol->hasNull && colDataIsNull_f(pCol->nullbitmap, i)) {
          continue;
        }

        numOfElem += 1;
        pStddevRes->count += 1;
        pStddevRes->isum += plist[i];
        pStddevRes->quadraticISum += plist[i] * plist[i];
      }
      break;
    }

    case TSDB_DATA_TYPE_UTINYINT: {
      uint8_t* plist = (uint8_t*)pCol->pData;
      for (int32_t i = start; i < numOfRows + start; ++i) {
        if (pCol->hasNull && colDataIsNull_f(pCol->nullbitmap, i)) {
          continue;
        }

        numOfElem += 1;
        pStddevRes->count += 1;
        pStddevRes->usum += plist[i];
        pStddevRes->quadraticUSum += plist[i] * plist[i];
      }

      break;
    }

    case TSDB_DATA_TYPE_USMALLINT: {
      uint16_t* plist = (uint16_t*)pCol->pData;
      for (int32_t i = start; i < numOfRows + pInput->startRowIndex; ++i) {
        if (pCol->hasNull && colDataIsNull_f(pCol->nullbitmap, i)) {
          continue;
        }

        numOfElem += 1;
        pStddevRes->count += 1;
        pStddevRes->usum += plist[i];
        pStddevRes->quadraticUSum += plist[i] * plist[i];
      }
      break;
    }

    case TSDB_DATA_TYPE_UINT: {
      uint32_t* plist = (uint32_t*)pCol->pData;
      for (int32_t i = start; i < numOfRows + pInput->startRowIndex; ++i) {
        if (pCol->hasNull && colDataIsNull_f(pCol->nullbitmap, i)) {
          continue;
        }

        numOfElem += 1;
        pStddevRes->count += 1;
        pStddevRes->usum += plist[i];
        pStddevRes->quadraticUSum += plist[i] * plist[i];
      }

      break;
    }

    case TSDB_DATA_TYPE_UBIGINT: {
      uint64_t* plist = (uint64_t*)pCol->pData;
      for (int32_t i = start; i < numOfRows + pInput->startRowIndex; ++i) {
        if (pCol->hasNull && colDataIsNull_f(pCol->nullbitmap, i)) {
          continue;
        }

        numOfElem += 1;
        pStddevRes->count += 1;
        pStddevRes->usum += plist[i];
        pStddevRes->quadraticUSum += plist[i] * plist[i];
      }
      break;
    }

    case TSDB_DATA_TYPE_FLOAT: {
      float* plist = (float*)pCol->pData;
      for (int32_t i = start; i < numOfRows + pInput->startRowIndex; ++i) {
        if (pCol->hasNull && colDataIsNull_f(pCol->nullbitmap, i)) {
          continue;
        }

        numOfElem += 1;
        pStddevRes->count += 1;
        pStddevRes->dsum += plist[i];
        pStddevRes->quadraticDSum += plist[i] * plist[i];
      }
      break;
    }

    case TSDB_DATA_TYPE_DOUBLE: {
      double* plist = (double*)pCol->pData;
      for (int32_t i = start; i < numOfRows + pInput->startRowIndex; ++i) {
        if (pCol->hasNull && colDataIsNull_f(pCol->nullbitmap, i)) {
          continue;
        }

        numOfElem += 1;
        pStddevRes->count += 1;
        pStddevRes->dsum += plist[i];
        pStddevRes->quadraticDSum += plist[i] * plist[i];
      }
      break;
    }

    default:
      break;
  }

_stddev_over:
  // data in the check operation are all null, not output
  SET_VAL(GET_RES_INFO(pCtx), numOfElem, 1);
  return TSDB_CODE_SUCCESS;
}

static void stddevTransferInfo(SStddevRes* pInput, SStddevRes* pOutput) {
  pOutput->type = pInput->type;
  if (IS_SIGNED_NUMERIC_TYPE(pOutput->type)) {
    pOutput->quadraticISum += pInput->quadraticISum;
    pOutput->isum += pInput->isum;
  } else if (IS_UNSIGNED_NUMERIC_TYPE(pOutput->type)) {
    pOutput->quadraticUSum += pInput->quadraticUSum;
    pOutput->usum += pInput->usum;
  } else {
    pOutput->quadraticDSum += pInput->quadraticDSum;
    pOutput->dsum += pInput->dsum;
  }

  pOutput->count += pInput->count;
}

int32_t stddevFunctionMerge(SqlFunctionCtx* pCtx) {
  SInputColumnInfoData* pInput = &pCtx->input;
  SColumnInfoData*      pCol = pInput->pData[0];
  if (pCol->info.type != TSDB_DATA_TYPE_BINARY) {
    return TSDB_CODE_FUNC_FUNTION_PARA_TYPE;
  }

  SStddevRes* pInfo = GET_ROWCELL_INTERBUF(GET_RES_INFO(pCtx));

  for (int32_t i = pInput->startRowIndex; i < pInput->startRowIndex + pInput->numOfRows; ++i) {
    char*       data = colDataGetData(pCol, i);
    SStddevRes* pInputInfo = (SStddevRes*)varDataVal(data);
    stddevTransferInfo(pInputInfo, pInfo);
  }

  SET_VAL(GET_RES_INFO(pCtx), 1, 1);
  return TSDB_CODE_SUCCESS;
}

#ifdef BUILD_NO_CALL
int32_t stddevInvertFunction(SqlFunctionCtx* pCtx) {
  int32_t numOfElem = 0;

  // Only the pre-computing information loaded and actual data does not loaded
  SInputColumnInfoData* pInput = &pCtx->input;
  int32_t               type = pInput->pData[0]->info.type;

  SStddevRes* pStddevRes = GET_ROWCELL_INTERBUF(GET_RES_INFO(pCtx));

  // computing based on the true data block
  SColumnInfoData* pCol = pInput->pData[0];

  int32_t start = pInput->startRowIndex;
  int32_t numOfRows = pInput->numOfRows;

  switch (type) {
    case TSDB_DATA_TYPE_TINYINT: {
      LIST_STDDEV_SUB_N(pStddevRes->isum, int8_t);
      break;
    }
    case TSDB_DATA_TYPE_SMALLINT: {
      LIST_STDDEV_SUB_N(pStddevRes->isum, int16_t);
      break;
    }
    case TSDB_DATA_TYPE_INT: {
      LIST_STDDEV_SUB_N(pStddevRes->isum, int32_t);
      break;
    }
    case TSDB_DATA_TYPE_BIGINT: {
      LIST_STDDEV_SUB_N(pStddevRes->isum, int64_t);
      break;
    }
    case TSDB_DATA_TYPE_UTINYINT: {
      LIST_STDDEV_SUB_N(pStddevRes->isum, uint8_t);
      break;
    }
    case TSDB_DATA_TYPE_USMALLINT: {
      LIST_STDDEV_SUB_N(pStddevRes->isum, uint16_t);
      break;
    }
    case TSDB_DATA_TYPE_UINT: {
      LIST_STDDEV_SUB_N(pStddevRes->isum, uint32_t);
      break;
    }
    case TSDB_DATA_TYPE_UBIGINT: {
      LIST_STDDEV_SUB_N(pStddevRes->isum, uint64_t);
      break;
    }
    case TSDB_DATA_TYPE_FLOAT: {
      LIST_STDDEV_SUB_N(pStddevRes->dsum, float);
      break;
    }
    case TSDB_DATA_TYPE_DOUBLE: {
      LIST_STDDEV_SUB_N(pStddevRes->dsum, double);
      break;
    }
    default:
      break;
  }

  // data in the check operation are all null, not output
  SET_VAL(GET_RES_INFO(pCtx), numOfElem, 1);
  return TSDB_CODE_SUCCESS;
}
#endif

int32_t stddevFinalize(SqlFunctionCtx* pCtx, SSDataBlock* pBlock) {
  SInputColumnInfoData* pInput = &pCtx->input;
  SStddevRes*           pStddevRes = GET_ROWCELL_INTERBUF(GET_RES_INFO(pCtx));
  int32_t               type = pStddevRes->type;
  double                avg;

  if (pStddevRes->count == 0) {
    GET_RES_INFO(pCtx)->numOfRes = 0;
    return functionFinalize(pCtx, pBlock);
  }

  if (IS_SIGNED_NUMERIC_TYPE(type)) {
    avg = pStddevRes->isum / ((double)pStddevRes->count);
    pStddevRes->result = sqrt(fabs(pStddevRes->quadraticISum / ((double)pStddevRes->count) - avg * avg));
  } else if (IS_UNSIGNED_NUMERIC_TYPE(type)) {
    avg = pStddevRes->usum / ((double)pStddevRes->count);
    pStddevRes->result = sqrt(fabs(pStddevRes->quadraticUSum / ((double)pStddevRes->count) - avg * avg));
  } else {
    avg = pStddevRes->dsum / ((double)pStddevRes->count);
    pStddevRes->result = sqrt(fabs(pStddevRes->quadraticDSum / ((double)pStddevRes->count) - avg * avg));
  }

  // check for overflow
  if (isinf(pStddevRes->result) || isnan(pStddevRes->result)) {
    GET_RES_INFO(pCtx)->numOfRes = 0;
  }

  return functionFinalize(pCtx, pBlock);
}

int32_t stddevPartialFinalize(SqlFunctionCtx* pCtx, SSDataBlock* pBlock) {
  SResultRowEntryInfo* pResInfo = GET_RES_INFO(pCtx);
  SStddevRes*          pInfo = GET_ROWCELL_INTERBUF(GET_RES_INFO(pCtx));
  int32_t              resultBytes = getStddevInfoSize();
  char*                res = taosMemoryCalloc(resultBytes + VARSTR_HEADER_SIZE, sizeof(char));

  memcpy(varDataVal(res), pInfo, resultBytes);
  varDataSetLen(res, resultBytes);

  int32_t          slotId = pCtx->pExpr->base.resSchema.slotId;
  SColumnInfoData* pCol = taosArrayGet(pBlock->pDataBlock, slotId);

  colDataSetVal(pCol, pBlock->info.rows, res, false);

  taosMemoryFree(res);
  return pResInfo->numOfRes;
}

int32_t stddevCombine(SqlFunctionCtx* pDestCtx, SqlFunctionCtx* pSourceCtx) {
  SResultRowEntryInfo* pDResInfo = GET_RES_INFO(pDestCtx);
  SStddevRes*          pDBuf = GET_ROWCELL_INTERBUF(pDResInfo);

  SResultRowEntryInfo* pSResInfo = GET_RES_INFO(pSourceCtx);
  SStddevRes*          pSBuf = GET_ROWCELL_INTERBUF(pSResInfo);
  int16_t              type = pDBuf->type == TSDB_DATA_TYPE_NULL ? pSBuf->type : pDBuf->type;

  stddevTransferInfo(pSBuf, pDBuf);

  pDResInfo->numOfRes = TMAX(pDResInfo->numOfRes, pSResInfo->numOfRes);
  pDResInfo->isNullRes &= pSResInfo->isNullRes;
  return TSDB_CODE_SUCCESS;
}

bool getLeastSQRFuncEnv(SFunctionNode* pFunc, SFuncExecEnv* pEnv) {
  pEnv->calcMemSize = sizeof(SLeastSQRInfo);
  return true;
}

bool leastSQRFunctionSetup(SqlFunctionCtx* pCtx, SResultRowEntryInfo* pResultInfo) {
  if (!functionSetup(pCtx, pResultInfo)) {
    return false;
  }

  SLeastSQRInfo* pInfo = GET_ROWCELL_INTERBUF(pResultInfo);

  GET_TYPED_DATA(pInfo->startVal, double, pCtx->param[1].param.nType, &pCtx->param[1].param.i);
  GET_TYPED_DATA(pInfo->stepVal, double, pCtx->param[2].param.nType, &pCtx->param[2].param.i);
  return true;
}

int32_t leastSQRFunction(SqlFunctionCtx* pCtx) {
  int32_t numOfElem = 0;

  SInputColumnInfoData* pInput = &pCtx->input;
  int32_t               type = pInput->pData[0]->info.type;

  SLeastSQRInfo* pInfo = GET_ROWCELL_INTERBUF(GET_RES_INFO(pCtx));

  SColumnInfoData* pCol = pInput->pData[0];

  double(*param)[3] = pInfo->matrix;
  double x = pInfo->startVal;

  int32_t start = pInput->startRowIndex;
  int32_t numOfRows = pInput->numOfRows;

  switch (type) {
    case TSDB_DATA_TYPE_TINYINT: {
      int8_t* plist = (int8_t*)pCol->pData;
      for (int32_t i = start; i < numOfRows + pInput->startRowIndex; ++i) {
        if (pCol->hasNull && colDataIsNull_f(pCol->nullbitmap, i)) {
          continue;
        }
        numOfElem++;
        LEASTSQR_CAL(param, x, plist, i, pInfo->stepVal);
      }
      break;
    }
    case TSDB_DATA_TYPE_SMALLINT: {
      int16_t* plist = (int16_t*)pCol->pData;
      for (int32_t i = start; i < numOfRows + pInput->startRowIndex; ++i) {
        if (pCol->hasNull && colDataIsNull_f(pCol->nullbitmap, i)) {
          continue;
        }

        numOfElem++;
        LEASTSQR_CAL(param, x, plist, i, pInfo->stepVal);
      }
      break;
    }

    case TSDB_DATA_TYPE_INT: {
      int32_t* plist = (int32_t*)pCol->pData;
      for (int32_t i = start; i < numOfRows + pInput->startRowIndex; ++i) {
        if (pCol->hasNull && colDataIsNull_f(pCol->nullbitmap, i)) {
          continue;
        }

        numOfElem++;
        LEASTSQR_CAL(param, x, plist, i, pInfo->stepVal);
      }
      break;
    }

    case TSDB_DATA_TYPE_BIGINT: {
      int64_t* plist = (int64_t*)pCol->pData;
      for (int32_t i = start; i < numOfRows + pInput->startRowIndex; ++i) {
        if (pCol->hasNull && colDataIsNull_f(pCol->nullbitmap, i)) {
          continue;
        }

        numOfElem++;
        LEASTSQR_CAL(param, x, plist, i, pInfo->stepVal);
      }
      break;
    }

    case TSDB_DATA_TYPE_UTINYINT: {
      uint8_t* plist = (uint8_t*)pCol->pData;
      for (int32_t i = start; i < numOfRows + pInput->startRowIndex; ++i) {
        if (pCol->hasNull && colDataIsNull_f(pCol->nullbitmap, i)) {
          continue;
        }
        numOfElem++;
        LEASTSQR_CAL(param, x, plist, i, pInfo->stepVal);
      }
      break;
    }
    case TSDB_DATA_TYPE_USMALLINT: {
      uint16_t* plist = (uint16_t*)pCol->pData;
      for (int32_t i = start; i < numOfRows + pInput->startRowIndex; ++i) {
        if (pCol->hasNull && colDataIsNull_f(pCol->nullbitmap, i)) {
          continue;
        }

        numOfElem++;
        LEASTSQR_CAL(param, x, plist, i, pInfo->stepVal);
      }
      break;
    }

    case TSDB_DATA_TYPE_UINT: {
      uint32_t* plist = (uint32_t*)pCol->pData;
      for (int32_t i = start; i < numOfRows + pInput->startRowIndex; ++i) {
        if (pCol->hasNull && colDataIsNull_f(pCol->nullbitmap, i)) {
          continue;
        }

        numOfElem++;
        LEASTSQR_CAL(param, x, plist, i, pInfo->stepVal);
      }
      break;
    }

    case TSDB_DATA_TYPE_UBIGINT: {
      uint64_t* plist = (uint64_t*)pCol->pData;
      for (int32_t i = start; i < numOfRows + pInput->startRowIndex; ++i) {
        if (pCol->hasNull && colDataIsNull_f(pCol->nullbitmap, i)) {
          continue;
        }

        numOfElem++;
        LEASTSQR_CAL(param, x, plist, i, pInfo->stepVal);
      }
      break;
    }

    case TSDB_DATA_TYPE_FLOAT: {
      float* plist = (float*)pCol->pData;
      for (int32_t i = start; i < numOfRows + pInput->startRowIndex; ++i) {
        if (pCol->hasNull && colDataIsNull_f(pCol->nullbitmap, i)) {
          continue;
        }

        numOfElem++;
        LEASTSQR_CAL(param, x, plist, i, pInfo->stepVal);
      }
      break;
    }

    case TSDB_DATA_TYPE_DOUBLE: {
      double* plist = (double*)pCol->pData;
      for (int32_t i = start; i < numOfRows + pInput->startRowIndex; ++i) {
        if (pCol->hasNull && colDataIsNull_f(pCol->nullbitmap, i)) {
          continue;
        }

        numOfElem++;
        LEASTSQR_CAL(param, x, plist, i, pInfo->stepVal);
      }
      break;
    }
    case TSDB_DATA_TYPE_NULL: {
      GET_RES_INFO(pCtx)->isNullRes = 1;
      numOfElem = 1;
      break;
    }

    default:
      break;
  }

  pInfo->startVal = x;
  pInfo->num += numOfElem;

  SET_VAL(GET_RES_INFO(pCtx), numOfElem, 1);

  return TSDB_CODE_SUCCESS;
}

int32_t leastSQRFinalize(SqlFunctionCtx* pCtx, SSDataBlock* pBlock) {
  SResultRowEntryInfo* pResInfo = GET_RES_INFO(pCtx);
  SLeastSQRInfo*       pInfo = GET_ROWCELL_INTERBUF(GET_RES_INFO(pCtx));
  int32_t              slotId = pCtx->pExpr->base.resSchema.slotId;
  SColumnInfoData*     pCol = taosArrayGet(pBlock->pDataBlock, slotId);

  int32_t currentRow = pBlock->info.rows;

  if (0 == pInfo->num) {
    colDataSetNULL(pCol, currentRow);
    return 0;
  }

  double(*param)[3] = pInfo->matrix;

  param[1][1] = (double)pInfo->num;
  param[1][0] = param[0][1];

  double param00 = param[0][0] - param[1][0] * (param[0][1] / param[1][1]);
  double param02 = param[0][2] - param[1][2] * (param[0][1] / param[1][1]);

  if (0 == param00) {
    colDataSetNULL(pCol, currentRow);
    return 0;
  }

  // param[0][1] = 0;
  double param12 = param[1][2] - param02 * (param[1][0] / param00);
  // param[1][0] = 0;
  param02 /= param00;

  param12 /= param[1][1];

  char buf[LEASTSQUARES_BUFF_LENGTH] = {0};
  char slopBuf[64] = {0};
  char interceptBuf[64] = {0};
  int  n = snprintf(slopBuf, 64, "%.6lf", param02);
  if (n > LEASTSQUARES_DOUBLE_ITEM_LENGTH) {
    snprintf(slopBuf, 64, "%." DOUBLE_PRECISION_DIGITS, param02);
  }
  n = snprintf(interceptBuf, 64, "%.6lf", param12);
  if (n > LEASTSQUARES_DOUBLE_ITEM_LENGTH) {
    snprintf(interceptBuf, 64, "%." DOUBLE_PRECISION_DIGITS, param12);
  }
  size_t len =
      snprintf(varDataVal(buf), sizeof(buf) - VARSTR_HEADER_SIZE, "{slop:%s, intercept:%s}", slopBuf, interceptBuf);
  varDataSetLen(buf, len);

  colDataSetVal(pCol, currentRow, buf, pResInfo->isNullRes);

  return pResInfo->numOfRes;
}

int32_t leastSQRCombine(SqlFunctionCtx* pDestCtx, SqlFunctionCtx* pSourceCtx) {
  SResultRowEntryInfo* pDResInfo = GET_RES_INFO(pDestCtx);
  SLeastSQRInfo*       pDBuf = GET_ROWCELL_INTERBUF(pDResInfo);
  int32_t              type = pDestCtx->input.pData[0]->info.type;
  double(*pDparam)[3] = pDBuf->matrix;

  SResultRowEntryInfo* pSResInfo = GET_RES_INFO(pSourceCtx);
  SLeastSQRInfo*       pSBuf = GET_ROWCELL_INTERBUF(pSResInfo);
  double(*pSparam)[3] = pSBuf->matrix;
  for (int32_t i = 0; i < pSBuf->num; i++) {
    pDparam[0][0] += pDBuf->startVal * pDBuf->startVal;
    pDparam[0][1] += pDBuf->startVal;
    pDBuf->startVal += pDBuf->stepVal;
  }
  pDparam[0][2] += pSparam[0][2] + pDBuf->num * pDBuf->stepVal * pSparam[1][2];
  pDparam[1][2] += pSparam[1][2];
  pDBuf->num += pSBuf->num;
  pDResInfo->numOfRes = TMAX(pDResInfo->numOfRes, pSResInfo->numOfRes);
  pDResInfo->isNullRes &= pSResInfo->isNullRes;
  return TSDB_CODE_SUCCESS;
}

bool getPercentileFuncEnv(SFunctionNode* pFunc, SFuncExecEnv* pEnv) {
  pEnv->calcMemSize = sizeof(SPercentileInfo);
  return true;
}

bool percentileFunctionSetup(SqlFunctionCtx* pCtx, SResultRowEntryInfo* pResultInfo) {
  if (!functionSetup(pCtx, pResultInfo)) {
    return false;
  }

  // in the first round, get the min-max value of all involved data
  SPercentileInfo* pInfo = GET_ROWCELL_INTERBUF(pResultInfo);
  SET_DOUBLE_VAL(&pInfo->minval, DBL_MAX);
  SET_DOUBLE_VAL(&pInfo->maxval, -DBL_MAX);
  pInfo->numOfElems = 0;

  return true;
}

int32_t percentileFunction(SqlFunctionCtx* pCtx) {
  int32_t              numOfElems = 0;
  SResultRowEntryInfo* pResInfo = GET_RES_INFO(pCtx);

  SInputColumnInfoData* pInput = &pCtx->input;
  SColumnDataAgg*       pAgg = pInput->pColumnDataAgg[0];

  SColumnInfoData* pCol = pInput->pData[0];
  int32_t          type = pCol->info.type;

  SPercentileInfo* pInfo = GET_ROWCELL_INTERBUF(pResInfo);
  if (pCtx->scanFlag == MAIN_SCAN && pInfo->stage == 0) {
    pInfo->stage += 1;

    // all data are null, set it completed
    if (pInfo->numOfElems == 0) {
      pResInfo->complete = true;
      return TSDB_CODE_SUCCESS;
    } else {
      pInfo->pMemBucket = tMemBucketCreate(pCol->info.bytes, type, pInfo->minval, pInfo->maxval);
    }
  }

  // the first stage, only acquire the min/max value
  if (pInfo->stage == 0) {
    if (pCtx->input.colDataSMAIsSet) {
      double tmin = 0.0, tmax = 0.0;
      if (IS_SIGNED_NUMERIC_TYPE(type)) {
        tmin = (double)GET_INT64_VAL(&pAgg->min);
        tmax = (double)GET_INT64_VAL(&pAgg->max);
      } else if (IS_FLOAT_TYPE(type)) {
        tmin = GET_DOUBLE_VAL(&pAgg->min);
        tmax = GET_DOUBLE_VAL(&pAgg->max);
      } else if (IS_UNSIGNED_NUMERIC_TYPE(type)) {
        tmin = (double)GET_UINT64_VAL(&pAgg->min);
        tmax = (double)GET_UINT64_VAL(&pAgg->max);
      }

      if (GET_DOUBLE_VAL(&pInfo->minval) > tmin) {
        SET_DOUBLE_VAL(&pInfo->minval, tmin);
      }

      if (GET_DOUBLE_VAL(&pInfo->maxval) < tmax) {
        SET_DOUBLE_VAL(&pInfo->maxval, tmax);
      }

      pInfo->numOfElems += (pInput->numOfRows - pAgg->numOfNull);
    } else {
      // check the valid data one by one
      int32_t start = pInput->startRowIndex;
      for (int32_t i = start; i < pInput->numOfRows + start; ++i) {
        if (colDataIsNull_f(pCol->nullbitmap, i)) {
          continue;
        }

        char* data = colDataGetData(pCol, i);

        double v = 0;
        GET_TYPED_DATA(v, double, type, data);
        if (v < GET_DOUBLE_VAL(&pInfo->minval)) {
          SET_DOUBLE_VAL(&pInfo->minval, v);
        }

        if (v > GET_DOUBLE_VAL(&pInfo->maxval)) {
          SET_DOUBLE_VAL(&pInfo->maxval, v);
        }

        pInfo->numOfElems += 1;
      }
    }
  } else {
    // the second stage, calculate the true percentile value
    int32_t start = pInput->startRowIndex;
    for (int32_t i = start; i < pInput->numOfRows + start; ++i) {
      if (colDataIsNull_f(pCol->nullbitmap, i)) {
        continue;
      }

      char* data = colDataGetData(pCol, i);
      numOfElems += 1;
      int32_t code = tMemBucketPut(pInfo->pMemBucket, data, 1);
      if (code != TSDB_CODE_SUCCESS) {
        tMemBucketDestroy(pInfo->pMemBucket);
        return code;
      }
    }

    SET_VAL(pResInfo, numOfElems, 1);
  }

  return TSDB_CODE_SUCCESS;
}

int32_t percentileFinalize(SqlFunctionCtx* pCtx, SSDataBlock* pBlock) {
  SResultRowEntryInfo* pResInfo = GET_RES_INFO(pCtx);
  SPercentileInfo*     ppInfo = (SPercentileInfo*)GET_ROWCELL_INTERBUF(pResInfo);

  int32_t code = 0;
  double  v = 0;

  tMemBucket* pMemBucket = ppInfo->pMemBucket;
  if (pMemBucket != NULL && pMemBucket->total > 0) {  // check for null
    if (pCtx->numOfParams > 2) {
      char   buf[512] = {0};
      size_t len = 1;

      varDataVal(buf)[0] = '[';
      for (int32_t i = 1; i < pCtx->numOfParams; ++i) {
        SVariant* pVal = &pCtx->param[i].param;

        GET_TYPED_DATA(v, double, pVal->nType, &pVal->i);

        code = getPercentile(pMemBucket, v, &ppInfo->result);
        if (code != TSDB_CODE_SUCCESS) {
          goto _fin_error;
        }

        if (i == pCtx->numOfParams - 1) {
          len += snprintf(varDataVal(buf) + len, sizeof(buf) - VARSTR_HEADER_SIZE - len, "%.6lf]", ppInfo->result);
        } else {
          len += snprintf(varDataVal(buf) + len, sizeof(buf) - VARSTR_HEADER_SIZE - len, "%.6lf, ", ppInfo->result);
        }
      }

      int32_t          slotId = pCtx->pExpr->base.resSchema.slotId;
      SColumnInfoData* pCol = taosArrayGet(pBlock->pDataBlock, slotId);

      varDataSetLen(buf, len);
      colDataSetVal(pCol, pBlock->info.rows, buf, false);

      tMemBucketDestroy(pMemBucket);
      return pResInfo->numOfRes;
    } else {
      SVariant* pVal = &pCtx->param[1].param;

      GET_TYPED_DATA(v, double, pVal->nType, &pVal->i);

      code = getPercentile(pMemBucket, v, &ppInfo->result);
      if (code != TSDB_CODE_SUCCESS) {
        goto _fin_error;
      }

      tMemBucketDestroy(pMemBucket);
      return functionFinalize(pCtx, pBlock);
    }
  }

_fin_error:

  tMemBucketDestroy(pMemBucket);
  return code;
}

bool getApercentileFuncEnv(SFunctionNode* pFunc, SFuncExecEnv* pEnv) {
  int32_t bytesHist =
      (int32_t)(sizeof(SAPercentileInfo) + sizeof(SHistogramInfo) + sizeof(SHistBin) * (MAX_HISTOGRAM_BIN + 1));
  int32_t bytesDigest = (int32_t)(sizeof(SAPercentileInfo) + TDIGEST_SIZE(COMPRESSION));
  pEnv->calcMemSize = TMAX(bytesHist, bytesDigest);
  return true;
}

int32_t getApercentileMaxSize() {
  int32_t bytesHist =
      (int32_t)(sizeof(SAPercentileInfo) + sizeof(SHistogramInfo) + sizeof(SHistBin) * (MAX_HISTOGRAM_BIN + 1));
  int32_t bytesDigest = (int32_t)(sizeof(SAPercentileInfo) + TDIGEST_SIZE(COMPRESSION));
  return TMAX(bytesHist, bytesDigest);
}

static int8_t getApercentileAlgo(char* algoStr) {
  int8_t algoType;
  if (strcasecmp(algoStr, "default") == 0) {
    algoType = APERCT_ALGO_DEFAULT;
  } else if (strcasecmp(algoStr, "t-digest") == 0) {
    algoType = APERCT_ALGO_TDIGEST;
  } else {
    algoType = APERCT_ALGO_UNKNOWN;
  }

  return algoType;
}

static void buildHistogramInfo(SAPercentileInfo* pInfo) {
  pInfo->pHisto = (SHistogramInfo*)((char*)pInfo + sizeof(SAPercentileInfo));
  pInfo->pHisto->elems = (SHistBin*)((char*)pInfo->pHisto + sizeof(SHistogramInfo));
}

static void buildTDigestInfo(SAPercentileInfo* pInfo) {
  pInfo->pTDigest = (TDigest*)((char*)pInfo + sizeof(SAPercentileInfo));
}

bool apercentileFunctionSetup(SqlFunctionCtx* pCtx, SResultRowEntryInfo* pResultInfo) {
  if (!functionSetup(pCtx, pResultInfo)) {
    return false;
  }

  SAPercentileInfo* pInfo = GET_ROWCELL_INTERBUF(pResultInfo);

  SVariant* pVal = &pCtx->param[1].param;
  pInfo->percent = 0;
  GET_TYPED_DATA(pInfo->percent, double, pVal->nType, &pVal->i);

  if (pCtx->numOfParams == 2) {
    pInfo->algo = APERCT_ALGO_DEFAULT;
  } else if (pCtx->numOfParams == 3) {
    pInfo->algo = getApercentileAlgo(varDataVal(pCtx->param[2].param.pz));
    if (pInfo->algo == APERCT_ALGO_UNKNOWN) {
      return false;
    }
  }

  char* tmp = (char*)pInfo + sizeof(SAPercentileInfo);
  if (pInfo->algo == APERCT_ALGO_TDIGEST) {
    pInfo->pTDigest = tdigestNewFrom(tmp, COMPRESSION);
  } else {
    buildHistogramInfo(pInfo);
    pInfo->pHisto = tHistogramCreateFrom(tmp, MAX_HISTOGRAM_BIN);
    qDebug("%s set up histogram, numOfElems:%" PRId64 ", numOfEntry:%d, pHisto:%p, elems:%p", __FUNCTION__,
           pInfo->pHisto->numOfElems, pInfo->pHisto->numOfEntries, pInfo->pHisto, pInfo->pHisto->elems);
  }

  return true;
}

int32_t apercentileFunction(SqlFunctionCtx* pCtx) {
  int32_t               numOfElems = 0;
  SResultRowEntryInfo*  pResInfo = GET_RES_INFO(pCtx);
  SInputColumnInfoData* pInput = &pCtx->input;

  SColumnInfoData* pCol = pInput->pData[0];
  int32_t          type = pCol->info.type;

  SAPercentileInfo* pInfo = GET_ROWCELL_INTERBUF(pResInfo);

  int32_t start = pInput->startRowIndex;
  if (pInfo->algo == APERCT_ALGO_TDIGEST) {
    buildTDigestInfo(pInfo);
    tdigestAutoFill(pInfo->pTDigest, COMPRESSION);
    for (int32_t i = start; i < pInput->numOfRows + start; ++i) {
      if (colDataIsNull_f(pCol->nullbitmap, i)) {
        continue;
      }
      numOfElems += 1;
      char* data = colDataGetData(pCol, i);

      double  v = 0;  // value
      int64_t w = 1;  // weigth
      GET_TYPED_DATA(v, double, type, data);
      tdigestAdd(pInfo->pTDigest, v, w);
    }
  } else {
    // might be a race condition here that pHisto can be overwritten or setup function
    // has not been called, need to relink the buffer pHisto points to.
    buildHistogramInfo(pInfo);
    qDebug("%s before add %d elements into histogram, total:%" PRId64 ", numOfEntry:%d, pHisto:%p, elems: %p",
           __FUNCTION__, numOfElems, pInfo->pHisto->numOfElems, pInfo->pHisto->numOfEntries, pInfo->pHisto,
           pInfo->pHisto->elems);
    for (int32_t i = start; i < pInput->numOfRows + start; ++i) {
      if (colDataIsNull_f(pCol->nullbitmap, i)) {
        continue;
      }
      numOfElems += 1;
      char* data = colDataGetData(pCol, i);

      double v = 0;
      GET_TYPED_DATA(v, double, type, data);
      int32_t code = tHistogramAdd(&pInfo->pHisto, v);
      if (code != 0) {
        return TSDB_CODE_FAILED;
      }
    }

    qDebug("%s after add %d elements into histogram, total:%" PRId64 ", numOfEntry:%d, pHisto:%p, elems: %p",
           __FUNCTION__, numOfElems, pInfo->pHisto->numOfElems, pInfo->pHisto->numOfEntries, pInfo->pHisto,
           pInfo->pHisto->elems);
  }

  SET_VAL(pResInfo, numOfElems, 1);
  return TSDB_CODE_SUCCESS;
}

static void apercentileTransferInfo(SAPercentileInfo* pInput, SAPercentileInfo* pOutput, bool* hasRes) {
  pOutput->percent = pInput->percent;
  pOutput->algo = pInput->algo;
  if (pOutput->algo == APERCT_ALGO_TDIGEST) {
    buildTDigestInfo(pInput);
    tdigestAutoFill(pInput->pTDigest, COMPRESSION);

    if (pInput->pTDigest->num_centroids == 0 && pInput->pTDigest->num_buffered_pts == 0) {
      return;
    }

    if (hasRes) {
      *hasRes = true;
    }

    buildTDigestInfo(pOutput);
    TDigest* pTDigest = pOutput->pTDigest;
    tdigestAutoFill(pTDigest, COMPRESSION);

    if (pTDigest->num_centroids <= 0 && pTDigest->num_buffered_pts == 0) {
      memcpy(pTDigest, pInput->pTDigest, (size_t)TDIGEST_SIZE(COMPRESSION));
      tdigestAutoFill(pTDigest, COMPRESSION);
    } else {
      tdigestMerge(pTDigest, pInput->pTDigest);
    }
  } else {
    buildHistogramInfo(pInput);
    if (pInput->pHisto->numOfElems <= 0) {
      return;
    }

    if (hasRes) {
      *hasRes = true;
    }

    buildHistogramInfo(pOutput);
    SHistogramInfo* pHisto = pOutput->pHisto;

    if (pHisto->numOfElems <= 0) {
      memcpy(pHisto, pInput->pHisto, sizeof(SHistogramInfo) + sizeof(SHistBin) * (MAX_HISTOGRAM_BIN + 1));
      pHisto->elems = (SHistBin*)((char*)pHisto + sizeof(SHistogramInfo));

      qDebug("%s merge histo, total:%" PRId64 ", entry:%d, %p", __FUNCTION__, pHisto->numOfElems, pHisto->numOfEntries,
             pHisto);
    } else {
      pHisto->elems = (SHistBin*)((char*)pHisto + sizeof(SHistogramInfo));
      qDebug("%s input histogram, elem:%" PRId64 ", entry:%d, %p", __FUNCTION__, pHisto->numOfElems,
             pHisto->numOfEntries, pInput->pHisto);

      SHistogramInfo* pRes = tHistogramMerge(pHisto, pInput->pHisto, MAX_HISTOGRAM_BIN);
      memcpy(pHisto, pRes, sizeof(SHistogramInfo) + sizeof(SHistBin) * MAX_HISTOGRAM_BIN);
      pHisto->elems = (SHistBin*)((char*)pHisto + sizeof(SHistogramInfo));

      qDebug("%s merge histo, total:%" PRId64 ", entry:%d, %p", __FUNCTION__, pHisto->numOfElems, pHisto->numOfEntries,
             pHisto);
      tHistogramDestroy(&pRes);
    }
  }
}

int32_t apercentileFunctionMerge(SqlFunctionCtx* pCtx) {
  SResultRowEntryInfo* pResInfo = GET_RES_INFO(pCtx);

  SInputColumnInfoData* pInput = &pCtx->input;

  SColumnInfoData* pCol = pInput->pData[0];
  if (pCol->info.type != TSDB_DATA_TYPE_BINARY) {
    return TSDB_CODE_FUNC_FUNTION_PARA_TYPE;
  }

  SAPercentileInfo* pInfo = GET_ROWCELL_INTERBUF(pResInfo);

  qDebug("%s total %" PRId64 " rows will merge, %p", __FUNCTION__, pInput->numOfRows, pInfo->pHisto);

  bool hasRes = false;
  int32_t start = pInput->startRowIndex;
  for (int32_t i = start; i < start + pInput->numOfRows; ++i) {
    char* data = colDataGetData(pCol, i);

    SAPercentileInfo* pInputInfo = (SAPercentileInfo*)varDataVal(data);
    apercentileTransferInfo(pInputInfo, pInfo, &hasRes);
  }

  if (pInfo->algo != APERCT_ALGO_TDIGEST) {
    buildHistogramInfo(pInfo);
    qDebug("%s after merge, total:%" PRId64 ", numOfEntry:%d, %p", __FUNCTION__, pInfo->pHisto->numOfElems,
           pInfo->pHisto->numOfEntries, pInfo->pHisto);
  }

  SET_VAL(pResInfo, hasRes ? 1 : 0, 1);
  return TSDB_CODE_SUCCESS;
}

int32_t apercentileFinalize(SqlFunctionCtx* pCtx, SSDataBlock* pBlock) {
  SResultRowEntryInfo* pResInfo = GET_RES_INFO(pCtx);
  SAPercentileInfo*    pInfo = (SAPercentileInfo*)GET_ROWCELL_INTERBUF(pResInfo);

  if (pInfo->algo == APERCT_ALGO_TDIGEST) {
    buildTDigestInfo(pInfo);
    tdigestAutoFill(pInfo->pTDigest, COMPRESSION);
    if (pInfo->pTDigest->size > 0) {
      pInfo->result = tdigestQuantile(pInfo->pTDigest, pInfo->percent / 100);
    } else {  // no need to free
      // setNull(pCtx->pOutput, pCtx->outputType, pCtx->outputBytes);
      return TSDB_CODE_SUCCESS;
    }
  } else {
    buildHistogramInfo(pInfo);
    if (pInfo->pHisto->numOfElems > 0) {
      qDebug("%s get the final res, elements:%" PRId64 ", numOfEntry:%d, pHisto:%p, elems:%p", __FUNCTION__,
             pInfo->pHisto->numOfElems, pInfo->pHisto->numOfEntries, pInfo->pHisto, pInfo->pHisto->elems);

      double  ratio[] = {pInfo->percent};
      double* res = tHistogramUniform(pInfo->pHisto, ratio, 1);
      pInfo->result = *res;
      // memcpy(pCtx->pOutput, res, sizeof(double));
      taosMemoryFree(res);
    } else {  // no need to free
      // setNull(pCtx->pOutput, pCtx->outputType, pCtx->outputBytes);
      // return TSDB_CODE_SUCCESS;
      qDebug("%s get the final res, elements:%" PRId64 ", numOfEntry:%d. result is null", __FUNCTION__,
             pInfo->pHisto->numOfElems, pInfo->pHisto->numOfEntries);
    }
  }

  return functionFinalize(pCtx, pBlock);
}

int32_t apercentilePartialFinalize(SqlFunctionCtx* pCtx, SSDataBlock* pBlock) {
  SResultRowEntryInfo* pResInfo = GET_RES_INFO(pCtx);
  SAPercentileInfo*    pInfo = (SAPercentileInfo*)GET_ROWCELL_INTERBUF(pResInfo);

  int32_t resultBytes = getApercentileMaxSize();
  char*   res = taosMemoryCalloc(resultBytes + VARSTR_HEADER_SIZE, sizeof(char));

  if (pInfo->algo == APERCT_ALGO_TDIGEST) {
    memcpy(varDataVal(res), pInfo, resultBytes);
    varDataSetLen(res, resultBytes);
  } else {
    memcpy(varDataVal(res), pInfo, resultBytes);
    varDataSetLen(res, resultBytes);
  }

  int32_t          slotId = pCtx->pExpr->base.resSchema.slotId;
  SColumnInfoData* pCol = taosArrayGet(pBlock->pDataBlock, slotId);

  colDataSetVal(pCol, pBlock->info.rows, res, false);

  taosMemoryFree(res);
  return pResInfo->numOfRes;
}

int32_t apercentileCombine(SqlFunctionCtx* pDestCtx, SqlFunctionCtx* pSourceCtx) {
  SResultRowEntryInfo* pDResInfo = GET_RES_INFO(pDestCtx);
  SAPercentileInfo*    pDBuf = GET_ROWCELL_INTERBUF(pDResInfo);

  SResultRowEntryInfo* pSResInfo = GET_RES_INFO(pSourceCtx);
  SAPercentileInfo*    pSBuf = GET_ROWCELL_INTERBUF(pSResInfo);

  qDebug("%s start to combine apercentile, %p", __FUNCTION__, pDBuf->pHisto);

  apercentileTransferInfo(pSBuf, pDBuf, NULL);
  pDResInfo->numOfRes = TMAX(pDResInfo->numOfRes, pSResInfo->numOfRes);
  pDResInfo->isNullRes &= pSResInfo->isNullRes;
  return TSDB_CODE_SUCCESS;
}

// TODO: change this function when block data info pks changed
static int32_t comparePkDataWithSValue(int8_t pkType, char* pkData, SValue* pVal, int32_t order) {
  char numVal[8] = {0};
  switch (pkType) {
    case TSDB_DATA_TYPE_INT:
      *(int32_t*)numVal = (int32_t)pVal->val;
      break;
    case TSDB_DATA_TYPE_UINT:
      *(uint32_t*)numVal = (uint32_t)pVal->val;
      break;
    case TSDB_DATA_TYPE_BIGINT:
      *(int64_t*)numVal = (int64_t)pVal->val;
      break;
    case TSDB_DATA_TYPE_UBIGINT:
      *(uint64_t*)numVal = (uint64_t)pVal->val;
      break;
    default:
      break;
  }
  char*         blockData = (IS_NUMERIC_TYPE(pkType)) ? (char*) numVal : (char*)pVal->pData;
  __compar_fn_t fn = getKeyComparFunc(pkType, order);
  return fn(pkData, blockData);
}

EFuncDataRequired firstDynDataReq(void* pRes, SDataBlockInfo* pBlockInfo) {
  SResultRowEntryInfo* pEntry = (SResultRowEntryInfo*)pRes;

  // not initialized yet, data is required
  if (pEntry == NULL) {
    return FUNC_DATA_REQUIRED_DATA_LOAD;
  }

  SFirstLastRes* pResult = GET_ROWCELL_INTERBUF(pEntry);
  if (pResult->hasResult) {
    if (pResult->pkBytes > 0) {
      pResult->pkData = pResult->buf + pResult->bytes;
    } else {
      pResult->pkData = NULL;
    }    
    if (pResult->ts < pBlockInfo->window.skey) {
      return FUNC_DATA_REQUIRED_NOT_LOAD;
    } else if (pResult->ts == pBlockInfo->window.skey && pResult->pkData) {
      if (comparePkDataWithSValue(pResult->pkType, pResult->pkData, pBlockInfo->pks + 0, TSDB_ORDER_ASC) < 0) {
        return FUNC_DATA_REQUIRED_NOT_LOAD;
      }
    }
    return FUNC_DATA_REQUIRED_DATA_LOAD;
  } else {
    return FUNC_DATA_REQUIRED_DATA_LOAD;
  }
}

EFuncDataRequired lastDynDataReq(void* pRes, SDataBlockInfo* pBlockInfo) {
  SResultRowEntryInfo* pEntry = (SResultRowEntryInfo*)pRes;

  // not initialized yet, data is required
  if (pEntry == NULL) {
    return FUNC_DATA_REQUIRED_DATA_LOAD;
  }

  SFirstLastRes* pResult = GET_ROWCELL_INTERBUF(pEntry);
  if (pResult->hasResult) {
    if (pResult->pkBytes > 0) {
      pResult->pkData = pResult->buf + pResult->bytes;
    } else {
      pResult->pkData = NULL;
    }
    if (pResult->ts > pBlockInfo->window.ekey) {
      return FUNC_DATA_REQUIRED_NOT_LOAD;
    } else if (pResult->ts == pBlockInfo->window.ekey && pResult->pkData) {
      if (comparePkDataWithSValue(pResult->pkType, pResult->pkData, pBlockInfo->pks + 1, TSDB_ORDER_DESC) < 0) {
        return FUNC_DATA_REQUIRED_NOT_LOAD;
      }
    }
    return FUNC_DATA_REQUIRED_DATA_LOAD;
  } else {
    return FUNC_DATA_REQUIRED_DATA_LOAD;
  }
}

//TODO modify it to include primary key bytes
int32_t getFirstLastInfoSize(int32_t resBytes, int32_t pkBytes) { return sizeof(SFirstLastRes) + resBytes + pkBytes; }

bool getFirstLastFuncEnv(SFunctionNode* pFunc, SFuncExecEnv* pEnv) {
  SColumnNode* pNode = (SColumnNode*)nodesListGetNode(pFunc->pParameterList, 0);
  //TODO: change SFunctionNode to add pk info
  int32_t pkBytes = (pFunc->hasPk) ? pFunc->pkBytes : 0;
  pEnv->calcMemSize = getFirstLastInfoSize(pNode->node.resType.bytes, pkBytes);
  return true;
}

bool getSelectivityFuncEnv(SFunctionNode* pFunc, SFuncExecEnv* pEnv) {
  SColumnNode* pNode = (SColumnNode*)nodesListGetNode(pFunc->pParameterList, 0);
  pEnv->calcMemSize = pNode->node.resType.bytes;
  return true;
}

bool getGroupKeyFuncEnv(SFunctionNode* pFunc, SFuncExecEnv* pEnv) {
  SColumnNode* pNode = (SColumnNode*)nodesListGetNode(pFunc->pParameterList, 0);
  pEnv->calcMemSize = sizeof(SGroupKeyInfo) + pNode->node.resType.bytes;
  return true;
}

static FORCE_INLINE TSKEY getRowPTs(SColumnInfoData* pTsColInfo, int32_t rowIndex) {
  if (pTsColInfo == NULL || pTsColInfo->pData == NULL) {
    return 0;
  }

  return *(TSKEY*)colDataGetData(pTsColInfo, rowIndex);
}

static void prepareBuf(SqlFunctionCtx* pCtx) {
  if (pCtx->subsidiaries.rowLen == 0) {
    int32_t rowLen = 0;
    for (int32_t j = 0; j < pCtx->subsidiaries.num; ++j) {
      SqlFunctionCtx* pc = pCtx->subsidiaries.pCtx[j];
      rowLen += pc->pExpr->base.resSchema.bytes;
    }

    pCtx->subsidiaries.rowLen = rowLen + pCtx->subsidiaries.num * sizeof(bool);
    pCtx->subsidiaries.buf = taosMemoryMalloc(pCtx->subsidiaries.rowLen);
  }
}

static int32_t firstlastSaveTupleData(const SSDataBlock* pSrcBlock, int32_t rowIndex, SqlFunctionCtx* pCtx,
                                      SFirstLastRes* pInfo) {
  int32_t code = TSDB_CODE_SUCCESS;

  if (pCtx->subsidiaries.num <= 0) {
    return TSDB_CODE_SUCCESS;
  }

  if (!pInfo->hasResult) {
    code = saveTupleData(pCtx, rowIndex, pSrcBlock, &pInfo->pos);
  } else {
    code = updateTupleData(pCtx, rowIndex, pSrcBlock, &pInfo->pos);
  }

  return code;
}

static int32_t doSaveCurrentVal(SqlFunctionCtx* pCtx, int32_t rowIndex, int64_t currentTs, char* pkData, int32_t type, char* pData) {
  SResultRowEntryInfo* pResInfo = GET_RES_INFO(pCtx);
  SFirstLastRes*       pInfo = GET_ROWCELL_INTERBUF(pResInfo);

  if (IS_VAR_DATA_TYPE(type)) {
    pInfo->bytes = varDataTLen(pData);
  }

  memcpy(pInfo->buf, pData, pInfo->bytes);
  if (pkData != NULL) {
    if (IS_VAR_DATA_TYPE(pInfo->pkType)) {
      pInfo->pkBytes = varDataTLen(pkData);
    }
    memcpy(pInfo->buf + pInfo->bytes, pkData, pInfo->pkBytes);
    pInfo->pkData = pInfo->buf + pInfo->bytes;
  }

  pInfo->ts = currentTs;
  int32_t code = firstlastSaveTupleData(pCtx->pSrcBlock, rowIndex, pCtx, pInfo);
  if (code != TSDB_CODE_SUCCESS) {
    return code;
  }

  pInfo->hasResult = true;
  return TSDB_CODE_SUCCESS;
}

// This ordinary first function does not care if current scan is ascending order or descending order scan
// the OPTIMIZED version of first function will only handle the ascending order scan
int32_t firstFunction(SqlFunctionCtx* pCtx) {
  int32_t numOfElems = 0;

  SResultRowEntryInfo* pResInfo = GET_RES_INFO(pCtx);
  SFirstLastRes*       pInfo = GET_ROWCELL_INTERBUF(pResInfo);

  SInputColumnInfoData* pInput = &pCtx->input;
  SColumnInfoData*      pInputCol = pInput->pData[0];

  pInfo->bytes = pInputCol->info.bytes;

  if (IS_NULL_TYPE(pInputCol->info.type)) {
    return TSDB_CODE_SUCCESS;
  }

  SColumnInfoData* pkCol = pInput->pPrimaryKey;
  pInfo->pkType = -1;
  __compar_fn_t  pkCompareFn = NULL;
  if (pCtx->hasPrimaryKey) {
    pInfo->pkType = pkCol->info.type;
    pInfo->pkBytes = pkCol->info.bytes;
    pkCompareFn = getKeyComparFunc(pInfo->pkType, TSDB_ORDER_ASC);
  }

  // All null data column, return directly.
  if (pInput->colDataSMAIsSet && (pInput->pColumnDataAgg[0]->numOfNull == pInput->totalRows) &&
      pInputCol->hasNull == true) {
    // save selectivity value for column consisted of all null values
    int32_t code = firstlastSaveTupleData(pCtx->pSrcBlock, pInput->startRowIndex, pCtx, pInfo);
    if (code != TSDB_CODE_SUCCESS) {
      return code;
    }
    return TSDB_CODE_SUCCESS;
  }

  SColumnDataAgg* pColAgg = (pInput->colDataSMAIsSet) ? pInput->pColumnDataAgg[0] : NULL;

  TSKEY startKey = getRowPTs(pInput->pPTS, 0);
  TSKEY endKey = getRowPTs(pInput->pPTS, pInput->totalRows - 1);

  int32_t blockDataOrder = (startKey <= endKey) ? TSDB_ORDER_ASC : TSDB_ORDER_DESC;

  //  please ref. to the comment in lastRowFunction for the reason why disabling the opt version of last/first
  //  function. we will use this opt implementation in an new version that is only available in scan subplan
#if 0
  if (blockDataOrder == TSDB_ORDER_ASC) {
    // filter according to current result firstly
    if (pResInfo->numOfRes > 0) {
      if (pInfo->ts < startKey) {
        return TSDB_CODE_SUCCESS;
      }
    }

    for (int32_t i = pInput->startRowIndex; i < pInput->startRowIndex + pInput->numOfRows; ++i) {
      if (pInputCol->hasNull && colDataIsNull(pInputCol, pInput->totalRows, i, pColAgg)) {
        continue;
      }

      numOfElems++;

      char* data = colDataGetData(pInputCol, i);
      TSKEY cts = getRowPTs(pInput->pPTS, i);
      if (pResInfo->numOfRes == 0 || pInfo->ts > cts) {
        doSaveCurrentVal(pCtx, i, cts, pInputCol->info.type, data);
        break;
      }
    }
  } else {
    // in case of descending order time stamp serial, which usually happens as the results of the nest query,
    // all data needs to be check.
    if (pResInfo->numOfRes > 0) {
      if (pInfo->ts < endKey) {
        return TSDB_CODE_SUCCESS;
      }
    }

    for (int32_t i = pInput->numOfRows + pInput->startRowIndex - 1; i >= pInput->startRowIndex; --i) {
      if (pInputCol->hasNull && colDataIsNull(pInputCol, pInput->totalRows, i, pColAgg)) {
        continue;
      }

      numOfElems++;

      char* data = colDataGetData(pInputCol, i);
      TSKEY cts = getRowPTs(pInput->pPTS, i);

      if (pResInfo->numOfRes == 0 || pInfo->ts > cts) {
        doSaveCurrentVal(pCtx, i, cts, pInputCol->info.type, data);
        break;
      }
    }
  }
#else
  int64_t* pts = (int64_t*)pInput->pPTS->pData;

  int from = -1;
  int32_t i = -1;
  while (funcInputGetNextRowIndex(pInput, from, true, &i, &from)) {
    if (pInputCol->hasNull && colDataIsNull(pInputCol, pInput->totalRows, i, pColAgg)) {
      continue;
    }

    numOfElems++;
    char* data = colDataGetData(pInputCol, i);
    char* pkData = NULL;
    if (pCtx->hasPrimaryKey) {
      pkData = colDataGetData(pkCol, i);
    }
    TSKEY cts = pts[i];
    if (pResInfo->numOfRes == 0 || pInfo->ts > cts || 
         (pInfo->ts == cts && pkCompareFn && pkCompareFn(pkData, pInfo->pkData) < 0)) {
      int32_t code = doSaveCurrentVal(pCtx, i, cts, pkData, pInputCol->info.type, data);
      if (code != TSDB_CODE_SUCCESS) {
        return code;
      }
      pResInfo->numOfRes = 1;
    }
  }
#endif

  if (numOfElems == 0) {
    // save selectivity value for column consisted of all null values
    int32_t code = firstlastSaveTupleData(pCtx->pSrcBlock, pInput->startRowIndex, pCtx, pInfo);
    if (code != TSDB_CODE_SUCCESS) {
      return code;
    }
  }
  SET_VAL(pResInfo, numOfElems, 1);
  return TSDB_CODE_SUCCESS;
}

int32_t lastFunction(SqlFunctionCtx* pCtx) {
  int32_t numOfElems = 0;

  SResultRowEntryInfo* pResInfo = GET_RES_INFO(pCtx);
  SFirstLastRes*       pInfo = GET_ROWCELL_INTERBUF(pResInfo);

  SInputColumnInfoData* pInput = &pCtx->input;
  SColumnInfoData*      pInputCol = pInput->pData[0];

  int32_t type = pInputCol->info.type;
  int32_t bytes = pInputCol->info.bytes;
  pInfo->bytes = bytes;

  if (IS_NULL_TYPE(type)) {
    return TSDB_CODE_SUCCESS;
  }

  SColumnInfoData* pkCol = pInput->pPrimaryKey;
  pInfo->pkType = -1;
  __compar_fn_t  pkCompareFn = NULL;
  if (pCtx->hasPrimaryKey) {
    pInfo->pkType = pkCol->info.type;
    pInfo->pkBytes = pkCol->info.bytes;
    pkCompareFn = getKeyComparFunc(pInfo->pkType, TSDB_ORDER_DESC);
  }

  // All null data column, return directly.
  if (pInput->colDataSMAIsSet && (pInput->pColumnDataAgg[0]->numOfNull == pInput->totalRows) &&
      pInputCol->hasNull == true) {
    // save selectivity value for column consisted of all null values
    int32_t code = firstlastSaveTupleData(pCtx->pSrcBlock, pInput->startRowIndex, pCtx, pInfo);
    if (code != TSDB_CODE_SUCCESS) {
      return code;
    }
    return TSDB_CODE_SUCCESS;
  }

  SColumnDataAgg* pColAgg = (pInput->colDataSMAIsSet) ? pInput->pColumnDataAgg[0] : NULL;

  TSKEY startKey = getRowPTs(pInput->pPTS, 0);
  TSKEY endKey = getRowPTs(pInput->pPTS, pInput->totalRows - 1);

  int32_t blockDataOrder = (startKey <= endKey) ? TSDB_ORDER_ASC : TSDB_ORDER_DESC;

  //  please ref. to the comment in lastRowFunction for the reason why disabling the opt version of last/first
  //  function.
#if 0
  if (blockDataOrder == TSDB_ORDER_ASC) {
    for (int32_t i = pInput->numOfRows + pInput->startRowIndex - 1; i >= pInput->startRowIndex; --i) {
      if (pInputCol->hasNull && colDataIsNull(pInputCol, pInput->totalRows, i, pColAgg)) {
        continue;
      }

      numOfElems++;

      char* data = colDataGetData(pInputCol, i);
      TSKEY cts = getRowPTs(pInput->pPTS, i);
      if (pResInfo->numOfRes == 0 || pInfo->ts < cts) {
        doSaveCurrentVal(pCtx, i, cts, type, data);
      }

      break;
    }
  } else {  // descending order
    for (int32_t i = pInput->startRowIndex; i < pInput->numOfRows + pInput->startRowIndex; ++i) {
      if (pInputCol->hasNull && colDataIsNull(pInputCol, pInput->totalRows, i, pColAgg)) {
        continue;
      }

      numOfElems++;

      char* data = colDataGetData(pInputCol, i);
      TSKEY cts = getRowPTs(pInput->pPTS, i);
      if (pResInfo->numOfRes == 0 || pInfo->ts < cts) {
        doSaveCurrentVal(pCtx, i, cts, type, data);
      }
      break;
    }
  }
#else
  int64_t* pts = (int64_t*)pInput->pPTS->pData;

#if 0
    for (int32_t i = pInput->startRowIndex; i < pInput->numOfRows + pInput->startRowIndex; ++i) {
      if (pInputCol->hasNull && colDataIsNull(pInputCol, pInput->totalRows, i, pColAgg)) {
        continue;
      }

      numOfElems++;
      if (pResInfo->numOfRes == 0 || pInfo->ts < pts[i]) {
        char* data = colDataGetData(pInputCol, i);
        doSaveCurrentVal(pCtx, i, pts[i], type, data);
        pResInfo->numOfRes = 1;
      }
    }
#else
  if (!pInputCol->hasNull && !pCtx->hasPrimaryKey) {
    numOfElems = 1;

    int32_t round = pInput->numOfRows >> 2;
    int32_t reminder = pInput->numOfRows & 0x03;

    for (int32_t i = pInput->startRowIndex, tick = 0; tick < round; i += 4, tick += 1) {
      int64_t cts = pts[i];
      int32_t chosen = i;

      if (cts < pts[i + 1]) {
        cts = pts[i + 1];
        chosen = i + 1;
      }

      if (cts < pts[i + 2]) {
        cts = pts[i + 2];
        chosen = i + 2;
      }

      if (cts < pts[i + 3]) {
        cts = pts[i + 3];
        chosen = i + 3;
      }

      if (pResInfo->numOfRes == 0 || pInfo->ts < cts) {
        char*   data = colDataGetData(pInputCol, chosen);
        int32_t code = doSaveCurrentVal(pCtx, i, cts, NULL, type, data);
        if (code != TSDB_CODE_SUCCESS) {
          return code;
        }
        pResInfo->numOfRes = 1;
      }
    }

    for (int32_t i = pInput->startRowIndex + round * 4; i < pInput->startRowIndex + pInput->numOfRows; ++i) {
      if (pResInfo->numOfRes == 0 || pInfo->ts < pts[i]) {
        char*   data = colDataGetData(pInputCol, i);
        int32_t code = doSaveCurrentVal(pCtx, i, pts[i], NULL, type, data);
        if (code != TSDB_CODE_SUCCESS) {
          return code;
        }
        pResInfo->numOfRes = 1;
      }
    }
  } else {
    int from = -1;
    int32_t i = -1;
    while (funcInputGetNextRowIndex(pInput, from, false, &i, &from)) {
      if (colDataIsNull(pInputCol, pInput->totalRows, i, pColAgg)) {
        continue;
      }

      numOfElems++;
      char* pkData = NULL;
      if (pCtx->hasPrimaryKey) {
        pkData = colDataGetData(pkCol, i);
      }
      if (pResInfo->numOfRes == 0 || pInfo->ts < pts[i] ||
          (pInfo->ts == pts[i] && pkCompareFn && pkCompareFn(pkData, pInfo->pkData) < 0)) {
        char*   data = colDataGetData(pInputCol, i);
        int32_t code = doSaveCurrentVal(pCtx, i, pts[i], pkData, type, data);
        if (code != TSDB_CODE_SUCCESS) {
          return code;
        }
        pResInfo->numOfRes = 1;
      }
    }
  }
#endif

#endif

  // save selectivity value for column consisted of all null values
  if (numOfElems == 0) {
    int32_t code = firstlastSaveTupleData(pCtx->pSrcBlock, pInput->startRowIndex, pCtx, pInfo);
    if (code != TSDB_CODE_SUCCESS) {
      return code;
    }
  }

  //  SET_VAL(pResInfo, numOfElems, 1);
  return TSDB_CODE_SUCCESS;
}

static int32_t firstLastTransferInfoImpl(SFirstLastRes* pInput, SFirstLastRes* pOutput, bool isFirst) {
  if (!pInput->hasResult) {
    return TSDB_CODE_FAILED;
  }
  __compar_fn_t pkCompareFn = NULL;
  if (pInput->pkData) {
    pkCompareFn = getKeyComparFunc(pInput->pkType, (isFirst) ? TSDB_ORDER_ASC : TSDB_ORDER_DESC);
  }
  if (pOutput->hasResult) {
    if (isFirst) {
      if (pInput->ts > pOutput->ts ||
          (pInput->ts == pOutput->ts && pkCompareFn && pkCompareFn(pInput->pkData, pOutput->pkData) > 0)) {
        return TSDB_CODE_FAILED;
      }
    } else {
      if (pInput->ts < pOutput->ts ||
          (pInput->ts == pOutput->ts && pkCompareFn && pkCompareFn(pInput->pkData, pOutput->pkData) > 0)) {
        return TSDB_CODE_FAILED;
      }
    }
  }

  pOutput->isNull = pInput->isNull;
  pOutput->ts = pInput->ts;
  pOutput->bytes = pInput->bytes;
  pOutput->pkType = pInput->pkType;

  memcpy(pOutput->buf, pInput->buf, pOutput->bytes);
  if (pInput->pkData) {
    pOutput->pkBytes = pInput->pkBytes;
    memcpy(pOutput->buf+pOutput->bytes, pInput->pkData, pOutput->pkBytes);
<<<<<<< HEAD
=======
    pOutput->pkData = pOutput->buf + pOutput->bytes;
>>>>>>> 62ab1b1c
  }
  return TSDB_CODE_SUCCESS;
}

static int32_t firstLastTransferInfo(SqlFunctionCtx* pCtx, SFirstLastRes* pInput, SFirstLastRes* pOutput, bool isFirst,
                                     int32_t rowIndex) {
  if (TSDB_CODE_SUCCESS == firstLastTransferInfoImpl(pInput, pOutput, isFirst)) {
    int32_t code = firstlastSaveTupleData(pCtx->pSrcBlock, rowIndex, pCtx, pOutput);
    if (code != TSDB_CODE_SUCCESS) {
      return code;
    }
    pOutput->hasResult = true;
  }

  return TSDB_CODE_SUCCESS;
}

static int32_t firstLastFunctionMergeImpl(SqlFunctionCtx* pCtx, bool isFirstQuery) {
  SInputColumnInfoData* pInput = &pCtx->input;
  SColumnInfoData*      pCol = pInput->pData[0];
  if (pCol->info.type != TSDB_DATA_TYPE_BINARY) {
    return TSDB_CODE_FUNC_FUNTION_PARA_TYPE;
  }

  SFirstLastRes* pInfo = GET_ROWCELL_INTERBUF(GET_RES_INFO(pCtx));

  int32_t start = pInput->startRowIndex;
  int32_t numOfElems = 0;

  for (int32_t i = start; i < start + pInput->numOfRows; ++i) {
    if (colDataIsNull_s(pCol, i)) {
      continue;
    }
    char*          data = colDataGetData(pCol, i);
    SFirstLastRes* pInputInfo = (SFirstLastRes*)varDataVal(data);
    if (pCtx->hasPrimaryKey) {
      pInputInfo->pkData = pInputInfo->buf + pInputInfo->bytes;
    } else {
      pInputInfo->pkData = NULL;
    }
    int32_t        code = firstLastTransferInfo(pCtx, pInputInfo, pInfo, isFirstQuery, i);
    if (code != TSDB_CODE_SUCCESS) {
      return code;
    }
    if (!numOfElems) {
      numOfElems = pInputInfo->hasResult ? 1 : 0;
    }
  }

  SET_VAL(GET_RES_INFO(pCtx), numOfElems, 1);
  return TSDB_CODE_SUCCESS;
}

int32_t firstFunctionMerge(SqlFunctionCtx* pCtx) { return firstLastFunctionMergeImpl(pCtx, true); }

int32_t lastFunctionMerge(SqlFunctionCtx* pCtx) { return firstLastFunctionMergeImpl(pCtx, false); }

int32_t firstLastFinalize(SqlFunctionCtx* pCtx, SSDataBlock* pBlock) {
  int32_t          code = TSDB_CODE_SUCCESS;
  int32_t          slotId = pCtx->pExpr->base.resSchema.slotId;
  SColumnInfoData* pCol = taosArrayGet(pBlock->pDataBlock, slotId);

  SResultRowEntryInfo* pResInfo = GET_RES_INFO(pCtx);
  pResInfo->isNullRes = (pResInfo->numOfRes == 0) ? 1 : 0;

  SFirstLastRes* pRes = GET_ROWCELL_INTERBUF(pResInfo);
  colDataSetVal(pCol, pBlock->info.rows, pRes->buf, pRes->isNull || pResInfo->isNullRes);

  // handle selectivity
  code = setSelectivityValue(pCtx, pBlock, &pRes->pos, pBlock->info.rows);

  return code;
}

int32_t firstLastPartialFinalize(SqlFunctionCtx* pCtx, SSDataBlock* pBlock) {
  int32_t code = TSDB_CODE_SUCCESS;

  SResultRowEntryInfo* pEntryInfo = GET_RES_INFO(pCtx);
  SFirstLastRes*       pRes = GET_ROWCELL_INTERBUF(pEntryInfo);

  int32_t resultBytes = getFirstLastInfoSize(pRes->bytes, pRes->pkBytes);

  // todo check for failure
  char* res = taosMemoryCalloc(resultBytes + VARSTR_HEADER_SIZE, sizeof(char));
  memcpy(varDataVal(res), pRes, resultBytes);

  varDataSetLen(res, resultBytes);

  int32_t          slotId = pCtx->pExpr->base.resSchema.slotId;
  SColumnInfoData* pCol = taosArrayGet(pBlock->pDataBlock, slotId);

  colDataSetVal(pCol, pBlock->info.rows, res, false);
  code = setSelectivityValue(pCtx, pBlock, &pRes->pos, pBlock->info.rows);

  taosMemoryFree(res);
  return code;
}

int32_t lastCombine(SqlFunctionCtx* pDestCtx, SqlFunctionCtx* pSourceCtx) {
  SResultRowEntryInfo* pDResInfo = GET_RES_INFO(pDestCtx);
  SFirstLastRes*       pDBuf = GET_ROWCELL_INTERBUF(pDResInfo);
  int32_t              bytes = pDBuf->bytes;

  SResultRowEntryInfo* pSResInfo = GET_RES_INFO(pSourceCtx);
  SFirstLastRes*       pSBuf = GET_ROWCELL_INTERBUF(pSResInfo);

  if (TSDB_CODE_SUCCESS == firstLastTransferInfoImpl(pSBuf, pDBuf, false)) {
    pDBuf->hasResult = true;
  }

  pDResInfo->numOfRes = TMAX(pDResInfo->numOfRes, pSResInfo->numOfRes);
  pDResInfo->isNullRes &= pSResInfo->isNullRes;
  return TSDB_CODE_SUCCESS;
}

static int32_t doSaveLastrow(SqlFunctionCtx* pCtx, char* pData, int32_t rowIndex, int64_t cts, SFirstLastRes* pInfo) {
  SInputColumnInfoData* pInput = &pCtx->input;
  SColumnInfoData*      pInputCol = pInput->pData[0];
  SColumnInfoData* pkCol = pInput->pPrimaryKey;


  if (colDataIsNull_s(pInputCol, rowIndex)) {
    pInfo->isNull = true;
  } else {
    pInfo->isNull = false;

    if (IS_VAR_DATA_TYPE(pInputCol->info.type)) {
      pInfo->bytes = varDataTLen(pData);
    }

    memcpy(pInfo->buf, pData, pInfo->bytes);
  }

  if (pCtx->hasPrimaryKey) {
    char* pkData = colDataGetData(pkCol, rowIndex);
    if (IS_VAR_DATA_TYPE(pInfo->pkType)) {
      pInfo->pkBytes = varDataTLen(pkData);
    }
    memcpy(pInfo->buf + pInfo->bytes, pkData, pInfo->pkBytes);
    pInfo->pkData = pInfo->buf + pInfo->bytes;
  }
  pInfo->ts = cts;
  int32_t code = firstlastSaveTupleData(pCtx->pSrcBlock, rowIndex, pCtx, pInfo);
  if (code != TSDB_CODE_SUCCESS) {
    return code;
  }

  pInfo->hasResult = true;

  return TSDB_CODE_SUCCESS;
}

int32_t lastRowFunction(SqlFunctionCtx* pCtx) {
  int32_t numOfElems = 0;

  SResultRowEntryInfo* pResInfo = GET_RES_INFO(pCtx);
  SFirstLastRes*       pInfo = GET_ROWCELL_INTERBUF(pResInfo);

  SInputColumnInfoData* pInput = &pCtx->input;
  SColumnInfoData*      pInputCol = pInput->pData[0];

  int32_t type = pInputCol->info.type;
  int32_t bytes = pInputCol->info.bytes;
  pInfo->bytes = bytes;

  if (IS_NULL_TYPE(type)) {
    return TSDB_CODE_SUCCESS;
  }
  SColumnInfoData* pkCol = pInput->pPrimaryKey;
  pInfo->pkType = -1;
  __compar_fn_t  pkCompareFn = NULL;
  if (pCtx->hasPrimaryKey) {
    pInfo->pkType = pkCol->info.type;
    pInfo->pkBytes = pkCol->info.bytes;
    pkCompareFn = getKeyComparFunc(pInfo->pkType, TSDB_ORDER_DESC);
  }
  TSKEY startKey = getRowPTs(pInput->pPTS, 0);
  TSKEY endKey = getRowPTs(pInput->pPTS, pInput->totalRows - 1);

#if 0
  int32_t blockDataOrder = (startKey <= endKey) ? TSDB_ORDER_ASC : TSDB_ORDER_DESC;

  // the optimized version only valid if all tuples in one block are monotonious increasing or descreasing.
  // this assumption is NOT always works if project operator exists in downstream.
  if (blockDataOrder == TSDB_ORDER_ASC) {
    for (int32_t i = pInput->numOfRows + pInput->startRowIndex - 1; i >= pInput->startRowIndex; --i) {
      char* data = colDataGetData(pInputCol, i);
      TSKEY cts = getRowPTs(pInput->pPTS, i);
      numOfElems++;

      if (pResInfo->numOfRes == 0 || pInfo->ts < cts) {
        doSaveLastrow(pCtx, data, i, cts, pInfo);
      }

      break;
    }
  } else {  // descending order
    for (int32_t i = pInput->startRowIndex; i < pInput->numOfRows + pInput->startRowIndex; ++i) {
      char* data = colDataGetData(pInputCol, i);
      TSKEY cts = getRowPTs(pInput->pPTS, i);
      numOfElems++;

      if (pResInfo->numOfRes == 0 || pInfo->ts < cts) {
        doSaveLastrow(pCtx, data, i, cts, pInfo);
      }
      break;
    }
  }
#else

  int64_t* pts = (int64_t*)pInput->pPTS->pData;
  int from = -1;
  int32_t i = -1;
  while (funcInputGetNextRowIndex(pInput, from, false, &i, &from)) {
    bool  isNull = colDataIsNull(pInputCol, pInput->numOfRows, i, NULL);
    char* data = isNull ? NULL : colDataGetData(pInputCol, i);
    TSKEY cts = pts[i];

    numOfElems++;
    char* pkData = NULL;
    if (pCtx->hasPrimaryKey) {
      pkData = colDataGetData(pkCol, i);
    }
    if (pResInfo->numOfRes == 0 || pInfo->ts < cts ||
        (pInfo->ts == pts[i] && pkCompareFn && pkCompareFn(pkData, pInfo->pkData) < 0)) {
      int32_t code = doSaveLastrow(pCtx, data, i, cts, pInfo);
      if (code != TSDB_CODE_SUCCESS) {
        return code;
      }
      pResInfo->numOfRes = 1;
    }
  }

#endif

  SET_VAL(pResInfo, numOfElems, 1);
  return TSDB_CODE_SUCCESS;
}

bool getDiffFuncEnv(SFunctionNode* UNUSED_PARAM(pFunc), SFuncExecEnv* pEnv) {
  pEnv->calcMemSize = sizeof(SDiffInfo);
  return true;
}

bool diffFunctionSetup(SqlFunctionCtx* pCtx, SResultRowEntryInfo* pResInfo) {
  if (!functionSetup(pCtx, pResInfo)) {
    return false;
  }

  SDiffInfo* pDiffInfo = GET_ROWCELL_INTERBUF(pResInfo);
  pDiffInfo->hasPrev = false;
  pDiffInfo->prev.i64 = 0;
  pDiffInfo->prevTs = -1;
  if (pCtx->numOfParams > 1) {
    pDiffInfo->ignoreNegative = pCtx->param[1].param.i;  // TODO set correct param
  } else {
    pDiffInfo->ignoreNegative = false;
  }
  pDiffInfo->includeNull = true;
  pDiffInfo->firstOutput = false;
  return true;
}

static int32_t doSetPrevVal(SDiffInfo* pDiffInfo, int32_t type, const char* pv, int64_t ts) {
  switch (type) {
    case TSDB_DATA_TYPE_BOOL:
      pDiffInfo->prev.i64 = *(bool*)pv ? 1 : 0;
      break;
    case TSDB_DATA_TYPE_UTINYINT:
    case TSDB_DATA_TYPE_TINYINT:
      pDiffInfo->prev.i64 = *(int8_t*)pv;
      break;
    case TSDB_DATA_TYPE_UINT:
    case TSDB_DATA_TYPE_INT:
      pDiffInfo->prev.i64 = *(int32_t*)pv;
      break;
    case TSDB_DATA_TYPE_USMALLINT:
    case TSDB_DATA_TYPE_SMALLINT:
      pDiffInfo->prev.i64 = *(int16_t*)pv;
      break;
    case TSDB_DATA_TYPE_TIMESTAMP:
    case TSDB_DATA_TYPE_UBIGINT:
    case TSDB_DATA_TYPE_BIGINT:
      pDiffInfo->prev.i64 = *(int64_t*)pv;
      break;
    case TSDB_DATA_TYPE_FLOAT:
      pDiffInfo->prev.d64 = *(float*)pv;
      break;
    case TSDB_DATA_TYPE_DOUBLE:
      pDiffInfo->prev.d64 = *(double*)pv;
      break;
    default:
      return TSDB_CODE_FUNC_FUNTION_PARA_TYPE;
  }
  pDiffInfo->prevTs = ts;

  return TSDB_CODE_SUCCESS;
}

static int32_t doHandleDiff(SDiffInfo* pDiffInfo, int32_t type, const char* pv, SColumnInfoData* pOutput, int32_t pos,
                            int64_t ts) {
  pDiffInfo->prevTs = ts;
  switch (type) {
    case TSDB_DATA_TYPE_UINT:
    case TSDB_DATA_TYPE_INT: {
      int32_t v = *(int32_t*)pv;
      int64_t delta = v - pDiffInfo->prev.i64;  // direct previous may be null
      if (delta < 0 && pDiffInfo->ignoreNegative) {
        colDataSetNull_f_s(pOutput, pos);
      } else {
        colDataSetInt64(pOutput, pos, &delta);
      }
      pDiffInfo->prev.i64 = v;

      break;
    }
    case TSDB_DATA_TYPE_BOOL:
    case TSDB_DATA_TYPE_UTINYINT:
    case TSDB_DATA_TYPE_TINYINT: {
      int8_t  v = *(int8_t*)pv;
      int64_t delta = v - pDiffInfo->prev.i64;  // direct previous may be null
      if (delta < 0 && pDiffInfo->ignoreNegative) {
        colDataSetNull_f_s(pOutput, pos);
      } else {
        colDataSetInt64(pOutput, pos, &delta);
      }
      pDiffInfo->prev.i64 = v;
      break;
    }
    case TSDB_DATA_TYPE_USMALLINT:
    case TSDB_DATA_TYPE_SMALLINT: {
      int16_t v = *(int16_t*)pv;
      int64_t delta = v - pDiffInfo->prev.i64;  // direct previous may be null
      if (delta < 0 && pDiffInfo->ignoreNegative) {
        colDataSetNull_f_s(pOutput, pos);
      } else {
        colDataSetInt64(pOutput, pos, &delta);
      }
      pDiffInfo->prev.i64 = v;
      break;
    }
    case TSDB_DATA_TYPE_TIMESTAMP:
    case TSDB_DATA_TYPE_UBIGINT:
    case TSDB_DATA_TYPE_BIGINT: {
      int64_t v = *(int64_t*)pv;
      int64_t delta = v - pDiffInfo->prev.i64;  // direct previous may be null
      if (delta < 0 && pDiffInfo->ignoreNegative) {
        colDataSetNull_f_s(pOutput, pos);
      } else {
        colDataSetInt64(pOutput, pos, &delta);
      }
      pDiffInfo->prev.i64 = v;
      break;
    }
    case TSDB_DATA_TYPE_FLOAT: {
      float  v = *(float*)pv;
      double delta = v - pDiffInfo->prev.d64;  // direct previous may be null
      if ((delta < 0 && pDiffInfo->ignoreNegative) || isinf(delta) || isnan(delta)) {  // check for overflow
        colDataSetNull_f_s(pOutput, pos);
      } else {
        colDataSetDouble(pOutput, pos, &delta);
      }
      pDiffInfo->prev.d64 = v;
      break;
    }
    case TSDB_DATA_TYPE_DOUBLE: {
      double v = *(double*)pv;
      double delta = v - pDiffInfo->prev.d64;  // direct previous may be null
      if ((delta < 0 && pDiffInfo->ignoreNegative) || isinf(delta) || isnan(delta)) {  // check for overflow
        colDataSetNull_f_s(pOutput, pos);
      } else {
        colDataSetDouble(pOutput, pos, &delta);
      }
      pDiffInfo->prev.d64 = v;
      break;
    }
    default:
      return TSDB_CODE_FUNC_FUNTION_PARA_TYPE;
  }

  return TSDB_CODE_SUCCESS;
}

//TODO: the primary key compare can be skipped for ordered pk if knonwn before
//TODO: for desc ordered, pk shall select the smallest one for one ts. if across block boundaries.
bool funcInputGetNextRowIndex(SInputColumnInfoData* pInput, int32_t from, bool firstOccur, int32_t* pRowIndex, int32_t* nextFrom) {
  if (pInput->pPrimaryKey == NULL) {
    if (from == -1) {
      from = pInput->startRowIndex;
    } else if (from >= pInput->numOfRows + pInput->startRowIndex) {
      return false;
    }
    *pRowIndex = from;
    *nextFrom = from + 1;
    return true;
  } else {
    if (from == -1) {
      from = pInput->startRowIndex;
    } else if (from >= pInput->numOfRows + pInput->startRowIndex) {
      return false;
    }
    TSKEY* tsList = (int64_t*)pInput->pPTS->pData;
    SColumnInfoData* pkCol = pInput->pPrimaryKey;
    int8_t pkType = pkCol->info.type;
    int32_t order = (firstOccur) ? TSDB_ORDER_ASC: TSDB_ORDER_DESC;
    __compar_fn_t compareFunc = getKeyComparFunc(pkType, order);
    int32_t select = from;
    char* val = colDataGetData(pkCol, select);
    while (from < pInput->numOfRows + pInput->startRowIndex - 1  &&  tsList[from + 1] == tsList[from]) {
      char* val1 = colDataGetData(pkCol, from + 1);
      if (compareFunc(val1, val) < 0)  {
        select = from + 1;
        val = val1;
      }
      from = from + 1;
    }
    *pRowIndex = select;
    *nextFrom = from + 1;
    return true;
  }
}

int32_t diffFunction(SqlFunctionCtx* pCtx) {
  SResultRowEntryInfo* pResInfo = GET_RES_INFO(pCtx);
  SDiffInfo*           pDiffInfo = GET_ROWCELL_INTERBUF(pResInfo);

  SInputColumnInfoData* pInput = &pCtx->input;
  SColumnInfoData* pInputCol = pInput->pData[0];
  int8_t inputType = pInputCol->info.type;

  TSKEY* tsList = (int64_t*)pInput->pPTS->pData;

  int32_t numOfElems = 0;
  int32_t startOffset = pCtx->offset;

  SColumnInfoData* pOutput = (SColumnInfoData*)pCtx->pOutput;

  funcInputUpdate(pCtx);

  SFuncInputRow row = {0};
  while (funcInputGetNextRow(pCtx, &row)) {
    int32_t pos = startOffset + numOfElems;

    if (row.isDataNull) {
      if (pDiffInfo->includeNull) {
        colDataSetNull_f_s(pOutput, pos);

        numOfElems += 1;
      }
      continue;
    }

    char* pv = row.pData;

    if (pDiffInfo->hasPrev) {
      if (row.ts == pDiffInfo->prevTs) {
          return TSDB_CODE_FUNC_DUP_TIMESTAMP;
      }
      int32_t code = doHandleDiff(pDiffInfo, inputType, pv, pOutput, pos, row.ts);
      if (code != TSDB_CODE_SUCCESS) {
        return code;
      }
      // handle selectivity
      if (pCtx->subsidiaries.num > 0) {
        appendSelectivityCols(pCtx, row.block, row.rowIndex, pos);
      }
      
      numOfElems++;
    } else {
      int32_t code = doSetPrevVal(pDiffInfo, inputType, pv, row.ts);
      if (code != TSDB_CODE_SUCCESS) {
        return code;
      }
    }

    pDiffInfo->hasPrev = true;
  }

  pResInfo->numOfRes = numOfElems;
  return TSDB_CODE_SUCCESS;
}

int32_t getTopBotInfoSize(int64_t numOfItems) { return sizeof(STopBotRes) + numOfItems * sizeof(STopBotResItem); }

bool getTopBotFuncEnv(SFunctionNode* pFunc, SFuncExecEnv* pEnv) {
  SValueNode* pkNode = (SValueNode*)nodesListGetNode(pFunc->pParameterList, 1);
  pEnv->calcMemSize = sizeof(STopBotRes) + pkNode->datum.i * sizeof(STopBotResItem);
  return true;
}

bool topBotFunctionSetup(SqlFunctionCtx* pCtx, SResultRowEntryInfo* pResInfo) {
  if (!functionSetup(pCtx, pResInfo)) {
    return false;
  }

  STopBotRes*           pRes = GET_ROWCELL_INTERBUF(pResInfo);
  SInputColumnInfoData* pInput = &pCtx->input;

  pRes->maxSize = pCtx->param[1].param.i;

  pRes->nullTupleSaved = false;
  pRes->nullTuplePos.pageId = -1;
  return true;
}

static STopBotRes* getTopBotOutputInfo(SqlFunctionCtx* pCtx) {
  SResultRowEntryInfo* pResInfo = GET_RES_INFO(pCtx);
  STopBotRes*          pRes = GET_ROWCELL_INTERBUF(pResInfo);
  pRes->pItems = (STopBotResItem*)((char*)pRes + sizeof(STopBotRes));

  return pRes;
}

static int32_t doAddIntoResult(SqlFunctionCtx* pCtx, void* pData, int32_t rowIndex, SSDataBlock* pSrcBlock,
                               uint16_t type, uint64_t uid, SResultRowEntryInfo* pEntryInfo, bool isTopQuery);

static void addResult(SqlFunctionCtx* pCtx, STopBotResItem* pSourceItem, int16_t type, bool isTopQuery);

int32_t topFunction(SqlFunctionCtx* pCtx) {
  int32_t              numOfElems = 0;
  SResultRowEntryInfo* pResInfo = GET_RES_INFO(pCtx);

  SInputColumnInfoData* pInput = &pCtx->input;
  SColumnInfoData*      pCol = pInput->pData[0];

  STopBotRes* pRes = getTopBotOutputInfo(pCtx);
  pRes->type = pInput->pData[0]->info.type;

  int32_t start = pInput->startRowIndex;
  for (int32_t i = start; i < pInput->numOfRows + start; ++i) {
    if (pCol->hasNull && colDataIsNull_f(pCol->nullbitmap, i)) {
      continue;
    }

    numOfElems++;
    char*   data = colDataGetData(pCol, i);
    int32_t code = doAddIntoResult(pCtx, data, i, pCtx->pSrcBlock, pRes->type, pInput->uid, pResInfo, true);
    if (code != TSDB_CODE_SUCCESS) {
      return code;
    }
  }

  if (numOfElems == 0 && pCtx->subsidiaries.num > 0 && !pRes->nullTupleSaved) {
    int32_t code = saveTupleData(pCtx, pInput->startRowIndex, pCtx->pSrcBlock, &pRes->nullTuplePos);
    if (code != TSDB_CODE_SUCCESS) {
      return code;
    }
    pRes->nullTupleSaved = true;
  }
  return TSDB_CODE_SUCCESS;
}

int32_t bottomFunction(SqlFunctionCtx* pCtx) {
  int32_t              numOfElems = 0;
  SResultRowEntryInfo* pResInfo = GET_RES_INFO(pCtx);

  SInputColumnInfoData* pInput = &pCtx->input;
  SColumnInfoData*      pCol = pInput->pData[0];

  STopBotRes* pRes = getTopBotOutputInfo(pCtx);
  pRes->type = pInput->pData[0]->info.type;

  int32_t start = pInput->startRowIndex;
  for (int32_t i = start; i < pInput->numOfRows + start; ++i) {
    if (pCol->hasNull && colDataIsNull_f(pCol->nullbitmap, i)) {
      continue;
    }

    numOfElems++;
    char*   data = colDataGetData(pCol, i);
    int32_t code = doAddIntoResult(pCtx, data, i, pCtx->pSrcBlock, pRes->type, pInput->uid, pResInfo, false);
    if (code != TSDB_CODE_SUCCESS) {
      return code;
    }
  }

  if (numOfElems == 0 && pCtx->subsidiaries.num > 0 && !pRes->nullTupleSaved) {
    int32_t code = saveTupleData(pCtx, pInput->startRowIndex, pCtx->pSrcBlock, &pRes->nullTuplePos);
    if (code != TSDB_CODE_SUCCESS) {
      return code;
    }
    pRes->nullTupleSaved = true;
  }

  return TSDB_CODE_SUCCESS;
}

static int32_t topBotResComparFn(const void* p1, const void* p2, const void* param) {
  uint16_t type = *(uint16_t*)param;

  STopBotResItem* val1 = (STopBotResItem*)p1;
  STopBotResItem* val2 = (STopBotResItem*)p2;

  if (IS_SIGNED_NUMERIC_TYPE(type)) {
    if (val1->v.i == val2->v.i) {
      return 0;
    }

    return (val1->v.i > val2->v.i) ? 1 : -1;
  } else if (IS_UNSIGNED_NUMERIC_TYPE(type)) {
    if (val1->v.u == val2->v.u) {
      return 0;
    }

    return (val1->v.u > val2->v.u) ? 1 : -1;
  } else if (TSDB_DATA_TYPE_FLOAT == type) {
    if (val1->v.f == val2->v.f) {
      return 0;
    }

    return (val1->v.f > val2->v.f) ? 1 : -1;
  }

  if (val1->v.d == val2->v.d) {
    return 0;
  }

  return (val1->v.d > val2->v.d) ? 1 : -1;
}

int32_t doAddIntoResult(SqlFunctionCtx* pCtx, void* pData, int32_t rowIndex, SSDataBlock* pSrcBlock, uint16_t type,
                        uint64_t uid, SResultRowEntryInfo* pEntryInfo, bool isTopQuery) {
  STopBotRes* pRes = getTopBotOutputInfo(pCtx);

  SVariant val = {0};
  taosVariantCreateFromBinary(&val, pData, tDataTypes[type].bytes, type);

  STopBotResItem* pItems = pRes->pItems;

  // not full yet
  if (pEntryInfo->numOfRes < pRes->maxSize) {
    STopBotResItem* pItem = &pItems[pEntryInfo->numOfRes];
    pItem->v = val;
    pItem->uid = uid;

    // save the data of this tuple
    if (pCtx->subsidiaries.num > 0) {
      int32_t code = saveTupleData(pCtx, rowIndex, pSrcBlock, &pItem->tuplePos);
      if (code != TSDB_CODE_SUCCESS) {
        return code;
      }
    }
#ifdef BUF_PAGE_DEBUG
    qDebug("page_saveTuple i:%d, item:%p,pageId:%d, offset:%d\n", pEntryInfo->numOfRes, pItem, pItem->tuplePos.pageId,
           pItem->tuplePos.offset);
#endif
    // allocate the buffer and keep the data of this row into the new allocated buffer
    pEntryInfo->numOfRes++;
    taosheapsort((void*)pItems, sizeof(STopBotResItem), pEntryInfo->numOfRes, (const void*)&type, topBotResComparFn,
                 !isTopQuery);
  } else {  // replace the minimum value in the result
    if ((isTopQuery && ((IS_SIGNED_NUMERIC_TYPE(type) && val.i > pItems[0].v.i) ||
                        (IS_UNSIGNED_NUMERIC_TYPE(type) && val.u > pItems[0].v.u) ||
                        (TSDB_DATA_TYPE_FLOAT == type && val.f > pItems[0].v.f) ||
                        (TSDB_DATA_TYPE_DOUBLE == type && val.d > pItems[0].v.d))) ||
        (!isTopQuery && ((IS_SIGNED_NUMERIC_TYPE(type) && val.i < pItems[0].v.i) ||
                         (IS_UNSIGNED_NUMERIC_TYPE(type) && val.u < pItems[0].v.u) ||
                         (TSDB_DATA_TYPE_FLOAT == type && val.f < pItems[0].v.f) ||
                         (TSDB_DATA_TYPE_DOUBLE == type && val.d < pItems[0].v.d)))) {
      // replace the old data and the coresponding tuple data
      STopBotResItem* pItem = &pItems[0];
      pItem->v = val;
      pItem->uid = uid;

      // save the data of this tuple by over writing the old data
      if (pCtx->subsidiaries.num > 0) {
        int32_t code = updateTupleData(pCtx, rowIndex, pSrcBlock, &pItem->tuplePos);
        if (code != TSDB_CODE_SUCCESS) {
          return code;
        }
      }
#ifdef BUF_PAGE_DEBUG
      qDebug("page_copyTuple pageId:%d, offset:%d", pItem->tuplePos.pageId, pItem->tuplePos.offset);
#endif
      taosheapadjust((void*)pItems, sizeof(STopBotResItem), 0, pEntryInfo->numOfRes - 1, (const void*)&type,
                     topBotResComparFn, NULL, !isTopQuery);
    }
  }

  return TSDB_CODE_SUCCESS;
}

/*
 * +------------------------------------+--------------+--------------+
 * |            null bitmap             |              |              |
 * |(n columns, one bit for each column)| src column #1| src column #2|
 * +------------------------------------+--------------+--------------+
 */
void* serializeTupleData(const SSDataBlock* pSrcBlock, int32_t rowIndex, SSubsidiaryResInfo* pSubsidiaryies,
                         char* buf) {
  char* nullList = buf;
  char* pStart = (char*)(nullList + sizeof(bool) * pSubsidiaryies->num);

  int32_t offset = 0;
  for (int32_t i = 0; i < pSubsidiaryies->num; ++i) {
    SqlFunctionCtx* pc = pSubsidiaryies->pCtx[i];

    // group_key function has its own process function
    // do not process there
    if (fmIsGroupKeyFunc(pc->functionId)) {
      continue;
    }

    SFunctParam* pFuncParam = &pc->pExpr->base.pParam[0];
    int32_t      srcSlotId = pFuncParam->pCol->slotId;

    SColumnInfoData* pCol = taosArrayGet(pSrcBlock->pDataBlock, srcSlotId);
    if ((nullList[i] = colDataIsNull_s(pCol, rowIndex)) == true) {
      offset += pCol->info.bytes;
      continue;
    }

    char* p = colDataGetData(pCol, rowIndex);
    if (IS_VAR_DATA_TYPE(pCol->info.type)) {
      memcpy(pStart + offset, p, (pCol->info.type == TSDB_DATA_TYPE_JSON) ? getJsonValueLen(p) : varDataTLen(p));
    } else {
      memcpy(pStart + offset, p, pCol->info.bytes);
    }

    offset += pCol->info.bytes;
  }

  return buf;
}

static int32_t doSaveTupleData(SSerializeDataHandle* pHandle, const void* pBuf, size_t length, SWinKey* key,
                               STuplePos* pPos, SFunctionStateStore* pStore) {
  STuplePos p = {0};
  if (pHandle->pBuf != NULL) {
    SFilePage* pPage = NULL;

    if (pHandle->currentPage == -1) {
      pPage = getNewBufPage(pHandle->pBuf, &pHandle->currentPage);
      if (pPage == NULL) {
        return terrno;
      }
      pPage->num = sizeof(SFilePage);
    } else {
      pPage = getBufPage(pHandle->pBuf, pHandle->currentPage);
      if (pPage == NULL) {
        return terrno;
      }
      if (pPage->num + length > getBufPageSize(pHandle->pBuf)) {
        // current page is all used, let's prepare a new buffer page
        releaseBufPage(pHandle->pBuf, pPage);
        pPage = getNewBufPage(pHandle->pBuf, &pHandle->currentPage);
        if (pPage == NULL) {
          return terrno;
        }
        pPage->num = sizeof(SFilePage);
      }
    }

    p = (STuplePos){.pageId = pHandle->currentPage, .offset = pPage->num};
    memcpy(pPage->data + pPage->num, pBuf, length);

    pPage->num += length;
    setBufPageDirty(pPage, true);
    releaseBufPage(pHandle->pBuf, pPage);
  } else { // other tuple save policy
    if (pStore->streamStateFuncPut(pHandle->pState, key, pBuf, length) >= 0) {
      p.streamTupleKey = *key;
    }
  }

  *pPos = p;
  return TSDB_CODE_SUCCESS;
}

int32_t saveTupleData(SqlFunctionCtx* pCtx, int32_t rowIndex, const SSDataBlock* pSrcBlock, STuplePos* pPos) {
  prepareBuf(pCtx);

  SWinKey key;
  if (pCtx->saveHandle.pBuf == NULL) {
    SColumnInfoData* pColInfo = taosArrayGet(pSrcBlock->pDataBlock, 0);
    if (pColInfo->info.type == TSDB_DATA_TYPE_TIMESTAMP) {
      int64_t skey = *(int64_t*)colDataGetData(pColInfo, rowIndex);

      key.groupId = pSrcBlock->info.id.groupId;
      key.ts = skey;
    }
  }

  char* buf = serializeTupleData(pSrcBlock, rowIndex, &pCtx->subsidiaries, pCtx->subsidiaries.buf);
  return doSaveTupleData(&pCtx->saveHandle, buf, pCtx->subsidiaries.rowLen, &key, pPos, pCtx->pStore);
}

static int32_t doUpdateTupleData(SSerializeDataHandle* pHandle, const void* pBuf, size_t length, STuplePos* pPos, SFunctionStateStore* pStore) {
  if (pHandle->pBuf != NULL) {
    SFilePage* pPage = getBufPage(pHandle->pBuf, pPos->pageId);
    if (pPage == NULL) {
      return terrno;
    }
    memcpy(pPage->data + pPos->offset, pBuf, length);
    setBufPageDirty(pPage, true);
    releaseBufPage(pHandle->pBuf, pPage);
  } else {
    pStore->streamStateFuncPut(pHandle->pState, &pPos->streamTupleKey, pBuf, length);
  }

  return TSDB_CODE_SUCCESS;
}

int32_t updateTupleData(SqlFunctionCtx* pCtx, int32_t rowIndex, const SSDataBlock* pSrcBlock, STuplePos* pPos) {
  prepareBuf(pCtx);

  char* buf = serializeTupleData(pSrcBlock, rowIndex, &pCtx->subsidiaries, pCtx->subsidiaries.buf);
  return doUpdateTupleData(&pCtx->saveHandle, buf, pCtx->subsidiaries.rowLen, pPos, pCtx->pStore);
}

static char* doLoadTupleData(SSerializeDataHandle* pHandle, const STuplePos* pPos, SFunctionStateStore* pStore) {
  if (pHandle->pBuf != NULL) {
    SFilePage* pPage = getBufPage(pHandle->pBuf, pPos->pageId);
    if (pPage == NULL) {
      return NULL;
    }
    char* p = pPage->data + pPos->offset;
    releaseBufPage(pHandle->pBuf, pPage);
    return p;
  } else {
    void*   value = NULL;
    int32_t vLen;
    pStore->streamStateFuncGet(pHandle->pState, &pPos->streamTupleKey, &value, &vLen);
    return (char*)value;
  }
}

const char* loadTupleData(SqlFunctionCtx* pCtx, const STuplePos* pPos) {
  return doLoadTupleData(&pCtx->saveHandle, pPos, pCtx->pStore);
}

int32_t topBotFinalize(SqlFunctionCtx* pCtx, SSDataBlock* pBlock) {
  int32_t code = TSDB_CODE_SUCCESS;

  SResultRowEntryInfo* pEntryInfo = GET_RES_INFO(pCtx);
  STopBotRes*          pRes = getTopBotOutputInfo(pCtx);

  int16_t type = pCtx->pExpr->base.resSchema.type;
  int32_t slotId = pCtx->pExpr->base.resSchema.slotId;

  SColumnInfoData* pCol = taosArrayGet(pBlock->pDataBlock, slotId);

  // todo assign the tag value and the corresponding row data
  int32_t currentRow = pBlock->info.rows;
  if (pEntryInfo->numOfRes <= 0) {
    colDataSetNULL(pCol, currentRow);
    code = setSelectivityValue(pCtx, pBlock, &pRes->nullTuplePos, currentRow);
    return code;
  }
  for (int32_t i = 0; i < pEntryInfo->numOfRes; ++i) {
    STopBotResItem* pItem = &pRes->pItems[i];
    colDataSetVal(pCol, currentRow, (const char*)&pItem->v.i, false);
#ifdef BUF_PAGE_DEBUG
    qDebug("page_finalize i:%d,item:%p,pageId:%d, offset:%d\n", i, pItem, pItem->tuplePos.pageId,
           pItem->tuplePos.offset);
#endif
    code = setSelectivityValue(pCtx, pBlock, &pRes->pItems[i].tuplePos, currentRow);
    currentRow += 1;
  }

  return code;
}

void addResult(SqlFunctionCtx* pCtx, STopBotResItem* pSourceItem, int16_t type, bool isTopQuery) {
  SResultRowEntryInfo* pEntryInfo = GET_RES_INFO(pCtx);
  STopBotRes*          pRes = getTopBotOutputInfo(pCtx);
  STopBotResItem*      pItems = pRes->pItems;

  // not full yet
  if (pEntryInfo->numOfRes < pRes->maxSize) {
    STopBotResItem* pItem = &pItems[pEntryInfo->numOfRes];
    pItem->v = pSourceItem->v;
    pItem->uid = pSourceItem->uid;
    pItem->tuplePos.pageId = -1;
    replaceTupleData(&pItem->tuplePos, &pSourceItem->tuplePos);
    pEntryInfo->numOfRes++;
    taosheapsort((void*)pItems, sizeof(STopBotResItem), pEntryInfo->numOfRes, (const void*)&type, topBotResComparFn,
                 !isTopQuery);
  } else {  // replace the minimum value in the result
    if ((isTopQuery && ((IS_SIGNED_NUMERIC_TYPE(type) && pSourceItem->v.i > pItems[0].v.i) ||
                        (IS_UNSIGNED_NUMERIC_TYPE(type) && pSourceItem->v.u > pItems[0].v.u) ||
                        (TSDB_DATA_TYPE_FLOAT == type && pSourceItem->v.f > pItems[0].v.f) ||
                        (TSDB_DATA_TYPE_DOUBLE == type && pSourceItem->v.d > pItems[0].v.d))) ||
        (!isTopQuery && ((IS_SIGNED_NUMERIC_TYPE(type) && pSourceItem->v.i < pItems[0].v.i) ||
                         (IS_UNSIGNED_NUMERIC_TYPE(type) && pSourceItem->v.u < pItems[0].v.u) ||
                         (TSDB_DATA_TYPE_FLOAT == type && pSourceItem->v.f < pItems[0].v.f) ||
                         (TSDB_DATA_TYPE_DOUBLE == type && pSourceItem->v.d < pItems[0].v.d)))) {
      // replace the old data and the coresponding tuple data
      STopBotResItem* pItem = &pItems[0];
      pItem->v = pSourceItem->v;
      pItem->uid = pSourceItem->uid;

      // save the data of this tuple by over writing the old data
      replaceTupleData(&pItem->tuplePos, &pSourceItem->tuplePos);
      taosheapadjust((void*)pItems, sizeof(STopBotResItem), 0, pEntryInfo->numOfRes - 1, (const void*)&type,
                     topBotResComparFn, NULL, !isTopQuery);
    }
  }
}

int32_t topCombine(SqlFunctionCtx* pDestCtx, SqlFunctionCtx* pSourceCtx) {
  SResultRowEntryInfo* pSResInfo = GET_RES_INFO(pSourceCtx);
  STopBotRes*          pSBuf = getTopBotOutputInfo(pSourceCtx);
  int16_t              type = pSBuf->type;
  for (int32_t i = 0; i < pSResInfo->numOfRes; i++) {
    addResult(pDestCtx, pSBuf->pItems + i, type, true);
  }
  return TSDB_CODE_SUCCESS;
}

int32_t bottomCombine(SqlFunctionCtx* pDestCtx, SqlFunctionCtx* pSourceCtx) {
  SResultRowEntryInfo* pSResInfo = GET_RES_INFO(pSourceCtx);
  STopBotRes*          pSBuf = getTopBotOutputInfo(pSourceCtx);
  int16_t              type = pSBuf->type;
  for (int32_t i = 0; i < pSResInfo->numOfRes; i++) {
    addResult(pDestCtx, pSBuf->pItems + i, type, false);
  }
  return TSDB_CODE_SUCCESS;
}

int32_t getSpreadInfoSize() { return (int32_t)sizeof(SSpreadInfo); }

bool getSpreadFuncEnv(SFunctionNode* UNUSED_PARAM(pFunc), SFuncExecEnv* pEnv) {
  pEnv->calcMemSize = sizeof(SSpreadInfo);
  return true;
}

bool spreadFunctionSetup(SqlFunctionCtx* pCtx, SResultRowEntryInfo* pResultInfo) {
  if (!functionSetup(pCtx, pResultInfo)) {
    return false;
  }

  SSpreadInfo* pInfo = GET_ROWCELL_INTERBUF(pResultInfo);
  SET_DOUBLE_VAL(&pInfo->min, DBL_MAX);
  SET_DOUBLE_VAL(&pInfo->max, -DBL_MAX);
  pInfo->hasResult = false;
  return true;
}

int32_t spreadFunction(SqlFunctionCtx* pCtx) {
  int32_t numOfElems = 0;

  // Only the pre-computing information loaded and actual data does not loaded
  SInputColumnInfoData* pInput = &pCtx->input;
  SColumnDataAgg*       pAgg = pInput->pColumnDataAgg[0];
  int32_t               type = pInput->pData[0]->info.type;

  SSpreadInfo* pInfo = GET_ROWCELL_INTERBUF(GET_RES_INFO(pCtx));

  if (pInput->colDataSMAIsSet) {
    numOfElems = pInput->numOfRows - pAgg->numOfNull;
    if (numOfElems == 0) {
      goto _spread_over;
    }
    double tmin = 0.0, tmax = 0.0;
    if (IS_SIGNED_NUMERIC_TYPE(type) || IS_TIMESTAMP_TYPE(type)) {
      tmin = (double)GET_INT64_VAL(&pAgg->min);
      tmax = (double)GET_INT64_VAL(&pAgg->max);
    } else if (IS_FLOAT_TYPE(type)) {
      tmin = GET_DOUBLE_VAL(&pAgg->min);
      tmax = GET_DOUBLE_VAL(&pAgg->max);
    } else if (IS_UNSIGNED_NUMERIC_TYPE(type)) {
      tmin = (double)GET_UINT64_VAL(&pAgg->min);
      tmax = (double)GET_UINT64_VAL(&pAgg->max);
    }

    if (GET_DOUBLE_VAL(&pInfo->min) > tmin) {
      SET_DOUBLE_VAL(&pInfo->min, tmin);
    }

    if (GET_DOUBLE_VAL(&pInfo->max) < tmax) {
      SET_DOUBLE_VAL(&pInfo->max, tmax);
    }

  } else {  // computing based on the true data block
    SColumnInfoData* pCol = pInput->pData[0];

    int32_t start = pInput->startRowIndex;
    // check the valid data one by one
    for (int32_t i = start; i < pInput->numOfRows + start; ++i) {
      if (colDataIsNull_f(pCol->nullbitmap, i)) {
        continue;
      }

      char* data = colDataGetData(pCol, i);

      double v = 0;
      GET_TYPED_DATA(v, double, type, data);
      if (v < GET_DOUBLE_VAL(&pInfo->min)) {
        SET_DOUBLE_VAL(&pInfo->min, v);
      }

      if (v > GET_DOUBLE_VAL(&pInfo->max)) {
        SET_DOUBLE_VAL(&pInfo->max, v);
      }

      numOfElems += 1;
    }
  }

_spread_over:
  // data in the check operation are all null, not output
  SET_VAL(GET_RES_INFO(pCtx), numOfElems, 1);
  if (numOfElems > 0) {
    pInfo->hasResult = true;
  }

  return TSDB_CODE_SUCCESS;
}

static void spreadTransferInfo(SSpreadInfo* pInput, SSpreadInfo* pOutput) {
  pOutput->hasResult = pInput->hasResult;
  if (pInput->max > pOutput->max) {
    pOutput->max = pInput->max;
  }

  if (pInput->min < pOutput->min) {
    pOutput->min = pInput->min;
  }
}

int32_t spreadFunctionMerge(SqlFunctionCtx* pCtx) {
  SInputColumnInfoData* pInput = &pCtx->input;
  SColumnInfoData*      pCol = pInput->pData[0];
  if (pCol->info.type != TSDB_DATA_TYPE_BINARY) {
    return TSDB_CODE_FUNC_FUNTION_PARA_TYPE;
  }

  SSpreadInfo* pInfo = GET_ROWCELL_INTERBUF(GET_RES_INFO(pCtx));

  int32_t start = pInput->startRowIndex;
  for (int32_t i = start; i < start + pInput->numOfRows; ++i) {
    char*        data = colDataGetData(pCol, i);
    SSpreadInfo* pInputInfo = (SSpreadInfo*)varDataVal(data);
    if (pInputInfo->hasResult) {
      spreadTransferInfo(pInputInfo, pInfo);
    }
  }

  if (pInfo->hasResult) {
    GET_RES_INFO(pCtx)->numOfRes = 1;
  }

  return TSDB_CODE_SUCCESS;
}

int32_t spreadFinalize(SqlFunctionCtx* pCtx, SSDataBlock* pBlock) {
  SSpreadInfo* pInfo = GET_ROWCELL_INTERBUF(GET_RES_INFO(pCtx));
  if (pInfo->hasResult == true) {
    SET_DOUBLE_VAL(&pInfo->result, pInfo->max - pInfo->min);
  } else {
    GET_RES_INFO(pCtx)->isNullRes = 1;
  }
  return functionFinalize(pCtx, pBlock);
}

int32_t spreadPartialFinalize(SqlFunctionCtx* pCtx, SSDataBlock* pBlock) {
  SResultRowEntryInfo* pResInfo = GET_RES_INFO(pCtx);
  SSpreadInfo*         pInfo = GET_ROWCELL_INTERBUF(GET_RES_INFO(pCtx));
  int32_t              resultBytes = getSpreadInfoSize();
  char*                res = taosMemoryCalloc(resultBytes + VARSTR_HEADER_SIZE, sizeof(char));

  memcpy(varDataVal(res), pInfo, resultBytes);
  varDataSetLen(res, resultBytes);

  int32_t          slotId = pCtx->pExpr->base.resSchema.slotId;
  SColumnInfoData* pCol = taosArrayGet(pBlock->pDataBlock, slotId);

  colDataSetVal(pCol, pBlock->info.rows, res, false);

  taosMemoryFree(res);
  return pResInfo->numOfRes;
}

int32_t spreadCombine(SqlFunctionCtx* pDestCtx, SqlFunctionCtx* pSourceCtx) {
  SResultRowEntryInfo* pDResInfo = GET_RES_INFO(pDestCtx);
  SSpreadInfo*         pDBuf = GET_ROWCELL_INTERBUF(pDResInfo);

  SResultRowEntryInfo* pSResInfo = GET_RES_INFO(pSourceCtx);
  SSpreadInfo*         pSBuf = GET_ROWCELL_INTERBUF(pSResInfo);
  spreadTransferInfo(pSBuf, pDBuf);
  pDResInfo->numOfRes = TMAX(pDResInfo->numOfRes, pSResInfo->numOfRes);
  pDResInfo->isNullRes &= pSResInfo->isNullRes;
  return TSDB_CODE_SUCCESS;
}

int32_t getElapsedInfoSize() { return (int32_t)sizeof(SElapsedInfo); }

bool getElapsedFuncEnv(SFunctionNode* UNUSED_PARAM(pFunc), SFuncExecEnv* pEnv) {
  pEnv->calcMemSize = sizeof(SElapsedInfo);
  return true;
}

bool elapsedFunctionSetup(SqlFunctionCtx* pCtx, SResultRowEntryInfo* pResultInfo) {
  if (!functionSetup(pCtx, pResultInfo)) {
    return false;
  }

  SElapsedInfo* pInfo = GET_ROWCELL_INTERBUF(pResultInfo);
  pInfo->result = 0;
  pInfo->min = TSKEY_MAX;
  pInfo->max = 0;

  if (pCtx->numOfParams > 1) {
    pInfo->timeUnit = pCtx->param[1].param.i;
  } else {
    pInfo->timeUnit = 1;
  }

  return true;
}

int32_t elapsedFunction(SqlFunctionCtx* pCtx) {
  int32_t numOfElems = 0;

  // Only the pre-computing information loaded and actual data does not loaded
  SInputColumnInfoData* pInput = &pCtx->input;
  SColumnDataAgg*       pAgg = pInput->pColumnDataAgg[0];

  SElapsedInfo* pInfo = GET_ROWCELL_INTERBUF(GET_RES_INFO(pCtx));

  numOfElems = pInput->numOfRows;  // since this is the primary timestamp, no need to exclude NULL values
  if (numOfElems == 0) {
    goto _elapsed_over;
  }

  if (pInput->colDataSMAIsSet) {
    if (pInfo->min == TSKEY_MAX) {
      pInfo->min = GET_INT64_VAL(&pAgg->min);
      pInfo->max = GET_INT64_VAL(&pAgg->max);
    } else {
      if (pCtx->order == TSDB_ORDER_ASC) {
        pInfo->max = GET_INT64_VAL(&pAgg->max);
      } else {
        pInfo->min = GET_INT64_VAL(&pAgg->min);
      }
    }
  } else {  // computing based on the true data block
    if (0 == pInput->numOfRows) {
      if (pCtx->order == TSDB_ORDER_DESC) {
        if (pCtx->end.key != INT64_MIN) {
          pInfo->min = pCtx->end.key;
        }
      } else {
        if (pCtx->end.key != INT64_MIN) {
          pInfo->max = pCtx->end.key + 1;
        }
      }
      goto _elapsed_over;
    }

    SColumnInfoData* pCol = pInput->pData[0];

    int32_t start = pInput->startRowIndex;
    TSKEY*  ptsList = (int64_t*)colDataGetData(pCol, 0);
    if (pCtx->order == TSDB_ORDER_DESC) {
      if (pCtx->start.key == INT64_MIN) {
        pInfo->max = (pInfo->max < ptsList[start]) ? ptsList[start] : pInfo->max;
      } else {
        pInfo->max = pCtx->start.key + 1;
      }

      if (pCtx->end.key == INT64_MIN) {
        pInfo->min =
            (pInfo->min > ptsList[start + pInput->numOfRows - 1]) ? ptsList[start + pInput->numOfRows - 1] : pInfo->min;
      } else {
        pInfo->min = pCtx->end.key;
      }
    } else {
      if (pCtx->start.key == INT64_MIN) {
        pInfo->min = (pInfo->min > ptsList[start]) ? ptsList[start] : pInfo->min;
      } else {
        pInfo->min = pCtx->start.key;
      }

      if (pCtx->end.key == INT64_MIN) {
        pInfo->max =
            (pInfo->max < ptsList[start + pInput->numOfRows - 1]) ? ptsList[start + pInput->numOfRows - 1] : pInfo->max;
      } else {
        pInfo->max = pCtx->end.key + 1;
      }
    }
  }

_elapsed_over:
  // data in the check operation are all null, not output
  SET_VAL(GET_RES_INFO(pCtx), numOfElems, 1);

  return TSDB_CODE_SUCCESS;
}

static void elapsedTransferInfo(SElapsedInfo* pInput, SElapsedInfo* pOutput) {
  pOutput->timeUnit = pInput->timeUnit;
  if (pOutput->min > pInput->min) {
    pOutput->min = pInput->min;
  }

  if (pOutput->max < pInput->max) {
    pOutput->max = pInput->max;
  }
}

int32_t elapsedFunctionMerge(SqlFunctionCtx* pCtx) {
  SInputColumnInfoData* pInput = &pCtx->input;
  SColumnInfoData*      pCol = pInput->pData[0];
  if (pCol->info.type != TSDB_DATA_TYPE_BINARY) {
    return TSDB_CODE_FUNC_FUNTION_PARA_TYPE;
  }

  SElapsedInfo* pInfo = GET_ROWCELL_INTERBUF(GET_RES_INFO(pCtx));

  int32_t start = pInput->startRowIndex;

  for (int32_t i = start; i < start + pInput->numOfRows; ++i) {
    char*         data = colDataGetData(pCol, i);
    SElapsedInfo* pInputInfo = (SElapsedInfo*)varDataVal(data);
    elapsedTransferInfo(pInputInfo, pInfo);
  }

  SET_VAL(GET_RES_INFO(pCtx), 1, 1);
  return TSDB_CODE_SUCCESS;
}

int32_t elapsedFinalize(SqlFunctionCtx* pCtx, SSDataBlock* pBlock) {
  SElapsedInfo* pInfo = GET_ROWCELL_INTERBUF(GET_RES_INFO(pCtx));
  double        result = (double)pInfo->max - (double)pInfo->min;
  result = (result >= 0) ? result : -result;
  pInfo->result = result / pInfo->timeUnit;
  return functionFinalize(pCtx, pBlock);
}

int32_t elapsedPartialFinalize(SqlFunctionCtx* pCtx, SSDataBlock* pBlock) {
  SResultRowEntryInfo* pResInfo = GET_RES_INFO(pCtx);
  SElapsedInfo*        pInfo = GET_ROWCELL_INTERBUF(GET_RES_INFO(pCtx));
  int32_t              resultBytes = getElapsedInfoSize();
  char*                res = taosMemoryCalloc(resultBytes + VARSTR_HEADER_SIZE, sizeof(char));

  memcpy(varDataVal(res), pInfo, resultBytes);
  varDataSetLen(res, resultBytes);

  int32_t          slotId = pCtx->pExpr->base.resSchema.slotId;
  SColumnInfoData* pCol = taosArrayGet(pBlock->pDataBlock, slotId);

  colDataSetVal(pCol, pBlock->info.rows, res, false);

  taosMemoryFree(res);
  return pResInfo->numOfRes;
}

int32_t elapsedCombine(SqlFunctionCtx* pDestCtx, SqlFunctionCtx* pSourceCtx) {
  SResultRowEntryInfo* pDResInfo = GET_RES_INFO(pDestCtx);
  SElapsedInfo*        pDBuf = GET_ROWCELL_INTERBUF(pDResInfo);

  SResultRowEntryInfo* pSResInfo = GET_RES_INFO(pSourceCtx);
  SElapsedInfo*        pSBuf = GET_ROWCELL_INTERBUF(pSResInfo);

  elapsedTransferInfo(pSBuf, pDBuf);
  pDResInfo->numOfRes = TMAX(pDResInfo->numOfRes, pSResInfo->numOfRes);
  pDResInfo->isNullRes &= pSResInfo->isNullRes;
  return TSDB_CODE_SUCCESS;
}

int32_t getHistogramInfoSize() {
  return (int32_t)sizeof(SHistoFuncInfo) + HISTOGRAM_MAX_BINS_NUM * sizeof(SHistoFuncBin);
}

bool getHistogramFuncEnv(SFunctionNode* UNUSED_PARAM(pFunc), SFuncExecEnv* pEnv) {
  pEnv->calcMemSize = sizeof(SHistoFuncInfo) + HISTOGRAM_MAX_BINS_NUM * sizeof(SHistoFuncBin);
  return true;
}

static int8_t getHistogramBinType(char* binTypeStr) {
  int8_t binType;
  if (strcasecmp(binTypeStr, "user_input") == 0) {
    binType = USER_INPUT_BIN;
  } else if (strcasecmp(binTypeStr, "linear_bin") == 0) {
    binType = LINEAR_BIN;
  } else if (strcasecmp(binTypeStr, "log_bin") == 0) {
    binType = LOG_BIN;
  } else {
    binType = UNKNOWN_BIN;
  }

  return binType;
}

static bool getHistogramBinDesc(SHistoFuncInfo* pInfo, char* binDescStr, int8_t binType, bool normalized) {
  cJSON*  binDesc = cJSON_Parse(binDescStr);
  int32_t numOfBins;
  double* intervals;
  if (cJSON_IsObject(binDesc)) { /* linaer/log bins */
    int32_t numOfParams = cJSON_GetArraySize(binDesc);
    int32_t startIndex;
    if (numOfParams != 4) {
      cJSON_Delete(binDesc);
      return false;
    }

    cJSON* start = cJSON_GetObjectItem(binDesc, "start");
    cJSON* factor = cJSON_GetObjectItem(binDesc, "factor");
    cJSON* width = cJSON_GetObjectItem(binDesc, "width");
    cJSON* count = cJSON_GetObjectItem(binDesc, "count");
    cJSON* infinity = cJSON_GetObjectItem(binDesc, "infinity");

    if (!cJSON_IsNumber(start) || !cJSON_IsNumber(count) || !cJSON_IsBool(infinity)) {
      cJSON_Delete(binDesc);
      return false;
    }

    if (count->valueint <= 0 || count->valueint > 1000) {  // limit count to 1000
      cJSON_Delete(binDesc);
      return false;
    }

    if (isinf(start->valuedouble) || (width != NULL && isinf(width->valuedouble)) ||
        (factor != NULL && isinf(factor->valuedouble)) || (count != NULL && isinf(count->valuedouble))) {
      cJSON_Delete(binDesc);
      return false;
    }

    int32_t counter = (int32_t)count->valueint;
    if (infinity->valueint == false) {
      startIndex = 0;
      numOfBins = counter + 1;
    } else {
      startIndex = 1;
      numOfBins = counter + 3;
    }

    intervals = taosMemoryCalloc(numOfBins, sizeof(double));
    if (cJSON_IsNumber(width) && factor == NULL && binType == LINEAR_BIN) {
      // linear bin process
      if (width->valuedouble == 0) {
        taosMemoryFree(intervals);
        cJSON_Delete(binDesc);
        return false;
      }
      for (int i = 0; i < counter + 1; ++i) {
        intervals[startIndex] = start->valuedouble + i * width->valuedouble;
        if (isinf(intervals[startIndex])) {
          taosMemoryFree(intervals);
          cJSON_Delete(binDesc);
          return false;
        }
        startIndex++;
      }
    } else if (cJSON_IsNumber(factor) && width == NULL && binType == LOG_BIN) {
      // log bin process
      if (start->valuedouble == 0) {
        taosMemoryFree(intervals);
        cJSON_Delete(binDesc);
        return false;
      }
      if (factor->valuedouble < 0 || factor->valuedouble == 0 || factor->valuedouble == 1) {
        taosMemoryFree(intervals);
        cJSON_Delete(binDesc);
        return false;
      }
      for (int i = 0; i < counter + 1; ++i) {
        intervals[startIndex] = start->valuedouble * pow(factor->valuedouble, i * 1.0);
        if (isinf(intervals[startIndex])) {
          taosMemoryFree(intervals);
          cJSON_Delete(binDesc);
          return false;
        }
        startIndex++;
      }
    } else {
      taosMemoryFree(intervals);
      cJSON_Delete(binDesc);
      return false;
    }

    if (infinity->valueint == true) {
      intervals[0] = -INFINITY;
      intervals[numOfBins - 1] = INFINITY;
      // in case of desc bin orders, -inf/inf should be swapped
      if (numOfBins < 4) {
        return false;
      }
      if (intervals[1] > intervals[numOfBins - 2]) {
        TSWAP(intervals[0], intervals[numOfBins - 1]);
      }
    }
  } else if (cJSON_IsArray(binDesc)) { /* user input bins */
    if (binType != USER_INPUT_BIN) {
      cJSON_Delete(binDesc);
      return false;
    }
    numOfBins = cJSON_GetArraySize(binDesc);
    intervals = taosMemoryCalloc(numOfBins, sizeof(double));
    cJSON* bin = binDesc->child;
    if (bin == NULL) {
      taosMemoryFree(intervals);
      cJSON_Delete(binDesc);
      return false;
    }
    int i = 0;
    while (bin) {
      intervals[i] = bin->valuedouble;
      if (!cJSON_IsNumber(bin)) {
        taosMemoryFree(intervals);
        cJSON_Delete(binDesc);
        return false;
      }
      if (i != 0 && intervals[i] <= intervals[i - 1]) {
        taosMemoryFree(intervals);
        cJSON_Delete(binDesc);
        return false;
      }
      bin = bin->next;
      i++;
    }
  } else {
    cJSON_Delete(binDesc);
    return false;
  }

  pInfo->numOfBins = numOfBins - 1;
  pInfo->normalized = normalized;
  for (int32_t i = 0; i < pInfo->numOfBins; ++i) {
    pInfo->bins[i].lower = intervals[i] < intervals[i + 1] ? intervals[i] : intervals[i + 1];
    pInfo->bins[i].upper = intervals[i + 1] > intervals[i] ? intervals[i + 1] : intervals[i];
    pInfo->bins[i].count = 0;
  }

  taosMemoryFree(intervals);
  cJSON_Delete(binDesc);

  return true;
}

bool histogramFunctionSetup(SqlFunctionCtx* pCtx, SResultRowEntryInfo* pResultInfo) {
  if (!functionSetup(pCtx, pResultInfo)) {
    return false;
  }

  SHistoFuncInfo* pInfo = GET_ROWCELL_INTERBUF(pResultInfo);
  pInfo->numOfBins = 0;
  pInfo->totalCount = 0;
  pInfo->normalized = 0;

  char*  binTypeStr = strndup(varDataVal(pCtx->param[1].param.pz), varDataLen(pCtx->param[1].param.pz));
  int8_t binType = getHistogramBinType(binTypeStr);
  taosMemoryFree(binTypeStr);

  if (binType == UNKNOWN_BIN) {
    return false;
  }
  char*   binDesc = strndup(varDataVal(pCtx->param[2].param.pz), varDataLen(pCtx->param[2].param.pz));
  int64_t normalized = pCtx->param[3].param.i;
  if (normalized != 0 && normalized != 1) {
    taosMemoryFree(binDesc);
    return false;
  }
  if (!getHistogramBinDesc(pInfo, binDesc, binType, (bool)normalized)) {
    taosMemoryFree(binDesc);
    return false;
  }
  taosMemoryFree(binDesc);

  return true;
}

static int32_t histogramFunctionImpl(SqlFunctionCtx* pCtx, bool isPartial) {
  SHistoFuncInfo* pInfo = GET_ROWCELL_INTERBUF(GET_RES_INFO(pCtx));

  SInputColumnInfoData* pInput = &pCtx->input;
  SColumnInfoData*      pCol = pInput->pData[0];

  int32_t type = pInput->pData[0]->info.type;

  int32_t start = pInput->startRowIndex;
  int32_t numOfRows = pInput->numOfRows;

  int32_t numOfElems = 0;
  for (int32_t i = start; i < numOfRows + start; ++i) {
    if (pCol->hasNull && colDataIsNull_f(pCol->nullbitmap, i)) {
      continue;
    }

    numOfElems++;

    char*  data = colDataGetData(pCol, i);
    double v;
    GET_TYPED_DATA(v, double, type, data);

    for (int32_t k = 0; k < pInfo->numOfBins; ++k) {
      if (v > pInfo->bins[k].lower && v <= pInfo->bins[k].upper) {
        pInfo->bins[k].count++;
        pInfo->totalCount++;
        break;
      }
    }
  }

  if (!isPartial) {
    GET_RES_INFO(pCtx)->numOfRes = pInfo->numOfBins;
  } else {
    GET_RES_INFO(pCtx)->numOfRes = 1;
  }
  return TSDB_CODE_SUCCESS;
}

int32_t histogramFunction(SqlFunctionCtx* pCtx) { return histogramFunctionImpl(pCtx, false); }

int32_t histogramFunctionPartial(SqlFunctionCtx* pCtx) { return histogramFunctionImpl(pCtx, true); }

static void histogramTransferInfo(SHistoFuncInfo* pInput, SHistoFuncInfo* pOutput) {
  pOutput->normalized = pInput->normalized;
  pOutput->numOfBins = pInput->numOfBins;
  pOutput->totalCount += pInput->totalCount;
  for (int32_t k = 0; k < pOutput->numOfBins; ++k) {
    pOutput->bins[k].lower = pInput->bins[k].lower;
    pOutput->bins[k].upper = pInput->bins[k].upper;
    pOutput->bins[k].count += pInput->bins[k].count;
  }
}

int32_t histogramFunctionMerge(SqlFunctionCtx* pCtx) {
  SInputColumnInfoData* pInput = &pCtx->input;
  SColumnInfoData*      pCol = pInput->pData[0];
  if (pCol->info.type != TSDB_DATA_TYPE_BINARY) {
    return TSDB_CODE_FUNC_FUNTION_PARA_TYPE;
  }

  SHistoFuncInfo* pInfo = GET_ROWCELL_INTERBUF(GET_RES_INFO(pCtx));

  int32_t start = pInput->startRowIndex;

  for (int32_t i = start; i < start + pInput->numOfRows; ++i) {
    char*           data = colDataGetData(pCol, i);
    SHistoFuncInfo* pInputInfo = (SHistoFuncInfo*)varDataVal(data);
    histogramTransferInfo(pInputInfo, pInfo);
  }

  SET_VAL(GET_RES_INFO(pCtx), pInfo->numOfBins, pInfo->numOfBins);
  return TSDB_CODE_SUCCESS;
}

int32_t histogramFinalize(SqlFunctionCtx* pCtx, SSDataBlock* pBlock) {
  SResultRowEntryInfo* pResInfo = GET_RES_INFO(pCtx);
  SHistoFuncInfo*      pInfo = GET_ROWCELL_INTERBUF(GET_RES_INFO(pCtx));
  int32_t              slotId = pCtx->pExpr->base.resSchema.slotId;
  SColumnInfoData*     pCol = taosArrayGet(pBlock->pDataBlock, slotId);

  int32_t currentRow = pBlock->info.rows;

  if (pInfo->normalized) {
    for (int32_t k = 0; k < pResInfo->numOfRes; ++k) {
      if (pInfo->totalCount != 0) {
        pInfo->bins[k].percentage = pInfo->bins[k].count / (double)pInfo->totalCount;
      } else {
        pInfo->bins[k].percentage = 0;
      }
    }
  }

  for (int32_t i = 0; i < pResInfo->numOfRes; ++i) {
    int32_t len;
    char    buf[512] = {0};
    if (!pInfo->normalized) {
      len = sprintf(varDataVal(buf), "{\"lower_bin\":%g, \"upper_bin\":%g, \"count\":%" PRId64 "}",
                    pInfo->bins[i].lower, pInfo->bins[i].upper, pInfo->bins[i].count);
    } else {
      len = sprintf(varDataVal(buf), "{\"lower_bin\":%g, \"upper_bin\":%g, \"count\":%lf}", pInfo->bins[i].lower,
                    pInfo->bins[i].upper, pInfo->bins[i].percentage);
    }
    varDataSetLen(buf, len);
    colDataSetVal(pCol, currentRow, buf, false);
    currentRow++;
  }

  return pResInfo->numOfRes;
}

int32_t histogramPartialFinalize(SqlFunctionCtx* pCtx, SSDataBlock* pBlock) {
  SResultRowEntryInfo* pResInfo = GET_RES_INFO(pCtx);
  SHistoFuncInfo*      pInfo = GET_ROWCELL_INTERBUF(GET_RES_INFO(pCtx));
  int32_t              resultBytes = getHistogramInfoSize();
  char*                res = taosMemoryCalloc(resultBytes + VARSTR_HEADER_SIZE, sizeof(char));

  memcpy(varDataVal(res), pInfo, resultBytes);
  varDataSetLen(res, resultBytes);

  int32_t          slotId = pCtx->pExpr->base.resSchema.slotId;
  SColumnInfoData* pCol = taosArrayGet(pBlock->pDataBlock, slotId);

  colDataSetVal(pCol, pBlock->info.rows, res, false);

  taosMemoryFree(res);
  return pResInfo->numOfRes;
}

int32_t histogramCombine(SqlFunctionCtx* pDestCtx, SqlFunctionCtx* pSourceCtx) {
  SResultRowEntryInfo* pDResInfo = GET_RES_INFO(pDestCtx);
  SHistoFuncInfo*      pDBuf = GET_ROWCELL_INTERBUF(pDResInfo);

  SResultRowEntryInfo* pSResInfo = GET_RES_INFO(pSourceCtx);
  SHistoFuncInfo*      pSBuf = GET_ROWCELL_INTERBUF(pSResInfo);

  histogramTransferInfo(pSBuf, pDBuf);
  pDResInfo->numOfRes = TMAX(pDResInfo->numOfRes, pSResInfo->numOfRes);
  pDResInfo->isNullRes &= pSResInfo->isNullRes;
  return TSDB_CODE_SUCCESS;
}

int32_t getHLLInfoSize() { return (int32_t)sizeof(SHLLInfo); }

bool getHLLFuncEnv(SFunctionNode* UNUSED_PARAM(pFunc), SFuncExecEnv* pEnv) {
  pEnv->calcMemSize = sizeof(SHLLInfo);
  return true;
}

static uint8_t hllCountNum(void* data, int32_t bytes, int32_t* buk) {
  uint64_t hash = MurmurHash3_64(data, bytes);
  int32_t  index = hash & HLL_BUCKET_MASK;
  hash >>= HLL_BUCKET_BITS;
  hash |= ((uint64_t)1 << HLL_DATA_BITS);
  uint64_t bit = 1;
  uint8_t  count = 1;
  while ((hash & bit) == 0) {
    count++;
    bit <<= 1;
  }
  *buk = index;
  return count;
}

static void hllBucketHisto(uint8_t* buckets, int32_t* bucketHisto) {
  uint64_t* word = (uint64_t*)buckets;
  uint8_t*  bytes;

  for (int32_t j = 0; j < HLL_BUCKETS >> 3; j++) {
    if (*word == 0) {
      bucketHisto[0] += 8;
    } else {
      bytes = (uint8_t*)word;
      bucketHisto[bytes[0]]++;
      bucketHisto[bytes[1]]++;
      bucketHisto[bytes[2]]++;
      bucketHisto[bytes[3]]++;
      bucketHisto[bytes[4]]++;
      bucketHisto[bytes[5]]++;
      bucketHisto[bytes[6]]++;
      bucketHisto[bytes[7]]++;
    }
    word++;
  }
}
static double hllTau(double x) {
  if (x == 0. || x == 1.) return 0.;
  double zPrime;
  double y = 1.0;
  double z = 1 - x;
  do {
    x = sqrt(x);
    zPrime = z;
    y *= 0.5;
    z -= pow(1 - x, 2) * y;
  } while (zPrime != z);
  return z / 3;
}

static double hllSigma(double x) {
  if (x == 1.0) return INFINITY;
  double zPrime;
  double y = 1;
  double z = x;
  do {
    x *= x;
    zPrime = z;
    z += x * y;
    y += y;
  } while (zPrime != z);
  return z;
}

// estimate the cardinality, the algorithm refer this paper: "New cardinality estimation algorithms for HyperLogLog
// sketches"
static uint64_t hllCountCnt(uint8_t* buckets) {
  double  m = HLL_BUCKETS;
  int32_t buckethisto[64] = {0};
  hllBucketHisto(buckets, buckethisto);

  double z = m * hllTau((m - buckethisto[HLL_DATA_BITS + 1]) / (double)m);
  for (int j = HLL_DATA_BITS; j >= 1; --j) {
    z += buckethisto[j];
    z *= 0.5;
  }

  z += m * hllSigma(buckethisto[0] / (double)m);
  double E = (double)llroundl(HLL_ALPHA_INF * m * m / z);

  return (uint64_t)E;
}

int32_t hllFunction(SqlFunctionCtx* pCtx) {
  SHLLInfo* pInfo = GET_ROWCELL_INTERBUF(GET_RES_INFO(pCtx));

  SInputColumnInfoData* pInput = &pCtx->input;
  SColumnInfoData*      pCol = pInput->pData[0];

  int32_t type = pCol->info.type;
  int32_t bytes = pCol->info.bytes;

  int32_t start = pInput->startRowIndex;
  int32_t numOfRows = pInput->numOfRows;

  int32_t numOfElems = 0;
  if (IS_NULL_TYPE(type)) {
    goto _hll_over;
  }

  for (int32_t i = start; i < numOfRows + start; ++i) {
    if (pCol->hasNull && colDataIsNull_s(pCol, i)) {
      continue;
    }

    numOfElems++;

    char* data = colDataGetData(pCol, i);
    if (IS_VAR_DATA_TYPE(type)) {
      bytes = varDataLen(data);
      data = varDataVal(data);
    }

    int32_t index = 0;
    uint8_t count = hllCountNum(data, bytes, &index);
    uint8_t oldcount = pInfo->buckets[index];
    if (count > oldcount) {
      pInfo->buckets[index] = count;
    }
  }

_hll_over:
  pInfo->totalCount += numOfElems;

  if (pInfo->totalCount == 0 && !tsCountAlwaysReturnValue) {
    SET_VAL(GET_RES_INFO(pCtx), 0, 1);
  } else {
    SET_VAL(GET_RES_INFO(pCtx), 1, 1);
  }

  return TSDB_CODE_SUCCESS;
}

static void hllTransferInfo(SHLLInfo* pInput, SHLLInfo* pOutput) {
  for (int32_t k = 0; k < HLL_BUCKETS; ++k) {
    if (pOutput->buckets[k] < pInput->buckets[k]) {
      pOutput->buckets[k] = pInput->buckets[k];
    }
  }
  pOutput->totalCount += pInput->totalCount;
}

int32_t hllFunctionMerge(SqlFunctionCtx* pCtx) {
  SInputColumnInfoData* pInput = &pCtx->input;
  SColumnInfoData*      pCol = pInput->pData[0];

  if (pCol->info.type != TSDB_DATA_TYPE_BINARY) {
    return TSDB_CODE_SUCCESS;
  }

  SHLLInfo* pInfo = GET_ROWCELL_INTERBUF(GET_RES_INFO(pCtx));

  int32_t start = pInput->startRowIndex;

  for (int32_t i = start; i < start + pInput->numOfRows; ++i) {
    char*     data = colDataGetData(pCol, i);
    SHLLInfo* pInputInfo = (SHLLInfo*)varDataVal(data);
    hllTransferInfo(pInputInfo, pInfo);
  }

  if (pInfo->totalCount == 0 && !tsCountAlwaysReturnValue) {
    SET_VAL(GET_RES_INFO(pCtx), 0, 1);
  } else {
    SET_VAL(GET_RES_INFO(pCtx), 1, 1);
  }

  return TSDB_CODE_SUCCESS;
}

int32_t hllFinalize(SqlFunctionCtx* pCtx, SSDataBlock* pBlock) {
  SResultRowEntryInfo* pInfo = GET_RES_INFO(pCtx);

  SHLLInfo* pHllInfo = GET_ROWCELL_INTERBUF(GET_RES_INFO(pCtx));
  pHllInfo->result = hllCountCnt(pHllInfo->buckets);
  if (tsCountAlwaysReturnValue && pHllInfo->result == 0) {
    pInfo->numOfRes = 1;
  }

  return functionFinalize(pCtx, pBlock);
}

int32_t hllPartialFinalize(SqlFunctionCtx* pCtx, SSDataBlock* pBlock) {
  SResultRowEntryInfo* pResInfo = GET_RES_INFO(pCtx);
  SHLLInfo*            pInfo = GET_ROWCELL_INTERBUF(GET_RES_INFO(pCtx));
  int32_t              resultBytes = getHLLInfoSize();
  char*                res = taosMemoryCalloc(resultBytes + VARSTR_HEADER_SIZE, sizeof(char));

  memcpy(varDataVal(res), pInfo, resultBytes);
  varDataSetLen(res, resultBytes);

  int32_t          slotId = pCtx->pExpr->base.resSchema.slotId;
  SColumnInfoData* pCol = taosArrayGet(pBlock->pDataBlock, slotId);

  colDataSetVal(pCol, pBlock->info.rows, res, false);

  taosMemoryFree(res);
  return pResInfo->numOfRes;
}

int32_t hllCombine(SqlFunctionCtx* pDestCtx, SqlFunctionCtx* pSourceCtx) {
  SResultRowEntryInfo* pDResInfo = GET_RES_INFO(pDestCtx);
  SHLLInfo*            pDBuf = GET_ROWCELL_INTERBUF(pDResInfo);

  SResultRowEntryInfo* pSResInfo = GET_RES_INFO(pSourceCtx);
  SHLLInfo*            pSBuf = GET_ROWCELL_INTERBUF(pSResInfo);

  hllTransferInfo(pSBuf, pDBuf);
  pDResInfo->numOfRes = TMAX(pDResInfo->numOfRes, pSResInfo->numOfRes);
  pDResInfo->isNullRes &= pSResInfo->isNullRes;
  return TSDB_CODE_SUCCESS;
}

bool getStateFuncEnv(SFunctionNode* UNUSED_PARAM(pFunc), SFuncExecEnv* pEnv) {
  pEnv->calcMemSize = sizeof(SStateInfo);
  return true;
}

static int8_t getStateOpType(char* opStr) {
  int8_t opType;
  if (strncasecmp(opStr, "LT", 2) == 0) {
    opType = STATE_OPER_LT;
  } else if (strncasecmp(opStr, "GT", 2) == 0) {
    opType = STATE_OPER_GT;
  } else if (strncasecmp(opStr, "LE", 2) == 0) {
    opType = STATE_OPER_LE;
  } else if (strncasecmp(opStr, "GE", 2) == 0) {
    opType = STATE_OPER_GE;
  } else if (strncasecmp(opStr, "NE", 2) == 0) {
    opType = STATE_OPER_NE;
  } else if (strncasecmp(opStr, "EQ", 2) == 0) {
    opType = STATE_OPER_EQ;
  } else {
    opType = STATE_OPER_INVALID;
  }

  return opType;
}

static bool checkStateOp(int8_t op, SColumnInfoData* pCol, int32_t index, SVariant param) {
  char* data = colDataGetData(pCol, index);
  switch (pCol->info.type) {
    case TSDB_DATA_TYPE_TINYINT: {
      int8_t v = *(int8_t*)data;
      STATE_COMP(op, v, param);
      break;
    }
    case TSDB_DATA_TYPE_UTINYINT: {
      uint8_t v = *(uint8_t*)data;
      STATE_COMP(op, v, param);
      break;
    }
    case TSDB_DATA_TYPE_SMALLINT: {
      int16_t v = *(int16_t*)data;
      STATE_COMP(op, v, param);
      break;
    }
    case TSDB_DATA_TYPE_USMALLINT: {
      uint16_t v = *(uint16_t*)data;
      STATE_COMP(op, v, param);
      break;
    }
    case TSDB_DATA_TYPE_INT: {
      int32_t v = *(int32_t*)data;
      STATE_COMP(op, v, param);
      break;
    }
    case TSDB_DATA_TYPE_UINT: {
      uint32_t v = *(uint32_t*)data;
      STATE_COMP(op, v, param);
      break;
    }
    case TSDB_DATA_TYPE_BIGINT: {
      int64_t v = *(int64_t*)data;
      STATE_COMP(op, v, param);
      break;
    }
    case TSDB_DATA_TYPE_UBIGINT: {
      uint64_t v = *(uint64_t*)data;
      STATE_COMP(op, v, param);
      break;
    }
    case TSDB_DATA_TYPE_FLOAT: {
      float v = *(float*)data;
      STATE_COMP(op, v, param);
      break;
    }
    case TSDB_DATA_TYPE_DOUBLE: {
      double v = *(double*)data;
      STATE_COMP(op, v, param);
      break;
    }
    default: {
      return false;
    }
  }
  return false;
}

int32_t stateCountFunction(SqlFunctionCtx* pCtx) {
  SResultRowEntryInfo* pResInfo = GET_RES_INFO(pCtx);
  SStateInfo*          pInfo = GET_ROWCELL_INTERBUF(pResInfo);

  SInputColumnInfoData* pInput = &pCtx->input;
  TSKEY*                tsList = (int64_t*)pInput->pPTS->pData;

  SColumnInfoData* pInputCol = pInput->pData[0];

  int32_t          numOfElems = 0;
  SColumnInfoData* pOutput = (SColumnInfoData*)pCtx->pOutput;

  int8_t op = getStateOpType(varDataVal(pCtx->param[1].param.pz));
  if (STATE_OPER_INVALID == op) {
    return 0;
  }

  for (int32_t i = pInput->startRowIndex; i < pInput->numOfRows + pInput->startRowIndex; i += 1) {
    if (pInfo->isPrevTsSet == true && tsList[i] == pInfo->prevTs) {
      return TSDB_CODE_FUNC_DUP_TIMESTAMP;
    } else {
      pInfo->prevTs = tsList[i];
    }

    pInfo->isPrevTsSet = true;
    numOfElems++;

    if (colDataIsNull_f(pInputCol->nullbitmap, i)) {
      colDataSetNULL(pOutput, i);
      // handle selectivity
      if (pCtx->subsidiaries.num > 0) {
        appendSelectivityValue(pCtx, i, pCtx->offset + numOfElems - 1);
      }
      continue;
    }

    bool ret = checkStateOp(op, pInputCol, i, pCtx->param[2].param);

    int64_t output = -1;
    if (ret) {
      output = ++pInfo->count;
    } else {
      pInfo->count = 0;
    }
    colDataSetVal(pOutput, pCtx->offset + numOfElems - 1, (char*)&output, false);

    // handle selectivity
    if (pCtx->subsidiaries.num > 0) {
      appendSelectivityValue(pCtx, i, pCtx->offset + numOfElems - 1);
    }
  }

  pResInfo->numOfRes = numOfElems;
  return TSDB_CODE_SUCCESS;
}

int32_t stateDurationFunction(SqlFunctionCtx* pCtx) {
  SResultRowEntryInfo* pResInfo = GET_RES_INFO(pCtx);
  SStateInfo*          pInfo = GET_ROWCELL_INTERBUF(pResInfo);

  SInputColumnInfoData* pInput = &pCtx->input;
  TSKEY*                tsList = (int64_t*)pInput->pPTS->pData;

  SColumnInfoData* pInputCol = pInput->pData[0];

  int32_t          numOfElems = 0;
  SColumnInfoData* pOutput = (SColumnInfoData*)pCtx->pOutput;

  // TODO: process timeUnit for different db precisions
  int32_t timeUnit = 1;
  if (pCtx->numOfParams == 5) {  // TODO: param number incorrect
    timeUnit = pCtx->param[3].param.i;
  }

  int8_t op = getStateOpType(varDataVal(pCtx->param[1].param.pz));
  if (STATE_OPER_INVALID == op) {
    return TSDB_CODE_INVALID_PARA;
  }

  for (int32_t i = pInput->startRowIndex; i < pInput->numOfRows + pInput->startRowIndex; i += 1) {
    if (pInfo->isPrevTsSet == true && tsList[i] == pInfo->prevTs) {
      return TSDB_CODE_FUNC_DUP_TIMESTAMP;
    } else {
      pInfo->prevTs = tsList[i];
    }

    pInfo->isPrevTsSet = true;
    numOfElems++;

    if (colDataIsNull_f(pInputCol->nullbitmap, i)) {
      colDataSetNULL(pOutput, i);
      // handle selectivity
      if (pCtx->subsidiaries.num > 0) {
        appendSelectivityValue(pCtx, i, pCtx->offset + numOfElems - 1);
      }
      continue;
    }

    bool    ret = checkStateOp(op, pInputCol, i, pCtx->param[2].param);
    int64_t output = -1;
    if (ret) {
      if (pInfo->durationStart == 0) {
        output = 0;
        pInfo->durationStart = tsList[i];
      } else {
        output = (tsList[i] - pInfo->durationStart) / timeUnit;
      }
    } else {
      pInfo->durationStart = 0;
    }
    colDataSetVal(pOutput, pCtx->offset + numOfElems - 1, (char*)&output, false);

    // handle selectivity
    if (pCtx->subsidiaries.num > 0) {
      appendSelectivityValue(pCtx, i, pCtx->offset + numOfElems - 1);
    }
  }

  pResInfo->numOfRes = numOfElems;
  return TSDB_CODE_SUCCESS;
}

bool getCsumFuncEnv(SFunctionNode* UNUSED_PARAM(pFunc), SFuncExecEnv* pEnv) {
  pEnv->calcMemSize = sizeof(SSumRes);
  return true;
}

int32_t csumFunction(SqlFunctionCtx* pCtx) {
  SResultRowEntryInfo* pResInfo = GET_RES_INFO(pCtx);
  SSumRes*             pSumRes = GET_ROWCELL_INTERBUF(pResInfo);

  SInputColumnInfoData* pInput = &pCtx->input;
  TSKEY*                tsList = (int64_t*)pInput->pPTS->pData;

  SColumnInfoData* pInputCol = pInput->pData[0];
  SColumnInfoData* pOutput = (SColumnInfoData*)pCtx->pOutput;

  int32_t numOfElems = 0;
  int32_t type = pInputCol->info.type;
  int32_t startOffset = pCtx->offset;
  for (int32_t i = pInput->startRowIndex; i < pInput->numOfRows + pInput->startRowIndex; i += 1) {
    if (pSumRes->isPrevTsSet == true && tsList[i] == pSumRes->prevTs) {
      return TSDB_CODE_FUNC_DUP_TIMESTAMP;
    } else {
      pSumRes->prevTs = tsList[i];
    }
    pSumRes->isPrevTsSet = true;

    int32_t pos = startOffset + numOfElems;
    if (colDataIsNull_f(pInputCol->nullbitmap, i)) {
      // colDataSetNULL(pOutput, i);
      continue;
    }

    char* data = colDataGetData(pInputCol, i);
    if (IS_SIGNED_NUMERIC_TYPE(type)) {
      int64_t v;
      GET_TYPED_DATA(v, int64_t, type, data);
      pSumRes->isum += v;
      colDataSetVal(pOutput, pos, (char*)&pSumRes->isum, false);
    } else if (IS_UNSIGNED_NUMERIC_TYPE(type)) {
      uint64_t v;
      GET_TYPED_DATA(v, uint64_t, type, data);
      pSumRes->usum += v;
      colDataSetVal(pOutput, pos, (char*)&pSumRes->usum, false);
    } else if (IS_FLOAT_TYPE(type)) {
      double v;
      GET_TYPED_DATA(v, double, type, data);
      pSumRes->dsum += v;
      // check for overflow
      if (isinf(pSumRes->dsum) || isnan(pSumRes->dsum)) {
        colDataSetNULL(pOutput, pos);
      } else {
        colDataSetVal(pOutput, pos, (char*)&pSumRes->dsum, false);
      }
    }

    // handle selectivity
    if (pCtx->subsidiaries.num > 0) {
      appendSelectivityValue(pCtx, i, pos);
    }

    numOfElems++;
  }

  pResInfo->numOfRes = numOfElems;
  return TSDB_CODE_SUCCESS;
}

bool getMavgFuncEnv(SFunctionNode* UNUSED_PARAM(pFunc), SFuncExecEnv* pEnv) {
  pEnv->calcMemSize = sizeof(SMavgInfo) + MAVG_MAX_POINTS_NUM * sizeof(double);
  return true;
}

bool mavgFunctionSetup(SqlFunctionCtx* pCtx, SResultRowEntryInfo* pResultInfo) {
  if (!functionSetup(pCtx, pResultInfo)) {
    return false;
  }

  SMavgInfo* pInfo = GET_ROWCELL_INTERBUF(pResultInfo);
  pInfo->pos = 0;
  pInfo->sum = 0;
  pInfo->prevTs = -1;
  pInfo->isPrevTsSet = false;
  pInfo->numOfPoints = pCtx->param[1].param.i;
  if (pInfo->numOfPoints < 1 || pInfo->numOfPoints > MAVG_MAX_POINTS_NUM) {
    return false;
  }
  pInfo->pointsMeet = false;

  return true;
}

int32_t mavgFunction(SqlFunctionCtx* pCtx) {
  SResultRowEntryInfo* pResInfo = GET_RES_INFO(pCtx);
  SMavgInfo*           pInfo = GET_ROWCELL_INTERBUF(pResInfo);

  SInputColumnInfoData* pInput = &pCtx->input;
  TSKEY*                tsList = (int64_t*)pInput->pPTS->pData;

  SColumnInfoData* pInputCol = pInput->pData[0];
  SColumnInfoData* pTsOutput = pCtx->pTsOutput;
  SColumnInfoData* pOutput = (SColumnInfoData*)pCtx->pOutput;

  int32_t numOfElems = 0;
  int32_t type = pInputCol->info.type;
  int32_t startOffset = pCtx->offset;
  for (int32_t i = pInput->startRowIndex; i < pInput->numOfRows + pInput->startRowIndex; i += 1) {
    if (pInfo->isPrevTsSet == true && tsList[i] == pInfo->prevTs) {
      return TSDB_CODE_FUNC_DUP_TIMESTAMP;
    } else {
      pInfo->prevTs = tsList[i];
    }
    pInfo->isPrevTsSet = true;

    int32_t pos = startOffset + numOfElems;
    if (colDataIsNull_f(pInputCol->nullbitmap, i)) {
      // colDataSetNULL(pOutput, i);
      continue;
    }

    char*  data = colDataGetData(pInputCol, i);
    double v;
    GET_TYPED_DATA(v, double, type, data);

    if (!pInfo->pointsMeet && (pInfo->pos < pInfo->numOfPoints - 1)) {
      pInfo->points[pInfo->pos] = v;
      pInfo->sum += v;
    } else {
      if (!pInfo->pointsMeet && (pInfo->pos == pInfo->numOfPoints - 1)) {
        pInfo->sum += v;
        pInfo->pointsMeet = true;
      } else {
        pInfo->sum = pInfo->sum + v - pInfo->points[pInfo->pos];
      }

      pInfo->points[pInfo->pos] = v;
      double result = pInfo->sum / pInfo->numOfPoints;
      // check for overflow
      if (isinf(result) || isnan(result)) {
        colDataSetNULL(pOutput, pos);
      } else {
        colDataSetVal(pOutput, pos, (char*)&result, false);
      }

      // handle selectivity
      if (pCtx->subsidiaries.num > 0) {
        appendSelectivityValue(pCtx, i, pos);
      }

      numOfElems++;
    }

    pInfo->pos++;
    if (pInfo->pos == pInfo->numOfPoints) {
      pInfo->pos = 0;
    }
  }

  pResInfo->numOfRes = numOfElems;
  return TSDB_CODE_SUCCESS;
}

static SSampleInfo* getSampleOutputInfo(SqlFunctionCtx* pCtx) {
  SResultRowEntryInfo* pResInfo = GET_RES_INFO(pCtx);
  SSampleInfo*         pInfo = GET_ROWCELL_INTERBUF(pResInfo);

  pInfo->data = (char*)pInfo + sizeof(SSampleInfo);
  pInfo->tuplePos = (STuplePos*)((char*)pInfo + sizeof(SSampleInfo) + pInfo->samples * pInfo->colBytes);

  return pInfo;
}

bool getSampleFuncEnv(SFunctionNode* pFunc, SFuncExecEnv* pEnv) {
  SColumnNode* pCol = (SColumnNode*)nodesListGetNode(pFunc->pParameterList, 0);
  SValueNode*  pVal = (SValueNode*)nodesListGetNode(pFunc->pParameterList, 1);
  int32_t      numOfSamples = pVal->datum.i;
  pEnv->calcMemSize = sizeof(SSampleInfo) + numOfSamples * (pCol->node.resType.bytes + sizeof(STuplePos));
  return true;
}

bool sampleFunctionSetup(SqlFunctionCtx* pCtx, SResultRowEntryInfo* pResultInfo) {
  if (!functionSetup(pCtx, pResultInfo)) {
    return false;
  }

  taosSeedRand(taosSafeRand());

  SSampleInfo* pInfo = GET_ROWCELL_INTERBUF(pResultInfo);
  pInfo->samples = pCtx->param[1].param.i;
  pInfo->totalPoints = 0;
  pInfo->numSampled = 0;
  pInfo->colType = pCtx->resDataInfo.type;
  pInfo->colBytes = pCtx->resDataInfo.bytes;
  pInfo->nullTuplePos.pageId = -1;
  pInfo->nullTupleSaved = false;
  pInfo->data = (char*)pInfo + sizeof(SSampleInfo);
  pInfo->tuplePos = (STuplePos*)((char*)pInfo + sizeof(SSampleInfo) + pInfo->samples * pInfo->colBytes);

  return true;
}

static void sampleAssignResult(SSampleInfo* pInfo, char* data, int32_t index) {
  assignVal(pInfo->data + index * pInfo->colBytes, data, pInfo->colBytes, pInfo->colType);
}

static int32_t doReservoirSample(SqlFunctionCtx* pCtx, SSampleInfo* pInfo, char* data, int32_t index) {
  pInfo->totalPoints++;
  if (pInfo->numSampled < pInfo->samples) {
    sampleAssignResult(pInfo, data, pInfo->numSampled);
    if (pCtx->subsidiaries.num > 0) {
      int32_t code = saveTupleData(pCtx, index, pCtx->pSrcBlock, &pInfo->tuplePos[pInfo->numSampled]);
      if (code != TSDB_CODE_SUCCESS) {
        return code;
      }
    }
    pInfo->numSampled++;
  } else {
    int32_t j = taosRand() % (pInfo->totalPoints);
    if (j < pInfo->samples) {
      sampleAssignResult(pInfo, data, j);
      if (pCtx->subsidiaries.num > 0) {
        int32_t code = updateTupleData(pCtx, index, pCtx->pSrcBlock, &pInfo->tuplePos[j]);
        if (code != TSDB_CODE_SUCCESS) {
          return code;
        }
      }
    }
  }

  return TSDB_CODE_SUCCESS;
}

int32_t sampleFunction(SqlFunctionCtx* pCtx) {
  SResultRowEntryInfo* pResInfo = GET_RES_INFO(pCtx);
  SSampleInfo*         pInfo = getSampleOutputInfo(pCtx);

  SInputColumnInfoData* pInput = &pCtx->input;

  SColumnInfoData* pInputCol = pInput->pData[0];
  for (int32_t i = pInput->startRowIndex; i < pInput->numOfRows + pInput->startRowIndex; i += 1) {
    if (colDataIsNull_s(pInputCol, i)) {
      continue;
    }

    char*   data = colDataGetData(pInputCol, i);
    int32_t code = doReservoirSample(pCtx, pInfo, data, i);
    if (code != TSDB_CODE_SUCCESS) {
      return code;
    }
  }

  if (pInfo->numSampled == 0 && pCtx->subsidiaries.num > 0 && !pInfo->nullTupleSaved) {
    int32_t code = saveTupleData(pCtx, pInput->startRowIndex, pCtx->pSrcBlock, &pInfo->nullTuplePos);
    if (code != TSDB_CODE_SUCCESS) {
      return code;
    }
    pInfo->nullTupleSaved = true;
  }

  SET_VAL(pResInfo, pInfo->numSampled, pInfo->numSampled);
  return TSDB_CODE_SUCCESS;
}

int32_t sampleFinalize(SqlFunctionCtx* pCtx, SSDataBlock* pBlock) {
  int32_t              code = TSDB_CODE_SUCCESS;
  SResultRowEntryInfo* pEntryInfo = GET_RES_INFO(pCtx);

  SSampleInfo* pInfo = getSampleOutputInfo(pCtx);
  pEntryInfo->complete = true;

  int32_t          slotId = pCtx->pExpr->base.resSchema.slotId;
  SColumnInfoData* pCol = taosArrayGet(pBlock->pDataBlock, slotId);

  int32_t currentRow = pBlock->info.rows;
  if (pInfo->numSampled == 0) {
    colDataSetNULL(pCol, currentRow);
    code = setSelectivityValue(pCtx, pBlock, &pInfo->nullTuplePos, currentRow);
    return code;
  }
  for (int32_t i = 0; i < pInfo->numSampled; ++i) {
    colDataSetVal(pCol, currentRow + i, pInfo->data + i * pInfo->colBytes, false);
    code = setSelectivityValue(pCtx, pBlock, &pInfo->tuplePos[i], currentRow + i);
  }

  return code;
}

bool getTailFuncEnv(SFunctionNode* pFunc, SFuncExecEnv* pEnv) {
#if 0
  SColumnNode* pCol = (SColumnNode*)nodesListGetNode(pFunc->pParameterList, 0);
  SValueNode*  pVal = (SValueNode*)nodesListGetNode(pFunc->pParameterList, 1);
  int32_t      numOfPoints = pVal->datum.i;
  pEnv->calcMemSize = sizeof(STailInfo) + numOfPoints * (POINTER_BYTES + sizeof(STailItem) + pCol->node.resType.bytes);
#endif
  return true;
}

bool tailFunctionSetup(SqlFunctionCtx* pCtx, SResultRowEntryInfo* pResultInfo) {
#if 0
  if (!functionSetup(pCtx, pResultInfo)) {
    return false;
  }

  STailInfo* pInfo = GET_ROWCELL_INTERBUF(pResultInfo);
  pInfo->numAdded = 0;
  pInfo->numOfPoints = pCtx->param[1].param.i;
  if (pCtx->numOfParams == 4) {
    pInfo->offset = pCtx->param[2].param.i;
  } else {
    pInfo->offset = 0;
  }
  pInfo->colType = pCtx->resDataInfo.type;
  pInfo->colBytes = pCtx->resDataInfo.bytes;
  if ((pInfo->numOfPoints < 1 || pInfo->numOfPoints > TAIL_MAX_POINTS_NUM) ||
      (pInfo->numOfPoints < 0 || pInfo->numOfPoints > TAIL_MAX_OFFSET)) {
    return false;
  }

  pInfo->pItems = (STailItem**)((char*)pInfo + sizeof(STailInfo));
  char* pItem = (char*)pInfo->pItems + pInfo->numOfPoints * POINTER_BYTES;

  size_t unitSize = sizeof(STailItem) + pInfo->colBytes;
  for (int32_t i = 0; i < pInfo->numOfPoints; ++i) {
    pInfo->pItems[i] = (STailItem*)(pItem + i * unitSize);
    pInfo->pItems[i]->isNull = false;
  }
#endif

  return true;
}

static void tailAssignResult(STailItem* pItem, char* data, int32_t colBytes, TSKEY ts, bool isNull) {
#if 0
  pItem->timestamp = ts;
  if (isNull) {
    pItem->isNull = true;
  } else {
    pItem->isNull = false;
    memcpy(pItem->data, data, colBytes);
  }
#endif
}

#if 0
static int32_t tailCompFn(const void* p1, const void* p2, const void* param) {
  STailItem* d1 = *(STailItem**)p1;
  STailItem* d2 = *(STailItem**)p2;
  return compareInt64Val(&d1->timestamp, &d2->timestamp);
}

static void doTailAdd(STailInfo* pInfo, char* data, TSKEY ts, bool isNull) {
  STailItem** pList = pInfo->pItems;
  if (pInfo->numAdded < pInfo->numOfPoints) {
    tailAssignResult(pList[pInfo->numAdded], data, pInfo->colBytes, ts, isNull);
    taosheapsort((void*)pList, sizeof(STailItem**), pInfo->numAdded + 1, NULL, tailCompFn, 0);
    pInfo->numAdded++;
  } else if (pList[0]->timestamp < ts) {
    tailAssignResult(pList[0], data, pInfo->colBytes, ts, isNull);
    taosheapadjust((void*)pList, sizeof(STailItem**), 0, pInfo->numOfPoints - 1, NULL, tailCompFn, NULL, 0);
  }
}
#endif

int32_t tailFunction(SqlFunctionCtx* pCtx) {
#if 0
  SResultRowEntryInfo* pResInfo = GET_RES_INFO(pCtx);
  STailInfo*           pInfo = GET_ROWCELL_INTERBUF(pResInfo);

  SInputColumnInfoData* pInput = &pCtx->input;
  TSKEY*                tsList = (int64_t*)pInput->pPTS->pData;

  SColumnInfoData* pInputCol = pInput->pData[0];
  SColumnInfoData* pOutput = (SColumnInfoData*)pCtx->pOutput;

  int32_t startOffset = pCtx->offset;
  if (pInfo->offset >= pInput->numOfRows) {
    return 0;
  } else {
    pInfo->numOfPoints = TMIN(pInfo->numOfPoints, pInput->numOfRows - pInfo->offset);
  }
  for (int32_t i = pInput->startRowIndex; i < pInput->numOfRows + pInput->startRowIndex - pInfo->offset; i += 1) {
    char* data = colDataGetData(pInputCol, i);
    doTailAdd(pInfo, data, tsList[i], colDataIsNull_s(pInputCol, i));
  }

  taosqsort(pInfo->pItems, pInfo->numOfPoints, POINTER_BYTES, NULL, tailCompFn);

  for (int32_t i = 0; i < pInfo->numOfPoints; ++i) {
    int32_t    pos = startOffset + i;
    STailItem* pItem = pInfo->pItems[i];
    if (pItem->isNull) {
      colDataSetNULL(pOutput, pos);
    } else {
      colDataSetVal(pOutput, pos, pItem->data, false);
    }
  }

  return pInfo->numOfPoints;
#endif
  return 0;
}

int32_t tailFinalize(SqlFunctionCtx* pCtx, SSDataBlock* pBlock) {
#if 0
  SResultRowEntryInfo* pEntryInfo = GET_RES_INFO(pCtx);
  STailInfo*           pInfo = GET_ROWCELL_INTERBUF(pEntryInfo);
  pEntryInfo->complete = true;

  int32_t type = pCtx->input.pData[0]->info.type;
  int32_t slotId = pCtx->pExpr->base.resSchema.slotId;

  SColumnInfoData* pCol = taosArrayGet(pBlock->pDataBlock, slotId);

  // todo assign the tag value and the corresponding row data
  int32_t currentRow = pBlock->info.rows;
  for (int32_t i = 0; i < pEntryInfo->numOfRes; ++i) {
    STailItem* pItem = pInfo->pItems[i];
    colDataSetVal(pCol, currentRow, pItem->data, false);
    currentRow += 1;
  }

  return pEntryInfo->numOfRes;
#endif
  return 0;
}

bool getUniqueFuncEnv(SFunctionNode* pFunc, SFuncExecEnv* pEnv) {
#if 0
  pEnv->calcMemSize = sizeof(SUniqueInfo) + UNIQUE_MAX_RESULT_SIZE;
#endif
  return true;
}

bool uniqueFunctionSetup(SqlFunctionCtx* pCtx, SResultRowEntryInfo* pResInfo) {
#if 0
  if (!functionSetup(pCtx, pResInfo)) {
    return false;
  }

  SUniqueInfo* pInfo = GET_ROWCELL_INTERBUF(pResInfo);
  pInfo->numOfPoints = 0;
  pInfo->colType = pCtx->resDataInfo.type;
  pInfo->colBytes = pCtx->resDataInfo.bytes;
  if (pInfo->pHash != NULL) {
    taosHashClear(pInfo->pHash);
  } else {
    pInfo->pHash = taosHashInit(64, taosGetDefaultHashFunction(TSDB_DATA_TYPE_BINARY), true, HASH_NO_LOCK);
  }
#endif
  return true;
}

#if 0
static void doUniqueAdd(SUniqueInfo* pInfo, char* data, TSKEY ts, bool isNull) {
  // handle null elements
  if (isNull == true) {
    int32_t      size = sizeof(SUniqueItem) + pInfo->colBytes;
    SUniqueItem* pItem = (SUniqueItem*)(pInfo->pItems + pInfo->numOfPoints * size);
    if (pInfo->hasNull == false && pItem->isNull == false) {
      pItem->timestamp = ts;
      pItem->isNull = true;
      pInfo->numOfPoints++;
      pInfo->hasNull = true;
    } else if (pItem->timestamp > ts && pItem->isNull == true) {
      pItem->timestamp = ts;
    }
    return;
  }

  int32_t      hashKeyBytes = IS_VAR_DATA_TYPE(pInfo->colType) ? varDataTLen(data) : pInfo->colBytes;
  SUniqueItem* pHashItem = taosHashGet(pInfo->pHash, data, hashKeyBytes);
  if (pHashItem == NULL) {
    int32_t      size = sizeof(SUniqueItem) + pInfo->colBytes;
    SUniqueItem* pItem = (SUniqueItem*)(pInfo->pItems + pInfo->numOfPoints * size);
    pItem->timestamp = ts;
    memcpy(pItem->data, data, pInfo->colBytes);

    taosHashPut(pInfo->pHash, data, hashKeyBytes, (char*)pItem, sizeof(SUniqueItem*));
    pInfo->numOfPoints++;
  } else if (pHashItem->timestamp > ts) {
    pHashItem->timestamp = ts;
  }
}
#endif

int32_t uniqueFunction(SqlFunctionCtx* pCtx) {
#if 0
  SResultRowEntryInfo* pResInfo = GET_RES_INFO(pCtx);
  SUniqueInfo*         pInfo = GET_ROWCELL_INTERBUF(pResInfo);

  SInputColumnInfoData* pInput = &pCtx->input;
  TSKEY*                tsList = (int64_t*)pInput->pPTS->pData;

  SColumnInfoData* pInputCol = pInput->pData[0];
  SColumnInfoData* pTsOutput = pCtx->pTsOutput;
  SColumnInfoData* pOutput = (SColumnInfoData*)pCtx->pOutput;

  int32_t startOffset = pCtx->offset;
  for (int32_t i = pInput->startRowIndex; i < pInput->numOfRows + pInput->startRowIndex; ++i) {
    char* data = colDataGetData(pInputCol, i);
    doUniqueAdd(pInfo, data, tsList[i], colDataIsNull_s(pInputCol, i));

    if (sizeof(SUniqueInfo) + pInfo->numOfPoints * (sizeof(SUniqueItem) + pInfo->colBytes) >= UNIQUE_MAX_RESULT_SIZE) {
      taosHashCleanup(pInfo->pHash);
      return 0;
    }
  }

  for (int32_t i = 0; i < pInfo->numOfPoints; ++i) {
    SUniqueItem* pItem = (SUniqueItem*)(pInfo->pItems + i * (sizeof(SUniqueItem) + pInfo->colBytes));
    if (pItem->isNull == true) {
      colDataSetNULL(pOutput, i);
    } else {
      colDataSetVal(pOutput, i, pItem->data, false);
    }
    if (pTsOutput != NULL) {
      colDataSetInt64(pTsOutput, i, &pItem->timestamp);
    }
  }

  return pInfo->numOfPoints;
#endif
  return 0;
}

bool getModeFuncEnv(SFunctionNode* pFunc, SFuncExecEnv* pEnv) {
  pEnv->calcMemSize = sizeof(SModeInfo);
  return true;
}

bool modeFunctionSetup(SqlFunctionCtx* pCtx, SResultRowEntryInfo* pResInfo) {
  if (!functionSetup(pCtx, pResInfo)) {
    return false;
  }

  SModeInfo* pInfo = GET_ROWCELL_INTERBUF(pResInfo);
  pInfo->colType = pCtx->resDataInfo.type;
  pInfo->colBytes = pCtx->resDataInfo.bytes;
  if (pInfo->pHash != NULL) {
    taosHashClear(pInfo->pHash);
  } else {
    pInfo->pHash = taosHashInit(64, taosGetDefaultHashFunction(TSDB_DATA_TYPE_BINARY), true, HASH_NO_LOCK);
  }
  pInfo->nullTupleSaved = false;
  pInfo->nullTuplePos.pageId = -1;

  pInfo->buf = taosMemoryMalloc(pInfo->colBytes);

  return true;
}

static void modeFunctionCleanup(SModeInfo * pInfo) {
  taosHashCleanup(pInfo->pHash);
  taosMemoryFreeClear(pInfo->buf);
}

static int32_t saveModeTupleData(SqlFunctionCtx* pCtx, char* data, SModeInfo *pInfo, STuplePos* pPos) {
  if (IS_VAR_DATA_TYPE(pInfo->colType)) {
    memcpy(pInfo->buf, data, varDataTLen(data));
  } else {
    memcpy(pInfo->buf, data, pInfo->colBytes);
  }

  return doSaveTupleData(&pCtx->saveHandle, pInfo->buf, pInfo->colBytes, NULL, pPos, pCtx->pStore);
}

static int32_t doModeAdd(SModeInfo* pInfo, int32_t rowIndex, SqlFunctionCtx* pCtx, char* data) {
  int32_t code = TSDB_CODE_SUCCESS;
  int32_t hashKeyBytes = IS_STR_DATA_TYPE(pInfo->colType) ? varDataTLen(data) : pInfo->colBytes;

  SModeItem* pHashItem = (SModeItem *)taosHashGet(pInfo->pHash, data, hashKeyBytes);
  if (pHashItem == NULL) {
    int32_t    size = sizeof(SModeItem);
    SModeItem  item = {0};

    item.count += 1;
    code = saveModeTupleData(pCtx, data, pInfo, &item.dataPos);
    if (code != TSDB_CODE_SUCCESS) {
      return code;
    }

    if (pCtx->subsidiaries.num > 0) {
      code = saveTupleData(pCtx, rowIndex, pCtx->pSrcBlock, &item.tuplePos);
      if (code != TSDB_CODE_SUCCESS) {
        return code;
      }
    }

    taosHashPut(pInfo->pHash, data, hashKeyBytes, &item, sizeof(SModeItem));
  } else {
    pHashItem->count += 1;
    if (pCtx->subsidiaries.num > 0) {
      code = updateTupleData(pCtx, rowIndex, pCtx->pSrcBlock, &pHashItem->tuplePos);
      if (code != TSDB_CODE_SUCCESS) {
        return code;
      }
    }
  }

  return code;
}

int32_t modeFunction(SqlFunctionCtx* pCtx) {
  SResultRowEntryInfo* pResInfo = GET_RES_INFO(pCtx);
  SModeInfo*           pInfo = GET_ROWCELL_INTERBUF(pResInfo);

  SInputColumnInfoData* pInput = &pCtx->input;

  SColumnInfoData* pInputCol = pInput->pData[0];
  SColumnInfoData* pOutput = (SColumnInfoData*)pCtx->pOutput;

  int32_t numOfElems = 0;
  int32_t startOffset = pCtx->offset;
  for (int32_t i = pInput->startRowIndex; i < pInput->numOfRows + pInput->startRowIndex; ++i) {
    if (colDataIsNull_s(pInputCol, i)) {
      continue;
    }
    numOfElems++;

    char*   data = colDataGetData(pInputCol, i);
    int32_t code = doModeAdd(pInfo, i, pCtx, data);
    if (code != TSDB_CODE_SUCCESS) {
      modeFunctionCleanup(pInfo);
      return code;
    }
  }

  if (numOfElems == 0 && pCtx->subsidiaries.num > 0 && !pInfo->nullTupleSaved) {
    int32_t code = saveTupleData(pCtx, pInput->startRowIndex, pCtx->pSrcBlock, &pInfo->nullTuplePos);
    if (code != TSDB_CODE_SUCCESS) {
      modeFunctionCleanup(pInfo);
      return code;
    }
    pInfo->nullTupleSaved = true;
  }

  SET_VAL(pResInfo, numOfElems, 1);

  return TSDB_CODE_SUCCESS;
}

int32_t modeFinalize(SqlFunctionCtx* pCtx, SSDataBlock* pBlock) {
  int32_t              code = TSDB_CODE_SUCCESS;
  SResultRowEntryInfo* pResInfo = GET_RES_INFO(pCtx);
  SModeInfo*           pInfo = GET_ROWCELL_INTERBUF(pResInfo);
  int32_t              slotId = pCtx->pExpr->base.resSchema.slotId;
  SColumnInfoData*     pCol = taosArrayGet(pBlock->pDataBlock, slotId);
  int32_t              currentRow = pBlock->info.rows;

  STuplePos resDataPos, resTuplePos;
  int32_t maxCount = 0;

  void *pIter = taosHashIterate(pInfo->pHash, NULL);
  while (pIter != NULL) {
    SModeItem *pItem = (SModeItem *)pIter;
    if (pItem->count >= maxCount) {
      maxCount = pItem->count;
      resDataPos = pItem->dataPos;
      resTuplePos = pItem->tuplePos;
    }

    pIter = taosHashIterate(pInfo->pHash, pIter);
  }

  if (maxCount != 0) {
    const char* pData = loadTupleData(pCtx, &resDataPos);
    if (pData == NULL) {
      code = terrno = TSDB_CODE_NOT_FOUND;
      qError("Load tuple data failed since %s, groupId:%" PRIu64 ", ts:%" PRId64, terrstr(),
             resDataPos.streamTupleKey.groupId, resDataPos.streamTupleKey.ts);
      modeFunctionCleanup(pInfo);
      return code;
    }

    colDataSetVal(pCol, currentRow, pData, false);
    code = setSelectivityValue(pCtx, pBlock, &resTuplePos, currentRow);
  } else {
    colDataSetNULL(pCol, currentRow);
    code = setSelectivityValue(pCtx, pBlock, &pInfo->nullTuplePos, currentRow);
  }

  modeFunctionCleanup(pInfo);

  return code;
}

bool getTwaFuncEnv(struct SFunctionNode* pFunc, SFuncExecEnv* pEnv) {
  pEnv->calcMemSize = sizeof(STwaInfo);
  return true;
}

bool twaFunctionSetup(SqlFunctionCtx* pCtx, SResultRowEntryInfo* pResultInfo) {
  if (!functionSetup(pCtx, pResultInfo)) {
    return false;
  }

  STwaInfo* pInfo = GET_ROWCELL_INTERBUF(GET_RES_INFO(pCtx));
  pInfo->isNull = false;
  pInfo->p.key = INT64_MIN;
  pInfo->win = TSWINDOW_INITIALIZER;
  return true;
}

static double twa_get_area(SPoint1 s, SPoint1 e) {
  if (e.key == INT64_MAX || s.key == INT64_MIN) {
    return 0;
  }

  if ((s.val >= 0 && e.val >= 0) || (s.val <= 0 && e.val <= 0)) {
    return (s.val + e.val) * (e.key - s.key) / 2;
  }

  double x = (s.key * e.val - e.key * s.val) / (e.val - s.val);
  double val = (s.val * (x - s.key) + e.val * (e.key - x)) / 2;
  return val;
}

int32_t twaFunction(SqlFunctionCtx* pCtx) {
  SInputColumnInfoData* pInput = &pCtx->input;
  SColumnInfoData*      pInputCol = pInput->pData[0];

  SResultRowEntryInfo* pResInfo = GET_RES_INFO(pCtx);

  STwaInfo* pInfo = GET_ROWCELL_INTERBUF(pResInfo);
  SPoint1*  last = &pInfo->p;
  int32_t   numOfElems = 0;

  if (IS_NULL_TYPE(pInputCol->info.type)) {
    pInfo->isNull = true;
    goto _twa_over;
  }

  funcInputUpdate(pCtx);
  SFuncInputRow row = {0};
  if (pCtx->start.key != INT64_MIN && last->key == INT64_MIN) {
    while (funcInputGetNextRow(pCtx, &row)) {
      if (row.isDataNull) {
        continue;
      }

      last->key = row.ts;

      GET_TYPED_DATA(last->val, double, pInputCol->info.type, row.pData);

      pInfo->dOutput += twa_get_area(pCtx->start, *last);
      pInfo->win.skey = pCtx->start.key;
      numOfElems++;
      break;
    }
  } else if (pInfo->p.key == INT64_MIN) {
    while (funcInputGetNextRow(pCtx, &row)) {
      if (row.isDataNull) {
        continue;
      }

      last->key = row.ts;

      GET_TYPED_DATA(last->val, double, pInputCol->info.type, row.pData);

      pInfo->win.skey = last->key;
      numOfElems++;
      break;
    }
  }

  SPoint1 st = {0};

  // calculate the value of
  switch (pInputCol->info.type) {
    case TSDB_DATA_TYPE_TINYINT: {
      while (funcInputGetNextRow(pCtx, &row)) {
        if (row.isDataNull) {
          continue;
        }
        numOfElems++;

        INIT_INTP_POINT(st, row.ts, *(int8_t*)row.pData);
        if (pInfo->p.key == st.key) {
          return TSDB_CODE_FUNC_DUP_TIMESTAMP;
        }

        pInfo->dOutput += twa_get_area(pInfo->p, st);
        pInfo->p = st;
      }
      break;
    }

    case TSDB_DATA_TYPE_SMALLINT: {
      while (funcInputGetNextRow(pCtx, &row)) {
        if (row.isDataNull) {
          continue;
        }
        numOfElems++;

        INIT_INTP_POINT(st, row.ts, *(int16_t*)row.pData);
        if (pInfo->p.key == st.key) {
          return TSDB_CODE_FUNC_DUP_TIMESTAMP;
        }

        pInfo->dOutput += twa_get_area(pInfo->p, st);
        pInfo->p = st;
      }
      break;
    }
    case TSDB_DATA_TYPE_INT: {
      while (funcInputGetNextRow(pCtx, &row)) {
        if (row.isDataNull) {
          continue;
        }
        numOfElems++;

        INIT_INTP_POINT(st, row.ts, *(int32_t*)row.pData);
        if (pInfo->p.key == st.key) {
          return TSDB_CODE_FUNC_DUP_TIMESTAMP;
        }

        pInfo->dOutput += twa_get_area(pInfo->p, st);
        pInfo->p = st;
      }
      break;
    }
    case TSDB_DATA_TYPE_BIGINT: {
      while (funcInputGetNextRow(pCtx, &row)) {
        if (row.isDataNull) {
          continue;
        }
        numOfElems++;

        INIT_INTP_POINT(st, row.ts, *(int64_t*)row.pData);
        if (pInfo->p.key == st.key) {
          return TSDB_CODE_FUNC_DUP_TIMESTAMP;
        }

        pInfo->dOutput += twa_get_area(pInfo->p, st);
        pInfo->p = st;
      }
      break;
    }
    case TSDB_DATA_TYPE_FLOAT: {
      while (funcInputGetNextRow(pCtx, &row)) {
        if (row.isDataNull) {
          continue;
        }
        numOfElems++;

        INIT_INTP_POINT(st, row.ts, *(float_t*)row.pData);
        if (pInfo->p.key == st.key) {
          return TSDB_CODE_FUNC_DUP_TIMESTAMP;
        }

        pInfo->dOutput += twa_get_area(pInfo->p, st);
        pInfo->p = st;
      }
      break;
    }
    case TSDB_DATA_TYPE_DOUBLE: {
      while (funcInputGetNextRow(pCtx, &row)) {
        if (row.isDataNull) {
          continue;
        }
        numOfElems++;

        INIT_INTP_POINT(st, row.ts, *(double*)row.pData);
        if (pInfo->p.key == st.key) {
          return TSDB_CODE_FUNC_DUP_TIMESTAMP;
        }

        pInfo->dOutput += twa_get_area(pInfo->p, st);
        pInfo->p = st;
      }
      break;
    }
    case TSDB_DATA_TYPE_UTINYINT: {
      while (funcInputGetNextRow(pCtx, &row)) {
        if (row.isDataNull) {
          continue;
        }
        numOfElems++;

        INIT_INTP_POINT(st, row.ts, *(uint8_t*)row.pData);
        if (pInfo->p.key == st.key) {
          return TSDB_CODE_FUNC_DUP_TIMESTAMP;
        }

        pInfo->dOutput += twa_get_area(pInfo->p, st);
        pInfo->p = st;
      }
      break;
    }
    case TSDB_DATA_TYPE_USMALLINT: {
      while (funcInputGetNextRow(pCtx, &row)) {
        if (row.isDataNull) {
          continue;
        }
        numOfElems++;

        INIT_INTP_POINT(st, row.ts, *(uint16_t*)row.pData);
        if (pInfo->p.key == st.key) {
          return TSDB_CODE_FUNC_DUP_TIMESTAMP;
        }

        pInfo->dOutput += twa_get_area(pInfo->p, st);
        pInfo->p = st;
      }
      break;
    }
    case TSDB_DATA_TYPE_UINT: {
      while (funcInputGetNextRow(pCtx, &row)) {
        if (row.isDataNull) {
          continue;
        }
        numOfElems++;

        INIT_INTP_POINT(st, row.ts, *(uint32_t*)row.pData);
        if (pInfo->p.key == st.key) {
          return TSDB_CODE_FUNC_DUP_TIMESTAMP;
        }

        pInfo->dOutput += twa_get_area(pInfo->p, st);
        pInfo->p = st;
      }
      break;
    }
    case TSDB_DATA_TYPE_UBIGINT: {
      while (funcInputGetNextRow(pCtx, &row)) {
        if (row.isDataNull) {
          continue;
        }
        numOfElems++;

        INIT_INTP_POINT(st, row.ts, *(uint64_t*)row.pData);
        if (pInfo->p.key == st.key) {
          return TSDB_CODE_FUNC_DUP_TIMESTAMP;
        }

        pInfo->dOutput += twa_get_area(pInfo->p, st);
        pInfo->p = st;
      }
      break;
    }

    default:
      return TSDB_CODE_FUNC_FUNTION_PARA_TYPE;
  }

  // the last interpolated time window value
  if (pCtx->end.key != INT64_MIN) {
    pInfo->dOutput += twa_get_area(pInfo->p, pCtx->end);
    pInfo->p = pCtx->end;
    numOfElems += 1;
  }

  pInfo->win.ekey = pInfo->p.key;

_twa_over:
  if (numOfElems == 0) {
    pInfo->isNull = true;
  }

  SET_VAL(pResInfo, 1, 1);
  return TSDB_CODE_SUCCESS;
}

/*
 * To copy the input to interResBuf to avoid the input buffer space be over writen
 * by next input data. The TWA function only applies to each table, so no merge procedure
 * is required, we simply copy to the resut ot interResBuffer.
 */
// void twa_function_copy(SQLFunctionCtx *pCtx) {
//   SResultRowEntryInfo *pResInfo = GET_RES_INFO(pCtx);
//
//   memcpy(GET_ROWCELL_INTERBUF(pResInfo), pCtx->pInput, (size_t)pCtx->inputBytes);
//   pResInfo->hasResult = ((STwaInfo *)pCtx->pInput)->hasResult;
// }

int32_t twaFinalize(struct SqlFunctionCtx* pCtx, SSDataBlock* pBlock) {
  SResultRowEntryInfo* pResInfo = GET_RES_INFO(pCtx);

  STwaInfo* pInfo = (STwaInfo*)GET_ROWCELL_INTERBUF(pResInfo);
  if (pInfo->isNull == true) {
    pResInfo->numOfRes = 0;
  } else {
    if (pInfo->win.ekey == pInfo->win.skey) {
      pInfo->dOutput = pInfo->p.val;
    } else if (pInfo->win.ekey == INT64_MAX || pInfo->win.skey == INT64_MIN) {  // no data in timewindow
      pInfo->dOutput = 0;
    } else {
      pInfo->dOutput = pInfo->dOutput / (pInfo->win.ekey - pInfo->win.skey);
    }

    pResInfo->numOfRes = 1;
  }

  return functionFinalize(pCtx, pBlock);
}

bool blockDistSetup(SqlFunctionCtx* pCtx, SResultRowEntryInfo* pResultInfo) {
  if (!functionSetup(pCtx, pResultInfo)) {
    return false;
  }

  STableBlockDistInfo* pInfo = GET_ROWCELL_INTERBUF(GET_RES_INFO(pCtx));
  pInfo->minRows = INT32_MAX;
  return true;
}

int32_t blockDistFunction(SqlFunctionCtx* pCtx) {
  const int32_t BLOCK_DIST_RESULT_ROWS = 25;

  SInputColumnInfoData* pInput = &pCtx->input;
  SColumnInfoData*      pInputCol = pInput->pData[0];
  SResultRowEntryInfo*  pResInfo = GET_RES_INFO(pCtx);
  STableBlockDistInfo*  pDistInfo = GET_ROWCELL_INTERBUF(pResInfo);

  STableBlockDistInfo p1 = {0};
  tDeserializeBlockDistInfo(varDataVal(pInputCol->pData), varDataLen(pInputCol->pData), &p1);

  pDistInfo->numOfBlocks += p1.numOfBlocks;
  pDistInfo->numOfTables += p1.numOfTables;
  pDistInfo->numOfInmemRows += p1.numOfInmemRows;
  pDistInfo->numOfSttRows += p1.numOfSttRows;
  pDistInfo->totalSize += p1.totalSize;
  pDistInfo->totalRows += p1.totalRows;
  pDistInfo->numOfFiles += p1.numOfFiles;

  pDistInfo->defMinRows = p1.defMinRows;
  pDistInfo->defMaxRows = p1.defMaxRows;
  pDistInfo->rowSize = p1.rowSize;

  if (pDistInfo->minRows > p1.minRows) {
    pDistInfo->minRows = p1.minRows;
  }
  if (pDistInfo->maxRows < p1.maxRows) {
    pDistInfo->maxRows = p1.maxRows;
  }
  pDistInfo->numOfVgroups += (p1.numOfTables != 0 ? 1 : 0);
  for (int32_t i = 0; i < tListLen(pDistInfo->blockRowsHisto); ++i) {
    pDistInfo->blockRowsHisto[i] += p1.blockRowsHisto[i];
  }

  pResInfo->numOfRes = BLOCK_DIST_RESULT_ROWS;  // default output rows
  return TSDB_CODE_SUCCESS;
}

int32_t tSerializeBlockDistInfo(void* buf, int32_t bufLen, const STableBlockDistInfo* pInfo) {
  SEncoder encoder = {0};
  tEncoderInit(&encoder, buf, bufLen);

  if (tStartEncode(&encoder) < 0) return -1;
  if (tEncodeU32(&encoder, pInfo->rowSize) < 0) return -1;

  if (tEncodeU16(&encoder, pInfo->numOfFiles) < 0) return -1;
  if (tEncodeU32(&encoder, pInfo->numOfBlocks) < 0) return -1;
  if (tEncodeU32(&encoder, pInfo->numOfTables) < 0) return -1;

  if (tEncodeU64(&encoder, pInfo->totalSize) < 0) return -1;
  if (tEncodeU64(&encoder, pInfo->totalRows) < 0) return -1;
  if (tEncodeI32(&encoder, pInfo->maxRows) < 0) return -1;
  if (tEncodeI32(&encoder, pInfo->minRows) < 0) return -1;
  if (tEncodeI32(&encoder, pInfo->defMaxRows) < 0) return -1;
  if (tEncodeI32(&encoder, pInfo->defMinRows) < 0) return -1;
  if (tEncodeU32(&encoder, pInfo->numOfInmemRows) < 0) return -1;
  if (tEncodeU32(&encoder, pInfo->numOfSttRows) < 0) return -1;
  if (tEncodeU32(&encoder, pInfo->numOfVgroups) < 0) return -1;

  for (int32_t i = 0; i < tListLen(pInfo->blockRowsHisto); ++i) {
    if (tEncodeI32(&encoder, pInfo->blockRowsHisto[i]) < 0) return -1;
  }

  tEndEncode(&encoder);

  int32_t tlen = encoder.pos;
  tEncoderClear(&encoder);
  return tlen;
}

int32_t tDeserializeBlockDistInfo(void* buf, int32_t bufLen, STableBlockDistInfo* pInfo) {
  SDecoder decoder = {0};
  tDecoderInit(&decoder, buf, bufLen);

  if (tStartDecode(&decoder) < 0) return -1;
  if (tDecodeU32(&decoder, &pInfo->rowSize) < 0) return -1;

  if (tDecodeU16(&decoder, &pInfo->numOfFiles) < 0) return -1;
  if (tDecodeU32(&decoder, &pInfo->numOfBlocks) < 0) return -1;
  if (tDecodeU32(&decoder, &pInfo->numOfTables) < 0) return -1;

  if (tDecodeU64(&decoder, &pInfo->totalSize) < 0) return -1;
  if (tDecodeU64(&decoder, &pInfo->totalRows) < 0) return -1;
  if (tDecodeI32(&decoder, &pInfo->maxRows) < 0) return -1;
  if (tDecodeI32(&decoder, &pInfo->minRows) < 0) return -1;
  if (tDecodeI32(&decoder, &pInfo->defMaxRows) < 0) return -1;
  if (tDecodeI32(&decoder, &pInfo->defMinRows) < 0) return -1;
  if (tDecodeU32(&decoder, &pInfo->numOfInmemRows) < 0) return -1;
  if (tDecodeU32(&decoder, &pInfo->numOfSttRows) < 0) return -1;
  if (tDecodeU32(&decoder, &pInfo->numOfVgroups) < 0) return -1;

  for (int32_t i = 0; i < tListLen(pInfo->blockRowsHisto); ++i) {
    if (tDecodeI32(&decoder, &pInfo->blockRowsHisto[i]) < 0) return -1;
  }

  tDecoderClear(&decoder);
  return 0;
}

int32_t blockDistFinalize(SqlFunctionCtx* pCtx, SSDataBlock* pBlock) {
  SResultRowEntryInfo* pResInfo = GET_RES_INFO(pCtx);
  STableBlockDistInfo* pData = GET_ROWCELL_INTERBUF(pResInfo);

  SColumnInfoData* pColInfo = taosArrayGet(pBlock->pDataBlock, 0);

  if (pData->totalRows == 0) {
    pData->minRows = 0;
  }

  int32_t row = 0;
  char    st[256] = {0};
  double  averageSize = 0;
  if (pData->numOfBlocks != 0) {
    averageSize = ((double)pData->totalSize) / pData->numOfBlocks;
  }
  uint64_t totalRawSize = pData->totalRows * pData->rowSize;
  double   compRatio = 0;
  if (totalRawSize != 0) {
    compRatio = pData->totalSize * 100 / (double)totalRawSize;
  }

  int32_t len = sprintf(st + VARSTR_HEADER_SIZE,
                        "Total_Blocks=[%d] Total_Size=[%.2f KiB] Average_size=[%.2f KiB] Compression_Ratio=[%.2f %c]",
                        pData->numOfBlocks, pData->totalSize / 1024.0, averageSize / 1024.0, compRatio, '%');

  varDataSetLen(st, len);
  colDataSetVal(pColInfo, row++, st, false);

  int64_t avgRows = 0;
  if (pData->numOfBlocks > 0) {
    avgRows = pData->totalRows / pData->numOfBlocks;
  }

  len = sprintf(st + VARSTR_HEADER_SIZE, "Block_Rows=[%" PRId64 "] MinRows=[%d] MaxRows=[%d] AvgRows=[%" PRId64 "]",
                pData->totalRows, pData->minRows, pData->maxRows, avgRows);
  varDataSetLen(st, len);
  colDataSetVal(pColInfo, row++, st, false);

  len = sprintf(st + VARSTR_HEADER_SIZE, "Inmem_Rows=[%d] Stt_Rows=[%d] ", pData->numOfInmemRows, pData->numOfSttRows);
  varDataSetLen(st, len);
  colDataSetVal(pColInfo, row++, st, false);

  len = sprintf(st + VARSTR_HEADER_SIZE, "Total_Tables=[%d] Total_Filesets=[%d] Total_Vgroups=[%d]", pData->numOfTables,
                pData->numOfFiles, pData->numOfVgroups);

  varDataSetLen(st, len);
  colDataSetVal(pColInfo, row++, st, false);

  len = sprintf(st + VARSTR_HEADER_SIZE,
                "--------------------------------------------------------------------------------");
  varDataSetLen(st, len);
  colDataSetVal(pColInfo, row++, st, false);

  int32_t maxVal = 0;
  int32_t minVal = INT32_MAX;
  for (int32_t i = 0; i < tListLen(pData->blockRowsHisto); ++i) {
    if (maxVal < pData->blockRowsHisto[i]) {
      maxVal = pData->blockRowsHisto[i];
    }

    if (minVal > pData->blockRowsHisto[i]) {
      minVal = pData->blockRowsHisto[i];
    }
  }

  // maximum number of step is 80
  double factor = pData->numOfBlocks / 80.0;

  int32_t numOfBuckets = sizeof(pData->blockRowsHisto) / sizeof(pData->blockRowsHisto[0]);
  int32_t bucketRange = ceil(((double) (pData->defMaxRows - pData->defMinRows)) / numOfBuckets);

  for (int32_t i = 0; i < tListLen(pData->blockRowsHisto); ++i) {
    len = sprintf(st + VARSTR_HEADER_SIZE, "%04d |", pData->defMinRows + bucketRange * (i + 1));

    int32_t num = 0;
    if (pData->blockRowsHisto[i] > 0) {
      num = (pData->blockRowsHisto[i]) / factor;
    }

    for (int32_t j = 0; j < num; ++j) {
      int32_t x = sprintf(st + VARSTR_HEADER_SIZE + len, "%c", '|');
      len += x;
    }

    if (pData->blockRowsHisto[i] > 0) {
      double v = pData->blockRowsHisto[i] * 100.0 / pData->numOfBlocks;
      len += sprintf(st + VARSTR_HEADER_SIZE + len, "  %d (%.2f%c)", pData->blockRowsHisto[i], v, '%');
    }

    varDataSetLen(st, len);
    colDataSetVal(pColInfo, row++, st, false);
  }

  return TSDB_CODE_SUCCESS;
}

bool getDerivativeFuncEnv(struct SFunctionNode* pFunc, SFuncExecEnv* pEnv) {
  pEnv->calcMemSize = sizeof(SDerivInfo);
  return true;
}

bool derivativeFuncSetup(SqlFunctionCtx* pCtx, SResultRowEntryInfo* pResInfo) {
  if (!functionSetup(pCtx, pResInfo)) {
    return false;  // not initialized since it has been initialized
  }

  SDerivInfo* pDerivInfo = GET_ROWCELL_INTERBUF(pResInfo);

  pDerivInfo->ignoreNegative = pCtx->param[2].param.i;
  pDerivInfo->prevTs = -1;
  pDerivInfo->tsWindow = pCtx->param[1].param.i;
  pDerivInfo->valueSet = false;
  return true;
}

int32_t derivativeFunction(SqlFunctionCtx* pCtx) {
  SResultRowEntryInfo* pResInfo = GET_RES_INFO(pCtx);
  SDerivInfo*          pDerivInfo = GET_ROWCELL_INTERBUF(pResInfo);

  SInputColumnInfoData* pInput = &pCtx->input;
  SColumnInfoData*      pInputCol = pInput->pData[0];

  int32_t          numOfElems = 0;
  SColumnInfoData* pOutput = (SColumnInfoData*)pCtx->pOutput;
  SColumnInfoData* pTsOutput = pCtx->pTsOutput;

  funcInputUpdate(pCtx);

  double v = 0;
  if (pCtx->order == TSDB_ORDER_ASC) {
    SFuncInputRow row = {0};
    while (funcInputGetNextRow(pCtx, &row)) {
      if (row.isDataNull) {
        continue;
      }

      char* d = row.pData;
      GET_TYPED_DATA(v, double, pInputCol->info.type, d);

      int32_t pos = pCtx->offset + numOfElems;
      if (!pDerivInfo->valueSet) {  // initial value is not set yet
        pDerivInfo->valueSet = true;
      } else {
        if (row.ts == pDerivInfo->prevTs) {
          return TSDB_CODE_FUNC_DUP_TIMESTAMP;
        }
        double r = ((v - pDerivInfo->prevValue) * pDerivInfo->tsWindow) / (row.ts - pDerivInfo->prevTs);
        if (pDerivInfo->ignoreNegative && r < 0) {
        } else {
          if (isinf(r) || isnan(r)) {
            colDataSetNULL(pOutput, pos);
          } else {
            colDataSetVal(pOutput, pos, (const char*)&r, false);
          }

          if (pTsOutput != NULL) {
            colDataSetInt64(pTsOutput, pos, &row.ts);
          }

          // handle selectivity
          if (pCtx->subsidiaries.num > 0) {
            appendSelectivityCols(pCtx, row.block, row.rowIndex, pos);
          }

          numOfElems++;
        }
      }

      pDerivInfo->prevValue = v;
      pDerivInfo->prevTs = row.ts;
    }
  } else {
    SFuncInputRow row = {0};
    while (funcInputGetNextRow(pCtx, &row)) {
      if (row.isDataNull) {
        continue;
      }

      char* d = row.pData;
      GET_TYPED_DATA(v, double, pInputCol->info.type, d);

      int32_t pos = pCtx->offset + numOfElems;
      if (!pDerivInfo->valueSet) {  // initial value is not set yet
        pDerivInfo->valueSet = true;
      } else {
        if (row.ts == pDerivInfo->prevTs) {
          return TSDB_CODE_FUNC_DUP_TIMESTAMP;
        }
        double r = ((pDerivInfo->prevValue - v) * pDerivInfo->tsWindow) / (pDerivInfo->prevTs - row.ts);
        if (pDerivInfo->ignoreNegative && r < 0) {
        } else {
          if (isinf(r) || isnan(r)) {
            colDataSetNULL(pOutput, pos);
          } else {
            colDataSetVal(pOutput, pos, (const char*)&r, false);
          }

          if (pTsOutput != NULL) {
            colDataSetInt64(pTsOutput, pos, &pDerivInfo->prevTs);
          }

          // handle selectivity
          if (pCtx->subsidiaries.num > 0) {
            appendSelectivityCols(pCtx, row.block, row.rowIndex, pos);
          }
          numOfElems++;
        }
      }

      pDerivInfo->prevValue = v;
      pDerivInfo->prevTs = row.ts;
    }
  }

  pResInfo->numOfRes = numOfElems;

  return TSDB_CODE_SUCCESS;
}

int32_t getIrateInfoSize(int32_t pkBytes) { return (int32_t)sizeof(SRateInfo) + 2 * pkBytes; }

bool getIrateFuncEnv(struct SFunctionNode* pFunc, SFuncExecEnv* pEnv) {
  int32_t pkBytes = (pFunc->hasPk) ? pFunc->pkBytes : 0;
  pEnv->calcMemSize = getIrateInfoSize(pkBytes);
  return true;
}

bool irateFuncSetup(SqlFunctionCtx* pCtx, SResultRowEntryInfo* pResInfo) {
  if (!functionSetup(pCtx, pResInfo)) {
    return false;  // not initialized since it has been initialized
  }

  SRateInfo* pInfo = GET_ROWCELL_INTERBUF(pResInfo);

  pInfo->firstKey = INT64_MIN;
  pInfo->lastKey = INT64_MIN;
  pInfo->firstValue = (double)INT64_MIN;
  pInfo->lastValue = (double)INT64_MIN;

  pInfo->hasResult = 0;
  return true;
}

static void doSaveRateInfo(SRateInfo* pRateInfo, bool isFirst, int64_t ts, char* pk, double v) {
  if (isFirst) {
    pRateInfo->firstValue = v;
    pRateInfo->firstKey = ts;
    if (pRateInfo->firstPk) {
      int32_t pkBytes = IS_VAR_DATA_TYPE(pRateInfo->pkType) ? varDataTLen(pk) : pRateInfo->pkBytes;
      memcpy(pRateInfo->firstPk, pk, pkBytes);
    }
  } else {
    pRateInfo->lastValue = v;
    pRateInfo->lastKey = ts;
    if (pRateInfo->lastPk) {
      int32_t pkBytes = IS_VAR_DATA_TYPE(pRateInfo->pkType) ? varDataTLen(pk) : pRateInfo->pkBytes;
      memcpy(pRateInfo->lastPk, pk, pkBytes);
    }
  }
}

static void initializeRateInfo(SqlFunctionCtx* pCtx, SRateInfo* pRateInfo, bool isMerge) {
  if (pCtx->hasPrimaryKey) {
    if (!isMerge) {
      pRateInfo->pkType = pCtx->input.pPrimaryKey->info.type;
      pRateInfo->pkBytes = pCtx->input.pPrimaryKey->info.bytes;
      pRateInfo->firstPk = pRateInfo->pkData;
      pRateInfo->lastPk = pRateInfo->pkData + pRateInfo->pkBytes;
    } else {
      pRateInfo->firstPk = pRateInfo->pkData;
      pRateInfo->lastPk = pRateInfo->pkData + pRateInfo->pkBytes;
    }
  } else {
    pRateInfo->firstPk = NULL;
    pRateInfo->lastPk = NULL;
  }  
}

int32_t irateFunction(SqlFunctionCtx* pCtx) {
  SResultRowEntryInfo* pResInfo = GET_RES_INFO(pCtx);
  SRateInfo*           pRateInfo = GET_ROWCELL_INTERBUF(pResInfo);

  SInputColumnInfoData* pInput = &pCtx->input;
  SColumnInfoData*      pInputCol = pInput->pData[0];

  SColumnInfoData* pOutput = (SColumnInfoData*)pCtx->pOutput;

  funcInputUpdate(pCtx);
  
  initializeRateInfo(pCtx, pRateInfo, false);

  int32_t numOfElems = 0;
  int32_t type = pInputCol->info.type;
  SFuncInputRow row = {0};
  while (funcInputGetNextRow(pCtx, &row))  {
    if (row.isDataNull) {
      continue;
    }

    char*  data = row.pData;
    double v = 0;
    GET_TYPED_DATA(v, double, type, data);

    if (INT64_MIN == pRateInfo->lastKey) {
      doSaveRateInfo(pRateInfo, false, row.ts, row.pPk, v);
      pRateInfo->hasResult = 1;
      continue;
    }

    if (row.ts > pRateInfo->lastKey) {
      if ((INT64_MIN == pRateInfo->firstKey) || pRateInfo->lastKey > pRateInfo->firstKey) {
        doSaveRateInfo(pRateInfo, true, pRateInfo->lastKey, pRateInfo->lastPk, pRateInfo->lastValue);
      }
      doSaveRateInfo(pRateInfo, false, row.ts, row.pPk, v);
      continue;
    } else if (row.ts == pRateInfo->lastKey) {
        return TSDB_CODE_FUNC_DUP_TIMESTAMP;
    }
    

    if ((INT64_MIN == pRateInfo->firstKey) || row.ts > pRateInfo->firstKey) {
      doSaveRateInfo(pRateInfo, true, row.ts, row.pPk, v);    
    } else if (row.ts == pRateInfo->firstKey) {
      return TSDB_CODE_FUNC_DUP_TIMESTAMP;
    }
  }

  numOfElems++;
  
  SET_VAL(pResInfo, numOfElems, 1);
  return TSDB_CODE_SUCCESS;
}

static double doCalcRate(const SRateInfo* pRateInfo, double tickPerSec) {
  if ((INT64_MIN == pRateInfo->lastKey) || (INT64_MIN == pRateInfo->firstKey) ||
      (pRateInfo->firstKey >= pRateInfo->lastKey)) {
    return 0.0;
  }

  double diff = 0;
  // If the previous value of the last is greater than the last value, only keep the last point instead of the delta
  // value between two values.
  diff = pRateInfo->lastValue;
  if (diff >= pRateInfo->firstValue) {
    diff -= pRateInfo->firstValue;
  }

  int64_t duration = pRateInfo->lastKey - pRateInfo->firstKey;
  if (duration == 0) {
    return 0;
  }

  return (duration > 0) ? ((double)diff) / (duration / tickPerSec) : 0.0;
}

static void irateTransferInfoImpl(TSKEY inputKey, SRateInfo* pInput, SRateInfo* pOutput, bool isFirstKey) {
  if (inputKey > pOutput->lastKey) {
    doSaveRateInfo(pOutput, true, pOutput->lastKey, pOutput->lastPk, pOutput->lastValue);
    if (isFirstKey) {
      doSaveRateInfo(pOutput, false, pInput->firstKey, pInput->firstPk, pInput->firstValue);
    } else {
      doSaveRateInfo(pOutput, false, pInput->lastKey, pInput->lastPk, pInput->lastValue);
    }
  } else if ((inputKey < pOutput->lastKey) && (inputKey > pOutput->firstKey)) {
    if (isFirstKey) {
      doSaveRateInfo(pOutput, true, pInput->firstKey, pInput->firstPk, pInput->firstValue);
    } else {
      doSaveRateInfo(pOutput, true, pInput->lastKey, pInput->lastPk, pInput->lastValue);
    }
  } else {
    // inputKey < pOutput->firstKey
  }
}

static void irateCopyInfo(SRateInfo* pInput, SRateInfo* pOutput) {
  doSaveRateInfo(pOutput, true, pInput->firstKey, pInput->firstPk, pInput->firstValue);
  doSaveRateInfo(pOutput, false, pInput->lastKey, pInput->lastPk, pInput->lastValue);
}

static int32_t irateTransferInfo(SRateInfo* pInput, SRateInfo* pOutput) {
  if ((pInput->firstKey != INT64_MIN && (pInput->firstKey == pOutput->firstKey || pInput->firstKey == pOutput->lastKey)) ||
      (pInput->lastKey != INT64_MIN && (pInput->lastKey  == pOutput->firstKey || pInput->lastKey  == pOutput->lastKey))) {
    return TSDB_CODE_FUNC_DUP_TIMESTAMP;
  }

  if (pOutput->hasResult == 0) {
    irateCopyInfo(pInput, pOutput);
    pOutput->hasResult = pInput->hasResult;
    return TSDB_CODE_SUCCESS;
  }

  if (pInput->firstKey != INT64_MIN) {
    irateTransferInfoImpl(pInput->firstKey, pInput, pOutput, true);
  }

  if (pInput->lastKey != INT64_MIN) {
    irateTransferInfoImpl(pInput->lastKey, pInput, pOutput, false);
  }

  pOutput->hasResult = pInput->hasResult;
  return TSDB_CODE_SUCCESS;
}

int32_t irateFunctionMerge(SqlFunctionCtx* pCtx) {
  SInputColumnInfoData* pInput = &pCtx->input;
  SColumnInfoData*      pCol = pInput->pData[0];
  if (pCol->info.type != TSDB_DATA_TYPE_BINARY) {
    return TSDB_CODE_FUNC_FUNTION_PARA_TYPE;
  }

  SRateInfo* pInfo = GET_ROWCELL_INTERBUF(GET_RES_INFO(pCtx));
  initializeRateInfo(pCtx, pInfo, true);

  int32_t start = pInput->startRowIndex;
  for (int32_t i = start; i < start + pInput->numOfRows; ++i) {
    char*        data = colDataGetData(pCol, i);
    SRateInfo*   pInputInfo = (SRateInfo*)varDataVal(data);
    initializeRateInfo(pCtx, pInfo, true);
    if (pInputInfo->hasResult) {
      int32_t code = irateTransferInfo(pInputInfo, pInfo);
      if (code != TSDB_CODE_SUCCESS) {
        return code;
      }
    }
  }

  if (pInfo->hasResult) {
    GET_RES_INFO(pCtx)->numOfRes = 1;
  }

  return TSDB_CODE_SUCCESS;
}

int32_t iratePartialFinalize(SqlFunctionCtx* pCtx, SSDataBlock* pBlock) {
  SResultRowEntryInfo* pResInfo = GET_RES_INFO(pCtx);
  SRateInfo*           pInfo = GET_ROWCELL_INTERBUF(GET_RES_INFO(pCtx));
  int32_t              resultBytes = getIrateInfoSize(pInfo->pkBytes);
  char*                res = taosMemoryCalloc(resultBytes + VARSTR_HEADER_SIZE, sizeof(char));

  memcpy(varDataVal(res), pInfo, resultBytes);
  varDataSetLen(res, resultBytes);

  int32_t          slotId = pCtx->pExpr->base.resSchema.slotId;
  SColumnInfoData* pCol = taosArrayGet(pBlock->pDataBlock, slotId);

  colDataSetVal(pCol, pBlock->info.rows, res, false);

  taosMemoryFree(res);
  return pResInfo->numOfRes;
}

int32_t irateFinalize(SqlFunctionCtx* pCtx, SSDataBlock* pBlock) {
  int32_t          slotId = pCtx->pExpr->base.resSchema.slotId;
  SColumnInfoData* pCol = taosArrayGet(pBlock->pDataBlock, slotId);

  SResultRowEntryInfo* pResInfo = GET_RES_INFO(pCtx);
  pResInfo->isNullRes = (pResInfo->numOfRes == 0) ? 1 : 0;

  SRateInfo* pInfo = GET_ROWCELL_INTERBUF(pResInfo);
  double     result = doCalcRate(pInfo, (double)TSDB_TICK_PER_SECOND(pCtx->param[1].param.i));
  colDataSetVal(pCol, pBlock->info.rows, (const char*)&result, pResInfo->isNullRes);

  return pResInfo->numOfRes;
}

int32_t groupKeyFunction(SqlFunctionCtx* pCtx) {
  SResultRowEntryInfo* pResInfo = GET_RES_INFO(pCtx);
  SGroupKeyInfo*       pInfo = GET_ROWCELL_INTERBUF(pResInfo);

  SInputColumnInfoData* pInput = &pCtx->input;
  SColumnInfoData*      pInputCol = pInput->pData[0];

  int32_t startIndex = pInput->startRowIndex;

  // escape rest of data blocks to avoid first entry to be overwritten.
  if (pInfo->hasResult) {
    goto _group_key_over;
  }

  if (pInputCol->pData == NULL || colDataIsNull_s(pInputCol, startIndex)) {
    pInfo->isNull = true;
    pInfo->hasResult = true;
    goto _group_key_over;
  }

  char* data = colDataGetData(pInputCol, startIndex);
  if (IS_VAR_DATA_TYPE(pInputCol->info.type)) {
    memcpy(pInfo->data, data,
           (pInputCol->info.type == TSDB_DATA_TYPE_JSON) ? getJsonValueLen(data) : varDataTLen(data));
  } else {
    memcpy(pInfo->data, data, pInputCol->info.bytes);
  }
  pInfo->hasResult = true;

_group_key_over:

  SET_VAL(pResInfo, 1, 1);
  return TSDB_CODE_SUCCESS;
}

int32_t groupKeyFinalize(SqlFunctionCtx* pCtx, SSDataBlock* pBlock) {
  int32_t          slotId = pCtx->pExpr->base.resSchema.slotId;
  SColumnInfoData* pCol = taosArrayGet(pBlock->pDataBlock, slotId);

  SResultRowEntryInfo* pResInfo = GET_RES_INFO(pCtx);

  SGroupKeyInfo* pInfo = GET_ROWCELL_INTERBUF(pResInfo);

  if (pInfo->hasResult) {
    int32_t currentRow = pBlock->info.rows;
    for (; currentRow < pBlock->info.rows + pResInfo->numOfRes; ++currentRow) {
      colDataSetVal(pCol, currentRow, pInfo->data, pInfo->isNull ? true : false);
    }
  } else {
    pResInfo->numOfRes = 0;
  }

  return pResInfo->numOfRes;
}

int32_t groupKeyCombine(SqlFunctionCtx* pDestCtx, SqlFunctionCtx* pSourceCtx) {
  SResultRowEntryInfo* pDResInfo = GET_RES_INFO(pDestCtx);
  SGroupKeyInfo*       pDBuf = GET_ROWCELL_INTERBUF(pDResInfo);

  SResultRowEntryInfo* pSResInfo = GET_RES_INFO(pSourceCtx);
  SGroupKeyInfo*       pSBuf = GET_ROWCELL_INTERBUF(pSResInfo);

  // escape rest of data blocks to avoid first entry to be overwritten.
  if (pDBuf->hasResult) {
    goto _group_key_over;
  }

  if (pSBuf->isNull) {
    pDBuf->isNull = true;
    pDBuf->hasResult = true;
    goto _group_key_over;
  }

  if (IS_VAR_DATA_TYPE(pSourceCtx->resDataInfo.type)) {
    memcpy(pDBuf->data, pSBuf->data,
           (pSourceCtx->resDataInfo.type == TSDB_DATA_TYPE_JSON) ? getJsonValueLen(pSBuf->data) : varDataTLen(pSBuf->data));
  } else {
    memcpy(pDBuf->data, pSBuf->data, pSourceCtx->resDataInfo.bytes);
  }

  pDBuf->hasResult = true;

_group_key_over:

  SET_VAL(pDResInfo, 1, 1);
  return TSDB_CODE_SUCCESS;
}

int32_t cachedLastRowFunction(SqlFunctionCtx* pCtx) {
  int32_t numOfElems = 0;

  SResultRowEntryInfo* pResInfo = GET_RES_INFO(pCtx);
  SFirstLastRes*       pInfo = GET_ROWCELL_INTERBUF(pResInfo);

  SInputColumnInfoData* pInput = &pCtx->input;
  SColumnInfoData*      pInputCol = pInput->pData[0];

  int32_t bytes = pInputCol->info.bytes;
  pInfo->bytes = bytes;

  SColumnInfoData* pkCol = pInput->pPrimaryKey;
  pInfo->pkType = -1;
  __compar_fn_t  pkCompareFn = NULL;
  if (pCtx->hasPrimaryKey) {
    pInfo->pkType = pkCol->info.type;
    pInfo->pkBytes = pkCol->info.bytes;
    pkCompareFn = getKeyComparFunc(pInfo->pkType, TSDB_ORDER_DESC);
  }

  // TODO it traverse the different way.
  // last_row function does not ignore the null value
  for (int32_t i = pInput->numOfRows + pInput->startRowIndex - 1; i >= pInput->startRowIndex; --i) {
    numOfElems++;

    bool  isNull = colDataIsNull(pInputCol, pInput->numOfRows, i, NULL);
    char* data = isNull ? NULL : colDataGetData(pInputCol, i);

    TSKEY cts = getRowPTs(pInput->pPTS, i);
    if (pResInfo->numOfRes == 0 || pInfo->ts < cts) {
      int32_t code = doSaveLastrow(pCtx, data, i, cts, pInfo);
      if (code != TSDB_CODE_SUCCESS) {
        return code;
      }
      pResInfo->numOfRes = 1;
    }
  }

  SET_VAL(pResInfo, numOfElems, 1);
  return TSDB_CODE_SUCCESS;
}<|MERGE_RESOLUTION|>--- conflicted
+++ resolved
@@ -533,8 +533,6 @@
   }
 }
 
-<<<<<<< HEAD
-=======
 static void forwardToNextDiffTsRow(SFuncInputRowIter* pIter, int32_t rowIndex) {
   int32_t idx = rowIndex + 1;
   while (idx <= pIter->inputEndIndex && pIter->tsList[idx] == pIter->tsList[rowIndex]) {
@@ -553,7 +551,6 @@
   pRow->rowIndex = rowIndex;
 }
 
->>>>>>> 62ab1b1c
 bool funcInputGetNextRowAscPk(SFuncInputRowIter *pIter, SFuncInputRow* pRow) {
   if (pIter->hasPrev) {
     if (pIter->prevBlockTsEnd == pIter->tsList[pIter->inputEndIndex]) {
@@ -564,48 +561,19 @@
       while (pIter->tsList[idx] == pIter->prevBlockTsEnd) {
         ++idx;
       }
-<<<<<<< HEAD
-      pRow->ts = pIter->tsList[idx];
-      pRow->isDataNull = colDataIsNull_f(pIter->pDataCol->nullbitmap, idx);
-      pRow->pData = colDataGetData(pIter->pDataCol, idx);
-      pRow->pPk = colDataGetData(pIter->pPkCol, idx);
-      pRow->block = pIter->pSrcBlock;
-      pRow->rowIndex = idx;
-
-      pIter->hasPrev = false;
-      pIter->rowIndex = idx + 1;
-=======
 
       pIter->hasPrev = false;
       setInputRowInfo(pRow, pIter, idx, true);
       forwardToNextDiffTsRow(pIter, idx);
->>>>>>> 62ab1b1c
       return true;
     }
   } else {
     if (pIter->rowIndex <= pIter->inputEndIndex) { 
-<<<<<<< HEAD
-      pRow->ts = pIter->tsList[pIter->rowIndex];
-      pRow->isDataNull = colDataIsNull_f(pIter->pDataCol->nullbitmap, pIter->rowIndex);
-      pRow->pData = colDataGetData(pIter->pDataCol, pIter->rowIndex);
-      pRow->pPk = colDataGetData(pIter->pPkCol, pIter->rowIndex);
-      pRow->block = pIter->pSrcBlock;
-      pRow->rowIndex = pIter->rowIndex;
-
-      TSKEY tsEnd = pIter->tsList[pIter->inputEndIndex];
-      if (pIter->tsList[pIter->rowIndex] != tsEnd) {
-        int32_t idx = pIter->rowIndex + 1;
-        while (idx <= pIter->inputEndIndex && pIter->tsList[idx] == pIter->tsList[pIter->rowIndex]) {
-          ++idx;
-        }
-        pIter->rowIndex = idx;
-=======
       setInputRowInfo(pRow, pIter, pIter->rowIndex, true);
 
       TSKEY tsEnd = pIter->tsList[pIter->inputEndIndex];
       if (pIter->tsList[pIter->rowIndex] != tsEnd) {
         forwardToNextDiffTsRow(pIter, pIter->rowIndex);
->>>>>>> 62ab1b1c
       } else {
         pIter->rowIndex = pIter->inputEndIndex + 1;
       }
@@ -621,17 +589,7 @@
 
 bool funcInputGetNextRowNoPk(SFuncInputRowIter *pIter, SFuncInputRow* pRow) {
   if (pIter->rowIndex <= pIter->inputEndIndex) {
-<<<<<<< HEAD
-    pRow->ts = pIter->tsList[pIter->rowIndex];
-    pRow->isDataNull = colDataIsNull_f(pIter->pDataCol->nullbitmap, pIter->rowIndex);
-    pRow->pData = colDataGetData(pIter->pDataCol, pIter->rowIndex);
-    pRow->pPk = NULL;
-    pRow->block = pIter->pSrcBlock;
-    pRow->rowIndex = pIter->rowIndex;
-
-=======
     setInputRowInfo(pRow, pIter, pIter->rowIndex, false);
->>>>>>> 62ab1b1c
     ++pIter->rowIndex;
     return true;    
   } else {
@@ -2867,10 +2825,7 @@
   if (pInput->pkData) {
     pOutput->pkBytes = pInput->pkBytes;
     memcpy(pOutput->buf+pOutput->bytes, pInput->pkData, pOutput->pkBytes);
-<<<<<<< HEAD
-=======
     pOutput->pkData = pOutput->buf + pOutput->bytes;
->>>>>>> 62ab1b1c
   }
   return TSDB_CODE_SUCCESS;
 }
