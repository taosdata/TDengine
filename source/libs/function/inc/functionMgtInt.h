--- conflicted
+++ resolved
@@ -42,11 +42,8 @@
 #define FUNC_MGT_SELECT_FUNC            FUNC_MGT_FUNC_CLASSIFICATION_MASK(13)
 #define FUNC_MGT_REPEAT_SCAN_FUNC       FUNC_MGT_FUNC_CLASSIFICATION_MASK(14)
 #define FUNC_MGT_FORBID_FILL_FUNC       FUNC_MGT_FUNC_CLASSIFICATION_MASK(15)
-<<<<<<< HEAD
 #define FUNC_MGT_INTERVAL_INTERPO_FUNC  FUNC_MGT_FUNC_CLASSIFICATION_MASK(16)
-=======
-#define FUNC_MGT_FORBID_STREAM_FUNC     FUNC_MGT_FUNC_CLASSIFICATION_MASK(16)
->>>>>>> 8f16cc08
+#define FUNC_MGT_FORBID_STREAM_FUNC     FUNC_MGT_FUNC_CLASSIFICATION_MASK(17)
 
 #define FUNC_MGT_TEST_MASK(val, mask) (((val) & (mask)) != 0)
 
