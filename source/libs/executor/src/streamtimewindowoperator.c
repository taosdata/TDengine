/*
 * Copyright (c) 2019 TAOS Data, Inc. <jhtao@taosdata.com>
 *
 * This program is free software: you can use, redistribute, and/or modify
 * it under the terms of the GNU Affero General Public License, version 3
 * or later ("AGPL"), as published by the Free Software Foundation.
 *
 * This program is distributed in the hope that it will be useful, but WITHOUT
 * ANY WARRANTY; without even the implied warranty of MERCHANTABILITY or
 * FITNESS FOR A PARTICULAR PURPOSE.
 *
 * You should have received a copy of the GNU Affero General Public License
 * along with this program. If not, see <http://www.gnu.org/licenses/>.
 */
#include "executorInt.h"
#include "filter.h"
#include "function.h"
#include "functionMgt.h"
#include "operator.h"
#include "querytask.h"
#include "streamexecutorInt.h"
#include "tchecksum.h"
#include "tcommon.h"
#include "tcompare.h"
#include "tdatablock.h"
#include "tfill.h"
#include "tglobal.h"
#include "tlog.h"
#include "ttime.h"

#define IS_FINAL_INTERVAL_OP(op) ((op)->operatorType == QUERY_NODE_PHYSICAL_PLAN_STREAM_FINAL_INTERVAL)
#define IS_MID_INTERVAL_OP(op)   ((op)->operatorType == QUERY_NODE_PHYSICAL_PLAN_STREAM_MID_INTERVAL)
#define IS_NORMAL_INTERVAL_OP(op)                                    \
  ((op)->operatorType == QUERY_NODE_PHYSICAL_PLAN_STREAM_INTERVAL || \
   (op)->operatorType == QUERY_NODE_PHYSICAL_PLAN_STREAM_FINAL_INTERVAL)

#define IS_FINAL_SESSION_OP(op) ((op)->operatorType == QUERY_NODE_PHYSICAL_PLAN_STREAM_FINAL_SESSION)
#define IS_NORMAL_SESSION_OP(op)                                    \
  ((op)->operatorType == QUERY_NODE_PHYSICAL_PLAN_STREAM_SESSION || \
   (op)->operatorType == QUERY_NODE_PHYSICAL_PLAN_STREAM_FINAL_SESSION)

#define IS_NORMAL_STATE_OP(op) ((op)->operatorType == QUERY_NODE_PHYSICAL_PLAN_STREAM_STATE)

#define DEAULT_DELETE_MARK                 INT64_MAX
#define STREAM_INTERVAL_OP_STATE_NAME      "StreamIntervalHistoryState"
#define STREAM_SESSION_OP_STATE_NAME       "StreamSessionHistoryState"
#define STREAM_STATE_OP_STATE_NAME         "StreamStateHistoryState"
#define STREAM_INTERVAL_OP_CHECKPOINT_NAME "StreamIntervalOperator_Checkpoint"
#define STREAM_SESSION_OP_CHECKPOINT_NAME  "StreamSessionOperator_Checkpoint"
#define STREAM_STATE_OP_CHECKPOINT_NAME    "StreamStateOperator_Checkpoint"

#define MAX_STREAM_HISTORY_RESULT          100000000

typedef struct SStateWindowInfo {
  SResultWindowInfo winInfo;
  SStateKeys*       pStateKey;
} SStateWindowInfo;

typedef struct SPullWindowInfo {
  STimeWindow window;
  uint64_t    groupId;
  STimeWindow calWin;
} SPullWindowInfo;

static int32_t doStreamMidIntervalAggNext(SOperatorInfo* pOperator, SSDataBlock** ppRes);

typedef int32_t (*__compare_fn_t)(void* pKey, void* data, int32_t index);

static int32_t binarySearchCom(void* keyList, int num, void* pKey, int order, __compare_fn_t comparefn) {
  int firstPos = 0, lastPos = num - 1, midPos = -1;
  int numOfRows = 0;

  if (num <= 0) return -1;
  if (order == TSDB_ORDER_DESC) {
    // find the first position which is smaller or equal than the key
    while (1) {
      if (comparefn(pKey, keyList, lastPos) >= 0) return lastPos;
      if (comparefn(pKey, keyList, firstPos) == 0) return firstPos;
      if (comparefn(pKey, keyList, firstPos) < 0) return firstPos - 1;

      numOfRows = lastPos - firstPos + 1;
      midPos = (numOfRows >> 1) + firstPos;

      if (comparefn(pKey, keyList, midPos) < 0) {
        lastPos = midPos - 1;
      } else if (comparefn(pKey, keyList, midPos) > 0) {
        firstPos = midPos + 1;
      } else {
        break;
      }
    }

  } else {
    // find the first position which is bigger or equal than the key
    while (1) {
      if (comparefn(pKey, keyList, firstPos) <= 0) return firstPos;
      if (comparefn(pKey, keyList, lastPos) == 0) return lastPos;

      if (comparefn(pKey, keyList, lastPos) > 0) {
        lastPos = lastPos + 1;
        if (lastPos >= num)
          return -1;
        else
          return lastPos;
      }

      numOfRows = lastPos - firstPos + 1;
      midPos = (numOfRows >> 1) + firstPos;

      if (comparefn(pKey, keyList, midPos) < 0) {
        lastPos = midPos - 1;
      } else if (comparefn(pKey, keyList, midPos) > 0) {
        firstPos = midPos + 1;
      } else {
        break;
      }
    }
  }

  return midPos;
}

static int32_t comparePullWinKey(void* pKey, void* data, int32_t index) {
  SArray*          res = (SArray*)data;
  SPullWindowInfo* pos = taosArrayGet(res, index);
  SPullWindowInfo* pData = (SPullWindowInfo*)pKey;
  if (pData->groupId > pos->groupId) {
    return 1;
  } else if (pData->groupId < pos->groupId) {
    return -1;
  }

  if (pData->window.skey > pos->window.ekey) {
    return 1;
  } else if (pData->window.ekey < pos->window.skey) {
    return -1;
  }
  return 0;
}

static int32_t savePullWindow(SPullWindowInfo* pPullInfo, SArray* pPullWins) {
  int32_t size = taosArrayGetSize(pPullWins);
  int32_t index = binarySearchCom(pPullWins, size, pPullInfo, TSDB_ORDER_DESC, comparePullWinKey);
  if (index == -1) {
    index = 0;
  } else {
    int32_t code = comparePullWinKey(pPullInfo, pPullWins, index);
    if (code == 0) {
      SPullWindowInfo* pos = taosArrayGet(pPullWins, index);
      pos->window.skey = TMIN(pos->window.skey, pPullInfo->window.skey);
      pos->window.ekey = TMAX(pos->window.ekey, pPullInfo->window.ekey);
      pos->calWin.skey = TMIN(pos->calWin.skey, pPullInfo->calWin.skey);
      pos->calWin.ekey = TMAX(pos->calWin.ekey, pPullInfo->calWin.ekey);
      return TSDB_CODE_SUCCESS;
    } else if (code > 0) {
      index++;
    }
  }
  if (taosArrayInsert(pPullWins, index, pPullInfo) == NULL) {
    return terrno;
  }
  return TSDB_CODE_SUCCESS;
}

int32_t saveResult(SResultWindowInfo winInfo, SSHashObj* pStUpdated) {
  if (tSimpleHashGetSize(pStUpdated) > MAX_STREAM_HISTORY_RESULT) {
    qError("%s failed at line %d since too many history result. ", __func__, __LINE__);
    return TSDB_CODE_STREAM_INTERNAL_ERROR;
  }
  winInfo.sessionWin.win.ekey = winInfo.sessionWin.win.skey;
  return tSimpleHashPut(pStUpdated, &winInfo.sessionWin, sizeof(SSessionKey), &winInfo, sizeof(SResultWindowInfo));
}

static int32_t saveWinResult(SWinKey* pKey, SRowBuffPos* pPos, SSHashObj* pUpdatedMap) {
  if (tSimpleHashGetSize(pUpdatedMap) > MAX_STREAM_HISTORY_RESULT) {
    qError("%s failed at line %d since too many history result. ", __func__, __LINE__);
    return TSDB_CODE_STREAM_INTERNAL_ERROR;
  }
  return tSimpleHashPut(pUpdatedMap, pKey, sizeof(SWinKey), &pPos, POINTER_BYTES);
}

static int32_t saveWinResultInfo(TSKEY ts, uint64_t groupId, SRowBuffPos* pPos, SSHashObj* pUpdatedMap) {
  SWinKey key = {.ts = ts, .groupId = groupId};
  return saveWinResult(&key, pPos, pUpdatedMap);
}

static void removeResults(SArray* pWins, SSHashObj* pUpdatedMap) {
  int32_t size = taosArrayGetSize(pWins);
  for (int32_t i = 0; i < size; i++) {
    SWinKey* pW = taosArrayGet(pWins, i);
    void*    tmp = tSimpleHashGet(pUpdatedMap, pW, sizeof(SWinKey));
    if (tmp) {
      void* value = *(void**)tmp;
      taosMemoryFree(value);
      int32_t tmpRes = tSimpleHashRemove(pUpdatedMap, pW, sizeof(SWinKey));
      qTrace("%s at line %d res:%d", __func__, __LINE__, tmpRes);
    }
  }
}

static int32_t compareWinKey(void* pKey, void* data, int32_t index) {
  void* pDataPos = taosArrayGet((SArray*)data, index);
  return winKeyCmprImpl(pKey, pDataPos);
}

static void removeDeleteResults(SSHashObj* pUpdatedMap, SArray* pDelWins) {
  taosArraySort(pDelWins, winKeyCmprImpl);
  taosArrayRemoveDuplicate(pDelWins, winKeyCmprImpl, NULL);
  int32_t delSize = taosArrayGetSize(pDelWins);
  if (tSimpleHashGetSize(pUpdatedMap) == 0 || delSize == 0) {
    return;
  }
  void*   pIte = NULL;
  int32_t iter = 0;
  while ((pIte = tSimpleHashIterate(pUpdatedMap, pIte, &iter)) != NULL) {
    SWinKey* pResKey = tSimpleHashGetKey(pIte, NULL);
    int32_t  index = binarySearchCom(pDelWins, delSize, pResKey, TSDB_ORDER_DESC, compareWinKey);
    if (index >= 0 && 0 == compareWinKey(pResKey, pDelWins, index)) {
      taosArrayRemove(pDelWins, index);
      delSize = taosArrayGetSize(pDelWins);
    }
  }
}

bool isOverdue(TSKEY ekey, STimeWindowAggSupp* pTwSup) {
  return pTwSup->maxTs != INT64_MIN && ekey < pTwSup->maxTs - pTwSup->waterMark;
}

bool isCloseWindow(STimeWindow* pWin, STimeWindowAggSupp* pTwSup) { return isOverdue(pWin->ekey, pTwSup); }

static void doDeleteWindow(SOperatorInfo* pOperator, TSKEY ts, uint64_t groupId) {
  SStorageAPI* pAPI = &pOperator->pTaskInfo->storageAPI;

  SStreamIntervalOperatorInfo* pInfo = pOperator->info;
  SWinKey                      key = {.ts = ts, .groupId = groupId};
  int32_t                      tmpRes = tSimpleHashRemove(pInfo->aggSup.pResultRowHashTable, &key, sizeof(SWinKey));
  qTrace("%s at line %d res:%d", __func__, __LINE__, tmpRes);
  pAPI->stateStore.streamStateDel(pInfo->pState, &key);
}

static int32_t getChildIndex(SSDataBlock* pBlock) { return pBlock->info.childId; }

static int32_t doDeleteWindows(SOperatorInfo* pOperator, SInterval* pInterval, SSDataBlock* pBlock, SArray* pUpWins,
                               SSHashObj* pUpdatedMap, SHashObj* pInvalidWins) {
  int32_t                      code = TSDB_CODE_SUCCESS;
  int32_t                      lino = 0;
  SStreamIntervalOperatorInfo* pInfo = pOperator->info;
  SExecTaskInfo*               pTaskInfo = pOperator->pTaskInfo;
  SColumnInfoData*             pStartTsCol = taosArrayGet(pBlock->pDataBlock, START_TS_COLUMN_INDEX);
  TSKEY*                       startTsCols = (TSKEY*)pStartTsCol->pData;
  SColumnInfoData*             pEndTsCol = taosArrayGet(pBlock->pDataBlock, END_TS_COLUMN_INDEX);
  TSKEY*                       endTsCols = (TSKEY*)pEndTsCol->pData;
  SColumnInfoData*             pCalStTsCol = taosArrayGet(pBlock->pDataBlock, CALCULATE_START_TS_COLUMN_INDEX);
  TSKEY*                       calStTsCols = (TSKEY*)pCalStTsCol->pData;
  SColumnInfoData*             pCalEnTsCol = taosArrayGet(pBlock->pDataBlock, CALCULATE_END_TS_COLUMN_INDEX);
  TSKEY*                       calEnTsCols = (TSKEY*)pCalEnTsCol->pData;
  SColumnInfoData*             pGpCol = taosArrayGet(pBlock->pDataBlock, GROUPID_COLUMN_INDEX);
  uint64_t*                    pGpDatas = (uint64_t*)pGpCol->pData;
  for (int32_t i = 0; i < pBlock->info.rows; i++) {
    SResultRowInfo dumyInfo = {0};
    dumyInfo.cur.pageId = -1;

    STimeWindow win = {0};
    if (IS_FINAL_INTERVAL_OP(pOperator) || IS_MID_INTERVAL_OP(pOperator)) {
      win.skey = startTsCols[i];
      win.ekey = endTsCols[i];
    } else {
      win = getActiveTimeWindow(NULL, &dumyInfo, startTsCols[i], pInterval, TSDB_ORDER_ASC);
    }

    do {
      if (!inCalSlidingWindow(pInterval, &win, calStTsCols[i], calEnTsCols[i], pBlock->info.type)) {
        getNextTimeWindow(pInterval, &win, TSDB_ORDER_ASC);
        continue;
      }
      uint64_t winGpId = pGpDatas[i];
      SWinKey  winRes = {.ts = win.skey, .groupId = winGpId};
      void*    chIds = taosHashGet(pInfo->pPullDataMap, &winRes, sizeof(SWinKey));
      if (chIds) {
        int32_t childId = getChildIndex(pBlock);
        if (pInvalidWins) {
          qDebug("===stream===save invalid delete window:%" PRId64 ",groupId:%" PRId64 ",chId:%d", winRes.ts,
                 winRes.groupId, childId);
          code = taosHashPut(pInvalidWins, &winRes, sizeof(SWinKey), NULL, 0);
          QUERY_CHECK_CODE(code, lino, _end);
        }

        SArray* chArray = *(void**)chIds;
        int32_t index = taosArraySearchIdx(chArray, &childId, compareInt32Val, TD_EQ);
        if (index != -1) {
          qDebug("===stream===try push delete window:%" PRId64 ",groupId:%" PRId64 ",chId:%d ,continue", win.skey,
                 winGpId, childId);
          getNextTimeWindow(pInterval, &win, TSDB_ORDER_ASC);
          continue;
        }
      }
      doDeleteWindow(pOperator, win.skey, winGpId);
      if (pUpWins) {
        void* tmp = taosArrayPush(pUpWins, &winRes);
        if (!tmp) {
          code = terrno;
          QUERY_CHECK_CODE(code, lino, _end);
        }
      }
      if (pUpdatedMap) {
        int32_t tmpRes = tSimpleHashRemove(pUpdatedMap, &winRes, sizeof(SWinKey));
        qTrace("%s at line %d res:%d", __func__, __LINE__, tmpRes);
      }
      getNextTimeWindow(pInterval, &win, TSDB_ORDER_ASC);
    } while (win.ekey <= endTsCols[i]);
  }
_end:
  if (code != TSDB_CODE_SUCCESS) {
    qError("%s failed at line %d since %s. task:%s", __func__, lino, tstrerror(code), GET_TASKID(pTaskInfo));
  }
  return code;
}

static int32_t getAllIntervalWindow(SSHashObj* pHashMap, SSHashObj* resWins) {
  void*   pIte = NULL;
  int32_t iter = 0;
  while ((pIte = tSimpleHashIterate(pHashMap, pIte, &iter)) != NULL) {
    SWinKey*     pKey = tSimpleHashGetKey(pIte, NULL);
    uint64_t     groupId = pKey->groupId;
    TSKEY        ts = pKey->ts;
    SRowBuffPos* pPos = *(SRowBuffPos**)pIte;
    if (!pPos->beUpdated) {
      continue;
    }
    pPos->beUpdated = false;
    int32_t code = saveWinResultInfo(ts, groupId, pPos, resWins);
    if (code != TSDB_CODE_SUCCESS) {
      return code;
    }
  }
  return TSDB_CODE_SUCCESS;
}

static int32_t closeStreamIntervalWindow(SSHashObj* pHashMap, STimeWindowAggSupp* pTwSup, SInterval* pInterval,
                                         SHashObj* pPullDataMap, SSHashObj* closeWins, SArray* pDelWins,
                                         SOperatorInfo* pOperator) {
  qDebug("===stream===close interval window");
  int32_t                      code = TSDB_CODE_SUCCESS;
  int32_t                      lino = 0;
  void*                        pIte = NULL;
  int32_t                      iter = 0;
  SStreamIntervalOperatorInfo* pInfo = pOperator->info;
  SExecTaskInfo*               pTaskInfo = pOperator->pTaskInfo;
  int32_t                      delSize = taosArrayGetSize(pDelWins);
  while ((pIte = tSimpleHashIterate(pHashMap, pIte, &iter)) != NULL) {
    void*    key = tSimpleHashGetKey(pIte, NULL);
    SWinKey* pWinKey = (SWinKey*)key;
    if (delSize > 0) {
      int32_t index = binarySearchCom(pDelWins, delSize, pWinKey, TSDB_ORDER_DESC, compareWinKey);
      if (index >= 0 && 0 == compareWinKey(pWinKey, pDelWins, index)) {
        taosArrayRemove(pDelWins, index);
        delSize = taosArrayGetSize(pDelWins);
      }
    }

    void*       chIds = taosHashGet(pPullDataMap, pWinKey, sizeof(SWinKey));
    STimeWindow win = {
        .skey = pWinKey->ts,
        .ekey = taosTimeAdd(win.skey, pInterval->interval, pInterval->intervalUnit, pInterval->precision) - 1,
    };
    if (isCloseWindow(&win, pTwSup)) {
      if (chIds && pPullDataMap) {
        SArray* chAy = *(SArray**)chIds;
        int32_t size = taosArrayGetSize(chAy);
        qDebug("===stream===window %" PRId64 " wait child size:%d", pWinKey->ts, size);
        for (int32_t i = 0; i < size; i++) {
          qDebug("===stream===window %" PRId64 " wait child id:%d", pWinKey->ts, *(int32_t*)taosArrayGet(chAy, i));
        }
        continue;
      } else if (pPullDataMap) {
        qDebug("===stream===close window %" PRId64, pWinKey->ts);
      }

      if (pTwSup->calTrigger == STREAM_TRIGGER_WINDOW_CLOSE) {
        code = saveWinResult(pWinKey, *(SRowBuffPos**)pIte, closeWins);
        QUERY_CHECK_CODE(code, lino, _end);
      }
      int32_t tmpRes = tSimpleHashIterateRemove(pHashMap, pWinKey, sizeof(SWinKey), &pIte, &iter);
      qTrace("%s at line %d res:%d", __func__, __LINE__, tmpRes);
    }
  }

_end:
  if (code != TSDB_CODE_SUCCESS) {
    qError("%s failed at line %d since %s. task:%s", __func__, lino, tstrerror(code), GET_TASKID(pTaskInfo));
  }
  return code;
}

STimeWindow getFinalTimeWindow(int64_t ts, SInterval* pInterval) {
  STimeWindow w = {.skey = ts, .ekey = INT64_MAX};
  w.ekey = taosTimeAdd(w.skey, pInterval->interval, pInterval->intervalUnit, pInterval->precision) - 1;
  return w;
}

static void doBuildDeleteResult(SStreamIntervalOperatorInfo* pInfo, SArray* pWins, int32_t* index,
                                SSDataBlock* pBlock) {
  int32_t code = TSDB_CODE_SUCCESS;
  int32_t lino = 0;
  blockDataCleanup(pBlock);
  int32_t size = taosArrayGetSize(pWins);
  if (*index == size) {
    *index = 0;
    taosArrayClear(pWins);
    goto _end;
  }
  code = blockDataEnsureCapacity(pBlock, size - *index);
  QUERY_CHECK_CODE(code, lino, _end);

  uint64_t uid = 0;
  for (int32_t i = *index; i < size; i++) {
    SWinKey* pWin = taosArrayGet(pWins, i);
    void*    tbname = NULL;
    int32_t  winCode = TSDB_CODE_SUCCESS;
    code = pInfo->stateStore.streamStateGetParName(pInfo->pState, pWin->groupId, &tbname, false, &winCode);
    QUERY_CHECK_CODE(code, lino, _end);

    if (winCode != TSDB_CODE_SUCCESS) {
      code = appendDataToSpecialBlock(pBlock, &pWin->ts, &pWin->ts, &uid, &pWin->groupId, NULL);
      QUERY_CHECK_CODE(code, lino, _end);
    } else {
      QUERY_CHECK_CONDITION((tbname), code, lino, _end, TSDB_CODE_QRY_EXECUTOR_INTERNAL_ERROR);
      char parTbName[VARSTR_HEADER_SIZE + TSDB_TABLE_NAME_LEN];
      STR_WITH_MAXSIZE_TO_VARSTR(parTbName, tbname, sizeof(parTbName));
      code = appendDataToSpecialBlock(pBlock, &pWin->ts, &pWin->ts, &uid, &pWin->groupId, parTbName);
      QUERY_CHECK_CODE(code, lino, _end);
    }
    pInfo->stateStore.streamStateFreeVal(tbname);
    (*index)++;
  }

_end:
  if (code != TSDB_CODE_SUCCESS) {
    qError("%s failed at line %d since %s", __func__, lino, tstrerror(code));
  }
}

void destroyFlusedPos(void* pRes) {
  SRowBuffPos* pPos = (SRowBuffPos*)pRes;
  if (!pPos->needFree && !pPos->pRowBuff) {
    taosMemoryFreeClear(pPos->pKey);
    taosMemoryFree(pPos);
  }
}

void destroyFlusedppPos(void* ppRes) {
  void *pRes = *(void **)ppRes;
  destroyFlusedPos(pRes);
}

void clearGroupResInfo(SGroupResInfo* pGroupResInfo) {
  if (pGroupResInfo->freeItem) {
    int32_t size = taosArrayGetSize(pGroupResInfo->pRows);
    for (int32_t i = pGroupResInfo->index; i < size; i++) {
      void* pPos = taosArrayGetP(pGroupResInfo->pRows, i);
      destroyFlusedPos(pPos);
    }
    pGroupResInfo->freeItem = false;
  }
  taosArrayDestroy(pGroupResInfo->pRows);
  pGroupResInfo->pRows = NULL;
  pGroupResInfo->index = 0;
}

void destroyStreamFinalIntervalOperatorInfo(void* param) {
  if (param == NULL) {
    return;
  }
  SStreamIntervalOperatorInfo* pInfo = (SStreamIntervalOperatorInfo*)param;
  cleanupBasicInfo(&pInfo->binfo);
<<<<<<< HEAD

  if (pInfo->pOperator != NULL) {
=======
  if (pInfo->pOperator) {
>>>>>>> 6d8ab955
    cleanupResultInfo(pInfo->pOperator->pTaskInfo, &pInfo->pOperator->exprSupp, pInfo->aggSup.pResultBuf,
                      &pInfo->groupResInfo, pInfo->aggSup.pResultRowHashTable);
    pInfo->pOperator = NULL;
  }
<<<<<<< HEAD

=======
>>>>>>> 6d8ab955
  cleanupAggSup(&pInfo->aggSup);
  clearGroupResInfo(&pInfo->groupResInfo);
  taosArrayDestroyP(pInfo->pUpdated, destroyFlusedPos);
  pInfo->pUpdated = NULL;

  // it should be empty.
  void* pIte = NULL;
  while ((pIte = taosHashIterate(pInfo->pPullDataMap, pIte)) != NULL) {
    taosArrayDestroy(*(void**)pIte);
  }
  taosHashCleanup(pInfo->pPullDataMap);
  taosHashCleanup(pInfo->pFinalPullDataMap);
  taosArrayDestroy(pInfo->pPullWins);
  blockDataDestroy(pInfo->pPullDataRes);
  taosArrayDestroy(pInfo->pDelWins);
  blockDataDestroy(pInfo->pDelRes);
  blockDataDestroy(pInfo->pMidRetriveRes);
  blockDataDestroy(pInfo->pMidPulloverRes);
  if (pInfo->pUpdatedMap != NULL) {
    tSimpleHashSetFreeFp(pInfo->pUpdatedMap, destroyFlusedppPos);
    tSimpleHashCleanup(pInfo->pUpdatedMap);
    pInfo->pUpdatedMap = NULL;
  }

  if (pInfo->stateStore.streamFileStateDestroy != NULL) {
    pInfo->stateStore.streamFileStateDestroy(pInfo->pState->pFileState);
  }
  taosArrayDestroy(pInfo->pMidPullDatas);

  if (pInfo->pState !=NULL && pInfo->pState->dump == 1) {
    taosMemoryFreeClear(pInfo->pState->pTdbState->pOwner);
    taosMemoryFreeClear(pInfo->pState->pTdbState);
  }
  taosMemoryFreeClear(pInfo->pState);

  nodesDestroyNode((SNode*)pInfo->pPhyNode);
  colDataDestroy(&pInfo->twAggSup.timeWindowData);
  cleanupExprSupp(&pInfo->scalarSupp);
  tSimpleHashCleanup(pInfo->pDeletedMap);

  blockDataDestroy(pInfo->pCheckpointRes);

  taosMemoryFreeClear(param);
}

#ifdef BUILD_NO_CALL
static bool allInvertible(SqlFunctionCtx* pFCtx, int32_t numOfCols) {
  for (int32_t i = 0; i < numOfCols; i++) {
    if (fmIsUserDefinedFunc(pFCtx[i].functionId) || !fmIsInvertible(pFCtx[i].functionId)) {
      return false;
    }
  }
  return true;
}
#endif

void reloadFromDownStream(SOperatorInfo* downstream, SStreamIntervalOperatorInfo* pInfo) {
  SStateStore* pAPI = &downstream->pTaskInfo->storageAPI.stateStore;

  if (downstream->operatorType != QUERY_NODE_PHYSICAL_PLAN_STREAM_SCAN) {
    reloadFromDownStream(downstream->pDownstream[0], pInfo);
    return;
  }

  SStreamScanInfo* pScanInfo = downstream->info;
  pInfo->pUpdateInfo = pScanInfo->pUpdateInfo;
}

bool hasSrcPrimaryKeyCol(SSteamOpBasicInfo* pInfo) { return pInfo->primaryPkIndex != -1; }

int32_t initIntervalDownStream(SOperatorInfo* downstream, uint16_t type, SStreamIntervalOperatorInfo* pInfo, struct SSteamOpBasicInfo* pBasic) {
  int32_t        code = TSDB_CODE_SUCCESS;
  int32_t        lino = 0;
  SStateStore*   pAPI = &downstream->pTaskInfo->storageAPI.stateStore;
  SExecTaskInfo* pTaskInfo = downstream->pTaskInfo;

  if (downstream->operatorType == QUERY_NODE_PHYSICAL_PLAN_STREAM_PARTITION) {
    SStreamPartitionOperatorInfo* pScanInfo = downstream->info;
    pBasic->primaryPkIndex = pScanInfo->basic.primaryPkIndex;
  }

  if (downstream->operatorType != QUERY_NODE_PHYSICAL_PLAN_STREAM_SCAN) {
    return initIntervalDownStream(downstream->pDownstream[0], type, pInfo, pBasic);
  }

  SStreamScanInfo* pScanInfo = downstream->info;
  pScanInfo->windowSup.parentType = type;
  pScanInfo->windowSup.pIntervalAggSup = &pInfo->aggSup;
  if (!pScanInfo->pUpdateInfo) {
    code = pAPI->updateInfoInitP(&pInfo->interval, pInfo->twAggSup.waterMark, pScanInfo->igCheckUpdate,
                                 pScanInfo->pkColType, pScanInfo->pkColLen, &pScanInfo->pUpdateInfo);
    QUERY_CHECK_CODE(code, lino, _end);
  }

  pScanInfo->interval = pInfo->interval;
  pScanInfo->twAggSup = pInfo->twAggSup;
  pScanInfo->pState = pInfo->pState;
  pInfo->pUpdateInfo = pScanInfo->pUpdateInfo;
  if (!hasSrcPrimaryKeyCol(pBasic)) {
    pBasic->primaryPkIndex = pScanInfo->basic.primaryPkIndex;
  }

_end:
  if (code != TSDB_CODE_SUCCESS) {
    qError("%s failed at line %d since %s. task:%s", __func__, lino, tstrerror(code), GET_TASKID(pTaskInfo));
  }
  return code;
}

int32_t compactFunctions(SqlFunctionCtx* pDestCtx, SqlFunctionCtx* pSourceCtx, int32_t numOfOutput,
                         SExecTaskInfo* pTaskInfo, SColumnInfoData* pTimeWindowData) {
  int32_t code = TSDB_CODE_SUCCESS;
  int32_t lino = 0;
  for (int32_t k = 0; k < numOfOutput; ++k) {
    if (fmIsWindowPseudoColumnFunc(pDestCtx[k].functionId)) {
      if (!pTimeWindowData) {
        continue;
      }

      SResultRowEntryInfo* pEntryInfo = GET_RES_INFO(&pDestCtx[k]);
      char*                p = GET_ROWCELL_INTERBUF(pEntryInfo);
      SColumnInfoData      idata = {0};
      idata.info.type = TSDB_DATA_TYPE_BIGINT;
      idata.info.bytes = tDataTypes[TSDB_DATA_TYPE_BIGINT].bytes;
      idata.pData = p;

      SScalarParam out = {.columnData = &idata};
      SScalarParam tw = {.numOfRows = 5, .columnData = pTimeWindowData};
      code = pDestCtx[k].sfp.process(&tw, 1, &out);
      QUERY_CHECK_CODE(code, lino, _end);

      pEntryInfo->numOfRes = 1;
    } else if (functionNeedToExecute(&pDestCtx[k]) && pDestCtx[k].fpSet.combine != NULL) {
      code = pDestCtx[k].fpSet.combine(&pDestCtx[k], &pSourceCtx[k]);
      QUERY_CHECK_CODE(code, lino, _end);
    } else if (pDestCtx[k].fpSet.combine == NULL) {
      char* funName = fmGetFuncName(pDestCtx[k].functionId);
      qError("%s error, combine funcion for %s is not implemented", GET_TASKID(pTaskInfo), funName);
      taosMemoryFreeClear(funName);
      code = TSDB_CODE_FAILED;
      QUERY_CHECK_CODE(code, lino, _end);
    }
  }

_end:
  if (code != TSDB_CODE_SUCCESS) {
    qError("%s failed at line %d since %s. task:%s", __func__, lino, tstrerror(code), GET_TASKID(pTaskInfo));
  }
  return code;
}

bool hasIntervalWindow(void* pState, SWinKey* pKey, SStateStore* pStore) {
  return pStore->streamStateCheck(pState, pKey);
}

int32_t setIntervalOutputBuf(void* pState, STimeWindow* win, SRowBuffPos** pResult, int64_t groupId,
                             SqlFunctionCtx* pCtx, int32_t numOfOutput, int32_t* rowEntryInfoOffset,
                             SAggSupporter* pAggSup, SStateStore* pStore, int32_t* pWinCode) {
  int32_t code = TSDB_CODE_SUCCESS;
  int32_t lino = 0;
  SWinKey key = {.ts = win->skey, .groupId = groupId};
  char*   value = NULL;
  int32_t size = pAggSup->resultRowSize;

  code = pStore->streamStateAddIfNotExist(pState, &key, (void**)&value, &size, pWinCode);
  QUERY_CHECK_CODE(code, lino, _end);

  *pResult = (SRowBuffPos*)value;
  SResultRow* res = (SResultRow*)((*pResult)->pRowBuff);

  // set time window for current result
  res->win = (*win);
  code = setResultRowInitCtx(res, pCtx, numOfOutput, rowEntryInfoOffset);
  QUERY_CHECK_CODE(code, lino, _end);

_end:
  if (code != TSDB_CODE_SUCCESS) {
    qError("%s failed at line %d since %s", __func__, lino, tstrerror(code));
  }
  return code;
}

bool isDeletedStreamWindow(STimeWindow* pWin, uint64_t groupId, void* pState, STimeWindowAggSupp* pTwSup,
                           SStateStore* pStore) {
  if (pTwSup->maxTs != INT64_MIN && pWin->ekey < pTwSup->maxTs - pTwSup->deleteMark) {
    SWinKey key = {.ts = pWin->skey, .groupId = groupId};
    if (!hasIntervalWindow(pState, &key, pStore)) {
      return true;
    }
    return false;
  }
  return false;
}

int32_t getNexWindowPos(SInterval* pInterval, SDataBlockInfo* pBlockInfo, TSKEY* tsCols, int32_t startPos, TSKEY eKey,
                        STimeWindow* pNextWin) {
  int32_t forwardRows =
      getNumOfRowsInTimeWindow(pBlockInfo, tsCols, startPos, eKey, binarySearchForKey, NULL, TSDB_ORDER_ASC);
  int32_t prevEndPos = forwardRows - 1 + startPos;
  return getNextQualifiedWindow(pInterval, pNextWin, pBlockInfo, tsCols, prevEndPos, TSDB_ORDER_ASC);
}

int32_t addPullWindow(SHashObj* pMap, SWinKey* pWinRes, int32_t size) {
  int32_t code = TSDB_CODE_SUCCESS;
  int32_t lino = 0;
  SArray* childIds = taosArrayInit(8, sizeof(int32_t));
  QUERY_CHECK_NULL(childIds, code, lino, _end, terrno);
  for (int32_t i = 0; i < size; i++) {
    void* tmp = taosArrayPush(childIds, &i);
    if (!tmp) {
      code = terrno;
      QUERY_CHECK_CODE(code, lino, _end);
    }
  }
  code = taosHashPut(pMap, pWinRes, sizeof(SWinKey), &childIds, sizeof(void*));
  QUERY_CHECK_CODE(code, lino, _end);
_end:
  if (code != TSDB_CODE_SUCCESS) {
    qError("%s failed at line %d since %s", __func__, lino, tstrerror(code));
  }
  return code;
}

static void clearStreamIntervalOperator(SStreamIntervalOperatorInfo* pInfo) {
  tSimpleHashClear(pInfo->aggSup.pResultRowHashTable);
  clearDiskbasedBuf(pInfo->aggSup.pResultBuf);
  initResultRowInfo(&pInfo->binfo.resultRowInfo);
  pInfo->aggSup.currentPageId = -1;
  pInfo->stateStore.streamStateClear(pInfo->pState);
}

static void clearSpecialDataBlock(SSDataBlock* pBlock) {
  if (pBlock->info.rows <= 0) {
    return;
  }
  blockDataCleanup(pBlock);
}

static void doBuildPullDataBlock(SArray* array, int32_t* pIndex, SSDataBlock* pBlock) {
  int32_t code = TSDB_CODE_SUCCESS;
  int32_t lino = 0;
  clearSpecialDataBlock(pBlock);
  int32_t size = taosArrayGetSize(array);
  if (size - (*pIndex) == 0) {
    goto _end;
  }
  code = blockDataEnsureCapacity(pBlock, size - (*pIndex));
  QUERY_CHECK_CODE(code, lino, _end);

  SColumnInfoData* pStartTs = (SColumnInfoData*)taosArrayGet(pBlock->pDataBlock, START_TS_COLUMN_INDEX);
  SColumnInfoData* pEndTs = (SColumnInfoData*)taosArrayGet(pBlock->pDataBlock, END_TS_COLUMN_INDEX);
  SColumnInfoData* pGroupId = (SColumnInfoData*)taosArrayGet(pBlock->pDataBlock, GROUPID_COLUMN_INDEX);
  SColumnInfoData* pCalStartTs = (SColumnInfoData*)taosArrayGet(pBlock->pDataBlock, CALCULATE_START_TS_COLUMN_INDEX);
  SColumnInfoData* pCalEndTs = (SColumnInfoData*)taosArrayGet(pBlock->pDataBlock, CALCULATE_END_TS_COLUMN_INDEX);
  SColumnInfoData* pTbName = (SColumnInfoData*)taosArrayGet(pBlock->pDataBlock, TABLE_NAME_COLUMN_INDEX);
  SColumnInfoData* pPrimaryKey = NULL;
  if (taosArrayGetSize(pBlock->pDataBlock) > PRIMARY_KEY_COLUMN_INDEX) {
    pPrimaryKey = (SColumnInfoData*)taosArrayGet(pBlock->pDataBlock, PRIMARY_KEY_COLUMN_INDEX);
  }
  for (; (*pIndex) < size; (*pIndex)++) {
    SPullWindowInfo* pWin = taosArrayGet(array, (*pIndex));
    code = colDataSetVal(pStartTs, pBlock->info.rows, (const char*)&pWin->window.skey, false);
    QUERY_CHECK_CODE(code, lino, _end);

    code = colDataSetVal(pEndTs, pBlock->info.rows, (const char*)&pWin->window.ekey, false);
    QUERY_CHECK_CODE(code, lino, _end);

    code = colDataSetVal(pGroupId, pBlock->info.rows, (const char*)&pWin->groupId, false);
    QUERY_CHECK_CODE(code, lino, _end);

    code = colDataSetVal(pCalStartTs, pBlock->info.rows, (const char*)&pWin->calWin.skey, false);
    QUERY_CHECK_CODE(code, lino, _end);

    code = colDataSetVal(pCalEndTs, pBlock->info.rows, (const char*)&pWin->calWin.ekey, false);
    QUERY_CHECK_CODE(code, lino, _end);

    colDataSetNULL(pTbName, pBlock->info.rows);
    if (pPrimaryKey != NULL) {
      colDataSetNULL(pPrimaryKey, pBlock->info.rows);
    }

    pBlock->info.rows++;
  }
  if ((*pIndex) == size) {
    *pIndex = 0;
    taosArrayClear(array);
  }
  code = blockDataUpdateTsWindow(pBlock, 0);
  QUERY_CHECK_CODE(code, lino, _end);

_end:
  if (code != TSDB_CODE_SUCCESS) {
    qError("%s failed at line %d since %s", __func__, lino, tstrerror(code));
  }
}

static int32_t processPullOver(SSDataBlock* pBlock, SHashObj* pMap, SHashObj* pFinalMap, SInterval* pInterval,
                               SArray* pPullWins, int32_t numOfCh, SOperatorInfo* pOperator, bool* pBeOver) {
  int32_t                      code = TSDB_CODE_SUCCESS;
  int32_t                      lino = 0;
  SStreamIntervalOperatorInfo* pInfo = pOperator->info;
  SColumnInfoData*             pStartCol = taosArrayGet(pBlock->pDataBlock, CALCULATE_START_TS_COLUMN_INDEX);
  TSKEY*                       tsData = (TSKEY*)pStartCol->pData;
  SColumnInfoData*             pEndCol = taosArrayGet(pBlock->pDataBlock, CALCULATE_END_TS_COLUMN_INDEX);
  TSKEY*                       tsEndData = (TSKEY*)pEndCol->pData;
  SColumnInfoData*             pGroupCol = taosArrayGet(pBlock->pDataBlock, GROUPID_COLUMN_INDEX);
  uint64_t*                    groupIdData = (uint64_t*)pGroupCol->pData;
  int32_t                      chId = getChildIndex(pBlock);
  bool                         res = false;
  for (int32_t i = 0; i < pBlock->info.rows; i++) {
    TSKEY winTs = tsData[i];
    while (winTs <= tsEndData[i]) {
      SWinKey winRes = {.ts = winTs, .groupId = groupIdData[i]};
      void*   chIds = taosHashGet(pMap, &winRes, sizeof(SWinKey));
      if (chIds) {
        SArray* chArray = *(SArray**)chIds;
        int32_t index = taosArraySearchIdx(chArray, &chId, compareInt32Val, TD_EQ);
        if (index != -1) {
          qDebug("===stream===retrive window %" PRId64 " delete child id %d", winRes.ts, chId);
          taosArrayRemove(chArray, index);
          if (taosArrayGetSize(chArray) == 0) {
            // pull data is over
            taosArrayDestroy(chArray);
            int32_t tmpRes = taosHashRemove(pMap, &winRes, sizeof(SWinKey));
            qTrace("%s at line %d res:%d", __func__, __LINE__, tmpRes);
            res = true;
            qDebug("===stream===retrive pull data over.window %" PRId64, winRes.ts);

            void* pFinalCh = taosHashGet(pFinalMap, &winRes, sizeof(SWinKey));
            if (pFinalCh) {
              int32_t tmpRes = taosHashRemove(pFinalMap, &winRes, sizeof(SWinKey));
              qTrace("%s at line %d res:%d", __func__, __LINE__, tmpRes);
              doDeleteWindow(pOperator, winRes.ts, winRes.groupId);
              STimeWindow     nextWin = getFinalTimeWindow(winRes.ts, pInterval);
              SPullWindowInfo pull = {.window = nextWin,
                                      .groupId = winRes.groupId,
                                      .calWin.skey = nextWin.skey,
                                      .calWin.ekey = nextWin.skey};
              // add pull data request
              qDebug("===stream===prepare final retrive for delete window:%" PRId64 ",groupId:%" PRId64 ", size:%d",
                     winRes.ts, winRes.groupId, numOfCh);
              if (IS_MID_INTERVAL_OP(pOperator)) {
                SStreamIntervalOperatorInfo* pInfo = (SStreamIntervalOperatorInfo*)pOperator->info;

                void* tmp = taosArrayPush(pInfo->pMidPullDatas, &winRes);
                if (!tmp) {
                  code = terrno;
                  QUERY_CHECK_CODE(code, lino, _end);
                }
              } else if (savePullWindow(&pull, pPullWins) == TSDB_CODE_SUCCESS) {
                void* tmp = taosArrayPush(pInfo->pDelWins, &winRes);
                if (!tmp) {
                  code = terrno;
                  QUERY_CHECK_CODE(code, lino, _end);
                }

                code = addPullWindow(pMap, &winRes, numOfCh);
                QUERY_CHECK_CODE(code, lino, _end);

                if (pInfo->destHasPrimaryKey) {
                  code = tSimpleHashPut(pInfo->pDeletedMap, &winRes, sizeof(SWinKey), NULL, 0);
                  QUERY_CHECK_CODE(code, lino, _end);
                }
                qDebug("===stream===prepare final retrive for delete %" PRId64 ", size:%d", winRes.ts, numOfCh);
              }
            }
          }
        }
      }
      winTs = taosTimeAdd(winTs, pInterval->sliding, pInterval->slidingUnit, pInterval->precision);
    }
  }
  if (pBeOver) {
    *pBeOver = res;
  }

_end:
  if (code != TSDB_CODE_SUCCESS) {
    qError("%s failed at line %d since %s", __func__, lino, tstrerror(code));
  }
  return code;
}

static int32_t addRetriveWindow(SArray* wins, SStreamIntervalOperatorInfo* pInfo, int32_t childId) {
  int32_t code = TSDB_CODE_SUCCESS;
  int32_t lino = 0;
  int32_t size = taosArrayGetSize(wins);
  for (int32_t i = 0; i < size; i++) {
    SWinKey*    winKey = taosArrayGet(wins, i);
    STimeWindow nextWin = getFinalTimeWindow(winKey->ts, &pInfo->interval);
    void*       chIds = taosHashGet(pInfo->pPullDataMap, winKey, sizeof(SWinKey));
    if (!chIds) {
      SPullWindowInfo pull = {
          .window = nextWin, .groupId = winKey->groupId, .calWin.skey = nextWin.skey, .calWin.ekey = nextWin.skey};
      // add pull data request
      if (savePullWindow(&pull, pInfo->pPullWins) == TSDB_CODE_SUCCESS) {
        code = addPullWindow(pInfo->pPullDataMap, winKey, pInfo->numOfChild);
        QUERY_CHECK_CODE(code, lino, _end);

        if (pInfo->destHasPrimaryKey) {
          code = tSimpleHashPut(pInfo->pDeletedMap, winKey, sizeof(SWinKey), NULL, 0);
          QUERY_CHECK_CODE(code, lino, _end);
        }
        qDebug("===stream===prepare retrive for delete %" PRId64 ", size:%d", winKey->ts, pInfo->numOfChild);
      }
    } else {
      SArray* chArray = *(void**)chIds;
      int32_t index = taosArraySearchIdx(chArray, &childId, compareInt32Val, TD_EQ);
      qDebug("===stream===check final retrive %" PRId64 ",chid:%d", winKey->ts, index);
      if (index == -1) {
        qDebug("===stream===add final retrive %" PRId64, winKey->ts);
        code = taosHashPut(pInfo->pFinalPullDataMap, winKey, sizeof(SWinKey), NULL, 0);
        QUERY_CHECK_CODE(code, lino, _end);
      }
    }
  }

_end:
  if (code != TSDB_CODE_SUCCESS) {
    qError("%s failed at line %d since %s", __func__, lino, tstrerror(code));
  }
  return code;
}

static void clearFunctionContext(SExprSupp* pSup) {
  for (int32_t i = 0; i < pSup->numOfExprs; i++) {
    pSup->pCtx[i].saveHandle.currentPage = -1;
  }
}

int32_t getOutputBuf(void* pState, SRowBuffPos* pPos, SResultRow** pResult, SStateStore* pStore) {
  return pStore->streamStateGetByPos(pState, pPos, (void**)pResult);
}

void buildDataBlockFromGroupRes(SOperatorInfo* pOperator, void* pState, SSDataBlock* pBlock, SExprSupp* pSup,
                                SGroupResInfo* pGroupResInfo) {
  int32_t         code = TSDB_CODE_SUCCESS;
  int32_t         lino = 0;
  SExecTaskInfo*  pTaskInfo = pOperator->pTaskInfo;
  SStorageAPI*    pAPI = &pOperator->pTaskInfo->storageAPI;
  SExprInfo*      pExprInfo = pSup->pExprInfo;
  int32_t         numOfExprs = pSup->numOfExprs;
  int32_t*        rowEntryOffset = pSup->rowEntryInfoOffset;
  SqlFunctionCtx* pCtx = pSup->pCtx;

  int32_t numOfRows = getNumOfTotalRes(pGroupResInfo);

  for (int32_t i = pGroupResInfo->index; i < numOfRows; i += 1) {
    SRowBuffPos* pPos = *(SRowBuffPos**)taosArrayGet(pGroupResInfo->pRows, i);
    SResultRow*  pRow = NULL;
    code = getOutputBuf(pState, pPos, &pRow, &pAPI->stateStore);
    QUERY_CHECK_CODE(code, lino, _end);
    uint64_t groupId = ((SWinKey*)pPos->pKey)->groupId;
    doUpdateNumOfRows(pCtx, pRow, numOfExprs, rowEntryOffset);
    // no results, continue to check the next one
    if (pRow->numOfRows == 0) {
      pGroupResInfo->index += 1;
      continue;
    }
    if (pBlock->info.id.groupId == 0) {
      pBlock->info.id.groupId = groupId;
      void*   tbname = NULL;
      int32_t winCode = TSDB_CODE_SUCCESS;
      code = pAPI->stateStore.streamStateGetParName(pTaskInfo->streamInfo.pState, pBlock->info.id.groupId, &tbname,
                                                    false, &winCode);
      QUERY_CHECK_CODE(code, lino, _end);
      if (winCode != TSDB_CODE_SUCCESS) {
        pBlock->info.parTbName[0] = 0;
      } else {
        memcpy(pBlock->info.parTbName, tbname, TSDB_TABLE_NAME_LEN);
      }
      pAPI->stateStore.streamStateFreeVal(tbname);
    } else {
      // current value belongs to different group, it can't be packed into one datablock
      if (pBlock->info.id.groupId != groupId) {
        break;
      }
    }

    if (pBlock->info.rows + pRow->numOfRows > pBlock->info.capacity) {
      break;
    }
    pGroupResInfo->index += 1;

    for (int32_t j = 0; j < numOfExprs; ++j) {
      int32_t slotId = pExprInfo[j].base.resSchema.slotId;

      pCtx[j].resultInfo = getResultEntryInfo(pRow, j, rowEntryOffset);

      if (pCtx[j].fpSet.finalize) {
        int32_t tmpRes = pCtx[j].fpSet.finalize(&pCtx[j], pBlock);
        if (TAOS_FAILED(tmpRes)) {
          qError("%s build result data block error, code %s", GET_TASKID(pTaskInfo), tstrerror(tmpRes));
          QUERY_CHECK_CODE(code, lino, _end);
        }
      } else if (strcmp(pCtx[j].pExpr->pExpr->_function.functionName, "_select_value") == 0) {
        // do nothing, todo refactor
      } else {
        // expand the result into multiple rows. E.g., _wstart, top(k, 20)
        // the _wstart needs to copy to 20 following rows, since the results of top-k expands to 20 different rows.
        SColumnInfoData* pColInfoData = taosArrayGet(pBlock->pDataBlock, slotId);
        char*            in = GET_ROWCELL_INTERBUF(pCtx[j].resultInfo);
        for (int32_t k = 0; k < pRow->numOfRows; ++k) {
          code = colDataSetVal(pColInfoData, pBlock->info.rows + k, in, pCtx[j].resultInfo->isNullRes);
          QUERY_CHECK_CODE(code, lino, _end);
        }
      }
    }

    pBlock->info.rows += pRow->numOfRows;
  }

  pBlock->info.dataLoad = 1;
  code = blockDataUpdateTsWindow(pBlock, 0);
  QUERY_CHECK_CODE(code, lino, _end);

_end:
  if (code != TSDB_CODE_SUCCESS) {
    qError("%s failed at line %d since %s. task:%s", __func__, lino, tstrerror(code), GET_TASKID(pTaskInfo));
  }
}

void doBuildStreamIntervalResult(SOperatorInfo* pOperator, void* pState, SSDataBlock* pBlock,
                                 SGroupResInfo* pGroupResInfo) {
  SExecTaskInfo* pTaskInfo = pOperator->pTaskInfo;
  // set output datablock version
  pBlock->info.version = pTaskInfo->version;

  blockDataCleanup(pBlock);
  if (!hasRemainResults(pGroupResInfo)) {
    return;
  }

  // clear the existed group id
  pBlock->info.id.groupId = 0;
  buildDataBlockFromGroupRes(pOperator, pState, pBlock, &pOperator->exprSupp, pGroupResInfo);
}

static int32_t getNextQualifiedFinalWindow(SInterval* pInterval, STimeWindow* pNext, SDataBlockInfo* pDataBlockInfo,
                                           TSKEY* primaryKeys, int32_t prevPosition) {
  int32_t startPos = prevPosition + 1;
  if (startPos == pDataBlockInfo->rows) {
    startPos = -1;
  } else {
    *pNext = getFinalTimeWindow(primaryKeys[startPos], pInterval);
  }
  return startPos;
}

static int32_t doStreamIntervalAggImpl(SOperatorInfo* pOperator, SSDataBlock* pSDataBlock, uint64_t groupId,
                                    SSHashObj* pUpdatedMap, SSHashObj* pDeletedMap) {
  int32_t                      code = TSDB_CODE_SUCCESS;
  int32_t                      lino = 0;
  SStreamIntervalOperatorInfo* pInfo = (SStreamIntervalOperatorInfo*)pOperator->info;
  pInfo->dataVersion = TMAX(pInfo->dataVersion, pSDataBlock->info.version);

  SResultRowInfo* pResultRowInfo = &(pInfo->binfo.resultRowInfo);
  SExecTaskInfo*  pTaskInfo = pOperator->pTaskInfo;
  SExprSupp*      pSup = &pOperator->exprSupp;
  int32_t         numOfOutput = pSup->numOfExprs;
  int32_t         step = 1;
  TSKEY*          tsCols = NULL;
  SRowBuffPos*    pResPos = NULL;
  SResultRow*     pResult = NULL;
  int32_t         forwardRows = 0;
  int32_t         endRowId = pSDataBlock->info.rows - 1;

  SColumnInfoData* pColDataInfo = taosArrayGet(pSDataBlock->pDataBlock, pInfo->primaryTsIndex);
  tsCols = (int64_t*)pColDataInfo->pData;

  void*            pPkVal = NULL;
  int32_t          pkLen = 0;
  SColumnInfoData* pPkColDataInfo = NULL;
  if (hasSrcPrimaryKeyCol(&pInfo->basic)) {
    pPkColDataInfo = taosArrayGet(pSDataBlock->pDataBlock, pInfo->basic.primaryPkIndex);
  }

  if (pSDataBlock->info.window.skey != tsCols[0] || pSDataBlock->info.window.ekey != tsCols[endRowId]) {
    qError("table uid %" PRIu64 " data block timestamp range may not be calculated! minKey %" PRId64 ",maxKey %" PRId64,
           pSDataBlock->info.id.uid, pSDataBlock->info.window.skey, pSDataBlock->info.window.ekey);
    code = blockDataUpdateTsWindow(pSDataBlock, pInfo->primaryTsIndex);
    QUERY_CHECK_CODE(code, lino, _end);

    // timestamp of the data is incorrect
    if (pSDataBlock->info.window.skey <= 0 || pSDataBlock->info.window.ekey <= 0) {
      qError("table uid %" PRIu64 " data block timestamp is out of range! minKey %" PRId64 ",maxKey %" PRId64,
             pSDataBlock->info.id.uid, pSDataBlock->info.window.skey, pSDataBlock->info.window.ekey);
    }
  }

  int32_t     startPos = 0;
  TSKEY       ts = getStartTsKey(&pSDataBlock->info.window, tsCols);
  STimeWindow nextWin = {0};
  if (IS_FINAL_INTERVAL_OP(pOperator)) {
    nextWin = getFinalTimeWindow(ts, &pInfo->interval);
  } else {
    nextWin = getActiveTimeWindow(pInfo->aggSup.pResultBuf, pResultRowInfo, ts, &pInfo->interval, TSDB_ORDER_ASC);
  }
  while (1) {
    bool isClosed = isCloseWindow(&nextWin, &pInfo->twAggSup);
    if (hasSrcPrimaryKeyCol(&pInfo->basic) && !IS_FINAL_INTERVAL_OP(pOperator) && pInfo->ignoreExpiredData &&
        pSDataBlock->info.type != STREAM_PULL_DATA) {
      pPkVal = colDataGetData(pPkColDataInfo, startPos);
      pkLen = colDataGetRowLength(pPkColDataInfo, startPos);
    }

    if ((!IS_FINAL_INTERVAL_OP(pOperator) && pInfo->ignoreExpiredData && pSDataBlock->info.type != STREAM_PULL_DATA &&
         checkExpiredData(&pInfo->stateStore, pInfo->pUpdateInfo, &pInfo->twAggSup, pSDataBlock->info.id.uid,
                          nextWin.ekey, pPkVal, pkLen)) ||
        !inSlidingWindow(&pInfo->interval, &nextWin, &pSDataBlock->info)) {
      startPos = getNexWindowPos(&pInfo->interval, &pSDataBlock->info, tsCols, startPos, nextWin.ekey, &nextWin);
      if (startPos < 0) {
        break;
      }
      qDebug("===stream===ignore expired data, window end ts:%" PRId64 ", maxts - wartermak:%" PRId64, nextWin.ekey,
             pInfo->twAggSup.maxTs - pInfo->twAggSup.waterMark);
      continue;
    }

    if (IS_FINAL_INTERVAL_OP(pOperator) && pInfo->numOfChild > 0) {
      bool    ignore = true;
      SWinKey winRes = {
          .ts = nextWin.skey,
          .groupId = groupId,
      };
      void* chIds = taosHashGet(pInfo->pPullDataMap, &winRes, sizeof(SWinKey));
      if (isDeletedStreamWindow(&nextWin, groupId, pInfo->pState, &pInfo->twAggSup, &pInfo->stateStore) && isClosed &&
          !chIds) {
        SPullWindowInfo pull = {
            .window = nextWin, .groupId = groupId, .calWin.skey = nextWin.skey, .calWin.ekey = nextWin.skey};
        // add pull data request
        if (savePullWindow(&pull, pInfo->pPullWins) == TSDB_CODE_SUCCESS) {
          code = addPullWindow(pInfo->pPullDataMap, &winRes, pInfo->numOfChild);
          QUERY_CHECK_CODE(code, lino, _end);

          if (pInfo->destHasPrimaryKey) {
            code = tSimpleHashPut(pInfo->pDeletedMap, &winRes, sizeof(SWinKey), NULL, 0);
            QUERY_CHECK_CODE(code, lino, _end);
          }
        }
      } else {
        int32_t index = -1;
        SArray* chArray = NULL;
        int32_t chId = 0;
        if (chIds) {
          chArray = *(void**)chIds;
          chId = getChildIndex(pSDataBlock);
          index = taosArraySearchIdx(chArray, &chId, compareInt32Val, TD_EQ);
        }
        if (index == -1 || pSDataBlock->info.type == STREAM_PULL_DATA) {
          ignore = false;
        }
      }

      if (ignore) {
        startPos = getNextQualifiedFinalWindow(&pInfo->interval, &nextWin, &pSDataBlock->info, tsCols, startPos);
        if (startPos < 0) {
          break;
        }
        continue;
      }
    }

    int32_t winCode = TSDB_CODE_SUCCESS;
    code = setIntervalOutputBuf(pInfo->pState, &nextWin, &pResPos, groupId, pSup->pCtx, numOfOutput,
                                pSup->rowEntryInfoOffset, &pInfo->aggSup, &pInfo->stateStore, &winCode);
    QUERY_CHECK_CODE(code, lino, _end);

    pResult = (SResultRow*)pResPos->pRowBuff;

    if (IS_FINAL_INTERVAL_OP(pOperator)) {
      forwardRows = 1;
    } else {
      forwardRows = getNumOfRowsInTimeWindow(&pSDataBlock->info, tsCols, startPos, nextWin.ekey, binarySearchForKey,
                                             NULL, TSDB_ORDER_ASC);
    }

    SWinKey key = {
        .ts = pResult->win.skey,
        .groupId = groupId,
    };

    if (pInfo->destHasPrimaryKey && winCode == TSDB_CODE_SUCCESS && IS_NORMAL_INTERVAL_OP(pOperator)) {
      code = tSimpleHashPut(pDeletedMap, &key, sizeof(SWinKey), NULL, 0);
      QUERY_CHECK_CODE(code, lino, _end);
    }

    if (pInfo->twAggSup.calTrigger == STREAM_TRIGGER_AT_ONCE && pUpdatedMap) {
      code = saveWinResult(&key, pResPos, pUpdatedMap);
      QUERY_CHECK_CODE(code, lino, _end);
    }

    if (pInfo->twAggSup.calTrigger == STREAM_TRIGGER_WINDOW_CLOSE) {
      pResPos->beUpdated = true;
      code = tSimpleHashPut(pInfo->aggSup.pResultRowHashTable, &key, sizeof(SWinKey), &pResPos, POINTER_BYTES);
      QUERY_CHECK_CODE(code, lino, _end);
    }

    updateTimeWindowInfo(&pInfo->twAggSup.timeWindowData, &nextWin, 1);
    code = applyAggFunctionOnPartialTuples(pTaskInfo, pSup->pCtx, &pInfo->twAggSup.timeWindowData, startPos,
                                           forwardRows, pSDataBlock->info.rows, numOfOutput);
    QUERY_CHECK_CODE(code, lino, _end);
    key.ts = nextWin.skey;

    if (pInfo->delKey.ts > key.ts) {
      pInfo->delKey = key;
    }
    int32_t prevEndPos = (forwardRows - 1) * step + startPos;
    if (IS_FINAL_INTERVAL_OP(pOperator)) {
      startPos = getNextQualifiedFinalWindow(&pInfo->interval, &nextWin, &pSDataBlock->info, tsCols, prevEndPos);
    } else {
      startPos =
          getNextQualifiedWindow(&pInfo->interval, &nextWin, &pSDataBlock->info, tsCols, prevEndPos, TSDB_ORDER_ASC);
    }
    if (startPos < 0) {
      break;
    }
  }
_end:
  if (code != TSDB_CODE_SUCCESS) {
    qError("%s failed at line %d since %s. task:%s", __func__, lino, tstrerror(code), GET_TASKID(pTaskInfo));
  }
  return code;
}

static inline int winPosCmprImpl(const void* pKey1, const void* pKey2) {
  SRowBuffPos* pos1 = *(SRowBuffPos**)pKey1;
  SRowBuffPos* pos2 = *(SRowBuffPos**)pKey2;
  SWinKey*     pWin1 = (SWinKey*)pos1->pKey;
  SWinKey*     pWin2 = (SWinKey*)pos2->pKey;

  if (pWin1->groupId > pWin2->groupId) {
    return 1;
  } else if (pWin1->groupId < pWin2->groupId) {
    return -1;
  }

  if (pWin1->ts > pWin2->ts) {
    return 1;
  } else if (pWin1->ts < pWin2->ts) {
    return -1;
  }

  return 0;
}

static void resetUnCloseWinInfo(SSHashObj* winMap) {
  void*   pIte = NULL;
  int32_t iter = 0;
  while ((pIte = tSimpleHashIterate(winMap, pIte, &iter)) != NULL) {
    SRowBuffPos* pPos = *(SRowBuffPos**)pIte;
    pPos->beUsed = true;
  }
}

int32_t encodeSWinKey(void** buf, SWinKey* key) {
  int32_t tlen = 0;
  tlen += taosEncodeFixedI64(buf, key->ts);
  tlen += taosEncodeFixedU64(buf, key->groupId);
  return tlen;
}

void* decodeSWinKey(void* buf, SWinKey* key) {
  buf = taosDecodeFixedI64(buf, &key->ts);
  buf = taosDecodeFixedU64(buf, &key->groupId);
  return buf;
}

int32_t encodeSTimeWindowAggSupp(void** buf, STimeWindowAggSupp* pTwAggSup) {
  int32_t tlen = 0;
  tlen += taosEncodeFixedI64(buf, pTwAggSup->minTs);
  tlen += taosEncodeFixedI64(buf, pTwAggSup->maxTs);
  return tlen;
}

void* decodeSTimeWindowAggSupp(void* buf, STimeWindowAggSupp* pTwAggSup) {
  buf = taosDecodeFixedI64(buf, &pTwAggSup->minTs);
  buf = taosDecodeFixedI64(buf, &pTwAggSup->maxTs);
  return buf;
}

int32_t encodeSTimeWindow(void** buf, STimeWindow* pWin) {
  int32_t tlen = 0;
  tlen += taosEncodeFixedI64(buf, pWin->skey);
  tlen += taosEncodeFixedI64(buf, pWin->ekey);
  return tlen;
}

void* decodeSTimeWindow(void* buf, STimeWindow* pWin) {
  buf = taosDecodeFixedI64(buf, &pWin->skey);
  buf = taosDecodeFixedI64(buf, &pWin->ekey);
  return buf;
}

int32_t encodeSPullWindowInfo(void** buf, SPullWindowInfo* pPullInfo) {
  int32_t tlen = 0;
  tlen += encodeSTimeWindow(buf, &pPullInfo->calWin);
  tlen += taosEncodeFixedU64(buf, pPullInfo->groupId);
  tlen += encodeSTimeWindow(buf, &pPullInfo->window);
  return tlen;
}

void* decodeSPullWindowInfo(void* buf, SPullWindowInfo* pPullInfo) {
  buf = decodeSTimeWindow(buf, &pPullInfo->calWin);
  buf = taosDecodeFixedU64(buf, &pPullInfo->groupId);
  buf = decodeSTimeWindow(buf, &pPullInfo->window);
  return buf;
}

int32_t encodeSPullWindowInfoArray(void** buf, SArray* pPullInfos) {
  int32_t tlen = 0;
  int32_t size = taosArrayGetSize(pPullInfos);
  tlen += taosEncodeFixedI32(buf, size);
  for (int32_t i = 0; i < size; i++) {
    void* pItem = taosArrayGet(pPullInfos, i);
    tlen += encodeSPullWindowInfo(buf, pItem);
  }
  return tlen;
}

int32_t decodeSPullWindowInfoArray(void* buf, SArray* pPullInfos, void** ppBuf) {
  int32_t code = TSDB_CODE_SUCCESS;
  int32_t lino = 0;
  int32_t size = 0;
  buf = taosDecodeFixedI32(buf, &size);
  for (int32_t i = 0; i < size; i++) {
    SPullWindowInfo item = {0};
    buf = decodeSPullWindowInfo(buf, &item);
    void* tmp = taosArrayPush(pPullInfos, &item);
    if (!tmp) {
      code = terrno;
      QUERY_CHECK_CODE(code, lino, _end);
    }
  }
  (*ppBuf) = buf;

_end:
  if (code != TSDB_CODE_SUCCESS) {
    qError("%s failed at line %d since %s", __func__, lino, tstrerror(code));
  }
  return code;
}

int32_t doStreamIntervalEncodeOpState(void** buf, int32_t len, SOperatorInfo* pOperator) {
  SStreamIntervalOperatorInfo* pInfo = pOperator->info;
  if (!pInfo) {
    return 0;
  }

  void* pData = (buf == NULL) ? NULL : *buf;

  // 1.pResultRowHashTable
  int32_t tlen = 0;
  int32_t mapSize = tSimpleHashGetSize(pInfo->aggSup.pResultRowHashTable);
  tlen += taosEncodeFixedI32(buf, mapSize);
  void*   pIte = NULL;
  size_t  keyLen = 0;
  int32_t iter = 0;
  while ((pIte = tSimpleHashIterate(pInfo->aggSup.pResultRowHashTable, pIte, &iter)) != NULL) {
    void* key = tSimpleHashGetKey(pIte, &keyLen);
    tlen += encodeSWinKey(buf, key);
  }

  // 2.twAggSup
  tlen += encodeSTimeWindowAggSupp(buf, &pInfo->twAggSup);

  // 3.pPullDataMap
  int32_t size = taosHashGetSize(pInfo->pPullDataMap);
  tlen += taosEncodeFixedI32(buf, size);
  pIte = NULL;
  keyLen = 0;
  while ((pIte = taosHashIterate(pInfo->pPullDataMap, pIte)) != NULL) {
    void* key = taosHashGetKey(pIte, &keyLen);
    tlen += encodeSWinKey(buf, key);
    SArray* pArray = *(SArray**)pIte;
    int32_t chSize = taosArrayGetSize(pArray);
    tlen += taosEncodeFixedI32(buf, chSize);
    for (int32_t i = 0; i < chSize; i++) {
      void* pChItem = taosArrayGet(pArray, i);
      tlen += taosEncodeFixedI32(buf, *(int32_t*)pChItem);
    }
  }

  // 4.pPullWins
  tlen += encodeSPullWindowInfoArray(buf, pInfo->pPullWins);

  // 5.dataVersion
  tlen += taosEncodeFixedI64(buf, pInfo->dataVersion);

  // 6.checksum
  if (buf) {
    uint32_t cksum = taosCalcChecksum(0, pData, len - sizeof(uint32_t));
    tlen += taosEncodeFixedU32(buf, cksum);
  } else {
    tlen += sizeof(uint32_t);
  }

  return tlen;
}

void doStreamIntervalDecodeOpState(void* buf, int32_t len, SOperatorInfo* pOperator) {
  int32_t                      code = TSDB_CODE_SUCCESS;
  int32_t                      lino = 0;
  SStreamIntervalOperatorInfo* pInfo = pOperator->info;
  SExecTaskInfo*               pTaskInfo = pOperator->pTaskInfo;
  if (!pInfo) {
    code = TSDB_CODE_FAILED;
    QUERY_CHECK_CODE(code, lino, _end);
  }

  // 6.checksum
  int32_t dataLen = len - sizeof(uint32_t);
  void*   pCksum = POINTER_SHIFT(buf, dataLen);
  if (taosCheckChecksum(buf, dataLen, *(uint32_t*)pCksum) != TSDB_CODE_SUCCESS) {
    code = TSDB_CODE_FAILED;
    QUERY_CHECK_CODE(code, lino, _end);
  }

  // 1.pResultRowHashTable
  int32_t mapSize = 0;
  buf = taosDecodeFixedI32(buf, &mapSize);
  for (int32_t i = 0; i < mapSize; i++) {
    SWinKey key = {0};
    buf = decodeSWinKey(buf, &key);
    SRowBuffPos* pPos = NULL;
    int32_t      resSize = pInfo->aggSup.resultRowSize;
    int32_t      winCode = TSDB_CODE_SUCCESS;
    code = pInfo->stateStore.streamStateAddIfNotExist(pInfo->pState, &key, (void**)&pPos, &resSize, &winCode);
    QUERY_CHECK_CODE(code, lino, _end);
    QUERY_CHECK_CONDITION((winCode == TSDB_CODE_SUCCESS), code, lino, _end, TSDB_CODE_QRY_EXECUTOR_INTERNAL_ERROR);

    code = tSimpleHashPut(pInfo->aggSup.pResultRowHashTable, &key, sizeof(SWinKey), &pPos, POINTER_BYTES);
    QUERY_CHECK_CODE(code, lino, _end);
  }

  // 2.twAggSup
  buf = decodeSTimeWindowAggSupp(buf, &pInfo->twAggSup);

  // 3.pPullDataMap
  int32_t size = 0;
  buf = taosDecodeFixedI32(buf, &size);
  for (int32_t i = 0; i < size; i++) {
    SWinKey key = {0};
    SArray* pArray = taosArrayInit(0, sizeof(int32_t));
    if (!pArray) {
      code = terrno;
      QUERY_CHECK_CODE(code, lino, _end);
    }

    buf = decodeSWinKey(buf, &key);
    int32_t chSize = 0;
    buf = taosDecodeFixedI32(buf, &chSize);
    for (int32_t i = 0; i < chSize; i++) {
      int32_t chId = 0;
      buf = taosDecodeFixedI32(buf, &chId);
      void* tmp = taosArrayPush(pArray, &chId);
      if (!tmp) {
        code = terrno;
        QUERY_CHECK_CODE(code, lino, _end);
      }
    }
    code = taosHashPut(pInfo->pPullDataMap, &key, sizeof(SWinKey), &pArray, POINTER_BYTES);
    QUERY_CHECK_CODE(code, lino, _end);
  }

  // 4.pPullWins
  code = decodeSPullWindowInfoArray(buf, pInfo->pPullWins, &buf);
  QUERY_CHECK_CODE(code, lino, _end);

  // 5.dataVersion
  buf = taosDecodeFixedI64(buf, &pInfo->dataVersion);

_end:
  if (code != TSDB_CODE_SUCCESS) {
    qError("%s failed at line %d since %s. task:%s", __func__, lino, tstrerror(code), GET_TASKID(pTaskInfo));
  }
}

void doStreamIntervalSaveCheckpoint(SOperatorInfo* pOperator) {
  SStreamIntervalOperatorInfo* pInfo = pOperator->info;
  if (needSaveStreamOperatorInfo(&pInfo->basic)) {
    int32_t len = doStreamIntervalEncodeOpState(NULL, 0, pOperator);
    void*   buf = taosMemoryCalloc(1, len);
    if (!buf) {
      qError("%s failed at line %d since %s", __func__, __LINE__, tstrerror(TSDB_CODE_OUT_OF_MEMORY));
      return;
    }
    void* pBuf = buf;
    len = doStreamIntervalEncodeOpState(&pBuf, len, pOperator);
    pInfo->stateStore.streamStateSaveInfo(pInfo->pState, STREAM_INTERVAL_OP_CHECKPOINT_NAME,
                                          strlen(STREAM_INTERVAL_OP_CHECKPOINT_NAME), buf, len);
    taosMemoryFree(buf);
    saveStreamOperatorStateComplete(&pInfo->basic);
  }
}

static int32_t copyIntervalDeleteKey(SSHashObj* pMap, SArray* pWins) {
  int32_t code = TSDB_CODE_SUCCESS;
  int32_t lino = 0;
  void*   pIte = NULL;
  int32_t iter = 0;
  while ((pIte = tSimpleHashIterate(pMap, pIte, &iter)) != NULL) {
    void* pKey = tSimpleHashGetKey(pIte, NULL);
    void* tmp = taosArrayPush(pWins, pKey);
    if (!tmp) {
      code = terrno;
      QUERY_CHECK_CODE(code, lino, _end);
    }
  }
  tSimpleHashClear(pMap);

_end:
  if (code != TSDB_CODE_SUCCESS) {
    qError("%s failed at line %d since %s", __func__, lino, tstrerror(code));
  }
  return code;
}

static int32_t buildIntervalResult(SOperatorInfo* pOperator, SSDataBlock** ppRes) {
  SStreamIntervalOperatorInfo* pInfo = pOperator->info;
  int32_t                      code = TSDB_CODE_SUCCESS;
  SExecTaskInfo*               pTaskInfo = pOperator->pTaskInfo;
  uint16_t                     opType = pOperator->operatorType;

  // check if query task is closed or not
  if (isTaskKilled(pTaskInfo)) {
    (*ppRes) = NULL;
    return code;
  }

  if (IS_FINAL_INTERVAL_OP(pOperator)) {
    doBuildPullDataBlock(pInfo->pPullWins, &pInfo->pullIndex, pInfo->pPullDataRes);
    if (pInfo->pPullDataRes->info.rows != 0) {
      // process the rest of the data
      printDataBlock(pInfo->pPullDataRes, getStreamOpName(opType), GET_TASKID(pTaskInfo));
      (*ppRes) = pInfo->pPullDataRes;
      return code;
    }
  }

  doBuildDeleteResult(pInfo, pInfo->pDelWins, &pInfo->delIndex, pInfo->pDelRes);
  if (pInfo->pDelRes->info.rows != 0) {
    // process the rest of the data
    printDataBlock(pInfo->pDelRes, getStreamOpName(opType), GET_TASKID(pTaskInfo));
    (*ppRes) = pInfo->pDelRes;
    return code;
  }

  doBuildStreamIntervalResult(pOperator, pInfo->pState, pInfo->binfo.pRes, &pInfo->groupResInfo);
  if (pInfo->binfo.pRes->info.rows != 0) {
    printDataBlock(pInfo->binfo.pRes, getStreamOpName(opType), GET_TASKID(pTaskInfo));
    (*ppRes) = pInfo->binfo.pRes;
    return code;
  }

  (*ppRes) = NULL;
  return code;
}

int32_t copyUpdateResult(SSHashObj** ppWinUpdated, SArray* pUpdated, __compar_fn_t compar) {
  int32_t code = TSDB_CODE_SUCCESS;
  int32_t lino = 0;
  void*   pIte = NULL;
  int32_t iter = 0;
  while ((pIte = tSimpleHashIterate(*ppWinUpdated, pIte, &iter)) != NULL) {
    void* tmp = taosArrayPush(pUpdated, pIte);
    if (!tmp) {
      code = terrno;
      QUERY_CHECK_CODE(code, lino, _end);
    }
  }
  taosArraySort(pUpdated, compar);
  tSimpleHashCleanup(*ppWinUpdated);
  *ppWinUpdated = NULL;

_end:
  if (code != TSDB_CODE_SUCCESS) {
    qError("%s failed at line %d since %s", __func__, lino, tstrerror(code));
  }
  return code;
}

static int32_t doStreamFinalIntervalAggNext(SOperatorInfo* pOperator, SSDataBlock** ppRes) {
  int32_t                      code = TSDB_CODE_SUCCESS;
  int32_t                      lino = 0;
  SStreamIntervalOperatorInfo* pInfo = pOperator->info;
  SExecTaskInfo*               pTaskInfo = pOperator->pTaskInfo;
  SStorageAPI*                 pAPI = &pOperator->pTaskInfo->storageAPI;

  SOperatorInfo* downstream = pOperator->pDownstream[0];
  SExprSupp*     pSup = &pOperator->exprSupp;

  qDebug("stask:%s  %s status: %d", GET_TASKID(pTaskInfo), getStreamOpName(pOperator->operatorType), pOperator->status);

  if (pOperator->status == OP_EXEC_DONE) {
    (*ppRes) = NULL;
    return code;
  } else if (pOperator->status == OP_RES_TO_RETURN) {
    SSDataBlock* resBlock = NULL;
    code = buildIntervalResult(pOperator, &resBlock);
    QUERY_CHECK_CODE(code, lino, _end);
    if (resBlock != NULL) {
      (*ppRes) = resBlock;
      return code;
    }

    if (pInfo->recvGetAll) {
      pInfo->recvGetAll = false;
      resetUnCloseWinInfo(pInfo->aggSup.pResultRowHashTable);
    }

    if (pInfo->reCkBlock) {
      pInfo->reCkBlock = false;
      printDataBlock(pInfo->pCheckpointRes, getStreamOpName(pOperator->operatorType), GET_TASKID(pTaskInfo));
      (*ppRes) = pInfo->pCheckpointRes;
      return code;
    }

    setStreamOperatorCompleted(pOperator);
    if (!IS_FINAL_INTERVAL_OP(pOperator)) {
      clearFunctionContext(&pOperator->exprSupp);
      // semi interval operator clear disk buffer
      clearStreamIntervalOperator(pInfo);
      qDebug("===stream===clear semi operator");
    }
    (*ppRes) = NULL;
    return code;
  } else {
    if (!IS_FINAL_INTERVAL_OP(pOperator)) {
      SSDataBlock* resBlock = NULL;
      code = buildIntervalResult(pOperator, &resBlock);
      QUERY_CHECK_CODE(code, lino, _end);
      if (resBlock != NULL) {
        (*ppRes) = resBlock;
        return code;
      }

      if (pInfo->recvRetrive) {
        pInfo->recvRetrive = false;
        printDataBlock(pInfo->pMidRetriveRes, getStreamOpName(pOperator->operatorType), GET_TASKID(pTaskInfo));
        (*ppRes) = pInfo->pMidRetriveRes;
        return code;
      }
    }
  }

  if (!pInfo->pUpdated) {
    pInfo->pUpdated = taosArrayInit(4096, POINTER_BYTES);
    QUERY_CHECK_NULL(pInfo->pUpdated, code, lino, _end, terrno);
  }
  if (!pInfo->pUpdatedMap) {
    _hash_fn_t hashFn = taosGetDefaultHashFunction(TSDB_DATA_TYPE_BINARY);
    pInfo->pUpdatedMap = tSimpleHashInit(4096, hashFn);
    QUERY_CHECK_NULL(pInfo->pUpdatedMap, code, lino, _end, terrno);
  }

  while (1) {
    if (isTaskKilled(pTaskInfo)) {
      qInfo("===stream=== %s task is killed, code %s", GET_TASKID(pTaskInfo), tstrerror(pTaskInfo->code));
      (*ppRes) = NULL;
      return code;
    }

    SSDataBlock* pBlock = NULL;
    code = downstream->fpSet.getNextFn(downstream, &pBlock);
    QUERY_CHECK_CODE(code, lino, _end);

    if (pBlock == NULL) {
      pOperator->status = OP_RES_TO_RETURN;
      qDebug("===stream===return data:%s. recv datablock num:%" PRIu64, getStreamOpName(pOperator->operatorType),
             pInfo->numOfDatapack);
      pInfo->numOfDatapack = 0;
      break;
    }

    pInfo->numOfDatapack++;
    printSpecDataBlock(pBlock, getStreamOpName(pOperator->operatorType), "recv", GET_TASKID(pTaskInfo));
    setStreamOperatorState(&pInfo->basic, pBlock->info.type);

    if (pBlock->info.type == STREAM_NORMAL || pBlock->info.type == STREAM_PULL_DATA) {
      pInfo->binfo.pRes->info.type = pBlock->info.type;
    } else if (pBlock->info.type == STREAM_DELETE_DATA || pBlock->info.type == STREAM_DELETE_RESULT ||
               pBlock->info.type == STREAM_CLEAR) {
      SArray*   delWins = taosArrayInit(8, sizeof(SWinKey));
      QUERY_CHECK_NULL(delWins, code, lino, _end, terrno);
      SHashObj* finalMap = IS_FINAL_INTERVAL_OP(pOperator) ? pInfo->pFinalPullDataMap : NULL;
      code = doDeleteWindows(pOperator, &pInfo->interval, pBlock, delWins, pInfo->pUpdatedMap, finalMap);
      QUERY_CHECK_CODE(code, lino, _end);

      if (IS_FINAL_INTERVAL_OP(pOperator)) {
        int32_t chId = getChildIndex(pBlock);
        code = addRetriveWindow(delWins, pInfo, chId);
        QUERY_CHECK_CODE(code, lino, _end);

        if (pBlock->info.type != STREAM_CLEAR) {
          void* tmp = taosArrayAddAll(pInfo->pDelWins, delWins);
          if (!tmp && taosArrayGetSize(delWins) > 0) {
            code = TSDB_CODE_OUT_OF_MEMORY;
            QUERY_CHECK_CODE(code, lino, _end);
          }
        }
        taosArrayDestroy(delWins);
        continue;
      }
      removeResults(delWins, pInfo->pUpdatedMap);
      void* tmp = taosArrayAddAll(pInfo->pDelWins, delWins);
      if (!tmp && taosArrayGetSize(delWins) > 0) {
        code = TSDB_CODE_OUT_OF_MEMORY;
        QUERY_CHECK_CODE(code, lino, _end);
      }
      taosArrayDestroy(delWins);

      doBuildDeleteResult(pInfo, pInfo->pDelWins, &pInfo->delIndex, pInfo->pDelRes);
      if (pInfo->pDelRes->info.rows != 0) {
        // process the rest of the data
        printDataBlock(pInfo->pDelRes, getStreamOpName(pOperator->operatorType), GET_TASKID(pTaskInfo));
        if (pBlock->info.type == STREAM_CLEAR) {
          pInfo->pDelRes->info.type = STREAM_CLEAR;
        } else {
          pInfo->pDelRes->info.type = STREAM_DELETE_RESULT;
        }
        (*ppRes) = pInfo->pDelRes;
        return code;
      }

      break;
    } else if (pBlock->info.type == STREAM_GET_ALL && IS_FINAL_INTERVAL_OP(pOperator)) {
      pInfo->recvGetAll = true;
      code = getAllIntervalWindow(pInfo->aggSup.pResultRowHashTable, pInfo->pUpdatedMap);
      QUERY_CHECK_CODE(code, lino, _end);
      continue;
    } else if (pBlock->info.type == STREAM_RETRIEVE) {
      if (!IS_FINAL_INTERVAL_OP(pOperator)) {
        pInfo->recvRetrive = true;
        code = copyDataBlock(pInfo->pMidRetriveRes, pBlock);
        QUERY_CHECK_CODE(code, lino, _end);

        pInfo->pMidRetriveRes->info.type = STREAM_MID_RETRIEVE;
        code = doDeleteWindows(pOperator, &pInfo->interval, pBlock, NULL, pInfo->pUpdatedMap, NULL);
        QUERY_CHECK_CODE(code, lino, _end);
        break;
      }
      continue;
    } else if (pBlock->info.type == STREAM_PULL_OVER && IS_FINAL_INTERVAL_OP(pOperator)) {
      code = processPullOver(pBlock, pInfo->pPullDataMap, pInfo->pFinalPullDataMap, &pInfo->interval, pInfo->pPullWins,
                             pInfo->numOfChild, pOperator, NULL);
      QUERY_CHECK_CODE(code, lino, _end);
      continue;
    } else if (pBlock->info.type == STREAM_CREATE_CHILD_TABLE) {
      (*ppRes) = pBlock;
      return code;
    } else if (pBlock->info.type == STREAM_CHECKPOINT) {
      pAPI->stateStore.streamStateCommit(pInfo->pState);
      doStreamIntervalSaveCheckpoint(pOperator);
      code = copyDataBlock(pInfo->pCheckpointRes, pBlock);
      QUERY_CHECK_CODE(code, lino, _end);

      continue;
    } else if (IS_FINAL_INTERVAL_OP(pOperator) && pBlock->info.type == STREAM_MID_RETRIEVE) {
      continue;
    } else {
      if (pBlock->info.type != STREAM_INVALID) {
        code = TSDB_CODE_QRY_EXECUTOR_INTERNAL_ERROR;
        QUERY_CHECK_CODE(code, lino, _end);
      }
    }

    if (pInfo->scalarSupp.pExprInfo != NULL) {
      SExprSupp* pExprSup = &pInfo->scalarSupp;
      code = projectApplyFunctions(pExprSup->pExprInfo, pBlock, pBlock, pExprSup->pCtx, pExprSup->numOfExprs, NULL);
      QUERY_CHECK_CODE(code, lino, _end);
    }
    code = setInputDataBlock(pSup, pBlock, TSDB_ORDER_ASC, MAIN_SCAN, true);
    QUERY_CHECK_CODE(code, lino, _end);

    code = doStreamIntervalAggImpl(pOperator, pBlock, pBlock->info.id.groupId, pInfo->pUpdatedMap, pInfo->pDeletedMap);
    if (code == TSDB_CODE_STREAM_INTERNAL_ERROR) {
      code = TSDB_CODE_SUCCESS;
      pOperator->status = OP_RES_TO_RETURN;
      break;
    }
    pInfo->twAggSup.maxTs = TMAX(pInfo->twAggSup.maxTs, pBlock->info.window.ekey);
    pInfo->twAggSup.maxTs = TMAX(pInfo->twAggSup.maxTs, pBlock->info.watermark);
    pInfo->twAggSup.minTs = TMIN(pInfo->twAggSup.minTs, pBlock->info.window.skey);
  }

  if (IS_FINAL_INTERVAL_OP(pOperator) && !pInfo->destHasPrimaryKey) {
    removeDeleteResults(pInfo->pUpdatedMap, pInfo->pDelWins);
  }
  if (IS_FINAL_INTERVAL_OP(pOperator)) {
    code = closeStreamIntervalWindow(pInfo->aggSup.pResultRowHashTable, &pInfo->twAggSup, &pInfo->interval,
                                     pInfo->pPullDataMap, pInfo->pUpdatedMap, pInfo->pDelWins, pOperator);
    QUERY_CHECK_CODE(code, lino, _end);

    if (pInfo->destHasPrimaryKey) {
      code = copyIntervalDeleteKey(pInfo->pDeletedMap, pInfo->pDelWins);
      QUERY_CHECK_CODE(code, lino, _end);
    }
  }
  pInfo->binfo.pRes->info.watermark = pInfo->twAggSup.maxTs;

  code = copyUpdateResult(&pInfo->pUpdatedMap, pInfo->pUpdated, winPosCmprImpl);
  QUERY_CHECK_CODE(code, lino, _end);

  initMultiResInfoFromArrayList(&pInfo->groupResInfo, pInfo->pUpdated);
  pInfo->pUpdated = NULL;
  code = blockDataEnsureCapacity(pInfo->binfo.pRes, pOperator->resultInfo.capacity);
  QUERY_CHECK_CODE(code, lino, _end);

  SSDataBlock* resBlock = NULL;
  code = buildIntervalResult(pOperator, &resBlock);
  QUERY_CHECK_CODE(code, lino, _end);
  if (resBlock != NULL) {
    (*ppRes) = resBlock;
    return code;
  }

  if (pInfo->recvRetrive) {
    pInfo->recvRetrive = false;
    printDataBlock(pInfo->pMidRetriveRes, getStreamOpName(pOperator->operatorType), GET_TASKID(pTaskInfo));
    (*ppRes) = pInfo->pMidRetriveRes;
    return code;
  }

_end:
  if (code != TSDB_CODE_SUCCESS) {
    qError("%s failed at line %d since %s. task:%s", __func__, lino, tstrerror(code), GET_TASKID(pTaskInfo));
    pTaskInfo->code = code;
    T_LONG_JMP(pTaskInfo->env, code);
  }
  setStreamOperatorCompleted(pOperator);
  (*ppRes) = NULL;
  return code;
}

int64_t getDeleteMark(SWindowPhysiNode* pWinPhyNode, int64_t interval) {
  if (pWinPhyNode->deleteMark <= 0) {
    return DEAULT_DELETE_MARK;
  }
  int64_t deleteMark = TMAX(pWinPhyNode->deleteMark, pWinPhyNode->watermark);
  deleteMark = TMAX(deleteMark, interval);
  return deleteMark;
}

static TSKEY compareTs(void* pKey) {
  SWinKey* pWinKey = (SWinKey*)pKey;
  return pWinKey->ts;
}

static int32_t getSelectivityBufSize(SqlFunctionCtx* pCtx) {
  if (pCtx->subsidiaries.rowLen == 0) {
    int32_t rowLen = 0;
    for (int32_t j = 0; j < pCtx->subsidiaries.num; ++j) {
      SqlFunctionCtx* pc = pCtx->subsidiaries.pCtx[j];
      rowLen += pc->pExpr->base.resSchema.bytes;
    }

    return rowLen + pCtx->subsidiaries.num * sizeof(bool);
  } else {
    return pCtx->subsidiaries.rowLen;
  }
}

static int32_t getMaxFunResSize(SExprSupp* pSup, int32_t numOfCols) {
  int32_t size = 0;
  for (int32_t i = 0; i < numOfCols; ++i) {
    int32_t resSize = getSelectivityBufSize(pSup->pCtx + i);
    size = TMAX(size, resSize);
  }
  return size;
}

static void streamIntervalReleaseState(SOperatorInfo* pOperator) {
  if (pOperator->operatorType != QUERY_NODE_PHYSICAL_PLAN_STREAM_SEMI_INTERVAL &&
      pOperator->operatorType != QUERY_NODE_PHYSICAL_PLAN_STREAM_MID_INTERVAL) {
    SStreamIntervalOperatorInfo* pInfo = pOperator->info;
    int32_t                      resSize = sizeof(TSKEY);
    pInfo->stateStore.streamStateSaveInfo(pInfo->pState, STREAM_INTERVAL_OP_STATE_NAME,
                                          strlen(STREAM_INTERVAL_OP_STATE_NAME), &pInfo->twAggSup.maxTs, resSize);
  }
  SStreamIntervalOperatorInfo* pInfo = pOperator->info;
  SStorageAPI*                 pAPI = &pOperator->pTaskInfo->storageAPI;
  pAPI->stateStore.streamStateCommit(pInfo->pState);
  SOperatorInfo* downstream = pOperator->pDownstream[0];
  if (downstream->fpSet.releaseStreamStateFn) {
    downstream->fpSet.releaseStreamStateFn(downstream);
  }
}

void streamIntervalReloadState(SOperatorInfo* pOperator) {
  int32_t                      code = TSDB_CODE_SUCCESS;
  int32_t                      lino = 0;
  SStreamIntervalOperatorInfo* pInfo = pOperator->info;
  SExecTaskInfo*               pTaskInfo = pOperator->pTaskInfo;
  if (pOperator->operatorType != QUERY_NODE_PHYSICAL_PLAN_STREAM_SEMI_INTERVAL &&
      pOperator->operatorType != QUERY_NODE_PHYSICAL_PLAN_STREAM_MID_INTERVAL) {
    int32_t size = 0;
    void*   pBuf = NULL;
    code = pInfo->stateStore.streamStateGetInfo(pInfo->pState, STREAM_INTERVAL_OP_STATE_NAME,
                                                strlen(STREAM_INTERVAL_OP_STATE_NAME), &pBuf, &size);
    QUERY_CHECK_CODE(code, lino, _end);

    TSKEY ts = *(TSKEY*)pBuf;
    taosMemoryFree(pBuf);
    pInfo->twAggSup.maxTs = TMAX(pInfo->twAggSup.maxTs, ts);
    pInfo->stateStore.streamStateReloadInfo(pInfo->pState, ts);
  }
  SOperatorInfo* downstream = pOperator->pDownstream[0];
  if (downstream->fpSet.reloadStreamStateFn) {
    downstream->fpSet.reloadStreamStateFn(downstream);
  }
  reloadFromDownStream(downstream, pInfo);

_end:
  if (code != TSDB_CODE_SUCCESS) {
    qError("%s failed at line %d since %s. task:%s", __func__, lino, tstrerror(code), GET_TASKID(pTaskInfo));
  }
}

int32_t createStreamFinalIntervalOperatorInfo(SOperatorInfo* downstream, SPhysiNode* pPhyNode,
                                                     SExecTaskInfo* pTaskInfo, int32_t numOfChild,
                                                     SReadHandle* pHandle, SOperatorInfo** pOptrInfo) {
  QRY_PARAM_CHECK(pOptrInfo);

  int32_t                      code = TSDB_CODE_SUCCESS;
  int32_t                      lino = 0;
  SIntervalPhysiNode*          pIntervalPhyNode = (SIntervalPhysiNode*)pPhyNode;
  SStreamIntervalOperatorInfo* pInfo = taosMemoryCalloc(1, sizeof(SStreamIntervalOperatorInfo));
  SOperatorInfo*               pOperator = taosMemoryCalloc(1, sizeof(SOperatorInfo));
  if (pInfo == NULL || pOperator == NULL) {
    code = terrno;
    QUERY_CHECK_CODE(code, lino, _error);
  }

  pOperator->exprSupp.hasWindowOrGroup = true;
  pOperator->pTaskInfo = pTaskInfo;
  SStorageAPI* pAPI = &pTaskInfo->storageAPI;

  pInfo->interval = (SInterval){.interval = pIntervalPhyNode->interval,
                                .sliding = pIntervalPhyNode->sliding,
                                .intervalUnit = pIntervalPhyNode->intervalUnit,
                                .slidingUnit = pIntervalPhyNode->slidingUnit,
                                .offset = pIntervalPhyNode->offset,
                                .precision = ((SColumnNode*)pIntervalPhyNode->window.pTspk)->node.resType.precision};
  pInfo->twAggSup = (STimeWindowAggSupp){
      .waterMark = pIntervalPhyNode->window.watermark,
      .calTrigger = pIntervalPhyNode->window.triggerType,
      .maxTs = INT64_MIN,
      .minTs = INT64_MAX,
      .deleteMark = getDeleteMark(&pIntervalPhyNode->window, pIntervalPhyNode->interval),
      .deleteMarkSaved = 0,
      .calTriggerSaved = 0,
  };
  pInfo->primaryTsIndex = ((SColumnNode*)pIntervalPhyNode->window.pTspk)->slotId;
  size_t keyBufSize = sizeof(int64_t) + sizeof(int64_t) + POINTER_BYTES;
  initResultSizeInfo(&pOperator->resultInfo, 4096);
  if (pIntervalPhyNode->window.pExprs != NULL) {
    int32_t    numOfScalar = 0;
    SExprInfo* pScalarExprInfo = NULL;

    code = createExprInfo(pIntervalPhyNode->window.pExprs, NULL, &pScalarExprInfo, &numOfScalar);
    QUERY_CHECK_CODE(code, lino, _error);

    code = initExprSupp(&pInfo->scalarSupp, pScalarExprInfo, numOfScalar, &pTaskInfo->storageAPI.functionStore);
    QUERY_CHECK_CODE(code, lino, _error);
  }

  SSDataBlock* pResBlock = createDataBlockFromDescNode(pPhyNode->pOutputDataBlockDesc);
  QUERY_CHECK_NULL(pResBlock, code, lino, _error, terrno);
  initBasicInfo(&pInfo->binfo, pResBlock);

  pInfo->pState = taosMemoryCalloc(1, sizeof(SStreamState));
  QUERY_CHECK_NULL(pInfo->pState, code, lino, _error, terrno);
  qInfo("open state %p", pInfo->pState);
  pAPI->stateStore.streamStateCopyBackend(pTaskInfo->streamInfo.pState, pInfo->pState);
  //*(pInfo->pState) = *(pTaskInfo->streamInfo.pState);

  qInfo("copy state %p to %p", pTaskInfo->streamInfo.pState, pInfo->pState);

  pAPI->stateStore.streamStateSetNumber(pInfo->pState, -1, pInfo->primaryTsIndex);

  int32_t      numOfCols = 0;
  SExprInfo*   pExprInfo = NULL;
  code = createExprInfo(pIntervalPhyNode->window.pFuncs, NULL, &pExprInfo, &numOfCols);
  QUERY_CHECK_CODE(code, lino, _error);

  code = initAggSup(&pOperator->exprSupp, &pInfo->aggSup, pExprInfo, numOfCols, keyBufSize, pTaskInfo->id.str,
                    pInfo->pState, &pTaskInfo->storageAPI.functionStore);
  QUERY_CHECK_CODE(code, lino, _error);
  tSimpleHashSetFreeFp(pInfo->aggSup.pResultRowHashTable, destroyFlusedppPos);

  code = initExecTimeWindowInfo(&pInfo->twAggSup.timeWindowData, &pTaskInfo->window);
  QUERY_CHECK_CODE(code, lino, _error);
  initResultRowInfo(&pInfo->binfo.resultRowInfo);

  pInfo->numOfChild = numOfChild;
  pInfo->pPhyNode = NULL;
  code = nodesCloneNode((SNode*)pPhyNode, (SNode**)&pInfo->pPhyNode);
  if (TSDB_CODE_SUCCESS != code) {
    goto _error;
  }

  pInfo->pPullWins = taosArrayInit(8, sizeof(SPullWindowInfo));
  QUERY_CHECK_NULL(pInfo->pPullWins, code, lino, _error, terrno);
  pInfo->pullIndex = 0;
  _hash_fn_t hashFn = taosGetDefaultHashFunction(TSDB_DATA_TYPE_BINARY);
  pInfo->pPullDataMap = taosHashInit(64, hashFn, true, HASH_NO_LOCK);
  pInfo->pFinalPullDataMap = taosHashInit(64, hashFn, true, HASH_NO_LOCK);

  code = createSpecialDataBlock(STREAM_RETRIEVE, &pInfo->pPullDataRes);
  QUERY_CHECK_CODE(code, lino, _error);

  pInfo->ignoreExpiredData = pIntervalPhyNode->window.igExpired;
  pInfo->ignoreExpiredDataSaved = false;
  code = createSpecialDataBlock(STREAM_DELETE_RESULT, &pInfo->pDelRes);
  QUERY_CHECK_CODE(code, lino, _error);

  pInfo->delIndex = 0;
  pInfo->pDelWins = taosArrayInit(4, sizeof(SWinKey));
  QUERY_CHECK_NULL(pInfo->pDelWins, code, lino, _error, terrno);
  pInfo->delKey.ts = INT64_MAX;
  pInfo->delKey.groupId = 0;
  pInfo->numOfDatapack = 0;
  pInfo->pUpdated = NULL;
  pInfo->pUpdatedMap = NULL;
  pInfo->stateStore = pTaskInfo->storageAPI.stateStore;
  int32_t funResSize = getMaxFunResSize(&pOperator->exprSupp, numOfCols);
  pInfo->pState->pFileState = NULL;
  code =
      pAPI->stateStore.streamFileStateInit(tsStreamBufferSize, sizeof(SWinKey), pInfo->aggSup.resultRowSize, funResSize,
                                           compareTs, pInfo->pState, pInfo->twAggSup.deleteMark, GET_TASKID(pTaskInfo),
                                           pHandle->checkpointId, STREAM_STATE_BUFF_HASH, &pInfo->pState->pFileState);
  QUERY_CHECK_CODE(code, lino, _error);

  pInfo->dataVersion = 0;
  pInfo->recvGetAll = false;
  pInfo->recvPullover = false;
  pInfo->recvRetrive = false;

  code = createSpecialDataBlock(STREAM_CHECKPOINT, &pInfo->pCheckpointRes);
  QUERY_CHECK_CODE(code, lino, _error);
  code = createSpecialDataBlock(STREAM_MID_RETRIEVE, &pInfo->pMidRetriveRes);
  QUERY_CHECK_CODE(code, lino, _error);
  code = createSpecialDataBlock(STREAM_MID_RETRIEVE, &pInfo->pMidPulloverRes);
  QUERY_CHECK_CODE(code, lino, _error);

  pInfo->clearState = false;
  pInfo->pMidPullDatas = taosArrayInit(4, sizeof(SWinKey));
  QUERY_CHECK_NULL(pInfo->pMidPullDatas, code, lino, _error, terrno);
  pInfo->pDeletedMap = tSimpleHashInit(4096, hashFn);
  QUERY_CHECK_NULL(pInfo->pDeletedMap, code, lino, _error, terrno);
  pInfo->destHasPrimaryKey = pIntervalPhyNode->window.destHasPrimayKey;
  pInfo->pOperator = pOperator;

  pOperator->operatorType = pPhyNode->type;
  if (!IS_FINAL_INTERVAL_OP(pOperator) || numOfChild == 0) {
    pInfo->twAggSup.calTrigger = STREAM_TRIGGER_AT_ONCE;
  }
  pOperator->name = getStreamOpName(pOperator->operatorType);
  pOperator->blocking = true;
  pOperator->status = OP_NOT_OPENED;
  pOperator->info = pInfo;

  if (pPhyNode->type == QUERY_NODE_PHYSICAL_PLAN_STREAM_MID_INTERVAL) {
    pOperator->fpSet = createOperatorFpSet(NULL, doStreamMidIntervalAggNext, NULL, destroyStreamFinalIntervalOperatorInfo,
                                           optrDefaultBufFn, NULL, optrDefaultGetNextExtFn, NULL);
  } else {
    pOperator->fpSet = createOperatorFpSet(NULL, doStreamFinalIntervalAggNext, NULL, destroyStreamFinalIntervalOperatorInfo,
                                           optrDefaultBufFn, NULL, optrDefaultGetNextExtFn, NULL);
  }
  setOperatorStreamStateFn(pOperator, streamIntervalReleaseState, streamIntervalReloadState);
  if (pPhyNode->type == QUERY_NODE_PHYSICAL_PLAN_STREAM_SEMI_INTERVAL ||
      pPhyNode->type == QUERY_NODE_PHYSICAL_PLAN_STREAM_MID_INTERVAL) {
    pInfo->basic.primaryPkIndex = -1;
    code = initIntervalDownStream(downstream, pPhyNode->type, pInfo, &pInfo->basic);
    QUERY_CHECK_CODE(code, lino, _error);
  }
  code = appendDownstream(pOperator, &downstream, 1);
  QUERY_CHECK_CODE(code, lino, _error);

  // for stream
  void*   buff = NULL;
  int32_t len = 0;
  int32_t res = pAPI->stateStore.streamStateGetInfo(pInfo->pState, STREAM_INTERVAL_OP_CHECKPOINT_NAME,
                                                    strlen(STREAM_INTERVAL_OP_CHECKPOINT_NAME), &buff, &len);
  if (res == TSDB_CODE_SUCCESS) {
    doStreamIntervalDecodeOpState(buff, len, pOperator);
    taosMemoryFree(buff);
  }

  *pOptrInfo = pOperator;
  return TSDB_CODE_SUCCESS;

_error:
  if (pInfo != NULL) destroyStreamFinalIntervalOperatorInfo(pInfo);
  destroyOperatorAndDownstreams(pOperator, &downstream, 1);
  pTaskInfo->code = code;
  return code;
}

void destroyStreamAggSupporter(SStreamAggSupporter* pSup) {
  tSimpleHashCleanup(pSup->pResultRows);
  destroyDiskbasedBuf(pSup->pResultBuf);
  blockDataDestroy(pSup->pScanBlock);
  if (pSup->stateStore.streamFileStateDestroy != NULL) {
    pSup->stateStore.streamFileStateDestroy(pSup->pState->pFileState);
  }
  taosMemoryFreeClear(pSup->pState);
  taosMemoryFreeClear(pSup->pDummyCtx);
}

void destroyStreamSessionAggOperatorInfo(void* param) {
  if (param == NULL) {
    return;
  }
  SStreamSessionAggOperatorInfo* pInfo = (SStreamSessionAggOperatorInfo*)param;
  cleanupBasicInfo(&pInfo->binfo);
  if (pInfo->pOperator) {
    cleanupResultInfoInStream(pInfo->pOperator->pTaskInfo, pInfo->streamAggSup.pState, &pInfo->pOperator->exprSupp,
                              &pInfo->groupResInfo);
    pInfo->pOperator = NULL;
  }
  destroyStreamAggSupporter(&pInfo->streamAggSup);
  cleanupExprSupp(&pInfo->scalarSupp);
  clearGroupResInfo(&pInfo->groupResInfo);
  taosArrayDestroyP(pInfo->pUpdated, destroyFlusedPos);
  pInfo->pUpdated = NULL;

  if (pInfo->pChildren != NULL) {
    int32_t size = taosArrayGetSize(pInfo->pChildren);
    for (int32_t i = 0; i < size; i++) {
      SOperatorInfo* pChild = taosArrayGetP(pInfo->pChildren, i);
      destroyOperator(pChild);
    }
    taosArrayDestroy(pInfo->pChildren);
  }

  colDataDestroy(&pInfo->twAggSup.timeWindowData);
  blockDataDestroy(pInfo->pDelRes);
  blockDataDestroy(pInfo->pWinBlock);
  tSimpleHashCleanup(pInfo->pStUpdated);
  tSimpleHashCleanup(pInfo->pStDeleted);
  cleanupGroupResInfo(&pInfo->groupResInfo);

  taosArrayDestroy(pInfo->historyWins);
  blockDataDestroy(pInfo->pCheckpointRes);
  tSimpleHashCleanup(pInfo->pPkDeleted);

  taosMemoryFreeClear(param);
}

int32_t initBasicInfoEx(SOptrBasicInfo* pBasicInfo, SExprSupp* pSup, SExprInfo* pExprInfo, int32_t numOfCols,
                        SSDataBlock* pResultBlock, SFunctionStateStore* pStore) {
  initBasicInfo(pBasicInfo, pResultBlock);
  int32_t code = initExprSupp(pSup, pExprInfo, numOfCols, pStore);
  if (code != TSDB_CODE_SUCCESS) {
    return code;
  }

  for (int32_t i = 0; i < numOfCols; ++i) {
    pSup->pCtx[i].saveHandle.pBuf = NULL;
  }

  return TSDB_CODE_SUCCESS;
}

void initDummyFunction(SqlFunctionCtx* pDummy, SqlFunctionCtx* pCtx, int32_t nums) {
  for (int i = 0; i < nums; i++) {
    pDummy[i].functionId = pCtx[i].functionId;
    pDummy[i].isNotNullFunc = pCtx[i].isNotNullFunc;
    pDummy[i].isPseudoFunc = pCtx[i].isPseudoFunc;
    pDummy[i].fpSet.init = pCtx[i].fpSet.init;
  }
}

int32_t initDownStream(SOperatorInfo* downstream, SStreamAggSupporter* pAggSup, uint16_t type, int32_t tsColIndex,
                       STimeWindowAggSupp* pTwSup, struct SSteamOpBasicInfo* pBasic) {
  SExecTaskInfo* pTaskInfo = downstream->pTaskInfo;
  int32_t        code = TSDB_CODE_SUCCESS;
  int32_t        lino = 0;
  if (downstream->operatorType == QUERY_NODE_PHYSICAL_PLAN_STREAM_PARTITION) {
    SStreamPartitionOperatorInfo* pScanInfo = downstream->info;
    pScanInfo->tsColIndex = tsColIndex;
    pBasic->primaryPkIndex = pScanInfo->basic.primaryPkIndex;
  }

  if (downstream->operatorType != QUERY_NODE_PHYSICAL_PLAN_STREAM_SCAN) {
    code = initDownStream(downstream->pDownstream[0], pAggSup, type, tsColIndex, pTwSup, pBasic);
    return code;
  }
  SStreamScanInfo* pScanInfo = downstream->info;
  pScanInfo->windowSup = (SWindowSupporter){.pStreamAggSup = pAggSup, .gap = pAggSup->gap, .parentType = type};
  pScanInfo->pState = pAggSup->pState;
  if (!pScanInfo->pUpdateInfo) {
    code = pAggSup->stateStore.updateInfoInit(60000, TSDB_TIME_PRECISION_MILLI, pTwSup->waterMark,
                                              pScanInfo->igCheckUpdate, pScanInfo->pkColType, pScanInfo->pkColLen,
                                              &pScanInfo->pUpdateInfo);
    QUERY_CHECK_CODE(code, lino, _end);
  }
  pScanInfo->twAggSup = *pTwSup;
  pAggSup->pUpdateInfo = pScanInfo->pUpdateInfo;
  if (!hasSrcPrimaryKeyCol(pBasic)) {
    pBasic->primaryPkIndex = pScanInfo->basic.primaryPkIndex;
  }

_end:
  if (code != TSDB_CODE_SUCCESS) {
    qError("%s failed at line %d since %s. task:%s", __func__, lino, tstrerror(code), GET_TASKID(pTaskInfo));
  }
  return code;
}

static TSKEY sesionTs(void* pKey) {
  SSessionKey* pWinKey = (SSessionKey*)pKey;
  return pWinKey->win.skey;
}

int32_t initStreamAggSupporter(SStreamAggSupporter* pSup, SExprSupp* pExpSup, int32_t numOfOutput, int64_t gap,
                               SStreamState* pState, int32_t keySize, int16_t keyType, SStateStore* pStore,
                               SReadHandle* pHandle, STimeWindowAggSupp* pTwAggSup, const char* taskIdStr,
                               SStorageAPI* pApi, int32_t tsIndex) {
  pSup->resultRowSize = keySize + getResultRowSize(pExpSup->pCtx, numOfOutput);
  int32_t lino = 0;
  int32_t code = createSpecialDataBlock(STREAM_CLEAR, &pSup->pScanBlock);
  QUERY_CHECK_CODE(code, lino, _end);

  pSup->gap = gap;
  pSup->stateKeySize = keySize;
  pSup->stateKeyType = keyType;
  pSup->pDummyCtx = (SqlFunctionCtx*)taosMemoryCalloc(numOfOutput, sizeof(SqlFunctionCtx));
  QUERY_CHECK_NULL(pSup->pDummyCtx, code, lino, _end, terrno);

  pSup->stateStore = *pStore;
  pSup->pSessionAPI = pApi;

  initDummyFunction(pSup->pDummyCtx, pExpSup->pCtx, numOfOutput);
  pSup->pState = taosMemoryCalloc(1, sizeof(SStreamState));
  QUERY_CHECK_NULL(pSup->pState, code, lino, _end, terrno);

  *(pSup->pState) = *pState;
  pSup->stateStore.streamStateSetNumber(pSup->pState, -1, tsIndex);
  int32_t funResSize = getMaxFunResSize(pExpSup, numOfOutput);
  pSup->pState->pFileState = NULL; 
  code = pSup->stateStore.streamFileStateInit(
      tsStreamBufferSize, sizeof(SSessionKey), pSup->resultRowSize, funResSize, sesionTs, pSup->pState,
      pTwAggSup->deleteMark, taskIdStr, pHandle->checkpointId, STREAM_STATE_BUFF_SORT, &pSup->pState->pFileState);
  QUERY_CHECK_CODE(code, lino, _end);

  _hash_fn_t hashFn = taosGetDefaultHashFunction(TSDB_DATA_TYPE_BINARY);
  pSup->pResultRows = tSimpleHashInit(32, hashFn);
  QUERY_CHECK_NULL(pSup->pResultRows, code, lino, _end, terrno);

  for (int32_t i = 0; i < numOfOutput; ++i) {
    pExpSup->pCtx[i].saveHandle.pState = pSup->pState;
  }

_end:
  if (code != TSDB_CODE_SUCCESS) {
    qError("%s failed at line %d since %s", __func__, lino, tstrerror(code));
  }
  return code;
}

bool isInTimeWindow(STimeWindow* pWin, TSKEY ts, int64_t gap) {
  if (ts + gap >= pWin->skey && ts - gap <= pWin->ekey) {
    return true;
  }
  return false;
}

bool isInWindow(SResultWindowInfo* pWinInfo, TSKEY ts, int64_t gap) {
  return isInTimeWindow(&pWinInfo->sessionWin.win, ts, gap);
}

void getCurSessionWindow(SStreamAggSupporter* pAggSup, TSKEY startTs, TSKEY endTs, uint64_t groupId,
                         SSessionKey* pKey) {
  pKey->win.skey = startTs;
  pKey->win.ekey = endTs;
  pKey->groupId = groupId;
  int32_t code = pAggSup->stateStore.streamStateSessionGetKeyByRange(pAggSup->pState, pKey, pKey);
  if (code != TSDB_CODE_SUCCESS) {
    SET_SESSION_WIN_KEY_INVALID(pKey);
  }
}

bool isInvalidSessionWin(SResultWindowInfo* pWinInfo) { return pWinInfo->sessionWin.win.skey == 0; }

bool inWinRange(STimeWindow* range, STimeWindow* cur) {
  if (cur->skey >= range->skey && cur->ekey <= range->ekey) {
    return true;
  }
  return false;
}

void clearOutputBuf(void* pState, SRowBuffPos* pPos, SStateStore* pAPI) { pAPI->streamStateClearBuff(pState, pPos); }

int32_t setSessionOutputBuf(SStreamAggSupporter* pAggSup, TSKEY startTs, TSKEY endTs, uint64_t groupId,
                            SResultWindowInfo* pCurWin) {
  int32_t code = TSDB_CODE_SUCCESS;
  int32_t lino = 0;
  pCurWin->sessionWin.groupId = groupId;
  pCurWin->sessionWin.win.skey = startTs;
  pCurWin->sessionWin.win.ekey = endTs;
  int32_t size = pAggSup->resultRowSize;
  int32_t winCode = TSDB_CODE_SUCCESS;
  code = pAggSup->stateStore.streamStateSessionAddIfNotExist(pAggSup->pState, &pCurWin->sessionWin, pAggSup->gap,
                                                             (void**)&pCurWin->pStatePos, &size, &winCode);
  QUERY_CHECK_CODE(code, lino, _end);

  if (winCode == TSDB_CODE_SUCCESS && !inWinRange(&pAggSup->winRange, &pCurWin->sessionWin.win)) {
    winCode = TSDB_CODE_FAILED;
    clearOutputBuf(pAggSup->pState, pCurWin->pStatePos, &pAggSup->pSessionAPI->stateStore);
  }

  if (winCode == TSDB_CODE_SUCCESS) {
    pCurWin->isOutput = true;
    if (pCurWin->pStatePos->needFree) {
      pAggSup->stateStore.streamStateSessionDel(pAggSup->pState, &pCurWin->sessionWin);
    }
  } else {
    pCurWin->sessionWin.win.skey = startTs;
    pCurWin->sessionWin.win.ekey = endTs;
  }
  qDebug("===stream===set session window buff .start:%" PRId64 ",end:%" PRId64 ",groupid:%" PRIu64,
         pCurWin->sessionWin.win.skey, pCurWin->sessionWin.win.ekey, pCurWin->sessionWin.groupId);

_end:
  if (code != TSDB_CODE_SUCCESS) {
    qError("%s failed at line %d since %s", __func__, lino, tstrerror(code));
  }
  return code;
}

void getSessionWinBuf(SStreamAggSupporter* pAggSup, SStreamStateCur* pCur, SResultWindowInfo* pWinInfo,
                      int32_t* pWinCode) {
  int32_t size = 0;
  (*pWinCode) = pAggSup->stateStore.streamStateSessionGetKVByCur(pCur, &pWinInfo->sessionWin,
                                                                 (void**)&pWinInfo->pStatePos, &size);
  if ((*pWinCode) != TSDB_CODE_SUCCESS) {
    return;
  }

  pAggSup->stateStore.streamStateCurNext(pAggSup->pState, pCur);
}

int32_t saveDeleteInfo(SArray* pWins, SSessionKey key) {
  int32_t code = TSDB_CODE_SUCCESS;
  int32_t lino = 0;
  void*   res = taosArrayPush(pWins, &key);
  if (!res) {
    code = terrno;
    QUERY_CHECK_CODE(code, lino, _end);
  }

_end:
  if (code != TSDB_CODE_SUCCESS) {
    qError("%s failed at line %d since %s", __func__, lino, tstrerror(code));
  }
  return code;
}

int32_t saveDeleteRes(SSHashObj* pStDelete, SSessionKey key) {
  key.win.ekey = key.win.skey;
  return tSimpleHashPut(pStDelete, &key, sizeof(SSessionKey), NULL, 0);
}

void releaseOutputBuf(void* pState, SRowBuffPos* pPos, SStateStore* pAPI) {
  pAPI->streamStateReleaseBuf(pState, pPos, false);
}

void removeSessionResult(SStreamAggSupporter* pAggSup, SSHashObj* pHashMap, SSHashObj* pResMap, SSessionKey* pKey) {
  int32_t     code = TSDB_CODE_SUCCESS;
  int32_t     lino = 0;
  SSessionKey key = {0};
  getSessionHashKey(pKey, &key);
  void* pVal = tSimpleHashGet(pHashMap, &key, sizeof(SSessionKey));
  if (pVal) {
    releaseOutputBuf(pAggSup->pState, *(void**)pVal, &pAggSup->pSessionAPI->stateStore);
    int32_t tmpRes = tSimpleHashRemove(pHashMap, &key, sizeof(SSessionKey));
    qTrace("%s at line %d res:%d", __func__, __LINE__, tmpRes);
  }
  int32_t tmpRes = tSimpleHashRemove(pResMap, &key, sizeof(SSessionKey));
  qTrace("%s at line %d res:%d", __func__, __LINE__, tmpRes);
}

void getSessionHashKey(const SSessionKey* pKey, SSessionKey* pHashKey) {
  *pHashKey = *pKey;
  pHashKey->win.ekey = pKey->win.skey;
}

void removeSessionDeleteResults(SSHashObj* pHashMap, SArray* pWins) {
  if (tSimpleHashGetSize(pHashMap) == 0) {
    return;
  }
  int32_t size = taosArrayGetSize(pWins);
  for (int32_t i = 0; i < size; i++) {
    SResultWindowInfo* pWin = taosArrayGet(pWins, i);
    if (!pWin) continue;
    SSessionKey key = {0};
    getSessionHashKey(&pWin->sessionWin, &key);
    int32_t tmpRes = tSimpleHashRemove(pHashMap, &key, sizeof(SSessionKey));
    qTrace("%s at line %d res:%d", __func__, __LINE__, tmpRes);
  }
}

void removeSessionResults(SStreamAggSupporter* pAggSup, SSHashObj* pHashMap, SArray* pWins) {
  if (tSimpleHashGetSize(pHashMap) == 0) {
    return;
  }
  int32_t size = taosArrayGetSize(pWins);
  for (int32_t i = 0; i < size; i++) {
    SSessionKey* pWin = taosArrayGet(pWins, i);
    if (!pWin) continue;
    SSessionKey key = {0};
    getSessionHashKey(pWin, &key);
    void* pVal = tSimpleHashGet(pHashMap, &key, sizeof(SSessionKey));
    if (pVal) {
      releaseOutputBuf(pAggSup->pState, *(void**)pVal, &pAggSup->pSessionAPI->stateStore);
      int32_t tmpRes = tSimpleHashRemove(pHashMap, &key, sizeof(SSessionKey));
      qTrace("%s at line %d res:%d", __func__, __LINE__, tmpRes);
    }
  }
}

int32_t updateSessionWindowInfo(SStreamAggSupporter* pAggSup, SResultWindowInfo* pWinInfo, TSKEY* pStartTs,
                                TSKEY* pEndTs, uint64_t groupId, int32_t rows, int32_t start, int64_t gap,
                                SSHashObj* pResultRows, SSHashObj* pStUpdated, SSHashObj* pStDeleted,
                                int32_t* pWinRos) {
  int32_t code = TSDB_CODE_SUCCESS;
  int32_t lino = 0;
  for (int32_t i = start; i < rows; ++i) {
    if (!isInWindow(pWinInfo, pStartTs[i], gap) && (!pEndTs || !isInWindow(pWinInfo, pEndTs[i], gap))) {
      (*pWinRos) = i - start;
      goto _end;
    }
    if (pWinInfo->sessionWin.win.skey > pStartTs[i]) {
      if (pStDeleted && pWinInfo->isOutput) {
        code = saveDeleteRes(pStDeleted, pWinInfo->sessionWin);
        QUERY_CHECK_CODE(code, lino, _end);
      }
      removeSessionResult(pAggSup, pStUpdated, pResultRows, &pWinInfo->sessionWin);
      pWinInfo->sessionWin.win.skey = pStartTs[i];
    }
    pWinInfo->sessionWin.win.ekey = TMAX(pWinInfo->sessionWin.win.ekey, pStartTs[i]);
    if (pEndTs) {
      pWinInfo->sessionWin.win.ekey = TMAX(pWinInfo->sessionWin.win.ekey, pEndTs[i]);
    }
    memcpy(pWinInfo->pStatePos->pKey, &pWinInfo->sessionWin, sizeof(SSessionKey));
  }
  (*pWinRos) = rows - start;

_end:
  if (code != TSDB_CODE_SUCCESS) {
    qError("%s failed at line %d since %s", __func__, lino, tstrerror(code));
  }
  return code;
}

static int32_t initSessionOutputBuf(SResultWindowInfo* pWinInfo, SResultRow** pResult, SqlFunctionCtx* pCtx,
                                    int32_t numOfOutput, int32_t* rowEntryInfoOffset) {
  *pResult = (SResultRow*)pWinInfo->pStatePos->pRowBuff;
  // set time window for current result
  (*pResult)->win = pWinInfo->sessionWin.win;
  return setResultRowInitCtx(*pResult, pCtx, numOfOutput, rowEntryInfoOffset);
}

int32_t doOneWindowAggImpl(SColumnInfoData* pTimeWindowData, SResultWindowInfo* pCurWin, SResultRow** pResult,
                           int32_t startIndex, int32_t winRows, int32_t rows, int32_t numOutput,
                           SOperatorInfo* pOperator, int64_t winDelta) {
  int32_t        code = TSDB_CODE_SUCCESS;
  int32_t        lino = 0;
  SExprSupp*     pSup = &pOperator->exprSupp;
  SExecTaskInfo* pTaskInfo = pOperator->pTaskInfo;
  code = initSessionOutputBuf(pCurWin, pResult, pSup->pCtx, numOutput, pSup->rowEntryInfoOffset);
  QUERY_CHECK_CODE(code, lino, _end);

  updateTimeWindowInfo(pTimeWindowData, &pCurWin->sessionWin.win, winDelta);
  code = applyAggFunctionOnPartialTuples(pTaskInfo, pSup->pCtx, pTimeWindowData, startIndex, winRows, rows, numOutput);

_end:
  if (code != TSDB_CODE_SUCCESS) {
    qError("%s failed at line %d since %s. task:%s", __func__, lino, tstrerror(code), GET_TASKID(pTaskInfo));
  }
  return code;
}

void doDeleteSessionWindow(SStreamAggSupporter* pAggSup, SSessionKey* pKey) {
  pAggSup->stateStore.streamStateSessionDel(pAggSup->pState, pKey);
  SSessionKey hashKey = {0};
  getSessionHashKey(pKey, &hashKey);
  int32_t tmpRes = tSimpleHashRemove(pAggSup->pResultRows, &hashKey, sizeof(SSessionKey));
  qTrace("%s at line %d res:%d", __func__, __LINE__, tmpRes);
}

void setSessionWinOutputInfo(SSHashObj* pStUpdated, SResultWindowInfo* pWinInfo) {
  void* pVal = tSimpleHashGet(pStUpdated, &pWinInfo->sessionWin, sizeof(SSessionKey));
  if (pVal) {
    SResultWindowInfo* pWin = pVal;
    pWinInfo->isOutput = pWin->isOutput;
  }
}

void getNextSessionWinInfo(SStreamAggSupporter* pAggSup, SSHashObj* pStUpdated, SResultWindowInfo* pCurWin,
                           SResultWindowInfo* pNextWin) {
  SStreamStateCur* pCur = pAggSup->stateStore.streamStateSessionSeekKeyNext(pAggSup->pState, &pCurWin->sessionWin);
  pNextWin->isOutput = true;
  setSessionWinOutputInfo(pStUpdated, pNextWin);
  int32_t size = 0;
  pNextWin->sessionWin = pCurWin->sessionWin;
  int32_t code = pAggSup->stateStore.streamStateSessionGetKVByCur(pCur, &pNextWin->sessionWin,
                                                                  (void**)&pNextWin->pStatePos, &size);
  if (code != TSDB_CODE_SUCCESS) {
    SET_SESSION_WIN_INVALID(*pNextWin);
  }
  pAggSup->stateStore.streamStateFreeCur(pCur);
}

int32_t compactTimeWindow(SExprSupp* pSup, SStreamAggSupporter* pAggSup, STimeWindowAggSupp* pTwAggSup,
                          SExecTaskInfo* pTaskInfo, SResultWindowInfo* pCurWin, SResultWindowInfo* pNextWin,
                          SSHashObj* pStUpdated, SSHashObj* pStDeleted, bool addGap) {
  int32_t     code = TSDB_CODE_SUCCESS;
  int32_t     lino = 0;
  SResultRow* pCurResult = NULL;
  int32_t     numOfOutput = pSup->numOfExprs;
  code = initSessionOutputBuf(pCurWin, &pCurResult, pSup->pCtx, numOfOutput, pSup->rowEntryInfoOffset);
  QUERY_CHECK_CODE(code, lino, _end);

  SResultRow* pWinResult = NULL;
  code = initSessionOutputBuf(pNextWin, &pWinResult, pAggSup->pDummyCtx, numOfOutput, pSup->rowEntryInfoOffset);
  QUERY_CHECK_CODE(code, lino, _end);

  pCurWin->sessionWin.win.ekey = TMAX(pCurWin->sessionWin.win.ekey, pNextWin->sessionWin.win.ekey);
  memcpy(pCurWin->pStatePos->pKey, &pCurWin->sessionWin, sizeof(SSessionKey));

  int64_t winDelta = 0;
  if (addGap) {
    winDelta = pAggSup->gap;
  }
  updateTimeWindowInfo(&pTwAggSup->timeWindowData, &pCurWin->sessionWin.win, winDelta);
  code = compactFunctions(pSup->pCtx, pAggSup->pDummyCtx, numOfOutput, pTaskInfo, &pTwAggSup->timeWindowData);
  QUERY_CHECK_CODE(code, lino, _end);

  int32_t tmpRes = tSimpleHashRemove(pStUpdated, &pNextWin->sessionWin, sizeof(SSessionKey));
  qTrace("%s at line %d res:%d", __func__, __LINE__, tmpRes);

  if (pNextWin->isOutput && pStDeleted) {
    qDebug("===stream=== save delete window info %" PRId64 ", %" PRIu64, pNextWin->sessionWin.win.skey,
           pNextWin->sessionWin.groupId);
    code = saveDeleteRes(pStDeleted, pNextWin->sessionWin);
    QUERY_CHECK_CODE(code, lino, _end);
  }
  removeSessionResult(pAggSup, pStUpdated, pAggSup->pResultRows, &pNextWin->sessionWin);
  doDeleteSessionWindow(pAggSup, &pNextWin->sessionWin);
  releaseOutputBuf(pAggSup->pState, pNextWin->pStatePos, &pAggSup->pSessionAPI->stateStore);

_end:
  if (code != TSDB_CODE_SUCCESS) {
    qError("%s failed at line %d since %s. task:%s", __func__, lino, tstrerror(code), GET_TASKID(pTaskInfo));
  }
  return code;
}

static int32_t compactSessionWindow(SOperatorInfo* pOperator, SResultWindowInfo* pCurWin, SSHashObj* pStUpdated,
                                    SSHashObj* pStDeleted, bool addGap, int32_t* pWinNum) {
  int32_t                        code = TSDB_CODE_SUCCESS;
  int32_t                        lino = 0;
  SExprSupp*                     pSup = &pOperator->exprSupp;
  SExecTaskInfo*                 pTaskInfo = pOperator->pTaskInfo;
  SStorageAPI*                   pAPI = &pOperator->pTaskInfo->storageAPI;
  int32_t                        winNum = 0;
  SStreamSessionAggOperatorInfo* pInfo = pOperator->info;
  SResultRow*                    pCurResult = NULL;
  int32_t                        numOfOutput = pOperator->exprSupp.numOfExprs;
  SStreamAggSupporter*           pAggSup = &pInfo->streamAggSup;

  // Just look for the window behind StartIndex
  while (1) {
    SResultWindowInfo winInfo = {0};
    getNextSessionWinInfo(pAggSup, pStUpdated, pCurWin, &winInfo);
    if (!IS_VALID_SESSION_WIN(winInfo) || !isInWindow(pCurWin, winInfo.sessionWin.win.skey, pAggSup->gap) ||
        !inWinRange(&pAggSup->winRange, &winInfo.sessionWin.win)) {
      releaseOutputBuf(pAggSup->pState, winInfo.pStatePos, &pAggSup->pSessionAPI->stateStore);
      break;
    }
    code =
        compactTimeWindow(pSup, pAggSup, &pInfo->twAggSup, pTaskInfo, pCurWin, &winInfo, pStUpdated, pStDeleted, true);
    QUERY_CHECK_CODE(code, lino, _end);
    winNum++;
  }
  if (pWinNum) {
    (*pWinNum) = winNum;
  }

_end:
  if (code != TSDB_CODE_SUCCESS) {
    qError("%s failed at line %d since %s. task:%s", __func__, lino, tstrerror(code), GET_TASKID(pTaskInfo));
  }
  return code;
}

static void compactSessionSemiWindow(SOperatorInfo* pOperator, SResultWindowInfo* pCurWin) {
  SExprSupp*                     pSup = &pOperator->exprSupp;
  SExecTaskInfo*                 pTaskInfo = pOperator->pTaskInfo;
  SStorageAPI*                   pAPI = &pOperator->pTaskInfo->storageAPI;
  SStreamSessionAggOperatorInfo* pInfo = pOperator->info;
  SResultRow*                    pCurResult = NULL;
  int32_t                        numOfOutput = pOperator->exprSupp.numOfExprs;
  SStreamAggSupporter*           pAggSup = &pInfo->streamAggSup;
  // Just look for the window behind StartIndex
  while (1) {
    SResultWindowInfo winInfo = {0};
    getNextSessionWinInfo(pAggSup, NULL, pCurWin, &winInfo);
    if (!IS_VALID_SESSION_WIN(winInfo) || !isInWindow(pCurWin, winInfo.sessionWin.win.skey, pAggSup->gap) ||
        !inWinRange(&pAggSup->winRange, &winInfo.sessionWin.win)) {
      releaseOutputBuf(pAggSup->pState, winInfo.pStatePos, &pAggSup->pSessionAPI->stateStore);
      break;
    }
    pCurWin->sessionWin.win.ekey = TMAX(pCurWin->sessionWin.win.ekey, winInfo.sessionWin.win.ekey);
    memcpy(pCurWin->pStatePos->pKey, &pCurWin->sessionWin, sizeof(SSessionKey));
    doDeleteSessionWindow(pAggSup, &winInfo.sessionWin);
    releaseOutputBuf(pAggSup->pState, winInfo.pStatePos, &pAggSup->pSessionAPI->stateStore);
  }
}

int32_t saveSessionOutputBuf(SStreamAggSupporter* pAggSup, SResultWindowInfo* pWinInfo) {
  qDebug("===stream===try save session result skey:%" PRId64 ", ekey:%" PRId64 ".pos%d", pWinInfo->sessionWin.win.skey,
         pWinInfo->sessionWin.win.ekey, pWinInfo->pStatePos->needFree);
  return pAggSup->stateStore.streamStateSessionPut(pAggSup->pState, &pWinInfo->sessionWin, pWinInfo->pStatePos,
                                                   pAggSup->resultRowSize);
}

static void doStreamSessionAggImpl(SOperatorInfo* pOperator, SSDataBlock* pSDataBlock, SSHashObj* pStUpdated,
                                   SSHashObj* pStDeleted, bool hasEndTs, bool addGap) {
  SExecTaskInfo*                 pTaskInfo = pOperator->pTaskInfo;
  SStreamSessionAggOperatorInfo* pInfo = pOperator->info;
  int32_t                        numOfOutput = pOperator->exprSupp.numOfExprs;
  uint64_t                       groupId = pSDataBlock->info.id.groupId;
  int32_t                        code = TSDB_CODE_SUCCESS;
  int32_t                        lino = 0;
  SResultRow*                    pResult = NULL;
  int32_t                        rows = pSDataBlock->info.rows;
  int32_t                        winRows = 0;
  SStreamAggSupporter*           pAggSup = &pInfo->streamAggSup;

  pInfo->dataVersion = TMAX(pInfo->dataVersion, pSDataBlock->info.version);
  pAggSup->winRange = pTaskInfo->streamInfo.fillHistoryWindow;
  if (pAggSup->winRange.ekey <= 0) {
    pAggSup->winRange.ekey = INT64_MAX;
  }

  SColumnInfoData* pStartTsCol = taosArrayGet(pSDataBlock->pDataBlock, pInfo->primaryTsIndex);
  TSKEY*           startTsCols = (int64_t*)pStartTsCol->pData;
  SColumnInfoData* pEndTsCol = NULL;
  if (hasEndTs) {
    pEndTsCol = taosArrayGet(pSDataBlock->pDataBlock, pInfo->endTsIndex);
  } else {
    pEndTsCol = taosArrayGet(pSDataBlock->pDataBlock, pInfo->primaryTsIndex);
  }

  TSKEY* endTsCols = (int64_t*)pEndTsCol->pData;

  void*            pPkVal = NULL;
  int32_t          pkLen = 0;
  SColumnInfoData* pPkColDataInfo = NULL;
  if (hasSrcPrimaryKeyCol(&pInfo->basic)) {
    pPkColDataInfo = taosArrayGet(pSDataBlock->pDataBlock, pInfo->basic.primaryPkIndex);
  }

  for (int32_t i = 0; i < rows;) {
    if (hasSrcPrimaryKeyCol(&pInfo->basic) && !IS_FINAL_SESSION_OP(pOperator) && pInfo->ignoreExpiredData) {
      pPkVal = colDataGetData(pPkColDataInfo, i);
      pkLen = colDataGetRowLength(pPkColDataInfo, i);
    }
    if (!IS_FINAL_SESSION_OP(pOperator) && pInfo->ignoreExpiredData &&
        checkExpiredData(&pInfo->streamAggSup.stateStore, pInfo->streamAggSup.pUpdateInfo, &pInfo->twAggSup,
                         pSDataBlock->info.id.uid, endTsCols[i], pPkVal, pkLen)) {
      i++;
      continue;
    }
    SResultWindowInfo winInfo = {0};
    code = setSessionOutputBuf(pAggSup, startTsCols[i], endTsCols[i], groupId, &winInfo);
    QUERY_CHECK_CODE(code, lino, _end);

    // coverity scan error
    if (!winInfo.pStatePos) {
      continue;
    }
    setSessionWinOutputInfo(pStUpdated, &winInfo);
    code = updateSessionWindowInfo(pAggSup, &winInfo, startTsCols, endTsCols, groupId, rows, i, pAggSup->gap,
                                   pAggSup->pResultRows, pStUpdated, pStDeleted, &winRows);
    QUERY_CHECK_CODE(code, lino, _end);

    int64_t winDelta = 0;
    if (addGap) {
      winDelta = pAggSup->gap;
    }
    code = doOneWindowAggImpl(&pInfo->twAggSup.timeWindowData, &winInfo, &pResult, i, winRows, rows, numOfOutput,
                              pOperator, winDelta);
    QUERY_CHECK_CODE(code, lino, _end);

    code = compactSessionWindow(pOperator, &winInfo, pStUpdated, pStDeleted, addGap, NULL);
    QUERY_CHECK_CODE(code, lino, _end);

    code = saveSessionOutputBuf(pAggSup, &winInfo);
    QUERY_CHECK_CODE(code, lino, _end);

    if (pInfo->destHasPrimaryKey && winInfo.isOutput && IS_NORMAL_SESSION_OP(pOperator)) {
      code = saveDeleteRes(pInfo->pPkDeleted, winInfo.sessionWin);
      QUERY_CHECK_CODE(code, lino, _end);
    }
    if (pInfo->twAggSup.calTrigger == STREAM_TRIGGER_AT_ONCE && pStUpdated) {
      code = saveResult(winInfo, pStUpdated);
      QUERY_CHECK_CODE(code, lino, _end);
    }
    if (pInfo->twAggSup.calTrigger == STREAM_TRIGGER_WINDOW_CLOSE) {
      winInfo.pStatePos->beUpdated = true;
      SSessionKey key = {0};
      getSessionHashKey(&winInfo.sessionWin, &key);
      code = tSimpleHashPut(pAggSup->pResultRows, &key, sizeof(SSessionKey), &winInfo, sizeof(SResultWindowInfo));
      QUERY_CHECK_CODE(code, lino, _end);
    }

    i += winRows;
  }

_end:
  if (code != TSDB_CODE_SUCCESS) {
    qError("%s failed at line %d since %s. task:%s", __func__, lino, tstrerror(code), GET_TASKID(pTaskInfo));
  }
}

int32_t doDeleteTimeWindows(SStreamAggSupporter* pAggSup, SSDataBlock* pBlock, SArray* result) {
  int32_t          code = TSDB_CODE_SUCCESS;
  int32_t          lino = 0;
  SColumnInfoData* pStartTsCol = taosArrayGet(pBlock->pDataBlock, START_TS_COLUMN_INDEX);
  TSKEY*           startDatas = (TSKEY*)pStartTsCol->pData;
  SColumnInfoData* pEndTsCol = taosArrayGet(pBlock->pDataBlock, END_TS_COLUMN_INDEX);
  TSKEY*           endDatas = (TSKEY*)pEndTsCol->pData;
  SColumnInfoData* pGroupCol = taosArrayGet(pBlock->pDataBlock, GROUPID_COLUMN_INDEX);
  uint64_t*        gpDatas = (uint64_t*)pGroupCol->pData;
  for (int32_t i = 0; i < pBlock->info.rows; i++) {
    while (1) {
      SSessionKey curWin = {0};
      getCurSessionWindow(pAggSup, startDatas[i], endDatas[i], gpDatas[i], &curWin);
      if (IS_INVALID_SESSION_WIN_KEY(curWin)) {
        break;
      }
      doDeleteSessionWindow(pAggSup, &curWin);
      if (result) {
        code = saveDeleteInfo(result, curWin);
        QUERY_CHECK_CODE(code, lino, _end);
      }
    }
  }

_end:
  if (code != TSDB_CODE_SUCCESS) {
    qError("%s failed at line %d since %s", __func__, lino, tstrerror(code));
  }
  return code;
}

inline int32_t sessionKeyCompareAsc(const void* pKey1, const void* pKey2) {
  SResultWindowInfo* pWinInfo1 = (SResultWindowInfo*)pKey1;
  SResultWindowInfo* pWinInfo2 = (SResultWindowInfo*)pKey2;
  SSessionKey*       pWin1 = &pWinInfo1->sessionWin;
  SSessionKey*       pWin2 = &pWinInfo2->sessionWin;

  if (pWin1->groupId > pWin2->groupId) {
    return 1;
  } else if (pWin1->groupId < pWin2->groupId) {
    return -1;
  }

  if (pWin1->win.skey > pWin2->win.skey) {
    return 1;
  } else if (pWin1->win.skey < pWin2->win.skey) {
    return -1;
  }

  return 0;
}

void doBuildDeleteDataBlock(SOperatorInfo* pOp, SSHashObj* pStDeleted, SSDataBlock* pBlock, void** Ite) {
  int32_t        code = TSDB_CODE_SUCCESS;
  int32_t        lino = 0;
  SStorageAPI*   pAPI = &pOp->pTaskInfo->storageAPI;
  SExecTaskInfo* pTaskInfo = pOp->pTaskInfo;

  blockDataCleanup(pBlock);
  int32_t size = tSimpleHashGetSize(pStDeleted);
  if (size == 0) {
    return;
  }
  code = blockDataEnsureCapacity(pBlock, size);
  QUERY_CHECK_CODE(code, lino, _end);

  int32_t iter = 0;
  while (((*Ite) = tSimpleHashIterate(pStDeleted, *Ite, &iter)) != NULL) {
    if (pBlock->info.rows + 1 > pBlock->info.capacity) {
      break;
    }
    SSessionKey*     res = tSimpleHashGetKey(*Ite, NULL);
    SColumnInfoData* pStartTsCol = taosArrayGet(pBlock->pDataBlock, START_TS_COLUMN_INDEX);
    code = colDataSetVal(pStartTsCol, pBlock->info.rows, (const char*)&res->win.skey, false);
    QUERY_CHECK_CODE(code, lino, _end);

    SColumnInfoData* pEndTsCol = taosArrayGet(pBlock->pDataBlock, END_TS_COLUMN_INDEX);
    code = colDataSetVal(pEndTsCol, pBlock->info.rows, (const char*)&res->win.skey, false);
    QUERY_CHECK_CODE(code, lino, _end);

    SColumnInfoData* pUidCol = taosArrayGet(pBlock->pDataBlock, UID_COLUMN_INDEX);
    colDataSetNULL(pUidCol, pBlock->info.rows);

    SColumnInfoData* pGpCol = taosArrayGet(pBlock->pDataBlock, GROUPID_COLUMN_INDEX);
    code = colDataSetVal(pGpCol, pBlock->info.rows, (const char*)&res->groupId, false);
    QUERY_CHECK_CODE(code, lino, _end);

    SColumnInfoData* pCalStCol = taosArrayGet(pBlock->pDataBlock, CALCULATE_START_TS_COLUMN_INDEX);
    colDataSetNULL(pCalStCol, pBlock->info.rows);

    SColumnInfoData* pCalEdCol = taosArrayGet(pBlock->pDataBlock, CALCULATE_END_TS_COLUMN_INDEX);
    colDataSetNULL(pCalEdCol, pBlock->info.rows);

    SColumnInfoData* pTableCol = taosArrayGet(pBlock->pDataBlock, TABLE_NAME_COLUMN_INDEX);
    if (!pTableCol) {
      QUERY_CHECK_CODE(code, lino, _end);
    }

    void*   tbname = NULL;
    int32_t winCode = TSDB_CODE_SUCCESS;
    code = pAPI->stateStore.streamStateGetParName(pOp->pTaskInfo->streamInfo.pState, res->groupId, &tbname, false,
                                                  &winCode);
    QUERY_CHECK_CODE(code, lino, _end);

    if (winCode != TSDB_CODE_SUCCESS) {
      colDataSetNULL(pTableCol, pBlock->info.rows);
    } else {
      char parTbName[VARSTR_HEADER_SIZE + TSDB_TABLE_NAME_LEN];
      STR_WITH_MAXSIZE_TO_VARSTR(parTbName, tbname, sizeof(parTbName));
      code = colDataSetVal(pTableCol, pBlock->info.rows, (const char*)parTbName, false);
      QUERY_CHECK_CODE(code, lino, _end);
      pAPI->stateStore.streamStateFreeVal(tbname);
    }
    pBlock->info.rows += 1;
  }

_end:
  if ((*Ite) == NULL) {
    tSimpleHashClear(pStDeleted);
  }

  if (code != TSDB_CODE_SUCCESS) {
    qError("%s failed at line %d since %s. task:%s", __func__, lino, tstrerror(code), GET_TASKID(pTaskInfo));
  }
}

static int32_t rebuildSessionWindow(SOperatorInfo* pOperator, SArray* pWinArray, SSHashObj* pStUpdated) {
  int32_t        winCode = TSDB_CODE_SUCCESS;
  int32_t        code = TSDB_CODE_SUCCESS;
  int32_t        lino = 0;
  SExprSupp*     pSup = &pOperator->exprSupp;
  SExecTaskInfo* pTaskInfo = pOperator->pTaskInfo;
  SStorageAPI*   pAPI = &pOperator->pTaskInfo->storageAPI;

  int32_t                        size = taosArrayGetSize(pWinArray);
  SStreamSessionAggOperatorInfo* pInfo = pOperator->info;
  SStreamAggSupporter*           pAggSup = &pInfo->streamAggSup;
  int32_t                        numOfOutput = pSup->numOfExprs;
  int32_t                        numOfChild = taosArrayGetSize(pInfo->pChildren);

  for (int32_t i = 0; i < size; i++) {
    SSessionKey*      pWinKey = taosArrayGet(pWinArray, i);
    int32_t           num = 0;
    SResultWindowInfo parentWin = {0};
    for (int32_t j = 0; j < numOfChild; j++) {
      SOperatorInfo*                 pChild = taosArrayGetP(pInfo->pChildren, j);
      SStreamSessionAggOperatorInfo* pChInfo = pChild->info;
      SStreamAggSupporter*           pChAggSup = &pChInfo->streamAggSup;
      SSessionKey                    chWinKey = {0};
      getSessionHashKey(pWinKey, &chWinKey);
      SStreamStateCur* pCur = pAggSup->stateStore.streamStateSessionSeekKeyCurrentNext(pChAggSup->pState, &chWinKey);
      SResultRow*      pResult = NULL;
      SResultRow*      pChResult = NULL;
      while (1) {
        SResultWindowInfo childWin = {0};
        childWin.sessionWin = *pWinKey;
        getSessionWinBuf(pChAggSup, pCur, &childWin, &winCode);

        if (winCode == TSDB_CODE_SUCCESS && !inWinRange(&pAggSup->winRange, &childWin.sessionWin.win)) {
          releaseOutputBuf(pAggSup->pState, childWin.pStatePos, &pAggSup->stateStore);
          continue;
        }

        if (winCode == TSDB_CODE_SUCCESS && inWinRange(&pWinKey->win, &childWin.sessionWin.win)) {
          if (num == 0) {
            code = setSessionOutputBuf(pAggSup, pWinKey->win.skey, pWinKey->win.ekey, pWinKey->groupId, &parentWin);
            QUERY_CHECK_CODE(code, lino, _end);

            parentWin.sessionWin = childWin.sessionWin;
            memcpy(parentWin.pStatePos->pKey, &parentWin.sessionWin, sizeof(SSessionKey));
            code = initSessionOutputBuf(&parentWin, &pResult, pSup->pCtx, numOfOutput, pSup->rowEntryInfoOffset);
            QUERY_CHECK_CODE(code, lino, _end);
          }
          num++;
          parentWin.sessionWin.win.skey = TMIN(parentWin.sessionWin.win.skey, childWin.sessionWin.win.skey);
          parentWin.sessionWin.win.ekey = TMAX(parentWin.sessionWin.win.ekey, childWin.sessionWin.win.ekey);
          memcpy(parentWin.pStatePos->pKey, &parentWin.sessionWin, sizeof(SSessionKey));

          updateTimeWindowInfo(&pInfo->twAggSup.timeWindowData, &parentWin.sessionWin.win, pAggSup->gap);
          code = initSessionOutputBuf(&childWin, &pChResult, pChild->exprSupp.pCtx, numOfOutput,
                                      pChild->exprSupp.rowEntryInfoOffset);
          QUERY_CHECK_CODE(code, lino, _end);

          code = compactFunctions(pSup->pCtx, pChild->exprSupp.pCtx, numOfOutput, pTaskInfo,
                                  &pInfo->twAggSup.timeWindowData);
          QUERY_CHECK_CODE(code, lino, _end);

          code = compactSessionWindow(pOperator, &parentWin, pStUpdated, NULL, true, NULL);
          QUERY_CHECK_CODE(code, lino, _end);

          releaseOutputBuf(pAggSup->pState, childWin.pStatePos, &pAggSup->stateStore);
        } else {
          releaseOutputBuf(pAggSup->pState, childWin.pStatePos, &pAggSup->stateStore);
          break;
        }
      }
      pAPI->stateStore.streamStateFreeCur(pCur);
    }
    if (num > 0) {
      code = saveResult(parentWin, pStUpdated);
      QUERY_CHECK_CODE(code, lino, _end);

      code = saveSessionOutputBuf(pAggSup, &parentWin);
      QUERY_CHECK_CODE(code, lino, _end);
    }
  }

_end:
  if (code != TSDB_CODE_SUCCESS) {
    qError("%s failed at line %d since %s. task:%s", __func__, lino, tstrerror(code), GET_TASKID(pTaskInfo));
  }
  return code;
}

int32_t closeSessionWindow(SSHashObj* pHashMap, STimeWindowAggSupp* pTwSup, SSHashObj* pClosed) {
  int32_t code = TSDB_CODE_SUCCESS;
  int32_t lino = 0;
  void*   pIte = NULL;
  int32_t iter = 0;
  while ((pIte = tSimpleHashIterate(pHashMap, pIte, &iter)) != NULL) {
    SResultWindowInfo* pWinInfo = pIte;
    if (isCloseWindow(&pWinInfo->sessionWin.win, pTwSup)) {
      if (pTwSup->calTrigger == STREAM_TRIGGER_WINDOW_CLOSE && pClosed) {
        code = saveResult(*pWinInfo, pClosed);
        QUERY_CHECK_CODE(code, lino, _end);
      }
      SSessionKey* pKey = tSimpleHashGetKey(pIte, NULL);
      code = tSimpleHashIterateRemove(pHashMap, pKey, sizeof(SSessionKey), &pIte, &iter);
      QUERY_CHECK_CODE(code, lino, _end);
    }
  }
_end:
  if (code != TSDB_CODE_SUCCESS) {
    qError("%s failed at line %d since %s", __func__, lino, tstrerror(code));
  }
  return code;
}

static int32_t closeChildSessionWindow(SArray* pChildren, TSKEY maxTs) {
  int32_t code = TSDB_CODE_SUCCESS;
  int32_t lino = 0;

  int32_t size = taosArrayGetSize(pChildren);
  for (int32_t i = 0; i < size; i++) {
    SOperatorInfo*                 pChildOp = taosArrayGetP(pChildren, i);
    SStreamSessionAggOperatorInfo* pChInfo = pChildOp->info;
    pChInfo->twAggSup.maxTs = TMAX(pChInfo->twAggSup.maxTs, maxTs);
    code = closeSessionWindow(pChInfo->streamAggSup.pResultRows, &pChInfo->twAggSup, NULL);
    QUERY_CHECK_CODE(code, lino, _end);
  }
_end:
  if (code != TSDB_CODE_SUCCESS) {
    qError("%s failed at line %d since %s", __func__, lino, tstrerror(code));
  }
  return code;
}

int32_t getAllSessionWindow(SSHashObj* pHashMap, SSHashObj* pStUpdated) {
  int32_t code = TSDB_CODE_SUCCESS;
  int32_t lino = 0;
  void*   pIte = NULL;
  int32_t iter = 0;
  while ((pIte = tSimpleHashIterate(pHashMap, pIte, &iter)) != NULL) {
    SResultWindowInfo* pWinInfo = pIte;
    if (!pWinInfo->pStatePos->beUpdated) {
      continue;
    }
    pWinInfo->pStatePos->beUpdated = false;
    code = saveResult(*pWinInfo, pStUpdated);
    QUERY_CHECK_CODE(code, lino, _end);
  }

_end:
  if (code != TSDB_CODE_SUCCESS) {
    qError("%s failed at line %d since %s", __func__, lino, tstrerror(code));
  }
  return code;
}

int32_t copyDeleteWindowInfo(SArray* pResWins, SSHashObj* pStDeleted) {
  int32_t code = TSDB_CODE_SUCCESS;
  int32_t lino = 0;
  int32_t size = taosArrayGetSize(pResWins);
  for (int32_t i = 0; i < size; i++) {
    SSessionKey* pWinKey = taosArrayGet(pResWins, i);
    if (!pWinKey) continue;
    SSessionKey winInfo = {0};
    getSessionHashKey(pWinKey, &winInfo);
    code = tSimpleHashPut(pStDeleted, &winInfo, sizeof(SSessionKey), NULL, 0);
    QUERY_CHECK_CODE(code, lino, _end);
  }

_end:
  if (code != TSDB_CODE_SUCCESS) {
    qError("%s failed at line %d since %s", __func__, lino, tstrerror(code));
  }
  return code;
}

// the allocated memory comes from outer function.
void initGroupResInfoFromArrayList(SGroupResInfo* pGroupResInfo, SArray* pArrayList) {
  pGroupResInfo->pRows = pArrayList;
  pGroupResInfo->index = 0;
  pGroupResInfo->pBuf = NULL;
  pGroupResInfo->freeItem = false;
}

int32_t buildSessionResultDataBlock(SOperatorInfo* pOperator, void* pState, SSDataBlock* pBlock, SExprSupp* pSup,
                                    SGroupResInfo* pGroupResInfo) {
  int32_t         code = TSDB_CODE_SUCCESS;
  int32_t         lino = 0;
  SExecTaskInfo*  pTaskInfo = pOperator->pTaskInfo;
  SStorageAPI*    pAPI = &pTaskInfo->storageAPI;
  SExprInfo*      pExprInfo = pSup->pExprInfo;
  int32_t         numOfExprs = pSup->numOfExprs;
  int32_t*        rowEntryOffset = pSup->rowEntryInfoOffset;
  SqlFunctionCtx* pCtx = pSup->pCtx;

  int32_t numOfRows = getNumOfTotalRes(pGroupResInfo);

  for (int32_t i = pGroupResInfo->index; i < numOfRows; i += 1) {
    SResultWindowInfo* pWinInfo = taosArrayGet(pGroupResInfo->pRows, i);
    SRowBuffPos*       pPos = pWinInfo->pStatePos;
    SResultRow*        pRow = NULL;
    SSessionKey*       pKey = (SSessionKey*)pPos->pKey;

    if (pBlock->info.id.groupId == 0) {
      pBlock->info.id.groupId = pKey->groupId;

      void*   tbname = NULL;
      int32_t winCode = TSDB_CODE_SUCCESS;
      code = pAPI->stateStore.streamStateGetParName((void*)pTaskInfo->streamInfo.pState, pBlock->info.id.groupId,
                                                    &tbname, false, &winCode);
      QUERY_CHECK_CODE(code, lino, _end);

      if (winCode != TSDB_CODE_SUCCESS) {
        pBlock->info.parTbName[0] = 0;
      } else {
        memcpy(pBlock->info.parTbName, tbname, TSDB_TABLE_NAME_LEN);
      }
      pAPI->stateStore.streamStateFreeVal(tbname);
    } else {
      // current value belongs to different group, it can't be packed into one datablock
      if (pBlock->info.id.groupId != pKey->groupId) {
        break;
      }
    }

    code = pAPI->stateStore.streamStateGetByPos(pState, pPos, (void**)&pRow);
    QUERY_CHECK_CODE(code, lino, _end);

    doUpdateNumOfRows(pCtx, pRow, numOfExprs, rowEntryOffset);
    // no results, continue to check the next one
    if (pRow->numOfRows == 0) {
      pGroupResInfo->index += 1;
      continue;
    }

    if (pBlock->info.rows + pRow->numOfRows > pBlock->info.capacity) {
      break;
    }

    pGroupResInfo->index += 1;

    for (int32_t j = 0; j < numOfExprs; ++j) {
      int32_t slotId = pExprInfo[j].base.resSchema.slotId;

      pCtx[j].resultInfo = getResultEntryInfo(pRow, j, rowEntryOffset);
      if (pCtx[j].fpSet.finalize) {
        int32_t tmpRes = pCtx[j].fpSet.finalize(&pCtx[j], pBlock);
        if (TAOS_FAILED(tmpRes)) {
          qError("%s build result data block error, code %s", GET_TASKID(pTaskInfo), tstrerror(tmpRes));
          QUERY_CHECK_CODE(code, lino, _end);
        }
      } else if (strcmp(pCtx[j].pExpr->pExpr->_function.functionName, "_select_value") == 0) {
        // do nothing, todo refactor
      } else {
        // expand the result into multiple rows. E.g., _wstart, top(k, 20)
        // the _wstart needs to copy to 20 following rows, since the results of top-k expands to 20 different rows.
        SColumnInfoData* pColInfoData = taosArrayGet(pBlock->pDataBlock, slotId);
        char*            in = GET_ROWCELL_INTERBUF(pCtx[j].resultInfo);
        for (int32_t k = 0; k < pRow->numOfRows; ++k) {
          code = colDataSetVal(pColInfoData, pBlock->info.rows + k, in, pCtx[j].resultInfo->isNullRes);
          QUERY_CHECK_CODE(code, lino, _end);
        }
      }
    }

    pBlock->info.dataLoad = 1;
    pBlock->info.rows += pRow->numOfRows;
  }
  code = blockDataUpdateTsWindow(pBlock, 0);
  QUERY_CHECK_CODE(code, lino, _end);

_end:
  if (code != TSDB_CODE_SUCCESS) {
    qError("%s failed at line %d since %s. task:%s", __func__, lino, tstrerror(code), GET_TASKID(pTaskInfo));
  }
  return code;
}

void doBuildSessionResult(SOperatorInfo* pOperator, void* pState, SGroupResInfo* pGroupResInfo, SSDataBlock* pBlock) {
  int32_t        code = TSDB_CODE_SUCCESS;
  int32_t        lino = 0;
  SExecTaskInfo* pTaskInfo = pOperator->pTaskInfo;
  // set output datablock version
  pBlock->info.version = pTaskInfo->version;

  blockDataCleanup(pBlock);
  if (!hasRemainResults(pGroupResInfo)) {
    cleanupGroupResInfo(pGroupResInfo);
    goto _end;
  }

  // clear the existed group id
  pBlock->info.id.groupId = 0;
  code = buildSessionResultDataBlock(pOperator, pState, pBlock, &pOperator->exprSupp, pGroupResInfo);
  QUERY_CHECK_CODE(code, lino, _end);

  if (pBlock->info.rows == 0) {
    cleanupGroupResInfo(pGroupResInfo);
  }

_end:
  if (code != TSDB_CODE_SUCCESS) {
    qError("%s failed at line %d since %s. task:%s", __func__, lino, tstrerror(code), GET_TASKID(pTaskInfo));
  }
}

static int32_t buildSessionResult(SOperatorInfo* pOperator, SSDataBlock** ppRes) {
  int32_t                        code = TSDB_CODE_SUCCESS;
  SStreamSessionAggOperatorInfo* pInfo = pOperator->info;
  SStreamAggSupporter*           pAggSup = &pInfo->streamAggSup;
  SOptrBasicInfo*                pBInfo = &pInfo->binfo;
  SExecTaskInfo*                 pTaskInfo = pOperator->pTaskInfo;
  doBuildDeleteDataBlock(pOperator, pInfo->pStDeleted, pInfo->pDelRes, &pInfo->pDelIterator);
  if (pInfo->pDelRes->info.rows > 0) {
    printDataBlock(pInfo->pDelRes, getStreamOpName(pOperator->operatorType), GET_TASKID(pTaskInfo));
    (*ppRes) = pInfo->pDelRes;
    return code;
  }

  doBuildSessionResult(pOperator, pAggSup->pState, &pInfo->groupResInfo, pBInfo->pRes);
  if (pBInfo->pRes->info.rows > 0) {
    printDataBlock(pBInfo->pRes, getStreamOpName(pOperator->operatorType), GET_TASKID(pTaskInfo));
    (*ppRes) = pBInfo->pRes;
    return code;
  }
  (*ppRes) = NULL;
  return code;
}

int32_t getMaxTsWins(const SArray* pAllWins, SArray* pMaxWins) {
  int32_t code = TSDB_CODE_SUCCESS;
  int32_t lino = 0;
  int32_t size = taosArrayGetSize(pAllWins);
  if (size == 0) {
    goto _end;
  }
  SResultWindowInfo* pWinInfo = taosArrayGet(pAllWins, size - 1);
  SSessionKey*       pSeKey = &pWinInfo->sessionWin;
  void*              tmp = taosArrayPush(pMaxWins, pSeKey);
  if (!tmp) {
    code = terrno;
    QUERY_CHECK_CODE(code, lino, _end);
  }

  if (pSeKey->groupId == 0) {
    goto _end;
  }
  uint64_t preGpId = pSeKey->groupId;
  for (int32_t i = size - 2; i >= 0; i--) {
    pWinInfo = taosArrayGet(pAllWins, i);
    pSeKey = &pWinInfo->sessionWin;
    if (preGpId != pSeKey->groupId) {
      void* tmp = taosArrayPush(pMaxWins, pSeKey);
      if (!tmp) {
        code = terrno;
        QUERY_CHECK_CODE(code, lino, _end);
      }
      preGpId = pSeKey->groupId;
    }
  }

_end:
  if (code != TSDB_CODE_SUCCESS) {
    qError("%s failed at line %d since %s", __func__, lino, tstrerror(code));
  }
  return code;
}

int32_t encodeSSessionKey(void** buf, SSessionKey* key) {
  int32_t tlen = 0;
  tlen += encodeSTimeWindow(buf, &key->win);
  tlen += taosEncodeFixedU64(buf, key->groupId);
  return tlen;
}

void* decodeSSessionKey(void* buf, SSessionKey* key) {
  buf = decodeSTimeWindow(buf, &key->win);
  buf = taosDecodeFixedU64(buf, &key->groupId);
  return buf;
}

int32_t encodeSResultWindowInfo(void** buf, SResultWindowInfo* key, int32_t outLen) {
  int32_t tlen = 0;
  tlen += taosEncodeFixedBool(buf, key->isOutput);
  tlen += encodeSSessionKey(buf, &key->sessionWin);
  return tlen;
}

void* decodeSResultWindowInfo(void* buf, SResultWindowInfo* key, int32_t outLen) {
  buf = taosDecodeFixedBool(buf, &key->isOutput);
  buf = decodeSSessionKey(buf, &key->sessionWin);
  return buf;
}

int32_t doStreamSessionEncodeOpState(void** buf, int32_t len, SOperatorInfo* pOperator, bool isParent) {
  SStreamSessionAggOperatorInfo* pInfo = pOperator->info;
  if (!pInfo) {
    return 0;
  }

  void* pData = (buf == NULL) ? NULL : *buf;

  // 1.streamAggSup.pResultRows
  int32_t tlen = 0;
  int32_t mapSize = tSimpleHashGetSize(pInfo->streamAggSup.pResultRows);
  tlen += taosEncodeFixedI32(buf, mapSize);
  void*   pIte = NULL;
  size_t  keyLen = 0;
  int32_t iter = 0;
  while ((pIte = tSimpleHashIterate(pInfo->streamAggSup.pResultRows, pIte, &iter)) != NULL) {
    void* key = tSimpleHashGetKey(pIte, &keyLen);
    tlen += encodeSSessionKey(buf, key);
    tlen += encodeSResultWindowInfo(buf, pIte, pInfo->streamAggSup.resultRowSize);
  }

  // 2.twAggSup
  tlen += encodeSTimeWindowAggSupp(buf, &pInfo->twAggSup);

  // 3.pChildren
  int32_t size = taosArrayGetSize(pInfo->pChildren);
  tlen += taosEncodeFixedI32(buf, size);
  for (int32_t i = 0; i < size; i++) {
    SOperatorInfo* pChOp = taosArrayGetP(pInfo->pChildren, i);
    tlen += doStreamSessionEncodeOpState(buf, 0, pChOp, false);
  }

  // 4.dataVersion
  tlen += taosEncodeFixedI64(buf, pInfo->dataVersion);

  // 5.checksum
  if (isParent) {
    if (buf) {
      uint32_t cksum = taosCalcChecksum(0, pData, len - sizeof(uint32_t));
      tlen += taosEncodeFixedU32(buf, cksum);
    } else {
      tlen += sizeof(uint32_t);
    }
  }

  return tlen;
}

int32_t doStreamSessionDecodeOpState(void* buf, int32_t len, SOperatorInfo* pOperator, bool isParent, void** ppBuf) {
  int32_t                        code = TSDB_CODE_SUCCESS;
  int32_t                        lino = 0;
  SStreamSessionAggOperatorInfo* pInfo = pOperator->info;
  SExecTaskInfo*                 pTaskInfo = pOperator->pTaskInfo;
  if (!pInfo) {
    code = TSDB_CODE_FAILED;
    QUERY_CHECK_CODE(code, lino, _end);
  }
  SStreamAggSupporter* pAggSup = &pInfo->streamAggSup;

  // 5.checksum
  if (isParent) {
    int32_t dataLen = len - sizeof(uint32_t);
    void*   pCksum = POINTER_SHIFT(buf, dataLen);
    if (taosCheckChecksum(buf, dataLen, *(uint32_t*)pCksum) != TSDB_CODE_SUCCESS) {
      qError("stream session state is invalid");
      code = TSDB_CODE_FAILED;
      QUERY_CHECK_CODE(code, lino, _end);
    }
  }

  // 1.streamAggSup.pResultRows
  int32_t mapSize = 0;
  buf = taosDecodeFixedI32(buf, &mapSize);
  for (int32_t i = 0; i < mapSize; i++) {
    SResultWindowInfo winfo = {0};
    buf = decodeSSessionKey(buf, &winfo.sessionWin);
    int32_t winCode = TSDB_CODE_SUCCESS;
    code = pAggSup->stateStore.streamStateSessionAddIfNotExist(
        pAggSup->pState, &winfo.sessionWin, pAggSup->gap, (void**)&winfo.pStatePos, &pAggSup->resultRowSize, &winCode);
    QUERY_CHECK_CODE(code, lino, _end);
    QUERY_CHECK_CONDITION((winCode == TSDB_CODE_SUCCESS), code, lino, _end, TSDB_CODE_QRY_EXECUTOR_INTERNAL_ERROR);

    buf = decodeSResultWindowInfo(buf, &winfo, pInfo->streamAggSup.resultRowSize);
    code =
        tSimpleHashPut(pInfo->streamAggSup.pResultRows, &winfo.sessionWin, sizeof(SSessionKey), &winfo, sizeof(SResultWindowInfo));
    QUERY_CHECK_CODE(code, lino, _end);
  }

  // 2.twAggSup
  buf = decodeSTimeWindowAggSupp(buf, &pInfo->twAggSup);

  // 3.pChildren
  int32_t size = 0;
  buf = taosDecodeFixedI32(buf, &size);
  for (int32_t i = 0; i < size; i++) {
    SOperatorInfo* pChOp = taosArrayGetP(pInfo->pChildren, i);
    code = doStreamSessionDecodeOpState(buf, 0, pChOp, false, &buf);
    QUERY_CHECK_CODE(code, lino, _end);
  }

  // 4.dataVersion
  buf = taosDecodeFixedI64(buf, &pInfo->dataVersion);
  if (ppBuf) {
    (*ppBuf) = buf;
  }

_end:
  if (code != TSDB_CODE_SUCCESS) {
    qError("%s failed at line %d since %s. task:%s", __func__, lino, tstrerror(code), GET_TASKID(pTaskInfo));
  }
  return code;
}

void doStreamSessionSaveCheckpoint(SOperatorInfo* pOperator) {
  SStreamSessionAggOperatorInfo* pInfo = pOperator->info;
  if (needSaveStreamOperatorInfo(&pInfo->basic)) {
    int32_t len = doStreamSessionEncodeOpState(NULL, 0, pOperator, true);
    void*   buf = taosMemoryCalloc(1, len);
    if (!buf) {
      qError("%s failed at line %d since %s", __func__, __LINE__, tstrerror(TSDB_CODE_OUT_OF_MEMORY));
      return;
    }
    void* pBuf = buf;
    len = doStreamSessionEncodeOpState(&pBuf, len, pOperator, true);
    pInfo->streamAggSup.stateStore.streamStateSaveInfo(pInfo->streamAggSup.pState, STREAM_SESSION_OP_CHECKPOINT_NAME,
                                                       strlen(STREAM_SESSION_OP_CHECKPOINT_NAME), buf, len);
    taosMemoryFree(buf);
    saveStreamOperatorStateComplete(&pInfo->basic);
  }
}

void resetUnCloseSessionWinInfo(SSHashObj* winMap) {
  void*   pIte = NULL;
  int32_t iter = 0;
  while ((pIte = tSimpleHashIterate(winMap, pIte, &iter)) != NULL) {
    SResultWindowInfo* pResInfo = pIte;
    pResInfo->pStatePos->beUsed = true;
  }
}

int32_t copyDeleteSessionKey(SSHashObj* source, SSHashObj* dest) {
  int32_t code = TSDB_CODE_SUCCESS;
  int32_t lino = 0;
  if (tSimpleHashGetSize(source) == 0) {
    goto _end;
  }
  void*   pIte = NULL;
  int32_t iter = 0;
  size_t  keyLen = 0;
  while ((pIte = tSimpleHashIterate(source, pIte, &iter)) != NULL) {
    SSessionKey* pKey = tSimpleHashGetKey(pIte, &keyLen);
    code = saveDeleteRes(dest, *pKey);
    QUERY_CHECK_CODE(code, lino, _end);
  }
  tSimpleHashClear(source);

_end:
  if (code != TSDB_CODE_SUCCESS) {
    qError("%s failed at line %d since %s", __func__, lino, tstrerror(code));
  }
  return code;
}

static int32_t doStreamSessionAggNext(SOperatorInfo* pOperator, SSDataBlock** ppRes) {
  int32_t                        code = TSDB_CODE_SUCCESS;
  int32_t                        lino = 0;
  SExprSupp*                     pSup = &pOperator->exprSupp;
  SStreamSessionAggOperatorInfo* pInfo = pOperator->info;
  SOptrBasicInfo*                pBInfo = &pInfo->binfo;
  SStreamAggSupporter*           pAggSup = &pInfo->streamAggSup;
  SExecTaskInfo*                 pTaskInfo = pOperator->pTaskInfo;
  qDebug("stask:%s  %s status: %d", GET_TASKID(pTaskInfo), getStreamOpName(pOperator->operatorType), pOperator->status);
  if (pOperator->status == OP_EXEC_DONE) {
    (*ppRes) = NULL;
    return code;
  } else if (pOperator->status == OP_RES_TO_RETURN) {
    SSDataBlock* opRes = NULL;
    code = buildSessionResult(pOperator, &opRes);
    QUERY_CHECK_CODE(code, lino, _end);
    if (opRes) {
      (*ppRes) = opRes;
      return code;
    }

    if (pInfo->recvGetAll) {
      pInfo->recvGetAll = false;
      resetUnCloseSessionWinInfo(pInfo->streamAggSup.pResultRows);
    }

    if (pInfo->reCkBlock) {
      pInfo->reCkBlock = false;
      printDataBlock(pInfo->pCheckpointRes, getStreamOpName(pOperator->operatorType), GET_TASKID(pTaskInfo));
      (*ppRes) = pInfo->pCheckpointRes;
      return code;
    }

    setStreamOperatorCompleted(pOperator);
    (*ppRes) = NULL;
    return code;
  }

  SOperatorInfo* downstream = pOperator->pDownstream[0];
  if (!pInfo->pUpdated) {
    pInfo->pUpdated = taosArrayInit(16, sizeof(SResultWindowInfo));
    QUERY_CHECK_NULL(pInfo->pUpdated, code, lino, _end, terrno);
  }
  if (!pInfo->pStUpdated) {
    _hash_fn_t hashFn = taosGetDefaultHashFunction(TSDB_DATA_TYPE_BINARY);
    pInfo->pStUpdated = tSimpleHashInit(64, hashFn);
    QUERY_CHECK_NULL(pInfo->pStUpdated, code, lino, _end, terrno);
  }
  while (1) {
    SSDataBlock* pBlock = NULL;
    code = downstream->fpSet.getNextFn(downstream, &pBlock);
    QUERY_CHECK_CODE(code, lino, _end);

    if (pBlock == NULL) {
      break;
    }
    printSpecDataBlock(pBlock, getStreamOpName(pOperator->operatorType), "recv", GET_TASKID(pTaskInfo));
    setStreamOperatorState(&pInfo->basic, pBlock->info.type);

    if (pBlock->info.type == STREAM_DELETE_DATA || pBlock->info.type == STREAM_DELETE_RESULT ||
        pBlock->info.type == STREAM_CLEAR) {
      SArray* pWins = taosArrayInit(16, sizeof(SSessionKey));
      QUERY_CHECK_NULL(pWins, code, lino, _end, terrno);
      // gap must be 0
      code = doDeleteTimeWindows(pAggSup, pBlock, pWins);
      QUERY_CHECK_CODE(code, lino, _end);

      removeSessionResults(pAggSup, pInfo->pStUpdated, pWins);
      if (IS_FINAL_SESSION_OP(pOperator)) {
        int32_t                        childIndex = getChildIndex(pBlock);
        SOperatorInfo*                 pChildOp = taosArrayGetP(pInfo->pChildren, childIndex);
        SStreamSessionAggOperatorInfo* pChildInfo = pChildOp->info;
        // gap must be 0
        code = doDeleteTimeWindows(&pChildInfo->streamAggSup, pBlock, NULL);
        QUERY_CHECK_CODE(code, lino, _end);

        code = rebuildSessionWindow(pOperator, pWins, pInfo->pStUpdated);
        QUERY_CHECK_CODE(code, lino, _end);
      }
      code = copyDeleteWindowInfo(pWins, pInfo->pStDeleted);
      QUERY_CHECK_CODE(code, lino, _end);

      if (pInfo->destHasPrimaryKey && IS_NORMAL_SESSION_OP(pOperator)) {
        code = copyDeleteWindowInfo(pWins, pInfo->pPkDeleted);
        QUERY_CHECK_CODE(code, lino, _end);
      }
      taosArrayDestroy(pWins);
      continue;
    } else if (pBlock->info.type == STREAM_GET_ALL) {
      pInfo->recvGetAll = true;
      code = getAllSessionWindow(pAggSup->pResultRows, pInfo->pStUpdated);
      QUERY_CHECK_CODE(code, lino, _end);
      continue;
    } else if (pBlock->info.type == STREAM_CREATE_CHILD_TABLE) {
      (*ppRes) = pBlock;
      return code;
    } else if (pBlock->info.type == STREAM_CHECKPOINT) {
      pAggSup->stateStore.streamStateCommit(pAggSup->pState);
      doStreamSessionSaveCheckpoint(pOperator);
      code = copyDataBlock(pInfo->pCheckpointRes, pBlock);
      QUERY_CHECK_CODE(code, lino, _end);

      continue;
    } else {
      if (pBlock->info.type != STREAM_NORMAL && pBlock->info.type != STREAM_INVALID) {
        code = TSDB_CODE_QRY_EXECUTOR_INTERNAL_ERROR;
        QUERY_CHECK_CODE(code, lino, _end);
      }
    }

    if (pInfo->scalarSupp.pExprInfo != NULL) {
      SExprSupp* pExprSup = &pInfo->scalarSupp;
      code = projectApplyFunctions(pExprSup->pExprInfo, pBlock, pBlock, pExprSup->pCtx, pExprSup->numOfExprs, NULL);
      QUERY_CHECK_CODE(code, lino, _end);
    }
    // the pDataBlock are always the same one, no need to call this again
    code = setInputDataBlock(pSup, pBlock, TSDB_ORDER_ASC, MAIN_SCAN, true);
    QUERY_CHECK_CODE(code, lino, _end);

    doStreamSessionAggImpl(pOperator, pBlock, pInfo->pStUpdated, pInfo->pStDeleted, IS_FINAL_SESSION_OP(pOperator),
                           true);
    if (IS_FINAL_SESSION_OP(pOperator)) {
      int32_t chIndex = getChildIndex(pBlock);
      int32_t size = taosArrayGetSize(pInfo->pChildren);
      // if chIndex + 1 - size > 0, add new child
      for (int32_t i = 0; i < chIndex + 1 - size; i++) {
        SOperatorInfo* pChildOp = NULL;
        code = createStreamFinalSessionAggOperatorInfo(NULL, pInfo->pPhyNode, pOperator->pTaskInfo, 0, NULL, &pChildOp);
        if (pChildOp == NULL || code != 0) {
          qError("%s create stream child of final session error", GET_TASKID(pTaskInfo));
          code = TSDB_CODE_FAILED;
          QUERY_CHECK_CODE(code, lino, _end);
        }

        void* tmp = taosArrayPush(pInfo->pChildren, &pChildOp);
        if (!tmp) {
          code = terrno;
          QUERY_CHECK_CODE(code, lino, _end);
        }
      }

      SOperatorInfo* pChildOp = taosArrayGetP(pInfo->pChildren, chIndex);
      code = setInputDataBlock(&pChildOp->exprSupp, pBlock, TSDB_ORDER_ASC, MAIN_SCAN, true);
      QUERY_CHECK_CODE(code, lino, _end);
      doStreamSessionAggImpl(pChildOp, pBlock, NULL, NULL, true, false);
    }
    pInfo->twAggSup.maxTs = TMAX(pInfo->twAggSup.maxTs, pBlock->info.window.ekey);
    pInfo->twAggSup.maxTs = TMAX(pInfo->twAggSup.maxTs, pBlock->info.watermark);
  }
  // restore the value
  pOperator->status = OP_RES_TO_RETURN;

  code = closeSessionWindow(pAggSup->pResultRows, &pInfo->twAggSup, pInfo->pStUpdated);
  QUERY_CHECK_CODE(code, lino, _end);

  code = closeChildSessionWindow(pInfo->pChildren, pInfo->twAggSup.maxTs);
  QUERY_CHECK_CODE(code, lino, _end);

  code = copyUpdateResult(&pInfo->pStUpdated, pInfo->pUpdated, sessionKeyCompareAsc);
  QUERY_CHECK_CODE(code, lino, _end);

  if (!pInfo->destHasPrimaryKey) {
    removeSessionDeleteResults(pInfo->pStDeleted, pInfo->pUpdated);
  }
  if (pInfo->isHistoryOp) {
    code = getMaxTsWins(pInfo->pUpdated, pInfo->historyWins);
    QUERY_CHECK_CODE(code, lino, _end);
  }
  if (pInfo->destHasPrimaryKey && IS_NORMAL_SESSION_OP(pOperator)) {
    code = copyDeleteSessionKey(pInfo->pPkDeleted, pInfo->pStDeleted);
    QUERY_CHECK_CODE(code, lino, _end);
  }
  initGroupResInfoFromArrayList(&pInfo->groupResInfo, pInfo->pUpdated);
  pInfo->pUpdated = NULL;
  code = blockDataEnsureCapacity(pInfo->binfo.pRes, pOperator->resultInfo.capacity);
  QUERY_CHECK_CODE(code, lino, _end);

  SSDataBlock* opRes = NULL;
  code = buildSessionResult(pOperator, &opRes);
  QUERY_CHECK_CODE(code, lino, _end);
  if (opRes) {
    (*ppRes) = opRes;
    return code;
  }

_end:
  if (code != TSDB_CODE_SUCCESS) {
    qError("%s failed at line %d since %s. task:%s", __func__, lino, tstrerror(code), GET_TASKID(pTaskInfo));
    pTaskInfo->code = code;
    T_LONG_JMP(pTaskInfo->env, code);
  }
  setStreamOperatorCompleted(pOperator);
  (*ppRes) = NULL;
  return code;
}

static SSDataBlock* doStreamSessionAgg(SOperatorInfo* pOperator) {
  SSDataBlock* pRes = NULL;
  int32_t      code = doStreamSessionAggNext(pOperator, &pRes);
  return pRes;
}

void streamSessionReleaseState(SOperatorInfo* pOperator) {
  SStreamSessionAggOperatorInfo* pInfo = pOperator->info;
  int32_t                        winSize = taosArrayGetSize(pInfo->historyWins) * sizeof(SSessionKey);
  int32_t                        resSize = winSize + sizeof(TSKEY);
  char*                          pBuff = taosMemoryCalloc(1, resSize);
  if (!pBuff) {
    return;
  }
  memcpy(pBuff, pInfo->historyWins->pData, winSize);
  memcpy(pBuff + winSize, &pInfo->twAggSup.maxTs, sizeof(TSKEY));
  pInfo->streamAggSup.stateStore.streamStateSaveInfo(pInfo->streamAggSup.pState, STREAM_SESSION_OP_STATE_NAME,
                                                     strlen(STREAM_SESSION_OP_STATE_NAME), pBuff, resSize);
  pInfo->streamAggSup.stateStore.streamStateCommit(pInfo->streamAggSup.pState);
  taosMemoryFreeClear(pBuff);
  SOperatorInfo* downstream = pOperator->pDownstream[0];
  if (downstream->fpSet.releaseStreamStateFn) {
    downstream->fpSet.releaseStreamStateFn(downstream);
  }
}

void resetWinRange(STimeWindow* winRange) {
  winRange->skey = INT64_MIN;
  winRange->ekey = INT64_MAX;
}

int32_t getSessionWindowInfoByKey(SStreamAggSupporter* pAggSup, SSessionKey* pKey, SResultWindowInfo* pWinInfo) {
  int32_t code = TSDB_CODE_SUCCESS;
  int32_t lino = 0;
  int32_t rowSize = pAggSup->resultRowSize;
  int32_t winCode = TSDB_CODE_SUCCESS;
  code = pAggSup->stateStore.streamStateSessionGet(pAggSup->pState, pKey, (void**)&pWinInfo->pStatePos, &rowSize,
                                                   &winCode);
  QUERY_CHECK_CODE(code, lino, _end);

  if (winCode == TSDB_CODE_SUCCESS) {
    pWinInfo->sessionWin = *pKey;
    pWinInfo->isOutput = true;
    if (pWinInfo->pStatePos->needFree) {
      pAggSup->stateStore.streamStateSessionDel(pAggSup->pState, &pWinInfo->sessionWin);
    }
  } else {
    SET_SESSION_WIN_INVALID((*pWinInfo));
  }

_end:
  if (code != TSDB_CODE_SUCCESS) {
    qError("%s failed at line %d since %s", __func__, lino, tstrerror(code));
  }
  return code;
}

void reloadAggSupFromDownStream(SOperatorInfo* downstream, SStreamAggSupporter* pAggSup) {
  SStateStore* pAPI = &downstream->pTaskInfo->storageAPI.stateStore;

  if (downstream->operatorType != QUERY_NODE_PHYSICAL_PLAN_STREAM_SCAN) {
    reloadAggSupFromDownStream(downstream->pDownstream[0], pAggSup);
    return;
  }

  SStreamScanInfo* pScanInfo = downstream->info;
  pAggSup->pUpdateInfo = pScanInfo->pUpdateInfo;
}

void streamSessionSemiReloadState(SOperatorInfo* pOperator) {
  int32_t                        code = TSDB_CODE_SUCCESS;
  int32_t                        lino = 0;
  SStreamSessionAggOperatorInfo* pInfo = pOperator->info;
  SStreamAggSupporter*           pAggSup = &pInfo->streamAggSup;
  SExecTaskInfo*                 pTaskInfo = pOperator->pTaskInfo;
  resetWinRange(&pAggSup->winRange);

  SResultWindowInfo winInfo = {0};
  int32_t           size = 0;
  void*             pBuf = NULL;
  code = pAggSup->stateStore.streamStateGetInfo(pAggSup->pState, STREAM_SESSION_OP_STATE_NAME,
                                                strlen(STREAM_SESSION_OP_STATE_NAME), &pBuf, &size);
  QUERY_CHECK_CODE(code, lino, _end);

  int32_t      num = (size - sizeof(TSKEY)) / sizeof(SSessionKey);
  SSessionKey* pSeKeyBuf = (SSessionKey*)pBuf;
  for (int32_t i = 0; i < num; i++) {
    SResultWindowInfo winInfo = {0};
    code = getSessionWindowInfoByKey(pAggSup, pSeKeyBuf + i, &winInfo);
    QUERY_CHECK_CODE(code, lino, _end);
    if (!IS_VALID_SESSION_WIN(winInfo)) {
      continue;
    }
    compactSessionSemiWindow(pOperator, &winInfo);
    code = saveSessionOutputBuf(pAggSup, &winInfo);
    QUERY_CHECK_CODE(code, lino, _end);
  }
  TSKEY ts = *(TSKEY*)((char*)pBuf + size - sizeof(TSKEY));
  taosMemoryFree(pBuf);
  pInfo->twAggSup.maxTs = TMAX(pInfo->twAggSup.maxTs, ts);
  pAggSup->stateStore.streamStateReloadInfo(pAggSup->pState, ts);

  SOperatorInfo* downstream = pOperator->pDownstream[0];
  if (downstream->fpSet.reloadStreamStateFn) {
    downstream->fpSet.reloadStreamStateFn(downstream);
  }
  reloadAggSupFromDownStream(downstream, &pInfo->streamAggSup);

_end:
  if (code != TSDB_CODE_SUCCESS) {
    qError("%s failed at line %d since %s. task:%s", __func__, lino, tstrerror(code), GET_TASKID(pTaskInfo));
  }
}

void streamSessionReloadState(SOperatorInfo* pOperator) {
  int32_t                        code = TSDB_CODE_SUCCESS;
  int32_t                        lino = 0;
  SStreamSessionAggOperatorInfo* pInfo = pOperator->info;
  SStreamAggSupporter*           pAggSup = &pInfo->streamAggSup;
  SExecTaskInfo*                 pTaskInfo = pOperator->pTaskInfo;
  resetWinRange(&pAggSup->winRange);

  int32_t size = 0;
  void*   pBuf = NULL;
  code = pAggSup->stateStore.streamStateGetInfo(pAggSup->pState, STREAM_SESSION_OP_STATE_NAME,
                                                strlen(STREAM_SESSION_OP_STATE_NAME), &pBuf, &size);

  QUERY_CHECK_CODE(code, lino, _end);

  int32_t      num = (size - sizeof(TSKEY)) / sizeof(SSessionKey);
  SSessionKey* pSeKeyBuf = (SSessionKey*)pBuf;

  TSKEY ts = *(TSKEY*)((char*)pBuf + size - sizeof(TSKEY));
  pInfo->twAggSup.maxTs = TMAX(pInfo->twAggSup.maxTs, ts);
  pAggSup->stateStore.streamStateReloadInfo(pAggSup->pState, ts);

  if (!pInfo->pStUpdated && num > 0) {
    _hash_fn_t hashFn = taosGetDefaultHashFunction(TSDB_DATA_TYPE_BINARY);
    pInfo->pStUpdated = tSimpleHashInit(64, hashFn);
    QUERY_CHECK_NULL(pInfo->pStUpdated, code, lino, _end, terrno);
  }
  for (int32_t i = 0; i < num; i++) {
    SResultWindowInfo winInfo = {0};
    code = getSessionWindowInfoByKey(pAggSup, pSeKeyBuf + i, &winInfo);
    QUERY_CHECK_CODE(code, lino, _end);
    if (!IS_VALID_SESSION_WIN(winInfo)) {
      continue;
    }

    int32_t winNum = 0;
    code = compactSessionWindow(pOperator, &winInfo, pInfo->pStUpdated, pInfo->pStDeleted, true, &winNum);
    QUERY_CHECK_CODE(code, lino, _end);

    if (winNum > 0) {
      qDebug("===stream=== reload state. save result %" PRId64 ", %" PRIu64, winInfo.sessionWin.win.skey,
             winInfo.sessionWin.groupId);
      if (pInfo->twAggSup.calTrigger == STREAM_TRIGGER_AT_ONCE) {
        code = saveResult(winInfo, pInfo->pStUpdated);
        QUERY_CHECK_CODE(code, lino, _end);
      } else if (pInfo->twAggSup.calTrigger == STREAM_TRIGGER_WINDOW_CLOSE) {
        if (!isCloseWindow(&winInfo.sessionWin.win, &pInfo->twAggSup)) {
          code = saveDeleteRes(pInfo->pStDeleted, winInfo.sessionWin);
          QUERY_CHECK_CODE(code, lino, _end);
        }
        SSessionKey key = {0};
        getSessionHashKey(&winInfo.sessionWin, &key);
        code = tSimpleHashPut(pAggSup->pResultRows, &key, sizeof(SSessionKey), &winInfo, sizeof(SResultWindowInfo));
        QUERY_CHECK_CODE(code, lino, _end);
      }
    }
    code = saveSessionOutputBuf(pAggSup, &winInfo);
    QUERY_CHECK_CODE(code, lino, _end);
  }
  taosMemoryFree(pBuf);

  SOperatorInfo* downstream = pOperator->pDownstream[0];
  if (downstream->fpSet.reloadStreamStateFn) {
    downstream->fpSet.reloadStreamStateFn(downstream);
  }
  reloadAggSupFromDownStream(downstream, &pInfo->streamAggSup);

_end:
  if (code != TSDB_CODE_SUCCESS) {
    qError("%s failed at line %d since %s. task:%s", __func__, lino, tstrerror(code), GET_TASKID(pTaskInfo));
  }
}

int32_t createStreamSessionAggOperatorInfo(SOperatorInfo* downstream, SPhysiNode* pPhyNode,
                                                  SExecTaskInfo* pTaskInfo, SReadHandle* pHandle, SOperatorInfo** pOptrInfo) {
  QRY_PARAM_CHECK(pOptrInfo);

  SSessionWinodwPhysiNode*       pSessionNode = (SSessionWinodwPhysiNode*)pPhyNode;
  int32_t                        numOfCols = 0;
  int32_t                        code = TSDB_CODE_OUT_OF_MEMORY;
  int32_t                        lino = 0;
  SStreamSessionAggOperatorInfo* pInfo = taosMemoryCalloc(1, sizeof(SStreamSessionAggOperatorInfo));
  SOperatorInfo*                 pOperator = taosMemoryCalloc(1, sizeof(SOperatorInfo));
  if (pInfo == NULL || pOperator == NULL) {
    code = terrno;
    goto _error;
  }

  pOperator->pTaskInfo = pTaskInfo;

  initResultSizeInfo(&pOperator->resultInfo, 4096);
  if (pSessionNode->window.pExprs != NULL) {
    int32_t    numOfScalar = 0;
    SExprInfo* pScalarExprInfo = NULL;
    code = createExprInfo(pSessionNode->window.pExprs, NULL, &pScalarExprInfo, &numOfScalar);
    QUERY_CHECK_CODE(code, lino, _error);

    code = initExprSupp(&pInfo->scalarSupp, pScalarExprInfo, numOfScalar, &pTaskInfo->storageAPI.functionStore);
    if (code != TSDB_CODE_SUCCESS) {
      goto _error;
    }
  }
  SExprSupp* pExpSup = &pOperator->exprSupp;
  
  SSDataBlock* pResBlock = createDataBlockFromDescNode(pPhyNode->pOutputDataBlockDesc);
  QUERY_CHECK_NULL(pResBlock, code, lino, _error, terrno);
  pInfo->binfo.pRes = pResBlock;

  SExprInfo*   pExprInfo = NULL;
  code = createExprInfo(pSessionNode->window.pFuncs, NULL, &pExprInfo, &numOfCols);
  QUERY_CHECK_CODE(code, lino, _error);

  code = initBasicInfoEx(&pInfo->binfo, pExpSup, pExprInfo, numOfCols, pResBlock, &pTaskInfo->storageAPI.functionStore);
  QUERY_CHECK_CODE(code, lino, _error);

  pInfo->twAggSup = (STimeWindowAggSupp){
      .waterMark = pSessionNode->window.watermark,
      .calTrigger = pSessionNode->window.triggerType,
      .maxTs = INT64_MIN,
      .minTs = INT64_MAX,
      .deleteMark = getDeleteMark(&pSessionNode->window, 0),
  };

  pInfo->primaryTsIndex = ((SColumnNode*)pSessionNode->window.pTspk)->slotId;
  code = initStreamAggSupporter(&pInfo->streamAggSup, pExpSup, numOfCols, pSessionNode->gap,
                                pTaskInfo->streamInfo.pState, 0, 0, &pTaskInfo->storageAPI.stateStore, pHandle,
                                &pInfo->twAggSup, GET_TASKID(pTaskInfo), &pTaskInfo->storageAPI, pInfo->primaryTsIndex);
  if (code != TSDB_CODE_SUCCESS) {
    goto _error;
  }

  code = initExecTimeWindowInfo(&pInfo->twAggSup.timeWindowData, &pTaskInfo->window);
  QUERY_CHECK_CODE(code, lino, _error);

  if (pSessionNode->window.pTsEnd) {
    pInfo->endTsIndex = ((SColumnNode*)pSessionNode->window.pTsEnd)->slotId;
  }

  pInfo->order = TSDB_ORDER_ASC;
  _hash_fn_t hashFn = taosGetDefaultHashFunction(TSDB_DATA_TYPE_BINARY);
  pInfo->pStDeleted = tSimpleHashInit(64, hashFn);
  QUERY_CHECK_NULL(pInfo->pStDeleted, code, lino, _error, terrno);
  pInfo->pDelIterator = NULL;
  code = createSpecialDataBlock(STREAM_DELETE_RESULT, &pInfo->pDelRes);
  QUERY_CHECK_CODE(code, lino, _error);

  pInfo->pChildren = NULL;
  pInfo->pPhyNode = pPhyNode;
  pInfo->ignoreExpiredData = pSessionNode->window.igExpired;
  pInfo->ignoreExpiredDataSaved = false;
  pInfo->pUpdated = NULL;
  pInfo->pStUpdated = NULL;
  pInfo->dataVersion = 0;
  pInfo->historyWins = taosArrayInit(4, sizeof(SSessionKey));
  if (!pInfo->historyWins) {
    goto _error;
  }
  if (pHandle) {
    pInfo->isHistoryOp = pHandle->fillHistory;
  }

  code = createSpecialDataBlock(STREAM_CHECKPOINT, &pInfo->pCheckpointRes);
  QUERY_CHECK_CODE(code, lino, _error);

  pInfo->clearState = false;
  pInfo->recvGetAll = false;
  pInfo->destHasPrimaryKey = pSessionNode->window.destHasPrimayKey;
  pInfo->pPkDeleted = tSimpleHashInit(64, hashFn);
  QUERY_CHECK_NULL(pInfo->pPkDeleted, code, lino, _error, terrno);
  pInfo->pOperator = pOperator;

  pOperator->operatorType = QUERY_NODE_PHYSICAL_PLAN_STREAM_SESSION;
  setOperatorInfo(pOperator, getStreamOpName(pOperator->operatorType), QUERY_NODE_PHYSICAL_PLAN_STREAM_SESSION, true,
                  OP_NOT_OPENED, pInfo, pTaskInfo);
  if (pPhyNode->type != QUERY_NODE_PHYSICAL_PLAN_STREAM_FINAL_SESSION) {
    // for stream
    void*   buff = NULL;
    int32_t len = 0;
    int32_t res =
        pInfo->streamAggSup.stateStore.streamStateGetInfo(pInfo->streamAggSup.pState, STREAM_SESSION_OP_CHECKPOINT_NAME,
                                                          strlen(STREAM_SESSION_OP_CHECKPOINT_NAME), &buff, &len);
    if (res == TSDB_CODE_SUCCESS) {
      code = doStreamSessionDecodeOpState(buff, len, pOperator, true, NULL);
      taosMemoryFree(buff);
      QUERY_CHECK_CODE(code, lino, _error);
    }
  }
  pOperator->fpSet = createOperatorFpSet(optrDummyOpenFn, doStreamSessionAggNext, NULL, destroyStreamSessionAggOperatorInfo,
                                         optrDefaultBufFn, NULL, optrDefaultGetNextExtFn, NULL);
  setOperatorStreamStateFn(pOperator, streamSessionReleaseState, streamSessionReloadState);

  if (downstream) {
    pInfo->basic.primaryPkIndex = -1;
    code = initDownStream(downstream, &pInfo->streamAggSup, pOperator->operatorType, pInfo->primaryTsIndex,
                          &pInfo->twAggSup, &pInfo->basic);
    QUERY_CHECK_CODE(code, lino, _error);

    code = appendDownstream(pOperator, &downstream, 1);
    QUERY_CHECK_CODE(code, lino, _error);
  }

  *pOptrInfo = pOperator;
  return TSDB_CODE_SUCCESS;

_error:
  if (pInfo != NULL) {
    destroyStreamSessionAggOperatorInfo(pInfo);
  }
  destroyOperatorAndDownstreams(pOperator, &downstream, 1);
  pTaskInfo->code = code;
  qError("%s failed at line %d since %s", __func__, lino, tstrerror(code));
  return code;
}

static void clearStreamSessionOperator(SStreamSessionAggOperatorInfo* pInfo) {
  tSimpleHashClear(pInfo->streamAggSup.pResultRows);
  pInfo->streamAggSup.stateStore.streamStateSessionClear(pInfo->streamAggSup.pState);
  pInfo->clearState = false;
}

int32_t deleteSessionWinState(SStreamAggSupporter* pAggSup, SSDataBlock* pBlock, SSHashObj* pMapUpdate,
                              SSHashObj* pMapDelete, SSHashObj* pPkDelete, bool needAdd) {
  int32_t code = TSDB_CODE_SUCCESS;
  int32_t lino = 0;
  SArray* pWins = taosArrayInit(16, sizeof(SSessionKey));
  if (!pWins) {
    code = terrno;
    QUERY_CHECK_CODE(code, lino, _end);
  }
  code = doDeleteTimeWindows(pAggSup, pBlock, pWins);
  QUERY_CHECK_CODE(code, lino, _end);

  removeSessionResults(pAggSup, pMapUpdate, pWins);
  code = copyDeleteWindowInfo(pWins, pMapDelete);
  QUERY_CHECK_CODE(code, lino, _end);

  if (needAdd) {
    code = copyDeleteWindowInfo(pWins, pPkDelete);
    QUERY_CHECK_CODE(code, lino, _end);
  }
  taosArrayDestroy(pWins);

_end:
  if (code != TSDB_CODE_SUCCESS) {
    qError("%s failed at line %d since %s", __func__, lino, tstrerror(code));
  }
  return code;
}

static int32_t doStreamSessionSemiAggNext(SOperatorInfo* pOperator, SSDataBlock** ppRes) {
  int32_t                        code = TSDB_CODE_SUCCESS;
  int32_t                        lino = 0;
  SStreamSessionAggOperatorInfo* pInfo = pOperator->info;
  SOptrBasicInfo*                pBInfo = &pInfo->binfo;
  TSKEY                          maxTs = INT64_MIN;
  SExprSupp*                     pSup = &pOperator->exprSupp;
  SStreamAggSupporter*           pAggSup = &pInfo->streamAggSup;
  SExecTaskInfo*                 pTaskInfo = pOperator->pTaskInfo;

  qDebug("stask:%s  %s status: %d", GET_TASKID(pTaskInfo), getStreamOpName(pOperator->operatorType), pOperator->status);
  if (pOperator->status == OP_EXEC_DONE) {
    (*ppRes) = NULL;
    return code;
  }

  {
    SSDataBlock* opRes = NULL;
    code = buildSessionResult(pOperator, &opRes);
    QUERY_CHECK_CODE(code, lino, _end);
    if (opRes) {
      (*ppRes) = opRes;
      return code;
    }

    if (pInfo->clearState) {
      clearFunctionContext(&pOperator->exprSupp);
      // semi session operator clear disk buffer
      clearStreamSessionOperator(pInfo);
    }

    if (pOperator->status == OP_RES_TO_RETURN) {
      if (pInfo->reCkBlock) {
        pInfo->reCkBlock = false;
        printDataBlock(pInfo->pCheckpointRes, getStreamOpName(pOperator->operatorType), GET_TASKID(pTaskInfo));
        (*ppRes) = pInfo->pCheckpointRes;
        return code;
      }
      clearFunctionContext(&pOperator->exprSupp);
      // semi session operator clear disk buffer
      clearStreamSessionOperator(pInfo);
      setStreamOperatorCompleted(pOperator);
      (*ppRes) = NULL;
      return code;
    }
  }

  SOperatorInfo* downstream = pOperator->pDownstream[0];
  if (!pInfo->pUpdated) {
    pInfo->pUpdated = taosArrayInit(16, sizeof(SResultWindowInfo));
    QUERY_CHECK_NULL(pInfo->pUpdated, code, lino, _end, terrno);
  }
  if (!pInfo->pStUpdated) {
    _hash_fn_t hashFn = taosGetDefaultHashFunction(TSDB_DATA_TYPE_BINARY);
    pInfo->pStUpdated = tSimpleHashInit(64, hashFn);
    QUERY_CHECK_NULL(pInfo->pStUpdated, code, lino, _end, terrno);
  }
  while (1) {
    SSDataBlock* pBlock = NULL;
    code = downstream->fpSet.getNextFn(downstream, &pBlock);
    QUERY_CHECK_CODE(code, lino, _end);

    if (pBlock == NULL) {
      pOperator->status = OP_RES_TO_RETURN;
      break;
    }
    printSpecDataBlock(pBlock, getStreamOpName(pOperator->operatorType), "recv", GET_TASKID(pTaskInfo));
    setStreamOperatorState(&pInfo->basic, pBlock->info.type);

    if (pBlock->info.type == STREAM_DELETE_DATA || pBlock->info.type == STREAM_DELETE_RESULT ||
        pBlock->info.type == STREAM_CLEAR) {
      // gap must be 0
      code = deleteSessionWinState(pAggSup, pBlock, pInfo->pStUpdated, pInfo->pStDeleted, NULL, false);
      QUERY_CHECK_CODE(code, lino, _end);
      pInfo->clearState = true;
      break;
    } else if (pBlock->info.type == STREAM_GET_ALL) {
      code = getAllSessionWindow(pInfo->streamAggSup.pResultRows, pInfo->pStUpdated);
      QUERY_CHECK_CODE(code, lino, _end);
      continue;
    } else if (pBlock->info.type == STREAM_CREATE_CHILD_TABLE) {
      (*ppRes) = pBlock;
      return code;
    } else if (pBlock->info.type == STREAM_CHECKPOINT) {
      pAggSup->stateStore.streamStateCommit(pAggSup->pState);
      doStreamSessionSaveCheckpoint(pOperator);
      continue;
    } else {
      if (pBlock->info.type != STREAM_NORMAL && pBlock->info.type != STREAM_INVALID) {
        code = TSDB_CODE_QRY_EXECUTOR_INTERNAL_ERROR;
        QUERY_CHECK_CODE(code, lino, _end);
      }
    }

    if (pInfo->scalarSupp.pExprInfo != NULL) {
      SExprSupp* pExprSup = &pInfo->scalarSupp;
      code = projectApplyFunctions(pExprSup->pExprInfo, pBlock, pBlock, pExprSup->pCtx, pExprSup->numOfExprs, NULL);
      QUERY_CHECK_CODE(code, lino, _end);
    }
    // the pDataBlock are always the same one, no need to call this again
    code = setInputDataBlock(pSup, pBlock, TSDB_ORDER_ASC, MAIN_SCAN, true);
    QUERY_CHECK_CODE(code, lino, _end);
    doStreamSessionAggImpl(pOperator, pBlock, pInfo->pStUpdated, NULL, false, false);
    maxTs = TMAX(pInfo->twAggSup.maxTs, pBlock->info.window.ekey);
  }

  pInfo->twAggSup.maxTs = TMAX(pInfo->twAggSup.maxTs, maxTs);
  pBInfo->pRes->info.watermark = pInfo->twAggSup.maxTs;

  code = copyUpdateResult(&pInfo->pStUpdated, pInfo->pUpdated, sessionKeyCompareAsc);
  QUERY_CHECK_CODE(code, lino, _end);

  removeSessionDeleteResults(pInfo->pStDeleted, pInfo->pUpdated);

  if (pInfo->isHistoryOp) {
    code = getMaxTsWins(pInfo->pUpdated, pInfo->historyWins);
    QUERY_CHECK_CODE(code, lino, _end);
  }

  initGroupResInfoFromArrayList(&pInfo->groupResInfo, pInfo->pUpdated);
  pInfo->pUpdated = NULL;
  code = blockDataEnsureCapacity(pBInfo->pRes, pOperator->resultInfo.capacity);
  QUERY_CHECK_CODE(code, lino, _end);

  SSDataBlock* opRes = NULL;
  code = buildSessionResult(pOperator, &opRes);
  QUERY_CHECK_CODE(code, lino, _end);
  if (opRes) {
    (*ppRes) = opRes;
    return code;
  }

_end:
  if (code != TSDB_CODE_SUCCESS) {
    qError("%s failed at line %d since %s. task:%s", __func__, lino, tstrerror(code), GET_TASKID(pTaskInfo));
    pTaskInfo->code = code;
    T_LONG_JMP(pTaskInfo->env, code);
  }

  clearFunctionContext(&pOperator->exprSupp);
  // semi session operator clear disk buffer
  clearStreamSessionOperator(pInfo);
  setStreamOperatorCompleted(pOperator);
  (*ppRes) = NULL;
  return code;
}

static SSDataBlock* doStreamSessionSemiAgg(SOperatorInfo* pOperator) {
  SSDataBlock* pRes = NULL;
  int32_t      code = doStreamSessionSemiAggNext(pOperator, &pRes);
  return pRes;
}

int32_t createStreamFinalSessionAggOperatorInfo(SOperatorInfo* downstream, SPhysiNode* pPhyNode,
                                                       SExecTaskInfo* pTaskInfo, int32_t numOfChild,
                                                       SReadHandle* pHandle, SOperatorInfo** pOptrInfo) {
  QRY_PARAM_CHECK(pOptrInfo);

  int32_t        code = TSDB_CODE_SUCCESS;
  int32_t        lino = 0;
  SOperatorInfo* pOperator = NULL;
  code = createStreamSessionAggOperatorInfo(downstream, pPhyNode, pTaskInfo, pHandle, &pOperator);
  if (pOperator == NULL || code != 0) {
    downstream =  NULL;
    QUERY_CHECK_CODE(code, lino, _error);
  }

  SStorageAPI*                   pAPI = &pTaskInfo->storageAPI;
  SStreamSessionAggOperatorInfo* pInfo = pOperator->info;
  pOperator->operatorType = pPhyNode->type;
  pInfo->pOperator = pOperator;

  if (pPhyNode->type != QUERY_NODE_PHYSICAL_PLAN_STREAM_FINAL_SESSION) {
    pOperator->fpSet =
        createOperatorFpSet(optrDummyOpenFn, doStreamSessionSemiAggNext, NULL, destroyStreamSessionAggOperatorInfo,
                            optrDefaultBufFn, NULL, optrDefaultGetNextExtFn, NULL);
    setOperatorStreamStateFn(pOperator, streamSessionReleaseState, streamSessionSemiReloadState);
  }
  setOperatorInfo(pOperator, getStreamOpName(pOperator->operatorType), pPhyNode->type, false, OP_NOT_OPENED, pInfo,
                  pTaskInfo);

  if (numOfChild > 0) {
    pInfo->pChildren = taosArrayInit(numOfChild, sizeof(void*));
    QUERY_CHECK_NULL(pInfo->pChildren, code, lino, _error, terrno);
    for (int32_t i = 0; i < numOfChild; i++) {
      SOperatorInfo* pChildOp = NULL;
      code = createStreamFinalSessionAggOperatorInfo(NULL, pPhyNode, pTaskInfo, 0, pHandle, &pChildOp);
      if (pChildOp == NULL || code != 0) {
        QUERY_CHECK_CODE(code, lino, _error);
      }

      SStreamSessionAggOperatorInfo* pChInfo = pChildOp->info;
      pChInfo->twAggSup.calTrigger = STREAM_TRIGGER_AT_ONCE;
      pAPI->stateStore.streamStateSetNumber(pChInfo->streamAggSup.pState, i, pInfo->primaryTsIndex);
      void* tmp = taosArrayPush(pInfo->pChildren, &pChildOp);
      if (!tmp) {
        code = terrno;
        QUERY_CHECK_CODE(code, lino, _error);
      }
    }

    void*   buff = NULL;
    int32_t len = 0;
    int32_t res =
        pInfo->streamAggSup.stateStore.streamStateGetInfo(pInfo->streamAggSup.pState, STREAM_SESSION_OP_CHECKPOINT_NAME,
                                                          strlen(STREAM_SESSION_OP_CHECKPOINT_NAME), &buff, &len);
    if (res == TSDB_CODE_SUCCESS) {
      code = doStreamSessionDecodeOpState(buff, len, pOperator, true, NULL);
      taosMemoryFree(buff);
      QUERY_CHECK_CODE(code, lino, _error);
    }
  }

  if (!IS_FINAL_SESSION_OP(pOperator) || numOfChild == 0) {
    pInfo->twAggSup.calTrigger = STREAM_TRIGGER_AT_ONCE;
  }

  *pOptrInfo = pOperator;
  return code;

_error:
  if (pInfo != NULL) {
    destroyStreamSessionAggOperatorInfo(pInfo);
  }
  if (pOperator != NULL) {
    pOperator->info = NULL;
    destroyOperator(pOperator);
  }
  pTaskInfo->code = code;
  if (code != TSDB_CODE_SUCCESS) {
    qError("%s failed at line %d since %s. task:%s", __func__, lino, tstrerror(code), GET_TASKID(pTaskInfo));
  }
  return code;
}

void destroyStreamStateOperatorInfo(void* param) {
  if (param == NULL) {
    return;
  }
  SStreamStateAggOperatorInfo* pInfo = (SStreamStateAggOperatorInfo*)param;
  cleanupBasicInfo(&pInfo->binfo);
  if (pInfo->pOperator) {
    cleanupResultInfoInStream(pInfo->pOperator->pTaskInfo, pInfo->streamAggSup.pState, &pInfo->pOperator->exprSupp,
                              &pInfo->groupResInfo);
    pInfo->pOperator = NULL;
  }
  destroyStreamAggSupporter(&pInfo->streamAggSup);
  clearGroupResInfo(&pInfo->groupResInfo);
  taosArrayDestroyP(pInfo->pUpdated, destroyFlusedPos);
  pInfo->pUpdated = NULL;

  cleanupExprSupp(&pInfo->scalarSupp);
  if (pInfo->pChildren != NULL) {
    int32_t size = taosArrayGetSize(pInfo->pChildren);
    for (int32_t i = 0; i < size; i++) {
      SOperatorInfo* pChild = taosArrayGetP(pInfo->pChildren, i);
      destroyOperator(pChild);
    }
    taosArrayDestroy(pInfo->pChildren);
  }
  colDataDestroy(&pInfo->twAggSup.timeWindowData);
  blockDataDestroy(pInfo->pDelRes);
  tSimpleHashCleanup(pInfo->pSeUpdated);
  tSimpleHashCleanup(pInfo->pSeDeleted);
  cleanupGroupResInfo(&pInfo->groupResInfo);

  taosArrayDestroy(pInfo->historyWins);
  blockDataDestroy(pInfo->pCheckpointRes);
  tSimpleHashCleanup(pInfo->pPkDeleted);

  taosMemoryFreeClear(param);
}

bool isTsInWindow(SStateWindowInfo* pWin, TSKEY ts) {
  if (pWin->winInfo.sessionWin.win.skey <= ts && ts <= pWin->winInfo.sessionWin.win.ekey) {
    return true;
  }
  return false;
}

bool isEqualStateKey(SStateWindowInfo* pWin, char* pKeyData) {
  return pKeyData && compareVal(pKeyData, pWin->pStateKey);
}

bool compareStateKey(void* data, void* key) {
  if (!data || !key) {
    return true;
  }
  SStateKeys* stateKey = (SStateKeys*)key;
  stateKey->pData = (char*)key + sizeof(SStateKeys);
  return compareVal(data, stateKey);
}

bool compareWinStateKey(SStateKeys* left, SStateKeys* right) {
  if (!left || !right) {
    return false;
  }
  return compareVal(left->pData, right);
}

int32_t getStateWindowInfoByKey(SStreamAggSupporter* pAggSup, SSessionKey* pKey, SStateWindowInfo* pCurWin,
                                SStateWindowInfo* pNextWin) {
  int32_t          code = TSDB_CODE_SUCCESS;
  int32_t          lino = 0;
  SStreamStateCur* pCur = NULL;
  int32_t          size = pAggSup->resultRowSize;
  pCurWin->winInfo.sessionWin.groupId = pKey->groupId;
  pCurWin->winInfo.sessionWin.win.skey = pKey->win.skey;
  pCurWin->winInfo.sessionWin.win.ekey = pKey->win.ekey;
  code = getSessionWindowInfoByKey(pAggSup, pKey, &pCurWin->winInfo);
  QUERY_CHECK_CODE(code, lino, _end);
  QUERY_CHECK_CONDITION((IS_VALID_SESSION_WIN(pCurWin->winInfo)), code, lino, _end,
                        TSDB_CODE_QRY_EXECUTOR_INTERNAL_ERROR);

  pCurWin->pStateKey =
      (SStateKeys*)((char*)pCurWin->winInfo.pStatePos->pRowBuff + (pAggSup->resultRowSize - pAggSup->stateKeySize));
  pCurWin->pStateKey->bytes = pAggSup->stateKeySize - sizeof(SStateKeys);
  pCurWin->pStateKey->type = pAggSup->stateKeyType;
  pCurWin->pStateKey->pData = (char*)pCurWin->pStateKey + sizeof(SStateKeys);
  pCurWin->pStateKey->isNull = false;
  pCurWin->winInfo.isOutput = true;
  if (pCurWin->winInfo.pStatePos->needFree) {
    pAggSup->stateStore.streamStateSessionDel(pAggSup->pState, &pCurWin->winInfo.sessionWin);
  }

  qDebug("===stream===get state cur win buff. skey:%" PRId64 ", endkey:%" PRId64, pCurWin->winInfo.sessionWin.win.skey,
         pCurWin->winInfo.sessionWin.win.ekey);

  pNextWin->winInfo.sessionWin = pCurWin->winInfo.sessionWin;
  pCur = pAggSup->stateStore.streamStateSessionSeekKeyNext(pAggSup->pState, &pNextWin->winInfo.sessionWin);
  int32_t nextSize = pAggSup->resultRowSize;
  int32_t winCode = pAggSup->stateStore.streamStateSessionGetKVByCur(pCur, &pNextWin->winInfo.sessionWin,
                                                                     (void**)&pNextWin->winInfo.pStatePos, &nextSize);
  if (winCode != TSDB_CODE_SUCCESS) {
    SET_SESSION_WIN_INVALID(pNextWin->winInfo);
  } else {
    pNextWin->pStateKey =
        (SStateKeys*)((char*)pNextWin->winInfo.pStatePos->pRowBuff + (pAggSup->resultRowSize - pAggSup->stateKeySize));
    pNextWin->pStateKey->bytes = pAggSup->stateKeySize - sizeof(SStateKeys);
    pNextWin->pStateKey->type = pAggSup->stateKeyType;
    pNextWin->pStateKey->pData = (char*)pNextWin->pStateKey + sizeof(SStateKeys);
    pNextWin->pStateKey->isNull = false;
    pNextWin->winInfo.isOutput = true;
  }

_end:
  pAggSup->stateStore.streamStateFreeCur(pCur);
  qDebug("===stream===get state next win buff. skey:%" PRId64 ", endkey:%" PRId64,
         pNextWin->winInfo.sessionWin.win.skey, pNextWin->winInfo.sessionWin.win.ekey);
  if (code != TSDB_CODE_SUCCESS) {
    qError("%s failed at line %d since %s", __func__, lino, tstrerror(code));
  }
  return code;
}

int32_t setStateOutputBuf(SStreamAggSupporter* pAggSup, TSKEY ts, uint64_t groupId, char* pKeyData,
                          SStateWindowInfo* pCurWin, SStateWindowInfo* pNextWin) {
  int32_t          size = pAggSup->resultRowSize;
  SStreamStateCur* pCur = NULL;
  pCurWin->winInfo.sessionWin.groupId = groupId;
  pCurWin->winInfo.sessionWin.win.skey = ts;
  pCurWin->winInfo.sessionWin.win.ekey = ts;
  int32_t code = TSDB_CODE_SUCCESS;
  int32_t lino = 0;
  int32_t winCode = TSDB_CODE_SUCCESS;
  code = pAggSup->stateStore.streamStateStateAddIfNotExist(pAggSup->pState, &pCurWin->winInfo.sessionWin, pKeyData,
                                                           pAggSup->stateKeySize, compareStateKey,
                                                           (void**)&pCurWin->winInfo.pStatePos, &size, &winCode);
  QUERY_CHECK_CODE(code, lino, _end);

  pCurWin->pStateKey =
      (SStateKeys*)((char*)pCurWin->winInfo.pStatePos->pRowBuff + (pAggSup->resultRowSize - pAggSup->stateKeySize));
  pCurWin->pStateKey->bytes = pAggSup->stateKeySize - sizeof(SStateKeys);
  pCurWin->pStateKey->type = pAggSup->stateKeyType;
  pCurWin->pStateKey->pData = (char*)pCurWin->pStateKey + sizeof(SStateKeys);
  pCurWin->pStateKey->isNull = false;

  if (winCode == TSDB_CODE_SUCCESS && !inWinRange(&pAggSup->winRange, &pCurWin->winInfo.sessionWin.win)) {
    winCode = TSDB_CODE_FAILED;
    clearOutputBuf(pAggSup->pState, pCurWin->winInfo.pStatePos, &pAggSup->pSessionAPI->stateStore);
    pCurWin->pStateKey =
        (SStateKeys*)((char*)pCurWin->winInfo.pStatePos->pRowBuff + (pAggSup->resultRowSize - pAggSup->stateKeySize));
    pCurWin->pStateKey->bytes = pAggSup->stateKeySize - sizeof(SStateKeys);
    pCurWin->pStateKey->type = pAggSup->stateKeyType;
    pCurWin->pStateKey->pData = (char*)pCurWin->pStateKey + sizeof(SStateKeys);
    pCurWin->pStateKey->isNull = false;
    pCurWin->winInfo.sessionWin.groupId = groupId;
    pCurWin->winInfo.sessionWin.win.skey = ts;
    pCurWin->winInfo.sessionWin.win.ekey = ts;
    qDebug("===stream===reset state win key. skey:%" PRId64 ", endkey:%" PRId64, pCurWin->winInfo.sessionWin.win.skey,
           pCurWin->winInfo.sessionWin.win.ekey);
  }

  if (winCode == TSDB_CODE_SUCCESS) {
    pCurWin->winInfo.isOutput = true;
    if (pCurWin->winInfo.pStatePos->needFree) {
      pAggSup->stateStore.streamStateSessionDel(pAggSup->pState, &pCurWin->winInfo.sessionWin);
    }
  } else if (pKeyData) {
    if (IS_VAR_DATA_TYPE(pAggSup->stateKeyType)) {
      varDataCopy(pCurWin->pStateKey->pData, pKeyData);
    } else {
      memcpy(pCurWin->pStateKey->pData, pKeyData, pCurWin->pStateKey->bytes);
    }
  }

  qDebug("===stream===set state cur win buff. skey:%" PRId64 ", endkey:%" PRId64, pCurWin->winInfo.sessionWin.win.skey,
         pCurWin->winInfo.sessionWin.win.ekey);

  pNextWin->winInfo.sessionWin = pCurWin->winInfo.sessionWin;
  pCur = pAggSup->stateStore.streamStateSessionSeekKeyNext(pAggSup->pState, &pNextWin->winInfo.sessionWin);
  int32_t nextSize = pAggSup->resultRowSize;
  winCode = pAggSup->stateStore.streamStateSessionGetKVByCur(pCur, &pNextWin->winInfo.sessionWin,
                                                             (void**)&pNextWin->winInfo.pStatePos, &nextSize);
  if (winCode != TSDB_CODE_SUCCESS) {
    SET_SESSION_WIN_INVALID(pNextWin->winInfo);
  } else {
    pNextWin->pStateKey =
        (SStateKeys*)((char*)pNextWin->winInfo.pStatePos->pRowBuff + (pAggSup->resultRowSize - pAggSup->stateKeySize));
    pNextWin->pStateKey->bytes = pAggSup->stateKeySize - sizeof(SStateKeys);
    pNextWin->pStateKey->type = pAggSup->stateKeyType;
    pNextWin->pStateKey->pData = (char*)pNextWin->pStateKey + sizeof(SStateKeys);
    pNextWin->pStateKey->isNull = false;
    pNextWin->winInfo.isOutput = true;
  }
  qDebug("===stream===set state next win buff. skey:%" PRId64 ", endkey:%" PRId64,
         pNextWin->winInfo.sessionWin.win.skey, pNextWin->winInfo.sessionWin.win.ekey);
_end:
  pAggSup->stateStore.streamStateFreeCur(pCur);
  if (code != TSDB_CODE_SUCCESS) {
    qError("%s failed at line %d since %s", __func__, lino, tstrerror(code));
  }
  return code;
}

int32_t updateStateWindowInfo(SStreamAggSupporter* pAggSup, SStateWindowInfo* pWinInfo, SStateWindowInfo* pNextWin,
                              TSKEY* pTs, uint64_t groupId, SColumnInfoData* pKeyCol, int32_t rows, int32_t start,
                              bool* allEqual, SSHashObj* pResultRows, SSHashObj* pSeUpdated, SSHashObj* pSeDeleted,
                              int32_t* pWinRows) {
  int32_t code = TSDB_CODE_SUCCESS;
  int32_t lino = 0;
  *allEqual = true;
  for (int32_t i = start; i < rows; ++i) {
    char* pKeyData = colDataGetData(pKeyCol, i);
    if (!isTsInWindow(pWinInfo, pTs[i])) {
      if (isEqualStateKey(pWinInfo, pKeyData)) {
        if (IS_VALID_SESSION_WIN(pNextWin->winInfo)) {
          // ts belongs to the next window
          if (pTs[i] >= pNextWin->winInfo.sessionWin.win.skey) {
            (*pWinRows) = i - start;
            goto _end;
          }
        }
      } else {
        (*pWinRows) = i - start;
        goto _end;
      }
    }

    if (pWinInfo->winInfo.sessionWin.win.skey > pTs[i]) {
      if (pSeDeleted && pWinInfo->winInfo.isOutput) {
        code = saveDeleteRes(pSeDeleted, pWinInfo->winInfo.sessionWin);
        QUERY_CHECK_CODE(code, lino, _end);
      }
      removeSessionResult(pAggSup, pSeUpdated, pResultRows, &pWinInfo->winInfo.sessionWin);
      pWinInfo->winInfo.sessionWin.win.skey = pTs[i];
    }
    pWinInfo->winInfo.sessionWin.win.ekey = TMAX(pWinInfo->winInfo.sessionWin.win.ekey, pTs[i]);
    memcpy(pWinInfo->winInfo.pStatePos->pKey, &pWinInfo->winInfo.sessionWin, sizeof(SSessionKey));
    if (!isEqualStateKey(pWinInfo, pKeyData)) {
      *allEqual = false;
    }
  }
  (*pWinRows) = rows - start;

_end:
  if (code != TSDB_CODE_SUCCESS) {
    qError("%s failed at line %d since %s", __func__, lino, tstrerror(code));
  }
  return code;
}

static void doStreamStateAggImpl(SOperatorInfo* pOperator, SSDataBlock* pSDataBlock, SSHashObj* pSeUpdated,
                                 SSHashObj* pStDeleted) {
  SExecTaskInfo* pTaskInfo = pOperator->pTaskInfo;
  SStorageAPI*   pAPI = &pOperator->pTaskInfo->storageAPI;

  SStreamStateAggOperatorInfo* pInfo = pOperator->info;
  int32_t                      numOfOutput = pOperator->exprSupp.numOfExprs;
  uint64_t                     groupId = pSDataBlock->info.id.groupId;
  int32_t                      code = TSDB_CODE_SUCCESS;
  int32_t                      lino = 0;
  TSKEY*                       tsCols = NULL;
  SResultRow*                  pResult = NULL;
  int32_t                      winRows = 0;
  SStreamAggSupporter*         pAggSup = &pInfo->streamAggSup;

  pInfo->dataVersion = TMAX(pInfo->dataVersion, pSDataBlock->info.version);
  pAggSup->winRange = pTaskInfo->streamInfo.fillHistoryWindow;
  if (pAggSup->winRange.ekey <= 0) {
    pAggSup->winRange.ekey = INT64_MAX;
  }

  if (pSDataBlock->pDataBlock != NULL) {
    SColumnInfoData* pColDataInfo = taosArrayGet(pSDataBlock->pDataBlock, pInfo->primaryTsIndex);
    if (!pColDataInfo) {
      code = TSDB_CODE_FAILED;
      QUERY_CHECK_CODE(code, lino, _end);
    }
    tsCols = (int64_t*)pColDataInfo->pData;
  } else {
    return;
  }

  int32_t rows = pSDataBlock->info.rows;
  code = blockDataEnsureCapacity(pAggSup->pScanBlock, rows);
  QUERY_CHECK_CODE(code, lino, _end);

  SColumnInfoData* pKeyColInfo = taosArrayGet(pSDataBlock->pDataBlock, pInfo->stateCol.slotId);
  for (int32_t i = 0; i < rows; i += winRows) {
    if (pInfo->ignoreExpiredData && checkExpiredData(&pInfo->streamAggSup.stateStore, pInfo->streamAggSup.pUpdateInfo,
                                                     &pInfo->twAggSup, pSDataBlock->info.id.uid, tsCols[i], NULL, 0) ||
        colDataIsNull_s(pKeyColInfo, i)) {
      i++;
      continue;
    }
    char*            pKeyData = colDataGetData(pKeyColInfo, i);
    int32_t          winIndex = 0;
    bool             allEqual = true;
    SStateWindowInfo curWin = {0};
    SStateWindowInfo nextWin = {0};
    code = setStateOutputBuf(pAggSup, tsCols[i], groupId, pKeyData, &curWin, &nextWin);
    QUERY_CHECK_CODE(code, lino, _end);

    releaseOutputBuf(pAggSup->pState, nextWin.winInfo.pStatePos, &pAPI->stateStore);

    setSessionWinOutputInfo(pSeUpdated, &curWin.winInfo);
    code = updateStateWindowInfo(pAggSup, &curWin, &nextWin, tsCols, groupId, pKeyColInfo, rows, i, &allEqual,
                                 pAggSup->pResultRows, pSeUpdated, pStDeleted, &winRows);
    QUERY_CHECK_CODE(code, lino, _end);

    if (!allEqual) {
      uint64_t uid = 0;
      code = appendDataToSpecialBlock(pAggSup->pScanBlock, &curWin.winInfo.sessionWin.win.skey,
                                      &curWin.winInfo.sessionWin.win.ekey, &uid, &groupId, NULL);
      QUERY_CHECK_CODE(code, lino, _end);
      int32_t tmpRes = tSimpleHashRemove(pSeUpdated, &curWin.winInfo.sessionWin, sizeof(SSessionKey));
      qTrace("%s at line %d res:%d", __func__, __LINE__, tmpRes);

      doDeleteSessionWindow(pAggSup, &curWin.winInfo.sessionWin);
      releaseOutputBuf(pAggSup->pState, curWin.winInfo.pStatePos, &pAPI->stateStore);
      continue;
    }

    code = doOneWindowAggImpl(&pInfo->twAggSup.timeWindowData, &curWin.winInfo, &pResult, i, winRows, rows, numOfOutput,
                              pOperator, 0);
    QUERY_CHECK_CODE(code, lino, _end);

    code = saveSessionOutputBuf(pAggSup, &curWin.winInfo);
    QUERY_CHECK_CODE(code, lino, _end);

    if (pInfo->destHasPrimaryKey && curWin.winInfo.isOutput && IS_NORMAL_STATE_OP(pOperator)) {
      code = saveDeleteRes(pInfo->pPkDeleted, curWin.winInfo.sessionWin);
      QUERY_CHECK_CODE(code, lino, _end);
    }

    if (pInfo->twAggSup.calTrigger == STREAM_TRIGGER_AT_ONCE) {
      code = saveResult(curWin.winInfo, pSeUpdated);
      QUERY_CHECK_CODE(code, lino, _end);
    }

    if (pInfo->twAggSup.calTrigger == STREAM_TRIGGER_WINDOW_CLOSE) {
      curWin.winInfo.pStatePos->beUpdated = true;
      SSessionKey key = {0};
      getSessionHashKey(&curWin.winInfo.sessionWin, &key);
      code =
          tSimpleHashPut(pAggSup->pResultRows, &key, sizeof(SSessionKey), &curWin.winInfo, sizeof(SResultWindowInfo));
      QUERY_CHECK_CODE(code, lino, _end);
    }
  }

_end:
  if (code != TSDB_CODE_SUCCESS) {
    qError("%s failed at line %d since %s. task:%s", __func__, lino, tstrerror(code), GET_TASKID(pTaskInfo));
  }
}

int32_t doStreamStateEncodeOpState(void** buf, int32_t len, SOperatorInfo* pOperator, bool isParent) {
  SStreamStateAggOperatorInfo* pInfo = pOperator->info;
  if (!pInfo) {
    return 0;
  }

  void* pData = (buf == NULL) ? NULL : *buf;

  // 1.streamAggSup.pResultRows
  int32_t tlen = 0;
  int32_t mapSize = tSimpleHashGetSize(pInfo->streamAggSup.pResultRows);
  tlen += taosEncodeFixedI32(buf, mapSize);
  void*   pIte = NULL;
  size_t  keyLen = 0;
  int32_t iter = 0;
  while ((pIte = tSimpleHashIterate(pInfo->streamAggSup.pResultRows, pIte, &iter)) != NULL) {
    void* key = tSimpleHashGetKey(pIte, &keyLen);
    tlen += encodeSSessionKey(buf, key);
    tlen += encodeSResultWindowInfo(buf, pIte, pInfo->streamAggSup.resultRowSize);
  }

  // 2.twAggSup
  tlen += encodeSTimeWindowAggSupp(buf, &pInfo->twAggSup);

  // 3.pChildren
  int32_t size = taosArrayGetSize(pInfo->pChildren);
  tlen += taosEncodeFixedI32(buf, size);
  for (int32_t i = 0; i < size; i++) {
    SOperatorInfo* pChOp = taosArrayGetP(pInfo->pChildren, i);
    tlen += doStreamStateEncodeOpState(buf, 0, pChOp, false);
  }

  // 4.dataVersion
  tlen += taosEncodeFixedI64(buf, pInfo->dataVersion);

  // 5.checksum
  if (isParent) {
    if (buf) {
      uint32_t cksum = taosCalcChecksum(0, pData, len - sizeof(uint32_t));
      tlen += taosEncodeFixedU32(buf, cksum);
    } else {
      tlen += sizeof(uint32_t);
    }
  }

  return tlen;
}

int32_t doStreamStateDecodeOpState(void* buf, int32_t len, SOperatorInfo* pOperator, bool isParent, void** ppBuf) {
  SStreamStateAggOperatorInfo* pInfo = pOperator->info;
  int32_t                      code = TSDB_CODE_SUCCESS;
  int32_t                      lino = 0;
  SStreamAggSupporter*         pAggSup = &pInfo->streamAggSup;
  SExecTaskInfo*               pTaskInfo = pOperator->pTaskInfo;
  if (!pInfo) {
    code = TSDB_CODE_FAILED;
    QUERY_CHECK_CODE(code, lino, _end);
  }

  // 5.checksum
  if (isParent) {
    int32_t dataLen = len - sizeof(uint32_t);
    void*   pCksum = POINTER_SHIFT(buf, dataLen);
    if (taosCheckChecksum(buf, dataLen, *(uint32_t*)pCksum) != TSDB_CODE_SUCCESS) {
      qError("stream state_window state is invalid");
      code = TSDB_CODE_FAILED;
      QUERY_CHECK_CODE(code, lino, _end);
    }
  }

  // 1.streamAggSup.pResultRows
  int32_t mapSize = 0;
  buf = taosDecodeFixedI32(buf, &mapSize);
  for (int32_t i = 0; i < mapSize; i++) {
    SResultWindowInfo winfo = {0};
    buf = decodeSSessionKey(buf, &winfo.sessionWin);
    int32_t winCode = TSDB_CODE_SUCCESS;
    code = pAggSup->stateStore.streamStateStateAddIfNotExist(
        pAggSup->pState, &winfo.sessionWin, NULL, pAggSup->stateKeySize, compareStateKey, (void**)&winfo.pStatePos,
        &pAggSup->resultRowSize, &winCode);
    QUERY_CHECK_CODE(code, lino, _end);

    buf = decodeSResultWindowInfo(buf, &winfo, pInfo->streamAggSup.resultRowSize);
    code =
        tSimpleHashPut(pInfo->streamAggSup.pResultRows, &winfo.sessionWin, sizeof(SSessionKey), &winfo, sizeof(SResultWindowInfo));
    QUERY_CHECK_CODE(code, lino, _end);
  }

  // 2.twAggSup
  buf = decodeSTimeWindowAggSupp(buf, &pInfo->twAggSup);

  // 3.pChildren
  int32_t size = 0;
  buf = taosDecodeFixedI32(buf, &size);
  for (int32_t i = 0; i < size; i++) {
    SOperatorInfo* pChOp = taosArrayGetP(pInfo->pChildren, i);
    code = doStreamStateDecodeOpState(buf, 0, pChOp, false, &buf);
    QUERY_CHECK_CODE(code, lino, _end);
  }

  // 4.dataVersion
  buf = taosDecodeFixedI64(buf, &pInfo->dataVersion);

  if (ppBuf) {
    (*ppBuf) = buf;
  }

_end:
  if (code != TSDB_CODE_SUCCESS) {
    qError("%s failed at line %d since %s. task:%s", __func__, lino, tstrerror(code), GET_TASKID(pTaskInfo));
  }
  return code;
}

void doStreamStateSaveCheckpoint(SOperatorInfo* pOperator) {
  SStreamStateAggOperatorInfo* pInfo = pOperator->info;
  if (needSaveStreamOperatorInfo(&pInfo->basic)) {
    int32_t len = doStreamStateEncodeOpState(NULL, 0, pOperator, true);
    void*   buf = taosMemoryCalloc(1, len);
    if (!buf) {
      qError("%s failed at line %d since %s", __func__, __LINE__, tstrerror(TSDB_CODE_OUT_OF_MEMORY));
      return;
    }
    void* pBuf = buf;
    len = doStreamStateEncodeOpState(&pBuf, len, pOperator, true);
    pInfo->streamAggSup.stateStore.streamStateSaveInfo(pInfo->streamAggSup.pState, STREAM_STATE_OP_CHECKPOINT_NAME,
                                                       strlen(STREAM_STATE_OP_CHECKPOINT_NAME), buf, len);
    taosMemoryFree(buf);
    saveStreamOperatorStateComplete(&pInfo->basic);
  }
}

static int32_t buildStateResult(SOperatorInfo* pOperator, SSDataBlock** ppRes) {
  int32_t                      code = TSDB_CODE_SUCCESS;
  SStreamStateAggOperatorInfo* pInfo = pOperator->info;
  SOptrBasicInfo*              pBInfo = &pInfo->binfo;
  SExecTaskInfo*               pTaskInfo = pOperator->pTaskInfo;

  doBuildDeleteDataBlock(pOperator, pInfo->pSeDeleted, pInfo->pDelRes, &pInfo->pDelIterator);
  if (pInfo->pDelRes->info.rows > 0) {
    printDataBlock(pInfo->pDelRes, getStreamOpName(pOperator->operatorType), GET_TASKID(pTaskInfo));
    (*ppRes) = pInfo->pDelRes;
    return code;
  }

  doBuildSessionResult(pOperator, pInfo->streamAggSup.pState, &pInfo->groupResInfo, pBInfo->pRes);
  if (pBInfo->pRes->info.rows > 0) {
    printDataBlock(pBInfo->pRes, getStreamOpName(pOperator->operatorType), GET_TASKID(pTaskInfo));
    (*ppRes) = pBInfo->pRes;
    return code;
  }
  (*ppRes) = NULL;
  return code;
}

static int32_t doStreamStateAggNext(SOperatorInfo* pOperator, SSDataBlock** ppRes) {
  if (pOperator->status == OP_EXEC_DONE) {
    (*ppRes) = NULL;
    return TSDB_CODE_SUCCESS;
  }

  int32_t                      code = TSDB_CODE_SUCCESS;
  int32_t                      lino = 0;
  SExprSupp*                   pSup = &pOperator->exprSupp;
  SStreamStateAggOperatorInfo* pInfo = pOperator->info;
  SOptrBasicInfo*              pBInfo = &pInfo->binfo;
  SExecTaskInfo*               pTaskInfo = pOperator->pTaskInfo;
  qDebug("===stream=== stream state agg");
  if (pOperator->status == OP_RES_TO_RETURN) {
    SSDataBlock* resBlock = NULL;
    code = buildStateResult(pOperator, &resBlock);
    QUERY_CHECK_CODE(code, lino, _end);
    if (resBlock != NULL) {
      (*ppRes) = resBlock;
      return code;
    }

    if (pInfo->recvGetAll) {
      pInfo->recvGetAll = false;
      resetUnCloseSessionWinInfo(pInfo->streamAggSup.pResultRows);
    }

    if (pInfo->reCkBlock) {
      pInfo->reCkBlock = false;
      printDataBlock(pInfo->pCheckpointRes, getStreamOpName(pOperator->operatorType), GET_TASKID(pTaskInfo));
      (*ppRes) = pInfo->pCheckpointRes;
      return code;
    }

    setStreamOperatorCompleted(pOperator);
    (*ppRes) = NULL;
    return code;
  }

  SOperatorInfo* downstream = pOperator->pDownstream[0];
  if (!pInfo->pUpdated) {
    pInfo->pUpdated = taosArrayInit(16, sizeof(SResultWindowInfo));
    QUERY_CHECK_NULL(pInfo->pUpdated, code, lino, _end, terrno);
  }
  if (!pInfo->pSeUpdated) {
    _hash_fn_t hashFn = taosGetDefaultHashFunction(TSDB_DATA_TYPE_BINARY);
    pInfo->pSeUpdated = tSimpleHashInit(64, hashFn);
    QUERY_CHECK_NULL(pInfo->pSeUpdated, code, lino, _end, terrno);
  }
  while (1) {
    SSDataBlock* pBlock = NULL;
    code = downstream->fpSet.getNextFn(downstream, &pBlock);
    QUERY_CHECK_CODE(code, lino, _end);

    if (pBlock == NULL) {
      break;
    }
    printSpecDataBlock(pBlock, getStreamOpName(pOperator->operatorType), "recv", GET_TASKID(pTaskInfo));
    setStreamOperatorState(&pInfo->basic, pBlock->info.type);

    if (pBlock->info.type == STREAM_DELETE_DATA || pBlock->info.type == STREAM_DELETE_RESULT ||
        pBlock->info.type == STREAM_CLEAR) {
      bool add = pInfo->destHasPrimaryKey && IS_NORMAL_STATE_OP(pOperator);
      code = deleteSessionWinState(&pInfo->streamAggSup, pBlock, pInfo->pSeUpdated, pInfo->pSeDeleted,
                                   pInfo->pPkDeleted, add);
      QUERY_CHECK_CODE(code, lino, _end);
      continue;
    } else if (pBlock->info.type == STREAM_GET_ALL) {
      pInfo->recvGetAll = true;
      code = getAllSessionWindow(pInfo->streamAggSup.pResultRows, pInfo->pSeUpdated);
      QUERY_CHECK_CODE(code, lino, _end);
      continue;
    } else if (pBlock->info.type == STREAM_CREATE_CHILD_TABLE) {
      (*ppRes) = pBlock;
      return code;
    } else if (pBlock->info.type == STREAM_CHECKPOINT) {
      pInfo->streamAggSup.stateStore.streamStateCommit(pInfo->streamAggSup.pState);
      doStreamStateSaveCheckpoint(pOperator);
      code = copyDataBlock(pInfo->pCheckpointRes, pBlock);
      QUERY_CHECK_CODE(code, lino, _end);

      continue;
    } else {
      if (pBlock->info.type != STREAM_NORMAL && pBlock->info.type != STREAM_INVALID) {
        code = TSDB_CODE_QRY_EXECUTOR_INTERNAL_ERROR;
        QUERY_CHECK_CODE(code, lino, _end);
      }
    }

    if (pInfo->scalarSupp.pExprInfo != NULL) {
      SExprSupp* pExprSup = &pInfo->scalarSupp;
      code = projectApplyFunctions(pExprSup->pExprInfo, pBlock, pBlock, pExprSup->pCtx, pExprSup->numOfExprs, NULL);
      QUERY_CHECK_CODE(code, lino, _end);
    }
    // the pDataBlock are always the same one, no need to call this again
    code = setInputDataBlock(pSup, pBlock, TSDB_ORDER_ASC, MAIN_SCAN, true);
    QUERY_CHECK_CODE(code, lino, _end);
    doStreamStateAggImpl(pOperator, pBlock, pInfo->pSeUpdated, pInfo->pSeDeleted);
    pInfo->twAggSup.maxTs = TMAX(pInfo->twAggSup.maxTs, pBlock->info.window.ekey);
  }
  // restore the value
  pOperator->status = OP_RES_TO_RETURN;

  code = closeSessionWindow(pInfo->streamAggSup.pResultRows, &pInfo->twAggSup, pInfo->pSeUpdated);
  QUERY_CHECK_CODE(code, lino, _end);

  code = copyUpdateResult(&pInfo->pSeUpdated, pInfo->pUpdated, sessionKeyCompareAsc);
  QUERY_CHECK_CODE(code, lino, _end);

  removeSessionDeleteResults(pInfo->pSeDeleted, pInfo->pUpdated);

  if (pInfo->isHistoryOp) {
    code = getMaxTsWins(pInfo->pUpdated, pInfo->historyWins);
    QUERY_CHECK_CODE(code, lino, _end);
  }
  if (pInfo->destHasPrimaryKey && IS_NORMAL_STATE_OP(pOperator)) {
    code = copyDeleteSessionKey(pInfo->pPkDeleted, pInfo->pSeDeleted);
    QUERY_CHECK_CODE(code, lino, _end);
  }

  initGroupResInfoFromArrayList(&pInfo->groupResInfo, pInfo->pUpdated);
  pInfo->pUpdated = NULL;
  code = blockDataEnsureCapacity(pInfo->binfo.pRes, pOperator->resultInfo.capacity);
  QUERY_CHECK_CODE(code, lino, _end);

  SSDataBlock* resBlock = NULL;
  code = buildStateResult(pOperator, &resBlock);
  QUERY_CHECK_CODE(code, lino, _end);
  if (resBlock != NULL) {
    (*ppRes) = resBlock;
    return code;
  }

_end:
  if (code != TSDB_CODE_SUCCESS) {
    qError("%s failed at line %d since %s. task:%s", __func__, lino, tstrerror(code), GET_TASKID(pTaskInfo));
    pTaskInfo->code = code;
    T_LONG_JMP(pTaskInfo->env, code);
  }
  setStreamOperatorCompleted(pOperator);
  (*ppRes) = NULL;
  return code;
}

static SSDataBlock* doStreamStateAgg(SOperatorInfo* pOperator) {
  SSDataBlock* pRes = NULL;
  int32_t      code = doStreamStateAggNext(pOperator, &pRes);
  return pRes;
}

void streamStateReleaseState(SOperatorInfo* pOperator) {
  SStreamStateAggOperatorInfo* pInfo = pOperator->info;
  int32_t                      winSize = taosArrayGetSize(pInfo->historyWins) * sizeof(SSessionKey);
  int32_t                      resSize = winSize + sizeof(TSKEY);
  char*                        pBuff = taosMemoryCalloc(1, resSize);
  if (!pBuff) {
    return ;
  }
  memcpy(pBuff, pInfo->historyWins->pData, winSize);
  memcpy(pBuff + winSize, &pInfo->twAggSup.maxTs, sizeof(TSKEY));
  qDebug("===stream=== relase state. save result count:%d", (int32_t)taosArrayGetSize(pInfo->historyWins));
  pInfo->streamAggSup.stateStore.streamStateSaveInfo(pInfo->streamAggSup.pState, STREAM_STATE_OP_STATE_NAME,
                                                     strlen(STREAM_STATE_OP_STATE_NAME), pBuff, resSize);
  pInfo->streamAggSup.stateStore.streamStateCommit(pInfo->streamAggSup.pState);
  taosMemoryFreeClear(pBuff);

  SOperatorInfo* downstream = pOperator->pDownstream[0];
  if (downstream->fpSet.releaseStreamStateFn) {
    downstream->fpSet.releaseStreamStateFn(downstream);
  }
}

static int32_t compactStateWindow(SOperatorInfo* pOperator, SResultWindowInfo* pCurWin, SResultWindowInfo* pNextWin,
                                  SSHashObj* pStUpdated, SSHashObj* pStDeleted) {
  SExprSupp*                   pSup = &pOperator->exprSupp;
  SExecTaskInfo*               pTaskInfo = pOperator->pTaskInfo;
  SStreamStateAggOperatorInfo* pInfo = pOperator->info;
  return compactTimeWindow(pSup, &pInfo->streamAggSup, &pInfo->twAggSup, pTaskInfo, pCurWin, pNextWin, pStUpdated,
                           pStDeleted, false);
}

void streamStateReloadState(SOperatorInfo* pOperator) {
  int32_t                      code = TSDB_CODE_SUCCESS;
  int32_t                      lino = 0;
  SStreamStateAggOperatorInfo* pInfo = pOperator->info;
  SStreamAggSupporter*         pAggSup = &pInfo->streamAggSup;
  SExecTaskInfo*               pTaskInfo = pOperator->pTaskInfo;
  resetWinRange(&pAggSup->winRange);

  SSessionKey seKey = {.win.skey = INT64_MIN, .win.ekey = INT64_MIN, .groupId = 0};
  int32_t     size = 0;
  void*       pBuf = NULL;
  code = pAggSup->stateStore.streamStateGetInfo(pAggSup->pState, STREAM_STATE_OP_STATE_NAME,
                                                strlen(STREAM_STATE_OP_STATE_NAME), &pBuf, &size);
  QUERY_CHECK_CODE(code, lino, _end);

  int32_t num = (size - sizeof(TSKEY)) / sizeof(SSessionKey);
  qDebug("===stream=== reload state. get result count:%d", num);
  SSessionKey* pSeKeyBuf = (SSessionKey*)pBuf;

  TSKEY ts = *(TSKEY*)((char*)pBuf + size - sizeof(TSKEY));
  pInfo->twAggSup.maxTs = TMAX(pInfo->twAggSup.maxTs, ts);
  pAggSup->stateStore.streamStateReloadInfo(pAggSup->pState, ts);

  if (!pInfo->pSeUpdated && num > 0) {
    _hash_fn_t hashFn = taosGetDefaultHashFunction(TSDB_DATA_TYPE_BINARY);
    pInfo->pSeUpdated = tSimpleHashInit(64, hashFn);
    QUERY_CHECK_NULL(pInfo->pSeUpdated, code, lino, _end, terrno);
  }
  if (!pInfo->pSeDeleted && num > 0) {
    _hash_fn_t hashFn = taosGetDefaultHashFunction(TSDB_DATA_TYPE_BINARY);
    pInfo->pSeDeleted = tSimpleHashInit(64, hashFn);
    QUERY_CHECK_NULL(pInfo->pSeDeleted, code, lino, _end, terrno);
  }
  for (int32_t i = 0; i < num; i++) {
    SStateWindowInfo curInfo = {0};
    SStateWindowInfo nextInfo = {0};
    qDebug("===stream=== reload state. try process result %" PRId64 ", %" PRIu64 ", index:%d", pSeKeyBuf[i].win.skey,
           pSeKeyBuf[i].groupId, i);
    code = getStateWindowInfoByKey(pAggSup, pSeKeyBuf + i, &curInfo, &nextInfo);
    QUERY_CHECK_CODE(code, lino, _end);

    bool cpRes = compareWinStateKey(curInfo.pStateKey, nextInfo.pStateKey);
    qDebug("===stream=== reload state. next window info %" PRId64 ", %" PRIu64 ", compare:%d",
           nextInfo.winInfo.sessionWin.win.skey, nextInfo.winInfo.sessionWin.groupId, cpRes);
    if (cpRes) {
      code = compactStateWindow(pOperator, &curInfo.winInfo, &nextInfo.winInfo, pInfo->pSeUpdated, pInfo->pSeDeleted);
      qDebug("===stream=== reload state. save result %" PRId64 ", %" PRIu64, curInfo.winInfo.sessionWin.win.skey,
             curInfo.winInfo.sessionWin.groupId);
      QUERY_CHECK_CODE(code, lino, _end);

      if (pInfo->twAggSup.calTrigger == STREAM_TRIGGER_AT_ONCE) {
        code = saveResult(curInfo.winInfo, pInfo->pSeUpdated);
        QUERY_CHECK_CODE(code, lino, _end);
      } else if (pInfo->twAggSup.calTrigger == STREAM_TRIGGER_WINDOW_CLOSE) {
        if (!isCloseWindow(&curInfo.winInfo.sessionWin.win, &pInfo->twAggSup)) {
          code = saveDeleteRes(pInfo->pSeDeleted, curInfo.winInfo.sessionWin);
          QUERY_CHECK_CODE(code, lino, _end);
        }
        SSessionKey key = {0};
        getSessionHashKey(&curInfo.winInfo.sessionWin, &key);
        code = tSimpleHashPut(pAggSup->pResultRows, &key, sizeof(SSessionKey), &curInfo.winInfo,
                              sizeof(SResultWindowInfo));
        QUERY_CHECK_CODE(code, lino, _end);
      }
    } else if (IS_VALID_SESSION_WIN(nextInfo.winInfo)) {
      releaseOutputBuf(pAggSup->pState, nextInfo.winInfo.pStatePos, &pAggSup->pSessionAPI->stateStore);
    }

    if (IS_VALID_SESSION_WIN(curInfo.winInfo)) {
      code = saveSessionOutputBuf(pAggSup, &curInfo.winInfo);
      QUERY_CHECK_CODE(code, lino, _end);
    }
  }
  taosMemoryFree(pBuf);

  SOperatorInfo* downstream = pOperator->pDownstream[0];
  if (downstream->fpSet.reloadStreamStateFn) {
    downstream->fpSet.reloadStreamStateFn(downstream);
  }
  reloadAggSupFromDownStream(downstream, &pInfo->streamAggSup);

_end:
  if (code != TSDB_CODE_SUCCESS) {
    qError("%s failed at line %d since %s. task:%s", __func__, lino, tstrerror(code), GET_TASKID(pTaskInfo));
  }
}

int32_t createStreamStateAggOperatorInfo(SOperatorInfo* downstream, SPhysiNode* pPhyNode, SExecTaskInfo* pTaskInfo,
                                         SReadHandle* pHandle, SOperatorInfo** pOptrInfo) {
  QRY_PARAM_CHECK(pOptrInfo);
  int32_t code = 0;
  int32_t lino = 0;

  SStreamStateWinodwPhysiNode* pStateNode = (SStreamStateWinodwPhysiNode*)pPhyNode;
  int32_t                      tsSlotId = ((SColumnNode*)pStateNode->window.pTspk)->slotId;
  SColumnNode*                 pColNode = (SColumnNode*)(pStateNode->pStateKey);
  SStreamStateAggOperatorInfo* pInfo = taosMemoryCalloc(1, sizeof(SStreamStateAggOperatorInfo));
  SOperatorInfo*               pOperator = taosMemoryCalloc(1, sizeof(SOperatorInfo));
  if (pInfo == NULL || pOperator == NULL) {
    code = terrno;
    QUERY_CHECK_CODE(code, lino, _error);
  }

  pInfo->stateCol = extractColumnFromColumnNode(pColNode);
  initResultSizeInfo(&pOperator->resultInfo, 4096);
  if (pStateNode->window.pExprs != NULL) {
    int32_t    numOfScalar = 0;
    SExprInfo* pScalarExprInfo = NULL;
    code = createExprInfo(pStateNode->window.pExprs, NULL, &pScalarExprInfo, &numOfScalar);
    QUERY_CHECK_CODE(code, lino, _error);

    code = initExprSupp(&pInfo->scalarSupp, pScalarExprInfo, numOfScalar, &pTaskInfo->storageAPI.functionStore);
    QUERY_CHECK_CODE(code, lino, _error);
  }

  pInfo->twAggSup = (STimeWindowAggSupp){
      .waterMark = pStateNode->window.watermark,
      .calTrigger = pStateNode->window.triggerType,
      .maxTs = INT64_MIN,
      .minTs = INT64_MAX,
      .deleteMark = getDeleteMark(&pStateNode->window, 0),
  };

  code = initExecTimeWindowInfo(&pInfo->twAggSup.timeWindowData, &pTaskInfo->window);
  QUERY_CHECK_CODE(code, lino, _error);

  SSDataBlock* pResBlock = createDataBlockFromDescNode(pPhyNode->pOutputDataBlockDesc);
  QUERY_CHECK_NULL(pResBlock, code, lino, _error, terrno);
  pInfo->binfo.pRes = pResBlock;

  SExprSupp*   pExpSup = &pOperator->exprSupp;
  int32_t      numOfCols = 0;
  SExprInfo*   pExprInfo = NULL;
  code = createExprInfo(pStateNode->window.pFuncs, NULL, &pExprInfo, &numOfCols);
  QUERY_CHECK_CODE(code, lino, _error);

  code = initBasicInfoEx(&pInfo->binfo, pExpSup, pExprInfo, numOfCols, pResBlock, &pTaskInfo->storageAPI.functionStore);
  if (code != TSDB_CODE_SUCCESS) {
    goto _error;
  }
  int32_t keySize = sizeof(SStateKeys) + pColNode->node.resType.bytes;
  int16_t type = pColNode->node.resType.type;
  pInfo->primaryTsIndex = tsSlotId;
  code = initStreamAggSupporter(&pInfo->streamAggSup, pExpSup, numOfCols, 0, pTaskInfo->streamInfo.pState, keySize,
                                type, &pTaskInfo->storageAPI.stateStore, pHandle, &pInfo->twAggSup,
                                GET_TASKID(pTaskInfo), &pTaskInfo->storageAPI, pInfo->primaryTsIndex);
  QUERY_CHECK_CODE(code, lino, _error);

  _hash_fn_t hashFn = taosGetDefaultHashFunction(TSDB_DATA_TYPE_BINARY);
  pInfo->pSeDeleted = tSimpleHashInit(64, hashFn);
  QUERY_CHECK_NULL(pInfo->pSeDeleted, code, lino, _error, terrno);
  pInfo->pDelIterator = NULL;

  code = createSpecialDataBlock(STREAM_DELETE_RESULT, &pInfo->pDelRes);
  QUERY_CHECK_CODE(code, lino, _error);

  pInfo->pChildren = NULL;
  pInfo->ignoreExpiredData = pStateNode->window.igExpired;
  pInfo->ignoreExpiredDataSaved = false;
  pInfo->pUpdated = NULL;
  pInfo->pSeUpdated = NULL;
  pInfo->dataVersion = 0;
  pInfo->historyWins = taosArrayInit(4, sizeof(SSessionKey));
  if (!pInfo->historyWins) {
    code = terrno;
    QUERY_CHECK_CODE(code, lino, _error);
  }

  if (pHandle) {
    pInfo->isHistoryOp = pHandle->fillHistory;
  }

  code = createSpecialDataBlock(STREAM_CHECKPOINT, &pInfo->pCheckpointRes);
  QUERY_CHECK_CODE(code, lino, _error);

  pInfo->recvGetAll = false;
  pInfo->pPkDeleted = tSimpleHashInit(64, hashFn);
  QUERY_CHECK_NULL(pInfo->pPkDeleted, code, lino, _error, terrno);
  pInfo->destHasPrimaryKey = pStateNode->window.destHasPrimayKey;
  pInfo->pOperator = pOperator;

  setOperatorInfo(pOperator, "StreamStateAggOperator", QUERY_NODE_PHYSICAL_PLAN_STREAM_STATE, true, OP_NOT_OPENED,
                  pInfo, pTaskInfo);
  // for stream
  void*   buff = NULL;
  int32_t len = 0;
  int32_t res =
      pInfo->streamAggSup.stateStore.streamStateGetInfo(pInfo->streamAggSup.pState, STREAM_STATE_OP_CHECKPOINT_NAME,
                                                        strlen(STREAM_STATE_OP_CHECKPOINT_NAME), &buff, &len);
  if (res == TSDB_CODE_SUCCESS) {
    code = doStreamStateDecodeOpState(buff, len, pOperator, true, NULL);
    taosMemoryFree(buff);
    QUERY_CHECK_CODE(code, lino, _error);
  }

  pOperator->fpSet = createOperatorFpSet(optrDummyOpenFn, doStreamStateAggNext, NULL, destroyStreamStateOperatorInfo,
                                         optrDefaultBufFn, NULL, optrDefaultGetNextExtFn, NULL);
  setOperatorStreamStateFn(pOperator, streamStateReleaseState, streamStateReloadState);
  code = initDownStream(downstream, &pInfo->streamAggSup, pOperator->operatorType, pInfo->primaryTsIndex,
                        &pInfo->twAggSup, &pInfo->basic);
  QUERY_CHECK_CODE(code, lino, _error);

  code = appendDownstream(pOperator, &downstream, 1);
  QUERY_CHECK_CODE(code, lino, _error);

  *pOptrInfo = pOperator;
  return TSDB_CODE_SUCCESS;

_error:
  if (pInfo != NULL) destroyStreamStateOperatorInfo(pInfo);
  destroyOperatorAndDownstreams(pOperator, &downstream, 1);
  pTaskInfo->code = code;
  qError("%s failed at line %d since %s", __func__, lino, tstrerror(code));
  return code;
}

#ifdef BUILD_NO_CALL
static void setInverFunction(SqlFunctionCtx* pCtx, int32_t num, EStreamType type) {
  for (int i = 0; i < num; i++) {
    if (type == STREAM_INVERT) {
      fmSetInvertFunc(pCtx[i].functionId, &(pCtx[i].fpSet));
    } else if (type == STREAM_NORMAL) {
      fmSetNormalFunc(pCtx[i].functionId, &(pCtx[i].fpSet));
    }
  }
}
#endif

static int32_t doStreamIntervalAggNext(SOperatorInfo* pOperator, SSDataBlock** ppRes) {
  int32_t                      code = TSDB_CODE_SUCCESS;
  int32_t                      lino = 0;
  SStreamIntervalOperatorInfo* pInfo = pOperator->info;
  SExecTaskInfo*               pTaskInfo = pOperator->pTaskInfo;
  SStorageAPI*                 pAPI = &pOperator->pTaskInfo->storageAPI;
  SExprSupp*                   pSup = &pOperator->exprSupp;

  qDebug("stask:%s  %s status: %d", GET_TASKID(pTaskInfo), getStreamOpName(pOperator->operatorType), pOperator->status);

  if (pOperator->status == OP_EXEC_DONE) {
    (*ppRes) = NULL;
    return code;
  }

  if (pOperator->status == OP_RES_TO_RETURN) {
    SSDataBlock* resBlock = NULL;
    code = buildIntervalResult(pOperator, &resBlock);
    QUERY_CHECK_CODE(code, lino, _end);
    if (resBlock != NULL) {
      (*ppRes) = resBlock;
      return code;
    }

    if (pInfo->recvGetAll) {
      pInfo->recvGetAll = false;
      resetUnCloseWinInfo(pInfo->aggSup.pResultRowHashTable);
    }

    if (pInfo->reCkBlock) {
      pInfo->reCkBlock = false;
      printDataBlock(pInfo->pCheckpointRes, getStreamOpName(pOperator->operatorType), GET_TASKID(pTaskInfo));
      (*ppRes) = pInfo->pCheckpointRes;
      return code;
    }

    setStreamOperatorCompleted(pOperator);
    (*ppRes) = NULL;
    return code;
  }

  SOperatorInfo* downstream = pOperator->pDownstream[0];

  if (!pInfo->pUpdated) {
    pInfo->pUpdated = taosArrayInit(4096, POINTER_BYTES);
    QUERY_CHECK_NULL(pInfo->pUpdated, code, lino, _end, terrno);
  }

  if (!pInfo->pUpdatedMap) {
    _hash_fn_t hashFn = taosGetDefaultHashFunction(TSDB_DATA_TYPE_BINARY);
    pInfo->pUpdatedMap = tSimpleHashInit(4096, hashFn);
    QUERY_CHECK_NULL(pInfo->pUpdatedMap, code, lino, _end, terrno);
  }

  while (1) {
    SSDataBlock* pBlock = NULL;
    code = downstream->fpSet.getNextFn(downstream, &pBlock);
    QUERY_CHECK_CODE(code, lino, _end);

    if (pBlock == NULL) {
      qDebug("===stream===return data:%s. recv datablock num:%" PRIu64, getStreamOpName(pOperator->operatorType),
             pInfo->numOfDatapack);
      pInfo->numOfDatapack = 0;
      break;
    }

    pInfo->numOfDatapack++;
    printSpecDataBlock(pBlock, getStreamOpName(pOperator->operatorType), "recv", GET_TASKID(pTaskInfo));
    setStreamOperatorState(&pInfo->basic, pBlock->info.type);

    if (pBlock->info.type == STREAM_DELETE_DATA || pBlock->info.type == STREAM_DELETE_RESULT ||
        pBlock->info.type == STREAM_CLEAR) {
      code = doDeleteWindows(pOperator, &pInfo->interval, pBlock, pInfo->pDelWins, pInfo->pUpdatedMap, NULL);
      QUERY_CHECK_CODE(code, lino, _end);
      continue;
    } else if (pBlock->info.type == STREAM_GET_ALL) {
      pInfo->recvGetAll = true;
      code = getAllIntervalWindow(pInfo->aggSup.pResultRowHashTable, pInfo->pUpdatedMap);
      QUERY_CHECK_CODE(code, lino, _end);
      continue;
    } else if (pBlock->info.type == STREAM_CREATE_CHILD_TABLE) {
      printDataBlock(pBlock, getStreamOpName(pOperator->operatorType), GET_TASKID(pTaskInfo));
      (*ppRes) = pBlock;
      return code;
    } else if (pBlock->info.type == STREAM_CHECKPOINT) {
      pAPI->stateStore.streamStateCommit(pInfo->pState);
      doStreamIntervalSaveCheckpoint(pOperator);
      pInfo->reCkBlock = true;
      code = copyDataBlock(pInfo->pCheckpointRes, pBlock);
      QUERY_CHECK_CODE(code, lino, _end);

      continue;
    } else {
      if (pBlock->info.type != STREAM_NORMAL && pBlock->info.type != STREAM_INVALID) {
        code = TSDB_CODE_QRY_EXECUTOR_INTERNAL_ERROR;
        QUERY_CHECK_CODE(code, lino, _end);
      }
    }

    if (pBlock->info.type == STREAM_NORMAL && pBlock->info.version != 0) {
      // set input version
      pTaskInfo->version = pBlock->info.version;
    }

    if (pInfo->scalarSupp.pExprInfo != NULL) {
      SExprSupp* pExprSup = &pInfo->scalarSupp;
      code = projectApplyFunctions(pExprSup->pExprInfo, pBlock, pBlock, pExprSup->pCtx, pExprSup->numOfExprs, NULL);
      QUERY_CHECK_CODE(code, lino, _end);
    }

    // The timewindow that overlaps the timestamps of the input pBlock need to be recalculated and return to the
    // caller. Note that all the time window are not close till now.
    // the pDataBlock are always the same one, no need to call this again
    code = setInputDataBlock(pSup, pBlock, TSDB_ORDER_ASC, MAIN_SCAN, true);
    QUERY_CHECK_CODE(code, lino, _end);
#ifdef BUILD_NO_CALL
    if (pInfo->invertible) {
      setInverFunction(pSup->pCtx, pOperator->exprSupp.numOfExprs, pBlock->info.type);
    }
#endif

    code = doStreamIntervalAggImpl(pOperator, pBlock, pBlock->info.id.groupId, pInfo->pUpdatedMap, pInfo->pDeletedMap);
    if (code == TSDB_CODE_STREAM_INTERNAL_ERROR) {
      pOperator->status = OP_RES_TO_RETURN;
      code = TSDB_CODE_SUCCESS;
      break;
    }
    QUERY_CHECK_CODE(code, lino, _end);
    pInfo->twAggSup.maxTs = TMAX(pInfo->twAggSup.maxTs, pBlock->info.window.ekey);
    pInfo->twAggSup.minTs = TMIN(pInfo->twAggSup.minTs, pBlock->info.window.skey);
  }
  pOperator->status = OP_RES_TO_RETURN;
  if (!pInfo->destHasPrimaryKey) {
    removeDeleteResults(pInfo->pUpdatedMap, pInfo->pDelWins);
  }
  code = closeStreamIntervalWindow(pInfo->aggSup.pResultRowHashTable, &pInfo->twAggSup, &pInfo->interval, NULL,
                                   pInfo->pUpdatedMap, pInfo->pDelWins, pOperator);
  QUERY_CHECK_CODE(code, lino, _end);

  if (pInfo->destHasPrimaryKey && IS_NORMAL_INTERVAL_OP(pOperator)) {
    code = copyIntervalDeleteKey(pInfo->pDeletedMap, pInfo->pDelWins);
    QUERY_CHECK_CODE(code, lino, _end);
  }

  void*   pIte = NULL;
  int32_t iter = 0;
  while ((pIte = tSimpleHashIterate(pInfo->pUpdatedMap, pIte, &iter)) != NULL) {
    void* tmp = taosArrayPush(pInfo->pUpdated, pIte);
    if (!tmp) {
      code = terrno;
      QUERY_CHECK_CODE(code, lino, _end);
    }
  }
  taosArraySort(pInfo->pUpdated, winPosCmprImpl);

  initMultiResInfoFromArrayList(&pInfo->groupResInfo, pInfo->pUpdated);
  pInfo->pUpdated = NULL;
  code = blockDataEnsureCapacity(pInfo->binfo.pRes, pOperator->resultInfo.capacity);
  QUERY_CHECK_CODE(code, lino, _end);

  tSimpleHashCleanup(pInfo->pUpdatedMap);
  pInfo->pUpdatedMap = NULL;

  code = buildIntervalResult(pOperator, ppRes);
  QUERY_CHECK_CODE(code, lino, _end);

  return code;

_end:
  if (code != TSDB_CODE_SUCCESS) {
    qError("%s failed at line %d since %s. task:%s", __func__, lino, tstrerror(code), GET_TASKID(pTaskInfo));
    pTaskInfo->code = code;
    T_LONG_JMP(pTaskInfo->env, code);
  }
  setStreamOperatorCompleted(pOperator);
  (*ppRes) = NULL;
  return code;
}

int32_t createStreamIntervalOperatorInfo(SOperatorInfo* downstream, SPhysiNode* pPhyNode, SExecTaskInfo* pTaskInfo,
                                         SReadHandle* pHandle, SOperatorInfo** pOptrInfo) {
  QRY_PARAM_CHECK(pOptrInfo);

  int32_t code = TSDB_CODE_SUCCESS;
  int32_t lino = 0;
  int32_t numOfCols = 0;

  SStreamIntervalOperatorInfo* pInfo = taosMemoryCalloc(1, sizeof(SStreamIntervalOperatorInfo));
  SOperatorInfo*               pOperator = taosMemoryCalloc(1, sizeof(SOperatorInfo));
  if (pInfo == NULL || pOperator == NULL) {
    code = terrno;
    QUERY_CHECK_CODE(code, lino, _error);
  }

  SStreamIntervalPhysiNode* pIntervalPhyNode = (SStreamIntervalPhysiNode*)pPhyNode;

  SSDataBlock* pResBlock = createDataBlockFromDescNode(pPhyNode->pOutputDataBlockDesc);
  QUERY_CHECK_NULL(pResBlock, code, lino, _error, terrno);
  initBasicInfo(&pInfo->binfo, pResBlock);

  pInfo->interval = (SInterval){
      .interval = pIntervalPhyNode->interval,
      .sliding = pIntervalPhyNode->sliding,
      .intervalUnit = pIntervalPhyNode->intervalUnit,
      .slidingUnit = pIntervalPhyNode->slidingUnit,
      .offset = pIntervalPhyNode->offset,
      .precision = ((SColumnNode*)pIntervalPhyNode->window.pTspk)->node.resType.precision,
  };

  pInfo->twAggSup =
      (STimeWindowAggSupp){.waterMark = pIntervalPhyNode->window.watermark,
                           .calTrigger = pIntervalPhyNode->window.triggerType,
                           .maxTs = INT64_MIN,
                           .minTs = INT64_MAX,
                           .deleteMark = getDeleteMark(&pIntervalPhyNode->window, pIntervalPhyNode->interval)};

  pOperator->pTaskInfo = pTaskInfo;
  SStorageAPI* pAPI = &pOperator->pTaskInfo->storageAPI;

  pInfo->ignoreExpiredData = pIntervalPhyNode->window.igExpired;
  pInfo->ignoreExpiredDataSaved = false;

  SExprSupp* pSup = &pOperator->exprSupp;
  pSup->hasWindowOrGroup = true;

  code = initExecTimeWindowInfo(&pInfo->twAggSup.timeWindowData, &pTaskInfo->window);
  QUERY_CHECK_CODE(code, lino, _error);

  pInfo->primaryTsIndex = ((SColumnNode*)pIntervalPhyNode->window.pTspk)->slotId;
  initResultSizeInfo(&pOperator->resultInfo, 4096);

  pInfo->pState = taosMemoryCalloc(1, sizeof(SStreamState));
  QUERY_CHECK_NULL(pInfo->pState, code, lino, _error, terrno);
  *(pInfo->pState) = *(pTaskInfo->streamInfo.pState);
  pAPI->stateStore.streamStateSetNumber(pInfo->pState, -1, pInfo->primaryTsIndex);

  size_t keyBufSize = sizeof(int64_t) + sizeof(int64_t) + POINTER_BYTES;
  SExprInfo* pExprInfo = NULL;
  code = createExprInfo(pIntervalPhyNode->window.pFuncs, NULL, &pExprInfo, &numOfCols);
  QUERY_CHECK_CODE(code, lino, _error);
  code = initAggSup(pSup, &pInfo->aggSup, pExprInfo, numOfCols, keyBufSize, pTaskInfo->id.str, pInfo->pState,
                    &pTaskInfo->storageAPI.functionStore);
  QUERY_CHECK_CODE(code, lino, _error);
  tSimpleHashSetFreeFp(pInfo->aggSup.pResultRowHashTable, destroyFlusedppPos);

  if (pIntervalPhyNode->window.pExprs != NULL) {
    int32_t    numOfScalar = 0;
    SExprInfo* pScalarExprInfo = NULL;

    code = createExprInfo(pIntervalPhyNode->window.pExprs, NULL, &pScalarExprInfo, &numOfScalar);
    QUERY_CHECK_CODE(code, lino, _error);

    code = initExprSupp(&pInfo->scalarSupp, pScalarExprInfo, numOfScalar, &pTaskInfo->storageAPI.functionStore);
    QUERY_CHECK_CODE(code, lino, _error);
  }

  pInfo->invertible = false;
  pInfo->pDelWins = taosArrayInit(4, sizeof(SWinKey));
  QUERY_CHECK_NULL(pInfo->pDelWins, code, lino, _error, terrno);
  pInfo->delIndex = 0;

  code = createSpecialDataBlock(STREAM_DELETE_RESULT, &pInfo->pDelRes);
  QUERY_CHECK_CODE(code, lino, _error);

  initResultRowInfo(&pInfo->binfo.resultRowInfo);

  pInfo->pPhyNode = NULL;  // create new child
  pInfo->pPullDataMap = NULL;
  pInfo->pFinalPullDataMap = NULL;
  pInfo->pPullWins = NULL;  // SPullWindowInfo
  pInfo->pullIndex = 0;
  pInfo->pPullDataRes = NULL;
  pInfo->numOfChild = 0;
  pInfo->delKey.ts = INT64_MAX;
  pInfo->delKey.groupId = 0;
  pInfo->numOfDatapack = 0;
  pInfo->pUpdated = NULL;
  pInfo->pUpdatedMap = NULL;
  int32_t funResSize = getMaxFunResSize(pSup, numOfCols);

  pInfo->stateStore = pTaskInfo->storageAPI.stateStore;
  pInfo->pState->pFileState = NULL;
  code = pTaskInfo->storageAPI.stateStore.streamFileStateInit(
      tsStreamBufferSize, sizeof(SWinKey), pInfo->aggSup.resultRowSize, funResSize, compareTs, pInfo->pState,
      pInfo->twAggSup.deleteMark, GET_TASKID(pTaskInfo), pHandle->checkpointId, STREAM_STATE_BUFF_HASH, &pInfo->pState->pFileState);
  QUERY_CHECK_CODE(code, lino, _error);

  pInfo->pOperator = pOperator;
  setOperatorInfo(pOperator, "StreamIntervalOperator", QUERY_NODE_PHYSICAL_PLAN_STREAM_INTERVAL, true, OP_NOT_OPENED,
                  pInfo, pTaskInfo);
  pOperator->fpSet =
      createOperatorFpSet(optrDummyOpenFn, doStreamIntervalAggNext, NULL, destroyStreamFinalIntervalOperatorInfo,
                          optrDefaultBufFn, NULL, optrDefaultGetNextExtFn, NULL);
  setOperatorStreamStateFn(pOperator, streamIntervalReleaseState, streamIntervalReloadState);

  pInfo->recvGetAll = false;

  code = createSpecialDataBlock(STREAM_CHECKPOINT, &pInfo->pCheckpointRes);
      QUERY_CHECK_CODE(code, lino, _error);

  _hash_fn_t hashFn = taosGetDefaultHashFunction(TSDB_DATA_TYPE_BINARY);
  pInfo->pDeletedMap = tSimpleHashInit(4096, hashFn);
  QUERY_CHECK_NULL(pInfo->pDeletedMap, code, lino, _error, terrno);
  pInfo->destHasPrimaryKey = pIntervalPhyNode->window.destHasPrimayKey;

  // for stream
  void*   buff = NULL;
  int32_t len = 0;
  int32_t res = pAPI->stateStore.streamStateGetInfo(pInfo->pState, STREAM_INTERVAL_OP_CHECKPOINT_NAME,
                                                    strlen(STREAM_INTERVAL_OP_CHECKPOINT_NAME), &buff, &len);
  if (res == TSDB_CODE_SUCCESS) {
    doStreamIntervalDecodeOpState(buff, len, pOperator);
    taosMemoryFree(buff);
  }

  pInfo->basic.primaryPkIndex = -1;
  code = initIntervalDownStream(downstream, pPhyNode->type, pInfo, &pInfo->basic);
  QUERY_CHECK_CODE(code, lino, _error);

  code = appendDownstream(pOperator, &downstream, 1);
  QUERY_CHECK_CODE(code, lino, _error);

  *pOptrInfo = pOperator;
  return TSDB_CODE_SUCCESS;

_error:
  if (pInfo != NULL) destroyStreamFinalIntervalOperatorInfo(pInfo);
  destroyOperatorAndDownstreams(pOperator, &downstream, 1);
  pTaskInfo->code = code;
  return code;
}

static void doStreamMidIntervalAggImpl(SOperatorInfo* pOperator, SSDataBlock* pSDataBlock, SSHashObj* pUpdatedMap) {
  int32_t                      code = TSDB_CODE_SUCCESS;
  int32_t                      lino = 0;
  SStreamIntervalOperatorInfo* pInfo = (SStreamIntervalOperatorInfo*)pOperator->info;
  pInfo->dataVersion = TMAX(pInfo->dataVersion, pSDataBlock->info.version);

  SResultRowInfo*  pResultRowInfo = &(pInfo->binfo.resultRowInfo);
  SExecTaskInfo*   pTaskInfo = pOperator->pTaskInfo;
  SExprSupp*       pSup = &pOperator->exprSupp;
  int32_t          numOfOutput = pSup->numOfExprs;
  int32_t          step = 1;
  SRowBuffPos*     pResPos = NULL;
  SResultRow*      pResult = NULL;
  int32_t          forwardRows = 1;
  uint64_t         groupId = pSDataBlock->info.id.groupId;
  SColumnInfoData* pColDataInfo = taosArrayGet(pSDataBlock->pDataBlock, pInfo->primaryTsIndex);
  TSKEY*           tsCol = (int64_t*)pColDataInfo->pData;

  int32_t     startPos = 0;
  TSKEY       ts = getStartTsKey(&pSDataBlock->info.window, tsCol);
  STimeWindow nextWin = getFinalTimeWindow(ts, &pInfo->interval);

  while (1) {
    SWinKey key = {
        .ts = nextWin.skey,
        .groupId = groupId,
    };
    void*   chIds = taosHashGet(pInfo->pPullDataMap, &key, sizeof(SWinKey));
    int32_t index = -1;
    SArray* chArray = NULL;
    int32_t chId = 0;
    if (chIds) {
      chArray = *(void**)chIds;
      chId = getChildIndex(pSDataBlock);
      index = taosArraySearchIdx(chArray, &chId, compareInt32Val, TD_EQ);
    }
    if (!(index == -1 || pSDataBlock->info.type == STREAM_PULL_DATA)) {
      startPos = getNextQualifiedFinalWindow(&pInfo->interval, &nextWin, &pSDataBlock->info, tsCol, startPos);
      if (startPos < 0) {
        break;
      }
      continue;
    }

    if (!inSlidingWindow(&pInfo->interval, &nextWin, &pSDataBlock->info)) {
      startPos = getNexWindowPos(&pInfo->interval, &pSDataBlock->info, tsCol, startPos, nextWin.ekey, &nextWin);
      if (startPos < 0) {
        break;
      }
      continue;
    }

    int32_t winCode = TSDB_CODE_SUCCESS;
    code = setIntervalOutputBuf(pInfo->pState, &nextWin, &pResPos, groupId, pSup->pCtx, numOfOutput,
                                pSup->rowEntryInfoOffset, &pInfo->aggSup, &pInfo->stateStore, &winCode);
    QUERY_CHECK_CODE(code, lino, _end);

    pResult = (SResultRow*)pResPos->pRowBuff;

    if (pInfo->twAggSup.calTrigger == STREAM_TRIGGER_AT_ONCE) {
      code = saveWinResult(&key, pResPos, pUpdatedMap);
      QUERY_CHECK_CODE(code, lino, _end);
    }

    if (pInfo->twAggSup.calTrigger == STREAM_TRIGGER_WINDOW_CLOSE) {
      code = tSimpleHashPut(pInfo->aggSup.pResultRowHashTable, &key, sizeof(SWinKey), &pResPos, POINTER_BYTES);
      QUERY_CHECK_CODE(code, lino, _end);
    }

    updateTimeWindowInfo(&pInfo->twAggSup.timeWindowData, &nextWin, 1);
    code = applyAggFunctionOnPartialTuples(pTaskInfo, pSup->pCtx, &pInfo->twAggSup.timeWindowData, startPos,
                                           forwardRows, pSDataBlock->info.rows, numOfOutput);
    QUERY_CHECK_CODE(code, lino, _end);
    key.ts = nextWin.skey;

    if (pInfo->delKey.ts > key.ts) {
      pInfo->delKey = key;
    }
    int32_t prevEndPos = (forwardRows - 1) * step + startPos;
    if (pSDataBlock->info.window.skey <= 0 || pSDataBlock->info.window.ekey <= 0) {
      qError("table uid %" PRIu64 " data block timestamp range may not be calculated! minKey %" PRId64
             ",maxKey %" PRId64,
             pSDataBlock->info.id.uid, pSDataBlock->info.window.skey, pSDataBlock->info.window.ekey);
      code = blockDataUpdateTsWindow(pSDataBlock, 0);
      QUERY_CHECK_CODE(code, lino, _end);

      // timestamp of the data is incorrect
      if (pSDataBlock->info.window.skey <= 0 || pSDataBlock->info.window.ekey <= 0) {
        qError("table uid %" PRIu64 " data block timestamp is out of range! minKey %" PRId64 ",maxKey %" PRId64,
               pSDataBlock->info.id.uid, pSDataBlock->info.window.skey, pSDataBlock->info.window.ekey);
      }
    }
    startPos = getNextQualifiedFinalWindow(&pInfo->interval, &nextWin, &pSDataBlock->info, tsCol, prevEndPos);
    if (startPos < 0) {
      break;
    }
  }

_end:
  if (code != TSDB_CODE_SUCCESS) {
    qError("%s failed at line %d since %s. task:%s", __func__, lino, tstrerror(code), GET_TASKID(pTaskInfo));
  }
}

static int32_t addMidRetriveWindow(SArray* wins, SHashObj* pMidPullMap, int32_t numOfChild) {
  int32_t code = TSDB_CODE_SUCCESS;
  int32_t lino = 0;
  int32_t size = taosArrayGetSize(wins);
  for (int32_t i = 0; i < size; i++) {
    SWinKey* winKey = taosArrayGet(wins, i);
    void*    chIds = taosHashGet(pMidPullMap, winKey, sizeof(SWinKey));
    if (!chIds) {
      code = addPullWindow(pMidPullMap, winKey, numOfChild);
      qDebug("===stream===prepare mid operator retrive for delete %" PRId64 ", size:%d", winKey->ts, numOfChild);
      QUERY_CHECK_CODE(code, lino, _end);
    }
  }
_end:
  if (code != TSDB_CODE_SUCCESS) {
    qError("%s failed at line %d since %s", __func__, lino, tstrerror(code));
  }
  return code;
}

static SSDataBlock* buildMidIntervalResult(SOperatorInfo* pOperator) {
  SStreamIntervalOperatorInfo* pInfo = pOperator->info;
  SExecTaskInfo*               pTaskInfo = pOperator->pTaskInfo;
  uint16_t                     opType = pOperator->operatorType;

  if (pInfo->recvPullover) {
    pInfo->recvPullover = false;
    printDataBlock(pInfo->pMidPulloverRes, getStreamOpName(pOperator->operatorType), GET_TASKID(pTaskInfo));
    return pInfo->pMidPulloverRes;
  }

  qDebug("===stream=== build mid interval result");
  doBuildDeleteResult(pInfo, pInfo->pMidPullDatas, &pInfo->midDelIndex, pInfo->pDelRes);
  if (pInfo->pDelRes->info.rows != 0) {
    // process the rest of the data
    printDataBlock(pInfo->pDelRes, getStreamOpName(opType), GET_TASKID(pTaskInfo));
    return pInfo->pDelRes;
  }

  if (pInfo->recvRetrive) {
    pInfo->recvRetrive = false;
    printDataBlock(pInfo->pMidRetriveRes, getStreamOpName(pOperator->operatorType), GET_TASKID(pTaskInfo));
    return pInfo->pMidRetriveRes;
  }

  return NULL;
}

static int32_t doStreamMidIntervalAggNext(SOperatorInfo* pOperator, SSDataBlock** ppRes) {
  int32_t                      code = TSDB_CODE_SUCCESS;
  int32_t                      lino = 0;
  SStreamIntervalOperatorInfo* pInfo = pOperator->info;
  SExecTaskInfo*               pTaskInfo = pOperator->pTaskInfo;
  SStorageAPI*                 pAPI = &pOperator->pTaskInfo->storageAPI;
  SOperatorInfo*               downstream = pOperator->pDownstream[0];
  SExprSupp*                   pSup = &pOperator->exprSupp;

  qDebug("stask:%s  %s status: %d", GET_TASKID(pTaskInfo), getStreamOpName(pOperator->operatorType), pOperator->status);

  if (pOperator->status == OP_EXEC_DONE) {
    (*ppRes) = NULL;
    return code;
  } else if (pOperator->status == OP_RES_TO_RETURN) {
    SSDataBlock* resBlock = NULL;
    code = buildIntervalResult(pOperator, &resBlock);
    QUERY_CHECK_CODE(code, lino, _end);
    if (resBlock != NULL) {
      (*ppRes) = resBlock;
      return code;
    }

    setOperatorCompleted(pOperator);
    clearFunctionContext(&pOperator->exprSupp);
    clearStreamIntervalOperator(pInfo);
    qDebug("stask:%s  ===stream===%s clear", GET_TASKID(pTaskInfo), getStreamOpName(pOperator->operatorType));
    (*ppRes) = NULL;
    return code;
  } else {
    SSDataBlock* resBlock = NULL;
    code = buildIntervalResult(pOperator, &resBlock);
    QUERY_CHECK_CODE(code, lino, _end);
    if (resBlock != NULL) {
      (*ppRes) = resBlock;
      return code;
    }

    resBlock = buildMidIntervalResult(pOperator);
    if (resBlock != NULL) {
      (*ppRes) = resBlock;
      return code;
    }

    if (pInfo->clearState) {
      pInfo->clearState = false;
      clearFunctionContext(&pOperator->exprSupp);
      clearStreamIntervalOperator(pInfo);
    }
  }

  if (!pInfo->pUpdated) {
    pInfo->pUpdated = taosArrayInit(4096, POINTER_BYTES);
    QUERY_CHECK_NULL(pInfo->pUpdated, code, lino, _end, terrno);
  }
  if (!pInfo->pUpdatedMap) {
    _hash_fn_t hashFn = taosGetDefaultHashFunction(TSDB_DATA_TYPE_BINARY);
    pInfo->pUpdatedMap = tSimpleHashInit(4096, hashFn);
    QUERY_CHECK_NULL(pInfo->pUpdatedMap, code, lino, _end, terrno);
  }

  while (1) {
    if (isTaskKilled(pTaskInfo)) {
      qInfo("===stream=== %s task is killed, code %s", GET_TASKID(pTaskInfo), tstrerror(pTaskInfo->code));
      (*ppRes) = NULL;
      return code;
    }

    SSDataBlock* pBlock = NULL;
    code = downstream->fpSet.getNextFn(downstream, &pBlock);
    QUERY_CHECK_CODE(code, lino, _end);

    if (pBlock == NULL) {
      pOperator->status = OP_RES_TO_RETURN;
      qDebug("===stream===return data:%s. recv datablock num:%" PRIu64, getStreamOpName(pOperator->operatorType),
             pInfo->numOfDatapack);
      pInfo->numOfDatapack = 0;
      break;
    }
    pInfo->numOfDatapack++;
    printSpecDataBlock(pBlock, getStreamOpName(pOperator->operatorType), "recv", GET_TASKID(pTaskInfo));
    setStreamOperatorState(&pInfo->basic, pBlock->info.type);

    if (pBlock->info.type == STREAM_NORMAL || pBlock->info.type == STREAM_PULL_DATA) {
      pInfo->binfo.pRes->info.type = pBlock->info.type;
    } else if (pBlock->info.type == STREAM_DELETE_DATA || pBlock->info.type == STREAM_DELETE_RESULT ||
               pBlock->info.type == STREAM_CLEAR) {
      SArray* delWins = taosArrayInit(8, sizeof(SWinKey));
      if (!delWins) {
        code = terrno;
        QUERY_CHECK_CODE(code, lino, _end);
      }
      code =
          doDeleteWindows(pOperator, &pInfo->interval, pBlock, delWins, pInfo->pUpdatedMap, pInfo->pFinalPullDataMap);
      QUERY_CHECK_CODE(code, lino, _end);

      removeResults(delWins, pInfo->pUpdatedMap);
      void* tmp = taosArrayAddAll(pInfo->pDelWins, delWins);
      if (!tmp && taosArrayGetSize(delWins) > 0) {
        code = TSDB_CODE_OUT_OF_MEMORY;
        QUERY_CHECK_CODE(code, lino, _end);
      }
      taosArrayDestroy(delWins);

      doBuildDeleteResult(pInfo, pInfo->pDelWins, &pInfo->delIndex, pInfo->pDelRes);
      if (pInfo->pDelRes->info.rows != 0) {
        // process the rest of the data
        printDataBlock(pInfo->pDelRes, getStreamOpName(pOperator->operatorType), GET_TASKID(pTaskInfo));
        if (pBlock->info.type == STREAM_CLEAR) {
          pInfo->pDelRes->info.type = STREAM_CLEAR;
        } else {
          pInfo->pDelRes->info.type = STREAM_DELETE_RESULT;
        }
        (*ppRes) = pInfo->pDelRes;
        return code;
      }
      continue;
    } else if (pBlock->info.type == STREAM_CREATE_CHILD_TABLE) {
      (*ppRes) = pBlock;
      return code;
    } else if (pBlock->info.type == STREAM_PULL_OVER) {
      code = processPullOver(pBlock, pInfo->pPullDataMap, pInfo->pFinalPullDataMap, &pInfo->interval, pInfo->pPullWins,
                             pInfo->numOfChild, pOperator, &pInfo->recvPullover);
      QUERY_CHECK_CODE(code, lino, _end);

      if (pInfo->recvPullover) {
        code = copyDataBlock(pInfo->pMidPulloverRes, pBlock);
        QUERY_CHECK_CODE(code, lino, _end);

        pInfo->clearState = true;
        break;
      }
      continue;
    } else if (pBlock->info.type == STREAM_CHECKPOINT) {
      pAPI->stateStore.streamStateCommit(pInfo->pState);
      doStreamIntervalSaveCheckpoint(pOperator);
      code = copyDataBlock(pInfo->pCheckpointRes, pBlock);
      QUERY_CHECK_CODE(code, lino, _end);

      continue;
    } else if (pBlock->info.type == STREAM_MID_RETRIEVE) {
      SArray* delWins = taosArrayInit(8, sizeof(SWinKey));
      if (!delWins) {
        code = terrno;
        QUERY_CHECK_CODE(code, lino, _end);
      }
      code = doDeleteWindows(pOperator, &pInfo->interval, pBlock, delWins, pInfo->pUpdatedMap, NULL);
      QUERY_CHECK_CODE(code, lino, _end);

      code = addMidRetriveWindow(delWins, pInfo->pPullDataMap, pInfo->numOfChild);
      QUERY_CHECK_CODE(code, lino, _end);

      taosArrayDestroy(delWins);
      pInfo->recvRetrive = true;
      code = copyDataBlock(pInfo->pMidRetriveRes, pBlock);
      QUERY_CHECK_CODE(code, lino, _end);

      pInfo->pMidRetriveRes->info.type = STREAM_MID_RETRIEVE;
      pInfo->clearState = true;
      break;
    } else {
      if (pBlock->info.type != STREAM_INVALID) {
        code = TSDB_CODE_QRY_EXECUTOR_INTERNAL_ERROR;
        QUERY_CHECK_CODE(code, lino, _end);
      }
    }

    if (pInfo->scalarSupp.pExprInfo != NULL) {
      SExprSupp* pExprSup = &pInfo->scalarSupp;
      code = projectApplyFunctions(pExprSup->pExprInfo, pBlock, pBlock, pExprSup->pCtx, pExprSup->numOfExprs, NULL);
      QUERY_CHECK_CODE(code, lino, _end);
    }
    code = setInputDataBlock(pSup, pBlock, TSDB_ORDER_ASC, MAIN_SCAN, true);
    QUERY_CHECK_CODE(code, lino, _end);
    doStreamMidIntervalAggImpl(pOperator, pBlock, pInfo->pUpdatedMap);
    pInfo->twAggSup.maxTs = TMAX(pInfo->twAggSup.maxTs, pBlock->info.window.ekey);
    pInfo->twAggSup.maxTs = TMAX(pInfo->twAggSup.maxTs, pBlock->info.watermark);
    pInfo->twAggSup.minTs = TMIN(pInfo->twAggSup.minTs, pBlock->info.window.skey);
  }

  removeDeleteResults(pInfo->pUpdatedMap, pInfo->pDelWins);
  pInfo->binfo.pRes->info.watermark = pInfo->twAggSup.maxTs;

  void*   pIte = NULL;
  int32_t iter = 0;
  while ((pIte = tSimpleHashIterate(pInfo->pUpdatedMap, pIte, &iter)) != NULL) {
    void* tmp = taosArrayPush(pInfo->pUpdated, pIte);
    if (!tmp) {
      code = terrno;
      QUERY_CHECK_CODE(code, lino, _end);
    }
  }

  tSimpleHashCleanup(pInfo->pUpdatedMap);
  pInfo->pUpdatedMap = NULL;
  taosArraySort(pInfo->pUpdated, winPosCmprImpl);

  initMultiResInfoFromArrayList(&pInfo->groupResInfo, pInfo->pUpdated);
  pInfo->pUpdated = NULL;
  code = blockDataEnsureCapacity(pInfo->binfo.pRes, pOperator->resultInfo.capacity);
  QUERY_CHECK_CODE(code, lino, _end);

  SSDataBlock* resBlock = NULL;
  code = buildIntervalResult(pOperator, &resBlock);
  QUERY_CHECK_CODE(code, lino, _end);
  if (resBlock != NULL) {
    (*ppRes) = resBlock;
    return code;
  }

  resBlock = buildMidIntervalResult(pOperator);
  if (resBlock != NULL) {
    (*ppRes) = resBlock;
    return code;
  }

  if (pInfo->clearState) {
    pInfo->clearState = false;
    clearFunctionContext(&pOperator->exprSupp);
    clearStreamIntervalOperator(pInfo);
  }

_end:
  if (code != TSDB_CODE_SUCCESS) {
    qError("%s failed at line %d since %s. task:%s", __func__, lino, tstrerror(code), GET_TASKID(pTaskInfo));
    pTaskInfo->code = code;
    T_LONG_JMP(pTaskInfo->env, code);
  }
  (*ppRes) = NULL;
  return code;
}

static SSDataBlock* doStreamMidIntervalAgg(SOperatorInfo* pOperator) {
  SSDataBlock* pRes = NULL;
  int32_t      code = doStreamMidIntervalAggNext(pOperator, &pRes);
  return pRes;
}

void setStreamOperatorCompleted(SOperatorInfo* pOperator) {
  setOperatorCompleted(pOperator);
  qDebug("stask:%s  %s status: %d. set completed", GET_TASKID(pOperator->pTaskInfo),
         getStreamOpName(pOperator->operatorType), pOperator->status);
}<|MERGE_RESOLUTION|>--- conflicted
+++ resolved
@@ -473,20 +473,11 @@
   }
   SStreamIntervalOperatorInfo* pInfo = (SStreamIntervalOperatorInfo*)param;
   cleanupBasicInfo(&pInfo->binfo);
-<<<<<<< HEAD
-
-  if (pInfo->pOperator != NULL) {
-=======
   if (pInfo->pOperator) {
->>>>>>> 6d8ab955
     cleanupResultInfo(pInfo->pOperator->pTaskInfo, &pInfo->pOperator->exprSupp, pInfo->aggSup.pResultBuf,
                       &pInfo->groupResInfo, pInfo->aggSup.pResultRowHashTable);
     pInfo->pOperator = NULL;
   }
-<<<<<<< HEAD
-
-=======
->>>>>>> 6d8ab955
   cleanupAggSup(&pInfo->aggSup);
   clearGroupResInfo(&pInfo->groupResInfo);
   taosArrayDestroyP(pInfo->pUpdated, destroyFlusedPos);
