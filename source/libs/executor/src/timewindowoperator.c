/*
 * Copyright (c) 2019 TAOS Data, Inc. <jhtao@taosdata.com>
 *
 * This program is free software: you can use, redistribute, and/or modify
 * it under the terms of the GNU Affero General Public License, version 3
 * or later ("AGPL"), as published by the Free Software Foundation.
 *
 * This program is distributed in the hope that it will be useful, but WITHOUT
 * ANY WARRANTY; without even the implied warranty of MERCHANTABILITY or
 * FITNESS FOR A PARTICULAR PURPOSE.
 *
 * You should have received a copy of the GNU Affero General Public License
 * along with this program. If not, see <http://www.gnu.org/licenses/>.
 */
#include "executorimpl.h"
#include "function.h"
#include "functionMgt.h"
#include "tcompare.h"
#include "tdatablock.h"
#include "tfill.h"
#include "ttime.h"

typedef enum SResultTsInterpType {
  RESULT_ROW_START_INTERP = 1,
  RESULT_ROW_END_INTERP = 2,
} SResultTsInterpType;

#define IS_FINAL_OP(op) ((op)->isFinal)

typedef struct SWinRes {
  TSKEY    ts;
  uint64_t groupId;
} SWinRes;

typedef struct SPullWindowInfo {
  STimeWindow window;
  uint64_t groupId;
} SPullWindowInfo;

static SSDataBlock* doStreamSessionAgg(SOperatorInfo* pOperator);

static int64_t* extractTsCol(SSDataBlock* pBlock, const SIntervalAggOperatorInfo* pInfo);

static SResultRowPosition addToOpenWindowList(SResultRowInfo* pResultRowInfo, const SResultRow* pResult);
static void doCloseWindow(SResultRowInfo* pResultRowInfo, const SIntervalAggOperatorInfo* pInfo, SResultRow* pResult);

///*
// * There are two cases to handle:
// *
// * 1. Query range is not set yet (queryRangeSet = 0). we need to set the query range info, including
// * pQueryAttr->lastKey, pQueryAttr->window.skey, and pQueryAttr->eKey.
// * 2. Query range is set and query is in progress. There may be another result with the same query ranges to be
// *    merged during merge stage. In this case, we need the pTableQueryInfo->lastResRows to decide if there
// *    is a previous result generated or not.
// */
// static void setIntervalQueryRange(STableQueryInfo* pTableQueryInfo, TSKEY key, STimeWindow* pQRange) {
//  // do nothing
//}

static TSKEY getStartTsKey(STimeWindow* win, const TSKEY* tsCols) { return tsCols == NULL ? win->skey : tsCols[0]; }

static void getInitialStartTimeWindow(SInterval* pInterval, int32_t precision, TSKEY ts, STimeWindow* w,
                                      bool ascQuery) {
  if (ascQuery) {
    getAlignQueryTimeWindow(pInterval, precision, ts, w);
  } else {
    // the start position of the first time window in the endpoint that spreads beyond the queried last timestamp
    getAlignQueryTimeWindow(pInterval, precision, ts, w);

    int64_t key = w->skey;
    while (key < ts) {  // moving towards end
      key = taosTimeAdd(key, pInterval->sliding, pInterval->slidingUnit, precision);
      if (key >= ts) {
        break;
      }

      w->skey = key;
    }
  }
}

// get the correct time window according to the handled timestamp
STimeWindow getActiveTimeWindow(SDiskbasedBuf* pBuf, SResultRowInfo* pResultRowInfo, int64_t ts, SInterval* pInterval,
                                int32_t precision, STimeWindow* win) {
  STimeWindow w = {0};

  if (pResultRowInfo->cur.pageId == -1) {  // the first window, from the previous stored value
    getInitialStartTimeWindow(pInterval, precision, ts, &w, true);
    w.ekey = taosTimeAdd(w.skey, pInterval->interval, pInterval->intervalUnit, precision) - 1;
  } else {
    w = getResultRowByPos(pBuf, &pResultRowInfo->cur)->win;
  }

  if (w.skey > ts || w.ekey < ts) {
    if (pInterval->intervalUnit == 'n' || pInterval->intervalUnit == 'y') {
      w.skey = taosTimeTruncate(ts, pInterval, precision);
      w.ekey = taosTimeAdd(w.skey, pInterval->interval, pInterval->intervalUnit, precision) - 1;
    } else {
      int64_t st = w.skey;

      if (st > ts) {
        st -= ((st - ts + pInterval->sliding - 1) / pInterval->sliding) * pInterval->sliding;
      }

      int64_t et = st + pInterval->interval - 1;
      if (et < ts) {
        st += ((ts - et + pInterval->sliding - 1) / pInterval->sliding) * pInterval->sliding;
      }

      w.skey = st;
      w.ekey = taosTimeAdd(w.skey, pInterval->interval, pInterval->intervalUnit, precision) - 1;
    }
  }
  return w;
}

static int32_t setTimeWindowOutputBuf(SResultRowInfo* pResultRowInfo, STimeWindow* win, bool masterscan,
                                      SResultRow** pResult, int64_t tableGroupId, SqlFunctionCtx* pCtx,
                                      int32_t numOfOutput, int32_t* rowEntryInfoOffset, SAggSupporter* pAggSup,
                                      SExecTaskInfo* pTaskInfo) {
  assert(win->skey <= win->ekey);
  SResultRow* pResultRow = doSetResultOutBufByKey(pAggSup->pResultBuf, pResultRowInfo, (char*)&win->skey, TSDB_KEYSIZE,
                                                  masterscan, tableGroupId, pTaskInfo, true, pAggSup);

  if (pResultRow == NULL) {
    *pResult = NULL;
    return TSDB_CODE_SUCCESS;
  }

  // set time window for current result
  pResultRow->win = (*win);

  *pResult = pResultRow;
  setResultRowInitCtx(pResultRow, pCtx, numOfOutput, rowEntryInfoOffset);

  return TSDB_CODE_SUCCESS;
}

static void updateTimeWindowInfo(SColumnInfoData* pColData, STimeWindow* pWin, bool includeEndpoint) {
  int64_t* ts = (int64_t*)pColData->pData;
  int32_t  delta = includeEndpoint ? 1 : 0;

  int64_t duration = pWin->ekey - pWin->skey + delta;
  ts[2] = duration;            // set the duration
  ts[3] = pWin->skey;          // window start key
  ts[4] = pWin->ekey + delta;  // window end key
}

static void doKeepTuple(SWindowRowsSup* pRowSup, int64_t ts) {
  pRowSup->win.ekey = ts;
  pRowSup->prevTs = ts;
  pRowSup->numOfRows += 1;
}

static void doKeepNewWindowStartInfo(SWindowRowsSup* pRowSup, const int64_t* tsList, int32_t rowIndex) {
  pRowSup->startRowIndex = rowIndex;
  pRowSup->numOfRows = 0;
  pRowSup->win.skey = tsList[rowIndex];
}

static FORCE_INLINE int32_t getForwardStepsInBlock(int32_t numOfRows, __block_search_fn_t searchFn, TSKEY ekey,
                                                   int16_t pos, int16_t order, int64_t* pData) {
  int32_t forwardRows = 0;

  if (order == TSDB_ORDER_ASC) {
    int32_t end = searchFn((char*)&pData[pos], numOfRows - pos, ekey, order);
    if (end >= 0) {
      forwardRows = end;

      if (pData[end + pos] == ekey) {
        forwardRows += 1;
      }
    }
  } else {
    int32_t end = searchFn((char*)&pData[pos], numOfRows - pos, ekey, order);
    if (end >= 0) {
      forwardRows = end;

      if (pData[end + pos] == ekey) {
        forwardRows += 1;
      }
    }
    //    int32_t end = searchFn((char*)pData, pos + 1, ekey, order);
    //    if (end >= 0) {
    //      forwardRows = pos - end;
    //
    //      if (pData[end] == ekey) {
    //        forwardRows += 1;
    //      }
    //    }
  }

  assert(forwardRows >= 0);
  return forwardRows;
}

int32_t binarySearchForKey(char* pValue, int num, TSKEY key, int order) {
  int32_t midPos = -1;
  int32_t numOfRows;

  if (num <= 0) {
    return -1;
  }

  assert(order == TSDB_ORDER_ASC || order == TSDB_ORDER_DESC);

  TSKEY*  keyList = (TSKEY*)pValue;
  int32_t firstPos = 0;
  int32_t lastPos = num - 1;

  if (order == TSDB_ORDER_DESC) {
    // find the first position which is smaller than the key
    while (1) {
      if (key >= keyList[firstPos]) return firstPos;
      if (key == keyList[lastPos]) return lastPos;

      if (key < keyList[lastPos]) {
        lastPos += 1;
        if (lastPos >= num) {
          return -1;
        } else {
          return lastPos;
        }
      }

      numOfRows = lastPos - firstPos + 1;
      midPos = (numOfRows >> 1) + firstPos;

      if (key < keyList[midPos]) {
        firstPos = midPos + 1;
      } else if (key > keyList[midPos]) {
        lastPos = midPos - 1;
      } else {
        break;
      }
    }

  } else {
    // find the first position which is bigger than the key
    while (1) {
      if (key <= keyList[firstPos]) return firstPos;
      if (key == keyList[lastPos]) return lastPos;

      if (key > keyList[lastPos]) {
        lastPos = lastPos + 1;
        if (lastPos >= num)
          return -1;
        else
          return lastPos;
      }

      numOfRows = lastPos - firstPos + 1;
      midPos = (numOfRows >> 1u) + firstPos;

      if (key < keyList[midPos]) {
        lastPos = midPos - 1;
      } else if (key > keyList[midPos]) {
        firstPos = midPos + 1;
      } else {
        break;
      }
    }
  }

  return midPos;
}

int32_t getNumOfRowsInTimeWindow(SDataBlockInfo* pDataBlockInfo, TSKEY* pPrimaryColumn, int32_t startPos, TSKEY ekey,
                                 __block_search_fn_t searchFn, STableQueryInfo* item, int32_t order) {
  assert(startPos >= 0 && startPos < pDataBlockInfo->rows);

  int32_t num = -1;
  int32_t step = GET_FORWARD_DIRECTION_FACTOR(order);

  if (order == TSDB_ORDER_ASC) {
    if (ekey < pDataBlockInfo->window.ekey && pPrimaryColumn) {
      num = getForwardStepsInBlock(pDataBlockInfo->rows, searchFn, ekey, startPos, order, pPrimaryColumn);
      if (item != NULL) {
        item->lastKey = pPrimaryColumn[startPos + (num - 1)] + step;
      }
    } else {
      num = pDataBlockInfo->rows - startPos;
      if (item != NULL) {
        item->lastKey = pDataBlockInfo->window.ekey + step;
      }
    }
  } else {  // desc
    if (ekey > pDataBlockInfo->window.skey && pPrimaryColumn) {
      num = getForwardStepsInBlock(pDataBlockInfo->rows, searchFn, ekey, startPos, order, pPrimaryColumn);
      if (item != NULL) {
        item->lastKey = pPrimaryColumn[startPos + (num - 1)] + step;
      }
    } else {
      num = pDataBlockInfo->rows - startPos;
      if (item != NULL) {
        item->lastKey = pDataBlockInfo->window.ekey + step;
      }
    }
  }

  assert(num >= 0);
  return num;
}

static void getNextTimeWindow(SInterval* pInterval, int32_t precision, int32_t order, STimeWindow* tw) {
  int32_t factor = GET_FORWARD_DIRECTION_FACTOR(order);
  if (pInterval->intervalUnit != 'n' && pInterval->intervalUnit != 'y') {
    tw->skey += pInterval->sliding * factor;
    tw->ekey = tw->skey + pInterval->interval - 1;
    return;
  }

  int64_t key = tw->skey, interval = pInterval->interval;
  // convert key to second
  key = convertTimePrecision(key, precision, TSDB_TIME_PRECISION_MILLI) / 1000;

  if (pInterval->intervalUnit == 'y') {
    interval *= 12;
  }

  struct tm tm;
  time_t    t = (time_t)key;
  taosLocalTime(&t, &tm);

  int mon = (int)(tm.tm_year * 12 + tm.tm_mon + interval * factor);
  tm.tm_year = mon / 12;
  tm.tm_mon = mon % 12;
  tw->skey = convertTimePrecision((int64_t)taosMktime(&tm) * 1000LL, TSDB_TIME_PRECISION_MILLI, precision);

  mon = (int)(mon + interval);
  tm.tm_year = mon / 12;
  tm.tm_mon = mon % 12;
  tw->ekey = convertTimePrecision((int64_t)taosMktime(&tm) * 1000LL, TSDB_TIME_PRECISION_MILLI, precision);

  tw->ekey -= 1;
}

void doTimeWindowInterpolation(SArray* pPrevValues, SArray* pDataBlock, TSKEY prevTs, int32_t prevRowIndex, TSKEY curTs,
                               int32_t curRowIndex, TSKEY windowKey, int32_t type, SExprSupp* pSup) {
  SqlFunctionCtx* pCtx = pSup->pCtx;

  int32_t index = 1;
  for (int32_t k = 0; k < pSup->numOfExprs; ++k) {
    if (!fmIsIntervalInterpoFunc(pCtx[k].functionId)) {
      pCtx[k].start.key = INT64_MIN;
      continue;
    }

    SFunctParam*     pParam = &pCtx[k].param[0];
    SColumnInfoData* pColInfo = taosArrayGet(pDataBlock, pParam->pCol->slotId);

    ASSERT(pColInfo->info.type == pParam->pCol->type && curTs != windowKey);

    double v1 = 0, v2 = 0, v = 0;
    if (prevRowIndex == -1) {
      SGroupKeys* p = taosArrayGet(pPrevValues, index);
      GET_TYPED_DATA(v1, double, pColInfo->info.type, p->pData);
    } else {
      GET_TYPED_DATA(v1, double, pColInfo->info.type, colDataGetData(pColInfo, prevRowIndex));
    }

    GET_TYPED_DATA(v2, double, pColInfo->info.type, colDataGetData(pColInfo, curRowIndex));

#if 0
    if (functionId == FUNCTION_INTERP) {
      if (type == RESULT_ROW_START_INTERP) {
        pCtx[k].start.key = prevTs;
        pCtx[k].start.val = v1;

        pCtx[k].end.key = curTs;
        pCtx[k].end.val = v2;

        if (pColInfo->info.type == TSDB_DATA_TYPE_BINARY || pColInfo->info.type == TSDB_DATA_TYPE_NCHAR) {
          if (prevRowIndex == -1) {
            //            pCtx[k].start.ptr = (char*)pRuntimeEnv->prevRow[index];
          } else {
            pCtx[k].start.ptr = (char*)pColInfo->pData + prevRowIndex * pColInfo->info.bytes;
          }

          pCtx[k].end.ptr = (char*)pColInfo->pData + curRowIndex * pColInfo->info.bytes;
        }
      }
    } else if (functionId == FUNCTION_TWA) {
#endif

    SPoint point1 = (SPoint){.key = prevTs, .val = &v1};
    SPoint point2 = (SPoint){.key = curTs, .val = &v2};
    SPoint point = (SPoint){.key = windowKey, .val = &v};

    taosGetLinearInterpolationVal(&point, TSDB_DATA_TYPE_DOUBLE, &point1, &point2, TSDB_DATA_TYPE_DOUBLE);

    if (type == RESULT_ROW_START_INTERP) {
      pCtx[k].start.key = point.key;
      pCtx[k].start.val = v;
    } else {
      pCtx[k].end.key = point.key;
      pCtx[k].end.val = v;
    }

    index += 1;
  }
#if 0
  }
#endif
}

static void setNotInterpoWindowKey(SqlFunctionCtx* pCtx, int32_t numOfOutput, int32_t type) {
  if (type == RESULT_ROW_START_INTERP) {
    for (int32_t k = 0; k < numOfOutput; ++k) {
      pCtx[k].start.key = INT64_MIN;
    }
  } else {
    for (int32_t k = 0; k < numOfOutput; ++k) {
      pCtx[k].end.key = INT64_MIN;
    }
  }
}

static bool setTimeWindowInterpolationStartTs(SIntervalAggOperatorInfo* pInfo, int32_t pos, SSDataBlock* pBlock,
                                              const TSKEY* tsCols, STimeWindow* win, SExprSupp* pSup) {
  bool ascQuery = (pInfo->order == TSDB_ORDER_ASC);

  TSKEY curTs = tsCols[pos];

  SGroupKeys* pTsKey = taosArrayGet(pInfo->pPrevValues, 0);
  TSKEY       lastTs = *(int64_t*)pTsKey->pData;

  // lastTs == INT64_MIN and pos == 0 means this is the first time window, interpolation is not needed.
  // start exactly from this point, no need to do interpolation
  TSKEY key = ascQuery ? win->skey : win->ekey;
  if (key == curTs) {
    setNotInterpoWindowKey(pSup->pCtx, pSup->numOfExprs, RESULT_ROW_START_INTERP);
    return true;
  }

  // it is the first time window, no need to do interpolation
  if (pTsKey->isNull && pos == 0) {
    setNotInterpoWindowKey(pSup->pCtx, pSup->numOfExprs, RESULT_ROW_START_INTERP);
  } else {
    TSKEY prevTs = ((pos == 0) ? lastTs : tsCols[pos - 1]);
    doTimeWindowInterpolation(pInfo->pPrevValues, pBlock->pDataBlock, prevTs, pos - 1, curTs, pos, key,
                              RESULT_ROW_START_INTERP, pSup);
  }

  return true;
}

static bool setTimeWindowInterpolationEndTs(SIntervalAggOperatorInfo* pInfo, SExprSupp* pSup, int32_t endRowIndex,
                                            SArray* pDataBlock, const TSKEY* tsCols, TSKEY blockEkey,
                                            STimeWindow* win) {
  int32_t order = pInfo->order;

  TSKEY actualEndKey = tsCols[endRowIndex];
  TSKEY key = (order == TSDB_ORDER_ASC) ? win->ekey : win->skey;

  // not ended in current data block, do not invoke interpolation
  if ((key > blockEkey && (order == TSDB_ORDER_ASC)) || (key < blockEkey && (order == TSDB_ORDER_DESC))) {
    setNotInterpoWindowKey(pSup->pCtx, pSup->numOfExprs, RESULT_ROW_END_INTERP);
    return false;
  }

  // there is actual end point of current time window, no interpolation needs
  if (key == actualEndKey) {
    setNotInterpoWindowKey(pSup->pCtx, pSup->numOfExprs, RESULT_ROW_END_INTERP);
    return true;
  }

  int32_t nextRowIndex = endRowIndex + 1;
  assert(nextRowIndex >= 0);

  TSKEY nextKey = tsCols[nextRowIndex];
  doTimeWindowInterpolation(pInfo->pPrevValues, pDataBlock, actualEndKey, endRowIndex, nextKey, nextRowIndex, key,
                            RESULT_ROW_END_INTERP, pSup);
  return true;
}

static int32_t getNextQualifiedWindow(SInterval* pInterval, STimeWindow* pNext, SDataBlockInfo* pDataBlockInfo,
                                      TSKEY* primaryKeys, int32_t prevPosition, int32_t order) {
  bool ascQuery = (order == TSDB_ORDER_ASC);

  int32_t precision = pInterval->precision;
  getNextTimeWindow(pInterval, precision, order, pNext);

  // next time window is not in current block
  if ((pNext->skey > pDataBlockInfo->window.ekey && order == TSDB_ORDER_ASC) ||
      (pNext->ekey < pDataBlockInfo->window.skey && order == TSDB_ORDER_DESC)) {
    return -1;
  }

  TSKEY   skey = ascQuery ? pNext->skey : pNext->ekey;
  int32_t startPos = 0;

  // tumbling time window query, a special case of sliding time window query
  if (pInterval->sliding == pInterval->interval && prevPosition != -1) {
    startPos = prevPosition + 1;
  } else {
    if ((skey <= pDataBlockInfo->window.skey && ascQuery) || (skey >= pDataBlockInfo->window.ekey && !ascQuery)) {
      startPos = 0;
    } else {
      startPos = binarySearchForKey((char*)primaryKeys, pDataBlockInfo->rows, skey, order);
    }
  }

  /* interp query with fill should not skip time window */
  //  if (pQueryAttr->pointInterpQuery && pQueryAttr->fillType != TSDB_FILL_NONE) {
  //    return startPos;
  //  }

  /*
   * This time window does not cover any data, try next time window,
   * this case may happen when the time window is too small
   */
  if (primaryKeys == NULL) {
    if (ascQuery) {
      assert(pDataBlockInfo->window.skey <= pNext->ekey);
    } else {
      assert(pDataBlockInfo->window.ekey >= pNext->skey);
    }
  } else {
    if (ascQuery && primaryKeys[startPos] > pNext->ekey) {
      TSKEY next = primaryKeys[startPos];
      if (pInterval->intervalUnit == 'n' || pInterval->intervalUnit == 'y') {
        pNext->skey = taosTimeTruncate(next, pInterval, precision);
        pNext->ekey = taosTimeAdd(pNext->skey, pInterval->interval, pInterval->intervalUnit, precision) - 1;
      } else {
        pNext->ekey += ((next - pNext->ekey + pInterval->sliding - 1) / pInterval->sliding) * pInterval->sliding;
        pNext->skey = pNext->ekey - pInterval->interval + 1;
      }
    } else if ((!ascQuery) && primaryKeys[startPos] < pNext->skey) {
      TSKEY next = primaryKeys[startPos];
      if (pInterval->intervalUnit == 'n' || pInterval->intervalUnit == 'y') {
        pNext->skey = taosTimeTruncate(next, pInterval, precision);
        pNext->ekey = taosTimeAdd(pNext->skey, pInterval->interval, pInterval->intervalUnit, precision) - 1;
      } else {
        pNext->skey -= ((pNext->skey - next + pInterval->sliding - 1) / pInterval->sliding) * pInterval->sliding;
        pNext->ekey = pNext->skey + pInterval->interval - 1;
      }
    }
  }

  return startPos;
}

static bool isResultRowInterpolated(SResultRow* pResult, SResultTsInterpType type) {
  ASSERT(pResult != NULL && (type == RESULT_ROW_START_INTERP || type == RESULT_ROW_END_INTERP));
  if (type == RESULT_ROW_START_INTERP) {
    return pResult->startInterp == true;
  } else {
    return pResult->endInterp == true;
  }
}

static void setResultRowInterpo(SResultRow* pResult, SResultTsInterpType type) {
  assert(pResult != NULL && (type == RESULT_ROW_START_INTERP || type == RESULT_ROW_END_INTERP));
  if (type == RESULT_ROW_START_INTERP) {
    pResult->startInterp = true;
  } else {
    pResult->endInterp = true;
  }
}

static void doWindowBorderInterpolation(SIntervalAggOperatorInfo* pInfo, SSDataBlock* pBlock, SResultRow* pResult,
                                        STimeWindow* win, int32_t startPos, int32_t forwardRows, SExprSupp* pSup) {
  if (!pInfo->timeWindowInterpo) {
    return;
  }

  ASSERT(pBlock != NULL);
  if (pBlock->pDataBlock == NULL) {
    //    tscError("pBlock->pDataBlock == NULL");
    return;
  }

  SColumnInfoData* pColInfo = taosArrayGet(pBlock->pDataBlock, pInfo->primaryTsIndex);

  TSKEY* tsCols = (TSKEY*)(pColInfo->pData);
  bool   done = isResultRowInterpolated(pResult, RESULT_ROW_START_INTERP);
  if (!done) {  // it is not interpolated, now start to generated the interpolated value
    bool interp = setTimeWindowInterpolationStartTs(pInfo, startPos, pBlock, tsCols, win, pSup);
    if (interp) {
      setResultRowInterpo(pResult, RESULT_ROW_START_INTERP);
    }
  } else {
    setNotInterpoWindowKey(pSup->pCtx, pSup->numOfExprs, RESULT_ROW_START_INTERP);
  }

  // point interpolation does not require the end key time window interpolation.
  //  if (pointInterpQuery) {
  //    return;
  //  }

  // interpolation query does not generate the time window end interpolation
  done = isResultRowInterpolated(pResult, RESULT_ROW_END_INTERP);
  if (!done) {
    int32_t endRowIndex = startPos + forwardRows - 1;

    TSKEY endKey = (pInfo->order == TSDB_ORDER_ASC) ? pBlock->info.window.ekey : pBlock->info.window.skey;
    bool  interp = setTimeWindowInterpolationEndTs(pInfo, pSup, endRowIndex, pBlock->pDataBlock, tsCols, endKey, win);
    if (interp) {
      setResultRowInterpo(pResult, RESULT_ROW_END_INTERP);
    }
  } else {
    setNotInterpoWindowKey(pSup->pCtx, pSup->numOfExprs, RESULT_ROW_END_INTERP);
  }
}

static void saveDataBlockLastRow(SArray* pPrevKeys, const SSDataBlock* pBlock, SArray* pCols) {
  if (pBlock->pDataBlock == NULL) {
    return;
  }

  size_t num = taosArrayGetSize(pPrevKeys);
  for (int32_t k = 0; k < num; ++k) {
    SColumn* pc = taosArrayGet(pCols, k);

    SColumnInfoData* pColInfo = taosArrayGet(pBlock->pDataBlock, pc->slotId);

    SGroupKeys* pkey = taosArrayGet(pPrevKeys, k);
    for (int32_t i = pBlock->info.rows - 1; i >= 0; --i) {
      if (colDataIsNull_s(pColInfo, i)) {
        continue;
      }

      char* val = colDataGetData(pColInfo, i);
      if (IS_VAR_DATA_TYPE(pkey->type)) {
        memcpy(pkey->pData, val, varDataTLen(val));
        ASSERT(varDataTLen(val) <= pkey->bytes);
      } else {
        memcpy(pkey->pData, val, pkey->bytes);
      }

      break;
    }
  }
}

static void doInterpUnclosedTimeWindow(SOperatorInfo* pOperatorInfo, int32_t numOfExprs, SResultRowInfo* pResultRowInfo,
                                       SSDataBlock* pBlock, int32_t scanFlag, int64_t* tsCols, SResultRowPosition* p) {
  SExecTaskInfo* pTaskInfo = pOperatorInfo->pTaskInfo;

  SIntervalAggOperatorInfo* pInfo = (SIntervalAggOperatorInfo*)pOperatorInfo->info;
  SExprSupp*                pSup = &pOperatorInfo->exprSupp;

  int32_t  startPos = 0;
  int32_t  numOfOutput = pSup->numOfExprs;
  uint64_t groupId = pBlock->info.groupId;

  SResultRow* pResult = NULL;

  while (1) {
    SListNode* pn = tdListGetHead(pResultRowInfo->openWindow);

    SResultRowPosition* p1 = (SResultRowPosition*)pn->data;
    if (p->pageId == p1->pageId && p->offset == p1->offset) {
      break;
    }

    SResultRow* pr = getResultRowByPos(pInfo->aggSup.pResultBuf, p1);
    ASSERT(pr->offset == p1->offset && pr->pageId == p1->pageId);

    if (pr->closed) {
      ASSERT(isResultRowInterpolated(pr, RESULT_ROW_START_INTERP) &&
             isResultRowInterpolated(pr, RESULT_ROW_END_INTERP));
      tdListPopHead(pResultRowInfo->openWindow);
      continue;
    }

    STimeWindow w = pr->win;
    int32_t     ret = setTimeWindowOutputBuf(pResultRowInfo, &w, (scanFlag == MAIN_SCAN), &pResult, groupId, pSup->pCtx,
                                             numOfOutput, pSup->rowEntryInfoOffset, &pInfo->aggSup, pTaskInfo);
    if (ret != TSDB_CODE_SUCCESS) {
      longjmp(pTaskInfo->env, TSDB_CODE_QRY_OUT_OF_MEMORY);
    }

    ASSERT(!isResultRowInterpolated(pResult, RESULT_ROW_END_INTERP));

    SGroupKeys* pTsKey = taosArrayGet(pInfo->pPrevValues, 0);
    int64_t     prevTs = *(int64_t*)pTsKey->pData;
    doTimeWindowInterpolation(pInfo->pPrevValues, pBlock->pDataBlock, prevTs, -1, tsCols[startPos], startPos, w.ekey,
                              RESULT_ROW_END_INTERP, pSup);

    setResultRowInterpo(pResult, RESULT_ROW_END_INTERP);
    setNotInterpoWindowKey(pSup->pCtx, numOfExprs, RESULT_ROW_START_INTERP);

    doApplyFunctions(pTaskInfo, pSup->pCtx, &w, &pInfo->twAggSup.timeWindowData, startPos, 0, tsCols, pBlock->info.rows,
                     numOfExprs, pInfo->order);

    if (isResultRowInterpolated(pResult, RESULT_ROW_END_INTERP)) {
      closeResultRow(pr);
      tdListPopHead(pResultRowInfo->openWindow);
    } else {  // the remains are can not be closed yet.
      break;
    }
  }
}

void printDataBlock(SSDataBlock* pBlock, const char* flag) {
  if (pBlock == NULL){
    qDebug("======printDataBlock Block is Null");
    return;
  }
  char *pBuf = NULL;
  qDebug("%s", dumpBlockData(pBlock, flag, &pBuf));
  taosMemoryFree(pBuf);
}

typedef int64_t (*__get_value_fn_t)(void* data, int32_t index);

int32_t binarySearch(void* keyList, int num, TSKEY key, int order, __get_value_fn_t getValuefn) {
  int firstPos = 0, lastPos = num - 1, midPos = -1;
  int numOfRows = 0;

  if (num <= 0) return -1;
  if (order == TSDB_ORDER_DESC) {
    // find the first position which is smaller or equal than the key
    while (1) {
      if (key >= getValuefn(keyList, lastPos)) return lastPos;
      if (key == getValuefn(keyList, firstPos)) return firstPos;
      if (key < getValuefn(keyList, firstPos)) return firstPos - 1;

      numOfRows = lastPos - firstPos + 1;
      midPos = (numOfRows >> 1) + firstPos;

      if (key < getValuefn(keyList, midPos)) {
        lastPos = midPos - 1;
      } else if (key > getValuefn(keyList, midPos)) {
        firstPos = midPos + 1;
      } else {
        break;
      }
    }

  } else {
    // find the first position which is bigger or equal than the key
    while (1) {
      if (key <= getValuefn(keyList, firstPos)) return firstPos;
      if (key == getValuefn(keyList, lastPos)) return lastPos;

      if (key > getValuefn(keyList, lastPos)) {
        lastPos = lastPos + 1;
        if (lastPos >= num)
          return -1;
        else
          return lastPos;
      }

      numOfRows = lastPos - firstPos + 1;
      midPos = (numOfRows >> 1) + firstPos;

      if (key < getValuefn(keyList, midPos)) {
        lastPos = midPos - 1;
      } else if (key > getValuefn(keyList, midPos)) {
        firstPos = midPos + 1;
      } else {
        break;
      }
    }
  }

  return midPos;
}

int64_t getReskey(void* data, int32_t index) {
  SArray*     res = (SArray*)data;
  SResKeyPos* pos = taosArrayGetP(res, index);
  return *(int64_t*)pos->key;
}

static int32_t saveResult(int64_t ts, int32_t pageId, int32_t offset, uint64_t groupId, SArray* pUpdated) {
  int32_t size = taosArrayGetSize(pUpdated);
  int32_t index = binarySearch(pUpdated, size, ts, TSDB_ORDER_DESC, getReskey);
  if (index == -1) {
    index = 0;
  } else {
    TSKEY resTs = getReskey(pUpdated, index);
    if (resTs < ts) {
      index++;
    } else {
      return TSDB_CODE_SUCCESS;
    }
  }

  SResKeyPos* newPos = taosMemoryMalloc(sizeof(SResKeyPos) + sizeof(uint64_t));
  if (newPos == NULL) {
    return TSDB_CODE_OUT_OF_MEMORY;
  }
  newPos->groupId = groupId;
  newPos->pos = (SResultRowPosition){.pageId = pageId, .offset = offset};
  *(int64_t*)newPos->key = ts;
  if (taosArrayInsert(pUpdated, index, &newPos) == NULL) {
    return TSDB_CODE_OUT_OF_MEMORY;
  }
  return TSDB_CODE_SUCCESS;
}

static int32_t saveResultRow(SResultRow* result, uint64_t groupId, SArray* pUpdated) {
  return saveResult(result->win.skey, result->pageId, result->offset, groupId, pUpdated);
}

static void removeResult(SArray* pUpdated, TSKEY key) {
  int32_t size = taosArrayGetSize(pUpdated);
  int32_t index = binarySearch(pUpdated, size, key, TSDB_ORDER_DESC, getReskey);
  if (index >= 0 && key == getReskey(pUpdated, index)) {
    taosArrayRemove(pUpdated, index);
  }
}

static void removeResults(SArray* pWins, SArray* pUpdated) {
  int32_t size = taosArrayGetSize(pWins);
  for (int32_t i = 0; i < size; i++) {
    STimeWindow* pW = taosArrayGet(pWins, i);
    removeResult(pUpdated, pW->skey);
  }
}

static void hashIntervalAgg(SOperatorInfo* pOperatorInfo, SResultRowInfo* pResultRowInfo, SSDataBlock* pBlock,
                            int32_t scanFlag, SArray* pUpdated) {
  SIntervalAggOperatorInfo* pInfo = (SIntervalAggOperatorInfo*)pOperatorInfo->info;

  SExecTaskInfo* pTaskInfo = pOperatorInfo->pTaskInfo;
  SExprSupp*     pSup = &pOperatorInfo->exprSupp;

  int32_t     startPos = 0;
  int32_t     numOfOutput = pSup->numOfExprs;
  int64_t*    tsCols = extractTsCol(pBlock, pInfo);
  uint64_t    tableGroupId = pBlock->info.groupId;
  bool        ascScan = (pInfo->order == TSDB_ORDER_ASC);
  TSKEY       ts = getStartTsKey(&pBlock->info.window, tsCols);
  SResultRow* pResult = NULL;

  STimeWindow win = getActiveTimeWindow(pInfo->aggSup.pResultBuf, pResultRowInfo, ts, &pInfo->interval,
                                        pInfo->interval.precision, &pInfo->win);

  int32_t ret = setTimeWindowOutputBuf(pResultRowInfo, &win, (scanFlag == MAIN_SCAN), &pResult, tableGroupId,
                                       pSup->pCtx, numOfOutput, pSup->rowEntryInfoOffset, &pInfo->aggSup, pTaskInfo);
  if (ret != TSDB_CODE_SUCCESS || pResult == NULL) {
    longjmp(pTaskInfo->env, TSDB_CODE_QRY_OUT_OF_MEMORY);
  }

  if (pInfo->execModel == OPTR_EXEC_MODEL_STREAM) {
    if (pInfo->twAggSup.calTrigger == STREAM_TRIGGER_AT_ONCE) {
      saveResultRow(pResult, tableGroupId, pUpdated);
    }
  }

  TSKEY   ekey = ascScan ? win.ekey : win.skey;
  int32_t forwardRows =
      getNumOfRowsInTimeWindow(&pBlock->info, tsCols, startPos, ekey, binarySearchForKey, NULL, pInfo->order);
  ASSERT(forwardRows > 0);

  // prev time window not interpolation yet.
  if (pInfo->timeWindowInterpo) {
    SResultRowPosition pos = addToOpenWindowList(pResultRowInfo, pResult);
    doInterpUnclosedTimeWindow(pOperatorInfo, numOfOutput, pResultRowInfo, pBlock, scanFlag, tsCols, &pos);

    // restore current time window
    ret = setTimeWindowOutputBuf(pResultRowInfo, &win, (scanFlag == MAIN_SCAN), &pResult, tableGroupId, pSup->pCtx,
                                 numOfOutput, pSup->rowEntryInfoOffset, &pInfo->aggSup, pTaskInfo);
    if (ret != TSDB_CODE_SUCCESS) {
      longjmp(pTaskInfo->env, TSDB_CODE_QRY_OUT_OF_MEMORY);
    }

    // window start key interpolation
    doWindowBorderInterpolation(pInfo, pBlock, pResult, &win, startPos, forwardRows, pSup);
  }

  updateTimeWindowInfo(&pInfo->twAggSup.timeWindowData, &win, true);
  doApplyFunctions(pTaskInfo, pSup->pCtx, &win, &pInfo->twAggSup.timeWindowData, startPos, forwardRows, tsCols,
                   pBlock->info.rows, numOfOutput, pInfo->order);

  doCloseWindow(pResultRowInfo, pInfo, pResult);

  STimeWindow nextWin = win;
  while (1) {
    int32_t prevEndPos = forwardRows - 1 + startPos;
    startPos = getNextQualifiedWindow(&pInfo->interval, &nextWin, &pBlock->info, tsCols, prevEndPos, pInfo->order);
    if (startPos < 0) {
      break;
    }

    // null data, failed to allocate more memory buffer
    int32_t code = setTimeWindowOutputBuf(pResultRowInfo, &nextWin, (scanFlag == MAIN_SCAN), &pResult, tableGroupId,
                                          pSup->pCtx, numOfOutput, pSup->rowEntryInfoOffset, &pInfo->aggSup, pTaskInfo);
    if (code != TSDB_CODE_SUCCESS || pResult == NULL) {
      longjmp(pTaskInfo->env, TSDB_CODE_QRY_OUT_OF_MEMORY);
    }

    if (pInfo->execModel == OPTR_EXEC_MODEL_STREAM) {
      if (pInfo->twAggSup.calTrigger == STREAM_TRIGGER_AT_ONCE) {
        saveResultRow(pResult, tableGroupId, pUpdated);
      }
    }

    ekey = ascScan ? nextWin.ekey : nextWin.skey;
    forwardRows =
        getNumOfRowsInTimeWindow(&pBlock->info, tsCols, startPos, ekey, binarySearchForKey, NULL, pInfo->order);

    // window start(end) key interpolation
    doWindowBorderInterpolation(pInfo, pBlock, pResult, &nextWin, startPos, forwardRows, pSup);

    updateTimeWindowInfo(&pInfo->twAggSup.timeWindowData, &nextWin, true);
    doApplyFunctions(pTaskInfo, pSup->pCtx, &nextWin, &pInfo->twAggSup.timeWindowData, startPos, forwardRows, tsCols,
                     pBlock->info.rows, numOfOutput, pInfo->order);
    doCloseWindow(pResultRowInfo, pInfo, pResult);
  }

  if (pInfo->timeWindowInterpo) {
    saveDataBlockLastRow(pInfo->pPrevValues, pBlock, pInfo->pInterpCols);
  }
}

void doCloseWindow(SResultRowInfo* pResultRowInfo, const SIntervalAggOperatorInfo* pInfo, SResultRow* pResult) {
  // current result is done in computing final results.
  if (pInfo->timeWindowInterpo && isResultRowInterpolated(pResult, RESULT_ROW_END_INTERP)) {
    closeResultRow(pResult);
    tdListPopHead(pResultRowInfo->openWindow);
  }
}

SResultRowPosition addToOpenWindowList(SResultRowInfo* pResultRowInfo, const SResultRow* pResult) {
  SResultRowPosition pos = (SResultRowPosition){.pageId = pResult->pageId, .offset = pResult->offset};
  SListNode*         pn = tdListGetTail(pResultRowInfo->openWindow);
  if (pn == NULL) {
    tdListAppend(pResultRowInfo->openWindow, &pos);
    return pos;
  }

  SResultRowPosition* px = (SResultRowPosition*)pn->data;
  if (px->pageId != pos.pageId || px->offset != pos.offset) {
    tdListAppend(pResultRowInfo->openWindow, &pos);
  }

  return pos;
}

int64_t* extractTsCol(SSDataBlock* pBlock, const SIntervalAggOperatorInfo* pInfo) {
  TSKEY* tsCols = NULL;
  if (pBlock->pDataBlock != NULL) {
    SColumnInfoData* pColDataInfo = taosArrayGet(pBlock->pDataBlock, pInfo->primaryTsIndex);
    tsCols = (int64_t*)pColDataInfo->pData;

    if (tsCols != NULL) {
      blockDataUpdateTsWindow(pBlock, pInfo->primaryTsIndex);
    }
  }

  return tsCols;
}

static int32_t doOpenIntervalAgg(SOperatorInfo* pOperator) {
  if (OPTR_IS_OPENED(pOperator)) {
    return TSDB_CODE_SUCCESS;
  }

  SExecTaskInfo*            pTaskInfo = pOperator->pTaskInfo;
  SIntervalAggOperatorInfo* pInfo = pOperator->info;
  SExprSupp*                pSup = &pOperator->exprSupp;

  int32_t scanFlag = MAIN_SCAN;

  int64_t        st = taosGetTimestampUs();
  SOperatorInfo* downstream = pOperator->pDownstream[0];

  while (1) {
    SSDataBlock* pBlock = downstream->fpSet.getNextFn(downstream);
    if (pBlock == NULL) {
      break;
    }

    getTableScanInfo(pOperator, &pInfo->order, &scanFlag);

    if (pInfo->scalarSupp.pExprInfo != NULL) {
      SExprSupp* pExprSup =& pInfo->scalarSupp;
      projectApplyFunctions(pExprSup->pExprInfo, pBlock, pBlock, pExprSup->pCtx,
          pExprSup->numOfExprs, NULL);
    }

    // the pDataBlock are always the same one, no need to call this again
    setInputDataBlock(pOperator, pSup->pCtx, pBlock, pInfo->order, scanFlag, true);
    hashIntervalAgg(pOperator, &pInfo->binfo.resultRowInfo, pBlock, scanFlag, NULL);

#if 0  // test for encode/decode result info
    if(pOperator->fpSet.encodeResultRow){
      char *result = NULL;
      int32_t length = 0;
      SAggSupporter   *pSup = &pInfo->aggSup;
      pOperator->fpSet.encodeResultRow(pOperator, &result, &length);
      taosHashClear(pSup->pResultRowHashTable);
      pInfo->binfo.resultRowInfo.size = 0;
      pOperator->fpSet.decodeResultRow(pOperator, result);
      if(result){
        taosMemoryFree(result);
      }
    }
#endif
  }

  closeAllResultRows(&pInfo->binfo.resultRowInfo);
  initGroupedResultInfo(&pInfo->groupResInfo, pInfo->aggSup.pResultRowHashTable, pInfo->order);
  OPTR_SET_OPENED(pOperator);

  pOperator->cost.openCost = (taosGetTimestampUs() - st) / 1000.0;
  return TSDB_CODE_SUCCESS;
}

static bool compareVal(const char* v, const SStateKeys* pKey) {
  if (IS_VAR_DATA_TYPE(pKey->type)) {
    if (varDataLen(v) != varDataLen(pKey->pData)) {
      return false;
    } else {
      return strncmp(varDataVal(v), varDataVal(pKey->pData), varDataLen(v)) == 0;
    }
  } else {
    return memcmp(pKey->pData, v, pKey->bytes) == 0;
  }
}

static void doStateWindowAggImpl(SOperatorInfo* pOperator, SStateWindowOperatorInfo* pInfo, SSDataBlock* pBlock) {
  SExecTaskInfo* pTaskInfo = pOperator->pTaskInfo;
  SExprSupp*     pSup = &pOperator->exprSupp;

  SColumnInfoData* pStateColInfoData = taosArrayGet(pBlock->pDataBlock, pInfo->stateCol.slotId);
  int64_t          gid = pBlock->info.groupId;

  bool    masterScan = true;
  int32_t numOfOutput = pOperator->exprSupp.numOfExprs;
  int16_t bytes = pStateColInfoData->info.bytes;

  SColumnInfoData* pColInfoData = taosArrayGet(pBlock->pDataBlock, pInfo->tsSlotId);
  TSKEY*           tsList = (TSKEY*)pColInfoData->pData;

  SWindowRowsSup* pRowSup = &pInfo->winSup;
  pRowSup->numOfRows = 0;

  struct SColumnDataAgg* pAgg = NULL;
  for (int32_t j = 0; j < pBlock->info.rows; ++j) {
    pAgg = (pBlock->pBlockAgg != NULL) ? pBlock->pBlockAgg[pInfo->stateCol.slotId] : NULL;
    if (colDataIsNull(pStateColInfoData, pBlock->info.rows, j, pAgg)) {
      continue;
    }

    char* val = colDataGetData(pStateColInfoData, j);

    if (!pInfo->hasKey) {
      // todo extract method
      if (IS_VAR_DATA_TYPE(pInfo->stateKey.type)) {
        varDataCopy(pInfo->stateKey.pData, val);
      } else {
        memcpy(pInfo->stateKey.pData, val, bytes);
      }

      pInfo->hasKey = true;

      doKeepNewWindowStartInfo(pRowSup, tsList, j);
      doKeepTuple(pRowSup, tsList[j]);
    } else if (compareVal(val, &pInfo->stateKey)) {
      doKeepTuple(pRowSup, tsList[j]);
      if (j == 0 && pRowSup->startRowIndex != 0) {
        pRowSup->startRowIndex = 0;
      }
    } else {  // a new state window started
      SResultRow* pResult = NULL;

      // keep the time window for the closed time window.
      STimeWindow window = pRowSup->win;

      pRowSup->win.ekey = pRowSup->win.skey;
      int32_t ret = setTimeWindowOutputBuf(&pInfo->binfo.resultRowInfo, &window, masterScan, &pResult, gid, pSup->pCtx,
                                           numOfOutput, pSup->rowEntryInfoOffset, &pInfo->aggSup, pTaskInfo);
      if (ret != TSDB_CODE_SUCCESS) {  // null data, too many state code
        longjmp(pTaskInfo->env, TSDB_CODE_QRY_APP_ERROR);
      }

      updateTimeWindowInfo(&pInfo->twAggSup.timeWindowData, &window, false);
      doApplyFunctions(pTaskInfo, pSup->pCtx, &window, &pInfo->twAggSup.timeWindowData, pRowSup->startRowIndex,
                       pRowSup->numOfRows, NULL, pBlock->info.rows, numOfOutput, TSDB_ORDER_ASC);

      // here we start a new session window
      doKeepNewWindowStartInfo(pRowSup, tsList, j);
      doKeepTuple(pRowSup, tsList[j]);

      // todo extract method
      if (IS_VAR_DATA_TYPE(pInfo->stateKey.type)) {
        varDataCopy(pInfo->stateKey.pData, val);
      } else {
        memcpy(pInfo->stateKey.pData, val, bytes);
      }
    }
  }

  SResultRow* pResult = NULL;
  pRowSup->win.ekey = tsList[pBlock->info.rows - 1];
  int32_t ret = setTimeWindowOutputBuf(&pInfo->binfo.resultRowInfo, &pRowSup->win, masterScan, &pResult, gid,
                                       pSup->pCtx, numOfOutput, pSup->rowEntryInfoOffset, &pInfo->aggSup, pTaskInfo);
  if (ret != TSDB_CODE_SUCCESS) {  // null data, too many state code
    longjmp(pTaskInfo->env, TSDB_CODE_QRY_APP_ERROR);
  }

  updateTimeWindowInfo(&pInfo->twAggSup.timeWindowData, &pRowSup->win, false);
  doApplyFunctions(pTaskInfo, pSup->pCtx, &pRowSup->win, &pInfo->twAggSup.timeWindowData, pRowSup->startRowIndex,
                   pRowSup->numOfRows, NULL, pBlock->info.rows, numOfOutput, TSDB_ORDER_ASC);
}

static SSDataBlock* doStateWindowAgg(SOperatorInfo* pOperator) {
  if (pOperator->status == OP_EXEC_DONE) {
    return NULL;
  }

  SStateWindowOperatorInfo* pInfo = pOperator->info;

  SExecTaskInfo* pTaskInfo = pOperator->pTaskInfo;
  SExprSupp*     pSup = &pOperator->exprSupp;

  SOptrBasicInfo* pBInfo = &pInfo->binfo;

  if (pOperator->status == OP_RES_TO_RETURN) {
    doBuildResultDatablock(pOperator, pBInfo, &pInfo->groupResInfo, pInfo->aggSup.pResultBuf);
    if (pBInfo->pRes->info.rows == 0 || !hasDataInGroupInfo(&pInfo->groupResInfo)) {
      doSetOperatorCompleted(pOperator);
      return NULL;
    }

    return pBInfo->pRes;
  }

  int32_t order = TSDB_ORDER_ASC;
  int64_t st = taosGetTimestampUs();

  SOperatorInfo* downstream = pOperator->pDownstream[0];
  while (1) {
    SSDataBlock* pBlock = downstream->fpSet.getNextFn(downstream);
    if (pBlock == NULL) {
      break;
    }

    setInputDataBlock(pOperator, pSup->pCtx, pBlock, order, MAIN_SCAN, true);
    blockDataUpdateTsWindow(pBlock, pInfo->tsSlotId);

    doStateWindowAggImpl(pOperator, pInfo, pBlock);
  }

  pOperator->cost.openCost = (taosGetTimestampUs() - st) / 1000.0;

  pOperator->status = OP_RES_TO_RETURN;
  closeAllResultRows(&pBInfo->resultRowInfo);

  initGroupedResultInfo(&pInfo->groupResInfo, pInfo->aggSup.pResultRowHashTable, TSDB_ORDER_ASC);
  blockDataEnsureCapacity(pBInfo->pRes, pOperator->resultInfo.capacity);
  doBuildResultDatablock(pOperator, pBInfo, &pInfo->groupResInfo, pInfo->aggSup.pResultBuf);
  if (pBInfo->pRes->info.rows == 0 || !hasDataInGroupInfo(&pInfo->groupResInfo)) {
    doSetOperatorCompleted(pOperator);
  }

  size_t rows = pBInfo->pRes->info.rows;
  pOperator->resultInfo.totalRows += rows;

  return (rows == 0) ? NULL : pBInfo->pRes;
}

static SSDataBlock* doBuildIntervalResult(SOperatorInfo* pOperator) {
  SIntervalAggOperatorInfo* pInfo = pOperator->info;
  SExecTaskInfo*            pTaskInfo = pOperator->pTaskInfo;

  if (pOperator->status == OP_EXEC_DONE) {
    return NULL;
  }

  SSDataBlock* pBlock = pInfo->binfo.pRes;

  if (pInfo->execModel == OPTR_EXEC_MODEL_STREAM) {
    return pOperator->fpSet.getStreamResFn(pOperator);
  } else {
    pTaskInfo->code = pOperator->fpSet._openFn(pOperator);
    if (pTaskInfo->code != TSDB_CODE_SUCCESS) {
      return NULL;
    }

    blockDataEnsureCapacity(pBlock, pOperator->resultInfo.capacity);
    doBuildResultDatablock(pOperator, &pInfo->binfo, &pInfo->groupResInfo, pInfo->aggSup.pResultBuf);

    if (pBlock->info.rows == 0 || !hasDataInGroupInfo(&pInfo->groupResInfo)) {
      doSetOperatorCompleted(pOperator);
    }

    size_t rows = pBlock->info.rows;
    pOperator->resultInfo.totalRows += rows;

    return (rows == 0) ? NULL : pBlock;
  }
}

// todo merged with the build group result.
static void finalizeUpdatedResult(int32_t numOfOutput, SDiskbasedBuf* pBuf, SArray* pUpdateList,
                                  int32_t* rowEntryInfoOffset) {
  size_t num = taosArrayGetSize(pUpdateList);

  for (int32_t i = 0; i < num; ++i) {
    SResKeyPos* pPos = taosArrayGetP(pUpdateList, i);

    SFilePage*  bufPage = getBufPage(pBuf, pPos->pos.pageId);
    SResultRow* pRow = (SResultRow*)((char*)bufPage + pPos->pos.offset);

    for (int32_t j = 0; j < numOfOutput; ++j) {
      SResultRowEntryInfo* pEntry = getResultEntryInfo(pRow, j, rowEntryInfoOffset);
      if (pRow->numOfRows < pEntry->numOfRes) {
        pRow->numOfRows = pEntry->numOfRes;
      }
    }

    releaseBufPage(pBuf, bufPage);
  }
}
static void setInverFunction(SqlFunctionCtx* pCtx, int32_t num, EStreamType type) {
  for (int i = 0; i < num; i++) {
    if (type == STREAM_INVERT) {
      fmSetInvertFunc(pCtx[i].functionId, &(pCtx[i].fpSet));
    } else if (type == STREAM_NORMAL) {
      fmSetNormalFunc(pCtx[i].functionId, &(pCtx[i].fpSet));
    }
  }
}

void doClearWindowImpl(SResultRowPosition* p1, SDiskbasedBuf* pResultBuf, SExprSupp* pSup, int32_t numOfOutput) {
  SResultRow*     pResult = getResultRowByPos(pResultBuf, p1);
  SqlFunctionCtx* pCtx = pSup->pCtx;
  for (int32_t i = 0; i < numOfOutput; ++i) {
    pCtx[i].resultInfo = getResultEntryInfo(pResult, i, pSup->rowEntryInfoOffset);
    struct SResultRowEntryInfo* pResInfo = pCtx[i].resultInfo;
    if (fmIsWindowPseudoColumnFunc(pCtx[i].functionId)) {
      continue;
    }
    pResInfo->initialized = false;
    if (pCtx[i].functionId != -1) {
      pCtx[i].fpSet.init(&pCtx[i], pResInfo);
    }
  }
}

bool doClearWindow(SAggSupporter* pAggSup, SExprSupp* pSup, char* pData, int16_t bytes, uint64_t groupId,
                   int32_t numOfOutput) {
  SET_RES_WINDOW_KEY(pAggSup->keyBuf, pData, bytes, groupId);
  SResultRowPosition* p1 =
      (SResultRowPosition*)taosHashGet(pAggSup->pResultRowHashTable, pAggSup->keyBuf, GET_RES_WINDOW_KEY_LEN(bytes));
  if (!p1) {
    // window has been closed
    return false;
  }
  doClearWindowImpl(p1, pAggSup->pResultBuf, pSup, numOfOutput);
  return true;
}

static void doClearWindows(SAggSupporter* pAggSup, SExprSupp* pSup1, SInterval* pInterval, int32_t tsIndex,
                           int32_t numOfOutput, SSDataBlock* pBlock, SArray* pUpWins) {
  SColumnInfoData* pTsCol = taosArrayGet(pBlock->pDataBlock, tsIndex);
  TSKEY*           tsCols = (TSKEY*)pTsCol->pData;
  uint64_t*        pGpDatas = NULL;
  if (pBlock->info.type == STREAM_RETRIEVE) {
      SColumnInfoData* pGpCol = taosArrayGet(pBlock->pDataBlock, 2);
      pGpDatas = (uint64_t*)pGpCol->pData;
  }
  int32_t          step = 0;
  for (int32_t i = 0; i < pBlock->info.rows; i += step) {
    SResultRowInfo dumyInfo;
    dumyInfo.cur.pageId = -1;
    STimeWindow win = getActiveTimeWindow(NULL, &dumyInfo, tsCols[i], pInterval, pInterval->precision, NULL);
    step = getNumOfRowsInTimeWindow(&pBlock->info, tsCols, i, win.ekey, binarySearchForKey, NULL, TSDB_ORDER_ASC);
    uint64_t groupId = pBlock->info.groupId;
    if (pGpDatas) {
      groupId = pGpDatas[i];
    }
    bool res = doClearWindow(pAggSup, pSup1, (char*)&win.skey, sizeof(TKEY), groupId, numOfOutput);
    if (pUpWins && res) {
      taosArrayPush(pUpWins, &win);
    }
  }
}

static int32_t getAllIntervalWindow(SHashObj* pHashMap, SArray* resWins) {
  void*  pIte = NULL;
  size_t keyLen = 0;
  while ((pIte = taosHashIterate(pHashMap, pIte)) != NULL) {
    void*    key = taosHashGetKey(pIte, &keyLen);
    uint64_t groupId = *(uint64_t*)key;
    ASSERT(keyLen == GET_RES_WINDOW_KEY_LEN(sizeof(TSKEY)));
    TSKEY               ts = *(int64_t*)((char*)key + sizeof(uint64_t));
    SResultRowPosition* pPos = (SResultRowPosition*)pIte;
    int32_t             code = saveResult(ts, pPos->pageId, pPos->offset, groupId, resWins);
    if (code != TSDB_CODE_SUCCESS) {
      return code;
    }
  }
  return TSDB_CODE_SUCCESS;
}

bool isCloseWindow(STimeWindow* pWin, STimeWindowAggSupp* pSup) {
  ASSERT(pSup->maxTs == INT64_MIN || pSup->maxTs > 0);
  return pSup->maxTs != INT64_MIN && pWin->ekey < pSup->maxTs - pSup->waterMark;
}

static int32_t closeIntervalWindow(SHashObj* pHashMap, STimeWindowAggSupp* pSup,
    SInterval* pInterval, SHashObj* pPullDataMap, SArray* closeWins) {
  void*  pIte = NULL;
  size_t keyLen = 0;
  while ((pIte = taosHashIterate(pHashMap, pIte)) != NULL) {
    void*    key = taosHashGetKey(pIte, &keyLen);
    uint64_t groupId = *(uint64_t*)key;
    ASSERT(keyLen == GET_RES_WINDOW_KEY_LEN(sizeof(TSKEY)));
    TSKEY          ts = *(int64_t*)((char*)key + sizeof(uint64_t));
    SResultRowInfo dumyInfo;
    dumyInfo.cur.pageId = -1;
    STimeWindow win = getActiveTimeWindow(NULL, &dumyInfo, ts, pInterval, pInterval->precision, NULL);
    SWinRes winRe = {.ts = win.skey, .groupId = groupId,};
    void* chIds = taosHashGet(pPullDataMap, &winRe, sizeof(SWinRes));
    if (isCloseWindow(&win, pSup)) {
      if (chIds && pPullDataMap) {
        SArray* chAy = *(SArray**) chIds;
        int32_t size = taosArrayGetSize(chAy);
        qInfo("======window %ld wait child size:%d", win.skey ,size);
        for (int32_t i = 0; i < size; i++) {
          qInfo("======window %ld wait chid id:%d", win.skey ,*(int32_t*)taosArrayGet(chAy, i));
        }
        continue;
      } else if (pPullDataMap) {
        qInfo("======close window %ld", win.skey);
      }
      SResultRowPosition* pPos = (SResultRowPosition*)pIte;
      if (pSup->calTrigger == STREAM_TRIGGER_WINDOW_CLOSE) {
        int32_t code = saveResult(ts, pPos->pageId, pPos->offset, groupId, closeWins);
        if (code != TSDB_CODE_SUCCESS) {
          return code;
        }
      }
      char keyBuf[GET_RES_WINDOW_KEY_LEN(sizeof(TSKEY))];
      SET_RES_WINDOW_KEY(keyBuf, &ts, sizeof(TSKEY), groupId);
      taosHashRemove(pHashMap, keyBuf, keyLen);
    }
  }
  return TSDB_CODE_SUCCESS;
}

static void closeChildIntervalWindow(SArray* pChildren, TSKEY maxTs) {
  int32_t size = taosArrayGetSize(pChildren);
  for (int32_t i = 0; i < size; i++) {
    SOperatorInfo* pChildOp = taosArrayGetP(pChildren, i);
    SStreamFinalIntervalOperatorInfo* pChInfo = pChildOp->info;
    ASSERT(pChInfo->twAggSup.calTrigger == STREAM_TRIGGER_AT_ONCE);
    pChInfo->twAggSup.maxTs = TMAX(pChInfo->twAggSup.maxTs, maxTs);
    closeIntervalWindow(pChInfo->aggSup.pResultRowHashTable, &pChInfo->twAggSup, &pChInfo->interval, NULL, NULL);
  }
}

static SSDataBlock* doStreamIntervalAgg(SOperatorInfo* pOperator) {
  SIntervalAggOperatorInfo* pInfo = pOperator->info;
  SExecTaskInfo*            pTaskInfo = pOperator->pTaskInfo;

  pInfo->order = TSDB_ORDER_ASC;
  SExprSupp* pSup = &pOperator->exprSupp;

  if (pOperator->status == OP_EXEC_DONE) {
    return NULL;
  }

  if (pOperator->status == OP_RES_TO_RETURN) {
    doBuildResultDatablock(pOperator, &pInfo->binfo, &pInfo->groupResInfo, pInfo->aggSup.pResultBuf);
    if (pInfo->binfo.pRes->info.rows == 0 || !hasDataInGroupInfo(&pInfo->groupResInfo)) {
      pOperator->status = OP_EXEC_DONE;
    }
    return pInfo->binfo.pRes->info.rows == 0 ? NULL : pInfo->binfo.pRes;
  }

  SOperatorInfo* downstream = pOperator->pDownstream[0];

  SArray* pUpdated = taosArrayInit(4, POINTER_BYTES);
  while (1) {
    SSDataBlock* pBlock = downstream->fpSet.getNextFn(downstream);
    if (pBlock == NULL) {
      break;
    }

<<<<<<< HEAD
    if (pInfo->scalarSupp.pExprInfo != NULL) {
      SExprSupp* pExprSup = &pInfo->scalarSupp;
      projectApplyFunctions(pExprSup->pExprInfo, pBlock, pBlock, pExprSup->pCtx,
                            pExprSup->numOfExprs, NULL);
    }

    if (pBlock->info.type == STREAM_REPROCESS) {
=======
    if (pBlock->info.type == STREAM_CLEAR) {
>>>>>>> 56997d20
      doClearWindows(&pInfo->aggSup, &pOperator->exprSupp, &pInfo->interval, 0, pOperator->exprSupp.numOfExprs, pBlock,
                     NULL);
      qDebug("%s clear existed time window results for updates checked", GET_TASKID(pTaskInfo));
      continue;
    } else if (pBlock->info.type == STREAM_GET_ALL) {
      getAllIntervalWindow(pInfo->aggSup.pResultRowHashTable, pUpdated);
      continue;
    }

    // The timewindow that overlaps the timestamps of the input pBlock need to be recalculated and return to the
    // caller. Note that all the time window are not close till now.
    // the pDataBlock are always the same one, no need to call this again
    setInputDataBlock(pOperator, pSup->pCtx, pBlock, pInfo->order, MAIN_SCAN, true);
    if (pInfo->invertible) {
      setInverFunction(pSup->pCtx, pOperator->exprSupp.numOfExprs, pBlock->info.type);
    }

    pInfo->twAggSup.maxTs = TMAX(pInfo->twAggSup.maxTs, pBlock->info.window.ekey);
    hashIntervalAgg(pOperator, &pInfo->binfo.resultRowInfo, pBlock, MAIN_SCAN, pUpdated);
  }
  closeIntervalWindow(pInfo->aggSup.pResultRowHashTable, &pInfo->twAggSup, &pInfo->interval, NULL, pUpdated);

  finalizeUpdatedResult(pOperator->exprSupp.numOfExprs, pInfo->aggSup.pResultBuf, pUpdated, pSup->rowEntryInfoOffset);
  initMultiResInfoFromArrayList(&pInfo->groupResInfo, pUpdated);
  blockDataEnsureCapacity(pInfo->binfo.pRes, pOperator->resultInfo.capacity);
  doBuildResultDatablock(pOperator, &pInfo->binfo, &pInfo->groupResInfo, pInfo->aggSup.pResultBuf);

  pOperator->status = OP_RES_TO_RETURN;

  return pInfo->binfo.pRes->info.rows == 0 ? NULL : pInfo->binfo.pRes;
}

static void destroyStateWindowOperatorInfo(void* param, int32_t numOfOutput) {
  SStateWindowOperatorInfo* pInfo = (SStateWindowOperatorInfo*)param;
  cleanupBasicInfo(&pInfo->binfo);
  taosMemoryFreeClear(pInfo->stateKey.pData);
}

void destroyIntervalOperatorInfo(void* param, int32_t numOfOutput) {
  SIntervalAggOperatorInfo* pInfo = (SIntervalAggOperatorInfo*)param;
  cleanupBasicInfo(&pInfo->binfo);
  cleanupAggSup(&pInfo->aggSup);
}

void destroyStreamFinalIntervalOperatorInfo(void* param, int32_t numOfOutput) {
  SStreamFinalIntervalOperatorInfo* pInfo = (SStreamFinalIntervalOperatorInfo*)param;
  cleanupBasicInfo(&pInfo->binfo);
  cleanupAggSup(&pInfo->aggSup);
  //it should be empty.
  taosHashCleanup(pInfo->pPullDataMap);
  taosArrayDestroy(pInfo->pPullWins);
  blockDataDestroy(pInfo->pPullDataRes);

  if (pInfo->pChildren) {
    int32_t size = taosArrayGetSize(pInfo->pChildren);
    for (int32_t i = 0; i < size; i++) {
      SOperatorInfo* pChildOp = taosArrayGetP(pInfo->pChildren, i);
      destroyIntervalOperatorInfo(pChildOp->info, numOfOutput);
      taosMemoryFreeClear(pChildOp->info);
      taosMemoryFreeClear(pChildOp);
    }
  }
  nodesDestroyNode((SNode*)pInfo->pPhyNode);
}

static bool allInvertible(SqlFunctionCtx* pFCtx, int32_t numOfCols) {
  for (int32_t i = 0; i < numOfCols; i++) {
    if (!fmIsInvertible(pFCtx[i].functionId)) {
      return false;
    }
  }
  return true;
}

static bool timeWindowinterpNeeded(SqlFunctionCtx* pCtx, int32_t numOfCols, SIntervalAggOperatorInfo* pInfo) {
  // the primary timestamp column
  bool needed = false;
  pInfo->pInterpCols = taosArrayInit(4, sizeof(SColumn));
  pInfo->pPrevValues = taosArrayInit(4, sizeof(SGroupKeys));

  {  // ts column
    SColumn c = {0};
    c.colId = 1;
    c.slotId = pInfo->primaryTsIndex;
    c.type = TSDB_DATA_TYPE_TIMESTAMP;
    c.bytes = sizeof(int64_t);
    taosArrayPush(pInfo->pInterpCols, &c);

    SGroupKeys key = {0};
    key.bytes = c.bytes;
    key.type = c.type;
    key.isNull = true;  // to denote no value is assigned yet
    key.pData = taosMemoryCalloc(1, c.bytes);
    taosArrayPush(pInfo->pPrevValues, &key);
  }

  for (int32_t i = 0; i < numOfCols; ++i) {
    SExprInfo* pExpr = pCtx[i].pExpr;

    if (fmIsIntervalInterpoFunc(pCtx[i].functionId)) {
      SFunctParam* pParam = &pExpr->base.pParam[0];

      SColumn c = *pParam->pCol;
      taosArrayPush(pInfo->pInterpCols, &c);
      needed = true;

      SGroupKeys key = {0};
      key.bytes = c.bytes;
      key.type = c.type;
      key.isNull = false;
      key.pData = taosMemoryCalloc(1, c.bytes);
      taosArrayPush(pInfo->pPrevValues, &key);
    }
  }

  return needed;
}

void increaseTs(SqlFunctionCtx* pCtx) {
  if (pCtx[0].pExpr->pExpr->_function.pFunctNode->funcType == FUNCTION_TYPE_WSTARTTS) {
    pCtx[0].increase = true;
  }
}

SOperatorInfo* createIntervalOperatorInfo(SOperatorInfo* downstream, SExprInfo* pExprInfo, int32_t numOfCols,
                                          SSDataBlock* pResBlock, SInterval* pInterval, int32_t primaryTsSlotId,
                                          STimeWindowAggSupp* pTwAggSupp, SIntervalPhysiNode* pPhyNode, SExecTaskInfo* pTaskInfo, bool isStream) {
  SIntervalAggOperatorInfo* pInfo = taosMemoryCalloc(1, sizeof(SIntervalAggOperatorInfo));
  SOperatorInfo*            pOperator = taosMemoryCalloc(1, sizeof(SOperatorInfo));
  if (pInfo == NULL || pOperator == NULL) {
    goto _error;
  }

  pInfo->win       = pTaskInfo->window;
  pInfo->order     = TSDB_ORDER_ASC;
  pInfo->interval  = *pInterval;
  pInfo->execModel = pTaskInfo->execModel;
  pInfo->twAggSup  = *pTwAggSupp;

  if (pPhyNode->window.pExprs != NULL) {
    int32_t    numOfScalar = 0;
    SExprInfo* pScalarExprInfo = createExprInfo(pPhyNode->window.pExprs, NULL, &numOfScalar);
    int32_t code = initExprSupp(&pInfo->scalarSupp, pScalarExprInfo, numOfScalar);
    if (code != TSDB_CODE_SUCCESS) {
      goto _error;
    }
  }

  pInfo->primaryTsIndex = primaryTsSlotId;

  SExprSupp* pSup = &pOperator->exprSupp;

  size_t keyBufSize = sizeof(int64_t) + sizeof(int64_t) + POINTER_BYTES;
  initResultSizeInfo(pOperator, 4096);

  int32_t code = initAggInfo(pSup, &pInfo->aggSup, pExprInfo, numOfCols, keyBufSize, pTaskInfo->id.str);
  initBasicInfo(&pInfo->binfo, pResBlock);

  if (isStream) {
    ASSERT(numOfCols > 0);
    increaseTs(pSup->pCtx);
  }

  initExecTimeWindowInfo(&pInfo->twAggSup.timeWindowData, &pInfo->win);

  pInfo->invertible = allInvertible(pSup->pCtx, numOfCols);
  pInfo->invertible = false;  // Todo(liuyao): Dependent TSDB API

  pInfo->timeWindowInterpo = timeWindowinterpNeeded(pSup->pCtx, numOfCols, pInfo);
  if (pInfo->timeWindowInterpo) {
    pInfo->binfo.resultRowInfo.openWindow = tdListNew(sizeof(SResultRowPosition));
    if (pInfo->binfo.resultRowInfo.openWindow == NULL) {
      goto _error;
    }
  }

  initResultRowInfo(&pInfo->binfo.resultRowInfo);

  pOperator->name = "TimeIntervalAggOperator";
  pOperator->operatorType = QUERY_NODE_PHYSICAL_PLAN_HASH_INTERVAL;
  pOperator->blocking = true;
  pOperator->status = OP_NOT_OPENED;
  pOperator->exprSupp.pExprInfo = pExprInfo;
  pOperator->pTaskInfo = pTaskInfo;
  pOperator->exprSupp.numOfExprs = numOfCols;
  pOperator->info = pInfo;

  pOperator->fpSet = createOperatorFpSet(doOpenIntervalAgg, doBuildIntervalResult, doStreamIntervalAgg, NULL,
                                         destroyIntervalOperatorInfo, aggEncodeResultRow, aggDecodeResultRow, NULL);

  code = appendDownstream(pOperator, &downstream, 1);
  if (code != TSDB_CODE_SUCCESS) {
    goto _error;
  }

  return pOperator;

_error:
  destroyIntervalOperatorInfo(pInfo, numOfCols);
  taosMemoryFreeClear(pInfo);
  taosMemoryFreeClear(pOperator);
  pTaskInfo->code = code;
  return NULL;
}

SOperatorInfo* createStreamIntervalOperatorInfo(SOperatorInfo* downstream, SExprInfo* pExprInfo, int32_t numOfCols,
                                                SSDataBlock* pResBlock, SInterval* pInterval, int32_t primaryTsSlotId,
                                                STimeWindowAggSupp* pTwAggSupp, SExecTaskInfo* pTaskInfo) {
  SIntervalAggOperatorInfo* pInfo = taosMemoryCalloc(1, sizeof(SIntervalAggOperatorInfo));
  SOperatorInfo*            pOperator = taosMemoryCalloc(1, sizeof(SOperatorInfo));
  if (pInfo == NULL || pOperator == NULL) {
    goto _error;
  }

  pInfo->order = TSDB_ORDER_ASC;
  pInfo->interval = *pInterval;
  pInfo->execModel = OPTR_EXEC_MODEL_STREAM;
  pInfo->win = pTaskInfo->window;
  pInfo->twAggSup = *pTwAggSupp;
  pInfo->primaryTsIndex = primaryTsSlotId;

  int32_t numOfRows = 4096;
  size_t  keyBufSize = sizeof(int64_t) + sizeof(int64_t) + POINTER_BYTES;

  initResultSizeInfo(pOperator, numOfRows);
  int32_t code = initAggInfo(&pOperator->exprSupp, &pInfo->aggSup, pExprInfo, numOfCols, keyBufSize, pTaskInfo->id.str);
  initBasicInfo(&pInfo->binfo, pResBlock);
  initExecTimeWindowInfo(&pInfo->twAggSup.timeWindowData, &pInfo->win);

  if (code != TSDB_CODE_SUCCESS) {
    goto _error;
  }

  initResultRowInfo(&pInfo->binfo.resultRowInfo);

  pOperator->name = "StreamTimeIntervalAggOperator";
  pOperator->operatorType = QUERY_NODE_PHYSICAL_PLAN_HASH_INTERVAL;
  pOperator->blocking = true;
  pOperator->status = OP_NOT_OPENED;
  pOperator->exprSupp.pExprInfo = pExprInfo;
  pOperator->pTaskInfo = pTaskInfo;
  pOperator->exprSupp.numOfExprs = numOfCols;
  pOperator->info = pInfo;

  pOperator->fpSet = createOperatorFpSet(doOpenIntervalAgg, doStreamIntervalAgg, doStreamIntervalAgg, NULL,
                                         destroyIntervalOperatorInfo, aggEncodeResultRow, aggDecodeResultRow, NULL);

  code = appendDownstream(pOperator, &downstream, 1);
  if (code != TSDB_CODE_SUCCESS) {
    goto _error;
  }

  return pOperator;

_error:
  destroyIntervalOperatorInfo(pInfo, numOfCols);
  taosMemoryFreeClear(pInfo);
  taosMemoryFreeClear(pOperator);
  pTaskInfo->code = code;
  return NULL;
}

// todo handle multiple tables cases.
static void doSessionWindowAggImpl(SOperatorInfo* pOperator, SSessionAggOperatorInfo* pInfo, SSDataBlock* pBlock) {
  SExecTaskInfo* pTaskInfo = pOperator->pTaskInfo;
  SExprSupp*     pSup = &pOperator->exprSupp;

  SColumnInfoData* pColInfoData = taosArrayGet(pBlock->pDataBlock, pInfo->tsSlotId);

  bool    masterScan = true;
  int32_t numOfOutput = pOperator->exprSupp.numOfExprs;
  int64_t gid = pBlock->info.groupId;

  int64_t gap = pInfo->gap;

  if (!pInfo->reptScan) {
    pInfo->reptScan = true;
    pInfo->winSup.prevTs = INT64_MIN;
  }

  SWindowRowsSup* pRowSup = &pInfo->winSup;
  pRowSup->numOfRows = 0;

  // In case of ascending or descending order scan data, only one time window needs to be kepted for each table.
  TSKEY* tsList = (TSKEY*)pColInfoData->pData;
  for (int32_t j = 0; j < pBlock->info.rows; ++j) {
    if (pInfo->winSup.prevTs == INT64_MIN) {
      doKeepNewWindowStartInfo(pRowSup, tsList, j);
      doKeepTuple(pRowSup, tsList[j]);
    } else if (tsList[j] - pRowSup->prevTs <= gap && (tsList[j] - pRowSup->prevTs) >= 0) {
      // The gap is less than the threshold, so it belongs to current session window that has been opened already.
      doKeepTuple(pRowSup, tsList[j]);
      if (j == 0 && pRowSup->startRowIndex != 0) {
        pRowSup->startRowIndex = 0;
      }
    } else {  // start a new session window
      SResultRow* pResult = NULL;

      // keep the time window for the closed time window.
      STimeWindow window = pRowSup->win;

      pRowSup->win.ekey = pRowSup->win.skey;
      int32_t ret = setTimeWindowOutputBuf(&pInfo->binfo.resultRowInfo, &window, masterScan, &pResult, gid, pSup->pCtx,
                                           numOfOutput, pSup->rowEntryInfoOffset, &pInfo->aggSup, pTaskInfo);
      if (ret != TSDB_CODE_SUCCESS) {  // null data, too many state code
        longjmp(pTaskInfo->env, TSDB_CODE_QRY_APP_ERROR);
      }

      // pInfo->numOfRows data belong to the current session window
      updateTimeWindowInfo(&pInfo->twAggSup.timeWindowData, &window, false);
      doApplyFunctions(pTaskInfo, pSup->pCtx, &window, &pInfo->twAggSup.timeWindowData, pRowSup->startRowIndex,
                       pRowSup->numOfRows, NULL, pBlock->info.rows, numOfOutput, TSDB_ORDER_ASC);

      // here we start a new session window
      doKeepNewWindowStartInfo(pRowSup, tsList, j);
      doKeepTuple(pRowSup, tsList[j]);
    }
  }

  SResultRow* pResult = NULL;
  pRowSup->win.ekey = tsList[pBlock->info.rows - 1];
  int32_t ret = setTimeWindowOutputBuf(&pInfo->binfo.resultRowInfo, &pRowSup->win, masterScan, &pResult, gid,
                                       pSup->pCtx, numOfOutput, pSup->rowEntryInfoOffset, &pInfo->aggSup, pTaskInfo);
  if (ret != TSDB_CODE_SUCCESS) {  // null data, too many state code
    longjmp(pTaskInfo->env, TSDB_CODE_QRY_APP_ERROR);
  }

  updateTimeWindowInfo(&pInfo->twAggSup.timeWindowData, &pRowSup->win, false);
  doApplyFunctions(pTaskInfo, pSup->pCtx, &pRowSup->win, &pInfo->twAggSup.timeWindowData, pRowSup->startRowIndex,
                   pRowSup->numOfRows, NULL, pBlock->info.rows, numOfOutput, TSDB_ORDER_ASC);
}

static SSDataBlock* doSessionWindowAgg(SOperatorInfo* pOperator) {
  if (pOperator->status == OP_EXEC_DONE) {
    return NULL;
  }

  SSessionAggOperatorInfo* pInfo = pOperator->info;
  SOptrBasicInfo*          pBInfo = &pInfo->binfo;
  SExprSupp*               pSup = &pOperator->exprSupp;

  if (pOperator->status == OP_RES_TO_RETURN) {
    doBuildResultDatablock(pOperator, pBInfo, &pInfo->groupResInfo, pInfo->aggSup.pResultBuf);
    if (pBInfo->pRes->info.rows == 0 || !hasDataInGroupInfo(&pInfo->groupResInfo)) {
      doSetOperatorCompleted(pOperator);
    }

    return pBInfo->pRes->info.rows > 0 ? pBInfo->pRes : NULL;
  }

  int64_t st = taosGetTimestampUs();
  int32_t order = TSDB_ORDER_ASC;

  SOperatorInfo* downstream = pOperator->pDownstream[0];

  while (1) {
    SSDataBlock* pBlock = downstream->fpSet.getNextFn(downstream);
    if (pBlock == NULL) {
      break;
    }

    // the pDataBlock are always the same one, no need to call this again
    setInputDataBlock(pOperator, pSup->pCtx, pBlock, order, MAIN_SCAN, true);
    blockDataUpdateTsWindow(pBlock, pInfo->tsSlotId);

    doSessionWindowAggImpl(pOperator, pInfo, pBlock);
  }

  pOperator->cost.openCost = (taosGetTimestampUs() - st) / 1000.0;

  // restore the value
  pOperator->status = OP_RES_TO_RETURN;
  closeAllResultRows(&pBInfo->resultRowInfo);

  initGroupedResultInfo(&pInfo->groupResInfo, pInfo->aggSup.pResultRowHashTable, TSDB_ORDER_ASC);
  blockDataEnsureCapacity(pBInfo->pRes, pOperator->resultInfo.capacity);
  doBuildResultDatablock(pOperator, pBInfo, &pInfo->groupResInfo, pInfo->aggSup.pResultBuf);
  if (pBInfo->pRes->info.rows == 0 || !hasDataInGroupInfo(&pInfo->groupResInfo)) {
    doSetOperatorCompleted(pOperator);
  }

  size_t rows = pBInfo->pRes->info.rows;
  pOperator->resultInfo.totalRows += rows;

  return (rows == 0) ? NULL : pBInfo->pRes;
}

static void doKeepPrevRows(STimeSliceOperatorInfo* pSliceInfo, const SSDataBlock* pBlock, int32_t rowIndex) {
  int32_t numOfCols = taosArrayGetSize(pBlock->pDataBlock);
  for (int32_t i = 0; i < numOfCols; ++i) {
    SColumnInfoData* pColInfoData = taosArrayGet(pBlock->pDataBlock, i);

    // null data should not be kept since it can not be used to perform interpolation
    if (!colDataIsNull_s(pColInfoData, i)) {
      SGroupKeys* pkey = taosArrayGet(pSliceInfo->pPrevRow, i);

      pkey->isNull = false;
      char* val = colDataGetData(pColInfoData, rowIndex);
      memcpy(pkey->pData, val, pkey->bytes);
    }
  }
}

static void genInterpolationResult(STimeSliceOperatorInfo* pSliceInfo, SExprSupp* pExprSup, SSDataBlock* pBlock,
                                   int32_t rowIndex, SSDataBlock* pResBlock) {
  int32_t rows = pResBlock->info.rows;

  // todo set the correct primary timestamp column

  // output the result
  for (int32_t j = 0; j < pExprSup->numOfExprs; ++j) {
    SExprInfo* pExprInfo = &pExprSup->pExprInfo[j];
    int32_t    dstSlot = pExprInfo->base.resSchema.slotId;
    int32_t    srcSlot = pExprInfo->base.pParam[0].pCol->slotId;

    SColumnInfoData* pSrc = taosArrayGet(pBlock->pDataBlock, srcSlot);
    SColumnInfoData* pDst = taosArrayGet(pResBlock->pDataBlock, dstSlot);

    switch (pSliceInfo->fillType) {
      case TSDB_FILL_NULL:
        colDataAppendNULL(pDst, rows);
        break;

      case TSDB_FILL_SET_VALUE: {
        SVariant* pVar = &pSliceInfo->pFillColInfo[j].fillVal;

        if (pDst->info.type == TSDB_DATA_TYPE_FLOAT) {
          float v = 0;
          GET_TYPED_DATA(v, float, pVar->nType, &pVar->i);
          colDataAppend(pDst, rows, (char*)&v, false);
        } else if (pDst->info.type == TSDB_DATA_TYPE_DOUBLE) {
          double v = 0;
          GET_TYPED_DATA(v, double, pVar->nType, &pVar->i);
          colDataAppend(pDst, rows, (char*)&v, false);
        } else if (IS_SIGNED_NUMERIC_TYPE(pDst->info.type)) {
          int64_t v = 0;
          GET_TYPED_DATA(v, int64_t, pVar->nType, &pVar->i);
          colDataAppend(pDst, rows, (char*)&v, false);
        }
      } break;

      case TSDB_FILL_LINEAR:
#if 0
        if (pCtx->start.key == INT64_MIN || pCtx->start.key > pCtx->startTs
                    || pCtx->end.key == INT64_MIN || pCtx->end.key < pCtx->startTs) {
//                  goto interp_exit;
                }

              double v1 = -1, v2 = -1;
              GET_TYPED_DATA(v1, double, pCtx->inputType, &pCtx->start.val);
              GET_TYPED_DATA(v2, double, pCtx->inputType, &pCtx->end.val);

              SPoint point1 = {.key = ts, .val = &v1};
              SPoint point2 = {.key = nextTs, .val = &v2};
              SPoint point  = {.key = pCtx->startTs, .val = pCtx->pOutput};

              int32_t srcType = pCtx->inputType;
              if (isNull((char *)&pCtx->start.val, srcType) || isNull((char *)&pCtx->end.val, srcType)) {
                setNull(pCtx->pOutput, srcType, pCtx->inputBytes);
              } else {
                bool exceedMax = false, exceedMin = false;
                taosGetLinearInterpolationVal(&point, pCtx->outputType, &point1, &point2, TSDB_DATA_TYPE_DOUBLE, &exceedMax, &exceedMin);
                if (exceedMax || exceedMin) {
                  __compar_fn_t func = getComparFunc((int32_t)pCtx->inputType, 0);
                  if (func(&pCtx->start.val, &pCtx->end.val) <= 0) {
                    COPY_TYPED_DATA(pCtx->pOutput, pCtx->inputType, exceedMax ? &pCtx->start.val : &pCtx->end.val);
                  } else {
                    COPY_TYPED_DATA(pCtx->pOutput, pCtx->inputType, exceedMax ? &pCtx->end.val : &pCtx->start.val);
                  }
                }
              }
#endif
        break;

      case TSDB_FILL_PREV: {
        SGroupKeys* pkey = taosArrayGet(pSliceInfo->pPrevRow, srcSlot);
        colDataAppend(pDst, rows, pkey->pData, false);
      } break;

      case TSDB_FILL_NEXT: {
        char* p = colDataGetData(pSrc, rowIndex);
        colDataAppend(pDst, rows, p, colDataIsNull_s(pSrc, rowIndex));
      } break;

      case TSDB_FILL_NONE:
      default:
        break;
    }
  }

  pResBlock->info.rows += 1;
}

static int32_t initPrevRowsKeeper(STimeSliceOperatorInfo* pInfo, SSDataBlock* pBlock) {
  if (pInfo->pPrevRow != NULL) {
    return TSDB_CODE_SUCCESS;
  }

  pInfo->pPrevRow = taosArrayInit(4, sizeof(SGroupKeys));
  if (pInfo->pPrevRow == NULL) {
    return TSDB_CODE_OUT_OF_MEMORY;
  }

  int32_t numOfCols = taosArrayGetSize(pBlock->pDataBlock);
  for (int32_t i = 0; i < numOfCols; ++i) {
    SColumnInfoData* pColInfo = taosArrayGet(pBlock->pDataBlock, i);

    SGroupKeys key = {0};
    key.bytes = pColInfo->info.bytes;
    key.type = pColInfo->info.type;
    key.isNull = false;
    key.pData = taosMemoryCalloc(1, pColInfo->info.bytes);
    taosArrayPush(pInfo->pPrevRow, &key);
  }

  return TSDB_CODE_SUCCESS;
}

static SSDataBlock* doTimeslice(SOperatorInfo* pOperator) {
  if (pOperator->status == OP_EXEC_DONE) {
    return NULL;
  }

  SExecTaskInfo* pTaskInfo = pOperator->pTaskInfo;

  STimeSliceOperatorInfo* pSliceInfo = pOperator->info;
  SSDataBlock*            pResBlock = pSliceInfo->pRes;
  SExprSupp*              pSup = &pOperator->exprSupp;

  blockDataEnsureCapacity(pResBlock, pOperator->resultInfo.capacity);

  //  if (pOperator->status == OP_RES_TO_RETURN) {
  //    //    doBuildResultDatablock(&pRuntimeEnv->groupResInfo, pRuntimeEnv, pIntervalInfo->pRes);
  //    if (pResBlock->info.rows == 0 || !hasDataInGroupInfo(&pSliceInfo->groupResInfo)) {
  //      doSetOperatorCompleted(pOperator);
  //    }
  //
  //    return pResBlock;
  //  }

  int32_t        order = TSDB_ORDER_ASC;
  SInterval*     pInterval = &pSliceInfo->interval;
  SOperatorInfo* downstream = pOperator->pDownstream[0];

  int32_t numOfRows = 0;
  while (1) {
    SSDataBlock* pBlock = downstream->fpSet.getNextFn(downstream);
    if (pBlock == NULL) {
      break;
    }

    int32_t code = initPrevRowsKeeper(pSliceInfo, pBlock);
    if (code != TSDB_CODE_SUCCESS) {
      longjmp(pTaskInfo->env, code);
    }

    // the pDataBlock are always the same one, no need to call this again
    setInputDataBlock(pOperator, pSup->pCtx, pBlock, order, MAIN_SCAN, true);

    SColumnInfoData* pTsCol = taosArrayGet(pBlock->pDataBlock, pSliceInfo->tsCol.slotId);
    for (int32_t i = 0; i < pBlock->info.rows; ++i) {
      int64_t ts = *(int64_t*)colDataGetData(pTsCol, i);

      if (ts == pSliceInfo->current) {
        for (int32_t j = 0; j < pOperator->exprSupp.numOfExprs; ++j) {
          SExprInfo* pExprInfo = &pOperator->exprSupp.pExprInfo[j];
          int32_t    dstSlot = pExprInfo->base.resSchema.slotId;
          int32_t    srcSlot = pExprInfo->base.pParam[0].pCol->slotId;

          SColumnInfoData* pSrc = taosArrayGet(pBlock->pDataBlock, srcSlot);
          SColumnInfoData* pDst = taosArrayGet(pResBlock->pDataBlock, dstSlot);

          char* v = colDataGetData(pSrc, i);
          colDataAppend(pDst, numOfRows, v, false);
        }

        pResBlock->info.rows += 1;
        doKeepPrevRows(pSliceInfo, pBlock, i);

        pSliceInfo->current =
            taosTimeAdd(pSliceInfo->current, pInterval->interval, pInterval->intervalUnit, pInterval->precision);
        if (pSliceInfo->current > pSliceInfo->win.ekey) {
          doSetOperatorCompleted(pOperator);
          break;
        }

        if (pResBlock->info.rows >= pResBlock->info.capacity) {
          break;
        }
      } else if (ts < pSliceInfo->current) {
        if (i < pBlock->info.rows - 1) {
          int64_t nextTs = *(int64_t*)colDataGetData(pTsCol, i + 1);
          if (nextTs > pSliceInfo->current) {
            while (pSliceInfo->current < nextTs && pSliceInfo->current <= pSliceInfo->win.ekey) {
              genInterpolationResult(pSliceInfo, &pOperator->exprSupp, pBlock, i, pResBlock);
              pSliceInfo->current =
                  taosTimeAdd(pSliceInfo->current, pInterval->interval, pInterval->intervalUnit, pInterval->precision);
              if (pResBlock->info.rows >= pResBlock->info.capacity) {
                break;
              }
            }

            if (pSliceInfo->current > pSliceInfo->win.ekey) {
              doSetOperatorCompleted(pOperator);
              break;
            }
          } else {
            // ignore current row, and do nothing
          }
        } else {  // it is the last row of current block
          doKeepPrevRows(pSliceInfo, pBlock, i);
        }
      } else {  // ts > pSliceInfo->current
        while (pSliceInfo->current < ts && pSliceInfo->current <= pSliceInfo->win.ekey) {
          genInterpolationResult(pSliceInfo, &pOperator->exprSupp, pBlock, i, pResBlock);
          pSliceInfo->current =
              taosTimeAdd(pSliceInfo->current, pInterval->interval, pInterval->intervalUnit, pInterval->precision);
          if (pResBlock->info.rows >= pResBlock->info.capacity) {
            break;
          }
        }

        if (pSliceInfo->current > pSliceInfo->win.ekey) {
          doSetOperatorCompleted(pOperator);
          break;
        }
      }
    }
  }

  // restore the value
  setTaskStatus(pOperator->pTaskInfo, TASK_COMPLETED);
  if (pResBlock->info.rows == 0) {
    pOperator->status = OP_EXEC_DONE;
  }

  return pResBlock->info.rows == 0 ? NULL : pResBlock;
}

SOperatorInfo* createTimeSliceOperatorInfo(SOperatorInfo* downstream, SPhysiNode* pPhyNode, SExecTaskInfo* pTaskInfo) {
  STimeSliceOperatorInfo* pInfo = taosMemoryCalloc(1, sizeof(STimeSliceOperatorInfo));
  SOperatorInfo*          pOperator = taosMemoryCalloc(1, sizeof(SOperatorInfo));
  if (pOperator == NULL || pInfo == NULL) {
    goto _error;
  }

  SInterpFuncPhysiNode* pInterpPhyNode = (SInterpFuncPhysiNode*)pPhyNode;
  SExprSupp*            pSup = &pOperator->exprSupp;

  int32_t    numOfExprs = 0;
  SExprInfo* pExprInfo = createExprInfo(pInterpPhyNode->pFuncs, NULL, &numOfExprs);
  int32_t    code = initExprSupp(pSup, pExprInfo, numOfExprs);
  if (code != TSDB_CODE_SUCCESS) {
    goto _error;
  }

  if (pInterpPhyNode->pExprs != NULL) {
    int32_t    num = 0;
    SExprInfo* pScalarExprInfo = createExprInfo(pInterpPhyNode->pExprs, NULL, &num);
    code = initExprSupp(&pInfo->scalarSup, pScalarExprInfo, num);
    if (code != TSDB_CODE_SUCCESS) {
      goto _error;
    }
  }

  pInfo->tsCol = extractColumnFromColumnNode((SColumnNode*)pInterpPhyNode->pTimeSeries);
  pInfo->fillType = convertFillType(pInterpPhyNode->fillMode);
  initResultSizeInfo(pOperator, 4096);

  pInfo->pFillColInfo = createFillColInfo(pExprInfo, numOfExprs, (SNodeListNode*)pInterpPhyNode->pFillValues);
  pInfo->pRes = createResDataBlock(pPhyNode->pOutputDataBlockDesc);
  pInfo->win = pInterpPhyNode->timeRange;
  pInfo->interval.interval = pInterpPhyNode->interval;
  pInfo->current = pInfo->win.skey;

  pOperator->name = "TimeSliceOperator";
  pOperator->operatorType = QUERY_NODE_PHYSICAL_PLAN_INTERP_FUNC;
  pOperator->blocking = false;
  pOperator->status = OP_NOT_OPENED;
  pOperator->info = pInfo;
  pOperator->pTaskInfo = pTaskInfo;

  pOperator->fpSet =
      createOperatorFpSet(operatorDummyOpenFn, doTimeslice, NULL, NULL, destroyBasicOperatorInfo, NULL, NULL, NULL);

  code = appendDownstream(pOperator, &downstream, 1);
  return pOperator;

_error:
  taosMemoryFree(pInfo);
  taosMemoryFree(pOperator);
  pTaskInfo->code = TSDB_CODE_OUT_OF_MEMORY;
  return NULL;
}

SOperatorInfo* createStatewindowOperatorInfo(SOperatorInfo* downstream, SExprInfo* pExpr, int32_t numOfCols,
                                             SSDataBlock* pResBlock, STimeWindowAggSupp* pTwAggSup, int32_t tsSlotId,
                                             SColumn* pStateKeyCol, SExecTaskInfo* pTaskInfo) {
  SStateWindowOperatorInfo* pInfo = taosMemoryCalloc(1, sizeof(SStateWindowOperatorInfo));
  SOperatorInfo*            pOperator = taosMemoryCalloc(1, sizeof(SOperatorInfo));
  if (pInfo == NULL || pOperator == NULL) {
    goto _error;
  }

  pInfo->stateCol = *pStateKeyCol;
  pInfo->stateKey.type = pInfo->stateCol.type;
  pInfo->stateKey.bytes = pInfo->stateCol.bytes;
  pInfo->stateKey.pData = taosMemoryCalloc(1, pInfo->stateCol.bytes);
  if (pInfo->stateKey.pData == NULL) {
    goto _error;
  }

  size_t keyBufSize = sizeof(int64_t) + sizeof(int64_t) + POINTER_BYTES;

  initResultSizeInfo(pOperator, 4096);
  initAggInfo(&pOperator->exprSupp, &pInfo->aggSup, pExpr, numOfCols, keyBufSize, pTaskInfo->id.str);
  initBasicInfo(&pInfo->binfo, pResBlock);

  initResultRowInfo(&pInfo->binfo.resultRowInfo);

  pInfo->twAggSup = *pTwAggSup;
  initExecTimeWindowInfo(&pInfo->twAggSup.timeWindowData, &pTaskInfo->window);

  pInfo->tsSlotId = tsSlotId;
  pOperator->name = "StateWindowOperator";
  pOperator->operatorType = QUERY_NODE_PHYSICAL_PLAN_MERGE_STATE;
  pOperator->blocking = true;
  pOperator->status = OP_NOT_OPENED;
  pOperator->exprSupp.pExprInfo = pExpr;
  pOperator->exprSupp.numOfExprs = numOfCols;
  pOperator->pTaskInfo = pTaskInfo;
  pOperator->info = pInfo;

  pOperator->fpSet = createOperatorFpSet(operatorDummyOpenFn, doStateWindowAgg, NULL, NULL,
                                         destroyStateWindowOperatorInfo, aggEncodeResultRow, aggDecodeResultRow, NULL);

  int32_t code = appendDownstream(pOperator, &downstream, 1);
  return pOperator;

_error:
  pTaskInfo->code = TSDB_CODE_SUCCESS;
  return NULL;
}

void destroySWindowOperatorInfo(void* param, int32_t numOfOutput) {
  SSessionAggOperatorInfo* pInfo = (SSessionAggOperatorInfo*)param;
  cleanupBasicInfo(&pInfo->binfo);
}

SOperatorInfo* createSessionAggOperatorInfo(SOperatorInfo* downstream, SExprInfo* pExprInfo, int32_t numOfCols,
                                            SSDataBlock* pResBlock, int64_t gap, int32_t tsSlotId,
                                            STimeWindowAggSupp* pTwAggSupp, SExecTaskInfo* pTaskInfo) {
  SSessionAggOperatorInfo* pInfo = taosMemoryCalloc(1, sizeof(SSessionAggOperatorInfo));
  SOperatorInfo*           pOperator = taosMemoryCalloc(1, sizeof(SOperatorInfo));
  if (pInfo == NULL || pOperator == NULL) {
    goto _error;
  }

  size_t keyBufSize = sizeof(int64_t) + sizeof(int64_t) + POINTER_BYTES;
  initResultSizeInfo(pOperator, 4096);

  int32_t code = initAggInfo(&pOperator->exprSupp, &pInfo->aggSup, pExprInfo, numOfCols, keyBufSize, pTaskInfo->id.str);
  if (code != TSDB_CODE_SUCCESS) {
    goto _error;
  }

  initBasicInfo(&pInfo->binfo, pResBlock);

  pInfo->twAggSup = *pTwAggSupp;
  initResultRowInfo(&pInfo->binfo.resultRowInfo);
  initExecTimeWindowInfo(&pInfo->twAggSup.timeWindowData, &pTaskInfo->window);

  pInfo->tsSlotId = tsSlotId;
  pInfo->gap = gap;
  pInfo->binfo.pRes = pResBlock;
  pInfo->winSup.prevTs = INT64_MIN;
  pInfo->reptScan = false;
  pOperator->name = "SessionWindowAggOperator";
  pOperator->operatorType = QUERY_NODE_PHYSICAL_PLAN_MERGE_SESSION;
  pOperator->blocking = true;
  pOperator->status = OP_NOT_OPENED;
  pOperator->exprSupp.pExprInfo = pExprInfo;
  pOperator->exprSupp.numOfExprs = numOfCols;
  pOperator->info = pInfo;

  pOperator->fpSet = createOperatorFpSet(operatorDummyOpenFn, doSessionWindowAgg, NULL, NULL,
                                         destroySWindowOperatorInfo, aggEncodeResultRow, aggDecodeResultRow, NULL);
  pOperator->pTaskInfo = pTaskInfo;

  code = appendDownstream(pOperator, &downstream, 1);
  return pOperator;

_error:
  if (pInfo != NULL) {
    destroySWindowOperatorInfo(pInfo, numOfCols);
  }

  taosMemoryFreeClear(pInfo);
  taosMemoryFreeClear(pOperator);
  pTaskInfo->code = code;
  return NULL;
}

void compactFunctions(SqlFunctionCtx* pDestCtx, SqlFunctionCtx* pSourceCtx, int32_t numOfOutput,
                      SExecTaskInfo* pTaskInfo) {
  for (int32_t k = 0; k < numOfOutput; ++k) {
    if (fmIsWindowPseudoColumnFunc(pDestCtx[k].functionId)) {
      continue;
    }
    int32_t code = TSDB_CODE_SUCCESS;
    if (functionNeedToExecute(&pDestCtx[k]) && pDestCtx[k].fpSet.combine != NULL) {
      code = pDestCtx[k].fpSet.combine(&pDestCtx[k], &pSourceCtx[k]);
      if (code != TSDB_CODE_SUCCESS) {
        qError("%s apply functions error, code: %s", GET_TASKID(pTaskInfo), tstrerror(code));
        pTaskInfo->code = code;
        longjmp(pTaskInfo->env, code);
      }
    }
  }
}

static void rebuildIntervalWindow(SStreamFinalIntervalOperatorInfo* pInfo, SExprSupp* pSup, SArray* pWinArray,
                                  int32_t groupId, int32_t numOfOutput, SExecTaskInfo* pTaskInfo) {
  int32_t size = taosArrayGetSize(pWinArray);
  if (!pInfo->pChildren) {
    return;
  }
  for (int32_t i = 0; i < size; i++) {
    STimeWindow* pParentWin = taosArrayGet(pWinArray, i);
    SResultRow*  pCurResult = NULL;
    setTimeWindowOutputBuf(&pInfo->binfo.resultRowInfo, pParentWin, true, &pCurResult, 0, pSup->pCtx, numOfOutput,
                           pSup->rowEntryInfoOffset, &pInfo->aggSup, pTaskInfo);
    int32_t numOfChildren = taosArrayGetSize(pInfo->pChildren);
    for (int32_t j = 0; j < numOfChildren; j++) {
      SOperatorInfo*            pChildOp = taosArrayGetP(pInfo->pChildren, j);
      SIntervalAggOperatorInfo* pChInfo = pChildOp->info;
      SExprSupp*                pChildSup = &pChildOp->exprSupp;

      SResultRow* pChResult = NULL;
      setTimeWindowOutputBuf(&pChInfo->binfo.resultRowInfo, pParentWin, true, &pChResult, 0, pChildSup->pCtx,
                             pChildSup->numOfExprs, pChildSup->rowEntryInfoOffset, &pChInfo->aggSup, pTaskInfo);
      compactFunctions(pSup->pCtx, pChildSup->pCtx, numOfOutput, pTaskInfo);
    }
  }
}

bool isDeletedWindow(STimeWindow* pWin, uint64_t groupId, SAggSupporter* pSup) {
  SET_RES_WINDOW_KEY(pSup->keyBuf, &pWin->skey, sizeof(int64_t), groupId);
  SResultRowPosition* p1 = (SResultRowPosition*)taosHashGet(pSup->pResultRowHashTable, pSup->keyBuf,
                                                            GET_RES_WINDOW_KEY_LEN(sizeof(int64_t)));
  return p1 == NULL;
}

int32_t getNexWindowPos(SInterval* pInterval, SDataBlockInfo* pBlockInfo, TSKEY* tsCols,
    int32_t startPos, TSKEY eKey, STimeWindow* pNextWin) {
  int32_t forwardRows = getNumOfRowsInTimeWindow(pBlockInfo, tsCols, startPos,
      eKey, binarySearchForKey, NULL, TSDB_ORDER_ASC);
  int32_t prevEndPos = forwardRows - 1 + startPos;
  return getNextQualifiedWindow(pInterval, pNextWin, pBlockInfo, tsCols, prevEndPos, TSDB_ORDER_ASC);
}

void addPullWindow(SHashObj* pMap, SWinRes* pWinRes, int32_t size) {
  SArray* childIds = taosArrayInit(8, sizeof(int32_t));
  for (int32_t i = 0; i < size; i++) {
    taosArrayPush(childIds, &i);
  }
  taosHashPut(pMap, pWinRes, sizeof(SWinRes), &childIds, sizeof(void*));
}

static int32_t getChildIndex(SSDataBlock* pBlock) { return pBlock->info.childId; }

static void doHashInterval(SOperatorInfo* pOperatorInfo, SSDataBlock* pSDataBlock, uint64_t tableGroupId,
                           SArray* pUpdated) {
  SStreamFinalIntervalOperatorInfo* pInfo = (SStreamFinalIntervalOperatorInfo*)pOperatorInfo->info;
  SResultRowInfo*                   pResultRowInfo = &(pInfo->binfo.resultRowInfo);
  SExecTaskInfo*                    pTaskInfo = pOperatorInfo->pTaskInfo;
  SExprSupp*                        pSup = &pOperatorInfo->exprSupp;
  int32_t                           numOfOutput = pSup->numOfExprs;
  int32_t                           step = 1;
  bool                              ascScan = true;
  TSKEY*                            tsCols = NULL;
  SResultRow*                       pResult = NULL;
  int32_t                           forwardRows = 0;

  ASSERT(pSDataBlock->pDataBlock != NULL);
  SColumnInfoData* pColDataInfo = taosArrayGet(pSDataBlock->pDataBlock, pInfo->primaryTsIndex);
  tsCols = (int64_t*)pColDataInfo->pData;

  int32_t     startPos = ascScan ? 0 : (pSDataBlock->info.rows - 1);
  TSKEY       ts = getStartTsKey(&pSDataBlock->info.window, tsCols);
  STimeWindow nextWin = getActiveTimeWindow(pInfo->aggSup.pResultBuf, pResultRowInfo, ts, &pInfo->interval,
                                            pInfo->interval.precision, NULL);
  while (1) {
    if (IS_FINAL_OP(pInfo) && isCloseWindow(&nextWin, &pInfo->twAggSup) && pInfo->pChildren) {
      bool ignore = true;
      SWinRes winRes = {.ts = nextWin.skey, .groupId = tableGroupId,};
      void* chIds = taosHashGet(pInfo->pPullDataMap, &winRes, sizeof(SWinRes));
      if (isDeletedWindow(&nextWin, tableGroupId, &pInfo->aggSup) && !chIds) {
        SPullWindowInfo pull = {.window = nextWin, .groupId = tableGroupId};
        // add pull data request
        taosArrayPush(pInfo->pPullWins, &pull);
        addPullWindow(pInfo->pPullDataMap, &winRes, taosArrayGetSize(pInfo->pChildren));
      } else {
        int32_t index = -1;
        SArray* chArray = NULL;
        if (chIds) {
          chArray = *(void**) chIds;
          int32_t chId = getChildIndex(pSDataBlock);
          index = taosArraySearchIdx(chArray, &chId, compareInt32Val, TD_EQ);
        }
        if (index != -1 && pSDataBlock->info.type == STREAM_PUSH_DATA) {
          taosArrayRemove(chArray, index);
          if (taosArrayGetSize(chArray) == 0) {
            // pull data is over
            taosHashRemove(pInfo->pPullDataMap, &winRes, sizeof(SWinRes));
          }
        }
        if ( index == -1 || pSDataBlock->info.type == STREAM_PUSH_DATA) {
          ignore = false;
        }
      }

      if (ignore) {
        startPos = getNexWindowPos(&pInfo->interval, &pSDataBlock->info, tsCols, startPos, nextWin.ekey, &nextWin);
        if (startPos < 0) {
          break;
        }
        continue;
      }
    }

    int32_t code = setTimeWindowOutputBuf(pResultRowInfo, &nextWin, true, &pResult, tableGroupId, pSup->pCtx,
                                          numOfOutput, pSup->rowEntryInfoOffset, &pInfo->aggSup, pTaskInfo);
    if (code != TSDB_CODE_SUCCESS || pResult == NULL) {
      longjmp(pTaskInfo->env, TSDB_CODE_QRY_OUT_OF_MEMORY);
    }

    forwardRows = getNumOfRowsInTimeWindow(&pSDataBlock->info, tsCols, startPos, nextWin.ekey, binarySearchForKey, NULL,
                                           TSDB_ORDER_ASC);
    if (pInfo->twAggSup.calTrigger == STREAM_TRIGGER_AT_ONCE && pUpdated) {
      saveResultRow(pResult, tableGroupId, pUpdated);
    }
    updateTimeWindowInfo(&pInfo->twAggSup.timeWindowData, &nextWin, true);
    doApplyFunctions(pTaskInfo, pSup->pCtx, &nextWin, &pInfo->twAggSup.timeWindowData, startPos, forwardRows, tsCols,
                     pSDataBlock->info.rows, numOfOutput, TSDB_ORDER_ASC);
    int32_t prevEndPos = (forwardRows - 1) * step + startPos;
    ASSERT(pSDataBlock->info.window.skey > 0 && pSDataBlock->info.window.ekey > 0);
    startPos = getNextQualifiedWindow(&pInfo->interval, &nextWin, &pSDataBlock->info, tsCols, prevEndPos, pInfo->order);
    if (startPos < 0) {
      break;
    }
  }
}

static void clearStreamIntervalOperator(SStreamFinalIntervalOperatorInfo* pInfo) {
  taosHashClear(pInfo->aggSup.pResultRowHashTable);
  clearDiskbasedBuf(pInfo->aggSup.pResultBuf);
  cleanupResultRowInfo(&pInfo->binfo.resultRowInfo);
  initResultRowInfo(&pInfo->binfo.resultRowInfo);
}

static void clearSpecialDataBlock(SSDataBlock* pBlock) {
  if (pBlock->info.rows <= 0) {
    return;
  }
  blockDataCleanup(pBlock);
}

void copyUpdateDataBlock(SSDataBlock* pDest, SSDataBlock* pSource, int32_t tsColIndex) {
  // ASSERT(pDest->info.capacity >= pSource->info.rows);
  blockDataEnsureCapacity(pDest, pSource->info.rows);
  clearSpecialDataBlock(pDest);
  SColumnInfoData* pDestCol = taosArrayGet(pDest->pDataBlock, 0);
  SColumnInfoData* pSourceCol = taosArrayGet(pSource->pDataBlock, tsColIndex);

  // copy timestamp column
  colDataAssign(pDestCol, pSourceCol, pSource->info.rows, &pDest->info);
  for (int32_t i = 1; i < taosArrayGetSize(pDest->pDataBlock); i++) {
    SColumnInfoData* pCol = taosArrayGet(pDest->pDataBlock, i);
    colDataAppendNNULL(pCol, 0, pSource->info.rows);
  }

  pDest->info.rows = pSource->info.rows;
  pDest->info.groupId = pSource->info.groupId;
  pDest->info.type = pSource->info.type;
  blockDataUpdateTsWindow(pDest, 0);
}

static bool needBreak(SStreamFinalIntervalOperatorInfo* pInfo) {
  int32_t size = taosArrayGetSize(pInfo->pPullWins);
  if (pInfo->pullIndex < size) {
    return true;
  }
  return false;
}

static void doBuildPullDataBlock(SArray* array, int32_t* pIndex, SSDataBlock* pBlock) {
  clearSpecialDataBlock(pBlock);
  int32_t size = taosArrayGetSize(array);
  if (size - (*pIndex) == 0) {
    return;
  }
  blockDataEnsureCapacity(pBlock, size - (*pIndex) );
  ASSERT(3 <= taosArrayGetSize(pBlock->pDataBlock));
  for (; (*pIndex) < size; (*pIndex)++) {
    SPullWindowInfo* pWin = taosArrayGet(array, (*pIndex) );
    SColumnInfoData* pStartTs = (SColumnInfoData*) taosArrayGet(pBlock->pDataBlock, 0);
    colDataAppend(pStartTs, pBlock->info.rows, (const char*)&pWin->window.skey, false);

    SColumnInfoData* pEndTs = (SColumnInfoData*) taosArrayGet(pBlock->pDataBlock, 1);
    colDataAppend(pEndTs, pBlock->info.rows, (const char*)&pWin->window.ekey, false);

    SColumnInfoData* pGroupId = (SColumnInfoData*) taosArrayGet(pBlock->pDataBlock, 2);
    colDataAppend(pGroupId, pBlock->info.rows, (const char*)&pWin->groupId, false);
    pBlock->info.rows++;
  }
  if ((*pIndex) == size) {
    *pIndex = 0;
    taosArrayClear(array);
  }
  blockDataUpdateTsWindow(pBlock, 0);
}

void processPushEmpty(SSDataBlock* pBlock, SHashObj* pMap) {
  SColumnInfoData* pStartCol = taosArrayGet(pBlock->pDataBlock, 0);
  TSKEY* tsData = (TSKEY*)pStartCol->pData;
  SColumnInfoData* pGroupCol = taosArrayGet(pBlock->pDataBlock, 2);
  uint64_t* groupIdData = (uint64_t*)pGroupCol->pData;
  int32_t chId = getChildIndex(pBlock);
  for (int32_t i = 0; i < pBlock->info.rows; i++) {
    SWinRes winRes = {.ts = tsData[i], .groupId = groupIdData[i]};
    void* chIds = taosHashGet(pMap, &winRes, sizeof(SWinRes));
    if (chIds) {
      SArray* chArray = *(SArray**) chIds;
      int32_t index = taosArraySearchIdx(chArray, &chId, compareInt32Val, TD_EQ);
      if (index != -1) {
        taosArrayRemove(chArray, index);
        if (taosArrayGetSize(chArray) == 0) {
          // pull data is over
          taosHashRemove(pMap, &winRes, sizeof(SWinRes));
        }
      }
    }
  }
}

static SSDataBlock* doStreamFinalIntervalAgg(SOperatorInfo* pOperator) {
  SStreamFinalIntervalOperatorInfo* pInfo = pOperator->info;
  SOperatorInfo*                    downstream = pOperator->pDownstream[0];
  SArray*                           pUpdated = taosArrayInit(4, POINTER_BYTES);
  TSKEY                             maxTs = INT64_MIN;

  SExprSupp* pSup = &pOperator->exprSupp;

  if (pOperator->status == OP_EXEC_DONE) {
    return NULL;
  } else if (pOperator->status == OP_RES_TO_RETURN) {
    doBuildResultDatablock(pOperator, &pInfo->binfo, &pInfo->groupResInfo, pInfo->aggSup.pResultBuf);
    if (pInfo->binfo.pRes->info.rows == 0) {
      pOperator->status = OP_EXEC_DONE;
      if (!IS_FINAL_OP(pInfo)) {
        // semi interval operator clear disk buffer
        clearStreamIntervalOperator(pInfo);
      }
      return NULL;
    }
    printDataBlock(pInfo->binfo.pRes, IS_FINAL_OP(pInfo) ? "interval Final" : "interval  Semi");
    return pInfo->binfo.pRes;
  } else {
    doBuildResultDatablock(pOperator, &pInfo->binfo, &pInfo->groupResInfo, pInfo->aggSup.pResultBuf);
    if (pInfo->binfo.pRes->info.rows != 0) {
      printDataBlock(pInfo->binfo.pRes, IS_FINAL_OP(pInfo) ? "interval Final" : "interval  Semi");
      return pInfo->binfo.pRes;
    }
    if (pInfo->pUpdateRes->info.rows != 0 && pInfo->returnUpdate) {
      pInfo->returnUpdate = false;
      ASSERT(!IS_FINAL_OP(pInfo));
      printDataBlock(pInfo->pUpdateRes, IS_FINAL_OP(pInfo) ? "interval Final" : "interval  Semi");
      // process the rest of the data
      return pInfo->pUpdateRes;
    }
    doBuildPullDataBlock(pInfo->pPullWins, &pInfo->pullIndex, pInfo->pPullDataRes);
    if (pInfo->pPullDataRes->info.rows != 0) {
      // process the rest of the data
      ASSERT(IS_FINAL_OP(pInfo));
      printDataBlock(pInfo->pPullDataRes, IS_FINAL_OP(pInfo) ? "interval Final" : "interval  Semi");
      return pInfo->pPullDataRes;
    }
  }

  while (1) {
    SSDataBlock* pBlock = downstream->fpSet.getNextFn(downstream);
    if (pBlock == NULL) {
      clearSpecialDataBlock(pInfo->pUpdateRes);
      pOperator->status = OP_RES_TO_RETURN;
      qInfo("Stream Final Interval return data");
      break;
    }
    printDataBlock(pBlock, IS_FINAL_OP(pInfo) ? "interval Final recv" : "interval  Semi recv");
    maxTs = TMAX(maxTs, pBlock->info.window.ekey);

    if (pBlock->info.type == STREAM_NORMAL || pBlock->info.type == STREAM_PUSH_DATA || pBlock->info.type == STREAM_INVALID) {
      pInfo->binfo.pRes->info.type = pBlock->info.type;
    } else if (pBlock->info.type == STREAM_CLEAR) {
      SArray* pUpWins = taosArrayInit(8, sizeof(STimeWindow));
      doClearWindows(&pInfo->aggSup, pSup, &pInfo->interval, pInfo->primaryTsIndex, pOperator->exprSupp.numOfExprs,
                     pBlock, pUpWins);
      if (IS_FINAL_OP(pInfo)) {
        int32_t                   childIndex = getChildIndex(pBlock);
        SOperatorInfo*            pChildOp = taosArrayGetP(pInfo->pChildren, childIndex);
        SIntervalAggOperatorInfo* pChildInfo = pChildOp->info;
        SExprSupp*                pChildSup = &pChildOp->exprSupp;

        doClearWindows(&pChildInfo->aggSup, pChildSup, &pChildInfo->interval, pChildInfo->primaryTsIndex,
                       pChildSup->numOfExprs, pBlock, NULL);
        rebuildIntervalWindow(pInfo, pSup, pUpWins, pInfo->binfo.pRes->info.groupId, pOperator->exprSupp.numOfExprs,
                              pOperator->pTaskInfo);
        taosArrayDestroy(pUpWins);
        continue;
      }
      removeResults(pUpWins, pUpdated);
      copyUpdateDataBlock(pInfo->pUpdateRes, pBlock, pInfo->primaryTsIndex);
      pInfo->returnUpdate = true;
      taosArrayDestroy(pUpWins);
      break;
    } else if (pBlock->info.type == STREAM_GET_ALL && IS_FINAL_OP(pInfo)) {
      getAllIntervalWindow(pInfo->aggSup.pResultRowHashTable, pUpdated);
      continue;
    } else if (pBlock->info.type == STREAM_RETRIEVE && !IS_FINAL_OP(pInfo)) {
      SArray* pUpWins = taosArrayInit(8, sizeof(STimeWindow));
      doClearWindows(&pInfo->aggSup, pSup, &pInfo->interval, 0, pOperator->exprSupp.numOfExprs,
          pBlock, pUpWins);
      removeResults(pUpWins, pUpdated);
      taosArrayDestroy(pUpWins);
      if (taosArrayGetSize(pUpdated) > 0) {
        break;
      }
      continue;
    } else if (pBlock->info.type == STREAM_PUSH_EMPTY && IS_FINAL_OP(pInfo)) {
      processPushEmpty(pBlock, pInfo->pPullDataMap);
      continue;
    }

    setInputDataBlock(pOperator, pSup->pCtx, pBlock, pInfo->order, MAIN_SCAN, true);
    doHashInterval(pOperator, pBlock, pBlock->info.groupId, pUpdated);
    if (IS_FINAL_OP(pInfo)) {
      int32_t chIndex = getChildIndex(pBlock);
      int32_t size = taosArrayGetSize(pInfo->pChildren);
      // if chIndex + 1 - size > 0, add new child
      for (int32_t i = 0; i < chIndex + 1 - size; i++) {
        SOperatorInfo* pChildOp = createStreamFinalIntervalOperatorInfo(NULL, pInfo->pPhyNode, pOperator->pTaskInfo, 0);
        if (!pChildOp) {
          longjmp(pOperator->pTaskInfo->env, TSDB_CODE_QRY_OUT_OF_MEMORY);
        }
        taosArrayPush(pInfo->pChildren, &pChildOp);
      }
      SOperatorInfo*                    pChildOp = taosArrayGetP(pInfo->pChildren, chIndex);
      SStreamFinalIntervalOperatorInfo* pChInfo = pChildOp->info;
      setInputDataBlock(pChildOp, pChildOp->exprSupp.pCtx, pBlock, pChInfo->order, MAIN_SCAN, true);
      doHashInterval(pChildOp, pBlock, pBlock->info.groupId, NULL);

      if (needBreak(pInfo)) {
        break;
      }
    }
  }

  pInfo->twAggSup.maxTs = TMAX(pInfo->twAggSup.maxTs, maxTs);
  if (IS_FINAL_OP(pInfo)) {
    closeIntervalWindow(pInfo->aggSup.pResultRowHashTable, &pInfo->twAggSup,
        &pInfo->interval, pInfo->pPullDataMap, pUpdated);
    closeChildIntervalWindow(pInfo->pChildren, pInfo->twAggSup.maxTs);
  }

  finalizeUpdatedResult(pOperator->exprSupp.numOfExprs, pInfo->aggSup.pResultBuf, pUpdated, pSup->rowEntryInfoOffset);
  initMultiResInfoFromArrayList(&pInfo->groupResInfo, pUpdated);
  blockDataEnsureCapacity(pInfo->binfo.pRes, pOperator->resultInfo.capacity);
  doBuildResultDatablock(pOperator, &pInfo->binfo, &pInfo->groupResInfo, pInfo->aggSup.pResultBuf);
  if (pInfo->binfo.pRes->info.rows != 0) {
    printDataBlock(pInfo->binfo.pRes, IS_FINAL_OP(pInfo) ? "interval Final" : "interval  Semi");
    return pInfo->binfo.pRes;
  }

  if (pInfo->pUpdateRes->info.rows != 0 && pInfo->returnUpdate) {
    pInfo->returnUpdate = false;
    ASSERT(!IS_FINAL_OP(pInfo));
    printDataBlock(pInfo->pUpdateRes, IS_FINAL_OP(pInfo) ? "interval Final" : "interval  Semi");
    // process the rest of the data
    return pInfo->pUpdateRes;
  }

  doBuildPullDataBlock(pInfo->pPullWins, &pInfo->pullIndex, pInfo->pPullDataRes);
  if (pInfo->pPullDataRes->info.rows != 0) {
    // process the rest of the data
    ASSERT(IS_FINAL_OP(pInfo));
    printDataBlock(pInfo->pPullDataRes, IS_FINAL_OP(pInfo) ? "interval Final" : "interval  Semi");
    return pInfo->pPullDataRes;
  }
  // ASSERT(false);
  return NULL;
}

SSDataBlock* createPullDataBlock() {
  SSDataBlock* pBlock = taosMemoryCalloc(1, sizeof(SSDataBlock));
  pBlock->info.hasVarCol = false;
  pBlock->info.groupId = 0;
  pBlock->info.rows = 0;
  pBlock->info.type = STREAM_RETRIEVE;
  pBlock->info.rowSize = sizeof(TSKEY) + sizeof(TSKEY) + sizeof(uint64_t);

  pBlock->pDataBlock = taosArrayInit(3, sizeof(SColumnInfoData));
  SColumnInfoData infoData = {0};
  infoData.info.type = TSDB_DATA_TYPE_TIMESTAMP;
  infoData.info.bytes = sizeof(TSKEY);
  // window start ts
  taosArrayPush(pBlock->pDataBlock, &infoData);
  // window end ts
  taosArrayPush(pBlock->pDataBlock, &infoData);

  infoData.info.type = TSDB_DATA_TYPE_UBIGINT;
  infoData.info.bytes = sizeof(uint64_t);
  taosArrayPush(pBlock->pDataBlock, &infoData);

  return pBlock;
}

SOperatorInfo* createStreamFinalIntervalOperatorInfo(SOperatorInfo* downstream, SPhysiNode* pPhyNode,
                                                     SExecTaskInfo* pTaskInfo, int32_t numOfChild) {
  SIntervalPhysiNode*               pIntervalPhyNode = (SIntervalPhysiNode*)pPhyNode;
  SStreamFinalIntervalOperatorInfo* pInfo = taosMemoryCalloc(1, sizeof(SStreamFinalIntervalOperatorInfo));
  SOperatorInfo*                    pOperator = taosMemoryCalloc(1, sizeof(SOperatorInfo));
  if (pInfo == NULL || pOperator == NULL) {
    goto _error;
  }

  pInfo->order = TSDB_ORDER_ASC;
  pInfo->interval = (SInterval){.interval = pIntervalPhyNode->interval,
                                .sliding = pIntervalPhyNode->sliding,
                                .intervalUnit = pIntervalPhyNode->intervalUnit,
                                .slidingUnit = pIntervalPhyNode->slidingUnit,
                                .offset = pIntervalPhyNode->offset,
                                .precision = ((SColumnNode*)pIntervalPhyNode->window.pTspk)->node.resType.precision};
  pInfo->twAggSup = (STimeWindowAggSupp){
      .waterMark = pIntervalPhyNode->window.watermark,
      .calTrigger = pIntervalPhyNode->window.triggerType,
      .maxTs = INT64_MIN,
  };
  ASSERT(pInfo->twAggSup.calTrigger != STREAM_TRIGGER_MAX_DELAY);
  pInfo->primaryTsIndex = ((SColumnNode*)pIntervalPhyNode->window.pTspk)->slotId;
  size_t keyBufSize = sizeof(int64_t) + sizeof(int64_t) + POINTER_BYTES;
  initResultSizeInfo(pOperator, 4096);
  int32_t      numOfCols = 0;
  SExprInfo*   pExprInfo = createExprInfo(pIntervalPhyNode->window.pFuncs, NULL, &numOfCols);
  SSDataBlock* pResBlock = createResDataBlock(pPhyNode->pOutputDataBlockDesc);

  int32_t code = initAggInfo(&pOperator->exprSupp, &pInfo->aggSup, pExprInfo, numOfCols, keyBufSize, pTaskInfo->id.str);
  initBasicInfo(&pInfo->binfo, pResBlock);

  ASSERT(numOfCols > 0);
  increaseTs(pOperator->exprSupp.pCtx);
  initExecTimeWindowInfo(&pInfo->twAggSup.timeWindowData, &pTaskInfo->window);
  if (code != TSDB_CODE_SUCCESS) {
    goto _error;
  }
  initResultRowInfo(&pInfo->binfo.resultRowInfo);
  pInfo->pChildren = NULL;
  if (numOfChild > 0) {
    pInfo->pChildren = taosArrayInit(numOfChild, sizeof(void*));
    for (int32_t i = 0; i < numOfChild; i++) {
      SOperatorInfo* pChildOp = createStreamFinalIntervalOperatorInfo(NULL, pPhyNode, pTaskInfo, 0);
      if (pChildOp) {
        taosArrayPush(pInfo->pChildren, &pChildOp);
        continue;
      }
      goto _error;
    }
  }
  pInfo->pUpdateRes = createResDataBlock(pPhyNode->pOutputDataBlockDesc);
  pInfo->pUpdateRes->info.type = STREAM_CLEAR;
  blockDataEnsureCapacity(pInfo->pUpdateRes, 128);
  pInfo->returnUpdate = false;

  pInfo->pPhyNode = (SPhysiNode*)nodesCloneNode((SNode*)pPhyNode);

  if (pPhyNode->type == QUERY_NODE_PHYSICAL_PLAN_STREAM_FINAL_INTERVAL) {
    pInfo->isFinal = true;
    pOperator->name = "StreamFinalIntervalOperator";
  } else {
    // semi interval operator does not catch result
    pInfo->isFinal = false;
    pOperator->name = "StreamSemiIntervalOperator";
  }

  if (!IS_FINAL_OP(pInfo) || numOfChild == 0) {
    pInfo->twAggSup.calTrigger = STREAM_TRIGGER_AT_ONCE;
  }
  pInfo->pPullWins = taosArrayInit(8, sizeof(SPullWindowInfo));
  pInfo->pullIndex = 0;
  _hash_fn_t hashFn = taosGetDefaultHashFunction(TSDB_DATA_TYPE_BINARY);
  pInfo->pPullDataMap = taosHashInit(64, hashFn, false, HASH_NO_LOCK);
  pInfo->pPullDataRes = createPullDataBlock();

  pOperator->operatorType = pPhyNode->type;
  pOperator->blocking = true;
  pOperator->status = OP_NOT_OPENED;
  pOperator->exprSupp.pExprInfo = pExprInfo;
  pOperator->pTaskInfo = pTaskInfo;
  pOperator->exprSupp.numOfExprs = numOfCols;
  pOperator->info = pInfo;

  pOperator->fpSet =
      createOperatorFpSet(NULL, doStreamFinalIntervalAgg, NULL, NULL, destroyStreamFinalIntervalOperatorInfo,
                          aggEncodeResultRow, aggDecodeResultRow, NULL);

  code = appendDownstream(pOperator, &downstream, 1);
  if (code != TSDB_CODE_SUCCESS) {
    goto _error;
  }

  return pOperator;

_error:
  destroyStreamFinalIntervalOperatorInfo(pInfo, numOfCols);
  taosMemoryFreeClear(pInfo);
  taosMemoryFreeClear(pOperator);
  pTaskInfo->code = code;
  return NULL;
}

void destroyStreamAggSupporter(SStreamAggSupporter* pSup) {
  taosMemoryFreeClear(pSup->pKeyBuf);
  void** pIte = NULL;
  while ((pIte = taosHashIterate(pSup->pResultRows, pIte)) != NULL) {
    SArray* pWins = (SArray*)(*pIte);
    taosArrayDestroy(pWins);
  }
  taosHashCleanup(pSup->pResultRows);
  destroyDiskbasedBuf(pSup->pResultBuf);
}

void destroyStreamSessionAggOperatorInfo(void* param, int32_t numOfOutput) {
  SStreamSessionAggOperatorInfo* pInfo = (SStreamSessionAggOperatorInfo*)param;
  cleanupBasicInfo(&pInfo->binfo);
  destroyStreamAggSupporter(&pInfo->streamAggSup);
  cleanupGroupResInfo(&pInfo->groupResInfo);
  if (pInfo->pChildren != NULL) {
    int32_t size = taosArrayGetSize(pInfo->pChildren);
    for (int32_t i = 0; i < size; i++) {
      SOperatorInfo*                 pChild = taosArrayGetP(pInfo->pChildren, i);
      SStreamSessionAggOperatorInfo* pChInfo = pChild->info;
      destroyStreamSessionAggOperatorInfo(pChInfo, numOfOutput);
      taosMemoryFreeClear(pChild);
      taosMemoryFreeClear(pChInfo);
    }
  }
}

int32_t initBasicInfoEx(SOptrBasicInfo* pBasicInfo, SExprSupp* pSup, SExprInfo* pExprInfo, int32_t numOfCols,
                        SSDataBlock* pResultBlock) {
  int32_t code = initExprSupp(pSup, pExprInfo, numOfCols);
  if (code != TSDB_CODE_SUCCESS) {
    return code;
  }

  initBasicInfo(pBasicInfo, pResultBlock);

  for (int32_t i = 0; i < numOfCols; ++i) {
    pSup->pCtx[i].pBuf = NULL;
  }

  ASSERT(numOfCols > 0);
  increaseTs(pSup->pCtx);
  return TSDB_CODE_SUCCESS;
}

void initDummyFunction(SqlFunctionCtx* pDummy, SqlFunctionCtx* pCtx, int32_t nums) {
  for (int i = 0; i < nums; i++) {
    pDummy[i].functionId = pCtx[i].functionId;
  }
}
void initDownStream(SOperatorInfo* downstream, SStreamAggSupporter* pAggSup, int64_t gap, int64_t waterMark,
                    uint8_t type) {
  ASSERT(downstream->operatorType == QUERY_NODE_PHYSICAL_PLAN_STREAM_SCAN);
  SStreamBlockScanInfo* pScanInfo = downstream->info;
  pScanInfo->sessionSup = (SessionWindowSupporter){.pStreamAggSup = pAggSup, .gap = gap, .parentType = type};
  pScanInfo->pUpdateInfo = updateInfoInit(60000, TSDB_TIME_PRECISION_MILLI, waterMark);
}

int32_t initSessionAggSupporter(SStreamAggSupporter* pSup, const char* pKey, SqlFunctionCtx* pCtx,
                                int32_t numOfOutput) {
  return initStreamAggSupporter(pSup, pKey, pCtx, numOfOutput, sizeof(SResultWindowInfo));
}

SOperatorInfo* createStreamSessionAggOperatorInfo(SOperatorInfo* downstream, SPhysiNode* pPhyNode,
                                                  SExecTaskInfo* pTaskInfo) {
  SSessionWinodwPhysiNode*       pSessionNode = (SSessionWinodwPhysiNode*)pPhyNode;
  int32_t                        numOfCols = 0;
  SExprInfo*                     pExprInfo = createExprInfo(pSessionNode->window.pFuncs, NULL, &numOfCols);
  SSDataBlock*                   pResBlock = createResDataBlock(pPhyNode->pOutputDataBlockDesc);
  int32_t                        code = TSDB_CODE_OUT_OF_MEMORY;
  SStreamSessionAggOperatorInfo* pInfo = taosMemoryCalloc(1, sizeof(SStreamSessionAggOperatorInfo));
  SOperatorInfo*                 pOperator = taosMemoryCalloc(1, sizeof(SOperatorInfo));
  if (pInfo == NULL || pOperator == NULL) {
    goto _error;
  }

  initResultSizeInfo(pOperator, 4096);
  SExprSupp* pSup = &pOperator->exprSupp;

  code = initBasicInfoEx(&pInfo->binfo, pSup, pExprInfo, numOfCols, pResBlock);
  if (code != TSDB_CODE_SUCCESS) {
    goto _error;
  }

  code = initSessionAggSupporter(&pInfo->streamAggSup, "StreamSessionAggOperatorInfo", pSup->pCtx, numOfCols);
  if (code != TSDB_CODE_SUCCESS) {
    goto _error;
  }

  pInfo->pDummyCtx = (SqlFunctionCtx*)taosMemoryCalloc(numOfCols, sizeof(SqlFunctionCtx));
  if (pInfo->pDummyCtx == NULL) {
    goto _error;
  }
  initDummyFunction(pInfo->pDummyCtx, pSup->pCtx, numOfCols);

  pInfo->twAggSup = (STimeWindowAggSupp){
      .waterMark = pSessionNode->window.watermark, .calTrigger = pSessionNode->window.triggerType, .maxTs = INT64_MIN};

  initResultRowInfo(&pInfo->binfo.resultRowInfo);
  initExecTimeWindowInfo(&pInfo->twAggSup.timeWindowData, &pTaskInfo->window);

  pInfo->primaryTsIndex = ((SColumnNode*)pSessionNode->window.pTspk)->slotId;
  if (pSessionNode->window.pTsEnd) {
    pInfo->endTsIndex = ((SColumnNode*)pSessionNode->window.pTsEnd)->slotId;
  }
  pInfo->gap = pSessionNode->gap;
  pInfo->binfo.pRes = pResBlock;
  pInfo->order = TSDB_ORDER_ASC;
  _hash_fn_t hashFn = taosGetDefaultHashFunction(TSDB_DATA_TYPE_BINARY);
  pInfo->pStDeleted = taosHashInit(64, hashFn, true, HASH_NO_LOCK);
  pInfo->pDelIterator = NULL;
  pInfo->pDelRes = createOneDataBlock(pResBlock, false);
  pInfo->pDelRes->info.type = STREAM_DELETE;
  blockDataEnsureCapacity(pInfo->pDelRes, 64);
  pInfo->pChildren = NULL;
  pInfo->isFinal = false;
  pInfo->pPhyNode = pPhyNode;

  pOperator->name = "StreamSessionWindowAggOperator";
  pOperator->operatorType = QUERY_NODE_PHYSICAL_PLAN_STREAM_SESSION;
  pOperator->blocking = true;
  pOperator->status = OP_NOT_OPENED;
  pOperator->exprSupp.pExprInfo = pExprInfo;
  pOperator->exprSupp.numOfExprs = numOfCols;
  pOperator->info = pInfo;
  pOperator->fpSet =
      createOperatorFpSet(operatorDummyOpenFn, doStreamSessionAgg, NULL, NULL, destroyStreamSessionAggOperatorInfo,
                          aggEncodeResultRow, aggDecodeResultRow, NULL);
  pOperator->pTaskInfo = pTaskInfo;
  if (downstream) {
    initDownStream(downstream, &pInfo->streamAggSup, pInfo->gap, pInfo->twAggSup.waterMark, pOperator->operatorType);
    code = appendDownstream(pOperator, &downstream, 1);
  }
  return pOperator;

_error:
  if (pInfo != NULL) {
    destroyStreamSessionAggOperatorInfo(pInfo, numOfCols);
  }

  taosMemoryFreeClear(pInfo);
  taosMemoryFreeClear(pOperator);
  pTaskInfo->code = code;
  return NULL;
}

int64_t getSessionWindowEndkey(void* data, int32_t index) {
  SArray*            pWinInfos = (SArray*)data;
  SResultWindowInfo* pWin = taosArrayGet(pWinInfos, index);
  return pWin->win.ekey;
}
static bool isInWindow(SResultWindowInfo* pWin, TSKEY ts, int64_t gap) {
  int64_t sGap = ts - pWin->win.skey;
  int64_t eGap = pWin->win.ekey - ts;
  if ((sGap < 0 && sGap >= -gap) || (eGap < 0 && eGap >= -gap) || (sGap >= 0 && eGap >= 0)) {
    return true;
  }
  return false;
}

static SResultWindowInfo* insertNewSessionWindow(SArray* pWinInfos, TSKEY ts, int32_t index) {
  SResultWindowInfo win = {.pos.offset = -1, .pos.pageId = -1, .win.skey = ts, .win.ekey = ts, .isOutput = false};
  return taosArrayInsert(pWinInfos, index, &win);
}

static SResultWindowInfo* addNewSessionWindow(SArray* pWinInfos, TSKEY ts) {
  SResultWindowInfo win = {.pos.offset = -1, .pos.pageId = -1, .win.skey = ts, .win.ekey = ts, .isOutput = false};
  return taosArrayPush(pWinInfos, &win);
}

SArray* getWinInfos(SStreamAggSupporter* pAggSup, uint64_t groupId) {
  void**  ite = taosHashGet(pAggSup->pResultRows, &groupId, sizeof(uint64_t));
  SArray* pWinInfos = NULL;
  if (ite == NULL) {
    pWinInfos = taosArrayInit(1024, pAggSup->valueSize);
    taosHashPut(pAggSup->pResultRows, &groupId, sizeof(uint64_t), &pWinInfos, sizeof(void*));
  } else {
    pWinInfos = *ite;
  }
  return pWinInfos;
}

SResultWindowInfo* getSessionTimeWindow(SStreamAggSupporter* pAggSup, TSKEY startTs, TSKEY endTs, uint64_t groupId,
                                        int64_t gap, int32_t* pIndex) {
  SArray* pWinInfos = getWinInfos(pAggSup, groupId);
  pAggSup->pCurWins = pWinInfos;

  int32_t size = taosArrayGetSize(pWinInfos);
  if (size == 0) {
    *pIndex = 0;
    return addNewSessionWindow(pWinInfos, startTs);
  }
  // find the first position which is smaller than the key
  int32_t            index = binarySearch(pWinInfos, size, startTs, TSDB_ORDER_DESC, getSessionWindowEndkey);
  SResultWindowInfo* pWin = NULL;
  if (index >= 0) {
    pWin = taosArrayGet(pWinInfos, index);
    if (isInWindow(pWin, startTs, gap)) {
      *pIndex = index;
      return pWin;
    }
  }

  if (index + 1 < size) {
    pWin = taosArrayGet(pWinInfos, index + 1);
    if (isInWindow(pWin, startTs, gap)) {
      *pIndex = index + 1;
      return pWin;
    } else if (endTs != INT64_MIN && isInWindow(pWin, endTs, gap)) {
      *pIndex = index;
      return pWin;
    }
  }

  if (index == size - 1) {
    *pIndex = taosArrayGetSize(pWinInfos);
    return addNewSessionWindow(pWinInfos, startTs);
  }
  *pIndex = index + 1;
  return insertNewSessionWindow(pWinInfos, startTs, index + 1);
}

int32_t updateSessionWindowInfo(SResultWindowInfo* pWinInfo, TSKEY* pStartTs, TSKEY* pEndTs, int32_t rows,
                                int32_t start, int64_t gap, SHashObj* pStDeleted) {
  for (int32_t i = start; i < rows; ++i) {
    if (!isInWindow(pWinInfo, pStartTs[i], gap) && (!pEndTs || !isInWindow(pWinInfo, pEndTs[i], gap))) {
      return i - start;
    }
    if (pWinInfo->win.skey > pStartTs[i]) {
      if (pStDeleted && pWinInfo->isOutput) {
        taosHashPut(pStDeleted, &pWinInfo->pos, sizeof(SResultRowPosition), &pWinInfo->win.skey, sizeof(TSKEY));
        pWinInfo->isOutput = false;
      }
      pWinInfo->win.skey = pStartTs[i];
    }
    pWinInfo->win.ekey = TMAX(pWinInfo->win.ekey, pStartTs[i]);
    if (pEndTs) {
      pWinInfo->win.ekey = TMAX(pWinInfo->win.ekey, pEndTs[i]);
    }
  }
  return rows - start;
}

static int32_t setWindowOutputBuf(SResultWindowInfo* pWinInfo, SResultRow** pResult, SqlFunctionCtx* pCtx,
                                  uint64_t groupId, int32_t numOfOutput, int32_t* rowEntryInfoOffset,
                                  SStreamAggSupporter* pAggSup, SExecTaskInfo* pTaskInfo) {
  assert(pWinInfo->win.skey <= pWinInfo->win.ekey);
  // too many time window in query
  int32_t size = taosArrayGetSize(pAggSup->pCurWins);
  if (size > MAX_INTERVAL_TIME_WINDOW) {
    longjmp(pTaskInfo->env, TSDB_CODE_QRY_TOO_MANY_TIMEWINDOW);
  }

  if (pWinInfo->pos.pageId == -1) {
    *pResult = getNewResultRow(pAggSup->pResultBuf, groupId, pAggSup->resultRowSize);
    if (*pResult == NULL) {
      return TSDB_CODE_OUT_OF_MEMORY;
    }
    initResultRow(*pResult);

    // add a new result set for a new group
    pWinInfo->pos.pageId = (*pResult)->pageId;
    pWinInfo->pos.offset = (*pResult)->offset;
  } else {
    *pResult = getResultRowByPos(pAggSup->pResultBuf, &pWinInfo->pos);
    if (!(*pResult)) {
      qError("getResultRowByPos return NULL, TID:%s", GET_TASKID(pTaskInfo));
      return TSDB_CODE_FAILED;
    }
  }

  // set time window for current result
  (*pResult)->win = pWinInfo->win;
  setResultRowInitCtx(*pResult, pCtx, numOfOutput, rowEntryInfoOffset);
  return TSDB_CODE_SUCCESS;
}

static int32_t doOneWindowAggImpl(int32_t tsColId, SOptrBasicInfo* pBinfo, SStreamAggSupporter* pAggSup,
                                  SColumnInfoData* pTimeWindowData, SSDataBlock* pSDataBlock,
                                  SResultWindowInfo* pCurWin, SResultRow** pResult, int32_t startIndex, int32_t winRows,
                                  int32_t numOutput, SOperatorInfo* pOperator) {
  SExprSupp*     pSup = &pOperator->exprSupp;
  SExecTaskInfo* pTaskInfo = pOperator->pTaskInfo;

  SColumnInfoData* pColDataInfo = taosArrayGet(pSDataBlock->pDataBlock, tsColId);
  TSKEY*           tsCols = (int64_t*)pColDataInfo->pData;
  int32_t          code = setWindowOutputBuf(pCurWin, pResult, pSup->pCtx, pSDataBlock->info.groupId, numOutput,
                                             pSup->rowEntryInfoOffset, pAggSup, pTaskInfo);
  if (code != TSDB_CODE_SUCCESS || (*pResult) == NULL) {
    return TSDB_CODE_QRY_OUT_OF_MEMORY;
  }
  updateTimeWindowInfo(pTimeWindowData, &pCurWin->win, false);
  doApplyFunctions(pTaskInfo, pSup->pCtx, &pCurWin->win, pTimeWindowData, startIndex, winRows, tsCols,
                   pSDataBlock->info.rows, numOutput, TSDB_ORDER_ASC);
  return TSDB_CODE_SUCCESS;
}

static int32_t doOneWindowAgg(SStreamSessionAggOperatorInfo* pInfo, SSDataBlock* pSDataBlock,
                              SResultWindowInfo* pCurWin, SResultRow** pResult, int32_t startIndex, int32_t winRows,
                              int32_t numOutput, SOperatorInfo* pOperator) {
  return doOneWindowAggImpl(pInfo->primaryTsIndex, &pInfo->binfo, &pInfo->streamAggSup, &pInfo->twAggSup.timeWindowData,
                            pSDataBlock, pCurWin, pResult, startIndex, winRows, numOutput, pOperator);
}

static int32_t doOneStateWindowAgg(SStreamStateAggOperatorInfo* pInfo, SSDataBlock* pSDataBlock,
                                   SResultWindowInfo* pCurWin, SResultRow** pResult, int32_t startIndex,
                                   int32_t winRows, int32_t numOutput, SOperatorInfo* pOperator) {
  return doOneWindowAggImpl(pInfo->primaryTsIndex, &pInfo->binfo, &pInfo->streamAggSup, &pInfo->twAggSup.timeWindowData,
                            pSDataBlock, pCurWin, pResult, startIndex, winRows, numOutput, pOperator);
}

int32_t getNumCompactWindow(SArray* pWinInfos, int32_t startIndex, int64_t gap) {
  SResultWindowInfo* pCurWin = taosArrayGet(pWinInfos, startIndex);
  int32_t            size = taosArrayGetSize(pWinInfos);
  // Just look for the window behind StartIndex
  for (int32_t i = startIndex + 1; i < size; i++) {
    SResultWindowInfo* pWinInfo = taosArrayGet(pWinInfos, i);
    if (!isInWindow(pCurWin, pWinInfo->win.skey, gap)) {
      return i - startIndex - 1;
    }
  }

  return size - startIndex - 1;
}

void compactTimeWindow(SStreamSessionAggOperatorInfo* pInfo, int32_t startIndex, int32_t num, uint64_t groupId,
                       int32_t numOfOutput, SHashObj* pStUpdated, SHashObj* pStDeleted, SOperatorInfo* pOperator) {
  SExprSupp*     pSup = &pOperator->exprSupp;
  SExecTaskInfo* pTaskInfo = pOperator->pTaskInfo;

  SResultWindowInfo* pCurWin = taosArrayGet(pInfo->streamAggSup.pCurWins, startIndex);
  SResultRow*        pCurResult = NULL;
  setWindowOutputBuf(pCurWin, &pCurResult, pSup->pCtx, groupId, numOfOutput, pSup->rowEntryInfoOffset,
                     &pInfo->streamAggSup, pTaskInfo);
  num += startIndex + 1;
  ASSERT(num <= taosArrayGetSize(pInfo->streamAggSup.pCurWins));
  // Just look for the window behind StartIndex
  for (int32_t i = startIndex + 1; i < num; i++) {
    SResultWindowInfo* pWinInfo = taosArrayGet(pInfo->streamAggSup.pCurWins, i);
    SResultRow*        pWinResult = NULL;
    setWindowOutputBuf(pWinInfo, &pWinResult, pInfo->pDummyCtx, groupId, numOfOutput, pSup->rowEntryInfoOffset,
                       &pInfo->streamAggSup, pTaskInfo);
    pCurWin->win.ekey = TMAX(pCurWin->win.ekey, pWinInfo->win.ekey);
    compactFunctions(pSup->pCtx, pInfo->pDummyCtx, numOfOutput, pTaskInfo);
    taosHashRemove(pStUpdated, &pWinInfo->pos, sizeof(SResultRowPosition));
    if (pWinInfo->isOutput) {
      taosHashPut(pStDeleted, &pWinInfo->pos, sizeof(SResultRowPosition), &pWinInfo->win.skey, sizeof(TSKEY));
      pWinInfo->isOutput = false;
    }
    taosArrayRemove(pInfo->streamAggSup.pCurWins, i);
  }
}

static void doStreamSessionAggImpl(SOperatorInfo* pOperator, SSDataBlock* pSDataBlock, SHashObj* pStUpdated,
                                   SHashObj* pStDeleted, bool hasEndTs) {
  SExecTaskInfo*                 pTaskInfo = pOperator->pTaskInfo;
  SStreamSessionAggOperatorInfo* pInfo = pOperator->info;
  bool                           masterScan = true;
  int32_t                        numOfOutput = pOperator->exprSupp.numOfExprs;
  uint64_t                       groupId = pSDataBlock->info.groupId;
  int64_t                        gap = pInfo->gap;
  int64_t                        code = TSDB_CODE_SUCCESS;

  int32_t     step = 1;
  bool        ascScan = true;
  TSKEY*      startTsCols = NULL;
  TSKEY*      endTsCols = NULL;
  SResultRow* pResult = NULL;
  int32_t     winRows = 0;

  if (pSDataBlock->pDataBlock != NULL) {
    SColumnInfoData* pStartTsCol = taosArrayGet(pSDataBlock->pDataBlock, pInfo->primaryTsIndex);
    startTsCols = (int64_t*)pStartTsCol->pData;
    SColumnInfoData* pEndTsCol = NULL;
    if (hasEndTs) {
      pEndTsCol = taosArrayGet(pSDataBlock->pDataBlock, pInfo->endTsIndex);
    } else {
      pEndTsCol = taosArrayGet(pSDataBlock->pDataBlock, pInfo->primaryTsIndex);
    }
    endTsCols = (int64_t*)pEndTsCol->pData;
  } else {
    return;
  }

  SStreamAggSupporter* pAggSup = &pInfo->streamAggSup;
  for (int32_t i = 0; i < pSDataBlock->info.rows;) {
    int32_t            winIndex = 0;
    SResultWindowInfo* pCurWin = getSessionTimeWindow(pAggSup, startTsCols[i], endTsCols[i], groupId, gap, &winIndex);
    winRows =
        updateSessionWindowInfo(pCurWin, startTsCols, endTsCols, pSDataBlock->info.rows, i, pInfo->gap, pStDeleted);
    code = doOneWindowAgg(pInfo, pSDataBlock, pCurWin, &pResult, i, winRows, numOfOutput, pOperator);
    if (code != TSDB_CODE_SUCCESS || pResult == NULL) {
      longjmp(pTaskInfo->env, TSDB_CODE_QRY_OUT_OF_MEMORY);
    }

    int32_t winNum = getNumCompactWindow(pAggSup->pCurWins, winIndex, gap);
    if (winNum > 0) {
      compactTimeWindow(pInfo, winIndex, winNum, groupId, numOfOutput, pStUpdated, pStDeleted, pOperator);
    }
    pCurWin->isClosed = false;
    if (pInfo->twAggSup.calTrigger == STREAM_TRIGGER_AT_ONCE && pStUpdated) {
      SWinRes value = {.ts = pCurWin->win.skey, .groupId = groupId};
      code = taosHashPut(pStUpdated, &pCurWin->pos, sizeof(SResultRowPosition), &value, sizeof(SWinRes));
      if (code != TSDB_CODE_SUCCESS) {
        longjmp(pTaskInfo->env, TSDB_CODE_QRY_OUT_OF_MEMORY);
      }
      pCurWin->isOutput = true;
    }
    i += winRows;
  }
}

static void doClearSessionWindows(SStreamAggSupporter* pAggSup, SExprSupp* pSup, SSDataBlock* pBlock, int32_t tsIndex,
                                  int32_t numOfOutput, int64_t gap, SArray* result) {
  SColumnInfoData* pColDataInfo = taosArrayGet(pBlock->pDataBlock, tsIndex);
  TSKEY*           tsCols = (TSKEY*)pColDataInfo->pData;
  int32_t          step = 0;
  for (int32_t i = 0; i < pBlock->info.rows; i += step) {
    int32_t            winIndex = 0;
    SResultWindowInfo* pCurWin =
        getSessionTimeWindow(pAggSup, tsCols[i], INT64_MIN, pBlock->info.groupId, gap, &winIndex);
    step = updateSessionWindowInfo(pCurWin, tsCols, NULL, pBlock->info.rows, i, gap, NULL);
    ASSERT(isInWindow(pCurWin, tsCols[i], gap));
    doClearWindowImpl(&pCurWin->pos, pAggSup->pResultBuf, pSup, numOfOutput);
    if (result) {
      taosArrayPush(result, pCurWin);
    }
  }
}

static int32_t copyUpdateResult(SHashObj* pStUpdated, SArray* pUpdated) {
  void*  pData = NULL;
  size_t keyLen = 0;
  while ((pData = taosHashIterate(pStUpdated, pData)) != NULL) {
    void* key = taosHashGetKey(pData, &keyLen);
    ASSERT(keyLen == sizeof(SResultRowPosition));
    SResKeyPos* pos = taosMemoryMalloc(sizeof(SResKeyPos) + sizeof(uint64_t));
    if (pos == NULL) {
      return TSDB_CODE_QRY_OUT_OF_MEMORY;
    }
    pos->groupId = ((SWinRes*)pData)->groupId;
    pos->pos = *(SResultRowPosition*)key;
    *(int64_t*)pos->key = ((SWinRes*)pData)->ts;
    taosArrayPush(pUpdated, &pos);
  }
  return TSDB_CODE_SUCCESS;
}

void doBuildDeleteDataBlock(SHashObj* pStDeleted, SSDataBlock* pBlock, void** Ite) {
  blockDataCleanup(pBlock);
  size_t keyLen = 0;
  while (((*Ite) = taosHashIterate(pStDeleted, *Ite)) != NULL) {
    SColumnInfoData* pColInfoData = taosArrayGet(pBlock->pDataBlock, 0);
    colDataAppend(pColInfoData, pBlock->info.rows, *Ite, false);
    for (int32_t i = 1; i < taosArrayGetSize(pBlock->pDataBlock); i++) {
      pColInfoData = taosArrayGet(pBlock->pDataBlock, i);
      colDataAppendNULL(pColInfoData, pBlock->info.rows);
    }
    pBlock->info.rows += 1;
    if (pBlock->info.rows + 1 >= pBlock->info.capacity) {
      break;
    }
  }
  if ((*Ite) == NULL) {
    taosHashClear(pStDeleted);
  }
}

static void rebuildTimeWindow(SStreamSessionAggOperatorInfo* pInfo, SArray* pWinArray, int32_t groupId,
                              int32_t numOfOutput, SOperatorInfo* pOperator) {
  SExprSupp*     pSup = &pOperator->exprSupp;
  SExecTaskInfo* pTaskInfo = pOperator->pTaskInfo;

  int32_t size = taosArrayGetSize(pWinArray);
  ASSERT(pInfo->pChildren);

  for (int32_t i = 0; i < size; i++) {
    SResultWindowInfo* pParentWin = taosArrayGet(pWinArray, i);
    SResultRow*        pCurResult = NULL;
    setWindowOutputBuf(pParentWin, &pCurResult, pSup->pCtx, groupId, numOfOutput, pSup->rowEntryInfoOffset,
                       &pInfo->streamAggSup, pTaskInfo);
    int32_t numOfChildren = taosArrayGetSize(pInfo->pChildren);
    for (int32_t j = 0; j < numOfChildren; j++) {
      SOperatorInfo*                 pChild = taosArrayGetP(pInfo->pChildren, j);
      SStreamSessionAggOperatorInfo* pChInfo = pChild->info;
      SArray*                        pChWins = getWinInfos(&pChInfo->streamAggSup, groupId);
      int32_t                        chWinSize = taosArrayGetSize(pChWins);
      int32_t index = binarySearch(pChWins, chWinSize, pParentWin->win.skey, TSDB_ORDER_DESC, getSessionWindowEndkey);
      if (index < 0) {
        index = 0;
      }
      for (int32_t k = index; k < chWinSize; k++) {
        SResultWindowInfo* pcw = taosArrayGet(pChWins, k);
        if (pParentWin->win.skey <= pcw->win.skey && pcw->win.ekey <= pParentWin->win.ekey) {
          SResultRow* pChResult = NULL;
          setWindowOutputBuf(pcw, &pChResult, pChild->exprSupp.pCtx, groupId, numOfOutput,
                             pChild->exprSupp.rowEntryInfoOffset, &pChInfo->streamAggSup, pTaskInfo);
          compactFunctions(pSup->pCtx, pChild->exprSupp.pCtx, numOfOutput, pTaskInfo);
          continue;
        }
        break;
      }
    }
  }
}

typedef SResultWindowInfo* (*__get_win_info_)(void*);
SResultWindowInfo* getResWinForSession(void* pData) { return (SResultWindowInfo*)pData; }
SResultWindowInfo* getResWinForState(void* pData) { return &((SStateWindowInfo*)pData)->winInfo; }

int32_t closeSessionWindow(SHashObj* pHashMap, STimeWindowAggSupp* pTwSup, SArray* pClosed, __get_win_info_ fn) {
  // Todo(liuyao) save window to tdb
  void** pIte = NULL;
  size_t keyLen = 0;
  while ((pIte = taosHashIterate(pHashMap, pIte)) != NULL) {
    uint64_t* pGroupId = taosHashGetKey(pIte, &keyLen);
    SArray*   pWins = (SArray*)(*pIte);
    int32_t   size = taosArrayGetSize(pWins);
    for (int32_t i = 0; i < size; i++) {
      void*              pWin = taosArrayGet(pWins, i);
      SResultWindowInfo* pSeWin = fn(pWin);
      if (pSeWin->win.ekey < pTwSup->maxTs - pTwSup->waterMark) {
        if (!pSeWin->isClosed) {
          pSeWin->isClosed = true;
          if (pTwSup->calTrigger == STREAM_TRIGGER_WINDOW_CLOSE) {
            int32_t code = saveResult(pSeWin->win.skey, pSeWin->pos.pageId, pSeWin->pos.offset, *pGroupId, pClosed);
            pSeWin->isOutput = true;
          }
        }
        continue;
      }
      break;
    }
  }
  return TSDB_CODE_SUCCESS;
}

int32_t getAllSessionWindow(SHashObj* pHashMap, SArray* pClosed, __get_win_info_ fn) {
  void** pIte = NULL;
  while ((pIte = taosHashIterate(pHashMap, pIte)) != NULL) {
    SArray* pWins = (SArray*)(*pIte);
    int32_t size = taosArrayGetSize(pWins);
    for (int32_t i = 0; i < size; i++) {
      void*              pWin = taosArrayGet(pWins, i);
      SResultWindowInfo* pSeWin = fn(pWin);
      if (!pSeWin->isClosed) {
        int32_t code = saveResult(pSeWin->win.skey, pSeWin->pos.pageId, pSeWin->pos.offset, 0, pClosed);
        pSeWin->isOutput = true;
      }
    }
  }
  return TSDB_CODE_SUCCESS;
}

static SSDataBlock* doStreamSessionAgg(SOperatorInfo* pOperator) {
  SExprSupp*                     pSup = &pOperator->exprSupp;
  SStreamSessionAggOperatorInfo* pInfo = pOperator->info;
  SOptrBasicInfo*                pBInfo = &pInfo->binfo;
  TSKEY                          maxTs = INT64_MIN;
  if (pOperator->status == OP_EXEC_DONE) {
    return NULL;
  } else if (pOperator->status == OP_RES_TO_RETURN) {
    doBuildDeleteDataBlock(pInfo->pStDeleted, pInfo->pDelRes, &pInfo->pDelIterator);
    if (pInfo->pDelRes->info.rows > 0) {
      printDataBlock(pInfo->pDelRes, IS_FINAL_OP(pInfo)? "Final  Session" : "Single Session");
      return pInfo->pDelRes;
    }
    doBuildResultDatablock(pOperator, pBInfo, &pInfo->groupResInfo, pInfo->streamAggSup.pResultBuf);
    if (pBInfo->pRes->info.rows == 0 || !hasDataInGroupInfo(&pInfo->groupResInfo)) {
      doSetOperatorCompleted(pOperator);
    }
    printDataBlock(pBInfo->pRes, IS_FINAL_OP(pInfo)? "Final  Session" : "Single Session");
    return pBInfo->pRes->info.rows == 0 ? NULL : pBInfo->pRes;
  }

  _hash_fn_t     hashFn = taosGetDefaultHashFunction(TSDB_DATA_TYPE_BINARY);
  SHashObj*      pStUpdated = taosHashInit(64, hashFn, true, HASH_NO_LOCK);
  SOperatorInfo* downstream = pOperator->pDownstream[0];
  SArray*        pUpdated = taosArrayInit(16, POINTER_BYTES);
  while (1) {
    SSDataBlock* pBlock = downstream->fpSet.getNextFn(downstream);
    if (pBlock == NULL) {
      break;
    }

    if (pBlock->info.type == STREAM_CLEAR) {
      SArray* pWins = taosArrayInit(16, sizeof(SResultWindowInfo));
      doClearSessionWindows(&pInfo->streamAggSup, &pOperator->exprSupp, pBlock, 0, pOperator->exprSupp.numOfExprs,
                            pInfo->gap, pWins);
      if (IS_FINAL_OP(pInfo)) {
        int32_t                        childIndex = getChildIndex(pBlock);
        SOperatorInfo*                 pChildOp = taosArrayGetP(pInfo->pChildren, childIndex);
        SStreamSessionAggOperatorInfo* pChildInfo = pChildOp->info;
        doClearSessionWindows(&pChildInfo->streamAggSup, &pChildOp->exprSupp, pBlock, 0, pChildOp->exprSupp.numOfExprs,
                              pChildInfo->gap, NULL);
        rebuildTimeWindow(pInfo, pWins, pBlock->info.groupId, pOperator->exprSupp.numOfExprs, pOperator);
      }
      taosArrayDestroy(pWins);
      continue;
    } else if (pBlock->info.type == STREAM_GET_ALL) {
      getAllSessionWindow(pInfo->streamAggSup.pResultRows, pUpdated, getResWinForSession);
      continue;
    }

    // the pDataBlock are always the same one, no need to call this again
    setInputDataBlock(pOperator, pSup->pCtx, pBlock, TSDB_ORDER_ASC, MAIN_SCAN, true);
    doStreamSessionAggImpl(pOperator, pBlock, pStUpdated, pInfo->pStDeleted, IS_FINAL_OP(pInfo));
    if (IS_FINAL_OP(pInfo)) {
      int32_t chIndex = getChildIndex(pBlock);
      int32_t size = taosArrayGetSize(pInfo->pChildren);
      // if chIndex + 1 - size > 0, add new child
      for (int32_t i = 0; i < chIndex + 1 - size; i++) {
        SOperatorInfo* pChildOp =
            createStreamFinalSessionAggOperatorInfo(NULL, pInfo->pPhyNode, pOperator->pTaskInfo, 0);
        if (!pChildOp) {
          longjmp(pOperator->pTaskInfo->env, TSDB_CODE_QRY_OUT_OF_MEMORY);
        }
        taosArrayPush(pInfo->pChildren, &pChildOp);
      }
      SOperatorInfo* pChildOp = taosArrayGetP(pInfo->pChildren, chIndex);
      setInputDataBlock(pChildOp, pChildOp->exprSupp.pCtx, pBlock, TSDB_ORDER_ASC, MAIN_SCAN, true);
      doStreamSessionAggImpl(pChildOp, pBlock, NULL, NULL, true);
    }
    maxTs = TMAX(maxTs, pBlock->info.window.ekey);
  }

  pInfo->twAggSup.maxTs = TMAX(pInfo->twAggSup.maxTs, maxTs);
  // restore the value
  pOperator->status = OP_RES_TO_RETURN;

  closeSessionWindow(pInfo->streamAggSup.pResultRows, &pInfo->twAggSup, pUpdated, getResWinForSession);
  copyUpdateResult(pStUpdated, pUpdated);
  taosHashCleanup(pStUpdated);

  finalizeUpdatedResult(pSup->numOfExprs, pInfo->streamAggSup.pResultBuf, pUpdated, pSup->rowEntryInfoOffset);
  initMultiResInfoFromArrayList(&pInfo->groupResInfo, pUpdated);
  blockDataEnsureCapacity(pInfo->binfo.pRes, pOperator->resultInfo.capacity);
  doBuildDeleteDataBlock(pInfo->pStDeleted, pInfo->pDelRes, &pInfo->pDelIterator);
  if (pInfo->pDelRes->info.rows > 0) {
    printDataBlock(pInfo->pDelRes, IS_FINAL_OP(pInfo)? "Final  Session" : "Single Session");
    return pInfo->pDelRes;
  }
  doBuildResultDatablock(pOperator, &pInfo->binfo, &pInfo->groupResInfo, pInfo->streamAggSup.pResultBuf);
  printDataBlock(pBInfo->pRes, IS_FINAL_OP(pInfo)? "Final  Session" : "Single Session");
  return pBInfo->pRes->info.rows == 0 ? NULL : pBInfo->pRes;
}

static void clearStreamSessionOperator(SStreamSessionAggOperatorInfo* pInfo) {
  void** pIte = NULL;
  while ((pIte = taosHashIterate(pInfo->streamAggSup.pResultRows, pIte)) != NULL) {
    SArray* pWins = (SArray*)(*pIte);
    int32_t size = taosArrayGetSize(pWins);
    for (int32_t i = 0; i < size; i++) {
      SResultWindowInfo* pWin = (SResultWindowInfo*)taosArrayGet(pWins, i);
      pWin->pos.pageId = -1;
      pWin->pos.offset = -1;
    }
  }
  clearDiskbasedBuf(pInfo->streamAggSup.pResultBuf);
  cleanupResultRowInfo(&pInfo->binfo.resultRowInfo);
  initResultRowInfo(&pInfo->binfo.resultRowInfo);
}

static void removeSessionResults(SHashObj* pHashMap, SArray* pWins) {
  int32_t size = taosArrayGetSize(pWins);
  for (int32_t i = 0; i < size; i++) {
    SResultWindowInfo* pWin = taosArrayGet(pWins, i);
    taosHashRemove(pHashMap, &pWin->pos, sizeof(SResultRowPosition));
  }
}

static SSDataBlock* doStreamSessionSemiAgg(SOperatorInfo* pOperator) {
  SStreamSessionAggOperatorInfo* pInfo = pOperator->info;
  SOptrBasicInfo*                pBInfo = &pInfo->binfo;
  TSKEY                          maxTs = INT64_MIN;
  SExprSupp*                     pSup = &pOperator->exprSupp;

  if (pOperator->status == OP_EXEC_DONE) {
    return NULL;
  } else if (pOperator->status == OP_RES_TO_RETURN) {
    doBuildDeleteDataBlock(pInfo->pStDeleted, pInfo->pDelRes, &pInfo->pDelIterator);
    if (pInfo->pDelRes->info.rows > 0) {
      return pInfo->pDelRes;
    }
    doBuildResultDatablock(pOperator, pBInfo, &pInfo->groupResInfo, pInfo->streamAggSup.pResultBuf);
    if (pInfo->binfo.pRes->info.rows == 0) {
      pOperator->status = OP_EXEC_DONE;
      if (pInfo->pUpdateRes->info.rows == 0) {
        // semi interval operator clear disk buffer
        clearStreamSessionOperator(pInfo);
        return NULL;
      }
      // process the rest of the data
      pOperator->status = OP_OPENED;
      return pInfo->pUpdateRes;
    }
    return pInfo->binfo.pRes;
  }

  _hash_fn_t     hashFn = taosGetDefaultHashFunction(TSDB_DATA_TYPE_BINARY);
  SHashObj*      pStUpdated = taosHashInit(64, hashFn, true, HASH_NO_LOCK);
  SOperatorInfo* downstream = pOperator->pDownstream[0];
  SArray*        pUpdated = taosArrayInit(16, POINTER_BYTES);
  while (1) {
    SSDataBlock* pBlock = downstream->fpSet.getNextFn(downstream);
    if (pBlock == NULL) {
      clearSpecialDataBlock(pInfo->pUpdateRes);
      break;
    }

    if (pBlock->info.type == STREAM_CLEAR) {
      SArray* pWins = taosArrayInit(16, sizeof(SResultWindowInfo));
      doClearSessionWindows(&pInfo->streamAggSup, pSup, pBlock, 0, pSup->numOfExprs, pInfo->gap, pWins);
      removeSessionResults(pStUpdated, pWins);
      taosArrayDestroy(pWins);
      copyUpdateDataBlock(pInfo->pUpdateRes, pBlock, pInfo->primaryTsIndex);
      break;
    } else if (pBlock->info.type == STREAM_GET_ALL) {
      getAllSessionWindow(pInfo->streamAggSup.pResultRows, pUpdated, getResWinForSession);
      continue;
    }

    // the pDataBlock are always the same one, no need to call this again
    setInputDataBlock(pOperator, pSup->pCtx, pBlock, TSDB_ORDER_ASC, MAIN_SCAN, true);
    doStreamSessionAggImpl(pOperator, pBlock, pStUpdated, pInfo->pStDeleted, false);
    maxTs = TMAX(pInfo->twAggSup.maxTs, pBlock->info.window.ekey);
  }

  pInfo->twAggSup.maxTs = TMAX(pInfo->twAggSup.maxTs, maxTs);
  // restore the value
  pOperator->status = OP_RES_TO_RETURN;
  // semi operator
  // closeSessionWindow(pInfo->streamAggSup.pResultRows, &pInfo->twAggSup, pUpdated,
  //                    getResWinForSession);
  copyUpdateResult(pStUpdated, pUpdated);
  taosHashCleanup(pStUpdated);

  finalizeUpdatedResult(pOperator->exprSupp.numOfExprs, pInfo->streamAggSup.pResultBuf, pUpdated,
                        pSup->rowEntryInfoOffset);
  initMultiResInfoFromArrayList(&pInfo->groupResInfo, pUpdated);
  blockDataEnsureCapacity(pInfo->binfo.pRes, pOperator->resultInfo.capacity);
  doBuildDeleteDataBlock(pInfo->pStDeleted, pInfo->pDelRes, &pInfo->pDelIterator);
  if (pInfo->pDelRes->info.rows > 0) {
    return pInfo->pDelRes;
  }
  doBuildResultDatablock(pOperator, &pInfo->binfo, &pInfo->groupResInfo, pInfo->streamAggSup.pResultBuf);
  if (pInfo->binfo.pRes->info.rows == 0) {
    pOperator->status = OP_EXEC_DONE;
    if (pInfo->pUpdateRes->info.rows == 0) {
      return NULL;
    }
    // process the rest of the data
    pOperator->status = OP_OPENED;
    return pInfo->pUpdateRes;
  }
  return pBInfo->pRes->info.rows == 0 ? NULL : pBInfo->pRes;
}

SOperatorInfo* createStreamFinalSessionAggOperatorInfo(SOperatorInfo* downstream, SPhysiNode* pPhyNode,
                                                       SExecTaskInfo* pTaskInfo, int32_t numOfChild) {
  int32_t        code = TSDB_CODE_OUT_OF_MEMORY;
  SOperatorInfo* pOperator = createStreamSessionAggOperatorInfo(downstream, pPhyNode, pTaskInfo);
  if (pOperator == NULL) {
    goto _error;
  }
  SStreamSessionAggOperatorInfo* pInfo = pOperator->info;

  if (pPhyNode->type == QUERY_NODE_PHYSICAL_PLAN_STREAM_FINAL_SESSION) {
    pInfo->isFinal = true;
    pOperator->name = "StreamSessionFinalAggOperator";
  } else {
    pInfo->isFinal = false;
    pInfo->pUpdateRes = createResDataBlock(pPhyNode->pOutputDataBlockDesc);
    pInfo->pUpdateRes->info.type = STREAM_CLEAR;
    blockDataEnsureCapacity(pInfo->pUpdateRes, 128);
    pOperator->name = "StreamSessionSemiAggOperator";
    pOperator->fpSet =
        createOperatorFpSet(operatorDummyOpenFn, doStreamSessionSemiAgg, NULL, NULL,
                            destroyStreamSessionAggOperatorInfo, aggEncodeResultRow, aggDecodeResultRow, NULL);
  }
  pOperator->operatorType = pPhyNode->type;
  if (numOfChild > 0) {
    pInfo->pChildren = taosArrayInit(numOfChild, sizeof(void*));
    for (int32_t i = 0; i < numOfChild; i++) {
      SOperatorInfo* pChild = createStreamFinalSessionAggOperatorInfo(NULL, pPhyNode, pTaskInfo, 0);
      if (pChild == NULL) {
        goto _error;
      }
      taosArrayPush(pInfo->pChildren, &pChild);
    }
  }
  return pOperator;

_error:
  if (pInfo != NULL) {
    destroyStreamSessionAggOperatorInfo(pInfo, pOperator->exprSupp.numOfExprs);
  }

  taosMemoryFreeClear(pInfo);
  taosMemoryFreeClear(pOperator);
  pTaskInfo->code = code;
  return NULL;
}

void destroyStreamStateOperatorInfo(void* param, int32_t numOfOutput) {
  SStreamStateAggOperatorInfo* pInfo = (SStreamStateAggOperatorInfo*)param;
  cleanupBasicInfo(&pInfo->binfo);
  destroyStreamAggSupporter(&pInfo->streamAggSup);
  cleanupGroupResInfo(&pInfo->groupResInfo);
  if (pInfo->pChildren != NULL) {
    int32_t size = taosArrayGetSize(pInfo->pChildren);
    for (int32_t i = 0; i < size; i++) {
      SOperatorInfo*                 pChild = taosArrayGetP(pInfo->pChildren, i);
      SStreamSessionAggOperatorInfo* pChInfo = pChild->info;
      destroyStreamSessionAggOperatorInfo(pChInfo, numOfOutput);
      taosMemoryFreeClear(pChild);
      taosMemoryFreeClear(pChInfo);
    }
  }
}

int64_t getStateWinTsKey(void* data, int32_t index) {
  SStateWindowInfo* pStateWin = taosArrayGet(data, index);
  return pStateWin->winInfo.win.ekey;
}

SStateWindowInfo* addNewStateWindow(SArray* pWinInfos, TSKEY ts, char* pKeyData, SColumn* pCol) {
  SStateWindowInfo win = {
      .stateKey.bytes = pCol->bytes,
      .stateKey.type = pCol->type,
      .stateKey.pData = taosMemoryCalloc(1, pCol->bytes),
      .winInfo.pos.offset = -1,
      .winInfo.pos.pageId = -1,
      .winInfo.win.skey = ts,
      .winInfo.win.ekey = ts,
      .winInfo.isOutput = false,
      .winInfo.isClosed = false,
  };
  if (IS_VAR_DATA_TYPE(win.stateKey.type)) {
    varDataCopy(win.stateKey.pData, pKeyData);
  } else {
    memcpy(win.stateKey.pData, pKeyData, win.stateKey.bytes);
  }
  return taosArrayPush(pWinInfos, &win);
}

SStateWindowInfo* insertNewStateWindow(SArray* pWinInfos, TSKEY ts, char* pKeyData, int32_t index, SColumn* pCol) {
  SStateWindowInfo win = {
      .stateKey.bytes = pCol->bytes,
      .stateKey.type = pCol->type,
      .stateKey.pData = taosMemoryCalloc(1, pCol->bytes),
      .winInfo.pos.offset = -1,
      .winInfo.pos.pageId = -1,
      .winInfo.win.skey = ts,
      .winInfo.win.ekey = ts,
      .winInfo.isOutput = false,
      .winInfo.isClosed = false,
  };
  if (IS_VAR_DATA_TYPE(win.stateKey.type)) {
    varDataCopy(win.stateKey.pData, pKeyData);
  } else {
    memcpy(win.stateKey.pData, pKeyData, win.stateKey.bytes);
  }
  return taosArrayInsert(pWinInfos, index, &win);
}

bool isTsInWindow(SStateWindowInfo* pWin, TSKEY ts) {
  if (pWin->winInfo.win.skey <= ts && ts <= pWin->winInfo.win.ekey) {
    return true;
  }
  return false;
}

bool isEqualStateKey(SStateWindowInfo* pWin, char* pKeyData) {
  return pKeyData && compareVal(pKeyData, &pWin->stateKey);
}

SStateWindowInfo* getStateWindowByTs(SStreamAggSupporter* pAggSup, TSKEY ts, uint64_t groupId, int32_t* pIndex) {
  SArray* pWinInfos = getWinInfos(pAggSup, groupId);
  pAggSup->pCurWins = pWinInfos;
  int32_t           size = taosArrayGetSize(pWinInfos);
  int32_t           index = binarySearch(pWinInfos, size, ts, TSDB_ORDER_DESC, getStateWinTsKey);
  SStateWindowInfo* pWin = NULL;
  if (index >= 0) {
    pWin = taosArrayGet(pWinInfos, index);
    if (isTsInWindow(pWin, ts)) {
      *pIndex = index;
      return pWin;
    }
  }

  if (index + 1 < size) {
    pWin = taosArrayGet(pWinInfos, index + 1);
    if (isTsInWindow(pWin, ts)) {
      *pIndex = index + 1;
      return pWin;
    }
  }
  *pIndex = 0;
  return NULL;
}

SStateWindowInfo* getStateWindow(SStreamAggSupporter* pAggSup, TSKEY ts, uint64_t groupId, char* pKeyData,
                                 SColumn* pCol, int32_t* pIndex) {
  SArray* pWinInfos = getWinInfos(pAggSup, groupId);
  pAggSup->pCurWins = pWinInfos;
  int32_t size = taosArrayGetSize(pWinInfos);
  if (size == 0) {
    *pIndex = 0;
    return addNewStateWindow(pWinInfos, ts, pKeyData, pCol);
  }
  int32_t           index = binarySearch(pWinInfos, size, ts, TSDB_ORDER_DESC, getStateWinTsKey);
  SStateWindowInfo* pWin = NULL;
  if (index >= 0) {
    pWin = taosArrayGet(pWinInfos, index);
    if (isTsInWindow(pWin, ts)) {
      *pIndex = index;
      return pWin;
    }
  }

  if (index + 1 < size) {
    pWin = taosArrayGet(pWinInfos, index + 1);
    if (isTsInWindow(pWin, ts) || isEqualStateKey(pWin, pKeyData)) {
      *pIndex = index + 1;
      return pWin;
    }
  }

  if (index >= 0) {
    pWin = taosArrayGet(pWinInfos, index);
    if (isEqualStateKey(pWin, pKeyData)) {
      *pIndex = index;
      return pWin;
    }
  }

  if (index == size - 1) {
    *pIndex = taosArrayGetSize(pWinInfos);
    return addNewStateWindow(pWinInfos, ts, pKeyData, pCol);
  }
  *pIndex = index + 1;
  return insertNewStateWindow(pWinInfos, ts, pKeyData, index + 1, pCol);
}

int32_t updateStateWindowInfo(SArray* pWinInfos, int32_t winIndex, TSKEY* pTs, SColumnInfoData* pKeyCol, int32_t rows,
                              int32_t start, bool* allEqual, SHashObj* pSeDelete) {
  *allEqual = true;
  SStateWindowInfo* pWinInfo = taosArrayGet(pWinInfos, winIndex);
  for (int32_t i = start; i < rows; ++i) {
    char* pKeyData = colDataGetData(pKeyCol, i);
    if (!isTsInWindow(pWinInfo, pTs[i])) {
      if (isEqualStateKey(pWinInfo, pKeyData)) {
        int32_t size = taosArrayGetSize(pWinInfos);
        if (winIndex + 1 < size) {
          SStateWindowInfo* pNextWin = taosArrayGet(pWinInfos, winIndex + 1);
          // ts belongs to the next window
          if (pTs[i] >= pNextWin->winInfo.win.skey) {
            return i - start;
          }
        }
      } else {
        return i - start;
      }
    }
    if (pWinInfo->winInfo.win.skey > pTs[i]) {
      if (pSeDelete && pWinInfo->winInfo.isOutput) {
        taosHashPut(pSeDelete, &pWinInfo->winInfo.pos, sizeof(SResultRowPosition), &pWinInfo->winInfo.win.skey,
                    sizeof(TSKEY));
        pWinInfo->winInfo.isOutput = false;
      }
      pWinInfo->winInfo.win.skey = pTs[i];
    }
    pWinInfo->winInfo.win.ekey = TMAX(pWinInfo->winInfo.win.ekey, pTs[i]);
    if (!isEqualStateKey(pWinInfo, pKeyData)) {
      *allEqual = false;
    }
  }
  return rows - start;
}

void deleteWindow(SArray* pWinInfos, int32_t index) {
  ASSERT(index >= 0 && index < taosArrayGetSize(pWinInfos));
  taosArrayRemove(pWinInfos, index);
}

static void doClearStateWindows(SStreamAggSupporter* pAggSup, SSDataBlock* pBlock, int32_t tsIndex, SColumn* pCol,
                                int32_t keyIndex, SHashObj* pSeUpdated, SHashObj* pSeDeleted) {
  SColumnInfoData* pTsColInfo = taosArrayGet(pBlock->pDataBlock, tsIndex);
  SColumnInfoData* pKeyColInfo = taosArrayGet(pBlock->pDataBlock, keyIndex);
  TSKEY*           tsCol = (TSKEY*)pTsColInfo->pData;
  bool             allEqual = false;
  int32_t          step = 1;
  for (int32_t i = 0; i < pBlock->info.rows; i += step) {
    char*             pKeyData = colDataGetData(pKeyColInfo, i);
    int32_t           winIndex = 0;
    SStateWindowInfo* pCurWin = getStateWindowByTs(pAggSup, tsCol[i], pBlock->info.groupId, &winIndex);
    if (!pCurWin) {
      continue;
    }
    step = updateStateWindowInfo(pAggSup->pCurWins, winIndex, tsCol, pKeyColInfo, pBlock->info.rows, i, &allEqual,
                                 pSeDeleted);
    ASSERT(isTsInWindow(pCurWin, tsCol[i]) || isEqualStateKey(pCurWin, pKeyData));
    taosArrayPush(pAggSup->pScanWindow, &pCurWin->winInfo.win);
    taosHashRemove(pSeUpdated, &pCurWin->winInfo.pos, sizeof(SResultRowPosition));
    deleteWindow(pAggSup->pCurWins, winIndex);
  }
}

static void doStreamStateAggImpl(SOperatorInfo* pOperator, SSDataBlock* pSDataBlock, SHashObj* pSeUpdated,
                                 SHashObj* pStDeleted) {
  SExecTaskInfo*               pTaskInfo = pOperator->pTaskInfo;
  SStreamStateAggOperatorInfo* pInfo = pOperator->info;
  bool                         masterScan = true;
  int32_t                      numOfOutput = pOperator->exprSupp.numOfExprs;
  int64_t                      groupId = pSDataBlock->info.groupId;
  int64_t                      code = TSDB_CODE_SUCCESS;
  int32_t                      step = 1;
  bool                         ascScan = true;
  TSKEY*                       tsCols = NULL;
  SResultRow*                  pResult = NULL;
  int32_t                      winRows = 0;
  if (pSDataBlock->pDataBlock != NULL) {
    SColumnInfoData* pColDataInfo = taosArrayGet(pSDataBlock->pDataBlock, pInfo->primaryTsIndex);
    tsCols = (int64_t*)pColDataInfo->pData;
  } else {
    return;
  }

  SStreamAggSupporter* pAggSup = &pInfo->streamAggSup;
  SColumnInfoData*     pKeyColInfo = taosArrayGet(pSDataBlock->pDataBlock, pInfo->stateCol.slotId);
  for (int32_t i = 0; i < pSDataBlock->info.rows; i += winRows) {
    char*             pKeyData = colDataGetData(pKeyColInfo, i);
    int32_t           winIndex = 0;
    bool              allEqual = true;
    SStateWindowInfo* pCurWin =
        getStateWindow(pAggSup, tsCols[i], pSDataBlock->info.groupId, pKeyData, &pInfo->stateCol, &winIndex);
    winRows = updateStateWindowInfo(pAggSup->pCurWins, winIndex, tsCols, pKeyColInfo, pSDataBlock->info.rows, i,
                                    &allEqual, pInfo->pSeDeleted);
    if (!allEqual) {
      taosArrayPush(pAggSup->pScanWindow, &pCurWin->winInfo.win);
      taosHashRemove(pSeUpdated, &pCurWin->winInfo.pos, sizeof(SResultRowPosition));
      deleteWindow(pAggSup->pCurWins, winIndex);
      continue;
    }
    code = doOneStateWindowAgg(pInfo, pSDataBlock, &pCurWin->winInfo, &pResult, i, winRows, numOfOutput, pOperator);
    if (code != TSDB_CODE_SUCCESS || pResult == NULL) {
      longjmp(pTaskInfo->env, TSDB_CODE_QRY_OUT_OF_MEMORY);
    }
    pCurWin->winInfo.isClosed = false;
    if (pInfo->twAggSup.calTrigger == STREAM_TRIGGER_AT_ONCE) {
      SWinRes value = {.ts = pCurWin->winInfo.win.skey, .groupId = groupId};
      code = taosHashPut(pSeUpdated, &pCurWin->winInfo.pos, sizeof(SResultRowPosition), &value, sizeof(SWinRes));
      if (code != TSDB_CODE_SUCCESS) {
        longjmp(pTaskInfo->env, TSDB_CODE_QRY_OUT_OF_MEMORY);
      }
      pCurWin->winInfo.isOutput = true;
    }
  }
}

static SSDataBlock* doStreamStateAgg(SOperatorInfo* pOperator) {
  if (pOperator->status == OP_EXEC_DONE) {
    return NULL;
  }

  SExprSupp*                   pSup = &pOperator->exprSupp;
  SStreamStateAggOperatorInfo* pInfo = pOperator->info;
  SOptrBasicInfo*              pBInfo = &pInfo->binfo;
  if (pOperator->status == OP_RES_TO_RETURN) {
    doBuildDeleteDataBlock(pInfo->pSeDeleted, pInfo->pDelRes, &pInfo->pDelIterator);
    if (pInfo->pDelRes->info.rows > 0) {
      return pInfo->pDelRes;
    }
    doBuildResultDatablock(pOperator, pBInfo, &pInfo->groupResInfo, pInfo->streamAggSup.pResultBuf);
    if (pBInfo->pRes->info.rows == 0 || !hasDataInGroupInfo(&pInfo->groupResInfo)) {
      doSetOperatorCompleted(pOperator);
    }
    return pBInfo->pRes->info.rows == 0 ? NULL : pBInfo->pRes;
  }

  _hash_fn_t     hashFn = taosGetDefaultHashFunction(TSDB_DATA_TYPE_BINARY);
  SHashObj*      pSeUpdated = taosHashInit(64, hashFn, true, HASH_NO_LOCK);
  SOperatorInfo* downstream = pOperator->pDownstream[0];
  SArray*        pUpdated = taosArrayInit(16, POINTER_BYTES);
  while (1) {
    SSDataBlock* pBlock = downstream->fpSet.getNextFn(downstream);
    if (pBlock == NULL) {
      break;
    }

    if (pBlock->info.type == STREAM_CLEAR) {
      doClearStateWindows(&pInfo->streamAggSup, pBlock, pInfo->primaryTsIndex, &pInfo->stateCol, pInfo->stateCol.slotId,
                          pSeUpdated, pInfo->pSeDeleted);
      continue;
    } else if (pBlock->info.type == STREAM_GET_ALL) {
      getAllSessionWindow(pInfo->streamAggSup.pResultRows, pUpdated, getResWinForState);
      continue;
    }

    // the pDataBlock are always the same one, no need to call this again
    setInputDataBlock(pOperator, pSup->pCtx, pBlock, TSDB_ORDER_ASC, MAIN_SCAN, true);
    doStreamStateAggImpl(pOperator, pBlock, pSeUpdated, pInfo->pSeDeleted);
    pInfo->twAggSup.maxTs = TMAX(pInfo->twAggSup.maxTs, pBlock->info.window.ekey);
  }
  // restore the value
  pOperator->status = OP_RES_TO_RETURN;

  closeSessionWindow(pInfo->streamAggSup.pResultRows, &pInfo->twAggSup, pUpdated, getResWinForState);
  copyUpdateResult(pSeUpdated, pUpdated);
  taosHashCleanup(pSeUpdated);

  finalizeUpdatedResult(pOperator->exprSupp.numOfExprs, pInfo->streamAggSup.pResultBuf, pUpdated,
                        pSup->rowEntryInfoOffset);
  initMultiResInfoFromArrayList(&pInfo->groupResInfo, pUpdated);
  blockDataEnsureCapacity(pInfo->binfo.pRes, pOperator->resultInfo.capacity);
  doBuildDeleteDataBlock(pInfo->pSeDeleted, pInfo->pDelRes, &pInfo->pDelIterator);
  if (pInfo->pDelRes->info.rows > 0) {
    return pInfo->pDelRes;
  }
  doBuildResultDatablock(pOperator, &pInfo->binfo, &pInfo->groupResInfo, pInfo->streamAggSup.pResultBuf);
  return pBInfo->pRes->info.rows == 0 ? NULL : pBInfo->pRes;
}

int32_t initStateAggSupporter(SStreamAggSupporter* pSup, const char* pKey, SqlFunctionCtx* pCtx, int32_t numOfOutput) {
  return initStreamAggSupporter(pSup, pKey, pCtx, numOfOutput, sizeof(SStateWindowInfo));
}

SOperatorInfo* createStreamStateAggOperatorInfo(SOperatorInfo* downstream, SPhysiNode* pPhyNode,
                                                SExecTaskInfo* pTaskInfo) {
  SStreamStateWinodwPhysiNode* pStateNode = (SStreamStateWinodwPhysiNode*)pPhyNode;
  SSDataBlock*                 pResBlock = createResDataBlock(pPhyNode->pOutputDataBlockDesc);
  int32_t                      tsSlotId = ((SColumnNode*)pStateNode->window.pTspk)->slotId;
  SColumnNode*                 pColNode = (SColumnNode*)((STargetNode*)pStateNode->pStateKey)->pExpr;
  int32_t                      code = TSDB_CODE_OUT_OF_MEMORY;

  SStreamStateAggOperatorInfo* pInfo = taosMemoryCalloc(1, sizeof(SStreamStateAggOperatorInfo));
  SOperatorInfo*               pOperator = taosMemoryCalloc(1, sizeof(SOperatorInfo));
  if (pInfo == NULL || pOperator == NULL) {
    goto _error;
  }

  SExprSupp* pSup = &pOperator->exprSupp;

  int32_t    numOfCols = 0;
  SExprInfo* pExprInfo = createExprInfo(pStateNode->window.pFuncs, NULL, &numOfCols);

  pInfo->stateCol = extractColumnFromColumnNode(pColNode);
  initResultSizeInfo(pOperator, 4096);
  initResultRowInfo(&pInfo->binfo.resultRowInfo);
  pInfo->twAggSup = (STimeWindowAggSupp){
      .waterMark = pStateNode->window.watermark,
      .calTrigger = pStateNode->window.triggerType,
      .maxTs = INT64_MIN,
  };
  initExecTimeWindowInfo(&pInfo->twAggSup.timeWindowData, &pTaskInfo->window);

  code = initBasicInfoEx(&pInfo->binfo, pSup, pExprInfo, numOfCols, pResBlock);
  if (code != TSDB_CODE_SUCCESS) {
    goto _error;
  }

  code = initStateAggSupporter(&pInfo->streamAggSup, "StreamStateAggOperatorInfo", pSup->pCtx, numOfCols);
  if (code != TSDB_CODE_SUCCESS) {
    goto _error;
  }

  pInfo->pDummyCtx = (SqlFunctionCtx*)taosMemoryCalloc(numOfCols, sizeof(SqlFunctionCtx));
  if (pInfo->pDummyCtx == NULL) {
    goto _error;
  }

  initDummyFunction(pInfo->pDummyCtx, pSup->pCtx, numOfCols);
  pInfo->primaryTsIndex = tsSlotId;
  pInfo->order = TSDB_ORDER_ASC;
  _hash_fn_t hashFn = taosGetDefaultHashFunction(TSDB_DATA_TYPE_BINARY);
  pInfo->pSeDeleted = taosHashInit(64, hashFn, true, HASH_NO_LOCK);
  pInfo->pDelIterator = NULL;
  pInfo->pDelRes = createOneDataBlock(pResBlock, false);
  pInfo->pDelRes->info.type = STREAM_DELETE;
  blockDataEnsureCapacity(pInfo->pDelRes, 64);
  pInfo->pChildren = NULL;

  pOperator->name = "StreamStateAggOperator";
  pOperator->operatorType = QUERY_NODE_PHYSICAL_PLAN_STREAM_STATE;
  pOperator->blocking = true;
  pOperator->status = OP_NOT_OPENED;
  pOperator->exprSupp.numOfExprs = numOfCols;
  pOperator->exprSupp.pExprInfo = pExprInfo;
  pOperator->pTaskInfo = pTaskInfo;
  pOperator->info = pInfo;
  pOperator->fpSet = createOperatorFpSet(operatorDummyOpenFn, doStreamStateAgg, NULL, NULL,
                                         destroyStreamStateOperatorInfo, aggEncodeResultRow, aggDecodeResultRow, NULL);
  initDownStream(downstream, &pInfo->streamAggSup, 0, pInfo->twAggSup.waterMark, pOperator->operatorType);
  code = appendDownstream(pOperator, &downstream, 1);
  if (code != TSDB_CODE_SUCCESS) {
    goto _error;
  }
  return pOperator;

_error:
  destroyStreamStateOperatorInfo(pInfo, numOfCols);
  taosMemoryFreeClear(pInfo);
  taosMemoryFreeClear(pOperator);
  pTaskInfo->code = code;
  return NULL;
}

typedef struct SMergeAlignedIntervalAggOperatorInfo {
  SIntervalAggOperatorInfo intervalAggOperatorInfo;

  bool         hasGroupId;
  uint64_t     groupId;
  SSDataBlock* prefetchedBlock;
  bool         inputBlocksFinished;
} SMergeAlignedIntervalAggOperatorInfo;

void destroyMergeAlignedIntervalOperatorInfo(void* param, int32_t numOfOutput) {
  SMergeAlignedIntervalAggOperatorInfo* miaInfo = (SMergeAlignedIntervalAggOperatorInfo*)param;
  destroyIntervalOperatorInfo(&miaInfo->intervalAggOperatorInfo, numOfOutput);
}

static int32_t outputMergeAlignedIntervalResult(SOperatorInfo* pOperatorInfo, uint64_t tableGroupId,
                                                SSDataBlock* pResultBlock, TSKEY wstartTs) {
  SMergeAlignedIntervalAggOperatorInfo* miaInfo = pOperatorInfo->info;
  SIntervalAggOperatorInfo*             iaInfo = &miaInfo->intervalAggOperatorInfo;
  SExecTaskInfo*                        pTaskInfo = pOperatorInfo->pTaskInfo;

  SExprSupp* pSup = &pOperatorInfo->exprSupp;
  bool       ascScan = (iaInfo->order == TSDB_ORDER_ASC);

  SET_RES_WINDOW_KEY(iaInfo->aggSup.keyBuf, &wstartTs, TSDB_KEYSIZE, tableGroupId);
  SResultRowPosition* p1 = (SResultRowPosition*)taosHashGet(iaInfo->aggSup.pResultRowHashTable, iaInfo->aggSup.keyBuf,
                                                            GET_RES_WINDOW_KEY_LEN(TSDB_KEYSIZE));
  ASSERT(p1 != NULL);

  finalizeResultRowIntoResultDataBlock(iaInfo->aggSup.pResultBuf, p1, pSup->pCtx, pSup->pExprInfo, pSup->numOfExprs,
                                       pSup->rowEntryInfoOffset, pResultBlock, pTaskInfo);
  taosHashRemove(iaInfo->aggSup.pResultRowHashTable, iaInfo->aggSup.keyBuf, GET_RES_WINDOW_KEY_LEN(TSDB_KEYSIZE));

  return 0;
}

static void doMergeAlignedIntervalAggImpl(SOperatorInfo* pOperatorInfo, SResultRowInfo* pResultRowInfo,
                                          SSDataBlock* pBlock, int32_t scanFlag, SSDataBlock* pResultBlock) {
  SMergeAlignedIntervalAggOperatorInfo* miaInfo = pOperatorInfo->info;
  SIntervalAggOperatorInfo*             iaInfo = &miaInfo->intervalAggOperatorInfo;

  SExecTaskInfo* pTaskInfo = pOperatorInfo->pTaskInfo;
  SExprSupp*     pSup = &pOperatorInfo->exprSupp;

  int32_t     startPos = 0;
  int32_t     numOfOutput = pSup->numOfExprs;
  int64_t*    tsCols = extractTsCol(pBlock, iaInfo);
  uint64_t    tableGroupId = pBlock->info.groupId;
  TSKEY       blockStartTs = getStartTsKey(&pBlock->info.window, tsCols);
  SResultRow* pResult = NULL;

  STimeWindow win;
  win.skey = blockStartTs;
  win.ekey =
      taosTimeAdd(win.skey, iaInfo->interval.interval, iaInfo->interval.intervalUnit, iaInfo->interval.precision) - 1;

  // TODO: remove the hash table (groupid + winkey => result row position)
  int32_t ret = setTimeWindowOutputBuf(pResultRowInfo, &win, (scanFlag == MAIN_SCAN), &pResult, tableGroupId,
                                       pSup->pCtx, numOfOutput, pSup->rowEntryInfoOffset, &iaInfo->aggSup, pTaskInfo);
  if (ret != TSDB_CODE_SUCCESS || pResult == NULL) {
    longjmp(pTaskInfo->env, TSDB_CODE_QRY_OUT_OF_MEMORY);
  }

  TSKEY       currTs = blockStartTs;
  TSKEY       currPos = startPos;
  STimeWindow currWin = win;
  while (1) {
    ++currPos;
    if (currPos >= pBlock->info.rows) {
      break;
    }
    if (tsCols[currPos] == currTs) {
      continue;
    } else {
      updateTimeWindowInfo(&iaInfo->twAggSup.timeWindowData, &currWin, true);
      doApplyFunctions(pTaskInfo, pSup->pCtx, &currWin, &iaInfo->twAggSup.timeWindowData, startPos, currPos - startPos,
                       tsCols, pBlock->info.rows, numOfOutput, iaInfo->order);

      outputMergeAlignedIntervalResult(pOperatorInfo, tableGroupId, pResultBlock, currTs);

      currTs = tsCols[currPos];
      currWin.skey = currTs;
      currWin.ekey = taosTimeAdd(currWin.skey, iaInfo->interval.interval, iaInfo->interval.intervalUnit,
                                 iaInfo->interval.precision) -
                     1;
      startPos = currPos;
      ret = setTimeWindowOutputBuf(pResultRowInfo, &currWin, (scanFlag == MAIN_SCAN), &pResult, tableGroupId,
                                   pSup->pCtx, numOfOutput, pSup->rowEntryInfoOffset, &iaInfo->aggSup, pTaskInfo);
      if (ret != TSDB_CODE_SUCCESS || pResult == NULL) {
        longjmp(pTaskInfo->env, TSDB_CODE_QRY_OUT_OF_MEMORY);
      }
    }
  }
  updateTimeWindowInfo(&iaInfo->twAggSup.timeWindowData, &currWin, true);
  doApplyFunctions(pTaskInfo, pSup->pCtx, &currWin, &iaInfo->twAggSup.timeWindowData, startPos, currPos - startPos,
                   tsCols, pBlock->info.rows, numOfOutput, iaInfo->order);

  outputMergeAlignedIntervalResult(pOperatorInfo, tableGroupId, pResultBlock, currTs);
}

static SSDataBlock* doMergeAlignedIntervalAgg(SOperatorInfo* pOperator) {
  SExecTaskInfo* pTaskInfo = pOperator->pTaskInfo;

  SMergeAlignedIntervalAggOperatorInfo* miaInfo = pOperator->info;
  SIntervalAggOperatorInfo*             iaInfo = &miaInfo->intervalAggOperatorInfo;
  if (pOperator->status == OP_EXEC_DONE) {
    return NULL;
  }

  SExprSupp*   pSup = &pOperator->exprSupp;
  SSDataBlock* pRes = iaInfo->binfo.pRes;
  blockDataCleanup(pRes);
  blockDataEnsureCapacity(pRes, pOperator->resultInfo.capacity);

  if (!miaInfo->inputBlocksFinished) {
    SOperatorInfo* downstream = pOperator->pDownstream[0];
    int32_t        scanFlag = MAIN_SCAN;
    while (1) {
      SSDataBlock* pBlock = NULL;
      if (miaInfo->prefetchedBlock == NULL) {
        pBlock = downstream->fpSet.getNextFn(downstream);
      } else {
        pBlock = miaInfo->prefetchedBlock;
        miaInfo->groupId = pBlock->info.groupId;
        miaInfo->prefetchedBlock = NULL;
      }

      if (pBlock == NULL) {
        miaInfo->inputBlocksFinished = true;
        break;
      }

      if (!miaInfo->hasGroupId) {
        miaInfo->hasGroupId = true;
        miaInfo->groupId = pBlock->info.groupId;
      } else if (miaInfo->groupId != pBlock->info.groupId) {
        miaInfo->prefetchedBlock = pBlock;
        break;
      }

      getTableScanInfo(pOperator, &iaInfo->order, &scanFlag);
      setInputDataBlock(pOperator, pSup->pCtx, pBlock, iaInfo->order, scanFlag, true);
      doMergeAlignedIntervalAggImpl(pOperator, &iaInfo->binfo.resultRowInfo, pBlock, scanFlag, pRes);

      if (pRes->info.rows >= pOperator->resultInfo.threshold) {
        break;
      }
    }

    pRes->info.groupId = miaInfo->groupId;
  }

  if (pRes->info.rows == 0) {
    doSetOperatorCompleted(pOperator);
  }

  size_t rows = pRes->info.rows;
  pOperator->resultInfo.totalRows += rows;
  return (rows == 0) ? NULL : pRes;
}

SOperatorInfo* createMergeAlignedIntervalOperatorInfo(SOperatorInfo* downstream, SExprInfo* pExprInfo,
                                                      int32_t numOfCols, SSDataBlock* pResBlock, SInterval* pInterval,
                                                      int32_t primaryTsSlotId, SExecTaskInfo* pTaskInfo) {
  SMergeAlignedIntervalAggOperatorInfo* miaInfo = taosMemoryCalloc(1, sizeof(SMergeAlignedIntervalAggOperatorInfo));
  SOperatorInfo*                        pOperator = taosMemoryCalloc(1, sizeof(SOperatorInfo));
  if (miaInfo == NULL || pOperator == NULL) {
    goto _error;
  }

  SIntervalAggOperatorInfo* iaInfo = &miaInfo->intervalAggOperatorInfo;
  SExprSupp*                pSup = &pOperator->exprSupp;

  iaInfo->win = pTaskInfo->window;
  iaInfo->order = TSDB_ORDER_ASC;
  iaInfo->interval = *pInterval;
  iaInfo->execModel = pTaskInfo->execModel;
  iaInfo->primaryTsIndex = primaryTsSlotId;

  size_t keyBufSize = sizeof(int64_t) + sizeof(int64_t) + POINTER_BYTES;
  initResultSizeInfo(pOperator, 4096);

  int32_t code =
      initAggInfo(&pOperator->exprSupp, &iaInfo->aggSup, pExprInfo, numOfCols, keyBufSize, pTaskInfo->id.str);
  initBasicInfo(&iaInfo->binfo, pResBlock);

  initExecTimeWindowInfo(&iaInfo->twAggSup.timeWindowData, &iaInfo->win);

  iaInfo->timeWindowInterpo = timeWindowinterpNeeded(pSup->pCtx, numOfCols, iaInfo);
  if (iaInfo->timeWindowInterpo) {
    iaInfo->binfo.resultRowInfo.openWindow = tdListNew(sizeof(SResultRowPosition));
  }

  if (code != TSDB_CODE_SUCCESS) {
    goto _error;
  }

  initResultRowInfo(&iaInfo->binfo.resultRowInfo);

  pOperator->name = "TimeMergeAlignedIntervalAggOperator";
  pOperator->operatorType = QUERY_NODE_PHYSICAL_PLAN_MERGE_ALIGNED_INTERVAL;
  pOperator->blocking = false;
  pOperator->status = OP_NOT_OPENED;
  pOperator->exprSupp.pExprInfo = pExprInfo;
  pOperator->pTaskInfo = pTaskInfo;
  pOperator->exprSupp.numOfExprs = numOfCols;
  pOperator->info = miaInfo;

  pOperator->fpSet = createOperatorFpSet(operatorDummyOpenFn, doMergeAlignedIntervalAgg, NULL, NULL,
                                         destroyMergeAlignedIntervalOperatorInfo, NULL, NULL, NULL);

  code = appendDownstream(pOperator, &downstream, 1);
  if (code != TSDB_CODE_SUCCESS) {
    goto _error;
  }

  return pOperator;

_error:
  destroyMergeAlignedIntervalOperatorInfo(miaInfo, numOfCols);
  taosMemoryFreeClear(miaInfo);
  taosMemoryFreeClear(pOperator);
  pTaskInfo->code = code;
  return NULL;
}

//=====================================================================================================================
// merge interval operator
typedef struct SMergeIntervalAggOperatorInfo {
  SIntervalAggOperatorInfo intervalAggOperatorInfo;
  SList*       groupIntervals;
  SListIter   groupIntervalsIter;
  bool         hasGroupId;
  uint64_t     groupId;
  SSDataBlock* prefetchedBlock;
  bool         inputBlocksFinished;
} SMergeIntervalAggOperatorInfo;

typedef struct SGroupTimeWindow {
  uint64_t groupId;
  STimeWindow window;
} SGroupTimeWindow;

void destroyMergeIntervalOperatorInfo(void* param, int32_t numOfOutput) {
  SMergeIntervalAggOperatorInfo* miaInfo = (SMergeIntervalAggOperatorInfo*)param;
  tdListFree(miaInfo->groupIntervals);
  destroyIntervalOperatorInfo(&miaInfo->intervalAggOperatorInfo, numOfOutput);
}

static int32_t finalizeWindowResult(SOperatorInfo* pOperatorInfo, uint64_t tableGroupId, STimeWindow* win, SSDataBlock* pResultBlock) {
  SMergeIntervalAggOperatorInfo* miaInfo = pOperatorInfo->info;
  SIntervalAggOperatorInfo*      iaInfo = &miaInfo->intervalAggOperatorInfo;
  SExecTaskInfo*                 pTaskInfo = pOperatorInfo->pTaskInfo;
  bool                           ascScan = (iaInfo->order == TSDB_ORDER_ASC);
  SExprSupp*                     pExprSup = &pOperatorInfo->exprSupp;

  SET_RES_WINDOW_KEY(iaInfo->aggSup.keyBuf, &win->skey, TSDB_KEYSIZE, tableGroupId);
  SResultRowPosition* p1 = (SResultRowPosition*)taosHashGet(iaInfo->aggSup.pResultRowHashTable, iaInfo->aggSup.keyBuf,
                                                            GET_RES_WINDOW_KEY_LEN(TSDB_KEYSIZE));
  ASSERT(p1 != NULL);
  finalizeResultRowIntoResultDataBlock(iaInfo->aggSup.pResultBuf, p1, pExprSup->pCtx, pExprSup->pExprInfo,
                                       pExprSup->numOfExprs, pExprSup->rowEntryInfoOffset, pResultBlock, pTaskInfo);
  taosHashRemove(iaInfo->aggSup.pResultRowHashTable, iaInfo->aggSup.keyBuf, GET_RES_WINDOW_KEY_LEN(TSDB_KEYSIZE));
  return TSDB_CODE_SUCCESS;
}

static int32_t outputPrevIntervalResult(SOperatorInfo* pOperatorInfo, uint64_t tableGroupId, SSDataBlock* pResultBlock,
                                        STimeWindow* newWin) {
  SMergeIntervalAggOperatorInfo* miaInfo = pOperatorInfo->info;
  SIntervalAggOperatorInfo*      iaInfo = &miaInfo->intervalAggOperatorInfo;
  SExecTaskInfo*                 pTaskInfo = pOperatorInfo->pTaskInfo;
  bool                           ascScan = (iaInfo->order == TSDB_ORDER_ASC);
  SExprSupp*                     pExprSup = &pOperatorInfo->exprSupp;

  SGroupTimeWindow groupTimeWindow = {.groupId = tableGroupId, .window = *newWin};
  tdListAppend(miaInfo->groupIntervals, &groupTimeWindow);

  SListIter iter = {0};
  tdListInitIter(miaInfo->groupIntervals, &iter, TD_LIST_FORWARD);
  SListNode* listNode = NULL;
  while ((listNode = tdListNext(&iter)) != NULL) {
    SGroupTimeWindow* prevGrpWin = (SGroupTimeWindow*)listNode->data;
    if (prevGrpWin->groupId != tableGroupId ) {
      continue;
    }
    STimeWindow* prevWin = &prevGrpWin->window;
    if ((ascScan && newWin->skey > prevWin->ekey || (!ascScan) && newWin->skey < prevWin->ekey)) {
      finalizeWindowResult(pOperatorInfo, tableGroupId, prevWin, pResultBlock);
      tdListPopNode(miaInfo->groupIntervals, listNode);
    }
  }

  return 0;
}

static void doMergeIntervalAggImpl(SOperatorInfo* pOperatorInfo, SResultRowInfo* pResultRowInfo, SSDataBlock* pBlock,
                                   int32_t scanFlag, SSDataBlock* pResultBlock) {
  SMergeIntervalAggOperatorInfo* miaInfo = pOperatorInfo->info;
  SIntervalAggOperatorInfo*      iaInfo = &miaInfo->intervalAggOperatorInfo;

  SExecTaskInfo* pTaskInfo = pOperatorInfo->pTaskInfo;
  SExprSupp*     pExprSup = &pOperatorInfo->exprSupp;

  int32_t     startPos = 0;
  int32_t     numOfOutput = pExprSup->numOfExprs;
  int64_t*    tsCols = extractTsCol(pBlock, iaInfo);
  uint64_t    tableGroupId = pBlock->info.groupId;
  bool        ascScan = (iaInfo->order == TSDB_ORDER_ASC);
  TSKEY       blockStartTs = getStartTsKey(&pBlock->info.window, tsCols);
  SResultRow* pResult = NULL;

  STimeWindow win = getActiveTimeWindow(iaInfo->aggSup.pResultBuf, pResultRowInfo, blockStartTs, &iaInfo->interval,
                                        iaInfo->interval.precision, &iaInfo->win);

  int32_t ret =
      setTimeWindowOutputBuf(pResultRowInfo, &win, (scanFlag == MAIN_SCAN), &pResult, tableGroupId, pExprSup->pCtx,
                             numOfOutput, pExprSup->rowEntryInfoOffset, &iaInfo->aggSup, pTaskInfo);
  if (ret != TSDB_CODE_SUCCESS || pResult == NULL) {
    longjmp(pTaskInfo->env, TSDB_CODE_QRY_OUT_OF_MEMORY);
  }

  TSKEY   ekey = ascScan ? win.ekey : win.skey;
  int32_t forwardRows =
      getNumOfRowsInTimeWindow(&pBlock->info, tsCols, startPos, ekey, binarySearchForKey, NULL, iaInfo->order);
  ASSERT(forwardRows > 0);

  // prev time window not interpolation yet.
  if (iaInfo->timeWindowInterpo) {
    SResultRowPosition pos = addToOpenWindowList(pResultRowInfo, pResult);
    doInterpUnclosedTimeWindow(pOperatorInfo, numOfOutput, pResultRowInfo, pBlock, scanFlag, tsCols, &pos);

    // restore current time window
    ret = setTimeWindowOutputBuf(pResultRowInfo, &win, (scanFlag == MAIN_SCAN), &pResult, tableGroupId, pExprSup->pCtx,
                                 numOfOutput, pExprSup->rowEntryInfoOffset, &iaInfo->aggSup, pTaskInfo);
    if (ret != TSDB_CODE_SUCCESS) {
      longjmp(pTaskInfo->env, TSDB_CODE_QRY_OUT_OF_MEMORY);
    }

    // window start key interpolation
    doWindowBorderInterpolation(iaInfo, pBlock, pResult, &win, startPos, forwardRows, pExprSup);
  }

  updateTimeWindowInfo(&iaInfo->twAggSup.timeWindowData, &win, true);
  doApplyFunctions(pTaskInfo, pExprSup->pCtx, &win, &iaInfo->twAggSup.timeWindowData, startPos, forwardRows, tsCols,
                   pBlock->info.rows, numOfOutput, iaInfo->order);
  doCloseWindow(pResultRowInfo, iaInfo, pResult);

  // output previous interval results after this interval (&win) is closed
  outputPrevIntervalResult(pOperatorInfo, tableGroupId, pResultBlock, &win);

  STimeWindow nextWin = win;
  while (1) {
    int32_t prevEndPos = forwardRows - 1 + startPos;
    startPos = getNextQualifiedWindow(&iaInfo->interval, &nextWin, &pBlock->info, tsCols, prevEndPos, iaInfo->order);
    if (startPos < 0) {
      break;
    }

    // null data, failed to allocate more memory buffer
    int32_t code =
        setTimeWindowOutputBuf(pResultRowInfo, &nextWin, (scanFlag == MAIN_SCAN), &pResult, tableGroupId,
                               pExprSup->pCtx, numOfOutput, pExprSup->rowEntryInfoOffset, &iaInfo->aggSup, pTaskInfo);
    if (code != TSDB_CODE_SUCCESS || pResult == NULL) {
      longjmp(pTaskInfo->env, TSDB_CODE_QRY_OUT_OF_MEMORY);
    }

    ekey = ascScan ? nextWin.ekey : nextWin.skey;
    forwardRows =
        getNumOfRowsInTimeWindow(&pBlock->info, tsCols, startPos, ekey, binarySearchForKey, NULL, iaInfo->order);

    // window start(end) key interpolation
    doWindowBorderInterpolation(iaInfo, pBlock, pResult, &nextWin, startPos, forwardRows, pExprSup);

    updateTimeWindowInfo(&iaInfo->twAggSup.timeWindowData, &nextWin, true);
    doApplyFunctions(pTaskInfo, pExprSup->pCtx, &nextWin, &iaInfo->twAggSup.timeWindowData, startPos, forwardRows,
                     tsCols, pBlock->info.rows, numOfOutput, iaInfo->order);
    doCloseWindow(pResultRowInfo, iaInfo, pResult);

    // output previous interval results after this interval (&nextWin) is closed
    outputPrevIntervalResult(pOperatorInfo, tableGroupId, pResultBlock, &nextWin);
  }

  if (iaInfo->timeWindowInterpo) {
    saveDataBlockLastRow(iaInfo->pPrevValues, pBlock, iaInfo->pInterpCols);
  }
}

static SSDataBlock* doMergeIntervalAgg(SOperatorInfo* pOperator) {
  SExecTaskInfo* pTaskInfo = pOperator->pTaskInfo;

  SMergeIntervalAggOperatorInfo* miaInfo = pOperator->info;
  SIntervalAggOperatorInfo*      iaInfo = &miaInfo->intervalAggOperatorInfo;
  SExprSupp*                     pExpSupp = &pOperator->exprSupp;

  if (pOperator->status == OP_EXEC_DONE) {
    return NULL;
  }

  SSDataBlock* pRes = iaInfo->binfo.pRes;
  blockDataCleanup(pRes);
  blockDataEnsureCapacity(pRes, pOperator->resultInfo.capacity);

  if (!miaInfo->inputBlocksFinished) {
    SOperatorInfo* downstream = pOperator->pDownstream[0];
    int32_t        scanFlag = MAIN_SCAN;
    while (1) {
      SSDataBlock* pBlock = NULL;
      if (miaInfo->prefetchedBlock == NULL) {
        pBlock = downstream->fpSet.getNextFn(downstream);
      } else {
        pBlock = miaInfo->prefetchedBlock;
        miaInfo->groupId = pBlock->info.groupId;
        miaInfo->prefetchedBlock = NULL;
      }

      if (pBlock == NULL) {
        tdListInitIter(miaInfo->groupIntervals, &miaInfo->groupIntervalsIter, TD_LIST_FORWARD);
        miaInfo->inputBlocksFinished = true;
        break;
      }

      if (!miaInfo->hasGroupId) {
        miaInfo->hasGroupId = true;
        miaInfo->groupId = pBlock->info.groupId;
      } else if (miaInfo->groupId != pBlock->info.groupId) {
        miaInfo->prefetchedBlock = pBlock;
        break;
      }

      getTableScanInfo(pOperator, &iaInfo->order, &scanFlag);
      setInputDataBlock(pOperator, pExpSupp->pCtx, pBlock, iaInfo->order, scanFlag, true);
      doMergeIntervalAggImpl(pOperator, &iaInfo->binfo.resultRowInfo, pBlock, scanFlag, pRes);

      if (pRes->info.rows >= pOperator->resultInfo.threshold) {
        break;
      }
    }

    pRes->info.groupId = miaInfo->groupId;
  }

  if (miaInfo->inputBlocksFinished) {
    SListNode* listNode = tdListNext(&miaInfo->groupIntervalsIter);

    if (listNode != NULL) {
      SGroupTimeWindow* grpWin = (SGroupTimeWindow*)(listNode->data);
      finalizeWindowResult(pOperator, grpWin->groupId, &grpWin->window, pRes);
      pRes->info.groupId = grpWin->groupId;
    }
  }

  if (pRes->info.rows == 0) {
    doSetOperatorCompleted(pOperator);
  }

  size_t rows = pRes->info.rows;
  pOperator->resultInfo.totalRows += rows;
  return (rows == 0) ? NULL : pRes;
}

SOperatorInfo* createMergeIntervalOperatorInfo(SOperatorInfo* downstream, SExprInfo* pExprInfo, int32_t numOfCols,
                                               SSDataBlock* pResBlock, SInterval* pInterval, int32_t primaryTsSlotId,
                                               SExecTaskInfo* pTaskInfo) {
  SMergeIntervalAggOperatorInfo* miaInfo = taosMemoryCalloc(1, sizeof(SMergeIntervalAggOperatorInfo));
  SOperatorInfo*                 pOperator = taosMemoryCalloc(1, sizeof(SOperatorInfo));
  if (miaInfo == NULL || pOperator == NULL) {
    goto _error;
  }

  miaInfo->groupIntervals = tdListNew(sizeof(SGroupTimeWindow));

  SIntervalAggOperatorInfo* iaInfo = &miaInfo->intervalAggOperatorInfo;

  iaInfo->win = pTaskInfo->window;
  iaInfo->order = TSDB_ORDER_ASC;
  iaInfo->interval = *pInterval;
  iaInfo->execModel = pTaskInfo->execModel;

  iaInfo->primaryTsIndex = primaryTsSlotId;

  SExprSupp* pExprSupp = &pOperator->exprSupp;

  size_t keyBufSize = sizeof(int64_t) + sizeof(int64_t) + POINTER_BYTES;
  initResultSizeInfo(pOperator, 4096);

  int32_t code = initAggInfo(pExprSupp, &iaInfo->aggSup, pExprInfo, numOfCols, keyBufSize, pTaskInfo->id.str);
  initBasicInfo(&iaInfo->binfo, pResBlock);

  initExecTimeWindowInfo(&iaInfo->twAggSup.timeWindowData, &iaInfo->win);

  iaInfo->timeWindowInterpo = timeWindowinterpNeeded(pExprSupp->pCtx, numOfCols, iaInfo);
  if (iaInfo->timeWindowInterpo) {
    iaInfo->binfo.resultRowInfo.openWindow = tdListNew(sizeof(SResultRowPosition));
    if (iaInfo->binfo.resultRowInfo.openWindow == NULL) {
      goto _error;
    }
  }

  initResultRowInfo(&iaInfo->binfo.resultRowInfo);

  pOperator->name = "TimeMergeIntervalAggOperator";
  pOperator->operatorType = QUERY_NODE_PHYSICAL_PLAN_MERGE_INTERVAL;
  pOperator->blocking = false;
  pOperator->status = OP_NOT_OPENED;
  pOperator->exprSupp.pExprInfo = pExprInfo;
  pOperator->pTaskInfo = pTaskInfo;
  pOperator->exprSupp.numOfExprs = numOfCols;
  pOperator->info = miaInfo;

  pOperator->fpSet = createOperatorFpSet(operatorDummyOpenFn, doMergeIntervalAgg, NULL, NULL,
                                         destroyMergeIntervalOperatorInfo, NULL, NULL, NULL);

  code = appendDownstream(pOperator, &downstream, 1);
  if (code != TSDB_CODE_SUCCESS) {
    goto _error;
  }

  return pOperator;

_error:
  destroyMergeIntervalOperatorInfo(miaInfo, numOfCols);
  taosMemoryFreeClear(miaInfo);
  taosMemoryFreeClear(pOperator);
  pTaskInfo->code = code;
  return NULL;
}<|MERGE_RESOLUTION|>--- conflicted
+++ resolved
@@ -1377,17 +1377,13 @@
       break;
     }
 
-<<<<<<< HEAD
     if (pInfo->scalarSupp.pExprInfo != NULL) {
       SExprSupp* pExprSup = &pInfo->scalarSupp;
       projectApplyFunctions(pExprSup->pExprInfo, pBlock, pBlock, pExprSup->pCtx,
                             pExprSup->numOfExprs, NULL);
     }
 
-    if (pBlock->info.type == STREAM_REPROCESS) {
-=======
     if (pBlock->info.type == STREAM_CLEAR) {
->>>>>>> 56997d20
       doClearWindows(&pInfo->aggSup, &pOperator->exprSupp, &pInfo->interval, 0, pOperator->exprSupp.numOfExprs, pBlock,
                      NULL);
       qDebug("%s clear existed time window results for updates checked", GET_TASKID(pTaskInfo));
