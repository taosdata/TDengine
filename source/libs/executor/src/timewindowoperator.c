/*
 * Copyright (c) 2019 TAOS Data, Inc. <jhtao@taosdata.com>
 *
 * This program is free software: you can use, redistribute, and/or modify
 * it under the terms of the GNU Affero General Public License, version 3
 * or later ("AGPL"), as published by the Free Software Foundation.
 *
 * This program is distributed in the hope that it will be useful, but WITHOUT
 * ANY WARRANTY; without even the implied warranty of MERCHANTABILITY or
 * FITNESS FOR A PARTICULAR PURPOSE.
 *
 * You should have received a copy of the GNU Affero General Public License
 * along with this program. If not, see <http://www.gnu.org/licenses/>.
 */
#include "executorInt.h"
#include "filter.h"
#include "function.h"
#include "functionMgt.h"
#include "operator.h"
#include "query.h"
#include "querytask.h"
#include "taoserror.h"
#include "tchecksum.h"
#include "tcommon.h"
#include "tcompare.h"
#include "tdatablock.h"
#include "tfill.h"
#include "tglobal.h"
#include "tlog.h"
#include "ttime.h"

typedef enum SResultTsInterpType {
  RESULT_ROW_START_INTERP = 1,
  RESULT_ROW_END_INTERP = 2,
} SResultTsInterpType;

typedef struct SOpenWindowInfo {
  SResultRowPosition pos;
  uint64_t           groupId;
} SOpenWindowInfo;

static int64_t* extractTsCol(SSDataBlock* pBlock, const SIntervalAggOperatorInfo* pInfo, SExecTaskInfo* pTaskInfo);

static SResultRowPosition addToOpenWindowList(SResultRowInfo* pResultRowInfo, const SResultRow* pResult,
                                              uint64_t groupId, SExecTaskInfo* pTaskInfo);
static void doCloseWindow(SResultRowInfo* pResultRowInfo, const SIntervalAggOperatorInfo* pInfo, SResultRow* pResult);

static int32_t setTimeWindowOutputBuf(SResultRowInfo* pResultRowInfo, STimeWindow* win, bool masterscan,
                                      SResultRow** pResult, int64_t tableGroupId, SqlFunctionCtx* pCtx,
                                      int32_t numOfOutput, int32_t* rowEntryInfoOffset, SAggSupporter* pAggSup,
                                      SExecTaskInfo* pTaskInfo) {
  SResultRow* pResultRow = doSetResultOutBufByKey(pAggSup->pResultBuf, pResultRowInfo, (char*)&win->skey, TSDB_KEYSIZE,
                                                  masterscan, tableGroupId, pTaskInfo, true, pAggSup, true);

  if (pResultRow == NULL || pTaskInfo->code != 0) {
    *pResult = NULL;
    qError("failed to set result output buffer, error:%s", tstrerror(pTaskInfo->code));
    return pTaskInfo->code;
  }

  // set time window for current result
  TAOS_SET_POBJ_ALIGNED(&pResultRow->win, win);
  *pResult = pResultRow;
  return setResultRowInitCtx(pResultRow, pCtx, numOfOutput, rowEntryInfoOffset);
}

void doKeepTuple(SWindowRowsSup* pRowSup, int64_t ts, uint64_t groupId) {
  pRowSup->win.ekey = ts;
  pRowSup->prevTs = ts;
  pRowSup->numOfRows += 1;
  pRowSup->groupId = groupId;
}

void doKeepNewWindowStartInfo(SWindowRowsSup* pRowSup, const int64_t* tsList, int32_t rowIndex, uint64_t groupId) {
  pRowSup->startRowIndex = rowIndex;
  pRowSup->numOfRows = 0;
  pRowSup->win.skey = tsList[rowIndex];
  pRowSup->groupId = groupId;
}

FORCE_INLINE int32_t getForwardStepsInBlock(int32_t numOfRows, __block_search_fn_t searchFn, TSKEY ekey, int32_t pos,
                                            int32_t order, int64_t* pData) {
  int32_t forwardRows = 0;

  if (order == TSDB_ORDER_ASC) {
    int32_t end = searchFn((char*)&pData[pos], numOfRows - pos, ekey, order);
    if (end >= 0) {
      forwardRows = end;

      while (pData[end + pos] == ekey) {
        forwardRows += 1;
        ++pos;
      }
    }
  } else {
    int32_t end = searchFn((char*)&pData[pos], numOfRows - pos, ekey, order);
    if (end >= 0) {
      forwardRows = end;

      while (pData[end + pos] == ekey) {
        forwardRows += 1;
        ++pos;
      }
    }
    //    int32_t end = searchFn((char*)pData, pos + 1, ekey, order);
    //    if (end >= 0) {
    //      forwardRows = pos - end;
    //
    //      if (pData[end] == ekey) {
    //        forwardRows += 1;
    //      }
    //    }
  }

  return forwardRows;
}

int32_t binarySearchForKey(char* pValue, int num, TSKEY key, int order) {
  int32_t midPos = -1;
  int32_t numOfRows;

  if (num <= 0) {
    return -1;
  }

  TSKEY*  keyList = (TSKEY*)pValue;
  int32_t firstPos = 0;
  int32_t lastPos = num - 1;

  if (order == TSDB_ORDER_DESC) {
    // find the first position which is smaller than the key
    while (1) {
      if (key >= keyList[firstPos]) return firstPos;
      if (key == keyList[lastPos]) return lastPos;

      if (key < keyList[lastPos]) {
        lastPos += 1;
        if (lastPos >= num) {
          return -1;
        } else {
          return lastPos;
        }
      }

      numOfRows = lastPos - firstPos + 1;
      midPos = (numOfRows >> 1) + firstPos;

      if (key < keyList[midPos]) {
        firstPos = midPos + 1;
      } else if (key > keyList[midPos]) {
        lastPos = midPos - 1;
      } else {
        break;
      }
    }

  } else {
    // find the first position which is bigger than the key
    while (1) {
      if (key <= keyList[firstPos]) return firstPos;
      if (key == keyList[lastPos]) return lastPos;

      if (key > keyList[lastPos]) {
        lastPos = lastPos + 1;
        if (lastPos >= num)
          return -1;
        else
          return lastPos;
      }

      numOfRows = lastPos - firstPos + 1;
      midPos = (numOfRows >> 1u) + firstPos;

      if (key < keyList[midPos]) {
        lastPos = midPos - 1;
      } else if (key > keyList[midPos]) {
        firstPos = midPos + 1;
      } else {
        break;
      }
    }
  }

  return midPos;
}

int32_t getNumOfRowsInTimeWindow(SDataBlockInfo* pDataBlockInfo, TSKEY* pPrimaryColumn, int32_t startPos, TSKEY ekey,
                                 __block_search_fn_t searchFn, STableQueryInfo* item, int32_t order) {
  int32_t num = -1;
  int32_t step = GET_FORWARD_DIRECTION_FACTOR(order);

  if (order == TSDB_ORDER_ASC) {
    if (ekey < pDataBlockInfo->window.ekey && pPrimaryColumn) {
      num = getForwardStepsInBlock(pDataBlockInfo->rows, searchFn, ekey, startPos, order, pPrimaryColumn);
      if (item != NULL) {
        item->lastKey = pPrimaryColumn[startPos + (num - 1)] + step;
      }
    } else {
      num = pDataBlockInfo->rows - startPos;
      if (item != NULL) {
        item->lastKey = pDataBlockInfo->window.ekey + step;
      }
    }
  } else {  // desc
    if (ekey > pDataBlockInfo->window.skey && pPrimaryColumn) {
      num = getForwardStepsInBlock(pDataBlockInfo->rows, searchFn, ekey, startPos, order, pPrimaryColumn);
      if (item != NULL) {
        item->lastKey = pPrimaryColumn[startPos + (num - 1)] + step;
      }
    } else {
      num = pDataBlockInfo->rows - startPos;
      if (item != NULL) {
        item->lastKey = pDataBlockInfo->window.ekey + step;
      }
    }
  }

  return num;
}

void doTimeWindowInterpolation(SArray* pPrevValues, SArray* pDataBlock, TSKEY prevTs, int32_t prevRowIndex, TSKEY curTs,
                               int32_t curRowIndex, TSKEY windowKey, int32_t type, SExprSupp* pSup) {
  SqlFunctionCtx* pCtx = pSup->pCtx;

  int32_t index = 1;
  for (int32_t k = 0; k < pSup->numOfExprs; ++k) {
    if (!fmIsIntervalInterpoFunc(pCtx[k].functionId)) {
      pCtx[k].start.key = INT64_MIN;
      continue;
    }

    SFunctParam*     pParam = &pCtx[k].param[0];
    SColumnInfoData* pColInfo = taosArrayGet(pDataBlock, pParam->pCol->slotId);

    double v1 = 0, v2 = 0, v = 0;
    if (prevRowIndex == -1) {
      SGroupKeys* p = taosArrayGet(pPrevValues, index);
      GET_TYPED_DATA(v1, double, pColInfo->info.type, p->pData, typeGetTypeModFromColInfo(&pColInfo->info));
    } else {
      GET_TYPED_DATA(v1, double, pColInfo->info.type, colDataGetData(pColInfo, prevRowIndex),
                     typeGetTypeModFromColInfo(&pColInfo->info));
    }

    GET_TYPED_DATA(v2, double, pColInfo->info.type, colDataGetData(pColInfo, curRowIndex),
                   typeGetTypeModFromColInfo(&pColInfo->info));

#if 0
    if (functionId == FUNCTION_INTERP) {
      if (type == RESULT_ROW_START_INTERP) {
        pCtx[k].start.key = prevTs;
        pCtx[k].start.val = v1;

        pCtx[k].end.key = curTs;
        pCtx[k].end.val = v2;

        if (pColInfo->info.type == TSDB_DATA_TYPE_BINARY || pColInfo->info.type == TSDB_DATA_TYPE_VARBINARY || pColInfo->info.type == TSDB_DATA_TYPE_NCHAR ||
            pColInfo->info.type == TSDB_DATA_TYPE_GEOMETRY) {
          if (prevRowIndex == -1) {
            //            pCtx[k].start.ptr = (char*)pRuntimeEnv->prevRow[index];
          } else {
            pCtx[k].start.ptr = (char*)pColInfo->pData + prevRowIndex * pColInfo->info.bytes;
          }

          pCtx[k].end.ptr = (char*)pColInfo->pData + curRowIndex * pColInfo->info.bytes;
        }
      }
    } else if (functionId == FUNCTION_TWA) {
#endif

    SPoint point1 = (SPoint){.key = prevTs, .val = &v1};
    SPoint point2 = (SPoint){.key = curTs, .val = &v2};
    SPoint point = (SPoint){.key = windowKey, .val = &v};

    if (!fmIsElapsedFunc(pCtx[k].functionId)) {
      taosGetLinearInterpolationVal(&point, TSDB_DATA_TYPE_DOUBLE, &point1, &point2, TSDB_DATA_TYPE_DOUBLE, 0);
    }

    if (type == RESULT_ROW_START_INTERP) {
      pCtx[k].start.key = point.key;
      pCtx[k].start.val = v;
    } else {
      pCtx[k].end.key = point.key;
      pCtx[k].end.val = v;
    }

    index += 1;
  }
#if 0
  }
#endif
}

static void setNotInterpoWindowKey(SqlFunctionCtx* pCtx, int32_t numOfOutput, int32_t type) {
  if (type == RESULT_ROW_START_INTERP) {
    for (int32_t k = 0; k < numOfOutput; ++k) {
      pCtx[k].start.key = INT64_MIN;
    }
  } else {
    for (int32_t k = 0; k < numOfOutput; ++k) {
      pCtx[k].end.key = INT64_MIN;
    }
  }
}

static bool setTimeWindowInterpolationStartTs(SIntervalAggOperatorInfo* pInfo, int32_t pos, SSDataBlock* pBlock,
                                              const TSKEY* tsCols, STimeWindow* win, SExprSupp* pSup) {
  bool ascQuery = (pInfo->binfo.inputTsOrder == TSDB_ORDER_ASC);

  TSKEY curTs = tsCols[pos];

  SGroupKeys* pTsKey = taosArrayGet(pInfo->pPrevValues, 0);
  TSKEY       lastTs = *(int64_t*)pTsKey->pData;

  // lastTs == INT64_MIN and pos == 0 means this is the first time window, interpolation is not needed.
  // start exactly from this point, no need to do interpolation
  TSKEY key = ascQuery ? win->skey : win->ekey;
  if (key == curTs) {
    setNotInterpoWindowKey(pSup->pCtx, pSup->numOfExprs, RESULT_ROW_START_INTERP);
    return true;
  }

  // it is the first time window, no need to do interpolation
  if (pTsKey->isNull && pos == 0) {
    setNotInterpoWindowKey(pSup->pCtx, pSup->numOfExprs, RESULT_ROW_START_INTERP);
  } else {
    TSKEY prevTs = ((pos == 0) ? lastTs : tsCols[pos - 1]);
    doTimeWindowInterpolation(pInfo->pPrevValues, pBlock->pDataBlock, prevTs, pos - 1, curTs, pos, key,
                              RESULT_ROW_START_INTERP, pSup);
  }

  return true;
}

static int32_t setTimeWindowInterpolationEndTs(SIntervalAggOperatorInfo* pInfo, SExprSupp* pSup, int32_t endRowIndex,
                                               int32_t nextRowIndex, SArray* pDataBlock, const TSKEY* tsCols,
                                               TSKEY blockEkey, STimeWindow* win, bool* pRes) {
  int32_t code = TSDB_CODE_SUCCESS;
  int32_t lino = 0;
  int32_t order = pInfo->binfo.inputTsOrder;

  TSKEY actualEndKey = tsCols[endRowIndex];
  TSKEY key = (order == TSDB_ORDER_ASC) ? win->ekey : win->skey;

  // not ended in current data block, do not invoke interpolation
  if ((key > blockEkey && (order == TSDB_ORDER_ASC)) || (key < blockEkey && (order == TSDB_ORDER_DESC))) {
    setNotInterpoWindowKey(pSup->pCtx, pSup->numOfExprs, RESULT_ROW_END_INTERP);
    (*pRes) = false;
    return code;
  }

  // there is actual end point of current time window, no interpolation needs
  if (key == actualEndKey) {
    setNotInterpoWindowKey(pSup->pCtx, pSup->numOfExprs, RESULT_ROW_END_INTERP);
    (*pRes) = true;
    return code;
  }

  if (nextRowIndex < 0) {
    qError("%s failed at line %d since %s", __func__, __LINE__, tstrerror(TSDB_CODE_QRY_EXECUTOR_INTERNAL_ERROR));
    return TSDB_CODE_QRY_EXECUTOR_INTERNAL_ERROR;
  }

  TSKEY nextKey = tsCols[nextRowIndex];
  doTimeWindowInterpolation(pInfo->pPrevValues, pDataBlock, actualEndKey, endRowIndex, nextKey, nextRowIndex, key,
                            RESULT_ROW_END_INTERP, pSup);
  (*pRes) = true;
  return code;
}

bool inCalSlidingWindow(SInterval* pInterval, STimeWindow* pWin, TSKEY calStart, TSKEY calEnd, EStreamType blockType) {
  if (pInterval->interval != pInterval->sliding &&
      ((pWin->ekey < calStart || pWin->skey > calEnd) || (blockType == STREAM_PULL_DATA && pWin->skey < calStart))) {
    return false;
  }

  return true;
}

bool inSlidingWindow(SInterval* pInterval, STimeWindow* pWin, SDataBlockInfo* pBlockInfo) {
  return inCalSlidingWindow(pInterval, pWin, pBlockInfo->calWin.skey, pBlockInfo->calWin.ekey, pBlockInfo->type);
}

int32_t getNextQualifiedWindow(SInterval* pInterval, STimeWindow* pNext, SDataBlockInfo* pDataBlockInfo,
                               TSKEY* primaryKeys, int32_t prevPosition, int32_t order) {
  bool ascQuery = (order == TSDB_ORDER_ASC);

  int32_t precision = pInterval->precision;
  getNextTimeWindow(pInterval, pNext, order);

  // next time window is not in current block
  if ((pNext->skey > pDataBlockInfo->window.ekey && order == TSDB_ORDER_ASC) ||
      (pNext->ekey < pDataBlockInfo->window.skey && order == TSDB_ORDER_DESC)) {
    return -1;
  }

  if (!inSlidingWindow(pInterval, pNext, pDataBlockInfo) && order == TSDB_ORDER_ASC) {
    return -1;
  }

  TSKEY   skey = ascQuery ? pNext->skey : pNext->ekey;
  int32_t startPos = 0;

  // tumbling time window query, a special case of sliding time window query
  if (pInterval->sliding == pInterval->interval && prevPosition != -1) {
    startPos = prevPosition + 1;
  } else {
    if ((skey <= pDataBlockInfo->window.skey && ascQuery) || (skey >= pDataBlockInfo->window.ekey && !ascQuery)) {
      startPos = 0;
    } else {
      startPos = binarySearchForKey((char*)primaryKeys, pDataBlockInfo->rows, skey, order);
    }
  }

  /* interp query with fill should not skip time window */
  //  if (pQueryAttr->pointInterpQuery && pQueryAttr->fillType != TSDB_FILL_NONE) {
  //    return startPos;
  //  }

  /*
   * This time window does not cover any data, try next time window,
   * this case may happen when the time window is too small
   */
  if (primaryKeys != NULL) {
    if (ascQuery && primaryKeys[startPos] > pNext->ekey) {
      TSKEY next = primaryKeys[startPos];
      if (pInterval->intervalUnit == 'n' || pInterval->intervalUnit == 'y') {
        pNext->skey = taosTimeTruncate(next, pInterval);
        pNext->ekey = taosTimeGetIntervalEnd(pNext->skey, pInterval);
      } else {
        pNext->ekey += ((next - pNext->ekey + pInterval->sliding - 1) / pInterval->sliding) * pInterval->sliding;
        pNext->skey = pNext->ekey - pInterval->interval + 1;
      }
    } else if ((!ascQuery) && primaryKeys[startPos] < pNext->skey) {
      TSKEY next = primaryKeys[startPos];
      if (pInterval->intervalUnit == 'n' || pInterval->intervalUnit == 'y') {
        pNext->skey = taosTimeTruncate(next, pInterval);
        pNext->ekey = taosTimeGetIntervalEnd(pNext->skey, pInterval);
      } else {
        pNext->skey -= ((pNext->skey - next + pInterval->sliding - 1) / pInterval->sliding) * pInterval->sliding;
        pNext->ekey = pNext->skey + pInterval->interval - 1;
      }
    }
  }

  return startPos;
}

static bool isResultRowInterpolated(SResultRow* pResult, SResultTsInterpType type) {
  if (type == RESULT_ROW_START_INTERP) {
    return pResult->startInterp == true;
  } else {
    return pResult->endInterp == true;
  }
}

static void setResultRowInterpo(SResultRow* pResult, SResultTsInterpType type) {
  if (type == RESULT_ROW_START_INTERP) {
    pResult->startInterp = true;
  } else {
    pResult->endInterp = true;
  }
}

static int32_t doWindowBorderInterpolation(SIntervalAggOperatorInfo* pInfo, SSDataBlock* pBlock, SResultRow* pResult,
                                           STimeWindow* win, int32_t startPos, int32_t forwardRows, SExprSupp* pSup) {
  int32_t code = TSDB_CODE_SUCCESS;
  int32_t lino = 0;
  if (!pInfo->timeWindowInterpo) {
    return code;
  }

  if (pBlock == NULL) {
    code = TSDB_CODE_INVALID_PARA;
    return code;
  }

  if (pBlock->pDataBlock == NULL) {
    return code;
  }

  SColumnInfoData* pColInfo = taosArrayGet(pBlock->pDataBlock, pInfo->primaryTsIndex);

  TSKEY* tsCols = (TSKEY*)(pColInfo->pData);
  bool   done = isResultRowInterpolated(pResult, RESULT_ROW_START_INTERP);
  if (!done) {  // it is not interpolated, now start to generated the interpolated value
    bool interp = setTimeWindowInterpolationStartTs(pInfo, startPos, pBlock, tsCols, win, pSup);
    if (interp) {
      setResultRowInterpo(pResult, RESULT_ROW_START_INTERP);
    }
  } else {
    setNotInterpoWindowKey(pSup->pCtx, pSup->numOfExprs, RESULT_ROW_START_INTERP);
  }

  // point interpolation does not require the end key time window interpolation.
  // interpolation query does not generate the time window end interpolation
  done = isResultRowInterpolated(pResult, RESULT_ROW_END_INTERP);
  if (!done) {
    int32_t endRowIndex = startPos + forwardRows - 1;
    int32_t nextRowIndex = endRowIndex + 1;

    // duplicated ts row does not involve in the interpolation of end value for current time window
    int32_t x = endRowIndex;
    while (x > 0) {
      if (tsCols[x] == tsCols[x - 1]) {
        x -= 1;
      } else {
        endRowIndex = x;
        break;
      }
    }

    TSKEY endKey = (pInfo->binfo.inputTsOrder == TSDB_ORDER_ASC) ? pBlock->info.window.ekey : pBlock->info.window.skey;
    bool  interp = false;
    code = setTimeWindowInterpolationEndTs(pInfo, pSup, endRowIndex, nextRowIndex, pBlock->pDataBlock, tsCols, endKey,
                                           win, &interp);
    QUERY_CHECK_CODE(code, lino, _end);
    if (interp) {
      setResultRowInterpo(pResult, RESULT_ROW_END_INTERP);
    }
  } else {
    setNotInterpoWindowKey(pSup->pCtx, pSup->numOfExprs, RESULT_ROW_END_INTERP);
  }

_end:
  if (code != TSDB_CODE_SUCCESS) {
    qError("%s failed at line %d since %s", __func__, lino, tstrerror(code));
  }
  return code;
}

static void saveDataBlockLastRow(SArray* pPrevKeys, const SSDataBlock* pBlock, SArray* pCols) {
  if (pBlock->pDataBlock == NULL) {
    return;
  }

  size_t num = taosArrayGetSize(pPrevKeys);
  for (int32_t k = 0; k < num; ++k) {
    SColumn* pc = taosArrayGet(pCols, k);

    SColumnInfoData* pColInfo = taosArrayGet(pBlock->pDataBlock, pc->slotId);

    SGroupKeys* pkey = taosArrayGet(pPrevKeys, k);
    for (int32_t i = pBlock->info.rows - 1; i >= 0; --i) {
      if (colDataIsNull_s(pColInfo, i)) {
        continue;
      }

      char* val = colDataGetData(pColInfo, i);
      if (IS_VAR_DATA_TYPE(pkey->type)) {
        if (IS_STR_DATA_BLOB(pkey->type)) {
          memcpy(pkey->pData, val, blobDataTLen(val));
        } else {
          memcpy(pkey->pData, val, varDataTLen(val));
        }
      } else {
        memcpy(pkey->pData, val, pkey->bytes);
      }

      break;
    }
  }
}

static void doInterpUnclosedTimeWindow(SOperatorInfo* pOperatorInfo, int32_t numOfExprs, SResultRowInfo* pResultRowInfo,
                                       SSDataBlock* pBlock, int32_t scanFlag, int64_t* tsCols, SResultRowPosition* p) {
  SExecTaskInfo* pTaskInfo = pOperatorInfo->pTaskInfo;

  SIntervalAggOperatorInfo* pInfo = (SIntervalAggOperatorInfo*)pOperatorInfo->info;
  SExprSupp*                pSup = &pOperatorInfo->exprSupp;

  int32_t startPos = 0;
  int32_t numOfOutput = pSup->numOfExprs;

  SResultRow* pResult = NULL;

  while (1) {
    SListNode*          pn = tdListGetHead(pResultRowInfo->openWindow);
    SOpenWindowInfo*    pOpenWin = (SOpenWindowInfo*)pn->data;
    uint64_t            groupId = pOpenWin->groupId;
    SResultRowPosition* p1 = &pOpenWin->pos;
    if (p->pageId == p1->pageId && p->offset == p1->offset) {
      break;
    }

    SResultRow* pr = getResultRowByPos(pInfo->aggSup.pResultBuf, p1, false);
    if (NULL == pr) {
      T_LONG_JMP(pTaskInfo->env, terrno);
    }

    if (!(pr->offset == p1->offset && pr->pageId == p1->pageId)) {
      pTaskInfo->code = TSDB_CODE_QRY_EXECUTOR_INTERNAL_ERROR;
      T_LONG_JMP(pTaskInfo->env, terrno);
    }

    if (pr->closed) {
      if (!(isResultRowInterpolated(pr, RESULT_ROW_START_INTERP) &&
            isResultRowInterpolated(pr, RESULT_ROW_END_INTERP))) {
        pTaskInfo->code = TSDB_CODE_QRY_EXECUTOR_INTERNAL_ERROR;
        T_LONG_JMP(pTaskInfo->env, terrno);
      }
      SListNode* pNode = tdListPopHead(pResultRowInfo->openWindow);
      taosMemoryFree(pNode);
      continue;
    }

    STimeWindow w = pr->win;
    int32_t     ret = setTimeWindowOutputBuf(pResultRowInfo, &w, (scanFlag == MAIN_SCAN), &pResult, groupId, pSup->pCtx,
                                             numOfOutput, pSup->rowEntryInfoOffset, &pInfo->aggSup, pTaskInfo);
    if (ret != TSDB_CODE_SUCCESS) {
      T_LONG_JMP(pTaskInfo->env, ret);
    }

    if (isResultRowInterpolated(pResult, RESULT_ROW_END_INTERP)) {
      pTaskInfo->code = TSDB_CODE_QRY_EXECUTOR_INTERNAL_ERROR;
      T_LONG_JMP(pTaskInfo->env, terrno);
    }

    SGroupKeys* pTsKey = taosArrayGet(pInfo->pPrevValues, 0);
    if (!pTsKey) {
      pTaskInfo->code = terrno;
      T_LONG_JMP(pTaskInfo->env, terrno);
    }

    int64_t prevTs = *(int64_t*)pTsKey->pData;
    if (groupId == pBlock->info.id.groupId) {
      TSKEY curTs = pBlock->info.window.skey;
      if (tsCols != NULL) {
        curTs = tsCols[startPos];
      }
      doTimeWindowInterpolation(pInfo->pPrevValues, pBlock->pDataBlock, prevTs, -1, curTs, startPos, w.ekey,
                                RESULT_ROW_END_INTERP, pSup);
    }

    setResultRowInterpo(pResult, RESULT_ROW_END_INTERP);
    setNotInterpoWindowKey(pSup->pCtx, numOfExprs, RESULT_ROW_START_INTERP);

    updateTimeWindowInfo(&pInfo->twAggSup.timeWindowData, &w, 1);
    ret = applyAggFunctionOnPartialTuples(pTaskInfo, pSup->pCtx, &pInfo->twAggSup.timeWindowData, startPos, 0,
                                          pBlock->info.rows, numOfExprs);
    if (ret != TSDB_CODE_SUCCESS) {
      T_LONG_JMP(pTaskInfo->env, ret);
    }

    if (isResultRowInterpolated(pResult, RESULT_ROW_END_INTERP)) {
      closeResultRow(pr);
      SListNode* pNode = tdListPopHead(pResultRowInfo->openWindow);
      taosMemoryFree(pNode);
    } else {  // the remains are can not be closed yet.
      break;
    }
  }
}

static bool tsKeyCompFn(void* l, void* r, void* param) {
  TSKEY*                    lTS = (TSKEY*)l;
  TSKEY*                    rTS = (TSKEY*)r;
  SIntervalAggOperatorInfo* pInfo = param;
  return pInfo->binfo.outputTsOrder == ORDER_ASC ? *lTS < *rTS : *lTS > *rTS;
}

static bool isCalculatedWin(SIntervalAggOperatorInfo* pInfo, const STimeWindow* win, uint64_t tableGroupId) {
  char keyBuf[sizeof(TSKEY) + sizeof(uint64_t)] = {0};
  SET_RES_WINDOW_KEY(keyBuf, (char*)&win->skey, sizeof(TSKEY), tableGroupId);
  return tSimpleHashGet(pInfo->aggSup.pResultRowHashTable, keyBuf, GET_RES_WINDOW_KEY_LEN(sizeof(TSKEY))) != NULL;
}

/**
 * @brief check if cur window should be filtered out by limit info
 * @retval true if should be filtered out
 * @retval false if not filtering out
 * @note If no limit info, we skip filtering.
 *       If input/output ts order mismatch, we skip filtering too.
 *       eg. input ts order: desc, and output ts order: asc, limit: 10
 *       IntervalOperator should output the first 10 windows, however, we can't find the first 10 windows until we scan
 *       every tuple in every block.
 *       And the boundedQueue keeps refreshing all records with smaller ts key.
 */
static bool filterWindowWithLimit(SIntervalAggOperatorInfo* pOperatorInfo, STimeWindow* win, uint64_t groupId,
                                  SExecTaskInfo* pTaskInfo) {
  int32_t code = TSDB_CODE_SUCCESS;
  int32_t lino = 0;
  if (!pOperatorInfo->limited  // if no limit info, no filter will be applied
      || pOperatorInfo->binfo.inputTsOrder != pOperatorInfo->binfo.outputTsOrder
      // if input/output ts order mismatch, no filter
  ) {
    return false;
  }

  if (pOperatorInfo->limit == 0) return true;

  if (pOperatorInfo->pBQ == NULL) {
    pOperatorInfo->pBQ = createBoundedQueue(pOperatorInfo->limit - 1, tsKeyCompFn, taosAutoMemoryFree, pOperatorInfo);
    QUERY_CHECK_NULL(pOperatorInfo->pBQ, code, lino, _end, terrno);
  }

  bool shouldFilter = false;
  // if BQ has been full, compare it with top of BQ
  if (taosBQSize(pOperatorInfo->pBQ) == taosBQMaxSize(pOperatorInfo->pBQ) + 1) {
    PriorityQueueNode* top = taosBQTop(pOperatorInfo->pBQ);
    shouldFilter = tsKeyCompFn(top->data, &win->skey, pOperatorInfo);
  }
  if (shouldFilter) {
    return true;
  } else if (isCalculatedWin(pOperatorInfo, win, groupId)) {
    return false;
  }

  // cur win not been filtered out and not been pushed into BQ yet, push it into BQ
  PriorityQueueNode node = {.data = taosMemoryMalloc(sizeof(TSKEY))};
  QUERY_CHECK_NULL(node.data, code, lino, _end, terrno);

  *((TSKEY*)node.data) = win->skey;

  if (NULL == taosBQPush(pOperatorInfo->pBQ, &node)) {
    taosMemoryFree(node.data);
    return true;
  }

_end:
  if (code != TSDB_CODE_SUCCESS) {
    qError("%s failed at line %d since %s", __func__, lino, tstrerror(code));
    pTaskInfo->code = code;
    T_LONG_JMP(pTaskInfo->env, code);
  }
  return false;
}

static bool hashIntervalAgg(SOperatorInfo* pOperatorInfo, SResultRowInfo* pResultRowInfo, SSDataBlock* pBlock,
                            int32_t scanFlag) {
  SIntervalAggOperatorInfo* pInfo = (SIntervalAggOperatorInfo*)pOperatorInfo->info;

  SExecTaskInfo* pTaskInfo = pOperatorInfo->pTaskInfo;
  SExprSupp*     pSup = &pOperatorInfo->exprSupp;

  int32_t     startPos = 0;
  int32_t     numOfOutput = pSup->numOfExprs;
  int64_t*    tsCols = extractTsCol(pBlock, pInfo, pTaskInfo);
  uint64_t    tableGroupId = pBlock->info.id.groupId;
  bool        ascScan = (pInfo->binfo.inputTsOrder == TSDB_ORDER_ASC);
  TSKEY       ts = getStartTsKey(&pBlock->info.window, tsCols);
  SResultRow* pResult = NULL;

  if (tableGroupId != pInfo->curGroupId) {
    pInfo->handledGroupNum += 1;
    if (pInfo->slimited && pInfo->handledGroupNum > pInfo->slimit) {
      return true;
    } else {
      pInfo->curGroupId = tableGroupId;
      destroyBoundedQueue(pInfo->pBQ);
      pInfo->pBQ = NULL;
    }
  }

  STimeWindow win =
      getActiveTimeWindow(pInfo->aggSup.pResultBuf, pResultRowInfo, ts, &pInfo->interval, pInfo->binfo.inputTsOrder);
  if (filterWindowWithLimit(pInfo, &win, tableGroupId, pTaskInfo)) return false;

  int32_t ret = setTimeWindowOutputBuf(pResultRowInfo, &win, (scanFlag == MAIN_SCAN), &pResult, tableGroupId,
                                       pSup->pCtx, numOfOutput, pSup->rowEntryInfoOffset, &pInfo->aggSup, pTaskInfo);
  if (ret != TSDB_CODE_SUCCESS || pResult == NULL) {
    T_LONG_JMP(pTaskInfo->env, ret);
  }

  TSKEY   ekey = ascScan ? win.ekey : win.skey;
  int32_t forwardRows = getNumOfRowsInTimeWindow(&pBlock->info, tsCols, startPos, ekey, binarySearchForKey, NULL,
                                                 pInfo->binfo.inputTsOrder);

  // prev time window not interpolation yet.
  if (pInfo->timeWindowInterpo) {
    SResultRowPosition pos = addToOpenWindowList(pResultRowInfo, pResult, tableGroupId, pTaskInfo);
    doInterpUnclosedTimeWindow(pOperatorInfo, numOfOutput, pResultRowInfo, pBlock, scanFlag, tsCols, &pos);

    // restore current time window
    ret = setTimeWindowOutputBuf(pResultRowInfo, &win, (scanFlag == MAIN_SCAN), &pResult, tableGroupId, pSup->pCtx,
                                 numOfOutput, pSup->rowEntryInfoOffset, &pInfo->aggSup, pTaskInfo);
    if (ret != TSDB_CODE_SUCCESS) {
      T_LONG_JMP(pTaskInfo->env, ret);
    }

    // window start key interpolation
    ret = doWindowBorderInterpolation(pInfo, pBlock, pResult, &win, startPos, forwardRows, pSup);
    if (ret != TSDB_CODE_SUCCESS) {
      T_LONG_JMP(pTaskInfo->env, ret);
    }
  }
  // qDebug("hashIntervalAgg1 window skey: %lld, ekey:%lld, startPos: %d, forwardRows: %d",
  //   win.skey, win.ekey, startPos, forwardRows);
  updateTimeWindowInfo(&pInfo->twAggSup.timeWindowData, &win, 1);
  ret = applyAggFunctionOnPartialTuples(pTaskInfo, pSup->pCtx, &pInfo->twAggSup.timeWindowData, startPos, forwardRows,
                                        pBlock->info.rows, numOfOutput);
  if (ret != TSDB_CODE_SUCCESS) {
    T_LONG_JMP(pTaskInfo->env, ret);
  }

  doCloseWindow(pResultRowInfo, pInfo, pResult);

  STimeWindow nextWin = win;
  while (1) {
    int32_t prevEndPos = forwardRows - 1 + startPos;
    startPos = getNextQualifiedWindow(&pInfo->interval, &nextWin, &pBlock->info, tsCols, prevEndPos,
                                      pInfo->binfo.inputTsOrder);
    if (startPos < 0 || filterWindowWithLimit(pInfo, &nextWin, tableGroupId, pTaskInfo)) {
      break;
    }
    // null data, failed to allocate more memory buffer
    int32_t code = setTimeWindowOutputBuf(pResultRowInfo, &nextWin, (scanFlag == MAIN_SCAN), &pResult, tableGroupId,
                                          pSup->pCtx, numOfOutput, pSup->rowEntryInfoOffset, &pInfo->aggSup, pTaskInfo);
    if (code != TSDB_CODE_SUCCESS || pResult == NULL) {
      T_LONG_JMP(pTaskInfo->env, code);
    }

    // qDebug("hashIntervalAgg2 window skey: %lld, ekey:%lld, startPos: %d, forwardRows: %d",
      // nextWin.skey, nextWin.ekey, startPos, forwardRows);

    ekey = ascScan ? nextWin.ekey : nextWin.skey;
    forwardRows = getNumOfRowsInTimeWindow(&pBlock->info, tsCols, startPos, ekey, binarySearchForKey, NULL,
                                           pInfo->binfo.inputTsOrder);
    // window start(end) key interpolation
    code = doWindowBorderInterpolation(pInfo, pBlock, pResult, &nextWin, startPos, forwardRows, pSup);
    if (code != TSDB_CODE_SUCCESS) {
      T_LONG_JMP(pTaskInfo->env, code);
    }
    // TODO: add to open window? how to close the open windows after input blocks exhausted?
#if 0
    if ((ascScan && ekey <= pBlock->info.window.ekey) ||
        (!ascScan && ekey >= pBlock->info.window.skey)) {
      // window start(end) key interpolation
      doWindowBorderInterpolation(pInfo, pBlock, pResult, &nextWin, startPos, forwardRows, pSup);
    } else if (pInfo->timeWindowInterpo) {
      addToOpenWindowList(pResultRowInfo, pResult, tableGroupId);
    }
#endif
    updateTimeWindowInfo(&pInfo->twAggSup.timeWindowData, &nextWin, 1);
    ret = applyAggFunctionOnPartialTuples(pTaskInfo, pSup->pCtx, &pInfo->twAggSup.timeWindowData, startPos, forwardRows,
                                          pBlock->info.rows, numOfOutput);
    if (ret != TSDB_CODE_SUCCESS) {
      T_LONG_JMP(pTaskInfo->env, ret);
    }
    doCloseWindow(pResultRowInfo, pInfo, pResult);
  }

  if (pInfo->timeWindowInterpo) {
    saveDataBlockLastRow(pInfo->pPrevValues, pBlock, pInfo->pInterpCols);
  }
  return false;
}

void doCloseWindow(SResultRowInfo* pResultRowInfo, const SIntervalAggOperatorInfo* pInfo, SResultRow* pResult) {
  // current result is done in computing final results.
  if (pInfo->timeWindowInterpo && isResultRowInterpolated(pResult, RESULT_ROW_END_INTERP)) {
    closeResultRow(pResult);
    SListNode* pNode = tdListPopHead(pResultRowInfo->openWindow);
    taosMemoryFree(pNode);
  }
}

SResultRowPosition addToOpenWindowList(SResultRowInfo* pResultRowInfo, const SResultRow* pResult, uint64_t groupId,
                                       SExecTaskInfo* pTaskInfo) {
  int32_t         code = TSDB_CODE_SUCCESS;
  int32_t         lino = 0;
  SOpenWindowInfo openWin = {0};
  openWin.pos.pageId = pResult->pageId;
  openWin.pos.offset = pResult->offset;
  openWin.groupId = groupId;
  SListNode* pn = tdListGetTail(pResultRowInfo->openWindow);
  if (pn == NULL) {
    code = tdListAppend(pResultRowInfo->openWindow, &openWin);
    QUERY_CHECK_CODE(code, lino, _end);
    return openWin.pos;
  }

  SOpenWindowInfo* px = (SOpenWindowInfo*)pn->data;
  if (px->pos.pageId != openWin.pos.pageId || px->pos.offset != openWin.pos.offset || px->groupId != openWin.groupId) {
    code = tdListAppend(pResultRowInfo->openWindow, &openWin);
    QUERY_CHECK_CODE(code, lino, _end);
  }

_end:
  if (code != TSDB_CODE_SUCCESS) {
    qError("%s failed at line %d since %s", __func__, lino, tstrerror(code));
    pTaskInfo->code = code;
    T_LONG_JMP(pTaskInfo->env, code);
  }
  return openWin.pos;
}

int64_t* extractTsCol(SSDataBlock* pBlock, const SIntervalAggOperatorInfo* pInfo, SExecTaskInfo* pTaskInfo) {
  TSKEY* tsCols = NULL;

  if (pBlock->pDataBlock != NULL && pBlock->info.dataLoad) {
    SColumnInfoData* pColDataInfo = taosArrayGet(pBlock->pDataBlock, pInfo->primaryTsIndex);
    if (!pColDataInfo) {
      pTaskInfo->code = terrno;
      T_LONG_JMP(pTaskInfo->env, terrno);
    }

    tsCols = (int64_t*)pColDataInfo->pData;
    if (tsCols[0] == 0) {
      qWarn("%s at line %d.block start ts:%" PRId64 ",end ts:%" PRId64, __func__, __LINE__, tsCols[0],
            tsCols[pBlock->info.rows - 1]);
    }

    if (tsCols[0] != 0 && (pBlock->info.window.skey == 0 && pBlock->info.window.ekey == 0)) {
      int32_t code = blockDataUpdateTsWindow(pBlock, pInfo->primaryTsIndex);
      if (code != TSDB_CODE_SUCCESS) {
        qError("%s failed at line %d since %s", __func__, __LINE__, tstrerror(code));
        pTaskInfo->code = code;
        T_LONG_JMP(pTaskInfo->env, code);
      }
    }
  }

  return tsCols;
}

static int32_t doOpenIntervalAgg(SOperatorInfo* pOperator) {
  if (OPTR_IS_OPENED(pOperator)) {
    return TSDB_CODE_SUCCESS;
  }

  int32_t        code = TSDB_CODE_SUCCESS;
  int32_t        lino = 0;
  SExecTaskInfo* pTaskInfo = pOperator->pTaskInfo;
  SOperatorInfo* downstream = pOperator->pDownstream[0];

  SIntervalAggOperatorInfo* pInfo = pOperator->info;
  SExprSupp*                pSup = &pOperator->exprSupp;

  int32_t scanFlag = MAIN_SCAN;
  int64_t st = taosGetTimestampUs();

  pInfo->cleanGroupResInfo = false;
  while (1) {
    SSDataBlock* pBlock = getNextBlockFromDownstream(pOperator, 0);
    if (pBlock == NULL) {
      break;
    }

    pInfo->binfo.pRes->info.scanFlag = scanFlag = pBlock->info.scanFlag;

    if (pInfo->scalarSupp.pExprInfo != NULL) {
      SExprSupp* pExprSup = &pInfo->scalarSupp;
      code = projectApplyFunctions(pExprSup->pExprInfo, pBlock, pBlock, pExprSup->pCtx, pExprSup->numOfExprs, NULL,
                                   GET_STM_RTINFO(pOperator->pTaskInfo));
      QUERY_CHECK_CODE(code, lino, _end);
    }

    // the pDataBlock are always the same one, no need to call this again
    code = setInputDataBlock(pSup, pBlock, pInfo->binfo.inputTsOrder, scanFlag, true);
    QUERY_CHECK_CODE(code, lino, _end);
    if (hashIntervalAgg(pOperator, &pInfo->binfo.resultRowInfo, pBlock, scanFlag)) break;
  }

  code = initGroupedResultInfo(&pInfo->groupResInfo, pInfo->aggSup.pResultRowHashTable, pInfo->binfo.outputTsOrder);
  QUERY_CHECK_CODE(code, lino, _end);
  pInfo->cleanGroupResInfo = true;

  OPTR_SET_OPENED(pOperator);

  pOperator->cost.openCost = (taosGetTimestampUs() - st) / 1000.0;

_end:
  if (code != TSDB_CODE_SUCCESS) {
    qError("%s failed at line %d since %s", __func__, lino, tstrerror(code));
    pTaskInfo->code = code;
    T_LONG_JMP(pTaskInfo->env, code);
  }
  return code;
}

static void doStateWindowAggImpl(SOperatorInfo* pOperator, SStateWindowOperatorInfo* pInfo, SSDataBlock* pBlock) {
  SExecTaskInfo* pTaskInfo = pOperator->pTaskInfo;
  SExprSupp*     pSup = &pOperator->exprSupp;

  SColumnInfoData* pStateColInfoData = taosArrayGet(pBlock->pDataBlock, pInfo->stateCol.slotId);
  if (!pStateColInfoData) {
    pTaskInfo->code = terrno;
    T_LONG_JMP(pTaskInfo->env, terrno);
  }
  int64_t gid = pBlock->info.id.groupId;

  bool    hasResult = false;
  bool    masterScan = true;
  int32_t numOfOutput = pOperator->exprSupp.numOfExprs;
  int32_t bytes = pStateColInfoData->info.bytes;

  SColumnInfoData* pColInfoData = taosArrayGet(pBlock->pDataBlock, pInfo->tsSlotId);
  if (!pColInfoData) {
    pTaskInfo->code = terrno;
    T_LONG_JMP(pTaskInfo->env, terrno);
  }
  TSKEY* tsList = (TSKEY*)pColInfoData->pData;

  SWindowRowsSup* pRowSup = &pInfo->winSup;
  pRowSup->numOfRows = 0;
  pRowSup->startRowIndex = 0;

  struct SColumnDataAgg* pAgg = NULL;
  for (int32_t j = 0; j < pBlock->info.rows; ++j) {
    pAgg = (pBlock->pBlockAgg != NULL) ? &pBlock->pBlockAgg[pInfo->stateCol.slotId] : NULL;
    if (colDataIsNull(pStateColInfoData, pBlock->info.rows, j, pAgg)) {
      continue;
    }
    hasResult = true;
    if (pStateColInfoData->pData == NULL) {
      qError("%s:%d state column data is null", __FILE__, __LINE__);
      pTaskInfo->code = TSDB_CODE_QRY_EXECUTOR_INTERNAL_ERROR;
      T_LONG_JMP(pTaskInfo->env, TSDB_CODE_QRY_EXECUTOR_INTERNAL_ERROR);
    }

    char* val = colDataGetData(pStateColInfoData, j);

    if (gid != pRowSup->groupId || !pInfo->hasKey) {
      // todo extract method
      if (IS_VAR_DATA_TYPE(pInfo->stateKey.type)) {
        if (IS_STR_DATA_BLOB(pInfo->stateKey.type)) {
          blobDataCopy(pInfo->stateKey.pData, val);
        } else {
          varDataCopy(pInfo->stateKey.pData, val);
        }
      } else {
        memcpy(pInfo->stateKey.pData, val, bytes);
      }

      pInfo->hasKey = true;

      doKeepNewWindowStartInfo(pRowSup, tsList, j, gid);
      doKeepTuple(pRowSup, tsList[j], gid);
    } else if (compareVal(val, &pInfo->stateKey)) {
      doKeepTuple(pRowSup, tsList[j], gid);
    } else {  // a new state window started
      SResultRow* pResult = NULL;

      // keep the time window for the closed time window.
      STimeWindow window = pRowSup->win;

      pRowSup->win.ekey = pRowSup->win.skey;
      int32_t ret = setTimeWindowOutputBuf(&pInfo->binfo.resultRowInfo, &window, masterScan, &pResult, gid, pSup->pCtx,
                                           numOfOutput, pSup->rowEntryInfoOffset, &pInfo->aggSup, pTaskInfo);
      if (ret != TSDB_CODE_SUCCESS) {  // null data, too many state code
        T_LONG_JMP(pTaskInfo->env, ret);
      }

      updateTimeWindowInfo(&pInfo->twAggSup.timeWindowData, &window, 0);
      ret = applyAggFunctionOnPartialTuples(pTaskInfo, pSup->pCtx, &pInfo->twAggSup.timeWindowData,
                                            pRowSup->startRowIndex, pRowSup->numOfRows, pBlock->info.rows, numOfOutput);
      if (ret != TSDB_CODE_SUCCESS) {
        T_LONG_JMP(pTaskInfo->env, ret);
      }

      // here we start a new session window
      doKeepNewWindowStartInfo(pRowSup, tsList, j, gid);
      doKeepTuple(pRowSup, tsList[j], gid);

      // todo extract method
      if (IS_VAR_DATA_TYPE(pInfo->stateKey.type)) {
        if (IS_STR_DATA_BLOB(pInfo->stateKey.type)) {
          blobDataCopy(pInfo->stateKey.pData, val);
        } else {
          varDataCopy(pInfo->stateKey.pData, val);
        }
      } else {
        memcpy(pInfo->stateKey.pData, val, bytes);
      }
    }
  }

  if (!hasResult) {
    return;
  }
  SResultRow* pResult = NULL;
  pRowSup->win.ekey = tsList[pBlock->info.rows - 1];
  int32_t ret = setTimeWindowOutputBuf(&pInfo->binfo.resultRowInfo, &pRowSup->win, masterScan, &pResult, gid,
                                       pSup->pCtx, numOfOutput, pSup->rowEntryInfoOffset, &pInfo->aggSup, pTaskInfo);
  if (ret != TSDB_CODE_SUCCESS) {  // null data, too many state code
    T_LONG_JMP(pTaskInfo->env, ret);
  }

  updateTimeWindowInfo(&pInfo->twAggSup.timeWindowData, &pRowSup->win, 0);
  ret = applyAggFunctionOnPartialTuples(pTaskInfo, pSup->pCtx, &pInfo->twAggSup.timeWindowData, pRowSup->startRowIndex,
                                        pRowSup->numOfRows, pBlock->info.rows, numOfOutput);
  if (ret != TSDB_CODE_SUCCESS) {
    T_LONG_JMP(pTaskInfo->env, ret);
  }
}

static int32_t openStateWindowAggOptr(SOperatorInfo* pOperator) {
  if (OPTR_IS_OPENED(pOperator)) {
    return TSDB_CODE_SUCCESS;
  }

  int32_t                   code = TSDB_CODE_SUCCESS;
  int32_t                   lino = 0;
  SStateWindowOperatorInfo* pInfo = pOperator->info;
  SExecTaskInfo*            pTaskInfo = pOperator->pTaskInfo;

  SExprSupp* pSup = &pOperator->exprSupp;
  int32_t    order = pInfo->binfo.inputTsOrder;
  int64_t    st = taosGetTimestampUs();

  SOperatorInfo* downstream = pOperator->pDownstream[0];
  pInfo->cleanGroupResInfo = false;
  while (1) {
    SSDataBlock* pBlock = getNextBlockFromDownstream(pOperator, 0);
    if (pBlock == NULL) {
      break;
    }

    pInfo->binfo.pRes->info.scanFlag = pBlock->info.scanFlag;
    code = setInputDataBlock(pSup, pBlock, order, pBlock->info.scanFlag, true);
    QUERY_CHECK_CODE(code, lino, _end);

    code = blockDataUpdateTsWindow(pBlock, pInfo->tsSlotId);
    QUERY_CHECK_CODE(code, lino, _end);

    // there is an scalar expression that needs to be calculated right before apply the group aggregation.
    if (pInfo->scalarSup.pExprInfo != NULL) {
      pTaskInfo->code =
          projectApplyFunctions(pInfo->scalarSup.pExprInfo, pBlock, pBlock, pInfo->scalarSup.pCtx,
                                pInfo->scalarSup.numOfExprs, NULL, GET_STM_RTINFO(pOperator->pTaskInfo));
      if (pTaskInfo->code != TSDB_CODE_SUCCESS) {
        T_LONG_JMP(pTaskInfo->env, pTaskInfo->code);
      }
    }

    doStateWindowAggImpl(pOperator, pInfo, pBlock);
  }

  pOperator->cost.openCost = (taosGetTimestampUs() - st) / 1000.0;
  code = initGroupedResultInfo(&pInfo->groupResInfo, pInfo->aggSup.pResultRowHashTable, TSDB_ORDER_ASC);
  QUERY_CHECK_CODE(code, lino, _end);
  pInfo->cleanGroupResInfo = true;
  pOperator->status = OP_RES_TO_RETURN;

_end:
  if (code != TSDB_CODE_SUCCESS) {
    qError("%s failed at line %d since %s", __func__, lino, tstrerror(code));
    pTaskInfo->code = code;
    T_LONG_JMP(pTaskInfo->env, code);
  }
  return code;
}

static int32_t doStateWindowAggNext(SOperatorInfo* pOperator, SSDataBlock** ppRes) {
  if (pOperator->status == OP_EXEC_DONE) {
    (*ppRes) = NULL;
    return TSDB_CODE_SUCCESS;
  }

  int32_t                   code = TSDB_CODE_SUCCESS;
  int32_t                   lino = 0;
  SStateWindowOperatorInfo* pInfo = pOperator->info;
  SExecTaskInfo*            pTaskInfo = pOperator->pTaskInfo;
  SOptrBasicInfo*           pBInfo = &pInfo->binfo;

  code = pOperator->fpSet._openFn(pOperator);
  QUERY_CHECK_CODE(code, lino, _end);

  code = blockDataEnsureCapacity(pBInfo->pRes, pOperator->resultInfo.capacity);
  QUERY_CHECK_CODE(code, lino, _end);

  while (1) {
    doBuildResultDatablock(pOperator, &pInfo->binfo, &pInfo->groupResInfo, pInfo->aggSup.pResultBuf);
    code = doFilter(pBInfo->pRes, pOperator->exprSupp.pFilterInfo, NULL);
    QUERY_CHECK_CODE(code, lino, _end);

    bool hasRemain = hasRemainResults(&pInfo->groupResInfo);
    if (!hasRemain) {
      setOperatorCompleted(pOperator);
      break;
    }

    if (pBInfo->pRes->info.rows > 0) {
      break;
    }
  }

  pOperator->resultInfo.totalRows += pBInfo->pRes->info.rows;

_end:
  if (code != TSDB_CODE_SUCCESS) {
    qError("%s failed at line %d since %s", __func__, lino, tstrerror(code));
    pTaskInfo->code = code;
    T_LONG_JMP(pTaskInfo->env, code);
  }
  (*ppRes) = (pBInfo->pRes->info.rows == 0) ? NULL : pBInfo->pRes;
  return code;
}

static int32_t doBuildIntervalResultNext(SOperatorInfo* pOperator, SSDataBlock** ppRes) {
  int32_t                   code = TSDB_CODE_SUCCESS;
  int32_t                   lino = 0;
  SIntervalAggOperatorInfo* pInfo = pOperator->info;
  SExecTaskInfo*            pTaskInfo = pOperator->pTaskInfo;

  if (pOperator->status == OP_EXEC_DONE) {
    (*ppRes) = NULL;
    return code;
  }

  SSDataBlock* pBlock = pInfo->binfo.pRes;
  code = pOperator->fpSet._openFn(pOperator);
  QUERY_CHECK_CODE(code, lino, _end);

  while (1) {
    doBuildResultDatablock(pOperator, &pInfo->binfo, &pInfo->groupResInfo, pInfo->aggSup.pResultBuf);
    code = doFilter(pBlock, pOperator->exprSupp.pFilterInfo, NULL);
    QUERY_CHECK_CODE(code, lino, _end);

    bool hasRemain = hasRemainResults(&pInfo->groupResInfo);
    if (!hasRemain) {
      setOperatorCompleted(pOperator);
      break;
    }

    if (pBlock->info.rows > 0) {
      break;
    }
  }

  size_t rows = pBlock->info.rows;
  pOperator->resultInfo.totalRows += rows;

_end:
  if (code != TSDB_CODE_SUCCESS) {
    qError("%s failed at line %d since %s", __func__, lino, tstrerror(code));
    pTaskInfo->code = code;
    T_LONG_JMP(pTaskInfo->env, code);
  }
  (*ppRes) = (rows == 0) ? NULL : pBlock;
  return code;
}

static void destroyStateWindowOperatorInfo(void* param) {
  if (param == NULL) {
    return;
  }
  SStateWindowOperatorInfo* pInfo = (SStateWindowOperatorInfo*)param;
  cleanupBasicInfo(&pInfo->binfo);
  taosMemoryFreeClear(pInfo->stateKey.pData);
  if (pInfo->pOperator) {
    cleanupResultInfo(pInfo->pOperator->pTaskInfo, &pInfo->pOperator->exprSupp, &pInfo->groupResInfo, &pInfo->aggSup,
                      pInfo->cleanGroupResInfo);
    pInfo->pOperator = NULL;
  }

  cleanupExprSupp(&pInfo->scalarSup);
  colDataDestroy(&pInfo->twAggSup.timeWindowData);
  cleanupAggSup(&pInfo->aggSup);
  cleanupGroupResInfo(&pInfo->groupResInfo);

  taosMemoryFreeClear(param);
}

static void freeItem(void* param) {
  SGroupKeys* pKey = (SGroupKeys*)param;
  taosMemoryFree(pKey->pData);
}

void destroyIntervalOperatorInfo(void* param) {
  if (param == NULL) {
    return;
  }

  SIntervalAggOperatorInfo* pInfo = (SIntervalAggOperatorInfo*)param;

  cleanupBasicInfo(&pInfo->binfo);
  if (pInfo->pOperator) {
    cleanupResultInfo(pInfo->pOperator->pTaskInfo, &pInfo->pOperator->exprSupp, &pInfo->groupResInfo, &pInfo->aggSup,
                      pInfo->cleanGroupResInfo);
    pInfo->pOperator = NULL;
  }

  cleanupAggSup(&pInfo->aggSup);
  cleanupExprSupp(&pInfo->scalarSupp);

  pInfo->binfo.resultRowInfo.openWindow = tdListFree(pInfo->binfo.resultRowInfo.openWindow);

  taosArrayDestroy(pInfo->pInterpCols);
  pInfo->pInterpCols = NULL;

  taosArrayDestroyEx(pInfo->pPrevValues, freeItem);
  pInfo->pPrevValues = NULL;

  cleanupGroupResInfo(&pInfo->groupResInfo);
  colDataDestroy(&pInfo->twAggSup.timeWindowData);
  destroyBoundedQueue(pInfo->pBQ);
  taosMemoryFreeClear(param);
}

static int32_t initWindowInterpPrevVal(SIntervalAggOperatorInfo* pInfo) {
  int32_t code = TSDB_CODE_SUCCESS;
  int32_t lino = 0;
  void*   tmp = NULL;

  pInfo->pInterpCols = taosArrayInit(4, sizeof(SColumn));
  QUERY_CHECK_NULL(pInfo->pInterpCols, code, lino, _end, terrno);

  pInfo->pPrevValues = taosArrayInit(4, sizeof(SGroupKeys));
  QUERY_CHECK_NULL(pInfo->pPrevValues, code, lino, _end, terrno);

  {  // ts column
    SColumn c = {0};
    c.colId = 1;
    c.slotId = pInfo->primaryTsIndex;
    c.type = TSDB_DATA_TYPE_TIMESTAMP;
    c.bytes = sizeof(int64_t);
    tmp = taosArrayPush(pInfo->pInterpCols, &c);
    QUERY_CHECK_NULL(tmp, code, lino, _end, terrno);

    SGroupKeys key;
    key.bytes = c.bytes;
    key.type = c.type;
    key.isNull = true;  // to denote no value is assigned yet
    key.pData = taosMemoryCalloc(1, c.bytes);
    QUERY_CHECK_NULL(key.pData, code, lino, _end, terrno);

    tmp = taosArrayPush(pInfo->pPrevValues, &key);
    QUERY_CHECK_NULL(tmp, code, lino, _end, terrno);
  }
_end:
  if (code != TSDB_CODE_SUCCESS) {
    qError("%s failed at line %d since %s", __func__, lino, tstrerror(code));
  }
  return code;
}

static int32_t timeWindowinterpNeeded(SqlFunctionCtx* pCtx, int32_t numOfCols, SIntervalAggOperatorInfo* pInfo,
                                      bool* pRes) {
  // the primary timestamp column
  bool    needed = false;
  int32_t code = TSDB_CODE_SUCCESS;
  int32_t lino = 0;
  void*   tmp = NULL;

  for (int32_t i = 0; i < numOfCols; ++i) {
    SExprInfo* pExpr = pCtx[i].pExpr;
    if (fmIsIntervalInterpoFunc(pCtx[i].functionId)) {
      needed = true;
      break;
    }
  }

  if (needed) {
    code = initWindowInterpPrevVal(pInfo);
    QUERY_CHECK_CODE(code, lino, _end);
  }

  for (int32_t i = 0; i < numOfCols; ++i) {
    SExprInfo* pExpr = pCtx[i].pExpr;

    if (fmIsIntervalInterpoFunc(pCtx[i].functionId)) {
      SFunctParam* pParam = &pExpr->base.pParam[0];

      SColumn c = *pParam->pCol;
      tmp = taosArrayPush(pInfo->pInterpCols, &c);
      QUERY_CHECK_NULL(tmp, code, lino, _end, terrno);

      SGroupKeys key = {0};
      key.bytes = c.bytes;
      key.type = c.type;
      key.isNull = false;
      key.pData = taosMemoryCalloc(1, c.bytes);
      QUERY_CHECK_NULL(key.pData, code, lino, _end, terrno);

      tmp = taosArrayPush(pInfo->pPrevValues, &key);
      QUERY_CHECK_NULL(tmp, code, lino, _end, terrno);
    }
  }

_end:
  if (code != TSDB_CODE_SUCCESS) {
    qError("%s failed at line %d since %s", __func__, lino, tstrerror(code));
  }
  *pRes = needed;
  return code;
}

static int32_t resetInterval(SOperatorInfo* pOper, SIntervalAggOperatorInfo* pIntervalInfo){
  SExecTaskInfo*           pTaskInfo = pOper->pTaskInfo;
  SIntervalPhysiNode* pPhynode = (SIntervalPhysiNode*)pOper->pPhyNode;
  pOper->status = OP_NOT_OPENED;

  resetBasicOperatorState(&pIntervalInfo->binfo);
  cleanupResultInfo(pIntervalInfo->pOperator->pTaskInfo, &pIntervalInfo->pOperator->exprSupp, &pIntervalInfo->groupResInfo, &pIntervalInfo->aggSup,
    pIntervalInfo->cleanGroupResInfo);

  colDataDestroy(&pIntervalInfo->twAggSup.timeWindowData);
  int32_t code = initExecTimeWindowInfo(&pIntervalInfo->twAggSup.timeWindowData, &pTaskInfo->window);
  if (code == 0) {
    code = resetAggSup(&pOper->exprSupp, &pIntervalInfo->aggSup, pTaskInfo, pPhynode->window.pFuncs, NULL,
                       sizeof(int64_t) * 2 + POINTER_BYTES, pTaskInfo->id.str, pTaskInfo->streamInfo.pState,
                       &pTaskInfo->storageAPI.functionStore);
  }
  if (code == 0) {
    code = resetExprSupp(&pIntervalInfo->scalarSupp, pTaskInfo, pPhynode->window.pExprs, NULL,
                         &pTaskInfo->storageAPI.functionStore);
  }

  if (pIntervalInfo->binfo.resultRowInfo.openWindow != NULL){
    tdListEmpty(pIntervalInfo->binfo.resultRowInfo.openWindow);
  }

  if (pPhynode->window.node.pSlimit && ((SLimitNode*)pPhynode->window.node.pSlimit)->limit) {
    pIntervalInfo->curGroupId = UINT64_MAX;
  }

  pIntervalInfo->cleanGroupResInfo = false;
  pIntervalInfo->handledGroupNum = 0;
  pIntervalInfo->binfo.inputTsOrder = pPhynode->window.node.inputTsOrder;
  pIntervalInfo->binfo.outputTsOrder = pPhynode->window.node.outputTsOrder;

  taosArrayDestroy(pIntervalInfo->pInterpCols);
  pIntervalInfo->pInterpCols = NULL;

  if (pIntervalInfo->pPrevValues != NULL) {
    taosArrayDestroyEx(pIntervalInfo->pPrevValues, freeItem);
    pIntervalInfo->pPrevValues = NULL;
    initWindowInterpPrevVal(pIntervalInfo);
  }

  cleanupGroupResInfo(&pIntervalInfo->groupResInfo);
  destroyBoundedQueue(pIntervalInfo->pBQ);
  pIntervalInfo->pBQ = NULL;
  return code;
}

static int32_t resetIntervalOperState(SOperatorInfo* pOper) {
  SIntervalAggOperatorInfo* pInfo = pOper->info;
  return resetInterval(pOper, pInfo);
}

int32_t createIntervalOperatorInfo(SOperatorInfo* downstream, SIntervalPhysiNode* pPhyNode, SExecTaskInfo* pTaskInfo,
                                   SOperatorInfo** pOptrInfo) {
  QRY_PARAM_CHECK(pOptrInfo);

  int32_t                   code = TSDB_CODE_SUCCESS;
  int32_t                   lino = 0;
  SIntervalAggOperatorInfo* pInfo = taosMemoryCalloc(1, sizeof(SIntervalAggOperatorInfo));
  SOperatorInfo*            pOperator = taosMemoryCalloc(1, sizeof(SOperatorInfo));
  if (pInfo == NULL || pOperator == NULL) {
    code = terrno;
    lino = __LINE__;
    goto _error;
  }

  pOperator->pPhyNode = pPhyNode;
  SSDataBlock* pResBlock = createDataBlockFromDescNode(pPhyNode->window.node.pOutputDataBlockDesc);
  QUERY_CHECK_NULL(pResBlock, code, lino, _error, terrno);
  initBasicInfo(&pInfo->binfo, pResBlock);

  SExprSupp* pSup = &pOperator->exprSupp;
  pSup->hasWindowOrGroup = true;

  pInfo->primaryTsIndex = ((SColumnNode*)pPhyNode->window.pTspk)->slotId;

  size_t keyBufSize = sizeof(int64_t) + sizeof(int64_t) + POINTER_BYTES;
  initResultSizeInfo(&pOperator->resultInfo, 512);
  code = blockDataEnsureCapacity(pInfo->binfo.pRes, pOperator->resultInfo.capacity);
  QUERY_CHECK_CODE(code, lino, _error);

  int32_t    num = 0;
  SExprInfo* pExprInfo = NULL;
  code = createExprInfo(pPhyNode->window.pFuncs, NULL, &pExprInfo, &num);
  QUERY_CHECK_CODE(code, lino, _error);

  code = initAggSup(pSup, &pInfo->aggSup, pExprInfo, num, keyBufSize, pTaskInfo->id.str, pTaskInfo->streamInfo.pState,
                    &pTaskInfo->storageAPI.functionStore);
  QUERY_CHECK_CODE(code, lino, _error);

  SInterval interval = {.interval = pPhyNode->interval,
                        .sliding = pPhyNode->sliding,
                        .intervalUnit = pPhyNode->intervalUnit,
                        .slidingUnit = pPhyNode->slidingUnit,
                        .offset = pPhyNode->offset,
                        .precision = ((SColumnNode*)pPhyNode->window.pTspk)->node.resType.precision,
                        .timeRange = pPhyNode->timeRange};
  calcIntervalAutoOffset(&interval);

  STimeWindowAggSupp as = {
      .waterMark = pPhyNode->window.watermark,
      .calTrigger = pPhyNode->window.triggerType,
      .maxTs = INT64_MIN,
  };

  pInfo->win = pTaskInfo->window;
  pInfo->binfo.inputTsOrder = pPhyNode->window.node.inputTsOrder;
  pInfo->binfo.outputTsOrder = pPhyNode->window.node.outputTsOrder;
  pInfo->interval = interval;
  pInfo->twAggSup = as;
  pInfo->binfo.mergeResultBlock = pPhyNode->window.mergeDataBlock;
  if (pPhyNode->window.node.pLimit && ((SLimitNode*)pPhyNode->window.node.pLimit)->limit) {
    SLimitNode* pLimit = (SLimitNode*)pPhyNode->window.node.pLimit;
    pInfo->limited = true;
    pInfo->limit = pLimit->limit->datum.i + (pLimit->offset ? pLimit->offset->datum.i : 0);
  }
  if (pPhyNode->window.node.pSlimit && ((SLimitNode*)pPhyNode->window.node.pSlimit)->limit) {
    SLimitNode* pLimit = (SLimitNode*)pPhyNode->window.node.pSlimit;
    pInfo->slimited = true;
    pInfo->slimit = pLimit->limit->datum.i + (pLimit->offset ? pLimit->offset->datum.i : 0);
    pInfo->curGroupId = UINT64_MAX;
  }

  if (pPhyNode->window.pExprs != NULL) {
    int32_t    numOfScalar = 0;
    SExprInfo* pScalarExprInfo = NULL;
    code = createExprInfo(pPhyNode->window.pExprs, NULL, &pScalarExprInfo, &numOfScalar);
    QUERY_CHECK_CODE(code, lino, _error);

    code = initExprSupp(&pInfo->scalarSupp, pScalarExprInfo, numOfScalar, &pTaskInfo->storageAPI.functionStore);
    if (code != TSDB_CODE_SUCCESS) {
      goto _error;
    }
  }

  code = filterInitFromNode((SNode*)pPhyNode->window.node.pConditions, &pOperator->exprSupp.pFilterInfo, 0,
                            pTaskInfo->pStreamRuntimeInfo);
  if (code != TSDB_CODE_SUCCESS) {
    goto _error;
  }

  code = initExecTimeWindowInfo(&pInfo->twAggSup.timeWindowData, &pInfo->win);
  QUERY_CHECK_CODE(code, lino, _error);

  pInfo->timeWindowInterpo = false;
  code = timeWindowinterpNeeded(pSup->pCtx, num, pInfo, &pInfo->timeWindowInterpo);
  QUERY_CHECK_CODE(code, lino, _error);
  if (pInfo->timeWindowInterpo) {
    pInfo->binfo.resultRowInfo.openWindow = tdListNew(sizeof(SOpenWindowInfo));
    if (pInfo->binfo.resultRowInfo.openWindow == NULL) {
      goto _error;
    }
  }

  pInfo->pOperator = pOperator;
  pInfo->cleanGroupResInfo = false;
  initResultRowInfo(&pInfo->binfo.resultRowInfo);
  setOperatorInfo(pOperator, "TimeIntervalAggOperator", QUERY_NODE_PHYSICAL_PLAN_HASH_INTERVAL, true, OP_NOT_OPENED,
                  pInfo, pTaskInfo);

<<<<<<< HEAD
  pOperator->fpSet =
      createOperatorFpSet(doOpenIntervalAgg, doBuildIntervalResultNext, NULL, destroyIntervalOperatorInfo,
                          optrDefaultBufFn, NULL, optrDefaultGetNextExtFn, NULL);

=======
  pOperator->fpSet = createOperatorFpSet(doOpenIntervalAgg, doBuildIntervalResultNext, NULL, destroyIntervalOperatorInfo,
                                         optrDefaultBufFn, NULL, optrDefaultGetNextExtFn, NULL);
  setOperatorResetStateFn(pOperator, resetIntervalOperState);
>>>>>>> bcc25e56
  code = appendDownstream(pOperator, &downstream, 1);
  if (code != TSDB_CODE_SUCCESS) {
    goto _error;
  }

  *pOptrInfo = pOperator;
  return TSDB_CODE_SUCCESS;

_error:
  if (pInfo != NULL) {
    destroyIntervalOperatorInfo(pInfo);
  }

  destroyOperatorAndDownstreams(pOperator, &downstream, 1);
  pTaskInfo->code = code;
  qError("error happens at %s %d, code:%s", __func__, lino, tstrerror(code));
  return code;
}

// todo handle multiple timeline cases. assume no timeline interweaving
static void doSessionWindowAggImpl(SOperatorInfo* pOperator, SSessionAggOperatorInfo* pInfo, SSDataBlock* pBlock) {
  SExecTaskInfo* pTaskInfo = pOperator->pTaskInfo;
  SExprSupp*     pSup = &pOperator->exprSupp;

  SColumnInfoData* pColInfoData = taosArrayGet(pBlock->pDataBlock, pInfo->tsSlotId);
  if (!pColInfoData) {
    pTaskInfo->code = terrno;
    T_LONG_JMP(pTaskInfo->env, terrno);
  }

  bool    masterScan = true;
  int32_t numOfOutput = pOperator->exprSupp.numOfExprs;
  int64_t gid = pBlock->info.id.groupId;

  int64_t gap = pInfo->gap;

  if (!pInfo->reptScan) {
    pInfo->reptScan = true;
    pInfo->winSup.prevTs = INT64_MIN;
  }

  SWindowRowsSup* pRowSup = &pInfo->winSup;
  pRowSup->numOfRows = 0;
  pRowSup->startRowIndex = 0;

  // In case of ascending or descending order scan data, only one time window needs to be kepted for each table.
  TSKEY* tsList = (TSKEY*)pColInfoData->pData;
  for (int32_t j = 0; j < pBlock->info.rows; ++j) {
    if (gid != pRowSup->groupId || pInfo->winSup.prevTs == INT64_MIN) {
      doKeepNewWindowStartInfo(pRowSup, tsList, j, gid);
      doKeepTuple(pRowSup, tsList[j], gid);
    } else if (((tsList[j] - pRowSup->prevTs >= 0) && (tsList[j] - pRowSup->prevTs <= gap)) ||
               ((pRowSup->prevTs - tsList[j] >= 0) && (pRowSup->prevTs - tsList[j] <= gap))) {
      // The gap is less than the threshold, so it belongs to current session window that has been opened already.
      doKeepTuple(pRowSup, tsList[j], gid);
    } else {  // start a new session window
      // start a new session window
      if (pRowSup->numOfRows > 0) {  // handled data that belongs to the previous session window
        SResultRow* pResult = NULL;

        // keep the time window for the closed time window.
        STimeWindow window = pRowSup->win;

        int32_t ret =
            setTimeWindowOutputBuf(&pInfo->binfo.resultRowInfo, &window, masterScan, &pResult, gid, pSup->pCtx,
                                   numOfOutput, pSup->rowEntryInfoOffset, &pInfo->aggSup, pTaskInfo);
        if (ret != TSDB_CODE_SUCCESS) {  // null data, too many state code
          T_LONG_JMP(pTaskInfo->env, ret);
        }

        // pInfo->numOfRows data belong to the current session window
        updateTimeWindowInfo(&pInfo->twAggSup.timeWindowData, &window, 0);
        ret =
            applyAggFunctionOnPartialTuples(pTaskInfo, pSup->pCtx, &pInfo->twAggSup.timeWindowData,
                                            pRowSup->startRowIndex, pRowSup->numOfRows, pBlock->info.rows, numOfOutput);
        if (ret != TSDB_CODE_SUCCESS) {
          T_LONG_JMP(pTaskInfo->env, ret);
        }
      }

      // here we start a new session window
      doKeepNewWindowStartInfo(pRowSup, tsList, j, gid);
      doKeepTuple(pRowSup, tsList[j], gid);
    }
  }

  SResultRow* pResult = NULL;
  pRowSup->win.ekey = tsList[pBlock->info.rows - 1];
  int32_t ret = setTimeWindowOutputBuf(&pInfo->binfo.resultRowInfo, &pRowSup->win, masterScan, &pResult, gid,
                                       pSup->pCtx, numOfOutput, pSup->rowEntryInfoOffset, &pInfo->aggSup, pTaskInfo);
  if (ret != TSDB_CODE_SUCCESS) {  // null data, too many state code
    T_LONG_JMP(pTaskInfo->env, ret);
  }

  updateTimeWindowInfo(&pInfo->twAggSup.timeWindowData, &pRowSup->win, 0);
  ret = applyAggFunctionOnPartialTuples(pTaskInfo, pSup->pCtx, &pInfo->twAggSup.timeWindowData, pRowSup->startRowIndex,
                                        pRowSup->numOfRows, pBlock->info.rows, numOfOutput);
  if (ret != TSDB_CODE_SUCCESS) {
    T_LONG_JMP(pTaskInfo->env, ret);
  }
}

static int32_t doSessionWindowAggNext(SOperatorInfo* pOperator, SSDataBlock** ppRes) {
  if (pOperator->status == OP_EXEC_DONE) {
    (*ppRes) = NULL;
    return TSDB_CODE_SUCCESS;
  }

  int32_t                  code = TSDB_CODE_SUCCESS;
  int32_t                  lino = 0;
  SExecTaskInfo*           pTaskInfo = pOperator->pTaskInfo;
  SSessionAggOperatorInfo* pInfo = pOperator->info;
  SOptrBasicInfo*          pBInfo = &pInfo->binfo;
  SExprSupp*               pSup = &pOperator->exprSupp;

  if (pOperator->status == OP_RES_TO_RETURN) {
    while (1) {
      doBuildResultDatablock(pOperator, &pInfo->binfo, &pInfo->groupResInfo, pInfo->aggSup.pResultBuf);
      code = doFilter(pBInfo->pRes, pOperator->exprSupp.pFilterInfo, NULL);
      QUERY_CHECK_CODE(code, lino, _end);

      bool hasRemain = hasRemainResults(&pInfo->groupResInfo);
      if (!hasRemain) {
        setOperatorCompleted(pOperator);
        break;
      }

      if (pBInfo->pRes->info.rows > 0) {
        break;
      }
    }
    pOperator->resultInfo.totalRows += pBInfo->pRes->info.rows;
    (*ppRes) = (pBInfo->pRes->info.rows == 0) ? NULL : pBInfo->pRes;
    return code;
  }

  int64_t st = taosGetTimestampUs();
  int32_t order = pInfo->binfo.inputTsOrder;

  SOperatorInfo* downstream = pOperator->pDownstream[0];

  pInfo->cleanGroupResInfo = false;
  while (1) {
    SSDataBlock* pBlock = getNextBlockFromDownstream(pOperator, 0);
    if (pBlock == NULL) {
      break;
    }

    pBInfo->pRes->info.scanFlag = pBlock->info.scanFlag;
    if (pInfo->scalarSupp.pExprInfo != NULL) {
      SExprSupp* pExprSup = &pInfo->scalarSupp;
      code = projectApplyFunctions(pExprSup->pExprInfo, pBlock, pBlock, pExprSup->pCtx, pExprSup->numOfExprs, NULL,
                                   GET_STM_RTINFO(pOperator->pTaskInfo));
      QUERY_CHECK_CODE(code, lino, _end);
    }
    // the pDataBlock are always the same one, no need to call this again
    code = setInputDataBlock(pSup, pBlock, order, pBlock->info.scanFlag, true);
    QUERY_CHECK_CODE(code, lino, _end);

    code = blockDataUpdateTsWindow(pBlock, pInfo->tsSlotId);
    QUERY_CHECK_CODE(code, lino, _end);

    doSessionWindowAggImpl(pOperator, pInfo, pBlock);
  }

  pOperator->cost.openCost = (taosGetTimestampUs() - st) / 1000.0;

  // restore the value
  pOperator->status = OP_RES_TO_RETURN;

  code = initGroupedResultInfo(&pInfo->groupResInfo, pInfo->aggSup.pResultRowHashTable, TSDB_ORDER_ASC);
  QUERY_CHECK_CODE(code, lino, _end);
  pInfo->cleanGroupResInfo = true;

  code = blockDataEnsureCapacity(pBInfo->pRes, pOperator->resultInfo.capacity);
  QUERY_CHECK_CODE(code, lino, _end);
  while (1) {
    doBuildResultDatablock(pOperator, &pInfo->binfo, &pInfo->groupResInfo, pInfo->aggSup.pResultBuf);
    code = doFilter(pBInfo->pRes, pOperator->exprSupp.pFilterInfo, NULL);
    QUERY_CHECK_CODE(code, lino, _end);

    bool hasRemain = hasRemainResults(&pInfo->groupResInfo);
    if (!hasRemain) {
      setOperatorCompleted(pOperator);
      break;
    }

    if (pBInfo->pRes->info.rows > 0) {
      break;
    }
  }
  pOperator->resultInfo.totalRows += pBInfo->pRes->info.rows;

_end:
  if (code != TSDB_CODE_SUCCESS) {
    qError("%s failed at line %d since %s", __func__, lino, tstrerror(code));
    pTaskInfo->code = code;
    T_LONG_JMP(pTaskInfo->env, code);
  }
  (*ppRes) = (pBInfo->pRes->info.rows == 0) ? NULL : pBInfo->pRes;
  return code;
}

static int32_t resetStatewindowOperState(SOperatorInfo* pOper) {
  SStateWindowOperatorInfo* pInfo = pOper->info;
  SExecTaskInfo*           pTaskInfo = pOper->pTaskInfo;
  SStateWinodwPhysiNode* pPhynode = (SStateWinodwPhysiNode*)pOper->pPhyNode;
  pOper->status = OP_NOT_OPENED;

  resetBasicOperatorState(&pInfo->binfo);
  cleanupResultInfo(pInfo->pOperator->pTaskInfo, &pInfo->pOperator->exprSupp, &pInfo->groupResInfo, &pInfo->aggSup,
                    pInfo->cleanGroupResInfo);

  colDataDestroy(&pInfo->twAggSup.timeWindowData);
  int32_t code = initExecTimeWindowInfo(&pInfo->twAggSup.timeWindowData, &pTaskInfo->window);
  if (code == 0) {
    code = resetAggSup(&pOper->exprSupp, &pInfo->aggSup, pTaskInfo, pPhynode->window.pFuncs, NULL,
                       sizeof(int64_t) * 2 + POINTER_BYTES, pTaskInfo->id.str, pTaskInfo->streamInfo.pState,
                       &pTaskInfo->storageAPI.functionStore);
  }
  if (code == 0) {
    code = resetExprSupp(&pInfo->scalarSup, pTaskInfo, pPhynode->window.pExprs, NULL,
                         &pTaskInfo->storageAPI.functionStore);
  }

  pInfo->cleanGroupResInfo = false;
  pInfo->hasKey = false;

  cleanupGroupResInfo(&pInfo->groupResInfo);
  memset(pInfo->stateKey.pData, 0, pInfo->stateKey.bytes);
  return code;
}

// todo make this as an non-blocking operator
int32_t createStatewindowOperatorInfo(SOperatorInfo* downstream, SStateWinodwPhysiNode* pStateNode,
                                      SExecTaskInfo* pTaskInfo, SOperatorInfo** pOptrInfo) {
  QRY_PARAM_CHECK(pOptrInfo);

  int32_t                   code = TSDB_CODE_SUCCESS;
  int32_t                   lino = 0;
  SStateWindowOperatorInfo* pInfo = taosMemoryCalloc(1, sizeof(SStateWindowOperatorInfo));
  SOperatorInfo*            pOperator = taosMemoryCalloc(1, sizeof(SOperatorInfo));
  if (pInfo == NULL || pOperator == NULL) {
    code = terrno;
    goto _error;
  }

  pOperator->pPhyNode = pStateNode;
  pOperator->exprSupp.hasWindowOrGroup = true;
  int32_t      tsSlotId = ((SColumnNode*)pStateNode->window.pTspk)->slotId;
  SColumnNode* pColNode = (SColumnNode*)(pStateNode->pStateKey);

  if (pStateNode->window.pExprs != NULL) {
    int32_t    numOfScalarExpr = 0;
    SExprInfo* pScalarExprInfo = NULL;
    code = createExprInfo(pStateNode->window.pExprs, NULL, &pScalarExprInfo, &numOfScalarExpr);
    QUERY_CHECK_CODE(code, lino, _error);

    code = initExprSupp(&pInfo->scalarSup, pScalarExprInfo, numOfScalarExpr, &pTaskInfo->storageAPI.functionStore);
    if (code != TSDB_CODE_SUCCESS) {
      goto _error;
    }
  }

  pInfo->stateCol = extractColumnFromColumnNode(pColNode);
  pInfo->stateKey.type = pInfo->stateCol.type;
  pInfo->stateKey.bytes = pInfo->stateCol.bytes;
  pInfo->stateKey.pData = taosMemoryCalloc(1, pInfo->stateCol.bytes);
  if (pInfo->stateKey.pData == NULL) {
    goto _error;
  }
  pInfo->binfo.inputTsOrder = pStateNode->window.node.inputTsOrder;
  pInfo->binfo.outputTsOrder = pStateNode->window.node.outputTsOrder;

  code = filterInitFromNode((SNode*)pStateNode->window.node.pConditions, &pOperator->exprSupp.pFilterInfo, 0,
                            pTaskInfo->pStreamRuntimeInfo);
  if (code != TSDB_CODE_SUCCESS) {
    goto _error;
  }

  size_t keyBufSize = sizeof(int64_t) + sizeof(int64_t) + POINTER_BYTES;

  int32_t    num = 0;
  SExprInfo* pExprInfo = NULL;
  code = createExprInfo(pStateNode->window.pFuncs, NULL, &pExprInfo, &num);
  QUERY_CHECK_CODE(code, lino, _error);

  initResultSizeInfo(&pOperator->resultInfo, 4096);

  code = initAggSup(&pOperator->exprSupp, &pInfo->aggSup, pExprInfo, num, keyBufSize, pTaskInfo->id.str,
                    pTaskInfo->streamInfo.pState, &pTaskInfo->storageAPI.functionStore);
  if (code != TSDB_CODE_SUCCESS) {
    goto _error;
  }

  SSDataBlock* pResBlock = createDataBlockFromDescNode(pStateNode->window.node.pOutputDataBlockDesc);
  QUERY_CHECK_NULL(pResBlock, code, lino, _error, terrno);
  initBasicInfo(&pInfo->binfo, pResBlock);
  initResultRowInfo(&pInfo->binfo.resultRowInfo);

  pInfo->twAggSup =
      (STimeWindowAggSupp){.waterMark = pStateNode->window.watermark, .calTrigger = pStateNode->window.triggerType};

  code = initExecTimeWindowInfo(&pInfo->twAggSup.timeWindowData, &pTaskInfo->window);
  QUERY_CHECK_CODE(code, lino, _error);

  pInfo->tsSlotId = tsSlotId;
  pInfo->pOperator = pOperator;
  pInfo->cleanGroupResInfo = false;
  pInfo->trueForLimit = pStateNode->trueForLimit;
  setOperatorInfo(pOperator, "StateWindowOperator", QUERY_NODE_PHYSICAL_PLAN_MERGE_STATE, true, OP_NOT_OPENED, pInfo,
                  pTaskInfo);
<<<<<<< HEAD
  pOperator->fpSet =
      createOperatorFpSet(openStateWindowAggOptr, doStateWindowAggNext, NULL, destroyStateWindowOperatorInfo,
                          optrDefaultBufFn, NULL, optrDefaultGetNextExtFn, NULL);
=======
  pOperator->fpSet = createOperatorFpSet(openStateWindowAggOptr, doStateWindowAggNext, NULL, destroyStateWindowOperatorInfo,
                                         optrDefaultBufFn, NULL, optrDefaultGetNextExtFn, NULL);
  setOperatorResetStateFn(pOperator, resetStatewindowOperState);
>>>>>>> bcc25e56

  code = appendDownstream(pOperator, &downstream, 1);
  if (code != TSDB_CODE_SUCCESS) {
    goto _error;
  }

  *pOptrInfo = pOperator;
  return TSDB_CODE_SUCCESS;

_error:
  if (pInfo != NULL) {
    destroyStateWindowOperatorInfo(pInfo);
  }

  destroyOperatorAndDownstreams(pOperator, &downstream, 1);
  pTaskInfo->code = code;
  return code;
}

void destroySWindowOperatorInfo(void* param) {
  SSessionAggOperatorInfo* pInfo = (SSessionAggOperatorInfo*)param;
  if (pInfo == NULL) {
    return;
  }

  cleanupBasicInfo(&pInfo->binfo);
  colDataDestroy(&pInfo->twAggSup.timeWindowData);
  if (pInfo->pOperator) {
    cleanupResultInfo(pInfo->pOperator->pTaskInfo, &pInfo->pOperator->exprSupp, &pInfo->groupResInfo, &pInfo->aggSup,
                      pInfo->cleanGroupResInfo);
    pInfo->pOperator = NULL;
  }

  cleanupAggSup(&pInfo->aggSup);
  cleanupExprSupp(&pInfo->scalarSupp);

  cleanupGroupResInfo(&pInfo->groupResInfo);
  taosMemoryFreeClear(param);
}

static int32_t resetSessionAggOperState(SOperatorInfo* pOper) {
  SSessionAggOperatorInfo* pInfo = pOper->info;
  SExecTaskInfo*           pTaskInfo = pOper->pTaskInfo;
  SSessionWinodwPhysiNode* pPhynode = (SSessionWinodwPhysiNode*)pOper->pPhyNode;
  pOper->status = OP_NOT_OPENED;

  resetBasicOperatorState(&pInfo->binfo);
  cleanupResultInfo(pInfo->pOperator->pTaskInfo, &pInfo->pOperator->exprSupp, &pInfo->groupResInfo, &pInfo->aggSup,
                    pInfo->cleanGroupResInfo);

  colDataDestroy(&pInfo->twAggSup.timeWindowData);
  int32_t code = initExecTimeWindowInfo(&pInfo->twAggSup.timeWindowData, &pTaskInfo->window);
  if (code == 0) {
    code = resetAggSup(&pOper->exprSupp, &pInfo->aggSup, pTaskInfo, pPhynode->window.pFuncs, NULL,
                       sizeof(int64_t) * 2 + POINTER_BYTES, pTaskInfo->id.str, pTaskInfo->streamInfo.pState,
                       &pTaskInfo->storageAPI.functionStore);
  }
  if (code == 0) {
    code = resetExprSupp(&pInfo->scalarSupp, pTaskInfo, pPhynode->window.pExprs, NULL,
                         &pTaskInfo->storageAPI.functionStore);
  }

  pInfo->cleanGroupResInfo = false;
  pInfo->winSup = (SWindowRowsSup){0};
  pInfo->winSup.prevTs = INT64_MIN;
  pInfo->reptScan = false;

  cleanupGroupResInfo(&pInfo->groupResInfo);
  return code;
}

int32_t createSessionAggOperatorInfo(SOperatorInfo* downstream, SSessionWinodwPhysiNode* pSessionNode,
                                     SExecTaskInfo* pTaskInfo, SOperatorInfo** pOptrInfo) {
  QRY_PARAM_CHECK(pOptrInfo);

  int32_t                  code = TSDB_CODE_SUCCESS;
  int32_t                  lino = 0;
  SSessionAggOperatorInfo* pInfo = taosMemoryCalloc(1, sizeof(SSessionAggOperatorInfo));
  SOperatorInfo*           pOperator = taosMemoryCalloc(1, sizeof(SOperatorInfo));
  if (pInfo == NULL || pOperator == NULL) {
    code = terrno;
    goto _error;
  }

  pOperator->pPhyNode = pSessionNode;
  pOperator->exprSupp.hasWindowOrGroup = true;

  size_t keyBufSize = sizeof(int64_t) + sizeof(int64_t) + POINTER_BYTES;
  initResultSizeInfo(&pOperator->resultInfo, 4096);

  SSDataBlock* pResBlock = createDataBlockFromDescNode(pSessionNode->window.node.pOutputDataBlockDesc);
  QUERY_CHECK_NULL(pResBlock, code, lino, _error, terrno);
  initBasicInfo(&pInfo->binfo, pResBlock);

  int32_t    numOfCols = 0;
  SExprInfo* pExprInfo = NULL;
  code = createExprInfo(pSessionNode->window.pFuncs, NULL, &pExprInfo, &numOfCols);
  QUERY_CHECK_CODE(code, lino, _error);

  code = initAggSup(&pOperator->exprSupp, &pInfo->aggSup, pExprInfo, numOfCols, keyBufSize, pTaskInfo->id.str,
                    pTaskInfo->streamInfo.pState, &pTaskInfo->storageAPI.functionStore);
  QUERY_CHECK_CODE(code, lino, _error);

  pInfo->twAggSup.waterMark = pSessionNode->window.watermark;
  pInfo->twAggSup.calTrigger = pSessionNode->window.triggerType;
  pInfo->gap = pSessionNode->gap;

  initResultRowInfo(&pInfo->binfo.resultRowInfo);
  code = initExecTimeWindowInfo(&pInfo->twAggSup.timeWindowData, &pTaskInfo->window);
  QUERY_CHECK_CODE(code, lino, _error);

  pInfo->tsSlotId = ((SColumnNode*)pSessionNode->window.pTspk)->slotId;
  pInfo->binfo.pRes = pResBlock;
  pInfo->winSup.prevTs = INT64_MIN;
  pInfo->reptScan = false;
  pInfo->binfo.inputTsOrder = pSessionNode->window.node.inputTsOrder;
  pInfo->binfo.outputTsOrder = pSessionNode->window.node.outputTsOrder;

  if (pSessionNode->window.pExprs != NULL) {
    int32_t    numOfScalar = 0;
    SExprInfo* pScalarExprInfo = NULL;
    code = createExprInfo(pSessionNode->window.pExprs, NULL, &pScalarExprInfo, &numOfScalar);
    QUERY_CHECK_CODE(code, lino, _error);

    code = initExprSupp(&pInfo->scalarSupp, pScalarExprInfo, numOfScalar, &pTaskInfo->storageAPI.functionStore);
    QUERY_CHECK_CODE(code, lino, _error);
  }

  code = filterInitFromNode((SNode*)pSessionNode->window.node.pConditions, &pOperator->exprSupp.pFilterInfo, 0,
                            pTaskInfo->pStreamRuntimeInfo);
  QUERY_CHECK_CODE(code, lino, _error);

  pInfo->pOperator = pOperator;
  pInfo->cleanGroupResInfo = false;
  setOperatorInfo(pOperator, "SessionWindowAggOperator", QUERY_NODE_PHYSICAL_PLAN_MERGE_SESSION, true, OP_NOT_OPENED,
                  pInfo, pTaskInfo);
  pOperator->fpSet = createOperatorFpSet(optrDummyOpenFn, doSessionWindowAggNext, NULL, destroySWindowOperatorInfo,
                                         optrDefaultBufFn, NULL, optrDefaultGetNextExtFn, NULL);
  pOperator->pTaskInfo = pTaskInfo;
  setOperatorResetStateFn(pOperator, resetSessionAggOperState);

  code = appendDownstream(pOperator, &downstream, 1);
  QUERY_CHECK_CODE(code, lino, _error);

  *pOptrInfo = pOperator;
  return TSDB_CODE_SUCCESS;

_error:
  if (pInfo != NULL) destroySWindowOperatorInfo(pInfo);
  destroyOperatorAndDownstreams(pOperator, &downstream, 1);
  pTaskInfo->code = code;
  return code;
}

void destroyMAIOperatorInfo(void* param) {
  SMergeAlignedIntervalAggOperatorInfo* miaInfo = (SMergeAlignedIntervalAggOperatorInfo*)param;
  destroyIntervalOperatorInfo(miaInfo->intervalAggOperatorInfo);
  taosMemoryFreeClear(param);
}

static SResultRow* doSetSingleOutputTupleBuf(SResultRowInfo* pResultRowInfo, SAggSupporter* pSup) {
  SResultRow* pResult = getNewResultRow(pSup->pResultBuf, &pSup->currentPageId, pSup->resultRowSize);
  if (NULL == pResult) {
    return pResult;
  }
  pResultRowInfo->cur = (SResultRowPosition){.pageId = pResult->pageId, .offset = pResult->offset};
  return pResult;
}

static int32_t setSingleOutputTupleBuf(SResultRowInfo* pResultRowInfo, STimeWindow* win, SResultRow** pResult,
                                       SExprSupp* pExprSup, SAggSupporter* pAggSup) {
  if (*pResult == NULL) {
    *pResult = doSetSingleOutputTupleBuf(pResultRowInfo, pAggSup);
    if (*pResult == NULL) {
      return terrno;
    }
  }

  // set time window for current result
  (*pResult)->win = (*win);
  return setResultRowInitCtx((*pResult), pExprSup->pCtx, pExprSup->numOfExprs, pExprSup->rowEntryInfoOffset);
}

static void doMergeAlignedIntervalAggImpl(SOperatorInfo* pOperatorInfo, SResultRowInfo* pResultRowInfo,
                                          SSDataBlock* pBlock, SSDataBlock* pResultBlock) {
  SMergeAlignedIntervalAggOperatorInfo* miaInfo = pOperatorInfo->info;
  SIntervalAggOperatorInfo*             iaInfo = miaInfo->intervalAggOperatorInfo;

  SExecTaskInfo* pTaskInfo = pOperatorInfo->pTaskInfo;
  SExprSupp*     pSup = &pOperatorInfo->exprSupp;
  SInterval*     pInterval = &iaInfo->interval;

  int32_t  startPos = 0;
  int64_t* tsCols = extractTsCol(pBlock, iaInfo, pTaskInfo);

  TSKEY ts = getStartTsKey(&pBlock->info.window, tsCols);

  // there is an result exists
  if (miaInfo->curTs != INT64_MIN) {
    if (ts != miaInfo->curTs) {
      finalizeResultRows(iaInfo->aggSup.pResultBuf, &pResultRowInfo->cur, pSup, pResultBlock, pTaskInfo);
      resetResultRow(miaInfo->pResultRow, iaInfo->aggSup.resultRowSize - sizeof(SResultRow));
      miaInfo->curTs = ts;
    }
  } else {
    miaInfo->curTs = ts;
  }

  STimeWindow win = {0};
  win.skey = miaInfo->curTs;
  win.ekey = taosTimeAdd(win.skey, pInterval->interval, pInterval->intervalUnit, pInterval->precision, NULL) - 1;

  int32_t ret = setSingleOutputTupleBuf(pResultRowInfo, &win, &miaInfo->pResultRow, pSup, &iaInfo->aggSup);
  if (ret != TSDB_CODE_SUCCESS || miaInfo->pResultRow == NULL) {
    T_LONG_JMP(pTaskInfo->env, ret);
  }

  int32_t currPos = startPos;

  STimeWindow currWin = win;
  while (++currPos < pBlock->info.rows) {
    if (tsCols[currPos] == miaInfo->curTs) {
      continue;
    }

    updateTimeWindowInfo(&iaInfo->twAggSup.timeWindowData, &currWin, 1);
    ret = applyAggFunctionOnPartialTuples(pTaskInfo, pSup->pCtx, &iaInfo->twAggSup.timeWindowData, startPos,
                                          currPos - startPos, pBlock->info.rows, pSup->numOfExprs);
    if (ret != TSDB_CODE_SUCCESS) {
      T_LONG_JMP(pTaskInfo->env, ret);
    }

    finalizeResultRows(iaInfo->aggSup.pResultBuf, &pResultRowInfo->cur, pSup, pResultBlock, pTaskInfo);
    resetResultRow(miaInfo->pResultRow, iaInfo->aggSup.resultRowSize - sizeof(SResultRow));
    miaInfo->curTs = tsCols[currPos];

    currWin.skey = miaInfo->curTs;
    currWin.ekey =
        taosTimeAdd(currWin.skey, pInterval->interval, pInterval->intervalUnit, pInterval->precision, NULL) - 1;

    startPos = currPos;
    ret = setSingleOutputTupleBuf(pResultRowInfo, &win, &miaInfo->pResultRow, pSup, &iaInfo->aggSup);
    if (ret != TSDB_CODE_SUCCESS || miaInfo->pResultRow == NULL) {
      T_LONG_JMP(pTaskInfo->env, ret);
    }

    miaInfo->curTs = currWin.skey;
  }

  updateTimeWindowInfo(&iaInfo->twAggSup.timeWindowData, &currWin, 1);
  ret = applyAggFunctionOnPartialTuples(pTaskInfo, pSup->pCtx, &iaInfo->twAggSup.timeWindowData, startPos,
                                        currPos - startPos, pBlock->info.rows, pSup->numOfExprs);
  if (ret != TSDB_CODE_SUCCESS) {
    T_LONG_JMP(pTaskInfo->env, ret);
  }
}

static void cleanupAfterGroupResultGen(SMergeAlignedIntervalAggOperatorInfo* pMiaInfo, SSDataBlock* pRes) {
  pRes->info.id.groupId = pMiaInfo->groupId;
  pMiaInfo->curTs = INT64_MIN;
  pMiaInfo->groupId = 0;
}

static void doMergeAlignedIntervalAgg(SOperatorInfo* pOperator) {
  SExecTaskInfo*                        pTaskInfo = pOperator->pTaskInfo;
  int32_t                               code = TSDB_CODE_SUCCESS;
  int32_t                               lino = 0;
  SMergeAlignedIntervalAggOperatorInfo* pMiaInfo = pOperator->info;
  SIntervalAggOperatorInfo*             pIaInfo = pMiaInfo->intervalAggOperatorInfo;

  SExprSupp*      pSup = &pOperator->exprSupp;
  SSDataBlock*    pRes = pIaInfo->binfo.pRes;
  SResultRowInfo* pResultRowInfo = &pIaInfo->binfo.resultRowInfo;
  SOperatorInfo*  downstream = pOperator->pDownstream[0];

  while (1) {
    SSDataBlock* pBlock = NULL;
    if (pMiaInfo->prefetchedBlock == NULL) {
      pBlock = getNextBlockFromDownstream(pOperator, 0);
    } else {
      pBlock = pMiaInfo->prefetchedBlock;
      pMiaInfo->prefetchedBlock = NULL;

      pMiaInfo->groupId = pBlock->info.id.groupId;
    }

    // no data exists, all query processing is done
    if (pBlock == NULL) {
      // close last unclosed time window
      if (pMiaInfo->curTs != INT64_MIN) {
        finalizeResultRows(pIaInfo->aggSup.pResultBuf, &pResultRowInfo->cur, pSup, pRes, pTaskInfo);
        resetResultRow(pMiaInfo->pResultRow, pIaInfo->aggSup.resultRowSize - sizeof(SResultRow));
        cleanupAfterGroupResultGen(pMiaInfo, pRes);
        code = doFilter(pRes, pOperator->exprSupp.pFilterInfo, NULL);
        QUERY_CHECK_CODE(code, lino, _end);
      }

      setOperatorCompleted(pOperator);
      break;
    }

    if (pMiaInfo->groupId == 0) {
      if (pMiaInfo->groupId != pBlock->info.id.groupId) {
        pMiaInfo->groupId = pBlock->info.id.groupId;
        pRes->info.id.groupId = pMiaInfo->groupId;
      }
    } else {
      if (pMiaInfo->groupId != pBlock->info.id.groupId) {
        // if there are unclosed time window, close it firstly.
        if (pMiaInfo->curTs == INT64_MIN) {
          pTaskInfo->code = TSDB_CODE_QRY_EXECUTOR_INTERNAL_ERROR;
          T_LONG_JMP(pTaskInfo->env, terrno);
        }
        finalizeResultRows(pIaInfo->aggSup.pResultBuf, &pResultRowInfo->cur, pSup, pRes, pTaskInfo);
        resetResultRow(pMiaInfo->pResultRow, pIaInfo->aggSup.resultRowSize - sizeof(SResultRow));

        pMiaInfo->prefetchedBlock = pBlock;
        cleanupAfterGroupResultGen(pMiaInfo, pRes);
        code = doFilter(pRes, pOperator->exprSupp.pFilterInfo, NULL);
        QUERY_CHECK_CODE(code, lino, _end);
        if (pRes->info.rows == 0) {
          // After filtering for last group, the result is empty, so we need to continue to process next group
          continue;
        } else {
          break;
        }
      } else {
        // continue
        pRes->info.id.groupId = pMiaInfo->groupId;
      }
    }

    pRes->info.scanFlag = pBlock->info.scanFlag;
    code = setInputDataBlock(pSup, pBlock, pIaInfo->binfo.inputTsOrder, pBlock->info.scanFlag, true);
    QUERY_CHECK_CODE(code, lino, _end);

    doMergeAlignedIntervalAggImpl(pOperator, &pIaInfo->binfo.resultRowInfo, pBlock, pRes);

    code = doFilter(pRes, pOperator->exprSupp.pFilterInfo, NULL);
    QUERY_CHECK_CODE(code, lino, _end);

    if (pRes->info.rows >= pOperator->resultInfo.capacity) {
      break;
    }
  }

_end:
  if (code != TSDB_CODE_SUCCESS) {
    qError("%s failed at line %d since %s", __func__, lino, tstrerror(code));
    pTaskInfo->code = code;
    T_LONG_JMP(pTaskInfo->env, code);
  }
}

static int32_t mergeAlignedIntervalAggNext(SOperatorInfo* pOperator, SSDataBlock** ppRes) {
  SExecTaskInfo*                        pTaskInfo = pOperator->pTaskInfo;
  int32_t                               code = TSDB_CODE_SUCCESS;
  SMergeAlignedIntervalAggOperatorInfo* pMiaInfo = pOperator->info;
  SIntervalAggOperatorInfo*             iaInfo = pMiaInfo->intervalAggOperatorInfo;
  if (pOperator->status == OP_EXEC_DONE) {
    (*ppRes) = NULL;
    return code;
  }

  SSDataBlock* pRes = iaInfo->binfo.pRes;
  blockDataCleanup(pRes);

  if (iaInfo->binfo.mergeResultBlock) {
    while (1) {
      if (pOperator->status == OP_EXEC_DONE) {
        break;
      }

      if (pRes->info.rows >= pOperator->resultInfo.threshold) {
        break;
      }

      doMergeAlignedIntervalAgg(pOperator);
    }
  } else {
    doMergeAlignedIntervalAgg(pOperator);
  }

  size_t rows = pRes->info.rows;
  pOperator->resultInfo.totalRows += rows;
  (*ppRes) = (rows == 0) ? NULL : pRes;
  return code;
}

static int32_t resetMergeAlignedIntervalOperState(SOperatorInfo* pOper) {
  SMergeAlignedIntervalAggOperatorInfo* pInfo = pOper->info;
  
  uint64_t     groupId;  // current groupId
  int64_t      curTs;    // current ts
  SSDataBlock* prefetchedBlock;
  SResultRow*  pResultRow;

  pInfo->groupId = 0;
  pInfo->curTs = INT64_MIN;
  pInfo->prefetchedBlock = NULL;
  pInfo->pResultRow = NULL;

  return resetInterval(pOper, pInfo->intervalAggOperatorInfo);
}

int32_t createMergeAlignedIntervalOperatorInfo(SOperatorInfo* downstream, SMergeAlignedIntervalPhysiNode* pNode,
                                               SExecTaskInfo* pTaskInfo, SOperatorInfo** pOptrInfo) {
  QRY_PARAM_CHECK(pOptrInfo);

  int32_t                               code = TSDB_CODE_SUCCESS;
  int32_t                               lino = 0;
  SMergeAlignedIntervalAggOperatorInfo* miaInfo = taosMemoryCalloc(1, sizeof(SMergeAlignedIntervalAggOperatorInfo));
  SOperatorInfo*                        pOperator = taosMemoryCalloc(1, sizeof(SOperatorInfo));
  if (miaInfo == NULL || pOperator == NULL) {
    code = terrno;
    goto _error;
  }

  pOperator->pPhyNode = pNode;
  miaInfo->intervalAggOperatorInfo = taosMemoryCalloc(1, sizeof(SIntervalAggOperatorInfo));
  if (miaInfo->intervalAggOperatorInfo == NULL) {
    code = terrno;
    goto _error;
  }

  SInterval interval = {.interval = pNode->interval,
                        .sliding = pNode->sliding,
                        .intervalUnit = pNode->intervalUnit,
                        .slidingUnit = pNode->slidingUnit,
                        .offset = pNode->offset,
                        .precision = ((SColumnNode*)pNode->window.pTspk)->node.resType.precision,
                        .timeRange = pNode->timeRange};
  calcIntervalAutoOffset(&interval);

  SIntervalAggOperatorInfo* iaInfo = miaInfo->intervalAggOperatorInfo;
  SExprSupp*                pSup = &pOperator->exprSupp;
  pSup->hasWindowOrGroup = true;

  code = filterInitFromNode((SNode*)pNode->window.node.pConditions, &pOperator->exprSupp.pFilterInfo, 0,
                            pTaskInfo->pStreamRuntimeInfo);
  QUERY_CHECK_CODE(code, lino, _error);

  miaInfo->curTs = INT64_MIN;
  iaInfo->win = pTaskInfo->window;
  iaInfo->binfo.inputTsOrder = pNode->window.node.inputTsOrder;
  iaInfo->binfo.outputTsOrder = pNode->window.node.outputTsOrder;
  iaInfo->interval = interval;
  iaInfo->primaryTsIndex = ((SColumnNode*)pNode->window.pTspk)->slotId;
  iaInfo->binfo.mergeResultBlock = pNode->window.mergeDataBlock;

  size_t keyBufSize = sizeof(int64_t) + sizeof(int64_t) + POINTER_BYTES;
  initResultSizeInfo(&pOperator->resultInfo, 512);

  int32_t    num = 0;
  SExprInfo* pExprInfo = NULL;
  code = createExprInfo(pNode->window.pFuncs, NULL, &pExprInfo, &num);
  QUERY_CHECK_CODE(code, lino, _error);

  code = initAggSup(&pOperator->exprSupp, &iaInfo->aggSup, pExprInfo, num, keyBufSize, pTaskInfo->id.str,
                    pTaskInfo->streamInfo.pState, &pTaskInfo->storageAPI.functionStore);
  QUERY_CHECK_CODE(code, lino, _error);

  SSDataBlock* pResBlock = createDataBlockFromDescNode(pNode->window.node.pOutputDataBlockDesc);
  QUERY_CHECK_NULL(pResBlock, code, lino, _error, terrno);
  initBasicInfo(&iaInfo->binfo, pResBlock);
  code = initExecTimeWindowInfo(&iaInfo->twAggSup.timeWindowData, &iaInfo->win);
  QUERY_CHECK_CODE(code, lino, _error);

  iaInfo->timeWindowInterpo = false;
  code = timeWindowinterpNeeded(pSup->pCtx, num, iaInfo, &iaInfo->timeWindowInterpo);
  QUERY_CHECK_CODE(code, lino, _error);
  if (iaInfo->timeWindowInterpo) {
    iaInfo->binfo.resultRowInfo.openWindow = tdListNew(sizeof(SOpenWindowInfo));
  }

  initResultRowInfo(&iaInfo->binfo.resultRowInfo);
  code = blockDataEnsureCapacity(iaInfo->binfo.pRes, pOperator->resultInfo.capacity);
  QUERY_CHECK_CODE(code, lino, _error);
  iaInfo->pOperator = pOperator;
  setOperatorInfo(pOperator, "TimeMergeAlignedIntervalAggOperator", QUERY_NODE_PHYSICAL_PLAN_MERGE_ALIGNED_INTERVAL,
                  false, OP_NOT_OPENED, miaInfo, pTaskInfo);

  pOperator->fpSet = createOperatorFpSet(optrDummyOpenFn, mergeAlignedIntervalAggNext, NULL, destroyMAIOperatorInfo,
                                         optrDefaultBufFn, NULL, optrDefaultGetNextExtFn, NULL);
  setOperatorResetStateFn(pOperator, resetMergeAlignedIntervalOperState);

  code = appendDownstream(pOperator, &downstream, 1);
  QUERY_CHECK_CODE(code, lino, _error);

  *pOptrInfo = pOperator;
  return TSDB_CODE_SUCCESS;

_error:
  if (miaInfo != NULL) destroyMAIOperatorInfo(miaInfo);
  destroyOperatorAndDownstreams(pOperator, &downstream, 1);
  pTaskInfo->code = code;
  return code;
}

//=====================================================================================================================
// merge interval operator
typedef struct SMergeIntervalAggOperatorInfo {
  SIntervalAggOperatorInfo intervalAggOperatorInfo;
  SList*                   groupIntervals;
  SListIter                groupIntervalsIter;
  bool                     hasGroupId;
  uint64_t                 groupId;
  SSDataBlock*             prefetchedBlock;
  bool                     inputBlocksFinished;
} SMergeIntervalAggOperatorInfo;

typedef struct SGroupTimeWindow {
  uint64_t    groupId;
  STimeWindow window;
} SGroupTimeWindow;

void destroyMergeIntervalOperatorInfo(void* param) {
  SMergeIntervalAggOperatorInfo* miaInfo = (SMergeIntervalAggOperatorInfo*)param;
  miaInfo->groupIntervals = tdListFree(miaInfo->groupIntervals);
  destroyIntervalOperatorInfo(&miaInfo->intervalAggOperatorInfo);

  taosMemoryFreeClear(param);
}

static int32_t outputPrevIntervalResult(SOperatorInfo* pOperatorInfo, uint64_t tableGroupId, SSDataBlock* pResultBlock,
                                        STimeWindow* newWin) {
  SMergeIntervalAggOperatorInfo* miaInfo = pOperatorInfo->info;
  SIntervalAggOperatorInfo*      iaInfo = &miaInfo->intervalAggOperatorInfo;
  bool                           ascScan = (iaInfo->binfo.inputTsOrder == TSDB_ORDER_ASC);

  SGroupTimeWindow groupTimeWindow = {.groupId = tableGroupId, .window = *newWin};
  int32_t          code = tdListAppend(miaInfo->groupIntervals, &groupTimeWindow);
  if (code != TSDB_CODE_SUCCESS) {
    qError("%s failed at line %d since %s", __func__, __LINE__, tstrerror(code));
    return code;
  }

  SListIter iter = {0};
  tdListInitIter(miaInfo->groupIntervals, &iter, TD_LIST_FORWARD);
  SListNode* listNode = NULL;
  while ((listNode = tdListNext(&iter)) != NULL) {
    SGroupTimeWindow* prevGrpWin = (SGroupTimeWindow*)listNode->data;
    if (prevGrpWin->groupId != tableGroupId) {
      continue;
    }

    STimeWindow* prevWin = &prevGrpWin->window;
    if ((ascScan && newWin->skey > prevWin->ekey) || ((!ascScan) && newWin->skey < prevWin->ekey)) {
      SListNode* tmp = tdListPopNode(miaInfo->groupIntervals, listNode);
      taosMemoryFreeClear(tmp);
    }
  }

  return TSDB_CODE_SUCCESS;
}

static void doMergeIntervalAggImpl(SOperatorInfo* pOperatorInfo, SResultRowInfo* pResultRowInfo, SSDataBlock* pBlock,
                                   int32_t scanFlag, SSDataBlock* pResultBlock) {
  SMergeIntervalAggOperatorInfo* miaInfo = pOperatorInfo->info;
  SIntervalAggOperatorInfo*      iaInfo = &miaInfo->intervalAggOperatorInfo;

  SExecTaskInfo* pTaskInfo = pOperatorInfo->pTaskInfo;
  SExprSupp*     pExprSup = &pOperatorInfo->exprSupp;

  int32_t     startPos = 0;
  int32_t     numOfOutput = pExprSup->numOfExprs;
  int64_t*    tsCols = extractTsCol(pBlock, iaInfo, pTaskInfo);
  uint64_t    tableGroupId = pBlock->info.id.groupId;
  bool        ascScan = (iaInfo->binfo.inputTsOrder == TSDB_ORDER_ASC);
  TSKEY       blockStartTs = getStartTsKey(&pBlock->info.window, tsCols);
  SResultRow* pResult = NULL;

  STimeWindow win = getActiveTimeWindow(iaInfo->aggSup.pResultBuf, pResultRowInfo, blockStartTs, &iaInfo->interval,
                                        iaInfo->binfo.inputTsOrder);

  int32_t ret =
      setTimeWindowOutputBuf(pResultRowInfo, &win, (scanFlag == MAIN_SCAN), &pResult, tableGroupId, pExprSup->pCtx,
                             numOfOutput, pExprSup->rowEntryInfoOffset, &iaInfo->aggSup, pTaskInfo);
  if (ret != TSDB_CODE_SUCCESS || pResult == NULL) {
    T_LONG_JMP(pTaskInfo->env, ret);
  }

  TSKEY   ekey = ascScan ? win.ekey : win.skey;
  int32_t forwardRows = getNumOfRowsInTimeWindow(&pBlock->info, tsCols, startPos, ekey, binarySearchForKey, NULL,
                                                 iaInfo->binfo.inputTsOrder);
  if (forwardRows <= 0) {
    T_LONG_JMP(pTaskInfo->env, TSDB_CODE_QRY_EXECUTOR_INTERNAL_ERROR);
  }

  // prev time window not interpolation yet.
  if (iaInfo->timeWindowInterpo) {
    SResultRowPosition pos = addToOpenWindowList(pResultRowInfo, pResult, tableGroupId, pTaskInfo);
    doInterpUnclosedTimeWindow(pOperatorInfo, numOfOutput, pResultRowInfo, pBlock, scanFlag, tsCols, &pos);

    // restore current time window
    ret = setTimeWindowOutputBuf(pResultRowInfo, &win, (scanFlag == MAIN_SCAN), &pResult, tableGroupId, pExprSup->pCtx,
                                 numOfOutput, pExprSup->rowEntryInfoOffset, &iaInfo->aggSup, pTaskInfo);
    if (ret != TSDB_CODE_SUCCESS) {
      T_LONG_JMP(pTaskInfo->env, ret);
    }

    // window start key interpolation
    ret = doWindowBorderInterpolation(iaInfo, pBlock, pResult, &win, startPos, forwardRows, pExprSup);
    if (ret != TSDB_CODE_SUCCESS) {
      T_LONG_JMP(pTaskInfo->env, ret);
    }
  }

  updateTimeWindowInfo(&iaInfo->twAggSup.timeWindowData, &win, 1);
  ret = applyAggFunctionOnPartialTuples(pTaskInfo, pExprSup->pCtx, &iaInfo->twAggSup.timeWindowData, startPos,
                                        forwardRows, pBlock->info.rows, numOfOutput);
  if (ret != TSDB_CODE_SUCCESS) {
    T_LONG_JMP(pTaskInfo->env, ret);
  }
  doCloseWindow(pResultRowInfo, iaInfo, pResult);

  // output previous interval results after this interval (&win) is closed
  int32_t code = outputPrevIntervalResult(pOperatorInfo, tableGroupId, pResultBlock, &win);
  if (code != TSDB_CODE_SUCCESS) {
    qError("%s failed at line %d since %s", __func__, __LINE__, tstrerror(code));
    T_LONG_JMP(pTaskInfo->env, code);
  }

  STimeWindow nextWin = win;
  while (1) {
    int32_t prevEndPos = forwardRows - 1 + startPos;
    startPos = getNextQualifiedWindow(&iaInfo->interval, &nextWin, &pBlock->info, tsCols, prevEndPos,
                                      iaInfo->binfo.inputTsOrder);
    if (startPos < 0) {
      break;
    }

    // null data, failed to allocate more memory buffer
    code =
        setTimeWindowOutputBuf(pResultRowInfo, &nextWin, (scanFlag == MAIN_SCAN), &pResult, tableGroupId,
                               pExprSup->pCtx, numOfOutput, pExprSup->rowEntryInfoOffset, &iaInfo->aggSup, pTaskInfo);
    if (code != TSDB_CODE_SUCCESS || pResult == NULL) {
      T_LONG_JMP(pTaskInfo->env, code);
    }

    ekey = ascScan ? nextWin.ekey : nextWin.skey;
    forwardRows = getNumOfRowsInTimeWindow(&pBlock->info, tsCols, startPos, ekey, binarySearchForKey, NULL,
                                           iaInfo->binfo.inputTsOrder);

    // window start(end) key interpolation
    code = doWindowBorderInterpolation(iaInfo, pBlock, pResult, &nextWin, startPos, forwardRows, pExprSup);
    if (code != TSDB_CODE_SUCCESS) {
      T_LONG_JMP(pTaskInfo->env, code);
    }

    updateTimeWindowInfo(&iaInfo->twAggSup.timeWindowData, &nextWin, 1);
    code = applyAggFunctionOnPartialTuples(pTaskInfo, pExprSup->pCtx, &iaInfo->twAggSup.timeWindowData, startPos,
                                           forwardRows, pBlock->info.rows, numOfOutput);
    if (code != TSDB_CODE_SUCCESS) {
      T_LONG_JMP(pTaskInfo->env, code);
    }
    doCloseWindow(pResultRowInfo, iaInfo, pResult);

    // output previous interval results after this interval (&nextWin) is closed
    code = outputPrevIntervalResult(pOperatorInfo, tableGroupId, pResultBlock, &nextWin);
    if (code != TSDB_CODE_SUCCESS) {
      qError("%s failed at line %d since %s", __func__, __LINE__, tstrerror(code));
      T_LONG_JMP(pTaskInfo->env, code);
    }
  }

  if (iaInfo->timeWindowInterpo) {
    saveDataBlockLastRow(iaInfo->pPrevValues, pBlock, iaInfo->pInterpCols);
  }
}

static int32_t doMergeIntervalAggNext(SOperatorInfo* pOperator, SSDataBlock** ppRes) {
  int32_t        code = TSDB_CODE_SUCCESS;
  int32_t        lino = 0;
  SExecTaskInfo* pTaskInfo = pOperator->pTaskInfo;

  SMergeIntervalAggOperatorInfo* miaInfo = pOperator->info;
  SIntervalAggOperatorInfo*      iaInfo = &miaInfo->intervalAggOperatorInfo;
  SExprSupp*                     pExpSupp = &pOperator->exprSupp;

  if (pOperator->status == OP_EXEC_DONE) {
    (*ppRes) = NULL;
    return code;
  }

  SSDataBlock* pRes = iaInfo->binfo.pRes;
  blockDataCleanup(pRes);
  code = blockDataEnsureCapacity(pRes, pOperator->resultInfo.capacity);
  QUERY_CHECK_CODE(code, lino, _end);

  if (!miaInfo->inputBlocksFinished) {
    SOperatorInfo* downstream = pOperator->pDownstream[0];
    while (1) {
      SSDataBlock* pBlock = NULL;
      if (miaInfo->prefetchedBlock == NULL) {
        pBlock = getNextBlockFromDownstream(pOperator, 0);
      } else {
        pBlock = miaInfo->prefetchedBlock;
        miaInfo->groupId = pBlock->info.id.groupId;
        miaInfo->prefetchedBlock = NULL;
      }

      if (pBlock == NULL) {
        tdListInitIter(miaInfo->groupIntervals, &miaInfo->groupIntervalsIter, TD_LIST_FORWARD);
        miaInfo->inputBlocksFinished = true;
        break;
      }

      if (!miaInfo->hasGroupId) {
        miaInfo->hasGroupId = true;
        miaInfo->groupId = pBlock->info.id.groupId;
      } else if (miaInfo->groupId != pBlock->info.id.groupId) {
        miaInfo->prefetchedBlock = pBlock;
        break;
      }

      pRes->info.scanFlag = pBlock->info.scanFlag;
      code = setInputDataBlock(pExpSupp, pBlock, iaInfo->binfo.inputTsOrder, pBlock->info.scanFlag, true);
      QUERY_CHECK_CODE(code, lino, _end);

      doMergeIntervalAggImpl(pOperator, &iaInfo->binfo.resultRowInfo, pBlock, pBlock->info.scanFlag, pRes);

      if (pRes->info.rows >= pOperator->resultInfo.threshold) {
        break;
      }
    }

    pRes->info.id.groupId = miaInfo->groupId;
  }

  if (miaInfo->inputBlocksFinished) {
    SListNode* listNode = tdListNext(&miaInfo->groupIntervalsIter);

    if (listNode != NULL) {
      SGroupTimeWindow* grpWin = (SGroupTimeWindow*)(listNode->data);
      pRes->info.id.groupId = grpWin->groupId;
    }
  }

  if (pRes->info.rows == 0) {
    setOperatorCompleted(pOperator);
  }

  size_t rows = pRes->info.rows;
  pOperator->resultInfo.totalRows += rows;

_end:
  if (code != TSDB_CODE_SUCCESS) {
    qError("%s failed at line %d since %s", __func__, lino, tstrerror(code));
    pTaskInfo->code = code;
    T_LONG_JMP(pTaskInfo->env, code);
  }
  (*ppRes) = (rows == 0) ? NULL : pRes;
  return code;
}

static int32_t resetMergeIntervalOperState(SOperatorInfo* pOper) {
  SMergeIntervalAggOperatorInfo* pInfo = pOper->info;

  pInfo->hasGroupId = false;
  pInfo->groupId = 0;
  pInfo->prefetchedBlock = NULL;
  pInfo->inputBlocksFinished = false;
  tdListEmpty(pInfo->groupIntervals);
  
  SIntervalAggOperatorInfo* pIntervalInfo = &pInfo->intervalAggOperatorInfo;
  return resetInterval(pOper, pIntervalInfo);
}

int32_t createMergeIntervalOperatorInfo(SOperatorInfo* downstream, SMergeIntervalPhysiNode* pIntervalPhyNode,
                                        SExecTaskInfo* pTaskInfo, SOperatorInfo** pOptrInfo) {
  QRY_PARAM_CHECK(pOptrInfo);

  int32_t                        code = TSDB_CODE_SUCCESS;
  int32_t                        lino = 0;
  SMergeIntervalAggOperatorInfo* pMergeIntervalInfo = taosMemoryCalloc(1, sizeof(SMergeIntervalAggOperatorInfo));
  SOperatorInfo*                 pOperator = taosMemoryCalloc(1, sizeof(SOperatorInfo));
  if (pMergeIntervalInfo == NULL || pOperator == NULL) {
    code = terrno;
    goto _error;
  }

  pOperator->pPhyNode = pIntervalPhyNode;
  SInterval interval = {.interval = pIntervalPhyNode->interval,
                        .sliding = pIntervalPhyNode->sliding,
                        .intervalUnit = pIntervalPhyNode->intervalUnit,
                        .slidingUnit = pIntervalPhyNode->slidingUnit,
                        .offset = pIntervalPhyNode->offset,
                        .precision = ((SColumnNode*)pIntervalPhyNode->window.pTspk)->node.resType.precision,
                        .timeRange = pIntervalPhyNode->timeRange};
  calcIntervalAutoOffset(&interval);

  pMergeIntervalInfo->groupIntervals = tdListNew(sizeof(SGroupTimeWindow));

  SIntervalAggOperatorInfo* pIntervalInfo = &pMergeIntervalInfo->intervalAggOperatorInfo;
  pIntervalInfo->win = pTaskInfo->window;
  pIntervalInfo->binfo.inputTsOrder = pIntervalPhyNode->window.node.inputTsOrder;
  pIntervalInfo->interval = interval;
  pIntervalInfo->binfo.mergeResultBlock = pIntervalPhyNode->window.mergeDataBlock;
  pIntervalInfo->primaryTsIndex = ((SColumnNode*)pIntervalPhyNode->window.pTspk)->slotId;
  pIntervalInfo->binfo.outputTsOrder = pIntervalPhyNode->window.node.outputTsOrder;

  SExprSupp* pExprSupp = &pOperator->exprSupp;
  pExprSupp->hasWindowOrGroup = true;

  size_t keyBufSize = sizeof(int64_t) + sizeof(int64_t) + POINTER_BYTES;
  initResultSizeInfo(&pOperator->resultInfo, 4096);

  int32_t    num = 0;
  SExprInfo* pExprInfo = NULL;
  code = createExprInfo(pIntervalPhyNode->window.pFuncs, NULL, &pExprInfo, &num);
  QUERY_CHECK_CODE(code, lino, _error);

  code = initAggSup(pExprSupp, &pIntervalInfo->aggSup, pExprInfo, num, keyBufSize, pTaskInfo->id.str,
                    pTaskInfo->streamInfo.pState, &pTaskInfo->storageAPI.functionStore);
  if (code != TSDB_CODE_SUCCESS) {
    goto _error;
  }

  SSDataBlock* pResBlock = createDataBlockFromDescNode(pIntervalPhyNode->window.node.pOutputDataBlockDesc);
  QUERY_CHECK_NULL(pResBlock, code, lino, _error, terrno);
  initBasicInfo(&pIntervalInfo->binfo, pResBlock);
  code = initExecTimeWindowInfo(&pIntervalInfo->twAggSup.timeWindowData, &pIntervalInfo->win);
  QUERY_CHECK_CODE(code, lino, _error);

  pIntervalInfo->timeWindowInterpo = false;
  code = timeWindowinterpNeeded(pExprSupp->pCtx, num, pIntervalInfo, &pIntervalInfo->timeWindowInterpo);
  QUERY_CHECK_CODE(code, lino, _error);
  if (pIntervalInfo->timeWindowInterpo) {
    pIntervalInfo->binfo.resultRowInfo.openWindow = tdListNew(sizeof(SOpenWindowInfo));
    if (pIntervalInfo->binfo.resultRowInfo.openWindow == NULL) {
      goto _error;
    }
  }

  pIntervalInfo->pOperator = pOperator;
  initResultRowInfo(&pIntervalInfo->binfo.resultRowInfo);
  setOperatorInfo(pOperator, "TimeMergeIntervalAggOperator", QUERY_NODE_PHYSICAL_PLAN_MERGE_INTERVAL, false,
                  OP_NOT_OPENED, pMergeIntervalInfo, pTaskInfo);
<<<<<<< HEAD
  pOperator->fpSet =
      createOperatorFpSet(optrDummyOpenFn, doMergeIntervalAggNext, NULL, destroyMergeIntervalOperatorInfo,
                          optrDefaultBufFn, NULL, optrDefaultGetNextExtFn, NULL);
=======
  pOperator->fpSet = createOperatorFpSet(optrDummyOpenFn, doMergeIntervalAggNext, NULL, destroyMergeIntervalOperatorInfo,
                                         optrDefaultBufFn, NULL, optrDefaultGetNextExtFn, NULL);
  setOperatorResetStateFn(pOperator, resetMergeIntervalOperState);
>>>>>>> bcc25e56

  code = appendDownstream(pOperator, &downstream, 1);
  if (code != TSDB_CODE_SUCCESS) {
    goto _error;
  }

  *pOptrInfo = pOperator;
  return TSDB_CODE_SUCCESS;
_error:
  if (pMergeIntervalInfo != NULL) {
    destroyMergeIntervalOperatorInfo(pMergeIntervalInfo);
  }
  destroyOperatorAndDownstreams(pOperator, &downstream, 1);
  pTaskInfo->code = code;
  return code;
}<|MERGE_RESOLUTION|>--- conflicted
+++ resolved
@@ -1538,16 +1538,9 @@
   setOperatorInfo(pOperator, "TimeIntervalAggOperator", QUERY_NODE_PHYSICAL_PLAN_HASH_INTERVAL, true, OP_NOT_OPENED,
                   pInfo, pTaskInfo);
 
-<<<<<<< HEAD
-  pOperator->fpSet =
-      createOperatorFpSet(doOpenIntervalAgg, doBuildIntervalResultNext, NULL, destroyIntervalOperatorInfo,
-                          optrDefaultBufFn, NULL, optrDefaultGetNextExtFn, NULL);
-
-=======
   pOperator->fpSet = createOperatorFpSet(doOpenIntervalAgg, doBuildIntervalResultNext, NULL, destroyIntervalOperatorInfo,
                                          optrDefaultBufFn, NULL, optrDefaultGetNextExtFn, NULL);
   setOperatorResetStateFn(pOperator, resetIntervalOperState);
->>>>>>> bcc25e56
   code = appendDownstream(pOperator, &downstream, 1);
   if (code != TSDB_CODE_SUCCESS) {
     goto _error;
@@ -1860,15 +1853,9 @@
   pInfo->trueForLimit = pStateNode->trueForLimit;
   setOperatorInfo(pOperator, "StateWindowOperator", QUERY_NODE_PHYSICAL_PLAN_MERGE_STATE, true, OP_NOT_OPENED, pInfo,
                   pTaskInfo);
-<<<<<<< HEAD
-  pOperator->fpSet =
-      createOperatorFpSet(openStateWindowAggOptr, doStateWindowAggNext, NULL, destroyStateWindowOperatorInfo,
-                          optrDefaultBufFn, NULL, optrDefaultGetNextExtFn, NULL);
-=======
   pOperator->fpSet = createOperatorFpSet(openStateWindowAggOptr, doStateWindowAggNext, NULL, destroyStateWindowOperatorInfo,
                                          optrDefaultBufFn, NULL, optrDefaultGetNextExtFn, NULL);
   setOperatorResetStateFn(pOperator, resetStatewindowOperState);
->>>>>>> bcc25e56
 
   code = appendDownstream(pOperator, &downstream, 1);
   if (code != TSDB_CODE_SUCCESS) {
@@ -2708,15 +2695,9 @@
   initResultRowInfo(&pIntervalInfo->binfo.resultRowInfo);
   setOperatorInfo(pOperator, "TimeMergeIntervalAggOperator", QUERY_NODE_PHYSICAL_PLAN_MERGE_INTERVAL, false,
                   OP_NOT_OPENED, pMergeIntervalInfo, pTaskInfo);
-<<<<<<< HEAD
-  pOperator->fpSet =
-      createOperatorFpSet(optrDummyOpenFn, doMergeIntervalAggNext, NULL, destroyMergeIntervalOperatorInfo,
-                          optrDefaultBufFn, NULL, optrDefaultGetNextExtFn, NULL);
-=======
   pOperator->fpSet = createOperatorFpSet(optrDummyOpenFn, doMergeIntervalAggNext, NULL, destroyMergeIntervalOperatorInfo,
                                          optrDefaultBufFn, NULL, optrDefaultGetNextExtFn, NULL);
   setOperatorResetStateFn(pOperator, resetMergeIntervalOperState);
->>>>>>> bcc25e56
 
   code = appendDownstream(pOperator, &downstream, 1);
   if (code != TSDB_CODE_SUCCESS) {
