/*
 * Copyright (c) 2019 TAOS Data, Inc. <jhtao@taosdata.com>
 *
 * This program is free software: you can use, redistribute, and/or modify
 * it under the terms of the GNU Affero General Public License, version 3
 * or later ("AGPL"), as published by the Free Software Foundation.
 *
 * This program is distributed in the hope that it will be useful, but WITHOUT
 * ANY WARRANTY; without even the implied warranty of MERCHANTABILITY or
 * FITNESS FOR A PARTICULAR PURPOSE.
 *
 * You should have received a copy of the GNU Affero General Public License
 * along with this program. If not, see <http://www.gnu.org/licenses/>.
 */
#include "executorimpl.h"
#include "function.h"
#include "functionMgt.h"
#include "tcommon.h"
#include "tcompare.h"
#include "tdatablock.h"
#include "tfill.h"
#include "ttime.h"

typedef enum SResultTsInterpType {
  RESULT_ROW_START_INTERP = 1,
  RESULT_ROW_END_INTERP = 2,
} SResultTsInterpType;

#define IS_FINAL_OP(op) ((op)->isFinal)

typedef struct SPullWindowInfo {
  STimeWindow window;
  uint64_t    groupId;
} SPullWindowInfo;

typedef struct SOpenWindowInfo {
  SResultRowPosition pos;
  uint64_t           groupId;
} SOpenWindowInfo;

static SSDataBlock* doStreamSessionAgg(SOperatorInfo* pOperator);

static int64_t* extractTsCol(SSDataBlock* pBlock, const SIntervalAggOperatorInfo* pInfo);

static SResultRowPosition addToOpenWindowList(SResultRowInfo* pResultRowInfo, const SResultRow* pResult,
                                              uint64_t groupId);
static void doCloseWindow(SResultRowInfo* pResultRowInfo, const SIntervalAggOperatorInfo* pInfo, SResultRow* pResult);

static TSKEY getStartTsKey(STimeWindow* win, const TSKEY* tsCols) { return tsCols == NULL ? win->skey : tsCols[0]; }

static int32_t setTimeWindowOutputBuf(SResultRowInfo* pResultRowInfo, STimeWindow* win, bool masterscan,
                                      SResultRow** pResult, int64_t tableGroupId, SqlFunctionCtx* pCtx,
                                      int32_t numOfOutput, int32_t* rowEntryInfoOffset, SAggSupporter* pAggSup,
                                      SExecTaskInfo* pTaskInfo) {
  SResultRow* pResultRow = doSetResultOutBufByKey(pAggSup->pResultBuf, pResultRowInfo, (char*)&win->skey, TSDB_KEYSIZE,
                                                  masterscan, tableGroupId, pTaskInfo, true, pAggSup);

  if (pResultRow == NULL) {
    *pResult = NULL;
    return TSDB_CODE_SUCCESS;
  }

  // set time window for current result
  pResultRow->win = (*win);

  *pResult = pResultRow;
  setResultRowInitCtx(pResultRow, pCtx, numOfOutput, rowEntryInfoOffset);

  return TSDB_CODE_SUCCESS;
}

static void updateTimeWindowInfo(SColumnInfoData* pColData, STimeWindow* pWin, bool includeEndpoint) {
  int64_t* ts = (int64_t*)pColData->pData;
  int32_t  delta = includeEndpoint ? 1 : 0;

  int64_t duration = pWin->ekey - pWin->skey + delta;
  ts[2] = duration;            // set the duration
  ts[3] = pWin->skey;          // window start key
  ts[4] = pWin->ekey + delta;  // window end key
}

static void doKeepTuple(SWindowRowsSup* pRowSup, int64_t ts, uint64_t groupId) {
  pRowSup->win.ekey = ts;
  pRowSup->prevTs = ts;
  pRowSup->numOfRows += 1;
  pRowSup->groupId = groupId;
}

static void doKeepNewWindowStartInfo(SWindowRowsSup* pRowSup, const int64_t* tsList, int32_t rowIndex,
                                     uint64_t groupId) {
  pRowSup->startRowIndex = rowIndex;
  pRowSup->numOfRows = 0;
  pRowSup->win.skey = tsList[rowIndex];
  pRowSup->groupId = groupId;
}

static FORCE_INLINE int32_t getForwardStepsInBlock(int32_t numOfRows, __block_search_fn_t searchFn, TSKEY ekey,
                                                   int16_t pos, int16_t order, int64_t* pData) {
  int32_t forwardRows = 0;

  if (order == TSDB_ORDER_ASC) {
    int32_t end = searchFn((char*)&pData[pos], numOfRows - pos, ekey, order);
    if (end >= 0) {
      forwardRows = end;

      if (pData[end + pos] == ekey) {
        forwardRows += 1;
      }
    }
  } else {
    int32_t end = searchFn((char*)&pData[pos], numOfRows - pos, ekey, order);
    if (end >= 0) {
      forwardRows = end;

      if (pData[end + pos] == ekey) {
        forwardRows += 1;
      }
    }
    //    int32_t end = searchFn((char*)pData, pos + 1, ekey, order);
    //    if (end >= 0) {
    //      forwardRows = pos - end;
    //
    //      if (pData[end] == ekey) {
    //        forwardRows += 1;
    //      }
    //    }
  }

  assert(forwardRows >= 0);
  return forwardRows;
}

int32_t binarySearchForKey(char* pValue, int num, TSKEY key, int order) {
  int32_t midPos = -1;
  int32_t numOfRows;

  if (num <= 0) {
    return -1;
  }

  assert(order == TSDB_ORDER_ASC || order == TSDB_ORDER_DESC);

  TSKEY*  keyList = (TSKEY*)pValue;
  int32_t firstPos = 0;
  int32_t lastPos = num - 1;

  if (order == TSDB_ORDER_DESC) {
    // find the first position which is smaller than the key
    while (1) {
      if (key >= keyList[firstPos]) return firstPos;
      if (key == keyList[lastPos]) return lastPos;

      if (key < keyList[lastPos]) {
        lastPos += 1;
        if (lastPos >= num) {
          return -1;
        } else {
          return lastPos;
        }
      }

      numOfRows = lastPos - firstPos + 1;
      midPos = (numOfRows >> 1) + firstPos;

      if (key < keyList[midPos]) {
        firstPos = midPos + 1;
      } else if (key > keyList[midPos]) {
        lastPos = midPos - 1;
      } else {
        break;
      }
    }

  } else {
    // find the first position which is bigger than the key
    while (1) {
      if (key <= keyList[firstPos]) return firstPos;
      if (key == keyList[lastPos]) return lastPos;

      if (key > keyList[lastPos]) {
        lastPos = lastPos + 1;
        if (lastPos >= num)
          return -1;
        else
          return lastPos;
      }

      numOfRows = lastPos - firstPos + 1;
      midPos = (numOfRows >> 1u) + firstPos;

      if (key < keyList[midPos]) {
        lastPos = midPos - 1;
      } else if (key > keyList[midPos]) {
        firstPos = midPos + 1;
      } else {
        break;
      }
    }
  }

  return midPos;
}

int32_t getNumOfRowsInTimeWindow(SDataBlockInfo* pDataBlockInfo, TSKEY* pPrimaryColumn, int32_t startPos, TSKEY ekey,
                                 __block_search_fn_t searchFn, STableQueryInfo* item, int32_t order) {
  assert(startPos >= 0 && startPos < pDataBlockInfo->rows);

  int32_t num = -1;
  int32_t step = GET_FORWARD_DIRECTION_FACTOR(order);

  if (order == TSDB_ORDER_ASC) {
    if (ekey < pDataBlockInfo->window.ekey && pPrimaryColumn) {
      num = getForwardStepsInBlock(pDataBlockInfo->rows, searchFn, ekey, startPos, order, pPrimaryColumn);
      if (item != NULL) {
        item->lastKey = pPrimaryColumn[startPos + (num - 1)] + step;
      }
    } else {
      num = pDataBlockInfo->rows - startPos;
      if (item != NULL) {
        item->lastKey = pDataBlockInfo->window.ekey + step;
      }
    }
  } else {  // desc
    if (ekey > pDataBlockInfo->window.skey && pPrimaryColumn) {
      num = getForwardStepsInBlock(pDataBlockInfo->rows, searchFn, ekey, startPos, order, pPrimaryColumn);
      if (item != NULL) {
        item->lastKey = pPrimaryColumn[startPos + (num - 1)] + step;
      }
    } else {
      num = pDataBlockInfo->rows - startPos;
      if (item != NULL) {
        item->lastKey = pDataBlockInfo->window.ekey + step;
      }
    }
  }

  assert(num >= 0);
  return num;
}

static void getNextTimeWindow(SInterval* pInterval, int32_t precision, int32_t order, STimeWindow* tw) {
  int32_t factor = GET_FORWARD_DIRECTION_FACTOR(order);
  if (pInterval->intervalUnit != 'n' && pInterval->intervalUnit != 'y') {
    tw->skey += pInterval->sliding * factor;
    tw->ekey = tw->skey + pInterval->interval - 1;
    return;
  }

  int64_t key = tw->skey, interval = pInterval->interval;
  // convert key to second
  key = convertTimePrecision(key, precision, TSDB_TIME_PRECISION_MILLI) / 1000;

  if (pInterval->intervalUnit == 'y') {
    interval *= 12;
  }

  struct tm tm;
  time_t    t = (time_t)key;
  taosLocalTime(&t, &tm);

  int mon = (int)(tm.tm_year * 12 + tm.tm_mon + interval * factor);
  tm.tm_year = mon / 12;
  tm.tm_mon = mon % 12;
  tw->skey = convertTimePrecision((int64_t)taosMktime(&tm) * 1000LL, TSDB_TIME_PRECISION_MILLI, precision);

  mon = (int)(mon + interval);
  tm.tm_year = mon / 12;
  tm.tm_mon = mon % 12;
  tw->ekey = convertTimePrecision((int64_t)taosMktime(&tm) * 1000LL, TSDB_TIME_PRECISION_MILLI, precision);

  tw->ekey -= 1;
}

void getNextIntervalWindow(SInterval* pInterval, STimeWindow* tw, int32_t order) {
  getNextTimeWindow(pInterval, pInterval->precision, order, tw);
}

void doTimeWindowInterpolation(SArray* pPrevValues, SArray* pDataBlock, TSKEY prevTs, int32_t prevRowIndex, TSKEY curTs,
                               int32_t curRowIndex, TSKEY windowKey, int32_t type, SExprSupp* pSup) {
  SqlFunctionCtx* pCtx = pSup->pCtx;

  int32_t index = 1;
  for (int32_t k = 0; k < pSup->numOfExprs; ++k) {
    if (!fmIsIntervalInterpoFunc(pCtx[k].functionId)) {
      pCtx[k].start.key = INT64_MIN;
      continue;
    }

    SFunctParam*     pParam = &pCtx[k].param[0];
    SColumnInfoData* pColInfo = taosArrayGet(pDataBlock, pParam->pCol->slotId);

    ASSERT(pColInfo->info.type == pParam->pCol->type && curTs != windowKey);

    double v1 = 0, v2 = 0, v = 0;
    if (prevRowIndex == -1) {
      SGroupKeys* p = taosArrayGet(pPrevValues, index);
      GET_TYPED_DATA(v1, double, pColInfo->info.type, p->pData);
    } else {
      GET_TYPED_DATA(v1, double, pColInfo->info.type, colDataGetData(pColInfo, prevRowIndex));
    }

    GET_TYPED_DATA(v2, double, pColInfo->info.type, colDataGetData(pColInfo, curRowIndex));

#if 0
    if (functionId == FUNCTION_INTERP) {
      if (type == RESULT_ROW_START_INTERP) {
        pCtx[k].start.key = prevTs;
        pCtx[k].start.val = v1;

        pCtx[k].end.key = curTs;
        pCtx[k].end.val = v2;

        if (pColInfo->info.type == TSDB_DATA_TYPE_BINARY || pColInfo->info.type == TSDB_DATA_TYPE_NCHAR) {
          if (prevRowIndex == -1) {
            //            pCtx[k].start.ptr = (char*)pRuntimeEnv->prevRow[index];
          } else {
            pCtx[k].start.ptr = (char*)pColInfo->pData + prevRowIndex * pColInfo->info.bytes;
          }

          pCtx[k].end.ptr = (char*)pColInfo->pData + curRowIndex * pColInfo->info.bytes;
        }
      }
    } else if (functionId == FUNCTION_TWA) {
#endif

    SPoint point1 = (SPoint){.key = prevTs, .val = &v1};
    SPoint point2 = (SPoint){.key = curTs, .val = &v2};
    SPoint point = (SPoint){.key = windowKey, .val = &v};

    taosGetLinearInterpolationVal(&point, TSDB_DATA_TYPE_DOUBLE, &point1, &point2, TSDB_DATA_TYPE_DOUBLE);

    if (type == RESULT_ROW_START_INTERP) {
      pCtx[k].start.key = point.key;
      pCtx[k].start.val = v;
    } else {
      pCtx[k].end.key = point.key;
      pCtx[k].end.val = v;
    }

    index += 1;
  }
#if 0
  }
#endif
}

static void setNotInterpoWindowKey(SqlFunctionCtx* pCtx, int32_t numOfOutput, int32_t type) {
  if (type == RESULT_ROW_START_INTERP) {
    for (int32_t k = 0; k < numOfOutput; ++k) {
      pCtx[k].start.key = INT64_MIN;
    }
  } else {
    for (int32_t k = 0; k < numOfOutput; ++k) {
      pCtx[k].end.key = INT64_MIN;
    }
  }
}

static bool setTimeWindowInterpolationStartTs(SIntervalAggOperatorInfo* pInfo, int32_t pos, SSDataBlock* pBlock,
                                              const TSKEY* tsCols, STimeWindow* win, SExprSupp* pSup) {
  bool ascQuery = (pInfo->inputOrder == TSDB_ORDER_ASC);

  TSKEY curTs = tsCols[pos];

  SGroupKeys* pTsKey = taosArrayGet(pInfo->pPrevValues, 0);
  TSKEY       lastTs = *(int64_t*)pTsKey->pData;

  // lastTs == INT64_MIN and pos == 0 means this is the first time window, interpolation is not needed.
  // start exactly from this point, no need to do interpolation
  TSKEY key = ascQuery ? win->skey : win->ekey;
  if (key == curTs) {
    setNotInterpoWindowKey(pSup->pCtx, pSup->numOfExprs, RESULT_ROW_START_INTERP);
    return true;
  }

  // it is the first time window, no need to do interpolation
  if (pTsKey->isNull && pos == 0) {
    setNotInterpoWindowKey(pSup->pCtx, pSup->numOfExprs, RESULT_ROW_START_INTERP);
  } else {
    TSKEY prevTs = ((pos == 0) ? lastTs : tsCols[pos - 1]);
    doTimeWindowInterpolation(pInfo->pPrevValues, pBlock->pDataBlock, prevTs, pos - 1, curTs, pos, key,
                              RESULT_ROW_START_INTERP, pSup);
  }

  return true;
}

static bool setTimeWindowInterpolationEndTs(SIntervalAggOperatorInfo* pInfo, SExprSupp* pSup, int32_t endRowIndex,
                                            SArray* pDataBlock, const TSKEY* tsCols, TSKEY blockEkey,
                                            STimeWindow* win) {
  int32_t order = pInfo->inputOrder;

  TSKEY actualEndKey = tsCols[endRowIndex];
  TSKEY key = (order == TSDB_ORDER_ASC) ? win->ekey : win->skey;

  // not ended in current data block, do not invoke interpolation
  if ((key > blockEkey && (order == TSDB_ORDER_ASC)) || (key < blockEkey && (order == TSDB_ORDER_DESC))) {
    setNotInterpoWindowKey(pSup->pCtx, pSup->numOfExprs, RESULT_ROW_END_INTERP);
    return false;
  }

  // there is actual end point of current time window, no interpolation needs
  if (key == actualEndKey) {
    setNotInterpoWindowKey(pSup->pCtx, pSup->numOfExprs, RESULT_ROW_END_INTERP);
    return true;
  }

  int32_t nextRowIndex = endRowIndex + 1;
  assert(nextRowIndex >= 0);

  TSKEY nextKey = tsCols[nextRowIndex];
  doTimeWindowInterpolation(pInfo->pPrevValues, pDataBlock, actualEndKey, endRowIndex, nextKey, nextRowIndex, key,
                            RESULT_ROW_END_INTERP, pSup);
  return true;
}

bool inCalSlidingWindow(SInterval* pInterval, STimeWindow* pWin, TSKEY calStart, TSKEY calEnd) {
  if (pInterval->interval != pInterval->sliding && (pWin->ekey < calStart || pWin->skey > calEnd)) {
    return false;
  }
  return true;
}

bool inSlidingWindow(SInterval* pInterval, STimeWindow* pWin, SDataBlockInfo* pBlockInfo) {
  return inCalSlidingWindow(pInterval, pWin, pBlockInfo->calWin.skey, pBlockInfo->calWin.ekey);
}

static int32_t getNextQualifiedWindow(SInterval* pInterval, STimeWindow* pNext, SDataBlockInfo* pDataBlockInfo,
                                      TSKEY* primaryKeys, int32_t prevPosition, int32_t order) {
  bool ascQuery = (order == TSDB_ORDER_ASC);

  int32_t precision = pInterval->precision;
  getNextTimeWindow(pInterval, precision, order, pNext);

  // next time window is not in current block
  if ((pNext->skey > pDataBlockInfo->window.ekey && order == TSDB_ORDER_ASC) ||
      (pNext->ekey < pDataBlockInfo->window.skey && order == TSDB_ORDER_DESC)) {
    return -1;
  }

  if (!inSlidingWindow(pInterval, pNext, pDataBlockInfo) && order == TSDB_ORDER_ASC) {
    return -1;
  }

  TSKEY   skey = ascQuery ? pNext->skey : pNext->ekey;
  int32_t startPos = 0;

  // tumbling time window query, a special case of sliding time window query
  if (pInterval->sliding == pInterval->interval && prevPosition != -1) {
    startPos = prevPosition + 1;
  } else {
    if ((skey <= pDataBlockInfo->window.skey && ascQuery) || (skey >= pDataBlockInfo->window.ekey && !ascQuery)) {
      startPos = 0;
    } else {
      startPos = binarySearchForKey((char*)primaryKeys, pDataBlockInfo->rows, skey, order);
    }
  }

  /* interp query with fill should not skip time window */
  //  if (pQueryAttr->pointInterpQuery && pQueryAttr->fillType != TSDB_FILL_NONE) {
  //    return startPos;
  //  }

  /*
   * This time window does not cover any data, try next time window,
   * this case may happen when the time window is too small
   */
  if (primaryKeys == NULL) {
    if (ascQuery) {
      assert(pDataBlockInfo->window.skey <= pNext->ekey);
    } else {
      assert(pDataBlockInfo->window.ekey >= pNext->skey);
    }
  } else {
    if (ascQuery && primaryKeys[startPos] > pNext->ekey) {
      TSKEY next = primaryKeys[startPos];
      if (pInterval->intervalUnit == 'n' || pInterval->intervalUnit == 'y') {
        pNext->skey = taosTimeTruncate(next, pInterval, precision);
        pNext->ekey = taosTimeAdd(pNext->skey, pInterval->interval, pInterval->intervalUnit, precision) - 1;
      } else {
        pNext->ekey += ((next - pNext->ekey + pInterval->sliding - 1) / pInterval->sliding) * pInterval->sliding;
        pNext->skey = pNext->ekey - pInterval->interval + 1;
      }
    } else if ((!ascQuery) && primaryKeys[startPos] < pNext->skey) {
      TSKEY next = primaryKeys[startPos];
      if (pInterval->intervalUnit == 'n' || pInterval->intervalUnit == 'y') {
        pNext->skey = taosTimeTruncate(next, pInterval, precision);
        pNext->ekey = taosTimeAdd(pNext->skey, pInterval->interval, pInterval->intervalUnit, precision) - 1;
      } else {
        pNext->skey -= ((pNext->skey - next + pInterval->sliding - 1) / pInterval->sliding) * pInterval->sliding;
        pNext->ekey = pNext->skey + pInterval->interval - 1;
      }
    }
  }

  return startPos;
}

static bool isResultRowInterpolated(SResultRow* pResult, SResultTsInterpType type) {
  ASSERT(pResult != NULL && (type == RESULT_ROW_START_INTERP || type == RESULT_ROW_END_INTERP));
  if (type == RESULT_ROW_START_INTERP) {
    return pResult->startInterp == true;
  } else {
    return pResult->endInterp == true;
  }
}

static void setResultRowInterpo(SResultRow* pResult, SResultTsInterpType type) {
  assert(pResult != NULL && (type == RESULT_ROW_START_INTERP || type == RESULT_ROW_END_INTERP));
  if (type == RESULT_ROW_START_INTERP) {
    pResult->startInterp = true;
  } else {
    pResult->endInterp = true;
  }
}

static void doWindowBorderInterpolation(SIntervalAggOperatorInfo* pInfo, SSDataBlock* pBlock, SResultRow* pResult,
                                        STimeWindow* win, int32_t startPos, int32_t forwardRows, SExprSupp* pSup) {
  if (!pInfo->timeWindowInterpo) {
    return;
  }

  ASSERT(pBlock != NULL);
  if (pBlock->pDataBlock == NULL) {
    //    tscError("pBlock->pDataBlock == NULL");
    return;
  }

  SColumnInfoData* pColInfo = taosArrayGet(pBlock->pDataBlock, pInfo->primaryTsIndex);

  TSKEY* tsCols = (TSKEY*)(pColInfo->pData);
  bool   done = isResultRowInterpolated(pResult, RESULT_ROW_START_INTERP);
  if (!done) {  // it is not interpolated, now start to generated the interpolated value
    bool interp = setTimeWindowInterpolationStartTs(pInfo, startPos, pBlock, tsCols, win, pSup);
    if (interp) {
      setResultRowInterpo(pResult, RESULT_ROW_START_INTERP);
    }
  } else {
    setNotInterpoWindowKey(pSup->pCtx, pSup->numOfExprs, RESULT_ROW_START_INTERP);
  }

  // point interpolation does not require the end key time window interpolation.
  //  if (pointInterpQuery) {
  //    return;
  //  }

  // interpolation query does not generate the time window end interpolation
  done = isResultRowInterpolated(pResult, RESULT_ROW_END_INTERP);
  if (!done) {
    int32_t endRowIndex = startPos + forwardRows - 1;

    TSKEY endKey = (pInfo->inputOrder == TSDB_ORDER_ASC) ? pBlock->info.window.ekey : pBlock->info.window.skey;
    bool  interp = setTimeWindowInterpolationEndTs(pInfo, pSup, endRowIndex, pBlock->pDataBlock, tsCols, endKey, win);
    if (interp) {
      setResultRowInterpo(pResult, RESULT_ROW_END_INTERP);
    }
  } else {
    setNotInterpoWindowKey(pSup->pCtx, pSup->numOfExprs, RESULT_ROW_END_INTERP);
  }
}

static void saveDataBlockLastRow(SArray* pPrevKeys, const SSDataBlock* pBlock, SArray* pCols) {
  if (pBlock->pDataBlock == NULL) {
    return;
  }

  size_t num = taosArrayGetSize(pPrevKeys);
  for (int32_t k = 0; k < num; ++k) {
    SColumn* pc = taosArrayGet(pCols, k);

    SColumnInfoData* pColInfo = taosArrayGet(pBlock->pDataBlock, pc->slotId);

    SGroupKeys* pkey = taosArrayGet(pPrevKeys, k);
    for (int32_t i = pBlock->info.rows - 1; i >= 0; --i) {
      if (colDataIsNull_s(pColInfo, i)) {
        continue;
      }

      char* val = colDataGetData(pColInfo, i);
      if (IS_VAR_DATA_TYPE(pkey->type)) {
        memcpy(pkey->pData, val, varDataTLen(val));
        ASSERT(varDataTLen(val) <= pkey->bytes);
      } else {
        memcpy(pkey->pData, val, pkey->bytes);
      }

      break;
    }
  }
}

static void doInterpUnclosedTimeWindow(SOperatorInfo* pOperatorInfo, int32_t numOfExprs, SResultRowInfo* pResultRowInfo,
                                       SSDataBlock* pBlock, int32_t scanFlag, int64_t* tsCols, SResultRowPosition* p) {
  SExecTaskInfo* pTaskInfo = pOperatorInfo->pTaskInfo;

  SIntervalAggOperatorInfo* pInfo = (SIntervalAggOperatorInfo*)pOperatorInfo->info;
  SExprSupp*                pSup = &pOperatorInfo->exprSupp;

  int32_t startPos = 0;
  int32_t numOfOutput = pSup->numOfExprs;

  SResultRow* pResult = NULL;

  while (1) {
    SListNode*          pn = tdListGetHead(pResultRowInfo->openWindow);
    SOpenWindowInfo*    pOpenWin = (SOpenWindowInfo*)pn->data;
    uint64_t            groupId = pOpenWin->groupId;
    SResultRowPosition* p1 = &pOpenWin->pos;
    if (p->pageId == p1->pageId && p->offset == p1->offset) {
      break;
    }

    SResultRow* pr = getResultRowByPos(pInfo->aggSup.pResultBuf, p1, false);
    ASSERT(pr->offset == p1->offset && pr->pageId == p1->pageId);

    if (pr->closed) {
      ASSERT(isResultRowInterpolated(pr, RESULT_ROW_START_INTERP) &&
             isResultRowInterpolated(pr, RESULT_ROW_END_INTERP));
      SListNode* pNode = tdListPopHead(pResultRowInfo->openWindow);
      taosMemoryFree(pNode);
      continue;
    }

    STimeWindow w = pr->win;
    int32_t     ret = setTimeWindowOutputBuf(pResultRowInfo, &w, (scanFlag == MAIN_SCAN), &pResult, groupId, pSup->pCtx,
                                             numOfOutput, pSup->rowEntryInfoOffset, &pInfo->aggSup, pTaskInfo);
    if (ret != TSDB_CODE_SUCCESS) {
      T_LONG_JMP(pTaskInfo->env, TSDB_CODE_QRY_OUT_OF_MEMORY);
    }

    ASSERT(!isResultRowInterpolated(pResult, RESULT_ROW_END_INTERP));

    SGroupKeys* pTsKey = taosArrayGet(pInfo->pPrevValues, 0);
    int64_t     prevTs = *(int64_t*)pTsKey->pData;
    if (groupId == pBlock->info.groupId) {
      doTimeWindowInterpolation(pInfo->pPrevValues, pBlock->pDataBlock, prevTs, -1, tsCols[startPos], startPos, w.ekey,
                                RESULT_ROW_END_INTERP, pSup);
    }

    setResultRowInterpo(pResult, RESULT_ROW_END_INTERP);
    setNotInterpoWindowKey(pSup->pCtx, numOfExprs, RESULT_ROW_START_INTERP);

    updateTimeWindowInfo(&pInfo->twAggSup.timeWindowData, &w, true);
    doApplyFunctions(pTaskInfo, pSup->pCtx, &pInfo->twAggSup.timeWindowData, startPos, 0, pBlock->info.rows,
                     numOfExprs);

    if (isResultRowInterpolated(pResult, RESULT_ROW_END_INTERP)) {
      closeResultRow(pr);
      SListNode* pNode = tdListPopHead(pResultRowInfo->openWindow);
      taosMemoryFree(pNode);
    } else {  // the remains are can not be closed yet.
      break;
    }
  }
}

void printDataBlock(SSDataBlock* pBlock, const char* flag) {
  if (!pBlock || pBlock->info.rows == 0) {
    qDebug("===stream===printDataBlock: Block is Null or Empty");
    return;
  }
  char* pBuf = NULL;
  qDebug("%s", dumpBlockData(pBlock, flag, &pBuf));
  taosMemoryFree(pBuf);
}

typedef int32_t (*__compare_fn_t)(void* pKey, void* data, int32_t index);

int32_t binarySearchCom(void* keyList, int num, void* pKey, int order, __compare_fn_t comparefn) {
  int firstPos = 0, lastPos = num - 1, midPos = -1;
  int numOfRows = 0;

  if (num <= 0) return -1;
  if (order == TSDB_ORDER_DESC) {
    // find the first position which is smaller or equal than the key
    while (1) {
      if (comparefn(pKey, keyList, lastPos) >= 0) return lastPos;
      if (comparefn(pKey, keyList, firstPos) == 0) return firstPos;
      if (comparefn(pKey, keyList, firstPos) < 0) return firstPos - 1;

      numOfRows = lastPos - firstPos + 1;
      midPos = (numOfRows >> 1) + firstPos;

      if (comparefn(pKey, keyList, midPos) < 0) {
        lastPos = midPos - 1;
      } else if (comparefn(pKey, keyList, midPos) > 0) {
        firstPos = midPos + 1;
      } else {
        break;
      }
    }

  } else {
    // find the first position which is bigger or equal than the key
    while (1) {
      if (comparefn(pKey, keyList, firstPos) <= 0) return firstPos;
      if (comparefn(pKey, keyList, lastPos) == 0) return lastPos;

      if (comparefn(pKey, keyList, lastPos) > 0) {
        lastPos = lastPos + 1;
        if (lastPos >= num)
          return -1;
        else
          return lastPos;
      }

      numOfRows = lastPos - firstPos + 1;
      midPos = (numOfRows >> 1) + firstPos;

      if (comparefn(pKey, keyList, midPos) < 0) {
        lastPos = midPos - 1;
      } else if (comparefn(pKey, keyList, midPos) > 0) {
        firstPos = midPos + 1;
      } else {
        break;
      }
    }
  }

  return midPos;
}

typedef int64_t (*__get_value_fn_t)(void* data, int32_t index);

int32_t binarySearch(void* keyList, int num, TSKEY key, int order, __get_value_fn_t getValuefn) {
  int firstPos = 0, lastPos = num - 1, midPos = -1;
  int numOfRows = 0;

  if (num <= 0) return -1;
  if (order == TSDB_ORDER_DESC) {
    // find the first position which is smaller or equal than the key
    while (1) {
      if (key >= getValuefn(keyList, lastPos)) return lastPos;
      if (key == getValuefn(keyList, firstPos)) return firstPos;
      if (key < getValuefn(keyList, firstPos)) return firstPos - 1;

      numOfRows = lastPos - firstPos + 1;
      midPos = (numOfRows >> 1) + firstPos;

      if (key < getValuefn(keyList, midPos)) {
        lastPos = midPos - 1;
      } else if (key > getValuefn(keyList, midPos)) {
        firstPos = midPos + 1;
      } else {
        break;
      }
    }

  } else {
    // find the first position which is bigger or equal than the key
    while (1) {
      if (key <= getValuefn(keyList, firstPos)) return firstPos;
      if (key == getValuefn(keyList, lastPos)) return lastPos;

      if (key > getValuefn(keyList, lastPos)) {
        lastPos = lastPos + 1;
        if (lastPos >= num)
          return -1;
        else
          return lastPos;
      }

      numOfRows = lastPos - firstPos + 1;
      midPos = (numOfRows >> 1) + firstPos;

      if (key < getValuefn(keyList, midPos)) {
        lastPos = midPos - 1;
      } else if (key > getValuefn(keyList, midPos)) {
        firstPos = midPos + 1;
      } else {
        break;
      }
    }
  }

  return midPos;
}

int32_t comparePullWinKey(void* pKey, void* data, int32_t index) {
  SArray*          res = (SArray*)data;
  SPullWindowInfo* pos = taosArrayGet(res, index);
  SPullWindowInfo* pData = (SPullWindowInfo*)pKey;
  if (pData->window.skey == pos->window.skey) {
    if (pData->groupId > pos->groupId) {
      return 1;
    } else if (pData->groupId < pos->groupId) {
      return -1;
    }
    return 0;
  } else if (pData->window.skey > pos->window.skey) {
    return 1;
  }
  return -1;
}

static int32_t savePullWindow(SPullWindowInfo* pPullInfo, SArray* pPullWins) {
  int32_t size = taosArrayGetSize(pPullWins);
  int32_t index = binarySearchCom(pPullWins, size, pPullInfo, TSDB_ORDER_DESC, comparePullWinKey);
  if (index == -1) {
    index = 0;
  } else {
    if (comparePullWinKey(pPullInfo, pPullWins, index) > 0) {
      index++;
    } else {
      return TSDB_CODE_SUCCESS;
    }
  }
  if (taosArrayInsert(pPullWins, index, pPullInfo) == NULL) {
    return TSDB_CODE_OUT_OF_MEMORY;
  }
  return TSDB_CODE_SUCCESS;
}

int32_t compareResKey(void* pKey, void* data, int32_t index) {
  SArray*     res = (SArray*)data;
  SResKeyPos* pos = taosArrayGetP(res, index);
  SWinKey*    pData = (SWinKey*)pKey;
  if (pData->ts == *(int64_t*)pos->key) {
    if (pData->groupId > pos->groupId) {
      return 1;
    } else if (pData->groupId < pos->groupId) {
      return -1;
    }
    return 0;
  } else if (pData->ts > *(int64_t*)pos->key) {
    return 1;
  }
  return -1;
}

static int32_t saveResult(int64_t ts, int32_t pageId, int32_t offset, uint64_t groupId, SArray* pUpdated) {
  int32_t size = taosArrayGetSize(pUpdated);
  SWinKey data = {.ts = ts, .groupId = groupId};
  int32_t index = binarySearchCom(pUpdated, size, &data, TSDB_ORDER_DESC, compareResKey);
  if (index == -1) {
    index = 0;
  } else {
    if (compareResKey(&data, pUpdated, index) > 0) {
      index++;
    } else {
      return TSDB_CODE_SUCCESS;
    }
  }

  SResKeyPos* newPos = taosMemoryMalloc(sizeof(SResKeyPos) + sizeof(uint64_t));
  if (newPos == NULL) {
    return TSDB_CODE_OUT_OF_MEMORY;
  }
  newPos->groupId = groupId;
  newPos->pos = (SResultRowPosition){.pageId = pageId, .offset = offset};
  *(int64_t*)newPos->key = ts;
  if (taosArrayInsert(pUpdated, index, &newPos) == NULL) {
    return TSDB_CODE_OUT_OF_MEMORY;
  }
  return TSDB_CODE_SUCCESS;
}

static int32_t saveWinResult(int64_t ts, int32_t pageId, int32_t offset, uint64_t groupId, SHashObj* pUpdatedMap) {
  SResKeyPos* newPos = taosMemoryMalloc(sizeof(SResKeyPos) + sizeof(uint64_t));
  if (newPos == NULL) {
    return TSDB_CODE_OUT_OF_MEMORY;
  }
  newPos->groupId = groupId;
  newPos->pos = (SResultRowPosition){.pageId = pageId, .offset = offset};
  *(int64_t*)newPos->key = ts;
  SWinKey key = {.ts = ts, .groupId = groupId};
  if (taosHashPut(pUpdatedMap, &key, sizeof(SWinKey), &newPos, sizeof(void*)) != TSDB_CODE_SUCCESS) {
    taosMemoryFree(newPos);
  }
  return TSDB_CODE_SUCCESS;
}

static int32_t saveWinResultInfo(TSKEY ts, uint64_t groupId, SHashObj* pUpdatedMap) {
  return saveWinResult(ts, -1, -1, groupId, pUpdatedMap);
}

static int32_t saveResultRow(SResultRow* result, uint64_t groupId, SArray* pUpdated) {
  return saveResult(result->win.skey, result->pageId, result->offset, groupId, pUpdated);
}

static void removeResults(SArray* pWins, SHashObj* pUpdatedMap) {
  int32_t size = taosArrayGetSize(pWins);
  for (int32_t i = 0; i < size; i++) {
    SWinKey* pW = taosArrayGet(pWins, i);
    void*    tmp = taosHashGet(pUpdatedMap, pW, sizeof(SWinKey));
    if (tmp) {
      void* value = *(void**)tmp;
      taosMemoryFree(value);
      taosHashRemove(pUpdatedMap, pW, sizeof(SWinKey));
    }
  }
}

int64_t getWinReskey(void* data, int32_t index) {
  SArray*  res = (SArray*)data;
  SWinKey* pos = taosArrayGet(res, index);
  return pos->ts;
}

int32_t compareWinRes(void* pKey, void* data, int32_t index) {
  SArray*     res = (SArray*)data;
  SWinKey*    pos = taosArrayGet(res, index);
  SResKeyPos* pData = (SResKeyPos*)pKey;
  if (*(int64_t*)pData->key == pos->ts) {
    if (pData->groupId > pos->groupId) {
      return 1;
    } else if (pData->groupId < pos->groupId) {
      return -1;
    }
    return 0;
  } else if (*(int64_t*)pData->key > pos->ts) {
    return 1;
  }
  return -1;
}

static void removeDeleteResults(SHashObj* pUpdatedMap, SArray* pDelWins) {
  taosArraySort(pDelWins, sWinKeyCmprImpl);
  taosArrayRemoveDuplicate(pDelWins, sWinKeyCmprImpl, NULL);
  int32_t delSize = taosArrayGetSize(pDelWins);
  if (taosHashGetSize(pUpdatedMap) == 0 || delSize == 0) {
    return;
  }
  void* pIte = NULL;
  while ((pIte = taosHashIterate(pUpdatedMap, pIte)) != NULL) {
    SResKeyPos* pResKey = *(SResKeyPos**)pIte;
    int32_t     index = binarySearchCom(pDelWins, delSize, pResKey, TSDB_ORDER_DESC, compareWinRes);
    if (index >= 0 && 0 == compareWinRes(pResKey, pDelWins, index)) {
      taosArrayRemove(pDelWins, index);
      delSize = taosArrayGetSize(pDelWins);
    }
  }
}

bool isOverdue(TSKEY ekey, STimeWindowAggSupp* pTwSup) {
  ASSERT(pTwSup->maxTs == INT64_MIN || pTwSup->maxTs > 0);
  return pTwSup->maxTs != INT64_MIN && ekey < pTwSup->maxTs - pTwSup->waterMark;
}

bool isCloseWindow(STimeWindow* pWin, STimeWindowAggSupp* pTwSup) { return isOverdue(pWin->ekey, pTwSup); }

bool needDeleteWindowBuf(STimeWindow* pWin, STimeWindowAggSupp* pTwSup) {
  return pTwSup->maxTs != INT64_MIN && pWin->ekey < pTwSup->maxTs - pTwSup->deleteMark;
}

static void hashIntervalAgg(SOperatorInfo* pOperatorInfo, SResultRowInfo* pResultRowInfo, SSDataBlock* pBlock,
                            int32_t scanFlag) {
  SIntervalAggOperatorInfo* pInfo = (SIntervalAggOperatorInfo*)pOperatorInfo->info;

  SExecTaskInfo* pTaskInfo = pOperatorInfo->pTaskInfo;
  SExprSupp*     pSup = &pOperatorInfo->exprSupp;

  int32_t     startPos = 0;
  int32_t     numOfOutput = pSup->numOfExprs;
  int64_t*    tsCols = extractTsCol(pBlock, pInfo);
  uint64_t    tableGroupId = pBlock->info.groupId;
  bool        ascScan = (pInfo->inputOrder == TSDB_ORDER_ASC);
  TSKEY       ts = getStartTsKey(&pBlock->info.window, tsCols);
  SResultRow* pResult = NULL;

  STimeWindow win =
      getActiveTimeWindow(pInfo->aggSup.pResultBuf, pResultRowInfo, ts, &pInfo->interval, pInfo->inputOrder);
  int32_t ret = setTimeWindowOutputBuf(pResultRowInfo, &win, (scanFlag == MAIN_SCAN), &pResult, tableGroupId,
                                       pSup->pCtx, numOfOutput, pSup->rowEntryInfoOffset, &pInfo->aggSup, pTaskInfo);
  if (ret != TSDB_CODE_SUCCESS || pResult == NULL) {
    T_LONG_JMP(pTaskInfo->env, TSDB_CODE_QRY_OUT_OF_MEMORY);
  }
  TSKEY   ekey = ascScan ? win.ekey : win.skey;
  int32_t forwardRows =
      getNumOfRowsInTimeWindow(&pBlock->info, tsCols, startPos, ekey, binarySearchForKey, NULL, pInfo->inputOrder);
  ASSERT(forwardRows > 0);

  // prev time window not interpolation yet.
  if (pInfo->timeWindowInterpo) {
    SResultRowPosition pos = addToOpenWindowList(pResultRowInfo, pResult, tableGroupId);
    doInterpUnclosedTimeWindow(pOperatorInfo, numOfOutput, pResultRowInfo, pBlock, scanFlag, tsCols, &pos);

    // restore current time window
    ret = setTimeWindowOutputBuf(pResultRowInfo, &win, (scanFlag == MAIN_SCAN), &pResult, tableGroupId, pSup->pCtx,
                                 numOfOutput, pSup->rowEntryInfoOffset, &pInfo->aggSup, pTaskInfo);
    if (ret != TSDB_CODE_SUCCESS) {
      T_LONG_JMP(pTaskInfo->env, TSDB_CODE_QRY_OUT_OF_MEMORY);
    }

    // window start key interpolation
    doWindowBorderInterpolation(pInfo, pBlock, pResult, &win, startPos, forwardRows, pSup);
  }

  updateTimeWindowInfo(&pInfo->twAggSup.timeWindowData, &win, true);
  doApplyFunctions(pTaskInfo, pSup->pCtx, &pInfo->twAggSup.timeWindowData, startPos, forwardRows, pBlock->info.rows,
                   numOfOutput);

  doCloseWindow(pResultRowInfo, pInfo, pResult);

  STimeWindow nextWin = win;
  while (1) {
    int32_t prevEndPos = forwardRows - 1 + startPos;
    startPos = getNextQualifiedWindow(&pInfo->interval, &nextWin, &pBlock->info, tsCols, prevEndPos, pInfo->inputOrder);
    if (startPos < 0) {
      break;
    }
    // null data, failed to allocate more memory buffer
    int32_t code = setTimeWindowOutputBuf(pResultRowInfo, &nextWin, (scanFlag == MAIN_SCAN), &pResult, tableGroupId,
                                          pSup->pCtx, numOfOutput, pSup->rowEntryInfoOffset, &pInfo->aggSup, pTaskInfo);
    if (code != TSDB_CODE_SUCCESS || pResult == NULL) {
      T_LONG_JMP(pTaskInfo->env, TSDB_CODE_QRY_OUT_OF_MEMORY);
    }

    ekey = ascScan ? nextWin.ekey : nextWin.skey;
    forwardRows =
        getNumOfRowsInTimeWindow(&pBlock->info, tsCols, startPos, ekey, binarySearchForKey, NULL, pInfo->inputOrder);
    // window start(end) key interpolation
    doWindowBorderInterpolation(pInfo, pBlock, pResult, &nextWin, startPos, forwardRows, pSup);
    // TODO: add to open window? how to close the open windows after input blocks exhausted?
#if 0
    if ((ascScan && ekey <= pBlock->info.window.ekey) ||
        (!ascScan && ekey >= pBlock->info.window.skey)) {
      // window start(end) key interpolation
      doWindowBorderInterpolation(pInfo, pBlock, pResult, &nextWin, startPos, forwardRows, pSup);
    } else if (pInfo->timeWindowInterpo) {
      addToOpenWindowList(pResultRowInfo, pResult, tableGroupId);
    }
#endif
    updateTimeWindowInfo(&pInfo->twAggSup.timeWindowData, &nextWin, true);
    doApplyFunctions(pTaskInfo, pSup->pCtx, &pInfo->twAggSup.timeWindowData, startPos, forwardRows, pBlock->info.rows,
                     numOfOutput);
    doCloseWindow(pResultRowInfo, pInfo, pResult);
  }

  if (pInfo->timeWindowInterpo) {
    saveDataBlockLastRow(pInfo->pPrevValues, pBlock, pInfo->pInterpCols);
  }
}

void doCloseWindow(SResultRowInfo* pResultRowInfo, const SIntervalAggOperatorInfo* pInfo, SResultRow* pResult) {
  // current result is done in computing final results.
  if (pInfo->timeWindowInterpo && isResultRowInterpolated(pResult, RESULT_ROW_END_INTERP)) {
    closeResultRow(pResult);
    tdListPopHead(pResultRowInfo->openWindow);
  }
}

SResultRowPosition addToOpenWindowList(SResultRowInfo* pResultRowInfo, const SResultRow* pResult, uint64_t groupId) {
  SOpenWindowInfo openWin = {0};
  openWin.pos.pageId = pResult->pageId;
  openWin.pos.offset = pResult->offset;
  openWin.groupId = groupId;
  SListNode* pn = tdListGetTail(pResultRowInfo->openWindow);
  if (pn == NULL) {
    tdListAppend(pResultRowInfo->openWindow, &openWin);
    return openWin.pos;
  }

  SOpenWindowInfo* px = (SOpenWindowInfo*)pn->data;
  if (px->pos.pageId != openWin.pos.pageId || px->pos.offset != openWin.pos.offset || px->groupId != openWin.groupId) {
    tdListAppend(pResultRowInfo->openWindow, &openWin);
  }

  return openWin.pos;
}

int64_t* extractTsCol(SSDataBlock* pBlock, const SIntervalAggOperatorInfo* pInfo) {
  TSKEY* tsCols = NULL;

  if (pBlock->pDataBlock != NULL) {
    SColumnInfoData* pColDataInfo = taosArrayGet(pBlock->pDataBlock, pInfo->primaryTsIndex);
    tsCols = (int64_t*)pColDataInfo->pData;

    // no data in primary ts
    if (tsCols[0] == 0 && tsCols[pBlock->info.rows - 1] == 0) {
      return NULL;
    }

    if (tsCols[0] != 0 && (pBlock->info.window.skey == 0 && pBlock->info.window.ekey == 0)) {
      blockDataUpdateTsWindow(pBlock, pInfo->primaryTsIndex);
    }
  }

  return tsCols;
}

static int32_t doOpenIntervalAgg(SOperatorInfo* pOperator) {
  if (OPTR_IS_OPENED(pOperator)) {
    return TSDB_CODE_SUCCESS;
  }

  SExecTaskInfo*            pTaskInfo = pOperator->pTaskInfo;
  SIntervalAggOperatorInfo* pInfo = pOperator->info;
  SExprSupp*                pSup = &pOperator->exprSupp;

  int32_t scanFlag = MAIN_SCAN;

  int64_t        st = taosGetTimestampUs();
  SOperatorInfo* downstream = pOperator->pDownstream[0];

  while (1) {
    SSDataBlock* pBlock = downstream->fpSet.getNextFn(downstream);
    if (pBlock == NULL) {
      break;
    }

    getTableScanInfo(pOperator, &pInfo->inputOrder, &scanFlag);

    if (pInfo->scalarSupp.pExprInfo != NULL) {
      SExprSupp* pExprSup = &pInfo->scalarSupp;
      projectApplyFunctions(pExprSup->pExprInfo, pBlock, pBlock, pExprSup->pCtx, pExprSup->numOfExprs, NULL);
    }

    // the pDataBlock are always the same one, no need to call this again
    setInputDataBlock(pOperator, pSup->pCtx, pBlock, pInfo->inputOrder, scanFlag, true);
    blockDataUpdateTsWindow(pBlock, pInfo->primaryTsIndex);

    hashIntervalAgg(pOperator, &pInfo->binfo.resultRowInfo, pBlock, scanFlag);
  }

  initGroupedResultInfo(&pInfo->groupResInfo, pInfo->aggSup.pResultRowHashTable, pInfo->resultTsOrder);
  OPTR_SET_OPENED(pOperator);

  pOperator->cost.openCost = (taosGetTimestampUs() - st) / 1000.0;
  return TSDB_CODE_SUCCESS;
}

static bool compareVal(const char* v, const SStateKeys* pKey) {
  if (IS_VAR_DATA_TYPE(pKey->type)) {
    if (varDataLen(v) != varDataLen(pKey->pData)) {
      return false;
    } else {
      return memcmp(varDataVal(v), varDataVal(pKey->pData), varDataLen(v)) == 0;
    }
  } else {
    return memcmp(pKey->pData, v, pKey->bytes) == 0;
  }
}

static void doStateWindowAggImpl(SOperatorInfo* pOperator, SStateWindowOperatorInfo* pInfo, SSDataBlock* pBlock) {
  SExecTaskInfo* pTaskInfo = pOperator->pTaskInfo;
  SExprSupp*     pSup = &pOperator->exprSupp;

  SColumnInfoData* pStateColInfoData = taosArrayGet(pBlock->pDataBlock, pInfo->stateCol.slotId);
  int64_t          gid = pBlock->info.groupId;

  bool    masterScan = true;
  int32_t numOfOutput = pOperator->exprSupp.numOfExprs;
  int16_t bytes = pStateColInfoData->info.bytes;

  SColumnInfoData* pColInfoData = taosArrayGet(pBlock->pDataBlock, pInfo->tsSlotId);
  TSKEY*           tsList = (TSKEY*)pColInfoData->pData;

  SWindowRowsSup* pRowSup = &pInfo->winSup;
  pRowSup->numOfRows = 0;

  struct SColumnDataAgg* pAgg = NULL;
  for (int32_t j = 0; j < pBlock->info.rows; ++j) {
    pAgg = (pBlock->pBlockAgg != NULL) ? pBlock->pBlockAgg[pInfo->stateCol.slotId] : NULL;
    if (colDataIsNull(pStateColInfoData, pBlock->info.rows, j, pAgg)) {
      continue;
    }

    char* val = colDataGetData(pStateColInfoData, j);

    if (gid != pRowSup->groupId || !pInfo->hasKey) {
      // todo extract method
      if (IS_VAR_DATA_TYPE(pInfo->stateKey.type)) {
        varDataCopy(pInfo->stateKey.pData, val);
      } else {
        memcpy(pInfo->stateKey.pData, val, bytes);
      }

      pInfo->hasKey = true;

      doKeepNewWindowStartInfo(pRowSup, tsList, j, gid);
      doKeepTuple(pRowSup, tsList[j], gid);
    } else if (compareVal(val, &pInfo->stateKey)) {
      doKeepTuple(pRowSup, tsList[j], gid);
      if (j == 0 && pRowSup->startRowIndex != 0) {
        pRowSup->startRowIndex = 0;
      }
    } else {  // a new state window started
      SResultRow* pResult = NULL;

      // keep the time window for the closed time window.
      STimeWindow window = pRowSup->win;

      pRowSup->win.ekey = pRowSup->win.skey;
      int32_t ret = setTimeWindowOutputBuf(&pInfo->binfo.resultRowInfo, &window, masterScan, &pResult, gid, pSup->pCtx,
                                           numOfOutput, pSup->rowEntryInfoOffset, &pInfo->aggSup, pTaskInfo);
      if (ret != TSDB_CODE_SUCCESS) {  // null data, too many state code
        T_LONG_JMP(pTaskInfo->env, TSDB_CODE_QRY_APP_ERROR);
      }

      updateTimeWindowInfo(&pInfo->twAggSup.timeWindowData, &window, false);
      doApplyFunctions(pTaskInfo, pSup->pCtx, &pInfo->twAggSup.timeWindowData, pRowSup->startRowIndex,
                       pRowSup->numOfRows, pBlock->info.rows, numOfOutput);

      // here we start a new session window
      doKeepNewWindowStartInfo(pRowSup, tsList, j, gid);
      doKeepTuple(pRowSup, tsList[j], gid);

      // todo extract method
      if (IS_VAR_DATA_TYPE(pInfo->stateKey.type)) {
        varDataCopy(pInfo->stateKey.pData, val);
      } else {
        memcpy(pInfo->stateKey.pData, val, bytes);
      }
    }
  }

  SResultRow* pResult = NULL;
  pRowSup->win.ekey = tsList[pBlock->info.rows - 1];
  int32_t ret = setTimeWindowOutputBuf(&pInfo->binfo.resultRowInfo, &pRowSup->win, masterScan, &pResult, gid,
                                       pSup->pCtx, numOfOutput, pSup->rowEntryInfoOffset, &pInfo->aggSup, pTaskInfo);
  if (ret != TSDB_CODE_SUCCESS) {  // null data, too many state code
    T_LONG_JMP(pTaskInfo->env, TSDB_CODE_QRY_APP_ERROR);
  }

  updateTimeWindowInfo(&pInfo->twAggSup.timeWindowData, &pRowSup->win, false);
  doApplyFunctions(pTaskInfo, pSup->pCtx, &pInfo->twAggSup.timeWindowData, pRowSup->startRowIndex, pRowSup->numOfRows,
                   pBlock->info.rows, numOfOutput);
}

static int32_t openStateWindowAggOptr(SOperatorInfo* pOperator) {
  if (OPTR_IS_OPENED(pOperator)) {
    return TSDB_CODE_SUCCESS;
  }

  SStateWindowOperatorInfo* pInfo = pOperator->info;
  SExecTaskInfo*            pTaskInfo = pOperator->pTaskInfo;

  SExprSupp* pSup = &pOperator->exprSupp;
  int32_t    order = TSDB_ORDER_ASC;
  int64_t    st = taosGetTimestampUs();

  SOperatorInfo* downstream = pOperator->pDownstream[0];
  while (1) {
    SSDataBlock* pBlock = downstream->fpSet.getNextFn(downstream);
    if (pBlock == NULL) {
      break;
    }

    setInputDataBlock(pOperator, pSup->pCtx, pBlock, order, MAIN_SCAN, true);
    blockDataUpdateTsWindow(pBlock, pInfo->tsSlotId);

    // there is an scalar expression that needs to be calculated right before apply the group aggregation.
    if (pInfo->scalarSup.pExprInfo != NULL) {
      pTaskInfo->code = projectApplyFunctions(pInfo->scalarSup.pExprInfo, pBlock, pBlock, pInfo->scalarSup.pCtx,
                                              pInfo->scalarSup.numOfExprs, NULL);
      if (pTaskInfo->code != TSDB_CODE_SUCCESS) {
        T_LONG_JMP(pTaskInfo->env, pTaskInfo->code);
      }
    }

    doStateWindowAggImpl(pOperator, pInfo, pBlock);
  }

  pOperator->cost.openCost = (taosGetTimestampUs() - st) / 1000.0;
  initGroupedResultInfo(&pInfo->groupResInfo, pInfo->aggSup.pResultRowHashTable, TSDB_ORDER_ASC);
  pOperator->status = OP_RES_TO_RETURN;

  return TSDB_CODE_SUCCESS;
}

static SSDataBlock* doStateWindowAgg(SOperatorInfo* pOperator) {
  if (pOperator->status == OP_EXEC_DONE) {
    return NULL;
  }

  SStateWindowOperatorInfo* pInfo = pOperator->info;
  SExecTaskInfo*            pTaskInfo = pOperator->pTaskInfo;
  SOptrBasicInfo*           pBInfo = &pInfo->binfo;

  pTaskInfo->code = pOperator->fpSet._openFn(pOperator);
  if (pTaskInfo->code != TSDB_CODE_SUCCESS) {
    doSetOperatorCompleted(pOperator);
    return NULL;
  }

  blockDataEnsureCapacity(pBInfo->pRes, pOperator->resultInfo.capacity);
  while (1) {
    doBuildResultDatablock(pOperator, &pInfo->binfo, &pInfo->groupResInfo, pInfo->aggSup.pResultBuf);
    doFilter(pInfo->pCondition, pBInfo->pRes, NULL, NULL);

    bool hasRemain = hasRemainResults(&pInfo->groupResInfo);
    if (!hasRemain) {
      doSetOperatorCompleted(pOperator);
      break;
    }

    if (pBInfo->pRes->info.rows > 0) {
      break;
    }
  }

  pOperator->resultInfo.totalRows += pBInfo->pRes->info.rows;
  return (pBInfo->pRes->info.rows == 0) ? NULL : pBInfo->pRes;
}

static SSDataBlock* doBuildIntervalResult(SOperatorInfo* pOperator) {
  SIntervalAggOperatorInfo* pInfo = pOperator->info;
  SExecTaskInfo*            pTaskInfo = pOperator->pTaskInfo;

  if (pOperator->status == OP_EXEC_DONE) {
    return NULL;
  }

  SSDataBlock* pBlock = pInfo->binfo.pRes;

  if (pInfo->execModel == OPTR_EXEC_MODEL_STREAM) {
    return pOperator->fpSet.getStreamResFn(pOperator);
  } else {
    pTaskInfo->code = pOperator->fpSet._openFn(pOperator);
    if (pTaskInfo->code != TSDB_CODE_SUCCESS) {
      return NULL;
    }

    blockDataEnsureCapacity(pBlock, pOperator->resultInfo.capacity);
    while (1) {
      doBuildResultDatablock(pOperator, &pInfo->binfo, &pInfo->groupResInfo, pInfo->aggSup.pResultBuf);
      doFilter(pInfo->pCondition, pBlock, NULL, NULL);

      bool hasRemain = hasRemainResults(&pInfo->groupResInfo);
      if (!hasRemain) {
        doSetOperatorCompleted(pOperator);
        break;
      }

      if (pBlock->info.rows > 0) {
        break;
      }
    }

    size_t rows = pBlock->info.rows;
    pOperator->resultInfo.totalRows += rows;

    return (rows == 0) ? NULL : pBlock;
  }
}

// todo merged with the build group result.
static void finalizeUpdatedResult(int32_t numOfOutput, SDiskbasedBuf* pBuf, SArray* pUpdateList,
                                  int32_t* rowEntryInfoOffset) {
  size_t num = taosArrayGetSize(pUpdateList);

  for (int32_t i = 0; i < num; ++i) {
    SResKeyPos* pPos = taosArrayGetP(pUpdateList, i);

    SFilePage*  bufPage = getBufPage(pBuf, pPos->pos.pageId);
    SResultRow* pRow = (SResultRow*)((char*)bufPage + pPos->pos.offset);

    for (int32_t j = 0; j < numOfOutput; ++j) {
      SResultRowEntryInfo* pEntry = getResultEntryInfo(pRow, j, rowEntryInfoOffset);
      if (pRow->numOfRows < pEntry->numOfRes) {
        pRow->numOfRows = pEntry->numOfRes;
      }
    }

    releaseBufPage(pBuf, bufPage);
  }
}
static void setInverFunction(SqlFunctionCtx* pCtx, int32_t num, EStreamType type) {
  for (int i = 0; i < num; i++) {
    if (type == STREAM_INVERT) {
      fmSetInvertFunc(pCtx[i].functionId, &(pCtx[i].fpSet));
    } else if (type == STREAM_NORMAL) {
      fmSetNormalFunc(pCtx[i].functionId, &(pCtx[i].fpSet));
    }
  }
}

static void doClearWindowImpl(SResultRowPosition* p1, SDiskbasedBuf* pResultBuf, SExprSupp* pSup, int32_t numOfOutput) {
  SResultRow*     pResult = getResultRowByPos(pResultBuf, p1, false);
  SqlFunctionCtx* pCtx = pSup->pCtx;
  for (int32_t i = 0; i < numOfOutput; ++i) {
    pCtx[i].resultInfo = getResultEntryInfo(pResult, i, pSup->rowEntryInfoOffset);
    struct SResultRowEntryInfo* pResInfo = pCtx[i].resultInfo;
    if (fmIsWindowPseudoColumnFunc(pCtx[i].functionId)) {
      continue;
    }
    pResInfo->initialized = false;
    if (pCtx[i].functionId != -1) {
      pCtx[i].fpSet.init(&pCtx[i], pResInfo);
    }
  }
  SFilePage* bufPage = getBufPage(pResultBuf, p1->pageId);
  setBufPageDirty(bufPage, true);
  releaseBufPage(pResultBuf, bufPage);
}

static bool doClearWindow(SAggSupporter* pAggSup, SExprSupp* pSup, char* pData, int16_t bytes, uint64_t groupId,
                          int32_t numOfOutput) {
  SET_RES_WINDOW_KEY(pAggSup->keyBuf, pData, bytes, groupId);
  SResultRowPosition* p1 =
      (SResultRowPosition*)tSimpleHashGet(pAggSup->pResultRowHashTable, pAggSup->keyBuf, GET_RES_WINDOW_KEY_LEN(bytes));
  if (!p1) {
    // window has been closed
    return false;
  }
  doClearWindowImpl(p1, pAggSup->pResultBuf, pSup, numOfOutput);
  return true;
}

static bool doDeleteWindow(SOperatorInfo* pOperator, TSKEY ts, uint64_t groupId) {
  SStreamIntervalOperatorInfo* pInfo = pOperator->info;
  SWinKey                      key = {.ts = ts, .groupId = groupId};
  tSimpleHashRemove(pInfo->aggSup.pResultRowHashTable, &key, sizeof(SWinKey));
  streamStateDel(pInfo->pState, &key);
  return true;
}

static void doDeleteWindows(SOperatorInfo* pOperator, SInterval* pInterval, SSDataBlock* pBlock, SArray* pUpWins,
                            SHashObj* pUpdatedMap) {
  SStreamIntervalOperatorInfo* pInfo = pOperator->info;
  SColumnInfoData*             pStartTsCol = taosArrayGet(pBlock->pDataBlock, START_TS_COLUMN_INDEX);
  TSKEY*                       startTsCols = (TSKEY*)pStartTsCol->pData;
  SColumnInfoData*             pEndTsCol = taosArrayGet(pBlock->pDataBlock, END_TS_COLUMN_INDEX);
  TSKEY*                       endTsCols = (TSKEY*)pEndTsCol->pData;
  SColumnInfoData*             pCalStTsCol = taosArrayGet(pBlock->pDataBlock, CALCULATE_START_TS_COLUMN_INDEX);
  TSKEY*                       calStTsCols = (TSKEY*)pCalStTsCol->pData;
  SColumnInfoData*             pCalEnTsCol = taosArrayGet(pBlock->pDataBlock, CALCULATE_END_TS_COLUMN_INDEX);
  TSKEY*                       calEnTsCols = (TSKEY*)pCalEnTsCol->pData;
  SColumnInfoData*             pGpCol = taosArrayGet(pBlock->pDataBlock, GROUPID_COLUMN_INDEX);
  uint64_t*                    pGpDatas = (uint64_t*)pGpCol->pData;
  for (int32_t i = 0; i < pBlock->info.rows; i++) {
    SResultRowInfo dumyInfo = {0};
    dumyInfo.cur.pageId = -1;

    STimeWindow win = {0};
    if (IS_FINAL_OP(pInfo)) {
      win.skey = startTsCols[i];
      win.ekey = endTsCols[i];
    } else {
      win = getActiveTimeWindow(NULL, &dumyInfo, startTsCols[i], pInterval, TSDB_ORDER_ASC);
    }

    do {
      if (!inCalSlidingWindow(pInterval, &win, calStTsCols[i], calEnTsCols[i])) {
        getNextTimeWindow(pInterval, pInterval->precision, TSDB_ORDER_ASC, &win);
        continue;
      }
      uint64_t winGpId = pGpDatas[i];
      bool     res = doDeleteWindow(pOperator, win.skey, winGpId);
      SWinKey  winRes = {.ts = win.skey, .groupId = winGpId};
      if (pUpWins && res) {
        taosArrayPush(pUpWins, &winRes);
      }
      if (pUpdatedMap) {
        void* tmp = taosHashGet(pUpdatedMap, &winRes, sizeof(SWinKey));
        if (tmp) {
          void* value = *(void**)tmp;
          taosMemoryFree(value);
          taosHashRemove(pUpdatedMap, &winRes, sizeof(SWinKey));
        }
      }
      getNextTimeWindow(pInterval, pInterval->precision, TSDB_ORDER_ASC, &win);
    } while (win.ekey <= endTsCols[i]);
  }
}

bool doDeleteIntervalWindow(SAggSupporter* pAggSup, TSKEY ts, uint64_t groupId) {
  size_t bytes = sizeof(TSKEY);
  SET_RES_WINDOW_KEY(pAggSup->keyBuf, &ts, bytes, groupId);
  SResultRowPosition* p1 =
      (SResultRowPosition*)tSimpleHashGet(pAggSup->pResultRowHashTable, pAggSup->keyBuf, GET_RES_WINDOW_KEY_LEN(bytes));
  if (!p1) {
    // window has been closed
    return false;
  }
  tSimpleHashRemove(pAggSup->pResultRowHashTable, pAggSup->keyBuf, GET_RES_WINDOW_KEY_LEN(bytes));
  return true;
}

static void doDeleteSpecifyIntervalWindow(SAggSupporter* pAggSup, STimeWindowAggSupp* pTwSup, SSDataBlock* pBlock,
                                          SArray* pDelWins, SInterval* pInterval, SHashObj* pUpdatedMap) {
  SColumnInfoData* pStartCol = taosArrayGet(pBlock->pDataBlock, START_TS_COLUMN_INDEX);
  TSKEY*           tsStarts = (TSKEY*)pStartCol->pData;
  SColumnInfoData* pEndCol = taosArrayGet(pBlock->pDataBlock, END_TS_COLUMN_INDEX);
  TSKEY*           tsEnds = (TSKEY*)pEndCol->pData;
  SColumnInfoData* pGroupCol = taosArrayGet(pBlock->pDataBlock, GROUPID_COLUMN_INDEX);
  uint64_t*        groupIds = (uint64_t*)pGroupCol->pData;
  int64_t          numOfWin = tSimpleHashGetSize(pAggSup->pResultRowHashTable);
  for (int32_t i = 0; i < pBlock->info.rows; i++) {
    TSKEY          startTs = TMAX(tsStarts[i], pTwSup->minTs);
    TSKEY          endTs = TMIN(tsEnds[i], pTwSup->maxTs);
    SResultRowInfo dumyInfo = {0};
    dumyInfo.cur.pageId = -1;
    STimeWindow win = getActiveTimeWindow(NULL, &dumyInfo, startTs, pInterval, TSDB_ORDER_ASC);
    do {
      doDeleteIntervalWindow(pAggSup, win.skey, groupIds[i]);
      SWinKey winRes = {.ts = win.skey, .groupId = groupIds[i]};
      if (pDelWins) {
        taosArrayPush(pDelWins, &winRes);
      }
      if (pUpdatedMap) {
        taosHashRemove(pUpdatedMap, &winRes, sizeof(SWinKey));
      }
      getNextTimeWindow(pInterval, pInterval->precision, TSDB_ORDER_ASC, &win);
    } while (win.skey <= endTs);
  }
}

static void doClearWindows(SAggSupporter* pAggSup, SExprSupp* pSup1, SInterval* pInterval, int32_t numOfOutput,
                           SSDataBlock* pBlock, SArray* pUpWins) {
  SColumnInfoData* pStartTsCol = taosArrayGet(pBlock->pDataBlock, START_TS_COLUMN_INDEX);
  TSKEY*           startTsCols = (TSKEY*)pStartTsCol->pData;
  SColumnInfoData* pEndTsCol = taosArrayGet(pBlock->pDataBlock, END_TS_COLUMN_INDEX);
  TSKEY*           endTsCols = (TSKEY*)pEndTsCol->pData;
  SColumnInfoData* pGpCol = taosArrayGet(pBlock->pDataBlock, GROUPID_COLUMN_INDEX);
  uint64_t*        pGpDatas = (uint64_t*)pGpCol->pData;
  for (int32_t i = 0; i < pBlock->info.rows; i++) {
    SResultRowInfo dumyInfo = {0};
    dumyInfo.cur.pageId = -1;

    STimeWindow win = getActiveTimeWindow(NULL, &dumyInfo, startTsCols[i], pInterval, TSDB_ORDER_ASC);
    while (win.ekey <= endTsCols[i]) {
      uint64_t winGpId = pGpDatas[i];
      bool     res = doClearWindow(pAggSup, pSup1, (char*)&win.skey, sizeof(TSKEY), winGpId, numOfOutput);
      if (pUpWins && res) {
        SWinKey winRes = {.ts = win.skey, .groupId = winGpId};
        taosArrayPush(pUpWins, &winRes);
      }
      getNextTimeWindow(pInterval, pInterval->precision, TSDB_ORDER_ASC, &win);
    }
  }
}

static int32_t getAllIntervalWindow(SSHashObj* pHashMap, SHashObj* resWins) {
  void*   pIte = NULL;
  size_t  keyLen = 0;
  int32_t iter = 0;
  while ((pIte = tSimpleHashIterate(pHashMap, pIte, &iter)) != NULL) {
    void*    key = tSimpleHashGetKey(pIte, &keyLen);
    uint64_t groupId = *(uint64_t*)key;
    ASSERT(keyLen == GET_RES_WINDOW_KEY_LEN(sizeof(TSKEY)));
    TSKEY               ts = *(int64_t*)((char*)key + sizeof(uint64_t));
    SResultRowPosition* pPos = (SResultRowPosition*)pIte;
    int32_t             code = saveWinResult(ts, pPos->pageId, pPos->offset, groupId, resWins);
    if (code != TSDB_CODE_SUCCESS) {
      return code;
    }
  }
  return TSDB_CODE_SUCCESS;
}

int32_t compareWinKey(void* pKey, void* data, int32_t index) {
  SArray*  res = (SArray*)data;
  SWinKey* pos = taosArrayGet(res, index);
  SWinKey* pData = (SWinKey*)pKey;
  if (pData->ts == pos->ts) {
    if (pData->groupId > pos->groupId) {
      return 1;
    } else if (pData->groupId < pos->groupId) {
      return -1;
    }
    return 0;
  } else if (pData->ts > pos->ts) {
    return 1;
  }
  return -1;
}

static int32_t closeStreamIntervalWindow(SSHashObj* pHashMap, STimeWindowAggSupp* pTwSup, SInterval* pInterval,
                                         SHashObj* pPullDataMap, SHashObj* closeWins, SArray* pDelWins,
                                         SOperatorInfo* pOperator) {
  qDebug("===stream===close interval window");
  void*                        pIte = NULL;
  size_t                       keyLen = 0;
  int32_t                      iter = 0;
  SStreamIntervalOperatorInfo* pInfo = pOperator->info;
  int32_t                      delSize = taosArrayGetSize(pDelWins);
  while ((pIte = tSimpleHashIterate(pHashMap, pIte, &iter)) != NULL) {
    void*    key = tSimpleHashGetKey(pIte, &keyLen);
    SWinKey* pWinKey = (SWinKey*)key;
    if (delSize > 0) {
      int32_t index = binarySearchCom(pDelWins, delSize, pWinKey, TSDB_ORDER_DESC, compareWinKey);
      if (index >= 0 && 0 == compareWinKey(pWinKey, pDelWins, index)) {
        taosArrayRemove(pDelWins, index);
        delSize = taosArrayGetSize(pDelWins);
      }
    }

    void*       chIds = taosHashGet(pPullDataMap, pWinKey, sizeof(SWinKey));
    STimeWindow win = {
        .skey = pWinKey->ts,
        .ekey = taosTimeAdd(win.skey, pInterval->interval, pInterval->intervalUnit, pInterval->precision) - 1,
    };
    if (isCloseWindow(&win, pTwSup)) {
      if (chIds && pPullDataMap) {
        SArray* chAy = *(SArray**)chIds;
        int32_t size = taosArrayGetSize(chAy);
        qDebug("===stream===window %" PRId64 " wait child size:%d", pWinKey->ts, size);
        for (int32_t i = 0; i < size; i++) {
          qDebug("===stream===window %" PRId64 " wait child id:%d", pWinKey->ts, *(int32_t*)taosArrayGet(chAy, i));
        }
        continue;
      } else if (pPullDataMap) {
        qDebug("===stream===close window %" PRId64, pWinKey->ts);
      }

      if (pTwSup->calTrigger == STREAM_TRIGGER_WINDOW_CLOSE) {
        int32_t code = saveWinResultInfo(pWinKey->ts, pWinKey->groupId, closeWins);
        if (code != TSDB_CODE_SUCCESS) {
          return code;
        }
      }
      tSimpleHashIterateRemove(pHashMap, pWinKey, sizeof(SWinKey), &pIte, &iter);
      /*taosHashRemove(pInfo->pGroupIdTbNameMap, &pWinKey->groupId, sizeof(int64_t));*/
    }
  }
  return TSDB_CODE_SUCCESS;
}

STimeWindow getFinalTimeWindow(int64_t ts, SInterval* pInterval) {
  STimeWindow w = {.skey = ts, .ekey = INT64_MAX};
  w.ekey = taosTimeAdd(w.skey, pInterval->interval, pInterval->intervalUnit, pInterval->precision) - 1;
  return w;
}

static void deleteIntervalDiscBuf(SStreamState* pState, SHashObj* pPullDataMap, TSKEY mark, SInterval* pInterval,
                                  SWinKey* key) {
  STimeWindow tw = getFinalTimeWindow(key->ts, pInterval);
  SWinKey     next = {0};
  while (tw.ekey < mark) {
    SStreamStateCur* pCur = streamStateSeekKeyNext(pState, key);
    int32_t          code = streamStateGetKVByCur(pCur, &next, NULL, 0);
    streamStateFreeCur(pCur);

    void* chIds = taosHashGet(pPullDataMap, key, sizeof(SWinKey));
    if (chIds && pPullDataMap) {
      SArray* chAy = *(SArray**)chIds;
      int32_t size = taosArrayGetSize(chAy);
      qDebug("===stream===window %" PRId64 " wait child size:%d", key->ts, size);
      for (int32_t i = 0; i < size; i++) {
        qDebug("===stream===window %" PRId64 " wait child id:%d", key->ts, *(int32_t*)taosArrayGet(chAy, i));
      }
      break;
    }
    qDebug("===stream===delete window %" PRId64, key->ts);
    int32_t codeDel = streamStateDel(pState, key);
    if (codeDel != TSDB_CODE_SUCCESS) {
      code = streamStateGetFirst(pState, key);
      if (code != TSDB_CODE_SUCCESS) {
        qDebug("===stream===stream state first key: empty-empty");
        return;
      }
      continue;
    }
    if (code == TSDB_CODE_SUCCESS) {
      *key = next;
      tw = getFinalTimeWindow(key->ts, pInterval);
    }
  }

  if (qDebugFlag & DEBUG_DEBUG) {
    SStreamStateCur* pCur = streamStateGetCur(pState, key);
    int32_t          code = streamStateCurPrev(pState, pCur);
    if (code == TSDB_CODE_SUCCESS) {
      SWinKey tmpKey = {0};
      code = streamStateGetKVByCur(pCur, &tmpKey, NULL, 0);
      if (code == TSDB_CODE_SUCCESS) {
        STimeWindow tw = getFinalTimeWindow(tmpKey.ts, pInterval);
        qDebug("===stream===error stream state first key:%" PRId64 "-%" PRId64 ",%" PRId64 ",mark %" PRId64, tw.skey,
               tw.ekey, tmpKey.groupId, mark);
      } else {
        STimeWindow tw = getFinalTimeWindow(key->ts, pInterval);
        qDebug("===stream===stream state first key:%" PRId64 "-%" PRId64 ",%" PRId64 ",mark %" PRId64, tw.skey, tw.ekey,
               key->groupId, mark);
      }
    } else {
      STimeWindow tw = getFinalTimeWindow(key->ts, pInterval);
      qDebug("===stream===stream state first key:%" PRId64 "-%" PRId64 ",%" PRId64 ",mark %" PRId64, tw.skey, tw.ekey,
             key->groupId, mark);
    }
    streamStateFreeCur(pCur);
  }
}

static void closeChildIntervalWindow(SOperatorInfo* pOperator, SArray* pChildren, TSKEY maxTs) {
  int32_t size = taosArrayGetSize(pChildren);
  for (int32_t i = 0; i < size; i++) {
    SOperatorInfo*               pChildOp = taosArrayGetP(pChildren, i);
    SStreamIntervalOperatorInfo* pChInfo = pChildOp->info;
    ASSERT(pChInfo->twAggSup.calTrigger == STREAM_TRIGGER_AT_ONCE);
    pChInfo->twAggSup.maxTs = TMAX(pChInfo->twAggSup.maxTs, maxTs);
    closeStreamIntervalWindow(pChInfo->aggSup.pResultRowHashTable, &pChInfo->twAggSup, &pChInfo->interval, NULL, NULL,
                              NULL, pOperator);
  }
}

static void freeAllPages(SArray* pageIds, SDiskbasedBuf* pDiskBuf) {
  int32_t size = taosArrayGetSize(pageIds);
  for (int32_t i = 0; i < size; i++) {
    int32_t pageId = *(int32_t*)taosArrayGet(pageIds, i);
    // SFilePage* bufPage = getBufPage(pDiskBuf, pageId);
    // dBufSetBufPageRecycled(pDiskBuf, bufPage);
  }
  taosArrayClear(pageIds);
}

static void doBuildDeleteResult(SStreamIntervalOperatorInfo* pInfo, SArray* pWins, int32_t* index,
                                SSDataBlock* pBlock) {
  blockDataCleanup(pBlock);
  int32_t size = taosArrayGetSize(pWins);
  if (*index == size) {
    *index = 0;
    taosArrayClear(pWins);
    return;
  }
  blockDataEnsureCapacity(pBlock, size - *index);
  uint64_t uid = 0;
  for (int32_t i = *index; i < size; i++) {
    SWinKey* pWin = taosArrayGet(pWins, i);
    char*    tbname = taosHashGet(pInfo->pGroupIdTbNameMap, &pWin->groupId, sizeof(int64_t));
    if (tbname == NULL) {
      appendOneRowToStreamSpecialBlock(pBlock, &pWin->ts, &pWin->ts, &uid, &pWin->groupId, NULL);
    } else {
      char parTbName[VARSTR_HEADER_SIZE + TSDB_TABLE_NAME_LEN];
      STR_WITH_MAXSIZE_TO_VARSTR(parTbName, tbname, sizeof(parTbName));
      appendOneRowToStreamSpecialBlock(pBlock, &pWin->ts, &pWin->ts, &uid, &pWin->groupId, parTbName);
    }
    (*index)++;
  }
}

static void destroyStateWindowOperatorInfo(void* param) {
  SStateWindowOperatorInfo* pInfo = (SStateWindowOperatorInfo*)param;
  cleanupBasicInfo(&pInfo->binfo);
  taosMemoryFreeClear(pInfo->stateKey.pData);
  cleanupExprSupp(&pInfo->scalarSup);

  taosMemoryFreeClear(param);
}

static void freeItem(void* param) {
  SGroupKeys* pKey = (SGroupKeys*)param;
  taosMemoryFree(pKey->pData);
}

void destroyIntervalOperatorInfo(void* param) {
  SIntervalAggOperatorInfo* pInfo = (SIntervalAggOperatorInfo*)param;
  cleanupBasicInfo(&pInfo->binfo);
  cleanupAggSup(&pInfo->aggSup);
  cleanupExprSupp(&pInfo->scalarSupp);

  tdListFree(pInfo->binfo.resultRowInfo.openWindow);

  pInfo->pInterpCols = taosArrayDestroy(pInfo->pInterpCols);
  taosArrayDestroyEx(pInfo->pPrevValues, freeItem);

  pInfo->pPrevValues = NULL;

  cleanupGroupResInfo(&pInfo->groupResInfo);
  colDataDestroy(&pInfo->twAggSup.timeWindowData);
  taosMemoryFreeClear(param);
}

void destroyStreamFinalIntervalOperatorInfo(void* param) {
  SStreamIntervalOperatorInfo* pInfo = (SStreamIntervalOperatorInfo*)param;
  cleanupBasicInfo(&pInfo->binfo);
  cleanupAggSup(&pInfo->aggSup);
  // it should be empty.
  taosHashCleanup(pInfo->pPullDataMap);
  taosArrayDestroy(pInfo->pPullWins);
  blockDataDestroy(pInfo->pPullDataRes);
  taosArrayDestroy(pInfo->pDelWins);
  blockDataDestroy(pInfo->pDelRes);
  taosMemoryFreeClear(pInfo->pState);

  if (pInfo->pChildren) {
    int32_t size = taosArrayGetSize(pInfo->pChildren);
    for (int32_t i = 0; i < size; i++) {
      SOperatorInfo* pChildOp = taosArrayGetP(pInfo->pChildren, i);
      destroyStreamFinalIntervalOperatorInfo(pChildOp->info);
      taosMemoryFree(pChildOp->pDownstream);
      cleanupExprSupp(&pChildOp->exprSupp);
      taosMemoryFreeClear(pChildOp);
    }
    taosArrayDestroy(pInfo->pChildren);
  }
  nodesDestroyNode((SNode*)pInfo->pPhyNode);
  colDataDestroy(&pInfo->twAggSup.timeWindowData);
  cleanupGroupResInfo(&pInfo->groupResInfo);
  taosHashCleanup(pInfo->pGroupIdTbNameMap);

  taosMemoryFreeClear(param);
}

static bool allInvertible(SqlFunctionCtx* pFCtx, int32_t numOfCols) {
  for (int32_t i = 0; i < numOfCols; i++) {
    if (fmIsUserDefinedFunc(pFCtx[i].functionId) || !fmIsInvertible(pFCtx[i].functionId)) {
      return false;
    }
  }
  return true;
}

static bool timeWindowinterpNeeded(SqlFunctionCtx* pCtx, int32_t numOfCols, SIntervalAggOperatorInfo* pInfo) {
  // the primary timestamp column
  bool needed = false;
  pInfo->pInterpCols = taosArrayInit(4, sizeof(SColumn));
  pInfo->pPrevValues = taosArrayInit(4, sizeof(SGroupKeys));

  {  // ts column
    SColumn c = {0};
    c.colId = 1;
    c.slotId = pInfo->primaryTsIndex;
    c.type = TSDB_DATA_TYPE_TIMESTAMP;
    c.bytes = sizeof(int64_t);
    taosArrayPush(pInfo->pInterpCols, &c);

    SGroupKeys key = {0};
    key.bytes = c.bytes;
    key.type = c.type;
    key.isNull = true;  // to denote no value is assigned yet
    key.pData = taosMemoryCalloc(1, c.bytes);
    taosArrayPush(pInfo->pPrevValues, &key);
  }

  for (int32_t i = 0; i < numOfCols; ++i) {
    SExprInfo* pExpr = pCtx[i].pExpr;

    if (fmIsIntervalInterpoFunc(pCtx[i].functionId)) {
      SFunctParam* pParam = &pExpr->base.pParam[0];

      SColumn c = *pParam->pCol;
      taosArrayPush(pInfo->pInterpCols, &c);
      needed = true;

      SGroupKeys key = {0};
      key.bytes = c.bytes;
      key.type = c.type;
      key.isNull = false;
      key.pData = taosMemoryCalloc(1, c.bytes);
      taosArrayPush(pInfo->pPrevValues, &key);
    }
  }

  return needed;
}

void initIntervalDownStream(SOperatorInfo* downstream, uint16_t type, SAggSupporter* pSup, SInterval* pInterval,
                            STimeWindowAggSupp* pTwSup) {
  if (downstream->operatorType != QUERY_NODE_PHYSICAL_PLAN_STREAM_SCAN) {
    initIntervalDownStream(downstream->pDownstream[0], type, pSup, pInterval, pTwSup);
    return;
  }
  SStreamScanInfo* pScanInfo = downstream->info;
  pScanInfo->windowSup.parentType = type;
  pScanInfo->windowSup.pIntervalAggSup = pSup;
  pScanInfo->pUpdateInfo = updateInfoInitP(pInterval, pTwSup->waterMark);
  pScanInfo->interval = *pInterval;
  pScanInfo->twAggSup = *pTwSup;
}

void initStreamFunciton(SqlFunctionCtx* pCtx, int32_t numOfExpr) {
  for (int32_t i = 0; i < numOfExpr; i++) {
    pCtx[i].isStream = true;
  }
}

SOperatorInfo* createIntervalOperatorInfo(SOperatorInfo* downstream, SExprInfo* pExprInfo, int32_t numOfCols,
                                          SSDataBlock* pResBlock, SInterval* pInterval, int32_t primaryTsSlotId,
                                          STimeWindowAggSupp* pTwAggSupp, SIntervalPhysiNode* pPhyNode,
                                          SExecTaskInfo* pTaskInfo, bool isStream) {
  SIntervalAggOperatorInfo* pInfo = taosMemoryCalloc(1, sizeof(SIntervalAggOperatorInfo));
  SOperatorInfo*            pOperator = taosMemoryCalloc(1, sizeof(SOperatorInfo));
  if (pInfo == NULL || pOperator == NULL) {
    goto _error;
  }

  pOperator->pTaskInfo = pTaskInfo;
  pInfo->win = pTaskInfo->window;
  pInfo->inputOrder = (pPhyNode->window.inputTsOrder == ORDER_ASC) ? TSDB_ORDER_ASC : TSDB_ORDER_DESC;
  pInfo->resultTsOrder = (pPhyNode->window.outputTsOrder == ORDER_ASC) ? TSDB_ORDER_ASC : TSDB_ORDER_DESC;
  pInfo->interval = *pInterval;
  pInfo->execModel = pTaskInfo->execModel;
  pInfo->twAggSup = *pTwAggSupp;
  pInfo->pCondition = pPhyNode->window.node.pConditions;
  pInfo->binfo.mergeResultBlock = pPhyNode->window.mergeDataBlock;

  if (pPhyNode->window.pExprs != NULL) {
    int32_t    numOfScalar = 0;
    SExprInfo* pScalarExprInfo = createExprInfo(pPhyNode->window.pExprs, NULL, &numOfScalar);
    int32_t    code = initExprSupp(&pInfo->scalarSupp, pScalarExprInfo, numOfScalar);
    if (code != TSDB_CODE_SUCCESS) {
      goto _error;
    }
  }

  pInfo->primaryTsIndex = primaryTsSlotId;
  SExprSupp* pSup = &pOperator->exprSupp;

  size_t keyBufSize = sizeof(int64_t) + sizeof(int64_t) + POINTER_BYTES;
  initResultSizeInfo(&pOperator->resultInfo, 4096);

  int32_t code = initAggInfo(pSup, &pInfo->aggSup, pExprInfo, numOfCols, keyBufSize, pTaskInfo->id.str);
  if (code != TSDB_CODE_SUCCESS) {
    goto _error;
  }

  initBasicInfo(&pInfo->binfo, pResBlock);

  if (isStream) {
    ASSERT(numOfCols > 0);
    initStreamFunciton(pSup->pCtx, pSup->numOfExprs);
  }

  initExecTimeWindowInfo(&pInfo->twAggSup.timeWindowData, &pInfo->win);

  pInfo->timeWindowInterpo = timeWindowinterpNeeded(pSup->pCtx, numOfCols, pInfo);
  if (pInfo->timeWindowInterpo) {
    pInfo->binfo.resultRowInfo.openWindow = tdListNew(sizeof(SOpenWindowInfo));
    if (pInfo->binfo.resultRowInfo.openWindow == NULL) {
      goto _error;
    }
  }

  initResultRowInfo(&pInfo->binfo.resultRowInfo);

  pOperator->name = "TimeIntervalAggOperator";
  pOperator->operatorType = QUERY_NODE_PHYSICAL_PLAN_HASH_INTERVAL;
  pOperator->blocking = true;
  pOperator->status = OP_NOT_OPENED;
  pOperator->info = pInfo;

  pOperator->fpSet = createOperatorFpSet(doOpenIntervalAgg, doBuildIntervalResult, NULL, NULL,
                                         destroyIntervalOperatorInfo, aggEncodeResultRow, aggDecodeResultRow, NULL);

  code = appendDownstream(pOperator, &downstream, 1);
  if (code != TSDB_CODE_SUCCESS) {
    goto _error;
  }

  return pOperator;

_error:
  destroyIntervalOperatorInfo(pInfo);
  taosMemoryFreeClear(pOperator);
  pTaskInfo->code = code;
  return NULL;
}

// todo handle multiple timeline cases. assume no timeline interweaving
static void doSessionWindowAggImpl(SOperatorInfo* pOperator, SSessionAggOperatorInfo* pInfo, SSDataBlock* pBlock) {
  SExecTaskInfo* pTaskInfo = pOperator->pTaskInfo;
  SExprSupp*     pSup = &pOperator->exprSupp;

  SColumnInfoData* pColInfoData = taosArrayGet(pBlock->pDataBlock, pInfo->tsSlotId);

  bool    masterScan = true;
  int32_t numOfOutput = pOperator->exprSupp.numOfExprs;
  int64_t gid = pBlock->info.groupId;

  int64_t gap = pInfo->gap;

  if (!pInfo->reptScan) {
    pInfo->reptScan = true;
    pInfo->winSup.prevTs = INT64_MIN;
  }

  SWindowRowsSup* pRowSup = &pInfo->winSup;
  pRowSup->numOfRows = 0;

  // In case of ascending or descending order scan data, only one time window needs to be kepted for each table.
  TSKEY* tsList = (TSKEY*)pColInfoData->pData;
  for (int32_t j = 0; j < pBlock->info.rows; ++j) {
    if (gid != pRowSup->groupId || pInfo->winSup.prevTs == INT64_MIN) {
      doKeepNewWindowStartInfo(pRowSup, tsList, j, gid);
      doKeepTuple(pRowSup, tsList[j], gid);
    } else if (((tsList[j] - pRowSup->prevTs >= 0) && (tsList[j] - pRowSup->prevTs <= gap)) ||
               ((pRowSup->prevTs - tsList[j] >= 0) && (pRowSup->prevTs - tsList[j] <= gap))) {
      // The gap is less than the threshold, so it belongs to current session window that has been opened already.
      doKeepTuple(pRowSup, tsList[j], gid);
      if (j == 0 && pRowSup->startRowIndex != 0) {
        pRowSup->startRowIndex = 0;
      }
    } else {  // start a new session window
      SResultRow* pResult = NULL;

      // keep the time window for the closed time window.
      STimeWindow window = pRowSup->win;

      pRowSup->win.ekey = pRowSup->win.skey;
      int32_t ret = setTimeWindowOutputBuf(&pInfo->binfo.resultRowInfo, &window, masterScan, &pResult, gid, pSup->pCtx,
                                           numOfOutput, pSup->rowEntryInfoOffset, &pInfo->aggSup, pTaskInfo);
      if (ret != TSDB_CODE_SUCCESS) {  // null data, too many state code
        T_LONG_JMP(pTaskInfo->env, TSDB_CODE_QRY_APP_ERROR);
      }

      // pInfo->numOfRows data belong to the current session window
      updateTimeWindowInfo(&pInfo->twAggSup.timeWindowData, &window, false);
      doApplyFunctions(pTaskInfo, pSup->pCtx, &pInfo->twAggSup.timeWindowData, pRowSup->startRowIndex,
                       pRowSup->numOfRows, pBlock->info.rows, numOfOutput);

      // here we start a new session window
      doKeepNewWindowStartInfo(pRowSup, tsList, j, gid);
      doKeepTuple(pRowSup, tsList[j], gid);
    }
  }

  SResultRow* pResult = NULL;
  pRowSup->win.ekey = tsList[pBlock->info.rows - 1];
  int32_t ret = setTimeWindowOutputBuf(&pInfo->binfo.resultRowInfo, &pRowSup->win, masterScan, &pResult, gid,
                                       pSup->pCtx, numOfOutput, pSup->rowEntryInfoOffset, &pInfo->aggSup, pTaskInfo);
  if (ret != TSDB_CODE_SUCCESS) {  // null data, too many state code
    T_LONG_JMP(pTaskInfo->env, TSDB_CODE_QRY_APP_ERROR);
  }

  updateTimeWindowInfo(&pInfo->twAggSup.timeWindowData, &pRowSup->win, false);
  doApplyFunctions(pTaskInfo, pSup->pCtx, &pInfo->twAggSup.timeWindowData, pRowSup->startRowIndex, pRowSup->numOfRows,
                   pBlock->info.rows, numOfOutput);
}

static SSDataBlock* doSessionWindowAgg(SOperatorInfo* pOperator) {
  if (pOperator->status == OP_EXEC_DONE) {
    return NULL;
  }

  SSessionAggOperatorInfo* pInfo = pOperator->info;
  SOptrBasicInfo*          pBInfo = &pInfo->binfo;
  SExprSupp*               pSup = &pOperator->exprSupp;

  if (pOperator->status == OP_RES_TO_RETURN) {
    while (1) {
      doBuildResultDatablock(pOperator, &pInfo->binfo, &pInfo->groupResInfo, pInfo->aggSup.pResultBuf);
      doFilter(pInfo->pCondition, pBInfo->pRes, NULL, NULL);

      bool hasRemain = hasRemainResults(&pInfo->groupResInfo);
      if (!hasRemain) {
        doSetOperatorCompleted(pOperator);
        break;
      }

      if (pBInfo->pRes->info.rows > 0) {
        break;
      }
    }
    pOperator->resultInfo.totalRows += pBInfo->pRes->info.rows;
    return (pBInfo->pRes->info.rows == 0) ? NULL : pBInfo->pRes;
  }

  int64_t st = taosGetTimestampUs();
  int32_t order = TSDB_ORDER_ASC;

  SOperatorInfo* downstream = pOperator->pDownstream[0];

  while (1) {
    SSDataBlock* pBlock = downstream->fpSet.getNextFn(downstream);
    if (pBlock == NULL) {
      break;
    }

    // the pDataBlock are always the same one, no need to call this again
    setInputDataBlock(pOperator, pSup->pCtx, pBlock, order, MAIN_SCAN, true);
    blockDataUpdateTsWindow(pBlock, pInfo->tsSlotId);

    doSessionWindowAggImpl(pOperator, pInfo, pBlock);
  }

  pOperator->cost.openCost = (taosGetTimestampUs() - st) / 1000.0;

  // restore the value
  pOperator->status = OP_RES_TO_RETURN;

  initGroupedResultInfo(&pInfo->groupResInfo, pInfo->aggSup.pResultRowHashTable, TSDB_ORDER_ASC);
  blockDataEnsureCapacity(pBInfo->pRes, pOperator->resultInfo.capacity);
  while (1) {
    doBuildResultDatablock(pOperator, &pInfo->binfo, &pInfo->groupResInfo, pInfo->aggSup.pResultBuf);
    doFilter(pInfo->pCondition, pBInfo->pRes, NULL, NULL);

    bool hasRemain = hasRemainResults(&pInfo->groupResInfo);
    if (!hasRemain) {
      doSetOperatorCompleted(pOperator);
      break;
    }

    if (pBInfo->pRes->info.rows > 0) {
      break;
    }
  }
  pOperator->resultInfo.totalRows += pBInfo->pRes->info.rows;
  return (pBInfo->pRes->info.rows == 0) ? NULL : pBInfo->pRes;
}

static void doKeepPrevRows(STimeSliceOperatorInfo* pSliceInfo, const SSDataBlock* pBlock, int32_t rowIndex) {
  int32_t numOfCols = taosArrayGetSize(pBlock->pDataBlock);
  for (int32_t i = 0; i < numOfCols; ++i) {
    SColumnInfoData* pColInfoData = taosArrayGet(pBlock->pDataBlock, i);

    // null data should not be kept since it can not be used to perform interpolation
    if (!colDataIsNull_s(pColInfoData, i)) {
      SGroupKeys* pkey = taosArrayGet(pSliceInfo->pPrevRow, i);

      pkey->isNull = false;
      char* val = colDataGetData(pColInfoData, rowIndex);
      if (!IS_VAR_DATA_TYPE(pkey->type)) {
        memcpy(pkey->pData, val, pkey->bytes);
      } else {
        memcpy(pkey->pData, val, varDataLen(val));
      }
    }
  }

  pSliceInfo->isPrevRowSet = true;
}

static void doKeepNextRows(STimeSliceOperatorInfo* pSliceInfo, const SSDataBlock* pBlock, int32_t rowIndex) {
  int32_t numOfCols = taosArrayGetSize(pBlock->pDataBlock);
  for (int32_t i = 0; i < numOfCols; ++i) {
    SColumnInfoData* pColInfoData = taosArrayGet(pBlock->pDataBlock, i);

    // null data should not be kept since it can not be used to perform interpolation
    if (!colDataIsNull_s(pColInfoData, i)) {
      SGroupKeys* pkey = taosArrayGet(pSliceInfo->pNextRow, i);

      pkey->isNull = false;
      char* val = colDataGetData(pColInfoData, rowIndex);
      if (!IS_VAR_DATA_TYPE(pkey->type)) {
        memcpy(pkey->pData, val, pkey->bytes);
      } else {
        memcpy(pkey->pData, val, varDataLen(val));
      }
    }
  }

  pSliceInfo->isNextRowSet = true;
}

static void doKeepLinearInfo(STimeSliceOperatorInfo* pSliceInfo, const SSDataBlock* pBlock, int32_t rowIndex,
                             bool isLastRow) {
  int32_t numOfCols = taosArrayGetSize(pBlock->pDataBlock);
  bool    fillLastPoint = pSliceInfo->fillLastPoint;
  for (int32_t i = 0; i < numOfCols; ++i) {
    SColumnInfoData* pColInfoData = taosArrayGet(pBlock->pDataBlock, i);
    SColumnInfoData* pTsCol = taosArrayGet(pBlock->pDataBlock, pSliceInfo->tsCol.slotId);
    SFillLinearInfo* pLinearInfo = taosArrayGet(pSliceInfo->pLinearInfo, i);

    // null data should not be kept since it can not be used to perform interpolation
    if (!colDataIsNull_s(pColInfoData, i)) {
      if (isLastRow) {
        pLinearInfo->start.key = *(int64_t*)colDataGetData(pTsCol, rowIndex);
        memcpy(pLinearInfo->start.val, colDataGetData(pColInfoData, rowIndex), pLinearInfo->bytes);
      } else if (fillLastPoint) {
        pLinearInfo->end.key = *(int64_t*)colDataGetData(pTsCol, rowIndex);
        memcpy(pLinearInfo->end.val, colDataGetData(pColInfoData, rowIndex), pLinearInfo->bytes);
      } else {
        pLinearInfo->start.key = *(int64_t*)colDataGetData(pTsCol, rowIndex);
        pLinearInfo->end.key = *(int64_t*)colDataGetData(pTsCol, rowIndex + 1);

        char* val;
        val = colDataGetData(pColInfoData, rowIndex);
        memcpy(pLinearInfo->start.val, val, pLinearInfo->bytes);
        val = colDataGetData(pColInfoData, rowIndex + 1);
        memcpy(pLinearInfo->end.val, val, pLinearInfo->bytes);
      }

      pLinearInfo->hasNull = false;
    } else {
      pLinearInfo->hasNull = true;
    }
  }

  pSliceInfo->fillLastPoint = isLastRow;
}

static void genInterpolationResult(STimeSliceOperatorInfo* pSliceInfo, SExprSupp* pExprSup, SSDataBlock* pResBlock) {
  int32_t rows = pResBlock->info.rows;
  blockDataEnsureCapacity(pResBlock, rows + 1);
  // todo set the correct primary timestamp column

  // output the result
  bool hasInterp = true;
  for (int32_t j = 0; j < pExprSup->numOfExprs; ++j) {
    SExprInfo* pExprInfo = &pExprSup->pExprInfo[j];

    int32_t          dstSlot = pExprInfo->base.resSchema.slotId;
    SColumnInfoData* pDst = taosArrayGet(pResBlock->pDataBlock, dstSlot);

    if (IS_TIMESTAMP_TYPE(pExprInfo->base.resSchema.type)) {
      colDataAppend(pDst, rows, (char*)&pSliceInfo->current, false);
      continue;
    }

    int32_t srcSlot = pExprInfo->base.pParam[0].pCol->slotId;
    // SColumnInfoData* pSrc = taosArrayGet(pBlock->pDataBlock, srcSlot);
    switch (pSliceInfo->fillType) {
      case TSDB_FILL_NULL: {
        colDataAppendNULL(pDst, rows);
        break;
      }

      case TSDB_FILL_SET_VALUE: {
        SVariant* pVar = &pSliceInfo->pFillColInfo[j].fillVal;

        if (pDst->info.type == TSDB_DATA_TYPE_FLOAT) {
          float v = 0;
          GET_TYPED_DATA(v, float, pVar->nType, &pVar->i);
          colDataAppend(pDst, rows, (char*)&v, false);
        } else if (pDst->info.type == TSDB_DATA_TYPE_DOUBLE) {
          double v = 0;
          GET_TYPED_DATA(v, double, pVar->nType, &pVar->i);
          colDataAppend(pDst, rows, (char*)&v, false);
        } else if (IS_SIGNED_NUMERIC_TYPE(pDst->info.type)) {
          int64_t v = 0;
          GET_TYPED_DATA(v, int64_t, pVar->nType, &pVar->i);
          colDataAppend(pDst, rows, (char*)&v, false);
        }
        break;
      }

      case TSDB_FILL_LINEAR: {
        SFillLinearInfo* pLinearInfo = taosArrayGet(pSliceInfo->pLinearInfo, srcSlot);

        SPoint start = pLinearInfo->start;
        SPoint end = pLinearInfo->end;
        SPoint current = {.key = pSliceInfo->current};
        current.val = taosMemoryCalloc(pLinearInfo->bytes, 1);

        // before interp range, do not fill
        if (start.key == INT64_MIN || end.key == INT64_MAX) {
          hasInterp = false;
          break;
        }

        if (pLinearInfo->hasNull) {
          colDataAppendNULL(pDst, rows);
        } else {
          taosGetLinearInterpolationVal(&current, pLinearInfo->type, &start, &end, pLinearInfo->type);
          colDataAppend(pDst, rows, (char*)current.val, false);
        }

        taosMemoryFree(current.val);
        break;
      }
      case TSDB_FILL_PREV: {
        if (!pSliceInfo->isPrevRowSet) {
          hasInterp = false;
          break;
        }

        SGroupKeys* pkey = taosArrayGet(pSliceInfo->pPrevRow, srcSlot);
        colDataAppend(pDst, rows, pkey->pData, false);
        break;
      }

      case TSDB_FILL_NEXT: {
        if (!pSliceInfo->isNextRowSet) {
          hasInterp = false;
          break;
        }

        SGroupKeys* pkey = taosArrayGet(pSliceInfo->pNextRow, srcSlot);
        colDataAppend(pDst, rows, pkey->pData, false);
        break;
      }

      case TSDB_FILL_NONE:
      default:
        break;
    }
  }

  if (hasInterp) {
    pResBlock->info.rows += 1;
  }
}

static int32_t initPrevRowsKeeper(STimeSliceOperatorInfo* pInfo, SSDataBlock* pBlock) {
  if (pInfo->pPrevRow != NULL) {
    return TSDB_CODE_SUCCESS;
  }

  pInfo->pPrevRow = taosArrayInit(4, sizeof(SGroupKeys));
  if (pInfo->pPrevRow == NULL) {
    return TSDB_CODE_OUT_OF_MEMORY;
  }

  int32_t numOfCols = taosArrayGetSize(pBlock->pDataBlock);
  for (int32_t i = 0; i < numOfCols; ++i) {
    SColumnInfoData* pColInfo = taosArrayGet(pBlock->pDataBlock, i);

    SGroupKeys key = {0};
    key.bytes = pColInfo->info.bytes;
    key.type = pColInfo->info.type;
    key.isNull = false;
    key.pData = taosMemoryCalloc(1, pColInfo->info.bytes);
    taosArrayPush(pInfo->pPrevRow, &key);
  }

  pInfo->isPrevRowSet = false;

  return TSDB_CODE_SUCCESS;
}

static int32_t initNextRowsKeeper(STimeSliceOperatorInfo* pInfo, SSDataBlock* pBlock) {
  if (pInfo->pNextRow != NULL) {
    return TSDB_CODE_SUCCESS;
  }

  pInfo->pNextRow = taosArrayInit(4, sizeof(SGroupKeys));
  if (pInfo->pNextRow == NULL) {
    return TSDB_CODE_OUT_OF_MEMORY;
  }

  int32_t numOfCols = taosArrayGetSize(pBlock->pDataBlock);
  for (int32_t i = 0; i < numOfCols; ++i) {
    SColumnInfoData* pColInfo = taosArrayGet(pBlock->pDataBlock, i);

    SGroupKeys key = {0};
    key.bytes = pColInfo->info.bytes;
    key.type = pColInfo->info.type;
    key.isNull = false;
    key.pData = taosMemoryCalloc(1, pColInfo->info.bytes);
    taosArrayPush(pInfo->pNextRow, &key);
  }

  pInfo->isNextRowSet = false;

  return TSDB_CODE_SUCCESS;
}

static int32_t initFillLinearInfo(STimeSliceOperatorInfo* pInfo, SSDataBlock* pBlock) {
  if (pInfo->pLinearInfo != NULL) {
    return TSDB_CODE_SUCCESS;
  }

  pInfo->pLinearInfo = taosArrayInit(4, sizeof(SFillLinearInfo));
  if (pInfo->pLinearInfo == NULL) {
    return TSDB_CODE_OUT_OF_MEMORY;
  }

  int32_t numOfCols = taosArrayGetSize(pBlock->pDataBlock);
  for (int32_t i = 0; i < numOfCols; ++i) {
    SColumnInfoData* pColInfo = taosArrayGet(pBlock->pDataBlock, i);

    SFillLinearInfo linearInfo = {0};
    linearInfo.start.key = INT64_MIN;
    linearInfo.end.key = INT64_MAX;
    linearInfo.start.val = taosMemoryCalloc(1, pColInfo->info.bytes);
    linearInfo.end.val = taosMemoryCalloc(1, pColInfo->info.bytes);
    linearInfo.hasNull = false;
    linearInfo.type = pColInfo->info.type;
    linearInfo.bytes = pColInfo->info.bytes;
    taosArrayPush(pInfo->pLinearInfo, &linearInfo);
  }

  pInfo->fillLastPoint = false;

  return TSDB_CODE_SUCCESS;
}

static bool needToFillLastPoint(STimeSliceOperatorInfo* pSliceInfo) {
  return (pSliceInfo->fillLastPoint == true && pSliceInfo->fillType == TSDB_FILL_LINEAR);
}

static int32_t initKeeperInfo(STimeSliceOperatorInfo* pInfo, SSDataBlock* pBlock) {
  int32_t code;
  code = initPrevRowsKeeper(pInfo, pBlock);
  if (code != TSDB_CODE_SUCCESS) {
    return TSDB_CODE_FAILED;
  }

  code = initNextRowsKeeper(pInfo, pBlock);
  if (code != TSDB_CODE_SUCCESS) {
    return TSDB_CODE_FAILED;
  }

  code = initFillLinearInfo(pInfo, pBlock);
  if (code != TSDB_CODE_SUCCESS) {
    return TSDB_CODE_FAILED;
  }

  return TSDB_CODE_SUCCESS;
}

static SSDataBlock* doTimeslice(SOperatorInfo* pOperator) {
  if (pOperator->status == OP_EXEC_DONE) {
    return NULL;
  }

  SExecTaskInfo* pTaskInfo = pOperator->pTaskInfo;

  STimeSliceOperatorInfo* pSliceInfo = pOperator->info;
  SSDataBlock*            pResBlock = pSliceInfo->pRes;
  SExprSupp*              pSup = &pOperator->exprSupp;

  int32_t        order = TSDB_ORDER_ASC;
  SInterval*     pInterval = &pSliceInfo->interval;
  SOperatorInfo* downstream = pOperator->pDownstream[0];

  blockDataCleanup(pResBlock);

  while (1) {
    SSDataBlock* pBlock = downstream->fpSet.getNextFn(downstream);
    if (pBlock == NULL) {
      break;
    }

    int32_t code = initKeeperInfo(pSliceInfo, pBlock);
    if (code != TSDB_CODE_SUCCESS) {
      T_LONG_JMP(pTaskInfo->env, code);
    }

    // the pDataBlock are always the same one, no need to call this again
    setInputDataBlock(pOperator, pSup->pCtx, pBlock, order, MAIN_SCAN, true);

    SColumnInfoData* pTsCol = taosArrayGet(pBlock->pDataBlock, pSliceInfo->tsCol.slotId);
    for (int32_t i = 0; i < pBlock->info.rows; ++i) {
      int64_t ts = *(int64_t*)colDataGetData(pTsCol, i);

      if (i == 0 && needToFillLastPoint(pSliceInfo)) {  // first row in current block
        doKeepLinearInfo(pSliceInfo, pBlock, i, false);
        while (pSliceInfo->current < ts && pSliceInfo->current <= pSliceInfo->win.ekey) {
          genInterpolationResult(pSliceInfo, &pOperator->exprSupp, pResBlock);
          pSliceInfo->current =
              taosTimeAdd(pSliceInfo->current, pInterval->interval, pInterval->intervalUnit, pInterval->precision);
          if (pResBlock->info.rows >= pResBlock->info.capacity) {
            break;
          }
        }
      }

      if (pSliceInfo->current > pSliceInfo->win.ekey) {
        doSetOperatorCompleted(pOperator);
        break;
      }

      if (ts == pSliceInfo->current) {
        for (int32_t j = 0; j < pOperator->exprSupp.numOfExprs; ++j) {
          SExprInfo* pExprInfo = &pOperator->exprSupp.pExprInfo[j];

          int32_t          dstSlot = pExprInfo->base.resSchema.slotId;
          SColumnInfoData* pDst = taosArrayGet(pResBlock->pDataBlock, dstSlot);

          if (IS_TIMESTAMP_TYPE(pExprInfo->base.resSchema.type)) {
            colDataAppend(pDst, pResBlock->info.rows, (char*)&pSliceInfo->current, false);
          } else {
            int32_t          srcSlot = pExprInfo->base.pParam[0].pCol->slotId;
            SColumnInfoData* pSrc = taosArrayGet(pBlock->pDataBlock, srcSlot);

            if (colDataIsNull_s(pSrc, i)) {
              colDataAppendNULL(pDst, pResBlock->info.rows);
              continue;
            }

            char* v = colDataGetData(pSrc, i);
            colDataAppend(pDst, pResBlock->info.rows, v, false);
          }
        }

        pResBlock->info.rows += 1;
        doKeepPrevRows(pSliceInfo, pBlock, i);

        // for linear interpolation, always fill value between this and next points;
        // if its the first point in data block, also fill values between previous(if there's any) and this point;
        // if its the last point in data block, no need to fill, but reserve this point as the start value and do
        // the interpolation when processing next data block.
        if (pSliceInfo->fillType == TSDB_FILL_LINEAR) {
          pSliceInfo->current =
              taosTimeAdd(pSliceInfo->current, pInterval->interval, pInterval->intervalUnit, pInterval->precision);
          if (i < pBlock->info.rows - 1) {
            doKeepLinearInfo(pSliceInfo, pBlock, i, false);
            int64_t nextTs = *(int64_t*)colDataGetData(pTsCol, i + 1);
            if (nextTs > pSliceInfo->current) {
              while (pSliceInfo->current < nextTs && pSliceInfo->current <= pSliceInfo->win.ekey) {
                genInterpolationResult(pSliceInfo, &pOperator->exprSupp, pResBlock);
                pSliceInfo->current = taosTimeAdd(pSliceInfo->current, pInterval->interval, pInterval->intervalUnit,
                                                  pInterval->precision);
                if (pResBlock->info.rows >= pResBlock->info.capacity) {
                  break;
                }
              }

              if (pSliceInfo->current > pSliceInfo->win.ekey) {
                doSetOperatorCompleted(pOperator);
                break;
              }
            }
          } else {  // it is the last row of current block
            // store ts value as start, and calculate interp value when processing next block
            doKeepLinearInfo(pSliceInfo, pBlock, i, true);
          }
        } else {  // non-linear interpolation
          pSliceInfo->current =
              taosTimeAdd(pSliceInfo->current, pInterval->interval, pInterval->intervalUnit, pInterval->precision);
          if (pSliceInfo->current > pSliceInfo->win.ekey) {
            doSetOperatorCompleted(pOperator);
            break;
          }

          if (pResBlock->info.rows >= pResBlock->info.capacity) {
            break;
          }
        }
      } else if (ts < pSliceInfo->current) {
        // in case of interpolation window starts and ends between two datapoints, fill(prev) need to interpolate
        doKeepPrevRows(pSliceInfo, pBlock, i);

        if (pSliceInfo->fillType == TSDB_FILL_LINEAR) {
          // no need to increate pSliceInfo->current here
          // pSliceInfo->current =
          //    taosTimeAdd(pSliceInfo->current, pInterval->interval, pInterval->intervalUnit, pInterval->precision);
          if (i < pBlock->info.rows - 1) {
            doKeepLinearInfo(pSliceInfo, pBlock, i, false);
            int64_t nextTs = *(int64_t*)colDataGetData(pTsCol, i + 1);
            if (nextTs > pSliceInfo->current) {
              while (pSliceInfo->current < nextTs && pSliceInfo->current <= pSliceInfo->win.ekey) {
                genInterpolationResult(pSliceInfo, &pOperator->exprSupp, pResBlock);
                pSliceInfo->current = taosTimeAdd(pSliceInfo->current, pInterval->interval, pInterval->intervalUnit,
                                                  pInterval->precision);
                if (pResBlock->info.rows >= pResBlock->info.capacity) {
                  break;
                }
              }

              if (pSliceInfo->current > pSliceInfo->win.ekey) {
                doSetOperatorCompleted(pOperator);
                break;
              }
            }
          } else {
            // store ts value as start, and calculate interp value when processing next block
            doKeepLinearInfo(pSliceInfo, pBlock, i, true);
          }
        } else {  // non-linear interpolation
          if (i < pBlock->info.rows - 1) {
            // in case of interpolation window starts and ends between two datapoints, fill(next) need to interpolate
            doKeepNextRows(pSliceInfo, pBlock, i + 1);
            int64_t nextTs = *(int64_t*)colDataGetData(pTsCol, i + 1);
            if (nextTs > pSliceInfo->current) {
              while (pSliceInfo->current < nextTs && pSliceInfo->current <= pSliceInfo->win.ekey) {
                genInterpolationResult(pSliceInfo, &pOperator->exprSupp, pResBlock);
                pSliceInfo->current = taosTimeAdd(pSliceInfo->current, pInterval->interval, pInterval->intervalUnit,
                                                  pInterval->precision);
                if (pResBlock->info.rows >= pResBlock->info.capacity) {
                  break;
                }
              }

              if (pSliceInfo->current > pSliceInfo->win.ekey) {
                doSetOperatorCompleted(pOperator);
                break;
              }
            } else {
              // ignore current row, and do nothing
            }
          } else {  // it is the last row of current block
            doKeepPrevRows(pSliceInfo, pBlock, i);
          }
        }
      } else {  // ts > pSliceInfo->current
        // in case of interpolation window starts and ends between two datapoints, fill(next) need to interpolate
        doKeepNextRows(pSliceInfo, pBlock, i);

        while (pSliceInfo->current < ts && pSliceInfo->current <= pSliceInfo->win.ekey) {
          genInterpolationResult(pSliceInfo, &pOperator->exprSupp, pResBlock);
          pSliceInfo->current =
              taosTimeAdd(pSliceInfo->current, pInterval->interval, pInterval->intervalUnit, pInterval->precision);
          if (pResBlock->info.rows >= pResBlock->info.capacity) {
            break;
          }
        }

        // add current row if timestamp match
        if (ts == pSliceInfo->current && pSliceInfo->current <= pSliceInfo->win.ekey) {
          for (int32_t j = 0; j < pOperator->exprSupp.numOfExprs; ++j) {
            SExprInfo* pExprInfo = &pOperator->exprSupp.pExprInfo[j];

            int32_t          dstSlot = pExprInfo->base.resSchema.slotId;
            SColumnInfoData* pDst = taosArrayGet(pResBlock->pDataBlock, dstSlot);

            if (IS_TIMESTAMP_TYPE(pExprInfo->base.resSchema.type)) {
              colDataAppend(pDst, pResBlock->info.rows, (char*)&pSliceInfo->current, false);
            } else {
              int32_t          srcSlot = pExprInfo->base.pParam[0].pCol->slotId;
              SColumnInfoData* pSrc = taosArrayGet(pBlock->pDataBlock, srcSlot);

              if (colDataIsNull_s(pSrc, i)) {
                colDataAppendNULL(pDst, pResBlock->info.rows);
                continue;
              }

              char* v = colDataGetData(pSrc, i);
              colDataAppend(pDst, pResBlock->info.rows, v, false);
            }
          }

          pResBlock->info.rows += 1;
          doKeepPrevRows(pSliceInfo, pBlock, i);

          if (pSliceInfo->fillType == TSDB_FILL_LINEAR) {
            pSliceInfo->current =
                taosTimeAdd(pSliceInfo->current, pInterval->interval, pInterval->intervalUnit, pInterval->precision);
            if (i < pBlock->info.rows - 1) {
              doKeepLinearInfo(pSliceInfo, pBlock, i, false);
              int64_t nextTs = *(int64_t*)colDataGetData(pTsCol, i + 1);
              if (nextTs > pSliceInfo->current) {
                while (pSliceInfo->current < nextTs && pSliceInfo->current <= pSliceInfo->win.ekey) {
                  genInterpolationResult(pSliceInfo, &pOperator->exprSupp, pResBlock);
                  pSliceInfo->current = taosTimeAdd(pSliceInfo->current, pInterval->interval, pInterval->intervalUnit,
                                                    pInterval->precision);
                  if (pResBlock->info.rows >= pResBlock->info.capacity) {
                    break;
                  }
                }

                if (pSliceInfo->current > pSliceInfo->win.ekey) {
                  doSetOperatorCompleted(pOperator);
                  break;
                }
              }
            } else {  // it is the last row of current block
              // store ts value as start, and calculate interp value when processing next block
              doKeepLinearInfo(pSliceInfo, pBlock, i, true);
            }
          } else {  // non-linear interpolation
            pSliceInfo->current =
                taosTimeAdd(pSliceInfo->current, pInterval->interval, pInterval->intervalUnit, pInterval->precision);

            if (pResBlock->info.rows >= pResBlock->info.capacity) {
              break;
            }
          }
        }

        if (pSliceInfo->current > pSliceInfo->win.ekey) {
          doSetOperatorCompleted(pOperator);
          break;
        }
      }
    }
  }

  // check if need to interpolate after last datablock
  // except for fill(next), fill(linear)
  while (pSliceInfo->current <= pSliceInfo->win.ekey && pSliceInfo->fillType != TSDB_FILL_NEXT &&
         pSliceInfo->fillType != TSDB_FILL_LINEAR) {
    genInterpolationResult(pSliceInfo, &pOperator->exprSupp, pResBlock);
    pSliceInfo->current =
        taosTimeAdd(pSliceInfo->current, pInterval->interval, pInterval->intervalUnit, pInterval->precision);
    if (pResBlock->info.rows >= pResBlock->info.capacity) {
      break;
    }
  }

  // restore the value
  setTaskStatus(pOperator->pTaskInfo, TASK_COMPLETED);
  if (pResBlock->info.rows == 0) {
    pOperator->status = OP_EXEC_DONE;
  }

  return pResBlock->info.rows == 0 ? NULL : pResBlock;
}

void destroyTimeSliceOperatorInfo(void* param) {
  STimeSliceOperatorInfo* pInfo = (STimeSliceOperatorInfo*)param;

  pInfo->pRes = blockDataDestroy(pInfo->pRes);

  for (int32_t i = 0; i < taosArrayGetSize(pInfo->pPrevRow); ++i) {
    SGroupKeys* pKey = taosArrayGet(pInfo->pPrevRow, i);
    taosMemoryFree(pKey->pData);
  }
  taosArrayDestroy(pInfo->pPrevRow);

  for (int32_t i = 0; i < taosArrayGetSize(pInfo->pNextRow); ++i) {
    SGroupKeys* pKey = taosArrayGet(pInfo->pNextRow, i);
    taosMemoryFree(pKey->pData);
  }
  taosArrayDestroy(pInfo->pNextRow);

  for (int32_t i = 0; i < taosArrayGetSize(pInfo->pLinearInfo); ++i) {
    SFillLinearInfo* pKey = taosArrayGet(pInfo->pLinearInfo, i);
    taosMemoryFree(pKey->start.val);
    taosMemoryFree(pKey->end.val);
  }
  taosArrayDestroy(pInfo->pLinearInfo);

  taosMemoryFree(pInfo->pFillColInfo);
  taosMemoryFreeClear(param);
}

SOperatorInfo* createTimeSliceOperatorInfo(SOperatorInfo* downstream, SPhysiNode* pPhyNode, SExecTaskInfo* pTaskInfo) {
  STimeSliceOperatorInfo* pInfo = taosMemoryCalloc(1, sizeof(STimeSliceOperatorInfo));
  SOperatorInfo*          pOperator = taosMemoryCalloc(1, sizeof(SOperatorInfo));
  if (pOperator == NULL || pInfo == NULL) {
    goto _error;
  }

  SInterpFuncPhysiNode* pInterpPhyNode = (SInterpFuncPhysiNode*)pPhyNode;
  SExprSupp*            pSup = &pOperator->exprSupp;

  int32_t    numOfExprs = 0;
  SExprInfo* pExprInfo = createExprInfo(pInterpPhyNode->pFuncs, NULL, &numOfExprs);
  int32_t    code = initExprSupp(pSup, pExprInfo, numOfExprs);
  if (code != TSDB_CODE_SUCCESS) {
    goto _error;
  }

  if (pInterpPhyNode->pExprs != NULL) {
    int32_t    num = 0;
    SExprInfo* pScalarExprInfo = createExprInfo(pInterpPhyNode->pExprs, NULL, &num);
    code = initExprSupp(&pInfo->scalarSup, pScalarExprInfo, num);
    if (code != TSDB_CODE_SUCCESS) {
      goto _error;
    }
  }

  pInfo->tsCol = extractColumnFromColumnNode((SColumnNode*)pInterpPhyNode->pTimeSeries);
  pInfo->fillType = convertFillType(pInterpPhyNode->fillMode);
  initResultSizeInfo(&pOperator->resultInfo, 4096);

  pInfo->pFillColInfo = createFillColInfo(pExprInfo, numOfExprs, NULL, 0, (SNodeListNode*)pInterpPhyNode->pFillValues);
  pInfo->pLinearInfo = NULL;
  pInfo->pRes = createResDataBlock(pPhyNode->pOutputDataBlockDesc);
  pInfo->win = pInterpPhyNode->timeRange;
  pInfo->interval.interval = pInterpPhyNode->interval;
  pInfo->current = pInfo->win.skey;

  STableScanInfo* pScanInfo = (STableScanInfo*)downstream->info;
  pScanInfo->cond.twindows = pInfo->win;
  pScanInfo->cond.type = TIMEWINDOW_RANGE_EXTERNAL;

  pOperator->name = "TimeSliceOperator";
  pOperator->operatorType = QUERY_NODE_PHYSICAL_PLAN_INTERP_FUNC;
  pOperator->blocking = false;
  pOperator->status = OP_NOT_OPENED;
  pOperator->info = pInfo;
  pOperator->pTaskInfo = pTaskInfo;

  pOperator->fpSet =
      createOperatorFpSet(operatorDummyOpenFn, doTimeslice, NULL, NULL, destroyTimeSliceOperatorInfo, NULL, NULL, NULL);

  blockDataEnsureCapacity(pInfo->pRes, pOperator->resultInfo.capacity);

  code = appendDownstream(pOperator, &downstream, 1);
  return pOperator;

_error:
  taosMemoryFree(pInfo);
  taosMemoryFree(pOperator);
  pTaskInfo->code = TSDB_CODE_OUT_OF_MEMORY;
  return NULL;
}

SOperatorInfo* createStatewindowOperatorInfo(SOperatorInfo* downstream, SStateWinodwPhysiNode* pStateNode,
                                             SExecTaskInfo* pTaskInfo) {
  SStateWindowOperatorInfo* pInfo = taosMemoryCalloc(1, sizeof(SStateWindowOperatorInfo));
  SOperatorInfo*            pOperator = taosMemoryCalloc(1, sizeof(SOperatorInfo));
  if (pInfo == NULL || pOperator == NULL) {
    goto _error;
  }

  int32_t      tsSlotId = ((SColumnNode*)pStateNode->window.pTspk)->slotId;
  SColumnNode* pColNode = (SColumnNode*)((STargetNode*)pStateNode->pStateKey)->pExpr;

  if (pStateNode->window.pExprs != NULL) {
    int32_t    numOfScalarExpr = 0;
    SExprInfo* pScalarExprInfo = createExprInfo(pStateNode->window.pExprs, NULL, &numOfScalarExpr);
    int32_t    code = initExprSupp(&pInfo->scalarSup, pScalarExprInfo, numOfScalarExpr);
    if (code != TSDB_CODE_SUCCESS) {
      goto _error;
    }
  }

  pInfo->stateCol = extractColumnFromColumnNode(pColNode);
  pInfo->stateKey.type = pInfo->stateCol.type;
  pInfo->stateKey.bytes = pInfo->stateCol.bytes;
  pInfo->stateKey.pData = taosMemoryCalloc(1, pInfo->stateCol.bytes);
  pInfo->pCondition = pStateNode->window.node.pConditions;
  if (pInfo->stateKey.pData == NULL) {
    goto _error;
  }

  size_t keyBufSize = sizeof(int64_t) + sizeof(int64_t) + POINTER_BYTES;

  int32_t      num = 0;
  SExprInfo*   pExprInfo = createExprInfo(pStateNode->window.pFuncs, NULL, &num);
  SSDataBlock* pResBlock = createResDataBlock(pStateNode->window.node.pOutputDataBlockDesc);

  initResultSizeInfo(&pOperator->resultInfo, 4096);
  int32_t code = initAggInfo(&pOperator->exprSupp, &pInfo->aggSup, pExprInfo, num, keyBufSize, pTaskInfo->id.str);
  if (code != TSDB_CODE_SUCCESS) {
    goto _error;
  }

  initBasicInfo(&pInfo->binfo, pResBlock);
  initResultRowInfo(&pInfo->binfo.resultRowInfo);

  pInfo->twAggSup =
      (STimeWindowAggSupp){.waterMark = pStateNode->window.watermark, .calTrigger = pStateNode->window.triggerType};

  initExecTimeWindowInfo(&pInfo->twAggSup.timeWindowData, &pTaskInfo->window);

  pInfo->tsSlotId = tsSlotId;
  pOperator->name = "StateWindowOperator";
  pOperator->operatorType = QUERY_NODE_PHYSICAL_PLAN_MERGE_STATE;
  pOperator->blocking = true;
  pOperator->status = OP_NOT_OPENED;
  pOperator->pTaskInfo = pTaskInfo;
  pOperator->info = pInfo;

  pOperator->fpSet = createOperatorFpSet(openStateWindowAggOptr, doStateWindowAgg, NULL, NULL,
                                         destroyStateWindowOperatorInfo, aggEncodeResultRow, aggDecodeResultRow, NULL);

  code = appendDownstream(pOperator, &downstream, 1);
  if (code != TSDB_CODE_SUCCESS) {
    goto _error;
  }

  return pOperator;

_error:
  destroyStateWindowOperatorInfo(pInfo);
  taosMemoryFreeClear(pOperator);
  pTaskInfo->code = code;
  return NULL;
}

void destroySWindowOperatorInfo(void* param) {
  SSessionAggOperatorInfo* pInfo = (SSessionAggOperatorInfo*)param;
  if (pInfo == NULL) {
    return;
  }

  cleanupBasicInfo(&pInfo->binfo);
  colDataDestroy(&pInfo->twAggSup.timeWindowData);

  cleanupAggSup(&pInfo->aggSup);
  cleanupGroupResInfo(&pInfo->groupResInfo);
  taosMemoryFreeClear(param);
}

SOperatorInfo* createSessionAggOperatorInfo(SOperatorInfo* downstream, SSessionWinodwPhysiNode* pSessionNode,
                                            SExecTaskInfo* pTaskInfo) {
  SSessionAggOperatorInfo* pInfo = taosMemoryCalloc(1, sizeof(SSessionAggOperatorInfo));
  SOperatorInfo*           pOperator = taosMemoryCalloc(1, sizeof(SOperatorInfo));
  if (pInfo == NULL || pOperator == NULL) {
    goto _error;
  }

  size_t keyBufSize = sizeof(int64_t) + sizeof(int64_t) + POINTER_BYTES;
  initResultSizeInfo(&pOperator->resultInfo, 4096);

  int32_t      numOfCols = 0;
  SExprInfo*   pExprInfo = createExprInfo(pSessionNode->window.pFuncs, NULL, &numOfCols);
  SSDataBlock* pResBlock = createResDataBlock(pSessionNode->window.node.pOutputDataBlockDesc);
  initBasicInfo(&pInfo->binfo, pResBlock);

  int32_t code = initAggInfo(&pOperator->exprSupp, &pInfo->aggSup, pExprInfo, numOfCols, keyBufSize, pTaskInfo->id.str);
  if (code != TSDB_CODE_SUCCESS) {
    goto _error;
  }

  pInfo->twAggSup.waterMark = pSessionNode->window.watermark;
  pInfo->twAggSup.calTrigger = pSessionNode->window.triggerType;
  pInfo->gap = pSessionNode->gap;

  initResultRowInfo(&pInfo->binfo.resultRowInfo);
  initExecTimeWindowInfo(&pInfo->twAggSup.timeWindowData, &pTaskInfo->window);

  pInfo->tsSlotId = ((SColumnNode*)pSessionNode->window.pTspk)->slotId;
  pInfo->binfo.pRes = pResBlock;
  pInfo->winSup.prevTs = INT64_MIN;
  pInfo->reptScan = false;
  pInfo->pCondition = pSessionNode->window.node.pConditions;

  pOperator->name = "SessionWindowAggOperator";
  pOperator->operatorType = QUERY_NODE_PHYSICAL_PLAN_MERGE_SESSION;
  pOperator->blocking = true;
  pOperator->status = OP_NOT_OPENED;
  pOperator->info = pInfo;

  pOperator->fpSet = createOperatorFpSet(operatorDummyOpenFn, doSessionWindowAgg, NULL, NULL,
                                         destroySWindowOperatorInfo, aggEncodeResultRow, aggDecodeResultRow, NULL);
  pOperator->pTaskInfo = pTaskInfo;
  code = appendDownstream(pOperator, &downstream, 1);
  if (code != TSDB_CODE_SUCCESS) {
    goto _error;
  }

  return pOperator;

_error:
  destroySWindowOperatorInfo(pInfo);
  taosMemoryFreeClear(pOperator);
  pTaskInfo->code = code;
  return NULL;
}

void compactFunctions(SqlFunctionCtx* pDestCtx, SqlFunctionCtx* pSourceCtx, int32_t numOfOutput,
                      SExecTaskInfo* pTaskInfo, SColumnInfoData* pTimeWindowData) {
  for (int32_t k = 0; k < numOfOutput; ++k) {
    if (fmIsWindowPseudoColumnFunc(pDestCtx[k].functionId)) {
      if (!pTimeWindowData) {
        continue;
      }

      SResultRowEntryInfo* pEntryInfo = GET_RES_INFO(&pDestCtx[k]);
      char*                p = GET_ROWCELL_INTERBUF(pEntryInfo);
      SColumnInfoData      idata = {0};
      idata.info.type = TSDB_DATA_TYPE_BIGINT;
      idata.info.bytes = tDataTypes[TSDB_DATA_TYPE_BIGINT].bytes;
      idata.pData = p;

      SScalarParam out = {.columnData = &idata};
      SScalarParam tw = {.numOfRows = 5, .columnData = pTimeWindowData};
      pDestCtx[k].sfp.process(&tw, 1, &out);
      pEntryInfo->numOfRes = 1;
    } else if (functionNeedToExecute(&pDestCtx[k]) && pDestCtx[k].fpSet.combine != NULL) {
      int32_t code = pDestCtx[k].fpSet.combine(&pDestCtx[k], &pSourceCtx[k]);
      if (code != TSDB_CODE_SUCCESS) {
        qError("%s apply functions error, code: %s", GET_TASKID(pTaskInfo), tstrerror(code));
        pTaskInfo->code = code;
        T_LONG_JMP(pTaskInfo->env, code);
      }
    }
  }
}

bool hasIntervalWindow(SStreamState* pState, SWinKey* pKey) {
  return TSDB_CODE_SUCCESS == streamStateGet(pState, pKey, NULL, 0);
}

static void rebuildIntervalWindow(SOperatorInfo* pOperator, SExprSupp* pSup, SArray* pWinArray, SHashObj* pUpdatedMap) {
  SStreamIntervalOperatorInfo* pInfo = pOperator->info;
  SExecTaskInfo*               pTaskInfo = pOperator->pTaskInfo;
  int32_t                      size = taosArrayGetSize(pWinArray);
  int32_t                      numOfOutput = pOperator->exprSupp.numOfExprs;
  if (!pInfo->pChildren) {
    return;
  }
  for (int32_t i = 0; i < size; i++) {
    SWinKey*    pWinRes = taosArrayGet(pWinArray, i);
    SResultRow* pCurResult = NULL;
    STimeWindow parentWin = getFinalTimeWindow(pWinRes->ts, &pInfo->interval);
    if (isDeletedStreamWindow(&parentWin, pWinRes->groupId, pInfo->pState, &pInfo->twAggSup) &&
        isCloseWindow(&parentWin, &pInfo->twAggSup)) {
      continue;
    }

    int32_t numOfChildren = taosArrayGetSize(pInfo->pChildren);
    int32_t num = 0;
    for (int32_t j = 0; j < numOfChildren; j++) {
      SOperatorInfo*               pChildOp = taosArrayGetP(pInfo->pChildren, j);
      SStreamIntervalOperatorInfo* pChInfo = pChildOp->info;
      SExprSupp*                   pChildSup = &pChildOp->exprSupp;
      if (!hasIntervalWindow(pChInfo->pState, pWinRes)) {
        continue;
      }
      if (num == 0) {
        int32_t code = setOutputBuf(pInfo->pState, &parentWin, &pCurResult, pWinRes->groupId, pSup->pCtx, numOfOutput,
                                    pSup->rowEntryInfoOffset, &pInfo->aggSup);
        if (code != TSDB_CODE_SUCCESS || pCurResult == NULL) {
          T_LONG_JMP(pTaskInfo->env, TSDB_CODE_QRY_OUT_OF_MEMORY);
        }
      }
      num++;
      SResultRow* pChResult = NULL;
      setOutputBuf(pChInfo->pState, &parentWin, &pChResult, pWinRes->groupId, pChildSup->pCtx, pChildSup->numOfExprs,
                   pChildSup->rowEntryInfoOffset, &pChInfo->aggSup);
      updateTimeWindowInfo(&pInfo->twAggSup.timeWindowData, &parentWin, true);
      compactFunctions(pSup->pCtx, pChildSup->pCtx, numOfOutput, pTaskInfo, &pInfo->twAggSup.timeWindowData);
    }
    if (num > 0 && pUpdatedMap) {
      saveWinResultInfo(pCurResult->win.skey, pWinRes->groupId, pUpdatedMap);
      saveOutputBuf(pInfo->pState, pWinRes, pCurResult, pInfo->aggSup.resultRowSize);
      releaseOutputBuf(pInfo->pState, pWinRes, pCurResult);
    }
  }
}

bool isDeletedWindow(STimeWindow* pWin, uint64_t groupId, SAggSupporter* pSup) {
  SET_RES_WINDOW_KEY(pSup->keyBuf, &pWin->skey, sizeof(int64_t), groupId);
  SResultRowPosition* p1 = (SResultRowPosition*)tSimpleHashGet(pSup->pResultRowHashTable, pSup->keyBuf,
                                                               GET_RES_WINDOW_KEY_LEN(sizeof(int64_t)));
  return p1 == NULL;
}

bool isDeletedStreamWindow(STimeWindow* pWin, uint64_t groupId, SStreamState* pState, STimeWindowAggSupp* pTwSup) {
  if (pWin->ekey < pTwSup->maxTs - pTwSup->deleteMark) {
    SWinKey key = {.ts = pWin->skey, .groupId = groupId};
    if (streamStateGet(pState, &key, NULL, 0) == TSDB_CODE_SUCCESS) {
      return false;
    }
    return true;
  }
  return false;
}

int32_t getNexWindowPos(SInterval* pInterval, SDataBlockInfo* pBlockInfo, TSKEY* tsCols, int32_t startPos, TSKEY eKey,
                        STimeWindow* pNextWin) {
  int32_t forwardRows =
      getNumOfRowsInTimeWindow(pBlockInfo, tsCols, startPos, eKey, binarySearchForKey, NULL, TSDB_ORDER_ASC);
  int32_t prevEndPos = forwardRows - 1 + startPos;
  return getNextQualifiedWindow(pInterval, pNextWin, pBlockInfo, tsCols, prevEndPos, TSDB_ORDER_ASC);
}

void addPullWindow(SHashObj* pMap, SWinKey* pWinRes, int32_t size) {
  SArray* childIds = taosArrayInit(8, sizeof(int32_t));
  for (int32_t i = 0; i < size; i++) {
    taosArrayPush(childIds, &i);
  }
  taosHashPut(pMap, pWinRes, sizeof(SWinKey), &childIds, sizeof(void*));
}

static int32_t getChildIndex(SSDataBlock* pBlock) { return pBlock->info.childId; }

static void clearStreamIntervalOperator(SStreamIntervalOperatorInfo* pInfo) {
  tSimpleHashClear(pInfo->aggSup.pResultRowHashTable);
  clearDiskbasedBuf(pInfo->aggSup.pResultBuf);
  initResultRowInfo(&pInfo->binfo.resultRowInfo);
  pInfo->aggSup.currentPageId = -1;
  streamStateClear(pInfo->pState);
}

static void clearSpecialDataBlock(SSDataBlock* pBlock) {
  if (pBlock->info.rows <= 0) {
    return;
  }
  blockDataCleanup(pBlock);
}

void copyUpdateDataBlock(SSDataBlock* pDest, SSDataBlock* pSource, int32_t tsColIndex) {
  // ASSERT(pDest->info.capacity >= pSource->info.rows);
  blockDataEnsureCapacity(pDest, pSource->info.rows);
  clearSpecialDataBlock(pDest);
  SColumnInfoData* pDestCol = taosArrayGet(pDest->pDataBlock, 0);
  SColumnInfoData* pSourceCol = taosArrayGet(pSource->pDataBlock, tsColIndex);

  // copy timestamp column
  colDataAssign(pDestCol, pSourceCol, pSource->info.rows, &pDest->info);
  for (int32_t i = 1; i < taosArrayGetSize(pDest->pDataBlock); i++) {
    SColumnInfoData* pCol = taosArrayGet(pDest->pDataBlock, i);
    colDataAppendNNULL(pCol, 0, pSource->info.rows);
  }

  pDest->info.rows = pSource->info.rows;
  pDest->info.groupId = pSource->info.groupId;
  pDest->info.type = pSource->info.type;
  blockDataUpdateTsWindow(pDest, 0);
}

static void doBuildPullDataBlock(SArray* array, int32_t* pIndex, SSDataBlock* pBlock) {
  clearSpecialDataBlock(pBlock);
  int32_t size = taosArrayGetSize(array);
  if (size - (*pIndex) == 0) {
    return;
  }
  blockDataEnsureCapacity(pBlock, size - (*pIndex));
  ASSERT(3 <= taosArrayGetSize(pBlock->pDataBlock));
  SColumnInfoData* pStartTs = (SColumnInfoData*)taosArrayGet(pBlock->pDataBlock, START_TS_COLUMN_INDEX);
  SColumnInfoData* pEndTs = (SColumnInfoData*)taosArrayGet(pBlock->pDataBlock, END_TS_COLUMN_INDEX);
  SColumnInfoData* pGroupId = (SColumnInfoData*)taosArrayGet(pBlock->pDataBlock, GROUPID_COLUMN_INDEX);
  SColumnInfoData* pCalStartTs = (SColumnInfoData*)taosArrayGet(pBlock->pDataBlock, CALCULATE_START_TS_COLUMN_INDEX);
  SColumnInfoData* pCalEndTs = (SColumnInfoData*)taosArrayGet(pBlock->pDataBlock, CALCULATE_END_TS_COLUMN_INDEX);
  for (; (*pIndex) < size; (*pIndex)++) {
    SPullWindowInfo* pWin = taosArrayGet(array, (*pIndex));
    colDataAppend(pStartTs, pBlock->info.rows, (const char*)&pWin->window.skey, false);
    colDataAppend(pEndTs, pBlock->info.rows, (const char*)&pWin->window.ekey, false);
    colDataAppend(pGroupId, pBlock->info.rows, (const char*)&pWin->groupId, false);
    colDataAppend(pCalStartTs, pBlock->info.rows, (const char*)&pWin->window.skey, false);
    colDataAppend(pCalEndTs, pBlock->info.rows, (const char*)&pWin->window.ekey, false);
    pBlock->info.rows++;
  }
  if ((*pIndex) == size) {
    *pIndex = 0;
    taosArrayClear(array);
  }
  blockDataUpdateTsWindow(pBlock, 0);
}

void processPullOver(SSDataBlock* pBlock, SHashObj* pMap) {
  SColumnInfoData* pStartCol = taosArrayGet(pBlock->pDataBlock, START_TS_COLUMN_INDEX);
  TSKEY*           tsData = (TSKEY*)pStartCol->pData;
  SColumnInfoData* pGroupCol = taosArrayGet(pBlock->pDataBlock, GROUPID_COLUMN_INDEX);
  uint64_t*        groupIdData = (uint64_t*)pGroupCol->pData;
  int32_t          chId = getChildIndex(pBlock);
  for (int32_t i = 0; i < pBlock->info.rows; i++) {
    SWinKey winRes = {.ts = tsData[i], .groupId = groupIdData[i]};
    void*   chIds = taosHashGet(pMap, &winRes, sizeof(SWinKey));
    if (chIds) {
      SArray* chArray = *(SArray**)chIds;
      int32_t index = taosArraySearchIdx(chArray, &chId, compareInt32Val, TD_EQ);
      if (index != -1) {
        qDebug("===stream===window %" PRId64 " delete child id %d", winRes.ts, chId);
        taosArrayRemove(chArray, index);
        if (taosArrayGetSize(chArray) == 0) {
          // pull data is over
          taosArrayDestroy(chArray);
          taosHashRemove(pMap, &winRes, sizeof(SWinKey));
        }
      }
    }
  }
}

static void addRetriveWindow(SArray* wins, SStreamIntervalOperatorInfo* pInfo) {
  int32_t size = taosArrayGetSize(wins);
  for (int32_t i = 0; i < size; i++) {
    SWinKey*    winKey = taosArrayGet(wins, i);
    STimeWindow nextWin = getFinalTimeWindow(winKey->ts, &pInfo->interval);
    if (needDeleteWindowBuf(&nextWin, &pInfo->twAggSup) && !pInfo->ignoreExpiredData) {
      void* chIds = taosHashGet(pInfo->pPullDataMap, winKey, sizeof(SWinKey));
      if (!chIds) {
        SPullWindowInfo pull = {.window = nextWin, .groupId = winKey->groupId};
        // add pull data request
        savePullWindow(&pull, pInfo->pPullWins);
        int32_t size1 = taosArrayGetSize(pInfo->pChildren);
        addPullWindow(pInfo->pPullDataMap, winKey, size1);
        qDebug("===stream===prepare retrive for delete %" PRId64 ", size:%d", winKey->ts, size1);
      }
    }
  }
}

static void clearFunctionContext(SExprSupp* pSup) {
  for (int32_t i = 0; i < pSup->numOfExprs; i++) {
    pSup->pCtx[i].saveHandle.currentPage = -1;
  }
}

void doBuildResult(SOperatorInfo* pOperator, SStreamState* pState, SSDataBlock* pBlock, SGroupResInfo* pGroupResInfo) {
  SExecTaskInfo* pTaskInfo = pOperator->pTaskInfo;
  // set output datablock version
  pBlock->info.version = pTaskInfo->version;

  blockDataCleanup(pBlock);
  if (!hasRemainResults(pGroupResInfo)) {
    return;
  }

  // clear the existed group id
  pBlock->info.groupId = 0;
  buildDataBlockFromGroupRes(pOperator, pState, pBlock, &pOperator->exprSupp, pGroupResInfo);
}

static void doStreamIntervalAggImpl(SOperatorInfo* pOperatorInfo, SSDataBlock* pSDataBlock, uint64_t groupId,
                                    SHashObj* pUpdatedMap) {
  SStreamIntervalOperatorInfo* pInfo = (SStreamIntervalOperatorInfo*)pOperatorInfo->info;

  SResultRowInfo* pResultRowInfo = &(pInfo->binfo.resultRowInfo);
  SExecTaskInfo*  pTaskInfo = pOperatorInfo->pTaskInfo;
  SExprSupp*      pSup = &pOperatorInfo->exprSupp;
  int32_t         numOfOutput = pSup->numOfExprs;
  int32_t         step = 1;
  TSKEY*          tsCols = NULL;
  SResultRow*     pResult = NULL;
  int32_t         forwardRows = 0;

  ASSERT(pSDataBlock->pDataBlock != NULL);
  SColumnInfoData* pColDataInfo = taosArrayGet(pSDataBlock->pDataBlock, pInfo->primaryTsIndex);
  tsCols = (int64_t*)pColDataInfo->pData;

  int32_t     startPos = 0;
  TSKEY       ts = getStartTsKey(&pSDataBlock->info.window, tsCols);
  STimeWindow nextWin = {0};
  if (IS_FINAL_OP(pInfo)) {
    nextWin = getFinalTimeWindow(ts, &pInfo->interval);
  } else {
    nextWin = getActiveTimeWindow(pInfo->aggSup.pResultBuf, pResultRowInfo, ts, &pInfo->interval, TSDB_ORDER_ASC);
  }
  while (1) {
    bool isClosed = isCloseWindow(&nextWin, &pInfo->twAggSup);
    if ((pInfo->ignoreExpiredData && isClosed) || !inSlidingWindow(&pInfo->interval, &nextWin, &pSDataBlock->info)) {
      startPos = getNexWindowPos(&pInfo->interval, &pSDataBlock->info, tsCols, startPos, nextWin.ekey, &nextWin);
      if (startPos < 0) {
        break;
      }
      continue;
    }

    if (IS_FINAL_OP(pInfo) && isClosed && pInfo->pChildren) {
      bool    ignore = true;
      SWinKey winRes = {
          .ts = nextWin.skey,
          .groupId = groupId,
      };
      void* chIds = taosHashGet(pInfo->pPullDataMap, &winRes, sizeof(SWinKey));
      if (isDeletedStreamWindow(&nextWin, groupId, pInfo->pState, &pInfo->twAggSup) && !chIds) {
        SPullWindowInfo pull = {.window = nextWin, .groupId = groupId};
        // add pull data request
        savePullWindow(&pull, pInfo->pPullWins);
        int32_t size = taosArrayGetSize(pInfo->pChildren);
        addPullWindow(pInfo->pPullDataMap, &winRes, size);
        qDebug("===stream===prepare retrive %" PRId64 ", size:%d", winRes.ts, size);
      } else {
        int32_t index = -1;
        SArray* chArray = NULL;
        int32_t chId = 0;
        if (chIds) {
          chArray = *(void**)chIds;
          chId = getChildIndex(pSDataBlock);
          index = taosArraySearchIdx(chArray, &chId, compareInt32Val, TD_EQ);
        }
        if (index == -1 || pSDataBlock->info.type == STREAM_PULL_DATA) {
          ignore = false;
        }
      }

      if (ignore) {
        startPos = getNexWindowPos(&pInfo->interval, &pSDataBlock->info, tsCols, startPos, nextWin.ekey, &nextWin);
        if (startPos < 0) {
          break;
        }
        continue;
      }
    }

    int32_t code = setOutputBuf(pInfo->pState, &nextWin, &pResult, groupId, pSup->pCtx, numOfOutput,
                                pSup->rowEntryInfoOffset, &pInfo->aggSup);
    if (code != TSDB_CODE_SUCCESS || pResult == NULL) {
      T_LONG_JMP(pTaskInfo->env, TSDB_CODE_QRY_OUT_OF_MEMORY);
    }

    if (IS_FINAL_OP(pInfo)) {
      forwardRows = 1;
    } else {
      forwardRows = getNumOfRowsInTimeWindow(&pSDataBlock->info, tsCols, startPos, nextWin.ekey, binarySearchForKey,
                                             NULL, TSDB_ORDER_ASC);
    }
    if (pInfo->twAggSup.calTrigger == STREAM_TRIGGER_AT_ONCE && pUpdatedMap) {
      saveWinResultInfo(pResult->win.skey, groupId, pUpdatedMap);
    }
    updateTimeWindowInfo(&pInfo->twAggSup.timeWindowData, &nextWin, true);
    doApplyFunctions(pTaskInfo, pSup->pCtx, &pInfo->twAggSup.timeWindowData, startPos, forwardRows,
                     pSDataBlock->info.rows, numOfOutput);
    SWinKey key = {
        .ts = nextWin.skey,
        .groupId = groupId,
    };
    saveOutputBuf(pInfo->pState, &key, pResult, pInfo->aggSup.resultRowSize);
    releaseOutputBuf(pInfo->pState, &key, pResult);
    if (pInfo->delKey.ts > key.ts) {
      pInfo->delKey = key;
    }
    int32_t prevEndPos = (forwardRows - 1) * step + startPos;
    ASSERT(pSDataBlock->info.window.skey > 0 && pSDataBlock->info.window.ekey > 0);
    startPos =
        getNextQualifiedWindow(&pInfo->interval, &nextWin, &pSDataBlock->info, tsCols, prevEndPos, TSDB_ORDER_ASC);
    if (startPos < 0) {
      break;
    }
  }
}

static SSDataBlock* doStreamFinalIntervalAgg(SOperatorInfo* pOperator) {
  SStreamIntervalOperatorInfo* pInfo = pOperator->info;

  SOperatorInfo* downstream = pOperator->pDownstream[0];
  TSKEY          maxTs = INT64_MIN;
  TSKEY          minTs = INT64_MAX;

  SExprSupp* pSup = &pOperator->exprSupp;

  qDebug("interval status %d %s", pOperator->status, IS_FINAL_OP(pInfo) ? "interval final" : "interval semi");

  if (pOperator->status == OP_EXEC_DONE) {
    return NULL;
  } else if (pOperator->status == OP_RES_TO_RETURN) {
    doBuildPullDataBlock(pInfo->pPullWins, &pInfo->pullIndex, pInfo->pPullDataRes);
    if (pInfo->pPullDataRes->info.rows != 0) {
      // process the rest of the data
      ASSERT(IS_FINAL_OP(pInfo));
      printDataBlock(pInfo->pPullDataRes, IS_FINAL_OP(pInfo) ? "interval final" : "interval semi");
      return pInfo->pPullDataRes;
    }

    doBuildDeleteResult(pInfo, pInfo->pDelWins, &pInfo->delIndex, pInfo->pDelRes);
    if (pInfo->pDelRes->info.rows != 0) {
      // process the rest of the data
      printDataBlock(pInfo->pDelRes, IS_FINAL_OP(pInfo) ? "interval final" : "interval semi");
      return pInfo->pDelRes;
    }

    doBuildResult(pOperator, pInfo->pState, pInfo->binfo.pRes, &pInfo->groupResInfo);
    if (pInfo->binfo.pRes->info.rows != 0) {
      printDataBlock(pInfo->binfo.pRes, IS_FINAL_OP(pInfo) ? "interval final" : "interval semi");
      return pInfo->binfo.pRes;
    }

    doSetOperatorCompleted(pOperator);
    if (!IS_FINAL_OP(pInfo)) {
      clearFunctionContext(&pOperator->exprSupp);
      // semi interval operator clear disk buffer
      clearStreamIntervalOperator(pInfo);
      qDebug("===stream===clear semi operator");
    } else {
      deleteIntervalDiscBuf(pInfo->pState, pInfo->pPullDataMap, pInfo->twAggSup.maxTs - pInfo->twAggSup.deleteMark,
                            &pInfo->interval, &pInfo->delKey);
    }
    return NULL;
  } else {
    if (!IS_FINAL_OP(pInfo)) {
      doBuildDeleteResult(pInfo, pInfo->pDelWins, &pInfo->delIndex, pInfo->pDelRes);
      if (pInfo->pDelRes->info.rows != 0) {
        // process the rest of the data
        printDataBlock(pInfo->pDelRes, IS_FINAL_OP(pInfo) ? "interval final" : "interval semi");
        return pInfo->pDelRes;
      }

      doBuildResult(pOperator, pInfo->pState, pInfo->binfo.pRes, &pInfo->groupResInfo);
      if (pInfo->binfo.pRes->info.rows != 0) {
        printDataBlock(pInfo->binfo.pRes, IS_FINAL_OP(pInfo) ? "interval final" : "interval semi");
        return pInfo->binfo.pRes;
      }
    }
  }

  SArray*    pUpdated = taosArrayInit(4, POINTER_BYTES);
  _hash_fn_t hashFn = taosGetDefaultHashFunction(TSDB_DATA_TYPE_BINARY);
  SHashObj*  pUpdatedMap = taosHashInit(1024, hashFn, false, HASH_NO_LOCK);
  while (1) {
    SSDataBlock* pBlock = downstream->fpSet.getNextFn(downstream);
    if (pBlock == NULL) {
      pOperator->status = OP_RES_TO_RETURN;
      qDebug("%s return data", IS_FINAL_OP(pInfo) ? "interval final" : "interval semi");
      break;
    }
    printDataBlock(pBlock, IS_FINAL_OP(pInfo) ? "interval final recv" : "interval semi recv");

    if (pBlock->info.parTbName[0]) {
      taosHashPut(pInfo->pGroupIdTbNameMap, &pBlock->info.groupId, sizeof(int64_t), &pBlock->info.parTbName,
                  TSDB_TABLE_NAME_LEN);
    }

    ASSERT(pBlock->info.type != STREAM_INVERT);
    if (pBlock->info.type == STREAM_NORMAL || pBlock->info.type == STREAM_PULL_DATA) {
      pInfo->binfo.pRes->info.type = pBlock->info.type;
    } else if (pBlock->info.type == STREAM_DELETE_DATA || pBlock->info.type == STREAM_DELETE_RESULT ||
               pBlock->info.type == STREAM_CLEAR) {
      SArray* delWins = taosArrayInit(8, sizeof(SWinKey));
      doDeleteWindows(pOperator, &pInfo->interval, pBlock, delWins, pUpdatedMap);
      if (IS_FINAL_OP(pInfo)) {
        int32_t                      childIndex = getChildIndex(pBlock);
        SOperatorInfo*               pChildOp = taosArrayGetP(pInfo->pChildren, childIndex);
        SStreamIntervalOperatorInfo* pChildInfo = pChildOp->info;
        SExprSupp*                   pChildSup = &pChildOp->exprSupp;
        doDeleteWindows(pChildOp, &pChildInfo->interval, pBlock, NULL, NULL);
        rebuildIntervalWindow(pOperator, pSup, delWins, pUpdatedMap);
        addRetriveWindow(delWins, pInfo);
        taosArrayAddAll(pInfo->pDelWins, delWins);
        taosArrayDestroy(delWins);
        continue;
      }
      removeResults(delWins, pUpdatedMap);
      taosArrayAddAll(pInfo->pDelWins, delWins);
      taosArrayDestroy(delWins);
      break;
    } else if (pBlock->info.type == STREAM_GET_ALL && IS_FINAL_OP(pInfo)) {
      getAllIntervalWindow(pInfo->aggSup.pResultRowHashTable, pUpdatedMap);
      continue;
    } else if (pBlock->info.type == STREAM_RETRIEVE && !IS_FINAL_OP(pInfo)) {
      doDeleteWindows(pOperator, &pInfo->interval, pBlock, NULL, pUpdatedMap);
      if (taosArrayGetSize(pUpdated) > 0) {
        break;
      }
      continue;
    } else if (pBlock->info.type == STREAM_PULL_OVER && IS_FINAL_OP(pInfo)) {
      processPullOver(pBlock, pInfo->pPullDataMap);
      continue;
    }

    if (pInfo->scalarSupp.pExprInfo != NULL) {
      SExprSupp* pExprSup = &pInfo->scalarSupp;
      projectApplyFunctions(pExprSup->pExprInfo, pBlock, pBlock, pExprSup->pCtx, pExprSup->numOfExprs, NULL);
    }
    setInputDataBlock(pOperator, pSup->pCtx, pBlock, TSDB_ORDER_ASC, MAIN_SCAN, true);
    doStreamIntervalAggImpl(pOperator, pBlock, pBlock->info.groupId, pUpdatedMap);
    if (IS_FINAL_OP(pInfo)) {
      int32_t chIndex = getChildIndex(pBlock);
      int32_t size = taosArrayGetSize(pInfo->pChildren);
      // if chIndex + 1 - size > 0, add new child
      for (int32_t i = 0; i < chIndex + 1 - size; i++) {
        SOperatorInfo* pChildOp = createStreamFinalIntervalOperatorInfo(NULL, pInfo->pPhyNode, pOperator->pTaskInfo, 0);
        if (!pChildOp) {
          T_LONG_JMP(pOperator->pTaskInfo->env, TSDB_CODE_QRY_OUT_OF_MEMORY);
        }
        SStreamIntervalOperatorInfo* pTmpInfo = pChildOp->info;
        pTmpInfo->twAggSup.calTrigger = STREAM_TRIGGER_AT_ONCE;
        taosArrayPush(pInfo->pChildren, &pChildOp);
        qDebug("===stream===add child, id:%d", chIndex);
      }
      SOperatorInfo*               pChildOp = taosArrayGetP(pInfo->pChildren, chIndex);
      SStreamIntervalOperatorInfo* pChInfo = pChildOp->info;
      setInputDataBlock(pChildOp, pChildOp->exprSupp.pCtx, pBlock, TSDB_ORDER_ASC, MAIN_SCAN, true);
      doStreamIntervalAggImpl(pChildOp, pBlock, pBlock->info.groupId, NULL);
    }
    maxTs = TMAX(maxTs, pBlock->info.window.ekey);
    maxTs = TMAX(maxTs, pBlock->info.watermark);
    minTs = TMIN(minTs, pBlock->info.window.skey);
  }

  removeDeleteResults(pUpdatedMap, pInfo->pDelWins);
  pInfo->twAggSup.maxTs = TMAX(pInfo->twAggSup.maxTs, maxTs);
  pInfo->twAggSup.minTs = TMIN(pInfo->twAggSup.minTs, minTs);
  if (IS_FINAL_OP(pInfo)) {
    closeStreamIntervalWindow(pInfo->aggSup.pResultRowHashTable, &pInfo->twAggSup, &pInfo->interval,
                              pInfo->pPullDataMap, pUpdatedMap, pInfo->pDelWins, pOperator);
    closeChildIntervalWindow(pOperator, pInfo->pChildren, pInfo->twAggSup.maxTs);
  }
  pInfo->binfo.pRes->info.watermark = pInfo->twAggSup.maxTs;

  void* pIte = NULL;
  while ((pIte = taosHashIterate(pUpdatedMap, pIte)) != NULL) {
    taosArrayPush(pUpdated, pIte);
  }
  taosHashCleanup(pUpdatedMap);
  taosArraySort(pUpdated, resultrowComparAsc);

  initMultiResInfoFromArrayList(&pInfo->groupResInfo, pUpdated);
  blockDataEnsureCapacity(pInfo->binfo.pRes, pOperator->resultInfo.capacity);

  doBuildPullDataBlock(pInfo->pPullWins, &pInfo->pullIndex, pInfo->pPullDataRes);
  if (pInfo->pPullDataRes->info.rows != 0) {
    // process the rest of the data
    ASSERT(IS_FINAL_OP(pInfo));
    printDataBlock(pInfo->pPullDataRes, IS_FINAL_OP(pInfo) ? "interval final" : "interval semi");
    return pInfo->pPullDataRes;
  }

  doBuildDeleteResult(pInfo, pInfo->pDelWins, &pInfo->delIndex, pInfo->pDelRes);
  if (pInfo->pDelRes->info.rows != 0) {
    // process the rest of the data
    printDataBlock(pInfo->pDelRes, IS_FINAL_OP(pInfo) ? "interval final" : "interval semi");
    return pInfo->pDelRes;
  }

  doBuildResult(pOperator, pInfo->pState, pInfo->binfo.pRes, &pInfo->groupResInfo);
  if (pInfo->binfo.pRes->info.rows != 0) {
    printDataBlock(pInfo->binfo.pRes, IS_FINAL_OP(pInfo) ? "interval final" : "interval semi");
    return pInfo->binfo.pRes;
  }

  return NULL;
}

SOperatorInfo* createStreamFinalIntervalOperatorInfo(SOperatorInfo* downstream, SPhysiNode* pPhyNode,
                                                     SExecTaskInfo* pTaskInfo, int32_t numOfChild) {
  SIntervalPhysiNode*          pIntervalPhyNode = (SIntervalPhysiNode*)pPhyNode;
  SStreamIntervalOperatorInfo* pInfo = taosMemoryCalloc(1, sizeof(SStreamIntervalOperatorInfo));
  SOperatorInfo*               pOperator = taosMemoryCalloc(1, sizeof(SOperatorInfo));
  if (pInfo == NULL || pOperator == NULL) {
    goto _error;
  }

  pOperator->pTaskInfo = pTaskInfo;
  pInfo->interval = (SInterval){.interval = pIntervalPhyNode->interval,
                                .sliding = pIntervalPhyNode->sliding,
                                .intervalUnit = pIntervalPhyNode->intervalUnit,
                                .slidingUnit = pIntervalPhyNode->slidingUnit,
                                .offset = pIntervalPhyNode->offset,
                                .precision = ((SColumnNode*)pIntervalPhyNode->window.pTspk)->node.resType.precision};
  pInfo->twAggSup = (STimeWindowAggSupp){
      .waterMark = pIntervalPhyNode->window.watermark,
      .calTrigger = pIntervalPhyNode->window.triggerType,
      .maxTs = INT64_MIN,
      .minTs = INT64_MAX,
      .deleteMark = INT64_MAX,
  };
  ASSERT(pInfo->twAggSup.calTrigger != STREAM_TRIGGER_MAX_DELAY);
  pInfo->primaryTsIndex = ((SColumnNode*)pIntervalPhyNode->window.pTspk)->slotId;
  size_t keyBufSize = sizeof(int64_t) + sizeof(int64_t) + POINTER_BYTES;
  initResultSizeInfo(&pOperator->resultInfo, 4096);
  if (pIntervalPhyNode->window.pExprs != NULL) {
    int32_t    numOfScalar = 0;
    SExprInfo* pScalarExprInfo = createExprInfo(pIntervalPhyNode->window.pExprs, NULL, &numOfScalar);
    int32_t    code = initExprSupp(&pInfo->scalarSupp, pScalarExprInfo, numOfScalar);
    if (code != TSDB_CODE_SUCCESS) {
      goto _error;
    }
  }

  int32_t      numOfCols = 0;
  SExprInfo*   pExprInfo = createExprInfo(pIntervalPhyNode->window.pFuncs, NULL, &numOfCols);
  SSDataBlock* pResBlock = createResDataBlock(pPhyNode->pOutputDataBlockDesc);
  initBasicInfo(&pInfo->binfo, pResBlock);

  int32_t code = initAggInfo(&pOperator->exprSupp, &pInfo->aggSup, pExprInfo, numOfCols, keyBufSize, pTaskInfo->id.str);
  if (code != TSDB_CODE_SUCCESS) {
    goto _error;
  }

  initStreamFunciton(pOperator->exprSupp.pCtx, pOperator->exprSupp.numOfExprs);

  ASSERT(numOfCols > 0);
  initExecTimeWindowInfo(&pInfo->twAggSup.timeWindowData, &pTaskInfo->window);

  pInfo->pState = taosMemoryCalloc(1, sizeof(SStreamState));
  *(pInfo->pState) = *(pTaskInfo->streamInfo.pState);
  streamStateSetNumber(pInfo->pState, -1);

  initResultRowInfo(&pInfo->binfo.resultRowInfo);
  pInfo->pChildren = NULL;
  if (numOfChild > 0) {
    pInfo->pChildren = taosArrayInit(numOfChild, sizeof(void*));
    for (int32_t i = 0; i < numOfChild; i++) {
      SOperatorInfo* pChildOp = createStreamFinalIntervalOperatorInfo(NULL, pPhyNode, pTaskInfo, 0);
      if (pChildOp) {
        SStreamIntervalOperatorInfo* pChInfo = pChildOp->info;
        pChInfo->twAggSup.calTrigger = STREAM_TRIGGER_AT_ONCE;
        taosArrayPush(pInfo->pChildren, &pChildOp);
        streamStateSetNumber(pChInfo->pState, i);
        continue;
      }
      goto _error;
    }
  }

  pInfo->pPhyNode = (SPhysiNode*)nodesCloneNode((SNode*)pPhyNode);

  if (pPhyNode->type == QUERY_NODE_PHYSICAL_PLAN_STREAM_FINAL_INTERVAL) {
    pInfo->isFinal = true;
    pOperator->name = "StreamFinalIntervalOperator";
  } else {
    // semi interval operator does not catch result
    pInfo->isFinal = false;
    pOperator->name = "StreamSemiIntervalOperator";
    ASSERT(pInfo->aggSup.currentPageId == -1);
  }

  if (!IS_FINAL_OP(pInfo) || numOfChild == 0) {
    pInfo->twAggSup.calTrigger = STREAM_TRIGGER_AT_ONCE;
  }
  pInfo->pPullWins = taosArrayInit(8, sizeof(SPullWindowInfo));
  pInfo->pullIndex = 0;
  _hash_fn_t hashFn = taosGetDefaultHashFunction(TSDB_DATA_TYPE_BINARY);
  pInfo->pPullDataMap = taosHashInit(64, hashFn, false, HASH_NO_LOCK);
  pInfo->pPullDataRes = createSpecialDataBlock(STREAM_RETRIEVE);
  pInfo->ignoreExpiredData = pIntervalPhyNode->window.igExpired;
  pInfo->pDelRes = createSpecialDataBlock(STREAM_DELETE_RESULT);
  pInfo->delIndex = 0;
  pInfo->pDelWins = taosArrayInit(4, sizeof(SWinKey));
  pInfo->delKey.ts = INT64_MAX;
  pInfo->delKey.groupId = 0;

  pInfo->pGroupIdTbNameMap =
      taosHashInit(1024, taosGetDefaultHashFunction(TSDB_DATA_TYPE_UBIGINT), false, HASH_NO_LOCK);

  pOperator->operatorType = pPhyNode->type;
  pOperator->blocking = true;
  pOperator->status = OP_NOT_OPENED;
  pOperator->info = pInfo;

  pOperator->fpSet =
      createOperatorFpSet(NULL, doStreamFinalIntervalAgg, NULL, NULL, destroyStreamFinalIntervalOperatorInfo,
                          aggEncodeResultRow, aggDecodeResultRow, NULL);
  if (pPhyNode->type == QUERY_NODE_PHYSICAL_PLAN_STREAM_SEMI_INTERVAL) {
    initIntervalDownStream(downstream, pPhyNode->type, &pInfo->aggSup, &pInfo->interval, &pInfo->twAggSup);
  }
  code = appendDownstream(pOperator, &downstream, 1);
  if (code != TSDB_CODE_SUCCESS) {
    goto _error;
  }

  return pOperator;

_error:
  destroyStreamFinalIntervalOperatorInfo(pInfo);
  taosMemoryFreeClear(pOperator);
  pTaskInfo->code = code;
  return NULL;
}

void destroyStreamAggSupporter(SStreamAggSupporter* pSup) {
  taosMemoryFreeClear(pSup->pKeyBuf);
  void** pIte = NULL;
  while ((pIte = taosHashIterate(pSup->pResultRows, pIte)) != NULL) {
    SArray* pWins = (SArray*)(*pIte);
    taosArrayDestroy(pWins);
  }
  taosHashCleanup(pSup->pResultRows);
  destroyDiskbasedBuf(pSup->pResultBuf);
  blockDataDestroy(pSup->pScanBlock);
}

void destroyStateWinInfo(void* ptr) {
  if (ptr == NULL) {
    return;
  }
  SStateWindowInfo* pWin = (SStateWindowInfo*)ptr;
  taosMemoryFreeClear(pWin->stateKey.pData);
}

void destroyStateStreamAggSupporter(SStreamAggSupporter* pSup) {
  taosMemoryFreeClear(pSup->pKeyBuf);
  void** pIte = NULL;
  while ((pIte = taosHashIterate(pSup->pResultRows, pIte)) != NULL) {
    SArray* pWins = (SArray*)(*pIte);
    taosArrayDestroyEx(pWins, (FDelete)destroyStateWinInfo);
  }
  taosHashCleanup(pSup->pResultRows);
  destroyDiskbasedBuf(pSup->pResultBuf);
  blockDataDestroy(pSup->pScanBlock);
}

void destroyStreamSessionAggOperatorInfo(void* param) {
  SStreamSessionAggOperatorInfo* pInfo = (SStreamSessionAggOperatorInfo*)param;
  cleanupBasicInfo(&pInfo->binfo);
  destroyStreamAggSupporter(&pInfo->streamAggSup);
  cleanupGroupResInfo(&pInfo->groupResInfo);
  if (pInfo->pChildren != NULL) {
    int32_t size = taosArrayGetSize(pInfo->pChildren);
    for (int32_t i = 0; i < size; i++) {
      SOperatorInfo*                 pChild = taosArrayGetP(pInfo->pChildren, i);
      SStreamSessionAggOperatorInfo* pChInfo = pChild->info;
      destroyStreamSessionAggOperatorInfo(pChInfo);
      taosMemoryFreeClear(pChild);
    }
  }
  colDataDestroy(&pInfo->twAggSup.timeWindowData);
  blockDataDestroy(pInfo->pDelRes);
  blockDataDestroy(pInfo->pWinBlock);
  blockDataDestroy(pInfo->pUpdateRes);
  destroySqlFunctionCtx(pInfo->pDummyCtx, 0);
  taosHashCleanup(pInfo->pStDeleted);
  taosHashCleanup(pInfo->pGroupIdTbNameMap);

  taosMemoryFreeClear(param);
}

int32_t initBasicInfoEx(SOptrBasicInfo* pBasicInfo, SExprSupp* pSup, SExprInfo* pExprInfo, int32_t numOfCols,
                        SSDataBlock* pResultBlock) {
  initBasicInfo(pBasicInfo, pResultBlock);
  int32_t code = initExprSupp(pSup, pExprInfo, numOfCols);
  if (code != TSDB_CODE_SUCCESS) {
    return code;
  }

  initStreamFunciton(pSup->pCtx, pSup->numOfExprs);
  for (int32_t i = 0; i < numOfCols; ++i) {
    pSup->pCtx[i].saveHandle.pBuf = NULL;
  }

  ASSERT(numOfCols > 0);
  return TSDB_CODE_SUCCESS;
}

void initDummyFunction(SqlFunctionCtx* pDummy, SqlFunctionCtx* pCtx, int32_t nums) {
  for (int i = 0; i < nums; i++) {
    pDummy[i].functionId = pCtx[i].functionId;
  }
}

void initDownStream(SOperatorInfo* downstream, SStreamAggSupporter* pAggSup, int64_t gap, int64_t waterMark,
                    uint16_t type, int32_t tsColIndex) {
  if (downstream->operatorType == QUERY_NODE_PHYSICAL_PLAN_STREAM_PARTITION) {
    SStreamPartitionOperatorInfo* pScanInfo = downstream->info;
    pScanInfo->tsColIndex = tsColIndex;
  }

  if (downstream->operatorType != QUERY_NODE_PHYSICAL_PLAN_STREAM_SCAN) {
    initDownStream(downstream->pDownstream[0], pAggSup, gap, waterMark, type, tsColIndex);
    return;
  }
  SStreamScanInfo* pScanInfo = downstream->info;
  pScanInfo->windowSup = (SWindowSupporter){.pStreamAggSup = pAggSup, .gap = gap, .parentType = type};
  pScanInfo->pUpdateInfo = updateInfoInit(60000, TSDB_TIME_PRECISION_MILLI, waterMark);
}

int32_t initSessionAggSupporter(SStreamAggSupporter* pSup, const char* pKey, SqlFunctionCtx* pCtx,
                                int32_t numOfOutput) {
  return initStreamAggSupporter(pSup, pKey, pCtx, numOfOutput, sizeof(SResultWindowInfo));
}

SOperatorInfo* createStreamSessionAggOperatorInfo(SOperatorInfo* downstream, SPhysiNode* pPhyNode,
                                                  SExecTaskInfo* pTaskInfo) {
  SSessionWinodwPhysiNode*       pSessionNode = (SSessionWinodwPhysiNode*)pPhyNode;
  int32_t                        numOfCols = 0;
<<<<<<< HEAD
=======
  SExprInfo*                     pExprInfo = createExprInfo(pSessionNode->window.pFuncs, NULL, &numOfCols);
>>>>>>> 0e5da7e2
  int32_t                        code = TSDB_CODE_OUT_OF_MEMORY;

  SStreamSessionAggOperatorInfo* pInfo = taosMemoryCalloc(1, sizeof(SStreamSessionAggOperatorInfo));
  SOperatorInfo*                 pOperator = taosMemoryCalloc(1, sizeof(SOperatorInfo));
  if (pInfo == NULL || pOperator == NULL) {
    goto _error;
  }

  pOperator->pTaskInfo = pTaskInfo;

  initResultSizeInfo(&pOperator->resultInfo, 4096);
  if (pSessionNode->window.pExprs != NULL) {
    int32_t    numOfScalar = 0;
    SExprInfo* pScalarExprInfo = createExprInfo(pSessionNode->window.pExprs, NULL, &numOfScalar);
    code = initExprSupp(&pInfo->scalarSupp, pScalarExprInfo, numOfScalar);
    if (code != TSDB_CODE_SUCCESS) {
      goto _error;
    }
  }
<<<<<<< HEAD

  SExprSupp* pSup = &pOperator->exprSupp;

  SExprInfo*   pExprInfo = createExprInfo(pSessionNode->window.pFuncs, NULL, &numOfCols);
=======
  SExprSupp*   pSup = &pOperator->exprSupp;
>>>>>>> 0e5da7e2
  SSDataBlock* pResBlock = createResDataBlock(pPhyNode->pOutputDataBlockDesc);
  code = initBasicInfoEx(&pInfo->binfo, pSup, pExprInfo, numOfCols, pResBlock);
  if (code != TSDB_CODE_SUCCESS) {
    goto _error;
  }

  code = initSessionAggSupporter(&pInfo->streamAggSup, "StreamSessionAggOperatorInfo", pSup->pCtx, numOfCols);
  if (code != TSDB_CODE_SUCCESS) {
    goto _error;
  }

  pInfo->pDummyCtx = (SqlFunctionCtx*)taosMemoryCalloc(numOfCols, sizeof(SqlFunctionCtx));
  if (pInfo->pDummyCtx == NULL) {
    goto _error;
  }

  initDummyFunction(pInfo->pDummyCtx, pSup->pCtx, numOfCols);
  pInfo->twAggSup = (STimeWindowAggSupp){
      .waterMark = pSessionNode->window.watermark,
      .calTrigger = pSessionNode->window.triggerType,
      .maxTs = INT64_MIN,
      .minTs = INT64_MAX,
  };

  initResultRowInfo(&pInfo->binfo.resultRowInfo);
  initExecTimeWindowInfo(&pInfo->twAggSup.timeWindowData, &pTaskInfo->window);

  pInfo->primaryTsIndex = ((SColumnNode*)pSessionNode->window.pTspk)->slotId;
  if (pSessionNode->window.pTsEnd) {
    pInfo->endTsIndex = ((SColumnNode*)pSessionNode->window.pTsEnd)->slotId;
  }
  pInfo->gap = pSessionNode->gap;
  pInfo->binfo.pRes = pResBlock;
  pInfo->order = TSDB_ORDER_ASC;
  _hash_fn_t hashFn = taosGetDefaultHashFunction(TSDB_DATA_TYPE_BINARY);
  pInfo->pStDeleted = taosHashInit(64, hashFn, true, HASH_NO_LOCK);
  pInfo->pDelIterator = NULL;
  pInfo->pDelRes = createSpecialDataBlock(STREAM_DELETE_RESULT);
  pInfo->pChildren = NULL;
  pInfo->isFinal = false;
  pInfo->pPhyNode = pPhyNode;
  pInfo->ignoreExpiredData = pSessionNode->window.igExpired;

  pInfo->pGroupIdTbNameMap =
      taosHashInit(1024, taosGetDefaultHashFunction(TSDB_DATA_TYPE_UBIGINT), false, HASH_NO_LOCK);

  pOperator->name = "StreamSessionWindowAggOperator";
  pOperator->operatorType = QUERY_NODE_PHYSICAL_PLAN_STREAM_SESSION;
  pOperator->blocking = true;
  pOperator->status = OP_NOT_OPENED;
  pOperator->info = pInfo;
  pOperator->fpSet =
      createOperatorFpSet(operatorDummyOpenFn, doStreamSessionAgg, NULL, NULL, destroyStreamSessionAggOperatorInfo,
                          aggEncodeResultRow, aggDecodeResultRow, NULL);
  if (downstream) {
    initDownStream(downstream, &pInfo->streamAggSup, pInfo->gap, pInfo->twAggSup.waterMark, pOperator->operatorType,
                   pInfo->primaryTsIndex);
    code = appendDownstream(pOperator, &downstream, 1);
  }
  return pOperator;

_error:
  if (pInfo != NULL) {
    destroyStreamSessionAggOperatorInfo(pInfo);
  }

  taosMemoryFreeClear(pOperator);
  pTaskInfo->code = code;
  return NULL;
}

int64_t getSessionWindowEndkey(void* data, int32_t index) {
  SArray*            pWinInfos = (SArray*)data;
  SResultWindowInfo* pWin = taosArrayGet(pWinInfos, index);
  return pWin->win.ekey;
}

bool isInTimeWindow(STimeWindow* pWin, TSKEY ts, int64_t gap) {
  if (ts + gap >= pWin->skey && ts - gap <= pWin->ekey) {
    return true;
  }
  return false;
}

bool isInWindow(SResultWindowInfo* pWinInfo, TSKEY ts, int64_t gap) { return isInTimeWindow(&pWinInfo->win, ts, gap); }

static SResultWindowInfo* insertNewSessionWindow(SArray* pWinInfos, TSKEY startTs, TSKEY endTs, int32_t index) {
  SResultWindowInfo win = {
      .pos.offset = -1, .pos.pageId = -1, .win.skey = startTs, .win.ekey = endTs, .isOutput = false};
  return taosArrayInsert(pWinInfos, index, &win);
}

static SResultWindowInfo* addNewSessionWindow(SArray* pWinInfos, TSKEY startTs, TSKEY endTs) {
  SResultWindowInfo win = {
      .pos.offset = -1, .pos.pageId = -1, .win.skey = startTs, .win.ekey = endTs, .isOutput = false};
  return taosArrayPush(pWinInfos, &win);
}

SArray* getWinInfos(SStreamAggSupporter* pAggSup, uint64_t groupId) {
  void**  ite = taosHashGet(pAggSup->pResultRows, &groupId, sizeof(uint64_t));
  SArray* pWinInfos = NULL;
  if (ite == NULL) {
    pWinInfos = taosArrayInit(1024, pAggSup->valueSize);
    taosHashPut(pAggSup->pResultRows, &groupId, sizeof(uint64_t), &pWinInfos, sizeof(void*));
  } else {
    pWinInfos = *ite;
  }
  return pWinInfos;
}

// don't add new window
SResultWindowInfo* getCurSessionWindow(SStreamAggSupporter* pAggSup, TSKEY startTs, TSKEY endTs, uint64_t groupId,
                                       int64_t gap, int32_t* pIndex) {
  STimeWindow searchWin = {.skey = startTs, .ekey = endTs};
  SArray*     pWinInfos = getWinInfos(pAggSup, groupId);
  pAggSup->pCurWins = pWinInfos;

  int32_t size = taosArrayGetSize(pWinInfos);
  if (size == 0) {
    return NULL;
  }
  // find the first position which is smaller than the key
  int32_t            index = binarySearch(pWinInfos, size, startTs, TSDB_ORDER_DESC, getSessionWindowEndkey);
  SResultWindowInfo* pWin = NULL;
  if (index >= 0) {
    pWin = taosArrayGet(pWinInfos, index);
    if (isInWindow(pWin, startTs, gap) || isInTimeWindow(&searchWin, pWin->win.skey, gap)) {
      *pIndex = index;
      return pWin;
    }
  }

  if (index + 1 < size) {
    pWin = taosArrayGet(pWinInfos, index + 1);
    if (isInWindow(pWin, startTs, gap) || isInTimeWindow(&searchWin, pWin->win.skey, gap)) {
      *pIndex = index + 1;
      return pWin;
    } else if (endTs != INT64_MIN && isInWindow(pWin, endTs, gap)) {
      *pIndex = index + 1;
      return pWin;
    }
  }

  return NULL;
}

SResultWindowInfo* getSessionTimeWindow(SStreamAggSupporter* pAggSup, TSKEY startTs, TSKEY endTs, uint64_t groupId,
                                        int64_t gap, int32_t* pIndex) {
  SArray* pWinInfos = getWinInfos(pAggSup, groupId);
  pAggSup->pCurWins = pWinInfos;

  int32_t size = taosArrayGetSize(pWinInfos);
  if (size == 0) {
    *pIndex = 0;
    return addNewSessionWindow(pWinInfos, startTs, endTs);
  }
  // find the first position which is smaller than the key
  int32_t            index = binarySearch(pWinInfos, size, startTs, TSDB_ORDER_DESC, getSessionWindowEndkey);
  SResultWindowInfo* pWin = NULL;
  if (index >= 0) {
    pWin = taosArrayGet(pWinInfos, index);
    if (isInWindow(pWin, startTs, gap)) {
      *pIndex = index;
      return pWin;
    }
  }

  if (index + 1 < size) {
    pWin = taosArrayGet(pWinInfos, index + 1);
    if (isInWindow(pWin, startTs, gap)) {
      *pIndex = index + 1;
      return pWin;
    } else if (endTs != INT64_MIN && isInWindow(pWin, endTs, gap)) {
      *pIndex = index;
      return pWin;
    }
  }

  if (index == size - 1) {
    *pIndex = taosArrayGetSize(pWinInfos);
    return addNewSessionWindow(pWinInfos, startTs, endTs);
  }
  *pIndex = index + 1;
  return insertNewSessionWindow(pWinInfos, startTs, endTs, index + 1);
}

int32_t updateSessionWindowInfo(SResultWindowInfo* pWinInfo, TSKEY* pStartTs, TSKEY* pEndTs, uint64_t groupId,
                                int32_t rows, int32_t start, int64_t gap, SHashObj* pStDeleted) {
  for (int32_t i = start; i < rows; ++i) {
    if (!isInWindow(pWinInfo, pStartTs[i], gap) && (!pEndTs || !isInWindow(pWinInfo, pEndTs[i], gap))) {
      return i - start;
    }
    if (pWinInfo->win.skey > pStartTs[i]) {
      if (pStDeleted && pWinInfo->isOutput) {
        SWinKey res = {.ts = pWinInfo->win.skey, .groupId = groupId};
        taosHashPut(pStDeleted, &res, sizeof(SWinKey), &res, sizeof(SWinKey));
        pWinInfo->isOutput = false;
      }
      pWinInfo->win.skey = pStartTs[i];
    }
    pWinInfo->win.ekey = TMAX(pWinInfo->win.ekey, pStartTs[i]);
    if (pEndTs) {
      pWinInfo->win.ekey = TMAX(pWinInfo->win.ekey, pEndTs[i]);
    }
  }
  return rows - start;
}

static int32_t setWindowOutputBuf(SResultWindowInfo* pWinInfo, SResultRow** pResult, SqlFunctionCtx* pCtx,
                                  uint64_t groupId, int32_t numOfOutput, int32_t* rowEntryInfoOffset,
                                  SStreamAggSupporter* pAggSup, SExecTaskInfo* pTaskInfo) {
  assert(pWinInfo->win.skey <= pWinInfo->win.ekey);
  // too many time window in query
  int32_t size = taosArrayGetSize(pAggSup->pCurWins);
  if (pTaskInfo->execModel == OPTR_EXEC_MODEL_BATCH && size > MAX_INTERVAL_TIME_WINDOW) {
    T_LONG_JMP(pTaskInfo->env, TSDB_CODE_QRY_TOO_MANY_TIMEWINDOW);
  }

  if (pWinInfo->pos.pageId == -1) {
    *pResult = getNewResultRow(pAggSup->pResultBuf, &pAggSup->currentPageId, pAggSup->resultRowSize);
    if (*pResult == NULL) {
      return TSDB_CODE_OUT_OF_MEMORY;
    }

    // add a new result set for a new group
    pWinInfo->pos.pageId = (*pResult)->pageId;
    pWinInfo->pos.offset = (*pResult)->offset;
  } else {
    *pResult = getResultRowByPos(pAggSup->pResultBuf, &pWinInfo->pos, true);
    if (!(*pResult)) {
      qError("getResultRowByPos return NULL, TID:%s", GET_TASKID(pTaskInfo));
      return TSDB_CODE_FAILED;
    }
  }

  // set time window for current result
  (*pResult)->win = pWinInfo->win;
  setResultRowInitCtx(*pResult, pCtx, numOfOutput, rowEntryInfoOffset);
  return TSDB_CODE_SUCCESS;
}

static int32_t doOneWindowAggImpl(int32_t tsColId, SOptrBasicInfo* pBinfo, SStreamAggSupporter* pAggSup,
                                  SColumnInfoData* pTimeWindowData, SSDataBlock* pSDataBlock,
                                  SResultWindowInfo* pCurWin, SResultRow** pResult, int32_t startIndex, int32_t winRows,
                                  int32_t numOutput, SOperatorInfo* pOperator) {
  SExprSupp*     pSup = &pOperator->exprSupp;
  SExecTaskInfo* pTaskInfo = pOperator->pTaskInfo;

  SColumnInfoData* pColDataInfo = taosArrayGet(pSDataBlock->pDataBlock, tsColId);
  TSKEY*           tsCols = (int64_t*)pColDataInfo->pData;
  int32_t          code = setWindowOutputBuf(pCurWin, pResult, pSup->pCtx, pSDataBlock->info.groupId, numOutput,
                                             pSup->rowEntryInfoOffset, pAggSup, pTaskInfo);
  if (code != TSDB_CODE_SUCCESS || (*pResult) == NULL) {
    return TSDB_CODE_QRY_OUT_OF_MEMORY;
  }
  updateTimeWindowInfo(pTimeWindowData, &pCurWin->win, false);
  doApplyFunctions(pTaskInfo, pSup->pCtx, pTimeWindowData, startIndex, winRows, pSDataBlock->info.rows, numOutput);
  SFilePage* bufPage = getBufPage(pAggSup->pResultBuf, pCurWin->pos.pageId);
  setBufPageDirty(bufPage, true);
  releaseBufPage(pAggSup->pResultBuf, bufPage);
  return TSDB_CODE_SUCCESS;
}

static int32_t doOneWindowAgg(SStreamSessionAggOperatorInfo* pInfo, SSDataBlock* pSDataBlock,
                              SResultWindowInfo* pCurWin, SResultRow** pResult, int32_t startIndex, int32_t winRows,
                              int32_t numOutput, SOperatorInfo* pOperator) {
  return doOneWindowAggImpl(pInfo->primaryTsIndex, &pInfo->binfo, &pInfo->streamAggSup, &pInfo->twAggSup.timeWindowData,
                            pSDataBlock, pCurWin, pResult, startIndex, winRows, numOutput, pOperator);
}

static int32_t doOneStateWindowAgg(SStreamStateAggOperatorInfo* pInfo, SSDataBlock* pSDataBlock,
                                   SResultWindowInfo* pCurWin, SResultRow** pResult, int32_t startIndex,
                                   int32_t winRows, int32_t numOutput, SOperatorInfo* pOperator) {
  return doOneWindowAggImpl(pInfo->primaryTsIndex, &pInfo->binfo, &pInfo->streamAggSup, &pInfo->twAggSup.timeWindowData,
                            pSDataBlock, pCurWin, pResult, startIndex, winRows, numOutput, pOperator);
}

int32_t getNumCompactWindow(SArray* pWinInfos, int32_t startIndex, int64_t gap) {
  SResultWindowInfo* pCurWin = taosArrayGet(pWinInfos, startIndex);
  int32_t            size = taosArrayGetSize(pWinInfos);
  // Just look for the window behind StartIndex
  for (int32_t i = startIndex + 1; i < size; i++) {
    SResultWindowInfo* pWinInfo = taosArrayGet(pWinInfos, i);
    if (!isInWindow(pCurWin, pWinInfo->win.skey, gap)) {
      return i - startIndex - 1;
    }
  }

  return size - startIndex - 1;
}

void compactTimeWindow(SStreamSessionAggOperatorInfo* pInfo, int32_t startIndex, int32_t num, uint64_t groupId,
                       int32_t numOfOutput, SHashObj* pStUpdated, SHashObj* pStDeleted, SOperatorInfo* pOperator) {
  SExprSupp*     pSup = &pOperator->exprSupp;
  SExecTaskInfo* pTaskInfo = pOperator->pTaskInfo;

  SResultWindowInfo* pCurWin = taosArrayGet(pInfo->streamAggSup.pCurWins, startIndex);
  SResultRow*        pCurResult = NULL;
  setWindowOutputBuf(pCurWin, &pCurResult, pSup->pCtx, groupId, numOfOutput, pSup->rowEntryInfoOffset,
                     &pInfo->streamAggSup, pTaskInfo);
  num += startIndex + 1;
  ASSERT(num <= taosArrayGetSize(pInfo->streamAggSup.pCurWins));
  // Just look for the window behind StartIndex
  for (int32_t i = startIndex + 1; i < num; i++) {
    SResultWindowInfo* pWinInfo = taosArrayGet(pInfo->streamAggSup.pCurWins, i);
    SResultRow*        pWinResult = NULL;
    setWindowOutputBuf(pWinInfo, &pWinResult, pInfo->pDummyCtx, groupId, numOfOutput, pSup->rowEntryInfoOffset,
                       &pInfo->streamAggSup, pTaskInfo);
    pCurWin->win.ekey = TMAX(pCurWin->win.ekey, pWinInfo->win.ekey);
    updateTimeWindowInfo(&pInfo->twAggSup.timeWindowData, &pCurWin->win, true);
    compactFunctions(pSup->pCtx, pInfo->pDummyCtx, numOfOutput, pTaskInfo, &pInfo->twAggSup.timeWindowData);
    taosHashRemove(pStUpdated, &pWinInfo->pos, sizeof(SResultRowPosition));
    if (pWinInfo->isOutput && pStDeleted) {
      SWinKey res = {.ts = pWinInfo->win.skey, .groupId = groupId};
      taosHashPut(pStDeleted, &res, sizeof(SWinKey), &res, sizeof(SWinKey));
      pWinInfo->isOutput = false;
    }
    taosArrayRemove(pInfo->streamAggSup.pCurWins, i);
    SFilePage* tmpPage = getBufPage(pInfo->streamAggSup.pResultBuf, pWinInfo->pos.pageId);
    releaseBufPage(pInfo->streamAggSup.pResultBuf, tmpPage);
  }
  SFilePage* bufPage = getBufPage(pInfo->streamAggSup.pResultBuf, pCurWin->pos.pageId);
  ASSERT(num > 0);
  setBufPageDirty(bufPage, true);
  releaseBufPage(pInfo->streamAggSup.pResultBuf, bufPage);
}

static void doStreamSessionAggImpl(SOperatorInfo* pOperator, SSDataBlock* pSDataBlock, SHashObj* pStUpdated,
                                   SHashObj* pStDeleted, bool hasEndTs) {
  SExecTaskInfo*                 pTaskInfo = pOperator->pTaskInfo;
  SStreamSessionAggOperatorInfo* pInfo = pOperator->info;
  bool                           masterScan = true;
  int32_t                        numOfOutput = pOperator->exprSupp.numOfExprs;
  uint64_t                       groupId = pSDataBlock->info.groupId;
  int64_t                        gap = pInfo->gap;
  int64_t                        code = TSDB_CODE_SUCCESS;

  int32_t     step = 1;
  bool        ascScan = true;
  TSKEY*      startTsCols = NULL;
  TSKEY*      endTsCols = NULL;
  SResultRow* pResult = NULL;
  int32_t     winRows = 0;

  ASSERT(pSDataBlock->pDataBlock);
  SColumnInfoData* pStartTsCol = taosArrayGet(pSDataBlock->pDataBlock, pInfo->primaryTsIndex);
  startTsCols = (int64_t*)pStartTsCol->pData;
  SColumnInfoData* pEndTsCol = NULL;
  if (hasEndTs) {
    pEndTsCol = taosArrayGet(pSDataBlock->pDataBlock, pInfo->endTsIndex);
  } else {
    pEndTsCol = taosArrayGet(pSDataBlock->pDataBlock, pInfo->primaryTsIndex);
  }
  endTsCols = (int64_t*)pEndTsCol->pData;

  SStreamAggSupporter* pAggSup = &pInfo->streamAggSup;
  for (int32_t i = 0; i < pSDataBlock->info.rows;) {
    if (pInfo->ignoreExpiredData && isOverdue(endTsCols[i], &pInfo->twAggSup)) {
      i++;
      continue;
    }
    int32_t            winIndex = 0;
    SResultWindowInfo* pCurWin = getSessionTimeWindow(pAggSup, startTsCols[i], endTsCols[i], groupId, gap, &winIndex);
    winRows = updateSessionWindowInfo(pCurWin, startTsCols, endTsCols, groupId, pSDataBlock->info.rows, i, pInfo->gap,
                                      pStDeleted);
    code = doOneWindowAgg(pInfo, pSDataBlock, pCurWin, &pResult, i, winRows, numOfOutput, pOperator);
    if (code != TSDB_CODE_SUCCESS || pResult == NULL) {
      T_LONG_JMP(pTaskInfo->env, TSDB_CODE_QRY_OUT_OF_MEMORY);
    }

    int32_t winNum = getNumCompactWindow(pAggSup->pCurWins, winIndex, gap);
    if (winNum > 0) {
      compactTimeWindow(pInfo, winIndex, winNum, groupId, numOfOutput, pStUpdated, pStDeleted, pOperator);
    }
    pCurWin->isClosed = false;
    if (pInfo->twAggSup.calTrigger == STREAM_TRIGGER_AT_ONCE && pStUpdated) {
      SWinKey value = {.ts = pCurWin->win.skey, .groupId = groupId};
      code = taosHashPut(pStUpdated, &pCurWin->pos, sizeof(SResultRowPosition), &value, sizeof(SWinKey));
      if (code != TSDB_CODE_SUCCESS) {
        T_LONG_JMP(pTaskInfo->env, TSDB_CODE_QRY_OUT_OF_MEMORY);
      }
      pCurWin->isOutput = true;
    }
    i += winRows;
  }
}

void deleteWindow(SArray* pWinInfos, int32_t index, FDelete fp) {
  ASSERT(index >= 0 && index < taosArrayGetSize(pWinInfos));
  if (fp) {
    void* ptr = taosArrayGet(pWinInfos, index);
    fp(ptr);
  }
  taosArrayRemove(pWinInfos, index);
}

static void doDeleteTimeWindows(SStreamAggSupporter* pAggSup, SSDataBlock* pBlock, int64_t gap, SArray* result,
                                FDelete fp) {
  SColumnInfoData* pStartTsCol = taosArrayGet(pBlock->pDataBlock, START_TS_COLUMN_INDEX);
  TSKEY*           startDatas = (TSKEY*)pStartTsCol->pData;
  SColumnInfoData* pEndTsCol = taosArrayGet(pBlock->pDataBlock, END_TS_COLUMN_INDEX);
  TSKEY*           endDatas = (TSKEY*)pEndTsCol->pData;
  SColumnInfoData* pGroupCol = taosArrayGet(pBlock->pDataBlock, GROUPID_COLUMN_INDEX);
  uint64_t*        gpDatas = (uint64_t*)pGroupCol->pData;
  for (int32_t i = 0; i < pBlock->info.rows; i++) {
    int32_t            winIndex = 0;
    SResultWindowInfo* pCurWin = getCurSessionWindow(pAggSup, startDatas[i], endDatas[i], gpDatas[i], gap, &winIndex);
    if (!pCurWin) {
      continue;
    }

    do {
      SResultWindowInfo delWin = *pCurWin;
      deleteWindow(pAggSup->pCurWins, winIndex, fp);
      if (result) {
        delWin.groupId = gpDatas[i];
        taosArrayPush(result, &delWin);
      }
      if (winIndex >= taosArrayGetSize(pAggSup->pCurWins)) {
        break;
      }
      pCurWin = taosArrayGet(pAggSup->pCurWins, winIndex);
    } while (pCurWin->win.skey <= endDatas[i]);
  }
}

static void doClearSessionWindows(SStreamAggSupporter* pAggSup, SExprSupp* pSup, SSDataBlock* pBlock, int32_t tsIndex,
                                  int32_t numOfOutput, int64_t gap, SArray* result) {
  SColumnInfoData* pColDataInfo = taosArrayGet(pBlock->pDataBlock, tsIndex);
  TSKEY*           tsCols = (TSKEY*)pColDataInfo->pData;
  SColumnInfoData* pGpDataInfo = taosArrayGet(pBlock->pDataBlock, GROUPID_COLUMN_INDEX);
  uint64_t*        gpCols = (uint64_t*)pGpDataInfo->pData;
  int32_t          step = 0;
  for (int32_t i = 0; i < pBlock->info.rows; i += step) {
    int32_t            winIndex = 0;
    SResultWindowInfo* pCurWin = getCurSessionWindow(pAggSup, tsCols[i], INT64_MIN, gpCols[i], gap, &winIndex);
    if (!pCurWin || pCurWin->pos.pageId == -1) {
      // window has been closed.
      step = 1;
      continue;
    }
    step = updateSessionWindowInfo(pCurWin, tsCols, NULL, 0, pBlock->info.rows, i, gap, NULL);
    ASSERT(isInWindow(pCurWin, tsCols[i], gap));
    doClearWindowImpl(&pCurWin->pos, pAggSup->pResultBuf, pSup, numOfOutput);
    if (result) {
      pCurWin->groupId = gpCols[i];
      taosArrayPush(result, pCurWin);
    }
  }
}

static int32_t copyUpdateResult(SHashObj* pStUpdated, SArray* pUpdated) {
  void*  pData = NULL;
  size_t keyLen = 0;
  while ((pData = taosHashIterate(pStUpdated, pData)) != NULL) {
    void* key = taosHashGetKey(pData, &keyLen);
    ASSERT(keyLen == sizeof(SResultRowPosition));
    SResKeyPos* pos = taosMemoryMalloc(sizeof(SResKeyPos) + sizeof(uint64_t));
    if (pos == NULL) {
      return TSDB_CODE_QRY_OUT_OF_MEMORY;
    }
    pos->groupId = ((SWinKey*)pData)->groupId;
    pos->pos = *(SResultRowPosition*)key;
    *(int64_t*)pos->key = ((SWinKey*)pData)->ts;
    taosArrayPush(pUpdated, &pos);
  }
  taosArraySort(pUpdated, resultrowComparAsc);
  return TSDB_CODE_SUCCESS;
}

void doBuildDeleteDataBlock(SHashObj* pStDeleted, SSDataBlock* pBlock, void** Ite) {
  blockDataCleanup(pBlock);
  int32_t size = taosHashGetSize(pStDeleted);
  if (size == 0) {
    return;
  }
  blockDataEnsureCapacity(pBlock, size);
  size_t keyLen = 0;
  while (((*Ite) = taosHashIterate(pStDeleted, *Ite)) != NULL) {
    SWinKey*         res = *Ite;
    SColumnInfoData* pStartTsCol = taosArrayGet(pBlock->pDataBlock, START_TS_COLUMN_INDEX);
    colDataAppend(pStartTsCol, pBlock->info.rows, (const char*)&res->ts, false);
    SColumnInfoData* pEndTsCol = taosArrayGet(pBlock->pDataBlock, END_TS_COLUMN_INDEX);
    colDataAppend(pEndTsCol, pBlock->info.rows, (const char*)&res->ts, false);
    SColumnInfoData* pUidCol = taosArrayGet(pBlock->pDataBlock, UID_COLUMN_INDEX);
    colDataAppendNULL(pUidCol, pBlock->info.rows);
    SColumnInfoData* pGpCol = taosArrayGet(pBlock->pDataBlock, GROUPID_COLUMN_INDEX);
    colDataAppend(pGpCol, pBlock->info.rows, (const char*)&res->groupId, false);
    SColumnInfoData* pCalStCol = taosArrayGet(pBlock->pDataBlock, CALCULATE_START_TS_COLUMN_INDEX);
    colDataAppendNULL(pCalStCol, pBlock->info.rows);
    SColumnInfoData* pCalEdCol = taosArrayGet(pBlock->pDataBlock, CALCULATE_END_TS_COLUMN_INDEX);
    colDataAppendNULL(pCalEdCol, pBlock->info.rows);
    pBlock->info.rows += 1;
    if (pBlock->info.rows + 1 >= pBlock->info.capacity) {
      break;
    }
  }
  if ((*Ite) == NULL) {
    taosHashClear(pStDeleted);
  }
}

static void rebuildTimeWindow(SStreamSessionAggOperatorInfo* pInfo, SArray* pWinArray, int32_t numOfOutput,
                              SOperatorInfo* pOperator, SHashObj* pStUpdated) {
  SExprSupp*     pSup = &pOperator->exprSupp;
  SExecTaskInfo* pTaskInfo = pOperator->pTaskInfo;
  int32_t        size = taosArrayGetSize(pWinArray);
  ASSERT(pInfo->pChildren);

  for (int32_t i = 0; i < size; i++) {
    SResultWindowInfo* pParentWin = taosArrayGet(pWinArray, i);
    uint64_t           groupId = pParentWin->groupId;
    int32_t            numOfChildren = taosArrayGetSize(pInfo->pChildren);
    for (int32_t j = 0; j < numOfChildren; j++) {
      SOperatorInfo*                 pChild = taosArrayGetP(pInfo->pChildren, j);
      SStreamSessionAggOperatorInfo* pChInfo = pChild->info;
      SArray*                        pChWins = getWinInfos(&pChInfo->streamAggSup, groupId);
      int32_t                        chWinSize = taosArrayGetSize(pChWins);
      int32_t index = binarySearch(pChWins, chWinSize, pParentWin->win.skey, TSDB_ORDER_DESC, getSessionWindowEndkey);
      if (index < 0) {
        index = 0;
      }
      for (int32_t k = index; k < chWinSize; k++) {
        SResultWindowInfo* pChWin = taosArrayGet(pChWins, k);
        if (pParentWin->win.skey <= pChWin->win.skey && pChWin->win.ekey <= pParentWin->win.ekey) {
          int32_t            winIndex = 0;
          SResultWindowInfo* pNewParWin =
              getSessionTimeWindow(&pInfo->streamAggSup, pChWin->win.skey, pChWin->win.ekey, groupId, 0, &winIndex);
          SResultRow* pPareResult = NULL;
          setWindowOutputBuf(pNewParWin, &pPareResult, pSup->pCtx, groupId, numOfOutput, pSup->rowEntryInfoOffset,
                             &pInfo->streamAggSup, pTaskInfo);
          SResultRow* pChResult = NULL;
          setWindowOutputBuf(pChWin, &pChResult, pChild->exprSupp.pCtx, groupId, numOfOutput,
                             pChild->exprSupp.rowEntryInfoOffset, &pChInfo->streamAggSup, pTaskInfo);
          updateTimeWindowInfo(&pInfo->twAggSup.timeWindowData, &pNewParWin->win, true);
          compactFunctions(pSup->pCtx, pChild->exprSupp.pCtx, numOfOutput, pTaskInfo, &pInfo->twAggSup.timeWindowData);

          int32_t winNum = getNumCompactWindow(pInfo->streamAggSup.pCurWins, winIndex, pInfo->gap);
          if (winNum > 0) {
            compactTimeWindow(pInfo, winIndex, winNum, groupId, numOfOutput, pStUpdated, NULL, pOperator);
          }

          SFilePage* bufPage = getBufPage(pChInfo->streamAggSup.pResultBuf, pChWin->pos.pageId);
          releaseBufPage(pChInfo->streamAggSup.pResultBuf, bufPage);

          bufPage = getBufPage(pInfo->streamAggSup.pResultBuf, pNewParWin->pos.pageId);
          setBufPageDirty(bufPage, true);
          releaseBufPage(pInfo->streamAggSup.pResultBuf, bufPage);
          SWinKey value = {.ts = pNewParWin->win.skey, .groupId = groupId};
          taosHashPut(pStUpdated, &pNewParWin->pos, sizeof(SResultRowPosition), &value, sizeof(SWinKey));
        } else if (!pChWin->isClosed) {
          break;
        }
      }
    }
  }
}

typedef SResultWindowInfo* (*__get_win_info_)(void*);
SResultWindowInfo* getResWinForSession(void* pData) { return (SResultWindowInfo*)pData; }
SResultWindowInfo* getResWinForState(void* pData) { return &((SStateWindowInfo*)pData)->winInfo; }

int32_t closeSessionWindow(SHashObj* pHashMap, STimeWindowAggSupp* pTwSup, SArray* pClosed, __get_win_info_ fn,
                           bool delete, FDelete fp) {
  // Todo(liuyao) save window to tdb
  void** pIte = NULL;
  size_t keyLen = 0;
  while ((pIte = taosHashIterate(pHashMap, pIte)) != NULL) {
    uint64_t* pGroupId = taosHashGetKey(pIte, &keyLen);
    SArray*   pWins = (SArray*)(*pIte);
    int32_t   size = taosArrayGetSize(pWins);
    for (int32_t i = 0; i < size; i++) {
      void*              pWin = taosArrayGet(pWins, i);
      SResultWindowInfo* pSeWin = fn(pWin);
      if (isCloseWindow(&pSeWin->win, pTwSup)) {
        if (!pSeWin->isClosed) {
          pSeWin->isClosed = true;
          if (pTwSup->calTrigger == STREAM_TRIGGER_WINDOW_CLOSE && pClosed) {
            int32_t code = saveResult(pSeWin->win.skey, pSeWin->pos.pageId, pSeWin->pos.offset, *pGroupId, pClosed);
            if (code != TSDB_CODE_SUCCESS) {
              return code;
            }
            pSeWin->isOutput = true;
          }
          if (delete) {
            deleteWindow(pWins, i, fp);
            i--;
            size = taosArrayGetSize(pWins);
          }
        }
        continue;
      }
      break;
    }
  }
  return TSDB_CODE_SUCCESS;
}

static void closeChildSessionWindow(SArray* pChildren, TSKEY maxTs, bool delete, FDelete fp) {
  int32_t size = taosArrayGetSize(pChildren);
  for (int32_t i = 0; i < size; i++) {
    SOperatorInfo*                 pChildOp = taosArrayGetP(pChildren, i);
    SStreamSessionAggOperatorInfo* pChInfo = pChildOp->info;
    pChInfo->twAggSup.maxTs = TMAX(pChInfo->twAggSup.maxTs, maxTs);
    closeSessionWindow(pChInfo->streamAggSup.pResultRows, &pChInfo->twAggSup, NULL, getResWinForSession, delete, fp);
  }
}

int32_t getAllSessionWindow(SHashObj* pHashMap, SArray* pClosed, __get_win_info_ fn) {
  void** pIte = NULL;
  while ((pIte = taosHashIterate(pHashMap, pIte)) != NULL) {
    SArray* pWins = (SArray*)(*pIte);
    int32_t size = taosArrayGetSize(pWins);
    for (int32_t i = 0; i < size; i++) {
      void*              pWin = taosArrayGet(pWins, i);
      SResultWindowInfo* pSeWin = fn(pWin);
      if (!pSeWin->isClosed) {
        int32_t code = saveResult(pSeWin->win.skey, pSeWin->pos.pageId, pSeWin->pos.offset, 0, pClosed);
        pSeWin->isOutput = true;
      }
    }
  }
  return TSDB_CODE_SUCCESS;
}

static void copyDeleteWindowInfo(SArray* pResWins, SHashObj* pStDeleted) {
  int32_t size = taosArrayGetSize(pResWins);
  for (int32_t i = 0; i < size; i++) {
    SResultWindowInfo* pWinInfo = taosArrayGet(pResWins, i);
    SWinKey            res = {.ts = pWinInfo->win.skey, .groupId = pWinInfo->groupId};
    taosHashPut(pStDeleted, &res, sizeof(SWinKey), &res, sizeof(SWinKey));
  }
}

static void removeSessionResults(SHashObj* pHashMap, SArray* pWins) {
  int32_t size = taosArrayGetSize(pWins);
  for (int32_t i = 0; i < size; i++) {
    SResultWindowInfo* pWin = taosArrayGet(pWins, i);
    taosHashRemove(pHashMap, &pWin->pos, sizeof(SResultRowPosition));
  }
}

static void removeSessionDeleteResults(SArray* update, SHashObj* pStDeleted) {
  int32_t size = taosHashGetSize(pStDeleted);
  if (size == 0) {
    return;
  }

  int32_t num = taosArrayGetSize(update);
  for (int32_t i = 0; i < num; i++) {
    SResKeyPos* pos = taosArrayGetP(update, i);
    SWinKey     winKey = {.ts = *(int64_t*)pos->key, .groupId = pos->groupId};
    taosHashRemove(pStDeleted, &winKey, sizeof(SWinKey));
  }
}

static SSDataBlock* doStreamSessionAgg(SOperatorInfo* pOperator) {
  SExprSupp*                     pSup = &pOperator->exprSupp;
  SStreamSessionAggOperatorInfo* pInfo = pOperator->info;
  SOptrBasicInfo*                pBInfo = &pInfo->binfo;
  TSKEY                          maxTs = INT64_MIN;
  if (pOperator->status == OP_EXEC_DONE) {
    return NULL;
  } else if (pOperator->status == OP_RES_TO_RETURN) {
    doBuildDeleteDataBlock(pInfo->pStDeleted, pInfo->pDelRes, &pInfo->pDelIterator);
    if (pInfo->pDelRes->info.rows > 0) {
      printDataBlock(pInfo->pDelRes, IS_FINAL_OP(pInfo) ? "final session" : "single session");
      return pInfo->pDelRes;
    }
    doBuildStreamResBlock(pOperator, pBInfo, &pInfo->groupResInfo, pInfo->streamAggSup.pResultBuf);
    if (pBInfo->pRes->info.rows == 0 || !hasRemainResults(&pInfo->groupResInfo)) {
      doSetOperatorCompleted(pOperator);
    }
    printDataBlock(pBInfo->pRes, IS_FINAL_OP(pInfo) ? "final session" : "single session");
    return pBInfo->pRes->info.rows == 0 ? NULL : pBInfo->pRes;
  }

  _hash_fn_t     hashFn = taosGetDefaultHashFunction(TSDB_DATA_TYPE_BINARY);
  SHashObj*      pStUpdated = taosHashInit(64, hashFn, true, HASH_NO_LOCK);
  SOperatorInfo* downstream = pOperator->pDownstream[0];
  SArray*        pUpdated = taosArrayInit(16, POINTER_BYTES);  // SResKeyPos
  while (1) {
    SSDataBlock* pBlock = downstream->fpSet.getNextFn(downstream);
    if (pBlock == NULL) {
      break;
    }
    printDataBlock(pBlock, IS_FINAL_OP(pInfo) ? "final session recv" : "single session recv");

    if (pBlock->info.parTbName[0]) {
      taosHashPut(pInfo->pGroupIdTbNameMap, &pBlock->info.groupId, sizeof(int64_t), &pBlock->info.parTbName,
                  TSDB_TABLE_NAME_LEN);
      /*printf("\n\n put tbname %s\n\n", pBlock->info.parTbName);*/
    }

    if (pBlock->info.type == STREAM_CLEAR) {
      SArray* pWins = taosArrayInit(16, sizeof(SResultWindowInfo));
      doClearSessionWindows(&pInfo->streamAggSup, &pOperator->exprSupp, pBlock, START_TS_COLUMN_INDEX,
                            pOperator->exprSupp.numOfExprs, 0, pWins);
      if (IS_FINAL_OP(pInfo)) {
        int32_t                        childIndex = getChildIndex(pBlock);
        SOperatorInfo*                 pChildOp = taosArrayGetP(pInfo->pChildren, childIndex);
        SStreamSessionAggOperatorInfo* pChildInfo = pChildOp->info;
        doClearSessionWindows(&pChildInfo->streamAggSup, &pChildOp->exprSupp, pBlock, START_TS_COLUMN_INDEX,
                              pChildOp->exprSupp.numOfExprs, 0, NULL);
        rebuildTimeWindow(pInfo, pWins, pOperator->exprSupp.numOfExprs, pOperator, pStUpdated);
      }
      taosArrayDestroy(pWins);
      continue;
    } else if (pBlock->info.type == STREAM_DELETE_DATA || pBlock->info.type == STREAM_DELETE_RESULT) {
      SArray* pWins = taosArrayInit(16, sizeof(SResultWindowInfo));
      // gap must be 0
      doDeleteTimeWindows(&pInfo->streamAggSup, pBlock, 0, pWins, NULL);
      if (IS_FINAL_OP(pInfo)) {
        int32_t                        childIndex = getChildIndex(pBlock);
        SOperatorInfo*                 pChildOp = taosArrayGetP(pInfo->pChildren, childIndex);
        SStreamSessionAggOperatorInfo* pChildInfo = pChildOp->info;
        // gap must be 0
        doDeleteTimeWindows(&pChildInfo->streamAggSup, pBlock, 0, NULL, NULL);
        rebuildTimeWindow(pInfo, pWins, pOperator->exprSupp.numOfExprs, pOperator, pStUpdated);
      }
      copyDeleteWindowInfo(pWins, pInfo->pStDeleted);
      removeSessionResults(pStUpdated, pWins);
      taosArrayDestroy(pWins);
      continue;
    } else if (pBlock->info.type == STREAM_GET_ALL) {
      getAllSessionWindow(pInfo->streamAggSup.pResultRows, pUpdated, getResWinForSession);
      continue;
    }

    if (pInfo->scalarSupp.pExprInfo != NULL) {
      SExprSupp* pExprSup = &pInfo->scalarSupp;
      projectApplyFunctions(pExprSup->pExprInfo, pBlock, pBlock, pExprSup->pCtx, pExprSup->numOfExprs, NULL);
    }
    // the pDataBlock are always the same one, no need to call this again
    setInputDataBlock(pOperator, pSup->pCtx, pBlock, TSDB_ORDER_ASC, MAIN_SCAN, true);
    doStreamSessionAggImpl(pOperator, pBlock, pStUpdated, pInfo->pStDeleted, IS_FINAL_OP(pInfo));
    if (IS_FINAL_OP(pInfo)) {
      int32_t chIndex = getChildIndex(pBlock);
      int32_t size = taosArrayGetSize(pInfo->pChildren);
      // if chIndex + 1 - size > 0, add new child
      for (int32_t i = 0; i < chIndex + 1 - size; i++) {
        SOperatorInfo* pChildOp =
            createStreamFinalSessionAggOperatorInfo(NULL, pInfo->pPhyNode, pOperator->pTaskInfo, 0);
        if (!pChildOp) {
          T_LONG_JMP(pOperator->pTaskInfo->env, TSDB_CODE_QRY_OUT_OF_MEMORY);
        }
        taosArrayPush(pInfo->pChildren, &pChildOp);
      }
      SOperatorInfo* pChildOp = taosArrayGetP(pInfo->pChildren, chIndex);
      setInputDataBlock(pChildOp, pChildOp->exprSupp.pCtx, pBlock, TSDB_ORDER_ASC, MAIN_SCAN, true);
      doStreamSessionAggImpl(pChildOp, pBlock, NULL, NULL, true);
    }
    maxTs = TMAX(maxTs, pBlock->info.window.ekey);
    maxTs = TMAX(maxTs, pBlock->info.watermark);
  }

  pInfo->twAggSup.maxTs = TMAX(pInfo->twAggSup.maxTs, maxTs);
  // restore the value
  pOperator->status = OP_RES_TO_RETURN;

  closeSessionWindow(pInfo->streamAggSup.pResultRows, &pInfo->twAggSup, pUpdated, getResWinForSession,
                     pInfo->ignoreExpiredData, NULL);
  closeChildSessionWindow(pInfo->pChildren, pInfo->twAggSup.maxTs, pInfo->ignoreExpiredData, NULL);
  copyUpdateResult(pStUpdated, pUpdated);
  removeSessionDeleteResults(pUpdated, pInfo->pStDeleted);
  taosHashCleanup(pStUpdated);

  finalizeUpdatedResult(pSup->numOfExprs, pInfo->streamAggSup.pResultBuf, pUpdated, pSup->rowEntryInfoOffset);
  initMultiResInfoFromArrayList(&pInfo->groupResInfo, pUpdated);
  blockDataEnsureCapacity(pInfo->binfo.pRes, pOperator->resultInfo.capacity);
  doBuildDeleteDataBlock(pInfo->pStDeleted, pInfo->pDelRes, &pInfo->pDelIterator);
  if (pInfo->pDelRes->info.rows > 0) {
    printDataBlock(pInfo->pDelRes, IS_FINAL_OP(pInfo) ? "final session" : "single session");
    return pInfo->pDelRes;
  }
  doBuildStreamResBlock(pOperator, &pInfo->binfo, &pInfo->groupResInfo, pInfo->streamAggSup.pResultBuf);
  printDataBlock(pBInfo->pRes, IS_FINAL_OP(pInfo) ? "final session" : "single session");
  return pBInfo->pRes->info.rows == 0 ? NULL : pBInfo->pRes;
}

static void clearStreamSessionOperator(SStreamSessionAggOperatorInfo* pInfo) {
  void** pIte = NULL;
  while ((pIte = taosHashIterate(pInfo->streamAggSup.pResultRows, pIte)) != NULL) {
    SArray* pWins = (SArray*)(*pIte);
    int32_t size = taosArrayGetSize(pWins);
    for (int32_t i = 0; i < size; i++) {
      SResultWindowInfo* pWin = (SResultWindowInfo*)taosArrayGet(pWins, i);
      pWin->pos.pageId = -1;
      pWin->pos.offset = -1;
    }
  }
  clearDiskbasedBuf(pInfo->streamAggSup.pResultBuf);
  pInfo->streamAggSup.currentPageId = -1;
}

static SSDataBlock* doStreamSessionSemiAgg(SOperatorInfo* pOperator) {
  SStreamSessionAggOperatorInfo* pInfo = pOperator->info;
  SOptrBasicInfo*                pBInfo = &pInfo->binfo;
  TSKEY                          maxTs = INT64_MIN;
  SExprSupp*                     pSup = &pOperator->exprSupp;

  if (pOperator->status == OP_EXEC_DONE) {
    return NULL;
  }

  {
    doBuildStreamResBlock(pOperator, pBInfo, &pInfo->groupResInfo, pInfo->streamAggSup.pResultBuf);
    if (pBInfo->pRes->info.rows > 0) {
      printDataBlock(pBInfo->pRes, "semi session");
      return pBInfo->pRes;
    }

    doBuildDeleteDataBlock(pInfo->pStDeleted, pInfo->pDelRes, &pInfo->pDelIterator);
    if (pInfo->pDelRes->info.rows > 0) {
      printDataBlock(pInfo->pDelRes, "semi session");
      return pInfo->pDelRes;
    }

    if (pInfo->pUpdateRes->info.rows > 0 && pInfo->returnUpdate) {
      pInfo->returnUpdate = false;
      // process the rest of the data
      printDataBlock(pInfo->pUpdateRes, "semi session");
      return pInfo->pUpdateRes;
    }

    if (pOperator->status == OP_RES_TO_RETURN) {
      clearFunctionContext(&pOperator->exprSupp);
      // semi interval operator clear disk buffer
      clearStreamSessionOperator(pInfo);
      pOperator->status = OP_EXEC_DONE;
      return NULL;
    }
  }

  _hash_fn_t     hashFn = taosGetDefaultHashFunction(TSDB_DATA_TYPE_BINARY);
  SHashObj*      pStUpdated = taosHashInit(64, hashFn, true, HASH_NO_LOCK);
  SOperatorInfo* downstream = pOperator->pDownstream[0];
  SArray*        pUpdated = taosArrayInit(16, POINTER_BYTES);
  while (1) {
    SSDataBlock* pBlock = downstream->fpSet.getNextFn(downstream);
    if (pBlock == NULL) {
      clearSpecialDataBlock(pInfo->pUpdateRes);
      pOperator->status = OP_RES_TO_RETURN;
      break;
    }
    printDataBlock(pBlock, "semi session recv");

    if (pBlock->info.parTbName[0]) {
      taosHashPut(pInfo->pGroupIdTbNameMap, &pBlock->info.groupId, sizeof(int64_t), &pBlock->info.parTbName,
                  TSDB_TABLE_NAME_LEN);
      /*printf("\n\n put tbname %s\n\n", pBlock->info.parTbName);*/
    }

    if (pBlock->info.type == STREAM_CLEAR) {
      SArray* pWins = taosArrayInit(16, sizeof(SResultWindowInfo));
      doClearSessionWindows(&pInfo->streamAggSup, pSup, pBlock, START_TS_COLUMN_INDEX, pSup->numOfExprs, 0, pWins);
      removeSessionResults(pStUpdated, pWins);
      taosArrayDestroy(pWins);
      copyDataBlock(pInfo->pUpdateRes, pBlock);
      pInfo->returnUpdate = true;
      break;
    } else if (pBlock->info.type == STREAM_DELETE_DATA || pBlock->info.type == STREAM_DELETE_RESULT) {
      // gap must be 0
      SArray* pWins = taosArrayInit(16, sizeof(SResultWindowInfo));
      doDeleteTimeWindows(&pInfo->streamAggSup, pBlock, 0, pWins, NULL);
      copyDeleteWindowInfo(pWins, pInfo->pStDeleted);
      removeSessionResults(pStUpdated, pWins);
      taosArrayDestroy(pWins);
      break;
    } else if (pBlock->info.type == STREAM_GET_ALL) {
      getAllSessionWindow(pInfo->streamAggSup.pResultRows, pUpdated, getResWinForSession);
      continue;
    }

    if (pInfo->scalarSupp.pExprInfo != NULL) {
      SExprSupp* pExprSup = &pInfo->scalarSupp;
      projectApplyFunctions(pExprSup->pExprInfo, pBlock, pBlock, pExprSup->pCtx, pExprSup->numOfExprs, NULL);
    }
    // the pDataBlock are always the same one, no need to call this again
    setInputDataBlock(pOperator, pSup->pCtx, pBlock, TSDB_ORDER_ASC, MAIN_SCAN, true);
    doStreamSessionAggImpl(pOperator, pBlock, pStUpdated, NULL, false);
    maxTs = TMAX(pInfo->twAggSup.maxTs, pBlock->info.window.ekey);
  }

  pInfo->twAggSup.maxTs = TMAX(pInfo->twAggSup.maxTs, maxTs);
  pBInfo->pRes->info.watermark = pInfo->twAggSup.maxTs;

  copyUpdateResult(pStUpdated, pUpdated);
  removeSessionDeleteResults(pUpdated, pInfo->pStDeleted);
  taosHashCleanup(pStUpdated);

  finalizeUpdatedResult(pOperator->exprSupp.numOfExprs, pInfo->streamAggSup.pResultBuf, pUpdated,
                        pSup->rowEntryInfoOffset);
  initMultiResInfoFromArrayList(&pInfo->groupResInfo, pUpdated);
  blockDataEnsureCapacity(pBInfo->pRes, pOperator->resultInfo.capacity);

  doBuildStreamResBlock(pOperator, pBInfo, &pInfo->groupResInfo, pInfo->streamAggSup.pResultBuf);
  if (pBInfo->pRes->info.rows > 0) {
    printDataBlock(pBInfo->pRes, "semi session");
    return pBInfo->pRes;
  }

  doBuildDeleteDataBlock(pInfo->pStDeleted, pInfo->pDelRes, &pInfo->pDelIterator);
  if (pInfo->pDelRes->info.rows > 0) {
    printDataBlock(pInfo->pDelRes, "semi session");
    return pInfo->pDelRes;
  }

  if (pInfo->pUpdateRes->info.rows > 0 && pInfo->returnUpdate) {
    pInfo->returnUpdate = false;
    // process the rest of the data
    printDataBlock(pInfo->pUpdateRes, "semi session");
    return pInfo->pUpdateRes;
  }

  pOperator->status = OP_EXEC_DONE;
  return NULL;
}

SOperatorInfo* createStreamFinalSessionAggOperatorInfo(SOperatorInfo* downstream, SPhysiNode* pPhyNode,
                                                       SExecTaskInfo* pTaskInfo, int32_t numOfChild) {
  int32_t        code = TSDB_CODE_OUT_OF_MEMORY;
  SOperatorInfo* pOperator = createStreamSessionAggOperatorInfo(downstream, pPhyNode, pTaskInfo);
  if (pOperator == NULL) {
    goto _error;
  }
  SStreamSessionAggOperatorInfo* pInfo = pOperator->info;

  if (pPhyNode->type == QUERY_NODE_PHYSICAL_PLAN_STREAM_FINAL_SESSION) {
    pInfo->isFinal = true;
    pOperator->name = "StreamSessionFinalAggOperator";
  } else {
    pInfo->isFinal = false;
    pInfo->pUpdateRes = createSpecialDataBlock(STREAM_CLEAR);
    blockDataEnsureCapacity(pInfo->pUpdateRes, 128);
    pOperator->name = "StreamSessionSemiAggOperator";
    pOperator->fpSet =
        createOperatorFpSet(operatorDummyOpenFn, doStreamSessionSemiAgg, NULL, NULL,
                            destroyStreamSessionAggOperatorInfo, aggEncodeResultRow, aggDecodeResultRow, NULL);
  }

  pInfo->pGroupIdTbNameMap =
      taosHashInit(1024, taosGetDefaultHashFunction(TSDB_DATA_TYPE_UBIGINT), false, HASH_NO_LOCK);

  pOperator->operatorType = pPhyNode->type;
  if (numOfChild > 0) {
    pInfo->pChildren = taosArrayInit(numOfChild, sizeof(void*));
    for (int32_t i = 0; i < numOfChild; i++) {
      SOperatorInfo* pChild = createStreamFinalSessionAggOperatorInfo(NULL, pPhyNode, pTaskInfo, 0);
      if (pChild == NULL) {
        goto _error;
      }
      taosArrayPush(pInfo->pChildren, &pChild);
    }
  }
  return pOperator;

_error:
  if (pInfo != NULL) {
    destroyStreamSessionAggOperatorInfo(pInfo);
  }

  taosMemoryFreeClear(pOperator);
  pTaskInfo->code = code;
  return NULL;
}

void destroyStreamStateOperatorInfo(void* param) {
  SStreamStateAggOperatorInfo* pInfo = (SStreamStateAggOperatorInfo*)param;
  cleanupBasicInfo(&pInfo->binfo);
  destroyStateStreamAggSupporter(&pInfo->streamAggSup);
  cleanupGroupResInfo(&pInfo->groupResInfo);
  if (pInfo->pChildren != NULL) {
    int32_t size = taosArrayGetSize(pInfo->pChildren);
    for (int32_t i = 0; i < size; i++) {
      SOperatorInfo*                 pChild = taosArrayGetP(pInfo->pChildren, i);
      SStreamSessionAggOperatorInfo* pChInfo = pChild->info;
      destroyStreamSessionAggOperatorInfo(pChInfo);
      taosMemoryFreeClear(pChild);
    }
  }
  colDataDestroy(&pInfo->twAggSup.timeWindowData);
  blockDataDestroy(pInfo->pDelRes);
  taosHashCleanup(pInfo->pSeDeleted);
  taosHashCleanup(pInfo->pGroupIdTbNameMap);
  destroySqlFunctionCtx(pInfo->pDummyCtx, 0);

  taosMemoryFreeClear(param);
}

int64_t getStateWinTsKey(void* data, int32_t index) {
  SStateWindowInfo* pStateWin = taosArrayGet(data, index);
  return pStateWin->winInfo.win.ekey;
}

SStateWindowInfo* addNewStateWindow(SArray* pWinInfos, TSKEY ts, char* pKeyData, SColumn* pCol) {
  SStateWindowInfo win = {
      .stateKey.bytes = pCol->bytes,
      .stateKey.type = pCol->type,
      .stateKey.pData = taosMemoryCalloc(1, pCol->bytes),
      .winInfo.pos.offset = -1,
      .winInfo.pos.pageId = -1,
      .winInfo.win.skey = ts,
      .winInfo.win.ekey = ts,
      .winInfo.isOutput = false,
      .winInfo.isClosed = false,
  };
  if (IS_VAR_DATA_TYPE(win.stateKey.type)) {
    varDataCopy(win.stateKey.pData, pKeyData);
  } else {
    memcpy(win.stateKey.pData, pKeyData, win.stateKey.bytes);
  }
  return taosArrayPush(pWinInfos, &win);
}

SStateWindowInfo* insertNewStateWindow(SArray* pWinInfos, TSKEY ts, char* pKeyData, int32_t index, SColumn* pCol) {
  SStateWindowInfo win = {
      .stateKey.bytes = pCol->bytes,
      .stateKey.type = pCol->type,
      .stateKey.pData = taosMemoryCalloc(1, pCol->bytes),
      .winInfo.pos.offset = -1,
      .winInfo.pos.pageId = -1,
      .winInfo.win.skey = ts,
      .winInfo.win.ekey = ts,
      .winInfo.isOutput = false,
      .winInfo.isClosed = false,
  };
  if (IS_VAR_DATA_TYPE(win.stateKey.type)) {
    varDataCopy(win.stateKey.pData, pKeyData);
  } else {
    memcpy(win.stateKey.pData, pKeyData, win.stateKey.bytes);
  }
  return taosArrayInsert(pWinInfos, index, &win);
}

bool isTsInWindow(SStateWindowInfo* pWin, TSKEY ts) {
  if (pWin->winInfo.win.skey <= ts && ts <= pWin->winInfo.win.ekey) {
    return true;
  }
  return false;
}

bool isEqualStateKey(SStateWindowInfo* pWin, char* pKeyData) {
  return pKeyData && compareVal(pKeyData, &pWin->stateKey);
}

SStateWindowInfo* getStateWindowByTs(SStreamAggSupporter* pAggSup, TSKEY ts, uint64_t groupId, int32_t* pIndex) {
  SArray* pWinInfos = getWinInfos(pAggSup, groupId);
  pAggSup->pCurWins = pWinInfos;
  int32_t           size = taosArrayGetSize(pWinInfos);
  int32_t           index = binarySearch(pWinInfos, size, ts, TSDB_ORDER_DESC, getStateWinTsKey);
  SStateWindowInfo* pWin = NULL;
  if (index >= 0) {
    pWin = taosArrayGet(pWinInfos, index);
    if (isTsInWindow(pWin, ts)) {
      *pIndex = index;
      return pWin;
    }
  }

  if (index + 1 < size) {
    pWin = taosArrayGet(pWinInfos, index + 1);
    if (isTsInWindow(pWin, ts)) {
      *pIndex = index + 1;
      return pWin;
    }
  }
  *pIndex = 0;
  return NULL;
}

SStateWindowInfo* getStateWindow(SStreamAggSupporter* pAggSup, TSKEY ts, uint64_t groupId, char* pKeyData,
                                 SColumn* pCol, int32_t* pIndex) {
  SArray* pWinInfos = getWinInfos(pAggSup, groupId);
  pAggSup->pCurWins = pWinInfos;
  int32_t size = taosArrayGetSize(pWinInfos);
  if (size == 0) {
    *pIndex = 0;
    return addNewStateWindow(pWinInfos, ts, pKeyData, pCol);
  }
  int32_t           index = binarySearch(pWinInfos, size, ts, TSDB_ORDER_DESC, getStateWinTsKey);
  SStateWindowInfo* pWin = NULL;
  if (index >= 0) {
    pWin = taosArrayGet(pWinInfos, index);
    if (isTsInWindow(pWin, ts)) {
      *pIndex = index;
      return pWin;
    }
  }

  if (index + 1 < size) {
    pWin = taosArrayGet(pWinInfos, index + 1);
    if (isTsInWindow(pWin, ts) || isEqualStateKey(pWin, pKeyData)) {
      *pIndex = index + 1;
      return pWin;
    }
  }

  if (index >= 0) {
    pWin = taosArrayGet(pWinInfos, index);
    if (isEqualStateKey(pWin, pKeyData)) {
      *pIndex = index;
      return pWin;
    }
  }

  if (index == size - 1) {
    *pIndex = taosArrayGetSize(pWinInfos);
    return addNewStateWindow(pWinInfos, ts, pKeyData, pCol);
  }
  *pIndex = index + 1;
  return insertNewStateWindow(pWinInfos, ts, pKeyData, index + 1, pCol);
}

int32_t updateStateWindowInfo(SArray* pWinInfos, int32_t winIndex, TSKEY* pTs, uint64_t groupId,
                              SColumnInfoData* pKeyCol, int32_t rows, int32_t start, bool* allEqual,
                              SHashObj* pSeDeleted) {
  *allEqual = true;
  SStateWindowInfo* pWinInfo = taosArrayGet(pWinInfos, winIndex);
  for (int32_t i = start; i < rows; ++i) {
    char* pKeyData = colDataGetData(pKeyCol, i);
    if (!isTsInWindow(pWinInfo, pTs[i])) {
      if (isEqualStateKey(pWinInfo, pKeyData)) {
        int32_t size = taosArrayGetSize(pWinInfos);
        if (winIndex + 1 < size) {
          SStateWindowInfo* pNextWin = taosArrayGet(pWinInfos, winIndex + 1);
          // ts belongs to the next window
          if (pTs[i] >= pNextWin->winInfo.win.skey) {
            return i - start;
          }
        }
      } else {
        return i - start;
      }
    }
    if (pWinInfo->winInfo.win.skey > pTs[i]) {
      if (pSeDeleted && pWinInfo->winInfo.isOutput) {
        SWinKey res = {.ts = pWinInfo->winInfo.win.skey, .groupId = groupId};
        taosHashPut(pSeDeleted, &res, sizeof(SWinKey), &res, sizeof(SWinKey));
        pWinInfo->winInfo.isOutput = false;
      }
      pWinInfo->winInfo.win.skey = pTs[i];
    }
    pWinInfo->winInfo.win.ekey = TMAX(pWinInfo->winInfo.win.ekey, pTs[i]);
    if (!isEqualStateKey(pWinInfo, pKeyData)) {
      *allEqual = false;
    }
  }
  return rows - start;
}

static void doClearStateWindows(SStreamAggSupporter* pAggSup, SSDataBlock* pBlock, SHashObj* pSeUpdated,
                                SHashObj* pSeDeleted) {
  SColumnInfoData* pTsColInfo = taosArrayGet(pBlock->pDataBlock, START_TS_COLUMN_INDEX);
  SColumnInfoData* pGroupColInfo = taosArrayGet(pBlock->pDataBlock, GROUPID_COLUMN_INDEX);
  TSKEY*           tsCol = (TSKEY*)pTsColInfo->pData;
  bool             allEqual = false;
  int32_t          step = 1;
  uint64_t*        gpCol = (uint64_t*)pGroupColInfo->pData;
  for (int32_t i = 0; i < pBlock->info.rows; i += step) {
    int32_t           winIndex = 0;
    SStateWindowInfo* pCurWin = getStateWindowByTs(pAggSup, tsCol[i], gpCol[i], &winIndex);
    if (!pCurWin) {
      continue;
    }
    updateSessionWindowInfo(&pCurWin->winInfo, tsCol, NULL, 0, pBlock->info.rows, i, 0, NULL);
    taosHashRemove(pSeUpdated, &pCurWin->winInfo.pos, sizeof(SResultRowPosition));
    deleteWindow(pAggSup->pCurWins, winIndex, destroyStateWinInfo);
  }
}

static void doStreamStateAggImpl(SOperatorInfo* pOperator, SSDataBlock* pSDataBlock, SHashObj* pSeUpdated,
                                 SHashObj* pStDeleted) {
  SExecTaskInfo*               pTaskInfo = pOperator->pTaskInfo;
  SStreamStateAggOperatorInfo* pInfo = pOperator->info;
  bool                         masterScan = true;
  int32_t                      numOfOutput = pOperator->exprSupp.numOfExprs;
  int64_t                      groupId = pSDataBlock->info.groupId;
  int64_t                      code = TSDB_CODE_SUCCESS;
  int32_t                      step = 1;
  bool                         ascScan = true;
  TSKEY*                       tsCols = NULL;
  SResultRow*                  pResult = NULL;
  int32_t                      winRows = 0;
  if (pSDataBlock->pDataBlock != NULL) {
    SColumnInfoData* pColDataInfo = taosArrayGet(pSDataBlock->pDataBlock, pInfo->primaryTsIndex);
    tsCols = (int64_t*)pColDataInfo->pData;
  } else {
    return;
  }

  SStreamAggSupporter* pAggSup = &pInfo->streamAggSup;
  blockDataEnsureCapacity(pAggSup->pScanBlock, pSDataBlock->info.rows);
  SColumnInfoData* pKeyColInfo = taosArrayGet(pSDataBlock->pDataBlock, pInfo->stateCol.slotId);
  for (int32_t i = 0; i < pSDataBlock->info.rows; i += winRows) {
    if (pInfo->ignoreExpiredData && isOverdue(tsCols[i], &pInfo->twAggSup)) {
      i++;
      continue;
    }
    char*             pKeyData = colDataGetData(pKeyColInfo, i);
    int32_t           winIndex = 0;
    bool              allEqual = true;
    SStateWindowInfo* pCurWin = getStateWindow(pAggSup, tsCols[i], groupId, pKeyData, &pInfo->stateCol, &winIndex);
    winRows = updateStateWindowInfo(pAggSup->pCurWins, winIndex, tsCols, groupId, pKeyColInfo, pSDataBlock->info.rows,
                                    i, &allEqual, pStDeleted);
    if (!allEqual) {
      uint64_t uid = 0;
      appendOneRowToStreamSpecialBlock(pAggSup->pScanBlock, &pCurWin->winInfo.win.skey, &pCurWin->winInfo.win.ekey,
                                       &uid, &groupId, NULL);
      taosHashRemove(pSeUpdated, &pCurWin->winInfo.pos, sizeof(SResultRowPosition));
      deleteWindow(pAggSup->pCurWins, winIndex, destroyStateWinInfo);
      continue;
    }
    code = doOneStateWindowAgg(pInfo, pSDataBlock, &pCurWin->winInfo, &pResult, i, winRows, numOfOutput, pOperator);
    if (code != TSDB_CODE_SUCCESS || pResult == NULL) {
      T_LONG_JMP(pTaskInfo->env, TSDB_CODE_QRY_OUT_OF_MEMORY);
    }
    pCurWin->winInfo.isClosed = false;
    if (pInfo->twAggSup.calTrigger == STREAM_TRIGGER_AT_ONCE) {
      SWinKey value = {.ts = pCurWin->winInfo.win.skey, .groupId = groupId};
      code = taosHashPut(pSeUpdated, &pCurWin->winInfo.pos, sizeof(SResultRowPosition), &value, sizeof(SWinKey));
      if (code != TSDB_CODE_SUCCESS) {
        T_LONG_JMP(pTaskInfo->env, TSDB_CODE_QRY_OUT_OF_MEMORY);
      }
      pCurWin->winInfo.isOutput = true;
    }
  }
}

static SSDataBlock* doStreamStateAgg(SOperatorInfo* pOperator) {
  if (pOperator->status == OP_EXEC_DONE) {
    return NULL;
  }

  SExprSupp*                   pSup = &pOperator->exprSupp;
  SStreamStateAggOperatorInfo* pInfo = pOperator->info;
  SOptrBasicInfo*              pBInfo = &pInfo->binfo;
  int64_t                      maxTs = INT64_MIN;
  if (pOperator->status == OP_RES_TO_RETURN) {
    doBuildDeleteDataBlock(pInfo->pSeDeleted, pInfo->pDelRes, &pInfo->pDelIterator);
    if (pInfo->pDelRes->info.rows > 0) {
      printDataBlock(pInfo->pDelRes, "single state");
      return pInfo->pDelRes;
    }
    doBuildStreamResBlock(pOperator, pBInfo, &pInfo->groupResInfo, pInfo->streamAggSup.pResultBuf);
    if (pBInfo->pRes->info.rows == 0 || !hasRemainResults(&pInfo->groupResInfo)) {
      doSetOperatorCompleted(pOperator);
    }
    printDataBlock(pBInfo->pRes, "single state");
    return pBInfo->pRes->info.rows == 0 ? NULL : pBInfo->pRes;
  }

  _hash_fn_t     hashFn = taosGetDefaultHashFunction(TSDB_DATA_TYPE_BINARY);
  SHashObj*      pSeUpdated = taosHashInit(64, hashFn, true, HASH_NO_LOCK);
  SOperatorInfo* downstream = pOperator->pDownstream[0];
  SArray*        pUpdated = taosArrayInit(16, POINTER_BYTES);
  while (1) {
    SSDataBlock* pBlock = downstream->fpSet.getNextFn(downstream);
    if (pBlock == NULL) {
      break;
    }
    printDataBlock(pBlock, "single state recv");

    if (pBlock->info.type == STREAM_CLEAR) {
      doClearStateWindows(&pInfo->streamAggSup, pBlock, pSeUpdated, pInfo->pSeDeleted);
      continue;
    } else if (pBlock->info.type == STREAM_DELETE_DATA || pBlock->info.type == STREAM_DELETE_RESULT) {
      SArray* pWins = taosArrayInit(16, sizeof(SResultWindowInfo));
      doDeleteTimeWindows(&pInfo->streamAggSup, pBlock, 0, pWins, destroyStateWinInfo);
      copyDeleteWindowInfo(pWins, pInfo->pSeDeleted);
      removeSessionResults(pSeUpdated, pWins);
      taosArrayDestroy(pWins);
      continue;
    } else if (pBlock->info.type == STREAM_GET_ALL) {
      getAllSessionWindow(pInfo->streamAggSup.pResultRows, pUpdated, getResWinForState);
      continue;
    }

    if (pInfo->scalarSupp.pExprInfo != NULL) {
      SExprSupp* pExprSup = &pInfo->scalarSupp;
      projectApplyFunctions(pExprSup->pExprInfo, pBlock, pBlock, pExprSup->pCtx, pExprSup->numOfExprs, NULL);
    }
    // the pDataBlock are always the same one, no need to call this again
    setInputDataBlock(pOperator, pSup->pCtx, pBlock, TSDB_ORDER_ASC, MAIN_SCAN, true);
    doStreamStateAggImpl(pOperator, pBlock, pSeUpdated, pInfo->pSeDeleted);
    maxTs = TMAX(maxTs, pBlock->info.window.ekey);
  }
  pInfo->twAggSup.maxTs = TMAX(pInfo->twAggSup.maxTs, maxTs);
  // restore the value
  pOperator->status = OP_RES_TO_RETURN;

  closeSessionWindow(pInfo->streamAggSup.pResultRows, &pInfo->twAggSup, pUpdated, getResWinForState,
                     pInfo->ignoreExpiredData, destroyStateWinInfo);
  // closeChildSessionWindow(pInfo->pChildren, pInfo->twAggSup.maxTs, pInfo->ignoreExpiredData, destroyStateWinInfo);
  copyUpdateResult(pSeUpdated, pUpdated);
  taosHashCleanup(pSeUpdated);

  finalizeUpdatedResult(pOperator->exprSupp.numOfExprs, pInfo->streamAggSup.pResultBuf, pUpdated,
                        pSup->rowEntryInfoOffset);
  initMultiResInfoFromArrayList(&pInfo->groupResInfo, pUpdated);
  blockDataEnsureCapacity(pInfo->binfo.pRes, pOperator->resultInfo.capacity);
  doBuildDeleteDataBlock(pInfo->pSeDeleted, pInfo->pDelRes, &pInfo->pDelIterator);
  if (pInfo->pDelRes->info.rows > 0) {
    printDataBlock(pInfo->pDelRes, "single state");
    return pInfo->pDelRes;
  }
  doBuildStreamResBlock(pOperator, &pInfo->binfo, &pInfo->groupResInfo, pInfo->streamAggSup.pResultBuf);
  printDataBlock(pBInfo->pRes, "single state");
  return pBInfo->pRes->info.rows == 0 ? NULL : pBInfo->pRes;
}

int32_t initStateAggSupporter(SStreamAggSupporter* pSup, const char* pKey, SqlFunctionCtx* pCtx, int32_t numOfOutput) {
  return initStreamAggSupporter(pSup, pKey, pCtx, numOfOutput, sizeof(SStateWindowInfo));
}

SOperatorInfo* createStreamStateAggOperatorInfo(SOperatorInfo* downstream, SPhysiNode* pPhyNode,
                                                SExecTaskInfo* pTaskInfo) {
  SStreamStateWinodwPhysiNode* pStateNode = (SStreamStateWinodwPhysiNode*)pPhyNode;
  int32_t                      tsSlotId = ((SColumnNode*)pStateNode->window.pTspk)->slotId;
  SColumnNode*                 pColNode = (SColumnNode*)((STargetNode*)pStateNode->pStateKey)->pExpr;
  int32_t                      code = TSDB_CODE_SUCCESS;

  SStreamStateAggOperatorInfo* pInfo = taosMemoryCalloc(1, sizeof(SStreamStateAggOperatorInfo));
  SOperatorInfo*               pOperator = taosMemoryCalloc(1, sizeof(SOperatorInfo));
  if (pInfo == NULL || pOperator == NULL) {
    code = TSDB_CODE_OUT_OF_MEMORY;
    goto _error;
  }

  SExprSupp* pSup = &pOperator->exprSupp;

  int32_t    numOfCols = 0;
  SExprInfo* pExprInfo = createExprInfo(pStateNode->window.pFuncs, NULL, &numOfCols);

  pInfo->stateCol = extractColumnFromColumnNode(pColNode);
  initResultSizeInfo(&pOperator->resultInfo, 4096);
  if (pStateNode->window.pExprs != NULL) {
    int32_t    numOfScalar = 0;
    SExprInfo* pScalarExprInfo = createExprInfo(pStateNode->window.pExprs, NULL, &numOfScalar);
    code = initExprSupp(&pInfo->scalarSupp, pScalarExprInfo, numOfScalar);
    if (code != TSDB_CODE_SUCCESS) {
      goto _error;
    }
  }

  initResultRowInfo(&pInfo->binfo.resultRowInfo);
  pInfo->twAggSup = (STimeWindowAggSupp){
      .waterMark = pStateNode->window.watermark,
      .calTrigger = pStateNode->window.triggerType,
      .maxTs = INT64_MIN,
      .minTs = INT64_MAX,
  };
  initExecTimeWindowInfo(&pInfo->twAggSup.timeWindowData, &pTaskInfo->window);

  SSDataBlock* pResBlock = createResDataBlock(pPhyNode->pOutputDataBlockDesc);
  code = initBasicInfoEx(&pInfo->binfo, pSup, pExprInfo, numOfCols, pResBlock);
  if (code != TSDB_CODE_SUCCESS) {
    goto _error;
  }

  code = initStateAggSupporter(&pInfo->streamAggSup, "StreamStateAggOperatorInfo", pSup->pCtx, numOfCols);
  if (code != TSDB_CODE_SUCCESS) {
    goto _error;
  }

  pInfo->pDummyCtx = (SqlFunctionCtx*)taosMemoryCalloc(numOfCols, sizeof(SqlFunctionCtx));
  if (pInfo->pDummyCtx == NULL) {
    goto _error;
  }

  initDummyFunction(pInfo->pDummyCtx, pSup->pCtx, numOfCols);
  pInfo->primaryTsIndex = tsSlotId;
  pInfo->order = TSDB_ORDER_ASC;
  _hash_fn_t hashFn = taosGetDefaultHashFunction(TSDB_DATA_TYPE_BINARY);
  pInfo->pSeDeleted = taosHashInit(64, hashFn, true, HASH_NO_LOCK);
  pInfo->pDelIterator = NULL;
  pInfo->pDelRes = createSpecialDataBlock(STREAM_DELETE_RESULT);
  pInfo->pChildren = NULL;
  pInfo->ignoreExpiredData = pStateNode->window.igExpired;

  pInfo->pGroupIdTbNameMap =
      taosHashInit(1024, taosGetDefaultHashFunction(TSDB_DATA_TYPE_UBIGINT), false, HASH_NO_LOCK);

  pOperator->name = "StreamStateAggOperator";
  pOperator->operatorType = QUERY_NODE_PHYSICAL_PLAN_STREAM_STATE;
  pOperator->blocking = true;
  pOperator->status = OP_NOT_OPENED;
  pOperator->pTaskInfo = pTaskInfo;
  pOperator->info = pInfo;
  pOperator->fpSet = createOperatorFpSet(operatorDummyOpenFn, doStreamStateAgg, NULL, NULL,
                                         destroyStreamStateOperatorInfo, aggEncodeResultRow, aggDecodeResultRow, NULL);
  initDownStream(downstream, &pInfo->streamAggSup, 0, pInfo->twAggSup.waterMark, pOperator->operatorType,
                 pInfo->primaryTsIndex);
  code = appendDownstream(pOperator, &downstream, 1);
  if (code != TSDB_CODE_SUCCESS) {
    goto _error;
  }
  return pOperator;

_error:
  destroyStreamStateOperatorInfo(pInfo);
  taosMemoryFreeClear(pOperator);
  pTaskInfo->code = code;
  return NULL;
}

void destroyMAIOperatorInfo(void* param) {
  SMergeAlignedIntervalAggOperatorInfo* miaInfo = (SMergeAlignedIntervalAggOperatorInfo*)param;
  destroyIntervalOperatorInfo(miaInfo->intervalAggOperatorInfo);
  taosMemoryFreeClear(param);
}

static SResultRow* doSetSingleOutputTupleBuf(SResultRowInfo* pResultRowInfo, SAggSupporter* pSup) {
  SResultRow* pResult = getNewResultRow(pSup->pResultBuf, &pSup->currentPageId, pSup->resultRowSize);
  pResultRowInfo->cur = (SResultRowPosition){.pageId = pResult->pageId, .offset = pResult->offset};
  return pResult;
}

static int32_t setSingleOutputTupleBuf(SResultRowInfo* pResultRowInfo, STimeWindow* win, SResultRow** pResult,
                                       SExprSupp* pExprSup, SAggSupporter* pAggSup) {
  if (*pResult == NULL) {
    *pResult = doSetSingleOutputTupleBuf(pResultRowInfo, pAggSup);
    if (*pResult == NULL) {
      return terrno;
    }
  }

  // set time window for current result
  (*pResult)->win = (*win);
  setResultRowInitCtx((*pResult), pExprSup->pCtx, pExprSup->numOfExprs, pExprSup->rowEntryInfoOffset);
  return TSDB_CODE_SUCCESS;
}

static void doMergeAlignedIntervalAggImpl(SOperatorInfo* pOperatorInfo, SResultRowInfo* pResultRowInfo,
                                          SSDataBlock* pBlock, SSDataBlock* pResultBlock) {
  SMergeAlignedIntervalAggOperatorInfo* miaInfo = pOperatorInfo->info;
  SIntervalAggOperatorInfo*             iaInfo = miaInfo->intervalAggOperatorInfo;

  SExecTaskInfo* pTaskInfo = pOperatorInfo->pTaskInfo;
  SExprSupp*     pSup = &pOperatorInfo->exprSupp;
  SInterval*     pInterval = &iaInfo->interval;

  int32_t  startPos = 0;
  int64_t* tsCols = extractTsCol(pBlock, iaInfo);

  TSKEY ts = getStartTsKey(&pBlock->info.window, tsCols);

  // there is an result exists
  if (miaInfo->curTs != INT64_MIN) {
    if (ts != miaInfo->curTs) {
      finalizeResultRows(iaInfo->aggSup.pResultBuf, &pResultRowInfo->cur, pSup, pResultBlock, pTaskInfo);
      resetResultRow(miaInfo->pResultRow, iaInfo->aggSup.resultRowSize - sizeof(SResultRow));
      miaInfo->curTs = ts;
    }
  } else {
    miaInfo->curTs = ts;
  }

  STimeWindow win = {0};
  win.skey = miaInfo->curTs;
  win.ekey = taosTimeAdd(win.skey, pInterval->interval, pInterval->intervalUnit, pInterval->precision) - 1;

  int32_t ret = setSingleOutputTupleBuf(pResultRowInfo, &win, &miaInfo->pResultRow, pSup, &iaInfo->aggSup);
  if (ret != TSDB_CODE_SUCCESS || miaInfo->pResultRow == NULL) {
    T_LONG_JMP(pTaskInfo->env, ret);
  }

  int32_t currPos = startPos;

  STimeWindow currWin = win;
  while (++currPos < pBlock->info.rows) {
    if (tsCols[currPos] == miaInfo->curTs) {
      continue;
    }

    updateTimeWindowInfo(&iaInfo->twAggSup.timeWindowData, &currWin, true);
    doApplyFunctions(pTaskInfo, pSup->pCtx, &iaInfo->twAggSup.timeWindowData, startPos, currPos - startPos,
                     pBlock->info.rows, pSup->numOfExprs);

    finalizeResultRows(iaInfo->aggSup.pResultBuf, &pResultRowInfo->cur, pSup, pResultBlock, pTaskInfo);
    resetResultRow(miaInfo->pResultRow, iaInfo->aggSup.resultRowSize - sizeof(SResultRow));
    miaInfo->curTs = tsCols[currPos];

    currWin.skey = miaInfo->curTs;
    currWin.ekey = taosTimeAdd(currWin.skey, pInterval->interval, pInterval->intervalUnit, pInterval->precision) - 1;

    startPos = currPos;
    ret = setSingleOutputTupleBuf(pResultRowInfo, &win, &miaInfo->pResultRow, pSup, &iaInfo->aggSup);
    if (ret != TSDB_CODE_SUCCESS || miaInfo->pResultRow == NULL) {
      T_LONG_JMP(pTaskInfo->env, ret);
    }

    miaInfo->curTs = currWin.skey;
  }

  updateTimeWindowInfo(&iaInfo->twAggSup.timeWindowData, &currWin, true);
  doApplyFunctions(pTaskInfo, pSup->pCtx, &iaInfo->twAggSup.timeWindowData, startPos, currPos - startPos,
                   pBlock->info.rows, pSup->numOfExprs);
}

static void cleanupAfterGroupResultGen(SMergeAlignedIntervalAggOperatorInfo* pMiaInfo, SSDataBlock* pRes) {
  pRes->info.groupId = pMiaInfo->groupId;
  pMiaInfo->curTs = INT64_MIN;
  pMiaInfo->groupId = 0;
}

static void doMergeAlignedIntervalAgg(SOperatorInfo* pOperator) {
  SExecTaskInfo* pTaskInfo = pOperator->pTaskInfo;

  SMergeAlignedIntervalAggOperatorInfo* pMiaInfo = pOperator->info;
  SIntervalAggOperatorInfo*             pIaInfo = pMiaInfo->intervalAggOperatorInfo;

  SExprSupp*      pSup = &pOperator->exprSupp;
  SSDataBlock*    pRes = pIaInfo->binfo.pRes;
  SResultRowInfo* pResultRowInfo = &pIaInfo->binfo.resultRowInfo;
  SOperatorInfo*  downstream = pOperator->pDownstream[0];
  int32_t         scanFlag = MAIN_SCAN;

  while (1) {
    SSDataBlock* pBlock = NULL;
    if (pMiaInfo->prefetchedBlock == NULL) {
      pBlock = downstream->fpSet.getNextFn(downstream);
    } else {
      pBlock = pMiaInfo->prefetchedBlock;
      pMiaInfo->prefetchedBlock = NULL;

      pMiaInfo->groupId = pBlock->info.groupId;
    }

    // no data exists, all query processing is done
    if (pBlock == NULL) {
      // close last unclosed time window
      if (pMiaInfo->curTs != INT64_MIN) {
        finalizeResultRows(pIaInfo->aggSup.pResultBuf, &pResultRowInfo->cur, pSup, pRes, pTaskInfo);
        resetResultRow(pMiaInfo->pResultRow, pIaInfo->aggSup.resultRowSize - sizeof(SResultRow));
        cleanupAfterGroupResultGen(pMiaInfo, pRes);
      }

      doSetOperatorCompleted(pOperator);
      break;
    }

    if (pMiaInfo->groupId == 0) {
      if (pMiaInfo->groupId != pBlock->info.groupId) {
        pMiaInfo->groupId = pBlock->info.groupId;
      }
    } else {
      if (pMiaInfo->groupId != pBlock->info.groupId) {
        // if there are unclosed time window, close it firstly.
        ASSERT(pMiaInfo->curTs != INT64_MIN);
        finalizeResultRows(pIaInfo->aggSup.pResultBuf, &pResultRowInfo->cur, pSup, pRes, pTaskInfo);
        resetResultRow(pMiaInfo->pResultRow, pIaInfo->aggSup.resultRowSize - sizeof(SResultRow));

        pMiaInfo->prefetchedBlock = pBlock;
        cleanupAfterGroupResultGen(pMiaInfo, pRes);
        break;
      } else {
        // continue
      }
    }

    getTableScanInfo(pOperator, &pIaInfo->inputOrder, &scanFlag);
    setInputDataBlock(pOperator, pSup->pCtx, pBlock, pIaInfo->inputOrder, scanFlag, true);
    doMergeAlignedIntervalAggImpl(pOperator, &pIaInfo->binfo.resultRowInfo, pBlock, pRes);

    doFilter(pMiaInfo->pCondition, pRes, NULL, NULL);
    if (pRes->info.rows >= pOperator->resultInfo.capacity) {
      break;
    }
  }
}

static SSDataBlock* mergeAlignedIntervalAgg(SOperatorInfo* pOperator) {
  SExecTaskInfo* pTaskInfo = pOperator->pTaskInfo;

  SMergeAlignedIntervalAggOperatorInfo* pMiaInfo = pOperator->info;
  SIntervalAggOperatorInfo*             iaInfo = pMiaInfo->intervalAggOperatorInfo;
  if (pOperator->status == OP_EXEC_DONE) {
    return NULL;
  }

  SSDataBlock* pRes = iaInfo->binfo.pRes;
  blockDataCleanup(pRes);

  if (iaInfo->binfo.mergeResultBlock) {
    while (1) {
      if (pOperator->status == OP_EXEC_DONE) {
        break;
      }

      if (pRes->info.rows >= pOperator->resultInfo.threshold) {
        break;
      }

      doMergeAlignedIntervalAgg(pOperator);
    }
  } else {
    doMergeAlignedIntervalAgg(pOperator);
  }

  size_t rows = pRes->info.rows;
  pOperator->resultInfo.totalRows += rows;
  return (rows == 0) ? NULL : pRes;
}

SOperatorInfo* createMergeAlignedIntervalOperatorInfo(SOperatorInfo* downstream, SMergeAlignedIntervalPhysiNode* pNode,
                                                      SExecTaskInfo* pTaskInfo) {
  SMergeAlignedIntervalAggOperatorInfo* miaInfo = taosMemoryCalloc(1, sizeof(SMergeAlignedIntervalAggOperatorInfo));
  SOperatorInfo*                        pOperator = taosMemoryCalloc(1, sizeof(SOperatorInfo));
  if (miaInfo == NULL || pOperator == NULL) {
    goto _error;
  }

  miaInfo->intervalAggOperatorInfo = taosMemoryCalloc(1, sizeof(SIntervalAggOperatorInfo));
  if (miaInfo->intervalAggOperatorInfo == NULL) {
    goto _error;
  }

  int32_t      num = 0;
  SExprInfo*   pExprInfo = createExprInfo(pNode->window.pFuncs, NULL, &num);
  SSDataBlock* pResBlock = createResDataBlock(pNode->window.node.pOutputDataBlockDesc);

  SInterval interval = {.interval = pNode->interval,
                        .sliding = pNode->sliding,
                        .intervalUnit = pNode->intervalUnit,
                        .slidingUnit = pNode->slidingUnit,
                        .offset = pNode->offset,
                        .precision = ((SColumnNode*)pNode->window.pTspk)->node.resType.precision};

  SIntervalAggOperatorInfo* iaInfo = miaInfo->intervalAggOperatorInfo;
  SExprSupp*                pSup = &pOperator->exprSupp;

  miaInfo->pCondition = pNode->window.node.pConditions;
  miaInfo->curTs = INT64_MIN;
  iaInfo->win = pTaskInfo->window;
  iaInfo->inputOrder = TSDB_ORDER_ASC;
  iaInfo->interval = interval;
  iaInfo->execModel = pTaskInfo->execModel;
  iaInfo->primaryTsIndex = ((SColumnNode*)pNode->window.pTspk)->slotId;
  iaInfo->binfo.mergeResultBlock = pNode->window.mergeDataBlock;

  size_t keyBufSize = sizeof(int64_t) + sizeof(int64_t) + POINTER_BYTES;
  initResultSizeInfo(&pOperator->resultInfo, 4096);

  int32_t code = initAggInfo(&pOperator->exprSupp, &iaInfo->aggSup, pExprInfo, num, keyBufSize, pTaskInfo->id.str);
  if (code != TSDB_CODE_SUCCESS) {
    goto _error;
  }

  initBasicInfo(&iaInfo->binfo, pResBlock);
  initExecTimeWindowInfo(&iaInfo->twAggSup.timeWindowData, &iaInfo->win);

  iaInfo->timeWindowInterpo = timeWindowinterpNeeded(pSup->pCtx, num, iaInfo);
  if (iaInfo->timeWindowInterpo) {
    iaInfo->binfo.resultRowInfo.openWindow = tdListNew(sizeof(SOpenWindowInfo));
  }

  initResultRowInfo(&iaInfo->binfo.resultRowInfo);
  blockDataEnsureCapacity(iaInfo->binfo.pRes, pOperator->resultInfo.capacity);

  pOperator->name = "TimeMergeAlignedIntervalAggOperator";
  pOperator->operatorType = QUERY_NODE_PHYSICAL_PLAN_MERGE_ALIGNED_INTERVAL;
  pOperator->blocking = false;
  pOperator->status = OP_NOT_OPENED;
  pOperator->pTaskInfo = pTaskInfo;
  pOperator->info = miaInfo;

  pOperator->fpSet = createOperatorFpSet(operatorDummyOpenFn, mergeAlignedIntervalAgg, NULL, NULL,
                                         destroyMAIOperatorInfo, NULL, NULL, NULL);

  code = appendDownstream(pOperator, &downstream, 1);
  if (code != TSDB_CODE_SUCCESS) {
    goto _error;
  }

  return pOperator;

_error:
  destroyMAIOperatorInfo(miaInfo);
  taosMemoryFreeClear(pOperator);
  pTaskInfo->code = code;
  return NULL;
}

//=====================================================================================================================
// merge interval operator
typedef struct SMergeIntervalAggOperatorInfo {
  SIntervalAggOperatorInfo intervalAggOperatorInfo;
  SList*                   groupIntervals;
  SListIter                groupIntervalsIter;
  bool                     hasGroupId;
  uint64_t                 groupId;
  SSDataBlock*             prefetchedBlock;
  bool                     inputBlocksFinished;
} SMergeIntervalAggOperatorInfo;

typedef struct SGroupTimeWindow {
  uint64_t    groupId;
  STimeWindow window;
} SGroupTimeWindow;

void destroyMergeIntervalOperatorInfo(void* param) {
  SMergeIntervalAggOperatorInfo* miaInfo = (SMergeIntervalAggOperatorInfo*)param;
  tdListFree(miaInfo->groupIntervals);
  destroyIntervalOperatorInfo(&miaInfo->intervalAggOperatorInfo);

  taosMemoryFreeClear(param);
}

static int32_t finalizeWindowResult(SOperatorInfo* pOperatorInfo, uint64_t tableGroupId, STimeWindow* win,
                                    SSDataBlock* pResultBlock) {
  SMergeIntervalAggOperatorInfo* miaInfo = pOperatorInfo->info;
  SIntervalAggOperatorInfo*      iaInfo = &miaInfo->intervalAggOperatorInfo;
  SExecTaskInfo*                 pTaskInfo = pOperatorInfo->pTaskInfo;
  bool                           ascScan = (iaInfo->inputOrder == TSDB_ORDER_ASC);
  SExprSupp*                     pExprSup = &pOperatorInfo->exprSupp;

  SET_RES_WINDOW_KEY(iaInfo->aggSup.keyBuf, &win->skey, TSDB_KEYSIZE, tableGroupId);
  SResultRowPosition* p1 = (SResultRowPosition*)tSimpleHashGet(
      iaInfo->aggSup.pResultRowHashTable, iaInfo->aggSup.keyBuf, GET_RES_WINDOW_KEY_LEN(TSDB_KEYSIZE));
  ASSERT(p1 != NULL);
  //  finalizeResultRows(iaInfo->aggSup.pResultBuf, p1, pResultBlock, pTaskInfo);
  tSimpleHashRemove(iaInfo->aggSup.pResultRowHashTable, iaInfo->aggSup.keyBuf, GET_RES_WINDOW_KEY_LEN(TSDB_KEYSIZE));
  return TSDB_CODE_SUCCESS;
}

static int32_t outputPrevIntervalResult(SOperatorInfo* pOperatorInfo, uint64_t tableGroupId, SSDataBlock* pResultBlock,
                                        STimeWindow* newWin) {
  SMergeIntervalAggOperatorInfo* miaInfo = pOperatorInfo->info;
  SIntervalAggOperatorInfo*      iaInfo = &miaInfo->intervalAggOperatorInfo;
  bool                           ascScan = (iaInfo->inputOrder == TSDB_ORDER_ASC);

  SGroupTimeWindow groupTimeWindow = {.groupId = tableGroupId, .window = *newWin};
  tdListAppend(miaInfo->groupIntervals, &groupTimeWindow);

  SListIter iter = {0};
  tdListInitIter(miaInfo->groupIntervals, &iter, TD_LIST_FORWARD);
  SListNode* listNode = NULL;
  while ((listNode = tdListNext(&iter)) != NULL) {
    SGroupTimeWindow* prevGrpWin = (SGroupTimeWindow*)listNode->data;
    if (prevGrpWin->groupId != tableGroupId) {
      continue;
    }

    STimeWindow* prevWin = &prevGrpWin->window;
    if ((ascScan && newWin->skey > prevWin->ekey) || ((!ascScan) && newWin->skey < prevWin->ekey)) {
      //      finalizeWindowResult(pOperatorInfo, tableGroupId, prevWin, pResultBlock);
      tdListPopNode(miaInfo->groupIntervals, listNode);
    }
  }

  return 0;
}

static void doMergeIntervalAggImpl(SOperatorInfo* pOperatorInfo, SResultRowInfo* pResultRowInfo, SSDataBlock* pBlock,
                                   int32_t scanFlag, SSDataBlock* pResultBlock) {
  SMergeIntervalAggOperatorInfo* miaInfo = pOperatorInfo->info;
  SIntervalAggOperatorInfo*      iaInfo = &miaInfo->intervalAggOperatorInfo;

  SExecTaskInfo* pTaskInfo = pOperatorInfo->pTaskInfo;
  SExprSupp*     pExprSup = &pOperatorInfo->exprSupp;

  int32_t     startPos = 0;
  int32_t     numOfOutput = pExprSup->numOfExprs;
  int64_t*    tsCols = extractTsCol(pBlock, iaInfo);
  uint64_t    tableGroupId = pBlock->info.groupId;
  bool        ascScan = (iaInfo->inputOrder == TSDB_ORDER_ASC);
  TSKEY       blockStartTs = getStartTsKey(&pBlock->info.window, tsCols);
  SResultRow* pResult = NULL;

  STimeWindow win = getActiveTimeWindow(iaInfo->aggSup.pResultBuf, pResultRowInfo, blockStartTs, &iaInfo->interval,
                                        iaInfo->inputOrder);

  int32_t ret =
      setTimeWindowOutputBuf(pResultRowInfo, &win, (scanFlag == MAIN_SCAN), &pResult, tableGroupId, pExprSup->pCtx,
                             numOfOutput, pExprSup->rowEntryInfoOffset, &iaInfo->aggSup, pTaskInfo);
  if (ret != TSDB_CODE_SUCCESS || pResult == NULL) {
    T_LONG_JMP(pTaskInfo->env, TSDB_CODE_QRY_OUT_OF_MEMORY);
  }

  TSKEY   ekey = ascScan ? win.ekey : win.skey;
  int32_t forwardRows =
      getNumOfRowsInTimeWindow(&pBlock->info, tsCols, startPos, ekey, binarySearchForKey, NULL, iaInfo->inputOrder);
  ASSERT(forwardRows > 0);

  // prev time window not interpolation yet.
  if (iaInfo->timeWindowInterpo) {
    SResultRowPosition pos = addToOpenWindowList(pResultRowInfo, pResult, tableGroupId);
    doInterpUnclosedTimeWindow(pOperatorInfo, numOfOutput, pResultRowInfo, pBlock, scanFlag, tsCols, &pos);

    // restore current time window
    ret = setTimeWindowOutputBuf(pResultRowInfo, &win, (scanFlag == MAIN_SCAN), &pResult, tableGroupId, pExprSup->pCtx,
                                 numOfOutput, pExprSup->rowEntryInfoOffset, &iaInfo->aggSup, pTaskInfo);
    if (ret != TSDB_CODE_SUCCESS) {
      T_LONG_JMP(pTaskInfo->env, TSDB_CODE_QRY_OUT_OF_MEMORY);
    }

    // window start key interpolation
    doWindowBorderInterpolation(iaInfo, pBlock, pResult, &win, startPos, forwardRows, pExprSup);
  }

  updateTimeWindowInfo(&iaInfo->twAggSup.timeWindowData, &win, true);
  doApplyFunctions(pTaskInfo, pExprSup->pCtx, &iaInfo->twAggSup.timeWindowData, startPos, forwardRows,
                   pBlock->info.rows, numOfOutput);
  doCloseWindow(pResultRowInfo, iaInfo, pResult);

  // output previous interval results after this interval (&win) is closed
  outputPrevIntervalResult(pOperatorInfo, tableGroupId, pResultBlock, &win);

  STimeWindow nextWin = win;
  while (1) {
    int32_t prevEndPos = forwardRows - 1 + startPos;
    startPos =
        getNextQualifiedWindow(&iaInfo->interval, &nextWin, &pBlock->info, tsCols, prevEndPos, iaInfo->inputOrder);
    if (startPos < 0) {
      break;
    }

    // null data, failed to allocate more memory buffer
    int32_t code =
        setTimeWindowOutputBuf(pResultRowInfo, &nextWin, (scanFlag == MAIN_SCAN), &pResult, tableGroupId,
                               pExprSup->pCtx, numOfOutput, pExprSup->rowEntryInfoOffset, &iaInfo->aggSup, pTaskInfo);
    if (code != TSDB_CODE_SUCCESS || pResult == NULL) {
      T_LONG_JMP(pTaskInfo->env, TSDB_CODE_QRY_OUT_OF_MEMORY);
    }

    ekey = ascScan ? nextWin.ekey : nextWin.skey;
    forwardRows =
        getNumOfRowsInTimeWindow(&pBlock->info, tsCols, startPos, ekey, binarySearchForKey, NULL, iaInfo->inputOrder);

    // window start(end) key interpolation
    doWindowBorderInterpolation(iaInfo, pBlock, pResult, &nextWin, startPos, forwardRows, pExprSup);

    updateTimeWindowInfo(&iaInfo->twAggSup.timeWindowData, &nextWin, true);
    doApplyFunctions(pTaskInfo, pExprSup->pCtx, &iaInfo->twAggSup.timeWindowData, startPos, forwardRows,
                     pBlock->info.rows, numOfOutput);
    doCloseWindow(pResultRowInfo, iaInfo, pResult);

    // output previous interval results after this interval (&nextWin) is closed
    outputPrevIntervalResult(pOperatorInfo, tableGroupId, pResultBlock, &nextWin);
  }

  if (iaInfo->timeWindowInterpo) {
    saveDataBlockLastRow(iaInfo->pPrevValues, pBlock, iaInfo->pInterpCols);
  }
}

static SSDataBlock* doMergeIntervalAgg(SOperatorInfo* pOperator) {
  SExecTaskInfo* pTaskInfo = pOperator->pTaskInfo;

  SMergeIntervalAggOperatorInfo* miaInfo = pOperator->info;
  SIntervalAggOperatorInfo*      iaInfo = &miaInfo->intervalAggOperatorInfo;
  SExprSupp*                     pExpSupp = &pOperator->exprSupp;

  if (pOperator->status == OP_EXEC_DONE) {
    return NULL;
  }

  SSDataBlock* pRes = iaInfo->binfo.pRes;
  blockDataCleanup(pRes);
  blockDataEnsureCapacity(pRes, pOperator->resultInfo.capacity);

  if (!miaInfo->inputBlocksFinished) {
    SOperatorInfo* downstream = pOperator->pDownstream[0];
    int32_t        scanFlag = MAIN_SCAN;
    while (1) {
      SSDataBlock* pBlock = NULL;
      if (miaInfo->prefetchedBlock == NULL) {
        pBlock = downstream->fpSet.getNextFn(downstream);
      } else {
        pBlock = miaInfo->prefetchedBlock;
        miaInfo->groupId = pBlock->info.groupId;
        miaInfo->prefetchedBlock = NULL;
      }

      if (pBlock == NULL) {
        tdListInitIter(miaInfo->groupIntervals, &miaInfo->groupIntervalsIter, TD_LIST_FORWARD);
        miaInfo->inputBlocksFinished = true;
        break;
      }

      if (!miaInfo->hasGroupId) {
        miaInfo->hasGroupId = true;
        miaInfo->groupId = pBlock->info.groupId;
      } else if (miaInfo->groupId != pBlock->info.groupId) {
        miaInfo->prefetchedBlock = pBlock;
        break;
      }

      getTableScanInfo(pOperator, &iaInfo->inputOrder, &scanFlag);
      setInputDataBlock(pOperator, pExpSupp->pCtx, pBlock, iaInfo->inputOrder, scanFlag, true);
      doMergeIntervalAggImpl(pOperator, &iaInfo->binfo.resultRowInfo, pBlock, scanFlag, pRes);

      if (pRes->info.rows >= pOperator->resultInfo.threshold) {
        break;
      }
    }

    pRes->info.groupId = miaInfo->groupId;
  }

  if (miaInfo->inputBlocksFinished) {
    SListNode* listNode = tdListNext(&miaInfo->groupIntervalsIter);

    if (listNode != NULL) {
      SGroupTimeWindow* grpWin = (SGroupTimeWindow*)(listNode->data);
      //      finalizeWindowResult(pOperator, grpWin->groupId, &grpWin->window, pRes);
      pRes->info.groupId = grpWin->groupId;
    }
  }

  if (pRes->info.rows == 0) {
    doSetOperatorCompleted(pOperator);
  }

  size_t rows = pRes->info.rows;
  pOperator->resultInfo.totalRows += rows;
  return (rows == 0) ? NULL : pRes;
}

SOperatorInfo* createMergeIntervalOperatorInfo(SOperatorInfo* downstream, SMergeIntervalPhysiNode* pIntervalPhyNode,
                                               SExecTaskInfo* pTaskInfo) {
  SMergeIntervalAggOperatorInfo* pMergeIntervalInfo = taosMemoryCalloc(1, sizeof(SMergeIntervalAggOperatorInfo));
  SOperatorInfo*                 pOperator = taosMemoryCalloc(1, sizeof(SOperatorInfo));
  if (pMergeIntervalInfo == NULL || pOperator == NULL) {
    goto _error;
  }

  int32_t      num = 0;
  SExprInfo*   pExprInfo = createExprInfo(pIntervalPhyNode->window.pFuncs, NULL, &num);

  SInterval interval = {.interval = pIntervalPhyNode->interval,
                        .sliding = pIntervalPhyNode->sliding,
                        .intervalUnit = pIntervalPhyNode->intervalUnit,
                        .slidingUnit = pIntervalPhyNode->slidingUnit,
                        .offset = pIntervalPhyNode->offset,
                        .precision = ((SColumnNode*)pIntervalPhyNode->window.pTspk)->node.resType.precision};

  pMergeIntervalInfo->groupIntervals = tdListNew(sizeof(SGroupTimeWindow));

  SIntervalAggOperatorInfo* pIntervalInfo = &pMergeIntervalInfo->intervalAggOperatorInfo;
  pIntervalInfo->win = pTaskInfo->window;
  pIntervalInfo->inputOrder = TSDB_ORDER_ASC;
  pIntervalInfo->interval = interval;
  pIntervalInfo->execModel = pTaskInfo->execModel;
  pIntervalInfo->binfo.mergeResultBlock = pIntervalPhyNode->window.mergeDataBlock;
  pIntervalInfo->primaryTsIndex = ((SColumnNode*)pIntervalPhyNode->window.pTspk)->slotId;

  SExprSupp* pExprSupp = &pOperator->exprSupp;

  size_t keyBufSize = sizeof(int64_t) + sizeof(int64_t) + POINTER_BYTES;
  initResultSizeInfo(&pOperator->resultInfo, 4096);

  int32_t code = initAggInfo(pExprSupp, &pIntervalInfo->aggSup, pExprInfo, num, keyBufSize, pTaskInfo->id.str);
  if (code != TSDB_CODE_SUCCESS) {
    goto _error;
  }

  SSDataBlock* pResBlock = createResDataBlock(pIntervalPhyNode->window.node.pOutputDataBlockDesc);
  initBasicInfo(&pIntervalInfo->binfo, pResBlock);
  initExecTimeWindowInfo(&pIntervalInfo->twAggSup.timeWindowData, &pIntervalInfo->win);

  pIntervalInfo->timeWindowInterpo = timeWindowinterpNeeded(pExprSupp->pCtx, num, pIntervalInfo);
  if (pIntervalInfo->timeWindowInterpo) {
    pIntervalInfo->binfo.resultRowInfo.openWindow = tdListNew(sizeof(SOpenWindowInfo));
    if (pIntervalInfo->binfo.resultRowInfo.openWindow == NULL) {
      goto _error;
    }
  }

  initResultRowInfo(&pIntervalInfo->binfo.resultRowInfo);

  pOperator->name = "TimeMergeIntervalAggOperator";
  pOperator->operatorType = QUERY_NODE_PHYSICAL_PLAN_MERGE_INTERVAL;
  pOperator->blocking = false;
  pOperator->status = OP_NOT_OPENED;
  pOperator->pTaskInfo = pTaskInfo;
  pOperator->info = pMergeIntervalInfo;

  pOperator->fpSet = createOperatorFpSet(operatorDummyOpenFn, doMergeIntervalAgg, NULL, NULL,
                                         destroyMergeIntervalOperatorInfo, NULL, NULL, NULL);

  code = appendDownstream(pOperator, &downstream, 1);
  if (code != TSDB_CODE_SUCCESS) {
    goto _error;
  }

  return pOperator;

_error:
  if (pMergeIntervalInfo != NULL) {
    destroyMergeIntervalOperatorInfo(pMergeIntervalInfo);
  }

  taosMemoryFreeClear(pOperator);
  pTaskInfo->code = code;
  return NULL;
}

static SSDataBlock* doStreamIntervalAgg(SOperatorInfo* pOperator) {
  SStreamIntervalOperatorInfo* pInfo = pOperator->info;
  SExecTaskInfo*               pTaskInfo = pOperator->pTaskInfo;
  int64_t                      maxTs = INT64_MIN;
  int64_t                      minTs = INT64_MAX;
  SExprSupp*                   pSup = &pOperator->exprSupp;

  if (pOperator->status == OP_EXEC_DONE) {
    return NULL;
  }

  if (pOperator->status == OP_RES_TO_RETURN) {
    doBuildDeleteResult(pInfo, pInfo->pDelWins, &pInfo->delIndex, pInfo->pDelRes);
    if (pInfo->pDelRes->info.rows > 0) {
      printDataBlock(pInfo->pDelRes, "single interval delete");
      return pInfo->pDelRes;
    }

    doBuildResult(pOperator, pInfo->pState, pInfo->binfo.pRes, &pInfo->groupResInfo);
    if (pInfo->binfo.pRes->info.rows > 0) {
      printDataBlock(pInfo->binfo.pRes, "single interval");
      return pInfo->binfo.pRes;
    }
    deleteIntervalDiscBuf(pInfo->pState, NULL, pInfo->twAggSup.maxTs - pInfo->twAggSup.deleteMark, &pInfo->interval,
                          &pInfo->delKey);
    doSetOperatorCompleted(pOperator);
    return NULL;
  }

  SOperatorInfo* downstream = pOperator->pDownstream[0];

  SArray*    pUpdated = taosArrayInit(4, POINTER_BYTES);  // SResKeyPos
  _hash_fn_t hashFn = taosGetDefaultHashFunction(TSDB_DATA_TYPE_BINARY);
  SHashObj*  pUpdatedMap = taosHashInit(1024, hashFn, false, HASH_NO_LOCK);

  while (1) {
    SSDataBlock* pBlock = downstream->fpSet.getNextFn(downstream);
    if (pBlock == NULL) {
      break;
    }
    printDataBlock(pBlock, "single interval recv");

    if (pBlock->info.parTbName[0]) {
      taosHashPut(pInfo->pGroupIdTbNameMap, &pBlock->info.groupId, sizeof(int64_t), &pBlock->info.parTbName,
                  TSDB_TABLE_NAME_LEN);
      /*printf("\n\n put tbname %s\n\n", pBlock->info.parTbName);*/
    }

    if (pBlock->info.type == STREAM_DELETE_DATA || pBlock->info.type == STREAM_DELETE_RESULT ||
        pBlock->info.type == STREAM_CLEAR) {
      doDeleteWindows(pOperator, &pInfo->interval, pBlock, pInfo->pDelWins, pUpdatedMap);
      continue;
    } else if (pBlock->info.type == STREAM_GET_ALL) {
      getAllIntervalWindow(pInfo->aggSup.pResultRowHashTable, pUpdatedMap);
      continue;
    }

    if (pBlock->info.type == STREAM_NORMAL && pBlock->info.version != 0) {
      // set input version
      pTaskInfo->version = pBlock->info.version;
    }

    if (pInfo->scalarSupp.pExprInfo != NULL) {
      SExprSupp* pExprSup = &pInfo->scalarSupp;
      projectApplyFunctions(pExprSup->pExprInfo, pBlock, pBlock, pExprSup->pCtx, pExprSup->numOfExprs, NULL);
    }

    // The timewindow that overlaps the timestamps of the input pBlock need to be recalculated and return to the
    // caller. Note that all the time window are not close till now.
    // the pDataBlock are always the same one, no need to call this again
    setInputDataBlock(pOperator, pSup->pCtx, pBlock, TSDB_ORDER_ASC, MAIN_SCAN, true);
    if (pInfo->invertible) {
      setInverFunction(pSup->pCtx, pOperator->exprSupp.numOfExprs, pBlock->info.type);
    }

    maxTs = TMAX(maxTs, pBlock->info.window.ekey);
    minTs = TMIN(minTs, pBlock->info.window.skey);
    doStreamIntervalAggImpl(pOperator, pBlock, pBlock->info.groupId, pUpdatedMap);
  }
  pInfo->twAggSup.maxTs = TMAX(pInfo->twAggSup.maxTs, maxTs);
  pInfo->twAggSup.minTs = TMIN(pInfo->twAggSup.minTs, minTs);
  pOperator->status = OP_RES_TO_RETURN;
  removeDeleteResults(pUpdatedMap, pInfo->pDelWins);
  closeStreamIntervalWindow(pInfo->aggSup.pResultRowHashTable, &pInfo->twAggSup, &pInfo->interval, NULL, pUpdatedMap,
                            pInfo->pDelWins, pOperator);

  void* pIte = NULL;
  while ((pIte = taosHashIterate(pUpdatedMap, pIte)) != NULL) {
    taosArrayPush(pUpdated, pIte);
  }
  taosArraySort(pUpdated, resultrowComparAsc);

  initMultiResInfoFromArrayList(&pInfo->groupResInfo, pUpdated);
  blockDataEnsureCapacity(pInfo->binfo.pRes, pOperator->resultInfo.capacity);
  taosHashCleanup(pUpdatedMap);

  doBuildDeleteResult(pInfo, pInfo->pDelWins, &pInfo->delIndex, pInfo->pDelRes);
  if (pInfo->pDelRes->info.rows > 0) {
    printDataBlock(pInfo->pDelRes, "single interval delete");
    return pInfo->pDelRes;
  }

  doBuildResult(pOperator, pInfo->pState, pInfo->binfo.pRes, &pInfo->groupResInfo);
  if (pInfo->binfo.pRes->info.rows > 0) {
    printDataBlock(pInfo->binfo.pRes, "single interval");
    return pInfo->binfo.pRes;
  }

  return NULL;
}

SOperatorInfo* createStreamIntervalOperatorInfo(SOperatorInfo* downstream, SPhysiNode* pPhyNode,
                                                SExecTaskInfo* pTaskInfo) {
  SStreamIntervalOperatorInfo* pInfo = taosMemoryCalloc(1, sizeof(SStreamIntervalOperatorInfo));
  SOperatorInfo*               pOperator = taosMemoryCalloc(1, sizeof(SOperatorInfo));
  if (pInfo == NULL || pOperator == NULL) {
    goto _error;
  }
  SStreamIntervalPhysiNode* pIntervalPhyNode = (SStreamIntervalPhysiNode*)pPhyNode;

  int32_t    numOfCols = 0;
  SExprInfo* pExprInfo = createExprInfo(pIntervalPhyNode->window.pFuncs, NULL, &numOfCols);
  ASSERT(numOfCols > 0);
  SSDataBlock* pResBlock = createResDataBlock(pPhyNode->pOutputDataBlockDesc);
  SInterval    interval = {
         .interval = pIntervalPhyNode->interval,
         .sliding = pIntervalPhyNode->sliding,
         .intervalUnit = pIntervalPhyNode->intervalUnit,
         .slidingUnit = pIntervalPhyNode->slidingUnit,
         .offset = pIntervalPhyNode->offset,
         .precision = ((SColumnNode*)pIntervalPhyNode->window.pTspk)->node.resType.precision,
  };
  STimeWindowAggSupp twAggSupp = {
      .waterMark = pIntervalPhyNode->window.watermark,
      .calTrigger = pIntervalPhyNode->window.triggerType,
      .maxTs = INT64_MIN,
      .minTs = INT64_MAX,
      .deleteMark = INT64_MAX,
  };
  ASSERT(twAggSupp.calTrigger != STREAM_TRIGGER_MAX_DELAY);
  pOperator->pTaskInfo = pTaskInfo;
  pInfo->interval = interval;
  pInfo->twAggSup = twAggSupp;
  pInfo->ignoreExpiredData = pIntervalPhyNode->window.igExpired;
  pInfo->isFinal = false;

  pInfo->primaryTsIndex = ((SColumnNode*)pIntervalPhyNode->window.pTspk)->slotId;
  initResultSizeInfo(&pOperator->resultInfo, 4096);
  SExprSupp* pSup = &pOperator->exprSupp;

  initBasicInfo(&pInfo->binfo, pResBlock);
  initStreamFunciton(pSup->pCtx, pSup->numOfExprs);
  initExecTimeWindowInfo(&pInfo->twAggSup.timeWindowData, &pTaskInfo->window);

  size_t  keyBufSize = sizeof(int64_t) + sizeof(int64_t) + POINTER_BYTES;
  int32_t code = initAggInfo(pSup, &pInfo->aggSup, pExprInfo, numOfCols, keyBufSize, pTaskInfo->id.str);
  if (code != TSDB_CODE_SUCCESS) {
    goto _error;
  }

  if (pIntervalPhyNode->window.pExprs != NULL) {
    int32_t    numOfScalar = 0;
    SExprInfo* pScalarExprInfo = createExprInfo(pIntervalPhyNode->window.pExprs, NULL, &numOfScalar);
    code = initExprSupp(&pInfo->scalarSupp, pScalarExprInfo, numOfScalar);
    if (code != TSDB_CODE_SUCCESS) {
      goto _error;
    }
  }

  pInfo->invertible = allInvertible(pSup->pCtx, numOfCols);
  pInfo->invertible = false;
  pInfo->pDelWins = taosArrayInit(4, sizeof(SWinKey));
  pInfo->delIndex = 0;
  pInfo->pDelRes = createSpecialDataBlock(STREAM_DELETE_RESULT);
  initResultRowInfo(&pInfo->binfo.resultRowInfo);

  pInfo->pState = taosMemoryCalloc(1, sizeof(SStreamState));
  *(pInfo->pState) = *(pTaskInfo->streamInfo.pState);
  streamStateSetNumber(pInfo->pState, -1);

  pInfo->pPhyNode = NULL;  // create new child
  pInfo->pPullDataMap = NULL;
  pInfo->pPullWins = NULL;  // SPullWindowInfo
  pInfo->pullIndex = 0;
  pInfo->pPullDataRes = NULL;
  pInfo->isFinal = false;
  pInfo->pChildren = NULL;
  pInfo->delKey.ts = INT64_MAX;
  pInfo->delKey.groupId = 0;

  pInfo->pGroupIdTbNameMap =
      taosHashInit(1024, taosGetDefaultHashFunction(TSDB_DATA_TYPE_UBIGINT), false, HASH_NO_LOCK);

  pOperator->name = "StreamIntervalOperator";
  pOperator->operatorType = QUERY_NODE_PHYSICAL_PLAN_STREAM_INTERVAL;
  pOperator->blocking = true;
  pOperator->status = OP_NOT_OPENED;
  pOperator->info = pInfo;
  pOperator->fpSet =
      createOperatorFpSet(operatorDummyOpenFn, doStreamIntervalAgg, NULL, NULL, destroyStreamFinalIntervalOperatorInfo,
                          aggEncodeResultRow, aggDecodeResultRow, NULL);

  initIntervalDownStream(downstream, pPhyNode->type, &pInfo->aggSup, &pInfo->interval, &pInfo->twAggSup);
  code = appendDownstream(pOperator, &downstream, 1);
  if (code != TSDB_CODE_SUCCESS) {
    goto _error;
  }

  return pOperator;

_error:
  destroyStreamFinalIntervalOperatorInfo(pInfo);
  taosMemoryFreeClear(pOperator);
  pTaskInfo->code = code;
  return NULL;
}<|MERGE_RESOLUTION|>--- conflicted
+++ resolved
@@ -3665,10 +3665,6 @@
                                                   SExecTaskInfo* pTaskInfo) {
   SSessionWinodwPhysiNode*       pSessionNode = (SSessionWinodwPhysiNode*)pPhyNode;
   int32_t                        numOfCols = 0;
-<<<<<<< HEAD
-=======
-  SExprInfo*                     pExprInfo = createExprInfo(pSessionNode->window.pFuncs, NULL, &numOfCols);
->>>>>>> 0e5da7e2
   int32_t                        code = TSDB_CODE_OUT_OF_MEMORY;
 
   SStreamSessionAggOperatorInfo* pInfo = taosMemoryCalloc(1, sizeof(SStreamSessionAggOperatorInfo));
@@ -3688,14 +3684,10 @@
       goto _error;
     }
   }
-<<<<<<< HEAD
 
   SExprSupp* pSup = &pOperator->exprSupp;
 
   SExprInfo*   pExprInfo = createExprInfo(pSessionNode->window.pFuncs, NULL, &numOfCols);
-=======
-  SExprSupp*   pSup = &pOperator->exprSupp;
->>>>>>> 0e5da7e2
   SSDataBlock* pResBlock = createResDataBlock(pPhyNode->pOutputDataBlockDesc);
   code = initBasicInfoEx(&pInfo->binfo, pSup, pExprInfo, numOfCols, pResBlock);
   if (code != TSDB_CODE_SUCCESS) {
