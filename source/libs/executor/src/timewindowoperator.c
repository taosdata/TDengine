--- conflicted
+++ resolved
@@ -2520,15 +2520,8 @@
     updateTimeWindowInfo(&pInfo->twAggSup.timeWindowData, &nextWin, true);
     applyAggFunctionOnPartialTuples(pTaskInfo, pSup->pCtx, &pInfo->twAggSup.timeWindowData, startPos, forwardRows,
                                     pSDataBlock->info.rows, numOfOutput);
-<<<<<<< HEAD
     key.ts = nextWin.skey;
 
-=======
-
-    SWinKey key = { .ts = nextWin.skey, .groupId = groupId };
-    saveOutputBuf(pInfo->pState, &key, pResult, pInfo->aggSup.resultRowSize);
-    releaseOutputBuf(pInfo->pState, &key, pResult);
->>>>>>> f8b672f0
     if (pInfo->delKey.ts > key.ts) {
       pInfo->delKey = key;
     }
@@ -2876,11 +2869,8 @@
   pInfo->numOfDatapack = 0;
   pInfo->pUpdated = NULL;
   pInfo->pUpdatedMap = NULL;
-<<<<<<< HEAD
   pInfo->pState->pFileState = streamFileStateInit(tsStreamBufferSize, sizeof(SWinKey), pInfo->aggSup.resultRowSize, compareTs,
       pInfo->pState, pInfo->twAggSup.deleteMark);
-=======
->>>>>>> f8b672f0
   pInfo->dataVersion = 0;
 
   pOperator->operatorType = pPhyNode->type;
@@ -4862,16 +4852,11 @@
     deleteIntervalDiscBuf(pInfo->pState, NULL, pInfo->twAggSup.maxTs - pInfo->twAggSup.deleteMark, &pInfo->interval,
                           &pInfo->delKey);
     setOperatorCompleted(pOperator);
-<<<<<<< HEAD
     if (pInfo->twAggSup.maxTs - pInfo->twAggSup.checkPointInterval > pInfo->twAggSup.checkPointTs) {
       streamStateCommit(pInfo->pState);
       setStreamDataVersion(pTaskInfo, pInfo->dataVersion, pInfo->pState->checkPointId);
       pInfo->twAggSup.checkPointTs = pInfo->twAggSup.maxTs;
     }
-=======
-    streamStateCommit(pTaskInfo->streamInfo.pState);
-    setStreamDataVersion(pTaskInfo, pInfo->dataVersion, pInfo->pState->checkPointId);
->>>>>>> f8b672f0
     return NULL;
   }
 
