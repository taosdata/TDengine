--- conflicted
+++ resolved
@@ -2456,15 +2456,10 @@
   }
   initDummyFunction(pInfo->pDummyCtx, pInfo->binfo.pCtx, numOfCols);
 
-<<<<<<< HEAD
-  pInfo->twAggSup = *pTwAggSupp;
-  initResultRowInfo(&pInfo->binfo.resultRowInfo);
-=======
   pInfo->twAggSup = (STimeWindowAggSupp) {.waterMark = pSessionNode->window.watermark,
       .calTrigger = pSessionNode->window.triggerType,
       .maxTs = INT64_MIN};
   initResultRowInfo(&pInfo->binfo.resultRowInfo, 8);
->>>>>>> 211adf20
   initExecTimeWindowInfo(&pInfo->twAggSup.timeWindowData, &pTaskInfo->window);
 
   pInfo->primaryTsIndex = tsSlotId;
