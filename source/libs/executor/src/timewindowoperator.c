--- conflicted
+++ resolved
@@ -2295,52 +2295,15 @@
         doKeepPrevRows(pSliceInfo, pBlock, i);
         doKeepLinearInfo(pSliceInfo, pBlock, i);
 
-<<<<<<< HEAD
         pSliceInfo->current =
             taosTimeAdd(pSliceInfo->current, pInterval->interval, pInterval->intervalUnit, pInterval->precision);
         if (pSliceInfo->current > pSliceInfo->win.ekey) {
-          doSetOperatorCompleted(pOperator);
+          setOperatorCompleted(pOperator);
           break;
-=======
-        // for linear interpolation, always fill value between this and next points;
-        // if its the first point in data block, also fill values between previous(if there's any) and this point;
-        // if its the last point in data block, no need to fill, but reserve this point as the start value and do
-        // the interpolation when processing next data block.
-        if (pSliceInfo->fillType == TSDB_FILL_LINEAR) {
-          pSliceInfo->current =
-              taosTimeAdd(pSliceInfo->current, pInterval->interval, pInterval->intervalUnit, pInterval->precision);
-          if (i < pBlock->info.rows - 1) {
-            doKeepLinearInfo(pSliceInfo, pBlock, i, false);
-            int64_t nextTs = *(int64_t*)colDataGetData(pTsCol, i + 1);
-            if (nextTs > pSliceInfo->current) {
-              while (pSliceInfo->current < nextTs && pSliceInfo->current <= pSliceInfo->win.ekey) {
-                genInterpolationResult(pSliceInfo, &pOperator->exprSupp, pResBlock);
-                pSliceInfo->current = taosTimeAdd(pSliceInfo->current, pInterval->interval, pInterval->intervalUnit,
-                                                  pInterval->precision);
-              }
-
-              if (pSliceInfo->current > pSliceInfo->win.ekey) {
-                setOperatorCompleted(pOperator);
-                break;
-              }
-            }
-          } else {  // it is the last row of current block
-            // store ts value as start, and calculate interp value when processing next block
-            doKeepLinearInfo(pSliceInfo, pBlock, i, true);
-          }
-        } else {  // non-linear interpolation
-          pSliceInfo->current =
-              taosTimeAdd(pSliceInfo->current, pInterval->interval, pInterval->intervalUnit, pInterval->precision);
-          if (pSliceInfo->current > pSliceInfo->win.ekey) {
-            setOperatorCompleted(pOperator);
-            break;
-          }
->>>>>>> a186cc44
         }
       } else if (ts < pSliceInfo->current) {
         // in case of interpolation window starts and ends between two datapoints, fill(prev) need to interpolate
         doKeepPrevRows(pSliceInfo, pBlock, i);
-<<<<<<< HEAD
         doKeepLinearInfo(pSliceInfo, pBlock, i);
 
         if (i < pBlock->info.rows - 1) {
@@ -2350,25 +2313,6 @@
           if (nextTs > pSliceInfo->current) {
             while (pSliceInfo->current < nextTs && pSliceInfo->current <= pSliceInfo->win.ekey) {
               if (!genInterpolationResult(pSliceInfo, &pOperator->exprSupp, pResBlock, pBlock, i, false) && pSliceInfo->fillType == TSDB_FILL_LINEAR) {
-=======
-
-        if (pSliceInfo->fillType == TSDB_FILL_LINEAR) {
-          // no need to increate pSliceInfo->current here
-          // pSliceInfo->current =
-          //    taosTimeAdd(pSliceInfo->current, pInterval->interval, pInterval->intervalUnit, pInterval->precision);
-          if (i < pBlock->info.rows - 1) {
-            doKeepLinearInfo(pSliceInfo, pBlock, i, false);
-            int64_t nextTs = *(int64_t*)colDataGetData(pTsCol, i + 1);
-            if (nextTs > pSliceInfo->current) {
-              while (pSliceInfo->current < nextTs && pSliceInfo->current <= pSliceInfo->win.ekey) {
-                genInterpolationResult(pSliceInfo, &pOperator->exprSupp, pResBlock);
-                pSliceInfo->current = taosTimeAdd(pSliceInfo->current, pInterval->interval, pInterval->intervalUnit,
-                                                  pInterval->precision);
-              }
-
-              if (pSliceInfo->current > pSliceInfo->win.ekey) {
-                setOperatorCompleted(pOperator);
->>>>>>> a186cc44
                 break;
               } else {
                 pSliceInfo->current =
@@ -2376,18 +2320,9 @@
               }
             }
 
-<<<<<<< HEAD
             if (pSliceInfo->current > pSliceInfo->win.ekey) {
-              doSetOperatorCompleted(pOperator);
+              setOperatorCompleted(pOperator);
               break;
-=======
-              if (pSliceInfo->current > pSliceInfo->win.ekey) {
-                setOperatorCompleted(pOperator);
-                break;
-              }
-            } else {
-              // ignore current row, and do nothing
->>>>>>> a186cc44
             }
           } else {
             // ignore current row, and do nothing
@@ -2414,37 +2349,8 @@
           addCurrentRowToResult(pSliceInfo, &pOperator->exprSupp, pResBlock, pBlock, i);
           doKeepPrevRows(pSliceInfo, pBlock, i);
 
-<<<<<<< HEAD
           pSliceInfo->current =
               taosTimeAdd(pSliceInfo->current, pInterval->interval, pInterval->intervalUnit, pInterval->precision);
-=======
-          if (pSliceInfo->fillType == TSDB_FILL_LINEAR) {
-            pSliceInfo->current =
-                taosTimeAdd(pSliceInfo->current, pInterval->interval, pInterval->intervalUnit, pInterval->precision);
-            if (i < pBlock->info.rows - 1) {
-              doKeepLinearInfo(pSliceInfo, pBlock, i, false);
-              int64_t nextTs = *(int64_t*)colDataGetData(pTsCol, i + 1);
-              if (nextTs > pSliceInfo->current) {
-                while (pSliceInfo->current < nextTs && pSliceInfo->current <= pSliceInfo->win.ekey) {
-                  genInterpolationResult(pSliceInfo, &pOperator->exprSupp, pResBlock);
-                  pSliceInfo->current = taosTimeAdd(pSliceInfo->current, pInterval->interval, pInterval->intervalUnit,
-                                                    pInterval->precision);
-                }
-
-                if (pSliceInfo->current > pSliceInfo->win.ekey) {
-                  setOperatorCompleted(pOperator);
-                  break;
-                }
-              }
-            } else {  // it is the last row of current block
-              // store ts value as start, and calculate interp value when processing next block
-              doKeepLinearInfo(pSliceInfo, pBlock, i, true);
-            }
-          } else {  // non-linear interpolation
-            pSliceInfo->current =
-                taosTimeAdd(pSliceInfo->current, pInterval->interval, pInterval->intervalUnit, pInterval->precision);
-          }
->>>>>>> a186cc44
         }
 
         if (pSliceInfo->current > pSliceInfo->win.ekey) {
