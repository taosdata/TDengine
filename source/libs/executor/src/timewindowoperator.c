/*
 * Copyright (c) 2019 TAOS Data, Inc. <jhtao@taosdata.com>
 *
 * This program is free software: you can use, redistribute, and/or modify
 * it under the terms of the GNU Affero General Public License, version 3
 * or later ("AGPL"), as published by the Free Software Foundation.
 *
 * This program is distributed in the hope that it will be useful, but WITHOUT
 * ANY WARRANTY; without even the implied warranty of MERCHANTABILITY or
 * FITNESS FOR A PARTICULAR PURPOSE.
 *
 * You should have received a copy of the GNU Affero General Public License
 * along with this program. If not, see <http://www.gnu.org/licenses/>.
 */
#include "executorInt.h"
#include "filter.h"
#include "function.h"
#include "functionMgt.h"
#include "operator.h"
#include "querytask.h"
#include "tchecksum.h"
#include "tcommon.h"
#include "tcompare.h"
#include "tdatablock.h"
#include "tfill.h"
#include "tglobal.h"
#include "tlog.h"
#include "ttime.h"

typedef struct SSessionAggOperatorInfo {
  SOptrBasicInfo     binfo;
  SAggSupporter      aggSup;
  SExprSupp          scalarSupp;  // supporter for perform scalar function
  SGroupResInfo      groupResInfo;
  SWindowRowsSup     winSup;
  bool               reptScan;  // next round scan
  int64_t            gap;       // session window gap
  int32_t            tsSlotId;  // primary timestamp slot id
  STimeWindowAggSupp twAggSup;
} SSessionAggOperatorInfo;

typedef struct SStateWindowOperatorInfo {
  SOptrBasicInfo     binfo;
  SAggSupporter      aggSup;
  SExprSupp          scalarSup;
  SGroupResInfo      groupResInfo;
  SWindowRowsSup     winSup;
  SColumn            stateCol;  // start row index
  bool               hasKey;
  SStateKeys         stateKey;
  int32_t            tsSlotId;  // primary timestamp column slot id
  STimeWindowAggSupp twAggSup;
} SStateWindowOperatorInfo;

typedef enum SResultTsInterpType {
  RESULT_ROW_START_INTERP = 1,
  RESULT_ROW_END_INTERP = 2,
} SResultTsInterpType;

typedef struct SOpenWindowInfo {
  SResultRowPosition pos;
  uint64_t           groupId;
} SOpenWindowInfo;

static int64_t* extractTsCol(SSDataBlock* pBlock, const SIntervalAggOperatorInfo* pInfo, SExecTaskInfo* pTaskInfo);

static SResultRowPosition addToOpenWindowList(SResultRowInfo* pResultRowInfo, const SResultRow* pResult,
                                              uint64_t groupId, SExecTaskInfo* pTaskInfo);
static void doCloseWindow(SResultRowInfo* pResultRowInfo, const SIntervalAggOperatorInfo* pInfo, SResultRow* pResult);

static int32_t setTimeWindowOutputBuf(SResultRowInfo* pResultRowInfo, STimeWindow* win, bool masterscan,
                                      SResultRow** pResult, int64_t tableGroupId, SqlFunctionCtx* pCtx,
                                      int32_t numOfOutput, int32_t* rowEntryInfoOffset, SAggSupporter* pAggSup,
                                      SExecTaskInfo* pTaskInfo) {
  SResultRow* pResultRow = doSetResultOutBufByKey(pAggSup->pResultBuf, pResultRowInfo, (char*)&win->skey, TSDB_KEYSIZE,
                                                  masterscan, tableGroupId, pTaskInfo, true, pAggSup, true);

  if (pResultRow == NULL || pTaskInfo->code != 0) {
    *pResult = NULL;
    return pTaskInfo->code;
  }

  // set time window for current result
  pResultRow->win = (*win);

  *pResult = pResultRow;
  return setResultRowInitCtx(pResultRow, pCtx, numOfOutput, rowEntryInfoOffset);
}

static void doKeepTuple(SWindowRowsSup* pRowSup, int64_t ts, uint64_t groupId) {
  pRowSup->win.ekey = ts;
  pRowSup->prevTs = ts;
  pRowSup->numOfRows += 1;
  pRowSup->groupId = groupId;
}

static void doKeepNewWindowStartInfo(SWindowRowsSup* pRowSup, const int64_t* tsList, int32_t rowIndex,
                                     uint64_t groupId) {
  pRowSup->startRowIndex = rowIndex;
  pRowSup->numOfRows = 0;
  pRowSup->win.skey = tsList[rowIndex];
  pRowSup->groupId = groupId;
}

FORCE_INLINE int32_t getForwardStepsInBlock(int32_t numOfRows, __block_search_fn_t searchFn, TSKEY ekey, int32_t pos,
                                            int32_t order, int64_t* pData) {
  int32_t forwardRows = 0;

  if (order == TSDB_ORDER_ASC) {
    int32_t end = searchFn((char*)&pData[pos], numOfRows - pos, ekey, order);
    if (end >= 0) {
      forwardRows = end;

      while (pData[end + pos] == ekey) {
        forwardRows += 1;
        ++pos;
      }
    }
  } else {
    int32_t end = searchFn((char*)&pData[pos], numOfRows - pos, ekey, order);
    if (end >= 0) {
      forwardRows = end;

      while (pData[end + pos] == ekey) {
        forwardRows += 1;
        ++pos;
      }
    }
    //    int32_t end = searchFn((char*)pData, pos + 1, ekey, order);
    //    if (end >= 0) {
    //      forwardRows = pos - end;
    //
    //      if (pData[end] == ekey) {
    //        forwardRows += 1;
    //      }
    //    }
  }

  ASSERT(forwardRows >= 0);
  return forwardRows;
}

int32_t binarySearchForKey(char* pValue, int num, TSKEY key, int order) {
  int32_t midPos = -1;
  int32_t numOfRows;

  if (num <= 0) {
    return -1;
  }

  TSKEY*  keyList = (TSKEY*)pValue;
  int32_t firstPos = 0;
  int32_t lastPos = num - 1;

  if (order == TSDB_ORDER_DESC) {
    // find the first position which is smaller than the key
    while (1) {
      if (key >= keyList[firstPos]) return firstPos;
      if (key == keyList[lastPos]) return lastPos;

      if (key < keyList[lastPos]) {
        lastPos += 1;
        if (lastPos >= num) {
          return -1;
        } else {
          return lastPos;
        }
      }

      numOfRows = lastPos - firstPos + 1;
      midPos = (numOfRows >> 1) + firstPos;

      if (key < keyList[midPos]) {
        firstPos = midPos + 1;
      } else if (key > keyList[midPos]) {
        lastPos = midPos - 1;
      } else {
        break;
      }
    }

  } else {
    // find the first position which is bigger than the key
    while (1) {
      if (key <= keyList[firstPos]) return firstPos;
      if (key == keyList[lastPos]) return lastPos;

      if (key > keyList[lastPos]) {
        lastPos = lastPos + 1;
        if (lastPos >= num)
          return -1;
        else
          return lastPos;
      }

      numOfRows = lastPos - firstPos + 1;
      midPos = (numOfRows >> 1u) + firstPos;

      if (key < keyList[midPos]) {
        lastPos = midPos - 1;
      } else if (key > keyList[midPos]) {
        firstPos = midPos + 1;
      } else {
        break;
      }
    }
  }

  return midPos;
}

int32_t getNumOfRowsInTimeWindow(SDataBlockInfo* pDataBlockInfo, TSKEY* pPrimaryColumn, int32_t startPos, TSKEY ekey,
                                 __block_search_fn_t searchFn, STableQueryInfo* item, int32_t order) {
  ASSERT(startPos >= 0 && startPos < pDataBlockInfo->rows);

  int32_t num = -1;
  int32_t step = GET_FORWARD_DIRECTION_FACTOR(order);

  if (order == TSDB_ORDER_ASC) {
    if (ekey < pDataBlockInfo->window.ekey && pPrimaryColumn) {
      num = getForwardStepsInBlock(pDataBlockInfo->rows, searchFn, ekey, startPos, order, pPrimaryColumn);
      if (item != NULL) {
        item->lastKey = pPrimaryColumn[startPos + (num - 1)] + step;
      }
    } else {
      num = pDataBlockInfo->rows - startPos;
      if (item != NULL) {
        item->lastKey = pDataBlockInfo->window.ekey + step;
      }
    }
  } else {  // desc
    if (ekey > pDataBlockInfo->window.skey && pPrimaryColumn) {
      num = getForwardStepsInBlock(pDataBlockInfo->rows, searchFn, ekey, startPos, order, pPrimaryColumn);
      if (item != NULL) {
        item->lastKey = pPrimaryColumn[startPos + (num - 1)] + step;
      }
    } else {
      num = pDataBlockInfo->rows - startPos;
      if (item != NULL) {
        item->lastKey = pDataBlockInfo->window.ekey + step;
      }
    }
  }

  return num;
}

void doTimeWindowInterpolation(SArray* pPrevValues, SArray* pDataBlock, TSKEY prevTs, int32_t prevRowIndex, TSKEY curTs,
                               int32_t curRowIndex, TSKEY windowKey, int32_t type, SExprSupp* pSup) {
  SqlFunctionCtx* pCtx = pSup->pCtx;

  int32_t index = 1;
  for (int32_t k = 0; k < pSup->numOfExprs; ++k) {
    if (!fmIsIntervalInterpoFunc(pCtx[k].functionId)) {
      pCtx[k].start.key = INT64_MIN;
      continue;
    }

    SFunctParam*     pParam = &pCtx[k].param[0];
    SColumnInfoData* pColInfo = taosArrayGet(pDataBlock, pParam->pCol->slotId);

    ASSERT(pColInfo->info.type == pParam->pCol->type && curTs != windowKey);

    double v1 = 0, v2 = 0, v = 0;
    if (prevRowIndex == -1) {
      SGroupKeys* p = taosArrayGet(pPrevValues, index);
      GET_TYPED_DATA(v1, double, pColInfo->info.type, p->pData);
    } else {
      GET_TYPED_DATA(v1, double, pColInfo->info.type, colDataGetData(pColInfo, prevRowIndex));
    }

    GET_TYPED_DATA(v2, double, pColInfo->info.type, colDataGetData(pColInfo, curRowIndex));

#if 0
    if (functionId == FUNCTION_INTERP) {
      if (type == RESULT_ROW_START_INTERP) {
        pCtx[k].start.key = prevTs;
        pCtx[k].start.val = v1;

        pCtx[k].end.key = curTs;
        pCtx[k].end.val = v2;

        if (pColInfo->info.type == TSDB_DATA_TYPE_BINARY || pColInfo->info.type == TSDB_DATA_TYPE_VARBINARY || pColInfo->info.type == TSDB_DATA_TYPE_NCHAR ||
            pColInfo->info.type == TSDB_DATA_TYPE_GEOMETRY) {
          if (prevRowIndex == -1) {
            //            pCtx[k].start.ptr = (char*)pRuntimeEnv->prevRow[index];
          } else {
            pCtx[k].start.ptr = (char*)pColInfo->pData + prevRowIndex * pColInfo->info.bytes;
          }

          pCtx[k].end.ptr = (char*)pColInfo->pData + curRowIndex * pColInfo->info.bytes;
        }
      }
    } else if (functionId == FUNCTION_TWA) {
#endif

    SPoint point1 = (SPoint){.key = prevTs, .val = &v1};
    SPoint point2 = (SPoint){.key = curTs, .val = &v2};
    SPoint point = (SPoint){.key = windowKey, .val = &v};

    taosGetLinearInterpolationVal(&point, TSDB_DATA_TYPE_DOUBLE, &point1, &point2, TSDB_DATA_TYPE_DOUBLE);

    if (type == RESULT_ROW_START_INTERP) {
      pCtx[k].start.key = point.key;
      pCtx[k].start.val = v;
    } else {
      pCtx[k].end.key = point.key;
      pCtx[k].end.val = v;
    }

    index += 1;
  }
#if 0
  }
#endif
}

static void setNotInterpoWindowKey(SqlFunctionCtx* pCtx, int32_t numOfOutput, int32_t type) {
  if (type == RESULT_ROW_START_INTERP) {
    for (int32_t k = 0; k < numOfOutput; ++k) {
      pCtx[k].start.key = INT64_MIN;
    }
  } else {
    for (int32_t k = 0; k < numOfOutput; ++k) {
      pCtx[k].end.key = INT64_MIN;
    }
  }
}

static bool setTimeWindowInterpolationStartTs(SIntervalAggOperatorInfo* pInfo, int32_t pos, SSDataBlock* pBlock,
                                              const TSKEY* tsCols, STimeWindow* win, SExprSupp* pSup) {
  bool ascQuery = (pInfo->binfo.inputTsOrder == TSDB_ORDER_ASC);

  TSKEY curTs = tsCols[pos];

  SGroupKeys* pTsKey = taosArrayGet(pInfo->pPrevValues, 0);
  TSKEY       lastTs = *(int64_t*)pTsKey->pData;

  // lastTs == INT64_MIN and pos == 0 means this is the first time window, interpolation is not needed.
  // start exactly from this point, no need to do interpolation
  TSKEY key = ascQuery ? win->skey : win->ekey;
  if (key == curTs) {
    setNotInterpoWindowKey(pSup->pCtx, pSup->numOfExprs, RESULT_ROW_START_INTERP);
    return true;
  }

  // it is the first time window, no need to do interpolation
  if (pTsKey->isNull && pos == 0) {
    setNotInterpoWindowKey(pSup->pCtx, pSup->numOfExprs, RESULT_ROW_START_INTERP);
  } else {
    TSKEY prevTs = ((pos == 0) ? lastTs : tsCols[pos - 1]);
    doTimeWindowInterpolation(pInfo->pPrevValues, pBlock->pDataBlock, prevTs, pos - 1, curTs, pos, key,
                              RESULT_ROW_START_INTERP, pSup);
  }

  return true;
}

static bool setTimeWindowInterpolationEndTs(SIntervalAggOperatorInfo* pInfo, SExprSupp* pSup, int32_t endRowIndex,
                                            int32_t nextRowIndex, SArray* pDataBlock, const TSKEY* tsCols,
                                            TSKEY blockEkey, STimeWindow* win) {
  int32_t order = pInfo->binfo.inputTsOrder;

  TSKEY actualEndKey = tsCols[endRowIndex];
  TSKEY key = (order == TSDB_ORDER_ASC) ? win->ekey : win->skey;

  // not ended in current data block, do not invoke interpolation
  if ((key > blockEkey && (order == TSDB_ORDER_ASC)) || (key < blockEkey && (order == TSDB_ORDER_DESC))) {
    setNotInterpoWindowKey(pSup->pCtx, pSup->numOfExprs, RESULT_ROW_END_INTERP);
    return false;
  }

  // there is actual end point of current time window, no interpolation needs
  if (key == actualEndKey) {
    setNotInterpoWindowKey(pSup->pCtx, pSup->numOfExprs, RESULT_ROW_END_INTERP);
    return true;
  }

  ASSERT(nextRowIndex >= 0);

  TSKEY nextKey = tsCols[nextRowIndex];
  doTimeWindowInterpolation(pInfo->pPrevValues, pDataBlock, actualEndKey, endRowIndex, nextKey, nextRowIndex, key,
                            RESULT_ROW_END_INTERP, pSup);
  return true;
}

bool inCalSlidingWindow(SInterval* pInterval, STimeWindow* pWin, TSKEY calStart, TSKEY calEnd, EStreamType blockType) {
  if (pInterval->interval != pInterval->sliding &&
      ((pWin->ekey < calStart || pWin->skey > calEnd) || (blockType == STREAM_PULL_DATA && pWin->skey < calStart))) {
    return false;
  }

  return true;
}

bool inSlidingWindow(SInterval* pInterval, STimeWindow* pWin, SDataBlockInfo* pBlockInfo) {
  return inCalSlidingWindow(pInterval, pWin, pBlockInfo->calWin.skey, pBlockInfo->calWin.ekey, pBlockInfo->type);
}

int32_t getNextQualifiedWindow(SInterval* pInterval, STimeWindow* pNext, SDataBlockInfo* pDataBlockInfo,
                               TSKEY* primaryKeys, int32_t prevPosition, int32_t order) {
  bool ascQuery = (order == TSDB_ORDER_ASC);

  int32_t precision = pInterval->precision;
  getNextTimeWindow(pInterval, pNext, order);

  // next time window is not in current block
  if ((pNext->skey > pDataBlockInfo->window.ekey && order == TSDB_ORDER_ASC) ||
      (pNext->ekey < pDataBlockInfo->window.skey && order == TSDB_ORDER_DESC)) {
    return -1;
  }

  if (!inSlidingWindow(pInterval, pNext, pDataBlockInfo) && order == TSDB_ORDER_ASC) {
    return -1;
  }

  TSKEY   skey = ascQuery ? pNext->skey : pNext->ekey;
  int32_t startPos = 0;

  // tumbling time window query, a special case of sliding time window query
  if (pInterval->sliding == pInterval->interval && prevPosition != -1) {
    startPos = prevPosition + 1;
  } else {
    if ((skey <= pDataBlockInfo->window.skey && ascQuery) || (skey >= pDataBlockInfo->window.ekey && !ascQuery)) {
      startPos = 0;
    } else {
      startPos = binarySearchForKey((char*)primaryKeys, pDataBlockInfo->rows, skey, order);
    }
  }

  /* interp query with fill should not skip time window */
  //  if (pQueryAttr->pointInterpQuery && pQueryAttr->fillType != TSDB_FILL_NONE) {
  //    return startPos;
  //  }

  /*
   * This time window does not cover any data, try next time window,
   * this case may happen when the time window is too small
   */
  if (primaryKeys == NULL) {
    if (ascQuery) {
      ASSERT(pDataBlockInfo->window.skey <= pNext->ekey);
    } else {
      ASSERT(pDataBlockInfo->window.ekey >= pNext->skey);
    }
  } else {
    if (ascQuery && primaryKeys[startPos] > pNext->ekey) {
      TSKEY next = primaryKeys[startPos];
      if (pInterval->intervalUnit == 'n' || pInterval->intervalUnit == 'y') {
        pNext->skey = taosTimeTruncate(next, pInterval);
        pNext->ekey = taosTimeGetIntervalEnd(pNext->skey, pInterval);
      } else {
        pNext->ekey += ((next - pNext->ekey + pInterval->sliding - 1) / pInterval->sliding) * pInterval->sliding;
        pNext->skey = pNext->ekey - pInterval->interval + 1;
      }
    } else if ((!ascQuery) && primaryKeys[startPos] < pNext->skey) {
      TSKEY next = primaryKeys[startPos];
      if (pInterval->intervalUnit == 'n' || pInterval->intervalUnit == 'y') {
        pNext->skey = taosTimeTruncate(next, pInterval);
        pNext->ekey = taosTimeGetIntervalEnd(pNext->skey, pInterval);
      } else {
        pNext->skey -= ((pNext->skey - next + pInterval->sliding - 1) / pInterval->sliding) * pInterval->sliding;
        pNext->ekey = pNext->skey + pInterval->interval - 1;
      }
    }
  }

  return startPos;
}

static bool isResultRowInterpolated(SResultRow* pResult, SResultTsInterpType type) {
  ASSERT(pResult != NULL && (type == RESULT_ROW_START_INTERP || type == RESULT_ROW_END_INTERP));
  if (type == RESULT_ROW_START_INTERP) {
    return pResult->startInterp == true;
  } else {
    return pResult->endInterp == true;
  }
}

static void setResultRowInterpo(SResultRow* pResult, SResultTsInterpType type) {
  if (type == RESULT_ROW_START_INTERP) {
    pResult->startInterp = true;
  } else {
    pResult->endInterp = true;
  }
}

static void doWindowBorderInterpolation(SIntervalAggOperatorInfo* pInfo, SSDataBlock* pBlock, SResultRow* pResult,
                                        STimeWindow* win, int32_t startPos, int32_t forwardRows, SExprSupp* pSup) {
  if (!pInfo->timeWindowInterpo) {
    return;
  }

  ASSERT(pBlock != NULL);
  if (pBlock->pDataBlock == NULL) {
    return;
  }

  SColumnInfoData* pColInfo = taosArrayGet(pBlock->pDataBlock, pInfo->primaryTsIndex);

  TSKEY* tsCols = (TSKEY*)(pColInfo->pData);
  bool   done = isResultRowInterpolated(pResult, RESULT_ROW_START_INTERP);
  if (!done) {  // it is not interpolated, now start to generated the interpolated value
    bool interp = setTimeWindowInterpolationStartTs(pInfo, startPos, pBlock, tsCols, win, pSup);
    if (interp) {
      setResultRowInterpo(pResult, RESULT_ROW_START_INTERP);
    }
  } else {
    setNotInterpoWindowKey(pSup->pCtx, pSup->numOfExprs, RESULT_ROW_START_INTERP);
  }

  // point interpolation does not require the end key time window interpolation.
  // interpolation query does not generate the time window end interpolation
  done = isResultRowInterpolated(pResult, RESULT_ROW_END_INTERP);
  if (!done) {
    int32_t endRowIndex = startPos + forwardRows - 1;
    int32_t nextRowIndex = endRowIndex + 1;

    // duplicated ts row does not involve in the interpolation of end value for current time window
    int32_t x = endRowIndex;
    while (x > 0) {
      if (tsCols[x] == tsCols[x - 1]) {
        x -= 1;
      } else {
        endRowIndex = x;
        break;
      }
    }

    TSKEY endKey = (pInfo->binfo.inputTsOrder == TSDB_ORDER_ASC) ? pBlock->info.window.ekey : pBlock->info.window.skey;
    bool  interp = setTimeWindowInterpolationEndTs(pInfo, pSup, endRowIndex, nextRowIndex, pBlock->pDataBlock, tsCols,
                                                   endKey, win);
    if (interp) {
      setResultRowInterpo(pResult, RESULT_ROW_END_INTERP);
    }
  } else {
    setNotInterpoWindowKey(pSup->pCtx, pSup->numOfExprs, RESULT_ROW_END_INTERP);
  }
}

static void saveDataBlockLastRow(SArray* pPrevKeys, const SSDataBlock* pBlock, SArray* pCols) {
  if (pBlock->pDataBlock == NULL) {
    return;
  }

  size_t num = taosArrayGetSize(pPrevKeys);
  for (int32_t k = 0; k < num; ++k) {
    SColumn* pc = taosArrayGet(pCols, k);

    SColumnInfoData* pColInfo = taosArrayGet(pBlock->pDataBlock, pc->slotId);

    SGroupKeys* pkey = taosArrayGet(pPrevKeys, k);
    for (int32_t i = pBlock->info.rows - 1; i >= 0; --i) {
      if (colDataIsNull_s(pColInfo, i)) {
        continue;
      }

      char* val = colDataGetData(pColInfo, i);
      if (IS_VAR_DATA_TYPE(pkey->type)) {
        memcpy(pkey->pData, val, varDataTLen(val));
        ASSERT(varDataTLen(val) <= pkey->bytes);
      } else {
        memcpy(pkey->pData, val, pkey->bytes);
      }

      break;
    }
  }
}

static void doInterpUnclosedTimeWindow(SOperatorInfo* pOperatorInfo, int32_t numOfExprs, SResultRowInfo* pResultRowInfo,
                                       SSDataBlock* pBlock, int32_t scanFlag, int64_t* tsCols, SResultRowPosition* p) {
  SExecTaskInfo* pTaskInfo = pOperatorInfo->pTaskInfo;

  SIntervalAggOperatorInfo* pInfo = (SIntervalAggOperatorInfo*)pOperatorInfo->info;
  SExprSupp*                pSup = &pOperatorInfo->exprSupp;

  int32_t startPos = 0;
  int32_t numOfOutput = pSup->numOfExprs;

  SResultRow* pResult = NULL;

  while (1) {
    SListNode*          pn = tdListGetHead(pResultRowInfo->openWindow);
    SOpenWindowInfo*    pOpenWin = (SOpenWindowInfo*)pn->data;
    uint64_t            groupId = pOpenWin->groupId;
    SResultRowPosition* p1 = &pOpenWin->pos;
    if (p->pageId == p1->pageId && p->offset == p1->offset) {
      break;
    }

    SResultRow* pr = getResultRowByPos(pInfo->aggSup.pResultBuf, p1, false);
    if (NULL == pr) {
      T_LONG_JMP(pTaskInfo->env, terrno);
    }

    ASSERT(pr->offset == p1->offset && pr->pageId == p1->pageId);

    if (pr->closed) {
      ASSERT(isResultRowInterpolated(pr, RESULT_ROW_START_INTERP) &&
             isResultRowInterpolated(pr, RESULT_ROW_END_INTERP));
      SListNode* pNode = tdListPopHead(pResultRowInfo->openWindow);
      taosMemoryFree(pNode);
      continue;
    }

    STimeWindow w = pr->win;
    int32_t     ret = setTimeWindowOutputBuf(pResultRowInfo, &w, (scanFlag == MAIN_SCAN), &pResult, groupId, pSup->pCtx,
                                             numOfOutput, pSup->rowEntryInfoOffset, &pInfo->aggSup, pTaskInfo);
    if (ret != TSDB_CODE_SUCCESS) {
      T_LONG_JMP(pTaskInfo->env, TSDB_CODE_OUT_OF_MEMORY);
    }

    ASSERT(!isResultRowInterpolated(pResult, RESULT_ROW_END_INTERP));

    SGroupKeys* pTsKey = taosArrayGet(pInfo->pPrevValues, 0);
    if (!pTsKey) {
      pTaskInfo->code = terrno;
      T_LONG_JMP(pTaskInfo->env, terrno);
    }

    int64_t     prevTs = *(int64_t*)pTsKey->pData;
    if (groupId == pBlock->info.id.groupId) {
      doTimeWindowInterpolation(pInfo->pPrevValues, pBlock->pDataBlock, prevTs, -1, tsCols[startPos], startPos, w.ekey,
                                RESULT_ROW_END_INTERP, pSup);
    }

    setResultRowInterpo(pResult, RESULT_ROW_END_INTERP);
    setNotInterpoWindowKey(pSup->pCtx, numOfExprs, RESULT_ROW_START_INTERP);

    updateTimeWindowInfo(&pInfo->twAggSup.timeWindowData, &w, 1);
    applyAggFunctionOnPartialTuples(pTaskInfo, pSup->pCtx, &pInfo->twAggSup.timeWindowData, startPos, 0,
                                    pBlock->info.rows, numOfExprs);

    if (isResultRowInterpolated(pResult, RESULT_ROW_END_INTERP)) {
      closeResultRow(pr);
      SListNode* pNode = tdListPopHead(pResultRowInfo->openWindow);
      taosMemoryFree(pNode);
    } else {  // the remains are can not be closed yet.
      break;
    }
  }
}

static bool tsKeyCompFn(void* l, void* r, void* param) {
  TSKEY*                    lTS = (TSKEY*)l;
  TSKEY*                    rTS = (TSKEY*)r;
  SIntervalAggOperatorInfo* pInfo = param;
  return pInfo->binfo.outputTsOrder == ORDER_ASC ? *lTS < *rTS : *lTS > *rTS;
}

static bool isCalculatedWin(SIntervalAggOperatorInfo* pInfo, const STimeWindow* win, uint64_t tableGroupId) {
  char keyBuf[sizeof(TSKEY) + sizeof(uint64_t)] = {0};
  SET_RES_WINDOW_KEY(keyBuf, (char*)&win->skey, sizeof(TSKEY), tableGroupId);
  return tSimpleHashGet(pInfo->aggSup.pResultRowHashTable, keyBuf, GET_RES_WINDOW_KEY_LEN(sizeof(TSKEY))) != NULL;
}

/**
 * @brief check if cur window should be filtered out by limit info
 * @retval true if should be filtered out
 * @retval false if not filtering out
 * @note If no limit info, we skip filtering.
 *       If input/output ts order mismatch, we skip filtering too.
 *       eg. input ts order: desc, and output ts order: asc, limit: 10
 *       IntervalOperator should output the first 10 windows, however, we can't find the first 10 windows until we scan
 *       every tuple in every block.
 *       And the boundedQueue keeps refreshing all records with smaller ts key.
 */
static bool filterWindowWithLimit(SIntervalAggOperatorInfo* pOperatorInfo, STimeWindow* win, uint64_t groupId, SExecTaskInfo* pTaskInfo) {
  int32_t code = TSDB_CODE_SUCCESS;
  int32_t lino = 0;
  if (!pOperatorInfo->limited  // if no limit info, no filter will be applied
      || pOperatorInfo->binfo.inputTsOrder != pOperatorInfo->binfo.outputTsOrder
      // if input/output ts order mismatch, no filter
  ) {
    return false;
  }

  if (pOperatorInfo->limit == 0) return true;

  if (pOperatorInfo->pBQ == NULL) {
    pOperatorInfo->pBQ = createBoundedQueue(pOperatorInfo->limit - 1, tsKeyCompFn, taosMemoryFree, pOperatorInfo);
    QUERY_CHECK_NULL(pOperatorInfo->pBQ, code, lino, _end, terrno);
  }

  bool shouldFilter = false;
  // if BQ has been full, compare it with top of BQ
  if (taosBQSize(pOperatorInfo->pBQ) == taosBQMaxSize(pOperatorInfo->pBQ) + 1) {
    PriorityQueueNode* top = taosBQTop(pOperatorInfo->pBQ);
    shouldFilter = tsKeyCompFn(top->data, &win->skey, pOperatorInfo);
  }
  if (shouldFilter) {
    return true;
  } else if (isCalculatedWin(pOperatorInfo, win, groupId)) {
    return false;
  }

  // cur win not been filtered out and not been pushed into BQ yet, push it into BQ
  PriorityQueueNode node = {.data = taosMemoryMalloc(sizeof(TSKEY))};
  QUERY_CHECK_NULL(node.data, code, lino, _end, terrno);

  *((TSKEY*)node.data) = win->skey;

  if (NULL == taosBQPush(pOperatorInfo->pBQ, &node)) {
    taosMemoryFree(node.data);
    return true;
  }

_end:
  if (code != TSDB_CODE_SUCCESS) {
    qError("%s failed at line %d since %s", __func__, lino, tstrerror(code));
    pTaskInfo->code = code;
    T_LONG_JMP(pTaskInfo->env, code);
  }
  return false;
}

static bool hashIntervalAgg(SOperatorInfo* pOperatorInfo, SResultRowInfo* pResultRowInfo, SSDataBlock* pBlock,
                            int32_t scanFlag) {
  SIntervalAggOperatorInfo* pInfo = (SIntervalAggOperatorInfo*)pOperatorInfo->info;

  SExecTaskInfo* pTaskInfo = pOperatorInfo->pTaskInfo;
  SExprSupp*     pSup = &pOperatorInfo->exprSupp;

  int32_t     startPos = 0;
  int32_t     numOfOutput = pSup->numOfExprs;
  int64_t*    tsCols = extractTsCol(pBlock, pInfo, pTaskInfo);
  uint64_t    tableGroupId = pBlock->info.id.groupId;
  bool        ascScan = (pInfo->binfo.inputTsOrder == TSDB_ORDER_ASC);
  TSKEY       ts = getStartTsKey(&pBlock->info.window, tsCols);
  SResultRow* pResult = NULL;

  if (tableGroupId != pInfo->curGroupId) {
    pInfo->handledGroupNum += 1;
    if (pInfo->slimited && pInfo->handledGroupNum > pInfo->slimit) {
      return true;
    } else {
      pInfo->curGroupId = tableGroupId;
      destroyBoundedQueue(pInfo->pBQ);
      pInfo->pBQ = NULL;
    }
  }

  STimeWindow win =
      getActiveTimeWindow(pInfo->aggSup.pResultBuf, pResultRowInfo, ts, &pInfo->interval, pInfo->binfo.inputTsOrder);
  if (filterWindowWithLimit(pInfo, &win, tableGroupId, pTaskInfo)) return false;

  int32_t ret = setTimeWindowOutputBuf(pResultRowInfo, &win, (scanFlag == MAIN_SCAN), &pResult, tableGroupId,
                                       pSup->pCtx, numOfOutput, pSup->rowEntryInfoOffset, &pInfo->aggSup, pTaskInfo);
  if (ret != TSDB_CODE_SUCCESS || pResult == NULL) {
    T_LONG_JMP(pTaskInfo->env, TSDB_CODE_OUT_OF_MEMORY);
  }

  TSKEY   ekey = ascScan ? win.ekey : win.skey;
  int32_t forwardRows = getNumOfRowsInTimeWindow(&pBlock->info, tsCols, startPos, ekey, binarySearchForKey, NULL,
                                                 pInfo->binfo.inputTsOrder);

  // prev time window not interpolation yet.
  if (pInfo->timeWindowInterpo) {
    SResultRowPosition pos = addToOpenWindowList(pResultRowInfo, pResult, tableGroupId, pTaskInfo);
    doInterpUnclosedTimeWindow(pOperatorInfo, numOfOutput, pResultRowInfo, pBlock, scanFlag, tsCols, &pos);

    // restore current time window
    ret = setTimeWindowOutputBuf(pResultRowInfo, &win, (scanFlag == MAIN_SCAN), &pResult, tableGroupId, pSup->pCtx,
                                 numOfOutput, pSup->rowEntryInfoOffset, &pInfo->aggSup, pTaskInfo);
    if (ret != TSDB_CODE_SUCCESS) {
      T_LONG_JMP(pTaskInfo->env, TSDB_CODE_OUT_OF_MEMORY);
    }

    // window start key interpolation
    doWindowBorderInterpolation(pInfo, pBlock, pResult, &win, startPos, forwardRows, pSup);
  }

  updateTimeWindowInfo(&pInfo->twAggSup.timeWindowData, &win, 1);
  applyAggFunctionOnPartialTuples(pTaskInfo, pSup->pCtx, &pInfo->twAggSup.timeWindowData, startPos, forwardRows,
                                  pBlock->info.rows, numOfOutput);

  doCloseWindow(pResultRowInfo, pInfo, pResult);

  STimeWindow nextWin = win;
  while (1) {
    int32_t prevEndPos = forwardRows - 1 + startPos;
    startPos = getNextQualifiedWindow(&pInfo->interval, &nextWin, &pBlock->info, tsCols, prevEndPos,
                                      pInfo->binfo.inputTsOrder);
    if (startPos < 0 || filterWindowWithLimit(pInfo, &nextWin, tableGroupId, pTaskInfo)) {
      break;
    }
    // null data, failed to allocate more memory buffer
    int32_t code = setTimeWindowOutputBuf(pResultRowInfo, &nextWin, (scanFlag == MAIN_SCAN), &pResult, tableGroupId,
                                          pSup->pCtx, numOfOutput, pSup->rowEntryInfoOffset, &pInfo->aggSup, pTaskInfo);
    if (code != TSDB_CODE_SUCCESS || pResult == NULL) {
      T_LONG_JMP(pTaskInfo->env, TSDB_CODE_OUT_OF_MEMORY);
    }

    ekey = ascScan ? nextWin.ekey : nextWin.skey;
    forwardRows = getNumOfRowsInTimeWindow(&pBlock->info, tsCols, startPos, ekey, binarySearchForKey, NULL,
                                           pInfo->binfo.inputTsOrder);
    // window start(end) key interpolation
    doWindowBorderInterpolation(pInfo, pBlock, pResult, &nextWin, startPos, forwardRows, pSup);
    // TODO: add to open window? how to close the open windows after input blocks exhausted?
#if 0
    if ((ascScan && ekey <= pBlock->info.window.ekey) ||
        (!ascScan && ekey >= pBlock->info.window.skey)) {
      // window start(end) key interpolation
      doWindowBorderInterpolation(pInfo, pBlock, pResult, &nextWin, startPos, forwardRows, pSup);
    } else if (pInfo->timeWindowInterpo) {
      addToOpenWindowList(pResultRowInfo, pResult, tableGroupId);
    }
#endif
    updateTimeWindowInfo(&pInfo->twAggSup.timeWindowData, &nextWin, 1);
    applyAggFunctionOnPartialTuples(pTaskInfo, pSup->pCtx, &pInfo->twAggSup.timeWindowData, startPos, forwardRows,
                                    pBlock->info.rows, numOfOutput);
    doCloseWindow(pResultRowInfo, pInfo, pResult);
  }

  if (pInfo->timeWindowInterpo) {
    saveDataBlockLastRow(pInfo->pPrevValues, pBlock, pInfo->pInterpCols);
  }
  return false;
}

void doCloseWindow(SResultRowInfo* pResultRowInfo, const SIntervalAggOperatorInfo* pInfo, SResultRow* pResult) {
  // current result is done in computing final results.
  if (pInfo->timeWindowInterpo && isResultRowInterpolated(pResult, RESULT_ROW_END_INTERP)) {
    closeResultRow(pResult);
    SListNode* pNode = tdListPopHead(pResultRowInfo->openWindow);
    taosMemoryFree(pNode);
  }
}

SResultRowPosition addToOpenWindowList(SResultRowInfo* pResultRowInfo, const SResultRow* pResult, uint64_t groupId,
                                       SExecTaskInfo* pTaskInfo) {
  int32_t         code = TSDB_CODE_SUCCESS;
  int32_t         lino = 0;
  SOpenWindowInfo openWin = {0};
  openWin.pos.pageId = pResult->pageId;
  openWin.pos.offset = pResult->offset;
  openWin.groupId = groupId;
  SListNode* pn = tdListGetTail(pResultRowInfo->openWindow);
  if (pn == NULL) {
    code = tdListAppend(pResultRowInfo->openWindow, &openWin);
    QUERY_CHECK_CODE(code, lino, _end);
    return openWin.pos;
  }

  SOpenWindowInfo* px = (SOpenWindowInfo*)pn->data;
  if (px->pos.pageId != openWin.pos.pageId || px->pos.offset != openWin.pos.offset || px->groupId != openWin.groupId) {
    code = tdListAppend(pResultRowInfo->openWindow, &openWin);
    QUERY_CHECK_CODE(code, lino, _end);
  }

_end:
  if (code != TSDB_CODE_SUCCESS) {
    qError("%s failed at line %d since %s", __func__, lino, tstrerror(code));
    pTaskInfo->code = code;
    T_LONG_JMP(pTaskInfo->env, code);
  }
  return openWin.pos;
}

int64_t* extractTsCol(SSDataBlock* pBlock, const SIntervalAggOperatorInfo* pInfo, SExecTaskInfo* pTaskInfo) {
  TSKEY* tsCols = NULL;

  if (pBlock->pDataBlock != NULL && pBlock->info.dataLoad) {
    SColumnInfoData* pColDataInfo = taosArrayGet(pBlock->pDataBlock, pInfo->primaryTsIndex);
    if (!pColDataInfo) {
      pTaskInfo->code = terrno;
      T_LONG_JMP(pTaskInfo->env, terrno);
    }

    tsCols = (int64_t*)pColDataInfo->pData;
    ASSERT(tsCols[0] != 0);

    // no data in primary ts
    if (tsCols[0] == 0 && tsCols[pBlock->info.rows - 1] == 0) {
      return NULL;
    }

    if (tsCols[0] != 0 && (pBlock->info.window.skey == 0 && pBlock->info.window.ekey == 0)) {
      int32_t code = blockDataUpdateTsWindow(pBlock, pInfo->primaryTsIndex);
      if (code != TSDB_CODE_SUCCESS) {
        qError("%s failed at line %d since %s", __func__, __LINE__, tstrerror(code));
        pTaskInfo->code = code;
        T_LONG_JMP(pTaskInfo->env, code);
      }
    }
  }

  return tsCols;
}

static int32_t doOpenIntervalAgg(SOperatorInfo* pOperator) {
  if (OPTR_IS_OPENED(pOperator)) {
    return TSDB_CODE_SUCCESS;
  }

  int32_t        code = TSDB_CODE_SUCCESS;
  int32_t        lino = 0;
  SExecTaskInfo* pTaskInfo = pOperator->pTaskInfo;
  SOperatorInfo* downstream = pOperator->pDownstream[0];

  SIntervalAggOperatorInfo* pInfo = pOperator->info;
  SExprSupp*                pSup = &pOperator->exprSupp;

  int32_t scanFlag = MAIN_SCAN;
  int64_t st = taosGetTimestampUs();

  while (1) {
    SSDataBlock* pBlock = getNextBlockFromDownstream(pOperator, 0);
    if (pBlock == NULL) {
      break;
    }

    pInfo->binfo.pRes->info.scanFlag = scanFlag = pBlock->info.scanFlag;

    if (pInfo->scalarSupp.pExprInfo != NULL) {
      SExprSupp* pExprSup = &pInfo->scalarSupp;
      code = projectApplyFunctions(pExprSup->pExprInfo, pBlock, pBlock, pExprSup->pCtx, pExprSup->numOfExprs, NULL);
      QUERY_CHECK_CODE(code, lino, _end);
    }

    // the pDataBlock are always the same one, no need to call this again
    code = setInputDataBlock(pSup, pBlock, pInfo->binfo.inputTsOrder, scanFlag, true);
    QUERY_CHECK_CODE(code, lino, _end);
    if (hashIntervalAgg(pOperator, &pInfo->binfo.resultRowInfo, pBlock, scanFlag)) break;
  }

  code = initGroupedResultInfo(&pInfo->groupResInfo, pInfo->aggSup.pResultRowHashTable, pInfo->binfo.outputTsOrder);
  QUERY_CHECK_CODE(code, lino, _end);

  OPTR_SET_OPENED(pOperator);

  pOperator->cost.openCost = (taosGetTimestampUs() - st) / 1000.0;

_end:
  if (code != TSDB_CODE_SUCCESS) {
    qError("%s failed at line %d since %s", __func__, lino, tstrerror(code));
    pTaskInfo->code = code;
    T_LONG_JMP(pTaskInfo->env, code);
  }
  return code;
}

static void doStateWindowAggImpl(SOperatorInfo* pOperator, SStateWindowOperatorInfo* pInfo, SSDataBlock* pBlock) {
  SExecTaskInfo* pTaskInfo = pOperator->pTaskInfo;
  SExprSupp*     pSup = &pOperator->exprSupp;

  SColumnInfoData* pStateColInfoData = taosArrayGet(pBlock->pDataBlock, pInfo->stateCol.slotId);
  if (!pStateColInfoData) {
    pTaskInfo->code = terrno;
    T_LONG_JMP(pTaskInfo->env, terrno);
  }
  int64_t          gid = pBlock->info.id.groupId;

  bool    masterScan = true;
  int32_t numOfOutput = pOperator->exprSupp.numOfExprs;
  int32_t bytes = pStateColInfoData->info.bytes;

  SColumnInfoData* pColInfoData = taosArrayGet(pBlock->pDataBlock, pInfo->tsSlotId);
  if (!pColInfoData) {
    pTaskInfo->code = terrno;
    T_LONG_JMP(pTaskInfo->env, terrno);
  }
  TSKEY*           tsList = (TSKEY*)pColInfoData->pData;

  SWindowRowsSup* pRowSup = &pInfo->winSup;
  pRowSup->numOfRows = 0;
  pRowSup->startRowIndex = 0;

  struct SColumnDataAgg* pAgg = NULL;
  for (int32_t j = 0; j < pBlock->info.rows; ++j) {
    pAgg = (pBlock->pBlockAgg != NULL) ? &pBlock->pBlockAgg[pInfo->stateCol.slotId] : NULL;
    if (colDataIsNull(pStateColInfoData, pBlock->info.rows, j, pAgg)) {
      continue;
    }

    char* val = colDataGetData(pStateColInfoData, j);

    if (gid != pRowSup->groupId || !pInfo->hasKey) {
      // todo extract method
      if (IS_VAR_DATA_TYPE(pInfo->stateKey.type)) {
        varDataCopy(pInfo->stateKey.pData, val);
      } else {
        memcpy(pInfo->stateKey.pData, val, bytes);
      }

      pInfo->hasKey = true;

      doKeepNewWindowStartInfo(pRowSup, tsList, j, gid);
      doKeepTuple(pRowSup, tsList[j], gid);
    } else if (compareVal(val, &pInfo->stateKey)) {
      doKeepTuple(pRowSup, tsList[j], gid);
    } else {  // a new state window started
      SResultRow* pResult = NULL;

      // keep the time window for the closed time window.
      STimeWindow window = pRowSup->win;

      pRowSup->win.ekey = pRowSup->win.skey;
      int32_t ret = setTimeWindowOutputBuf(&pInfo->binfo.resultRowInfo, &window, masterScan, &pResult, gid, pSup->pCtx,
                                           numOfOutput, pSup->rowEntryInfoOffset, &pInfo->aggSup, pTaskInfo);
      if (ret != TSDB_CODE_SUCCESS) {  // null data, too many state code
        T_LONG_JMP(pTaskInfo->env, TSDB_CODE_APP_ERROR);
      }

      updateTimeWindowInfo(&pInfo->twAggSup.timeWindowData, &window, 0);
      applyAggFunctionOnPartialTuples(pTaskInfo, pSup->pCtx, &pInfo->twAggSup.timeWindowData, pRowSup->startRowIndex,
                                      pRowSup->numOfRows, pBlock->info.rows, numOfOutput);

      // here we start a new session window
      doKeepNewWindowStartInfo(pRowSup, tsList, j, gid);
      doKeepTuple(pRowSup, tsList[j], gid);

      // todo extract method
      if (IS_VAR_DATA_TYPE(pInfo->stateKey.type)) {
        varDataCopy(pInfo->stateKey.pData, val);
      } else {
        memcpy(pInfo->stateKey.pData, val, bytes);
      }
    }
  }

  SResultRow* pResult = NULL;
  pRowSup->win.ekey = tsList[pBlock->info.rows - 1];
  int32_t ret = setTimeWindowOutputBuf(&pInfo->binfo.resultRowInfo, &pRowSup->win, masterScan, &pResult, gid,
                                       pSup->pCtx, numOfOutput, pSup->rowEntryInfoOffset, &pInfo->aggSup, pTaskInfo);
  if (ret != TSDB_CODE_SUCCESS) {  // null data, too many state code
    T_LONG_JMP(pTaskInfo->env, TSDB_CODE_APP_ERROR);
  }

  updateTimeWindowInfo(&pInfo->twAggSup.timeWindowData, &pRowSup->win, 0);
  applyAggFunctionOnPartialTuples(pTaskInfo, pSup->pCtx, &pInfo->twAggSup.timeWindowData, pRowSup->startRowIndex,
                                  pRowSup->numOfRows, pBlock->info.rows, numOfOutput);
}

static int32_t openStateWindowAggOptr(SOperatorInfo* pOperator) {
  if (OPTR_IS_OPENED(pOperator)) {
    return TSDB_CODE_SUCCESS;
  }

  int32_t                   code = TSDB_CODE_SUCCESS;
  int32_t                   lino = 0;
  SStateWindowOperatorInfo* pInfo = pOperator->info;
  SExecTaskInfo*            pTaskInfo = pOperator->pTaskInfo;

  SExprSupp* pSup = &pOperator->exprSupp;
  int32_t    order = pInfo->binfo.inputTsOrder;
  int64_t    st = taosGetTimestampUs();

  SOperatorInfo* downstream = pOperator->pDownstream[0];
  while (1) {
    SSDataBlock* pBlock = getNextBlockFromDownstream(pOperator, 0);
    if (pBlock == NULL) {
      break;
    }

    pInfo->binfo.pRes->info.scanFlag = pBlock->info.scanFlag;
    code = setInputDataBlock(pSup, pBlock, order, MAIN_SCAN, true);
    QUERY_CHECK_CODE(code, lino, _end);

    code = blockDataUpdateTsWindow(pBlock, pInfo->tsSlotId);
    QUERY_CHECK_CODE(code, lino, _end);

    // there is an scalar expression that needs to be calculated right before apply the group aggregation.
    if (pInfo->scalarSup.pExprInfo != NULL) {
      pTaskInfo->code = projectApplyFunctions(pInfo->scalarSup.pExprInfo, pBlock, pBlock, pInfo->scalarSup.pCtx,
                                              pInfo->scalarSup.numOfExprs, NULL);
      if (pTaskInfo->code != TSDB_CODE_SUCCESS) {
        T_LONG_JMP(pTaskInfo->env, pTaskInfo->code);
      }
    }

    doStateWindowAggImpl(pOperator, pInfo, pBlock);
  }

  pOperator->cost.openCost = (taosGetTimestampUs() - st) / 1000.0;
  code = initGroupedResultInfo(&pInfo->groupResInfo, pInfo->aggSup.pResultRowHashTable, TSDB_ORDER_ASC);
  QUERY_CHECK_CODE(code, lino, _end);

  pOperator->status = OP_RES_TO_RETURN;

_end:
  if (code != TSDB_CODE_SUCCESS) {
    qError("%s failed at line %d since %s", __func__, lino, tstrerror(code));
    pTaskInfo->code = code;
    T_LONG_JMP(pTaskInfo->env, code);
  }
  return code;
}

static int32_t doStateWindowAggNext(SOperatorInfo* pOperator, SSDataBlock** ppRes) {
  if (pOperator->status == OP_EXEC_DONE) {
    (*ppRes) = NULL;
    return TSDB_CODE_SUCCESS;
  }

  int32_t                   code = TSDB_CODE_SUCCESS;
  int32_t                   lino = 0;
  SStateWindowOperatorInfo* pInfo = pOperator->info;
  SExecTaskInfo*            pTaskInfo = pOperator->pTaskInfo;
  SOptrBasicInfo*           pBInfo = &pInfo->binfo;

  code = pOperator->fpSet._openFn(pOperator);
  QUERY_CHECK_CODE(code, lino, _end);

  code = blockDataEnsureCapacity(pBInfo->pRes, pOperator->resultInfo.capacity);
  QUERY_CHECK_CODE(code, lino, _end);

  while (1) {
    doBuildResultDatablock(pOperator, &pInfo->binfo, &pInfo->groupResInfo, pInfo->aggSup.pResultBuf);
    code = doFilter(pBInfo->pRes, pOperator->exprSupp.pFilterInfo, NULL);
    QUERY_CHECK_CODE(code, lino, _end);

    bool hasRemain = hasRemainResults(&pInfo->groupResInfo);
    if (!hasRemain) {
      setOperatorCompleted(pOperator);
      break;
    }

    if (pBInfo->pRes->info.rows > 0) {
      break;
    }
  }

  pOperator->resultInfo.totalRows += pBInfo->pRes->info.rows;

_end:
  if (code != TSDB_CODE_SUCCESS) {
    qError("%s failed at line %d since %s", __func__, lino, tstrerror(code));
    pTaskInfo->code = code;
    T_LONG_JMP(pTaskInfo->env, code);
  }
  (*ppRes) = (pBInfo->pRes->info.rows == 0) ? NULL : pBInfo->pRes;
  return code;
}

static SSDataBlock* doStateWindowAgg(SOperatorInfo* pOperator) {
  SSDataBlock* pRes = NULL;
  int32_t      code = doStateWindowAggNext(pOperator, &pRes);
  return pRes;
}

static int32_t doBuildIntervalResultNext(SOperatorInfo* pOperator, SSDataBlock** ppRes) {
  int32_t                   code = TSDB_CODE_SUCCESS;
  int32_t                   lino = 0;
  SIntervalAggOperatorInfo* pInfo = pOperator->info;
  SExecTaskInfo*            pTaskInfo = pOperator->pTaskInfo;

  if (pOperator->status == OP_EXEC_DONE) {
    (*ppRes) = NULL;
    return code;
  }

  SSDataBlock* pBlock = pInfo->binfo.pRes;
  code = pOperator->fpSet._openFn(pOperator);
  QUERY_CHECK_CODE(code, lino, _end);

  while (1) {
    doBuildResultDatablock(pOperator, &pInfo->binfo, &pInfo->groupResInfo, pInfo->aggSup.pResultBuf);
    code = doFilter(pBlock, pOperator->exprSupp.pFilterInfo, NULL);
    QUERY_CHECK_CODE(code, lino, _end);

    bool hasRemain = hasRemainResults(&pInfo->groupResInfo);
    if (!hasRemain) {
      setOperatorCompleted(pOperator);
      break;
    }

    if (pBlock->info.rows > 0) {
      break;
    }
  }

  size_t rows = pBlock->info.rows;
  pOperator->resultInfo.totalRows += rows;

_end:
  if (code != TSDB_CODE_SUCCESS) {
    qError("%s failed at line %d since %s", __func__, lino, tstrerror(code));
    pTaskInfo->code = code;
    T_LONG_JMP(pTaskInfo->env, code);
  }
  (*ppRes) = (rows == 0) ? NULL : pBlock;
  return code;
}

static SSDataBlock* doBuildIntervalResult(SOperatorInfo* pOperator) {
  SSDataBlock* pRes = NULL;
  int32_t      code = doBuildIntervalResultNext(pOperator, &pRes);
  return pRes;
}

static void destroyStateWindowOperatorInfo(void* param) {
  SStateWindowOperatorInfo* pInfo = (SStateWindowOperatorInfo*)param;
  cleanupBasicInfo(&pInfo->binfo);
  taosMemoryFreeClear(pInfo->stateKey.pData);
  cleanupExprSupp(&pInfo->scalarSup);
  colDataDestroy(&pInfo->twAggSup.timeWindowData);
  cleanupAggSup(&pInfo->aggSup);
  cleanupGroupResInfo(&pInfo->groupResInfo);

  taosMemoryFreeClear(param);
}

static void freeItem(void* param) {
  SGroupKeys* pKey = (SGroupKeys*)param;
  taosMemoryFree(pKey->pData);
}

void destroyIntervalOperatorInfo(void* param) {
  SIntervalAggOperatorInfo* pInfo = (SIntervalAggOperatorInfo*)param;
  cleanupBasicInfo(&pInfo->binfo);
  cleanupAggSup(&pInfo->aggSup);
  cleanupExprSupp(&pInfo->scalarSupp);

  (void)tdListFree(pInfo->binfo.resultRowInfo.openWindow);

  taosArrayDestroy(pInfo->pInterpCols);
  pInfo->pInterpCols = NULL;
  taosArrayDestroyEx(pInfo->pPrevValues, freeItem);
  pInfo->pPrevValues = NULL;

  cleanupGroupResInfo(&pInfo->groupResInfo);
  colDataDestroy(&pInfo->twAggSup.timeWindowData);
  destroyBoundedQueue(pInfo->pBQ);
  taosMemoryFreeClear(param);
}

static bool timeWindowinterpNeeded(SqlFunctionCtx* pCtx, int32_t numOfCols, SIntervalAggOperatorInfo* pInfo,
                                   SExecTaskInfo* pTaskInfo) {
  // the primary timestamp column
  bool    needed = false;
  int32_t code = TSDB_CODE_SUCCESS;
  int32_t lino = 0;
  void*   tmp = NULL;

  for (int32_t i = 0; i < numOfCols; ++i) {
    SExprInfo* pExpr = pCtx[i].pExpr;
    if (fmIsIntervalInterpoFunc(pCtx[i].functionId)) {
      needed = true;
      break;
    }
  }

  if (needed) {
    pInfo->pInterpCols = taosArrayInit(4, sizeof(SColumn));
    QUERY_CHECK_NULL(pInfo->pInterpCols, code, lino, _end, terrno);

    pInfo->pPrevValues = taosArrayInit(4, sizeof(SGroupKeys));
    QUERY_CHECK_NULL(pInfo->pPrevValues, code, lino, _end, terrno);

    {  // ts column
      SColumn c = {0};
      c.colId = 1;
      c.slotId = pInfo->primaryTsIndex;
      c.type = TSDB_DATA_TYPE_TIMESTAMP;
      c.bytes = sizeof(int64_t);
      tmp = taosArrayPush(pInfo->pInterpCols, &c);
      QUERY_CHECK_NULL(tmp, code, lino, _end, terrno);

      SGroupKeys key;
      key.bytes = c.bytes;
      key.type = c.type;
      key.isNull = true;  // to denote no value is assigned yet
      key.pData = taosMemoryCalloc(1, c.bytes);
      QUERY_CHECK_NULL(key.pData, code, lino, _end, terrno);

      tmp = taosArrayPush(pInfo->pPrevValues, &key);
      QUERY_CHECK_NULL(tmp, code, lino, _end, terrno);
    }
  }

  for (int32_t i = 0; i < numOfCols; ++i) {
    SExprInfo* pExpr = pCtx[i].pExpr;

    if (fmIsIntervalInterpoFunc(pCtx[i].functionId)) {
      SFunctParam* pParam = &pExpr->base.pParam[0];

      SColumn c = *pParam->pCol;
      tmp = taosArrayPush(pInfo->pInterpCols, &c);
      QUERY_CHECK_NULL(tmp, code, lino, _end, terrno);

      SGroupKeys key = {0};
      key.bytes = c.bytes;
      key.type = c.type;
      key.isNull = false;
      key.pData = taosMemoryCalloc(1, c.bytes);
      QUERY_CHECK_NULL(key.pData, code, lino, _end, terrno);

      tmp = taosArrayPush(pInfo->pPrevValues, &key);
      QUERY_CHECK_NULL(tmp, code, lino, _end, terrno);
    }
  }

_end:
  if (code != TSDB_CODE_SUCCESS) {
    qError("%s failed at line %d since %s", __func__, lino, tstrerror(code));
    pTaskInfo->code = code;
    T_LONG_JMP(pTaskInfo->env, code);
  }
  return needed;
}

int32_t createIntervalOperatorInfo(SOperatorInfo* downstream, SIntervalPhysiNode* pPhyNode, SExecTaskInfo* pTaskInfo,
                                   SOperatorInfo** pOptrInfo) {
  QRY_OPTR_CHECK(pOptrInfo);

  int32_t                   code = TSDB_CODE_SUCCESS;
  int32_t                   lino = 0;
  SIntervalAggOperatorInfo* pInfo = taosMemoryCalloc(1, sizeof(SIntervalAggOperatorInfo));
  SOperatorInfo*            pOperator = taosMemoryCalloc(1, sizeof(SOperatorInfo));
  if (pInfo == NULL || pOperator == NULL) {
    code = TSDB_CODE_OUT_OF_MEMORY;
    goto _error;
  }

  SSDataBlock* pResBlock = createDataBlockFromDescNode(pPhyNode->window.node.pOutputDataBlockDesc);
  QUERY_CHECK_NULL(pResBlock, code, lino, _error, terrno);
  initBasicInfo(&pInfo->binfo, pResBlock);

  SExprSupp* pSup = &pOperator->exprSupp;
  pSup->hasWindowOrGroup = true;

  pInfo->primaryTsIndex = ((SColumnNode*)pPhyNode->window.pTspk)->slotId;

  size_t keyBufSize = sizeof(int64_t) + sizeof(int64_t) + POINTER_BYTES;
  initResultSizeInfo(&pOperator->resultInfo, 512);
  code = blockDataEnsureCapacity(pInfo->binfo.pRes, pOperator->resultInfo.capacity);
  QUERY_CHECK_CODE(code, lino, _error);

  int32_t    num = 0;
  SExprInfo* pExprInfo = NULL;
  code = createExprInfo(pPhyNode->window.pFuncs, NULL, &pExprInfo, &num);
  QUERY_CHECK_CODE(code, lino, _error);

  code = initAggSup(pSup, &pInfo->aggSup, pExprInfo, num, keyBufSize, pTaskInfo->id.str, pTaskInfo->streamInfo.pState,
                    &pTaskInfo->storageAPI.functionStore);
  QUERY_CHECK_CODE(code, lino, _error);

  SInterval interval = {.interval = pPhyNode->interval,
                        .sliding = pPhyNode->sliding,
                        .intervalUnit = pPhyNode->intervalUnit,
                        .slidingUnit = pPhyNode->slidingUnit,
                        .offset = pPhyNode->offset,
                        .precision = ((SColumnNode*)pPhyNode->window.pTspk)->node.resType.precision};

  STimeWindowAggSupp as = {
      .waterMark = pPhyNode->window.watermark,
      .calTrigger = pPhyNode->window.triggerType,
      .maxTs = INT64_MIN,
  };

  pInfo->win = pTaskInfo->window;
  pInfo->binfo.inputTsOrder = pPhyNode->window.node.inputTsOrder;
  pInfo->binfo.outputTsOrder = pPhyNode->window.node.outputTsOrder;
  pInfo->interval = interval;
  pInfo->twAggSup = as;
  pInfo->binfo.mergeResultBlock = pPhyNode->window.mergeDataBlock;
  if (pPhyNode->window.node.pLimit) {
    SLimitNode* pLimit = (SLimitNode*)pPhyNode->window.node.pLimit;
    pInfo->limited = true;
    pInfo->limit = pLimit->limit + pLimit->offset;
  }
  if (pPhyNode->window.node.pSlimit) {
    SLimitNode* pLimit = (SLimitNode*)pPhyNode->window.node.pSlimit;
    pInfo->slimited = true;
    pInfo->slimit = pLimit->limit + pLimit->offset;
    pInfo->curGroupId = UINT64_MAX;
  }

  if (pPhyNode->window.pExprs != NULL) {
    int32_t    numOfScalar = 0;
    SExprInfo* pScalarExprInfo = NULL;
    code = createExprInfo(pPhyNode->window.pExprs, NULL, &pScalarExprInfo, &numOfScalar);
    QUERY_CHECK_CODE(code, lino, _error);

    code = initExprSupp(&pInfo->scalarSupp, pScalarExprInfo, numOfScalar, &pTaskInfo->storageAPI.functionStore);
    if (code != TSDB_CODE_SUCCESS) {
      goto _error;
    }
  }

  code = filterInitFromNode((SNode*)pPhyNode->window.node.pConditions, &pOperator->exprSupp.pFilterInfo, 0);
  if (code != TSDB_CODE_SUCCESS) {
    goto _error;
  }

  code = initExecTimeWindowInfo(&pInfo->twAggSup.timeWindowData, &pInfo->win);
  QUERY_CHECK_CODE(code, lino, _error);
  pInfo->timeWindowInterpo = timeWindowinterpNeeded(pSup->pCtx, num, pInfo, pTaskInfo);
  if (pInfo->timeWindowInterpo) {
    pInfo->binfo.resultRowInfo.openWindow = tdListNew(sizeof(SOpenWindowInfo));
    if (pInfo->binfo.resultRowInfo.openWindow == NULL) {
      goto _error;
    }
  }

  initResultRowInfo(&pInfo->binfo.resultRowInfo);
  setOperatorInfo(pOperator, "TimeIntervalAggOperator", QUERY_NODE_PHYSICAL_PLAN_HASH_INTERVAL, true, OP_NOT_OPENED,
                  pInfo, pTaskInfo);

  pOperator->fpSet = createOperatorFpSet(doOpenIntervalAgg, doBuildIntervalResult, NULL, destroyIntervalOperatorInfo,
                                         optrDefaultBufFn, NULL, optrDefaultGetNextExtFn, NULL);

  code = appendDownstream(pOperator, &downstream, 1);
  if (code != TSDB_CODE_SUCCESS) {
    goto _error;
  }

  *pOptrInfo = pOperator;
  return code;

_error:
  if (pInfo != NULL) {
    destroyIntervalOperatorInfo(pInfo);
  }
  if (pOperator != NULL) {
    pOperator->info = NULL;
    destroyOperator(pOperator);
  }
  pTaskInfo->code = code;
  return code;
}

// todo handle multiple timeline cases. assume no timeline interweaving
static void doSessionWindowAggImpl(SOperatorInfo* pOperator, SSessionAggOperatorInfo* pInfo, SSDataBlock* pBlock) {
  SExecTaskInfo* pTaskInfo = pOperator->pTaskInfo;
  SExprSupp*     pSup = &pOperator->exprSupp;

  SColumnInfoData* pColInfoData = taosArrayGet(pBlock->pDataBlock, pInfo->tsSlotId);
  if (!pColInfoData) {
    pTaskInfo->code = terrno;
    T_LONG_JMP(pTaskInfo->env, terrno);
  }

  bool    masterScan = true;
  int32_t numOfOutput = pOperator->exprSupp.numOfExprs;
  int64_t gid = pBlock->info.id.groupId;

  int64_t gap = pInfo->gap;

  if (!pInfo->reptScan) {
    pInfo->reptScan = true;
    pInfo->winSup.prevTs = INT64_MIN;
  }

  SWindowRowsSup* pRowSup = &pInfo->winSup;
  pRowSup->numOfRows = 0;
  pRowSup->startRowIndex = 0;

  // In case of ascending or descending order scan data, only one time window needs to be kepted for each table.
  TSKEY* tsList = (TSKEY*)pColInfoData->pData;
  for (int32_t j = 0; j < pBlock->info.rows; ++j) {
    if (gid != pRowSup->groupId || pInfo->winSup.prevTs == INT64_MIN) {
      doKeepNewWindowStartInfo(pRowSup, tsList, j, gid);
      doKeepTuple(pRowSup, tsList[j], gid);
    } else if (((tsList[j] - pRowSup->prevTs >= 0) && (tsList[j] - pRowSup->prevTs <= gap)) ||
               ((pRowSup->prevTs - tsList[j] >= 0) && (pRowSup->prevTs - tsList[j] <= gap))) {
      // The gap is less than the threshold, so it belongs to current session window that has been opened already.
      doKeepTuple(pRowSup, tsList[j], gid);
    } else {  // start a new session window
      // start a new session window
      if (pRowSup->numOfRows > 0) {  // handled data that belongs to the previous session window
        SResultRow* pResult = NULL;

        // keep the time window for the closed time window.
        STimeWindow window = pRowSup->win;

        int32_t ret =
            setTimeWindowOutputBuf(&pInfo->binfo.resultRowInfo, &window, masterScan, &pResult, gid, pSup->pCtx,
                                   numOfOutput, pSup->rowEntryInfoOffset, &pInfo->aggSup, pTaskInfo);
        if (ret != TSDB_CODE_SUCCESS) {  // null data, too many state code
          T_LONG_JMP(pTaskInfo->env, TSDB_CODE_APP_ERROR);
        }

        // pInfo->numOfRows data belong to the current session window
        updateTimeWindowInfo(&pInfo->twAggSup.timeWindowData, &window, 0);
        applyAggFunctionOnPartialTuples(pTaskInfo, pSup->pCtx, &pInfo->twAggSup.timeWindowData, pRowSup->startRowIndex,
                                        pRowSup->numOfRows, pBlock->info.rows, numOfOutput);
      }

      // here we start a new session window
      doKeepNewWindowStartInfo(pRowSup, tsList, j, gid);
      doKeepTuple(pRowSup, tsList[j], gid);
    }
  }

  SResultRow* pResult = NULL;
  pRowSup->win.ekey = tsList[pBlock->info.rows - 1];
  int32_t ret = setTimeWindowOutputBuf(&pInfo->binfo.resultRowInfo, &pRowSup->win, masterScan, &pResult, gid,
                                       pSup->pCtx, numOfOutput, pSup->rowEntryInfoOffset, &pInfo->aggSup, pTaskInfo);
  if (ret != TSDB_CODE_SUCCESS) {  // null data, too many state code
    T_LONG_JMP(pTaskInfo->env, TSDB_CODE_APP_ERROR);
  }

  updateTimeWindowInfo(&pInfo->twAggSup.timeWindowData, &pRowSup->win, 0);
  applyAggFunctionOnPartialTuples(pTaskInfo, pSup->pCtx, &pInfo->twAggSup.timeWindowData, pRowSup->startRowIndex,
                                  pRowSup->numOfRows, pBlock->info.rows, numOfOutput);
}

static int32_t doSessionWindowAggNext(SOperatorInfo* pOperator, SSDataBlock** ppRes) {
  if (pOperator->status == OP_EXEC_DONE) {
    (*ppRes) = NULL;
    return TSDB_CODE_SUCCESS;
  }

  int32_t                  code = TSDB_CODE_SUCCESS;
  int32_t                  lino = 0;
  SExecTaskInfo*           pTaskInfo = pOperator->pTaskInfo;
  SSessionAggOperatorInfo* pInfo = pOperator->info;
  SOptrBasicInfo*          pBInfo = &pInfo->binfo;
  SExprSupp*               pSup = &pOperator->exprSupp;

  if (pOperator->status == OP_RES_TO_RETURN) {
    while (1) {
      doBuildResultDatablock(pOperator, &pInfo->binfo, &pInfo->groupResInfo, pInfo->aggSup.pResultBuf);
      code = doFilter(pBInfo->pRes, pOperator->exprSupp.pFilterInfo, NULL);
      QUERY_CHECK_CODE(code, lino, _end);

      bool hasRemain = hasRemainResults(&pInfo->groupResInfo);
      if (!hasRemain) {
        setOperatorCompleted(pOperator);
        break;
      }

      if (pBInfo->pRes->info.rows > 0) {
        break;
      }
    }
    pOperator->resultInfo.totalRows += pBInfo->pRes->info.rows;
    (*ppRes) = (pBInfo->pRes->info.rows == 0) ? NULL : pBInfo->pRes;
    return code;
  }

  int64_t st = taosGetTimestampUs();
  int32_t order = pInfo->binfo.inputTsOrder;

  SOperatorInfo* downstream = pOperator->pDownstream[0];

  while (1) {
    SSDataBlock* pBlock = getNextBlockFromDownstream(pOperator, 0);
    if (pBlock == NULL) {
      break;
    }

    pBInfo->pRes->info.scanFlag = pBlock->info.scanFlag;
    if (pInfo->scalarSupp.pExprInfo != NULL) {
      SExprSupp* pExprSup = &pInfo->scalarSupp;
      code = projectApplyFunctions(pExprSup->pExprInfo, pBlock, pBlock, pExprSup->pCtx, pExprSup->numOfExprs, NULL);
      QUERY_CHECK_CODE(code, lino, _end);
    }
    // the pDataBlock are always the same one, no need to call this again
    code = setInputDataBlock(pSup, pBlock, order, MAIN_SCAN, true);
    QUERY_CHECK_CODE(code, lino, _end);

    code = blockDataUpdateTsWindow(pBlock, pInfo->tsSlotId);
    QUERY_CHECK_CODE(code, lino, _end);

    doSessionWindowAggImpl(pOperator, pInfo, pBlock);
  }

  pOperator->cost.openCost = (taosGetTimestampUs() - st) / 1000.0;

  // restore the value
  pOperator->status = OP_RES_TO_RETURN;

  code = initGroupedResultInfo(&pInfo->groupResInfo, pInfo->aggSup.pResultRowHashTable, TSDB_ORDER_ASC);
  QUERY_CHECK_CODE(code, lino, _end);

  code = blockDataEnsureCapacity(pBInfo->pRes, pOperator->resultInfo.capacity);
  QUERY_CHECK_CODE(code, lino, _end);
  while (1) {
    doBuildResultDatablock(pOperator, &pInfo->binfo, &pInfo->groupResInfo, pInfo->aggSup.pResultBuf);
    code = doFilter(pBInfo->pRes, pOperator->exprSupp.pFilterInfo, NULL);
    QUERY_CHECK_CODE(code, lino, _end);

    bool hasRemain = hasRemainResults(&pInfo->groupResInfo);
    if (!hasRemain) {
      setOperatorCompleted(pOperator);
      break;
    }

    if (pBInfo->pRes->info.rows > 0) {
      break;
    }
  }
  pOperator->resultInfo.totalRows += pBInfo->pRes->info.rows;

_end:
  if (code != TSDB_CODE_SUCCESS) {
    qError("%s failed at line %d since %s", __func__, lino, tstrerror(code));
    pTaskInfo->code = code;
    T_LONG_JMP(pTaskInfo->env, code);
  }
  (*ppRes) = (pBInfo->pRes->info.rows == 0) ? NULL : pBInfo->pRes;
  return code;
}

static SSDataBlock* doSessionWindowAgg(SOperatorInfo* pOperator) {
  SSDataBlock* pRes = NULL;
  int32_t      code = doSessionWindowAggNext(pOperator, &pRes);
  return pRes;
}

// todo make this as an non-blocking operator
int32_t createStatewindowOperatorInfo(SOperatorInfo* downstream, SStateWinodwPhysiNode* pStateNode,
                                      SExecTaskInfo* pTaskInfo, SOperatorInfo** pOptrInfo) {
  QRY_OPTR_CHECK(pOptrInfo);

  int32_t                   code = TSDB_CODE_SUCCESS;
  int32_t                   lino = 0;
  SStateWindowOperatorInfo* pInfo = taosMemoryCalloc(1, sizeof(SStateWindowOperatorInfo));
  SOperatorInfo*            pOperator = taosMemoryCalloc(1, sizeof(SOperatorInfo));
  if (pInfo == NULL || pOperator == NULL) {
    code = TSDB_CODE_OUT_OF_MEMORY;
    goto _error;
  }

  pOperator->exprSupp.hasWindowOrGroup = true;
  int32_t      tsSlotId = ((SColumnNode*)pStateNode->window.pTspk)->slotId;
  SColumnNode* pColNode = (SColumnNode*)(pStateNode->pStateKey);

  if (pStateNode->window.pExprs != NULL) {
    int32_t    numOfScalarExpr = 0;
    SExprInfo* pScalarExprInfo = NULL;
    code = createExprInfo(pStateNode->window.pExprs, NULL, &pScalarExprInfo, &numOfScalarExpr);
    QUERY_CHECK_CODE(code, lino, _error);

    code = initExprSupp(&pInfo->scalarSup, pScalarExprInfo, numOfScalarExpr, &pTaskInfo->storageAPI.functionStore);
    if (code != TSDB_CODE_SUCCESS) {
      goto _error;
    }
  }

  pInfo->stateCol = extractColumnFromColumnNode(pColNode);
  pInfo->stateKey.type = pInfo->stateCol.type;
  pInfo->stateKey.bytes = pInfo->stateCol.bytes;
  pInfo->stateKey.pData = taosMemoryCalloc(1, pInfo->stateCol.bytes);
  if (pInfo->stateKey.pData == NULL) {
    goto _error;
  }
  pInfo->binfo.inputTsOrder = pStateNode->window.node.inputTsOrder;
  pInfo->binfo.outputTsOrder = pStateNode->window.node.outputTsOrder;

  code = filterInitFromNode((SNode*)pStateNode->window.node.pConditions, &pOperator->exprSupp.pFilterInfo, 0);
  if (code != TSDB_CODE_SUCCESS) {
    goto _error;
  }

  size_t keyBufSize = sizeof(int64_t) + sizeof(int64_t) + POINTER_BYTES;

  int32_t    num = 0;
  SExprInfo* pExprInfo = NULL;
  code = createExprInfo(pStateNode->window.pFuncs, NULL, &pExprInfo, &num);
  QUERY_CHECK_CODE(code, lino, _error);

  initResultSizeInfo(&pOperator->resultInfo, 4096);

  code = initAggSup(&pOperator->exprSupp, &pInfo->aggSup, pExprInfo, num, keyBufSize, pTaskInfo->id.str,
                    pTaskInfo->streamInfo.pState, &pTaskInfo->storageAPI.functionStore);
  if (code != TSDB_CODE_SUCCESS) {
    goto _error;
  }

  SSDataBlock* pResBlock = createDataBlockFromDescNode(pStateNode->window.node.pOutputDataBlockDesc);
  QUERY_CHECK_NULL(pResBlock, code, lino, _error, terrno);
  initBasicInfo(&pInfo->binfo, pResBlock);
  initResultRowInfo(&pInfo->binfo.resultRowInfo);

  pInfo->twAggSup =
      (STimeWindowAggSupp){.waterMark = pStateNode->window.watermark, .calTrigger = pStateNode->window.triggerType};

  code = initExecTimeWindowInfo(&pInfo->twAggSup.timeWindowData, &pTaskInfo->window);
  QUERY_CHECK_CODE(code, lino, _error);

  pInfo->tsSlotId = tsSlotId;

  setOperatorInfo(pOperator, "StateWindowOperator", QUERY_NODE_PHYSICAL_PLAN_MERGE_STATE, true, OP_NOT_OPENED, pInfo,
                  pTaskInfo);
  pOperator->fpSet = createOperatorFpSet(openStateWindowAggOptr, doStateWindowAgg, NULL, destroyStateWindowOperatorInfo,
                                         optrDefaultBufFn, NULL, optrDefaultGetNextExtFn, NULL);

  code = appendDownstream(pOperator, &downstream, 1);
  if (code != TSDB_CODE_SUCCESS) {
    goto _error;
  }

  *pOptrInfo = pOperator;
  return code;

_error:
  if (pInfo != NULL) {
    destroyStateWindowOperatorInfo(pInfo);
  }

  if (pOperator != NULL) {
    pOperator->info = NULL;
    destroyOperator(pOperator);
  }
  pTaskInfo->code = code;
  return code;
}

void destroySWindowOperatorInfo(void* param) {
  SSessionAggOperatorInfo* pInfo = (SSessionAggOperatorInfo*)param;
  if (pInfo == NULL) {
    return;
  }

  cleanupBasicInfo(&pInfo->binfo);
  colDataDestroy(&pInfo->twAggSup.timeWindowData);

  cleanupAggSup(&pInfo->aggSup);
  cleanupExprSupp(&pInfo->scalarSupp);

  cleanupGroupResInfo(&pInfo->groupResInfo);
  taosMemoryFreeClear(param);
}

int32_t createSessionAggOperatorInfo(SOperatorInfo* downstream, SSessionWinodwPhysiNode* pSessionNode,
                                     SExecTaskInfo* pTaskInfo, SOperatorInfo** pOptrInfo) {
  QRY_OPTR_CHECK(pOptrInfo);

  int32_t                  code = TSDB_CODE_SUCCESS;
  int32_t                  lino = 0;
  SSessionAggOperatorInfo* pInfo = taosMemoryCalloc(1, sizeof(SSessionAggOperatorInfo));
  SOperatorInfo*           pOperator = taosMemoryCalloc(1, sizeof(SOperatorInfo));
  if (pInfo == NULL || pOperator == NULL) {
    code = TSDB_CODE_OUT_OF_MEMORY;
    goto _error;
  }

  pOperator->exprSupp.hasWindowOrGroup = true;

  size_t keyBufSize = sizeof(int64_t) + sizeof(int64_t) + POINTER_BYTES;
  initResultSizeInfo(&pOperator->resultInfo, 4096);

  int32_t      numOfCols = 0;
  SExprInfo*   pExprInfo = NULL;
  code = createExprInfo(pSessionNode->window.pFuncs, NULL, &pExprInfo, &numOfCols);
  QUERY_CHECK_CODE(code, lino, _error);

  SSDataBlock* pResBlock = createDataBlockFromDescNode(pSessionNode->window.node.pOutputDataBlockDesc);
  QUERY_CHECK_NULL(pResBlock, code, lino, _error, terrno);
  initBasicInfo(&pInfo->binfo, pResBlock);

  code = initAggSup(&pOperator->exprSupp, &pInfo->aggSup, pExprInfo, numOfCols, keyBufSize, pTaskInfo->id.str,
                    pTaskInfo->streamInfo.pState, &pTaskInfo->storageAPI.functionStore);
  QUERY_CHECK_CODE(code, lino, _error);

  pInfo->twAggSup.waterMark = pSessionNode->window.watermark;
  pInfo->twAggSup.calTrigger = pSessionNode->window.triggerType;
  pInfo->gap = pSessionNode->gap;

  initResultRowInfo(&pInfo->binfo.resultRowInfo);
  code = initExecTimeWindowInfo(&pInfo->twAggSup.timeWindowData, &pTaskInfo->window);
  QUERY_CHECK_CODE(code, lino, _error);

  pInfo->tsSlotId = ((SColumnNode*)pSessionNode->window.pTspk)->slotId;
  pInfo->binfo.pRes = pResBlock;
  pInfo->winSup.prevTs = INT64_MIN;
  pInfo->reptScan = false;
  pInfo->binfo.inputTsOrder = pSessionNode->window.node.inputTsOrder;
  pInfo->binfo.outputTsOrder = pSessionNode->window.node.outputTsOrder;

  if (pSessionNode->window.pExprs != NULL) {
    int32_t    numOfScalar = 0;
    SExprInfo* pScalarExprInfo = NULL;
    code = createExprInfo(pSessionNode->window.pExprs, NULL, &pScalarExprInfo, &numOfScalar);
    QUERY_CHECK_CODE(code, lino, _error);

    code = initExprSupp(&pInfo->scalarSupp, pScalarExprInfo, numOfScalar, &pTaskInfo->storageAPI.functionStore);
    QUERY_CHECK_CODE(code, lino, _error);
  }

  code = filterInitFromNode((SNode*)pSessionNode->window.node.pConditions, &pOperator->exprSupp.pFilterInfo, 0);
  QUERY_CHECK_CODE(code, lino, _error);

  setOperatorInfo(pOperator, "SessionWindowAggOperator", QUERY_NODE_PHYSICAL_PLAN_MERGE_SESSION, true, OP_NOT_OPENED,
                  pInfo, pTaskInfo);
  pOperator->fpSet = createOperatorFpSet(optrDummyOpenFn, doSessionWindowAgg, NULL, destroySWindowOperatorInfo,
                                         optrDefaultBufFn, NULL, optrDefaultGetNextExtFn, NULL);
  pOperator->pTaskInfo = pTaskInfo;
  code = appendDownstream(pOperator, &downstream, 1);
  QUERY_CHECK_CODE(code, lino, _error);

  *pOptrInfo = pOperator;
  return code;

_error:
  if (pInfo != NULL) destroySWindowOperatorInfo(pInfo);
  if (pOperator != NULL) {
    pOperator->info = NULL;
    destroyOperator(pOperator);
  }
  pTaskInfo->code = code;
  return code;
}

void destroyMAIOperatorInfo(void* param) {
  SMergeAlignedIntervalAggOperatorInfo* miaInfo = (SMergeAlignedIntervalAggOperatorInfo*)param;
  destroyIntervalOperatorInfo(miaInfo->intervalAggOperatorInfo);
  taosMemoryFreeClear(param);
}

static SResultRow* doSetSingleOutputTupleBuf(SResultRowInfo* pResultRowInfo, SAggSupporter* pSup) {
  SResultRow* pResult = getNewResultRow(pSup->pResultBuf, &pSup->currentPageId, pSup->resultRowSize);
  if (NULL == pResult) {
    return pResult;
  }
  pResultRowInfo->cur = (SResultRowPosition){.pageId = pResult->pageId, .offset = pResult->offset};
  return pResult;
}

static int32_t setSingleOutputTupleBuf(SResultRowInfo* pResultRowInfo, STimeWindow* win, SResultRow** pResult,
                                       SExprSupp* pExprSup, SAggSupporter* pAggSup) {
  if (*pResult == NULL) {
    *pResult = doSetSingleOutputTupleBuf(pResultRowInfo, pAggSup);
    if (*pResult == NULL) {
      return terrno;
    }
  }

  // set time window for current result
  (*pResult)->win = (*win);
  return setResultRowInitCtx((*pResult), pExprSup->pCtx, pExprSup->numOfExprs, pExprSup->rowEntryInfoOffset);
}

static void doMergeAlignedIntervalAggImpl(SOperatorInfo* pOperatorInfo, SResultRowInfo* pResultRowInfo,
                                          SSDataBlock* pBlock, SSDataBlock* pResultBlock) {
  SMergeAlignedIntervalAggOperatorInfo* miaInfo = pOperatorInfo->info;
  SIntervalAggOperatorInfo*             iaInfo = miaInfo->intervalAggOperatorInfo;

  SExecTaskInfo* pTaskInfo = pOperatorInfo->pTaskInfo;
  SExprSupp*     pSup = &pOperatorInfo->exprSupp;
  SInterval*     pInterval = &iaInfo->interval;

  int32_t  startPos = 0;
  int64_t* tsCols = extractTsCol(pBlock, iaInfo, pTaskInfo);

  TSKEY ts = getStartTsKey(&pBlock->info.window, tsCols);

  // there is an result exists
  if (miaInfo->curTs != INT64_MIN) {
    if (ts != miaInfo->curTs) {
      finalizeResultRows(iaInfo->aggSup.pResultBuf, &pResultRowInfo->cur, pSup, pResultBlock, pTaskInfo);
      resetResultRow(miaInfo->pResultRow, iaInfo->aggSup.resultRowSize - sizeof(SResultRow));
      miaInfo->curTs = ts;
    }
  } else {
    miaInfo->curTs = ts;
  }

  STimeWindow win = {0};
  win.skey = miaInfo->curTs;
  win.ekey = taosTimeAdd(win.skey, pInterval->interval, pInterval->intervalUnit, pInterval->precision) - 1;

  int32_t ret = setSingleOutputTupleBuf(pResultRowInfo, &win, &miaInfo->pResultRow, pSup, &iaInfo->aggSup);
  if (ret != TSDB_CODE_SUCCESS || miaInfo->pResultRow == NULL) {
    T_LONG_JMP(pTaskInfo->env, ret);
  }

  int32_t currPos = startPos;

  STimeWindow currWin = win;
  while (++currPos < pBlock->info.rows) {
    if (tsCols[currPos] == miaInfo->curTs) {
      continue;
    }

    updateTimeWindowInfo(&iaInfo->twAggSup.timeWindowData, &currWin, 1);
    applyAggFunctionOnPartialTuples(pTaskInfo, pSup->pCtx, &iaInfo->twAggSup.timeWindowData, startPos,
                                    currPos - startPos, pBlock->info.rows, pSup->numOfExprs);

    finalizeResultRows(iaInfo->aggSup.pResultBuf, &pResultRowInfo->cur, pSup, pResultBlock, pTaskInfo);
    resetResultRow(miaInfo->pResultRow, iaInfo->aggSup.resultRowSize - sizeof(SResultRow));
    miaInfo->curTs = tsCols[currPos];

    currWin.skey = miaInfo->curTs;
    currWin.ekey = taosTimeAdd(currWin.skey, pInterval->interval, pInterval->intervalUnit, pInterval->precision) - 1;

    startPos = currPos;
    ret = setSingleOutputTupleBuf(pResultRowInfo, &win, &miaInfo->pResultRow, pSup, &iaInfo->aggSup);
    if (ret != TSDB_CODE_SUCCESS || miaInfo->pResultRow == NULL) {
      T_LONG_JMP(pTaskInfo->env, ret);
    }

    miaInfo->curTs = currWin.skey;
  }

  updateTimeWindowInfo(&iaInfo->twAggSup.timeWindowData, &currWin, 1);
  applyAggFunctionOnPartialTuples(pTaskInfo, pSup->pCtx, &iaInfo->twAggSup.timeWindowData, startPos, currPos - startPos,
                                  pBlock->info.rows, pSup->numOfExprs);
}

static void cleanupAfterGroupResultGen(SMergeAlignedIntervalAggOperatorInfo* pMiaInfo, SSDataBlock* pRes) {
  pRes->info.id.groupId = pMiaInfo->groupId;
  pMiaInfo->curTs = INT64_MIN;
  pMiaInfo->groupId = 0;
}

static void doMergeAlignedIntervalAgg(SOperatorInfo* pOperator) {
  SExecTaskInfo*                        pTaskInfo = pOperator->pTaskInfo;
  int32_t                               code = TSDB_CODE_SUCCESS;
  int32_t                               lino = 0;
  SMergeAlignedIntervalAggOperatorInfo* pMiaInfo = pOperator->info;
  SIntervalAggOperatorInfo*             pIaInfo = pMiaInfo->intervalAggOperatorInfo;

  SExprSupp*      pSup = &pOperator->exprSupp;
  SSDataBlock*    pRes = pIaInfo->binfo.pRes;
  SResultRowInfo* pResultRowInfo = &pIaInfo->binfo.resultRowInfo;
  SOperatorInfo*  downstream = pOperator->pDownstream[0];

  while (1) {
    SSDataBlock* pBlock = NULL;
    if (pMiaInfo->prefetchedBlock == NULL) {
      pBlock = getNextBlockFromDownstream(pOperator, 0);
    } else {
      pBlock = pMiaInfo->prefetchedBlock;
      pMiaInfo->prefetchedBlock = NULL;

      pMiaInfo->groupId = pBlock->info.id.groupId;
    }

    // no data exists, all query processing is done
    if (pBlock == NULL) {
      // close last unclosed time window
      if (pMiaInfo->curTs != INT64_MIN) {
        finalizeResultRows(pIaInfo->aggSup.pResultBuf, &pResultRowInfo->cur, pSup, pRes, pTaskInfo);
        resetResultRow(pMiaInfo->pResultRow, pIaInfo->aggSup.resultRowSize - sizeof(SResultRow));
        cleanupAfterGroupResultGen(pMiaInfo, pRes);
        code = doFilter(pRes, pOperator->exprSupp.pFilterInfo, NULL);
        QUERY_CHECK_CODE(code, lino, _end);
      }

      setOperatorCompleted(pOperator);
      break;
    }

    if (pMiaInfo->groupId == 0) {
      if (pMiaInfo->groupId != pBlock->info.id.groupId) {
        pMiaInfo->groupId = pBlock->info.id.groupId;
        pRes->info.id.groupId = pMiaInfo->groupId;
      }
    } else {
      if (pMiaInfo->groupId != pBlock->info.id.groupId) {
        // if there are unclosed time window, close it firstly.
        ASSERT(pMiaInfo->curTs != INT64_MIN);
        finalizeResultRows(pIaInfo->aggSup.pResultBuf, &pResultRowInfo->cur, pSup, pRes, pTaskInfo);
        resetResultRow(pMiaInfo->pResultRow, pIaInfo->aggSup.resultRowSize - sizeof(SResultRow));

        pMiaInfo->prefetchedBlock = pBlock;
        cleanupAfterGroupResultGen(pMiaInfo, pRes);
        code = doFilter(pRes, pOperator->exprSupp.pFilterInfo, NULL);
        QUERY_CHECK_CODE(code, lino, _end);
        break;
      } else {
        // continue
        pRes->info.id.groupId = pMiaInfo->groupId;
      }
    }

    pRes->info.scanFlag = pBlock->info.scanFlag;
    code = setInputDataBlock(pSup, pBlock, pIaInfo->binfo.inputTsOrder, pBlock->info.scanFlag, true);
    QUERY_CHECK_CODE(code, lino, _end);

    doMergeAlignedIntervalAggImpl(pOperator, &pIaInfo->binfo.resultRowInfo, pBlock, pRes);

    code = doFilter(pRes, pOperator->exprSupp.pFilterInfo, NULL);
    QUERY_CHECK_CODE(code, lino, _end);

    if (pRes->info.rows >= pOperator->resultInfo.capacity) {
      break;
    }
  }

_end:
  if (code != TSDB_CODE_SUCCESS) {
    qError("%s failed at line %d since %s", __func__, lino, tstrerror(code));
    pTaskInfo->code = code;
    T_LONG_JMP(pTaskInfo->env, code);
  }
}

static int32_t mergeAlignedIntervalAggNext(SOperatorInfo* pOperator, SSDataBlock** ppRes) {
  SExecTaskInfo*                        pTaskInfo = pOperator->pTaskInfo;
  int32_t                               code = TSDB_CODE_SUCCESS;
  SMergeAlignedIntervalAggOperatorInfo* pMiaInfo = pOperator->info;
  SIntervalAggOperatorInfo*             iaInfo = pMiaInfo->intervalAggOperatorInfo;
  if (pOperator->status == OP_EXEC_DONE) {
    (*ppRes) = NULL;
    return code;
  }

  SSDataBlock* pRes = iaInfo->binfo.pRes;
  blockDataCleanup(pRes);

  if (iaInfo->binfo.mergeResultBlock) {
    while (1) {
      if (pOperator->status == OP_EXEC_DONE) {
        break;
      }

      if (pRes->info.rows >= pOperator->resultInfo.threshold) {
        break;
      }

      doMergeAlignedIntervalAgg(pOperator);
    }
  } else {
    doMergeAlignedIntervalAgg(pOperator);
  }

  size_t rows = pRes->info.rows;
  pOperator->resultInfo.totalRows += rows;
  (*ppRes) = (rows == 0) ? NULL : pRes;
  return code;
}

static SSDataBlock* mergeAlignedIntervalAgg(SOperatorInfo* pOperator) {
  SSDataBlock* pRes = NULL;
  int32_t      code = mergeAlignedIntervalAggNext(pOperator, &pRes);
  return pRes;
}

int32_t createMergeAlignedIntervalOperatorInfo(SOperatorInfo* downstream, SMergeAlignedIntervalPhysiNode* pNode,
                                                      SExecTaskInfo* pTaskInfo, SOperatorInfo** pOptrInfo) {
  QRY_OPTR_CHECK(pOptrInfo);

  int32_t                               code = TSDB_CODE_SUCCESS;
  int32_t                               lino = 0;
  SMergeAlignedIntervalAggOperatorInfo* miaInfo = taosMemoryCalloc(1, sizeof(SMergeAlignedIntervalAggOperatorInfo));
  SOperatorInfo*                        pOperator = taosMemoryCalloc(1, sizeof(SOperatorInfo));
  if (miaInfo == NULL || pOperator == NULL) {
    code = TSDB_CODE_OUT_OF_MEMORY;
    goto _error;
  }

  miaInfo->intervalAggOperatorInfo = taosMemoryCalloc(1, sizeof(SIntervalAggOperatorInfo));
  if (miaInfo->intervalAggOperatorInfo == NULL) {
    code = terrno;
    goto _error;
  }

  SInterval interval = {.interval = pNode->interval,
                        .sliding = pNode->sliding,
                        .intervalUnit = pNode->intervalUnit,
                        .slidingUnit = pNode->slidingUnit,
                        .offset = pNode->offset,
                        .precision = ((SColumnNode*)pNode->window.pTspk)->node.resType.precision};

  SIntervalAggOperatorInfo* iaInfo = miaInfo->intervalAggOperatorInfo;
  SExprSupp*                pSup = &pOperator->exprSupp;
  pSup->hasWindowOrGroup = true;

  code = filterInitFromNode((SNode*)pNode->window.node.pConditions, &pOperator->exprSupp.pFilterInfo, 0);
  QUERY_CHECK_CODE(code, lino, _error);

  miaInfo->curTs = INT64_MIN;
  iaInfo->win = pTaskInfo->window;
  iaInfo->binfo.inputTsOrder = pNode->window.node.inputTsOrder;
  iaInfo->binfo.outputTsOrder = pNode->window.node.outputTsOrder;
  iaInfo->interval = interval;
  iaInfo->primaryTsIndex = ((SColumnNode*)pNode->window.pTspk)->slotId;
  iaInfo->binfo.mergeResultBlock = pNode->window.mergeDataBlock;

  size_t keyBufSize = sizeof(int64_t) + sizeof(int64_t) + POINTER_BYTES;
  initResultSizeInfo(&pOperator->resultInfo, 512);

  int32_t    num = 0;
  SExprInfo* pExprInfo = NULL;
  code = createExprInfo(pNode->window.pFuncs, NULL, &pExprInfo, &num);
  QUERY_CHECK_CODE(code, lino, _error);

  code = initAggSup(&pOperator->exprSupp, &iaInfo->aggSup, pExprInfo, num, keyBufSize, pTaskInfo->id.str,
                    pTaskInfo->streamInfo.pState, &pTaskInfo->storageAPI.functionStore);
  QUERY_CHECK_CODE(code, lino, _error);

  SSDataBlock* pResBlock = createDataBlockFromDescNode(pNode->window.node.pOutputDataBlockDesc);
  QUERY_CHECK_NULL(pResBlock, code, lino, _error, terrno);
  initBasicInfo(&iaInfo->binfo, pResBlock);
  code = initExecTimeWindowInfo(&iaInfo->twAggSup.timeWindowData, &iaInfo->win);
  QUERY_CHECK_CODE(code, lino, _error);

  iaInfo->timeWindowInterpo = timeWindowinterpNeeded(pSup->pCtx, num, iaInfo, pTaskInfo);
  if (iaInfo->timeWindowInterpo) {
    iaInfo->binfo.resultRowInfo.openWindow = tdListNew(sizeof(SOpenWindowInfo));
  }

  initResultRowInfo(&iaInfo->binfo.resultRowInfo);
  code = blockDataEnsureCapacity(iaInfo->binfo.pRes, pOperator->resultInfo.capacity);
  QUERY_CHECK_CODE(code, lino, _error);
  setOperatorInfo(pOperator, "TimeMergeAlignedIntervalAggOperator", QUERY_NODE_PHYSICAL_PLAN_MERGE_ALIGNED_INTERVAL,
                  false, OP_NOT_OPENED, miaInfo, pTaskInfo);

  pOperator->fpSet = createOperatorFpSet(optrDummyOpenFn, mergeAlignedIntervalAgg, NULL, destroyMAIOperatorInfo,
                                         optrDefaultBufFn, NULL, optrDefaultGetNextExtFn, NULL);

  code = appendDownstream(pOperator, &downstream, 1);
  QUERY_CHECK_CODE(code, lino, _error);

  *pOptrInfo = pOperator;
  return code;

_error:
<<<<<<< HEAD
  destroyMAIOperatorInfo(miaInfo);
  if (pOperator != NULL) {
    pOperator->info = NULL;
    destroyOperator(pOperator);
  }
=======
  if (miaInfo != NULL) destroyMAIOperatorInfo(miaInfo);
  destroyOperator(pOperator);
>>>>>>> 011d5b2b
  pTaskInfo->code = code;
  return code;
}

//=====================================================================================================================
// merge interval operator
typedef struct SMergeIntervalAggOperatorInfo {
  SIntervalAggOperatorInfo intervalAggOperatorInfo;
  SList*                   groupIntervals;
  SListIter                groupIntervalsIter;
  bool                     hasGroupId;
  uint64_t                 groupId;
  SSDataBlock*             prefetchedBlock;
  bool                     inputBlocksFinished;
} SMergeIntervalAggOperatorInfo;

typedef struct SGroupTimeWindow {
  uint64_t    groupId;
  STimeWindow window;
} SGroupTimeWindow;

void destroyMergeIntervalOperatorInfo(void* param) {
  SMergeIntervalAggOperatorInfo* miaInfo = (SMergeIntervalAggOperatorInfo*)param;
  (void)tdListFree(miaInfo->groupIntervals);
  destroyIntervalOperatorInfo(&miaInfo->intervalAggOperatorInfo);

  taosMemoryFreeClear(param);
}

static int32_t outputPrevIntervalResult(SOperatorInfo* pOperatorInfo, uint64_t tableGroupId, SSDataBlock* pResultBlock,
                                        STimeWindow* newWin) {
  SMergeIntervalAggOperatorInfo* miaInfo = pOperatorInfo->info;
  SIntervalAggOperatorInfo*      iaInfo = &miaInfo->intervalAggOperatorInfo;
  bool                           ascScan = (iaInfo->binfo.inputTsOrder == TSDB_ORDER_ASC);

  SGroupTimeWindow groupTimeWindow = {.groupId = tableGroupId, .window = *newWin};
  int32_t          code = tdListAppend(miaInfo->groupIntervals, &groupTimeWindow);
  if (code != TSDB_CODE_SUCCESS) {
    qError("%s failed at line %d since %s", __func__, __LINE__, tstrerror(code));
    return code;
  }

  SListIter iter = {0};
  tdListInitIter(miaInfo->groupIntervals, &iter, TD_LIST_FORWARD);
  SListNode* listNode = NULL;
  while ((listNode = tdListNext(&iter)) != NULL) {
    SGroupTimeWindow* prevGrpWin = (SGroupTimeWindow*)listNode->data;
    if (prevGrpWin->groupId != tableGroupId) {
      continue;
    }

    STimeWindow* prevWin = &prevGrpWin->window;
    if ((ascScan && newWin->skey > prevWin->ekey) || ((!ascScan) && newWin->skey < prevWin->ekey)) {
      (void)tdListPopNode(miaInfo->groupIntervals, listNode);
    }
  }

  return TSDB_CODE_SUCCESS;
}

static void doMergeIntervalAggImpl(SOperatorInfo* pOperatorInfo, SResultRowInfo* pResultRowInfo, SSDataBlock* pBlock,
                                   int32_t scanFlag, SSDataBlock* pResultBlock) {
  SMergeIntervalAggOperatorInfo* miaInfo = pOperatorInfo->info;
  SIntervalAggOperatorInfo*      iaInfo = &miaInfo->intervalAggOperatorInfo;

  SExecTaskInfo* pTaskInfo = pOperatorInfo->pTaskInfo;
  SExprSupp*     pExprSup = &pOperatorInfo->exprSupp;

  int32_t     startPos = 0;
  int32_t     numOfOutput = pExprSup->numOfExprs;
  int64_t*    tsCols = extractTsCol(pBlock, iaInfo, pTaskInfo);
  uint64_t    tableGroupId = pBlock->info.id.groupId;
  bool        ascScan = (iaInfo->binfo.inputTsOrder == TSDB_ORDER_ASC);
  TSKEY       blockStartTs = getStartTsKey(&pBlock->info.window, tsCols);
  SResultRow* pResult = NULL;

  STimeWindow win = getActiveTimeWindow(iaInfo->aggSup.pResultBuf, pResultRowInfo, blockStartTs, &iaInfo->interval,
                                        iaInfo->binfo.inputTsOrder);

  int32_t ret =
      setTimeWindowOutputBuf(pResultRowInfo, &win, (scanFlag == MAIN_SCAN), &pResult, tableGroupId, pExprSup->pCtx,
                             numOfOutput, pExprSup->rowEntryInfoOffset, &iaInfo->aggSup, pTaskInfo);
  if (ret != TSDB_CODE_SUCCESS || pResult == NULL) {
    T_LONG_JMP(pTaskInfo->env, TSDB_CODE_OUT_OF_MEMORY);
  }

  TSKEY   ekey = ascScan ? win.ekey : win.skey;
  int32_t forwardRows = getNumOfRowsInTimeWindow(&pBlock->info, tsCols, startPos, ekey, binarySearchForKey, NULL,
                                                 iaInfo->binfo.inputTsOrder);
  ASSERT(forwardRows > 0);

  // prev time window not interpolation yet.
  if (iaInfo->timeWindowInterpo) {
    SResultRowPosition pos = addToOpenWindowList(pResultRowInfo, pResult, tableGroupId, pTaskInfo);
    doInterpUnclosedTimeWindow(pOperatorInfo, numOfOutput, pResultRowInfo, pBlock, scanFlag, tsCols, &pos);

    // restore current time window
    ret = setTimeWindowOutputBuf(pResultRowInfo, &win, (scanFlag == MAIN_SCAN), &pResult, tableGroupId, pExprSup->pCtx,
                                 numOfOutput, pExprSup->rowEntryInfoOffset, &iaInfo->aggSup, pTaskInfo);
    if (ret != TSDB_CODE_SUCCESS) {
      T_LONG_JMP(pTaskInfo->env, TSDB_CODE_OUT_OF_MEMORY);
    }

    // window start key interpolation
    doWindowBorderInterpolation(iaInfo, pBlock, pResult, &win, startPos, forwardRows, pExprSup);
  }

  updateTimeWindowInfo(&iaInfo->twAggSup.timeWindowData, &win, 1);
  applyAggFunctionOnPartialTuples(pTaskInfo, pExprSup->pCtx, &iaInfo->twAggSup.timeWindowData, startPos, forwardRows,
                                  pBlock->info.rows, numOfOutput);
  doCloseWindow(pResultRowInfo, iaInfo, pResult);

  // output previous interval results after this interval (&win) is closed
  int32_t code = outputPrevIntervalResult(pOperatorInfo, tableGroupId, pResultBlock, &win);
  if (code != TSDB_CODE_SUCCESS) {
    qError("%s failed at line %d since %s", __func__, __LINE__, tstrerror(code));
    T_LONG_JMP(pTaskInfo->env, TSDB_CODE_OUT_OF_MEMORY);
  }

  STimeWindow nextWin = win;
  while (1) {
    int32_t prevEndPos = forwardRows - 1 + startPos;
    startPos = getNextQualifiedWindow(&iaInfo->interval, &nextWin, &pBlock->info, tsCols, prevEndPos,
                                      iaInfo->binfo.inputTsOrder);
    if (startPos < 0) {
      break;
    }

    // null data, failed to allocate more memory buffer
    code =
        setTimeWindowOutputBuf(pResultRowInfo, &nextWin, (scanFlag == MAIN_SCAN), &pResult, tableGroupId,
                               pExprSup->pCtx, numOfOutput, pExprSup->rowEntryInfoOffset, &iaInfo->aggSup, pTaskInfo);
    if (code != TSDB_CODE_SUCCESS || pResult == NULL) {
      T_LONG_JMP(pTaskInfo->env, TSDB_CODE_OUT_OF_MEMORY);
    }

    ekey = ascScan ? nextWin.ekey : nextWin.skey;
    forwardRows = getNumOfRowsInTimeWindow(&pBlock->info, tsCols, startPos, ekey, binarySearchForKey, NULL,
                                           iaInfo->binfo.inputTsOrder);

    // window start(end) key interpolation
    doWindowBorderInterpolation(iaInfo, pBlock, pResult, &nextWin, startPos, forwardRows, pExprSup);

    updateTimeWindowInfo(&iaInfo->twAggSup.timeWindowData, &nextWin, 1);
    applyAggFunctionOnPartialTuples(pTaskInfo, pExprSup->pCtx, &iaInfo->twAggSup.timeWindowData, startPos, forwardRows,
                                    pBlock->info.rows, numOfOutput);
    doCloseWindow(pResultRowInfo, iaInfo, pResult);

    // output previous interval results after this interval (&nextWin) is closed
    code = outputPrevIntervalResult(pOperatorInfo, tableGroupId, pResultBlock, &nextWin);
    if (code != TSDB_CODE_SUCCESS) {
      qError("%s failed at line %d since %s", __func__, __LINE__, tstrerror(code));
      T_LONG_JMP(pTaskInfo->env, TSDB_CODE_OUT_OF_MEMORY);
    }
  }

  if (iaInfo->timeWindowInterpo) {
    saveDataBlockLastRow(iaInfo->pPrevValues, pBlock, iaInfo->pInterpCols);
  }
}

static int32_t doMergeIntervalAggNext(SOperatorInfo* pOperator, SSDataBlock** ppRes) {
  int32_t        code = TSDB_CODE_SUCCESS;
  int32_t        lino = 0;
  SExecTaskInfo* pTaskInfo = pOperator->pTaskInfo;

  SMergeIntervalAggOperatorInfo* miaInfo = pOperator->info;
  SIntervalAggOperatorInfo*      iaInfo = &miaInfo->intervalAggOperatorInfo;
  SExprSupp*                     pExpSupp = &pOperator->exprSupp;

  if (pOperator->status == OP_EXEC_DONE) {
    (*ppRes) = NULL;
    return code;
  }

  SSDataBlock* pRes = iaInfo->binfo.pRes;
  blockDataCleanup(pRes);
  code = blockDataEnsureCapacity(pRes, pOperator->resultInfo.capacity);
  QUERY_CHECK_CODE(code, lino, _end);

  if (!miaInfo->inputBlocksFinished) {
    SOperatorInfo* downstream = pOperator->pDownstream[0];
    while (1) {
      SSDataBlock* pBlock = NULL;
      if (miaInfo->prefetchedBlock == NULL) {
        pBlock = getNextBlockFromDownstream(pOperator, 0);
      } else {
        pBlock = miaInfo->prefetchedBlock;
        miaInfo->groupId = pBlock->info.id.groupId;
        miaInfo->prefetchedBlock = NULL;
      }

      if (pBlock == NULL) {
        tdListInitIter(miaInfo->groupIntervals, &miaInfo->groupIntervalsIter, TD_LIST_FORWARD);
        miaInfo->inputBlocksFinished = true;
        break;
      }

      if (!miaInfo->hasGroupId) {
        miaInfo->hasGroupId = true;
        miaInfo->groupId = pBlock->info.id.groupId;
      } else if (miaInfo->groupId != pBlock->info.id.groupId) {
        miaInfo->prefetchedBlock = pBlock;
        break;
      }

      pRes->info.scanFlag = pBlock->info.scanFlag;
      code = setInputDataBlock(pExpSupp, pBlock, iaInfo->binfo.inputTsOrder, pBlock->info.scanFlag, true);
      QUERY_CHECK_CODE(code, lino, _end);

      doMergeIntervalAggImpl(pOperator, &iaInfo->binfo.resultRowInfo, pBlock, pBlock->info.scanFlag, pRes);

      if (pRes->info.rows >= pOperator->resultInfo.threshold) {
        break;
      }
    }

    pRes->info.id.groupId = miaInfo->groupId;
  }

  if (miaInfo->inputBlocksFinished) {
    SListNode* listNode = tdListNext(&miaInfo->groupIntervalsIter);

    if (listNode != NULL) {
      SGroupTimeWindow* grpWin = (SGroupTimeWindow*)(listNode->data);
      pRes->info.id.groupId = grpWin->groupId;
    }
  }

  if (pRes->info.rows == 0) {
    setOperatorCompleted(pOperator);
  }

  size_t rows = pRes->info.rows;
  pOperator->resultInfo.totalRows += rows;

_end:
  if (code != TSDB_CODE_SUCCESS) {
    qError("%s failed at line %d since %s", __func__, lino, tstrerror(code));
    pTaskInfo->code = code;
    T_LONG_JMP(pTaskInfo->env, code);
  }
  (*ppRes) = (rows == 0) ? NULL : pRes;
  return code;
}

static SSDataBlock* doMergeIntervalAgg(SOperatorInfo* pOperator) {
  SSDataBlock* pRes = NULL;
  int32_t code = doMergeIntervalAggNext(pOperator, &pRes);
  return pRes;
}

int32_t createMergeIntervalOperatorInfo(SOperatorInfo* downstream, SMergeIntervalPhysiNode* pIntervalPhyNode,
                                               SExecTaskInfo* pTaskInfo, SOperatorInfo** pOptrInfo) {
  QRY_OPTR_CHECK(pOptrInfo);

  int32_t                        code = TSDB_CODE_SUCCESS;
  int32_t                        lino = 0;
  SMergeIntervalAggOperatorInfo* pMergeIntervalInfo = taosMemoryCalloc(1, sizeof(SMergeIntervalAggOperatorInfo));
  SOperatorInfo*                 pOperator = taosMemoryCalloc(1, sizeof(SOperatorInfo));
  if (pMergeIntervalInfo == NULL || pOperator == NULL) {
    code = TSDB_CODE_OUT_OF_MEMORY;
    goto _error;
  }

  int32_t    num = 0;
  SExprInfo* pExprInfo = NULL;
  code = createExprInfo(pIntervalPhyNode->window.pFuncs, NULL, &pExprInfo, &num);
  QUERY_CHECK_CODE(code, lino, _error);

  SInterval interval = {.interval = pIntervalPhyNode->interval,
                        .sliding = pIntervalPhyNode->sliding,
                        .intervalUnit = pIntervalPhyNode->intervalUnit,
                        .slidingUnit = pIntervalPhyNode->slidingUnit,
                        .offset = pIntervalPhyNode->offset,
                        .precision = ((SColumnNode*)pIntervalPhyNode->window.pTspk)->node.resType.precision};

  pMergeIntervalInfo->groupIntervals = tdListNew(sizeof(SGroupTimeWindow));

  SIntervalAggOperatorInfo* pIntervalInfo = &pMergeIntervalInfo->intervalAggOperatorInfo;
  pIntervalInfo->win = pTaskInfo->window;
  pIntervalInfo->binfo.inputTsOrder = pIntervalPhyNode->window.node.inputTsOrder;
  pIntervalInfo->interval = interval;
  pIntervalInfo->binfo.mergeResultBlock = pIntervalPhyNode->window.mergeDataBlock;
  pIntervalInfo->primaryTsIndex = ((SColumnNode*)pIntervalPhyNode->window.pTspk)->slotId;
  pIntervalInfo->binfo.outputTsOrder = pIntervalPhyNode->window.node.outputTsOrder;

  SExprSupp* pExprSupp = &pOperator->exprSupp;
  pExprSupp->hasWindowOrGroup = true;

  size_t keyBufSize = sizeof(int64_t) + sizeof(int64_t) + POINTER_BYTES;
  initResultSizeInfo(&pOperator->resultInfo, 4096);

  code = initAggSup(pExprSupp, &pIntervalInfo->aggSup, pExprInfo, num, keyBufSize, pTaskInfo->id.str,
                    pTaskInfo->streamInfo.pState, &pTaskInfo->storageAPI.functionStore);
  if (code != TSDB_CODE_SUCCESS) {
    goto _error;
  }

  SSDataBlock* pResBlock = createDataBlockFromDescNode(pIntervalPhyNode->window.node.pOutputDataBlockDesc);
  QUERY_CHECK_NULL(pResBlock, code, lino, _error, terrno);
  initBasicInfo(&pIntervalInfo->binfo, pResBlock);
  code = initExecTimeWindowInfo(&pIntervalInfo->twAggSup.timeWindowData, &pIntervalInfo->win);
  QUERY_CHECK_CODE(code, lino, _error);

  pIntervalInfo->timeWindowInterpo = timeWindowinterpNeeded(pExprSupp->pCtx, num, pIntervalInfo, pTaskInfo);
  if (pIntervalInfo->timeWindowInterpo) {
    pIntervalInfo->binfo.resultRowInfo.openWindow = tdListNew(sizeof(SOpenWindowInfo));
    if (pIntervalInfo->binfo.resultRowInfo.openWindow == NULL) {
      goto _error;
    }
  }

  initResultRowInfo(&pIntervalInfo->binfo.resultRowInfo);
  setOperatorInfo(pOperator, "TimeMergeIntervalAggOperator", QUERY_NODE_PHYSICAL_PLAN_MERGE_INTERVAL, false,
                  OP_NOT_OPENED, pMergeIntervalInfo, pTaskInfo);
  pOperator->fpSet = createOperatorFpSet(optrDummyOpenFn, doMergeIntervalAgg, NULL, destroyMergeIntervalOperatorInfo,
                                         optrDefaultBufFn, NULL, optrDefaultGetNextExtFn, NULL);

  code = appendDownstream(pOperator, &downstream, 1);
  if (code != TSDB_CODE_SUCCESS) {
    goto _error;
  }

  *pOptrInfo = pOperator;
  return code;
_error:
  if (pMergeIntervalInfo != NULL) {
    destroyMergeIntervalOperatorInfo(pMergeIntervalInfo);
  }

  if (pOperator != NULL) {
    pOperator->info = NULL;
    destroyOperator(pOperator);
  }
  pTaskInfo->code = code;
  return code;
}<|MERGE_RESOLUTION|>--- conflicted
+++ resolved
@@ -2103,16 +2103,11 @@
   return code;
 
 _error:
-<<<<<<< HEAD
-  destroyMAIOperatorInfo(miaInfo);
+  if (miaInfo != NULL) destroyMAIOperatorInfo(miaInfo);
   if (pOperator != NULL) {
     pOperator->info = NULL;
     destroyOperator(pOperator);
   }
-=======
-  if (miaInfo != NULL) destroyMAIOperatorInfo(miaInfo);
-  destroyOperator(pOperator);
->>>>>>> 011d5b2b
   pTaskInfo->code = code;
   return code;
 }
