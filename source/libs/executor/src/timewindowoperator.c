--- conflicted
+++ resolved
@@ -1614,11 +1614,7 @@
   }
   SStreamScanInfo* pScanInfo = downstream->info;
   pScanInfo->windowSup.parentType = type;
-<<<<<<< HEAD
   pScanInfo->windowSup.pIntervalAggSup = &pInfo->aggSup;
-=======
-  pScanInfo->windowSup.pIntervalAggSup =  &pInfo->aggSup;
->>>>>>> b5fdaa32
   if (!pScanInfo->igCheckUpdate && !pScanInfo->pUpdateInfo) {
     pScanInfo->pUpdateInfo = updateInfoInitP(&pInfo->interval, pInfo->twAggSup.waterMark);
   }
@@ -2255,12 +2251,7 @@
 
       pCtx[j].resultInfo = getResultEntryInfo(pRow, j, rowEntryOffset);
       SResultRowEntryInfo* pEnryInfo = pCtx[j].resultInfo;
-<<<<<<< HEAD
-      qDebug("initd:%d, complete:%d, null:%d, res:%d", pEnryInfo->initialized, pEnryInfo->complete,
-             pEnryInfo->isNullRes, pEnryInfo->numOfRes);
-=======
-
->>>>>>> b5fdaa32
+
       if (pCtx[j].fpSet.finalize) {
         int32_t code1 = pCtx[j].fpSet.finalize(&pCtx[j], pBlock);
         if (TAOS_FAILED(code1)) {
@@ -2282,10 +2273,7 @@
 
     pBlock->info.rows += pRow->numOfRows;
   }
-<<<<<<< HEAD
-=======
-
->>>>>>> b5fdaa32
+
   pBlock->info.dataLoad = 1;
   blockDataUpdateTsWindow(pBlock, 0);
   return TSDB_CODE_SUCCESS;
@@ -2515,12 +2503,8 @@
       setStreamDataVersion(pTaskInfo, pInfo->dataVersion, pInfo->pState->checkPointId);
       qDebug("===stream===clear semi operator");
     } else {
-<<<<<<< HEAD
       if (pInfo->twAggSup.maxTs > 0 &&
           pInfo->twAggSup.maxTs - pInfo->twAggSup.checkPointInterval > pInfo->twAggSup.checkPointTs) {
-=======
-      if (pInfo->twAggSup.maxTs > 0 && pInfo->twAggSup.maxTs - pInfo->twAggSup.checkPointInterval > pInfo->twAggSup.checkPointTs) {
->>>>>>> b5fdaa32
         streamStateCommit(pInfo->pState);
         streamStateDeleteCheckPoint(pInfo->pState, pInfo->twAggSup.maxTs - pInfo->twAggSup.deleteMark);
         pInfo->twAggSup.checkPointTs = pInfo->twAggSup.maxTs;
@@ -2872,11 +2856,7 @@
   SStreamScanInfo* pScanInfo = downstream->info;
   pScanInfo->windowSup = (SWindowSupporter){.pStreamAggSup = pAggSup, .gap = pAggSup->gap, .parentType = type};
   pScanInfo->pState = pAggSup->pState;
-<<<<<<< HEAD
   if ((!pScanInfo->igCheckUpdate || type == QUERY_NODE_PHYSICAL_PLAN_STREAM_STATE) && !pScanInfo->pUpdateInfo) {
-=======
-  if ( (!pScanInfo->igCheckUpdate || type == QUERY_NODE_PHYSICAL_PLAN_STREAM_STATE) && !pScanInfo->pUpdateInfo ) {
->>>>>>> b5fdaa32
     pScanInfo->pUpdateInfo = updateInfoInit(60000, TSDB_TIME_PRECISION_MILLI, pTwSup->waterMark);
   }
   pScanInfo->twAggSup = *pTwSup;
@@ -4745,12 +4725,8 @@
       return pInfo->binfo.pRes;
     }
     setOperatorCompleted(pOperator);
-<<<<<<< HEAD
     if (pInfo->twAggSup.maxTs > 0 &&
         pInfo->twAggSup.maxTs - pInfo->twAggSup.checkPointInterval > pInfo->twAggSup.checkPointTs) {
-=======
-    if (pInfo->twAggSup.maxTs > 0 && pInfo->twAggSup.maxTs - pInfo->twAggSup.checkPointInterval > pInfo->twAggSup.checkPointTs) {
->>>>>>> b5fdaa32
       streamStateCommit(pInfo->pState);
       streamStateDeleteCheckPoint(pInfo->pState, pInfo->twAggSup.maxTs - pInfo->twAggSup.deleteMark);
       setStreamDataVersion(pTaskInfo, pInfo->dataVersion, pInfo->pState->checkPointId);
