--- conflicted
+++ resolved
@@ -4873,16 +4873,9 @@
 
 void streamStateReleaseState(SOperatorInfo* pOperator) {
   SStreamStateAggOperatorInfo* pInfo = pOperator->info;
-<<<<<<< HEAD
-  int32_t                      resSize = taosArrayGetSize(pInfo->historyWins) * sizeof(SSessionKey);
-  pInfo->streamAggSup.stateStore.streamStateSaveInfo(pInfo->streamAggSup.pState, STREAM_STATE_OP_STATE_NAME,
-                                                     strlen(STREAM_STATE_OP_STATE_NAME), pInfo->historyWins->pData,
-                                                     resSize);
-=======
   int32_t resSize = taosArrayGetSize(pInfo->historyWins) * sizeof(SSessionKey);
   qDebug("===stream=== relase state. save result count:%d", (int32_t)taosArrayGetSize(pInfo->historyWins));
   pInfo->streamAggSup.stateStore.streamStateSaveInfo(pInfo->streamAggSup.pState, STREAM_STATE_OP_STATE_NAME, strlen(STREAM_STATE_OP_STATE_NAME), pInfo->historyWins->pData, resSize);
->>>>>>> 7ae36630
   SOperatorInfo* downstream = pOperator->pDownstream[0];
   if (downstream->fpSet.releaseStreamStateFn) {
     downstream->fpSet.releaseStreamStateFn(downstream);
@@ -4920,15 +4913,6 @@
   SStreamAggSupporter*           pAggSup = &pInfo->streamAggSup;
   resetWinRange(&pAggSup->winRange);
 
-<<<<<<< HEAD
-  SSessionKey  seKey = {.win.skey = INT64_MIN, .win.ekey = INT64_MIN, .groupId = 0};
-  int32_t      size = 0;
-  void*        pBuf = NULL;
-  int32_t      code = pAggSup->stateStore.streamStateGetInfo(pAggSup->pState, STREAM_STATE_OP_STATE_NAME,
-                                                             strlen(STREAM_STATE_OP_STATE_NAME), &pBuf, &size);
-  int32_t      num = size / sizeof(SSessionKey);
-  SSessionKey* pSeKeyBuf = (SSessionKey*)pBuf;
-=======
   SSessionKey seKey = {.win.skey = INT64_MIN, .win.ekey = INT64_MIN, .groupId = 0};
   int32_t size = 0;
   void* pBuf = NULL;
@@ -4937,7 +4921,6 @@
   int32_t num = size / sizeof(SSessionKey);
   qDebug("===stream=== reload state. get result count:%d", num);
   SSessionKey* pSeKeyBuf = (SSessionKey*) pBuf;
->>>>>>> 7ae36630
   ASSERT(size == num * sizeof(SSessionKey));
   if (!pInfo->pSeUpdated && num > 0) {
     _hash_fn_t hashFn = taosGetDefaultHashFunction(TSDB_DATA_TYPE_BINARY);
