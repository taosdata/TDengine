--- conflicted
+++ resolved
@@ -2933,13 +2933,12 @@
                    pChildSup->rowEntryInfoOffset, &pChInfo->aggSup);
       updateTimeWindowInfo(&pInfo->twAggSup.timeWindowData, &parentWin, true);
       compactFunctions(pSup->pCtx, pChildSup->pCtx, numOfOutput, pTaskInfo, &pInfo->twAggSup.timeWindowData);
-      releaseOutputBuf(pChInfo->pState, pWinRes, pChResult);
     }
     if (num > 0 && pUpdatedMap) {
       saveWinResultInfo(pCurResult->win.skey, pWinRes->groupId, pUpdatedMap);
       saveOutputBuf(pInfo->pState, pWinRes, pCurResult, pInfo->aggSup.resultRowSize);
-    }
-    releaseOutputBuf(pInfo->pState, pWinRes, pCurResult);
+      releaseOutputBuf(pInfo->pState, pWinRes, pCurResult);
+    }
   }
 }
 
@@ -3292,11 +3291,6 @@
     }
     printDataBlock(pBlock, IS_FINAL_OP(pInfo) ? "interval final recv" : "interval semi recv");
 
-    if (pBlock->info.parTbName[0]) {
-      taosHashPut(pInfo->pGroupIdTbNameMap, &pBlock->info.groupId, sizeof(int64_t), &pBlock->info.parTbName,
-                  TSDB_TABLE_NAME_LEN);
-    }
-
     ASSERT(pBlock->info.type != STREAM_INVERT);
     if (pBlock->info.type == STREAM_NORMAL || pBlock->info.type == STREAM_PULL_DATA) {
       pInfo->binfo.pRes->info.type = pBlock->info.type;
@@ -3506,9 +3500,6 @@
   pInfo->pDelWins = taosArrayInit(4, sizeof(SWinKey));
   pInfo->delKey.ts = INT64_MAX;
   pInfo->delKey.groupId = 0;
-
-  pInfo->pGroupIdTbNameMap =
-      taosHashInit(1024, taosGetDefaultHashFunction(TSDB_DATA_TYPE_UBIGINT), false, HASH_NO_LOCK);
 
   pOperator->operatorType = pPhyNode->type;
   pOperator->blocking = true;
@@ -5675,24 +5666,9 @@
     }
     printDataBlock(pBlock, "single interval recv");
 
-<<<<<<< HEAD
-    if (pBlock->info.parTbName[0]) {
-      taosHashPut(pInfo->pGroupIdTbNameMap, &pBlock->info.groupId, sizeof(int64_t), &pBlock->info.parTbName,
-                  TSDB_TABLE_NAME_LEN);
-    }
-
-    if (pBlock->info.type == STREAM_CLEAR) {
-      doDeleteWindows(pOperator, &pInfo->interval, pOperator->exprSupp.numOfExprs, pBlock, NULL, NULL);
-      qDebug("%s clear existed time window results for updates checked", GET_TASKID(pTaskInfo));
-      continue;
-    } else if (pBlock->info.type == STREAM_DELETE_DATA || pBlock->info.type == STREAM_DELETE_RESULT) {
-      doDeleteWindows(pOperator, &pInfo->interval, pOperator->exprSupp.numOfExprs, pBlock, pInfo->pDelWins,
-                      pUpdatedMap);
-=======
     if (pBlock->info.type == STREAM_DELETE_DATA || pBlock->info.type == STREAM_DELETE_RESULT ||
         pBlock->info.type == STREAM_CLEAR) {
       doDeleteWindows(pOperator, &pInfo->interval, pBlock, pInfo->pDelWins, pUpdatedMap);
->>>>>>> ba912cdf
       continue;
     } else if (pBlock->info.type == STREAM_GET_ALL) {
       getAllIntervalWindow(pInfo->aggSup.pResultRowHashTable, pUpdatedMap);
@@ -5831,9 +5807,6 @@
   pInfo->delKey.ts = INT64_MAX;
   pInfo->delKey.groupId = 0;
 
-  pInfo->pGroupIdTbNameMap =
-      taosHashInit(1024, taosGetDefaultHashFunction(TSDB_DATA_TYPE_UBIGINT), false, HASH_NO_LOCK);
-
   pOperator->name = "StreamIntervalOperator";
   pOperator->operatorType = QUERY_NODE_PHYSICAL_PLAN_STREAM_INTERVAL;
   pOperator->blocking = true;
