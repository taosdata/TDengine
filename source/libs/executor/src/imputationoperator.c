/*
 * Copyright (c) 2019 TAOS Data, Inc. <jhtao@taosdata.com>
 *
 * This program is free software: you can use, redistribute, and/or modify
 * it under the terms of the GNU Affero General Public License, version 3
 * or later ("AGPL"), as published by the Free Software Foundation.
 *
 * This program is distributed in the hope that it will be useful, but WITHOUT
 * ANY WARRANTY; without even the implied warranty of MERCHANTABILITY or
 * FITNESS FOR A PARTICULAR PURPOSE.
 *
 * You should have received a copy of the GNU Affero General Public License
 * along with this program. If not, see <http://www.gnu.org/licenses/>.
 */

#include "executorInt.h"
#include "filter.h"
#include "functionMgt.h"
#include "operator.h"
#include "osMemPool.h"
#include "osMemory.h"
#include "querytask.h"
#include "tanalytics.h"
#include "taoserror.h"
#include "tcommon.h"
#include "tdatablock.h"
#include "tdef.h"
#include "thash.h"
#include "tjson.h"
#include "tmsg.h"
<<<<<<< HEAD
#include "types.h"
=======
#include "regex.h"
>>>>>>> 2e579446

#ifdef USE_ANALYTICS

#define FREQ_STR     "freq"
#define RADIUS_STR   "radius"
#define LAGSTART_STR "lag_start"
#define LAGEND_STR   "lag_end"

typedef struct {
  int64_t      timeout;
  int8_t       wncheck;
  SAnalyticBuf analyBuf;
  int32_t      numOfRows;
  int32_t      numOfBlocks;
  int32_t      numOfCols;
  STimeWindow  win;
  uint64_t     groupId;
  SArray      *pBlocks;    // SSDataBlock*
} SBaseSupp;

typedef struct {
  SBaseSupp    base;
  int32_t      targetSlot;
  int32_t      targetType;
  int32_t      tsSlot;
  int32_t      tsPrecision;
  int32_t      resTsSlot;
  int32_t      resMarkSlot;
  char         freq[64];         // frequency of data
} SImputationSupp;

typedef struct {
  int32_t   radius;
  int32_t   lagStart;
  int32_t   lagEnd;
  SBaseSupp base;

  int32_t targetSlot1;
  int32_t targetSlot2;

  int32_t targetSlot1Type;
  int32_t targetSlot2Type;
} SCorrelationSupp;

typedef struct {
  SOptrBasicInfo   binfo;
  SExprSupp        scalarSup;
  char             algoName[TSDB_ANALYTIC_ALGO_NAME_LEN];
  char             algoUrl[TSDB_ANALYTIC_ALGO_URL_LEN];
  char*            options;
  SColumn          targetCol;
  int32_t          resTargetSlot;
  int32_t          analysisType;
  SImputationSupp  imputatSup;
  SCorrelationSupp corrSupp;
} SAnalysisOperatorInfo;

static void    analysisDestroyOperatorInfo(void* param);
static int32_t imputationNext(SOperatorInfo* pOperator, SSDataBlock** ppRes);
static int32_t doAnalysis(SAnalysisOperatorInfo* pInfo, SExecTaskInfo* pTaskInfo);
static int32_t doCacheBlock(SAnalysisOperatorInfo* pInfo, SSDataBlock* pBlock, const char* id);
static int32_t doParseInputForImputation(SAnalysisOperatorInfo* pInfo, SImputationSupp* pSupp, SNodeList* pFuncs, const char* id);
static int32_t doParseInputForDtw(SAnalysisOperatorInfo* pInfo, SCorrelationSupp* pSupp, SNodeList* pFuncs, const char* id);
static int32_t doParseInputForTlcc(SAnalysisOperatorInfo* pInfo, SCorrelationSupp* pSupp, SNodeList* pFuncs, const char* id);
static int32_t doSetResSlot(SAnalysisOperatorInfo* pInfo, SExprSupp* pExprSup);
static int32_t doParseOption(SAnalysisOperatorInfo* pInfo, const char* id);
static int32_t doCreateBuf(SAnalysisOperatorInfo* pInfo, const char* pId);
static int32_t estResultRowsAfterImputation(int32_t rows, int64_t skey, int64_t ekey, int32_t prec, const char* pFreq, const char* id);
static void    doInitImputOptions(SImputationSupp* pSupp);
static void    doInitDtwOptions(SCorrelationSupp* pSupp);
static int32_t parseFreq(SImputationSupp* pSupp, SHashObj* pHashMap, const char* id);
static void    parseRadius(SCorrelationSupp* pSupp, SHashObj* pHashMap, const char* id);

int32_t createGenericAnalysisOperatorInfo(SOperatorInfo* downstream, SPhysiNode* physiNode, SExecTaskInfo* pTaskInfo,
                                          SOperatorInfo** pOptrInfo) {
  QRY_PARAM_CHECK(pOptrInfo);

  int32_t                    code = TSDB_CODE_SUCCESS;
  int32_t                    lino = 0;
  size_t                     keyBufSize = 0;
  int32_t                    num = 0;
  SExprInfo*                 pExprInfo = NULL;
  int32_t                    numOfExprs = 0;
  const char*                id = GET_TASKID(pTaskInfo);
  SGenericAnalysisPhysiNode* pAnalysisNode = (SGenericAnalysisPhysiNode*)physiNode;
  SExprSupp*                 pExprSup = NULL;

  SAnalysisOperatorInfo* pInfo = taosMemoryCalloc(1, sizeof(SAnalysisOperatorInfo));
  SOperatorInfo*           pOperator = taosMemoryCalloc(1, sizeof(SOperatorInfo));
  if (pOperator == NULL || pInfo == NULL) {
    code = terrno;
    goto _error;
  }

  pAnalysisNode = (SGenericAnalysisPhysiNode*)physiNode;
  pExprSup = &pOperator->exprSupp;

  code = createExprInfo(pAnalysisNode->pFuncs, NULL, &pExprInfo, &numOfExprs);
  QUERY_CHECK_CODE(code, lino, _error);

  code = initExprSupp(pExprSup, pExprInfo, numOfExprs, &pTaskInfo->storageAPI.functionStore);
  QUERY_CHECK_CODE(code, lino, _error);

  if (pAnalysisNode->pExprs != NULL) {
    SExprInfo* pScalarExprInfo = NULL;
    code = createExprInfo(pAnalysisNode->pExprs, NULL, &pScalarExprInfo, &num);
    QUERY_CHECK_CODE(code, lino, _error);

    code = initExprSupp(&pInfo->scalarSup, pScalarExprInfo, num, &pTaskInfo->storageAPI.functionStore);
    QUERY_CHECK_CODE(code, lino, _error);
  }

  code = filterInitFromNode((SNode*)pAnalysisNode->node.pConditions, &pOperator->exprSupp.pFilterInfo, 0, pTaskInfo->pStreamRuntimeInfo);
  QUERY_CHECK_CODE(code, lino, _error);

  for (int32_t i = 0; i < numOfExprs; ++i) {
    int32_t type = pExprInfo[i].pExpr->_function.functionType;
    if (type == FUNCTION_TYPE_IMPUTATION || type == FUNCTION_TYPE_DTW || type == FUNCTION_TYPE_DTW_PATH ||
        type == FUNCTION_TYPE_TLCC) {
      pInfo->analysisType = type;
      break;
    }
  }

  if (pInfo->analysisType == FUNCTION_TYPE_IMPUTATION) {
    doInitImputOptions(&pInfo->imputatSup);
    code = doParseInputForImputation(pInfo, &pInfo->imputatSup, pAnalysisNode->pFuncs, id);
    QUERY_CHECK_CODE(code, lino, _error);
  } else if (pInfo->analysisType == FUNCTION_TYPE_DTW || pInfo->analysisType == FUNCTION_TYPE_DTW_PATH) {
    doInitDtwOptions(&pInfo->corrSupp);
    code = doParseInputForDtw(pInfo, &pInfo->corrSupp, pAnalysisNode->pFuncs, id);
    QUERY_CHECK_CODE(code, lino, _error);
  } else if (pInfo->analysisType == FUNCTION_TYPE_TLCC) {
    doInitDtwOptions(&pInfo->corrSupp);
    code = doParseInputForTlcc(pInfo, &pInfo->corrSupp, pAnalysisNode->pFuncs, id);
    QUERY_CHECK_CODE(code, lino, _error);
  } else {
    code = TSDB_CODE_INVALID_PARA;
    goto _error;
  }

  code = doParseOption(pInfo, id);
  QUERY_CHECK_CODE(code, lino, _error);

  code = doSetResSlot(pInfo, pExprSup);
  QUERY_CHECK_CODE(code, lino, _error);

  code = doCreateBuf(pInfo, id);
  QUERY_CHECK_CODE(code, lino, _error);

  initResultSizeInfo(&pOperator->resultInfo, 4096);

  pInfo->binfo.pRes = createDataBlockFromDescNode(physiNode->pOutputDataBlockDesc);
  QUERY_CHECK_NULL(pInfo->binfo.pRes, code, lino, _error, terrno);

  setOperatorInfo(pOperator, "GenericAnalyOptr", QUERY_NODE_PHYSICAL_PLAN_ANALYSIS_FUNC, false, OP_NOT_OPENED,
                  pInfo, pTaskInfo);
  pOperator->fpSet = createOperatorFpSet(optrDummyOpenFn, imputationNext, NULL, analysisDestroyOperatorInfo,
                                         optrDefaultBufFn, NULL, optrDefaultGetNextExtFn, NULL);

  code = blockDataEnsureCapacity(pInfo->binfo.pRes, pOperator->resultInfo.capacity);
  QUERY_CHECK_CODE(code, lino, _error);

  code = appendDownstream(pOperator, &downstream, 1);
  QUERY_CHECK_CODE(code, lino, _error);

  *pOptrInfo = pOperator;

  qDebug("%s forecast env is initialized, option:%s", id, pInfo->options);
  return TSDB_CODE_SUCCESS;

_error:
  if (code != TSDB_CODE_SUCCESS) {
    qError("%s %s failed at line %d since %s", id, __func__, lino, tstrerror(code));
  }

  if (pInfo != NULL) analysisDestroyOperatorInfo(pInfo);
  destroyOperatorAndDownstreams(pOperator, &downstream, 1);
  pTaskInfo->code = code;
  return code;
}

static int32_t getBaseSupp(SAnalysisOperatorInfo* pInfo, SBaseSupp** ppSupp, const char* pId) {
  int32_t code = 0;
  *ppSupp = NULL;

  switch (pInfo->analysisType) {
    case FUNCTION_TYPE_IMPUTATION:
      *ppSupp = &pInfo->imputatSup.base;
      break;
    case FUNCTION_TYPE_DTW:
    case FUNCTION_TYPE_DTW_PATH:
    case FUNCTION_TYPE_TLCC:
      *ppSupp = &pInfo->corrSupp.base;
      break;
    default:
      // Handle error: unknown analysis type
      code = TSDB_CODE_INVALID_PARA;
      qError("%s unknown analysis type: %d", pId, pInfo->analysisType);
  }

  return code;
}

static int32_t imputationNext(SOperatorInfo* pOperator, SSDataBlock** ppRes) {
  int32_t                code = TSDB_CODE_SUCCESS;
  int32_t                lino = 0;
  SAnalysisOperatorInfo* pInfo = pOperator->info;
  SExecTaskInfo*         pTaskInfo = pOperator->pTaskInfo;
  SOptrBasicInfo*        pBInfo = &pInfo->binfo;
  SSDataBlock*           pRes = pInfo->binfo.pRes;
  int64_t                st = taosGetTimestampUs();
  const char*            idstr = GET_TASKID(pTaskInfo);
  SBaseSupp*             pSupp = NULL;

  code = getBaseSupp(pInfo, &pSupp, idstr);
  QUERY_CHECK_CODE(code, lino, _end);

  int32_t numOfBlocks = taosArrayGetSize(pSupp->pBlocks);
  blockDataCleanup(pRes);

  while (1) {
    SSDataBlock* pBlock = getNextBlockFromDownstream(pOperator, 0);
    if (pBlock == NULL) {
      break;
    }

    if (pSupp->groupId == 0 || pSupp->groupId == pBlock->info.id.groupId) {
      pSupp->groupId = pBlock->info.id.groupId;
      numOfBlocks++;
      code = doCacheBlock(pInfo, pBlock, idstr);

      qDebug("group:%" PRId64 ", blocks:%d, rows:%" PRId64 ", total rows:%d", pSupp->groupId, numOfBlocks,
             pBlock->info.rows, pSupp->numOfRows);
      QUERY_CHECK_CODE(code, lino, _end);
    } else {
      qDebug("group:%" PRId64 ", read completed for new group coming, blocks:%d", pSupp->groupId, numOfBlocks);
      code = doAnalysis(pInfo, pTaskInfo);
      QUERY_CHECK_CODE(code, lino, _end);

      pSupp->groupId = pBlock->info.id.groupId;
      numOfBlocks = 1;
      qDebug("group:%" PRId64 ", new group, rows:%" PRId64 ", total rows:%d", pSupp->groupId, pBlock->info.rows,
             pSupp->numOfRows);
      code = doCacheBlock(pInfo, pBlock, idstr);
      QUERY_CHECK_CODE(code, lino, _end);
    }

    if (pRes->info.rows > 0) {
      (*ppRes) = pRes;
      qDebug("group:%" PRId64 ", return to upstream, blocks:%d", pRes->info.id.groupId, numOfBlocks);
      return code;
    }
  }

  if (numOfBlocks > 0) {
    qDebug("group:%" PRId64 ", read finish, blocks:%d", pSupp->groupId, numOfBlocks);
    code = doAnalysis(pInfo, pTaskInfo);
  }

  int64_t cost = taosGetTimestampUs() - st;
  qDebug("%s all groups finished, cost:%" PRId64 "us", idstr, cost);

_end:
  if (code != TSDB_CODE_SUCCESS) {
    qError("%s %s failed at line %d since %s", idstr, __func__, lino, tstrerror(code));
    pTaskInfo->code = code;
    T_LONG_JMP(pTaskInfo->env, code);
  }

  (*ppRes) = (pBInfo->pRes->info.rows == 0) ? NULL : pBInfo->pRes;
  return code;
}

static void analysisDestroyOperatorInfo(void* param) {
  SAnalysisOperatorInfo* pInfo = (SAnalysisOperatorInfo*)param;
  if (pInfo == NULL) return;

  cleanupBasicInfo(&pInfo->binfo);
  cleanupExprSupp(&pInfo->scalarSup);

  SArray* pBlocks = NULL;
  if (pInfo->analysisType == FUNCTION_TYPE_IMPUTATION) {
    pBlocks = pInfo->imputatSup.base.pBlocks;
  } else {
    pBlocks = pInfo->corrSupp.base.pBlocks;
  }

  for (int32_t i = 0; i < taosArrayGetSize(pBlocks); ++i) {
    SSDataBlock* pBlock = taosArrayGetP(pBlocks, i);
    blockDataDestroy(pBlock);
  }

<<<<<<< HEAD
  taosArrayDestroy(pBlocks);
=======
  taosMemoryFreeClear(pInfo->options);
  taosArrayDestroy(pInfo->imputatSup.blocks);
>>>>>>> 2e579446
  taosMemoryFreeClear(param);
}

static int32_t doCacheBlockForImputation(SImputationSupp* pSupp, const char* id, SSDataBlock* pBlock) {
  SAnalyticBuf* pBuf = &pSupp->base.analyBuf;
  int32_t code = 0;

  if (pSupp->base.numOfRows > ANALY_IMPUTATION_INPUT_MAX_ROWS) {
    qError("%s too many rows for imputation, maximum allowed:%d, input:%d", id, ANALY_IMPUTATION_INPUT_MAX_ROWS,
           pSupp->base.numOfRows);
    return TSDB_CODE_ANA_ANODE_TOO_MANY_ROWS;
  }

  pSupp->base.numOfBlocks++;
  qDebug("%s block:%d, %p rows:%" PRId64, id, pSupp->base.numOfBlocks, pBlock, pBlock->info.rows);

  for (int32_t j = 0; j < pBlock->info.rows; ++j) {
    SColumnInfoData* pValCol = taosArrayGet(pBlock->pDataBlock, pSupp->targetSlot);
    SColumnInfoData* pTsCol = taosArrayGet(pBlock->pDataBlock, pSupp->tsSlot);
    if (pTsCol == NULL || pValCol == NULL) {
      break;
    }

    int32_t index = 0;

    int64_t ts = ((TSKEY*)pTsCol->pData)[j];
    char*   val = colDataGetData(pValCol, j);
    int16_t valType = pValCol->info.type;

    pSupp->base.win.skey = MIN(pSupp->base.win.skey, ts);
    pSupp->base.win.ekey = MAX(pSupp->base.win.ekey, ts);

    pSupp->base.numOfRows++;

    // write the primary time stamp column data
    code = taosAnalyBufWriteColData(pBuf, index++, TSDB_DATA_TYPE_TIMESTAMP, &ts);
    if (TSDB_CODE_SUCCESS != code) {
      qError("%s failed to write ts in buf, code:%s", id, tstrerror(code));
      return code;
    }

    // write the main column for imputation
    code = taosAnalyBufWriteColData(pBuf, index++, valType, val);
    if (TSDB_CODE_SUCCESS != code) {
      qError("%s failed to write val in buf, code:%s", id, tstrerror(code));
      return code;
    }
  }

  return code;
}

int32_t doCacheBlockForDtw(SCorrelationSupp* pSupp, const char* id, SSDataBlock* pBlock) {
  SAnalyticBuf* pBuf = &pSupp->base.analyBuf;
  int32_t code = 0;

  pSupp->base.numOfBlocks++;
  qDebug("%s block:%d, %p rows:%" PRId64, id, pSupp->base.numOfBlocks, pBlock, pBlock->info.rows);

  for (int32_t j = 0; j < pBlock->info.rows; ++j) {
    SColumnInfoData* pCol1 = taosArrayGet(pBlock->pDataBlock, pSupp->targetSlot1);
    SColumnInfoData* pCol2 = taosArrayGet(pBlock->pDataBlock, pSupp->targetSlot2);
    if (pCol1 == NULL || pCol2 == NULL) {
      break;
    }

    int32_t index = 0;

    char*   val1 = colDataGetData(pCol1, j);
    char*   val2 = colDataGetData(pCol2, j);

    pSupp->base.numOfRows++;

    // write the primary time stamp column data
    code = taosAnalyBufWriteColData(pBuf, index++, pCol1->info.type, val1);
    if (TSDB_CODE_SUCCESS != code) {
      qError("%s failed to write col1 in buf, code:%s", id, tstrerror(code));
      return code;
    }

    // write the main column for imputation
    code = taosAnalyBufWriteColData(pBuf, index++, pCol2->info.type, val2);
    if (TSDB_CODE_SUCCESS != code) {
      qError("%s failed to write col2 in buf, code:%s", id, tstrerror(code));
      return code;
    }
  }

  return code;

}

static int32_t doCacheBlock(SAnalysisOperatorInfo* pInfo, SSDataBlock* pBlock, const char* id) {
  int32_t       code = TSDB_CODE_SUCCESS;
  int32_t       lino = 0;

  if (pInfo->analysisType == FUNCTION_TYPE_IMPUTATION) {
    code = doCacheBlockForImputation(&pInfo->imputatSup, id, pBlock);
  } else if (pInfo->analysisType == FUNCTION_TYPE_DTW || pInfo->analysisType == FUNCTION_TYPE_DTW_PATH || pInfo->analysisType == FUNCTION_TYPE_TLCC) {
    code = doCacheBlockForDtw(&pInfo->corrSupp, id, pBlock);
  }

  return code;
}

static int32_t finishBuildRequest(SAnalysisOperatorInfo* pInfo, SBaseSupp* pSupp, const char* id) {
  SAnalyticBuf* pBuf = &pSupp->analyBuf;
  int32_t       code = 0;

  // let's check existed rows for imputation
  if (pInfo->analysisType == FUNCTION_TYPE_IMPUTATION) {
    if (pSupp->numOfRows < ANALY_IMPUTATION_INPUT_MIN_ROWS) {
      qError("%s input rows for imputation aren't enough, min required:%d, current:%d", id, ANALY_IMPUTATION_INPUT_MIN_ROWS,
             pSupp->numOfRows);
      return TSDB_CODE_ANA_ANODE_NOT_ENOUGH_ROWS;
    }

    code = estResultRowsAfterImputation(pSupp->numOfRows, pSupp->win.skey, pSupp->win.ekey, 
      pInfo->imputatSup.tsPrecision, pInfo->imputatSup.freq, id);
    if (code != 0) {
      return code;
    }
  }

  for (int32_t i = 0; i < pBuf->numOfCols; ++i) {
    code = taosAnalyBufWriteColEnd(pBuf, i);
    if (code != 0) return code;
  }

  code = taosAnalyBufWriteDataEnd(pBuf);
  if (code != 0) return code;

  code = taosAnalyBufWriteOptStr(pBuf, "option", pInfo->options);
  if (code != 0) return code;

  code = taosAnalyBufWriteOptStr(pBuf, "algo", pInfo->algoName);
  if (code != 0) return code;

  if (pInfo->analysisType == FUNCTION_TYPE_IMPUTATION) {
    const char* prec = TSDB_TIME_PRECISION_MILLI_STR;
    int32_t p = pInfo->imputatSup.tsPrecision;

    switch (p) {
      case TSDB_TIME_PRECISION_MICRO:
        prec = TSDB_TIME_PRECISION_MICRO_STR;
        break;
      case TSDB_TIME_PRECISION_NANO:
        prec = TSDB_TIME_PRECISION_NANO_STR;
        break;
      case TSDB_TIME_PRECISION_SECONDS:
        prec = "s";
        break;
      default:
        prec = TSDB_TIME_PRECISION_MILLI_STR;
    }

    code = taosAnalyBufWriteOptStr(pBuf, "freq", pInfo->imputatSup.freq);
    if (code != 0) return code;

    code = taosAnalyBufWriteOptStr(pBuf, "prec", prec);
    if (code != 0) return code;
  }

  code = taosAnalyBufWriteOptInt(pBuf, ALGO_OPT_WNCHECK_NAME, pSupp->wncheck);
  if (code != 0) return code;

  code = taosAnalyBufClose(pBuf);
  return code;
}

static int32_t buildDtwPathResult(SJson* pathJson, SColumnInfoData* pResTargetCol, const char* pId, char* buf,
                                  int32_t bufSize) {
  int32_t pair = tjsonGetArraySize(pathJson);
  if (pair != 2) {
    qError("%s invalid path data, should be array of pair", pId);
    return TSDB_CODE_ANA_ANODE_RETURN_ERROR;
  }

  SJson* first = tjsonGetArrayItem(pathJson, 0);
  SJson* second = tjsonGetArrayItem(pathJson, 1);

  int64_t t1, t2;
  tjsonGetObjectValueBigInt(first, &t1);
  tjsonGetObjectValueBigInt(second, &t2);

  int32_t n = snprintf(varDataVal(buf), bufSize - VARSTR_HEADER_SIZE, "(%" PRId64 ", %" PRId64 ")", t1, t2);
  if (n > 0) {
    varDataSetLen(buf, n);
    return TSDB_CODE_SUCCESS;
  } else {
    return TSDB_CODE_ANA_ANODE_RETURN_ERROR;
  }
}

static int32_t doAnalysisImpl(SAnalysisOperatorInfo* pInfo, SBaseSupp* pSupp, SSDataBlock* pBlock, const char* pId) {
  SAnalyticBuf* pBuf = &pSupp->analyBuf;
  int32_t       resCurRow = pBlock->info.rows;
  int64_t       tmpI64 = 0;
  double        tmpDouble = 0;
  int32_t       code = 0;

  SColumnInfoData* pResTargetCol = taosArrayGet(pBlock->pDataBlock, pInfo->resTargetSlot);
  if (NULL == pResTargetCol) {
    return terrno;
  }

  SJson* pJson = taosAnalySendReqRetJson(pInfo->algoUrl, ANALYTICS_HTTP_TYPE_POST, pBuf, pSupp->timeout, pId);
  if (pJson == NULL) {
    return terrno;
  }

  int32_t rows = 0;
  tjsonGetInt32ValueFromDouble(pJson, "rows", rows, code);
  if (rows < 0 && code == 0) {
    code = parseErrorMsgFromAnalyticServer(pJson, pId);
    tjsonDelete(pJson);
    return code;
  }

  if (code < 0) {
    goto _OVER;
  }

  if (pInfo->analysisType == FUNCTION_TYPE_IMPUTATION) {
    SJson* pTarget = tjsonGetObjectItem(pJson, "target");
    if (pTarget == NULL) goto _OVER;

    SJson* pTsList = tjsonGetObjectItem(pJson, "ts");
    if (pTsList == NULL) goto _OVER;

    SJson* pMask = tjsonGetObjectItem(pJson, "mask");
    if (pMask == NULL) goto _OVER;

    int32_t listLen = tjsonGetArraySize(pTarget);
    if (listLen != rows) {
      goto _OVER;
    }

    if (pInfo->imputatSup.resTsSlot != -1) {
      SColumnInfoData* pResTsCol = taosArrayGet(pBlock->pDataBlock, pInfo->imputatSup.resTsSlot);
      if (pResTsCol != NULL) {
        for (int32_t i = 0; i < rows; ++i) {
          SJson* tsJson = tjsonGetArrayItem(pTsList, i);
          tjsonGetObjectValueBigInt(tsJson, &tmpI64);
          colDataSetInt64(pResTsCol, resCurRow, &tmpI64);
          resCurRow++;
        }
      }
    }

    resCurRow = pBlock->info.rows;
    if (pResTargetCol->info.type == TSDB_DATA_TYPE_DOUBLE) {
      for (int32_t i = 0; i < rows; ++i) {
        SJson* targetJson = tjsonGetArrayItem(pTarget, i);
        tjsonGetObjectValueDouble(targetJson, &tmpDouble);
        colDataSetDouble(pResTargetCol, resCurRow, &tmpDouble);
        resCurRow++;
      }
    } else if (pResTargetCol->info.type == TSDB_DATA_TYPE_INT) {
      for (int32_t i = 0; i < rows; ++i) {
        SJson* targetJson = tjsonGetArrayItem(pTarget, i);
        tjsonGetObjectValueDouble(targetJson, &tmpDouble);
        int32_t t = tmpDouble;
        colDataSetInt32(pResTargetCol, resCurRow, &t);
        resCurRow++;
      }
    } else if (pResTargetCol->info.type == TSDB_DATA_TYPE_FLOAT) {
      for (int32_t i = 0; i < rows; ++i) {
        SJson* targetJson = tjsonGetArrayItem(pTarget, i);
        tjsonGetObjectValueDouble(targetJson, &tmpDouble);
        float t = tmpDouble;
        colDataSetFloat(pResTargetCol, resCurRow, &t);
        resCurRow++;
      }
    }

    if (pInfo->imputatSup.resMarkSlot != -1) {
      SColumnInfoData* pResMarkCol = taosArrayGet(pBlock->pDataBlock, pInfo->imputatSup.resMarkSlot);
      if (pResMarkCol != NULL) {
        resCurRow = pBlock->info.rows;
        for (int32_t i = 0; i < rows; ++i) {
          SJson* markJson = tjsonGetArrayItem(pMask, i);
          tjsonGetObjectValueBigInt(markJson, &tmpI64);
          int32_t v = tmpI64;
          colDataSetInt32(pResMarkCol, resCurRow, &v);
          resCurRow++;
        }
      }
    }
  } else if (pInfo->analysisType == FUNCTION_TYPE_DTW) {
    // dtw result example:
    // {'option': 'algo=dtw,radius=1', 'rows': 4, 'distance': 1.6, 'path': [(0, 0), (1, 0), (2, 0), (3, 1), (3, 2), (3, 3)]}

    SJson* pTarget = tjsonGetObjectItem(pJson, "distance");
    if (pTarget == NULL) goto _OVER;

    tjsonGetObjectValueDouble(pTarget, &tmpDouble);
    colDataSetDouble(pResTargetCol, resCurRow, &tmpDouble);
    rows = 1;
  } else if (pInfo->analysisType == FUNCTION_TYPE_DTW_PATH) {
    // dtw path results are the same as above
    SJson* pPath = tjsonGetObjectItem(pJson, "path");
    if (pPath == NULL) goto _OVER;

    int32_t listLen = tjsonGetArraySize(pPath);
    if (listLen != rows) {
      goto _OVER;
    }

    for (int32_t i = 0; i < rows; ++i) {
      SJson* pathJson = tjsonGetArrayItem(pPath, i);

      char buf[128 + VARSTR_HEADER_SIZE] = {0};
      code = buildDtwPathResult(pathJson, pResTargetCol, pId, buf, sizeof(buf));
      if (code != 0) {
        qError("%s failed to build path result, code:%s", pId, tstrerror(code));
        goto _OVER;
      }

      code = colDataSetVal(pResTargetCol, resCurRow, buf, false);
      if (code != 0) {
        qError("%s failed to set path result to column, code:%s", pId, tstrerror(code));
        goto _OVER;
      }

      resCurRow++;
    }
  } else if (pInfo->analysisType == FUNCTION_TYPE_TLCC) {
    // tlcc result example:
    // {'option': 'algo=tlcc,lag_start=-1,lag_end=1', 'rows': 3, 'lags': [-1, 0, 1], 'ccf_vals': [-0.24, 0.9, -0.2]}
    SJson* pLags = tjsonGetObjectItem(pJson, "lags");
    if (pLags == NULL) goto _OVER;

    SJson* pCcfVals = tjsonGetObjectItem(pJson, "ccf_vals");
    if (pCcfVals == NULL) goto _OVER;

    for (int32_t i = 0; i < rows; ++i) {
      SJson* ccfValJson = tjsonGetArrayItem(pCcfVals, i);
      tjsonGetObjectValueDouble(ccfValJson, &tmpDouble);

      int64_t index = 0;
      SJson*  pLastIndexJson = tjsonGetArrayItem(pLags, i);
      tjsonGetObjectValueBigInt(pLastIndexJson, &index);

      char    buf[128 + VARSTR_HEADER_SIZE] = {0};
      int32_t n = snprintf(varDataVal(buf), tListLen(buf) - VARSTR_HEADER_SIZE, "(%" PRId64 ", %.4f)", index, tmpDouble);
      if (n > 0) {
        varDataSetLen(buf, n);
      } else {
        return TSDB_CODE_ANA_ANODE_RETURN_ERROR;
      }

      code = colDataSetVal(pResTargetCol, resCurRow, buf, false);
      resCurRow++;
    }

    tjsonGetObjectValueDouble(pLags, &tmpDouble);
    colDataSetDouble(pResTargetCol, resCurRow, &tmpDouble);
  }

  pBlock->info.rows += rows;

  if (pJson != NULL) tjsonDelete(pJson);
  return 0;

_OVER:
  tjsonDelete(pJson);
  if (code == 0) {
    code = TSDB_CODE_INVALID_JSON_FORMAT;
  }

  qError("%s failed to perform analysis finalize since %s", pId, tstrerror(code));
  return code;
}

static int32_t doAnalysis(SAnalysisOperatorInfo* pInfo, SExecTaskInfo* pTaskInfo) {
  int32_t                  code = TSDB_CODE_SUCCESS;
  int32_t                  lino = 0;
  char*                    id = GET_TASKID(pTaskInfo);
  SSDataBlock*             pRes = pInfo->binfo.pRes;

  SBaseSupp* pSupp = (pInfo->analysisType==FUNCTION_TYPE_IMPUTATION)? &pInfo->imputatSup.base:&pInfo->corrSupp.base;

  if (pSupp->numOfRows <= 0) {
    taosArrayClear(pSupp->pBlocks);
    pSupp->numOfRows = 0;
    return code;
  }

  qDebug("%s group:%" PRId64 ", do analysis, rows:%d", id, pSupp->groupId, pSupp->numOfRows);
  pRes->info.id.groupId = pSupp->groupId;

  code = finishBuildRequest(pInfo, pSupp, id);
  QUERY_CHECK_CODE(code, lino, _end);

  //   if (pBlock->info.rows < pBlock->info.capacity) {
  //   return TSDB_CODE_SUCCESS;
  // }

  // code = blockDataEnsureCapacity(pRes, newRowsNum);
  // if (code != TSDB_CODE_SUCCESS) {
  //   qError("%s failed at line %d since %s", __func__, __LINE__, tstrerror(code));
  //   return code;
  // }

  // QUERY_CHECK_CODE(code, lino, _end);

  code = doAnalysisImpl(pInfo, pSupp, pRes, id);
  QUERY_CHECK_CODE(code, lino, _end);

  uInfo("%s block:%d, analysis finalize", id, pSupp->numOfBlocks);

_end:
  pSupp->numOfBlocks = 0;
  taosAnalyBufDestroy(&pSupp->analyBuf);
  return code;
}

static int32_t doParseInputForImputation(SAnalysisOperatorInfo* pInfo, SImputationSupp* pSupp, SNodeList* pFuncs, const char* id) {
  int32_t code = 0;
  SNode*  pNode = NULL;

  FOREACH(pNode, pFuncs) {
    if ((nodeType(pNode) == QUERY_NODE_TARGET) && (nodeType(((STargetNode*)pNode)->pExpr) == QUERY_NODE_FUNCTION)) {
      SFunctionNode* pFunc = (SFunctionNode*)((STargetNode*)pNode)->pExpr;
      int32_t        numOfParam = LIST_LENGTH(pFunc->pParameterList);

      if (pFunc->funcType == FUNCTION_TYPE_IMPUTATION) {
        // code = validInputParams(pFunc, id);
        // if (code) {
          // return code;
        // }

        pSupp->base.numOfCols = 2;

        if (numOfParam == 2) {
          // column, ts
          SColumnNode* pTargetNode = (SColumnNode*)nodesListGetNode(pFunc->pParameterList, 0);
          SColumnNode* pTsNode = (SColumnNode*)nodesListGetNode(pFunc->pParameterList, 1);

          pSupp->tsSlot = pTsNode->slotId;
          pSupp->tsPrecision = pTsNode->node.resType.precision;
          pSupp->targetSlot = pTargetNode->slotId;
          pSupp->targetType = pTargetNode->node.resType.type;

          // let's set the moment as the default imputation algorithm
          pInfo->options = taosStrdup("algo=moment");
        } else {
          // column, options, ts
          SColumnNode* pTargetNode = (SColumnNode*)nodesListGetNode(pFunc->pParameterList, 0);
          if (nodeType(pTargetNode) != QUERY_NODE_COLUMN) {
            // return error
          }

          bool assignTs = false;
          bool assignOpt = false;

          pSupp->targetSlot = pTargetNode->slotId;
          pSupp->targetType = pTargetNode->node.resType.type;

          for (int32_t i = 0; i < pFunc->pParameterList->length; ++i) {
            SNode* pNode = nodesListGetNode(pFunc->pParameterList, i);
            if (nodeType(pNode) == QUERY_NODE_COLUMN) {
              SColumnNode* pColNode = (SColumnNode*)pNode;
              if (pColNode->isPrimTs && (!assignTs)) {
                pSupp->tsSlot = pColNode->slotId;
                pSupp->tsPrecision = pColNode->node.resType.precision;
                assignTs = true;
                continue;
              }
            } else if (nodeType(pNode) == QUERY_NODE_VALUE) {
              if (!assignOpt) {
                SValueNode* pOptNode = (SValueNode*)pNode;
                pInfo->options = taosStrdup(pOptNode->literal);
                assignOpt = true;
                continue;
              }
            }
          }

          if (!assignOpt) {
            qError("%s option is missing, failed to do imputation", id);
            code = TSDB_CODE_ANA_INTERNAL_ERROR;
          }
        }
      }
    }
  }

  if (pInfo->options == NULL) {
    qError("%s option is missing or clone option string failed, failed to do imputation", id);
    code = TSDB_CODE_ANA_INTERNAL_ERROR;
  }

  return code;
}

int32_t doParseInputForDtw(SAnalysisOperatorInfo* pInfo, SCorrelationSupp* pSupp, SNodeList* pFuncs, const char* id) {
  int32_t code = 0;
  SNode*  pNode = NULL;

  FOREACH(pNode, pFuncs) {
    if ((nodeType(pNode) == QUERY_NODE_TARGET) && (nodeType(((STargetNode*)pNode)->pExpr) == QUERY_NODE_FUNCTION)) {
      SFunctionNode* pFunc = (SFunctionNode*)((STargetNode*)pNode)->pExpr;
      int32_t        numOfParam = LIST_LENGTH(pFunc->pParameterList);

      if (pFunc->funcType == FUNCTION_TYPE_DTW || pFunc->funcType == FUNCTION_TYPE_DTW_PATH) {
        // code = validInputParams(pFunc, id);
        // if (code) {
          // return code;
        // }

        pSupp->base.numOfCols = 2;

        if (numOfParam == 2) {
          // column1, column2
          SColumnNode* pTargetNode1 = (SColumnNode*)nodesListGetNode(pFunc->pParameterList, 0);
          SColumnNode* pTargetNode2 = (SColumnNode*)nodesListGetNode(pFunc->pParameterList, 1);

          pSupp->targetSlot1 = pTargetNode1->slotId;
          pSupp->targetSlot1Type = pTargetNode1->node.resType.type;

          pSupp->targetSlot2 = pTargetNode2->slotId;
          pSupp->targetSlot2Type = pTargetNode2->node.resType.type;

          // let's set the default radius to be 1
          pInfo->options = taosStrdup("algo=dtw,radius=1");
        } else if (numOfParam == 3) {
          // column, options, ts

          SColumnNode* pTargetNode1 = (SColumnNode*)nodesListGetNode(pFunc->pParameterList, 0);
          SColumnNode* pTargetNode2 = (SColumnNode*)nodesListGetNode(pFunc->pParameterList, 1);

          pSupp->targetSlot1 = pTargetNode1->slotId;
          pSupp->targetSlot1Type = pTargetNode1->node.resType.type;

          pSupp->targetSlot2 = pTargetNode2->slotId;
          pSupp->targetSlot2Type = pTargetNode2->node.resType.type;

          SValueNode* pOptNode = (SValueNode*)nodesListGetNode(pFunc->pParameterList, 2);

          int32_t bufLen = strlen(pOptNode->literal) + 30;
          pInfo->options = taosMemoryMalloc(bufLen);
          if (pInfo->options == NULL) {
            code = terrno;
            qError("%s failed to prepare option buffer, code:%s", id, tstrerror(code));
            return code;
          }

          int32_t ret = snprintf(pInfo->options, bufLen, "%s,%s", pOptNode->literal, "algo=dtw");
          if (ret < 0 || ret >= bufLen) {
            code = TSDB_CODE_OUT_OF_MEMORY;
            qError("%s failed to clone options string, code:%s", id, tstrerror(code));
            return code;
          }
        } else {
          qError("%s too many parameters in dtw function", id);
          code = TSDB_CODE_INVALID_PARA;
          return code;
        }
      }
    }
  }

  if (pInfo->options == NULL) {
    qError("%s option is missing or clone option string failed, failed to do correlation analysis", id);
    code = TSDB_CODE_ANA_INTERNAL_ERROR;
  }

  return code;
}

static int32_t doParseInputForTlcc(SAnalysisOperatorInfo* pInfo, SCorrelationSupp* pSupp, SNodeList* pFuncs, const char* id) {
  int32_t code = 0;
  SNode*  pNode = NULL;

  FOREACH(pNode, pFuncs) {
    if ((nodeType(pNode) == QUERY_NODE_TARGET) && (nodeType(((STargetNode*)pNode)->pExpr) == QUERY_NODE_FUNCTION)) {
      SFunctionNode* pFunc = (SFunctionNode*)((STargetNode*)pNode)->pExpr;
      int32_t        numOfParam = LIST_LENGTH(pFunc->pParameterList);

      if (pFunc->funcType == FUNCTION_TYPE_TLCC) {
        // code = validInputParams(pFunc, id);
        // if (code) {
          // return code;
        // }

        pSupp->base.numOfCols = 2;

        if (numOfParam == 2) {
          // column1, column2
          SColumnNode* pTargetNode1 = (SColumnNode*)nodesListGetNode(pFunc->pParameterList, 0);
          SColumnNode* pTargetNode2 = (SColumnNode*)nodesListGetNode(pFunc->pParameterList, 1);

          pSupp->targetSlot1 = pTargetNode1->slotId;
          pSupp->targetSlot1Type = pTargetNode1->node.resType.type;

          pSupp->targetSlot2 = pTargetNode2->slotId;
          pSupp->targetSlot2Type = pTargetNode2->node.resType.type;

          // let's set the default radius to be 1
          pInfo->options = taosStrdup("algo=tlcc,lag_start=-1,lag_end=1");
        } else if (numOfParam == 3) {
          // column, options, ts
          // SColumnNode* pTargetNode = (SColumnNode*)nodesListGetNode(pFunc->pParameterList, 0);
          // if (nodeType(pTargetNode) != QUERY_NODE_COLUMN) {
          // return error
          // }

          SColumnNode* pTargetNode1 = (SColumnNode*)nodesListGetNode(pFunc->pParameterList, 0);
          SColumnNode* pTargetNode2 = (SColumnNode*)nodesListGetNode(pFunc->pParameterList, 1);

          pSupp->targetSlot1 = pTargetNode1->slotId;
          pSupp->targetSlot1Type = pTargetNode1->node.resType.type;

          pSupp->targetSlot2 = pTargetNode2->slotId;
          pSupp->targetSlot2Type = pTargetNode2->node.resType.type;

          SValueNode* pOptNode = (SValueNode*)nodesListGetNode(pFunc->pParameterList, 2);

          int32_t bufLen = strlen(pOptNode->literal) + 30;
          pInfo->options = taosMemoryMalloc(bufLen);
          if (pInfo->options == NULL) {
            code = terrno;
            qError("%s failed to prepare option buffer, code:%s", id, tstrerror(code));
            return code;
          }

          int32_t ret = snprintf(pInfo->options, bufLen, "%s,%s", pOptNode->literal, "algo=tlcc");
          if (ret < 0 || ret >= bufLen) {
            code = TSDB_CODE_OUT_OF_MEMORY;
            qError("%s failed to clone options string, code:%s", id, tstrerror(code));
            return code;
          }
        } else {
          qError("%s too many parameters in tlcc function", id);
          code = TSDB_CODE_INVALID_PARA;
          return code;
        }
      }
    }
  }

  if (pInfo->options == NULL) {
    qError("%s option is missing or clone option string failed, failed to do correlation analysis", id);
    code = TSDB_CODE_ANA_INTERNAL_ERROR;
  }

  return code;
}

static int32_t doSetResSlot(SAnalysisOperatorInfo* pInfo, SExprSupp* pExprSup) {
  pInfo->imputatSup.resTsSlot = -1;
  pInfo->resTargetSlot = -1;
  pInfo->imputatSup.resMarkSlot = -1;

  for (int32_t j = 0; j < pExprSup->numOfExprs; ++j) {
    SExprInfo* pExprInfo = &pExprSup->pExprInfo[j];
    int32_t    dstSlot = pExprInfo->base.resSchema.slotId;
    int32_t    functionType = pExprInfo->pExpr->_function.functionType;
    if (functionType == FUNCTION_TYPE_IMPUTATION || functionType == FUNCTION_TYPE_DTW ||
        functionType == FUNCTION_TYPE_DTW_PATH || functionType == FUNCTION_TYPE_TLCC) {
      pInfo->resTargetSlot = dstSlot;
    } else if (functionType == FUNCTION_TYPE_IMPUTATION_ROWTS) {
      pInfo->imputatSup.resTsSlot = dstSlot;
    } else if (functionType == FUNCTION_TYPE_IMPUTATION_MARK) {
      pInfo->imputatSup.resMarkSlot = dstSlot;
    }
  }

  return 0;
}

void doInitBaseOptions(SBaseSupp* pSupp) {
  pSupp->numOfCols = 0;
  pSupp->numOfRows = 0;
  pSupp->numOfBlocks = 0;
  pSupp->wncheck = ANALY_DEFAULT_WNCHECK;
  pSupp->timeout = ANALY_DEFAULT_TIMEOUT;
  pSupp->groupId = 0;

  pSupp->win.skey = INT64_MAX;
  pSupp->win.ekey = INT64_MIN;
}

void doInitImputOptions(SImputationSupp* pSupp) {
  doInitBaseOptions(&pSupp->base);

  pSupp->freq[0] = 'S';  // d(day), h(hour), m(minute),s(second), ms(millisecond), us(microsecond)
  pSupp->freq[1] = '\0';

  pSupp->tsSlot = -1;
  pSupp->targetSlot = -1;
  pSupp->targetType = -1;
  pSupp->tsPrecision = -1;
}

void doInitDtwOptions(SCorrelationSupp* pSupp) {
  doInitBaseOptions(&pSupp->base);
  pSupp->radius = 1;

  pSupp->lagStart = -1;
  pSupp->lagEnd = 1;

  pSupp->targetSlot1 = -1;
  pSupp->targetSlot1Type = TSDB_DATA_TYPE_INT;
  pSupp->targetSlot2 = -1;
  pSupp->targetSlot2Type = TSDB_DATA_TYPE_INT;
}

int32_t parseFreq(SImputationSupp* pSupp, SHashObj* pHashMap, const char* id) {
  int32_t code = 0;
  char*   p = NULL;
  int32_t len = 0;
  regex_t regex;

  char* pFreq = taosHashGet(pHashMap, FREQ_STR, strlen(FREQ_STR));
  if (pFreq != NULL) {
    len = taosHashGetValueSize(pFreq);
    p = taosStrndupi(pFreq, len);
    if (p == NULL) {
      qError("%s failed to clone the freq param, code:%s", id, strerror(terrno));
      return terrno;
    }

    if (regcomp(&regex, "^([1-9][0-9]*|[1-9]*)(ms|us|ns|[smhdw])$", REG_EXTENDED | REG_ICASE) != 0) {
      qError("%s failed to compile regex for freq param", id);
      return TSDB_CODE_INVALID_PARA;
    }

    int32_t res = regexec(&regex, p, 0, NULL, 0);
    regfree(&regex);
    if (res != 0) {
      qError("%s invalid freq parameter: %s", id, p);
      taosMemoryFreeClear(p);
      return TSDB_CODE_INVALID_PARA;
    }

    if (code == TSDB_CODE_SUCCESS) {
      tstrncpy(pSupp->freq, pFreq, len + 1);
      qDebug("%s data freq:%s", id, pSupp->freq);
    }
  } else {
    qDebug("%s not specify data freq, default: %s", id, pSupp->freq);
  }

  taosMemoryFreeClear(p);
  return code;
}

void parseRadius(SCorrelationSupp* pSupp, SHashObj* pHashMap, const char* id) {
  char* pRadius = taosHashGet(pHashMap, RADIUS_STR, strlen(RADIUS_STR));
  if (pRadius != NULL) {
    pSupp->radius = *(int32_t*)pRadius;
    qDebug("%s dtw search radius:%d", id, pSupp->radius);
  } else {
    qDebug("%s not specify search radius, default: %d", id, pSupp->radius);
  }
}

void parseLag(SCorrelationSupp* pSupp, SHashObj* pHashMap, const char* id) {
  char* pLagStart = taosHashGet(pHashMap, LAGSTART_STR, strlen(LAGSTART_STR));
  if (pLagStart != NULL) {
    pSupp->lagStart = *(int32_t*)pLagStart;
    qDebug("%s tlcc lag start:%d", id, pSupp->lagStart);
  } else {
    qDebug("%s not specify tlcc lag start, default: %d", id, pSupp->lagStart);
  }

  char* pLagEnd = taosHashGet(pHashMap, LAGEND_STR, strlen(LAGEND_STR));
  if (pLagEnd != NULL) {
    pSupp->lagEnd = *(int32_t*)pLagEnd;
    qDebug("%s tlcc lag end:%d", id, pSupp->lagEnd);
  } else {
    qDebug("%s not specify tlcc lag end, default: %d", id, pSupp->lagEnd);
  }
}

int32_t estResultRowsAfterImputation(int32_t rows, int64_t skey, int64_t ekey, int32_t prec, const char* pFreq, const char* id) {
  int64_t range = ekey - skey;
  double  factor = 0;
  if (prec == TSDB_TIME_PRECISION_MILLI) {
    if (strcmp(pFreq, "h") == 0) {
      factor = 0.001 * 1/3600;
    } else if (strcmp(pFreq, "m") == 0) {
      factor = 0.001 * 1/60;
    } else if (strcmp(pFreq, "s") == 0) {
      factor = 0.001;
    } else if (strcmp(pFreq, "ms") == 0) {
      factor = 1;
    } else if (strcmp(pFreq, "us") == 0) {
      factor *= 1000;
    } else if (strcmp(pFreq, "ns") == 0) {
      factor *= 1000000;
    }

    int64_t num = range * factor - rows;
    if (num > ANALY_MAX_IMPUT_ROWS) {
      qError("%s too many rows to imputation, est:%"PRId64, id, num);
      return TSDB_CODE_INVALID_PARA;
    }
  } else if (prec == TSDB_TIME_PRECISION_MICRO) {
    if (strcmp(pFreq, "h") == 0) {
      factor = 0.000001 * 1/3600;
    } else if (strcmp(pFreq, "m") == 0) {
      factor = 0.000001 * 1/60;
    } else if (strcmp(pFreq, "s") == 0) {
      factor = 0.000001;
    } else if (strcmp(pFreq, "ms") == 0) {
      factor = 1000;
    } else if (strcmp(pFreq, "us") == 0) {
      factor *= 1;
    } else if (strcmp(pFreq, "ns") == 0) {
      factor *= 1000;
    }

    int64_t num = range * factor - rows;
    if (num > ANALY_MAX_IMPUT_ROWS) {
      qError("%s too many rows to imputation, est:%"PRId64, id, num);
      return TSDB_CODE_INVALID_PARA;
    }
  } else if (prec == TSDB_TIME_PRECISION_NANO) {
    if (strcmp(pFreq, "h") == 0) {
      factor = 0.000000001 * 1/3600;
    } else if (strcmp(pFreq, "m") == 0) {
      factor = 0.000000001 * 1/60;
    } else if (strcmp(pFreq, "s") == 0) {
      factor = 0.000000001;
    } else if (strcmp(pFreq, "ms") == 0) {
      factor = 1000000;
    } else if (strcmp(pFreq, "us") == 0) {
      factor *= 1000;
    } else if (strcmp(pFreq, "ns") == 0) {
      factor *= 1;
    }

    int64_t num = range * factor - rows;
    if (num > ANALY_MAX_IMPUT_ROWS) {
      qError("%s too many rows to imputation, est:%"PRId64, id, num);
      return TSDB_CODE_INVALID_PARA;
    }
  }

  return TSDB_CODE_SUCCESS;
}

int32_t doParseOption(SAnalysisOperatorInfo* pInfo, const char* id) {
  int32_t   code = 0;
  int32_t   lino = 0;
  SHashObj* pHashMap = NULL;

  code = taosAnalyGetOpts(pInfo->options, &pHashMap);
  if (code != TSDB_CODE_SUCCESS) {
    return code;
  }

  int32_t type = 0;
  if (pInfo->analysisType == FUNCTION_TYPE_IMPUTATION) {
    type = ANALY_ALGO_TYPE_IMPUTATION;
  } else if (pInfo->analysisType == FUNCTION_TYPE_DTW || pInfo->analysisType == FUNCTION_TYPE_DTW_PATH ||
             pInfo->analysisType == FUNCTION_TYPE_TLCC) {
    type = ANALY_ALGO_TYPE_CORREL;
  }

  code = taosAnalysisParseAlgo(pInfo->options, pInfo->algoName, pInfo->algoUrl, type, tListLen(pInfo->algoUrl),
                               pHashMap, id);
  TSDB_CHECK_CODE(code, lino, _end);

  // extract the timeout parameter
  SBaseSupp* pSupp =
      (pInfo->analysisType == FUNCTION_TYPE_IMPUTATION) ? &pInfo->imputatSup.base : &pInfo->corrSupp.base;
  pSupp->timeout = taosAnalysisParseTimout(pHashMap, id);
  pSupp->wncheck = taosAnalysisParseWncheck(pHashMap, id);

  if (pInfo->analysisType == FUNCTION_TYPE_IMPUTATION) {
    // extract data freq
    code = parseFreq(&pInfo->imputatSup, pHashMap, id);
  } else if (pInfo->analysisType == FUNCTION_TYPE_DTW || pInfo->analysisType == FUNCTION_TYPE_DTW_PATH) {
    parseRadius(&pInfo->corrSupp, pHashMap, id);
  } else if (pInfo->analysisType == FUNCTION_TYPE_TLCC) {
    parseLag(&pInfo->corrSupp, pHashMap, id);
  }

_end:
  taosHashCleanup(pHashMap);
  return code;
}

static int32_t doCreateBuf(SAnalysisOperatorInfo* pInfo, const char* pId) {
  SBaseSupp* pSupp =
      (pInfo->analysisType == FUNCTION_TYPE_IMPUTATION) ? &pInfo->imputatSup.base : &pInfo->corrSupp.base;

  SAnalyticBuf* pBuf = &pSupp->analyBuf;
  int64_t       ts = taosGetTimestampNs();
  int32_t       index = 0;

  pBuf->bufType = ANALYTICS_BUF_TYPE_JSON_COL;
  snprintf(pBuf->fileName, sizeof(pBuf->fileName), "%s/tdengine-analysis-%p-%" PRId64, tsTempDir, pInfo, ts);

  int32_t code = tsosAnalyBufOpen(pBuf, pSupp->numOfCols, pId);
  if (code != 0) goto _OVER;

  if (pInfo->analysisType == FUNCTION_TYPE_IMPUTATION) {
    code = taosAnalyBufWriteColMeta(pBuf, index++, TSDB_DATA_TYPE_TIMESTAMP, "ts");
    if (code != 0) goto _OVER;

    code = taosAnalyBufWriteColMeta(pBuf, index++, pInfo->imputatSup.targetType, "val");
    if (code != 0) goto _OVER;
  } else if (pInfo->analysisType == FUNCTION_TYPE_DTW || pInfo->analysisType == FUNCTION_TYPE_DTW_PATH || pInfo->analysisType == FUNCTION_TYPE_TLCC) {
    code = taosAnalyBufWriteColMeta(pBuf, index++, pInfo->corrSupp.targetSlot1Type, "val");
    if (code != 0) goto _OVER;

    code = taosAnalyBufWriteColMeta(pBuf, index++, pInfo->corrSupp.targetSlot2Type, "val1");
    if (code != 0) goto _OVER;
  }

  code = taosAnalyBufWriteDataBegin(pBuf);
  if (code != 0) goto _OVER;

  for (int32_t i = 0; i < pSupp->numOfCols; ++i) {
    code = taosAnalyBufWriteColBegin(pBuf, i);
    if (code != 0) goto _OVER;
  }

_OVER:
  if (code != 0) {
    (void)taosAnalyBufClose(pBuf);
    taosAnalyBufDestroy(pBuf);
  }
  return code;
}

#else

int32_t createGenericAnalysisOperatorInfo(SOperatorInfo* downstream, SPhysiNode* physiNode, SExecTaskInfo* pTaskInfo,
                                     SOperatorInfo** pOptrInfo) {
  return TSDB_CODE_OPS_NOT_SUPPORT;
}
void analysisDestroyOperatorInfo(void* param) {}

#endif<|MERGE_RESOLUTION|>--- conflicted
+++ resolved
@@ -28,11 +28,7 @@
 #include "thash.h"
 #include "tjson.h"
 #include "tmsg.h"
-<<<<<<< HEAD
-#include "types.h"
-=======
 #include "regex.h"
->>>>>>> 2e579446
 
 #ifdef USE_ANALYTICS
 
@@ -326,12 +322,7 @@
     blockDataDestroy(pBlock);
   }
 
-<<<<<<< HEAD
   taosArrayDestroy(pBlocks);
-=======
-  taosMemoryFreeClear(pInfo->options);
-  taosArrayDestroy(pInfo->imputatSup.blocks);
->>>>>>> 2e579446
   taosMemoryFreeClear(param);
 }
 
