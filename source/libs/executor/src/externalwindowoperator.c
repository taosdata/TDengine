/*
 * Copyright (c) 2019 TAOS Data, Inc. <jhtao@taosdata.com>
 *
 * This program is free software: you can use, redistribute, and/or modify
 * it under the terms of the GNU Affero General Public License, version 3
 * or later ("AGPL"), as published by the Free Software Foundation.
 *
 * This program is distributed in the hope that it will be useful, but WITHOUT
 * ANY WARRANTY; without even the implied warranty of MERCHANTABILITY or
 * FITNESS FOR A PARTICULAR PURPOSE.
 *
 * You should have received a copy of the GNU Affero General Public License
 * along with this program. If not, see <http://www.gnu.org/licenses/>.
 */

#include "executorInt.h"
#include "operator.h"
#include "querytask.h"
#include "tdatablock.h"
#include "stream.h"
#include "filter.h"

typedef struct SBlockList {
  const SSDataBlock* pSrcBlock;
  SList*             pBlocks;
  int32_t            blockRowNumThreshold;
} SBlockList;

typedef struct SExternalWindowOperator {
  SOptrBasicInfo     binfo;
  SAggSupporter      aggSup;
  SExprSupp          scalarSupp;
  STimeWindowAggSupp twAggSup;
  SGroupResInfo      groupResInfo;
  int32_t            primaryTsIndex;
  EExtWinMode        mode;
  SArray*            pWins;
  SArray*            pOutputBlocks;  // for each window, we have a list of blocks
  // SArray*            pOffsetList;  // for each window
  int32_t            outputWinId;
  SListNode*         pOutputBlockListNode;  // block index in block array used for output
  SSDataBlock*       pTmpBlock;
  SArray*            pPseudoColInfo;  
  // SLimitInfo         limitInfo;  // limit info for each window
} SExternalWindowOperator;

static int32_t blockListInit(SBlockList* pBlockList, int32_t threshold) {
  pBlockList->pBlocks = tdListNew(sizeof(SSDataBlock*));
  if (!pBlockList->pBlocks) {
    return terrno;
  }
  return 0;
}

static int32_t blockListAddBlock(SBlockList* pBlockList) {
  SSDataBlock* pRes = NULL;
  int32_t      code = createOneDataBlock(pBlockList->pSrcBlock, false, &pRes);
  if (code != 0) {
    return code;
  }
  code = blockDataEnsureCapacity(pRes, pBlockList->blockRowNumThreshold);
  if (code != 0) {
    blockDataDestroy(pRes);
    return code;
  }
  code = tdListAppend(pBlockList->pBlocks, &pRes);
  if (code != 0) {
    blockDataDestroy(pRes);
    return code;
  }
  return 0;
}

static int32_t blockListGetLastBlock(SBlockList* pBlockList, SSDataBlock** ppBlock) {
  SListNode* pNode = TD_DLIST_TAIL(pBlockList->pBlocks);
  int32_t    code = 0;
  *ppBlock = NULL;
  code = blockListAddBlock(pBlockList);
  if (0 == code) {
    pNode = TD_DLIST_TAIL(pBlockList->pBlocks);
    *ppBlock = *(SSDataBlock**)pNode->data;
  }
  return code;
}

static void blockListDestroy(void* p) {
  SBlockList* pBlockList = (SBlockList*)p;
  if (TD_DLIST_NELES(pBlockList->pBlocks) > 0) {
    SListNode* pNode = TD_DLIST_HEAD(pBlockList->pBlocks);
    while (pNode) {
      SSDataBlock* pBlock = *(SSDataBlock**)pNode->data;
      blockDataDestroy(pBlock);
      pNode = pNode->dl_next_;
    }
  }
  taosMemoryFree(pBlockList->pBlocks);
}

void destroyExternalWindowOperatorInfo(void* param) {
  if (NULL == param) {
    return;
  }
  SExternalWindowOperator* pInfo = (SExternalWindowOperator*)param;
  cleanupBasicInfo(&pInfo->binfo);

  taosArrayDestroyEx(pInfo->pOutputBlocks, blockListDestroy);
  taosArrayDestroy(pInfo->pWins);
  colDataDestroy(&pInfo->twAggSup.timeWindowData);
  cleanupGroupResInfo(&pInfo->groupResInfo);
 
  taosArrayDestroy(pInfo->pPseudoColInfo);
  blockDataDestroy(pInfo->pTmpBlock);

  cleanupAggSup(&pInfo->aggSup);
  cleanupExprSupp(&pInfo->scalarSupp);

  pInfo->binfo.resultRowInfo.openWindow = tdListFree(pInfo->binfo.resultRowInfo.openWindow);

  taosMemoryFreeClear(pInfo);
}

static int32_t doOpenExternalWindow(SOperatorInfo* pOperator);
static int32_t externalWindowNext(SOperatorInfo* pOperator, SSDataBlock** ppRes);

typedef struct SMergeAlignedExternalWindowOperator {
  SExternalWindowOperator* pExtW;
  int64_t curTs;
  SSDataBlock* pPrefetchedBlock;
  SResultRow*  pResultRow;
} SMergeAlignedExternalWindowOperator;

void destroyMergeAlignedExternalWindowOperator(void* pOperator) {
  SMergeAlignedExternalWindowOperator* pMlExtInfo = (SMergeAlignedExternalWindowOperator*)pOperator;
  destroyExternalWindowOperatorInfo(pMlExtInfo->pExtW);
}

void doMergeAlignExternalWindow(SOperatorInfo* pOperator);

static int32_t mergeAlignedExternalWindowNext(SOperatorInfo* pOperator, SSDataBlock** ppRes) {
  SExecTaskInfo*                       pTaskInfo = pOperator->pTaskInfo;
  SMergeAlignedExternalWindowOperator* pMlExtInfo = pOperator->info;
  SExternalWindowOperator*             pExtW = pMlExtInfo->pExtW;
  int32_t                              code = 0;
  int32_t lino = 0;

  if (pOperator->status == OP_EXEC_DONE) {
    (*ppRes) = NULL;
    return TSDB_CODE_SUCCESS;
  }

  SSDataBlock* pRes = pExtW->binfo.pRes;
  blockDataCleanup(pRes);

  if (!pExtW->pWins) {
    size_t size = taosArrayGetSize(pTaskInfo->pStreamRuntimeInfo->funcInfo.pStreamPesudoFuncVals);
    pExtW->pWins = taosArrayInit(size, sizeof(STimeWindow));
    if (!pExtW->pWins) QUERY_CHECK_CODE(terrno, lino, _end);
    // pExtW->pOffsetList = taosArrayInit(size, sizeof(SLimitInfo));
    // if (!pExtW->pOffsetList) QUERY_CHECK_CODE(terrno, lino, _end);

    for (int32_t i = 0; i < size; ++i) {
      SSTriggerCalcParam* pParam = taosArrayGet(pTaskInfo->pStreamRuntimeInfo->funcInfo.pStreamPesudoFuncVals, i);
      STimeWindow win = {.skey = pParam->wstart, .ekey = pParam->wend};
      if (pTaskInfo->pStreamRuntimeInfo->funcInfo.triggerType != 1){  // 1 meams STREAM_TRIGGER_SLIDING
        win.ekey++;
      }
      TSDB_CHECK_NULL(taosArrayPush(pExtW->pWins, &win), code, lino, _end, terrno);
    }
    pExtW->outputWinId = pTaskInfo->pStreamRuntimeInfo->funcInfo.curIdx;
  }

  doMergeAlignExternalWindow(pOperator);
  size_t rows = pRes->info.rows;
  pOperator->resultInfo.totalRows += rows;
  (*ppRes) = (rows == 0) ? NULL : pRes;

_end:
  if (code != 0) {
    qError("%s failed at line %d since:%s", __func__, lino, tstrerror(code));
    pTaskInfo->code = code;
    T_LONG_JMP(pTaskInfo->env, code);
  }
  return code;
}

int32_t resetMergeAlignedExternalWindowOperator(SOperatorInfo* pOperator) {
  SMergeAlignedExternalWindowOperator* pMlExtInfo = pOperator->info;
  SExternalWindowOperator*             pExtW = pMlExtInfo->pExtW;
  SExecTaskInfo*                       pTaskInfo = pOperator->pTaskInfo;
  SMergeAlignedIntervalPhysiNode * pPhynode = (SMergeAlignedIntervalPhysiNode*)pOperator->pPhyNode;
  pOperator->status = OP_NOT_OPENED;

  taosArrayDestroy(pExtW->pWins);
  pExtW->pWins = NULL;

  resetBasicOperatorState(&pExtW->binfo);
  pMlExtInfo->pResultRow = NULL;
  pMlExtInfo->curTs = INT64_MIN;
  if (pMlExtInfo->pPrefetchedBlock) blockDataCleanup(pMlExtInfo->pPrefetchedBlock);

  int32_t code = resetAggSup(&pOperator->exprSupp, &pExtW->aggSup, pTaskInfo, pPhynode->window.pFuncs, NULL,
                             sizeof(int64_t) * 2 + POINTER_BYTES, pTaskInfo->id.str, pTaskInfo->streamInfo.pState,
                             &pTaskInfo->storageAPI.functionStore);
  if (code == 0) {
    colDataDestroy(&pExtW->twAggSup.timeWindowData);
    code = initExecTimeWindowInfo(&pExtW->twAggSup.timeWindowData, &pTaskInfo->window);
  }
  return code;
}

int32_t createMergeAlignedExternalWindowOperator(SOperatorInfo* pDownstream, SPhysiNode* pNode,
                                                 SExecTaskInfo* pTaskInfo, SOperatorInfo** ppOptrOut) {
  SMergeAlignedIntervalPhysiNode* pPhynode = (SMergeAlignedIntervalPhysiNode*)pNode;
  int32_t code = 0;
  int32_t lino = 0;
  SMergeAlignedExternalWindowOperator* pMlExtInfo = taosMemoryCalloc(1, sizeof(SMergeAlignedExternalWindowOperator));
  SOperatorInfo*                       pOperator = taosMemoryCalloc(1, sizeof(SOperatorInfo));

  if (pTaskInfo->pStreamRuntimeInfo != NULL){
    pTaskInfo->pStreamRuntimeInfo->funcInfo.withExternalWindow = true;
  }
  pOperator->pPhyNode = pNode;
  if (!pMlExtInfo || !pOperator) {
    code = terrno;
    goto _error;
  }

  pMlExtInfo->pExtW = taosMemoryCalloc(1, sizeof(SExternalWindowOperator));
  if (!pMlExtInfo->pExtW) {
    code = terrno;
    goto _error;
  }

  SExternalWindowOperator* pExtW = pMlExtInfo->pExtW;
  SExprSupp* pSup = &pOperator->exprSupp;
  pSup->hasWindowOrGroup = true;
  pMlExtInfo->curTs = INT64_MIN;

  pExtW->primaryTsIndex = ((SColumnNode*)pPhynode->window.pTspk)->slotId;
  pExtW->mode = pPhynode->window.pProjs ? EEXT_MODE_SCALAR : EEXT_MODE_AGG;
  pExtW->binfo.inputTsOrder = pPhynode->window.node.inputTsOrder = TSDB_ORDER_ASC;
  pExtW->binfo.outputTsOrder = pExtW->binfo.inputTsOrder;

  // pExtW->limitInfo = (SLimitInfo){0};
  // initLimitInfo(pPhynode->window.node.pLimit, pPhynode->window.node.pSlimit, &pExtW->limitInfo);

  size_t keyBufSize = sizeof(int64_t) + sizeof(int64_t) + POINTER_BYTES;
  initResultSizeInfo(&pOperator->resultInfo, 512);

  int32_t num = 0;
  SExprInfo* pExprInfo = NULL;
  code = createExprInfo(pPhynode->window.pFuncs, NULL, &pExprInfo, &num);
  QUERY_CHECK_CODE(code, lino, _error);

  if (pExtW->mode == EEXT_MODE_AGG) {
    code = initAggSup(pSup, &pExtW->aggSup, pExprInfo, num, keyBufSize, pTaskInfo->id.str, pTaskInfo->streamInfo.pState,
                      &pTaskInfo->storageAPI.functionStore);
    QUERY_CHECK_CODE(code, lino, _error);
  }

  SSDataBlock* pResBlock = createDataBlockFromDescNode(pPhynode->window.node.pOutputDataBlockDesc);
  QUERY_CHECK_NULL(pResBlock, code, lino, _error, terrno);
  initBasicInfo(&pExtW->binfo, pResBlock);

  initResultRowInfo(&pExtW->binfo.resultRowInfo);
  code = blockDataEnsureCapacity(pExtW->binfo.pRes, pOperator->resultInfo.capacity);
  QUERY_CHECK_CODE(code, lino, _error);
  setOperatorInfo(pOperator, "MergeAlignedExternalWindowOperator", QUERY_NODE_PHYSICAL_PLAN_EXTERNAL_WINDOW, false, OP_NOT_OPENED, pMlExtInfo, pTaskInfo);
  pOperator->fpSet = createOperatorFpSet(optrDummyOpenFn, mergeAlignedExternalWindowNext, NULL,
                                         destroyMergeAlignedExternalWindowOperator, optrDefaultBufFn, NULL,
                                         optrDefaultGetNextExtFn, NULL);
  setOperatorResetStateFn(pOperator, resetMergeAlignedExternalWindowOperator);

  code = appendDownstream(pOperator, &pDownstream, 1);
  QUERY_CHECK_CODE(code, lino, _error);
  *ppOptrOut = pOperator;
  return code;
_error:
  if (pMlExtInfo) destroyMergeAlignedExternalWindowOperator(pMlExtInfo);
  destroyOperatorAndDownstreams(pOperator, &pDownstream, 1);
  pTaskInfo->code = code;
  return code;
}

static int32_t resetExternalWindowOperator(SOperatorInfo* pOperator) {
  SExternalWindowOperator* pExtW = pOperator->info;
  SExecTaskInfo*           pTaskInfo = pOperator->pTaskInfo;
  SExternalWindowPhysiNode* pPhynode = (SExternalWindowPhysiNode*)pOperator->pPhyNode;
  pOperator->status = OP_NOT_OPENED;

  resetBasicOperatorState(&pExtW->binfo);
  pExtW->outputWinId = 0;
  taosArrayDestroyEx(pExtW->pOutputBlocks, blockListDestroy);
  // taosArrayDestroy(pExtW->pOffsetList);
  taosArrayDestroy(pExtW->pWins);
  pExtW->pWins = NULL;
  pExtW->pOutputBlockListNode = NULL;
  pExtW->pOutputBlocks = NULL;
  // pExtW->pOffsetList = NULL;
  initResultSizeInfo(&pOperator->resultInfo, 512);
  int32_t code = blockDataEnsureCapacity(pExtW->binfo.pRes, pOperator->resultInfo.capacity);
  if (code == 0) {
    code = resetAggSup(&pOperator->exprSupp, &pExtW->aggSup, pTaskInfo, pPhynode->window.pFuncs, NULL,
                       sizeof(int64_t) * 2 + POINTER_BYTES, pTaskInfo->id.str, pTaskInfo->streamInfo.pState,
                       &pTaskInfo->storageAPI.functionStore);
  }
  if (code == 0) {
    code = resetExprSupp(&pExtW->scalarSupp, pTaskInfo, pPhynode->window.pProjs, NULL,
                         &pTaskInfo->storageAPI.functionStore);
  }
  if (code == 0) {
    colDataDestroy(&pExtW->twAggSup.timeWindowData);
    code = initExecTimeWindowInfo(&pExtW->twAggSup.timeWindowData, &pTaskInfo->window);
  }
  if (code == 0) {
    cleanupGroupResInfo(&pExtW->groupResInfo);
  }
  blockDataDestroy(pExtW->pTmpBlock);
  pExtW->pTmpBlock = NULL;
  return code;
}

int32_t createExternalWindowOperator(SOperatorInfo* pDownstream, SPhysiNode* pNode, SExecTaskInfo* pTaskInfo,
                                     SOperatorInfo** pOptrOut) {
  SExternalWindowPhysiNode* pPhynode = (SExternalWindowPhysiNode*)pNode;
  QRY_PARAM_CHECK(pOptrOut);
  int32_t                  code = 0;
  int32_t                  lino = 0;
  SExternalWindowOperator* pExtW = taosMemoryCalloc(1, sizeof(SExternalWindowOperator));
  SOperatorInfo*           pOperator = taosMemoryCalloc(1, sizeof(SOperatorInfo));
  pOperator->pPhyNode = pNode;
  if (!pExtW || !pOperator) {
    code = terrno;
    lino = __LINE__;
    goto _error;
  }
  
  setOperatorInfo(pOperator, "ExternalWindowOperator", QUERY_NODE_PHYSICAL_PLAN_EXTERNAL_WINDOW, true, OP_NOT_OPENED,
                  pExtW, pTaskInfo);
                  
  if (pTaskInfo->pStreamRuntimeInfo != NULL){
    pTaskInfo->pStreamRuntimeInfo->funcInfo.withExternalWindow = true;
  }
  SSDataBlock* pResBlock = createDataBlockFromDescNode(pPhynode->window.node.pOutputDataBlockDesc);
  QUERY_CHECK_NULL(pResBlock, code, lino, _error, terrno);
  initBasicInfo(&pExtW->binfo, pResBlock);

  pExtW->primaryTsIndex = ((SColumnNode*)pPhynode->window.pTspk)->slotId;
  pExtW->mode = pPhynode->window.pProjs ? EEXT_MODE_SCALAR : (pPhynode->window.indefRowsFunc ? EEXT_MODE_INDEFR_FUNC : EEXT_MODE_AGG);
  pExtW->binfo.inputTsOrder = pPhynode->window.node.inputTsOrder = TSDB_ORDER_ASC;
  pExtW->binfo.outputTsOrder = pExtW->binfo.inputTsOrder;

  // pExtW->limitInfo = (SLimitInfo){0};
  // initLimitInfo(pPhynode->window.node.pLimit, pPhynode->window.node.pSlimit, &pExtW->limitInfo);

  if (pPhynode->window.pProjs) {
    int32_t    numOfScalarExpr = 0;
    SExprInfo* pScalarExprInfo = NULL;
    code = createExprInfo(pPhynode->window.pProjs, NULL, &pScalarExprInfo, &numOfScalarExpr);
    QUERY_CHECK_CODE(code, lino, _error);

    code = initExprSupp(&pExtW->scalarSupp, pScalarExprInfo, numOfScalarExpr, &pTaskInfo->storageAPI.functionStore);
    QUERY_CHECK_CODE(code, lino, _error);
  } else if (pExtW->mode == EEXT_MODE_AGG) {
    size_t keyBufSize = sizeof(int64_t) * 2 + POINTER_BYTES;
    initResultSizeInfo(&pOperator->resultInfo, 512);
    code = blockDataEnsureCapacity(pExtW->binfo.pRes, pOperator->resultInfo.capacity);
    QUERY_CHECK_CODE(code, lino, _error);

    int32_t num = 0;
    SExprInfo* pExprInfo = NULL;
    code = createExprInfo(pPhynode->window.pFuncs, NULL, &pExprInfo, &num);
    QUERY_CHECK_CODE(code, lino, _error);
    code = initAggSup(&pOperator->exprSupp, &pExtW->aggSup, pExprInfo, num, keyBufSize, pTaskInfo->id.str, 0, 0);
    QUERY_CHECK_CODE(code, lino, _error);

    code = initExecTimeWindowInfo(&pExtW->twAggSup.timeWindowData, &pTaskInfo->window);
    QUERY_CHECK_CODE(code, lino, _error);
  } else {
    size_t  keyBufSize = sizeof(int64_t) + sizeof(int64_t) + POINTER_BYTES;
    
    if (pPhynode->window.pExprs != NULL) {
      int32_t    num = 0;
      SExprInfo* pSExpr = NULL;
      code = createExprInfo(pPhynode->window.pExprs, NULL, &pSExpr, &num);
      QUERY_CHECK_CODE(code, lino, _error);
    
      code = initExprSupp(&pExtW->scalarSupp, pSExpr, num, &pTaskInfo->storageAPI.functionStore);
      if (code != TSDB_CODE_SUCCESS) {
        goto _error;
      }
    }
    
    initResultSizeInfo(&pOperator->resultInfo, 512);
    code = blockDataEnsureCapacity(pResBlock, 512);
    TSDB_CHECK_CODE(code, lino, _error);
    
    int32_t    numOfExpr = 0;
    SExprInfo* pExprInfo = NULL;
    code = createExprInfo(pPhynode->window.pFuncs, NULL, &pExprInfo, &numOfExpr);
    TSDB_CHECK_CODE(code, lino, _error);
    
    code = initAggSup(&pOperator->exprSupp, &pExtW->aggSup, pExprInfo, numOfExpr, keyBufSize, pTaskInfo->id.str,
                              pTaskInfo->streamInfo.pState, &pTaskInfo->storageAPI.functionStore);
    TSDB_CHECK_CODE(code, lino, _error);
    pOperator->exprSupp.hasWindowOrGroup = false;
    
    code = setFunctionResultOutput(pOperator, &pExtW->binfo, &pExtW->aggSup, MAIN_SCAN, numOfExpr);
    TSDB_CHECK_CODE(code, lino, _error);
    
    code = filterInitFromNode((SNode*)pNode->pConditions, &pOperator->exprSupp.pFilterInfo, 0,
                              pTaskInfo->pStreamRuntimeInfo);
    TSDB_CHECK_CODE(code, lino, _error);
    
    pExtW->binfo.pRes = pResBlock;
    pExtW->binfo.inputTsOrder = pNode->inputTsOrder;
    pExtW->binfo.outputTsOrder = pNode->outputTsOrder;
    code = setRowTsColumnOutputInfo(pOperator->exprSupp.pCtx, numOfExpr, &pExtW->pPseudoColInfo);
    TSDB_CHECK_CODE(code, lino, _error);
  }

  initResultRowInfo(&pExtW->binfo.resultRowInfo);

  pOperator->fpSet = createOperatorFpSet(doOpenExternalWindow, externalWindowNext, NULL, destroyExternalWindowOperatorInfo,
                                         optrDefaultBufFn, NULL, optrDefaultGetNextExtFn, NULL);
  setOperatorResetStateFn(pOperator, resetExternalWindowOperator);
  code = appendDownstream(pOperator, &pDownstream, 1);
  if (code != 0) {
    goto _error;
  }

  *pOptrOut = pOperator;
  return code;

_error:

  if (pExtW != NULL) {
    destroyExternalWindowOperatorInfo(pExtW);
  }

  destroyOperatorAndDownstreams(pOperator, &pDownstream, 1);
  pTaskInfo->code = code;
  qError("error happens at %s %d, code:%s", __func__, lino, tstrerror(code));
  return code;
}

int64_t* extractTsCol(SSDataBlock* pBlock, int32_t primaryTsIndex, SExecTaskInfo* pTaskInfo) {
  TSKEY* tsCols = NULL;

  if (pBlock->pDataBlock != NULL && pBlock->info.dataLoad) {
    SColumnInfoData* pColDataInfo = taosArrayGet(pBlock->pDataBlock, primaryTsIndex);
    if (!pColDataInfo) {
      pTaskInfo->code = terrno;
      T_LONG_JMP(pTaskInfo->env, terrno);
    }

    tsCols = (int64_t*)pColDataInfo->pData;
    if (tsCols[0] == 0) {
      qWarn("%s at line %d.block start ts:%" PRId64 ",end ts:%" PRId64, __func__, __LINE__, tsCols[0],
            tsCols[pBlock->info.rows - 1]);
    }

    if (tsCols[0] != 0 && (pBlock->info.window.skey == 0 && pBlock->info.window.ekey == 0)) {
      int32_t code = blockDataUpdateTsWindow(pBlock, primaryTsIndex);
      if (code != TSDB_CODE_SUCCESS) {
        qError("%s failed at line %d since %s", __func__, __LINE__, tstrerror(code));
        pTaskInfo->code = code;
        T_LONG_JMP(pTaskInfo->env, code);
      }
    }
  }

  return tsCols;
}

static int32_t getExtWinCurIdx(SExecTaskInfo* pTaskInfo) {
  return pTaskInfo->pStreamRuntimeInfo->funcInfo.curIdx;
}

static void incExtWinCurIdx(SOperatorInfo* pOperator) {
  SExecTaskInfo* pTaskInfo = pOperator->pTaskInfo;
  pTaskInfo->pStreamRuntimeInfo->funcInfo.curIdx++;
}

static void setExtWinCurIdx(SOperatorInfo* pOperator, int32_t idx) {
  SExecTaskInfo* pTaskInfo = pOperator->pTaskInfo;
  pTaskInfo->pStreamRuntimeInfo->funcInfo.curIdx = idx;
}


static void incExtWinOutIdx(SOperatorInfo* pOperator) {
  SExecTaskInfo* pTaskInfo = pOperator->pTaskInfo;
  pTaskInfo->pStreamRuntimeInfo->funcInfo.curOutIdx++;
}

static const STimeWindow* getExtWindow(SOperatorInfo* pOperator, SExternalWindowOperator* pExtW, TSKEY ts) {
  // TODO handle desc order
  for (int32_t i = 0; i < pExtW->pWins->size; ++i) {
    const STimeWindow* pWin = taosArrayGet(pExtW->pWins, i);
    if (ts >= pWin->skey && ts < pWin->ekey) {
      setExtWinCurIdx(pOperator, i);
      return pWin;
    }
  }
  return NULL;
}

static const STimeWindow* getExtNextWindow(SExternalWindowOperator* pExtW, SExecTaskInfo* pTaskInfo) {
  int32_t curIdx = getExtWinCurIdx(pTaskInfo);
  if (curIdx + 1 >= pExtW->pWins->size) return NULL;
  return taosArrayGet(pExtW->pWins, curIdx + 1);
}

static int32_t getNextStartPos(STimeWindow win, const SDataBlockInfo* pBlockInfo, int32_t lastEndPos, int32_t order, int32_t* nextPos, int64_t* tsCol) {
  bool ascQuery = order == TSDB_ORDER_ASC;

  if (win.ekey <= pBlockInfo->window.skey && ascQuery) {
    return -2;
  }
//if (win.skey > pBlockInfo->window.ekey && !ascQuery) return -2;

  if (win.skey > pBlockInfo->window.ekey && ascQuery) return -1;
//if (win.ekey < pBlockInfo->window.skey && !ascQuery) return -1;

  while (true) {
    if (win.ekey <= tsCol[lastEndPos + 1] && ascQuery) return -2;
    if (win.skey <= tsCol[lastEndPos + 1] && ascQuery) break;
    lastEndPos++;
  }

  *nextPos = lastEndPos + 1;
  return 0;
}

static int32_t setExtWindowOutputBuf(SResultRowInfo* pResultRowInfo, STimeWindow* win,                                      SResultRow** pResult, int64_t tableGroupId, SqlFunctionCtx* pCtx,
                                     int32_t numOfOutput, int32_t* rowEntryInfoOffset, SAggSupporter* pAggSup,
                                     SExecTaskInfo* pTaskInfo) {
  SResultRow* pResultRow = doSetResultOutBufByKey(pAggSup->pResultBuf, pResultRowInfo, (char*)&win->skey, TSDB_KEYSIZE,
                                                  true, tableGroupId, pTaskInfo, true, pAggSup, true);

  if (pResultRow == NULL || pTaskInfo->code != 0) {
    *pResult = NULL;
    qError("failed to set result output buffer, error:%s", tstrerror(pTaskInfo->code));
    return pTaskInfo->code;
  }

  qDebug("current result rows num:%d", tSimpleHashGetSize(pAggSup->pResultRowHashTable));

  // set time window for current result
  TAOS_SET_POBJ_ALIGNED(&pResultRow->win, win);
  *pResult = pResultRow;
  return setResultRowInitCtx(pResultRow, pCtx, numOfOutput, rowEntryInfoOffset);
}

static int32_t extWindowDoHashAgg(SOperatorInfo* pOperator, int32_t startPos, int32_t forwardRows,
                                  SSDataBlock* pInputBlock) {
  if (forwardRows == 0) return 0;
  SExprSupp*               pSup = &pOperator->exprSupp;
  SExternalWindowOperator* pExtW = pOperator->info;
  return applyAggFunctionOnPartialTuples(pOperator->pTaskInfo, pSup->pCtx, &pExtW->twAggSup.timeWindowData, startPos,
                                         forwardRows, pInputBlock->info.rows, pSup->numOfExprs);
}

static SSDataBlock* extWindowGetOutputBlock(SOperatorInfo* pOperator, int32_t winIdx) {
  SExternalWindowOperator* pExtW = pOperator->info;
  SSDataBlock*             pBlock = NULL;
  SBlockList*              pBlockList = taosArrayGet(pExtW->pOutputBlocks, winIdx);
  int32_t                  code = blockListGetLastBlock(pBlockList, &pBlock);
  if (code != 0) terrno = code;
  return pBlock;
}

static int32_t extWindowCopyRows(SOperatorInfo* pOperator, SSDataBlock* pInputBlock, int32_t startPos,
                                 int32_t forwardRows) {
  if (forwardRows == 0) return 0;
  SExternalWindowOperator* pExtW = pOperator->info;
  SSDataBlock*             pResBlock = extWindowGetOutputBlock(pOperator, getExtWinCurIdx(pOperator->pTaskInfo));
  SExprSupp*               pExprSup = &pExtW->scalarSupp;

  if (!pResBlock) {
    qError("%s failed to get output block for ext window:%s", GET_TASKID(pOperator->pTaskInfo), tstrerror(terrno));
    return terrno;
  }
  int32_t rowsToCopy = forwardRows;
  int32_t code = 0;
  if (!pExtW->pTmpBlock)
    code = createOneDataBlock(pInputBlock, false, &pExtW->pTmpBlock);
  else
    blockDataCleanup(pExtW->pTmpBlock);
  if (code) {
    qError("%s failed to create datablock:%s", GET_TASKID(pOperator->pTaskInfo), tstrerror(terrno));
    return code;
  }
  code = blockDataEnsureCapacity(pExtW->pTmpBlock, TMAX(1, rowsToCopy));
  if (code) {
    qError("%s failed to ensure capacity:%s", GET_TASKID(pOperator->pTaskInfo), tstrerror(terrno));
    return code;
  }
  if (rowsToCopy > 0) {
    code = blockDataMergeNRows(pExtW->pTmpBlock, pInputBlock, startPos, rowsToCopy);
    if (code == 0) {
      code = projectApplyFunctionsWithSelect(pExprSup->pExprInfo, pResBlock, pExtW->pTmpBlock, pExprSup->pCtx, pExprSup->numOfExprs,
          NULL, GET_STM_RTINFO(pOperator->pTaskInfo), true);
    }
  }

  if (code != 0) return code;

  return code;
}

static int32_t hashExternalWindowProject(SOperatorInfo* pOperator, SSDataBlock* pInputBlock) {
  SExprSupp*               pSup = &pOperator->exprSupp;
  SExecTaskInfo*           pTaskInfo = pOperator->pTaskInfo;
  SExternalWindowOperator* pExtW = pOperator->info;
  SqlFunctionCtx*          pCtx = NULL;
  int64_t*                 tsCol = extractTsCol(pInputBlock, pExtW->primaryTsIndex, pTaskInfo);
  TSKEY                    ts = getStartTsKey(&pInputBlock->info.window, tsCol);
  const STimeWindow*       pWin = getExtWindow(pOperator, pExtW, ts);
  bool                     ascScan = pExtW->binfo.inputTsOrder == TSDB_ORDER_ASC;
  int32_t                  tsOrder = pExtW->binfo.inputTsOrder;
  int32_t startPos = 0;

  if (!pWin) return 0;
  TSKEY   ekey = ascScan ? pWin->ekey : pWin->skey;
  int32_t forwardRows =
      getNumOfRowsInTimeWindow(&pInputBlock->info, tsCol, startPos, ekey-1, binarySearchForKey, NULL, tsOrder);

  int32_t code = extWindowCopyRows(pOperator, pInputBlock, startPos, forwardRows);

  while (code == 0 && pInputBlock->info.rows > startPos + forwardRows) {
    pWin = getExtNextWindow(pExtW, pTaskInfo);
    if (!pWin) break;
    incExtWinCurIdx(pOperator);

    startPos = startPos + forwardRows;
    ekey = ascScan ? pWin->ekey : pWin->skey;
    forwardRows =
        getNumOfRowsInTimeWindow(&pInputBlock->info, tsCol, startPos, ekey-1, binarySearchForKey, NULL, tsOrder);
    code = extWindowCopyRows(pOperator, pInputBlock, startPos, forwardRows);
  }
  return code;
}

static int32_t extWindowDoIndefRows(SOperatorInfo* pOperator, SSDataBlock* pRes, SSDataBlock* pBlock) {
  SExternalWindowOperator* pExtW = pOperator->info;
  SOptrBasicInfo*     pInfo = &pExtW->binfo;
  SExprSupp*          pSup = &pOperator->exprSupp;
  SExecTaskInfo*      pTaskInfo = pOperator->pTaskInfo;
  int32_t order = pInfo->inputTsOrder;
  int32_t scanFlag = pBlock->info.scanFlag;
  int32_t code = TSDB_CODE_SUCCESS, lino = 0;

  // there is an scalar expression that needs to be calculated before apply the group aggregation.
  SExprSupp* pScalarSup = &pExtW->scalarSupp;
  if (pScalarSup->pExprInfo != NULL) {
    TAOS_CHECK_EXIT(projectApplyFunctions(pScalarSup->pExprInfo, pBlock, pBlock, pScalarSup->pCtx, pScalarSup->numOfExprs,
                                 pExtW->pPseudoColInfo, GET_STM_RTINFO(pOperator->pTaskInfo)));
  }

  TAOS_CHECK_EXIT(setInputDataBlock(pSup, pBlock, order, scanFlag, false));

  TAOS_CHECK_EXIT(blockDataEnsureCapacity(pRes, pRes->info.rows + pBlock->info.rows));

  TAOS_CHECK_EXIT(projectApplyFunctions(pSup->pExprInfo, pRes, pBlock, pSup->pCtx, pSup->numOfExprs,
                               pExtW->pPseudoColInfo, GET_STM_RTINFO(pOperator->pTaskInfo)));

_exit:

  if (code) {
    qError("%s %s failed at line %d since %s", pOperator->pTaskInfo->id.str, __FUNCTION__, lino, tstrerror(code));
  }

  return code;
}


static int32_t extWindowHandleIndefRows(SOperatorInfo* pOperator, SSDataBlock* pInputBlock, int32_t startPos,
                                 int32_t forwardRows) {
  if (forwardRows == 0) return 0;
  SExternalWindowOperator* pExtW = pOperator->info;
  SSDataBlock*             pResBlock = extWindowGetOutputBlock(pOperator, getExtWinCurIdx(pOperator->pTaskInfo));

  if (!pResBlock) {
    qError("%s failed to get output block for ext window:%s", GET_TASKID(pOperator->pTaskInfo), tstrerror(terrno));
    return terrno;
  }
  
  int32_t rowsToCopy = forwardRows;
  int32_t code = 0;
  if (!pExtW->pTmpBlock)
    code = createOneDataBlock(pInputBlock, false, &pExtW->pTmpBlock);
  else
    blockDataCleanup(pExtW->pTmpBlock);
    
  if (code) {
    qError("%s failed to create datablock:%s", GET_TASKID(pOperator->pTaskInfo), tstrerror(terrno));
    return code;
  }
  code = blockDataEnsureCapacity(pExtW->pTmpBlock, TMAX(1, rowsToCopy));
  if (code) {
    qError("%s failed to ensure capacity:%s", GET_TASKID(pOperator->pTaskInfo), tstrerror(terrno));
    return code;
  }
  
  if (rowsToCopy > 0) {
    code = blockDataMergeNRows(pExtW->pTmpBlock, pInputBlock, startPos, rowsToCopy);
    if (code == 0) {
      code = extWindowDoIndefRows(pOperator, pResBlock, pExtW->pTmpBlock);
    }
  }

  return code;
}


static int32_t hashExternalWindowIndefRows(SOperatorInfo* pOperator, SSDataBlock* pInputBlock) {
  SExprSupp*               pSup = &pOperator->exprSupp;
  SExecTaskInfo*           pTaskInfo = pOperator->pTaskInfo;
  SExternalWindowOperator* pExtW = pOperator->info;
  SqlFunctionCtx*          pCtx = NULL;
  int64_t*                 tsCol = extractTsCol(pInputBlock, pExtW->primaryTsIndex, pTaskInfo);
  TSKEY                    ts = getStartTsKey(&pInputBlock->info.window, tsCol);
  const STimeWindow*       pWin = getExtWindow(pOperator, pExtW, ts);
  bool                     ascScan = pExtW->binfo.inputTsOrder == TSDB_ORDER_ASC;
  int32_t                  tsOrder = pExtW->binfo.inputTsOrder;
  int32_t                  startPos = 0;

  if (!pWin) return 0;
  TSKEY   ekey = ascScan ? pWin->ekey : pWin->skey;
  int32_t forwardRows =
      getNumOfRowsInTimeWindow(&pInputBlock->info, tsCol, startPos, ekey-1, binarySearchForKey, NULL, tsOrder);

  int32_t code = extWindowHandleIndefRows(pOperator, pInputBlock, startPos, forwardRows);

  while (code == 0 && pInputBlock->info.rows > startPos + forwardRows) {
    pWin = getExtNextWindow(pExtW, pTaskInfo);
    if (!pWin) break;
    incExtWinCurIdx(pOperator);

    startPos = startPos + forwardRows;
    ekey = ascScan ? pWin->ekey : pWin->skey;
    forwardRows =
        getNumOfRowsInTimeWindow(&pInputBlock->info, tsCol, startPos, ekey-1, binarySearchForKey, NULL, tsOrder);
    code = extWindowHandleIndefRows(pOperator, pInputBlock, startPos, forwardRows);
  }
  
  return code;
}


static void hashExternalWindowAgg(SOperatorInfo* pOperator, SSDataBlock* pInputBlock) {
  SExternalWindowOperator* pExtW = (SExternalWindowOperator*)pOperator->info;
  SExecTaskInfo*           pTaskInfo = pOperator->pTaskInfo;
  SExprSupp*               pSup = &pOperator->exprSupp;
  SResultRowInfo*          pResultRowInfo = &pExtW->binfo.resultRowInfo;
  int32_t                  startPos = 0;
  int32_t                  numOfOutput = pSup->numOfExprs;
  int64_t*                 tsCols = extractTsCol(pInputBlock, pExtW->primaryTsIndex, pTaskInfo);
  bool                     ascScan = pExtW->binfo.inputTsOrder == TSDB_ORDER_ASC;
  TSKEY                    ts = getStartTsKey(&pInputBlock->info.window, tsCols);
  SResultRow*              pResult = NULL;
  int32_t                  ret = 0;

  const STimeWindow* pWin = getExtWindow(pOperator, pExtW, ts);
  if (pWin == NULL) {
    qError("%s failed to get time window for ts:%" PRId64 ", error:%s", GET_TASKID(pOperator->pTaskInfo), ts, tstrerror(terrno));
    return;
  }
  
  qDebug("%s ext window1 start:%" PRId64 ", end:%" PRId64 ", ts:%" PRId64 ", ascScan:%d",
         GET_TASKID(pOperator->pTaskInfo), pWin->skey, pWin->ekey, ts, ascScan);
        

  STimeWindow win = *pWin;
  ret = setExtWindowOutputBuf(pResultRowInfo, &win, &pResult, pInputBlock->info.id.groupId, pSup->pCtx, numOfOutput,
                              pSup->rowEntryInfoOffset, &pExtW->aggSup, pTaskInfo);
  if (ret != 0 || !pResult) {
    T_LONG_JMP(pTaskInfo->env, ret);
  }

  TSKEY   ekey = ascScan ? win.ekey : win.skey;
  int32_t forwardRows = getNumOfRowsInTimeWindow(&pInputBlock->info, tsCols, startPos, ekey - 1, binarySearchForKey, NULL,
                                                 pExtW->binfo.inputTsOrder);

  updateTimeWindowInfo(&pExtW->twAggSup.timeWindowData, &win, 1);
  ret = extWindowDoHashAgg(pOperator, startPos, forwardRows, pInputBlock);

  if (ret != 0) {
    T_LONG_JMP(pTaskInfo->env, ret);
  }

  int32_t nextPosGot = 0;
  while (1) {
    int32_t prevEndPos = forwardRows + startPos - 1;
    if (prevEndPos >= pInputBlock->info.rows) {
      break;
    }
    
    pWin = getExtNextWindow(pExtW, pTaskInfo);
    if (!pWin)
      break;
    else
      win = *pWin;
      
    qDebug("%s ext window2 start:%" PRId64 ", end:%" PRId64 ", ts:%" PRId64 ", ascScan:%d",
           GET_TASKID(pOperator->pTaskInfo), win.skey, win.ekey, ts, ascScan);
           
    nextPosGot = getNextStartPos(win, &pInputBlock->info, prevEndPos, pExtW->binfo.inputTsOrder, &startPos, tsCols);
    if (-1 == nextPosGot) {
      qDebug("%s ignore current block", GET_TASKID(pOperator->pTaskInfo));
      break;
    }
    if (-2 == nextPosGot) {
      qDebug("%s skip current window", GET_TASKID(pOperator->pTaskInfo));
      incExtWinCurIdx(pOperator);
      continue;
    }
    
    incExtWinCurIdx(pOperator);

    ekey = ascScan ? win.ekey : win.skey;
    forwardRows = getNumOfRowsInTimeWindow(&pInputBlock->info, tsCols, startPos, ekey - 1, binarySearchForKey, NULL,
                                           pExtW->binfo.inputTsOrder);

    ret = setExtWindowOutputBuf(pResultRowInfo, &win, &pResult, pInputBlock->info.id.groupId, pSup->pCtx,
                                numOfOutput, pSup->rowEntryInfoOffset, &pExtW->aggSup, pTaskInfo);
    if (ret != 0 || !pResult) T_LONG_JMP(pTaskInfo->env, ret);

    updateTimeWindowInfo(&pExtW->twAggSup.timeWindowData, &win, 1);
    ret = extWindowDoHashAgg(pOperator, startPos, forwardRows, pInputBlock);
    if (ret != 0) {
      T_LONG_JMP(pTaskInfo->env, ret);
    }
  }
}

static int32_t doOpenExternalWindow(SOperatorInfo* pOperator) {
  if (OPTR_IS_OPENED(pOperator)) return TSDB_CODE_SUCCESS;
  int32_t                  code = 0;
  int32_t                  lino = 0;
  SExecTaskInfo*           pTaskInfo = pOperator->pTaskInfo;
  SOperatorInfo*           pDownstream = pOperator->pDownstream[0];
  SExternalWindowOperator* pExtW = pOperator->info;
  SExprSupp*               pSup = &pOperator->exprSupp;
  pTaskInfo->pStreamRuntimeInfo->funcInfo.extWinProjMode = (pExtW->mode != EEXT_MODE_AGG);

  int32_t scanFlag = MAIN_SCAN;
  int64_t st = taosGetTimestampUs();

  if (!pExtW->pWins) {
    size_t size = taosArrayGetSize(pTaskInfo->pStreamRuntimeInfo->funcInfo.pStreamPesudoFuncVals);
    pExtW->pWins = taosArrayInit(size, sizeof(STimeWindow));
    if (!pExtW->pWins) QUERY_CHECK_CODE(terrno, lino, _exit);
    pExtW->pOutputBlocks = taosArrayInit(size, sizeof(SBlockList));
    if (!pExtW->pOutputBlocks) QUERY_CHECK_CODE(terrno, lino, _exit);
    // pExtW->pOffsetList = taosArrayInit(size, sizeof(SLimitInfo));
    // if (!pExtW->pOffsetList) QUERY_CHECK_CODE(terrno, lino, _end);
    for (int32_t i = 0; i < size; ++i) {
      SSTriggerCalcParam* pParam = taosArrayGet(pTaskInfo->pStreamRuntimeInfo->funcInfo.pStreamPesudoFuncVals, i);
      STimeWindow win = {.skey = pParam->wstart, .ekey = pParam->wend};
      if (pTaskInfo->pStreamRuntimeInfo->funcInfo.triggerType != STREAM_TRIGGER_SLIDING) {
        win.ekey++;
      }
      TSDB_CHECK_NULL(taosArrayPush(pExtW->pWins, &win), code, lino, _exit, terrno);

      SBlockList bl = {.pSrcBlock = pExtW->binfo.pRes, .pBlocks = 0, .blockRowNumThreshold = 4096};
      code = blockListInit(&bl, 4096);
      if (code != 0) QUERY_CHECK_CODE(code, lino, _exit);
      TSDB_CHECK_NULL(taosArrayPush(pExtW->pOutputBlocks, &bl), code, lino, _exit, terrno);
    }
    pExtW->outputWinId = pTaskInfo->pStreamRuntimeInfo->funcInfo.curIdx;
  }

  while (1) {
    SSDataBlock* pBlock = getNextBlockFromDownstream(pOperator, 0);
    if (pBlock == NULL) break;

    code = setInputDataBlock(pSup, pBlock, pExtW->binfo.inputTsOrder, scanFlag, true);
    QUERY_CHECK_CODE(code, lino, _exit);

    printDataBlock(pBlock, __func__, "externalwindow");

    qDebug("ext windowpExtW->mode:%d", pExtW->mode);
    switch (pExtW->mode) {
      case EEXT_MODE_SCALAR:
        TAOS_CHECK_EXIT(hashExternalWindowProject(pOperator, pBlock));
        break;
      case EEXT_MODE_AGG:
        hashExternalWindowAgg(pOperator, pBlock);
<<<<<<< HEAD
=======

        qDebug("ext window before dump final rows num:%d", tSimpleHashGetSize(pExtW->aggSup.pResultRowHashTable));

        code = initGroupedResultInfo(&pExtW->groupResInfo, pExtW->aggSup.pResultRowHashTable, pExtW->binfo.inputTsOrder);
        QUERY_CHECK_CODE(code, lino, _exit);

        qDebug("ext window after dump final rows num:%d", tSimpleHashGetSize(pExtW->aggSup.pResultRowHashTable));
>>>>>>> 8a998231
        break;
      case EEXT_MODE_INDEFR_FUNC:
        TAOS_CHECK_EXIT(hashExternalWindowIndefRows(pOperator, pBlock));
        break;
      default:
        break;
    }

    OPTR_SET_OPENED(pOperator);
  }

<<<<<<< HEAD
  if (pExtW->mode == EEXT_MODE_AGG) {
    qDebug("ext window before dump final rows num:%d", tSimpleHashGetSize(pExtW->aggSup.pResultRowHashTable));

    code = initGroupedResultInfo(&pExtW->groupResInfo, pExtW->aggSup.pResultRowHashTable, pExtW->binfo.inputTsOrder);
    QUERY_CHECK_CODE(code, lino, _exit);

    qDebug("ext window after dump final rows num:%d", tSimpleHashGetSize(pExtW->aggSup.pResultRowHashTable));
  }

_exit:

=======
_exit:

>>>>>>> 8a998231
  if (code != 0) {
    qError("%s failed at line %d since:%s", __func__, lino, tstrerror(code));
    pTaskInfo->code = code;
    T_LONG_JMP(pTaskInfo->env, code);
  }
  return code;
}

static int32_t externalWindowNext(SOperatorInfo* pOperator, SSDataBlock** ppRes) {
  int32_t                  code = 0;
  int32_t                  lino = 0;
  SExternalWindowOperator* pExtW = pOperator->info;
  SExecTaskInfo*           pTaskInfo = pOperator->pTaskInfo;
  SExprSupp*               pSup = &pOperator->exprSupp;

  if (pOperator->status == OP_EXEC_DONE) {
    *ppRes = NULL;
    return code;
  }

  SSDataBlock* pBlock = pExtW->binfo.pRes;
  blockDataCleanup(pBlock);
  code = pOperator->fpSet._openFn(pOperator);
  QUERY_CHECK_CODE(code, lino, _end);

  while (1) {
    if (pExtW->mode == EEXT_MODE_SCALAR || pExtW->mode == EEXT_MODE_INDEFR_FUNC) {
      if (pExtW->outputWinId >= taosArrayGetSize(pExtW->pOutputBlocks)) {
        pBlock->info.rows = 0;
        break;
      }
      SBlockList* pList = taosArrayGet(pExtW->pOutputBlocks, pExtW->outputWinId);
      // SLimitInfo* pLimitInfo = taosArrayGet(pExtW->pOffsetList, pExtW->outputWinId);
      if (pExtW->pOutputBlockListNode == NULL) {
        pExtW->pOutputBlockListNode = tdListGetHead(pList->pBlocks);
      } else {
        if (!pExtW->pOutputBlockListNode->dl_next_) {
          pExtW->pOutputBlockListNode = NULL;
          pExtW->outputWinId++;
          incExtWinOutIdx(pOperator);
          continue;
        }
        pExtW->pOutputBlockListNode = pExtW->pOutputBlockListNode->dl_next_;
      }

      if (pExtW->pOutputBlockListNode) {
        code = blockDataMerge(pBlock, *(SSDataBlock**)pExtW->pOutputBlockListNode->data);
        if (code != 0) goto _end;

        // int32_t status = handleLimitOffset(pOperator, pLimitInfo, pBlock);
        // if (status == EXTERNAL_RETRIEVE_CONTINUE) {
        //   continue;
        // } else if (status == EXTERNAL_RETRIEVE_NEXT_WINDOW) {
        //   pExtW->pOutputBlockListNode = NULL;
        //   pExtW->outputWinId++;
        //   incExtWinOutIdx(pOperator);
        //   continue;
        // } else if (status == EXTERNAL_RETRIEVE_DONE) {
        //   // do nothing, just break
        // }
      } else {
        pExtW->outputWinId++;
        incExtWinOutIdx(pOperator);
        continue;
      }
      break;
    } else {
      doBuildResultDatablock(pOperator, &pExtW->binfo, &pExtW->groupResInfo, pExtW->aggSup.pResultBuf);
      bool hasRemain = hasRemainResults(&pExtW->groupResInfo);
      if (!hasRemain) {
        setOperatorCompleted(pOperator);
        break;
      }
      if (pExtW->binfo.pRes->info.rows > 0) break;
    }
  }

  pOperator->resultInfo.totalRows += pExtW->binfo.pRes->info.rows;
  
_end:

  if (code != 0) {
    qError("%s failed at line %d since %s", __func__, lino, tstrerror(code));
    pTaskInfo->code = code;
    T_LONG_JMP(pTaskInfo->env, code);
  }
  (*ppRes) = (pExtW->binfo.pRes->info.rows == 0) ? NULL : pExtW->binfo.pRes;

  if (pTaskInfo->execModel == OPTR_EXEC_MODEL_STREAM && (*ppRes)) {
    printDataBlock(*ppRes, getStreamOpName(pOperator->operatorType), GET_TASKID(pTaskInfo));
  }
  
  return code;
}

static int32_t setSingleOutputTupleBuf(SResultRowInfo* pResultRowInfo, const STimeWindow* pWin, SResultRow** pResult,
                                       SExprSupp* pExprSup, SAggSupporter* pAggSup) {
  if (*pResult == NULL) {
    *pResult = getNewResultRow(pAggSup->pResultBuf, &pAggSup->currentPageId, pAggSup->resultRowSize);
    if (!*pResult) {
      qError("get new resultRow failed, err:%s", tstrerror(terrno));
      return terrno;
    }
    pResultRowInfo->cur = (SResultRowPosition){.pageId = (*pResult)->pageId, .offset = (*pResult)->offset};
  }
  (*pResult)->win = *pWin;
  return setResultRowInitCtx((*pResult), pExprSup->pCtx, pExprSup->numOfExprs, pExprSup->rowEntryInfoOffset);
}

static int32_t doMergeAlignExtWindowAgg(SOperatorInfo* pOperator, SResultRowInfo* pResultRowInfo, SSDataBlock* pBlock, SSDataBlock* pResultBlock) {
  SMergeAlignedExternalWindowOperator* pMlExtInfo = pOperator->info;
  SExternalWindowOperator*             pExtW = pMlExtInfo->pExtW;

  SExecTaskInfo* pTaskInfo = pOperator->pTaskInfo;
  SExprSupp*     pSup = &pOperator->exprSupp;
  int32_t        code = 0;

  int32_t startPos = 0;
  int64_t* tsCols = extractTsCol(pBlock, pExtW->primaryTsIndex, pTaskInfo);
  TSKEY ts = getStartTsKey(&pBlock->info.window, tsCols);

  const STimeWindow *pWin = getExtWindow(pOperator, pExtW, ts);
  if (pWin == NULL) {
    qError("failed to get time window for ts:%" PRId64 ", index:%d, error:%s", ts, pExtW->primaryTsIndex, tstrerror(terrno));
    T_LONG_JMP(pTaskInfo->env, TSDB_CODE_INVALID_PARA);
  }
  code = setSingleOutputTupleBuf(pResultRowInfo, pWin, &pMlExtInfo->pResultRow, pSup, &pExtW->aggSup);
  if (code != 0 || pMlExtInfo->pResultRow == NULL) {
    T_LONG_JMP(pTaskInfo->env, code);
  }

  int32_t currPos = startPos;
  pMlExtInfo->curTs = pWin->skey;
  while (++currPos < pBlock->info.rows) {
    if (tsCols[currPos] == pMlExtInfo->curTs) continue;

    qDebug("current ts:%" PRId64 ", startPos:%d, currPos:%d, tsCols[currPos]:%" PRId64,
      pMlExtInfo->curTs, startPos, currPos, tsCols[currPos]); 
    code = applyAggFunctionOnPartialTuples(pTaskInfo, pSup->pCtx, &pExtW->twAggSup.timeWindowData, startPos,
                                           currPos - startPos, pBlock->info.rows, pSup->numOfExprs);
    if (code != 0) {
      T_LONG_JMP(pTaskInfo->env, code);
    }

    finalizeResultRows(pExtW->aggSup.pResultBuf, &pResultRowInfo->cur, pSup, pResultBlock, pTaskInfo);
    resetResultRow(pMlExtInfo->pResultRow, pExtW->aggSup.resultRowSize - sizeof(SResultRow));

    pWin = getExtNextWindow(pExtW, pTaskInfo);
    if (!pWin) break;
    qDebug("ext window align2 start:%" PRId64 ", end:%" PRId64, pWin->skey, pWin->ekey);
    incExtWinCurIdx(pOperator);
    startPos = currPos;
    code = setSingleOutputTupleBuf(pResultRowInfo, pWin, &pMlExtInfo->pResultRow, pSup, &pExtW->aggSup);
    if (code != 0 || pMlExtInfo->pResultRow == NULL) {
      T_LONG_JMP(pTaskInfo->env, code);
    }
    pMlExtInfo->curTs = pWin->skey;
  }

  code = applyAggFunctionOnPartialTuples(pTaskInfo, pSup->pCtx, &pExtW->twAggSup.timeWindowData, startPos,
                                         currPos - startPos, pBlock->info.rows, pSup->numOfExprs);
  if (code != 0) {
    T_LONG_JMP(pTaskInfo->env, code);
  }
  return code;
}

static int32_t doMergeAlignExtWindowProject(SOperatorInfo* pOperator, SResultRowInfo* pResultRowInfo, SSDataBlock* pBlock,
                                            SSDataBlock* pResultBlock) {
  SExternalWindowOperator* pExtW = pOperator->info;
  SExprSupp*               pExprSup = &pExtW->scalarSupp;
  int32_t code = projectApplyFunctions(pExprSup->pExprInfo, pResultBlock, pBlock, pExprSup->pCtx, pExprSup->numOfExprs, NULL,
                        GET_STM_RTINFO(pOperator->pTaskInfo));
  return code;
}

void doMergeAlignExternalWindow(SOperatorInfo* pOperator) {
  SExecTaskInfo*                       pTaskInfo = pOperator->pTaskInfo;
  SMergeAlignedExternalWindowOperator* pMlExtInfo = pOperator->info;
  SExternalWindowOperator*             pExtW = pMlExtInfo->pExtW;
  SResultRow*                          pResultRow = NULL;
  int32_t                              code = 0;
  SSDataBlock*                         pRes = pExtW->binfo.pRes;
  SExprSupp*                           pSup = &pOperator->exprSupp;
  int32_t                              lino = 0;

  while (1) {
    SSDataBlock* pBlock = getNextBlockFromDownstream(pOperator, 0);

    if (pBlock == NULL) {
      // close last time window
      if (pMlExtInfo->curTs != INT64_MIN && EEXT_MODE_AGG == pExtW->mode) {
        finalizeResultRows(pMlExtInfo->pExtW->aggSup.pResultBuf, &pExtW->binfo.resultRowInfo.cur, pSup, pRes, pTaskInfo);
        resetResultRow(pMlExtInfo->pResultRow,pExtW->aggSup.resultRowSize - sizeof(SResultRow));
      }
      setOperatorCompleted(pOperator);
      break;
    }

    pRes->info.scanFlag = pBlock->info.scanFlag;
    code = setInputDataBlock(pSup, pBlock, pExtW->binfo.inputTsOrder, pBlock->info.scanFlag, true);
    QUERY_CHECK_CODE(code, lino, _end);

    printDataBlock(pBlock, __func__, "externalwindowAlign");
    qDebug("ext windowpExtWAlign->scalarMode:%d", pExtW->mode);


    if (EEXT_MODE_SCALAR == pExtW->mode) {
      code = doMergeAlignExtWindowProject(pOperator, &pExtW->binfo.resultRowInfo, pBlock, pRes);
    } else {
      code = doMergeAlignExtWindowAgg(pOperator, &pExtW->binfo.resultRowInfo, pBlock, pRes);
    }

    // int32_t status = handleLimitOffset(pOperator, pLimitInfo, pBlock);
    // if (status == EXTERNAL_RETRIEVE_CONTINUE) {
    //   continue;
    // } else if (status == EXTERNAL_RETRIEVE_NEXT_WINDOW) {
    //   pExtW->pOutputBlockListNode = NULL;
    //   pExtW->outputWinId++;
    //   incExtWinOutIdx(pOperator);
    //   continue;
    // } else if (status == EXTERNAL_RETRIEVE_DONE) {
    //   // do nothing, just break
    // }
  }
_end:
  if (code != 0) {
    qError("%s failed at line %d since:%s", __func__, lino, tstrerror(code));
    pTaskInfo->code = code;
    T_LONG_JMP(pTaskInfo->env, code);
  }
}<|MERGE_RESOLUTION|>--- conflicted
+++ resolved
@@ -888,16 +888,7 @@
         break;
       case EEXT_MODE_AGG:
         hashExternalWindowAgg(pOperator, pBlock);
-<<<<<<< HEAD
-=======
-
-        qDebug("ext window before dump final rows num:%d", tSimpleHashGetSize(pExtW->aggSup.pResultRowHashTable));
-
-        code = initGroupedResultInfo(&pExtW->groupResInfo, pExtW->aggSup.pResultRowHashTable, pExtW->binfo.inputTsOrder);
-        QUERY_CHECK_CODE(code, lino, _exit);
-
-        qDebug("ext window after dump final rows num:%d", tSimpleHashGetSize(pExtW->aggSup.pResultRowHashTable));
->>>>>>> 8a998231
+
         break;
       case EEXT_MODE_INDEFR_FUNC:
         TAOS_CHECK_EXIT(hashExternalWindowIndefRows(pOperator, pBlock));
@@ -909,7 +900,6 @@
     OPTR_SET_OPENED(pOperator);
   }
 
-<<<<<<< HEAD
   if (pExtW->mode == EEXT_MODE_AGG) {
     qDebug("ext window before dump final rows num:%d", tSimpleHashGetSize(pExtW->aggSup.pResultRowHashTable));
 
@@ -921,10 +911,6 @@
 
 _exit:
 
-=======
-_exit:
-
->>>>>>> 8a998231
   if (code != 0) {
     qError("%s failed at line %d since:%s", __func__, lino, tstrerror(code));
     pTaskInfo->code = code;
