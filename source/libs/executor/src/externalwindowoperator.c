--- conflicted
+++ resolved
@@ -1892,25 +1892,9 @@
   pExtW->binfo.inputTsOrder = pPhynode->window.node.inputTsOrder = TSDB_ORDER_ASC;
   pExtW->binfo.outputTsOrder = pExtW->binfo.inputTsOrder;
 
-<<<<<<< HEAD
-  const STimeWindow* pWin = getExtWindow(pOperator, pExtW, ts);
-  if (pWin == NULL) {
-    qError("failed to get time window for ts:%" PRId64 ", index:%d, error:%s", ts, pExtW->primaryTsIndex,
-           tstrerror(terrno));
-    T_LONG_JMP(pTaskInfo->env, TSDB_CODE_INVALID_PARA);
-  }
-  if (pMlExtInfo->curTs != INT64_MIN && pMlExtInfo->curTs != pWin->skey) {
-    finalizeResultRows(pExtW->aggSup.pResultBuf, &pExtW->binfo.resultRowInfo.cur, pSup, pExtW->binfo.pRes, pTaskInfo);
-    resetResultRow(pMlExtInfo->pResultRow, pExtW->aggSup.resultRowSize - sizeof(SResultRow));
-  }
-  code = setSingleOutputTupleBuf(pResultRowInfo, pWin, &pMlExtInfo->pResultRow, pSup, &pExtW->aggSup);
-  if (code != 0 || pMlExtInfo->pResultRow == NULL) {
-    T_LONG_JMP(pTaskInfo->env, code);
-=======
   if (pTaskInfo->pStreamRuntimeInfo != NULL){
     pTaskInfo->pStreamRuntimeInfo->funcInfo.withExternalWindow = true;
     pTaskInfo->pStreamRuntimeInfo->funcInfo.extWinProjMode = (pExtW->mode != EEXT_MODE_AGG);
->>>>>>> 044a4228
   }
 
   // pExtW->limitInfo = (SLimitInfo){0};
