--- conflicted
+++ resolved
@@ -617,11 +617,8 @@
   
   qDebug("%s ext window1 start:%" PRId64 ", end:%" PRId64 ", ts:%" PRId64 ", ascScan:%d",
          GET_TASKID(pOperator->pTaskInfo), pWin->skey, pWin->ekey, ts, ascScan);
-<<<<<<< HEAD
-         
-=======
-
->>>>>>> 97c4f752
+        
+
   STimeWindow win = *pWin;
   if (isFirstOpen) {
     ret = setExtWindowOutputBuf(pResultRowInfo, &win, &pResult, pInputBlock->info.id.groupId, pSup->pCtx, numOfOutput,
