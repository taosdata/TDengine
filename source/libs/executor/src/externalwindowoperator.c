--- conflicted
+++ resolved
@@ -615,15 +615,9 @@
     return;
   }
   
-<<<<<<< HEAD
-  qDebug("ext window1 start:%" PRId64 ", end:%" PRId64 ", ts:%" PRId64 ", ascScan:%d",
-         pWin->skey, pWin->ekey, ts, ascScan);
-
-=======
   qDebug("%s ext window1 start:%" PRId64 ", end:%" PRId64 ", ts:%" PRId64 ", ascScan:%d",
          GET_TASKID(pOperator->pTaskInfo), pWin->skey, pWin->ekey, ts, ascScan);
-         
->>>>>>> 179d3ef6
+
   STimeWindow win = *pWin;
   if (isFirstOpen) {
     ret = setExtWindowOutputBuf(pResultRowInfo, &win, &pResult, pInputBlock->info.id.groupId, pSup->pCtx, numOfOutput,
