--- conflicted
+++ resolved
@@ -95,23 +95,12 @@
   
   extWinGetWinFp     getWinFp;
 
-<<<<<<< HEAD
   uint64_t           lastTGrpId;
   uint64_t           lastCGrpId;
   SExtWinTrigGrpCtx* pTGrpCtx;
   SArray*            pGrpIds;       // single calc or trig group ids
   SArray*            pCTGrpIds;
   
-=======
-  bool               blkWinStartSet;
-  int32_t            blkWinStartIdx;
-  int32_t            blkWinIdx;
-  int32_t            blkRowStartIdx;
-  int32_t            outputWinId;
-  int32_t            outputWinNum;
-  int32_t            outWinIdx;
-
->>>>>>> cda99cf2
   // for project&indefRows
   SList*             pFreeBlocks;    // SList<SSDatablock*+SAarray*>
   SArray*            pOutputBlocks;  // SArray<SList*>, for each window, we have a list of blocks
@@ -413,14 +402,9 @@
 } SMergeAlignedExternalWindowOperator;
 
 void destroyMergeAlignedExternalWindowOperator(void* pOperator) {
-<<<<<<< HEAD
   SMergeAlignedExternalWindowOperator* pMAExtW = (SMergeAlignedExternalWindowOperator*)pOperator;
   destroyExternalWindowOperatorInfo(pMAExtW->pExtW);
-=======
-  SMergeAlignedExternalWindowOperator* pMlExtInfo = (SMergeAlignedExternalWindowOperator*)pOperator;
-  destroyExternalWindowOperatorInfo(pMlExtInfo->pExtW);
-  taosMemoryFreeClear(pMlExtInfo);
->>>>>>> cda99cf2
+  taosMemoryFreeClear(pMAExtW);
 }
 
 int64_t* extWinExtractTsCol(SSDataBlock* pBlock, int32_t primaryTsIndex, SExecTaskInfo* pTaskInfo) {
@@ -1157,13 +1141,6 @@
   //resetBasicOperatorState(&pExtW->binfo);
   initResultRowInfo(&pExtW->binfo.resultRowInfo);
 
-<<<<<<< HEAD
-=======
-  pExtW->outputWinId = 0;
-  pExtW->lastWinId = -1;
-  pExtW->outputWinNum = 0;
-  taosArrayClear(pExtW->pWins);
->>>>>>> cda99cf2
   extWinRecycleBlkNode(pExtW, &pExtW->pLastBlkNode);
 
 /*
@@ -2336,7 +2313,6 @@
   return code;
 }
 
-<<<<<<< HEAD
 static int32_t extWinAggOutputSingleCGrpRes(SOperatorInfo* pOperator, SExternalWindowOperator* pExtW, bool* grpDone) {
   SExprInfo*      pExprInfo = pOperator->exprSupp.pExprInfo;
   int32_t         numOfExprs = pOperator->exprSupp.numOfExprs;
@@ -2355,33 +2331,6 @@
     if (pWin->resWinIdx < 0) {
       continue;
     }
-=======
-static int32_t extWinAggOutputRes(SOperatorInfo* pOperator, SSDataBlock** ppRes) {
-  SExternalWindowOperator* pExtW = pOperator->info;
-  SExecTaskInfo*           pTaskInfo = pOperator->pTaskInfo;
-  SSDataBlock*             pBlock = pExtW->binfo.pRes;
-  int32_t                  code = TSDB_CODE_SUCCESS;
-  int32_t                  lino = 0;
-  SExprInfo*               pExprInfo = pOperator->exprSupp.pExprInfo;
-  int32_t                  numOfExprs = pOperator->exprSupp.numOfExprs;
-  int32_t*                 rowEntryOffset = pOperator->exprSupp.rowEntryInfoOffset;
-  SqlFunctionCtx*          pCtx = pOperator->exprSupp.pCtx;
-  int32_t                  numOfWin = pExtW->outWinIdx;
-
-  pBlock->info.version = pTaskInfo->version;
-  blockDataCleanup(pBlock);
-  taosArrayClear(pExtW->pWinRowIdx);
-
-  for (; pExtW->outputWinId < pExtW->pWins->size; pExtW->outputWinId += 1) {
-    SExtWinTimeWindow* pWin = taosArrayGet(pExtW->pWins, pExtW->outputWinId);
-    int32_t            winIdx = pWin->winOutIdx;
-    if (winIdx < 0) {
-      continue;
-    }
-
-    pExtW->outputWinNum++;
-    SResultRow* pRow = (SResultRow*)((char*)pExtW->pResultRow + winIdx * pExtW->aggSup.resultRowSize);
->>>>>>> cda99cf2
 
     pCCtx->outWinNum++;
     SResultRow* pRow = (SResultRow*)((char*)pExtW->resultRows.pResultRows[pWin->resWinIdx / pExtW->resultRows.resRowSize] + (pWin->resWinIdx % pExtW->resultRows.resRowSize) * pExtW->aggSup.resultRowSize);
@@ -2394,11 +2343,7 @@
     }
 
     if (pBlock->info.rows + pRow->numOfRows > pBlock->info.capacity) {
-<<<<<<< HEAD
       uint32_t newSize = pBlock->info.rows + pRow->numOfRows + pCCtx->outWinTotalNum - pCCtx->outWinNum;
-=======
-      uint32_t newSize = pBlock->info.rows + pRow->numOfRows + numOfWin - pExtW->outputWinNum;
->>>>>>> cda99cf2
       TAOS_CHECK_EXIT(blockDataEnsureCapacity(pBlock, newSize));
       qDebug("datablock capacity not sufficient, expand to required:%d, current capacity:%d, %s", newSize,
              pBlock->info.capacity, GET_TASKID(pTaskInfo));
