--- conflicted
+++ resolved
@@ -355,16 +355,8 @@
     goto _return;
   }
 
-<<<<<<< HEAD
-  if (NULL == dispatcher->pDataBlocks) {
-    taosMemoryFree(dispatcher);
-    terrno = TSDB_CODE_OUT_OF_MEMORY;
-    goto _return;
-  }
-
   dispatcher->flags = DS_FLAG_USE_MEMPOOL;
-=======
->>>>>>> c959a13c
+
   *pHandle = dispatcher;
   return TSDB_CODE_SUCCESS;
 
