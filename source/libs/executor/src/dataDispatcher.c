/*
 * Copyright (c) 2019 TAOS Data, Inc. <jhtao@taosdata.com>
 *
 * This program is free software: you can use, redistribute, and/or modify
 * it under the terms of the GNU Affero General Public License, version 3
 * or later ("AGPL"), as published by the Free Software Foundation.
 *
 * This program is distributed in the hope that it will be useful, but WITHOUT
 * ANY WARRANTY; without even the implied warranty of MERCHANTABILITY or
 * FITNESS FOR A PARTICULAR PURPOSE.
 *
 * You should have received a copy of the GNU Affero General Public License
 * along with this program. If not, see <http://www.gnu.org/licenses/>.
 */

#include "dataSinkInt.h"
#include "dataSinkMgt.h"
#include "planner.h"
#include "tcompression.h"
#include "tglobal.h"
#include "tqueue.h"

#define DATA_META_LENGTH(tables) (sizeof(int32_t) + sizeof(STableIdInfo) * taosHashGetSize(tables) + sizeof(SRetrieveTableRsp))

typedef struct SDataDispatchBuf {
  int32_t useSize;
  int32_t allocSize;
  char* pData;
} SDataDispatchBuf;

typedef struct SDataCacheEntry {
  int32_t dataLen;
  int32_t numOfRows;
  int8_t  compressed;
  char    data[];
} SDataCacheEntry;

typedef struct SDataDispatchHandle {
  SDataSinkHandle sink;
  SDataSinkManager* pManager;
  SDataBlockSchema schema;
  STaosQueue* pDataBlocks;
  SDataDispatchBuf nextOutput;
  int32_t status;
  bool queryEnd;
  int64_t useconds;
  pthread_mutex_t mutex;
} SDataDispatchHandle;

static bool needCompress(const SSDataBlock* pData, const SDataBlockSchema* pSchema) {
  if (tsCompressColData < 0 || 0 == pData->info.rows) {
    return false;
  }

  for (int32_t col = 0; col < pSchema->numOfCols; ++col) {
    SColumnInfoData* pColRes = taosArrayGet(pData->pDataBlock, col);
    int32_t colSize = pColRes->info.bytes * pData->info.rows;
    if (NEEDTO_COMPRESS_QUERY(colSize)) {
      return true;
    }
  }

  return false;
}

static int32_t compressColData(SColumnInfoData *pColRes, int32_t numOfRows, char *data, int8_t compressed) {
  int32_t colSize = pColRes->info.bytes * numOfRows;
  return (*(tDataTypes[pColRes->info.type].compFunc))(
      pColRes->pData, colSize, numOfRows, data, colSize + COMP_OVERFLOW_BYTES, compressed, NULL, 0);
}

static void copyData(const SInputData* pInput, const SDataBlockSchema* pSchema, char* data, int8_t compressed, int32_t *compLen) {
  int32_t *compSizes = (int32_t*)data;
  if (compressed) {
    data += pSchema->numOfCols * sizeof(int32_t);
  }

  for (int32_t col = 0; col < pSchema->numOfCols; ++col) {
    SColumnInfoData* pColRes = taosArrayGet(pInput->pData->pDataBlock, col);
    if (compressed) {
      compSizes[col] = compressColData(pColRes, pInput->pData->info.rows, data, compressed);
      data += compSizes[col];
      *compLen += compSizes[col];
      compSizes[col] = htonl(compSizes[col]);
    } else {
      memmove(data, pColRes->pData, pColRes->info.bytes * pInput->pData->info.rows);
      data += pColRes->info.bytes * pInput->pData->info.rows;
    }
  }

  int32_t numOfTables = (int32_t) taosHashGetSize(pInput->pTableRetrieveTsMap);
  *(int32_t*)data = htonl(numOfTables);
  data += sizeof(int32_t);

  STableIdInfo* item = taosHashIterate(pInput->pTableRetrieveTsMap, NULL);
  while (item) {
    STableIdInfo* pDst = (STableIdInfo*)data;
    pDst->uid = htobe64(item->uid);
    pDst->key = htobe64(item->key);
    data += sizeof(STableIdInfo);
    item = taosHashIterate(pInput->pTableRetrieveTsMap, item);
  }
}

// data format with compress: SDataCacheEntry | cols_data_offset | col1_data col2_data ... | numOfTables | STableIdInfo STableIdInfo ...
// data format: SDataCacheEntry | col1_data col2_data ... | numOfTables | STableIdInfo STableIdInfo ...
static void toDataCacheEntry(const SDataDispatchHandle* pHandle, const SInputData* pInput, SDataDispatchBuf* pBuf) {
  SDataCacheEntry* pEntry = (SDataCacheEntry*)pBuf->pData;
  pEntry->compressed = (int8_t)needCompress(pInput->pData, &(pHandle->schema));
  pEntry->numOfRows = pInput->pData->info.rows;

  pBuf->useSize = DATA_META_LENGTH(pInput->pTableRetrieveTsMap);
  copyData(pInput, &pHandle->schema, pEntry->data, pEntry->compressed, &pEntry->dataLen);
  pBuf->useSize += (pEntry->compressed ? pEntry->dataLen : pHandle->schema.resultRowSize * pInput->pData->info.rows);
  // todo completed
}

static bool allocBuf(SDataDispatchHandle* pDispatcher, const SInputData* pInput, SDataDispatchBuf* pBuf) {
  if (taosQueueSize(pDispatcher->pDataBlocks) >= pDispatcher->pManager->cfg.maxDataBlockNumPerQuery) {
    return false;
  }
  pBuf->allocSize = DATA_META_LENGTH(pInput->pTableRetrieveTsMap) + pDispatcher->schema.resultRowSize * pInput->pData->info.rows;
  pBuf->pData = malloc(pBuf->allocSize);
  return NULL != pBuf->pData;
}

static int32_t updateStatus(SDataDispatchHandle* pDispatcher) {
  pthread_mutex_lock(&pDispatcher->mutex);
<<<<<<< HEAD
  int32_t status = taosQueueSize(pDispatcher->pDataBlocks) < pDispatcher->pManager->cfg.maxDataBlockNumPerQuery ? DS_CAPACITY_ENOUGH : DS_DATA_FULL;
=======
  int32_t blockNums = taosQueueSize(pDispatcher->pDataBlocks);
  int32_t status = (0 == blockNums ? DS_BUF_EMPTY :
      (blockNums < pDispatcher->pManager->cfg.maxDataBlockNumPerQuery ? DS_BUF_LOW : DS_BUF_FULL));
>>>>>>> 8a0da7ba
  pDispatcher->status = status;
  pthread_mutex_unlock(&pDispatcher->mutex);
  return status;
}

static int32_t getStatus(SDataDispatchHandle* pDispatcher) {
  pthread_mutex_lock(&pDispatcher->mutex);
  int32_t status = pDispatcher->status;
  pthread_mutex_unlock(&pDispatcher->mutex);
  return status;
}

static int32_t putDataBlock(SDataSinkHandle* pHandle, const SInputData* pInput, bool* pContinue) {
  SDataDispatchHandle* pDispatcher = (SDataDispatchHandle*)pHandle;
  SDataDispatchBuf* pBuf = taosAllocateQitem(sizeof(SDataDispatchBuf));
  if (NULL == pBuf || !allocBuf(pDispatcher, pInput, pBuf)) {
    return TSDB_CODE_QRY_OUT_OF_MEMORY;
  }
  toDataCacheEntry(pDispatcher, pInput, pBuf);
  taosWriteQitem(pDispatcher->pDataBlocks, pBuf);
  *pContinue = (DS_BUF_LOW == updateStatus(pDispatcher) ? true : false);
  return TSDB_CODE_SUCCESS;
}

static void endPut(struct SDataSinkHandle* pHandle, int64_t useconds) {
  SDataDispatchHandle* pDispatcher = (SDataDispatchHandle*)pHandle;
  pthread_mutex_lock(&pDispatcher->mutex);
<<<<<<< HEAD
  pDispatcher->status = DS_QUERY_END;
=======
  pDispatcher->queryEnd = true;
  pDispatcher->useconds = useconds;
>>>>>>> 8a0da7ba
  pthread_mutex_unlock(&pDispatcher->mutex);
}

static void getDataLength(SDataSinkHandle* pHandle, int32_t* pLen, bool* pQueryEnd) {
  SDataDispatchHandle* pDispatcher = (SDataDispatchHandle*)pHandle;
  if (taosQueueEmpty(pDispatcher->pDataBlocks)) {
<<<<<<< HEAD
    *pStatus = getStatus(pDispatcher) ? DS_QUERY_END : DS_IN_PROCESS;
    return 0;
=======
    *pQueryEnd = pDispatcher->queryEnd;
    *pLen = 0;
    return;
>>>>>>> 8a0da7ba
  }
  SDataDispatchBuf* pBuf = NULL;
  taosReadQitem(pDispatcher->pDataBlocks, (void**)&pBuf);
  memcpy(&pDispatcher->nextOutput, pBuf, sizeof(SDataDispatchBuf));
  taosFreeQitem(pBuf);
  *pLen = ((SDataCacheEntry*)(pDispatcher->nextOutput.pData))->dataLen;
}

static int32_t getDataBlock(SDataSinkHandle* pHandle, SOutputData* pOutput) {
  SDataDispatchHandle* pDispatcher = (SDataDispatchHandle*)pHandle;
  SDataCacheEntry* pEntry = (SDataCacheEntry*)(pDispatcher->nextOutput.pData);
  memcpy(pOutput->pData, pEntry->data, pEntry->dataLen);
  pOutput->numOfRows = pEntry->numOfRows;
  pOutput->compressed = pEntry->compressed;
  tfree(pDispatcher->nextOutput.pData);  // todo persistent
  pOutput->bufStatus = updateStatus(pDispatcher);
  pthread_mutex_lock(&pDispatcher->mutex);
  pOutput->queryEnd = pDispatcher->queryEnd;
  pOutput->needSchedule = false;
  pOutput->useconds = pDispatcher->useconds;
  pOutput->precision = pDispatcher->schema.precision;
  pthread_mutex_unlock(&pDispatcher->mutex);
  return TSDB_CODE_SUCCESS;
}

static int32_t destroyDataSinker(SDataSinkHandle* pHandle) {
  SDataDispatchHandle* pDispatcher = (SDataDispatchHandle*)pHandle;
  tfree(pDispatcher->nextOutput.pData);
  while (!taosQueueEmpty(pDispatcher->pDataBlocks)) {
    SDataDispatchBuf* pBuf = NULL;
    taosReadQitem(pDispatcher->pDataBlocks, (void**)&pBuf);
    tfree(pBuf->pData);
    taosFreeQitem(pBuf);
  }
  taosCloseQueue(pDispatcher->pDataBlocks);
  pthread_mutex_destroy(&pDispatcher->mutex);
}

int32_t createDataDispatcher(SDataSinkManager* pManager, const SDataSink* pDataSink, DataSinkHandle* pHandle) {
  SDataDispatchHandle* dispatcher = calloc(1, sizeof(SDataDispatchHandle));
  if (NULL == dispatcher) {
    terrno = TSDB_CODE_QRY_OUT_OF_MEMORY;
    return TSDB_CODE_QRY_OUT_OF_MEMORY;
  }
  dispatcher->sink.fPut = putDataBlock;
  dispatcher->sink.fGetLen = getDataLength;
  dispatcher->sink.fGetData = getDataBlock;
  dispatcher->sink.fDestroy = destroyDataSinker;
  dispatcher->pManager = pManager;
  dispatcher->schema = pDataSink->schema;
  dispatcher->status = DS_BUF_EMPTY;
  dispatcher->queryEnd = false;
  dispatcher->pDataBlocks = taosOpenQueue();
  pthread_mutex_init(&dispatcher->mutex, NULL);
  if (NULL == dispatcher->pDataBlocks) {
    terrno = TSDB_CODE_QRY_OUT_OF_MEMORY;
    return TSDB_CODE_QRY_OUT_OF_MEMORY;
  }
  *pHandle = dispatcher;
  return TSDB_CODE_SUCCESS;
}<|MERGE_RESOLUTION|>--- conflicted
+++ resolved
@@ -126,13 +126,9 @@
 
 static int32_t updateStatus(SDataDispatchHandle* pDispatcher) {
   pthread_mutex_lock(&pDispatcher->mutex);
-<<<<<<< HEAD
-  int32_t status = taosQueueSize(pDispatcher->pDataBlocks) < pDispatcher->pManager->cfg.maxDataBlockNumPerQuery ? DS_CAPACITY_ENOUGH : DS_DATA_FULL;
-=======
   int32_t blockNums = taosQueueSize(pDispatcher->pDataBlocks);
   int32_t status = (0 == blockNums ? DS_BUF_EMPTY :
       (blockNums < pDispatcher->pManager->cfg.maxDataBlockNumPerQuery ? DS_BUF_LOW : DS_BUF_FULL));
->>>>>>> 8a0da7ba
   pDispatcher->status = status;
   pthread_mutex_unlock(&pDispatcher->mutex);
   return status;
@@ -160,26 +156,17 @@
 static void endPut(struct SDataSinkHandle* pHandle, int64_t useconds) {
   SDataDispatchHandle* pDispatcher = (SDataDispatchHandle*)pHandle;
   pthread_mutex_lock(&pDispatcher->mutex);
-<<<<<<< HEAD
-  pDispatcher->status = DS_QUERY_END;
-=======
   pDispatcher->queryEnd = true;
   pDispatcher->useconds = useconds;
->>>>>>> 8a0da7ba
   pthread_mutex_unlock(&pDispatcher->mutex);
 }
 
 static void getDataLength(SDataSinkHandle* pHandle, int32_t* pLen, bool* pQueryEnd) {
   SDataDispatchHandle* pDispatcher = (SDataDispatchHandle*)pHandle;
   if (taosQueueEmpty(pDispatcher->pDataBlocks)) {
-<<<<<<< HEAD
-    *pStatus = getStatus(pDispatcher) ? DS_QUERY_END : DS_IN_PROCESS;
-    return 0;
-=======
     *pQueryEnd = pDispatcher->queryEnd;
     *pLen = 0;
     return;
->>>>>>> 8a0da7ba
   }
   SDataDispatchBuf* pBuf = NULL;
   taosReadQitem(pDispatcher->pDataBlocks, (void**)&pBuf);
