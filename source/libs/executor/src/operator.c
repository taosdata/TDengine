/*
 * Copyright (c) 2019 TAOS Data, Inc. <jhtao@taosdata.com>
 *
 * This program is free software: you can use, redistribute, and/or modify
 * it under the terms of the GNU Affero General Public License, version 3
 * or later ("AGPL"), as published by the Free Software Foundation.
 *
 * This program is distributed in the hope that it will be useful, but WITHOUT
 * ANY WARRANTY; without even the implied warranty of MERCHANTABILITY or
 * FITNESS FOR A PARTICULAR PURPOSE.
 *
 * You should have received a copy of the GNU Affero General Public License
 * along with this program. If not, see <http://www.gnu.org/licenses/>.
 */

#include "filter.h"
#include "function.h"
#include "os.h"
#include "tname.h"

#include "tglobal.h"

#include "executorInt.h"
#include "index.h"
#include "operator.h"
#include "query.h"
#include "querytask.h"

#include "storageapi.h"
#include "tdatablock.h"


SOperatorFpSet createOperatorFpSet(__optr_open_fn_t openFn, __optr_fn_t nextFn, __optr_fn_t cleanup,
                                   __optr_close_fn_t closeFn, __optr_reqBuf_fn_t reqBufFn,
                                   __optr_explain_fn_t explain, __optr_get_ext_fn_t nextExtFn, __optr_notify_fn_t notifyFn) {
  SOperatorFpSet fpSet = {
      ._openFn = openFn,
      .getNextFn = nextFn,
      .cleanupFn = cleanup,
      .closeFn = closeFn,
      .reqBufFn = reqBufFn,
      .getExplainFn = explain,
      .getNextExtFn = nextExtFn,
      .notifyFn = notifyFn,
      .releaseStreamStateFn = NULL,
      .reloadStreamStateFn = NULL,
  };

  return fpSet;
}

void setOperatorStreamStateFn(SOperatorInfo* pOperator, __optr_state_fn_t relaseFn, __optr_state_fn_t reloadFn) {
  pOperator->fpSet.releaseStreamStateFn = relaseFn;
  pOperator->fpSet.reloadStreamStateFn = reloadFn;
}

int32_t optrDummyOpenFn(SOperatorInfo* pOperator) {
  OPTR_SET_OPENED(pOperator);
  pOperator->cost.openCost = 0;
  return TSDB_CODE_SUCCESS;
}

int32_t appendDownstream(SOperatorInfo* p, SOperatorInfo** pDownstream, int32_t num) {
  p->pDownstream = taosMemoryCalloc(1, num * POINTER_BYTES);
  if (p->pDownstream == NULL) {
    return TSDB_CODE_OUT_OF_MEMORY;
  }

  memcpy(p->pDownstream, pDownstream, num * POINTER_BYTES);
  p->numOfDownstream = num;
  p->numOfRealDownstream = num;
  return TSDB_CODE_SUCCESS;
}

void setOperatorCompleted(SOperatorInfo* pOperator) {
  pOperator->status = OP_EXEC_DONE;
  pOperator->cost.totalCost = (taosGetTimestampUs() - pOperator->pTaskInfo->cost.start) / 1000.0;
  setTaskStatus(pOperator->pTaskInfo, TASK_COMPLETED);
}

void setOperatorInfo(SOperatorInfo* pOperator, const char* name, int32_t type, bool blocking, int32_t status,
                     void* pInfo, SExecTaskInfo* pTaskInfo) {
  pOperator->name = (char*)name;
  pOperator->operatorType = type;
  pOperator->blocking = blocking;
  pOperator->status = status;
  pOperator->info = pInfo;
  pOperator->pTaskInfo = pTaskInfo;
}

// each operator should be set their own function to return total cost buffer
int32_t optrDefaultBufFn(SOperatorInfo* pOperator) {
  if (pOperator->blocking) {
    return -1;
  } else {
    return 0;
  }
}

static int64_t getQuerySupportBufSize(size_t numOfTables) {
  size_t s1 = sizeof(STableQueryInfo);
  //  size_t s3 = sizeof(STableCheckInfo);  buffer consumption in tsdb
  return (int64_t)(s1 * 1.5 * numOfTables);
}

int32_t checkForQueryBuf(size_t numOfTables) {
  int64_t t = getQuerySupportBufSize(numOfTables);
  if (tsQueryBufferSizeBytes < 0) {
    return TSDB_CODE_SUCCESS;
  } else if (tsQueryBufferSizeBytes > 0) {
    while (1) {
      int64_t s = tsQueryBufferSizeBytes;
      int64_t remain = s - t;
      if (remain >= 0) {
        if (atomic_val_compare_exchange_64(&tsQueryBufferSizeBytes, s, remain) == s) {
          return TSDB_CODE_SUCCESS;
        }
      } else {
        return TSDB_CODE_QRY_NOT_ENOUGH_BUFFER;
      }
    }
  }

  // disable query processing if the value of tsQueryBufferSize is zero.
  return TSDB_CODE_QRY_NOT_ENOUGH_BUFFER;
}

void releaseQueryBuf(size_t numOfTables) {
  if (tsQueryBufferSizeBytes < 0) {
    return;
  }

  int64_t t = getQuerySupportBufSize(numOfTables);

  // restore value is not enough buffer available
  (void) atomic_add_fetch_64(&tsQueryBufferSizeBytes, t);
}

typedef enum {
  OPTR_FN_RET_CONTINUE = 0x1,
  OPTR_FN_RET_ABORT = 0x2,
} ERetType;

typedef struct STraverParam {
  void*   pRet;
  int32_t code;
  void*   pParam;
} STraverParam;

// iterate the operator tree helper
typedef ERetType (*optr_fn_t)(SOperatorInfo *pOperator, STraverParam *pParam, const char* pIdstr);

void traverseOperatorTree(SOperatorInfo* pOperator, optr_fn_t fn, STraverParam* pParam, const char* id) {
  if (pOperator == NULL) {
    return;
  }

  ERetType ret = fn(pOperator, pParam, id);
  if (ret == OPTR_FN_RET_ABORT || pParam->code != TSDB_CODE_SUCCESS) {
    return;
  }

  for (int32_t i = 0; i < pOperator->numOfDownstream; ++i) {
    traverseOperatorTree(pOperator->pDownstream[i], fn, pParam, id);
    if (pParam->code != 0) {
      break;
    }
  }
}

ERetType extractOperatorInfo(SOperatorInfo* pOperator, STraverParam* pParam, const char* pIdStr) {
  STraverParam* p = pParam;
  if (pOperator->operatorType == *(int32_t*)p->pParam) {
    p->pRet = pOperator;
    return OPTR_FN_RET_ABORT;
  } else {
    return OPTR_FN_RET_CONTINUE;
  }
}

// QUERY_NODE_PHYSICAL_PLAN_TABLE_SCAN
int32_t extractOperatorInTree(SOperatorInfo* pOperator, int32_t type, const char* id, SOperatorInfo** pOptrInfo) {
  QRY_OPTR_CHECK(pOptrInfo);

  if (pOperator == NULL) {
    qError("invalid operator, failed to find tableScanOperator %s", id);
    return TSDB_CODE_PAR_INTERNAL_ERROR;
  }

  STraverParam p = {.pParam = &type, .pRet = NULL};
  traverseOperatorTree(pOperator, extractOperatorInfo, &p, id);
  if (p.code == 0) {
    *pOptrInfo = p.pRet;
  }
  return p.code;
}

typedef struct SExtScanInfo {
  int32_t order;
  int32_t scanFlag;
  int32_t inheritUsOrder;
} SExtScanInfo;

static ERetType extractScanInfo(SOperatorInfo* pOperator, STraverParam* pParam, const char* pIdStr) {
  int32_t type = pOperator->operatorType;
  SExtScanInfo* pInfo = pParam->pParam;

  if (type == QUERY_NODE_PHYSICAL_PLAN_SYSTABLE_SCAN || type == QUERY_NODE_PHYSICAL_PLAN_STREAM_SCAN ||
      type == QUERY_NODE_PHYSICAL_PLAN_TAG_SCAN || type == QUERY_NODE_PHYSICAL_PLAN_BLOCK_DIST_SCAN ||
      type == QUERY_NODE_PHYSICAL_PLAN_LAST_ROW_SCAN || type == QUERY_NODE_PHYSICAL_PLAN_TABLE_COUNT_SCAN) {
    pInfo->order = TSDB_ORDER_ASC;
    pInfo->scanFlag= MAIN_SCAN;
    return OPTR_FN_RET_ABORT;
  } else if (type == QUERY_NODE_PHYSICAL_PLAN_EXCHANGE) {
    if (!pInfo->inheritUsOrder) {
      pInfo->order = TSDB_ORDER_ASC;
    }
    pInfo->scanFlag= MAIN_SCAN;
    return OPTR_FN_RET_ABORT;
  } else if (type == QUERY_NODE_PHYSICAL_PLAN_TABLE_SCAN) {
    STableScanInfo* pTableScanInfo = pOperator->info;
    pInfo->order = pTableScanInfo->base.cond.order;
    pInfo->scanFlag= pTableScanInfo->base.scanFlag;
    return OPTR_FN_RET_ABORT;
  } else if (type == QUERY_NODE_PHYSICAL_PLAN_TABLE_MERGE_SCAN) {
    STableMergeScanInfo* pTableScanInfo = pOperator->info;
    pInfo->order = pTableScanInfo->base.cond.order;
    pInfo->scanFlag= pTableScanInfo->base.scanFlag;
    return OPTR_FN_RET_ABORT;
  } else {
    return OPTR_FN_RET_CONTINUE;
  }
}

int32_t getTableScanInfo(SOperatorInfo* pOperator, int32_t* order, int32_t* scanFlag, bool inheritUsOrder) {
  SExtScanInfo info = {.inheritUsOrder = inheritUsOrder, .order = *order};
  STraverParam p = {.pParam = &info};

  traverseOperatorTree(pOperator, extractScanInfo, &p, NULL);
  *order = info.order;
  *scanFlag = info.scanFlag;

  ASSERT(*order == TSDB_ORDER_ASC || *order == TSDB_ORDER_DESC);
  return p.code;
}

static ERetType doStopDataReader(SOperatorInfo* pOperator, STraverParam* pParam, const char* pIdStr) {
  SStorageAPI* pAPI = pParam->pParam;
  if (pOperator->operatorType == QUERY_NODE_PHYSICAL_PLAN_TABLE_SCAN) {
    STableScanInfo* pInfo = pOperator->info;

    if (pInfo->base.dataReader != NULL) {
      pAPI->tsdReader.tsdReaderNotifyClosing(pInfo->base.dataReader);
    }
    return OPTR_FN_RET_ABORT;
  } else if (pOperator->operatorType == QUERY_NODE_PHYSICAL_PLAN_STREAM_SCAN) {
    SStreamScanInfo* pInfo = pOperator->info;

    if (pInfo->pTableScanOp != NULL) {
      STableScanInfo* pTableScanInfo = pInfo->pTableScanOp->info;
      if (pTableScanInfo != NULL && pTableScanInfo->base.dataReader != NULL) {
        pAPI->tsdReader.tsdReaderNotifyClosing(pTableScanInfo->base.dataReader);
      }
    }

    return OPTR_FN_RET_ABORT;
  }

  return OPTR_FN_RET_CONTINUE;
}

int32_t stopTableScanOperator(SOperatorInfo* pOperator, const char* pIdStr, SStorageAPI* pAPI) {
  STraverParam p = {.pParam = pAPI};
  traverseOperatorTree(pOperator, doStopDataReader, &p, pIdStr);
  return p.code;
}

int32_t createOperator(SPhysiNode* pPhyNode, SExecTaskInfo* pTaskInfo, SReadHandle* pHandle, SNode* pTagCond,
                              SNode* pTagIndexCond, const char* pUser, const char* dbname, SOperatorInfo** pOptrInfo) {
  QRY_OPTR_CHECK(pOptrInfo);

  int32_t     code = 0;
  int32_t     type = nodeType(pPhyNode);
  const char* idstr = GET_TASKID(pTaskInfo);


  if (pPhyNode->pChildren == NULL || LIST_LENGTH(pPhyNode->pChildren) == 0) {
    SOperatorInfo* pOperator = NULL;
    if (QUERY_NODE_PHYSICAL_PLAN_TABLE_SCAN == type) {
      STableScanPhysiNode* pTableScanNode = (STableScanPhysiNode*)pPhyNode;
      // NOTE: this is an patch to fix the physical plan
      // TODO remove it later
      if (pTableScanNode->scan.node.pLimit != NULL) {
        pTableScanNode->groupSort = true;
      }

      STableListInfo* pTableListInfo = tableListCreate();

      code = initQueriedTableSchemaInfo(pHandle, &pTableScanNode->scan, dbname, pTaskInfo);
      if (code) {
        pTaskInfo->code = code;
        tableListDestroy(pTableListInfo);
        return code;
      }

      if (pTableScanNode->scan.node.dynamicOp) {
        pTaskInfo->dynamicTask = true;
        pTableListInfo->idInfo.suid = pTableScanNode->scan.suid;
        pTableListInfo->idInfo.tableType = pTableScanNode->scan.tableType;
      } else {
        code = createScanTableListInfo(&pTableScanNode->scan, pTableScanNode->pGroupTags, pTableScanNode->groupSort, pHandle,
                                    pTableListInfo, pTagCond, pTagIndexCond, pTaskInfo);
        if (code) {
          pTaskInfo->code = code;
          tableListDestroy(pTableListInfo);
          qError("failed to createScanTableListInfo, code:%s, %s", tstrerror(code), idstr);
          return code;
        }
      }

      code = createTableScanOperatorInfo(pTableScanNode, pHandle, pTableListInfo, pTaskInfo, &pOperator);
      if (NULL == pOperator || code != 0) {
        pTaskInfo->code = code;
        tableListDestroy(pTableListInfo);
        return code;
      }

      STableScanInfo* pScanInfo = pOperator->info;
      pTaskInfo->cost.pRecoder = &pScanInfo->base.readRecorder;
    } else if (QUERY_NODE_PHYSICAL_PLAN_TABLE_MERGE_SCAN == type) {
      STableMergeScanPhysiNode* pTableScanNode = (STableMergeScanPhysiNode*)pPhyNode;
      STableListInfo*           pTableListInfo = tableListCreate();

      code = createScanTableListInfo(&pTableScanNode->scan, pTableScanNode->pGroupTags, true, pHandle,
                                             pTableListInfo, pTagCond, pTagIndexCond, pTaskInfo);
      if (code) {
        pTaskInfo->code = code;
        tableListDestroy(pTableListInfo);
        qError("failed to createScanTableListInfo, code: %s", tstrerror(code));
        return code;
      }

      code = initQueriedTableSchemaInfo(pHandle, &pTableScanNode->scan, dbname, pTaskInfo);
      if (code) {
        pTaskInfo->code = code;
        tableListDestroy(pTableListInfo);
        return code;
      }

      code = createTableMergeScanOperatorInfo(pTableScanNode, pHandle, pTableListInfo, pTaskInfo, &pOperator);
      if (NULL == pOperator || code != 0) {
        pTaskInfo->code = code;
        tableListDestroy(pTableListInfo);
        return code;
      }

      STableScanInfo* pScanInfo = pOperator->info;
      pTaskInfo->cost.pRecoder = &pScanInfo->base.readRecorder;
    } else if (QUERY_NODE_PHYSICAL_PLAN_EXCHANGE == type) {
      code = createExchangeOperatorInfo(pHandle ? pHandle->pMsgCb->clientRpc : NULL, (SExchangePhysiNode*)pPhyNode,
                                             pTaskInfo, &pOperator);
    } else if (QUERY_NODE_PHYSICAL_PLAN_STREAM_SCAN == type) {
      STableScanPhysiNode* pTableScanNode = (STableScanPhysiNode*)pPhyNode;
      STableListInfo*      pTableListInfo = tableListCreate();

      if (pHandle->vnode) {
        code = createScanTableListInfo(&pTableScanNode->scan, pTableScanNode->pGroupTags, pTableScanNode->groupSort,
                                       pHandle, pTableListInfo, pTagCond, pTagIndexCond, pTaskInfo);
        if (code) {
          pTaskInfo->code = code;
          tableListDestroy(pTableListInfo);
          qError("failed to createScanTableListInfo, code: %s", tstrerror(code));
          return code;
        }
      }

      //pTaskInfo->schemaInfo.qsw = extractQueriedColumnSchema(&pTableScanNode->scan);
      code = createStreamScanOperatorInfo(pHandle, pTableScanNode, pTagCond, pTableListInfo, pTaskInfo, &pOperator);
    } else if (QUERY_NODE_PHYSICAL_PLAN_SYSTABLE_SCAN == type) {
      SSystemTableScanPhysiNode* pSysScanPhyNode = (SSystemTableScanPhysiNode*)pPhyNode;
      code = createSysTableScanOperatorInfo(pHandle, pSysScanPhyNode, pUser, pTaskInfo, &pOperator);
    } else if (QUERY_NODE_PHYSICAL_PLAN_TABLE_COUNT_SCAN == type) {
      STableCountScanPhysiNode* pTblCountScanNode = (STableCountScanPhysiNode*)pPhyNode;
      code = createTableCountScanOperatorInfo(pHandle, pTblCountScanNode, pTaskInfo, &pOperator);
    } else if (QUERY_NODE_PHYSICAL_PLAN_TAG_SCAN == type) {
      STagScanPhysiNode* pTagScanPhyNode = (STagScanPhysiNode*)pPhyNode;
      STableListInfo*    pTableListInfo = tableListCreate();
      if (!pTagScanPhyNode->onlyMetaCtbIdx) {
        code = createScanTableListInfo((SScanPhysiNode*)pTagScanPhyNode, NULL, false, pHandle, pTableListInfo, pTagCond,
                                               pTagIndexCond, pTaskInfo);
        if (code != TSDB_CODE_SUCCESS) {
          pTaskInfo->code = code;
          qError("failed to getTableList, code: %s", tstrerror(code));
          return code;
        }
      }
      code = createTagScanOperatorInfo(pHandle, pTagScanPhyNode, pTableListInfo, pTagCond, pTagIndexCond, pTaskInfo, &pOperator);
    } else if (QUERY_NODE_PHYSICAL_PLAN_BLOCK_DIST_SCAN == type) {
      SBlockDistScanPhysiNode* pBlockNode = (SBlockDistScanPhysiNode*)pPhyNode;
      STableListInfo*          pTableListInfo = tableListCreate();

      if (pBlockNode->tableType == TSDB_SUPER_TABLE) {
        SArray* pList = taosArrayInit(4, sizeof(uint64_t));
        code = pTaskInfo->storageAPI.metaFn.getChildTableList(pHandle->vnode, pBlockNode->uid, pList);
        if (code != TSDB_CODE_SUCCESS) {
          pTaskInfo->code = code;
          taosArrayDestroy(pList);
          return code;
        }

        size_t num = taosArrayGetSize(pList);
        for (int32_t i = 0; i < num; ++i) {
          uint64_t* id = taosArrayGet(pList, i);
          if (id == NULL) {
            pTaskInfo->code = terrno;
            return terrno;
          }

          code = tableListAddTableInfo(pTableListInfo, *id, 0);
          if (code) {
            pTaskInfo->code = code;
            return code;
          }
        }

        taosArrayDestroy(pList);
      } else {  // Create group with only one table
        code = tableListAddTableInfo(pTableListInfo, pBlockNode->uid, 0);
        if (code) {
          pTaskInfo->code = code;
          return code;
        }
      }

      code = createDataBlockInfoScanOperator(pHandle, pBlockNode, pTableListInfo, pTaskInfo, &pOperator);
    } else if (QUERY_NODE_PHYSICAL_PLAN_LAST_ROW_SCAN == type) {
      SLastRowScanPhysiNode* pScanNode = (SLastRowScanPhysiNode*)pPhyNode;
      STableListInfo*        pTableListInfo = tableListCreate();

      code = createScanTableListInfo(&pScanNode->scan, pScanNode->pGroupTags, true, pHandle, pTableListInfo,
                                             pTagCond, pTagIndexCond, pTaskInfo);
      if (code != TSDB_CODE_SUCCESS) {
        pTaskInfo->code = code;
        return code;
      }

      code = initQueriedTableSchemaInfo(pHandle, &pScanNode->scan, dbname, pTaskInfo);
      if (code != TSDB_CODE_SUCCESS) {
        pTaskInfo->code = code;
        return code;
      }

      code = createCacherowsScanOperator(pScanNode, pHandle, pTableListInfo, pTaskInfo, &pOperator);
    } else if (QUERY_NODE_PHYSICAL_PLAN_PROJECT == type) {
      code = createProjectOperatorInfo(NULL, (SProjectPhysiNode*)pPhyNode, pTaskInfo, &pOperator);
    } else {
      code = TSDB_CODE_INVALID_PARA;
      pTaskInfo->code = code;
      return code;
    }

    if (pOperator != NULL) {  // todo moved away
      pOperator->resultDataBlockId = pPhyNode->pOutputDataBlockDesc->dataBlockId;
    }

    *pOptrInfo = pOperator;
    return code;
  }

  size_t          size = LIST_LENGTH(pPhyNode->pChildren);
  SOperatorInfo** ops = taosMemoryCalloc(size, POINTER_BYTES);
  if (ops == NULL) {
    code = terrno;
    pTaskInfo->code = code;
    return code;
  }

  for (int32_t i = 0; i < size; ++i) {
    SPhysiNode* pChildNode = (SPhysiNode*)nodesListGetNode(pPhyNode->pChildren, i);
    code = createOperator(pChildNode, pTaskInfo, pHandle, pTagCond, pTagIndexCond, pUser, dbname, &ops[i]);
    if (ops[i] == NULL || code != 0) {
      taosMemoryFree(ops);
      return code;
    }
  }

  SOperatorInfo* pOptr = NULL;
  if (QUERY_NODE_PHYSICAL_PLAN_PROJECT == type) {
    code = createProjectOperatorInfo(ops[0], (SProjectPhysiNode*)pPhyNode, pTaskInfo, &pOptr);
  } else if (QUERY_NODE_PHYSICAL_PLAN_HASH_AGG == type) {
    SAggPhysiNode* pAggNode = (SAggPhysiNode*)pPhyNode;
    if (pAggNode->pGroupKeys != NULL) {
      code = createGroupOperatorInfo(ops[0], pAggNode, pTaskInfo, &pOptr);
    } else {
      code = createAggregateOperatorInfo(ops[0], pAggNode, pTaskInfo, &pOptr);
    }
  } else if (QUERY_NODE_PHYSICAL_PLAN_HASH_INTERVAL == type) {
    SIntervalPhysiNode* pIntervalPhyNode = (SIntervalPhysiNode*)pPhyNode;
    code = createIntervalOperatorInfo(ops[0], pIntervalPhyNode, pTaskInfo, &pOptr);
  } else if (QUERY_NODE_PHYSICAL_PLAN_STREAM_INTERVAL == type) {
    code = createStreamIntervalOperatorInfo(ops[0], pPhyNode, pTaskInfo, pHandle, &pOptr);
  } else if (QUERY_NODE_PHYSICAL_PLAN_MERGE_ALIGNED_INTERVAL == type) {
    SMergeAlignedIntervalPhysiNode* pIntervalPhyNode = (SMergeAlignedIntervalPhysiNode*)pPhyNode;
    code = createMergeAlignedIntervalOperatorInfo(ops[0], pIntervalPhyNode, pTaskInfo, &pOptr);
  } else if (QUERY_NODE_PHYSICAL_PLAN_MERGE_INTERVAL == type) {
    SMergeIntervalPhysiNode* pIntervalPhyNode = (SMergeIntervalPhysiNode*)pPhyNode;
    code = createMergeIntervalOperatorInfo(ops[0], pIntervalPhyNode, pTaskInfo, &pOptr);
  } else if (QUERY_NODE_PHYSICAL_PLAN_STREAM_SEMI_INTERVAL == type) {
    int32_t children = 0;
    code = createStreamFinalIntervalOperatorInfo(ops[0], pPhyNode, pTaskInfo, children, pHandle, &pOptr);
  } else if (QUERY_NODE_PHYSICAL_PLAN_STREAM_MID_INTERVAL == type) {
    int32_t children = pHandle->numOfVgroups;
    code = createStreamFinalIntervalOperatorInfo(ops[0], pPhyNode, pTaskInfo, children, pHandle, &pOptr);
  } else if (QUERY_NODE_PHYSICAL_PLAN_STREAM_FINAL_INTERVAL == type) {
    int32_t children = pHandle->numOfVgroups;
    code = createStreamFinalIntervalOperatorInfo(ops[0], pPhyNode, pTaskInfo, children, pHandle, &pOptr);
  } else if (QUERY_NODE_PHYSICAL_PLAN_SORT == type) {
    code = createSortOperatorInfo(ops[0], (SSortPhysiNode*)pPhyNode, pTaskInfo, &pOptr);
  } else if (QUERY_NODE_PHYSICAL_PLAN_GROUP_SORT == type) {
    code = createGroupSortOperatorInfo(ops[0], (SGroupSortPhysiNode*)pPhyNode, pTaskInfo, &pOptr);
  } else if (QUERY_NODE_PHYSICAL_PLAN_MERGE == type) {
    SMergePhysiNode* pMergePhyNode = (SMergePhysiNode*)pPhyNode;
    code = createMultiwayMergeOperatorInfo(ops, size, pMergePhyNode, pTaskInfo, &pOptr);
  } else if (QUERY_NODE_PHYSICAL_PLAN_MERGE_SESSION == type) {
    SSessionWinodwPhysiNode* pSessionNode = (SSessionWinodwPhysiNode*)pPhyNode;
    code = createSessionAggOperatorInfo(ops[0], pSessionNode, pTaskInfo, &pOptr);
  } else if (QUERY_NODE_PHYSICAL_PLAN_STREAM_SESSION == type) {
    code = createStreamSessionAggOperatorInfo(ops[0], pPhyNode, pTaskInfo, pHandle, &pOptr);
  } else if (QUERY_NODE_PHYSICAL_PLAN_STREAM_SEMI_SESSION == type) {
    int32_t children = 0;
    code = createStreamFinalSessionAggOperatorInfo(ops[0], pPhyNode, pTaskInfo, children, pHandle, &pOptr);
  } else if (QUERY_NODE_PHYSICAL_PLAN_STREAM_FINAL_SESSION == type) {
    int32_t children = pHandle->numOfVgroups;
    code = createStreamFinalSessionAggOperatorInfo(ops[0], pPhyNode, pTaskInfo, children, pHandle, &pOptr);
  } else if (QUERY_NODE_PHYSICAL_PLAN_PARTITION == type) {
    code = createPartitionOperatorInfo(ops[0], (SPartitionPhysiNode*)pPhyNode, pTaskInfo, &pOptr);
  } else if (QUERY_NODE_PHYSICAL_PLAN_STREAM_PARTITION == type) {
    code = createStreamPartitionOperatorInfo(ops[0], (SStreamPartitionPhysiNode*)pPhyNode, pTaskInfo, &pOptr);
  } else if (QUERY_NODE_PHYSICAL_PLAN_MERGE_STATE == type) {
    SStateWinodwPhysiNode* pStateNode = (SStateWinodwPhysiNode*)pPhyNode;
    code = createStatewindowOperatorInfo(ops[0], pStateNode, pTaskInfo, &pOptr);
  } else if (QUERY_NODE_PHYSICAL_PLAN_STREAM_STATE == type) {
    code = createStreamStateAggOperatorInfo(ops[0], pPhyNode, pTaskInfo, pHandle, &pOptr);
  } else if (QUERY_NODE_PHYSICAL_PLAN_STREAM_EVENT == type) {
    code = createStreamEventAggOperatorInfo(ops[0], pPhyNode, pTaskInfo, pHandle, &pOptr);
  } else if (QUERY_NODE_PHYSICAL_PLAN_MERGE_JOIN == type) {
    code = createMergeJoinOperatorInfo(ops, size, (SSortMergeJoinPhysiNode*)pPhyNode, pTaskInfo, &pOptr);
  } else if (QUERY_NODE_PHYSICAL_PLAN_HASH_JOIN == type) {
    code = createHashJoinOperatorInfo(ops, size, (SHashJoinPhysiNode*)pPhyNode, pTaskInfo, &pOptr);
  } else if (QUERY_NODE_PHYSICAL_PLAN_FILL == type) {
    code = createFillOperatorInfo(ops[0], (SFillPhysiNode*)pPhyNode, pTaskInfo, &pOptr);
  } else if (QUERY_NODE_PHYSICAL_PLAN_STREAM_FILL == type) {
    code = createStreamFillOperatorInfo(ops[0], (SStreamFillPhysiNode*)pPhyNode, pTaskInfo, &pOptr);
  } else if (QUERY_NODE_PHYSICAL_PLAN_INDEF_ROWS_FUNC == type) {
    code = createIndefinitOutputOperatorInfo(ops[0], pPhyNode, pTaskInfo, &pOptr);
  } else if (QUERY_NODE_PHYSICAL_PLAN_INTERP_FUNC == type) {
    code = createTimeSliceOperatorInfo(ops[0], pPhyNode, pTaskInfo, &pOptr);
  } else if (QUERY_NODE_PHYSICAL_PLAN_MERGE_EVENT == type) {
    code = createEventwindowOperatorInfo(ops[0], pPhyNode, pTaskInfo, &pOptr);
  } else if (QUERY_NODE_PHYSICAL_PLAN_GROUP_CACHE == type) {
    code = createGroupCacheOperatorInfo(ops, size, (SGroupCachePhysiNode*)pPhyNode, pTaskInfo, &pOptr);
  } else if (QUERY_NODE_PHYSICAL_PLAN_DYN_QUERY_CTRL == type) {
    code = createDynQueryCtrlOperatorInfo(ops, size, (SDynQueryCtrlPhysiNode*)pPhyNode, pTaskInfo, &pOptr);
  } else if (QUERY_NODE_PHYSICAL_PLAN_STREAM_COUNT == type) {
    code = createStreamCountAggOperatorInfo(ops[0], pPhyNode, pTaskInfo, pHandle, &pOptr);
  } else if (QUERY_NODE_PHYSICAL_PLAN_MERGE_COUNT == type) {
<<<<<<< HEAD
    pOptr = createCountwindowOperatorInfo(ops[0], pPhyNode, pTaskInfo);
  } else if (QUERY_NODE_PHYSICAL_PLAN_STREAM_INTERP_FUNC == type) {
    pOptr = createStreamTimeSliceOperatorInfo(ops[0], pPhyNode, pTaskInfo, pHandle);
=======
    code = createCountwindowOperatorInfo(ops[0], pPhyNode, pTaskInfo, &pOptr);
>>>>>>> a2579d59
  } else {
    code = TSDB_CODE_INVALID_PARA;
    pTaskInfo->code = code;
    taosMemoryFree(ops);
    return code;
  }

  taosMemoryFree(ops);
  if (pOptr) {
    pOptr->resultDataBlockId = pPhyNode->pOutputDataBlockDesc->dataBlockId;
  }

  *pOptrInfo = pOptr;
  return code;
}


void destroyOperator(SOperatorInfo* pOperator) {
  if (pOperator == NULL) {
    return;
  }

  freeResetOperatorParams(pOperator, OP_GET_PARAM, true);
  freeResetOperatorParams(pOperator, OP_NOTIFY_PARAM, true);

  if (pOperator->fpSet.closeFn != NULL) {
    pOperator->fpSet.closeFn(pOperator->info);
  }

  if (pOperator->pDownstream != NULL) {
    for (int32_t i = 0; i < pOperator->numOfRealDownstream; ++i) {
      destroyOperator(pOperator->pDownstream[i]);
    }

    taosMemoryFreeClear(pOperator->pDownstream);
    pOperator->numOfDownstream = 0;
  }

  cleanupExprSupp(&pOperator->exprSupp);
  taosMemoryFreeClear(pOperator);
}

int32_t getOperatorExplainExecInfo(SOperatorInfo* operatorInfo, SArray* pExecInfoList) {
  SExplainExecInfo  execInfo = {0};
  SExplainExecInfo* pExplainInfo = taosArrayPush(pExecInfoList, &execInfo);
  if (pExplainInfo == NULL) {
    return terrno;
  }

  pExplainInfo->numOfRows = operatorInfo->resultInfo.totalRows;
  pExplainInfo->startupCost = operatorInfo->cost.openCost;
  pExplainInfo->totalCost = operatorInfo->cost.totalCost;
  pExplainInfo->verboseLen = 0;
  pExplainInfo->verboseInfo = NULL;

  if (operatorInfo->fpSet.getExplainFn) {
    int32_t code =
        operatorInfo->fpSet.getExplainFn(operatorInfo, &pExplainInfo->verboseInfo, &pExplainInfo->verboseLen);
    if (code) {
      qError("%s operator getExplainFn failed, code:%s", GET_TASKID(operatorInfo->pTaskInfo), tstrerror(code));
      return code;
    }
  }

  int32_t code = 0;
  for (int32_t i = 0; i < operatorInfo->numOfDownstream; ++i) {
    code = getOperatorExplainExecInfo(operatorInfo->pDownstream[i], pExecInfoList);
    if (code != TSDB_CODE_SUCCESS) {
      //      taosMemoryFreeClear(*pRes);
      return TSDB_CODE_OUT_OF_MEMORY;
    }
  }

  return TSDB_CODE_SUCCESS;
}

int32_t mergeOperatorParams(SOperatorParam* pDst, SOperatorParam* pSrc) {
  if (pDst->opType != pSrc->opType) {
    qError("different optype %d:%d for merge operator params", pDst->opType, pSrc->opType);
    return TSDB_CODE_INVALID_PARA;
  }
  
  switch (pDst->opType) {
    case QUERY_NODE_PHYSICAL_PLAN_EXCHANGE: {
      SExchangeOperatorParam* pDExc = pDst->value;
      SExchangeOperatorParam* pSExc = pSrc->value;
      if (!pDExc->multiParams) {
        if (pSExc->basic.vgId != pDExc->basic.vgId) {
          SExchangeOperatorBatchParam* pBatch = taosMemoryMalloc(sizeof(SExchangeOperatorBatchParam));
          if (NULL == pBatch) {
            return terrno;
          }

          pBatch->multiParams = true;
          pBatch->pBatchs = tSimpleHashInit(4, taosGetDefaultHashFunction(TSDB_DATA_TYPE_INT));
          if (NULL == pBatch->pBatchs) {
            taosMemoryFree(pBatch);
            return terrno;
          }

          tSimpleHashSetFreeFp(pBatch->pBatchs, freeExchangeGetBasicOperatorParam);
          
          int32_t code = tSimpleHashPut(pBatch->pBatchs, &pDExc->basic.vgId, sizeof(pDExc->basic.vgId), &pDExc->basic, sizeof(pDExc->basic));
          if (code) {
            return code;
          }

          code = tSimpleHashPut(pBatch->pBatchs, &pSExc->basic.vgId, sizeof(pSExc->basic.vgId), &pSExc->basic, sizeof(pSExc->basic));
          if (code) {
            return code;
          }
          
          taosMemoryFree(pDst->value);
          pDst->value = pBatch;
        } else {
          void* p = taosArrayAddAll(pDExc->basic.uidList, pSExc->basic.uidList);
          if (p == NULL) {
            return terrno;
          }
        }
      } else {
        SExchangeOperatorBatchParam* pBatch = pDst->value;
        SExchangeOperatorBasicParam* pBasic = tSimpleHashGet(pBatch->pBatchs, &pSExc->basic.vgId, sizeof(pSExc->basic.vgId));
        if (pBasic) {
          void* p = taosArrayAddAll(pBasic->uidList, pSExc->basic.uidList);
          if (p == NULL) {
            return terrno;
          }
        } else {
          int32_t code = tSimpleHashPut(pBatch->pBatchs, &pSExc->basic.vgId, sizeof(pSExc->basic.vgId), &pSExc->basic, sizeof(pSExc->basic));
          if (code) {
            return code;
          }
        }
      }
      break;
    }
    default:
      qError("invalid optype %d for merge operator params", pDst->opType);
      return TSDB_CODE_INVALID_PARA;
  }

  return TSDB_CODE_SUCCESS;
}


int32_t setOperatorParams(struct SOperatorInfo* pOperator, SOperatorParam* pInput, SOperatorParamType type) {
  SOperatorParam** ppParam = NULL;
  SOperatorParam*** pppDownstramParam = NULL;
  switch (type) {
    case OP_GET_PARAM:
      ppParam = &pOperator->pOperatorGetParam;
      pppDownstramParam = &pOperator->pDownstreamGetParams;
      break;
    case OP_NOTIFY_PARAM:
      ppParam = &pOperator->pOperatorNotifyParam;
      pppDownstramParam = &pOperator->pDownstreamNotifyParams;
      break;
    default:
      return TSDB_CODE_INVALID_PARA;
  }

  freeResetOperatorParams(pOperator, type, false);
  
  if (NULL == pInput) {
    return TSDB_CODE_SUCCESS;
  }

  *ppParam = (pInput->opType == pOperator->operatorType) ? pInput : NULL;
  
  if (NULL == *pppDownstramParam) {
    *pppDownstramParam = taosMemoryCalloc(pOperator->numOfDownstream, POINTER_BYTES);
    if (NULL == *pppDownstramParam) {
      return TSDB_CODE_OUT_OF_MEMORY;
    }
  }

  if (NULL == *ppParam) {
    for (int32_t i = 0; i < pOperator->numOfDownstream; ++i) {
      (*pppDownstramParam)[i] = pInput;
    }
    return TSDB_CODE_SUCCESS;
  }

  memset(*pppDownstramParam, 0, pOperator->numOfDownstream * POINTER_BYTES);

  int32_t childrenNum = taosArrayGetSize((*ppParam)->pChildren);
  if (childrenNum <= 0) {
    return TSDB_CODE_SUCCESS;
  }
  
  for (int32_t i = 0; i < childrenNum; ++i) {
    SOperatorParam* pChild = *(SOperatorParam**)taosArrayGet((*ppParam)->pChildren, i);
    if (pChild == NULL) {
      return terrno;
    }

    if ((*pppDownstramParam)[pChild->downstreamIdx]) {
      int32_t code = mergeOperatorParams((*pppDownstramParam)[pChild->downstreamIdx], pChild);
      if (code) {
        return code;
      }
    } else {
      (*pppDownstramParam)[pChild->downstreamIdx] = pChild;
    }
  }

  taosArrayDestroy((*ppParam)->pChildren);
  (*ppParam)->pChildren = NULL;

  return TSDB_CODE_SUCCESS;
}


SSDataBlock* getNextBlockFromDownstream(struct SOperatorInfo* pOperator, int32_t idx) {
  SSDataBlock* p = NULL;
  int32_t code = getNextBlockFromDownstreamImpl(pOperator, idx, true, &p);
  return (code == 0)? p:NULL;
}

SSDataBlock* getNextBlockFromDownstreamRemain(struct SOperatorInfo* pOperator, int32_t idx) {
  SSDataBlock* p = NULL;
  int32_t code = getNextBlockFromDownstreamImpl(pOperator, idx, false, &p);
  return (code == 0)? p:NULL;
}

int32_t optrDefaultGetNextExtFn(struct SOperatorInfo* pOperator, SOperatorParam* pParam, SSDataBlock** pRes) {
  QRY_OPTR_CHECK(pRes);

  int32_t code = setOperatorParams(pOperator, pParam, OP_GET_PARAM);
  if (TSDB_CODE_SUCCESS != code) {
    pOperator->pTaskInfo->code = code;
    T_LONG_JMP(pOperator->pTaskInfo->env, pOperator->pTaskInfo->code);
  }

  *pRes = pOperator->fpSet.getNextFn(pOperator);
  return code;
}

int32_t optrDefaultNotifyFn(struct SOperatorInfo* pOperator, SOperatorParam* pParam) {
  int32_t code = setOperatorParams(pOperator, pParam, OP_NOTIFY_PARAM);
  if (TSDB_CODE_SUCCESS == code && pOperator->fpSet.notifyFn && pOperator->pOperatorNotifyParam) {
    code = pOperator->fpSet.notifyFn(pOperator, pOperator->pOperatorNotifyParam);
  }
  if (TSDB_CODE_SUCCESS == code) {
    for (int32_t i = 0; i < pOperator->numOfDownstream; ++i) {
      if (pOperator->pDownstreamNotifyParams[i]) {
        code = optrDefaultNotifyFn(pOperator->pDownstream[i], pOperator->pDownstreamNotifyParams[i]);
        if (TSDB_CODE_SUCCESS != code) {
          break;
        }
        pOperator->pDownstreamNotifyParams[i] = NULL;
      }
    }
  }
  if (TSDB_CODE_SUCCESS != code) {
    pOperator->pTaskInfo->code = code;
    T_LONG_JMP(pOperator->pTaskInfo->env, pOperator->pTaskInfo->code);
  }
  
  return code;
}

int16_t getOperatorResultBlockId(struct SOperatorInfo* pOperator, int32_t idx) {
  if (pOperator->transparent) {
    return getOperatorResultBlockId(pOperator->pDownstream[idx], 0);
  }
  return pOperator->resultDataBlockId;
}

<|MERGE_RESOLUTION|>--- conflicted
+++ resolved
@@ -564,13 +564,9 @@
   } else if (QUERY_NODE_PHYSICAL_PLAN_STREAM_COUNT == type) {
     code = createStreamCountAggOperatorInfo(ops[0], pPhyNode, pTaskInfo, pHandle, &pOptr);
   } else if (QUERY_NODE_PHYSICAL_PLAN_MERGE_COUNT == type) {
-<<<<<<< HEAD
-    pOptr = createCountwindowOperatorInfo(ops[0], pPhyNode, pTaskInfo);
+    code = createCountwindowOperatorInfo(ops[0], pPhyNode, pTaskInfo, &pOptr);
   } else if (QUERY_NODE_PHYSICAL_PLAN_STREAM_INTERP_FUNC == type) {
-    pOptr = createStreamTimeSliceOperatorInfo(ops[0], pPhyNode, pTaskInfo, pHandle);
-=======
-    code = createCountwindowOperatorInfo(ops[0], pPhyNode, pTaskInfo, &pOptr);
->>>>>>> a2579d59
+    code = createStreamTimeSliceOperatorInfo(ops[0], pPhyNode, pTaskInfo, pHandle, &pOptr);
   } else {
     code = TSDB_CODE_INVALID_PARA;
     pTaskInfo->code = code;
