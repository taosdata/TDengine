--- conflicted
+++ resolved
@@ -528,12 +528,7 @@
     return TSDB_CODE_SUCCESS;
   }
 
-<<<<<<< HEAD
-  int32_t index = pWrapper->sourceIndex;
-  // int64_t*         pRpcHandle = taosArrayGet(pExchangeInfo->pFetchRpcHandles, index);
-=======
   int32_t          index = pWrapper->sourceIndex;
->>>>>>> ba248dd9
   SSourceDataInfo* pSourceDataInfo = taosArrayGet(pExchangeInfo->pSourceDataInfo, index);
   if (!pSourceDataInfo) {
     return terrno;
