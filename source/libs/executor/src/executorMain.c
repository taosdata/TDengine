/*
 * Copyright (c) 2019 TAOS Data, Inc. <jhtao@taosdata.com>
 *
 * This program is free software: you can use, redistribute, and/or modify
 * it under the terms of the GNU Affero General Public License, version 3
 * or later ("AGPL"), as published by the Free Software Foundation.
 *
 * This program is distributed in the hope that it will be useful, but WITHOUT
 * ANY WARRANTY; without even the implied warranty of MERCHANTABILITY or
 * FITNESS FOR A PARTICULAR PURPOSE.
 *
 * You should have received a copy of the GNU Affero General Public License
 * along with this program. If not, see <http://www.gnu.org/licenses/>.
 */

#include <dataSinkMgt.h>
#include "exception.h"
#include "os.h"
#include "tcache.h"
#include "tglobal.h"
#include "tmsg.h"

#include "thash.h"
#include "executorimpl.h"
#include "executor.h"
#include "tlosertree.h"
#include "ttypes.h"
#include "query.h"

typedef struct STaskMgmt {
  pthread_mutex_t lock;
  SCacheObj      *qinfoPool;      // query handle pool
  int32_t         vgId;
  bool            closed;
} STaskMgmt;

static void taskMgmtKillTaskFn(void* handle, void* param1) {
  void** fp = (void**)handle;
  qKillTask(*fp);
}

static void freeqinfoFn(void *qhandle) {
  void** handle = qhandle;
  if (handle == NULL || *handle == NULL) {
    return;
  }

  qKillTask(*handle);
  qDestroyTask(*handle);
}

void freeParam(STaskParam *param) {
  tfree(param->sql);
  tfree(param->tagCond);
  tfree(param->tbnameCond);
  tfree(param->pTableIdList);
  taosArrayDestroy(param->pOperator);
  tfree(param->pExprs);
  tfree(param->pSecExprs);

  tfree(param->pExpr);
  tfree(param->pSecExpr);

  tfree(param->pGroupColIndex);
  tfree(param->pTagColumnInfo);
  tfree(param->pGroupbyExpr);
  tfree(param->prevResult);
}

int32_t qCreateExecTask(void* tsdb, int32_t vgId, SSubplan* pSubplan, qTaskInfo_t* pTaskInfo) {
  assert(tsdb != NULL && pSubplan != NULL);

  int32_t code = doCreateExecTaskInfo(pSubplan, (SExecTaskInfo**) pTaskInfo, tsdb);
  if (code != TSDB_CODE_SUCCESS) {
<<<<<<< HEAD
    goto _error;
=======
    goto _over;
  }

  if (pQueryMsg->numOfTables <= 0) {
    qError("Invalid number of tables to query, numOfTables:%d", pQueryMsg->numOfTables);
    code = TSDB_CODE_QRY_INVALID_MSG;
    goto _over;
  }

  if (param.pTableIdList == NULL || taosArrayGetSize(param.pTableIdList) == 0) {
    qError("qmsg:%p, SQueryTableReq wrong format", pQueryMsg);
    code = TSDB_CODE_QRY_INVALID_MSG;
    goto _over;
  }

  SQueriedTableInfo info = { .numOfTags = pQueryMsg->numOfTags, .numOfCols = pQueryMsg->numOfCols, .colList = pQueryMsg->tableCols};
  if ((code = createQueryFunc(&info, pQueryMsg->numOfOutput, &param.pExprs, param.pExpr, param.pTagColumnInfo,
                              pQueryMsg->queryType, pQueryMsg, param.pUdfInfo)) != TSDB_CODE_SUCCESS) {
    goto _over;
  }

  if (param.pSecExpr != NULL) {
    if ((code = createIndirectQueryFuncExprFromMsg(pQueryMsg, pQueryMsg->secondStageOutput, &param.pSecExprs, param.pSecExpr, param.pExprs, param.pUdfInfo)) != TSDB_CODE_SUCCESS) {
      goto _over;
    }
  }

  if (param.colCond != NULL) {
    if ((code = createQueryFilter(param.colCond, pQueryMsg->colCondLen, &param.pFilters)) != TSDB_CODE_SUCCESS) {
      goto _over;
    }
  }

  param.pGroupbyExpr = createGroupbyExprFromMsg(pQueryMsg, param.pGroupColIndex, &code);
  if ((param.pGroupbyExpr == NULL && pQueryMsg->numOfGroupCols != 0) || code != TSDB_CODE_SUCCESS) {
    goto _over;
  }

  bool isSTableQuery = false;
  STableGroupInfo tableGroupInfo = {0};
  int64_t st = taosGetTimestampUs();

  if (TSDB_QUERY_HAS_TYPE(pQueryMsg->queryType, TSDB_QUERY_TYPE_TABLE_QUERY)) {
    STableIdInfo *id = taosArrayGet(param.pTableIdList, 0);

    qDebug("qmsg:%p query normal table, uid:%"PRId64", tid:%d", pQueryMsg, id->uid, id->tid);
    if ((code = tsdbGetOneTableGroup(tsdb, id->uid, pQueryMsg->window.skey, &tableGroupInfo)) != TSDB_CODE_SUCCESS) {
      goto _over;
    }
  } else if (TSDB_QUERY_HAS_TYPE(pQueryMsg->queryType, TSDB_QUERY_TYPE_MULTITABLE_QUERY|TSDB_QUERY_TYPE_STABLE_QUERY)) {
    isSTableQuery = true;

    // also note there's possibility that only one table in the super table
    if (!TSDB_QUERY_HAS_TYPE(pQueryMsg->queryType, TSDB_QUERY_TYPE_MULTITABLE_QUERY)) {
      STableIdInfo *id = taosArrayGet(param.pTableIdList, 0);

      // group by normal column, do not pass the group by condition to tsdb to group table into different group
      int32_t numOfGroupByCols = pQueryMsg->numOfGroupCols;
      if (pQueryMsg->numOfGroupCols == 1 && !TSDB_COL_IS_TAG(param.pGroupColIndex->flag)) {
        numOfGroupByCols = 0;
      }

      qDebug("qmsg:%p query stable, uid:%"PRIu64", tid:%d", pQueryMsg, id->uid, id->tid);
      code = tsdbQuerySTableByTagCond(tsdb, id->uid, pQueryMsg->window.skey, param.tagCond, pQueryMsg->tagCondLen,
                                      pQueryMsg->tagNameRelType, param.tbnameCond, &tableGroupInfo, param.pGroupColIndex, numOfGroupByCols);

      if (code != TSDB_CODE_SUCCESS) {
        qError("qmsg:%p failed to query stable, reason: %s", pQueryMsg, tstrerror(code));
        goto _over;
      }
    } else {
      code = tsdbGetTableGroupFromIdList(tsdb, param.pTableIdList, &tableGroupInfo);
      if (code != TSDB_CODE_SUCCESS) {
        goto _over;
      }

      qDebug("qmsg:%p query on %u tables in one group from client", pQueryMsg, tableGroupInfo.numOfTables);
    }

    int64_t el = taosGetTimestampUs() - st;
    qDebug("qmsg:%p tag filter completed, numOfTables:%u, elapsed time:%"PRId64"us", pQueryMsg, tableGroupInfo.numOfTables, el);
  } else {
    assert(0);
>>>>>>> 9f1f333d
  }

  SDataSinkMgtCfg cfg = {.maxDataBlockNum = 1000};
  code = dsDataSinkMgtInit(&cfg);
  if (code != TSDB_CODE_SUCCESS) {
    goto _error;
  }

  DataSinkHandle pHandle = NULL;
  code = dsCreateDataSinker(pSubplan->pDataSink, &pHandle);

  _error:
  // if failed to add ref for all tables in this query, abort current query
  return code;
}

#ifdef TEST_IMPL
// wait moment
int waitMoment(SQInfo* pQInfo){
  if(pQInfo->sql) {
    int ms = 0;
    char* pcnt = strstr(pQInfo->sql, " count(*)");
    if(pcnt) return 0;
    
    char* pos = strstr(pQInfo->sql, " t_");
    if(pos){
      pos += 3;
      ms = atoi(pos);
      while(*pos >= '0' && *pos <= '9'){
        pos ++;
      }
      char unit_char = *pos;
      if(unit_char == 'h'){
        ms *= 3600*1000;
      } else if(unit_char == 'm'){
        ms *= 60*1000;
      } else if(unit_char == 's'){
        ms *= 1000;
      }
    }
    if(ms == 0) return 0;
    printf("test wait sleep %dms. sql=%s ...\n", ms, pQInfo->sql);
    
    if(ms < 1000) {
      taosMsleep(ms);
    } else {
      int used_ms = 0;
      while(used_ms < ms) {
        taosMsleep(1000);
        used_ms += 1000;
        if(isTaskKilled(pQInfo)){
          printf("test check query is canceled, sleep break.%s\n", pQInfo->sql);
          break;
        }
      }
    }
  }
  return 1;
}
#endif

bool qExecTask(qTaskInfo_t qinfo) {
  SExecTaskInfo * pTaskInfo = (SExecTaskInfo *)qinfo;
  int64_t threadId = taosGetSelfPthreadId();

  int64_t curOwner = 0;
  if ((curOwner = atomic_val_compare_exchange_64(&pTaskInfo->owner, 0, threadId)) != 0) {
    qError("QInfo:0x%"PRIx64"-%p qhandle is now executed by thread:%p", GET_TASKID(pTaskInfo), pTaskInfo, (void*) curOwner);
    pTaskInfo->code = TSDB_CODE_QRY_IN_EXEC;
    return false;
  }

  if(pTaskInfo->cost.start == 0) {
    pTaskInfo->cost.start = taosGetTimestampMs();
  }

  if (isTaskKilled(pTaskInfo)) {
    qDebug("QInfo:0x%"PRIx64" it is already killed, abort", GET_TASKID(pTaskInfo));
//    return doBuildResCheck(pTaskInfo);
  }

//  STaskRuntimeEnv* pRuntimeEnv = &pTaskInfo->runtimeEnv;
//  if (pTaskInfo->tableqinfoGroupInfo.numOfTables == 0) {
//    qDebug("QInfo:0x%"PRIx64" no table exists for query, abort", GET_TASKID(pTaskInfo));
//    setTaskStatus(pTaskInfo, TASK_COMPLETED);
//    return doBuildResCheck(pTaskInfo);
//  }

  // error occurs, record the error code and return to client
  int32_t ret = setjmp(pTaskInfo->env);
  if (ret != TSDB_CODE_SUCCESS) {
    publishQueryAbortEvent(pTaskInfo, ret);
    pTaskInfo->code = ret;
    qDebug("QInfo:0x%"PRIx64" query abort due to error/cancel occurs, code:%s", GET_TASKID(pTaskInfo), tstrerror(pTaskInfo->code));
//    return doBuildResCheck(pTaskInfo);
  }

  qDebug("QInfo:0x%"PRIx64" query task is launched", GET_TASKID(pTaskInfo));

  bool newgroup = false;
  publishOperatorProfEvent(pTaskInfo->pRoot, QUERY_PROF_BEFORE_OPERATOR_EXEC);

  int64_t st = taosGetTimestampUs();
  void* pOutput = pTaskInfo->pRoot->exec(pTaskInfo->pRoot, &newgroup);
  // todo put the result into sink node.


  pTaskInfo->cost.elapsedTime += (taosGetTimestampUs() - st);

  publishOperatorProfEvent(pTaskInfo->pRoot, QUERY_PROF_AFTER_OPERATOR_EXEC);

  if (isTaskKilled(pTaskInfo)) {
    qDebug("QInfo:0x%"PRIx64" query is killed", GET_TASKID(pTaskInfo));
//  } else if (GET_NUM_OF_RESULTS(pRuntimeEnv) == 0) {
//    qDebug("QInfo:0x%"PRIx64" over, %u tables queried, total %"PRId64" rows returned", pTaskInfo->qId, pRuntimeEnv->tableqinfoGroupInfo.numOfTables,
//           pRuntimeEnv->resultInfo.total);
  } else {
//    qDebug("QInfo:0x%"PRIx64" query paused, %d rows returned, total:%" PRId64 " rows", pTaskInfo->qId,
//        GET_NUM_OF_RESULTS(pRuntimeEnv), pRuntimeEnv->resultInfo.total);
  }
//  return doBuildResCheck(pTaskInfo);
}

int32_t qRetrieveQueryResultInfo(qTaskInfo_t qinfo, bool* buildRes, void* pRspContext) {
  SQInfo *pQInfo = (SQInfo *)qinfo;

  if (pQInfo == NULL || !isValidQInfo(pQInfo)) {
    qError("QInfo invalid qhandle");
    return TSDB_CODE_QRY_INVALID_QHANDLE;
  }

  *buildRes = false;
  if (IS_QUERY_KILLED(pQInfo)) {
    qDebug("QInfo:0x%"PRIx64" query is killed, code:0x%08x", pQInfo->qId, pQInfo->code);
    return pQInfo->code;
  }

  int32_t code = TSDB_CODE_SUCCESS;

  if (tsRetrieveBlockingModel) {
    pQInfo->rspContext = pRspContext;
    tsem_wait(&pQInfo->ready);
    *buildRes = true;
    code = pQInfo->code;
  } else {
    STaskRuntimeEnv* pRuntimeEnv = &pQInfo->runtimeEnv;
    STaskAttr *pQueryAttr = pQInfo->runtimeEnv.pQueryAttr;

    pthread_mutex_lock(&pQInfo->lock);

    assert(pQInfo->rspContext == NULL);
    if (pQInfo->dataReady == QUERY_RESULT_READY) {
      *buildRes = true;
      qDebug("QInfo:0x%"PRIx64" retrieve result info, rowsize:%d, rows:%d, code:%s", pQInfo->qId, pQueryAttr->resultRowSize,
             GET_NUM_OF_RESULTS(pRuntimeEnv), tstrerror(pQInfo->code));
    } else {
      *buildRes = false;
      qDebug("QInfo:0x%"PRIx64" retrieve req set query return result after paused", pQInfo->qId);
      pQInfo->rspContext = pRspContext;
      assert(pQInfo->rspContext != NULL);
    }

    code = pQInfo->code;
    pthread_mutex_unlock(&pQInfo->lock);
  }

  return code;
}

void* qGetResultRetrieveMsg(qTaskInfo_t qinfo) {
  SQInfo* pQInfo = (SQInfo*) qinfo;
  assert(pQInfo != NULL);

  return pQInfo->rspContext;
}

int32_t qKillTask(qTaskInfo_t qinfo) {
  SQInfo *pQInfo = (SQInfo *)qinfo;

  if (pQInfo == NULL || !isValidQInfo(pQInfo)) {
    return TSDB_CODE_QRY_INVALID_QHANDLE;
  }

  qDebug("QInfo:0x%"PRIx64" query killed", pQInfo->qId);
  setQueryKilled(pQInfo);

  // Wait for the query executing thread being stopped/
  // Once the query is stopped, the owner of qHandle will be cleared immediately.
  while (pQInfo->owner != 0) {
    taosMsleep(100);
  }

  return TSDB_CODE_SUCCESS;
}

int32_t qIsTaskCompleted(qTaskInfo_t qinfo) {
  SExecTaskInfo *pTaskInfo = (SExecTaskInfo *)qinfo;

  if (pTaskInfo == NULL /*|| !isValidQInfo(pTaskInfo)*/) {
    return TSDB_CODE_QRY_INVALID_QHANDLE;
  }

  return isTaskKilled(pTaskInfo) || Q_STATUS_EQUAL(pTaskInfo->status, TASK_OVER);
}

void qDestroyTask(qTaskInfo_t qHandle) {
  SQInfo* pQInfo = (SQInfo*) qHandle;
  if (!isValidQInfo(pQInfo)) {
    return;
  }

  qDebug("QInfo:0x%"PRIx64" query completed", pQInfo->qId);
  queryCostStatis(pQInfo);   // print the query cost summary
  doDestroyTask(pQInfo);
}

void* qOpenTaskMgmt(int32_t vgId) {
  const int32_t refreshHandleInterval = 30; // every 30 seconds, refresh handle pool

  char cacheName[128] = {0};
  sprintf(cacheName, "qhandle_%d", vgId);

  STaskMgmt* pTaskMgmt = calloc(1, sizeof(STaskMgmt));
  if (pTaskMgmt == NULL) {
    terrno = TSDB_CODE_QRY_OUT_OF_MEMORY;
    return NULL;
  }

  pTaskMgmt->qinfoPool = taosCacheInit(TSDB_CACHE_PTR_KEY, refreshHandleInterval, true, freeqinfoFn, cacheName);
  pTaskMgmt->closed    = false;
  pTaskMgmt->vgId      = vgId;

  pthread_mutex_init(&pTaskMgmt->lock, NULL);

  qDebug("vgId:%d, open queryTaskMgmt success", vgId);
  return pTaskMgmt;
}

void qTaskMgmtNotifyClosing(void* pQMgmt) {
  if (pQMgmt == NULL) {
    return;
  }

  STaskMgmt* pQueryMgmt = pQMgmt;
  qInfo("vgId:%d, set querymgmt closed, wait for all queries cancelled", pQueryMgmt->vgId);

  pthread_mutex_lock(&pQueryMgmt->lock);
  pQueryMgmt->closed = true;
  pthread_mutex_unlock(&pQueryMgmt->lock);

  taosCacheRefresh(pQueryMgmt->qinfoPool, taskMgmtKillTaskFn, NULL);
}

void qQueryMgmtReOpen(void *pQMgmt) {
  if (pQMgmt == NULL) {
    return;
  }

  STaskMgmt *pQueryMgmt = pQMgmt;
  qInfo("vgId:%d, set querymgmt reopen", pQueryMgmt->vgId);

  pthread_mutex_lock(&pQueryMgmt->lock);
  pQueryMgmt->closed = false;
  pthread_mutex_unlock(&pQueryMgmt->lock);
}

void qCleanupTaskMgmt(void* pQMgmt) {
  if (pQMgmt == NULL) {
    return;
  }

  STaskMgmt* pQueryMgmt = pQMgmt;
  int32_t vgId = pQueryMgmt->vgId;

  assert(pQueryMgmt->closed);

  SCacheObj* pqinfoPool = pQueryMgmt->qinfoPool;
  pQueryMgmt->qinfoPool = NULL;

  taosCacheCleanup(pqinfoPool);
  pthread_mutex_destroy(&pQueryMgmt->lock);
  tfree(pQueryMgmt);

  qDebug("vgId:%d, queryMgmt cleanup completed", vgId);
}

void** qRegisterTask(void* pMgmt, uint64_t qId, void *qInfo) {
  if (pMgmt == NULL) {
    terrno = TSDB_CODE_VND_INVALID_VGROUP_ID;
    return NULL;
  }

  STaskMgmt *pQueryMgmt = pMgmt;
  if (pQueryMgmt->qinfoPool == NULL) {
    qError("QInfo:0x%"PRIx64"-%p failed to add qhandle into qMgmt, since qMgmt is closed", qId, (void*)qInfo);
    terrno = TSDB_CODE_VND_INVALID_VGROUP_ID;
    return NULL;
  }

  pthread_mutex_lock(&pQueryMgmt->lock);
  if (pQueryMgmt->closed) {
    pthread_mutex_unlock(&pQueryMgmt->lock);
    qError("QInfo:0x%"PRIx64"-%p failed to add qhandle into cache, since qMgmt is colsing", qId, (void*)qInfo);
    terrno = TSDB_CODE_VND_INVALID_VGROUP_ID;
    return NULL;
  } else {
    void** handle = taosCachePut(pQueryMgmt->qinfoPool, &qId, sizeof(qId), &qInfo, sizeof(TSDB_CACHE_PTR_TYPE),
                                 (getMaximumIdleDurationSec()*1000));
    pthread_mutex_unlock(&pQueryMgmt->lock);

    return handle;
  }
}

void** qAcquireTask(void* pMgmt, uint64_t _key) {
  STaskMgmt *pQueryMgmt = pMgmt;

  if (pQueryMgmt->closed) {
    terrno = TSDB_CODE_VND_INVALID_VGROUP_ID;
    return NULL;
  }

  if (pQueryMgmt->qinfoPool == NULL) {
    terrno = TSDB_CODE_QRY_INVALID_QHANDLE;
    return NULL;
  }

  void** handle = taosCacheAcquireByKey(pQueryMgmt->qinfoPool, &_key, sizeof(_key));
  if (handle == NULL || *handle == NULL) {
    terrno = TSDB_CODE_QRY_INVALID_QHANDLE;
    return NULL;
  } else {
    return handle;
  }
}

void** qReleaseTask(void* pMgmt, void* pQInfo, bool freeHandle) {
  STaskMgmt *pQueryMgmt = pMgmt;
  if (pQueryMgmt->qinfoPool == NULL) {
    return NULL;
  }

  taosCacheRelease(pQueryMgmt->qinfoPool, pQInfo, freeHandle);
  return 0;
}

#if 0
//kill by qid
int32_t qKillQueryByQId(void* pMgmt, int64_t qId, int32_t waitMs, int32_t waitCount) {
  int32_t error = TSDB_CODE_SUCCESS;
  void** handle = qAcquireTask(pMgmt, qId);
  if(handle == NULL) return terrno;

  SQInfo* pQInfo = (SQInfo*)(*handle);
  if (pQInfo == NULL || !isValidQInfo(pQInfo)) {
    return TSDB_CODE_QRY_INVALID_QHANDLE;
  }
  qWarn("QId:0x%"PRIx64" be killed(no memory commit).", pQInfo->qId);
  setQueryKilled(pQInfo);

  // wait query stop
  int32_t loop = 0;
  while (pQInfo->owner != 0) {
    taosMsleep(waitMs);
    if(loop++ > waitCount){
      error = TSDB_CODE_FAILED;
      break;
    }
  }

  qReleaseTask(pMgmt, (void **)&handle, true);
  return error;
}

#endif<|MERGE_RESOLUTION|>--- conflicted
+++ resolved
@@ -72,93 +72,7 @@
 
   int32_t code = doCreateExecTaskInfo(pSubplan, (SExecTaskInfo**) pTaskInfo, tsdb);
   if (code != TSDB_CODE_SUCCESS) {
-<<<<<<< HEAD
     goto _error;
-=======
-    goto _over;
-  }
-
-  if (pQueryMsg->numOfTables <= 0) {
-    qError("Invalid number of tables to query, numOfTables:%d", pQueryMsg->numOfTables);
-    code = TSDB_CODE_QRY_INVALID_MSG;
-    goto _over;
-  }
-
-  if (param.pTableIdList == NULL || taosArrayGetSize(param.pTableIdList) == 0) {
-    qError("qmsg:%p, SQueryTableReq wrong format", pQueryMsg);
-    code = TSDB_CODE_QRY_INVALID_MSG;
-    goto _over;
-  }
-
-  SQueriedTableInfo info = { .numOfTags = pQueryMsg->numOfTags, .numOfCols = pQueryMsg->numOfCols, .colList = pQueryMsg->tableCols};
-  if ((code = createQueryFunc(&info, pQueryMsg->numOfOutput, &param.pExprs, param.pExpr, param.pTagColumnInfo,
-                              pQueryMsg->queryType, pQueryMsg, param.pUdfInfo)) != TSDB_CODE_SUCCESS) {
-    goto _over;
-  }
-
-  if (param.pSecExpr != NULL) {
-    if ((code = createIndirectQueryFuncExprFromMsg(pQueryMsg, pQueryMsg->secondStageOutput, &param.pSecExprs, param.pSecExpr, param.pExprs, param.pUdfInfo)) != TSDB_CODE_SUCCESS) {
-      goto _over;
-    }
-  }
-
-  if (param.colCond != NULL) {
-    if ((code = createQueryFilter(param.colCond, pQueryMsg->colCondLen, &param.pFilters)) != TSDB_CODE_SUCCESS) {
-      goto _over;
-    }
-  }
-
-  param.pGroupbyExpr = createGroupbyExprFromMsg(pQueryMsg, param.pGroupColIndex, &code);
-  if ((param.pGroupbyExpr == NULL && pQueryMsg->numOfGroupCols != 0) || code != TSDB_CODE_SUCCESS) {
-    goto _over;
-  }
-
-  bool isSTableQuery = false;
-  STableGroupInfo tableGroupInfo = {0};
-  int64_t st = taosGetTimestampUs();
-
-  if (TSDB_QUERY_HAS_TYPE(pQueryMsg->queryType, TSDB_QUERY_TYPE_TABLE_QUERY)) {
-    STableIdInfo *id = taosArrayGet(param.pTableIdList, 0);
-
-    qDebug("qmsg:%p query normal table, uid:%"PRId64", tid:%d", pQueryMsg, id->uid, id->tid);
-    if ((code = tsdbGetOneTableGroup(tsdb, id->uid, pQueryMsg->window.skey, &tableGroupInfo)) != TSDB_CODE_SUCCESS) {
-      goto _over;
-    }
-  } else if (TSDB_QUERY_HAS_TYPE(pQueryMsg->queryType, TSDB_QUERY_TYPE_MULTITABLE_QUERY|TSDB_QUERY_TYPE_STABLE_QUERY)) {
-    isSTableQuery = true;
-
-    // also note there's possibility that only one table in the super table
-    if (!TSDB_QUERY_HAS_TYPE(pQueryMsg->queryType, TSDB_QUERY_TYPE_MULTITABLE_QUERY)) {
-      STableIdInfo *id = taosArrayGet(param.pTableIdList, 0);
-
-      // group by normal column, do not pass the group by condition to tsdb to group table into different group
-      int32_t numOfGroupByCols = pQueryMsg->numOfGroupCols;
-      if (pQueryMsg->numOfGroupCols == 1 && !TSDB_COL_IS_TAG(param.pGroupColIndex->flag)) {
-        numOfGroupByCols = 0;
-      }
-
-      qDebug("qmsg:%p query stable, uid:%"PRIu64", tid:%d", pQueryMsg, id->uid, id->tid);
-      code = tsdbQuerySTableByTagCond(tsdb, id->uid, pQueryMsg->window.skey, param.tagCond, pQueryMsg->tagCondLen,
-                                      pQueryMsg->tagNameRelType, param.tbnameCond, &tableGroupInfo, param.pGroupColIndex, numOfGroupByCols);
-
-      if (code != TSDB_CODE_SUCCESS) {
-        qError("qmsg:%p failed to query stable, reason: %s", pQueryMsg, tstrerror(code));
-        goto _over;
-      }
-    } else {
-      code = tsdbGetTableGroupFromIdList(tsdb, param.pTableIdList, &tableGroupInfo);
-      if (code != TSDB_CODE_SUCCESS) {
-        goto _over;
-      }
-
-      qDebug("qmsg:%p query on %u tables in one group from client", pQueryMsg, tableGroupInfo.numOfTables);
-    }
-
-    int64_t el = taosGetTimestampUs() - st;
-    qDebug("qmsg:%p tag filter completed, numOfTables:%u, elapsed time:%"PRId64"us", pQueryMsg, tableGroupInfo.numOfTables, el);
-  } else {
-    assert(0);
->>>>>>> 9f1f333d
   }
 
   SDataSinkMgtCfg cfg = {.maxDataBlockNum = 1000};
@@ -220,8 +134,8 @@
 }
 #endif
 
-bool qExecTask(qTaskInfo_t qinfo) {
-  SExecTaskInfo * pTaskInfo = (SExecTaskInfo *)qinfo;
+bool qExecTask(qTaskInfo_t tinfo, SSDataBlock** pRes) {
+  SExecTaskInfo *pTaskInfo = (SExecTaskInfo *) tinfo;
   int64_t threadId = taosGetSelfPthreadId();
 
   int64_t curOwner = 0;
@@ -262,12 +176,10 @@
   publishOperatorProfEvent(pTaskInfo->pRoot, QUERY_PROF_BEFORE_OPERATOR_EXEC);
 
   int64_t st = taosGetTimestampUs();
-  void* pOutput = pTaskInfo->pRoot->exec(pTaskInfo->pRoot, &newgroup);
+  *pRes = pTaskInfo->pRoot->exec(pTaskInfo->pRoot, &newgroup);
   // todo put the result into sink node.
 
-
   pTaskInfo->cost.elapsedTime += (taosGetTimestampUs() - st);
-
   publishOperatorProfEvent(pTaskInfo->pRoot, QUERY_PROF_AFTER_OPERATOR_EXEC);
 
   if (isTaskKilled(pTaskInfo)) {
