/*
 * Copyright (c) 2019 TAOS Data, Inc. <jhtao@taosdata.com>
 *
 * This program is free software: you can use, redistribute, and/or modify
 * it under the terms of the GNU Affero General Public License, version 3
 * or later ("AGPL"), as published by the Free Software Foundation.
 *
 * This program is distributed in the hope that it will be useful, but WITHOUT
 * ANY WARRANTY; without even the implied warranty of MERCHANTABILITY or
 * FITNESS FOR A PARTICULAR PURPOSE.
 *
 * You should have received a copy of the GNU Affero General Public License
 * along with this program. If not, see <http://www.gnu.org/licenses/>.
 */
#include "executorInt.h"
#include "functionMgt.h"
#include "operator.h"
#include "querytask.h"
#include "storageapi.h"
#include "streamexecutorInt.h"
#include "streaminterval.h"
#include "tcommon.h"
#include "tcompare.h"
#include "tdatablock.h"
#include "ttime.h"

#define STREAM_INTERVAL_SLICE_OP_CHECKPOINT_NAME "StreamIntervalSliceOperator_Checkpoint"

void streamIntervalSliceReleaseState(SOperatorInfo* pOperator) {}

void streamIntervalSliceReloadState(SOperatorInfo* pOperator) {}

void destroyStreamIntervalSliceOperatorInfo(void* param) {
  SStreamIntervalSliceOperatorInfo* pInfo = (SStreamIntervalSliceOperatorInfo*)param;
  if (param == NULL) {
    return;
  }
  cleanupBasicInfo(&pInfo->binfo);
  if (pInfo->pOperator) {
    cleanupResultInfoInStream(pInfo->pOperator->pTaskInfo, pInfo->streamAggSup.pState, &pInfo->pOperator->exprSupp,
                              &pInfo->groupResInfo);
    pInfo->pOperator = NULL;
  }

  destroyStreamBasicInfo(&pInfo->basic);
  clearGroupResInfo(&pInfo->groupResInfo);
  taosArrayDestroyP(pInfo->pUpdated, destroyFlusedPos);
  pInfo->pUpdated = NULL;

  if (pInfo->pUpdatedMap != NULL) {
    tSimpleHashSetFreeFp(pInfo->pUpdatedMap, destroyFlusedppPos);
    tSimpleHashCleanup(pInfo->pUpdatedMap);
    pInfo->pUpdatedMap = NULL;
  }
  destroyStreamAggSupporter(&pInfo->streamAggSup);

  colDataDestroy(&pInfo->twAggSup.timeWindowData);
  cleanupExprSupp(&pInfo->scalarSup);

  tSimpleHashCleanup(pInfo->pDeletedMap);
  taosArrayDestroy(pInfo->pDelWins);
  blockDataDestroy(pInfo->pDelRes);

  blockDataDestroy(pInfo->pCheckpointRes);
  taosMemoryFreeClear(pInfo->pOffsetInfo);
  destroyNonBlockAggSupptor(&pInfo->nbSup);

  taosMemoryFreeClear(param);
}

int32_t buildIntervalSliceResult(SOperatorInfo* pOperator, SSDataBlock** ppRes) {
  int32_t                           code = TSDB_CODE_SUCCESS;
  int32_t                           lino = 0;
  SStreamIntervalSliceOperatorInfo* pInfo = pOperator->info;
  SExecTaskInfo*                    pTaskInfo = pOperator->pTaskInfo;
  uint16_t                          opType = pOperator->operatorType;
  SStreamAggSupporter*              pAggSup = &pInfo->streamAggSup;
  SStreamNotifyEventSupp*           pNotifySup = &pInfo->basic.notifyEventSup;
  STaskNotifyEventStat*             pNotifyEventStat = pTaskInfo->streamInfo.pNotifyEventStat;
  bool                              addNotifyEvent = false;
  addNotifyEvent = IS_NORMAL_INTERVAL_OP(pOperator) &&
                   BIT_FLAG_TEST_MASK(pTaskInfo->streamInfo.eventTypes, SNOTIFY_EVENT_WINDOW_CLOSE);
  (*ppRes) = NULL;

  if (isFinalOperator(&pInfo->basic)) {
    doBuildPullDataBlock(pInfo->nbSup.pPullWins, &pInfo->nbSup.pullIndex, pInfo->nbSup.pPullDataRes);
    if (pInfo->nbSup.pPullDataRes->info.rows != 0) {
      printDataBlock(pInfo->nbSup.pPullDataRes, getStreamOpName(opType), GET_TASKID(pTaskInfo));
      (*ppRes) = pInfo->nbSup.pPullDataRes;
      return code;
    }
  }

  if (pOperator->status == OP_RES_TO_RETURN) {
    doBuildDeleteResultImpl(&pInfo->streamAggSup.stateStore, pTaskInfo->streamInfo.pState, pInfo->pDelWins,
                            &pInfo->delIndex, pInfo->pDelRes);
    if (pInfo->pDelRes->info.rows != 0) {
      printDataBlock(pInfo->pDelRes, getStreamOpName(opType), GET_TASKID(pTaskInfo));
      if (addNotifyEvent) {
        code = addAggDeleteNotifyEvent(pInfo->pDelRes, pNotifySup, pNotifyEventStat);
        QUERY_CHECK_CODE(code, lino, _end);
      }
      (*ppRes) = pInfo->pDelRes;
      return code;
    }
  }

  doBuildStreamIntervalResult(pOperator, pInfo->streamAggSup.pState, pInfo->binfo.pRes, &pInfo->groupResInfo,
                              addNotifyEvent ? pNotifySup->pSessionKeys : NULL);
  if (pInfo->binfo.pRes->info.rows != 0) {
    printDataBlock(pInfo->binfo.pRes, getStreamOpName(opType), GET_TASKID(pTaskInfo));
    if (addNotifyEvent) {
      code = addAggResultNotifyEvent(pInfo->binfo.pRes, pNotifySup->pSessionKeys,
                                     pTaskInfo->streamInfo.notifyResultSchema, pNotifySup, pNotifyEventStat);
      QUERY_CHECK_CODE(code, lino, _end);
    }
    (*ppRes) = pInfo->binfo.pRes;
    goto _end;
  }

  code = buildNotifyEventBlock(pTaskInfo, pNotifySup, pNotifyEventStat);
  QUERY_CHECK_CODE(code, lino, _end);
  if (pNotifySup->pEventBlock && pNotifySup->pEventBlock->info.rows > 0) {
    printDataBlock(pNotifySup->pEventBlock, getStreamOpName(opType), GET_TASKID(pTaskInfo));
    (*ppRes) = pNotifySup->pEventBlock;
    return code;
  }

  code = removeOutdatedNotifyEvents(&pInfo->twAggSup, pNotifySup, pNotifyEventStat);
  QUERY_CHECK_CODE(code, lino, _end);

_end:
  if (code != TSDB_CODE_SUCCESS) {
    qError("%s failed at line %d since %s", __func__, lino, tstrerror(code));
  }
  return code;
}

// static void doStreamIntervalSliceSaveCheckpoint(SOperatorInfo* pOperator) {
// }

void initIntervalSlicePoint(SStreamAggSupporter* pAggSup, STimeWindow* pTWin, int64_t groupId,
                            SInervalSlicePoint* pPoint) {
  pPoint->winKey.groupId = groupId;
  pPoint->winKey.win = *pTWin;
  pPoint->pFinished = POINTER_SHIFT(pPoint->pResPos->pRowBuff, pAggSup->resultRowSize - pAggSup->stateKeySize);
  pPoint->pLastRow = POINTER_SHIFT(pPoint->pFinished, sizeof(bool));
}

int32_t getIntervalSlicePrevStateBuf(SStreamAggSupporter* pAggSup, SInterval* pInterval, SWinKey* pCurKey,
                                     SInervalSlicePoint* pPrevPoint) {
  int32_t code = TSDB_CODE_SUCCESS;
  int32_t lino = 0;
  SWinKey prevKey = {.groupId = pCurKey->groupId};
  SET_WIN_KEY_INVALID(prevKey.ts);
  int32_t prevVLen = 0;
  int32_t prevWinCode = TSDB_CODE_SUCCESS;
  code = pAggSup->stateStore.streamStateGetPrev(pAggSup->pState, pCurKey, &prevKey, (void**)&pPrevPoint->pResPos,
                                                &prevVLen, &prevWinCode);
  QUERY_CHECK_CODE(code, lino, _end);

  if (prevWinCode == TSDB_CODE_SUCCESS) {
    STimeWindow prevSTW = {.skey = prevKey.ts};
    prevSTW.ekey = taosTimeGetIntervalEnd(prevSTW.skey, pInterval);
    initIntervalSlicePoint(pAggSup, &prevSTW, pCurKey->groupId, pPrevPoint);
    qDebug("===stream=== set stream twa prev point buf.ts:%" PRId64 ", groupId:%" PRIu64 ", res:%d",
           pPrevPoint->winKey.win.skey, pPrevPoint->winKey.groupId, prevWinCode);
  } else {
    SET_WIN_KEY_INVALID(pPrevPoint->winKey.win.skey);
    SET_WIN_KEY_INVALID(pPrevPoint->winKey.win.ekey);
  }

_end:
  if (code != TSDB_CODE_SUCCESS) {
    qError("%s failed at line %d since %s", __func__, lino, tstrerror(code));
  }
  return code;
}

int32_t getIntervalSliceCurStateBuf(SStreamAggSupporter* pAggSup, SInterval* pInterval, bool needPrev,
                                    STimeWindow* pTWin, int64_t groupId, SInervalSlicePoint* pCurPoint,
                                    SInervalSlicePoint* pPrevPoint, int32_t* pWinCode) {
  int32_t code = TSDB_CODE_SUCCESS;
  int32_t lino = 0;
  SWinKey curKey = {.ts = pTWin->skey, .groupId = groupId};
  int32_t curVLen = 0;
  code = pAggSup->stateStore.streamStateAddIfNotExist(pAggSup->pState, &curKey, (void**)&pCurPoint->pResPos, &curVLen,
                                                      pWinCode);
  QUERY_CHECK_CODE(code, lino, _end);

  qDebug("===stream=== set stream twa cur point buf.ts:%" PRId64 ", groupId:%" PRIu64 ", res:%d", curKey.ts,
         curKey.groupId, *pWinCode);

  initIntervalSlicePoint(pAggSup, pTWin, groupId, pCurPoint);

  if (needPrev) {
    code = getIntervalSlicePrevStateBuf(pAggSup, pInterval, &curKey, pPrevPoint);
    QUERY_CHECK_CODE(code, lino, _end);
  }

_end:
  if (code != TSDB_CODE_SUCCESS) {
    qError("%s failed at line %d since %s", __func__, lino, tstrerror(code));
  }
  return code;
}

void doStreamSliceInterpolation(SSliceRowData* pPrevWinVal, TSKEY winKey, TSKEY curTs, SSDataBlock* pDataBlock,
                                int32_t curRowIndex, SExprSupp* pSup, SIntervalSliceType type, int32_t* pOffsetInfo) {
  SqlFunctionCtx* pCtx = pSup->pCtx;
  for (int32_t k = 0; k < pSup->numOfExprs; ++k) {
    if (!fmIsIntervalInterpoFunc(pCtx[k].functionId)) {
      pCtx[k].start.key = INT64_MIN;
      continue;
    }

    SFunctParam*     pParam = &pCtx[k].param[0];
    SColumnInfoData* pColInfo = taosArrayGet(pDataBlock->pDataBlock, pParam->pCol->slotId);

    double           prevVal = 0, curVal = 0, winVal = 0;
<<<<<<< HEAD
    SResultCellData* pCell = getSliceResultCell((SResultCellData*)pPrevWinVal->pRowVal, pParam->pCol->slotId, pOffsetInfo);
=======
    SResultCellData* pCell =
        getSliceResultCell((SResultCellData*)pPrevWinVal->pRowVal, pParam->pCol->slotId, pOffsetInfo);
>>>>>>> 21317576
    GET_TYPED_DATA(prevVal, double, pCell->type, pCell->pData, typeGetTypeModFromColInfo(&pColInfo->info));
    GET_TYPED_DATA(curVal, double, pColInfo->info.type, colDataGetData(pColInfo, curRowIndex), typeGetTypeModFromColInfo(&pColInfo->info));

    SPoint point1 = (SPoint){.key = pPrevWinVal->key, .val = &prevVal};
    SPoint point2 = (SPoint){.key = curTs, .val = &curVal};
    SPoint point = (SPoint){.key = winKey, .val = &winVal};

    if (!fmIsElapsedFunc(pCtx[k].functionId)) {
      taosGetLinearInterpolationVal(&point, TSDB_DATA_TYPE_DOUBLE, &point1, &point2, TSDB_DATA_TYPE_DOUBLE, 0);
    }

    if (type == INTERVAL_SLICE_START) {
      pCtx[k].start.key = point.key;
      pCtx[k].start.val = winVal;
    } else {
      pCtx[k].end.key = point.key;
      pCtx[k].end.val = winVal;
    }
  }
}

void doSetElapsedEndKey(TSKEY winKey, SExprSupp* pSup) {
  SqlFunctionCtx* pCtx = pSup->pCtx;
  for (int32_t k = 0; k < pSup->numOfExprs; ++k) {
    if (fmIsElapsedFunc(pCtx[k].functionId)) {
      pCtx[k].end.key = winKey;
      pCtx[k].end.val = 0;
    }
  }
}

void resetIntervalSliceFunctionKey(SqlFunctionCtx* pCtx, int32_t numOfOutput) {
  for (int32_t k = 0; k < numOfOutput; ++k) {
    pCtx[k].start.key = INT64_MIN;
    pCtx[k].end.key = INT64_MIN;
  }
}

static int32_t checkAndRecoverPointBuff(SStreamAggSupporter* pAggSup, SInervalSlicePoint* pPoint) {
  int32_t code = TSDB_CODE_SUCCESS;
  if (pPoint->pResPos->pRowBuff == NULL) {
    void* pVal = NULL;
    // recover curPoint.pResPos->pRowBuff
    code = pAggSup->stateStore.streamStateGetByPos(pAggSup->pState, pPoint->pResPos, &pVal);
    pPoint->pFinished = POINTER_SHIFT(pPoint->pResPos->pRowBuff, pAggSup->resultRowSize - pAggSup->stateKeySize);
    pPoint->pLastRow = POINTER_SHIFT(pPoint->pFinished, sizeof(bool));
  }
  return code;
}

int32_t setIntervalSliceOutputBuf(SStreamAggSupporter* pAggSup, SInervalSlicePoint* pPoint, SqlFunctionCtx* pCtx,
                                  int32_t numOfOutput, int32_t* rowEntryInfoOffset) {
  int32_t code = TSDB_CODE_SUCCESS;
  int32_t lino = 0;

  checkAndRecoverPointBuff(pAggSup, pPoint);
  SResultRow* res = pPoint->pResPos->pRowBuff;

  // set time window for current result
  res->win = pPoint->winKey.win;
  code = setResultRowInitCtx(res, pCtx, numOfOutput, rowEntryInfoOffset);
  QUERY_CHECK_CODE(code, lino, _end);

_end:
  if (code != TSDB_CODE_SUCCESS) {
    qError("%s failed at line %d since %s", __func__, lino, tstrerror(code));
  }
  return code;
}

void setInterpoWindowFinished(SInervalSlicePoint* pPoint) { (*pPoint->pFinished) = true; }

bool isInterpoWindowFinished(SInervalSlicePoint* pPoint) { return *pPoint->pFinished; }

static int32_t doStreamIntervalSliceAggImpl(SOperatorInfo* pOperator, SSDataBlock* pBlock, SSHashObj* pUpdatedMap,
                                            SSHashObj* pDeletedMap) {
  int32_t                           code = TSDB_CODE_SUCCESS;
  int32_t                           lino = 0;
  SStreamIntervalSliceOperatorInfo* pInfo = (SStreamIntervalSliceOperatorInfo*)pOperator->info;
  SResultRowInfo*                   pResultRowInfo = &(pInfo->binfo.resultRowInfo);
  SExecTaskInfo*                    pTaskInfo = pOperator->pTaskInfo;
  SExprSupp*                        pSup = &pOperator->exprSupp;
  int32_t                           numOfOutput = pSup->numOfExprs;
  TSKEY*                            tsCols = NULL;
  int64_t                           groupId = pBlock->info.id.groupId;
  SResultRow*                       pResult = NULL;
  int32_t                           forwardRows = 0;

  SColumnInfoData* pColDataInfo = taosArrayGet(pBlock->pDataBlock, pInfo->primaryTsIndex);
  tsCols = (int64_t*)pColDataInfo->pData;

  int32_t            startPos = 0;
  TSKEY              curTs = getStartTsKey(&pBlock->info.window, tsCols);
  SInervalSlicePoint curPoint = {0};
  SInervalSlicePoint prevPoint = {0};
  STimeWindow        curWin = getActiveTimeWindow(NULL, pResultRowInfo, curTs, &pInfo->interval, TSDB_ORDER_ASC);
  while (1) {
    int32_t winCode = TSDB_CODE_SUCCESS;
    if (curTs <= pInfo->endTs) {
      code = getIntervalSliceCurStateBuf(&pInfo->streamAggSup, &pInfo->interval, pInfo->hasInterpoFunc, &curWin,
                                         groupId, &curPoint, &prevPoint, &winCode);
      QUERY_CHECK_CODE(code, lino, _end);
    } else if (pInfo->hasInterpoFunc) {
      SWinKey curKey = {.ts = curWin.skey, .groupId = groupId};
      code = getIntervalSlicePrevStateBuf(&pInfo->streamAggSup, &pInfo->interval, &curKey, &prevPoint);
      QUERY_CHECK_CODE(code, lino, _end);
    }

    if (pInfo->hasInterpoFunc && IS_VALID_WIN_KEY(prevPoint.winKey.win.skey) &&
        isInterpoWindowFinished(&prevPoint) == false) {
      code = setIntervalSliceOutputBuf(&pInfo->streamAggSup, &prevPoint, pSup->pCtx, numOfOutput,
                                       pSup->rowEntryInfoOffset);
      QUERY_CHECK_CODE(code, lino, _end);

      resetIntervalSliceFunctionKey(pSup->pCtx, numOfOutput);
      doSetElapsedEndKey(prevPoint.winKey.win.ekey, &pOperator->exprSupp);
      doStreamSliceInterpolation(prevPoint.pLastRow, prevPoint.winKey.win.ekey, curTs, pBlock, startPos,
                                 &pOperator->exprSupp, INTERVAL_SLICE_END, pInfo->pOffsetInfo);
      updateTimeWindowInfo(&pInfo->twAggSup.timeWindowData, &prevPoint.winKey.win, 1);
      code = applyAggFunctionOnPartialTuples(pTaskInfo, pSup->pCtx, &pInfo->twAggSup.timeWindowData, startPos, 0,
                                             pBlock->info.rows, numOfOutput);
      QUERY_CHECK_CODE(code, lino, _end);
      SWinKey prevKey = {.ts = prevPoint.winKey.win.skey, .groupId = prevPoint.winKey.groupId};
      code = saveWinResult(&prevKey, prevPoint.pResPos, pInfo->pUpdatedMap);
      QUERY_CHECK_CODE(code, lino, _end);
      setInterpoWindowFinished(&prevPoint);
    } else if (IS_VALID_WIN_KEY(prevPoint.winKey.win.skey)) {
      releaseOutputBuf(pInfo->streamAggSup.pState, prevPoint.pResPos, &pInfo->streamAggSup.stateStore);
    }

    if (curTs > pInfo->endTs) {
      break;
    }

    code =
        setIntervalSliceOutputBuf(&pInfo->streamAggSup, &curPoint, pSup->pCtx, numOfOutput, pSup->rowEntryInfoOffset);
    QUERY_CHECK_CODE(code, lino, _end);

    if (winCode != TSDB_CODE_SUCCESS && IS_NORMAL_INTERVAL_OP(pOperator) &&
        BIT_FLAG_TEST_MASK(pTaskInfo->streamInfo.eventTypes, SNOTIFY_EVENT_WINDOW_OPEN)) {
      SSessionKey key = {.win = curWin, .groupId = groupId};
      code = addIntervalAggNotifyEvent(SNOTIFY_EVENT_WINDOW_OPEN, &key, &pInfo->basic.notifyEventSup,
                                       pTaskInfo->streamInfo.pNotifyEventStat);
      QUERY_CHECK_CODE(code, lino, _end);
    }

    resetIntervalSliceFunctionKey(pSup->pCtx, numOfOutput);
    if (pInfo->hasInterpoFunc && IS_VALID_WIN_KEY(prevPoint.winKey.win.skey) && curPoint.winKey.win.skey != curTs) {
      doStreamSliceInterpolation(prevPoint.pLastRow, curPoint.winKey.win.skey, curTs, pBlock, startPos,
                                 &pOperator->exprSupp, INTERVAL_SLICE_START, pInfo->pOffsetInfo);
    }
    forwardRows = getNumOfRowsInTimeWindow(&pBlock->info, tsCols, startPos, curWin.ekey, binarySearchForKey, NULL,
                                           TSDB_ORDER_ASC);
    int32_t prevEndPos = (forwardRows - 1) + startPos;
    if (pInfo->hasInterpoFunc) {
      int32_t endRowId = getQualifiedRowNumDesc(pSup, pBlock, tsCols, prevEndPos, false);
      TSKEY   endRowTs = tsCols[endRowId];
      transBlockToSliceResultRow(pBlock, endRowId, endRowTs, curPoint.pLastRow, 0, NULL, NULL, pInfo->pOffsetInfo);
    }
    SWinKey curKey = {.ts = curPoint.winKey.win.skey, .groupId = curPoint.winKey.groupId};
    if (pInfo->destHasPrimaryKey && winCode == TSDB_CODE_SUCCESS) {
      code = tSimpleHashPut(pDeletedMap, &curKey, sizeof(SWinKey), NULL, 0);
      QUERY_CHECK_CODE(code, lino, _end);
    }

    code = saveWinResult(&curKey, curPoint.pResPos, pInfo->pUpdatedMap);
    QUERY_CHECK_CODE(code, lino, _end);

    updateTimeWindowInfo(&pInfo->twAggSup.timeWindowData, &curPoint.winKey.win, 1);
    code = applyAggFunctionOnPartialTuples(pTaskInfo, pSup->pCtx, &pInfo->twAggSup.timeWindowData, startPos,
                                           forwardRows, pBlock->info.rows, numOfOutput);
    QUERY_CHECK_CODE(code, lino, _end);

    if (curPoint.pLastRow->key == curPoint.winKey.win.ekey) {
      setInterpoWindowFinished(&curPoint);
    }

    startPos = getNextQualifiedWindow(&pInfo->interval, &curWin, &pBlock->info, tsCols, prevEndPos, TSDB_ORDER_ASC);
    if (startPos < 0) {
      break;
    }
    curTs = tsCols[startPos];
  }

_end:
  if (code != TSDB_CODE_SUCCESS) {
    qError("%s failed at line %d since %s. task:%s", __func__, lino, tstrerror(code), GET_TASKID(pTaskInfo));
  }
  return code;
}

static int32_t doStreamIntervalSliceNext(SOperatorInfo* pOperator, SSDataBlock** ppRes) {
  int32_t                           code = TSDB_CODE_SUCCESS;
  int32_t                           lino = 0;
  SStreamIntervalSliceOperatorInfo* pInfo = pOperator->info;
  SExecTaskInfo*                    pTaskInfo = pOperator->pTaskInfo;
  SStreamAggSupporter*              pAggSup = &pInfo->streamAggSup;

  qDebug("stask:%s  %s status: %d", GET_TASKID(pTaskInfo), getStreamOpName(pOperator->operatorType), pOperator->status);

  if (pOperator->status == OP_EXEC_DONE) {
    (*ppRes) = NULL;
    goto _end;
  }

  if (pOperator->status == OP_RES_TO_RETURN) {
    SSDataBlock* resBlock = NULL;
    code = buildIntervalSliceResult(pOperator, &resBlock);
    QUERY_CHECK_CODE(code, lino, _end);
    if (resBlock != NULL) {
      (*ppRes) = resBlock;
      return code;
    }

    if (pInfo->recvCkBlock) {
      pInfo->recvCkBlock = false;
      printDataBlock(pInfo->pCheckpointRes, getStreamOpName(pOperator->operatorType), GET_TASKID(pTaskInfo));
      (*ppRes) = pInfo->pCheckpointRes;
      return code;
    }

    pAggSup->stateStore.streamStateClearExpiredState(pAggSup->pState, pInfo->nbSup.numOfKeep, pInfo->nbSup.tsOfKeep);
    setStreamOperatorCompleted(pOperator);
    (*ppRes) = NULL;
    return code;
  }

  SOperatorInfo* downstream = pOperator->pDownstream[0];
  int32_t        numOfDatapack = 0;

  while (1) {
    SSDataBlock* pBlock = NULL;
    code = downstream->fpSet.getNextFn(downstream, &pBlock);
    QUERY_CHECK_CODE(code, lino, _end);

    if (pBlock == NULL) {
      pOperator->status = OP_RES_TO_RETURN;
      break;
    }

    switch (pBlock->info.type) {
      case STREAM_NORMAL:
      case STREAM_INVALID: {
        SExprSupp* pExprSup = &pInfo->scalarSup;
        if (pExprSup->pExprInfo != NULL) {
          code = projectApplyFunctions(pExprSup->pExprInfo, pBlock, pBlock, pExprSup->pCtx, pExprSup->numOfExprs, NULL);
          QUERY_CHECK_CODE(code, lino, _end);
        }
      } break;
      case STREAM_CHECKPOINT: {
        pInfo->recvCkBlock = true;
        pAggSup->stateStore.streamStateCommit(pAggSup->pState);
        code = copyDataBlock(pInfo->pCheckpointRes, pBlock);
        QUERY_CHECK_CODE(code, lino, _end);
        continue;
      } break;
      case STREAM_CREATE_CHILD_TABLE: {
        (*ppRes) = pBlock;
        goto _end;
      } break;
      case STREAM_GET_RESULT: {
        pInfo->endTs = taosTimeGetIntervalEnd(pBlock->info.window.skey, &pInfo->interval);
        if (pInfo->hasFill) {
          (*ppRes) = pBlock;
          goto _end;
        } else {
          continue;
        }
      }
      default:
        code = TSDB_CODE_QRY_EXECUTOR_INTERNAL_ERROR;
        QUERY_CHECK_CODE(code, lino, _end);
    }

    code = setInputDataBlock(&pOperator->exprSupp, pBlock, TSDB_ORDER_ASC, MAIN_SCAN, true);
    QUERY_CHECK_CODE(code, lino, _end);
    code = doStreamIntervalSliceAggImpl(pOperator, pBlock, pInfo->pUpdatedMap, NULL);
    QUERY_CHECK_CODE(code, lino, _end);
  }

  if (!pInfo->destHasPrimaryKey) {
    removeDeleteResults(pInfo->pUpdatedMap, pInfo->pDelWins);
  }

  if (pInfo->destHasPrimaryKey) {
    code = copyIntervalDeleteKey(pInfo->pDeletedMap, pInfo->pDelWins);
    QUERY_CHECK_CODE(code, lino, _end);
  }

  code = copyUpdateResult(&pInfo->pUpdatedMap, pInfo->pUpdated, winPosCmprImpl);
  QUERY_CHECK_CODE(code, lino, _end);

  _hash_fn_t hashFn = taosGetDefaultHashFunction(TSDB_DATA_TYPE_BINARY);
  pInfo->pUpdatedMap = tSimpleHashInit(1024, hashFn);
  QUERY_CHECK_NULL(pInfo->pUpdatedMap, code, lino, _end, terrno);

  initMultiResInfoFromArrayList(&pInfo->groupResInfo, pInfo->pUpdated);
  pInfo->pUpdated = taosArrayInit(1024, POINTER_BYTES);
  QUERY_CHECK_NULL(pInfo->pUpdated, code, lino, _end, terrno);

  code = blockDataEnsureCapacity(pInfo->binfo.pRes, pOperator->resultInfo.capacity);
  QUERY_CHECK_CODE(code, lino, _end);

  code = buildIntervalSliceResult(pOperator, ppRes);
  QUERY_CHECK_CODE(code, lino, _end);

  if ((*ppRes) == NULL) {
    if (pInfo->recvCkBlock) {
      pInfo->recvCkBlock = false;
      printDataBlock(pInfo->pCheckpointRes, getStreamOpName(pOperator->operatorType), GET_TASKID(pTaskInfo));
      (*ppRes) = pInfo->pCheckpointRes;
      return code;
    }
    pAggSup->stateStore.streamStateClearExpiredState(pAggSup->pState, pInfo->nbSup.numOfKeep, pInfo->nbSup.tsOfKeep);
    setStreamOperatorCompleted(pOperator);
  }

_end:
  if (code != TSDB_CODE_SUCCESS) {
    qError("%s failed at line %d since %s", __func__, lino, tstrerror(code));
  }
  return code;
}

int32_t initIntervalSliceDownStream(SOperatorInfo* downstream, SStreamAggSupporter* pAggSup, uint16_t type,
                                    int32_t tsColIndex, STimeWindowAggSupp* pTwSup, struct SSteamOpBasicInfo* pBasic,
                                    SInterval* pInterval, bool hasInterpoFunc, int64_t recalculateInterval) {
  SExecTaskInfo* pTaskInfo = downstream->pTaskInfo;
  int32_t        code = TSDB_CODE_SUCCESS;
  int32_t        lino = 0;
  if (downstream->operatorType == QUERY_NODE_PHYSICAL_PLAN_STREAM_PARTITION) {
    SStreamPartitionOperatorInfo* pPartionInfo = downstream->info;
    pPartionInfo->tsColIndex = tsColIndex;
    pBasic->primaryPkIndex = pPartionInfo->basic.primaryPkIndex;
  }

  if (downstream->operatorType != QUERY_NODE_PHYSICAL_PLAN_STREAM_SCAN) {
    code = initIntervalSliceDownStream(downstream->pDownstream[0], pAggSup, type, tsColIndex, pTwSup, pBasic, pInterval,
                                       hasInterpoFunc, recalculateInterval);
    return code;
  }
  SStreamScanInfo* pScanInfo = downstream->info;
  pScanInfo->useGetResultRange = hasInterpoFunc;
  pScanInfo->igCheckUpdate = true;
  pScanInfo->windowSup = (SWindowSupporter){.pStreamAggSup = pAggSup, .gap = pAggSup->gap, .parentType = type};
  pScanInfo->pState = pAggSup->pState;
  if (!pScanInfo->pUpdateInfo && pTwSup->calTrigger != STREAM_TRIGGER_CONTINUOUS_WINDOW_CLOSE) {
    code = pAggSup->stateStore.updateInfoInit(60000, TSDB_TIME_PRECISION_MILLI, pTwSup->waterMark,
                                              pScanInfo->igCheckUpdate, pScanInfo->pkColType, pScanInfo->pkColLen,
                                              &pScanInfo->pUpdateInfo);
    QUERY_CHECK_CODE(code, lino, _end);
  }
  pScanInfo->twAggSup = *pTwSup;
  pScanInfo->interval = *pInterval;
  pAggSup->pUpdateInfo = pScanInfo->pUpdateInfo;
  if (!hasSrcPrimaryKeyCol(pBasic)) {
    pBasic->primaryPkIndex = pScanInfo->basic.primaryPkIndex;
  }
  pBasic->pTsDataState = pScanInfo->basic.pTsDataState;

  if (type == QUERY_NODE_PHYSICAL_PLAN_STREAM_CONTINUE_SEMI_INTERVAL) {
    pScanInfo->scanAllTables = true;
  }
  pScanInfo->recalculateInterval = recalculateInterval;

_end:
  if (code != TSDB_CODE_SUCCESS) {
    qError("%s failed at line %d since %s. task:%s", __func__, lino, tstrerror(code), GET_TASKID(pTaskInfo));
  }
  return code;
}

static bool windowinterpNeeded(SqlFunctionCtx* pCtx, int32_t numOfCols) {
  bool needed = false;
  for (int32_t i = 0; i < numOfCols; ++i) {
    SExprInfo* pExpr = pCtx[i].pExpr;
    if (fmIsIntervalInterpoFunc(pCtx[i].functionId)) {
      needed = true;
      break;
    }
  }
  return needed;
}

int32_t initNonBlockAggSupptor(SNonBlockAggSupporter* pNbSup, SInterval* pInterval, SOperatorInfo* downstream) {
  int32_t code = TSDB_CODE_SUCCESS;
  int32_t lino = 0;
  if (pInterval != NULL) {
    pNbSup->numOfKeep = ceil(((double)pInterval->interval) / pInterval->sliding);
  } else {
    pNbSup->numOfKeep = 1;
  }
  pNbSup->tsOfKeep = INT64_MAX;
  pNbSup->pullIndex = 0;
  pNbSup->pPullWins = taosArrayInit(8, sizeof(SPullWindowInfo));
  QUERY_CHECK_NULL(pNbSup->pPullWins, code, lino, _end, terrno);

  code = createSpecialDataBlock(STREAM_RETRIEVE, &pNbSup->pPullDataRes);
  QUERY_CHECK_CODE(code, lino, _end);

  _hash_fn_t hashFn = taosGetDefaultHashFunction(TSDB_DATA_TYPE_BINARY);
  pNbSup->pPullDataMap = tSimpleHashInit(64, hashFn);
  pNbSup->numOfChild = 0;

  while (downstream != NULL && downstream->operatorType != QUERY_NODE_PHYSICAL_PLAN_STREAM_SCAN) {
    downstream = downstream->pDownstream[0];
  }

  if (downstream != NULL) {
    SStreamScanInfo* pInfo = (SStreamScanInfo*)downstream->info;
    pNbSup->recParam = pInfo->recParam;
  } else {
    pNbSup->recParam = (SStreamRecParam){0};
  }

_end:
  if (code != TSDB_CODE_SUCCESS) {
    qError("%s failed at line %d since %s", __func__, lino, tstrerror(code));
  }
  return code;
}

void destroyNonBlockAggSupptor(SNonBlockAggSupporter* pNbSup) {
  blockDataDestroy(pNbSup->pPullDataRes);
  pNbSup->pPullDataRes = NULL;
  tSimpleHashCleanup(pNbSup->pHistoryGroup);
  pNbSup->pHistoryGroup = NULL;
  taosArrayDestroy(pNbSup->pPullWins);
  pNbSup->pPullWins = NULL;
  tSimpleHashCleanup(pNbSup->pPullDataMap);
  pNbSup->pPullDataMap = NULL;
}

int32_t createStreamIntervalSliceOperatorInfo(SOperatorInfo* downstream, SPhysiNode* pPhyNode, SExecTaskInfo* pTaskInfo,
                                              SReadHandle* pHandle, SOperatorInfo** ppOptInfo) {
  int32_t                           code = TSDB_CODE_SUCCESS;
  int32_t                           lino = 0;
  SStreamIntervalSliceOperatorInfo* pInfo = taosMemoryCalloc(1, sizeof(SStreamIntervalSliceOperatorInfo));
  QUERY_CHECK_NULL(pInfo, code, lino, _error, terrno);

  SOperatorInfo* pOperator = taosMemoryCalloc(1, sizeof(SOperatorInfo));
  QUERY_CHECK_NULL(pOperator, code, lino, _error, terrno)

  pInfo->pUpdated = taosArrayInit(1024, POINTER_BYTES);
  QUERY_CHECK_NULL(pInfo->pUpdated, code, lino, _error, terrno);

  _hash_fn_t hashFn = taosGetDefaultHashFunction(TSDB_DATA_TYPE_BINARY);
  pInfo->pUpdatedMap = tSimpleHashInit(1024, hashFn);
  QUERY_CHECK_NULL(pInfo->pUpdatedMap, code, lino, _error, terrno);

  pInfo->pDeletedMap = tSimpleHashInit(1024, hashFn);
  QUERY_CHECK_NULL(pInfo->pDeletedMap, code, lino, _error, terrno);

  pInfo->delIndex = 0;
  pInfo->pDelWins = taosArrayInit(4, sizeof(SWinKey));
  QUERY_CHECK_NULL(pInfo->pDelWins, code, lino, _error, terrno);

  code = createSpecialDataBlock(STREAM_DELETE_RESULT, &pInfo->pDelRes);
  QUERY_CHECK_CODE(code, lino, _error);

  SSDataBlock* pResBlock = createDataBlockFromDescNode(pPhyNode->pOutputDataBlockDesc);
  QUERY_CHECK_NULL(pResBlock, code, lino, _error, terrno);
  initBasicInfo(&pInfo->binfo, pResBlock);

  code = createSpecialDataBlock(STREAM_CHECKPOINT, &pInfo->pCheckpointRes);
  QUERY_CHECK_CODE(code, lino, _error);
  pInfo->recvCkBlock = false;

  SStreamIntervalPhysiNode* pIntervalPhyNode = (SStreamIntervalPhysiNode*)pPhyNode;
  pOperator->pTaskInfo = pTaskInfo;
  initResultSizeInfo(&pOperator->resultInfo, 4096);
  SExprSupp* pExpSup = &pOperator->exprSupp;
  int32_t    numOfExprs = 0;
  SExprInfo* pExprInfo = NULL;
  code = createExprInfo(pIntervalPhyNode->window.pFuncs, NULL, &pExprInfo, &numOfExprs);
  QUERY_CHECK_CODE(code, lino, _error);

  code = initExprSupp(pExpSup, pExprInfo, numOfExprs, &pTaskInfo->storageAPI.functionStore);
  QUERY_CHECK_CODE(code, lino, _error);

  pInfo->interval = (SInterval){.interval = pIntervalPhyNode->interval,
                                .sliding = pIntervalPhyNode->sliding,
                                .intervalUnit = pIntervalPhyNode->intervalUnit,
                                .slidingUnit = pIntervalPhyNode->slidingUnit,
                                .offset = pIntervalPhyNode->offset,
                                .precision = ((SColumnNode*)pIntervalPhyNode->window.pTspk)->node.resType.precision,
                                .timeRange = pIntervalPhyNode->timeRange};
  calcIntervalAutoOffset(&pInfo->interval);

  pInfo->twAggSup =
      (STimeWindowAggSupp){.waterMark = pIntervalPhyNode->window.watermark,
                           .calTrigger = pIntervalPhyNode->window.triggerType,
                           .maxTs = INT64_MIN,
                           .minTs = INT64_MAX,
                           .deleteMark = getDeleteMark(&pIntervalPhyNode->window, pIntervalPhyNode->interval)};
  code = initExecTimeWindowInfo(&pInfo->twAggSup.timeWindowData, &pTaskInfo->window);
  QUERY_CHECK_CODE(code, lino, _error);
  pInfo->primaryTsIndex = ((SColumnNode*)pIntervalPhyNode->window.pTspk)->slotId;

  if (pIntervalPhyNode->window.pExprs != NULL) {
    int32_t    numOfScalar = 0;
    SExprInfo* pScalarExprInfo = NULL;
    code = createExprInfo(pIntervalPhyNode->window.pExprs, NULL, &pScalarExprInfo, &numOfScalar);
    QUERY_CHECK_CODE(code, lino, _error);

    code = initExprSupp(&pInfo->scalarSup, pScalarExprInfo, numOfScalar, &pTaskInfo->storageAPI.functionStore);
    QUERY_CHECK_CODE(code, lino, _error);
  }

  SSDataBlock* pDownRes = NULL;
  SColumnInfo* pPkCol = NULL;
  code = getDownstreamRes(downstream, &pDownRes, &pPkCol);
  QUERY_CHECK_CODE(code, lino, _error);

  code = initOffsetInfo(&pInfo->pOffsetInfo, pDownRes);
  QUERY_CHECK_CODE(code, lino, _error);

  int32_t keyBytes = sizeof(TSKEY);
  keyBytes +=
      blockDataGetRowSize(pDownRes) + sizeof(SResultCellData) * taosArrayGetSize(pDownRes->pDataBlock) + sizeof(bool);
  if (pPkCol) {
    keyBytes += pPkCol->bytes;
  }
  code = initStreamAggSupporter(&pInfo->streamAggSup, pExpSup, numOfExprs, 0, pTaskInfo->streamInfo.pState, keyBytes, 0,
                                &pTaskInfo->storageAPI.stateStore, pHandle, &pInfo->twAggSup, GET_TASKID(pTaskInfo),
                                &pTaskInfo->storageAPI, pInfo->primaryTsIndex, STREAM_STATE_BUFF_HASH_SEARCH, 1);

  pInfo->destHasPrimaryKey = pIntervalPhyNode->window.destHasPrimaryKey;
  pInfo->pOperator = pOperator;
  pInfo->hasFill = false;
  pInfo->hasInterpoFunc = windowinterpNeeded(pExpSup->pCtx, numOfExprs);
  initNonBlockAggSupptor(&pInfo->nbSup, &pInfo->interval, NULL);

  setOperatorInfo(pOperator, "StreamIntervalSliceOperator", nodeType(pPhyNode), true, OP_NOT_OPENED, pInfo, pTaskInfo);
  code = initStreamBasicInfo(&pInfo->basic, pOperator);
  QUERY_CHECK_CODE(code, lino, _error);

  if (pIntervalPhyNode->window.triggerType == STREAM_TRIGGER_CONTINUOUS_WINDOW_CLOSE) {
    qDebug("create continuous interval operator. op type:%d, task type:%d, task id:%s", nodeType(pPhyNode),
           pHandle->fillHistory, GET_TASKID(pTaskInfo));
    if (pHandle->fillHistory == STREAM_HISTORY_OPERATOR) {
      setFillHistoryOperatorFlag(&pInfo->basic);
    } else if (pHandle->fillHistory == STREAM_RECALCUL_OPERATOR) {
      setRecalculateOperatorFlag(&pInfo->basic);
    }
    pInfo->nbSup.pWindowAggFn = doStreamIntervalNonblockAggImpl;
    if (nodeType(pPhyNode) == QUERY_NODE_PHYSICAL_PLAN_STREAM_CONTINUE_INTERVAL) {
      setSingleOperatorFlag(&pInfo->basic);
    }
    pOperator->fpSet = createOperatorFpSet(optrDummyOpenFn, doStreamIntervalNonblockAggNext, NULL,
                                           destroyStreamIntervalSliceOperatorInfo, optrDefaultBufFn, NULL,
                                           optrDefaultGetNextExtFn, NULL);
    setOperatorStreamStateFn(pOperator, streamIntervalNonblockReleaseState, streamIntervalNonblockReloadState);
  } else {
    pOperator->fpSet =
        createOperatorFpSet(optrDummyOpenFn, doStreamIntervalSliceNext, NULL, destroyStreamIntervalSliceOperatorInfo,
                            optrDefaultBufFn, NULL, optrDefaultGetNextExtFn, NULL);
    setOperatorStreamStateFn(pOperator, streamIntervalSliceReleaseState, streamIntervalSliceReloadState);
  }

  if (downstream) {
    code = initIntervalSliceDownStream(downstream, &pInfo->streamAggSup, pPhyNode->type, pInfo->primaryTsIndex,
                                       &pInfo->twAggSup, &pInfo->basic, &pInfo->interval, pInfo->hasInterpoFunc,
                                       pIntervalPhyNode->window.recalculateInterval);
    QUERY_CHECK_CODE(code, lino, _error);

    code = appendDownstream(pOperator, &downstream, 1);
    QUERY_CHECK_CODE(code, lino, _error);
  }

  (*ppOptInfo) = pOperator;
  return code;

_error:
  if (code != TSDB_CODE_SUCCESS) {
    qError("%s failed at line %d since %s", __func__, lino, tstrerror(code));
  }
  if (pInfo != NULL) {
    destroyStreamIntervalSliceOperatorInfo(pInfo);
  }
  destroyOperatorAndDownstreams(pOperator, &downstream, 1);
  pTaskInfo->code = code;
  (*ppOptInfo) = NULL;
  return code;
}<|MERGE_RESOLUTION|>--- conflicted
+++ resolved
@@ -218,12 +218,8 @@
     SColumnInfoData* pColInfo = taosArrayGet(pDataBlock->pDataBlock, pParam->pCol->slotId);
 
     double           prevVal = 0, curVal = 0, winVal = 0;
-<<<<<<< HEAD
-    SResultCellData* pCell = getSliceResultCell((SResultCellData*)pPrevWinVal->pRowVal, pParam->pCol->slotId, pOffsetInfo);
-=======
     SResultCellData* pCell =
         getSliceResultCell((SResultCellData*)pPrevWinVal->pRowVal, pParam->pCol->slotId, pOffsetInfo);
->>>>>>> 21317576
     GET_TYPED_DATA(prevVal, double, pCell->type, pCell->pData, typeGetTypeModFromColInfo(&pColInfo->info));
     GET_TYPED_DATA(curVal, double, pColInfo->info.type, colDataGetData(pColInfo, curRowIndex), typeGetTypeModFromColInfo(&pColInfo->info));
 
