/*
 * Copyright (c) 2019 TAOS Data, Inc. <jhtao@taosdata.com>
 *
 * This program is free software: you can use, redistribute, and/or modify
 * it under the terms of the GNU Affero General Public License, version 3
 * or later ("AGPL"), as published by the Free Software Foundation.
 *
 * This program is distributed in the hope that it will be useful, but WITHOUT
 * ANY WARRANTY; without even the implied warranty of MERCHANTABILITY or
 * FITNESS FOR A PARTICULAR PURPOSE.
 *
 * You should have received a copy of the GNU Affero General Public License
 * along with this program. If not, see <http://www.gnu.org/licenses/>.
 */

#include "executorInt.h"
#include "filter.h"
#include "functionMgt.h"
#include "operator.h"
#include "querytask.h"
#include "tanalytics.h"
#include "tcommon.h"
#include "tcompare.h"
#include "tdatablock.h"
//#include "tfill.h"
#include "tmsg.h"
#include "ttime.h"

#ifdef USE_ANALYTICS

#define ALGO_OPT_RETCONF_NAME      "return_conf"
#define ALGO_OPT_FORECASTROWS_NAME "rows"
#define ALGO_OPT_CONF_NAME         "conf"
#define ALGO_OPT_START_NAME        "start"
#define ALGO_OPT_EVERY_NAME        "every"

typedef struct {
  char*           pName;
  SColumnInfoData data;
  SColumn         col;
  int32_t         numOfRows;
} SColFutureData;

typedef struct {
  char         algoName[TSDB_ANALYTIC_ALGO_NAME_LEN];
  char         algoUrl[TSDB_ANALYTIC_ALGO_URL_LEN];
  char         algoOpt[TSDB_ANALYTIC_ALGO_OPTION_LEN];
  int64_t      maxTs;
  int64_t      minTs;
  int64_t      numOfRows;
  uint64_t     groupId;
  int64_t      forecastRows;
  int64_t      cachedRows;
  int32_t      numOfBlocks;
  int64_t      timeout;
  int16_t      resTsSlot;
  int16_t      resValSlot;
  int16_t      resLowSlot;
  int16_t      resHighSlot;
  int16_t      inputTsSlot;
  int16_t      targetValSlot;
  int8_t       targetValType;
  int8_t       inputPrecision;
  int8_t       wncheck;
  double       conf;
  int64_t      startTs;
  int64_t      every;
  int8_t       setStart;
  int8_t       setEvery;
  SArray*      pCovariateSlotList;   // covariate slot list
  SArray*      pDynamicRealList;     // dynamic real data list
  int32_t      numOfInputCols;
  SAnalyticBuf analyBuf;
} SForecastSupp;

typedef struct SForecastOperatorInfo {
  SSDataBlock*  pRes;
  SExprSupp     scalarSup;  // scalar calculation
  SForecastSupp forecastSupp;
} SForecastOperatorInfo;

static void    destroyForecastInfo(void* param);
static int32_t forecastParseOpt(SForecastSupp* pSupp, const char* id);

static FORCE_INLINE int32_t forecastEnsureBlockCapacity(SSDataBlock* pBlock, int32_t newRowsNum) {
  if (pBlock->info.rows < pBlock->info.capacity) {
    return TSDB_CODE_SUCCESS;
  }

  int32_t code = blockDataEnsureCapacity(pBlock, newRowsNum);
  if (code != TSDB_CODE_SUCCESS) {
    qError("%s failed at line %d since %s", __func__, __LINE__, tstrerror(code));
    return code;
  }

  return TSDB_CODE_SUCCESS;
}

static int32_t forecastCacheBlock(SForecastSupp* pSupp, SSDataBlock* pBlock, const char* id) {
  int32_t       code = TSDB_CODE_SUCCESS;
  int32_t       lino = 0;
  SAnalyticBuf* pBuf = &pSupp->analyBuf;

  if (pSupp->cachedRows > ANALY_FORECAST_MAX_ROWS) {
    code = TSDB_CODE_ANA_ANODE_TOO_MANY_ROWS;
    qError("%s rows:%" PRId64 " for forecast cache, error happens, code:%s, upper limit:%d", id, pSupp->cachedRows,
           tstrerror(code), ANALY_FORECAST_MAX_ROWS);
    return code;
  }

  pSupp->numOfBlocks++;
  qDebug("%s block:%d, %p rows:%" PRId64, id, pSupp->numOfBlocks, pBlock, pBlock->info.rows);

  for (int32_t j = 0; j < pBlock->info.rows; ++j) {
    SColumnInfoData* pValCol = taosArrayGet(pBlock->pDataBlock, pSupp->targetValSlot);
    SColumnInfoData* pTsCol = taosArrayGet(pBlock->pDataBlock, pSupp->inputTsSlot);
    if (pTsCol == NULL || pValCol == NULL) break;

    int32_t index = 0;
    int64_t ts = ((TSKEY*)pTsCol->pData)[j];
    char*   val = colDataGetData(pValCol, j);
    int16_t valType = pValCol->info.type;

    pSupp->minTs = MIN(pSupp->minTs, ts);
    pSupp->maxTs = MAX(pSupp->maxTs, ts);
    pSupp->numOfRows++;

    // write the primary time stamp column data
    code = taosAnalyBufWriteColData(pBuf, index++, TSDB_DATA_TYPE_TIMESTAMP, &ts);
    if (TSDB_CODE_SUCCESS != code) {
      qError("%s failed to write ts in buf, code:%s", id, tstrerror(code));
      return code;
    }

    // write the main column for forecasting
    code = taosAnalyBufWriteColData(pBuf, index++, valType, val);
    if (TSDB_CODE_SUCCESS != code) {
      qError("%s failed to write val in buf, code:%s", id, tstrerror(code));
      return code;
    }

    // let's handle the dynamic_real_columns
    for (int32_t i = 0; i < taosArrayGetSize(pSupp->pDynamicRealList); ++i) {
      SColFutureData*  pCol = taosArrayGet(pSupp->pDynamicRealList, i);
      SColumnInfoData* pColData = taosArrayGet(pBlock->pDataBlock, pCol->col.slotId);

      char* pVal = colDataGetData(pColData, j);
      code = taosAnalyBufWriteColData(pBuf, index++, pCol->col.type, pVal);
      if (TSDB_CODE_SUCCESS != code) {
        qError("%s failed to write val in buf, code:%s", id, tstrerror(code));
        return code;
      }
    }

    // now handle the past_dynamic_real columns and
    for (int32_t i = 0; i < taosArrayGetSize(pSupp->pCovariateSlotList); ++i) {
      SColumn*         pCol = taosArrayGet(pSupp->pCovariateSlotList, i);
      SColumnInfoData* pColData = taosArrayGet(pBlock->pDataBlock, pCol->slotId);

      char* pVal = colDataGetData(pColData, j);
      code = taosAnalyBufWriteColData(pBuf, index++, pCol->type, pVal);
      if (TSDB_CODE_SUCCESS != code) {
        qError("%s failed to write val in buf, code:%s", id, tstrerror(code));
        return code;
      }
    }
  }

  return 0;
}

static int32_t forecastCloseBuf(SForecastSupp* pSupp, const char* id) {
  SAnalyticBuf* pBuf = &pSupp->analyBuf;
  int32_t       code = 0;

  // add the future dynamic real column data

  for (int32_t i = 0; i < pSupp->numOfInputCols; ++i) {
    // the primary timestamp and the forecast column
    // add the future dynamic real column data
    if ((i >= 2) && ((i - 2) < taosArrayGetSize(pSupp->pDynamicRealList))) {
      SColFutureData* pCol = taosArrayGet(pSupp->pDynamicRealList, i - 2);
      int16_t         valType = pCol->col.type;
      for (int32_t j = 0; j < pCol->numOfRows; ++j) {
        char* pVal = colDataGetData(&pCol->data, j);
        taosAnalyBufWriteColData(pBuf, i, valType, pVal);
      }
    }

    code = taosAnalyBufWriteColEnd(pBuf, i);
    if (code != 0) return code;
  }

  code = taosAnalyBufWriteDataEnd(pBuf);
  if (code != 0) return code;

  code = taosAnalyBufWriteOptStr(pBuf, "option", pSupp->algoOpt);
  if (code != 0) return code;

  code = taosAnalyBufWriteOptStr(pBuf, "algo", pSupp->algoName);
  if (code != 0) return code;

  const char* prec = TSDB_TIME_PRECISION_MILLI_STR;
  if (pSupp->inputPrecision == TSDB_TIME_PRECISION_MICRO) prec = TSDB_TIME_PRECISION_MICRO_STR;
  if (pSupp->inputPrecision == TSDB_TIME_PRECISION_NANO) prec = TSDB_TIME_PRECISION_NANO_STR;
  code = taosAnalyBufWriteOptStr(pBuf, "prec", prec);
  if (code != 0) return code;

  code = taosAnalyBufWriteOptInt(pBuf, ALGO_OPT_WNCHECK_NAME, pSupp->wncheck);
  if (code != 0) return code;

  bool noConf = (pSupp->resHighSlot == -1 && pSupp->resLowSlot == -1);
  code = taosAnalyBufWriteOptInt(pBuf, ALGO_OPT_RETCONF_NAME, !noConf);
  if (code != 0) return code;

  if (pSupp->cachedRows < ANALY_FORECAST_MIN_ROWS) {
    qError("%s history rows for forecasting not enough, min required:%d, current:%" PRId64, id, ANALY_FORECAST_MIN_ROWS,
           pSupp->forecastRows);
    return TSDB_CODE_ANA_ANODE_NOT_ENOUGH_ROWS;
  }

  code = taosAnalyBufWriteOptInt(pBuf, "forecast_rows", pSupp->forecastRows);
  if (code != 0) return code;

  code = taosAnalyBufWriteOptFloat(pBuf, "conf", pSupp->conf);
  if (code != 0) return code;

  int32_t len = strlen(pSupp->algoOpt);
  int64_t every = (pSupp->setEvery != 0) ? pSupp->every : ((pSupp->maxTs - pSupp->minTs) / (pSupp->numOfRows - 1));
  code = taosAnalyBufWriteOptInt(pBuf, "every", every);
  if (code != 0) return code;

  int64_t start = (pSupp->setStart != 0) ? pSupp->startTs : pSupp->maxTs + every;
  code = taosAnalyBufWriteOptInt(pBuf, "start", start);
  if (code != 0) return code;

  if (taosArrayGetSize(pSupp->pCovariateSlotList) + taosArrayGetSize(pSupp->pDynamicRealList) > 0) {
    code = taosAnalyBufWriteOptStr(pBuf, "type", "covariate");
    if (code != 0) return code;
  }

  code = taosAnalyBufClose(pBuf);
  return code;
}

static int32_t forecastAnalysis(SForecastSupp* pSupp, SSDataBlock* pBlock, const char* pId) {
  SAnalyticBuf* pBuf = &pSupp->analyBuf;
  int32_t       resCurRow = pBlock->info.rows;
  int8_t        tmpI8 = 0;
  int16_t       tmpI16 = 0;
  int32_t       tmpI32 = 0;
  int64_t       tmpI64 = 0;
  float         tmpFloat = 0;
  double        tmpDouble = 0;
  int32_t       code = 0;

  SColumnInfoData* pResValCol = taosArrayGet(pBlock->pDataBlock, pSupp->resValSlot);
  if (NULL == pResValCol) {
    return terrno;
  }

  SColumnInfoData* pResTsCol = ((pSupp->resTsSlot != -1) ? taosArrayGet(pBlock->pDataBlock, pSupp->resTsSlot) : NULL);
  SColumnInfoData* pResLowCol =
      ((pSupp->resLowSlot != -1) ? taosArrayGet(pBlock->pDataBlock, pSupp->resLowSlot) : NULL);
  SColumnInfoData* pResHighCol =
      (pSupp->resHighSlot != -1 ? taosArrayGet(pBlock->pDataBlock, pSupp->resHighSlot) : NULL);

  SJson* pJson = taosAnalySendReqRetJson(pSupp->algoUrl, ANALYTICS_HTTP_TYPE_POST, pBuf, pSupp->timeout);
  if (pJson == NULL) {
    return terrno;
  }

  int32_t rows = 0;
  tjsonGetInt32ValueFromDouble(pJson, "rows", rows, code);
  if (rows < 0 && code == 0) {
    char pMsg[1024] = {0};
    code = tjsonGetStringValue(pJson, "msg", pMsg);
    if (code != 0) {
      qError("%s failed to get msg from rsp, unknown error", pId);
    } else {
      qError("%s failed to exec forecast, msg:%s", pId, pMsg);
    }

    tjsonDelete(pJson);
    return TSDB_CODE_ANA_ANODE_RETURN_ERROR;
  }

  if (code < 0) {
    goto _OVER;
  }

  SJson* res = tjsonGetObjectItem(pJson, "res");
  if (res == NULL) goto _OVER;
  int32_t ressize = tjsonGetArraySize(res);
  bool    returnConf = (pSupp->resHighSlot != -1 || pSupp->resLowSlot != -1);

  if ((returnConf && (ressize != 4)) || ((!returnConf) && (ressize != 2))) {
    goto _OVER;
  }

  if (pResTsCol != NULL) {
    resCurRow = pBlock->info.rows;
    SJson* tsJsonArray = tjsonGetArrayItem(res, 0);
    if (tsJsonArray == NULL) goto _OVER;
    int32_t tsSize = tjsonGetArraySize(tsJsonArray);
    if (tsSize != rows) goto _OVER;
    for (int32_t i = 0; i < tsSize; ++i) {
      SJson* tsJson = tjsonGetArrayItem(tsJsonArray, i);
      tjsonGetObjectValueBigInt(tsJson, &tmpI64);
      colDataSetInt64(pResTsCol, resCurRow, &tmpI64);
      resCurRow++;
    }
  }

  if (pResLowCol != NULL) {
    resCurRow = pBlock->info.rows;
    SJson* lowJsonArray = tjsonGetArrayItem(res, 2);
    if (lowJsonArray == NULL) goto _OVER;
    int32_t lowSize = tjsonGetArraySize(lowJsonArray);
    if (lowSize != rows) goto _OVER;
    for (int32_t i = 0; i < lowSize; ++i) {
      SJson* lowJson = tjsonGetArrayItem(lowJsonArray, i);
      tjsonGetObjectValueDouble(lowJson, &tmpDouble);
      tmpFloat = (float)tmpDouble;
      colDataSetFloat(pResLowCol, resCurRow, &tmpFloat);
      resCurRow++;
    }
  }

  if (pResHighCol != NULL) {
    resCurRow = pBlock->info.rows;
    SJson* highJsonArray = tjsonGetArrayItem(res, 3);
    if (highJsonArray == NULL) goto _OVER;
    int32_t highSize = tjsonGetArraySize(highJsonArray);
    if (highSize != rows) goto _OVER;
    for (int32_t i = 0; i < highSize; ++i) {
      SJson* highJson = tjsonGetArrayItem(highJsonArray, i);
      tjsonGetObjectValueDouble(highJson, &tmpDouble);
      tmpFloat = (float)tmpDouble;
      colDataSetFloat(pResHighCol, resCurRow, &tmpFloat);
      resCurRow++;
    }
  }

  resCurRow = pBlock->info.rows;
  SJson* valJsonArray = tjsonGetArrayItem(res, 1);
  if (valJsonArray == NULL) goto _OVER;
  int32_t valSize = tjsonGetArraySize(valJsonArray);
  if (valSize != rows) goto _OVER;
  for (int32_t i = 0; i < valSize; ++i) {
    SJson* valJson = tjsonGetArrayItem(valJsonArray, i);
    tjsonGetObjectValueDouble(valJson, &tmpDouble);

    colDataSetDouble(pResValCol, resCurRow, &tmpDouble);
    resCurRow++;
  }

  pBlock->info.rows += rows;

  if (pJson != NULL) tjsonDelete(pJson);
  return 0;

_OVER:
  tjsonDelete(pJson);
  if (code == 0) {
    code = TSDB_CODE_INVALID_JSON_FORMAT;
  }

  qError("%s failed to perform forecast finalize since %s", pId, tstrerror(code));
  return code;
}

static int32_t forecastAggregateBlocks(SForecastSupp* pSupp, SSDataBlock* pResBlock, const char* pId) {
  int32_t       code = TSDB_CODE_SUCCESS;
  int32_t       lino = 0;
  SAnalyticBuf* pBuf = &pSupp->analyBuf;

  code = forecastCloseBuf(pSupp, pId);
  QUERY_CHECK_CODE(code, lino, _end);

  code = forecastEnsureBlockCapacity(pResBlock, 1);
  QUERY_CHECK_CODE(code, lino, _end);

  code = forecastAnalysis(pSupp, pResBlock, pId);
  QUERY_CHECK_CODE(code, lino, _end);

  uInfo("%s block:%d, forecast finalize", pId, pSupp->numOfBlocks);

_end:
  pSupp->numOfBlocks = 0;
  taosAnalyBufDestroy(&pSupp->analyBuf);
  return code;
}

static int32_t forecastNext(SOperatorInfo* pOperator, SSDataBlock** ppRes) {
  int32_t                code = TSDB_CODE_SUCCESS;
  int32_t                lino = 0;
  SExecTaskInfo*         pTaskInfo = pOperator->pTaskInfo;
  SForecastOperatorInfo* pInfo = pOperator->info;
  SSDataBlock*           pResBlock = pInfo->pRes;
  SForecastSupp*         pSupp = &pInfo->forecastSupp;
  SAnalyticBuf*          pBuf = &pSupp->analyBuf;
  int64_t                st = taosGetTimestampUs();
  int32_t                numOfBlocks = pSupp->numOfBlocks;
  const char*            pId = GET_TASKID(pOperator->pTaskInfo);

  blockDataCleanup(pResBlock);

  while (1) {
    SSDataBlock* pBlock = getNextBlockFromDownstream(pOperator, 0);
    if (pBlock == NULL) {
      break;
    }

    if (pSupp->groupId == 0 || pSupp->groupId == pBlock->info.id.groupId) {
      pSupp->groupId = pBlock->info.id.groupId;
      numOfBlocks++;
      pSupp->cachedRows += pBlock->info.rows;
      qDebug("%s group:%" PRId64 ", blocks:%d, rows:%" PRId64 ", total rows:%" PRId64, pId, pSupp->groupId, numOfBlocks,
             pBlock->info.rows, pSupp->cachedRows);
      code = forecastCacheBlock(pSupp, pBlock, pId);
      QUERY_CHECK_CODE(code, lino, _end);
    } else {
      qDebug("%s group:%" PRId64 ", read finish for new group coming, blocks:%d", pId, pSupp->groupId, numOfBlocks);
      code = forecastAggregateBlocks(pSupp, pResBlock, pId);
      QUERY_CHECK_CODE(code, lino, _end);
      pSupp->groupId = pBlock->info.id.groupId;
      numOfBlocks = 1;
      pSupp->cachedRows = pBlock->info.rows;
      qDebug("%s group:%" PRId64 ", new group, rows:%" PRId64 ", total rows:%" PRId64, pId, pSupp->groupId,
             pBlock->info.rows, pSupp->cachedRows);
      code = forecastCacheBlock(pSupp, pBlock, pId);
      QUERY_CHECK_CODE(code, lino, _end);
    }

    if (pResBlock->info.rows > 0) {
      (*ppRes) = pResBlock;
      qDebug("%s group:%" PRId64 ", return to upstream, blocks:%d", pId, pResBlock->info.id.groupId, numOfBlocks);
      return code;
    }
  }

  if (numOfBlocks > 0) {
    qDebug("%s group:%" PRId64 ", read finish, blocks:%d", pId, pSupp->groupId, numOfBlocks);
    code = forecastAggregateBlocks(pSupp, pResBlock, pId);
    QUERY_CHECK_CODE(code, lino, _end);
  }

  int64_t cost = taosGetTimestampUs() - st;
  qDebug("%s all groups finished, cost:%" PRId64 "us", pId, cost);

_end:
  if (code != TSDB_CODE_SUCCESS) {
    qError("%s %s failed at line %d since %s", pId, __func__, lino, tstrerror(code));
    pTaskInfo->code = code;
    T_LONG_JMP(pTaskInfo->env, code);
  }

  (*ppRes) = (pResBlock->info.rows == 0) ? NULL : pResBlock;
  return code;
}

static int32_t forecastParseOutput(SForecastSupp* pSupp, SExprSupp* pExprSup) {
  pSupp->resLowSlot = -1;
  pSupp->resHighSlot = -1;
  pSupp->resTsSlot = -1;
  pSupp->resValSlot = -1;

  for (int32_t j = 0; j < pExprSup->numOfExprs; ++j) {
    SExprInfo* pExprInfo = &pExprSup->pExprInfo[j];
    int32_t    dstSlot = pExprInfo->base.resSchema.slotId;
    if (pExprInfo->pExpr->_function.functionType == FUNCTION_TYPE_FORECAST) {
      pSupp->resValSlot = dstSlot;
    } else if (pExprInfo->pExpr->_function.functionType == FUNCTION_TYPE_FORECAST_ROWTS) {
      pSupp->resTsSlot = dstSlot;
    } else if (pExprInfo->pExpr->_function.functionType == FUNCTION_TYPE_FORECAST_LOW) {
      pSupp->resLowSlot = dstSlot;
    } else if (pExprInfo->pExpr->_function.functionType == FUNCTION_TYPE_FORECAST_HIGH) {
      pSupp->resHighSlot = dstSlot;
    } else {
    }
  }

  return 0;
}

static int32_t validInputParams(SFunctionNode* pFunc, const char* id) {
  int32_t code = 0;
  int32_t lino = 0;
  int32_t num = LIST_LENGTH(pFunc->pParameterList);

  TSDB_CHECK_CONDITION(num > 1, code, lino, _end, TSDB_CODE_PLAN_INTERNAL_ERROR);

  for (int32_t i = 0; i < num; ++i) {
    SNode* p = nodesListGetNode(pFunc->pParameterList, i);
    TSDB_CHECK_NULL(p, code, lino, _end, TSDB_CODE_PLAN_INTERNAL_ERROR)
  }

  if (num == 2) {  // column_name, timestamp_column_name
    SNode* p1 = nodesListGetNode(pFunc->pParameterList, 0);
    SNode* p2 = nodesListGetNode(pFunc->pParameterList, 1);

    TSDB_CHECK_CONDITION(p1->type == QUERY_NODE_COLUMN, code, lino, _end, TSDB_CODE_PLAN_INTERNAL_ERROR);
    TSDB_CHECK_CONDITION(p2->type == QUERY_NODE_COLUMN, code, lino, _end, TSDB_CODE_PLAN_INTERNAL_ERROR);
  } else if (num >= 3) {  
    // column_name_#1, column_name_#2...., analytics_options, timestamp_column_name, primary_key_column if exists
    // column_name_#1, timestamp_column_name, primary_key_column if exists
    // column_name_#1, analytics_options, timestamp_column_name
    // for (int32_t i = 0; i < num - 2; ++i) {
      SNode* p1 = nodesListGetNode(pFunc->pParameterList, 0);
      if (p1->type != QUERY_NODE_COLUMN) {
        code = TSDB_CODE_PLAN_INTERNAL_ERROR;
        goto _end;
      }
    // }

    // SNode* p2 = nodesListGetNode(pFunc->pParameterList, num - 2);
    SNode* p3 = nodesListGetNode(pFunc->pParameterList, num - 1);

    // TSDB_CHECK_CONDITION(p2->type == QUERY_NODE_VALUE, code, lino, _end, TSDB_CODE_PLAN_INTERNAL_ERROR);
    TSDB_CHECK_CONDITION(p3->type == QUERY_NODE_COLUMN, code, lino, _end, TSDB_CODE_PLAN_INTERNAL_ERROR);
  }

_end:
  if (code) {
    qError("%s valid the parameters failed, line:%d, code:%s", id, lino, tstrerror(code));
  }
  return code;
}

static int32_t forecastParseInput(SForecastSupp* pSupp, SNodeList* pFuncs, const char* id) {
  int32_t code = 0;
  SNode*  pNode = NULL;
  
  pSupp->inputTsSlot = -1;
  pSupp->targetValSlot = -1;
  pSupp->targetValType = -1;
  pSupp->inputPrecision = -1;

  FOREACH(pNode, pFuncs) {
    if ((nodeType(pNode) == QUERY_NODE_TARGET) && (nodeType(((STargetNode*)pNode)->pExpr) == QUERY_NODE_FUNCTION)) {
      SFunctionNode* pFunc = (SFunctionNode*)((STargetNode*)pNode)->pExpr;
      int32_t        numOfParam = LIST_LENGTH(pFunc->pParameterList);

      if (pFunc->funcType == FUNCTION_TYPE_FORECAST) {
        code = validInputParams(pFunc, id);
        if (code) {
          return code;
        }

        pSupp->numOfInputCols = 2;

        if (numOfParam == 2) {
          // column, ts
          SColumnNode* pValNode = (SColumnNode*)nodesListGetNode(pFunc->pParameterList, 0);
          SColumnNode* pTsNode = (SColumnNode*)nodesListGetNode(pFunc->pParameterList, 1);

          pSupp->inputTsSlot = pTsNode->slotId;
          pSupp->inputPrecision = pTsNode->node.resType.precision;
          pSupp->targetValSlot = pValNode->slotId;
          pSupp->targetValType = pValNode->node.resType.type;

          // let's add the holtwinters as the default forecast algorithm
          tstrncpy(pSupp->algoOpt, "algo=holtwinters", TSDB_ANALYTIC_ALGO_OPTION_LEN);
        } else {
<<<<<<< HEAD
          // column, options, ts
          SColumnNode* pTargetNode = (SColumnNode*)nodesListGetNode(pFunc->pParameterList, 0);
          if (nodeType(pTargetNode) != QUERY_NODE_COLUMN) {
            // return error
=======
          SColumnNode* pValNode = (SColumnNode*)nodesListGetNode(pFunc->pParameterList, 0);
          SValueNode*  pOptNode = (SValueNode*)nodesListGetNode(pFunc->pParameterList, numOfParam - 2);
          SColumnNode* pTsNode = (SColumnNode*)nodesListGetNode(pFunc->pParameterList, numOfParam - 1);

          pSupp->inputTsSlot = pTsNode->slotId;
          pSupp->inputPrecision = pTsNode->node.resType.precision;

          pSupp->targetValSlot = pValNode->slotId;
          pSupp->targetValType = pValNode->node.resType.type;
          tstrncpy(pSupp->algoOpt, pOptNode->literal, sizeof(pSupp->algoOpt));

          pSupp->pCovariateSlotList = taosArrayInit(4, sizeof(SColumn));
          pSupp->pDynamicRealList = taosArrayInit(4, sizeof(SColFutureData));

          for(int32_t i = 1; i < numOfParam - 2; ++i) {
            SColumnNode* p = (SColumnNode*)nodesListGetNode(pFunc->pParameterList, i);
            SColumn col = {.slotId = p->slotId, .colType = p->colType, .type = p->node.resType.type, .bytes = p->node.resType.bytes};
            tstrncpy(col.name, p->colName, tListLen(col.name));

            taosArrayPush(pSupp->pCovariateSlotList, &col);
>>>>>>> 4b948f04
          }

          bool assignTs = false;
          bool assignOpt = false;

          pSupp->targetValSlot = pTargetNode->slotId;
          pSupp->targetValType = pTargetNode->node.resType.type;

          for (int32_t i = 0; i < pFunc->pParameterList->length; ++i) {
            SNode* pNode = nodesListGetNode(pFunc->pParameterList, i);
            if (nodeType(pNode) == QUERY_NODE_COLUMN) {
              SColumnNode* pColNode = (SColumnNode*)pNode;
              if (pColNode->isPrimTs && (!assignTs)) {
                pSupp->inputTsSlot = pColNode->slotId;
                pSupp->inputPrecision = pColNode->node.resType.precision;
                assignTs = true;
                continue;
              }
            } else if (nodeType(pNode) == QUERY_NODE_VALUE) {
              if (!assignOpt) {
                SValueNode* pOptNode = (SValueNode*)pNode;
                tstrncpy(pSupp->algoOpt, pOptNode->literal, sizeof(pSupp->algoOpt));
                assignOpt = true;
                continue;
              }
            }

            pSupp->pCovariateSlotList = taosArrayInit(4, sizeof(SColumn));
            pSupp->pDynamicRealList = taosArrayInit(4, sizeof(SColFutureData));

            for (int32_t i = 1; i < numOfParam; ++i) {
              SColumnNode* p = (SColumnNode*)nodesListGetNode(pFunc->pParameterList, i);
              if (nodeType(p) == QUERY_NODE_COLUMN && (!p->isPrimTs) && (!p->isPk)) {
                SColumn col = {.slotId = p->slotId,
                               .colType = p->colType,
                               .type = p->node.resType.type,
                               .bytes = p->node.resType.bytes};
                tstrncpy(col.name, p->colName, tListLen(col.name));

                taosArrayPush(pSupp->pCovariateSlotList, &col);
              }

              pSupp->numOfInputCols += (numOfParam - 3);
            }
          }
        }

        return 0;
      }
    }
  }

  return code;
}

static void initForecastOpt(SForecastSupp* pSupp) {
  pSupp->maxTs = 0;
  pSupp->minTs = INT64_MAX;
  pSupp->numOfRows = 0;
  pSupp->wncheck = ANALY_FORECAST_DEFAULT_WNCHECK;
  pSupp->forecastRows = ANALY_FORECAST_DEFAULT_ROWS;
  pSupp->conf = ANALY_FORECAST_DEFAULT_CONF;
  pSupp->setEvery = 0;
  pSupp->setStart = 0;
}

static int32_t filterNotSupportForecast(SForecastSupp* pSupp) {
  if (taosArrayGetSize(pSupp->pCovariateSlotList) > 0) {
    if (taosStrcasecmp(pSupp->algoName, "holtwinters") == 0) {
      return TSDB_CODE_ANA_NOT_SUPPORT_FORECAST;
    } else if (taosStrcasecmp(pSupp->algoName, "arima") == 0) {
      return TSDB_CODE_ANA_NOT_SUPPORT_FORECAST;
    } else if (taosStrcasecmp(pSupp->algoName, "timemoe-fc") == 0) {
      return TSDB_CODE_ANA_NOT_SUPPORT_FORECAST;
    }
  }

  return TSDB_CODE_SUCCESS;
}


static int32_t forecastParseOpt(SForecastSupp* pSupp, const char* id) {
  int32_t   code = 0;
  int32_t   lino = 0;
  SHashObj* pHashMap = NULL;

  initForecastOpt(pSupp);

  code = taosAnalyGetOpts(pSupp->algoOpt, &pHashMap);
  if (code != TSDB_CODE_SUCCESS) {
    return code;
  }

  code = taosAnalysisParseAlgo(pSupp->algoOpt, pSupp->algoName, pSupp->algoUrl, ANALY_ALGO_TYPE_FORECAST,
                               tListLen(pSupp->algoUrl), pHashMap, id);
  TSDB_CHECK_CODE(code, lino, _end);

  code = filterNotSupportForecast(pSupp);
  if (code) {
    qError("%s not support forecast model, %s", id, pSupp->algoName);
    TSDB_CHECK_CODE(code, lino, _end);
  }

  // extract the timeout parameter
  pSupp->timeout = taosAnalysisParseTimout(pHashMap, id);
  pSupp->wncheck = taosAnalysisParseWncheck(pHashMap, id);

  // extract the forecast rows
  char* pRows = taosHashGet(pHashMap, ALGO_OPT_FORECASTROWS_NAME, strlen(ALGO_OPT_FORECASTROWS_NAME));
  if (pRows != NULL) {
    int64_t v = 0;
    code = toInteger(pRows, taosHashGetValueSize(pRows), 10, &v);

    pSupp->forecastRows = v;
    qDebug("%s forecast rows:%"PRId64, id, pSupp->forecastRows);
  } else {
    qDebug("%s forecast rows not found:%s, use default:%" PRId64, id, pSupp->algoOpt, pSupp->forecastRows);
  }

  if (pSupp->forecastRows > ANALY_FORECAST_RES_MAX_ROWS) {
    qError("%s required too many forecast rows, max allowed:%d, required:%" PRId64, id, ANALY_FORECAST_RES_MAX_ROWS,
           pSupp->forecastRows);
    code = TSDB_CODE_ANA_ANODE_TOO_MANY_ROWS;
    goto _end;
  }

  // extract the confidence interval value
  char* pConf = taosHashGet(pHashMap, ALGO_OPT_CONF_NAME, strlen(ALGO_OPT_CONF_NAME));
  if (pConf != NULL) {
    char*  endPtr = NULL;
    double v = taosStr2Double(pConf, &endPtr);
    pSupp->conf = v;

    if (v <= 0 || v > 1.0) {
      pSupp->conf = ANALY_FORECAST_DEFAULT_CONF;
      qWarn("%s valid conf range is (0, 1], user specified:%.2f out of range, set the default:%.2f", id, v,
             pSupp->conf);
    } else {
      qDebug("%s forecast conf:%.2f", id, pSupp->conf);
    }
  } else {
    qDebug("%s forecast conf not found:%s, use default:%.2f", id, pSupp->algoOpt, pSupp->conf);
  }

  // extract the start timestamp
  char* pStart = taosHashGet(pHashMap, ALGO_OPT_START_NAME, strlen(ALGO_OPT_START_NAME));
  if (pStart != NULL) {
    int64_t v = 0;
    code = toInteger(pStart, taosHashGetValueSize(pStart), 10, &v);
    pSupp->startTs = v;
    pSupp->setStart = 1;
    qDebug("%s forecast set start ts:%"PRId64, id, pSupp->startTs);
  }

  // extract the time step
  char* pEvery = taosHashGet(pHashMap, ALGO_OPT_EVERY_NAME, strlen(ALGO_OPT_EVERY_NAME));
  if (pEvery != NULL) {
    int64_t v = 0;
    code = toInteger(pEvery, taosHashGetValueSize(pEvery), 10, &v);
    pSupp->every = v;
    pSupp->setEvery = 1;
    qDebug("%s forecast set every ts:%"PRId64, id, pSupp->every);
  }

  // extract the dynamic real feature for covariate forecasting
  void*       pIter = NULL;
  size_t      keyLen = 0;
  const char* p = "dynamic_real_";

  while ((pIter = taosHashIterate(pHashMap, pIter))) {
    const char* pVal = pIter;
    char*       pKey = taosHashGetKey((void*)pVal, &keyLen);
    int32_t     idx = 0;
    char        nameBuf[512] = {0};

    if (strncmp(pKey, p, strlen(p)) == 0) {

      if (strncmp(&pKey[keyLen - 4], "_col", 4) == 0) {
        continue;
      }

      int32_t ret = sscanf(pKey, "dynamic_real_%d", &idx);
      if (ret == 0) {
        continue;
      }

      memcpy(nameBuf, pKey, keyLen);
      strncpy(&nameBuf[keyLen], "_col", strlen("_col"));

      void* pCol = taosHashGet(pHashMap, nameBuf, strlen(nameBuf));
      if (pCol == NULL) {
        qError("%s dynamic real column related:%s column name:%s not specified", id, pKey, nameBuf);
        code = TSDB_CODE_ANA_INTERNAL_ERROR;
        goto _end;
      } else {
        // build dynamic_real_feature
        SColFutureData d = {.pName = taosStrndupi(pCol, taosHashGetValueSize(pCol))};
        if (d.pName == NULL) {
          qError("%s failed to clone the future dynamic real column name:%s", id, (char*) pCol);
          code = terrno;
          goto _end;
        }

        int32_t index = -1;
        for (int32_t i = 0; i < taosArrayGetSize(pSupp->pCovariateSlotList); ++i) {
          SColumn* pColx = taosArrayGet(pSupp->pCovariateSlotList, i);
          if (strcmp(pColx->name, d.pName) == 0) {
            index = i;
            break;
          }
        }

        if (index == -1) {
          qError("%s not found the required future dynamic real column:%s", id, d.pName);
          code = TSDB_CODE_ANA_INTERNAL_ERROR;
          goto _end;
        }

        SColumn* pColx = taosArrayGet(pSupp->pCovariateSlotList, index);
        d.data.info.slotId = pColx->slotId;
        d.data.info.type = pColx->type;
        d.data.info.bytes = pColx->bytes;

        char*   buf = taosStrndup(pVal, taosHashGetValueSize((void*)pVal));
        int32_t unused = strdequote((char*)buf);

        int32_t num = 0;
        char**  pList = strsplit(buf, " ", &num);
        if (num != pSupp->forecastRows) {
          qError("%s the rows:%d of future dynamic real column data is not equalled to the forecasting rows:%" PRId64,
                 id, num, pSupp->forecastRows);
          code = TSDB_CODE_ANA_INTERNAL_ERROR;
          goto _end;
        }

        d.numOfRows = num;

        colInfoDataEnsureCapacity(&d.data, num, true);
        for (int32_t j = 0; j < num; ++j) {
          char* ps = NULL;
          if (j == 0) {
            ps = strstr(pList[j], "[") + 1;
          } else {
            ps = pList[j];
          }

          switch(pColx->type) {
            case TSDB_DATA_TYPE_TINYINT: {
              int8_t t1 = taosStr2Int8(ps, NULL, 10);
              colDataSetVal(&d.data, j, (const char*)&t1, false);
              break;
            }
            case TSDB_DATA_TYPE_SMALLINT: {
              int16_t t1 = taosStr2Int16(ps, NULL, 10);
              colDataSetVal(&d.data, j, (const char*)&t1, false);
              break;
            }
            case TSDB_DATA_TYPE_INT: {
              int32_t t1 = taosStr2Int32(ps, NULL, 10);
              colDataSetVal(&d.data, j, (const char*)&t1, false);
              break;
            }
            case TSDB_DATA_TYPE_BIGINT: {
              int64_t t1 = taosStr2Int64(ps, NULL, 10);
              colDataSetVal(&d.data, j, (const char*)&t1, false);
              break;
            }
            case TSDB_DATA_TYPE_FLOAT: {
              float t1 = taosStr2Float(ps, NULL);
              colDataSetVal(&d.data, j, (const char*)&t1, false);
              break;
            }
            case TSDB_DATA_TYPE_DOUBLE: {
              double t1 = taosStr2Double(ps, NULL);
              colDataSetVal(&d.data, j, (const char*)&t1, false);
              break;
            }
            case TSDB_DATA_TYPE_UTINYINT: {
              uint8_t t1 = taosStr2UInt8(ps, NULL, 10);
              colDataSetVal(&d.data, j, (const char*)&t1, false);
              break;
            }
            case TSDB_DATA_TYPE_USMALLINT: {
              uint16_t t1 = taosStr2UInt16(ps, NULL, 10);
              colDataSetVal(&d.data, j, (const char*)&t1, false);
              break;
            }
            case TSDB_DATA_TYPE_UINT: {
              uint32_t t1 = taosStr2UInt32(ps, NULL, 10);
              colDataSetVal(&d.data, j, (const char*)&t1, false);
              break;
            }
            case TSDB_DATA_TYPE_UBIGINT: {
              uint64_t t1 = taosStr2UInt64(ps, NULL, 10);
              colDataSetVal(&d.data, j, (const char*)&t1, false);
              break;
            }
          }

        }

        void* noret = taosArrayPush(pSupp->pDynamicRealList, &d);
        if (noret == NULL) {
          qError("%s failed to add column info in dynamic real column info", id);
          code = terrno;
          goto _end;
        }
      }
    }
  }

_end:
  taosHashCleanup(pHashMap);
  return code;
}

static int32_t forecastCreateBuf(SForecastSupp* pSupp) {
  SAnalyticBuf* pBuf = &pSupp->analyBuf;
  int64_t       ts = 0;  // taosGetTimestampMs();
  int32_t       index = 0;

  pBuf->bufType = ANALYTICS_BUF_TYPE_JSON_COL;
  snprintf(pBuf->fileName, sizeof(pBuf->fileName), "%s/tdengine-forecast-%" PRId64, tsTempDir, ts);

  int32_t numOfCols = taosArrayGetSize(pSupp->pCovariateSlotList) + 2;

  int32_t code = tsosAnalyBufOpen(pBuf, numOfCols);
  if (code != 0) goto _OVER;

  code = taosAnalyBufWriteColMeta(pBuf, index++, TSDB_DATA_TYPE_TIMESTAMP, "ts");
  if (code != 0) goto _OVER;

  code = taosAnalyBufWriteColMeta(pBuf, index++, pSupp->targetValType, "val");
  if (code != 0) goto _OVER;

  int32_t numOfDynamicReal = taosArrayGetSize(pSupp->pDynamicRealList);
  int32_t numOfPastDynamicReal = taosArrayGetSize(pSupp->pCovariateSlotList);

  if (numOfPastDynamicReal >= numOfDynamicReal) {
    for(int32_t i = 0; i < numOfDynamicReal; ++i) {
      SColFutureData* pData = taosArrayGet(pSupp->pDynamicRealList, i);

      for(int32_t k = 0; k < taosArrayGetSize(pSupp->pCovariateSlotList); ++k) {
        SColumn* pCol = taosArrayGet(pSupp->pCovariateSlotList, k);
        if (strcmp(pCol->name, pData->pName) == 0) {
          char name[128] = {0};
          (void) tsnprintf(name, tListLen(name), "dynamic_real_%d", i + 1);
          code = taosAnalyBufWriteColMeta(pBuf, index++, pCol->type, name);
          if (code != 0) {
            goto _OVER;
          }

          memcpy(&pData->col, pCol, sizeof(SColumn));
          taosArrayRemove(pSupp->pCovariateSlotList, k);
          break;
        }
      }
    }

    numOfPastDynamicReal = taosArrayGetSize(pSupp->pCovariateSlotList);
    for (int32_t j = 0; j < numOfPastDynamicReal; ++j) {
      SColumn* pCol = taosArrayGet(pSupp->pCovariateSlotList, j);

      char name[128] = {0};
      (void)tsnprintf(name, tListLen(name), "past_dynamic_real_%d", j + 1);

      code = taosAnalyBufWriteColMeta(pBuf, index++, pCol->type, name);
      if (code) {
        goto _OVER;
      }
    }
  }

  code = taosAnalyBufWriteDataBegin(pBuf);
  if (code != 0) goto _OVER;

  for (int32_t i = 0; i < pSupp->numOfInputCols; ++i) {
    code = taosAnalyBufWriteColBegin(pBuf, i);
    if (code != 0) goto _OVER;
  }

_OVER:
  if (code != 0) {
    (void)taosAnalyBufClose(pBuf);
    taosAnalyBufDestroy(pBuf);
  }
  return code;
}

int32_t createForecastOperatorInfo(SOperatorInfo* downstream, SPhysiNode* pPhyNode, SExecTaskInfo* pTaskInfo,
                                   SOperatorInfo** pOptrInfo) {
  QRY_PARAM_CHECK(pOptrInfo);

  int32_t                code = 0;
  int32_t                lino = 0;
  SForecastOperatorInfo* pInfo = taosMemoryCalloc(1, sizeof(SForecastOperatorInfo));
  SOperatorInfo*         pOperator = taosMemoryCalloc(1, sizeof(SOperatorInfo));
  if (pOperator == NULL || pInfo == NULL) {
    code = terrno;
    goto _error;
  }

  const char*             pId = pTaskInfo->id.str;
  SForecastSupp*          pSupp = &pInfo->forecastSupp;
  SForecastFuncPhysiNode* pForecastPhyNode = (SForecastFuncPhysiNode*)pPhyNode;
  SExprSupp*              pExprSup = &pOperator->exprSupp;
  int32_t                 numOfExprs = 0;
  SExprInfo*              pExprInfo = NULL;

  code = createExprInfo(pForecastPhyNode->pFuncs, NULL, &pExprInfo, &numOfExprs);
  QUERY_CHECK_CODE(code, lino, _error);

  code = initExprSupp(pExprSup, pExprInfo, numOfExprs, &pTaskInfo->storageAPI.functionStore);
  QUERY_CHECK_CODE(code, lino, _error);

  if (pForecastPhyNode->pExprs != NULL) {
    int32_t    num = 0;
    SExprInfo* pScalarExprInfo = NULL;
    code = createExprInfo(pForecastPhyNode->pExprs, NULL, &pScalarExprInfo, &num);
    QUERY_CHECK_CODE(code, lino, _error);

    code = initExprSupp(&pInfo->scalarSup, pScalarExprInfo, num, &pTaskInfo->storageAPI.functionStore);
    QUERY_CHECK_CODE(code, lino, _error);
  }

  code = filterInitFromNode((SNode*)pForecastPhyNode->node.pConditions, &pOperator->exprSupp.pFilterInfo, 0);
  QUERY_CHECK_CODE(code, lino, _error);

  code = forecastParseInput(pSupp, pForecastPhyNode->pFuncs, pId);
  QUERY_CHECK_CODE(code, lino, _error);

  code = forecastParseOutput(pSupp, pExprSup);
  QUERY_CHECK_CODE(code, lino, _error);

  code = forecastParseOpt(pSupp, pId);
  QUERY_CHECK_CODE(code, lino, _error);

  code = forecastCreateBuf(pSupp);
  QUERY_CHECK_CODE(code, lino, _error);

  initResultSizeInfo(&pOperator->resultInfo, 4096);

  pInfo->pRes = createDataBlockFromDescNode(pPhyNode->pOutputDataBlockDesc);
  QUERY_CHECK_NULL(pInfo->pRes, code, lino, _error, terrno);

  setOperatorInfo(pOperator, "ForecastOperator", QUERY_NODE_PHYSICAL_PLAN_FORECAST_FUNC, false, OP_NOT_OPENED, pInfo,
                  pTaskInfo);
  pOperator->fpSet = createOperatorFpSet(optrDummyOpenFn, forecastNext, NULL, destroyForecastInfo, optrDefaultBufFn,
                                         NULL, optrDefaultGetNextExtFn, NULL);

  code = blockDataEnsureCapacity(pInfo->pRes, pOperator->resultInfo.capacity);
  QUERY_CHECK_CODE(code, lino, _error);

  code = appendDownstream(pOperator, &downstream, 1);
  QUERY_CHECK_CODE(code, lino, _error);

  *pOptrInfo = pOperator;

  qDebug("%s forecast env is initialized, option:%s", pId, pSupp->algoOpt);
  return TSDB_CODE_SUCCESS;

_error:
  if (code != TSDB_CODE_SUCCESS) {
    qError("%s %s failed at line %d since %s", pId, __func__, lino, tstrerror(code));
  }
  if (pInfo != NULL) destroyForecastInfo(pInfo);
  destroyOperatorAndDownstreams(pOperator, &downstream, 1);
  pTaskInfo->code = code;
  return code;
}

static void destroyForecastInfo(void* param) {
  SForecastOperatorInfo* pInfo = (SForecastOperatorInfo*)param;

  blockDataDestroy(pInfo->pRes);
  pInfo->pRes = NULL;

  taosArrayDestroy(pInfo->forecastSupp.pCovariateSlotList);
  pInfo->forecastSupp.pCovariateSlotList = NULL;

  cleanupExprSupp(&pInfo->scalarSup);
  taosAnalyBufDestroy(&pInfo->forecastSupp.analyBuf);
  taosMemoryFreeClear(param);
}

#else

int32_t createForecastOperatorInfo(SOperatorInfo* downstream, SPhysiNode* pPhyNode, SExecTaskInfo* pTaskInfo,
                                   SOperatorInfo** pOptrInfo) {
  return TSDB_CODE_OPS_NOT_SUPPORT;
}

#endif<|MERGE_RESOLUTION|>--- conflicted
+++ resolved
@@ -563,33 +563,10 @@
           // let's add the holtwinters as the default forecast algorithm
           tstrncpy(pSupp->algoOpt, "algo=holtwinters", TSDB_ANALYTIC_ALGO_OPTION_LEN);
         } else {
-<<<<<<< HEAD
           // column, options, ts
           SColumnNode* pTargetNode = (SColumnNode*)nodesListGetNode(pFunc->pParameterList, 0);
           if (nodeType(pTargetNode) != QUERY_NODE_COLUMN) {
             // return error
-=======
-          SColumnNode* pValNode = (SColumnNode*)nodesListGetNode(pFunc->pParameterList, 0);
-          SValueNode*  pOptNode = (SValueNode*)nodesListGetNode(pFunc->pParameterList, numOfParam - 2);
-          SColumnNode* pTsNode = (SColumnNode*)nodesListGetNode(pFunc->pParameterList, numOfParam - 1);
-
-          pSupp->inputTsSlot = pTsNode->slotId;
-          pSupp->inputPrecision = pTsNode->node.resType.precision;
-
-          pSupp->targetValSlot = pValNode->slotId;
-          pSupp->targetValType = pValNode->node.resType.type;
-          tstrncpy(pSupp->algoOpt, pOptNode->literal, sizeof(pSupp->algoOpt));
-
-          pSupp->pCovariateSlotList = taosArrayInit(4, sizeof(SColumn));
-          pSupp->pDynamicRealList = taosArrayInit(4, sizeof(SColFutureData));
-
-          for(int32_t i = 1; i < numOfParam - 2; ++i) {
-            SColumnNode* p = (SColumnNode*)nodesListGetNode(pFunc->pParameterList, i);
-            SColumn col = {.slotId = p->slotId, .colType = p->colType, .type = p->node.resType.type, .bytes = p->node.resType.bytes};
-            tstrncpy(col.name, p->colName, tListLen(col.name));
-
-            taosArrayPush(pSupp->pCovariateSlotList, &col);
->>>>>>> 4b948f04
           }
 
           bool assignTs = false;
@@ -617,8 +594,8 @@
               }
             }
 
-            pSupp->pCovariateSlotList = taosArrayInit(4, sizeof(SColumn));
-            pSupp->pDynamicRealList = taosArrayInit(4, sizeof(SColFutureData));
+          pSupp->pCovariateSlotList = taosArrayInit(4, sizeof(SColumn));
+          pSupp->pDynamicRealList = taosArrayInit(4, sizeof(SColFutureData));
 
             for (int32_t i = 1; i < numOfParam; ++i) {
               SColumnNode* p = (SColumnNode*)nodesListGetNode(pFunc->pParameterList, i);
