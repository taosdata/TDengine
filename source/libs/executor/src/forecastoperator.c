--- conflicted
+++ resolved
@@ -1069,61 +1069,6 @@
   return code;
 }
 
-<<<<<<< HEAD
-// static int32_t resetForecastOperState(SOperatorInfo* pOper) {
-//   int32_t code = 0, lino = 0;
-//   SForecastOperatorInfo* pInfo = pOper->info;
-//   const char*            pId = pOper->pTaskInfo->id.str;
-//   SForecastFuncPhysiNode* pForecastPhyNode = (SForecastFuncPhysiNode*)pOper->pPhyNode;
-//   SExecTaskInfo* pTaskInfo = pOper->pTaskInfo;
-
-//   pOper->status = OP_NOT_OPENED;
-
-//   blockDataCleanup(pInfo->pRes);
-
-//   taosArrayDestroy(pInfo->forecastSupp.pCovariateSlotList);
-//   pInfo->forecastSupp.pCovariateSlotList = NULL;
-
-//   taosAnalyBufDestroy(&pInfo->forecastSupp.analyBuf);
-
-//   cleanupExprSupp(&pOper->exprSupp);
-//   cleanupExprSupp(&pInfo->scalarSup);
-
-//   int32_t                 numOfExprs = 0;
-//   SExprInfo*              pExprInfo = NULL;
-
-//   TAOS_CHECK_EXIT(createExprInfo(pForecastPhyNode->pFuncs, NULL, &pExprInfo, &numOfExprs));
-
-//   TAOS_CHECK_EXIT(initExprSupp(&pOper->exprSupp, pExprInfo, numOfExprs, &pTaskInfo->storageAPI.functionStore));
-
-//   TAOS_CHECK_EXIT(filterInitFromNode((SNode*)pForecastPhyNode->node.pConditions, &pOper->exprSupp.pFilterInfo, 0,
-//                             pTaskInfo->pStreamRuntimeInfo));
-
-//   TAOS_CHECK_EXIT(forecastParseInput(&pInfo->forecastSupp, pForecastPhyNode->pFuncs, pId));
-
-//   TAOS_CHECK_EXIT(forecastParseOutput(&pInfo->forecastSupp, &pOper->exprSupp));
-
-//   TAOS_CHECK_EXIT(forecastParseOpt(&pInfo->forecastSupp, pId));
-//   TAOS_CHECK_EXIT(forecastCreateBuf(&pInfo->forecastSupp, pId));
-
-//   if (pForecastPhyNode->pExprs != NULL) {
-//     int32_t    num = 0;
-//     SExprInfo* pScalarExprInfo = NULL;
-//     TAOS_CHECK_EXIT(createExprInfo(pForecastPhyNode->pExprs, NULL, &pScalarExprInfo, &num));
-//     TAOS_CHECK_EXIT(initExprSupp(&pInfo->scalarSup, pScalarExprInfo, num, &pTaskInfo->storageAPI.functionStore));
-//   }
-
-//   initResultSizeInfo(&pOper->resultInfo, 4096);
-
-// _exit:
-
-//   if (code) {
-//     qError("%s failed at line %d since %s", __func__, lino, tstrerror(code));
-//   }
-
-//   return code;  
-// }
-=======
 static int32_t resetForecastOperState(SOperatorInfo* pOper) {
   int32_t code = 0, lino = 0;
   SForecastOperatorInfo* pInfo = pOper->info;
@@ -1177,9 +1122,6 @@
 
   return code;  
 }
-
-
->>>>>>> 5975c363
 
 
 int32_t createForecastOperatorInfo(SOperatorInfo* downstream, SPhysiNode* pPhyNode, SExecTaskInfo* pTaskInfo,
