--- conflicted
+++ resolved
@@ -21,16 +21,8 @@
 #include "tanalytics.h"
 #include "taoserror.h"
 #include "tcommon.h"
-<<<<<<< HEAD
 #include "tdatablock.h"
 #include "tmsg.h"
-=======
-// #include "tcompare.h"
-#include "tdatablock.h"
-// #include "tfill.h"
-#include "tmsg.h"
-// #include "ttime.h"
->>>>>>> b46c54f8
 
 #ifdef USE_ANALYTICS
 
@@ -576,15 +568,11 @@
           pSupp->targetValType = pTarget->node.resType.type;
 
           // let's add the holtwinters as the default forecast algorithm
-<<<<<<< HEAD
           pSupp->pOptions = taosStrdup("algo=holtwinters");
           if (pSupp->pOptions == NULL) {
             qError("%s failed to dup forecast option, code:%s", id, tstrerror(terrno));
             return terrno;
           }
-=======
-          tstrncpy(pSupp->algoOpt, "algo=holtwinters", TSDB_ANALYTIC_ALGO_OPTION_LEN);
->>>>>>> b46c54f8
         } else {
           SColumnNode* pTarget = (SColumnNode*)nodesListGetNode(pFunc->pParameterList, 0);
           bool         assignTs = false;
@@ -607,11 +595,7 @@
             } else if (nodeType(pNode) == QUERY_NODE_VALUE) {
               if (!assignOpt) {
                 SValueNode* pOptNode = (SValueNode*)pNode;
-<<<<<<< HEAD
                 pSupp->pOptions = taosStrdup(pOptNode->literal);
-=======
-                tstrncpy(pSupp->algoOpt, pOptNode->literal, sizeof(pSupp->algoOpt));
->>>>>>> b46c54f8
                 assignOpt = true;
                 continue;
               }
@@ -620,15 +604,11 @@
 
           if (!assignOpt) {
             // set the default forecast option
-<<<<<<< HEAD
             pSupp->pOptions = taosStrdup("algo=holtwinters");
             if (pSupp->pOptions == NULL) {
               qError("%s failed to dup forecast option, code:%s", id, tstrerror(terrno));
               return terrno;
             }
-=======
-            tstrncpy(pSupp->algoOpt, "algo=holtwinters", TSDB_ANALYTIC_ALGO_OPTION_LEN);
->>>>>>> b46c54f8
           }
 
           pSupp->pCovariateSlotList = taosArrayInit(4, sizeof(SColumn));
@@ -707,11 +687,13 @@
     return code;
   }
 
-<<<<<<< HEAD
+  if (taosHashGetSize(pHashMap) == 0) {
+    code = TSDB_CODE_INVALID_PARA;
+    qError("%s no valid options for forecast, failed to exec", id);
+    return code;
+  }
+
   code = taosAnalysisParseAlgo(pSupp->pOptions, pSupp->algoName, pSupp->algoUrl, ANALY_ALGO_TYPE_FORECAST,
-=======
-  code = taosAnalysisParseAlgo(pSupp->algoOpt, pSupp->algoName, pSupp->algoUrl, ANALY_ALGO_TYPE_FORECAST,
->>>>>>> b46c54f8
                                tListLen(pSupp->algoUrl), pHashMap, id);
   TSDB_CHECK_CODE(code, lino, _end);
 
