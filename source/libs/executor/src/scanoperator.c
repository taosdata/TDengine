--- conflicted
+++ resolved
@@ -1645,11 +1645,7 @@
   if (pTaskInfo->streamInfo.prepareStatus.type == TMQ_OFFSET__SNAPSHOT_DATA) {
     SSDataBlock* pResult = doTableScan(pInfo->pTableScanOp);
     if (pResult && pResult->info.rows > 0) {
-<<<<<<< HEAD
-      qDebug("queue scan tsdb return %d rows brange:%" PRId64 " - %" PRId64 " wal curVersion:%" PRId64" %s", pResult->info.rows,
-=======
       qDebug("queue scan tsdb return %" PRId64 " rows min:%" PRId64 " max:%" PRId64 " wal curVersion:%" PRId64" %s", pResult->info.rows,
->>>>>>> d2d3fc14
              pResult->info.window.skey, pResult->info.window.ekey, pInfo->tqReader->pWalReader->curVersion, id);
       pTaskInfo->streamInfo.returned = 1;
       return pResult;
