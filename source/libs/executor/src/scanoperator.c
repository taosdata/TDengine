/*
 * Copyright (c) 2019 TAOS Data, Inc. <jhtao@taosdata.com>
 *
 * This program is free software: you can use, redistribute, and/or modify
 * it under the terms of the GNU Affero General Public License, version 3
 * or later ("AGPL"), as published by the Free Software Foundation.
 *
 * This program is distributed in the hope that it will be useful, but WITHOUT
 * ANY WARRANTY; without even the implied warranty of MERCHANTABILITY or
 * FITNESS FOR A PARTICULAR PURPOSE.
 *
 * You should have received a copy of the GNU Affero General Public License
 * along with this program. If not, see <http://www.gnu.org/licenses/>.
 */

#include "executorInt.h"
#include "filter.h"
#include "function.h"
#include "functionMgt.h"
#include "os.h"
#include "querynodes.h"
#include "systable.h"
#include "tname.h"
#include "ttime.h"

#include "tdatablock.h"
#include "tmsg.h"

#include "query.h"
#include "tcompare.h"
#include "thash.h"
#include "ttypes.h"
#include "operator.h"
#include "querytask.h"

int32_t scanDebug = 0;

#define MULTI_READER_MAX_TABLE_NUM   5000
#define SET_REVERSE_SCAN_FLAG(_info) ((_info)->scanFlag = REVERSE_SCAN)
#define SWITCH_ORDER(n)              (((n) = ((n) == TSDB_ORDER_ASC) ? TSDB_ORDER_DESC : TSDB_ORDER_ASC))

typedef struct STableMergeScanExecInfo {
  SFileBlockLoadRecorder blockRecorder;
  SSortExecInfo          sortExecInfo;
} STableMergeScanExecInfo;

typedef struct STableMergeScanSortSourceParam {
  SOperatorInfo* pOperator;
  int32_t        readerIdx;
  uint64_t       uid;
  SSDataBlock*   inputBlock;
  bool           multiReader;
  STsdbReader*   dataReader;
} STableMergeScanSortSourceParam;

typedef struct STableCountScanOperatorInfo {
  SReadHandle  readHandle;
  SSDataBlock* pRes;

  STableCountScanSupp supp;

  int32_t currGrpIdx;
  SArray* stbUidList;  // when group by db_name and/or stable_name
} STableCountScanOperatorInfo;

static bool processBlockWithProbability(const SSampleExecInfo* pInfo);

bool processBlockWithProbability(const SSampleExecInfo* pInfo) {
#if 0
  if (pInfo->sampleRatio == 1) {
    return true;
  }

  uint32_t val = taosRandR((uint32_t*) &pInfo->seed);
  return (val % ((uint32_t)(1/pInfo->sampleRatio))) == 0;
#else
  return true;
#endif
}

static void switchCtxOrder(SqlFunctionCtx* pCtx, int32_t numOfOutput) {
  for (int32_t i = 0; i < numOfOutput; ++i) {
    SWITCH_ORDER(pCtx[i].order);
  }
}

<<<<<<< HEAD
=======
static void getNextTimeWindow(SInterval* pInterval, STimeWindow* tw, int32_t order) {
  int32_t factor = GET_FORWARD_DIRECTION_FACTOR(order);
  if (pInterval->intervalUnit != 'n' && pInterval->intervalUnit != 'y') {
    tw->skey += pInterval->sliding * factor;
    tw->ekey = tw->skey + pInterval->interval - 1;
    return;
  }

  int64_t key = tw->skey, interval = pInterval->interval;
  // convert key to second
  key = convertTimePrecision(key, pInterval->precision, TSDB_TIME_PRECISION_MILLI) / 1000;

  if (pInterval->intervalUnit == 'y') {
    interval *= 12;
  }

  struct tm tm;
  time_t    t = (time_t)key;
  taosLocalTime(&t, &tm, NULL);

  int mon = (int)(tm.tm_year * 12 + tm.tm_mon + interval * factor);
  tm.tm_year = mon / 12;
  tm.tm_mon = mon % 12;
  tw->skey = convertTimePrecision((int64_t)taosMktime(&tm) * 1000LL, TSDB_TIME_PRECISION_MILLI, pInterval->precision);

  mon = (int)(mon + interval);
  tm.tm_year = mon / 12;
  tm.tm_mon = mon % 12;
  tw->ekey = convertTimePrecision((int64_t)taosMktime(&tm) * 1000LL, TSDB_TIME_PRECISION_MILLI, pInterval->precision);

  tw->ekey -= 1;
}

>>>>>>> 386b8484
static bool overlapWithTimeWindow(SInterval* pInterval, SDataBlockInfo* pBlockInfo, int32_t order) {
  STimeWindow w = {0};

  // 0 by default, which means it is not a interval operator of the upstream operator.
  if (pInterval->interval == 0) {
    return false;
  }

  if (order == TSDB_ORDER_ASC) {
    w = getAlignQueryTimeWindow(pInterval, pBlockInfo->window.skey);
    ASSERT(w.ekey >= pBlockInfo->window.skey);

    if (w.ekey < pBlockInfo->window.ekey) {
      return true;
    }

    while (1) {
      getNextTimeWindow(pInterval, &w, order);
      if (w.skey > pBlockInfo->window.ekey) {
        break;
      }

      ASSERT(w.ekey > pBlockInfo->window.ekey);
      if (TMAX(w.skey, pBlockInfo->window.skey) <= pBlockInfo->window.ekey) {
        return true;
      }
    }
  } else {
    w = getAlignQueryTimeWindow(pInterval, pBlockInfo->window.ekey);
    ASSERT(w.skey <= pBlockInfo->window.ekey);

    if (w.skey > pBlockInfo->window.skey) {
      return true;
    }

    while (1) {
      getNextTimeWindow(pInterval, &w, order);
      if (w.ekey < pBlockInfo->window.skey) {
        break;
      }

      ASSERT(w.skey < pBlockInfo->window.skey);
      if (pBlockInfo->window.skey <= TMIN(w.ekey, pBlockInfo->window.ekey)) {
        return true;
      }
    }
  }

  return false;
}

// this function is for table scanner to extract temporary results of upstream aggregate results.
static SResultRow* getTableGroupOutputBuf(SOperatorInfo* pOperator, uint64_t groupId, SFilePage** pPage) {
  if (pOperator->operatorType != QUERY_NODE_PHYSICAL_PLAN_TABLE_SCAN) {
    return NULL;
  }

  int64_t buf[2] = {0};
  SET_RES_WINDOW_KEY((char*)buf, &groupId, sizeof(groupId), groupId);

  STableScanInfo* pTableScanInfo = pOperator->info;

  SResultRowPosition* p1 = (SResultRowPosition*)tSimpleHashGet(pTableScanInfo->base.pdInfo.pAggSup->pResultRowHashTable,
                                                               buf, GET_RES_WINDOW_KEY_LEN(sizeof(groupId)));

  if (p1 == NULL) {
    return NULL;
  }

  *pPage = getBufPage(pTableScanInfo->base.pdInfo.pAggSup->pResultBuf, p1->pageId);
  if (NULL == *pPage) {
    return NULL;
  }

  return (SResultRow*)((char*)(*pPage) + p1->offset);
}

static int32_t insertTableToScanIgnoreList(STableScanInfo* pTableScanInfo, uint64_t uid) {
  if (NULL == pTableScanInfo->pIgnoreTables) {
    int32_t tableNum = taosArrayGetSize(pTableScanInfo->base.pTableListInfo->pTableList);
    pTableScanInfo->pIgnoreTables = taosHashInit(tableNum,  taosGetDefaultHashFunction(TSDB_DATA_TYPE_BIGINT), true, HASH_NO_LOCK);
    if (NULL == pTableScanInfo->pIgnoreTables) {
      return TSDB_CODE_OUT_OF_MEMORY;
    }
  }
  
  taosHashPut(pTableScanInfo->pIgnoreTables, &uid, sizeof(uid), &pTableScanInfo->scanTimes, sizeof(pTableScanInfo->scanTimes));

  return TSDB_CODE_SUCCESS;
}

static int32_t doDynamicPruneDataBlock(SOperatorInfo* pOperator, SDataBlockInfo* pBlockInfo, uint32_t* status) {
  STableScanInfo* pTableScanInfo = pOperator->info;
  int32_t code = TSDB_CODE_SUCCESS;
  
  if (pTableScanInfo->base.pdInfo.pExprSup == NULL) {
    return TSDB_CODE_SUCCESS;
  }

  SExprSupp* pSup1 = pTableScanInfo->base.pdInfo.pExprSup;

  SFilePage*  pPage = NULL;
  SResultRow* pRow = getTableGroupOutputBuf(pOperator, pBlockInfo->id.groupId, &pPage);

  if (pRow == NULL) {
    return TSDB_CODE_SUCCESS;
  }

  bool notLoadBlock = true;
  for (int32_t i = 0; i < pSup1->numOfExprs; ++i) {
    int32_t functionId = pSup1->pCtx[i].functionId;

    SResultRowEntryInfo* pEntry = getResultEntryInfo(pRow, i, pTableScanInfo->base.pdInfo.pExprSup->rowEntryInfoOffset);

    int32_t reqStatus = fmFuncDynDataRequired(functionId, pEntry, &pBlockInfo->window);
    if (reqStatus != FUNC_DATA_REQUIRED_NOT_LOAD) {
      notLoadBlock = false;
      break;
    }
  }

  // release buffer pages
  releaseBufPage(pTableScanInfo->base.pdInfo.pAggSup->pResultBuf, pPage);

  if (notLoadBlock) {
    *status = FUNC_DATA_REQUIRED_NOT_LOAD;
    code = insertTableToScanIgnoreList(pTableScanInfo, pBlockInfo->id.uid);
  }

  return code;
}

static bool doFilterByBlockSMA(SFilterInfo* pFilterInfo, SColumnDataAgg** pColsAgg, int32_t numOfCols,
                               int32_t numOfRows) {
  if (pColsAgg == NULL || pFilterInfo == NULL) {
    return true;
  }

  bool keep = filterRangeExecute(pFilterInfo, pColsAgg, numOfCols, numOfRows);
  return keep;
}

static bool doLoadBlockSMA(STableScanBase* pTableScanInfo, SSDataBlock* pBlock, SExecTaskInfo* pTaskInfo) {
  bool    allColumnsHaveAgg = true;
  int32_t code = tsdbRetrieveDatablockSMA(pTableScanInfo->dataReader, pBlock, &allColumnsHaveAgg);
  if (code != TSDB_CODE_SUCCESS) {
    T_LONG_JMP(pTaskInfo->env, code);
  }

  if (!allColumnsHaveAgg) {
    return false;
  }
  return true;
}

static void doSetTagColumnData(STableScanBase* pTableScanInfo, SSDataBlock* pBlock, SExecTaskInfo* pTaskInfo,
                               int32_t rows) {
  if (pTableScanInfo->pseudoSup.numOfExprs > 0) {
    SExprSupp* pSup = &pTableScanInfo->pseudoSup;

    int32_t code = addTagPseudoColumnData(&pTableScanInfo->readHandle, pSup->pExprInfo, pSup->numOfExprs, pBlock, rows,
                                          GET_TASKID(pTaskInfo), &pTableScanInfo->metaCache);
    // ignore the table not exists error, since this table may have been dropped during the scan procedure.
    if (code != TSDB_CODE_SUCCESS && code != TSDB_CODE_PAR_TABLE_NOT_EXIST) {
      T_LONG_JMP(pTaskInfo->env, code);
    }

    // reset the error code.
    terrno = 0;
  }
}

bool applyLimitOffset(SLimitInfo* pLimitInfo, SSDataBlock* pBlock, SExecTaskInfo* pTaskInfo) {
  SLimit*     pLimit = &pLimitInfo->limit;
  const char* id = GET_TASKID(pTaskInfo);

  if (pLimitInfo->remainOffset > 0) {
    if (pLimitInfo->remainOffset >= pBlock->info.rows) {
      pLimitInfo->remainOffset -= pBlock->info.rows;
      blockDataEmpty(pBlock);
      qDebug("current block ignore due to offset, current:%" PRId64 ", %s", pLimitInfo->remainOffset, id);
      return false;
    } else {
      blockDataTrimFirstRows(pBlock, pLimitInfo->remainOffset);
      pLimitInfo->remainOffset = 0;
    }
  }

  if (pLimit->limit != -1 && pLimit->limit <= (pLimitInfo->numOfOutputRows + pBlock->info.rows)) {
    // limit the output rows
    int32_t keep = (int32_t)(pLimit->limit - pLimitInfo->numOfOutputRows);
    blockDataKeepFirstNRows(pBlock, keep);

    pLimitInfo->numOfOutputRows += pBlock->info.rows;
    qDebug("output limit %" PRId64 " has reached, %s", pLimit->limit, id);
    return true;
  }

  pLimitInfo->numOfOutputRows += pBlock->info.rows;
  return false;
}

static int32_t loadDataBlock(SOperatorInfo* pOperator, STableScanBase* pTableScanInfo, SSDataBlock* pBlock,
                             uint32_t* status) {
  SExecTaskInfo*          pTaskInfo = pOperator->pTaskInfo;
  SFileBlockLoadRecorder* pCost = &pTableScanInfo->readRecorder;

  pCost->totalBlocks += 1;
  pCost->totalRows += pBlock->info.rows;

  bool loadSMA = false;
  *status = pTableScanInfo->dataBlockLoadFlag;
  if (pOperator->exprSupp.pFilterInfo != NULL ||
      overlapWithTimeWindow(&pTableScanInfo->pdInfo.interval, &pBlock->info, pTableScanInfo->cond.order)) {
    (*status) = FUNC_DATA_REQUIRED_DATA_LOAD;
  }

  SDataBlockInfo* pBlockInfo = &pBlock->info;
  taosMemoryFreeClear(pBlock->pBlockAgg);

  if (*status == FUNC_DATA_REQUIRED_FILTEROUT) {
    qDebug("%s data block filter out, brange:%" PRId64 "-%" PRId64 ", rows:%" PRId64, GET_TASKID(pTaskInfo),
           pBlockInfo->window.skey, pBlockInfo->window.ekey, pBlockInfo->rows);
    pCost->filterOutBlocks += 1;
    pCost->totalRows += pBlock->info.rows;
    tsdbReleaseDataBlock(pTableScanInfo->dataReader);
    return TSDB_CODE_SUCCESS;
  } else if (*status == FUNC_DATA_REQUIRED_NOT_LOAD) {
    qDebug("%s data block skipped, brange:%" PRId64 "-%" PRId64 ", rows:%" PRId64 ", uid:%" PRIu64,
           GET_TASKID(pTaskInfo), pBlockInfo->window.skey, pBlockInfo->window.ekey, pBlockInfo->rows,
           pBlockInfo->id.uid);
    doSetTagColumnData(pTableScanInfo, pBlock, pTaskInfo, pBlock->info.rows);
    pCost->skipBlocks += 1;
    tsdbReleaseDataBlock(pTableScanInfo->dataReader);
    return TSDB_CODE_SUCCESS;
  } else if (*status == FUNC_DATA_REQUIRED_SMA_LOAD) {
    pCost->loadBlockStatis += 1;
    loadSMA = true;  // mark the operation of load sma;
    bool success = doLoadBlockSMA(pTableScanInfo, pBlock, pTaskInfo);
    if (success) {  // failed to load the block sma data, data block statistics does not exist, load data block instead
      qDebug("%s data block SMA loaded, brange:%" PRId64 "-%" PRId64 ", rows:%" PRId64, GET_TASKID(pTaskInfo),
             pBlockInfo->window.skey, pBlockInfo->window.ekey, pBlockInfo->rows);
      doSetTagColumnData(pTableScanInfo, pBlock, pTaskInfo, pBlock->info.rows);
      tsdbReleaseDataBlock(pTableScanInfo->dataReader);
      return TSDB_CODE_SUCCESS;
    } else {
      qDebug("%s failed to load SMA, since not all columns have SMA", GET_TASKID(pTaskInfo));
      *status = FUNC_DATA_REQUIRED_DATA_LOAD;
    }
  }

  ASSERT(*status == FUNC_DATA_REQUIRED_DATA_LOAD);

  // try to filter data block according to sma info
  if (pOperator->exprSupp.pFilterInfo != NULL && (!loadSMA)) {
    bool success = doLoadBlockSMA(pTableScanInfo, pBlock, pTaskInfo);
    if (success) {
      size_t size = taosArrayGetSize(pBlock->pDataBlock);
      bool   keep = doFilterByBlockSMA(pOperator->exprSupp.pFilterInfo, pBlock->pBlockAgg, size, pBlockInfo->rows);
      if (!keep) {
        qDebug("%s data block filter out by block SMA, brange:%" PRId64 "-%" PRId64 ", rows:%" PRId64,
               GET_TASKID(pTaskInfo), pBlockInfo->window.skey, pBlockInfo->window.ekey, pBlockInfo->rows);
        pCost->filterOutBlocks += 1;
        (*status) = FUNC_DATA_REQUIRED_FILTEROUT;

        tsdbReleaseDataBlock(pTableScanInfo->dataReader);
        return TSDB_CODE_SUCCESS;
      }
    }
  }

  // free the sma info, since it should not be involved in later computing process.
  taosMemoryFreeClear(pBlock->pBlockAgg);

  // try to filter data block according to current results
  doDynamicPruneDataBlock(pOperator, pBlockInfo, status);
  if (*status == FUNC_DATA_REQUIRED_NOT_LOAD) {
    qDebug("%s data block skipped due to dynamic prune, brange:%" PRId64 "-%" PRId64 ", rows:%" PRId64,
           GET_TASKID(pTaskInfo), pBlockInfo->window.skey, pBlockInfo->window.ekey, pBlockInfo->rows);
    pCost->skipBlocks += 1;
    tsdbReleaseDataBlock(pTableScanInfo->dataReader);

    STableScanInfo* pTableScanInfo = pOperator->info;
    if (taosHashGetSize(pTableScanInfo->pIgnoreTables) == taosArrayGetSize(pTableScanInfo->base.pTableListInfo->pTableList)) {
      *status = FUNC_DATA_REQUIRED_ALL_FILTEROUT;
    } else {
      *status = FUNC_DATA_REQUIRED_FILTEROUT;
    }
    return TSDB_CODE_SUCCESS;
  }

  pCost->totalCheckedRows += pBlock->info.rows;
  pCost->loadBlocks += 1;

  SSDataBlock* p = tsdbRetrieveDataBlock(pTableScanInfo->dataReader, NULL);
  if (p == NULL) {
    return terrno;
  }

  ASSERT(p == pBlock);
  doSetTagColumnData(pTableScanInfo, pBlock, pTaskInfo, pBlock->info.rows);

  // restore the previous value
  pCost->totalRows -= pBlock->info.rows;

  if (pOperator->exprSupp.pFilterInfo != NULL) {
    int64_t st = taosGetTimestampUs();
    doFilter(pBlock, pOperator->exprSupp.pFilterInfo, &pTableScanInfo->matchInfo);

    double el = (taosGetTimestampUs() - st) / 1000.0;
    pTableScanInfo->readRecorder.filterTime += el;

    if (pBlock->info.rows == 0) {
      pCost->filterOutBlocks += 1;
      qDebug("%s data block filter out, brange:%" PRId64 "-%" PRId64 ", rows:%" PRId64 ", elapsed time:%.2f ms",
             GET_TASKID(pTaskInfo), pBlockInfo->window.skey, pBlockInfo->window.ekey, pBlockInfo->rows, el);
    } else {
      qDebug("%s data block filter applied, elapsed time:%.2f ms", GET_TASKID(pTaskInfo), el);
    }
  }

  bool limitReached = applyLimitOffset(&pTableScanInfo->limitInfo, pBlock, pTaskInfo);
  if (limitReached) {  // set operator flag is done
    setOperatorCompleted(pOperator);
  }

  pCost->totalRows += pBlock->info.rows;
  return TSDB_CODE_SUCCESS;
}

static void prepareForDescendingScan(STableScanBase* pTableScanInfo, SqlFunctionCtx* pCtx, int32_t numOfOutput) {
  SET_REVERSE_SCAN_FLAG(pTableScanInfo);

  switchCtxOrder(pCtx, numOfOutput);
  pTableScanInfo->cond.order = TSDB_ORDER_DESC;
  STimeWindow* pTWindow = &pTableScanInfo->cond.twindows;
  TSWAP(pTWindow->skey, pTWindow->ekey);
}

typedef struct STableCachedVal {
  const char* pName;
  STag*       pTags;
} STableCachedVal;

static void freeTableCachedVal(void* param) {
  if (param == NULL) {
    return;
  }

  STableCachedVal* pVal = param;
  taosMemoryFree((void*)pVal->pName);
  taosMemoryFree(pVal->pTags);
  taosMemoryFree(pVal);
}

static STableCachedVal* createTableCacheVal(const SMetaReader* pMetaReader) {
  STableCachedVal* pVal = taosMemoryMalloc(sizeof(STableCachedVal));
  pVal->pName = taosStrdup(pMetaReader->me.name);
  pVal->pTags = NULL;

  // only child table has tag value
  if (pMetaReader->me.type == TSDB_CHILD_TABLE) {
    STag* pTag = (STag*)pMetaReader->me.ctbEntry.pTags;
    pVal->pTags = taosMemoryMalloc(pTag->len);
    memcpy(pVal->pTags, pTag, pTag->len);
  }

  return pVal;
}

// const void *key, size_t keyLen, void *value
static void freeCachedMetaItem(const void* key, size_t keyLen, void* value) { freeTableCachedVal(value); }

static void doSetNullValue(SSDataBlock* pBlock, const SExprInfo* pExpr, int32_t numOfExpr) {
  for (int32_t j = 0; j < numOfExpr; ++j) {
    int32_t dstSlotId = pExpr[j].base.resSchema.slotId;

    SColumnInfoData* pColInfoData = taosArrayGet(pBlock->pDataBlock, dstSlotId);
    colDataSetNNULL(pColInfoData, 0, pBlock->info.rows);
  }
}

int32_t addTagPseudoColumnData(SReadHandle* pHandle, const SExprInfo* pExpr, int32_t numOfExpr, SSDataBlock* pBlock,
                               int32_t rows, const char* idStr, STableMetaCacheInfo* pCache) {
  // currently only the tbname pseudo column
  if (numOfExpr <= 0) {
    return TSDB_CODE_SUCCESS;
  }

  int32_t code = 0;

  // backup the rows
  int32_t backupRows = pBlock->info.rows;
  pBlock->info.rows = rows;

  bool            freeReader = false;
  STableCachedVal val = {0};

  SMetaReader mr = {0};
  LRUHandle*  h = NULL;

  // todo refactor: extract method
  // the handling of the null data should be packed in the extracted method

  // 1. check if it is existed in meta cache
  if (pCache == NULL) {
    metaReaderInit(&mr, pHandle->meta, 0);
    code = metaGetTableEntryByUidCache(&mr, pBlock->info.id.uid);
    if (code != TSDB_CODE_SUCCESS) {
      // when encounter the TSDB_CODE_PAR_TABLE_NOT_EXIST error, we proceed.
      if (terrno == TSDB_CODE_PAR_TABLE_NOT_EXIST) {
        qWarn("failed to get table meta, table may have been dropped, uid:0x%" PRIx64 ", code:%s, %s",
              pBlock->info.id.uid, tstrerror(terrno), idStr);

        // append null value before return to caller, since the caller will ignore this error code and proceed
        doSetNullValue(pBlock, pExpr, numOfExpr);
      } else {
        qError("failed to get table meta, uid:0x%" PRIx64 ", code:%s, %s", pBlock->info.id.uid, tstrerror(terrno),
               idStr);
      }
      metaReaderClear(&mr);
      return terrno;
    }

    metaReaderReleaseLock(&mr);

    val.pName = mr.me.name;
    val.pTags = (STag*)mr.me.ctbEntry.pTags;

    freeReader = true;
  } else {
    pCache->metaFetch += 1;

    h = taosLRUCacheLookup(pCache->pTableMetaEntryCache, &pBlock->info.id.uid, sizeof(pBlock->info.id.uid));
    if (h == NULL) {
      metaReaderInit(&mr, pHandle->meta, 0);
      code = metaGetTableEntryByUidCache(&mr, pBlock->info.id.uid);
      if (code != TSDB_CODE_SUCCESS) {
        if (terrno == TSDB_CODE_PAR_TABLE_NOT_EXIST) {
          qWarn("failed to get table meta, table may have been dropped, uid:0x%" PRIx64 ", code:%s, %s",
                pBlock->info.id.uid, tstrerror(terrno), idStr);
          // append null value before return to caller, since the caller will ignore this error code and proceed
          doSetNullValue(pBlock, pExpr, numOfExpr);
        } else {
          qError("failed to get table meta, uid:0x%" PRIx64 ", code:%s, %s", pBlock->info.id.uid, tstrerror(terrno),
                 idStr);
        }
        metaReaderClear(&mr);
        return terrno;
      }

      metaReaderReleaseLock(&mr);

      STableCachedVal* pVal = createTableCacheVal(&mr);

      val = *pVal;
      freeReader = true;

      int32_t ret = taosLRUCacheInsert(pCache->pTableMetaEntryCache, &pBlock->info.id.uid, sizeof(uint64_t), pVal,
                                       sizeof(STableCachedVal), freeCachedMetaItem, NULL, TAOS_LRU_PRIORITY_LOW);
      if (ret != TAOS_LRU_STATUS_OK) {
        qError("failed to put meta into lru cache, code:%d, %s", ret, idStr);
        freeTableCachedVal(pVal);
      }
    } else {
      pCache->cacheHit += 1;
      STableCachedVal* pVal = taosLRUCacheValue(pCache->pTableMetaEntryCache, h);
      val = *pVal;

      taosLRUCacheRelease(pCache->pTableMetaEntryCache, h, false);
    }

    qDebug("retrieve table meta from cache:%" PRIu64 ", hit:%" PRIu64 " miss:%" PRIu64 ", %s", pCache->metaFetch,
           pCache->cacheHit, (pCache->metaFetch - pCache->cacheHit), idStr);
  }

  for (int32_t j = 0; j < numOfExpr; ++j) {
    const SExprInfo* pExpr1 = &pExpr[j];
    int32_t          dstSlotId = pExpr1->base.resSchema.slotId;

    SColumnInfoData* pColInfoData = taosArrayGet(pBlock->pDataBlock, dstSlotId);
    colInfoDataCleanup(pColInfoData, pBlock->info.rows);

    int32_t functionId = pExpr1->pExpr->_function.functionId;

    // this is to handle the tbname
    if (fmIsScanPseudoColumnFunc(functionId)) {
      setTbNameColData(pBlock, pColInfoData, functionId, val.pName);
    } else {  // these are tags
      STagVal tagVal = {0};
      tagVal.cid = pExpr1->base.pParam[0].pCol->colId;
      const char* p = metaGetTableTagVal(val.pTags, pColInfoData->info.type, &tagVal);

      char* data = NULL;
      if (pColInfoData->info.type != TSDB_DATA_TYPE_JSON && p != NULL) {
        data = tTagValToData((const STagVal*)p, false);
      } else {
        data = (char*)p;
      }

      bool isNullVal = (data == NULL) || (pColInfoData->info.type == TSDB_DATA_TYPE_JSON && tTagIsJsonNull(data));
      if (isNullVal) {
        colDataSetNNULL(pColInfoData, 0, pBlock->info.rows);
      } else if (pColInfoData->info.type != TSDB_DATA_TYPE_JSON) {
        code = colDataSetNItems(pColInfoData, 0, data, pBlock->info.rows, false);
        if (IS_VAR_DATA_TYPE(((const STagVal*)p)->type)) {
          taosMemoryFree(data);
        }
        if (code) {
          if (freeReader) {
            metaReaderClear(&mr);
          }
          return code;
        }
      } else {  // todo opt for json tag
        for (int32_t i = 0; i < pBlock->info.rows; ++i) {
          colDataSetVal(pColInfoData, i, data, false);
        }
      }
    }
  }

  // restore the rows
  pBlock->info.rows = backupRows;
  if (freeReader) {
    metaReaderClear(&mr);
  }

  return TSDB_CODE_SUCCESS;
}

void setTbNameColData(const SSDataBlock* pBlock, SColumnInfoData* pColInfoData, int32_t functionId, const char* name) {
  struct SScalarFuncExecFuncs fpSet = {0};
  fmGetScalarFuncExecFuncs(functionId, &fpSet);

  size_t len = TSDB_TABLE_FNAME_LEN + VARSTR_HEADER_SIZE;
  char   buf[TSDB_TABLE_FNAME_LEN + VARSTR_HEADER_SIZE] = {0};
  STR_TO_VARSTR(buf, name)

  SColumnInfoData infoData = createColumnInfoData(TSDB_DATA_TYPE_VARCHAR, len, 1);

  colInfoDataEnsureCapacity(&infoData, 1, false);
  colDataSetVal(&infoData, 0, buf, false);

  SScalarParam srcParam = {.numOfRows = pBlock->info.rows, .columnData = &infoData};
  SScalarParam param = {.columnData = pColInfoData};

  if (fpSet.process != NULL) {
    fpSet.process(&srcParam, 1, &param);
  } else {
    qError("failed to get the corresponding callback function, functionId:%d", functionId);
  }

  colDataDestroy(&infoData);
}

static SSDataBlock* doTableScanImpl(SOperatorInfo* pOperator) {
  STableScanInfo* pTableScanInfo = pOperator->info;
  SExecTaskInfo*  pTaskInfo = pOperator->pTaskInfo;
  SSDataBlock*    pBlock = pTableScanInfo->pResBlock;
  bool            hasNext = false;
  int32_t         code = TSDB_CODE_SUCCESS;

  int64_t st = taosGetTimestampUs();

  while (true) {
    code = tsdbNextDataBlock(pTableScanInfo->base.dataReader, &hasNext);
    if (code) {
      tsdbReleaseDataBlock(pTableScanInfo->base.dataReader);
      T_LONG_JMP(pTaskInfo->env, code);
    }

    if (!hasNext) {
      break;
    }

    if (isTaskKilled(pTaskInfo)) {
      tsdbReleaseDataBlock(pTableScanInfo->base.dataReader);
      T_LONG_JMP(pTaskInfo->env, pTaskInfo->code);
    }

    if (pOperator->status == OP_EXEC_DONE) {
      tsdbReleaseDataBlock(pTableScanInfo->base.dataReader);
      break;
    }

    // process this data block based on the probabilities
    bool processThisBlock = processBlockWithProbability(&pTableScanInfo->sample);
    if (!processThisBlock) {
      continue;
    }

    if (pBlock->info.id.uid) {
      pBlock->info.id.groupId = getTableGroupId(pTableScanInfo->base.pTableListInfo, pBlock->info.id.uid);
    }

    uint32_t status = 0;
    code = loadDataBlock(pOperator, &pTableScanInfo->base, pBlock, &status);
    if (code != TSDB_CODE_SUCCESS) {
      T_LONG_JMP(pTaskInfo->env, code);
    }

    if (status == FUNC_DATA_REQUIRED_ALL_FILTEROUT) {
      break;
    }

    // current block is filter out according to filter condition, continue load the next block
    if (status == FUNC_DATA_REQUIRED_FILTEROUT || pBlock->info.rows == 0) {
      continue;
    }

    pOperator->resultInfo.totalRows = pTableScanInfo->base.readRecorder.totalRows;
    pTableScanInfo->base.readRecorder.elapsedTime += (taosGetTimestampUs() - st) / 1000.0;

    pOperator->cost.totalCost = pTableScanInfo->base.readRecorder.elapsedTime;

    // todo refactor
    /*pTableScanInfo->lastStatus.uid = pBlock->info.id.uid;*/
    /*pTableScanInfo->lastStatus.ts = pBlock->info.window.ekey;*/
    //    pTaskInfo->streamInfo.lastStatus.type = TMQ_OFFSET__SNAPSHOT_DATA;
    //    pTaskInfo->streamInfo.lastStatus.uid = pBlock->info.id.uid;
    //    pTaskInfo->streamInfo.lastStatus.ts = pBlock->info.window.ekey;

    return pBlock;
  }
  return NULL;
}

static SSDataBlock* doGroupedTableScan(SOperatorInfo* pOperator) {
  STableScanInfo* pTableScanInfo = pOperator->info;
  SExecTaskInfo*  pTaskInfo = pOperator->pTaskInfo;

  // The read handle is not initialized yet, since no qualified tables exists
  if (pTableScanInfo->base.dataReader == NULL || pOperator->status == OP_EXEC_DONE) {
    return NULL;
  }

  // do the ascending order traverse in the first place.
  while (pTableScanInfo->scanTimes < pTableScanInfo->scanInfo.numOfAsc) {
    SSDataBlock* p = doTableScanImpl(pOperator);
    if (p != NULL) {
      return p;
    }

    pTableScanInfo->scanTimes += 1;
    taosHashClear(pTableScanInfo->pIgnoreTables);

    if (pTableScanInfo->scanTimes < pTableScanInfo->scanInfo.numOfAsc) {
      setTaskStatus(pTaskInfo, TASK_NOT_COMPLETED);
      pTableScanInfo->base.scanFlag = MAIN_SCAN;
      pTableScanInfo->base.dataBlockLoadFlag = FUNC_DATA_REQUIRED_DATA_LOAD;
      qDebug("start to repeat ascending order scan data blocks due to query func required, %s", GET_TASKID(pTaskInfo));

      // do prepare for the next round table scan operation
      tsdbReaderReset(pTableScanInfo->base.dataReader, &pTableScanInfo->base.cond);
    }
  }

  int32_t total = pTableScanInfo->scanInfo.numOfAsc + pTableScanInfo->scanInfo.numOfDesc;
  if (pTableScanInfo->scanTimes < total) {
    if (pTableScanInfo->base.cond.order == TSDB_ORDER_ASC) {
      prepareForDescendingScan(&pTableScanInfo->base, pOperator->exprSupp.pCtx, 0);
      tsdbReaderReset(pTableScanInfo->base.dataReader, &pTableScanInfo->base.cond);
      qDebug("%s start to descending order scan data blocks due to query func required", GET_TASKID(pTaskInfo));
    }

    while (pTableScanInfo->scanTimes < total) {
      SSDataBlock* p = doTableScanImpl(pOperator);
      if (p != NULL) {
        return p;
      }

      pTableScanInfo->scanTimes += 1;
      taosHashClear(pTableScanInfo->pIgnoreTables);

      if (pTableScanInfo->scanTimes < total) {
        setTaskStatus(pTaskInfo, TASK_NOT_COMPLETED);
        pTableScanInfo->base.scanFlag = MAIN_SCAN;

        qDebug("%s start to repeat descending order scan data blocks", GET_TASKID(pTaskInfo));
        tsdbReaderReset(pTableScanInfo->base.dataReader, &pTableScanInfo->base.cond);
      }
    }
  }

  return NULL;
}

static SSDataBlock* doTableScan(SOperatorInfo* pOperator) {
  STableScanInfo* pInfo = pOperator->info;
  SExecTaskInfo*  pTaskInfo = pOperator->pTaskInfo;

  // scan table one by one sequentially
  if (pInfo->scanMode == TABLE_SCAN__TABLE_ORDER) {
    int32_t       numOfTables = 0;  // tableListGetSize(pTaskInfo->pTableListInfo);
    STableKeyInfo tInfo = {0};

    while (1) {
      SSDataBlock* result = doGroupedTableScan(pOperator);
      if (result || (pOperator->status == OP_EXEC_DONE) || isTaskKilled(pTaskInfo)) {
        return result;
      }

      // if no data, switch to next table and continue scan
      pInfo->currentTable++;

      taosRLockLatch(&pTaskInfo->lock);
      numOfTables = tableListGetSize(pInfo->base.pTableListInfo);

      if (pInfo->currentTable >= numOfTables) {
        qDebug("all table checked in table list, total:%d, return NULL, %s", numOfTables, GET_TASKID(pTaskInfo));
        taosRUnLockLatch(&pTaskInfo->lock);
        return NULL;
      }

      tInfo = *(STableKeyInfo*)tableListGetInfo(pInfo->base.pTableListInfo, pInfo->currentTable);
      taosRUnLockLatch(&pTaskInfo->lock);

      tsdbSetTableList(pInfo->base.dataReader, &tInfo, 1);
      qDebug("set uid:%" PRIu64 " into scanner, total tables:%d, index:%d/%d %s", tInfo.uid, numOfTables,
             pInfo->currentTable, numOfTables, GET_TASKID(pTaskInfo));

      tsdbReaderReset(pInfo->base.dataReader, &pInfo->base.cond);
      pInfo->scanTimes = 0;
    }
  } else {  // scan table group by group sequentially
    if (pInfo->currentGroupId == -1) {
      if ((++pInfo->currentGroupId) >= tableListGetOutputGroups(pInfo->base.pTableListInfo)) {
        setOperatorCompleted(pOperator);
        return NULL;
      }

      int32_t        num = 0;
      STableKeyInfo* pList = NULL;
      tableListGetGroupList(pInfo->base.pTableListInfo, pInfo->currentGroupId, &pList, &num);
      ASSERT(pInfo->base.dataReader == NULL);

      int32_t code = tsdbReaderOpen(pInfo->base.readHandle.vnode, &pInfo->base.cond, pList, num, pInfo->pResBlock,
                                    (STsdbReader**)&pInfo->base.dataReader, GET_TASKID(pTaskInfo), pInfo->countOnly, &pInfo->pIgnoreTables);
      if (code != TSDB_CODE_SUCCESS) {
        T_LONG_JMP(pTaskInfo->env, code);
      }

      if (pInfo->pResBlock->info.capacity > pOperator->resultInfo.capacity) {
        pOperator->resultInfo.capacity = pInfo->pResBlock->info.capacity;
      }
    }

    SSDataBlock* result = doGroupedTableScan(pOperator);
    if (result != NULL) {
      return result;
    }

    if ((++pInfo->currentGroupId) >= tableListGetOutputGroups(pInfo->base.pTableListInfo)) {
      setOperatorCompleted(pOperator);
      return NULL;
    }

    // reset value for the next group data output
    pOperator->status = OP_OPENED;
    resetLimitInfoForNextGroup(&pInfo->base.limitInfo);

    int32_t        num = 0;
    STableKeyInfo* pList = NULL;
    tableListGetGroupList(pInfo->base.pTableListInfo, pInfo->currentGroupId, &pList, &num);

    tsdbSetTableList(pInfo->base.dataReader, pList, num);
    tsdbReaderReset(pInfo->base.dataReader, &pInfo->base.cond);
    pInfo->scanTimes = 0;

    result = doGroupedTableScan(pOperator);
    if (result != NULL) {
      return result;
    }

    setOperatorCompleted(pOperator);
    return NULL;
  }
}

static int32_t getTableScannerExecInfo(struct SOperatorInfo* pOptr, void** pOptrExplain, uint32_t* len) {
  SFileBlockLoadRecorder* pRecorder = taosMemoryCalloc(1, sizeof(SFileBlockLoadRecorder));
  STableScanInfo*         pTableScanInfo = pOptr->info;
  *pRecorder = pTableScanInfo->base.readRecorder;
  *pOptrExplain = pRecorder;
  *len = sizeof(SFileBlockLoadRecorder);
  return 0;
}

static void destroyTableScanBase(STableScanBase* pBase) {
  cleanupQueryTableDataCond(&pBase->cond);

  tsdbReaderClose(pBase->dataReader);
  pBase->dataReader = NULL;

  if (pBase->matchInfo.pList != NULL) {
    taosArrayDestroy(pBase->matchInfo.pList);
  }

  tableListDestroy(pBase->pTableListInfo);
  taosLRUCacheCleanup(pBase->metaCache.pTableMetaEntryCache);
  cleanupExprSupp(&pBase->pseudoSup);
}

static void destroyTableScanOperatorInfo(void* param) {
  STableScanInfo* pTableScanInfo = (STableScanInfo*)param;
  blockDataDestroy(pTableScanInfo->pResBlock);
  taosHashCleanup(pTableScanInfo->pIgnoreTables);
  destroyTableScanBase(&pTableScanInfo->base);
  taosMemoryFreeClear(param);
}

SOperatorInfo* createTableScanOperatorInfo(STableScanPhysiNode* pTableScanNode, SReadHandle* readHandle,
                                           STableListInfo* pTableListInfo, SExecTaskInfo* pTaskInfo) {
  int32_t         code = 0;
  STableScanInfo* pInfo = taosMemoryCalloc(1, sizeof(STableScanInfo));
  SOperatorInfo*  pOperator = taosMemoryCalloc(1, sizeof(SOperatorInfo));
  if (pInfo == NULL || pOperator == NULL) {
    code = TSDB_CODE_OUT_OF_MEMORY;
    goto _error;
  }

  SScanPhysiNode*     pScanNode = &pTableScanNode->scan;
  SDataBlockDescNode* pDescNode = pScanNode->node.pOutputDataBlockDesc;

  int32_t numOfCols = 0;
  code =
      extractColMatchInfo(pScanNode->pScanCols, pDescNode, &numOfCols, COL_MATCH_FROM_COL_ID, &pInfo->base.matchInfo);
  if (code != TSDB_CODE_SUCCESS) {
    goto _error;
  }

  initLimitInfo(pScanNode->node.pLimit, pScanNode->node.pSlimit, &pInfo->base.limitInfo);
  code = initQueryTableDataCond(&pInfo->base.cond, pTableScanNode);
  if (code != TSDB_CODE_SUCCESS) {
    goto _error;
  }

  if (pScanNode->pScanPseudoCols != NULL) {
    SExprSupp* pSup = &pInfo->base.pseudoSup;
    pSup->pExprInfo = createExprInfo(pScanNode->pScanPseudoCols, NULL, &pSup->numOfExprs);
    pSup->pCtx = createSqlFunctionCtx(pSup->pExprInfo, pSup->numOfExprs, &pSup->rowEntryInfoOffset);
  }

  pInfo->scanInfo = (SScanInfo){.numOfAsc = pTableScanNode->scanSeq[0], .numOfDesc = pTableScanNode->scanSeq[1]};
  pInfo->base.scanFlag = (pInfo->scanInfo.numOfAsc > 1) ? PRE_SCAN : MAIN_SCAN;

  pInfo->base.pdInfo.interval = extractIntervalInfo(pTableScanNode);
  pInfo->base.readHandle = *readHandle;
  pInfo->base.dataBlockLoadFlag = pTableScanNode->dataRequired;

  pInfo->sample.sampleRatio = pTableScanNode->ratio;
  pInfo->sample.seed = taosGetTimestampSec();

  initResultSizeInfo(&pOperator->resultInfo, 4096);
  pInfo->pResBlock = createDataBlockFromDescNode(pDescNode);
  //  blockDataEnsureCapacity(pInfo->pResBlock, pOperator->resultInfo.capacity);

  code = filterInitFromNode((SNode*)pTableScanNode->scan.node.pConditions, &pOperator->exprSupp.pFilterInfo, 0);
  if (code != TSDB_CODE_SUCCESS) {
    goto _error;
  }

  pInfo->currentGroupId = -1;
  pInfo->assignBlockUid = pTableScanNode->assignBlockUid;
  pInfo->hasGroupByTag = pTableScanNode->pGroupTags ? true : false;

  setOperatorInfo(pOperator, "TableScanOperator", QUERY_NODE_PHYSICAL_PLAN_TABLE_SCAN, false, OP_NOT_OPENED, pInfo,
                  pTaskInfo);
  pOperator->exprSupp.numOfExprs = numOfCols;

  pInfo->base.pTableListInfo = pTableListInfo;
  pInfo->base.metaCache.pTableMetaEntryCache = taosLRUCacheInit(1024 * 128, -1, .5);
  if (pInfo->base.metaCache.pTableMetaEntryCache == NULL) {
    code = terrno;
    goto _error;
  }

  if (scanDebug) {
    pInfo->countOnly = true;
  }

  taosLRUCacheSetStrictCapacity(pInfo->base.metaCache.pTableMetaEntryCache, false);
  pOperator->fpSet = createOperatorFpSet(optrDummyOpenFn, doTableScan, NULL, destroyTableScanOperatorInfo,
                                         optrDefaultBufFn, getTableScannerExecInfo);

  // for non-blocking operator, the open cost is always 0
  pOperator->cost.openCost = 0;
  return pOperator;

_error:
  if (pInfo != NULL) {
    destroyTableScanOperatorInfo(pInfo);
  }

  taosMemoryFreeClear(pOperator);
  pTaskInfo->code = code;
  return NULL;
}

SOperatorInfo* createTableSeqScanOperatorInfo(void* pReadHandle, SExecTaskInfo* pTaskInfo) {
  STableScanInfo* pInfo = taosMemoryCalloc(1, sizeof(STableScanInfo));
  SOperatorInfo*  pOperator = taosMemoryCalloc(1, sizeof(SOperatorInfo));

  pInfo->base.dataReader = pReadHandle;
  //  pInfo->prevGroupId       = -1;

  setOperatorInfo(pOperator, "TableSeqScanOperator", QUERY_NODE_PHYSICAL_PLAN_TABLE_SEQ_SCAN, false, OP_NOT_OPENED,
                  pInfo, pTaskInfo);
  pOperator->fpSet = createOperatorFpSet(optrDummyOpenFn, doTableScanImpl, NULL, NULL, optrDefaultBufFn, NULL);
  return pOperator;
}

FORCE_INLINE void doClearBufferedBlocks(SStreamScanInfo* pInfo) {
  qDebug("clear buff blocks:%d", (int32_t)taosArrayGetSize(pInfo->pBlockLists));
  taosArrayClear(pInfo->pBlockLists);
  pInfo->validBlockIndex = 0;
}

static bool isSessionWindow(SStreamScanInfo* pInfo) {
  return pInfo->windowSup.parentType == QUERY_NODE_PHYSICAL_PLAN_STREAM_SESSION;
}

static bool isStateWindow(SStreamScanInfo* pInfo) {
  return pInfo->windowSup.parentType == QUERY_NODE_PHYSICAL_PLAN_STREAM_STATE;
}

static bool isIntervalWindow(SStreamScanInfo* pInfo) {
  return pInfo->windowSup.parentType == QUERY_NODE_PHYSICAL_PLAN_STREAM_INTERVAL ||
         pInfo->windowSup.parentType == QUERY_NODE_PHYSICAL_PLAN_STREAM_SEMI_INTERVAL ||
         pInfo->windowSup.parentType == QUERY_NODE_PHYSICAL_PLAN_STREAM_FINAL_INTERVAL;
}

static bool isSignleIntervalWindow(SStreamScanInfo* pInfo) {
  return pInfo->windowSup.parentType == QUERY_NODE_PHYSICAL_PLAN_STREAM_INTERVAL;
}

static bool isSlidingWindow(SStreamScanInfo* pInfo) {
  return isIntervalWindow(pInfo) && pInfo->interval.interval != pInfo->interval.sliding;
}

static void setGroupId(SStreamScanInfo* pInfo, SSDataBlock* pBlock, int32_t groupColIndex, int32_t rowIndex) {
  SColumnInfoData* pColInfo = taosArrayGet(pBlock->pDataBlock, groupColIndex);
  uint64_t*        groupCol = (uint64_t*)pColInfo->pData;
  ASSERT(rowIndex < pBlock->info.rows);
  pInfo->groupId = groupCol[rowIndex];
}

void resetTableScanInfo(STableScanInfo* pTableScanInfo, STimeWindow* pWin) {
  pTableScanInfo->base.cond.twindows = *pWin;
  pTableScanInfo->scanTimes = 0;
  pTableScanInfo->currentGroupId = -1;
  tsdbReaderClose(pTableScanInfo->base.dataReader);
  qDebug("1");
  pTableScanInfo->base.dataReader = NULL;
}

static SSDataBlock* readPreVersionData(SOperatorInfo* pTableScanOp, uint64_t tbUid, TSKEY startTs, TSKEY endTs,
                                       int64_t maxVersion) {
  STableKeyInfo tblInfo = {.uid = tbUid, .groupId = 0};

  STableScanInfo*     pTableScanInfo = pTableScanOp->info;
  SQueryTableDataCond cond = pTableScanInfo->base.cond;

  cond.startVersion = -1;
  cond.endVersion = maxVersion;
  cond.twindows = (STimeWindow){.skey = startTs, .ekey = endTs};

  SExecTaskInfo* pTaskInfo = pTableScanOp->pTaskInfo;

  SSDataBlock* pBlock = pTableScanInfo->pResBlock;
  STsdbReader* pReader = NULL;
  int32_t      code = tsdbReaderOpen(pTableScanInfo->base.readHandle.vnode, &cond, &tblInfo, 1, pBlock,
                                     (STsdbReader**)&pReader, GET_TASKID(pTaskInfo), false, NULL);
  if (code != TSDB_CODE_SUCCESS) {
    terrno = code;
    T_LONG_JMP(pTaskInfo->env, code);
    return NULL;
  }

  bool hasNext = false;
  code = tsdbNextDataBlock(pReader, &hasNext);
  if (code != TSDB_CODE_SUCCESS) {
    terrno = code;
    T_LONG_JMP(pTaskInfo->env, code);
    return NULL;
  }

  if (hasNext) {
    /*SSDataBlock* p = */ tsdbRetrieveDataBlock(pReader, NULL);
    doSetTagColumnData(&pTableScanInfo->base, pBlock, pTaskInfo, pBlock->info.rows);
    pBlock->info.id.groupId = getTableGroupId(pTableScanInfo->base.pTableListInfo, pBlock->info.id.uid);
  }

  tsdbReaderClose(pReader);
  qDebug("retrieve prev rows:%" PRId64 ", skey:%" PRId64 ", ekey:%" PRId64 " uid:%" PRIu64 ", max ver:%" PRId64
         ", suid:%" PRIu64,
         pBlock->info.rows, startTs, endTs, tbUid, maxVersion, cond.suid);

  return pBlock->info.rows > 0 ? pBlock : NULL;
}

static uint64_t getGroupIdByCol(SStreamScanInfo* pInfo, uint64_t uid, TSKEY ts, int64_t maxVersion) {
  SSDataBlock* pPreRes = readPreVersionData(pInfo->pTableScanOp, uid, ts, ts, maxVersion);
  if (!pPreRes || pPreRes->info.rows == 0) {
    return 0;
  }
  ASSERT(pPreRes->info.rows == 1);
  return calGroupIdByData(&pInfo->partitionSup, pInfo->pPartScalarSup, pPreRes, 0);
}

static uint64_t getGroupIdByUid(SStreamScanInfo* pInfo, uint64_t uid) {
  STableScanInfo* pTableScanInfo = pInfo->pTableScanOp->info;
  return getTableGroupId(pTableScanInfo->base.pTableListInfo, uid);
}

static uint64_t getGroupIdByData(SStreamScanInfo* pInfo, uint64_t uid, TSKEY ts, int64_t maxVersion) {
  if (pInfo->partitionSup.needCalc) {
    return getGroupIdByCol(pInfo, uid, ts, maxVersion);
  }

  return getGroupIdByUid(pInfo, uid);
}

static bool prepareRangeScan(SStreamScanInfo* pInfo, SSDataBlock* pBlock, int32_t* pRowIndex) {
  if (pBlock->info.rows == 0) {
    return false;
  }
  if ((*pRowIndex) == pBlock->info.rows) {
    return false;
  }

  ASSERT(taosArrayGetSize(pBlock->pDataBlock) >= 3);
  SColumnInfoData* pStartTsCol = taosArrayGet(pBlock->pDataBlock, START_TS_COLUMN_INDEX);
  TSKEY*           startData = (TSKEY*)pStartTsCol->pData;
  SColumnInfoData* pEndTsCol = taosArrayGet(pBlock->pDataBlock, END_TS_COLUMN_INDEX);
  TSKEY*           endData = (TSKEY*)pEndTsCol->pData;
  STimeWindow      win = {.skey = startData[*pRowIndex], .ekey = endData[*pRowIndex]};
  SColumnInfoData* pGpCol = taosArrayGet(pBlock->pDataBlock, GROUPID_COLUMN_INDEX);
  uint64_t*        gpData = (uint64_t*)pGpCol->pData;
  uint64_t         groupId = gpData[*pRowIndex];

  SColumnInfoData* pCalStartTsCol = taosArrayGet(pBlock->pDataBlock, CALCULATE_START_TS_COLUMN_INDEX);
  TSKEY*           calStartData = (TSKEY*)pCalStartTsCol->pData;
  SColumnInfoData* pCalEndTsCol = taosArrayGet(pBlock->pDataBlock, CALCULATE_END_TS_COLUMN_INDEX);
  TSKEY*           calEndData = (TSKEY*)pCalEndTsCol->pData;

  setGroupId(pInfo, pBlock, GROUPID_COLUMN_INDEX, *pRowIndex);
  if (isSlidingWindow(pInfo)) {
    pInfo->updateWin.skey = calStartData[*pRowIndex];
    pInfo->updateWin.ekey = calEndData[*pRowIndex];
  }
  (*pRowIndex)++;

  for (; *pRowIndex < pBlock->info.rows; (*pRowIndex)++) {
    if (win.skey == startData[*pRowIndex] && groupId == gpData[*pRowIndex]) {
      win.ekey = TMAX(win.ekey, endData[*pRowIndex]);
      continue;
    }
    if (win.skey == endData[*pRowIndex] && groupId == gpData[*pRowIndex]) {
      win.skey = TMIN(win.skey, startData[*pRowIndex]);
      continue;
    }
    ASSERT(!(win.skey > startData[*pRowIndex] && win.ekey < endData[*pRowIndex]) ||
           !(isInTimeWindow(&win, startData[*pRowIndex], 0) || isInTimeWindow(&win, endData[*pRowIndex], 0)));
    break;
  }

  resetTableScanInfo(pInfo->pTableScanOp->info, &win);
  pInfo->pTableScanOp->status = OP_OPENED;
  return true;
}

static STimeWindow getSlidingWindow(TSKEY* startTsCol, TSKEY* endTsCol, uint64_t* gpIdCol, SInterval* pInterval,
                                    SDataBlockInfo* pDataBlockInfo, int32_t* pRowIndex, bool hasGroup) {
  SResultRowInfo dumyInfo = {0};
  dumyInfo.cur.pageId = -1;
  STimeWindow win = getActiveTimeWindow(NULL, &dumyInfo, startTsCol[*pRowIndex], pInterval, TSDB_ORDER_ASC);
  STimeWindow endWin = win;
  STimeWindow preWin = win;
  uint64_t    groupId = gpIdCol[*pRowIndex];

  while (1) {
    if (hasGroup) {
      (*pRowIndex) += 1;
    } else {
      while ((groupId == gpIdCol[(*pRowIndex)] && startTsCol[*pRowIndex] <= endWin.ekey)) {
        (*pRowIndex) += 1;
        if ((*pRowIndex) == pDataBlockInfo->rows) {
          break;
        }
      }
    }

    do {
      preWin = endWin;
      getNextTimeWindow(pInterval, &endWin, TSDB_ORDER_ASC);
    } while (endTsCol[(*pRowIndex) - 1] >= endWin.skey);
    endWin = preWin;
    if (win.ekey == endWin.ekey || (*pRowIndex) == pDataBlockInfo->rows || groupId != gpIdCol[*pRowIndex]) {
      win.ekey = endWin.ekey;
      return win;
    }
    win.ekey = endWin.ekey;
  }
}

static SSDataBlock* doRangeScan(SStreamScanInfo* pInfo, SSDataBlock* pSDB, int32_t tsColIndex, int32_t* pRowIndex) {
  while (1) {
    SSDataBlock* pResult = NULL;
    pResult = doTableScan(pInfo->pTableScanOp);
    if (!pResult && prepareRangeScan(pInfo, pSDB, pRowIndex)) {
      // scan next window data
      pResult = doTableScan(pInfo->pTableScanOp);
    }
    if (!pResult) {
      blockDataCleanup(pSDB);
      *pRowIndex = 0;
      pInfo->updateWin = (STimeWindow){.skey = INT64_MIN, .ekey = INT64_MAX};
      STableScanInfo* pTableScanInfo = pInfo->pTableScanOp->info;
      tsdbReaderClose(pTableScanInfo->base.dataReader);
      qDebug("2");
      pTableScanInfo->base.dataReader = NULL;
      return NULL;
    }

    doFilter(pResult, pInfo->pTableScanOp->exprSupp.pFilterInfo, NULL);
    if (pResult->info.rows == 0) {
      continue;
    }

    if (pInfo->partitionSup.needCalc) {
      SSDataBlock* tmpBlock = createOneDataBlock(pResult, true);
      blockDataCleanup(pResult);
      for (int32_t i = 0; i < tmpBlock->info.rows; i++) {
        if (calGroupIdByData(&pInfo->partitionSup, pInfo->pPartScalarSup, tmpBlock, i) == pInfo->groupId) {
          for (int32_t j = 0; j < pInfo->pTableScanOp->exprSupp.numOfExprs; j++) {
            SColumnInfoData* pSrcCol = taosArrayGet(tmpBlock->pDataBlock, j);
            SColumnInfoData* pDestCol = taosArrayGet(pResult->pDataBlock, j);
            bool             isNull = colDataIsNull(pSrcCol, tmpBlock->info.rows, i, NULL);
            char*            pSrcData = colDataGetData(pSrcCol, i);
            colDataSetVal(pDestCol, pResult->info.rows, pSrcData, isNull);
          }
          pResult->info.rows++;
        }
      }

      blockDataDestroy(tmpBlock);

      if (pResult->info.rows > 0) {
        pResult->info.calWin = pInfo->updateWin;
        return pResult;
      }
    } else if (pResult->info.id.groupId == pInfo->groupId) {
      pResult->info.calWin = pInfo->updateWin;
      return pResult;
    }
  }
}

static int32_t getPreSessionWindow(SStreamAggSupporter* pAggSup, TSKEY startTs, TSKEY endTs, uint64_t groupId,
                                   SSessionKey* pKey) {
  pKey->win.skey = startTs;
  pKey->win.ekey = endTs;
  pKey->groupId = groupId;

  SStreamStateCur* pCur = streamStateSessionSeekKeyCurrentPrev(pAggSup->pState, pKey);
  int32_t          code = streamStateSessionGetKVByCur(pCur, pKey, NULL, 0);
  if (code != TSDB_CODE_SUCCESS) {
    SET_SESSION_WIN_KEY_INVALID(pKey);
  }

  taosMemoryFree(pCur);
  return code;
}

static int32_t generateSessionScanRange(SStreamScanInfo* pInfo, SSDataBlock* pSrcBlock, SSDataBlock* pDestBlock) {
  blockDataCleanup(pDestBlock);
  if (pSrcBlock->info.rows == 0) {
    return TSDB_CODE_SUCCESS;
  }
  int32_t code = blockDataEnsureCapacity(pDestBlock, pSrcBlock->info.rows);
  if (code != TSDB_CODE_SUCCESS) {
    return code;
  }
  ASSERT(taosArrayGetSize(pSrcBlock->pDataBlock) >= 3);
  SColumnInfoData* pStartTsCol = taosArrayGet(pSrcBlock->pDataBlock, START_TS_COLUMN_INDEX);
  TSKEY*           startData = (TSKEY*)pStartTsCol->pData;
  SColumnInfoData* pEndTsCol = taosArrayGet(pSrcBlock->pDataBlock, END_TS_COLUMN_INDEX);
  TSKEY*           endData = (TSKEY*)pEndTsCol->pData;
  SColumnInfoData* pUidCol = taosArrayGet(pSrcBlock->pDataBlock, UID_COLUMN_INDEX);
  uint64_t*        uidCol = (uint64_t*)pUidCol->pData;

  SColumnInfoData* pDestStartCol = taosArrayGet(pDestBlock->pDataBlock, START_TS_COLUMN_INDEX);
  SColumnInfoData* pDestEndCol = taosArrayGet(pDestBlock->pDataBlock, END_TS_COLUMN_INDEX);
  SColumnInfoData* pDestUidCol = taosArrayGet(pDestBlock->pDataBlock, UID_COLUMN_INDEX);
  SColumnInfoData* pDestGpCol = taosArrayGet(pDestBlock->pDataBlock, GROUPID_COLUMN_INDEX);
  SColumnInfoData* pDestCalStartTsCol = taosArrayGet(pDestBlock->pDataBlock, CALCULATE_START_TS_COLUMN_INDEX);
  SColumnInfoData* pDestCalEndTsCol = taosArrayGet(pDestBlock->pDataBlock, CALCULATE_END_TS_COLUMN_INDEX);
  int64_t          version = pSrcBlock->info.version - 1;
  for (int32_t i = 0; i < pSrcBlock->info.rows; i++) {
    uint64_t groupId = getGroupIdByData(pInfo, uidCol[i], startData[i], version);
    // gap must be 0.
    SSessionKey startWin = {0};
    getCurSessionWindow(pInfo->windowSup.pStreamAggSup, startData[i], startData[i], groupId, &startWin);
    if (IS_INVALID_SESSION_WIN_KEY(startWin)) {
      // window has been closed.
      continue;
    }
    SSessionKey endWin = {0};
    getCurSessionWindow(pInfo->windowSup.pStreamAggSup, endData[i], endData[i], groupId, &endWin);
    if (IS_INVALID_SESSION_WIN_KEY(endWin)) {
      getPreSessionWindow(pInfo->windowSup.pStreamAggSup, endData[i], endData[i], groupId, &endWin);
    }
    if (IS_INVALID_SESSION_WIN_KEY(startWin)) {
      // window has been closed.
      qError("generate session scan range failed. rang start:%" PRIx64 ", end:%" PRIx64, startData[i], endData[i]);
      continue;
    }
    colDataSetVal(pDestStartCol, i, (const char*)&startWin.win.skey, false);
    colDataSetVal(pDestEndCol, i, (const char*)&endWin.win.ekey, false);

    colDataSetNULL(pDestUidCol, i);
    colDataSetVal(pDestGpCol, i, (const char*)&groupId, false);
    colDataSetNULL(pDestCalStartTsCol, i);
    colDataSetNULL(pDestCalEndTsCol, i);
    pDestBlock->info.rows++;
  }
  return TSDB_CODE_SUCCESS;
}

static int32_t generateIntervalScanRange(SStreamScanInfo* pInfo, SSDataBlock* pSrcBlock, SSDataBlock* pDestBlock) {
  blockDataCleanup(pDestBlock);
  int32_t rows = pSrcBlock->info.rows;
  if (rows == 0) {
    return TSDB_CODE_SUCCESS;
  }

  SColumnInfoData* pSrcStartTsCol = (SColumnInfoData*)taosArrayGet(pSrcBlock->pDataBlock, START_TS_COLUMN_INDEX);
  SColumnInfoData* pSrcEndTsCol = (SColumnInfoData*)taosArrayGet(pSrcBlock->pDataBlock, END_TS_COLUMN_INDEX);
  SColumnInfoData* pSrcUidCol = taosArrayGet(pSrcBlock->pDataBlock, UID_COLUMN_INDEX);
  SColumnInfoData* pSrcGpCol = taosArrayGet(pSrcBlock->pDataBlock, GROUPID_COLUMN_INDEX);

  uint64_t* srcUidData = (uint64_t*)pSrcUidCol->pData;
  ASSERT(pSrcStartTsCol->info.type == TSDB_DATA_TYPE_TIMESTAMP);
  TSKEY*  srcStartTsCol = (TSKEY*)pSrcStartTsCol->pData;
  TSKEY*  srcEndTsCol = (TSKEY*)pSrcEndTsCol->pData;
  int64_t version = pSrcBlock->info.version - 1;

  if (pInfo->partitionSup.needCalc && srcStartTsCol[0] != srcEndTsCol[0]) {
    uint64_t     srcUid = srcUidData[0];
    TSKEY        startTs = srcStartTsCol[0];
    TSKEY        endTs = srcEndTsCol[0];
    SSDataBlock* pPreRes = readPreVersionData(pInfo->pTableScanOp, srcUid, startTs, endTs, version);
    printDataBlock(pPreRes, "pre res");
    blockDataCleanup(pSrcBlock);
    int32_t code = blockDataEnsureCapacity(pSrcBlock, pPreRes->info.rows);
    if (code != TSDB_CODE_SUCCESS) {
      return code;
    }

    SColumnInfoData* pTsCol = (SColumnInfoData*)taosArrayGet(pPreRes->pDataBlock, pInfo->primaryTsIndex);
    rows = pPreRes->info.rows;

    for (int32_t i = 0; i < rows; i++) {
      uint64_t groupId = calGroupIdByData(&pInfo->partitionSup, pInfo->pPartScalarSup, pPreRes, i);
      appendOneRowToStreamSpecialBlock(pSrcBlock, ((TSKEY*)pTsCol->pData) + i, ((TSKEY*)pTsCol->pData) + i, &srcUid,
                                       &groupId, NULL);
    }
    printDataBlock(pSrcBlock, "new delete");
  }
  uint64_t* srcGp = (uint64_t*)pSrcGpCol->pData;
  srcStartTsCol = (TSKEY*)pSrcStartTsCol->pData;
  srcEndTsCol = (TSKEY*)pSrcEndTsCol->pData;
  srcUidData = (uint64_t*)pSrcUidCol->pData;

  int32_t code = blockDataEnsureCapacity(pDestBlock, rows);
  if (code != TSDB_CODE_SUCCESS) {
    return code;
  }

  SColumnInfoData* pStartTsCol = taosArrayGet(pDestBlock->pDataBlock, START_TS_COLUMN_INDEX);
  SColumnInfoData* pEndTsCol = taosArrayGet(pDestBlock->pDataBlock, END_TS_COLUMN_INDEX);
  SColumnInfoData* pDeUidCol = taosArrayGet(pDestBlock->pDataBlock, UID_COLUMN_INDEX);
  SColumnInfoData* pGpCol = taosArrayGet(pDestBlock->pDataBlock, GROUPID_COLUMN_INDEX);
  SColumnInfoData* pCalStartTsCol = taosArrayGet(pDestBlock->pDataBlock, CALCULATE_START_TS_COLUMN_INDEX);
  SColumnInfoData* pCalEndTsCol = taosArrayGet(pDestBlock->pDataBlock, CALCULATE_END_TS_COLUMN_INDEX);
  for (int32_t i = 0; i < rows;) {
    uint64_t srcUid = srcUidData[i];
    uint64_t groupId = srcGp[i];
    if (groupId == 0) {
      groupId = getGroupIdByData(pInfo, srcUid, srcStartTsCol[i], version);
    }
    TSKEY calStartTs = srcStartTsCol[i];
    colDataSetVal(pCalStartTsCol, pDestBlock->info.rows, (const char*)(&calStartTs), false);
    STimeWindow win = getSlidingWindow(srcStartTsCol, srcEndTsCol, srcGp, &pInfo->interval, &pSrcBlock->info, &i,
                                       pInfo->partitionSup.needCalc);
    TSKEY       calEndTs = srcStartTsCol[i - 1];
    colDataSetVal(pCalEndTsCol, pDestBlock->info.rows, (const char*)(&calEndTs), false);
    colDataSetVal(pDeUidCol, pDestBlock->info.rows, (const char*)(&srcUid), false);
    colDataSetVal(pStartTsCol, pDestBlock->info.rows, (const char*)(&win.skey), false);
    colDataSetVal(pEndTsCol, pDestBlock->info.rows, (const char*)(&win.ekey), false);
    colDataSetVal(pGpCol, pDestBlock->info.rows, (const char*)(&groupId), false);
    pDestBlock->info.rows++;
  }
  return TSDB_CODE_SUCCESS;
}

static int32_t generateDeleteResultBlock(SStreamScanInfo* pInfo, SSDataBlock* pSrcBlock, SSDataBlock* pDestBlock) {
  blockDataCleanup(pDestBlock);
  int32_t rows = pSrcBlock->info.rows;
  if (rows == 0) {
    return TSDB_CODE_SUCCESS;
  }
  int32_t code = blockDataEnsureCapacity(pDestBlock, rows);
  if (code != TSDB_CODE_SUCCESS) {
    return code;
  }

  SColumnInfoData* pSrcStartTsCol = (SColumnInfoData*)taosArrayGet(pSrcBlock->pDataBlock, START_TS_COLUMN_INDEX);
  SColumnInfoData* pSrcEndTsCol = (SColumnInfoData*)taosArrayGet(pSrcBlock->pDataBlock, END_TS_COLUMN_INDEX);
  SColumnInfoData* pSrcUidCol = taosArrayGet(pSrcBlock->pDataBlock, UID_COLUMN_INDEX);
  uint64_t*        srcUidData = (uint64_t*)pSrcUidCol->pData;
  SColumnInfoData* pSrcGpCol = taosArrayGet(pSrcBlock->pDataBlock, GROUPID_COLUMN_INDEX);
  uint64_t*        srcGp = (uint64_t*)pSrcGpCol->pData;
  ASSERT(pSrcStartTsCol->info.type == TSDB_DATA_TYPE_TIMESTAMP);
  TSKEY*  srcStartTsCol = (TSKEY*)pSrcStartTsCol->pData;
  TSKEY*  srcEndTsCol = (TSKEY*)pSrcEndTsCol->pData;
  int64_t version = pSrcBlock->info.version - 1;
  for (int32_t i = 0; i < pSrcBlock->info.rows; i++) {
    uint64_t srcUid = srcUidData[i];
    uint64_t groupId = srcGp[i];
    char*    tbname[VARSTR_HEADER_SIZE + TSDB_TABLE_NAME_LEN] = {0};
    if (groupId == 0) {
      groupId = getGroupIdByData(pInfo, srcUid, srcStartTsCol[i], version);
    }
    if (pInfo->tbnameCalSup.pExprInfo) {
      void* parTbname = NULL;
      streamStateGetParName(pInfo->pStreamScanOp->pTaskInfo->streamInfo.pState, groupId, &parTbname);

      memcpy(varDataVal(tbname), parTbname, TSDB_TABLE_NAME_LEN);
      varDataSetLen(tbname, strlen(varDataVal(tbname)));
      tdbFree(parTbname);
    }
    appendOneRowToStreamSpecialBlock(pDestBlock, srcStartTsCol + i, srcEndTsCol + i, srcUidData + i, &groupId,
                                     tbname[0] == 0 ? NULL : tbname);
  }
  return TSDB_CODE_SUCCESS;
}

static int32_t generateScanRange(SStreamScanInfo* pInfo, SSDataBlock* pSrcBlock, SSDataBlock* pDestBlock) {
  int32_t code = TSDB_CODE_SUCCESS;
  if (isIntervalWindow(pInfo)) {
    code = generateIntervalScanRange(pInfo, pSrcBlock, pDestBlock);
  } else if (isSessionWindow(pInfo) || isStateWindow(pInfo)) {
    code = generateSessionScanRange(pInfo, pSrcBlock, pDestBlock);
  } else {
    code = generateDeleteResultBlock(pInfo, pSrcBlock, pDestBlock);
  }
  pDestBlock->info.type = STREAM_CLEAR;
  pDestBlock->info.version = pSrcBlock->info.version;
  pDestBlock->info.dataLoad = 1;
  blockDataUpdateTsWindow(pDestBlock, 0);
  return code;
}

#if 0
void calBlockTag(SStreamScanInfo* pInfo, SSDataBlock* pBlock) {
  SExprSupp*    pTagCalSup = &pInfo->tagCalSup;
  SStreamState* pState = pInfo->pStreamScanOp->pTaskInfo->streamInfo.pState;
  if (pTagCalSup == NULL || pTagCalSup->numOfExprs == 0) return;
  if (pBlock == NULL || pBlock->info.rows == 0) return;

  void*   tag = NULL;
  int32_t tagLen = 0;
  if (streamStateGetParTag(pState, pBlock->info.id.groupId, &tag, &tagLen) == 0) {
    pBlock->info.tagLen = tagLen;
    void* pTag = taosMemoryRealloc(pBlock->info.pTag, tagLen);
    if (pTag == NULL) {
      tdbFree(tag);
      taosMemoryFree(pBlock->info.pTag);
      pBlock->info.pTag = NULL;
      pBlock->info.tagLen = 0;
      return;
    }
    pBlock->info.pTag = pTag;
    memcpy(pBlock->info.pTag, tag, tagLen);
    tdbFree(tag);
    return;
  } else {
    pBlock->info.pTag = NULL;
  }
  tdbFree(tag);
}
#endif

static void calBlockTbName(SStreamScanInfo* pInfo, SSDataBlock* pBlock) {
  SExprSupp*    pTbNameCalSup = &pInfo->tbnameCalSup;
  SStreamState* pState = pInfo->pStreamScanOp->pTaskInfo->streamInfo.pState;
  blockDataCleanup(pInfo->pCreateTbRes);
  if (pInfo->tbnameCalSup.numOfExprs == 0 && pInfo->tagCalSup.numOfExprs == 0) {
    pBlock->info.parTbName[0] = 0;
  } else {
    appendCreateTableRow(pInfo->pStreamScanOp->pTaskInfo->streamInfo.pState, &pInfo->tbnameCalSup, &pInfo->tagCalSup,
                         pBlock->info.id.groupId, pBlock, 0, pInfo->pCreateTbRes);
  }
}

void appendOneRowToStreamSpecialBlock(SSDataBlock* pBlock, TSKEY* pStartTs, TSKEY* pEndTs, uint64_t* pUid,
                                      uint64_t* pGp, void* pTbName) {
  SColumnInfoData* pStartTsCol = taosArrayGet(pBlock->pDataBlock, START_TS_COLUMN_INDEX);
  SColumnInfoData* pEndTsCol = taosArrayGet(pBlock->pDataBlock, END_TS_COLUMN_INDEX);
  SColumnInfoData* pUidCol = taosArrayGet(pBlock->pDataBlock, UID_COLUMN_INDEX);
  SColumnInfoData* pGpCol = taosArrayGet(pBlock->pDataBlock, GROUPID_COLUMN_INDEX);
  SColumnInfoData* pCalStartCol = taosArrayGet(pBlock->pDataBlock, CALCULATE_START_TS_COLUMN_INDEX);
  SColumnInfoData* pCalEndCol = taosArrayGet(pBlock->pDataBlock, CALCULATE_END_TS_COLUMN_INDEX);
  SColumnInfoData* pTableCol = taosArrayGet(pBlock->pDataBlock, TABLE_NAME_COLUMN_INDEX);
  colDataSetVal(pStartTsCol, pBlock->info.rows, (const char*)pStartTs, false);
  colDataSetVal(pEndTsCol, pBlock->info.rows, (const char*)pEndTs, false);
  colDataSetVal(pUidCol, pBlock->info.rows, (const char*)pUid, false);
  colDataSetVal(pGpCol, pBlock->info.rows, (const char*)pGp, false);
  colDataSetVal(pCalStartCol, pBlock->info.rows, (const char*)pStartTs, false);
  colDataSetVal(pCalEndCol, pBlock->info.rows, (const char*)pEndTs, false);
  colDataSetVal(pTableCol, pBlock->info.rows, (const char*)pTbName, pTbName == NULL);
  pBlock->info.rows++;
}

static void checkUpdateData(SStreamScanInfo* pInfo, bool invertible, SSDataBlock* pBlock, bool out) {
  if (out) {
    blockDataCleanup(pInfo->pUpdateDataRes);
    blockDataEnsureCapacity(pInfo->pUpdateDataRes, pBlock->info.rows * 2);
  }
  SColumnInfoData* pColDataInfo = taosArrayGet(pBlock->pDataBlock, pInfo->primaryTsIndex);
  ASSERT(pColDataInfo->info.type == TSDB_DATA_TYPE_TIMESTAMP);
  TSKEY* tsCol = (TSKEY*)pColDataInfo->pData;
  bool   tableInserted = updateInfoIsTableInserted(pInfo->pUpdateInfo, pBlock->info.id.uid);
  for (int32_t rowId = 0; rowId < pBlock->info.rows; rowId++) {
    SResultRowInfo dumyInfo;
    dumyInfo.cur.pageId = -1;
    bool        isClosed = false;
    STimeWindow win = {.skey = INT64_MIN, .ekey = INT64_MAX};
    bool        overDue = isOverdue(tsCol[rowId], &pInfo->twAggSup);
    if (pInfo->igExpired && overDue) {
      continue;
    }

    if (tableInserted && overDue) {
      win = getActiveTimeWindow(NULL, &dumyInfo, tsCol[rowId], &pInfo->interval, TSDB_ORDER_ASC);
      isClosed = isCloseWindow(&win, &pInfo->twAggSup);
    }
    // must check update info first.
    bool update = updateInfoIsUpdated(pInfo->pUpdateInfo, pBlock->info.id.uid, tsCol[rowId]);
    bool closedWin = isClosed && isSignleIntervalWindow(pInfo) &&
                     isDeletedStreamWindow(&win, pBlock->info.id.groupId,
                                           pInfo->pTableScanOp->pTaskInfo->streamInfo.pState, &pInfo->twAggSup);
    if ((update || closedWin) && out) {
      qDebug("stream update check not pass, update %d, closedWin %d", update, closedWin);
      uint64_t gpId = 0;
      appendOneRowToStreamSpecialBlock(pInfo->pUpdateDataRes, tsCol + rowId, tsCol + rowId, &pBlock->info.id.uid, &gpId,
                                       NULL);
      if (closedWin && pInfo->partitionSup.needCalc) {
        gpId = calGroupIdByData(&pInfo->partitionSup, pInfo->pPartScalarSup, pBlock, rowId);
        appendOneRowToStreamSpecialBlock(pInfo->pUpdateDataRes, tsCol + rowId, tsCol + rowId, &pBlock->info.id.uid,
                                         &gpId, NULL);
      }
    }
  }
  if (out && pInfo->pUpdateDataRes->info.rows > 0) {
    pInfo->pUpdateDataRes->info.version = pBlock->info.version;
    pInfo->pUpdateDataRes->info.dataLoad = 1;
    blockDataUpdateTsWindow(pInfo->pUpdateDataRes, 0);
    pInfo->pUpdateDataRes->info.type = pInfo->partitionSup.needCalc ? STREAM_DELETE_DATA : STREAM_CLEAR;
  }
}

static int32_t setBlockIntoRes(SStreamScanInfo* pInfo, const SSDataBlock* pBlock, bool filter) {
  SDataBlockInfo* pBlockInfo = &pInfo->pRes->info;
  SOperatorInfo*  pOperator = pInfo->pStreamScanOp;
  SExecTaskInfo*  pTaskInfo = pOperator->pTaskInfo;

  blockDataEnsureCapacity(pInfo->pRes, pBlock->info.rows);

  pInfo->pRes->info.rows = pBlock->info.rows;
  pInfo->pRes->info.id.uid = pBlock->info.id.uid;
  pInfo->pRes->info.type = STREAM_NORMAL;
  pInfo->pRes->info.version = pBlock->info.version;

  STableScanInfo* pTableScanInfo = pInfo->pTableScanOp->info;
  pInfo->pRes->info.id.groupId = getTableGroupId(pTableScanInfo->base.pTableListInfo, pBlock->info.id.uid);

  // todo extract method
  for (int32_t i = 0; i < taosArrayGetSize(pInfo->matchInfo.pList); ++i) {
    SColMatchItem* pColMatchInfo = taosArrayGet(pInfo->matchInfo.pList, i);
    if (!pColMatchInfo->needOutput) {
      continue;
    }

    bool colExists = false;
    for (int32_t j = 0; j < blockDataGetNumOfCols(pBlock); ++j) {
      SColumnInfoData* pResCol = bdGetColumnInfoData(pBlock, j);
      if (pResCol->info.colId == pColMatchInfo->colId) {
        SColumnInfoData* pDst = taosArrayGet(pInfo->pRes->pDataBlock, pColMatchInfo->dstSlotId);
        colDataAssign(pDst, pResCol, pBlock->info.rows, &pInfo->pRes->info);
        colExists = true;
        break;
      }
    }

    // the required column does not exists in submit block, let's set it to be all null value
    if (!colExists) {
      SColumnInfoData* pDst = taosArrayGet(pInfo->pRes->pDataBlock, pColMatchInfo->dstSlotId);
      colDataSetNNULL(pDst, 0, pBlockInfo->rows);
    }
  }

  // currently only the tbname pseudo column
  if (pInfo->numOfPseudoExpr > 0) {
    int32_t code = addTagPseudoColumnData(&pInfo->readHandle, pInfo->pPseudoExpr, pInfo->numOfPseudoExpr, pInfo->pRes,
                                          pInfo->pRes->info.rows, GET_TASKID(pTaskInfo), NULL);
    // ignore the table not exists error, since this table may have been dropped during the scan procedure.
    if (code != TSDB_CODE_SUCCESS && code != TSDB_CODE_PAR_TABLE_NOT_EXIST) {
      blockDataFreeRes((SSDataBlock*)pBlock);
      T_LONG_JMP(pTaskInfo->env, code);
    }

    // reset the error code.
    terrno = 0;
  }

  if (filter) {
    doFilter(pInfo->pRes, pOperator->exprSupp.pFilterInfo, NULL);
  }

  pInfo->pRes->info.dataLoad = 1;
  blockDataUpdateTsWindow(pInfo->pRes, pInfo->primaryTsIndex);
//  blockDataFreeRes((SSDataBlock*)pBlock);

  calBlockTbName(pInfo, pInfo->pRes);
  return 0;
}

static SSDataBlock* doQueueScan(SOperatorInfo* pOperator) {
  SExecTaskInfo*   pTaskInfo = pOperator->pTaskInfo;
  SStreamScanInfo* pInfo = pOperator->info;
  const char*      id = GET_TASKID(pTaskInfo);

  qDebug("start to exec queue scan, %s", id);

#if 0
  if (pTaskInfo->streamInfo.submit.msgStr != NULL) {
    if (pInfo->tqReader->msg.msgStr == NULL) {
      SPackedData submit = pTaskInfo->streamInfo.submit;
      if (tqReaderSetSubmitMsg(pInfo->tqReader, submit.msgStr, submit.msgLen, submit.ver) < 0) {
        qError("submit msg messed up when initing stream submit block %p", submit.msgStr);
        return NULL;
      }
    }

    blockDataCleanup(pInfo->pRes);
    SDataBlockInfo* pBlockInfo = &pInfo->pRes->info;

    while (tqNextBlockImpl(pInfo->tqReader)) {
      int32_t code = tqRetrieveDataBlock(pInfo->tqReader, NULL);
      if (code != TSDB_CODE_SUCCESS || pInfo->tqReader->pResBlock->info.rows == 0) {
        continue;
      }

      setBlockIntoRes(pInfo, pInfo->tqReader->pResBlock, true);

      if (pBlockInfo->rows > 0) {
        return pInfo->pRes;
      }
    }

    pInfo->tqReader->msg = (SPackedData){0};
    pTaskInfo->streamInfo.submit = (SPackedData){0};
    return NULL;
  }
#endif

  if (pTaskInfo->streamInfo.currentOffset.type == TMQ_OFFSET__SNAPSHOT_DATA) {
    SSDataBlock* pResult = doTableScan(pInfo->pTableScanOp);
    if (pResult && pResult->info.rows > 0) {
      qDebug("queue scan tsdb return %" PRId64 " rows min:%" PRId64 " max:%" PRId64 " wal curVersion:%" PRId64,
             pResult->info.rows, pResult->info.window.skey, pResult->info.window.ekey,
             pInfo->tqReader->pWalReader->curVersion);
      tqOffsetResetToData(&pTaskInfo->streamInfo.currentOffset, pResult->info.id.uid, pResult->info.window.ekey);
      return pResult;
    }
    STableScanInfo* pTSInfo = pInfo->pTableScanOp->info;
    tsdbReaderClose(pTSInfo->base.dataReader);
    pTSInfo->base.dataReader = NULL;
    qDebug("queue scan tsdb over, switch to wal ver %" PRId64 "", pTaskInfo->streamInfo.snapshotVer + 1);
    if (tqSeekVer(pInfo->tqReader, pTaskInfo->streamInfo.snapshotVer + 1, pTaskInfo->id.str) < 0) {
      return NULL;
    }

    tqOffsetResetToLog(&pTaskInfo->streamInfo.currentOffset, pTaskInfo->streamInfo.snapshotVer);
  }

  if (pTaskInfo->streamInfo.currentOffset.type == TMQ_OFFSET__LOG) {

    while (1) {
      int32_t type = tqNextBlockInWal(pInfo->tqReader);
      SSDataBlock* pRes = pInfo->tqReader->pResBlock;

      // curVersion move to next, so currentOffset = curVersion - 1
      tqOffsetResetToLog(&pTaskInfo->streamInfo.currentOffset, pInfo->tqReader->pWalReader->curVersion - 1);

      if (type == FETCH_TYPE__DATA) {
        qDebug("doQueueScan get data from log %" PRId64 " rows, version:%" PRId64, pRes->info.rows,
               pTaskInfo->streamInfo.currentOffset.version);
        blockDataCleanup(pInfo->pRes);
        setBlockIntoRes(pInfo, pRes, true);
        if (pInfo->pRes->info.rows > 0) {
          return pInfo->pRes;
        }
      } else if (type == FETCH_TYPE__NONE) {
        qDebug("doQueueScan get none from log, return, version:%" PRId64, pTaskInfo->streamInfo.currentOffset.version);
        return NULL;
      }
    }
  } else {
    qError("unexpected streamInfo prepare type: %d", pTaskInfo->streamInfo.currentOffset.type);
    return NULL;
  }
}

static int32_t filterDelBlockByUid(SSDataBlock* pDst, const SSDataBlock* pSrc, SStreamScanInfo* pInfo) {
  STqReader* pReader = pInfo->tqReader;
  int32_t    rows = pSrc->info.rows;
  blockDataEnsureCapacity(pDst, rows);

  SColumnInfoData* pSrcStartCol = taosArrayGet(pSrc->pDataBlock, START_TS_COLUMN_INDEX);
  uint64_t*        startCol = (uint64_t*)pSrcStartCol->pData;
  SColumnInfoData* pSrcEndCol = taosArrayGet(pSrc->pDataBlock, END_TS_COLUMN_INDEX);
  uint64_t*        endCol = (uint64_t*)pSrcEndCol->pData;
  SColumnInfoData* pSrcUidCol = taosArrayGet(pSrc->pDataBlock, UID_COLUMN_INDEX);
  uint64_t*        uidCol = (uint64_t*)pSrcUidCol->pData;

  SColumnInfoData* pDstStartCol = taosArrayGet(pDst->pDataBlock, START_TS_COLUMN_INDEX);
  SColumnInfoData* pDstEndCol = taosArrayGet(pDst->pDataBlock, END_TS_COLUMN_INDEX);
  SColumnInfoData* pDstUidCol = taosArrayGet(pDst->pDataBlock, UID_COLUMN_INDEX);
  int32_t          j = 0;
  for (int32_t i = 0; i < rows; i++) {
    if (taosHashGet(pReader->tbIdHash, &uidCol[i], sizeof(uint64_t))) {
      colDataSetVal(pDstStartCol, j, (const char*)&startCol[i], false);
      colDataSetVal(pDstEndCol, j, (const char*)&endCol[i], false);
      colDataSetVal(pDstUidCol, j, (const char*)&uidCol[i], false);

      colDataSetNULL(taosArrayGet(pDst->pDataBlock, GROUPID_COLUMN_INDEX), j);
      colDataSetNULL(taosArrayGet(pDst->pDataBlock, CALCULATE_START_TS_COLUMN_INDEX), j);
      colDataSetNULL(taosArrayGet(pDst->pDataBlock, CALCULATE_END_TS_COLUMN_INDEX), j);
      j++;
    }
  }
  uint32_t cap = pDst->info.capacity;
  pDst->info = pSrc->info;
  pDst->info.rows = j;
  pDst->info.capacity = cap;

  return 0;
}

// for partition by tag
static void setBlockGroupIdByUid(SStreamScanInfo* pInfo, SSDataBlock* pBlock) {
  SColumnInfoData* pStartTsCol = taosArrayGet(pBlock->pDataBlock, START_TS_COLUMN_INDEX);
  TSKEY*           startTsCol = (TSKEY*)pStartTsCol->pData;
  SColumnInfoData* pGpCol = taosArrayGet(pBlock->pDataBlock, GROUPID_COLUMN_INDEX);
  uint64_t*        gpCol = (uint64_t*)pGpCol->pData;
  SColumnInfoData* pUidCol = taosArrayGet(pBlock->pDataBlock, UID_COLUMN_INDEX);
  uint64_t*        uidCol = (uint64_t*)pUidCol->pData;
  int32_t          rows = pBlock->info.rows;
  if (!pInfo->partitionSup.needCalc) {
    for (int32_t i = 0; i < rows; i++) {
      uint64_t groupId = getGroupIdByUid(pInfo, uidCol[i]);
      colDataSetVal(pGpCol, i, (const char*)&groupId, false);
    }
  }
}

static void doCheckUpdate(SStreamScanInfo* pInfo, TSKEY endKey, SSDataBlock* pBlock) {
  if (pInfo->pUpdateInfo) {
    checkUpdateData(pInfo, true, pBlock, true);
    pInfo->twAggSup.maxTs = TMAX(pInfo->twAggSup.maxTs, endKey);
    if (pInfo->pUpdateDataRes->info.rows > 0) {
      pInfo->updateResIndex = 0;
      if (pInfo->pUpdateDataRes->info.type == STREAM_CLEAR) {
        pInfo->scanMode = STREAM_SCAN_FROM_UPDATERES;
      } else if (pInfo->pUpdateDataRes->info.type == STREAM_INVERT) {
        pInfo->scanMode = STREAM_SCAN_FROM_RES;
        // return pInfo->pUpdateDataRes;
      } else if (pInfo->pUpdateDataRes->info.type == STREAM_DELETE_DATA) {
        pInfo->scanMode = STREAM_SCAN_FROM_DELETE_DATA;
      }
    }
  }
}

static SSDataBlock* doStreamScan(SOperatorInfo* pOperator) {
  // NOTE: this operator does never check if current status is done or not
  SExecTaskInfo*   pTaskInfo = pOperator->pTaskInfo;
  SStreamScanInfo* pInfo = pOperator->info;

  qDebug("stream scan started, %s", GET_TASKID(pTaskInfo));

  if (pTaskInfo->streamInfo.recoverStep == STREAM_RECOVER_STEP__PREPARE1 ||
      pTaskInfo->streamInfo.recoverStep == STREAM_RECOVER_STEP__PREPARE2) {
    STableScanInfo* pTSInfo = pInfo->pTableScanOp->info;
    memcpy(&pTSInfo->base.cond, &pTaskInfo->streamInfo.tableCond, sizeof(SQueryTableDataCond));
    if (pTaskInfo->streamInfo.recoverStep == STREAM_RECOVER_STEP__PREPARE1) {
      pTSInfo->base.cond.startVersion = 0;
      pTSInfo->base.cond.endVersion = pTaskInfo->streamInfo.fillHistoryVer1;
      qDebug("stream recover step1, verRange:%" PRId64 " - %" PRId64, pTSInfo->base.cond.startVersion,
             pTSInfo->base.cond.endVersion);
      pTaskInfo->streamInfo.recoverStep = STREAM_RECOVER_STEP__SCAN1;
    } else {
      pTSInfo->base.cond.startVersion = pTaskInfo->streamInfo.fillHistoryVer1 + 1;
      pTSInfo->base.cond.endVersion = pTaskInfo->streamInfo.fillHistoryVer2;
      qDebug("stream recover step2, verRange:%" PRId64 " - %" PRId64, pTSInfo->base.cond.startVersion,
             pTSInfo->base.cond.endVersion);
      pTaskInfo->streamInfo.recoverStep = STREAM_RECOVER_STEP__SCAN2;
    }

    /*resetTableScanInfo(pTSInfo, pWin);*/
    tsdbReaderClose(pTSInfo->base.dataReader);

    pTSInfo->base.dataReader = NULL;
    pInfo->pTableScanOp->status = OP_OPENED;

    pTSInfo->scanTimes = 0;
    pTSInfo->currentGroupId = -1;
    pTaskInfo->streamInfo.recoverScanFinished = false;
  }

  if (pTaskInfo->streamInfo.recoverStep == STREAM_RECOVER_STEP__SCAN1 ||
      pTaskInfo->streamInfo.recoverStep == STREAM_RECOVER_STEP__SCAN2) {
    if (pInfo->blockRecoverContiCnt > 100) {
      pInfo->blockRecoverTotCnt += pInfo->blockRecoverContiCnt;
      pInfo->blockRecoverContiCnt = 0;
      return NULL;
    }

    switch (pInfo->scanMode) {
      case STREAM_SCAN_FROM_RES: {
        pInfo->scanMode = STREAM_SCAN_FROM_READERHANDLE;
        printDataBlock(pInfo->pRecoverRes, "scan recover");
        return pInfo->pRecoverRes;
      } break;
      case STREAM_SCAN_FROM_UPDATERES: {
        generateScanRange(pInfo, pInfo->pUpdateDataRes, pInfo->pUpdateRes);
        prepareRangeScan(pInfo, pInfo->pUpdateRes, &pInfo->updateResIndex);
        pInfo->scanMode = STREAM_SCAN_FROM_DATAREADER_RANGE;
        printDataBlock(pInfo->pUpdateRes, "recover update");
        return pInfo->pUpdateRes;
      } break;
      case STREAM_SCAN_FROM_DELETE_DATA: {
        generateScanRange(pInfo, pInfo->pUpdateDataRes, pInfo->pUpdateRes);
        prepareRangeScan(pInfo, pInfo->pUpdateRes, &pInfo->updateResIndex);
        pInfo->scanMode = STREAM_SCAN_FROM_DATAREADER_RANGE;
        copyDataBlock(pInfo->pDeleteDataRes, pInfo->pUpdateRes);
        pInfo->pDeleteDataRes->info.type = STREAM_DELETE_DATA;
        printDataBlock(pInfo->pDeleteDataRes, "recover delete");
        return pInfo->pDeleteDataRes;
      } break;
      case STREAM_SCAN_FROM_DATAREADER_RANGE: {
        SSDataBlock* pSDB = doRangeScan(pInfo, pInfo->pUpdateRes, pInfo->primaryTsIndex, &pInfo->updateResIndex);
        if (pSDB) {
          STableScanInfo* pTableScanInfo = pInfo->pTableScanOp->info;
          uint64_t        version = tsdbGetReaderMaxVersion(pTableScanInfo->base.dataReader);
          updateInfoSetScanRange(pInfo->pUpdateInfo, &pTableScanInfo->base.cond.twindows, pInfo->groupId, version);
          pSDB->info.type = pInfo->scanMode == STREAM_SCAN_FROM_DATAREADER_RANGE ? STREAM_NORMAL : STREAM_PULL_DATA;
          checkUpdateData(pInfo, true, pSDB, false);
          printDataBlock(pSDB, "scan recover update");
          calBlockTbName(pInfo, pSDB);
          return pSDB;
        }
        blockDataCleanup(pInfo->pUpdateDataRes);
        pInfo->scanMode = STREAM_SCAN_FROM_READERHANDLE;
      } break;
      default:
        break;
    }

    pInfo->pRecoverRes = doTableScan(pInfo->pTableScanOp);
    if (pInfo->pRecoverRes != NULL) {
      pInfo->blockRecoverContiCnt++;
      calBlockTbName(pInfo, pInfo->pRecoverRes);
      if (pInfo->pUpdateInfo) {
        if (pTaskInfo->streamInfo.recoverStep == STREAM_RECOVER_STEP__SCAN1) {
          TSKEY maxTs = updateInfoFillBlockData(pInfo->pUpdateInfo, pInfo->pRecoverRes, pInfo->primaryTsIndex);
          pInfo->twAggSup.maxTs = TMAX(pInfo->twAggSup.maxTs, maxTs);
        } else {
          doCheckUpdate(pInfo, pInfo->pRecoverRes->info.window.ekey, pInfo->pRecoverRes);
        }
      }
      if (pInfo->pCreateTbRes->info.rows > 0) {
        pInfo->scanMode = STREAM_SCAN_FROM_RES;
        printDataBlock(pInfo->pCreateTbRes, "recover createTbl");
        return pInfo->pCreateTbRes;
      }
      qDebug("stream recover scan get block, rows %" PRId64, pInfo->pRecoverRes->info.rows);
      printDataBlock(pInfo->pRecoverRes, "scan recover");
      return pInfo->pRecoverRes;
    }
    pTaskInfo->streamInfo.recoverStep = STREAM_RECOVER_STEP__NONE;
    STableScanInfo* pTSInfo = pInfo->pTableScanOp->info;
    tsdbReaderClose(pTSInfo->base.dataReader);

    pTSInfo->base.dataReader = NULL;

    pTSInfo->base.cond.startVersion = -1;
    pTSInfo->base.cond.endVersion = -1;

    pTaskInfo->streamInfo.recoverScanFinished = true;
    return NULL;
  }

  size_t total = taosArrayGetSize(pInfo->pBlockLists);
// TODO: refactor
FETCH_NEXT_BLOCK:
  if (pInfo->blockType == STREAM_INPUT__DATA_BLOCK) {
    if (pInfo->validBlockIndex >= total) {
      doClearBufferedBlocks(pInfo);
      return NULL;
    }

    int32_t      current = pInfo->validBlockIndex++;
    SPackedData* pPacked = taosArrayGet(pInfo->pBlockLists, current);
    SSDataBlock* pBlock = pPacked->pDataBlock;
    if (pBlock->info.parTbName[0]) {
      streamStatePutParName(pTaskInfo->streamInfo.pState, pBlock->info.id.groupId, pBlock->info.parTbName);
    }

    // TODO move into scan
    pBlock->info.calWin.skey = INT64_MIN;
    pBlock->info.calWin.ekey = INT64_MAX;
    pBlock->info.dataLoad = 1;
    blockDataUpdateTsWindow(pBlock, 0);
    switch (pBlock->info.type) {
      case STREAM_NORMAL:
      case STREAM_GET_ALL:
        return pBlock;
      case STREAM_RETRIEVE: {
        pInfo->blockType = STREAM_INPUT__DATA_SUBMIT;
        pInfo->scanMode = STREAM_SCAN_FROM_DATAREADER_RETRIEVE;
        copyDataBlock(pInfo->pUpdateRes, pBlock);
        prepareRangeScan(pInfo, pInfo->pUpdateRes, &pInfo->updateResIndex);
        updateInfoAddCloseWindowSBF(pInfo->pUpdateInfo);
      } break;
      case STREAM_DELETE_DATA: {
        printDataBlock(pBlock, "stream scan delete recv");
        SSDataBlock* pDelBlock = NULL;
        if (pInfo->tqReader) {
          pDelBlock = createSpecialDataBlock(STREAM_DELETE_DATA);
          filterDelBlockByUid(pDelBlock, pBlock, pInfo);
        } else {
          pDelBlock = pBlock;
        }
        setBlockGroupIdByUid(pInfo, pDelBlock);
        printDataBlock(pDelBlock, "stream scan delete recv filtered");
        if (pDelBlock->info.rows == 0) {
          if (pInfo->tqReader) {
            blockDataDestroy(pDelBlock);
          }
          goto FETCH_NEXT_BLOCK;
        }
        if (!isIntervalWindow(pInfo) && !isSessionWindow(pInfo) && !isStateWindow(pInfo)) {
          generateDeleteResultBlock(pInfo, pDelBlock, pInfo->pDeleteDataRes);
          pInfo->pDeleteDataRes->info.type = STREAM_DELETE_RESULT;
          printDataBlock(pDelBlock, "stream scan delete result");
          blockDataDestroy(pDelBlock);

          if (pInfo->pDeleteDataRes->info.rows > 0) {
            return pInfo->pDeleteDataRes;
          } else {
            goto FETCH_NEXT_BLOCK;
          }
        } else {
          pInfo->blockType = STREAM_INPUT__DATA_SUBMIT;
          pInfo->updateResIndex = 0;
          generateScanRange(pInfo, pDelBlock, pInfo->pUpdateRes);
          prepareRangeScan(pInfo, pInfo->pUpdateRes, &pInfo->updateResIndex);
          copyDataBlock(pInfo->pDeleteDataRes, pInfo->pUpdateRes);
          pInfo->pDeleteDataRes->info.type = STREAM_DELETE_DATA;
          printDataBlock(pDelBlock, "stream scan delete data");
          if (pInfo->tqReader) {
            blockDataDestroy(pDelBlock);
          }
          if (pInfo->pDeleteDataRes->info.rows > 0) {
            pInfo->scanMode = STREAM_SCAN_FROM_DATAREADER_RANGE;
            return pInfo->pDeleteDataRes;
          } else {
            goto FETCH_NEXT_BLOCK;
          }
        }
      } break;
      default:
        break;
    }
    // printDataBlock(pBlock, "stream scan recv");
    return pBlock;
  } else if (pInfo->blockType == STREAM_INPUT__DATA_SUBMIT) {
    qDebug("scan mode %d", pInfo->scanMode);
    switch (pInfo->scanMode) {
      case STREAM_SCAN_FROM_RES: {
        pInfo->scanMode = STREAM_SCAN_FROM_READERHANDLE;
        doCheckUpdate(pInfo, pInfo->pRes->info.window.ekey, pInfo->pRes);
        doFilter(pInfo->pRes, pOperator->exprSupp.pFilterInfo, NULL);
        pInfo->pRes->info.dataLoad = 1;
        blockDataUpdateTsWindow(pInfo->pRes, pInfo->primaryTsIndex);
        if (pInfo->pRes->info.rows > 0) {
          return pInfo->pRes;
        }
      } break;
      case STREAM_SCAN_FROM_DELETE_DATA: {
        generateScanRange(pInfo, pInfo->pUpdateDataRes, pInfo->pUpdateRes);
        prepareRangeScan(pInfo, pInfo->pUpdateRes, &pInfo->updateResIndex);
        pInfo->scanMode = STREAM_SCAN_FROM_DATAREADER_RANGE;
        copyDataBlock(pInfo->pDeleteDataRes, pInfo->pUpdateRes);
        pInfo->pDeleteDataRes->info.type = STREAM_DELETE_DATA;
        return pInfo->pDeleteDataRes;
      } break;
      case STREAM_SCAN_FROM_UPDATERES: {
        generateScanRange(pInfo, pInfo->pUpdateDataRes, pInfo->pUpdateRes);
        prepareRangeScan(pInfo, pInfo->pUpdateRes, &pInfo->updateResIndex);
        pInfo->scanMode = STREAM_SCAN_FROM_DATAREADER_RANGE;
        return pInfo->pUpdateRes;
      } break;
      case STREAM_SCAN_FROM_DATAREADER_RANGE:
      case STREAM_SCAN_FROM_DATAREADER_RETRIEVE: {
        SSDataBlock* pSDB = doRangeScan(pInfo, pInfo->pUpdateRes, pInfo->primaryTsIndex, &pInfo->updateResIndex);
        if (pSDB) {
          STableScanInfo* pTableScanInfo = pInfo->pTableScanOp->info;
          uint64_t        version = tsdbGetReaderMaxVersion(pTableScanInfo->base.dataReader);
          updateInfoSetScanRange(pInfo->pUpdateInfo, &pTableScanInfo->base.cond.twindows, pInfo->groupId, version);
          pSDB->info.type = pInfo->scanMode == STREAM_SCAN_FROM_DATAREADER_RANGE ? STREAM_NORMAL : STREAM_PULL_DATA;
          checkUpdateData(pInfo, true, pSDB, false);
          // printDataBlock(pSDB, "stream scan update");
          calBlockTbName(pInfo, pSDB);
          return pSDB;
        }
        blockDataCleanup(pInfo->pUpdateDataRes);
        pInfo->scanMode = STREAM_SCAN_FROM_READERHANDLE;
      } break;
      default:
        break;
    }

    SStreamAggSupporter* pSup = pInfo->windowSup.pStreamAggSup;
    if (isStateWindow(pInfo) && pSup->pScanBlock->info.rows > 0) {
      pInfo->scanMode = STREAM_SCAN_FROM_DATAREADER_RANGE;
      pInfo->updateResIndex = 0;
      copyDataBlock(pInfo->pUpdateRes, pSup->pScanBlock);
      blockDataCleanup(pSup->pScanBlock);
      prepareRangeScan(pInfo, pInfo->pUpdateRes, &pInfo->updateResIndex);
      pInfo->pUpdateRes->info.type = STREAM_DELETE_DATA;
      return pInfo->pUpdateRes;
    }

    SDataBlockInfo* pBlockInfo = &pInfo->pRes->info;

    int32_t totBlockNum = taosArrayGetSize(pInfo->pBlockLists);

  NEXT_SUBMIT_BLK:
    while (1) {
      if (pInfo->tqReader->msg.msgStr == NULL) {
        if (pInfo->validBlockIndex >= totBlockNum) {
          updateInfoDestoryColseWinSBF(pInfo->pUpdateInfo);
          doClearBufferedBlocks(pInfo);
          qDebug("stream scan return empty, consume block %d", totBlockNum);
          return NULL;
        }

        int32_t      current = pInfo->validBlockIndex++;
        SPackedData* pSubmit = taosArrayGet(pInfo->pBlockLists, current);
        if (tqReaderSetSubmitMsg(pInfo->tqReader, pSubmit->msgStr, pSubmit->msgLen, pSubmit->ver) < 0) {
          qError("submit msg messed up when initing stream submit block %p, current %d, total %d", pSubmit, current,
                 totBlockNum);
          continue;
        }
      }

      blockDataCleanup(pInfo->pRes);

      while (tqNextBlockImpl(pInfo->tqReader)) {
        int32_t code = tqRetrieveDataBlock(pInfo->tqReader, NULL);
        if (code != TSDB_CODE_SUCCESS || pInfo->tqReader->pResBlock->info.rows == 0) {
          continue;
        }

        setBlockIntoRes(pInfo, pInfo->tqReader->pResBlock, false);

        if (updateInfoIgnore(pInfo->pUpdateInfo, &pInfo->pRes->info.window, pInfo->pRes->info.id.groupId,
                             pInfo->pRes->info.version)) {
          printDataBlock(pInfo->pRes, "stream scan ignore");
          blockDataCleanup(pInfo->pRes);
          continue;
        }

        if (pInfo->pCreateTbRes->info.rows > 0) {
          pInfo->scanMode = STREAM_SCAN_FROM_RES;
          return pInfo->pCreateTbRes;
        }

        doCheckUpdate(pInfo, pBlockInfo->window.ekey, pInfo->pRes);
        doFilter(pInfo->pRes, pOperator->exprSupp.pFilterInfo, NULL);
        pInfo->pRes->info.dataLoad = 1;
        blockDataUpdateTsWindow(pInfo->pRes, pInfo->primaryTsIndex);

        if (pBlockInfo->rows > 0 || pInfo->pUpdateDataRes->info.rows > 0) {
          break;
        }
      }
      if (pBlockInfo->rows > 0 || pInfo->pUpdateDataRes->info.rows > 0) {
        break;
      } else {
        continue;
      }
    }

    // record the scan action.
    pInfo->numOfExec++;
    pOperator->resultInfo.totalRows += pBlockInfo->rows;

    qDebug("scan rows: %" PRId64, pBlockInfo->rows);
    if (pBlockInfo->rows > 0) {
      return pInfo->pRes;
    }

    if (pInfo->pUpdateDataRes->info.rows > 0) {
      goto FETCH_NEXT_BLOCK;
    }

    goto NEXT_SUBMIT_BLK;
  } else {
    ASSERT(0);
    return NULL;
  }
}

static SArray* extractTableIdList(const STableListInfo* pTableListInfo) {
  SArray* tableIdList = taosArrayInit(4, sizeof(uint64_t));

  // Transfer the Array of STableKeyInfo into uid list.
  size_t size = tableListGetSize(pTableListInfo);
  for (int32_t i = 0; i < size; ++i) {
    STableKeyInfo* pkeyInfo = tableListGetInfo(pTableListInfo, i);
    taosArrayPush(tableIdList, &pkeyInfo->uid);
  }

  return tableIdList;
}

static SSDataBlock* doRawScan(SOperatorInfo* pOperator) {
  // NOTE: this operator does never check if current status is done or not
  SExecTaskInfo*      pTaskInfo = pOperator->pTaskInfo;
  SStreamRawScanInfo* pInfo = pOperator->info;
  int32_t             code = TSDB_CODE_SUCCESS;
  pTaskInfo->streamInfo.metaRsp.metaRspLen = 0;  // use metaRspLen !=0 to judge if data is meta
  pTaskInfo->streamInfo.metaRsp.metaRsp = NULL;

  qDebug("tmqsnap doRawScan called");
  if (pTaskInfo->streamInfo.currentOffset.type == TMQ_OFFSET__SNAPSHOT_DATA) {
    bool hasNext = false;
    if (pInfo->dataReader) {
      code = tsdbNextDataBlock(pInfo->dataReader, &hasNext);
      if (code) {
        tsdbReleaseDataBlock(pInfo->dataReader);
        T_LONG_JMP(pTaskInfo->env, code);
      }
    }

    if (pInfo->dataReader && hasNext) {
      if (isTaskKilled(pTaskInfo)) {
        tsdbReleaseDataBlock(pInfo->dataReader);
        T_LONG_JMP(pTaskInfo->env, pTaskInfo->code);
      }

      SSDataBlock* pBlock = tsdbRetrieveDataBlock(pInfo->dataReader, NULL);
      if (pBlock == NULL) {
        T_LONG_JMP(pTaskInfo->env, terrno);
      }

      qDebug("tmqsnap doRawScan get data uid:%" PRId64 "", pBlock->info.id.uid);
      tqOffsetResetToData(&pTaskInfo->streamInfo.currentOffset, pBlock->info.id.uid, pBlock->info.window.ekey);
      return pBlock;
    }

    SMetaTableInfo mtInfo = getUidfromSnapShot(pInfo->sContext);
    STqOffsetVal   offset = {0};
    if (mtInfo.uid == 0) {  // read snapshot done, change to get data from wal
      qDebug("tmqsnap read snapshot done, change to get data from wal");
      tqOffsetResetToLog(&offset, pInfo->sContext->snapVersion);
    } else {
      tqOffsetResetToData(&offset, mtInfo.uid, INT64_MIN);
      qDebug("tmqsnap change get data uid:%" PRId64 "", mtInfo.uid);
    }
    qStreamPrepareScan(pTaskInfo, &offset, pInfo->sContext->subType);
    tDeleteSchemaWrapper(mtInfo.schema);
    return NULL;
  } else if (pTaskInfo->streamInfo.currentOffset.type == TMQ_OFFSET__SNAPSHOT_META) {
    SSnapContext* sContext = pInfo->sContext;
    void*         data = NULL;
    int32_t       dataLen = 0;
    int16_t       type = 0;
    int64_t       uid = 0;
    if (getMetafromSnapShot(sContext, &data, &dataLen, &type, &uid) < 0) {
      qError("tmqsnap getMetafromSnapShot error");
      taosMemoryFreeClear(data);
      return NULL;
    }

    if (!sContext->queryMeta) {  // change to get data next poll request
      STqOffsetVal offset = {0};
      tqOffsetResetToData(&offset, 0, INT64_MIN);
      qStreamPrepareScan(pTaskInfo, &offset, pInfo->sContext->subType);
    } else {
      tqOffsetResetToMeta(&pTaskInfo->streamInfo.currentOffset, uid);
      pTaskInfo->streamInfo.metaRsp.resMsgType = type;
      pTaskInfo->streamInfo.metaRsp.metaRspLen = dataLen;
      pTaskInfo->streamInfo.metaRsp.metaRsp = data;
    }

    return NULL;
  }
  //  else if (pTaskInfo->streamInfo.prepareStatus.type == TMQ_OFFSET__LOG) {
  //    int64_t fetchVer = pTaskInfo->streamInfo.prepareStatus.version + 1;
  //
  //    while(1){
  //      if (tqFetchLog(pInfo->tqReader->pWalReader, pInfo->sContext->withMeta, &fetchVer, &pInfo->pCkHead) < 0) {
  //        qDebug("tmqsnap tmq poll: consumer log end. offset %" PRId64, fetchVer);
  //        pTaskInfo->streamInfo.lastStatus.version = fetchVer;
  //        pTaskInfo->streamInfo.lastStatus.type = TMQ_OFFSET__LOG;
  //        return NULL;
  //      }
  //      SWalCont* pHead = &pInfo->pCkHead->head;
  //      qDebug("tmqsnap tmq poll: consumer log offset %" PRId64 " msgType %d", fetchVer, pHead->msgType);
  //
  //      if (pHead->msgType == TDMT_VND_SUBMIT) {
  //        SSubmitReq* pCont = (SSubmitReq*)&pHead->body;
  //        tqReaderSetDataMsg(pInfo->tqReader, pCont, 0);
  //        SSDataBlock* block = tqLogScanExec(pInfo->sContext->subType, pInfo->tqReader, pInfo->pFilterOutTbUid,
  //        &pInfo->pRes); if(block){
  //          pTaskInfo->streamInfo.lastStatus.type = TMQ_OFFSET__LOG;
  //          pTaskInfo->streamInfo.lastStatus.version = fetchVer;
  //          qDebug("tmqsnap fetch data msg, ver:%" PRId64 ", type:%d", pHead->version, pHead->msgType);
  //          return block;
  //        }else{
  //          fetchVer++;
  //        }
  //      } else{
  //        ASSERT(pInfo->sContext->withMeta);
  //        ASSERT(IS_META_MSG(pHead->msgType));
  //        qDebug("tmqsnap fetch meta msg, ver:%" PRId64 ", type:%d", pHead->version, pHead->msgType);
  //        pTaskInfo->streamInfo.metaRsp.rspOffset.version = fetchVer;
  //        pTaskInfo->streamInfo.metaRsp.rspOffset.type = TMQ_OFFSET__LOG;
  //        pTaskInfo->streamInfo.metaRsp.resMsgType = pHead->msgType;
  //        pTaskInfo->streamInfo.metaRsp.metaRspLen = pHead->bodyLen;
  //        pTaskInfo->streamInfo.metaRsp.metaRsp = taosMemoryMalloc(pHead->bodyLen);
  //        memcpy(pTaskInfo->streamInfo.metaRsp.metaRsp, pHead->body, pHead->bodyLen);
  //        return NULL;
  //      }
  //    }
  return NULL;
}

static void destroyRawScanOperatorInfo(void* param) {
  SStreamRawScanInfo* pRawScan = (SStreamRawScanInfo*)param;
  tsdbReaderClose(pRawScan->dataReader);
  destroySnapContext(pRawScan->sContext);
  tableListDestroy(pRawScan->pTableListInfo);
  taosMemoryFree(pRawScan);
}

// for subscribing db or stb (not including column),
// if this scan is used, meta data can be return
// and schemas are decided when scanning
SOperatorInfo* createRawScanOperatorInfo(SReadHandle* pHandle, SExecTaskInfo* pTaskInfo) {
  // create operator
  // create tb reader
  // create meta reader
  // create tq reader

  int32_t code = TSDB_CODE_SUCCESS;

  SStreamRawScanInfo* pInfo = taosMemoryCalloc(1, sizeof(SStreamRawScanInfo));
  SOperatorInfo*      pOperator = taosMemoryCalloc(1, sizeof(SOperatorInfo));
  if (pInfo == NULL || pOperator == NULL) {
    code = TSDB_CODE_OUT_OF_MEMORY;
    goto _end;
  }

  pInfo->pTableListInfo = tableListCreate();
  pInfo->vnode = pHandle->vnode;

  pInfo->sContext = pHandle->sContext;
  setOperatorInfo(pOperator, "RawScanOperator", QUERY_NODE_PHYSICAL_PLAN_TABLE_SCAN, false, OP_NOT_OPENED, pInfo,
                  pTaskInfo);

  pOperator->fpSet = createOperatorFpSet(NULL, doRawScan, NULL, destroyRawScanOperatorInfo, optrDefaultBufFn, NULL);
  return pOperator;

_end:
  taosMemoryFree(pInfo);
  taosMemoryFree(pOperator);
  pTaskInfo->code = code;
  return NULL;
}

static void destroyStreamScanOperatorInfo(void* param) {
  SStreamScanInfo* pStreamScan = (SStreamScanInfo*)param;

  if (pStreamScan->pTableScanOp && pStreamScan->pTableScanOp->info) {
    destroyOperator(pStreamScan->pTableScanOp);
  }

  if (pStreamScan->tqReader) {
    tqCloseReader(pStreamScan->tqReader);
  }
  if (pStreamScan->matchInfo.pList) {
    taosArrayDestroy(pStreamScan->matchInfo.pList);
  }
  if (pStreamScan->pPseudoExpr) {
    destroyExprInfo(pStreamScan->pPseudoExpr, pStreamScan->numOfPseudoExpr);
    taosMemoryFree(pStreamScan->pPseudoExpr);
  }

  cleanupExprSupp(&pStreamScan->tbnameCalSup);
  cleanupExprSupp(&pStreamScan->tagCalSup);

  updateInfoDestroy(pStreamScan->pUpdateInfo);
  blockDataDestroy(pStreamScan->pRes);
  blockDataDestroy(pStreamScan->pUpdateRes);
  blockDataDestroy(pStreamScan->pPullDataRes);
  blockDataDestroy(pStreamScan->pDeleteDataRes);
  blockDataDestroy(pStreamScan->pUpdateDataRes);
  blockDataDestroy(pStreamScan->pCreateTbRes);
  taosArrayDestroy(pStreamScan->pBlockLists);
  taosMemoryFree(pStreamScan);
}

SOperatorInfo* createStreamScanOperatorInfo(SReadHandle* pHandle, STableScanPhysiNode* pTableScanNode, SNode* pTagCond,
                                            STableListInfo* pTableListInfo, SExecTaskInfo* pTaskInfo) {
  SArray*          pColIds = NULL;
  SStreamScanInfo* pInfo = taosMemoryCalloc(1, sizeof(SStreamScanInfo));
  SOperatorInfo*   pOperator = taosMemoryCalloc(1, sizeof(SOperatorInfo));

  if (pInfo == NULL || pOperator == NULL) {
    terrno = TSDB_CODE_OUT_OF_MEMORY;
    tableListDestroy(pTableListInfo);
    goto _error;
  }

  SScanPhysiNode*     pScanPhyNode = &pTableScanNode->scan;
  SDataBlockDescNode* pDescNode = pScanPhyNode->node.pOutputDataBlockDesc;

  pInfo->pTagCond = pTagCond;
  pInfo->pGroupTags = pTableScanNode->pGroupTags;

  int32_t numOfCols = 0;
  int32_t code =
      extractColMatchInfo(pScanPhyNode->pScanCols, pDescNode, &numOfCols, COL_MATCH_FROM_COL_ID, &pInfo->matchInfo);
  if (code != TSDB_CODE_SUCCESS) {
    tableListDestroy(pTableListInfo);
    goto _error;
  }

  int32_t numOfOutput = taosArrayGetSize(pInfo->matchInfo.pList);
  pColIds = taosArrayInit(numOfOutput, sizeof(int16_t));
  for (int32_t i = 0; i < numOfOutput; ++i) {
    SColMatchItem* id = taosArrayGet(pInfo->matchInfo.pList, i);

    int16_t colId = id->colId;
    taosArrayPush(pColIds, &colId);
    if (id->colId == PRIMARYKEY_TIMESTAMP_COL_ID) {
      pInfo->primaryTsIndex = id->dstSlotId;
    }
  }

  if (pTableScanNode->pSubtable != NULL) {
    SExprInfo* pSubTableExpr = taosMemoryCalloc(1, sizeof(SExprInfo));
    if (pSubTableExpr == NULL) {
      terrno = TSDB_CODE_OUT_OF_MEMORY;
      tableListDestroy(pTableListInfo);
      goto _error;
    }

    pInfo->tbnameCalSup.pExprInfo = pSubTableExpr;
    createExprFromOneNode(pSubTableExpr, pTableScanNode->pSubtable, 0);
    if (initExprSupp(&pInfo->tbnameCalSup, pSubTableExpr, 1) != 0) {
      tableListDestroy(pTableListInfo);
      goto _error;
    }
  }

  if (pTableScanNode->pTags != NULL) {
    int32_t    numOfTags;
    SExprInfo* pTagExpr = createExpr(pTableScanNode->pTags, &numOfTags);
    if (pTagExpr == NULL) {
      terrno = TSDB_CODE_OUT_OF_MEMORY;
      tableListDestroy(pTableListInfo);
      goto _error;
    }
    if (initExprSupp(&pInfo->tagCalSup, pTagExpr, numOfTags) != 0) {
      terrno = TSDB_CODE_OUT_OF_MEMORY;
      tableListDestroy(pTableListInfo);
      goto _error;
    }
  }

  pInfo->pBlockLists = taosArrayInit(4, sizeof(SPackedData));
  if (pInfo->pBlockLists == NULL) {
    terrno = TSDB_CODE_OUT_OF_MEMORY;
    tableListDestroy(pTableListInfo);
    goto _error;
  }

  if (pHandle->vnode) {
    SOperatorInfo*  pTableScanOp = createTableScanOperatorInfo(pTableScanNode, pHandle, pTableListInfo, pTaskInfo);
    STableScanInfo* pTSInfo = (STableScanInfo*)pTableScanOp->info;
    if (pHandle->version > 0) {
      pTSInfo->base.cond.endVersion = pHandle->version;
    }

    STableKeyInfo* pList = NULL;
    int32_t        num = 0;
    tableListGetGroupList(pTableListInfo, 0, &pList, &num);

    if (pHandle->initTableReader) {
      pTSInfo->scanMode = TABLE_SCAN__TABLE_ORDER;
      pTSInfo->base.dataReader = NULL;
    }

    if (pHandle->initTqReader) {
      ASSERT(pHandle->tqReader == NULL);
      pInfo->tqReader = tqReaderOpen(pHandle->vnode);
      ASSERT(pInfo->tqReader);
    } else {
      ASSERT(pHandle->tqReader);
      pInfo->tqReader = pHandle->tqReader;
    }

    pInfo->pUpdateInfo = NULL;
    pInfo->pTableScanOp = pTableScanOp;
    if (pInfo->pTableScanOp->pTaskInfo->streamInfo.pState) {
      streamStateSetNumber(pInfo->pTableScanOp->pTaskInfo->streamInfo.pState, -1);
    }

    pInfo->readHandle = *pHandle;
    pTaskInfo->streamInfo.snapshotVer = pHandle->version;
    pInfo->pCreateTbRes = buildCreateTableBlock(&pInfo->tbnameCalSup, &pInfo->tagCalSup);
    blockDataEnsureCapacity(pInfo->pCreateTbRes, 8);

    // set the extract column id to streamHandle
    tqReaderSetColIdList(pInfo->tqReader, pColIds);
    SArray* tableIdList = extractTableIdList(((STableScanInfo*)(pInfo->pTableScanOp->info))->base.pTableListInfo);
    code = tqReaderSetTbUidList(pInfo->tqReader, tableIdList);
    if (code != 0) {
      taosArrayDestroy(tableIdList);
      goto _error;
    }

    taosArrayDestroy(tableIdList);
    memcpy(&pTaskInfo->streamInfo.tableCond, &pTSInfo->base.cond, sizeof(SQueryTableDataCond));
  } else {
    taosArrayDestroy(pColIds);
    tableListDestroy(pTableListInfo);
    pColIds = NULL;
  }

  // create the pseduo columns info
  if (pTableScanNode->scan.pScanPseudoCols != NULL) {
    pInfo->pPseudoExpr = createExprInfo(pTableScanNode->scan.pScanPseudoCols, NULL, &pInfo->numOfPseudoExpr);
  }

  code = filterInitFromNode((SNode*)pScanPhyNode->node.pConditions, &pOperator->exprSupp.pFilterInfo, 0);
  if (code != TSDB_CODE_SUCCESS) {
    goto _error;
  }

  pInfo->pRes = createDataBlockFromDescNode(pDescNode);
  pInfo->pUpdateRes = createSpecialDataBlock(STREAM_CLEAR);
  pInfo->scanMode = STREAM_SCAN_FROM_READERHANDLE;
  pInfo->windowSup = (SWindowSupporter){.pStreamAggSup = NULL, .gap = -1, .parentType = QUERY_NODE_PHYSICAL_PLAN};
  pInfo->groupId = 0;
  pInfo->pPullDataRes = createSpecialDataBlock(STREAM_RETRIEVE);
  pInfo->pStreamScanOp = pOperator;
  pInfo->deleteDataIndex = 0;
  pInfo->pDeleteDataRes = createSpecialDataBlock(STREAM_DELETE_DATA);
  pInfo->updateWin = (STimeWindow){.skey = INT64_MAX, .ekey = INT64_MAX};
  pInfo->pUpdateDataRes = createSpecialDataBlock(STREAM_CLEAR);
  pInfo->assignBlockUid = pTableScanNode->assignBlockUid;
  pInfo->partitionSup.needCalc = false;
  pInfo->igCheckUpdate = pTableScanNode->igCheckUpdate;
  pInfo->igExpired = pTableScanNode->igExpired;
  pInfo->twAggSup.maxTs = INT64_MIN;

  setOperatorInfo(pOperator, "StreamScanOperator", QUERY_NODE_PHYSICAL_PLAN_STREAM_SCAN, false, OP_NOT_OPENED, pInfo,
                  pTaskInfo);
  pOperator->exprSupp.numOfExprs = taosArrayGetSize(pInfo->pRes->pDataBlock);

  __optr_fn_t nextFn = (pTaskInfo->execModel == OPTR_EXEC_MODEL_STREAM) ? doStreamScan : doQueueScan;
  pOperator->fpSet =
      createOperatorFpSet(optrDummyOpenFn, nextFn, NULL, destroyStreamScanOperatorInfo, optrDefaultBufFn, NULL);

  return pOperator;

_error:
  if (pColIds != NULL) {
    taosArrayDestroy(pColIds);
  }

  if (pInfo != NULL) {
    destroyStreamScanOperatorInfo(pInfo);
  }

  taosMemoryFreeClear(pOperator);
  return NULL;
}

static SSDataBlock* doTagScan(SOperatorInfo* pOperator) {
  if (pOperator->status == OP_EXEC_DONE) {
    return NULL;
  }

  SExecTaskInfo* pTaskInfo = pOperator->pTaskInfo;

  STagScanInfo* pInfo = pOperator->info;
  SExprInfo*    pExprInfo = &pOperator->exprSupp.pExprInfo[0];
  SSDataBlock*  pRes = pInfo->pRes;
  blockDataCleanup(pRes);

  int32_t size = tableListGetSize(pInfo->pTableListInfo);
  if (size == 0) {
    setTaskStatus(pTaskInfo, TASK_COMPLETED);
    return NULL;
  }

  char        str[512] = {0};
  int32_t     count = 0;
  SMetaReader mr = {0};
  metaReaderInit(&mr, pInfo->readHandle.meta, 0);

  while (pInfo->curPos < size && count < pOperator->resultInfo.capacity) {
    STableKeyInfo* item = tableListGetInfo(pInfo->pTableListInfo, pInfo->curPos);
    int32_t        code = metaGetTableEntryByUid(&mr, item->uid);
    tDecoderClear(&mr.coder);
    if (code != TSDB_CODE_SUCCESS) {
      qError("failed to get table meta, uid:0x%" PRIx64 ", code:%s, %s", item->uid, tstrerror(terrno),
             GET_TASKID(pTaskInfo));
      metaReaderClear(&mr);
      T_LONG_JMP(pTaskInfo->env, terrno);
    }

    for (int32_t j = 0; j < pOperator->exprSupp.numOfExprs; ++j) {
      SColumnInfoData* pDst = taosArrayGet(pRes->pDataBlock, pExprInfo[j].base.resSchema.slotId);

      // refactor later
      if (fmIsScanPseudoColumnFunc(pExprInfo[j].pExpr->_function.functionId)) {
        STR_TO_VARSTR(str, mr.me.name);
        colDataSetVal(pDst, count, str, false);
      } else {  // it is a tag value
        STagVal val = {0};
        val.cid = pExprInfo[j].base.pParam[0].pCol->colId;
        const char* p = metaGetTableTagVal(mr.me.ctbEntry.pTags, pDst->info.type, &val);

        char* data = NULL;
        if (pDst->info.type != TSDB_DATA_TYPE_JSON && p != NULL) {
          data = tTagValToData((const STagVal*)p, false);
        } else {
          data = (char*)p;
        }
        colDataSetVal(pDst, count, data,
                      (data == NULL) || (pDst->info.type == TSDB_DATA_TYPE_JSON && tTagIsJsonNull(data)));

        if (pDst->info.type != TSDB_DATA_TYPE_JSON && p != NULL && IS_VAR_DATA_TYPE(((const STagVal*)p)->type) &&
            data != NULL) {
          taosMemoryFree(data);
        }
      }
    }

    count += 1;
    if (++pInfo->curPos >= size) {
      setOperatorCompleted(pOperator);
    }
  }

  metaReaderClear(&mr);

  // qDebug("QInfo:0x%"PRIx64" create tag values results completed, rows:%d", GET_TASKID(pRuntimeEnv), count);
  if (pOperator->status == OP_EXEC_DONE) {
    setTaskStatus(pTaskInfo, TASK_COMPLETED);
  }

  pRes->info.rows = count;
  pOperator->resultInfo.totalRows += count;

  return (pRes->info.rows == 0) ? NULL : pInfo->pRes;
}

static void destroyTagScanOperatorInfo(void* param) {
  STagScanInfo* pInfo = (STagScanInfo*)param;
  pInfo->pRes = blockDataDestroy(pInfo->pRes);
  taosArrayDestroy(pInfo->matchInfo.pList);
  pInfo->pTableListInfo = tableListDestroy(pInfo->pTableListInfo);
  taosMemoryFreeClear(param);
}

SOperatorInfo* createTagScanOperatorInfo(SReadHandle* pReadHandle, STagScanPhysiNode* pPhyNode,
                                         STableListInfo* pTableListInfo, SExecTaskInfo* pTaskInfo) {
  STagScanInfo*  pInfo = taosMemoryCalloc(1, sizeof(STagScanInfo));
  SOperatorInfo* pOperator = taosMemoryCalloc(1, sizeof(SOperatorInfo));
  if (pInfo == NULL || pOperator == NULL) {
    goto _error;
  }

  SDataBlockDescNode* pDescNode = pPhyNode->node.pOutputDataBlockDesc;

  int32_t    numOfExprs = 0;
  SExprInfo* pExprInfo = createExprInfo(pPhyNode->pScanPseudoCols, NULL, &numOfExprs);
  int32_t    code = initExprSupp(&pOperator->exprSupp, pExprInfo, numOfExprs);
  if (code != TSDB_CODE_SUCCESS) {
    goto _error;
  }

  int32_t num = 0;
  code = extractColMatchInfo(pPhyNode->pScanPseudoCols, pDescNode, &num, COL_MATCH_FROM_COL_ID, &pInfo->matchInfo);
  if (code != TSDB_CODE_SUCCESS) {
    goto _error;
  }

  pInfo->pTableListInfo = pTableListInfo;
  pInfo->pRes = createDataBlockFromDescNode(pDescNode);
  pInfo->readHandle = *pReadHandle;
  pInfo->curPos = 0;

  setOperatorInfo(pOperator, "TagScanOperator", QUERY_NODE_PHYSICAL_PLAN_TAG_SCAN, false, OP_NOT_OPENED, pInfo,
                  pTaskInfo);
  initResultSizeInfo(&pOperator->resultInfo, 4096);
  blockDataEnsureCapacity(pInfo->pRes, pOperator->resultInfo.capacity);

  pOperator->fpSet =
      createOperatorFpSet(optrDummyOpenFn, doTagScan, NULL, destroyTagScanOperatorInfo, optrDefaultBufFn, NULL);

  return pOperator;

_error:
  taosMemoryFree(pInfo);
  taosMemoryFree(pOperator);
  terrno = TSDB_CODE_OUT_OF_MEMORY;
  return NULL;
}

static SSDataBlock* getTableDataBlockImpl(void* param) {
  STableMergeScanSortSourceParam* source = param;
  SOperatorInfo*                  pOperator = source->pOperator;
  STableMergeScanInfo*            pInfo = pOperator->info;
  SExecTaskInfo*                  pTaskInfo = pOperator->pTaskInfo;
  int32_t                         readIdx = source->readerIdx;
  SSDataBlock*                    pBlock = source->inputBlock;
  int32_t                         code = 0;

  SQueryTableDataCond* pQueryCond = taosArrayGet(pInfo->queryConds, readIdx);

  int64_t      st = taosGetTimestampUs();
  void*        p = tableListGetInfo(pInfo->base.pTableListInfo, readIdx + pInfo->tableStartIndex);
  SReadHandle* pHandle = &pInfo->base.readHandle;

  if (NULL == source->dataReader || !source->multiReader) {
    code = tsdbReaderOpen(pHandle->vnode, pQueryCond, p, 1, pBlock, &source->dataReader, GET_TASKID(pTaskInfo), false, NULL);
    if (code != 0) {
      T_LONG_JMP(pTaskInfo->env, code);
    }
  }

  pInfo->base.dataReader = source->dataReader;
  STsdbReader* reader = pInfo->base.dataReader;
  bool         hasNext = false;
  qTrace("tsdb/read-table-data: %p, enter next reader", reader);

  while (true) {
    code = tsdbNextDataBlock(reader, &hasNext);
    if (code != 0) {
      tsdbReleaseDataBlock(reader);
      pInfo->base.dataReader = NULL;
      T_LONG_JMP(pTaskInfo->env, code);
    }

    if (!hasNext) {
      break;
    }

    if (isTaskKilled(pTaskInfo)) {
      tsdbReleaseDataBlock(reader);
      pInfo->base.dataReader = NULL;
      T_LONG_JMP(pTaskInfo->env, pTaskInfo->code);
    }

    // process this data block based on the probabilities
    bool processThisBlock = processBlockWithProbability(&pInfo->sample);
    if (!processThisBlock) {
      continue;
    }

    if (pQueryCond->order == TSDB_ORDER_ASC) {
      pQueryCond->twindows.skey = pBlock->info.window.ekey + 1;
    } else {
      pQueryCond->twindows.ekey = pBlock->info.window.skey - 1;
    }

    uint32_t status = 0;
    code = loadDataBlock(pOperator, &pInfo->base, pBlock, &status);
    //    code = loadDataBlockFromOneTable(pOperator, pTableScanInfo, pBlock, &status);
    if (code != TSDB_CODE_SUCCESS) {
      T_LONG_JMP(pTaskInfo->env, code);
    }

    if (status == FUNC_DATA_REQUIRED_ALL_FILTEROUT) {
      break;
    }

    // current block is filter out according to filter condition, continue load the next block
    if (status == FUNC_DATA_REQUIRED_FILTEROUT || pBlock->info.rows == 0) {
      continue;
    }

    pBlock->info.id.groupId = getTableGroupId(pInfo->base.pTableListInfo, pBlock->info.id.uid);

    pOperator->resultInfo.totalRows += pBlock->info.rows;
    pInfo->base.readRecorder.elapsedTime += (taosGetTimestampUs() - st) / 1000.0;

    qTrace("tsdb/read-table-data: %p, close reader", reader);
    if (!source->multiReader) {
      tsdbReaderClose(pInfo->base.dataReader);
      source->dataReader = NULL;
    }
    pInfo->base.dataReader = NULL;
    return pBlock;
  }

  if (!source->multiReader) {
    tsdbReaderClose(pInfo->base.dataReader);
    source->dataReader = NULL;
  }
  pInfo->base.dataReader = NULL;
  return NULL;
}

SArray* generateSortByTsInfo(SArray* colMatchInfo, int32_t order) {
  int32_t tsTargetSlotId = 0;
  for (int32_t i = 0; i < taosArrayGetSize(colMatchInfo); ++i) {
    SColMatchItem* colInfo = taosArrayGet(colMatchInfo, i);
    if (colInfo->colId == PRIMARYKEY_TIMESTAMP_COL_ID) {
      tsTargetSlotId = colInfo->dstSlotId;
    }
  }

  SArray*         pList = taosArrayInit(1, sizeof(SBlockOrderInfo));
  SBlockOrderInfo bi = {0};
  bi.order = order;
  bi.slotId = tsTargetSlotId;
  bi.nullFirst = NULL_ORDER_FIRST;

  taosArrayPush(pList, &bi);

  return pList;
}

int32_t dumpQueryTableCond(const SQueryTableDataCond* src, SQueryTableDataCond* dst) {
  memcpy((void*)dst, (void*)src, sizeof(SQueryTableDataCond));
  dst->colList = taosMemoryCalloc(src->numOfCols, sizeof(SColumnInfo));
  for (int i = 0; i < src->numOfCols; i++) {
    dst->colList[i] = src->colList[i];
  }
  return 0;
}

int32_t startGroupTableMergeScan(SOperatorInfo* pOperator) {
  STableMergeScanInfo* pInfo = pOperator->info;
  SExecTaskInfo*       pTaskInfo = pOperator->pTaskInfo;

  {
    size_t  numOfTables = tableListGetSize(pInfo->base.pTableListInfo);
    int32_t i = pInfo->tableStartIndex + 1;
    for (; i < numOfTables; ++i) {
      STableKeyInfo* tableKeyInfo = tableListGetInfo(pInfo->base.pTableListInfo, i);
      if (tableKeyInfo->groupId != pInfo->groupId) {
        break;
      }
    }
    pInfo->tableEndIndex = i - 1;
  }

  int32_t tableStartIdx = pInfo->tableStartIndex;
  int32_t tableEndIdx = pInfo->tableEndIndex;

  pInfo->base.dataReader = NULL;

  // todo the total available buffer should be determined by total capacity of buffer of this task.
  // the additional one is reserved for merge result
  pInfo->sortBufSize = pInfo->bufPageSize * (tableEndIdx - tableStartIdx + 1 + 1);
  int32_t numOfBufPage = pInfo->sortBufSize / pInfo->bufPageSize;
  pInfo->pSortHandle = tsortCreateSortHandle(pInfo->pSortInfo, SORT_MULTISOURCE_MERGE, pInfo->bufPageSize, numOfBufPage,
                                             pInfo->pSortInputBlock, pTaskInfo->id.str);

  tsortSetFetchRawDataFp(pInfo->pSortHandle, getTableDataBlockImpl, NULL, NULL);

  // one table has one data block
  int32_t numOfTable = tableEndIdx - tableStartIdx + 1;
  pInfo->queryConds = taosArrayInit(numOfTable, sizeof(SQueryTableDataCond));

  for (int32_t i = 0; i < numOfTable; ++i) {
    STableMergeScanSortSourceParam param = {0};
    param.readerIdx = i;
    param.pOperator = pOperator;
    param.multiReader = (numOfTable <= MULTI_READER_MAX_TABLE_NUM) ? true : false;
    param.inputBlock = createOneDataBlock(pInfo->pResBlock, false);
    blockDataEnsureCapacity(param.inputBlock, pOperator->resultInfo.capacity);

    taosArrayPush(pInfo->sortSourceParams, &param);

    SQueryTableDataCond cond;
    dumpQueryTableCond(&pInfo->base.cond, &cond);
    taosArrayPush(pInfo->queryConds, &cond);
  }

  for (int32_t i = 0; i < numOfTable; ++i) {
    SSortSource*                    ps = taosMemoryCalloc(1, sizeof(SSortSource));
    STableMergeScanSortSourceParam* param = taosArrayGet(pInfo->sortSourceParams, i);
    ps->param = param;
    ps->onlyRef = true;
    tsortAddSource(pInfo->pSortHandle, ps);
  }

  int32_t code = tsortOpen(pInfo->pSortHandle);

  if (code != TSDB_CODE_SUCCESS) {
    T_LONG_JMP(pTaskInfo->env, terrno);
  }

  return TSDB_CODE_SUCCESS;
}

int32_t stopGroupTableMergeScan(SOperatorInfo* pOperator) {
  STableMergeScanInfo* pInfo = pOperator->info;
  SExecTaskInfo*       pTaskInfo = pOperator->pTaskInfo;

  int32_t numOfTable = taosArrayGetSize(pInfo->queryConds);

  SSortExecInfo sortExecInfo = tsortGetSortExecInfo(pInfo->pSortHandle);
  pInfo->sortExecInfo.sortMethod = sortExecInfo.sortMethod;
  pInfo->sortExecInfo.sortBuffer = sortExecInfo.sortBuffer;
  pInfo->sortExecInfo.loops += sortExecInfo.loops;
  pInfo->sortExecInfo.readBytes += sortExecInfo.readBytes;
  pInfo->sortExecInfo.writeBytes += sortExecInfo.writeBytes;

  for (int32_t i = 0; i < numOfTable; ++i) {
    STableMergeScanSortSourceParam* param = taosArrayGet(pInfo->sortSourceParams, i);
    blockDataDestroy(param->inputBlock);
    tsdbReaderClose(param->dataReader);
    param->dataReader = NULL;
  }
  taosArrayClear(pInfo->sortSourceParams);

  tsortDestroySortHandle(pInfo->pSortHandle);
  pInfo->pSortHandle = NULL;

  for (int32_t i = 0; i < taosArrayGetSize(pInfo->queryConds); i++) {
    SQueryTableDataCond* cond = taosArrayGet(pInfo->queryConds, i);
    taosMemoryFree(cond->colList);
  }
  taosArrayDestroy(pInfo->queryConds);
  pInfo->queryConds = NULL;

  resetLimitInfoForNextGroup(&pInfo->limitInfo);
  return TSDB_CODE_SUCCESS;
}

// all data produced by this function only belongs to one group
// slimit/soffset does not need to be concerned here, since this function only deal with data within one group.
SSDataBlock* getSortedTableMergeScanBlockData(SSortHandle* pHandle, SSDataBlock* pResBlock, int32_t capacity,
                                              SOperatorInfo* pOperator) {
  STableMergeScanInfo* pInfo = pOperator->info;
  SExecTaskInfo*       pTaskInfo = pOperator->pTaskInfo;

  blockDataCleanup(pResBlock);

  while (1) {
    STupleHandle* pTupleHandle = tsortNextTuple(pHandle);
    if (pTupleHandle == NULL) {
      break;
    }

    appendOneRowToDataBlock(pResBlock, pTupleHandle);
    if (pResBlock->info.rows >= capacity) {
      break;
    }
  }

  bool limitReached = applyLimitOffset(&pInfo->limitInfo, pResBlock, pTaskInfo);
  qDebug("%s get sorted row block, rows:%" PRId64 ", limit:%" PRId64, GET_TASKID(pTaskInfo), pResBlock->info.rows,
         pInfo->limitInfo.numOfOutputRows);

  return (pResBlock->info.rows > 0) ? pResBlock : NULL;
}

SSDataBlock* doTableMergeScan(SOperatorInfo* pOperator) {
  if (pOperator->status == OP_EXEC_DONE) {
    return NULL;
  }

  SExecTaskInfo*       pTaskInfo = pOperator->pTaskInfo;
  STableMergeScanInfo* pInfo = pOperator->info;

  int32_t code = pOperator->fpSet._openFn(pOperator);
  if (code != TSDB_CODE_SUCCESS) {
    T_LONG_JMP(pTaskInfo->env, code);
  }

  size_t tableListSize = tableListGetSize(pInfo->base.pTableListInfo);
  if (!pInfo->hasGroupId) {
    pInfo->hasGroupId = true;

    if (tableListSize == 0) {
      setOperatorCompleted(pOperator);
      return NULL;
    }
    pInfo->tableStartIndex = 0;
    pInfo->groupId = ((STableKeyInfo*)tableListGetInfo(pInfo->base.pTableListInfo, pInfo->tableStartIndex))->groupId;
    startGroupTableMergeScan(pOperator);
  }

  SSDataBlock* pBlock = NULL;
  while (pInfo->tableStartIndex < tableListSize) {
    if (isTaskKilled(pTaskInfo)) {
      T_LONG_JMP(pTaskInfo->env, pTaskInfo->code);
    }

    pBlock = getSortedTableMergeScanBlockData(pInfo->pSortHandle, pInfo->pResBlock, pOperator->resultInfo.capacity,
                                              pOperator);
    if (pBlock != NULL) {
      pBlock->info.id.groupId = pInfo->groupId;
      pOperator->resultInfo.totalRows += pBlock->info.rows;
      return pBlock;
    } else {
      // Data of this group are all dumped, let's try the next group
      stopGroupTableMergeScan(pOperator);
      if (pInfo->tableEndIndex >= tableListSize - 1) {
        setOperatorCompleted(pOperator);
        break;
      }

      pInfo->tableStartIndex = pInfo->tableEndIndex + 1;
      pInfo->groupId = tableListGetInfo(pInfo->base.pTableListInfo, pInfo->tableStartIndex)->groupId;
      startGroupTableMergeScan(pOperator);
      resetLimitInfoForNextGroup(&pInfo->limitInfo);
    }
  }

  return pBlock;
}

void destroyTableMergeScanOperatorInfo(void* param) {
  STableMergeScanInfo* pTableScanInfo = (STableMergeScanInfo*)param;
  cleanupQueryTableDataCond(&pTableScanInfo->base.cond);

  int32_t numOfTable = taosArrayGetSize(pTableScanInfo->queryConds);

  for (int32_t i = 0; i < numOfTable; i++) {
    STableMergeScanSortSourceParam* p = taosArrayGet(pTableScanInfo->sortSourceParams, i);
    blockDataDestroy(p->inputBlock);
    tsdbReaderClose(p->dataReader);
    p->dataReader = NULL;
  }

  tsdbReaderClose(pTableScanInfo->base.dataReader);
  pTableScanInfo->base.dataReader = NULL;

  taosArrayDestroy(pTableScanInfo->sortSourceParams);
  tsortDestroySortHandle(pTableScanInfo->pSortHandle);
  pTableScanInfo->pSortHandle = NULL;

  for (int i = 0; i < taosArrayGetSize(pTableScanInfo->queryConds); i++) {
    SQueryTableDataCond* pCond = taosArrayGet(pTableScanInfo->queryConds, i);
    taosMemoryFree(pCond->colList);
  }

  taosArrayDestroy(pTableScanInfo->queryConds);
  destroyTableScanBase(&pTableScanInfo->base);

  pTableScanInfo->pResBlock = blockDataDestroy(pTableScanInfo->pResBlock);
  pTableScanInfo->pSortInputBlock = blockDataDestroy(pTableScanInfo->pSortInputBlock);

  taosArrayDestroy(pTableScanInfo->pSortInfo);
  taosMemoryFreeClear(param);
}

int32_t getTableMergeScanExplainExecInfo(SOperatorInfo* pOptr, void** pOptrExplain, uint32_t* len) {
  ASSERT(pOptr != NULL);
  // TODO: merge these two info into one struct
  STableMergeScanExecInfo* execInfo = taosMemoryCalloc(1, sizeof(STableMergeScanExecInfo));
  STableMergeScanInfo*     pInfo = pOptr->info;
  execInfo->blockRecorder = pInfo->base.readRecorder;
  execInfo->sortExecInfo = pInfo->sortExecInfo;

  *pOptrExplain = execInfo;
  *len = sizeof(STableMergeScanExecInfo);

  return TSDB_CODE_SUCCESS;
}

SOperatorInfo* createTableMergeScanOperatorInfo(STableScanPhysiNode* pTableScanNode, SReadHandle* readHandle,
                                                STableListInfo* pTableListInfo, SExecTaskInfo* pTaskInfo) {
  STableMergeScanInfo* pInfo = taosMemoryCalloc(1, sizeof(STableMergeScanInfo));
  SOperatorInfo*       pOperator = taosMemoryCalloc(1, sizeof(SOperatorInfo));
  if (pInfo == NULL || pOperator == NULL) {
    goto _error;
  }

  SDataBlockDescNode* pDescNode = pTableScanNode->scan.node.pOutputDataBlockDesc;

  int32_t numOfCols = 0;
  int32_t code = extractColMatchInfo(pTableScanNode->scan.pScanCols, pDescNode, &numOfCols, COL_MATCH_FROM_COL_ID,
                                     &pInfo->base.matchInfo);
  if (code != TSDB_CODE_SUCCESS) {
    goto _error;
  }

  code = initQueryTableDataCond(&pInfo->base.cond, pTableScanNode);
  if (code != TSDB_CODE_SUCCESS) {
    taosArrayDestroy(pInfo->base.matchInfo.pList);
    goto _error;
  }

  if (pTableScanNode->scan.pScanPseudoCols != NULL) {
    SExprSupp* pSup = &pInfo->base.pseudoSup;
    pSup->pExprInfo = createExprInfo(pTableScanNode->scan.pScanPseudoCols, NULL, &pSup->numOfExprs);
    pSup->pCtx = createSqlFunctionCtx(pSup->pExprInfo, pSup->numOfExprs, &pSup->rowEntryInfoOffset);
  }

  pInfo->scanInfo = (SScanInfo){.numOfAsc = pTableScanNode->scanSeq[0], .numOfDesc = pTableScanNode->scanSeq[1]};

  pInfo->base.metaCache.pTableMetaEntryCache = taosLRUCacheInit(1024 * 128, -1, .5);
  if (pInfo->base.metaCache.pTableMetaEntryCache == NULL) {
    code = terrno;
    goto _error;
  }

  pInfo->base.dataBlockLoadFlag = FUNC_DATA_REQUIRED_DATA_LOAD;
  pInfo->base.scanFlag = MAIN_SCAN;
  pInfo->base.readHandle = *readHandle;

  pInfo->base.limitInfo.limit.limit = -1;
  pInfo->base.limitInfo.slimit.limit = -1;
  pInfo->base.pTableListInfo = pTableListInfo;

  pInfo->sample.sampleRatio = pTableScanNode->ratio;
  pInfo->sample.seed = taosGetTimestampSec();

  code = filterInitFromNode((SNode*)pTableScanNode->scan.node.pConditions, &pOperator->exprSupp.pFilterInfo, 0);
  if (code != TSDB_CODE_SUCCESS) {
    goto _error;
  }

  initResultSizeInfo(&pOperator->resultInfo, 1024);
  pInfo->pResBlock = createDataBlockFromDescNode(pDescNode);
  blockDataEnsureCapacity(pInfo->pResBlock, pOperator->resultInfo.capacity);

  pInfo->sortSourceParams = taosArrayInit(64, sizeof(STableMergeScanSortSourceParam));

  pInfo->pSortInfo = generateSortByTsInfo(pInfo->base.matchInfo.pList, pInfo->base.cond.order);
  pInfo->pSortInputBlock = createOneDataBlock(pInfo->pResBlock, false);
  initLimitInfo(pTableScanNode->scan.node.pLimit, pTableScanNode->scan.node.pSlimit, &pInfo->limitInfo);

  int32_t  rowSize = pInfo->pResBlock->info.rowSize;
  uint32_t nCols = taosArrayGetSize(pInfo->pResBlock->pDataBlock);
  pInfo->bufPageSize = getProperSortPageSize(rowSize, nCols);

  setOperatorInfo(pOperator, "TableMergeScanOperator", QUERY_NODE_PHYSICAL_PLAN_TABLE_MERGE_SCAN, false, OP_NOT_OPENED,
                  pInfo, pTaskInfo);
  pOperator->exprSupp.numOfExprs = numOfCols;

  pOperator->fpSet = createOperatorFpSet(optrDummyOpenFn, doTableMergeScan, NULL, destroyTableMergeScanOperatorInfo,
                                         optrDefaultBufFn, getTableMergeScanExplainExecInfo);
  pOperator->cost.openCost = 0;
  return pOperator;

_error:
  pTaskInfo->code = TSDB_CODE_OUT_OF_MEMORY;
  taosMemoryFree(pInfo);
  taosMemoryFree(pOperator);
  return NULL;
}

// ====================================================================================================================
// TableCountScanOperator
static SSDataBlock* doTableCountScan(SOperatorInfo* pOperator);
static void         destoryTableCountScanOperator(void* param);
static void         buildVnodeGroupedStbTableCount(STableCountScanOperatorInfo* pInfo, STableCountScanSupp* pSupp,
                                                   SSDataBlock* pRes, char* dbName, tb_uid_t stbUid);
static void         buildVnodeGroupedNtbTableCount(STableCountScanOperatorInfo* pInfo, STableCountScanSupp* pSupp,
                                                   SSDataBlock* pRes, char* dbName);
static void         buildVnodeFilteredTbCount(SOperatorInfo* pOperator, STableCountScanOperatorInfo* pInfo,
                                              STableCountScanSupp* pSupp, SSDataBlock* pRes, char* dbName);
static void         buildVnodeGroupedTableCount(SOperatorInfo* pOperator, STableCountScanOperatorInfo* pInfo,
                                                STableCountScanSupp* pSupp, SSDataBlock* pRes, int32_t vgId, char* dbName);
static SSDataBlock* buildVnodeDbTableCount(SOperatorInfo* pOperator, STableCountScanOperatorInfo* pInfo,
                                           STableCountScanSupp* pSupp, SSDataBlock* pRes);
static void         buildSysDbGroupedTableCount(SOperatorInfo* pOperator, STableCountScanOperatorInfo* pInfo,
                                                STableCountScanSupp* pSupp, SSDataBlock* pRes, size_t infodbTableNum,
                                                size_t perfdbTableNum);
static void         buildSysDbFilterTableCount(SOperatorInfo* pOperator, STableCountScanSupp* pSupp, SSDataBlock* pRes,
                                               size_t infodbTableNum, size_t perfdbTableNum);
static const char*  GROUP_TAG_DB_NAME = "db_name";
static const char*  GROUP_TAG_STABLE_NAME = "stable_name";

int32_t tblCountScanGetGroupTagsSlotId(const SNodeList* scanCols, STableCountScanSupp* supp) {
  if (scanCols != NULL) {
    SNode* pNode = NULL;
    FOREACH(pNode, scanCols) {
      if (nodeType(pNode) != QUERY_NODE_TARGET) {
        return TSDB_CODE_QRY_SYS_ERROR;
      }
      STargetNode* targetNode = (STargetNode*)pNode;
      if (nodeType(targetNode->pExpr) != QUERY_NODE_COLUMN) {
        return TSDB_CODE_QRY_SYS_ERROR;
      }
      SColumnNode* colNode = (SColumnNode*)(targetNode->pExpr);
      if (strcmp(colNode->colName, GROUP_TAG_DB_NAME) == 0) {
        supp->dbNameSlotId = targetNode->slotId;
      } else if (strcmp(colNode->colName, GROUP_TAG_STABLE_NAME) == 0) {
        supp->stbNameSlotId = targetNode->slotId;
      }
    }
  }
  return TSDB_CODE_SUCCESS;
}

int32_t tblCountScanGetCountSlotId(const SNodeList* pseudoCols, STableCountScanSupp* supp) {
  if (pseudoCols != NULL) {
    SNode* pNode = NULL;
    FOREACH(pNode, pseudoCols) {
      if (nodeType(pNode) != QUERY_NODE_TARGET) {
        return TSDB_CODE_QRY_SYS_ERROR;
      }
      STargetNode* targetNode = (STargetNode*)pNode;
      if (nodeType(targetNode->pExpr) != QUERY_NODE_FUNCTION) {
        return TSDB_CODE_QRY_SYS_ERROR;
      }
      SFunctionNode* funcNode = (SFunctionNode*)(targetNode->pExpr);
      if (funcNode->funcType == FUNCTION_TYPE_TABLE_COUNT) {
        supp->tbCountSlotId = targetNode->slotId;
      }
    }
  }
  return TSDB_CODE_SUCCESS;
}

int32_t tblCountScanGetInputs(SNodeList* groupTags, SName* tableName, STableCountScanSupp* supp) {
  if (groupTags != NULL) {
    SNode* pNode = NULL;
    FOREACH(pNode, groupTags) {
      if (nodeType(pNode) != QUERY_NODE_COLUMN) {
        return TSDB_CODE_QRY_SYS_ERROR;
      }
      SColumnNode* colNode = (SColumnNode*)pNode;
      if (strcmp(colNode->colName, GROUP_TAG_DB_NAME) == 0) {
        supp->groupByDbName = true;
      }
      if (strcmp(colNode->colName, GROUP_TAG_STABLE_NAME) == 0) {
        supp->groupByStbName = true;
      }
    }
  } else {
    tstrncpy(supp->dbNameFilter, tNameGetDbNameP(tableName), TSDB_DB_NAME_LEN);
    tstrncpy(supp->stbNameFilter, tNameGetTableName(tableName), TSDB_TABLE_NAME_LEN);
  }
  return TSDB_CODE_SUCCESS;
}

int32_t getTableCountScanSupp(SNodeList* groupTags, SName* tableName, SNodeList* scanCols, SNodeList* pseudoCols,
                              STableCountScanSupp* supp, SExecTaskInfo* taskInfo) {
  int32_t code = 0;
  code = tblCountScanGetInputs(groupTags, tableName, supp);
  if (code != TSDB_CODE_SUCCESS) {
    qError("%s get table count scan supp. get inputs error", GET_TASKID(taskInfo));
    return code;
  }
  supp->dbNameSlotId = -1;
  supp->stbNameSlotId = -1;
  supp->tbCountSlotId = -1;

  code = tblCountScanGetGroupTagsSlotId(scanCols, supp);
  if (code != TSDB_CODE_SUCCESS) {
    qError("%s get table count scan supp. get group tags slot id error", GET_TASKID(taskInfo));
    return code;
  }
  code = tblCountScanGetCountSlotId(pseudoCols, supp);
  if (code != TSDB_CODE_SUCCESS) {
    qError("%s get table count scan supp. get count error", GET_TASKID(taskInfo));
    return code;
  }
  return code;
}

SOperatorInfo* createTableCountScanOperatorInfo(SReadHandle* readHandle, STableCountScanPhysiNode* pTblCountScanNode,
                                                SExecTaskInfo* pTaskInfo) {
  int32_t code = TSDB_CODE_SUCCESS;

  SScanPhysiNode*              pScanNode = &pTblCountScanNode->scan;
  STableCountScanOperatorInfo* pInfo = taosMemoryCalloc(1, sizeof(STableCountScanOperatorInfo));
  SOperatorInfo*               pOperator = taosMemoryCalloc(1, sizeof(SOperatorInfo));

  if (!pInfo || !pOperator) {
    goto _error;
  }

  pInfo->readHandle = *readHandle;

  SDataBlockDescNode* pDescNode = pScanNode->node.pOutputDataBlockDesc;
  initResultSizeInfo(&pOperator->resultInfo, 1);
  pInfo->pRes = createDataBlockFromDescNode(pDescNode);
  blockDataEnsureCapacity(pInfo->pRes, pOperator->resultInfo.capacity);

  getTableCountScanSupp(pTblCountScanNode->pGroupTags, &pTblCountScanNode->scan.tableName,
                        pTblCountScanNode->scan.pScanCols, pTblCountScanNode->scan.pScanPseudoCols, &pInfo->supp,
                        pTaskInfo);

  setOperatorInfo(pOperator, "TableCountScanOperator", QUERY_NODE_PHYSICAL_PLAN_TABLE_COUNT_SCAN, false, OP_NOT_OPENED,
                  pInfo, pTaskInfo);
  pOperator->fpSet = createOperatorFpSet(optrDummyOpenFn, doTableCountScan, NULL, destoryTableCountScanOperator,
                                         optrDefaultBufFn, NULL);
  return pOperator;

_error:
  if (pInfo != NULL) {
    destoryTableCountScanOperator(pInfo);
  }
  taosMemoryFreeClear(pOperator);
  pTaskInfo->code = code;
  return NULL;
}

void fillTableCountScanDataBlock(STableCountScanSupp* pSupp, char* dbName, char* stbName, int64_t count,
                                 SSDataBlock* pRes) {
  if (pSupp->dbNameSlotId != -1) {
    ASSERT(strlen(dbName));
    SColumnInfoData* colInfoData = taosArrayGet(pRes->pDataBlock, pSupp->dbNameSlotId);

    char varDbName[TSDB_DB_NAME_LEN + VARSTR_HEADER_SIZE] = {0};
    tstrncpy(varDataVal(varDbName), dbName, TSDB_DB_NAME_LEN);

    varDataSetLen(varDbName, strlen(dbName));
    colDataSetVal(colInfoData, 0, varDbName, false);
  }

  if (pSupp->stbNameSlotId != -1) {
    SColumnInfoData* colInfoData = taosArrayGet(pRes->pDataBlock, pSupp->stbNameSlotId);
    if (strlen(stbName) != 0) {
      char varStbName[TSDB_TABLE_NAME_LEN + VARSTR_HEADER_SIZE] = {0};
      strncpy(varDataVal(varStbName), stbName, TSDB_TABLE_NAME_LEN);
      varDataSetLen(varStbName, strlen(stbName));
      colDataSetVal(colInfoData, 0, varStbName, false);
    } else {
      colDataSetNULL(colInfoData, 0);
    }
  }

  if (pSupp->tbCountSlotId != -1) {
    SColumnInfoData* colInfoData = taosArrayGet(pRes->pDataBlock, pSupp->tbCountSlotId);
    colDataSetVal(colInfoData, 0, (char*)&count, false);
  }
  pRes->info.rows = 1;
}

static SSDataBlock* buildSysDbTableCount(SOperatorInfo* pOperator, STableCountScanOperatorInfo* pInfo) {
  STableCountScanSupp* pSupp = &pInfo->supp;
  SSDataBlock*         pRes = pInfo->pRes;

  size_t infodbTableNum;
  getInfosDbMeta(NULL, &infodbTableNum);
  size_t perfdbTableNum;
  getPerfDbMeta(NULL, &perfdbTableNum);

  if (pSupp->groupByDbName || pSupp->groupByStbName) {
    buildSysDbGroupedTableCount(pOperator, pInfo, pSupp, pRes, infodbTableNum, perfdbTableNum);
    return (pRes->info.rows > 0) ? pRes : NULL;
  } else {
    buildSysDbFilterTableCount(pOperator, pSupp, pRes, infodbTableNum, perfdbTableNum);
    return (pRes->info.rows > 0) ? pRes : NULL;
  }
}

static void buildSysDbFilterTableCount(SOperatorInfo* pOperator, STableCountScanSupp* pSupp, SSDataBlock* pRes,
                                       size_t infodbTableNum, size_t perfdbTableNum) {
  if (strcmp(pSupp->dbNameFilter, TSDB_INFORMATION_SCHEMA_DB) == 0) {
    fillTableCountScanDataBlock(pSupp, TSDB_INFORMATION_SCHEMA_DB, "", infodbTableNum, pRes);
  } else if (strcmp(pSupp->dbNameFilter, TSDB_PERFORMANCE_SCHEMA_DB) == 0) {
    fillTableCountScanDataBlock(pSupp, TSDB_PERFORMANCE_SCHEMA_DB, "", perfdbTableNum, pRes);
  } else if (strlen(pSupp->dbNameFilter) == 0) {
    fillTableCountScanDataBlock(pSupp, "", "", infodbTableNum + perfdbTableNum, pRes);
  }
  setOperatorCompleted(pOperator);
}

static void buildSysDbGroupedTableCount(SOperatorInfo* pOperator, STableCountScanOperatorInfo* pInfo,
                                        STableCountScanSupp* pSupp, SSDataBlock* pRes, size_t infodbTableNum,
                                        size_t perfdbTableNum) {
  if (pInfo->currGrpIdx == 0) {
    uint64_t groupId = 0;
    if (pSupp->groupByDbName) {
      groupId = calcGroupId(TSDB_INFORMATION_SCHEMA_DB, strlen(TSDB_INFORMATION_SCHEMA_DB));
    } else {
      groupId = calcGroupId("", 0);
    }

    pRes->info.id.groupId = groupId;
    fillTableCountScanDataBlock(pSupp, TSDB_INFORMATION_SCHEMA_DB, "", infodbTableNum, pRes);
  } else if (pInfo->currGrpIdx == 1) {
    uint64_t groupId = 0;
    if (pSupp->groupByDbName) {
      groupId = calcGroupId(TSDB_PERFORMANCE_SCHEMA_DB, strlen(TSDB_PERFORMANCE_SCHEMA_DB));
    } else {
      groupId = calcGroupId("", 0);
    }

    pRes->info.id.groupId = groupId;
    fillTableCountScanDataBlock(pSupp, TSDB_PERFORMANCE_SCHEMA_DB, "", perfdbTableNum, pRes);
  } else {
    setOperatorCompleted(pOperator);
  }
  pInfo->currGrpIdx++;
}

static SSDataBlock* doTableCountScan(SOperatorInfo* pOperator) {
  SExecTaskInfo*               pTaskInfo = pOperator->pTaskInfo;
  STableCountScanOperatorInfo* pInfo = pOperator->info;
  STableCountScanSupp*         pSupp = &pInfo->supp;
  SSDataBlock*                 pRes = pInfo->pRes;
  blockDataCleanup(pRes);

  if (pOperator->status == OP_EXEC_DONE) {
    return NULL;
  }
  if (pInfo->readHandle.mnd != NULL) {
    return buildSysDbTableCount(pOperator, pInfo);
  }

  return buildVnodeDbTableCount(pOperator, pInfo, pSupp, pRes);
}

static SSDataBlock* buildVnodeDbTableCount(SOperatorInfo* pOperator, STableCountScanOperatorInfo* pInfo,
                                           STableCountScanSupp* pSupp, SSDataBlock* pRes) {
  const char* db = NULL;
  int32_t     vgId = 0;
  char        dbName[TSDB_DB_NAME_LEN] = {0};

  // get dbname
  vnodeGetInfo(pInfo->readHandle.vnode, &db, &vgId);
  SName sn = {0};
  tNameFromString(&sn, db, T_NAME_ACCT | T_NAME_DB);
  tNameGetDbName(&sn, dbName);

  if (pSupp->groupByDbName || pSupp->groupByStbName) {
    buildVnodeGroupedTableCount(pOperator, pInfo, pSupp, pRes, vgId, dbName);
  } else {
    buildVnodeFilteredTbCount(pOperator, pInfo, pSupp, pRes, dbName);
  }
  return pRes->info.rows > 0 ? pRes : NULL;
}

static void buildVnodeGroupedTableCount(SOperatorInfo* pOperator, STableCountScanOperatorInfo* pInfo,
                                        STableCountScanSupp* pSupp, SSDataBlock* pRes, int32_t vgId, char* dbName) {
  if (pSupp->groupByStbName) {
    if (pInfo->stbUidList == NULL) {
      pInfo->stbUidList = taosArrayInit(16, sizeof(tb_uid_t));
      if (vnodeGetStbIdList(pInfo->readHandle.vnode, 0, pInfo->stbUidList) < 0) {
        qError("vgId:%d, failed to get stb id list error: %s", vgId, terrstr());
      }
    }
    if (pInfo->currGrpIdx < taosArrayGetSize(pInfo->stbUidList)) {
      tb_uid_t stbUid = *(tb_uid_t*)taosArrayGet(pInfo->stbUidList, pInfo->currGrpIdx);
      buildVnodeGroupedStbTableCount(pInfo, pSupp, pRes, dbName, stbUid);

      pInfo->currGrpIdx++;
    } else if (pInfo->currGrpIdx == taosArrayGetSize(pInfo->stbUidList)) {
      buildVnodeGroupedNtbTableCount(pInfo, pSupp, pRes, dbName);

      pInfo->currGrpIdx++;
    } else {
      setOperatorCompleted(pOperator);
    }
  } else {
    uint64_t groupId = calcGroupId(dbName, strlen(dbName));
    pRes->info.id.groupId = groupId;
    int64_t dbTableCount = metaGetTbNum(pInfo->readHandle.meta);
    fillTableCountScanDataBlock(pSupp, dbName, "", dbTableCount, pRes);
    setOperatorCompleted(pOperator);
  }
}

static void buildVnodeFilteredTbCount(SOperatorInfo* pOperator, STableCountScanOperatorInfo* pInfo,
                                      STableCountScanSupp* pSupp, SSDataBlock* pRes, char* dbName) {
  if (strlen(pSupp->dbNameFilter) != 0) {
    if (strlen(pSupp->stbNameFilter) != 0) {
      tb_uid_t      uid = metaGetTableEntryUidByName(pInfo->readHandle.meta, pSupp->stbNameFilter);
      SMetaStbStats stats = {0};
      metaGetStbStats(pInfo->readHandle.meta, uid, &stats);
      int64_t ctbNum = stats.ctbNum;
      fillTableCountScanDataBlock(pSupp, dbName, pSupp->stbNameFilter, ctbNum, pRes);
    } else {
      int64_t tbNumVnode = metaGetTbNum(pInfo->readHandle.meta);
      fillTableCountScanDataBlock(pSupp, dbName, "", tbNumVnode, pRes);
    }
  } else {
    int64_t tbNumVnode = metaGetTbNum(pInfo->readHandle.meta);
    fillTableCountScanDataBlock(pSupp, dbName, "", tbNumVnode, pRes);
  }
  setOperatorCompleted(pOperator);
}

static void buildVnodeGroupedNtbTableCount(STableCountScanOperatorInfo* pInfo, STableCountScanSupp* pSupp,
                                           SSDataBlock* pRes, char* dbName) {
  char fullStbName[TSDB_TABLE_FNAME_LEN] = {0};
  if (pSupp->groupByDbName) {
    snprintf(fullStbName, TSDB_TABLE_FNAME_LEN, "%s.%s", dbName, "");
  }

  uint64_t groupId = calcGroupId(fullStbName, strlen(fullStbName));
  pRes->info.id.groupId = groupId;
  int64_t ntbNum = metaGetNtbNum(pInfo->readHandle.meta);
  if (ntbNum != 0) {
    fillTableCountScanDataBlock(pSupp, dbName, "", ntbNum, pRes);
  }
}

static void buildVnodeGroupedStbTableCount(STableCountScanOperatorInfo* pInfo, STableCountScanSupp* pSupp,
                                           SSDataBlock* pRes, char* dbName, tb_uid_t stbUid) {
  char stbName[TSDB_TABLE_NAME_LEN] = {0};
  metaGetTableSzNameByUid(pInfo->readHandle.meta, stbUid, stbName);

  char fullStbName[TSDB_TABLE_FNAME_LEN] = {0};
  if (pSupp->groupByDbName) {
    snprintf(fullStbName, TSDB_TABLE_FNAME_LEN, "%s.%s", dbName, stbName);
  } else {
    snprintf(fullStbName, TSDB_TABLE_FNAME_LEN, "%s", stbName);
  }

  uint64_t groupId = calcGroupId(fullStbName, strlen(fullStbName));
  pRes->info.id.groupId = groupId;

  SMetaStbStats stats = {0};
  metaGetStbStats(pInfo->readHandle.meta, stbUid, &stats);
  int64_t ctbNum = stats.ctbNum;

  fillTableCountScanDataBlock(pSupp, dbName, stbName, ctbNum, pRes);
}

static void destoryTableCountScanOperator(void* param) {
  STableCountScanOperatorInfo* pTableCountScanInfo = param;
  blockDataDestroy(pTableCountScanInfo->pRes);

  taosArrayDestroy(pTableCountScanInfo->stbUidList);
  taosMemoryFreeClear(param);
}<|MERGE_RESOLUTION|>--- conflicted
+++ resolved
@@ -84,42 +84,6 @@
   }
 }
 
-<<<<<<< HEAD
-=======
-static void getNextTimeWindow(SInterval* pInterval, STimeWindow* tw, int32_t order) {
-  int32_t factor = GET_FORWARD_DIRECTION_FACTOR(order);
-  if (pInterval->intervalUnit != 'n' && pInterval->intervalUnit != 'y') {
-    tw->skey += pInterval->sliding * factor;
-    tw->ekey = tw->skey + pInterval->interval - 1;
-    return;
-  }
-
-  int64_t key = tw->skey, interval = pInterval->interval;
-  // convert key to second
-  key = convertTimePrecision(key, pInterval->precision, TSDB_TIME_PRECISION_MILLI) / 1000;
-
-  if (pInterval->intervalUnit == 'y') {
-    interval *= 12;
-  }
-
-  struct tm tm;
-  time_t    t = (time_t)key;
-  taosLocalTime(&t, &tm, NULL);
-
-  int mon = (int)(tm.tm_year * 12 + tm.tm_mon + interval * factor);
-  tm.tm_year = mon / 12;
-  tm.tm_mon = mon % 12;
-  tw->skey = convertTimePrecision((int64_t)taosMktime(&tm) * 1000LL, TSDB_TIME_PRECISION_MILLI, pInterval->precision);
-
-  mon = (int)(mon + interval);
-  tm.tm_year = mon / 12;
-  tm.tm_mon = mon % 12;
-  tw->ekey = convertTimePrecision((int64_t)taosMktime(&tm) * 1000LL, TSDB_TIME_PRECISION_MILLI, pInterval->precision);
-
-  tw->ekey -= 1;
-}
-
->>>>>>> 386b8484
 static bool overlapWithTimeWindow(SInterval* pInterval, SDataBlockInfo* pBlockInfo, int32_t order) {
   STimeWindow w = {0};
 
@@ -205,7 +169,7 @@
       return TSDB_CODE_OUT_OF_MEMORY;
     }
   }
-  
+
   taosHashPut(pTableScanInfo->pIgnoreTables, &uid, sizeof(uid), &pTableScanInfo->scanTimes, sizeof(pTableScanInfo->scanTimes));
 
   return TSDB_CODE_SUCCESS;
@@ -214,7 +178,7 @@
 static int32_t doDynamicPruneDataBlock(SOperatorInfo* pOperator, SDataBlockInfo* pBlockInfo, uint32_t* status) {
   STableScanInfo* pTableScanInfo = pOperator->info;
   int32_t code = TSDB_CODE_SUCCESS;
-  
+
   if (pTableScanInfo->base.pdInfo.pExprSup == NULL) {
     return TSDB_CODE_SUCCESS;
   }
