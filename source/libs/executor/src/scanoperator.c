--- conflicted
+++ resolved
@@ -2556,12 +2556,8 @@
 
   __optr_fn_t nextFn = (pTaskInfo->execModel == OPTR_EXEC_MODEL_STREAM) ? doStreamScan : doQueueScan;
   pOperator->fpSet =
-<<<<<<< HEAD
       createOperatorFpSet(optrDummyOpenFn, nextFn, NULL, destroyStreamScanOperatorInfo, optrDefaultBufFn, NULL, optrDefaultGetNextExtFn, NULL);
-=======
-      createOperatorFpSet(optrDummyOpenFn, nextFn, NULL, destroyStreamScanOperatorInfo, optrDefaultBufFn, NULL);
   setOperatorStreamStateFn(pOperator, streamScanReleaseState, streamScanReloadState);
->>>>>>> 9b3e34d5
 
   return pOperator;
 
