/*
 * Copyright (c) 2019 TAOS Data, Inc. <jhtao@taosdata.com>
 *
 * This program is free software: you can use, redistribute, and/or modify
 * it under the terms of the GNU Affero General Public License, version 3
 * or later ("AGPL"), as published by the Free Software Foundation.
 *
 * This program is distributed in the hope that it will be useful, but WITHOUT
 * ANY WARRANTY; without even the implied warranty of MERCHANTABILITY or
 * FITNESS FOR A PARTICULAR PURPOSE.
 *
 * You should have received a copy of the GNU Affero General Public License
 * along with this program. If not, see <http://www.gnu.org/licenses/>.
 */

#include <vnode.h>
#include "filter.h"
#include "function.h"
#include "functionMgt.h"
#include "os.h"
#include "querynodes.h"
#include "systable.h"
#include "tglobal.h"
#include "tname.h"
#include "ttime.h"

#include "tdatablock.h"
#include "tmsg.h"

#include "executorimpl.h"
#include "query.h"
#include "tcompare.h"
#include "thash.h"
#include "ttypes.h"
#include "vnode.h"

#include "executorInt.h"

#define SET_REVERSE_SCAN_FLAG(_info) ((_info)->scanFlag = REVERSE_SCAN)
#define SWITCH_ORDER(n)              (((n) = ((n) == TSDB_ORDER_ASC) ? TSDB_ORDER_DESC : TSDB_ORDER_ASC))

static int32_t buildSysDbTableInfo(const SSysTableScanInfo* pInfo, int32_t capacity);
static int32_t buildDbTableInfoBlock(const SSDataBlock* p, const SSysTableMeta* pSysDbTableMeta, size_t size,
                                     const char* dbName);

static void addTagPseudoColumnData(SReadHandle* pHandle, SExprInfo* pPseudoExpr, int32_t numOfPseudoExpr,
                                   SSDataBlock* pBlock);
static bool processBlockWithProbability(const SSampleExecInfo* pInfo);

bool processBlockWithProbability(const SSampleExecInfo* pInfo) {
#if 0
  if (pInfo->sampleRatio == 1) {
    return true;
  }

  uint32_t val = taosRandR((uint32_t*) &pInfo->seed);
  return (val % ((uint32_t)(1/pInfo->sampleRatio))) == 0;
#else
  return true;
#endif
}

static void switchCtxOrder(SqlFunctionCtx* pCtx, int32_t numOfOutput) {
  for (int32_t i = 0; i < numOfOutput; ++i) {
    SWITCH_ORDER(pCtx[i].order);
  }
}

static void setupQueryRangeForReverseScan(STableScanInfo* pTableScanInfo) {
#if 0
  int32_t numOfGroups = (int32_t)(GET_NUM_OF_TABLEGROUP(pRuntimeEnv));
  for(int32_t i = 0; i < numOfGroups; ++i) {
    SArray *group = GET_TABLEGROUP(pRuntimeEnv, i);
    SArray *tableKeyGroup = taosArrayGetP(pQueryAttr->tableGroupInfo.pGroupList, i);

    size_t t = taosArrayGetSize(group);
    for (int32_t j = 0; j < t; ++j) {
      STableQueryInfo *pCheckInfo = taosArrayGetP(group, j);
      updateTableQueryInfoForReverseScan(pCheckInfo);

      // update the last key in tableKeyInfo list, the tableKeyInfo is used to build the tsdbQueryHandle and decide
      // the start check timestamp of tsdbQueryHandle
//      STableKeyInfo *pTableKeyInfo = taosArrayGet(tableKeyGroup, j);
//      pTableKeyInfo->lastKey = pCheckInfo->lastKey;
//
//      assert(pCheckInfo->pTable == pTableKeyInfo->pTable);
    }
  }
#endif
}

static void getNextTimeWindow(SInterval* pInterval, STimeWindow* tw, int32_t order) {
  int32_t factor = GET_FORWARD_DIRECTION_FACTOR(order);
  if (pInterval->intervalUnit != 'n' && pInterval->intervalUnit != 'y') {
    tw->skey += pInterval->sliding * factor;
    tw->ekey = tw->skey + pInterval->interval - 1;
    return;
  }

  int64_t key = tw->skey, interval = pInterval->interval;
  // convert key to second
  key = convertTimePrecision(key, pInterval->precision, TSDB_TIME_PRECISION_MILLI) / 1000;

  if (pInterval->intervalUnit == 'y') {
    interval *= 12;
  }

  struct tm tm;
  time_t    t = (time_t)key;
  taosLocalTime(&t, &tm);

  int mon = (int)(tm.tm_year * 12 + tm.tm_mon + interval * factor);
  tm.tm_year = mon / 12;
  tm.tm_mon = mon % 12;
  tw->skey = convertTimePrecision((int64_t)taosMktime(&tm) * 1000LL, TSDB_TIME_PRECISION_MILLI, pInterval->precision);

  mon = (int)(mon + interval);
  tm.tm_year = mon / 12;
  tm.tm_mon = mon % 12;
  tw->ekey = convertTimePrecision((int64_t)taosMktime(&tm) * 1000LL, TSDB_TIME_PRECISION_MILLI, pInterval->precision);

  tw->ekey -= 1;
}

static bool overlapWithTimeWindow(SInterval* pInterval, SDataBlockInfo* pBlockInfo, int32_t order) {
  STimeWindow w = {0};

  // 0 by default, which means it is not a interval operator of the upstream operator.
  if (pInterval->interval == 0) {
    return false;
  }

  if (order == TSDB_ORDER_ASC) {
    getAlignQueryTimeWindow(pInterval, pInterval->precision, pBlockInfo->window.skey, &w);
    assert(w.ekey >= pBlockInfo->window.skey);

    if (w.ekey < pBlockInfo->window.ekey) {
      return true;
    }

    while (1) {
      getNextTimeWindow(pInterval, &w, order);
      if (w.skey > pBlockInfo->window.ekey) {
        break;
      }

      assert(w.ekey > pBlockInfo->window.ekey);
      if (w.skey <= pBlockInfo->window.ekey && w.skey > pBlockInfo->window.skey) {
        return true;
      }
    }
  } else {
    getAlignQueryTimeWindow(pInterval, pInterval->precision, pBlockInfo->window.ekey, &w);
    assert(w.skey <= pBlockInfo->window.ekey);

    if (w.skey > pBlockInfo->window.skey) {
      return true;
    }

    while (1) {
      getNextTimeWindow(pInterval, &w, order);
      if (w.ekey < pBlockInfo->window.skey) {
        break;
      }

      assert(w.skey < pBlockInfo->window.skey);
      if (w.ekey < pBlockInfo->window.ekey && w.ekey >= pBlockInfo->window.skey) {
        return true;
      }
    }
  }

  return false;
}

static int32_t loadDataBlock(SOperatorInfo* pOperator, STableScanInfo* pTableScanInfo, SSDataBlock* pBlock,
                             uint32_t* status) {
  SExecTaskInfo*  pTaskInfo = pOperator->pTaskInfo;
  STableScanInfo* pInfo = pOperator->info;

  SFileBlockLoadRecorder* pCost = &pTableScanInfo->readRecorder;

  pCost->totalBlocks += 1;
  pCost->totalRows += pBlock->info.rows;

  *status = pInfo->dataBlockLoadFlag;
  if (pTableScanInfo->pFilterNode != NULL ||
      overlapWithTimeWindow(&pTableScanInfo->interval, &pBlock->info, pTableScanInfo->cond.order)) {
    (*status) = FUNC_DATA_REQUIRED_DATA_LOAD;
  }

  SDataBlockInfo* pBlockInfo = &pBlock->info;
  taosMemoryFreeClear(pBlock->pBlockAgg);

  if (*status == FUNC_DATA_REQUIRED_FILTEROUT) {
    qDebug("%s data block filter out, brange:%" PRId64 "-%" PRId64 ", rows:%d", GET_TASKID(pTaskInfo),
           pBlockInfo->window.skey, pBlockInfo->window.ekey, pBlockInfo->rows);
    pCost->filterOutBlocks += 1;
    return TSDB_CODE_SUCCESS;
  } else if (*status == FUNC_DATA_REQUIRED_NOT_LOAD) {
    qDebug("%s data block skipped, brange:%" PRId64 "-%" PRId64 ", rows:%d", GET_TASKID(pTaskInfo),
           pBlockInfo->window.skey, pBlockInfo->window.ekey, pBlockInfo->rows);
    pCost->skipBlocks += 1;

    // clear all data in pBlock that are set when handing the previous block
    for (int32_t i = 0; i < taosArrayGetSize(pBlock->pDataBlock); ++i) {
      SColumnInfoData* pcol = taosArrayGet(pBlock->pDataBlock, i);
      pcol->pData = NULL;
    }

    return TSDB_CODE_SUCCESS;
  } else if (*status == FUNC_DATA_REQUIRED_STATIS_LOAD) {
    pCost->loadBlockStatis += 1;

    bool             allColumnsHaveAgg = true;
    SColumnDataAgg** pColAgg = NULL;
    tsdbRetrieveDataBlockStatisInfo(pTableScanInfo->dataReader, &pColAgg, &allColumnsHaveAgg);

    if (allColumnsHaveAgg == true) {
      int32_t numOfCols = taosArrayGetSize(pBlock->pDataBlock);

      // todo create this buffer during creating operator
      if (pBlock->pBlockAgg == NULL) {
        pBlock->pBlockAgg = taosMemoryCalloc(numOfCols, POINTER_BYTES);
      }

      for (int32_t i = 0; i < taosArrayGetSize(pTableScanInfo->pColMatchInfo); ++i) {
        SColMatchInfo* pColMatchInfo = taosArrayGet(pTableScanInfo->pColMatchInfo, i);
        if (!pColMatchInfo->output) {
          continue;
        }
        pBlock->pBlockAgg[pColMatchInfo->targetSlotId] = pColAgg[i];
      }

      return TSDB_CODE_SUCCESS;
    } else {  // failed to load the block sma data, data block statistics does not exist, load data block instead
      *status = FUNC_DATA_REQUIRED_DATA_LOAD;
    }
  }

  ASSERT(*status == FUNC_DATA_REQUIRED_DATA_LOAD);

  // todo filter data block according to the block sma data firstly
#if 0
  if (!doFilterByBlockStatistics(pBlock->pBlockStatis, pTableScanInfo->pCtx, pBlockInfo->rows)) {
    pCost->filterOutBlocks += 1;
    qDebug("%s data block filter out, brange:%" PRId64 "-%" PRId64 ", rows:%d", GET_TASKID(pTaskInfo), pBlockInfo->window.skey,
           pBlockInfo->window.ekey, pBlockInfo->rows);
    (*status) = FUNC_DATA_REQUIRED_FILTEROUT;
    return TSDB_CODE_SUCCESS;
  }
#endif

  pCost->totalCheckedRows += pBlock->info.rows;
  pCost->loadBlocks += 1;

  SArray* pCols = tsdbRetrieveDataBlock(pTableScanInfo->dataReader, NULL);
  if (pCols == NULL) {
    return terrno;
  }

  relocateColumnData(pBlock, pTableScanInfo->pColMatchInfo, pCols, true);

  // currently only the tbname pseudo column
  if (pTableScanInfo->pseudoSup.numOfExprs > 0) {
    SExprSupp* pSup = &pTableScanInfo->pseudoSup;
    addTagPseudoColumnData(&pTableScanInfo->readHandle, pSup->pExprInfo, pSup->numOfExprs, pBlock);
  }

  int64_t st = taosGetTimestampMs();
  doFilter(pTableScanInfo->pFilterNode, pBlock);

  int64_t et = taosGetTimestampMs();
  pTableScanInfo->readRecorder.filterTime += (et - st);

  if (pBlock->info.rows == 0) {
    pCost->filterOutBlocks += 1;
    qDebug("%s data block filter out, brange:%" PRId64 "-%" PRId64 ", rows:%d", GET_TASKID(pTaskInfo),
           pBlockInfo->window.skey, pBlockInfo->window.ekey, pBlockInfo->rows);
  }

  return TSDB_CODE_SUCCESS;
}

static void prepareForDescendingScan(STableScanInfo* pTableScanInfo, SqlFunctionCtx* pCtx, int32_t numOfOutput) {
  SET_REVERSE_SCAN_FLAG(pTableScanInfo);

  switchCtxOrder(pCtx, numOfOutput);
  //  setupQueryRangeForReverseScan(pTableScanInfo);

  pTableScanInfo->cond.order = TSDB_ORDER_DESC;
  for (int32_t i = 0; i < pTableScanInfo->cond.numOfTWindows; ++i) {
    STimeWindow* pTWindow = &pTableScanInfo->cond.twindows[i];
    TSWAP(pTWindow->skey, pTWindow->ekey);
  }

  SQueryTableDataCond* pCond = &pTableScanInfo->cond;
  taosqsort(pCond->twindows, pCond->numOfTWindows, sizeof(STimeWindow), pCond, compareTimeWindow);
}

void addTagPseudoColumnData(SReadHandle* pHandle, SExprInfo* pPseudoExpr, int32_t numOfPseudoExpr,
                            SSDataBlock* pBlock) {
  // currently only the tbname pseudo column
  if (numOfPseudoExpr == 0) {
    return;
  }

  SMetaReader mr = {0};
  metaReaderInit(&mr, pHandle->meta, 0);
  metaGetTableEntryByUid(&mr, pBlock->info.uid);

  for (int32_t j = 0; j < numOfPseudoExpr; ++j) {
    SExprInfo* pExpr = &pPseudoExpr[j];

    int32_t dstSlotId = pExpr->base.resSchema.slotId;

    SColumnInfoData* pColInfoData = taosArrayGet(pBlock->pDataBlock, dstSlotId);

    colInfoDataEnsureCapacity(pColInfoData, pBlock->info.rows);
    colInfoDataCleanup(pColInfoData, pBlock->info.rows);

    int32_t functionId = pExpr->pExpr->_function.functionId;

    // this is to handle the tbname
    if (fmIsScanPseudoColumnFunc(functionId)) {
      setTbNameColData(pHandle->meta, pBlock, pColInfoData, functionId);
    } else {  // these are tags
      STagVal tagVal = {0};
      tagVal.cid = pExpr->base.pParam[0].pCol->colId;
      const char* p = metaGetTableTagVal(&mr.me, pColInfoData->info.type, &tagVal);

      char* data = NULL;
      if (pColInfoData->info.type != TSDB_DATA_TYPE_JSON && p != NULL) {
        data = tTagValToData((const STagVal*)p, false);
      } else {
        data = (char*)p;
      }

      for (int32_t i = 0; i < pBlock->info.rows; ++i) {
        colDataAppend(pColInfoData, i, data,
                      (data == NULL) || (pColInfoData->info.type == TSDB_DATA_TYPE_JSON && tTagIsJsonNull(data)));
      }

      if (data && (pColInfoData->info.type != TSDB_DATA_TYPE_JSON) && p != NULL &&
          IS_VAR_DATA_TYPE(((const STagVal*)p)->type)) {
        taosMemoryFree(data);
      }
    }
  }

  metaReaderClear(&mr);
}

void setTbNameColData(void* pMeta, const SSDataBlock* pBlock, SColumnInfoData* pColInfoData, int32_t functionId) {
  struct SScalarFuncExecFuncs fpSet = {0};
  fmGetScalarFuncExecFuncs(functionId, &fpSet);

  SColumnInfoData infoData = createColumnInfoData(TSDB_DATA_TYPE_BIGINT, sizeof(uint64_t), 1);
  colInfoDataEnsureCapacity(&infoData, 1);

  colDataAppendInt64(&infoData, 0, (int64_t*)&pBlock->info.uid);
  SScalarParam srcParam = {.numOfRows = pBlock->info.rows, .param = pMeta, .columnData = &infoData};

  SScalarParam param = {.columnData = pColInfoData};
  fpSet.process(&srcParam, 1, &param);
}

static SSDataBlock* doTableScanImpl(SOperatorInfo* pOperator) {
  STableScanInfo* pTableScanInfo = pOperator->info;
  SExecTaskInfo*  pTaskInfo = pOperator->pTaskInfo;
  SSDataBlock*    pBlock = pTableScanInfo->pResBlock;

  int64_t st = taosGetTimestampUs();

  while (tsdbNextDataBlock(pTableScanInfo->dataReader)) {
    if (isTaskKilled(pTaskInfo)) {
      longjmp(pTaskInfo->env, TSDB_CODE_TSC_QUERY_CANCELLED);
    }

    // process this data block based on the probabilities
    bool processThisBlock = processBlockWithProbability(&pTableScanInfo->sample);
    if (!processThisBlock) {
      continue;
    }

    blockDataCleanup(pBlock);

    SDataBlockInfo binfo = pBlock->info;
    tsdbRetrieveDataBlockInfo(pTableScanInfo->dataReader, &binfo);

    binfo.capacity = binfo.rows;
    blockDataEnsureCapacity(pBlock, binfo.rows);
    pBlock->info = binfo;

    uint32_t status = 0;
    int32_t  code = loadDataBlock(pOperator, pTableScanInfo, pBlock, &status);
    //    int32_t  code = loadDataBlockOnDemand(pOperator->pRuntimeEnv, pTableScanInfo, pBlock, &status);
    if (code != TSDB_CODE_SUCCESS) {
      longjmp(pOperator->pTaskInfo->env, code);
    }

    // current block is filter out according to filter condition, continue load the next block
    if (status == FUNC_DATA_REQUIRED_FILTEROUT || pBlock->info.rows == 0) {
      continue;
    }

    uint64_t* groupId = taosHashGet(pTaskInfo->tableqinfoList.map, &pBlock->info.uid, sizeof(int64_t));
    if (groupId) {
      pBlock->info.groupId = *groupId;
    }

    pOperator->resultInfo.totalRows = pTableScanInfo->readRecorder.totalRows;
    pTableScanInfo->readRecorder.elapsedTime += (taosGetTimestampUs() - st) / 1000.0;

    pOperator->cost.totalCost = pTableScanInfo->readRecorder.elapsedTime;
    return pBlock;
  }
  return NULL;
}

static SSDataBlock* doTableScanGroup(SOperatorInfo* pOperator) {
  STableScanInfo* pTableScanInfo = pOperator->info;
  SExecTaskInfo*  pTaskInfo = pOperator->pTaskInfo;

  // The read handle is not initialized yet, since no qualified tables exists
  if (pTableScanInfo->dataReader == NULL || pOperator->status == OP_EXEC_DONE) {
    return NULL;
  }

  // do the ascending order traverse in the first place.
  while (pTableScanInfo->scanTimes < pTableScanInfo->scanInfo.numOfAsc) {
    while (pTableScanInfo->curTWinIdx < pTableScanInfo->cond.numOfTWindows) {
      SSDataBlock* p = doTableScanImpl(pOperator);
      if (p != NULL) {
        return p;
      }
      pTableScanInfo->curTWinIdx += 1;
      if (pTableScanInfo->curTWinIdx < pTableScanInfo->cond.numOfTWindows) {
        tsdbResetReadHandle(pTableScanInfo->dataReader, &pTableScanInfo->cond, pTableScanInfo->curTWinIdx);
      }
    }

    pTableScanInfo->scanTimes += 1;

    if (pTableScanInfo->scanTimes < pTableScanInfo->scanInfo.numOfAsc) {
      setTaskStatus(pTaskInfo, TASK_NOT_COMPLETED);
      pTableScanInfo->scanFlag = REPEAT_SCAN;
      qDebug("%s start to repeat ascending order scan data blocks due to query func required", GET_TASKID(pTaskInfo));
      for (int32_t i = 0; i < pTableScanInfo->cond.numOfTWindows; ++i) {
        STimeWindow* pWin = &pTableScanInfo->cond.twindows[i];
        qDebug("%s\t qrange:%" PRId64 "-%" PRId64, GET_TASKID(pTaskInfo), pWin->skey, pWin->ekey);
      }
      // do prepare for the next round table scan operation
      tsdbResetReadHandle(pTableScanInfo->dataReader, &pTableScanInfo->cond, 0);
      pTableScanInfo->curTWinIdx = 0;
    }
  }

  int32_t total = pTableScanInfo->scanInfo.numOfAsc + pTableScanInfo->scanInfo.numOfDesc;
  if (pTableScanInfo->scanTimes < total) {
    if (pTableScanInfo->cond.order == TSDB_ORDER_ASC) {
      prepareForDescendingScan(pTableScanInfo, pTableScanInfo->pCtx, pTableScanInfo->numOfOutput);
      tsdbResetReadHandle(pTableScanInfo->dataReader, &pTableScanInfo->cond, 0);
      pTableScanInfo->curTWinIdx = 0;
    }

    qDebug("%s start to descending order scan data blocks due to query func required", GET_TASKID(pTaskInfo));
    for (int32_t i = 0; i < pTableScanInfo->cond.numOfTWindows; ++i) {
      STimeWindow* pWin = &pTableScanInfo->cond.twindows[i];
      qDebug("%s\t qrange:%" PRId64 "-%" PRId64, GET_TASKID(pTaskInfo), pWin->skey, pWin->ekey);
    }

    while (pTableScanInfo->scanTimes < total) {
      while (pTableScanInfo->curTWinIdx < pTableScanInfo->cond.numOfTWindows) {
        SSDataBlock* p = doTableScanImpl(pOperator);
        if (p != NULL) {
          return p;
        }
        pTableScanInfo->curTWinIdx += 1;
        if (pTableScanInfo->curTWinIdx < pTableScanInfo->cond.numOfTWindows) {
          tsdbResetReadHandle(pTableScanInfo->dataReader, &pTableScanInfo->cond, pTableScanInfo->curTWinIdx);
        }
      }

      pTableScanInfo->scanTimes += 1;

      if (pTableScanInfo->scanTimes < total) {
        setTaskStatus(pTaskInfo, TASK_NOT_COMPLETED);
        pTableScanInfo->scanFlag = REPEAT_SCAN;

        qDebug("%s start to repeat descending order scan data blocks due to query func required",
               GET_TASKID(pTaskInfo));
        for (int32_t i = 0; i < pTableScanInfo->cond.numOfTWindows; ++i) {
          STimeWindow* pWin = &pTableScanInfo->cond.twindows[i];
          qDebug("%s\t qrange:%" PRId64 "-%" PRId64, GET_TASKID(pTaskInfo), pWin->skey, pWin->ekey);
        }
        tsdbResetReadHandle(pTableScanInfo->dataReader, &pTableScanInfo->cond, 0);
        pTableScanInfo->curTWinIdx = 0;
      }
    }
  }

  return NULL;
}

static SSDataBlock* doTableScan(SOperatorInfo* pOperator) {
  STableScanInfo* pInfo = pOperator->info;
  SExecTaskInfo*  pTaskInfo = pOperator->pTaskInfo;

  if(pInfo->currentGroupId == -1){
    pInfo->currentGroupId++;
    if (pInfo->currentGroupId >= taosArrayGetSize(pTaskInfo->tableqinfoList.pGroupList)) {
      doSetOperatorCompleted(pOperator);
      return NULL;
    }
    SArray *tableList = taosArrayGetP(pTaskInfo->tableqinfoList.pGroupList, pInfo->currentGroupId);
    tsdbReaderT* pReader = tsdbReaderOpen(pInfo->readHandle.vnode, &pInfo->cond, tableList, pInfo->queryId, pInfo->taskId);
    pInfo->dataReader = pReader;
  }

  SSDataBlock* result = doTableScanGroup(pOperator);
  if(result){
    return result;
  }

  pInfo->currentGroupId++;
  if (pInfo->currentGroupId >= taosArrayGetSize(pTaskInfo->tableqinfoList.pGroupList)) {
    doSetOperatorCompleted(pOperator);
    return NULL;
  }

  SArray *tableList = taosArrayGetP(pTaskInfo->tableqinfoList.pGroupList, pInfo->currentGroupId);
  tsdbSetTableList(pInfo->dataReader, tableList);

  tsdbResetReadHandle(pInfo->dataReader, &pInfo->cond, 0);
  pInfo->curTWinIdx = 0;
  pInfo->scanTimes = 0;

  result = doTableScanGroup(pOperator);
  if(result){
    return result;
  }

  doSetOperatorCompleted(pOperator);
  return NULL;
}

static int32_t getTableScannerExecInfo(struct SOperatorInfo* pOptr, void** pOptrExplain, uint32_t* len) {
  SFileBlockLoadRecorder* pRecorder = taosMemoryCalloc(1, sizeof(SFileBlockLoadRecorder));
  STableScanInfo*         pTableScanInfo = pOptr->info;
  *pRecorder = pTableScanInfo->readRecorder;
  *pOptrExplain = pRecorder;
  *len = sizeof(SFileBlockLoadRecorder);
  return 0;
}

static void destroyTableScanOperatorInfo(void* param, int32_t numOfOutput) {
  STableScanInfo* pTableScanInfo = (STableScanInfo*)param;
  blockDataDestroy(pTableScanInfo->pResBlock);
  cleanupQueryTableDataCond(&pTableScanInfo->cond);

  tsdbCleanupReadHandle(pTableScanInfo->dataReader);

  if (pTableScanInfo->pColMatchInfo != NULL) {
    taosArrayDestroy(pTableScanInfo->pColMatchInfo);
  }
}

SOperatorInfo* createTableScanOperatorInfo(STableScanPhysiNode* pTableScanNode, SReadHandle* readHandle,
                                           SExecTaskInfo* pTaskInfo, uint64_t queryId, uint64_t taskId) {
  STableScanInfo* pInfo = taosMemoryCalloc(1, sizeof(STableScanInfo));
  SOperatorInfo*  pOperator = taosMemoryCalloc(1, sizeof(SOperatorInfo));
  if (pInfo == NULL || pOperator == NULL) {
    goto _error;
  }

  // taosSsleep(20);

  SDataBlockDescNode* pDescNode = pTableScanNode->scan.node.pOutputDataBlockDesc;
  int32_t             numOfCols = 0;
  SArray* pColList = extractColMatchInfo(pTableScanNode->scan.pScanCols, pDescNode, &numOfCols, COL_MATCH_FROM_COL_ID);

  int32_t code = initQueryTableDataCond(&pInfo->cond, pTableScanNode);
  if (code != TSDB_CODE_SUCCESS) {
    goto _error;
  }

  if (pTableScanNode->scan.pScanPseudoCols != NULL) {
    SExprSupp* pSup = &pInfo->pseudoSup;
    pSup->pExprInfo = createExprInfo(pTableScanNode->scan.pScanPseudoCols, NULL, &pSup->numOfExprs);
    pSup->pCtx = createSqlFunctionCtx(pSup->pExprInfo, pSup->numOfExprs, &pSup->rowEntryInfoOffset);
  }

  pInfo->scanInfo = (SScanInfo){.numOfAsc = pTableScanNode->scanSeq[0], .numOfDesc = pTableScanNode->scanSeq[1]};
  //    pInfo->scanInfo = (SScanInfo){.numOfAsc = 0, .numOfDesc = 1}; // for debug purpose

  pInfo->readHandle = *readHandle;
  pInfo->interval = extractIntervalInfo(pTableScanNode);
  pInfo->sample.sampleRatio = pTableScanNode->ratio;
  pInfo->sample.seed = taosGetTimestampSec();

  pInfo->dataBlockLoadFlag = pTableScanNode->dataRequired;
  pInfo->pResBlock = createResDataBlock(pDescNode);
  pInfo->pFilterNode = pTableScanNode->scan.node.pConditions;
  pInfo->scanFlag = MAIN_SCAN;
  pInfo->pColMatchInfo = pColList;
  pInfo->curTWinIdx = 0;
  pInfo->queryId = queryId;
  pInfo->taskId = taskId;
  pInfo->currentGroupId = -1;

  pOperator->name = "TableScanOperator";  // for debug purpose
  pOperator->operatorType = QUERY_NODE_PHYSICAL_PLAN_TABLE_SCAN;
  pOperator->blocking = false;
  pOperator->status = OP_NOT_OPENED;
  pOperator->info = pInfo;
  pOperator->exprSupp.numOfExprs = numOfCols;
  pOperator->pTaskInfo = pTaskInfo;

  pOperator->fpSet = createOperatorFpSet(operatorDummyOpenFn, doTableScan, NULL, NULL, destroyTableScanOperatorInfo,
                                         NULL, NULL, getTableScannerExecInfo);

  // for non-blocking operator, the open cost is always 0
  pOperator->cost.openCost = 0;
  return pOperator;

_error:
  taosMemoryFreeClear(pInfo);
  taosMemoryFreeClear(pOperator);

  pTaskInfo->code = TSDB_CODE_QRY_OUT_OF_MEMORY;
  return NULL;
}

SOperatorInfo* createTableSeqScanOperatorInfo(void* pReadHandle, SExecTaskInfo* pTaskInfo) {
  STableScanInfo* pInfo = taosMemoryCalloc(1, sizeof(STableScanInfo));
  SOperatorInfo*  pOperator = taosMemoryCalloc(1, sizeof(SOperatorInfo));

  pInfo->dataReader = pReadHandle;
  //  pInfo->prevGroupId       = -1;

  pOperator->name = "TableSeqScanOperator";
  pOperator->operatorType = QUERY_NODE_PHYSICAL_PLAN_TABLE_SEQ_SCAN;
  pOperator->blocking = false;
  pOperator->status = OP_NOT_OPENED;
  pOperator->info = pInfo;
  pOperator->pTaskInfo = pTaskInfo;

  pOperator->fpSet = createOperatorFpSet(operatorDummyOpenFn, doTableScanImpl, NULL, NULL, NULL, NULL, NULL, NULL);
  return pOperator;
}

static int32_t doGetTableRowSize(void* pMeta, uint64_t uid) {
  int32_t rowLen = 0;

  SMetaReader mr = {0};
  metaReaderInit(&mr, pMeta, 0);
  metaGetTableEntryByUid(&mr, uid);
  if (mr.me.type == TSDB_SUPER_TABLE) {
    int32_t numOfCols = mr.me.stbEntry.schemaRow.nCols;
    for (int32_t i = 0; i < numOfCols; ++i) {
      rowLen += mr.me.stbEntry.schemaRow.pSchema[i].bytes;
    }
  } else if (mr.me.type == TSDB_CHILD_TABLE) {
    uint64_t suid = mr.me.ctbEntry.suid;
    metaGetTableEntryByUid(&mr, suid);
    int32_t numOfCols = mr.me.stbEntry.schemaRow.nCols;

    for (int32_t i = 0; i < numOfCols; ++i) {
      rowLen += mr.me.stbEntry.schemaRow.pSchema[i].bytes;
    }
  } else if (mr.me.type == TSDB_NORMAL_TABLE) {
    int32_t numOfCols = mr.me.ntbEntry.schemaRow.nCols;
    for (int32_t i = 0; i < numOfCols; ++i) {
      rowLen += mr.me.ntbEntry.schemaRow.pSchema[i].bytes;
    }
  }

  metaReaderClear(&mr);
  return rowLen;
}

static SSDataBlock* doBlockInfoScan(SOperatorInfo* pOperator) {
  if (pOperator->status == OP_EXEC_DONE) {
    return NULL;
  }

  SBlockDistInfo* pBlockScanInfo = pOperator->info;

  STableBlockDistInfo blockDistInfo = {.minRows = INT_MAX, .maxRows = INT_MIN};
  blockDistInfo.rowSize = doGetTableRowSize(pBlockScanInfo->readHandle.meta, pBlockScanInfo->uid);

  tsdbGetFileBlocksDistInfo(pBlockScanInfo->pHandle, &blockDistInfo);
  blockDistInfo.numOfInmemRows = (int32_t)tsdbGetNumOfRowsInMemTable(pBlockScanInfo->pHandle);

  SSDataBlock* pBlock = pBlockScanInfo->pResBlock;

  int32_t          slotId = pOperator->exprSupp.pExprInfo->base.resSchema.slotId;
  SColumnInfoData* pColInfo = taosArrayGet(pBlock->pDataBlock, slotId);

  int32_t len = tSerializeBlockDistInfo(NULL, 0, &blockDistInfo);
  char*   p = taosMemoryCalloc(1, len + VARSTR_HEADER_SIZE);
  tSerializeBlockDistInfo(varDataVal(p), len, &blockDistInfo);
  varDataSetLen(p, len);

  blockDataEnsureCapacity(pBlock, 1);
  colDataAppend(pColInfo, 0, p, false);
  taosMemoryFree(p);

  pBlock->info.rows = 1;

  pOperator->status = OP_EXEC_DONE;
  return pBlock;
}

static void destroyBlockDistScanOperatorInfo(void* param, int32_t numOfOutput) {
  SBlockDistInfo* pDistInfo = (SBlockDistInfo*)param;
  blockDataDestroy(pDistInfo->pResBlock);
}

SOperatorInfo* createDataBlockInfoScanOperator(void* dataReader, SReadHandle* readHandle, uint64_t uid,
                                               SBlockDistScanPhysiNode* pBlockScanNode, SExecTaskInfo* pTaskInfo) {
  SBlockDistInfo* pInfo = taosMemoryCalloc(1, sizeof(SBlockDistInfo));
  SOperatorInfo*  pOperator = taosMemoryCalloc(1, sizeof(SOperatorInfo));
  if (pInfo == NULL || pOperator == NULL) {
    pTaskInfo->code = TSDB_CODE_OUT_OF_MEMORY;
    goto _error;
  }

  pInfo->pHandle = dataReader;
  pInfo->readHandle = *readHandle;
  pInfo->uid = uid;
  pInfo->pResBlock = createResDataBlock(pBlockScanNode->node.pOutputDataBlockDesc);

  int32_t    numOfCols = 0;
  SExprInfo* pExprInfo = createExprInfo(pBlockScanNode->pScanPseudoCols, NULL, &numOfCols);
  int32_t    code = initExprSupp(&pOperator->exprSupp, pExprInfo, numOfCols);
  if (code != TSDB_CODE_SUCCESS) {
    goto _error;
  }

  pOperator->name = "DataBlockDistScanOperator";
  pOperator->operatorType = QUERY_NODE_PHYSICAL_PLAN_BLOCK_DIST_SCAN;
  pOperator->blocking = false;
  pOperator->status = OP_NOT_OPENED;
  pOperator->info = pInfo;
  pOperator->pTaskInfo = pTaskInfo;

  pOperator->fpSet = createOperatorFpSet(operatorDummyOpenFn, doBlockInfoScan, NULL, NULL,
                                         destroyBlockDistScanOperatorInfo, NULL, NULL, NULL);
  return pOperator;

_error:
  taosMemoryFreeClear(pInfo);
  taosMemoryFreeClear(pOperator);
  return NULL;
}

static void doClearBufferedBlocks(SStreamBlockScanInfo* pInfo) {
  size_t total = taosArrayGetSize(pInfo->pBlockLists);

  pInfo->validBlockIndex = 0;
  for (int32_t i = 0; i < total; ++i) {
    SSDataBlock* p = taosArrayGetP(pInfo->pBlockLists, i);
    blockDataDestroy(p);
  }
  taosArrayClear(pInfo->pBlockLists);
}

static bool isSessionWindow(SStreamBlockScanInfo* pInfo) {
  return pInfo->sessionSup.parentType == QUERY_NODE_PHYSICAL_PLAN_STREAM_SESSION;
}

static bool isStateWindow(SStreamBlockScanInfo* pInfo) {
  return pInfo->sessionSup.parentType == QUERY_NODE_PHYSICAL_PLAN_STREAM_STATE;
}

static bool prepareDataScan(SStreamBlockScanInfo* pInfo) {
  SSDataBlock* pSDB = pInfo->pUpdateRes;
  STimeWindow  win = {
       .skey = INT64_MIN,
       .ekey = INT64_MAX,
  };
  bool needRead = false;
  if (!isStateWindow(pInfo) && pInfo->updateResIndex < pSDB->info.rows) {
    SColumnInfoData* pColDataInfo = taosArrayGet(pSDB->pDataBlock, pInfo->primaryTsIndex);
    TSKEY*           tsCols = (TSKEY*)pColDataInfo->pData;
    SResultRowInfo   dumyInfo;
    dumyInfo.cur.pageId = -1;
    if (isSessionWindow(pInfo)) {
      SStreamAggSupporter* pAggSup = pInfo->sessionSup.pStreamAggSup;
      int64_t              gap = pInfo->sessionSup.gap;
      int32_t              winIndex = 0;
      SResultWindowInfo*   pCurWin =
          getSessionTimeWindow(pAggSup, tsCols[pInfo->updateResIndex], INT64_MIN, pSDB->info.groupId, gap, &winIndex);
      win = pCurWin->win;
      pInfo->updateResIndex +=
          updateSessionWindowInfo(pCurWin, tsCols, NULL, pSDB->info.rows, pInfo->updateResIndex, gap, NULL);
    } else {
      win = getActiveTimeWindow(NULL, &dumyInfo, tsCols[pInfo->updateResIndex], &pInfo->interval,
                                pInfo->interval.precision, NULL);
      pInfo->updateResIndex += getNumOfRowsInTimeWindow(&pSDB->info, tsCols, pInfo->updateResIndex, win.ekey,
                                                        binarySearchForKey, NULL, TSDB_ORDER_ASC);
    }
    needRead = true;
  } else if (isStateWindow(pInfo)) {
    SArray* pWins = pInfo->sessionSup.pStreamAggSup->pScanWindow;
    int32_t size = taosArrayGetSize(pWins);
    if (pInfo->scanWinIndex < size) {
      win = *(STimeWindow*)taosArrayGet(pWins, pInfo->scanWinIndex);
      pInfo->scanWinIndex++;
      needRead = true;
    } else {
      pInfo->scanWinIndex = 0;
      taosArrayClear(pWins);
    }
  }
  if (!needRead) {
    return false;
  }
  STableScanInfo* pTableScanInfo = pInfo->pSnapshotReadOp->info;
  pTableScanInfo->cond.twindows[0] = win;
  pTableScanInfo->curTWinIdx = 0;
  tsdbResetReadHandle(pTableScanInfo->dataReader, &pTableScanInfo->cond, 0);
  pTableScanInfo->scanTimes = 0;
  return true;
}

static void copyOneRow(SSDataBlock* dest, SSDataBlock* source, int32_t sourceRowId) {
  for (int32_t j = 0; j < taosArrayGetSize(source->pDataBlock); j++) {
    SColumnInfoData* pDestCol = (SColumnInfoData*)taosArrayGet(dest->pDataBlock, j);
    SColumnInfoData* pSourceCol = (SColumnInfoData*)taosArrayGet(source->pDataBlock, j);
    if (colDataIsNull_s(pSourceCol, sourceRowId)) {
      colDataAppendNULL(pDestCol, dest->info.rows);
    } else {
      colDataAppend(pDestCol, dest->info.rows, colDataGetData(pSourceCol, sourceRowId), false);
    }
  }
  dest->info.rows++;
}

static uint64_t getGroupId(SOperatorInfo* pOperator, SSDataBlock* pBlock, int32_t rowId) {
  uint64_t* groupId = taosHashGet(pOperator->pTaskInfo->tableqinfoList.map, &pBlock->info.uid, sizeof(int64_t));
  if (groupId) {
    return *groupId;
  }
  return 0;
  /* Todo(liuyao) for partition by column
  recordNewGroupKeys(pTableScanInfo->pGroupCols, pTableScanInfo->pGroupColVals, pBlock, rowId);
  int32_t len = buildGroupKeys(pTableScanInfo->keyBuf, pTableScanInfo->pGroupColVals);
  uint64_t resId = 0;
  uint64_t* groupId = taosHashGet(pTableScanInfo->pGroupSet, pTableScanInfo->keyBuf, len);
  if (groupId) {
    return *groupId;
  } else if (len != 0) {
    resId = calcGroupId(pTableScanInfo->keyBuf, len);
    taosHashPut(pTableScanInfo->pGroupSet, pTableScanInfo->keyBuf, len, &resId, sizeof(uint64_t));
  }
  return resId;
  */
}

static SSDataBlock* doDataScan(SStreamBlockScanInfo* pInfo) {
  while (1) {
    SSDataBlock* pResult = NULL;
    pResult = doTableScan(pInfo->pSnapshotReadOp);
    if (pResult == NULL) {
      if (prepareDataScan(pInfo)) {
        // scan next window data
        pResult = doTableScan(pInfo->pSnapshotReadOp);
      }
    }
    if (!pResult) {
      return NULL;
    }

    if (pResult->info.groupId == pInfo->groupId) {
      return pResult;
    }
  }

  /* Todo(liuyao) for partition by column
    SSDataBlock* pBlock = createOneDataBlock(pResult, true);
    blockDataCleanup(pResult);
    for (int32_t i = 0; i < pBlock->info.rows; i++) {
      uint64_t id = getGroupId(pInfo->pOperatorDumy, pBlock, i);
      if (id == pInfo->groupId) {
        copyOneRow(pResult, pBlock, i);
      }
    }
    return pResult;
  */
}

static void setUpdateData(SStreamBlockScanInfo* pInfo, SSDataBlock* pBlock, SSDataBlock* pUpdateBlock) {
  blockDataCleanup(pUpdateBlock);
  int32_t size = taosArrayGetSize(pInfo->tsArray);
  if (pInfo->tsArrayIndex < size) {
    SColumnInfoData* pCol = (SColumnInfoData*)taosArrayGet(pUpdateBlock->pDataBlock, pInfo->primaryTsIndex);
    ASSERT(pCol->info.type == TSDB_DATA_TYPE_TIMESTAMP);
    blockDataEnsureCapacity(pUpdateBlock, size);

    int32_t rowId = *(int32_t*)taosArrayGet(pInfo->tsArray, pInfo->tsArrayIndex);
    pInfo->groupId = getGroupId(pInfo->pSnapshotReadOp, pBlock, rowId);
    int32_t i = 0;
    for (; i < size; i++) {
      rowId = *(int32_t*)taosArrayGet(pInfo->tsArray, i + pInfo->tsArrayIndex);
      uint64_t id = getGroupId(pInfo->pSnapshotReadOp, pBlock, rowId);
      if (pInfo->groupId != id) {
        break;
      }
      copyOneRow(pUpdateBlock, pBlock, rowId);
    }
    pUpdateBlock->info.rows = i;
    pInfo->tsArrayIndex += i;
    pUpdateBlock->info.groupId = pInfo->groupId;
    pUpdateBlock->info.type = STREAM_REPROCESS;
    blockDataUpdateTsWindow(pUpdateBlock, 0);
  }
  // all rows have same group id
  ASSERT(pInfo->tsArrayIndex >= size);
  if (size > 0 && pInfo->tsArrayIndex == size) {
    taosArrayClear(pInfo->tsArray);
  }
}

static void getUpdateDataBlock(SStreamBlockScanInfo* pInfo, bool invertible, SSDataBlock* pBlock,
                               SSDataBlock* pUpdateBlock) {
  SColumnInfoData* pColDataInfo = taosArrayGet(pBlock->pDataBlock, pInfo->primaryTsIndex);
  ASSERT(pColDataInfo->info.type == TSDB_DATA_TYPE_TIMESTAMP);
  TSKEY* ts = (TSKEY*)pColDataInfo->pData;
  for (int32_t rowId = 0; rowId < pBlock->info.rows; rowId++) {
    if (updateInfoIsUpdated(pInfo->pUpdateInfo, pBlock->info.uid, ts[rowId])) {
      taosArrayPush(pInfo->tsArray, &rowId);
    }
  }
  if (!pUpdateBlock) {
    taosArrayClear(pInfo->tsArray);
    return;
  }
  setUpdateData(pInfo, pBlock, pUpdateBlock);
  // Todo(liuyao) get from tsdb
  //  SSDataBlock* p = createOneDataBlock(pBlock, true);
  //  p->info.type = STREAM_INVERT;
  //  taosArrayClear(pInfo->tsArray);
  //  return p;
}

static SSDataBlock* doStreamBlockScan(SOperatorInfo* pOperator) {
  // NOTE: this operator does never check if current status is done or not
  SExecTaskInfo*        pTaskInfo = pOperator->pTaskInfo;
  SStreamBlockScanInfo* pInfo = pOperator->info;

  pTaskInfo->code = pOperator->fpSet._openFn(pOperator);
  if (pTaskInfo->code != TSDB_CODE_SUCCESS || pOperator->status == OP_EXEC_DONE) {
    return NULL;
  }

  size_t total = taosArrayGetSize(pInfo->pBlockLists);
  // TODO: refactor
  if (pInfo->blockType == STREAM_DATA_TYPE_SSDATA_BLOCK) {
    if (pInfo->validBlockIndex >= total) {
      /*doClearBufferedBlocks(pInfo);*/
      pOperator->status = OP_EXEC_DONE;
      return NULL;
    }

    int32_t      current = pInfo->validBlockIndex++;
    SSDataBlock* pBlock = taosArrayGetP(pInfo->pBlockLists, current);
    blockDataUpdateTsWindow(pBlock, 0);
    return pBlock;
  } else if (pInfo->blockType == STREAM_DATA_TYPE_SUBMIT_BLOCK) {
    if (pInfo->scanMode == STREAM_SCAN_FROM_RES) {
      blockDataDestroy(pInfo->pUpdateRes);
      pInfo->scanMode = STREAM_SCAN_FROM_READERHANDLE;
      return pInfo->pRes;
    } else if (pInfo->scanMode == STREAM_SCAN_FROM_UPDATERES) {
      pInfo->scanMode = STREAM_SCAN_FROM_DATAREADER;
      if (!isStateWindow(pInfo)) {
        prepareDataScan(pInfo);
      }
      return pInfo->pUpdateRes;
    } else {
      if (isStateWindow(pInfo) && taosArrayGetSize(pInfo->sessionSup.pStreamAggSup->pScanWindow) > 0) {
        pInfo->scanMode = STREAM_SCAN_FROM_DATAREADER;
        pInfo->updateResIndex = pInfo->pUpdateRes->info.rows;
        prepareDataScan(pInfo);
      }
      if (pInfo->scanMode == STREAM_SCAN_FROM_DATAREADER) {
        SSDataBlock* pSDB = doDataScan(pInfo);
        if (pSDB == NULL) {
          setUpdateData(pInfo, pInfo->pRes, pInfo->pUpdateRes);
          if (pInfo->pUpdateRes->info.rows > 0) {
            if (!isStateWindow(pInfo)) {
              prepareDataScan(pInfo);
            }
            return pInfo->pUpdateRes;
          } else {
            pInfo->scanMode = STREAM_SCAN_FROM_READERHANDLE;
          }
        } else {
          getUpdateDataBlock(pInfo, true, pSDB, NULL);
          return pSDB;
        }
      }
    }

    SDataBlockInfo* pBlockInfo = &pInfo->pRes->info;
    blockDataCleanup(pInfo->pRes);

    while (tqNextDataBlock(pInfo->streamBlockReader)) {
      SSDataBlock block = {0};
      uint64_t groupId = 0;
      uint64_t uid = 0;
      int32_t  numOfRows = 0;

      // todo refactor
      int32_t code = tqRetrieveDataBlock(&block, pInfo->streamBlockReader, &groupId, &uid, &numOfRows);

      if (code != TSDB_CODE_SUCCESS || numOfRows == 0) {
        pTaskInfo->code = code;
        return NULL;
      }

      pInfo->pRes->info.groupId = groupId;
      pInfo->pRes->info.rows = numOfRows;
      pInfo->pRes->info.uid = uid;
      pInfo->pRes->info.type = STREAM_NORMAL;
      pInfo->pRes->info.capacity = numOfRows;

      // for generating rollup SMA result, each time is an independent time serie.
      // TODO temporarily used, when the statement of "partition by tbname" is ready, remove this
      if (pInfo->assignBlockUid) {
        pInfo->pRes->info.groupId = uid;
      } else {
        pInfo->pRes->info.groupId = groupId;
      }

      uint64_t* groupIdPre = taosHashGet(pOperator->pTaskInfo->tableqinfoList.map, &uid, sizeof(int64_t));
      if (groupIdPre) {
        pInfo->pRes->info.groupId = *groupIdPre;
      }

      // todo extract method
      for (int32_t i = 0; i < taosArrayGetSize(pInfo->pColMatchInfo); ++i) {
        SColMatchInfo* pColMatchInfo = taosArrayGet(pInfo->pColMatchInfo, i);
        if (!pColMatchInfo->output) {
          continue;
        }

        bool colExists = false;
        for (int32_t j = 0; j < blockDataGetNumOfCols(&block); ++j) {
          SColumnInfoData* pResCol = bdGetColumnInfoData(&block, j);
          if (pResCol->info.colId == pColMatchInfo->colId) {
            taosArraySet(pInfo->pRes->pDataBlock, pColMatchInfo->targetSlotId, pResCol);
            colExists = true;
            break;
          }
        }

        // the required column does not exists in submit block, let's set it to be all null value
        if (!colExists) {
          SColumnInfoData* pDst = taosArrayGet(pInfo->pRes->pDataBlock, pColMatchInfo->targetSlotId);
          colDataAppendNNULL(pDst, 0, pBlockInfo->rows);
        }
      }

      if (pInfo->pRes->pDataBlock == NULL) {
        // TODO add log
        pOperator->status = OP_EXEC_DONE;
        pTaskInfo->code = terrno;
        return NULL;
      }
      // currently only the tbname pseudo column
      if (pInfo->numOfPseudoExpr > 0) {
        addTagPseudoColumnData(&pInfo->readHandle, pInfo->pPseudoExpr, pInfo->numOfPseudoExpr, pInfo->pRes);
      }

      doFilter(pInfo->pCondition, pInfo->pRes);
      blockDataUpdateTsWindow(pInfo->pRes, pInfo->primaryTsIndex);
      if (pBlockInfo->rows > 0) {
        break;
      }
    }

    // record the scan action.
    pInfo->numOfExec++;
    pOperator->resultInfo.totalRows += pBlockInfo->rows;

    if (pBlockInfo->rows == 0) {
      pOperator->status = OP_EXEC_DONE;
    } else if (pInfo->pUpdateInfo) {
      pInfo->tsArrayIndex = 0;
      getUpdateDataBlock(pInfo, true, pInfo->pRes, pInfo->pUpdateRes);
      if (pInfo->pUpdateRes->info.rows > 0) {
        if (pInfo->pUpdateRes->info.type == STREAM_REPROCESS) {
          pInfo->updateResIndex = 0;
          pInfo->scanMode = STREAM_SCAN_FROM_UPDATERES;
        } else if (pInfo->pUpdateRes->info.type == STREAM_INVERT) {
          pInfo->scanMode = STREAM_SCAN_FROM_RES;
          return pInfo->pUpdateRes;
        }
      }
    }

    return (pBlockInfo->rows == 0) ? NULL : pInfo->pRes;
  } else if (pInfo->blockType == STREAM_DATA_TYPE_FROM_SNAPSHOT) {
    SSDataBlock* pResult = doTableScan(pInfo->pSnapshotReadOp);
    if (pResult) {
      return pResult->info.rows > 0 ? pResult : NULL;
    }
    return NULL;
  } else {
    ASSERT(0);
    return NULL;
  }
}

static SArray* extractTableIdList(const STableListInfo* pTableGroupInfo) {
  SArray* tableIdList = taosArrayInit(4, sizeof(uint64_t));

  // Transfer the Array of STableKeyInfo into uid list.
  for (int32_t i = 0; i < taosArrayGetSize(pTableGroupInfo->pTableList); ++i) {
    STableKeyInfo* pkeyInfo = taosArrayGet(pTableGroupInfo->pTableList, i);
    taosArrayPush(tableIdList, &pkeyInfo->uid);
  }

  return tableIdList;
}

SOperatorInfo* createStreamScanOperatorInfo(SReadHandle* pHandle,
                                            STableScanPhysiNode* pTableScanNode, SExecTaskInfo* pTaskInfo,
                                            STimeWindowAggSupp* pTwSup, uint64_t queryId, uint64_t taskId) {
  SStreamBlockScanInfo* pInfo = taosMemoryCalloc(1, sizeof(SStreamBlockScanInfo));
  SOperatorInfo*        pOperator = taosMemoryCalloc(1, sizeof(SOperatorInfo));

  if (pInfo == NULL || pOperator == NULL) {
    terrno = TSDB_CODE_QRY_OUT_OF_MEMORY;
    goto _error;
  }

  SScanPhysiNode* pScanPhyNode = &pTableScanNode->scan;

  SDataBlockDescNode* pDescNode = pScanPhyNode->node.pOutputDataBlockDesc;

  int32_t numOfCols = 0;
  pInfo->pColMatchInfo = extractColMatchInfo(pScanPhyNode->pScanCols, pDescNode, &numOfCols, COL_MATCH_FROM_COL_ID);

  int32_t numOfOutput = taosArrayGetSize(pInfo->pColMatchInfo);
  SArray* pColIds = taosArrayInit(numOfOutput, sizeof(int16_t));
  for (int32_t i = 0; i < numOfOutput; ++i) {
    SColMatchInfo* id = taosArrayGet(pInfo->pColMatchInfo, i);

    int16_t colId = id->colId;
    taosArrayPush(pColIds, &colId);
    if (id->colId == pTableScanNode->tsColId) {
      pInfo->primaryTsIndex = id->targetSlotId;
    }
  }

  pInfo->pBlockLists = taosArrayInit(4, POINTER_BYTES);
  if (pInfo->pBlockLists == NULL) {
    terrno = TSDB_CODE_OUT_OF_MEMORY;
    goto _error;
  }

  pInfo->tsArray = taosArrayInit(4, sizeof(int32_t));
  if (pInfo->tsArray == NULL) {
    goto _error;
  }

  if (pHandle) {
    SOperatorInfo*  pTableScanDummy = createTableScanOperatorInfo(pTableScanNode, pHandle, pTaskInfo, queryId, taskId);
    STableScanInfo* pSTInfo = (STableScanInfo*)pTableScanDummy->info;
    if (pSTInfo->interval.interval > 0) {
      pInfo->pUpdateInfo = updateInfoInitP(&pSTInfo->interval, pTwSup->waterMark);
    } else {
      pInfo->pUpdateInfo = NULL;
    }
    pInfo->pSnapshotReadOp = pTableScanDummy;
    pInfo->interval = pSTInfo->interval;

    pInfo->readHandle = *pHandle;
    ASSERT(pHandle->reader);
    pInfo->streamBlockReader = pHandle->reader;
    pInfo->tableUid = pScanPhyNode->uid;

    // set the extract column id to streamHandle
    tqReadHandleSetColIdList((STqReadHandle*)pHandle->reader, pColIds);
    SArray* tableIdList = extractTableIdList(&pTaskInfo->tableqinfoList);
    int32_t code = tqReadHandleSetTbUidList(pHandle->reader, tableIdList);
    if (code != 0) {
      taosArrayDestroy(tableIdList);
      goto _error;
    }
    taosArrayDestroy(tableIdList);
  }

  // create the pseduo columns info
  if (pTableScanNode->scan.pScanPseudoCols != NULL) {
    pInfo->pPseudoExpr = createExprInfo(pTableScanNode->scan.pScanPseudoCols, NULL, &pInfo->numOfPseudoExpr);
  }

  pInfo->pRes = createResDataBlock(pDescNode);
  pInfo->pUpdateRes = createResDataBlock(pDescNode);
  pInfo->pCondition = pScanPhyNode->node.pConditions;
  pInfo->scanMode = STREAM_SCAN_FROM_READERHANDLE;
  pInfo->sessionSup = (SessionWindowSupporter){.pStreamAggSup = NULL, .gap = -1};
  pInfo->groupId = 0;

  pOperator->name = "StreamBlockScanOperator";
  pOperator->operatorType = QUERY_NODE_PHYSICAL_PLAN_STREAM_SCAN;
  pOperator->blocking = false;
  pOperator->status = OP_NOT_OPENED;
  pOperator->info = pInfo;
  pOperator->exprSupp.numOfExprs = taosArrayGetSize(pInfo->pRes->pDataBlock);
  pOperator->pTaskInfo = pTaskInfo;

  pOperator->fpSet =
      createOperatorFpSet(operatorDummyOpenFn, doStreamBlockScan, NULL, NULL, operatorDummyCloseFn, NULL, NULL, NULL);

  return pOperator;

_error:
  taosMemoryFreeClear(pInfo);
  taosMemoryFreeClear(pOperator);
  return NULL;
}

static void destroySysScanOperator(void* param, int32_t numOfOutput) {
  SSysTableScanInfo* pInfo = (SSysTableScanInfo*)param;
  tsem_destroy(&pInfo->ready);
  blockDataDestroy(pInfo->pRes);

  const char* name = tNameGetTableName(&pInfo->name);
  if (strncasecmp(name, TSDB_INS_TABLE_USER_TABLES, TSDB_TABLE_FNAME_LEN) == 0 || pInfo->pCur != NULL) {
    metaCloseTbCursor(pInfo->pCur);
    pInfo->pCur = NULL;
  }

  taosArrayDestroy(pInfo->scanCols);
}

EDealRes getDBNameFromConditionWalker(SNode* pNode, void* pContext) {
  int32_t   code = TSDB_CODE_SUCCESS;
  ENodeType nType = nodeType(pNode);

  switch (nType) {
    case QUERY_NODE_OPERATOR: {
      SOperatorNode* node = (SOperatorNode*)pNode;
      if (OP_TYPE_EQUAL == node->opType) {
        *(int32_t*)pContext = 1;
        return DEAL_RES_CONTINUE;
      }

      *(int32_t*)pContext = 0;
      return DEAL_RES_IGNORE_CHILD;
    }
    case QUERY_NODE_COLUMN: {
      if (1 != *(int32_t*)pContext) {
        return DEAL_RES_CONTINUE;
      }

      SColumnNode* node = (SColumnNode*)pNode;
      if (TSDB_INS_USER_STABLES_DBNAME_COLID == node->colId) {
        *(int32_t*)pContext = 2;
        return DEAL_RES_CONTINUE;
      }

      *(int32_t*)pContext = 0;
      return DEAL_RES_CONTINUE;
    }
    case QUERY_NODE_VALUE: {
      if (2 != *(int32_t*)pContext) {
        return DEAL_RES_CONTINUE;
      }

      SValueNode* node = (SValueNode*)pNode;
      char*       dbName = nodesGetValueFromNode(node);
      strncpy(pContext, varDataVal(dbName), varDataLen(dbName));
      *((char*)pContext + varDataLen(dbName)) = 0;
      return DEAL_RES_END;  // stop walk
    }
    default:
      break;
  }
  return DEAL_RES_CONTINUE;
}

static void getDBNameFromCondition(SNode* pCondition, const char* dbName) {
  if (NULL == pCondition) {
    return;
  }
  nodesWalkExpr(pCondition, getDBNameFromConditionWalker, (char*)dbName);
}

static int32_t loadSysTableCallback(void* param, const SDataBuf* pMsg, int32_t code) {
  SOperatorInfo*     operator=(SOperatorInfo*) param;
  SSysTableScanInfo* pScanResInfo = (SSysTableScanInfo*)operator->info;
  if (TSDB_CODE_SUCCESS == code) {
    pScanResInfo->pRsp = pMsg->pData;

    SRetrieveMetaTableRsp* pRsp = pScanResInfo->pRsp;
    pRsp->numOfRows = htonl(pRsp->numOfRows);
    pRsp->useconds = htobe64(pRsp->useconds);
    pRsp->handle = htobe64(pRsp->handle);
    pRsp->compLen = htonl(pRsp->compLen);
  } else {
    operator->pTaskInfo->code = code;
  }

  tsem_post(&pScanResInfo->ready);
  return TSDB_CODE_SUCCESS;
}

static SSDataBlock* doFilterResult(SSysTableScanInfo* pInfo) {
  if (pInfo->pCondition == NULL) {
    return pInfo->pRes->info.rows == 0 ? NULL : pInfo->pRes;
  }

  doFilter(pInfo->pCondition, pInfo->pRes);
#if 0
  SFilterInfo* filter = NULL;

  int32_t code = filterInitFromNode(pInfo->pCondition, &filter, 0);

  SFilterColumnParam param1 = {.numOfCols = pInfo->pRes->info.numOfCols, .pDataBlock = pInfo->pRes->pDataBlock};
  code = filterSetDataFromSlotId(filter, &param1);

  int8_t* rowRes = NULL;
  bool    keep = filterExecute(filter, pInfo->pRes, &rowRes, NULL, param1.numOfCols);
  filterFreeInfo(filter);

  SSDataBlock* px = createOneDataBlock(pInfo->pRes, false);
  blockDataEnsureCapacity(px, pInfo->pRes->info.rows);

  // TODO refactor
  int32_t numOfRow = 0;
  for (int32_t i = 0; i < pInfo->pRes->info.numOfCols; ++i) {
    SColumnInfoData* pDest = taosArrayGet(px->pDataBlock, i);
    SColumnInfoData* pSrc = taosArrayGet(pInfo->pRes->pDataBlock, i);

    if (keep) {
      colDataAssign(pDest, pSrc, pInfo->pRes->info.rows, &px->info);
      numOfRow = pInfo->pRes->info.rows;
    } else if (NULL != rowRes) {
      numOfRow = 0;
      for (int32_t j = 0; j < pInfo->pRes->info.rows; ++j) {
        if (rowRes[j] == 0) {
          continue;
        }

        if (colDataIsNull_s(pSrc, j)) {
          colDataAppendNULL(pDest, numOfRow);
        } else {
          colDataAppend(pDest, numOfRow, colDataGetData(pSrc, j), false);
        }

        numOfRow += 1;
      }
    } else {
      numOfRow = 0;
    }
  }

  px->info.rows = numOfRow;
  pInfo->pRes = px;
#endif

  return pInfo->pRes->info.rows == 0 ? NULL : pInfo->pRes;
}

static SSDataBlock* buildSysTableMetaBlock() {
  size_t               size = 0;
  const SSysTableMeta* pMeta = NULL;
  getInfosDbMeta(&pMeta, &size);

  int32_t index = 0;
  for (int32_t i = 0; i < size; ++i) {
    if (strcmp(pMeta[i].name, TSDB_INS_TABLE_USER_TABLES) == 0) {
      index = i;
      break;
    }
  }

  SSDataBlock* pBlock = createDataBlock();
  for (int32_t i = 0; i < pMeta[index].colNum; ++i) {
    SColumnInfoData colInfoData = createColumnInfoData(pMeta[index].schema[i].type, pMeta[index].schema[i].bytes, i + 1);
    blockDataAppendColInfo(pBlock, &colInfoData);
  }

  return pBlock;
}

static SSDataBlock* doSysTableScan(SOperatorInfo* pOperator) {
  // build message and send to mnode to fetch the content of system tables.
  SExecTaskInfo*     pTaskInfo = pOperator->pTaskInfo;
  SSysTableScanInfo* pInfo = pOperator->info;

  // retrieve local table list info from vnode
  const char* name = tNameGetTableName(&pInfo->name);
  if (strncasecmp(name, TSDB_INS_TABLE_USER_TABLES, TSDB_TABLE_FNAME_LEN) == 0) {
    if (pOperator->status == OP_EXEC_DONE) {
      return NULL;
    }

    // the retrieve is executed on the mnode, so return tables that belongs to the information schema database.
    if (pInfo->readHandle.mnd != NULL) {
      buildSysDbTableInfo(pInfo, pOperator->resultInfo.capacity);

      doFilterResult(pInfo);
      pInfo->loadInfo.totalRows += pInfo->pRes->info.rows;

      doSetOperatorCompleted(pOperator);
      return (pInfo->pRes->info.rows == 0) ? NULL : pInfo->pRes;
    } else {
      if (pInfo->pCur == NULL) {
        pInfo->pCur = metaOpenTbCursor(pInfo->readHandle.meta);
      }

      blockDataCleanup(pInfo->pRes);
      int32_t numOfRows = 0;

      const char* db = NULL;
      int32_t     vgId = 0;
      vnodeGetInfo(pInfo->readHandle.vnode, &db, &vgId);

      SName sn = {0};
      char  dbname[TSDB_DB_FNAME_LEN + VARSTR_HEADER_SIZE] = {0};
      tNameFromString(&sn, db, T_NAME_ACCT | T_NAME_DB);

      tNameGetDbName(&sn, varDataVal(dbname));
      varDataSetLen(dbname, strlen(varDataVal(dbname)));

      SSDataBlock* p = buildSysTableMetaBlock();
      blockDataEnsureCapacity(p, pOperator->resultInfo.capacity);

      char n[TSDB_TABLE_NAME_LEN + VARSTR_HEADER_SIZE] = {0};

      int32_t ret = 0;
      while ((ret = metaTbCursorNext(pInfo->pCur)) == 0) {
        STR_TO_VARSTR(n, pInfo->pCur->mr.me.name);

        // table name
        SColumnInfoData* pColInfoData = taosArrayGet(p->pDataBlock, 0);
        colDataAppend(pColInfoData, numOfRows, n, false);

        // database name
        pColInfoData = taosArrayGet(p->pDataBlock, 1);
        colDataAppend(pColInfoData, numOfRows, dbname, false);

        // vgId
        pColInfoData = taosArrayGet(p->pDataBlock, 6);
        colDataAppend(pColInfoData, numOfRows, (char*)&vgId, false);

        int32_t tableType = pInfo->pCur->mr.me.type;
        if (tableType == TSDB_CHILD_TABLE) {
          // create time
          int64_t ts = pInfo->pCur->mr.me.ctbEntry.ctime;
          pColInfoData = taosArrayGet(p->pDataBlock, 2);
          colDataAppend(pColInfoData, numOfRows, (char*)&ts, false);

          SMetaReader mr = {0};
          metaReaderInit(&mr, pInfo->readHandle.meta, 0);
          metaGetTableEntryByUid(&mr, pInfo->pCur->mr.me.ctbEntry.suid);

          // number of columns
          pColInfoData = taosArrayGet(p->pDataBlock, 3);
          colDataAppend(pColInfoData, numOfRows, (char*)&mr.me.stbEntry.schemaRow.nCols, false);

          // super table name
          STR_TO_VARSTR(n, mr.me.name);
          pColInfoData = taosArrayGet(p->pDataBlock, 4);
          colDataAppend(pColInfoData, numOfRows, n, false);
          metaReaderClear(&mr);

          // table comment
          pColInfoData = taosArrayGet(p->pDataBlock, 8);
          if (pInfo->pCur->mr.me.ctbEntry.commentLen > 0) {
            char comment[TSDB_TB_COMMENT_LEN + VARSTR_HEADER_SIZE] = {0};
            STR_TO_VARSTR(comment, pInfo->pCur->mr.me.ctbEntry.comment);
            colDataAppend(pColInfoData, numOfRows, comment, false);
          } else if (pInfo->pCur->mr.me.ctbEntry.commentLen == 0) {
            char comment[VARSTR_HEADER_SIZE + VARSTR_HEADER_SIZE] = {0};
            STR_TO_VARSTR(comment, "");
            colDataAppend(pColInfoData, numOfRows, comment, false);
          } else {
            colDataAppendNULL(pColInfoData, numOfRows);
          }

          // uid
          pColInfoData = taosArrayGet(p->pDataBlock, 5);
          colDataAppend(pColInfoData, numOfRows, (char*)&pInfo->pCur->mr.me.uid, false);

          // ttl
          pColInfoData = taosArrayGet(p->pDataBlock, 7);
          colDataAppend(pColInfoData, numOfRows, (char*)&pInfo->pCur->mr.me.ctbEntry.ttlDays, false);

          STR_TO_VARSTR(n, "CHILD_TABLE");
        } else if (tableType == TSDB_NORMAL_TABLE) {
          // create time
          pColInfoData = taosArrayGet(p->pDataBlock, 2);
          colDataAppend(pColInfoData, numOfRows, (char*)&pInfo->pCur->mr.me.ntbEntry.ctime, false);

          // number of columns
          pColInfoData = taosArrayGet(p->pDataBlock, 3);
          colDataAppend(pColInfoData, numOfRows, (char*)&pInfo->pCur->mr.me.ntbEntry.schemaRow.nCols, false);

          // super table name
          pColInfoData = taosArrayGet(p->pDataBlock, 4);
          colDataAppendNULL(pColInfoData, numOfRows);

          // table comment
          pColInfoData = taosArrayGet(p->pDataBlock, 8);
          if (pInfo->pCur->mr.me.ntbEntry.commentLen > 0) {
            char comment[TSDB_TB_COMMENT_LEN + VARSTR_HEADER_SIZE] = {0};
            STR_TO_VARSTR(comment, pInfo->pCur->mr.me.ntbEntry.comment);
            colDataAppend(pColInfoData, numOfRows, comment, false);
          } else if (pInfo->pCur->mr.me.ntbEntry.commentLen == 0) {
            char comment[VARSTR_HEADER_SIZE + VARSTR_HEADER_SIZE] = {0};
            STR_TO_VARSTR(comment, "");
            colDataAppend(pColInfoData, numOfRows, comment, false);
          } else {
            colDataAppendNULL(pColInfoData, numOfRows);
          }

          // uid
          pColInfoData = taosArrayGet(p->pDataBlock, 5);
          colDataAppend(pColInfoData, numOfRows, (char*)&pInfo->pCur->mr.me.uid, false);

          // ttl
          pColInfoData = taosArrayGet(p->pDataBlock, 7);
          colDataAppend(pColInfoData, numOfRows, (char*)&pInfo->pCur->mr.me.ntbEntry.ttlDays, false);

          STR_TO_VARSTR(n, "NORMAL_TABLE");
        }

        pColInfoData = taosArrayGet(p->pDataBlock, 9);
        colDataAppend(pColInfoData, numOfRows, n, false);

        if (++numOfRows >= pOperator->resultInfo.capacity) {
          break;
        }
      }

      // todo temporarily free the cursor here, the true reason why the free is not valid needs to be found
      if (ret != 0) {
        metaCloseTbCursor(pInfo->pCur);
        pInfo->pCur = NULL;
        doSetOperatorCompleted(pOperator);
      }

      p->info.rows = numOfRows;
      pInfo->pRes->info.rows = numOfRows;

      relocateColumnData(pInfo->pRes, pInfo->scanCols, p->pDataBlock, false);
      doFilterResult(pInfo);

      blockDataDestroy(p);

      pInfo->loadInfo.totalRows += pInfo->pRes->info.rows;
      return (pInfo->pRes->info.rows == 0) ? NULL : pInfo->pRes;
    }
  } else {  // load the meta from mnode of the given epset
    if (pOperator->status == OP_EXEC_DONE) {
      return NULL;
    }

    while (1) {
      int64_t startTs = taosGetTimestampUs();
      strncpy(pInfo->req.tb, tNameGetTableName(&pInfo->name), tListLen(pInfo->req.tb));

      if (pInfo->showRewrite) {
        char dbName[TSDB_DB_NAME_LEN] = {0};
        getDBNameFromCondition(pInfo->pCondition, dbName);
        sprintf(pInfo->req.db, "%d.%s", pInfo->accountId, dbName);
      }

      int32_t contLen = tSerializeSRetrieveTableReq(NULL, 0, &pInfo->req);
      char*   buf1 = taosMemoryCalloc(1, contLen);
      tSerializeSRetrieveTableReq(buf1, contLen, &pInfo->req);

      // send the fetch remote task result reques
      SMsgSendInfo* pMsgSendInfo = taosMemoryCalloc(1, sizeof(SMsgSendInfo));
      if (NULL == pMsgSendInfo) {
        qError("%s prepare message %d failed", GET_TASKID(pTaskInfo), (int32_t)sizeof(SMsgSendInfo));
        pTaskInfo->code = TSDB_CODE_QRY_OUT_OF_MEMORY;
        return NULL;
      }

      int32_t msgType = (strcasecmp(name, TSDB_INS_TABLE_DNODE_VARIABLES) == 0) ? TDMT_DND_SYSTABLE_RETRIEVE
                                                                                : TDMT_MND_SYSTABLE_RETRIEVE;

      pMsgSendInfo->param = pOperator;
      pMsgSendInfo->msgInfo.pData = buf1;
      pMsgSendInfo->msgInfo.len = contLen;
      pMsgSendInfo->msgType = msgType;
      pMsgSendInfo->fp = loadSysTableCallback;
      pMsgSendInfo->requestId = pTaskInfo->id.queryId;

      int64_t transporterId = 0;
      int32_t code =
          asyncSendMsgToServer(pInfo->readHandle.pMsgCb->clientRpc, &pInfo->epSet, &transporterId, pMsgSendInfo);
      tsem_wait(&pInfo->ready);

      if (pTaskInfo->code) {
        qDebug("%s load meta data from mnode failed, totalRows:%" PRIu64 ", code:%s", GET_TASKID(pTaskInfo),
               pInfo->loadInfo.totalRows, tstrerror(pTaskInfo->code));
        return NULL;
      }

      SRetrieveMetaTableRsp* pRsp = pInfo->pRsp;
      pInfo->req.showId = pRsp->handle;

      if (pRsp->numOfRows == 0 || pRsp->completed) {
        pOperator->status = OP_EXEC_DONE;
        qDebug("%s load meta data from mnode completed, rowsOfSource:%d, totalRows:%" PRIu64, GET_TASKID(pTaskInfo),
               pRsp->numOfRows, pInfo->loadInfo.totalRows);

        if (pRsp->numOfRows == 0) {
          taosMemoryFree(pRsp);
          return NULL;
        }
      }

      extractDataBlockFromFetchRsp(pInfo->pRes, &pInfo->loadInfo, pRsp->numOfRows, pRsp->data, pRsp->compLen,
                                   pOperator->exprSupp.numOfExprs, startTs, NULL, pInfo->scanCols);

      // todo log the filter info
      doFilterResult(pInfo);
      taosMemoryFree(pRsp);
      if (pInfo->pRes->info.rows > 0) {
        return pInfo->pRes;
      } else if (pOperator->status == OP_EXEC_DONE) {
        return NULL;
      }
    }
  }
}

int32_t buildSysDbTableInfo(const SSysTableScanInfo* pInfo, int32_t capacity) {
  SSDataBlock* p = buildSysTableMetaBlock();
  blockDataEnsureCapacity(p, capacity);

  size_t               size = 0;
  const SSysTableMeta* pSysDbTableMeta = NULL;

  getInfosDbMeta(&pSysDbTableMeta, &size);
  p->info.rows = buildDbTableInfoBlock(p, pSysDbTableMeta, size, TSDB_INFORMATION_SCHEMA_DB);

  getPerfDbMeta(&pSysDbTableMeta, &size);
  p->info.rows = buildDbTableInfoBlock(p, pSysDbTableMeta, size, TSDB_PERFORMANCE_SCHEMA_DB);

  relocateColumnData(pInfo->pRes, pInfo->scanCols, p->pDataBlock, false);
  pInfo->pRes->info.rows = p->info.rows;
  blockDataDestroy(p);

  return pInfo->pRes->info.rows;
}

int32_t buildDbTableInfoBlock(const SSDataBlock* p, const SSysTableMeta* pSysDbTableMeta, size_t size,
                              const char* dbName) {
  char    n[TSDB_TABLE_FNAME_LEN + VARSTR_HEADER_SIZE] = {0};
  int32_t numOfRows = p->info.rows;

  for (int32_t i = 0; i < size; ++i) {
    const SSysTableMeta* pm = &pSysDbTableMeta[i];

    SColumnInfoData* pColInfoData = taosArrayGet(p->pDataBlock, 0);

    STR_TO_VARSTR(n, pm->name);
    colDataAppend(pColInfoData, numOfRows, n, false);

    // database name
    STR_TO_VARSTR(n, dbName);
    pColInfoData = taosArrayGet(p->pDataBlock, 1);
    colDataAppend(pColInfoData, numOfRows, n, false);

    // create time
    pColInfoData = taosArrayGet(p->pDataBlock, 2);
    colDataAppendNULL(pColInfoData, numOfRows);

    // number of columns
    pColInfoData = taosArrayGet(p->pDataBlock, 3);
    colDataAppend(pColInfoData, numOfRows, (char*)&pm->colNum, false);

    for (int32_t j = 4; j <= 8; ++j) {
      pColInfoData = taosArrayGet(p->pDataBlock, j);
      colDataAppendNULL(pColInfoData, numOfRows);
    }

    STR_TO_VARSTR(n, "SYSTEM_TABLE");

    pColInfoData = taosArrayGet(p->pDataBlock, 9);
    colDataAppend(pColInfoData, numOfRows, n, false);

    numOfRows += 1;
  }

  return numOfRows;
}

SOperatorInfo* createSysTableScanOperatorInfo(void* readHandle, SSystemTableScanPhysiNode* pScanPhyNode,
                                              SExecTaskInfo* pTaskInfo) {
  SSysTableScanInfo* pInfo = taosMemoryCalloc(1, sizeof(SSysTableScanInfo));
  SOperatorInfo*     pOperator = taosMemoryCalloc(1, sizeof(SOperatorInfo));
  if (pInfo == NULL || pOperator == NULL) {
    goto _error;
  }

  SScanPhysiNode* pScanNode = &pScanPhyNode->scan;

  SDataBlockDescNode* pDescNode = pScanNode->node.pOutputDataBlockDesc;
  SSDataBlock*        pResBlock = createResDataBlock(pDescNode);

  int32_t num = 0;
  SArray* colList = extractColMatchInfo(pScanNode->pScanCols, pDescNode, &num, COL_MATCH_FROM_COL_ID);

  pInfo->accountId = pScanPhyNode->accountId;
  pInfo->showRewrite = pScanPhyNode->showRewrite;
  pInfo->pRes = pResBlock;
  pInfo->pCondition = pScanNode->node.pConditions;
  pInfo->scanCols = colList;

  initResultSizeInfo(pOperator, 4096);

  tNameAssign(&pInfo->name, &pScanNode->tableName);
  const char* name = tNameGetTableName(&pInfo->name);

  if (strncasecmp(name, TSDB_INS_TABLE_USER_TABLES, TSDB_TABLE_FNAME_LEN) == 0) {
    pInfo->readHandle = *(SReadHandle*)readHandle;
    blockDataEnsureCapacity(pInfo->pRes, pOperator->resultInfo.capacity);
  } else {
    tsem_init(&pInfo->ready, 0, 0);
    pInfo->epSet = pScanPhyNode->mgmtEpSet;
    pInfo->readHandle = *(SReadHandle*)readHandle;
  }

  pOperator->name = "SysTableScanOperator";
  pOperator->operatorType = QUERY_NODE_PHYSICAL_PLAN_SYSTABLE_SCAN;
  pOperator->blocking = false;
  pOperator->status = OP_NOT_OPENED;
  pOperator->info = pInfo;
  pOperator->exprSupp.numOfExprs = taosArrayGetSize(pResBlock->pDataBlock);
  pOperator->pTaskInfo = pTaskInfo;

  pOperator->fpSet =
      createOperatorFpSet(operatorDummyOpenFn, doSysTableScan, NULL, NULL, destroySysScanOperator, NULL, NULL, NULL);

  return pOperator;

_error:
  taosMemoryFreeClear(pInfo);
  taosMemoryFreeClear(pOperator);
  terrno = TSDB_CODE_QRY_OUT_OF_MEMORY;
  return NULL;
}

static SSDataBlock* doTagScan(SOperatorInfo* pOperator) {
  if (pOperator->status == OP_EXEC_DONE) {
    return NULL;
  }

  SExecTaskInfo* pTaskInfo = pOperator->pTaskInfo;

#if 0
  int32_t maxNumOfTables = (int32_t)pResultInfo->capacity;

  STagScanInfo *pInfo = pOperator->info;
  SSDataBlock  *pRes = pInfo->pRes;

  int32_t count = 0;
  SArray* pa = GET_TABLEGROUP(pRuntimeEnv, 0);

  int32_t functionId = getExprFunctionId(&pOperator->exprSupp.pExprInfo[0]);
  if (functionId == FUNCTION_TID_TAG) { // return the tags & table Id
    assert(pQueryAttr->numOfOutput == 1);

    SExprInfo* pExprInfo = &pOperator->exprSupp.pExprInfo[0];
    int32_t rsize = pExprInfo->base.resSchema.bytes;

    count = 0;

    int16_t bytes = pExprInfo->base.resSchema.bytes;
    int16_t type  = pExprInfo->base.resSchema.type;

    for(int32_t i = 0; i < pQueryAttr->numOfTags; ++i) {
      if (pQueryAttr->tagColList[i].colId == pExprInfo->base.pColumns->info.colId) {
        bytes = pQueryAttr->tagColList[i].bytes;
        type = pQueryAttr->tagColList[i].type;
        break;
      }
    }

    SColumnInfoData* pColInfo = taosArrayGet(pRes->pDataBlock, 0);

    while(pInfo->curPos < pInfo->totalTables && count < maxNumOfTables) {
      int32_t i = pInfo->curPos++;
      STableQueryInfo *item = taosArrayGetP(pa, i);

      char *output = pColInfo->pData + count * rsize;
      varDataSetLen(output, rsize - VARSTR_HEADER_SIZE);

      output = varDataVal(output);
      STableId* id = TSDB_TABLEID(item->pTable);

      *(int16_t *)output = 0;
      output += sizeof(int16_t);

      *(int64_t *)output = id->uid;  // memory align problem, todo serialize
      output += sizeof(id->uid);

      *(int32_t *)output = id->tid;
      output += sizeof(id->tid);

      *(int32_t *)output = pQueryAttr->vgId;
      output += sizeof(pQueryAttr->vgId);

      char* data = NULL;
      if (pExprInfo->base.pColumns->info.colId == TSDB_TBNAME_COLUMN_INDEX) {
        data = tsdbGetTableName(item->pTable);
      } else {
        data = tsdbGetTableTagVal(item->pTable, pExprInfo->base.pColumns->info.colId, type, bytes);
      }

      doSetTagValueToResultBuf(output, data, type, bytes);
      count += 1;
    }

    //qDebug("QInfo:0x%"PRIx64" create (tableId, tag) info completed, rows:%d", GET_TASKID(pRuntimeEnv), count);
  } else if (functionId == FUNCTION_COUNT) {// handle the "count(tbname)" query
    SColumnInfoData* pColInfo = taosArrayGet(pRes->pDataBlock, 0);
    *(int64_t*)pColInfo->pData = pInfo->totalTables;
    count = 1;

    pOperator->status = OP_EXEC_DONE;
    //qDebug("QInfo:0x%"PRIx64" create count(tbname) query, res:%d rows:1", GET_TASKID(pRuntimeEnv), count);
  } else {  // return only the tags|table name etc.
#endif

  STagScanInfo* pInfo = pOperator->info;
  SExprInfo*    pExprInfo = &pOperator->exprSupp.pExprInfo[0];
  SSDataBlock*  pRes = pInfo->pRes;

  int32_t size = taosArrayGetSize(pInfo->pTableList->pTableList);
  if (size == 0) {
    setTaskStatus(pTaskInfo, TASK_COMPLETED);
    return NULL;
  }

  char        str[512] = {0};
  int32_t     count = 0;
  SMetaReader mr = {0};
  metaReaderInit(&mr, pInfo->readHandle.meta, 0);

  while (pInfo->curPos < size && count < pOperator->resultInfo.capacity) {
    STableKeyInfo* item = taosArrayGet(pInfo->pTableList->pTableList, pInfo->curPos);
    metaGetTableEntryByUid(&mr, item->uid);

    for (int32_t j = 0; j < pOperator->exprSupp.numOfExprs; ++j) {
      SColumnInfoData* pDst = taosArrayGet(pRes->pDataBlock, pExprInfo[j].base.resSchema.slotId);

      // refactor later
      if (fmIsScanPseudoColumnFunc(pExprInfo[j].pExpr->_function.functionId)) {
        STR_TO_VARSTR(str, mr.me.name);
        colDataAppend(pDst, count, str, false);
      } else {  // it is a tag value
        STagVal val = {0};
        val.cid = pExprInfo[j].base.pParam[0].pCol->colId;
        const char* p = metaGetTableTagVal(&mr.me, pDst->info.type, &val);

        char* data = NULL;
        if (pDst->info.type != TSDB_DATA_TYPE_JSON && p != NULL) {
          data = tTagValToData((const STagVal*)p, false);
        } else {
          data = (char*)p;
        }
        colDataAppend(pDst, count, data,
                      (data == NULL) || (pDst->info.type == TSDB_DATA_TYPE_JSON && tTagIsJsonNull(data)));

        if (pDst->info.type != TSDB_DATA_TYPE_JSON && p != NULL && IS_VAR_DATA_TYPE(((const STagVal*)p)->type) &&
            data != NULL) {
          taosMemoryFree(data);
        }
      }
    }

    count += 1;
    if (++pInfo->curPos >= size) {
      doSetOperatorCompleted(pOperator);
    }
  }

  metaReaderClear(&mr);

  // qDebug("QInfo:0x%"PRIx64" create tag values results completed, rows:%d", GET_TASKID(pRuntimeEnv), count);
  if (pOperator->status == OP_EXEC_DONE) {
    setTaskStatus(pTaskInfo, TASK_COMPLETED);
  }

  pRes->info.rows = count;
  pOperator->resultInfo.totalRows += count;

  return (pRes->info.rows == 0) ? NULL : pInfo->pRes;
}

static void destroyTagScanOperatorInfo(void* param, int32_t numOfOutput) {
  STagScanInfo* pInfo = (STagScanInfo*)param;
  pInfo->pRes = blockDataDestroy(pInfo->pRes);
}

SOperatorInfo* createTagScanOperatorInfo(SReadHandle* pReadHandle, STagScanPhysiNode* pPhyNode,
                                         STableListInfo* pTableListInfo, SExecTaskInfo* pTaskInfo) {
  STagScanInfo*  pInfo = taosMemoryCalloc(1, sizeof(STagScanInfo));
  SOperatorInfo* pOperator = taosMemoryCalloc(1, sizeof(SOperatorInfo));
  if (pInfo == NULL || pOperator == NULL) {
    goto _error;
  }

  SDataBlockDescNode* pDescNode = pPhyNode->node.pOutputDataBlockDesc;

  int32_t    num = 0;
  int32_t    numOfExprs = 0;
  SExprInfo* pExprInfo = createExprInfo(pPhyNode->pScanPseudoCols, NULL, &numOfExprs);
  SArray*    colList = extractColMatchInfo(pPhyNode->pScanPseudoCols, pDescNode, &num, COL_MATCH_FROM_COL_ID);

  int32_t code = initExprSupp(&pOperator->exprSupp, pExprInfo, numOfExprs);
  if (code != TSDB_CODE_SUCCESS) {
    goto _error;
  }

<<<<<<< HEAD
  pInfo->pTableList       = pTableListInfo;
  pInfo->pColMatchInfo    = colList;
  pInfo->pRes             = createResDataBlock(pDescNode);
  pInfo->readHandle       = *pReadHandle;
  pInfo->curPos           = 0;

=======
  pInfo->pTableList = pTableListInfo;
  pInfo->pColMatchInfo = colList;
  pInfo->pRes = createResDataBlock(pDescNode);
  pInfo->readHandle = *pReadHandle;
  pInfo->curPos = 0;
>>>>>>> e7d86e2c
  pOperator->name = "TagScanOperator";
  pOperator->operatorType = QUERY_NODE_PHYSICAL_PLAN_TAG_SCAN;

  pOperator->blocking = false;
  pOperator->status = OP_NOT_OPENED;
  pOperator->info = pInfo;
  pOperator->pTaskInfo = pTaskInfo;

  initResultSizeInfo(pOperator, 4096);
  blockDataEnsureCapacity(pInfo->pRes, pOperator->resultInfo.capacity);

  pOperator->fpSet =
      createOperatorFpSet(operatorDummyOpenFn, doTagScan, NULL, NULL, destroyTagScanOperatorInfo, NULL, NULL, NULL);

  return pOperator;

_error:
  taosMemoryFree(pInfo);
  taosMemoryFree(pOperator);
  terrno = TSDB_CODE_OUT_OF_MEMORY;
  return NULL;
}

typedef struct STableMergeScanInfo {
  STableListInfo* tableListInfo;
  int32_t         currentGroupId;

  SArray*     dataReaders;  // array of tsdbReaderT*
  SReadHandle readHandle;

  int32_t  bufPageSize;
  uint32_t sortBufSize;  // max buffer size for in-memory sort

  SArray*      pSortInfo;
  SSortHandle* pSortHandle;

  SSDataBlock* pSortInputBlock;
  int64_t      startTs;  // sort start time

  SArray*  sortSourceParams;
  uint64_t queryId;
  uint64_t taskId;

  SFileBlockLoadRecorder readRecorder;
  int64_t                numOfRows;
  //  int32_t         prevGroupId;  // previous table group id
  SScanInfo       scanInfo;
  int32_t         scanTimes;
  SNode*          pFilterNode;  // filter info, which is push down by optimizer
  SqlFunctionCtx* pCtx;         // which belongs to the direct upstream operator operator query context
  SResultRowInfo* pResultRowInfo;
  int32_t*        rowEntryInfoOffset;
  SExprInfo*      pExpr;
  SSDataBlock*    pResBlock;
  SArray*         pColMatchInfo;
  int32_t         numOfOutput;

  SExprInfo*      pPseudoExpr;
  int32_t         numOfPseudoExpr;
  SqlFunctionCtx* pPseudoCtx;
  //  int32_t*        rowEntryInfoOffset;

  SQueryTableDataCond cond;
  int32_t             scanFlag;  // table scan flag to denote if it is a repeat/reverse/main scan
  int32_t             dataBlockLoadFlag;
  SInterval interval;  // if the upstream is an interval operator, the interval info is also kept here to get the time
                       // window to check if current data block needs to be loaded.

  SSampleExecInfo sample;  // sample execution info
} STableMergeScanInfo;

int32_t createScanTableListInfo(STableScanPhysiNode* pTableScanNode, SReadHandle* pHandle,
                                STableListInfo* pTableListInfo, uint64_t queryId, uint64_t taskId) {
  int32_t code = getTableList(pHandle->meta, &pTableScanNode->scan, pTableListInfo);
  if (code != TSDB_CODE_SUCCESS) {
    return code;
  }

  if (taosArrayGetSize(pTableListInfo->pTableList) == 0) {
    qDebug("no table qualified for query, TID:0x%" PRIx64 ", QID:0x%" PRIx64, taskId, queryId);
    return TSDB_CODE_SUCCESS;
  }
  code = generateGroupIdMap(pTableListInfo, pHandle, pTableScanNode->pPartitionTags);
  if (code != TSDB_CODE_SUCCESS) {
    return code;
  }

  return TSDB_CODE_SUCCESS;
}

// todo refactor
static int32_t loadDataBlockFromOneTable(SOperatorInfo* pOperator, STableMergeScanInfo* pTableScanInfo,
                                         int32_t readerIdx, SSDataBlock* pBlock, uint32_t* status) {
  SExecTaskInfo*       pTaskInfo = pOperator->pTaskInfo;
  STableMergeScanInfo* pInfo = pOperator->info;

  SFileBlockLoadRecorder* pCost = &pTableScanInfo->readRecorder;

  pCost->totalBlocks += 1;
  pCost->totalRows += pBlock->info.rows;

  *status = pInfo->dataBlockLoadFlag;
  if (pTableScanInfo->pFilterNode != NULL ||
      overlapWithTimeWindow(&pTableScanInfo->interval, &pBlock->info, pTableScanInfo->cond.order)) {
    (*status) = FUNC_DATA_REQUIRED_DATA_LOAD;
  }

  SDataBlockInfo* pBlockInfo = &pBlock->info;
  taosMemoryFreeClear(pBlock->pBlockAgg);

  if (*status == FUNC_DATA_REQUIRED_FILTEROUT) {
    qDebug("%s data block filter out, brange:%" PRId64 "-%" PRId64 ", rows:%d", GET_TASKID(pTaskInfo),
           pBlockInfo->window.skey, pBlockInfo->window.ekey, pBlockInfo->rows);
    pCost->filterOutBlocks += 1;
    return TSDB_CODE_SUCCESS;
  } else if (*status == FUNC_DATA_REQUIRED_NOT_LOAD) {
    qDebug("%s data block skipped, brange:%" PRId64 "-%" PRId64 ", rows:%d", GET_TASKID(pTaskInfo),
           pBlockInfo->window.skey, pBlockInfo->window.ekey, pBlockInfo->rows);
    pCost->skipBlocks += 1;

    // clear all data in pBlock that are set when handing the previous block
    for (int32_t i = 0; i < taosArrayGetSize(pBlock->pDataBlock); ++i) {
      SColumnInfoData* pcol = taosArrayGet(pBlock->pDataBlock, i);
      pcol->pData = NULL;
    }

    return TSDB_CODE_SUCCESS;
  } else if (*status == FUNC_DATA_REQUIRED_STATIS_LOAD) {
    pCost->loadBlockStatis += 1;

    bool             allColumnsHaveAgg = true;
    SColumnDataAgg** pColAgg = NULL;
    tsdbReaderT*     reader = taosArrayGetP(pTableScanInfo->dataReaders, readerIdx);
    tsdbRetrieveDataBlockStatisInfo(reader, &pColAgg, &allColumnsHaveAgg);

    if (allColumnsHaveAgg == true) {
      int32_t numOfCols = taosArrayGetSize(pBlock->pDataBlock);

      // todo create this buffer during creating operator
      if (pBlock->pBlockAgg == NULL) {
        pBlock->pBlockAgg = taosMemoryCalloc(numOfCols, POINTER_BYTES);
      }

      for (int32_t i = 0; i < numOfCols; ++i) {
        SColMatchInfo* pColMatchInfo = taosArrayGet(pTableScanInfo->pColMatchInfo, i);
        if (!pColMatchInfo->output) {
          continue;
        }
        pBlock->pBlockAgg[pColMatchInfo->targetSlotId] = pColAgg[i];
      }

      return TSDB_CODE_SUCCESS;
    } else {  // failed to load the block sma data, data block statistics does not exist, load data block instead
      *status = FUNC_DATA_REQUIRED_DATA_LOAD;
    }
  }

  ASSERT(*status == FUNC_DATA_REQUIRED_DATA_LOAD);

  // todo filter data block according to the block sma data firstly
#if 0
  if (!doFilterByBlockStatistics(pBlock->pBlockStatis, pTableScanInfo->pCtx, pBlockInfo->rows)) {
    pCost->filterOutBlocks += 1;
    qDebug("%s data block filter out, brange:%" PRId64 "-%" PRId64 ", rows:%d", GET_TASKID(pTaskInfo), pBlockInfo->window.skey,
           pBlockInfo->window.ekey, pBlockInfo->rows);
    (*status) = FUNC_DATA_REQUIRED_FILTEROUT;
    return TSDB_CODE_SUCCESS;
  }
#endif

  pCost->totalCheckedRows += pBlock->info.rows;
  pCost->loadBlocks += 1;

  tsdbReaderT* reader = taosArrayGetP(pTableScanInfo->dataReaders, readerIdx);
  SArray*      pCols = tsdbRetrieveDataBlock(reader, NULL);
  if (pCols == NULL) {
    return terrno;
  }

  relocateColumnData(pBlock, pTableScanInfo->pColMatchInfo, pCols, true);

  // currently only the tbname pseudo column
  if (pTableScanInfo->numOfPseudoExpr > 0) {
    addTagPseudoColumnData(&pTableScanInfo->readHandle, pTableScanInfo->pPseudoExpr, pTableScanInfo->numOfPseudoExpr,
                           pBlock);
  }

  int64_t st = taosGetTimestampMs();
  doFilter(pTableScanInfo->pFilterNode, pBlock);

  int64_t et = taosGetTimestampMs();
  pTableScanInfo->readRecorder.filterTime += (et - st);

  if (pBlock->info.rows == 0) {
    pCost->filterOutBlocks += 1;
    qDebug("%s data block filter out, brange:%" PRId64 "-%" PRId64 ", rows:%d", GET_TASKID(pTaskInfo),
           pBlockInfo->window.skey, pBlockInfo->window.ekey, pBlockInfo->rows);
  }

  return TSDB_CODE_SUCCESS;
}

typedef struct STableMergeScanSortSourceParam {
  SOperatorInfo* pOperator;
  int32_t        readerIdx;
  SSDataBlock*   inputBlock;
} STableMergeScanSortSourceParam;

static SSDataBlock* getTableDataBlock(void* param) {
  STableMergeScanSortSourceParam* source = param;
  SOperatorInfo*                  pOperator = source->pOperator;
  int32_t                         readerIdx = source->readerIdx;
  SSDataBlock*                    pBlock = source->inputBlock;
  STableMergeScanInfo*            pTableScanInfo = pOperator->info;

  int64_t st = taosGetTimestampUs();

  blockDataCleanup(pBlock);

  tsdbReaderT* reader = taosArrayGetP(pTableScanInfo->dataReaders, readerIdx);
  while (tsdbNextDataBlock(reader)) {
    if (isTaskKilled(pOperator->pTaskInfo)) {
      longjmp(pOperator->pTaskInfo->env, TSDB_CODE_TSC_QUERY_CANCELLED);
    }

    // process this data block based on the probabilities
    bool processThisBlock = processBlockWithProbability(&pTableScanInfo->sample);
    if (!processThisBlock) {
      continue;
    }

    blockDataCleanup(pBlock);
    SDataBlockInfo binfo = pBlock->info;
    tsdbRetrieveDataBlockInfo(reader, &binfo);

    binfo.capacity = binfo.rows;
    blockDataEnsureCapacity(pBlock, binfo.capacity);
    pBlock->info = binfo;

    uint32_t status = 0;
    int32_t  code = loadDataBlockFromOneTable(pOperator, pTableScanInfo, readerIdx, pBlock, &status);
    //    int32_t  code = loadDataBlockOnDemand(pOperator->pRuntimeEnv, pTableScanInfo, pBlock, &status);
    if (code != TSDB_CODE_SUCCESS) {
      longjmp(pOperator->pTaskInfo->env, code);
    }

    // current block is filter out according to filter condition, continue load the next block
    if (status == FUNC_DATA_REQUIRED_FILTEROUT || pBlock->info.rows == 0) {
      continue;
    }

    uint64_t* groupId = taosHashGet(pOperator->pTaskInfo->tableqinfoList.map, &pBlock->info.uid, sizeof(int64_t));
    if (groupId) {
      pBlock->info.groupId = *groupId;
    }

    pOperator->resultInfo.totalRows = pTableScanInfo->readRecorder.totalRows;
    pTableScanInfo->readRecorder.elapsedTime += (taosGetTimestampUs() - st) / 1000.0;

    return pBlock;
  }
  return NULL;
}

SArray* generateSortByTsInfo(int32_t order) {
  SArray*         pList = taosArrayInit(1, sizeof(SBlockOrderInfo));
  SBlockOrderInfo bi = {0};
  bi.order = order;
  bi.slotId = 0;
  bi.nullFirst = NULL_ORDER_FIRST;

  taosArrayPush(pList, &bi);

  return pList;
}

static int32_t createMultipleDataReaders(SQueryTableDataCond* pQueryCond, SReadHandle* pHandle, SArray* tableList, SArray* arrayReader, uint64_t queryId,
                                  uint64_t taskId) {
  for (int32_t i = 0; i < taosArrayGetSize(tableList); ++i) {
    SArray* tmp = taosArrayInit(1, sizeof(STableKeyInfo));
    taosArrayPush(tmp, taosArrayGet(tableList, i));

    tsdbReaderT* pReader = tsdbReaderOpen(pHandle->vnode, pQueryCond, tmp, queryId, taskId);
    taosArrayPush(arrayReader, &pReader);

    taosArrayDestroy(tmp);
  }

  return TSDB_CODE_SUCCESS;
}

int32_t startGroupTableMergeScan(SOperatorInfo* pOperator) {
  STableMergeScanInfo* pInfo = pOperator->info;
  SExecTaskInfo*       pTaskInfo = pOperator->pTaskInfo;

  SArray* tableList = taosArrayGetP(pInfo->tableListInfo->pGroupList, pInfo->currentGroupId);

  createMultipleDataReaders(&pInfo->cond, &pInfo->readHandle, tableList,
                            pInfo->dataReaders, pInfo->queryId, pInfo->taskId);

  // todo the total available buffer should be determined by total capacity of buffer of this task.
  // the additional one is reserved for merge result
  int32_t tableLen = taosArrayGetSize(tableList);
  pInfo->sortBufSize = pInfo->bufPageSize * ((tableLen==0?1:tableLen) + 1);
  int32_t numOfBufPage = pInfo->sortBufSize / pInfo->bufPageSize;
  pInfo->pSortHandle = tsortCreateSortHandle(pInfo->pSortInfo, SORT_MULTISOURCE_MERGE, pInfo->bufPageSize, numOfBufPage,
                                             pInfo->pSortInputBlock, pTaskInfo->id.str);

  tsortSetFetchRawDataFp(pInfo->pSortHandle, getTableDataBlock, NULL, NULL);

  size_t numReaders = taosArrayGetSize(pInfo->dataReaders);
  for (int32_t i = 0; i < numReaders; ++i) {
    STableMergeScanSortSourceParam param = {0};
    param.readerIdx = i;
    param.pOperator = pOperator;
    param.inputBlock = createOneDataBlock(pInfo->pResBlock, false);
    taosArrayPush(pInfo->sortSourceParams, &param);
  }

  for (int32_t i = 0; i < numReaders; ++i) {
    SSortSource*                    ps = taosMemoryCalloc(1, sizeof(SSortSource));
    STableMergeScanSortSourceParam* param = taosArrayGet(pInfo->sortSourceParams, i);
    ps->param = param;
    tsortAddSource(pInfo->pSortHandle, ps);
  }

  int32_t code = tsortOpen(pInfo->pSortHandle);

  if (code != TSDB_CODE_SUCCESS) {
    longjmp(pTaskInfo->env, terrno);
  }

  return TSDB_CODE_SUCCESS;
}

int32_t stopGroupTableMergeScan(SOperatorInfo* pOperator) {
  STableMergeScanInfo* pInfo = pOperator->info;
  SExecTaskInfo*       pTaskInfo = pOperator->pTaskInfo;

  tsortDestroySortHandle(pInfo->pSortHandle);
  taosArrayClear(pInfo->sortSourceParams);

  for (int32_t i = 0; i < taosArrayGetSize(pInfo->dataReaders); ++i) {
    tsdbReaderT* reader = taosArrayGetP(pInfo->dataReaders, i);
    tsdbCleanupReadHandle(reader);
  }
  taosArrayDestroy(pInfo->dataReaders);

  return TSDB_CODE_SUCCESS;
}

SSDataBlock* getSortedTableMergeScanBlockData(SSortHandle* pHandle, int32_t capacity, SOperatorInfo* pOperator) {
  STableMergeScanInfo* pInfo = pOperator->info;
  SExecTaskInfo*       pTaskInfo = pOperator->pTaskInfo;

  SSDataBlock* p = tsortGetSortedDataBlock(pHandle);
  if (p == NULL) {
    return NULL;
  }

  blockDataEnsureCapacity(p, capacity);

  while (1) {
    STupleHandle* pTupleHandle = tsortNextTuple(pHandle);
    if (pTupleHandle == NULL) {
      break;
    }

    appendOneRowToDataBlock(p, pTupleHandle);
    if (p->info.rows >= capacity) {
      break;
    }
  }

  qDebug("%s get sorted row blocks, rows:%d", GET_TASKID(pTaskInfo), p->info.rows);
  return (p->info.rows > 0) ? p : NULL;
}

SSDataBlock* doTableMergeScan(SOperatorInfo* pOperator) {
  if (pOperator->status == OP_EXEC_DONE) {
    return NULL;
  }

  SExecTaskInfo*       pTaskInfo = pOperator->pTaskInfo;
  STableMergeScanInfo* pInfo = pOperator->info;

  int32_t code = pOperator->fpSet._openFn(pOperator);
  if (code != TSDB_CODE_SUCCESS) {
    longjmp(pTaskInfo->env, code);
  }

  if (pInfo->currentGroupId == -1) {
    pInfo->currentGroupId++;
    if (pInfo->currentGroupId >= taosArrayGetSize(pInfo->tableListInfo->pGroupList)) {
      doSetOperatorCompleted(pOperator);
      return NULL;
    }
    startGroupTableMergeScan(pOperator);
  }
  SSDataBlock* pBlock = getSortedTableMergeScanBlockData(pInfo->pSortHandle, pOperator->resultInfo.capacity, pOperator);
  if (pBlock != NULL) {
    uint64_t* groupId = taosHashGet(pInfo->tableListInfo->map, &(pBlock->info.uid), sizeof(uint64_t));
    if(groupId) pBlock->info.groupId = *groupId;

    pOperator->resultInfo.totalRows += pBlock->info.rows;
    return pBlock;
  }

  stopGroupTableMergeScan(pOperator);
  pInfo->currentGroupId++;
  if (pInfo->currentGroupId >= taosArrayGetSize(pInfo->tableListInfo->pGroupList)) {
    doSetOperatorCompleted(pOperator);
    return NULL;
  }
  startGroupTableMergeScan(pOperator);

  pBlock = getSortedTableMergeScanBlockData(pInfo->pSortHandle, pOperator->resultInfo.capacity, pOperator);
  if (pBlock != NULL) {
    uint64_t* groupId = taosHashGet(pInfo->tableListInfo->map, &(pBlock->info.uid), sizeof(uint64_t));
    if(groupId) pBlock->info.groupId = *groupId;

    pOperator->resultInfo.totalRows += pBlock->info.rows;
    return pBlock;
  }

  doSetOperatorCompleted(pOperator);

  return pBlock;
}

void destroyTableMergeScanOperatorInfo(void* param, int32_t numOfOutput) {
  STableMergeScanInfo* pTableScanInfo = (STableMergeScanInfo*)param;
  cleanupQueryTableDataCond(&pTableScanInfo->cond);

  if (pTableScanInfo->pColMatchInfo != NULL) {
    taosArrayDestroy(pTableScanInfo->pColMatchInfo);
  }

  pTableScanInfo->pResBlock = blockDataDestroy(pTableScanInfo->pResBlock);
  pTableScanInfo->pSortInputBlock = blockDataDestroy(pTableScanInfo->pSortInputBlock);

  taosArrayDestroy(pTableScanInfo->pSortInfo);
}

typedef struct STableMergeScanExecInfo {
  SFileBlockLoadRecorder blockRecorder;
  SSortExecInfo          sortExecInfo;
} STableMergeScanExecInfo;

int32_t getTableMergeScanExplainExecInfo(SOperatorInfo* pOptr, void** pOptrExplain, uint32_t* len) {
  ASSERT(pOptr != NULL);
  // TODO: merge these two info into one struct
  STableMergeScanExecInfo* execInfo = taosMemoryCalloc(1, sizeof(STableMergeScanExecInfo));
  STableMergeScanInfo*     pInfo = pOptr->info;
  execInfo->blockRecorder = pInfo->readRecorder;
  execInfo->sortExecInfo = tsortGetSortExecInfo(pInfo->pSortHandle);

  *pOptrExplain = execInfo;
  *len = sizeof(STableMergeScanExecInfo);

  return TSDB_CODE_SUCCESS;
}

SOperatorInfo* createTableMergeScanOperatorInfo(STableScanPhysiNode* pTableScanNode, STableListInfo* pTableListInfo,
                                                SReadHandle* readHandle, SExecTaskInfo* pTaskInfo, uint64_t queryId,
                                                uint64_t taskId) {
  STableMergeScanInfo* pInfo = taosMemoryCalloc(1, sizeof(STableMergeScanInfo));
  SOperatorInfo*       pOperator = taosMemoryCalloc(1, sizeof(SOperatorInfo));
  if (pInfo == NULL || pOperator == NULL) {
    goto _error;
  }

  SDataBlockDescNode* pDescNode = pTableScanNode->scan.node.pOutputDataBlockDesc;

  int32_t numOfCols = 0;
  SArray* pColList = extractColMatchInfo(pTableScanNode->scan.pScanCols, pDescNode, &numOfCols, COL_MATCH_FROM_COL_ID);

  int32_t code = initQueryTableDataCond(&pInfo->cond, pTableScanNode);
  if (code != TSDB_CODE_SUCCESS) {
    goto _error;
  }

  if (pTableScanNode->scan.pScanPseudoCols != NULL) {
    pInfo->pPseudoExpr = createExprInfo(pTableScanNode->scan.pScanPseudoCols, NULL, &pInfo->numOfPseudoExpr);
    pInfo->pPseudoCtx = createSqlFunctionCtx(pInfo->pPseudoExpr, pInfo->numOfPseudoExpr, &pInfo->rowEntryInfoOffset);
  }

  pInfo->scanInfo = (SScanInfo){.numOfAsc = pTableScanNode->scanSeq[0], .numOfDesc = pTableScanNode->scanSeq[1]};

  pInfo->readHandle = *readHandle;
  pInfo->interval = extractIntervalInfo(pTableScanNode);
  pInfo->sample.sampleRatio = pTableScanNode->ratio;
  pInfo->sample.seed = taosGetTimestampSec();
  pInfo->dataBlockLoadFlag = pTableScanNode->dataRequired;
  pInfo->pFilterNode = pTableScanNode->scan.node.pConditions;
  pInfo->tableListInfo = pTableListInfo;
  pInfo->scanFlag = MAIN_SCAN;
  pInfo->pColMatchInfo = pColList;

  pInfo->pResBlock = createResDataBlock(pDescNode);
  pInfo->dataReaders = taosArrayInit(64, POINTER_BYTES);
  pInfo->queryId = queryId;
  pInfo->taskId = taskId;
  pInfo->currentGroupId = -1;

  pInfo->sortSourceParams = taosArrayInit(64, sizeof(STableMergeScanSortSourceParam));

  pInfo->pSortInfo = generateSortByTsInfo(pInfo->cond.order);
  pInfo->pSortInputBlock = createOneDataBlock(pInfo->pResBlock, false);

  int32_t rowSize = pInfo->pResBlock->info.rowSize;
  pInfo->bufPageSize = getProperSortPageSize(rowSize);

  pOperator->name = "TableMergeScanOperator";
  pOperator->operatorType = QUERY_NODE_PHYSICAL_PLAN_TABLE_MERGE_SCAN;
  pOperator->blocking = false;
  pOperator->status = OP_NOT_OPENED;
  pOperator->info = pInfo;
  pOperator->exprSupp.numOfExprs = numOfCols;
  pOperator->pTaskInfo = pTaskInfo;
  initResultSizeInfo(pOperator, 1024);

  pOperator->fpSet =
      createOperatorFpSet(operatorDummyOpenFn, doTableMergeScan, NULL, NULL, destroyTableMergeScanOperatorInfo, NULL,
                          NULL, getTableMergeScanExplainExecInfo);
  pOperator->cost.openCost = 0;
  return pOperator;

_error:
  pTaskInfo->code = TSDB_CODE_OUT_OF_MEMORY;
  taosMemoryFree(pInfo);
  taosMemoryFree(pOperator);
  return NULL;
}<|MERGE_RESOLUTION|>--- conflicted
+++ resolved
@@ -1929,20 +1929,12 @@
     goto _error;
   }
 
-<<<<<<< HEAD
   pInfo->pTableList       = pTableListInfo;
   pInfo->pColMatchInfo    = colList;
   pInfo->pRes             = createResDataBlock(pDescNode);
   pInfo->readHandle       = *pReadHandle;
   pInfo->curPos           = 0;
 
-=======
-  pInfo->pTableList = pTableListInfo;
-  pInfo->pColMatchInfo = colList;
-  pInfo->pRes = createResDataBlock(pDescNode);
-  pInfo->readHandle = *pReadHandle;
-  pInfo->curPos = 0;
->>>>>>> e7d86e2c
   pOperator->name = "TagScanOperator";
   pOperator->operatorType = QUERY_NODE_PHYSICAL_PLAN_TAG_SCAN;
 
