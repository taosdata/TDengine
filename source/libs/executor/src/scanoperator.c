--- conflicted
+++ resolved
@@ -1608,23 +1608,6 @@
              pResult->info.window.skey, pResult->info.window.ekey, pInfo->tqReader->pWalReader->curVersion);
       tqOffsetResetToData(&pTaskInfo->streamInfo.currentOffset, pResult->info.id.uid, pResult->info.window.ekey);
       return pResult;
-<<<<<<< Updated upstream
-    } else {
-      if (!pTaskInfo->streamInfo.returned) {
-        STableScanInfo* pTSInfo = pInfo->pTableScanOp->info;
-        tsdbReaderClose(pTSInfo->base.dataReader);
-        qDebug("3");
-        pTSInfo->base.dataReader = NULL;
-        tqOffsetResetToLog(&pTaskInfo->streamInfo.prepareStatus, pTaskInfo->streamInfo.snapshotVer);
-        qDebug("queue scan tsdb over, switch to wal ver %" PRId64 "", pTaskInfo->streamInfo.snapshotVer + 1);
-        if (tqSeekVer(pInfo->tqReader, pTaskInfo->streamInfo.snapshotVer + 1, pTaskInfo->id.str) < 0) {
-          tqOffsetResetToLog(&pTaskInfo->streamInfo.lastStatus, pTaskInfo->streamInfo.snapshotVer);
-          return NULL;
-        }
-      } else {
-        return NULL;
-      }
-=======
     }
     STableScanInfo* pTSInfo = pInfo->pTableScanOp->info;
     tsdbReaderClose(pTSInfo->base.dataReader);
@@ -1633,7 +1616,6 @@
     qDebug("queue scan tsdb over, switch to wal ver %" PRId64 "", pTaskInfo->streamInfo.snapshotVer + 1);
     if (tqSeekVer(pInfo->tqReader, pTaskInfo->streamInfo.snapshotVer + 1, pTaskInfo->id.str) < 0) {
       return NULL;
->>>>>>> Stashed changes
     }
   }
 
