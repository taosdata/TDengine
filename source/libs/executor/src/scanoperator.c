--- conflicted
+++ resolved
@@ -2316,13 +2316,8 @@
         blockDataCleanup(pInfo->pRes);
         STimeWindow defaultWindow = {.skey = INT64_MIN, .ekey = INT64_MAX};
         setBlockIntoRes(pInfo, pRes, &defaultWindow, true);
-<<<<<<< HEAD
-        qDebug("doQueueScan get data from log %" PRId64 " rows, after filter rows: %" PRId64 ", version:%" PRId64,
-               pRes->info.rows,pInfo->pRes->info.rows,pTaskInfo->streamInfo.currentOffset.version);
-=======
         qDebug("doQueueScan after filter get data from log %" PRId64 " rows, version:%" PRId64, pInfo->pRes->info.rows,
                pTaskInfo->streamInfo.currentOffset.version);
->>>>>>> 5df72091
         if (pInfo->pRes->info.rows > 0) {
           return pInfo->pRes;
         }
