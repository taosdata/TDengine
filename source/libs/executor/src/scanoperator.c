/*
 * Copyright (c) 2019 TAOS Data, Inc. <jhtao@taosdata.com>
 *
 * This program is free software: you can use, redistribute, and/or modify
 * it under the terms of the GNU Affero General Public License, version 3
 * or later ("AGPL"), as published by the Free Software Foundation.
 *
 * This program is distributed in the hope that it will be useful, but WITHOUT
 * ANY WARRANTY; without even the implied warranty of MERCHANTABILITY or
 * FITNESS FOR A PARTICULAR PURPOSE.
 *
 * You should have received a copy of the GNU Affero General Public License
 * along with this program. If not, see <http://www.gnu.org/licenses/>.
 */

#include "executor.h"
#include "executorInt.h"
#include "filter.h"
#include "function.h"
#include "functionMgt.h"
#include "os.h"
#include "querynodes.h"
#include "streamexecutorInt.h"
#include "systable.h"
#include "tname.h"

#include "tdatablock.h"
#include "tmsg.h"
#include "ttime.h"

#include "operator.h"
#include "query.h"
#include "querytask.h"
#include "tcompare.h"
#include "thash.h"
#include "ttypes.h"

#include "function.h"
#include "storageapi.h"
#include "wal.h"

int32_t scanDebug = 0;

#define MULTI_READER_MAX_TABLE_NUM     5000
#define SET_REVERSE_SCAN_FLAG(_info)   ((_info)->scanFlag = REVERSE_SCAN)
#define SWITCH_ORDER(n)                (((n) = ((n) == TSDB_ORDER_ASC) ? TSDB_ORDER_DESC : TSDB_ORDER_ASC))
#define STREAM_SCAN_OP_NAME            "StreamScanOperator"
#define STREAM_SCAN_OP_STATE_NAME      "StreamScanFillHistoryState"
#define STREAM_SCAN_OP_CHECKPOINT_NAME "StreamScanOperator_Checkpoint"

typedef struct STableMergeScanExecInfo {
  SFileBlockLoadRecorder blockRecorder;
  SSortExecInfo          sortExecInfo;
} STableMergeScanExecInfo;

typedef struct STableMergeScanSortSourceParam {
  SOperatorInfo* pOperator;
  int32_t        readerIdx;
  uint64_t       uid;
  STsdbReader*   reader;
} STableMergeScanSortSourceParam;

typedef struct STableCountScanOperatorInfo {
  SReadHandle  readHandle;
  SSDataBlock* pRes;

  STableCountScanSupp supp;

  int32_t currGrpIdx;
  SArray* stbUidList;  // when group by db_name and/or stable_name
} STableCountScanOperatorInfo;

static bool    processBlockWithProbability(const SSampleExecInfo* pInfo);
static int32_t doTableCountScanNext(SOperatorInfo* pOperator, SSDataBlock** ppRes);

bool processBlockWithProbability(const SSampleExecInfo* pInfo) {
#if 0
  if (pInfo->sampleRatio == 1) {
    return true;
  }

  uint32_t val = taosRandR((uint32_t*) &pInfo->seed);
  return (val % ((uint32_t)(1/pInfo->sampleRatio))) == 0;
#else
  return true;
#endif
}

static void switchCtxOrder(SqlFunctionCtx* pCtx, int32_t numOfOutput) {
  for (int32_t i = 0; i < numOfOutput; ++i) {
    SWITCH_ORDER(pCtx[i].order);
  }
}

static int32_t overlapWithTimeWindow(SInterval* pInterval, SDataBlockInfo* pBlockInfo, int32_t order, bool* overlap) {
  int32_t     code = TSDB_CODE_SUCCESS;
  STimeWindow w = {0};

  // 0 by default, which means it is not a interval operator of the upstream operator.
  if (pInterval->interval == 0) {
    *overlap = false;
    return code;
  }

  if (order == TSDB_ORDER_ASC) {
    w = getAlignQueryTimeWindow(pInterval, pBlockInfo->window.skey);
    if (w.ekey < pBlockInfo->window.skey) {
      qError("w.ekey:%" PRId64 " < pBlockInfo->window.skey:%" PRId64, w.ekey, pBlockInfo->window.skey);
      return TSDB_CODE_QRY_EXECUTOR_INTERNAL_ERROR;
    }

    if (w.ekey < pBlockInfo->window.ekey) {
      *overlap = true;
      return code;
    }

    while (1) {
      getNextTimeWindow(pInterval, &w, order);
      if (w.skey > pBlockInfo->window.ekey) {
        break;
      }

      if (w.ekey <= pBlockInfo->window.ekey) {
        qError("w.ekey:%" PRId64 " <= pBlockInfo->window.ekey:%" PRId64, w.ekey, pBlockInfo->window.ekey);
        return TSDB_CODE_QRY_EXECUTOR_INTERNAL_ERROR;
      }
      if (TMAX(w.skey, pBlockInfo->window.skey) <= pBlockInfo->window.ekey) {
        *overlap = true;
        return code;
      }
    }
  } else {
    w = getAlignQueryTimeWindow(pInterval, pBlockInfo->window.ekey);
    if (w.skey > pBlockInfo->window.ekey) {
      qError("w.skey:%" PRId64 " > pBlockInfo->window.skey:%" PRId64, w.skey, pBlockInfo->window.ekey);
      return TSDB_CODE_QRY_EXECUTOR_INTERNAL_ERROR;
    }

    if (w.skey > pBlockInfo->window.skey) {
      *overlap = true;
      return code;
    }

    while (1) {
      getNextTimeWindow(pInterval, &w, order);
      if (w.ekey < pBlockInfo->window.skey) {
        break;
      }

      if (w.skey >= pBlockInfo->window.skey) {
        qError("w.skey:%" PRId64 " >= pBlockInfo->window.skey:%" PRId64, w.skey, pBlockInfo->window.skey);
        return TSDB_CODE_QRY_EXECUTOR_INTERNAL_ERROR;
      }
      if (pBlockInfo->window.skey <= TMIN(w.ekey, pBlockInfo->window.ekey)) {
        *overlap = true;
        return code;
      }
    }
  }

  *overlap = false;
  return code;
}

// this function is for table scanner to extract temporary results of upstream aggregate results.
static SResultRow* getTableGroupOutputBuf(SOperatorInfo* pOperator, uint64_t groupId, SFilePage** pPage) {
  if (pOperator->operatorType != QUERY_NODE_PHYSICAL_PLAN_TABLE_SCAN) {
    return NULL;
  }

  int64_t buf[2] = {0};
  SET_RES_WINDOW_KEY((char*)buf, &groupId, sizeof(groupId), groupId);

  STableScanInfo* pTableScanInfo = pOperator->info;

  SResultRowPosition* p1 = (SResultRowPosition*)tSimpleHashGet(pTableScanInfo->base.pdInfo.pAggSup->pResultRowHashTable,
                                                               buf, GET_RES_WINDOW_KEY_LEN(sizeof(groupId)));

  if (p1 == NULL) {
    return NULL;
  }

  *pPage = getBufPage(pTableScanInfo->base.pdInfo.pAggSup->pResultBuf, p1->pageId);
  if (NULL == *pPage) {
    return NULL;
  }

  return (SResultRow*)((char*)(*pPage) + p1->offset);
}

static int32_t insertTableToScanIgnoreList(STableScanInfo* pTableScanInfo, uint64_t uid) {
  if (NULL == pTableScanInfo->pIgnoreTables) {
    int32_t tableNum = taosArrayGetSize(pTableScanInfo->base.pTableListInfo->pTableList);
    pTableScanInfo->pIgnoreTables =
        taosHashInit(tableNum, taosGetDefaultHashFunction(TSDB_DATA_TYPE_BIGINT), true, HASH_NO_LOCK);
    if (NULL == pTableScanInfo->pIgnoreTables) {
      return terrno;
    }
  }

  int32_t tempRes = taosHashPut(pTableScanInfo->pIgnoreTables, &uid, sizeof(uid), &pTableScanInfo->scanTimes,
                                sizeof(pTableScanInfo->scanTimes));
  if (tempRes != TSDB_CODE_SUCCESS && tempRes != TSDB_CODE_DUP_KEY) {
    qError("%s failed at line %d since %s", __func__, __LINE__, tstrerror(tempRes));
    return tempRes;
  }
  return TSDB_CODE_SUCCESS;
}

static int32_t doDynamicPruneDataBlock(SOperatorInfo* pOperator, SDataBlockInfo* pBlockInfo, uint32_t* status) {
  STableScanInfo* pTableScanInfo = pOperator->info;
  int32_t         code = TSDB_CODE_SUCCESS;

  if (pTableScanInfo->base.pdInfo.pExprSup == NULL) {
    return TSDB_CODE_SUCCESS;
  }

  SExprSupp* pSup1 = pTableScanInfo->base.pdInfo.pExprSup;

  SFilePage*  pPage = NULL;
  SResultRow* pRow = getTableGroupOutputBuf(pOperator, pBlockInfo->id.groupId, &pPage);

  if (pRow == NULL) {
    return TSDB_CODE_SUCCESS;
  }

  bool notLoadBlock = true;
  for (int32_t i = 0; i < pSup1->numOfExprs; ++i) {
    int32_t functionId = pSup1->pCtx[i].functionId;

    SResultRowEntryInfo* pEntry = getResultEntryInfo(pRow, i, pTableScanInfo->base.pdInfo.pExprSup->rowEntryInfoOffset);

    EFuncDataRequired reqStatus = fmFuncDynDataRequired(functionId, pEntry, pBlockInfo);
    if (reqStatus != FUNC_DATA_REQUIRED_NOT_LOAD) {
      notLoadBlock = false;
      break;
    }
  }

  // release buffer pages
  releaseBufPage(pTableScanInfo->base.pdInfo.pAggSup->pResultBuf, pPage);

  if (notLoadBlock) {
    *status = FUNC_DATA_REQUIRED_NOT_LOAD;
    code = insertTableToScanIgnoreList(pTableScanInfo, pBlockInfo->id.uid);
  }

  return code;
}

static int32_t doFilterByBlockSMA(SFilterInfo* pFilterInfo, SColumnDataAgg* pColsAgg, int32_t numOfCols,
                                  int32_t numOfRows, bool* keep) {
  if (pColsAgg == NULL || pFilterInfo == NULL) {
    *keep = true;
    return TSDB_CODE_SUCCESS;
  }

  return filterRangeExecute(pFilterInfo, pColsAgg, numOfCols, numOfRows, keep);
}

static int32_t doLoadBlockSMA(STableScanBase* pTableScanInfo, SSDataBlock* pBlock, SExecTaskInfo* pTaskInfo,
                              bool* pLoad) {
  SStorageAPI* pAPI = &pTaskInfo->storageAPI;
  bool         allColumnsHaveAgg = true;
  bool         hasNullSMA = false;
  if (pLoad != NULL) {
    *pLoad = false;
  }

  int32_t code = pAPI->tsdReader.tsdReaderRetrieveBlockSMAInfo(pTableScanInfo->dataReader, pBlock, &allColumnsHaveAgg,
                                                               &hasNullSMA);
  if (code != TSDB_CODE_SUCCESS) {
    return code;
  }

  if (!allColumnsHaveAgg || hasNullSMA) {
    *pLoad = false;
  } else {
    *pLoad = true;
  }

  return code;
}

static int32_t doSetTagColumnData(STableScanBase* pTableScanInfo, SSDataBlock* pBlock, SExecTaskInfo* pTaskInfo,
                                  int32_t rows) {
  int32_t    code = 0;
  SExprSupp* pSup = &pTableScanInfo->pseudoSup;
  if (pSup->numOfExprs > 0) {
    code = addTagPseudoColumnData(&pTableScanInfo->readHandle, pSup->pExprInfo, pSup->numOfExprs, pBlock, rows,
                                  pTaskInfo, &pTableScanInfo->metaCache);
    // ignore the table not exists error, since this table may have been dropped during the scan procedure.
    if (code == TSDB_CODE_PAR_TABLE_NOT_EXIST) {
      if (pTaskInfo->streamInfo.pState) blockDataCleanup(pBlock);
      code = 0;
    }
  }

  return code;
}

bool applyLimitOffset(SLimitInfo* pLimitInfo, SSDataBlock* pBlock, SExecTaskInfo* pTaskInfo) {
  SLimit*     pLimit = &pLimitInfo->limit;
  const char* id = GET_TASKID(pTaskInfo);

  if (pLimitInfo->remainOffset > 0) {
    if (pLimitInfo->remainOffset >= pBlock->info.rows) {
      pLimitInfo->remainOffset -= pBlock->info.rows;
      blockDataEmpty(pBlock);
      qDebug("current block ignore due to offset, current:%" PRId64 ", %s", pLimitInfo->remainOffset, id);
      return false;
    } else {
      int32_t code = blockDataTrimFirstRows(pBlock, pLimitInfo->remainOffset);
      if (code != TSDB_CODE_SUCCESS) {
        qError("%s failed at line %d since %s", __func__, __LINE__, tstrerror(code));
        pTaskInfo->code = code;
        T_LONG_JMP(pTaskInfo->env, code);
      }
      pLimitInfo->remainOffset = 0;
    }
  }

  if (pLimit->limit != -1 && pLimit->limit <= (pLimitInfo->numOfOutputRows + pBlock->info.rows)) {
    // limit the output rows
    int32_t keep = (int32_t)(pLimit->limit - pLimitInfo->numOfOutputRows);
    blockDataKeepFirstNRows(pBlock, keep);

    pLimitInfo->numOfOutputRows += pBlock->info.rows;
    qDebug("output limit %" PRId64 " has reached, %s", pLimit->limit, id);
    return true;
  }

  pLimitInfo->numOfOutputRows += pBlock->info.rows;
  return false;
}

static bool isDynVtbScan(SOperatorInfo* pOperator) {
  return pOperator->dynamicTask && ((STableScanInfo*)(pOperator->info))->virtualStableScan;
}

static int32_t loadDataBlock(SOperatorInfo* pOperator, STableScanBase* pTableScanInfo, SSDataBlock* pBlock,
                             uint32_t* status) {
  int32_t        code = TSDB_CODE_SUCCESS;
  int32_t        lino = 0;
  SExecTaskInfo* pTaskInfo = pOperator->pTaskInfo;
  SStorageAPI*   pAPI = &pTaskInfo->storageAPI;
  bool           loadSMA = false;

  SFileBlockLoadRecorder* pCost = &pTableScanInfo->readRecorder;

  pCost->totalBlocks += 1;
  pCost->totalRows += pBlock->info.rows;
  *status = pTableScanInfo->dataBlockLoadFlag;

  if (pOperator->exprSupp.pFilterInfo != NULL) {
    (*status) = FUNC_DATA_REQUIRED_DATA_LOAD;
  } else {
    bool overlap = false;
    int  ret =
        overlapWithTimeWindow(&pTableScanInfo->pdInfo.interval, &pBlock->info, pTableScanInfo->cond.order, &overlap);
    if (ret != TSDB_CODE_SUCCESS) {
      return ret;
    }
    if (overlap) {
      (*status) = FUNC_DATA_REQUIRED_DATA_LOAD;
    }
  }

  SDataBlockInfo* pBlockInfo = &pBlock->info;
  taosMemoryFreeClear(pBlock->pBlockAgg);

  if (*status == FUNC_DATA_REQUIRED_FILTEROUT) {
    qDebug("%s data block filter out, brange:%" PRId64 "-%" PRId64 ", rows:%" PRId64, GET_TASKID(pTaskInfo),
           pBlockInfo->window.skey, pBlockInfo->window.ekey, pBlockInfo->rows);
    pCost->filterOutBlocks += 1;
    pCost->totalRows += pBlock->info.rows;
    pAPI->tsdReader.tsdReaderReleaseDataBlock(pTableScanInfo->dataReader);
    return TSDB_CODE_SUCCESS;
  } else if (*status == FUNC_DATA_REQUIRED_NOT_LOAD) {
    qDebug("%s data block skipped, brange:%" PRId64 "-%" PRId64 ", rows:%" PRId64 ", uid:%" PRIu64,
           GET_TASKID(pTaskInfo), pBlockInfo->window.skey, pBlockInfo->window.ekey, pBlockInfo->rows,
           pBlockInfo->id.uid);
    code = doSetTagColumnData(pTableScanInfo, pBlock, pTaskInfo, pBlock->info.rows);
    pCost->skipBlocks += 1;
    pAPI->tsdReader.tsdReaderReleaseDataBlock(pTableScanInfo->dataReader);
    return code;
  } else if (*status == FUNC_DATA_REQUIRED_SMA_LOAD) {
    pCost->loadBlockStatis += 1;
    loadSMA = true;  // mark the operation of load sma;
    bool success = true;
    code = doLoadBlockSMA(pTableScanInfo, pBlock, pTaskInfo, &success);
    if (code) {
      pAPI->tsdReader.tsdReaderReleaseDataBlock(pTableScanInfo->dataReader);
      qError("%s failed to retrieve sma info", GET_TASKID(pTaskInfo));
      QUERY_CHECK_CODE(code, lino, _end);
    }

    if (success) {  // failed to load the block sma data, data block statistics does not exist, load data block instead
      qDebug("%s data block SMA loaded, brange:%" PRId64 "-%" PRId64 ", rows:%" PRId64, GET_TASKID(pTaskInfo),
             pBlockInfo->window.skey, pBlockInfo->window.ekey, pBlockInfo->rows);
      code = doSetTagColumnData(pTableScanInfo, pBlock, pTaskInfo, pBlock->info.rows);
      pAPI->tsdReader.tsdReaderReleaseDataBlock(pTableScanInfo->dataReader);
      return code;
    } else {
      qDebug("%s failed to load SMA, since not all columns have SMA", GET_TASKID(pTaskInfo));
      *status = FUNC_DATA_REQUIRED_DATA_LOAD;
    }
  }

  if (*status != FUNC_DATA_REQUIRED_DATA_LOAD) {
    pAPI->tsdReader.tsdReaderReleaseDataBlock(pTableScanInfo->dataReader);
    qError("%s loadDataBlock invalid status:%d", GET_TASKID(pTaskInfo), *status);
    return TSDB_CODE_QRY_EXECUTOR_INTERNAL_ERROR;
  }

  // try to filter data block according to sma info
  if (pOperator->exprSupp.pFilterInfo != NULL && (!loadSMA)) {
    bool success = true;
    code = doLoadBlockSMA(pTableScanInfo, pBlock, pTaskInfo, &success);
    if (code) {
      pAPI->tsdReader.tsdReaderReleaseDataBlock(pTableScanInfo->dataReader);
      qError("%s failed to retrieve sma info", GET_TASKID(pTaskInfo));
      QUERY_CHECK_CODE(code, lino, _end);
    }

    if (success) {
      size_t size = taosArrayGetSize(pBlock->pDataBlock);
      bool   keep = false;
      code = doFilterByBlockSMA(pOperator->exprSupp.pFilterInfo, pBlock->pBlockAgg, size, pBlockInfo->rows, &keep);
      if (code) {
        pAPI->tsdReader.tsdReaderReleaseDataBlock(pTableScanInfo->dataReader);
        qError("%s failed to do filter by block sma, code:%s", GET_TASKID(pTaskInfo), tstrerror(code));
        QUERY_CHECK_CODE(code, lino, _end);
      }

      if (!keep) {
        qDebug("%s data block filter out by block SMA, brange:%" PRId64 "-%" PRId64 ", rows:%" PRId64,
               GET_TASKID(pTaskInfo), pBlockInfo->window.skey, pBlockInfo->window.ekey, pBlockInfo->rows);
        pCost->filterOutBlocks += 1;
        (*status) = FUNC_DATA_REQUIRED_FILTEROUT;
        taosMemoryFreeClear(pBlock->pBlockAgg);

        pAPI->tsdReader.tsdReaderReleaseDataBlock(pTableScanInfo->dataReader);
        return TSDB_CODE_SUCCESS;
      }
    }
  }

  // free the sma info, since it should not be involved in *later computing process.
  taosMemoryFreeClear(pBlock->pBlockAgg);

  // try to filter data block according to current results
  code = doDynamicPruneDataBlock(pOperator, pBlockInfo, status);
  if (code) {
    pAPI->tsdReader.tsdReaderReleaseDataBlock(pTableScanInfo->dataReader);
    QUERY_CHECK_CODE(code, lino, _end);
  }

  if (*status == FUNC_DATA_REQUIRED_NOT_LOAD) {
    qDebug("%s data block skipped due to dynamic prune, brange:%" PRId64 "-%" PRId64 ", rows:%" PRId64,
           GET_TASKID(pTaskInfo), pBlockInfo->window.skey, pBlockInfo->window.ekey, pBlockInfo->rows);
    pCost->skipBlocks += 1;
    pAPI->tsdReader.tsdReaderReleaseDataBlock(pTableScanInfo->dataReader);

    STableScanInfo* p1 = pOperator->info;
    if (taosHashGetSize(p1->pIgnoreTables) == taosArrayGetSize(p1->base.pTableListInfo->pTableList)) {
      *status = FUNC_DATA_REQUIRED_ALL_FILTEROUT;
    } else {
      *status = FUNC_DATA_REQUIRED_FILTEROUT;
    }
    return TSDB_CODE_SUCCESS;
  }

  pCost->totalCheckedRows += pBlock->info.rows;
  pCost->loadBlocks += 1;

  SSDataBlock* p = NULL;
  code = pAPI->tsdReader.tsdReaderRetrieveDataBlock(pTableScanInfo->dataReader, &p, NULL);
  if (p == NULL || code != TSDB_CODE_SUCCESS || p != pBlock) {
    return code;
  }

  if ((pOperator->operatorType == QUERY_NODE_PHYSICAL_PLAN_TABLE_SCAN) &&
      ((STableScanInfo*)pOperator->info)->ignoreTag) {
    // do nothing
  } else {
    // dyn vtb scan do not read tag from origin tables.
    code = doSetTagColumnData(pTableScanInfo, pBlock, pTaskInfo, pBlock->info.rows);
    if (code) {
      return code;
    }
  }

  // restore the previous value
  pCost->totalRows -= pBlock->info.rows;

  if (pOperator->exprSupp.pFilterInfo != NULL) {
    code = doFilter(pBlock, pOperator->exprSupp.pFilterInfo, &pTableScanInfo->matchInfo, NULL);
    QUERY_CHECK_CODE(code, lino, _end);

    int64_t st = taosGetTimestampUs();
    double  el = (taosGetTimestampUs() - st) / 1000.0;
    pTableScanInfo->readRecorder.filterTime += el;

    if (pBlock->info.rows == 0) {
      pCost->filterOutBlocks += 1;
      qDebug("%s data block filter out, brange:%" PRId64 "-%" PRId64 ", rows:%" PRId64 ", elapsed time:%.2f ms",
             GET_TASKID(pTaskInfo), pBlockInfo->window.skey, pBlockInfo->window.ekey, pBlockInfo->rows, el);
    } else {
      qDebug("%s data block filter applied, elapsed time:%.2f ms", GET_TASKID(pTaskInfo), el);
    }
  }

  bool limitReached = applyLimitOffset(&pTableScanInfo->limitInfo, pBlock, pTaskInfo);
  if (limitReached) {  // set operator flag is done
    setOperatorCompleted(pOperator);
  }

  pCost->totalRows += pBlock->info.rows;

_end:
  if (code != TSDB_CODE_SUCCESS) {
    qError("%s failed at line %d since %s", __func__, lino, tstrerror(code));
  }
  return code;
}

static void prepareForDescendingScan(STableScanBase* pTableScanInfo, SqlFunctionCtx* pCtx, int32_t numOfOutput) {
  SET_REVERSE_SCAN_FLAG(pTableScanInfo);

  switchCtxOrder(pCtx, numOfOutput);
  pTableScanInfo->cond.order = TSDB_ORDER_DESC;
  // STimeWindow* pTWindow = &pTableScanInfo->cond.twindows;
  // TSWAP(pTWindow->skey, pTWindow->ekey);
}

typedef struct STableCachedVal {
  const char* pName;
  STag*       pTags;
} STableCachedVal;

static void freeTableCachedVal(void* param) {
  if (param == NULL) {
    return;
  }

  STableCachedVal* pVal = param;
  taosMemoryFree((void*)pVal->pName);
  taosMemoryFree(pVal->pTags);
  taosMemoryFree(pVal);
}

static int32_t createTableCacheVal(const SMetaReader* pMetaReader, STableCachedVal** ppResVal) {
  int32_t          code = TSDB_CODE_SUCCESS;
  int32_t          lino = 0;
  STableCachedVal* pVal = taosMemoryMalloc(sizeof(STableCachedVal));
  QUERY_CHECK_NULL(pVal, code, lino, _end, terrno);

  pVal->pTags = NULL;
  pVal->pName = taosStrdup(pMetaReader->me.name);
  QUERY_CHECK_NULL(pVal->pName, code, lino, _end, terrno);

  // only child table has tag value
  if (pMetaReader->me.type == TSDB_CHILD_TABLE || pMetaReader->me.type == TSDB_VIRTUAL_CHILD_TABLE) {
    STag* pTag = (STag*)pMetaReader->me.ctbEntry.pTags;
    pVal->pTags = taosMemoryMalloc(pTag->len);
    QUERY_CHECK_NULL(pVal->pTags, code, lino, _end, terrno);
    memcpy(pVal->pTags, pTag, pTag->len);
  }

  (*ppResVal) = pVal;

_end:
  if (code != TSDB_CODE_SUCCESS) {
    qError("%s failed at line %d since %s", __func__, lino, tstrerror(code));
    freeTableCachedVal(pVal);
  }
  return code;
}

// const void *key, size_t keyLen, void *value
static void freeCachedMetaItem(const void* key, size_t keyLen, void* value, void* ud) {
  (void)key;
  (void)keyLen;
  (void)ud;
  freeTableCachedVal(value);
}

static void doSetNullValue(SSDataBlock* pBlock, const SExprInfo* pExpr, int32_t numOfExpr) {
  for (int32_t j = 0; j < numOfExpr; ++j) {
    int32_t dstSlotId = pExpr[j].base.resSchema.slotId;

    SColumnInfoData* pColInfoData = taosArrayGet(pBlock->pDataBlock, dstSlotId);
    colDataSetNNULL(pColInfoData, 0, pBlock->info.rows);
  }
}

static void freeTableCachedValObj(STableCachedVal* pVal) {
  taosMemoryFree((void*)pVal->pName);
  taosMemoryFree(pVal->pTags);
}

int32_t addTagPseudoColumnData(SReadHandle* pHandle, const SExprInfo* pExpr, int32_t numOfExpr, SSDataBlock* pBlock,
                               int32_t rows, SExecTaskInfo* pTask, STableMetaCacheInfo* pCache) {
  int32_t          code = TSDB_CODE_SUCCESS;
  int32_t          lino = 0;
  bool             freeReader = false;
  LRUHandle*       h = NULL;
  STableCachedVal  val = {0};
  SMetaReader      mr = {0};
  const char*      idStr = pTask->id.str;
  int32_t          insertRet = TAOS_LRU_STATUS_OK;
  STableCachedVal* pVal = NULL;

  // currently only the tbname pseudo column
  if (numOfExpr <= 0) {
    return TSDB_CODE_SUCCESS;
  }

  // todo: opt if only require the vgId and the vgVer;

  // backup the rows
  int32_t backupRows = pBlock->info.rows;
  pBlock->info.rows = rows;

  // todo refactor: extract method
  // the handling of the null data should be packed in the extracted method

  // 1. check if it is existed in meta cache
  if (pCache == NULL) {
    pHandle->api.metaReaderFn.initReader(&mr, pHandle->vnode, META_READER_LOCK, &pHandle->api.metaFn);
    code = pHandle->api.metaReaderFn.getEntryGetUidCache(&mr, pBlock->info.id.uid);
    if (code != TSDB_CODE_SUCCESS) {
      // when encounter the TSDB_CODE_PAR_TABLE_NOT_EXIST error, we proceed.
      if (code == TSDB_CODE_PAR_TABLE_NOT_EXIST) {
        qWarn("failed to get table meta, table may have been dropped, uid:0x%" PRIx64 ", code:%s, %s",
              pBlock->info.id.uid, tstrerror(code), idStr);

        // append null value before return to caller, since the caller will ignore this error code and proceed
        doSetNullValue(pBlock, pExpr, numOfExpr);
      } else {
        qError("failed to get table meta, uid:0x%" PRIx64 ", code:%s, %s", pBlock->info.id.uid, tstrerror(code), idStr);
      }
      pHandle->api.metaReaderFn.clearReader(&mr);
      return code;
    }

    pHandle->api.metaReaderFn.readerReleaseLock(&mr);

    val.pName = mr.me.name;
    val.pTags = (STag*)mr.me.ctbEntry.pTags;

    freeReader = true;
  } else {
    pCache->metaFetch += 1;

    h = taosLRUCacheLookup(pCache->pTableMetaEntryCache, &pBlock->info.id.uid, sizeof(pBlock->info.id.uid));
    if (h == NULL) {
      pHandle->api.metaReaderFn.initReader(&mr, pHandle->vnode, META_READER_LOCK, &pHandle->api.metaFn);
      freeReader = true;
      code = pHandle->api.metaReaderFn.getEntryGetUidCache(&mr, pBlock->info.id.uid);
      if (code != TSDB_CODE_SUCCESS) {
        if (code == TSDB_CODE_PAR_TABLE_NOT_EXIST) {
          qWarn("failed to get table meta, table may have been dropped, uid:0x%" PRIx64 ", code:%s, %s",
                pBlock->info.id.uid, tstrerror(code), idStr);
          // append null value before return to caller, since the caller will ignore this error code and proceed
          doSetNullValue(pBlock, pExpr, numOfExpr);
        } else {
          qError("failed to get table meta, uid:0x%" PRIx64 ", code:%s, %s", pBlock->info.id.uid, tstrerror(code),
                 idStr);
        }
        pHandle->api.metaReaderFn.clearReader(&mr);
        return code;
      }

      pHandle->api.metaReaderFn.readerReleaseLock(&mr);

      code = createTableCacheVal(&mr, &pVal);
      QUERY_CHECK_CODE(code, lino, _end);

      val = *pVal;
    } else {
      pCache->cacheHit += 1;
      STableCachedVal* pValTmp = taosLRUCacheValue(pCache->pTableMetaEntryCache, h);
      val = *pValTmp;

      bool bRes = taosLRUCacheRelease(pCache->pTableMetaEntryCache, h, false);
      qTrace("release LRU cache, res %d", bRes);
    }

    qDebug("retrieve table meta from cache:%" PRIu64 ", hit:%" PRIu64 " miss:%" PRIu64 ", %s", pCache->metaFetch,
           pCache->cacheHit, (pCache->metaFetch - pCache->cacheHit), idStr);
  }

  for (int32_t j = 0; j < numOfExpr; ++j) {
    const SExprInfo* pExpr1 = &pExpr[j];
    int32_t          dstSlotId = pExpr1->base.resSchema.slotId;

    SColumnInfoData* pColInfoData = taosArrayGet(pBlock->pDataBlock, dstSlotId);
    colInfoDataCleanup(pColInfoData, pBlock->info.rows);

    int32_t functionId = pExpr1->pExpr->_function.functionId;

    // this is to handle the tbname
    if (fmIsScanPseudoColumnFunc(functionId)) {
      int32_t fType = pExpr1->pExpr->_function.functionType;
      if (fType == FUNCTION_TYPE_TBNAME) {
        code = setTbNameColData(pBlock, pColInfoData, functionId, val.pName);
        QUERY_CHECK_CODE(code, lino, _end);
      } else if (fType == FUNCTION_TYPE_VGID) {
        code = setVgIdColData(pBlock, pColInfoData, functionId, pTask->id.vgId);
        QUERY_CHECK_CODE(code, lino, _end);
      } else if (fType == FUNCTION_TYPE_VGVER) {
        code = setVgVerColData(pBlock, pColInfoData, functionId, pBlock->info.version);
        QUERY_CHECK_CODE(code, lino, _end);
      }
    } else {  // these are tags
      STagVal tagVal = {0};
      tagVal.cid = pExpr1->base.pParam[0].pCol->colId;
      const char* p = pHandle->api.metaFn.extractTagVal(val.pTags, pColInfoData->info.type, &tagVal);

      char* data = NULL;
      if (pColInfoData->info.type != TSDB_DATA_TYPE_JSON && p != NULL) {
        data = tTagValToData((const STagVal*)p, false);
      } else {
        data = (char*)p;
      }

      bool isNullVal = (data == NULL) || (pColInfoData->info.type == TSDB_DATA_TYPE_JSON && tTagIsJsonNull(data));
      if (isNullVal) {
        colDataSetNNULL(pColInfoData, 0, pBlock->info.rows);
      } else if (pColInfoData->info.type != TSDB_DATA_TYPE_JSON) {
        code = colDataSetNItems(pColInfoData, 0, data, pBlock->info.rows, 1, false);
        if (IS_VAR_DATA_TYPE(((const STagVal*)p)->type)) {
          char* tmp = taosMemoryCalloc(1, varDataLen(data) + 1);
          if (tmp != NULL) {
            memcpy(tmp, varDataVal(data), varDataLen(data));
            qDebug("get tag value:%s, cid:%d, table name:%s, uid%" PRId64, tmp, tagVal.cid, val.pName,
                   pBlock->info.id.uid);
            taosMemoryFree(tmp);
          }
          taosMemoryFree(data);
        }
        QUERY_CHECK_CODE(code, lino, _end);
      } else {  // todo opt for json tag
        for (int32_t i = 0; i < pBlock->info.rows; ++i) {
          code = colDataSetVal(pColInfoData, i, data, false);
          QUERY_CHECK_CODE(code, lino, _end);
        }
      }
    }
  }

  // restore the rows
  pBlock->info.rows = backupRows;

_end:

  if (NULL != pVal) {
    insertRet =
        taosLRUCacheInsert(pCache->pTableMetaEntryCache, &pBlock->info.id.uid, sizeof(uint64_t), pVal,
                           sizeof(STableCachedVal), freeCachedMetaItem, NULL, NULL, TAOS_LRU_PRIORITY_LOW, NULL);
    if (insertRet != TAOS_LRU_STATUS_OK) {
      qWarn("failed to put meta into lru cache, code:%d, %s", insertRet, idStr);
    }
  }

  if (freeReader) {
    pHandle->api.metaReaderFn.clearReader(&mr);
  }
  if (code != TSDB_CODE_SUCCESS) {
    qError("%s failed at line %d since %s", __func__, lino, tstrerror(code));
  }
  return code;
}

int32_t setTbNameColData(const SSDataBlock* pBlock, SColumnInfoData* pColInfoData, int32_t functionId,
                         const char* name) {
  int32_t                     code = TSDB_CODE_SUCCESS;
  int32_t                     lino = 0;
  struct SScalarFuncExecFuncs fpSet = {0};
  code = fmGetScalarFuncExecFuncs(functionId, &fpSet);
  QUERY_CHECK_CODE(code, lino, _end);

  size_t len = TSDB_TABLE_FNAME_LEN + VARSTR_HEADER_SIZE;
  char   buf[TSDB_TABLE_FNAME_LEN + VARSTR_HEADER_SIZE] = {0};
  STR_TO_VARSTR(buf, name)

  SColumnInfoData infoData = createColumnInfoData(TSDB_DATA_TYPE_VARCHAR, len, 1);

  code = colInfoDataEnsureCapacity(&infoData, 1, false);
  QUERY_CHECK_CODE(code, lino, _end);

  code = colDataSetVal(&infoData, 0, buf, false);
  QUERY_CHECK_CODE(code, lino, _end);

  SScalarParam srcParam = {.numOfRows = pBlock->info.rows, .columnData = &infoData};
  SScalarParam param = {.columnData = pColInfoData};

  if (fpSet.process != NULL) {
    code = fpSet.process(&srcParam, 1, &param);
    QUERY_CHECK_CODE(code, lino, _end);
  } else {
    qError("failed to get the corresponding callback function, functionId:%d", functionId);
  }

  colDataDestroy(&infoData);

_end:
  if (code != TSDB_CODE_SUCCESS) {
    qError("%s failed at line %d since %s", __func__, lino, tstrerror(code));
  }
  return code;
}

int32_t setVgIdColData(const SSDataBlock* pBlock, SColumnInfoData* pColInfoData, int32_t functionId, int32_t vgId) {
  int32_t                     code = TSDB_CODE_SUCCESS;
  int32_t                     lino = 0;
  struct SScalarFuncExecFuncs fpSet = {0};
  code = fmGetScalarFuncExecFuncs(functionId, &fpSet);
  QUERY_CHECK_CODE(code, lino, _end);

  SColumnInfoData infoData = createColumnInfoData(pColInfoData->info.type, pColInfoData->info.bytes, 1);

  code = colInfoDataEnsureCapacity(&infoData, 1, false);
  QUERY_CHECK_CODE(code, lino, _end);

  code = colDataSetVal(&infoData, 0, (const char*)&vgId, false);
  QUERY_CHECK_CODE(code, lino, _end);

  SScalarParam srcParam = {.numOfRows = pBlock->info.rows, .columnData = &infoData};
  SScalarParam param = {.columnData = pColInfoData};

  if (fpSet.process != NULL) {
    code = fpSet.process(&srcParam, 1, &param);
    QUERY_CHECK_CODE(code, lino, _end);
  } else {
    qError("failed to get the corresponding callback function, functionId:%d", functionId);
  }

_end:
  colDataDestroy(&infoData);
  if (code != TSDB_CODE_SUCCESS) {
    qError("%s failed at line %d since %s", __func__, lino, tstrerror(code));
  }
  return code;
}

int32_t setVgVerColData(const SSDataBlock* pBlock, SColumnInfoData* pColInfoData, int32_t functionId, int64_t vgVer) {
  int32_t                     code = TSDB_CODE_SUCCESS;
  int32_t                     lino = 0;
  struct SScalarFuncExecFuncs fpSet = {0};
  code = fmGetScalarFuncExecFuncs(functionId, &fpSet);
  QUERY_CHECK_CODE(code, lino, _end);

  SColumnInfoData infoData = createColumnInfoData(pColInfoData->info.type, pColInfoData->info.bytes, 1);

  code = colInfoDataEnsureCapacity(&infoData, 1, false);
  QUERY_CHECK_CODE(code, lino, _end);

  code = colDataSetVal(&infoData, 0, (const char*)&vgVer, false);
  QUERY_CHECK_CODE(code, lino, _end);

  SScalarParam srcParam = {.numOfRows = pBlock->info.rows, .columnData = &infoData};
  SScalarParam param = {.columnData = pColInfoData};

  if (fpSet.process != NULL) {
    code = fpSet.process(&srcParam, 1, &param);
    QUERY_CHECK_CODE(code, lino, _end);
  } else {
    qError("failed to get the corresponding callback function, functionId:%d", functionId);
  }

_end:
  colDataDestroy(&infoData);
  if (code != TSDB_CODE_SUCCESS) {
    qError("%s failed at line %d since %s", __func__, lino, tstrerror(code));
  }
  return code;
}

static int32_t initNextGroupScan(STableScanInfo* pInfo, STableKeyInfo** pKeyInfo, int32_t* size) {
  int32_t code = TSDB_CODE_SUCCESS;
  int32_t lino = 0;
  code = tableListGetGroupList(pInfo->base.pTableListInfo, pInfo->currentGroupId, pKeyInfo, size);
  QUERY_CHECK_CODE(code, lino, _end);

  pInfo->tableStartIndex = TARRAY_ELEM_IDX(pInfo->base.pTableListInfo->pTableList, *pKeyInfo);
  pInfo->tableEndIndex = (pInfo->tableStartIndex + (*size) - 1);
  pInfo->pResBlock->info.blankFill = false;
  taosMemoryFreeClear(pInfo->pResBlock->pBlockAgg);

  if (!pInfo->needCountEmptyTable) {
    pInfo->countState = TABLE_COUNT_STATE_END;
  } else {
    pInfo->countState = TABLE_COUNT_STATE_SCAN;
  }

_end:
  if (code != TSDB_CODE_SUCCESS) {
    qError("%s failed at line %d since %s", __func__, lino, tstrerror(code));
  }
  return code;
}

void markGroupProcessed(STableScanInfo* pInfo, uint64_t groupId) {
  if (pInfo->countState == TABLE_COUNT_STATE_END) {
    return;
  }
  if (pInfo->base.pTableListInfo->groupOffset) {
    pInfo->countState = TABLE_COUNT_STATE_PROCESSED;
  } else {
    int32_t code = taosHashRemove(pInfo->base.pTableListInfo->remainGroups, &groupId, sizeof(groupId));
    if (code != TSDB_CODE_SUCCESS) {
      qDebug("%s failed at line %d since %s", __func__, __LINE__, tstrerror(code));
    }
  }
}

static SSDataBlock* getOneRowResultBlock(SExecTaskInfo* pTaskInfo, STableScanBase* pBase, SSDataBlock* pBlock,
                                         const STableKeyInfo* tbInfo) {
  blockDataEmpty(pBlock);
  pBlock->info.rows = 1;
  pBlock->info.id.uid = tbInfo->uid;
  pBlock->info.id.groupId = tbInfo->groupId;
  pBlock->info.blankFill = true;

  // only one row: set all col data to null & hasNull
  int32_t col_num = blockDataGetNumOfCols(pBlock);
  for (int32_t i = 0; i < col_num; ++i) {
    SColumnInfoData* pColInfoData = taosArrayGet(pBlock->pDataBlock, i);
    colDataSetNULL(pColInfoData, 0);
  }

  // set tag/tbname
  terrno = doSetTagColumnData(pBase, pBlock, pTaskInfo, 1);

  return pBlock;
}

static SSDataBlock* getBlockForEmptyTable(SOperatorInfo* pOperator, const STableKeyInfo* tbInfo) {
  STableScanInfo* pTableScanInfo = pOperator->info;
  SSDataBlock*    pBlock =
      getOneRowResultBlock(pOperator->pTaskInfo, &pTableScanInfo->base, pTableScanInfo->pResBlock, tbInfo);

  pOperator->resultInfo.totalRows++;
  return pBlock;
}

static int32_t doTableScanImplNext(SOperatorInfo* pOperator, SSDataBlock** ppRes) {
  int32_t         code = TSDB_CODE_SUCCESS;
  int32_t         lino = 0;
  STableScanInfo* pTableScanInfo = pOperator->info;
  SExecTaskInfo*  pTaskInfo = pOperator->pTaskInfo;
  SStorageAPI*    pAPI = &pTaskInfo->storageAPI;
  SSDataBlock*    pBlock = pTableScanInfo->pResBlock;
  bool            hasNext = false;
  int64_t         st = taosGetTimestampUs();

  QRY_PARAM_CHECK(ppRes);
  pBlock->info.dataLoad = false;

  while (true) {
    code = pAPI->tsdReader.tsdNextDataBlock(pTableScanInfo->base.dataReader, &hasNext);
    if (code != TSDB_CODE_SUCCESS) {
      pAPI->tsdReader.tsdReaderReleaseDataBlock(pTableScanInfo->base.dataReader);
      QUERY_CHECK_CODE(code, lino, _end);
    }

    if (!hasNext) {
      break;
    }

    if (isTaskKilled(pTaskInfo)) {
      pAPI->tsdReader.tsdReaderReleaseDataBlock(pTableScanInfo->base.dataReader);
      code = pTaskInfo->code;
      goto _end;
    }

    if (pOperator->status == OP_EXEC_DONE) {
      pAPI->tsdReader.tsdReaderReleaseDataBlock(pTableScanInfo->base.dataReader);
      break;
    }

    // process this data block based on the probabilities
    bool processThisBlock = processBlockWithProbability(&pTableScanInfo->sample);
    if (!processThisBlock) {
      continue;
    }

    if (pBlock->info.id.uid) {
      pBlock->info.id.groupId = tableListGetTableGroupId(pTableScanInfo->base.pTableListInfo, pBlock->info.id.uid);
    }

    uint32_t status = 0;
    code = loadDataBlock(pOperator, &pTableScanInfo->base, pBlock, &status);
    QUERY_CHECK_CODE(code, lino, _end);

    if (status == FUNC_DATA_REQUIRED_ALL_FILTEROUT) {
      break;
    }

    // current block is filter out according to filter condition, continue load the next block
    if (status == FUNC_DATA_REQUIRED_FILTEROUT || pBlock->info.rows == 0) {
      continue;
    }

    pOperator->resultInfo.totalRows = pTableScanInfo->base.readRecorder.totalRows;
    pTableScanInfo->base.readRecorder.elapsedTime += (taosGetTimestampUs() - st) / 1000.0;

    pOperator->cost.totalCost = pTableScanInfo->base.readRecorder.elapsedTime;
    pBlock->info.scanFlag = pTableScanInfo->base.scanFlag;

    (*ppRes) = pBlock;
    return code;
  }

_end:
  if (code != TSDB_CODE_SUCCESS) {
    qError("%s failed at line %d since %s", __func__, lino, tstrerror(code));
    pTaskInfo->code = code;
    T_LONG_JMP(pTaskInfo->env, code);
  }
  return code;
}

static int32_t doGroupedTableScan(SOperatorInfo* pOperator, SSDataBlock** pBlock) {
  int32_t         code = TSDB_CODE_SUCCESS;
  int32_t         lino = 0;
  STableScanInfo* pTableScanInfo = pOperator->info;
  SExecTaskInfo*  pTaskInfo = pOperator->pTaskInfo;
  SStorageAPI*    pAPI = &pTaskInfo->storageAPI;

  QRY_PARAM_CHECK(pBlock);

  // The read handle is not initialized yet, since no qualified tables exists
  if (pTableScanInfo->base.dataReader == NULL || pOperator->status == OP_EXEC_DONE) {
    return code;
  }

  // do the ascending order traverse in the first place.
  while (pTableScanInfo->scanTimes < pTableScanInfo->scanInfo.numOfAsc) {
    SSDataBlock* p = NULL;
    code = doTableScanImplNext(pOperator, &p);
    QUERY_CHECK_CODE(code, lino, _end);

    if (p != NULL) {
      markGroupProcessed(pTableScanInfo, p->info.id.groupId);
      *pBlock = p;
      return code;
    }

    pTableScanInfo->scanTimes += 1;
    taosHashClear(pTableScanInfo->pIgnoreTables);

    if (pTableScanInfo->scanTimes < pTableScanInfo->scanInfo.numOfAsc) {
      setTaskStatus(pTaskInfo, TASK_NOT_COMPLETED);
      pTableScanInfo->base.scanFlag = MAIN_SCAN;
      pTableScanInfo->base.dataBlockLoadFlag = FUNC_DATA_REQUIRED_DATA_LOAD;
      qDebug("start to repeat ascending order scan data blocks due to query func required, %s", GET_TASKID(pTaskInfo));

      // do prepare for the next round table scan operation
      code = pAPI->tsdReader.tsdReaderResetStatus(pTableScanInfo->base.dataReader, &pTableScanInfo->base.cond);
      QUERY_CHECK_CODE(code, lino, _end);
    }
  }

  int32_t total = pTableScanInfo->scanInfo.numOfAsc + pTableScanInfo->scanInfo.numOfDesc;
  if (pTableScanInfo->scanTimes < total) {
    if (pTableScanInfo->base.cond.order == TSDB_ORDER_ASC) {
      prepareForDescendingScan(&pTableScanInfo->base, pOperator->exprSupp.pCtx, 0);
      code = pAPI->tsdReader.tsdReaderResetStatus(pTableScanInfo->base.dataReader, &pTableScanInfo->base.cond);
      QUERY_CHECK_CODE(code, lino, _end);
      qDebug("%s start to descending order scan data blocks due to query func required", GET_TASKID(pTaskInfo));
    }

    while (pTableScanInfo->scanTimes < total) {
      SSDataBlock* p = NULL;
      code = doTableScanImplNext(pOperator, &p);
      QUERY_CHECK_CODE(code, lino, _end);

      if (p != NULL) {
        markGroupProcessed(pTableScanInfo, p->info.id.groupId);
        *pBlock = p;
        return code;
      }

      pTableScanInfo->scanTimes += 1;
      taosHashClear(pTableScanInfo->pIgnoreTables);

      if (pTableScanInfo->scanTimes < total) {
        setTaskStatus(pTaskInfo, TASK_NOT_COMPLETED);
        pTableScanInfo->base.scanFlag = MAIN_SCAN;

        qDebug("%s start to repeat descending order scan data blocks", GET_TASKID(pTaskInfo));
        code = pAPI->tsdReader.tsdReaderResetStatus(pTableScanInfo->base.dataReader, &pTableScanInfo->base.cond);
        QUERY_CHECK_CODE(code, lino, _end);
      }
    }
  }

  if (pTableScanInfo->countState < TABLE_COUNT_STATE_END) {
    STableListInfo* pTableListInfo = pTableScanInfo->base.pTableListInfo;
    if (pTableListInfo->groupOffset) {  // group by tbname, group by tag + sort
      if (pTableScanInfo->countState < TABLE_COUNT_STATE_PROCESSED) {
        pTableScanInfo->countState = TABLE_COUNT_STATE_PROCESSED;
        STableKeyInfo* pStart =
            (STableKeyInfo*)tableListGetInfo(pTableScanInfo->base.pTableListInfo, pTableScanInfo->tableStartIndex);

        if (NULL == pStart) {
          return code;
        }

        *pBlock = getBlockForEmptyTable(pOperator, pStart);
        return code;
      }
    } else {  // group by tag + no sort
      int32_t numOfTables = 0;
      code = tableListGetSize(pTableListInfo, &numOfTables);
      QUERY_CHECK_CODE(code, lino, _end);

      if (pTableScanInfo->tableEndIndex + 1 >= numOfTables) {
        // get empty group, mark processed & rm from hash
        void* pIte = taosHashIterate(pTableListInfo->remainGroups, NULL);
        if (pIte != NULL) {
          size_t        keySize = 0;
          uint64_t*     pGroupId = taosHashGetKey(pIte, &keySize);
          STableKeyInfo info = {.uid = *(uint64_t*)pIte, .groupId = *pGroupId};
          taosHashCancelIterate(pTableListInfo->remainGroups, pIte);
          markGroupProcessed(pTableScanInfo, *pGroupId);
          *pBlock = getBlockForEmptyTable(pOperator, &info);

          return code;
        }
      }
    }
    pTableScanInfo->countState = TABLE_COUNT_STATE_END;
  }

_end:
  if (code != TSDB_CODE_SUCCESS) {
    qError("%s failed at line %d since %s", __func__, lino, tstrerror(code));
    pTaskInfo->code = code;
  }

  return code;
}

static int32_t createTableListInfoFromParam(SOperatorInfo* pOperator) {
  STableScanInfo*          pInfo = pOperator->info;
  SExecTaskInfo*           pTaskInfo = pOperator->pTaskInfo;
  int32_t                  code = 0;
  STableListInfo*          pListInfo = pInfo->base.pTableListInfo;
  STableScanOperatorParam* pParam = (STableScanOperatorParam*)pOperator->pOperatorGetParam->value;
  int32_t                  num = taosArrayGetSize(pParam->pUidList);
  if (num <= 0) {
    qError("empty table scan uid list");
    return TSDB_CODE_INVALID_PARA;
  }

  qDebug("vgId:%d add total %d dynamic tables to scan, tableSeq:%d, exist num:%" PRId64 ", operator status:%d",
         pTaskInfo->id.vgId, num, pParam->tableSeq, (int64_t)taosArrayGetSize(pListInfo->pTableList),
         pOperator->status);

  if (pParam->tableSeq) {
    pListInfo->oneTableForEachGroup = true;
    if (taosArrayGetSize(pListInfo->pTableList) > 0) {
      taosHashClear(pListInfo->map);
      taosArrayClear(pListInfo->pTableList);
      pOperator->status = OP_EXEC_DONE;
    }
  } else {
    pListInfo->oneTableForEachGroup = false;
    pListInfo->numOfOuputGroups = 1;
  }

  STableKeyInfo info = {.groupId = 0};
  int32_t       tableIdx = 0;
  for (int32_t i = 0; i < num; ++i) {
    uint64_t* pUid = taosArrayGet(pParam->pUidList, i);
    if (!pUid) {
      qError("%s failed at line %d since %s", __func__, __LINE__, tstrerror(terrno));
      return terrno;
    }

    if (taosHashPut(pListInfo->map, pUid, sizeof(uint64_t), &tableIdx, sizeof(int32_t))) {
      if (TSDB_CODE_DUP_KEY == terrno) {
        continue;
      }
      return terrno;
    }

    info.uid = *pUid;
    void* p = taosArrayPush(pListInfo->pTableList, &info);
    if (p == NULL) {
      return terrno;
    }

    tableIdx++;
    qDebug("add dynamic table scan uid:%" PRIu64 ", %s", info.uid, GET_TASKID(pTaskInfo));
  }

  return code;
}

static int32_t doInitReader(STableScanInfo* pInfo, SExecTaskInfo* pTaskInfo, SStorageAPI* pAPI, int32_t* pNum,
                            STableKeyInfo** pList) {
  const char* idStr = GET_TASKID(pTaskInfo);
  int32_t     code = initNextGroupScan(pInfo, pList, pNum);
  if (code) {
    qError("%s failed to init groupScan Info, code:%s at line:%d", idStr, tstrerror(code), __LINE__);
    return code;
  }

  if (pInfo->base.dataReader != NULL) {
    qError("%s tsdb reader should be null", idStr);
    return TSDB_CODE_QRY_EXECUTOR_INTERNAL_ERROR;
  }

  code = pAPI->tsdReader.tsdReaderOpen(pInfo->base.readHandle.vnode, &pInfo->base.cond, *pList, *pNum, pInfo->pResBlock,
                                       (void**)&pInfo->base.dataReader, idStr, &pInfo->pIgnoreTables);
  if (code) {
    qError("%s failed to open tsdbReader, code:%s at line:%d", idStr, tstrerror(code), __LINE__);
  }

  return code;
}

int compareColIdPair(const void* elem1, const void* elem2) {
  SColIdPair* node1 = (SColIdPair*)elem1;
  SColIdPair* node2 = (SColIdPair*)elem2;

  if (node1->orgColId < node2->orgColId) {
    return -1;
  }

  return node1->orgColId > node2->orgColId;
}

static bool isNewScanParam(STableScanOperatorParam* pParam) {
  return pParam->window.skey == INT64_MAX && pParam->window.ekey == INT64_MIN;
}

static int32_t createVTableScanInfoFromParam(SOperatorInfo* pOperator) {
  int32_t                  code = 0;
  int32_t                  lino = 0;
  STableScanInfo*          pInfo = pOperator->info;
  SExecTaskInfo*           pTaskInfo = pOperator->pTaskInfo;
  SStorageAPI*             pAPI = &pTaskInfo->storageAPI;
  STableListInfo*          pListInfo = pInfo->base.pTableListInfo;
  STableScanOperatorParam* pParam = (STableScanOperatorParam*)pOperator->pOperatorGetParam->value;
  SMetaReader              orgTable = {0};
  SMetaReader              superTable = {0};
  SSchemaWrapper*          schema = NULL;
  SArray*                  pColArray = NULL;
  SArray*                  pBlockColArray = NULL;
  int32_t                  num = 0;
  STableKeyInfo*           pList = NULL;

  cleanupQueryTableDataCond(&pInfo->base.cond);

  pAPI->metaReaderFn.initReader(&orgTable, pInfo->base.readHandle.vnode, META_READER_LOCK, &pAPI->metaFn);
  code = pAPI->metaReaderFn.getTableEntryByName(&orgTable, strstr(pParam->pOrgTbInfo->tbName, ".") + 1);
  pAPI->metaReaderFn.readerReleaseLock(&orgTable);
  qDebug("dynamic vtable scan for origin table:%s, %s", pParam->pOrgTbInfo->tbName, GET_TASKID(pTaskInfo));
  QUERY_CHECK_CODE(code, lino, _return);
  switch (orgTable.me.type) {
    case TSDB_CHILD_TABLE:
      pAPI->metaReaderFn.initReader(&superTable, pInfo->base.readHandle.vnode, META_READER_LOCK, &pAPI->metaFn);
      code = pAPI->metaReaderFn.getTableEntryByUid(&superTable, orgTable.me.ctbEntry.suid);
      pAPI->metaReaderFn.readerReleaseLock(&superTable);
      QUERY_CHECK_CODE(code, lino, _return);
      schema = &superTable.me.stbEntry.schemaRow;
      break;
    case TSDB_NORMAL_TABLE:
      schema = &orgTable.me.ntbEntry.schemaRow;
      break;
    default:
      qError("invalid table type:%d", orgTable.me.type);
      return TSDB_CODE_INVALID_PARA;
      break;
  }

  pListInfo->oneTableForEachGroup = true;
  taosHashClear(pListInfo->map);
  taosArrayClear(pListInfo->pTableList);

  uint64_t      pUid = orgTable.me.uid;
  STableKeyInfo info = {.groupId = 0, .uid = pUid};
  int32_t       tableIdx = 0;
  code = taosHashPut(pListInfo->map, &pUid, sizeof(uint64_t), &tableIdx, sizeof(int32_t));
  QUERY_CHECK_CODE(code, lino, _return);
  QUERY_CHECK_NULL(taosArrayPush(pListInfo->pTableList, &info), code, lino, _return, terrno);
  qDebug("add dynamic table scan uid:%" PRIu64 ", %s", info.uid, GET_TASKID(pTaskInfo));

  pColArray = taosArrayInit(schema->nCols, sizeof(SColIdPair));
  QUERY_CHECK_NULL(pColArray, code, lino, _return, terrno);
  pBlockColArray = taosArrayInit(schema->nCols, sizeof(int32_t));
  QUERY_CHECK_NULL(pBlockColArray, code, lino, _return, terrno);

  // virtual table's origin table scan do not has ts column.
  SColIdPair tsPair = {.vtbColId = PRIMARYKEY_TIMESTAMP_COL_ID, .orgColId = PRIMARYKEY_TIMESTAMP_COL_ID};
  QUERY_CHECK_NULL(taosArrayPush(pColArray, &tsPair), code, lino, _return, terrno);

  for (int32_t i = 0; i < taosArrayGetSize(pParam->pOrgTbInfo->colMap); ++i) {
    SColIdNameKV* kv = taosArrayGet(pParam->pOrgTbInfo->colMap, i);
    for (int32_t j = 0; j < schema->nCols; j++) {
      if (strcmp(kv->colName, schema->pSchema[j].name) == 0) {
        SColIdPair pPair = {.vtbColId = kv->colId, .orgColId = (col_id_t)(j + 1)};
        QUERY_CHECK_NULL(taosArrayPush(pColArray, &pPair), code, lino, _return, terrno);
        break;
      }
    }
  }

  for (int32_t i = 0; i < taosArrayGetSize(pColArray); i++) {
    SColIdPair* pPair = (SColIdPair*)taosArrayGet(pColArray, i);
    for (int32_t j = 0; j < taosArrayGetSize(pInfo->base.matchInfo.pList); j++) {
      SColMatchItem* pItem = taosArrayGet(pInfo->base.matchInfo.pList, j);
      if (pItem->colId == pPair->vtbColId) {
        SColIdPair tmpPair = {.orgColId = pPair->orgColId, .vtbColId = pItem->dstSlotId};
        QUERY_CHECK_NULL(taosArrayPush(pBlockColArray, &tmpPair), code, lino, _return, terrno);
        break;
      }
    }
  }

  taosArraySort(pColArray, compareColIdPair);
  taosArraySort(pBlockColArray, compareColIdPair);

  code = initQueryTableDataCondWithColArray(&pInfo->base.cond, &pInfo->base.orgCond, &pInfo->base.readHandle, pColArray);
  QUERY_CHECK_CODE(code, lino, _return);

  if (pInfo->pResBlock) {
    blockDataDestroy(pInfo->pResBlock);
    pInfo->pResBlock = NULL;
  }

  if (pParam->window.ekey > 0) {
    pInfo->base.cond.twindows.skey = pParam->window.ekey + 1;
  } else if (isNewScanParam(pParam)) {
    pInfo->base.cond.twindows.skey = pInfo->base.orgCond.twindows.skey;
    pInfo->base.cond.twindows.ekey = pInfo->base.orgCond.twindows.ekey;
  }
  pInfo->base.cond.suid = orgTable.me.type == TSDB_CHILD_TABLE ? superTable.me.uid : 0;
  pInfo->currentGroupId = 0;
  pInfo->ignoreTag = true;

  code = createOneDataBlockWithColArray(pInfo->pOrgBlock, pBlockColArray, &pInfo->pResBlock);
  QUERY_CHECK_CODE(code, lino, _return);

  void **reader = taosHashGet(pInfo->readerCache, &pUid, sizeof(uint64_t));
  if (reader) {
    if (isNewScanParam(pParam)) {
      pAPI->tsdReader.tsdReaderClose(*reader);
      pInfo->base.dataReader = NULL;

      code = taosHashRemove(pInfo->readerCache, &pUid, sizeof(uint64_t));
      QUERY_CHECK_CODE(code, lino, _return);

      taosRLockLatch(&pTaskInfo->lock);
      code = doInitReader(pInfo, pTaskInfo, pAPI, &num, &pList);
      taosRUnLockLatch(&pTaskInfo->lock);
      QUERY_CHECK_CODE(code, lino, _return);

      code = taosHashPut(pInfo->readerCache, &pUid, sizeof(uint64_t), &pInfo->base.dataReader, POINTER_BYTES);
      QUERY_CHECK_CODE(code, lino, _return);
      pInfo->newReader = true;
    } else {
      pInfo->base.dataReader = *reader;
      code = blockDataEnsureCapacity(pInfo->pResBlock, pOperator->resultInfo.capacity);
      QUERY_CHECK_CODE(code, lino, _return);

      pAPI->tsdReader.tsdReaderSetDatablock(pInfo->base.dataReader, pInfo->pResBlock);
      pInfo->newReader = false;
      pInfo->scanTimes = 0;
    }
  } else {
    pInfo->base.dataReader = NULL;

    taosRLockLatch(&pTaskInfo->lock);
    code = doInitReader(pInfo, pTaskInfo, pAPI, &num, &pList);
    taosRUnLockLatch(&pTaskInfo->lock);
    QUERY_CHECK_CODE(code, lino, _return);

    code = taosHashPut(pInfo->readerCache, &pUid, sizeof(uint64_t), &pInfo->base.dataReader, POINTER_BYTES);
    QUERY_CHECK_CODE(code, lino, _return);
    pInfo->newReader = true;
  }
  pOperator->status = OP_OPENED;
  
  if (pInfo->pResBlock->info.capacity > pOperator->resultInfo.capacity) {
    pOperator->resultInfo.capacity = pInfo->pResBlock->info.capacity;
  }

  pInfo->currentGroupId = -1;
_return:
  if (code) {
    qError("%s failed at line %d since %s", __func__, lino, tstrerror(code));
  }
  taosArrayDestroy(pColArray);
  taosArrayDestroy(pBlockColArray);
  pAPI->metaReaderFn.clearReader(&superTable);
  pAPI->metaReaderFn.clearReader(&orgTable);
  return code;
}

static int32_t startNextGroupScan(SOperatorInfo* pOperator, SSDataBlock** pResult) {
  int32_t         code = TSDB_CODE_SUCCESS;
  int32_t         lino = 0;
  STableScanInfo* pInfo = pOperator->info;
  SExecTaskInfo*  pTaskInfo = pOperator->pTaskInfo;
  SStorageAPI*    pAPI = &pTaskInfo->storageAPI;
  int32_t         numOfTables = 0;

  QRY_PARAM_CHECK(pResult);

  code = tableListGetSize(pInfo->base.pTableListInfo, &numOfTables);
  QUERY_CHECK_CODE(code, lino, _end);

  if ((++pInfo->currentGroupId) >= tableListGetOutputGroups(pInfo->base.pTableListInfo)) {
    setOperatorCompleted(pOperator);
    if (pOperator->dynamicTask) {
      taosArrayClear(pInfo->base.pTableListInfo->pTableList);
      taosHashClear(pInfo->base.pTableListInfo->map);
    }
    return code;
  }

  // reset value for the next group data output
  pOperator->status = OP_OPENED;
  resetLimitInfoForNextGroup(&pInfo->base.limitInfo);

  int32_t        num = 0;
  STableKeyInfo* pList = NULL;
  code = initNextGroupScan(pInfo, &pList, &num);
  QUERY_CHECK_CODE(code, lino, _end);

  code = pAPI->tsdReader.tsdSetQueryTableList(pInfo->base.dataReader, pList, num);
  QUERY_CHECK_CODE(code, lino, _end);

  code = pAPI->tsdReader.tsdReaderResetStatus(pInfo->base.dataReader, &pInfo->base.cond);
  QUERY_CHECK_CODE(code, lino, _end);
  pInfo->scanTimes = 0;

  code = doGroupedTableScan(pOperator, pResult);
  QUERY_CHECK_CODE(code, lino, _end);

  if (*pResult != NULL) {
    if (pOperator->dynamicTask) {
      (*pResult)->info.id.groupId = (*pResult)->info.id.uid;
    }
    return code;
  }

_end:
  if (code != TSDB_CODE_SUCCESS) {
    qError("%s failed at line %d since %s", __func__, lino, tstrerror(code));
    pTaskInfo->code = code;
  }
  return code;
}

static int32_t groupSeqTableScan(SOperatorInfo* pOperator, SSDataBlock** pResBlock) {
  int32_t         code = TSDB_CODE_SUCCESS;
  int32_t         lino = 0;
  STableScanInfo* pInfo = pOperator->info;
  SExecTaskInfo*  pTaskInfo = pOperator->pTaskInfo;
  SStorageAPI*    pAPI = &pTaskInfo->storageAPI;
  int32_t         num = 0;
  STableKeyInfo*  pList = NULL;
  SSDataBlock*    pResult = NULL;
  const char*     idStr = GET_TASKID(pTaskInfo);

  QRY_PARAM_CHECK(pResBlock);

  if (pInfo->currentGroupId == -1) {
    if ((++pInfo->currentGroupId) >= tableListGetOutputGroups(pInfo->base.pTableListInfo)) {
      setOperatorCompleted(pOperator);
      return code;
    }

    taosRLockLatch(&pTaskInfo->lock);
    code = doInitReader(pInfo, pTaskInfo, pAPI, &num, &pList);
    taosRUnLockLatch(&pTaskInfo->lock);
    QUERY_CHECK_CODE(code, lino, _end);

    if (pInfo->filesetDelimited) {
      pAPI->tsdReader.tsdSetFilesetDelimited(pInfo->base.dataReader);
    }

    if (pInfo->pResBlock->info.capacity > pOperator->resultInfo.capacity) {
      pOperator->resultInfo.capacity = pInfo->pResBlock->info.capacity;
    }
  }

  code = doGroupedTableScan(pOperator, &pResult);
  QUERY_CHECK_CODE(code, lino, _end);

  if (pResult != NULL) {
    if (pOperator->dynamicTask) {
      pResult->info.id.groupId = pResult->info.id.uid;
    }

    *pResBlock = pResult;
    return code;
  }

  while (true) {
    code = startNextGroupScan(pOperator, &pResult);
    QUERY_CHECK_CODE(code, lino, _end);

    if (pResult || pOperator->status == OP_EXEC_DONE) {
      *pResBlock = pResult;
      return code;
    }
  }

_end:
  if (code != TSDB_CODE_SUCCESS) {
    qError("%s %s failed at line %d since %s", idStr, __func__, lino, tstrerror(code));
    pTaskInfo->code = code;
  }

  return code;
}

static bool isEmptyQueryTimeWindow(STimeWindow* pWindow) {
  return (pWindow == NULL) || (pWindow->skey > pWindow->ekey);
}

int32_t doTableScanNext(SOperatorInfo* pOperator, SSDataBlock** ppRes) {
  int32_t         code = TSDB_CODE_SUCCESS;
  int32_t         lino = 0;
  STableScanInfo* pInfo = pOperator->info;
  SExecTaskInfo*  pTaskInfo = pOperator->pTaskInfo;
  SStorageAPI*    pAPI = &pTaskInfo->storageAPI;
  QRY_PARAM_CHECK(ppRes);
  qTrace("%s call", __FUNCTION__);
  if (pOperator->pOperatorGetParam) {
    pOperator->dynamicTask = true;
    if (isDynVtbScan(pOperator)) {
      code = createVTableScanInfoFromParam(pOperator);

      freeOperatorParam(pOperator->pOperatorGetParam, OP_GET_PARAM);
      pOperator->pOperatorGetParam = NULL;
      QUERY_CHECK_CODE(code, lino, _end);

      SSDataBlock* result = NULL;
      if (isEmptyQueryTimeWindow(&pInfo->base.cond.twindows) && pInfo->base.cond.type == TIMEWINDOW_RANGE_CONTAINED) {
        (*ppRes) = result;
        return code;
      }

      if (pInfo->newReader) {
        code = startNextGroupScan(pOperator, &result);
        QUERY_CHECK_CODE(code, lino, _end);
      } else {
        code = doGroupedTableScan(pOperator, &result);
        QUERY_CHECK_CODE(code, lino, _end);
      }

      if (result) {
        SSDataBlock* res = NULL;
        pAPI->tsdReader.tsdReaderSetDatablock(pInfo->base.dataReader, NULL);
        code = createOneDataBlockWithTwoBlock(result, pInfo->pOrgBlock, &res);
        QUERY_CHECK_CODE(code, lino, _end);
        pInfo->pResBlock = res;
        blockDataDestroy(result);
        (*ppRes) = res;
      } else {
        STableKeyInfo *keyInfo = taosArrayGet(pInfo->base.pTableListInfo->pTableList, 0);
        QUERY_CHECK_NULL(keyInfo, code, lino, _end, terrno)

        blockDataDestroy(pInfo->pResBlock);
        pInfo->pResBlock = NULL;

        void** reader = taosHashGet(pInfo->readerCache, &keyInfo->uid, sizeof(uint64_t));
        if (reader) {
          if (*reader == pInfo->base.dataReader) {
            pAPI->tsdReader.tsdReaderSetDatablock(pInfo->base.dataReader, NULL);
            pInfo->base.dataReader = NULL;
          }
          if (pAPI->tsdReader.tsdReaderClose) {
            pAPI->tsdReader.tsdReaderClose(*reader);
          }
        }

        code = taosHashRemove(pInfo->readerCache, &keyInfo->uid, sizeof(uint64_t));
        QUERY_CHECK_CODE(code, lino, _end);
      }
      return code;
    } else {
      code = createTableListInfoFromParam(pOperator);
      freeOperatorParam(pOperator->pOperatorGetParam, OP_GET_PARAM);
      pOperator->pOperatorGetParam = NULL;
      QUERY_CHECK_CODE(code, lino, _end);

      if (pOperator->status == OP_EXEC_DONE) {
        pInfo->currentGroupId = -1;
        pOperator->status = OP_OPENED;
        SSDataBlock* result = NULL;

        while (true) {
          code = startNextGroupScan(pOperator, &result);
          QUERY_CHECK_CODE(code, lino, _end);

          if (result || pOperator->status == OP_EXEC_DONE) {
            (*ppRes) = result;
            return code;
          }
        }
      }
    }
  }

  // scan table one by one sequentially
  if (pInfo->scanMode == TABLE_SCAN__TABLE_ORDER) {
    int32_t       numOfTables = 0;
    STableKeyInfo tInfo = {0};
    pInfo->countState = TABLE_COUNT_STATE_END;

    while (1) {
      SSDataBlock* result = NULL;
      code = doGroupedTableScan(pOperator, &result);
      QUERY_CHECK_CODE(code, lino, _end);

      if (result || (pOperator->status == OP_EXEC_DONE) || isTaskKilled(pTaskInfo)) {
        (*ppRes) = result;
        return code;
      }

      // if no data, switch to next table and continue scan
      pInfo->currentTable++;

      taosRLockLatch(&pTaskInfo->lock);
      numOfTables = 0;
      code = tableListGetSize(pInfo->base.pTableListInfo, &numOfTables);
      if (code != TSDB_CODE_SUCCESS) {
        taosRUnLockLatch(&pTaskInfo->lock);
        TSDB_CHECK_CODE(code, lino, _end);
      }

      if (pInfo->currentTable >= numOfTables) {
        qDebug("all table checked in table list, total:%d, return NULL, %s", numOfTables, GET_TASKID(pTaskInfo));
        taosRUnLockLatch(&pTaskInfo->lock);
        (*ppRes) = NULL;
        return code;
      }

      STableKeyInfo* tmp = (STableKeyInfo*)tableListGetInfo(pInfo->base.pTableListInfo, pInfo->currentTable);
      if (!tmp) {
        taosRUnLockLatch(&pTaskInfo->lock);
        (*ppRes) = NULL;
        QUERY_CHECK_NULL(tmp, code, lino, _end, terrno);
      }

      tInfo = *tmp;
      taosRUnLockLatch(&pTaskInfo->lock);

      code = pAPI->tsdReader.tsdSetQueryTableList(pInfo->base.dataReader, &tInfo, 1);
      QUERY_CHECK_CODE(code, lino, _end);
      qDebug("set uid:%" PRIu64 " into scanner, total tables:%d, index:%d/%d %s", tInfo.uid, numOfTables,
             pInfo->currentTable, numOfTables, GET_TASKID(pTaskInfo));

      code = pAPI->tsdReader.tsdReaderResetStatus(pInfo->base.dataReader, &pInfo->base.cond);
      QUERY_CHECK_CODE(code, lino, _end);
      pInfo->scanTimes = 0;
    }
  } else {  // scan table group by group sequentially
    code = groupSeqTableScan(pOperator, ppRes);
    QUERY_CHECK_CODE(code, lino, _end);
  }

_end:
  if (code != TSDB_CODE_SUCCESS) {
    qError("%s %s failed at line %d since %s", GET_TASKID(pTaskInfo), __func__, lino, tstrerror(code));
    pTaskInfo->code = code;
    T_LONG_JMP(pTaskInfo->env, code);
  }

  return code;
}

static int32_t getTableScannerExecInfo(struct SOperatorInfo* pOptr, void** pOptrExplain, uint32_t* len) {
  SFileBlockLoadRecorder* pRecorder = taosMemoryCalloc(1, sizeof(SFileBlockLoadRecorder));
  if (!pRecorder) {
    return terrno;
  }
  STableScanInfo* pTableScanInfo = pOptr->info;
  *pRecorder = pTableScanInfo->base.readRecorder;
  *pOptrExplain = pRecorder;
  *len = sizeof(SFileBlockLoadRecorder);
  return 0;
}

static void destroyTableScanBase(STableScanBase* pBase, TsdReader* pAPI) {
  cleanupQueryTableDataCond(&pBase->cond);
  cleanupQueryTableDataCond(&pBase->orgCond);

  if (pAPI->tsdReaderClose) {
    pAPI->tsdReaderClose(pBase->dataReader);
  }
  pBase->dataReader = NULL;

  if (pBase->matchInfo.pList != NULL) {
    taosArrayDestroy(pBase->matchInfo.pList);
  }

  tableListDestroy(pBase->pTableListInfo);
  taosLRUCacheCleanup(pBase->metaCache.pTableMetaEntryCache);
  cleanupExprSupp(&pBase->pseudoSup);
}

static void cleanReaderForVTable(STableScanInfo* pInfo){
  if (pInfo != NULL && pInfo->base.readerAPI.tsdReaderClose) {
    void *pIter = taosHashIterate(pInfo->readerCache, NULL);
    while (pIter != NULL) {
      void **reader = pIter;
      if (*reader) {
        if (*reader == pInfo->base.dataReader) {
          pInfo->base.dataReader = NULL;
        }
        pInfo->base.readerAPI.tsdReaderClose(*reader);
      }
      pIter = taosHashIterate(pInfo->readerCache, pIter);
    }
  }
}

static void destroyTableScanOperatorInfo(void* param) {
  STableScanInfo* pTableScanInfo = (STableScanInfo*)param;
  blockDataDestroy(pTableScanInfo->pResBlock);
  blockDataDestroy(pTableScanInfo->pOrgBlock);
  taosHashCleanup(pTableScanInfo->pIgnoreTables);
  if (pTableScanInfo->virtualStableScan && pTableScanInfo->readerCache) {
    cleanReaderForVTable(pTableScanInfo);
    taosHashCleanup(pTableScanInfo->readerCache);
  }
  destroyTableScanBase(&pTableScanInfo->base, &pTableScanInfo->base.readerAPI);
  taosMemoryFreeClear(param);
}

static void resetClolumnReserve(SSDataBlock* pBlock, int32_t dataRequireFlag) {
  if (pBlock && dataRequireFlag == FUNC_DATA_REQUIRED_NOT_LOAD) {
    int32_t numOfCols = taosArrayGetSize(pBlock->pDataBlock);
    for (int32_t i = 0; i < numOfCols; ++i) {
      SColumnInfoData* pCol = (SColumnInfoData*)taosArrayGet(pBlock->pDataBlock, i);
      if (pCol) {
        pCol->info.noData = true;
      }
    }
  }
}

static int32_t resetTableScanOperatorState(SOperatorInfo* pOper) {
  int32_t         code = TSDB_CODE_SUCCESS;
  STableScanInfo*   pInfo = pOper->info;
  pOper->status = OP_NOT_OPENED;

  pInfo->scanTimes = 0;
  pInfo->currentGroupId = -1;
  pInfo->tableEndIndex = -1;
  pInfo->tableStartIndex = 0;
  pInfo->currentTable = 0;
  pInfo->scanMode = 0;
  pInfo->countState = 0;
<<<<<<< HEAD
  pInfo->base.scanFlag = (pInfo->scanInfo.numOfAsc > 1) ? PRE_SCAN : MAIN_SCAN;
=======
  if (!pInfo->virtualStableScan) {
  // if (pInfo->virtualStableScan && pInfo->readerCache) {
  //   cleanReaderForVTable(pInfo);
  //   taosHashClear(pInfo->readerCache);
  //   pInfo->readerCache = false;
  // } else {
    if (pInfo->base.readerAPI.tsdReaderClose) {
      pInfo->base.readerAPI.tsdReaderClose(pInfo->base.dataReader);
    }
    pInfo->base.dataReader = NULL;
  }
>>>>>>> 5efb5418

  tableListDestroy(pInfo->base.pTableListInfo);
  pInfo->base.pTableListInfo = tableListCreate();
  if (!pInfo->base.pTableListInfo) {
    qError("%s failed at line %d since %s", __func__, __LINE__, tstrerror(terrno));
    return terrno;
  }
  SExecTaskInfo*         pTaskInfo = pOper->pTaskInfo;
<<<<<<< HEAD
  
=======

>>>>>>> 5efb5418
  STableScanPhysiNode* pTableScanNode = (STableScanPhysiNode*)pTaskInfo->pSubplan->pNode;
  if (!pTableScanNode->scan.node.dynamicOp) {
    code = createScanTableListInfo(&pTableScanNode->scan, pTableScanNode->pGroupTags, pTableScanNode->groupSort,
                                    &pInfo->base.readHandle, pInfo->base.pTableListInfo, 
                                    pTaskInfo->pSubplan->pTagCond, pTaskInfo->pSubplan->pTagIndexCond, pTaskInfo, NULL);
    if (code) {
      qError("%s failed to createScanTableListInfo, code:%s", __func__, tstrerror(code));
      return code;
    }
  }

  initLimitInfo(pTableScanNode->scan.node.pLimit, pTableScanNode->scan.node.pSlimit, &pInfo->base.limitInfo);
<<<<<<< HEAD
  cleanupQueryTableDataCond(&pInfo->base.cond);
  code = initQueryTableDataCond(&pInfo->base.cond, pTableScanNode, &pInfo->base.readHandle, true);
=======

  cleanupQueryTableDataCond(&pInfo->base.cond);
  code = initQueryTableDataCond(&pInfo->base.cond, pTableScanNode, &pInfo->base.readHandle);
>>>>>>> 5efb5418
  if (code) {
    qError("%s failed to initQueryTableDataCond, code:%s", __func__, tstrerror(code));
    return code;
  }
<<<<<<< HEAD
  pInfo->base.cond.startVersion = 0;
  pInfo->base.cond.endVersion = pInfo->base.readHandle.version;
=======
>>>>>>> 5efb5418
  if (pTableScanNode->scan.node.dynamicOp && pTableScanNode->scan.virtualStableScan) {
    cleanupQueryTableDataCond(&pInfo->base.orgCond);
    memcpy(&pInfo->base.orgCond, &pInfo->base.cond, sizeof(SQueryTableDataCond));
    memset(&pInfo->base.cond, 0, sizeof(SQueryTableDataCond));
<<<<<<< HEAD
    if (pInfo->base.readerAPI.tsdReaderClose) {
      pInfo->base.readerAPI.tsdReaderClose(pInfo->base.dataReader);
    }
    pInfo->base.dataReader = NULL;
  } else {
    // reuse tsdb reader
    if ((++pInfo->currentGroupId) >= tableListGetOutputGroups(pInfo->base.pTableListInfo)) {
      setOperatorCompleted(pOper);
      return code;
    }

    taosRLockLatch(&pTaskInfo->lock);
    do {
      int32_t        num = 0;
      STableKeyInfo* pList = NULL;
      code = initNextGroupScan(pInfo, &pList, &num);
      if (code) {
        qError("%s failed to initNextGroupScan, code:%s", __func__, tstrerror(code));
        break;
      }
      code = pInfo->base.readerAPI.tsdSetQueryTableList(pInfo->base.dataReader, pList, num);
      if (code) {
        qError("%s failed to tsdSetQueryTableList, code:%s", __func__, tstrerror(code));
        break;
      }
      code = pInfo->base.readerAPI.tsdReaderResetStatus(pInfo->base.dataReader, &pInfo->base.cond);
      if (code) {
        qError("%s failed to tsdReaderResetStatus, code:%s", __func__, tstrerror(code));
        break;
      }
      pInfo->base.readerAPI.tsdReaderResetVer(pInfo->base.dataReader, &pInfo->base.cond);
      code = pInfo->base.readerAPI.tsdReaderResetExTimeWindow(pInfo->base.dataReader, &pInfo->base.cond);
      if (code) {
        qError("%s failed to tsdReaderResetStatus, code:%s", __func__, tstrerror(code));
        break;
      }
        
    } while (0);
    taosRUnLockLatch(&pTaskInfo->lock);
    if (code) return code;

    if (pInfo->filesetDelimited) {
      pInfo->base.readerAPI.tsdSetFilesetDelimited(pInfo->base.dataReader);
    }

    if (pInfo->pResBlock->info.capacity > pOper->resultInfo.capacity) {
      pOper->resultInfo.capacity = pInfo->pResBlock->info.capacity;
    }
=======
>>>>>>> 5efb5418
  }

  pOper->resultInfo.totalRows = 0;
  blockDataEmpty(pInfo->pResBlock);
  blockDataEmpty(pInfo->pOrgBlock);
  taosHashClear(pInfo->pIgnoreTables);
  return code;
}

int32_t createTableScanOperatorInfo(STableScanPhysiNode* pTableScanNode, SReadHandle* readHandle,
                                    STableListInfo* pTableListInfo, SExecTaskInfo* pTaskInfo,
                                    SOperatorInfo** pOptrInfo) {
  QRY_PARAM_CHECK(pOptrInfo);

  int32_t         code = TSDB_CODE_SUCCESS;
  int32_t         lino = 0;
  STableScanInfo* pInfo = taosMemoryCalloc(1, sizeof(STableScanInfo));
  SOperatorInfo*  pOperator = taosMemoryCalloc(1, sizeof(SOperatorInfo));
  if (pInfo == NULL || pOperator == NULL) {
    code = terrno;
    goto _error;
  }
<<<<<<< HEAD
=======

>>>>>>> 5efb5418
  pOperator->pPhyNode = pTableScanNode;
  SScanPhysiNode*     pScanNode = &pTableScanNode->scan;
  SDataBlockDescNode* pDescNode = pScanNode->node.pOutputDataBlockDesc;

  int32_t numOfCols = 0;
  code =
      extractColMatchInfo(pScanNode->pScanCols, pDescNode, &numOfCols, COL_MATCH_FROM_COL_ID, &pInfo->base.matchInfo);
  QUERY_CHECK_CODE(code, lino, _error);

  initLimitInfo(pScanNode->node.pLimit, pScanNode->node.pSlimit, &pInfo->base.limitInfo);
  code = initQueryTableDataCond(&pInfo->base.cond, pTableScanNode, readHandle, true);
  QUERY_CHECK_CODE(code, lino, _error);

  if (pScanNode->pScanPseudoCols != NULL) {
    SExprSupp* pSup = &pInfo->base.pseudoSup;
    pSup->pExprInfo = NULL;
    code = createExprInfo(pScanNode->pScanPseudoCols, NULL, &pSup->pExprInfo, &pSup->numOfExprs);
    QUERY_CHECK_CODE(code, lino, _error);

    pSup->pCtx = createSqlFunctionCtx(pSup->pExprInfo, pSup->numOfExprs, &pSup->rowEntryInfoOffset,
                                      &pTaskInfo->storageAPI.functionStore);
    QUERY_CHECK_NULL(pSup->pCtx, code, lino, _error, terrno);
  }

  pInfo->scanInfo = (SScanInfo){.numOfAsc = pTableScanNode->scanSeq[0], .numOfDesc = pTableScanNode->scanSeq[1]};
  pInfo->base.scanFlag = (pInfo->scanInfo.numOfAsc > 1) ? PRE_SCAN : MAIN_SCAN;

  pInfo->base.pdInfo.interval = extractIntervalInfo(pTableScanNode);
  pInfo->base.readHandle = *readHandle;
  pInfo->base.dataBlockLoadFlag = pTableScanNode->dataRequired;

  pInfo->sample.sampleRatio = pTableScanNode->ratio;
  pInfo->sample.seed = taosGetTimestampSec();

  pInfo->base.readerAPI = pTaskInfo->storageAPI.tsdReader;
  initResultSizeInfo(&pOperator->resultInfo, 4096);
  pInfo->pResBlock = createDataBlockFromDescNode(pDescNode);
  resetClolumnReserve(pInfo->pResBlock, pInfo->base.dataBlockLoadFlag);
  QUERY_CHECK_NULL(pInfo->pResBlock, code, lino, _error, terrno);

  code = prepareDataBlockBuf(pInfo->pResBlock, &pInfo->base.matchInfo);
  QUERY_CHECK_CODE(code, lino, _error);

  pInfo->virtualStableScan = pScanNode->virtualStableScan;
  if (pScanNode->node.dynamicOp && pScanNode->virtualStableScan) {
    TSWAP(pInfo->pOrgBlock, pInfo->pResBlock);
    pInfo->pResBlock = NULL;
    memcpy(&pInfo->base.orgCond, &pInfo->base.cond, sizeof(SQueryTableDataCond));
    memset(&pInfo->base.cond, 0, sizeof(SQueryTableDataCond));
  }

  if (pInfo->virtualStableScan) {
    pInfo->readerCache = taosHashInit(1024, taosGetDefaultHashFunction(TSDB_DATA_TYPE_BIGINT), false, HASH_NO_LOCK);
    QUERY_CHECK_NULL(pInfo->readerCache, code, lino, _error, terrno);
  }

  code = filterInitFromNode((SNode*)pTableScanNode->scan.node.pConditions, &pOperator->exprSupp.pFilterInfo, 0,
                            pTaskInfo->pStreamRuntimeInfo);
  QUERY_CHECK_CODE(code, lino, _error);

  pInfo->currentGroupId = -1;

  pInfo->tableEndIndex = -1;
  pInfo->assignBlockUid = pTableScanNode->assignBlockUid;
  pInfo->hasGroupByTag = pTableScanNode->pGroupTags ? true : false;

  setOperatorInfo(pOperator, "TableScanOperator", QUERY_NODE_PHYSICAL_PLAN_TABLE_SCAN, false, OP_NOT_OPENED, pInfo,
                  pTaskInfo);
  pOperator->exprSupp.numOfExprs = numOfCols;

  pInfo->needCountEmptyTable = tsCountAlwaysReturnValue && pTableScanNode->needCountEmptyTable;
  pInfo->ignoreTag = false;

  pInfo->base.pTableListInfo = pTableListInfo;
  pInfo->base.metaCache.pTableMetaEntryCache = taosLRUCacheInit(1024 * 128, -1, .5);
  if (pInfo->base.metaCache.pTableMetaEntryCache == NULL) {
    code = terrno;
    QUERY_CHECK_CODE(code, lino, _error);
  }

  pInfo->filesetDelimited = pTableScanNode->filesetDelimited;

  taosLRUCacheSetStrictCapacity(pInfo->base.metaCache.pTableMetaEntryCache, false);
  pOperator->fpSet = createOperatorFpSet(optrDummyOpenFn, doTableScanNext, NULL, destroyTableScanOperatorInfo,
                                         optrDefaultBufFn, getTableScannerExecInfo, optrDefaultGetNextExtFn, NULL);
<<<<<<< HEAD
  setOperatorResetStateFn(pOperator, resetTableScanOperatorState);                                    
=======

  setOperatorResetStateFn(pOperator, resetTableScanOperatorState); 
>>>>>>> 5efb5418
  // for non-blocking operator, the open cost is always 0
  pOperator->cost.openCost = 0;
  *pOptrInfo = pOperator;
  return TSDB_CODE_SUCCESS;

_error:
  if (pInfo != NULL) {
    pInfo->base.pTableListInfo = NULL;  // this attribute will be destroy outside of this function
    destroyTableScanOperatorInfo(pInfo);
  }

  if (pOperator != NULL) {
    pOperator->info = NULL;
    destroyOperator(pOperator);
  }
  pTaskInfo->code = code;
  return code;
}

int32_t createTableSeqScanOperatorInfo(void* pReadHandle, SExecTaskInfo* pTaskInfo, SOperatorInfo** pOptrInfo) {
  QRY_PARAM_CHECK(pOptrInfo);

  int32_t         code = 0;
  STableScanInfo* pInfo = taosMemoryCalloc(1, sizeof(STableScanInfo));
  SOperatorInfo*  pOperator = taosMemoryCalloc(1, sizeof(SOperatorInfo));
  if (pInfo == NULL || pOperator == NULL) {
    code = terrno;
    goto _end;
  }

  pInfo->base.dataReader = pReadHandle;
  //  pInfo->prevGroupId       = -1;

  setOperatorInfo(pOperator, "TableSeqScanOperator", QUERY_NODE_PHYSICAL_PLAN_TABLE_SEQ_SCAN, false, OP_NOT_OPENED,
                  pInfo, pTaskInfo);
  pOperator->fpSet = createOperatorFpSet(optrDummyOpenFn, doTableScanImplNext, NULL, NULL, optrDefaultBufFn, NULL,
                                         optrDefaultGetNextExtFn, NULL);
  *pOptrInfo = pOperator;
  return code;

_end:
  if (pInfo != NULL) {
    taosMemoryFree(pInfo);
  }

  if (pOperator != NULL) {
    taosMemoryFree(pOperator);
  }

  pTaskInfo->code = code;
  return code;
}

static int32_t doBlockDataPrimaryKeyFilter(SSDataBlock* pBlock, STqOffsetVal* offset) {
  int32_t code = TSDB_CODE_SUCCESS;
  int32_t lino = 0;
  if (pBlock->info.window.skey != offset->ts || offset->primaryKey.type == 0) {
    return code;
  }
  bool* p = taosMemoryCalloc(pBlock->info.rows, sizeof(bool));
  QUERY_CHECK_NULL(p, code, lino, _end, terrno);
  bool hasUnqualified = false;

  SColumnInfoData* pColTs = taosArrayGet(pBlock->pDataBlock, 0);
  SColumnInfoData* pColPk = taosArrayGet(pBlock->pDataBlock, 1);

  qDebug("doBlockDataWindowFilter primary key, ts:%" PRId64 " %" PRId64, offset->ts,
         VALUE_GET_TRIVIAL_DATUM(&offset->primaryKey));
  QUERY_CHECK_CONDITION((pColPk->info.type == offset->primaryKey.type), code, lino, _end,
                        TSDB_CODE_QRY_EXECUTOR_INTERNAL_ERROR);

  __compar_fn_t func = getComparFunc(pColPk->info.type, 0);
  QUERY_CHECK_NULL(func, code, lino, _end, terrno);
  for (int32_t i = 0; i < pBlock->info.rows; ++i) {
    int64_t* ts = (int64_t*)colDataGetData(pColTs, i);
    void*    data = colDataGetData(pColPk, i);
    if (IS_VAR_DATA_TYPE(pColPk->info.type)) {
      if (IS_STR_DATA_BLOB(pColPk->info.type)) {
        QUERY_CHECK_CODE(code = TSDB_CODE_BLOB_NOT_SUPPORT_PRIMARY_KEY, lino, _end);
      }
      void* tmq = taosMemoryMalloc(offset->primaryKey.nData + VARSTR_HEADER_SIZE);
      QUERY_CHECK_NULL(tmq, code, lino, _end, terrno);
      memcpy(varDataVal(tmq), offset->primaryKey.pData, offset->primaryKey.nData);
      varDataLen(tmq) = offset->primaryKey.nData;
      p[i] = (*ts > offset->ts) || (func(data, tmq) > 0);
      taosMemoryFree(tmq);
    } else {
      p[i] = (*ts > offset->ts) || (func(data, VALUE_GET_DATUM(&offset->primaryKey, pColPk->info.type)) > 0);
    }

    if (!p[i]) {
      hasUnqualified = true;
    }
  }

  if (hasUnqualified) {
    code = trimDataBlock(pBlock, pBlock->info.rows, p);
    QUERY_CHECK_CODE(code, lino, _end);
  }

_end:
  taosMemoryFree(p);
  if (code != TSDB_CODE_SUCCESS) {
    qError("%s failed at line %d since %s", __func__, lino, tstrerror(code));
  }
  return code;
}

int32_t colIdComparFn(const void* param1, const void* param2) {
  int32_t p1 = *(int32_t*)param1;
  int32_t p2 = *(int32_t*)param2;

  if (p1 == p2) {
    return 0;
  } else {
    return (p1 < p2) ? -1 : 1;
  }
}

static int32_t setBlockIntoRes(SStreamScanInfo* pInfo, const SSDataBlock* pBlock) {
  int32_t         code = TSDB_CODE_SUCCESS;
  int32_t         lino = 0;
  SDataBlockInfo* pBlockInfo = &pInfo->pRes->info;
  SOperatorInfo*  pOperator = pInfo->pStreamScanOp;
  SExecTaskInfo*  pTaskInfo = pOperator->pTaskInfo;
  const char*     id = GET_TASKID(pTaskInfo);
  bool            isVtableSourceScan = (pTaskInfo->pSubplan->pVTables != NULL);

  code = blockDataEnsureCapacity(pInfo->pRes, pBlock->info.rows);
  QUERY_CHECK_CODE(code, lino, _end);

  pBlockInfo->rows = pBlock->info.rows;
  pBlockInfo->id.uid = pBlock->info.id.uid;
  pBlockInfo->type = STREAM_NORMAL;
  pBlockInfo->version = pBlock->info.version;

  STableScanInfo* pTableScanInfo = pInfo->pTableScanOp->info;
  if (!isVtableSourceScan) {
    pBlockInfo->id.groupId = tableListGetTableGroupId(pTableScanInfo->base.pTableListInfo, pBlock->info.id.uid);
  } else {
    // use original table uid as groupId for vtable
    pBlockInfo->id.groupId = pBlock->info.id.groupId;
  }

  SArray* pColList = taosArrayInit(4, sizeof(int32_t));
  QUERY_CHECK_NULL(pColList, code, lino, _end, terrno);

  // todo extract method
  for (int32_t i = 0; i < taosArrayGetSize(pInfo->matchInfo.pList); ++i) {
    SColMatchItem* pColMatchInfo = taosArrayGet(pInfo->matchInfo.pList, i);
    if (!pColMatchInfo->needOutput) {
      continue;
    }

    bool colExists = false;
    for (int32_t j = 0; j < blockDataGetNumOfCols(pBlock); ++j) {
      SColumnInfoData* pResCol = NULL;
      code = bdGetColumnInfoData(pBlock, j, &pResCol);
      QUERY_CHECK_CODE(code, lino, _end);

      if (pResCol->info.colId == pColMatchInfo->colId) {
        SColumnInfoData* pDst = taosArrayGet(pInfo->pRes->pDataBlock, pColMatchInfo->dstSlotId);
        code = colDataAssign(pDst, pResCol, pBlock->info.rows, &pInfo->pRes->info);
        QUERY_CHECK_CODE(code, lino, _end);

        colExists = true;
        void* tmp = taosArrayPush(pColList, &pColMatchInfo->dstSlotId);
        QUERY_CHECK_NULL(tmp, code, lino, _end, terrno);
        break;
      }
    }

    // the required column does not exists in submit block, let's set it to be all null value
    if (!colExists) {
      SColumnInfoData* pDst = taosArrayGet(pInfo->pRes->pDataBlock, pColMatchInfo->dstSlotId);
      colDataSetNNULL(pDst, 0, pBlockInfo->rows);
      void* tmp = taosArrayPush(pColList, &pColMatchInfo->dstSlotId);
      QUERY_CHECK_NULL(tmp, code, lino, _end, terrno);
    }
  }

  // currently only the tbname pseudo column
  if (pInfo->numOfPseudoExpr > 0 && !isVtableSourceScan) {
    code = addTagPseudoColumnData(&pInfo->readHandle, pInfo->pPseudoExpr, pInfo->numOfPseudoExpr, pInfo->pRes,
                                  pBlockInfo->rows, pTaskInfo, &pTableScanInfo->base.metaCache);
    // ignore the table not exists error, since this table may have been dropped during the scan procedure.
    if (code) {
      QUERY_CHECK_CODE(code, lino, _end);
    }

    // reset the error code.
    terrno = 0;

    for (int32_t i = 0; i < pInfo->numOfPseudoExpr; ++i) {
      void* tmp = taosArrayPush(pColList, &pInfo->pPseudoExpr[i].base.resSchema.slotId);
      QUERY_CHECK_NULL(tmp, code, lino, _end, terrno);
    }
  }

  taosArraySort(pColList, colIdComparFn);

  int32_t i = 0, j = 0;
  while (i < taosArrayGetSize(pColList)) {
    int32_t slot1 = *(int32_t*)taosArrayGet(pColList, i);
    if (slot1 > j) {
      SColumnInfoData* pDst = taosArrayGet(pInfo->pRes->pDataBlock, j);
      colDataSetNNULL(pDst, 0, pBlockInfo->rows);
      j += 1;
    } else {
      i += 1;
      j += 1;
    }
  }

  while (j < taosArrayGetSize(pInfo->pRes->pDataBlock)) {
    SColumnInfoData* pDst = taosArrayGet(pInfo->pRes->pDataBlock, j);
    colDataSetNNULL(pDst, 0, pBlockInfo->rows);
    j += 1;
  }

  taosArrayDestroy(pColList);

  code = doFilter(pInfo->pRes, pOperator->exprSupp.pFilterInfo, NULL, NULL);
  QUERY_CHECK_CODE(code, lino, _end);

  code = blockDataUpdateTsWindow(pInfo->pRes, pInfo->primaryTsIndex);
  QUERY_CHECK_CODE(code, lino, _end);
  if (pInfo->pRes->info.rows == 0) {
    return 0;
  }

_end:
  if (code != TSDB_CODE_SUCCESS) {
    qError("%s failed at line %d since %s", __func__, lino, tstrerror(code));
  }
  return code;
}

static int32_t processPrimaryKey(SSDataBlock* pBlock, bool hasPrimaryKey, STqOffsetVal* offset) {
  int32_t code = TSDB_CODE_SUCCESS;
  int32_t lino = 0;
  SValue  val = {0};
  if (hasPrimaryKey) {
    code = doBlockDataPrimaryKeyFilter(pBlock, offset);
    if (code != TSDB_CODE_SUCCESS) {
      qError("%s failed at line %d since %s", __func__, __LINE__, tstrerror(code));
      return code;
    }
    SColumnInfoData* pColPk = taosArrayGet(pBlock->pDataBlock, 1);

    if (pBlock->info.rows < 1) {
      return code;
    }
    void* tmp = colDataGetData(pColPk, pBlock->info.rows - 1);
    val.type = pColPk->info.type;
    if (IS_VAR_DATA_TYPE(pColPk->info.type)) {
      if (IS_STR_DATA_BLOB(pColPk->info.type)) {
        return TSDB_CODE_BLOB_NOT_SUPPORT_PRIMARY_KEY;
      }
      val.pData = taosMemoryMalloc(varDataLen(tmp));
      QUERY_CHECK_NULL(val.pData, code, lino, _end, terrno);
      val.nData = varDataLen(tmp);
      memcpy(val.pData, varDataVal(tmp), varDataLen(tmp));
    } else {
      valueSetDatum(&val, pColPk->info.type, tmp, pColPk->info.bytes);
    }
  }
  tqOffsetResetToData(offset, pBlock->info.id.uid, pBlock->info.window.ekey, val);

_end:
  if (code != TSDB_CODE_SUCCESS) {
    qError("%s failed at line %d since %s", __func__, lino, tstrerror(code));
  }
  return code;
}

static int32_t doQueueScanNext(SOperatorInfo* pOperator, SSDataBlock** ppRes) {
  int32_t        code = TSDB_CODE_SUCCESS;
  int32_t        lino = 0;
  SExecTaskInfo* pTaskInfo = pOperator->pTaskInfo;
  SStorageAPI*   pAPI = &pTaskInfo->storageAPI;

  SStreamScanInfo* pInfo = pOperator->info;
  const char*      id = GET_TASKID(pTaskInfo);

  qDebug("start to exec queue scan, %s", id);

  if (isTaskKilled(pTaskInfo)) {
    (*ppRes) = NULL;
    return pTaskInfo->code;
  }

  if (pTaskInfo->streamInfo.currentOffset.type == TMQ_OFFSET__SNAPSHOT_DATA) {
    while (1) {
      SSDataBlock* pResult = NULL;
      code = doTableScanNext(pInfo->pTableScanOp, &pResult);
      QUERY_CHECK_CODE(code, lino, _end);

      if (pResult && pResult->info.rows > 0) {
        bool hasPrimaryKey = pAPI->tqReaderFn.tqGetTablePrimaryKey(pInfo->tqReader);
        code = processPrimaryKey(pResult, hasPrimaryKey, &pTaskInfo->streamInfo.currentOffset);
        QUERY_CHECK_CODE(code, lino, _end);
        qDebug("tmqsnap doQueueScan get data utid:%" PRId64, pResult->info.id.uid);
        if (pResult->info.rows > 0) {
          (*ppRes) = pResult;
          return code;
        }
      } else {
        break;
      }
    }

    STableScanInfo* pTSInfo = pInfo->pTableScanOp->info;
    pAPI->tsdReader.tsdReaderClose(pTSInfo->base.dataReader);

    pTSInfo->base.dataReader = NULL;
    int64_t validVer = pTaskInfo->streamInfo.snapshotVer + 1;
    qDebug("queue scan tsdb over, switch to wal ver %" PRId64, validVer);
    if (pAPI->tqReaderFn.tqReaderSeek(pInfo->tqReader, validVer, pTaskInfo->id.str) < 0) {
      (*ppRes) = NULL;
      return code;
    }

    tqOffsetResetToLog(&pTaskInfo->streamInfo.currentOffset, validVer);
  }

  if (pTaskInfo->streamInfo.currentOffset.type == TMQ_OFFSET__LOG) {
    while (1) {
      bool hasResult =
          pAPI->tqReaderFn.tqReaderNextBlockInWal(pInfo->tqReader, id, pTaskInfo->streamInfo.sourceExcluded);

      SSDataBlock*       pRes = pAPI->tqReaderFn.tqGetResultBlock(pInfo->tqReader);
      struct SWalReader* pWalReader = pAPI->tqReaderFn.tqReaderGetWalReader(pInfo->tqReader);

      // curVersion move to next
      tqOffsetResetToLog(&pTaskInfo->streamInfo.currentOffset, pWalReader->curVersion);

      // use ts to pass time when replay, because ts not used if type is log
      pTaskInfo->streamInfo.currentOffset.ts = pAPI->tqReaderFn.tqGetResultBlockTime(pInfo->tqReader);

      if (hasResult) {
        qDebug("doQueueScan get data from log %" PRId64 " rows, version:%" PRId64, pRes->info.rows,
               pTaskInfo->streamInfo.currentOffset.version);
        blockDataCleanup(pInfo->pRes);
        code = setBlockIntoRes(pInfo, pRes);
        QUERY_CHECK_CODE(code, lino, _end);
        qDebug("doQueueScan after filter get data from log %" PRId64 " rows, version:%" PRId64, pInfo->pRes->info.rows,
               pTaskInfo->streamInfo.currentOffset.version);
        if (pInfo->pRes->info.rows > 0) {
          (*ppRes) = pInfo->pRes;
          return code;
        }
      } else {
        qDebug("doQueueScan get none from log, return, version:%" PRId64, pTaskInfo->streamInfo.currentOffset.version);
        (*ppRes) = NULL;
        return code;
      }
    }
  } else {
    qError("unexpected streamInfo prepare type: %d", pTaskInfo->streamInfo.currentOffset.type);
    (*ppRes) = NULL;
    return code;
  }

_end:
  if (code != TSDB_CODE_SUCCESS) {
    qError("%s failed at line %d since %s", __func__, lino, tstrerror(code));
    pTaskInfo->code = code;
    T_LONG_JMP(pTaskInfo->env, code);
  }
  (*ppRes) = NULL;
  return code;
}

static SSDataBlock* doQueueScan(SOperatorInfo* pOperator) {
  SSDataBlock* pRes = NULL;
  int32_t      code = doQueueScanNext(pOperator, &pRes);
  return pRes;
}

int32_t extractTableIdList(const STableListInfo* pTableListInfo, SArray** ppArrayRes) {
  int32_t code = TSDB_CODE_SUCCESS;
  int32_t lino = 0;
  SArray* tableIdList = taosArrayInit(4, sizeof(uint64_t));
  QUERY_CHECK_NULL(tableIdList, code, lino, _end, terrno);

  // Transfer the Array of STableKeyInfo into uid list.
  int32_t size = 0;
  code = tableListGetSize(pTableListInfo, &size);
  QUERY_CHECK_CODE(code, lino, _end);
  for (int32_t i = 0; i < size; ++i) {
    STableKeyInfo* pkeyInfo = tableListGetInfo(pTableListInfo, i);
    QUERY_CHECK_NULL(pkeyInfo, code, lino, _end, terrno);
    void* tmp = taosArrayPush(tableIdList, &pkeyInfo->uid);
    QUERY_CHECK_NULL(tmp, code, lino, _end, terrno);
  }

  (*ppArrayRes) = tableIdList;

_end:
  if (code != TSDB_CODE_SUCCESS) {
    qError("%s failed at line %d since %s", __func__, lino, tstrerror(code));
  }
  return code;
}

static int32_t doRawScanNext(SOperatorInfo* pOperator, SSDataBlock** ppRes) {
  int32_t        code = TSDB_CODE_SUCCESS;
  int32_t        lino = 0;
  SExecTaskInfo* pTaskInfo = pOperator->pTaskInfo;
  SStorageAPI*   pAPI = &pTaskInfo->storageAPI;

  SStreamRawScanInfo* pInfo = pOperator->info;
  pTaskInfo->streamInfo.btMetaRsp.batchMetaReq = NULL;  // use batchMetaReq != NULL to judge if data is meta
  pTaskInfo->streamInfo.btMetaRsp.batchMetaLen = NULL;

  qDebug("tmqsnap doRawScan called");
  if (pTaskInfo->streamInfo.currentOffset.type == TMQ_OFFSET__SNAPSHOT_DATA) {
    bool hasNext = false;
    if (pInfo->dataReader && pInfo->sContext->withMeta != ONLY_META) {
      code = pAPI->tsdReader.tsdNextDataBlock(pInfo->dataReader, &hasNext);
      if (code != TSDB_CODE_SUCCESS) {
        pAPI->tsdReader.tsdReaderReleaseDataBlock(pInfo->dataReader);
        QUERY_CHECK_CODE(code, lino, _end);
      }
    }

    if (pInfo->dataReader && hasNext) {
      if (isTaskKilled(pTaskInfo)) {
        pAPI->tsdReader.tsdReaderReleaseDataBlock(pInfo->dataReader);
        return code;
      }

      SSDataBlock* pBlock = NULL;
      code = pAPI->tsdReader.tsdReaderRetrieveDataBlock(pInfo->dataReader, &pBlock, NULL);
      QUERY_CHECK_CODE(code, lino, _end);

      if (pBlock && pBlock->info.rows > 0) {
        bool hasPrimaryKey = pAPI->snapshotFn.taosXGetTablePrimaryKey(pInfo->sContext);
        code = processPrimaryKey(pBlock, hasPrimaryKey, &pTaskInfo->streamInfo.currentOffset);
        QUERY_CHECK_CODE(code, lino, _end);
        qDebug("tmqsnap doRawScan get data uid:%" PRId64, pBlock->info.id.uid);
        (*ppRes) = pBlock;
        return code;
      }
    }

    SMetaTableInfo mtInfo = {0};
    code = pAPI->snapshotFn.getMetaTableInfoFromSnapshot(pInfo->sContext, &mtInfo);
    QUERY_CHECK_CODE(code, lino, _end);
    if (code != 0) {
      destroyMetaTableInfo(&mtInfo);
      QUERY_CHECK_CODE(code, lino, _end);
    }
    STqOffsetVal offset = {0};
    if (mtInfo.uid == 0 || pInfo->sContext->withMeta == ONLY_META) {  // read snapshot done, change to get data from wal
      qDebug("tmqsnap read snapshot done, change to get data from wal");
      tqOffsetResetToLog(&offset, pInfo->sContext->snapVersion + 1);
    } else {
      SValue val = {0};
      tqOffsetResetToData(&offset, mtInfo.uid, INT64_MIN, val);
      qDebug("tmqsnap change get data uid:%" PRId64, mtInfo.uid);
    }
    destroyMetaTableInfo(&mtInfo);
    code = qStreamPrepareScan(pTaskInfo, &offset, pInfo->sContext->subType);
    QUERY_CHECK_CODE(code, lino, _end);
    (*ppRes) = NULL;
    return code;
  } else if (pTaskInfo->streamInfo.currentOffset.type == TMQ_OFFSET__SNAPSHOT_META) {
    SSnapContext* sContext = pInfo->sContext;
    for (int32_t i = 0; i < tmqRowSize; i++) {
      void*   data = NULL;
      int32_t dataLen = 0;
      int16_t type = 0;
      int64_t uid = 0;
      if (pAPI->snapshotFn.getTableInfoFromSnapshot(sContext, &data, &dataLen, &type, &uid) < 0) {
        qError("tmqsnap getTableInfoFromSnapshot error");
        taosMemoryFreeClear(data);
        break;
      }

      if (!sContext->queryMeta) {  // change to get data next poll request
        STqOffsetVal offset = {0};
        SValue       val = {0};
        tqOffsetResetToData(&offset, 0, INT64_MIN, val);
        code = qStreamPrepareScan(pTaskInfo, &offset, pInfo->sContext->subType);
        QUERY_CHECK_CODE(code, lino, _end);
        break;
      } else {
        tqOffsetResetToMeta(&pTaskInfo->streamInfo.currentOffset, uid);
        SMqMetaRsp tmpMetaRsp = {0};
        tmpMetaRsp.resMsgType = type;
        tmpMetaRsp.metaRspLen = dataLen;
        tmpMetaRsp.metaRsp = data;
        if (!pTaskInfo->streamInfo.btMetaRsp.batchMetaReq) {
          pTaskInfo->streamInfo.btMetaRsp.batchMetaReq = taosArrayInit(4, POINTER_BYTES);
          QUERY_CHECK_NULL(pTaskInfo->streamInfo.btMetaRsp.batchMetaReq, code, lino, _end, terrno);

          pTaskInfo->streamInfo.btMetaRsp.batchMetaLen = taosArrayInit(4, sizeof(int32_t));
          QUERY_CHECK_NULL(pTaskInfo->streamInfo.btMetaRsp.batchMetaLen, code, lino, _end, terrno);
        }
        int32_t  tempRes = TSDB_CODE_SUCCESS;
        uint32_t len = 0;
        tEncodeSize(tEncodeMqMetaRsp, &tmpMetaRsp, len, tempRes);
        if (TSDB_CODE_SUCCESS != tempRes) {
          qError("tmqsnap tEncodeMqMetaRsp error");
          taosMemoryFreeClear(data);
          break;
        }

        int32_t tLen = sizeof(SMqRspHead) + len;
        void*   tBuf = taosMemoryCalloc(1, tLen);
        QUERY_CHECK_NULL(tBuf, code, lino, _end, terrno);

        void*    metaBuff = POINTER_SHIFT(tBuf, sizeof(SMqRspHead));
        SEncoder encoder = {0};
        tEncoderInit(&encoder, metaBuff, len);
        int32_t tempLen = tEncodeMqMetaRsp(&encoder, &tmpMetaRsp);
        if (tempLen < 0) {
          qError("tmqsnap tEncodeMqMetaRsp error");
          tEncoderClear(&encoder);
          taosMemoryFreeClear(tBuf);
          taosMemoryFreeClear(data);
          break;
        }
        taosMemoryFreeClear(data);
        void* tmp = taosArrayPush(pTaskInfo->streamInfo.btMetaRsp.batchMetaReq, &tBuf);
        QUERY_CHECK_NULL(tmp, code, lino, _end, terrno);

        tmp = taosArrayPush(pTaskInfo->streamInfo.btMetaRsp.batchMetaLen, &tLen);
        QUERY_CHECK_NULL(tmp, code, lino, _end, terrno);
      }
    }

    (*ppRes) = NULL;
    return code;
  }

_end:
  if (code != TSDB_CODE_SUCCESS) {
    qError("%s failed at line %d since %s", __func__, lino, tstrerror(code));
    pTaskInfo->code = code;
    T_LONG_JMP(pTaskInfo->env, code);
  }

  (*ppRes) = NULL;
  return code;
}

static void destroyTmqRawScanOperatorInfo(void* param) {
  SStreamRawScanInfo* pRawScan = (SStreamRawScanInfo*)param;
  pRawScan->pAPI->tsdReader.tsdReaderClose(pRawScan->dataReader);
  pRawScan->pAPI->snapshotFn.destroySnapshot(pRawScan->sContext);
  tableListDestroy(pRawScan->pTableListInfo);
  taosMemoryFree(pRawScan);
}

// for subscribing db or stb (not including column),
// if this scan is used, meta data can be return
// and schemas are decided when scanning
int32_t createTmqRawScanOperatorInfo(SReadHandle* pHandle, SExecTaskInfo* pTaskInfo, SOperatorInfo** pOptrInfo) {
  // create operator
  // create tb reader
  // create meta reader
  // create tq reader

  QRY_PARAM_CHECK(pOptrInfo);
  int32_t code = TSDB_CODE_SUCCESS;
  int32_t lino = 0;

  SStreamRawScanInfo* pInfo = taosMemoryCalloc(1, sizeof(SStreamRawScanInfo));
  SOperatorInfo*      pOperator = taosMemoryCalloc(1, sizeof(SOperatorInfo));
  if (pInfo == NULL || pOperator == NULL) {
    code = terrno;
    lino = __LINE__;
    goto _end;
  }

  pInfo->pTableListInfo = tableListCreate();
  QUERY_CHECK_NULL(pInfo->pTableListInfo, code, lino, _end, terrno);
  pInfo->vnode = pHandle->vnode;
  pInfo->pAPI = &pTaskInfo->storageAPI;

  pInfo->sContext = pHandle->sContext;
  setOperatorInfo(pOperator, "RawScanOperator", QUERY_NODE_PHYSICAL_PLAN_TABLE_SCAN, false, OP_NOT_OPENED, pInfo,
                  pTaskInfo);

  pOperator->fpSet = createOperatorFpSet(NULL, doRawScanNext, NULL, destroyTmqRawScanOperatorInfo, optrDefaultBufFn,
                                         NULL, optrDefaultGetNextExtFn, NULL);
  *pOptrInfo = pOperator;
  return code;

_end:
  if (code != TSDB_CODE_SUCCESS) {
    qError("%s failed at line %d since %s", __func__, lino, tstrerror(code));
  }
  taosMemoryFree(pInfo);
  taosMemoryFree(pOperator);
  pTaskInfo->code = code;
  return code;
}

void destroyTmqScanOperatorInfo(void* param) {
  if (param == NULL) {
    return;
  }

  SStreamScanInfo* pStreamScan = (SStreamScanInfo*)param;
  if (pStreamScan->pTableScanOp && pStreamScan->pTableScanOp->info) {
    destroyOperator(pStreamScan->pTableScanOp);
  }

  if (pStreamScan->tqReader != NULL && pStreamScan->readerFn.tqReaderClose != NULL) {
    pStreamScan->readerFn.tqReaderClose(pStreamScan->tqReader);
  }
  if (pStreamScan->pVtableMergeHandles) {
    taosHashCleanup(pStreamScan->pVtableMergeHandles);
    pStreamScan->pVtableMergeHandles = NULL;
  }
  if (pStreamScan->pVtableMergeBuf) {
    destroyDiskbasedBuf(pStreamScan->pVtableMergeBuf);
    pStreamScan->pVtableMergeBuf = NULL;
  }
  if (pStreamScan->pVtableReadyHandles) {
    taosArrayDestroy(pStreamScan->pVtableReadyHandles);
    pStreamScan->pVtableReadyHandles = NULL;
  }
  if (pStreamScan->pTableListInfo) {
    tableListDestroy(pStreamScan->pTableListInfo);
    pStreamScan->pTableListInfo = NULL;
  }
  if (pStreamScan->matchInfo.pList) {
    taosArrayDestroy(pStreamScan->matchInfo.pList);
  }
  if (pStreamScan->pPseudoExpr) {
    destroyExprInfo(pStreamScan->pPseudoExpr, pStreamScan->numOfPseudoExpr);
    taosMemoryFree(pStreamScan->pPseudoExpr);
  }

  cleanupExprSupp(&pStreamScan->tbnameCalSup);
  cleanupExprSupp(&pStreamScan->tagCalSup);

  blockDataDestroy(pStreamScan->pRes);
  blockDataDestroy(pStreamScan->pUpdateRes);
  blockDataDestroy(pStreamScan->pDeleteDataRes);
  blockDataDestroy(pStreamScan->pUpdateDataRes);
  blockDataDestroy(pStreamScan->pCreateTbRes);
  taosArrayDestroy(pStreamScan->pBlockLists);
  blockDataDestroy(pStreamScan->pCheckpointRes);

  taosMemoryFree(pStreamScan);
}

int32_t addPrimaryKeyCol(SSDataBlock* pBlock, uint8_t type, int32_t bytes) {
  int32_t code = TSDB_CODE_SUCCESS;
  int32_t lino = 0;
  pBlock->info.rowSize += bytes;
  SColumnInfoData infoData = {0};
  infoData.info.type = type;
  infoData.info.bytes = bytes;
  void* tmp = taosArrayPush(pBlock->pDataBlock, &infoData);
  QUERY_CHECK_NULL(tmp, code, lino, _end, terrno);

_end:
  if (code != TSDB_CODE_SUCCESS) {
    qError("%s failed at line %d since %s", __func__, lino, tstrerror(code));
  }
  return code;
}

static SSDataBlock* createStreamVtableBlock(SColMatchInfo* pMatchInfo, const char* idstr) {
  int32_t      code = TSDB_CODE_SUCCESS;
  int32_t      lino = 0;
  SSDataBlock* pRes = NULL;

  QUERY_CHECK_NULL(pMatchInfo, code, lino, _end, TSDB_CODE_INVALID_PARA);

  code = createDataBlock(&pRes);
  QUERY_CHECK_CODE(code, lino, _end);
  int32_t numOfOutput = taosArrayGetSize(pMatchInfo->pList);
  for (int32_t i = 0; i < numOfOutput; ++i) {
    SColMatchItem* pItem = taosArrayGet(pMatchInfo->pList, i);
    if (!pItem->needOutput) {
      continue;
    }
    SColumnInfoData colInfo = createColumnInfoData(pItem->dataType.type, pItem->dataType.bytes, pItem->colId);
    code = blockDataAppendColInfo(pRes, &colInfo);
    QUERY_CHECK_CODE(code, lino, _end);
  }

_end:
  if (code != TSDB_CODE_SUCCESS) {
    qError("%s failed at line %d since %s, id: %s", __func__, lino, tstrerror(code), idstr);
    if (pRes != NULL) {
      blockDataDestroy(pRes);
    }
    pRes = NULL;
    terrno = code;
  }
  return pRes;
}

 int32_t createTmqScanOperatorInfo(SReadHandle* pHandle, STableScanPhysiNode* pTableScanNode,
                                                  SNode* pTagCond, STableListInfo* pTableListInfo,
                                                  SExecTaskInfo* pTaskInfo, SOperatorInfo** pOptrInfo) {
  QRY_PARAM_CHECK(pOptrInfo);

  int32_t          code = TSDB_CODE_SUCCESS;
  int32_t          lino = 0;
  SArray*          pColIds = NULL;
  SStreamScanInfo* pInfo = taosMemoryCalloc(1, sizeof(SStreamScanInfo));
  SOperatorInfo*   pOperator = taosMemoryCalloc(1, sizeof(SOperatorInfo));
  SStorageAPI*     pAPI = &pTaskInfo->storageAPI;
  const char*      idstr = pTaskInfo->id.str;
  SSHashObj*       pVtableInfos = pTaskInfo->pSubplan->pVTables;

  if (pInfo == NULL || pOperator == NULL) {
    code = terrno;
    goto _error;
  }

  SScanPhysiNode*     pScanPhyNode = &pTableScanNode->scan;
  SDataBlockDescNode* pDescNode = pScanPhyNode->node.pOutputDataBlockDesc;

  pInfo->pTagCond = pTagCond;
  pInfo->pGroupTags = pTableScanNode->pGroupTags;

  int32_t numOfCols = 0;
  code = extractColMatchInfo(pScanPhyNode->pScanCols, pDescNode, &numOfCols, COL_MATCH_FROM_COL_ID, &pInfo->matchInfo);
  if (code != TSDB_CODE_SUCCESS) {
    goto _error;
  }

  SDataType pkType = {0};
  pInfo->primaryKeyIndex = -1;
  pInfo->basic.primaryPkIndex = -1;
  int32_t numOfOutput = taosArrayGetSize(pInfo->matchInfo.pList);
  pColIds = taosArrayInit(numOfOutput, sizeof(int16_t));
  QUERY_CHECK_NULL(pColIds, code, lino, _error, terrno);

  for (int32_t i = 0; i < numOfOutput; ++i) {
    SColMatchItem* id = taosArrayGet(pInfo->matchInfo.pList, i);
    QUERY_CHECK_NULL(id, code, lino, _error, terrno);

    int16_t colId = id->colId;
    void*   tmp = taosArrayPush(pColIds, &colId);
    QUERY_CHECK_NULL(tmp, code, lino, _error, terrno);

    if (id->colId == PRIMARYKEY_TIMESTAMP_COL_ID) {
      pInfo->primaryTsIndex = id->dstSlotId;
    }
    if (id->isPk) {
      pInfo->primaryKeyIndex = id->dstSlotId;
      pInfo->basic.primaryPkIndex = id->dstSlotId;
      pkType = id->dataType;
    }
  }

  pInfo->pPartTbnameSup = NULL;
  if (pTableScanNode->pSubtable != NULL) {
    SExprInfo* pSubTableExpr = taosMemoryCalloc(1, sizeof(SExprInfo));
    if (pSubTableExpr == NULL) {
      code = terrno;
      goto _error;
    }

    pInfo->tbnameCalSup.pExprInfo = pSubTableExpr;
    code = createExprFromOneNode(pSubTableExpr, pTableScanNode->pSubtable, 0);
    QUERY_CHECK_CODE(code, lino, _error);

    if (initExprSupp(&pInfo->tbnameCalSup, pSubTableExpr, 1, &pTaskInfo->storageAPI.functionStore) != 0) {
      goto _error;
    }
  }

  if (pTableScanNode->pTags != NULL) {
    int32_t    numOfTags;
    SExprInfo* pTagExpr = createExpr(pTableScanNode->pTags, &numOfTags);
    if (pTagExpr == NULL) {
      goto _error;
    }
    code = initExprSupp(&pInfo->tagCalSup, pTagExpr, numOfTags, &pTaskInfo->storageAPI.functionStore);
    if (code != 0) {
      goto _error;
    }
  }

  pInfo->pBlockLists = taosArrayInit(4, sizeof(SPackedData));
  TSDB_CHECK_NULL(pInfo->pBlockLists, code, lino, _error, terrno);

  if (pHandle->vnode) {
    SOperatorInfo* pTableScanOp = NULL;
    code = createTableScanOperatorInfo(pTableScanNode, pHandle, pTableListInfo, pTaskInfo, &pTableScanOp);
    if (pTableScanOp == NULL || code != 0) {
      qError("createTableScanOperatorInfo error, code:%d", pTaskInfo->code);
      goto _error;
    }

    STableScanInfo* pTSInfo = (STableScanInfo*)pTableScanOp->info;
    if (pHandle->version > 0) {
      pTSInfo->base.cond.endVersion = pHandle->version;
    }

    STableKeyInfo* pList = NULL;
    int32_t        num = 0;
    code = tableListGetGroupList(pTableListInfo, 0, &pList, &num);
    QUERY_CHECK_CODE(code, lino, _error);

    if (pHandle->initTableReader) {
      pTSInfo->scanMode = TABLE_SCAN__TABLE_ORDER;
      pTSInfo->base.dataReader = NULL;
    }

    if (pHandle->initTqReader) {
      pInfo->tqReader = pAPI->tqReaderFn.tqReaderOpen(pHandle->vnode);
      QUERY_CHECK_NULL(pInfo->tqReader, code, lino, _error, terrno);
    } else {
      pInfo->tqReader = pHandle->tqReader;
      QUERY_CHECK_NULL(pInfo->tqReader, code, lino, _error, TSDB_CODE_QRY_EXECUTOR_INTERNAL_ERROR);
    }

    if (pVtableInfos != NULL) {
      // save vtable info into tqReader for vtable source scan
      SSDataBlock* pResBlock = createStreamVtableBlock(&pInfo->matchInfo, idstr);
      QUERY_CHECK_CODE(code, lino, _error);
      code = pAPI->tqReaderFn.tqReaderSetVtableInfo(pInfo->tqReader, pHandle->vnode, pAPI, pVtableInfos, &pResBlock,
                                                    idstr);
      QUERY_CHECK_CODE(code, lino, _error);
    }

    pInfo->pUpdateInfo = NULL;
    pInfo->pTableScanOp = pTableScanOp;
    if (pInfo->pTableScanOp->pTaskInfo->streamInfo.pState) {
      pAPI->stateStore.streamStateSetNumber(pInfo->pTableScanOp->pTaskInfo->streamInfo.pState, -1,
                                            pInfo->primaryTsIndex);
    }

    pInfo->readHandle = *pHandle;
    pTaskInfo->streamInfo.snapshotVer = pHandle->version;
    pInfo->pCreateTbRes = buildCreateTableBlock(&pInfo->tbnameCalSup, &pInfo->tagCalSup);
    QUERY_CHECK_NULL(pInfo->pCreateTbRes, code, lino, _error, terrno);
    pInfo->hasPart = false;

    code = blockDataEnsureCapacity(pInfo->pCreateTbRes, 8);
    QUERY_CHECK_CODE(code, lino, _error);

    // set the extract column id to streamHandle
    code = pAPI->tqReaderFn.tqReaderSetColIdList(pInfo->tqReader, pColIds, idstr);
    QUERY_CHECK_CODE(code, lino, _error);

    SArray* tableIdList = NULL;
    code = extractTableIdList(((STableScanInfo*)(pInfo->pTableScanOp->info))->base.pTableListInfo, &tableIdList);
    QUERY_CHECK_CODE(code, lino, _error);
    code = pAPI->tqReaderFn.tqReaderSetQueryTableList(pInfo->tqReader, tableIdList, idstr);
    QUERY_CHECK_CODE(code, lino, _error);
    taosArrayDestroy(tableIdList);
    memcpy(&pTaskInfo->streamInfo.tableCond, &pTSInfo->base.cond, sizeof(SQueryTableDataCond));
  } else {
    taosArrayDestroy(pColIds);
    tableListDestroy(pTableListInfo);
  }

  // clear the local variable to avoid repeatly free
  pColIds = NULL;

  // create the pseduo columns info
  if (pTableScanNode->scan.pScanPseudoCols != NULL) {
    code = createExprInfo(pTableScanNode->scan.pScanPseudoCols, NULL, &pInfo->pPseudoExpr, &pInfo->numOfPseudoExpr);
    QUERY_CHECK_CODE(code, lino, _error);
  }

  code = filterInitFromNode((SNode*)pScanPhyNode->node.pConditions, &pOperator->exprSupp.pFilterInfo, 0, NULL);
  QUERY_CHECK_CODE(code, lino, _error);

  pInfo->pRes = createDataBlockFromDescNode(pDescNode);
  QUERY_CHECK_NULL(pInfo->pRes, code, lino, _error, terrno);
  code = createSpecialDataBlock(STREAM_CLEAR, &pInfo->pUpdateRes);
  QUERY_CHECK_CODE(code, lino, _error);

  pInfo->scanMode = STREAM_SCAN_FROM_READERHANDLE;
  pInfo->windowSup = (SWindowSupporter){.pStreamAggSup = NULL, .gap = -1, .parentType = QUERY_NODE_PHYSICAL_PLAN};
  pInfo->groupId = 0;
  pInfo->igCheckGroupId = false;
  pInfo->pStreamScanOp = pOperator;
  pInfo->deleteDataIndex = 0;
  code = createSpecialDataBlock(STREAM_DELETE_DATA, &pInfo->pDeleteDataRes);
  QUERY_CHECK_CODE(code, lino, _error);

  pInfo->updateWin = (STimeWindow){.skey = INT64_MAX, .ekey = INT64_MAX};
  code = createSpecialDataBlock(STREAM_CLEAR, &pInfo->pUpdateDataRes);
  QUERY_CHECK_CODE(code, lino, _error);

  pInfo->assignBlockUid = pTableScanNode->assignBlockUid;
  pInfo->partitionSup.needCalc = false;
  pInfo->igCheckUpdate = pTableScanNode->igCheckUpdate;
  pInfo->igExpired = pTableScanNode->igExpired;
  pInfo->twAggSup.maxTs = INT64_MIN;
  pInfo->pState = pTaskInfo->streamInfo.pState;
  pInfo->stateStore = pTaskInfo->storageAPI.stateStore;
  pInfo->readerFn = pTaskInfo->storageAPI.tqReaderFn;
  pInfo->pFillSup = NULL;
  pInfo->useGetResultRange = false;
  pInfo->pRangeScanRes = NULL;

  code = createSpecialDataBlock(STREAM_CHECKPOINT, &pInfo->pCheckpointRes);
  QUERY_CHECK_CODE(code, lino, _error);

  setOperatorInfo(pOperator, STREAM_SCAN_OP_NAME, QUERY_NODE_PHYSICAL_PLAN_STREAM_SCAN, false, OP_NOT_OPENED, pInfo,
                  pTaskInfo);
  pOperator->exprSupp.numOfExprs = taosArrayGetSize(pInfo->pRes->pDataBlock);

  pOperator->fpSet = createOperatorFpSet(optrDummyOpenFn, doQueueScanNext, NULL, destroyTmqScanOperatorInfo, optrDefaultBufFn,
                                         NULL, optrDefaultGetNextExtFn, NULL);

  *pOptrInfo = pOperator;
  return code;

_error:
  if (pColIds != NULL) {
    taosArrayDestroy(pColIds);
  }

  if (pInfo != NULL && pInfo->pTableScanOp != NULL) {
    STableScanInfo* p = (STableScanInfo*)pInfo->pTableScanOp->info;
    if (p != NULL) {
      p->base.pTableListInfo = NULL;
    }
    destroyTmqScanOperatorInfo(pInfo);
  }

  if (pOperator != NULL) {
    pOperator->info = NULL;
    destroyOperator(pOperator);
  }
  pTaskInfo->code = code;
  return code;
}

static int32_t doTagScanOneTable(SOperatorInfo* pOperator, SSDataBlock* pRes, SMetaReader* mr, SStorageAPI* pAPI) {
  int32_t        code = TSDB_CODE_SUCCESS;
  int32_t        lino = 0;
  SExecTaskInfo* pTaskInfo = pOperator->pTaskInfo;
  STagScanInfo*  pInfo = pOperator->info;
  SExprInfo*     pExprInfo = &pOperator->exprSupp.pExprInfo[0];
  int32_t        count = pRes->info.rows;

  STableKeyInfo* item = tableListGetInfo(pInfo->pTableListInfo, pInfo->curPos);
  if (!item) {
    qError("failed to get table meta, uid:0x%" PRIx64 ", code:%s, %s", item->uid, tstrerror(terrno),
           GET_TASKID(pTaskInfo));
    tDecoderClear(&(*mr).coder);
    goto _end;
  }

  code = pAPI->metaReaderFn.getTableEntryByUid(mr, item->uid);
  tDecoderClear(&(*mr).coder);
  if (code != TSDB_CODE_SUCCESS) {
    qError("failed to get table meta, uid:0x%" PRIx64 ", code:%s, %s", item->uid, tstrerror(terrno),
           GET_TASKID(pTaskInfo));
    goto _end;
  }

  char str[512];
  for (int32_t j = 0; j < pOperator->exprSupp.numOfExprs; ++j) {
    SColumnInfoData* pDst = taosArrayGet(pRes->pDataBlock, pExprInfo[j].base.resSchema.slotId);

    // refactor later
    if (FUNCTION_TYPE_TBNAME == pExprInfo[j].pExpr->_function.functionType) {
      STR_TO_VARSTR(str, (*mr).me.name);
      code = colDataSetVal(pDst, (count), str, false);
      QUERY_CHECK_CODE(code, lino, _end);
    } else if (FUNCTION_TYPE_TBUID == pExprInfo[j].pExpr->_function.functionType) {
      code = colDataSetVal(pDst, (count), (char*)&(*mr).me.uid, false);
      QUERY_CHECK_CODE(code, lino, _end);
    } else if (FUNCTION_TYPE_VGID == pExprInfo[j].pExpr->_function.functionType) {
      code = colDataSetVal(pDst, (count), (char*)&pTaskInfo->id.vgId, false);
      QUERY_CHECK_CODE(code, lino, _end);
    } else {  // it is a tag value
      STagVal val = {0};
      val.cid = pExprInfo[j].base.pParam[0].pCol->colId;
      const char* p = pAPI->metaFn.extractTagVal((*mr).me.ctbEntry.pTags, pDst->info.type, &val);

      char* data = NULL;
      if (pDst->info.type != TSDB_DATA_TYPE_JSON && p != NULL) {
        data = tTagValToData((const STagVal*)p, false);
      } else {
        data = (char*)p;
      }

      code = colDataSetVal(pDst, (count), data,
                           (data == NULL) || (pDst->info.type == TSDB_DATA_TYPE_JSON && tTagIsJsonNull(data)));
      QUERY_CHECK_CODE(code, lino, _end);

      if ((pDst->info.type != TSDB_DATA_TYPE_JSON) && (p != NULL) && IS_VAR_DATA_TYPE(((const STagVal*)p)->type) &&
          (data != NULL)) {
        taosMemoryFree(data);
      }
    }
  }

_end:
  if (code != TSDB_CODE_SUCCESS) {
    qError("%s failed at line %d since %s", __func__, lino, tstrerror(code));
    pTaskInfo->code = code;
  } else {
    pRes->info.rows++;
  }

  return code;
}

static void tagScanFreeUidTag(void* p) {
  STUidTagInfo* pInfo = p;
  if (pInfo->pTagVal != NULL) {
    taosMemoryFree(pInfo->pTagVal);
  }
}

static int32_t tagScanCreateResultData(SDataType* pType, int32_t numOfRows, SScalarParam* pParam) {
  SColumnInfoData* pColumnData = taosMemoryCalloc(1, sizeof(SColumnInfoData));
  if (pColumnData == NULL) {
    return terrno;
  }

  pColumnData->info.type = pType->type;
  pColumnData->info.bytes = pType->bytes;
  pColumnData->info.scale = pType->scale;
  pColumnData->info.precision = pType->precision;

  int32_t code = colInfoDataEnsureCapacity(pColumnData, numOfRows, true);
  if (code != TSDB_CODE_SUCCESS) {
    terrno = code;
    taosMemoryFree(pColumnData);
    return terrno;
  }

  pParam->columnData = pColumnData;
  pParam->colAlloced = true;
  return TSDB_CODE_SUCCESS;
}

static EDealRes tagScanRewriteTagColumn(SNode** pNode, void* pContext) {
  int32_t                code = TSDB_CODE_SUCCESS;
  int32_t                lino = 0;
  STagScanFilterContext* pCtx = (STagScanFilterContext*)pContext;
  SColumnNode*           pSColumnNode = NULL;
  if (QUERY_NODE_COLUMN == nodeType((*pNode))) {
    pSColumnNode = *(SColumnNode**)pNode;
  } else if (QUERY_NODE_FUNCTION == nodeType((*pNode))) {
    SFunctionNode* pFuncNode = *(SFunctionNode**)(pNode);
    if (pFuncNode->funcType == FUNCTION_TYPE_TBNAME) {
      pSColumnNode = NULL;
      pCtx->code = nodesMakeNode(QUERY_NODE_COLUMN, (SNode**)&pSColumnNode);
      if (NULL == pSColumnNode) {
        return DEAL_RES_ERROR;
      }
      pSColumnNode->colId = -1;
      pSColumnNode->colType = COLUMN_TYPE_TBNAME;
      pSColumnNode->node.resType.type = TSDB_DATA_TYPE_VARCHAR;
      pSColumnNode->node.resType.bytes = TSDB_TABLE_FNAME_LEN - 1 + VARSTR_HEADER_SIZE;
      nodesDestroyNode(*pNode);
      *pNode = (SNode*)pSColumnNode;
    } else {
      return DEAL_RES_CONTINUE;
    }
  } else {
    return DEAL_RES_CONTINUE;
  }

  void* data = taosHashGet(pCtx->colHash, &pSColumnNode->colId, sizeof(pSColumnNode->colId));
  if (!data) {
    code = taosHashPut(pCtx->colHash, &pSColumnNode->colId, sizeof(pSColumnNode->colId), pNode, sizeof((*pNode)));
    if (code == TSDB_CODE_DUP_KEY) {
      code = TSDB_CODE_SUCCESS;
    }
    QUERY_CHECK_CODE(code, lino, _end);
    pSColumnNode->slotId = pCtx->index++;
    SColumnInfo cInfo = {.colId = pSColumnNode->colId,
                         .type = pSColumnNode->node.resType.type,
                         .bytes = pSColumnNode->node.resType.bytes};
    void*       tmp = taosArrayPush(pCtx->cInfoList, &cInfo);
    QUERY_CHECK_NULL(tmp, code, lino, _end, terrno);
  } else {
    SColumnNode* col = *(SColumnNode**)data;
    pSColumnNode->slotId = col->slotId;
  }

_end:
  if (code != TSDB_CODE_SUCCESS) {
    qError("%s failed at line %d since %s", __func__, lino, tstrerror(code));
    return DEAL_RES_ERROR;
  }
  return DEAL_RES_CONTINUE;
}

static int32_t tagScanFilterByTagCond(SArray* aUidTags, SNode* pTagCond, SArray* aFilterIdxs, void* pVnode,
                                      SStorageAPI* pAPI, STagScanInfo* pInfo) {
  int32_t code = TSDB_CODE_SUCCESS;
  int32_t lino = 0;
  int32_t numOfTables = taosArrayGetSize(aUidTags);
  SArray* pBlockList = NULL;

  SSDataBlock* pResBlock = createTagValBlockForFilter(pInfo->filterCtx.cInfoList, numOfTables, aUidTags, pVnode, pAPI);
  QUERY_CHECK_NULL(pResBlock, code, lino, _end, terrno);

  pBlockList = taosArrayInit(1, POINTER_BYTES);
  QUERY_CHECK_NULL(pBlockList, code, lino, _end, terrno);

  void* tmp = taosArrayPush(pBlockList, &pResBlock);
  QUERY_CHECK_NULL(tmp, code, lino, _end, terrno);

  SDataType type = {.type = TSDB_DATA_TYPE_BOOL, .bytes = sizeof(bool)};

  SScalarParam output = {0};
  code = tagScanCreateResultData(&type, numOfTables, &output);
  QUERY_CHECK_CODE(code, lino, _end);

  code = scalarCalculate(pTagCond, pBlockList, &output, NULL, NULL);
  QUERY_CHECK_CODE(code, lino, _end);

  bool* result = (bool*)output.columnData->pData;
  for (int32_t i = 0; i < numOfTables; ++i) {
    if (result[i]) {
      void* tmp = taosArrayPush(aFilterIdxs, &i);
      QUERY_CHECK_NULL(tmp, code, lino, _end, terrno);
    }
  }

  colDataDestroy(output.columnData);
  taosMemoryFreeClear(output.columnData);

_end:
  blockDataDestroy(pResBlock);
  taosArrayDestroy(pBlockList);
  if (code != TSDB_CODE_SUCCESS) {
    qError("%s failed at line %d since %s", __func__, lino, tstrerror(code));
  }
  return code;
}

static int32_t tagScanFillOneCellWithTag(SOperatorInfo* pOperator, const STUidTagInfo* pUidTagInfo,
                                         SExprInfo* pExprInfo, SColumnInfoData* pColInfo, int rowIndex,
                                         const SStorageAPI* pAPI, void* pVnode) {
  int32_t code = TSDB_CODE_SUCCESS;
  int32_t lino = 0;
  if (QUERY_NODE_FUNCTION == pExprInfo->pExpr->nodeType) {
    if (FUNCTION_TYPE_TBNAME == pExprInfo->pExpr->_function.functionType) {  // tbname
      char str[TSDB_TABLE_FNAME_LEN + VARSTR_HEADER_SIZE] = {0};
      STR_TO_VARSTR(str, "ctbidx");

      code = colDataSetVal(pColInfo, rowIndex, str, false);
      QUERY_CHECK_CODE(code, lino, _end);
    } else if (FUNCTION_TYPE_TBUID == pExprInfo->pExpr->_function.functionType) {
      code = colDataSetVal(pColInfo, rowIndex, (char*)&pUidTagInfo->uid, false);
      QUERY_CHECK_CODE(code, lino, _end);
    } else if (FUNCTION_TYPE_VGID == pExprInfo->pExpr->_function.functionType) {
      code = colDataSetVal(pColInfo, rowIndex, (char*)&pOperator->pTaskInfo->id.vgId, false);
      QUERY_CHECK_CODE(code, lino, _end);
    }
  } else {
    STagVal tagVal = {0};
    tagVal.cid = pExprInfo->base.pParam[0].pCol->colId;
    if (pUidTagInfo->pTagVal == NULL) {
      colDataSetNULL(pColInfo, rowIndex);
    } else {
      const char* p = pAPI->metaFn.extractTagVal(pUidTagInfo->pTagVal, pColInfo->info.type, &tagVal);

      if (p == NULL || (pColInfo->info.type == TSDB_DATA_TYPE_JSON && ((STag*)p)->nTag == 0)) {
        colDataSetNULL(pColInfo, rowIndex);
      } else if (pColInfo->info.type == TSDB_DATA_TYPE_JSON) {
        code = colDataSetVal(pColInfo, rowIndex, p, false);
        QUERY_CHECK_CODE(code, lino, _end);
      } else if (IS_VAR_DATA_TYPE(pColInfo->info.type)) {
        if (IS_STR_DATA_BLOB(pColInfo->info.type)) {
          QUERY_CHECK_CODE(code = TSDB_CODE_BLOB_NOT_SUPPORT_TAG, lino, _end);
        }
        char* tmp = taosMemoryMalloc(tagVal.nData + VARSTR_HEADER_SIZE + 1);
        QUERY_CHECK_NULL(tmp, code, lino, _end, terrno);

        varDataSetLen(tmp, tagVal.nData);
        memcpy(tmp + VARSTR_HEADER_SIZE, tagVal.pData, tagVal.nData);
        code = colDataSetVal(pColInfo, rowIndex, tmp, false);
        taosMemoryFree(tmp);
        QUERY_CHECK_CODE(code, lino, _end);
      } else {
        code = colDataSetVal(pColInfo, rowIndex, (const char*)&tagVal.i64, false);
        QUERY_CHECK_CODE(code, lino, _end);
      }
    }
  }

_end:
  if (code != TSDB_CODE_SUCCESS) {
    qError("%s failed at line %d since %s", __func__, lino, tstrerror(code));
  }
  return code;
}

static int32_t tagScanFillResultBlock(SOperatorInfo* pOperator, SSDataBlock* pRes, SArray* aUidTags,
                                      SArray* aFilterIdxs, bool ignoreFilterIdx, SStorageAPI* pAPI) {
  int32_t       code = TSDB_CODE_SUCCESS;
  int32_t       lino = 0;
  STagScanInfo* pInfo = pOperator->info;
  SExprInfo*    pExprInfo = &pOperator->exprSupp.pExprInfo[0];
  if (!ignoreFilterIdx) {
    size_t szTables = taosArrayGetSize(aFilterIdxs);
    for (int i = 0; i < szTables; ++i) {
      int32_t       idx = *(int32_t*)taosArrayGet(aFilterIdxs, i);
      STUidTagInfo* pUidTagInfo = taosArrayGet(aUidTags, idx);
      QUERY_CHECK_NULL(pUidTagInfo, code, lino, _end, terrno);
      for (int32_t j = 0; j < pOperator->exprSupp.numOfExprs; ++j) {
        SColumnInfoData* pDst = taosArrayGet(pRes->pDataBlock, pExprInfo[j].base.resSchema.slotId);
        QUERY_CHECK_NULL(pDst, code, lino, _end, terrno);
        code = tagScanFillOneCellWithTag(pOperator, pUidTagInfo, &pExprInfo[j], pDst, i, pAPI, pInfo->readHandle.vnode);
        QUERY_CHECK_CODE(code, lino, _end);
      }
    }
  } else {
    size_t szTables = taosArrayGetSize(aUidTags);
    for (int i = 0; i < szTables; ++i) {
      STUidTagInfo* pUidTagInfo = taosArrayGet(aUidTags, i);
      QUERY_CHECK_NULL(pUidTagInfo, code, lino, _end, terrno);
      for (int32_t j = 0; j < pOperator->exprSupp.numOfExprs; ++j) {
        SColumnInfoData* pDst = taosArrayGet(pRes->pDataBlock, pExprInfo[j].base.resSchema.slotId);
        QUERY_CHECK_NULL(pDst, code, lino, _end, terrno);
        code = tagScanFillOneCellWithTag(pOperator, pUidTagInfo, &pExprInfo[j], pDst, i, pAPI, pInfo->readHandle.vnode);
        QUERY_CHECK_CODE(code, lino, _end);
      }
    }
  }

_end:
  if (code != TSDB_CODE_SUCCESS) {
    qError("%s failed at line %d since %s", __func__, lino, tstrerror(code));
  }
  return code;
}

static int32_t doTagScanFromCtbIdxNext(SOperatorInfo* pOperator, SSDataBlock** ppRes) {
  int32_t        code = TSDB_CODE_SUCCESS;
  int32_t        lino = 0;
  SExecTaskInfo* pTaskInfo = pOperator->pTaskInfo;
  SStorageAPI*   pAPI = &pTaskInfo->storageAPI;

  STagScanInfo* pInfo = pOperator->info;
  SSDataBlock*  pRes = pInfo->pRes;

  QRY_PARAM_CHECK(ppRes);

  if (pOperator->status == OP_EXEC_DONE) {
    return TSDB_CODE_SUCCESS;
  }
  blockDataCleanup(pRes);

  if (pInfo->pCtbCursor == NULL) {
    pInfo->pCtbCursor = pAPI->metaFn.openCtbCursor(pInfo->readHandle.vnode, pInfo->suid, 1);
    QUERY_CHECK_NULL(pInfo->pCtbCursor, code, lino, _end, terrno);
  } else {
    code = pAPI->metaFn.resumeCtbCursor(pInfo->pCtbCursor, 0);
    QUERY_CHECK_CODE(code, lino, _end);
  }

  SArray* aUidTags = pInfo->aUidTags;
  SArray* aFilterIdxs = pInfo->aFilterIdxs;
  int32_t count = 0;
  bool    ctbCursorFinished = false;
  while (1) {
    taosArrayClearEx(aUidTags, tagScanFreeUidTag);
    taosArrayClear(aFilterIdxs);

    int32_t numTables = 0;
    while (numTables < pOperator->resultInfo.capacity) {
      SMCtbCursor* pCur = pInfo->pCtbCursor;
      tb_uid_t     uid = pAPI->metaFn.ctbCursorNext(pInfo->pCtbCursor);
      if (uid == 0) {
        ctbCursorFinished = true;
        break;
      }
      STUidTagInfo info = {.uid = uid, .pTagVal = pCur->pVal};
      info.pTagVal = taosMemoryMalloc(pCur->vLen);
      QUERY_CHECK_NULL(info.pTagVal, code, lino, _end, terrno);

      memcpy(info.pTagVal, pCur->pVal, pCur->vLen);
      void* tmp = taosArrayPush(aUidTags, &info);
      QUERY_CHECK_NULL(tmp, code, lino, _end, terrno);
      ++numTables;
    }

    if (numTables == 0) {
      break;
    }
    bool ignoreFilterIdx = true;
    if (pInfo->pTagCond != NULL) {
      ignoreFilterIdx = false;
      code = tagScanFilterByTagCond(aUidTags, pInfo->pTagCond, aFilterIdxs, pInfo->readHandle.vnode, pAPI, pInfo);
      QUERY_CHECK_CODE(code, lino, _end);
    } else {
      ignoreFilterIdx = true;
    }

    code = tagScanFillResultBlock(pOperator, pRes, aUidTags, aFilterIdxs, ignoreFilterIdx, pAPI);
    QUERY_CHECK_CODE(code, lino, _end);

    count = ignoreFilterIdx ? taosArrayGetSize(aUidTags) : taosArrayGetSize(aFilterIdxs);

    if (count != 0) {
      break;
    }
  }

  if (count > 0) {
    pAPI->metaFn.pauseCtbCursor(pInfo->pCtbCursor);
  }
  if (count == 0 || ctbCursorFinished) {
    pAPI->metaFn.closeCtbCursor(pInfo->pCtbCursor);
    pInfo->pCtbCursor = NULL;
    setOperatorCompleted(pOperator);
  }

  pRes->info.rows = count;
  bool bLimitReached = applyLimitOffset(&pInfo->limitInfo, pRes, pTaskInfo);
  if (bLimitReached) {
    setOperatorCompleted(pOperator);
  }

  pOperator->resultInfo.totalRows += pRes->info.rows;
  (*ppRes) = (pRes->info.rows == 0) ? NULL : pInfo->pRes;

_end:
  if (code != TSDB_CODE_SUCCESS) {
    qError("%s failed at line %d since %s", __func__, lino, tstrerror(code));
    pTaskInfo->code = code;
    T_LONG_JMP(pTaskInfo->env, code);
  }

  return code;
}

static int32_t createTagScanTableListInfoFromParam(SOperatorInfo* pOperator) {
  STagScanInfo*          pInfo = pOperator->info;
  SExecTaskInfo*         pTaskInfo = pOperator->pTaskInfo;
  int32_t                code = 0;
  STableListInfo*        pListInfo = pInfo->pTableListInfo;
  STagScanOperatorParam* pParam = (STagScanOperatorParam*)pOperator->pOperatorGetParam->value;
  tb_uid_t               pUid = pParam->vcUid;

  // qDebug("vgId:%d add total %d dynamic tables to scan, tableSeq:%d, exist num:%" PRId64 ", operator status:%d",
  //        pTaskInfo->id.vgId, num, pParam->tableSeq, (int64_t)taosArrayGetSize(pListInfo->pTableList),
  //        pOperator->status);

  STableKeyInfo info = {.groupId = 0};

  int32_t tableIdx = 0;
  taosHashClear(pListInfo->map);
  taosArrayClear(pListInfo->pTableList);

  if (taosHashPut(pListInfo->map, &pUid, sizeof(uint64_t), &tableIdx, sizeof(int32_t))) {
    if (TSDB_CODE_DUP_KEY == terrno) {
    } else {
      return terrno;
    }
  }

  info.uid = pUid;
  void* p = taosArrayPush(pListInfo->pTableList, &info);
  if (p == NULL) {
    return terrno;
  }

  qDebug("add dynamic table scan uid:%" PRIu64 ", %s", info.uid, GET_TASKID(pTaskInfo));

  return code;
}

static int32_t doTagScanFromMetaEntryNext(SOperatorInfo* pOperator, SSDataBlock** ppRes) {
  int32_t       code = TSDB_CODE_SUCCESS;
  int32_t       lino = 0;
  STagScanInfo* pInfo = pOperator->info;
  if (pOperator->pOperatorGetParam) {
    pOperator->resultInfo.totalRows = 0;
    pOperator->dynamicTask = true;
    pInfo->curPos = 0;
    code = createTagScanTableListInfoFromParam(pOperator);
    freeOperatorParam(pOperator->pOperatorGetParam, OP_GET_PARAM);
    pOperator->pOperatorGetParam = NULL;
    QUERY_CHECK_CODE(code, lino, _end);

    if (pOperator->status == OP_EXEC_DONE) {
      pOperator->status = OP_OPENED;
    }
  }

  if (pOperator->status == OP_EXEC_DONE) {
    (*ppRes) = NULL;
    return code;
  }

  SExecTaskInfo* pTaskInfo = pOperator->pTaskInfo;
  SStorageAPI*   pAPI = &pTaskInfo->storageAPI;

  SExprInfo*   pExprInfo = &pOperator->exprSupp.pExprInfo[0];
  SSDataBlock* pRes = pInfo->pRes;
  blockDataCleanup(pRes);

  int32_t size = 0;
  code = tableListGetSize(pInfo->pTableListInfo, &size);
  QUERY_CHECK_CODE(code, lino, _end);

  if (size == 0) {
    setTaskStatus(pTaskInfo, TASK_COMPLETED);
    (*ppRes) = NULL;
    return code;
  }

  SMetaReader mr = {0};
  pAPI->metaReaderFn.initReader(&mr, pInfo->readHandle.vnode, META_READER_LOCK, &pAPI->metaFn);
  pRes->info.rows = 0;

  while (pInfo->curPos < size && pRes->info.rows < pOperator->resultInfo.capacity) {
    code = doTagScanOneTable(pOperator, pRes, &mr, &pTaskInfo->storageAPI);
    if (code != TSDB_CODE_OUT_OF_MEMORY && code != TSDB_CODE_QRY_REACH_QMEM_THRESHOLD &&
        code != TSDB_CODE_QRY_QUERY_MEM_EXHAUSTED) {
      // ignore other error
      code = TSDB_CODE_SUCCESS;
    }
    QUERY_CHECK_CODE(code, lino, _end);

    if (++pInfo->curPos >= size) {
      setOperatorCompleted(pOperator);
    }
  }

  pAPI->metaReaderFn.clearReader(&mr);
  bool bLimitReached = applyLimitOffset(&pInfo->limitInfo, pRes, pTaskInfo);
  if (bLimitReached) {
    setOperatorCompleted(pOperator);
  }

  // qDebug("QInfo:0x%" PRIx64 ", create tag values results completed, rows:%d", GET_TASKID(pRuntimeEnv), count);
  if (pOperator->status == OP_EXEC_DONE) {
    setTaskStatus(pTaskInfo, TASK_COMPLETED);
  }

  pOperator->resultInfo.totalRows += pRes->info.rows;

  (*ppRes) = (pRes->info.rows == 0) ? NULL : pInfo->pRes;
_end:
  if (code != TSDB_CODE_SUCCESS) {
    qError("%s failed at line %d since %s", __func__, lino, tstrerror(code));
    pTaskInfo->code = code;
    T_LONG_JMP(pTaskInfo->env, code);
  }
  return code;
}

static SSDataBlock* doTagScanFromMetaEntry(SOperatorInfo* pOperator) {
  SSDataBlock* pRes = NULL;
  int32_t      code = doTagScanFromMetaEntryNext(pOperator, &pRes);
  return pRes;
}

static void destroyTagScanOperatorInfo(void* param) {
  STagScanInfo* pInfo = (STagScanInfo*)param;
  if (pInfo->pCtbCursor != NULL && pInfo->pStorageAPI != NULL) {
    pInfo->pStorageAPI->metaFn.closeCtbCursor(pInfo->pCtbCursor);
  }
  taosHashCleanup(pInfo->filterCtx.colHash);
  taosArrayDestroy(pInfo->filterCtx.cInfoList);
  taosArrayDestroy(pInfo->aFilterIdxs);
  taosArrayDestroyEx(pInfo->aUidTags, tagScanFreeUidTag);

  blockDataDestroy(pInfo->pRes);
  taosArrayDestroy(pInfo->matchInfo.pList);
  tableListDestroy(pInfo->pTableListInfo);

  pInfo->pRes = NULL;
  pInfo->pTableListInfo = NULL;
  taosMemoryFreeClear(param);
}

int32_t createTagScanOperatorInfo(SReadHandle* pReadHandle, STagScanPhysiNode* pTagScanNode,
                                  STableListInfo* pTableListInfo, SNode* pTagCond, SNode* pTagIndexCond,
                                  SExecTaskInfo* pTaskInfo, SOperatorInfo** pOptrInfo) {
  QRY_PARAM_CHECK(pOptrInfo);

  int32_t         code = TSDB_CODE_SUCCESS;
  int32_t         lino = 0;
  SScanPhysiNode* pPhyNode = (SScanPhysiNode*)pTagScanNode;
  STagScanInfo*   pInfo = taosMemoryCalloc(1, sizeof(STagScanInfo));
  SOperatorInfo*  pOperator = taosMemoryCalloc(1, sizeof(SOperatorInfo));
  if (pInfo == NULL || pOperator == NULL) {
    code = terrno;
    goto _error;
  }

  SDataBlockDescNode* pDescNode = pPhyNode->node.pOutputDataBlockDesc;

  int32_t    numOfExprs = 0;
  SExprInfo* pExprInfo = NULL;

  code = createExprInfo(pPhyNode->pScanPseudoCols, NULL, &pExprInfo, &numOfExprs);
  QUERY_CHECK_CODE(code, lino, _error);

  code = initExprSupp(&pOperator->exprSupp, pExprInfo, numOfExprs, &pTaskInfo->storageAPI.functionStore);
  QUERY_CHECK_CODE(code, lino, _error);

  int32_t num = 0;
  code = extractColMatchInfo(pPhyNode->pScanPseudoCols, pDescNode, &num, COL_MATCH_FROM_COL_ID, &pInfo->matchInfo);
  QUERY_CHECK_CODE(code, lino, _error);

  pInfo->pTagCond = pTagCond;
  pInfo->pTagIndexCond = pTagIndexCond;
  pInfo->suid = pPhyNode->suid;
  pInfo->pStorageAPI = &pTaskInfo->storageAPI;

  pInfo->pTableListInfo = pTableListInfo;
  pInfo->pRes = createDataBlockFromDescNode(pDescNode);
  QUERY_CHECK_NULL(pInfo->pRes, code, lino, _error, terrno);

  pInfo->readHandle = *pReadHandle;
  pInfo->curPos = 0;

  initLimitInfo(pPhyNode->node.pLimit, pPhyNode->node.pSlimit, &pInfo->limitInfo);
  setOperatorInfo(pOperator, "TagScanOperator", QUERY_NODE_PHYSICAL_PLAN_TAG_SCAN, false, OP_NOT_OPENED, pInfo,
                  pTaskInfo);
  initResultSizeInfo(&pOperator->resultInfo, 4096);
  code = blockDataEnsureCapacity(pInfo->pRes, pOperator->resultInfo.capacity);
  QUERY_CHECK_CODE(code, lino, _error);

  if (pTagScanNode->onlyMetaCtbIdx) {
    pInfo->aUidTags = taosArrayInit(pOperator->resultInfo.capacity, sizeof(STUidTagInfo));
    QUERY_CHECK_NULL(pInfo->aUidTags, code, lino, _error, terrno);

    pInfo->aFilterIdxs = taosArrayInit(pOperator->resultInfo.capacity, sizeof(int32_t));
    QUERY_CHECK_NULL(pInfo->aFilterIdxs, code, lino, _error, terrno);

    pInfo->filterCtx.colHash =
        taosHashInit(4, taosGetDefaultHashFunction(TSDB_DATA_TYPE_SMALLINT), false, HASH_NO_LOCK);
    QUERY_CHECK_NULL(pInfo->filterCtx.colHash, code, lino, _error, terrno);

    pInfo->filterCtx.cInfoList = taosArrayInit(4, sizeof(SColumnInfo));
    QUERY_CHECK_NULL(pInfo->filterCtx.cInfoList, code, lino, _error, terrno);

    if (pInfo->pTagCond != NULL) {
      nodesRewriteExprPostOrder(&pTagCond, tagScanRewriteTagColumn, (void*)&pInfo->filterCtx);
    }
  }
  __optr_fn_t tagScanNextFn = (pTagScanNode->onlyMetaCtbIdx) ? doTagScanFromCtbIdxNext : doTagScanFromMetaEntryNext;
  pOperator->fpSet = createOperatorFpSet(optrDummyOpenFn, tagScanNextFn, NULL, destroyTagScanOperatorInfo,
                                         optrDefaultBufFn, NULL, optrDefaultGetNextExtFn, NULL);
  *pOptrInfo = pOperator;
  return code;

_error:
  if (pInfo) {
    pInfo->pTableListInfo = NULL;
  }

  if (pInfo != NULL) destroyTagScanOperatorInfo(pInfo);
  if (pOperator != NULL) {
    pOperator->info = NULL;
    destroyOperator(pOperator);
  }
  return code;
}

// table merge scan operator

static int32_t subTblRowCompareTsFn(const void* pLeft, const void* pRight, void* param) {
  int32_t                 left = *(int32_t*)pLeft;
  int32_t                 right = *(int32_t*)pRight;
  STmsSubTablesMergeInfo* pInfo = (STmsSubTablesMergeInfo*)param;

  int32_t leftIdx = pInfo->aInputs[left].rowIdx;
  int32_t rightIdx = pInfo->aInputs[right].rowIdx;

  if (leftIdx == -1) {
    return 1;
  } else if (rightIdx == -1) {
    return -1;
  }

  int64_t leftTs = pInfo->aInputs[left].aTs[leftIdx];
  int64_t rightTs = pInfo->aInputs[right].aTs[rightIdx];
  int32_t ret = leftTs > rightTs ? 1 : ((leftTs < rightTs) ? -1 : 0);
  if (pInfo->pTsOrderInfo->order == TSDB_ORDER_DESC) {
    ret = -1 * ret;
  }
  return ret;
}

static int32_t subTblRowCompareTsPkFn(const void* pLeft, const void* pRight, void* param) {
  int32_t                 left = *(int32_t*)pLeft;
  int32_t                 right = *(int32_t*)pRight;
  STmsSubTablesMergeInfo* pInfo = (STmsSubTablesMergeInfo*)param;

  int32_t leftIdx = pInfo->aInputs[left].rowIdx;
  int32_t rightIdx = pInfo->aInputs[right].rowIdx;

  if (leftIdx == -1) {
    return 1;
  } else if (rightIdx == -1) {
    return -1;
  }

  int64_t leftTs = pInfo->aInputs[left].aTs[leftIdx];
  int64_t rightTs = pInfo->aInputs[right].aTs[rightIdx];
  int32_t ret = leftTs > rightTs ? 1 : ((leftTs < rightTs) ? -1 : 0);
  if (pInfo->pTsOrderInfo->order == TSDB_ORDER_DESC) {
    ret = -1 * ret;
  }
  if (ret == 0 && pInfo->pPkOrderInfo) {
    ret = tsortComparBlockCell(pInfo->aInputs[left].pInputBlock, pInfo->aInputs[right].pInputBlock, leftIdx, rightIdx,
                               pInfo->pPkOrderInfo);
  }
  return ret;
}

int32_t dumpQueryTableCond(const SQueryTableDataCond* src, SQueryTableDataCond* dst) {
  int32_t code = TSDB_CODE_SUCCESS;
  int32_t lino = 0;
  memcpy((void*)dst, (void*)src, sizeof(SQueryTableDataCond));
  dst->colList = taosMemoryCalloc(src->numOfCols, sizeof(SColumnInfo));
  QUERY_CHECK_NULL(dst->colList, code, lino, _end, terrno);
  for (int i = 0; i < src->numOfCols; i++) {
    dst->colList[i] = src->colList[i];
  }

_end:
  if (code != TSDB_CODE_SUCCESS) {
    qError("%s failed at line %d since %s", __func__, lino, tstrerror(code));
  }
  return code;
}

static int32_t fetchNextSubTableBlockFromReader(SOperatorInfo* pOperator, STmsSubTableInput* pInput,
                                                bool* pSubTableHasBlock) {
  int32_t code = 0;

  STableMergeScanInfo*    pInfo = pOperator->info;
  SReadHandle*            pHandle = &pInfo->base.readHandle;
  STmsSubTablesMergeInfo* pSubTblsInfo = pInfo->pSubTablesMergeInfo;
  SExecTaskInfo*          pTaskInfo = pOperator->pTaskInfo;
  const SStorageAPI*      pAPI = &pTaskInfo->storageAPI;

  blockDataCleanup(pInput->pReaderBlock);
  if (!pInput->bInMemReader) {
    code = pAPI->tsdReader.tsdReaderOpen(pHandle->vnode, &pInput->tblCond, pInput->pKeyInfo, 1, pInput->pReaderBlock,
                                         (void**)&pInput->pReader, GET_TASKID(pTaskInfo), NULL);
    if (code != 0) {
      return code;
    }
  }

  pInfo->base.dataReader = pInput->pReader;

  while (true) {
    bool hasNext = false;
    code = pAPI->tsdReader.tsdNextDataBlock(pInfo->base.dataReader, &hasNext);
    if (code != 0) {
      pAPI->tsdReader.tsdReaderReleaseDataBlock(pInfo->base.dataReader);
      pInfo->base.dataReader = NULL;
      return code;
    }

    if (!hasNext || isTaskKilled(pTaskInfo)) {
      if (isTaskKilled(pTaskInfo)) {
        pAPI->tsdReader.tsdReaderReleaseDataBlock(pInfo->base.dataReader);
        pInfo->base.dataReader = NULL;
        return code;
      }

      *pSubTableHasBlock = false;
      break;
    }

    if (pInput->tblCond.order == TSDB_ORDER_ASC) {
      pInput->tblCond.twindows.skey = pInput->pReaderBlock->info.window.ekey + 1;
    } else {
      pInput->tblCond.twindows.ekey = pInput->pReaderBlock->info.window.skey - 1;
    }

    uint32_t status = 0;
    code = loadDataBlock(pOperator, &pInfo->base, pInput->pReaderBlock, &status);
    if (code != 0) {
      pInfo->base.dataReader = NULL;
      return code;
    }

    if (status == FUNC_DATA_REQUIRED_ALL_FILTEROUT) {
      *pSubTableHasBlock = false;
      break;
    }
    if (status == FUNC_DATA_REQUIRED_FILTEROUT || pInput->pReaderBlock->info.rows == 0) {
      continue;
    }

    *pSubTableHasBlock = true;
    break;
  }

  if (*pSubTableHasBlock) {
    pInput->pReaderBlock->info.id.groupId =
        tableListGetTableGroupId(pInfo->base.pTableListInfo, pInput->pReaderBlock->info.id.uid);
    pOperator->resultInfo.totalRows += pInput->pReaderBlock->info.rows;
  }
  if (!pInput->bInMemReader || !*pSubTableHasBlock) {
    pAPI->tsdReader.tsdReaderClose(pInput->pReader);
    pInput->pReader = NULL;
  }

  pInfo->base.dataReader = NULL;
  return TSDB_CODE_SUCCESS;
}

static int32_t setGroupStartEndIndex(STableMergeScanInfo* pInfo) {
  pInfo->bGroupProcessed = false;

  int32_t numOfTables = 0;
  int32_t code = tableListGetSize(pInfo->base.pTableListInfo, &numOfTables);
  if (code != TSDB_CODE_SUCCESS) {
    qError("%s failed at line %d since %s", __func__, __LINE__, tstrerror(code));
    return code;
  }

  int32_t i = pInfo->tableStartIndex + 1;
  for (; i < numOfTables; ++i) {
    STableKeyInfo* tableKeyInfo = tableListGetInfo(pInfo->base.pTableListInfo, i);
    if (!tableKeyInfo) {
      qError("%s failed at line %d since %s", __func__, __LINE__, tstrerror(terrno));
      return terrno;
    }
    if (tableKeyInfo->groupId != pInfo->groupId) {
      break;
    }
  }
  pInfo->tableEndIndex = i - 1;
  return TSDB_CODE_SUCCESS;
}

static int32_t openSubTablesMergeSort(STmsSubTablesMergeInfo* pSubTblsInfo) {
  for (int32_t i = 0; i < pSubTblsInfo->numSubTables; ++i) {
    STmsSubTableInput* pInput = pSubTblsInfo->aInputs + i;
    if (pInput->rowIdx == -1) {
      continue;
    }

    if (pInput->type == SUB_TABLE_MEM_BLOCK) {
      pInput->rowIdx = 0;
      pInput->pageIdx = -1;
    }

    pInput->pInputBlock = (pInput->type == SUB_TABLE_MEM_BLOCK) ? pInput->pReaderBlock : pInput->pPageBlock;
    SColumnInfoData* col = taosArrayGet(pInput->pInputBlock->pDataBlock, pSubTblsInfo->pTsOrderInfo->slotId);
    if (!col) {
      qError("%s failed at line %d since %s", __func__, __LINE__, tstrerror(terrno));
      return terrno;
    }
    pInput->aTs = (int64_t*)col->pData;
  }

  __merge_compare_fn_t mergeCompareFn = (!pSubTblsInfo->pPkOrderInfo) ? subTblRowCompareTsFn : subTblRowCompareTsPkFn;
  return tMergeTreeCreate(&pSubTblsInfo->pTree, pSubTblsInfo->numSubTables, pSubTblsInfo, mergeCompareFn);
}

static int32_t initSubTablesMergeInfo(STableMergeScanInfo* pInfo) {
  int32_t code = setGroupStartEndIndex(pInfo);
  if (code != TSDB_CODE_SUCCESS) {
    qError("%s failed at line %d since %s", __func__, __LINE__, tstrerror(code));
    return code;
  }
  STmsSubTablesMergeInfo* pSubTblsInfo = taosMemoryCalloc(1, sizeof(STmsSubTablesMergeInfo));
  if (pSubTblsInfo == NULL) {
    return terrno;
  }
  pSubTblsInfo->pTsOrderInfo = taosArrayGet(pInfo->pSortInfo, 0);
  if (!pSubTblsInfo->pTsOrderInfo) {
    qError("%s failed at line %d since %s", __func__, __LINE__, tstrerror(terrno));
    return terrno;
  }
  if (taosArrayGetSize(pInfo->pSortInfo) == 2) {
    pSubTblsInfo->pPkOrderInfo = taosArrayGet(pInfo->pSortInfo, 1);
    if (!pSubTblsInfo->pPkOrderInfo) {
      qError("%s failed at line %d since %s", __func__, __LINE__, tstrerror(terrno));
      return terrno;
    }
  } else {
    pSubTblsInfo->pPkOrderInfo = NULL;
  }
  pSubTblsInfo->numSubTables = pInfo->tableEndIndex - pInfo->tableStartIndex + 1;
  pSubTblsInfo->aInputs = taosMemoryCalloc(pSubTblsInfo->numSubTables, sizeof(STmsSubTableInput));
  if (pSubTblsInfo->aInputs == NULL) {
    taosMemoryFree(pSubTblsInfo);
    return terrno;
  }
  int32_t bufPageSize = pInfo->bufPageSize;
  int32_t inMemSize = (pSubTblsInfo->numSubTables - pSubTblsInfo->numTableBlocksInMem) * bufPageSize;
  code = createDiskbasedBuf(&pSubTblsInfo->pBlocksBuf, pInfo->bufPageSize, inMemSize, "blocksExternalBuf", tsTempDir);
  if (code != TSDB_CODE_SUCCESS) {
    taosMemoryFree(pSubTblsInfo->aInputs);
    taosMemoryFree(pSubTblsInfo);
    return code;
  }
  pSubTblsInfo->numTableBlocksInMem = pSubTblsInfo->numSubTables;
  pSubTblsInfo->numInMemReaders = pSubTblsInfo->numSubTables;

  pInfo->pSubTablesMergeInfo = pSubTblsInfo;
  return TSDB_CODE_SUCCESS;
}

static int32_t initSubTableInputs(SOperatorInfo* pOperator, STableMergeScanInfo* pInfo) {
  int32_t        code = TSDB_CODE_SUCCESS;
  int32_t        lino = 0;
  SExecTaskInfo* pTaskInfo = pOperator->pTaskInfo;
  SReadHandle*   pHandle = &pInfo->base.readHandle;
  SStorageAPI*   pAPI = &pTaskInfo->storageAPI;

  STmsSubTablesMergeInfo* pSubTblsInfo = pInfo->pSubTablesMergeInfo;

  for (int32_t i = 0; i < pSubTblsInfo->numSubTables; ++i) {
    STmsSubTableInput* pInput = pSubTblsInfo->aInputs + i;
    pInput->type = SUB_TABLE_MEM_BLOCK;

    code = dumpQueryTableCond(&pInfo->base.cond, &pInput->tblCond);
    QUERY_CHECK_CODE(code, lino, _end);

    code = createOneDataBlock(pInfo->pResBlock, false, &pInput->pReaderBlock);
    QUERY_CHECK_CODE(code, lino, _end);

    code = createOneDataBlock(pInfo->pResBlock, false, &pInput->pPageBlock);
    QUERY_CHECK_CODE(code, lino, _end);

    STableKeyInfo* keyInfo = tableListGetInfo(pInfo->base.pTableListInfo, i + pInfo->tableStartIndex);
    pInput->pKeyInfo = keyInfo;

    if (isTaskKilled(pTaskInfo)) {
      T_LONG_JMP(pTaskInfo->env, pTaskInfo->code);
    }

    if (i + 1 < pSubTblsInfo->numInMemReaders) {
      code = pAPI->tsdReader.tsdReaderOpen(pHandle->vnode, &pInput->tblCond, keyInfo, 1, pInput->pReaderBlock,
                                           (void**)&pInput->pReader, GET_TASKID(pTaskInfo), NULL);
      QUERY_CHECK_CODE(code, lino, _end);
      pInput->bInMemReader = true;
    } else {
      pInput->pReader = NULL;
      pInput->bInMemReader = false;
    }
    bool hasNext = true;
    code = fetchNextSubTableBlockFromReader(pOperator, pInput, &hasNext);
    QUERY_CHECK_CODE(code, lino, _end);
    if (!hasNext) {
      pInput->rowIdx = -1;
      ++pSubTblsInfo->numSubTablesCompleted;
      continue;
    } else {
      pInput->rowIdx = 0;
      pInput->pageIdx = -1;
    }
  }

_end:
  if (code != TSDB_CODE_SUCCESS) {
    qError("%s failed at line %d since %s", __func__, lino, tstrerror(code));
  }
  return code;
}

static void adjustSubTableFromMemBlock(SOperatorInfo* pOperatorInfo, STmsSubTablesMergeInfo* pSubTblsInfo) {
  int32_t              code = TSDB_CODE_SUCCESS;
  int32_t              lino = 0;
  SExecTaskInfo*       pTaskInfo = pOperatorInfo->pTaskInfo;
  STableMergeScanInfo* pInfo = pOperatorInfo->info;
  STmsSubTableInput*   pInput = pSubTblsInfo->aInputs + tMergeTreeGetChosenIndex(pSubTblsInfo->pTree);
  bool                 hasNext = true;
  code = fetchNextSubTableBlockFromReader(pOperatorInfo, pInput, &hasNext);
  QUERY_CHECK_CODE(code, lino, _end);

  if (!hasNext) {
    pInput->rowIdx = -1;
    ++pSubTblsInfo->numSubTablesCompleted;
  } else {
    pInput->rowIdx = 0;
  }

_end:
  if (code != TSDB_CODE_SUCCESS) {
    qError("%s failed at line %d since %s", __func__, lino, tstrerror(code));
    pTaskInfo->code = code;
    T_LONG_JMP(pTaskInfo->env, code);
  }
}

static int32_t adjustSubTableForNextRow(SOperatorInfo* pOperatorInfo, STmsSubTablesMergeInfo* pSubTblsInfo) {
  STableMergeScanInfo* pInfo = pOperatorInfo->info;
  STmsSubTableInput*   pInput = pSubTblsInfo->aInputs + tMergeTreeGetChosenIndex(pSubTblsInfo->pTree);

  SSDataBlock* pInputBlock = (pInput->type == SUB_TABLE_MEM_BLOCK) ? pInput->pReaderBlock : pInput->pPageBlock;
  if (pInput->rowIdx < pInputBlock->info.rows - 1) {
    ++pInput->rowIdx;
  } else if (pInput->rowIdx == pInputBlock->info.rows - 1) {
    if (pInput->type == SUB_TABLE_MEM_BLOCK) {
      adjustSubTableFromMemBlock(pOperatorInfo, pSubTblsInfo);
    }
    if (pInput->rowIdx != -1) {
      SColumnInfoData* col = taosArrayGet(pInputBlock->pDataBlock, pSubTblsInfo->pTsOrderInfo->slotId);
      if (!col) {
        qError("%s failed at line %d since %s", __func__, __LINE__, tstrerror(terrno));
        return terrno;
      }
      pInput->pInputBlock = pInputBlock;
      pInput->aTs = (int64_t*)col->pData;
    }
  }

  return tMergeTreeAdjust(pSubTblsInfo->pTree, tMergeTreeGetAdjustIndex(pSubTblsInfo->pTree));
}

static int32_t appendChosenRowToDataBlock(STmsSubTablesMergeInfo* pSubTblsInfo, SSDataBlock* pBlock) {
  int32_t            code = TSDB_CODE_SUCCESS;
  int32_t            lino = 0;
  STmsSubTableInput* pInput = pSubTblsInfo->aInputs + tMergeTreeGetChosenIndex(pSubTblsInfo->pTree);
  SSDataBlock*       pInputBlock = (pInput->type == SUB_TABLE_MEM_BLOCK) ? pInput->pReaderBlock : pInput->pPageBlock;

  for (int32_t i = 0; i < taosArrayGetSize(pBlock->pDataBlock); ++i) {
    SColumnInfoData* pColInfo = taosArrayGet(pBlock->pDataBlock, i);
    QUERY_CHECK_NULL(pColInfo, code, lino, _end, terrno);

    SColumnInfoData* pSrcColInfo = taosArrayGet(pInputBlock->pDataBlock, i);
    QUERY_CHECK_NULL(pSrcColInfo, code, lino, _end, terrno);
    bool isNull = colDataIsNull(pSrcColInfo, pInputBlock->info.rows, pInput->rowIdx, NULL);

    if (isNull) {
      code = colDataSetVal(pColInfo, pBlock->info.rows, NULL, true);
      QUERY_CHECK_CODE(code, lino, _end);
    } else {
      if (pSrcColInfo->pData != NULL) {
        char* pData = colDataGetData(pSrcColInfo, pInput->rowIdx);
        code = colDataSetVal(pColInfo, pBlock->info.rows, pData, false);
        QUERY_CHECK_CODE(code, lino, _end);
      }
    }
  }
  pBlock->info.dataLoad = 1;
  pBlock->info.scanFlag = pInputBlock->info.scanFlag;
  pBlock->info.rows += 1;

_end:
  if (code != TSDB_CODE_SUCCESS) {
    qError("%s failed at line %d since %s", __func__, lino, tstrerror(code));
  }
  return code;
}

static int32_t getSubTablesSortedBlock(SOperatorInfo* pOperator, SSDataBlock* pBlock, int32_t capacity,
                                       SSDataBlock** pResBlock) {
  int32_t                 code = TSDB_CODE_SUCCESS;
  int32_t                 lino = 0;
  STableMergeScanInfo*    pInfo = pOperator->info;
  SExecTaskInfo*          pTaskInfo = pOperator->pTaskInfo;
  STmsSubTablesMergeInfo* pSubTblsInfo = pInfo->pSubTablesMergeInfo;
  bool                    finished = false;

  QRY_PARAM_CHECK(pResBlock);

  blockDataCleanup(pBlock);

  while (true) {
    while (true) {
      if (pSubTblsInfo->numSubTablesCompleted >= pSubTblsInfo->numSubTables) {
        finished = true;
        break;
      }

      code = appendChosenRowToDataBlock(pSubTblsInfo, pBlock);
      QUERY_CHECK_CODE(code, lino, _end);

      code = adjustSubTableForNextRow(pOperator, pSubTblsInfo);
      QUERY_CHECK_CODE(code, lino, _end);

      if (pBlock->info.rows >= capacity) {
        break;
      }
    }

    if (isTaskKilled(pTaskInfo)) {
      return pTaskInfo->code;
    }

    bool limitReached = applyLimitOffset(&pInfo->limitInfo, pBlock, pTaskInfo);
    if (finished || limitReached || pBlock->info.rows > 0) {
      break;
    }
  }

  if (pBlock->info.rows > 0) {
    *pResBlock = pBlock;
  }

_end:
  if (code != TSDB_CODE_SUCCESS) {
    qError("%s failed at line %d since %s", __func__, lino, tstrerror(code));
    pTaskInfo->code = code;
  }
  return code;
}

static int32_t startSubTablesTableMergeScan(SOperatorInfo* pOperator) {
  int32_t              code = TSDB_CODE_SUCCESS;
  int32_t              lino = 0;
  STableMergeScanInfo* pInfo = pOperator->info;

  code = initSubTablesMergeInfo(pInfo);
  QUERY_CHECK_CODE(code, lino, _end);

  code = initSubTableInputs(pOperator, pInfo);
  QUERY_CHECK_CODE(code, lino, _end);

  code = openSubTablesMergeSort(pInfo->pSubTablesMergeInfo);
  QUERY_CHECK_CODE(code, lino, _end);

_end:
  if (code != TSDB_CODE_SUCCESS) {
    qError("%s failed at line %d since %s", __func__, lino, tstrerror(code));
  }
  return code;
}

static void stopSubTablesTableMergeScan(STableMergeScanInfo* pInfo) {
  STmsSubTablesMergeInfo* pSubTblsInfo = pInfo->pSubTablesMergeInfo;
  if (pSubTblsInfo != NULL) {
    tMergeTreeDestroy(&pSubTblsInfo->pTree);

    for (int32_t i = 0; i < pSubTblsInfo->numSubTables; ++i) {
      STmsSubTableInput* pInput = pSubTblsInfo->aInputs + i;
      taosMemoryFree(pInput->tblCond.colList);
      blockDataDestroy(pInput->pReaderBlock);
      blockDataDestroy(pInput->pPageBlock);
      taosArrayDestroy(pInput->aBlockPages);
      pInfo->base.readerAPI.tsdReaderClose(pInput->pReader);
      pInput->pReader = NULL;
    }

    destroyDiskbasedBuf(pSubTblsInfo->pBlocksBuf);
    taosMemoryFree(pSubTblsInfo->aInputs);

    taosMemoryFree(pSubTblsInfo);
    pInfo->pSubTablesMergeInfo = NULL;

    // taosMemoryTrim(0);
  }
}

int32_t doTableMergeScanParaSubTablesNext(SOperatorInfo* pOperator, SSDataBlock** ppRes) {
  QRY_PARAM_CHECK(ppRes);

  int32_t lino = 0;
  int32_t tableListSize = 0;
  int64_t st = taosGetTimestampUs();

  SExecTaskInfo*       pTaskInfo = pOperator->pTaskInfo;
  STableMergeScanInfo* pInfo = pOperator->info;

  if (pOperator->status == OP_EXEC_DONE) {
    return TSDB_CODE_SUCCESS;
  }

  int32_t code = pOperator->fpSet._openFn(pOperator);
  QUERY_CHECK_CODE(code, lino, _end);

  code = tableListGetSize(pInfo->base.pTableListInfo, &tableListSize);
  QUERY_CHECK_CODE(code, lino, _end);

  if (!pInfo->hasGroupId) {
    pInfo->hasGroupId = true;

    if (tableListSize == 0) {
      setOperatorCompleted(pOperator);
      (*ppRes) = NULL;
      return code;
    }

    pInfo->tableStartIndex = 0;
    STableKeyInfo* pTmpGpId = (STableKeyInfo*)tableListGetInfo(pInfo->base.pTableListInfo, pInfo->tableStartIndex);
    QUERY_CHECK_NULL(pTmpGpId, code, lino, _end, terrno);
    pInfo->groupId = pTmpGpId->groupId;
    code = startSubTablesTableMergeScan(pOperator);
    QUERY_CHECK_CODE(code, lino, _end);
  }

  SSDataBlock* pBlock = NULL;
  while (pInfo->tableStartIndex < tableListSize) {
    if (isTaskKilled(pTaskInfo)) {
      break;
    }

    code = getSubTablesSortedBlock(pOperator, pInfo->pResBlock, pOperator->resultInfo.capacity, &pBlock);
    QUERY_CHECK_CODE(code, lino, _end);

    if (pBlock == NULL && !pInfo->bGroupProcessed && pInfo->needCountEmptyTable) {
      STableKeyInfo* tbInfo = tableListGetInfo(pInfo->base.pTableListInfo, pInfo->tableStartIndex);
      QUERY_CHECK_NULL(tbInfo, code, lino, _end, terrno);

      pBlock = getOneRowResultBlock(pTaskInfo, &pInfo->base, pInfo->pResBlock, tbInfo);
    }

    if (pBlock != NULL) {
      pBlock->info.id.groupId = pInfo->groupId;
      pOperator->resultInfo.totalRows += pBlock->info.rows;
      pInfo->bGroupProcessed = true;
      break;
    } else {
      // Data of this group are all dumped, let's try the next group
      stopSubTablesTableMergeScan(pInfo);
      if (pInfo->tableEndIndex >= tableListSize - 1) {
        setOperatorCompleted(pOperator);
        break;
      }

      pInfo->tableStartIndex = pInfo->tableEndIndex + 1;
      STableKeyInfo* pTmpGpId = tableListGetInfo(pInfo->base.pTableListInfo, pInfo->tableStartIndex);
      QUERY_CHECK_NULL(pTmpGpId, code, lino, _end, terrno);

      pInfo->groupId = pTmpGpId->groupId;
      code = startSubTablesTableMergeScan(pOperator);
      QUERY_CHECK_CODE(code, lino, _end);
      resetLimitInfoForNextGroup(&pInfo->limitInfo);
    }
  }

  pOperator->cost.totalCost += (taosGetTimestampUs() - st) / 1000.0;

_end:
  if (code != TSDB_CODE_SUCCESS) {
    qError("%s failed at line %d since %s", __func__, lino, tstrerror(code));
    pTaskInfo->code = code;
    T_LONG_JMP(pTaskInfo->env, code);
  } else {
    (*ppRes) = pBlock;
  }

  return code;
}

static void tableMergeScanDoSkipTable(uint64_t uid, void* pTableMergeOpInfo) {
  int32_t              code = TSDB_CODE_SUCCESS;
  int32_t              lino = 0;
  SOperatorInfo*       pOperator = (SOperatorInfo*)pTableMergeOpInfo;
  STableMergeScanInfo* pInfo = pOperator->info;
  SExecTaskInfo*       pTaskInfo = pOperator->pTaskInfo;

  if (pInfo->mSkipTables == NULL) {
    pInfo->mSkipTables = taosHashInit(pInfo->tableEndIndex - pInfo->tableStartIndex + 1,
                                      taosGetDefaultHashFunction(TSDB_DATA_TYPE_UBIGINT), false, HASH_NO_LOCK);
    QUERY_CHECK_NULL(pInfo->mSkipTables, code, lino, _end, terrno);
  }
  int bSkip = 1;
  if (pInfo->mSkipTables != NULL) {
    code = taosHashPut(pInfo->mSkipTables, &uid, sizeof(uid), &bSkip, sizeof(bSkip));
    if (code == TSDB_CODE_DUP_KEY) {
      code = TSDB_CODE_SUCCESS;
    }
    QUERY_CHECK_CODE(code, lino, _end);
  }

_end:
  if (code != TSDB_CODE_SUCCESS) {
    qError("%s failed at line %d since %s", __func__, lino, tstrerror(code));
    pTaskInfo->code = code;
    T_LONG_JMP(pTaskInfo->env, code);
  }
}

static int32_t doGetBlockForTableMergeScan(SOperatorInfo* pOperator, bool* pFinished, bool* pSkipped) {
  STableMergeScanInfo* pInfo = pOperator->info;
  SExecTaskInfo*       pTaskInfo = pOperator->pTaskInfo;
  SStorageAPI*         pAPI = &pTaskInfo->storageAPI;
  SSDataBlock*         pBlock = pInfo->pReaderBlock;
  int32_t              code = 0;
  bool                 hasNext = false;
  STsdbReader*         reader = pInfo->base.dataReader;

  code = pAPI->tsdReader.tsdNextDataBlock(reader, &hasNext);
  if (code != 0) {
    pAPI->tsdReader.tsdReaderReleaseDataBlock(reader);
    qError("table merge scan fetch next data block error code: %d, %s", code, GET_TASKID(pTaskInfo));
    pTaskInfo->code = code;
    return code;
  }

  if (!hasNext || isTaskKilled(pTaskInfo)) {
    if (isTaskKilled(pTaskInfo)) {
      qInfo("table merge scan fetch next data block found task killed. %s", GET_TASKID(pTaskInfo));
      pAPI->tsdReader.tsdReaderReleaseDataBlock(reader);
    }
    *pFinished = true;
    return code;
  }

  uint32_t status = 0;
  code = loadDataBlock(pOperator, &pInfo->base, pBlock, &status);

  if (code != TSDB_CODE_SUCCESS) {
    qInfo("table merge scan load datablock code %d, %s", code, GET_TASKID(pTaskInfo));
    pTaskInfo->code = code;
    return code;
  }

  if (status == FUNC_DATA_REQUIRED_ALL_FILTEROUT) {
    *pFinished = true;
    return code;
  }

  // current block is filter out according to filter condition, continue load the next block
  if (status == FUNC_DATA_REQUIRED_FILTEROUT || pBlock->info.rows == 0) {
    *pSkipped = true;
    return code;
  }

  return code;
}

static int32_t getBlockForTableMergeScan(void* param, SSDataBlock** ppBlock) {
  STableMergeScanSortSourceParam* source = param;

  SOperatorInfo*       pOperator = source->pOperator;
  STableMergeScanInfo* pInfo = pOperator->info;
  SExecTaskInfo*       pTaskInfo = pOperator->pTaskInfo;
  SSDataBlock*         pBlock = NULL;
  int64_t              st = taosGetTimestampUs();
  int32_t              code = TSDB_CODE_SUCCESS;

  while (true) {
    if (pInfo->rtnNextDurationBlocks) {
      qDebug("%s table merge scan return already fetched new duration blocks. index %d num of blocks %d",
             GET_TASKID(pTaskInfo), pInfo->nextDurationBlocksIdx, pInfo->numNextDurationBlocks);

      if (pInfo->nextDurationBlocksIdx < pInfo->numNextDurationBlocks) {
        pBlock = pInfo->nextDurationBlocks[pInfo->nextDurationBlocksIdx];
        ++pInfo->nextDurationBlocksIdx;
      } else {
        for (int32_t i = 0; i < pInfo->numNextDurationBlocks; ++i) {
          blockDataDestroy(pInfo->nextDurationBlocks[i]);
          pInfo->nextDurationBlocks[i] = NULL;
        }

        pInfo->rtnNextDurationBlocks = false;
        pInfo->nextDurationBlocksIdx = 0;
        pInfo->numNextDurationBlocks = 0;
        continue;
      }
    } else {
      bool bFinished = false;
      bool bSkipped = false;

      code = doGetBlockForTableMergeScan(pOperator, &bFinished, &bSkipped);
      if (code != 0) {
        return code;
      }

      pBlock = pInfo->pReaderBlock;
      qDebug("%s table merge scan fetch block. finished %d skipped %d next-duration-block %d new-fileset %d",
             GET_TASKID(pTaskInfo), bFinished, bSkipped, pInfo->bNextDurationBlockEvent, pInfo->bNewFilesetEvent);
      if (bFinished) {
        pInfo->bNewFilesetEvent = false;
        break;
      }

      if (pInfo->bNextDurationBlockEvent || pInfo->bNewFilesetEvent) {
        if (!bSkipped) {
          code = createOneDataBlock(pBlock, true, &pInfo->nextDurationBlocks[pInfo->numNextDurationBlocks]);
          if (code) {
            *ppBlock = NULL;
            return code;
          }

          ++pInfo->numNextDurationBlocks;
          if (pInfo->numNextDurationBlocks > 2) {
            qError("%s table merge scan prefetch %d next duration blocks. end early.", GET_TASKID(pTaskInfo),
                   pInfo->numNextDurationBlocks);
            pInfo->bNewFilesetEvent = false;
            break;
          }
        }

        if (pInfo->bNewFilesetEvent) {
          pInfo->rtnNextDurationBlocks = true;
          *ppBlock = NULL;
          return code;
        }

        if (pInfo->bNextDurationBlockEvent) {
          pInfo->bNextDurationBlockEvent = false;
          continue;
        }
      }
      if (bSkipped) continue;
    }

    pBlock->info.id.groupId = tableListGetTableGroupId(pInfo->base.pTableListInfo, pBlock->info.id.uid);

    pOperator->resultInfo.totalRows += pBlock->info.rows;
    pInfo->base.readRecorder.elapsedTime += (taosGetTimestampUs() - st) / 1000.0;
    *ppBlock = pBlock;

    return code;
  }

  *ppBlock = NULL;
  return code;
}

int32_t generateSortByTsPkInfo(SArray* colMatchInfo, int32_t order, SArray** ppSortArray) {
  int32_t code = TSDB_CODE_SUCCESS;
  int32_t lino = 0;
  SArray* pSortInfo = taosArrayInit(1, sizeof(SBlockOrderInfo));
  QUERY_CHECK_NULL(pSortInfo, code, lino, _end, terrno);
  SBlockOrderInfo biTs = {0};
  SBlockOrderInfo biPk = {0};

  int32_t tsTargetSlotId = 0;
  int32_t pkTargetSlotId = -1;
  for (int32_t i = 0; i < taosArrayGetSize(colMatchInfo); ++i) {
    SColMatchItem* colInfo = taosArrayGet(colMatchInfo, i);
    QUERY_CHECK_NULL(colInfo, code, lino, _end, terrno);
    if (colInfo->colId == PRIMARYKEY_TIMESTAMP_COL_ID) {
      tsTargetSlotId = colInfo->dstSlotId;
      biTs.order = order;
      biTs.slotId = tsTargetSlotId;
      biTs.nullFirst = (order == TSDB_ORDER_ASC);
      biTs.compFn = getKeyComparFunc(TSDB_DATA_TYPE_TIMESTAMP, order);
    }
    // TODO: order by just ts
    if (colInfo->isPk) {
      pkTargetSlotId = colInfo->dstSlotId;
      biPk.order = order;
      biPk.slotId = pkTargetSlotId;
      biPk.nullFirst = (order == TSDB_ORDER_ASC);
      biPk.compFn = getKeyComparFunc(colInfo->dataType.type, order);
    }
  }

  void* tmp = taosArrayPush(pSortInfo, &biTs);
  QUERY_CHECK_NULL(tmp, code, lino, _end, terrno);
  if (pkTargetSlotId != -1) {
    tmp = taosArrayPush(pSortInfo, &biPk);
    QUERY_CHECK_NULL(tmp, code, lino, _end, terrno);
  }

  (*ppSortArray) = pSortInfo;

_end:
  if (code != TSDB_CODE_SUCCESS) {
    qError("%s failed at line %d since %s", __func__, lino, tstrerror(code));
  }
  return code;
}

void tableMergeScanTsdbNotifyCb(ETsdReaderNotifyType type, STsdReaderNotifyInfo* info, void* param) {
  STableMergeScanInfo* pTmsInfo = param;
  if (type == TSD_READER_NOTIFY_DURATION_START) {
    pTmsInfo->bNewFilesetEvent = true;
  } else if (type == TSD_READER_NOTIFY_NEXT_DURATION_BLOCK) {
    pTmsInfo->bNextDurationBlockEvent = true;
  }
  qDebug("table merge scan receive notification. type %d, fileset %d", type, info->duration.filesetId);

  return;
}

int32_t startDurationForGroupTableMergeScan(SOperatorInfo* pOperator) {
  STableMergeScanInfo* pInfo = pOperator->info;
  SExecTaskInfo*       pTaskInfo = pOperator->pTaskInfo;

  int32_t code = TSDB_CODE_SUCCESS;
  int32_t lino = 0;
  int32_t numOfTable = pInfo->tableEndIndex - pInfo->tableStartIndex + 1;

  qDebug("%s table merge scan start duration ", GET_TASKID(pTaskInfo));
  pInfo->bNewFilesetEvent = false;
  pInfo->bNextDurationBlockEvent = false;

  pInfo->sortBufSize = 2048 * pInfo->bufPageSize;
  int32_t numOfBufPage = pInfo->sortBufSize / pInfo->bufPageSize;

  pInfo->pSortHandle = NULL;
  code = tsortCreateSortHandle(pInfo->pSortInfo, SORT_BLOCK_TS_MERGE, pInfo->bufPageSize, numOfBufPage,
                               pInfo->pSortInputBlock, pTaskInfo->id.str, 0, 0, 0, &pInfo->pSortHandle);
  if (code) {
    return code;
  }

  if (pInfo->bSortRowId && numOfTable != 1) {
    int32_t memSize = 512 * 1024 * 1024;
    code = tsortSetSortByRowId(pInfo->pSortHandle, memSize);
    QUERY_CHECK_CODE(code, lino, _end);
  }

  tsortSetMergeLimit(pInfo->pSortHandle, pInfo->mergeLimit);
  tsortSetMergeLimitReachedFp(pInfo->pSortHandle, tableMergeScanDoSkipTable, pOperator);
  tsortSetAbortCheckFn(pInfo->pSortHandle, isTaskKilled, pOperator->pTaskInfo);

  tsortSetFetchRawDataFp(pInfo->pSortHandle, getBlockForTableMergeScan, NULL, NULL);
  QUERY_CHECK_CODE(code, lino, _end);

  STableMergeScanSortSourceParam* param = taosMemoryCalloc(1, sizeof(STableMergeScanSortSourceParam));
  QUERY_CHECK_NULL(param, code, lino, _end, terrno);
  param->pOperator = pOperator;

  SSortSource* ps = taosMemoryCalloc(1, sizeof(SSortSource));
  if (ps == NULL) {
    taosMemoryFree(param);
    QUERY_CHECK_NULL(ps, code, lino, _end, terrno);
  }

  ps->param = param;
  ps->onlyRef = false;
  code = tsortAddSource(pInfo->pSortHandle, ps);
  QUERY_CHECK_CODE(code, lino, _end);

  if (numOfTable == 1) {
    tsortSetSingleTableMerge(pInfo->pSortHandle);
  } else {
    code = tsortOpen(pInfo->pSortHandle);
    QUERY_CHECK_CODE(code, lino, _end);
  }

_end:
  if (code != TSDB_CODE_SUCCESS) {
    qError("%s failed at line %d since %s", __func__, lino, tstrerror(code));
  }
  return code;
}

void stopDurationForGroupTableMergeScan(SOperatorInfo* pOperator) {
  STableMergeScanInfo* pInfo = pOperator->info;
  SExecTaskInfo*       pTaskInfo = pOperator->pTaskInfo;
  qDebug("%s table merge scan stop duration ", GET_TASKID(pTaskInfo));

  SSortExecInfo sortExecInfo = tsortGetSortExecInfo(pInfo->pSortHandle);
  pInfo->sortExecInfo.sortMethod = sortExecInfo.sortMethod;
  pInfo->sortExecInfo.sortBuffer = sortExecInfo.sortBuffer;
  pInfo->sortExecInfo.loops += sortExecInfo.loops;
  pInfo->sortExecInfo.readBytes += sortExecInfo.readBytes;
  pInfo->sortExecInfo.writeBytes += sortExecInfo.writeBytes;

  tsortDestroySortHandle(pInfo->pSortHandle);
  pInfo->pSortHandle = NULL;
}

void startGroupTableMergeScan(SOperatorInfo* pOperator) {
  int32_t              code = TSDB_CODE_SUCCESS;
  int32_t              lino = 0;
  STableMergeScanInfo* pInfo = pOperator->info;
  SExecTaskInfo*       pTaskInfo = pOperator->pTaskInfo;
  SReadHandle*         pHandle = &pInfo->base.readHandle;
  SStorageAPI*         pAPI = &pTaskInfo->storageAPI;
  qDebug("%s table merge scan start group %" PRIu64, GET_TASKID(pTaskInfo), pInfo->groupId);

  {
    int32_t numOfTables = 0;
    code = tableListGetSize(pInfo->base.pTableListInfo, &numOfTables);
    QUERY_CHECK_CODE(code, lino, _end);

    int32_t i = pInfo->tableStartIndex + 1;
    for (; i < numOfTables; ++i) {
      STableKeyInfo* tableKeyInfo = tableListGetInfo(pInfo->base.pTableListInfo, i);
      QUERY_CHECK_NULL(tableKeyInfo, code, lino, _end, terrno);
      if (tableKeyInfo->groupId != pInfo->groupId) {
        break;
      }
    }
    pInfo->tableEndIndex = i - 1;
  }
  pInfo->bGroupProcessed = false;
  int32_t tableStartIdx = pInfo->tableStartIndex;
  int32_t tableEndIdx = pInfo->tableEndIndex;

  int32_t        numOfTable = tableEndIdx - tableStartIdx + 1;
  STableKeyInfo* startKeyInfo = tableListGetInfo(pInfo->base.pTableListInfo, tableStartIdx);
  code = pAPI->tsdReader.tsdReaderOpen(pHandle->vnode, &pInfo->base.cond, startKeyInfo, numOfTable, pInfo->pReaderBlock,
                                       (void**)&pInfo->base.dataReader, GET_TASKID(pTaskInfo), &pInfo->mSkipTables);
  QUERY_CHECK_CODE(code, lino, _end);
  if (pInfo->filesetDelimited) {
    pAPI->tsdReader.tsdSetFilesetDelimited(pInfo->base.dataReader);
  }
  pAPI->tsdReader.tsdSetSetNotifyCb(pInfo->base.dataReader, tableMergeScanTsdbNotifyCb, pInfo);

  code = startDurationForGroupTableMergeScan(pOperator);
  QUERY_CHECK_CODE(code, lino, _end);

_end:
  if (code != TSDB_CODE_SUCCESS) {
    qError("%s failed at line %d since %s", __func__, lino, tstrerror(code));
    pTaskInfo->code = code;
    T_LONG_JMP(pTaskInfo->env, code);
  }
}

void stopGroupTableMergeScan(SOperatorInfo* pOperator) {
  STableMergeScanInfo* pInfo = pOperator->info;
  SExecTaskInfo*       pTaskInfo = pOperator->pTaskInfo;
  SStorageAPI*         pAPI = &pTaskInfo->storageAPI;

  stopDurationForGroupTableMergeScan(pOperator);

  if (pInfo->base.dataReader != NULL) {
    pAPI->tsdReader.tsdReaderClose(pInfo->base.dataReader);
    pInfo->base.dataReader = NULL;
  }
  for (int32_t i = 0; i < pInfo->numNextDurationBlocks; ++i) {
    if (pInfo->nextDurationBlocks[i]) {
      blockDataDestroy(pInfo->nextDurationBlocks[i]);
      pInfo->nextDurationBlocks[i] = NULL;
    }
    pInfo->numNextDurationBlocks = 0;
    pInfo->nextDurationBlocksIdx = 0;
  }
  resetLimitInfoForNextGroup(&pInfo->limitInfo);
  taosHashCleanup(pInfo->mSkipTables);
  pInfo->mSkipTables = NULL;
  qDebug("%s table merge scan stop group %" PRIu64, GET_TASKID(pTaskInfo), pInfo->groupId);
}

// all data produced by this function only belongs to one group
// slimit/soffset does not need to be concerned here, since this function only deal with data within one group.
SSDataBlock* getSortedTableMergeScanBlockData(SSortHandle* pHandle, SSDataBlock* pResBlock, int32_t capacity,
                                              SOperatorInfo* pOperator) {
  STableMergeScanInfo* pInfo = pOperator->info;
  SExecTaskInfo*       pTaskInfo = pOperator->pTaskInfo;
  STupleHandle*        pTupleHandle = NULL;

  blockDataCleanup(pResBlock);

  while (1) {
    while (1) {
      pTupleHandle = NULL;
      int32_t code = tsortNextTuple(pHandle, &pTupleHandle);
      if (code != TSDB_CODE_SUCCESS) {
        qError("%s failed at line %d since %s", __func__, __LINE__, tstrerror(code));
        T_LONG_JMP(pOperator->pTaskInfo->env, code);
      }
      if (pTupleHandle == NULL) {
        break;
      }

      code = tsortAppendTupleToBlock(pInfo->pSortHandle, pResBlock, pTupleHandle);
      if (code != TSDB_CODE_SUCCESS) {
        qError("%s failed at line %d since %s", __func__, __LINE__, tstrerror(code));
        T_LONG_JMP(pOperator->pTaskInfo->env, terrno);
      }

      if (pResBlock->info.rows >= capacity) {
        break;
      }
    }

    if (tsortIsClosed(pHandle)) {
      terrno = TSDB_CODE_TSC_QUERY_CANCELLED;
      T_LONG_JMP(pOperator->pTaskInfo->env, terrno);
    }

    bool limitReached = applyLimitOffset(&pInfo->limitInfo, pResBlock, pTaskInfo);
    qDebug("%s get sorted row block, rows:%" PRId64 ", limit:%" PRId64, GET_TASKID(pTaskInfo), pResBlock->info.rows,
           pInfo->limitInfo.numOfOutputRows);
    if (pTupleHandle == NULL || limitReached || pResBlock->info.rows > 0) {
      break;
    }
  }
  return (pResBlock->info.rows > 0) ? pResBlock : NULL;
}

int32_t doTableMergeScanNext(SOperatorInfo* pOperator, SSDataBlock** ppRes) {
  if (pOperator->status == OP_EXEC_DONE) {
    (*ppRes) = NULL;
    return TSDB_CODE_SUCCESS;
  }

  int32_t              code = TSDB_CODE_SUCCESS;
  int32_t              lino = 0;
  SExecTaskInfo*       pTaskInfo = pOperator->pTaskInfo;
  STableMergeScanInfo* pInfo = pOperator->info;

  code = pOperator->fpSet._openFn(pOperator);
  QUERY_CHECK_CODE(code, lino, _end);

  int64_t st = taosGetTimestampUs();

  int32_t tableListSize = 0;
  code = tableListGetSize(pInfo->base.pTableListInfo, &tableListSize);
  QUERY_CHECK_CODE(code, lino, _end);

  if (!pInfo->hasGroupId) {
    pInfo->hasGroupId = true;

    if (tableListSize == 0) {
      setOperatorCompleted(pOperator);
      (*ppRes) = NULL;
      return code;
    }
    pInfo->tableStartIndex = 0;
    STableKeyInfo* tmp = (STableKeyInfo*)tableListGetInfo(pInfo->base.pTableListInfo, pInfo->tableStartIndex);
    QUERY_CHECK_NULL(tmp, code, lino, _end, terrno);
    pInfo->groupId = tmp->groupId;
    startGroupTableMergeScan(pOperator);
  }

  SSDataBlock* pBlock = NULL;
  while (pInfo->tableStartIndex < tableListSize) {
    if (isTaskKilled(pTaskInfo)) {
      goto _end;
    }

    pBlock = getSortedTableMergeScanBlockData(pInfo->pSortHandle, pInfo->pResBlock, pOperator->resultInfo.capacity,
                                              pOperator);
    if (pBlock == NULL && !pInfo->bGroupProcessed && pInfo->needCountEmptyTable) {
      STableKeyInfo* tbInfo = tableListGetInfo(pInfo->base.pTableListInfo, pInfo->tableStartIndex);
      QUERY_CHECK_NULL(tbInfo, code, lino, _end, terrno);
      pBlock = getOneRowResultBlock(pTaskInfo, &pInfo->base, pInfo->pResBlock, tbInfo);
    }
    if (pBlock != NULL) {
      pBlock->info.id.groupId = pInfo->groupId;
      pOperator->resultInfo.totalRows += pBlock->info.rows;
      pInfo->bGroupProcessed = true;
      break;
    } else {
      if (pInfo->bNewFilesetEvent) {
        stopDurationForGroupTableMergeScan(pOperator);
        code = startDurationForGroupTableMergeScan(pOperator);
        QUERY_CHECK_CODE(code, lino, _end);
      } else {
        // Data of this group are all dumped, let's try the next group
        stopGroupTableMergeScan(pOperator);
        if (pInfo->tableEndIndex >= tableListSize - 1) {
          setOperatorCompleted(pOperator);
          break;
        }

        pInfo->tableStartIndex = pInfo->tableEndIndex + 1;
        STableKeyInfo* tmp = tableListGetInfo(pInfo->base.pTableListInfo, pInfo->tableStartIndex);
        QUERY_CHECK_NULL(tmp, code, lino, _end, terrno);
        pInfo->groupId = tmp->groupId;
        startGroupTableMergeScan(pOperator);
        resetLimitInfoForNextGroup(&pInfo->limitInfo);
      }
    }
  }

  pOperator->cost.totalCost += (taosGetTimestampUs() - st) / 1000.0;

_end:
  if (code != TSDB_CODE_SUCCESS) {
    qError("%s failed at line %d since %s", __func__, lino, tstrerror(code));
    pTaskInfo->code = code;
    T_LONG_JMP(pTaskInfo->env, code);
  } else {
    (*ppRes) = pBlock;
  }

  return code;
}

static SSDataBlock* doTableMergeScan(SOperatorInfo* pOperator) {
  SSDataBlock* pRes = NULL;
  int32_t      code = doTableMergeScanNext(pOperator, &pRes);
  return pRes;
}

void destroyTableMergeScanOperatorInfo(void* param) {
  STableMergeScanInfo* pTableScanInfo = (STableMergeScanInfo*)param;

  // start one reader variable
  if (pTableScanInfo->base.readerAPI.tsdReaderClose != NULL) {
    pTableScanInfo->base.readerAPI.tsdReaderClose(pTableScanInfo->base.dataReader);
    pTableScanInfo->base.dataReader = NULL;
  }

  for (int32_t i = 0; i < pTableScanInfo->numNextDurationBlocks; ++i) {
    if (pTableScanInfo->nextDurationBlocks[i] != NULL) {
      blockDataDestroy(pTableScanInfo->nextDurationBlocks[i]);
      pTableScanInfo->nextDurationBlocks[i] = NULL;
    }
  }

  tsortDestroySortHandle(pTableScanInfo->pSortHandle);
  pTableScanInfo->pSortHandle = NULL;
  taosHashCleanup(pTableScanInfo->mSkipTables);
  pTableScanInfo->mSkipTables = NULL;
  blockDataDestroy(pTableScanInfo->pSortInputBlock);
  pTableScanInfo->pSortInputBlock = NULL;
  // end one reader variable

  destroyTableScanBase(&pTableScanInfo->base, &pTableScanInfo->base.readerAPI);

  blockDataDestroy(pTableScanInfo->pResBlock);
  pTableScanInfo->pResBlock = NULL;

  // remove it from the task->result list
  blockDataDestroy(pTableScanInfo->pReaderBlock);
  pTableScanInfo->pReaderBlock = NULL;
  taosArrayDestroy(pTableScanInfo->pSortInfo);

  stopSubTablesTableMergeScan(pTableScanInfo);

  taosMemoryFreeClear(param);
}

int32_t getTableMergeScanExplainExecInfo(SOperatorInfo* pOptr, void** pOptrExplain, uint32_t* len) {
  if (pOptr == NULL) {
    qError("%s failed at line %d since %s", __func__, __LINE__, tstrerror(TSDB_CODE_INVALID_PARA));
    return TSDB_CODE_INVALID_PARA;
  }
  // TODO: merge these two info into one struct
  STableMergeScanExecInfo* execInfo = taosMemoryCalloc(1, sizeof(STableMergeScanExecInfo));
  if (!execInfo) {
    return terrno;
  }
  STableMergeScanInfo* pInfo = pOptr->info;
  execInfo->blockRecorder = pInfo->base.readRecorder;
  execInfo->sortExecInfo = pInfo->sortExecInfo;

  *pOptrExplain = execInfo;
  *len = sizeof(STableMergeScanExecInfo);

  return TSDB_CODE_SUCCESS;
}

static int32_t resetTableMergeScanOperatorState(SOperatorInfo* pOper) {
  int32_t         code = TSDB_CODE_SUCCESS;
  STableMergeScanInfo*   pInfo = pOper->info;
  pOper->status = OP_NOT_OPENED;

  pInfo->tableEndIndex = 0;
  pInfo->tableStartIndex = 0;
  pInfo->hasGroupId = false;
  if (pInfo->base.readerAPI.tsdReaderClose) {
    pInfo->base.readerAPI.tsdReaderClose(pInfo->base.dataReader);
  }
  pInfo->base.dataReader = NULL;
<<<<<<< HEAD
  pInfo->base.scanFlag = MAIN_SCAN;
=======
>>>>>>> 5efb5418

  pInfo->base.limitInfo = (SLimitInfo){0};
  pInfo->base.limitInfo.limit.limit = -1;
  pInfo->base.limitInfo.slimit.limit = -1;

  tableListDestroy(pInfo->base.pTableListInfo);
  pInfo->base.pTableListInfo = tableListCreate();
  if (!pInfo->base.pTableListInfo) {
    qError("%s failed at line %d since %s", __func__, __LINE__, tstrerror(terrno));
    return terrno;
  }
  SExecTaskInfo*         pTaskInfo = pOper->pTaskInfo;
<<<<<<< HEAD
  
=======

>>>>>>> 5efb5418
  STableScanPhysiNode* pTableScanNode = (STableScanPhysiNode*)pTaskInfo->pSubplan->pNode;
  code = createScanTableListInfo(&pTableScanNode->scan, pTableScanNode->pGroupTags, pTableScanNode->groupSort,
                                  &pInfo->base.readHandle, pInfo->base.pTableListInfo, 
                                  pTaskInfo->pSubplan->pTagCond, pTaskInfo->pSubplan->pTagIndexCond, pTaskInfo, NULL);
  if (code) {
    qError("%s failed to createScanTableListInfo, code:%s", __func__, tstrerror(code));
    return code;
  }

  initLimitInfo(pTableScanNode->scan.node.pLimit, pTableScanNode->scan.node.pSlimit, &pInfo->limitInfo);
  cleanupQueryTableDataCond(&pInfo->base.cond);
<<<<<<< HEAD
  code = initQueryTableDataCond(&pInfo->base.cond, pTableScanNode, &pInfo->base.readHandle, false);
=======
  code = initQueryTableDataCond(&pInfo->base.cond, pTableScanNode, &pInfo->base.readHandle);
>>>>>>> 5efb5418
  if (code) {
    qError("%s failed to initQueryTableDataCond, code:%s", __func__, tstrerror(code));
    return code;
  }

  tsortDestroySortHandle(pInfo->pSortHandle);
  pInfo->pSortHandle = NULL;

  taosHashCleanup(pInfo->mSkipTables);
  pInfo->mSkipTables = NULL;
  pOper->resultInfo.totalRows = 0;
<<<<<<< HEAD

=======
  
>>>>>>> 5efb5418
  pInfo->bGroupProcessed = false;
  pInfo->bNewFilesetEvent = false;
  pInfo->bNextDurationBlockEvent = false;
  pInfo->rtnNextDurationBlocks = false;
  pInfo->nextDurationBlocksIdx = 0;
  pInfo->bSortRowId = false;

  for (int32_t i = 0; i < pInfo->numNextDurationBlocks; ++i) {
    if (pInfo->nextDurationBlocks[i] != NULL) {
      blockDataDestroy(pInfo->nextDurationBlocks[i]);
      pInfo->nextDurationBlocks[i] = NULL;
    }
  }
  pInfo->numNextDurationBlocks = 0;

  stopSubTablesTableMergeScan(pInfo);
  return code;
}

int32_t createTableMergeScanOperatorInfo(STableScanPhysiNode* pTableScanNode, SReadHandle* readHandle,
                                         STableListInfo* pTableListInfo, SExecTaskInfo* pTaskInfo,
                                         SOperatorInfo** pOptrInfo) {
  QRY_PARAM_CHECK(pOptrInfo);

  int32_t              code = TSDB_CODE_SUCCESS;
  int32_t              lino = 0;
  STableMergeScanInfo* pInfo = taosMemoryCalloc(1, sizeof(STableMergeScanInfo));
  SOperatorInfo*       pOperator = taosMemoryCalloc(1, sizeof(SOperatorInfo));
  if (pInfo == NULL || pOperator == NULL) {
    code = terrno;
    goto _error;
  }

  pOperator->pPhyNode = pTableScanNode;
  SDataBlockDescNode* pDescNode = pTableScanNode->scan.node.pOutputDataBlockDesc;

  int32_t numOfCols = 0;
  code = extractColMatchInfo(pTableScanNode->scan.pScanCols, pDescNode, &numOfCols, COL_MATCH_FROM_COL_ID,
                             &pInfo->base.matchInfo);
  QUERY_CHECK_CODE(code, lino, _error);

  code = initQueryTableDataCond(&pInfo->base.cond, pTableScanNode, readHandle, false);
  QUERY_CHECK_CODE(code, lino, _error);

  if (pTableScanNode->scan.pScanPseudoCols != NULL) {
    SExprSupp* pSup = &pInfo->base.pseudoSup;
    code = createExprInfo(pTableScanNode->scan.pScanPseudoCols, NULL, &pSup->pExprInfo, &pSup->numOfExprs);
    QUERY_CHECK_CODE(code, lino, _error);

    pSup->pCtx = createSqlFunctionCtx(pSup->pExprInfo, pSup->numOfExprs, &pSup->rowEntryInfoOffset,
                                      &pTaskInfo->storageAPI.functionStore);
    QUERY_CHECK_NULL(pSup->pCtx, code, lino, _error, terrno);
  }

  pInfo->scanInfo = (SScanInfo){.numOfAsc = pTableScanNode->scanSeq[0], .numOfDesc = pTableScanNode->scanSeq[1]};

  pInfo->base.metaCache.pTableMetaEntryCache = taosLRUCacheInit(1024 * 128, -1, .5);
  QUERY_CHECK_NULL(pInfo->base.metaCache.pTableMetaEntryCache, code, lino, _error, terrno);

  pInfo->base.readerAPI = pTaskInfo->storageAPI.tsdReader;
  pInfo->base.dataBlockLoadFlag = FUNC_DATA_REQUIRED_DATA_LOAD;
  pInfo->base.scanFlag = MAIN_SCAN;
  pInfo->base.readHandle = *readHandle;

  pInfo->readIdx = -1;

  pInfo->base.limitInfo.limit.limit = -1;
  pInfo->base.limitInfo.slimit.limit = -1;
  pInfo->base.pTableListInfo = pTableListInfo;

  pInfo->sample.sampleRatio = pTableScanNode->ratio;
  pInfo->sample.seed = taosGetTimestampSec();

  code = filterInitFromNode((SNode*)pTableScanNode->scan.node.pConditions, &pOperator->exprSupp.pFilterInfo, 0,
                            pTaskInfo->pStreamRuntimeInfo);
  QUERY_CHECK_CODE(code, lino, _error);

  initLimitInfo(pTableScanNode->scan.node.pLimit, pTableScanNode->scan.node.pSlimit, &pInfo->limitInfo);

  pInfo->mergeLimit = -1;
  bool hasLimit = pInfo->limitInfo.limit.limit != -1 || pInfo->limitInfo.limit.offset != -1;
  if (hasLimit) {
    pInfo->mergeLimit = pInfo->limitInfo.limit.offset != -1
                            ? pInfo->limitInfo.limit.limit + pInfo->limitInfo.limit.offset
                            : pInfo->limitInfo.limit.limit;
    pInfo->mSkipTables = NULL;
  }

  initResultSizeInfo(&pOperator->resultInfo, 1024);
  pInfo->pResBlock = createDataBlockFromDescNode(pDescNode);
  QUERY_CHECK_NULL(pInfo->pResBlock, code, lino, _error, terrno);
  code = blockDataEnsureCapacity(pInfo->pResBlock, pOperator->resultInfo.capacity);
  QUERY_CHECK_CODE(code, lino, _error);
  if (!hasLimit && blockDataGetRowSize(pInfo->pResBlock) >= 256 && !pTableScanNode->smallDataTsSort) {
    pInfo->bSortRowId = true;
  } else {
    pInfo->bSortRowId = false;
  }

  code = prepareDataBlockBuf(pInfo->pResBlock, &pInfo->base.matchInfo);
  QUERY_CHECK_CODE(code, lino, _error);

  code = generateSortByTsPkInfo(pInfo->base.matchInfo.pList, pInfo->base.cond.order, &pInfo->pSortInfo);
  QUERY_CHECK_CODE(code, lino, _error);

  code = createOneDataBlock(pInfo->pResBlock, false, &pInfo->pReaderBlock);
  QUERY_CHECK_CODE(code, lino, _error);

  pInfo->needCountEmptyTable = tsCountAlwaysReturnValue && pTableScanNode->needCountEmptyTable;

  int32_t  rowSize = pInfo->pResBlock->info.rowSize;
  uint32_t nCols = taosArrayGetSize(pInfo->pResBlock->pDataBlock);

  pInfo->bufPageSize = getProperSortPageSize(rowSize, nCols);

  // start one reader variable
  code = createOneDataBlock(pInfo->pResBlock, false, &pInfo->pSortInputBlock);
  QUERY_CHECK_CODE(code, lino, _error);

  if (!tsExperimental) {
    pInfo->filesetDelimited = false;
  } else {
    pInfo->filesetDelimited = pTableScanNode->filesetDelimited;
  }
  // end one reader variable
  setOperatorInfo(pOperator, "TableMergeScanOperator", QUERY_NODE_PHYSICAL_PLAN_TABLE_MERGE_SCAN, false, OP_NOT_OPENED,
                  pInfo, pTaskInfo);
  pOperator->exprSupp.numOfExprs = numOfCols;

  pOperator->fpSet = createOperatorFpSet(
      optrDummyOpenFn, pTableScanNode->paraTablesSort ? doTableMergeScanParaSubTablesNext : doTableMergeScanNext, NULL,
      destroyTableMergeScanOperatorInfo, optrDefaultBufFn, getTableMergeScanExplainExecInfo, optrDefaultGetNextExtFn,
      NULL);
<<<<<<< HEAD
  setOperatorResetStateFn(pOperator, resetTableMergeScanOperatorState);                                    
=======
  setOperatorResetStateFn(pOperator, resetTableMergeScanOperatorState);     
>>>>>>> 5efb5418
  pOperator->cost.openCost = 0;

  *pOptrInfo = pOperator;
  return code;

_error:
  if (code != TSDB_CODE_SUCCESS) {
    qError("%s failed at line %d since %s", __func__, lino, tstrerror(code));
  }
  pTaskInfo->code = code;
  if (pInfo != NULL) {
    pInfo->base.pTableListInfo = NULL;
    destroyTableMergeScanOperatorInfo(pInfo);
  }
  if (pOperator != NULL) {
    pOperator->info = NULL;
    destroyOperator(pOperator);
  }
  return code;
}

// ====================================================================================================================
// TableCountScanOperator
static void        destoryTableCountScanOperator(void* param);
static int32_t     buildVnodeGroupedStbTableCount(STableCountScanOperatorInfo* pInfo, STableCountScanSupp* pSupp,
                                                  SSDataBlock* pRes, char* dbName, tb_uid_t stbUid, SStorageAPI* pAPI);
static int32_t     buildVnodeGroupedNtbTableCount(STableCountScanOperatorInfo* pInfo, STableCountScanSupp* pSupp,
                                                  SSDataBlock* pRes, char* dbName, SStorageAPI* pAPI);
static int32_t     buildVnodeFilteredTbCount(SOperatorInfo* pOperator, STableCountScanOperatorInfo* pInfo,
                                             STableCountScanSupp* pSupp, SSDataBlock* pRes, char* dbName);
static int32_t     buildVnodeGroupedTableCount(SOperatorInfo* pOperator, STableCountScanOperatorInfo* pInfo,
                                               STableCountScanSupp* pSupp, SSDataBlock* pRes, int32_t vgId, char* dbName);
static int32_t     buildVnodeDbTableCount(SOperatorInfo* pOperator, STableCountScanOperatorInfo* pInfo,
                                          STableCountScanSupp* pSupp, SSDataBlock* pRes);
static void        buildSysDbGroupedTableCount(SOperatorInfo* pOperator, STableCountScanOperatorInfo* pInfo,
                                               STableCountScanSupp* pSupp, SSDataBlock* pRes, size_t infodbTableNum,
                                               size_t perfdbTableNum);
static void        buildSysDbFilterTableCount(SOperatorInfo* pOperator, STableCountScanSupp* pSupp, SSDataBlock* pRes,
                                              size_t infodbTableNum, size_t perfdbTableNum);
static const char* GROUP_TAG_DB_NAME = "db_name";
static const char* GROUP_TAG_STABLE_NAME = "stable_name";

int32_t tblCountScanGetGroupTagsSlotId(const SNodeList* scanCols, STableCountScanSupp* supp) {
  if (scanCols != NULL) {
    SNode* pNode = NULL;
    FOREACH(pNode, scanCols) {
      if (nodeType(pNode) != QUERY_NODE_TARGET) {
        return TSDB_CODE_QRY_SYS_ERROR;
      }
      STargetNode* targetNode = (STargetNode*)pNode;
      if (nodeType(targetNode->pExpr) != QUERY_NODE_COLUMN) {
        return TSDB_CODE_QRY_SYS_ERROR;
      }
      SColumnNode* colNode = (SColumnNode*)(targetNode->pExpr);
      if (strcmp(colNode->colName, GROUP_TAG_DB_NAME) == 0) {
        supp->dbNameSlotId = targetNode->slotId;
      } else if (strcmp(colNode->colName, GROUP_TAG_STABLE_NAME) == 0) {
        supp->stbNameSlotId = targetNode->slotId;
      }
    }
  }
  return TSDB_CODE_SUCCESS;
}

int32_t tblCountScanGetCountSlotId(const SNodeList* pseudoCols, STableCountScanSupp* supp) {
  if (pseudoCols != NULL) {
    SNode* pNode = NULL;
    FOREACH(pNode, pseudoCols) {
      if (nodeType(pNode) != QUERY_NODE_TARGET) {
        return TSDB_CODE_QRY_SYS_ERROR;
      }
      STargetNode* targetNode = (STargetNode*)pNode;
      if (nodeType(targetNode->pExpr) != QUERY_NODE_FUNCTION) {
        return TSDB_CODE_QRY_SYS_ERROR;
      }
      SFunctionNode* funcNode = (SFunctionNode*)(targetNode->pExpr);
      if (funcNode->funcType == FUNCTION_TYPE_TABLE_COUNT) {
        supp->tbCountSlotId = targetNode->slotId;
      }
    }
  }
  return TSDB_CODE_SUCCESS;
}

int32_t tblCountScanGetInputs(SNodeList* groupTags, SName* tableName, STableCountScanSupp* supp) {
  if (groupTags != NULL) {
    SNode* pNode = NULL;
    FOREACH(pNode, groupTags) {
      if (nodeType(pNode) != QUERY_NODE_COLUMN) {
        return TSDB_CODE_QRY_SYS_ERROR;
      }
      SColumnNode* colNode = (SColumnNode*)pNode;
      if (strcmp(colNode->colName, GROUP_TAG_DB_NAME) == 0) {
        supp->groupByDbName = true;
      }
      if (strcmp(colNode->colName, GROUP_TAG_STABLE_NAME) == 0) {
        supp->groupByStbName = true;
      }
    }
  } else {
    tstrncpy(supp->dbNameFilter, tNameGetDbNameP(tableName), TSDB_DB_NAME_LEN);
    tstrncpy(supp->stbNameFilter, tNameGetTableName(tableName), TSDB_TABLE_NAME_LEN);
  }
  return TSDB_CODE_SUCCESS;
}

int32_t getTableCountScanSupp(SNodeList* groupTags, SName* tableName, SNodeList* scanCols, SNodeList* pseudoCols,
                              STableCountScanSupp* supp, SExecTaskInfo* taskInfo) {
  int32_t code = 0;
  code = tblCountScanGetInputs(groupTags, tableName, supp);
  if (code != TSDB_CODE_SUCCESS) {
    qError("%s get table count scan supp. get inputs error", GET_TASKID(taskInfo));
    return code;
  }

  supp->dbNameSlotId = -1;
  supp->stbNameSlotId = -1;
  supp->tbCountSlotId = -1;

  code = tblCountScanGetGroupTagsSlotId(scanCols, supp);
  if (code != TSDB_CODE_SUCCESS) {
    qError("%s get table count scan supp. get group tags slot id error", GET_TASKID(taskInfo));
    return code;
  }

  code = tblCountScanGetCountSlotId(pseudoCols, supp);
  if (code != TSDB_CODE_SUCCESS) {
    qError("%s get table count scan supp. get count error", GET_TASKID(taskInfo));
    return code;
  }
  return code;
}

int32_t createTableCountScanOperatorInfo(SReadHandle* readHandle, STableCountScanPhysiNode* pTblCountScanNode,
                                         SExecTaskInfo* pTaskInfo, SOperatorInfo** pOptrInfo) {
  QRY_PARAM_CHECK(pOptrInfo);

  int32_t                      code = TSDB_CODE_SUCCESS;
  int32_t                      lino = 0;
  SScanPhysiNode*              pScanNode = &pTblCountScanNode->scan;
  STableCountScanOperatorInfo* pInfo = taosMemoryCalloc(1, sizeof(STableCountScanOperatorInfo));
  SOperatorInfo*               pOperator = taosMemoryCalloc(1, sizeof(SOperatorInfo));
  if (!pInfo || !pOperator) {
    code = terrno;
    goto _error;
  }

  pInfo->readHandle = *readHandle;

  SDataBlockDescNode* pDescNode = pScanNode->node.pOutputDataBlockDesc;
  initResultSizeInfo(&pOperator->resultInfo, 1);
  pInfo->pRes = createDataBlockFromDescNode(pDescNode);
  QUERY_CHECK_NULL(pInfo->pRes, code, lino, _error, terrno);

  code = blockDataEnsureCapacity(pInfo->pRes, pOperator->resultInfo.capacity);
  QUERY_CHECK_CODE(code, lino, _error);

  code = getTableCountScanSupp(pTblCountScanNode->pGroupTags, &pTblCountScanNode->scan.tableName,
                               pTblCountScanNode->scan.pScanCols, pTblCountScanNode->scan.pScanPseudoCols, &pInfo->supp,
                               pTaskInfo);
  QUERY_CHECK_CODE(code, lino, _error);

  setOperatorInfo(pOperator, "TableCountScanOperator", QUERY_NODE_PHYSICAL_PLAN_TABLE_COUNT_SCAN, false, OP_NOT_OPENED,
                  pInfo, pTaskInfo);
  pOperator->fpSet = createOperatorFpSet(optrDummyOpenFn, doTableCountScanNext, NULL, destoryTableCountScanOperator,
                                         optrDefaultBufFn, NULL, optrDefaultGetNextExtFn, NULL);
  *pOptrInfo = pOperator;
  return code;

_error:
  if (pInfo != NULL) {
    destoryTableCountScanOperator(pInfo);
  }
  if (pOperator != NULL) {
    pOperator->info = NULL;
    destroyOperator(pOperator);
  }
  pTaskInfo->code = code;
  return code;
}

int32_t fillTableCountScanDataBlock(STableCountScanSupp* pSupp, char* dbName, char* stbName, int64_t count,
                                    SSDataBlock* pRes) {
  int32_t code = TSDB_CODE_SUCCESS;
  int32_t lino = 0;
  if (pSupp->dbNameSlotId != -1) {
    QUERY_CHECK_CONDITION((strlen(dbName) > 0), code, lino, _end, TSDB_CODE_QRY_EXECUTOR_INTERNAL_ERROR);
    SColumnInfoData* colInfoData = taosArrayGet(pRes->pDataBlock, pSupp->dbNameSlotId);
    QUERY_CHECK_NULL(colInfoData, code, lino, _end, terrno);

    char varDbName[TSDB_DB_NAME_LEN + VARSTR_HEADER_SIZE] = {0};
    tstrncpy(varDataVal(varDbName), dbName, TSDB_DB_NAME_LEN);

    varDataSetLen(varDbName, strlen(dbName));
    code = colDataSetVal(colInfoData, 0, varDbName, false);
    QUERY_CHECK_CODE(code, lino, _end);
  }

  if (pSupp->stbNameSlotId != -1) {
    SColumnInfoData* colInfoData = taosArrayGet(pRes->pDataBlock, pSupp->stbNameSlotId);
    QUERY_CHECK_NULL(colInfoData, code, lino, _end, terrno);
    if (strlen(stbName) != 0) {
      char varStbName[TSDB_TABLE_NAME_LEN + VARSTR_HEADER_SIZE] = {0};
      tstrncpy(varDataVal(varStbName), stbName, TSDB_TABLE_NAME_LEN);
      varDataSetLen(varStbName, strlen(stbName));
      code = colDataSetVal(colInfoData, 0, varStbName, false);
      QUERY_CHECK_CODE(code, lino, _end);
    } else {
      colDataSetNULL(colInfoData, 0);
    }
  }

  if (pSupp->tbCountSlotId != -1) {
    SColumnInfoData* colInfoData = taosArrayGet(pRes->pDataBlock, pSupp->tbCountSlotId);
    QUERY_CHECK_NULL(colInfoData, code, lino, _end, terrno);
    code = colDataSetVal(colInfoData, 0, (char*)&count, false);
    QUERY_CHECK_CODE(code, lino, _end);
  }
  pRes->info.rows = 1;

_end:
  if (code != TSDB_CODE_SUCCESS) {
    qError("%s failed at line %d since %s", __func__, lino, tstrerror(code));
  }
  return code;
}

static SSDataBlock* buildSysDbTableCount(SOperatorInfo* pOperator, STableCountScanOperatorInfo* pInfo) {
  STableCountScanSupp* pSupp = &pInfo->supp;
  SSDataBlock*         pRes = pInfo->pRes;

  size_t infodbTableNum;
  getInfosDbMeta(NULL, &infodbTableNum);
  infodbTableNum -= 1;
  size_t perfdbTableNum;
  getPerfDbMeta(NULL, &perfdbTableNum);

  if (pSupp->groupByDbName || pSupp->groupByStbName) {
    buildSysDbGroupedTableCount(pOperator, pInfo, pSupp, pRes, infodbTableNum, perfdbTableNum);
    return (pRes->info.rows > 0) ? pRes : NULL;
  } else {
    buildSysDbFilterTableCount(pOperator, pSupp, pRes, infodbTableNum, perfdbTableNum);
    return (pRes->info.rows > 0) ? pRes : NULL;
  }
}

static void buildSysDbFilterTableCount(SOperatorInfo* pOperator, STableCountScanSupp* pSupp, SSDataBlock* pRes,
                                       size_t infodbTableNum, size_t perfdbTableNum) {
  int32_t        code = TSDB_CODE_SUCCESS;
  int32_t        lino = 0;
  SExecTaskInfo* pTaskInfo = pOperator->pTaskInfo;
  if (strcmp(pSupp->dbNameFilter, TSDB_INFORMATION_SCHEMA_DB) == 0) {
    code = fillTableCountScanDataBlock(pSupp, TSDB_INFORMATION_SCHEMA_DB, "", infodbTableNum, pRes);
    QUERY_CHECK_CODE(code, lino, _end);
  } else if (strcmp(pSupp->dbNameFilter, TSDB_PERFORMANCE_SCHEMA_DB) == 0) {
    code = fillTableCountScanDataBlock(pSupp, TSDB_PERFORMANCE_SCHEMA_DB, "", perfdbTableNum, pRes);
    QUERY_CHECK_CODE(code, lino, _end);
  } else if (strlen(pSupp->dbNameFilter) == 0) {
    code = fillTableCountScanDataBlock(pSupp, "", "", infodbTableNum + perfdbTableNum, pRes);
    QUERY_CHECK_CODE(code, lino, _end);
  }

_end:
  if (code != TSDB_CODE_SUCCESS) {
    qError("%s failed at line %d since %s", __func__, lino, tstrerror(code));
    pTaskInfo->code = code;
    T_LONG_JMP(pTaskInfo->env, code);
  }
  setOperatorCompleted(pOperator);
}

static void buildSysDbGroupedTableCount(SOperatorInfo* pOperator, STableCountScanOperatorInfo* pInfo,
                                        STableCountScanSupp* pSupp, SSDataBlock* pRes, size_t infodbTableNum,
                                        size_t perfdbTableNum) {
  int32_t        code = TSDB_CODE_SUCCESS;
  int32_t        lino = 0;
  SExecTaskInfo* pTaskInfo = pOperator->pTaskInfo;
  if (pInfo->currGrpIdx == 0) {
    uint64_t groupId = 0;
    if (pSupp->groupByDbName) {
      groupId = calcGroupId(TSDB_INFORMATION_SCHEMA_DB, strlen(TSDB_INFORMATION_SCHEMA_DB));
    } else {
      groupId = calcGroupId("", 0);
    }

    pRes->info.id.groupId = groupId;
    code = fillTableCountScanDataBlock(pSupp, TSDB_INFORMATION_SCHEMA_DB, "", infodbTableNum, pRes);
    QUERY_CHECK_CODE(code, lino, _end);
  } else if (pInfo->currGrpIdx == 1) {
    uint64_t groupId = 0;
    if (pSupp->groupByDbName) {
      groupId = calcGroupId(TSDB_PERFORMANCE_SCHEMA_DB, strlen(TSDB_PERFORMANCE_SCHEMA_DB));
    } else {
      groupId = calcGroupId("", 0);
    }

    pRes->info.id.groupId = groupId;
    code = fillTableCountScanDataBlock(pSupp, TSDB_PERFORMANCE_SCHEMA_DB, "", perfdbTableNum, pRes);
    QUERY_CHECK_CODE(code, lino, _end);
  } else {
    setOperatorCompleted(pOperator);
  }
  pInfo->currGrpIdx++;

_end:
  if (code != TSDB_CODE_SUCCESS) {
    qError("%s failed at line %d since %s", __func__, lino, tstrerror(code));
    pTaskInfo->code = code;
    T_LONG_JMP(pTaskInfo->env, code);
  }
}

static int32_t doTableCountScanNext(SOperatorInfo* pOperator, SSDataBlock** ppRes) {
  int32_t                      code = TSDB_CODE_SUCCESS;
  SExecTaskInfo*               pTaskInfo = pOperator->pTaskInfo;
  STableCountScanOperatorInfo* pInfo = pOperator->info;
  STableCountScanSupp*         pSupp = &pInfo->supp;
  SSDataBlock*                 pRes = pInfo->pRes;

  blockDataCleanup(pRes);
  QRY_PARAM_CHECK(ppRes);

  if (pOperator->status == OP_EXEC_DONE) {
    return code;
  }

  if (pInfo->readHandle.mnd != NULL) {
    (*ppRes) = buildSysDbTableCount(pOperator, pInfo);
    return code;
  }

  code = buildVnodeDbTableCount(pOperator, pInfo, pSupp, pRes);
  if (code != TSDB_CODE_SUCCESS) {
    qError("%s failed since %s", __func__, tstrerror(code));
    pTaskInfo->code = code;
    T_LONG_JMP(pTaskInfo->env, code);
  }
  if (pRes->info.rows > 0) {
    *ppRes = pRes;
  }

  return code;
}

static int32_t buildVnodeDbTableCount(SOperatorInfo* pOperator, STableCountScanOperatorInfo* pInfo,
                                      STableCountScanSupp* pSupp, SSDataBlock* pRes) {
  int32_t        code = TSDB_CODE_SUCCESS;
  int32_t        lino = 0;
  const char*    db = NULL;
  int32_t        vgId = 0;
  char           dbName[TSDB_DB_NAME_LEN] = {0};
  SExecTaskInfo* pTaskInfo = pOperator->pTaskInfo;
  SStorageAPI*   pAPI = &pTaskInfo->storageAPI;

  // get dbname
  pAPI->metaFn.getBasicInfo(pInfo->readHandle.vnode, &db, &vgId, NULL, NULL);
  SName sn = {0};

  code = tNameFromString(&sn, db, T_NAME_ACCT | T_NAME_DB);
  QUERY_CHECK_CODE(code, lino, _end);

  code = tNameGetDbName(&sn, dbName);
  QUERY_CHECK_CODE(code, lino, _end);

  if (pSupp->groupByDbName || pSupp->groupByStbName) {
    code = buildVnodeGroupedTableCount(pOperator, pInfo, pSupp, pRes, vgId, dbName);
  } else {
    code = buildVnodeFilteredTbCount(pOperator, pInfo, pSupp, pRes, dbName);
  }

_end:
  if (code != TSDB_CODE_SUCCESS) {
    qError("%s failed at line %d since %s", __func__, lino, tstrerror(code));
    pTaskInfo->code = code;
  }

  return code;
}

static int32_t buildVnodeGroupedTableCount(SOperatorInfo* pOperator, STableCountScanOperatorInfo* pInfo,
                                           STableCountScanSupp* pSupp, SSDataBlock* pRes, int32_t vgId, char* dbName) {
  int32_t        code = TSDB_CODE_SUCCESS;
  int32_t        lino = 0;
  SExecTaskInfo* pTaskInfo = pOperator->pTaskInfo;
  SStorageAPI*   pAPI = &pTaskInfo->storageAPI;

  if (pSupp->groupByStbName) {
    if (pInfo->stbUidList == NULL) {
      pInfo->stbUidList = taosArrayInit(16, sizeof(tb_uid_t));
      QUERY_CHECK_NULL(pInfo->stbUidList, code, lino, _end, terrno);
      code = pAPI->metaFn.storeGetTableList(pInfo->readHandle.vnode, TSDB_SUPER_TABLE, pInfo->stbUidList);
      QUERY_CHECK_CODE(code, lino, _end);
    }

    if (pInfo->currGrpIdx < taosArrayGetSize(pInfo->stbUidList)) {
      tb_uid_t stbUid = *(tb_uid_t*)taosArrayGet(pInfo->stbUidList, pInfo->currGrpIdx);
      code = buildVnodeGroupedStbTableCount(pInfo, pSupp, pRes, dbName, stbUid, pAPI);
      QUERY_CHECK_CODE(code, lino, _end);

      pInfo->currGrpIdx++;
    } else if (pInfo->currGrpIdx == taosArrayGetSize(pInfo->stbUidList)) {
      code = buildVnodeGroupedNtbTableCount(pInfo, pSupp, pRes, dbName, pAPI);
      QUERY_CHECK_CODE(code, lino, _end);

      pInfo->currGrpIdx++;
    } else {
      setOperatorCompleted(pOperator);
    }
  } else {
    uint64_t groupId = calcGroupId(dbName, strlen(dbName));
    pRes->info.id.groupId = groupId;

    int64_t dbTableCount = 0;
    pAPI->metaFn.getBasicInfo(pInfo->readHandle.vnode, NULL, NULL, &dbTableCount, NULL);
    code = fillTableCountScanDataBlock(pSupp, dbName, "", dbTableCount, pRes);
    QUERY_CHECK_CODE(code, lino, _end);
    setOperatorCompleted(pOperator);
  }

_end:
  if (code != TSDB_CODE_SUCCESS) {
    qError("%s failed at line %d since %s", __func__, lino, tstrerror(code));
    pTaskInfo->code = code;
  }
  return code;
}

static int32_t buildVnodeFilteredTbCount(SOperatorInfo* pOperator, STableCountScanOperatorInfo* pInfo,
                                         STableCountScanSupp* pSupp, SSDataBlock* pRes, char* dbName) {
  int32_t        code = TSDB_CODE_SUCCESS;
  int32_t        lino = 0;
  SExecTaskInfo* pTaskInfo = pOperator->pTaskInfo;
  SStorageAPI*   pAPI = &pTaskInfo->storageAPI;

  if (strlen(pSupp->dbNameFilter) != 0) {
    if (strlen(pSupp->stbNameFilter) != 0) {
      uint64_t uid = 0;
      code = pAPI->metaFn.getTableUidByName(pInfo->readHandle.vnode, pSupp->stbNameFilter, &uid);
      QUERY_CHECK_CODE(code, lino, _end);

      int64_t numOfChildTables = 0;
      code = pAPI->metaFn.getNumOfChildTables(pInfo->readHandle.vnode, uid, &numOfChildTables, NULL, NULL);
      QUERY_CHECK_CODE(code, lino, _end);

      code = fillTableCountScanDataBlock(pSupp, dbName, pSupp->stbNameFilter, numOfChildTables, pRes);
      QUERY_CHECK_CODE(code, lino, _end);
    } else {
      int64_t tbNumVnode = 0;
      pAPI->metaFn.getBasicInfo(pInfo->readHandle.vnode, NULL, NULL, &tbNumVnode, NULL);
      code = fillTableCountScanDataBlock(pSupp, dbName, "", tbNumVnode, pRes);
      QUERY_CHECK_CODE(code, lino, _end);
    }
  } else {
    int64_t tbNumVnode = 0;
    pAPI->metaFn.getBasicInfo(pInfo->readHandle.vnode, NULL, NULL, &tbNumVnode, NULL);
    code = fillTableCountScanDataBlock(pSupp, dbName, "", tbNumVnode, pRes);
    QUERY_CHECK_CODE(code, lino, _end);
  }

_end:
  if (code != TSDB_CODE_SUCCESS) {
    pTaskInfo->code = code;
    qError("%s failed at line %d since %s", __func__, lino, tstrerror(code));
  }

  setOperatorCompleted(pOperator);
  return code;
}

static int32_t buildVnodeGroupedNtbTableCount(STableCountScanOperatorInfo* pInfo, STableCountScanSupp* pSupp,
                                              SSDataBlock* pRes, char* dbName, SStorageAPI* pAPI) {
  int32_t code = TSDB_CODE_SUCCESS;
  int32_t lino = 0;
  char    fullStbName[TSDB_TABLE_FNAME_LEN] = {0};
  if (pSupp->groupByDbName) {
    snprintf(fullStbName, TSDB_TABLE_FNAME_LEN, "%s.%s", dbName, "");
  }

  uint64_t groupId = calcGroupId(fullStbName, strlen(fullStbName));
  pRes->info.id.groupId = groupId;

  int64_t numOfTables = 0;
  pAPI->metaFn.getBasicInfo(pInfo->readHandle.vnode, NULL, NULL, NULL, &numOfTables);

  if (numOfTables != 0) {
    code = fillTableCountScanDataBlock(pSupp, dbName, "", numOfTables, pRes);
  }

_end:
  if (code != TSDB_CODE_SUCCESS) {
    qError("%s failed at line %d since %s", __func__, lino, tstrerror(code));
  }
  return code;
}

static int32_t buildVnodeGroupedStbTableCount(STableCountScanOperatorInfo* pInfo, STableCountScanSupp* pSupp,
                                              SSDataBlock* pRes, char* dbName, tb_uid_t stbUid, SStorageAPI* pAPI) {
  int32_t code = TSDB_CODE_SUCCESS;
  int32_t lino = 0;
  char    stbName[TSDB_TABLE_NAME_LEN + VARSTR_HEADER_SIZE] = {0};
  code = pAPI->metaFn.getTableNameByUid(pInfo->readHandle.vnode, stbUid, stbName);
  QUERY_CHECK_CODE(code, lino, _end);

  char fullStbName[TSDB_TABLE_FNAME_LEN] = {0};
  if (pSupp->groupByDbName) {
    (void)snprintf(fullStbName, TSDB_TABLE_FNAME_LEN, "%s.%s", dbName, varDataVal(stbName));
  } else {
    (void)snprintf(fullStbName, TSDB_TABLE_FNAME_LEN, "%s", varDataVal(stbName));
  }

  uint64_t groupId = calcGroupId(fullStbName, strlen(fullStbName));
  pRes->info.id.groupId = groupId;

  int64_t ctbNum = 0;
  code = pAPI->metaFn.getNumOfChildTables(pInfo->readHandle.vnode, stbUid, &ctbNum, NULL, NULL);
  QUERY_CHECK_CODE(code, lino, _end);
  code = fillTableCountScanDataBlock(pSupp, dbName, varDataVal(stbName), ctbNum, pRes);
  QUERY_CHECK_CODE(code, lino, _end);

_end:
  if (code != TSDB_CODE_SUCCESS) {
    qError("%s failed at line %d since %s", __func__, lino, tstrerror(code));
  }
  return code;
}

static void destoryTableCountScanOperator(void* param) {
  STableCountScanOperatorInfo* pTableCountScanInfo = param;
  blockDataDestroy(pTableCountScanInfo->pRes);

  taosArrayDestroy(pTableCountScanInfo->stbUidList);
  taosMemoryFreeClear(param);
}<|MERGE_RESOLUTION|>--- conflicted
+++ resolved
@@ -1765,21 +1765,7 @@
   pInfo->currentTable = 0;
   pInfo->scanMode = 0;
   pInfo->countState = 0;
-<<<<<<< HEAD
   pInfo->base.scanFlag = (pInfo->scanInfo.numOfAsc > 1) ? PRE_SCAN : MAIN_SCAN;
-=======
-  if (!pInfo->virtualStableScan) {
-  // if (pInfo->virtualStableScan && pInfo->readerCache) {
-  //   cleanReaderForVTable(pInfo);
-  //   taosHashClear(pInfo->readerCache);
-  //   pInfo->readerCache = false;
-  // } else {
-    if (pInfo->base.readerAPI.tsdReaderClose) {
-      pInfo->base.readerAPI.tsdReaderClose(pInfo->base.dataReader);
-    }
-    pInfo->base.dataReader = NULL;
-  }
->>>>>>> 5efb5418
 
   tableListDestroy(pInfo->base.pTableListInfo);
   pInfo->base.pTableListInfo = tableListCreate();
@@ -1788,11 +1774,7 @@
     return terrno;
   }
   SExecTaskInfo*         pTaskInfo = pOper->pTaskInfo;
-<<<<<<< HEAD
-  
-=======
-
->>>>>>> 5efb5418
+
   STableScanPhysiNode* pTableScanNode = (STableScanPhysiNode*)pTaskInfo->pSubplan->pNode;
   if (!pTableScanNode->scan.node.dynamicOp) {
     code = createScanTableListInfo(&pTableScanNode->scan, pTableScanNode->pGroupTags, pTableScanNode->groupSort,
@@ -1805,32 +1787,16 @@
   }
 
   initLimitInfo(pTableScanNode->scan.node.pLimit, pTableScanNode->scan.node.pSlimit, &pInfo->base.limitInfo);
-<<<<<<< HEAD
   cleanupQueryTableDataCond(&pInfo->base.cond);
   code = initQueryTableDataCond(&pInfo->base.cond, pTableScanNode, &pInfo->base.readHandle, true);
-=======
-
-  cleanupQueryTableDataCond(&pInfo->base.cond);
-  code = initQueryTableDataCond(&pInfo->base.cond, pTableScanNode, &pInfo->base.readHandle);
->>>>>>> 5efb5418
   if (code) {
     qError("%s failed to initQueryTableDataCond, code:%s", __func__, tstrerror(code));
     return code;
   }
-<<<<<<< HEAD
-  pInfo->base.cond.startVersion = 0;
-  pInfo->base.cond.endVersion = pInfo->base.readHandle.version;
-=======
->>>>>>> 5efb5418
   if (pTableScanNode->scan.node.dynamicOp && pTableScanNode->scan.virtualStableScan) {
     cleanupQueryTableDataCond(&pInfo->base.orgCond);
     memcpy(&pInfo->base.orgCond, &pInfo->base.cond, sizeof(SQueryTableDataCond));
     memset(&pInfo->base.cond, 0, sizeof(SQueryTableDataCond));
-<<<<<<< HEAD
-    if (pInfo->base.readerAPI.tsdReaderClose) {
-      pInfo->base.readerAPI.tsdReaderClose(pInfo->base.dataReader);
-    }
-    pInfo->base.dataReader = NULL;
   } else {
     // reuse tsdb reader
     if ((++pInfo->currentGroupId) >= tableListGetOutputGroups(pInfo->base.pTableListInfo)) {
@@ -1875,8 +1841,6 @@
     if (pInfo->pResBlock->info.capacity > pOper->resultInfo.capacity) {
       pOper->resultInfo.capacity = pInfo->pResBlock->info.capacity;
     }
-=======
->>>>>>> 5efb5418
   }
 
   pOper->resultInfo.totalRows = 0;
@@ -1899,10 +1863,7 @@
     code = terrno;
     goto _error;
   }
-<<<<<<< HEAD
-=======
-
->>>>>>> 5efb5418
+
   pOperator->pPhyNode = pTableScanNode;
   SScanPhysiNode*     pScanNode = &pTableScanNode->scan;
   SDataBlockDescNode* pDescNode = pScanNode->node.pOutputDataBlockDesc;
@@ -1988,12 +1949,8 @@
   taosLRUCacheSetStrictCapacity(pInfo->base.metaCache.pTableMetaEntryCache, false);
   pOperator->fpSet = createOperatorFpSet(optrDummyOpenFn, doTableScanNext, NULL, destroyTableScanOperatorInfo,
                                          optrDefaultBufFn, getTableScannerExecInfo, optrDefaultGetNextExtFn, NULL);
-<<<<<<< HEAD
-  setOperatorResetStateFn(pOperator, resetTableScanOperatorState);                                    
-=======
 
   setOperatorResetStateFn(pOperator, resetTableScanOperatorState); 
->>>>>>> 5efb5418
   // for non-blocking operator, the open cost is always 0
   pOperator->cost.openCost = 0;
   *pOptrInfo = pOperator;
@@ -4733,10 +4690,7 @@
     pInfo->base.readerAPI.tsdReaderClose(pInfo->base.dataReader);
   }
   pInfo->base.dataReader = NULL;
-<<<<<<< HEAD
   pInfo->base.scanFlag = MAIN_SCAN;
-=======
->>>>>>> 5efb5418
 
   pInfo->base.limitInfo = (SLimitInfo){0};
   pInfo->base.limitInfo.limit.limit = -1;
@@ -4749,11 +4703,7 @@
     return terrno;
   }
   SExecTaskInfo*         pTaskInfo = pOper->pTaskInfo;
-<<<<<<< HEAD
-  
-=======
-
->>>>>>> 5efb5418
+
   STableScanPhysiNode* pTableScanNode = (STableScanPhysiNode*)pTaskInfo->pSubplan->pNode;
   code = createScanTableListInfo(&pTableScanNode->scan, pTableScanNode->pGroupTags, pTableScanNode->groupSort,
                                   &pInfo->base.readHandle, pInfo->base.pTableListInfo, 
@@ -4765,11 +4715,7 @@
 
   initLimitInfo(pTableScanNode->scan.node.pLimit, pTableScanNode->scan.node.pSlimit, &pInfo->limitInfo);
   cleanupQueryTableDataCond(&pInfo->base.cond);
-<<<<<<< HEAD
   code = initQueryTableDataCond(&pInfo->base.cond, pTableScanNode, &pInfo->base.readHandle, false);
-=======
-  code = initQueryTableDataCond(&pInfo->base.cond, pTableScanNode, &pInfo->base.readHandle);
->>>>>>> 5efb5418
   if (code) {
     qError("%s failed to initQueryTableDataCond, code:%s", __func__, tstrerror(code));
     return code;
@@ -4781,11 +4727,7 @@
   taosHashCleanup(pInfo->mSkipTables);
   pInfo->mSkipTables = NULL;
   pOper->resultInfo.totalRows = 0;
-<<<<<<< HEAD
-
-=======
   
->>>>>>> 5efb5418
   pInfo->bGroupProcessed = false;
   pInfo->bNewFilesetEvent = false;
   pInfo->bNextDurationBlockEvent = false;
@@ -4919,11 +4861,7 @@
       optrDummyOpenFn, pTableScanNode->paraTablesSort ? doTableMergeScanParaSubTablesNext : doTableMergeScanNext, NULL,
       destroyTableMergeScanOperatorInfo, optrDefaultBufFn, getTableMergeScanExplainExecInfo, optrDefaultGetNextExtFn,
       NULL);
-<<<<<<< HEAD
-  setOperatorResetStateFn(pOperator, resetTableMergeScanOperatorState);                                    
-=======
   setOperatorResetStateFn(pOperator, resetTableMergeScanOperatorState);     
->>>>>>> 5efb5418
   pOperator->cost.openCost = 0;
 
   *pOptrInfo = pOperator;
