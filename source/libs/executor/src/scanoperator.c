--- conflicted
+++ resolved
@@ -621,23 +621,12 @@
 
     blockDataCleanup(pBlock);
 
-<<<<<<< HEAD
+
     SDataBlockInfo* pBInfo = &pBlock->info;
     tsdbRetrieveDataBlockInfo(pTableScanInfo->dataReader, &pBInfo->rows, &pBInfo->uid, &pBInfo->window);
 
     ASSERT(pBInfo->uid != 0);
-    pBlock->info.groupId = getTableGroupId(&pTaskInfo->tableqinfoList, pBlock->info.uid);
-=======
-    SDataBlockInfo binfo = pBlock->info;
-    tsdbRetrieveDataBlockInfo(pTableScanInfo->dataReader, &binfo);
-
-    binfo.capacity = binfo.rows;
-    blockDataEnsureCapacity(pBlock, binfo.rows);
-    pBlock->info = binfo;
-
-    ASSERT(binfo.uid != 0);
     pBlock->info.groupId = getTableGroupId(pTaskInfo->pTableInfoList, pBlock->info.uid);
->>>>>>> 79bb5f82
 
     uint32_t status = 0;
     int32_t  code = loadDataBlock(pOperator, pTableScanInfo, pBlock, &status);
@@ -691,11 +680,7 @@
     if (pTableScanInfo->scanTimes < pTableScanInfo->scanInfo.numOfAsc) {
       setTaskStatus(pTaskInfo, TASK_NOT_COMPLETED);
       pTableScanInfo->scanFlag = REPEAT_SCAN;
-<<<<<<< HEAD
-      qDebug( "%s start to repeat ascending order scan data blocks due to query func required", GET_TASKID(pTaskInfo));
-=======
       qDebug("start to repeat ascending order scan data blocks due to query func required, %s", GET_TASKID(pTaskInfo));
->>>>>>> 79bb5f82
 
       // do prepare for the next round table scan operation
       tsdbReaderReset(pTableScanInfo->dataReader, &pTableScanInfo->cond);
@@ -766,34 +751,6 @@
         return NULL;
       }
 
-<<<<<<< HEAD
-  if (pInfo->currentGroupId == -1) {
-    pInfo->currentGroupId++;
-//    qDebug("number:------------------------%d, %d", (int)taosArrayGetSize(pTaskInfo->tableqinfoList.pGroupList),
-//           getNumOfOutputGroups(&pTaskInfo->tableqinfoList));
-    if (pInfo->currentGroupId >= getNumOfOutputGroups(&pTaskInfo->tableqinfoList)/*taosArrayGetSize(pTaskInfo->tableqinfoList.pGroupList)*/) {
-//    if (pInfo->currentGroupId >= taosArrayGetSize(pTaskInfo->tableqinfoList.pGroupList)) {
-      doSetOperatorCompleted(pOperator);
-      return NULL;
-    }
-
-    SArray* p = taosArrayInit(4, sizeof(STableKeyInfo));
-    tsdbReaderClose(pInfo->dataReader);
-
-    STableKeyInfo* x = NULL;
-    int32_t num = 0;
-    getTablesOfGroup(&pTaskInfo->tableqinfoList, pInfo->currentGroupId, &x, &num);
-    for(int32_t i = 0; i < num; ++i) {
-      taosArrayPush(p, &x[i]);
-    }
-
-    int32_t code = tsdbReaderOpen(pInfo->readHandle.vnode, &pInfo->cond, p, (STsdbReader**)&pInfo->dataReader,
-                                  GET_TASKID(pTaskInfo));
-    taosArrayDestroy(p);
-
-    if (code != TSDB_CODE_SUCCESS) {
-      T_LONG_JMP(pTaskInfo->env, code);
-=======
       int32_t num = 0;
       STableKeyInfo* pList = NULL;
       tableListGetGroupList(pTaskInfo->pTableInfoList, pInfo->currentGroupId, &pList, &num);
@@ -814,7 +771,6 @@
 
     if ((++pInfo->currentGroupId) >= tableListGetOutputGroups(pTaskInfo->pTableInfoList)) {
       doSetOperatorCompleted(pOperator);
->>>>>>> 79bb5f82
       return NULL;
     }
 
@@ -823,21 +779,6 @@
     pInfo->limitInfo.numOfOutputRows = 0;
     pInfo->limitInfo.remainOffset = pInfo->limitInfo.limit.offset;
 
-<<<<<<< HEAD
-  pInfo->currentGroupId++;
-  if (pInfo->currentGroupId >= getNumOfOutputGroups(&pTaskInfo->tableqinfoList)) {
-    doSetOperatorCompleted(pOperator);
-    return NULL;
-  }
-
-  // reset value for the next group data output
-  pOperator->status = OP_OPENED;
-  pInfo->limitInfo.numOfOutputRows = 0;
-  pInfo->limitInfo.remainOffset = pInfo->limitInfo.limit.offset;
-
-  tsdbReaderReset(pInfo->dataReader, &pInfo->cond);
-  pInfo->scanTimes = 0;
-=======
     int32_t num = 0;
     STableKeyInfo* pList = NULL;
     tableListGetGroupList(pTaskInfo->pTableInfoList, pInfo->currentGroupId, &pList, &num);
@@ -845,21 +786,15 @@
     tsdbSetTableList(pInfo->dataReader, pList, num);
     tsdbReaderReset(pInfo->dataReader, &pInfo->cond);
     pInfo->scanTimes = 0;
->>>>>>> 79bb5f82
 
     result = doTableScanGroup(pOperator);
     if (result != NULL) {
       return result;
     }
 
-<<<<<<< HEAD
-  doSetOperatorCompleted(pOperator);
-  return NULL;
-=======
     doSetOperatorCompleted(pOperator);
     return NULL;
   }
->>>>>>> 79bb5f82
 }
 
 static int32_t getTableScannerExecInfo(struct SOperatorInfo* pOptr, void** pOptrExplain, uint32_t* len) {
@@ -1202,17 +1137,9 @@
   SSDataBlock* pBlock = pTableScanInfo->pResBlock;
   blockDataCleanup(pBlock);
 
-<<<<<<< HEAD
-  SArray* p = taosArrayInit(1, sizeof(STableKeyInfo));
-  taosArrayPush(p, &tblInfo);
-
-  STsdbReader* pReader = NULL;
-  int32_t code = tsdbReaderOpen(pTableScanInfo->readHandle.vnode, &cond, p, (STsdbReader**)&pReader, GET_TASKID(pTaskInfo));
-=======
   STsdbReader* pReader = NULL;
   int32_t code = tsdbReaderOpen(pTableScanInfo->readHandle.vnode, &cond, &tblInfo, 1, (STsdbReader**)&pReader,
                                 GET_TASKID(pTaskInfo));
->>>>>>> 79bb5f82
   if (code != TSDB_CODE_SUCCESS) {
     terrno = code;
     return NULL;
@@ -1220,35 +1147,19 @@
 
   bool hasBlock = tsdbNextDataBlock(pReader);
   if (hasBlock) {
-<<<<<<< HEAD
     SDataBlockInfo* pBInfo = &pBlock->info;
 
     int32_t rows = 0;
     tsdbRetrieveDataBlockInfo(pReader, &rows, &pBInfo->uid, &pBInfo->window);
 
     SArray* pCols = tsdbRetrieveDataBlock(pReader, NULL);
-    blockDataEnsureCapacity(pBlock, pBInfo->rows);
-    pBInfo->rows = rows;
-=======
-    SDataBlockInfo binfo = {0};
-    tsdbRetrieveDataBlockInfo(pReader, &binfo);
-
-    SArray* pCols = tsdbRetrieveDataBlock(pReader, NULL);
-    blockDataEnsureCapacity(pBlock, binfo.rows);
-
-    pBlock->info.window = binfo.window;
-    pBlock->info.uid = binfo.uid;
-    pBlock->info.rows = binfo.rows;
->>>>>>> 79bb5f82
+    blockDataEnsureCapacity(pBlock, rows);
+    pBlock->info.rows = rows;
 
     relocateColumnData(pBlock, pTableScanInfo->matchInfo.pList, pCols, true);
     doSetTagColumnData(pTableScanInfo, pBlock, pTaskInfo);
 
-<<<<<<< HEAD
-    pBlock->info.groupId = getTableGroupId(&pTaskInfo->tableqinfoList, pBInfo->uid);
-=======
-    pBlock->info.groupId = getTableGroupId(pTaskInfo->pTableInfoList, binfo.uid);
->>>>>>> 79bb5f82
+    pBlock->info.groupId = getTableGroupId(pTaskInfo->pTableInfoList, pBInfo->uid);
   }
 
   tsdbReaderClose(pReader);
@@ -1268,17 +1179,7 @@
 }
 
 static uint64_t getGroupIdByUid(SStreamScanInfo* pInfo, uint64_t uid) {
-<<<<<<< HEAD
-  return getTableGroupId(&pInfo->pTableScanOp->pTaskInfo->tableqinfoList, uid);
-=======
   return getTableGroupId(pInfo->pTableScanOp->pTaskInfo->pTableInfoList, uid);
-//  SHashObj* map = pInfo->pTableScanOp->pTaskInfo->pTableInfoList.map;
-//  uint64_t* groupId = taosHashGet(map, &uid, sizeof(int64_t));
-//  if (groupId) {
-//    return *groupId;
-//  }
-//  return 0;
->>>>>>> 79bb5f82
 }
 
 static uint64_t getGroupIdByData(SStreamScanInfo* pInfo, uint64_t uid, TSKEY ts, int64_t maxVersion) {
@@ -1697,17 +1598,7 @@
   pInfo->pRes->info.type = STREAM_NORMAL;
   pInfo->pRes->info.version = pBlock->info.version;
 
-<<<<<<< HEAD
-  pInfo->pRes->info.groupId = getTableGroupId(&pTaskInfo->tableqinfoList, pBlock->info.uid);
-//  uint64_t* groupIdPre = taosHashGet(pTaskInfo->tableqinfoList.map, &pBlock->info.uid, sizeof(int64_t));
-//  if (groupIdPre) {
-//    pInfo->pRes->info.groupId = *groupIdPre;
-//  } else {
-//    pInfo->pRes->info.groupId = 0;
-//  }
-=======
   pInfo->pRes->info.groupId = getTableGroupId(pTaskInfo->pTableInfoList, pBlock->info.uid);
->>>>>>> 79bb5f82
 
   // todo extract method
   for (int32_t i = 0; i < taosArrayGetSize(pInfo->matchInfo.pList); ++i) {
@@ -2494,30 +2385,14 @@
       pTSInfo->cond.endVersion = pHandle->version;
     }
 
-<<<<<<< HEAD
-//    SArray* tableList = taosArrayGetP(pTaskInfo->tableqinfoList.pGroupList, 0);
-    STableKeyInfo* pList = NULL;
-    int32_t num = 0;
-    getTablesOfGroup(&pTaskInfo->tableqinfoList, 0, &pList, &num);
-
-    SArray* p = taosArrayInit(4, sizeof(STableKeyInfo));
-    for(int32_t i = 0; i < num; ++i) {
-      taosArrayPush(p, &pList[i]);
-    }
-=======
     STableKeyInfo* pList = NULL;
     int32_t num = 0;
     tableListGetGroupList(pTaskInfo->pTableInfoList, 0, &pList, &num);
->>>>>>> 79bb5f82
 
     if (pHandle->initTableReader) {
       pTSInfo->scanMode = TABLE_SCAN__TABLE_ORDER;
       pTSInfo->dataReader = NULL;
-<<<<<<< HEAD
-      if (tsdbReaderOpen(pHandle->vnode, &pTSInfo->cond, p, &pTSInfo->dataReader, NULL) < 0) {
-=======
       if (tsdbReaderOpen(pHandle->vnode, &pTSInfo->cond, pList, num, &pTSInfo->dataReader, NULL) < 0) {
->>>>>>> 79bb5f82
         terrno = TSDB_CODE_OUT_OF_MEMORY;
         destroyTableScanOperatorInfo(pTableScanOp);
         goto _error;
@@ -4371,47 +4246,6 @@
   return NULL;
 }
 
-<<<<<<< HEAD
-int32_t createScanTableListInfo(SScanPhysiNode* pScanNode, SNodeList* pGroupTags, bool groupSort, SReadHandle* pHandle,
-                                STableListInfo* pTableListInfo, SNode* pTagCond, SNode* pTagIndexCond,
-                                const char* idStr) {
-  int64_t st = taosGetTimestampUs();
-
-  if (pHandle == NULL) {
-    qError("invalid handle, in creating operator tree, %s", idStr);
-    return TSDB_CODE_INVALID_PARA;
-  }
-
-  int32_t code = getTableList(pHandle->meta, pHandle->vnode, pScanNode, pTagCond, pTagIndexCond, pTableListInfo);
-  if (code != TSDB_CODE_SUCCESS) {
-    qError("failed to getTableList, code: %s", tstrerror(code));
-    return code;
-  }
-
-  pTableListInfo->numOfOuputGroups = 1;
-
-  int64_t st1 = taosGetTimestampUs();
-  qDebug("generate queried table list completed, elapsed time:%.2f ms %s", (st1 - st) / 1000.0, idStr);
-
-  if (taosArrayGetSize(pTableListInfo->pTableList) == 0) {
-    qDebug("no table qualified for query, %s" PRIx64, idStr);
-    return TSDB_CODE_SUCCESS;
-  }
-
-  pTableListInfo->needSortTableByGroupId = groupSort;
-  code = setGroupIdMapForAllTables(pTableListInfo, pHandle, pGroupTags, groupSort);
-  if (code != TSDB_CODE_SUCCESS) {
-    return code;
-  }
-
-  int64_t st2 = taosGetTimestampUs();
-  qDebug("generate group id map completed, elapsed time:%.2f ms %s", (st2 - st1) / 1000.0, idStr);
-
-  return TSDB_CODE_SUCCESS;
-}
-
-=======
->>>>>>> 79bb5f82
 int32_t createMultipleDataReaders(SQueryTableDataCond* pQueryCond, SReadHandle* pHandle, STableListInfo* pTableListInfo,
                                   int32_t tableStartIdx, int32_t tableEndIdx, SArray* arrayReader, const char* idstr) {
   for (int32_t i = tableStartIdx; i <= tableEndIdx; ++i) {
