--- conflicted
+++ resolved
@@ -2040,19 +2040,15 @@
   return code;
 }
 
-<<<<<<< HEAD
 static int32_t generateTimeSliceScanRange(SStreamScanInfo* pInfo, SSDataBlock* pSrcBlock, SSDataBlock* pDestBlock, EStreamType mode) {
   // todo(liuyao) add code 获取delete range的左邻居和右邻居，作为range
   return TSDB_CODE_SUCCESS;
 }
 
-static int32_t generateIntervalScanRange(SStreamScanInfo* pInfo, SSDataBlock* pSrcBlock, SSDataBlock* pDestBlock, EStreamType mode) {
-=======
 static int32_t generateIntervalScanRange(SStreamScanInfo* pInfo, SSDataBlock* pSrcBlock, SSDataBlock* pDestBlock,
                                          EStreamType mode) {
   int32_t code = TSDB_CODE_SUCCESS;
   int32_t lino = 0;
->>>>>>> a3b30192
   blockDataCleanup(pDestBlock);
   if (pSrcBlock->info.rows == 0) {
     return TSDB_CODE_SUCCESS;
@@ -2297,12 +2293,10 @@
     QUERY_CHECK_CODE(code, lino, _end);
   } else if (isCountWindow(pInfo)) {
     code = generateCountScanRange(pInfo, pSrcBlock, pDestBlock, type);
-<<<<<<< HEAD
+    QUERY_CHECK_CODE(code, lino, _end);
   } else if (isTimeSlice(pInfo)) {
     code = generateTimeSliceScanRange(pInfo, pSrcBlock, pDestBlock, type);
-=======
-    QUERY_CHECK_CODE(code, lino, _end);
->>>>>>> a3b30192
+    QUERY_CHECK_CODE(code, lino, _end);
   } else {
     code = generateDeleteResultBlock(pInfo, pSrcBlock, pDestBlock);
     QUERY_CHECK_CODE(code, lino, _end);
