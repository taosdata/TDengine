/*
 * Copyright (c) 2019 TAOS Data, Inc. <jhtao@taosdata.com>
 *
 * This program is free software: you can use, redistribute, and/or modify
 * it under the terms of the GNU Affero General Public License, version 3
 * or later ("AGPL"), as published by the Free Software Foundation.
 *
 * This program is distributed in the hope that it will be useful, but WITHOUT
 * ANY WARRANTY; without even the implied warranty of MERCHANTABILITY or
 * FITNESS FOR A PARTICULAR PURPOSE.
 *
 * You should have received a copy of the GNU Affero General Public License
 * along with this program. If not, see <http://www.gnu.org/licenses/>.
 */

#include "executorimpl.h"
#include "filter.h"
#include "function.h"
#include "functionMgt.h"
#include "os.h"
#include "querynodes.h"
#include "systable.h"
#include "tname.h"
#include "ttime.h"

#include "tdatablock.h"
#include "tmsg.h"

#include "query.h"
#include "tcompare.h"
#include "thash.h"
#include "ttypes.h"
#include "vnode.h"

#define SET_REVERSE_SCAN_FLAG(_info) ((_info)->scanFlag = REVERSE_SCAN)
#define SWITCH_ORDER(n)              (((n) = ((n) == TSDB_ORDER_ASC) ? TSDB_ORDER_DESC : TSDB_ORDER_ASC))

static int32_t buildSysDbTableInfo(const SSysTableScanInfo* pInfo, int32_t capacity);
static int32_t buildDbTableInfoBlock(bool sysInfo, const SSDataBlock* p, const SSysTableMeta* pSysDbTableMeta,
                                     size_t size, const char* dbName);

static char* SYSTABLE_IDX_COLUMN[] = {"table_name", "db_name",     "create_time",      "columns",
                                      "ttl",        "stable_name", "vgroup_id', 'uid", "type"};

static char* SYSTABLE_IDX_EXCEPT[] = {"db_name", "vgroup_id"};

typedef int32_t (*__sys_filte)(void* pMeta, SNode* cond, SArray* result);
typedef int32_t (*__sys_check)(SNode* cond);

typedef struct {
  const char* name;
  __sys_check chkFunc;
  __sys_filte fltFunc;
} SSTabFltFuncDef;

typedef struct {
  void* pMeta;
  void* pVnode;
} SSTabFltArg;

static int32_t sysChkFilter__Comm(SNode* pNode);
static int32_t sysChkFilter__DBName(SNode* pNode);
static int32_t sysChkFilter__VgroupId(SNode* pNode);
static int32_t sysChkFilter__TableName(SNode* pNode);
static int32_t sysChkFilter__CreateTime(SNode* pNode);
static int32_t sysChkFilter__Ncolumn(SNode* pNode);
static int32_t sysChkFilter__Ttl(SNode* pNode);
static int32_t sysChkFilter__STableName(SNode* pNode);
static int32_t sysChkFilter__Uid(SNode* pNode);
static int32_t sysChkFilter__Type(SNode* pNode);

static int32_t sysFilte__DbName(void* pMeta, SNode* pNode, SArray* result);
static int32_t sysFilte__VgroupId(void* pMeta, SNode* pNode, SArray* result);
static int32_t sysFilte__TableName(void* pMeta, SNode* pNode, SArray* result);
static int32_t sysFilte__CreateTime(void* pMeta, SNode* pNode, SArray* result);
static int32_t sysFilte__Ncolumn(void* pMeta, SNode* pNode, SArray* result);
static int32_t sysFilte__Ttl(void* pMeta, SNode* pNode, SArray* result);
static int32_t sysFilte__STableName(void* pMeta, SNode* pNode, SArray* result);
static int32_t sysFilte__Uid(void* pMeta, SNode* pNode, SArray* result);
static int32_t sysFilte__Type(void* pMeta, SNode* pNode, SArray* result);

const SSTabFltFuncDef filterDict[] = {
    {.name = "table_name", .chkFunc = sysChkFilter__TableName, .fltFunc = sysFilte__TableName},
    {.name = "db_name", .chkFunc = sysChkFilter__DBName, .fltFunc = sysFilte__DbName},
    {.name = "create_time", .chkFunc = sysChkFilter__CreateTime, .fltFunc = sysFilte__CreateTime},
    {.name = "columns", .chkFunc = sysChkFilter__Ncolumn, .fltFunc = sysFilte__Ncolumn},
    {.name = "ttl", .chkFunc = sysChkFilter__Ttl, .fltFunc = sysFilte__Ttl},
    {.name = "stable_name", .chkFunc = sysChkFilter__STableName, .fltFunc = sysFilte__STableName},
    {.name = "vgroup_id", .chkFunc = sysChkFilter__VgroupId, .fltFunc = sysFilte__VgroupId},
    {.name = "uid", .chkFunc = sysChkFilter__Uid, .fltFunc = sysFilte__Uid},
    {.name = "type", .chkFunc = sysChkFilter__Type, .fltFunc = sysFilte__Type}};

#define SYSTAB_FILTER_DICT_SIZE (sizeof(filterDict) / sizeof(filterDict[0]))

static int32_t optSysTabFilte(void* arg, SNode* cond, SArray* result);
static int32_t optSysTabFilteImpl(void* arg, SNode* cond, SArray* result);
static int32_t optSysCheckOper(SNode* pOpear);
static int32_t optSysMergeRslt(SArray* multiRslt, SArray* reslt);

static bool processBlockWithProbability(const SSampleExecInfo* pInfo);

static int32_t sysTableUserTagsFillOneTableTags(const SSysTableScanInfo* pInfo, SMetaReader* smrSuperTable,
                                                SMetaReader* smrChildTable, const char* dbname, const char* tableName,
                                                int32_t* pNumOfRows, const SSDataBlock* dataBlock);

static void relocateAndFilterSysTagsScanResult(SSysTableScanInfo* pInfo, int32_t numOfRows, SSDataBlock* dataBlock);
bool        processBlockWithProbability(const SSampleExecInfo* pInfo) {
#if 0
  if (pInfo->sampleRatio == 1) {
    return true;
  }

  uint32_t val = taosRandR((uint32_t*) &pInfo->seed);
  return (val % ((uint32_t)(1/pInfo->sampleRatio))) == 0;
#else
  return true;
#endif
}

static void switchCtxOrder(SqlFunctionCtx* pCtx, int32_t numOfOutput) {
  for (int32_t i = 0; i < numOfOutput; ++i) {
    SWITCH_ORDER(pCtx[i].order);
  }
}

static void setupQueryRangeForReverseScan(STableScanInfo* pTableScanInfo) {
#if 0
  int32_t numOfGroups = (int32_t)(GET_NUM_OF_TABLEGROUP(pRuntimeEnv));
  for(int32_t i = 0; i < numOfGroups; ++i) {
    SArray *group = GET_TABLEGROUP(pRuntimeEnv, i);
    SArray *tableKeyGroup = taosArrayGetP(pQueryAttr->tableGroupInfo.pGroupList, i);

    size_t t = taosArrayGetSize(group);
    for (int32_t j = 0; j < t; ++j) {
      STableQueryInfo *pCheckInfo = taosArrayGetP(group, j);
      updateTableQueryInfoForReverseScan(pCheckInfo);

      // update the last key in tableKeyInfo list, the tableKeyInfo is used to build the tsdbQueryHandle and decide
      // the start check timestamp of tsdbQueryHandle
//      STableKeyInfo *pTableKeyInfo = taosArrayGet(tableKeyGroup, j);
//      pTableKeyInfo->lastKey = pCheckInfo->lastKey;
//
//      assert(pCheckInfo->pTable == pTableKeyInfo->pTable);
    }
  }
#endif
}

static void getNextTimeWindow(SInterval* pInterval, STimeWindow* tw, int32_t order) {
  int32_t factor = GET_FORWARD_DIRECTION_FACTOR(order);
  if (pInterval->intervalUnit != 'n' && pInterval->intervalUnit != 'y') {
    tw->skey += pInterval->sliding * factor;
    tw->ekey = tw->skey + pInterval->interval - 1;
    return;
  }

  int64_t key = tw->skey, interval = pInterval->interval;
  // convert key to second
  key = convertTimePrecision(key, pInterval->precision, TSDB_TIME_PRECISION_MILLI) / 1000;

  if (pInterval->intervalUnit == 'y') {
    interval *= 12;
  }

  struct tm tm;
  time_t    t = (time_t)key;
  taosLocalTime(&t, &tm);

  int mon = (int)(tm.tm_year * 12 + tm.tm_mon + interval * factor);
  tm.tm_year = mon / 12;
  tm.tm_mon = mon % 12;
  tw->skey = convertTimePrecision((int64_t)taosMktime(&tm) * 1000LL, TSDB_TIME_PRECISION_MILLI, pInterval->precision);

  mon = (int)(mon + interval);
  tm.tm_year = mon / 12;
  tm.tm_mon = mon % 12;
  tw->ekey = convertTimePrecision((int64_t)taosMktime(&tm) * 1000LL, TSDB_TIME_PRECISION_MILLI, pInterval->precision);

  tw->ekey -= 1;
}

static bool overlapWithTimeWindow(SInterval* pInterval, SDataBlockInfo* pBlockInfo, int32_t order) {
  STimeWindow w = {0};

  // 0 by default, which means it is not a interval operator of the upstream operator.
  if (pInterval->interval == 0) {
    return false;
  }

  if (order == TSDB_ORDER_ASC) {
    w = getAlignQueryTimeWindow(pInterval, pInterval->precision, pBlockInfo->window.skey);
    assert(w.ekey >= pBlockInfo->window.skey);

    if (TMAX(w.skey, pBlockInfo->window.skey) <= TMIN(w.ekey, pBlockInfo->window.ekey)) {
      return true;
    }

    while (1) {
      getNextTimeWindow(pInterval, &w, order);
      if (w.skey > pBlockInfo->window.ekey) {
        break;
      }

      assert(w.ekey > pBlockInfo->window.ekey);
      if (TMAX(w.skey, pBlockInfo->window.skey) <= pBlockInfo->window.ekey) {
        return true;
      }
    }
  } else {
    w = getAlignQueryTimeWindow(pInterval, pInterval->precision, pBlockInfo->window.ekey);
    assert(w.skey <= pBlockInfo->window.ekey);

    if (TMAX(w.skey, pBlockInfo->window.skey) <= TMIN(w.ekey, pBlockInfo->window.ekey)) {
      return true;
    }

    while (1) {
      getNextTimeWindow(pInterval, &w, order);
      if (w.ekey < pBlockInfo->window.skey) {
        break;
      }

      assert(w.skey < pBlockInfo->window.skey);
      if (pBlockInfo->window.skey <= TMIN(w.ekey, pBlockInfo->window.ekey)) {
        return true;
      }
    }
  }

  return false;
}

// this function is for table scanner to extract temporary results of upstream aggregate results.
static SResultRow* getTableGroupOutputBuf(SOperatorInfo* pOperator, uint64_t groupId, SFilePage** pPage) {
  if (pOperator->operatorType != QUERY_NODE_PHYSICAL_PLAN_TABLE_SCAN) {
    return NULL;
  }

  int64_t buf[2] = {0};
  SET_RES_WINDOW_KEY((char*)buf, &groupId, sizeof(groupId), groupId);

  STableScanInfo* pTableScanInfo = pOperator->info;

  SResultRowPosition* p1 = (SResultRowPosition*)tSimpleHashGet(pTableScanInfo->pdInfo.pAggSup->pResultRowHashTable, buf,
                                                               GET_RES_WINDOW_KEY_LEN(sizeof(groupId)));

  if (p1 == NULL) {
    return NULL;
  }

  *pPage = getBufPage(pTableScanInfo->pdInfo.pAggSup->pResultBuf, p1->pageId);
  return (SResultRow*)((char*)(*pPage) + p1->offset);
}

static int32_t doDynamicPruneDataBlock(SOperatorInfo* pOperator, SDataBlockInfo* pBlockInfo, uint32_t* status) {
  STableScanInfo* pTableScanInfo = pOperator->info;

  if (pTableScanInfo->pdInfo.pExprSup == NULL) {
    return TSDB_CODE_SUCCESS;
  }

  SExprSupp* pSup1 = pTableScanInfo->pdInfo.pExprSup;

  SFilePage*  pPage = NULL;
  SResultRow* pRow = getTableGroupOutputBuf(pOperator, pBlockInfo->groupId, &pPage);

  if (pRow == NULL) {
    return TSDB_CODE_SUCCESS;
  }

  bool notLoadBlock = true;
  for (int32_t i = 0; i < pSup1->numOfExprs; ++i) {
    int32_t functionId = pSup1->pCtx[i].functionId;

    SResultRowEntryInfo* pEntry = getResultEntryInfo(pRow, i, pTableScanInfo->pdInfo.pExprSup->rowEntryInfoOffset);

    int32_t reqStatus = fmFuncDynDataRequired(functionId, pEntry, &pBlockInfo->window);
    if (reqStatus != FUNC_DATA_REQUIRED_NOT_LOAD) {
      notLoadBlock = false;
      break;
    }
  }

  // release buffer pages
  releaseBufPage(pTableScanInfo->pdInfo.pAggSup->pResultBuf, pPage);

  if (notLoadBlock) {
    *status = FUNC_DATA_REQUIRED_NOT_LOAD;
  }

  return TSDB_CODE_SUCCESS;
}

static FORCE_INLINE bool doFilterByBlockSMA(const SNode* pFilterNode, SColumnDataAgg** pColsAgg, int32_t numOfCols,
                                            int32_t numOfRows) {
  if (pColsAgg == NULL || pFilterNode == NULL) {
    return true;
  }

  SFilterInfo* filter = NULL;

  // todo move to the initialization function
  int32_t code = filterInitFromNode((SNode*)pFilterNode, &filter, 0);
  bool    keep = filterRangeExecute(filter, pColsAgg, numOfCols, numOfRows);

  filterFreeInfo(filter);
  return keep;
}

static bool doLoadBlockSMA(STableScanInfo* pTableScanInfo, SSDataBlock* pBlock, SExecTaskInfo* pTaskInfo) {
  bool             allColumnsHaveAgg = true;
  SColumnDataAgg** pColAgg = NULL;

  int32_t code = tsdbRetrieveDatablockSMA(pTableScanInfo->dataReader, &pColAgg, &allColumnsHaveAgg);
  if (code != TSDB_CODE_SUCCESS) {
    T_LONG_JMP(pTaskInfo->env, code);
  }

  if (!allColumnsHaveAgg) {
    return false;
  }

  //  if (allColumnsHaveAgg == true) {
  int32_t numOfCols = taosArrayGetSize(pBlock->pDataBlock);

  // todo create this buffer during creating operator
  if (pBlock->pBlockAgg == NULL) {
    pBlock->pBlockAgg = taosMemoryCalloc(numOfCols, POINTER_BYTES);
    if (pBlock->pBlockAgg == NULL) {
      T_LONG_JMP(pTaskInfo->env, TSDB_CODE_OUT_OF_MEMORY);
    }
  }

  for (int32_t i = 0; i < taosArrayGetSize(pTableScanInfo->matchInfo.pList); ++i) {
    SColMatchItem* pColMatchInfo = taosArrayGet(pTableScanInfo->matchInfo.pList, i);
    if (!pColMatchInfo->needOutput) {
      continue;
    }

    pBlock->pBlockAgg[pColMatchInfo->dstSlotId] = pColAgg[i];
  }

  return true;
}

static void doSetTagColumnData(STableScanInfo* pTableScanInfo, SSDataBlock* pBlock, SExecTaskInfo* pTaskInfo) {
  if (pTableScanInfo->pseudoSup.numOfExprs > 0) {
    SExprSupp* pSup = &pTableScanInfo->pseudoSup;

    int32_t code = addTagPseudoColumnData(&pTableScanInfo->readHandle, pSup->pExprInfo, pSup->numOfExprs, pBlock,
                                          GET_TASKID(pTaskInfo));
    if (code != TSDB_CODE_SUCCESS) {
      T_LONG_JMP(pTaskInfo->env, code);
    }
  }
}

// todo handle the slimit info
void applyLimitOffset(SLimitInfo* pLimitInfo, SSDataBlock* pBlock, SExecTaskInfo* pTaskInfo, SOperatorInfo* pOperator) {
  SLimit* pLimit = &pLimitInfo->limit;

  if (pLimit->offset > 0 && pLimitInfo->remainOffset > 0) {
    if (pLimitInfo->remainOffset >= pBlock->info.rows) {
      pLimitInfo->remainOffset -= pBlock->info.rows;
      pBlock->info.rows = 0;
      qDebug("current block ignore due to offset, current:%"PRId64", %s", pLimitInfo->remainOffset, GET_TASKID(pTaskInfo));
    } else {
      blockDataTrimFirstNRows(pBlock, pLimitInfo->remainOffset);
      pLimitInfo->remainOffset = 0;
    }
  }

  if (pLimit->limit != -1 && pLimit->limit <= (pLimitInfo->numOfOutputRows + pBlock->info.rows)) {
    // limit the output rows
    int32_t overflowRows = pLimitInfo->numOfOutputRows + pBlock->info.rows - pLimit->limit;
    int32_t keep = pBlock->info.rows - overflowRows;

    blockDataKeepFirstNRows(pBlock, keep);
    qDebug("output limit %"PRId64" has reached, %s", pLimit->limit, GET_TASKID(pTaskInfo));
    pOperator->status = OP_EXEC_DONE;
  }
}

static int32_t loadDataBlock(SOperatorInfo* pOperator, STableScanInfo* pTableScanInfo, SSDataBlock* pBlock,
                             uint32_t* status) {
  SExecTaskInfo*  pTaskInfo = pOperator->pTaskInfo;
  STableScanInfo* pInfo = pOperator->info;

  SFileBlockLoadRecorder* pCost = &pTableScanInfo->readRecorder;

  pCost->totalBlocks += 1;
  pCost->totalRows += pBlock->info.rows;

  bool loadSMA = false;

  *status = pInfo->dataBlockLoadFlag;
  if (pTableScanInfo->pFilterNode != NULL ||
      overlapWithTimeWindow(&pTableScanInfo->pdInfo.interval, &pBlock->info, pTableScanInfo->cond.order)) {
    (*status) = FUNC_DATA_REQUIRED_DATA_LOAD;
  }

  SDataBlockInfo* pBlockInfo = &pBlock->info;
  taosMemoryFreeClear(pBlock->pBlockAgg);

  if (*status == FUNC_DATA_REQUIRED_FILTEROUT) {
    qDebug("%s data block filter out, brange:%" PRId64 "-%" PRId64 ", rows:%d", GET_TASKID(pTaskInfo),
           pBlockInfo->window.skey, pBlockInfo->window.ekey, pBlockInfo->rows);
    pCost->filterOutBlocks += 1;
    pCost->totalRows += pBlock->info.rows;
    return TSDB_CODE_SUCCESS;
  } else if (*status == FUNC_DATA_REQUIRED_NOT_LOAD) {
    qDebug("%s data block skipped, brange:%" PRId64 "-%" PRId64 ", rows:%d", GET_TASKID(pTaskInfo),
           pBlockInfo->window.skey, pBlockInfo->window.ekey, pBlockInfo->rows);

    doSetTagColumnData(pTableScanInfo, pBlock, pTaskInfo);
    pCost->skipBlocks += 1;
    return TSDB_CODE_SUCCESS;
  } else if (*status == FUNC_DATA_REQUIRED_STATIS_LOAD) {
    pCost->loadBlockStatis += 1;
    loadSMA = true;  // mark the operation of load sma;
    bool success = doLoadBlockSMA(pTableScanInfo, pBlock, pTaskInfo);
    if (success) {  // failed to load the block sma data, data block statistics does not exist, load data block instead
      qDebug("%s data block SMA loaded, brange:%" PRId64 "-%" PRId64 ", rows:%d", GET_TASKID(pTaskInfo),
             pBlockInfo->window.skey, pBlockInfo->window.ekey, pBlockInfo->rows);
      doSetTagColumnData(pTableScanInfo, pBlock, pTaskInfo);
      return TSDB_CODE_SUCCESS;
    } else {
      qDebug("%s failed to load SMA, since not all columns have SMA", GET_TASKID(pTaskInfo));
      *status = FUNC_DATA_REQUIRED_DATA_LOAD;
    }
  }

  ASSERT(*status == FUNC_DATA_REQUIRED_DATA_LOAD);

  // try to filter data block according to sma info
  if (pTableScanInfo->pFilterNode != NULL && (!loadSMA)) {
    bool success = doLoadBlockSMA(pTableScanInfo, pBlock, pTaskInfo);
    if (success) {
      size_t size = taosArrayGetSize(pBlock->pDataBlock);
      bool   keep = doFilterByBlockSMA(pTableScanInfo->pFilterNode, pBlock->pBlockAgg, size, pBlockInfo->rows);
      if (!keep) {
        qDebug("%s data block filter out by block SMA, brange:%" PRId64 "-%" PRId64 ", rows:%d", GET_TASKID(pTaskInfo),
               pBlockInfo->window.skey, pBlockInfo->window.ekey, pBlockInfo->rows);
        pCost->filterOutBlocks += 1;
        (*status) = FUNC_DATA_REQUIRED_FILTEROUT;

        return TSDB_CODE_SUCCESS;
      }
    }
  }

  // free the sma info, since it should not be involved in later computing process.
  taosMemoryFreeClear(pBlock->pBlockAgg);

  // try to filter data block according to current results
  doDynamicPruneDataBlock(pOperator, pBlockInfo, status);
  if (*status == FUNC_DATA_REQUIRED_NOT_LOAD) {
    qDebug("%s data block skipped due to dynamic prune, brange:%" PRId64 "-%" PRId64 ", rows:%d", GET_TASKID(pTaskInfo),
           pBlockInfo->window.skey, pBlockInfo->window.ekey, pBlockInfo->rows);
    pCost->skipBlocks += 1;

    *status = FUNC_DATA_REQUIRED_FILTEROUT;
    return TSDB_CODE_SUCCESS;
  }

  pCost->totalCheckedRows += pBlock->info.rows;
  pCost->loadBlocks += 1;

  SArray* pCols = tsdbRetrieveDataBlock(pTableScanInfo->dataReader, NULL);
  if (pCols == NULL) {
    return terrno;
  }

  relocateColumnData(pBlock, pTableScanInfo->matchInfo.pList, pCols, true);
  doSetTagColumnData(pTableScanInfo, pBlock, pTaskInfo);

  // restore the previous value
  pCost->totalRows -= pBlock->info.rows;

  if (pTableScanInfo->pFilterNode != NULL) {
    int64_t st = taosGetTimestampUs();
    doFilter(pTableScanInfo->pFilterNode, pBlock, &pTableScanInfo->matchInfo, pOperator->exprSupp.pFilterInfo);

    double el = (taosGetTimestampUs() - st) / 1000.0;
    pTableScanInfo->readRecorder.filterTime += el;

    if (pBlock->info.rows == 0) {
      pCost->filterOutBlocks += 1;
      qDebug("%s data block filter out, brange:%" PRId64 "-%" PRId64 ", rows:%d, elapsed time:%.2f ms",
             GET_TASKID(pTaskInfo), pBlockInfo->window.skey, pBlockInfo->window.ekey, pBlockInfo->rows, el);
    } else {
      qDebug("%s data block filter applied, elapsed time:%.2f ms", GET_TASKID(pTaskInfo), el);
    }
  }

  applyLimitOffset(&pInfo->limitInfo, pBlock, pTaskInfo, pOperator);

  pCost->totalRows += pBlock->info.rows;
  pInfo->limitInfo.numOfOutputRows = pCost->totalRows;
  return TSDB_CODE_SUCCESS;
}

static void prepareForDescendingScan(STableScanInfo* pTableScanInfo, SqlFunctionCtx* pCtx, int32_t numOfOutput) {
  SET_REVERSE_SCAN_FLAG(pTableScanInfo);

  switchCtxOrder(pCtx, numOfOutput);
  //  setupQueryRangeForReverseScan(pTableScanInfo);

  pTableScanInfo->cond.order = TSDB_ORDER_DESC;
  STimeWindow* pTWindow = &pTableScanInfo->cond.twindows;
  TSWAP(pTWindow->skey, pTWindow->ekey);
}

int32_t addTagPseudoColumnData(SReadHandle* pHandle, SExprInfo* pPseudoExpr, int32_t numOfPseudoExpr,
                               SSDataBlock* pBlock, const char* idStr) {
  // currently only the tbname pseudo column
  if (numOfPseudoExpr == 0) {
    return TSDB_CODE_SUCCESS;
  }

  SMetaReader mr = {0};
  metaReaderInit(&mr, pHandle->meta, 0);
  int32_t code = metaGetTableEntryByUid(&mr, pBlock->info.uid);
  if (code != TSDB_CODE_SUCCESS) {
    qError("failed to get table meta, uid:0x%" PRIx64 ", code:%s, %s", pBlock->info.uid, tstrerror(terrno), idStr);
    metaReaderClear(&mr);
    return terrno;
  }

  metaReaderReleaseLock(&mr);

  for (int32_t j = 0; j < numOfPseudoExpr; ++j) {
    SExprInfo* pExpr = &pPseudoExpr[j];

    int32_t dstSlotId = pExpr->base.resSchema.slotId;

    SColumnInfoData* pColInfoData = taosArrayGet(pBlock->pDataBlock, dstSlotId);
    colInfoDataCleanup(pColInfoData, pBlock->info.rows);

    int32_t functionId = pExpr->pExpr->_function.functionId;

    // this is to handle the tbname
    if (fmIsScanPseudoColumnFunc(functionId)) {
      setTbNameColData(pHandle->meta, pBlock, pColInfoData, functionId);
    } else {  // these are tags
      STagVal tagVal = {0};
      tagVal.cid = pExpr->base.pParam[0].pCol->colId;
      const char* p = metaGetTableTagVal(mr.me.ctbEntry.pTags, pColInfoData->info.type, &tagVal);

      char* data = NULL;
      if (pColInfoData->info.type != TSDB_DATA_TYPE_JSON && p != NULL) {
        data = tTagValToData((const STagVal*)p, false);
      } else {
        data = (char*)p;
      }

      bool isNullVal = (data == NULL) || (pColInfoData->info.type == TSDB_DATA_TYPE_JSON && tTagIsJsonNull(data));
      if (isNullVal) {
        colDataAppendNNULL(pColInfoData, 0, pBlock->info.rows);
      } else if (pColInfoData->info.type != TSDB_DATA_TYPE_JSON) {
        colDataAppendNItems(pColInfoData, 0, data, pBlock->info.rows);
        if (IS_VAR_DATA_TYPE(((const STagVal*)p)->type)) {
          taosMemoryFree(data);
        }
      } else {  // todo opt for json tag
        for (int32_t i = 0; i < pBlock->info.rows; ++i) {
          colDataAppend(pColInfoData, i, data, false);
        }
      }
    }
  }

  metaReaderClear(&mr);
  return TSDB_CODE_SUCCESS;
}

void setTbNameColData(void* pMeta, const SSDataBlock* pBlock, SColumnInfoData* pColInfoData, int32_t functionId) {
  struct SScalarFuncExecFuncs fpSet = {0};
  fmGetScalarFuncExecFuncs(functionId, &fpSet);

  SColumnInfoData infoData = createColumnInfoData(TSDB_DATA_TYPE_BIGINT, sizeof(uint64_t), 1);
  colInfoDataEnsureCapacity(&infoData, 1);

  colDataAppendInt64(&infoData, 0, (int64_t*)&pBlock->info.uid);
  SScalarParam srcParam = {.numOfRows = pBlock->info.rows, .param = pMeta, .columnData = &infoData};

  SScalarParam param = {.columnData = pColInfoData};

  if (fpSet.process != NULL) {
    fpSet.process(&srcParam, 1, &param);
  } else {
    qError("failed to get the corresponding callback function, functionId:%d", functionId);
  }

  colDataDestroy(&infoData);
}

static SSDataBlock* doTableScanImpl(SOperatorInfo* pOperator) {
  STableScanInfo* pTableScanInfo = pOperator->info;
  SExecTaskInfo*  pTaskInfo = pOperator->pTaskInfo;
  SSDataBlock*    pBlock = pTableScanInfo->pResBlock;

  int64_t st = taosGetTimestampUs();

  while (tsdbNextDataBlock(pTableScanInfo->dataReader)) {
    if (isTaskKilled(pTaskInfo)) {
      T_LONG_JMP(pTaskInfo->env, TSDB_CODE_TSC_QUERY_CANCELLED);
    }

    // process this data block based on the probabilities
    bool processThisBlock = processBlockWithProbability(&pTableScanInfo->sample);
    if (!processThisBlock) {
      continue;
    }

    blockDataCleanup(pBlock);

    SDataBlockInfo binfo = pBlock->info;
    tsdbRetrieveDataBlockInfo(pTableScanInfo->dataReader, &binfo);

    binfo.capacity = binfo.rows;
    blockDataEnsureCapacity(pBlock, binfo.rows);
    pBlock->info = binfo;
    ASSERT(binfo.uid != 0);

    uint64_t* groupId = taosHashGet(pTaskInfo->tableqinfoList.map, &pBlock->info.uid, sizeof(int64_t));
    if (groupId) {
      pBlock->info.groupId = *groupId;
    }

    uint32_t status = 0;
    int32_t  code = loadDataBlock(pOperator, pTableScanInfo, pBlock, &status);
    //    int32_t  code = loadDataBlockOnDemand(pOperator->pRuntimeEnv, pTableScanInfo, pBlock, &status);
    if (code != TSDB_CODE_SUCCESS) {
      T_LONG_JMP(pOperator->pTaskInfo->env, code);
    }

    // current block is filter out according to filter condition, continue load the next block
    if (status == FUNC_DATA_REQUIRED_FILTEROUT || pBlock->info.rows == 0) {
      continue;
    }

    pOperator->resultInfo.totalRows = pTableScanInfo->readRecorder.totalRows;
    pTableScanInfo->readRecorder.elapsedTime += (taosGetTimestampUs() - st) / 1000.0;

    pOperator->cost.totalCost = pTableScanInfo->readRecorder.elapsedTime;

    // todo refactor
    /*pTableScanInfo->lastStatus.uid = pBlock->info.uid;*/
    /*pTableScanInfo->lastStatus.ts = pBlock->info.window.ekey;*/
    pTaskInfo->streamInfo.lastStatus.type = TMQ_OFFSET__SNAPSHOT_DATA;
    pTaskInfo->streamInfo.lastStatus.uid = pBlock->info.uid;
    pTaskInfo->streamInfo.lastStatus.ts = pBlock->info.window.ekey;

    ASSERT(pBlock->info.uid != 0);
    return pBlock;
  }
  return NULL;
}

static SSDataBlock* doTableScanGroup(SOperatorInfo* pOperator) {
  STableScanInfo* pTableScanInfo = pOperator->info;
  SExecTaskInfo*  pTaskInfo = pOperator->pTaskInfo;

  // The read handle is not initialized yet, since no qualified tables exists
  if (pTableScanInfo->dataReader == NULL || pOperator->status == OP_EXEC_DONE) {
    return NULL;
  }

  // do the ascending order traverse in the first place.
  while (pTableScanInfo->scanTimes < pTableScanInfo->scanInfo.numOfAsc) {
    SSDataBlock* p = doTableScanImpl(pOperator);
    if (p != NULL) {
      ASSERT(p->info.uid != 0);
      return p;
    }

    pTableScanInfo->scanTimes += 1;

    if (pTableScanInfo->scanTimes < pTableScanInfo->scanInfo.numOfAsc) {
      setTaskStatus(pTaskInfo, TASK_NOT_COMPLETED);
      pTableScanInfo->scanFlag = REPEAT_SCAN;
      qDebug("start to repeat ascending order scan data blocks due to query func required, %s", GET_TASKID(pTaskInfo));

      // do prepare for the next round table scan operation
      tsdbReaderReset(pTableScanInfo->dataReader, &pTableScanInfo->cond);
    }
  }

  int32_t total = pTableScanInfo->scanInfo.numOfAsc + pTableScanInfo->scanInfo.numOfDesc;
  if (pTableScanInfo->scanTimes < total) {
    if (pTableScanInfo->cond.order == TSDB_ORDER_ASC) {
      prepareForDescendingScan(pTableScanInfo, pOperator->exprSupp.pCtx, 0);
      tsdbReaderReset(pTableScanInfo->dataReader, &pTableScanInfo->cond);
      qDebug("%s start to descending order scan data blocks due to query func required", GET_TASKID(pTaskInfo));
    }

    while (pTableScanInfo->scanTimes < total) {
      SSDataBlock* p = doTableScanImpl(pOperator);
      if (p != NULL) {
        return p;
      }

      pTableScanInfo->scanTimes += 1;

      if (pTableScanInfo->scanTimes < total) {
        setTaskStatus(pTaskInfo, TASK_NOT_COMPLETED);
        pTableScanInfo->scanFlag = REPEAT_SCAN;

        qDebug("%s start to repeat descending order scan data blocks", GET_TASKID(pTaskInfo));
        tsdbReaderReset(pTableScanInfo->dataReader, &pTableScanInfo->cond);
      }
    }
  }

  return NULL;
}

static SSDataBlock* doTableScan(SOperatorInfo* pOperator) {
  STableScanInfo* pInfo = pOperator->info;
  SExecTaskInfo*  pTaskInfo = pOperator->pTaskInfo;

  // scan table one by one sequentially
  if (pInfo->scanMode == TABLE_SCAN__TABLE_ORDER) {
    int32_t numOfTables = taosArrayGetSize(pTaskInfo->tableqinfoList.pTableList);

    while (1) {
      SSDataBlock* result = doTableScanGroup(pOperator);
      if (result) {
        return result;
      }

      // if no data, switch to next table and continue scan
      pInfo->currentTable++;
      if (pInfo->currentTable >= numOfTables) {
        return NULL;
      }

      STableKeyInfo* pTableInfo = taosArrayGet(pTaskInfo->tableqinfoList.pTableList, pInfo->currentTable);
      tsdbSetTableList(pInfo->dataReader, pTableInfo, 1);
      qDebug("set uid:%" PRIu64 " into scanner, total tables:%d, index:%d %s", pTableInfo->uid, numOfTables,
             pInfo->currentTable, pTaskInfo->id.str);

      tsdbReaderReset(pInfo->dataReader, &pInfo->cond);
      pInfo->scanTimes = 0;
    }
  } else {  // scan table group by group sequentially
    if (pInfo->currentGroupId == -1) {
      if ((++pInfo->currentGroupId) >= getNumOfGroups(&pTaskInfo->tableqinfoList)) {
        doSetOperatorCompleted(pOperator);
        return NULL;
      }

      int32_t num = 0;
      STableKeyInfo* pList = NULL;
      getTablesOfGroup(&pTaskInfo->tableqinfoList, pInfo->currentGroupId, &pList, &num);
      ASSERT(pInfo->dataReader == NULL);

      int32_t code = tsdbReaderOpen(pInfo->readHandle.vnode, &pInfo->cond, pList, num, (STsdbReader**)&pInfo->dataReader,
                                    GET_TASKID(pTaskInfo));
      if (code != TSDB_CODE_SUCCESS) {
        T_LONG_JMP(pTaskInfo->env, code);
      }
    }

    SSDataBlock* result = doTableScanGroup(pOperator);
    if (result != NULL) {
      return result;
    }

    if ((++pInfo->currentGroupId) >= getNumOfGroups(&pTaskInfo->tableqinfoList)) {
      doSetOperatorCompleted(pOperator);
      return NULL;
    }

    // reset value for the next group data output
    pOperator->status = OP_OPENED;
    pInfo->limitInfo.numOfOutputRows = 0;
    pInfo->limitInfo.remainOffset = pInfo->limitInfo.limit.offset;

    int32_t num = 0;
    STableKeyInfo* pList = NULL;
    getTablesOfGroup(&pTaskInfo->tableqinfoList, pInfo->currentGroupId, &pList, &num);

    tsdbSetTableList(pInfo->dataReader, pList, num);
    tsdbReaderReset(pInfo->dataReader, &pInfo->cond);
    pInfo->scanTimes = 0;

    result = doTableScanGroup(pOperator);
    if (result != NULL) {
      return result;
    }

    doSetOperatorCompleted(pOperator);
    return NULL;
  }
}

static int32_t getTableScannerExecInfo(struct SOperatorInfo* pOptr, void** pOptrExplain, uint32_t* len) {
  SFileBlockLoadRecorder* pRecorder = taosMemoryCalloc(1, sizeof(SFileBlockLoadRecorder));
  STableScanInfo*         pTableScanInfo = pOptr->info;
  *pRecorder = pTableScanInfo->readRecorder;
  *pOptrExplain = pRecorder;
  *len = sizeof(SFileBlockLoadRecorder);
  return 0;
}

static void destroyTableScanOperatorInfo(void* param) {
  STableScanInfo* pTableScanInfo = (STableScanInfo*)param;
  blockDataDestroy(pTableScanInfo->pResBlock);
  cleanupQueryTableDataCond(&pTableScanInfo->cond);

  tsdbReaderClose(pTableScanInfo->dataReader);
  pTableScanInfo->dataReader = NULL;

  if (pTableScanInfo->matchInfo.pList != NULL) {
    taosArrayDestroy(pTableScanInfo->matchInfo.pList);
  }

  cleanupExprSupp(&pTableScanInfo->pseudoSup);
  taosMemoryFreeClear(param);
}

SOperatorInfo* createTableScanOperatorInfo(STableScanPhysiNode* pTableScanNode, SReadHandle* readHandle,
                                           SExecTaskInfo* pTaskInfo) {
  STableScanInfo* pInfo = taosMemoryCalloc(1, sizeof(STableScanInfo));
  SOperatorInfo*  pOperator = taosMemoryCalloc(1, sizeof(SOperatorInfo));
  if (pInfo == NULL || pOperator == NULL) {
    goto _error;
  }

  SDataBlockDescNode* pDescNode = pTableScanNode->scan.node.pOutputDataBlockDesc;

  int32_t numOfCols = 0;
  int32_t code = extractColMatchInfo(pTableScanNode->scan.pScanCols, pDescNode, &numOfCols, COL_MATCH_FROM_COL_ID,
                                     &pInfo->matchInfo);
  if (code != TSDB_CODE_SUCCESS) {
    goto _error;
  }

  initLimitInfo(pTableScanNode->scan.node.pLimit, pTableScanNode->scan.node.pSlimit, &pInfo->limitInfo);
  code = initQueryTableDataCond(&pInfo->cond, pTableScanNode);
  if (code != TSDB_CODE_SUCCESS) {
    goto _error;
  }

  if (pTableScanNode->scan.pScanPseudoCols != NULL) {
    SExprSupp* pSup = &pInfo->pseudoSup;
    pSup->pExprInfo = createExprInfo(pTableScanNode->scan.pScanPseudoCols, NULL, &pSup->numOfExprs);
    pSup->pCtx = createSqlFunctionCtx(pSup->pExprInfo, pSup->numOfExprs, &pSup->rowEntryInfoOffset);
  }

  pInfo->scanInfo = (SScanInfo){.numOfAsc = pTableScanNode->scanSeq[0], .numOfDesc = pTableScanNode->scanSeq[1]};
  pInfo->pdInfo.interval = extractIntervalInfo(pTableScanNode);
  pInfo->readHandle = *readHandle;
  pInfo->sample.sampleRatio = pTableScanNode->ratio;
  pInfo->sample.seed = taosGetTimestampSec();

  pInfo->dataBlockLoadFlag = pTableScanNode->dataRequired;
  pInfo->pResBlock = createResDataBlock(pDescNode);
  pInfo->pFilterNode = pTableScanNode->scan.node.pConditions;

  if (pInfo->pFilterNode != NULL) {
    code = filterInitFromNode((SNode*)pInfo->pFilterNode, &pOperator->exprSupp.pFilterInfo, 0);
    if (code != TSDB_CODE_SUCCESS) {
      goto _error;
    }
  }

  pInfo->scanFlag = MAIN_SCAN;
  pInfo->currentGroupId = -1;
  pInfo->assignBlockUid = pTableScanNode->assignBlockUid;

  pOperator->name = "TableScanOperator";  // for debug purpose
  pOperator->operatorType = QUERY_NODE_PHYSICAL_PLAN_TABLE_SCAN;
  pOperator->blocking = false;
  pOperator->status = OP_NOT_OPENED;
  pOperator->info = pInfo;
  pOperator->exprSupp.numOfExprs = numOfCols;
  pOperator->pTaskInfo = pTaskInfo;

  pOperator->fpSet = createOperatorFpSet(operatorDummyOpenFn, doTableScan, NULL, NULL, destroyTableScanOperatorInfo,
                                         getTableScannerExecInfo);

  // for non-blocking operator, the open cost is always 0
  pOperator->cost.openCost = 0;
  return pOperator;

_error:
  if (pInfo != NULL) {
    destroyTableScanOperatorInfo(pInfo);
  }

  taosMemoryFreeClear(pOperator);
  pTaskInfo->code = code;
  return NULL;
}

SOperatorInfo* createTableSeqScanOperatorInfo(void* pReadHandle, SExecTaskInfo* pTaskInfo) {
  STableScanInfo* pInfo = taosMemoryCalloc(1, sizeof(STableScanInfo));
  SOperatorInfo*  pOperator = taosMemoryCalloc(1, sizeof(SOperatorInfo));

  pInfo->dataReader = pReadHandle;
  //  pInfo->prevGroupId       = -1;

  pOperator->name = "TableSeqScanOperator";
  pOperator->operatorType = QUERY_NODE_PHYSICAL_PLAN_TABLE_SEQ_SCAN;
  pOperator->blocking = false;
  pOperator->status = OP_NOT_OPENED;
  pOperator->info = pInfo;
  pOperator->pTaskInfo = pTaskInfo;

  pOperator->fpSet = createOperatorFpSet(operatorDummyOpenFn, doTableScanImpl, NULL, NULL, NULL, NULL);
  return pOperator;
}

static int32_t doGetTableRowSize(void* pMeta, uint64_t uid, int32_t* rowLen, const char* idstr) {
  *rowLen = 0;

  SMetaReader mr = {0};
  metaReaderInit(&mr, pMeta, 0);
  int32_t code = metaGetTableEntryByUid(&mr, uid);
  if (code != TSDB_CODE_SUCCESS) {
    qError("failed to get table meta, uid:0x%" PRIx64 ", code:%s, %s", uid, tstrerror(terrno), idstr);
    metaReaderClear(&mr);
    return terrno;
  }

  if (mr.me.type == TSDB_SUPER_TABLE) {
    int32_t numOfCols = mr.me.stbEntry.schemaRow.nCols;
    for (int32_t i = 0; i < numOfCols; ++i) {
      (*rowLen) += mr.me.stbEntry.schemaRow.pSchema[i].bytes;
    }
  } else if (mr.me.type == TSDB_CHILD_TABLE) {
    uint64_t suid = mr.me.ctbEntry.suid;
    tDecoderClear(&mr.coder);
    code = metaGetTableEntryByUid(&mr, suid);
    if (code != TSDB_CODE_SUCCESS) {
      qError("failed to get table meta, uid:0x%" PRIx64 ", code:%s, %s", suid, tstrerror(terrno), idstr);
      metaReaderClear(&mr);
      return terrno;
    }

    int32_t numOfCols = mr.me.stbEntry.schemaRow.nCols;

    for (int32_t i = 0; i < numOfCols; ++i) {
      (*rowLen) += mr.me.stbEntry.schemaRow.pSchema[i].bytes;
    }
  } else if (mr.me.type == TSDB_NORMAL_TABLE) {
    int32_t numOfCols = mr.me.ntbEntry.schemaRow.nCols;
    for (int32_t i = 0; i < numOfCols; ++i) {
      (*rowLen) += mr.me.ntbEntry.schemaRow.pSchema[i].bytes;
    }
  }

  metaReaderClear(&mr);
  return TSDB_CODE_SUCCESS;
}

static SSDataBlock* doBlockInfoScan(SOperatorInfo* pOperator) {
  if (pOperator->status == OP_EXEC_DONE) {
    return NULL;
  }

  SBlockDistInfo* pBlockScanInfo = pOperator->info;
  SExecTaskInfo*  pTaskInfo = pOperator->pTaskInfo;

  STableBlockDistInfo blockDistInfo = {.minRows = INT_MAX, .maxRows = INT_MIN};
  int32_t code = doGetTableRowSize(pBlockScanInfo->readHandle.meta, pBlockScanInfo->uid, &blockDistInfo.rowSize,
                                   GET_TASKID(pTaskInfo));
  if (code != TSDB_CODE_SUCCESS) {
    T_LONG_JMP(pTaskInfo->env, code);
  }

  tsdbGetFileBlocksDistInfo(pBlockScanInfo->pHandle, &blockDistInfo);
  blockDistInfo.numOfInmemRows = (int32_t)tsdbGetNumOfRowsInMemTable(pBlockScanInfo->pHandle);

  SSDataBlock* pBlock = pBlockScanInfo->pResBlock;

  int32_t          slotId = pOperator->exprSupp.pExprInfo->base.resSchema.slotId;
  SColumnInfoData* pColInfo = taosArrayGet(pBlock->pDataBlock, slotId);

  int32_t len = tSerializeBlockDistInfo(NULL, 0, &blockDistInfo);
  char*   p = taosMemoryCalloc(1, len + VARSTR_HEADER_SIZE);
  tSerializeBlockDistInfo(varDataVal(p), len, &blockDistInfo);
  varDataSetLen(p, len);

  blockDataEnsureCapacity(pBlock, 1);
  colDataAppend(pColInfo, 0, p, false);
  taosMemoryFree(p);

  pBlock->info.rows = 1;

  pOperator->status = OP_EXEC_DONE;
  return pBlock;
}

static void destroyBlockDistScanOperatorInfo(void* param) {
  SBlockDistInfo* pDistInfo = (SBlockDistInfo*)param;
  blockDataDestroy(pDistInfo->pResBlock);
  tsdbReaderClose(pDistInfo->pHandle);
  taosMemoryFreeClear(param);
}

SOperatorInfo* createDataBlockInfoScanOperator(void* dataReader, SReadHandle* readHandle, uint64_t uid,
                                               SBlockDistScanPhysiNode* pBlockScanNode, SExecTaskInfo* pTaskInfo) {
  SBlockDistInfo* pInfo = taosMemoryCalloc(1, sizeof(SBlockDistInfo));
  SOperatorInfo*  pOperator = taosMemoryCalloc(1, sizeof(SOperatorInfo));
  if (pInfo == NULL || pOperator == NULL) {
    pTaskInfo->code = TSDB_CODE_OUT_OF_MEMORY;
    goto _error;
  }

  pInfo->pHandle = dataReader;
  pInfo->readHandle = *readHandle;
  pInfo->uid = uid;
  pInfo->pResBlock = createResDataBlock(pBlockScanNode->node.pOutputDataBlockDesc);

  int32_t    numOfCols = 0;
  SExprInfo* pExprInfo = createExprInfo(pBlockScanNode->pScanPseudoCols, NULL, &numOfCols);
  int32_t    code = initExprSupp(&pOperator->exprSupp, pExprInfo, numOfCols);
  if (code != TSDB_CODE_SUCCESS) {
    goto _error;
  }

  pOperator->name = "DataBlockDistScanOperator";
  pOperator->operatorType = QUERY_NODE_PHYSICAL_PLAN_BLOCK_DIST_SCAN;
  pOperator->blocking = false;
  pOperator->status = OP_NOT_OPENED;
  pOperator->info = pInfo;
  pOperator->pTaskInfo = pTaskInfo;

  pOperator->fpSet =
      createOperatorFpSet(operatorDummyOpenFn, doBlockInfoScan, NULL, NULL, destroyBlockDistScanOperatorInfo, NULL);
  return pOperator;

_error:
  taosMemoryFreeClear(pInfo);
  taosMemoryFreeClear(pOperator);
  return NULL;
}

static FORCE_INLINE void doClearBufferedBlocks(SStreamScanInfo* pInfo) {
  taosArrayClear(pInfo->pBlockLists);
  pInfo->validBlockIndex = 0;
}

static bool isSessionWindow(SStreamScanInfo* pInfo) {
  return pInfo->windowSup.parentType == QUERY_NODE_PHYSICAL_PLAN_STREAM_SESSION;
}

static bool isStateWindow(SStreamScanInfo* pInfo) {
  return pInfo->windowSup.parentType == QUERY_NODE_PHYSICAL_PLAN_STREAM_STATE;
}

static bool isIntervalWindow(SStreamScanInfo* pInfo) {
  return pInfo->windowSup.parentType == QUERY_NODE_PHYSICAL_PLAN_STREAM_INTERVAL ||
         pInfo->windowSup.parentType == QUERY_NODE_PHYSICAL_PLAN_STREAM_SEMI_INTERVAL ||
         pInfo->windowSup.parentType == QUERY_NODE_PHYSICAL_PLAN_STREAM_FINAL_INTERVAL;
}

static bool isSignleIntervalWindow(SStreamScanInfo* pInfo) {
  return pInfo->windowSup.parentType == QUERY_NODE_PHYSICAL_PLAN_STREAM_INTERVAL;
}

static bool isSlidingWindow(SStreamScanInfo* pInfo) {
  return isIntervalWindow(pInfo) && pInfo->interval.interval != pInfo->interval.sliding;
}

static void setGroupId(SStreamScanInfo* pInfo, SSDataBlock* pBlock, int32_t groupColIndex, int32_t rowIndex) {
  SColumnInfoData* pColInfo = taosArrayGet(pBlock->pDataBlock, groupColIndex);
  uint64_t*        groupCol = (uint64_t*)pColInfo->pData;
  ASSERT(rowIndex < pBlock->info.rows);
  pInfo->groupId = groupCol[rowIndex];
}

void resetTableScanInfo(STableScanInfo* pTableScanInfo, STimeWindow* pWin) {
  pTableScanInfo->cond.twindows = *pWin;
  pTableScanInfo->scanTimes = 0;
  pTableScanInfo->currentGroupId = -1;
}

//static void freeArray(void* array) { taosArrayDestroy(array); }
//
//static void resetTableScanOperator(SOperatorInfo* pTableScanOp) {
//  STableScanInfo* pTableScanInfo = pTableScanOp->info;
//  pTableScanInfo->cond.startVersion = -1;
//  pTableScanInfo->cond.endVersion = -1;
////  SArray* gpTbls = pTableScanOp->pTaskInfo->tableqinfoList.pGroupList;
////  SArray* allTbls = pTableScanOp->pTaskInfo->tableqinfoList.pTableList;
////  taosArrayClearP(gpTbls, freeArray);
////  taosArrayPush(gpTbls, &allTbls);
//  STimeWindow win = {.skey = INT64_MIN, .ekey = INT64_MAX};
//  resetTableScanInfo(pTableScanOp->info, &win);
//}

static SSDataBlock* readPreVersionData(SOperatorInfo* pTableScanOp, uint64_t tbUid, TSKEY startTs, TSKEY endTs,
                                       int64_t maxVersion) {
  STableKeyInfo tblInfo = {.uid = tbUid, .groupId = 0};

  STableScanInfo*     pTableScanInfo = pTableScanOp->info;
  SQueryTableDataCond cond = pTableScanInfo->cond;

  cond.startVersion = -1;
  cond.endVersion = maxVersion;
  cond.twindows = (STimeWindow){.skey = startTs, .ekey = endTs};

  SExecTaskInfo* pTaskInfo = pTableScanOp->pTaskInfo;
  blockDataCleanup(pTableScanInfo->pResBlock);

  STsdbReader* pReader = NULL;
  int32_t code = tsdbReaderOpen(pTableScanInfo->readHandle.vnode, &cond, &tblInfo, 1, (STsdbReader**)&pReader,
                                GET_TASKID(pTaskInfo));
  if (code != TSDB_CODE_SUCCESS) {
    terrno = code;
    return NULL;
  }

  bool hasBlock = tsdbNextDataBlock(pReader);
  if (hasBlock) {
    SArray* pCols = tsdbRetrieveDataBlock(pTableScanInfo->dataReader, NULL);
    relocateColumnData(pTableScanInfo->pResBlock, pTableScanInfo->matchInfo.pList, pCols, true);
    doSetTagColumnData(pTableScanInfo, pTableScanInfo->pResBlock, pTaskInfo);
  }

  tsdbReaderClose(pReader);

  return pTableScanInfo->pResBlock->info.rows > 0? pTableScanInfo->pResBlock:NULL;
}

static uint64_t getGroupIdByCol(SStreamScanInfo* pInfo, uint64_t uid, TSKEY ts, int64_t maxVersion) {
  SSDataBlock* pPreRes = readPreVersionData(pInfo->pTableScanOp, uid, ts, ts, maxVersion);
  if (!pPreRes || pPreRes->info.rows == 0) {
    return 0;
  }
  ASSERT(pPreRes->info.rows == 1);
  return calGroupIdByData(&pInfo->partitionSup, pInfo->pPartScalarSup, pPreRes, 0);
}

static uint64_t getGroupIdByUid(SStreamScanInfo* pInfo, uint64_t uid) {
  SHashObj* map = pInfo->pTableScanOp->pTaskInfo->tableqinfoList.map;
  uint64_t* groupId = taosHashGet(map, &uid, sizeof(int64_t));
  if (groupId) {
    return *groupId;
  }
  return 0;
}

static uint64_t getGroupIdByData(SStreamScanInfo* pInfo, uint64_t uid, TSKEY ts, int64_t maxVersion) {
  if (pInfo->partitionSup.needCalc) {
    return getGroupIdByCol(pInfo, uid, ts, maxVersion);
  }

  return getGroupIdByUid(pInfo, uid);
}

static bool prepareRangeScan(SStreamScanInfo* pInfo, SSDataBlock* pBlock, int32_t* pRowIndex) {
  if ((*pRowIndex) == pBlock->info.rows) {
    return false;
  }

  ASSERT(taosArrayGetSize(pBlock->pDataBlock) >= 3);
  SColumnInfoData* pStartTsCol = taosArrayGet(pBlock->pDataBlock, START_TS_COLUMN_INDEX);
  TSKEY*           startData = (TSKEY*)pStartTsCol->pData;
  SColumnInfoData* pEndTsCol = taosArrayGet(pBlock->pDataBlock, END_TS_COLUMN_INDEX);
  TSKEY*           endData = (TSKEY*)pEndTsCol->pData;
  STimeWindow      win = {.skey = startData[*pRowIndex], .ekey = endData[*pRowIndex]};
  SColumnInfoData* pGpCol = taosArrayGet(pBlock->pDataBlock, GROUPID_COLUMN_INDEX);
  uint64_t*        gpData = (uint64_t*)pGpCol->pData;
  uint64_t         groupId = gpData[*pRowIndex];

  SColumnInfoData* pCalStartTsCol = taosArrayGet(pBlock->pDataBlock, CALCULATE_START_TS_COLUMN_INDEX);
  TSKEY*           calStartData = (TSKEY*)pCalStartTsCol->pData;
  SColumnInfoData* pCalEndTsCol = taosArrayGet(pBlock->pDataBlock, CALCULATE_END_TS_COLUMN_INDEX);
  TSKEY*           calEndData = (TSKEY*)pCalEndTsCol->pData;

  setGroupId(pInfo, pBlock, GROUPID_COLUMN_INDEX, *pRowIndex);
  if (isSlidingWindow(pInfo)) {
    pInfo->updateWin.skey = calStartData[*pRowIndex];
    pInfo->updateWin.ekey = calEndData[*pRowIndex];
  }
  (*pRowIndex)++;

  for (; *pRowIndex < pBlock->info.rows; (*pRowIndex)++) {
    if (win.skey == startData[*pRowIndex] && groupId == gpData[*pRowIndex]) {
      win.ekey = TMAX(win.ekey, endData[*pRowIndex]);
      continue;
    }
    if (win.skey == endData[*pRowIndex] && groupId == gpData[*pRowIndex]) {
      win.skey = TMIN(win.skey, startData[*pRowIndex]);
      continue;
    }
    ASSERT(!(win.skey > startData[*pRowIndex] && win.ekey < endData[*pRowIndex]) ||
           !(isInTimeWindow(&win, startData[*pRowIndex], 0) || isInTimeWindow(&win, endData[*pRowIndex], 0)));
    break;
  }

  resetTableScanInfo(pInfo->pTableScanOp->info, &win);
  pInfo->pTableScanOp->status = OP_OPENED;
  return true;
}

static STimeWindow getSlidingWindow(TSKEY* startTsCol, TSKEY* endTsCol, uint64_t* gpIdCol, SInterval* pInterval,
                                    SDataBlockInfo* pDataBlockInfo, int32_t* pRowIndex, bool hasGroup) {
  SResultRowInfo dumyInfo = {0};
  dumyInfo.cur.pageId = -1;
  STimeWindow win = getActiveTimeWindow(NULL, &dumyInfo, startTsCol[*pRowIndex], pInterval, TSDB_ORDER_ASC);
  STimeWindow endWin = win;
  STimeWindow preWin = win;
  uint64_t    groupId = gpIdCol[*pRowIndex];

  while (1) {
    if (hasGroup) {
      (*pRowIndex) += 1;
    } else {
      while ((groupId == gpIdCol[(*pRowIndex)] && startTsCol[*pRowIndex] < endWin.ekey)) {
        (*pRowIndex) += 1;
        if ((*pRowIndex) == pDataBlockInfo->rows) {
          break;
        }
      }
    }

    do {
      preWin = endWin;
      getNextTimeWindow(pInterval, &endWin, TSDB_ORDER_ASC);
    } while (endTsCol[(*pRowIndex) - 1] >= endWin.skey);
    endWin = preWin;
    if (win.ekey == endWin.ekey || (*pRowIndex) == pDataBlockInfo->rows || groupId != gpIdCol[*pRowIndex]) {
      win.ekey = endWin.ekey;
      return win;
    }
    win.ekey = endWin.ekey;
  }
}

static SSDataBlock* doRangeScan(SStreamScanInfo* pInfo, SSDataBlock* pSDB, int32_t tsColIndex, int32_t* pRowIndex) {
  while (1) {
    SSDataBlock* pResult = NULL;
    pResult = doTableScan(pInfo->pTableScanOp);
    if (!pResult && prepareRangeScan(pInfo, pSDB, pRowIndex)) {
      // scan next window data
      pResult = doTableScan(pInfo->pTableScanOp);
    }
    if (!pResult) {
      blockDataCleanup(pSDB);
      *pRowIndex = 0;
      pInfo->updateWin = (STimeWindow){.skey = INT64_MIN, .ekey = INT64_MAX};
      STableScanInfo* pTableScanInfo = pInfo->pTableScanOp->info;
      tsdbReaderClose(pTableScanInfo->dataReader);
      pTableScanInfo->dataReader = NULL;
      return NULL;
    }

    doFilter(pInfo->pCondition, pResult, NULL, NULL);
    if (pResult->info.rows == 0) {
      continue;
    }

    if (pInfo->partitionSup.needCalc) {
      SSDataBlock* tmpBlock = createOneDataBlock(pResult, true);
      blockDataCleanup(pResult);
      for (int32_t i = 0; i < tmpBlock->info.rows; i++) {
        if (calGroupIdByData(&pInfo->partitionSup, pInfo->pPartScalarSup, tmpBlock, i) == pInfo->groupId) {
          for (int32_t j = 0; j < pInfo->pTableScanOp->exprSupp.numOfExprs; j++) {
            SColumnInfoData* pSrcCol = taosArrayGet(tmpBlock->pDataBlock, j);
            SColumnInfoData* pDestCol = taosArrayGet(pResult->pDataBlock, j);
            bool             isNull = colDataIsNull(pSrcCol, tmpBlock->info.rows, i, NULL);
            char*            pSrcData = colDataGetData(pSrcCol, i);
            colDataAppend(pDestCol, pResult->info.rows, pSrcData, isNull);
          }
          pResult->info.rows++;
        }
      }

      blockDataDestroy(tmpBlock);

      if (pResult->info.rows > 0) {
        pResult->info.calWin = pInfo->updateWin;
        return pResult;
      }
    } else if (pResult->info.groupId == pInfo->groupId) {
      pResult->info.calWin = pInfo->updateWin;
      return pResult;
    }
  }
}

static int32_t generateSessionScanRange(SStreamScanInfo* pInfo, SSDataBlock* pSrcBlock, SSDataBlock* pDestBlock) {
  if (pSrcBlock->info.rows == 0) {
    return TSDB_CODE_SUCCESS;
  }
  blockDataCleanup(pDestBlock);
  int32_t code = blockDataEnsureCapacity(pDestBlock, pSrcBlock->info.rows);
  if (code != TSDB_CODE_SUCCESS) {
    return code;
  }
  ASSERT(taosArrayGetSize(pSrcBlock->pDataBlock) >= 3);
  SColumnInfoData* pStartTsCol = taosArrayGet(pSrcBlock->pDataBlock, START_TS_COLUMN_INDEX);
  TSKEY*           startData = (TSKEY*)pStartTsCol->pData;
  SColumnInfoData* pEndTsCol = taosArrayGet(pSrcBlock->pDataBlock, END_TS_COLUMN_INDEX);
  TSKEY*           endData = (TSKEY*)pEndTsCol->pData;
  SColumnInfoData* pUidCol = taosArrayGet(pSrcBlock->pDataBlock, UID_COLUMN_INDEX);
  uint64_t*        uidCol = (uint64_t*)pUidCol->pData;

  SColumnInfoData* pDestStartCol = taosArrayGet(pDestBlock->pDataBlock, START_TS_COLUMN_INDEX);
  SColumnInfoData* pDestEndCol = taosArrayGet(pDestBlock->pDataBlock, END_TS_COLUMN_INDEX);
  SColumnInfoData* pDestUidCol = taosArrayGet(pDestBlock->pDataBlock, UID_COLUMN_INDEX);
  SColumnInfoData* pDestGpCol = taosArrayGet(pDestBlock->pDataBlock, GROUPID_COLUMN_INDEX);
  SColumnInfoData* pDestCalStartTsCol = taosArrayGet(pDestBlock->pDataBlock, CALCULATE_START_TS_COLUMN_INDEX);
  SColumnInfoData* pDestCalEndTsCol = taosArrayGet(pDestBlock->pDataBlock, CALCULATE_END_TS_COLUMN_INDEX);
  int64_t          version = pSrcBlock->info.version - 1;
  for (int32_t i = 0; i < pSrcBlock->info.rows; i++) {
    uint64_t groupId = getGroupIdByData(pInfo, uidCol[i], startData[i], version);
    // gap must be 0.
    SSessionKey startWin = {0};
    getCurSessionWindow(pInfo->windowSup.pStreamAggSup, startData[i], endData[i], groupId, &startWin);
    if (IS_INVALID_SESSION_WIN_KEY(startWin)) {
      // window has been closed.
      continue;
    }
    SSessionKey endWin = {0};
    getCurSessionWindow(pInfo->windowSup.pStreamAggSup, endData[i], endData[i], groupId, &endWin);
    ASSERT(!IS_INVALID_SESSION_WIN_KEY(endWin));
    colDataAppend(pDestStartCol, i, (const char*)&startWin.win.skey, false);
    colDataAppend(pDestEndCol, i, (const char*)&endWin.win.ekey, false);

    colDataAppendNULL(pDestUidCol, i);
    colDataAppend(pDestGpCol, i, (const char*)&groupId, false);
    colDataAppendNULL(pDestCalStartTsCol, i);
    colDataAppendNULL(pDestCalEndTsCol, i);
    pDestBlock->info.rows++;
  }
  return TSDB_CODE_SUCCESS;
}

static int32_t generateIntervalScanRange(SStreamScanInfo* pInfo, SSDataBlock* pSrcBlock, SSDataBlock* pDestBlock) {
  blockDataCleanup(pDestBlock);
  int32_t rows = pSrcBlock->info.rows;
  if (rows == 0) {
    return TSDB_CODE_SUCCESS;
  }
  int32_t code = blockDataEnsureCapacity(pDestBlock, rows * 2);
  if (code != TSDB_CODE_SUCCESS) {
    return code;
  }

  SColumnInfoData* pSrcStartTsCol = (SColumnInfoData*)taosArrayGet(pSrcBlock->pDataBlock, START_TS_COLUMN_INDEX);
  SColumnInfoData* pSrcEndTsCol = (SColumnInfoData*)taosArrayGet(pSrcBlock->pDataBlock, END_TS_COLUMN_INDEX);
  SColumnInfoData* pSrcUidCol = taosArrayGet(pSrcBlock->pDataBlock, UID_COLUMN_INDEX);
  uint64_t*        srcUidData = (uint64_t*)pSrcUidCol->pData;
  SColumnInfoData* pSrcGpCol = taosArrayGet(pSrcBlock->pDataBlock, GROUPID_COLUMN_INDEX);
  uint64_t*        srcGp = (uint64_t*)pSrcGpCol->pData;
  ASSERT(pSrcStartTsCol->info.type == TSDB_DATA_TYPE_TIMESTAMP);
  TSKEY*           srcStartTsCol = (TSKEY*)pSrcStartTsCol->pData;
  TSKEY*           srcEndTsCol = (TSKEY*)pSrcEndTsCol->pData;
  SColumnInfoData* pStartTsCol = taosArrayGet(pDestBlock->pDataBlock, START_TS_COLUMN_INDEX);
  SColumnInfoData* pEndTsCol = taosArrayGet(pDestBlock->pDataBlock, END_TS_COLUMN_INDEX);
  SColumnInfoData* pDeUidCol = taosArrayGet(pDestBlock->pDataBlock, UID_COLUMN_INDEX);
  SColumnInfoData* pGpCol = taosArrayGet(pDestBlock->pDataBlock, GROUPID_COLUMN_INDEX);
  SColumnInfoData* pCalStartTsCol = taosArrayGet(pDestBlock->pDataBlock, CALCULATE_START_TS_COLUMN_INDEX);
  SColumnInfoData* pCalEndTsCol = taosArrayGet(pDestBlock->pDataBlock, CALCULATE_END_TS_COLUMN_INDEX);
  int64_t          version = pSrcBlock->info.version - 1;
  for (int32_t i = 0; i < rows;) {
    uint64_t srcUid = srcUidData[i];
    uint64_t groupId = srcGp[i];
    if (groupId == 0) {
      groupId = getGroupIdByData(pInfo, srcUid, srcStartTsCol[i], version);
    }
    TSKEY calStartTs = srcStartTsCol[i];
    colDataAppend(pCalStartTsCol, pDestBlock->info.rows, (const char*)(&calStartTs), false);
    STimeWindow win = getSlidingWindow(srcStartTsCol, srcEndTsCol, srcGp, &pInfo->interval, &pSrcBlock->info, &i,
                                       pInfo->partitionSup.needCalc);
    TSKEY       calEndTs = srcStartTsCol[i - 1];
    colDataAppend(pCalEndTsCol, pDestBlock->info.rows, (const char*)(&calEndTs), false);
    colDataAppend(pDeUidCol, pDestBlock->info.rows, (const char*)(&srcUid), false);
    colDataAppend(pStartTsCol, pDestBlock->info.rows, (const char*)(&win.skey), false);
    colDataAppend(pEndTsCol, pDestBlock->info.rows, (const char*)(&win.ekey), false);
    colDataAppend(pGpCol, pDestBlock->info.rows, (const char*)(&groupId), false);
    pDestBlock->info.rows++;
  }
  return TSDB_CODE_SUCCESS;
}

static int32_t generateDeleteResultBlock(SStreamScanInfo* pInfo, SSDataBlock* pSrcBlock, SSDataBlock* pDestBlock) {
  if (pSrcBlock->info.rows == 0) {
    return TSDB_CODE_SUCCESS;
  }
  blockDataCleanup(pDestBlock);
  int32_t code = blockDataEnsureCapacity(pDestBlock, pSrcBlock->info.rows);
  if (code != TSDB_CODE_SUCCESS) {
    return code;
  }
  ASSERT(taosArrayGetSize(pSrcBlock->pDataBlock) >= 3);
  SColumnInfoData* pStartTsCol = taosArrayGet(pSrcBlock->pDataBlock, START_TS_COLUMN_INDEX);
  TSKEY*           startData = (TSKEY*)pStartTsCol->pData;
  SColumnInfoData* pEndTsCol = taosArrayGet(pSrcBlock->pDataBlock, END_TS_COLUMN_INDEX);
  TSKEY*           endData = (TSKEY*)pEndTsCol->pData;
  SColumnInfoData* pUidCol = taosArrayGet(pSrcBlock->pDataBlock, UID_COLUMN_INDEX);
  uint64_t*        uidCol = (uint64_t*)pUidCol->pData;

  SColumnInfoData* pDestStartCol = taosArrayGet(pDestBlock->pDataBlock, START_TS_COLUMN_INDEX);
  SColumnInfoData* pDestEndCol = taosArrayGet(pDestBlock->pDataBlock, END_TS_COLUMN_INDEX);
  SColumnInfoData* pDestUidCol = taosArrayGet(pDestBlock->pDataBlock, UID_COLUMN_INDEX);
  SColumnInfoData* pDestGpCol = taosArrayGet(pDestBlock->pDataBlock, GROUPID_COLUMN_INDEX);
  SColumnInfoData* pDestCalStartTsCol = taosArrayGet(pDestBlock->pDataBlock, CALCULATE_START_TS_COLUMN_INDEX);
  SColumnInfoData* pDestCalEndTsCol = taosArrayGet(pDestBlock->pDataBlock, CALCULATE_END_TS_COLUMN_INDEX);
  int32_t          dummy = 0;
  int64_t          version = pSrcBlock->info.version - 1;
  for (int32_t i = 0; i < pSrcBlock->info.rows; i++) {
    uint64_t groupId = getGroupIdByData(pInfo, uidCol[i], startData[i], version);
    colDataAppend(pDestStartCol, i, (const char*)(startData + i), false);
    colDataAppend(pDestEndCol, i, (const char*)(endData + i), false);
    colDataAppendNULL(pDestUidCol, i);
    colDataAppend(pDestGpCol, i, (const char*)&groupId, false);
    colDataAppendNULL(pDestCalStartTsCol, i);
    colDataAppendNULL(pDestCalEndTsCol, i);
    pDestBlock->info.rows++;
  }
  return TSDB_CODE_SUCCESS;
}

static int32_t generateScanRange(SStreamScanInfo* pInfo, SSDataBlock* pSrcBlock, SSDataBlock* pDestBlock) {
  int32_t code = TSDB_CODE_SUCCESS;
  if (isIntervalWindow(pInfo)) {
    code = generateIntervalScanRange(pInfo, pSrcBlock, pDestBlock);
  } else if (isSessionWindow(pInfo) || isStateWindow(pInfo)) {
    code = generateSessionScanRange(pInfo, pSrcBlock, pDestBlock);
  }
  pDestBlock->info.type = STREAM_CLEAR;
  pDestBlock->info.version = pSrcBlock->info.version;
  blockDataUpdateTsWindow(pDestBlock, 0);
  return code;
}

static void calBlockTag(SExprSupp* pTagCalSup, SSDataBlock* pBlock, SSDataBlock* pResBlock) {
  if (pTagCalSup == NULL || pTagCalSup->numOfExprs == 0) return;
  if (pBlock == NULL || pBlock->info.rows == 0) return;

  SSDataBlock* pSrcBlock = blockCopyOneRow(pBlock, 0);
  ASSERT(pSrcBlock->info.rows == 1);

  blockDataEnsureCapacity(pResBlock, 1);

  projectApplyFunctions(pTagCalSup->pExprInfo, pResBlock, pSrcBlock, pTagCalSup->pCtx, 1, NULL);
  ASSERT(pResBlock->info.rows == 1);

  // build tagArray
  /*SArray* tagArray = taosArrayInit(0, sizeof(void*));*/
  /*STagVal tagVal = {*/
  /*.cid = 0,*/
  /*.type = 0,*/
  /*};*/
  // build STag
  // set STag

  blockDataDestroy(pSrcBlock);
}

static void calBlockTbName(SExprSupp* pTbNameCalSup, SSDataBlock* pBlock) {
  if (pTbNameCalSup == NULL || pTbNameCalSup->numOfExprs == 0) return;
  if (pBlock == NULL || pBlock->info.rows == 0) return;

  SSDataBlock* pSrcBlock = blockCopyOneRow(pBlock, 0);
  ASSERT(pSrcBlock->info.rows == 1);

  SSDataBlock* pResBlock = createDataBlock();
  pResBlock->info.rowSize = VARSTR_HEADER_SIZE + TSDB_TABLE_NAME_LEN;
  SColumnInfoData data = createColumnInfoData(TSDB_DATA_TYPE_VARCHAR, TSDB_TABLE_NAME_LEN, 0);
  taosArrayPush(pResBlock->pDataBlock, &data);
  blockDataEnsureCapacity(pResBlock, 1);

  projectApplyFunctions(pTbNameCalSup->pExprInfo, pResBlock, pSrcBlock, pTbNameCalSup->pCtx, 1, NULL);
  ASSERT(pResBlock->info.rows == 1);
  ASSERT(taosArrayGetSize(pResBlock->pDataBlock) == 1);
  SColumnInfoData* pCol = taosArrayGet(pResBlock->pDataBlock, 0);
  ASSERT(pCol->info.type == TSDB_DATA_TYPE_VARCHAR);

  void* pData = colDataGetData(pCol, 0);
  // TODO check tbname validation
  if (pData != (void*)-1 && pData != NULL) {
    memcpy(pBlock->info.parTbName, varDataVal(pData), TMIN(varDataLen(pData), TSDB_TABLE_NAME_LEN));
    pBlock->info.parTbName[TSDB_TABLE_NAME_LEN - 1] = 0;
  } else {
    pBlock->info.parTbName[0] = 0;
  }

  blockDataDestroy(pSrcBlock);
  blockDataDestroy(pResBlock);
}

void appendOneRowToStreamSpecialBlock(SSDataBlock* pBlock, TSKEY* pStartTs, TSKEY* pEndTs, uint64_t* pUid,
                                      uint64_t* pGp, void* pTbName) {
  SColumnInfoData* pStartTsCol = taosArrayGet(pBlock->pDataBlock, START_TS_COLUMN_INDEX);
  SColumnInfoData* pEndTsCol = taosArrayGet(pBlock->pDataBlock, END_TS_COLUMN_INDEX);
  SColumnInfoData* pUidCol = taosArrayGet(pBlock->pDataBlock, UID_COLUMN_INDEX);
  SColumnInfoData* pGpCol = taosArrayGet(pBlock->pDataBlock, GROUPID_COLUMN_INDEX);
  SColumnInfoData* pCalStartCol = taosArrayGet(pBlock->pDataBlock, CALCULATE_START_TS_COLUMN_INDEX);
  SColumnInfoData* pCalEndCol = taosArrayGet(pBlock->pDataBlock, CALCULATE_END_TS_COLUMN_INDEX);
  SColumnInfoData* pTableCol = taosArrayGet(pBlock->pDataBlock, TABLE_NAME_COLUMN_INDEX);
  colDataAppend(pStartTsCol, pBlock->info.rows, (const char*)pStartTs, false);
  colDataAppend(pEndTsCol, pBlock->info.rows, (const char*)pEndTs, false);
  colDataAppend(pUidCol, pBlock->info.rows, (const char*)pUid, false);
  colDataAppend(pGpCol, pBlock->info.rows, (const char*)pGp, false);
  colDataAppend(pCalStartCol, pBlock->info.rows, (const char*)pStartTs, false);
  colDataAppend(pCalEndCol, pBlock->info.rows, (const char*)pEndTs, false);
  colDataAppend(pTableCol, pBlock->info.rows, (const char*)pTbName, pTbName == NULL);
  pBlock->info.rows++;
}

static void checkUpdateData(SStreamScanInfo* pInfo, bool invertible, SSDataBlock* pBlock, bool out) {
  if (out) {
    blockDataCleanup(pInfo->pUpdateDataRes);
    blockDataEnsureCapacity(pInfo->pUpdateDataRes, pBlock->info.rows * 2);
  }
  SColumnInfoData* pColDataInfo = taosArrayGet(pBlock->pDataBlock, pInfo->primaryTsIndex);
  ASSERT(pColDataInfo->info.type == TSDB_DATA_TYPE_TIMESTAMP);
  TSKEY* tsCol = (TSKEY*)pColDataInfo->pData;
  bool   tableInserted = updateInfoIsTableInserted(pInfo->pUpdateInfo, pBlock->info.uid);
  for (int32_t rowId = 0; rowId < pBlock->info.rows; rowId++) {
    SResultRowInfo dumyInfo;
    dumyInfo.cur.pageId = -1;
    bool        isClosed = false;
    STimeWindow win = {.skey = INT64_MIN, .ekey = INT64_MAX};
    if (tableInserted && isOverdue(tsCol[rowId], &pInfo->twAggSup)) {
      win = getActiveTimeWindow(NULL, &dumyInfo, tsCol[rowId], &pInfo->interval, TSDB_ORDER_ASC);
      isClosed = isCloseWindow(&win, &pInfo->twAggSup);
    }
    // must check update info first.
    bool update = updateInfoIsUpdated(pInfo->pUpdateInfo, pBlock->info.uid, tsCol[rowId]);
    bool closedWin = isClosed && isSignleIntervalWindow(pInfo) &&
                     isDeletedStreamWindow(&win, pBlock->info.groupId,
                                           pInfo->pTableScanOp->pTaskInfo->streamInfo.pState, &pInfo->twAggSup);
    if ((update || closedWin) && out) {
      qDebug("stream update check not pass, update %d, closedWin %d", update, closedWin);
      uint64_t gpId = 0;
      appendOneRowToStreamSpecialBlock(pInfo->pUpdateDataRes, tsCol + rowId, tsCol + rowId, &pBlock->info.uid, &gpId,
                                       NULL);
      if (closedWin && pInfo->partitionSup.needCalc) {
        gpId = calGroupIdByData(&pInfo->partitionSup, pInfo->pPartScalarSup, pBlock, rowId);
        appendOneRowToStreamSpecialBlock(pInfo->pUpdateDataRes, tsCol + rowId, tsCol + rowId, &pBlock->info.uid, &gpId,
                                         NULL);
      }
    }
  }
  if (out && pInfo->pUpdateDataRes->info.rows > 0) {
    pInfo->pUpdateDataRes->info.version = pBlock->info.version;
    blockDataUpdateTsWindow(pInfo->pUpdateDataRes, 0);
    pInfo->pUpdateDataRes->info.type = pInfo->partitionSup.needCalc ? STREAM_DELETE_DATA : STREAM_CLEAR;
  }
}

static int32_t setBlockIntoRes(SStreamScanInfo* pInfo, const SSDataBlock* pBlock, bool filter) {
  SDataBlockInfo* pBlockInfo = &pInfo->pRes->info;
  SOperatorInfo*  pOperator = pInfo->pStreamScanOp;
  SExecTaskInfo*  pTaskInfo = pOperator->pTaskInfo;

  blockDataEnsureCapacity(pInfo->pRes, pBlock->info.rows);

  pInfo->pRes->info.rows = pBlock->info.rows;
  pInfo->pRes->info.uid = pBlock->info.uid;
  pInfo->pRes->info.type = STREAM_NORMAL;
  pInfo->pRes->info.version = pBlock->info.version;

  uint64_t* groupIdPre = taosHashGet(pTaskInfo->tableqinfoList.map, &pBlock->info.uid, sizeof(int64_t));
  if (groupIdPre) {
    pInfo->pRes->info.groupId = *groupIdPre;
  } else {
    pInfo->pRes->info.groupId = 0;
  }

  // todo extract method
  for (int32_t i = 0; i < taosArrayGetSize(pInfo->matchInfo.pList); ++i) {
    SColMatchItem* pColMatchInfo = taosArrayGet(pInfo->matchInfo.pList, i);
    if (!pColMatchInfo->needOutput) {
      continue;
    }

    bool colExists = false;
    for (int32_t j = 0; j < blockDataGetNumOfCols(pBlock); ++j) {
      SColumnInfoData* pResCol = bdGetColumnInfoData(pBlock, j);
      if (pResCol->info.colId == pColMatchInfo->colId) {
        SColumnInfoData* pDst = taosArrayGet(pInfo->pRes->pDataBlock, pColMatchInfo->dstSlotId);
        colDataAssign(pDst, pResCol, pBlock->info.rows, &pInfo->pRes->info);
        colExists = true;
        break;
      }
    }

    // the required column does not exists in submit block, let's set it to be all null value
    if (!colExists) {
      SColumnInfoData* pDst = taosArrayGet(pInfo->pRes->pDataBlock, pColMatchInfo->dstSlotId);
      colDataAppendNNULL(pDst, 0, pBlockInfo->rows);
    }
  }

  // currently only the tbname pseudo column
  if (pInfo->numOfPseudoExpr > 0) {
    int32_t code = addTagPseudoColumnData(&pInfo->readHandle, pInfo->pPseudoExpr, pInfo->numOfPseudoExpr, pInfo->pRes,
                                          GET_TASKID(pTaskInfo));
    if (code != TSDB_CODE_SUCCESS) {
      blockDataFreeRes((SSDataBlock*)pBlock);
      T_LONG_JMP(pTaskInfo->env, code);
    }
  }

  if (filter) {
    doFilter(pInfo->pCondition, pInfo->pRes, NULL, NULL);
  }
  blockDataUpdateTsWindow(pInfo->pRes, pInfo->primaryTsIndex);
  blockDataFreeRes((SSDataBlock*)pBlock);

  calBlockTbName(&pInfo->tbnameCalSup, pInfo->pRes);

  return 0;
}

static SSDataBlock* doQueueScan(SOperatorInfo* pOperator) {
  SExecTaskInfo*   pTaskInfo = pOperator->pTaskInfo;
  SStreamScanInfo* pInfo = pOperator->info;

  qDebug("queue scan called");

  if (pTaskInfo->streamInfo.pReq != NULL) {
    if (pInfo->tqReader->pMsg == NULL) {
      pInfo->tqReader->pMsg = pTaskInfo->streamInfo.pReq;
      const SSubmitReq* pSubmit = pInfo->tqReader->pMsg;
      if (tqReaderSetDataMsg(pInfo->tqReader, pSubmit, 0) < 0) {
        qError("submit msg messed up when initing stream submit block %p", pSubmit);
        pInfo->tqReader->pMsg = NULL;
        pTaskInfo->streamInfo.pReq = NULL;
        ASSERT(0);
      }
    }

    blockDataCleanup(pInfo->pRes);
    SDataBlockInfo* pBlockInfo = &pInfo->pRes->info;

    while (tqNextDataBlock(pInfo->tqReader)) {
      SSDataBlock block = {0};

      int32_t code = tqRetrieveDataBlock(&block, pInfo->tqReader);

      if (code != TSDB_CODE_SUCCESS || block.info.rows == 0) {
        continue;
      }

      setBlockIntoRes(pInfo, &block, true);

      if (pBlockInfo->rows > 0) {
        return pInfo->pRes;
      }
    }

    pInfo->tqReader->pMsg = NULL;
    pTaskInfo->streamInfo.pReq = NULL;
    return NULL;
  }

  if (pTaskInfo->streamInfo.prepareStatus.type == TMQ_OFFSET__SNAPSHOT_DATA) {
    SSDataBlock* pResult = doTableScan(pInfo->pTableScanOp);
    if (pResult && pResult->info.rows > 0) {
      qDebug("queue scan tsdb return %d rows", pResult->info.rows);
      pTaskInfo->streamInfo.returned = 1;
      return pResult;
    } else {
      if (!pTaskInfo->streamInfo.returned) {
        STableScanInfo* pTSInfo = pInfo->pTableScanOp->info;
        tsdbReaderClose(pTSInfo->dataReader);
        pTSInfo->dataReader = NULL;
        tqOffsetResetToLog(&pTaskInfo->streamInfo.prepareStatus, pTaskInfo->streamInfo.snapshotVer);
        qDebug("queue scan tsdb over, switch to wal ver %" PRId64 "", pTaskInfo->streamInfo.snapshotVer + 1);
        if (tqSeekVer(pInfo->tqReader, pTaskInfo->streamInfo.snapshotVer + 1) < 0) {
          return NULL;
        }
        ASSERT(pInfo->tqReader->pWalReader->curVersion == pTaskInfo->streamInfo.snapshotVer + 1);
      } else {
        return NULL;
      }
    }
  }

  if (pTaskInfo->streamInfo.prepareStatus.type == TMQ_OFFSET__LOG) {
    while (1) {
      SFetchRet ret = {0};
      tqNextBlock(pInfo->tqReader, &ret);
      if (ret.fetchType == FETCH_TYPE__DATA) {
        blockDataCleanup(pInfo->pRes);
        if (setBlockIntoRes(pInfo, &ret.data, true) < 0) {
          ASSERT(0);
        }
        if (pInfo->pRes->info.rows > 0) {
          pOperator->status = OP_EXEC_RECV;
          qDebug("queue scan log return %d rows", pInfo->pRes->info.rows);
          return pInfo->pRes;
        }
      } else if (ret.fetchType == FETCH_TYPE__META) {
        ASSERT(0);
        //        pTaskInfo->streamInfo.lastStatus = ret.offset;
        //        pTaskInfo->streamInfo.metaBlk = ret.meta;
        //        return NULL;
      } else if (ret.fetchType == FETCH_TYPE__NONE ||
                 (ret.fetchType == FETCH_TYPE__SEP && pOperator->status == OP_EXEC_RECV)) {
        pTaskInfo->streamInfo.lastStatus = ret.offset;
        ASSERT(pTaskInfo->streamInfo.lastStatus.version >= pTaskInfo->streamInfo.prepareStatus.version);
        ASSERT(pTaskInfo->streamInfo.lastStatus.version + 1 == pInfo->tqReader->pWalReader->curVersion);
        char formatBuf[80];
        tFormatOffset(formatBuf, 80, &ret.offset);
        qDebug("queue scan log return null, offset %s", formatBuf);
        pOperator->status = OP_OPENED;
        return NULL;
      }
    }
#if 0
  } else if (pTaskInfo->streamInfo.prepareStatus.type == TMQ_OFFSET__SNAPSHOT_DATA) {
    SSDataBlock* pResult = doTableScan(pInfo->pTableScanOp);
    if (pResult && pResult->info.rows > 0) {
      qDebug("stream scan tsdb return %d rows", pResult->info.rows);
      return pResult;
    }
    qDebug("stream scan tsdb return null");
    return NULL;
#endif
  } else {
    ASSERT(0);
    return NULL;
  }
}

static int32_t filterDelBlockByUid(SSDataBlock* pDst, const SSDataBlock* pSrc, SStreamScanInfo* pInfo) {
  STqReader* pReader = pInfo->tqReader;
  int32_t    rows = pSrc->info.rows;
  blockDataEnsureCapacity(pDst, rows);

  SColumnInfoData* pSrcStartCol = taosArrayGet(pSrc->pDataBlock, START_TS_COLUMN_INDEX);
  uint64_t*        startCol = (uint64_t*)pSrcStartCol->pData;
  SColumnInfoData* pSrcEndCol = taosArrayGet(pSrc->pDataBlock, END_TS_COLUMN_INDEX);
  uint64_t*        endCol = (uint64_t*)pSrcEndCol->pData;
  SColumnInfoData* pSrcUidCol = taosArrayGet(pSrc->pDataBlock, UID_COLUMN_INDEX);
  uint64_t*        uidCol = (uint64_t*)pSrcUidCol->pData;

  SColumnInfoData* pDstStartCol = taosArrayGet(pDst->pDataBlock, START_TS_COLUMN_INDEX);
  SColumnInfoData* pDstEndCol = taosArrayGet(pDst->pDataBlock, END_TS_COLUMN_INDEX);
  SColumnInfoData* pDstUidCol = taosArrayGet(pDst->pDataBlock, UID_COLUMN_INDEX);
  int32_t          j = 0;
  for (int32_t i = 0; i < rows; i++) {
    if (taosHashGet(pReader->tbIdHash, &uidCol[i], sizeof(uint64_t))) {
      colDataAppend(pDstStartCol, j, (const char*)&startCol[i], false);
      colDataAppend(pDstEndCol, j, (const char*)&endCol[i], false);
      colDataAppend(pDstUidCol, j, (const char*)&uidCol[i], false);

      colDataAppendNULL(taosArrayGet(pDst->pDataBlock, GROUPID_COLUMN_INDEX), j);
      colDataAppendNULL(taosArrayGet(pDst->pDataBlock, CALCULATE_START_TS_COLUMN_INDEX), j);
      colDataAppendNULL(taosArrayGet(pDst->pDataBlock, CALCULATE_END_TS_COLUMN_INDEX), j);
      j++;
    }
  }
  uint32_t cap = pDst->info.capacity;
  pDst->info = pSrc->info;
  pDst->info.rows = j;
  pDst->info.capacity = cap;

  return 0;
}

// for partition by tag
static void setBlockGroupIdByUid(SStreamScanInfo* pInfo, SSDataBlock* pBlock) {
  SColumnInfoData* pStartTsCol = taosArrayGet(pBlock->pDataBlock, START_TS_COLUMN_INDEX);
  TSKEY*           startTsCol = (TSKEY*)pStartTsCol->pData;
  SColumnInfoData* pGpCol = taosArrayGet(pBlock->pDataBlock, GROUPID_COLUMN_INDEX);
  uint64_t*        gpCol = (uint64_t*)pGpCol->pData;
  SColumnInfoData* pUidCol = taosArrayGet(pBlock->pDataBlock, UID_COLUMN_INDEX);
  uint64_t*        uidCol = (uint64_t*)pUidCol->pData;
  int32_t          rows = pBlock->info.rows;
  if (!pInfo->partitionSup.needCalc) {
    for (int32_t i = 0; i < rows; i++) {
      uint64_t groupId = getGroupIdByUid(pInfo, uidCol[i]);
      colDataAppend(pGpCol, i, (const char*)&groupId, false);
    }
  } else {
    // SSDataBlock* pPreRes = readPreVersionData(pInfo->pTableScanOp, uidCol[i], startTsCol, ts, maxVersion);
    // if (!pPreRes || pPreRes->info.rows == 0) {
    //   return 0;
    // }
    // ASSERT(pPreRes->info.rows == 1);
    // return calGroupIdByData(&pInfo->partitionSup, pInfo->pPartScalarSup, pPreRes, 0);
  }
}

static SSDataBlock* doStreamScan(SOperatorInfo* pOperator) {
  // NOTE: this operator does never check if current status is done or not
  SExecTaskInfo*   pTaskInfo = pOperator->pTaskInfo;
  SStreamScanInfo* pInfo = pOperator->info;

  qDebug("stream scan called");
#if 0
  SStreamState* pState = pTaskInfo->streamInfo.pState;
  if (pState) {
    printf(">>>>>>>> stream write backend\n");
    SWinKey key = {
        .ts = 1,
        .groupId = 2,
    };
    char tmp[100] = "abcdefg1";
    if (streamStatePut(pState, &key, &tmp, strlen(tmp) + 1) < 0) {
      ASSERT(0);
    }

    key.ts = 2;
    char tmp2[100] = "abcdefg2";
    if (streamStatePut(pState, &key, &tmp2, strlen(tmp2) + 1) < 0) {
      ASSERT(0);
    }

    key.groupId = 5;
    key.ts = 1;
    char tmp3[100] = "abcdefg3";
    if (streamStatePut(pState, &key, &tmp3, strlen(tmp3) + 1) < 0) {
      ASSERT(0);
    }

    char*   val2 = NULL;
    int32_t sz;
    if (streamStateGet(pState, &key, (void**)&val2, &sz) < 0) {
      ASSERT(0);
    }
    printf("stream read %s %d\n", val2, sz);
    streamFreeVal(val2);
  }
#endif

#if 1
  if (pTaskInfo->streamInfo.recoverStep == STREAM_RECOVER_STEP__PREPARE1 ||
      pTaskInfo->streamInfo.recoverStep == STREAM_RECOVER_STEP__PREPARE2) {
    STableScanInfo* pTSInfo = pInfo->pTableScanOp->info;
    memcpy(&pTSInfo->cond, &pTaskInfo->streamInfo.tableCond, sizeof(SQueryTableDataCond));
    if (pTaskInfo->streamInfo.recoverStep == STREAM_RECOVER_STEP__PREPARE1) {
      pTSInfo->cond.startVersion = -1;
      pTSInfo->cond.endVersion = pTaskInfo->streamInfo.fillHistoryVer1;
    } else {
      pTSInfo->cond.startVersion = pTaskInfo->streamInfo.fillHistoryVer1 + 1;
      pTSInfo->cond.endVersion = pTaskInfo->streamInfo.fillHistoryVer2;
    }
    pTSInfo->scanTimes = 0;
    pTSInfo->currentGroupId = -1;
    pTaskInfo->streamInfo.recoverStep = STREAM_RECOVER_STEP__SCAN;
  }

  if (pTaskInfo->streamInfo.recoverStep == STREAM_RECOVER_STEP__SCAN) {
    SSDataBlock* pBlock = doTableScan(pInfo->pTableScanOp);
    if (pBlock != NULL) {
      calBlockTbName(&pInfo->tbnameCalSup, pBlock);
      updateInfoFillBlockData(pInfo->pUpdateInfo, pBlock, pInfo->primaryTsIndex);
      return pBlock;
    }
    pTaskInfo->streamInfo.recoverStep = STREAM_RECOVER_STEP__NONE;
    return NULL;
  }
#endif

  size_t total = taosArrayGetSize(pInfo->pBlockLists);
  // TODO: refactor
FETCH_NEXT_BLOCK:
  if (pInfo->blockType == STREAM_INPUT__DATA_BLOCK) {
    if (pInfo->validBlockIndex >= total) {
      doClearBufferedBlocks(pInfo);
      /*pOperator->status = OP_EXEC_DONE;*/
      return NULL;
    }

    int32_t      current = pInfo->validBlockIndex++;
    SSDataBlock* pBlock = taosArrayGetP(pInfo->pBlockLists, current);
    // TODO move into scan
    pBlock->info.calWin.skey = INT64_MIN;
    pBlock->info.calWin.ekey = INT64_MAX;
    blockDataUpdateTsWindow(pBlock, 0);
    switch (pBlock->info.type) {
      case STREAM_NORMAL:
      case STREAM_GET_ALL:
        return pBlock;
      case STREAM_RETRIEVE: {
        pInfo->blockType = STREAM_INPUT__DATA_SUBMIT;
        pInfo->scanMode = STREAM_SCAN_FROM_DATAREADER_RETRIEVE;
        copyDataBlock(pInfo->pUpdateRes, pBlock);
        prepareRangeScan(pInfo, pInfo->pUpdateRes, &pInfo->updateResIndex);
        updateInfoAddCloseWindowSBF(pInfo->pUpdateInfo);
      } break;
      case STREAM_DELETE_DATA: {
        printDataBlock(pBlock, "stream scan delete recv");
        SSDataBlock* pDelBlock = NULL;
        if (pInfo->tqReader) {
          pDelBlock = createSpecialDataBlock(STREAM_DELETE_DATA);
          filterDelBlockByUid(pDelBlock, pBlock, pInfo);
        } else {
          pDelBlock = pBlock;
        }
        setBlockGroupIdByUid(pInfo, pDelBlock);
        printDataBlock(pDelBlock, "stream scan delete recv filtered");
        if (!isIntervalWindow(pInfo) && !isSessionWindow(pInfo) && !isStateWindow(pInfo)) {
          generateDeleteResultBlock(pInfo, pDelBlock, pInfo->pDeleteDataRes);
          pInfo->pDeleteDataRes->info.type = STREAM_DELETE_RESULT;
          printDataBlock(pDelBlock, "stream scan delete result");
          blockDataDestroy(pDelBlock);

          if (pInfo->pDeleteDataRes->info.rows > 0) {
            return pInfo->pDeleteDataRes;
          } else {
            goto FETCH_NEXT_BLOCK;
          }
        } else {
          pInfo->blockType = STREAM_INPUT__DATA_SUBMIT;
          pInfo->updateResIndex = 0;
          generateScanRange(pInfo, pDelBlock, pInfo->pUpdateRes);
          prepareRangeScan(pInfo, pInfo->pUpdateRes, &pInfo->updateResIndex);
          copyDataBlock(pInfo->pDeleteDataRes, pInfo->pUpdateRes);
          pInfo->pDeleteDataRes->info.type = STREAM_DELETE_DATA;
          pInfo->scanMode = STREAM_SCAN_FROM_DATAREADER_RANGE;
          printDataBlock(pDelBlock, "stream scan delete data");
          if (pInfo->tqReader) {
            blockDataDestroy(pDelBlock);
          }
          if (pInfo->pDeleteDataRes->info.rows > 0) {
            return pInfo->pDeleteDataRes;
          } else {
            goto FETCH_NEXT_BLOCK;
          }
        }
      } break;
      default:
        break;
    }
    // printDataBlock(pBlock, "stream scan recv");
    return pBlock;
  } else if (pInfo->blockType == STREAM_INPUT__DATA_SUBMIT) {
    qDebug("scan mode %d", pInfo->scanMode);
    switch (pInfo->scanMode) {
      case STREAM_SCAN_FROM_RES: {
        blockDataDestroy(pInfo->pUpdateRes);
        pInfo->scanMode = STREAM_SCAN_FROM_READERHANDLE;
        return pInfo->pRes;
      } break;
      case STREAM_SCAN_FROM_DELETE_DATA: {
        generateScanRange(pInfo, pInfo->pUpdateDataRes, pInfo->pUpdateRes);
        prepareRangeScan(pInfo, pInfo->pUpdateRes, &pInfo->updateResIndex);
        pInfo->scanMode = STREAM_SCAN_FROM_DATAREADER_RANGE;
        copyDataBlock(pInfo->pDeleteDataRes, pInfo->pUpdateRes);
        pInfo->pDeleteDataRes->info.type = STREAM_DELETE_DATA;
        return pInfo->pDeleteDataRes;
      } break;
      case STREAM_SCAN_FROM_UPDATERES: {
        generateScanRange(pInfo, pInfo->pUpdateDataRes, pInfo->pUpdateRes);
        prepareRangeScan(pInfo, pInfo->pUpdateRes, &pInfo->updateResIndex);
        pInfo->scanMode = STREAM_SCAN_FROM_DATAREADER_RANGE;
        return pInfo->pUpdateRes;
      } break;
      case STREAM_SCAN_FROM_DATAREADER_RANGE:
      case STREAM_SCAN_FROM_DATAREADER_RETRIEVE: {
        SSDataBlock* pSDB = doRangeScan(pInfo, pInfo->pUpdateRes, pInfo->primaryTsIndex, &pInfo->updateResIndex);
        if (pSDB) {
          STableScanInfo* pTableScanInfo = pInfo->pTableScanOp->info;
          uint64_t        version = getReaderMaxVersion(pTableScanInfo->dataReader);
          updateInfoSetScanRange(pInfo->pUpdateInfo, &pTableScanInfo->cond.twindows, pInfo->groupId, version);
          pSDB->info.type = pInfo->scanMode == STREAM_SCAN_FROM_DATAREADER_RANGE ? STREAM_NORMAL : STREAM_PULL_DATA;
          checkUpdateData(pInfo, true, pSDB, false);
          // printDataBlock(pSDB, "stream scan update");
          calBlockTbName(&pInfo->tbnameCalSup, pSDB);
          return pSDB;
        }
        blockDataCleanup(pInfo->pUpdateDataRes);
        pInfo->scanMode = STREAM_SCAN_FROM_READERHANDLE;
      } break;
      default:
        break;
    }

    SStreamAggSupporter* pSup = pInfo->windowSup.pStreamAggSup;
    if (isStateWindow(pInfo) && pSup->pScanBlock->info.rows > 0) {
      pInfo->scanMode = STREAM_SCAN_FROM_DATAREADER_RANGE;
      pInfo->updateResIndex = 0;
      copyDataBlock(pInfo->pUpdateRes, pSup->pScanBlock);
      blockDataCleanup(pSup->pScanBlock);
      prepareRangeScan(pInfo, pInfo->pUpdateRes, &pInfo->updateResIndex);
      return pInfo->pUpdateRes;
    }

    SDataBlockInfo* pBlockInfo = &pInfo->pRes->info;

    int32_t totBlockNum = taosArrayGetSize(pInfo->pBlockLists);

  NEXT_SUBMIT_BLK:
    while (1) {
      if (pInfo->tqReader->pMsg == NULL) {
        if (pInfo->validBlockIndex >= totBlockNum) {
          updateInfoDestoryColseWinSBF(pInfo->pUpdateInfo);
          doClearBufferedBlocks(pInfo);
          return NULL;
        }

        int32_t     current = pInfo->validBlockIndex++;
        SSubmitReq* pSubmit = taosArrayGetP(pInfo->pBlockLists, current);
        if (tqReaderSetDataMsg(pInfo->tqReader, pSubmit, 0) < 0) {
          qError("submit msg messed up when initing stream submit block %p, current %d, total %d", pSubmit, current,
                 totBlockNum);
          pInfo->tqReader->pMsg = NULL;
          continue;
        }
      }

      blockDataCleanup(pInfo->pRes);

      while (tqNextDataBlock(pInfo->tqReader)) {
        SSDataBlock block = {0};

        int32_t code = tqRetrieveDataBlock(&block, pInfo->tqReader);

        if (code != TSDB_CODE_SUCCESS || block.info.rows == 0) {
          continue;
        }

        setBlockIntoRes(pInfo, &block, false);

        if (updateInfoIgnore(pInfo->pUpdateInfo, &pInfo->pRes->info.window, pInfo->pRes->info.groupId,
                             pInfo->pRes->info.version)) {
          printDataBlock(pInfo->pRes, "stream scan ignore");
          blockDataCleanup(pInfo->pRes);
          continue;
        }

        if (pInfo->pUpdateInfo) {
          checkUpdateData(pInfo, true, pInfo->pRes, true);
          pInfo->twAggSup.maxTs = TMAX(pInfo->twAggSup.maxTs, pBlockInfo->window.ekey);
          if (pInfo->pUpdateDataRes->info.rows > 0) {
            pInfo->updateResIndex = 0;
            if (pInfo->pUpdateDataRes->info.type == STREAM_CLEAR) {
              pInfo->scanMode = STREAM_SCAN_FROM_UPDATERES;
            } else if (pInfo->pUpdateDataRes->info.type == STREAM_INVERT) {
              pInfo->scanMode = STREAM_SCAN_FROM_RES;
              return pInfo->pUpdateDataRes;
            } else if (pInfo->pUpdateDataRes->info.type == STREAM_DELETE_DATA) {
              pInfo->scanMode = STREAM_SCAN_FROM_DELETE_DATA;
            }
          }
        }

        doFilter(pInfo->pCondition, pInfo->pRes, NULL, NULL);
        blockDataUpdateTsWindow(pInfo->pRes, pInfo->primaryTsIndex);

        if (pBlockInfo->rows > 0 || pInfo->pUpdateDataRes->info.rows > 0) {
          break;
        }
      }
      if (pBlockInfo->rows > 0 || pInfo->pUpdateDataRes->info.rows > 0) {
        break;
      } else {
        pInfo->tqReader->pMsg = NULL;
        continue;
      }
      /*blockDataCleanup(pInfo->pRes);*/
    }

    // record the scan action.
    pInfo->numOfExec++;
    pOperator->resultInfo.totalRows += pBlockInfo->rows;
    // printDataBlock(pInfo->pRes, "stream scan");

    qDebug("scan rows: %d", pBlockInfo->rows);
    if (pBlockInfo->rows > 0) {
      return pInfo->pRes;
    }

    if (pInfo->pUpdateDataRes->info.rows > 0) {
      goto FETCH_NEXT_BLOCK;
    }

    goto NEXT_SUBMIT_BLK;
  } else {
    ASSERT(0);
    return NULL;
  }
}

static SArray* extractTableIdList(const STableListInfo* pTableGroupInfo) {
  SArray* tableIdList = taosArrayInit(4, sizeof(uint64_t));

  // Transfer the Array of STableKeyInfo into uid list.
  for (int32_t i = 0; i < taosArrayGetSize(pTableGroupInfo->pTableList); ++i) {
    STableKeyInfo* pkeyInfo = taosArrayGet(pTableGroupInfo->pTableList, i);
    taosArrayPush(tableIdList, &pkeyInfo->uid);
  }

  return tableIdList;
}

static SSDataBlock* doRawScan(SOperatorInfo* pOperator) {
  // NOTE: this operator does never check if current status is done or not
  SExecTaskInfo*      pTaskInfo = pOperator->pTaskInfo;
  SStreamRawScanInfo* pInfo = pOperator->info;
  pTaskInfo->streamInfo.metaRsp.metaRspLen = 0;  // use metaRspLen !=0 to judge if data is meta
  pTaskInfo->streamInfo.metaRsp.metaRsp = NULL;

  qDebug("tmqsnap doRawScan called");
  if (pTaskInfo->streamInfo.prepareStatus.type == TMQ_OFFSET__SNAPSHOT_DATA) {
    SSDataBlock* pBlock = &pInfo->pRes;

    if (pInfo->dataReader && tsdbNextDataBlock(pInfo->dataReader)) {
      if (isTaskKilled(pTaskInfo)) {
        longjmp(pTaskInfo->env, TSDB_CODE_TSC_QUERY_CANCELLED);
      }

      tsdbRetrieveDataBlockInfo(pInfo->dataReader, &pBlock->info);

      SArray* pCols = tsdbRetrieveDataBlock(pInfo->dataReader, NULL);
      pBlock->pDataBlock = pCols;
      if (pCols == NULL) {
        longjmp(pTaskInfo->env, terrno);
      }

      qDebug("tmqsnap doRawScan get data uid:%" PRId64 "", pBlock->info.uid);
      pTaskInfo->streamInfo.lastStatus.type = TMQ_OFFSET__SNAPSHOT_DATA;
      pTaskInfo->streamInfo.lastStatus.uid = pBlock->info.uid;
      pTaskInfo->streamInfo.lastStatus.ts = pBlock->info.window.ekey;
      return pBlock;
    }

    SMetaTableInfo mtInfo = getUidfromSnapShot(pInfo->sContext);
    if (mtInfo.uid == 0) {  // read snapshot done, change to get data from wal
      qDebug("tmqsnap read snapshot done, change to get data from wal");
      pTaskInfo->streamInfo.prepareStatus.uid = mtInfo.uid;
      pTaskInfo->streamInfo.lastStatus.type = TMQ_OFFSET__LOG;
      pTaskInfo->streamInfo.lastStatus.version = pInfo->sContext->snapVersion;
    } else {
      pTaskInfo->streamInfo.prepareStatus.uid = mtInfo.uid;
      pTaskInfo->streamInfo.prepareStatus.ts = INT64_MIN;
      qDebug("tmqsnap change get data uid:%" PRId64 "", mtInfo.uid);
      qStreamPrepareScan(pTaskInfo, &pTaskInfo->streamInfo.prepareStatus, pInfo->sContext->subType);
    }
    tDeleteSSchemaWrapper(mtInfo.schema);
    qDebug("tmqsnap stream scan tsdb return null");
    return NULL;
  } else if (pTaskInfo->streamInfo.prepareStatus.type == TMQ_OFFSET__SNAPSHOT_META) {
    SSnapContext* sContext = pInfo->sContext;
    void*         data = NULL;
    int32_t       dataLen = 0;
    int16_t       type = 0;
    int64_t       uid = 0;
    if (getMetafromSnapShot(sContext, &data, &dataLen, &type, &uid) < 0) {
      qError("tmqsnap getMetafromSnapShot error");
      taosMemoryFreeClear(data);
      return NULL;
    }

    if (!sContext->queryMetaOrData) {  // change to get data next poll request
      pTaskInfo->streamInfo.lastStatus.type = TMQ_OFFSET__SNAPSHOT_META;
      pTaskInfo->streamInfo.lastStatus.uid = uid;
      pTaskInfo->streamInfo.metaRsp.rspOffset.type = TMQ_OFFSET__SNAPSHOT_DATA;
      pTaskInfo->streamInfo.metaRsp.rspOffset.uid = 0;
      pTaskInfo->streamInfo.metaRsp.rspOffset.ts = INT64_MIN;
    } else {
      pTaskInfo->streamInfo.lastStatus.type = TMQ_OFFSET__SNAPSHOT_META;
      pTaskInfo->streamInfo.lastStatus.uid = uid;
      pTaskInfo->streamInfo.metaRsp.rspOffset = pTaskInfo->streamInfo.lastStatus;
      pTaskInfo->streamInfo.metaRsp.resMsgType = type;
      pTaskInfo->streamInfo.metaRsp.metaRspLen = dataLen;
      pTaskInfo->streamInfo.metaRsp.metaRsp = data;
    }

    return NULL;
  }
  //  else if (pTaskInfo->streamInfo.prepareStatus.type == TMQ_OFFSET__LOG) {
  //    int64_t fetchVer = pTaskInfo->streamInfo.prepareStatus.version + 1;
  //
  //    while(1){
  //      if (tqFetchLog(pInfo->tqReader->pWalReader, pInfo->sContext->withMeta, &fetchVer, &pInfo->pCkHead) < 0) {
  //        qDebug("tmqsnap tmq poll: consumer log end. offset %" PRId64, fetchVer);
  //        pTaskInfo->streamInfo.lastStatus.version = fetchVer;
  //        pTaskInfo->streamInfo.lastStatus.type = TMQ_OFFSET__LOG;
  //        return NULL;
  //      }
  //      SWalCont* pHead = &pInfo->pCkHead->head;
  //      qDebug("tmqsnap tmq poll: consumer log offset %" PRId64 " msgType %d", fetchVer, pHead->msgType);
  //
  //      if (pHead->msgType == TDMT_VND_SUBMIT) {
  //        SSubmitReq* pCont = (SSubmitReq*)&pHead->body;
  //        tqReaderSetDataMsg(pInfo->tqReader, pCont, 0);
  //        SSDataBlock* block = tqLogScanExec(pInfo->sContext->subType, pInfo->tqReader, pInfo->pFilterOutTbUid,
  //        &pInfo->pRes); if(block){
  //          pTaskInfo->streamInfo.lastStatus.type = TMQ_OFFSET__LOG;
  //          pTaskInfo->streamInfo.lastStatus.version = fetchVer;
  //          qDebug("tmqsnap fetch data msg, ver:%" PRId64 ", type:%d", pHead->version, pHead->msgType);
  //          return block;
  //        }else{
  //          fetchVer++;
  //        }
  //      } else{
  //        ASSERT(pInfo->sContext->withMeta);
  //        ASSERT(IS_META_MSG(pHead->msgType));
  //        qDebug("tmqsnap fetch meta msg, ver:%" PRId64 ", type:%d", pHead->version, pHead->msgType);
  //        pTaskInfo->streamInfo.metaRsp.rspOffset.version = fetchVer;
  //        pTaskInfo->streamInfo.metaRsp.rspOffset.type = TMQ_OFFSET__LOG;
  //        pTaskInfo->streamInfo.metaRsp.resMsgType = pHead->msgType;
  //        pTaskInfo->streamInfo.metaRsp.metaRspLen = pHead->bodyLen;
  //        pTaskInfo->streamInfo.metaRsp.metaRsp = taosMemoryMalloc(pHead->bodyLen);
  //        memcpy(pTaskInfo->streamInfo.metaRsp.metaRsp, pHead->body, pHead->bodyLen);
  //        return NULL;
  //      }
  //    }
  return NULL;
}

static void destroyRawScanOperatorInfo(void* param) {
  SStreamRawScanInfo* pRawScan = (SStreamRawScanInfo*)param;
  tsdbReaderClose(pRawScan->dataReader);
  destroySnapContext(pRawScan->sContext);
  taosMemoryFree(pRawScan);
}

// for subscribing db or stb (not including column),
// if this scan is used, meta data can be return
// and schemas are decided when scanning
SOperatorInfo* createRawScanOperatorInfo(SReadHandle* pHandle, SExecTaskInfo* pTaskInfo) {
  // create operator
  // create tb reader
  // create meta reader
  // create tq reader

  int32_t code = TSDB_CODE_SUCCESS;

  SStreamRawScanInfo* pInfo = taosMemoryCalloc(1, sizeof(SStreamRawScanInfo));
  SOperatorInfo*      pOperator = taosMemoryCalloc(1, sizeof(SOperatorInfo));
  if (pInfo == NULL || pOperator == NULL) {
    code = TSDB_CODE_OUT_OF_MEMORY;
    goto _end;
  }

  pInfo->vnode = pHandle->vnode;

  pInfo->sContext = pHandle->sContext;
  pOperator->name = "RawStreamScanOperator";
  pOperator->info = pInfo;
  pOperator->pTaskInfo = pTaskInfo;

  pOperator->fpSet = createOperatorFpSet(NULL, doRawScan, NULL, NULL, destroyRawScanOperatorInfo, NULL);
  return pOperator;

_end:
  taosMemoryFree(pInfo);
  taosMemoryFree(pOperator);
  pTaskInfo->code = code;
  return NULL;
}

static void destroyStreamScanOperatorInfo(void* param) {
  SStreamScanInfo* pStreamScan = (SStreamScanInfo*)param;
  if (pStreamScan->pTableScanOp && pStreamScan->pTableScanOp->info) {
    STableScanInfo* pTableScanInfo = pStreamScan->pTableScanOp->info;
    destroyTableScanOperatorInfo(pTableScanInfo);
    taosMemoryFreeClear(pStreamScan->pTableScanOp);
  }
  if (pStreamScan->tqReader) {
    tqCloseReader(pStreamScan->tqReader);
  }
  if (pStreamScan->matchInfo.pList) {
    taosArrayDestroy(pStreamScan->matchInfo.pList);
  }
  if (pStreamScan->pPseudoExpr) {
    destroyExprInfo(pStreamScan->pPseudoExpr, pStreamScan->numOfPseudoExpr);
    taosMemoryFree(pStreamScan->pPseudoExpr);
  }

  updateInfoDestroy(pStreamScan->pUpdateInfo);
  blockDataDestroy(pStreamScan->pRes);
  blockDataDestroy(pStreamScan->pUpdateRes);
  blockDataDestroy(pStreamScan->pPullDataRes);
  blockDataDestroy(pStreamScan->pDeleteDataRes);
  blockDataDestroy(pStreamScan->pUpdateDataRes);
  taosArrayDestroy(pStreamScan->pBlockLists);
  taosMemoryFree(pStreamScan);
}

SOperatorInfo* createStreamScanOperatorInfo(SReadHandle* pHandle, STableScanPhysiNode* pTableScanNode, SNode* pTagCond,
                                            SExecTaskInfo* pTaskInfo) {
  SStreamScanInfo* pInfo = taosMemoryCalloc(1, sizeof(SStreamScanInfo));
  SOperatorInfo*   pOperator = taosMemoryCalloc(1, sizeof(SOperatorInfo));

  if (pInfo == NULL || pOperator == NULL) {
    terrno = TSDB_CODE_QRY_OUT_OF_MEMORY;
    goto _error;
  }

  SScanPhysiNode*     pScanPhyNode = &pTableScanNode->scan;
  SDataBlockDescNode* pDescNode = pScanPhyNode->node.pOutputDataBlockDesc;

  pInfo->pTagCond = pTagCond;
  pInfo->pGroupTags = pTableScanNode->pGroupTags;

  int32_t numOfCols = 0;
  int32_t code =
      extractColMatchInfo(pScanPhyNode->pScanCols, pDescNode, &numOfCols, COL_MATCH_FROM_COL_ID, &pInfo->matchInfo);

  int32_t numOfOutput = taosArrayGetSize(pInfo->matchInfo.pList);
  SArray* pColIds = taosArrayInit(numOfOutput, sizeof(int16_t));
  for (int32_t i = 0; i < numOfOutput; ++i) {
    SColMatchItem* id = taosArrayGet(pInfo->matchInfo.pList, i);

    int16_t colId = id->colId;
    taosArrayPush(pColIds, &colId);
    if (id->colId == PRIMARYKEY_TIMESTAMP_COL_ID) {
      pInfo->primaryTsIndex = id->dstSlotId;
    }
  }

  if (pTableScanNode->pSubtable != NULL) {
    SExprInfo* pSubTableExpr = taosMemoryCalloc(1, sizeof(SExprInfo));
    if (pSubTableExpr == NULL) {
      terrno = TSDB_CODE_OUT_OF_MEMORY;
      goto _error;
    }
    pInfo->tbnameCalSup.pExprInfo = pSubTableExpr;
    createExprFromOneNode(pSubTableExpr, pTableScanNode->pSubtable, 0);
    if (initExprSupp(&pInfo->tbnameCalSup, pSubTableExpr, 1) != 0) {
      goto _error;
    }
  }

  if (pTableScanNode->pTags != NULL) {
    int32_t    numOfTags;
    SExprInfo* pTagExpr = createExprInfo(pTableScanNode->pTags, NULL, &numOfTags);
    if (pTagExpr == NULL) {
      terrno = TSDB_CODE_OUT_OF_MEMORY;
      goto _error;
    }
    if (initExprSupp(&pInfo->tagCalSup, pTagExpr, numOfTags) != 0) {
      terrno = TSDB_CODE_OUT_OF_MEMORY;
      goto _error;
    }
  }

  pInfo->pBlockLists = taosArrayInit(4, POINTER_BYTES);
  if (pInfo->pBlockLists == NULL) {
    terrno = TSDB_CODE_OUT_OF_MEMORY;
    goto _error;
  }

  if (pHandle->vnode) {
    SOperatorInfo*  pTableScanOp = createTableScanOperatorInfo(pTableScanNode, pHandle, pTaskInfo);
    STableScanInfo* pTSInfo = (STableScanInfo*)pTableScanOp->info;
    if (pHandle->version > 0) {
      pTSInfo->cond.endVersion = pHandle->version;
    }

    STableKeyInfo* pList = NULL;
    int32_t num = 0;
    getTablesOfGroup(&pTaskInfo->tableqinfoList, 0, &pList, &num);

    if (pHandle->initTableReader) {
      pTSInfo->scanMode = TABLE_SCAN__TABLE_ORDER;
      pTSInfo->dataReader = NULL;
<<<<<<< HEAD
      if (tsdbReaderOpen(pHandle->vnode, &pTSInfo->cond, pList, num, &pTSInfo->dataReader, NULL) < 0) {
        ASSERT(0);
=======
      if (tsdbReaderOpen(pHandle->vnode, &pTSInfo->cond, tableList, &pTSInfo->dataReader, NULL) < 0) {
        terrno = TSDB_CODE_OUT_OF_MEMORY;
        goto _error;
>>>>>>> 4e190d97
      }
    }

    if (pHandle->initTqReader) {
      ASSERT(pHandle->tqReader == NULL);
      pInfo->tqReader = tqOpenReader(pHandle->vnode);
      ASSERT(pInfo->tqReader);
    } else {
      ASSERT(pHandle->tqReader);
      pInfo->tqReader = pHandle->tqReader;
    }

    pInfo->pUpdateInfo = NULL;
    pInfo->pTableScanOp = pTableScanOp;
    if (pInfo->pTableScanOp->pTaskInfo->streamInfo.pState) {
      streamStateSetNumber(pInfo->pTableScanOp->pTaskInfo->streamInfo.pState, -1);
    }

    pInfo->readHandle = *pHandle;
    pInfo->tableUid = pScanPhyNode->uid;
    pTaskInfo->streamInfo.snapshotVer = pHandle->version;

    // set the extract column id to streamHandle
    tqReaderSetColIdList(pInfo->tqReader, pColIds);
    SArray* tableIdList = extractTableIdList(&pTaskInfo->tableqinfoList);
    int32_t code = tqReaderSetTbUidList(pInfo->tqReader, tableIdList);
    if (code != 0) {
      taosArrayDestroy(tableIdList);
      goto _error;
    }
    taosArrayDestroy(tableIdList);
    memcpy(&pTaskInfo->streamInfo.tableCond, &pTSInfo->cond, sizeof(SQueryTableDataCond));
  } else {
    taosArrayDestroy(pColIds);
  }

  // create the pseduo columns info
  if (pTableScanNode->scan.pScanPseudoCols != NULL) {
    pInfo->pPseudoExpr = createExprInfo(pTableScanNode->scan.pScanPseudoCols, NULL, &pInfo->numOfPseudoExpr);
  }

  pInfo->pRes = createResDataBlock(pDescNode);
  pInfo->pUpdateRes = createSpecialDataBlock(STREAM_CLEAR);
  pInfo->pCondition = pScanPhyNode->node.pConditions;
  pInfo->scanMode = STREAM_SCAN_FROM_READERHANDLE;
  pInfo->windowSup = (SWindowSupporter){.pStreamAggSup = NULL, .gap = -1, .parentType = QUERY_NODE_PHYSICAL_PLAN};
  pInfo->groupId = 0;
  pInfo->pPullDataRes = createSpecialDataBlock(STREAM_RETRIEVE);
  pInfo->pStreamScanOp = pOperator;
  pInfo->deleteDataIndex = 0;
  pInfo->pDeleteDataRes = createSpecialDataBlock(STREAM_DELETE_DATA);
  pInfo->updateWin = (STimeWindow){.skey = INT64_MAX, .ekey = INT64_MAX};
  pInfo->pUpdateDataRes = createSpecialDataBlock(STREAM_CLEAR);
  pInfo->assignBlockUid = pTableScanNode->assignBlockUid;
  pInfo->partitionSup.needCalc = false;

  pOperator->name = "StreamScanOperator";
  pOperator->operatorType = QUERY_NODE_PHYSICAL_PLAN_STREAM_SCAN;
  pOperator->blocking = false;
  pOperator->status = OP_NOT_OPENED;
  pOperator->info = pInfo;
  pOperator->exprSupp.numOfExprs = taosArrayGetSize(pInfo->pRes->pDataBlock);
  pOperator->pTaskInfo = pTaskInfo;

  __optr_fn_t nextFn = pTaskInfo->execModel == OPTR_EXEC_MODEL_STREAM ? doStreamScan : doQueueScan;
  pOperator->fpSet = createOperatorFpSet(operatorDummyOpenFn, nextFn, NULL, NULL, destroyStreamScanOperatorInfo, NULL);

  return pOperator;

_error:
  if (pColIds != NULL) {
    taosArrayDestroy(pColIds);
  }

  if (pInfo != NULL) {
    destroyStreamScanOperatorInfo(pInfo);
  }

  taosMemoryFreeClear(pOperator);
  return NULL;
}

static void destroySysScanOperator(void* param) {
  SSysTableScanInfo* pInfo = (SSysTableScanInfo*)param;
  tsem_destroy(&pInfo->ready);
  blockDataDestroy(pInfo->pRes);

  const char* name = tNameGetTableName(&pInfo->name);
  if (strncasecmp(name, TSDB_INS_TABLE_TABLES, TSDB_TABLE_FNAME_LEN) == 0 ||
      strncasecmp(name, TSDB_INS_TABLE_TAGS, TSDB_TABLE_FNAME_LEN) == 0 || pInfo->pCur != NULL) {
    metaCloseTbCursor(pInfo->pCur);
    pInfo->pCur = NULL;
  }
  if (pInfo->pIdx) {
    taosArrayDestroy(pInfo->pIdx->uids);
    taosMemoryFree(pInfo->pIdx);
    pInfo->pIdx = NULL;
  }

  taosArrayDestroy(pInfo->matchInfo.pList);
  taosMemoryFreeClear(pInfo->pUser);

  taosMemoryFreeClear(param);
}

static int32_t getSysTableDbNameColId(const char* pTable) {
  // if (0 == strcmp(TSDB_INS_TABLE_INDEXES, pTable)) {
  //   return 1;
  // }
  return TSDB_INS_USER_STABLES_DBNAME_COLID;
}

EDealRes getDBNameFromConditionWalker(SNode* pNode, void* pContext) {
  int32_t   code = TSDB_CODE_SUCCESS;
  ENodeType nType = nodeType(pNode);

  switch (nType) {
    case QUERY_NODE_OPERATOR: {
      SOperatorNode* node = (SOperatorNode*)pNode;
      if (OP_TYPE_EQUAL == node->opType) {
        *(int32_t*)pContext = 1;
        return DEAL_RES_CONTINUE;
      }

      *(int32_t*)pContext = 0;
      return DEAL_RES_IGNORE_CHILD;
    }
    case QUERY_NODE_COLUMN: {
      if (1 != *(int32_t*)pContext) {
        return DEAL_RES_CONTINUE;
      }

      SColumnNode* node = (SColumnNode*)pNode;
      if (getSysTableDbNameColId(node->tableName) == node->colId) {
        *(int32_t*)pContext = 2;
        return DEAL_RES_CONTINUE;
      }

      *(int32_t*)pContext = 0;
      return DEAL_RES_CONTINUE;
    }
    case QUERY_NODE_VALUE: {
      if (2 != *(int32_t*)pContext) {
        return DEAL_RES_CONTINUE;
      }

      SValueNode* node = (SValueNode*)pNode;
      char*       dbName = nodesGetValueFromNode(node);
      strncpy(pContext, varDataVal(dbName), varDataLen(dbName));
      *((char*)pContext + varDataLen(dbName)) = 0;
      return DEAL_RES_END;  // stop walk
    }
    default:
      break;
  }
  return DEAL_RES_CONTINUE;
}

static void getDBNameFromCondition(SNode* pCondition, const char* dbName) {
  if (NULL == pCondition) {
    return;
  }
  nodesWalkExpr(pCondition, getDBNameFromConditionWalker, (char*)dbName);
}

static int32_t loadSysTableCallback(void* param, SDataBuf* pMsg, int32_t code) {
  SOperatorInfo*     operator=(SOperatorInfo*) param;
  SSysTableScanInfo* pScanResInfo = (SSysTableScanInfo*)operator->info;
  if (TSDB_CODE_SUCCESS == code) {
    pScanResInfo->pRsp = pMsg->pData;

    SRetrieveMetaTableRsp* pRsp = pScanResInfo->pRsp;
    pRsp->numOfRows = htonl(pRsp->numOfRows);
    pRsp->useconds = htobe64(pRsp->useconds);
    pRsp->handle = htobe64(pRsp->handle);
    pRsp->compLen = htonl(pRsp->compLen);
  } else {
    operator->pTaskInfo->code = code;
  }

  tsem_post(&pScanResInfo->ready);
  return TSDB_CODE_SUCCESS;
}

static SSDataBlock* doFilterResult(SSysTableScanInfo* pInfo) {
  if (pInfo->pCondition == NULL) {
    return pInfo->pRes->info.rows == 0 ? NULL : pInfo->pRes;
  }

  doFilter(pInfo->pCondition, pInfo->pRes, NULL, NULL);
  return pInfo->pRes->info.rows == 0 ? NULL : pInfo->pRes;
}

static SSDataBlock* buildInfoSchemaTableMetaBlock(char* tableName) {
  size_t               size = 0;
  const SSysTableMeta* pMeta = NULL;
  getInfosDbMeta(&pMeta, &size);

  int32_t index = 0;
  for (int32_t i = 0; i < size; ++i) {
    if (strcmp(pMeta[i].name, tableName) == 0) {
      index = i;
      break;
    }
  }

  SSDataBlock* pBlock = createDataBlock();
  for (int32_t i = 0; i < pMeta[index].colNum; ++i) {
    SColumnInfoData colInfoData =
        createColumnInfoData(pMeta[index].schema[i].type, pMeta[index].schema[i].bytes, i + 1);
    blockDataAppendColInfo(pBlock, &colInfoData);
  }

  return pBlock;
}

int32_t convertTagDataToStr(char* str, int type, void* buf, int32_t bufSize, int32_t* len) {
  int32_t n = 0;

  switch (type) {
    case TSDB_DATA_TYPE_NULL:
      n = sprintf(str, "null");
      break;

    case TSDB_DATA_TYPE_BOOL:
      n = sprintf(str, (*(int8_t*)buf) ? "true" : "false");
      break;

    case TSDB_DATA_TYPE_TINYINT:
      n = sprintf(str, "%d", *(int8_t*)buf);
      break;

    case TSDB_DATA_TYPE_SMALLINT:
      n = sprintf(str, "%d", *(int16_t*)buf);
      break;

    case TSDB_DATA_TYPE_INT:
      n = sprintf(str, "%d", *(int32_t*)buf);
      break;

    case TSDB_DATA_TYPE_BIGINT:
    case TSDB_DATA_TYPE_TIMESTAMP:
      n = sprintf(str, "%" PRId64, *(int64_t*)buf);
      break;

    case TSDB_DATA_TYPE_FLOAT:
      n = sprintf(str, "%.5f", GET_FLOAT_VAL(buf));
      break;

    case TSDB_DATA_TYPE_DOUBLE:
      n = sprintf(str, "%.9f", GET_DOUBLE_VAL(buf));
      break;

    case TSDB_DATA_TYPE_BINARY:
      if (bufSize < 0) {
        return TSDB_CODE_TSC_INVALID_VALUE;
      }

      memcpy(str, buf, bufSize);
      n = bufSize;
      break;
    case TSDB_DATA_TYPE_NCHAR:
      if (bufSize < 0) {
        return TSDB_CODE_TSC_INVALID_VALUE;
      }

      int32_t length = taosUcs4ToMbs((TdUcs4*)buf, bufSize, str);
      if (length <= 0) {
        return TSDB_CODE_TSC_INVALID_VALUE;
      }
      n = length;
      break;
    case TSDB_DATA_TYPE_UTINYINT:
      n = sprintf(str, "%u", *(uint8_t*)buf);
      break;

    case TSDB_DATA_TYPE_USMALLINT:
      n = sprintf(str, "%u", *(uint16_t*)buf);
      break;

    case TSDB_DATA_TYPE_UINT:
      n = sprintf(str, "%u", *(uint32_t*)buf);
      break;

    case TSDB_DATA_TYPE_UBIGINT:
      n = sprintf(str, "%" PRIu64, *(uint64_t*)buf);
      break;

    default:
      return TSDB_CODE_TSC_INVALID_VALUE;
  }

  if (len) *len = n;

  return TSDB_CODE_SUCCESS;
}

static bool sysTableIsOperatorCondOnOneTable(SNode* pCond, char* condTable) {
  SOperatorNode* node = (SOperatorNode*)pCond;
  if (node->opType == OP_TYPE_EQUAL) {
    if (nodeType(node->pLeft) == QUERY_NODE_COLUMN &&
        strcasecmp(nodesGetNameFromColumnNode(node->pLeft), "table_name") == 0 &&
        nodeType(node->pRight) == QUERY_NODE_VALUE) {
      SValueNode* pValue = (SValueNode*)node->pRight;
      if (pValue->node.resType.type == TSDB_DATA_TYPE_NCHAR || pValue->node.resType.type == TSDB_DATA_TYPE_VARCHAR ||
          pValue->node.resType.type == TSDB_DATA_TYPE_BINARY) {
        char* value = nodesGetValueFromNode(pValue);
        strncpy(condTable, varDataVal(value), TSDB_TABLE_NAME_LEN);
        return true;
      }
    }
  }
  return false;
}

static bool sysTableIsCondOnOneTable(SNode* pCond, char* condTable) {
  if (pCond == NULL) {
    return false;
  }
  if (nodeType(pCond) == QUERY_NODE_LOGIC_CONDITION) {
    SLogicConditionNode* node = (SLogicConditionNode*)pCond;
    if (LOGIC_COND_TYPE_AND == node->condType) {
      SNode* pChild = NULL;
      FOREACH(pChild, node->pParameterList) {
        if (QUERY_NODE_OPERATOR == nodeType(pChild) && sysTableIsOperatorCondOnOneTable(pChild, condTable)) {
          return true;
        }
      }
    }
  }

  if (QUERY_NODE_OPERATOR == nodeType(pCond)) {
    return sysTableIsOperatorCondOnOneTable(pCond, condTable);
  }

  return false;
}

static SSDataBlock* sysTableScanUserTags(SOperatorInfo* pOperator) {
  SExecTaskInfo*     pTaskInfo = pOperator->pTaskInfo;
  SSysTableScanInfo* pInfo = pOperator->info;
  if (pOperator->status == OP_EXEC_DONE) {
    return NULL;
  }

  blockDataCleanup(pInfo->pRes);
  int32_t numOfRows = 0;

  SSDataBlock* dataBlock = buildInfoSchemaTableMetaBlock(TSDB_INS_TABLE_TAGS);
  blockDataEnsureCapacity(dataBlock, pOperator->resultInfo.capacity);

  const char* db = NULL;
  int32_t     vgId = 0;
  vnodeGetInfo(pInfo->readHandle.vnode, &db, &vgId);

  SName sn = {0};
  char  dbname[TSDB_DB_FNAME_LEN + VARSTR_HEADER_SIZE] = {0};
  tNameFromString(&sn, db, T_NAME_ACCT | T_NAME_DB);

  tNameGetDbName(&sn, varDataVal(dbname));
  varDataSetLen(dbname, strlen(varDataVal(dbname)));

  char condTableName[TSDB_TABLE_NAME_LEN] = {0};
  // optimize when sql like where table_name='tablename' and xxx.
  if (pInfo->pCondition && sysTableIsCondOnOneTable(pInfo->pCondition, condTableName)) {
    char tableName[TSDB_TABLE_NAME_LEN + VARSTR_HEADER_SIZE] = {0};
    STR_TO_VARSTR(tableName, condTableName);

    SMetaReader smrChildTable = {0};
    metaReaderInit(&smrChildTable, pInfo->readHandle.meta, 0);
    int32_t code = metaGetTableEntryByName(&smrChildTable, condTableName);
    if (code != TSDB_CODE_SUCCESS) {
      // terrno has been set by metaGetTableEntryByName, therefore, return directly
      return NULL;
    }

    if (smrChildTable.me.type != TSDB_CHILD_TABLE) {
      metaReaderClear(&smrChildTable);
      blockDataDestroy(dataBlock);
      pInfo->loadInfo.totalRows = 0;
      return NULL;
    }

    SMetaReader smrSuperTable = {0};
    metaReaderInit(&smrSuperTable, pInfo->readHandle.meta, META_READER_NOLOCK);
    code = metaGetTableEntryByUid(&smrSuperTable, smrChildTable.me.ctbEntry.suid);
    if (code != TSDB_CODE_SUCCESS) {
      // terrno has been set by metaGetTableEntryByUid
      return NULL;
    }

    sysTableUserTagsFillOneTableTags(pInfo, &smrSuperTable, &smrChildTable, dbname, tableName, &numOfRows, dataBlock);
    metaReaderClear(&smrSuperTable);
    metaReaderClear(&smrChildTable);
    if (numOfRows > 0) {
      relocateAndFilterSysTagsScanResult(pInfo, numOfRows, dataBlock);
      numOfRows = 0;
    }
    blockDataDestroy(dataBlock);
    pInfo->loadInfo.totalRows += pInfo->pRes->info.rows;
    doSetOperatorCompleted(pOperator);
    return (pInfo->pRes->info.rows == 0) ? NULL : pInfo->pRes;
  }

  int32_t ret = 0;
  if (pInfo->pCur == NULL) {
    pInfo->pCur = metaOpenTbCursor(pInfo->readHandle.meta);
  }

  while ((ret = metaTbCursorNext(pInfo->pCur)) == 0) {
    if (pInfo->pCur->mr.me.type != TSDB_CHILD_TABLE) {
      continue;
    }

    char tableName[TSDB_TABLE_NAME_LEN + VARSTR_HEADER_SIZE] = {0};
    STR_TO_VARSTR(tableName, pInfo->pCur->mr.me.name);

    SMetaReader smrSuperTable = {0};
    metaReaderInit(&smrSuperTable, pInfo->readHandle.meta, 0);
    uint64_t suid = pInfo->pCur->mr.me.ctbEntry.suid;
    int32_t  code = metaGetTableEntryByUid(&smrSuperTable, suid);
    if (code != TSDB_CODE_SUCCESS) {
      qError("failed to get super table meta, uid:0x%" PRIx64 ", code:%s, %s", suid, tstrerror(terrno),
             GET_TASKID(pTaskInfo));
      metaReaderClear(&smrSuperTable);
      metaCloseTbCursor(pInfo->pCur);
      pInfo->pCur = NULL;
      T_LONG_JMP(pTaskInfo->env, terrno);
    }

    sysTableUserTagsFillOneTableTags(pInfo, &smrSuperTable, &pInfo->pCur->mr, dbname, tableName, &numOfRows, dataBlock);

    metaReaderClear(&smrSuperTable);

    if (numOfRows >= pOperator->resultInfo.capacity) {
      relocateAndFilterSysTagsScanResult(pInfo, numOfRows, dataBlock);
      numOfRows = 0;

      if (pInfo->pRes->info.rows > 0) {
        break;
      }
    }
  }

  if (numOfRows > 0) {
    relocateAndFilterSysTagsScanResult(pInfo, numOfRows, dataBlock);
    numOfRows = 0;
  }

  blockDataDestroy(dataBlock);
  if (ret != 0) {
    metaCloseTbCursor(pInfo->pCur);
    pInfo->pCur = NULL;
    doSetOperatorCompleted(pOperator);
  }

  pInfo->loadInfo.totalRows += pInfo->pRes->info.rows;
  return (pInfo->pRes->info.rows == 0) ? NULL : pInfo->pRes;
}

static void relocateAndFilterSysTagsScanResult(SSysTableScanInfo* pInfo, int32_t numOfRows, SSDataBlock* dataBlock) {
  dataBlock->info.rows = numOfRows;
  pInfo->pRes->info.rows = numOfRows;

  relocateColumnData(pInfo->pRes, pInfo->matchInfo.pList, dataBlock->pDataBlock, false);
  doFilterResult(pInfo);

  blockDataCleanup(dataBlock);
}

static int32_t sysTableUserTagsFillOneTableTags(const SSysTableScanInfo* pInfo, SMetaReader* smrSuperTable,
                                                SMetaReader* smrChildTable, const char* dbname, const char* tableName,
                                                int32_t* pNumOfRows, const SSDataBlock* dataBlock) {
  char stableName[TSDB_TABLE_NAME_LEN + VARSTR_HEADER_SIZE] = {0};
  STR_TO_VARSTR(stableName, (*smrSuperTable).me.name);

  int32_t numOfRows = *pNumOfRows;

  int32_t numOfTags = (*smrSuperTable).me.stbEntry.schemaTag.nCols;
  for (int32_t i = 0; i < numOfTags; ++i) {
    SColumnInfoData* pColInfoData = NULL;

    // table name
    pColInfoData = taosArrayGet(dataBlock->pDataBlock, 0);
    colDataAppend(pColInfoData, numOfRows, tableName, false);

    // database name
    pColInfoData = taosArrayGet(dataBlock->pDataBlock, 1);
    colDataAppend(pColInfoData, numOfRows, dbname, false);

    // super table name
    pColInfoData = taosArrayGet(dataBlock->pDataBlock, 2);
    colDataAppend(pColInfoData, numOfRows, stableName, false);

    // tag name
    char tagName[TSDB_COL_NAME_LEN + VARSTR_HEADER_SIZE] = {0};
    STR_TO_VARSTR(tagName, (*smrSuperTable).me.stbEntry.schemaTag.pSchema[i].name);
    pColInfoData = taosArrayGet(dataBlock->pDataBlock, 3);
    colDataAppend(pColInfoData, numOfRows, tagName, false);

    // tag type
    int8_t tagType = (*smrSuperTable).me.stbEntry.schemaTag.pSchema[i].type;
    pColInfoData = taosArrayGet(dataBlock->pDataBlock, 4);
    char tagTypeStr[VARSTR_HEADER_SIZE + 32];
    int  tagTypeLen = sprintf(varDataVal(tagTypeStr), "%s", tDataTypes[tagType].name);
    if (tagType == TSDB_DATA_TYPE_VARCHAR) {
      tagTypeLen += sprintf(varDataVal(tagTypeStr) + tagTypeLen, "(%d)",
                            (int32_t)((*smrSuperTable).me.stbEntry.schemaTag.pSchema[i].bytes - VARSTR_HEADER_SIZE));
    } else if (tagType == TSDB_DATA_TYPE_NCHAR) {
      tagTypeLen += sprintf(
          varDataVal(tagTypeStr) + tagTypeLen, "(%d)",
          (int32_t)(((*smrSuperTable).me.stbEntry.schemaTag.pSchema[i].bytes - VARSTR_HEADER_SIZE) / TSDB_NCHAR_SIZE));
    }
    varDataSetLen(tagTypeStr, tagTypeLen);
    colDataAppend(pColInfoData, numOfRows, (char*)tagTypeStr, false);

    STagVal tagVal = {0};
    tagVal.cid = (*smrSuperTable).me.stbEntry.schemaTag.pSchema[i].colId;
    char*    tagData = NULL;
    uint32_t tagLen = 0;

    if (tagType == TSDB_DATA_TYPE_JSON) {
      tagData = (char*)smrChildTable->me.ctbEntry.pTags;
    } else {
      bool exist = tTagGet((STag*)smrChildTable->me.ctbEntry.pTags, &tagVal);
      if (exist) {
        if (IS_VAR_DATA_TYPE(tagType)) {
          tagData = (char*)tagVal.pData;
          tagLen = tagVal.nData;
        } else {
          tagData = (char*)&tagVal.i64;
          tagLen = tDataTypes[tagType].bytes;
        }
      }
    }

    char* tagVarChar = NULL;
    if (tagData != NULL) {
      if (tagType == TSDB_DATA_TYPE_JSON) {
        char* tagJson = parseTagDatatoJson(tagData);
        tagVarChar = taosMemoryMalloc(strlen(tagJson) + VARSTR_HEADER_SIZE);
        memcpy(varDataVal(tagVarChar), tagJson, strlen(tagJson));
        varDataSetLen(tagVarChar, strlen(tagJson));
        taosMemoryFree(tagJson);
      } else {
        int32_t bufSize = IS_VAR_DATA_TYPE(tagType) ? (tagLen + VARSTR_HEADER_SIZE)
                                                    : (3 + DBL_MANT_DIG - DBL_MIN_EXP + VARSTR_HEADER_SIZE);
        tagVarChar = taosMemoryMalloc(bufSize);
        int32_t len = -1;
        convertTagDataToStr(varDataVal(tagVarChar), tagType, tagData, tagLen, &len);
        varDataSetLen(tagVarChar, len);
      }
    }
    pColInfoData = taosArrayGet(dataBlock->pDataBlock, 5);
    colDataAppend(pColInfoData, numOfRows, tagVarChar,
                  (tagData == NULL) || (tagType == TSDB_DATA_TYPE_JSON && tTagIsJsonNull(tagData)));
    taosMemoryFree(tagVarChar);
    ++numOfRows;
  }

  *pNumOfRows = numOfRows;

  return TSDB_CODE_SUCCESS;
}

typedef int (*__optSysFilter)(void* a, void* b, int16_t dtype);

int optSysDoCompare(__compar_fn_t func, int8_t comparType, void* a, void* b) {
  int32_t cmp = func(a, b);
  switch (comparType) {
    case OP_TYPE_LOWER_THAN:
      if (cmp < 0) return 0;
      break;
    case OP_TYPE_LOWER_EQUAL: {
      if (cmp <= 0) return 0;
      break;
    }
    case OP_TYPE_GREATER_THAN: {
      if (cmp > 0) return 0;
      break;
    }
    case OP_TYPE_GREATER_EQUAL: {
      if (cmp >= 0) return 0;
      break;
    }
    case OP_TYPE_EQUAL: {
      if (cmp == 0) return 0;
      break;
    }
    default:
      return -1;
  }
  return cmp;
}

static int optSysFilterFuncImpl__LowerThan(void* a, void* b, int16_t dtype) {
  __compar_fn_t func = getComparFunc(dtype, 0);
  return optSysDoCompare(func, OP_TYPE_LOWER_THAN, a, b);
}
static int optSysFilterFuncImpl__LowerEqual(void* a, void* b, int16_t dtype) {
  __compar_fn_t func = getComparFunc(dtype, 0);
  return optSysDoCompare(func, OP_TYPE_LOWER_EQUAL, a, b);
}
static int optSysFilterFuncImpl__GreaterThan(void* a, void* b, int16_t dtype) {
  __compar_fn_t func = getComparFunc(dtype, 0);
  return optSysDoCompare(func, OP_TYPE_GREATER_THAN, a, b);
}
static int optSysFilterFuncImpl__GreaterEqual(void* a, void* b, int16_t dtype) {
  __compar_fn_t func = getComparFunc(dtype, 0);
  return optSysDoCompare(func, OP_TYPE_GREATER_EQUAL, a, b);
}
static int optSysFilterFuncImpl__Equal(void* a, void* b, int16_t dtype) {
  __compar_fn_t func = getComparFunc(dtype, 0);
  return optSysDoCompare(func, OP_TYPE_EQUAL, a, b);
}

static int optSysFilterFuncImpl__NoEqual(void* a, void* b, int16_t dtype) {
  __compar_fn_t func = getComparFunc(dtype, 0);
  return optSysDoCompare(func, OP_TYPE_NOT_EQUAL, a, b);
}
static __optSysFilter optSysGetFilterFunc(int32_t ctype, bool* reverse) {
  if (ctype == OP_TYPE_LOWER_EQUAL || ctype == OP_TYPE_LOWER_THAN) {
    *reverse = true;
  }
  if (ctype == OP_TYPE_LOWER_THAN)
    return optSysFilterFuncImpl__LowerThan;
  else if (ctype == OP_TYPE_LOWER_EQUAL)
    return optSysFilterFuncImpl__LowerEqual;
  else if (ctype == OP_TYPE_GREATER_THAN)
    return optSysFilterFuncImpl__GreaterThan;
  else if (ctype == OP_TYPE_GREATER_EQUAL)
    return optSysFilterFuncImpl__GreaterEqual;
  else if (ctype == OP_TYPE_EQUAL)
    return optSysFilterFuncImpl__Equal;
  else if (ctype == OP_TYPE_NOT_EQUAL)
    return optSysFilterFuncImpl__NoEqual;
  return NULL;
}
static int32_t sysFilte__DbName(void* arg, SNode* pNode, SArray* result) {
  void* pVnode = ((SSTabFltArg*)arg)->pVnode;

  const char* db = NULL;
  vnodeGetInfo(pVnode, &db, NULL);

  SName sn = {0};
  char  dbname[TSDB_DB_FNAME_LEN + VARSTR_HEADER_SIZE] = {0};
  tNameFromString(&sn, db, T_NAME_ACCT | T_NAME_DB);

  tNameGetDbName(&sn, varDataVal(dbname));
  varDataSetLen(dbname, strlen(varDataVal(dbname)));

  SOperatorNode* pOper = (SOperatorNode*)pNode;
  SValueNode*    pVal = (SValueNode*)pOper->pRight;

  bool           reverse = false;
  __optSysFilter func = optSysGetFilterFunc(pOper->opType, &reverse);
  if (func == NULL) return -1;

  int ret = func(dbname, pVal->datum.p, TSDB_DATA_TYPE_VARCHAR);
  if (ret == 0) return 0;

  return -2;
}
static int32_t sysFilte__VgroupId(void* arg, SNode* pNode, SArray* result) {
  void* pVnode = ((SSTabFltArg*)arg)->pVnode;

  int64_t vgId = 0;
  vnodeGetInfo(pVnode, NULL, (int32_t*)&vgId);

  SOperatorNode* pOper = (SOperatorNode*)pNode;
  SValueNode*    pVal = (SValueNode*)pOper->pRight;

  bool reverse = false;

  __optSysFilter func = optSysGetFilterFunc(pOper->opType, &reverse);
  if (func == NULL) return -1;

  int ret = func(&vgId, &pVal->datum.i, TSDB_DATA_TYPE_BIGINT);
  if (ret == 0) return 0;

  return -1;
}
static int32_t sysFilte__TableName(void* arg, SNode* pNode, SArray* result) {
  void* pMeta = ((SSTabFltArg*)arg)->pMeta;

  SOperatorNode* pOper = (SOperatorNode*)pNode;
  SValueNode*    pVal = (SValueNode*)pOper->pRight;
  bool           reverse = false;

  __optSysFilter func = optSysGetFilterFunc(pOper->opType, &reverse);
  if (func == NULL) return -1;

  SMetaFltParam param = {.suid = 0,
                         .cid = 0,
                         .type = TSDB_DATA_TYPE_VARCHAR,
                         .val = pVal->datum.p,
                         .reverse = reverse,
                         .filterFunc = func};
  return -1;
}

static int32_t sysFilte__CreateTime(void* arg, SNode* pNode, SArray* result) {
  void* pMeta = ((SSTabFltArg*)arg)->pMeta;

  SOperatorNode* pOper = (SOperatorNode*)pNode;
  SValueNode*    pVal = (SValueNode*)pOper->pRight;
  bool           reverse = false;

  __optSysFilter func = optSysGetFilterFunc(pOper->opType, &reverse);
  if (func == NULL) return -1;

  SMetaFltParam param = {.suid = 0,
                         .cid = 0,
                         .type = TSDB_DATA_TYPE_BIGINT,
                         .val = &pVal->datum.i,
                         .reverse = reverse,
                         .filterFunc = func};

  int32_t ret = metaFilterCreateTime(pMeta, &param, result);
  return ret;
}
static int32_t sysFilte__Ncolumn(void* arg, SNode* pNode, SArray* result) {
  void* pMeta = ((SSTabFltArg*)arg)->pMeta;

  SOperatorNode* pOper = (SOperatorNode*)pNode;
  SValueNode*    pVal = (SValueNode*)pOper->pRight;
  bool           reverse = false;

  __optSysFilter func = optSysGetFilterFunc(pOper->opType, &reverse);
  if (func == NULL) return -1;
  return -1;
}

static int32_t sysFilte__Ttl(void* arg, SNode* pNode, SArray* result) {
  void* pMeta = ((SSTabFltArg*)arg)->pMeta;

  SOperatorNode* pOper = (SOperatorNode*)pNode;
  SValueNode*    pVal = (SValueNode*)pOper->pRight;
  bool           reverse = false;

  __optSysFilter func = optSysGetFilterFunc(pOper->opType, &reverse);
  if (func == NULL) return -1;
  return -1;
}
static int32_t sysFilte__STableName(void* arg, SNode* pNode, SArray* result) {
  void* pMeta = ((SSTabFltArg*)arg)->pMeta;

  SOperatorNode* pOper = (SOperatorNode*)pNode;
  SValueNode*    pVal = (SValueNode*)pOper->pRight;
  bool           reverse = false;

  __optSysFilter func = optSysGetFilterFunc(pOper->opType, &reverse);
  if (func == NULL) return -1;
  return -1;
}
static int32_t sysFilte__Uid(void* arg, SNode* pNode, SArray* result) {
  void* pMeta = ((SSTabFltArg*)arg)->pMeta;

  SOperatorNode* pOper = (SOperatorNode*)pNode;
  SValueNode*    pVal = (SValueNode*)pOper->pRight;
  bool           reverse = false;

  __optSysFilter func = optSysGetFilterFunc(pOper->opType, &reverse);
  if (func == NULL) return -1;
  return -1;
}
static int32_t sysFilte__Type(void* arg, SNode* pNode, SArray* result) {
  void* pMeta = ((SSTabFltArg*)arg)->pMeta;

  SOperatorNode* pOper = (SOperatorNode*)pNode;
  SValueNode*    pVal = (SValueNode*)pOper->pRight;
  bool           reverse = false;

  __optSysFilter func = optSysGetFilterFunc(pOper->opType, &reverse);
  if (func == NULL) return -1;
  return -1;
}
static int32_t sysChkFilter__Comm(SNode* pNode) {
  // impl
  SOperatorNode* pOper = (SOperatorNode*)pNode;
  EOperatorType  opType = pOper->opType;
  if (opType != OP_TYPE_EQUAL && opType != OP_TYPE_LOWER_EQUAL && opType != OP_TYPE_LOWER_THAN &&
      opType != OP_TYPE_GREATER_EQUAL && opType != OP_TYPE_GREATER_THAN) {
    return -1;
  }
  return 0;
}

static int32_t sysChkFilter__DBName(SNode* pNode) {
  SOperatorNode* pOper = (SOperatorNode*)pNode;

  if (pOper->opType != OP_TYPE_EQUAL && pOper->opType != OP_TYPE_NOT_EQUAL) {
    return -1;
  }

  SValueNode* pVal = (SValueNode*)pOper->pRight;
  if (!IS_STR_DATA_TYPE(pVal->node.resType.type)) {
    return -1;
  }

  return 0;
}
static int32_t sysChkFilter__VgroupId(SNode* pNode) {
  SOperatorNode* pOper = (SOperatorNode*)pNode;
  SValueNode*    pVal = (SValueNode*)pOper->pRight;
  if (!IS_INTEGER_TYPE(pVal->node.resType.type)) {
    return -1;
  }
  return sysChkFilter__Comm(pNode);
}
static int32_t sysChkFilter__TableName(SNode* pNode) {
  SOperatorNode* pOper = (SOperatorNode*)pNode;
  SValueNode*    pVal = (SValueNode*)pOper->pRight;
  if (!IS_STR_DATA_TYPE(pVal->node.resType.type)) {
    return -1;
  }
  return sysChkFilter__Comm(pNode);
}
static int32_t sysChkFilter__CreateTime(SNode* pNode) {
  SOperatorNode* pOper = (SOperatorNode*)pNode;
  SValueNode*    pVal = (SValueNode*)pOper->pRight;

  if (!IS_TIMESTAMP_TYPE(pVal->node.resType.type)) {
    return -1;
  }
  return sysChkFilter__Comm(pNode);
}

static int32_t sysChkFilter__Ncolumn(SNode* pNode) {
  SOperatorNode* pOper = (SOperatorNode*)pNode;
  SValueNode*    pVal = (SValueNode*)pOper->pRight;

  if (!IS_INTEGER_TYPE(pVal->node.resType.type)) {
    return -1;
  }
  return sysChkFilter__Comm(pNode);
}
static int32_t sysChkFilter__Ttl(SNode* pNode) {
  SOperatorNode* pOper = (SOperatorNode*)pNode;
  SValueNode*    pVal = (SValueNode*)pOper->pRight;

  if (!IS_INTEGER_TYPE(pVal->node.resType.type)) {
    return -1;
  }
  return sysChkFilter__Comm(pNode);
}
static int32_t sysChkFilter__STableName(SNode* pNode) {
  SOperatorNode* pOper = (SOperatorNode*)pNode;
  SValueNode*    pVal = (SValueNode*)pOper->pRight;
  if (!IS_STR_DATA_TYPE(pVal->node.resType.type)) {
    return -1;
  }
  return sysChkFilter__Comm(pNode);
}
static int32_t sysChkFilter__Uid(SNode* pNode) {
  SOperatorNode* pOper = (SOperatorNode*)pNode;
  SValueNode*    pVal = (SValueNode*)pOper->pRight;
  if (!IS_INTEGER_TYPE(pVal->node.resType.type)) {
    return -1;
  }
  return sysChkFilter__Comm(pNode);
}
static int32_t sysChkFilter__Type(SNode* pNode) {
  SOperatorNode* pOper = (SOperatorNode*)pNode;
  SValueNode*    pVal = (SValueNode*)pOper->pRight;
  if (!IS_INTEGER_TYPE(pVal->node.resType.type)) {
    return -1;
  }
  return sysChkFilter__Comm(pNode);
}
static int32_t optSysTabFilteImpl(void* arg, SNode* cond, SArray* result) {
  if (optSysCheckOper(cond) != 0) return -1;

  SOperatorNode* pNode = (SOperatorNode*)cond;

  int8_t i = 0;
  for (; i < SYSTAB_FILTER_DICT_SIZE; i++) {
    if (strcmp(filterDict[i].name, ((SColumnNode*)(pNode->pLeft))->colName) == 0) {
      break;
    }
  }
  if (i >= SYSTAB_FILTER_DICT_SIZE) return -1;

  if (filterDict[i].chkFunc(cond) != 0) return -1;

  return filterDict[i].fltFunc(arg, cond, result);
}

static int32_t optSysCheckOper(SNode* pOpear) {
  if (nodeType(pOpear) != QUERY_NODE_OPERATOR) return -1;

  SOperatorNode* pOper = (SOperatorNode*)pOpear;
  if (pOper->opType < OP_TYPE_GREATER_THAN || pOper->opType > OP_TYPE_NOT_EQUAL) {
    return -1;
  }

  if (nodeType(pOper->pLeft) != QUERY_NODE_COLUMN || nodeType(pOper->pRight) != QUERY_NODE_VALUE) {
    return -1;
  }
  return 0;
}

static int tableUidCompare(const void* a, const void* b) {
  int64_t u1 = *(int64_t*)a;
  int64_t u2 = *(int64_t*)b;
  if (u1 == u2) {
    return 0;
  }
  return u1 < u2 ? -1 : 1;
}
static int32_t optSysMergeRslt(SArray* mRslt, SArray* rslt) {
  // TODO, find comm mem from mRslt
  for (int i = 0; i < taosArrayGetSize(mRslt); i++) {
    SArray* aRslt = taosArrayGetP(mRslt, i);
    taosArrayAddAll(rslt, aRslt);
  }
  taosArraySort(rslt, tableUidCompare);
  taosArrayRemoveDuplicate(rslt, tableUidCompare, NULL);

  return 0;
}

static int32_t optSysTabFilte(void* arg, SNode* cond, SArray* result) {
  int ret = -1;
  if (nodeType(cond) == QUERY_NODE_OPERATOR) {
    ret = optSysTabFilteImpl(arg, cond, result);
    if (ret == 0) {
      SOperatorNode* pOper = (SOperatorNode*)cond;
      SColumnNode*   pCol = (SColumnNode*)pOper->pLeft;
      if (0 == strcmp(pCol->colName, "create_time")) {
        return 0;
      }
      return -1;
    }
    return ret;
  }

  if (nodeType(cond) != QUERY_NODE_LOGIC_CONDITION || ((SLogicConditionNode*)cond)->condType != LOGIC_COND_TYPE_AND) {
    return ret;
  }

  SLogicConditionNode* pNode = (SLogicConditionNode*)cond;
  SNodeList*           pList = (SNodeList*)pNode->pParameterList;

  int32_t len = LIST_LENGTH(pList);
  if (len <= 0) return ret;

  bool    hasIdx = false;
  bool    hasRslt = true;
  SArray* mRslt = taosArrayInit(len, POINTER_BYTES);

  SListCell* cell = pList->pHead;
  for (int i = 0; i < len; i++) {
    if (cell == NULL) break;

    SArray* aRslt = taosArrayInit(16, sizeof(int64_t));

    ret = optSysTabFilteImpl(arg, cell->pNode, aRslt);
    if (ret == 0) {
      // has index
      hasIdx = true;
      taosArrayPush(mRslt, &aRslt);
    } else if (ret == -2) {
      // current vg
      hasIdx = true;
      hasRslt = false;
      taosArrayDestroy(aRslt);
      break;
    } else {
      taosArrayDestroy(aRslt);
    }
    cell = cell->pNext;
  }
  if (hasRslt && hasIdx) {
    optSysMergeRslt(mRslt, result);
  }

  for (int i = 0; i < taosArrayGetSize(mRslt); i++) {
    SArray* aRslt = taosArrayGetP(mRslt, i);
    taosArrayDestroy(aRslt);
  }
  taosArrayDestroy(mRslt);
  if (hasRslt == false) {
    return -2;
  }
  if (hasRslt && hasIdx) {
    cell = pList->pHead;
    for (int i = 0; i < len; i++) {
      if (cell == NULL) break;
      SOperatorNode* pOper = (SOperatorNode*)cell->pNode;
      SColumnNode*   pCol = (SColumnNode*)pOper->pLeft;
      if (0 == strcmp(pCol->colName, "create_time")) {
        return 0;
      }
      cell = cell->pNext;
    }
    return -1;
  }
  return -1;
}

static SSDataBlock* sysTableBuildUserTablesByUids(SOperatorInfo* pOperator) {
  SExecTaskInfo*     pTaskInfo = pOperator->pTaskInfo;
  SSysTableScanInfo* pInfo = pOperator->info;

  SSysTableIndex* pIdx = pInfo->pIdx;
  blockDataCleanup(pInfo->pRes);
  int32_t numOfRows = 0;

  int ret = 0;

  const char* db = NULL;
  int32_t     vgId = 0;
  vnodeGetInfo(pInfo->readHandle.vnode, &db, &vgId);

  SName sn = {0};
  char  dbname[TSDB_DB_FNAME_LEN + VARSTR_HEADER_SIZE] = {0};
  tNameFromString(&sn, db, T_NAME_ACCT | T_NAME_DB);

  tNameGetDbName(&sn, varDataVal(dbname));
  varDataSetLen(dbname, strlen(varDataVal(dbname)));

  SSDataBlock* p = buildInfoSchemaTableMetaBlock(TSDB_INS_TABLE_TABLES);
  blockDataEnsureCapacity(p, pOperator->resultInfo.capacity);

  char    n[TSDB_TABLE_NAME_LEN + VARSTR_HEADER_SIZE] = {0};
  int32_t i = pIdx->lastIdx;
  for (; i < taosArrayGetSize(pIdx->uids); i++) {
    tb_uid_t* uid = taosArrayGet(pIdx->uids, i);

    SMetaReader mr = {0};
    metaReaderInit(&mr, pInfo->readHandle.meta, 0);
    int32_t ret = metaGetTableEntryByUid(&mr, *uid);
    if (ret < 0) {
      metaReaderClear(&mr);
      continue;
    }
    STR_TO_VARSTR(n, mr.me.name);

    // table name
    SColumnInfoData* pColInfoData = taosArrayGet(p->pDataBlock, 0);
    colDataAppend(pColInfoData, numOfRows, n, false);

    // database name
    pColInfoData = taosArrayGet(p->pDataBlock, 1);
    colDataAppend(pColInfoData, numOfRows, dbname, false);

    // vgId
    pColInfoData = taosArrayGet(p->pDataBlock, 6);
    colDataAppend(pColInfoData, numOfRows, (char*)&vgId, false);

    int32_t tableType = mr.me.type;
    if (tableType == TSDB_CHILD_TABLE) {
      // create time
      int64_t ts = mr.me.ctbEntry.ctime;
      pColInfoData = taosArrayGet(p->pDataBlock, 2);
      colDataAppend(pColInfoData, numOfRows, (char*)&ts, false);

      SMetaReader mr1 = {0};
      metaReaderInit(&mr1, pInfo->readHandle.meta, META_READER_NOLOCK);

      int64_t suid = mr.me.ctbEntry.suid;
      int32_t code = metaGetTableEntryByUid(&mr1, suid);
      if (code != TSDB_CODE_SUCCESS) {
        qError("failed to get super table meta, cname:%s, suid:0x%" PRIx64 ", code:%s, %s", pInfo->pCur->mr.me.name,
               suid, tstrerror(terrno), GET_TASKID(pTaskInfo));
        metaReaderClear(&mr1);
        metaReaderClear(&mr);
        T_LONG_JMP(pTaskInfo->env, terrno);
      }
      pColInfoData = taosArrayGet(p->pDataBlock, 3);
      colDataAppend(pColInfoData, numOfRows, (char*)&mr1.me.stbEntry.schemaRow.nCols, false);

      // super table name
      STR_TO_VARSTR(n, mr1.me.name);
      pColInfoData = taosArrayGet(p->pDataBlock, 4);
      colDataAppend(pColInfoData, numOfRows, n, false);
      metaReaderClear(&mr1);

      // table comment
      pColInfoData = taosArrayGet(p->pDataBlock, 8);
      if (mr.me.ctbEntry.commentLen > 0) {
        char comment[TSDB_TB_COMMENT_LEN + VARSTR_HEADER_SIZE] = {0};
        STR_TO_VARSTR(comment, mr.me.ctbEntry.comment);
        colDataAppend(pColInfoData, numOfRows, comment, false);
      } else if (mr.me.ctbEntry.commentLen == 0) {
        char comment[VARSTR_HEADER_SIZE + VARSTR_HEADER_SIZE] = {0};
        STR_TO_VARSTR(comment, "");
        colDataAppend(pColInfoData, numOfRows, comment, false);
      } else {
        colDataAppendNULL(pColInfoData, numOfRows);
      }

      // uid
      pColInfoData = taosArrayGet(p->pDataBlock, 5);
      colDataAppend(pColInfoData, numOfRows, (char*)&mr.me.uid, false);

      // ttl
      pColInfoData = taosArrayGet(p->pDataBlock, 7);
      colDataAppend(pColInfoData, numOfRows, (char*)&mr.me.ctbEntry.ttlDays, false);

      STR_TO_VARSTR(n, "CHILD_TABLE");

    } else if (tableType == TSDB_NORMAL_TABLE) {
      // create time
      pColInfoData = taosArrayGet(p->pDataBlock, 2);
      colDataAppend(pColInfoData, numOfRows, (char*)&pInfo->pCur->mr.me.ntbEntry.ctime, false);

      // number of columns
      pColInfoData = taosArrayGet(p->pDataBlock, 3);
      colDataAppend(pColInfoData, numOfRows, (char*)&pInfo->pCur->mr.me.ntbEntry.schemaRow.nCols, false);

      // super table name
      pColInfoData = taosArrayGet(p->pDataBlock, 4);
      colDataAppendNULL(pColInfoData, numOfRows);

      // table comment
      pColInfoData = taosArrayGet(p->pDataBlock, 8);
      if (mr.me.ntbEntry.commentLen > 0) {
        char comment[TSDB_TB_COMMENT_LEN + VARSTR_HEADER_SIZE] = {0};
        STR_TO_VARSTR(comment, mr.me.ntbEntry.comment);
        colDataAppend(pColInfoData, numOfRows, comment, false);
      } else if (mr.me.ntbEntry.commentLen == 0) {
        char comment[VARSTR_HEADER_SIZE + VARSTR_HEADER_SIZE] = {0};
        STR_TO_VARSTR(comment, "");
        colDataAppend(pColInfoData, numOfRows, comment, false);
      } else {
        colDataAppendNULL(pColInfoData, numOfRows);
      }

      // uid
      pColInfoData = taosArrayGet(p->pDataBlock, 5);
      colDataAppend(pColInfoData, numOfRows, (char*)&mr.me.uid, false);

      // ttl
      pColInfoData = taosArrayGet(p->pDataBlock, 7);
      colDataAppend(pColInfoData, numOfRows, (char*)&mr.me.ntbEntry.ttlDays, false);

      STR_TO_VARSTR(n, "NORMAL_TABLE");
      // impl later
    }

    metaReaderClear(&mr);

    pColInfoData = taosArrayGet(p->pDataBlock, 9);
    colDataAppend(pColInfoData, numOfRows, n, false);

    if (++numOfRows >= pOperator->resultInfo.capacity) {
      p->info.rows = numOfRows;
      pInfo->pRes->info.rows = numOfRows;

      relocateColumnData(pInfo->pRes, pInfo->matchInfo.pList, p->pDataBlock, false);
      doFilterResult(pInfo);

      blockDataCleanup(p);
      numOfRows = 0;

      if (pInfo->pRes->info.rows > 0) {
        break;
      }
    }
  }

  if (numOfRows > 0) {
    p->info.rows = numOfRows;
    pInfo->pRes->info.rows = numOfRows;

    relocateColumnData(pInfo->pRes, pInfo->matchInfo.pList, p->pDataBlock, false);
    doFilterResult(pInfo);

    blockDataCleanup(p);
    numOfRows = 0;
  }

  if (i >= taosArrayGetSize(pIdx->uids)) {
    doSetOperatorCompleted(pOperator);
  } else {
    pIdx->lastIdx = i + 1;
  }

  blockDataDestroy(p);

  pInfo->loadInfo.totalRows += pInfo->pRes->info.rows;
  return (pInfo->pRes->info.rows == 0) ? NULL : pInfo->pRes;
}
static SSDataBlock* sysTableBuildUserTables(SOperatorInfo* pOperator) {
  SExecTaskInfo* pTaskInfo = pOperator->pTaskInfo;

  SSysTableScanInfo* pInfo = pOperator->info;
  if (pInfo->pCur == NULL) {
    pInfo->pCur = metaOpenTbCursor(pInfo->readHandle.meta);
  }

  blockDataCleanup(pInfo->pRes);
  int32_t numOfRows = 0;

  const char* db = NULL;
  int32_t     vgId = 0;
  vnodeGetInfo(pInfo->readHandle.vnode, &db, &vgId);

  SName sn = {0};
  char  dbname[TSDB_DB_FNAME_LEN + VARSTR_HEADER_SIZE] = {0};
  tNameFromString(&sn, db, T_NAME_ACCT | T_NAME_DB);

  tNameGetDbName(&sn, varDataVal(dbname));
  varDataSetLen(dbname, strlen(varDataVal(dbname)));

  SSDataBlock* p = buildInfoSchemaTableMetaBlock(TSDB_INS_TABLE_TABLES);
  blockDataEnsureCapacity(p, pOperator->resultInfo.capacity);

  char n[TSDB_TABLE_NAME_LEN + VARSTR_HEADER_SIZE] = {0};

  int32_t ret = 0;
  while ((ret = metaTbCursorNext(pInfo->pCur)) == 0) {
    STR_TO_VARSTR(n, pInfo->pCur->mr.me.name);

    // table name
    SColumnInfoData* pColInfoData = taosArrayGet(p->pDataBlock, 0);
    colDataAppend(pColInfoData, numOfRows, n, false);

    // database name
    pColInfoData = taosArrayGet(p->pDataBlock, 1);
    colDataAppend(pColInfoData, numOfRows, dbname, false);

    // vgId
    pColInfoData = taosArrayGet(p->pDataBlock, 6);
    colDataAppend(pColInfoData, numOfRows, (char*)&vgId, false);

    int32_t tableType = pInfo->pCur->mr.me.type;
    if (tableType == TSDB_CHILD_TABLE) {
      // create time
      int64_t ts = pInfo->pCur->mr.me.ctbEntry.ctime;
      pColInfoData = taosArrayGet(p->pDataBlock, 2);
      colDataAppend(pColInfoData, numOfRows, (char*)&ts, false);

      SMetaReader mr = {0};
      metaReaderInit(&mr, pInfo->readHandle.meta, META_READER_NOLOCK);

      uint64_t suid = pInfo->pCur->mr.me.ctbEntry.suid;
      int32_t  code = metaGetTableEntryByUid(&mr, suid);
      if (code != TSDB_CODE_SUCCESS) {
        qError("failed to get super table meta, cname:%s, suid:0x%" PRIx64 ", code:%s, %s", pInfo->pCur->mr.me.name,
               suid, tstrerror(terrno), GET_TASKID(pTaskInfo));
        metaReaderClear(&mr);
        metaCloseTbCursor(pInfo->pCur);
        pInfo->pCur = NULL;
        T_LONG_JMP(pTaskInfo->env, terrno);
      }

      // number of columns
      pColInfoData = taosArrayGet(p->pDataBlock, 3);
      colDataAppend(pColInfoData, numOfRows, (char*)&mr.me.stbEntry.schemaRow.nCols, false);

      // super table name
      STR_TO_VARSTR(n, mr.me.name);
      pColInfoData = taosArrayGet(p->pDataBlock, 4);
      colDataAppend(pColInfoData, numOfRows, n, false);
      metaReaderClear(&mr);

      // table comment
      pColInfoData = taosArrayGet(p->pDataBlock, 8);
      if (pInfo->pCur->mr.me.ctbEntry.commentLen > 0) {
        char comment[TSDB_TB_COMMENT_LEN + VARSTR_HEADER_SIZE] = {0};
        STR_TO_VARSTR(comment, pInfo->pCur->mr.me.ctbEntry.comment);
        colDataAppend(pColInfoData, numOfRows, comment, false);
      } else if (pInfo->pCur->mr.me.ctbEntry.commentLen == 0) {
        char comment[VARSTR_HEADER_SIZE + VARSTR_HEADER_SIZE] = {0};
        STR_TO_VARSTR(comment, "");
        colDataAppend(pColInfoData, numOfRows, comment, false);
      } else {
        colDataAppendNULL(pColInfoData, numOfRows);
      }

      // uid
      pColInfoData = taosArrayGet(p->pDataBlock, 5);
      colDataAppend(pColInfoData, numOfRows, (char*)&pInfo->pCur->mr.me.uid, false);

      // ttl
      pColInfoData = taosArrayGet(p->pDataBlock, 7);
      colDataAppend(pColInfoData, numOfRows, (char*)&pInfo->pCur->mr.me.ctbEntry.ttlDays, false);

      STR_TO_VARSTR(n, "CHILD_TABLE");
    } else if (tableType == TSDB_NORMAL_TABLE) {
      // create time
      pColInfoData = taosArrayGet(p->pDataBlock, 2);
      colDataAppend(pColInfoData, numOfRows, (char*)&pInfo->pCur->mr.me.ntbEntry.ctime, false);

      // number of columns
      pColInfoData = taosArrayGet(p->pDataBlock, 3);
      colDataAppend(pColInfoData, numOfRows, (char*)&pInfo->pCur->mr.me.ntbEntry.schemaRow.nCols, false);

      // super table name
      pColInfoData = taosArrayGet(p->pDataBlock, 4);
      colDataAppendNULL(pColInfoData, numOfRows);

      // table comment
      pColInfoData = taosArrayGet(p->pDataBlock, 8);
      if (pInfo->pCur->mr.me.ntbEntry.commentLen > 0) {
        char comment[TSDB_TB_COMMENT_LEN + VARSTR_HEADER_SIZE] = {0};
        STR_TO_VARSTR(comment, pInfo->pCur->mr.me.ntbEntry.comment);
        colDataAppend(pColInfoData, numOfRows, comment, false);
      } else if (pInfo->pCur->mr.me.ntbEntry.commentLen == 0) {
        char comment[VARSTR_HEADER_SIZE + VARSTR_HEADER_SIZE] = {0};
        STR_TO_VARSTR(comment, "");
        colDataAppend(pColInfoData, numOfRows, comment, false);
      } else {
        colDataAppendNULL(pColInfoData, numOfRows);
      }

      // uid
      pColInfoData = taosArrayGet(p->pDataBlock, 5);
      colDataAppend(pColInfoData, numOfRows, (char*)&pInfo->pCur->mr.me.uid, false);

      // ttl
      pColInfoData = taosArrayGet(p->pDataBlock, 7);
      colDataAppend(pColInfoData, numOfRows, (char*)&pInfo->pCur->mr.me.ntbEntry.ttlDays, false);

      STR_TO_VARSTR(n, "NORMAL_TABLE");
    }

    pColInfoData = taosArrayGet(p->pDataBlock, 9);
    colDataAppend(pColInfoData, numOfRows, n, false);

    if (++numOfRows >= pOperator->resultInfo.capacity) {
      p->info.rows = numOfRows;
      pInfo->pRes->info.rows = numOfRows;

      relocateColumnData(pInfo->pRes, pInfo->matchInfo.pList, p->pDataBlock, false);
      doFilterResult(pInfo);

      blockDataCleanup(p);
      numOfRows = 0;

      if (pInfo->pRes->info.rows > 0) {
        break;
      }
    }
  }

  if (numOfRows > 0) {
    p->info.rows = numOfRows;
    pInfo->pRes->info.rows = numOfRows;

    relocateColumnData(pInfo->pRes, pInfo->matchInfo.pList, p->pDataBlock, false);
    doFilterResult(pInfo);

    blockDataCleanup(p);
    numOfRows = 0;
  }

  blockDataDestroy(p);

  // todo temporarily free the cursor here, the true reason why the free is not valid needs to be found
  if (ret != 0) {
    metaCloseTbCursor(pInfo->pCur);
    pInfo->pCur = NULL;
    doSetOperatorCompleted(pOperator);
  }

  pInfo->loadInfo.totalRows += pInfo->pRes->info.rows;
  return (pInfo->pRes->info.rows == 0) ? NULL : pInfo->pRes;
}

static SSDataBlock* sysTableScanUserTables(SOperatorInfo* pOperator) {
  SExecTaskInfo*     pTaskInfo = pOperator->pTaskInfo;
  SSysTableScanInfo* pInfo = pOperator->info;

  SNode* pCondition = pInfo->pCondition;
  if (pOperator->status == OP_EXEC_DONE) {
    return NULL;
  }

  // the retrieve is executed on the mnode, so return tables that belongs to the information schema database.
  if (pInfo->readHandle.mnd != NULL) {
    buildSysDbTableInfo(pInfo, pOperator->resultInfo.capacity);

    doFilterResult(pInfo);
    pInfo->loadInfo.totalRows += pInfo->pRes->info.rows;

    doSetOperatorCompleted(pOperator);
    return (pInfo->pRes->info.rows == 0) ? NULL : pInfo->pRes;
  } else {
    if (pInfo->showRewrite == false) {
      if (pCondition != NULL && pInfo->pIdx == NULL) {
        SSTabFltArg arg = {.pMeta = pInfo->readHandle.meta, .pVnode = pInfo->readHandle.vnode};

        SSysTableIndex* idx = taosMemoryMalloc(sizeof(SSysTableIndex));
        idx->init = 0;
        idx->uids = taosArrayInit(128, sizeof(int64_t));
        idx->lastIdx = 0;

        pInfo->pIdx = idx;  // set idx arg

        int flt = optSysTabFilte(&arg, pCondition, idx->uids);
        if (flt == 0) {
          pInfo->pIdx->init = 1;
          SSDataBlock* blk = sysTableBuildUserTablesByUids(pOperator);
          return blk;
        } else if (flt == -2) {
          qDebug("%s failed to get sys table info by idx, empty result", GET_TASKID(pTaskInfo));
          return NULL;
        } else if (flt == -1) {
          // not idx
          qDebug("%s failed to get sys table info by idx, scan sys table one by one", GET_TASKID(pTaskInfo));
        }
      } else if (pCondition != NULL && (pInfo->pIdx != NULL && pInfo->pIdx->init == 1)) {
        SSDataBlock* blk = sysTableBuildUserTablesByUids(pOperator);
        return blk;
      }
    }

    return sysTableBuildUserTables(pOperator);
  }
  return NULL;
}

static SSDataBlock* sysTableScanUserSTables(SOperatorInfo* pOperator) {
  SExecTaskInfo*     pTaskInfo = pOperator->pTaskInfo;
  SSysTableScanInfo* pInfo = pOperator->info;
  if (pOperator->status == OP_EXEC_DONE) {
    return NULL;
  }

  pInfo->pRes->info.rows = 0;
  pOperator->status = OP_EXEC_DONE;

  pInfo->loadInfo.totalRows += pInfo->pRes->info.rows;
  return (pInfo->pRes->info.rows == 0) ? NULL : pInfo->pRes;
}

static SSDataBlock* doSysTableScan(SOperatorInfo* pOperator) {
  // build message and send to mnode to fetch the content of system tables.
  SExecTaskInfo*     pTaskInfo = pOperator->pTaskInfo;
  SSysTableScanInfo* pInfo = pOperator->info;
  char               dbName[TSDB_DB_NAME_LEN] = {0};

  const char* name = tNameGetTableName(&pInfo->name);
  if (pInfo->showRewrite) {
    getDBNameFromCondition(pInfo->pCondition, dbName);
    sprintf(pInfo->req.db, "%d.%s", pInfo->accountId, dbName);
  }

  if (strncasecmp(name, TSDB_INS_TABLE_TABLES, TSDB_TABLE_FNAME_LEN) == 0) {
    return sysTableScanUserTables(pOperator);
  } else if (strncasecmp(name, TSDB_INS_TABLE_TAGS, TSDB_TABLE_FNAME_LEN) == 0) {
    return sysTableScanUserTags(pOperator);
  } else if (strncasecmp(name, TSDB_INS_TABLE_STABLES, TSDB_TABLE_FNAME_LEN) == 0 && pInfo->showRewrite &&
             IS_SYS_DBNAME(dbName)) {
    return sysTableScanUserSTables(pOperator);
  } else {  // load the meta from mnode of the given epset
    if (pOperator->status == OP_EXEC_DONE) {
      return NULL;
    }

    while (1) {
      int64_t startTs = taosGetTimestampUs();
      tstrncpy(pInfo->req.tb, tNameGetTableName(&pInfo->name), tListLen(pInfo->req.tb));
      tstrncpy(pInfo->req.user, pInfo->pUser, tListLen(pInfo->req.user));

      int32_t contLen = tSerializeSRetrieveTableReq(NULL, 0, &pInfo->req);
      char*   buf1 = taosMemoryCalloc(1, contLen);
      tSerializeSRetrieveTableReq(buf1, contLen, &pInfo->req);

      // send the fetch remote task result reques
      SMsgSendInfo* pMsgSendInfo = taosMemoryCalloc(1, sizeof(SMsgSendInfo));
      if (NULL == pMsgSendInfo) {
        qError("%s prepare message %d failed", GET_TASKID(pTaskInfo), (int32_t)sizeof(SMsgSendInfo));
        pTaskInfo->code = TSDB_CODE_QRY_OUT_OF_MEMORY;
        return NULL;
      }

      int32_t msgType = (strcasecmp(name, TSDB_INS_TABLE_DNODE_VARIABLES) == 0) ? TDMT_DND_SYSTABLE_RETRIEVE
                                                                                : TDMT_MND_SYSTABLE_RETRIEVE;

      pMsgSendInfo->param = pOperator;
      pMsgSendInfo->msgInfo.pData = buf1;
      pMsgSendInfo->msgInfo.len = contLen;
      pMsgSendInfo->msgType = msgType;
      pMsgSendInfo->fp = loadSysTableCallback;
      pMsgSendInfo->requestId = pTaskInfo->id.queryId;

      int64_t transporterId = 0;
      int32_t code =
          asyncSendMsgToServer(pInfo->readHandle.pMsgCb->clientRpc, &pInfo->epSet, &transporterId, pMsgSendInfo);
      tsem_wait(&pInfo->ready);

      if (pTaskInfo->code) {
        qDebug("%s load meta data from mnode failed, totalRows:%" PRIu64 ", code:%s", GET_TASKID(pTaskInfo),
               pInfo->loadInfo.totalRows, tstrerror(pTaskInfo->code));
        return NULL;
      }

      SRetrieveMetaTableRsp* pRsp = pInfo->pRsp;
      pInfo->req.showId = pRsp->handle;

      if (pRsp->numOfRows == 0 || pRsp->completed) {
        pOperator->status = OP_EXEC_DONE;
        qDebug("%s load meta data from mnode completed, rowsOfSource:%d, totalRows:%" PRIu64, GET_TASKID(pTaskInfo),
               pRsp->numOfRows, pInfo->loadInfo.totalRows);

        if (pRsp->numOfRows == 0) {
          taosMemoryFree(pRsp);
          return NULL;
        }
      }

      char* pStart = pRsp->data;
      extractDataBlockFromFetchRsp(pInfo->pRes, pRsp->data, pInfo->matchInfo.pList, &pStart);
      updateLoadRemoteInfo(&pInfo->loadInfo, pRsp->numOfRows, pRsp->compLen, startTs, pOperator);

      // todo log the filter info
      doFilterResult(pInfo);
      taosMemoryFree(pRsp);
      if (pInfo->pRes->info.rows > 0) {
        return pInfo->pRes;
      } else if (pOperator->status == OP_EXEC_DONE) {
        return NULL;
      }
    }
  }
}

int32_t buildSysDbTableInfo(const SSysTableScanInfo* pInfo, int32_t capacity) {
  SSDataBlock* p = buildInfoSchemaTableMetaBlock(TSDB_INS_TABLE_TABLES);
  blockDataEnsureCapacity(p, capacity);

  size_t               size = 0;
  const SSysTableMeta* pSysDbTableMeta = NULL;

  getInfosDbMeta(&pSysDbTableMeta, &size);
  p->info.rows = buildDbTableInfoBlock(pInfo->sysInfo, p, pSysDbTableMeta, size, TSDB_INFORMATION_SCHEMA_DB);

  getPerfDbMeta(&pSysDbTableMeta, &size);
  p->info.rows = buildDbTableInfoBlock(pInfo->sysInfo, p, pSysDbTableMeta, size, TSDB_PERFORMANCE_SCHEMA_DB);

  pInfo->pRes->info.rows = p->info.rows;
  relocateColumnData(pInfo->pRes, pInfo->matchInfo.pList, p->pDataBlock, false);
  blockDataDestroy(p);

  return pInfo->pRes->info.rows;
}

int32_t buildDbTableInfoBlock(bool sysInfo, const SSDataBlock* p, const SSysTableMeta* pSysDbTableMeta, size_t size,
                              const char* dbName) {
  char    n[TSDB_TABLE_FNAME_LEN + VARSTR_HEADER_SIZE] = {0};
  int32_t numOfRows = p->info.rows;

  for (int32_t i = 0; i < size; ++i) {
    const SSysTableMeta* pm = &pSysDbTableMeta[i];
    if (!sysInfo && pm->sysInfo) {
      continue;
    }

    SColumnInfoData* pColInfoData = taosArrayGet(p->pDataBlock, 0);

    STR_TO_VARSTR(n, pm->name);
    colDataAppend(pColInfoData, numOfRows, n, false);

    // database name
    STR_TO_VARSTR(n, dbName);
    pColInfoData = taosArrayGet(p->pDataBlock, 1);
    colDataAppend(pColInfoData, numOfRows, n, false);

    // create time
    pColInfoData = taosArrayGet(p->pDataBlock, 2);
    colDataAppendNULL(pColInfoData, numOfRows);

    // number of columns
    pColInfoData = taosArrayGet(p->pDataBlock, 3);
    colDataAppend(pColInfoData, numOfRows, (char*)&pm->colNum, false);

    for (int32_t j = 4; j <= 8; ++j) {
      pColInfoData = taosArrayGet(p->pDataBlock, j);
      colDataAppendNULL(pColInfoData, numOfRows);
    }

    STR_TO_VARSTR(n, "SYSTEM_TABLE");

    pColInfoData = taosArrayGet(p->pDataBlock, 9);
    colDataAppend(pColInfoData, numOfRows, n, false);

    numOfRows += 1;
  }

  return numOfRows;
}

SOperatorInfo* createSysTableScanOperatorInfo(void* readHandle, SSystemTableScanPhysiNode* pScanPhyNode,
                                              const char* pUser, SExecTaskInfo* pTaskInfo) {
  SSysTableScanInfo* pInfo = taosMemoryCalloc(1, sizeof(SSysTableScanInfo));
  SOperatorInfo*     pOperator = taosMemoryCalloc(1, sizeof(SOperatorInfo));
  if (pInfo == NULL || pOperator == NULL) {
    goto _error;
  }

  SScanPhysiNode* pScanNode = &pScanPhyNode->scan;

  SDataBlockDescNode* pDescNode = pScanNode->node.pOutputDataBlockDesc;

  int32_t num = 0;
  int32_t code = extractColMatchInfo(pScanNode->pScanCols, pDescNode, &num, COL_MATCH_FROM_COL_ID, &pInfo->matchInfo);

  pInfo->accountId = pScanPhyNode->accountId;
  pInfo->pUser = taosMemoryStrDup((void*)pUser);
  pInfo->sysInfo = pScanPhyNode->sysInfo;
  pInfo->showRewrite = pScanPhyNode->showRewrite;
  pInfo->pRes = createResDataBlock(pDescNode);
  pInfo->pCondition = pScanNode->node.pConditions;

  initResultSizeInfo(&pOperator->resultInfo, 4096);

  tNameAssign(&pInfo->name, &pScanNode->tableName);
  const char* name = tNameGetTableName(&pInfo->name);

  if (strncasecmp(name, TSDB_INS_TABLE_TABLES, TSDB_TABLE_FNAME_LEN) == 0 ||
      strncasecmp(name, TSDB_INS_TABLE_TAGS, TSDB_TABLE_FNAME_LEN) == 0) {
    pInfo->readHandle = *(SReadHandle*)readHandle;
    blockDataEnsureCapacity(pInfo->pRes, pOperator->resultInfo.capacity);
  } else {
    tsem_init(&pInfo->ready, 0, 0);
    pInfo->epSet = pScanPhyNode->mgmtEpSet;
    pInfo->readHandle = *(SReadHandle*)readHandle;
  }

  pOperator->name = "SysTableScanOperator";
  pOperator->operatorType = QUERY_NODE_PHYSICAL_PLAN_SYSTABLE_SCAN;
  pOperator->blocking = false;
  pOperator->status = OP_NOT_OPENED;
  pOperator->info = pInfo;
  pOperator->exprSupp.numOfExprs = taosArrayGetSize(pInfo->pRes->pDataBlock);
  pOperator->pTaskInfo = pTaskInfo;

  pOperator->fpSet = createOperatorFpSet(operatorDummyOpenFn, doSysTableScan, NULL, NULL, destroySysScanOperator, NULL);

  return pOperator;

_error:
  taosMemoryFreeClear(pInfo);
  taosMemoryFreeClear(pOperator);
  terrno = TSDB_CODE_QRY_OUT_OF_MEMORY;
  return NULL;
}

static SSDataBlock* doTagScan(SOperatorInfo* pOperator) {
  if (pOperator->status == OP_EXEC_DONE) {
    return NULL;
  }

  SExecTaskInfo* pTaskInfo = pOperator->pTaskInfo;

  STagScanInfo* pInfo = pOperator->info;
  SExprInfo*    pExprInfo = &pOperator->exprSupp.pExprInfo[0];
  SSDataBlock*  pRes = pInfo->pRes;
  blockDataCleanup(pRes);

  int32_t size = taosArrayGetSize(pInfo->pTableList->pTableList);
  if (size == 0) {
    setTaskStatus(pTaskInfo, TASK_COMPLETED);
    return NULL;
  }

  char        str[512] = {0};
  int32_t     count = 0;
  SMetaReader mr = {0};
  metaReaderInit(&mr, pInfo->readHandle.meta, 0);

  while (pInfo->curPos < size && count < pOperator->resultInfo.capacity) {
    STableKeyInfo* item = taosArrayGet(pInfo->pTableList->pTableList, pInfo->curPos);
    int32_t        code = metaGetTableEntryByUid(&mr, item->uid);
    tDecoderClear(&mr.coder);
    if (code != TSDB_CODE_SUCCESS) {
      qError("failed to get table meta, uid:0x%" PRIx64 ", code:%s, %s", item->uid, tstrerror(terrno),
             GET_TASKID(pTaskInfo));
      metaReaderClear(&mr);
      T_LONG_JMP(pTaskInfo->env, terrno);
    }

    for (int32_t j = 0; j < pOperator->exprSupp.numOfExprs; ++j) {
      SColumnInfoData* pDst = taosArrayGet(pRes->pDataBlock, pExprInfo[j].base.resSchema.slotId);

      // refactor later
      if (fmIsScanPseudoColumnFunc(pExprInfo[j].pExpr->_function.functionId)) {
        STR_TO_VARSTR(str, mr.me.name);
        colDataAppend(pDst, count, str, false);
      } else {  // it is a tag value
        STagVal val = {0};
        val.cid = pExprInfo[j].base.pParam[0].pCol->colId;
        const char* p = metaGetTableTagVal(mr.me.ctbEntry.pTags, pDst->info.type, &val);

        char* data = NULL;
        if (pDst->info.type != TSDB_DATA_TYPE_JSON && p != NULL) {
          data = tTagValToData((const STagVal*)p, false);
        } else {
          data = (char*)p;
        }
        colDataAppend(pDst, count, data,
                      (data == NULL) || (pDst->info.type == TSDB_DATA_TYPE_JSON && tTagIsJsonNull(data)));

        if (pDst->info.type != TSDB_DATA_TYPE_JSON && p != NULL && IS_VAR_DATA_TYPE(((const STagVal*)p)->type) &&
            data != NULL) {
          taosMemoryFree(data);
        }
      }
    }

    count += 1;
    if (++pInfo->curPos >= size) {
      doSetOperatorCompleted(pOperator);
    }
  }

  metaReaderClear(&mr);

  // qDebug("QInfo:0x%"PRIx64" create tag values results completed, rows:%d", GET_TASKID(pRuntimeEnv), count);
  if (pOperator->status == OP_EXEC_DONE) {
    setTaskStatus(pTaskInfo, TASK_COMPLETED);
  }

  pRes->info.rows = count;
  pOperator->resultInfo.totalRows += count;

  return (pRes->info.rows == 0) ? NULL : pInfo->pRes;
}

static void destroyTagScanOperatorInfo(void* param) {
  STagScanInfo* pInfo = (STagScanInfo*)param;
  pInfo->pRes = blockDataDestroy(pInfo->pRes);
  taosArrayDestroy(pInfo->matchInfo.pList);
  taosMemoryFreeClear(param);
}

SOperatorInfo* createTagScanOperatorInfo(SReadHandle* pReadHandle, STagScanPhysiNode* pPhyNode,
                                         STableListInfo* pTableListInfo, SExecTaskInfo* pTaskInfo) {
  STagScanInfo*  pInfo = taosMemoryCalloc(1, sizeof(STagScanInfo));
  SOperatorInfo* pOperator = taosMemoryCalloc(1, sizeof(SOperatorInfo));
  if (pInfo == NULL || pOperator == NULL) {
    goto _error;
  }

  SDataBlockDescNode* pDescNode = pPhyNode->node.pOutputDataBlockDesc;

  int32_t    num = 0;
  int32_t    numOfExprs = 0;
  SExprInfo* pExprInfo = createExprInfo(pPhyNode->pScanPseudoCols, NULL, &numOfExprs);
  int32_t    code =
      extractColMatchInfo(pPhyNode->pScanPseudoCols, pDescNode, &num, COL_MATCH_FROM_COL_ID, &pInfo->matchInfo);

  code = initExprSupp(&pOperator->exprSupp, pExprInfo, numOfExprs);
  if (code != TSDB_CODE_SUCCESS) {
    goto _error;
  }

  pInfo->pTableList = pTableListInfo;
  pInfo->pRes = createResDataBlock(pDescNode);
  pInfo->readHandle = *pReadHandle;
  pInfo->curPos = 0;

  pOperator->name = "TagScanOperator";
  pOperator->operatorType = QUERY_NODE_PHYSICAL_PLAN_TAG_SCAN;

  pOperator->blocking = false;
  pOperator->status = OP_NOT_OPENED;
  pOperator->info = pInfo;
  pOperator->pTaskInfo = pTaskInfo;

  initResultSizeInfo(&pOperator->resultInfo, 4096);
  blockDataEnsureCapacity(pInfo->pRes, pOperator->resultInfo.capacity);

  pOperator->fpSet = createOperatorFpSet(operatorDummyOpenFn, doTagScan, NULL, NULL, destroyTagScanOperatorInfo, NULL);

  return pOperator;

_error:
  taosMemoryFree(pInfo);
  taosMemoryFree(pOperator);
  terrno = TSDB_CODE_OUT_OF_MEMORY;
  return NULL;
}

int32_t createScanTableListInfo(SScanPhysiNode* pScanNode, SNodeList* pGroupTags, bool groupSort, SReadHandle* pHandle,
                                STableListInfo* pTableListInfo, SNode* pTagCond, SNode* pTagIndexCond,
                                const char* idStr) {
  int64_t st = taosGetTimestampUs();

  if (pHandle == NULL) {
    qError("invalid handle, in creating operator tree, %s", idStr);
    return TSDB_CODE_INVALID_PARA;
  }

  int32_t code = getTableList(pHandle->meta, pHandle->vnode, pScanNode, pTagCond, pTagIndexCond, pTableListInfo);
  if (code != TSDB_CODE_SUCCESS) {
    qError("failed to getTableList, code: %s", tstrerror(code));
    return code;
  }

  int64_t st1 = taosGetTimestampUs();
  qDebug("generate queried table list completed, elapsed time:%.2f ms %s", (st1 - st) / 1000.0, idStr);

  if (taosArrayGetSize(pTableListInfo->pTableList) == 0) {
    qDebug("no table qualified for query, %s" PRIx64, idStr);
    return TSDB_CODE_SUCCESS;
  }

  pTableListInfo->numOfGroups = 1;
  code = generateGroupIdMap(pTableListInfo, pHandle, pGroupTags, groupSort);
  if (code != TSDB_CODE_SUCCESS) {
    return code;
  }

  int64_t st2 = taosGetTimestampUs();
  qDebug("generate group id map completed, elapsed time:%.2f ms %s", (st2 - st1) / 1000.0, idStr);

  return TSDB_CODE_SUCCESS;
}

int32_t createMultipleDataReaders(SQueryTableDataCond* pQueryCond, SReadHandle* pHandle, STableListInfo* pTableListInfo,
                                  int32_t tableStartIdx, int32_t tableEndIdx, SArray* arrayReader, const char* idstr) {
  for (int32_t i = tableStartIdx; i <= tableEndIdx; ++i) {
    STableKeyInfo* pList = taosArrayGet(pTableListInfo->pTableList, i);
    STsdbReader*   pReader = NULL;
    tsdbReaderOpen(pHandle->vnode, pQueryCond, pList, 1, &pReader, idstr);
    taosArrayPush(arrayReader, &pReader);
  }

  return TSDB_CODE_SUCCESS;
}

// todo refactor
static int32_t loadDataBlockFromOneTable(SOperatorInfo* pOperator, STableMergeScanInfo* pTableScanInfo,
                                         int32_t readerIdx, SSDataBlock* pBlock, uint32_t* status) {
  SExecTaskInfo*       pTaskInfo = pOperator->pTaskInfo;
  STableMergeScanInfo* pInfo = pOperator->info;

  SFileBlockLoadRecorder* pCost = &pTableScanInfo->readRecorder;

  pCost->totalBlocks += 1;
  pCost->totalRows += pBlock->info.rows;

  *status = pInfo->dataBlockLoadFlag;
  if (pTableScanInfo->pFilterNode != NULL ||
      overlapWithTimeWindow(&pTableScanInfo->interval, &pBlock->info, pTableScanInfo->cond.order)) {
    (*status) = FUNC_DATA_REQUIRED_DATA_LOAD;
  }

  SDataBlockInfo* pBlockInfo = &pBlock->info;
  taosMemoryFreeClear(pBlock->pBlockAgg);

  if (*status == FUNC_DATA_REQUIRED_FILTEROUT) {
    qDebug("%s data block filter out, brange:%" PRId64 "-%" PRId64 ", rows:%d", GET_TASKID(pTaskInfo),
           pBlockInfo->window.skey, pBlockInfo->window.ekey, pBlockInfo->rows);
    pCost->filterOutBlocks += 1;
    return TSDB_CODE_SUCCESS;
  } else if (*status == FUNC_DATA_REQUIRED_NOT_LOAD) {
    qDebug("%s data block skipped, brange:%" PRId64 "-%" PRId64 ", rows:%d", GET_TASKID(pTaskInfo),
           pBlockInfo->window.skey, pBlockInfo->window.ekey, pBlockInfo->rows);
    pCost->skipBlocks += 1;

    // clear all data in pBlock that are set when handing the previous block
    for (int32_t i = 0; i < taosArrayGetSize(pBlock->pDataBlock); ++i) {
      SColumnInfoData* pcol = taosArrayGet(pBlock->pDataBlock, i);
      pcol->pData = NULL;
    }

    return TSDB_CODE_SUCCESS;
  } else if (*status == FUNC_DATA_REQUIRED_STATIS_LOAD) {
    pCost->loadBlockStatis += 1;

    bool             allColumnsHaveAgg = true;
    SColumnDataAgg** pColAgg = NULL;
    STsdbReader*     reader = taosArrayGetP(pTableScanInfo->dataReaders, readerIdx);
    tsdbRetrieveDatablockSMA(reader, &pColAgg, &allColumnsHaveAgg);

    if (allColumnsHaveAgg == true) {
      int32_t numOfCols = taosArrayGetSize(pBlock->pDataBlock);

      // todo create this buffer during creating operator
      if (pBlock->pBlockAgg == NULL) {
        pBlock->pBlockAgg = taosMemoryCalloc(numOfCols, POINTER_BYTES);
      }

      for (int32_t i = 0; i < numOfCols; ++i) {
        SColMatchItem* pColMatchInfo = taosArrayGet(pTableScanInfo->matchInfo.pList, i);
        if (!pColMatchInfo->needOutput) {
          continue;
        }
        pBlock->pBlockAgg[pColMatchInfo->dstSlotId] = pColAgg[i];
      }

      return TSDB_CODE_SUCCESS;
    } else {  // failed to load the block sma data, data block statistics does not exist, load data block instead
      *status = FUNC_DATA_REQUIRED_DATA_LOAD;
    }
  }

  ASSERT(*status == FUNC_DATA_REQUIRED_DATA_LOAD);

  // todo filter data block according to the block sma data firstly
#if 0
  if (!doFilterByBlockSMA(pBlock->pBlockStatis, pTableScanInfo->pCtx, pBlockInfo->rows)) {
    pCost->filterOutBlocks += 1;
    qDebug("%s data block filter out, brange:%" PRId64 "-%" PRId64 ", rows:%d", GET_TASKID(pTaskInfo), pBlockInfo->window.skey,
           pBlockInfo->window.ekey, pBlockInfo->rows);
    (*status) = FUNC_DATA_REQUIRED_FILTEROUT;
    return TSDB_CODE_SUCCESS;
  }
#endif

  pCost->totalCheckedRows += pBlock->info.rows;
  pCost->loadBlocks += 1;

  STsdbReader* reader = taosArrayGetP(pTableScanInfo->dataReaders, readerIdx);
  SArray*      pCols = tsdbRetrieveDataBlock(reader, NULL);
  if (pCols == NULL) {
    return terrno;
  }

  relocateColumnData(pBlock, pTableScanInfo->matchInfo.pList, pCols, true);

  // currently only the tbname pseudo column
  if (pTableScanInfo->pseudoSup.numOfExprs > 0) {
    int32_t code = addTagPseudoColumnData(&pTableScanInfo->readHandle, pTableScanInfo->pseudoSup.pExprInfo,
                                          pTableScanInfo->pseudoSup.numOfExprs, pBlock, GET_TASKID(pTaskInfo));
    if (code != TSDB_CODE_SUCCESS) {
      T_LONG_JMP(pTaskInfo->env, code);
    }
  }

  if (pTableScanInfo->pFilterNode != NULL) {
    int64_t st = taosGetTimestampMs();
    doFilter(pTableScanInfo->pFilterNode, pBlock, &pTableScanInfo->matchInfo, NULL);

    double el = (taosGetTimestampUs() - st) / 1000.0;
    pTableScanInfo->readRecorder.filterTime += el;

    if (pBlock->info.rows == 0) {
      pCost->filterOutBlocks += 1;
      qDebug("%s data block filter out, brange:%" PRId64 "-%" PRId64 ", rows:%d, elapsed time:%.2f ms",
             GET_TASKID(pTaskInfo), pBlockInfo->window.skey, pBlockInfo->window.ekey, pBlockInfo->rows, el);
    } else {
      qDebug("%s data block filter applied, elapsed time:%.2f ms", GET_TASKID(pTaskInfo), el);
    }
  }

  return TSDB_CODE_SUCCESS;
}

typedef struct STableMergeScanSortSourceParam {
  SOperatorInfo* pOperator;
  int32_t        readerIdx;
  SSDataBlock*   inputBlock;
} STableMergeScanSortSourceParam;

static SSDataBlock* getTableDataBlock(void* param) {
  STableMergeScanSortSourceParam* source = param;
  SOperatorInfo*                  pOperator = source->pOperator;
  int32_t                         readerIdx = source->readerIdx;
  SSDataBlock*                    pBlock = source->inputBlock;
  STableMergeScanInfo*            pTableScanInfo = pOperator->info;

  int64_t st = taosGetTimestampUs();

  blockDataCleanup(pBlock);

  STsdbReader* reader = taosArrayGetP(pTableScanInfo->dataReaders, readerIdx);
  while (tsdbNextDataBlock(reader)) {
    if (isTaskKilled(pOperator->pTaskInfo)) {
      T_LONG_JMP(pOperator->pTaskInfo->env, TSDB_CODE_TSC_QUERY_CANCELLED);
    }

    // process this data block based on the probabilities
    bool processThisBlock = processBlockWithProbability(&pTableScanInfo->sample);
    if (!processThisBlock) {
      continue;
    }

    blockDataCleanup(pBlock);
    SDataBlockInfo binfo = pBlock->info;
    tsdbRetrieveDataBlockInfo(reader, &binfo);

    blockDataEnsureCapacity(pBlock, binfo.rows);
    pBlock->info.type = binfo.type;
    pBlock->info.uid = binfo.uid;
    pBlock->info.window = binfo.window;
    pBlock->info.rows = binfo.rows;

    uint32_t status = 0;
    int32_t  code = loadDataBlockFromOneTable(pOperator, pTableScanInfo, readerIdx, pBlock, &status);
    //    int32_t  code = loadDataBlockOnDemand(pOperator->pRuntimeEnv, pTableScanInfo, pBlock, &status);
    if (code != TSDB_CODE_SUCCESS) {
      T_LONG_JMP(pOperator->pTaskInfo->env, code);
    }

    // current block is filter out according to filter condition, continue load the next block
    if (status == FUNC_DATA_REQUIRED_FILTEROUT || pBlock->info.rows == 0) {
      continue;
    }

    uint64_t* groupId = taosHashGet(pOperator->pTaskInfo->tableqinfoList.map, &pBlock->info.uid, sizeof(int64_t));
    if (groupId) {
      pBlock->info.groupId = *groupId;
    }

    pOperator->resultInfo.totalRows = pTableScanInfo->readRecorder.totalRows;
    pTableScanInfo->readRecorder.elapsedTime += (taosGetTimestampUs() - st) / 1000.0;

    return pBlock;
  }
  return NULL;
}

SArray* generateSortByTsInfo(SArray* colMatchInfo, int32_t order) {
  int32_t tsTargetSlotId = 0;
  for (int32_t i = 0; i < taosArrayGetSize(colMatchInfo); ++i) {
    SColMatchItem* colInfo = taosArrayGet(colMatchInfo, i);
    if (colInfo->colId == PRIMARYKEY_TIMESTAMP_COL_ID) {
      tsTargetSlotId = colInfo->dstSlotId;
    }
  }

  SArray*         pList = taosArrayInit(1, sizeof(SBlockOrderInfo));
  SBlockOrderInfo bi = {0};
  bi.order = order;
  bi.slotId = tsTargetSlotId;
  bi.nullFirst = NULL_ORDER_FIRST;

  taosArrayPush(pList, &bi);

  return pList;
}

int32_t startGroupTableMergeScan(SOperatorInfo* pOperator) {
  STableMergeScanInfo* pInfo = pOperator->info;
  SExecTaskInfo*       pTaskInfo = pOperator->pTaskInfo;

  {
    size_t  tableListSize = taosArrayGetSize(pInfo->tableListInfo->pTableList);
    int32_t i = pInfo->tableStartIndex + 1;
    for (; i < tableListSize; ++i) {
      STableKeyInfo* tableKeyInfo = taosArrayGet(pInfo->tableListInfo->pTableList, i);
      if (tableKeyInfo->groupId != pInfo->groupId) {
        break;
      }
    }
    pInfo->tableEndIndex = i - 1;
  }

  int32_t tableStartIdx = pInfo->tableStartIndex;
  int32_t tableEndIdx = pInfo->tableEndIndex;

  STableListInfo* tableListInfo = pInfo->tableListInfo;
  pInfo->dataReaders = taosArrayInit(64, POINTER_BYTES);
  createMultipleDataReaders(&pInfo->cond, &pInfo->readHandle, tableListInfo, tableStartIdx, tableEndIdx,
                            pInfo->dataReaders, GET_TASKID(pTaskInfo));

  // todo the total available buffer should be determined by total capacity of buffer of this task.
  // the additional one is reserved for merge result
  pInfo->sortBufSize = pInfo->bufPageSize * (tableEndIdx - tableStartIdx + 1 + 1);
  int32_t numOfBufPage = pInfo->sortBufSize / pInfo->bufPageSize;
  pInfo->pSortHandle = tsortCreateSortHandle(pInfo->pSortInfo, SORT_MULTISOURCE_MERGE, pInfo->bufPageSize, numOfBufPage,
                                             pInfo->pSortInputBlock, pTaskInfo->id.str);

  tsortSetFetchRawDataFp(pInfo->pSortHandle, getTableDataBlock, NULL, NULL);

  size_t numReaders = taosArrayGetSize(pInfo->dataReaders);
  for (int32_t i = 0; i < numReaders; ++i) {
    STableMergeScanSortSourceParam param = {0};
    param.readerIdx = i;
    param.pOperator = pOperator;
    param.inputBlock = createOneDataBlock(pInfo->pResBlock, false);
    taosArrayPush(pInfo->sortSourceParams, &param);
  }

  for (int32_t i = 0; i < numReaders; ++i) {
    SSortSource*                    ps = taosMemoryCalloc(1, sizeof(SSortSource));
    STableMergeScanSortSourceParam* param = taosArrayGet(pInfo->sortSourceParams, i);
    ps->param = param;
    tsortAddSource(pInfo->pSortHandle, ps);
  }

  int32_t code = tsortOpen(pInfo->pSortHandle);

  if (code != TSDB_CODE_SUCCESS) {
    T_LONG_JMP(pTaskInfo->env, terrno);
  }

  return TSDB_CODE_SUCCESS;
}

int32_t stopGroupTableMergeScan(SOperatorInfo* pOperator) {
  STableMergeScanInfo* pInfo = pOperator->info;
  SExecTaskInfo*       pTaskInfo = pOperator->pTaskInfo;

  size_t numReaders = taosArrayGetSize(pInfo->dataReaders);

  SSortExecInfo sortExecInfo = tsortGetSortExecInfo(pInfo->pSortHandle);
  pInfo->sortExecInfo.sortMethod = sortExecInfo.sortMethod;
  pInfo->sortExecInfo.sortBuffer = sortExecInfo.sortBuffer;
  pInfo->sortExecInfo.loops += sortExecInfo.loops;
  pInfo->sortExecInfo.readBytes += sortExecInfo.readBytes;
  pInfo->sortExecInfo.writeBytes += sortExecInfo.writeBytes;

  for (int32_t i = 0; i < numReaders; ++i) {
    STableMergeScanSortSourceParam* param = taosArrayGet(pInfo->sortSourceParams, i);
    blockDataDestroy(param->inputBlock);
  }
  taosArrayClear(pInfo->sortSourceParams);

  tsortDestroySortHandle(pInfo->pSortHandle);

  for (int32_t i = 0; i < numReaders; ++i) {
    STsdbReader* reader = taosArrayGetP(pInfo->dataReaders, i);
    tsdbReaderClose(reader);
  }
  taosArrayDestroy(pInfo->dataReaders);
  pInfo->dataReaders = NULL;
  return TSDB_CODE_SUCCESS;
}

SSDataBlock* getSortedTableMergeScanBlockData(SSortHandle* pHandle, SSDataBlock* pResBlock, int32_t capacity,
                                              SOperatorInfo* pOperator) {
  STableMergeScanInfo* pInfo = pOperator->info;
  SExecTaskInfo*       pTaskInfo = pOperator->pTaskInfo;

  blockDataCleanup(pResBlock);
  blockDataEnsureCapacity(pResBlock, capacity);

  while (1) {
    STupleHandle* pTupleHandle = tsortNextTuple(pHandle);
    if (pTupleHandle == NULL) {
      break;
    }

    appendOneRowToDataBlock(pResBlock, pTupleHandle);
    if (pResBlock->info.rows >= capacity) {
      break;
    }
  }

  qDebug("%s get sorted row blocks, rows:%d", GET_TASKID(pTaskInfo), pResBlock->info.rows);
  applyLimitOffset(&pInfo->limitInfo, pResBlock, pTaskInfo, pOperator);
  pInfo->limitInfo.numOfOutputRows += pResBlock->info.rows;

  return (pResBlock->info.rows > 0) ? pResBlock : NULL;
}

SSDataBlock* doTableMergeScan(SOperatorInfo* pOperator) {
  if (pOperator->status == OP_EXEC_DONE) {
    return NULL;
  }

  SExecTaskInfo*       pTaskInfo = pOperator->pTaskInfo;
  STableMergeScanInfo* pInfo = pOperator->info;

  int32_t code = pOperator->fpSet._openFn(pOperator);
  if (code != TSDB_CODE_SUCCESS) {
    T_LONG_JMP(pTaskInfo->env, code);
  }

  size_t tableListSize = taosArrayGetSize(pInfo->tableListInfo->pTableList);
  if (!pInfo->hasGroupId) {
    pInfo->hasGroupId = true;

    if (tableListSize == 0) {
      doSetOperatorCompleted(pOperator);
      return NULL;
    }
    pInfo->tableStartIndex = 0;
    pInfo->groupId = ((STableKeyInfo*)taosArrayGet(pInfo->tableListInfo->pTableList, pInfo->tableStartIndex))->groupId;
    startGroupTableMergeScan(pOperator);
  }

  SSDataBlock* pBlock = NULL;
  while (pInfo->tableStartIndex < tableListSize) {
    pBlock = getSortedTableMergeScanBlockData(pInfo->pSortHandle, pInfo->pResBlock, pOperator->resultInfo.capacity,
                                              pOperator);
    if (pBlock != NULL) {
      pBlock->info.groupId = pInfo->groupId;
      pOperator->resultInfo.totalRows += pBlock->info.rows;
      return pBlock;
    } else {
      stopGroupTableMergeScan(pOperator);
      if (pInfo->tableEndIndex >= tableListSize - 1) {
        doSetOperatorCompleted(pOperator);
        break;
      }
      pInfo->tableStartIndex = pInfo->tableEndIndex + 1;
      pInfo->groupId =
          ((STableKeyInfo*)taosArrayGet(pInfo->tableListInfo->pTableList, pInfo->tableStartIndex))->groupId;
      startGroupTableMergeScan(pOperator);
    }
  }

  return pBlock;
}

void destroyTableMergeScanOperatorInfo(void* param) {
  STableMergeScanInfo* pTableScanInfo = (STableMergeScanInfo*)param;
  cleanupQueryTableDataCond(&pTableScanInfo->cond);
  taosArrayDestroy(pTableScanInfo->sortSourceParams);

  for (int32_t i = 0; i < taosArrayGetSize(pTableScanInfo->dataReaders); ++i) {
    STsdbReader* reader = taosArrayGetP(pTableScanInfo->dataReaders, i);
    tsdbReaderClose(reader);
  }
  taosArrayDestroy(pTableScanInfo->dataReaders);

  if (pTableScanInfo->matchInfo.pList != NULL) {
    taosArrayDestroy(pTableScanInfo->matchInfo.pList);
  }

  pTableScanInfo->pResBlock = blockDataDestroy(pTableScanInfo->pResBlock);
  pTableScanInfo->pSortInputBlock = blockDataDestroy(pTableScanInfo->pSortInputBlock);

  taosArrayDestroy(pTableScanInfo->pSortInfo);
  cleanupExprSupp(&pTableScanInfo->pseudoSup);

  taosMemoryFreeClear(pTableScanInfo->rowEntryInfoOffset);
  taosMemoryFreeClear(param);
}

typedef struct STableMergeScanExecInfo {
  SFileBlockLoadRecorder blockRecorder;
  SSortExecInfo          sortExecInfo;
} STableMergeScanExecInfo;

int32_t getTableMergeScanExplainExecInfo(SOperatorInfo* pOptr, void** pOptrExplain, uint32_t* len) {
  ASSERT(pOptr != NULL);
  // TODO: merge these two info into one struct
  STableMergeScanExecInfo* execInfo = taosMemoryCalloc(1, sizeof(STableMergeScanExecInfo));
  STableMergeScanInfo*     pInfo = pOptr->info;
  execInfo->blockRecorder = pInfo->readRecorder;
  execInfo->sortExecInfo = pInfo->sortExecInfo;

  *pOptrExplain = execInfo;
  *len = sizeof(STableMergeScanExecInfo);

  return TSDB_CODE_SUCCESS;
}

int32_t compareTableKeyInfoByGid(const void* p1, const void* p2) {
  const STableKeyInfo* info1 = p1;
  const STableKeyInfo* info2 = p2;
  if (info1->groupId < info2->groupId) {
    return -1;
  } else if (info1->groupId > info2->groupId) {
    return 1;
  } else {
    return 0;
  }
}

SOperatorInfo* createTableMergeScanOperatorInfo(STableScanPhysiNode* pTableScanNode, STableListInfo* pTableListInfo,
                                                SReadHandle* readHandle, SExecTaskInfo* pTaskInfo) {
  STableMergeScanInfo* pInfo = taosMemoryCalloc(1, sizeof(STableMergeScanInfo));
  SOperatorInfo*       pOperator = taosMemoryCalloc(1, sizeof(SOperatorInfo));
  if (pInfo == NULL || pOperator == NULL) {
    goto _error;
  }

  if (pTableScanNode->pGroupTags) {
    taosArraySort(pTableListInfo->pTableList, compareTableKeyInfoByGid);
  }

  SDataBlockDescNode* pDescNode = pTableScanNode->scan.node.pOutputDataBlockDesc;

  int32_t numOfCols = 0;
  int32_t code = extractColMatchInfo(pTableScanNode->scan.pScanCols, pDescNode, &numOfCols, COL_MATCH_FROM_COL_ID,
                                     &pInfo->matchInfo);

  code = initQueryTableDataCond(&pInfo->cond, pTableScanNode);
  if (code != TSDB_CODE_SUCCESS) {
    taosArrayDestroy(pInfo->matchInfo.pList);
    goto _error;
  }

  if (pTableScanNode->scan.pScanPseudoCols != NULL) {
    SExprSupp* pSup = &pInfo->pseudoSup;
    pSup->pExprInfo = createExprInfo(pTableScanNode->scan.pScanPseudoCols, NULL, &pSup->numOfExprs);
    pSup->pCtx = createSqlFunctionCtx(pSup->pExprInfo, pSup->numOfExprs, &pSup->rowEntryInfoOffset);
  }

  pInfo->scanInfo = (SScanInfo){.numOfAsc = pTableScanNode->scanSeq[0], .numOfDesc = pTableScanNode->scanSeq[1]};

  pInfo->readHandle = *readHandle;
  pInfo->interval = extractIntervalInfo(pTableScanNode);
  pInfo->sample.sampleRatio = pTableScanNode->ratio;
  pInfo->sample.seed = taosGetTimestampSec();
  pInfo->dataBlockLoadFlag = pTableScanNode->dataRequired;
  pInfo->pFilterNode = pTableScanNode->scan.node.pConditions;
  pInfo->tableListInfo = pTableListInfo;
  pInfo->scanFlag = MAIN_SCAN;

  pInfo->pResBlock = createResDataBlock(pDescNode);
  pInfo->sortSourceParams = taosArrayInit(64, sizeof(STableMergeScanSortSourceParam));

  pInfo->pSortInfo = generateSortByTsInfo(pInfo->matchInfo.pList, pInfo->cond.order);
  pInfo->pSortInputBlock = createOneDataBlock(pInfo->pResBlock, false);
  initLimitInfo(pTableScanNode->scan.node.pLimit, pTableScanNode->scan.node.pSlimit, &pInfo->limitInfo);

  int32_t rowSize = pInfo->pResBlock->info.rowSize;
  pInfo->bufPageSize = getProperSortPageSize(rowSize);

  pOperator->name = "TableMergeScanOperator";
  pOperator->operatorType = QUERY_NODE_PHYSICAL_PLAN_TABLE_MERGE_SCAN;
  pOperator->blocking = false;
  pOperator->status = OP_NOT_OPENED;
  pOperator->info = pInfo;
  pOperator->exprSupp.numOfExprs = numOfCols;
  pOperator->pTaskInfo = pTaskInfo;
  initResultSizeInfo(&pOperator->resultInfo, 1024);

  pOperator->fpSet = createOperatorFpSet(operatorDummyOpenFn, doTableMergeScan, NULL, NULL,
                                         destroyTableMergeScanOperatorInfo, getTableMergeScanExplainExecInfo);
  pOperator->cost.openCost = 0;
  return pOperator;

_error:
  pTaskInfo->code = TSDB_CODE_OUT_OF_MEMORY;
  taosMemoryFree(pInfo);
  taosMemoryFree(pOperator);
  return NULL;
}<|MERGE_RESOLUTION|>--- conflicted
+++ resolved
@@ -2355,14 +2355,9 @@
     if (pHandle->initTableReader) {
       pTSInfo->scanMode = TABLE_SCAN__TABLE_ORDER;
       pTSInfo->dataReader = NULL;
-<<<<<<< HEAD
       if (tsdbReaderOpen(pHandle->vnode, &pTSInfo->cond, pList, num, &pTSInfo->dataReader, NULL) < 0) {
-        ASSERT(0);
-=======
-      if (tsdbReaderOpen(pHandle->vnode, &pTSInfo->cond, tableList, &pTSInfo->dataReader, NULL) < 0) {
         terrno = TSDB_CODE_OUT_OF_MEMORY;
         goto _error;
->>>>>>> 4e190d97
       }
     }
 
