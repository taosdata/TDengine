--- conflicted
+++ resolved
@@ -3509,12 +3509,8 @@
     }
 
     pInfo->base.readRecorder.elapsedTime += (taosGetTimestampUs() - st) / 1000.0;
-<<<<<<< HEAD
 
     return pSortInputBlk;
-=======
-    return pBlock;
->>>>>>> bf151eaf
   }
 
   return NULL;
@@ -3949,23 +3945,14 @@
   }
   pInfo->pReaderBlock = createOneDataBlock(pInfo->pResBlock, false);
 
-<<<<<<< HEAD
   int32_t  rowSize = pInfo->pSortInputBlock->info.rowSize;
   uint32_t nCols = taosArrayGetSize(pInfo->pSortInputBlock->pDataBlock);
   pInfo->bufPageSize = getProperSortPageSize(pInfo->pSortInputBlock->info.rowSize, nCols);
-
-  pInfo->filesetDelimited = pTableScanNode->filesetDelimited;
-
-=======
-  int32_t  rowSize = pInfo->pResBlock->info.rowSize;
-  uint32_t nCols = taosArrayGetSize(pInfo->pResBlock->pDataBlock);
-  pInfo->bufPageSize = getProperSortPageSize(rowSize, nCols);
   if (!tsExperimental) {
     pInfo->filesetDelimited = false;
   } else {
     pInfo->filesetDelimited = pTableScanNode->filesetDelimited;
   }
->>>>>>> bf151eaf
   setOperatorInfo(pOperator, "TableMergeScanOperator", QUERY_NODE_PHYSICAL_PLAN_TABLE_MERGE_SCAN, false, OP_NOT_OPENED,
                   pInfo, pTaskInfo);
   pOperator->exprSupp.numOfExprs = numOfCols;
