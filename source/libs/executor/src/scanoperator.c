--- conflicted
+++ resolved
@@ -1608,22 +1608,11 @@
   qDebug("start to exec queue scan, %s", id);
 
   if (pTaskInfo->streamInfo.submit.msgStr != NULL) {
-<<<<<<< HEAD
     if (pInfo->tqReader->msg2.msgStr == NULL) {
       SPackedData submit = pTaskInfo->streamInfo.submit;
       if (tqReaderSetSubmitReq2(pInfo->tqReader, submit.msgStr, submit.msgLen, submit.ver) < 0) {
         qError("submit msg messed up when initing stream submit block %p", submit.msgStr);
         return NULL;
-=======
-
-    if (pInfo->tqReader->msg2.msgStr == NULL) {
-      SPackedData submit = pTaskInfo->streamInfo.submit;
-      if (tqReaderSetSubmitReq2(pInfo->tqReader, submit.msgStr, submit.msgLen, submit.ver) < 0) {
-        qError("submit msg messed up when initing stream submit block %p, %s", submit.msgStr, id);
-        pInfo->tqReader->msg2 = (SPackedData){0};
-        pInfo->tqReader->setMsg = 0;
-        ASSERT(0);
->>>>>>> d2d3fc14
       }
     }
 
@@ -1654,34 +1643,10 @@
   if (pTaskInfo->streamInfo.currentOffset.type == TMQ_OFFSET__SNAPSHOT_DATA) {
     SSDataBlock* pResult = doTableScan(pInfo->pTableScanOp);
     if (pResult && pResult->info.rows > 0) {
-<<<<<<< HEAD
-      qDebug("queue scan tsdb return %d rows min:%" PRId64 " max:%" PRId64 " wal curVersion:%" PRId64, pResult->info.rows,
+      qDebug("queue scan tsdb return %"PRId64" rows min:%" PRId64 " max:%" PRId64 " wal curVersion:%" PRId64, pResult->info.rows,
              pResult->info.window.skey, pResult->info.window.ekey, pInfo->tqReader->pWalReader->curVersion);
       tqOffsetResetToData(&pTaskInfo->streamInfo.currentOffset, pResult->info.id.uid, pResult->info.window.ekey);
       return pResult;
-=======
-      qDebug("queue scan tsdb return %" PRId64 " rows min:%" PRId64 " max:%" PRId64 " wal curVersion:%" PRId64" %s", pResult->info.rows,
-             pResult->info.window.skey, pResult->info.window.ekey, pInfo->tqReader->pWalReader->curVersion, id);
-      pTaskInfo->streamInfo.returned = 1;
-      return pResult;
-    } else {
-      // no data has return already, try to extract data in the WAL
-      if (!pTaskInfo->streamInfo.returned) {
-        STableScanInfo* pTSInfo = pInfo->pTableScanOp->info;
-        tsdbReaderClose(pTSInfo->base.dataReader);
-
-        pTSInfo->base.dataReader = NULL;
-        tqOffsetResetToLog(&pTaskInfo->streamInfo.prepareStatus, pTaskInfo->streamInfo.snapshotVer);
-
-        qDebug("queue scan tsdb over, switch to wal ver:%" PRId64 " %s", pTaskInfo->streamInfo.snapshotVer + 1, id);
-        if (tqSeekVer(pInfo->tqReader, pTaskInfo->streamInfo.snapshotVer + 1, pTaskInfo->id.str) < 0) {
-          tqOffsetResetToLog(&pTaskInfo->streamInfo.lastStatus, pTaskInfo->streamInfo.snapshotVer);
-          return NULL;
-        }
-      } else {
-        return NULL;
-      }
->>>>>>> d2d3fc14
     }
     STableScanInfo* pTSInfo = pInfo->pTableScanOp->info;
     tsdbReaderClose(pTSInfo->base.dataReader);
@@ -1696,54 +1661,24 @@
   if (pTaskInfo->streamInfo.currentOffset.type == TMQ_OFFSET__LOG) {
     while (1) {
       SFetchRet ret = {0};
-<<<<<<< HEAD
       tqNextBlock(pInfo->tqReader, &ret);
       tqOffsetResetToLog(&pTaskInfo->streamInfo.currentOffset, pInfo->tqReader->pWalReader->curVersion - 1); //curVersion move to next, so currentOffset = curVersion - 1
-=======
-      if (tqNextBlock(pInfo->tqReader, &ret) < 0) {
-        // if the end is reached, terrno is 0
-        if (terrno != 0) {
-          qError("failed to get next log block since %s, %s", terrstr(), id);
-        }
-      }
->>>>>>> d2d3fc14
 
       if (ret.fetchType == FETCH_TYPE__DATA) {
-        qDebug("doQueueScan get data from log %d rows, version:%" PRId64, pInfo->pRes->info.rows, pTaskInfo->streamInfo.currentOffset.version);
+        qDebug("doQueueScan get data from log %"PRId64" rows, version:%" PRId64, pInfo->pRes->info.rows, pTaskInfo->streamInfo.currentOffset.version);
         blockDataCleanup(pInfo->pRes);
         setBlockIntoRes(pInfo, &ret.data, true);
         if (pInfo->pRes->info.rows > 0) {
-<<<<<<< HEAD
-          qDebug("doQueueScan get data from log %d rows, return, version:%" PRId64, pInfo->pRes->info.rows, pTaskInfo->streamInfo.currentOffset.version);
+          qDebug("doQueueScan get data from log %"PRId64" rows, return, version:%" PRId64, pInfo->pRes->info.rows, pTaskInfo->streamInfo.currentOffset.version);
           return pInfo->pRes;
         }
       }else if(ret.fetchType == FETCH_TYPE__NONE){
         qDebug("doQueueScan get none from log, return, version:%" PRId64, pTaskInfo->streamInfo.currentOffset.version);
-=======
-          pOperator->status = OP_EXEC_RECV;
-          qDebug("queue scan log return %" PRId64 " rows", pInfo->pRes->info.rows);
-          return pInfo->pRes;
-        }
-      } else if (ret.fetchType == FETCH_TYPE__META) {
-        qError("unexpected ret.fetchType:%d", ret.fetchType);
-        continue;
-      } else if (ret.fetchType == FETCH_TYPE__NONE ||
-                 (ret.fetchType == FETCH_TYPE__SEP && pOperator->status == OP_EXEC_RECV)) {
-        pTaskInfo->streamInfo.lastStatus = ret.offset;
-        char formatBuf[80];
-        tFormatOffset(formatBuf, 80, &ret.offset);
-        qDebug("queue scan log return null, offset %s", formatBuf);
-        pOperator->status = OP_OPENED;
->>>>>>> d2d3fc14
         return NULL;
       }
     }
   } else {
-<<<<<<< HEAD
     qError("unexpected streamInfo prepare type: %d", pTaskInfo->streamInfo.currentOffset.type);
-=======
-    qError("unexpected streamInfo prepare type: %d %s", pTaskInfo->streamInfo.prepareStatus.type, id);
->>>>>>> d2d3fc14
     return NULL;
   }
 }
