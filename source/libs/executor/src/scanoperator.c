/*
 * Copyright (c) 2019 TAOS Data, Inc. <jhtao@taosdata.com>
 *
 * This program is free software: you can use, redistribute, and/or modify
 * it under the terms of the GNU Affero General Public License, version 3
 * or later ("AGPL"), as published by the Free Software Foundation.
 *
 * This program is distributed in the hope that it will be useful, but WITHOUT
 * ANY WARRANTY; without even the implied warranty of MERCHANTABILITY or
 * FITNESS FOR A PARTICULAR PURPOSE.
 *
 * You should have received a copy of the GNU Affero General Public License
 * along with this program. If not, see <http://www.gnu.org/licenses/>.
 */

#include <vnode.h>
#include "filter.h"
#include "function.h"
#include "functionMgt.h"
#include "os.h"
#include "querynodes.h"
#include "systable.h"
#include "tglobal.h"
#include "tname.h"
#include "ttime.h"

#include "tdatablock.h"
#include "tmsg.h"

#include "executorimpl.h"
#include "query.h"
#include "tcompare.h"
#include "thash.h"
#include "ttypes.h"
#include "vnode.h"

#include "executorInt.h"

#define SET_REVERSE_SCAN_FLAG(_info) ((_info)->scanFlag = REVERSE_SCAN)
#define SWITCH_ORDER(n)              (((n) = ((n) == TSDB_ORDER_ASC) ? TSDB_ORDER_DESC : TSDB_ORDER_ASC))

static int32_t buildSysDbTableInfo(const SSysTableScanInfo* pInfo, int32_t capacity);
static int32_t buildDbTableInfoBlock(const SSDataBlock* p, const SSysTableMeta* pSysDbTableMeta, size_t size,
                                     const char* dbName);

static void addTagPseudoColumnData(SReadHandle* pHandle, SExprInfo* pPseudoExpr, int32_t numOfPseudoExpr,
                                   SSDataBlock* pBlock);
static bool processBlockWithProbability(const SSampleExecInfo* pInfo);

bool processBlockWithProbability(const SSampleExecInfo* pInfo) {
#if 0
  if (pInfo->sampleRatio == 1) {
    return true;
  }

  uint32_t val = taosRandR((uint32_t*) &pInfo->seed);
  return (val % ((uint32_t)(1/pInfo->sampleRatio))) == 0;
#else
  return true;
#endif
}

static void switchCtxOrder(SqlFunctionCtx* pCtx, int32_t numOfOutput) {
  for (int32_t i = 0; i < numOfOutput; ++i) {
    SWITCH_ORDER(pCtx[i].order);
  }
}

static void setupQueryRangeForReverseScan(STableScanInfo* pTableScanInfo) {
#if 0
  int32_t numOfGroups = (int32_t)(GET_NUM_OF_TABLEGROUP(pRuntimeEnv));
  for(int32_t i = 0; i < numOfGroups; ++i) {
    SArray *group = GET_TABLEGROUP(pRuntimeEnv, i);
    SArray *tableKeyGroup = taosArrayGetP(pQueryAttr->tableGroupInfo.pGroupList, i);

    size_t t = taosArrayGetSize(group);
    for (int32_t j = 0; j < t; ++j) {
      STableQueryInfo *pCheckInfo = taosArrayGetP(group, j);
      updateTableQueryInfoForReverseScan(pCheckInfo);

      // update the last key in tableKeyInfo list, the tableKeyInfo is used to build the tsdbQueryHandle and decide
      // the start check timestamp of tsdbQueryHandle
//      STableKeyInfo *pTableKeyInfo = taosArrayGet(tableKeyGroup, j);
//      pTableKeyInfo->lastKey = pCheckInfo->lastKey;
//
//      assert(pCheckInfo->pTable == pTableKeyInfo->pTable);
    }
  }
#endif
}

static void getNextTimeWindow(SInterval* pInterval, STimeWindow* tw, int32_t order) {
  int32_t factor = GET_FORWARD_DIRECTION_FACTOR(order);
  if (pInterval->intervalUnit != 'n' && pInterval->intervalUnit != 'y') {
    tw->skey += pInterval->sliding * factor;
    tw->ekey = tw->skey + pInterval->interval - 1;
    return;
  }

  int64_t key = tw->skey, interval = pInterval->interval;
  // convert key to second
  key = convertTimePrecision(key, pInterval->precision, TSDB_TIME_PRECISION_MILLI) / 1000;

  if (pInterval->intervalUnit == 'y') {
    interval *= 12;
  }

  struct tm tm;
  time_t    t = (time_t)key;
  taosLocalTime(&t, &tm);

  int mon = (int)(tm.tm_year * 12 + tm.tm_mon + interval * factor);
  tm.tm_year = mon / 12;
  tm.tm_mon = mon % 12;
  tw->skey = convertTimePrecision((int64_t)taosMktime(&tm) * 1000L, TSDB_TIME_PRECISION_MILLI, pInterval->precision);

  mon = (int)(mon + interval);
  tm.tm_year = mon / 12;
  tm.tm_mon = mon % 12;
  tw->ekey = convertTimePrecision((int64_t)taosMktime(&tm) * 1000L, TSDB_TIME_PRECISION_MILLI, pInterval->precision);

  tw->ekey -= 1;
}

static bool overlapWithTimeWindow(SInterval* pInterval, SDataBlockInfo* pBlockInfo, int32_t order) {
  STimeWindow w = {0};

  // 0 by default, which means it is not a interval operator of the upstream operator.
  if (pInterval->interval == 0) {
    return false;
  }

  if (order == TSDB_ORDER_ASC) {
    getAlignQueryTimeWindow(pInterval, pInterval->precision, pBlockInfo->window.skey, &w);
    assert(w.ekey >= pBlockInfo->window.skey);

    if (w.ekey < pBlockInfo->window.ekey) {
      return true;
    }

    while (1) {
      getNextTimeWindow(pInterval, &w, order);
      if (w.skey > pBlockInfo->window.ekey) {
        break;
      }

      assert(w.ekey > pBlockInfo->window.ekey);
      if (w.skey <= pBlockInfo->window.ekey && w.skey > pBlockInfo->window.skey) {
        return true;
      }
    }
  } else {
    getAlignQueryTimeWindow(pInterval, pInterval->precision, pBlockInfo->window.ekey, &w);
    assert(w.skey <= pBlockInfo->window.ekey);

    if (w.skey > pBlockInfo->window.skey) {
      return true;
    }

    while (1) {
      getNextTimeWindow(pInterval, &w, order);
      if (w.ekey < pBlockInfo->window.skey) {
        break;
      }

      assert(w.skey < pBlockInfo->window.skey);
      if (w.ekey < pBlockInfo->window.ekey && w.ekey >= pBlockInfo->window.skey) {
        return true;
      }
    }
  }

  return false;
}

static int32_t loadDataBlock(SOperatorInfo* pOperator, STableScanInfo* pTableScanInfo, SSDataBlock* pBlock,
                             uint32_t* status) {
  SExecTaskInfo*  pTaskInfo = pOperator->pTaskInfo;
  STableScanInfo* pInfo = pOperator->info;

  SFileBlockLoadRecorder* pCost = &pTableScanInfo->readRecorder;

  pCost->totalBlocks += 1;
  pCost->totalRows += pBlock->info.rows;

  *status = pInfo->dataBlockLoadFlag;
  if (pTableScanInfo->pFilterNode != NULL ||
      overlapWithTimeWindow(&pTableScanInfo->interval, &pBlock->info, pTableScanInfo->cond.order)) {
    (*status) = FUNC_DATA_REQUIRED_DATA_LOAD;
  }

  SDataBlockInfo* pBlockInfo = &pBlock->info;
  taosMemoryFreeClear(pBlock->pBlockAgg);

  if (*status == FUNC_DATA_REQUIRED_FILTEROUT) {
    qDebug("%s data block filter out, brange:%" PRId64 "-%" PRId64 ", rows:%d", GET_TASKID(pTaskInfo),
           pBlockInfo->window.skey, pBlockInfo->window.ekey, pBlockInfo->rows);
    pCost->filterOutBlocks += 1;
    return TSDB_CODE_SUCCESS;
  } else if (*status == FUNC_DATA_REQUIRED_NOT_LOAD) {
    qDebug("%s data block skipped, brange:%" PRId64 "-%" PRId64 ", rows:%d", GET_TASKID(pTaskInfo),
           pBlockInfo->window.skey, pBlockInfo->window.ekey, pBlockInfo->rows);
    pCost->skipBlocks += 1;

    // clear all data in pBlock that are set when handing the previous block
    for (int32_t i = 0; i < pBlockInfo->numOfCols; ++i) {
      SColumnInfoData* pcol = taosArrayGet(pBlock->pDataBlock, i);
      pcol->pData = NULL;
    }

    return TSDB_CODE_SUCCESS;
  } else if (*status == FUNC_DATA_REQUIRED_STATIS_LOAD) {
    pCost->loadBlockStatis += 1;

    bool             allColumnsHaveAgg = true;
    SColumnDataAgg** pColAgg = NULL;
    tsdbRetrieveDataBlockStatisInfo(pTableScanInfo->dataReader, &pColAgg, &allColumnsHaveAgg);

    if (allColumnsHaveAgg == true) {
      int32_t numOfCols = pBlock->info.numOfCols;

      // todo create this buffer during creating operator
      if (pBlock->pBlockAgg == NULL) {
        pBlock->pBlockAgg = taosMemoryCalloc(numOfCols, POINTER_BYTES);
      }

      for (int32_t i = 0; i < numOfCols; ++i) {
        SColMatchInfo* pColMatchInfo = taosArrayGet(pTableScanInfo->pColMatchInfo, i);
        if (!pColMatchInfo->output) {
          continue;
        }
        pBlock->pBlockAgg[pColMatchInfo->targetSlotId] = pColAgg[i];
      }

      return TSDB_CODE_SUCCESS;
    } else {  // failed to load the block sma data, data block statistics does not exist, load data block instead
      *status = FUNC_DATA_REQUIRED_DATA_LOAD;
    }
  }

  ASSERT(*status == FUNC_DATA_REQUIRED_DATA_LOAD);

  // todo filter data block according to the block sma data firstly
#if 0
  if (!doFilterByBlockStatistics(pBlock->pBlockStatis, pTableScanInfo->pCtx, pBlockInfo->rows)) {
    pCost->filterOutBlocks += 1;
    qDebug("%s data block filter out, brange:%" PRId64 "-%" PRId64 ", rows:%d", GET_TASKID(pTaskInfo), pBlockInfo->window.skey,
           pBlockInfo->window.ekey, pBlockInfo->rows);
    (*status) = FUNC_DATA_REQUIRED_FILTEROUT;
    return TSDB_CODE_SUCCESS;
  }
#endif

  pCost->totalCheckedRows += pBlock->info.rows;
  pCost->loadBlocks += 1;

  SArray* pCols = tsdbRetrieveDataBlock(pTableScanInfo->dataReader, NULL);
  if (pCols == NULL) {
    return terrno;
  }

  relocateColumnData(pBlock, pTableScanInfo->pColMatchInfo, pCols);

  // currently only the tbname pseudo column
  if (pTableScanInfo->pseudoSup.numOfExprs > 0) {
    SExprSupp* pSup = &pTableScanInfo->pseudoSup;
    addTagPseudoColumnData(&pTableScanInfo->readHandle, pSup->pExprInfo, pSup->numOfExprs, pBlock);
  }

  int64_t st = taosGetTimestampMs();
  doFilter(pTableScanInfo->pFilterNode, pBlock);

  int64_t et = taosGetTimestampMs();
  pTableScanInfo->readRecorder.filterTime += (et - st);

  if (pBlock->info.rows == 0) {
    pCost->filterOutBlocks += 1;
    qDebug("%s data block filter out, brange:%" PRId64 "-%" PRId64 ", rows:%d", GET_TASKID(pTaskInfo),
           pBlockInfo->window.skey, pBlockInfo->window.ekey, pBlockInfo->rows);
  }

  return TSDB_CODE_SUCCESS;
}

static void prepareForDescendingScan(STableScanInfo* pTableScanInfo, SqlFunctionCtx* pCtx, int32_t numOfOutput) {
  SET_REVERSE_SCAN_FLAG(pTableScanInfo);

  switchCtxOrder(pCtx, numOfOutput);
  //  setupQueryRangeForReverseScan(pTableScanInfo);

  pTableScanInfo->cond.order = TSDB_ORDER_DESC;
  for (int32_t i = 0; i < pTableScanInfo->cond.numOfTWindows; ++i) {
    STimeWindow* pTWindow = &pTableScanInfo->cond.twindows[i];
    TSWAP(pTWindow->skey, pTWindow->ekey);
  }

  SQueryTableDataCond* pCond = &pTableScanInfo->cond;
  taosqsort(pCond->twindows, pCond->numOfTWindows, sizeof(STimeWindow), pCond, compareTimeWindow);
}

void addTagPseudoColumnData(SReadHandle* pHandle, SExprInfo* pPseudoExpr, int32_t numOfPseudoExpr,
                            SSDataBlock* pBlock) {
  // currently only the tbname pseudo column
  if (numOfPseudoExpr == 0) {
    return;
  }

  SMetaReader mr = {0};
  metaReaderInit(&mr, pHandle->meta, 0);
  metaGetTableEntryByUid(&mr, pBlock->info.uid);

  for (int32_t j = 0; j < numOfPseudoExpr; ++j) {
    SExprInfo* pExpr = &pPseudoExpr[j];

    int32_t dstSlotId = pExpr->base.resSchema.slotId;

    SColumnInfoData* pColInfoData = taosArrayGet(pBlock->pDataBlock, dstSlotId);

    colInfoDataEnsureCapacity(pColInfoData, 0, pBlock->info.rows);
    colInfoDataCleanup(pColInfoData, pBlock->info.rows);

    int32_t functionId = pExpr->pExpr->_function.functionId;

    // this is to handle the tbname
    if (fmIsScanPseudoColumnFunc(functionId)) {
      setTbNameColData(pHandle->meta, pBlock, pColInfoData, functionId);
    } else {  // these are tags
      STagVal tagVal = {0};
      tagVal.cid = pExpr->base.pParam[0].pCol->colId;
      const char* p = metaGetTableTagVal(&mr.me, pColInfoData->info.type, &tagVal);

      char* data = NULL;
      if (pColInfoData->info.type != TSDB_DATA_TYPE_JSON && p != NULL) {
        data = tTagValToData((const STagVal*)p, false);
      } else {
        data = (char*)p;
      }

      for (int32_t i = 0; i < pBlock->info.rows; ++i) {
        colDataAppend(pColInfoData, i, data, (data == NULL));
      }

      if (data && (pColInfoData->info.type != TSDB_DATA_TYPE_JSON) && p != NULL &&
          IS_VAR_DATA_TYPE(((const STagVal*)p)->type)) {
        taosMemoryFree(data);
      }
    }
  }

  metaReaderClear(&mr);
}

void setTbNameColData(void* pMeta, const SSDataBlock* pBlock, SColumnInfoData* pColInfoData, int32_t functionId) {
  struct SScalarFuncExecFuncs fpSet = {0};
  fmGetScalarFuncExecFuncs(functionId, &fpSet);

  SColumnInfoData infoData = {0};
  infoData.info.type = TSDB_DATA_TYPE_BIGINT;
  infoData.info.bytes = sizeof(uint64_t);
  colInfoDataEnsureCapacity(&infoData, 0, 1);

  colDataAppendInt64(&infoData, 0, (int64_t*)&pBlock->info.uid);
  SScalarParam srcParam = {.numOfRows = pBlock->info.rows, .param = pMeta, .columnData = &infoData};

  SScalarParam param = {.columnData = pColInfoData};
  fpSet.process(&srcParam, 1, &param);
}

static SSDataBlock* doTableScanImpl(SOperatorInfo* pOperator) {
  STableScanInfo* pTableScanInfo = pOperator->info;
  SExecTaskInfo*  pTaskInfo = pOperator->pTaskInfo;
  SSDataBlock*    pBlock = pTableScanInfo->pResBlock;

  int64_t st = taosGetTimestampUs();

  while (tsdbNextDataBlock(pTableScanInfo->dataReader)) {
    if (isTaskKilled(pTaskInfo)) {
      longjmp(pTaskInfo->env, TSDB_CODE_TSC_QUERY_CANCELLED);
    }

    // process this data block based on the probabilities
    bool processThisBlock = processBlockWithProbability(&pTableScanInfo->sample);
    if (!processThisBlock) {
      continue;
    }

    tsdbRetrieveDataBlockInfo(pTableScanInfo->dataReader, &pBlock->info);

    uint32_t status = 0;
    int32_t  code = loadDataBlock(pOperator, pTableScanInfo, pBlock, &status);
    //    int32_t  code = loadDataBlockOnDemand(pOperator->pRuntimeEnv, pTableScanInfo, pBlock, &status);
    if (code != TSDB_CODE_SUCCESS) {
      longjmp(pOperator->pTaskInfo->env, code);
    }

    // current block is filter out according to filter condition, continue load the next block
    if (status == FUNC_DATA_REQUIRED_FILTEROUT || pBlock->info.rows == 0) {
      continue;
    }

    uint64_t* groupId = taosHashGet(pTaskInfo->tableqinfoList.map, &pBlock->info.uid, sizeof(int64_t));
    if (groupId) {
      pBlock->info.groupId = *groupId;
    }

    pOperator->resultInfo.totalRows = pTableScanInfo->readRecorder.totalRows;
    pTableScanInfo->readRecorder.elapsedTime += (taosGetTimestampUs() - st) / 1000.0;

    pOperator->cost.totalCost = pTableScanInfo->readRecorder.elapsedTime;
    return pBlock;
  }
  return NULL;
}

static SSDataBlock* doTableScan(SOperatorInfo* pOperator) {
  STableScanInfo* pTableScanInfo = pOperator->info;
  SExecTaskInfo*  pTaskInfo = pOperator->pTaskInfo;

  // The read handle is not initialized yet, since no qualified tables exists
  if (pTableScanInfo->dataReader == NULL || pOperator->status == OP_EXEC_DONE) {
    return NULL;
  }

  // do the ascending order traverse in the first place.
  while (pTableScanInfo->scanTimes < pTableScanInfo->scanInfo.numOfAsc) {
    while (pTableScanInfo->curTWinIdx < pTableScanInfo->cond.numOfTWindows) {
      SSDataBlock* p = doTableScanImpl(pOperator);
      if (p != NULL) {
        return p;
      }
      pTableScanInfo->curTWinIdx += 1;
      if (pTableScanInfo->curTWinIdx < pTableScanInfo->cond.numOfTWindows) {
        tsdbResetReadHandle(pTableScanInfo->dataReader, &pTableScanInfo->cond, pTableScanInfo->curTWinIdx);
      }
    }

    pTableScanInfo->scanTimes += 1;

    if (pTableScanInfo->scanTimes < pTableScanInfo->scanInfo.numOfAsc) {
      setTaskStatus(pTaskInfo, TASK_NOT_COMPLETED);
      pTableScanInfo->scanFlag = REPEAT_SCAN;
      qDebug("%s start to repeat ascending order scan data blocks due to query func required", GET_TASKID(pTaskInfo));
      for (int32_t i = 0; i < pTableScanInfo->cond.numOfTWindows; ++i) {
        STimeWindow* pWin = &pTableScanInfo->cond.twindows[i];
        qDebug("%s\t qrange:%" PRId64 "-%" PRId64, GET_TASKID(pTaskInfo), pWin->skey, pWin->ekey);
      }
      // do prepare for the next round table scan operation
      tsdbResetReadHandle(pTableScanInfo->dataReader, &pTableScanInfo->cond, 0);
      pTableScanInfo->curTWinIdx = 0;
    }
  }

  int32_t total = pTableScanInfo->scanInfo.numOfAsc + pTableScanInfo->scanInfo.numOfDesc;
  if (pTableScanInfo->scanTimes < total) {
    if (pTableScanInfo->cond.order == TSDB_ORDER_ASC) {
      prepareForDescendingScan(pTableScanInfo, pTableScanInfo->pCtx, pTableScanInfo->numOfOutput);
      tsdbResetReadHandle(pTableScanInfo->dataReader, &pTableScanInfo->cond, 0);
      pTableScanInfo->curTWinIdx = 0;
    }

    qDebug("%s start to descending order scan data blocks due to query func required", GET_TASKID(pTaskInfo));
    for (int32_t i = 0; i < pTableScanInfo->cond.numOfTWindows; ++i) {
      STimeWindow* pWin = &pTableScanInfo->cond.twindows[i];
      qDebug("%s\t qrange:%" PRId64 "-%" PRId64, GET_TASKID(pTaskInfo), pWin->skey, pWin->ekey);
    }

    while (pTableScanInfo->scanTimes < total) {
      while (pTableScanInfo->curTWinIdx < pTableScanInfo->cond.numOfTWindows) {
        SSDataBlock* p = doTableScanImpl(pOperator);
        if (p != NULL) {
          return p;
        }
        pTableScanInfo->curTWinIdx += 1;
        if (pTableScanInfo->curTWinIdx < pTableScanInfo->cond.numOfTWindows) {
          tsdbResetReadHandle(pTableScanInfo->dataReader, &pTableScanInfo->cond, pTableScanInfo->curTWinIdx);
        }
      }

      pTableScanInfo->scanTimes += 1;

      if (pTableScanInfo->scanTimes < total) {
        setTaskStatus(pTaskInfo, TASK_NOT_COMPLETED);
        pTableScanInfo->scanFlag = REPEAT_SCAN;

        qDebug("%s start to repeat descending order scan data blocks due to query func required",
               GET_TASKID(pTaskInfo));
        for (int32_t i = 0; i < pTableScanInfo->cond.numOfTWindows; ++i) {
          STimeWindow* pWin = &pTableScanInfo->cond.twindows[i];
          qDebug("%s\t qrange:%" PRId64 "-%" PRId64, GET_TASKID(pTaskInfo), pWin->skey, pWin->ekey);
        }
        tsdbResetReadHandle(pTableScanInfo->dataReader, &pTableScanInfo->cond, 0);
        pTableScanInfo->curTWinIdx = 0;
      }
    }
  }

  setTaskStatus(pTaskInfo, TASK_COMPLETED);
  return NULL;
}

static int32_t getTableScannerExecInfo(struct SOperatorInfo* pOptr, void** pOptrExplain, uint32_t* len) {
  SFileBlockLoadRecorder* pRecorder = taosMemoryCalloc(1, sizeof(SFileBlockLoadRecorder));
  STableScanInfo*         pTableScanInfo = pOptr->info;
  *pRecorder = pTableScanInfo->readRecorder;
  *pOptrExplain = pRecorder;
  *len = sizeof(SFileBlockLoadRecorder);
  return 0;
}

static void destroyTableScanOperatorInfo(void* param, int32_t numOfOutput) {
  STableScanInfo* pTableScanInfo = (STableScanInfo*)param;
  blockDataDestroy(pTableScanInfo->pResBlock);
  cleanupQueryTableDataCond(&pTableScanInfo->cond);

  tsdbCleanupReadHandle(pTableScanInfo->dataReader);

  if (pTableScanInfo->pColMatchInfo != NULL) {
    taosArrayDestroy(pTableScanInfo->pColMatchInfo);
  }
}

SOperatorInfo* createTableScanOperatorInfo(STableScanPhysiNode* pTableScanNode, tsdbReaderT pDataReader,
                                           SReadHandle* readHandle, SExecTaskInfo* pTaskInfo) {
  STableScanInfo* pInfo = taosMemoryCalloc(1, sizeof(STableScanInfo));
  SOperatorInfo*  pOperator = taosMemoryCalloc(1, sizeof(SOperatorInfo));
  if (pInfo == NULL || pOperator == NULL) {
    goto _error;
  }

  // taosSsleep(20);

  SDataBlockDescNode* pDescNode = pTableScanNode->scan.node.pOutputDataBlockDesc;

  int32_t numOfCols = 0;
  SArray* pColList = extractColMatchInfo(pTableScanNode->scan.pScanCols, pDescNode, &numOfCols, COL_MATCH_FROM_COL_ID);

  int32_t code = initQueryTableDataCond(&pInfo->cond, pTableScanNode);
  if (code != TSDB_CODE_SUCCESS) {
    goto _error;
  }

  if (pTableScanNode->scan.pScanPseudoCols != NULL) {
    SExprSupp* pSup = &pInfo->pseudoSup;
    pSup->pExprInfo = createExprInfo(pTableScanNode->scan.pScanPseudoCols, NULL, &pSup->numOfExprs);
    pSup->pCtx = createSqlFunctionCtx(pSup->pExprInfo, pSup->numOfExprs, &pSup->rowEntryInfoOffset);
  }

  pInfo->scanInfo = (SScanInfo){.numOfAsc = pTableScanNode->scanSeq[0], .numOfDesc = pTableScanNode->scanSeq[1]};
  //    pInfo->scanInfo = (SScanInfo){.numOfAsc = 0, .numOfDesc = 1}; // for debug purpose

  pInfo->readHandle = *readHandle;
  pInfo->interval = extractIntervalInfo(pTableScanNode);
  pInfo->sample.sampleRatio = pTableScanNode->ratio;
  pInfo->sample.seed = taosGetTimestampSec();

  pInfo->dataBlockLoadFlag = pTableScanNode->dataRequired;
  pInfo->pResBlock = createResDataBlock(pDescNode);
  pInfo->pFilterNode = pTableScanNode->scan.node.pConditions;
  pInfo->dataReader = pDataReader;
  pInfo->scanFlag = MAIN_SCAN;
  pInfo->pColMatchInfo = pColList;
  pInfo->curTWinIdx = 0;

  pOperator->name = "TableScanOperator";  // for debug purpose
  pOperator->operatorType = QUERY_NODE_PHYSICAL_PLAN_TABLE_SCAN;
  pOperator->blocking = false;
  pOperator->status = OP_NOT_OPENED;
  pOperator->info = pInfo;
  pOperator->exprSupp.numOfExprs = numOfCols;
  pOperator->pTaskInfo = pTaskInfo;

  pOperator->fpSet = createOperatorFpSet(operatorDummyOpenFn, doTableScan, NULL, NULL, destroyTableScanOperatorInfo,
                                         NULL, NULL, getTableScannerExecInfo);

  // for non-blocking operator, the open cost is always 0
  pOperator->cost.openCost = 0;
  return pOperator;

_error:
  taosMemoryFreeClear(pInfo);
  taosMemoryFreeClear(pOperator);

  pTaskInfo->code = TSDB_CODE_QRY_OUT_OF_MEMORY;
  return NULL;
}

SOperatorInfo* createTableSeqScanOperatorInfo(void* pReadHandle, SExecTaskInfo* pTaskInfo) {
  STableScanInfo* pInfo = taosMemoryCalloc(1, sizeof(STableScanInfo));
  SOperatorInfo*  pOperator = taosMemoryCalloc(1, sizeof(SOperatorInfo));

  pInfo->dataReader = pReadHandle;
  //  pInfo->prevGroupId       = -1;

  pOperator->name         = "TableSeqScanOperator";
  pOperator->operatorType = QUERY_NODE_PHYSICAL_PLAN_TABLE_SEQ_SCAN;
  pOperator->blocking     = false;
  pOperator->status       = OP_NOT_OPENED;
  pOperator->info         = pInfo;
  pOperator->pTaskInfo    = pTaskInfo;

  pOperator->fpSet = createOperatorFpSet(operatorDummyOpenFn, doTableScanImpl, NULL, NULL, NULL, NULL, NULL, NULL);
  return pOperator;
}

static int32_t doGetTableRowSize(void* pMeta, uint64_t uid) {
  int32_t rowLen = 0;

  SMetaReader mr = {0};
  metaReaderInit(&mr, pMeta, 0);
  metaGetTableEntryByUid(&mr, uid);
  if (mr.me.type == TSDB_SUPER_TABLE) {
    int32_t numOfCols = mr.me.stbEntry.schemaRow.nCols;
    for(int32_t i = 0; i < numOfCols; ++i) {
      rowLen += mr.me.stbEntry.schemaRow.pSchema[i].bytes;
    }
  } else if (mr.me.type == TSDB_CHILD_TABLE) {
    uint64_t suid = mr.me.ctbEntry.suid;
    metaGetTableEntryByUid(&mr, suid);
    int32_t numOfCols = mr.me.stbEntry.schemaRow.nCols;

    for(int32_t i = 0; i < numOfCols; ++i) {
      rowLen += mr.me.stbEntry.schemaRow.pSchema[i].bytes;
    }
  } else if (mr.me.type == TSDB_NORMAL_TABLE) {
    int32_t numOfCols = mr.me.ntbEntry.schemaRow.nCols;
    for(int32_t i = 0; i < numOfCols; ++i) {
      rowLen += mr.me.ntbEntry.schemaRow.pSchema[i].bytes;
    }
  }

  metaReaderClear(&mr);
  return rowLen;
}

static SSDataBlock* doBlockInfoScan(SOperatorInfo* pOperator) {
  if (pOperator->status == OP_EXEC_DONE) {
    return NULL;
  }

  SBlockDistInfo* pBlockScanInfo = pOperator->info;

  STableBlockDistInfo blockDistInfo = {.minRows = INT_MAX, .maxRows = INT_MIN};
  blockDistInfo.rowSize = doGetTableRowSize(pBlockScanInfo->readHandle.meta, pBlockScanInfo->uid);

  tsdbGetFileBlocksDistInfo(pBlockScanInfo->pHandle, &blockDistInfo);
  blockDistInfo.numOfInmemRows = (int32_t)tsdbGetNumOfRowsInMemTable(pBlockScanInfo->pHandle);

  SSDataBlock* pBlock = pBlockScanInfo->pResBlock;

  int32_t slotId = pOperator->exprSupp.pExprInfo->base.resSchema.slotId;
  SColumnInfoData* pColInfo = taosArrayGet(pBlock->pDataBlock, slotId);

  int32_t len = tSerializeBlockDistInfo(NULL, 0, &blockDistInfo);
  char*   p = taosMemoryCalloc(1, len + VARSTR_HEADER_SIZE);
  tSerializeBlockDistInfo(varDataVal(p), len, &blockDistInfo);
  varDataSetLen(p, len);

  blockDataEnsureCapacity(pBlock, 1);
  colDataAppend(pColInfo, 0, p, false);
  taosMemoryFree(p);

  pBlock->info.rows = 1;

  pOperator->status = OP_EXEC_DONE;
  return pBlock;
}

static void destroyBlockDistScanOperatorInfo(void* param, int32_t numOfOutput) {
  SBlockDistInfo* pDistInfo = (SBlockDistInfo*)param;
  blockDataDestroy(pDistInfo->pResBlock);
}

SOperatorInfo* createDataBlockInfoScanOperator(void* dataReader, SReadHandle* readHandle, uint64_t uid,
                                               SBlockDistScanPhysiNode* pBlockScanNode, SExecTaskInfo* pTaskInfo) {
  SBlockDistInfo* pInfo = taosMemoryCalloc(1, sizeof(SBlockDistInfo));
  SOperatorInfo*  pOperator = taosMemoryCalloc(1, sizeof(SOperatorInfo));
  if (pInfo == NULL || pOperator == NULL) {
    pTaskInfo->code = TSDB_CODE_OUT_OF_MEMORY;
    goto _error;
  }

  pInfo->pHandle    = dataReader;
  pInfo->readHandle = *readHandle;
  pInfo->uid        = uid;
  pInfo->pResBlock  = createResDataBlock(pBlockScanNode->node.pOutputDataBlockDesc);

  int32_t numOfCols = 0;
  SExprInfo* pExprInfo = createExprInfo(pBlockScanNode->pScanPseudoCols, NULL, &numOfCols);
  initExprSupp(&pOperator->exprSupp, pExprInfo, numOfCols);

  pOperator->name      = "DataBlockDistScanOperator";
  pOperator->operatorType = QUERY_NODE_PHYSICAL_PLAN_BLOCK_DIST_SCAN;
  pOperator->blocking  = false;
  pOperator->status    = OP_NOT_OPENED;
  pOperator->info      = pInfo;
  pOperator->pTaskInfo = pTaskInfo;

  pOperator->fpSet = createOperatorFpSet(operatorDummyOpenFn, doBlockInfoScan, NULL, NULL,
                                         destroyBlockDistScanOperatorInfo, NULL, NULL, NULL);
  return pOperator;

_error:
  taosMemoryFreeClear(pInfo);
  taosMemoryFreeClear(pOperator);
  return NULL;
}

static void doClearBufferedBlocks(SStreamBlockScanInfo* pInfo) {
  size_t total = taosArrayGetSize(pInfo->pBlockLists);

  pInfo->validBlockIndex = 0;
  for (int32_t i = 0; i < total; ++i) {
    SSDataBlock* p = taosArrayGetP(pInfo->pBlockLists, i);
    blockDataDestroy(p);
  }
  taosArrayClear(pInfo->pBlockLists);
}

static bool isSessionWindow(SStreamBlockScanInfo* pInfo) {
  return pInfo->sessionSup.parentType == QUERY_NODE_PHYSICAL_PLAN_STREAM_SESSION;
}

static bool isStateWindow(SStreamBlockScanInfo* pInfo) {
  return pInfo->sessionSup.parentType == QUERY_NODE_PHYSICAL_PLAN_STREAM_STATE;
}

static bool prepareDataScan(SStreamBlockScanInfo* pInfo) {
  SSDataBlock* pSDB = pInfo->pUpdateRes;
  STimeWindow  win = {
       .skey = INT64_MIN,
       .ekey = INT64_MAX,
  };
  bool needRead = false;
  if (!isStateWindow(pInfo) && pInfo->updateResIndex < pSDB->info.rows) {
    SColumnInfoData* pColDataInfo = taosArrayGet(pSDB->pDataBlock, pInfo->primaryTsIndex);
    TSKEY*           tsCols = (TSKEY*)pColDataInfo->pData;
    SResultRowInfo   dumyInfo;
    dumyInfo.cur.pageId = -1;
    if (isSessionWindow(pInfo)) {
      SStreamAggSupporter* pAggSup = pInfo->sessionSup.pStreamAggSup;
      int64_t              gap = pInfo->sessionSup.gap;
      int32_t              winIndex = 0;
      SResultWindowInfo*   pCurWin =
          getSessionTimeWindow(pAggSup, tsCols[pInfo->updateResIndex], INT64_MIN, pSDB->info.groupId, gap, &winIndex);
      win = pCurWin->win;
      pInfo->updateResIndex +=
          updateSessionWindowInfo(pCurWin, tsCols, NULL, pSDB->info.rows, pInfo->updateResIndex, gap, NULL);
    } else {
      win = getActiveTimeWindow(NULL, &dumyInfo, tsCols[pInfo->updateResIndex], &pInfo->interval,
                                pInfo->interval.precision, NULL);
      pInfo->updateResIndex += getNumOfRowsInTimeWindow(&pSDB->info, tsCols, pInfo->updateResIndex, win.ekey,
                                                        binarySearchForKey, NULL, TSDB_ORDER_ASC);
    }
    needRead = true;
  } else if (isStateWindow(pInfo)) {
    SArray* pWins = pInfo->sessionSup.pStreamAggSup->pScanWindow;
    int32_t size = taosArrayGetSize(pWins);
    if (pInfo->scanWinIndex < size) {
      win = *(STimeWindow*)taosArrayGet(pWins, pInfo->scanWinIndex);
      pInfo->scanWinIndex++;
      needRead = true;
    } else {
      pInfo->scanWinIndex = 0;
      taosArrayClear(pWins);
    }
  }
  if (!needRead) {
    return false;
  }
  STableScanInfo* pTableScanInfo = pInfo->pOperatorDumy->info;
  pTableScanInfo->cond.twindows[0] = win;
  pTableScanInfo->curTWinIdx = 0;
  tsdbResetReadHandle(pTableScanInfo->dataReader, &pTableScanInfo->cond, 0);
  pTableScanInfo->scanTimes = 0;
  return true;
}

static void copyOneRow(SSDataBlock* dest, SSDataBlock* source, int32_t sourceRowId) {
  for (int32_t j = 0; j < source->info.numOfCols; j++) {
    SColumnInfoData* pDestCol = (SColumnInfoData*)taosArrayGet(dest->pDataBlock, j);
    SColumnInfoData* pSourceCol = (SColumnInfoData*)taosArrayGet(source->pDataBlock, j);
    if (colDataIsNull_s(pSourceCol, sourceRowId)) {
      colDataAppendNULL(pDestCol, dest->info.rows);
    } else {
      colDataAppend(pDestCol, dest->info.rows, colDataGetData(pSourceCol, sourceRowId), false);
    }
  }
  dest->info.rows++;
}

static uint64_t getGroupId(SOperatorInfo* pOperator, SSDataBlock* pBlock, int32_t rowId) {
  uint64_t* groupId = taosHashGet(pOperator->pTaskInfo->tableqinfoList.map, &pBlock->info.uid, sizeof(int64_t));
  if (groupId) {
    return *groupId;
  }
  return 0;
  /* Todo(liuyao) for partition by column
  recordNewGroupKeys(pTableScanInfo->pGroupCols, pTableScanInfo->pGroupColVals, pBlock, rowId);
  int32_t len = buildGroupKeys(pTableScanInfo->keyBuf, pTableScanInfo->pGroupColVals);
  uint64_t resId = 0;
  uint64_t* groupId = taosHashGet(pTableScanInfo->pGroupSet, pTableScanInfo->keyBuf, len);
  if (groupId) {
    return *groupId;
  } else if (len != 0) {
    resId = calcGroupId(pTableScanInfo->keyBuf, len);
    taosHashPut(pTableScanInfo->pGroupSet, pTableScanInfo->keyBuf, len, &resId, sizeof(uint64_t));
  }
  return resId;
  */
}

static SSDataBlock* doDataScan(SStreamBlockScanInfo* pInfo) {
  while (1) {
    SSDataBlock* pResult = NULL;
    pResult = doTableScan(pInfo->pOperatorDumy);
    if (pResult == NULL) {
      if (prepareDataScan(pInfo)) {
        // scan next window data
        pResult = doTableScan(pInfo->pOperatorDumy);
      }
    }
    if (!pResult) {
      return NULL;
    }

    if (pResult->info.groupId == pInfo->groupId) {
      return pResult;
    }
  }

  /* Todo(liuyao) for partition by column
    SSDataBlock* pBlock = createOneDataBlock(pResult, true);
    blockDataCleanup(pResult);
    for (int32_t i = 0; i < pBlock->info.rows; i++) {
      uint64_t id = getGroupId(pInfo->pOperatorDumy, pBlock, i);
      if (id == pInfo->groupId) {
        copyOneRow(pResult, pBlock, i);
      }
    }
    return pResult;
  */
}

static void setUpdateData(SStreamBlockScanInfo* pInfo, SSDataBlock* pBlock, SSDataBlock* pUpdateBlock) {
  blockDataCleanup(pUpdateBlock);
  int32_t size = taosArrayGetSize(pInfo->tsArray);
  if (pInfo->tsArrayIndex < size) {
    SColumnInfoData* pCol = (SColumnInfoData*)taosArrayGet(pUpdateBlock->pDataBlock, pInfo->primaryTsIndex);
    ASSERT(pCol->info.type == TSDB_DATA_TYPE_TIMESTAMP);
    blockDataEnsureCapacity(pUpdateBlock, size);
    ASSERT(pBlock->info.numOfCols == pUpdateBlock->info.numOfCols);

    int32_t rowId = *(int32_t*)taosArrayGet(pInfo->tsArray, pInfo->tsArrayIndex);
    pInfo->groupId = getGroupId(pInfo->pOperatorDumy, pBlock, rowId);
    int32_t i = 0;
    for (; i < size; i++) {
      rowId = *(int32_t*)taosArrayGet(pInfo->tsArray, i + pInfo->tsArrayIndex);
      uint64_t id = getGroupId(pInfo->pOperatorDumy, pBlock, rowId);
      if (pInfo->groupId != id) {
        break;
      }
      copyOneRow(pUpdateBlock, pBlock, rowId);
    }
    pUpdateBlock->info.rows = i;
    pInfo->tsArrayIndex += i;
    pUpdateBlock->info.groupId = pInfo->groupId;
    pUpdateBlock->info.type = STREAM_REPROCESS;
    blockDataUpdateTsWindow(pUpdateBlock, 0);
  }
  // all rows have same group id
  ASSERT(pInfo->tsArrayIndex >= size);
  if (size > 0 && pInfo->tsArrayIndex == size) {
    taosArrayClear(pInfo->tsArray);
  }
}

static void getUpdateDataBlock(SStreamBlockScanInfo* pInfo, bool invertible, SSDataBlock* pBlock,
                               SSDataBlock* pUpdateBlock) {
  SColumnInfoData* pColDataInfo = taosArrayGet(pBlock->pDataBlock, pInfo->primaryTsIndex);
  ASSERT(pColDataInfo->info.type == TSDB_DATA_TYPE_TIMESTAMP);
  TSKEY* ts = (TSKEY*)pColDataInfo->pData;
  for (int32_t rowId = 0; rowId < pBlock->info.rows; rowId++) {
    if (updateInfoIsUpdated(pInfo->pUpdateInfo, pBlock->info.uid, ts[rowId])) {
      taosArrayPush(pInfo->tsArray, &rowId);
    }
  }
  if (!pUpdateBlock) {
    taosArrayClear(pInfo->tsArray);
    return;
  }
  setUpdateData(pInfo, pBlock, pUpdateBlock);
  // Todo(liuyao) get from tsdb
  //  SSDataBlock* p = createOneDataBlock(pBlock, true);
  //  p->info.type = STREAM_INVERT;
  //  taosArrayClear(pInfo->tsArray);
  //  return p;
}

static SSDataBlock* doStreamBlockScan(SOperatorInfo* pOperator) {
  // NOTE: this operator does never check if current status is done or not
  SExecTaskInfo*        pTaskInfo = pOperator->pTaskInfo;
  SStreamBlockScanInfo* pInfo = pOperator->info;
  int32_t               rows = 0;

  pTaskInfo->code = pOperator->fpSet._openFn(pOperator);
  if (pTaskInfo->code != TSDB_CODE_SUCCESS || pOperator->status == OP_EXEC_DONE) {
    return NULL;
  }

  size_t total = taosArrayGetSize(pInfo->pBlockLists);
  if (pInfo->blockType == STREAM_DATA_TYPE_SSDATA_BLOCK) {
    if (pInfo->validBlockIndex >= total) {
      /*doClearBufferedBlocks(pInfo);*/
      pOperator->status = OP_EXEC_DONE;
      return NULL;
    }

    int32_t      current = pInfo->validBlockIndex++;
    SSDataBlock* pBlock = taosArrayGetP(pInfo->pBlockLists, current);
    blockDataUpdateTsWindow(pBlock, 0);
    return pBlock;
  } else {
    if (pInfo->scanMode == STREAM_SCAN_FROM_RES) {
      blockDataDestroy(pInfo->pUpdateRes);
      pInfo->scanMode = STREAM_SCAN_FROM_READERHANDLE;
      return pInfo->pRes;
    } else if (pInfo->scanMode == STREAM_SCAN_FROM_UPDATERES) {
      pInfo->scanMode = STREAM_SCAN_FROM_DATAREADER;
      if (!isStateWindow(pInfo)) {
        prepareDataScan(pInfo);
      }
      return pInfo->pUpdateRes;
    } else {
      if (isStateWindow(pInfo) && taosArrayGetSize(pInfo->sessionSup.pStreamAggSup->pScanWindow) > 0) {
        pInfo->scanMode = STREAM_SCAN_FROM_DATAREADER;
        pInfo->updateResIndex = pInfo->pUpdateRes->info.rows;
        prepareDataScan(pInfo);
      }
      if (pInfo->scanMode == STREAM_SCAN_FROM_DATAREADER) {
        SSDataBlock* pSDB = doDataScan(pInfo);
        if (pSDB == NULL) {
          setUpdateData(pInfo, pInfo->pRes, pInfo->pUpdateRes);
          if (pInfo->pUpdateRes->info.rows > 0) {
            if (!isStateWindow(pInfo)) {
              prepareDataScan(pInfo);
            }
            return pInfo->pUpdateRes;
          } else {
            pInfo->scanMode = STREAM_SCAN_FROM_READERHANDLE;
          }
        } else {
          getUpdateDataBlock(pInfo, true, pSDB, NULL);
          return pSDB;
        }
      }
    }

    SDataBlockInfo* pBlockInfo = &pInfo->pRes->info;
    blockDataCleanup(pInfo->pRes);

    while (tqNextDataBlock(pInfo->streamBlockReader)) {
      SArray*  pCols = NULL;
      uint64_t groupId = 0;
      uint64_t uid = 0;
      int32_t  numOfRows = 0;
      int16_t  outputCol = 0;

      int32_t code = tqRetrieveDataBlock(&pCols, pInfo->streamBlockReader, &groupId, &uid, &numOfRows, &outputCol);

      if (code != TSDB_CODE_SUCCESS || numOfRows == 0) {
        pTaskInfo->code = code;
        return NULL;
      }

      pInfo->pRes->info.groupId = groupId;
      pInfo->pRes->info.rows = numOfRows;
      pInfo->pRes->info.uid = uid;
      pInfo->pRes->info.type = STREAM_NORMAL;

      // for generating rollup SMA result, each time is an independent time serie.
      // TODO temporarily used, when the statement of "partition by tbname" is ready, remove this
      if (pInfo->assignBlockUid) {
        pInfo->pRes->info.groupId = uid;
      } else {
        pInfo->pRes->info.groupId = groupId;
      }

      uint64_t* groupIdPre = taosHashGet(pOperator->pTaskInfo->tableqinfoList.map, &uid, sizeof(int64_t));
      if (groupIdPre) {
        pInfo->pRes->info.groupId = *groupIdPre;
      }

      for (int32_t i = 0; i < taosArrayGetSize(pInfo->pColMatchInfo); ++i) {
        SColMatchInfo* pColMatchInfo = taosArrayGet(pInfo->pColMatchInfo, i);
        if (!pColMatchInfo->output) {
          continue;
        }

        bool colExists = false;
        for (int32_t j = 0; j < taosArrayGetSize(pCols); ++j) {
          SColumnInfoData* pResCol = taosArrayGet(pCols, j);
          if (pResCol->info.colId == pColMatchInfo->colId) {
            taosArraySet(pInfo->pRes->pDataBlock, pColMatchInfo->targetSlotId, pResCol);
            colExists = true;
            break;
          }
        }

        // the required column does not exists in submit block, let's set it to be all null value
        if (!colExists) {
          SColumnInfoData* pDst = taosArrayGet(pInfo->pRes->pDataBlock, pColMatchInfo->targetSlotId);
          colInfoDataEnsureCapacity(pDst, 0, pBlockInfo->rows);
          colDataAppendNNULL(pDst, 0, pBlockInfo->rows);
        }
      }

      if (pInfo->pRes->pDataBlock == NULL) {
        // TODO add log
        pOperator->status = OP_EXEC_DONE;
        pTaskInfo->code = terrno;
        return NULL;
      }

      rows = pBlockInfo->rows;

      // currently only the tbname pseudo column
      if (pInfo->numOfPseudoExpr > 0) {
        addTagPseudoColumnData(&pInfo->readHandle, pInfo->pPseudoExpr, pInfo->numOfPseudoExpr, pInfo->pRes);
      }

      doFilter(pInfo->pCondition, pInfo->pRes);
      blockDataUpdateTsWindow(pInfo->pRes, pInfo->primaryTsIndex);
      break;
    }

    // record the scan action.
    pInfo->numOfExec++;
    pOperator->resultInfo.totalRows += pBlockInfo->rows;

    if (rows == 0) {
      pOperator->status = OP_EXEC_DONE;
    } else if (pInfo->pUpdateInfo) {
      pInfo->tsArrayIndex = 0;
      getUpdateDataBlock(pInfo, true, pInfo->pRes, pInfo->pUpdateRes);
      if (pInfo->pUpdateRes->info.rows > 0) {
        if (pInfo->pUpdateRes->info.type == STREAM_REPROCESS) {
          pInfo->updateResIndex = 0;
          pInfo->scanMode = STREAM_SCAN_FROM_UPDATERES;
        } else if (pInfo->pUpdateRes->info.type == STREAM_INVERT) {
          pInfo->scanMode = STREAM_SCAN_FROM_RES;
          return pInfo->pUpdateRes;
        }
      }
    }

    return (rows == 0) ? NULL : pInfo->pRes;
  }
}

static SArray* extractTableIdList(const STableListInfo* pTableGroupInfo) {
  SArray* tableIdList = taosArrayInit(4, sizeof(uint64_t));

  // Transfer the Array of STableKeyInfo into uid list.
  for (int32_t i = 0; i < taosArrayGetSize(pTableGroupInfo->pTableList); ++i) {
    STableKeyInfo* pkeyInfo = taosArrayGet(pTableGroupInfo->pTableList, i);
    taosArrayPush(tableIdList, &pkeyInfo->uid);
  }

  return tableIdList;
}

SOperatorInfo* createStreamScanOperatorInfo(void* pDataReader, SReadHandle* pHandle,
                                            STableScanPhysiNode* pTableScanNode, SExecTaskInfo* pTaskInfo,
                                            STimeWindowAggSupp* pTwSup) {
  SStreamBlockScanInfo* pInfo = taosMemoryCalloc(1, sizeof(SStreamBlockScanInfo));
  SOperatorInfo*        pOperator = taosMemoryCalloc(1, sizeof(SOperatorInfo));

  if (pInfo == NULL || pOperator == NULL) {
    terrno = TSDB_CODE_QRY_OUT_OF_MEMORY;
    goto _error;
  }

  SScanPhysiNode* pScanPhyNode = &pTableScanNode->scan;

  SDataBlockDescNode* pDescNode = pScanPhyNode->node.pOutputDataBlockDesc;

  int32_t numOfCols = 0;
  pInfo->pColMatchInfo = extractColMatchInfo(pScanPhyNode->pScanCols, pDescNode, &numOfCols, COL_MATCH_FROM_COL_ID);

  int32_t numOfOutput = taosArrayGetSize(pInfo->pColMatchInfo);
  SArray* pColIds = taosArrayInit(numOfOutput, sizeof(int16_t));
  for (int32_t i = 0; i < numOfOutput; ++i) {
    SColMatchInfo* id = taosArrayGet(pInfo->pColMatchInfo, i);

    int16_t colId = id->colId;
    taosArrayPush(pColIds, &colId);
    if (id->colId == pTableScanNode->tsColId) {
      pInfo->primaryTsIndex = id->targetSlotId;
    }
  }

  pInfo->pBlockLists = taosArrayInit(4, POINTER_BYTES);
  if (pInfo->pBlockLists == NULL) {
    terrno = TSDB_CODE_OUT_OF_MEMORY;
    goto _error;
  }

  pInfo->tsArray = taosArrayInit(4, sizeof(int32_t));
  if (pInfo->tsArray == NULL) {
    goto _error;
  }

  if (pHandle) {
    SOperatorInfo*  pTableScanDummy = createTableScanOperatorInfo(pTableScanNode, pDataReader, pHandle, pTaskInfo);
    STableScanInfo* pSTInfo = (STableScanInfo*)pTableScanDummy->info;
    if (pSTInfo->interval.interval > 0) {
      pInfo->pUpdateInfo = updateInfoInitP(&pSTInfo->interval, pTwSup->waterMark);
    } else {
      pInfo->pUpdateInfo = NULL;
    }
    pInfo->pOperatorDumy = pTableScanDummy;
    pInfo->interval = pSTInfo->interval;

    pInfo->readHandle = *pHandle;
    ASSERT(pHandle->reader);
    pInfo->streamBlockReader = pHandle->reader;
    pInfo->tableUid = pScanPhyNode->uid;

    // set the extract column id to streamHandle
    tqReadHandleSetColIdList((STqReadHandle*)pHandle->reader, pColIds);
    SArray* tableIdList = extractTableIdList(&pTaskInfo->tableqinfoList);
    int32_t code = tqReadHandleSetTbUidList(pHandle->reader, tableIdList);
    if (code != 0) {
      taosArrayDestroy(tableIdList);
      goto _error;
    }
    taosArrayDestroy(tableIdList);
  }

  // create the pseduo columns info
  if (pTableScanNode->scan.pScanPseudoCols != NULL) {
    pInfo->pPseudoExpr = createExprInfo(pTableScanNode->scan.pScanPseudoCols, NULL, &pInfo->numOfPseudoExpr);
  }

  pInfo->pRes = createResDataBlock(pDescNode);
  pInfo->pUpdateRes = createResDataBlock(pDescNode);
  pInfo->pCondition = pScanPhyNode->node.pConditions;
  pInfo->pDataReader = pDataReader;
  pInfo->scanMode = STREAM_SCAN_FROM_READERHANDLE;
  pInfo->sessionSup = (SessionWindowSupporter){.pStreamAggSup = NULL, .gap = -1};
  pInfo->groupId = 0;

  pOperator->name = "StreamBlockScanOperator";
  pOperator->operatorType = QUERY_NODE_PHYSICAL_PLAN_STREAM_SCAN;
  pOperator->blocking = false;
  pOperator->status = OP_NOT_OPENED;
  pOperator->info = pInfo;
  pOperator->exprSupp.numOfExprs = pInfo->pRes->info.numOfCols;
  pOperator->pTaskInfo = pTaskInfo;

  pOperator->fpSet =
      createOperatorFpSet(operatorDummyOpenFn, doStreamBlockScan, NULL, NULL, operatorDummyCloseFn, NULL, NULL, NULL);

  return pOperator;

_error:
  taosMemoryFreeClear(pInfo);
  taosMemoryFreeClear(pOperator);
  return NULL;
}

static void destroySysScanOperator(void* param, int32_t numOfOutput) {
  SSysTableScanInfo* pInfo = (SSysTableScanInfo*)param;
  tsem_destroy(&pInfo->ready);
  blockDataDestroy(pInfo->pRes);

  const char* name = tNameGetTableName(&pInfo->name);
  if (strncasecmp(name, TSDB_INS_TABLE_USER_TABLES, TSDB_TABLE_FNAME_LEN) == 0 || pInfo->pCur != NULL) {
    metaCloseTbCursor(pInfo->pCur);
    pInfo->pCur = NULL;
  }

  taosArrayDestroy(pInfo->scanCols);
}

EDealRes getDBNameFromConditionWalker(SNode* pNode, void* pContext) {
  int32_t   code = TSDB_CODE_SUCCESS;
  ENodeType nType = nodeType(pNode);

  switch (nType) {
    case QUERY_NODE_OPERATOR: {
      SOperatorNode* node = (SOperatorNode*)pNode;
      if (OP_TYPE_EQUAL == node->opType) {
        *(int32_t*)pContext = 1;
        return DEAL_RES_CONTINUE;
      }

      *(int32_t*)pContext = 0;
      return DEAL_RES_IGNORE_CHILD;
    }
    case QUERY_NODE_COLUMN: {
      if (1 != *(int32_t*)pContext) {
        return DEAL_RES_CONTINUE;
      }

      SColumnNode* node = (SColumnNode*)pNode;
      if (TSDB_INS_USER_STABLES_DBNAME_COLID == node->colId) {
        *(int32_t*)pContext = 2;
        return DEAL_RES_CONTINUE;
      }

      *(int32_t*)pContext = 0;
      return DEAL_RES_CONTINUE;
    }
    case QUERY_NODE_VALUE: {
      if (2 != *(int32_t*)pContext) {
        return DEAL_RES_CONTINUE;
      }

      SValueNode* node = (SValueNode*)pNode;
      char*       dbName = nodesGetValueFromNode(node);
      strncpy(pContext, varDataVal(dbName), varDataLen(dbName));
      *((char*)pContext + varDataLen(dbName)) = 0;
      return DEAL_RES_END;  // stop walk
    }
    default:
      break;
  }
  return DEAL_RES_CONTINUE;
}

static void getDBNameFromCondition(SNode* pCondition, const char* dbName) {
  if (NULL == pCondition) {
    return;
  }
  nodesWalkExpr(pCondition, getDBNameFromConditionWalker, (char*)dbName);
}

static int32_t loadSysTableCallback(void* param, const SDataBuf* pMsg, int32_t code) {
  SOperatorInfo*     operator=(SOperatorInfo*) param;
  SSysTableScanInfo* pScanResInfo = (SSysTableScanInfo*)operator->info;
  if (TSDB_CODE_SUCCESS == code) {
    pScanResInfo->pRsp = pMsg->pData;

    SRetrieveMetaTableRsp* pRsp = pScanResInfo->pRsp;
    pRsp->numOfRows = htonl(pRsp->numOfRows);
    pRsp->useconds = htobe64(pRsp->useconds);
    pRsp->handle = htobe64(pRsp->handle);
    pRsp->compLen = htonl(pRsp->compLen);
  } else {
    operator->pTaskInfo->code = code;
  }

  tsem_post(&pScanResInfo->ready);
  return TSDB_CODE_SUCCESS;
}

static SSDataBlock* doFilterResult(SSysTableScanInfo* pInfo) {
  if (pInfo->pCondition == NULL) {
    return pInfo->pRes->info.rows == 0 ? NULL : pInfo->pRes;
  }

  doFilter(pInfo->pCondition, pInfo->pRes);
#if 0
  SFilterInfo* filter = NULL;

  int32_t code = filterInitFromNode(pInfo->pCondition, &filter, 0);

  SFilterColumnParam param1 = {.numOfCols = pInfo->pRes->info.numOfCols, .pDataBlock = pInfo->pRes->pDataBlock};
  code = filterSetDataFromSlotId(filter, &param1);

  int8_t* rowRes = NULL;
  bool    keep = filterExecute(filter, pInfo->pRes, &rowRes, NULL, param1.numOfCols);
  filterFreeInfo(filter);

  SSDataBlock* px = createOneDataBlock(pInfo->pRes, false);
  blockDataEnsureCapacity(px, pInfo->pRes->info.rows);

  // TODO refactor
  int32_t numOfRow = 0;
  for (int32_t i = 0; i < pInfo->pRes->info.numOfCols; ++i) {
    SColumnInfoData* pDest = taosArrayGet(px->pDataBlock, i);
    SColumnInfoData* pSrc = taosArrayGet(pInfo->pRes->pDataBlock, i);

    if (keep) {
      colDataAssign(pDest, pSrc, pInfo->pRes->info.rows);
      numOfRow = pInfo->pRes->info.rows;
    } else if (NULL != rowRes) {
      numOfRow = 0;
      for (int32_t j = 0; j < pInfo->pRes->info.rows; ++j) {
        if (rowRes[j] == 0) {
          continue;
        }

        if (colDataIsNull_s(pSrc, j)) {
          colDataAppendNULL(pDest, numOfRow);
        } else {
          colDataAppend(pDest, numOfRow, colDataGetData(pSrc, j), false);
        }

        numOfRow += 1;
      }
    } else {
      numOfRow = 0;
    }
  }

  px->info.rows = numOfRow;
  pInfo->pRes = px;
#endif

  return pInfo->pRes->info.rows == 0 ? NULL : pInfo->pRes;
}

static SSDataBlock* buildSysTableMetaBlock() {
  SSDataBlock* pBlock = taosMemoryCalloc(1, sizeof(SSDataBlock));

  size_t               size = 0;
  const SSysTableMeta* pMeta = NULL;
  getInfosDbMeta(&pMeta, &size);

  int32_t index = 0;
  for (int32_t i = 0; i < size; ++i) {
    if (strcmp(pMeta[i].name, TSDB_INS_TABLE_USER_TABLES) == 0) {
      index = i;
      break;
    }
  }

  pBlock->pDataBlock = taosArrayInit(pBlock->info.numOfCols, sizeof(SColumnInfoData));

  for (int32_t i = 0; i < pMeta[index].colNum; ++i) {
    SColumnInfoData colInfoData = {0};
    colInfoData.info.colId = i + 1;
    colInfoData.info.type = pMeta[index].schema[i].type;
    colInfoData.info.bytes = pMeta[index].schema[i].bytes;
    taosArrayPush(pBlock->pDataBlock, &colInfoData);
  }

  pBlock->info.numOfCols = pMeta[index].colNum;
  pBlock->info.hasVarCol = true;

  return pBlock;
}

static SSDataBlock* doSysTableScan(SOperatorInfo* pOperator) {
  // build message and send to mnode to fetch the content of system tables.
  SExecTaskInfo*     pTaskInfo = pOperator->pTaskInfo;
  SSysTableScanInfo* pInfo = pOperator->info;

  // retrieve local table list info from vnode
  const char* name = tNameGetTableName(&pInfo->name);
  if (strncasecmp(name, TSDB_INS_TABLE_USER_TABLES, TSDB_TABLE_FNAME_LEN) == 0) {
    if (pOperator->status == OP_EXEC_DONE) {
      return NULL;
    }

    // the retrieve is executed on the mnode, so return tables that belongs to the information schema database.
    if (pInfo->readHandle.mnd != NULL) {
      buildSysDbTableInfo(pInfo, pOperator->resultInfo.capacity);

      doFilterResult(pInfo);
      pInfo->loadInfo.totalRows += pInfo->pRes->info.rows;

      doSetOperatorCompleted(pOperator);
      return (pInfo->pRes->info.rows == 0) ? NULL : pInfo->pRes;
    } else {
      if (pInfo->pCur == NULL) {
        pInfo->pCur = metaOpenTbCursor(pInfo->readHandle.meta);
      }

      blockDataCleanup(pInfo->pRes);

      int32_t numOfRows = 0;

      const char* db = NULL;
      int32_t     vgId = 0;
      vnodeGetInfo(pInfo->readHandle.vnode, &db, &vgId);

      SName sn = {0};
      char  dbname[TSDB_DB_FNAME_LEN + VARSTR_HEADER_SIZE] = {0};
      tNameFromString(&sn, db, T_NAME_ACCT | T_NAME_DB);

      tNameGetDbName(&sn, varDataVal(dbname));
      varDataSetLen(dbname, strlen(varDataVal(dbname)));

      SSDataBlock* p = buildSysTableMetaBlock();
      blockDataEnsureCapacity(p, pOperator->resultInfo.capacity);

      char n[TSDB_TABLE_NAME_LEN + VARSTR_HEADER_SIZE] = {0};

      int32_t ret = 0;
      while ((ret = metaTbCursorNext(pInfo->pCur)) == 0) {
        STR_TO_VARSTR(n, pInfo->pCur->mr.me.name);

        // table name
        SColumnInfoData* pColInfoData = taosArrayGet(p->pDataBlock, 0);
        colDataAppend(pColInfoData, numOfRows, n, false);

        // database name
        pColInfoData = taosArrayGet(p->pDataBlock, 1);
        colDataAppend(pColInfoData, numOfRows, dbname, false);

        // vgId
        pColInfoData = taosArrayGet(p->pDataBlock, 6);
        colDataAppend(pColInfoData, numOfRows, (char*)&vgId, false);

        int32_t tableType = pInfo->pCur->mr.me.type;
        if (tableType == TSDB_CHILD_TABLE) {
          // create time
          int64_t ts = pInfo->pCur->mr.me.ctbEntry.ctime;
          pColInfoData = taosArrayGet(p->pDataBlock, 2);
          colDataAppend(pColInfoData, numOfRows, (char*)&ts, false);

          SMetaReader mr = {0};
          metaReaderInit(&mr, pInfo->readHandle.meta, 0);
          metaGetTableEntryByUid(&mr, pInfo->pCur->mr.me.ctbEntry.suid);

          // number of columns
          pColInfoData = taosArrayGet(p->pDataBlock, 3);
          colDataAppend(pColInfoData, numOfRows, (char*)&mr.me.stbEntry.schemaRow.nCols, false);

          // super table name
          STR_TO_VARSTR(n, mr.me.name);
          pColInfoData = taosArrayGet(p->pDataBlock, 4);
          colDataAppend(pColInfoData, numOfRows, n, false);
          metaReaderClear(&mr);

          // table comment
          pColInfoData = taosArrayGet(p->pDataBlock, 8);
          if (pInfo->pCur->mr.me.ctbEntry.commentLen > 0) {
            char comment[TSDB_TB_COMMENT_LEN + VARSTR_HEADER_SIZE] = {0};
            STR_TO_VARSTR(comment, pInfo->pCur->mr.me.ctbEntry.comment);
            colDataAppend(pColInfoData, numOfRows, comment, false);
          } else if (pInfo->pCur->mr.me.ctbEntry.commentLen == 0) {
            char comment[VARSTR_HEADER_SIZE + VARSTR_HEADER_SIZE] = {0};
            STR_TO_VARSTR(comment, "");
            colDataAppend(pColInfoData, numOfRows, comment, false);
          } else {
            colDataAppendNULL(pColInfoData, numOfRows);
          }

          // uid
          pColInfoData = taosArrayGet(p->pDataBlock, 5);
          colDataAppend(pColInfoData, numOfRows, (char*)&pInfo->pCur->mr.me.uid, false);

          // ttl
          pColInfoData = taosArrayGet(p->pDataBlock, 7);
          colDataAppend(pColInfoData, numOfRows, (char*)&pInfo->pCur->mr.me.ctbEntry.ttlDays, false);

          STR_TO_VARSTR(n, "CHILD_TABLE");
        } else if (tableType == TSDB_NORMAL_TABLE) {
          // create time
          pColInfoData = taosArrayGet(p->pDataBlock, 2);
          colDataAppend(pColInfoData, numOfRows, (char*)&pInfo->pCur->mr.me.ntbEntry.ctime, false);

          // number of columns
          pColInfoData = taosArrayGet(p->pDataBlock, 3);
          colDataAppend(pColInfoData, numOfRows, (char*)&pInfo->pCur->mr.me.ntbEntry.schemaRow.nCols, false);

          // super table name
          pColInfoData = taosArrayGet(p->pDataBlock, 4);
          colDataAppendNULL(pColInfoData, numOfRows);

          // table comment
          pColInfoData = taosArrayGet(p->pDataBlock, 8);
          if (pInfo->pCur->mr.me.ntbEntry.commentLen > 0) {
            char comment[TSDB_TB_COMMENT_LEN + VARSTR_HEADER_SIZE] = {0};
            STR_TO_VARSTR(comment, pInfo->pCur->mr.me.ntbEntry.comment);
            colDataAppend(pColInfoData, numOfRows, comment, false);
          } else if (pInfo->pCur->mr.me.ntbEntry.commentLen == 0) {
            char comment[VARSTR_HEADER_SIZE + VARSTR_HEADER_SIZE] = {0};
            STR_TO_VARSTR(comment, "");
            colDataAppend(pColInfoData, numOfRows, comment, false);
          } else {
            colDataAppendNULL(pColInfoData, numOfRows);
          }

          // uid
          pColInfoData = taosArrayGet(p->pDataBlock, 5);
          colDataAppend(pColInfoData, numOfRows, (char*)&pInfo->pCur->mr.me.uid, false);

          // ttl
          pColInfoData = taosArrayGet(p->pDataBlock, 7);
          colDataAppend(pColInfoData, numOfRows, (char*)&pInfo->pCur->mr.me.ntbEntry.ttlDays, false);

          STR_TO_VARSTR(n, "NORMAL_TABLE");
        }

        pColInfoData = taosArrayGet(p->pDataBlock, 9);
        colDataAppend(pColInfoData, numOfRows, n, false);

        if (++numOfRows >= pOperator->resultInfo.capacity) {
          break;
        }
      }

      // todo temporarily free the cursor here, the true reason why the free is not valid needs to be found
      if (ret != 0) {
        metaCloseTbCursor(pInfo->pCur);
        pInfo->pCur = NULL;
        doSetOperatorCompleted(pOperator);
      }

      p->info.rows = numOfRows;
      pInfo->pRes->info.rows = numOfRows;

      relocateColumnData(pInfo->pRes, pInfo->scanCols, p->pDataBlock);
      doFilterResult(pInfo);

      blockDataDestroy(p);

      pInfo->loadInfo.totalRows += pInfo->pRes->info.rows;
      return (pInfo->pRes->info.rows == 0) ? NULL : pInfo->pRes;
    }
  } else {  // load the meta from mnode of the given epset
    if (pOperator->status == OP_EXEC_DONE) {
      return NULL;
    }

    while (1) {
      int64_t startTs = taosGetTimestampUs();
      strncpy(pInfo->req.tb, tNameGetTableName(&pInfo->name), tListLen(pInfo->req.tb));

      if (pInfo->showRewrite) {
        char dbName[TSDB_DB_NAME_LEN] = {0};
        getDBNameFromCondition(pInfo->pCondition, dbName);
        sprintf(pInfo->req.db, "%d.%s", pInfo->accountId, dbName);
      }

      int32_t contLen = tSerializeSRetrieveTableReq(NULL, 0, &pInfo->req);
      char*   buf1 = taosMemoryCalloc(1, contLen);
      tSerializeSRetrieveTableReq(buf1, contLen, &pInfo->req);

      // send the fetch remote task result reques
      SMsgSendInfo* pMsgSendInfo = taosMemoryCalloc(1, sizeof(SMsgSendInfo));
      if (NULL == pMsgSendInfo) {
        qError("%s prepare message %d failed", GET_TASKID(pTaskInfo), (int32_t)sizeof(SMsgSendInfo));
        pTaskInfo->code = TSDB_CODE_QRY_OUT_OF_MEMORY;
        return NULL;
      }

      pMsgSendInfo->param = pOperator;
      pMsgSendInfo->msgInfo.pData = buf1;
      pMsgSendInfo->msgInfo.len = contLen;
      pMsgSendInfo->msgType = TDMT_MND_SYSTABLE_RETRIEVE;
      pMsgSendInfo->fp = loadSysTableCallback;

      int64_t transporterId = 0;
      int32_t code =
          asyncSendMsgToServer(pInfo->readHandle.pMsgCb->clientRpc, &pInfo->epSet, &transporterId, pMsgSendInfo);
      tsem_wait(&pInfo->ready);

      if (pTaskInfo->code) {
        qDebug("%s load meta data from mnode failed, totalRows:%" PRIu64 ", code:%s", GET_TASKID(pTaskInfo),
               pInfo->loadInfo.totalRows, tstrerror(pTaskInfo->code));
        return NULL;
      }

      SRetrieveMetaTableRsp* pRsp = pInfo->pRsp;
      pInfo->req.showId = pRsp->handle;

      if (pRsp->numOfRows == 0 || pRsp->completed) {
        pOperator->status = OP_EXEC_DONE;
        qDebug("%s load meta data from mnode completed, rowsOfSource:%d, totalRows:%" PRIu64 " ", GET_TASKID(pTaskInfo),
               pRsp->numOfRows, pInfo->loadInfo.totalRows);

        if (pRsp->numOfRows == 0) {
          taosMemoryFree(pRsp);
          return NULL;
        }
      }

      extractDataBlockFromFetchRsp(pInfo->pRes, &pInfo->loadInfo, pRsp->numOfRows, pRsp->data, pRsp->compLen,
                                   pOperator->exprSupp.numOfExprs, startTs, NULL, pInfo->scanCols);

      // todo log the filter info
      doFilterResult(pInfo);
      taosMemoryFree(pRsp);
      if (pInfo->pRes->info.rows > 0) {
        return pInfo->pRes;
      }
    }
  }
}

int32_t buildSysDbTableInfo(const SSysTableScanInfo* pInfo, int32_t capacity) {
  SSDataBlock* p = buildSysTableMetaBlock();
  blockDataEnsureCapacity(p, capacity);

  size_t               size = 0;
  const SSysTableMeta* pSysDbTableMeta = NULL;

  getInfosDbMeta(&pSysDbTableMeta, &size);
  p->info.rows = buildDbTableInfoBlock(p, pSysDbTableMeta, size, TSDB_INFORMATION_SCHEMA_DB);

  getPerfDbMeta(&pSysDbTableMeta, &size);
  p->info.rows = buildDbTableInfoBlock(p, pSysDbTableMeta, size, TSDB_PERFORMANCE_SCHEMA_DB);

  relocateColumnData(pInfo->pRes, pInfo->scanCols, p->pDataBlock);
  pInfo->pRes->info.rows = p->info.rows;
  blockDataDestroy(p);

  return pInfo->pRes->info.rows;
}

int32_t buildDbTableInfoBlock(const SSDataBlock* p, const SSysTableMeta* pSysDbTableMeta, size_t size,
                              const char* dbName) {
  char    n[TSDB_TABLE_FNAME_LEN + VARSTR_HEADER_SIZE] = {0};
  int32_t numOfRows = p->info.rows;

  for (int32_t i = 0; i < size; ++i) {
    const SSysTableMeta* pm = &pSysDbTableMeta[i];

    SColumnInfoData* pColInfoData = taosArrayGet(p->pDataBlock, 0);

    STR_TO_VARSTR(n, pm->name);
    colDataAppend(pColInfoData, numOfRows, n, false);

    // database name
    STR_TO_VARSTR(n, dbName);
    pColInfoData = taosArrayGet(p->pDataBlock, 1);
    colDataAppend(pColInfoData, numOfRows, n, false);

    // create time
    pColInfoData = taosArrayGet(p->pDataBlock, 2);
    colDataAppendNULL(pColInfoData, numOfRows);

    // number of columns
    pColInfoData = taosArrayGet(p->pDataBlock, 3);
    colDataAppend(pColInfoData, numOfRows, (char*)&pm->colNum, false);

    for (int32_t j = 4; j <= 8; ++j) {
      pColInfoData = taosArrayGet(p->pDataBlock, j);
      colDataAppendNULL(pColInfoData, numOfRows);
    }

    STR_TO_VARSTR(n, "SYSTEM_TABLE");

    pColInfoData = taosArrayGet(p->pDataBlock, 9);
    colDataAppend(pColInfoData, numOfRows, n, false);

    numOfRows += 1;
  }

  return numOfRows;
}

SOperatorInfo* createSysTableScanOperatorInfo(void* readHandle, SSystemTableScanPhysiNode* pScanPhyNode,
                                              SExecTaskInfo* pTaskInfo) {
  SSysTableScanInfo* pInfo = taosMemoryCalloc(1, sizeof(SSysTableScanInfo));
  SOperatorInfo*     pOperator = taosMemoryCalloc(1, sizeof(SOperatorInfo));
  if (pInfo == NULL || pOperator == NULL) {
    goto _error;
  }

  SScanPhysiNode* pScanNode = &pScanPhyNode->scan;

  SDataBlockDescNode* pDescNode = pScanNode->node.pOutputDataBlockDesc;
  SSDataBlock*        pResBlock = createResDataBlock(pDescNode);

  int32_t num = 0;
  SArray* colList = extractColMatchInfo(pScanNode->pScanCols, pDescNode, &num, COL_MATCH_FROM_COL_ID);

  pInfo->accountId = pScanPhyNode->accountId;
  pInfo->showRewrite = pScanPhyNode->showRewrite;
  pInfo->pRes = pResBlock;
  pInfo->pCondition = pScanNode->node.pConditions;
  pInfo->scanCols = colList;

  initResultSizeInfo(pOperator, 4096);

  tNameAssign(&pInfo->name, &pScanNode->tableName);
  const char* name = tNameGetTableName(&pInfo->name);

  if (strncasecmp(name, TSDB_INS_TABLE_USER_TABLES, TSDB_TABLE_FNAME_LEN) == 0) {
    pInfo->readHandle = *(SReadHandle*)readHandle;
    blockDataEnsureCapacity(pInfo->pRes, pOperator->resultInfo.capacity);
  } else {
    tsem_init(&pInfo->ready, 0, 0);
    pInfo->epSet = pScanPhyNode->mgmtEpSet;
    pInfo->readHandle = *(SReadHandle*)readHandle;
  }

  pOperator->name = "SysTableScanOperator";
  pOperator->operatorType = QUERY_NODE_PHYSICAL_PLAN_SYSTABLE_SCAN;
  pOperator->blocking = false;
  pOperator->status = OP_NOT_OPENED;
  pOperator->info = pInfo;
  pOperator->exprSupp.numOfExprs = pResBlock->info.numOfCols;
  pOperator->pTaskInfo = pTaskInfo;

  pOperator->fpSet =
      createOperatorFpSet(operatorDummyOpenFn, doSysTableScan, NULL, NULL, destroySysScanOperator, NULL, NULL, NULL);

  return pOperator;

_error:
  taosMemoryFreeClear(pInfo);
  taosMemoryFreeClear(pOperator);
  terrno = TSDB_CODE_QRY_OUT_OF_MEMORY;
  return NULL;
}

static SSDataBlock* doTagScan(SOperatorInfo* pOperator) {
  if (pOperator->status == OP_EXEC_DONE) {
    return NULL;
  }

  SExecTaskInfo* pTaskInfo = pOperator->pTaskInfo;

#if 0
  int32_t maxNumOfTables = (int32_t)pResultInfo->capacity;

  STagScanInfo *pInfo = pOperator->info;
  SSDataBlock  *pRes = pInfo->pRes;

  int32_t count = 0;
  SArray* pa = GET_TABLEGROUP(pRuntimeEnv, 0);

  int32_t functionId = getExprFunctionId(&pOperator->exprSupp.pExprInfo[0]);
  if (functionId == FUNCTION_TID_TAG) { // return the tags & table Id
    assert(pQueryAttr->numOfOutput == 1);

    SExprInfo* pExprInfo = &pOperator->exprSupp.pExprInfo[0];
    int32_t rsize = pExprInfo->base.resSchema.bytes;

    count = 0;

    int16_t bytes = pExprInfo->base.resSchema.bytes;
    int16_t type  = pExprInfo->base.resSchema.type;

    for(int32_t i = 0; i < pQueryAttr->numOfTags; ++i) {
      if (pQueryAttr->tagColList[i].colId == pExprInfo->base.pColumns->info.colId) {
        bytes = pQueryAttr->tagColList[i].bytes;
        type = pQueryAttr->tagColList[i].type;
        break;
      }
    }

    SColumnInfoData* pColInfo = taosArrayGet(pRes->pDataBlock, 0);

    while(pInfo->curPos < pInfo->totalTables && count < maxNumOfTables) {
      int32_t i = pInfo->curPos++;
      STableQueryInfo *item = taosArrayGetP(pa, i);

      char *output = pColInfo->pData + count * rsize;
      varDataSetLen(output, rsize - VARSTR_HEADER_SIZE);

      output = varDataVal(output);
      STableId* id = TSDB_TABLEID(item->pTable);

      *(int16_t *)output = 0;
      output += sizeof(int16_t);

      *(int64_t *)output = id->uid;  // memory align problem, todo serialize
      output += sizeof(id->uid);

      *(int32_t *)output = id->tid;
      output += sizeof(id->tid);

      *(int32_t *)output = pQueryAttr->vgId;
      output += sizeof(pQueryAttr->vgId);

      char* data = NULL;
      if (pExprInfo->base.pColumns->info.colId == TSDB_TBNAME_COLUMN_INDEX) {
        data = tsdbGetTableName(item->pTable);
      } else {
        data = tsdbGetTableTagVal(item->pTable, pExprInfo->base.pColumns->info.colId, type, bytes);
      }

      doSetTagValueToResultBuf(output, data, type, bytes);
      count += 1;
    }

    //qDebug("QInfo:0x%"PRIx64" create (tableId, tag) info completed, rows:%d", GET_TASKID(pRuntimeEnv), count);
  } else if (functionId == FUNCTION_COUNT) {// handle the "count(tbname)" query
    SColumnInfoData* pColInfo = taosArrayGet(pRes->pDataBlock, 0);
    *(int64_t*)pColInfo->pData = pInfo->totalTables;
    count = 1;

    pOperator->status = OP_EXEC_DONE;
    //qDebug("QInfo:0x%"PRIx64" create count(tbname) query, res:%d rows:1", GET_TASKID(pRuntimeEnv), count);
  } else {  // return only the tags|table name etc.
#endif

  STagScanInfo* pInfo = pOperator->info;
  SExprInfo*    pExprInfo = &pOperator->exprSupp.pExprInfo[0];
  SSDataBlock*  pRes = pInfo->pRes;

  int32_t size = taosArrayGetSize(pInfo->pTableList->pTableList);
  if (size == 0) {
    setTaskStatus(pTaskInfo, TASK_COMPLETED);
    return NULL;
  }

  char        str[512] = {0};
  int32_t     count = 0;
  SMetaReader mr = {0};
  metaReaderInit(&mr, pInfo->readHandle.meta, 0);

  while (pInfo->curPos < size && count < pOperator->resultInfo.capacity) {
    STableKeyInfo* item = taosArrayGet(pInfo->pTableList->pTableList, pInfo->curPos);
    metaGetTableEntryByUid(&mr, item->uid);

    for (int32_t j = 0; j < pOperator->exprSupp.numOfExprs; ++j) {
      SColumnInfoData* pDst = taosArrayGet(pRes->pDataBlock, pExprInfo[j].base.resSchema.slotId);

      // refactor later
      if (fmIsScanPseudoColumnFunc(pExprInfo[j].pExpr->_function.functionId)) {
        STR_TO_VARSTR(str, mr.me.name);
        colDataAppend(pDst, count, str, false);
      } else {  // it is a tag value
        STagVal val = {0};
        val.cid = pExprInfo[j].base.pParam[0].pCol->colId;
        const char* p = metaGetTableTagVal(&mr.me, pDst->info.type, &val);

        char* data = NULL;
        if (pDst->info.type != TSDB_DATA_TYPE_JSON && p != NULL) {
          data = tTagValToData((const STagVal*)p, false);
        } else {
          data = (char*)p;
        }
        colDataAppend(pDst, count, data, (data == NULL));

        if (pDst->info.type != TSDB_DATA_TYPE_JSON && p != NULL && IS_VAR_DATA_TYPE(((const STagVal*)p)->type) &&
            data != NULL) {
          taosMemoryFree(data);
        }
      }
    }

    count += 1;
    if (++pInfo->curPos >= size) {
      doSetOperatorCompleted(pOperator);
    }
  }

  metaReaderClear(&mr);

  // qDebug("QInfo:0x%"PRIx64" create tag values results completed, rows:%d", GET_TASKID(pRuntimeEnv), count);
  if (pOperator->status == OP_EXEC_DONE) {
    setTaskStatus(pTaskInfo, TASK_COMPLETED);
  }

  pRes->info.rows = count;
  doFilter(pInfo->pFilterNode, pRes);

  pOperator->resultInfo.totalRows += pRes->info.rows;

  return (pRes->info.rows == 0) ? NULL : pInfo->pRes;
}

static void destroyTagScanOperatorInfo(void* param, int32_t numOfOutput) {
  STagScanInfo* pInfo = (STagScanInfo*)param;
  pInfo->pRes = blockDataDestroy(pInfo->pRes);
}

SOperatorInfo* createTagScanOperatorInfo(SReadHandle* pReadHandle, STagScanPhysiNode* pPhyNode,
                                         STableListInfo* pTableListInfo, SExecTaskInfo* pTaskInfo) {
  STagScanInfo*  pInfo = taosMemoryCalloc(1, sizeof(STagScanInfo));
  SOperatorInfo* pOperator = taosMemoryCalloc(1, sizeof(SOperatorInfo));
  if (pInfo == NULL || pOperator == NULL) {
    goto _error;
  }

  SDataBlockDescNode* pDescNode = pPhyNode->node.pOutputDataBlockDesc;

  int32_t    num = 0;
  int32_t    numOfExprs = 0;
  SExprInfo* pExprInfo = createExprInfo(pPhyNode->pScanPseudoCols, NULL, &numOfExprs);
  SArray*    colList = extractColMatchInfo(pPhyNode->pScanPseudoCols, pDescNode, &num, COL_MATCH_FROM_COL_ID);

<<<<<<< HEAD
  pInfo->pTableList = pTableListInfo;
  pInfo->pColMatchInfo = colList;
  pInfo->pRes = createResDataBlock(pDescNode);
  pInfo->readHandle = *pReadHandle;
  pInfo->curPos = 0;
  pInfo->pFilterNode = pPhyNode->node.pConditions;
=======
  initExprSupp(&pOperator->exprSupp, pExprInfo, numOfExprs);

  pInfo->pTableList       = pTableListInfo;
  pInfo->pColMatchInfo    = colList;
  pInfo->pRes             = createResDataBlock(pDescNode);
  pInfo->readHandle       = *pReadHandle;
  pInfo->curPos           = 0;
  pInfo->pFilterNode      = pPhyNode->node.pConditions;
>>>>>>> a2cec0e4

  pOperator->name = "TagScanOperator";
  pOperator->operatorType = QUERY_NODE_PHYSICAL_PLAN_TAG_SCAN;
<<<<<<< HEAD
  pOperator->blocking = false;
  pOperator->status = OP_NOT_OPENED;
  pOperator->info = pInfo;
  pOperator->exprSupp.pExprInfo = pExprInfo;
  pOperator->exprSupp.numOfExprs = numOfExprs;
  pOperator->pTaskInfo = pTaskInfo;
=======
  pOperator->blocking     = false;
  pOperator->status       = OP_NOT_OPENED;
  pOperator->info         = pInfo;
  pOperator->pTaskInfo    = pTaskInfo;
>>>>>>> a2cec0e4

  initResultSizeInfo(pOperator, 4096);
  blockDataEnsureCapacity(pInfo->pRes, pOperator->resultInfo.capacity);

  pOperator->fpSet =
      createOperatorFpSet(operatorDummyOpenFn, doTagScan, NULL, NULL, destroyTagScanOperatorInfo, NULL, NULL, NULL);

  return pOperator;

_error:
  taosMemoryFree(pInfo);
  taosMemoryFree(pOperator);
  terrno = TSDB_CODE_OUT_OF_MEMORY;
  return NULL;
}

typedef struct STableMergeScanInfo {
  SArray*     dataReaders;  // array of tsdbReaderT*
  SReadHandle readHandle;

  int32_t  bufPageSize;
  uint32_t sortBufSize;  // max buffer size for in-memory sort

  SArray*      pSortInfo;
  SSortHandle* pSortHandle;

  SSDataBlock* pSortInputBlock;
  int64_t      startTs;  // sort start time

  bool          hasGroupId;
  uint64_t      groupId;
  STupleHandle* prefetchedTuple;

  SArray* sortSourceParams;

  SFileBlockLoadRecorder readRecorder;
  int64_t                numOfRows;
  //  int32_t         prevGroupId;  // previous table group id
  SScanInfo       scanInfo;
  int32_t         scanTimes;
  SNode*          pFilterNode;  // filter info, which is push down by optimizer
  SqlFunctionCtx* pCtx;         // which belongs to the direct upstream operator operator query context
  SResultRowInfo* pResultRowInfo;
  int32_t*        rowEntryInfoOffset;
  SExprInfo*      pExpr;
  SSDataBlock*    pResBlock;
  SArray*         pColMatchInfo;
  int32_t         numOfOutput;

  SExprInfo*      pPseudoExpr;
  int32_t         numOfPseudoExpr;
  SqlFunctionCtx* pPseudoCtx;
  //  int32_t*        rowEntryInfoOffset;

  SQueryTableDataCond cond;
  int32_t             scanFlag;  // table scan flag to denote if it is a repeat/reverse/main scan
  int32_t             dataBlockLoadFlag;
  SInterval interval;  // if the upstream is an interval operator, the interval info is also kept here to get the time
                       // window to check if current data block needs to be loaded.

  SSampleExecInfo sample;  // sample execution info
  int32_t         curTWinIdx;

} STableMergeScanInfo;

int32_t createMultipleDataReaders(STableScanPhysiNode* pTableScanNode, SReadHandle* pHandle,
                                  STableListInfo* pTableListInfo, SArray* arrayReader, uint64_t queryId,
                                  uint64_t taskId, SNode* pTagCond) {
  int32_t code = getTableList(pHandle->meta, &pTableScanNode->scan, pTableListInfo, pTagCond);
  if (code != TSDB_CODE_SUCCESS) {
    goto _error;
  }

  if (taosArrayGetSize(pTableListInfo->pTableList) == 0) {
    qDebug("no table qualified for query, TID:0x%" PRIx64 ", QID:0x%" PRIx64, taskId, queryId);
    goto _error;
  }

  SQueryTableDataCond cond = {0};
  code = initQueryTableDataCond(&cond, pTableScanNode);
  if (code != TSDB_CODE_SUCCESS) {
    goto _error;
  }
  // TODO: free the sublist info and the table list in it
  for (int32_t i = 0; i < taosArrayGetSize(pTableListInfo->pTableList); ++i) {
    STableListInfo* subListInfo = taosMemoryCalloc(1, sizeof(subListInfo));
    subListInfo->pTableList = taosArrayInit(1, sizeof(STableKeyInfo));
    taosArrayPush(subListInfo->pTableList, taosArrayGet(pTableListInfo->pTableList, i));

    tsdbReaderT* pReader = tsdbReaderOpen(pHandle->vnode, &cond, subListInfo, queryId, taskId);
    taosArrayPush(arrayReader, &pReader);

    taosArrayDestroy(subListInfo->pTableList);
    taosMemoryFree(subListInfo);
  }
  cleanupQueryTableDataCond(&cond);

  return 0;

_error:
  return code;
}

static int32_t loadDataBlockFromOneTable(SOperatorInfo* pOperator, STableMergeScanInfo* pTableScanInfo,
                                         int32_t readerIdx, SSDataBlock* pBlock, uint32_t* status) {
  SExecTaskInfo*       pTaskInfo = pOperator->pTaskInfo;
  STableMergeScanInfo* pInfo = pOperator->info;

  SFileBlockLoadRecorder* pCost = &pTableScanInfo->readRecorder;

  pCost->totalBlocks += 1;
  pCost->totalRows += pBlock->info.rows;

  *status = pInfo->dataBlockLoadFlag;
  if (pTableScanInfo->pFilterNode != NULL ||
      overlapWithTimeWindow(&pTableScanInfo->interval, &pBlock->info, pTableScanInfo->cond.order)) {
    (*status) = FUNC_DATA_REQUIRED_DATA_LOAD;
  }

  SDataBlockInfo* pBlockInfo = &pBlock->info;
  taosMemoryFreeClear(pBlock->pBlockAgg);

  if (*status == FUNC_DATA_REQUIRED_FILTEROUT) {
    qDebug("%s data block filter out, brange:%" PRId64 "-%" PRId64 ", rows:%d", GET_TASKID(pTaskInfo),
           pBlockInfo->window.skey, pBlockInfo->window.ekey, pBlockInfo->rows);
    pCost->filterOutBlocks += 1;
    return TSDB_CODE_SUCCESS;
  } else if (*status == FUNC_DATA_REQUIRED_NOT_LOAD) {
    qDebug("%s data block skipped, brange:%" PRId64 "-%" PRId64 ", rows:%d", GET_TASKID(pTaskInfo),
           pBlockInfo->window.skey, pBlockInfo->window.ekey, pBlockInfo->rows);
    pCost->skipBlocks += 1;

    // clear all data in pBlock that are set when handing the previous block
    for (int32_t i = 0; i < pBlockInfo->numOfCols; ++i) {
      SColumnInfoData* pcol = taosArrayGet(pBlock->pDataBlock, i);
      pcol->pData = NULL;
    }

    return TSDB_CODE_SUCCESS;
  } else if (*status == FUNC_DATA_REQUIRED_STATIS_LOAD) {
    pCost->loadBlockStatis += 1;

    bool             allColumnsHaveAgg = true;
    SColumnDataAgg** pColAgg = NULL;
    tsdbReaderT*     reader = taosArrayGetP(pTableScanInfo->dataReaders, readerIdx);
    tsdbRetrieveDataBlockStatisInfo(reader, &pColAgg, &allColumnsHaveAgg);

    if (allColumnsHaveAgg == true) {
      int32_t numOfCols = pBlock->info.numOfCols;

      // todo create this buffer during creating operator
      if (pBlock->pBlockAgg == NULL) {
        pBlock->pBlockAgg = taosMemoryCalloc(numOfCols, POINTER_BYTES);
      }

      for (int32_t i = 0; i < numOfCols; ++i) {
        SColMatchInfo* pColMatchInfo = taosArrayGet(pTableScanInfo->pColMatchInfo, i);
        if (!pColMatchInfo->output) {
          continue;
        }
        pBlock->pBlockAgg[pColMatchInfo->targetSlotId] = pColAgg[i];
      }

      return TSDB_CODE_SUCCESS;
    } else {  // failed to load the block sma data, data block statistics does not exist, load data block instead
      *status = FUNC_DATA_REQUIRED_DATA_LOAD;
    }
  }

  ASSERT(*status == FUNC_DATA_REQUIRED_DATA_LOAD);

  // todo filter data block according to the block sma data firstly
#if 0
  if (!doFilterByBlockStatistics(pBlock->pBlockStatis, pTableScanInfo->pCtx, pBlockInfo->rows)) {
    pCost->filterOutBlocks += 1;
    qDebug("%s data block filter out, brange:%" PRId64 "-%" PRId64 ", rows:%d", GET_TASKID(pTaskInfo), pBlockInfo->window.skey,
           pBlockInfo->window.ekey, pBlockInfo->rows);
    (*status) = FUNC_DATA_REQUIRED_FILTEROUT;
    return TSDB_CODE_SUCCESS;
  }
#endif

  pCost->totalCheckedRows += pBlock->info.rows;
  pCost->loadBlocks += 1;

  tsdbReaderT* reader = taosArrayGetP(pTableScanInfo->dataReaders, readerIdx);
  SArray*      pCols = tsdbRetrieveDataBlock(reader, NULL);
  if (pCols == NULL) {
    return terrno;
  }

  relocateColumnData(pBlock, pTableScanInfo->pColMatchInfo, pCols);

  // currently only the tbname pseudo column
  if (pTableScanInfo->numOfPseudoExpr > 0) {
    addTagPseudoColumnData(&pTableScanInfo->readHandle, pTableScanInfo->pPseudoExpr, pTableScanInfo->numOfPseudoExpr,
                           pBlock);
  }

  int64_t st = taosGetTimestampMs();
  doFilter(pTableScanInfo->pFilterNode, pBlock);

  int64_t et = taosGetTimestampMs();
  pTableScanInfo->readRecorder.filterTime += (et - st);

  if (pBlock->info.rows == 0) {
    pCost->filterOutBlocks += 1;
    qDebug("%s data block filter out, brange:%" PRId64 "-%" PRId64 ", rows:%d", GET_TASKID(pTaskInfo),
           pBlockInfo->window.skey, pBlockInfo->window.ekey, pBlockInfo->rows);
  }

  return TSDB_CODE_SUCCESS;
}

typedef struct STableMergeScanSortSourceParam {
  SOperatorInfo* pOperator;
  int32_t        readerIdx;
  SSDataBlock*   inputBlock;
} STableMergeScanSortSourceParam;

static SSDataBlock* getTableDataBlock(void* param) {
  STableMergeScanSortSourceParam* source = param;
  SOperatorInfo*                  pOperator = source->pOperator;
  int32_t                         readerIdx = source->readerIdx;
  SSDataBlock*                    pBlock = source->inputBlock;
  STableMergeScanInfo*            pTableScanInfo = pOperator->info;

  int64_t st = taosGetTimestampUs();

  blockDataCleanup(pBlock);

  tsdbReaderT* reader = taosArrayGetP(pTableScanInfo->dataReaders, readerIdx);
  while (tsdbNextDataBlock(reader)) {
    if (isTaskKilled(pOperator->pTaskInfo)) {
      longjmp(pOperator->pTaskInfo->env, TSDB_CODE_TSC_QUERY_CANCELLED);
    }

    // process this data block based on the probabilities
    bool processThisBlock = processBlockWithProbability(&pTableScanInfo->sample);
    if (!processThisBlock) {
      continue;
    }

    tsdbRetrieveDataBlockInfo(reader, &pBlock->info);

    uint32_t status = 0;
    int32_t  code = loadDataBlockFromOneTable(pOperator, pTableScanInfo, readerIdx, pBlock, &status);
    //    int32_t  code = loadDataBlockOnDemand(pOperator->pRuntimeEnv, pTableScanInfo, pBlock, &status);
    if (code != TSDB_CODE_SUCCESS) {
      longjmp(pOperator->pTaskInfo->env, code);
    }

    // current block is filter out according to filter condition, continue load the next block
    if (status == FUNC_DATA_REQUIRED_FILTEROUT || pBlock->info.rows == 0) {
      continue;
    }

    uint64_t* groupId = taosHashGet(pOperator->pTaskInfo->tableqinfoList.map, &pBlock->info.uid, sizeof(int64_t));
    if (groupId) {
      pBlock->info.groupId = *groupId;
    }

    pOperator->resultInfo.totalRows = pTableScanInfo->readRecorder.totalRows;
    pTableScanInfo->readRecorder.elapsedTime += (taosGetTimestampUs() - st) / 1000.0;

    return pBlock;
  }
  return NULL;
}

SArray* generateSortByTsInfo(int32_t order) {
  SArray*         pList = taosArrayInit(1, sizeof(SBlockOrderInfo));
  SBlockOrderInfo bi = {0};
  bi.order = order;
  bi.slotId = 0;
  bi.nullFirst = NULL_ORDER_FIRST;

  taosArrayPush(pList, &bi);

  return pList;
}

int32_t doOpenTableMergeScanOperator(SOperatorInfo* pOperator) {
  STableMergeScanInfo* pInfo = pOperator->info;
  SExecTaskInfo*       pTaskInfo = pOperator->pTaskInfo;

  if (OPTR_IS_OPENED(pOperator)) {
    return TSDB_CODE_SUCCESS;
  }

  int32_t numOfBufPage = pInfo->sortBufSize / pInfo->bufPageSize;

  pInfo->pSortHandle = tsortCreateSortHandle(pInfo->pSortInfo, SORT_MULTISOURCE_MERGE, pInfo->bufPageSize, numOfBufPage,
                                             pInfo->pSortInputBlock, pTaskInfo->id.str);

  tsortSetFetchRawDataFp(pInfo->pSortHandle, getTableDataBlock, NULL, NULL);

  size_t numReaders = taosArrayGetSize(pInfo->dataReaders);
  for (int32_t i = 0; i < numReaders; ++i) {
    SSortSource*                    ps = taosMemoryCalloc(1, sizeof(SSortSource));
    STableMergeScanSortSourceParam* param = taosArrayGet(pInfo->sortSourceParams, i);
    ps->param = param;
    tsortAddSource(pInfo->pSortHandle, ps);
  }

  int32_t code = tsortOpen(pInfo->pSortHandle);

  if (code != TSDB_CODE_SUCCESS) {
    longjmp(pTaskInfo->env, terrno);
  }

  pOperator->status = OP_RES_TO_RETURN;

  OPTR_SET_OPENED(pOperator);
  return TSDB_CODE_SUCCESS;
}

SSDataBlock* getSortedTableMergeScanBlockData(SSortHandle* pHandle, int32_t capacity, SOperatorInfo* pOperator) {
  STableMergeScanInfo* pInfo = pOperator->info;
  SExecTaskInfo*       pTaskInfo = pOperator->pTaskInfo;

  SSDataBlock* p = tsortGetSortedDataBlock(pHandle);
  if (p == NULL) {
    return NULL;
  }

  blockDataEnsureCapacity(p, capacity);

  while (1) {
    STupleHandle* pTupleHandle = tsortNextTuple(pHandle);
    if (pTupleHandle == NULL) {
      break;
    }

    appendOneRowToDataBlock(p, pTupleHandle);
    if (p->info.rows >= capacity) {
      break;
    }
  }

  qDebug("%s get sorted row blocks, rows:%d", GET_TASKID(pTaskInfo), p->info.rows);
  return (p->info.rows > 0) ? p : NULL;
}

SSDataBlock* doTableMergeScan(SOperatorInfo* pOperator) {
  if (pOperator->status == OP_EXEC_DONE) {
    return NULL;
  }

  SExecTaskInfo*       pTaskInfo = pOperator->pTaskInfo;
  STableMergeScanInfo* pInfo = pOperator->info;

  int32_t code = pOperator->fpSet._openFn(pOperator);
  if (code != TSDB_CODE_SUCCESS) {
    longjmp(pTaskInfo->env, code);
  }

  SSDataBlock* pBlock = getSortedTableMergeScanBlockData(pInfo->pSortHandle, pOperator->resultInfo.capacity, pOperator);

  if (pBlock != NULL) {
    pOperator->resultInfo.totalRows += pBlock->info.rows;
  } else {
    doSetOperatorCompleted(pOperator);
  }
  return pBlock;
}

void destroyTableMergeScanOperatorInfo(void* param, int32_t numOfOutput) {
  STableMergeScanInfo* pTableScanInfo = (STableMergeScanInfo*)param;
  cleanupQueryTableDataCond(&pTableScanInfo->cond);

  for (int32_t i = 0; i < taosArrayGetSize(pTableScanInfo->dataReaders); ++i) {
    tsdbReaderT* reader = taosArrayGetP(pTableScanInfo->dataReaders, i);
    tsdbCleanupReadHandle(reader);
  }
  taosArrayDestroy(pTableScanInfo->dataReaders);

  if (pTableScanInfo->pColMatchInfo != NULL) {
    taosArrayDestroy(pTableScanInfo->pColMatchInfo);
  }

  taosArrayDestroy(pTableScanInfo->sortSourceParams);
  pTableScanInfo->pResBlock = blockDataDestroy(pTableScanInfo->pResBlock);
  pTableScanInfo->pSortInputBlock = blockDataDestroy(pTableScanInfo->pSortInputBlock);

  taosArrayDestroy(pTableScanInfo->pSortInfo);
}

typedef struct STableMergeScanExecInfo {
  SFileBlockLoadRecorder blockRecorder;
  SSortExecInfo          sortExecInfo;
} STableMergeScanExecInfo;

int32_t getTableMergeScanExplainExecInfo(SOperatorInfo* pOptr, void** pOptrExplain, uint32_t* len) {
  ASSERT(pOptr != NULL);
  // TODO: merge these two info into one struct
  STableMergeScanExecInfo* execInfo = taosMemoryCalloc(1, sizeof(STableMergeScanExecInfo));
  STableMergeScanInfo*     pInfo = pOptr->info;
  execInfo->blockRecorder = pInfo->readRecorder;
  execInfo->sortExecInfo = tsortGetSortExecInfo(pInfo->pSortHandle);

  *pOptrExplain = execInfo;
  *len = sizeof(STableMergeScanExecInfo);

  return TSDB_CODE_SUCCESS;
}

SOperatorInfo* createTableMergeScanOperatorInfo(STableScanPhysiNode* pTableScanNode, SArray* dataReaders,
                                                SReadHandle* readHandle, SExecTaskInfo* pTaskInfo) {
  STableMergeScanInfo* pInfo = taosMemoryCalloc(1, sizeof(STableMergeScanInfo));
  SOperatorInfo*       pOperator = taosMemoryCalloc(1, sizeof(SOperatorInfo));
  if (pInfo == NULL || pOperator == NULL) {
    goto _error;
  }

  SDataBlockDescNode* pDescNode = pTableScanNode->scan.node.pOutputDataBlockDesc;

  int32_t numOfCols = 0;
  SArray* pColList = extractColMatchInfo(pTableScanNode->scan.pScanCols, pDescNode, &numOfCols, COL_MATCH_FROM_COL_ID);

  int32_t code = initQueryTableDataCond(&pInfo->cond, pTableScanNode);
  if (code != TSDB_CODE_SUCCESS) {
    goto _error;
  }

  if (pTableScanNode->scan.pScanPseudoCols != NULL) {
    pInfo->pPseudoExpr = createExprInfo(pTableScanNode->scan.pScanPseudoCols, NULL, &pInfo->numOfPseudoExpr);
    pInfo->pPseudoCtx = createSqlFunctionCtx(pInfo->pPseudoExpr, pInfo->numOfPseudoExpr, &pInfo->rowEntryInfoOffset);
  }

  pInfo->scanInfo = (SScanInfo){.numOfAsc = pTableScanNode->scanSeq[0], .numOfDesc = pTableScanNode->scanSeq[1]};

  pInfo->readHandle = *readHandle;
  pInfo->interval = extractIntervalInfo(pTableScanNode);
  pInfo->sample.sampleRatio = pTableScanNode->ratio;
  pInfo->sample.seed = taosGetTimestampSec();
  pInfo->dataBlockLoadFlag = pTableScanNode->dataRequired;
  pInfo->pFilterNode = pTableScanNode->scan.node.pConditions;
  pInfo->dataReaders = dataReaders;
  pInfo->scanFlag = MAIN_SCAN;
  pInfo->pColMatchInfo = pColList;
  pInfo->curTWinIdx = 0;

  pInfo->pResBlock = createResDataBlock(pDescNode);

  pInfo->sortSourceParams = taosArrayInit(taosArrayGetSize(dataReaders), sizeof(STableMergeScanSortSourceParam));
  for (int32_t i = 0; i < taosArrayGetSize(dataReaders); ++i) {
    STableMergeScanSortSourceParam* param = taosMemoryCalloc(1, sizeof(STableMergeScanSortSourceParam));
    param->readerIdx = i;
    param->pOperator = pOperator;
    param->inputBlock = createOneDataBlock(pInfo->pResBlock, false);
    taosArrayPush(pInfo->sortSourceParams, param);
    taosMemoryFree(param);
  }

  pInfo->pSortInfo = generateSortByTsInfo(pInfo->cond.order);
  pInfo->pSortInputBlock = createOneDataBlock(pInfo->pResBlock, false);

  int32_t rowSize = pInfo->pResBlock->info.rowSize;
  pInfo->bufPageSize = getProperSortPageSize(rowSize);

  // todo the total available buffer should be determined by total capacity of buffer of this task.
  // the additional one is reserved for merge result
  pInfo->sortBufSize = pInfo->bufPageSize * (taosArrayGetSize(dataReaders) + 1);
  pInfo->hasGroupId = false;
  pInfo->prefetchedTuple = NULL;

  pOperator->name = "TableMergeScanOperator";
  // TODO : change it
  pOperator->operatorType = QUERY_NODE_PHYSICAL_PLAN_TABLE_MERGE_SCAN;
  pOperator->blocking = false;
  pOperator->status = OP_NOT_OPENED;
  pOperator->info = pInfo;
  pOperator->exprSupp.numOfExprs = numOfCols;
  pOperator->pTaskInfo = pTaskInfo;
  initResultSizeInfo(pOperator, 1024);

  pOperator->fpSet =
      createOperatorFpSet(doOpenTableMergeScanOperator, doTableMergeScan, NULL, NULL, destroyTableMergeScanOperatorInfo,
                          NULL, NULL, getTableMergeScanExplainExecInfo);
  pOperator->cost.openCost = 0;
  return pOperator;

_error:
  pTaskInfo->code = TSDB_CODE_OUT_OF_MEMORY;
  taosMemoryFree(pInfo);
  taosMemoryFree(pOperator);
  return NULL;
}<|MERGE_RESOLUTION|>--- conflicted
+++ resolved
@@ -1871,14 +1871,7 @@
   SExprInfo* pExprInfo = createExprInfo(pPhyNode->pScanPseudoCols, NULL, &numOfExprs);
   SArray*    colList = extractColMatchInfo(pPhyNode->pScanPseudoCols, pDescNode, &num, COL_MATCH_FROM_COL_ID);
 
-<<<<<<< HEAD
-  pInfo->pTableList = pTableListInfo;
-  pInfo->pColMatchInfo = colList;
-  pInfo->pRes = createResDataBlock(pDescNode);
-  pInfo->readHandle = *pReadHandle;
-  pInfo->curPos = 0;
-  pInfo->pFilterNode = pPhyNode->node.pConditions;
-=======
+
   initExprSupp(&pOperator->exprSupp, pExprInfo, numOfExprs);
 
   pInfo->pTableList       = pTableListInfo;
@@ -1887,23 +1880,14 @@
   pInfo->readHandle       = *pReadHandle;
   pInfo->curPos           = 0;
   pInfo->pFilterNode      = pPhyNode->node.pConditions;
->>>>>>> a2cec0e4
 
   pOperator->name = "TagScanOperator";
   pOperator->operatorType = QUERY_NODE_PHYSICAL_PLAN_TAG_SCAN;
-<<<<<<< HEAD
-  pOperator->blocking = false;
-  pOperator->status = OP_NOT_OPENED;
-  pOperator->info = pInfo;
-  pOperator->exprSupp.pExprInfo = pExprInfo;
-  pOperator->exprSupp.numOfExprs = numOfExprs;
-  pOperator->pTaskInfo = pTaskInfo;
-=======
+
   pOperator->blocking     = false;
   pOperator->status       = OP_NOT_OPENED;
   pOperator->info         = pInfo;
   pOperator->pTaskInfo    = pTaskInfo;
->>>>>>> a2cec0e4
 
   initResultSizeInfo(pOperator, 4096);
   blockDataEnsureCapacity(pInfo->pRes, pOperator->resultInfo.capacity);
