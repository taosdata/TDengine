/*
 * Copyright (c) 2019 TAOS Data, Inc. <jhtao@taosdata.com>
 *
 * This program is free software: you can use, redistribute, and/or modify
 * it under the terms of the GNU Affero General Public License, version 3
 * or later ("AGPL"), as published by the Free Software Foundation.
 *
 * This program is distributed in the hope that it will be useful, but WITHOUT
 * ANY WARRANTY; without even the implied warranty of MERCHANTABILITY or
 * FITNESS FOR A PARTICULAR PURPOSE.
 *
 * You should have received a copy of the GNU Affero General Public License
 * along with this program. If not, see <http://www.gnu.org/licenses/>.
 */

#include "executorInt.h"
#include "filter.h"
#include "operator.h"
#include "querytask.h"
#include "tdatablock.h"

typedef struct SSortMergeInfo {
  SArray*        pSortInfo;
  SSortHandle*   pSortHandle;
  STupleHandle*  prefetchedTuple;
  int32_t        bufPageSize;
  uint32_t       sortBufSize;  // max buffer size for in-memory sort
  SSDataBlock*   pIntermediateBlock;   // to hold the intermediate result
  SSDataBlock*   pInputBlock;
  SColMatchInfo  matchInfo;
} SSortMergeInfo;

typedef struct SNonSortMergeInfo {
  int32_t  lastSourceIdx;
  int32_t  sourceWorkIdx;
  int32_t  sourceNum;
  int32_t* pSourceStatus;
} SNonSortMergeInfo;

typedef struct SColsMergeInfo {
  SNodeList* pTargets;
  uint64_t   srcBlkIds[2]; 
} SColsMergeInfo;

typedef struct SMultiwayMergeOperatorInfo {
  SOptrBasicInfo binfo;
  EMergeType     type;
  union {
    SSortMergeInfo    sortMergeInfo;
    SNonSortMergeInfo nsortMergeInfo;
    SColsMergeInfo    colsMergeInfo;
  };
  SLimitInfo     limitInfo;
  bool           groupMerge;
  bool           ignoreGroupId;
  uint64_t       groupId;
  bool           inputWithGroupId;
} SMultiwayMergeOperatorInfo;

static int32_t doSortMerge(SOperatorInfo* pOperator, SSDataBlock** pResBlock);
static int32_t doMultiwayMerge(SOperatorInfo* pOperator, SSDataBlock** pResBlock);
static int32_t doNonSortMerge(SOperatorInfo* pOperator, SSDataBlock** pResBlock);
static int32_t doColsMerge(SOperatorInfo* pOperator, SSDataBlock** pResBlock);
static int32_t sortMergeloadNextDataBlock(void* param, SSDataBlock** ppBlock);

int32_t sortMergeloadNextDataBlock(void* param, SSDataBlock** ppBlock) {
  SOperatorInfo* pOperator = (SOperatorInfo*)param;
  int32_t code = pOperator->fpSet.getNextFn(pOperator, ppBlock);
  blockDataCheck(*ppBlock, false);
  if (code) {
    qError("failed to get next data block from upstream, %s code:%s", __func__, tstrerror(code));
  }
  return code;
}

int32_t openSortMergeOperator(SOperatorInfo* pOperator) {
  SMultiwayMergeOperatorInfo* pInfo = pOperator->info;
  SExecTaskInfo*              pTaskInfo = pOperator->pTaskInfo;
  SSortMergeInfo*             pSortMergeInfo = &pInfo->sortMergeInfo;

  int32_t numOfBufPage = pSortMergeInfo->sortBufSize / pSortMergeInfo->bufPageSize;

  pSortMergeInfo->pSortHandle = NULL;
  int32_t code = tsortCreateSortHandle(pSortMergeInfo->pSortInfo, SORT_MULTISOURCE_MERGE, pSortMergeInfo->bufPageSize,
                                       numOfBufPage, pSortMergeInfo->pInputBlock, pTaskInfo->id.str, 0, 0, 0, &pSortMergeInfo->pSortHandle);
  if (code) {
    return code;
  }

  tsortSetFetchRawDataFp(pSortMergeInfo->pSortHandle, sortMergeloadNextDataBlock, NULL, NULL);
  tsortSetCompareGroupId(pSortMergeInfo->pSortHandle, pInfo->groupMerge);

  for (int32_t i = 0; i < pOperator->numOfDownstream; ++i) {
    SOperatorInfo* pDownstream = pOperator->pDownstream[i];
    if (pDownstream->operatorType == QUERY_NODE_PHYSICAL_PLAN_EXCHANGE) {
      code = pDownstream->fpSet._openFn(pDownstream);
      if (code) {
        return code;
      }
    }

    SSortSource* ps = taosMemoryCalloc(1, sizeof(SSortSource));
    if (ps == NULL) {
      return terrno;
    }

    ps->param = pDownstream;
    ps->onlyRef = true;

    code = tsortAddSource(pSortMergeInfo->pSortHandle, ps);
    if (code) {
      return code;
    }
  }

  return tsortOpen(pSortMergeInfo->pSortHandle);
}

static int32_t doGetSortedBlockData(SMultiwayMergeOperatorInfo* pInfo, SSortHandle* pHandle, int32_t capacity,
                                 SSDataBlock* p, bool* newgroup) {
  SSortMergeInfo* pSortMergeInfo = &pInfo->sortMergeInfo;
  *newgroup = false;
  int32_t code = 0;

  while (1) {
    STupleHandle* pTupleHandle = NULL;
    if (pInfo->groupMerge || pInfo->inputWithGroupId) {
      if (pSortMergeInfo->prefetchedTuple == NULL) {
        pTupleHandle = NULL;
        code = tsortNextTuple(pHandle, &pTupleHandle);
        if (code) {
          // todo handle error
        }
      } else {
        pTupleHandle = pSortMergeInfo->prefetchedTuple;
        pSortMergeInfo->prefetchedTuple = NULL;
        uint64_t gid = tsortGetGroupId(pTupleHandle);
        if (gid != pInfo->groupId) {
          *newgroup = true;
          pInfo->groupId = gid;
        }
      }
    } else {
      code = tsortNextTuple(pHandle, &pTupleHandle);
      pInfo->groupId = 0;
    }

    if (pTupleHandle == NULL || (code != 0)) {
      break;
    }

    if (pInfo->groupMerge || pInfo->inputWithGroupId) {
      uint64_t tupleGroupId = tsortGetGroupId(pTupleHandle);
      if (pInfo->groupId == 0 || pInfo->groupId == tupleGroupId) {
        code = appendOneRowToDataBlock(p, pTupleHandle);
        if (code) {
          return code;
        }

        p->info.id.groupId = tupleGroupId;
        pInfo->groupId = tupleGroupId;
      } else {
        if (p->info.rows == 0) {
          code = appendOneRowToDataBlock(p, pTupleHandle);
          if (code) {
            return code;
          }

          p->info.id.groupId = pInfo->groupId = tupleGroupId;
        } else {
          pSortMergeInfo->prefetchedTuple = pTupleHandle;
          break;
        }
      }
    } else {
      code = appendOneRowToDataBlock(p, pTupleHandle);
      if (code) {
        return code;
      }
    }

    if (p->info.rows >= capacity) {
      break;
    }
  }

  return code;
}

int32_t doSortMerge(SOperatorInfo* pOperator, SSDataBlock** pResBlock) {
  SExecTaskInfo*              pTaskInfo = pOperator->pTaskInfo;
  SMultiwayMergeOperatorInfo* pInfo = pOperator->info;
  SSortMergeInfo*             pSortMergeInfo = &pInfo->sortMergeInfo;
  SSortHandle*                pHandle = pSortMergeInfo->pSortHandle;
  SSDataBlock*                pDataBlock = pInfo->binfo.pRes;
  SArray*                     pColMatchInfo = pSortMergeInfo->matchInfo.pList;
  int32_t                     capacity = pOperator->resultInfo.capacity;
  int32_t                     code = 0;
  bool                        newgroup = false;

  qDebug("start to merge final sorted rows, %s", GET_TASKID(pTaskInfo));
  blockDataCleanup(pDataBlock);

  if (pSortMergeInfo->pIntermediateBlock == NULL) {
    pSortMergeInfo->pIntermediateBlock = NULL;
    code = tsortGetSortedDataBlock(pHandle, &pSortMergeInfo->pIntermediateBlock);
    if (pSortMergeInfo->pIntermediateBlock == NULL || code != 0) {
      return code;
    }

    code = blockDataEnsureCapacity(pSortMergeInfo->pIntermediateBlock, capacity);
    if (code) {
      return code;
    }

  } else {
    blockDataCleanup(pSortMergeInfo->pIntermediateBlock);
  }

  SSDataBlock* p = pSortMergeInfo->pIntermediateBlock;
  while (1) {
    code = doGetSortedBlockData(pInfo, pHandle, capacity, p, &newgroup);
    if (code) {
      return code;
    }

    if (p->info.rows == 0) {
      break;
    }

    if (newgroup) {
      resetLimitInfoForNextGroup(&pInfo->limitInfo);
    }

    bool limitReached = applyLimitOffset(&pInfo->limitInfo, p, pTaskInfo);

    if (p->info.rows > 0) {
      break;
    }
  }

  if (p->info.rows > 0) {
    int32_t numOfCols = taosArrayGetSize(pColMatchInfo);
    for (int32_t i = 0; i < numOfCols; ++i) {
      SColMatchItem* pmInfo = taosArrayGet(pColMatchInfo, i);
      if (pmInfo == NULL) {
        code = terrno;
        return code;
      }

      SColumnInfoData* pSrc = taosArrayGet(p->pDataBlock, pmInfo->srcSlotId);
      if (pSrc == NULL) {
        code = terrno;
        return code;
      }

      SColumnInfoData* pDst = taosArrayGet(pDataBlock->pDataBlock, pmInfo->dstSlotId);
      if (pDst == NULL) {
        code = terrno;
        return code;
      }

      code = colDataAssign(pDst, pSrc, p->info.rows, &pDataBlock->info);
      if (code) {
        return code;
      }
    }

    pDataBlock->info.rows = p->info.rows;
    pDataBlock->info.scanFlag = p->info.scanFlag;
    if (pInfo->ignoreGroupId) {
      pDataBlock->info.id.groupId = 0;
    } else {
      pDataBlock->info.id.groupId = pInfo->groupId;
    }
    pDataBlock->info.dataLoad = 1;
  }

  qDebug("%s get sorted block, groupId:0x%" PRIx64 " rows:%" PRId64 , GET_TASKID(pTaskInfo), pDataBlock->info.id.groupId,
         pDataBlock->info.rows);

  *pResBlock = (pDataBlock->info.rows > 0) ? pDataBlock : NULL;
  return code;
}

int32_t getSortMergeExplainExecInfo(SOperatorInfo* pOptr, void** pOptrExplain, uint32_t* len) {
  SSortExecInfo* pSortExecInfo = taosMemoryCalloc(1, sizeof(SSortExecInfo));
  if (pSortExecInfo == NULL) {
    pOptr->pTaskInfo->code = terrno;
    return terrno;
  }

  SMultiwayMergeOperatorInfo* pInfo = (SMultiwayMergeOperatorInfo*)pOptr->info;
  SSortMergeInfo* pSortMergeInfo = &pInfo->sortMergeInfo;

  *pSortExecInfo = tsortGetSortExecInfo(pSortMergeInfo->pSortHandle);
  *pOptrExplain = pSortExecInfo;

  *len = sizeof(SSortExecInfo);
  return TSDB_CODE_SUCCESS;
}


void destroySortMergeOperatorInfo(void* param) {
  SSortMergeInfo* pSortMergeInfo = param;
  blockDataDestroy(pSortMergeInfo->pInputBlock);
  pSortMergeInfo->pInputBlock = NULL;

  blockDataDestroy(pSortMergeInfo->pIntermediateBlock);
  pSortMergeInfo->pIntermediateBlock = NULL;

  taosArrayDestroy(pSortMergeInfo->matchInfo.pList);

  tsortDestroySortHandle(pSortMergeInfo->pSortHandle);
  taosArrayDestroy(pSortMergeInfo->pSortInfo);
}

#define NON_SORT_NEXT_SRC(_info, _idx) ((++(_idx) >= (_info)->sourceNum) ? ((_info)->sourceWorkIdx) : (_idx))

int32_t openNonSortMergeOperator(SOperatorInfo* pOperator) {
  SMultiwayMergeOperatorInfo* pInfo = pOperator->info;
  SExecTaskInfo*              pTaskInfo = pOperator->pTaskInfo;
  SNonSortMergeInfo*          pNonSortMergeInfo = &pInfo->nsortMergeInfo;

  pNonSortMergeInfo->sourceWorkIdx = 0;
  pNonSortMergeInfo->sourceNum = pOperator->numOfDownstream;
  pNonSortMergeInfo->lastSourceIdx = -1;
  pNonSortMergeInfo->pSourceStatus =
      taosMemoryCalloc(pOperator->numOfDownstream, sizeof(*pNonSortMergeInfo->pSourceStatus));
  if (NULL == pNonSortMergeInfo->pSourceStatus) {
    pTaskInfo->code = TSDB_CODE_OUT_OF_MEMORY;
    return pTaskInfo->code;
  }

  for (int32_t i = 0; i < pOperator->numOfDownstream; ++i) {
    pNonSortMergeInfo->pSourceStatus[i] = i;
  }

  return 0;
}

int32_t doNonSortMerge(SOperatorInfo* pOperator, SSDataBlock** pResBlock) {
  QRY_PARAM_CHECK(pResBlock);

  SExecTaskInfo*              pTaskInfo = pOperator->pTaskInfo;
  SMultiwayMergeOperatorInfo* pInfo = pOperator->info;
  SNonSortMergeInfo*          pNonSortMerge = &pInfo->nsortMergeInfo;
  SSDataBlock*                pBlock = NULL;
  SSDataBlock*                pRes = pInfo->binfo.pRes;
  int32_t                     code = 0;

  qDebug("start to merge no sorted rows, %s", GET_TASKID(pTaskInfo));

  int32_t idx = NON_SORT_NEXT_SRC(pNonSortMerge, pNonSortMerge->lastSourceIdx);
  while (idx < pNonSortMerge->sourceNum) {
    pBlock = getNextBlockFromDownstream(pOperator, pNonSortMerge->pSourceStatus[idx]);
    if (NULL == pBlock) {
      TSWAP(pNonSortMerge->pSourceStatus[pNonSortMerge->sourceWorkIdx], pNonSortMerge->pSourceStatus[idx]);
      pNonSortMerge->sourceWorkIdx++;
      idx = NON_SORT_NEXT_SRC(pNonSortMerge, pNonSortMerge->lastSourceIdx);
      continue;
    }

    pNonSortMerge->lastSourceIdx = idx - 1;
    break;
  }

  if (!pBlock) {  // null data
    return code;
  }

  code = copyDataBlock(pRes, pBlock);
  *pResBlock = pRes;
  return code;
}

void destroyNonSortMergeOperatorInfo(void* param) {
  SNonSortMergeInfo* pNonSortMerge = param;
  taosMemoryFree(pNonSortMerge->pSourceStatus);
}

int32_t getNonSortMergeExplainExecInfo(SOperatorInfo* pOptr, void** pOptrExplain, uint32_t* len) {
  return TSDB_CODE_SUCCESS;
}


int32_t openColsMergeOperator(SOperatorInfo* pOperator) {
  return TSDB_CODE_SUCCESS;
}

int32_t copyColumnsValue(SNodeList* pNodeList, uint64_t targetBlkId, SSDataBlock* pDst, SSDataBlock* pSrc) {
  bool    isNull = (NULL == pSrc || pSrc->info.rows <= 0);
  size_t  numOfCols = LIST_LENGTH(pNodeList);
  int32_t code = 0;

  for (int32_t i = 0; i < numOfCols; ++i) {
    STargetNode* pNode = (STargetNode*)nodesListGetNode(pNodeList, i);
    if (nodeType(pNode->pExpr) == QUERY_NODE_COLUMN && ((SColumnNode*)pNode->pExpr)->dataBlockId == targetBlkId) {
      SColumnInfoData* pDstCol = taosArrayGet(pDst->pDataBlock, pNode->slotId);
      if (pDstCol == NULL) {
        return terrno;
      }

      if (isNull) {
        code = colDataSetVal(pDstCol, 0, NULL, true);
      } else {
        SColumnInfoData* pSrcCol = taosArrayGet(pSrc->pDataBlock, ((SColumnNode*)pNode->pExpr)->slotId);
        if (pSrcCol == NULL) {
          code = terrno;
          return code;
        }

        code = colDataAssign(pDstCol, pSrcCol, 1, &pDst->info);
      }

      if (code) {
        break;
      }
    }
  }

  return code;
}

int32_t doColsMerge(SOperatorInfo* pOperator, SSDataBlock** pResBlock) {
  QRY_PARAM_CHECK(pResBlock);

  SExecTaskInfo*              pTaskInfo = pOperator->pTaskInfo;
  SMultiwayMergeOperatorInfo* pInfo = pOperator->info;
  SSDataBlock*                pBlock = NULL;
  SColsMergeInfo*             pColsMerge = &pInfo->colsMergeInfo;
  int32_t                     nullBlkNum = 0;
  int32_t                     code = 0;

  qDebug("start to merge columns, %s", GET_TASKID(pTaskInfo));

  for (int32_t i = 0; i < 2; ++i) {
    pBlock = getNextBlockFromDownstream(pOperator, i);
    if (pBlock && pBlock->info.rows > 1) {
      qError("more than 1 row returned from downstream, rows:%" PRId64, pBlock->info.rows);
      T_LONG_JMP(pTaskInfo->env, TSDB_CODE_QRY_EXECUTOR_INTERNAL_ERROR);
    } else if (NULL == pBlock) {
      nullBlkNum++;
    }
    
    code = copyColumnsValue(pColsMerge->pTargets, pColsMerge->srcBlkIds[i], pInfo->binfo.pRes, pBlock);
    if (code) {
      return code;
    }
  }

  setOperatorCompleted(pOperator);
  if (2 == nullBlkNum) {
    return code;
  }

  pInfo->binfo.pRes->info.rows = 1;
  *pResBlock = pInfo->binfo.pRes;

  return code;
}

void destroyColsMergeOperatorInfo(void* param) {
}

int32_t getColsMergeExplainExecInfo(SOperatorInfo* pOptr, void** pOptrExplain, uint32_t* len) {
  return TSDB_CODE_SUCCESS;
}


SOperatorFpSet gMultiwayMergeFps[MERGE_TYPE_MAX_VALUE] = {
  {0},
  {._openFn = openSortMergeOperator, .getNextFn = doSortMerge, .closeFn = destroySortMergeOperatorInfo, .getExplainFn = getSortMergeExplainExecInfo},
  {._openFn = openNonSortMergeOperator, .getNextFn = doNonSortMerge, .closeFn = destroyNonSortMergeOperatorInfo, .getExplainFn = getNonSortMergeExplainExecInfo},
  {._openFn = openColsMergeOperator, .getNextFn = doColsMerge, .closeFn = destroyColsMergeOperatorInfo, .getExplainFn = getColsMergeExplainExecInfo},
};


int32_t openMultiwayMergeOperator(SOperatorInfo* pOperator) {
  int32_t code = 0;
  SMultiwayMergeOperatorInfo* pInfo = pOperator->info;
  SExecTaskInfo*              pTaskInfo = pOperator->pTaskInfo;

  if (OPTR_IS_OPENED(pOperator)) {
    return TSDB_CODE_SUCCESS;
  }

  int64_t startTs = taosGetTimestampUs();
  
  if (NULL != gMultiwayMergeFps[pInfo->type]._openFn) {
    code = (*gMultiwayMergeFps[pInfo->type]._openFn)(pOperator);
  }

  pOperator->cost.openCost = (taosGetTimestampUs() - startTs) / 1000.0;
  pOperator->status = OP_RES_TO_RETURN;

  if (code != TSDB_CODE_SUCCESS) {
    qError("%s failed at line %d since %s", __func__, __LINE__, tstrerror(code));
    pOperator->pTaskInfo->code = code;
    T_LONG_JMP(pTaskInfo->env, terrno);
  }

  OPTR_SET_OPENED(pOperator);
  return code;
}

int32_t doMultiwayMerge(SOperatorInfo* pOperator, SSDataBlock** pResBlock) {
  QRY_PARAM_CHECK(pResBlock);
  int32_t code = TSDB_CODE_SUCCESS;
  int32_t lino = 0;

  if (pOperator->status == OP_EXEC_DONE) {
    return 0;
  }

  SExecTaskInfo* pTaskInfo = pOperator->pTaskInfo;
  SMultiwayMergeOperatorInfo* pInfo = pOperator->info;

  code = pOperator->fpSet._openFn(pOperator);
  QUERY_CHECK_CODE(code, lino, _end);

  if (NULL != gMultiwayMergeFps[pInfo->type].getNextFn) {
    code = (*gMultiwayMergeFps[pInfo->type].getNextFn)(pOperator, pResBlock);
<<<<<<< HEAD
    if (code) {
      qError("failed to get next data block from upstream, code:%s", tstrerror(code));
      pTaskInfo->code = code;
      return code;
    }
=======
    QUERY_CHECK_CODE(code, lino, _end);
>>>>>>> 6d8ab955
  }

  if ((*pResBlock) != NULL) {
    pOperator->resultInfo.totalRows += (*pResBlock)->info.rows;
    blockDataCheck(*pResBlock, false);
  } else {
    setOperatorCompleted(pOperator);
  }

_end:
  if (code != TSDB_CODE_SUCCESS) {
    qError("%s failed at line %d since %s", __func__, lino, tstrerror(code));
    pTaskInfo->code = code;
    T_LONG_JMP(pTaskInfo->env, code);
  }
  return code;
}

void destroyMultiwayMergeOperatorInfo(void* param) {
  SMultiwayMergeOperatorInfo* pInfo = (SMultiwayMergeOperatorInfo*)param;
  blockDataDestroy(pInfo->binfo.pRes);
  pInfo->binfo.pRes = NULL;

  if (NULL != gMultiwayMergeFps[pInfo->type].closeFn) {
    (*gMultiwayMergeFps[pInfo->type].closeFn)(&pInfo->sortMergeInfo);
  }

  taosMemoryFreeClear(param);
}

int32_t getMultiwayMergeExplainExecInfo(SOperatorInfo* pOptr, void** pOptrExplain, uint32_t* len) {
  int32_t code = 0;
  SMultiwayMergeOperatorInfo* pInfo = (SMultiwayMergeOperatorInfo*)pOptr->info;

  if (NULL != gMultiwayMergeFps[pInfo->type].getExplainFn) {
    code = (*gMultiwayMergeFps[pInfo->type].getExplainFn)(pOptr, pOptrExplain, len);
  }

  return code;
}

int32_t createMultiwayMergeOperatorInfo(SOperatorInfo** downStreams, size_t numStreams, SMergePhysiNode* pMergePhyNode,
                                        SExecTaskInfo* pTaskInfo, SOperatorInfo** pOptrInfo) {
  QRY_PARAM_CHECK(pOptrInfo);

  SPhysiNode*                 pPhyNode = (SPhysiNode*)pMergePhyNode;
  int32_t                     lino = 0;
  int32_t                     code = TSDB_CODE_SUCCESS;
  SMultiwayMergeOperatorInfo* pInfo = taosMemoryCalloc(1, sizeof(SMultiwayMergeOperatorInfo));
  SOperatorInfo*              pOperator = taosMemoryCalloc(1, sizeof(SOperatorInfo));
  SDataBlockDescNode*         pDescNode = pPhyNode->pOutputDataBlockDesc;
  if (pInfo == NULL || pOperator == NULL) {
    code = terrno;
    goto _error;
  }

  pInfo->groupMerge = pMergePhyNode->groupSort;
  pInfo->ignoreGroupId = pMergePhyNode->ignoreGroupId;
  pInfo->binfo.inputTsOrder = pMergePhyNode->node.inputTsOrder;
  pInfo->binfo.outputTsOrder = pMergePhyNode->node.outputTsOrder;
  pInfo->inputWithGroupId = pMergePhyNode->inputWithGroupId;

  pInfo->type = pMergePhyNode->type;
  switch (pInfo->type) {
    case MERGE_TYPE_SORT: {
      SSortMergeInfo* pSortMergeInfo = &pInfo->sortMergeInfo;
      initLimitInfo(pMergePhyNode->node.pLimit, pMergePhyNode->node.pSlimit, &pInfo->limitInfo);
      pInfo->binfo.pRes = createDataBlockFromDescNode(pDescNode);
      TSDB_CHECK_NULL(pInfo->binfo.pRes, code, lino, _error, terrno);

      SPhysiNode*  pChildNode = (SPhysiNode*)nodesListGetNode(pPhyNode->pChildren, 0);
      SSDataBlock* pInputBlock = createDataBlockFromDescNode(pChildNode->pOutputDataBlockDesc);
      TSDB_CHECK_NULL(pInputBlock, code, lino, _error, terrno);
      pSortMergeInfo->pInputBlock = pInputBlock;

      initResultSizeInfo(&pOperator->resultInfo, 1024);
      code = blockDataEnsureCapacity(pInfo->binfo.pRes, pOperator->resultInfo.capacity);
      TSDB_CHECK_CODE(code, lino, _error);

      size_t  numOfCols = taosArrayGetSize(pInfo->binfo.pRes->pDataBlock);
      int32_t rowSize = pInfo->binfo.pRes->info.rowSize;
      int32_t numOfOutputCols = 0;
      pSortMergeInfo->pSortInfo = createSortInfo(pMergePhyNode->pMergeKeys);
      pSortMergeInfo->bufPageSize = getProperSortPageSize(rowSize, numOfCols);
      pSortMergeInfo->sortBufSize =
          pSortMergeInfo->bufPageSize * (numStreams + 1);  // one additional is reserved for merged result.
      code = extractColMatchInfo(pMergePhyNode->pTargets, pDescNode, &numOfOutputCols, COL_MATCH_FROM_SLOT_ID,
                                 &pSortMergeInfo->matchInfo);
      if (code != TSDB_CODE_SUCCESS) {
        goto _error;
      }
      break;
    }
    case MERGE_TYPE_NON_SORT: {
      SNonSortMergeInfo* pNonSortMerge = &pInfo->nsortMergeInfo;
      pInfo->binfo.pRes = createDataBlockFromDescNode(pDescNode);
      TSDB_CHECK_NULL(pInfo->binfo.pRes, code, lino, _error, terrno);

      initResultSizeInfo(&pOperator->resultInfo, 1024);
      code = blockDataEnsureCapacity(pInfo->binfo.pRes, pOperator->resultInfo.capacity);
      TSDB_CHECK_CODE(code, lino, _error);

      break;
    }
    case MERGE_TYPE_COLUMNS: {
      SColsMergeInfo* pColsMerge = &pInfo->colsMergeInfo;
      pInfo->binfo.pRes = createDataBlockFromDescNode(pDescNode);
      TSDB_CHECK_NULL(pInfo->binfo.pRes, code, lino, _error, terrno);

      initResultSizeInfo(&pOperator->resultInfo, 1);
      code = blockDataEnsureCapacity(pInfo->binfo.pRes, pOperator->resultInfo.capacity);
      TSDB_CHECK_CODE(code, lino, _error);

      pColsMerge->pTargets = pMergePhyNode->pTargets;
      pColsMerge->srcBlkIds[0] = getOperatorResultBlockId(downStreams[0], 0);
      pColsMerge->srcBlkIds[1] = getOperatorResultBlockId(downStreams[1], 0);
      break;
    }
    default:
      qError("Invalid merge type: %d", pInfo->type);
      code = TSDB_CODE_INVALID_PARA;
      goto _error;
  }

  setOperatorInfo(pOperator, "MultiwayMergeOperator", QUERY_NODE_PHYSICAL_PLAN_MERGE, false, OP_NOT_OPENED, pInfo,
                  pTaskInfo);
  pOperator->fpSet =
      createOperatorFpSet(openMultiwayMergeOperator, doMultiwayMerge, NULL, destroyMultiwayMergeOperatorInfo,
                          optrDefaultBufFn, getMultiwayMergeExplainExecInfo, optrDefaultGetNextExtFn, NULL);

  code = appendDownstream(pOperator, downStreams, numStreams);
  if (code != TSDB_CODE_SUCCESS) {
    goto _error;
  }

  *pOptrInfo = pOperator;
  return TSDB_CODE_SUCCESS;

_error:
  if (pInfo != NULL) {
    destroyMultiwayMergeOperatorInfo(pInfo);
  }
  pTaskInfo->code = code;
  destroyOperatorAndDownstreams(pOperator, downStreams, numStreams);
  return code;
}<|MERGE_RESOLUTION|>--- conflicted
+++ resolved
@@ -521,15 +521,7 @@
 
   if (NULL != gMultiwayMergeFps[pInfo->type].getNextFn) {
     code = (*gMultiwayMergeFps[pInfo->type].getNextFn)(pOperator, pResBlock);
-<<<<<<< HEAD
-    if (code) {
-      qError("failed to get next data block from upstream, code:%s", tstrerror(code));
-      pTaskInfo->code = code;
-      return code;
-    }
-=======
     QUERY_CHECK_CODE(code, lino, _end);
->>>>>>> 6d8ab955
   }
 
   if ((*pResBlock) != NULL) {
