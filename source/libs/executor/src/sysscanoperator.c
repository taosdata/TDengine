--- conflicted
+++ resolved
@@ -155,17 +155,12 @@
                                                 int32_t* pNumOfRows, const SSDataBlock* dataBlock);
 
 static int32_t sysTableUserColsFillOneTableCols(const SSysTableScanInfo* pInfo, const char* dbname, int32_t* pNumOfRows,
-<<<<<<< HEAD
-                                                const SSDataBlock* dataBlock, char* tName, SSchemaWrapper* schemaRow,
-                                                char* tableType, SColRefWrapper* colRef);
-=======
                                                 const SSDataBlock* dataBlock, char* tName,
                                                 SSchemaWrapper* schemaRow, char* tableType, SColRefWrapper *colRef);
 
 static int32_t sysTableUserColsFillOneVirtualChildTableCols(const SSysTableScanInfo* pInfo, const char* dbname, int32_t* pNumOfRows,
                                                             const SSDataBlock* dataBlock, char* tName, char* stName,
                                                             SSchemaWrapper* schemaRow, char* tableType, SColRefWrapper *colRef, tb_uid_t uid, int32_t vgId);
->>>>>>> bcc25e56
 
 static void relocateAndFilterSysTagsScanResult(SSysTableScanInfo* pInfo, int32_t numOfRows, SSDataBlock* dataBlock,
                                                SFilterInfo* pFilterInfo, SExecTaskInfo* pTaskInfo);
