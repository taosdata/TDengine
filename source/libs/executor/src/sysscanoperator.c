--- conflicted
+++ resolved
@@ -3211,11 +3211,8 @@
       if (strncasecmp(name, TSDB_INS_TABLE_COMPACTS, TSDB_TABLE_FNAME_LEN) != 0 &&
           strncasecmp(name, TSDB_INS_TABLE_SCANS, TSDB_TABLE_FNAME_LEN) != 0 &&
           strncasecmp(name, TSDB_INS_TABLE_COMPACT_DETAILS, TSDB_TABLE_FNAME_LEN) != 0 &&
-<<<<<<< HEAD
+          strncasecmp(name, TSDB_INS_TABLE_SSMIGRATES, TSDB_TABLE_FNAME_LEN) != 0 &&
           strncasecmp(name, TSDB_INS_TABLE_SCAN_DETAILS, TSDB_TABLE_FNAME_LEN) != 0 &&
-=======
-          strncasecmp(name, TSDB_INS_TABLE_SSMIGRATES, TSDB_TABLE_FNAME_LEN) != 0 &&
->>>>>>> cf1fcd02
           strncasecmp(name, TSDB_INS_TABLE_TRANSACTION_DETAILS, TSDB_TABLE_FNAME_LEN) != 0) {
         TAOS_UNUSED(tsnprintf(pInfo->req.db, sizeof(pInfo->req.db), "%d.%s", pInfo->accountId, dbName));
       }
