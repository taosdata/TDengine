/*
 * Copyright (c) 2019 TAOS Data, Inc. <jhtao@taosdata.com>
 *
 * This program is free software: you can use, redistribute, and/or modify
 * it under the terms of the GNU Affero General Public License, version 3
 * or later ("AGPL"), as published by the Free Software Foundation.
 *
 * This program is distributed in the hope that it will be useful, but WITHOUT
 * ANY WARRANTY; without even the implied warranty of MERCHANTABILITY or
 * FITNESS FOR A PARTICULAR PURPOSE.
 *
 * You should have received a copy of the GNU Affero General Public License
 * along with this program. If not, see <http://www.gnu.org/licenses/>.
 */

#include "executorInt.h"
#include "filter.h"
#include "functionMgt.h"
#include "geosWrapper.h"
#include "querynodes.h"
#include "systable.h"
#include "tname.h"

#include "tdatablock.h"
#include "tmsg.h"

#include "index.h"
#include "operator.h"
#include "query.h"
#include "querytask.h"
#include "storageapi.h"
#include "tcompare.h"
#include "thash.h"
#include "trpc.h"
#include "ttypes.h"

typedef int (*__optSysFilter)(void* a, void* b, int16_t dtype);
typedef int32_t (*__sys_filte)(void* pMeta, SNode* cond, SArray* result);
typedef int32_t (*__sys_check)(SNode* cond);

typedef struct SSTabFltArg {
  void*        pMeta;
  void*        pVnode;
  SStorageAPI* pAPI;
} SSTabFltArg;

typedef struct SSysTableIndex {
  int8_t  init;
  SArray* uids;
  int32_t lastIdx;
} SSysTableIndex;

typedef struct SSysTableScanInfo {
  SRetrieveMetaTableRsp* pRsp;
  SRetrieveTableReq      req;
  SEpSet                 epSet;
  tsem_t                 ready;
  SReadHandle            readHandle;
  int32_t                accountId;
  const char*            pUser;
  bool                   sysInfo;
  bool                   showRewrite;
  bool                   restore;
  bool                   skipFilterTable;
  SNode*                 pCondition;  // db_name filter condition, to discard data that are not in current database
  SMTbCursor*            pCur;        // cursor for iterate the local table meta store.
  SSysTableIndex*        pIdx;        // idx for local table meta
  SHashObj*              pSchema;
  SColMatchInfo          matchInfo;
  SName                  name;
  SSDataBlock*           pRes;
  int64_t                numOfBlocks;  // extract basic running information.
  SLoadRemoteDataInfo    loadInfo;
  SLimitInfo             limitInfo;
  int32_t                tbnameSlotId;
  STableListInfo*        pTableListInfo;
  SReadHandle*           pHandle;
  SStorageAPI*           pAPI;

  // file set iterate
  struct SFileSetReader* pFileSetReader;
} SSysTableScanInfo;

typedef struct {
  const char* name;
  __sys_check chkFunc;
  __sys_filte fltFunc;
} SSTabFltFuncDef;

typedef struct MergeIndex {
  int idx;
  int len;
} MergeIndex;

typedef struct SBlockDistInfo {
  SSDataBlock*    pResBlock;
  STsdbReader*    pHandle;
  SReadHandle     readHandle;
  STableListInfo* pTableListInfo;
  uint64_t        uid;  // table uid
} SBlockDistInfo;

typedef struct {
  int8_t   type;
  tb_uid_t uid;
} STableId;

static int32_t sysChkFilter__Comm(SNode* pNode);
static int32_t sysChkFilter__DBName(SNode* pNode);
static int32_t sysChkFilter__VgroupId(SNode* pNode);
static int32_t sysChkFilter__TableName(SNode* pNode);
static int32_t sysChkFilter__CreateTime(SNode* pNode);
static int32_t sysChkFilter__Ncolumn(SNode* pNode);
static int32_t sysChkFilter__Ttl(SNode* pNode);
static int32_t sysChkFilter__STableName(SNode* pNode);
static int32_t sysChkFilter__Uid(SNode* pNode);
static int32_t sysChkFilter__Type(SNode* pNode);

static int32_t sysFilte__DbName(void* arg, SNode* pNode, SArray* result);
static int32_t sysFilte__VgroupId(void* arg, SNode* pNode, SArray* result);
static int32_t sysFilte__TableName(void* arg, SNode* pNode, SArray* result);
static int32_t sysFilte__CreateTime(void* arg, SNode* pNode, SArray* result);
static int32_t sysFilte__Ncolumn(void* arg, SNode* pNode, SArray* result);
static int32_t sysFilte__Ttl(void* arg, SNode* pNode, SArray* result);
static int32_t sysFilte__STableName(void* arg, SNode* pNode, SArray* result);
static int32_t sysFilte__Uid(void* arg, SNode* pNode, SArray* result);
static int32_t sysFilte__Type(void* arg, SNode* pNode, SArray* result);

const SSTabFltFuncDef filterDict[] = {
    {.name = "table_name", .chkFunc = sysChkFilter__TableName, .fltFunc = sysFilte__TableName},
    {.name = "db_name", .chkFunc = sysChkFilter__DBName, .fltFunc = sysFilte__DbName},
    {.name = "create_time", .chkFunc = sysChkFilter__CreateTime, .fltFunc = sysFilte__CreateTime},
    {.name = "columns", .chkFunc = sysChkFilter__Ncolumn, .fltFunc = sysFilte__Ncolumn},
    {.name = "ttl", .chkFunc = sysChkFilter__Ttl, .fltFunc = sysFilte__Ttl},
    {.name = "stable_name", .chkFunc = sysChkFilter__STableName, .fltFunc = sysFilte__STableName},
    {.name = "vgroup_id", .chkFunc = sysChkFilter__VgroupId, .fltFunc = sysFilte__VgroupId},
    {.name = "uid", .chkFunc = sysChkFilter__Uid, .fltFunc = sysFilte__Uid},
    {.name = "type", .chkFunc = sysChkFilter__Type, .fltFunc = sysFilte__Type}};

#define SYSTAB_FILTER_DICT_SIZE (sizeof(filterDict) / sizeof(filterDict[0]))

static int32_t buildDbTableInfoBlock(bool sysInfo, const SSDataBlock* p, const SSysTableMeta* pSysDbTableMeta,
                                     size_t size, const char* dbName, int64_t* pRows);

static char* SYSTABLE_SPECIAL_COL[] = {"db_name", "vgroup_id"};

static int32_t        buildSysDbTableInfo(const SSysTableScanInfo* pInfo, int32_t capacity);
static SSDataBlock*   buildInfoSchemaTableMetaBlock(char* tableName);
static void           destroySysScanOperator(void* param);
static int32_t        loadSysTableCallback(void* param, SDataBuf* pMsg, int32_t code);
static __optSysFilter optSysGetFilterFunc(int32_t ctype, bool* reverse, bool* equal);

static int32_t sysTableUserTagsFillOneTableTags(const SSysTableScanInfo* pInfo, SMetaReader* smrSuperTable,
                                                SMetaReader* smrChildTable, const char* dbname, const char* tableName,
                                                int32_t* pNumOfRows, const SSDataBlock* dataBlock);

static int32_t sysTableUserColsFillOneTableCols(const SSysTableScanInfo* pInfo, const char* dbname, int32_t* pNumOfRows,
                                                const SSDataBlock* dataBlock, char* tName, SSchemaWrapper* schemaRow,
                                                char* tableType, SColRefWrapper *colRef);

static void relocateAndFilterSysTagsScanResult(SSysTableScanInfo* pInfo, int32_t numOfRows, SSDataBlock* dataBlock,
                                               SFilterInfo* pFilterInfo, SExecTaskInfo* pTaskInfo);

static int32_t vnodeEstimateRawDataSize(SOperatorInfo* pOperator, SDbSizeStatisInfo* pStatisInfo);

int32_t sysFilte__DbName(void* arg, SNode* pNode, SArray* result) {
  SSTabFltArg* pArg = arg;
  void*        pVnode = pArg->pVnode;

  const char* db = NULL;
  pArg->pAPI->metaFn.getBasicInfo(pVnode, &db, NULL, NULL, NULL);

  SName   sn = {0};
  char    dbname[TSDB_DB_FNAME_LEN + VARSTR_HEADER_SIZE] = {0};
  int32_t code = tNameFromString(&sn, db, T_NAME_ACCT | T_NAME_DB);
  if (code != TSDB_CODE_SUCCESS) {
    qError("%s failed at line %d since %s", __func__, __LINE__, tstrerror(code));
    return code;
  }

  code = tNameGetDbName(&sn, varDataVal(dbname));
  if (code != TSDB_CODE_SUCCESS) {
    qError("%s failed at line %d since %s", __func__, __LINE__, tstrerror(code));
    return code;
  }
  varDataSetLen(dbname, strlen(varDataVal(dbname)));

  SOperatorNode* pOper = (SOperatorNode*)pNode;
  SValueNode*    pVal = (SValueNode*)pOper->pRight;

  bool           reverse = false;
  bool           equal = false;
  __optSysFilter func = optSysGetFilterFunc(pOper->opType, &reverse, &equal);
  if (func == NULL) return -1;

  int ret = func(dbname, pVal->datum.p, TSDB_DATA_TYPE_VARCHAR);
  if (ret == 0) return 0;

  return -2;
}

int32_t sysFilte__VgroupId(void* arg, SNode* pNode, SArray* result) {
  SSTabFltArg* pArg = arg;
  void*        pVnode = ((SSTabFltArg*)arg)->pVnode;

  int64_t vgId = 0;
  pArg->pAPI->metaFn.getBasicInfo(pVnode, NULL, (int32_t*)&vgId, NULL, NULL);

  SOperatorNode* pOper = (SOperatorNode*)pNode;
  SValueNode*    pVal = (SValueNode*)pOper->pRight;

  bool           reverse = false;
  bool           equal = false;
  __optSysFilter func = optSysGetFilterFunc(pOper->opType, &reverse, &equal);
  if (func == NULL) return -1;

  int ret = func(&vgId, &pVal->datum.i, TSDB_DATA_TYPE_BIGINT);
  if (ret == 0) return 0;

  return -1;
}

int32_t sysFilte__TableName(void* arg, SNode* pNode, SArray* result) {
  SSTabFltArg* pArg = arg;

  SOperatorNode* pOper = (SOperatorNode*)pNode;
  SValueNode*    pVal = (SValueNode*)pOper->pRight;

  bool           reverse = false, equal = false;
  __optSysFilter func = optSysGetFilterFunc(pOper->opType, &reverse, &equal);
  if (func == NULL) return -1;

  SMetaFltParam param = {.suid = 0,
                         .cid = 0,
                         .type = TSDB_DATA_TYPE_VARCHAR,
                         .val = pVal->datum.p,
                         .reverse = reverse,
                         .equal = equal,
                         .filterFunc = func};
  return -1;
}

int32_t sysFilte__CreateTime(void* arg, SNode* pNode, SArray* result) {
  SSTabFltArg* pArg = arg;
  SStorageAPI* pAPI = pArg->pAPI;

  SOperatorNode* pOper = (SOperatorNode*)pNode;
  SValueNode*    pVal = (SValueNode*)pOper->pRight;

  bool           reverse = false, equal = false;
  __optSysFilter func = optSysGetFilterFunc(pOper->opType, &reverse, &equal);
  if (func == NULL) return -1;

  SMetaFltParam param = {.suid = 0,
                         .cid = 0,
                         .type = TSDB_DATA_TYPE_BIGINT,
                         .val = &pVal->datum.i,
                         .reverse = reverse,
                         .equal = equal,
                         .filterFunc = func};

  int32_t ret = pAPI->metaFilter.metaFilterCreateTime(pArg->pVnode, &param, result);
  return ret;
}

int32_t sysFilte__Ncolumn(void* arg, SNode* pNode, SArray* result) {
  void* pMeta = ((SSTabFltArg*)arg)->pMeta;

  SOperatorNode* pOper = (SOperatorNode*)pNode;
  SValueNode*    pVal = (SValueNode*)pOper->pRight;
  bool           reverse = false;
  bool           equal = false;
  __optSysFilter func = optSysGetFilterFunc(pOper->opType, &reverse, &equal);
  if (func == NULL) return -1;
  return -1;
}

int32_t sysFilte__Ttl(void* arg, SNode* pNode, SArray* result) {
  void* pMeta = ((SSTabFltArg*)arg)->pMeta;

  SOperatorNode* pOper = (SOperatorNode*)pNode;
  SValueNode*    pVal = (SValueNode*)pOper->pRight;
  bool           reverse = false;
  bool           equal = false;
  __optSysFilter func = optSysGetFilterFunc(pOper->opType, &reverse, &equal);
  if (func == NULL) return -1;
  return -1;
}

int32_t sysFilte__STableName(void* arg, SNode* pNode, SArray* result) {
  void* pMeta = ((SSTabFltArg*)arg)->pMeta;

  SOperatorNode* pOper = (SOperatorNode*)pNode;
  SValueNode*    pVal = (SValueNode*)pOper->pRight;
  bool           reverse = false;
  bool           equal = false;
  __optSysFilter func = optSysGetFilterFunc(pOper->opType, &reverse, &equal);
  if (func == NULL) return -1;
  return -1;
}

int32_t sysFilte__Uid(void* arg, SNode* pNode, SArray* result) {
  void* pMeta = ((SSTabFltArg*)arg)->pMeta;

  SOperatorNode* pOper = (SOperatorNode*)pNode;
  SValueNode*    pVal = (SValueNode*)pOper->pRight;
  bool           reverse = false;
  bool           equal = false;
  __optSysFilter func = optSysGetFilterFunc(pOper->opType, &reverse, &equal);
  if (func == NULL) return -1;
  return -1;
}

int32_t sysFilte__Type(void* arg, SNode* pNode, SArray* result) {
  void* pMeta = ((SSTabFltArg*)arg)->pMeta;

  SOperatorNode* pOper = (SOperatorNode*)pNode;
  SValueNode*    pVal = (SValueNode*)pOper->pRight;
  bool           reverse = false;
  bool           equal = false;
  __optSysFilter func = optSysGetFilterFunc(pOper->opType, &reverse, &equal);
  if (func == NULL) return -1;
  return -1;
}

int optSysDoCompare(__compar_fn_t func, int8_t comparType, void* a, void* b) {
  int32_t cmp = func(a, b);
  switch (comparType) {
    case OP_TYPE_LOWER_THAN:
      if (cmp < 0) return 0;
      break;
    case OP_TYPE_LOWER_EQUAL: {
      if (cmp <= 0) return 0;
      break;
    }
    case OP_TYPE_GREATER_THAN: {
      if (cmp > 0) return 0;
      break;
    }
    case OP_TYPE_GREATER_EQUAL: {
      if (cmp >= 0) return 0;
      break;
    }
    case OP_TYPE_EQUAL: {
      if (cmp == 0) return 0;
      break;
    }
    default:
      return -1;
  }
  return cmp;
}

static int optSysFilterFuncImpl__LowerThan(void* a, void* b, int16_t dtype) {
  __compar_fn_t func = getComparFunc(dtype, 0);
  if (func == NULL) {
    return -1;
  }
  return optSysDoCompare(func, OP_TYPE_LOWER_THAN, a, b);
}
static int optSysFilterFuncImpl__LowerEqual(void* a, void* b, int16_t dtype) {
  __compar_fn_t func = getComparFunc(dtype, 0);
  if (func == NULL) {
    return -1;
  }
  return optSysDoCompare(func, OP_TYPE_LOWER_EQUAL, a, b);
}
static int optSysFilterFuncImpl__GreaterThan(void* a, void* b, int16_t dtype) {
  __compar_fn_t func = getComparFunc(dtype, 0);
  if (func == NULL) {
    return -1;
  }
  return optSysDoCompare(func, OP_TYPE_GREATER_THAN, a, b);
}
static int optSysFilterFuncImpl__GreaterEqual(void* a, void* b, int16_t dtype) {
  __compar_fn_t func = getComparFunc(dtype, 0);
  if (func == NULL) {
    return -1;
  }
  return optSysDoCompare(func, OP_TYPE_GREATER_EQUAL, a, b);
}
static int optSysFilterFuncImpl__Equal(void* a, void* b, int16_t dtype) {
  __compar_fn_t func = getComparFunc(dtype, 0);
  if (func == NULL) {
    return -1;
  }
  return optSysDoCompare(func, OP_TYPE_EQUAL, a, b);
}

static int optSysFilterFuncImpl__NoEqual(void* a, void* b, int16_t dtype) {
  __compar_fn_t func = getComparFunc(dtype, 0);
  if (func == NULL) {
    return -1;
  }
  return optSysDoCompare(func, OP_TYPE_NOT_EQUAL, a, b);
}

static int32_t optSysTabFilte(void* arg, SNode* cond, SArray* result);
static int32_t optSysTabFilteImpl(void* arg, SNode* cond, SArray* result);
static int32_t optSysCheckOper(SNode* pOpear);
static int32_t optSysMergeRslt(SArray* mRslt, SArray* rslt);

static SSDataBlock* sysTableScanFromMNode(SOperatorInfo* pOperator, SSysTableScanInfo* pInfo, const char* name,
                                          SExecTaskInfo* pTaskInfo);
void                extractTbnameSlotId(SSysTableScanInfo* pInfo, const SScanPhysiNode* pScanNode);

static void sysTableScanFillTbName(SOperatorInfo* pOperator, const SSysTableScanInfo* pInfo, const char* name,
                                   SSDataBlock* pBlock);

__optSysFilter optSysGetFilterFunc(int32_t ctype, bool* reverse, bool* equal) {
  if (ctype == OP_TYPE_LOWER_EQUAL || ctype == OP_TYPE_LOWER_THAN) {
    *reverse = true;
  }
  if (ctype == OP_TYPE_EQUAL) {
    *equal = true;
  }
  if (ctype == OP_TYPE_LOWER_THAN)
    return optSysFilterFuncImpl__LowerThan;
  else if (ctype == OP_TYPE_LOWER_EQUAL)
    return optSysFilterFuncImpl__LowerEqual;
  else if (ctype == OP_TYPE_GREATER_THAN)
    return optSysFilterFuncImpl__GreaterThan;
  else if (ctype == OP_TYPE_GREATER_EQUAL)
    return optSysFilterFuncImpl__GreaterEqual;
  else if (ctype == OP_TYPE_EQUAL)
    return optSysFilterFuncImpl__Equal;
  else if (ctype == OP_TYPE_NOT_EQUAL)
    return optSysFilterFuncImpl__NoEqual;
  return NULL;
}

static bool sysTableIsOperatorCondOnOneTable(SNode* pCond, char* condTable) {
  SOperatorNode* node = (SOperatorNode*)pCond;
  if (node->opType == OP_TYPE_EQUAL) {
    if (nodeType(node->pLeft) == QUERY_NODE_COLUMN &&
        strcasecmp(nodesGetNameFromColumnNode(node->pLeft), "table_name") == 0 &&
        nodeType(node->pRight) == QUERY_NODE_VALUE) {
      SValueNode* pValue = (SValueNode*)node->pRight;
      if (pValue->node.resType.type == TSDB_DATA_TYPE_NCHAR || pValue->node.resType.type == TSDB_DATA_TYPE_VARCHAR) {
        char* value = nodesGetValueFromNode(pValue);
        tstrncpy(condTable, varDataVal(value), TSDB_TABLE_NAME_LEN);
        return true;
      }
    }
  }
  return false;
}

static bool sysTableIsCondOnOneTable(SNode* pCond, char* condTable) {
  if (pCond == NULL) {
    return false;
  }
  if (nodeType(pCond) == QUERY_NODE_LOGIC_CONDITION) {
    SLogicConditionNode* node = (SLogicConditionNode*)pCond;
    if (LOGIC_COND_TYPE_AND == node->condType) {
      SNode* pChild = NULL;
      FOREACH(pChild, node->pParameterList) {
        if (QUERY_NODE_OPERATOR == nodeType(pChild) && sysTableIsOperatorCondOnOneTable(pChild, condTable)) {
          return true;
        }
      }
    }
  }

  if (QUERY_NODE_OPERATOR == nodeType(pCond)) {
    return sysTableIsOperatorCondOnOneTable(pCond, condTable);
  }

  return false;
}

static SSDataBlock* doOptimizeTableNameFilter(SOperatorInfo* pOperator, SSDataBlock* dataBlock, char* dbname) {
  SExecTaskInfo*     pTaskInfo = pOperator->pTaskInfo;
  SStorageAPI*       pAPI = &pTaskInfo->storageAPI;
  SSysTableScanInfo* pInfo = pOperator->info;
  int32_t            numOfRows = 0;

  char tableName[TSDB_TABLE_NAME_LEN + VARSTR_HEADER_SIZE] = {0};
  STR_TO_VARSTR(tableName, pInfo->req.filterTb);

  SMetaReader smrTable = {0};
  pAPI->metaReaderFn.initReader(&smrTable, pInfo->readHandle.vnode, META_READER_LOCK, &pAPI->metaFn);
  int32_t code = pAPI->metaReaderFn.getTableEntryByName(&smrTable, pInfo->req.filterTb);
  if (code != TSDB_CODE_SUCCESS) {
    // terrno has been set by pAPI->metaReaderFn.getTableEntryByName, therefore, return directly
    pAPI->metaReaderFn.clearReader(&smrTable);
    pInfo->loadInfo.totalRows = 0;
    return NULL;
  }

  if (smrTable.me.type == TSDB_SUPER_TABLE) {
    pAPI->metaReaderFn.clearReader(&smrTable);
    pInfo->loadInfo.totalRows = 0;
    return NULL;
  }

  if (smrTable.me.type == TSDB_CHILD_TABLE) {
    int64_t suid = smrTable.me.ctbEntry.suid;
    pAPI->metaReaderFn.clearReader(&smrTable);
    pAPI->metaReaderFn.initReader(&smrTable, pInfo->readHandle.vnode, META_READER_LOCK, &pAPI->metaFn);
    code = pAPI->metaReaderFn.getTableEntryByUid(&smrTable, suid);
    if (code != TSDB_CODE_SUCCESS) {
      // terrno has been set by pAPI->metaReaderFn.getTableEntryByName, therefore, return directly
      pAPI->metaReaderFn.clearReader(&smrTable);
      pInfo->loadInfo.totalRows = 0;
      return NULL;
    }
  }

  char            typeName[TSDB_TABLE_FNAME_LEN + VARSTR_HEADER_SIZE] = {0};
  SSchemaWrapper* schemaRow = NULL;
  SColRefWrapper* colRef = NULL;
  if (smrTable.me.type == TSDB_SUPER_TABLE) {
    schemaRow = &smrTable.me.stbEntry.schemaRow;
    STR_TO_VARSTR(typeName, "CHILD_TABLE");
  } else if (smrTable.me.type == TSDB_NORMAL_TABLE) {
    schemaRow = &smrTable.me.ntbEntry.schemaRow;
    STR_TO_VARSTR(typeName, "NORMAL_TABLE");
<<<<<<< HEAD
  } else if (smrTable.me.type == TSDB_VIRTUAL_TABLE) {
=======
  } else if (smrTable.me.type == TSDB_VIRTUAL_NORMAL_TABLE) {
>>>>>>> 021fe84a
    schemaRow = &smrTable.me.ntbEntry.schemaRow;
    colRef = &smrTable.me.colRef;
    STR_TO_VARSTR(typeName, "VIRTUAL_NORMAL_TABLE");
  } else if (smrTable.me.type == TSDB_VIRTUAL_CHILD_TABLE) {
    colRef = &smrTable.me.colRef;
    STR_TO_VARSTR(typeName, "VIRTUAL_CHILD_TABLE");
  }

  code = sysTableUserColsFillOneTableCols(pInfo, dbname, &numOfRows, dataBlock, tableName, schemaRow, typeName, colRef);
  if (code != TSDB_CODE_SUCCESS) {
    pAPI->metaReaderFn.clearReader(&smrTable);
    pInfo->loadInfo.totalRows = 0;
    qError("%s failed at line %d since %s", __func__, __LINE__, tstrerror(code));
    pTaskInfo->code = code;
    T_LONG_JMP(pTaskInfo->env, code);
  }
  pAPI->metaReaderFn.clearReader(&smrTable);

  if (numOfRows > 0) {
    relocateAndFilterSysTagsScanResult(pInfo, numOfRows, dataBlock, pOperator->exprSupp.pFilterInfo, pTaskInfo);
    numOfRows = 0;
  }

  pInfo->loadInfo.totalRows += pInfo->pRes->info.rows;
  setOperatorCompleted(pOperator);

  qDebug("get cols success, total rows:%" PRIu64 ", current:%" PRId64 " %s", pInfo->loadInfo.totalRows,
         pInfo->pRes->info.rows, GET_TASKID(pTaskInfo));
  return (pInfo->pRes->info.rows == 0) ? NULL : pInfo->pRes;
}

int32_t doExtractDbName(char* dbname, SSysTableScanInfo* pInfo, SStorageAPI* pAPI) {
  int32_t     code = TSDB_CODE_SUCCESS;
  int32_t     lino = 0;
  SName       sn = {0};
  const char* db = NULL;
  int32_t     vgId = 0;
  pAPI->metaFn.getBasicInfo(pInfo->readHandle.vnode, &db, &vgId, NULL, NULL);
  code = tNameFromString(&sn, db, T_NAME_ACCT | T_NAME_DB);
  QUERY_CHECK_CODE(code, lino, _end);

  code = tNameGetDbName(&sn, varDataVal(dbname));
  QUERY_CHECK_CODE(code, lino, _end);

  varDataSetLen(dbname, strlen(varDataVal(dbname)));

_end:
  if (code != TSDB_CODE_SUCCESS) {
    qError("%s failed at line %d since %s", __func__, lino, tstrerror(code));
  }
  return code;
}

static SSDataBlock* sysTableScanUserCols(SOperatorInfo* pOperator) {
  int32_t            code = TSDB_CODE_SUCCESS;
  int32_t            lino = 0;
  SExecTaskInfo*     pTaskInfo = pOperator->pTaskInfo;
  SStorageAPI*       pAPI = &pTaskInfo->storageAPI;
  SSysTableScanInfo* pInfo = pOperator->info;
  int32_t            numOfRows = 0;
  int32_t            ret = 0;
  char               dbname[TSDB_DB_FNAME_LEN + VARSTR_HEADER_SIZE] = {0};
  SSDataBlock*       pDataBlock = NULL;

  if (pOperator->status == OP_EXEC_DONE) {
    return NULL;
  }

  blockDataCleanup(pInfo->pRes);

  pDataBlock = buildInfoSchemaTableMetaBlock(TSDB_INS_TABLE_COLS);
  QUERY_CHECK_NULL(pDataBlock, code, lino, _end, terrno);

  code = blockDataEnsureCapacity(pDataBlock, pOperator->resultInfo.capacity);
  QUERY_CHECK_CODE(code, lino, _end);

  code = doExtractDbName(dbname, pInfo, pAPI);
  QUERY_CHECK_CODE(code, lino, _end);

  // optimize when sql like where table_name='tablename' and xxx.
  if (pInfo->req.filterTb[0]) {
    SSDataBlock* p = doOptimizeTableNameFilter(pOperator, pDataBlock, dbname);
    blockDataDestroy(pDataBlock);
    return p;
  }

  if (pInfo->pCur == NULL) {
    pInfo->pCur = pAPI->metaFn.openTableMetaCursor(pInfo->readHandle.vnode);
  } else {
    code = pAPI->metaFn.resumeTableMetaCursor(pInfo->pCur, 0, 0);
    if (code != 0) {
      pAPI->metaFn.closeTableMetaCursor(pInfo->pCur);
      pInfo->pCur = NULL;
      QUERY_CHECK_CODE(code, lino, _end);
    }
  }

  if (pInfo->pSchema == NULL) {
    pInfo->pSchema = taosHashInit(64, taosGetDefaultHashFunction(TSDB_DATA_TYPE_BIGINT), true, HASH_NO_LOCK);
    taosHashSetFreeFp(pInfo->pSchema, tDeleteSSchemaWrapperForHash);
  }

  if (!pInfo->pCur || !pInfo->pSchema) {
    qError("sysTableScanUserCols failed since %s", terrstr());
    blockDataDestroy(pDataBlock);
    pInfo->loadInfo.totalRows = 0;
    return NULL;
  }

  while (((ret = pAPI->metaFn.cursorNext(pInfo->pCur, TSDB_TABLE_MAX)) == 0)) {
    char typeName[TSDB_TABLE_FNAME_LEN + VARSTR_HEADER_SIZE] = {0};
    char tableName[TSDB_TABLE_NAME_LEN + VARSTR_HEADER_SIZE] = {0};

    SSchemaWrapper* schemaRow = NULL;
    SColRefWrapper* colRef = NULL;

    if (pInfo->pCur->mr.me.type == TSDB_SUPER_TABLE) {
      qDebug("sysTableScanUserCols cursor get super table, %s", GET_TASKID(pTaskInfo));
      void* schema = taosHashGet(pInfo->pSchema, &pInfo->pCur->mr.me.uid, sizeof(int64_t));
      if (schema == NULL) {
        SSchemaWrapper* schemaWrapper = tCloneSSchemaWrapper(&pInfo->pCur->mr.me.stbEntry.schemaRow);
        if (pInfo->pCur->mr.me.stbEntry.schemaRow.pSchema) {
          QUERY_CHECK_NULL(schemaWrapper, code, lino, _end, terrno);
        }
        code = taosHashPut(pInfo->pSchema, &pInfo->pCur->mr.me.uid, sizeof(int64_t), &schemaWrapper, POINTER_BYTES);
        if (code == TSDB_CODE_DUP_KEY) {
          code = TSDB_CODE_SUCCESS;
        }
        QUERY_CHECK_CODE(code, lino, _end);
      }
      continue;
    } else if (pInfo->pCur->mr.me.type == TSDB_CHILD_TABLE) {
      qDebug("sysTableScanUserCols cursor get child table, %s", GET_TASKID(pTaskInfo));

      STR_TO_VARSTR(typeName, "CHILD_TABLE");
      STR_TO_VARSTR(tableName, pInfo->pCur->mr.me.name);
      int64_t suid = pInfo->pCur->mr.me.ctbEntry.suid;
      void*   schema = taosHashGet(pInfo->pSchema, &pInfo->pCur->mr.me.ctbEntry.suid, sizeof(int64_t));
      if (schema != NULL) {
        schemaRow = *(SSchemaWrapper**)schema;
      } else {
        SMetaReader smrSuperTable = {0};
        pAPI->metaReaderFn.initReader(&smrSuperTable, pInfo->readHandle.vnode, META_READER_NOLOCK, &pAPI->metaFn);
        code = pAPI->metaReaderFn.getTableEntryByUid(&smrSuperTable, suid);
        if (code != TSDB_CODE_SUCCESS) {
          // terrno has been set by pAPI->metaReaderFn.getTableEntryByName, therefore, return directly
          qError("sysTableScanUserCols get meta by suid:%" PRId64 " error, code:%d, %s", suid, code,
                 GET_TASKID(pTaskInfo));

          pAPI->metaReaderFn.clearReader(&smrSuperTable);
          blockDataDestroy(pDataBlock);
          pInfo->loadInfo.totalRows = 0;
          return NULL;
        }
        SSchemaWrapper* schemaWrapper = tCloneSSchemaWrapper(&smrSuperTable.me.stbEntry.schemaRow);
        if (smrSuperTable.me.stbEntry.schemaRow.pSchema) {
          if (schemaWrapper == NULL) {
            code = terrno;
            lino = __LINE__;
            pAPI->metaReaderFn.clearReader(&smrSuperTable);
            goto _end;
          }
        }
        code = taosHashPut(pInfo->pSchema, &suid, sizeof(int64_t), &schemaWrapper, POINTER_BYTES);
        if (code == TSDB_CODE_DUP_KEY) {
          code = TSDB_CODE_SUCCESS;
        }
        schemaRow = schemaWrapper;
        pAPI->metaReaderFn.clearReader(&smrSuperTable);
        QUERY_CHECK_CODE(code, lino, _end);
      }
    } else if (pInfo->pCur->mr.me.type == TSDB_NORMAL_TABLE) {
      qDebug("sysTableScanUserCols cursor get normal table, %s", GET_TASKID(pTaskInfo));
      schemaRow = &pInfo->pCur->mr.me.ntbEntry.schemaRow;
      STR_TO_VARSTR(typeName, "NORMAL_TABLE");
      STR_TO_VARSTR(tableName, pInfo->pCur->mr.me.name);
<<<<<<< HEAD
    } else if (pInfo->pCur->mr.me.type == TSDB_VIRTUAL_TABLE) {
=======
    } else if (pInfo->pCur->mr.me.type == TSDB_VIRTUAL_NORMAL_TABLE) {
>>>>>>> 021fe84a
      qDebug("sysTableScanUserCols cursor get virtual normal table, %s", GET_TASKID(pTaskInfo));
      schemaRow = &pInfo->pCur->mr.me.ntbEntry.schemaRow;
      STR_TO_VARSTR(typeName, "VIRTUAL_NORMAL_TABLE");
      STR_TO_VARSTR(tableName, pInfo->pCur->mr.me.name);
      colRef = &pInfo->pCur->mr.me.colRef;
    } else if (pInfo->pCur->mr.me.type == TSDB_VIRTUAL_CHILD_TABLE) {
      qDebug("sysTableScanUserCols cursor get virtual child table, %s", GET_TASKID(pTaskInfo));

      STR_TO_VARSTR(typeName, "VIRTUAL_CHILD_TABLE");
      STR_TO_VARSTR(tableName, pInfo->pCur->mr.me.name);
      colRef = &pInfo->pCur->mr.me.colRef;
      int64_t suid = pInfo->pCur->mr.me.ctbEntry.suid;
      void*   schema = taosHashGet(pInfo->pSchema, &pInfo->pCur->mr.me.ctbEntry.suid, sizeof(int64_t));
      if (schema != NULL) {
        schemaRow = *(SSchemaWrapper**)schema;
      } else {
        SMetaReader smrSuperTable = {0};
        pAPI->metaReaderFn.initReader(&smrSuperTable, pInfo->readHandle.vnode, META_READER_NOLOCK, &pAPI->metaFn);
        code = pAPI->metaReaderFn.getTableEntryByUid(&smrSuperTable, suid);
        if (code != TSDB_CODE_SUCCESS) {
          // terrno has been set by pAPI->metaReaderFn.getTableEntryByName, therefore, return directly
          qError("sysTableScanUserCols get meta by suid:%" PRId64 " error, code:%d, %s", suid, code,
                 GET_TASKID(pTaskInfo));

          pAPI->metaReaderFn.clearReader(&smrSuperTable);
          blockDataDestroy(pDataBlock);
          pInfo->loadInfo.totalRows = 0;
          return NULL;
        }
        SSchemaWrapper* schemaWrapper = tCloneSSchemaWrapper(&smrSuperTable.me.stbEntry.schemaRow);
        if (smrSuperTable.me.stbEntry.schemaRow.pSchema) {
          if (schemaWrapper == NULL) {
            code = terrno;
            lino = __LINE__;
            pAPI->metaReaderFn.clearReader(&smrSuperTable);
            goto _end;
          }
        }
        code = taosHashPut(pInfo->pSchema, &suid, sizeof(int64_t), &schemaWrapper, POINTER_BYTES);
        if (code == TSDB_CODE_DUP_KEY) {
          code = TSDB_CODE_SUCCESS;
        }
        schemaRow = schemaWrapper;
        pAPI->metaReaderFn.clearReader(&smrSuperTable);
        QUERY_CHECK_CODE(code, lino, _end);
      }
    } else {
      qDebug("sysTableScanUserCols cursor get invalid table, %s", GET_TASKID(pTaskInfo));
      continue;
    }

    if ((numOfRows + schemaRow->nCols) > pOperator->resultInfo.capacity) {
      relocateAndFilterSysTagsScanResult(pInfo, numOfRows, pDataBlock, pOperator->exprSupp.pFilterInfo, pTaskInfo);
      numOfRows = 0;

      if (pInfo->pRes->info.rows > 0) {
        pAPI->metaFn.pauseTableMetaCursor(pInfo->pCur);
        break;
      }
    }
    // if pInfo->pRes->info.rows == 0, also need to add the meta to pDataBlock
    code = sysTableUserColsFillOneTableCols(pInfo, dbname, &numOfRows, pDataBlock, tableName, schemaRow, typeName, colRef);
    QUERY_CHECK_CODE(code, lino, _end);
  }

  if (numOfRows > 0) {
    pAPI->metaFn.pauseTableMetaCursor(pInfo->pCur);
    relocateAndFilterSysTagsScanResult(pInfo, numOfRows, pDataBlock, pOperator->exprSupp.pFilterInfo, pTaskInfo);
    numOfRows = 0;
  }

  blockDataDestroy(pDataBlock);
  pDataBlock = NULL;
  if (ret != 0) {
    pAPI->metaFn.closeTableMetaCursor(pInfo->pCur);
    pInfo->pCur = NULL;
    setOperatorCompleted(pOperator);
  }

  pInfo->loadInfo.totalRows += pInfo->pRes->info.rows;
  qDebug("get cols success, rows:%" PRIu64 " %s", pInfo->loadInfo.totalRows, GET_TASKID(pTaskInfo));

_end:
  if (code != TSDB_CODE_SUCCESS) {
    blockDataDestroy(pDataBlock);
    qError("%s failed at line %d since %s", __func__, lino, tstrerror(code));
    pTaskInfo->code = code;
    T_LONG_JMP(pTaskInfo->env, code);
  }
  return (pInfo->pRes->info.rows == 0) ? NULL : pInfo->pRes;
}

static SSDataBlock* sysTableScanUserTags(SOperatorInfo* pOperator) {
  int32_t        code = TSDB_CODE_SUCCESS;
  int32_t        lino = 0;
  SExecTaskInfo* pTaskInfo = pOperator->pTaskInfo;
  SStorageAPI*   pAPI = &pTaskInfo->storageAPI;
  SSDataBlock*   dataBlock = NULL;

  SSysTableScanInfo* pInfo = pOperator->info;
  if (pOperator->status == OP_EXEC_DONE) {
    return NULL;
  }

  blockDataCleanup(pInfo->pRes);
  int32_t numOfRows = 0;

  dataBlock = buildInfoSchemaTableMetaBlock(TSDB_INS_TABLE_TAGS);
  QUERY_CHECK_NULL(dataBlock, code, lino, _end, terrno);

  code = blockDataEnsureCapacity(dataBlock, pOperator->resultInfo.capacity);
  QUERY_CHECK_CODE(code, lino, _end);

  const char* db = NULL;
  int32_t     vgId = 0;
  pAPI->metaFn.getBasicInfo(pInfo->readHandle.vnode, &db, &vgId, NULL, NULL);

  SName sn = {0};
  char  dbname[TSDB_DB_FNAME_LEN + VARSTR_HEADER_SIZE] = {0};
  code = tNameFromString(&sn, db, T_NAME_ACCT | T_NAME_DB);
  QUERY_CHECK_CODE(code, lino, _end);

  code = tNameGetDbName(&sn, varDataVal(dbname));
  QUERY_CHECK_CODE(code, lino, _end);

  varDataSetLen(dbname, strlen(varDataVal(dbname)));

  char condTableName[TSDB_TABLE_NAME_LEN] = {0};
  // optimize when sql like where table_name='tablename' and xxx.
  if (pInfo->pCondition && sysTableIsCondOnOneTable(pInfo->pCondition, condTableName)) {
    char tableName[TSDB_TABLE_NAME_LEN + VARSTR_HEADER_SIZE] = {0};
    STR_TO_VARSTR(tableName, condTableName);

    SMetaReader smrChildTable = {0};
    pAPI->metaReaderFn.initReader(&smrChildTable, pInfo->readHandle.vnode, META_READER_LOCK, &pAPI->metaFn);
    code = pAPI->metaReaderFn.getTableEntryByName(&smrChildTable, condTableName);
    if (code != TSDB_CODE_SUCCESS) {
      // terrno has been set by pAPI->metaReaderFn.getTableEntryByName, therefore, return directly
      pAPI->metaReaderFn.clearReader(&smrChildTable);
      blockDataDestroy(dataBlock);
      pInfo->loadInfo.totalRows = 0;
      return NULL;
    }

    if (smrChildTable.me.type != TSDB_CHILD_TABLE && smrChildTable.me.type != TSDB_VIRTUAL_CHILD_TABLE) {
      pAPI->metaReaderFn.clearReader(&smrChildTable);
      blockDataDestroy(dataBlock);
      pInfo->loadInfo.totalRows = 0;
      return NULL;
    }

    SMetaReader smrSuperTable = {0};
    pAPI->metaReaderFn.initReader(&smrSuperTable, pInfo->readHandle.vnode, META_READER_NOLOCK, &pAPI->metaFn);
    code = pAPI->metaReaderFn.getTableEntryByUid(&smrSuperTable, smrChildTable.me.ctbEntry.suid);
    if (code != TSDB_CODE_SUCCESS) {
      // terrno has been set by pAPI->metaReaderFn.getTableEntryByUid
      pAPI->metaReaderFn.clearReader(&smrSuperTable);
      pAPI->metaReaderFn.clearReader(&smrChildTable);
      blockDataDestroy(dataBlock);
      return NULL;
    }

    code = sysTableUserTagsFillOneTableTags(pInfo, &smrSuperTable, &smrChildTable, dbname, tableName, &numOfRows,
                                            dataBlock);

    pAPI->metaReaderFn.clearReader(&smrSuperTable);
    pAPI->metaReaderFn.clearReader(&smrChildTable);

    QUERY_CHECK_CODE(code, lino, _end);

    if (numOfRows > 0) {
      relocateAndFilterSysTagsScanResult(pInfo, numOfRows, dataBlock, pOperator->exprSupp.pFilterInfo, pTaskInfo);
      numOfRows = 0;
    }
    blockDataDestroy(dataBlock);
    pInfo->loadInfo.totalRows += pInfo->pRes->info.rows;
    setOperatorCompleted(pOperator);
    return (pInfo->pRes->info.rows == 0) ? NULL : pInfo->pRes;
  }

  int32_t ret = 0;
  if (pInfo->pCur == NULL) {
    pInfo->pCur = pAPI->metaFn.openTableMetaCursor(pInfo->readHandle.vnode);
    QUERY_CHECK_NULL(pInfo->pCur, code, lino, _end, terrno);
  } else {
    code = pAPI->metaFn.resumeTableMetaCursor(pInfo->pCur, 0, 0);
    QUERY_CHECK_CODE(code, lino, _end);
  }

  while ((ret = pAPI->metaFn.cursorNext(pInfo->pCur, TSDB_SUPER_TABLE)) == 0) {
    if (pInfo->pCur->mr.me.type != TSDB_CHILD_TABLE && pInfo->pCur->mr.me.type != TSDB_VIRTUAL_CHILD_TABLE) {
      continue;
    }

    char tableName[TSDB_TABLE_NAME_LEN + VARSTR_HEADER_SIZE] = {0};
    STR_TO_VARSTR(tableName, pInfo->pCur->mr.me.name);

    SMetaReader smrSuperTable = {0};
    pAPI->metaReaderFn.initReader(&smrSuperTable, pInfo->readHandle.vnode, META_READER_NOLOCK, &pAPI->metaFn);
    uint64_t suid = pInfo->pCur->mr.me.ctbEntry.suid;
    code = pAPI->metaReaderFn.getTableEntryByUid(&smrSuperTable, suid);
    if (code != TSDB_CODE_SUCCESS) {
      qError("failed to get super table meta, uid:0x%" PRIx64 ", code:%s, %s", suid, tstrerror(terrno),
             GET_TASKID(pTaskInfo));
      pAPI->metaReaderFn.clearReader(&smrSuperTable);
      pAPI->metaFn.closeTableMetaCursor(pInfo->pCur);
      pInfo->pCur = NULL;
      blockDataDestroy(dataBlock);
      dataBlock = NULL;
      T_LONG_JMP(pTaskInfo->env, terrno);
    }

    if ((smrSuperTable.me.stbEntry.schemaTag.nCols + numOfRows) > pOperator->resultInfo.capacity) {
      relocateAndFilterSysTagsScanResult(pInfo, numOfRows, dataBlock, pOperator->exprSupp.pFilterInfo, pTaskInfo);
      numOfRows = 0;

      if (pInfo->pRes->info.rows > 0) {
        pAPI->metaFn.pauseTableMetaCursor(pInfo->pCur);
        pAPI->metaReaderFn.clearReader(&smrSuperTable);
        break;
      }
    }

    // if pInfo->pRes->info.rows == 0, also need to add the meta to pDataBlock
    code = sysTableUserTagsFillOneTableTags(pInfo, &smrSuperTable, &pInfo->pCur->mr, dbname, tableName, &numOfRows,
                                            dataBlock);

    if (code != TSDB_CODE_SUCCESS) {
      qError("%s failed at line %d since %s", __func__, __LINE__, tstrerror(code));
      pAPI->metaReaderFn.clearReader(&smrSuperTable);
      pAPI->metaFn.closeTableMetaCursor(pInfo->pCur);
      pInfo->pCur = NULL;
      blockDataDestroy(dataBlock);
      dataBlock = NULL;
      T_LONG_JMP(pTaskInfo->env, terrno);
    }
    pAPI->metaReaderFn.clearReader(&smrSuperTable);
  }

  if (numOfRows > 0) {
    pAPI->metaFn.pauseTableMetaCursor(pInfo->pCur);
    relocateAndFilterSysTagsScanResult(pInfo, numOfRows, dataBlock, pOperator->exprSupp.pFilterInfo, pTaskInfo);
    numOfRows = 0;
  }

  blockDataDestroy(dataBlock);
  dataBlock = NULL;
  if (ret != 0) {
    pAPI->metaFn.closeTableMetaCursor(pInfo->pCur);
    pInfo->pCur = NULL;
    setOperatorCompleted(pOperator);
  }

  pInfo->loadInfo.totalRows += pInfo->pRes->info.rows;

_end:
  if (code != TSDB_CODE_SUCCESS) {
    qError("%s failed at line %d since %s", __func__, lino, tstrerror(code));
    blockDataDestroy(dataBlock);
    pAPI->metaFn.closeTableMetaCursor(pInfo->pCur);
    pInfo->pCur = NULL;
    pTaskInfo->code = code;
    T_LONG_JMP(pTaskInfo->env, code);
  }
  return (pInfo->pRes->info.rows == 0) ? NULL : pInfo->pRes;
}

void relocateAndFilterSysTagsScanResult(SSysTableScanInfo* pInfo, int32_t numOfRows, SSDataBlock* dataBlock,
                                        SFilterInfo* pFilterInfo, SExecTaskInfo* pTaskInfo) {
  int32_t code = TSDB_CODE_SUCCESS;
  int32_t lino = 0;
  dataBlock->info.rows = numOfRows;
  pInfo->pRes->info.rows = numOfRows;

  code = relocateColumnData(pInfo->pRes, pInfo->matchInfo.pList, dataBlock->pDataBlock, false);
  QUERY_CHECK_CODE(code, lino, _end);

  code = doFilter(pInfo->pRes, pFilterInfo, NULL);
  QUERY_CHECK_CODE(code, lino, _end);

  blockDataCleanup(dataBlock);

_end:
  if (code != TSDB_CODE_SUCCESS) {
    qError("%s failed at line %d since %s", __func__, lino, tstrerror(code));
    pTaskInfo->code = code;
    T_LONG_JMP(pTaskInfo->env, code);
  }
}

int32_t convertTagDataToStr(char* str, int32_t strBuffLen, int type, void* buf, int32_t bufSize, int32_t* len) {
  int32_t n = 0;

  switch (type) {
    case TSDB_DATA_TYPE_NULL:
      n = tsnprintf(str, strBuffLen, "null");
      break;

    case TSDB_DATA_TYPE_BOOL:
      n = tsnprintf(str, strBuffLen, (*(int8_t*)buf) ? "true" : "false");
      break;

    case TSDB_DATA_TYPE_TINYINT:
      n = tsnprintf(str, strBuffLen, "%d", *(int8_t*)buf);
      break;

    case TSDB_DATA_TYPE_SMALLINT:
      n = tsnprintf(str, strBuffLen, "%d", *(int16_t*)buf);
      break;

    case TSDB_DATA_TYPE_INT:
      n = tsnprintf(str, strBuffLen, "%d", *(int32_t*)buf);
      break;

    case TSDB_DATA_TYPE_BIGINT:
    case TSDB_DATA_TYPE_TIMESTAMP:
      n = tsnprintf(str, strBuffLen, "%" PRId64, *(int64_t*)buf);
      break;

    case TSDB_DATA_TYPE_FLOAT:
      n = tsnprintf(str, strBuffLen, "%.5f", GET_FLOAT_VAL(buf));
      break;

    case TSDB_DATA_TYPE_DOUBLE:
      n = tsnprintf(str, strBuffLen, "%.9f", GET_DOUBLE_VAL(buf));
      break;

    case TSDB_DATA_TYPE_BINARY:
    case TSDB_DATA_TYPE_VARBINARY:
    case TSDB_DATA_TYPE_GEOMETRY:
      if (bufSize < 0) {
        return TSDB_CODE_TSC_INVALID_VALUE;
      }

      memcpy(str, buf, bufSize);
      n = bufSize;
      break;
    case TSDB_DATA_TYPE_NCHAR:
      if (bufSize < 0) {
        return TSDB_CODE_TSC_INVALID_VALUE;
      }

      int32_t length = taosUcs4ToMbs((TdUcs4*)buf, bufSize, str, NULL);
      if (length <= 0) {
        return TSDB_CODE_TSC_INVALID_VALUE;
      }
      n = length;
      break;
    case TSDB_DATA_TYPE_UTINYINT:
      n = tsnprintf(str, strBuffLen, "%u", *(uint8_t*)buf);
      break;

    case TSDB_DATA_TYPE_USMALLINT:
      n = tsnprintf(str, strBuffLen, "%u", *(uint16_t*)buf);
      break;

    case TSDB_DATA_TYPE_UINT:
      n = tsnprintf(str, strBuffLen, "%u", *(uint32_t*)buf);
      break;

    case TSDB_DATA_TYPE_UBIGINT:
      n = tsnprintf(str, strBuffLen, "%" PRIu64, *(uint64_t*)buf);
      break;

    default:
      return TSDB_CODE_TSC_INVALID_VALUE;
  }

  if (len) *len = n;

  return TSDB_CODE_SUCCESS;
}

static int32_t sysTableGetGeomText(char* iGeom, int32_t nGeom, char** output, int32_t* nOutput) {
  int32_t code = 0;
  char*   outputWKT = NULL;

  if (nGeom == 0) {
    if (!(*output = taosStrdup(""))) code = terrno;
    *nOutput = 0;
    return code;
  }

  if (TSDB_CODE_SUCCESS != (code = initCtxAsText()) ||
      TSDB_CODE_SUCCESS != (code = doAsText(iGeom, nGeom, &outputWKT))) {
    qError("geo text for systable failed:%s", getGeosErrMsg(code));
    *output = NULL;
    *nOutput = 0;
    return code;
  }

  *output = outputWKT;
  *nOutput = strlen(outputWKT);

  return code;
}

static int32_t sysTableUserTagsFillOneTableTags(const SSysTableScanInfo* pInfo, SMetaReader* smrSuperTable,
                                                SMetaReader* smrChildTable, const char* dbname, const char* tableName,
                                                int32_t* pNumOfRows, const SSDataBlock* dataBlock) {
  int32_t code = TSDB_CODE_SUCCESS;
  int32_t lino = 0;
  char    stableName[TSDB_TABLE_NAME_LEN + VARSTR_HEADER_SIZE] = {0};
  STR_TO_VARSTR(stableName, (*smrSuperTable).me.name);

  int32_t numOfRows = *pNumOfRows;

  int32_t numOfTags = (*smrSuperTable).me.stbEntry.schemaTag.nCols;
  for (int32_t i = 0; i < numOfTags; ++i) {
    SColumnInfoData* pColInfoData = NULL;

    // table name
    pColInfoData = taosArrayGet(dataBlock->pDataBlock, 0);
    QUERY_CHECK_NULL(pColInfoData, code, lino, _end, terrno);
    code = colDataSetVal(pColInfoData, numOfRows, tableName, false);
    QUERY_CHECK_CODE(code, lino, _end);

    // database name
    pColInfoData = taosArrayGet(dataBlock->pDataBlock, 1);
    QUERY_CHECK_NULL(pColInfoData, code, lino, _end, terrno);
    code = colDataSetVal(pColInfoData, numOfRows, dbname, false);
    QUERY_CHECK_CODE(code, lino, _end);

    // super table name
    pColInfoData = taosArrayGet(dataBlock->pDataBlock, 2);
    QUERY_CHECK_NULL(pColInfoData, code, lino, _end, terrno);
    code = colDataSetVal(pColInfoData, numOfRows, stableName, false);
    QUERY_CHECK_CODE(code, lino, _end);

    // tag name
    char tagName[TSDB_COL_NAME_LEN + VARSTR_HEADER_SIZE] = {0};
    STR_TO_VARSTR(tagName, (*smrSuperTable).me.stbEntry.schemaTag.pSchema[i].name);
    pColInfoData = taosArrayGet(dataBlock->pDataBlock, 3);
    QUERY_CHECK_NULL(pColInfoData, code, lino, _end, terrno);
    code = colDataSetVal(pColInfoData, numOfRows, tagName, false);
    QUERY_CHECK_CODE(code, lino, _end);

    // tag type
    int8_t tagType = (*smrSuperTable).me.stbEntry.schemaTag.pSchema[i].type;
    pColInfoData = taosArrayGet(dataBlock->pDataBlock, 4);
    QUERY_CHECK_NULL(pColInfoData, code, lino, _end, terrno);
    int32_t tagStrBufflen = 32;
    char    tagTypeStr[VARSTR_HEADER_SIZE + 32];
    int     tagTypeLen = tsnprintf(varDataVal(tagTypeStr), tagStrBufflen, "%s", tDataTypes[tagType].name);
    tagStrBufflen -= tagTypeLen;
    if (tagStrBufflen <= 0) {
      code = TSDB_CODE_INVALID_PARA;
      QUERY_CHECK_CODE(code, lino, _end);
    }

    if (tagType == TSDB_DATA_TYPE_NCHAR) {
      tagTypeLen += tsnprintf(
          varDataVal(tagTypeStr) + tagTypeLen, tagStrBufflen, "(%d)",
          (int32_t)(((*smrSuperTable).me.stbEntry.schemaTag.pSchema[i].bytes - VARSTR_HEADER_SIZE) / TSDB_NCHAR_SIZE));
    } else if (IS_VAR_DATA_TYPE(tagType)) {
      tagTypeLen += tsnprintf(varDataVal(tagTypeStr) + tagTypeLen, tagStrBufflen, "(%d)",
                              (int32_t)((*smrSuperTable).me.stbEntry.schemaTag.pSchema[i].bytes - VARSTR_HEADER_SIZE));
    }
    varDataSetLen(tagTypeStr, tagTypeLen);
    code = colDataSetVal(pColInfoData, numOfRows, (char*)tagTypeStr, false);
    QUERY_CHECK_CODE(code, lino, _end);

    STagVal tagVal = {0};
    tagVal.cid = (*smrSuperTable).me.stbEntry.schemaTag.pSchema[i].colId;
    char*    tagData = NULL;
    uint32_t tagLen = 0;

    if (tagType == TSDB_DATA_TYPE_JSON) {
      tagData = (char*)smrChildTable->me.ctbEntry.pTags;
    } else {
      bool exist = tTagGet((STag*)smrChildTable->me.ctbEntry.pTags, &tagVal);
      if (exist) {
        if (tagType == TSDB_DATA_TYPE_GEOMETRY) {
          code = sysTableGetGeomText(tagVal.pData, tagVal.nData, &tagData, &tagLen);
          QUERY_CHECK_CODE(code, lino, _end);
        } else if (tagType == TSDB_DATA_TYPE_VARBINARY) {
          code = taosAscii2Hex(tagVal.pData, tagVal.nData, (void**)&tagData, &tagLen);
          if (code < 0) {
            qError("varbinary for systable failed since %s", tstrerror(code));
          }
        } else if (IS_VAR_DATA_TYPE(tagType)) {
          tagData = (char*)tagVal.pData;
          tagLen = tagVal.nData;
        } else {
          tagData = (char*)&tagVal.i64;
          tagLen = tDataTypes[tagType].bytes;
        }
      }
    }

    char* tagVarChar = NULL;
    if (tagData != NULL) {
      if (tagType == TSDB_DATA_TYPE_JSON) {
        char* tagJson = NULL;
        parseTagDatatoJson(tagData, &tagJson, NULL);
        if (tagJson == NULL) {
          code = terrno;
          goto _end;
        }
        tagVarChar = taosMemoryMalloc(strlen(tagJson) + VARSTR_HEADER_SIZE);
        QUERY_CHECK_NULL(tagVarChar, code, lino, _end, terrno);
        memcpy(varDataVal(tagVarChar), tagJson, strlen(tagJson));
        varDataSetLen(tagVarChar, strlen(tagJson));
        taosMemoryFree(tagJson);
      } else {
        int32_t bufSize = IS_VAR_DATA_TYPE(tagType) ? (tagLen + VARSTR_HEADER_SIZE)
                                                    : (3 + DBL_MANT_DIG - DBL_MIN_EXP + VARSTR_HEADER_SIZE);
        tagVarChar = taosMemoryCalloc(1, bufSize + 1);
        QUERY_CHECK_NULL(tagVarChar, code, lino, _end, terrno);
        int32_t len = -1;
        if (tagLen > 0)
          convertTagDataToStr(varDataVal(tagVarChar), bufSize + 1 - VARSTR_HEADER_SIZE, tagType, tagData, tagLen, &len);
        else
          len = 0;
        varDataSetLen(tagVarChar, len);
      }
    }
    pColInfoData = taosArrayGet(dataBlock->pDataBlock, 5);
    QUERY_CHECK_NULL(pColInfoData, code, lino, _end, terrno);
    code = colDataSetVal(pColInfoData, numOfRows, tagVarChar,
                         (tagData == NULL) || (tagType == TSDB_DATA_TYPE_JSON && tTagIsJsonNull(tagData)));
    QUERY_CHECK_CODE(code, lino, _end);

    if (tagType == TSDB_DATA_TYPE_GEOMETRY || tagType == TSDB_DATA_TYPE_VARBINARY) taosMemoryFreeClear(tagData);
    taosMemoryFree(tagVarChar);
    ++numOfRows;
  }

  *pNumOfRows = numOfRows;

_end:
  if (code != TSDB_CODE_SUCCESS) {
    qError("%s failed at line %d since %s", __func__, lino, tstrerror(code));
  }
  return code;
}

static int32_t sysTableUserColsFillOneTableCols(const SSysTableScanInfo* pInfo, const char* dbname, int32_t* pNumOfRows,
                                                const SSDataBlock* dataBlock, char* tName, SSchemaWrapper* schemaRow,
                                                char* tableType, SColRefWrapper *colRef) {
  int32_t code = TSDB_CODE_SUCCESS;
  int32_t lino = 0;
  if (schemaRow == NULL) {
    qError("sysTableUserColsFillOneTableCols schemaRow is NULL");
    return TSDB_CODE_SUCCESS;
  }
  int32_t numOfRows = *pNumOfRows;

  int32_t numOfCols = schemaRow->nCols;
  for (int32_t i = 0; i < numOfCols; ++i) {
    SColumnInfoData* pColInfoData = NULL;

    // table name
    pColInfoData = taosArrayGet(dataBlock->pDataBlock, 0);
    QUERY_CHECK_NULL(pColInfoData, code, lino, _end, terrno);
    code = colDataSetVal(pColInfoData, numOfRows, tName, false);
    QUERY_CHECK_CODE(code, lino, _end);

    // database name
    pColInfoData = taosArrayGet(dataBlock->pDataBlock, 1);
    QUERY_CHECK_NULL(pColInfoData, code, lino, _end, terrno);
    code = colDataSetVal(pColInfoData, numOfRows, dbname, false);
    QUERY_CHECK_CODE(code, lino, _end);

    pColInfoData = taosArrayGet(dataBlock->pDataBlock, 2);
    QUERY_CHECK_NULL(pColInfoData, code, lino, _end, terrno);
    code = colDataSetVal(pColInfoData, numOfRows, tableType, false);
    QUERY_CHECK_CODE(code, lino, _end);

    // col name
    char colName[TSDB_COL_NAME_LEN + VARSTR_HEADER_SIZE] = {0};
    STR_TO_VARSTR(colName, schemaRow->pSchema[i].name);
    pColInfoData = taosArrayGet(dataBlock->pDataBlock, 3);
    QUERY_CHECK_NULL(pColInfoData, code, lino, _end, terrno);
    code = colDataSetVal(pColInfoData, numOfRows, colName, false);
    QUERY_CHECK_CODE(code, lino, _end);

    // col type
    int8_t colType = schemaRow->pSchema[i].type;
    pColInfoData = taosArrayGet(dataBlock->pDataBlock, 4);
    QUERY_CHECK_NULL(pColInfoData, code, lino, _end, terrno);
    int32_t colStrBufflen = 32;
    char    colTypeStr[VARSTR_HEADER_SIZE + 32];
    int     colTypeLen = tsnprintf(varDataVal(colTypeStr), colStrBufflen, "%s", tDataTypes[colType].name);
    colStrBufflen -= colTypeLen;
    if (colStrBufflen <= 0) {
      code = TSDB_CODE_INVALID_PARA;
      QUERY_CHECK_CODE(code, lino, _end);
    }
    if (colType == TSDB_DATA_TYPE_VARCHAR) {
      colTypeLen += tsnprintf(varDataVal(colTypeStr) + colTypeLen, colStrBufflen, "(%d)",
                              (int32_t)(schemaRow->pSchema[i].bytes - VARSTR_HEADER_SIZE));
    } else if (colType == TSDB_DATA_TYPE_NCHAR) {
      colTypeLen += tsnprintf(varDataVal(colTypeStr) + colTypeLen, colStrBufflen, "(%d)",
                              (int32_t)((schemaRow->pSchema[i].bytes - VARSTR_HEADER_SIZE) / TSDB_NCHAR_SIZE));
    }
    varDataSetLen(colTypeStr, colTypeLen);
    code = colDataSetVal(pColInfoData, numOfRows, (char*)colTypeStr, false);
    QUERY_CHECK_CODE(code, lino, _end);

    pColInfoData = taosArrayGet(dataBlock->pDataBlock, 5);
    QUERY_CHECK_NULL(pColInfoData, code, lino, _end, terrno);
    code = colDataSetVal(pColInfoData, numOfRows, (const char*)&schemaRow->pSchema[i].bytes, false);
    QUERY_CHECK_CODE(code, lino, _end);

    for (int32_t j = 6; j <= 8; ++j) {
      pColInfoData = taosArrayGet(dataBlock->pDataBlock, j);
      QUERY_CHECK_NULL(pColInfoData, code, lino, _end, terrno);
      colDataSetNULL(pColInfoData, numOfRows);
    }

    // col data source
    pColInfoData = taosArrayGet(dataBlock->pDataBlock, 9);
    QUERY_CHECK_NULL(pColInfoData, code, lino, _end, terrno);
    if (!colRef || !colRef->pColRef[i].hasRef) {
      colDataSetNULL(pColInfoData, numOfRows);
    } else {
      char refColName[TSDB_DB_NAME_LEN + TSDB_NAME_DELIMITER_LEN + TSDB_COL_FNAME_LEN + VARSTR_HEADER_SIZE] = {0};
      char tmpColName[TSDB_DB_NAME_LEN + TSDB_NAME_DELIMITER_LEN + TSDB_COL_FNAME_LEN] = {0};
      strcat(tmpColName, colRef->pColRef[i].refDbName);
      strcat(tmpColName, ".");
      strcat(tmpColName, colRef->pColRef[i].refTableName);
      strcat(tmpColName, ".");
      strcat(tmpColName, colRef->pColRef[i].refColName);
      STR_TO_VARSTR(refColName, tmpColName);

      code = colDataSetVal(pColInfoData, numOfRows, (char *)refColName, false);
      QUERY_CHECK_CODE(code, lino, _end);
    }
    ++numOfRows;
  }

  *pNumOfRows = numOfRows;

_end:
  if (code != TSDB_CODE_SUCCESS) {
    qError("%s failed at line %d since %s", __func__, lino, tstrerror(code));
  }
  return code;
}

static SSDataBlock* buildInfoSchemaTableMetaBlock(char* tableName) {
  size_t               size = 0;
  const SSysTableMeta* pMeta = NULL;
  getInfosDbMeta(&pMeta, &size);

  int32_t index = 0;
  for (int32_t i = 0; i < size; ++i) {
    if (strcmp(pMeta[i].name, tableName) == 0) {
      index = i;
      break;
    }
  }

  SSDataBlock* pBlock = NULL;
  int32_t      code = createDataBlock(&pBlock);
  if (code) {
    terrno = code;
    return NULL;
  }

  for (int32_t i = 0; i < pMeta[index].colNum; ++i) {
    SColumnInfoData colInfoData =
        createColumnInfoData(pMeta[index].schema[i].type, pMeta[index].schema[i].bytes, i + 1);
    code = blockDataAppendColInfo(pBlock, &colInfoData);
    if (code != TSDB_CODE_SUCCESS) {
      qError("%s failed at line %d since %s", __func__, __LINE__, tstrerror(code));
      blockDataDestroy(pBlock);
      pBlock = NULL;
      terrno = code;
      break;
    }
  }

  return pBlock;
}

int32_t buildDbTableInfoBlock(bool sysInfo, const SSDataBlock* p, const SSysTableMeta* pSysDbTableMeta, size_t size,
                              const char* dbName, int64_t* pRows) {
  int32_t code = TSDB_CODE_SUCCESS;
  int32_t lino = 0;
  char    n[TSDB_TABLE_FNAME_LEN + VARSTR_HEADER_SIZE] = {0};
  int32_t numOfRows = p->info.rows;

  for (int32_t i = 0; i < size; ++i) {
    const SSysTableMeta* pm = &pSysDbTableMeta[i];
    if (!sysInfo && pm->sysInfo) {
      continue;
    }

    if (strcmp(pm->name, TSDB_INS_TABLE_USERS_FULL) == 0) {
      continue;
    }

    SColumnInfoData* pColInfoData = taosArrayGet(p->pDataBlock, 0);
    QUERY_CHECK_NULL(pColInfoData, code, lino, _end, terrno);

    STR_TO_VARSTR(n, pm->name);
    code = colDataSetVal(pColInfoData, numOfRows, n, false);
    QUERY_CHECK_CODE(code, lino, _end);

    // database name
    STR_TO_VARSTR(n, dbName);
    pColInfoData = taosArrayGet(p->pDataBlock, 1);
    QUERY_CHECK_NULL(pColInfoData, code, lino, _end, terrno);
    code = colDataSetVal(pColInfoData, numOfRows, n, false);
    QUERY_CHECK_CODE(code, lino, _end);

    // create time
    pColInfoData = taosArrayGet(p->pDataBlock, 2);
    QUERY_CHECK_NULL(pColInfoData, code, lino, _end, terrno);
    colDataSetNULL(pColInfoData, numOfRows);

    // number of columns
    pColInfoData = taosArrayGet(p->pDataBlock, 3);
    QUERY_CHECK_NULL(pColInfoData, code, lino, _end, terrno);
    code = colDataSetVal(pColInfoData, numOfRows, (char*)&pm->colNum, false);
    QUERY_CHECK_CODE(code, lino, _end);

    for (int32_t j = 4; j <= 8; ++j) {
      pColInfoData = taosArrayGet(p->pDataBlock, j);
      QUERY_CHECK_NULL(pColInfoData, code, lino, _end, terrno);
      colDataSetNULL(pColInfoData, numOfRows);
    }

    STR_TO_VARSTR(n, "SYSTEM_TABLE");

    pColInfoData = taosArrayGet(p->pDataBlock, 9);
    QUERY_CHECK_NULL(pColInfoData, code, lino, _end, terrno);
    code = colDataSetVal(pColInfoData, numOfRows, n, false);
    QUERY_CHECK_CODE(code, lino, _end);

    numOfRows += 1;
  }

  *pRows = numOfRows;

_end:
  if (code != TSDB_CODE_SUCCESS) {
    qError("%s failed at line %d since %s", __func__, lino, tstrerror(code));
  }
  return code;
}

int32_t buildSysDbTableInfo(const SSysTableScanInfo* pInfo, int32_t capacity) {
  int32_t      code = TSDB_CODE_SUCCESS;
  int32_t      lino = 0;
  SSDataBlock* p = buildInfoSchemaTableMetaBlock(TSDB_INS_TABLE_TABLES);
  QUERY_CHECK_NULL(p, code, lino, _end, terrno);

  code = blockDataEnsureCapacity(p, capacity);
  QUERY_CHECK_CODE(code, lino, _end);

  size_t               size = 0;
  const SSysTableMeta* pSysDbTableMeta = NULL;

  getInfosDbMeta(&pSysDbTableMeta, &size);
  code = buildDbTableInfoBlock(pInfo->sysInfo, p, pSysDbTableMeta, size, TSDB_INFORMATION_SCHEMA_DB, &p->info.rows);
  QUERY_CHECK_CODE(code, lino, _end);

  getPerfDbMeta(&pSysDbTableMeta, &size);
  code = buildDbTableInfoBlock(pInfo->sysInfo, p, pSysDbTableMeta, size, TSDB_PERFORMANCE_SCHEMA_DB, &p->info.rows);
  QUERY_CHECK_CODE(code, lino, _end);

  pInfo->pRes->info.rows = p->info.rows;
  code = relocateColumnData(pInfo->pRes, pInfo->matchInfo.pList, p->pDataBlock, false);
  QUERY_CHECK_CODE(code, lino, _end);

  blockDataDestroy(p);
  p = NULL;

_end:
  if (code != TSDB_CODE_SUCCESS) {
    blockDataDestroy(p);
    qError("%s failed at line %d since %s", __func__, lino, tstrerror(code));
  }
  return code;
}

static int32_t doSetUserTableMetaInfo(SStoreMetaReader* pMetaReaderFn, SStoreMeta* pMetaFn, void* pVnode,
                                      SMetaReader* pMReader, int64_t uid, const char* dbname, int32_t vgId,
                                      SSDataBlock* p, int32_t rowIndex, const char* idStr) {
  char    n[TSDB_TABLE_NAME_LEN + VARSTR_HEADER_SIZE] = {0};
  int32_t lino = 0;
  int32_t code = pMetaReaderFn->getTableEntryByUid(pMReader, uid);
  if (code < 0) {
    qError("failed to get table meta, uid:%" PRId64 ", code:%s, %s", uid, tstrerror(terrno), idStr);
    return code;
  }

  STR_TO_VARSTR(n, pMReader->me.name);

  // table name
  SColumnInfoData* pColInfoData = taosArrayGet(p->pDataBlock, 0);
  QUERY_CHECK_NULL(pColInfoData, code, lino, _end, terrno);

  code = colDataSetVal(pColInfoData, rowIndex, n, false);
  QUERY_CHECK_CODE(code, lino, _end);

  // database name
  pColInfoData = taosArrayGet(p->pDataBlock, 1);
  QUERY_CHECK_NULL(pColInfoData, code, lino, _end, terrno);
  code = colDataSetVal(pColInfoData, rowIndex, dbname, false);
  QUERY_CHECK_CODE(code, lino, _end);

  // vgId
  pColInfoData = taosArrayGet(p->pDataBlock, 6);
  QUERY_CHECK_NULL(pColInfoData, code, lino, _end, terrno);
  code = colDataSetVal(pColInfoData, rowIndex, (char*)&vgId, false);
  QUERY_CHECK_CODE(code, lino, _end);

  int32_t tableType = pMReader->me.type;
  if (tableType == TSDB_CHILD_TABLE) {
    // create time
    int64_t ts = pMReader->me.ctbEntry.btime;
    pColInfoData = taosArrayGet(p->pDataBlock, 2);
    QUERY_CHECK_NULL(pColInfoData, code, lino, _end, terrno);
    code = colDataSetVal(pColInfoData, rowIndex, (char*)&ts, false);
    QUERY_CHECK_CODE(code, lino, _end);

    SMetaReader mr1 = {0};
    pMetaReaderFn->initReader(&mr1, pVnode, META_READER_NOLOCK, pMetaFn);

    int64_t suid = pMReader->me.ctbEntry.suid;
    code = pMetaReaderFn->getTableEntryByUid(&mr1, suid);
    if (code != TSDB_CODE_SUCCESS) {
      qError("failed to get super table meta, cname:%s, suid:0x%" PRIx64 ", code:%s, %s", pMReader->me.name, suid,
             tstrerror(code), idStr);
      pMetaReaderFn->clearReader(&mr1);
      QUERY_CHECK_CODE(code, lino, _end);
    }

    pColInfoData = taosArrayGet(p->pDataBlock, 3);
    if (pColInfoData == NULL) {
      pMetaReaderFn->clearReader(&mr1);
      QUERY_CHECK_NULL(pColInfoData, code, lino, _end, terrno);
    }

    code = colDataSetVal(pColInfoData, rowIndex, (char*)&mr1.me.stbEntry.schemaRow.nCols, false);
    if (code != 0) {
      pMetaReaderFn->clearReader(&mr1);
      QUERY_CHECK_CODE(code, lino, _end);
    }

    // super table name
    STR_TO_VARSTR(n, mr1.me.name);
    pColInfoData = taosArrayGet(p->pDataBlock, 4);
    if (pColInfoData == NULL) {
      pMetaReaderFn->clearReader(&mr1);
      QUERY_CHECK_NULL(pColInfoData, code, lino, _end, terrno);
    }

    code = colDataSetVal(pColInfoData, rowIndex, n, false);
    pMetaReaderFn->clearReader(&mr1);
    QUERY_CHECK_CODE(code, lino, _end);

    // table comment
    pColInfoData = taosArrayGet(p->pDataBlock, 8);
    QUERY_CHECK_NULL(pColInfoData, code, lino, _end, terrno);
    if (pMReader->me.ctbEntry.commentLen > 0) {
      char comment[TSDB_TB_COMMENT_LEN + VARSTR_HEADER_SIZE] = {0};
      STR_TO_VARSTR(comment, pMReader->me.ctbEntry.comment);
      code = colDataSetVal(pColInfoData, rowIndex, comment, false);
      QUERY_CHECK_CODE(code, lino, _end);
    } else if (pMReader->me.ctbEntry.commentLen == 0) {
      char comment[VARSTR_HEADER_SIZE + VARSTR_HEADER_SIZE] = {0};
      STR_TO_VARSTR(comment, "");
      code = colDataSetVal(pColInfoData, rowIndex, comment, false);
      QUERY_CHECK_CODE(code, lino, _end);
    } else {
      colDataSetNULL(pColInfoData, rowIndex);
    }

    // uid
    pColInfoData = taosArrayGet(p->pDataBlock, 5);
    QUERY_CHECK_NULL(pColInfoData, code, lino, _end, terrno);
    code = colDataSetVal(pColInfoData, rowIndex, (char*)&pMReader->me.uid, false);
    QUERY_CHECK_CODE(code, lino, _end);

    // ttl
    pColInfoData = taosArrayGet(p->pDataBlock, 7);
    QUERY_CHECK_NULL(pColInfoData, code, lino, _end, terrno);
    code = colDataSetVal(pColInfoData, rowIndex, (char*)&pMReader->me.ctbEntry.ttlDays, false);
    QUERY_CHECK_CODE(code, lino, _end);

    STR_TO_VARSTR(n, "CHILD_TABLE");

  } else if (tableType == TSDB_NORMAL_TABLE) {
    // create time
    pColInfoData = taosArrayGet(p->pDataBlock, 2);
    QUERY_CHECK_NULL(pColInfoData, code, lino, _end, terrno);
    code = colDataSetVal(pColInfoData, rowIndex, (char*)&pMReader->me.ntbEntry.btime, false);
    QUERY_CHECK_CODE(code, lino, _end);

    // number of columns
    pColInfoData = taosArrayGet(p->pDataBlock, 3);
    QUERY_CHECK_NULL(pColInfoData, code, lino, _end, terrno);

    code = colDataSetVal(pColInfoData, rowIndex, (char*)&pMReader->me.ntbEntry.schemaRow.nCols, false);
    QUERY_CHECK_CODE(code, lino, _end);

    // super table name
    pColInfoData = taosArrayGet(p->pDataBlock, 4);
    QUERY_CHECK_NULL(pColInfoData, code, lino, _end, terrno);
    colDataSetNULL(pColInfoData, rowIndex);

    // table comment
    pColInfoData = taosArrayGet(p->pDataBlock, 8);
    QUERY_CHECK_NULL(pColInfoData, code, lino, _end, terrno);
    if (pMReader->me.ntbEntry.commentLen > 0) {
      char comment[TSDB_TB_COMMENT_LEN + VARSTR_HEADER_SIZE] = {0};
      STR_TO_VARSTR(comment, pMReader->me.ntbEntry.comment);
      code = colDataSetVal(pColInfoData, rowIndex, comment, false);
      QUERY_CHECK_CODE(code, lino, _end);
    } else if (pMReader->me.ntbEntry.commentLen == 0) {
      char comment[VARSTR_HEADER_SIZE + VARSTR_HEADER_SIZE] = {0};
      STR_TO_VARSTR(comment, "");
      code = colDataSetVal(pColInfoData, rowIndex, comment, false);
      QUERY_CHECK_CODE(code, lino, _end);
    } else {
      colDataSetNULL(pColInfoData, rowIndex);
    }

    // uid
    pColInfoData = taosArrayGet(p->pDataBlock, 5);
    QUERY_CHECK_NULL(pColInfoData, code, lino, _end, terrno);
    code = colDataSetVal(pColInfoData, rowIndex, (char*)&pMReader->me.uid, false);
    QUERY_CHECK_CODE(code, lino, _end);

    // ttl
    pColInfoData = taosArrayGet(p->pDataBlock, 7);
    QUERY_CHECK_NULL(pColInfoData, code, lino, _end, terrno);
    code = colDataSetVal(pColInfoData, rowIndex, (char*)&pMReader->me.ntbEntry.ttlDays, false);
    QUERY_CHECK_CODE(code, lino, _end);

    STR_TO_VARSTR(n, "NORMAL_TABLE");
    // impl later
<<<<<<< HEAD
  } else if (tableType == TSDB_VIRTUAL_TABLE) {
=======
  } else if (tableType == TSDB_VIRTUAL_NORMAL_TABLE) {
>>>>>>> 021fe84a
    // create time
    pColInfoData = taosArrayGet(p->pDataBlock, 2);
    QUERY_CHECK_NULL(pColInfoData, code, lino, _end, terrno);
    code = colDataSetVal(pColInfoData, rowIndex, (char*)&pMReader->me.ntbEntry.btime, false);
    QUERY_CHECK_CODE(code, lino, _end);

    // number of columns
    pColInfoData = taosArrayGet(p->pDataBlock, 3);
    QUERY_CHECK_NULL(pColInfoData, code, lino, _end, terrno);

    code = colDataSetVal(pColInfoData, rowIndex, (char*)&pMReader->me.ntbEntry.schemaRow.nCols, false);
    QUERY_CHECK_CODE(code, lino, _end);

    // super table name
    pColInfoData = taosArrayGet(p->pDataBlock, 4);
    QUERY_CHECK_NULL(pColInfoData, code, lino, _end, terrno);
    colDataSetNULL(pColInfoData, rowIndex);

    // table comment
    pColInfoData = taosArrayGet(p->pDataBlock, 8);
    QUERY_CHECK_NULL(pColInfoData, code, lino, _end, terrno);
    colDataSetNULL(pColInfoData, rowIndex);

    // uid
    pColInfoData = taosArrayGet(p->pDataBlock, 5);
    QUERY_CHECK_NULL(pColInfoData, code, lino, _end, terrno);
    code = colDataSetVal(pColInfoData, rowIndex, (char*)&pMReader->me.uid, false);
    QUERY_CHECK_CODE(code, lino, _end);

    // ttl
    pColInfoData = taosArrayGet(p->pDataBlock, 7);
    QUERY_CHECK_NULL(pColInfoData, code, lino, _end, terrno);
    colDataSetNULL(pColInfoData, rowIndex);

    STR_TO_VARSTR(n, "VIRTUAL_NORMAL_TABLE");
    // impl later
  } else if (tableType == TSDB_VIRTUAL_CHILD_TABLE) {
    // create time
    int64_t ts = pMReader->me.ctbEntry.btime;
    pColInfoData = taosArrayGet(p->pDataBlock, 2);
    QUERY_CHECK_NULL(pColInfoData, code, lino, _end, terrno);
    code = colDataSetVal(pColInfoData, rowIndex, (char*)&ts, false);
    QUERY_CHECK_CODE(code, lino, _end);

    SMetaReader mr1 = {0};
    pMetaReaderFn->initReader(&mr1, pVnode, META_READER_NOLOCK, pMetaFn);

    int64_t suid = pMReader->me.ctbEntry.suid;
    code = pMetaReaderFn->getTableEntryByUid(&mr1, suid);
    if (code != TSDB_CODE_SUCCESS) {
      qError("failed to get super table meta, cname:%s, suid:0x%" PRIx64 ", code:%s, %s", pMReader->me.name, suid,
             tstrerror(code), idStr);
      pMetaReaderFn->clearReader(&mr1);
      QUERY_CHECK_CODE(code, lino, _end);
    }

    pColInfoData = taosArrayGet(p->pDataBlock, 3);
    if (pColInfoData == NULL) {
      pMetaReaderFn->clearReader(&mr1);
      QUERY_CHECK_NULL(pColInfoData, code, lino, _end, terrno);
    }

    code = colDataSetVal(pColInfoData, rowIndex, (char*)&mr1.me.stbEntry.schemaRow.nCols, false);
    if (code != 0) {
      pMetaReaderFn->clearReader(&mr1);
      QUERY_CHECK_CODE(code, lino, _end);
    }

    // super table name
    STR_TO_VARSTR(n, mr1.me.name);
    pColInfoData = taosArrayGet(p->pDataBlock, 4);
    if (pColInfoData == NULL) {
      pMetaReaderFn->clearReader(&mr1);
      QUERY_CHECK_NULL(pColInfoData, code, lino, _end, terrno);
    }

    code = colDataSetVal(pColInfoData, rowIndex, n, false);
    pMetaReaderFn->clearReader(&mr1);
    QUERY_CHECK_CODE(code, lino, _end);

    // table comment
    pColInfoData = taosArrayGet(p->pDataBlock, 8);
    QUERY_CHECK_NULL(pColInfoData, code, lino, _end, terrno);
    colDataSetNULL(pColInfoData, rowIndex);

    // uid
    pColInfoData = taosArrayGet(p->pDataBlock, 5);
    QUERY_CHECK_NULL(pColInfoData, code, lino, _end, terrno);
    code = colDataSetVal(pColInfoData, rowIndex, (char*)&pMReader->me.uid, false);
    QUERY_CHECK_CODE(code, lino, _end);

    // ttl
    pColInfoData = taosArrayGet(p->pDataBlock, 7);
    QUERY_CHECK_NULL(pColInfoData, code, lino, _end, terrno);
    colDataSetNULL(pColInfoData, rowIndex);

    STR_TO_VARSTR(n, "VIRTUAL_CHILD_TABLE");
  }

_end:
  qError("%s failed at line %d since %s, %s", __func__, lino, tstrerror(code), idStr);
  return code;
}

static SSDataBlock* sysTableBuildUserTablesByUids(SOperatorInfo* pOperator) {
  int32_t            code = TSDB_CODE_SUCCESS;
  int32_t            lino = 0;
  SExecTaskInfo*     pTaskInfo = pOperator->pTaskInfo;
  SStorageAPI*       pAPI = &pTaskInfo->storageAPI;
  SSysTableScanInfo* pInfo = pOperator->info;
  SSysTableIndex*    pIdx = pInfo->pIdx;
  SSDataBlock*       p = NULL;
  blockDataCleanup(pInfo->pRes);
  int32_t numOfRows = 0;

  int ret = 0;

  const char* db = NULL;
  int32_t     vgId = 0;
  pAPI->metaFn.getBasicInfo(pInfo->readHandle.vnode, &db, &vgId, NULL, NULL);

  SName sn = {0};
  char  dbname[TSDB_DB_FNAME_LEN + VARSTR_HEADER_SIZE] = {0};
  code = tNameFromString(&sn, db, T_NAME_ACCT | T_NAME_DB);
  QUERY_CHECK_CODE(code, lino, _end);

  code = tNameGetDbName(&sn, varDataVal(dbname));
  QUERY_CHECK_CODE(code, lino, _end);

  varDataSetLen(dbname, strlen(varDataVal(dbname)));

  p = buildInfoSchemaTableMetaBlock(TSDB_INS_TABLE_TABLES);
  QUERY_CHECK_NULL(p, code, lino, _end, terrno);

  code = blockDataEnsureCapacity(p, pOperator->resultInfo.capacity);
  QUERY_CHECK_CODE(code, lino, _end);

  char    n[TSDB_TABLE_NAME_LEN + VARSTR_HEADER_SIZE] = {0};
  int32_t i = pIdx->lastIdx;
  for (; i < taosArrayGetSize(pIdx->uids); i++) {
    tb_uid_t* uid = taosArrayGet(pIdx->uids, i);
    QUERY_CHECK_NULL(uid, code, lino, _end, terrno);

    SMetaReader mr = {0};
    pAPI->metaReaderFn.initReader(&mr, pInfo->readHandle.vnode, META_READER_LOCK, &pAPI->metaFn);

    code = doSetUserTableMetaInfo(&pAPI->metaReaderFn, &pAPI->metaFn, pInfo->readHandle.vnode, &mr, *uid, dbname, vgId,
                                  p, numOfRows, GET_TASKID(pTaskInfo));

    pAPI->metaReaderFn.clearReader(&mr);
    QUERY_CHECK_CODE(code, lino, _end);

    SColumnInfoData* pColInfoData = taosArrayGet(p->pDataBlock, 9);
    QUERY_CHECK_NULL(pColInfoData, code, lino, _end, terrno);

    code = colDataSetVal(pColInfoData, numOfRows, n, false);
    QUERY_CHECK_CODE(code, lino, _end);

    if (++numOfRows >= pOperator->resultInfo.capacity) {
      p->info.rows = numOfRows;
      pInfo->pRes->info.rows = numOfRows;

      code = relocateColumnData(pInfo->pRes, pInfo->matchInfo.pList, p->pDataBlock, false);
      QUERY_CHECK_CODE(code, lino, _end);

      code = doFilter(pInfo->pRes, pOperator->exprSupp.pFilterInfo, NULL);
      QUERY_CHECK_CODE(code, lino, _end);

      blockDataCleanup(p);
      numOfRows = 0;

      if (pInfo->pRes->info.rows > 0) {
        break;
      }
    }
  }

  if (numOfRows > 0) {
    p->info.rows = numOfRows;
    pInfo->pRes->info.rows = numOfRows;

    code = relocateColumnData(pInfo->pRes, pInfo->matchInfo.pList, p->pDataBlock, false);
    QUERY_CHECK_CODE(code, lino, _end);

    code = doFilter(pInfo->pRes, pOperator->exprSupp.pFilterInfo, NULL);
    QUERY_CHECK_CODE(code, lino, _end);

    blockDataCleanup(p);
    numOfRows = 0;
  }

  if (i >= taosArrayGetSize(pIdx->uids)) {
    setOperatorCompleted(pOperator);
  } else {
    pIdx->lastIdx = i + 1;
  }

  blockDataDestroy(p);
  p = NULL;

  pInfo->loadInfo.totalRows += pInfo->pRes->info.rows;

_end:
  if (code != TSDB_CODE_SUCCESS) {
    qError("%s failed at line %d since %s", __func__, lino, tstrerror(code));
    blockDataDestroy(p);
    pTaskInfo->code = code;
    T_LONG_JMP(pTaskInfo->env, code);
  }
  return (pInfo->pRes->info.rows == 0) ? NULL : pInfo->pRes;
}

static SSDataBlock* sysTableBuildUserTables(SOperatorInfo* pOperator) {
  int32_t        code = TSDB_CODE_SUCCESS;
  int32_t        lino = 0;
  SExecTaskInfo* pTaskInfo = pOperator->pTaskInfo;
  SStorageAPI*   pAPI = &pTaskInfo->storageAPI;
  int8_t         firstMetaCursor = 0;
  SSDataBlock*   p = NULL;

  SSysTableScanInfo* pInfo = pOperator->info;
  if (pInfo->pCur == NULL) {
    pInfo->pCur = pAPI->metaFn.openTableMetaCursor(pInfo->readHandle.vnode);
    QUERY_CHECK_NULL(pInfo->pCur, code, lino, _end, terrno);
    firstMetaCursor = 1;
  }
  if (!firstMetaCursor) {
    code = pAPI->metaFn.resumeTableMetaCursor(pInfo->pCur, 0, 1);
    if (code != 0) {
      pAPI->metaFn.closeTableMetaCursor(pInfo->pCur);
      pInfo->pCur = NULL;
      QUERY_CHECK_CODE(code, lino, _end);
    }
  }

  blockDataCleanup(pInfo->pRes);
  int32_t numOfRows = 0;

  const char* db = NULL;
  int32_t     vgId = 0;
  pAPI->metaFn.getBasicInfo(pInfo->readHandle.vnode, &db, &vgId, NULL, NULL);

  SName sn = {0};
  char  dbname[TSDB_DB_FNAME_LEN + VARSTR_HEADER_SIZE] = {0};
  code = tNameFromString(&sn, db, T_NAME_ACCT | T_NAME_DB);
  QUERY_CHECK_CODE(code, lino, _end);

  code = tNameGetDbName(&sn, varDataVal(dbname));
  QUERY_CHECK_CODE(code, lino, _end);

  varDataSetLen(dbname, strlen(varDataVal(dbname)));

  p = buildInfoSchemaTableMetaBlock(TSDB_INS_TABLE_TABLES);
  QUERY_CHECK_NULL(p, code, lino, _end, terrno);

  code = blockDataEnsureCapacity(p, pOperator->resultInfo.capacity);
  QUERY_CHECK_CODE(code, lino, _end);

  char n[TSDB_TABLE_NAME_LEN + VARSTR_HEADER_SIZE] = {0};

  int32_t ret = 0;
  while ((ret = pAPI->metaFn.cursorNext(pInfo->pCur, TSDB_SUPER_TABLE)) == 0) {
    STR_TO_VARSTR(n, pInfo->pCur->mr.me.name);

    // table name
    SColumnInfoData* pColInfoData = taosArrayGet(p->pDataBlock, 0);
    QUERY_CHECK_NULL(pColInfoData, code, lino, _end, terrno);
    code = colDataSetVal(pColInfoData, numOfRows, n, false);
    QUERY_CHECK_CODE(code, lino, _end);

    // database name
    pColInfoData = taosArrayGet(p->pDataBlock, 1);
    QUERY_CHECK_NULL(pColInfoData, code, lino, _end, terrno);
    code = colDataSetVal(pColInfoData, numOfRows, dbname, false);
    QUERY_CHECK_CODE(code, lino, _end);

    // vgId
    pColInfoData = taosArrayGet(p->pDataBlock, 6);
    QUERY_CHECK_NULL(pColInfoData, code, lino, _end, terrno);
    code = colDataSetVal(pColInfoData, numOfRows, (char*)&vgId, false);
    QUERY_CHECK_CODE(code, lino, _end);

    int32_t tableType = pInfo->pCur->mr.me.type;
    if (tableType == TSDB_CHILD_TABLE) {
      // create time
      int64_t ts = pInfo->pCur->mr.me.ctbEntry.btime;
      pColInfoData = taosArrayGet(p->pDataBlock, 2);
      QUERY_CHECK_NULL(pColInfoData, code, lino, _end, terrno);
      code = colDataSetVal(pColInfoData, numOfRows, (char*)&ts, false);
      QUERY_CHECK_CODE(code, lino, _end);

      SMetaReader mr = {0};
      pAPI->metaReaderFn.initReader(&mr, pInfo->readHandle.vnode, META_READER_NOLOCK, &pAPI->metaFn);

      uint64_t suid = pInfo->pCur->mr.me.ctbEntry.suid;
      code = pAPI->metaReaderFn.getTableEntryByUid(&mr, suid);
      if (code != TSDB_CODE_SUCCESS) {
        qError("failed to get super table meta, cname:%s, suid:0x%" PRIx64 ", code:%s, %s", pInfo->pCur->mr.me.name,
               suid, tstrerror(terrno), GET_TASKID(pTaskInfo));
        pAPI->metaReaderFn.clearReader(&mr);
        pAPI->metaFn.closeTableMetaCursor(pInfo->pCur);
        pInfo->pCur = NULL;
        blockDataDestroy(p);
        T_LONG_JMP(pTaskInfo->env, terrno);
      }

      if (isTsmaResSTb(mr.me.name)) {
        pAPI->metaReaderFn.clearReader(&mr);
        continue;
      }

      // number of columns
      pColInfoData = taosArrayGet(p->pDataBlock, 3);
      QUERY_CHECK_NULL(pColInfoData, code, lino, _end, terrno);
      code = colDataSetVal(pColInfoData, numOfRows, (char*)&mr.me.stbEntry.schemaRow.nCols, false);
      QUERY_CHECK_CODE(code, lino, _end);

      // super table name
      STR_TO_VARSTR(n, mr.me.name);
      pColInfoData = taosArrayGet(p->pDataBlock, 4);
      QUERY_CHECK_NULL(pColInfoData, code, lino, _end, terrno);
      code = colDataSetVal(pColInfoData, numOfRows, n, false);
      QUERY_CHECK_CODE(code, lino, _end);
      pAPI->metaReaderFn.clearReader(&mr);

      // table comment
      pColInfoData = taosArrayGet(p->pDataBlock, 8);
      QUERY_CHECK_NULL(pColInfoData, code, lino, _end, terrno);
      if (pInfo->pCur->mr.me.ctbEntry.commentLen > 0) {
        char comment[TSDB_TB_COMMENT_LEN + VARSTR_HEADER_SIZE] = {0};
        STR_TO_VARSTR(comment, pInfo->pCur->mr.me.ctbEntry.comment);
        code = colDataSetVal(pColInfoData, numOfRows, comment, false);
        QUERY_CHECK_CODE(code, lino, _end);
      } else if (pInfo->pCur->mr.me.ctbEntry.commentLen == 0) {
        char comment[VARSTR_HEADER_SIZE + VARSTR_HEADER_SIZE] = {0};
        STR_TO_VARSTR(comment, "");
        code = colDataSetVal(pColInfoData, numOfRows, comment, false);
        QUERY_CHECK_CODE(code, lino, _end);
      } else {
        colDataSetNULL(pColInfoData, numOfRows);
      }

      // uid
      pColInfoData = taosArrayGet(p->pDataBlock, 5);
      QUERY_CHECK_NULL(pColInfoData, code, lino, _end, terrno);
      code = colDataSetVal(pColInfoData, numOfRows, (char*)&pInfo->pCur->mr.me.uid, false);
      QUERY_CHECK_CODE(code, lino, _end);

      // ttl
      pColInfoData = taosArrayGet(p->pDataBlock, 7);
      QUERY_CHECK_NULL(pColInfoData, code, lino, _end, terrno);
      code = colDataSetVal(pColInfoData, numOfRows, (char*)&pInfo->pCur->mr.me.ctbEntry.ttlDays, false);
      QUERY_CHECK_CODE(code, lino, _end);

      STR_TO_VARSTR(n, "CHILD_TABLE");
    } else if (tableType == TSDB_NORMAL_TABLE) {
      // create time
      pColInfoData = taosArrayGet(p->pDataBlock, 2);
      QUERY_CHECK_NULL(pColInfoData, code, lino, _end, terrno);
      code = colDataSetVal(pColInfoData, numOfRows, (char*)&pInfo->pCur->mr.me.ntbEntry.btime, false);
      QUERY_CHECK_CODE(code, lino, _end);

      // number of columns
      pColInfoData = taosArrayGet(p->pDataBlock, 3);
      QUERY_CHECK_NULL(pColInfoData, code, lino, _end, terrno);
      code = colDataSetVal(pColInfoData, numOfRows, (char*)&pInfo->pCur->mr.me.ntbEntry.schemaRow.nCols, false);
      QUERY_CHECK_CODE(code, lino, _end);

      // super table name
      pColInfoData = taosArrayGet(p->pDataBlock, 4);
      QUERY_CHECK_NULL(pColInfoData, code, lino, _end, terrno);
      colDataSetNULL(pColInfoData, numOfRows);

      // table comment
      pColInfoData = taosArrayGet(p->pDataBlock, 8);
      QUERY_CHECK_NULL(pColInfoData, code, lino, _end, terrno);
      if (pInfo->pCur->mr.me.ntbEntry.commentLen > 0) {
        char comment[TSDB_TB_COMMENT_LEN + VARSTR_HEADER_SIZE] = {0};
        STR_TO_VARSTR(comment, pInfo->pCur->mr.me.ntbEntry.comment);
        code = colDataSetVal(pColInfoData, numOfRows, comment, false);
        QUERY_CHECK_CODE(code, lino, _end);
      } else if (pInfo->pCur->mr.me.ntbEntry.commentLen == 0) {
        char comment[VARSTR_HEADER_SIZE + VARSTR_HEADER_SIZE] = {0};
        STR_TO_VARSTR(comment, "");
        code = colDataSetVal(pColInfoData, numOfRows, comment, false);
        QUERY_CHECK_CODE(code, lino, _end);
      } else {
        colDataSetNULL(pColInfoData, numOfRows);
      }

      // uid
      pColInfoData = taosArrayGet(p->pDataBlock, 5);
      QUERY_CHECK_NULL(pColInfoData, code, lino, _end, terrno);
      code = colDataSetVal(pColInfoData, numOfRows, (char*)&pInfo->pCur->mr.me.uid, false);
      QUERY_CHECK_CODE(code, lino, _end);

      // ttl
      pColInfoData = taosArrayGet(p->pDataBlock, 7);
      QUERY_CHECK_NULL(pColInfoData, code, lino, _end, terrno);
      code = colDataSetVal(pColInfoData, numOfRows, (char*)&pInfo->pCur->mr.me.ntbEntry.ttlDays, false);
      QUERY_CHECK_CODE(code, lino, _end);

      STR_TO_VARSTR(n, "NORMAL_TABLE");
<<<<<<< HEAD
    } else if (tableType == TSDB_VIRTUAL_TABLE) {
=======
    } else if (tableType == TSDB_VIRTUAL_NORMAL_TABLE) {
>>>>>>> 021fe84a
      // create time
      pColInfoData = taosArrayGet(p->pDataBlock, 2);
      QUERY_CHECK_NULL(pColInfoData, code, lino, _end, terrno);
      code = colDataSetVal(pColInfoData, numOfRows, (char*)&pInfo->pCur->mr.me.ntbEntry.btime, false);
      QUERY_CHECK_CODE(code, lino, _end);

      // number of columns
      pColInfoData = taosArrayGet(p->pDataBlock, 3);
      QUERY_CHECK_NULL(pColInfoData, code, lino, _end, terrno);
      code = colDataSetVal(pColInfoData, numOfRows, (char*)&pInfo->pCur->mr.me.ntbEntry.schemaRow.nCols, false);
      QUERY_CHECK_CODE(code, lino, _end);

      // super table name
      pColInfoData = taosArrayGet(p->pDataBlock, 4);
      QUERY_CHECK_NULL(pColInfoData, code, lino, _end, terrno);
      colDataSetNULL(pColInfoData, numOfRows);

      // table comment
      pColInfoData = taosArrayGet(p->pDataBlock, 8);
      QUERY_CHECK_NULL(pColInfoData, code, lino, _end, terrno);
      colDataSetNULL(pColInfoData, numOfRows);

      // uid
      pColInfoData = taosArrayGet(p->pDataBlock, 5);
      QUERY_CHECK_NULL(pColInfoData, code, lino, _end, terrno);
      code = colDataSetVal(pColInfoData, numOfRows, (char*)&pInfo->pCur->mr.me.uid, false);
      QUERY_CHECK_CODE(code, lino, _end);

      // ttl
      pColInfoData = taosArrayGet(p->pDataBlock, 7);
      QUERY_CHECK_NULL(pColInfoData, code, lino, _end, terrno);
      colDataSetNULL(pColInfoData, numOfRows);

      STR_TO_VARSTR(n, "VIRTUAL_NORMAL_TABLE");
    } else if (tableType == TSDB_VIRTUAL_CHILD_TABLE) {
      // create time
      int64_t ts = pInfo->pCur->mr.me.ctbEntry.btime;
      pColInfoData = taosArrayGet(p->pDataBlock, 2);
      QUERY_CHECK_NULL(pColInfoData, code, lino, _end, terrno);
      code = colDataSetVal(pColInfoData, numOfRows, (char*)&ts, false);
      QUERY_CHECK_CODE(code, lino, _end);

      SMetaReader mr = {0};
      pAPI->metaReaderFn.initReader(&mr, pInfo->readHandle.vnode, META_READER_NOLOCK, &pAPI->metaFn);

      uint64_t suid = pInfo->pCur->mr.me.ctbEntry.suid;
      code = pAPI->metaReaderFn.getTableEntryByUid(&mr, suid);
      if (code != TSDB_CODE_SUCCESS) {
        qError("failed to get super table meta, cname:%s, suid:0x%" PRIx64 ", code:%s, %s", pInfo->pCur->mr.me.name,
               suid, tstrerror(terrno), GET_TASKID(pTaskInfo));
        pAPI->metaReaderFn.clearReader(&mr);
        pAPI->metaFn.closeTableMetaCursor(pInfo->pCur);
        pInfo->pCur = NULL;
        blockDataDestroy(p);
        T_LONG_JMP(pTaskInfo->env, terrno);
      }

      if (isTsmaResSTb(mr.me.name)) {
        pAPI->metaReaderFn.clearReader(&mr);
        continue;
      }

      // number of columns
      pColInfoData = taosArrayGet(p->pDataBlock, 3);
      QUERY_CHECK_NULL(pColInfoData, code, lino, _end, terrno);
      code = colDataSetVal(pColInfoData, numOfRows, (char*)&mr.me.stbEntry.schemaRow.nCols, false);
      QUERY_CHECK_CODE(code, lino, _end);

      // super table name
      STR_TO_VARSTR(n, mr.me.name);
      pColInfoData = taosArrayGet(p->pDataBlock, 4);
      QUERY_CHECK_NULL(pColInfoData, code, lino, _end, terrno);
      code = colDataSetVal(pColInfoData, numOfRows, n, false);
      QUERY_CHECK_CODE(code, lino, _end);
      pAPI->metaReaderFn.clearReader(&mr);

      // table comment
      pColInfoData = taosArrayGet(p->pDataBlock, 8);
      QUERY_CHECK_NULL(pColInfoData, code, lino, _end, terrno);
      colDataSetNULL(pColInfoData, numOfRows);

      // uid
      pColInfoData = taosArrayGet(p->pDataBlock, 5);
      QUERY_CHECK_NULL(pColInfoData, code, lino, _end, terrno);
      code = colDataSetVal(pColInfoData, numOfRows, (char*)&pInfo->pCur->mr.me.uid, false);
      QUERY_CHECK_CODE(code, lino, _end);

      // ttl
      pColInfoData = taosArrayGet(p->pDataBlock, 7);
      QUERY_CHECK_NULL(pColInfoData, code, lino, _end, terrno);
      colDataSetNULL(pColInfoData, numOfRows);

      STR_TO_VARSTR(n, "VIRTUAL_CHILD_TABLE");
    }

    pColInfoData = taosArrayGet(p->pDataBlock, 9);
    QUERY_CHECK_NULL(pColInfoData, code, lino, _end, terrno);
    code = colDataSetVal(pColInfoData, numOfRows, n, false);
    QUERY_CHECK_CODE(code, lino, _end);

    if (++numOfRows >= pOperator->resultInfo.capacity) {
      p->info.rows = numOfRows;
      pInfo->pRes->info.rows = numOfRows;

      code = relocateColumnData(pInfo->pRes, pInfo->matchInfo.pList, p->pDataBlock, false);
      QUERY_CHECK_CODE(code, lino, _end);

      code = doFilter(pInfo->pRes, pOperator->exprSupp.pFilterInfo, NULL);
      QUERY_CHECK_CODE(code, lino, _end);

      blockDataCleanup(p);
      numOfRows = 0;

      if (pInfo->pRes->info.rows > 0) {
        pAPI->metaFn.pauseTableMetaCursor(pInfo->pCur);
        break;
      }
    }
  }

  if (numOfRows > 0) {
    pAPI->metaFn.pauseTableMetaCursor(pInfo->pCur);
    p->info.rows = numOfRows;
    pInfo->pRes->info.rows = numOfRows;

    code = relocateColumnData(pInfo->pRes, pInfo->matchInfo.pList, p->pDataBlock, false);
    QUERY_CHECK_CODE(code, lino, _end);

    code = doFilter(pInfo->pRes, pOperator->exprSupp.pFilterInfo, NULL);
    QUERY_CHECK_CODE(code, lino, _end);

    blockDataCleanup(p);
    numOfRows = 0;
  }

  blockDataDestroy(p);
  p = NULL;

  // todo temporarily free the cursor here, the true reason why the free is not valid needs to be found
  if (ret != 0) {
    pAPI->metaFn.closeTableMetaCursor(pInfo->pCur);
    pInfo->pCur = NULL;
    setOperatorCompleted(pOperator);
  }

  pInfo->loadInfo.totalRows += pInfo->pRes->info.rows;

_end:
  if (code != TSDB_CODE_SUCCESS) {
    qError("%s failed at line %d since %s", __func__, lino, tstrerror(code));
    blockDataDestroy(p);
    pTaskInfo->code = code;
    pAPI->metaFn.closeTableMetaCursor(pInfo->pCur);
    pInfo->pCur = NULL;
    T_LONG_JMP(pTaskInfo->env, code);
  }
  return (pInfo->pRes->info.rows == 0) ? NULL : pInfo->pRes;
}

static int32_t buildVgDiskUsage(SOperatorInfo* pOperator, SDbSizeStatisInfo* pStaticsInfo) {
  int32_t            code = TSDB_CODE_SUCCESS;
  int32_t            lino = 0;
  SExecTaskInfo*     pTaskInfo = pOperator->pTaskInfo;
  SStorageAPI*       pAPI = &pTaskInfo->storageAPI;
  SSysTableScanInfo* pInfo = pOperator->info;
  int32_t            vgId = 0;
  const char*        db = NULL;
  pAPI->metaFn.getBasicInfo(pInfo->readHandle.vnode, &pStaticsInfo->dbname, &vgId, NULL, NULL);

  pStaticsInfo->vgId = vgId;

  code = pAPI->metaFn.getDBSize(pInfo->readHandle.vnode, pStaticsInfo);
  QUERY_CHECK_CODE(code, lino, _end);

  code = vnodeEstimateRawDataSize(pOperator, pStaticsInfo);
  QUERY_CHECK_CODE(code, lino, _end);

  pStaticsInfo->memSize = pStaticsInfo->memSize >> 10;
  pStaticsInfo->l1Size = pStaticsInfo->l1Size >> 10;
  pStaticsInfo->l2Size = pStaticsInfo->l2Size >> 10;
  pStaticsInfo->l3Size = pStaticsInfo->l3Size >> 10;
  pStaticsInfo->cacheSize = pStaticsInfo->cacheSize >> 10;
  pStaticsInfo->walSize = pStaticsInfo->walSize >> 10;
  pStaticsInfo->metaSize = pStaticsInfo->metaSize >> 10;
  pStaticsInfo->rawDataSize = pStaticsInfo->rawDataSize >> 10;
  pStaticsInfo->s3Size = pStaticsInfo->s3Size >> 10;

_end:
  return code;
}
static SSDataBlock* sysTableBuildVgUsage(SOperatorInfo* pOperator) {
  int32_t            code = TSDB_CODE_SUCCESS;
  int32_t            lino = 0;
  SExecTaskInfo*     pTaskInfo = pOperator->pTaskInfo;
  SStorageAPI*       pAPI = &pTaskInfo->storageAPI;
  SSysTableScanInfo* pInfo = pOperator->info;
  SDbSizeStatisInfo  staticsInfo = {0};

  char*        buf = NULL;
  SSDataBlock* p = NULL;

  const char* db = NULL;
  int32_t     numOfCols = 0;
  int32_t     numOfRows = 0;

  // the retrieve is executed on the mnode, so return tables that belongs to the information schema database.
  if (pInfo->readHandle.mnd != NULL) {
    setOperatorCompleted(pOperator);
    return NULL;
  }
  if (pInfo->pCur == NULL) {
    pInfo->pCur = pAPI->metaFn.openTableMetaCursor(pInfo->readHandle.vnode);
    if (pInfo->pCur == NULL) {
      code = terrno;
      QUERY_CHECK_CODE(code, lino, _end);
    }
  }

  SSDataBlock* pBlock = pInfo->pRes;

  code = buildVgDiskUsage(pOperator, &staticsInfo);
  QUERY_CHECK_CODE(code, lino, _end);

  if (pInfo->showRewrite) {
    SSDataBlock*      pBlock = pInfo->pRes;
    SDBBlockUsageInfo usageInfo = {0};
    int32_t           len = tSerializeBlockDbUsage(NULL, 0, &usageInfo);

    usageInfo.dataInDiskSize = staticsInfo.l1Size + staticsInfo.l2Size + staticsInfo.l3Size;
    usageInfo.walInDiskSize = staticsInfo.walSize;
    usageInfo.rawDataSize = staticsInfo.rawDataSize;

    buf = taosMemoryCalloc(1, len + VARSTR_HEADER_SIZE);
    QUERY_CHECK_NULL(buf, code, lino, _end, terrno);

    int32_t tempRes = tSerializeBlockDbUsage(varDataVal(buf), len, &usageInfo);
    if (tempRes != len) {
      QUERY_CHECK_CODE(TSDB_CODE_INVALID_MSG, lino, _end);
    }

    varDataSetLen(buf, len);

    int32_t          slotId = 1;
    SColumnInfoData* pColInfo = taosArrayGet(pBlock->pDataBlock, 1);
    QUERY_CHECK_NULL(pColInfo, code, lino, _end, terrno);
    code = colDataSetVal(pColInfo, 0, buf, false);
    QUERY_CHECK_CODE(code, lino, _end);
    taosMemoryFreeClear(buf);
    if (slotId != 0) {
      SColumnInfoData* p1 = taosArrayGet(pBlock->pDataBlock, 0);
      QUERY_CHECK_NULL(p1, code, lino, _end, terrno);
    }

    pBlock->info.rows = 1;
    pOperator->status = OP_EXEC_DONE;
    pInfo->pRes->info.rows = pBlock->info.rows;
    QUERY_CHECK_CODE(code, lino, _end);
  } else {
    SName sn = {0};
    char  dbname[TSDB_DB_FNAME_LEN + VARSTR_HEADER_SIZE] = {0};
    code = tNameFromString(&sn, staticsInfo.dbname, T_NAME_ACCT | T_NAME_DB);
    QUERY_CHECK_CODE(code, lino, _end);

    code = tNameGetDbName(&sn, varDataVal(dbname));
    QUERY_CHECK_CODE(code, lino, _end);

    varDataSetLen(dbname, strlen(varDataVal(dbname)));

    p = buildInfoSchemaTableMetaBlock(TSDB_INS_DISK_USAGE);
    QUERY_CHECK_NULL(p, code, lino, _end, terrno);

    code = blockDataEnsureCapacity(p, pOperator->resultInfo.capacity);
    QUERY_CHECK_CODE(code, lino, _end);

    SColumnInfoData* pColInfoData = taosArrayGet(p->pDataBlock, numOfCols++);
    code = colDataSetVal(pColInfoData, numOfRows, dbname, false);
    QUERY_CHECK_CODE(code, lino, _end);

    pColInfoData = taosArrayGet(p->pDataBlock, numOfCols++);
    code = colDataSetVal(pColInfoData, numOfRows, (char*)&staticsInfo.vgId, false);
    QUERY_CHECK_CODE(code, lino, _end);

    pColInfoData = taosArrayGet(p->pDataBlock, numOfCols++);
    code = colDataSetVal(pColInfoData, numOfRows, (char*)&staticsInfo.walSize, false);  // wal
    QUERY_CHECK_CODE(code, lino, _end);

    pColInfoData = taosArrayGet(p->pDataBlock, numOfCols++);
    code = colDataSetVal(pColInfoData, numOfRows, (char*)&staticsInfo.l1Size, false);  // l1_size
    QUERY_CHECK_CODE(code, lino, _end);

    pColInfoData = taosArrayGet(p->pDataBlock, numOfCols++);
    code = colDataSetVal(pColInfoData, numOfRows, (char*)&staticsInfo.l2Size, false);  // l2_size
    QUERY_CHECK_CODE(code, lino, _end);

    pColInfoData = taosArrayGet(p->pDataBlock, numOfCols++);
    code = colDataSetVal(pColInfoData, numOfRows, (char*)&staticsInfo.l3Size, false);  // l3_size
    QUERY_CHECK_CODE(code, lino, _end);

    pColInfoData = taosArrayGet(p->pDataBlock, numOfCols++);
    code = colDataSetVal(pColInfoData, numOfRows, (char*)&staticsInfo.cacheSize, false);  // cache_size
    QUERY_CHECK_CODE(code, lino, _end);

    pColInfoData = taosArrayGet(p->pDataBlock, numOfCols++);
    code = colDataSetVal(pColInfoData, numOfRows, (char*)&staticsInfo.metaSize, false);  // meta_size
    QUERY_CHECK_CODE(code, lino, _end);

    pColInfoData = taosArrayGet(p->pDataBlock, numOfCols++);
    code = colDataSetVal(pColInfoData, numOfRows, (char*)&staticsInfo.s3Size, false);  // s3_size
    QUERY_CHECK_CODE(code, lino, _end);

    pColInfoData = taosArrayGet(p->pDataBlock, numOfCols++);
    code = colDataSetVal(pColInfoData, numOfRows, (char*)&staticsInfo.rawDataSize, false);  // estimate_size
    QUERY_CHECK_CODE(code, lino, _end);
    numOfRows += 1;

    if (numOfRows > 0) {
      p->info.rows = numOfRows;
      pInfo->pRes->info.rows = numOfRows;

      code = relocateColumnData(pInfo->pRes, pInfo->matchInfo.pList, p->pDataBlock, false);
      QUERY_CHECK_CODE(code, lino, _end);

      code = doFilter(pInfo->pRes, pOperator->exprSupp.pFilterInfo, NULL);
      QUERY_CHECK_CODE(code, lino, _end);
    }

    blockDataDestroy(p);
    p = NULL;

    pInfo->loadInfo.totalRows += pInfo->pRes->info.rows;
    setOperatorCompleted(pOperator);
  }
_end:
  taosMemoryFree(buf);
  if (pInfo->pCur) {
    pAPI->metaFn.closeTableMetaCursor(pInfo->pCur);
    pInfo->pCur = NULL;
  }
  if (code != TSDB_CODE_SUCCESS) {
    qError("%s failed at line %d since %s", __func__, lino, tstrerror(code));
    blockDataDestroy(p);
    pTaskInfo->code = code;
    T_LONG_JMP(pTaskInfo->env, code);
  }
  return (pInfo->pRes->info.rows == 0) ? NULL : pInfo->pRes;
}

static SSDataBlock* sysTableScanUserTables(SOperatorInfo* pOperator) {
  int32_t            code = TSDB_CODE_SUCCESS;
  int32_t            lino = 0;
  SExecTaskInfo*     pTaskInfo = pOperator->pTaskInfo;
  SSysTableScanInfo* pInfo = pOperator->info;

  SNode* pCondition = pInfo->pCondition;
  if (pOperator->status == OP_EXEC_DONE) {
    return NULL;
  }

  // the retrieve is executed on the mnode, so return tables that belongs to the information schema database.
  if (pInfo->readHandle.mnd != NULL) {
    code = buildSysDbTableInfo(pInfo, pOperator->resultInfo.capacity);
    QUERY_CHECK_CODE(code, lino, _end);

    code = doFilter(pInfo->pRes, pOperator->exprSupp.pFilterInfo, NULL);
    QUERY_CHECK_CODE(code, lino, _end);
    pInfo->loadInfo.totalRows += pInfo->pRes->info.rows;

    setOperatorCompleted(pOperator);
    return (pInfo->pRes->info.rows == 0) ? NULL : pInfo->pRes;
  } else {
    if (pInfo->showRewrite == false) {
      if (pCondition != NULL && pInfo->pIdx == NULL) {
        SSTabFltArg arg = {
            .pMeta = pInfo->readHandle.vnode, .pVnode = pInfo->readHandle.vnode, .pAPI = &pTaskInfo->storageAPI};

        SSysTableIndex* idx = taosMemoryMalloc(sizeof(SSysTableIndex));
        QUERY_CHECK_NULL(idx, code, lino, _end, terrno);
        idx->init = 0;
        idx->uids = taosArrayInit(128, sizeof(int64_t));
        QUERY_CHECK_NULL(idx->uids, code, lino, _end, terrno);
        idx->lastIdx = 0;

        pInfo->pIdx = idx;  // set idx arg

        int flt = optSysTabFilte(&arg, pCondition, idx->uids);
        if (flt == 0) {
          pInfo->pIdx->init = 1;
          SSDataBlock* blk = sysTableBuildUserTablesByUids(pOperator);
          return blk;
        } else if ((flt == -1) || (flt == -2)) {
          qDebug("%s failed to get sys table info by idx, scan sys table one by one", GET_TASKID(pTaskInfo));
        }
      } else if (pCondition != NULL && (pInfo->pIdx != NULL && pInfo->pIdx->init == 1)) {
        SSDataBlock* blk = sysTableBuildUserTablesByUids(pOperator);
        return blk;
      }
    }

    return sysTableBuildUserTables(pOperator);
  }

_end:
  if (code != TSDB_CODE_SUCCESS) {
    qError("%s failed at line %d since %s", __func__, lino, tstrerror(code));
    pTaskInfo->code = code;
    T_LONG_JMP(pTaskInfo->env, code);
  }
  return NULL;
}
static SSDataBlock* sysTableScanUsage(SOperatorInfo* pOperator) {
  int32_t            code = TSDB_CODE_SUCCESS;
  int32_t            lino = 0;
  SExecTaskInfo*     pTaskInfo = pOperator->pTaskInfo;
  SSysTableScanInfo* pInfo = pOperator->info;

  SNode* pCondition = pInfo->pCondition;
  if (pOperator->status == OP_EXEC_DONE) {
    return NULL;
  }
  return sysTableBuildVgUsage(pOperator);

_end:
  if (code != TSDB_CODE_SUCCESS) {
    qError("%s failed at line %d since %s", __func__, lino, tstrerror(code));
    pTaskInfo->code = code;
    T_LONG_JMP(pTaskInfo->env, code);
  }
  return NULL;
}

static SSDataBlock* sysTableScanUserSTables(SOperatorInfo* pOperator) {
  SExecTaskInfo*     pTaskInfo = pOperator->pTaskInfo;
  SSysTableScanInfo* pInfo = pOperator->info;
  if (pOperator->status == OP_EXEC_DONE) {
    return NULL;
  }

  pInfo->pRes->info.rows = 0;
  pOperator->status = OP_EXEC_DONE;

  pInfo->loadInfo.totalRows += pInfo->pRes->info.rows;
  return (pInfo->pRes->info.rows == 0) ? NULL : pInfo->pRes;
}

static int32_t doSetQueryFileSetRow() {
  int32_t code = TSDB_CODE_SUCCESS;
  int32_t lino = 0;

  // TODO

_exit:
  return code;
}

static SSDataBlock* sysTableBuildUserFileSets(SOperatorInfo* pOperator) {
  int32_t            code = TSDB_CODE_SUCCESS;
  int32_t            lino = 0;
  SExecTaskInfo*     pTaskInfo = pOperator->pTaskInfo;
  SStorageAPI*       pAPI = &pTaskInfo->storageAPI;
  SSysTableScanInfo* pInfo = pOperator->info;
  SSDataBlock*       p = NULL;

  // open cursor if not opened
  if (pInfo->pFileSetReader == NULL) {
    code = pAPI->tsdReader.fileSetReaderOpen(pInfo->readHandle.vnode, &pInfo->pFileSetReader);
    QUERY_CHECK_CODE(code, lino, _end);
  }

  blockDataCleanup(pInfo->pRes);
  int32_t numOfRows = 0;

  const char* db = NULL;
  int32_t     vgId = 0;
  pAPI->metaFn.getBasicInfo(pInfo->readHandle.vnode, &db, &vgId, NULL, NULL);

  SName sn = {0};
  char  dbname[TSDB_DB_FNAME_LEN + VARSTR_HEADER_SIZE] = {0};
  code = tNameFromString(&sn, db, T_NAME_ACCT | T_NAME_DB);
  QUERY_CHECK_CODE(code, lino, _end);

  code = tNameGetDbName(&sn, varDataVal(dbname));
  QUERY_CHECK_CODE(code, lino, _end);

  varDataSetLen(dbname, strlen(varDataVal(dbname)));

  p = buildInfoSchemaTableMetaBlock(TSDB_INS_TABLE_FILESETS);
  QUERY_CHECK_NULL(p, code, lino, _end, terrno);

  code = blockDataEnsureCapacity(p, pOperator->resultInfo.capacity);
  QUERY_CHECK_CODE(code, lino, _end);

  char    n[TSDB_TABLE_NAME_LEN + VARSTR_HEADER_SIZE] = {0};
  int32_t ret = 0;

  // loop to query each entry
  for (;;) {
    int32_t ret = pAPI->tsdReader.fileSetReadNext(pInfo->pFileSetReader);
    if (ret) {
      if (ret == TSDB_CODE_NOT_FOUND) {
        // no more scan entry
        setOperatorCompleted(pOperator);
        pAPI->tsdReader.fileSetReaderClose(&pInfo->pFileSetReader);
        break;
      } else {
        code = ret;
        QUERY_CHECK_CODE(code, lino, _end);
      }
    }

    // fill the data block
    {
      SColumnInfoData* pColInfoData;
      int32_t          index = 0;

      // db_name
      pColInfoData = taosArrayGet(p->pDataBlock, index++);
      QUERY_CHECK_NULL(pColInfoData, code, lino, _end, terrno);
      code = colDataSetVal(pColInfoData, numOfRows, dbname, false);
      QUERY_CHECK_CODE(code, lino, _end);

      // vgroup_id
      pColInfoData = taosArrayGet(p->pDataBlock, index++);
      QUERY_CHECK_NULL(pColInfoData, code, lino, _end, terrno);
      code = colDataSetVal(pColInfoData, numOfRows, (char*)&vgId, false);
      QUERY_CHECK_CODE(code, lino, _end);

      // fileset_id
      int32_t filesetId = 0;
      code = pAPI->tsdReader.fileSetGetEntryField(pInfo->pFileSetReader, "fileset_id", &filesetId);
      QUERY_CHECK_CODE(code, lino, _end);
      pColInfoData = taosArrayGet(p->pDataBlock, index++);
      QUERY_CHECK_NULL(pColInfoData, code, lino, _end, terrno);
      code = colDataSetVal(pColInfoData, numOfRows, (char*)&filesetId, false);
      QUERY_CHECK_CODE(code, lino, _end);

      // start_time
      int64_t startTime = 0;
      code = pAPI->tsdReader.fileSetGetEntryField(pInfo->pFileSetReader, "start_time", &startTime);
      QUERY_CHECK_CODE(code, lino, _end);
      pColInfoData = taosArrayGet(p->pDataBlock, index++);
      QUERY_CHECK_NULL(pColInfoData, code, lino, _end, terrno);
      code = colDataSetVal(pColInfoData, numOfRows, (char*)&startTime, false);
      QUERY_CHECK_CODE(code, lino, _end);

      // end_time
      int64_t endTime = 0;
      code = pAPI->tsdReader.fileSetGetEntryField(pInfo->pFileSetReader, "end_time", &endTime);
      QUERY_CHECK_CODE(code, lino, _end);
      pColInfoData = taosArrayGet(p->pDataBlock, index++);
      QUERY_CHECK_NULL(pColInfoData, code, lino, _end, terrno);
      code = colDataSetVal(pColInfoData, numOfRows, (char*)&endTime, false);
      QUERY_CHECK_CODE(code, lino, _end);

      // total_size
      int64_t totalSize = 0;
      code = pAPI->tsdReader.fileSetGetEntryField(pInfo->pFileSetReader, "total_size", &totalSize);
      QUERY_CHECK_CODE(code, lino, _end);
      pColInfoData = taosArrayGet(p->pDataBlock, index++);
      QUERY_CHECK_NULL(pColInfoData, code, lino, _end, terrno);
      code = colDataSetVal(pColInfoData, numOfRows, (char*)&totalSize, false);
      QUERY_CHECK_CODE(code, lino, _end);

      // last_compact
      int64_t lastCompacat = 0;
      code = pAPI->tsdReader.fileSetGetEntryField(pInfo->pFileSetReader, "last_compact_time", &lastCompacat);
      QUERY_CHECK_CODE(code, lino, _end);
      pColInfoData = taosArrayGet(p->pDataBlock, index++);
      QUERY_CHECK_NULL(pColInfoData, code, lino, _end, terrno);
      code = colDataSetVal(pColInfoData, numOfRows, (char*)&lastCompacat, false);
      QUERY_CHECK_CODE(code, lino, _end);

      // shold_compact
      bool shouldCompact = false;
      code = pAPI->tsdReader.fileSetGetEntryField(pInfo->pFileSetReader, "should_compact", &shouldCompact);
      QUERY_CHECK_CODE(code, lino, _end);
      pColInfoData = taosArrayGet(p->pDataBlock, index++);
      QUERY_CHECK_NULL(pColInfoData, code, lino, _end, terrno);
      code = colDataSetVal(pColInfoData, numOfRows, (char*)&shouldCompact, false);
      QUERY_CHECK_CODE(code, lino, _end);

      // // details
      // const char* details = NULL;
      // code = pAPI->tsdReader.fileSetGetEntryField(pInfo->pFileSetReader, "details", &details);
      // QUERY_CHECK_CODE(code, lino, _end);
      // pColInfoData = taosArrayGet(p->pDataBlock, index++);
      // QUERY_CHECK_NULL(pColInfoData, code, lino, _end, terrno);
      // code = colDataSetVal(pColInfoData, numOfRows, (char*)&vgId, false);
      // QUERY_CHECK_CODE(code, lino, _end);
    }

    // check capacity
    if (++numOfRows >= pOperator->resultInfo.capacity) {
      p->info.rows = numOfRows;
      pInfo->pRes->info.rows = numOfRows;

      code = relocateColumnData(pInfo->pRes, pInfo->matchInfo.pList, p->pDataBlock, false);
      QUERY_CHECK_CODE(code, lino, _end);

      code = doFilter(pInfo->pRes, pOperator->exprSupp.pFilterInfo, NULL);
      QUERY_CHECK_CODE(code, lino, _end);

      blockDataCleanup(p);
      numOfRows = 0;

      if (pInfo->pRes->info.rows > 0) {
        break;
      }
    }
  }

  if (numOfRows > 0) {
    p->info.rows = numOfRows;
    pInfo->pRes->info.rows = numOfRows;

    code = relocateColumnData(pInfo->pRes, pInfo->matchInfo.pList, p->pDataBlock, false);
    QUERY_CHECK_CODE(code, lino, _end);

    code = doFilter(pInfo->pRes, pOperator->exprSupp.pFilterInfo, NULL);
    QUERY_CHECK_CODE(code, lino, _end);

    blockDataCleanup(p);
    numOfRows = 0;
  }

  blockDataDestroy(p);
  p = NULL;

  pInfo->loadInfo.totalRows += pInfo->pRes->info.rows;

_end:
  if (code != TSDB_CODE_SUCCESS) {
    qError("%s failed at line %d since %s", __func__, lino, tstrerror(code));
    blockDataDestroy(p);
    pTaskInfo->code = code;
    pAPI->tsdReader.fileSetReaderClose(&pInfo->pFileSetReader);
    T_LONG_JMP(pTaskInfo->env, code);
  }
  return (pInfo->pRes->info.rows == 0) ? NULL : pInfo->pRes;
}

static SSDataBlock* sysTableScanUserFileSets(SOperatorInfo* pOperator) {
  int32_t            code = TSDB_CODE_SUCCESS;
  int32_t            lino = 0;
  SSysTableScanInfo* pInfo = pOperator->info;
  SExecTaskInfo*     pTaskInfo = pOperator->pTaskInfo;
  SNode*             pCondition = pInfo->pCondition;

  if (pOperator->status == OP_EXEC_DONE) {
    return NULL;
  }

  if (pInfo->readHandle.mnd != NULL) {
    // do nothing on mnode
    qTrace("This operator do nothing on mnode, task id:%s", GET_TASKID(pTaskInfo));
    return NULL;
  } else {
#if 0
    if (pInfo->showRewrite == false) {
      if (pCondition != NULL && pInfo->pIdx == NULL) {
        SSTabFltArg arg = {
            .pMeta = pInfo->readHandle.vnode, .pVnode = pInfo->readHandle.vnode, .pAPI = &pTaskInfo->storageAPI};

        SSysTableIndex* idx = taosMemoryMalloc(sizeof(SSysTableIndex));
        QUERY_CHECK_NULL(idx, code, lino, _end, terrno);
        idx->init = 0;
        idx->uids = taosArrayInit(128, sizeof(int64_t));
        QUERY_CHECK_NULL(idx->uids, code, lino, _end, terrno);
        idx->lastIdx = 0;

        pInfo->pIdx = idx;  // set idx arg

        int flt = optSysTabFilte(&arg, pCondition, idx->uids);
        if (flt == 0) {
          pInfo->pIdx->init = 1;
          SSDataBlock* blk = sysTableBuildUserTablesByUids(pOperator);
          return blk;
        } else if ((flt == -1) || (flt == -2)) {
          qDebug("%s failed to get sys table info by idx, scan sys table one by one", GET_TASKID(pTaskInfo));
        }
      } else if (pCondition != NULL && (pInfo->pIdx != NULL && pInfo->pIdx->init == 1)) {
        SSDataBlock* blk = sysTableBuildUserTablesByUids(pOperator);
        return blk;
      }
    }
#endif

    return sysTableBuildUserFileSets(pOperator);
  }

_end:
  if (code != TSDB_CODE_SUCCESS) {
    qError("%s failed at line %d since %s", __func__, lino, tstrerror(code));
    pTaskInfo->code = code;
    T_LONG_JMP(pTaskInfo->env, code);
  }
  return NULL;
}

static int32_t getSysTableDbNameColId(const char* pTable) {
  // if (0 == strcmp(TSDB_INS_TABLE_INDEXES, pTable)) {
  //   return 1;
  // }
  return TSDB_INS_USER_STABLES_DBNAME_COLID;
}

static EDealRes getDBNameFromConditionWalker(SNode* pNode, void* pContext) {
  int32_t   code = TSDB_CODE_SUCCESS;
  ENodeType nType = nodeType(pNode);

  switch (nType) {
    case QUERY_NODE_OPERATOR: {
      SOperatorNode* node = (SOperatorNode*)pNode;
      if (OP_TYPE_EQUAL == node->opType) {
        *(int32_t*)pContext = 1;
        return DEAL_RES_CONTINUE;
      }

      *(int32_t*)pContext = 0;
      return DEAL_RES_IGNORE_CHILD;
    }
    case QUERY_NODE_COLUMN: {
      if (1 != *(int32_t*)pContext) {
        return DEAL_RES_CONTINUE;
      }

      SColumnNode* node = (SColumnNode*)pNode;
      if (getSysTableDbNameColId(node->tableName) == node->colId) {
        *(int32_t*)pContext = 2;
        return DEAL_RES_CONTINUE;
      }

      *(int32_t*)pContext = 0;
      return DEAL_RES_CONTINUE;
    }
    case QUERY_NODE_VALUE: {
      if (2 != *(int32_t*)pContext) {
        return DEAL_RES_CONTINUE;
      }

      SValueNode* node = (SValueNode*)pNode;
      char*       dbName = nodesGetValueFromNode(node);
      tstrncpy((char*)pContext, varDataVal(dbName), TSDB_DB_NAME_LEN);
      return DEAL_RES_END;  // stop walk
    }
    default:
      break;
  }
  return DEAL_RES_CONTINUE;
}

static void getDBNameFromCondition(SNode* pCondition, const char* dbName) {
  if (NULL == pCondition) {
    return;
  }
  nodesWalkExpr(pCondition, getDBNameFromConditionWalker, (char*)dbName);
}

static int32_t doSysTableScanNext(SOperatorInfo* pOperator, SSDataBlock** ppRes) {
  // build message and send to mnode to fetch the content of system tables.
  SExecTaskInfo*     pTaskInfo = pOperator->pTaskInfo;
  SSysTableScanInfo* pInfo = pOperator->info;
  char               dbName[TSDB_DB_NAME_LEN] = {0};

  while (1) {
    if (isTaskKilled(pOperator->pTaskInfo)) {
      setOperatorCompleted(pOperator);
      (*ppRes) = NULL;
      break;
    }

    blockDataCleanup(pInfo->pRes);

    const char* name = tNameGetTableName(&pInfo->name);
    if (pInfo->showRewrite) {
      getDBNameFromCondition(pInfo->pCondition, dbName);
      if (strncasecmp(name, TSDB_INS_TABLE_COMPACTS, TSDB_TABLE_FNAME_LEN) != 0 &&
          strncasecmp(name, TSDB_INS_TABLE_COMPACT_DETAILS, TSDB_TABLE_FNAME_LEN) != 0 &&
          strncasecmp(name, TSDB_INS_TABLE_TRANSACTION_DETAILS, TSDB_TABLE_FNAME_LEN) != 0) {
        TAOS_UNUSED(tsnprintf(pInfo->req.db, sizeof(pInfo->req.db), "%d.%s", pInfo->accountId, dbName));
      }
    } else if (strncasecmp(name, TSDB_INS_TABLE_COLS, TSDB_TABLE_FNAME_LEN) == 0) {
      getDBNameFromCondition(pInfo->pCondition, dbName);
      if (dbName[0]) TAOS_UNUSED(tsnprintf(pInfo->req.db, sizeof(pInfo->req.db), "%d.%s", pInfo->accountId, dbName));
      (void)sysTableIsCondOnOneTable(pInfo->pCondition, pInfo->req.filterTb);
    }
    bool         filter = true;
    SSDataBlock* pBlock = NULL;
    if (strncasecmp(name, TSDB_INS_TABLE_TABLES, TSDB_TABLE_FNAME_LEN) == 0) {
      pBlock = sysTableScanUserTables(pOperator);
    } else if (strncasecmp(name, TSDB_INS_TABLE_TAGS, TSDB_TABLE_FNAME_LEN) == 0) {
      pBlock = sysTableScanUserTags(pOperator);
    } else if (strncasecmp(name, TSDB_INS_TABLE_COLS, TSDB_TABLE_FNAME_LEN) == 0 && pInfo->readHandle.mnd == NULL) {
      pBlock = sysTableScanUserCols(pOperator);
    } else if (strncasecmp(name, TSDB_INS_TABLE_STABLES, TSDB_TABLE_FNAME_LEN) == 0 && pInfo->showRewrite &&
               IS_SYS_DBNAME(dbName)) {
      pBlock = sysTableScanUserSTables(pOperator);
    } else if (strncasecmp(name, TSDB_INS_DISK_USAGE, TSDB_TABLE_FNAME_LEN) == 0) {
      pBlock = sysTableScanUsage(pOperator);
    } else if (strncasecmp(name, TSDB_INS_TABLE_FILESETS, TSDB_TABLE_FNAME_LEN) == 0) {
      pBlock = sysTableScanUserFileSets(pOperator);
    } else {  // load the meta from mnode of the given epset
      pBlock = sysTableScanFromMNode(pOperator, pInfo, name, pTaskInfo);
    }

    if (!pInfo->skipFilterTable) sysTableScanFillTbName(pOperator, pInfo, name, pBlock);
    if (pBlock != NULL) {
      bool limitReached = applyLimitOffset(&pInfo->limitInfo, pBlock, pTaskInfo);
      if (limitReached) {
        setOperatorCompleted(pOperator);
      }

      if (pBlock->info.rows == 0) {
        continue;
      }
      (*ppRes) = pBlock;
    } else {
      (*ppRes) = NULL;
    }
    break;
  }

_end:
  if (pTaskInfo->code) {
    qError("%s failed since %s", __func__, tstrerror(pTaskInfo->code));
    T_LONG_JMP(pTaskInfo->env, pTaskInfo->code);
  }
  return pTaskInfo->code;
}

static void sysTableScanFillTbName(SOperatorInfo* pOperator, const SSysTableScanInfo* pInfo, const char* name,
                                   SSDataBlock* pBlock) {
  int32_t        code = TSDB_CODE_SUCCESS;
  int32_t        lino = 0;
  SExecTaskInfo* pTaskInfo = pOperator->pTaskInfo;
  if (pBlock == NULL) {
    return;
  }

  if (pInfo->tbnameSlotId != -1) {
    SColumnInfoData* pColumnInfoData = (SColumnInfoData*)taosArrayGet(pBlock->pDataBlock, pInfo->tbnameSlotId);
    QUERY_CHECK_NULL(pColumnInfoData, code, lino, _end, terrno);
    char varTbName[TSDB_TABLE_FNAME_LEN - 1 + VARSTR_HEADER_SIZE] = {0};
    STR_TO_VARSTR(varTbName, name);

    code = colDataSetNItems(pColumnInfoData, 0, varTbName, pBlock->info.rows, true);
    QUERY_CHECK_CODE(code, lino, _end);
  }

  code = doFilter(pBlock, pOperator->exprSupp.pFilterInfo, NULL);
  QUERY_CHECK_CODE(code, lino, _end);

_end:
  if (code != TSDB_CODE_SUCCESS) {
    qError("%s failed at line %d since %s", __func__, lino, tstrerror(code));
    pTaskInfo->code = code;
    T_LONG_JMP(pTaskInfo->env, code);
  }
}

static SSDataBlock* sysTableScanFromMNode(SOperatorInfo* pOperator, SSysTableScanInfo* pInfo, const char* name,
                                          SExecTaskInfo* pTaskInfo) {
  int32_t code = TSDB_CODE_SUCCESS;
  int32_t lino = 0;
  if (pOperator->status == OP_EXEC_DONE) {
    return NULL;
  }

  while (1) {
    int64_t startTs = taosGetTimestampUs();
    tstrncpy(pInfo->req.tb, tNameGetTableName(&pInfo->name), tListLen(pInfo->req.tb));
    tstrncpy(pInfo->req.user, pInfo->pUser, tListLen(pInfo->req.user));

    int32_t contLen = tSerializeSRetrieveTableReq(NULL, 0, &pInfo->req);
    char*   buf1 = taosMemoryCalloc(1, contLen);
    if (!buf1) {
      return NULL;
    }
    int32_t tempRes = tSerializeSRetrieveTableReq(buf1, contLen, &pInfo->req);
    if (tempRes < 0) {
      code = terrno;
      taosMemoryFree(buf1);
      return NULL;
    }

    // send the fetch remote task result reques
    SMsgSendInfo* pMsgSendInfo = taosMemoryCalloc(1, sizeof(SMsgSendInfo));
    if (NULL == pMsgSendInfo) {
      qError("%s prepare message %d failed", GET_TASKID(pTaskInfo), (int32_t)sizeof(SMsgSendInfo));
      pTaskInfo->code = terrno;
      taosMemoryFree(buf1);
      return NULL;
    }

    int32_t msgType = (strcasecmp(name, TSDB_INS_TABLE_DNODE_VARIABLES) == 0) ? TDMT_DND_SYSTABLE_RETRIEVE
                                                                              : TDMT_MND_SYSTABLE_RETRIEVE;

    pMsgSendInfo->param = pOperator;
    pMsgSendInfo->msgInfo.pData = buf1;
    pMsgSendInfo->msgInfo.len = contLen;
    pMsgSendInfo->msgType = msgType;
    pMsgSendInfo->fp = loadSysTableCallback;
    pMsgSendInfo->requestId = pTaskInfo->id.queryId;

    code = asyncSendMsgToServer(pInfo->readHandle.pMsgCb->clientRpc, &pInfo->epSet, NULL, pMsgSendInfo);
    if (code != TSDB_CODE_SUCCESS) {
      qError("%s failed at line %d since %s", __func__, __LINE__, tstrerror(code));
      pTaskInfo->code = code;
      T_LONG_JMP(pTaskInfo->env, code);
    }

    code = tsem_wait(&pInfo->ready);
    if (code != TSDB_CODE_SUCCESS) {
      qError("%s failed at line %d since %s", __func__, __LINE__, tstrerror(code));
      pTaskInfo->code = code;
      T_LONG_JMP(pTaskInfo->env, code);
    }

    if (pTaskInfo->code) {
      qError("%s load meta data from mnode failed, totalRows:%" PRIu64 ", code:%s", GET_TASKID(pTaskInfo),
             pInfo->loadInfo.totalRows, tstrerror(pTaskInfo->code));
      return NULL;
    }

    SRetrieveMetaTableRsp* pRsp = pInfo->pRsp;
    pInfo->req.showId = pRsp->handle;

    if (pRsp->numOfRows == 0 || pRsp->completed) {
      pOperator->status = OP_EXEC_DONE;
      qDebug("%s load meta data from mnode completed, rowsOfSource:%d, totalRows:%" PRIu64, GET_TASKID(pTaskInfo),
             pRsp->numOfRows, pInfo->loadInfo.totalRows);

      if (pRsp->numOfRows == 0) {
        taosMemoryFree(pRsp);
        return NULL;
      }
    }

    char* pStart = pRsp->data;
    code = extractDataBlockFromFetchRsp(pInfo->pRes, pRsp->data, pInfo->matchInfo.pList, &pStart);
    if (code != TSDB_CODE_SUCCESS) {
      qError("%s failed at line %d since %s", __func__, __LINE__, tstrerror(code));
      pTaskInfo->code = code;
      taosMemoryFreeClear(pRsp);
      T_LONG_JMP(pTaskInfo->env, code);
    }
    updateLoadRemoteInfo(&pInfo->loadInfo, pRsp->numOfRows, pRsp->compLen, startTs, pOperator);

    // todo log the filter info
    code = doFilter(pInfo->pRes, pOperator->exprSupp.pFilterInfo, NULL);
    if (code != TSDB_CODE_SUCCESS) {
      qError("%s failed at line %d since %s", __func__, __LINE__, tstrerror(code));
      pTaskInfo->code = code;
      taosMemoryFreeClear(pRsp);
      T_LONG_JMP(pTaskInfo->env, code);
    }
    taosMemoryFree(pRsp);
    if (pInfo->pRes->info.rows > 0) {
      return pInfo->pRes;
    } else if (pOperator->status == OP_EXEC_DONE) {
      return NULL;
    }
  }
}

int32_t createSysTableScanOperatorInfo(void* readHandle, SSystemTableScanPhysiNode* pScanPhyNode, const char* pUser,
                                       SExecTaskInfo* pTaskInfo, SOperatorInfo** pOptrInfo) {
  QRY_PARAM_CHECK(pOptrInfo);

  int32_t            code = TSDB_CODE_SUCCESS;
  int32_t            lino = 0;
  SSysTableScanInfo* pInfo = taosMemoryCalloc(1, sizeof(SSysTableScanInfo));
  SOperatorInfo*     pOperator = taosMemoryCalloc(1, sizeof(SOperatorInfo));
  if (pInfo == NULL || pOperator == NULL) {
    code = terrno;
    lino = __LINE__;
    goto _error;
  }

  SScanPhysiNode*     pScanNode = &pScanPhyNode->scan;
  SDataBlockDescNode* pDescNode = pScanNode->node.pOutputDataBlockDesc;
  QUERY_CHECK_CODE(code, lino, _error);

  int32_t num = 0;
  code = extractColMatchInfo(pScanNode->pScanCols, pDescNode, &num, COL_MATCH_FROM_COL_ID, &pInfo->matchInfo);
  QUERY_CHECK_CODE(code, lino, _error);

  extractTbnameSlotId(pInfo, pScanNode);

  pInfo->pAPI = &pTaskInfo->storageAPI;

  pInfo->accountId = pScanPhyNode->accountId;
  pInfo->pUser = taosStrdup((void*)pUser);
  QUERY_CHECK_NULL(pInfo->pUser, code, lino, _error, terrno);
  pInfo->sysInfo = pScanPhyNode->sysInfo;
  pInfo->showRewrite = pScanPhyNode->showRewrite;
  pInfo->pRes = createDataBlockFromDescNode(pDescNode);
  QUERY_CHECK_NULL(pInfo->pRes, code, lino, _error, terrno);

  pInfo->pCondition = pScanNode->node.pConditions;

  tNameAssign(&pInfo->name, &pScanNode->tableName);
  const char* name = tNameGetTableName(&pInfo->name);
  if (pInfo->showRewrite == false) {
    code = filterInitFromNode(pScanNode->node.pConditions, &pOperator->exprSupp.pFilterInfo, 0);
  } else {
    if (strncasecmp(name, TSDB_INS_DISK_USAGE, TSDB_TABLE_FNAME_LEN) == 0) {
      pInfo->skipFilterTable = true;
      code = filterInitFromNode(NULL, &pOperator->exprSupp.pFilterInfo, 0);
    } else {
      code = filterInitFromNode(pScanNode->node.pConditions, &pOperator->exprSupp.pFilterInfo, 0);
    }
  }
  QUERY_CHECK_CODE(code, lino, _error);

  initLimitInfo(pScanPhyNode->scan.node.pLimit, pScanPhyNode->scan.node.pSlimit, &pInfo->limitInfo);
  initResultSizeInfo(&pOperator->resultInfo, 4096);
  code = blockDataEnsureCapacity(pInfo->pRes, pOperator->resultInfo.capacity);
  QUERY_CHECK_CODE(code, lino, _error);

  if (strncasecmp(name, TSDB_INS_TABLE_TABLES, TSDB_TABLE_FNAME_LEN) == 0 ||
      strncasecmp(name, TSDB_INS_TABLE_TAGS, TSDB_TABLE_FNAME_LEN) == 0 ||
      strncasecmp(name, TSDB_INS_TABLE_FILESETS, TSDB_TABLE_FNAME_LEN) == 0) {
    pInfo->readHandle = *(SReadHandle*)readHandle;
  } else {
    if (tsem_init(&pInfo->ready, 0, 0) != TSDB_CODE_SUCCESS) {
      code = TSDB_CODE_FAILED;
      goto _error;
    }
    pInfo->epSet = pScanPhyNode->mgmtEpSet;
    pInfo->readHandle = *(SReadHandle*)readHandle;
  }

  setOperatorInfo(pOperator, "SysTableScanOperator", QUERY_NODE_PHYSICAL_PLAN_SYSTABLE_SCAN, false, OP_NOT_OPENED,
                  pInfo, pTaskInfo);
  pOperator->exprSupp.numOfExprs = taosArrayGetSize(pInfo->pRes->pDataBlock);
  pOperator->fpSet = createOperatorFpSet(optrDummyOpenFn, doSysTableScanNext, NULL, destroySysScanOperator,
                                         optrDefaultBufFn, NULL, optrDefaultGetNextExtFn, NULL);
  *pOptrInfo = pOperator;
  return code;

_error:
  if (pInfo != NULL) {
    destroySysScanOperator(pInfo);
  }
  if (code != TSDB_CODE_SUCCESS) {
    qError("%s failed at line %d since %s", __func__, lino, tstrerror(code));
  }
  if (pOperator != NULL) {
    pOperator->info = NULL;
    destroyOperator(pOperator);
  }
  pTaskInfo->code = code;
  return code;
}

void extractTbnameSlotId(SSysTableScanInfo* pInfo, const SScanPhysiNode* pScanNode) {
  pInfo->tbnameSlotId = -1;
  if (pScanNode->pScanPseudoCols != NULL) {
    SNode* pNode = NULL;
    FOREACH(pNode, pScanNode->pScanPseudoCols) {
      STargetNode* pTargetNode = NULL;
      if (nodeType(pNode) == QUERY_NODE_TARGET) {
        pTargetNode = (STargetNode*)pNode;
        SNode* expr = pTargetNode->pExpr;
        if (nodeType(expr) == QUERY_NODE_FUNCTION) {
          SFunctionNode* pFuncNode = (SFunctionNode*)expr;
          if (pFuncNode->funcType == FUNCTION_TYPE_TBNAME) {
            pInfo->tbnameSlotId = pTargetNode->slotId;
          }
        }
      }
    }
  }
}

void destroySysScanOperator(void* param) {
  SSysTableScanInfo* pInfo = (SSysTableScanInfo*)param;
  int32_t            code = tsem_destroy(&pInfo->ready);
  if (code != TSDB_CODE_SUCCESS) {
    qError("%s failed at line %d since %s", __func__, __LINE__, tstrerror(code));
  }
  blockDataDestroy(pInfo->pRes);

  if (pInfo->name.type == TSDB_TABLE_NAME_T) {
    const char* name = tNameGetTableName(&pInfo->name);
    if (strncasecmp(name, TSDB_INS_TABLE_TABLES, TSDB_TABLE_FNAME_LEN) == 0 ||
        strncasecmp(name, TSDB_INS_TABLE_TAGS, TSDB_TABLE_FNAME_LEN) == 0 ||
        strncasecmp(name, TSDB_INS_TABLE_COLS, TSDB_TABLE_FNAME_LEN) == 0 || pInfo->pCur != NULL) {
      if (pInfo->pAPI != NULL && pInfo->pAPI->metaFn.closeTableMetaCursor != NULL) {
        pInfo->pAPI->metaFn.closeTableMetaCursor(pInfo->pCur);
      }

      pInfo->pCur = NULL;
    }
  } else {
    qError("pInfo->name is not initialized");
  }

  if (pInfo->pIdx) {
    taosArrayDestroy(pInfo->pIdx->uids);
    taosMemoryFree(pInfo->pIdx);
    pInfo->pIdx = NULL;
  }

  if (pInfo->pSchema) {
    taosHashCleanup(pInfo->pSchema);
    pInfo->pSchema = NULL;
  }

  taosArrayDestroy(pInfo->matchInfo.pList);
  taosMemoryFreeClear(pInfo->pUser);

  taosMemoryFreeClear(param);
}

int32_t loadSysTableCallback(void* param, SDataBuf* pMsg, int32_t code) {
  SOperatorInfo*     operator=(SOperatorInfo*) param;
  SSysTableScanInfo* pScanResInfo = (SSysTableScanInfo*)operator->info;
  if (TSDB_CODE_SUCCESS == code) {
    pScanResInfo->pRsp = pMsg->pData;

    SRetrieveMetaTableRsp* pRsp = pScanResInfo->pRsp;
    pRsp->numOfRows = htonl(pRsp->numOfRows);
    pRsp->useconds = htobe64(pRsp->useconds);
    pRsp->handle = htobe64(pRsp->handle);
    pRsp->compLen = htonl(pRsp->compLen);
  } else {
    operator->pTaskInfo->code = rpcCvtErrCode(code);
    if (operator->pTaskInfo->code != code) {
      qError("load systable rsp received, error:%s, cvted error:%s", tstrerror(code),
             tstrerror(operator->pTaskInfo->code));
    } else {
      qError("load systable rsp received, error:%s", tstrerror(code));
    }
  }

  int32_t res = tsem_post(&pScanResInfo->ready);
  if (res != TSDB_CODE_SUCCESS) {
    qError("%s failed at line %d since %s", __func__, __LINE__, tstrerror(res));
  }
  return TSDB_CODE_SUCCESS;
}

static int32_t sysChkFilter__Comm(SNode* pNode) {
  // impl
  SOperatorNode* pOper = (SOperatorNode*)pNode;
  EOperatorType  opType = pOper->opType;
  if (opType != OP_TYPE_EQUAL && opType != OP_TYPE_LOWER_EQUAL && opType != OP_TYPE_LOWER_THAN &&
      opType != OP_TYPE_GREATER_EQUAL && opType != OP_TYPE_GREATER_THAN) {
    return -1;
  }
  return 0;
}

static int32_t sysChkFilter__DBName(SNode* pNode) {
  SOperatorNode* pOper = (SOperatorNode*)pNode;

  if (pOper->opType != OP_TYPE_EQUAL && pOper->opType != OP_TYPE_NOT_EQUAL) {
    return -1;
  }

  SValueNode* pVal = (SValueNode*)pOper->pRight;
  if (!IS_STR_DATA_TYPE(pVal->node.resType.type)) {
    return -1;
  }

  return 0;
}
static int32_t sysChkFilter__VgroupId(SNode* pNode) {
  SOperatorNode* pOper = (SOperatorNode*)pNode;
  SValueNode*    pVal = (SValueNode*)pOper->pRight;
  if (!IS_INTEGER_TYPE(pVal->node.resType.type)) {
    return -1;
  }
  return sysChkFilter__Comm(pNode);
}
static int32_t sysChkFilter__TableName(SNode* pNode) {
  SOperatorNode* pOper = (SOperatorNode*)pNode;
  SValueNode*    pVal = (SValueNode*)pOper->pRight;
  if (!IS_STR_DATA_TYPE(pVal->node.resType.type)) {
    return -1;
  }
  return sysChkFilter__Comm(pNode);
}
static int32_t sysChkFilter__CreateTime(SNode* pNode) {
  SOperatorNode* pOper = (SOperatorNode*)pNode;
  SValueNode*    pVal = (SValueNode*)pOper->pRight;

  if (!IS_TIMESTAMP_TYPE(pVal->node.resType.type)) {
    return -1;
  }
  return sysChkFilter__Comm(pNode);
}

static int32_t sysChkFilter__Ncolumn(SNode* pNode) {
  SOperatorNode* pOper = (SOperatorNode*)pNode;
  SValueNode*    pVal = (SValueNode*)pOper->pRight;

  if (!IS_INTEGER_TYPE(pVal->node.resType.type)) {
    return -1;
  }
  return sysChkFilter__Comm(pNode);
}
static int32_t sysChkFilter__Ttl(SNode* pNode) {
  SOperatorNode* pOper = (SOperatorNode*)pNode;
  SValueNode*    pVal = (SValueNode*)pOper->pRight;

  if (!IS_INTEGER_TYPE(pVal->node.resType.type)) {
    return -1;
  }
  return sysChkFilter__Comm(pNode);
}
static int32_t sysChkFilter__STableName(SNode* pNode) {
  SOperatorNode* pOper = (SOperatorNode*)pNode;
  SValueNode*    pVal = (SValueNode*)pOper->pRight;
  if (!IS_STR_DATA_TYPE(pVal->node.resType.type)) {
    return -1;
  }
  return sysChkFilter__Comm(pNode);
}
static int32_t sysChkFilter__Uid(SNode* pNode) {
  SOperatorNode* pOper = (SOperatorNode*)pNode;
  SValueNode*    pVal = (SValueNode*)pOper->pRight;
  if (!IS_INTEGER_TYPE(pVal->node.resType.type)) {
    return -1;
  }
  return sysChkFilter__Comm(pNode);
}
static int32_t sysChkFilter__Type(SNode* pNode) {
  SOperatorNode* pOper = (SOperatorNode*)pNode;
  SValueNode*    pVal = (SValueNode*)pOper->pRight;
  if (!IS_INTEGER_TYPE(pVal->node.resType.type)) {
    return -1;
  }
  return sysChkFilter__Comm(pNode);
}
static int32_t optSysTabFilteImpl(void* arg, SNode* cond, SArray* result) {
  if (optSysCheckOper(cond) != 0) return -1;

  SOperatorNode* pNode = (SOperatorNode*)cond;

  int8_t i = 0;
  for (; i < SYSTAB_FILTER_DICT_SIZE; i++) {
    if (strcmp(filterDict[i].name, ((SColumnNode*)(pNode->pLeft))->colName) == 0) {
      break;
    }
  }
  if (i >= SYSTAB_FILTER_DICT_SIZE) return -1;

  if (filterDict[i].chkFunc(cond) != 0) return -1;

  return filterDict[i].fltFunc(arg, cond, result);
}

static int32_t optSysCheckOper(SNode* pOpear) {
  if (nodeType(pOpear) != QUERY_NODE_OPERATOR) return -1;

  SOperatorNode* pOper = (SOperatorNode*)pOpear;
  if (pOper->opType < OP_TYPE_GREATER_THAN || pOper->opType > OP_TYPE_NOT_EQUAL) {
    return -1;
  }

  if (nodeType(pOper->pLeft) != QUERY_NODE_COLUMN || nodeType(pOper->pRight) != QUERY_NODE_VALUE) {
    return -1;
  }
  return 0;
}

static FORCE_INLINE int optSysBinarySearch(SArray* arr, int s, int e, uint64_t k) {
  uint64_t v;
  int32_t  m;
  while (s <= e) {
    m = s + (e - s) / 2;
    v = *(uint64_t*)taosArrayGet(arr, m);
    if (v >= k) {
      e = m - 1;
    } else {
      s = m + 1;
    }
  }
  return s;
}

int32_t optSysIntersection(SArray* in, SArray* out) {
  int32_t     code = TSDB_CODE_SUCCESS;
  int32_t     lino = 0;
  MergeIndex* mi = NULL;
  int32_t     sz = (int32_t)taosArrayGetSize(in);
  if (sz <= 0) {
    goto _end;
  }
  mi = taosMemoryCalloc(sz, sizeof(MergeIndex));
  QUERY_CHECK_NULL(mi, code, lino, _end, terrno);
  for (int i = 0; i < sz; i++) {
    SArray* t = taosArrayGetP(in, i);
    mi[i].len = (int32_t)taosArrayGetSize(t);
    mi[i].idx = 0;
  }

  SArray* base = taosArrayGetP(in, 0);
  for (int i = 0; i < taosArrayGetSize(base); i++) {
    uint64_t tgt = *(uint64_t*)taosArrayGet(base, i);
    bool     has = true;
    for (int j = 1; j < taosArrayGetSize(in); j++) {
      SArray* oth = taosArrayGetP(in, j);
      int     mid = optSysBinarySearch(oth, mi[j].idx, mi[j].len - 1, tgt);
      if (mid >= 0 && mid < mi[j].len) {
        uint64_t val = *(uint64_t*)taosArrayGet(oth, mid);
        has = (val == tgt ? true : false);
        mi[j].idx = mid;
      } else {
        has = false;
      }
    }
    if (has == true) {
      void* tmp = taosArrayPush(out, &tgt);
      if (!tmp) {
        code = terrno;
        goto _end;
      }
    }
  }

_end:
  taosMemoryFreeClear(mi);
  if (code != TSDB_CODE_SUCCESS) {
    qError("%s failed at line %d since %s", __func__, lino, tstrerror(code));
  }
  return code;
}

static int tableUidCompare(const void* a, const void* b) {
  int64_t u1 = *(int64_t*)a;
  int64_t u2 = *(int64_t*)b;
  if (u1 == u2) {
    return 0;
  }
  return u1 < u2 ? -1 : 1;
}

static int32_t optSysMergeRslt(SArray* mRslt, SArray* rslt) {
  // TODO, find comm mem from mRslt
  for (int i = 0; i < taosArrayGetSize(mRslt); i++) {
    SArray* arslt = taosArrayGetP(mRslt, i);
    taosArraySort(arslt, tableUidCompare);
  }
  return optSysIntersection(mRslt, rslt);
}

static int32_t optSysSpecialColumn(SNode* cond) {
  SOperatorNode* pOper = (SOperatorNode*)cond;
  SColumnNode*   pCol = (SColumnNode*)pOper->pLeft;
  for (int i = 0; i < sizeof(SYSTABLE_SPECIAL_COL) / sizeof(SYSTABLE_SPECIAL_COL[0]); i++) {
    if (0 == strcmp(pCol->colName, SYSTABLE_SPECIAL_COL[i])) {
      return 1;
    }
  }
  return 0;
}

static int32_t optSysTabFilte(void* arg, SNode* cond, SArray* result) {
  int ret = TSDB_CODE_FAILED;
  if (nodeType(cond) == QUERY_NODE_OPERATOR) {
    ret = optSysTabFilteImpl(arg, cond, result);
    if (ret == 0) {
      SOperatorNode* pOper = (SOperatorNode*)cond;
      SColumnNode*   pCol = (SColumnNode*)pOper->pLeft;
      if (0 == strcmp(pCol->colName, "create_time")) {
        return 0;
      }
      return -1;
    }
    return ret;
  }

  if (nodeType(cond) != QUERY_NODE_LOGIC_CONDITION || ((SLogicConditionNode*)cond)->condType != LOGIC_COND_TYPE_AND) {
    return ret;
  }

  SLogicConditionNode* pNode = (SLogicConditionNode*)cond;
  SNodeList*           pList = (SNodeList*)pNode->pParameterList;

  int32_t len = LIST_LENGTH(pList);

  bool    hasIdx = false;
  bool    hasRslt = true;
  SArray* mRslt = taosArrayInit(len, POINTER_BYTES);
  if (!mRslt) {
    return terrno;
  }

  SListCell* cell = pList->pHead;
  for (int i = 0; i < len; i++) {
    if (cell == NULL) break;

    SArray* aRslt = taosArrayInit(16, sizeof(int64_t));
    if (!aRslt) {
      return terrno;
    }

    ret = optSysTabFilteImpl(arg, cell->pNode, aRslt);
    if (ret == 0) {
      // has index
      hasIdx = true;
      if (optSysSpecialColumn(cell->pNode) == 0) {
        void* tmp = taosArrayPush(mRslt, &aRslt);
        if (!tmp) {
          return TSDB_CODE_FAILED;
        }
      } else {
        // db_name/vgroup not result
        taosArrayDestroy(aRslt);
      }
    } else if (ret == -2) {
      // current vg
      hasIdx = true;
      hasRslt = false;
      taosArrayDestroy(aRslt);
      break;
    } else {
      taosArrayDestroy(aRslt);
    }
    cell = cell->pNext;
  }
  if (hasRslt && hasIdx) {
    int32_t code = optSysMergeRslt(mRslt, result);
    if (code != TSDB_CODE_SUCCESS) {
      return code;
    }
  }

  for (int i = 0; i < taosArrayGetSize(mRslt); i++) {
    SArray* aRslt = taosArrayGetP(mRslt, i);
    taosArrayDestroy(aRslt);
  }
  taosArrayDestroy(mRslt);
  if (hasRslt == false) {
    return -2;
  }
  if (hasRslt && hasIdx) {
    cell = pList->pHead;
    for (int i = 0; i < len; i++) {
      if (cell == NULL) break;
      SOperatorNode* pOper = (SOperatorNode*)cell->pNode;
      SColumnNode*   pCol = (SColumnNode*)pOper->pLeft;
      if (0 == strcmp(pCol->colName, "create_time")) {
        return 0;
      }
      cell = cell->pNext;
    }
    return -1;
  }
  return -1;
}

static int32_t doGetTableRowSize(SReadHandle* pHandle, uint64_t uid, int32_t* rowLen, const char* idstr) {
  *rowLen = 0;

  SMetaReader mr = {0};
  pHandle->api.metaReaderFn.initReader(&mr, pHandle->vnode, META_READER_LOCK, &pHandle->api.metaFn);
  int32_t code = pHandle->api.metaReaderFn.getTableEntryByUid(&mr, uid);
  if (code != TSDB_CODE_SUCCESS) {
    qError("failed to get table meta, uid:0x%" PRIx64 ", code:%s, %s", uid, tstrerror(terrno), idstr);
    pHandle->api.metaReaderFn.clearReader(&mr);
    return terrno;
  }

  if (mr.me.type == TSDB_SUPER_TABLE) {
    int32_t numOfCols = mr.me.stbEntry.schemaRow.nCols;
    for (int32_t i = 0; i < numOfCols; ++i) {
      (*rowLen) += mr.me.stbEntry.schemaRow.pSchema[i].bytes;
    }
  } else if (mr.me.type == TSDB_CHILD_TABLE) {
    uint64_t suid = mr.me.ctbEntry.suid;
    tDecoderClear(&mr.coder);
    code = pHandle->api.metaReaderFn.getTableEntryByUid(&mr, suid);
    if (code != TSDB_CODE_SUCCESS) {
      qError("failed to get table meta, uid:0x%" PRIx64 ", code:%s, %s", suid, tstrerror(terrno), idstr);
      pHandle->api.metaReaderFn.clearReader(&mr);
      return terrno;
    }

    int32_t numOfCols = mr.me.stbEntry.schemaRow.nCols;

    for (int32_t i = 0; i < numOfCols; ++i) {
      (*rowLen) += mr.me.stbEntry.schemaRow.pSchema[i].bytes;
    }
  } else if (mr.me.type == TSDB_NORMAL_TABLE) {
    int32_t numOfCols = mr.me.ntbEntry.schemaRow.nCols;
    for (int32_t i = 0; i < numOfCols; ++i) {
      (*rowLen) += mr.me.ntbEntry.schemaRow.pSchema[i].bytes;
    }
  }

  pHandle->api.metaReaderFn.clearReader(&mr);
  return TSDB_CODE_SUCCESS;
}

static int32_t doBlockInfoScanNext(SOperatorInfo* pOperator, SSDataBlock** ppRes) {
  int32_t code = TSDB_CODE_SUCCESS;
  int32_t lino = 0;
  if (pOperator->status == OP_EXEC_DONE) {
    (*ppRes) = NULL;
    return code;
  }

  SBlockDistInfo* pBlockScanInfo = pOperator->info;
  SExecTaskInfo*  pTaskInfo = pOperator->pTaskInfo;
  SStorageAPI*    pAPI = &pTaskInfo->storageAPI;

  STableBlockDistInfo blockDistInfo = {.minRows = INT_MAX, .maxRows = INT_MIN};
  code = doGetTableRowSize(&pBlockScanInfo->readHandle, pBlockScanInfo->uid, (int32_t*)&blockDistInfo.rowSize,
                           GET_TASKID(pTaskInfo));
  QUERY_CHECK_CODE(code, lino, _end);

  code = pAPI->tsdReader.tsdReaderGetDataBlockDistInfo(pBlockScanInfo->pHandle, &blockDistInfo);
  QUERY_CHECK_CODE(code, lino, _end);

  code = (int32_t)pAPI->tsdReader.tsdReaderGetNumOfInMemRows(pBlockScanInfo->pHandle, &blockDistInfo.numOfInmemRows);
  QUERY_CHECK_CODE(code, lino, _end);

  SSDataBlock* pBlock = pBlockScanInfo->pResBlock;

  int32_t          slotId = pOperator->exprSupp.pExprInfo->base.resSchema.slotId;
  SColumnInfoData* pColInfo = taosArrayGet(pBlock->pDataBlock, slotId);
  QUERY_CHECK_NULL(pColInfo, code, lino, _end, terrno);

  int32_t len = tSerializeBlockDistInfo(NULL, 0, &blockDistInfo);
  char*   p = taosMemoryCalloc(1, len + VARSTR_HEADER_SIZE);
  QUERY_CHECK_NULL(p, code, lino, _end, terrno);

  int32_t tempRes = tSerializeBlockDistInfo(varDataVal(p), len, &blockDistInfo);
  if (tempRes < 0) {
    code = terrno;
    QUERY_CHECK_CODE(code, lino, _end);
  }
  varDataSetLen(p, len);

  code = colDataSetVal(pColInfo, 0, p, false);
  QUERY_CHECK_CODE(code, lino, _end);

  taosMemoryFree(p);

  // make the valgrind happy that all memory buffer has been initialized already.
  if (slotId != 0) {
    SColumnInfoData* p1 = taosArrayGet(pBlock->pDataBlock, 0);
    QUERY_CHECK_NULL(p1, code, lino, _end, terrno);
    int64_t v = 0;
    colDataSetInt64(p1, 0, &v);
  }

  pBlock->info.rows = 1;
  pOperator->status = OP_EXEC_DONE;

_end:
  if (code != TSDB_CODE_SUCCESS) {
    qError("%s failed at line %d since %s", __func__, lino, tstrerror(code));
    pTaskInfo->code = code;
    T_LONG_JMP(pTaskInfo->env, code);
  }
  (*ppRes) = pBlock;
  return code;
}

static void destroyBlockDistScanOperatorInfo(void* param) {
  SBlockDistInfo* pDistInfo = (SBlockDistInfo*)param;
  blockDataDestroy(pDistInfo->pResBlock);
  if (pDistInfo->readHandle.api.tsdReader.tsdReaderClose != NULL) {
    pDistInfo->readHandle.api.tsdReader.tsdReaderClose(pDistInfo->pHandle);
  }
  tableListDestroy(pDistInfo->pTableListInfo);
  taosMemoryFreeClear(param);
}

static int32_t initTableblockDistQueryCond(uint64_t uid, SQueryTableDataCond* pCond) {
  memset(pCond, 0, sizeof(SQueryTableDataCond));

  pCond->order = TSDB_ORDER_ASC;
  pCond->numOfCols = 1;
  pCond->colList = taosMemoryCalloc(1, sizeof(SColumnInfo));
  pCond->pSlotList = taosMemoryMalloc(sizeof(int32_t));
  if (pCond->colList == NULL || pCond->pSlotList == NULL) {
    taosMemoryFree(pCond->colList);
    taosMemoryFree(pCond->pSlotList);
    return terrno;
  }

  pCond->colList->colId = 1;
  pCond->colList->type = TSDB_DATA_TYPE_TIMESTAMP;
  pCond->colList->bytes = sizeof(TSKEY);
  pCond->colList->pk = 0;

  pCond->pSlotList[0] = 0;

  pCond->twindows = (STimeWindow){.skey = INT64_MIN, .ekey = INT64_MAX};
  pCond->suid = uid;
  pCond->type = TIMEWINDOW_RANGE_CONTAINED;
  pCond->startVersion = -1;
  pCond->endVersion = -1;

  return TSDB_CODE_SUCCESS;
}

int32_t createDataBlockInfoScanOperator(SReadHandle* readHandle, SBlockDistScanPhysiNode* pBlockScanNode,
                                        STableListInfo* pTableListInfo, SExecTaskInfo* pTaskInfo,
                                        SOperatorInfo** pOptrInfo) {
  QRY_PARAM_CHECK(pOptrInfo);

  int32_t         code = 0;
  int32_t         lino = 0;
  SBlockDistInfo* pInfo = taosMemoryCalloc(1, sizeof(SBlockDistInfo));
  SOperatorInfo*  pOperator = taosMemoryCalloc(1, sizeof(SOperatorInfo));
  if (pInfo == NULL || pOperator == NULL) {
    pTaskInfo->code = code = terrno;
    goto _error;
  }

  pInfo->pResBlock = createDataBlockFromDescNode(pBlockScanNode->node.pOutputDataBlockDesc);
  QUERY_CHECK_NULL(pInfo->pResBlock, code, lino, _error, terrno);
  code = blockDataEnsureCapacity(pInfo->pResBlock, 1);
  QUERY_CHECK_CODE(code, lino, _error);

  {
    SQueryTableDataCond cond = {0};
    code = initTableblockDistQueryCond(pBlockScanNode->suid, &cond);
    QUERY_CHECK_CODE(code, lino, _error);

    pInfo->pTableListInfo = pTableListInfo;
    int32_t num = 0;
    code = tableListGetSize(pTableListInfo, &num);
    QUERY_CHECK_CODE(code, lino, _error);

    void* pList = tableListGetInfo(pTableListInfo, 0);

    code = readHandle->api.tsdReader.tsdReaderOpen(readHandle->vnode, &cond, pList, num, pInfo->pResBlock,
                                                   (void**)&pInfo->pHandle, pTaskInfo->id.str, NULL);
    cleanupQueryTableDataCond(&cond);
    QUERY_CHECK_CODE(code, lino, _error);
  }

  pInfo->readHandle = *readHandle;
  pInfo->uid = (pBlockScanNode->suid != 0) ? pBlockScanNode->suid : pBlockScanNode->uid;

  int32_t    numOfCols = 0;
  SExprInfo* pExprInfo = NULL;
  code = createExprInfo(pBlockScanNode->pScanPseudoCols, NULL, &pExprInfo, &numOfCols);
  QUERY_CHECK_CODE(code, lino, _error);

  code = initExprSupp(&pOperator->exprSupp, pExprInfo, numOfCols, &pTaskInfo->storageAPI.functionStore);
  QUERY_CHECK_CODE(code, lino, _error);

  setOperatorInfo(pOperator, "DataBlockDistScanOperator", QUERY_NODE_PHYSICAL_PLAN_BLOCK_DIST_SCAN, false,
                  OP_NOT_OPENED, pInfo, pTaskInfo);
  pOperator->fpSet = createOperatorFpSet(optrDummyOpenFn, doBlockInfoScanNext, NULL, destroyBlockDistScanOperatorInfo,
                                         optrDefaultBufFn, NULL, optrDefaultGetNextExtFn, NULL);
  *pOptrInfo = pOperator;
  return code;

_error:
  if (pInfo) {
    pInfo->pTableListInfo = NULL;
    destroyBlockDistScanOperatorInfo(pInfo);
  }
  if (pOperator != NULL) {
    pOperator->info = NULL;
    destroyOperator(pOperator);
  }
  return code;
}

static int32_t buildTableListInfo(SOperatorInfo* pOperator, STableId* id, STableListInfo** ppTableListInfo) {
  int32_t            code = TSDB_CODE_SUCCESS;
  int32_t            line = 0;
  SExecTaskInfo*     pTaskInfo = pOperator->pTaskInfo;
  SStorageAPI*       pAPI = &pTaskInfo->storageAPI;
  SSysTableScanInfo* pInfo = pOperator->info;
  SReadHandle*       pReadHandle = &pInfo->readHandle;
  SArray*            pList = NULL;

  STableListInfo* pTableListInfo = tableListCreate();
  QUERY_CHECK_NULL(ppTableListInfo, code, line, _end, terrno);

  if (id->type == TSDB_SUPER_TABLE) {
    pList = taosArrayInit(4, sizeof(uint64_t));
    QUERY_CHECK_NULL(pList, code, line, _end, terrno);

    code = pReadHandle->api.metaFn.getChildTableList(pReadHandle->vnode, id->uid, pList);
    QUERY_CHECK_CODE(code, line, _end);

    size_t num = taosArrayGetSize(pList);
    for (int32_t i = 0; i < num; ++i) {
      uint64_t* id = taosArrayGet(pList, i);
      if (id == NULL) {
        continue;
      }
      code = tableListAddTableInfo(pTableListInfo, *id, 0);
      QUERY_CHECK_CODE(code, line, _end);
    }
    taosArrayDestroy(pList);
    pList = NULL;

  } else if (id->type == TSDB_NORMAL_TABLE) {
    code = tableListAddTableInfo(pTableListInfo, id->uid, 0);
    QUERY_CHECK_CODE(code, line, _end);
  }
  *ppTableListInfo = pTableListInfo;
  return code;
_end:
  taosArrayDestroy(pList);
  tableListDestroy(pTableListInfo);
  return code;
}
static int32_t vnodeEstimateDataSizeByUid(SOperatorInfo* pOperator, STableId* id, SDbSizeStatisInfo* pStaticInfo) {
  int32_t             code = TSDB_CODE_SUCCESS;
  int32_t             line = 0;
  SExecTaskInfo*      pTaskInfo = pOperator->pTaskInfo;
  SStorageAPI*        pAPI = &pTaskInfo->storageAPI;
  SSysTableScanInfo*  pInfo = pOperator->info;
  SQueryTableDataCond cond = {0};

  SReadHandle* pReadHandle = &pInfo->readHandle;

  STableListInfo* pTableListInfo = NULL;
  code = buildTableListInfo(pOperator, id, &pTableListInfo);
  QUERY_CHECK_CODE(code, line, _end);

  tb_uid_t tbId = id->type == TSDB_SUPER_TABLE ? id->uid : 0;

  code = initTableblockDistQueryCond(tbId, &cond);
  QUERY_CHECK_CODE(code, line, _end);

  pInfo->pTableListInfo = pTableListInfo;

  int32_t num = 0;
  code = tableListGetSize(pTableListInfo, &num);
  QUERY_CHECK_CODE(code, line, _end);

  void* pList = tableListGetInfo(pTableListInfo, 0);

  code = pReadHandle->api.tsdReader.tsdReaderOpen(pReadHandle->vnode, &cond, pList, num, NULL, (void**)&pInfo->pHandle,
                                                  pTaskInfo->id.str, NULL);
  cleanupQueryTableDataCond(&cond);
  QUERY_CHECK_CODE(code, line, _end);

  STableBlockDistInfo blockDistInfo = {.minRows = INT_MAX, .maxRows = INT_MIN};
  code = doGetTableRowSize(pReadHandle, id->uid, (int32_t*)&blockDistInfo.rowSize, GET_TASKID(pTaskInfo));
  QUERY_CHECK_CODE(code, line, _end);

  code = pAPI->tsdReader.tsdReaderGetDataBlockDistInfo(pInfo->pHandle, &blockDistInfo);
  QUERY_CHECK_CODE(code, line, _end);

  code = pAPI->tsdReader.tsdReaderGetNumOfInMemRows(pInfo->pHandle, &blockDistInfo.numOfInmemRows);
  QUERY_CHECK_CODE(code, line, _end);

  int64_t rawDiskSize = 0, rawCacheSize = 0;
  rawDiskSize = (blockDistInfo.totalRows + blockDistInfo.numOfSttRows) * blockDistInfo.rowSize;
  rawCacheSize = blockDistInfo.numOfInmemRows * blockDistInfo.rowSize;
  pStaticInfo->rawDataSize += rawDiskSize;
  pStaticInfo->cacheSize += rawCacheSize;

  if (pInfo->pHandle != NULL) {
    pReadHandle->api.tsdReader.tsdReaderClose(pInfo->pHandle);
    pInfo->pHandle = NULL;
  }

  tableListDestroy(pInfo->pTableListInfo);
  pInfo->pTableListInfo = NULL;
  return code;
_end:

  if (pInfo->pHandle != NULL) {
    pReadHandle->api.tsdReader.tsdReaderClose(pInfo->pHandle);
    pInfo->pHandle = NULL;
  }

  tableListDestroy(pInfo->pTableListInfo);
  pInfo->pTableListInfo = NULL;
  if (code) {
    pTaskInfo->code = code;
    return code;
  }
  cleanupQueryTableDataCond(&cond);
  return code;
}

static int32_t vnodeEstimateRawDataSizeImpl(SOperatorInfo* pOperator, SArray* pTableList,
                                            SDbSizeStatisInfo* pStaticInfo) {
  SExecTaskInfo*     pTaskInfo = pOperator->pTaskInfo;
  SStorageAPI*       pAPI = &pTaskInfo->storageAPI;
  SSysTableScanInfo* pInfo = pOperator->info;

  int32_t rowLen = 0;
  int32_t code = TSDB_CODE_SUCCESS;
  for (int i = 0; i < taosArrayGetSize(pTableList); i++) {
    STableId* id = (STableId*)taosArrayGet(pTableList, i);
    code = vnodeEstimateDataSizeByUid(pOperator, id, pStaticInfo);
    if (code != TSDB_CODE_SUCCESS) {
      return code;
    }
  }
  return code;
}

static int32_t vnodeEstimateRawDataSize(SOperatorInfo* pOperator, SDbSizeStatisInfo* pStaticInfo) {
  int32_t code = TSDB_CODE_SUCCESS;

  int32_t line = 0;

  SExecTaskInfo*     pTaskInfo = pOperator->pTaskInfo;
  SStorageAPI*       pAPI = &pTaskInfo->storageAPI;
  SSysTableScanInfo* pInfo = pOperator->info;
  int32_t            numOfRows = 0;
  int32_t            ret = 0;

  if (pInfo->pCur == NULL) {
    pInfo->pCur = pAPI->metaFn.openTableMetaCursor(pInfo->readHandle.vnode);
    if (pInfo->pCur == NULL) {
      TAOS_CHECK_GOTO(terrno, &line, _exit);
    }
  }

  SArray* pIdList = taosArrayInit(16, sizeof(STableId));
  if (pIdList == NULL) {
    TAOS_CHECK_GOTO(terrno, &line, _exit);
  }

  while (((ret = pAPI->metaFn.cursorNext(pInfo->pCur, TSDB_CHILD_TABLE)) == 0)) {
    if (pInfo->pCur->mr.me.type == TSDB_SUPER_TABLE) {
      STableId id = {.type = TSDB_SUPER_TABLE, .uid = pInfo->pCur->mr.me.uid};
      if (taosArrayPush(pIdList, &id) == NULL) {
        TAOS_CHECK_GOTO(terrno, &line, _exit);
      }
    } else if (pInfo->pCur->mr.me.type == TSDB_CHILD_TABLE) {
      continue;
    } else if (pInfo->pCur->mr.me.type == TSDB_NORMAL_TABLE) {
      STableId id = {.type = TSDB_NORMAL_TABLE, .uid = pInfo->pCur->mr.me.uid};
      if (taosArrayPush(pIdList, &id) == NULL) {
        TAOS_CHECK_GOTO(terrno, &line, _exit);
      }
    }
  }
  if (pInfo->pCur) {
    pAPI->metaFn.closeTableMetaCursor(pInfo->pCur);
    pInfo->pCur = NULL;
  }

  code = vnodeEstimateRawDataSizeImpl(pOperator, pIdList, pStaticInfo);

_exit:
  if (pInfo->pCur) {
    pAPI->metaFn.closeTableMetaCursor(pInfo->pCur);
    pInfo->pCur = NULL;
  }
  if (code != TSDB_CODE_SUCCESS) {
    qError("%s failed at line %d since %s", __func__, line, tstrerror(code));
    pTaskInfo->code = code;
  }

  taosArrayDestroy(pIdList);
  return code;
}<|MERGE_RESOLUTION|>--- conflicted
+++ resolved
@@ -516,11 +516,7 @@
   } else if (smrTable.me.type == TSDB_NORMAL_TABLE) {
     schemaRow = &smrTable.me.ntbEntry.schemaRow;
     STR_TO_VARSTR(typeName, "NORMAL_TABLE");
-<<<<<<< HEAD
-  } else if (smrTable.me.type == TSDB_VIRTUAL_TABLE) {
-=======
   } else if (smrTable.me.type == TSDB_VIRTUAL_NORMAL_TABLE) {
->>>>>>> 021fe84a
     schemaRow = &smrTable.me.ntbEntry.schemaRow;
     colRef = &smrTable.me.colRef;
     STR_TO_VARSTR(typeName, "VIRTUAL_NORMAL_TABLE");
@@ -697,11 +693,7 @@
       schemaRow = &pInfo->pCur->mr.me.ntbEntry.schemaRow;
       STR_TO_VARSTR(typeName, "NORMAL_TABLE");
       STR_TO_VARSTR(tableName, pInfo->pCur->mr.me.name);
-<<<<<<< HEAD
-    } else if (pInfo->pCur->mr.me.type == TSDB_VIRTUAL_TABLE) {
-=======
     } else if (pInfo->pCur->mr.me.type == TSDB_VIRTUAL_NORMAL_TABLE) {
->>>>>>> 021fe84a
       qDebug("sysTableScanUserCols cursor get virtual normal table, %s", GET_TASKID(pTaskInfo));
       schemaRow = &pInfo->pCur->mr.me.ntbEntry.schemaRow;
       STR_TO_VARSTR(typeName, "VIRTUAL_NORMAL_TABLE");
@@ -1639,11 +1631,7 @@
 
     STR_TO_VARSTR(n, "NORMAL_TABLE");
     // impl later
-<<<<<<< HEAD
-  } else if (tableType == TSDB_VIRTUAL_TABLE) {
-=======
   } else if (tableType == TSDB_VIRTUAL_NORMAL_TABLE) {
->>>>>>> 021fe84a
     // create time
     pColInfoData = taosArrayGet(p->pDataBlock, 2);
     QUERY_CHECK_NULL(pColInfoData, code, lino, _end, terrno);
@@ -2047,11 +2035,7 @@
       QUERY_CHECK_CODE(code, lino, _end);
 
       STR_TO_VARSTR(n, "NORMAL_TABLE");
-<<<<<<< HEAD
-    } else if (tableType == TSDB_VIRTUAL_TABLE) {
-=======
     } else if (tableType == TSDB_VIRTUAL_NORMAL_TABLE) {
->>>>>>> 021fe84a
       // create time
       pColInfoData = taosArrayGet(p->pDataBlock, 2);
       QUERY_CHECK_NULL(pColInfoData, code, lino, _end, terrno);
