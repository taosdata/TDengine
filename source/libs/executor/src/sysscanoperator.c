/*
 * Copyright (c) 2019 TAOS Data, Inc. <jhtao@taosdata.com>
 *
 * This program is free software: you can use, redistribute, and/or modify
 * it under the terms of the GNU Affero General Public License, version 3
 * or later ("AGPL"), as published by the Free Software Foundation.
 *
 * This program is distributed in the hope that it will be useful, but WITHOUT
 * ANY WARRANTY; without even the implied warranty of MERCHANTABILITY or
 * FITNESS FOR A PARTICULAR PURPOSE.
 *
 * You should have received a copy of the GNU Affero General Public License
 * along with this program. If not, see <http://www.gnu.org/licenses/>.
 */

#include "executorimpl.h"
#include "filter.h"
#include "function.h"
#include "functionMgt.h"
#include "os.h"
#include "querynodes.h"
#include "systable.h"
#include "tname.h"
#include "ttime.h"

#include "tdatablock.h"
#include "tmsg.h"

#include "query.h"
#include "tcompare.h"
#include "thash.h"
#include "ttypes.h"
#include "vnode.h"

typedef int (*__optSysFilter)(void* a, void* b, int16_t dtype);
typedef int32_t (*__sys_filte)(void* pMeta, SNode* cond, SArray* result);
typedef int32_t (*__sys_check)(SNode* cond);

typedef struct SSTabFltArg {
  void* pMeta;
  void* pVnode;
} SSTabFltArg;

typedef struct SSysTableIndex {
  int8_t  init;
  SArray* uids;
  int32_t lastIdx;
} SSysTableIndex;

typedef struct SSysTableScanInfo {
  SRetrieveMetaTableRsp* pRsp;
  SRetrieveTableReq      req;
  SEpSet                 epSet;
  tsem_t                 ready;
  SReadHandle            readHandle;
  int32_t                accountId;
  const char*            pUser;
  bool                   sysInfo;
  bool                   showRewrite;
  SNode*                 pCondition;  // db_name filter condition, to discard data that are not in current database
  SMTbCursor*            pCur;        // cursor for iterate the local table meta store.
  SSysTableIndex*        pIdx;        // idx for local table meta
  SColMatchInfo          matchInfo;
  SName                  name;
  SSDataBlock*           pRes;
  int64_t                numOfBlocks;  // extract basic running information.
  SLoadRemoteDataInfo    loadInfo;

  int32_t                tbnameSlotId;
} SSysTableScanInfo;

typedef struct {
  const char* name;
  __sys_check chkFunc;
  __sys_filte fltFunc;
} SSTabFltFuncDef;

typedef struct MergeIndex {
  int idx;
  int len;
} MergeIndex;

typedef struct SBlockDistInfo {
    SSDataBlock* pResBlock;
    STsdbReader* pHandle;
    SReadHandle  readHandle;
    uint64_t     uid;  // table uid
} SBlockDistInfo;

static int32_t sysChkFilter__Comm(SNode* pNode);
static int32_t sysChkFilter__DBName(SNode* pNode);
static int32_t sysChkFilter__VgroupId(SNode* pNode);
static int32_t sysChkFilter__TableName(SNode* pNode);
static int32_t sysChkFilter__CreateTime(SNode* pNode);
static int32_t sysChkFilter__Ncolumn(SNode* pNode);
static int32_t sysChkFilter__Ttl(SNode* pNode);
static int32_t sysChkFilter__STableName(SNode* pNode);
static int32_t sysChkFilter__Uid(SNode* pNode);
static int32_t sysChkFilter__Type(SNode* pNode);

static int32_t sysFilte__DbName(void* arg, SNode* pNode, SArray* result);
static int32_t sysFilte__VgroupId(void* arg, SNode* pNode, SArray* result);
static int32_t sysFilte__TableName(void* arg, SNode* pNode, SArray* result);
static int32_t sysFilte__CreateTime(void* arg, SNode* pNode, SArray* result);
static int32_t sysFilte__Ncolumn(void* arg, SNode* pNode, SArray* result);
static int32_t sysFilte__Ttl(void* arg, SNode* pNode, SArray* result);
static int32_t sysFilte__STableName(void* arg, SNode* pNode, SArray* result);
static int32_t sysFilte__Uid(void* arg, SNode* pNode, SArray* result);
static int32_t sysFilte__Type(void* arg, SNode* pNode, SArray* result);

const SSTabFltFuncDef filterDict[] = {
    {.name = "table_name", .chkFunc = sysChkFilter__TableName, .fltFunc = sysFilte__TableName},
    {.name = "db_name", .chkFunc = sysChkFilter__DBName, .fltFunc = sysFilte__DbName},
    {.name = "create_time", .chkFunc = sysChkFilter__CreateTime, .fltFunc = sysFilte__CreateTime},
    {.name = "columns", .chkFunc = sysChkFilter__Ncolumn, .fltFunc = sysFilte__Ncolumn},
    {.name = "ttl", .chkFunc = sysChkFilter__Ttl, .fltFunc = sysFilte__Ttl},
    {.name = "stable_name", .chkFunc = sysChkFilter__STableName, .fltFunc = sysFilte__STableName},
    {.name = "vgroup_id", .chkFunc = sysChkFilter__VgroupId, .fltFunc = sysFilte__VgroupId},
    {.name = "uid", .chkFunc = sysChkFilter__Uid, .fltFunc = sysFilte__Uid},
    {.name = "type", .chkFunc = sysChkFilter__Type, .fltFunc = sysFilte__Type}};

#define SYSTAB_FILTER_DICT_SIZE (sizeof(filterDict) / sizeof(filterDict[0]))

static int32_t buildDbTableInfoBlock(bool sysInfo, const SSDataBlock* p, const SSysTableMeta* pSysDbTableMeta,
                                     size_t size, const char* dbName);

static char* SYSTABLE_IDX_COLUMN[] = {"table_name", "db_name",     "create_time",      "columns",
                                      "ttl",        "stable_name", "vgroup_id', 'uid", "type"};

static char* SYSTABLE_SPECIAL_COL[] = {"db_name", "vgroup_id"};

static int32_t buildSysDbTableInfo(const SSysTableScanInfo* pInfo, int32_t capacity);
static SSDataBlock* buildInfoSchemaTableMetaBlock(char* tableName);
static void destroySysScanOperator(void* param);
static int32_t loadSysTableCallback(void* param, SDataBuf* pMsg, int32_t code);
static SSDataBlock* doFilterResult(SSDataBlock* pDataBlock, SFilterInfo* pFilterInfo);
static __optSysFilter optSysGetFilterFunc(int32_t ctype, bool* reverse);

static int32_t sysTableUserTagsFillOneTableTags(const SSysTableScanInfo* pInfo, SMetaReader* smrSuperTable,
                                                SMetaReader* smrChildTable, const char* dbname, const char* tableName,
                                                int32_t* pNumOfRows, const SSDataBlock* dataBlock);

static int32_t sysTableUserColsFillOneTableCols(const SSysTableScanInfo* pInfo, const char* dbname,
                                                int32_t* pNumOfRows, const SSDataBlock* dataBlock,
                                                char* tName, SSchemaWrapper* schemaRow, char* tableType);

static void relocateAndFilterSysTagsScanResult(SSysTableScanInfo* pInfo, int32_t numOfRows, SSDataBlock* dataBlock,
                                               SFilterInfo* pFilterInfo);

int32_t sysFilte__DbName(void* arg, SNode* pNode, SArray* result) {
  void* pVnode = ((SSTabFltArg*)arg)->pVnode;

  const char* db = NULL;
  vnodeGetInfo(pVnode, &db, NULL);

  SName sn = {0};
  char  dbname[TSDB_DB_FNAME_LEN + VARSTR_HEADER_SIZE] = {0};
  tNameFromString(&sn, db, T_NAME_ACCT | T_NAME_DB);

  tNameGetDbName(&sn, varDataVal(dbname));
  varDataSetLen(dbname, strlen(varDataVal(dbname)));

  SOperatorNode* pOper = (SOperatorNode*)pNode;
  SValueNode*    pVal = (SValueNode*)pOper->pRight;

  bool           reverse = false;
  __optSysFilter func = optSysGetFilterFunc(pOper->opType, &reverse);
  if (func == NULL) return -1;

  int ret = func(dbname, pVal->datum.p, TSDB_DATA_TYPE_VARCHAR);
  if (ret == 0) return 0;

  return -2;
}

int32_t sysFilte__VgroupId(void* arg, SNode* pNode, SArray* result) {
  void* pVnode = ((SSTabFltArg*)arg)->pVnode;

  int64_t vgId = 0;
  vnodeGetInfo(pVnode, NULL, (int32_t*)&vgId);

  SOperatorNode* pOper = (SOperatorNode*)pNode;
  SValueNode*    pVal = (SValueNode*)pOper->pRight;

  bool reverse = false;

  __optSysFilter func = optSysGetFilterFunc(pOper->opType, &reverse);
  if (func == NULL) return -1;

  int ret = func(&vgId, &pVal->datum.i, TSDB_DATA_TYPE_BIGINT);
  if (ret == 0) return 0;

  return -1;
}

int32_t sysFilte__TableName(void* arg, SNode* pNode, SArray* result) {
  void* pMeta = ((SSTabFltArg*)arg)->pMeta;

  SOperatorNode* pOper = (SOperatorNode*)pNode;
  SValueNode*    pVal = (SValueNode*)pOper->pRight;
  bool           reverse = false;

  __optSysFilter func = optSysGetFilterFunc(pOper->opType, &reverse);
  if (func == NULL) return -1;

  SMetaFltParam param = {.suid = 0,
      .cid = 0,
      .type = TSDB_DATA_TYPE_VARCHAR,
      .val = pVal->datum.p,
      .reverse = reverse,
      .filterFunc = func};
  return -1;
}

int32_t sysFilte__CreateTime(void* arg, SNode* pNode, SArray* result) {
  void* pMeta = ((SSTabFltArg*)arg)->pMeta;

  SOperatorNode* pOper = (SOperatorNode*)pNode;
  SValueNode*    pVal = (SValueNode*)pOper->pRight;
  bool           reverse = false;

  __optSysFilter func = optSysGetFilterFunc(pOper->opType, &reverse);
  if (func == NULL) return -1;

  SMetaFltParam param = {.suid = 0,
      .cid = 0,
      .type = TSDB_DATA_TYPE_BIGINT,
      .val = &pVal->datum.i,
      .reverse = reverse,
      .filterFunc = func};

  int32_t ret = metaFilterCreateTime(pMeta, &param, result);
  return ret;
}

int32_t sysFilte__Ncolumn(void* arg, SNode* pNode, SArray* result) {
  void* pMeta = ((SSTabFltArg*)arg)->pMeta;

  SOperatorNode* pOper = (SOperatorNode*)pNode;
  SValueNode*    pVal = (SValueNode*)pOper->pRight;
  bool           reverse = false;

  __optSysFilter func = optSysGetFilterFunc(pOper->opType, &reverse);
  if (func == NULL) return -1;
  return -1;
}

int32_t sysFilte__Ttl(void* arg, SNode* pNode, SArray* result) {
  void* pMeta = ((SSTabFltArg*)arg)->pMeta;

  SOperatorNode* pOper = (SOperatorNode*)pNode;
  SValueNode*    pVal = (SValueNode*)pOper->pRight;
  bool           reverse = false;

  __optSysFilter func = optSysGetFilterFunc(pOper->opType, &reverse);
  if (func == NULL) return -1;
  return -1;
}

int32_t sysFilte__STableName(void* arg, SNode* pNode, SArray* result) {
  void* pMeta = ((SSTabFltArg*)arg)->pMeta;

  SOperatorNode* pOper = (SOperatorNode*)pNode;
  SValueNode*    pVal = (SValueNode*)pOper->pRight;
  bool           reverse = false;

  __optSysFilter func = optSysGetFilterFunc(pOper->opType, &reverse);
  if (func == NULL) return -1;
  return -1;
}

int32_t sysFilte__Uid(void* arg, SNode* pNode, SArray* result) {
  void* pMeta = ((SSTabFltArg*)arg)->pMeta;

  SOperatorNode* pOper = (SOperatorNode*)pNode;
  SValueNode*    pVal = (SValueNode*)pOper->pRight;
  bool           reverse = false;

  __optSysFilter func = optSysGetFilterFunc(pOper->opType, &reverse);
  if (func == NULL) return -1;
  return -1;
}

int32_t sysFilte__Type(void* arg, SNode* pNode, SArray* result) {
  void* pMeta = ((SSTabFltArg*)arg)->pMeta;

  SOperatorNode* pOper = (SOperatorNode*)pNode;
  SValueNode*    pVal = (SValueNode*)pOper->pRight;
  bool           reverse = false;

  __optSysFilter func = optSysGetFilterFunc(pOper->opType, &reverse);
  if (func == NULL) return -1;
  return -1;
}

int optSysDoCompare(__compar_fn_t func, int8_t comparType, void* a, void* b) {
  int32_t cmp = func(a, b);
  switch (comparType) {
    case OP_TYPE_LOWER_THAN:
      if (cmp < 0) return 0;
      break;
    case OP_TYPE_LOWER_EQUAL: {
      if (cmp <= 0) return 0;
      break;
    }
    case OP_TYPE_GREATER_THAN: {
      if (cmp > 0) return 0;
      break;
    }
    case OP_TYPE_GREATER_EQUAL: {
      if (cmp >= 0) return 0;
      break;
    }
    case OP_TYPE_EQUAL: {
      if (cmp == 0) return 0;
      break;
    }
    default:
      return -1;
  }
  return cmp;
}

static int optSysFilterFuncImpl__LowerThan(void* a, void* b, int16_t dtype) {
  __compar_fn_t func = getComparFunc(dtype, 0);
  return optSysDoCompare(func, OP_TYPE_LOWER_THAN, a, b);
}
static int optSysFilterFuncImpl__LowerEqual(void* a, void* b, int16_t dtype) {
  __compar_fn_t func = getComparFunc(dtype, 0);
  return optSysDoCompare(func, OP_TYPE_LOWER_EQUAL, a, b);
}
static int optSysFilterFuncImpl__GreaterThan(void* a, void* b, int16_t dtype) {
  __compar_fn_t func = getComparFunc(dtype, 0);
  return optSysDoCompare(func, OP_TYPE_GREATER_THAN, a, b);
}
static int optSysFilterFuncImpl__GreaterEqual(void* a, void* b, int16_t dtype) {
  __compar_fn_t func = getComparFunc(dtype, 0);
  return optSysDoCompare(func, OP_TYPE_GREATER_EQUAL, a, b);
}
static int optSysFilterFuncImpl__Equal(void* a, void* b, int16_t dtype) {
  __compar_fn_t func = getComparFunc(dtype, 0);
  return optSysDoCompare(func, OP_TYPE_EQUAL, a, b);
}

static int optSysFilterFuncImpl__NoEqual(void* a, void* b, int16_t dtype) {
  __compar_fn_t func = getComparFunc(dtype, 0);
  return optSysDoCompare(func, OP_TYPE_NOT_EQUAL, a, b);
}

static int32_t optSysTabFilte(void* arg, SNode* cond, SArray* result);
static int32_t optSysTabFilteImpl(void* arg, SNode* cond, SArray* result);
static int32_t optSysCheckOper(SNode* pOpear);
static int32_t optSysMergeRslt(SArray* mRslt, SArray* rslt);

static SSDataBlock* sysTableScanFromMNode(SOperatorInfo* pOperator, SSysTableScanInfo* pInfo, const char* name,
                                          SExecTaskInfo* pTaskInfo);
void                extractTbnameSlotId(SSysTableScanInfo* pInfo, const SScanPhysiNode* pScanNode);
static SSDataBlock* sysTableScanFillTbName(SOperatorInfo* pOperator, const SSysTableScanInfo* pInfo,
                                                 const char* name, SSDataBlock* pBlock);
__optSysFilter optSysGetFilterFunc(int32_t ctype, bool* reverse) {
  if (ctype == OP_TYPE_LOWER_EQUAL || ctype == OP_TYPE_LOWER_THAN) {
    *reverse = true;
  }
  if (ctype == OP_TYPE_LOWER_THAN)
    return optSysFilterFuncImpl__LowerThan;
  else if (ctype == OP_TYPE_LOWER_EQUAL)
    return optSysFilterFuncImpl__LowerEqual;
  else if (ctype == OP_TYPE_GREATER_THAN)
    return optSysFilterFuncImpl__GreaterThan;
  else if (ctype == OP_TYPE_GREATER_EQUAL)
    return optSysFilterFuncImpl__GreaterEqual;
  else if (ctype == OP_TYPE_EQUAL)
    return optSysFilterFuncImpl__Equal;
  else if (ctype == OP_TYPE_NOT_EQUAL)
    return optSysFilterFuncImpl__NoEqual;
  return NULL;
}

static bool sysTableIsOperatorCondOnOneTable(SNode* pCond, char* condTable) {
  SOperatorNode* node = (SOperatorNode*)pCond;
  if (node->opType == OP_TYPE_EQUAL) {
    if (nodeType(node->pLeft) == QUERY_NODE_COLUMN &&
        strcasecmp(nodesGetNameFromColumnNode(node->pLeft), "table_name") == 0 &&
        nodeType(node->pRight) == QUERY_NODE_VALUE) {
      SValueNode* pValue = (SValueNode*)node->pRight;
      if (pValue->node.resType.type == TSDB_DATA_TYPE_NCHAR || pValue->node.resType.type == TSDB_DATA_TYPE_VARCHAR ||
          pValue->node.resType.type == TSDB_DATA_TYPE_BINARY) {
        char* value = nodesGetValueFromNode(pValue);
        strncpy(condTable, varDataVal(value), TSDB_TABLE_NAME_LEN);
        return true;
      }
    }
  }
  return false;
}

static bool sysTableIsCondOnOneTable(SNode* pCond, char* condTable) {
  if (pCond == NULL) {
    return false;
  }
  if (nodeType(pCond) == QUERY_NODE_LOGIC_CONDITION) {
    SLogicConditionNode* node = (SLogicConditionNode*)pCond;
    if (LOGIC_COND_TYPE_AND == node->condType) {
      SNode* pChild = NULL;
      FOREACH(pChild, node->pParameterList) {
        if (QUERY_NODE_OPERATOR == nodeType(pChild) && sysTableIsOperatorCondOnOneTable(pChild, condTable)) {
          return true;
        }
      }
    }
  }

  if (QUERY_NODE_OPERATOR == nodeType(pCond)) {
    return sysTableIsOperatorCondOnOneTable(pCond, condTable);
  }

  return false;
}

static SSDataBlock* sysTableScanUserCols(SOperatorInfo* pOperator) {
  qDebug("sysTableScanUserCols get cols start");
  SExecTaskInfo*     pTaskInfo = pOperator->pTaskInfo;
  SSysTableScanInfo* pInfo = pOperator->info;
  if (pOperator->status == OP_EXEC_DONE) {
    return NULL;
  }

  blockDataCleanup(pInfo->pRes);
  int32_t numOfRows = 0;

  SSDataBlock* dataBlock = buildInfoSchemaTableMetaBlock(TSDB_INS_TABLE_COLS);
  blockDataEnsureCapacity(dataBlock, pOperator->resultInfo.capacity);

  const char* db = NULL;
  int32_t     vgId = 0;
  vnodeGetInfo(pInfo->readHandle.vnode, &db, &vgId);

  SName sn = {0};
  char  dbname[TSDB_DB_FNAME_LEN + VARSTR_HEADER_SIZE] = {0};
  tNameFromString(&sn, db, T_NAME_ACCT | T_NAME_DB);

  tNameGetDbName(&sn, varDataVal(dbname));
  varDataSetLen(dbname, strlen(varDataVal(dbname)));

  // optimize when sql like where table_name='tablename' and xxx.
  if (pInfo->req.filterTb[0]) {
    char tableName[TSDB_TABLE_NAME_LEN + VARSTR_HEADER_SIZE] = {0};
    STR_TO_VARSTR(tableName, pInfo->req.filterTb);

    SMetaReader smrTable = {0};
    metaReaderInit(&smrTable, pInfo->readHandle.meta, 0);
    int32_t code = metaGetTableEntryByName(&smrTable, pInfo->req.filterTb);
    if (code != TSDB_CODE_SUCCESS) {
      // terrno has been set by metaGetTableEntryByName, therefore, return directly
      metaReaderClear(&smrTable);
      blockDataDestroy(dataBlock);
      pInfo->loadInfo.totalRows = 0;
      return NULL;
    }

    if (smrTable.me.type == TSDB_SUPER_TABLE) {
      metaReaderClear(&smrTable);
      blockDataDestroy(dataBlock);
      pInfo->loadInfo.totalRows = 0;
      return NULL;
    }

    if (smrTable.me.type == TSDB_CHILD_TABLE) {
      int64_t suid = smrTable.me.ctbEntry.suid;
      metaReaderClear(&smrTable);
      metaReaderInit(&smrTable, pInfo->readHandle.meta, 0);
      code = metaGetTableEntryByUid(&smrTable, suid);
      if (code != TSDB_CODE_SUCCESS) {
        // terrno has been set by metaGetTableEntryByName, therefore, return directly
        metaReaderClear(&smrTable);
        blockDataDestroy(dataBlock);
        pInfo->loadInfo.totalRows = 0;
        return NULL;
      }
    }

    char    typeName[TSDB_TABLE_FNAME_LEN + VARSTR_HEADER_SIZE] = {0};
    SSchemaWrapper *schemaRow = NULL;
    if(smrTable.me.type == TSDB_SUPER_TABLE){
      schemaRow  = &smrTable.me.stbEntry.schemaRow;
      STR_TO_VARSTR(typeName, "CHILD_TABLE");
    }else if(smrTable.me.type == TSDB_NORMAL_TABLE){
      schemaRow  = &smrTable.me.ntbEntry.schemaRow;
      STR_TO_VARSTR(typeName, "NORMAL_TABLE");
    }

    sysTableUserColsFillOneTableCols(pInfo, dbname, &numOfRows, dataBlock, tableName, schemaRow, typeName);
    metaReaderClear(&smrTable);

    if (numOfRows > 0) {
      relocateAndFilterSysTagsScanResult(pInfo, numOfRows, dataBlock, pOperator->exprSupp.pFilterInfo);
      numOfRows = 0;
    }
    blockDataDestroy(dataBlock);
    pInfo->loadInfo.totalRows += pInfo->pRes->info.rows;
    setOperatorCompleted(pOperator);
    return (pInfo->pRes->info.rows == 0) ? NULL : pInfo->pRes;
  }

  int32_t ret = 0;
  if (pInfo->pCur == NULL) {
    pInfo->pCur = metaOpenTbCursor(pInfo->readHandle.meta);
  }

  SHashObj *stableSchema = taosHashInit(64, taosGetDefaultHashFunction(TSDB_DATA_TYPE_BIGINT), false, HASH_NO_LOCK);
  taosHashSetFreeFp(stableSchema, tDeleteSSchemaWrapperForHash);
  while ((ret = metaTbCursorNext(pInfo->pCur, TSDB_TABLE_MAX)) == 0) {
    char typeName[TSDB_TABLE_FNAME_LEN + VARSTR_HEADER_SIZE] = {0};
    char tableName[TSDB_TABLE_NAME_LEN + VARSTR_HEADER_SIZE] = {0};

    SSchemaWrapper *schemaRow = NULL;

    if(pInfo->pCur->mr.me.type == TSDB_SUPER_TABLE){
      qDebug("sysTableScanUserCols cursor get super table");
      void *schema = taosHashGet(stableSchema, &pInfo->pCur->mr.me.uid, sizeof(int64_t));
      if(schema == NULL){
        SSchemaWrapper *schemaWrapper = tCloneSSchemaWrapper(&pInfo->pCur->mr.me.stbEntry.schemaRow);
        taosHashPut(stableSchema, &pInfo->pCur->mr.me.uid, sizeof(int64_t), &schemaWrapper, POINTER_BYTES);
      }
      continue;
    }else if (pInfo->pCur->mr.me.type == TSDB_CHILD_TABLE) {
      qDebug("sysTableScanUserCols cursor get child table");
      STR_TO_VARSTR(typeName, "CHILD_TABLE");
      STR_TO_VARSTR(tableName, pInfo->pCur->mr.me.name);

      int64_t suid = pInfo->pCur->mr.me.ctbEntry.suid;
      void *schema = taosHashGet(stableSchema, &pInfo->pCur->mr.me.ctbEntry.suid, sizeof(int64_t));
      if(schema != NULL){
        schemaRow = *(SSchemaWrapper **)schema;
      }else{
        tDecoderClear(&pInfo->pCur->mr.coder);
        int code = metaGetTableEntryByUid(&pInfo->pCur->mr, suid);
        if (code != TSDB_CODE_SUCCESS) {
          // terrno has been set by metaGetTableEntryByName, therefore, return directly
          qError("sysTableScanUserCols get meta by suid:%"PRId64 " error, code:%d", suid, code);
          blockDataDestroy(dataBlock);
          pInfo->loadInfo.totalRows = 0;
          taosHashCleanup(stableSchema);
          return NULL;
        }
        schemaRow  = &pInfo->pCur->mr.me.stbEntry.schemaRow;
      }
    }else if(pInfo->pCur->mr.me.type == TSDB_NORMAL_TABLE){
      qDebug("sysTableScanUserCols cursor get normal table");
      schemaRow  = &pInfo->pCur->mr.me.ntbEntry.schemaRow;
      STR_TO_VARSTR(typeName, "NORMAL_TABLE");
      STR_TO_VARSTR(tableName, pInfo->pCur->mr.me.name);
    }else{
      qDebug("sysTableScanUserCols cursor get invalid table");
      continue;
    }

    sysTableUserColsFillOneTableCols(pInfo, dbname, &numOfRows, dataBlock, tableName, schemaRow, typeName);

    if (numOfRows >= pOperator->resultInfo.capacity) {
      relocateAndFilterSysTagsScanResult(pInfo, numOfRows, dataBlock, pOperator->exprSupp.pFilterInfo);
      numOfRows = 0;

      if (pInfo->pRes->info.rows > 0) {
        break;
      }
    }
  }

  taosHashCleanup(stableSchema);

  if (numOfRows > 0) {
    relocateAndFilterSysTagsScanResult(pInfo, numOfRows, dataBlock, pOperator->exprSupp.pFilterInfo);
    numOfRows = 0;
  }

  blockDataDestroy(dataBlock);
  if (ret != 0) {
    metaCloseTbCursor(pInfo->pCur);
    pInfo->pCur = NULL;
    setOperatorCompleted(pOperator);
  }

  pInfo->loadInfo.totalRows += pInfo->pRes->info.rows;
  qDebug("sysTableScanUserCols get cols success, rows:%" PRIu64, pInfo->loadInfo.totalRows);

  return (pInfo->pRes->info.rows == 0) ? NULL : pInfo->pRes;
}

static SSDataBlock* sysTableScanUserTags(SOperatorInfo* pOperator) {
  SExecTaskInfo*     pTaskInfo = pOperator->pTaskInfo;
  SSysTableScanInfo* pInfo = pOperator->info;
  if (pOperator->status == OP_EXEC_DONE) {
    return NULL;
  }

  blockDataCleanup(pInfo->pRes);
  int32_t numOfRows = 0;

  SSDataBlock* dataBlock = buildInfoSchemaTableMetaBlock(TSDB_INS_TABLE_TAGS);
  blockDataEnsureCapacity(dataBlock, pOperator->resultInfo.capacity);

  const char* db = NULL;
  int32_t     vgId = 0;
  vnodeGetInfo(pInfo->readHandle.vnode, &db, &vgId);

  SName sn = {0};
  char  dbname[TSDB_DB_FNAME_LEN + VARSTR_HEADER_SIZE] = {0};
  tNameFromString(&sn, db, T_NAME_ACCT | T_NAME_DB);

  tNameGetDbName(&sn, varDataVal(dbname));
  varDataSetLen(dbname, strlen(varDataVal(dbname)));

  char condTableName[TSDB_TABLE_NAME_LEN] = {0};
  // optimize when sql like where table_name='tablename' and xxx.
  if (pInfo->pCondition && sysTableIsCondOnOneTable(pInfo->pCondition, condTableName)) {
    char tableName[TSDB_TABLE_NAME_LEN + VARSTR_HEADER_SIZE] = {0};
    STR_TO_VARSTR(tableName, condTableName);

    SMetaReader smrChildTable = {0};
    metaReaderInit(&smrChildTable, pInfo->readHandle.meta, 0);
    int32_t code = metaGetTableEntryByName(&smrChildTable, condTableName);
    if (code != TSDB_CODE_SUCCESS) {
      // terrno has been set by metaGetTableEntryByName, therefore, return directly
      metaReaderClear(&smrChildTable);
      blockDataDestroy(dataBlock);
      pInfo->loadInfo.totalRows = 0;
      return NULL;
    }

    if (smrChildTable.me.type != TSDB_CHILD_TABLE) {
      metaReaderClear(&smrChildTable);
      blockDataDestroy(dataBlock);
      pInfo->loadInfo.totalRows = 0;
      return NULL;
    }

    SMetaReader smrSuperTable = {0};
    metaReaderInit(&smrSuperTable, pInfo->readHandle.meta, META_READER_NOLOCK);
    code = metaGetTableEntryByUid(&smrSuperTable, smrChildTable.me.ctbEntry.suid);
    if (code != TSDB_CODE_SUCCESS) {
      // terrno has been set by metaGetTableEntryByUid
      metaReaderClear(&smrSuperTable);
      metaReaderClear(&smrChildTable);
      blockDataDestroy(dataBlock);
      return NULL;
    }

    sysTableUserTagsFillOneTableTags(pInfo, &smrSuperTable, &smrChildTable, dbname, tableName, &numOfRows, dataBlock);
    metaReaderClear(&smrSuperTable);
    metaReaderClear(&smrChildTable);

    if (numOfRows > 0) {
      relocateAndFilterSysTagsScanResult(pInfo, numOfRows, dataBlock, pOperator->exprSupp.pFilterInfo);
      numOfRows = 0;
    }
    blockDataDestroy(dataBlock);
    pInfo->loadInfo.totalRows += pInfo->pRes->info.rows;
    setOperatorCompleted(pOperator);
    return (pInfo->pRes->info.rows == 0) ? NULL : pInfo->pRes;
  }

  int32_t ret = 0;
  if (pInfo->pCur == NULL) {
    pInfo->pCur = metaOpenTbCursor(pInfo->readHandle.meta);
  }

<<<<<<< HEAD
  while ((ret = metaTbCursorNext(pInfo->pCur, TSDB_SUPER_TABLE)) == 0) {
=======
  bool blockFull = false;
  while ((ret = metaTbCursorNext(pInfo->pCur)) == 0) {
>>>>>>> 1a5adfc5
    if (pInfo->pCur->mr.me.type != TSDB_CHILD_TABLE) {
      continue;
    }

    char tableName[TSDB_TABLE_NAME_LEN + VARSTR_HEADER_SIZE] = {0};
    STR_TO_VARSTR(tableName, pInfo->pCur->mr.me.name);

    SMetaReader smrSuperTable = {0};
    metaReaderInit(&smrSuperTable, pInfo->readHandle.meta, 0);
    uint64_t suid = pInfo->pCur->mr.me.ctbEntry.suid;
    int32_t  code = metaGetTableEntryByUid(&smrSuperTable, suid);
    if (code != TSDB_CODE_SUCCESS) {
      qError("failed to get super table meta, uid:0x%" PRIx64 ", code:%s, %s", suid, tstrerror(terrno),
             GET_TASKID(pTaskInfo));
      metaReaderClear(&smrSuperTable);
      metaCloseTbCursor(pInfo->pCur);
      pInfo->pCur = NULL;
      T_LONG_JMP(pTaskInfo->env, terrno);
    }

    if ((smrSuperTable.me.stbEntry.schemaTag.nCols + numOfRows) > pOperator->resultInfo.capacity) {
      metaTbCursorPrev(pInfo->pCur);
      blockFull = true;
    } else {
      sysTableUserTagsFillOneTableTags(pInfo, &smrSuperTable, &pInfo->pCur->mr, dbname, tableName, &numOfRows, dataBlock);
    }
    
    metaReaderClear(&smrSuperTable);

    if (blockFull || numOfRows >= pOperator->resultInfo.capacity) {
      relocateAndFilterSysTagsScanResult(pInfo, numOfRows, dataBlock, pOperator->exprSupp.pFilterInfo);
      numOfRows = 0;

      if (pInfo->pRes->info.rows > 0) {
        break;
      }

      blockFull = false;
    }
  }

  if (numOfRows > 0) {
    relocateAndFilterSysTagsScanResult(pInfo, numOfRows, dataBlock, pOperator->exprSupp.pFilterInfo);
    numOfRows = 0;
  }

  blockDataDestroy(dataBlock);
  if (ret != 0) {
    metaCloseTbCursor(pInfo->pCur);
    pInfo->pCur = NULL;
    setOperatorCompleted(pOperator);
  }

  pInfo->loadInfo.totalRows += pInfo->pRes->info.rows;
  return (pInfo->pRes->info.rows == 0) ? NULL : pInfo->pRes;
}

void relocateAndFilterSysTagsScanResult(SSysTableScanInfo* pInfo, int32_t numOfRows, SSDataBlock* dataBlock,
                                        SFilterInfo* pFilterInfo) {
  dataBlock->info.rows = numOfRows;
  pInfo->pRes->info.rows = numOfRows;

  relocateColumnData(pInfo->pRes, pInfo->matchInfo.pList, dataBlock->pDataBlock, false);
  doFilterResult(pInfo->pRes, pFilterInfo);
  blockDataCleanup(dataBlock);
}

int32_t convertTagDataToStr(char* str, int type, void* buf, int32_t bufSize, int32_t* len) {
  int32_t n = 0;

  switch (type) {
    case TSDB_DATA_TYPE_NULL:
      n = sprintf(str, "null");
      break;

    case TSDB_DATA_TYPE_BOOL:
      n = sprintf(str, (*(int8_t*)buf) ? "true" : "false");
      break;

    case TSDB_DATA_TYPE_TINYINT:
      n = sprintf(str, "%d", *(int8_t*)buf);
      break;

    case TSDB_DATA_TYPE_SMALLINT:
      n = sprintf(str, "%d", *(int16_t*)buf);
      break;

    case TSDB_DATA_TYPE_INT:
      n = sprintf(str, "%d", *(int32_t*)buf);
      break;

    case TSDB_DATA_TYPE_BIGINT:
    case TSDB_DATA_TYPE_TIMESTAMP:
      n = sprintf(str, "%" PRId64, *(int64_t*)buf);
      break;

    case TSDB_DATA_TYPE_FLOAT:
      n = sprintf(str, "%.5f", GET_FLOAT_VAL(buf));
      break;

    case TSDB_DATA_TYPE_DOUBLE:
      n = sprintf(str, "%.9f", GET_DOUBLE_VAL(buf));
      break;

    case TSDB_DATA_TYPE_BINARY:
      if (bufSize < 0) {
        return TSDB_CODE_TSC_INVALID_VALUE;
      }

      memcpy(str, buf, bufSize);
      n = bufSize;
      break;
    case TSDB_DATA_TYPE_NCHAR:
      if (bufSize < 0) {
        return TSDB_CODE_TSC_INVALID_VALUE;
      }

      int32_t length = taosUcs4ToMbs((TdUcs4*)buf, bufSize, str);
      if (length <= 0) {
        return TSDB_CODE_TSC_INVALID_VALUE;
      }
      n = length;
      break;
    case TSDB_DATA_TYPE_UTINYINT:
      n = sprintf(str, "%u", *(uint8_t*)buf);
      break;

    case TSDB_DATA_TYPE_USMALLINT:
      n = sprintf(str, "%u", *(uint16_t*)buf);
      break;

    case TSDB_DATA_TYPE_UINT:
      n = sprintf(str, "%u", *(uint32_t*)buf);
      break;

    case TSDB_DATA_TYPE_UBIGINT:
      n = sprintf(str, "%" PRIu64, *(uint64_t*)buf);
      break;

    default:
      return TSDB_CODE_TSC_INVALID_VALUE;
  }

  if (len) *len = n;

  return TSDB_CODE_SUCCESS;
}

static int32_t sysTableUserTagsFillOneTableTags(const SSysTableScanInfo* pInfo, SMetaReader* smrSuperTable,
                                                SMetaReader* smrChildTable, const char* dbname, const char* tableName,
                                                int32_t* pNumOfRows, const SSDataBlock* dataBlock) {
  char stableName[TSDB_TABLE_NAME_LEN + VARSTR_HEADER_SIZE] = {0};
  STR_TO_VARSTR(stableName, (*smrSuperTable).me.name);

  int32_t numOfRows = *pNumOfRows;

  int32_t numOfTags = (*smrSuperTable).me.stbEntry.schemaTag.nCols;
  for (int32_t i = 0; i < numOfTags; ++i) {
    SColumnInfoData* pColInfoData = NULL;

    // table name
    pColInfoData = taosArrayGet(dataBlock->pDataBlock, 0);
    colDataAppend(pColInfoData, numOfRows, tableName, false);

    // database name
    pColInfoData = taosArrayGet(dataBlock->pDataBlock, 1);
    colDataAppend(pColInfoData, numOfRows, dbname, false);

    // super table name
    pColInfoData = taosArrayGet(dataBlock->pDataBlock, 2);
    colDataAppend(pColInfoData, numOfRows, stableName, false);

    // tag name
    char tagName[TSDB_COL_NAME_LEN + VARSTR_HEADER_SIZE] = {0};
    STR_TO_VARSTR(tagName, (*smrSuperTable).me.stbEntry.schemaTag.pSchema[i].name);
    pColInfoData = taosArrayGet(dataBlock->pDataBlock, 3);
    colDataAppend(pColInfoData, numOfRows, tagName, false);

    // tag type
    int8_t tagType = (*smrSuperTable).me.stbEntry.schemaTag.pSchema[i].type;
    pColInfoData = taosArrayGet(dataBlock->pDataBlock, 4);
    char tagTypeStr[VARSTR_HEADER_SIZE + 32];
    int  tagTypeLen = sprintf(varDataVal(tagTypeStr), "%s", tDataTypes[tagType].name);
    if (tagType == TSDB_DATA_TYPE_VARCHAR) {
      tagTypeLen += sprintf(varDataVal(tagTypeStr) + tagTypeLen, "(%d)",
                            (int32_t)((*smrSuperTable).me.stbEntry.schemaTag.pSchema[i].bytes - VARSTR_HEADER_SIZE));
    } else if (tagType == TSDB_DATA_TYPE_NCHAR) {
      tagTypeLen += sprintf(
          varDataVal(tagTypeStr) + tagTypeLen, "(%d)",
          (int32_t)(((*smrSuperTable).me.stbEntry.schemaTag.pSchema[i].bytes - VARSTR_HEADER_SIZE) / TSDB_NCHAR_SIZE));
    }
    varDataSetLen(tagTypeStr, tagTypeLen);
    colDataAppend(pColInfoData, numOfRows, (char*)tagTypeStr, false);

    STagVal tagVal = {0};
    tagVal.cid = (*smrSuperTable).me.stbEntry.schemaTag.pSchema[i].colId;
    char*    tagData = NULL;
    uint32_t tagLen = 0;

    if (tagType == TSDB_DATA_TYPE_JSON) {
      tagData = (char*)smrChildTable->me.ctbEntry.pTags;
    } else {
      bool exist = tTagGet((STag*)smrChildTable->me.ctbEntry.pTags, &tagVal);
      if (exist) {
        if (IS_VAR_DATA_TYPE(tagType)) {
          tagData = (char*)tagVal.pData;
          tagLen = tagVal.nData;
        } else {
          tagData = (char*)&tagVal.i64;
          tagLen = tDataTypes[tagType].bytes;
        }
      }
    }

    char* tagVarChar = NULL;
    if (tagData != NULL) {
      if (tagType == TSDB_DATA_TYPE_JSON) {
        char* tagJson = parseTagDatatoJson(tagData);
        tagVarChar = taosMemoryMalloc(strlen(tagJson) + VARSTR_HEADER_SIZE);
        memcpy(varDataVal(tagVarChar), tagJson, strlen(tagJson));
        varDataSetLen(tagVarChar, strlen(tagJson));
        taosMemoryFree(tagJson);
      } else {
        int32_t bufSize = IS_VAR_DATA_TYPE(tagType) ? (tagLen + VARSTR_HEADER_SIZE)
                                                    : (3 + DBL_MANT_DIG - DBL_MIN_EXP + VARSTR_HEADER_SIZE);
        tagVarChar = taosMemoryMalloc(bufSize);
        int32_t len = -1;
        convertTagDataToStr(varDataVal(tagVarChar), tagType, tagData, tagLen, &len);
        varDataSetLen(tagVarChar, len);
      }
    }
    pColInfoData = taosArrayGet(dataBlock->pDataBlock, 5);
    colDataAppend(pColInfoData, numOfRows, tagVarChar,
                  (tagData == NULL) || (tagType == TSDB_DATA_TYPE_JSON && tTagIsJsonNull(tagData)));
    taosMemoryFree(tagVarChar);
    ++numOfRows;
  }

  *pNumOfRows = numOfRows;

  return TSDB_CODE_SUCCESS;
}

static int32_t sysTableUserColsFillOneTableCols(const SSysTableScanInfo* pInfo, const char* dbname,
                                                int32_t* pNumOfRows, const SSDataBlock* dataBlock, char* tName,
                                                SSchemaWrapper* schemaRow, char* tableType) {
  if(schemaRow == NULL){
    qError("sysTableUserColsFillOneTableCols schemaRow is NULL");
    return TSDB_CODE_SUCCESS;
  }
  int32_t numOfRows = *pNumOfRows;

  int32_t numOfCols = schemaRow->nCols;
  for (int32_t i = 0; i < numOfCols; ++i) {
    SColumnInfoData* pColInfoData = NULL;

    // table name
    pColInfoData = taosArrayGet(dataBlock->pDataBlock, 0);
    colDataAppend(pColInfoData, numOfRows, tName, false);

    // database name
    pColInfoData = taosArrayGet(dataBlock->pDataBlock, 1);
    colDataAppend(pColInfoData, numOfRows, dbname, false);

    pColInfoData = taosArrayGet(dataBlock->pDataBlock, 2);
    colDataAppend(pColInfoData, numOfRows, tableType, false);

    // col name
    char colName[TSDB_COL_NAME_LEN + VARSTR_HEADER_SIZE] = {0};
    STR_TO_VARSTR(colName, schemaRow->pSchema[i].name);
    pColInfoData = taosArrayGet(dataBlock->pDataBlock, 3);
    colDataAppend(pColInfoData, numOfRows, colName, false);

    // col type
    int8_t colType = schemaRow->pSchema[i].type;
    pColInfoData = taosArrayGet(dataBlock->pDataBlock, 4);
    char colTypeStr[VARSTR_HEADER_SIZE + 32];
    int  colTypeLen = sprintf(varDataVal(colTypeStr), "%s", tDataTypes[colType].name);
    if (colType == TSDB_DATA_TYPE_VARCHAR) {
      colTypeLen += sprintf(varDataVal(colTypeStr) + colTypeLen, "(%d)",
                            (int32_t)(schemaRow->pSchema[i].bytes - VARSTR_HEADER_SIZE));
    } else if (colType == TSDB_DATA_TYPE_NCHAR) {
      colTypeLen += sprintf(
          varDataVal(colTypeStr) + colTypeLen, "(%d)",
          (int32_t)((schemaRow->pSchema[i].bytes - VARSTR_HEADER_SIZE) / TSDB_NCHAR_SIZE));
    }
    varDataSetLen(colTypeStr, colTypeLen);
    colDataAppend(pColInfoData, numOfRows, (char*)colTypeStr, false);

    pColInfoData = taosArrayGet(dataBlock->pDataBlock, 5);
    colDataAppend(pColInfoData, numOfRows, (const char*)&schemaRow->pSchema[i].bytes, false);

    for (int32_t j = 6; j <= 8; ++j) {
      pColInfoData = taosArrayGet(dataBlock->pDataBlock, j);
      colDataAppendNULL(pColInfoData, numOfRows);
    }
    ++numOfRows;
  }

  *pNumOfRows = numOfRows;

  return TSDB_CODE_SUCCESS;
}

static SSDataBlock* buildInfoSchemaTableMetaBlock(char* tableName) {
  size_t               size = 0;
  const SSysTableMeta* pMeta = NULL;
  getInfosDbMeta(&pMeta, &size);

  int32_t index = 0;
  for (int32_t i = 0; i < size; ++i) {
    if (strcmp(pMeta[i].name, tableName) == 0) {
      index = i;
      break;
    }
  }

  SSDataBlock* pBlock = createDataBlock();
  for (int32_t i = 0; i < pMeta[index].colNum; ++i) {
    SColumnInfoData colInfoData =
        createColumnInfoData(pMeta[index].schema[i].type, pMeta[index].schema[i].bytes, i + 1);
    blockDataAppendColInfo(pBlock, &colInfoData);
  }

  return pBlock;
}

int32_t buildDbTableInfoBlock(bool sysInfo, const SSDataBlock* p, const SSysTableMeta* pSysDbTableMeta, size_t size,
                              const char* dbName) {
  char    n[TSDB_TABLE_FNAME_LEN + VARSTR_HEADER_SIZE] = {0};
  int32_t numOfRows = p->info.rows;

  for (int32_t i = 0; i < size; ++i) {
    const SSysTableMeta* pm = &pSysDbTableMeta[i];
    if (!sysInfo && pm->sysInfo) {
      continue;
    }

    SColumnInfoData* pColInfoData = taosArrayGet(p->pDataBlock, 0);

    STR_TO_VARSTR(n, pm->name);
    colDataAppend(pColInfoData, numOfRows, n, false);

    // database name
    STR_TO_VARSTR(n, dbName);
    pColInfoData = taosArrayGet(p->pDataBlock, 1);
    colDataAppend(pColInfoData, numOfRows, n, false);

    // create time
    pColInfoData = taosArrayGet(p->pDataBlock, 2);
    colDataAppendNULL(pColInfoData, numOfRows);

    // number of columns
    pColInfoData = taosArrayGet(p->pDataBlock, 3);
    colDataAppend(pColInfoData, numOfRows, (char*)&pm->colNum, false);

    for (int32_t j = 4; j <= 8; ++j) {
      pColInfoData = taosArrayGet(p->pDataBlock, j);
      colDataAppendNULL(pColInfoData, numOfRows);
    }

    STR_TO_VARSTR(n, "SYSTEM_TABLE");

    pColInfoData = taosArrayGet(p->pDataBlock, 9);
    colDataAppend(pColInfoData, numOfRows, n, false);

    numOfRows += 1;
  }

  return numOfRows;
}

int32_t buildSysDbTableInfo(const SSysTableScanInfo* pInfo, int32_t capacity) {
  SSDataBlock* p = buildInfoSchemaTableMetaBlock(TSDB_INS_TABLE_TABLES);
  blockDataEnsureCapacity(p, capacity);

  size_t               size = 0;
  const SSysTableMeta* pSysDbTableMeta = NULL;

  getInfosDbMeta(&pSysDbTableMeta, &size);
  p->info.rows = buildDbTableInfoBlock(pInfo->sysInfo, p, pSysDbTableMeta, size, TSDB_INFORMATION_SCHEMA_DB);

  getPerfDbMeta(&pSysDbTableMeta, &size);
  p->info.rows = buildDbTableInfoBlock(pInfo->sysInfo, p, pSysDbTableMeta, size, TSDB_PERFORMANCE_SCHEMA_DB);

  pInfo->pRes->info.rows = p->info.rows;
  relocateColumnData(pInfo->pRes, pInfo->matchInfo.pList, p->pDataBlock, false);
  blockDataDestroy(p);

  return pInfo->pRes->info.rows;
}

static SSDataBlock* sysTableBuildUserTablesByUids(SOperatorInfo* pOperator) {
  SExecTaskInfo*     pTaskInfo = pOperator->pTaskInfo;
  SSysTableScanInfo* pInfo = pOperator->info;

  SSysTableIndex* pIdx = pInfo->pIdx;
  blockDataCleanup(pInfo->pRes);
  int32_t numOfRows = 0;

  int ret = 0;

  const char* db = NULL;
  int32_t     vgId = 0;
  vnodeGetInfo(pInfo->readHandle.vnode, &db, &vgId);

  SName sn = {0};
  char  dbname[TSDB_DB_FNAME_LEN + VARSTR_HEADER_SIZE] = {0};
  tNameFromString(&sn, db, T_NAME_ACCT | T_NAME_DB);

  tNameGetDbName(&sn, varDataVal(dbname));
  varDataSetLen(dbname, strlen(varDataVal(dbname)));

  SSDataBlock* p = buildInfoSchemaTableMetaBlock(TSDB_INS_TABLE_TABLES);
  blockDataEnsureCapacity(p, pOperator->resultInfo.capacity);

  char    n[TSDB_TABLE_NAME_LEN + VARSTR_HEADER_SIZE] = {0};
  int32_t i = pIdx->lastIdx;
  for (; i < taosArrayGetSize(pIdx->uids); i++) {
    tb_uid_t* uid = taosArrayGet(pIdx->uids, i);

    SMetaReader mr = {0};
    metaReaderInit(&mr, pInfo->readHandle.meta, 0);
    ret = metaGetTableEntryByUid(&mr, *uid);
    if (ret < 0) {
      metaReaderClear(&mr);
      continue;
    }
    STR_TO_VARSTR(n, mr.me.name);

    // table name
    SColumnInfoData* pColInfoData = taosArrayGet(p->pDataBlock, 0);
    colDataAppend(pColInfoData, numOfRows, n, false);

    // database name
    pColInfoData = taosArrayGet(p->pDataBlock, 1);
    colDataAppend(pColInfoData, numOfRows, dbname, false);

    // vgId
    pColInfoData = taosArrayGet(p->pDataBlock, 6);
    colDataAppend(pColInfoData, numOfRows, (char*)&vgId, false);

    int32_t tableType = mr.me.type;
    if (tableType == TSDB_CHILD_TABLE) {
      // create time
      int64_t ts = mr.me.ctbEntry.ctime;
      pColInfoData = taosArrayGet(p->pDataBlock, 2);
      colDataAppend(pColInfoData, numOfRows, (char*)&ts, false);

      SMetaReader mr1 = {0};
      metaReaderInit(&mr1, pInfo->readHandle.meta, META_READER_NOLOCK);

      int64_t suid = mr.me.ctbEntry.suid;
      int32_t code = metaGetTableEntryByUid(&mr1, suid);
      if (code != TSDB_CODE_SUCCESS) {
        qError("failed to get super table meta, cname:%s, suid:0x%" PRIx64 ", code:%s, %s", pInfo->pCur->mr.me.name,
               suid, tstrerror(terrno), GET_TASKID(pTaskInfo));
        metaReaderClear(&mr1);
        metaReaderClear(&mr);
        T_LONG_JMP(pTaskInfo->env, terrno);
      }
      pColInfoData = taosArrayGet(p->pDataBlock, 3);
      colDataAppend(pColInfoData, numOfRows, (char*)&mr1.me.stbEntry.schemaRow.nCols, false);

      // super table name
      STR_TO_VARSTR(n, mr1.me.name);
      pColInfoData = taosArrayGet(p->pDataBlock, 4);
      colDataAppend(pColInfoData, numOfRows, n, false);
      metaReaderClear(&mr1);

      // table comment
      pColInfoData = taosArrayGet(p->pDataBlock, 8);
      if (mr.me.ctbEntry.commentLen > 0) {
        char comment[TSDB_TB_COMMENT_LEN + VARSTR_HEADER_SIZE] = {0};
        STR_TO_VARSTR(comment, mr.me.ctbEntry.comment);
        colDataAppend(pColInfoData, numOfRows, comment, false);
      } else if (mr.me.ctbEntry.commentLen == 0) {
        char comment[VARSTR_HEADER_SIZE + VARSTR_HEADER_SIZE] = {0};
        STR_TO_VARSTR(comment, "");
        colDataAppend(pColInfoData, numOfRows, comment, false);
      } else {
        colDataAppendNULL(pColInfoData, numOfRows);
      }

      // uid
      pColInfoData = taosArrayGet(p->pDataBlock, 5);
      colDataAppend(pColInfoData, numOfRows, (char*)&mr.me.uid, false);

      // ttl
      pColInfoData = taosArrayGet(p->pDataBlock, 7);
      colDataAppend(pColInfoData, numOfRows, (char*)&mr.me.ctbEntry.ttlDays, false);

      STR_TO_VARSTR(n, "CHILD_TABLE");

    } else if (tableType == TSDB_NORMAL_TABLE) {
      // create time
      pColInfoData = taosArrayGet(p->pDataBlock, 2);
      colDataAppend(pColInfoData, numOfRows, (char*)&pInfo->pCur->mr.me.ntbEntry.ctime, false);

      // number of columns
      pColInfoData = taosArrayGet(p->pDataBlock, 3);
      colDataAppend(pColInfoData, numOfRows, (char*)&pInfo->pCur->mr.me.ntbEntry.schemaRow.nCols, false);

      // super table name
      pColInfoData = taosArrayGet(p->pDataBlock, 4);
      colDataAppendNULL(pColInfoData, numOfRows);

      // table comment
      pColInfoData = taosArrayGet(p->pDataBlock, 8);
      if (mr.me.ntbEntry.commentLen > 0) {
        char comment[TSDB_TB_COMMENT_LEN + VARSTR_HEADER_SIZE] = {0};
        STR_TO_VARSTR(comment, mr.me.ntbEntry.comment);
        colDataAppend(pColInfoData, numOfRows, comment, false);
      } else if (mr.me.ntbEntry.commentLen == 0) {
        char comment[VARSTR_HEADER_SIZE + VARSTR_HEADER_SIZE] = {0};
        STR_TO_VARSTR(comment, "");
        colDataAppend(pColInfoData, numOfRows, comment, false);
      } else {
        colDataAppendNULL(pColInfoData, numOfRows);
      }

      // uid
      pColInfoData = taosArrayGet(p->pDataBlock, 5);
      colDataAppend(pColInfoData, numOfRows, (char*)&mr.me.uid, false);

      // ttl
      pColInfoData = taosArrayGet(p->pDataBlock, 7);
      colDataAppend(pColInfoData, numOfRows, (char*)&mr.me.ntbEntry.ttlDays, false);

      STR_TO_VARSTR(n, "NORMAL_TABLE");
      // impl later
    }

    metaReaderClear(&mr);

    pColInfoData = taosArrayGet(p->pDataBlock, 9);
    colDataAppend(pColInfoData, numOfRows, n, false);

    if (++numOfRows >= pOperator->resultInfo.capacity) {
      p->info.rows = numOfRows;
      pInfo->pRes->info.rows = numOfRows;

      relocateColumnData(pInfo->pRes, pInfo->matchInfo.pList, p->pDataBlock, false);
      doFilterResult(pInfo->pRes, pOperator->exprSupp.pFilterInfo);

      blockDataCleanup(p);
      numOfRows = 0;

      if (pInfo->pRes->info.rows > 0) {
        break;
      }
    }
  }

  if (numOfRows > 0) {
    p->info.rows = numOfRows;
    pInfo->pRes->info.rows = numOfRows;

    relocateColumnData(pInfo->pRes, pInfo->matchInfo.pList, p->pDataBlock, false);
    doFilterResult(pInfo->pRes, pOperator->exprSupp.pFilterInfo);

    blockDataCleanup(p);
    numOfRows = 0;
  }

  if (i >= taosArrayGetSize(pIdx->uids)) {
    setOperatorCompleted(pOperator);
  } else {
    pIdx->lastIdx = i + 1;
  }

  blockDataDestroy(p);

  pInfo->loadInfo.totalRows += pInfo->pRes->info.rows;
  return (pInfo->pRes->info.rows == 0) ? NULL : pInfo->pRes;
}

static SSDataBlock* sysTableBuildUserTables(SOperatorInfo* pOperator) {
  SExecTaskInfo* pTaskInfo = pOperator->pTaskInfo;

  SSysTableScanInfo* pInfo = pOperator->info;
  if (pInfo->pCur == NULL) {
    pInfo->pCur = metaOpenTbCursor(pInfo->readHandle.meta);
  }

  blockDataCleanup(pInfo->pRes);
  int32_t numOfRows = 0;

  const char* db = NULL;
  int32_t     vgId = 0;
  vnodeGetInfo(pInfo->readHandle.vnode, &db, &vgId);

  SName sn = {0};
  char  dbname[TSDB_DB_FNAME_LEN + VARSTR_HEADER_SIZE] = {0};
  tNameFromString(&sn, db, T_NAME_ACCT | T_NAME_DB);

  tNameGetDbName(&sn, varDataVal(dbname));
  varDataSetLen(dbname, strlen(varDataVal(dbname)));

  SSDataBlock* p = buildInfoSchemaTableMetaBlock(TSDB_INS_TABLE_TABLES);
  blockDataEnsureCapacity(p, pOperator->resultInfo.capacity);

  char n[TSDB_TABLE_NAME_LEN + VARSTR_HEADER_SIZE] = {0};

  int32_t ret = 0;
  while ((ret = metaTbCursorNext(pInfo->pCur, TSDB_SUPER_TABLE)) == 0) {
    STR_TO_VARSTR(n, pInfo->pCur->mr.me.name);

    // table name
    SColumnInfoData* pColInfoData = taosArrayGet(p->pDataBlock, 0);
    colDataAppend(pColInfoData, numOfRows, n, false);

    // database name
    pColInfoData = taosArrayGet(p->pDataBlock, 1);
    colDataAppend(pColInfoData, numOfRows, dbname, false);

    // vgId
    pColInfoData = taosArrayGet(p->pDataBlock, 6);
    colDataAppend(pColInfoData, numOfRows, (char*)&vgId, false);

    int32_t tableType = pInfo->pCur->mr.me.type;
    if (tableType == TSDB_CHILD_TABLE) {
      // create time
      int64_t ts = pInfo->pCur->mr.me.ctbEntry.ctime;
      pColInfoData = taosArrayGet(p->pDataBlock, 2);
      colDataAppend(pColInfoData, numOfRows, (char*)&ts, false);

      SMetaReader mr = {0};
      metaReaderInit(&mr, pInfo->readHandle.meta, META_READER_NOLOCK);

      uint64_t suid = pInfo->pCur->mr.me.ctbEntry.suid;
      int32_t  code = metaGetTableEntryByUid(&mr, suid);
      if (code != TSDB_CODE_SUCCESS) {
        qError("failed to get super table meta, cname:%s, suid:0x%" PRIx64 ", code:%s, %s", pInfo->pCur->mr.me.name,
               suid, tstrerror(terrno), GET_TASKID(pTaskInfo));
        metaReaderClear(&mr);
        metaCloseTbCursor(pInfo->pCur);
        pInfo->pCur = NULL;
        T_LONG_JMP(pTaskInfo->env, terrno);
      }

      // number of columns
      pColInfoData = taosArrayGet(p->pDataBlock, 3);
      colDataAppend(pColInfoData, numOfRows, (char*)&mr.me.stbEntry.schemaRow.nCols, false);

      // super table name
      STR_TO_VARSTR(n, mr.me.name);
      pColInfoData = taosArrayGet(p->pDataBlock, 4);
      colDataAppend(pColInfoData, numOfRows, n, false);
      metaReaderClear(&mr);

      // table comment
      pColInfoData = taosArrayGet(p->pDataBlock, 8);
      if (pInfo->pCur->mr.me.ctbEntry.commentLen > 0) {
        char comment[TSDB_TB_COMMENT_LEN + VARSTR_HEADER_SIZE] = {0};
        STR_TO_VARSTR(comment, pInfo->pCur->mr.me.ctbEntry.comment);
        colDataAppend(pColInfoData, numOfRows, comment, false);
      } else if (pInfo->pCur->mr.me.ctbEntry.commentLen == 0) {
        char comment[VARSTR_HEADER_SIZE + VARSTR_HEADER_SIZE] = {0};
        STR_TO_VARSTR(comment, "");
        colDataAppend(pColInfoData, numOfRows, comment, false);
      } else {
        colDataAppendNULL(pColInfoData, numOfRows);
      }

      // uid
      pColInfoData = taosArrayGet(p->pDataBlock, 5);
      colDataAppend(pColInfoData, numOfRows, (char*)&pInfo->pCur->mr.me.uid, false);

      // ttl
      pColInfoData = taosArrayGet(p->pDataBlock, 7);
      colDataAppend(pColInfoData, numOfRows, (char*)&pInfo->pCur->mr.me.ctbEntry.ttlDays, false);

      STR_TO_VARSTR(n, "CHILD_TABLE");
    } else if (tableType == TSDB_NORMAL_TABLE) {
      // create time
      pColInfoData = taosArrayGet(p->pDataBlock, 2);
      colDataAppend(pColInfoData, numOfRows, (char*)&pInfo->pCur->mr.me.ntbEntry.ctime, false);

      // number of columns
      pColInfoData = taosArrayGet(p->pDataBlock, 3);
      colDataAppend(pColInfoData, numOfRows, (char*)&pInfo->pCur->mr.me.ntbEntry.schemaRow.nCols, false);

      // super table name
      pColInfoData = taosArrayGet(p->pDataBlock, 4);
      colDataAppendNULL(pColInfoData, numOfRows);

      // table comment
      pColInfoData = taosArrayGet(p->pDataBlock, 8);
      if (pInfo->pCur->mr.me.ntbEntry.commentLen > 0) {
        char comment[TSDB_TB_COMMENT_LEN + VARSTR_HEADER_SIZE] = {0};
        STR_TO_VARSTR(comment, pInfo->pCur->mr.me.ntbEntry.comment);
        colDataAppend(pColInfoData, numOfRows, comment, false);
      } else if (pInfo->pCur->mr.me.ntbEntry.commentLen == 0) {
        char comment[VARSTR_HEADER_SIZE + VARSTR_HEADER_SIZE] = {0};
        STR_TO_VARSTR(comment, "");
        colDataAppend(pColInfoData, numOfRows, comment, false);
      } else {
        colDataAppendNULL(pColInfoData, numOfRows);
      }

      // uid
      pColInfoData = taosArrayGet(p->pDataBlock, 5);
      colDataAppend(pColInfoData, numOfRows, (char*)&pInfo->pCur->mr.me.uid, false);

      // ttl
      pColInfoData = taosArrayGet(p->pDataBlock, 7);
      colDataAppend(pColInfoData, numOfRows, (char*)&pInfo->pCur->mr.me.ntbEntry.ttlDays, false);

      STR_TO_VARSTR(n, "NORMAL_TABLE");
    }

    pColInfoData = taosArrayGet(p->pDataBlock, 9);
    colDataAppend(pColInfoData, numOfRows, n, false);

    if (++numOfRows >= pOperator->resultInfo.capacity) {
      p->info.rows = numOfRows;
      pInfo->pRes->info.rows = numOfRows;

      relocateColumnData(pInfo->pRes, pInfo->matchInfo.pList, p->pDataBlock, false);
      doFilterResult(pInfo->pRes, pOperator->exprSupp.pFilterInfo);

      blockDataCleanup(p);
      numOfRows = 0;

      if (pInfo->pRes->info.rows > 0) {
        break;
      }
    }
  }

  if (numOfRows > 0) {
    p->info.rows = numOfRows;
    pInfo->pRes->info.rows = numOfRows;

    relocateColumnData(pInfo->pRes, pInfo->matchInfo.pList, p->pDataBlock, false);
    doFilterResult(pInfo->pRes, pOperator->exprSupp.pFilterInfo);

    blockDataCleanup(p);
    numOfRows = 0;
  }

  blockDataDestroy(p);

  // todo temporarily free the cursor here, the true reason why the free is not valid needs to be found
  if (ret != 0) {
    metaCloseTbCursor(pInfo->pCur);
    pInfo->pCur = NULL;
    setOperatorCompleted(pOperator);
  }

  pInfo->loadInfo.totalRows += pInfo->pRes->info.rows;
  return (pInfo->pRes->info.rows == 0) ? NULL : pInfo->pRes;
}

static SSDataBlock* sysTableScanUserTables(SOperatorInfo* pOperator) {
  SExecTaskInfo*     pTaskInfo = pOperator->pTaskInfo;
  SSysTableScanInfo* pInfo = pOperator->info;

  SNode* pCondition = pInfo->pCondition;
  if (pOperator->status == OP_EXEC_DONE) {
    return NULL;
  }

  // the retrieve is executed on the mnode, so return tables that belongs to the information schema database.
  if (pInfo->readHandle.mnd != NULL) {
    buildSysDbTableInfo(pInfo, pOperator->resultInfo.capacity);
    doFilterResult(pInfo->pRes, pOperator->exprSupp.pFilterInfo);
    pInfo->loadInfo.totalRows += pInfo->pRes->info.rows;

    setOperatorCompleted(pOperator);
    return (pInfo->pRes->info.rows == 0) ? NULL : pInfo->pRes;
  } else {
    if (pInfo->showRewrite == false) {
      if (pCondition != NULL && pInfo->pIdx == NULL) {
        SSTabFltArg arg = {.pMeta = pInfo->readHandle.meta, .pVnode = pInfo->readHandle.vnode};

        SSysTableIndex* idx = taosMemoryMalloc(sizeof(SSysTableIndex));
        idx->init = 0;
        idx->uids = taosArrayInit(128, sizeof(int64_t));
        idx->lastIdx = 0;

        pInfo->pIdx = idx;  // set idx arg

        int flt = optSysTabFilte(&arg, pCondition, idx->uids);
        if (flt == 0) {
          pInfo->pIdx->init = 1;
          SSDataBlock* blk = sysTableBuildUserTablesByUids(pOperator);
          return blk;
        } else if (flt == -2) {
          qDebug("%s failed to get sys table info by idx, empty result", GET_TASKID(pTaskInfo));
          return NULL;
        } else if (flt == -1) {
          // not idx
          qDebug("%s failed to get sys table info by idx, scan sys table one by one", GET_TASKID(pTaskInfo));
        }
      } else if (pCondition != NULL && (pInfo->pIdx != NULL && pInfo->pIdx->init == 1)) {
        SSDataBlock* blk = sysTableBuildUserTablesByUids(pOperator);
        return blk;
      }
    }

    return sysTableBuildUserTables(pOperator);
  }
  return NULL;
}

static SSDataBlock* sysTableScanUserSTables(SOperatorInfo* pOperator) {
  SExecTaskInfo*     pTaskInfo = pOperator->pTaskInfo;
  SSysTableScanInfo* pInfo = pOperator->info;
  if (pOperator->status == OP_EXEC_DONE) {
    return NULL;
  }

  pInfo->pRes->info.rows = 0;
  pOperator->status = OP_EXEC_DONE;

  pInfo->loadInfo.totalRows += pInfo->pRes->info.rows;
  return (pInfo->pRes->info.rows == 0) ? NULL : pInfo->pRes;
}

static int32_t getSysTableDbNameColId(const char* pTable) {
  // if (0 == strcmp(TSDB_INS_TABLE_INDEXES, pTable)) {
  //   return 1;
  // }
  return TSDB_INS_USER_STABLES_DBNAME_COLID;
}

static EDealRes getDBNameFromConditionWalker(SNode* pNode, void* pContext) {
  int32_t   code = TSDB_CODE_SUCCESS;
  ENodeType nType = nodeType(pNode);

  switch (nType) {
    case QUERY_NODE_OPERATOR: {
      SOperatorNode* node = (SOperatorNode*)pNode;
      if (OP_TYPE_EQUAL == node->opType) {
        *(int32_t*)pContext = 1;
        return DEAL_RES_CONTINUE;
      }

      *(int32_t*)pContext = 0;
      return DEAL_RES_IGNORE_CHILD;
    }
    case QUERY_NODE_COLUMN: {
      if (1 != *(int32_t*)pContext) {
        return DEAL_RES_CONTINUE;
      }

      SColumnNode* node = (SColumnNode*)pNode;
      if (getSysTableDbNameColId(node->tableName) == node->colId) {
        *(int32_t*)pContext = 2;
        return DEAL_RES_CONTINUE;
      }

      *(int32_t*)pContext = 0;
      return DEAL_RES_CONTINUE;
    }
    case QUERY_NODE_VALUE: {
      if (2 != *(int32_t*)pContext) {
        return DEAL_RES_CONTINUE;
      }

      SValueNode* node = (SValueNode*)pNode;
      char*       dbName = nodesGetValueFromNode(node);
      strncpy(pContext, varDataVal(dbName), varDataLen(dbName));
      *((char*)pContext + varDataLen(dbName)) = 0;
      return DEAL_RES_END;  // stop walk
    }
    default:
      break;
  }
  return DEAL_RES_CONTINUE;
}

static void getDBNameFromCondition(SNode* pCondition, const char* dbName) {
  if (NULL == pCondition) {
    return;
  }
  nodesWalkExpr(pCondition, getDBNameFromConditionWalker, (char*)dbName);
}

static SSDataBlock* doSysTableScan(SOperatorInfo* pOperator) {
  // build message and send to mnode to fetch the content of system tables.
  SExecTaskInfo*     pTaskInfo = pOperator->pTaskInfo;
  SSysTableScanInfo* pInfo = pOperator->info;
  char               dbName[TSDB_DB_NAME_LEN] = {0};

  const char* name = tNameGetTableName(&pInfo->name);
  if (pInfo->showRewrite) {
    getDBNameFromCondition(pInfo->pCondition, dbName);
    sprintf(pInfo->req.db, "%d.%s", pInfo->accountId, dbName);
  }else if(strncasecmp(name, TSDB_INS_TABLE_COLS, TSDB_TABLE_FNAME_LEN) == 0){
    getDBNameFromCondition(pInfo->pCondition, dbName);
    if(dbName[0]) sprintf(pInfo->req.db, "%d.%s", pInfo->accountId, dbName);
    sysTableIsCondOnOneTable(pInfo->pCondition, pInfo->req.filterTb);
  }

  SSDataBlock* pBlock = NULL;
  if (strncasecmp(name, TSDB_INS_TABLE_TABLES, TSDB_TABLE_FNAME_LEN) == 0) {
    pBlock = sysTableScanUserTables(pOperator);
  } else if (strncasecmp(name, TSDB_INS_TABLE_TAGS, TSDB_TABLE_FNAME_LEN) == 0) {
    pBlock = sysTableScanUserTags(pOperator);
  } else if (strncasecmp(name, TSDB_INS_TABLE_COLS, TSDB_TABLE_FNAME_LEN) == 0 && pInfo->readHandle.mnd == NULL) {
    pBlock = sysTableScanUserCols(pOperator);
  } else if (strncasecmp(name, TSDB_INS_TABLE_STABLES, TSDB_TABLE_FNAME_LEN) == 0 && pInfo->showRewrite &&
             IS_SYS_DBNAME(dbName)) {
    pBlock = sysTableScanUserSTables(pOperator);
  } else {  // load the meta from mnode of the given epset
    pBlock = sysTableScanFromMNode(pOperator, pInfo, name, pTaskInfo);
  }

  return sysTableScanFillTbName(pOperator, pInfo, name, pBlock);
}

static SSDataBlock* sysTableScanFillTbName(SOperatorInfo* pOperator, const SSysTableScanInfo* pInfo,
                                                 const char* name, SSDataBlock* pBlock) {
  if (pBlock != NULL) {
    if (pInfo->tbnameSlotId != -1) {
      SColumnInfoData* pColumnInfoData = (SColumnInfoData*)taosArrayGet(pBlock->pDataBlock, pInfo->tbnameSlotId);
      char varTbName[TSDB_TABLE_FNAME_LEN - 1 + VARSTR_HEADER_SIZE] = {0};
      memcpy(varDataVal(varTbName), name, strlen(name));
      varDataSetLen(varTbName, strlen(name));
      for (int i = 0; i < pBlock->info.rows; ++i) {
        colDataAppend(pColumnInfoData, i, varTbName, NULL);
      }
      doFilterResult(pBlock, pOperator->exprSupp.pFilterInfo);
    }
  }
  if (pBlock && pBlock->info.rows != 0) {
    return pBlock;
  } else {
    return NULL;
  }
}

static SSDataBlock* sysTableScanFromMNode(SOperatorInfo* pOperator, SSysTableScanInfo* pInfo, const char* name,
                                          SExecTaskInfo* pTaskInfo) {
  if (pOperator->status == OP_EXEC_DONE) {
    return NULL;
  }

  while (1) {
    int64_t startTs = taosGetTimestampUs();
    tstrncpy(pInfo->req.tb, tNameGetTableName(&pInfo->name), tListLen(pInfo->req.tb));
    tstrncpy(pInfo->req.user, pInfo->pUser, tListLen(pInfo->req.user));

    int32_t contLen = tSerializeSRetrieveTableReq(NULL, 0, &pInfo->req);
    char*   buf1 = taosMemoryCalloc(1, contLen);
    tSerializeSRetrieveTableReq(buf1, contLen, &pInfo->req);

    // send the fetch remote task result reques
    SMsgSendInfo* pMsgSendInfo = taosMemoryCalloc(1, sizeof(SMsgSendInfo));
    if (NULL == pMsgSendInfo) {
      qError("%s prepare message %d failed", GET_TASKID(pTaskInfo), (int32_t)sizeof(SMsgSendInfo));
      pTaskInfo->code = TSDB_CODE_OUT_OF_MEMORY;
      return NULL;
    }

    int32_t msgType = (strcasecmp(name, TSDB_INS_TABLE_DNODE_VARIABLES) == 0) ? TDMT_DND_SYSTABLE_RETRIEVE
                                                                              : TDMT_MND_SYSTABLE_RETRIEVE;

    pMsgSendInfo->param = pOperator;
    pMsgSendInfo->msgInfo.pData = buf1;
    pMsgSendInfo->msgInfo.len = contLen;
    pMsgSendInfo->msgType = msgType;
    pMsgSendInfo->fp = loadSysTableCallback;
    pMsgSendInfo->requestId = pTaskInfo->id.queryId;

    int64_t transporterId = 0;
    int32_t code =
        asyncSendMsgToServer(pInfo->readHandle.pMsgCb->clientRpc, &pInfo->epSet, &transporterId, pMsgSendInfo);
    tsem_wait(&pInfo->ready);

    if (pTaskInfo->code) {
      qError("%s load meta data from mnode failed, totalRows:%" PRIu64 ", code:%s", GET_TASKID(pTaskInfo),
             pInfo->loadInfo.totalRows, tstrerror(pTaskInfo->code));
      return NULL;
    }

    SRetrieveMetaTableRsp* pRsp = pInfo->pRsp;
    pInfo->req.showId = pRsp->handle;

    if (pRsp->numOfRows == 0 || pRsp->completed) {
      pOperator->status = OP_EXEC_DONE;
      qDebug("%s load meta data from mnode completed, rowsOfSource:%d, totalRows:%" PRIu64, GET_TASKID(pTaskInfo),
             pRsp->numOfRows, pInfo->loadInfo.totalRows);

      if (pRsp->numOfRows == 0) {
        taosMemoryFree(pRsp);
        return NULL;
      }
    }

    char* pStart = pRsp->data;
    extractDataBlockFromFetchRsp(pInfo->pRes, pRsp->data, pInfo->matchInfo.pList, &pStart);
    updateLoadRemoteInfo(&pInfo->loadInfo, pRsp->numOfRows, pRsp->compLen, startTs, pOperator);

    // todo log the filter info
    doFilterResult(pInfo->pRes, pOperator->exprSupp.pFilterInfo);
    taosMemoryFree(pRsp);
    if (pInfo->pRes->info.rows > 0) {
      return pInfo->pRes;
    } else if (pOperator->status == OP_EXEC_DONE) {
      return NULL;
    }
  }
}

SOperatorInfo* createSysTableScanOperatorInfo(void* readHandle, SSystemTableScanPhysiNode* pScanPhyNode,
                                              const char* pUser, SExecTaskInfo* pTaskInfo) {
  int32_t code = TDB_CODE_SUCCESS;
  SSysTableScanInfo* pInfo = taosMemoryCalloc(1, sizeof(SSysTableScanInfo));
  SOperatorInfo*     pOperator = taosMemoryCalloc(1, sizeof(SOperatorInfo));
  if (pInfo == NULL || pOperator == NULL) {
    goto _error;
  }

  SScanPhysiNode*     pScanNode = &pScanPhyNode->scan;
  SDataBlockDescNode* pDescNode = pScanNode->node.pOutputDataBlockDesc;

  int32_t num = 0;
  code = extractColMatchInfo(pScanNode->pScanCols, pDescNode, &num, COL_MATCH_FROM_COL_ID, &pInfo->matchInfo);
  if (code != TSDB_CODE_SUCCESS) {
    goto _error;
  }

  extractTbnameSlotId(pInfo, pScanNode);

  pInfo->accountId = pScanPhyNode->accountId;
  pInfo->pUser = taosMemoryStrDup((void*)pUser);
  pInfo->sysInfo = pScanPhyNode->sysInfo;
  pInfo->showRewrite = pScanPhyNode->showRewrite;
  pInfo->pRes = createDataBlockFromDescNode(pDescNode);

  pInfo->pCondition = pScanNode->node.pConditions;
  code = filterInitFromNode(pScanNode->node.pConditions, &pOperator->exprSupp.pFilterInfo, 0);
  if (code != TSDB_CODE_SUCCESS) {
    goto _error;
  }

  initResultSizeInfo(&pOperator->resultInfo, 4096);
  blockDataEnsureCapacity(pInfo->pRes, pOperator->resultInfo.capacity);

  tNameAssign(&pInfo->name, &pScanNode->tableName);
  const char* name = tNameGetTableName(&pInfo->name);

  if (strncasecmp(name, TSDB_INS_TABLE_TABLES, TSDB_TABLE_FNAME_LEN) == 0 ||
      strncasecmp(name, TSDB_INS_TABLE_TAGS, TSDB_TABLE_FNAME_LEN) == 0) {
    pInfo->readHandle = *(SReadHandle*)readHandle;
  } else {
    tsem_init(&pInfo->ready, 0, 0);
    pInfo->epSet = pScanPhyNode->mgmtEpSet;
    pInfo->readHandle = *(SReadHandle*)readHandle;
  }

  setOperatorInfo(pOperator, "SysTableScanOperator", QUERY_NODE_PHYSICAL_PLAN_SYSTABLE_SCAN, false, OP_NOT_OPENED,
                  pInfo, pTaskInfo);
  pOperator->exprSupp.numOfExprs = taosArrayGetSize(pInfo->pRes->pDataBlock);
  pOperator->fpSet = createOperatorFpSet(optrDummyOpenFn, doSysTableScan, NULL, destroySysScanOperator, optrDefaultBufFn, NULL);
  return pOperator;

  _error:
  if (pInfo != NULL) {
    destroySysScanOperator(pInfo);
  }
  taosMemoryFreeClear(pOperator);
  pTaskInfo->code = code;
  return NULL;
}

void extractTbnameSlotId(SSysTableScanInfo* pInfo, const SScanPhysiNode* pScanNode) {
  pInfo->tbnameSlotId = -1;
  if (pScanNode->pScanPseudoCols != NULL) {
    SNode* pNode = NULL;
    FOREACH(pNode, pScanNode->pScanPseudoCols) {
      STargetNode* pTargetNode = NULL;
      if (nodeType(pNode) == QUERY_NODE_TARGET) {
        pTargetNode = (STargetNode*)pNode;
        SNode* expr = pTargetNode->pExpr;
        if (nodeType(expr) == QUERY_NODE_FUNCTION) {
          SFunctionNode* pFuncNode = (SFunctionNode*)expr;
          if (pFuncNode->funcType == FUNCTION_TYPE_TBNAME) {
            pInfo->tbnameSlotId = pTargetNode->slotId;
          }
        }
      }
    }
  }
}

void destroySysScanOperator(void* param) {
  SSysTableScanInfo* pInfo = (SSysTableScanInfo*)param;
  tsem_destroy(&pInfo->ready);
  blockDataDestroy(pInfo->pRes);

  const char* name = tNameGetTableName(&pInfo->name);
  if (strncasecmp(name, TSDB_INS_TABLE_TABLES, TSDB_TABLE_FNAME_LEN) == 0 ||
      strncasecmp(name, TSDB_INS_TABLE_TAGS, TSDB_TABLE_FNAME_LEN) == 0 ||
      strncasecmp(name, TSDB_INS_TABLE_COLS, TSDB_TABLE_FNAME_LEN) == 0|| pInfo->pCur != NULL) {
    metaCloseTbCursor(pInfo->pCur);
    pInfo->pCur = NULL;
  }
  if (pInfo->pIdx) {
    taosArrayDestroy(pInfo->pIdx->uids);
    taosMemoryFree(pInfo->pIdx);
    pInfo->pIdx = NULL;
  }

  taosArrayDestroy(pInfo->matchInfo.pList);
  taosMemoryFreeClear(pInfo->pUser);

  taosMemoryFreeClear(param);
}

int32_t loadSysTableCallback(void* param, SDataBuf* pMsg, int32_t code) {
  SOperatorInfo*     operator=(SOperatorInfo*) param;
  SSysTableScanInfo* pScanResInfo = (SSysTableScanInfo*)operator->info;
  if (TSDB_CODE_SUCCESS == code) {
    pScanResInfo->pRsp = pMsg->pData;

    SRetrieveMetaTableRsp* pRsp = pScanResInfo->pRsp;
    pRsp->numOfRows = htonl(pRsp->numOfRows);
    pRsp->useconds = htobe64(pRsp->useconds);
    pRsp->handle = htobe64(pRsp->handle);
    pRsp->compLen = htonl(pRsp->compLen);
  } else {
    operator->pTaskInfo->code = code;
  }

  tsem_post(&pScanResInfo->ready);
  return TSDB_CODE_SUCCESS;
}

SSDataBlock* doFilterResult(SSDataBlock* pDataBlock, SFilterInfo* pFilterInfo) {
  if (pFilterInfo == NULL) {
    return pDataBlock->info.rows == 0 ? NULL : pDataBlock;
  }

  doFilter(pDataBlock, pFilterInfo, NULL);
  return pDataBlock->info.rows == 0 ? NULL : pDataBlock;
}

static int32_t sysChkFilter__Comm(SNode* pNode) {
  // impl
  SOperatorNode* pOper = (SOperatorNode*)pNode;
  EOperatorType  opType = pOper->opType;
  if (opType != OP_TYPE_EQUAL && opType != OP_TYPE_LOWER_EQUAL && opType != OP_TYPE_LOWER_THAN &&
      opType != OP_TYPE_GREATER_EQUAL && opType != OP_TYPE_GREATER_THAN) {
    return -1;
  }
  return 0;
}

static int32_t sysChkFilter__DBName(SNode* pNode) {
  SOperatorNode* pOper = (SOperatorNode*)pNode;

  if (pOper->opType != OP_TYPE_EQUAL && pOper->opType != OP_TYPE_NOT_EQUAL) {
    return -1;
  }

  SValueNode* pVal = (SValueNode*)pOper->pRight;
  if (!IS_STR_DATA_TYPE(pVal->node.resType.type)) {
    return -1;
  }

  return 0;
}
static int32_t sysChkFilter__VgroupId(SNode* pNode) {
  SOperatorNode* pOper = (SOperatorNode*)pNode;
  SValueNode*    pVal = (SValueNode*)pOper->pRight;
  if (!IS_INTEGER_TYPE(pVal->node.resType.type)) {
    return -1;
  }
  return sysChkFilter__Comm(pNode);
}
static int32_t sysChkFilter__TableName(SNode* pNode) {
  SOperatorNode* pOper = (SOperatorNode*)pNode;
  SValueNode*    pVal = (SValueNode*)pOper->pRight;
  if (!IS_STR_DATA_TYPE(pVal->node.resType.type)) {
    return -1;
  }
  return sysChkFilter__Comm(pNode);
}
static int32_t sysChkFilter__CreateTime(SNode* pNode) {
  SOperatorNode* pOper = (SOperatorNode*)pNode;
  SValueNode*    pVal = (SValueNode*)pOper->pRight;

  if (!IS_TIMESTAMP_TYPE(pVal->node.resType.type)) {
    return -1;
  }
  return sysChkFilter__Comm(pNode);
}

static int32_t sysChkFilter__Ncolumn(SNode* pNode) {
  SOperatorNode* pOper = (SOperatorNode*)pNode;
  SValueNode*    pVal = (SValueNode*)pOper->pRight;

  if (!IS_INTEGER_TYPE(pVal->node.resType.type)) {
    return -1;
  }
  return sysChkFilter__Comm(pNode);
}
static int32_t sysChkFilter__Ttl(SNode* pNode) {
  SOperatorNode* pOper = (SOperatorNode*)pNode;
  SValueNode*    pVal = (SValueNode*)pOper->pRight;

  if (!IS_INTEGER_TYPE(pVal->node.resType.type)) {
    return -1;
  }
  return sysChkFilter__Comm(pNode);
}
static int32_t sysChkFilter__STableName(SNode* pNode) {
  SOperatorNode* pOper = (SOperatorNode*)pNode;
  SValueNode*    pVal = (SValueNode*)pOper->pRight;
  if (!IS_STR_DATA_TYPE(pVal->node.resType.type)) {
    return -1;
  }
  return sysChkFilter__Comm(pNode);
}
static int32_t sysChkFilter__Uid(SNode* pNode) {
  SOperatorNode* pOper = (SOperatorNode*)pNode;
  SValueNode*    pVal = (SValueNode*)pOper->pRight;
  if (!IS_INTEGER_TYPE(pVal->node.resType.type)) {
    return -1;
  }
  return sysChkFilter__Comm(pNode);
}
static int32_t sysChkFilter__Type(SNode* pNode) {
  SOperatorNode* pOper = (SOperatorNode*)pNode;
  SValueNode*    pVal = (SValueNode*)pOper->pRight;
  if (!IS_INTEGER_TYPE(pVal->node.resType.type)) {
    return -1;
  }
  return sysChkFilter__Comm(pNode);
}
static int32_t optSysTabFilteImpl(void* arg, SNode* cond, SArray* result) {
  if (optSysCheckOper(cond) != 0) return -1;

  SOperatorNode* pNode = (SOperatorNode*)cond;

  int8_t i = 0;
  for (; i < SYSTAB_FILTER_DICT_SIZE; i++) {
    if (strcmp(filterDict[i].name, ((SColumnNode*)(pNode->pLeft))->colName) == 0) {
      break;
    }
  }
  if (i >= SYSTAB_FILTER_DICT_SIZE) return -1;

  if (filterDict[i].chkFunc(cond) != 0) return -1;

  return filterDict[i].fltFunc(arg, cond, result);
}

static int32_t optSysCheckOper(SNode* pOpear) {
  if (nodeType(pOpear) != QUERY_NODE_OPERATOR) return -1;

  SOperatorNode* pOper = (SOperatorNode*)pOpear;
  if (pOper->opType < OP_TYPE_GREATER_THAN || pOper->opType > OP_TYPE_NOT_EQUAL) {
    return -1;
  }

  if (nodeType(pOper->pLeft) != QUERY_NODE_COLUMN || nodeType(pOper->pRight) != QUERY_NODE_VALUE) {
    return -1;
  }
  return 0;
}

static FORCE_INLINE int optSysBinarySearch(SArray* arr, int s, int e, uint64_t k) {
  uint64_t v;
  int32_t  m;
  while (s <= e) {
    m = s + (e - s) / 2;
    v = *(uint64_t*)taosArrayGet(arr, m);
    if (v >= k) {
      e = m - 1;
    } else {
      s = m + 1;
    }
  }
  return s;
}

void optSysIntersection(SArray* in, SArray* out) {
  int32_t sz = (int32_t)taosArrayGetSize(in);
  if (sz <= 0) {
    return;
  }
  MergeIndex* mi = taosMemoryCalloc(sz, sizeof(MergeIndex));
  for (int i = 0; i < sz; i++) {
    SArray* t = taosArrayGetP(in, i);
    mi[i].len = (int32_t)taosArrayGetSize(t);
    mi[i].idx = 0;
  }

  SArray* base = taosArrayGetP(in, 0);
  for (int i = 0; i < taosArrayGetSize(base); i++) {
    uint64_t tgt = *(uint64_t*)taosArrayGet(base, i);
    bool     has = true;
    for (int j = 1; j < taosArrayGetSize(in); j++) {
      SArray* oth = taosArrayGetP(in, j);
      int     mid = optSysBinarySearch(oth, mi[j].idx, mi[j].len - 1, tgt);
      if (mid >= 0 && mid < mi[j].len) {
        uint64_t val = *(uint64_t*)taosArrayGet(oth, mid);
        has = (val == tgt ? true : false);
        mi[j].idx = mid;
      } else {
        has = false;
      }
    }
    if (has == true) {
      taosArrayPush(out, &tgt);
    }
  }
  taosMemoryFreeClear(mi);
}

static int tableUidCompare(const void* a, const void* b) {
  int64_t u1 = *(int64_t*)a;
  int64_t u2 = *(int64_t*)b;
  if (u1 == u2) {
    return 0;
  }
  return u1 < u2 ? -1 : 1;
}

static int32_t optSysMergeRslt(SArray* mRslt, SArray* rslt) {
  // TODO, find comm mem from mRslt
  for (int i = 0; i < taosArrayGetSize(mRslt); i++) {
    SArray* arslt = taosArrayGetP(mRslt, i);
    taosArraySort(arslt, tableUidCompare);
  }
  optSysIntersection(mRslt, rslt);
  return 0;
}

static int32_t optSysSpecialColumn(SNode* cond) {
  SOperatorNode* pOper = (SOperatorNode*)cond;
  SColumnNode*   pCol = (SColumnNode*)pOper->pLeft;
  for (int i = 0; i < sizeof(SYSTABLE_SPECIAL_COL) / sizeof(SYSTABLE_SPECIAL_COL[0]); i++) {
    if (0 == strcmp(pCol->colName, SYSTABLE_SPECIAL_COL[i])) {
      return 1;
    }
  }
  return 0;
}

static int32_t optSysTabFilte(void* arg, SNode* cond, SArray* result) {
  int ret = -1;
  if (nodeType(cond) == QUERY_NODE_OPERATOR) {
    ret = optSysTabFilteImpl(arg, cond, result);
    if (ret == 0) {
      SOperatorNode* pOper = (SOperatorNode*)cond;
      SColumnNode*   pCol = (SColumnNode*)pOper->pLeft;
      if (0 == strcmp(pCol->colName, "create_time")) {
        return 0;
      }
      return -1;
    }
    return ret;
  }

  if (nodeType(cond) != QUERY_NODE_LOGIC_CONDITION || ((SLogicConditionNode*)cond)->condType != LOGIC_COND_TYPE_AND) {
    return ret;
  }

  SLogicConditionNode* pNode = (SLogicConditionNode*)cond;
  SNodeList*           pList = (SNodeList*)pNode->pParameterList;

  int32_t len = LIST_LENGTH(pList);

  bool    hasIdx = false;
  bool    hasRslt = true;
  SArray* mRslt = taosArrayInit(len, POINTER_BYTES);

  SListCell* cell = pList->pHead;
  for (int i = 0; i < len; i++) {
    if (cell == NULL) break;

    SArray* aRslt = taosArrayInit(16, sizeof(int64_t));

    ret = optSysTabFilteImpl(arg, cell->pNode, aRslt);
    if (ret == 0) {
      // has index
      hasIdx = true;
      if (optSysSpecialColumn(cell->pNode) == 0) {
        taosArrayPush(mRslt, &aRslt);
      } else {
        // db_name/vgroup not result
        taosArrayDestroy(aRslt);
      }
    } else if (ret == -2) {
      // current vg
      hasIdx = true;
      hasRslt = false;
      taosArrayDestroy(aRslt);
      break;
    } else {
      taosArrayDestroy(aRslt);
    }
    cell = cell->pNext;
  }
  if (hasRslt && hasIdx) {
    optSysMergeRslt(mRslt, result);
  }

  for (int i = 0; i < taosArrayGetSize(mRslt); i++) {
    SArray* aRslt = taosArrayGetP(mRslt, i);
    taosArrayDestroy(aRslt);
  }
  taosArrayDestroy(mRslt);
  if (hasRslt == false) {
    return -2;
  }
  if (hasRslt && hasIdx) {
    cell = pList->pHead;
    for (int i = 0; i < len; i++) {
      if (cell == NULL) break;
      SOperatorNode* pOper = (SOperatorNode*)cell->pNode;
      SColumnNode*   pCol = (SColumnNode*)pOper->pLeft;
      if (0 == strcmp(pCol->colName, "create_time")) {
        return 0;
      }
      cell = cell->pNext;
    }
    return -1;
  }
  return -1;
}

static int32_t doGetTableRowSize(void* pMeta, uint64_t uid, int32_t* rowLen, const char* idstr) {
  *rowLen = 0;

  SMetaReader mr = {0};
  metaReaderInit(&mr, pMeta, 0);
  int32_t code = metaGetTableEntryByUid(&mr, uid);
  if (code != TSDB_CODE_SUCCESS) {
    qError("failed to get table meta, uid:0x%" PRIx64 ", code:%s, %s", uid, tstrerror(terrno), idstr);
    metaReaderClear(&mr);
    return terrno;
  }

  if (mr.me.type == TSDB_SUPER_TABLE) {
    int32_t numOfCols = mr.me.stbEntry.schemaRow.nCols;
    for (int32_t i = 0; i < numOfCols; ++i) {
      (*rowLen) += mr.me.stbEntry.schemaRow.pSchema[i].bytes;
    }
  } else if (mr.me.type == TSDB_CHILD_TABLE) {
    uint64_t suid = mr.me.ctbEntry.suid;
    tDecoderClear(&mr.coder);
    code = metaGetTableEntryByUid(&mr, suid);
    if (code != TSDB_CODE_SUCCESS) {
      qError("failed to get table meta, uid:0x%" PRIx64 ", code:%s, %s", suid, tstrerror(terrno), idstr);
      metaReaderClear(&mr);
      return terrno;
    }

    int32_t numOfCols = mr.me.stbEntry.schemaRow.nCols;

    for (int32_t i = 0; i < numOfCols; ++i) {
      (*rowLen) += mr.me.stbEntry.schemaRow.pSchema[i].bytes;
    }
  } else if (mr.me.type == TSDB_NORMAL_TABLE) {
    int32_t numOfCols = mr.me.ntbEntry.schemaRow.nCols;
    for (int32_t i = 0; i < numOfCols; ++i) {
      (*rowLen) += mr.me.ntbEntry.schemaRow.pSchema[i].bytes;
    }
  }

  metaReaderClear(&mr);
  return TSDB_CODE_SUCCESS;
}

static SSDataBlock* doBlockInfoScan(SOperatorInfo* pOperator) {
  if (pOperator->status == OP_EXEC_DONE) {
    return NULL;
  }

  SBlockDistInfo* pBlockScanInfo = pOperator->info;
  SExecTaskInfo*  pTaskInfo = pOperator->pTaskInfo;

  STableBlockDistInfo blockDistInfo = {.minRows = INT_MAX, .maxRows = INT_MIN};
  int32_t             code = doGetTableRowSize(pBlockScanInfo->readHandle.meta, pBlockScanInfo->uid,
                                               (int32_t*)&blockDistInfo.rowSize, GET_TASKID(pTaskInfo));
  if (code != TSDB_CODE_SUCCESS) {
    T_LONG_JMP(pTaskInfo->env, code);
  }

  tsdbGetFileBlocksDistInfo(pBlockScanInfo->pHandle, &blockDistInfo);
  blockDistInfo.numOfInmemRows = (int32_t)tsdbGetNumOfRowsInMemTable(pBlockScanInfo->pHandle);

  SSDataBlock* pBlock = pBlockScanInfo->pResBlock;

  int32_t          slotId = pOperator->exprSupp.pExprInfo->base.resSchema.slotId;
  SColumnInfoData* pColInfo = taosArrayGet(pBlock->pDataBlock, slotId);

  int32_t len = tSerializeBlockDistInfo(NULL, 0, &blockDistInfo);
  char*   p = taosMemoryCalloc(1, len + VARSTR_HEADER_SIZE);
  tSerializeBlockDistInfo(varDataVal(p), len, &blockDistInfo);
  varDataSetLen(p, len);

  colDataAppend(pColInfo, 0, p, false);
  taosMemoryFree(p);

  // make the valgrind happy that all memory buffer has been initialized already.
  if (slotId != 0) {
    SColumnInfoData* p1 = taosArrayGet(pBlock->pDataBlock, 0);
    int64_t v = 0;
    colDataAppendInt64(p1, 0, &v);
  }

  pBlock->info.rows = 1;
  pOperator->status = OP_EXEC_DONE;
  return pBlock;
}

static void destroyBlockDistScanOperatorInfo(void* param) {
    SBlockDistInfo* pDistInfo = (SBlockDistInfo*)param;
    blockDataDestroy(pDistInfo->pResBlock);
    tsdbReaderClose(pDistInfo->pHandle);
    taosMemoryFreeClear(param);
}

static int32_t initTableblockDistQueryCond(uint64_t uid, SQueryTableDataCond* pCond) {
  memset(pCond, 0, sizeof(SQueryTableDataCond));

  pCond->order = TSDB_ORDER_ASC;
  pCond->numOfCols = 1;
  pCond->colList = taosMemoryCalloc(1, sizeof(SColumnInfo));
  pCond->pSlotList = taosMemoryMalloc(sizeof(int32_t));
  if (pCond->colList == NULL || pCond->pSlotList == NULL) {
    terrno = TSDB_CODE_OUT_OF_MEMORY;
    return terrno;
  }

  pCond->colList->colId = 1;
  pCond->colList->type = TSDB_DATA_TYPE_TIMESTAMP;
  pCond->colList->bytes = sizeof(TSKEY);

  pCond->pSlotList[0] = 0;

  pCond->twindows = (STimeWindow){.skey = INT64_MIN, .ekey = INT64_MAX};
  pCond->suid = uid;
  pCond->type = TIMEWINDOW_RANGE_CONTAINED;
  pCond->startVersion = -1;
  pCond->endVersion = -1;

  return TSDB_CODE_SUCCESS;
}

SOperatorInfo* createDataBlockInfoScanOperator(SReadHandle* readHandle, SBlockDistScanPhysiNode* pBlockScanNode,
                                               SExecTaskInfo* pTaskInfo) {
  SBlockDistInfo* pInfo = taosMemoryCalloc(1, sizeof(SBlockDistInfo));
  SOperatorInfo*  pOperator = taosMemoryCalloc(1, sizeof(SOperatorInfo));
  if (pInfo == NULL || pOperator == NULL) {
    pTaskInfo->code = TSDB_CODE_OUT_OF_MEMORY;
    goto _error;
  }

  pInfo->pResBlock = createDataBlockFromDescNode(pBlockScanNode->node.pOutputDataBlockDesc);
  blockDataEnsureCapacity(pInfo->pResBlock, 1);

  {
    SQueryTableDataCond cond = {0};
    int32_t             code = initTableblockDistQueryCond(pBlockScanNode->suid, &cond);
    if (code != TSDB_CODE_SUCCESS) {
      goto _error;
    }

    STableListInfo* pTableListInfo = pTaskInfo->pTableInfoList;
    size_t          num = tableListGetSize(pTableListInfo);
    void*           pList = tableListGetInfo(pTableListInfo, 0);

    code = tsdbReaderOpen(readHandle->vnode, &cond, pList, num, pInfo->pResBlock, &pInfo->pHandle, pTaskInfo->id.str);
    cleanupQueryTableDataCond(&cond);
    if (code != 0) {
      goto _error;
    }
  }

  pInfo->readHandle = *readHandle;
  pInfo->uid = pBlockScanNode->suid;

  int32_t    numOfCols = 0;
  SExprInfo* pExprInfo = createExprInfo(pBlockScanNode->pScanPseudoCols, NULL, &numOfCols);
  int32_t    code = initExprSupp(&pOperator->exprSupp, pExprInfo, numOfCols);
  if (code != TSDB_CODE_SUCCESS) {
    goto _error;
  }

  setOperatorInfo(pOperator, "DataBlockDistScanOperator", QUERY_NODE_PHYSICAL_PLAN_BLOCK_DIST_SCAN, false,
                  OP_NOT_OPENED, pInfo, pTaskInfo);
  pOperator->fpSet =
      createOperatorFpSet(optrDummyOpenFn, doBlockInfoScan, NULL, destroyBlockDistScanOperatorInfo, optrDefaultBufFn, NULL);
  return pOperator;

_error:
  taosMemoryFreeClear(pInfo);
  taosMemoryFreeClear(pOperator);
  return NULL;
}<|MERGE_RESOLUTION|>--- conflicted
+++ resolved
@@ -66,7 +66,7 @@
   int64_t                numOfBlocks;  // extract basic running information.
   SLoadRemoteDataInfo    loadInfo;
 
-  int32_t                tbnameSlotId;
+  int32_t tbnameSlotId;
 } SSysTableScanInfo;
 
 typedef struct {
@@ -81,10 +81,10 @@
 } MergeIndex;
 
 typedef struct SBlockDistInfo {
-    SSDataBlock* pResBlock;
-    STsdbReader* pHandle;
-    SReadHandle  readHandle;
-    uint64_t     uid;  // table uid
+  SSDataBlock* pResBlock;
+  STsdbReader* pHandle;
+  SReadHandle  readHandle;
+  uint64_t     uid;  // table uid
 } SBlockDistInfo;
 
 static int32_t sysChkFilter__Comm(SNode* pNode);
@@ -129,20 +129,20 @@
 
 static char* SYSTABLE_SPECIAL_COL[] = {"db_name", "vgroup_id"};
 
-static int32_t buildSysDbTableInfo(const SSysTableScanInfo* pInfo, int32_t capacity);
-static SSDataBlock* buildInfoSchemaTableMetaBlock(char* tableName);
-static void destroySysScanOperator(void* param);
-static int32_t loadSysTableCallback(void* param, SDataBuf* pMsg, int32_t code);
-static SSDataBlock* doFilterResult(SSDataBlock* pDataBlock, SFilterInfo* pFilterInfo);
+static int32_t        buildSysDbTableInfo(const SSysTableScanInfo* pInfo, int32_t capacity);
+static SSDataBlock*   buildInfoSchemaTableMetaBlock(char* tableName);
+static void           destroySysScanOperator(void* param);
+static int32_t        loadSysTableCallback(void* param, SDataBuf* pMsg, int32_t code);
+static SSDataBlock*   doFilterResult(SSDataBlock* pDataBlock, SFilterInfo* pFilterInfo);
 static __optSysFilter optSysGetFilterFunc(int32_t ctype, bool* reverse);
 
 static int32_t sysTableUserTagsFillOneTableTags(const SSysTableScanInfo* pInfo, SMetaReader* smrSuperTable,
                                                 SMetaReader* smrChildTable, const char* dbname, const char* tableName,
                                                 int32_t* pNumOfRows, const SSDataBlock* dataBlock);
 
-static int32_t sysTableUserColsFillOneTableCols(const SSysTableScanInfo* pInfo, const char* dbname,
-                                                int32_t* pNumOfRows, const SSDataBlock* dataBlock,
-                                                char* tName, SSchemaWrapper* schemaRow, char* tableType);
+static int32_t sysTableUserColsFillOneTableCols(const SSysTableScanInfo* pInfo, const char* dbname, int32_t* pNumOfRows,
+                                                const SSDataBlock* dataBlock, char* tName, SSchemaWrapper* schemaRow,
+                                                char* tableType);
 
 static void relocateAndFilterSysTagsScanResult(SSysTableScanInfo* pInfo, int32_t numOfRows, SSDataBlock* dataBlock,
                                                SFilterInfo* pFilterInfo);
@@ -204,11 +204,11 @@
   if (func == NULL) return -1;
 
   SMetaFltParam param = {.suid = 0,
-      .cid = 0,
-      .type = TSDB_DATA_TYPE_VARCHAR,
-      .val = pVal->datum.p,
-      .reverse = reverse,
-      .filterFunc = func};
+                         .cid = 0,
+                         .type = TSDB_DATA_TYPE_VARCHAR,
+                         .val = pVal->datum.p,
+                         .reverse = reverse,
+                         .filterFunc = func};
   return -1;
 }
 
@@ -223,11 +223,11 @@
   if (func == NULL) return -1;
 
   SMetaFltParam param = {.suid = 0,
-      .cid = 0,
-      .type = TSDB_DATA_TYPE_BIGINT,
-      .val = &pVal->datum.i,
-      .reverse = reverse,
-      .filterFunc = func};
+                         .cid = 0,
+                         .type = TSDB_DATA_TYPE_BIGINT,
+                         .val = &pVal->datum.i,
+                         .reverse = reverse,
+                         .filterFunc = func};
 
   int32_t ret = metaFilterCreateTime(pMeta, &param, result);
   return ret;
@@ -355,9 +355,9 @@
 static SSDataBlock* sysTableScanFromMNode(SOperatorInfo* pOperator, SSysTableScanInfo* pInfo, const char* name,
                                           SExecTaskInfo* pTaskInfo);
 void                extractTbnameSlotId(SSysTableScanInfo* pInfo, const SScanPhysiNode* pScanNode);
-static SSDataBlock* sysTableScanFillTbName(SOperatorInfo* pOperator, const SSysTableScanInfo* pInfo,
-                                                 const char* name, SSDataBlock* pBlock);
-__optSysFilter optSysGetFilterFunc(int32_t ctype, bool* reverse) {
+static SSDataBlock* sysTableScanFillTbName(SOperatorInfo* pOperator, const SSysTableScanInfo* pInfo, const char* name,
+                                           SSDataBlock* pBlock);
+__optSysFilter      optSysGetFilterFunc(int32_t ctype, bool* reverse) {
   if (ctype == OP_TYPE_LOWER_EQUAL || ctype == OP_TYPE_LOWER_THAN) {
     *reverse = true;
   }
@@ -479,13 +479,13 @@
       }
     }
 
-    char    typeName[TSDB_TABLE_FNAME_LEN + VARSTR_HEADER_SIZE] = {0};
-    SSchemaWrapper *schemaRow = NULL;
-    if(smrTable.me.type == TSDB_SUPER_TABLE){
-      schemaRow  = &smrTable.me.stbEntry.schemaRow;
+    char            typeName[TSDB_TABLE_FNAME_LEN + VARSTR_HEADER_SIZE] = {0};
+    SSchemaWrapper* schemaRow = NULL;
+    if (smrTable.me.type == TSDB_SUPER_TABLE) {
+      schemaRow = &smrTable.me.stbEntry.schemaRow;
       STR_TO_VARSTR(typeName, "CHILD_TABLE");
-    }else if(smrTable.me.type == TSDB_NORMAL_TABLE){
-      schemaRow  = &smrTable.me.ntbEntry.schemaRow;
+    } else if (smrTable.me.type == TSDB_NORMAL_TABLE) {
+      schemaRow = &smrTable.me.ntbEntry.schemaRow;
       STR_TO_VARSTR(typeName, "NORMAL_TABLE");
     }
 
@@ -507,50 +507,50 @@
     pInfo->pCur = metaOpenTbCursor(pInfo->readHandle.meta);
   }
 
-  SHashObj *stableSchema = taosHashInit(64, taosGetDefaultHashFunction(TSDB_DATA_TYPE_BIGINT), false, HASH_NO_LOCK);
+  SHashObj* stableSchema = taosHashInit(64, taosGetDefaultHashFunction(TSDB_DATA_TYPE_BIGINT), false, HASH_NO_LOCK);
   taosHashSetFreeFp(stableSchema, tDeleteSSchemaWrapperForHash);
   while ((ret = metaTbCursorNext(pInfo->pCur, TSDB_TABLE_MAX)) == 0) {
     char typeName[TSDB_TABLE_FNAME_LEN + VARSTR_HEADER_SIZE] = {0};
     char tableName[TSDB_TABLE_NAME_LEN + VARSTR_HEADER_SIZE] = {0};
 
-    SSchemaWrapper *schemaRow = NULL;
-
-    if(pInfo->pCur->mr.me.type == TSDB_SUPER_TABLE){
+    SSchemaWrapper* schemaRow = NULL;
+
+    if (pInfo->pCur->mr.me.type == TSDB_SUPER_TABLE) {
       qDebug("sysTableScanUserCols cursor get super table");
-      void *schema = taosHashGet(stableSchema, &pInfo->pCur->mr.me.uid, sizeof(int64_t));
-      if(schema == NULL){
-        SSchemaWrapper *schemaWrapper = tCloneSSchemaWrapper(&pInfo->pCur->mr.me.stbEntry.schemaRow);
+      void* schema = taosHashGet(stableSchema, &pInfo->pCur->mr.me.uid, sizeof(int64_t));
+      if (schema == NULL) {
+        SSchemaWrapper* schemaWrapper = tCloneSSchemaWrapper(&pInfo->pCur->mr.me.stbEntry.schemaRow);
         taosHashPut(stableSchema, &pInfo->pCur->mr.me.uid, sizeof(int64_t), &schemaWrapper, POINTER_BYTES);
       }
       continue;
-    }else if (pInfo->pCur->mr.me.type == TSDB_CHILD_TABLE) {
+    } else if (pInfo->pCur->mr.me.type == TSDB_CHILD_TABLE) {
       qDebug("sysTableScanUserCols cursor get child table");
       STR_TO_VARSTR(typeName, "CHILD_TABLE");
       STR_TO_VARSTR(tableName, pInfo->pCur->mr.me.name);
 
       int64_t suid = pInfo->pCur->mr.me.ctbEntry.suid;
-      void *schema = taosHashGet(stableSchema, &pInfo->pCur->mr.me.ctbEntry.suid, sizeof(int64_t));
-      if(schema != NULL){
-        schemaRow = *(SSchemaWrapper **)schema;
-      }else{
+      void*   schema = taosHashGet(stableSchema, &pInfo->pCur->mr.me.ctbEntry.suid, sizeof(int64_t));
+      if (schema != NULL) {
+        schemaRow = *(SSchemaWrapper**)schema;
+      } else {
         tDecoderClear(&pInfo->pCur->mr.coder);
         int code = metaGetTableEntryByUid(&pInfo->pCur->mr, suid);
         if (code != TSDB_CODE_SUCCESS) {
           // terrno has been set by metaGetTableEntryByName, therefore, return directly
-          qError("sysTableScanUserCols get meta by suid:%"PRId64 " error, code:%d", suid, code);
+          qError("sysTableScanUserCols get meta by suid:%" PRId64 " error, code:%d", suid, code);
           blockDataDestroy(dataBlock);
           pInfo->loadInfo.totalRows = 0;
           taosHashCleanup(stableSchema);
           return NULL;
         }
-        schemaRow  = &pInfo->pCur->mr.me.stbEntry.schemaRow;
-      }
-    }else if(pInfo->pCur->mr.me.type == TSDB_NORMAL_TABLE){
+        schemaRow = &pInfo->pCur->mr.me.stbEntry.schemaRow;
+      }
+    } else if (pInfo->pCur->mr.me.type == TSDB_NORMAL_TABLE) {
       qDebug("sysTableScanUserCols cursor get normal table");
-      schemaRow  = &pInfo->pCur->mr.me.ntbEntry.schemaRow;
+      schemaRow = &pInfo->pCur->mr.me.ntbEntry.schemaRow;
       STR_TO_VARSTR(typeName, "NORMAL_TABLE");
       STR_TO_VARSTR(tableName, pInfo->pCur->mr.me.name);
-    }else{
+    } else {
       qDebug("sysTableScanUserCols cursor get invalid table");
       continue;
     }
@@ -665,12 +665,8 @@
     pInfo->pCur = metaOpenTbCursor(pInfo->readHandle.meta);
   }
 
-<<<<<<< HEAD
+  bool blockFull = false;
   while ((ret = metaTbCursorNext(pInfo->pCur, TSDB_SUPER_TABLE)) == 0) {
-=======
-  bool blockFull = false;
-  while ((ret = metaTbCursorNext(pInfo->pCur)) == 0) {
->>>>>>> 1a5adfc5
     if (pInfo->pCur->mr.me.type != TSDB_CHILD_TABLE) {
       continue;
     }
@@ -695,9 +691,10 @@
       metaTbCursorPrev(pInfo->pCur);
       blockFull = true;
     } else {
-      sysTableUserTagsFillOneTableTags(pInfo, &smrSuperTable, &pInfo->pCur->mr, dbname, tableName, &numOfRows, dataBlock);
-    }
-    
+      sysTableUserTagsFillOneTableTags(pInfo, &smrSuperTable, &pInfo->pCur->mr, dbname, tableName, &numOfRows,
+                                       dataBlock);
+    }
+
     metaReaderClear(&smrSuperTable);
 
     if (blockFull || numOfRows >= pOperator->resultInfo.capacity) {
@@ -914,10 +911,10 @@
   return TSDB_CODE_SUCCESS;
 }
 
-static int32_t sysTableUserColsFillOneTableCols(const SSysTableScanInfo* pInfo, const char* dbname,
-                                                int32_t* pNumOfRows, const SSDataBlock* dataBlock, char* tName,
-                                                SSchemaWrapper* schemaRow, char* tableType) {
-  if(schemaRow == NULL){
+static int32_t sysTableUserColsFillOneTableCols(const SSysTableScanInfo* pInfo, const char* dbname, int32_t* pNumOfRows,
+                                                const SSDataBlock* dataBlock, char* tName, SSchemaWrapper* schemaRow,
+                                                char* tableType) {
+  if (schemaRow == NULL) {
     qError("sysTableUserColsFillOneTableCols schemaRow is NULL");
     return TSDB_CODE_SUCCESS;
   }
@@ -953,9 +950,8 @@
       colTypeLen += sprintf(varDataVal(colTypeStr) + colTypeLen, "(%d)",
                             (int32_t)(schemaRow->pSchema[i].bytes - VARSTR_HEADER_SIZE));
     } else if (colType == TSDB_DATA_TYPE_NCHAR) {
-      colTypeLen += sprintf(
-          varDataVal(colTypeStr) + colTypeLen, "(%d)",
-          (int32_t)((schemaRow->pSchema[i].bytes - VARSTR_HEADER_SIZE) / TSDB_NCHAR_SIZE));
+      colTypeLen += sprintf(varDataVal(colTypeStr) + colTypeLen, "(%d)",
+                            (int32_t)((schemaRow->pSchema[i].bytes - VARSTR_HEADER_SIZE) / TSDB_NCHAR_SIZE));
     }
     varDataSetLen(colTypeStr, colTypeLen);
     colDataAppend(pColInfoData, numOfRows, (char*)colTypeStr, false);
@@ -1562,9 +1558,9 @@
   if (pInfo->showRewrite) {
     getDBNameFromCondition(pInfo->pCondition, dbName);
     sprintf(pInfo->req.db, "%d.%s", pInfo->accountId, dbName);
-  }else if(strncasecmp(name, TSDB_INS_TABLE_COLS, TSDB_TABLE_FNAME_LEN) == 0){
+  } else if (strncasecmp(name, TSDB_INS_TABLE_COLS, TSDB_TABLE_FNAME_LEN) == 0) {
     getDBNameFromCondition(pInfo->pCondition, dbName);
-    if(dbName[0]) sprintf(pInfo->req.db, "%d.%s", pInfo->accountId, dbName);
+    if (dbName[0]) sprintf(pInfo->req.db, "%d.%s", pInfo->accountId, dbName);
     sysTableIsCondOnOneTable(pInfo->pCondition, pInfo->req.filterTb);
   }
 
@@ -1585,12 +1581,12 @@
   return sysTableScanFillTbName(pOperator, pInfo, name, pBlock);
 }
 
-static SSDataBlock* sysTableScanFillTbName(SOperatorInfo* pOperator, const SSysTableScanInfo* pInfo,
-                                                 const char* name, SSDataBlock* pBlock) {
+static SSDataBlock* sysTableScanFillTbName(SOperatorInfo* pOperator, const SSysTableScanInfo* pInfo, const char* name,
+                                           SSDataBlock* pBlock) {
   if (pBlock != NULL) {
     if (pInfo->tbnameSlotId != -1) {
       SColumnInfoData* pColumnInfoData = (SColumnInfoData*)taosArrayGet(pBlock->pDataBlock, pInfo->tbnameSlotId);
-      char varTbName[TSDB_TABLE_FNAME_LEN - 1 + VARSTR_HEADER_SIZE] = {0};
+      char             varTbName[TSDB_TABLE_FNAME_LEN - 1 + VARSTR_HEADER_SIZE] = {0};
       memcpy(varDataVal(varTbName), name, strlen(name));
       varDataSetLen(varTbName, strlen(name));
       for (int i = 0; i < pBlock->info.rows; ++i) {
@@ -1681,7 +1677,7 @@
 
 SOperatorInfo* createSysTableScanOperatorInfo(void* readHandle, SSystemTableScanPhysiNode* pScanPhyNode,
                                               const char* pUser, SExecTaskInfo* pTaskInfo) {
-  int32_t code = TDB_CODE_SUCCESS;
+  int32_t            code = TDB_CODE_SUCCESS;
   SSysTableScanInfo* pInfo = taosMemoryCalloc(1, sizeof(SSysTableScanInfo));
   SOperatorInfo*     pOperator = taosMemoryCalloc(1, sizeof(SOperatorInfo));
   if (pInfo == NULL || pOperator == NULL) {
@@ -1729,10 +1725,11 @@
   setOperatorInfo(pOperator, "SysTableScanOperator", QUERY_NODE_PHYSICAL_PLAN_SYSTABLE_SCAN, false, OP_NOT_OPENED,
                   pInfo, pTaskInfo);
   pOperator->exprSupp.numOfExprs = taosArrayGetSize(pInfo->pRes->pDataBlock);
-  pOperator->fpSet = createOperatorFpSet(optrDummyOpenFn, doSysTableScan, NULL, destroySysScanOperator, optrDefaultBufFn, NULL);
+  pOperator->fpSet =
+      createOperatorFpSet(optrDummyOpenFn, doSysTableScan, NULL, destroySysScanOperator, optrDefaultBufFn, NULL);
   return pOperator;
 
-  _error:
+_error:
   if (pInfo != NULL) {
     destroySysScanOperator(pInfo);
   }
@@ -1769,7 +1766,7 @@
   const char* name = tNameGetTableName(&pInfo->name);
   if (strncasecmp(name, TSDB_INS_TABLE_TABLES, TSDB_TABLE_FNAME_LEN) == 0 ||
       strncasecmp(name, TSDB_INS_TABLE_TAGS, TSDB_TABLE_FNAME_LEN) == 0 ||
-      strncasecmp(name, TSDB_INS_TABLE_COLS, TSDB_TABLE_FNAME_LEN) == 0|| pInfo->pCur != NULL) {
+      strncasecmp(name, TSDB_INS_TABLE_COLS, TSDB_TABLE_FNAME_LEN) == 0 || pInfo->pCur != NULL) {
     metaCloseTbCursor(pInfo->pCur);
     pInfo->pCur = NULL;
   }
@@ -2177,7 +2174,7 @@
   // make the valgrind happy that all memory buffer has been initialized already.
   if (slotId != 0) {
     SColumnInfoData* p1 = taosArrayGet(pBlock->pDataBlock, 0);
-    int64_t v = 0;
+    int64_t          v = 0;
     colDataAppendInt64(p1, 0, &v);
   }
 
@@ -2187,10 +2184,10 @@
 }
 
 static void destroyBlockDistScanOperatorInfo(void* param) {
-    SBlockDistInfo* pDistInfo = (SBlockDistInfo*)param;
-    blockDataDestroy(pDistInfo->pResBlock);
-    tsdbReaderClose(pDistInfo->pHandle);
-    taosMemoryFreeClear(param);
+  SBlockDistInfo* pDistInfo = (SBlockDistInfo*)param;
+  blockDataDestroy(pDistInfo->pResBlock);
+  tsdbReaderClose(pDistInfo->pHandle);
+  taosMemoryFreeClear(param);
 }
 
 static int32_t initTableblockDistQueryCond(uint64_t uid, SQueryTableDataCond* pCond) {
@@ -2262,8 +2259,8 @@
 
   setOperatorInfo(pOperator, "DataBlockDistScanOperator", QUERY_NODE_PHYSICAL_PLAN_BLOCK_DIST_SCAN, false,
                   OP_NOT_OPENED, pInfo, pTaskInfo);
-  pOperator->fpSet =
-      createOperatorFpSet(optrDummyOpenFn, doBlockInfoScan, NULL, destroyBlockDistScanOperatorInfo, optrDefaultBufFn, NULL);
+  pOperator->fpSet = createOperatorFpSet(optrDummyOpenFn, doBlockInfoScan, NULL, destroyBlockDistScanOperatorInfo,
+                                         optrDefaultBufFn, NULL);
   return pOperator;
 
 _error:
