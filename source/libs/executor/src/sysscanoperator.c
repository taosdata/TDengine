--- conflicted
+++ resolved
@@ -157,17 +157,12 @@
                                                 int32_t* pNumOfRows, const SSDataBlock* dataBlock);
 
 static int32_t sysTableUserColsFillOneTableCols(const SSysTableScanInfo* pInfo, const char* dbname, int32_t* pNumOfRows,
-<<<<<<< HEAD
                                                 const SSDataBlock* dataBlock, char* tName,
                                                 SSchemaWrapper* schemaRow, char* tableType, SColRefWrapper *colRef);
 
 static int32_t sysTableUserColsFillOneVirtualChildTableCols(const SSysTableScanInfo* pInfo, const char* dbname, int32_t* pNumOfRows,
                                                             const SSDataBlock* dataBlock, char* tName, char* stName,
                                                             SSchemaWrapper* schemaRow, char* tableType, SColRefWrapper *colRef, tb_uid_t uid, int32_t vgId);
-=======
-                                                const SSDataBlock* dataBlock, char* tName, SSchemaWrapper* schemaRow,
-                                                char* tableType, SColRefWrapper* colRef);
->>>>>>> 581c3392
 
 static void relocateAndFilterSysTagsScanResult(SSysTableScanInfo* pInfo, int32_t numOfRows, SSDataBlock* dataBlock,
                                                SFilterInfo* pFilterInfo, SExecTaskInfo* pTaskInfo);
@@ -2560,10 +2555,6 @@
   int32_t              colNum = pTgtMeta->colNum;
   SColumnInfoData      colInfoData =
       createColumnInfoData(pTgtMeta->schema[colNum - 1].type, pTgtMeta->schema[colNum - 1].bytes, colNum);
-<<<<<<< HEAD
-
-=======
->>>>>>> 581c3392
   for (int32_t i = 0; i < taosArrayGetSize(pInfo->matchInfo.pList); i++) {
     SColMatchItem* pItem = taosArrayGet(pInfo->matchInfo.pList, i);
     if (pItem->colId == colInfoData.info.colId) {
