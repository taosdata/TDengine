--- conflicted
+++ resolved
@@ -157,19 +157,13 @@
                                                 SMetaReader* smrChildTable, const char* dbname, const char* tableName,
                                                 int32_t* pNumOfRows, const SSDataBlock* dataBlock);
 
-<<<<<<< HEAD
-static int32_t sysTableUserColsFillOneTableCols(const SSysTableScanInfo* pInfo, const char* dbname, int32_t* pNumOfRows,
-                                                const SSDataBlock* dataBlock, char* tName,
-                                                SSchemaWrapper* schemaRow, char* tableType, SColRefWrapper *colRef);
+static int32_t sysTableUserColsFillOneTableCols(const char* dbname, int32_t* pNumOfRows,
+                                                const SSDataBlock* dataBlock, char* tName, SSchemaWrapper* schemaRow,
+                                                SExtSchema* extSchemaRow, char* tableType, SColRefWrapper* colRef);
 
 static int32_t sysTableUserColsFillOneVirtualChildTableCols(const SSysTableScanInfo* pInfo, const char* dbname, int32_t* pNumOfRows,
                                                             const SSDataBlock* dataBlock, char* tName, char* stName,
                                                             SSchemaWrapper* schemaRow, char* tableType, SColRefWrapper *colRef, tb_uid_t uid, int32_t vgId);
-=======
-static int32_t sysTableUserColsFillOneTableCols(const char* dbname, int32_t* pNumOfRows,
-                                                const SSDataBlock* dataBlock, char* tName, SSchemaWrapper* schemaRow,
-                                                SExtSchema* extSchemaRow, char* tableType, SColRefWrapper* colRef);
->>>>>>> d735c7dc
 
 static void relocateAndFilterSysTagsScanResult(SSysTableScanInfo* pInfo, int32_t numOfRows, SSDataBlock* dataBlock,
                                                SFilterInfo* pFilterInfo, SExecTaskInfo* pTaskInfo);
