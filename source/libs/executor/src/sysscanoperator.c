--- conflicted
+++ resolved
@@ -2561,13 +2561,10 @@
     } else if (strncasecmp(name, TSDB_INS_TABLE_STABLES, TSDB_TABLE_FNAME_LEN) == 0 && pInfo->showRewrite &&
                IS_SYS_DBNAME(dbName)) {
       pBlock = sysTableScanUserSTables(pOperator);
-<<<<<<< HEAD
+    } else if (strncasecmp(name, TSDB_INS_DISK_USAGE, TSDB_TABLE_FNAME_LEN) == 0) {
+      pBlock = sysTableScanUsage(pOperator);
     } else if (strncasecmp(name, TSDB_INS_TABLE_FILESETS, TSDB_TABLE_FNAME_LEN) == 0) {
       pBlock = sysTableScanUserFileSets(pOperator);
-=======
-    } else if (strncasecmp(name, TSDB_INS_DISK_USAGE, TSDB_TABLE_FNAME_LEN) == 0) {
-      pBlock = sysTableScanUsage(pOperator);
->>>>>>> ec37289b
     } else {  // load the meta from mnode of the given epset
       pBlock = sysTableScanFromMNode(pOperator, pInfo, name, pTaskInfo);
     }
