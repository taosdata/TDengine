/*
 * Copyright (c) 2019 TAOS Data, Inc. <jhtao@taosdata.com>
 *
 * This program is free software: you can use, redistribute, and/or modify
 * it under the terms of the GNU Affero General Public License, version 3
 * or later ("AGPL"), as published by the Free Software Foundation.
 *
 * This program is distributed in the hope that it will be useful, but WITHOUT
 * ANY WARRANTY; without even the implied warranty of MERCHANTABILITY or
 * FITNESS FOR A PARTICULAR PURPOSE.
 *
 * You should have received a copy of the GNU Affero General Public License
 * along with this program. If not, see <http://www.gnu.org/licenses/>.
 */

#include "executorInt.h"
#include "geosWrapper.h"
#include "filter.h"
#include "functionMgt.h"
#include "querynodes.h"
#include "systable.h"
#include "tname.h"

#include "tdatablock.h"
#include "tmsg.h"

#include "index.h"
#include "operator.h"
#include "query.h"
#include "querytask.h"
#include "storageapi.h"
#include "tcompare.h"
#include "thash.h"
#include "trpc.h"
#include "ttypes.h"

typedef int (*__optSysFilter)(void* a, void* b, int16_t dtype);
typedef int32_t (*__sys_filte)(void* pMeta, SNode* cond, SArray* result);
typedef int32_t (*__sys_check)(SNode* cond);

typedef struct SSTabFltArg {
  void*        pMeta;
  void*        pVnode;
  SStorageAPI* pAPI;
} SSTabFltArg;

typedef struct SSysTableIndex {
  int8_t  init;
  SArray* uids;
  int32_t lastIdx;
} SSysTableIndex;

typedef struct SSysTableScanInfo {
  SRetrieveMetaTableRsp* pRsp;
  SRetrieveTableReq      req;
  SEpSet                 epSet;
  tsem_t                 ready;
  SReadHandle            readHandle;
  int32_t                accountId;
  const char*            pUser;
  bool                   sysInfo;
  bool                   showRewrite;
  bool                   restore;
  SNode*                 pCondition;  // db_name filter condition, to discard data that are not in current database
  SMTbCursor*            pCur;        // cursor for iterate the local table meta store.
  SSysTableIndex*        pIdx;        // idx for local table meta
  SHashObj*              pSchema;
  SColMatchInfo          matchInfo;
  SName                  name;
  SSDataBlock*           pRes;
  int64_t                numOfBlocks;  // extract basic running information.
  SLoadRemoteDataInfo    loadInfo;
  SLimitInfo             limitInfo;
  int32_t                tbnameSlotId;
  SStorageAPI*           pAPI;
} SSysTableScanInfo;

typedef struct {
  const char* name;
  __sys_check chkFunc;
  __sys_filte fltFunc;
} SSTabFltFuncDef;

typedef struct MergeIndex {
  int idx;
  int len;
} MergeIndex;

typedef struct SBlockDistInfo {
  SSDataBlock*    pResBlock;
  STsdbReader*    pHandle;
  SReadHandle     readHandle;
  STableListInfo* pTableListInfo;
  uint64_t        uid;  // table uid
} SBlockDistInfo;

static int32_t sysChkFilter__Comm(SNode* pNode);
static int32_t sysChkFilter__DBName(SNode* pNode);
static int32_t sysChkFilter__VgroupId(SNode* pNode);
static int32_t sysChkFilter__TableName(SNode* pNode);
static int32_t sysChkFilter__CreateTime(SNode* pNode);
static int32_t sysChkFilter__Ncolumn(SNode* pNode);
static int32_t sysChkFilter__Ttl(SNode* pNode);
static int32_t sysChkFilter__STableName(SNode* pNode);
static int32_t sysChkFilter__Uid(SNode* pNode);
static int32_t sysChkFilter__Type(SNode* pNode);

static int32_t sysFilte__DbName(void* arg, SNode* pNode, SArray* result);
static int32_t sysFilte__VgroupId(void* arg, SNode* pNode, SArray* result);
static int32_t sysFilte__TableName(void* arg, SNode* pNode, SArray* result);
static int32_t sysFilte__CreateTime(void* arg, SNode* pNode, SArray* result);
static int32_t sysFilte__Ncolumn(void* arg, SNode* pNode, SArray* result);
static int32_t sysFilte__Ttl(void* arg, SNode* pNode, SArray* result);
static int32_t sysFilte__STableName(void* arg, SNode* pNode, SArray* result);
static int32_t sysFilte__Uid(void* arg, SNode* pNode, SArray* result);
static int32_t sysFilte__Type(void* arg, SNode* pNode, SArray* result);

const SSTabFltFuncDef filterDict[] = {
    {.name = "table_name", .chkFunc = sysChkFilter__TableName, .fltFunc = sysFilte__TableName},
    {.name = "db_name", .chkFunc = sysChkFilter__DBName, .fltFunc = sysFilte__DbName},
    {.name = "create_time", .chkFunc = sysChkFilter__CreateTime, .fltFunc = sysFilte__CreateTime},
    {.name = "columns", .chkFunc = sysChkFilter__Ncolumn, .fltFunc = sysFilte__Ncolumn},
    {.name = "ttl", .chkFunc = sysChkFilter__Ttl, .fltFunc = sysFilte__Ttl},
    {.name = "stable_name", .chkFunc = sysChkFilter__STableName, .fltFunc = sysFilte__STableName},
    {.name = "vgroup_id", .chkFunc = sysChkFilter__VgroupId, .fltFunc = sysFilte__VgroupId},
    {.name = "uid", .chkFunc = sysChkFilter__Uid, .fltFunc = sysFilte__Uid},
    {.name = "type", .chkFunc = sysChkFilter__Type, .fltFunc = sysFilte__Type}};

#define SYSTAB_FILTER_DICT_SIZE (sizeof(filterDict) / sizeof(filterDict[0]))

static int32_t buildDbTableInfoBlock(bool sysInfo, const SSDataBlock* p, const SSysTableMeta* pSysDbTableMeta,
                                     size_t size, const char* dbName);

static char* SYSTABLE_IDX_COLUMN[] = {"table_name", "db_name",     "create_time",      "columns",
                                      "ttl",        "stable_name", "vgroup_id', 'uid", "type"};

static char* SYSTABLE_SPECIAL_COL[] = {"db_name", "vgroup_id"};

static int32_t        buildSysDbTableInfo(const SSysTableScanInfo* pInfo, int32_t capacity);
static SSDataBlock*   buildInfoSchemaTableMetaBlock(char* tableName);
static void           destroySysScanOperator(void* param);
static int32_t        loadSysTableCallback(void* param, SDataBuf* pMsg, int32_t code);
static __optSysFilter optSysGetFilterFunc(int32_t ctype, bool* reverse, bool* equal);

static int32_t sysTableUserTagsFillOneTableTags(const SSysTableScanInfo* pInfo, SMetaReader* smrSuperTable,
                                                SMetaReader* smrChildTable, const char* dbname, const char* tableName,
                                                int32_t* pNumOfRows, const SSDataBlock* dataBlock);

static int32_t sysTableUserColsFillOneTableCols(const SSysTableScanInfo* pInfo, const char* dbname, int32_t* pNumOfRows,
                                                const SSDataBlock* dataBlock, char* tName, SSchemaWrapper* schemaRow,
                                                char* tableType);

static void relocateAndFilterSysTagsScanResult(SSysTableScanInfo* pInfo, int32_t numOfRows, SSDataBlock* dataBlock,
                                               SFilterInfo* pFilterInfo);

int32_t sysFilte__DbName(void* arg, SNode* pNode, SArray* result) {
  SSTabFltArg* pArg = arg;
  void*        pVnode = pArg->pVnode;

  const char* db = NULL;
  pArg->pAPI->metaFn.getBasicInfo(pVnode, &db, NULL, NULL, NULL);

  SName sn = {0};
  char  dbname[TSDB_DB_FNAME_LEN + VARSTR_HEADER_SIZE] = {0};
  tNameFromString(&sn, db, T_NAME_ACCT | T_NAME_DB);

  tNameGetDbName(&sn, varDataVal(dbname));
  varDataSetLen(dbname, strlen(varDataVal(dbname)));

  SOperatorNode* pOper = (SOperatorNode*)pNode;
  SValueNode*    pVal = (SValueNode*)pOper->pRight;

  bool           reverse = false;
  bool           equal = false;
  __optSysFilter func = optSysGetFilterFunc(pOper->opType, &reverse, &equal);
  if (func == NULL) return -1;

  int ret = func(dbname, pVal->datum.p, TSDB_DATA_TYPE_VARCHAR);
  if (ret == 0) return 0;

  return -2;
}

int32_t sysFilte__VgroupId(void* arg, SNode* pNode, SArray* result) {
  SSTabFltArg* pArg = arg;
  void*        pVnode = ((SSTabFltArg*)arg)->pVnode;

  int64_t vgId = 0;
  pArg->pAPI->metaFn.getBasicInfo(pVnode, NULL, (int32_t*)&vgId, NULL, NULL);

  SOperatorNode* pOper = (SOperatorNode*)pNode;
  SValueNode*    pVal = (SValueNode*)pOper->pRight;

  bool           reverse = false;
  bool           equal = false;
  __optSysFilter func = optSysGetFilterFunc(pOper->opType, &reverse, &equal);
  if (func == NULL) return -1;

  int ret = func(&vgId, &pVal->datum.i, TSDB_DATA_TYPE_BIGINT);
  if (ret == 0) return 0;

  return -1;
}

int32_t sysFilte__TableName(void* arg, SNode* pNode, SArray* result) {
  SSTabFltArg* pArg = arg;

  SOperatorNode* pOper = (SOperatorNode*)pNode;
  SValueNode*    pVal = (SValueNode*)pOper->pRight;

  bool           reverse = false, equal = false;
  __optSysFilter func = optSysGetFilterFunc(pOper->opType, &reverse, &equal);
  if (func == NULL) return -1;

  SMetaFltParam param = {.suid = 0,
                         .cid = 0,
                         .type = TSDB_DATA_TYPE_VARCHAR,
                         .val = pVal->datum.p,
                         .reverse = reverse,
                         .equal = equal,
                         .filterFunc = func};
  return -1;
}

int32_t sysFilte__CreateTime(void* arg, SNode* pNode, SArray* result) {
  SSTabFltArg* pArg = arg;
  SStorageAPI* pAPI = pArg->pAPI;

  SOperatorNode* pOper = (SOperatorNode*)pNode;
  SValueNode*    pVal = (SValueNode*)pOper->pRight;

  bool           reverse = false, equal = false;
  __optSysFilter func = optSysGetFilterFunc(pOper->opType, &reverse, &equal);
  if (func == NULL) return -1;

  SMetaFltParam param = {.suid = 0,
                         .cid = 0,
                         .type = TSDB_DATA_TYPE_BIGINT,
                         .val = &pVal->datum.i,
                         .reverse = reverse,
                         .equal = equal,
                         .filterFunc = func};

  int32_t ret = pAPI->metaFilter.metaFilterCreateTime(pArg->pVnode, &param, result);
  return ret;
}

int32_t sysFilte__Ncolumn(void* arg, SNode* pNode, SArray* result) {
  void* pMeta = ((SSTabFltArg*)arg)->pMeta;

  SOperatorNode* pOper = (SOperatorNode*)pNode;
  SValueNode*    pVal = (SValueNode*)pOper->pRight;
  bool           reverse = false;
  bool           equal = false;
  __optSysFilter func = optSysGetFilterFunc(pOper->opType, &reverse, &equal);
  if (func == NULL) return -1;
  return -1;
}

int32_t sysFilte__Ttl(void* arg, SNode* pNode, SArray* result) {
  void* pMeta = ((SSTabFltArg*)arg)->pMeta;

  SOperatorNode* pOper = (SOperatorNode*)pNode;
  SValueNode*    pVal = (SValueNode*)pOper->pRight;
  bool           reverse = false;
  bool           equal = false;
  __optSysFilter func = optSysGetFilterFunc(pOper->opType, &reverse, &equal);
  if (func == NULL) return -1;
  return -1;
}

int32_t sysFilte__STableName(void* arg, SNode* pNode, SArray* result) {
  void* pMeta = ((SSTabFltArg*)arg)->pMeta;

  SOperatorNode* pOper = (SOperatorNode*)pNode;
  SValueNode*    pVal = (SValueNode*)pOper->pRight;
  bool           reverse = false;
  bool           equal = false;
  __optSysFilter func = optSysGetFilterFunc(pOper->opType, &reverse, &equal);
  if (func == NULL) return -1;
  return -1;
}

int32_t sysFilte__Uid(void* arg, SNode* pNode, SArray* result) {
  void* pMeta = ((SSTabFltArg*)arg)->pMeta;

  SOperatorNode* pOper = (SOperatorNode*)pNode;
  SValueNode*    pVal = (SValueNode*)pOper->pRight;
  bool           reverse = false;
  bool           equal = false;
  __optSysFilter func = optSysGetFilterFunc(pOper->opType, &reverse, &equal);
  if (func == NULL) return -1;
  return -1;
}

int32_t sysFilte__Type(void* arg, SNode* pNode, SArray* result) {
  void* pMeta = ((SSTabFltArg*)arg)->pMeta;

  SOperatorNode* pOper = (SOperatorNode*)pNode;
  SValueNode*    pVal = (SValueNode*)pOper->pRight;
  bool           reverse = false;
  bool           equal = false;
  __optSysFilter func = optSysGetFilterFunc(pOper->opType, &reverse, &equal);
  if (func == NULL) return -1;
  return -1;
}

int optSysDoCompare(__compar_fn_t func, int8_t comparType, void* a, void* b) {
  int32_t cmp = func(a, b);
  switch (comparType) {
    case OP_TYPE_LOWER_THAN:
      if (cmp < 0) return 0;
      break;
    case OP_TYPE_LOWER_EQUAL: {
      if (cmp <= 0) return 0;
      break;
    }
    case OP_TYPE_GREATER_THAN: {
      if (cmp > 0) return 0;
      break;
    }
    case OP_TYPE_GREATER_EQUAL: {
      if (cmp >= 0) return 0;
      break;
    }
    case OP_TYPE_EQUAL: {
      if (cmp == 0) return 0;
      break;
    }
    default:
      return -1;
  }
  return cmp;
}

static int optSysFilterFuncImpl__LowerThan(void* a, void* b, int16_t dtype) {
  __compar_fn_t func = getComparFunc(dtype, 0);
  return optSysDoCompare(func, OP_TYPE_LOWER_THAN, a, b);
}
static int optSysFilterFuncImpl__LowerEqual(void* a, void* b, int16_t dtype) {
  __compar_fn_t func = getComparFunc(dtype, 0);
  return optSysDoCompare(func, OP_TYPE_LOWER_EQUAL, a, b);
}
static int optSysFilterFuncImpl__GreaterThan(void* a, void* b, int16_t dtype) {
  __compar_fn_t func = getComparFunc(dtype, 0);
  return optSysDoCompare(func, OP_TYPE_GREATER_THAN, a, b);
}
static int optSysFilterFuncImpl__GreaterEqual(void* a, void* b, int16_t dtype) {
  __compar_fn_t func = getComparFunc(dtype, 0);
  return optSysDoCompare(func, OP_TYPE_GREATER_EQUAL, a, b);
}
static int optSysFilterFuncImpl__Equal(void* a, void* b, int16_t dtype) {
  __compar_fn_t func = getComparFunc(dtype, 0);
  return optSysDoCompare(func, OP_TYPE_EQUAL, a, b);
}

static int optSysFilterFuncImpl__NoEqual(void* a, void* b, int16_t dtype) {
  __compar_fn_t func = getComparFunc(dtype, 0);
  return optSysDoCompare(func, OP_TYPE_NOT_EQUAL, a, b);
}

static int32_t optSysTabFilte(void* arg, SNode* cond, SArray* result);
static int32_t optSysTabFilteImpl(void* arg, SNode* cond, SArray* result);
static int32_t optSysCheckOper(SNode* pOpear);
static int32_t optSysMergeRslt(SArray* mRslt, SArray* rslt);

static SSDataBlock* sysTableScanFromMNode(SOperatorInfo* pOperator, SSysTableScanInfo* pInfo, const char* name,
                                          SExecTaskInfo* pTaskInfo);
void                extractTbnameSlotId(SSysTableScanInfo* pInfo, const SScanPhysiNode* pScanNode);

static void sysTableScanFillTbName(SOperatorInfo* pOperator, const SSysTableScanInfo* pInfo, const char* name,
                                   SSDataBlock* pBlock);

__optSysFilter optSysGetFilterFunc(int32_t ctype, bool* reverse, bool* equal) {
  if (ctype == OP_TYPE_LOWER_EQUAL || ctype == OP_TYPE_LOWER_THAN) {
    *reverse = true;
  }
  if (ctype == OP_TYPE_EQUAL) {
    *equal = true;
  }
  if (ctype == OP_TYPE_LOWER_THAN)
    return optSysFilterFuncImpl__LowerThan;
  else if (ctype == OP_TYPE_LOWER_EQUAL)
    return optSysFilterFuncImpl__LowerEqual;
  else if (ctype == OP_TYPE_GREATER_THAN)
    return optSysFilterFuncImpl__GreaterThan;
  else if (ctype == OP_TYPE_GREATER_EQUAL)
    return optSysFilterFuncImpl__GreaterEqual;
  else if (ctype == OP_TYPE_EQUAL)
    return optSysFilterFuncImpl__Equal;
  else if (ctype == OP_TYPE_NOT_EQUAL)
    return optSysFilterFuncImpl__NoEqual;
  return NULL;
}

static bool sysTableIsOperatorCondOnOneTable(SNode* pCond, char* condTable) {
  SOperatorNode* node = (SOperatorNode*)pCond;
  if (node->opType == OP_TYPE_EQUAL) {
    if (nodeType(node->pLeft) == QUERY_NODE_COLUMN &&
        strcasecmp(nodesGetNameFromColumnNode(node->pLeft), "table_name") == 0 &&
        nodeType(node->pRight) == QUERY_NODE_VALUE) {
      SValueNode* pValue = (SValueNode*)node->pRight;
      if (pValue->node.resType.type == TSDB_DATA_TYPE_NCHAR || pValue->node.resType.type == TSDB_DATA_TYPE_VARCHAR) {
        char* value = nodesGetValueFromNode(pValue);
        strncpy(condTable, varDataVal(value), TSDB_TABLE_NAME_LEN);
        return true;
      }
    }
  }
  return false;
}

static bool sysTableIsCondOnOneTable(SNode* pCond, char* condTable) {
  if (pCond == NULL) {
    return false;
  }
  if (nodeType(pCond) == QUERY_NODE_LOGIC_CONDITION) {
    SLogicConditionNode* node = (SLogicConditionNode*)pCond;
    if (LOGIC_COND_TYPE_AND == node->condType) {
      SNode* pChild = NULL;
      FOREACH(pChild, node->pParameterList) {
        if (QUERY_NODE_OPERATOR == nodeType(pChild) && sysTableIsOperatorCondOnOneTable(pChild, condTable)) {
          return true;
        }
      }
    }
  }

  if (QUERY_NODE_OPERATOR == nodeType(pCond)) {
    return sysTableIsOperatorCondOnOneTable(pCond, condTable);
  }

  return false;
}

static SSDataBlock* doOptimizeTableNameFilter(SOperatorInfo* pOperator, SSDataBlock* dataBlock, char* dbname) {
  SExecTaskInfo*     pTaskInfo = pOperator->pTaskInfo;
  SStorageAPI*       pAPI = &pTaskInfo->storageAPI;
  SSysTableScanInfo* pInfo = pOperator->info;
  int32_t            numOfRows = 0;

  char tableName[TSDB_TABLE_NAME_LEN + VARSTR_HEADER_SIZE] = {0};
  STR_TO_VARSTR(tableName, pInfo->req.filterTb);

  SMetaReader smrTable = {0};
  pAPI->metaReaderFn.initReader(&smrTable, pInfo->readHandle.vnode, META_READER_LOCK, &pAPI->metaFn);
  int32_t code = pAPI->metaReaderFn.getTableEntryByName(&smrTable, pInfo->req.filterTb);
  if (code != TSDB_CODE_SUCCESS) {
    // terrno has been set by pAPI->metaReaderFn.getTableEntryByName, therefore, return directly
    pAPI->metaReaderFn.clearReader(&smrTable);
    pInfo->loadInfo.totalRows = 0;
    return NULL;
  }

  if (smrTable.me.type == TSDB_SUPER_TABLE) {
    pAPI->metaReaderFn.clearReader(&smrTable);
    pInfo->loadInfo.totalRows = 0;
    return NULL;
  }

  if (smrTable.me.type == TSDB_CHILD_TABLE) {
    int64_t suid = smrTable.me.ctbEntry.suid;
    pAPI->metaReaderFn.clearReader(&smrTable);
    pAPI->metaReaderFn.initReader(&smrTable, pInfo->readHandle.vnode, META_READER_LOCK, &pAPI->metaFn);
    code = pAPI->metaReaderFn.getTableEntryByUid(&smrTable, suid);
    if (code != TSDB_CODE_SUCCESS) {
      // terrno has been set by pAPI->metaReaderFn.getTableEntryByName, therefore, return directly
      pAPI->metaReaderFn.clearReader(&smrTable);
      pInfo->loadInfo.totalRows = 0;
      return NULL;
    }
  }
<<<<<<< HEAD

  char            typeName[TSDB_TABLE_FNAME_LEN + VARSTR_HEADER_SIZE] = {0};
  SSchemaWrapper* schemaRow = NULL;
  if (smrTable.me.type == TSDB_SUPER_TABLE) {
    schemaRow = &smrTable.me.stbEntry.schemaRow;
    STR_TO_VARSTR(typeName, "CHILD_TABLE");
  } else if (smrTable.me.type == TSDB_NORMAL_TABLE) {
    schemaRow = &smrTable.me.ntbEntry.schemaRow;
    STR_TO_VARSTR(typeName, "NORMAL_TABLE");
  }

  sysTableUserColsFillOneTableCols(pInfo, dbname, &numOfRows, dataBlock, tableName, schemaRow, typeName);
  pAPI->metaReaderFn.clearReader(&smrTable);

  if (numOfRows > 0) {
    relocateAndFilterSysTagsScanResult(pInfo, numOfRows, dataBlock, pOperator->exprSupp.pFilterInfo);
    numOfRows = 0;
  }

=======

  char            typeName[TSDB_TABLE_FNAME_LEN + VARSTR_HEADER_SIZE] = {0};
  SSchemaWrapper* schemaRow = NULL;
  if (smrTable.me.type == TSDB_SUPER_TABLE) {
    schemaRow = &smrTable.me.stbEntry.schemaRow;
    STR_TO_VARSTR(typeName, "CHILD_TABLE");
  } else if (smrTable.me.type == TSDB_NORMAL_TABLE) {
    schemaRow = &smrTable.me.ntbEntry.schemaRow;
    STR_TO_VARSTR(typeName, "NORMAL_TABLE");
  }

  sysTableUserColsFillOneTableCols(pInfo, dbname, &numOfRows, dataBlock, tableName, schemaRow, typeName);
  pAPI->metaReaderFn.clearReader(&smrTable);

  if (numOfRows > 0) {
    relocateAndFilterSysTagsScanResult(pInfo, numOfRows, dataBlock, pOperator->exprSupp.pFilterInfo);
    numOfRows = 0;
  }

>>>>>>> 5df72091
  pInfo->loadInfo.totalRows += pInfo->pRes->info.rows;
  setOperatorCompleted(pOperator);

  qDebug("get cols success, total rows:%" PRIu64 ", current:%" PRId64 " %s", pInfo->loadInfo.totalRows,
         pInfo->pRes->info.rows, GET_TASKID(pTaskInfo));
  return (pInfo->pRes->info.rows == 0) ? NULL : pInfo->pRes;
}

int32_t doExtractDbName(char* dbname, SSysTableScanInfo* pInfo, SStorageAPI* pAPI) {
  SName sn = {0};
  const char* db = NULL;
  int32_t     vgId = 0;
  pAPI->metaFn.getBasicInfo(pInfo->readHandle.vnode, &db, &vgId, NULL, NULL);
  tNameFromString(&sn, db, T_NAME_ACCT | T_NAME_DB);

  tNameGetDbName(&sn, varDataVal(dbname));
  varDataSetLen(dbname, strlen(varDataVal(dbname)));

  return TSDB_CODE_SUCCESS;
}

static SSDataBlock* sysTableScanUserCols(SOperatorInfo* pOperator) {
  SExecTaskInfo*     pTaskInfo = pOperator->pTaskInfo;
  SStorageAPI*       pAPI = &pTaskInfo->storageAPI;
  SSysTableScanInfo* pInfo = pOperator->info;
  int32_t            numOfRows = 0;
  int32_t            ret = 0;
  char               dbname[TSDB_DB_FNAME_LEN + VARSTR_HEADER_SIZE] = {0};
  SSDataBlock*       pDataBlock = NULL;

  if (pOperator->status == OP_EXEC_DONE) {
    return NULL;
  }

  blockDataCleanup(pInfo->pRes);

  pDataBlock = buildInfoSchemaTableMetaBlock(TSDB_INS_TABLE_COLS);
  blockDataEnsureCapacity(pDataBlock, pOperator->resultInfo.capacity);
  doExtractDbName(dbname, pInfo, pAPI);

  // optimize when sql like where table_name='tablename' and xxx.
  if (pInfo->req.filterTb[0]) {
    SSDataBlock* p = doOptimizeTableNameFilter(pOperator, pDataBlock, dbname);
    blockDataDestroy(pDataBlock);
    return p;
  }

  if (pInfo->pCur == NULL) {
    pInfo->pCur = pAPI->metaFn.openTableMetaCursor(pInfo->readHandle.vnode);
  } else {
    pAPI->metaFn.resumeTableMetaCursor(pInfo->pCur, 0, 0);
  }

  if (pInfo->pSchema == NULL) {
    pInfo->pSchema = taosHashInit(64, taosGetDefaultHashFunction(TSDB_DATA_TYPE_BIGINT), true, HASH_NO_LOCK);
    taosHashSetFreeFp(pInfo->pSchema, tDeleteSSchemaWrapperForHash);
  }

  if (!pInfo->pCur || !pInfo->pSchema) {
    terrno = TSDB_CODE_OUT_OF_MEMORY;
    qError("sysTableScanUserCols failed since %s", terrstr(terrno));
    blockDataDestroy(pDataBlock);
    pInfo->loadInfo.totalRows = 0;
    return NULL;
  }


  while (((ret = pAPI->metaFn.cursorNext(pInfo->pCur, TSDB_TABLE_MAX)) == 0)) {
    char typeName[TSDB_TABLE_FNAME_LEN + VARSTR_HEADER_SIZE] = {0};
    char tableName[TSDB_TABLE_NAME_LEN + VARSTR_HEADER_SIZE] = {0};

    SSchemaWrapper* schemaRow = NULL;

    if (pInfo->pCur->mr.me.type == TSDB_SUPER_TABLE) {
      qDebug("sysTableScanUserCols cursor get super table, %s", GET_TASKID(pTaskInfo));
      void* schema = taosHashGet(pInfo->pSchema, &pInfo->pCur->mr.me.uid, sizeof(int64_t));
      if (schema == NULL) {
        SSchemaWrapper* schemaWrapper = tCloneSSchemaWrapper(&pInfo->pCur->mr.me.stbEntry.schemaRow);
        taosHashPut(pInfo->pSchema, &pInfo->pCur->mr.me.uid, sizeof(int64_t), &schemaWrapper, POINTER_BYTES);
      }
      continue;
    } else if (pInfo->pCur->mr.me.type == TSDB_CHILD_TABLE) {
      qDebug("sysTableScanUserCols cursor get child table, %s", GET_TASKID(pTaskInfo));

      STR_TO_VARSTR(typeName, "CHILD_TABLE");
      STR_TO_VARSTR(tableName, pInfo->pCur->mr.me.name);
      int64_t suid = pInfo->pCur->mr.me.ctbEntry.suid;
      void*   schema = taosHashGet(pInfo->pSchema, &pInfo->pCur->mr.me.ctbEntry.suid, sizeof(int64_t));
      if (schema != NULL) {
        schemaRow = *(SSchemaWrapper**)schema;
      } else {
        SMetaReader smrSuperTable = {0};
        pAPI->metaReaderFn.initReader(&smrSuperTable, pInfo->readHandle.vnode, META_READER_NOLOCK, &pAPI->metaFn);
        int code = pAPI->metaReaderFn.getTableEntryByUid(&smrSuperTable, suid);
        if (code != TSDB_CODE_SUCCESS) {
          // terrno has been set by pAPI->metaReaderFn.getTableEntryByName, therefore, return directly
          qError("sysTableScanUserCols get meta by suid:%" PRId64 " error, code:%d, %s", suid, code, GET_TASKID(pTaskInfo));

          pAPI->metaReaderFn.clearReader(&smrSuperTable);
          blockDataDestroy(pDataBlock);
          pInfo->loadInfo.totalRows = 0;
          return NULL;
        }
        SSchemaWrapper* schemaWrapper = tCloneSSchemaWrapper(&smrSuperTable.me.stbEntry.schemaRow);
        taosHashPut(pInfo->pSchema, &suid, sizeof(int64_t), &schemaWrapper, POINTER_BYTES);
        schemaRow = schemaWrapper;
        pAPI->metaReaderFn.clearReader(&smrSuperTable);
      }
    } else if (pInfo->pCur->mr.me.type == TSDB_NORMAL_TABLE) {
      qDebug("sysTableScanUserCols cursor get normal table, %s", GET_TASKID(pTaskInfo));
      schemaRow = &pInfo->pCur->mr.me.ntbEntry.schemaRow;
      STR_TO_VARSTR(typeName, "NORMAL_TABLE");
      STR_TO_VARSTR(tableName, pInfo->pCur->mr.me.name);
    } else {
      qDebug("sysTableScanUserCols cursor get invalid table, %s", GET_TASKID(pTaskInfo));
      continue;
    }

    if ((numOfRows + schemaRow->nCols) > pOperator->resultInfo.capacity) {
      relocateAndFilterSysTagsScanResult(pInfo, numOfRows, pDataBlock, pOperator->exprSupp.pFilterInfo);
      numOfRows = 0;

      if (pInfo->pRes->info.rows > 0) {
        pAPI->metaFn.pauseTableMetaCursor(pInfo->pCur);
        break;
      }
    } else {
      sysTableUserColsFillOneTableCols(pInfo, dbname, &numOfRows, pDataBlock, tableName, schemaRow, typeName);
    }
  }

  if (numOfRows > 0) {
    pAPI->metaFn.pauseTableMetaCursor(pInfo->pCur);
    relocateAndFilterSysTagsScanResult(pInfo, numOfRows, pDataBlock, pOperator->exprSupp.pFilterInfo);
    numOfRows = 0;
  }

  blockDataDestroy(pDataBlock);
  if (ret != 0) {
    pAPI->metaFn.closeTableMetaCursor(pInfo->pCur);
    pInfo->pCur = NULL;
    setOperatorCompleted(pOperator);
  }

  pInfo->loadInfo.totalRows += pInfo->pRes->info.rows;
  qDebug("get cols success, rows:%" PRIu64 " %s", pInfo->loadInfo.totalRows, GET_TASKID(pTaskInfo));
  return (pInfo->pRes->info.rows == 0) ? NULL : pInfo->pRes;
}

static SSDataBlock* sysTableScanUserTags(SOperatorInfo* pOperator) {
  SExecTaskInfo* pTaskInfo = pOperator->pTaskInfo;
  SStorageAPI*   pAPI = &pTaskInfo->storageAPI;

  SSysTableScanInfo* pInfo = pOperator->info;
  if (pOperator->status == OP_EXEC_DONE) {
    return NULL;
  }

  blockDataCleanup(pInfo->pRes);
  int32_t numOfRows = 0;

  SSDataBlock* dataBlock = buildInfoSchemaTableMetaBlock(TSDB_INS_TABLE_TAGS);
  blockDataEnsureCapacity(dataBlock, pOperator->resultInfo.capacity);

  const char* db = NULL;
  int32_t     vgId = 0;
  pAPI->metaFn.getBasicInfo(pInfo->readHandle.vnode, &db, &vgId, NULL, NULL);

  SName sn = {0};
  char  dbname[TSDB_DB_FNAME_LEN + VARSTR_HEADER_SIZE] = {0};
  tNameFromString(&sn, db, T_NAME_ACCT | T_NAME_DB);

  tNameGetDbName(&sn, varDataVal(dbname));
  varDataSetLen(dbname, strlen(varDataVal(dbname)));

  char condTableName[TSDB_TABLE_NAME_LEN] = {0};
  // optimize when sql like where table_name='tablename' and xxx.
  if (pInfo->pCondition && sysTableIsCondOnOneTable(pInfo->pCondition, condTableName)) {
    char tableName[TSDB_TABLE_NAME_LEN + VARSTR_HEADER_SIZE] = {0};
    STR_TO_VARSTR(tableName, condTableName);

    SMetaReader smrChildTable = {0};
    pAPI->metaReaderFn.initReader(&smrChildTable, pInfo->readHandle.vnode, META_READER_LOCK, &pAPI->metaFn);
    int32_t code = pAPI->metaReaderFn.getTableEntryByName(&smrChildTable, condTableName);
    if (code != TSDB_CODE_SUCCESS) {
      // terrno has been set by pAPI->metaReaderFn.getTableEntryByName, therefore, return directly
      pAPI->metaReaderFn.clearReader(&smrChildTable);
      blockDataDestroy(dataBlock);
      pInfo->loadInfo.totalRows = 0;
      return NULL;
    }

    if (smrChildTable.me.type != TSDB_CHILD_TABLE) {
      pAPI->metaReaderFn.clearReader(&smrChildTable);
      blockDataDestroy(dataBlock);
      pInfo->loadInfo.totalRows = 0;
      return NULL;
    }

    SMetaReader smrSuperTable = {0};
    pAPI->metaReaderFn.initReader(&smrSuperTable, pInfo->readHandle.vnode, META_READER_NOLOCK, &pAPI->metaFn);
    code = pAPI->metaReaderFn.getTableEntryByUid(&smrSuperTable, smrChildTable.me.ctbEntry.suid);
    if (code != TSDB_CODE_SUCCESS) {
      // terrno has been set by pAPI->metaReaderFn.getTableEntryByUid
      pAPI->metaReaderFn.clearReader(&smrSuperTable);
      pAPI->metaReaderFn.clearReader(&smrChildTable);
      blockDataDestroy(dataBlock);
      return NULL;
    }

    sysTableUserTagsFillOneTableTags(pInfo, &smrSuperTable, &smrChildTable, dbname, tableName, &numOfRows, dataBlock);
    pAPI->metaReaderFn.clearReader(&smrSuperTable);
    pAPI->metaReaderFn.clearReader(&smrChildTable);

    if (numOfRows > 0) {
      relocateAndFilterSysTagsScanResult(pInfo, numOfRows, dataBlock, pOperator->exprSupp.pFilterInfo);
      numOfRows = 0;
    }
    blockDataDestroy(dataBlock);
    pInfo->loadInfo.totalRows += pInfo->pRes->info.rows;
    setOperatorCompleted(pOperator);
    return (pInfo->pRes->info.rows == 0) ? NULL : pInfo->pRes;
  }

  int32_t ret = 0;
  if (pInfo->pCur == NULL) {
    pInfo->pCur = pAPI->metaFn.openTableMetaCursor(pInfo->readHandle.vnode);
  } else {
    pAPI->metaFn.resumeTableMetaCursor(pInfo->pCur, 0, 0);
  }

  while ((ret = pAPI->metaFn.cursorNext(pInfo->pCur, TSDB_SUPER_TABLE)) == 0) {
    if (pInfo->pCur->mr.me.type != TSDB_CHILD_TABLE) {
      continue;
    }

    char tableName[TSDB_TABLE_NAME_LEN + VARSTR_HEADER_SIZE] = {0};
    STR_TO_VARSTR(tableName, pInfo->pCur->mr.me.name);

    SMetaReader smrSuperTable = {0};
    pAPI->metaReaderFn.initReader(&smrSuperTable, pInfo->readHandle.vnode, META_READER_NOLOCK, &pAPI->metaFn);
    uint64_t suid = pInfo->pCur->mr.me.ctbEntry.suid;
    int32_t  code = pAPI->metaReaderFn.getTableEntryByUid(&smrSuperTable, suid);
    if (code != TSDB_CODE_SUCCESS) {
      qError("failed to get super table meta, uid:0x%" PRIx64 ", code:%s, %s", suid, tstrerror(terrno),
             GET_TASKID(pTaskInfo));
      pAPI->metaReaderFn.clearReader(&smrSuperTable);
      pAPI->metaFn.closeTableMetaCursor(pInfo->pCur);
      pInfo->pCur = NULL;
      T_LONG_JMP(pTaskInfo->env, terrno);
    }

    if ((smrSuperTable.me.stbEntry.schemaTag.nCols + numOfRows) > pOperator->resultInfo.capacity) {
<<<<<<< HEAD
      blockFull = true;
    } else {
      sysTableUserTagsFillOneTableTags(pInfo, &smrSuperTable, &pInfo->pCur->mr, dbname, tableName, &numOfRows,
                                       dataBlock);
    }

    pAPI->metaReaderFn.clearReader(&smrSuperTable);

    if (blockFull || numOfRows >= pOperator->resultInfo.capacity) {
=======
>>>>>>> 5df72091
      relocateAndFilterSysTagsScanResult(pInfo, numOfRows, dataBlock, pOperator->exprSupp.pFilterInfo);
      numOfRows = 0;

      if (pInfo->pRes->info.rows > 0) {
        pAPI->metaFn.pauseTableMetaCursor(pInfo->pCur);
<<<<<<< HEAD
=======
        pAPI->metaReaderFn.clearReader(&smrSuperTable);
>>>>>>> 5df72091
        break;
      }
    } else {
      sysTableUserTagsFillOneTableTags(pInfo, &smrSuperTable, &pInfo->pCur->mr, dbname, tableName, &numOfRows,
                                       dataBlock);
    }
    pAPI->metaReaderFn.clearReader(&smrSuperTable);
  }

  if (numOfRows > 0) {
    pAPI->metaFn.pauseTableMetaCursor(pInfo->pCur);
    relocateAndFilterSysTagsScanResult(pInfo, numOfRows, dataBlock, pOperator->exprSupp.pFilterInfo);
    numOfRows = 0;
  }

  blockDataDestroy(dataBlock);
  if (ret != 0) {
    pAPI->metaFn.closeTableMetaCursor(pInfo->pCur);
    pInfo->pCur = NULL;
    setOperatorCompleted(pOperator);
  }

  pInfo->loadInfo.totalRows += pInfo->pRes->info.rows;
  return (pInfo->pRes->info.rows == 0) ? NULL : pInfo->pRes;
}

void relocateAndFilterSysTagsScanResult(SSysTableScanInfo* pInfo, int32_t numOfRows, SSDataBlock* dataBlock,
                                        SFilterInfo* pFilterInfo) {
  dataBlock->info.rows = numOfRows;
  pInfo->pRes->info.rows = numOfRows;

  relocateColumnData(pInfo->pRes, pInfo->matchInfo.pList, dataBlock->pDataBlock, false);
  doFilter(pInfo->pRes, pFilterInfo, NULL);
  blockDataCleanup(dataBlock);
}

int32_t convertTagDataToStr(char* str, int type, void* buf, int32_t bufSize, int32_t* len) {
  int32_t n = 0;

  switch (type) {
    case TSDB_DATA_TYPE_NULL:
      n = sprintf(str, "null");
      break;

    case TSDB_DATA_TYPE_BOOL:
      n = sprintf(str, (*(int8_t*)buf) ? "true" : "false");
      break;

    case TSDB_DATA_TYPE_TINYINT:
      n = sprintf(str, "%d", *(int8_t*)buf);
      break;

    case TSDB_DATA_TYPE_SMALLINT:
      n = sprintf(str, "%d", *(int16_t*)buf);
      break;

    case TSDB_DATA_TYPE_INT:
      n = sprintf(str, "%d", *(int32_t*)buf);
      break;

    case TSDB_DATA_TYPE_BIGINT:
    case TSDB_DATA_TYPE_TIMESTAMP:
      n = sprintf(str, "%" PRId64, *(int64_t*)buf);
      break;

    case TSDB_DATA_TYPE_FLOAT:
      n = sprintf(str, "%.5f", GET_FLOAT_VAL(buf));
      break;

    case TSDB_DATA_TYPE_DOUBLE:
      n = sprintf(str, "%.9f", GET_DOUBLE_VAL(buf));
      break;

    case TSDB_DATA_TYPE_BINARY:
    case TSDB_DATA_TYPE_VARBINARY:
    case TSDB_DATA_TYPE_GEOMETRY:
      if (bufSize < 0) {
        return TSDB_CODE_TSC_INVALID_VALUE;
      }

      memcpy(str, buf, bufSize);
      n = bufSize;
      break;
    case TSDB_DATA_TYPE_NCHAR:
      if (bufSize < 0) {
        return TSDB_CODE_TSC_INVALID_VALUE;
      }

      int32_t length = taosUcs4ToMbs((TdUcs4*)buf, bufSize, str);
      if (length <= 0) {
        return TSDB_CODE_TSC_INVALID_VALUE;
      }
      n = length;
      break;
    case TSDB_DATA_TYPE_UTINYINT:
      n = sprintf(str, "%u", *(uint8_t*)buf);
      break;

    case TSDB_DATA_TYPE_USMALLINT:
      n = sprintf(str, "%u", *(uint16_t*)buf);
      break;

    case TSDB_DATA_TYPE_UINT:
      n = sprintf(str, "%u", *(uint32_t*)buf);
      break;

    case TSDB_DATA_TYPE_UBIGINT:
      n = sprintf(str, "%" PRIu64, *(uint64_t*)buf);
      break;

    default:
      return TSDB_CODE_TSC_INVALID_VALUE;
  }

  if (len) *len = n;

  return TSDB_CODE_SUCCESS;
}

static int32_t sysTableGetGeomText(char* iGeom, int32_t nGeom, char** output, int32_t* nOutput) {
  int32_t code = 0;
  char*   outputWKT = NULL;

  if (nGeom == 0) {
    if (!(*output = taosStrdup(""))) code = TSDB_CODE_OUT_OF_MEMORY;
    *nOutput = 0;
    return code;
  }

  if (TSDB_CODE_SUCCESS != (code = initCtxAsText()) ||
      TSDB_CODE_SUCCESS != (code = doAsText(iGeom, nGeom, &outputWKT))) {
    qError("geo text for systable failed:%s", getThreadLocalGeosCtx()->errMsg);
    *output = NULL;
    *nOutput = 0;
    return code;
  }

  *output = outputWKT;
  *nOutput = strlen(outputWKT);

  return code;
}

static int32_t sysTableUserTagsFillOneTableTags(const SSysTableScanInfo* pInfo, SMetaReader* smrSuperTable,
                                                SMetaReader* smrChildTable, const char* dbname, const char* tableName,
                                                int32_t* pNumOfRows, const SSDataBlock* dataBlock) {
  char stableName[TSDB_TABLE_NAME_LEN + VARSTR_HEADER_SIZE] = {0};
  STR_TO_VARSTR(stableName, (*smrSuperTable).me.name);

  int32_t numOfRows = *pNumOfRows;

  int32_t numOfTags = (*smrSuperTable).me.stbEntry.schemaTag.nCols;
  for (int32_t i = 0; i < numOfTags; ++i) {
    SColumnInfoData* pColInfoData = NULL;

    // table name
    pColInfoData = taosArrayGet(dataBlock->pDataBlock, 0);
    colDataSetVal(pColInfoData, numOfRows, tableName, false);

    // database name
    pColInfoData = taosArrayGet(dataBlock->pDataBlock, 1);
    colDataSetVal(pColInfoData, numOfRows, dbname, false);

    // super table name
    pColInfoData = taosArrayGet(dataBlock->pDataBlock, 2);
    colDataSetVal(pColInfoData, numOfRows, stableName, false);

    // tag name
    char tagName[TSDB_COL_NAME_LEN + VARSTR_HEADER_SIZE] = {0};
    STR_TO_VARSTR(tagName, (*smrSuperTable).me.stbEntry.schemaTag.pSchema[i].name);
    pColInfoData = taosArrayGet(dataBlock->pDataBlock, 3);
    colDataSetVal(pColInfoData, numOfRows, tagName, false);

    // tag type
    int8_t tagType = (*smrSuperTable).me.stbEntry.schemaTag.pSchema[i].type;
    pColInfoData = taosArrayGet(dataBlock->pDataBlock, 4);
    char tagTypeStr[VARSTR_HEADER_SIZE + 32];
    int  tagTypeLen = sprintf(varDataVal(tagTypeStr), "%s", tDataTypes[tagType].name);
    if (tagType == TSDB_DATA_TYPE_NCHAR) {
      tagTypeLen += sprintf(
          varDataVal(tagTypeStr) + tagTypeLen, "(%d)",
          (int32_t)(((*smrSuperTable).me.stbEntry.schemaTag.pSchema[i].bytes - VARSTR_HEADER_SIZE) / TSDB_NCHAR_SIZE));
    } else if (IS_VAR_DATA_TYPE(tagType)) {
      tagTypeLen += sprintf(varDataVal(tagTypeStr) + tagTypeLen, "(%d)",
                            (int32_t)((*smrSuperTable).me.stbEntry.schemaTag.pSchema[i].bytes - VARSTR_HEADER_SIZE));
    }
    varDataSetLen(tagTypeStr, tagTypeLen);
    colDataSetVal(pColInfoData, numOfRows, (char*)tagTypeStr, false);

    STagVal tagVal = {0};
    tagVal.cid = (*smrSuperTable).me.stbEntry.schemaTag.pSchema[i].colId;
    char*    tagData = NULL;
    uint32_t tagLen = 0;

    if (tagType == TSDB_DATA_TYPE_JSON) {
      tagData = (char*)smrChildTable->me.ctbEntry.pTags;
    } else {
      bool exist = tTagGet((STag*)smrChildTable->me.ctbEntry.pTags, &tagVal);
      if (exist) {
        if (tagType == TSDB_DATA_TYPE_GEOMETRY) {
          sysTableGetGeomText(tagVal.pData, tagVal.nData, &tagData, &tagLen);
        } else if (tagType == TSDB_DATA_TYPE_VARBINARY) {
          if (taosAscii2Hex(tagVal.pData, tagVal.nData, (void**)&tagData, &tagLen) < 0) {
            qError("varbinary for systable failed since %s", tstrerror(TSDB_CODE_OUT_OF_MEMORY));
          }
        } else if (IS_VAR_DATA_TYPE(tagType)) {
          tagData = (char*)tagVal.pData;
          tagLen = tagVal.nData;
        } else {
          tagData = (char*)&tagVal.i64;
          tagLen = tDataTypes[tagType].bytes;
        }
      }
    }

    char* tagVarChar = NULL;
    if (tagData != NULL) {
      if (tagType == TSDB_DATA_TYPE_JSON) {
        char* tagJson = parseTagDatatoJson(tagData);
        tagVarChar = taosMemoryMalloc(strlen(tagJson) + VARSTR_HEADER_SIZE);
        memcpy(varDataVal(tagVarChar), tagJson, strlen(tagJson));
        varDataSetLen(tagVarChar, strlen(tagJson));
        taosMemoryFree(tagJson);
      } else {
        int32_t bufSize = IS_VAR_DATA_TYPE(tagType) ? (tagLen + VARSTR_HEADER_SIZE)
                                                    : (3 + DBL_MANT_DIG - DBL_MIN_EXP + VARSTR_HEADER_SIZE);
        tagVarChar = taosMemoryCalloc(1, bufSize + 1);
        int32_t len = -1;
        if (tagLen > 0)
          convertTagDataToStr(varDataVal(tagVarChar), tagType, tagData, tagLen, &len);
        else
          len = 0;
        varDataSetLen(tagVarChar, len);
      }
    }
    pColInfoData = taosArrayGet(dataBlock->pDataBlock, 5);
    colDataSetVal(pColInfoData, numOfRows, tagVarChar,
                  (tagData == NULL) || (tagType == TSDB_DATA_TYPE_JSON && tTagIsJsonNull(tagData)));
    if (tagType == TSDB_DATA_TYPE_GEOMETRY || tagType == TSDB_DATA_TYPE_VARBINARY) taosMemoryFreeClear(tagData);
    taosMemoryFree(tagVarChar);
    ++numOfRows;
  }

  *pNumOfRows = numOfRows;

  return TSDB_CODE_SUCCESS;
}

static int32_t sysTableUserColsFillOneTableCols(const SSysTableScanInfo* pInfo, const char* dbname, int32_t* pNumOfRows,
                                                const SSDataBlock* dataBlock, char* tName, SSchemaWrapper* schemaRow,
                                                char* tableType) {
  if (schemaRow == NULL) {
    qError("sysTableUserColsFillOneTableCols schemaRow is NULL");
    return TSDB_CODE_SUCCESS;
  }
  int32_t numOfRows = *pNumOfRows;

  int32_t numOfCols = schemaRow->nCols;
  for (int32_t i = 0; i < numOfCols; ++i) {
    SColumnInfoData* pColInfoData = NULL;

    // table name
    pColInfoData = taosArrayGet(dataBlock->pDataBlock, 0);
    colDataSetVal(pColInfoData, numOfRows, tName, false);

    // database name
    pColInfoData = taosArrayGet(dataBlock->pDataBlock, 1);
    colDataSetVal(pColInfoData, numOfRows, dbname, false);

    pColInfoData = taosArrayGet(dataBlock->pDataBlock, 2);
    colDataSetVal(pColInfoData, numOfRows, tableType, false);

    // col name
    char colName[TSDB_COL_NAME_LEN + VARSTR_HEADER_SIZE] = {0};
    STR_TO_VARSTR(colName, schemaRow->pSchema[i].name);
    pColInfoData = taosArrayGet(dataBlock->pDataBlock, 3);
    colDataSetVal(pColInfoData, numOfRows, colName, false);

    // col type
    int8_t colType = schemaRow->pSchema[i].type;
    pColInfoData = taosArrayGet(dataBlock->pDataBlock, 4);
    char colTypeStr[VARSTR_HEADER_SIZE + 32];
    int  colTypeLen = sprintf(varDataVal(colTypeStr), "%s", tDataTypes[colType].name);
    if (colType == TSDB_DATA_TYPE_VARCHAR) {
      colTypeLen += sprintf(varDataVal(colTypeStr) + colTypeLen, "(%d)",
                            (int32_t)(schemaRow->pSchema[i].bytes - VARSTR_HEADER_SIZE));
    } else if (colType == TSDB_DATA_TYPE_NCHAR) {
      colTypeLen += sprintf(varDataVal(colTypeStr) + colTypeLen, "(%d)",
                            (int32_t)((schemaRow->pSchema[i].bytes - VARSTR_HEADER_SIZE) / TSDB_NCHAR_SIZE));
    }
    varDataSetLen(colTypeStr, colTypeLen);
    colDataSetVal(pColInfoData, numOfRows, (char*)colTypeStr, false);

    pColInfoData = taosArrayGet(dataBlock->pDataBlock, 5);
    colDataSetVal(pColInfoData, numOfRows, (const char*)&schemaRow->pSchema[i].bytes, false);

    for (int32_t j = 6; j <= 8; ++j) {
      pColInfoData = taosArrayGet(dataBlock->pDataBlock, j);
      colDataSetNULL(pColInfoData, numOfRows);
    }
    ++numOfRows;
  }

  *pNumOfRows = numOfRows;

  return TSDB_CODE_SUCCESS;
}

static SSDataBlock* buildInfoSchemaTableMetaBlock(char* tableName) {
  size_t               size = 0;
  const SSysTableMeta* pMeta = NULL;
  getInfosDbMeta(&pMeta, &size);

  int32_t index = 0;
  for (int32_t i = 0; i < size; ++i) {
    if (strcmp(pMeta[i].name, tableName) == 0) {
      index = i;
      break;
    }
  }

  SSDataBlock* pBlock = createDataBlock();
  for (int32_t i = 0; i < pMeta[index].colNum; ++i) {
    SColumnInfoData colInfoData =
        createColumnInfoData(pMeta[index].schema[i].type, pMeta[index].schema[i].bytes, i + 1);
    blockDataAppendColInfo(pBlock, &colInfoData);
  }

  return pBlock;
}

int32_t buildDbTableInfoBlock(bool sysInfo, const SSDataBlock* p, const SSysTableMeta* pSysDbTableMeta, size_t size,
                              const char* dbName) {
  char    n[TSDB_TABLE_FNAME_LEN + VARSTR_HEADER_SIZE] = {0};
  int32_t numOfRows = p->info.rows;

  for (int32_t i = 0; i < size; ++i) {
    const SSysTableMeta* pm = &pSysDbTableMeta[i];
    if (!sysInfo && pm->sysInfo) {
      continue;
    }

    SColumnInfoData* pColInfoData = taosArrayGet(p->pDataBlock, 0);

    STR_TO_VARSTR(n, pm->name);
    colDataSetVal(pColInfoData, numOfRows, n, false);

    // database name
    STR_TO_VARSTR(n, dbName);
    pColInfoData = taosArrayGet(p->pDataBlock, 1);
    colDataSetVal(pColInfoData, numOfRows, n, false);

    // create time
    pColInfoData = taosArrayGet(p->pDataBlock, 2);
    colDataSetNULL(pColInfoData, numOfRows);

    // number of columns
    pColInfoData = taosArrayGet(p->pDataBlock, 3);
    colDataSetVal(pColInfoData, numOfRows, (char*)&pm->colNum, false);

    for (int32_t j = 4; j <= 8; ++j) {
      pColInfoData = taosArrayGet(p->pDataBlock, j);
      colDataSetNULL(pColInfoData, numOfRows);
    }

    STR_TO_VARSTR(n, "SYSTEM_TABLE");

    pColInfoData = taosArrayGet(p->pDataBlock, 9);
    colDataSetVal(pColInfoData, numOfRows, n, false);

    numOfRows += 1;
  }

  return numOfRows;
}

int32_t buildSysDbTableInfo(const SSysTableScanInfo* pInfo, int32_t capacity) {
  SSDataBlock* p = buildInfoSchemaTableMetaBlock(TSDB_INS_TABLE_TABLES);
  blockDataEnsureCapacity(p, capacity);

  size_t               size = 0;
  const SSysTableMeta* pSysDbTableMeta = NULL;

  getInfosDbMeta(&pSysDbTableMeta, &size);
  p->info.rows = buildDbTableInfoBlock(pInfo->sysInfo, p, pSysDbTableMeta, size, TSDB_INFORMATION_SCHEMA_DB);

  getPerfDbMeta(&pSysDbTableMeta, &size);
  p->info.rows = buildDbTableInfoBlock(pInfo->sysInfo, p, pSysDbTableMeta, size, TSDB_PERFORMANCE_SCHEMA_DB);

  pInfo->pRes->info.rows = p->info.rows;
  relocateColumnData(pInfo->pRes, pInfo->matchInfo.pList, p->pDataBlock, false);
  blockDataDestroy(p);

  return pInfo->pRes->info.rows;
}

static SSDataBlock* sysTableBuildUserTablesByUids(SOperatorInfo* pOperator) {
  SExecTaskInfo* pTaskInfo = pOperator->pTaskInfo;
  SStorageAPI*   pAPI = &pTaskInfo->storageAPI;

  SSysTableScanInfo* pInfo = pOperator->info;

  SSysTableIndex* pIdx = pInfo->pIdx;
  blockDataCleanup(pInfo->pRes);
  int32_t numOfRows = 0;

  int ret = 0;

  const char* db = NULL;
  int32_t     vgId = 0;
  pAPI->metaFn.getBasicInfo(pInfo->readHandle.vnode, &db, &vgId, NULL, NULL);

  SName sn = {0};
  char  dbname[TSDB_DB_FNAME_LEN + VARSTR_HEADER_SIZE] = {0};
  tNameFromString(&sn, db, T_NAME_ACCT | T_NAME_DB);

  tNameGetDbName(&sn, varDataVal(dbname));
  varDataSetLen(dbname, strlen(varDataVal(dbname)));

  SSDataBlock* p = buildInfoSchemaTableMetaBlock(TSDB_INS_TABLE_TABLES);
  blockDataEnsureCapacity(p, pOperator->resultInfo.capacity);

  char    n[TSDB_TABLE_NAME_LEN + VARSTR_HEADER_SIZE] = {0};
  int32_t i = pIdx->lastIdx;
  for (; i < taosArrayGetSize(pIdx->uids); i++) {
    tb_uid_t* uid = taosArrayGet(pIdx->uids, i);

    SMetaReader mr = {0};
    pAPI->metaReaderFn.initReader(&mr, pInfo->readHandle.vnode, META_READER_LOCK, &pAPI->metaFn);
    ret = pAPI->metaReaderFn.getTableEntryByUid(&mr, *uid);
    if (ret < 0) {
      pAPI->metaReaderFn.clearReader(&mr);
      continue;
    }
    STR_TO_VARSTR(n, mr.me.name);

    // table name
    SColumnInfoData* pColInfoData = taosArrayGet(p->pDataBlock, 0);
    colDataSetVal(pColInfoData, numOfRows, n, false);

    // database name
    pColInfoData = taosArrayGet(p->pDataBlock, 1);
    colDataSetVal(pColInfoData, numOfRows, dbname, false);

    // vgId
    pColInfoData = taosArrayGet(p->pDataBlock, 6);
    colDataSetVal(pColInfoData, numOfRows, (char*)&vgId, false);

    int32_t tableType = mr.me.type;
    if (tableType == TSDB_CHILD_TABLE) {
      // create time
      int64_t ts = mr.me.ctbEntry.btime;
      pColInfoData = taosArrayGet(p->pDataBlock, 2);
      colDataSetVal(pColInfoData, numOfRows, (char*)&ts, false);

      SMetaReader mr1 = {0};
      pAPI->metaReaderFn.initReader(&mr1, pInfo->readHandle.vnode, META_READER_NOLOCK, &pAPI->metaFn);

      int64_t suid = mr.me.ctbEntry.suid;
      int32_t code = pAPI->metaReaderFn.getTableEntryByUid(&mr1, suid);
      if (code != TSDB_CODE_SUCCESS) {
        qError("failed to get super table meta, cname:%s, suid:0x%" PRIx64 ", code:%s, %s", pInfo->pCur->mr.me.name,
               suid, tstrerror(terrno), GET_TASKID(pTaskInfo));
        pAPI->metaReaderFn.clearReader(&mr1);
        pAPI->metaReaderFn.clearReader(&mr);
        T_LONG_JMP(pTaskInfo->env, terrno);
      }
      pColInfoData = taosArrayGet(p->pDataBlock, 3);
      colDataSetVal(pColInfoData, numOfRows, (char*)&mr1.me.stbEntry.schemaRow.nCols, false);

      // super table name
      STR_TO_VARSTR(n, mr1.me.name);
      pColInfoData = taosArrayGet(p->pDataBlock, 4);
      colDataSetVal(pColInfoData, numOfRows, n, false);
      pAPI->metaReaderFn.clearReader(&mr1);

      // table comment
      pColInfoData = taosArrayGet(p->pDataBlock, 8);
      if (mr.me.ctbEntry.commentLen > 0) {
        char comment[TSDB_TB_COMMENT_LEN + VARSTR_HEADER_SIZE] = {0};
        STR_TO_VARSTR(comment, mr.me.ctbEntry.comment);
        colDataSetVal(pColInfoData, numOfRows, comment, false);
      } else if (mr.me.ctbEntry.commentLen == 0) {
        char comment[VARSTR_HEADER_SIZE + VARSTR_HEADER_SIZE] = {0};
        STR_TO_VARSTR(comment, "");
        colDataSetVal(pColInfoData, numOfRows, comment, false);
      } else {
        colDataSetNULL(pColInfoData, numOfRows);
      }

      // uid
      pColInfoData = taosArrayGet(p->pDataBlock, 5);
      colDataSetVal(pColInfoData, numOfRows, (char*)&mr.me.uid, false);

      // ttl
      pColInfoData = taosArrayGet(p->pDataBlock, 7);
      colDataSetVal(pColInfoData, numOfRows, (char*)&mr.me.ctbEntry.ttlDays, false);

      STR_TO_VARSTR(n, "CHILD_TABLE");

    } else if (tableType == TSDB_NORMAL_TABLE) {
      // create time
      pColInfoData = taosArrayGet(p->pDataBlock, 2);
      colDataSetVal(pColInfoData, numOfRows, (char*)&pInfo->pCur->mr.me.ntbEntry.btime, false);

      // number of columns
      pColInfoData = taosArrayGet(p->pDataBlock, 3);
      colDataSetVal(pColInfoData, numOfRows, (char*)&pInfo->pCur->mr.me.ntbEntry.schemaRow.nCols, false);

      // super table name
      pColInfoData = taosArrayGet(p->pDataBlock, 4);
      colDataSetNULL(pColInfoData, numOfRows);

      // table comment
      pColInfoData = taosArrayGet(p->pDataBlock, 8);
      if (mr.me.ntbEntry.commentLen > 0) {
        char comment[TSDB_TB_COMMENT_LEN + VARSTR_HEADER_SIZE] = {0};
        STR_TO_VARSTR(comment, mr.me.ntbEntry.comment);
        colDataSetVal(pColInfoData, numOfRows, comment, false);
      } else if (mr.me.ntbEntry.commentLen == 0) {
        char comment[VARSTR_HEADER_SIZE + VARSTR_HEADER_SIZE] = {0};
        STR_TO_VARSTR(comment, "");
        colDataSetVal(pColInfoData, numOfRows, comment, false);
      } else {
        colDataSetNULL(pColInfoData, numOfRows);
      }

      // uid
      pColInfoData = taosArrayGet(p->pDataBlock, 5);
      colDataSetVal(pColInfoData, numOfRows, (char*)&mr.me.uid, false);

      // ttl
      pColInfoData = taosArrayGet(p->pDataBlock, 7);
      colDataSetVal(pColInfoData, numOfRows, (char*)&mr.me.ntbEntry.ttlDays, false);

      STR_TO_VARSTR(n, "NORMAL_TABLE");
      // impl later
    }

    pAPI->metaReaderFn.clearReader(&mr);

    pColInfoData = taosArrayGet(p->pDataBlock, 9);
    colDataSetVal(pColInfoData, numOfRows, n, false);

    if (++numOfRows >= pOperator->resultInfo.capacity) {
      p->info.rows = numOfRows;
      pInfo->pRes->info.rows = numOfRows;

      relocateColumnData(pInfo->pRes, pInfo->matchInfo.pList, p->pDataBlock, false);
      doFilter(pInfo->pRes, pOperator->exprSupp.pFilterInfo, NULL);

      blockDataCleanup(p);
      numOfRows = 0;

      if (pInfo->pRes->info.rows > 0) {
        break;
      }
    }
  }

  if (numOfRows > 0) {
    p->info.rows = numOfRows;
    pInfo->pRes->info.rows = numOfRows;

    relocateColumnData(pInfo->pRes, pInfo->matchInfo.pList, p->pDataBlock, false);
    doFilter(pInfo->pRes, pOperator->exprSupp.pFilterInfo, NULL);

    blockDataCleanup(p);
    numOfRows = 0;
  }

  if (i >= taosArrayGetSize(pIdx->uids)) {
    setOperatorCompleted(pOperator);
  } else {
    pIdx->lastIdx = i + 1;
  }

  blockDataDestroy(p);

  pInfo->loadInfo.totalRows += pInfo->pRes->info.rows;
  return (pInfo->pRes->info.rows == 0) ? NULL : pInfo->pRes;
}

static SSDataBlock* sysTableBuildUserTables(SOperatorInfo* pOperator) {
  SExecTaskInfo* pTaskInfo = pOperator->pTaskInfo;
  SStorageAPI*   pAPI = &pTaskInfo->storageAPI;
  int8_t         firstMetaCursor = 0;

  SSysTableScanInfo* pInfo = pOperator->info;
  if (pInfo->pCur == NULL) {
    pInfo->pCur = pAPI->metaFn.openTableMetaCursor(pInfo->readHandle.vnode);
    firstMetaCursor = 1;
  }
  if (!firstMetaCursor) {
    pAPI->metaFn.resumeTableMetaCursor(pInfo->pCur, 0, 1);
  }

  blockDataCleanup(pInfo->pRes);
  int32_t numOfRows = 0;

  const char* db = NULL;
  int32_t     vgId = 0;
  pAPI->metaFn.getBasicInfo(pInfo->readHandle.vnode, &db, &vgId, NULL, NULL);

  SName sn = {0};
  char  dbname[TSDB_DB_FNAME_LEN + VARSTR_HEADER_SIZE] = {0};
  tNameFromString(&sn, db, T_NAME_ACCT | T_NAME_DB);

  tNameGetDbName(&sn, varDataVal(dbname));
  varDataSetLen(dbname, strlen(varDataVal(dbname)));

  SSDataBlock* p = buildInfoSchemaTableMetaBlock(TSDB_INS_TABLE_TABLES);
  blockDataEnsureCapacity(p, pOperator->resultInfo.capacity);

  char n[TSDB_TABLE_NAME_LEN + VARSTR_HEADER_SIZE] = {0};

  int32_t ret = 0;
  while ((ret = pAPI->metaFn.cursorNext(pInfo->pCur, TSDB_SUPER_TABLE)) == 0) {
    STR_TO_VARSTR(n, pInfo->pCur->mr.me.name);

    // table name
    SColumnInfoData* pColInfoData = taosArrayGet(p->pDataBlock, 0);
    colDataSetVal(pColInfoData, numOfRows, n, false);

    // database name
    pColInfoData = taosArrayGet(p->pDataBlock, 1);
    colDataSetVal(pColInfoData, numOfRows, dbname, false);

    // vgId
    pColInfoData = taosArrayGet(p->pDataBlock, 6);
    colDataSetVal(pColInfoData, numOfRows, (char*)&vgId, false);

    int32_t tableType = pInfo->pCur->mr.me.type;
    if (tableType == TSDB_CHILD_TABLE) {
      // create time
      int64_t ts = pInfo->pCur->mr.me.ctbEntry.btime;
      pColInfoData = taosArrayGet(p->pDataBlock, 2);
      colDataSetVal(pColInfoData, numOfRows, (char*)&ts, false);

      SMetaReader mr = {0};
      pAPI->metaReaderFn.initReader(&mr, pInfo->readHandle.vnode, META_READER_NOLOCK, &pAPI->metaFn);

      uint64_t suid = pInfo->pCur->mr.me.ctbEntry.suid;
      int32_t  code = pAPI->metaReaderFn.getTableEntryByUid(&mr, suid);
      if (code != TSDB_CODE_SUCCESS) {
        qError("failed to get super table meta, cname:%s, suid:0x%" PRIx64 ", code:%s, %s", pInfo->pCur->mr.me.name,
               suid, tstrerror(terrno), GET_TASKID(pTaskInfo));
        pAPI->metaReaderFn.clearReader(&mr);
        pAPI->metaFn.closeTableMetaCursor(pInfo->pCur);
        pInfo->pCur = NULL;
        T_LONG_JMP(pTaskInfo->env, terrno);
      }

      if (isTsmaResSTb(mr.me.name)) {
        pAPI->metaReaderFn.clearReader(&mr);
        continue;
      }

      // number of columns
      pColInfoData = taosArrayGet(p->pDataBlock, 3);
      colDataSetVal(pColInfoData, numOfRows, (char*)&mr.me.stbEntry.schemaRow.nCols, false);

      // super table name
      STR_TO_VARSTR(n, mr.me.name);
      pColInfoData = taosArrayGet(p->pDataBlock, 4);
      colDataSetVal(pColInfoData, numOfRows, n, false);
      pAPI->metaReaderFn.clearReader(&mr);

      // table comment
      pColInfoData = taosArrayGet(p->pDataBlock, 8);
      if (pInfo->pCur->mr.me.ctbEntry.commentLen > 0) {
        char comment[TSDB_TB_COMMENT_LEN + VARSTR_HEADER_SIZE] = {0};
        STR_TO_VARSTR(comment, pInfo->pCur->mr.me.ctbEntry.comment);
        colDataSetVal(pColInfoData, numOfRows, comment, false);
      } else if (pInfo->pCur->mr.me.ctbEntry.commentLen == 0) {
        char comment[VARSTR_HEADER_SIZE + VARSTR_HEADER_SIZE] = {0};
        STR_TO_VARSTR(comment, "");
        colDataSetVal(pColInfoData, numOfRows, comment, false);
      } else {
        colDataSetNULL(pColInfoData, numOfRows);
      }

      // uid
      pColInfoData = taosArrayGet(p->pDataBlock, 5);
      colDataSetVal(pColInfoData, numOfRows, (char*)&pInfo->pCur->mr.me.uid, false);

      // ttl
      pColInfoData = taosArrayGet(p->pDataBlock, 7);
      colDataSetVal(pColInfoData, numOfRows, (char*)&pInfo->pCur->mr.me.ctbEntry.ttlDays, false);

      STR_TO_VARSTR(n, "CHILD_TABLE");
    } else if (tableType == TSDB_NORMAL_TABLE) {
      // create time
      pColInfoData = taosArrayGet(p->pDataBlock, 2);
      colDataSetVal(pColInfoData, numOfRows, (char*)&pInfo->pCur->mr.me.ntbEntry.btime, false);

      // number of columns
      pColInfoData = taosArrayGet(p->pDataBlock, 3);
      colDataSetVal(pColInfoData, numOfRows, (char*)&pInfo->pCur->mr.me.ntbEntry.schemaRow.nCols, false);

      // super table name
      pColInfoData = taosArrayGet(p->pDataBlock, 4);
      colDataSetNULL(pColInfoData, numOfRows);

      // table comment
      pColInfoData = taosArrayGet(p->pDataBlock, 8);
      if (pInfo->pCur->mr.me.ntbEntry.commentLen > 0) {
        char comment[TSDB_TB_COMMENT_LEN + VARSTR_HEADER_SIZE] = {0};
        STR_TO_VARSTR(comment, pInfo->pCur->mr.me.ntbEntry.comment);
        colDataSetVal(pColInfoData, numOfRows, comment, false);
      } else if (pInfo->pCur->mr.me.ntbEntry.commentLen == 0) {
        char comment[VARSTR_HEADER_SIZE + VARSTR_HEADER_SIZE] = {0};
        STR_TO_VARSTR(comment, "");
        colDataSetVal(pColInfoData, numOfRows, comment, false);
      } else {
        colDataSetNULL(pColInfoData, numOfRows);
      }

      // uid
      pColInfoData = taosArrayGet(p->pDataBlock, 5);
      colDataSetVal(pColInfoData, numOfRows, (char*)&pInfo->pCur->mr.me.uid, false);

      // ttl
      pColInfoData = taosArrayGet(p->pDataBlock, 7);
      colDataSetVal(pColInfoData, numOfRows, (char*)&pInfo->pCur->mr.me.ntbEntry.ttlDays, false);

      STR_TO_VARSTR(n, "NORMAL_TABLE");
    }

    pColInfoData = taosArrayGet(p->pDataBlock, 9);
    colDataSetVal(pColInfoData, numOfRows, n, false);

    if (++numOfRows >= pOperator->resultInfo.capacity) {
      p->info.rows = numOfRows;
      pInfo->pRes->info.rows = numOfRows;

      relocateColumnData(pInfo->pRes, pInfo->matchInfo.pList, p->pDataBlock, false);
      doFilter(pInfo->pRes, pOperator->exprSupp.pFilterInfo, NULL);

      blockDataCleanup(p);
      numOfRows = 0;

      if (pInfo->pRes->info.rows > 0) {
        pAPI->metaFn.pauseTableMetaCursor(pInfo->pCur);
        break;
      }
    }
  }

  if (numOfRows > 0) {
    pAPI->metaFn.pauseTableMetaCursor(pInfo->pCur);
    p->info.rows = numOfRows;
    pInfo->pRes->info.rows = numOfRows;

    relocateColumnData(pInfo->pRes, pInfo->matchInfo.pList, p->pDataBlock, false);
    doFilter(pInfo->pRes, pOperator->exprSupp.pFilterInfo, NULL);

    blockDataCleanup(p);
    numOfRows = 0;
  }

  blockDataDestroy(p);

  // todo temporarily free the cursor here, the true reason why the free is not valid needs to be found
  if (ret != 0) {
    pAPI->metaFn.closeTableMetaCursor(pInfo->pCur);
    pInfo->pCur = NULL;
    setOperatorCompleted(pOperator);
  }

  pInfo->loadInfo.totalRows += pInfo->pRes->info.rows;
  return (pInfo->pRes->info.rows == 0) ? NULL : pInfo->pRes;
}

static SSDataBlock* sysTableScanUserTables(SOperatorInfo* pOperator) {
  SExecTaskInfo*     pTaskInfo = pOperator->pTaskInfo;
  SSysTableScanInfo* pInfo = pOperator->info;

  SNode* pCondition = pInfo->pCondition;
  if (pOperator->status == OP_EXEC_DONE) {
    return NULL;
  }

  // the retrieve is executed on the mnode, so return tables that belongs to the information schema database.
  if (pInfo->readHandle.mnd != NULL) {
    buildSysDbTableInfo(pInfo, pOperator->resultInfo.capacity);
    doFilter(pInfo->pRes, pOperator->exprSupp.pFilterInfo, NULL);
    pInfo->loadInfo.totalRows += pInfo->pRes->info.rows;

    setOperatorCompleted(pOperator);
    return (pInfo->pRes->info.rows == 0) ? NULL : pInfo->pRes;
  } else {
    if (pInfo->showRewrite == false) {
      if (pCondition != NULL && pInfo->pIdx == NULL) {
        SSTabFltArg arg = {
            .pMeta = pInfo->readHandle.vnode, .pVnode = pInfo->readHandle.vnode, .pAPI = &pTaskInfo->storageAPI};

        SSysTableIndex* idx = taosMemoryMalloc(sizeof(SSysTableIndex));
        idx->init = 0;
        idx->uids = taosArrayInit(128, sizeof(int64_t));
        idx->lastIdx = 0;

        pInfo->pIdx = idx;  // set idx arg

        int flt = optSysTabFilte(&arg, pCondition, idx->uids);
        if (flt == 0) {
          pInfo->pIdx->init = 1;
          SSDataBlock* blk = sysTableBuildUserTablesByUids(pOperator);
          return blk;
        } else if ((flt == -1) || (flt == -2)) {
          qDebug("%s failed to get sys table info by idx, scan sys table one by one", GET_TASKID(pTaskInfo));
        }
      } else if (pCondition != NULL && (pInfo->pIdx != NULL && pInfo->pIdx->init == 1)) {
        SSDataBlock* blk = sysTableBuildUserTablesByUids(pOperator);
        return blk;
      }
    }

    return sysTableBuildUserTables(pOperator);
  }
  return NULL;
}

static SSDataBlock* sysTableScanUserSTables(SOperatorInfo* pOperator) {
  SExecTaskInfo*     pTaskInfo = pOperator->pTaskInfo;
  SSysTableScanInfo* pInfo = pOperator->info;
  if (pOperator->status == OP_EXEC_DONE) {
    return NULL;
  }

  pInfo->pRes->info.rows = 0;
  pOperator->status = OP_EXEC_DONE;

  pInfo->loadInfo.totalRows += pInfo->pRes->info.rows;
  return (pInfo->pRes->info.rows == 0) ? NULL : pInfo->pRes;
}

static int32_t getSysTableDbNameColId(const char* pTable) {
  // if (0 == strcmp(TSDB_INS_TABLE_INDEXES, pTable)) {
  //   return 1;
  // }
  return TSDB_INS_USER_STABLES_DBNAME_COLID;
}

static EDealRes getDBNameFromConditionWalker(SNode* pNode, void* pContext) {
  int32_t   code = TSDB_CODE_SUCCESS;
  ENodeType nType = nodeType(pNode);

  switch (nType) {
    case QUERY_NODE_OPERATOR: {
      SOperatorNode* node = (SOperatorNode*)pNode;
      if (OP_TYPE_EQUAL == node->opType) {
        *(int32_t*)pContext = 1;
        return DEAL_RES_CONTINUE;
      }

      *(int32_t*)pContext = 0;
      return DEAL_RES_IGNORE_CHILD;
    }
    case QUERY_NODE_COLUMN: {
      if (1 != *(int32_t*)pContext) {
        return DEAL_RES_CONTINUE;
      }

      SColumnNode* node = (SColumnNode*)pNode;
      if (getSysTableDbNameColId(node->tableName) == node->colId) {
        *(int32_t*)pContext = 2;
        return DEAL_RES_CONTINUE;
      }

      *(int32_t*)pContext = 0;
      return DEAL_RES_CONTINUE;
    }
    case QUERY_NODE_VALUE: {
      if (2 != *(int32_t*)pContext) {
        return DEAL_RES_CONTINUE;
      }

      SValueNode* node = (SValueNode*)pNode;
      char*       dbName = nodesGetValueFromNode(node);
      strncpy(pContext, varDataVal(dbName), varDataLen(dbName));
      *((char*)pContext + varDataLen(dbName)) = 0;
      return DEAL_RES_END;  // stop walk
    }
    default:
      break;
  }
  return DEAL_RES_CONTINUE;
}

static void getDBNameFromCondition(SNode* pCondition, const char* dbName) {
  if (NULL == pCondition) {
    return;
  }
  nodesWalkExpr(pCondition, getDBNameFromConditionWalker, (char*)dbName);
}

static SSDataBlock* doSysTableScan(SOperatorInfo* pOperator) {
  // build message and send to mnode to fetch the content of system tables.
  SExecTaskInfo*     pTaskInfo = pOperator->pTaskInfo;
  SSysTableScanInfo* pInfo = pOperator->info;
  char               dbName[TSDB_DB_NAME_LEN] = {0};

  if (isTaskKilled(pOperator->pTaskInfo)) {
    setOperatorCompleted(pOperator);
    return NULL;
  }

  blockDataCleanup(pInfo->pRes);

  const char* name = tNameGetTableName(&pInfo->name);
  if (pInfo->showRewrite) {
    getDBNameFromCondition(pInfo->pCondition, dbName);
    if (strncasecmp(name, TSDB_INS_TABLE_COMPACTS, TSDB_TABLE_FNAME_LEN) != 0 &&
        strncasecmp(name, TSDB_INS_TABLE_COMPACT_DETAILS, TSDB_TABLE_FNAME_LEN) != 0) {
      sprintf(pInfo->req.db, "%d.%s", pInfo->accountId, dbName);
    }
  } else if (strncasecmp(name, TSDB_INS_TABLE_COLS, TSDB_TABLE_FNAME_LEN) == 0) {
    getDBNameFromCondition(pInfo->pCondition, dbName);
    if (dbName[0]) sprintf(pInfo->req.db, "%d.%s", pInfo->accountId, dbName);
    sysTableIsCondOnOneTable(pInfo->pCondition, pInfo->req.filterTb);
  }

  SSDataBlock* pBlock = NULL;
  if (strncasecmp(name, TSDB_INS_TABLE_TABLES, TSDB_TABLE_FNAME_LEN) == 0) {
    pBlock = sysTableScanUserTables(pOperator);
  } else if (strncasecmp(name, TSDB_INS_TABLE_TAGS, TSDB_TABLE_FNAME_LEN) == 0) {
    pBlock = sysTableScanUserTags(pOperator);
  } else if (strncasecmp(name, TSDB_INS_TABLE_COLS, TSDB_TABLE_FNAME_LEN) == 0 && pInfo->readHandle.mnd == NULL) {
    pBlock = sysTableScanUserCols(pOperator);
  } else if (strncasecmp(name, TSDB_INS_TABLE_STABLES, TSDB_TABLE_FNAME_LEN) == 0 && pInfo->showRewrite &&
             IS_SYS_DBNAME(dbName)) {
    pBlock = sysTableScanUserSTables(pOperator);
  } else {  // load the meta from mnode of the given epset
    pBlock = sysTableScanFromMNode(pOperator, pInfo, name, pTaskInfo);
  }

  sysTableScanFillTbName(pOperator, pInfo, name, pBlock);
  if (pBlock != NULL) {
    bool limitReached = applyLimitOffset(&pInfo->limitInfo, pBlock, pTaskInfo);
    if (limitReached) {
      setOperatorCompleted(pOperator);
    }

    return pBlock->info.rows > 0 ? pBlock : NULL;
  } else {
    return NULL;
  }
}

static void sysTableScanFillTbName(SOperatorInfo* pOperator, const SSysTableScanInfo* pInfo, const char* name,
                                   SSDataBlock* pBlock) {
  if (pBlock == NULL) {
    return;
  }

  if (pInfo->tbnameSlotId != -1) {
    SColumnInfoData* pColumnInfoData = (SColumnInfoData*)taosArrayGet(pBlock->pDataBlock, pInfo->tbnameSlotId);
    char             varTbName[TSDB_TABLE_FNAME_LEN - 1 + VARSTR_HEADER_SIZE] = {0};
    STR_TO_VARSTR(varTbName, name);

    colDataSetNItems(pColumnInfoData, 0, varTbName, pBlock->info.rows, true);
  }

  doFilter(pBlock, pOperator->exprSupp.pFilterInfo, NULL);
}

static SSDataBlock* sysTableScanFromMNode(SOperatorInfo* pOperator, SSysTableScanInfo* pInfo, const char* name,
                                          SExecTaskInfo* pTaskInfo) {
  if (pOperator->status == OP_EXEC_DONE) {
    return NULL;
  }

  while (1) {
    int64_t startTs = taosGetTimestampUs();
    tstrncpy(pInfo->req.tb, tNameGetTableName(&pInfo->name), tListLen(pInfo->req.tb));
    tstrncpy(pInfo->req.user, pInfo->pUser, tListLen(pInfo->req.user));

    int32_t contLen = tSerializeSRetrieveTableReq(NULL, 0, &pInfo->req);
    char*   buf1 = taosMemoryCalloc(1, contLen);
    tSerializeSRetrieveTableReq(buf1, contLen, &pInfo->req);

    // send the fetch remote task result reques
    SMsgSendInfo* pMsgSendInfo = taosMemoryCalloc(1, sizeof(SMsgSendInfo));
    if (NULL == pMsgSendInfo) {
      qError("%s prepare message %d failed", GET_TASKID(pTaskInfo), (int32_t)sizeof(SMsgSendInfo));
      pTaskInfo->code = TSDB_CODE_OUT_OF_MEMORY;
      return NULL;
    }

    int32_t msgType = (strcasecmp(name, TSDB_INS_TABLE_DNODE_VARIABLES) == 0) ? TDMT_DND_SYSTABLE_RETRIEVE
                                                                              : TDMT_MND_SYSTABLE_RETRIEVE;

    pMsgSendInfo->param = pOperator;
    pMsgSendInfo->msgInfo.pData = buf1;
    pMsgSendInfo->msgInfo.len = contLen;
    pMsgSendInfo->msgType = msgType;
    pMsgSendInfo->fp = loadSysTableCallback;
    pMsgSendInfo->requestId = pTaskInfo->id.queryId;

    int64_t transporterId = 0;
    int32_t code =
        asyncSendMsgToServer(pInfo->readHandle.pMsgCb->clientRpc, &pInfo->epSet, &transporterId, pMsgSendInfo);
    tsem_wait(&pInfo->ready);

    if (pTaskInfo->code) {
      qError("%s load meta data from mnode failed, totalRows:%" PRIu64 ", code:%s", GET_TASKID(pTaskInfo),
             pInfo->loadInfo.totalRows, tstrerror(pTaskInfo->code));
      return NULL;
    }

    SRetrieveMetaTableRsp* pRsp = pInfo->pRsp;
    pInfo->req.showId = pRsp->handle;

    if (pRsp->numOfRows == 0 || pRsp->completed) {
      pOperator->status = OP_EXEC_DONE;
      qDebug("%s load meta data from mnode completed, rowsOfSource:%d, totalRows:%" PRIu64, GET_TASKID(pTaskInfo),
             pRsp->numOfRows, pInfo->loadInfo.totalRows);

      if (pRsp->numOfRows == 0) {
        taosMemoryFree(pRsp);
        return NULL;
      }
    }

    char* pStart = pRsp->data;
    extractDataBlockFromFetchRsp(pInfo->pRes, pRsp->data, pInfo->matchInfo.pList, &pStart);
    updateLoadRemoteInfo(&pInfo->loadInfo, pRsp->numOfRows, pRsp->compLen, startTs, pOperator);

    // todo log the filter info
    doFilter(pInfo->pRes, pOperator->exprSupp.pFilterInfo, NULL);
    taosMemoryFree(pRsp);
    if (pInfo->pRes->info.rows > 0) {
      return pInfo->pRes;
    } else if (pOperator->status == OP_EXEC_DONE) {
      return NULL;
    }
  }
}

SOperatorInfo* createSysTableScanOperatorInfo(void* readHandle, SSystemTableScanPhysiNode* pScanPhyNode,
                                              const char* pUser, SExecTaskInfo* pTaskInfo) {
  int32_t            code = TSDB_CODE_SUCCESS;
  SSysTableScanInfo* pInfo = taosMemoryCalloc(1, sizeof(SSysTableScanInfo));
  SOperatorInfo*     pOperator = taosMemoryCalloc(1, sizeof(SOperatorInfo));
  if (pInfo == NULL || pOperator == NULL) {
    goto _error;
  }

  SScanPhysiNode*     pScanNode = &pScanPhyNode->scan;
  SDataBlockDescNode* pDescNode = pScanNode->node.pOutputDataBlockDesc;

  int32_t num = 0;
  code = extractColMatchInfo(pScanNode->pScanCols, pDescNode, &num, COL_MATCH_FROM_COL_ID, &pInfo->matchInfo);
  if (code != TSDB_CODE_SUCCESS) {
    goto _error;
  }

  extractTbnameSlotId(pInfo, pScanNode);

  pInfo->pAPI = &pTaskInfo->storageAPI;

  pInfo->accountId = pScanPhyNode->accountId;
  pInfo->pUser = taosStrdup((void*)pUser);
  pInfo->sysInfo = pScanPhyNode->sysInfo;
  pInfo->showRewrite = pScanPhyNode->showRewrite;
  pInfo->pRes = createDataBlockFromDescNode(pDescNode);
  pInfo->pCondition = pScanNode->node.pConditions;
  code = filterInitFromNode(pScanNode->node.pConditions, &pOperator->exprSupp.pFilterInfo, 0);
  if (code != TSDB_CODE_SUCCESS) {
    goto _error;
  }

  initLimitInfo(pScanPhyNode->scan.node.pLimit, pScanPhyNode->scan.node.pSlimit, &pInfo->limitInfo);
  initResultSizeInfo(&pOperator->resultInfo, 4096);
  blockDataEnsureCapacity(pInfo->pRes, pOperator->resultInfo.capacity);

  tNameAssign(&pInfo->name, &pScanNode->tableName);
  const char* name = tNameGetTableName(&pInfo->name);

  if (strncasecmp(name, TSDB_INS_TABLE_TABLES, TSDB_TABLE_FNAME_LEN) == 0 ||
      strncasecmp(name, TSDB_INS_TABLE_TAGS, TSDB_TABLE_FNAME_LEN) == 0) {
    pInfo->readHandle = *(SReadHandle*)readHandle;
  } else {
    tsem_init(&pInfo->ready, 0, 0);
    pInfo->epSet = pScanPhyNode->mgmtEpSet;
    pInfo->readHandle = *(SReadHandle*)readHandle;
  }

  setOperatorInfo(pOperator, "SysTableScanOperator", QUERY_NODE_PHYSICAL_PLAN_SYSTABLE_SCAN, false, OP_NOT_OPENED,
                  pInfo, pTaskInfo);
  pOperator->exprSupp.numOfExprs = taosArrayGetSize(pInfo->pRes->pDataBlock);
  pOperator->fpSet = createOperatorFpSet(optrDummyOpenFn, doSysTableScan, NULL, destroySysScanOperator,
                                         optrDefaultBufFn, NULL, optrDefaultGetNextExtFn, NULL);
  return pOperator;

_error:
  if (pInfo != NULL) {
    destroySysScanOperator(pInfo);
  }
  taosMemoryFreeClear(pOperator);
  pTaskInfo->code = code;
  return NULL;
}

void extractTbnameSlotId(SSysTableScanInfo* pInfo, const SScanPhysiNode* pScanNode) {
  pInfo->tbnameSlotId = -1;
  if (pScanNode->pScanPseudoCols != NULL) {
    SNode* pNode = NULL;
    FOREACH(pNode, pScanNode->pScanPseudoCols) {
      STargetNode* pTargetNode = NULL;
      if (nodeType(pNode) == QUERY_NODE_TARGET) {
        pTargetNode = (STargetNode*)pNode;
        SNode* expr = pTargetNode->pExpr;
        if (nodeType(expr) == QUERY_NODE_FUNCTION) {
          SFunctionNode* pFuncNode = (SFunctionNode*)expr;
          if (pFuncNode->funcType == FUNCTION_TYPE_TBNAME) {
            pInfo->tbnameSlotId = pTargetNode->slotId;
          }
        }
      }
    }
  }
}

void destroySysScanOperator(void* param) {
  SSysTableScanInfo* pInfo = (SSysTableScanInfo*)param;
  tsem_destroy(&pInfo->ready);
  blockDataDestroy(pInfo->pRes);

  const char* name = tNameGetTableName(&pInfo->name);
  if (strncasecmp(name, TSDB_INS_TABLE_TABLES, TSDB_TABLE_FNAME_LEN) == 0 ||
      strncasecmp(name, TSDB_INS_TABLE_TAGS, TSDB_TABLE_FNAME_LEN) == 0 ||
      strncasecmp(name, TSDB_INS_TABLE_COLS, TSDB_TABLE_FNAME_LEN) == 0 || pInfo->pCur != NULL) {
    if (pInfo->pAPI->metaFn.closeTableMetaCursor != NULL) {
      pInfo->pAPI->metaFn.closeTableMetaCursor(pInfo->pCur);
    }

    pInfo->pCur = NULL;
  }

  if (pInfo->pIdx) {
    taosArrayDestroy(pInfo->pIdx->uids);
    taosMemoryFree(pInfo->pIdx);
    pInfo->pIdx = NULL;
  }

  if (pInfo->pSchema) {
    taosHashCleanup(pInfo->pSchema);
    pInfo->pSchema = NULL;
  }

  taosArrayDestroy(pInfo->matchInfo.pList);
  taosMemoryFreeClear(pInfo->pUser);

  taosMemoryFreeClear(param);
}

int32_t loadSysTableCallback(void* param, SDataBuf* pMsg, int32_t code) {
  SOperatorInfo*     operator=(SOperatorInfo*) param;
  SSysTableScanInfo* pScanResInfo = (SSysTableScanInfo*)operator->info;
  if (TSDB_CODE_SUCCESS == code) {
    pScanResInfo->pRsp = pMsg->pData;

    SRetrieveMetaTableRsp* pRsp = pScanResInfo->pRsp;
    pRsp->numOfRows = htonl(pRsp->numOfRows);
    pRsp->useconds = htobe64(pRsp->useconds);
    pRsp->handle = htobe64(pRsp->handle);
    pRsp->compLen = htonl(pRsp->compLen);
  } else {
    operator->pTaskInfo->code = rpcCvtErrCode(code);
    if (operator->pTaskInfo->code != code) {
      qError("load systable rsp received, error:%s, cvted error:%s", tstrerror(code),
             tstrerror(operator->pTaskInfo->code));
    } else {
      qError("load systable rsp received, error:%s", tstrerror(code));
    }
  }

  tsem_post(&pScanResInfo->ready);
  return TSDB_CODE_SUCCESS;
}

static int32_t sysChkFilter__Comm(SNode* pNode) {
  // impl
  SOperatorNode* pOper = (SOperatorNode*)pNode;
  EOperatorType  opType = pOper->opType;
  if (opType != OP_TYPE_EQUAL && opType != OP_TYPE_LOWER_EQUAL && opType != OP_TYPE_LOWER_THAN &&
      opType != OP_TYPE_GREATER_EQUAL && opType != OP_TYPE_GREATER_THAN) {
    return -1;
  }
  return 0;
}

static int32_t sysChkFilter__DBName(SNode* pNode) {
  SOperatorNode* pOper = (SOperatorNode*)pNode;

  if (pOper->opType != OP_TYPE_EQUAL && pOper->opType != OP_TYPE_NOT_EQUAL) {
    return -1;
  }

  SValueNode* pVal = (SValueNode*)pOper->pRight;
  if (!IS_STR_DATA_TYPE(pVal->node.resType.type)) {
    return -1;
  }

  return 0;
}
static int32_t sysChkFilter__VgroupId(SNode* pNode) {
  SOperatorNode* pOper = (SOperatorNode*)pNode;
  SValueNode*    pVal = (SValueNode*)pOper->pRight;
  if (!IS_INTEGER_TYPE(pVal->node.resType.type)) {
    return -1;
  }
  return sysChkFilter__Comm(pNode);
}
static int32_t sysChkFilter__TableName(SNode* pNode) {
  SOperatorNode* pOper = (SOperatorNode*)pNode;
  SValueNode*    pVal = (SValueNode*)pOper->pRight;
  if (!IS_STR_DATA_TYPE(pVal->node.resType.type)) {
    return -1;
  }
  return sysChkFilter__Comm(pNode);
}
static int32_t sysChkFilter__CreateTime(SNode* pNode) {
  SOperatorNode* pOper = (SOperatorNode*)pNode;
  SValueNode*    pVal = (SValueNode*)pOper->pRight;

  if (!IS_TIMESTAMP_TYPE(pVal->node.resType.type)) {
    return -1;
  }
  return sysChkFilter__Comm(pNode);
}

static int32_t sysChkFilter__Ncolumn(SNode* pNode) {
  SOperatorNode* pOper = (SOperatorNode*)pNode;
  SValueNode*    pVal = (SValueNode*)pOper->pRight;

  if (!IS_INTEGER_TYPE(pVal->node.resType.type)) {
    return -1;
  }
  return sysChkFilter__Comm(pNode);
}
static int32_t sysChkFilter__Ttl(SNode* pNode) {
  SOperatorNode* pOper = (SOperatorNode*)pNode;
  SValueNode*    pVal = (SValueNode*)pOper->pRight;

  if (!IS_INTEGER_TYPE(pVal->node.resType.type)) {
    return -1;
  }
  return sysChkFilter__Comm(pNode);
}
static int32_t sysChkFilter__STableName(SNode* pNode) {
  SOperatorNode* pOper = (SOperatorNode*)pNode;
  SValueNode*    pVal = (SValueNode*)pOper->pRight;
  if (!IS_STR_DATA_TYPE(pVal->node.resType.type)) {
    return -1;
  }
  return sysChkFilter__Comm(pNode);
}
static int32_t sysChkFilter__Uid(SNode* pNode) {
  SOperatorNode* pOper = (SOperatorNode*)pNode;
  SValueNode*    pVal = (SValueNode*)pOper->pRight;
  if (!IS_INTEGER_TYPE(pVal->node.resType.type)) {
    return -1;
  }
  return sysChkFilter__Comm(pNode);
}
static int32_t sysChkFilter__Type(SNode* pNode) {
  SOperatorNode* pOper = (SOperatorNode*)pNode;
  SValueNode*    pVal = (SValueNode*)pOper->pRight;
  if (!IS_INTEGER_TYPE(pVal->node.resType.type)) {
    return -1;
  }
  return sysChkFilter__Comm(pNode);
}
static int32_t optSysTabFilteImpl(void* arg, SNode* cond, SArray* result) {
  if (optSysCheckOper(cond) != 0) return -1;

  SOperatorNode* pNode = (SOperatorNode*)cond;

  int8_t i = 0;
  for (; i < SYSTAB_FILTER_DICT_SIZE; i++) {
    if (strcmp(filterDict[i].name, ((SColumnNode*)(pNode->pLeft))->colName) == 0) {
      break;
    }
  }
  if (i >= SYSTAB_FILTER_DICT_SIZE) return -1;

  if (filterDict[i].chkFunc(cond) != 0) return -1;

  return filterDict[i].fltFunc(arg, cond, result);
}

static int32_t optSysCheckOper(SNode* pOpear) {
  if (nodeType(pOpear) != QUERY_NODE_OPERATOR) return -1;

  SOperatorNode* pOper = (SOperatorNode*)pOpear;
  if (pOper->opType < OP_TYPE_GREATER_THAN || pOper->opType > OP_TYPE_NOT_EQUAL) {
    return -1;
  }

  if (nodeType(pOper->pLeft) != QUERY_NODE_COLUMN || nodeType(pOper->pRight) != QUERY_NODE_VALUE) {
    return -1;
  }
  return 0;
}

static FORCE_INLINE int optSysBinarySearch(SArray* arr, int s, int e, uint64_t k) {
  uint64_t v;
  int32_t  m;
  while (s <= e) {
    m = s + (e - s) / 2;
    v = *(uint64_t*)taosArrayGet(arr, m);
    if (v >= k) {
      e = m - 1;
    } else {
      s = m + 1;
    }
  }
  return s;
}

void optSysIntersection(SArray* in, SArray* out) {
  int32_t sz = (int32_t)taosArrayGetSize(in);
  if (sz <= 0) {
    return;
  }
  MergeIndex* mi = taosMemoryCalloc(sz, sizeof(MergeIndex));
  for (int i = 0; i < sz; i++) {
    SArray* t = taosArrayGetP(in, i);
    mi[i].len = (int32_t)taosArrayGetSize(t);
    mi[i].idx = 0;
  }

  SArray* base = taosArrayGetP(in, 0);
  for (int i = 0; i < taosArrayGetSize(base); i++) {
    uint64_t tgt = *(uint64_t*)taosArrayGet(base, i);
    bool     has = true;
    for (int j = 1; j < taosArrayGetSize(in); j++) {
      SArray* oth = taosArrayGetP(in, j);
      int     mid = optSysBinarySearch(oth, mi[j].idx, mi[j].len - 1, tgt);
      if (mid >= 0 && mid < mi[j].len) {
        uint64_t val = *(uint64_t*)taosArrayGet(oth, mid);
        has = (val == tgt ? true : false);
        mi[j].idx = mid;
      } else {
        has = false;
      }
    }
    if (has == true) {
      taosArrayPush(out, &tgt);
    }
  }
  taosMemoryFreeClear(mi);
}

static int tableUidCompare(const void* a, const void* b) {
  int64_t u1 = *(int64_t*)a;
  int64_t u2 = *(int64_t*)b;
  if (u1 == u2) {
    return 0;
  }
  return u1 < u2 ? -1 : 1;
}

static int32_t optSysMergeRslt(SArray* mRslt, SArray* rslt) {
  // TODO, find comm mem from mRslt
  for (int i = 0; i < taosArrayGetSize(mRslt); i++) {
    SArray* arslt = taosArrayGetP(mRslt, i);
    taosArraySort(arslt, tableUidCompare);
  }
  optSysIntersection(mRslt, rslt);
  return 0;
}

static int32_t optSysSpecialColumn(SNode* cond) {
  SOperatorNode* pOper = (SOperatorNode*)cond;
  SColumnNode*   pCol = (SColumnNode*)pOper->pLeft;
  for (int i = 0; i < sizeof(SYSTABLE_SPECIAL_COL) / sizeof(SYSTABLE_SPECIAL_COL[0]); i++) {
    if (0 == strcmp(pCol->colName, SYSTABLE_SPECIAL_COL[i])) {
      return 1;
    }
  }
  return 0;
}

static int32_t optSysTabFilte(void* arg, SNode* cond, SArray* result) {
  int ret = -1;
  if (nodeType(cond) == QUERY_NODE_OPERATOR) {
    ret = optSysTabFilteImpl(arg, cond, result);
    if (ret == 0) {
      SOperatorNode* pOper = (SOperatorNode*)cond;
      SColumnNode*   pCol = (SColumnNode*)pOper->pLeft;
      if (0 == strcmp(pCol->colName, "create_time")) {
        return 0;
      }
      return -1;
    }
    return ret;
  }

  if (nodeType(cond) != QUERY_NODE_LOGIC_CONDITION || ((SLogicConditionNode*)cond)->condType != LOGIC_COND_TYPE_AND) {
    return ret;
  }

  SLogicConditionNode* pNode = (SLogicConditionNode*)cond;
  SNodeList*           pList = (SNodeList*)pNode->pParameterList;

  int32_t len = LIST_LENGTH(pList);

  bool    hasIdx = false;
  bool    hasRslt = true;
  SArray* mRslt = taosArrayInit(len, POINTER_BYTES);

  SListCell* cell = pList->pHead;
  for (int i = 0; i < len; i++) {
    if (cell == NULL) break;

    SArray* aRslt = taosArrayInit(16, sizeof(int64_t));

    ret = optSysTabFilteImpl(arg, cell->pNode, aRslt);
    if (ret == 0) {
      // has index
      hasIdx = true;
      if (optSysSpecialColumn(cell->pNode) == 0) {
        taosArrayPush(mRslt, &aRslt);
      } else {
        // db_name/vgroup not result
        taosArrayDestroy(aRslt);
      }
    } else if (ret == -2) {
      // current vg
      hasIdx = true;
      hasRslt = false;
      taosArrayDestroy(aRslt);
      break;
    } else {
      taosArrayDestroy(aRslt);
    }
    cell = cell->pNext;
  }
  if (hasRslt && hasIdx) {
    optSysMergeRslt(mRslt, result);
  }

  for (int i = 0; i < taosArrayGetSize(mRslt); i++) {
    SArray* aRslt = taosArrayGetP(mRslt, i);
    taosArrayDestroy(aRslt);
  }
  taosArrayDestroy(mRslt);
  if (hasRslt == false) {
    return -2;
  }
  if (hasRslt && hasIdx) {
    cell = pList->pHead;
    for (int i = 0; i < len; i++) {
      if (cell == NULL) break;
      SOperatorNode* pOper = (SOperatorNode*)cell->pNode;
      SColumnNode*   pCol = (SColumnNode*)pOper->pLeft;
      if (0 == strcmp(pCol->colName, "create_time")) {
        return 0;
      }
      cell = cell->pNext;
    }
    return -1;
  }
  return -1;
}

static int32_t doGetTableRowSize(SReadHandle* pHandle, uint64_t uid, int32_t* rowLen, const char* idstr) {
  *rowLen = 0;

  SMetaReader mr = {0};
  pHandle->api.metaReaderFn.initReader(&mr, pHandle->vnode, META_READER_LOCK, &pHandle->api.metaFn);
  int32_t code = pHandle->api.metaReaderFn.getTableEntryByUid(&mr, uid);
  if (code != TSDB_CODE_SUCCESS) {
    qError("failed to get table meta, uid:0x%" PRIx64 ", code:%s, %s", uid, tstrerror(terrno), idstr);
    pHandle->api.metaReaderFn.clearReader(&mr);
    return terrno;
  }

  if (mr.me.type == TSDB_SUPER_TABLE) {
    int32_t numOfCols = mr.me.stbEntry.schemaRow.nCols;
    for (int32_t i = 0; i < numOfCols; ++i) {
      (*rowLen) += mr.me.stbEntry.schemaRow.pSchema[i].bytes;
    }
  } else if (mr.me.type == TSDB_CHILD_TABLE) {
    uint64_t suid = mr.me.ctbEntry.suid;
    tDecoderClear(&mr.coder);
    code = pHandle->api.metaReaderFn.getTableEntryByUid(&mr, suid);
    if (code != TSDB_CODE_SUCCESS) {
      qError("failed to get table meta, uid:0x%" PRIx64 ", code:%s, %s", suid, tstrerror(terrno), idstr);
      pHandle->api.metaReaderFn.clearReader(&mr);
      return terrno;
    }

    int32_t numOfCols = mr.me.stbEntry.schemaRow.nCols;

    for (int32_t i = 0; i < numOfCols; ++i) {
      (*rowLen) += mr.me.stbEntry.schemaRow.pSchema[i].bytes;
    }
  } else if (mr.me.type == TSDB_NORMAL_TABLE) {
    int32_t numOfCols = mr.me.ntbEntry.schemaRow.nCols;
    for (int32_t i = 0; i < numOfCols; ++i) {
      (*rowLen) += mr.me.ntbEntry.schemaRow.pSchema[i].bytes;
    }
  }

  pHandle->api.metaReaderFn.clearReader(&mr);
  return TSDB_CODE_SUCCESS;
}

static SSDataBlock* doBlockInfoScan(SOperatorInfo* pOperator) {
  if (pOperator->status == OP_EXEC_DONE) {
    return NULL;
  }

  SBlockDistInfo* pBlockScanInfo = pOperator->info;
  SExecTaskInfo*  pTaskInfo = pOperator->pTaskInfo;
  SStorageAPI*    pAPI = &pTaskInfo->storageAPI;

  STableBlockDistInfo blockDistInfo = {.minRows = INT_MAX, .maxRows = INT_MIN};
  int32_t code = doGetTableRowSize(&pBlockScanInfo->readHandle, pBlockScanInfo->uid, (int32_t*)&blockDistInfo.rowSize,
                                   GET_TASKID(pTaskInfo));
  if (code != TSDB_CODE_SUCCESS) {
    T_LONG_JMP(pTaskInfo->env, code);
  }

  pAPI->tsdReader.tsdReaderGetDataBlockDistInfo(pBlockScanInfo->pHandle, &blockDistInfo);
  blockDistInfo.numOfInmemRows = (int32_t)pAPI->tsdReader.tsdReaderGetNumOfInMemRows(pBlockScanInfo->pHandle);

  SSDataBlock* pBlock = pBlockScanInfo->pResBlock;

  int32_t          slotId = pOperator->exprSupp.pExprInfo->base.resSchema.slotId;
  SColumnInfoData* pColInfo = taosArrayGet(pBlock->pDataBlock, slotId);

  int32_t len = tSerializeBlockDistInfo(NULL, 0, &blockDistInfo);
  char*   p = taosMemoryCalloc(1, len + VARSTR_HEADER_SIZE);
  tSerializeBlockDistInfo(varDataVal(p), len, &blockDistInfo);
  varDataSetLen(p, len);

  colDataSetVal(pColInfo, 0, p, false);
  taosMemoryFree(p);

  // make the valgrind happy that all memory buffer has been initialized already.
  if (slotId != 0) {
    SColumnInfoData* p1 = taosArrayGet(pBlock->pDataBlock, 0);
    int64_t          v = 0;
    colDataSetInt64(p1, 0, &v);
  }

  pBlock->info.rows = 1;
  pOperator->status = OP_EXEC_DONE;
  return pBlock;
}

static void destroyBlockDistScanOperatorInfo(void* param) {
  SBlockDistInfo* pDistInfo = (SBlockDistInfo*)param;
  blockDataDestroy(pDistInfo->pResBlock);
  pDistInfo->readHandle.api.tsdReader.tsdReaderClose(pDistInfo->pHandle);
  tableListDestroy(pDistInfo->pTableListInfo);
  taosMemoryFreeClear(param);
}

static int32_t initTableblockDistQueryCond(uint64_t uid, SQueryTableDataCond* pCond) {
  memset(pCond, 0, sizeof(SQueryTableDataCond));

  pCond->order = TSDB_ORDER_ASC;
  pCond->numOfCols = 1;
  pCond->colList = taosMemoryCalloc(1, sizeof(SColumnInfo));
  pCond->pSlotList = taosMemoryMalloc(sizeof(int32_t));
  if (pCond->colList == NULL || pCond->pSlotList == NULL) {
    terrno = TSDB_CODE_OUT_OF_MEMORY;
    return terrno;
  }

  pCond->colList->colId = 1;
  pCond->colList->type = TSDB_DATA_TYPE_TIMESTAMP;
  pCond->colList->bytes = sizeof(TSKEY);
  pCond->colList->pk = 0;

  pCond->pSlotList[0] = 0;

  pCond->twindows = (STimeWindow){.skey = INT64_MIN, .ekey = INT64_MAX};
  pCond->suid = uid;
  pCond->type = TIMEWINDOW_RANGE_CONTAINED;
  pCond->startVersion = -1;
  pCond->endVersion = -1;

  return TSDB_CODE_SUCCESS;
}

SOperatorInfo* createDataBlockInfoScanOperator(SReadHandle* readHandle, SBlockDistScanPhysiNode* pBlockScanNode,
                                               STableListInfo* pTableListInfo, SExecTaskInfo* pTaskInfo) {
  SBlockDistInfo* pInfo = taosMemoryCalloc(1, sizeof(SBlockDistInfo));
  SOperatorInfo*  pOperator = taosMemoryCalloc(1, sizeof(SOperatorInfo));
  if (pInfo == NULL || pOperator == NULL) {
    pTaskInfo->code = TSDB_CODE_OUT_OF_MEMORY;
    goto _error;
  }

  pInfo->pResBlock = createDataBlockFromDescNode(pBlockScanNode->node.pOutputDataBlockDesc);
  blockDataEnsureCapacity(pInfo->pResBlock, 1);

  {
    SQueryTableDataCond cond = {0};
    int32_t             code = initTableblockDistQueryCond(pBlockScanNode->suid, &cond);
    if (code != TSDB_CODE_SUCCESS) {
      goto _error;
    }

    pInfo->pTableListInfo = pTableListInfo;
    size_t num = tableListGetSize(pTableListInfo);
    void*  pList = tableListGetInfo(pTableListInfo, 0);

    code = readHandle->api.tsdReader.tsdReaderOpen(readHandle->vnode, &cond, pList, num, pInfo->pResBlock,
                                                   (void**)&pInfo->pHandle, pTaskInfo->id.str, NULL);
    cleanupQueryTableDataCond(&cond);
    if (code != 0) {
      goto _error;
    }
  }

  pInfo->readHandle = *readHandle;
  pInfo->uid = (pBlockScanNode->suid != 0) ? pBlockScanNode->suid : pBlockScanNode->uid;

  int32_t    numOfCols = 0;
  SExprInfo* pExprInfo = createExprInfo(pBlockScanNode->pScanPseudoCols, NULL, &numOfCols);
  int32_t    code = initExprSupp(&pOperator->exprSupp, pExprInfo, numOfCols, &pTaskInfo->storageAPI.functionStore);
  if (code != TSDB_CODE_SUCCESS) {
    goto _error;
  }

  setOperatorInfo(pOperator, "DataBlockDistScanOperator", QUERY_NODE_PHYSICAL_PLAN_BLOCK_DIST_SCAN, false,
                  OP_NOT_OPENED, pInfo, pTaskInfo);
  pOperator->fpSet = createOperatorFpSet(optrDummyOpenFn, doBlockInfoScan, NULL, destroyBlockDistScanOperatorInfo,
                                         optrDefaultBufFn, NULL, optrDefaultGetNextExtFn, NULL);
  return pOperator;

_error:
  taosMemoryFreeClear(pInfo);
  taosMemoryFreeClear(pOperator);
  return NULL;
}<|MERGE_RESOLUTION|>--- conflicted
+++ resolved
@@ -470,7 +470,6 @@
       return NULL;
     }
   }
-<<<<<<< HEAD
 
   char            typeName[TSDB_TABLE_FNAME_LEN + VARSTR_HEADER_SIZE] = {0};
   SSchemaWrapper* schemaRow = NULL;
@@ -490,27 +489,6 @@
     numOfRows = 0;
   }
 
-=======
-
-  char            typeName[TSDB_TABLE_FNAME_LEN + VARSTR_HEADER_SIZE] = {0};
-  SSchemaWrapper* schemaRow = NULL;
-  if (smrTable.me.type == TSDB_SUPER_TABLE) {
-    schemaRow = &smrTable.me.stbEntry.schemaRow;
-    STR_TO_VARSTR(typeName, "CHILD_TABLE");
-  } else if (smrTable.me.type == TSDB_NORMAL_TABLE) {
-    schemaRow = &smrTable.me.ntbEntry.schemaRow;
-    STR_TO_VARSTR(typeName, "NORMAL_TABLE");
-  }
-
-  sysTableUserColsFillOneTableCols(pInfo, dbname, &numOfRows, dataBlock, tableName, schemaRow, typeName);
-  pAPI->metaReaderFn.clearReader(&smrTable);
-
-  if (numOfRows > 0) {
-    relocateAndFilterSysTagsScanResult(pInfo, numOfRows, dataBlock, pOperator->exprSupp.pFilterInfo);
-    numOfRows = 0;
-  }
-
->>>>>>> 5df72091
   pInfo->loadInfo.totalRows += pInfo->pRes->info.rows;
   setOperatorCompleted(pOperator);
 
@@ -764,27 +742,12 @@
     }
 
     if ((smrSuperTable.me.stbEntry.schemaTag.nCols + numOfRows) > pOperator->resultInfo.capacity) {
-<<<<<<< HEAD
-      blockFull = true;
-    } else {
-      sysTableUserTagsFillOneTableTags(pInfo, &smrSuperTable, &pInfo->pCur->mr, dbname, tableName, &numOfRows,
-                                       dataBlock);
-    }
-
-    pAPI->metaReaderFn.clearReader(&smrSuperTable);
-
-    if (blockFull || numOfRows >= pOperator->resultInfo.capacity) {
-=======
->>>>>>> 5df72091
       relocateAndFilterSysTagsScanResult(pInfo, numOfRows, dataBlock, pOperator->exprSupp.pFilterInfo);
       numOfRows = 0;
 
       if (pInfo->pRes->info.rows > 0) {
         pAPI->metaFn.pauseTableMetaCursor(pInfo->pCur);
-<<<<<<< HEAD
-=======
         pAPI->metaReaderFn.clearReader(&smrSuperTable);
->>>>>>> 5df72091
         break;
       }
     } else {
