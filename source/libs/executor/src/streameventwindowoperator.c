--- conflicted
+++ resolved
@@ -930,13 +930,8 @@
   pInfo->reCkBlock = false;
   pInfo->recvGetAll = false;
   pInfo->pPkDeleted = tSimpleHashInit(64, hashFn);
-<<<<<<< HEAD
-  QUERY_CHECK_NULL(pInfo->pPkDeleted, code, lino, _error, TSDB_CODE_OUT_OF_MEMORY);
+  QUERY_CHECK_NULL(pInfo->pPkDeleted, code, lino, _error, terrno);
   pInfo->destHasPrimaryKey = pEventNode->window.destHasPrimaryKey;
-=======
-  QUERY_CHECK_NULL(pInfo->pPkDeleted, code, lino, _error, terrno);
-  pInfo->destHasPrimaryKey = pEventNode->window.destHasPrimayKey;
->>>>>>> a2579d59
 
   setOperatorInfo(pOperator, "StreamEventAggOperator", QUERY_NODE_PHYSICAL_PLAN_STREAM_EVENT, true, OP_NOT_OPENED,
                   pInfo, pTaskInfo);
