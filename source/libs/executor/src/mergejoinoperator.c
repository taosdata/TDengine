--- conflicted
+++ resolved
@@ -1878,11 +1878,7 @@
         pCond = pJoinNode->node.pConditions;
       }
 
-<<<<<<< HEAD
-      MJ_ERR_RET(filterInitFromNode(pCond, &pJoin->pFinFilter, 0));
-=======
       MJ_ERR_RET(filterInitFromNode(pCond, &pJoin->pFinFilter, 0, pTaskInfo->pStreamRuntimeInfo));
->>>>>>> bcc25e56
       break;
     }
     case JOIN_TYPE_LEFT:
