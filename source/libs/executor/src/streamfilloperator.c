--- conflicted
+++ resolved
@@ -1273,27 +1273,13 @@
       QUERY_CHECK_NULL(value.val, code, lino, _end, terrno);
 
       void* tmpRes = taosArrayPush(pFillInfo->pLinearInfo->pEndPoints, &value);
-<<<<<<< HEAD
       QUERY_CHECK_NULL(tmpRes, code, lino, _end, terrno);
-=======
-      if (!tmpRes) {
-        code = terrno;
-        QUERY_CHECK_CODE(code, lino, _end);
-      }
->>>>>>> 7273bd92
 
       value.val = taosMemoryCalloc(1, pColData->info.bytes);
       QUERY_CHECK_NULL(value.val, code, lino, _end, terrno);
 
       tmpRes = taosArrayPush(pFillInfo->pLinearInfo->pNextEndPoints, &value);
-<<<<<<< HEAD
       QUERY_CHECK_NULL(tmpRes, code, lino, _end, terrno);
-=======
-      if (!tmpRes) {
-        code = terrno;
-        QUERY_CHECK_CODE(code, lino, _end);
-      }
->>>>>>> 7273bd92
     }
   }
   pFillInfo->pLinearInfo->winIndex = 0;
