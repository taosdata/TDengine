--- conflicted
+++ resolved
@@ -129,10 +129,6 @@
   pInfo->pRes = blockDataDestroy(pInfo->pRes);
   pInfo->pSrcBlock = blockDataDestroy(pInfo->pSrcBlock);
   pInfo->pDelRes = blockDataDestroy(pInfo->pDelRes);
-<<<<<<< HEAD
-
-=======
->>>>>>> b30900a5
   taosArrayDestroy(pInfo->matchInfo.pList);
   pInfo->matchInfo.pList = NULL;
   taosMemoryFree(pInfo);
