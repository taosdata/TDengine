/*
 * Copyright (c) 2019 TAOS Data, Inc. <jhtao@taosdata.com>
 *
 * This program is free software: you can use, redistribute, and/or modify
 * it under the terms of the GNU Affero General Public License, version 3
 * or later ("AGPL"), as published by the Free Software Foundation.
 *
 * This program is distributed in the hope that it will be useful, but WITHOUT
 * ANY WARRANTY; without even the implied warranty of MERCHANTABILITY or
 * FITNESS FOR A PARTICULAR PURPOSE.
 *
 * You should have received a copy of the GNU Affero General Public License
 * along with this program. If not, see <http://www.gnu.org/licenses/>.
 */

#include "filter.h"
#include "os.h"
#include "query.h"
#include "taosdef.h"
#include "tmsg.h"
#include "ttypes.h"

#include "executorInt.h"
#include "streamexecutorInt.h"
#include "tcommon.h"
#include "thash.h"
#include "ttime.h"

#include "function.h"
#include "operator.h"
#include "querynodes.h"
#include "querytask.h"
#include "tdatablock.h"
#include "tfill.h"

#define FILL_POS_INVALID 0
#define FILL_POS_START   1
#define FILL_POS_MID     2
#define FILL_POS_END     3

typedef struct STimeRange {
  TSKEY    skey;
  TSKEY    ekey;
  uint64_t groupId;
} STimeRange;

TSKEY getNextWindowTs(TSKEY ts, SInterval* pInterval) {
  STimeWindow win = {.skey = ts, .ekey = ts};
  getNextTimeWindow(pInterval, &win, TSDB_ORDER_ASC);
  return win.skey;
}

TSKEY getPrevWindowTs(TSKEY ts, SInterval* pInterval) {
  STimeWindow win = {.skey = ts, .ekey = ts};
  getNextTimeWindow(pInterval, &win, TSDB_ORDER_DESC);
  return win.skey;
}

int32_t setRowCell(SColumnInfoData* pCol, int32_t rowId, const SResultCellData* pCell) {
  return colDataSetVal(pCol, rowId, pCell->pData, pCell->isNull);
}

SResultCellData* getResultCell(SResultRowData* pRaw, int32_t index) {
  if (!pRaw || !pRaw->pRowVal) {
    return NULL;
  }
  char*            pData = (char*)pRaw->pRowVal;
  SResultCellData* pCell = pRaw->pRowVal;
  for (int32_t i = 0; i < index; i++) {
    pData += (pCell->bytes + sizeof(SResultCellData));
    pCell = (SResultCellData*)pData;
  }
  return pCell;
}

void* destroyFillColumnInfo(SFillColInfo* pFillCol, int32_t start, int32_t end) {
  for (int32_t i = start; i < end; i++) {
    destroyExprInfo(pFillCol[i].pExpr, 1);
    taosVariantDestroy(&pFillCol[i].fillVal);
  }
  if (start < end) {
    taosMemoryFreeClear(pFillCol[start].pExpr);
  }
  taosMemoryFree(pFillCol);
  return NULL;
}

void destroyStreamFillSupporter(SStreamFillSupporter* pFillSup) {
  pFillSup->pAllColInfo = destroyFillColumnInfo(pFillSup->pAllColInfo, pFillSup->numOfFillCols, pFillSup->numOfAllCols);
  tSimpleHashCleanup(pFillSup->pResMap);
  pFillSup->pResMap = NULL;
  cleanupExprSupp(&pFillSup->notFillExprSup);
  if (pFillSup->cur.pRowVal != pFillSup->prev.pRowVal && pFillSup->cur.pRowVal != pFillSup->next.pRowVal) {
    taosMemoryFree(pFillSup->cur.pRowVal);
  }
  taosMemoryFree(pFillSup->prev.pRowVal);
  taosMemoryFree(pFillSup->next.pRowVal);
  taosMemoryFree(pFillSup->nextNext.pRowVal);

  taosMemoryFree(pFillSup);
}

void destroySPoint(void* ptr) {
  SPoint* point = (SPoint*)ptr;
  taosMemoryFreeClear(point->val);
}

void destroyStreamFillLinearInfo(SStreamFillLinearInfo* pFillLinear) {
  taosArrayDestroyEx(pFillLinear->pEndPoints, destroySPoint);
  taosArrayDestroyEx(pFillLinear->pNextEndPoints, destroySPoint);
  taosMemoryFree(pFillLinear);
}

void destroyStreamFillInfo(SStreamFillInfo* pFillInfo) {
  if (pFillInfo->type == TSDB_FILL_SET_VALUE || pFillInfo->type == TSDB_FILL_SET_VALUE_F ||
      pFillInfo->type == TSDB_FILL_NULL || pFillInfo->type == TSDB_FILL_NULL_F) {
    taosMemoryFreeClear(pFillInfo->pResRow->pRowVal);
    taosMemoryFreeClear(pFillInfo->pResRow);
  }
  destroyStreamFillLinearInfo(pFillInfo->pLinearInfo);
  pFillInfo->pLinearInfo = NULL;

  taosArrayDestroy(pFillInfo->delRanges);
  taosMemoryFree(pFillInfo);
}

static void destroyStreamFillOperatorInfo(void* param) {
  SStreamFillOperatorInfo* pInfo = (SStreamFillOperatorInfo*)param;
  destroyStreamFillInfo(pInfo->pFillInfo);
  destroyStreamFillSupporter(pInfo->pFillSup);
  blockDataDestroy(pInfo->pRes);
  pInfo->pRes = NULL;
  blockDataDestroy(pInfo->pSrcBlock);
  pInfo->pSrcBlock = NULL;
  blockDataDestroy(pInfo->pDelRes);
  pInfo->pDelRes = NULL;
  taosArrayDestroy(pInfo->matchInfo.pList);
  pInfo->matchInfo.pList = NULL;
  taosMemoryFree(pInfo);
}

static void resetFillWindow(SResultRowData* pRowData) {
  pRowData->key = INT64_MIN;
  taosMemoryFreeClear(pRowData->pRowVal);
}

static void resetPrevAndNextWindow(SStreamFillSupporter* pFillSup) {
  if (pFillSup->cur.pRowVal != pFillSup->prev.pRowVal && pFillSup->cur.pRowVal != pFillSup->next.pRowVal) {
    resetFillWindow(&pFillSup->cur);
  } else {
    pFillSup->cur.key = INT64_MIN;
    pFillSup->cur.pRowVal = NULL;
  }
  resetFillWindow(&pFillSup->prev);
  resetFillWindow(&pFillSup->next);
  resetFillWindow(&pFillSup->nextNext);
}

void getCurWindowFromDiscBuf(SOperatorInfo* pOperator, TSKEY ts, uint64_t groupId, SStreamFillSupporter* pFillSup) {
  SStorageAPI* pAPI = &pOperator->pTaskInfo->storageAPI;

  void* pState = pOperator->pTaskInfo->streamInfo.pState;
  resetPrevAndNextWindow(pFillSup);

  SWinKey key = {.ts = ts, .groupId = groupId};
  int32_t curVLen = 0;

  int32_t code = pAPI->stateStore.streamStateFillGet(pState, &key, (void**)&pFillSup->cur.pRowVal, &curVLen, NULL);
  ASSERT(code == TSDB_CODE_SUCCESS);
  pFillSup->cur.key = key.ts;
}

void getWindowFromDiscBuf(SOperatorInfo* pOperator, TSKEY ts, uint64_t groupId, SStreamFillSupporter* pFillSup) {
  SStorageAPI* pAPI = &pOperator->pTaskInfo->storageAPI;
  void*        pState = pOperator->pTaskInfo->streamInfo.pState;
  resetPrevAndNextWindow(pFillSup);

  SWinKey key = {.ts = ts, .groupId = groupId};
  void*   curVal = NULL;
  int32_t curVLen = 0;
  bool    hasCurKey = true;
  int32_t code = pAPI->stateStore.streamStateFillGet(pState, &key, (void**)&curVal, &curVLen, NULL);
  if (code == TSDB_CODE_SUCCESS) {
    pFillSup->cur.key = key.ts;
    pFillSup->cur.pRowVal = curVal;
  } else {
    qDebug("streamStateFillGet key failed, Data may be deleted. ts:%" PRId64 ", groupId:%" PRId64, ts, groupId);
    pFillSup->cur.key = ts;
    pFillSup->cur.pRowVal = NULL;
    hasCurKey = false;
  }

  SStreamStateCur* pCur = pAPI->stateStore.streamStateFillSeekKeyPrev(pState, &key);
  SWinKey          preKey = {.ts = INT64_MIN, .groupId = groupId};
  void*            preVal = NULL;
  int32_t          preVLen = 0;
  code = pAPI->stateStore.streamStateGetGroupKVByCur(pCur, &preKey, (const void**)&preVal, &preVLen);

  if (code == TSDB_CODE_SUCCESS) {
    pFillSup->prev.key = preKey.ts;
    pFillSup->prev.pRowVal = preVal;

    if (hasCurKey) {
      pAPI->stateStore.streamStateCurNext(pState, pCur);
    }

    pAPI->stateStore.streamStateCurNext(pState, pCur);
  } else {
    pAPI->stateStore.streamStateFreeCur(pCur);
    pCur = pAPI->stateStore.streamStateFillSeekKeyNext(pState, &key);
  }

  SWinKey nextKey = {.ts = INT64_MIN, .groupId = groupId};
  void*   nextVal = NULL;
  int32_t nextVLen = 0;
  code = pAPI->stateStore.streamStateGetGroupKVByCur(pCur, &nextKey, (const void**)&nextVal, &nextVLen);
  if (code == TSDB_CODE_SUCCESS) {
    pFillSup->next.key = nextKey.ts;
    pFillSup->next.pRowVal = nextVal;
    if (pFillSup->type == TSDB_FILL_PREV || pFillSup->type == TSDB_FILL_NEXT) {
      pAPI->stateStore.streamStateCurNext(pState, pCur);
      SWinKey nextNextKey = {.groupId = groupId};
      void*   nextNextVal = NULL;
      int32_t nextNextVLen = 0;
      code = pAPI->stateStore.streamStateGetGroupKVByCur(pCur, &nextNextKey, (const void**)&nextNextVal, &nextNextVLen);
      if (code == TSDB_CODE_SUCCESS) {
        pFillSup->nextNext.key = nextNextKey.ts;
        pFillSup->nextNext.pRowVal = nextNextVal;
      }
    }
  }
  pAPI->stateStore.streamStateFreeCur(pCur);
}

bool        hasCurWindow(SStreamFillSupporter* pFillSup) { return pFillSup->cur.key != INT64_MIN; }
bool        hasPrevWindow(SStreamFillSupporter* pFillSup) { return pFillSup->prev.key != INT64_MIN; }
bool        hasNextWindow(SStreamFillSupporter* pFillSup) { return pFillSup->next.key != INT64_MIN; }
static bool hasNextNextWindow(SStreamFillSupporter* pFillSup) { return pFillSup->nextNext.key != INT64_MIN; }

static void transBlockToResultRow(const SSDataBlock* pBlock, int32_t rowId, TSKEY ts, SResultRowData* pRowVal) {
  int32_t numOfCols = taosArrayGetSize(pBlock->pDataBlock);
  for (int32_t i = 0; i < numOfCols; ++i) {
    SColumnInfoData* pColData = taosArrayGet(pBlock->pDataBlock, i);
    SResultCellData* pCell = getResultCell(pRowVal, i);
    if (!colDataIsNull_s(pColData, rowId)) {
      pCell->isNull = false;
      pCell->type = pColData->info.type;
      pCell->bytes = pColData->info.bytes;
      char* val = colDataGetData(pColData, rowId);
      if (IS_VAR_DATA_TYPE(pCell->type)) {
        memcpy(pCell->pData, val, varDataTLen(val));
      } else {
        memcpy(pCell->pData, val, pCell->bytes);
      }
    } else {
      pCell->isNull = true;
    }
  }
  pRowVal->key = ts;
}

void calcRowDeltaData(SResultRowData* pEndRow, SArray* pEndPoins, SFillColInfo* pFillCol, int32_t numOfCol) {
  for (int32_t i = 0; i < numOfCol; i++) {
    if (!pFillCol[i].notFillCol) {
      int32_t          slotId = GET_DEST_SLOT_ID(pFillCol + i);
      SResultCellData* pECell = getResultCell(pEndRow, slotId);
      SPoint*          pPoint = taosArrayGet(pEndPoins, slotId);
      pPoint->key = pEndRow->key;
      memcpy(pPoint->val, pECell->pData, pECell->bytes);
    }
  }
}

static void setFillInfoStart(TSKEY ts, SInterval* pInterval, SStreamFillInfo* pFillInfo) {
  ts = taosTimeAdd(ts, pInterval->sliding, pInterval->slidingUnit, pInterval->precision);
  pFillInfo->start = ts;
}

static void setFillInfoEnd(TSKEY ts, SInterval* pInterval, SStreamFillInfo* pFillInfo) {
  ts = taosTimeAdd(ts, pInterval->sliding * -1, pInterval->slidingUnit, pInterval->precision);
  pFillInfo->end = ts;
}

static void setFillKeyInfo(TSKEY start, TSKEY end, SInterval* pInterval, SStreamFillInfo* pFillInfo) {
  setFillInfoStart(start, pInterval, pFillInfo);
  pFillInfo->current = pFillInfo->start;
  setFillInfoEnd(end, pInterval, pFillInfo);
}

void setDeleteFillValueInfo(TSKEY start, TSKEY end, SStreamFillSupporter* pFillSup, SStreamFillInfo* pFillInfo) {
  if (!hasPrevWindow(pFillSup) || !hasNextWindow(pFillSup)) {
    pFillInfo->needFill = false;
    return;
  }

  TSKEY realStart = taosTimeAdd(pFillSup->prev.key, pFillSup->interval.sliding, pFillSup->interval.slidingUnit,
                                pFillSup->interval.precision);

  pFillInfo->needFill = true;
  pFillInfo->start = realStart;
  pFillInfo->current = pFillInfo->start;
  pFillInfo->end = end;
  pFillInfo->pos = FILL_POS_INVALID;
  switch (pFillInfo->type) {
    case TSDB_FILL_NULL:
    case TSDB_FILL_NULL_F:
    case TSDB_FILL_SET_VALUE:
    case TSDB_FILL_SET_VALUE_F:
      break;
    case TSDB_FILL_PREV:
      pFillInfo->pResRow = &pFillSup->prev;
      break;
    case TSDB_FILL_NEXT:
      pFillInfo->pResRow = &pFillSup->next;
      break;
    case TSDB_FILL_LINEAR: {
      setFillKeyInfo(pFillSup->prev.key, pFillSup->next.key, &pFillSup->interval, pFillInfo);
      pFillInfo->pLinearInfo->hasNext = false;
      pFillInfo->pLinearInfo->nextEnd = INT64_MIN;
      calcRowDeltaData(&pFillSup->next, pFillInfo->pLinearInfo->pEndPoints, pFillSup->pAllColInfo,
                       pFillSup->numOfAllCols);
      pFillInfo->pResRow = &pFillSup->prev;
      pFillInfo->pLinearInfo->winIndex = 0;
    } break;
    default:
      ASSERT(0);
      break;
  }
}

void copyNotFillExpData(SStreamFillSupporter* pFillSup, SStreamFillInfo* pFillInfo) {
  for (int32_t i = pFillSup->numOfFillCols; i < pFillSup->numOfAllCols; ++i) {
    SFillColInfo*    pFillCol = pFillSup->pAllColInfo + i;
    int32_t          slotId = GET_DEST_SLOT_ID(pFillCol);
    SResultCellData* pCell = getResultCell(pFillInfo->pResRow, slotId);
    SResultCellData* pCurCell = getResultCell(&pFillSup->cur, slotId);
    pCell->isNull = pCurCell->isNull;
    if (!pCurCell->isNull) {
      memcpy(pCell->pData, pCurCell->pData, pCell->bytes);
    }
  }
}

void setFillValueInfo(SSDataBlock* pBlock, TSKEY ts, int32_t rowId, SStreamFillSupporter* pFillSup,
                      SStreamFillInfo* pFillInfo) {
  pFillInfo->preRowKey = pFillSup->cur.key;
  if (!hasPrevWindow(pFillSup) && !hasNextWindow(pFillSup)) {
    pFillInfo->needFill = false;
    pFillInfo->pos = FILL_POS_START;
    return;
  }
  TSKEY prevWKey = INT64_MIN;
  TSKEY nextWKey = INT64_MIN;
  if (hasPrevWindow(pFillSup)) {
    prevWKey = pFillSup->prev.key;
  }
  if (hasNextWindow(pFillSup)) {
    nextWKey = pFillSup->next.key;
  }

  pFillInfo->needFill = true;
  pFillInfo->pos = FILL_POS_INVALID;
  switch (pFillInfo->type) {
    case TSDB_FILL_NULL:
    case TSDB_FILL_NULL_F:
    case TSDB_FILL_SET_VALUE:
    case TSDB_FILL_SET_VALUE_F: {
      if (pFillSup->prev.key == pFillInfo->preRowKey) {
        resetFillWindow(&pFillSup->prev);
      }
      if (hasPrevWindow(pFillSup) && hasNextWindow(pFillSup)) {
        if (pFillSup->next.key == pFillInfo->nextRowKey) {
          pFillInfo->preRowKey = INT64_MIN;
          setFillKeyInfo(prevWKey, ts, &pFillSup->interval, pFillInfo);
          pFillInfo->pos = FILL_POS_END;
        } else {
          pFillInfo->needFill = false;
          pFillInfo->pos = FILL_POS_START;
        }
      } else if (hasPrevWindow(pFillSup)) {
        setFillKeyInfo(prevWKey, ts, &pFillSup->interval, pFillInfo);
        pFillInfo->pos = FILL_POS_END;
      } else {
        setFillKeyInfo(ts, nextWKey, &pFillSup->interval, pFillInfo);
        pFillInfo->pos = FILL_POS_START;
      }
      copyNotFillExpData(pFillSup, pFillInfo);
    } break;
    case TSDB_FILL_PREV: {
      if (hasNextWindow(pFillSup) && ((pFillSup->next.key != pFillInfo->nextRowKey) ||
                                      (pFillSup->next.key == pFillInfo->nextRowKey && hasNextNextWindow(pFillSup)) ||
                                      (pFillSup->next.key == pFillInfo->nextRowKey && !hasPrevWindow(pFillSup)))) {
        setFillKeyInfo(ts, nextWKey, &pFillSup->interval, pFillInfo);
        pFillInfo->pos = FILL_POS_START;
        resetFillWindow(&pFillSup->prev);
        pFillSup->prev.key = pFillSup->cur.key;
        pFillSup->prev.pRowVal = pFillSup->cur.pRowVal;
      } else if (hasPrevWindow(pFillSup)) {
        setFillKeyInfo(prevWKey, ts, &pFillSup->interval, pFillInfo);
        pFillInfo->pos = FILL_POS_END;
        pFillInfo->preRowKey = INT64_MIN;
      }
      pFillInfo->pResRow = &pFillSup->prev;
    } break;
    case TSDB_FILL_NEXT: {
      if (hasPrevWindow(pFillSup)) {
        setFillKeyInfo(prevWKey, ts, &pFillSup->interval, pFillInfo);
        pFillInfo->pos = FILL_POS_END;
        resetFillWindow(&pFillSup->next);
        pFillSup->next.key = pFillSup->cur.key;
        pFillSup->next.pRowVal = pFillSup->cur.pRowVal;
        pFillInfo->preRowKey = INT64_MIN;
      } else {
        ASSERT(hasNextWindow(pFillSup));
        setFillKeyInfo(ts, nextWKey, &pFillSup->interval, pFillInfo);
        pFillInfo->pos = FILL_POS_START;
      }
      pFillInfo->pResRow = &pFillSup->next;
    } break;
    case TSDB_FILL_LINEAR: {
      pFillInfo->pLinearInfo->winIndex = 0;
      if (hasPrevWindow(pFillSup) && hasNextWindow(pFillSup)) {
        setFillKeyInfo(prevWKey, ts, &pFillSup->interval, pFillInfo);
        pFillInfo->pos = FILL_POS_MID;
        pFillInfo->pLinearInfo->nextEnd = nextWKey;
        calcRowDeltaData(&pFillSup->cur, pFillInfo->pLinearInfo->pEndPoints, pFillSup->pAllColInfo,
                         pFillSup->numOfAllCols);
        pFillInfo->pResRow = &pFillSup->prev;

        calcRowDeltaData(&pFillSup->next, pFillInfo->pLinearInfo->pNextEndPoints, pFillSup->pAllColInfo,
                         pFillSup->numOfAllCols);
        pFillInfo->pLinearInfo->hasNext = true;
      } else if (hasPrevWindow(pFillSup)) {
        setFillKeyInfo(prevWKey, ts, &pFillSup->interval, pFillInfo);
        pFillInfo->pos = FILL_POS_END;
        pFillInfo->pLinearInfo->nextEnd = INT64_MIN;
        calcRowDeltaData(&pFillSup->cur, pFillInfo->pLinearInfo->pEndPoints, pFillSup->pAllColInfo,
                         pFillSup->numOfAllCols);
        pFillInfo->pResRow = &pFillSup->prev;
        pFillInfo->pLinearInfo->hasNext = false;
      } else {
        ASSERT(hasNextWindow(pFillSup));
        setFillKeyInfo(ts, nextWKey, &pFillSup->interval, pFillInfo);
        pFillInfo->pos = FILL_POS_START;
        pFillInfo->pLinearInfo->nextEnd = INT64_MIN;
        calcRowDeltaData(&pFillSup->next, pFillInfo->pLinearInfo->pEndPoints, pFillSup->pAllColInfo,
                         pFillSup->numOfAllCols);
        pFillInfo->pResRow = &pFillSup->cur;
        pFillInfo->pLinearInfo->hasNext = false;
      }
    } break;
    default:
      ASSERT(0);
      break;
  }
  ASSERT(pFillInfo->pos != FILL_POS_INVALID);
}

int32_t checkResult(SStreamFillSupporter* pFillSup, TSKEY ts, uint64_t groupId, bool* pRes) {
  int32_t code = TSDB_CODE_SUCCESS;
  int32_t lino = 0;
  SWinKey key = {.groupId = groupId, .ts = ts};
  if (tSimpleHashGet(pFillSup->pResMap, &key, sizeof(SWinKey)) != NULL) {
    (*pRes) = false;
    goto _end;
  }
  code = tSimpleHashPut(pFillSup->pResMap, &key, sizeof(SWinKey), NULL, 0);
  QUERY_CHECK_CODE(code, lino, _end);
  (*pRes) = true;

_end:
  if (code != TSDB_CODE_SUCCESS) {
    qError("%s failed at line %d since %s", __func__, lino, tstrerror(code));
  }
  return code;
}

static int32_t buildFillResult(SResultRowData* pResRow, SStreamFillSupporter* pFillSup, TSKEY ts, SSDataBlock* pBlock,
                               bool* pRes) {
  int32_t code = TSDB_CODE_SUCCESS;
  int32_t lino = 0;
  if (pBlock->info.rows >= pBlock->info.capacity) {
    (*pRes) = false;
    goto _end;
  }
  uint64_t groupId = pBlock->info.id.groupId;
  bool     ckRes = true;
  code = checkResult(pFillSup, ts, groupId, &ckRes);
  QUERY_CHECK_CODE(code, lino, _end);

  if (pFillSup->hasDelete && !ckRes) {
    (*pRes) = true;
    goto _end;
  }
  for (int32_t i = 0; i < pFillSup->numOfAllCols; ++i) {
    SFillColInfo*    pFillCol = pFillSup->pAllColInfo + i;
    int32_t          slotId = GET_DEST_SLOT_ID(pFillCol);
    SColumnInfoData* pColData = taosArrayGet(pBlock->pDataBlock, slotId);
    SFillInfo        tmpInfo = {
               .currentKey = ts,
               .order = TSDB_ORDER_ASC,
               .interval = pFillSup->interval,
    };
    bool filled = fillIfWindowPseudoColumn(&tmpInfo, pFillCol, pColData, pBlock->info.rows);
    if (!filled) {
      SResultCellData* pCell = getResultCell(pResRow, slotId);
      code = setRowCell(pColData, pBlock->info.rows, pCell);
      QUERY_CHECK_CODE(code, lino, _end);
    }
  }
  pBlock->info.rows++;
  (*pRes) = true;

_end:
  if (code != TSDB_CODE_SUCCESS) {
    qError("%s failed at line %d since %s", __func__, lino, tstrerror(code));
  }
  return code;
}

bool hasRemainCalc(SStreamFillInfo* pFillInfo) {
  if (pFillInfo->current != INT64_MIN && pFillInfo->current <= pFillInfo->end) {
    return true;
  }
  return false;
}

static void doStreamFillNormal(SStreamFillSupporter* pFillSup, SStreamFillInfo* pFillInfo, SSDataBlock* pBlock) {
  int32_t code = TSDB_CODE_SUCCESS;
  int32_t lino = 0;
  while (hasRemainCalc(pFillInfo) && pBlock->info.rows < pBlock->info.capacity) {
    STimeWindow st = {.skey = pFillInfo->current, .ekey = pFillInfo->current};
    if (inWinRange(&pFillSup->winRange, &st)) {
      bool res = true;
      code = buildFillResult(pFillInfo->pResRow, pFillSup, pFillInfo->current, pBlock, &res);
      QUERY_CHECK_CODE(code, lino, _end);
    }
    pFillInfo->current = taosTimeAdd(pFillInfo->current, pFillSup->interval.sliding, pFillSup->interval.slidingUnit,
                                     pFillSup->interval.precision);
  }

_end:
  if (code != TSDB_CODE_SUCCESS) {
    qError("%s failed at line %d since %s", __func__, lino, tstrerror(code));
  }
}

static void doStreamFillLinear(SStreamFillSupporter* pFillSup, SStreamFillInfo* pFillInfo, SSDataBlock* pBlock) {
  int32_t code = TSDB_CODE_SUCCESS;
  int32_t lino = 0;
  while (hasRemainCalc(pFillInfo) && pBlock->info.rows < pBlock->info.capacity) {
    uint64_t    groupId = pBlock->info.id.groupId;
    SWinKey     key = {.groupId = groupId, .ts = pFillInfo->current};
    STimeWindow st = {.skey = pFillInfo->current, .ekey = pFillInfo->current};
    bool        ckRes = true;
    code = checkResult(pFillSup, pFillInfo->current, groupId, &ckRes);
    QUERY_CHECK_CODE(code, lino, _end);

    if ((pFillSup->hasDelete && !ckRes) || !inWinRange(&pFillSup->winRange, &st)) {
      pFillInfo->current = taosTimeAdd(pFillInfo->current, pFillSup->interval.sliding, pFillSup->interval.slidingUnit,
                                       pFillSup->interval.precision);
      pFillInfo->pLinearInfo->winIndex++;
      continue;
    }
    pFillInfo->pLinearInfo->winIndex++;
    for (int32_t i = 0; i < pFillSup->numOfAllCols; ++i) {
      SFillColInfo* pFillCol = pFillSup->pAllColInfo + i;
      SFillInfo     tmp = {
              .currentKey = pFillInfo->current,
              .order = TSDB_ORDER_ASC,
              .interval = pFillSup->interval,
      };

      int32_t          slotId = GET_DEST_SLOT_ID(pFillCol);
      SColumnInfoData* pColData = taosArrayGet(pBlock->pDataBlock, slotId);
      int16_t          type = pColData->info.type;
      SResultCellData* pCell = getResultCell(pFillInfo->pResRow, slotId);
      int32_t          index = pBlock->info.rows;
      if (pFillCol->notFillCol) {
        bool filled = fillIfWindowPseudoColumn(&tmp, pFillCol, pColData, index);
        if (!filled) {
          code = setRowCell(pColData, index, pCell);
          QUERY_CHECK_CODE(code, lino, _end);
        }
      } else {
        if (IS_VAR_DATA_TYPE(type) || type == TSDB_DATA_TYPE_BOOL || pCell->isNull) {
          colDataSetNULL(pColData, index);
          continue;
        }
        SPoint* pEnd = taosArrayGet(pFillInfo->pLinearInfo->pEndPoints, slotId);
        double  vCell = 0;
        SPoint  start = {0};
        start.key = pFillInfo->pResRow->key;
        start.val = pCell->pData;

        SPoint cur = {0};
        cur.key = pFillInfo->current;
        cur.val = taosMemoryCalloc(1, pCell->bytes);
        QUERY_CHECK_NULL(cur.val, code, lino, _end, terrno);
        taosGetLinearInterpolationVal(&cur, pCell->type, &start, pEnd, pCell->type);
        code = colDataSetVal(pColData, index, (const char*)cur.val, false);
        QUERY_CHECK_CODE(code, lino, _end);
        destroySPoint(&cur);
      }
    }
    pFillInfo->current = taosTimeAdd(pFillInfo->current, pFillSup->interval.sliding, pFillSup->interval.slidingUnit,
                                     pFillSup->interval.precision);
    pBlock->info.rows++;
  }

_end:
  if (code != TSDB_CODE_SUCCESS) {
    qError("%s failed at line %d since %s", __func__, lino, tstrerror(code));
  }
}

static void keepResultInDiscBuf(SOperatorInfo* pOperator, uint64_t groupId, SResultRowData* pRow, int32_t len) {
  SStorageAPI* pAPI = &pOperator->pTaskInfo->storageAPI;

  SWinKey key = {.groupId = groupId, .ts = pRow->key};
  int32_t code = pAPI->stateStore.streamStateFillPut(pOperator->pTaskInfo->streamInfo.pState, &key, pRow->pRowVal, len);
  qDebug("===stream===fill operator save key ts:%" PRId64 " group id:%" PRIu64 "  code:%d", key.ts, key.groupId, code);
  ASSERT(code == TSDB_CODE_SUCCESS);
}

static void doStreamFillRange(SStreamFillInfo* pFillInfo, SStreamFillSupporter* pFillSup, SSDataBlock* pRes) {
  int32_t code = TSDB_CODE_SUCCESS;
  int32_t lino = 0;
  bool    res = false;
  if (pFillInfo->needFill == false) {
    code = buildFillResult(&pFillSup->cur, pFillSup, pFillSup->cur.key, pRes, &res);
    QUERY_CHECK_CODE(code, lino, _end);
    return;
  }

  if (pFillInfo->pos == FILL_POS_START) {
    code = buildFillResult(&pFillSup->cur, pFillSup, pFillSup->cur.key, pRes, &res);
    QUERY_CHECK_CODE(code, lino, _end);
    if (res) {
      pFillInfo->pos = FILL_POS_INVALID;
    }
  }
  if (pFillInfo->type != TSDB_FILL_LINEAR) {
    doStreamFillNormal(pFillSup, pFillInfo, pRes);
  } else {
    doStreamFillLinear(pFillSup, pFillInfo, pRes);

    if (pFillInfo->pos == FILL_POS_MID) {
      code = buildFillResult(&pFillSup->cur, pFillSup, pFillSup->cur.key, pRes, &res);
      QUERY_CHECK_CODE(code, lino, _end);
      if (res) {
        pFillInfo->pos = FILL_POS_INVALID;
      }
    }

    if (pFillInfo->current > pFillInfo->end && pFillInfo->pLinearInfo->hasNext) {
      pFillInfo->pLinearInfo->hasNext = false;
      pFillInfo->pLinearInfo->winIndex = 0;
      taosArraySwap(pFillInfo->pLinearInfo->pEndPoints, pFillInfo->pLinearInfo->pNextEndPoints);
      pFillInfo->pResRow = &pFillSup->cur;
      setFillKeyInfo(pFillSup->cur.key, pFillInfo->pLinearInfo->nextEnd, &pFillSup->interval, pFillInfo);
      doStreamFillLinear(pFillSup, pFillInfo, pRes);
    }
  }
  if (pFillInfo->pos == FILL_POS_END) {
    code = buildFillResult(&pFillSup->cur, pFillSup, pFillSup->cur.key, pRes, &res);
    QUERY_CHECK_CODE(code, lino, _end);
    if (res) {
      pFillInfo->pos = FILL_POS_INVALID;
    }
  }

_end:
  if (code != TSDB_CODE_SUCCESS) {
    qError("%s failed at line %d since %s", __func__, lino, tstrerror(code));
  }
}

int32_t keepBlockRowInDiscBuf(SOperatorInfo* pOperator, SStreamFillInfo* pFillInfo, SSDataBlock* pBlock, TSKEY* tsCol,
                           int32_t rowId, uint64_t groupId, int32_t rowSize) {
  int32_t code = TSDB_CODE_SUCCESS;
  int32_t lino = 0;
  TSKEY ts = tsCol[rowId];
  pFillInfo->nextRowKey = ts;
  SResultRowData tmpNextRow = {.key = ts};
  tmpNextRow.pRowVal = taosMemoryCalloc(1, rowSize);
  QUERY_CHECK_NULL(tmpNextRow.pRowVal, code, lino, _end, terrno);
  transBlockToResultRow(pBlock, rowId, ts, &tmpNextRow);
  keepResultInDiscBuf(pOperator, groupId, &tmpNextRow, rowSize);
  taosMemoryFreeClear(tmpNextRow.pRowVal);

_end:
  if (code != TSDB_CODE_SUCCESS) {
    qError("%s failed at line %d since %s", __func__, lino, tstrerror(code));
  }
  return code;
}

static void doFillResults(SOperatorInfo* pOperator, SStreamFillSupporter* pFillSup, SStreamFillInfo* pFillInfo,
                          SSDataBlock* pBlock, TSKEY* tsCol, int32_t rowId, SSDataBlock* pRes) {
  uint64_t groupId = pBlock->info.id.groupId;
  getWindowFromDiscBuf(pOperator, tsCol[rowId], groupId, pFillSup);
  if (pFillSup->prev.key == pFillInfo->preRowKey) {
    resetFillWindow(&pFillSup->prev);
  }
  setFillValueInfo(pBlock, tsCol[rowId], rowId, pFillSup, pFillInfo);
  doStreamFillRange(pFillInfo, pFillSup, pRes);
}

static void doStreamFillImpl(SOperatorInfo* pOperator) {
  int32_t                  code = TSDB_CODE_SUCCESS;
  int32_t                  lino = 0;
  SStreamFillOperatorInfo* pInfo = pOperator->info;
  SExecTaskInfo*           pTaskInfo = pOperator->pTaskInfo;
  SStreamFillSupporter*    pFillSup = pInfo->pFillSup;
  SStreamFillInfo*         pFillInfo = pInfo->pFillInfo;
  SSDataBlock*             pBlock = pInfo->pSrcBlock;
  uint64_t                 groupId = pBlock->info.id.groupId;
  SSDataBlock*             pRes = pInfo->pRes;
  SColumnInfoData*         pTsCol = taosArrayGet(pInfo->pSrcBlock->pDataBlock, pInfo->primaryTsCol);
  TSKEY*                   tsCol = (TSKEY*)pTsCol->pData;
  pRes->info.id.groupId = groupId;
  pInfo->srcRowIndex++;

  if (pInfo->srcRowIndex == 0) {
    code = keepBlockRowInDiscBuf(pOperator, pFillInfo, pBlock, tsCol, pInfo->srcRowIndex, groupId, pFillSup->rowSize);
    QUERY_CHECK_CODE(code, lino, _end);
    pInfo->srcRowIndex++;
  }

  while (pInfo->srcRowIndex < pBlock->info.rows) {
<<<<<<< HEAD
    keepBlockRowInDiscBuf(pOperator, pFillInfo, pBlock, tsCol, pInfo->srcRowIndex, groupId, pFillSup->rowSize);
=======
    TSKEY ts = tsCol[pInfo->srcRowIndex];
    code = keepBlockRowInDiscBuf(pOperator, pFillInfo, pBlock, tsCol, pInfo->srcRowIndex, groupId, pFillSup->rowSize);
    QUERY_CHECK_CODE(code, lino, _end);
>>>>>>> 2d57e77d
    doFillResults(pOperator, pFillSup, pFillInfo, pBlock, tsCol, pInfo->srcRowIndex - 1, pRes);
    if (pInfo->pRes->info.rows == pInfo->pRes->info.capacity) {
      code = blockDataUpdateTsWindow(pRes, pInfo->primaryTsCol);
      QUERY_CHECK_CODE(code, lino, _end);
      return;
    }
    pInfo->srcRowIndex++;
  }
  doFillResults(pOperator, pFillSup, pFillInfo, pBlock, tsCol, pInfo->srcRowIndex - 1, pRes);
  code = blockDataUpdateTsWindow(pRes, pInfo->primaryTsCol);
  QUERY_CHECK_CODE(code, lino, _end);
  blockDataCleanup(pInfo->pSrcBlock);

_end:
  if (code != TSDB_CODE_SUCCESS) {
    qError("%s failed at line %d since %s. task:%s", __func__, lino, tstrerror(code), GET_TASKID(pTaskInfo));
  }
}

static int32_t buildDeleteRange(SOperatorInfo* pOp, TSKEY start, TSKEY end, uint64_t groupId, SSDataBlock* delRes) {
  int32_t          code = TSDB_CODE_SUCCESS;
  int32_t          lino = 0;
  SStorageAPI*     pAPI = &pOp->pTaskInfo->storageAPI;
  void*            pState = pOp->pTaskInfo->streamInfo.pState;
  SExecTaskInfo*   pTaskInfo = pOp->pTaskInfo;
  SSDataBlock*     pBlock = delRes;
  SColumnInfoData* pStartCol = taosArrayGet(pBlock->pDataBlock, START_TS_COLUMN_INDEX);
  SColumnInfoData* pEndCol = taosArrayGet(pBlock->pDataBlock, END_TS_COLUMN_INDEX);
  SColumnInfoData* pUidCol = taosArrayGet(pBlock->pDataBlock, UID_COLUMN_INDEX);
  SColumnInfoData* pGroupCol = taosArrayGet(pBlock->pDataBlock, GROUPID_COLUMN_INDEX);
  SColumnInfoData* pCalStartCol = taosArrayGet(pBlock->pDataBlock, CALCULATE_START_TS_COLUMN_INDEX);
  SColumnInfoData* pCalEndCol = taosArrayGet(pBlock->pDataBlock, CALCULATE_END_TS_COLUMN_INDEX);
  SColumnInfoData* pTbNameCol = taosArrayGet(pBlock->pDataBlock, TABLE_NAME_COLUMN_INDEX);
  code = colDataSetVal(pStartCol, pBlock->info.rows, (const char*)&start, false);
  QUERY_CHECK_CODE(code, lino, _end);

  code = colDataSetVal(pEndCol, pBlock->info.rows, (const char*)&end, false);
  QUERY_CHECK_CODE(code, lino, _end);

  colDataSetNULL(pUidCol, pBlock->info.rows);
  code = colDataSetVal(pGroupCol, pBlock->info.rows, (const char*)&groupId, false);
  QUERY_CHECK_CODE(code, lino, _end);

  colDataSetNULL(pCalStartCol, pBlock->info.rows);
  colDataSetNULL(pCalEndCol, pBlock->info.rows);

  SColumnInfoData* pTableCol = taosArrayGet(pBlock->pDataBlock, TABLE_NAME_COLUMN_INDEX);

  void*   tbname = NULL;
  int32_t winCode = TSDB_CODE_SUCCESS;
  code = pAPI->stateStore.streamStateGetParName(pOp->pTaskInfo->streamInfo.pState, groupId, &tbname, false, &winCode);
  QUERY_CHECK_CODE(code, lino, _end);
  if (winCode != TSDB_CODE_SUCCESS) {
    colDataSetNULL(pTableCol, pBlock->info.rows);
  } else {
    ASSERT(tbname);
    char parTbName[VARSTR_HEADER_SIZE + TSDB_TABLE_NAME_LEN];
    STR_WITH_MAXSIZE_TO_VARSTR(parTbName, tbname, sizeof(parTbName));
    code = colDataSetVal(pTableCol, pBlock->info.rows, (const char*)parTbName, false);
    QUERY_CHECK_CODE(code, lino, _end);
    pAPI->stateStore.streamStateFreeVal(tbname);
  }

  pBlock->info.rows++;

_end:
  if (code != TSDB_CODE_SUCCESS) {
    qError("%s failed at line %d since %s. task:%s", __func__, lino, tstrerror(code), GET_TASKID(pTaskInfo));
  }
  return code;
}

static int32_t buildDeleteResult(SOperatorInfo* pOperator, TSKEY startTs, TSKEY endTs, uint64_t groupId,
                                 SSDataBlock* delRes) {
  int32_t                  code = TSDB_CODE_SUCCESS;
  int32_t                  lino = 0;
  SStreamFillOperatorInfo* pInfo = pOperator->info;
  SStreamFillSupporter*    pFillSup = pInfo->pFillSup;
  SExecTaskInfo*           pTaskInfo = pOperator->pTaskInfo;
  if (hasPrevWindow(pFillSup)) {
    TSKEY start = getNextWindowTs(pFillSup->prev.key, &pFillSup->interval);
    code = buildDeleteRange(pOperator, start, endTs, groupId, delRes);
    QUERY_CHECK_CODE(code, lino, _end);
  } else if (hasNextWindow(pFillSup)) {
    TSKEY end = getPrevWindowTs(pFillSup->next.key, &pFillSup->interval);
    code = buildDeleteRange(pOperator, startTs, end, groupId, delRes);
    QUERY_CHECK_CODE(code, lino, _end);
  } else {
    code = buildDeleteRange(pOperator, startTs, endTs, groupId, delRes);
    QUERY_CHECK_CODE(code, lino, _end);
  }

_end:
  if (code != TSDB_CODE_SUCCESS) {
    qError("%s failed at line %d since %s. task:%s", __func__, lino, tstrerror(code), GET_TASKID(pTaskInfo));
  }
  return code;
}

static int32_t doDeleteFillResultImpl(SOperatorInfo* pOperator, TSKEY startTs, TSKEY endTs, uint64_t groupId) {
  int32_t                  code = TSDB_CODE_SUCCESS;
  int32_t                  lino = 0;
  SStorageAPI*             pAPI = &pOperator->pTaskInfo->storageAPI;
  SStreamFillOperatorInfo* pInfo = pOperator->info;
  SExecTaskInfo*           pTaskInfo = pOperator->pTaskInfo;
  getWindowFromDiscBuf(pOperator, startTs, groupId, pInfo->pFillSup);
  setDeleteFillValueInfo(startTs, endTs, pInfo->pFillSup, pInfo->pFillInfo);
  SWinKey key = {.ts = startTs, .groupId = groupId};
  pAPI->stateStore.streamStateFillDel(pOperator->pTaskInfo->streamInfo.pState, &key);
  if (!pInfo->pFillInfo->needFill) {
    code = buildDeleteResult(pOperator, startTs, endTs, groupId, pInfo->pDelRes);
    QUERY_CHECK_CODE(code, lino, _end);
  } else {
    STimeRange tw = {
        .skey = startTs,
        .ekey = endTs,
        .groupId = groupId,
    };
    void* tmp = taosArrayPush(pInfo->pFillInfo->delRanges, &tw);
    if (!tmp) {
      code = TSDB_CODE_OUT_OF_MEMORY;
      QUERY_CHECK_CODE(code, lino, _end);
    }
  }

_end:
  if (code != TSDB_CODE_SUCCESS) {
    qError("%s failed at line %d since %s. task:%s", __func__, lino, tstrerror(code), GET_TASKID(pTaskInfo));
  }
  return code;
}

static void getWindowInfoByKey(SStorageAPI* pAPI, void* pState, TSKEY ts, int64_t groupId, SResultRowData* pWinData) {
  SWinKey key = {.ts = ts, .groupId = groupId};
  void*   val = NULL;
  int32_t len = 0;
  int32_t code = pAPI->stateStore.streamStateFillGet(pState, &key, (void**)&val, &len, NULL);
  if (code != TSDB_CODE_SUCCESS) {
    qDebug("get window info by key failed, Data may be deleted, try next window. ts:%" PRId64 ", groupId:%" PRId64, ts,
           groupId);
    SStreamStateCur* pCur = pAPI->stateStore.streamStateFillSeekKeyNext(pState, &key);
    code = pAPI->stateStore.streamStateGetGroupKVByCur(pCur, &key, (const void**)&val, &len);
    pAPI->stateStore.streamStateFreeCur(pCur);
    qDebug("get window info by key ts:%" PRId64 ", groupId:%" PRId64 ", res%d", ts, groupId, code);
  }

  if (code == TSDB_CODE_SUCCESS) {
    resetFillWindow(pWinData);
    pWinData->key = key.ts;
    pWinData->pRowVal = val;
  }
}

static void doDeleteFillFinalize(SOperatorInfo* pOperator) {
  SStorageAPI* pAPI = &pOperator->pTaskInfo->storageAPI;

  SStreamFillOperatorInfo* pInfo = pOperator->info;
  SStreamFillInfo*         pFillInfo = pInfo->pFillInfo;
  int32_t                  size = taosArrayGetSize(pFillInfo->delRanges);
  while (pFillInfo->delIndex < size) {
    STimeRange* range = taosArrayGet(pFillInfo->delRanges, pFillInfo->delIndex);
    if (pInfo->pRes->info.id.groupId != 0 && pInfo->pRes->info.id.groupId != range->groupId) {
      return;
    }
    getWindowFromDiscBuf(pOperator, range->skey, range->groupId, pInfo->pFillSup);
    TSKEY realEnd = range->ekey + 1;
    if (pInfo->pFillInfo->type == TSDB_FILL_NEXT && pInfo->pFillSup->next.key != realEnd) {
      getWindowInfoByKey(pAPI, pOperator->pTaskInfo->streamInfo.pState, realEnd, range->groupId,
                         &pInfo->pFillSup->next);
    }
    setDeleteFillValueInfo(range->skey, range->ekey, pInfo->pFillSup, pInfo->pFillInfo);
    pFillInfo->delIndex++;
    if (pInfo->pFillInfo->needFill) {
      doStreamFillRange(pInfo->pFillInfo, pInfo->pFillSup, pInfo->pRes);
      pInfo->pRes->info.id.groupId = range->groupId;
    }
  }
}

static int32_t doDeleteFillResult(SOperatorInfo* pOperator) {
  int32_t                  code = TSDB_CODE_SUCCESS;
  int32_t                  lino = 0;
  SStorageAPI*             pAPI = &pOperator->pTaskInfo->storageAPI;
  SStreamFillOperatorInfo* pInfo = pOperator->info;
  SStreamFillInfo*         pFillInfo = pInfo->pFillInfo;
  SSDataBlock*             pBlock = pInfo->pSrcDelBlock;
  SExecTaskInfo*           pTaskInfo = pOperator->pTaskInfo;

  SColumnInfoData* pStartCol = taosArrayGet(pBlock->pDataBlock, START_TS_COLUMN_INDEX);
  TSKEY*           tsStarts = (TSKEY*)pStartCol->pData;
  SColumnInfoData* pGroupCol = taosArrayGet(pBlock->pDataBlock, GROUPID_COLUMN_INDEX);
  uint64_t*        groupIds = (uint64_t*)pGroupCol->pData;
  while (pInfo->srcDelRowIndex < pBlock->info.rows) {
    TSKEY            ts = tsStarts[pInfo->srcDelRowIndex];
    TSKEY            endTs = ts;
    uint64_t         groupId = groupIds[pInfo->srcDelRowIndex];
    SWinKey          key = {.ts = ts, .groupId = groupId};
    SStreamStateCur* pCur = pAPI->stateStore.streamStateGetAndCheckCur(pOperator->pTaskInfo->streamInfo.pState, &key);

    if (!pCur) {
      pInfo->srcDelRowIndex++;
      continue;
    }

    SWinKey nextKey = {.groupId = groupId, .ts = ts};
    while (pInfo->srcDelRowIndex < pBlock->info.rows) {
      TSKEY    delTs = tsStarts[pInfo->srcDelRowIndex];
      uint64_t delGroupId = groupIds[pInfo->srcDelRowIndex];
      int32_t  winCode = TSDB_CODE_SUCCESS;
      if (groupId != delGroupId) {
        break;
      }
      if (delTs > nextKey.ts) {
        break;
      }

      SWinKey delKey = {.groupId = delGroupId, .ts = delTs};
      if (delTs == nextKey.ts) {
        pAPI->stateStore.streamStateCurNext(pOperator->pTaskInfo->streamInfo.pState, pCur);
        winCode = pAPI->stateStore.streamStateGetGroupKVByCur(pCur, &nextKey, NULL, NULL);
        // ts will be deleted later
        if (delTs != ts) {
          pAPI->stateStore.streamStateFillDel(pOperator->pTaskInfo->streamInfo.pState, &delKey);
          pAPI->stateStore.streamStateFreeCur(pCur);
          pCur = pAPI->stateStore.streamStateGetAndCheckCur(pOperator->pTaskInfo->streamInfo.pState, &nextKey);
        }
        endTs = TMAX(delTs, nextKey.ts - 1);
        if (winCode != TSDB_CODE_SUCCESS) {
          break;
        }
      }
      pInfo->srcDelRowIndex++;
    }

    pAPI->stateStore.streamStateFreeCur(pCur);
    code = doDeleteFillResultImpl(pOperator, ts, endTs, groupId);
    QUERY_CHECK_CODE(code, lino, _end);
  }

  pFillInfo->current = pFillInfo->end + 1;

_end:
  if (code != TSDB_CODE_SUCCESS) {
    qError("%s failed at line %d since %s. task:%s", __func__, lino, tstrerror(code), GET_TASKID(pTaskInfo));
  }
  return code;
}

void resetStreamFillSup(SStreamFillSupporter* pFillSup) {
  tSimpleHashClear(pFillSup->pResMap);
  pFillSup->hasDelete = false;
}
void resetStreamFillInfo(SStreamFillOperatorInfo* pInfo) {
  resetStreamFillSup(pInfo->pFillSup);
  taosArrayClear(pInfo->pFillInfo->delRanges);
  pInfo->pFillInfo->delIndex = 0;
}

static int32_t doApplyStreamScalarCalculation(SOperatorInfo* pOperator, SSDataBlock* pSrcBlock,
                                              SSDataBlock* pDstBlock) {
  int32_t                  code = TSDB_CODE_SUCCESS;
  int32_t                  lino = 0;
  SStreamFillOperatorInfo* pInfo = pOperator->info;
  SExprSupp*               pSup = &pOperator->exprSupp;
  SExecTaskInfo*           pTaskInfo = pOperator->pTaskInfo;

  blockDataCleanup(pDstBlock);
  code = blockDataEnsureCapacity(pDstBlock, pSrcBlock->info.rows);
  QUERY_CHECK_CODE(code, lino, _end);

  code = setInputDataBlock(pSup, pSrcBlock, TSDB_ORDER_ASC, MAIN_SCAN, false);
  QUERY_CHECK_CODE(code, lino, _end);
  code = projectApplyFunctions(pSup->pExprInfo, pDstBlock, pSrcBlock, pSup->pCtx, pSup->numOfExprs, NULL);
  QUERY_CHECK_CODE(code, lino, _end);

  pDstBlock->info.rows = 0;
  pSup = &pInfo->pFillSup->notFillExprSup;
  code = setInputDataBlock(pSup, pSrcBlock, TSDB_ORDER_ASC, MAIN_SCAN, false);
  QUERY_CHECK_CODE(code, lino, _end);
  code = projectApplyFunctions(pSup->pExprInfo, pDstBlock, pSrcBlock, pSup->pCtx, pSup->numOfExprs, NULL);
  QUERY_CHECK_CODE(code, lino, _end);

  pDstBlock->info.id.groupId = pSrcBlock->info.id.groupId;

  code = blockDataUpdateTsWindow(pDstBlock, pInfo->primaryTsCol);

_end:
  if (code != TSDB_CODE_SUCCESS) {
    qError("%s failed at line %d since %s. task:%s", __func__, lino, tstrerror(code), GET_TASKID(pTaskInfo));
  }
  return code;
}

static int32_t doStreamFillNext(SOperatorInfo* pOperator, SSDataBlock** ppRes) {
  int32_t                  code = TSDB_CODE_SUCCESS;
  int32_t                  lino = 0;
  SStreamFillOperatorInfo* pInfo = pOperator->info;
  SExecTaskInfo*           pTaskInfo = pOperator->pTaskInfo;

  if (pOperator->status == OP_EXEC_DONE) {
    (*ppRes) = NULL;
    return code;
  }
  blockDataCleanup(pInfo->pRes);
  if (hasRemainCalc(pInfo->pFillInfo) ||
      (pInfo->pFillInfo->pos != FILL_POS_INVALID && pInfo->pFillInfo->needFill == true)) {
    doStreamFillRange(pInfo->pFillInfo, pInfo->pFillSup, pInfo->pRes);
    if (pInfo->pRes->info.rows > 0) {
      printDataBlock(pInfo->pRes, getStreamOpName(pOperator->operatorType), GET_TASKID(pTaskInfo));
      (*ppRes) = pInfo->pRes;
      return code;
    }
  }
  if (pOperator->status == OP_RES_TO_RETURN) {
    doDeleteFillFinalize(pOperator);
    if (pInfo->pRes->info.rows > 0) {
      printDataBlock(pInfo->pRes, getStreamOpName(pOperator->operatorType), GET_TASKID(pTaskInfo));
      (*ppRes) = pInfo->pRes;
      return code;
    }
    setOperatorCompleted(pOperator);
    resetStreamFillInfo(pInfo);
    (*ppRes) = NULL;
    return code;
  }

  SSDataBlock*   fillResult = NULL;
  SOperatorInfo* downstream = pOperator->pDownstream[0];
  while (1) {
    if (pInfo->srcRowIndex >= pInfo->pSrcBlock->info.rows || pInfo->pSrcBlock->info.rows == 0) {
      // If there are delete datablocks, we receive  them first.
      SSDataBlock* pBlock = getNextBlockFromDownstream(pOperator, 0);
      if (pBlock == NULL) {
        pOperator->status = OP_RES_TO_RETURN;
        pInfo->pFillInfo->preRowKey = INT64_MIN;
        if (pInfo->pRes->info.rows > 0) {
          printDataBlock(pInfo->pRes, getStreamOpName(pOperator->operatorType), GET_TASKID(pTaskInfo));
          (*ppRes) = pInfo->pRes;
          return code;
        }
        break;
      }
      printSpecDataBlock(pBlock, getStreamOpName(pOperator->operatorType), "recv", GET_TASKID(pTaskInfo));

      if (pInfo->pFillInfo->curGroupId != pBlock->info.id.groupId) {
        pInfo->pFillInfo->curGroupId = pBlock->info.id.groupId;
        pInfo->pFillInfo->preRowKey = INT64_MIN;
      }

      pInfo->pFillSup->winRange = pTaskInfo->streamInfo.fillHistoryWindow;
      if (pInfo->pFillSup->winRange.ekey <= 0) {
        pInfo->pFillSup->winRange.ekey = INT64_MAX;
      }

      switch (pBlock->info.type) {
        case STREAM_RETRIEVE:
          (*ppRes) = pBlock;
          return code;
        case STREAM_DELETE_RESULT: {
          pInfo->pSrcDelBlock = pBlock;
          pInfo->srcDelRowIndex = 0;
          blockDataCleanup(pInfo->pDelRes);
          pInfo->pFillSup->hasDelete = true;
          code = doDeleteFillResult(pOperator);
          QUERY_CHECK_CODE(code, lino, _end);

          if (pInfo->pDelRes->info.rows > 0) {
            printDataBlock(pInfo->pDelRes, getStreamOpName(pOperator->operatorType), GET_TASKID(pTaskInfo));
            (*ppRes) = pInfo->pDelRes;
            return code;
          }
          continue;
        } break;
        case STREAM_NORMAL:
        case STREAM_INVALID:
        case STREAM_PULL_DATA: {
          code = doApplyStreamScalarCalculation(pOperator, pBlock, pInfo->pSrcBlock);
          QUERY_CHECK_CODE(code, lino, _end);

          memcpy(pInfo->pSrcBlock->info.parTbName, pBlock->info.parTbName, TSDB_TABLE_NAME_LEN);
          pInfo->srcRowIndex = -1;
        } break;
        case STREAM_CHECKPOINT:
        case STREAM_CREATE_CHILD_TABLE: {
          (*ppRes) = pBlock;
          return code;
        } break;
        default:
          ASSERTS(false, "invalid SSDataBlock type");
      }
    }

    doStreamFillImpl(pOperator);
    code = doFilter(pInfo->pRes, pOperator->exprSupp.pFilterInfo, &pInfo->matchInfo);
    QUERY_CHECK_CODE(code, lino, _end);

    memcpy(pInfo->pRes->info.parTbName, pInfo->pSrcBlock->info.parTbName, TSDB_TABLE_NAME_LEN);
    pOperator->resultInfo.totalRows += pInfo->pRes->info.rows;
    if (pInfo->pRes->info.rows > 0) {
      break;
    }
  }
  if (pOperator->status == OP_RES_TO_RETURN) {
    doDeleteFillFinalize(pOperator);
  }

  if (pInfo->pRes->info.rows == 0) {
    setOperatorCompleted(pOperator);
    resetStreamFillInfo(pInfo);
    (*ppRes) = NULL;
    return code;
  }

  pOperator->resultInfo.totalRows += pInfo->pRes->info.rows;
  printDataBlock(pInfo->pRes, getStreamOpName(pOperator->operatorType), GET_TASKID(pTaskInfo));
  (*ppRes) = pInfo->pRes;
  return code;

_end:
  if (code != TSDB_CODE_SUCCESS) {
    pTaskInfo->code = code;
    qError("%s failed at line %d since %s. task:%s", __func__, lino, tstrerror(code), GET_TASKID(pTaskInfo));
  }
  setOperatorCompleted(pOperator);
  resetStreamFillInfo(pInfo);
  (*ppRes) = NULL;
  return code;
}

static SSDataBlock* doStreamFill(SOperatorInfo* pOperator) {
  SSDataBlock* pRes = NULL;
  int32_t      code = doStreamFillNext(pOperator, &pRes);
  return pRes;
}

int32_t initResultBuf(SStreamFillSupporter* pFillSup) {
  pFillSup->rowSize = sizeof(SResultCellData) * pFillSup->numOfAllCols;
  for (int i = 0; i < pFillSup->numOfAllCols; i++) {
    SFillColInfo* pCol = &pFillSup->pAllColInfo[i];
    SResSchema*   pSchema = &pCol->pExpr->base.resSchema;
    pFillSup->rowSize += pSchema->bytes;
  }
  pFillSup->next.key = INT64_MIN;
  pFillSup->nextNext.key = INT64_MIN;
  pFillSup->prev.key = INT64_MIN;
  pFillSup->cur.key = INT64_MIN;
  pFillSup->next.pRowVal = NULL;
  pFillSup->nextNext.pRowVal = NULL;
  pFillSup->prev.pRowVal = NULL;
  pFillSup->cur.pRowVal = NULL;

  return TSDB_CODE_SUCCESS;
}

static SStreamFillSupporter* initStreamFillSup(SStreamFillPhysiNode* pPhyFillNode, SInterval* pInterval,
                                               SExprInfo* pFillExprInfo, int32_t numOfFillCols, SStorageAPI* pAPI) {
  int32_t               code = TSDB_CODE_SUCCESS;
  int32_t               lino = 0;
  SStreamFillSupporter* pFillSup = taosMemoryCalloc(1, sizeof(SStreamFillSupporter));
  if (!pFillSup) {
    code = TSDB_CODE_OUT_OF_MEMORY;
    QUERY_CHECK_CODE(code, lino, _end);
  }
  pFillSup->numOfFillCols = numOfFillCols;
  int32_t    numOfNotFillCols = 0;
  SExprInfo* noFillExprInfo = NULL;

  code = createExprInfo(pPhyFillNode->pNotFillExprs, NULL, &noFillExprInfo, &numOfNotFillCols);
  QUERY_CHECK_CODE(code, lino, _end);

  pFillSup->pAllColInfo = createFillColInfo(pFillExprInfo, pFillSup->numOfFillCols, noFillExprInfo, numOfNotFillCols,
                                            (const SNodeListNode*)(pPhyFillNode->pValues));
  pFillSup->type = convertFillType(pPhyFillNode->mode);
  pFillSup->numOfAllCols = pFillSup->numOfFillCols + numOfNotFillCols;
  pFillSup->interval = *pInterval;
  pFillSup->pAPI = pAPI;

  code = initResultBuf(pFillSup);
  QUERY_CHECK_CODE(code, lino, _end);

  SExprInfo* noFillExpr = NULL;
  code = createExprInfo(pPhyFillNode->pNotFillExprs, NULL, &noFillExpr, &numOfNotFillCols);
  QUERY_CHECK_CODE(code, lino, _end);

  code = initExprSupp(&pFillSup->notFillExprSup, noFillExpr, numOfNotFillCols, &pAPI->functionStore);
  QUERY_CHECK_CODE(code, lino, _end);

  _hash_fn_t hashFn = taosGetDefaultHashFunction(TSDB_DATA_TYPE_BINARY);
  pFillSup->pResMap = tSimpleHashInit(16, hashFn);
  QUERY_CHECK_NULL(pFillSup->pResMap, code, lino, _end, terrno);
  pFillSup->hasDelete = false;

_end:
  if (code != TSDB_CODE_SUCCESS) {
    destroyStreamFillSupporter(pFillSup);
    pFillSup = NULL;
    qError("%s failed at line %d since %s", __func__, lino, tstrerror(code));
  }
  return pFillSup;
}

SStreamFillInfo* initStreamFillInfo(SStreamFillSupporter* pFillSup, SSDataBlock* pRes) {
  int32_t          code = TSDB_CODE_SUCCESS;
  int32_t          lino = 0;
  SStreamFillInfo* pFillInfo = taosMemoryCalloc(1, sizeof(SStreamFillInfo));
  if (!pFillInfo) {
    code = TSDB_CODE_OUT_OF_MEMORY;
    QUERY_CHECK_CODE(code, lino, _end);
  }

  pFillInfo->start = INT64_MIN;
  pFillInfo->current = INT64_MIN;
  pFillInfo->end = INT64_MIN;
  pFillInfo->preRowKey = INT64_MIN;
  pFillInfo->needFill = false;
  pFillInfo->pLinearInfo = taosMemoryCalloc(1, sizeof(SStreamFillLinearInfo));
  if (!pFillInfo) {
    code = TSDB_CODE_OUT_OF_MEMORY;
    QUERY_CHECK_CODE(code, lino, _end);
  }

  pFillInfo->pLinearInfo->hasNext = false;
  pFillInfo->pLinearInfo->nextEnd = INT64_MIN;
  pFillInfo->pLinearInfo->pEndPoints = NULL;
  pFillInfo->pLinearInfo->pNextEndPoints = NULL;
  if (pFillSup->type == TSDB_FILL_LINEAR) {
    pFillInfo->pLinearInfo->pEndPoints = taosArrayInit(pFillSup->numOfAllCols, sizeof(SPoint));
    if (!pFillInfo->pLinearInfo->pEndPoints) {
      code = TSDB_CODE_OUT_OF_MEMORY;
      QUERY_CHECK_CODE(code, lino, _end);
    }

    pFillInfo->pLinearInfo->pNextEndPoints = taosArrayInit(pFillSup->numOfAllCols, sizeof(SPoint));
    if (!pFillInfo->pLinearInfo->pNextEndPoints) {
      code = TSDB_CODE_OUT_OF_MEMORY;
      QUERY_CHECK_CODE(code, lino, _end);
    }

    for (int32_t i = 0; i < pFillSup->numOfAllCols; i++) {
      SColumnInfoData* pColData = taosArrayGet(pRes->pDataBlock, i);
      SPoint           value = {0};
      value.val = taosMemoryCalloc(1, pColData->info.bytes);
      if (!value.val) {
        code = TSDB_CODE_OUT_OF_MEMORY;
        QUERY_CHECK_CODE(code, lino, _end);
      }

      void* tmpRes = taosArrayPush(pFillInfo->pLinearInfo->pEndPoints, &value);
      if (!tmpRes) {
        code = TSDB_CODE_OUT_OF_MEMORY;
        QUERY_CHECK_CODE(code, lino, _end);
      }

      value.val = taosMemoryCalloc(1, pColData->info.bytes);
      if (!value.val) {
        code = TSDB_CODE_OUT_OF_MEMORY;
        QUERY_CHECK_CODE(code, lino, _end);
      }

      tmpRes = taosArrayPush(pFillInfo->pLinearInfo->pNextEndPoints, &value);
      if (!tmpRes) {
        code = TSDB_CODE_OUT_OF_MEMORY;
        QUERY_CHECK_CODE(code, lino, _end);
      }
    }
  }
  pFillInfo->pLinearInfo->winIndex = 0;

  pFillInfo->pResRow = NULL;
  if (pFillSup->type == TSDB_FILL_SET_VALUE || pFillSup->type == TSDB_FILL_SET_VALUE_F ||
      pFillSup->type == TSDB_FILL_NULL || pFillSup->type == TSDB_FILL_NULL_F) {
    pFillInfo->pResRow = taosMemoryCalloc(1, sizeof(SResultRowData));
    if (!pFillInfo->pResRow) {
      code = TSDB_CODE_OUT_OF_MEMORY;
      QUERY_CHECK_CODE(code, lino, _end);
    }

    pFillInfo->pResRow->key = INT64_MIN;
    pFillInfo->pResRow->pRowVal = taosMemoryCalloc(1, pFillSup->rowSize);
    if (!pFillInfo->pResRow->pRowVal) {
      code = TSDB_CODE_OUT_OF_MEMORY;
      QUERY_CHECK_CODE(code, lino, _end);
    }

    for (int32_t i = 0; i < pFillSup->numOfAllCols; ++i) {
      SColumnInfoData* pColData = taosArrayGet(pRes->pDataBlock, i);
      SResultCellData* pCell = getResultCell(pFillInfo->pResRow, i);
      pCell->bytes = pColData->info.bytes;
      pCell->type = pColData->info.type;
    }
  }

  pFillInfo->type = pFillSup->type;
  pFillInfo->delRanges = taosArrayInit(16, sizeof(STimeRange));
  if (!pFillInfo->delRanges) {
    code = TSDB_CODE_OUT_OF_MEMORY;
    QUERY_CHECK_CODE(code, lino, _end);
  }

  pFillInfo->delIndex = 0;
  pFillInfo->curGroupId = 0;
  return pFillInfo;

_end:
  if (code != TSDB_CODE_SUCCESS) {
    qError("%s failed at line %d since %s", __func__, lino, tstrerror(code));
  }
  destroyStreamFillInfo(pFillInfo);
  return NULL;
}

static void setValueForFillInfo(SStreamFillSupporter* pFillSup, SStreamFillInfo* pFillInfo) {
  if (pFillInfo->type == TSDB_FILL_SET_VALUE || pFillInfo->type == TSDB_FILL_SET_VALUE_F) {
    for (int32_t i = 0; i < pFillSup->numOfAllCols; ++i) {
      SFillColInfo*    pFillCol = pFillSup->pAllColInfo + i;
      int32_t          slotId = GET_DEST_SLOT_ID(pFillCol);
      SResultCellData* pCell = getResultCell(pFillInfo->pResRow, slotId);
      SVariant*        pVar = &(pFillCol->fillVal);
      if (pCell->type == TSDB_DATA_TYPE_FLOAT) {
        float v = 0;
        GET_TYPED_DATA(v, float, pVar->nType, &pVar->i);
        SET_TYPED_DATA(pCell->pData, pCell->type, v);
      } else if (IS_FLOAT_TYPE(pCell->type)) {
        double v = 0;
        GET_TYPED_DATA(v, double, pVar->nType, &pVar->i);
        SET_TYPED_DATA(pCell->pData, pCell->type, v);
      } else if (IS_INTEGER_TYPE(pCell->type)) {
        int64_t v = 0;
        GET_TYPED_DATA(v, int64_t, pVar->nType, &pVar->i);
        SET_TYPED_DATA(pCell->pData, pCell->type, v);
      } else {
        pCell->isNull = true;
      }
    }
  } else if (pFillInfo->type == TSDB_FILL_NULL || pFillInfo->type == TSDB_FILL_NULL_F) {
    for (int32_t i = 0; i < pFillSup->numOfAllCols; ++i) {
      SFillColInfo*    pFillCol = pFillSup->pAllColInfo + i;
      int32_t          slotId = GET_DEST_SLOT_ID(pFillCol);
      SResultCellData* pCell = getResultCell(pFillInfo->pResRow, slotId);
      pCell->isNull = true;
    }
  }
}

int32_t createStreamFillOperatorInfo(SOperatorInfo* downstream, SStreamFillPhysiNode* pPhyFillNode,
                                     SExecTaskInfo* pTaskInfo, SOperatorInfo** pOptrInfo) {
  QRY_OPTR_CHECK(pOptrInfo);

  int32_t                  code = TSDB_CODE_SUCCESS;
  int32_t                  lino = 0;
  SStreamFillOperatorInfo* pInfo = taosMemoryCalloc(1, sizeof(SStreamFillOperatorInfo));
  SOperatorInfo*           pOperator = taosMemoryCalloc(1, sizeof(SOperatorInfo));
  if (pInfo == NULL || pOperator == NULL) {
    code = TSDB_CODE_OUT_OF_MEMORY;
    QUERY_CHECK_CODE(code, lino, _error);
  }

  SInterval* pInterval = &((SStreamIntervalOperatorInfo*)downstream->info)->interval;
  int32_t    numOfFillCols = 0;
  SExprInfo* pFillExprInfo = NULL;

  code = createExprInfo(pPhyFillNode->pFillExprs, NULL, &pFillExprInfo, &numOfFillCols);
  QUERY_CHECK_CODE(code, lino, _error);

  pInfo->pFillSup = initStreamFillSup(pPhyFillNode, pInterval, pFillExprInfo, numOfFillCols, &pTaskInfo->storageAPI);
  if (!pInfo->pFillSup) {
    code = TSDB_CODE_FAILED;
    QUERY_CHECK_CODE(code, lino, _error);
  }

  initResultSizeInfo(&pOperator->resultInfo, 4096);
  pInfo->pRes = createDataBlockFromDescNode(pPhyFillNode->node.pOutputDataBlockDesc);
  QUERY_CHECK_NULL(pInfo->pRes, code, lino, _error, terrno);
  pInfo->pSrcBlock = createDataBlockFromDescNode(pPhyFillNode->node.pOutputDataBlockDesc);
  QUERY_CHECK_NULL(pInfo->pSrcBlock, code, lino, _error, terrno);
  code = blockDataEnsureCapacity(pInfo->pRes, pOperator->resultInfo.capacity);
  QUERY_CHECK_CODE(code, lino, _error);

  code = blockDataEnsureCapacity(pInfo->pSrcBlock, pOperator->resultInfo.capacity);
  QUERY_CHECK_CODE(code, lino, _error);

  pInfo->pFillInfo = initStreamFillInfo(pInfo->pFillSup, pInfo->pRes);
  if (!pInfo->pFillInfo) {
    goto _error;
  }

  setValueForFillInfo(pInfo->pFillSup, pInfo->pFillInfo);

  code = createSpecialDataBlock(STREAM_DELETE_RESULT, &pInfo->pDelRes);
  QUERY_CHECK_CODE(code, lino, _error);

  code = blockDataEnsureCapacity(pInfo->pDelRes, pOperator->resultInfo.capacity);
  QUERY_CHECK_CODE(code, lino, _error);

  pInfo->primaryTsCol = ((STargetNode*)pPhyFillNode->pWStartTs)->slotId;
  pInfo->primarySrcSlotId = ((SColumnNode*)((STargetNode*)pPhyFillNode->pWStartTs)->pExpr)->slotId;

  int32_t numOfOutputCols = 0;
  code = extractColMatchInfo(pPhyFillNode->pFillExprs, pPhyFillNode->node.pOutputDataBlockDesc, &numOfOutputCols,
                             COL_MATCH_FROM_SLOT_ID, &pInfo->matchInfo);
  QUERY_CHECK_CODE(code, lino, _error);

  code = filterInitFromNode((SNode*)pPhyFillNode->node.pConditions, &pOperator->exprSupp.pFilterInfo, 0);
  QUERY_CHECK_CODE(code, lino, _error);

  code = initExprSupp(&pOperator->exprSupp, pFillExprInfo, numOfFillCols, &pTaskInfo->storageAPI.functionStore);
  QUERY_CHECK_CODE(code, lino, _error);

  pInfo->srcRowIndex = -1;
  setOperatorInfo(pOperator, "StreamFillOperator", QUERY_NODE_PHYSICAL_PLAN_STREAM_FILL, false, OP_NOT_OPENED, pInfo,
                  pTaskInfo);
  pOperator->fpSet = createOperatorFpSet(optrDummyOpenFn, doStreamFill, NULL, destroyStreamFillOperatorInfo,
                                         optrDefaultBufFn, NULL, optrDefaultGetNextExtFn, NULL);
  setOperatorStreamStateFn(pOperator, streamOpReleaseState, streamOpReloadState);

  code = appendDownstream(pOperator, &downstream, 1);
  QUERY_CHECK_CODE(code, lino, _error);

  *pOptrInfo = pOperator;
  return code;

_error:
  if (code != TSDB_CODE_SUCCESS) {
    qError("%s failed at line %d since %s. task:%s", __func__, lino, tstrerror(code), GET_TASKID(pTaskInfo));
  }
  destroyStreamFillOperatorInfo(pInfo);
  taosMemoryFreeClear(pOperator);
  pTaskInfo->code = code;
  return code;
}<|MERGE_RESOLUTION|>--- conflicted
+++ resolved
@@ -729,13 +729,8 @@
   }
 
   while (pInfo->srcRowIndex < pBlock->info.rows) {
-<<<<<<< HEAD
-    keepBlockRowInDiscBuf(pOperator, pFillInfo, pBlock, tsCol, pInfo->srcRowIndex, groupId, pFillSup->rowSize);
-=======
-    TSKEY ts = tsCol[pInfo->srcRowIndex];
     code = keepBlockRowInDiscBuf(pOperator, pFillInfo, pBlock, tsCol, pInfo->srcRowIndex, groupId, pFillSup->rowSize);
     QUERY_CHECK_CODE(code, lino, _end);
->>>>>>> 2d57e77d
     doFillResults(pOperator, pFillSup, pFillInfo, pBlock, tsCol, pInfo->srcRowIndex - 1, pRes);
     if (pInfo->pRes->info.rows == pInfo->pRes->info.capacity) {
       code = blockDataUpdateTsWindow(pRes, pInfo->primaryTsCol);
