/*
 * Copyright (c) 2019 TAOS Data, Inc. <jhtao@taosdata.com>
 *
 * This program is free software: you can use, redistribute, and/or modify
 * it under the terms of the GNU Affero General Public License, version 3
 * or later ("AGPL"), as published by the Free Software Foundation.
 *
 * This program is distributed in the hope that it will be useful, but WITHOUT
 * ANY WARRANTY; without even the implied warranty of MERCHANTABILITY or
 * FITNESS FOR A PARTICULAR PURPOSE.
 *
 * You should have received a copy of the GNU Affero General Public License
 * along with this program. If not, see <http://www.gnu.org/licenses/>.
 */

#include <filter.h>
#include <function.h>
#include <functionMgt.h>
#include <libs/function/function.h>
#include <querynodes.h>
#include <tname.h>
#include "os.h"

#include "parser.h"
#include "tdatablock.h"
#include "texception.h"
#include "tglobal.h"
#include "tmsg.h"
#include "tsort.h"
#include "ttime.h"

#include "../../function/inc/taggfunction.h"
#include "executorimpl.h"
#include "function.h"
#include "query.h"
#include "tcompare.h"
#include "tcompression.h"
#include "thash.h"
#include "tsdb.h"
#include "ttypes.h"
#include "vnode.h"

#define IS_MAIN_SCAN(runtime)          ((runtime)->scanFlag == MAIN_SCAN)
#define IS_REVERSE_SCAN(runtime)       ((runtime)->scanFlag == REVERSE_SCAN)
#define IS_REPEAT_SCAN(runtime)        ((runtime)->scanFlag == REPEAT_SCAN)
#define SET_MAIN_SCAN_FLAG(runtime)    ((runtime)->scanFlag = MAIN_SCAN)
#define SET_REVERSE_SCAN_FLAG(runtime) ((runtime)->scanFlag = REVERSE_SCAN)

#define TSWINDOW_IS_EQUAL(t1, t2) (((t1).skey == (t2).skey) && ((t1).ekey == (t2).ekey))
#define SWITCH_ORDER(n)           (((n) = ((n) == TSDB_ORDER_ASC) ? TSDB_ORDER_DESC : TSDB_ORDER_ASC))

#define SDATA_BLOCK_INITIALIZER \
  (SDataBlockInfo) { {0}, 0 }

#define GET_FORWARD_DIRECTION_FACTOR(ord) (((ord) == TSDB_ORDER_ASC) ? QUERY_ASC_FORWARD_STEP : QUERY_DESC_FORWARD_STEP)

#define MULTI_KEY_DELIM "-"

enum {
  TS_JOIN_TS_EQUAL = 0,
  TS_JOIN_TS_NOT_EQUALS = 1,
  TS_JOIN_TAG_NOT_EQUALS = 2,
};

typedef enum SResultTsInterpType {
  RESULT_ROW_START_INTERP = 1,
  RESULT_ROW_END_INTERP = 2,
} SResultTsInterpType;

typedef struct SColMatchInfo {
  int32_t colId;
  int32_t targetSlotId;
  bool    output;
} SColMatchInfo;

#if 0
static UNUSED_FUNC void *u_malloc (size_t __size) {
  uint32_t v = taosRand();

  if (v % 1000 <= 0) {
    return NULL;
  } else {
    return taosMemoryMalloc(__size);
  }
}

static UNUSED_FUNC void* u_calloc(size_t num, size_t __size) {
  uint32_t v = taosRand();
  if (v % 1000 <= 0) {
    return NULL;
  } else {
    return taosMemoryCalloc(num, __size);
  }
}

static UNUSED_FUNC void* u_realloc(void* p, size_t __size) {
  uint32_t v = taosRand();
  if (v % 5 <= 1) {
    return NULL;
  } else {
    return taosMemoryRealloc(p, __size);
  }
}

#define calloc  u_calloc
#define malloc  u_malloc
#define realloc u_realloc
#endif

#define CLEAR_QUERY_STATUS(q, st)   ((q)->status &= (~(st)))
#define GET_NUM_OF_TABLEGROUP(q)    taosArrayGetSize((q)->tableqinfoGroupInfo.pGroupList)
#define QUERY_IS_INTERVAL_QUERY(_q) ((_q)->interval.interval > 0)

#define TSKEY_MAX_ADD(a, b)                      \
  do {                                           \
    if (a < 0) {                                 \
      a = a + b;                                 \
      break;                                     \
    }                                            \
    if (sizeof(a) == sizeof(int32_t)) {          \
      if ((b) > 0 && ((b) >= INT32_MAX - (a))) { \
        a = INT32_MAX;                           \
      } else {                                   \
        a = a + b;                               \
      }                                          \
    } else {                                     \
      if ((b) > 0 && ((b) >= INT64_MAX - (a))) { \
        a = INT64_MAX;                           \
      } else {                                   \
        a = a + b;                               \
      }                                          \
    }                                            \
  } while (0)

#define TSKEY_MIN_SUB(a, b)                      \
  do {                                           \
    if (a >= 0) {                                \
      a = a + b;                                 \
      break;                                     \
    }                                            \
    if (sizeof(a) == sizeof(int32_t)) {          \
      if ((b) < 0 && ((b) <= INT32_MIN - (a))) { \
        a = INT32_MIN;                           \
      } else {                                   \
        a = a + b;                               \
      }                                          \
    } else {                                     \
      if ((b) < 0 && ((b) <= INT64_MIN - (a))) { \
        a = INT64_MIN;                           \
      } else {                                   \
        a = a + b;                               \
      }                                          \
    }                                            \
  } while (0)

int32_t getMaximumIdleDurationSec() { return tsShellActivityTimer * 2; }

static int32_t getExprFunctionId(SExprInfo* pExprInfo) {
  assert(pExprInfo != NULL && pExprInfo->pExpr != NULL && pExprInfo->pExpr->nodeType == TEXPR_UNARYEXPR_NODE);
  return 0;
}

static void getNextTimeWindow(SInterval* pInterval, int32_t precision, int32_t order, STimeWindow* tw) {
  int32_t factor = GET_FORWARD_DIRECTION_FACTOR(order);
  if (pInterval->intervalUnit != 'n' && pInterval->intervalUnit != 'y') {
    tw->skey += pInterval->sliding * factor;
    tw->ekey = tw->skey + pInterval->interval - 1;
    return;
  }

  int64_t key = tw->skey, interval = pInterval->interval;
  // convert key to second
  key = convertTimePrecision(key, precision, TSDB_TIME_PRECISION_MILLI) / 1000;

  if (pInterval->intervalUnit == 'y') {
    interval *= 12;
  }

  struct tm tm;
  time_t    t = (time_t)key;
  taosLocalTime(&t, &tm);

  int mon = (int)(tm.tm_year * 12 + tm.tm_mon + interval * factor);
  tm.tm_year = mon / 12;
  tm.tm_mon = mon % 12;
  tw->skey = convertTimePrecision((int64_t)mktime(&tm) * 1000L, TSDB_TIME_PRECISION_MILLI, precision);

  mon = (int)(mon + interval);
  tm.tm_year = mon / 12;
  tm.tm_mon = mon % 12;
  tw->ekey = convertTimePrecision((int64_t)mktime(&tm) * 1000L, TSDB_TIME_PRECISION_MILLI, precision);

  tw->ekey -= 1;
}

static void doSetTagValueToResultBuf(char* output, const char* val, int16_t type, int16_t bytes);
static void setResultOutputBuf(STaskRuntimeEnv* pRuntimeEnv, SResultRow* pResult, SqlFunctionCtx* pCtx,
                               int32_t numOfCols, int32_t* rowCellInfoOffset);

void        setResultRowOutputBufInitCtx(STaskRuntimeEnv* pRuntimeEnv, SResultRow* pResult, SqlFunctionCtx* pCtx,
                                         int32_t numOfOutput, int32_t* rowCellInfoOffset);
static bool functionNeedToExecute(SqlFunctionCtx* pCtx);

static void setBlockStatisInfo(SqlFunctionCtx* pCtx, SSDataBlock* pSDataBlock, SColumn* pColumn);

static void destroyTableQueryInfoImpl(STableQueryInfo* pTableQueryInfo);
static bool hasMainOutput(STaskAttr* pQueryAttr);

static SColumnInfo* extractColumnFilterInfo(SExprInfo* pExpr, int32_t numOfOutput, int32_t* numOfFilterCols);

static int32_t setTimestampListJoinInfo(STaskRuntimeEnv* pRuntimeEnv, SVariant* pTag, STableQueryInfo* pTableQueryInfo);
static void    releaseQueryBuf(size_t numOfTables);
static int32_t binarySearchForKey(char* pValue, int num, TSKEY key, int order);
// static STsdbQueryCond createTsdbQueryCond(STaskAttr* pQueryAttr, STimeWindow* win);
static STableIdInfo createTableIdInfo(STableQueryInfo* pTableQueryInfo);

static void setTableScanFilterOperatorInfo(STableScanInfo* pTableScanInfo, SOperatorInfo* pDownstream);

static int32_t getNumOfScanTimes(STaskAttr* pQueryAttr);

static void destroyBasicOperatorInfo(void* param, int32_t numOfOutput);
static void destroySFillOperatorInfo(void* param, int32_t numOfOutput);
static void destroyGroupbyOperatorInfo(void* param, int32_t numOfOutput);
static void destroyProjectOperatorInfo(void* param, int32_t numOfOutput);
static void destroyTagScanOperatorInfo(void* param, int32_t numOfOutput);
static void destroyOrderOperatorInfo(void* param, int32_t numOfOutput);
static void destroySWindowOperatorInfo(void* param, int32_t numOfOutput);
static void destroyStateWindowOperatorInfo(void* param, int32_t numOfOutput);
static void destroyAggOperatorInfo(void* param, int32_t numOfOutput);

static void destroyIntervalOperatorInfo(void* param, int32_t numOfOutput);
static void destroyExchangeOperatorInfo(void* param, int32_t numOfOutput);
static void destroyConditionOperatorInfo(void* param, int32_t numOfOutput);

static void destroyOperatorInfo(SOperatorInfo* pOperator);
static void destroySysTableScannerOperatorInfo(void* param, int32_t numOfOutput);

static void doSetOperatorCompleted(SOperatorInfo* pOperator) {
  pOperator->status = OP_EXEC_DONE;
  if (pOperator->pTaskInfo != NULL) {
    setTaskStatus(pOperator->pTaskInfo, TASK_COMPLETED);
  }
}
#define OPTR_IS_OPENED(_optr)  (((_optr)->status & OP_OPENED) == OP_OPENED)
#define OPTR_SET_OPENED(_optr) ((_optr)->status |= OP_OPENED)

static int32_t operatorDummyOpenFn(SOperatorInfo* pOperator) {
  OPTR_SET_OPENED(pOperator);
  return TSDB_CODE_SUCCESS;
}

static void operatorDummyCloseFn(void* param, int32_t numOfCols) {}

static int32_t doCopyToSDataBlock(SDiskbasedBuf* pBuf, SGroupResInfo* pGroupResInfo, int32_t orderType,
                                  SSDataBlock* pBlock, int32_t rowCapacity, int32_t* rowCellOffset);

static int32_t getGroupbyColumnIndex(SGroupbyExpr* pGroupbyExpr, SSDataBlock* pDataBlock);
static int32_t setGroupResultOutputBuf_rv(SOptrBasicInfo* binfo, int32_t numOfCols, char* pData, int16_t type,
                                          int16_t bytes, int32_t groupId, SDiskbasedBuf* pBuf, SExecTaskInfo* pTaskInfo,
                                          SAggSupporter* pAggSup);
static void    initCtxOutputBuffer(SqlFunctionCtx* pCtx, int32_t size);
static void    getAlignQueryTimeWindow(SInterval* pInterval, int32_t precision, int64_t key, int64_t keyFirst,
                                       int64_t keyLast, STimeWindow* win);

static void setResultBufSize(STaskAttr* pQueryAttr, SResultInfo* pResultInfo);
static void setCtxTagForJoin(STaskRuntimeEnv* pRuntimeEnv, SqlFunctionCtx* pCtx, SExprInfo* pExprInfo, void* pTable);
static void setParamForStableStddev(STaskRuntimeEnv* pRuntimeEnv, SqlFunctionCtx* pCtx, int32_t numOfOutput,
                                    SExprInfo* pExpr);
static void setParamForStableStddevByColData(STaskRuntimeEnv* pRuntimeEnv, SqlFunctionCtx* pCtx, int32_t numOfOutput,
                                             SExprInfo* pExpr, char* val, int16_t bytes);
static void doSetTableGroupOutputBuf(SAggOperatorInfo* pAggInfo, int32_t numOfOutput, int32_t tableGroupId,
                                     SExecTaskInfo* pTaskInfo);

SArray* getOrderCheckColumns(STaskAttr* pQuery);

typedef struct SRowCompSupporter {
  STaskRuntimeEnv* pRuntimeEnv;
  int16_t          dataOffset;
  __compar_fn_t    comFunc;
} SRowCompSupporter;

static int compareRowData(const void* a, const void* b, const void* userData) {
  const SResultRow* pRow1 = (const SResultRow*)a;
  const SResultRow* pRow2 = (const SResultRow*)b;

  SRowCompSupporter* supporter = (SRowCompSupporter*)userData;
  STaskRuntimeEnv*   pRuntimeEnv = supporter->pRuntimeEnv;

  SFilePage* page1 = getBufPage(pRuntimeEnv->pResultBuf, pRow1->pageId);
  SFilePage* page2 = getBufPage(pRuntimeEnv->pResultBuf, pRow2->pageId);

  int16_t offset = supporter->dataOffset;
  char*   in1 = getPosInResultPage(pRuntimeEnv->pQueryAttr, page1, pRow1->offset, offset);
  char*   in2 = getPosInResultPage(pRuntimeEnv->pQueryAttr, page2, pRow2->offset, offset);

  return (in1 != NULL && in2 != NULL) ? supporter->comFunc(in1, in2) : 0;
}

static void sortGroupResByOrderList(SGroupResInfo* pGroupResInfo, STaskRuntimeEnv* pRuntimeEnv,
                                    SSDataBlock* pDataBlock) {
  SArray* columnOrderList = getOrderCheckColumns(pRuntimeEnv->pQueryAttr);
  size_t  size = taosArrayGetSize(columnOrderList);
  taosArrayDestroy(columnOrderList);

  if (size <= 0) {
    return;
  }

  int32_t orderId = pRuntimeEnv->pQueryAttr->order.col.colId;
  if (orderId <= 0) {
    return;
  }

  bool    found = false;
  int16_t dataOffset = 0;

  for (int32_t j = 0; j < pDataBlock->info.numOfCols; ++j) {
    SColumnInfoData* pColInfoData = (SColumnInfoData*)taosArrayGet(pDataBlock->pDataBlock, j);
    if (orderId == j) {
      found = true;
      break;
    }

    dataOffset += pColInfoData->info.bytes;
  }

  if (found == false) {
    return;
  }

  int16_t type = pRuntimeEnv->pQueryAttr->pExpr1[orderId].base.resSchema.type;

  SRowCompSupporter support = {.pRuntimeEnv = pRuntimeEnv, .dataOffset = dataOffset, .comFunc = getComparFunc(type, 0)};
  taosArraySortPWithExt(pGroupResInfo->pRows, compareRowData, &support);
}

// setup the output buffer for each operator
SSDataBlock* createOutputBuf_rv1(SDataBlockDescNode* pNode) {
  int32_t numOfCols = LIST_LENGTH(pNode->pSlots);

  SSDataBlock* pBlock = taosMemoryCalloc(1, sizeof(SSDataBlock));
  pBlock->info.numOfCols = numOfCols;
  pBlock->pDataBlock = taosArrayInit(numOfCols, sizeof(SColumnInfoData));

  pBlock->info.blockId = pNode->dataBlockId;
  pBlock->info.rowSize = pNode->totalRowSize;   // todo ??

  for (int32_t i = 0; i < numOfCols; ++i) {
    SColumnInfoData idata = {{0}};
    SSlotDescNode*  pDescNode = nodesListGetNode(pNode->pSlots, i);
    if (!pDescNode->output) {
      continue;
    }

    idata.info.type = pDescNode->dataType.type;
    idata.info.bytes = pDescNode->dataType.bytes;
    idata.info.scale = pDescNode->dataType.scale;
    idata.info.slotId = pDescNode->slotId;
    idata.info.precision = pDescNode->dataType.precision;

    taosArrayPush(pBlock->pDataBlock, &idata);
  }

  return pBlock;
}

static bool isSelectivityWithTagsQuery(SqlFunctionCtx* pCtx, int32_t numOfOutput) {
  return true;
  //  bool    hasTags = false;
  //  int32_t numOfSelectivity = 0;
  //
  //  for (int32_t i = 0; i < numOfOutput; ++i) {
  //    int32_t functId = pCtx[i].functionId;
  //    if (functId == FUNCTION_TAG_DUMMY || functId == FUNCTION_TS_DUMMY) {
  //      hasTags = true;
  //      continue;
  //    }
  //
  //    if ((aAggs[functId].status & FUNCSTATE_SELECTIVITY) != 0) {
  //      numOfSelectivity++;
  //    }
  //  }
  //
  //  return (numOfSelectivity > 0 && hasTags);
}

static bool isProjQuery(STaskAttr* pQueryAttr) {
  for (int32_t i = 0; i < pQueryAttr->numOfOutput; ++i) {
    int32_t functId = getExprFunctionId(&pQueryAttr->pExpr1[i]);
    if (functId != FUNCTION_PRJ && functId != FUNCTION_TAGPRJ) {
      return false;
    }
  }

  return true;
}

static bool hasNull(SColumn* pColumn, SColumnDataAgg* pStatis) {
  if (TSDB_COL_IS_TAG(pColumn->flag) || TSDB_COL_IS_UD_COL(pColumn->flag) ||
      pColumn->colId == PRIMARYKEY_TIMESTAMP_COL_ID) {
    return false;
  }

  if (pStatis != NULL && pStatis->numOfNull == 0) {
    return false;
  }

  return true;
}

static void prepareResultListBuffer(SResultRowInfo* pResultRowInfo, jmp_buf env) {
  int64_t newCapacity = 0;

  // more than the capacity, reallocate the resources
  if (pResultRowInfo->size < pResultRowInfo->capacity) {
    return;
  }

  if (pResultRowInfo->capacity > 10000) {
    newCapacity = (int64_t)(pResultRowInfo->capacity * 1.25);
  } else {
    newCapacity = (int64_t)(pResultRowInfo->capacity * 1.5);
  }

  if (newCapacity == pResultRowInfo->capacity) {
    newCapacity += 4;
  }

  char* t = taosMemoryRealloc(pResultRowInfo->pResult, (size_t)(newCapacity * POINTER_BYTES));
  if (t == NULL) {
    longjmp(env, TSDB_CODE_QRY_OUT_OF_MEMORY);
  }

  pResultRowInfo->pPosition = taosMemoryRealloc(pResultRowInfo->pPosition, newCapacity * sizeof(SResultRowPosition));
  pResultRowInfo->pResult = (SResultRow**)t;

  int32_t inc = (int32_t)newCapacity - pResultRowInfo->capacity;
  memset(&pResultRowInfo->pResult[pResultRowInfo->capacity], 0, POINTER_BYTES * inc);
  memset(&pResultRowInfo->pPosition[pResultRowInfo->capacity], 0, sizeof(SResultRowPosition));

  pResultRowInfo->capacity = (int32_t)newCapacity;
}

static bool chkResultRowFromKey(STaskRuntimeEnv* pRuntimeEnv, SResultRowInfo* pResultRowInfo, char* pData,
                                int16_t bytes, bool masterscan, uint64_t uid) {
  bool existed = false;
  SET_RES_WINDOW_KEY(pRuntimeEnv->keyBuf, pData, bytes, uid);

  SResultRow** p1 =
      (SResultRow**)taosHashGet(pRuntimeEnv->pResultRowHashTable, pRuntimeEnv->keyBuf, GET_RES_WINDOW_KEY_LEN(bytes));

  // in case of repeat scan/reverse scan, no new time window added.
  if (QUERY_IS_INTERVAL_QUERY(pRuntimeEnv->pQueryAttr)) {
    if (!masterscan) {  // the *p1 may be NULL in case of sliding+offset exists.
      return p1 != NULL;
    }

    if (p1 != NULL) {
      if (pResultRowInfo->size == 0) {
        existed = false;
        assert(pResultRowInfo->curPos == -1);
      } else if (pResultRowInfo->size == 1) {
        existed = (pResultRowInfo->pResult[0] == (*p1));
      } else {  // check if current pResultRowInfo contains the existed pResultRow
        SET_RES_EXT_WINDOW_KEY(pRuntimeEnv->keyBuf, pData, bytes, uid, pResultRowInfo);
        int64_t* index =
            taosHashGet(pRuntimeEnv->pResultRowListSet, pRuntimeEnv->keyBuf, GET_RES_EXT_WINDOW_KEY_LEN(bytes));
        if (index != NULL) {
          existed = true;
        } else {
          existed = false;
        }
      }
    }

    return existed;
  }

  return p1 != NULL;
}

static SResultRow* doSetResultOutBufByKey(STaskRuntimeEnv* pRuntimeEnv, SResultRowInfo* pResultRowInfo, int64_t tid,
                                          char* pData, int16_t bytes, bool masterscan, uint64_t tableGroupId) {
  bool existed = false;
  SET_RES_WINDOW_KEY(pRuntimeEnv->keyBuf, pData, bytes, tableGroupId);

  SResultRow** p1 =
      (SResultRow**)taosHashGet(pRuntimeEnv->pResultRowHashTable, pRuntimeEnv->keyBuf, GET_RES_WINDOW_KEY_LEN(bytes));

  // in case of repeat scan/reverse scan, no new time window added.
  if (QUERY_IS_INTERVAL_QUERY(pRuntimeEnv->pQueryAttr)) {
    if (!masterscan) {  // the *p1 may be NULL in case of sliding+offset exists.
      return (p1 != NULL) ? *p1 : NULL;
    }

    if (p1 != NULL) {
      if (pResultRowInfo->size == 0) {
        existed = false;
        assert(pResultRowInfo->curPos == -1);
      } else if (pResultRowInfo->size == 1) {
        existed = (pResultRowInfo->pResult[0] == (*p1));
        pResultRowInfo->curPos = 0;
      } else {  // check if current pResultRowInfo contains the existed pResultRow
        SET_RES_EXT_WINDOW_KEY(pRuntimeEnv->keyBuf, pData, bytes, tid, pResultRowInfo);
        int64_t* index =
            taosHashGet(pRuntimeEnv->pResultRowListSet, pRuntimeEnv->keyBuf, GET_RES_EXT_WINDOW_KEY_LEN(bytes));
        if (index != NULL) {
          pResultRowInfo->curPos = (int32_t)*index;
          existed = true;
        } else {
          existed = false;
        }
      }
    }
  } else {
    // In case of group by column query, the required SResultRow object must be existed in the pResultRowInfo object.
    if (p1 != NULL) {
      return *p1;
    }
  }

  if (!existed) {
    //    prepareResultListBuffer(pResultRowInfo, pRuntimeEnv);

    SResultRow* pResult = NULL;
    if (p1 == NULL) {
      pResult = getNewResultRow(pRuntimeEnv->pool);
      int32_t ret = initResultRow(pResult);
      if (ret != TSDB_CODE_SUCCESS) {
        longjmp(pRuntimeEnv->env, TSDB_CODE_QRY_OUT_OF_MEMORY);
      }

      // add a new result set for a new group
      taosHashPut(pRuntimeEnv->pResultRowHashTable, pRuntimeEnv->keyBuf, GET_RES_WINDOW_KEY_LEN(bytes), &pResult,
                  POINTER_BYTES);
      SResultRowCell cell = {.groupId = tableGroupId, .pRow = pResult};
      taosArrayPush(pRuntimeEnv->pResultRowArrayList, &cell);
    } else {
      pResult = *p1;
    }

    pResultRowInfo->curPos = pResultRowInfo->size;
    pResultRowInfo->pResult[pResultRowInfo->size++] = pResult;

    int64_t index = pResultRowInfo->curPos;
    SET_RES_EXT_WINDOW_KEY(pRuntimeEnv->keyBuf, pData, bytes, tid, pResultRowInfo);
    taosHashPut(pRuntimeEnv->pResultRowListSet, pRuntimeEnv->keyBuf, GET_RES_EXT_WINDOW_KEY_LEN(bytes), &index,
                POINTER_BYTES);
  }

  // too many time window in query
  if (pResultRowInfo->size > MAX_INTERVAL_TIME_WINDOW) {
    longjmp(pRuntimeEnv->env, TSDB_CODE_QRY_TOO_MANY_TIMEWINDOW);
  }

  return pResultRowInfo->pResult[pResultRowInfo->curPos];
}

SResultRow* getNewResultRow_rv(SDiskbasedBuf* pResultBuf, int64_t tableGroupId, int32_t interBufSize) {
  SFilePage* pData = NULL;

  // in the first scan, new space needed for results
  int32_t pageId = -1;
  SIDList list = getDataBufPagesIdList(pResultBuf, tableGroupId);

  if (taosArrayGetSize(list) == 0) {
    pData = getNewBufPage(pResultBuf, tableGroupId, &pageId);
    pData->num = sizeof(SFilePage);
  } else {
    SPageInfo* pi = getLastPageInfo(list);
    pData = getBufPage(pResultBuf, getPageId(pi));
    pageId = getPageId(pi);

    if (pData->num + interBufSize + sizeof(SResultRow) > getBufPageSize(pResultBuf)) {
      // release current page first, and prepare the next one
      releaseBufPageInfo(pResultBuf, pi);

      pData = getNewBufPage(pResultBuf, tableGroupId, &pageId);
      if (pData != NULL) {
        pData->num = sizeof(SFilePage);
      }
    }
  }

  if (pData == NULL) {
    return NULL;
  }

  // set the number of rows in current disk page
  SResultRow* pResultRow = (SResultRow*)((char*)pData + pData->num);
  pResultRow->pageId = pageId;
  pResultRow->offset = (int32_t)pData->num;

  pData->num += interBufSize + sizeof(SResultRow);

  return pResultRow;
}

static SResultRow* doSetResultOutBufByKey_rv(SDiskbasedBuf* pResultBuf, SResultRowInfo* pResultRowInfo, int64_t tid,
                                             char* pData, int16_t bytes, bool masterscan, uint64_t tableGroupId,
                                             SExecTaskInfo* pTaskInfo, bool isIntervalQuery, SAggSupporter* pSup) {
  bool existed = false;
  SET_RES_WINDOW_KEY(pSup->keyBuf, pData, bytes, tableGroupId);

  SResultRow** p1 = (SResultRow**)taosHashGet(pSup->pResultRowHashTable, pSup->keyBuf, GET_RES_WINDOW_KEY_LEN(bytes));

  // in case of repeat scan/reverse scan, no new time window added.
  if (isIntervalQuery) {
    if (!masterscan) {  // the *p1 may be NULL in case of sliding+offset exists.
      return (p1 != NULL) ? *p1 : NULL;
    }

    if (p1 != NULL) {
      if (pResultRowInfo->size == 0) {
        existed = false;
        assert(pResultRowInfo->curPos == -1);
      } else if (pResultRowInfo->size == 1) {
        existed = (pResultRowInfo->pResult[0] == (*p1));
        pResultRowInfo->curPos = 0;
      } else {  // check if current pResultRowInfo contains the existed pResultRow
        SET_RES_EXT_WINDOW_KEY(pSup->keyBuf, pData, bytes, tid, pResultRowInfo);
        int64_t* index = taosHashGet(pSup->pResultRowListSet, pSup->keyBuf, GET_RES_EXT_WINDOW_KEY_LEN(bytes));
        if (index != NULL) {
          pResultRowInfo->curPos = (int32_t)*index;
          existed = true;
        } else {
          existed = false;
        }
      }
    }
  } else {
    // In case of group by column query, the required SResultRow object must be existed in the pResultRowInfo object.
    if (p1 != NULL) {
      return *p1;
    }
  }

  if (!existed) {
    prepareResultListBuffer(pResultRowInfo, pTaskInfo->env);

    SResultRow* pResult = NULL;
    if (p1 == NULL) {
      pResult = getNewResultRow_rv(pResultBuf, tableGroupId, pSup->resultRowSize);
      int32_t ret = initResultRow(pResult);
      if (ret != TSDB_CODE_SUCCESS) {
        longjmp(pTaskInfo->env, TSDB_CODE_QRY_OUT_OF_MEMORY);
      }

      // add a new result set for a new group
      taosHashPut(pSup->pResultRowHashTable, pSup->keyBuf, GET_RES_WINDOW_KEY_LEN(bytes), &pResult, POINTER_BYTES);
      SResultRowCell cell = {.groupId = tableGroupId, .pRow = pResult};
      taosArrayPush(pSup->pResultRowArrayList, &cell);
    } else {
      pResult = *p1;
    }

    pResultRowInfo->curPos = pResultRowInfo->size;
    pResultRowInfo->pPosition[pResultRowInfo->size] =
        (SResultRowPosition){.pageId = pResult->pageId, .offset = pResult->offset};
    pResultRowInfo->pResult[pResultRowInfo->size++] = pResult;

    int64_t index = pResultRowInfo->curPos;
    SET_RES_EXT_WINDOW_KEY(pSup->keyBuf, pData, bytes, tid, pResultRowInfo);
    taosHashPut(pSup->pResultRowListSet, pSup->keyBuf, GET_RES_EXT_WINDOW_KEY_LEN(bytes), &index, POINTER_BYTES);
  }

  // too many time window in query
  if (pResultRowInfo->size > MAX_INTERVAL_TIME_WINDOW) {
    longjmp(pTaskInfo->env, TSDB_CODE_QRY_TOO_MANY_TIMEWINDOW);
  }

  return pResultRowInfo->pResult[pResultRowInfo->curPos];
}

static void getInitialStartTimeWindow(SInterval* pInterval, int32_t precision, TSKEY ts, STimeWindow* w, TSKEY ekey,
                                      bool ascQuery) {
  if (ascQuery) {
    getAlignQueryTimeWindow(pInterval, precision, ts, ts, ekey, w);
  } else {
    // the start position of the first time window in the endpoint that spreads beyond the queried last timestamp
    getAlignQueryTimeWindow(pInterval, precision, ts, ekey, ts, w);

    int64_t key = w->skey;
    while (key < ts) {  // moving towards end
      key = taosTimeAdd(key, pInterval->sliding, pInterval->slidingUnit, precision);
      if (key >= ts) {
        break;
      }

      w->skey = key;
    }
  }
}

// get the correct time window according to the handled timestamp
static STimeWindow getActiveTimeWindow(SResultRowInfo* pResultRowInfo, int64_t ts, SInterval* pInterval,
                                       int32_t precision, STimeWindow* win) {
  STimeWindow w = {0};

  if (pResultRowInfo->curPos == -1) {  // the first window, from the previous stored value
    getInitialStartTimeWindow(pInterval, precision, ts, &w, win->ekey, true);
    w.ekey = taosTimeAdd(w.skey, pInterval->interval, pInterval->intervalUnit, precision) - 1;
  } else {
    w = getResultRow(pResultRowInfo, pResultRowInfo->curPos)->win;
  }

  if (w.skey > ts || w.ekey < ts) {
    if (pInterval->intervalUnit == 'n' || pInterval->intervalUnit == 'y') {
      w.skey = taosTimeTruncate(ts, pInterval, precision);
      w.ekey = taosTimeAdd(w.skey, pInterval->interval, pInterval->intervalUnit, precision) - 1;
    } else {
      int64_t st = w.skey;

      if (st > ts) {
        st -= ((st - ts + pInterval->sliding - 1) / pInterval->sliding) * pInterval->sliding;
      }

      int64_t et = st + pInterval->interval - 1;
      if (et < ts) {
        st += ((ts - et + pInterval->sliding - 1) / pInterval->sliding) * pInterval->sliding;
      }

      w.skey = st;
      w.ekey = taosTimeAdd(w.skey, pInterval->interval, pInterval->intervalUnit, precision) - 1;
    }
  }
  return w;
}

// get the correct time window according to the handled timestamp
static STimeWindow getCurrentActiveTimeWindow(SResultRowInfo* pResultRowInfo, int64_t ts, STaskAttr* pQueryAttr) {
  STimeWindow w = {0};

  if (pResultRowInfo->curPos == -1) {  // the first window, from the previous stored value
                                       //    getInitialStartTimeWindow(pQueryAttr, ts, &w);

    if (pQueryAttr->interval.intervalUnit == 'n' || pQueryAttr->interval.intervalUnit == 'y') {
      w.ekey =
          taosTimeAdd(w.skey, pQueryAttr->interval.interval, pQueryAttr->interval.intervalUnit, pQueryAttr->precision) -
          1;
    } else {
      w.ekey = w.skey + pQueryAttr->interval.interval - 1;
    }
  } else {
    w = getResultRow(pResultRowInfo, pResultRowInfo->curPos)->win;
  }

  /*
   * query border check, skey should not be bounded by the query time range, since the value skey will
   * be used as the time window index value. So we only change ekey of time window accordingly.
   */
  if (w.ekey > pQueryAttr->window.ekey && QUERY_IS_ASC_QUERY(pQueryAttr)) {
    w.ekey = pQueryAttr->window.ekey;
  }

  return w;
}

// a new buffer page for each table. Needs to opt this design
static int32_t addNewWindowResultBuf(SResultRow* pWindowRes, SDiskbasedBuf* pResultBuf, int32_t tid, uint32_t size) {
  if (pWindowRes->pageId != -1) {
    return 0;
  }

  SFilePage* pData = NULL;

  // in the first scan, new space needed for results
  int32_t pageId = -1;
  SIDList list = getDataBufPagesIdList(pResultBuf, tid);

  if (taosArrayGetSize(list) == 0) {
    pData = getNewBufPage(pResultBuf, tid, &pageId);
    pData->num = sizeof(SFilePage);
  } else {
    SPageInfo* pi = getLastPageInfo(list);
    pData = getBufPage(pResultBuf, getPageId(pi));
    pageId = getPageId(pi);

    if (pData->num + size > getBufPageSize(pResultBuf)) {
      // release current page first, and prepare the next one
      releaseBufPageInfo(pResultBuf, pi);

      pData = getNewBufPage(pResultBuf, tid, &pageId);
      if (pData != NULL) {
        pData->num = sizeof(SFilePage);
      }
    }
  }

  if (pData == NULL) {
    return -1;
  }

  // set the number of rows in current disk page
  if (pWindowRes->pageId == -1) {  // not allocated yet, allocate new buffer
    pWindowRes->pageId = pageId;
    pWindowRes->offset = (int32_t)pData->num;

    pData->num += size;
    assert(pWindowRes->pageId >= 0);
  }

  return 0;
}

static bool chkWindowOutputBufByKey(STaskRuntimeEnv* pRuntimeEnv, SResultRowInfo* pResultRowInfo, STimeWindow* win,
                                    bool masterscan, SResultRow** pResult, int64_t groupId, SqlFunctionCtx* pCtx,
                                    int32_t numOfOutput, int32_t* rowCellInfoOffset) {
  assert(win->skey <= win->ekey);
  return chkResultRowFromKey(pRuntimeEnv, pResultRowInfo, (char*)&win->skey, TSDB_KEYSIZE, masterscan, groupId);
}

static int32_t setResultOutputBufByKey(STaskRuntimeEnv* pRuntimeEnv, SResultRowInfo* pResultRowInfo, int64_t tid,
                                       STimeWindow* win, bool masterscan, SResultRow** pResult, int64_t tableGroupId,
                                       SqlFunctionCtx* pCtx, int32_t numOfOutput, int32_t* rowCellInfoOffset) {
  assert(win->skey <= win->ekey);
  SDiskbasedBuf* pResultBuf = pRuntimeEnv->pResultBuf;

  SResultRow* pResultRow = doSetResultOutBufByKey(pRuntimeEnv, pResultRowInfo, tid, (char*)&win->skey, TSDB_KEYSIZE,
                                                  masterscan, tableGroupId);
  if (pResultRow == NULL) {
    *pResult = NULL;
    return TSDB_CODE_SUCCESS;
  }

  // not assign result buffer yet, add new result buffer
  if (pResultRow->pageId == -1) {
    int32_t ret = addNewWindowResultBuf(pResultRow, pResultBuf, (int32_t)tableGroupId,
                                        pRuntimeEnv->pQueryAttr->intermediateResultRowSize);
    if (ret != TSDB_CODE_SUCCESS) {
      return -1;
    }
  }

  // set time window for current result
  pResultRow->win = (*win);
  *pResult = pResultRow;
  setResultRowOutputBufInitCtx(pRuntimeEnv, pResultRow, pCtx, numOfOutput, rowCellInfoOffset);

  return TSDB_CODE_SUCCESS;
}

static void setResultRowOutputBufInitCtx_rv(SDiskbasedBuf* pBuf, SResultRow* pResult, SqlFunctionCtx* pCtx,
                                            int32_t numOfOutput, int32_t* rowCellInfoOffset);

static int32_t setResultOutputBufByKey_rv(SResultRowInfo* pResultRowInfo, int64_t id, STimeWindow* win, bool masterscan,
                                          SResultRow** pResult, int64_t tableGroupId, SqlFunctionCtx* pCtx,
                                          int32_t numOfOutput, int32_t* rowCellInfoOffset, SAggSupporter* pAggSup,
                                          SExecTaskInfo* pTaskInfo) {
  assert(win->skey <= win->ekey);
  SResultRow* pResultRow = doSetResultOutBufByKey_rv(pAggSup->pResultBuf, pResultRowInfo, id, (char*)&win->skey,
                                                     TSDB_KEYSIZE, masterscan, tableGroupId, pTaskInfo, true, pAggSup);

  if (pResultRow == NULL) {
    *pResult = NULL;
    return TSDB_CODE_SUCCESS;
  }

  // set time window for current result
  pResultRow->win = (*win);
  *pResult = pResultRow;
  setResultRowOutputBufInitCtx_rv(pAggSup->pResultBuf, pResultRow, pCtx, numOfOutput, rowCellInfoOffset);
  return TSDB_CODE_SUCCESS;
}

static void setResultRowInterpo(SResultRow* pResult, SResultTsInterpType type) {
  assert(pResult != NULL && (type == RESULT_ROW_START_INTERP || type == RESULT_ROW_END_INTERP));
  if (type == RESULT_ROW_START_INTERP) {
    pResult->startInterp = true;
  } else {
    pResult->endInterp = true;
  }
}

static bool resultRowInterpolated(SResultRow* pResult, SResultTsInterpType type) {
  assert(pResult != NULL && (type == RESULT_ROW_START_INTERP || type == RESULT_ROW_END_INTERP));
  if (type == RESULT_ROW_START_INTERP) {
    return pResult->startInterp == true;
  } else {
    return pResult->endInterp == true;
  }
}

static FORCE_INLINE int32_t getForwardStepsInBlock(int32_t numOfRows, __block_search_fn_t searchFn, TSKEY ekey,
                                                   int16_t pos, int16_t order, int64_t* pData) {
  int32_t forwardStep = 0;

  if (order == TSDB_ORDER_ASC) {
    int32_t end = searchFn((char*)&pData[pos], numOfRows - pos, ekey, order);
    if (end >= 0) {
      forwardStep = end;

      if (pData[end + pos] == ekey) {
        forwardStep += 1;
      }
    }
  } else {
    int32_t end = searchFn((char*)pData, pos + 1, ekey, order);
    if (end >= 0) {
      forwardStep = pos - end;

      if (pData[end] == ekey) {
        forwardStep += 1;
      }
    }
  }

  assert(forwardStep >= 0);
  return forwardStep;
}

static void doUpdateResultRowIndex(SResultRowInfo* pResultRowInfo, TSKEY lastKey, bool ascQuery,
                                   bool timeWindowInterpo) {
  int64_t skey = TSKEY_INITIAL_VAL;
  int32_t i = 0;
  for (i = pResultRowInfo->size - 1; i >= 0; --i) {
    SResultRow* pResult = pResultRowInfo->pResult[i];
    if (pResult->closed) {
      break;
    }

    // new closed result rows
    if (timeWindowInterpo) {
      if (pResult->endInterp &&
          ((pResult->win.skey <= lastKey && ascQuery) || (pResult->win.skey >= lastKey && !ascQuery))) {
        if (i > 0) {  // the first time window, the startInterp is false.
          assert(pResult->startInterp);
        }

        closeResultRow(pResultRowInfo, i);
      } else {
        skey = pResult->win.skey;
      }
    } else {
      if ((pResult->win.ekey <= lastKey && ascQuery) || (pResult->win.skey >= lastKey && !ascQuery)) {
        closeResultRow(pResultRowInfo, i);
      } else {
        skey = pResult->win.skey;
      }
    }
  }

  // all result rows are closed, set the last one to be the skey
  if (skey == TSKEY_INITIAL_VAL) {
    if (pResultRowInfo->size == 0) {
      //      assert(pResultRowInfo->current == NULL);
      assert(pResultRowInfo->curPos == -1);
      pResultRowInfo->curPos = -1;
    } else {
      pResultRowInfo->curPos = pResultRowInfo->size - 1;
    }
  } else {
    for (i = pResultRowInfo->size - 1; i >= 0; --i) {
      SResultRow* pResult = pResultRowInfo->pResult[i];
      if (pResult->closed) {
        break;
      }
    }

    if (i == pResultRowInfo->size - 1) {
      pResultRowInfo->curPos = i;
    } else {
      pResultRowInfo->curPos = i + 1;  // current not closed result object
    }
  }
}

static void updateResultRowInfoActiveIndex(SResultRowInfo* pResultRowInfo, const STimeWindow* pWin, TSKEY lastKey,
                                           bool ascQuery, bool interp) {
  if ((lastKey > pWin->ekey && ascQuery) || (lastKey < pWin->ekey && (!ascQuery))) {
    closeAllResultRows(pResultRowInfo);
    pResultRowInfo->curPos = pResultRowInfo->size - 1;
  } else {
    int32_t step = ascQuery ? 1 : -1;
    doUpdateResultRowIndex(pResultRowInfo, lastKey - step, ascQuery, interp);
  }
}

static int32_t getNumOfRowsInTimeWindow(SDataBlockInfo* pDataBlockInfo, TSKEY* pPrimaryColumn, int32_t startPos,
                                        TSKEY ekey, __block_search_fn_t searchFn, STableQueryInfo* item,
                                        int32_t order) {
  assert(startPos >= 0 && startPos < pDataBlockInfo->rows);

  int32_t num = -1;
  int32_t step = GET_FORWARD_DIRECTION_FACTOR(order);

  if (order == TSDB_ORDER_ASC) {
    if (ekey < pDataBlockInfo->window.ekey && pPrimaryColumn) {
      num = getForwardStepsInBlock(pDataBlockInfo->rows, searchFn, ekey, startPos, order, pPrimaryColumn);
      if (item != NULL) {
        item->lastKey = pPrimaryColumn[startPos + (num - 1)] + step;
      }
    } else {
      num = pDataBlockInfo->rows - startPos;
      if (item != NULL) {
        item->lastKey = pDataBlockInfo->window.ekey + step;
      }
    }
  } else {  // desc
    if (ekey > pDataBlockInfo->window.skey && pPrimaryColumn) {
      num = getForwardStepsInBlock(pDataBlockInfo->rows, searchFn, ekey, startPos, order, pPrimaryColumn);
      if (item != NULL) {
        item->lastKey = pPrimaryColumn[startPos - (num - 1)] + step;
      }
    } else {
      num = startPos + 1;
      if (item != NULL) {
        item->lastKey = pDataBlockInfo->window.skey + step;
      }
    }
  }

  assert(num >= 0);
  return num;
}

//  query_range_start, query_range_end, window_duration, window_start, window_end
static void initExecTimeWindowInfo(SColumnInfoData* pColData, STimeWindow* pQueryWindow) {
  pColData->info.type = TSDB_DATA_TYPE_TIMESTAMP;
  pColData->info.bytes = sizeof(int64_t);

  blockDataEnsureColumnCapacity(pColData, 5);
  colDataAppendInt64(pColData, 0, &pQueryWindow->skey);
  colDataAppendInt64(pColData, 1, &pQueryWindow->ekey);

  int64_t interval = 0;
  colDataAppendInt64(pColData, 2, &interval);  // this value may be variable in case of 'n' and 'y'.
  colDataAppendInt64(pColData, 3, &pQueryWindow->skey);
  colDataAppendInt64(pColData, 4, &pQueryWindow->ekey);
}

static void updateTimeWindowInfo(SColumnInfoData* pColData, STimeWindow* pWin) {
  int64_t* ts = (int64_t*)pColData->pData;

  int64_t duration = pWin->ekey - pWin->skey + 1;
  ts[2] = duration;       // set the duration
  ts[3] = pWin->skey;     // window start key
  ts[4] = pWin->ekey + 1; // window end key
}

static void doApplyFunctions(SqlFunctionCtx* pCtx, STimeWindow* pWin, SColumnInfoData* pTimeWindowData, int32_t offset, int32_t forwardStep, TSKEY* tsCol,
                             int32_t numOfTotal, int32_t numOfOutput, int32_t order) {
  SScalarParam intervalParam = {.numOfRows = 5, .columnData = pTimeWindowData};  //TODO move out of this function
  updateTimeWindowInfo(pTimeWindowData, pWin);

  for (int32_t k = 0; k < numOfOutput; ++k) {
    pCtx[k].startTs = pWin->skey;

    // keep it temporarialy
    bool    hasAgg = pCtx[k].input.colDataAggIsSet;
    int32_t startOffset = pCtx[k].input.startRowIndex;
    int32_t numOfRows = pCtx[k].input.numOfRows;

    int32_t pos = (order == TSDB_ORDER_ASC) ? offset : offset - (forwardStep - 1);
    pCtx[k].input.startRowIndex = pos;
    pCtx[k].input.numOfRows = forwardStep;

    if (tsCol != NULL) {
      pCtx[k].ptsList = tsCol;
    }

    // not a whole block involved in query processing, statistics data can not be used
    // NOTE: the original value of isSet have been changed here
    if (pCtx[k].isAggSet && forwardStep < numOfTotal) {
      pCtx[k].isAggSet = false;
    }

    if (fmIsWindowPseudoColumnFunc(pCtx[k].functionId)) {
      SResultRowEntryInfo* pEntryInfo = GET_RES_INFO(&pCtx[k]);
      char* p = GET_ROWCELL_INTERBUF(pEntryInfo);

      SScalarParam out = {.columnData = NULL};
      out.columnData = taosMemoryCalloc(1, sizeof(SColumnInfoData));
      out.columnData->info.type = TSDB_DATA_TYPE_BIGINT;
      out.columnData->info.bytes = tDataTypes[TSDB_DATA_TYPE_BIGINT].bytes;
      out.columnData->pData = p;
      pCtx[k].sfp.process(&intervalParam, 1, &out);
      pEntryInfo->numOfRes = 1;
      pEntryInfo->hasResult = ',';
      continue;
    }

    if (functionNeedToExecute(&pCtx[k])) {
      pCtx[k].fpSet.process(&pCtx[k]);
    }

    // restore it
    pCtx[k].input.colDataAggIsSet = hasAgg;
    pCtx[k].input.startRowIndex = startOffset;
    pCtx[k].input.numOfRows = numOfRows;
  }
}

static int32_t getNextQualifiedWindow(SInterval* pInterval, STimeWindow* pNext, SDataBlockInfo* pDataBlockInfo,
                                      TSKEY* primaryKeys, int32_t prevPosition, STableIntervalOperatorInfo* pInfo) {
  int32_t order = pInfo->order;
  bool    ascQuery = (order == TSDB_ORDER_ASC);

  int32_t precision = pInterval->precision;
  getNextTimeWindow(pInterval, precision, order, pNext);

  // next time window is not in current block
  if ((pNext->skey > pDataBlockInfo->window.ekey && order == TSDB_ORDER_ASC) ||
      (pNext->ekey < pDataBlockInfo->window.skey && order == TSDB_ORDER_DESC)) {
    return -1;
  }

  TSKEY   startKey = ascQuery ? pNext->skey : pNext->ekey;
  int32_t startPos = 0;

  // tumbling time window query, a special case of sliding time window query
  if (pInterval->sliding == pInterval->interval && prevPosition != -1) {
    int32_t factor = GET_FORWARD_DIRECTION_FACTOR(order);
    startPos = prevPosition + factor;
  } else {
    if (startKey <= pDataBlockInfo->window.skey && ascQuery) {
      startPos = 0;
    } else if (startKey >= pDataBlockInfo->window.ekey && !ascQuery) {
      startPos = pDataBlockInfo->rows - 1;
    } else {
      startPos = binarySearchForKey((char*)primaryKeys, pDataBlockInfo->rows, startKey, order);
    }
  }

  /* interp query with fill should not skip time window */
  //  if (pQueryAttr->pointInterpQuery && pQueryAttr->fillType != TSDB_FILL_NONE) {
  //    return startPos;
  //  }

  /*
   * This time window does not cover any data, try next time window,
   * this case may happen when the time window is too small
   */
  if (primaryKeys == NULL) {
    if (ascQuery) {
      assert(pDataBlockInfo->window.skey <= pNext->ekey);
    } else {
      assert(pDataBlockInfo->window.ekey >= pNext->skey);
    }
  } else {
    if (ascQuery && primaryKeys[startPos] > pNext->ekey) {
      TSKEY next = primaryKeys[startPos];
      if (pInterval->intervalUnit == 'n' || pInterval->intervalUnit == 'y') {
        pNext->skey = taosTimeTruncate(next, pInterval, precision);
        pNext->ekey = taosTimeAdd(pNext->skey, pInterval->interval, pInterval->intervalUnit, precision) - 1;
      } else {
        pNext->ekey += ((next - pNext->ekey + pInterval->sliding - 1) / pInterval->sliding) * pInterval->sliding;
        pNext->skey = pNext->ekey - pInterval->interval + 1;
      }
    } else if ((!ascQuery) && primaryKeys[startPos] < pNext->skey) {
      TSKEY next = primaryKeys[startPos];
      if (pInterval->intervalUnit == 'n' || pInterval->intervalUnit == 'y') {
        pNext->skey = taosTimeTruncate(next, pInterval, precision);
        pNext->ekey = taosTimeAdd(pNext->skey, pInterval->interval, pInterval->intervalUnit, precision) - 1;
      } else {
        pNext->skey -= ((pNext->skey - next + pInterval->sliding - 1) / pInterval->sliding) * pInterval->sliding;
        pNext->ekey = pNext->skey + pInterval->interval - 1;
      }
    }
  }

  return startPos;
}

static FORCE_INLINE TSKEY reviseWindowEkey(STaskAttr* pQueryAttr, STimeWindow* pWindow) {
  TSKEY ekey = -1;
  if (QUERY_IS_ASC_QUERY(pQueryAttr)) {
    ekey = pWindow->ekey;
    if (ekey > pQueryAttr->window.ekey) {
      ekey = pQueryAttr->window.ekey;
    }
  } else {
    ekey = pWindow->skey;
    if (ekey < pQueryAttr->window.ekey) {
      ekey = pQueryAttr->window.ekey;
    }
  }

  return ekey;
}

static void setNotInterpoWindowKey(SqlFunctionCtx* pCtx, int32_t numOfOutput, int32_t type) {
  if (type == RESULT_ROW_START_INTERP) {
    for (int32_t k = 0; k < numOfOutput; ++k) {
      pCtx[k].start.key = INT64_MIN;
    }
  } else {
    for (int32_t k = 0; k < numOfOutput; ++k) {
      pCtx[k].end.key = INT64_MIN;
    }
  }
}

static void saveDataBlockLastRow(char** pRow, SArray* pDataBlock, int32_t rowIndex, int32_t numOfCols) {
  if (pDataBlock == NULL) {
    return;
  }

  for (int32_t k = 0; k < numOfCols; ++k) {
    SColumnInfoData* pColInfo = taosArrayGet(pDataBlock, k);
    memcpy(pRow[k], ((char*)pColInfo->pData) + (pColInfo->info.bytes * rowIndex), pColInfo->info.bytes);
  }
}

static TSKEY getStartTsKey(STimeWindow* win, const TSKEY* tsCols, int32_t rows, bool ascQuery) {
  TSKEY ts = TSKEY_INITIAL_VAL;
  if (tsCols == NULL) {
    ts = ascQuery ? win->skey : win->ekey;
  } else {
    int32_t offset = ascQuery ? 0 : rows - 1;
    ts = tsCols[offset];
  }

  return ts;
}

static void doSetInputDataBlock(SOperatorInfo* pOperator, SqlFunctionCtx* pCtx, SSDataBlock* pBlock, int32_t order);

static void doSetInputDataBlockInfo(SOperatorInfo* pOperator, SqlFunctionCtx* pCtx, SSDataBlock* pBlock,
                                    int32_t order) {
  for (int32_t i = 0; i < pOperator->numOfOutput; ++i) {
    pCtx[i].order = order;
    pCtx[i].size = pBlock->info.rows;
    pCtx[i].currentStage = (uint8_t)pOperator->pRuntimeEnv->scanFlag;

    setBlockStatisInfo(&pCtx[i], pBlock, NULL /*&pOperator->pExpr[i].base.colInfo*/);
  }
}

void setInputDataBlock(SOperatorInfo* pOperator, SqlFunctionCtx* pCtx, SSDataBlock* pBlock, int32_t order) {
  if (pBlock->pDataBlock != NULL) {
    doSetInputDataBlock(pOperator, pCtx, pBlock, order);
  } else {
    doSetInputDataBlockInfo(pOperator, pCtx, pBlock, order);
  }
}

static void doSetInputDataBlock(SOperatorInfo* pOperator, SqlFunctionCtx* pCtx, SSDataBlock* pBlock, int32_t order) {
  for (int32_t i = 0; i < pOperator->numOfOutput; ++i) {
    pCtx[i].order = order;
    pCtx[i].size = pBlock->info.rows;
    pCtx[i].currentStage = MAIN_SCAN;

    SExprInfo expr = pOperator->pExpr[i];
    for (int32_t j = 0; j < expr.base.numOfParams; ++j) {
      SFunctParam *pFuncParam = &expr.base.pParam[j];
      if (pFuncParam->type == FUNC_PARAM_TYPE_COLUMN) {
        int32_t slotId = pFuncParam->pCol->slotId;
        pCtx[i].input.pData[j]  = taosArrayGet(pBlock->pDataBlock, slotId);
        pCtx[i].input.totalRows = pBlock->info.rows;
        pCtx[i].input.numOfRows = pBlock->info.rows;
        pCtx[i].input.startRowIndex = 0;
        ASSERT(pCtx[i].input.pData[j] != NULL);
      }
    }
    //    setBlockStatisInfo(&pCtx[i], pBlock, pOperator->pExpr[i].base.pColumns);

    //      uint32_t flag = pOperator->pExpr[i].base.pParam[0].pCol->flag;
    //      if (TSDB_COL_IS_NORMAL_COL(flag) /*|| (pCtx[i].functionId == FUNCTION_BLKINFO) ||
    //          (TSDB_COL_IS_TAG(flag) && pOperator->pRuntimeEnv->scanFlag == MERGE_STAGE)*/) {

    //        SColumn* pCol = pOperator->pExpr[i].base.pParam[0].pCol;
    //        if (pCtx[i].columnIndex == -1) {
    //          for(int32_t j = 0; j < pBlock->info.numOfCols; ++j) {
    //            SColumnInfoData* pColData = taosArrayGet(pBlock->pDataBlock, j);
    //            if (pColData->info.colId == pCol->colId) {
    //              pCtx[i].columnIndex = j;
    //              break;
    //            }
    //          }
    //        }

    // in case of the block distribution query, the inputBytes is not a constant value.
    //pCtx[i].input.pData[0]  = taosArrayGet(pBlock->pDataBlock, slotId);
    //pCtx[i].input.totalRows = pBlock->info.rows;
    //pCtx[i].input.numOfRows = pBlock->info.rows;
    //pCtx[i].input.startRowIndex = 0;


    //        uint32_t status = aAggs[pCtx[i].functionId].status;
    //        if ((status & (FUNCSTATE_SELECTIVITY | FUNCSTATE_NEED_TS)) != 0) {
    //          SColumnInfoData* tsInfo = taosArrayGet(pBlock->pDataBlock, 0);
    // In case of the top/bottom query again the nest query result, which has no timestamp column
    // don't set the ptsList attribute.
    //          if (tsInfo->info.type == TSDB_DATA_TYPE_TIMESTAMP) {
    //            pCtx[i].ptsList = (int64_t*) tsInfo->pData;
    //          } else {
    //            pCtx[i].ptsList = NULL;
    //          }
    //        }
    //      } else if (TSDB_COL_IS_UD_COL(pCol->flag) && (pOperator->pRuntimeEnv->scanFlag == MERGE_STAGE)) {
    //        SColIndex*       pColIndex = &pOperator->pExpr[i].base.colInfo;
    //        SColumnInfoData* p = taosArrayGet(pBlock->pDataBlock, pColIndex->colIndex);
    //
    //        pCtx[i].pInput = p->pData;
    //        assert(p->info.colId == pColIndex->info.colId && pCtx[i].inputType == p->info.type);
    //        for(int32_t j = 0; j < pBlock->info.rows; ++j) {
    //          char* dst = p->pData + j * p->info.bytes;
    //          taosVariantDump(&pOperator->pExpr[i].base.param[1], dst, p->info.type, true);
    //        }
    //      }
  }
}

static void doAggregateImpl(SOperatorInfo* pOperator, TSKEY startTs, SqlFunctionCtx* pCtx) {
  for (int32_t k = 0; k < pOperator->numOfOutput; ++k) {
    if (functionNeedToExecute(&pCtx[k])) {
      pCtx[k].startTs = startTs;  // this can be set during create the struct
      pCtx[k].fpSet.process(&pCtx[k]);
    }
  }
}

static void projectApplyFunctions(SExprInfo* pExpr, SSDataBlock* pResult, SSDataBlock* pSrcBlock, SqlFunctionCtx* pCtx,
                                  int32_t numOfOutput) {
  for (int32_t k = 0; k < numOfOutput; ++k) {
    if (pExpr[k].pExpr->nodeType == QUERY_NODE_COLUMN) {  // it is a project query
      SColumnInfoData* pColInfoData = taosArrayGet(pResult->pDataBlock, k);
      colDataAssign(pColInfoData, pCtx[k].input.pData[0], pCtx[k].input.numOfRows);

      pResult->info.rows = pCtx[0].input.numOfRows;
    } else if (pExpr[k].pExpr->nodeType == QUERY_NODE_OPERATOR) {
      SArray* pBlockList = taosArrayInit(4, POINTER_BYTES);
      taosArrayPush(pBlockList, &pSrcBlock);

      SScalarParam dest = {0};
      dest.columnData = taosArrayGet(pResult->pDataBlock, k);

      scalarCalculate(pExpr[k].pExpr->_optrRoot.pRootNode, pBlockList, &dest);
      pResult->info.rows = dest.numOfRows;

      taosArrayDestroy(pBlockList);
    } else if (pExpr[k].pExpr->nodeType == QUERY_NODE_FUNCTION) {
      ASSERT(!fmIsAggFunc(pCtx->functionId));

      SArray* pBlockList = taosArrayInit(4, POINTER_BYTES);
      taosArrayPush(pBlockList, &pSrcBlock);

      SScalarParam dest = {0};
      dest.columnData = taosArrayGet(pResult->pDataBlock, k);

      scalarCalculate((SNode *)pExpr[k].pExpr->_function.pFunctNode, pBlockList, &dest);
      pResult->info.rows = dest.numOfRows;

      taosArrayDestroy(pBlockList);

    } else {
      ASSERT(0);
    }
  }
}

void doTimeWindowInterpolation(SOperatorInfo* pOperator, SOptrBasicInfo* pInfo, SArray* pDataBlock, TSKEY prevTs,
                               int32_t prevRowIndex, TSKEY curTs, int32_t curRowIndex, TSKEY windowKey, int32_t type) {
  STaskRuntimeEnv* pRuntimeEnv = pOperator->pRuntimeEnv;
  SExprInfo*       pExpr = pOperator->pExpr;

  SqlFunctionCtx* pCtx = pInfo->pCtx;

  for (int32_t k = 0; k < pOperator->numOfOutput; ++k) {
    int32_t functionId = pCtx[k].functionId;
    if (functionId != FUNCTION_TWA && functionId != FUNCTION_INTERP) {
      pCtx[k].start.key = INT64_MIN;
      continue;
    }

    SColIndex*       pColIndex = NULL /*&pExpr[k].base.colInfo*/;
    int16_t          index = pColIndex->colIndex;
    SColumnInfoData* pColInfo = taosArrayGet(pDataBlock, index);

    //    assert(pColInfo->info.colId == pColIndex->info.colId && curTs != windowKey);
    double v1 = 0, v2 = 0, v = 0;

    if (prevRowIndex == -1) {
      GET_TYPED_DATA(v1, double, pColInfo->info.type, (char*)pRuntimeEnv->prevRow[index]);
    } else {
      GET_TYPED_DATA(v1, double, pColInfo->info.type, (char*)pColInfo->pData + prevRowIndex * pColInfo->info.bytes);
    }

    GET_TYPED_DATA(v2, double, pColInfo->info.type, (char*)pColInfo->pData + curRowIndex * pColInfo->info.bytes);

    if (functionId == FUNCTION_INTERP) {
      if (type == RESULT_ROW_START_INTERP) {
        pCtx[k].start.key = prevTs;
        pCtx[k].start.val = v1;

        pCtx[k].end.key = curTs;
        pCtx[k].end.val = v2;

        if (pColInfo->info.type == TSDB_DATA_TYPE_BINARY || pColInfo->info.type == TSDB_DATA_TYPE_NCHAR) {
          if (prevRowIndex == -1) {
            pCtx[k].start.ptr = (char*)pRuntimeEnv->prevRow[index];
          } else {
            pCtx[k].start.ptr = (char*)pColInfo->pData + prevRowIndex * pColInfo->info.bytes;
          }

          pCtx[k].end.ptr = (char*)pColInfo->pData + curRowIndex * pColInfo->info.bytes;
        }
      }
    } else if (functionId == FUNCTION_TWA) {
      SPoint point1 = (SPoint){.key = prevTs, .val = &v1};
      SPoint point2 = (SPoint){.key = curTs, .val = &v2};
      SPoint point = (SPoint){.key = windowKey, .val = &v};

      taosGetLinearInterpolationVal(&point, TSDB_DATA_TYPE_DOUBLE, &point1, &point2, TSDB_DATA_TYPE_DOUBLE);

      if (type == RESULT_ROW_START_INTERP) {
        pCtx[k].start.key = point.key;
        pCtx[k].start.val = v;
      } else {
        pCtx[k].end.key = point.key;
        pCtx[k].end.val = v;
      }
    }
  }
}

static bool setTimeWindowInterpolationStartTs(SOperatorInfo* pOperatorInfo, SqlFunctionCtx* pCtx, int32_t pos,
                                              int32_t numOfRows, SArray* pDataBlock, const TSKEY* tsCols,
                                              STimeWindow* win) {
  STaskRuntimeEnv* pRuntimeEnv = pOperatorInfo->pRuntimeEnv;
  STaskAttr*       pQueryAttr = pRuntimeEnv->pQueryAttr;

  bool ascQuery = QUERY_IS_ASC_QUERY(pQueryAttr);

  TSKEY curTs = tsCols[pos];
  TSKEY lastTs = *(TSKEY*)pRuntimeEnv->prevRow[0];

  // lastTs == INT64_MIN and pos == 0 means this is the first time window, interpolation is not needed.
  // start exactly from this point, no need to do interpolation
  TSKEY key = ascQuery ? win->skey : win->ekey;
  if (key == curTs) {
    setNotInterpoWindowKey(pCtx, pOperatorInfo->numOfOutput, RESULT_ROW_START_INTERP);
    return true;
  }

  if (lastTs == INT64_MIN && ((pos == 0 && ascQuery) || (pos == (numOfRows - 1) && !ascQuery))) {
    setNotInterpoWindowKey(pCtx, pOperatorInfo->numOfOutput, RESULT_ROW_START_INTERP);
    return true;
  }

  int32_t step = GET_FORWARD_DIRECTION_FACTOR(pQueryAttr->order.order);
  TSKEY   prevTs = ((pos == 0 && ascQuery) || (pos == (numOfRows - 1) && !ascQuery)) ? lastTs : tsCols[pos - step];

  doTimeWindowInterpolation(pOperatorInfo, pOperatorInfo->info, pDataBlock, prevTs, pos - step, curTs, pos, key,
                            RESULT_ROW_START_INTERP);
  return true;
}

static bool setTimeWindowInterpolationEndTs(SOperatorInfo* pOperatorInfo, SqlFunctionCtx* pCtx, int32_t endRowIndex,
                                            SArray* pDataBlock, const TSKEY* tsCols, TSKEY blockEkey,
                                            STimeWindow* win) {
  STaskRuntimeEnv* pRuntimeEnv = pOperatorInfo->pRuntimeEnv;
  STaskAttr*       pQueryAttr = pRuntimeEnv->pQueryAttr;
  int32_t          numOfOutput = pOperatorInfo->numOfOutput;

  TSKEY actualEndKey = tsCols[endRowIndex];

  TSKEY key = QUERY_IS_ASC_QUERY(pQueryAttr) ? win->ekey : win->skey;

  // not ended in current data block, do not invoke interpolation
  if ((key > blockEkey && QUERY_IS_ASC_QUERY(pQueryAttr)) || (key < blockEkey && !QUERY_IS_ASC_QUERY(pQueryAttr))) {
    setNotInterpoWindowKey(pCtx, numOfOutput, RESULT_ROW_END_INTERP);
    return false;
  }

  // there is actual end point of current time window, no interpolation need
  if (key == actualEndKey) {
    setNotInterpoWindowKey(pCtx, numOfOutput, RESULT_ROW_END_INTERP);
    return true;
  }

  int32_t step = GET_FORWARD_DIRECTION_FACTOR(pQueryAttr->order.order);
  int32_t nextRowIndex = endRowIndex + step;
  assert(nextRowIndex >= 0);

  TSKEY nextKey = tsCols[nextRowIndex];
  doTimeWindowInterpolation(pOperatorInfo, pOperatorInfo->info, pDataBlock, actualEndKey, endRowIndex, nextKey,
                            nextRowIndex, key, RESULT_ROW_END_INTERP);
  return true;
}

static void doWindowBorderInterpolation(SOperatorInfo* pOperatorInfo, SSDataBlock* pBlock, SqlFunctionCtx* pCtx,
                                        SResultRow* pResult, STimeWindow* win, int32_t startPos, int32_t forwardStep,
                                        int32_t order, bool timeWindowInterpo) {
  if (!timeWindowInterpo) {
    return;
  }

  assert(pBlock != NULL);
  int32_t step = GET_FORWARD_DIRECTION_FACTOR(order);

  if (pBlock->pDataBlock == NULL) {
    //    tscError("pBlock->pDataBlock == NULL");
    return;
  }

  SColumnInfoData* pColInfo = taosArrayGet(pBlock->pDataBlock, 0);

  TSKEY* tsCols = (TSKEY*)(pColInfo->pData);
  bool   done = resultRowInterpolated(pResult, RESULT_ROW_START_INTERP);
  if (!done) {  // it is not interpolated, now start to generated the interpolated value
    int32_t startRowIndex = startPos;
    bool    interp = setTimeWindowInterpolationStartTs(pOperatorInfo, pCtx, startRowIndex, pBlock->info.rows,
                                                       pBlock->pDataBlock, tsCols, win);
    if (interp) {
      setResultRowInterpo(pResult, RESULT_ROW_START_INTERP);
    }
  } else {
    setNotInterpoWindowKey(pCtx, pOperatorInfo->numOfOutput, RESULT_ROW_START_INTERP);
  }

  // point interpolation does not require the end key time window interpolation.
  //  if (pointInterpQuery) {
  //    return;
  //  }

  // interpolation query does not generate the time window end interpolation
  done = resultRowInterpolated(pResult, RESULT_ROW_END_INTERP);
  if (!done) {
    int32_t endRowIndex = startPos + (forwardStep - 1) * step;

    TSKEY endKey = (order == TSDB_ORDER_ASC) ? pBlock->info.window.ekey : pBlock->info.window.skey;
    bool  interp =
        setTimeWindowInterpolationEndTs(pOperatorInfo, pCtx, endRowIndex, pBlock->pDataBlock, tsCols, endKey, win);
    if (interp) {
      setResultRowInterpo(pResult, RESULT_ROW_END_INTERP);
    }
  } else {
    setNotInterpoWindowKey(pCtx, pOperatorInfo->numOfOutput, RESULT_ROW_END_INTERP);
  }
}

static SArray* hashIntervalAgg(SOperatorInfo* pOperatorInfo, SResultRowInfo* pResultRowInfo, SSDataBlock* pSDataBlock, int32_t tableGroupId) {
  STableIntervalOperatorInfo* pInfo = (STableIntervalOperatorInfo*)pOperatorInfo->info;

  SExecTaskInfo* pTaskInfo = pOperatorInfo->pTaskInfo;
  int32_t        numOfOutput = pOperatorInfo->numOfOutput;

  SArray* pUpdated = NULL;
  if (pInfo->execModel == OPTR_EXEC_MODEL_STREAM) {
    pUpdated = taosArrayInit(4, sizeof(SResultRowPosition));
  }

  int32_t step = 1;
  bool    ascScan = true;

  int32_t prevIndex = pResultRowInfo->curPos;

  TSKEY* tsCols = NULL;
  if (pSDataBlock->pDataBlock != NULL) {
    SColumnInfoData* pColDataInfo = taosArrayGet(pSDataBlock->pDataBlock, 0);
    tsCols = (int64_t*)pColDataInfo->pData;
    assert(tsCols[0] == pSDataBlock->info.window.skey &&
           tsCols[pSDataBlock->info.rows - 1] == pSDataBlock->info.window.ekey);
  }

  int32_t startPos = ascScan? 0 : (pSDataBlock->info.rows - 1);
  TSKEY   ts = getStartTsKey(&pSDataBlock->info.window, tsCols, pSDataBlock->info.rows, ascScan);

  STimeWindow win = getActiveTimeWindow(pResultRowInfo, ts, &pInfo->interval, pInfo->interval.precision, &pInfo->win);
  bool        masterScan = true;

  SResultRow* pResult = NULL;
  int32_t     ret = setResultOutputBufByKey_rv(pResultRowInfo, pSDataBlock->info.uid, &win, masterScan, &pResult,
                                               tableGroupId, pInfo->binfo.pCtx, numOfOutput, pInfo->binfo.rowCellInfoOffset,
                                               &pInfo->aggSup, pTaskInfo);
  if (ret != TSDB_CODE_SUCCESS || pResult == NULL) {
    longjmp(pTaskInfo->env, TSDB_CODE_QRY_OUT_OF_MEMORY);
  }

  if (pInfo->execModel == OPTR_EXEC_MODEL_STREAM) {
    SResultRowPosition pos = {.pageId = pResult->pageId, .offset = pResult->offset};
    taosArrayPush(pUpdated, &pos);
  }

  int32_t forwardStep = 0;
  TSKEY   ekey = win.ekey;
  forwardStep =
      getNumOfRowsInTimeWindow(&pSDataBlock->info, tsCols, startPos, ekey, binarySearchForKey, NULL, TSDB_ORDER_ASC);

  // prev time window not interpolation yet.
  int32_t curIndex = pResultRowInfo->curPos;
  if (prevIndex != -1 && prevIndex < curIndex && pInfo->timeWindowInterpo) {
    for (int32_t j = prevIndex; j < curIndex; ++j) {  // previous time window may be all closed already.
      SResultRow* pRes = getResultRow(pResultRowInfo, j);
      if (pRes->closed) {
        assert(resultRowInterpolated(pRes, RESULT_ROW_START_INTERP) && resultRowInterpolated(pRes, RESULT_ROW_END_INTERP));
        continue;
      }

      STimeWindow w = pRes->win;
      ret = setResultOutputBufByKey_rv(pResultRowInfo, pSDataBlock->info.uid, &w, masterScan, &pResult, tableGroupId,
                                       pInfo->binfo.pCtx, numOfOutput, pInfo->binfo.rowCellInfoOffset, &pInfo->aggSup,
                                       pTaskInfo);
      if (ret != TSDB_CODE_SUCCESS) {
        longjmp(pTaskInfo->env, TSDB_CODE_QRY_OUT_OF_MEMORY);
      }

      assert(!resultRowInterpolated(pResult, RESULT_ROW_END_INTERP));
      doTimeWindowInterpolation(pOperatorInfo, &pInfo->binfo, pSDataBlock->pDataBlock, *(TSKEY*)pInfo->pRow[0], -1,
                                tsCols[startPos], startPos, w.ekey, RESULT_ROW_END_INTERP);

      setResultRowInterpo(pResult, RESULT_ROW_END_INTERP);
      setNotInterpoWindowKey(pInfo->binfo.pCtx, pOperatorInfo->numOfOutput, RESULT_ROW_START_INTERP);

      doApplyFunctions(pInfo->binfo.pCtx, &w, &pInfo->timeWindowData, startPos, 0, tsCols, pSDataBlock->info.rows, numOfOutput, TSDB_ORDER_ASC);
    }

    // restore current time window
    ret = setResultOutputBufByKey_rv(pResultRowInfo, pSDataBlock->info.uid, &win, masterScan, &pResult, tableGroupId,
                                     pInfo->binfo.pCtx, numOfOutput, pInfo->binfo.rowCellInfoOffset, &pInfo->aggSup,
                                     pTaskInfo);
    if (ret != TSDB_CODE_SUCCESS) {
      longjmp(pTaskInfo->env, TSDB_CODE_QRY_OUT_OF_MEMORY);
    }
  }

  // window start key interpolation
  doWindowBorderInterpolation(pOperatorInfo, pSDataBlock, pInfo->binfo.pCtx, pResult, &win, startPos, forwardStep,
                              pInfo->order, false);
  doApplyFunctions(pInfo->binfo.pCtx, &win, &pInfo->timeWindowData, startPos, forwardStep, tsCols, pSDataBlock->info.rows, numOfOutput, TSDB_ORDER_ASC);

  STimeWindow nextWin = win;
  while (1) {
    int32_t prevEndPos = (forwardStep - 1) * step + startPos;
    startPos = getNextQualifiedWindow(&pInfo->interval, &nextWin, &pSDataBlock->info, tsCols, prevEndPos, pInfo);
    if (startPos < 0) {
      break;
    }

    // null data, failed to allocate more memory buffer
    int32_t code = setResultOutputBufByKey_rv(pResultRowInfo, pSDataBlock->info.uid, &nextWin, masterScan, &pResult,
                                              tableGroupId, pInfo->binfo.pCtx, numOfOutput,
                                              pInfo->binfo.rowCellInfoOffset, &pInfo->aggSup, pTaskInfo);
    if (code != TSDB_CODE_SUCCESS || pResult == NULL) {
      longjmp(pTaskInfo->env, TSDB_CODE_QRY_OUT_OF_MEMORY);
    }

    if (pInfo->execModel == OPTR_EXEC_MODEL_STREAM) {
      SResultRowPosition pos = {.pageId = pResult->pageId, .offset = pResult->offset};
      taosArrayPush(pUpdated, &pos);
    }

    ekey = nextWin.ekey;  // reviseWindowEkey(pQueryAttr, &nextWin);
    forwardStep =
        getNumOfRowsInTimeWindow(&pSDataBlock->info, tsCols, startPos, ekey, binarySearchForKey, NULL, TSDB_ORDER_ASC);

    // window start(end) key interpolation
    doWindowBorderInterpolation(pOperatorInfo, pSDataBlock, pInfo->binfo.pCtx, pResult, &nextWin, startPos, forwardStep,
                                pInfo->order, false);
    doApplyFunctions(pInfo->binfo.pCtx, &nextWin, &pInfo->timeWindowData, startPos, forwardStep, tsCols, pSDataBlock->info.rows, numOfOutput, TSDB_ORDER_ASC);
  }

  if (pInfo->timeWindowInterpo) {
    int32_t rowIndex = ascScan ? (pSDataBlock->info.rows - 1) : 0;
    saveDataBlockLastRow(pInfo->pRow, pSDataBlock->pDataBlock, rowIndex, pSDataBlock->info.numOfCols);
  }

  return pUpdated;
  //  updateResultRowInfoActiveIndex(pResultRowInfo, &pInfo->win, pRuntimeEnv->current->lastKey, true, false);
}

static void hashAllIntervalAgg(SOperatorInfo* pOperatorInfo, SResultRowInfo* pResultRowInfo, SSDataBlock* pSDataBlock,
                               int32_t tableGroupId) {
  STableIntervalOperatorInfo* pInfo = (STableIntervalOperatorInfo*)pOperatorInfo->info;

  STaskRuntimeEnv* pRuntimeEnv = pOperatorInfo->pRuntimeEnv;
  int32_t          numOfOutput = pOperatorInfo->numOfOutput;
  STaskAttr*       pQueryAttr = pRuntimeEnv->pQueryAttr;

  int32_t step = GET_FORWARD_DIRECTION_FACTOR(pQueryAttr->order.order);
  bool    ascQuery = QUERY_IS_ASC_QUERY(pQueryAttr);

  TSKEY* tsCols = NULL;
  if (pSDataBlock->pDataBlock != NULL) {
    SColumnInfoData* pColDataInfo = taosArrayGet(pSDataBlock->pDataBlock, 0);
    tsCols = (int64_t*)pColDataInfo->pData;
    assert(tsCols[0] == pSDataBlock->info.window.skey &&
           tsCols[pSDataBlock->info.rows - 1] == pSDataBlock->info.window.ekey);
  }

  int32_t startPos = ascQuery ? 0 : (pSDataBlock->info.rows - 1);
  TSKEY   ts = getStartTsKey(&pSDataBlock->info.window, tsCols, pSDataBlock->info.rows, ascQuery);

  STimeWindow win = getCurrentActiveTimeWindow(pResultRowInfo, ts, pQueryAttr);
  bool        masterScan = IS_MAIN_SCAN(pRuntimeEnv);

  SResultRow* pResult = NULL;
  int32_t     forwardStep = 0;
  int32_t     ret = 0;
  STimeWindow preWin = win;

  while (1) {
    // null data, failed to allocate more memory buffer
    ret = setResultOutputBufByKey(pRuntimeEnv, pResultRowInfo, pSDataBlock->info.uid, &win, masterScan, &pResult,
                                  tableGroupId, pInfo->binfo.pCtx, numOfOutput, pInfo->binfo.rowCellInfoOffset);
    if (ret != TSDB_CODE_SUCCESS) {
      longjmp(pRuntimeEnv->env, TSDB_CODE_QRY_OUT_OF_MEMORY);
    }

    TSKEY ekey = reviseWindowEkey(pQueryAttr, &win);
    //    forwardStep = getNumOfRowsInTimeWindow(pRuntimeEnv, &pSDataBlock->info, tsCols, startPos, ekey,
    //    binarySearchForKey, true);

    // window start(end) key interpolation
    //    doWindowBorderInterpolation(pOperatorInfo, pSDataBlock, pInfo->binfo.pCtx, pResult, &win, startPos,
    //    forwardStep); doApplyFunctions(pRuntimeEnv, pInfo->binfo.pCtx, ascQuery ? &win : &preWin, startPos,
    //    forwardStep, tsCols, pSDataBlock->info.rows, numOfOutput);
    preWin = win;

    int32_t prevEndPos = (forwardStep - 1) * step + startPos;
    //    startPos = getNextQualifiedWindow(pQueryAttr, &win, &pSDataBlock->info, tsCols, binarySearchForKey,
    //    prevEndPos);
    if (startPos < 0) {
      if ((ascQuery && win.skey <= pQueryAttr->window.ekey) || ((!ascQuery) && win.ekey >= pQueryAttr->window.ekey)) {
        int32_t code =
            setResultOutputBufByKey(pRuntimeEnv, pResultRowInfo, pSDataBlock->info.uid, &win, masterScan, &pResult,
                                    tableGroupId, pInfo->binfo.pCtx, numOfOutput, pInfo->binfo.rowCellInfoOffset);
        if (code != TSDB_CODE_SUCCESS || pResult == NULL) {
          longjmp(pRuntimeEnv->env, TSDB_CODE_QRY_OUT_OF_MEMORY);
        }

        startPos = pSDataBlock->info.rows - 1;

        // window start(end) key interpolation
        //        doWindowBorderInterpolation(pOperatorInfo, pSDataBlock, pInfo->binfo.pCtx, pResult, &win, startPos,
        //        forwardStep); doApplyFunctions(pRuntimeEnv, pInfo->binfo.pCtx, ascQuery ? &win : &preWin, startPos,
        //        forwardStep, tsCols, pSDataBlock->info.rows, numOfOutput);
      }

      break;
    }
    setResultRowInterpo(pResult, RESULT_ROW_END_INTERP);
  }

  if (pQueryAttr->timeWindowInterpo) {
    int32_t rowIndex = ascQuery ? (pSDataBlock->info.rows - 1) : 0;
    //    saveDataBlockLastRow(pRuntimeEnv, &pSDataBlock->info, pSDataBlock->pDataBlock, rowIndex);
  }

  //  updateResultRowInfoActiveIndex(pResultRowInfo, pQueryAttr, pRuntimeEnv->current->lastKey);
}

static bool groupKeyCompare(SGroupbyOperatorInfo* pInfo, SSDataBlock* pBlock, int32_t rowIndex,
                            int32_t numOfGroupCols) {
  SColumnDataAgg* pColAgg = NULL;
  for (int32_t i = 0; i < numOfGroupCols; ++i) {
    SColumn*         pCol = taosArrayGet(pInfo->pGroupCols, i);
    SColumnInfoData* pColInfoData = taosArrayGet(pBlock->pDataBlock, pCol->slotId);
    if (pBlock->pBlockAgg != NULL) {
      pColAgg = &pBlock->pBlockAgg[pCol->slotId];  // TODO is agg data matched?
    }

    bool isNull = colDataIsNull(pColInfoData, pBlock->info.rows, rowIndex, pColAgg);

    SGroupKeys* pkey = taosArrayGet(pInfo->pGroupColVals, i);
    if (pkey->isNull && isNull) {
      continue;
    }

    if (isNull || pkey->isNull) {
      return false;
    }

    char* val = colDataGetData(pColInfoData, rowIndex);

    if (IS_VAR_DATA_TYPE(pkey->type)) {
      int32_t len = varDataLen(val);
      if (len == varDataLen(pkey->pData) && memcmp(varDataVal(pkey->pData), varDataVal(val), len) == 0) {
        continue;
      } else {
        return false;
      }
    } else {
      if (memcmp(pkey->pData, val, pkey->bytes) != 0) {
        return false;
      }
    }
  }

  return true;
}

static void keepGroupKeys(SGroupbyOperatorInfo* pInfo, SSDataBlock* pBlock, int32_t rowIndex, int32_t numOfGroupCols) {
  SColumnDataAgg* pColAgg = NULL;

  for (int32_t i = 0; i < numOfGroupCols; ++i) {
    SColumn*         pCol = taosArrayGet(pInfo->pGroupCols, i);
    SColumnInfoData* pColInfoData = taosArrayGet(pBlock->pDataBlock, pCol->slotId);

    if (pBlock->pBlockAgg != NULL) {
      pColAgg = &pBlock->pBlockAgg[pCol->slotId];  // TODO is agg data matched?
    }

    SGroupKeys* pkey = taosArrayGet(pInfo->pGroupColVals, i);
    if (colDataIsNull(pColInfoData, pBlock->info.rows, rowIndex, pColAgg)) {
      pkey->isNull = true;
    } else {
      char* val = colDataGetData(pColInfoData, rowIndex);
      if (IS_VAR_DATA_TYPE(pkey->type)) {
        memcpy(pkey->pData, val, varDataTLen(val));
      } else {
        memcpy(pkey->pData, val, pkey->bytes);
      }
    }
  }
}

static int32_t generatedHashKey(void* pKey, int32_t* length, SArray* pGroupColVals) {
  ASSERT(pKey != NULL);
  size_t numOfGroupCols = taosArrayGetSize(pGroupColVals);

  char* isNull = (char*)pKey;
  char* pStart = (char*)pKey + sizeof(int8_t) * numOfGroupCols;
  for (int32_t i = 0; i < numOfGroupCols; ++i) {
    SGroupKeys* pkey = taosArrayGet(pGroupColVals, i);
    if (pkey->isNull) {
      isNull[i] = 1;
      continue;
    }

    isNull[i] = 0;
    if (IS_VAR_DATA_TYPE(pkey->type)) {
      varDataCopy(pStart, pkey->pData);
      pStart += varDataTLen(pkey->pData);
      ASSERT(varDataTLen(pkey->pData) <= pkey->bytes);
    } else {
      memcpy(pStart, pkey->pData, pkey->bytes);
      pStart += pkey->bytes;
    }
  }

  *length = (pStart - (char*)pKey);
  return 0;
}

// assign the group keys or user input constant values if required
static void doAssignGroupKeys(SqlFunctionCtx* pCtx, int32_t numOfOutput, int32_t totalRows, int32_t rowIndex) {
  for (int32_t i = 0; i < numOfOutput; ++i) {
    if (pCtx[i].functionId == -1) {
      SResultRowEntryInfo* pEntryInfo = GET_RES_INFO(&pCtx[i]);

      SColumnInfoData* pColInfoData = pCtx[i].input.pData[0];
      if (!colDataIsNull(pColInfoData, totalRows, rowIndex, NULL)) {
        char* dest = GET_ROWCELL_INTERBUF(pEntryInfo);
        char* data = colDataGetData(pColInfoData, rowIndex);

        // set result exists, todo refactor
        memcpy(dest, data, pColInfoData->info.bytes);
        pEntryInfo->hasResult = DATA_SET_FLAG;
        pEntryInfo->numOfRes = 1;
      }
    }
  }
}

static void doHashGroupbyAgg(SOperatorInfo* pOperator, SSDataBlock* pBlock) {
  SExecTaskInfo*        pTaskInfo = pOperator->pTaskInfo;
  SGroupbyOperatorInfo* pInfo = pOperator->info;

  SqlFunctionCtx* pCtx = pInfo->binfo.pCtx;
  int32_t         numOfGroupCols = taosArrayGetSize(pInfo->pGroupCols);
  //  if (type == TSDB_DATA_TYPE_FLOAT || type == TSDB_DATA_TYPE_DOUBLE) {
  // qError("QInfo:0x%"PRIx64" group by not supported on double/float columns, abort", GET_TASKID(pRuntimeEnv));
  //    return;
  //  }

  int32_t     len = 0;
  STimeWindow w = TSWINDOW_INITIALIZER;

  int32_t num = 0;
  for (int32_t j = 0; j < pBlock->info.rows; ++j) {
    // Compare with the previous row of this column, and do not set the output buffer again if they are identical.
    if (!pInfo->isInit) {
      keepGroupKeys(pInfo, pBlock, j, numOfGroupCols);
      pInfo->isInit = true;
      num++;
      continue;
    }

    bool equal = groupKeyCompare(pInfo, pBlock, j, numOfGroupCols);
    if (equal) {
      num++;
      continue;
    }

    /*int32_t ret = */ generatedHashKey(pInfo->keyBuf, &len, pInfo->pGroupColVals);
    int32_t ret =
        setGroupResultOutputBuf_rv(&(pInfo->binfo), pOperator->numOfOutput, pInfo->keyBuf, TSDB_DATA_TYPE_VARCHAR, len,
                                   0, pInfo->aggSup.pResultBuf, pTaskInfo, &pInfo->aggSup);
    if (ret != TSDB_CODE_SUCCESS) {  // null data, too many state code
      longjmp(pTaskInfo->env, TSDB_CODE_QRY_APP_ERROR);
    }

    int32_t rowIndex = j - num;
    doApplyFunctions(pCtx, &w, NULL, rowIndex, num, NULL, pBlock->info.rows, pOperator->numOfOutput, TSDB_ORDER_ASC);

    // assign the group keys or user input constant values if required
    doAssignGroupKeys(pCtx, pOperator->numOfOutput, pBlock->info.rows, rowIndex);
    keepGroupKeys(pInfo, pBlock, j, numOfGroupCols);
    num = 1;
  }

  if (num > 0) {
    /*int32_t ret = */ generatedHashKey(pInfo->keyBuf, &len, pInfo->pGroupColVals);
    int32_t ret =
        setGroupResultOutputBuf_rv(&(pInfo->binfo), pOperator->numOfOutput, pInfo->keyBuf, TSDB_DATA_TYPE_VARCHAR, len,
                                   0, pInfo->aggSup.pResultBuf, pTaskInfo, &pInfo->aggSup);
    if (ret != TSDB_CODE_SUCCESS) {
      longjmp(pTaskInfo->env, TSDB_CODE_QRY_APP_ERROR);
    }

    int32_t rowIndex = pBlock->info.rows - num;
    doApplyFunctions(pCtx, &w, NULL, rowIndex, num, NULL, pBlock->info.rows, pOperator->numOfOutput, TSDB_ORDER_ASC);
    doAssignGroupKeys(pCtx, pOperator->numOfOutput, pBlock->info.rows, rowIndex);
  }
}

// todo handle multiple tables cases.
static void doSessionWindowAggImpl(SOperatorInfo* pOperator, SSessionAggOperatorInfo* pInfo, SSDataBlock* pBlock) {
  SExecTaskInfo* pTaskInfo = pOperator->pTaskInfo;

  // primary timestamp column
  SColumnInfoData* pColInfoData = taosArrayGet(pBlock->pDataBlock, 0);

  bool        masterScan = true;
  STimeWindow window = {0};
  int32_t     numOfOutput = pOperator->numOfOutput;
  int64_t     gid = pBlock->info.groupId;

  int64_t gap = pInfo->gap;
  pInfo->numOfRows = 0;
  if (/*IS_REPEAT_SCAN(pRuntimeEnv) && */ !pInfo->reptScan) {
    pInfo->reptScan = true;
    pInfo->prevTs = INT64_MIN;
  }

  TSKEY* tsList = (TSKEY*)pColInfoData->pData;
  for (int32_t j = 0; j < pBlock->info.rows; ++j) {
    if (pInfo->prevTs == INT64_MIN) {
      pInfo->curWindow.skey = tsList[j];
      pInfo->curWindow.ekey = tsList[j];
      pInfo->prevTs = tsList[j];
      pInfo->numOfRows = 1;
      pInfo->start = j;
    } else if (tsList[j] - pInfo->prevTs <= gap && (tsList[j] - pInfo->prevTs) >= 0) {
      pInfo->curWindow.ekey = tsList[j];
      pInfo->prevTs = tsList[j];
      pInfo->numOfRows += 1;
      if (j == 0 && pInfo->start != 0) {
        pInfo->numOfRows = 1;
        pInfo->start = 0;
      }
    } else {  // start a new session window
      SResultRow* pResult = NULL;
      pInfo->curWindow.ekey = pInfo->curWindow.skey;
      int32_t ret = setResultOutputBufByKey_rv(&pInfo->binfo.resultRowInfo, pBlock->info.uid, &window, masterScan,
                                               &pResult, gid, pInfo->binfo.pCtx, numOfOutput,
                                               pInfo->binfo.rowCellInfoOffset, &pInfo->aggSup, pTaskInfo);
      if (ret != TSDB_CODE_SUCCESS) {  // null data, too many state code
        longjmp(pTaskInfo->env, TSDB_CODE_QRY_APP_ERROR);
      }

      // pInfo->numOfRows data belong to the current session window
      doApplyFunctions(pInfo->binfo.pCtx, &window, NULL, pInfo->start, pInfo->numOfRows, NULL, pBlock->info.rows, numOfOutput, TSDB_ORDER_ASC);

      pInfo->curWindow.skey = tsList[j];
      pInfo->curWindow.ekey = tsList[j];
      pInfo->prevTs = tsList[j];
      pInfo->numOfRows = 1;
      pInfo->start = j;
    }
  }

  SResultRow* pResult = NULL;

  pInfo->curWindow.ekey = pInfo->curWindow.skey;
  int32_t ret = setResultOutputBufByKey_rv(&pInfo->binfo.resultRowInfo, pBlock->info.uid, &window, masterScan, &pResult,
                                           gid, pInfo->binfo.pCtx, numOfOutput, pInfo->binfo.rowCellInfoOffset,
                                           &pInfo->aggSup, pTaskInfo);
  if (ret != TSDB_CODE_SUCCESS) {  // null data, too many state code
    longjmp(pTaskInfo->env, TSDB_CODE_QRY_APP_ERROR);
  }

  doApplyFunctions(pInfo->binfo.pCtx, &window, NULL, pInfo->start, pInfo->numOfRows, NULL, pBlock->info.rows, numOfOutput, TSDB_ORDER_ASC);
}

static void setResultRowKey(SResultRow* pResultRow, char* pData, int16_t type) {
  if (IS_VAR_DATA_TYPE(type)) {
    if (pResultRow->key == NULL) {
      pResultRow->key = taosMemoryMalloc(varDataTLen(pData));
      varDataCopy(pResultRow->key, pData);
    } else {
      assert(memcmp(pResultRow->key, pData, varDataTLen(pData)) == 0);
    }
  } else {
    int64_t v = -1;
    GET_TYPED_DATA(v, int64_t, type, pData);

    pResultRow->win.skey = v;
    pResultRow->win.ekey = v;
  }
}

static int32_t setGroupResultOutputBuf_rv(SOptrBasicInfo* binfo, int32_t numOfCols, char* pData, int16_t type,
                                          int16_t bytes, int32_t groupId, SDiskbasedBuf* pBuf, SExecTaskInfo* pTaskInfo,
                                          SAggSupporter* pAggSup) {
  SResultRowInfo* pResultRowInfo = &binfo->resultRowInfo;
  SqlFunctionCtx* pCtx = binfo->pCtx;

  SResultRow* pResultRow = doSetResultOutBufByKey_rv(pBuf, pResultRowInfo, groupId, (char*)pData, bytes, true, groupId,
                                                     pTaskInfo, true, pAggSup);
  assert(pResultRow != NULL);

  setResultRowKey(pResultRow, pData, type);

  setResultRowOutputBufInitCtx_rv(pBuf, pResultRow, pCtx, numOfCols, binfo->rowCellInfoOffset);
  return TSDB_CODE_SUCCESS;
}

static int32_t getGroupbyColumnIndex(SGroupbyExpr* pGroupbyExpr, SSDataBlock* pDataBlock) {
  size_t num = taosArrayGetSize(pGroupbyExpr->columnInfo);
  for (int32_t k = 0; k < num; ++k) {
    SColIndex* pColIndex = taosArrayGet(pGroupbyExpr->columnInfo, k);
    if (TSDB_COL_IS_TAG(pColIndex->flag)) {
      continue;
    }

    int32_t colId = pColIndex->colId;

    for (int32_t i = 0; i < pDataBlock->info.numOfCols; ++i) {
      SColumnInfoData* pColInfo = taosArrayGet(pDataBlock->pDataBlock, i);
      if (pColInfo->info.colId == colId) {
        return i;
      }
    }
  }

  assert(0);
  return -1;
}

static bool functionNeedToExecute(SqlFunctionCtx* pCtx) {
  struct SResultRowEntryInfo* pResInfo = GET_RES_INFO(pCtx);

  // in case of timestamp column, always generated results.
  int32_t functionId = pCtx->functionId;
  if (functionId == -1) {
    return false;
  }

  if (isRowEntryCompleted(pResInfo)) {
    return false;
  }

  if (functionId == FUNCTION_FIRST_DST || functionId == FUNCTION_FIRST) {
    //    return QUERY_IS_ASC_QUERY(pQueryAttr);
  }

  // denote the order type
  if ((functionId == FUNCTION_LAST_DST || functionId == FUNCTION_LAST)) {
    //    return pCtx->param[0].i == pQueryAttr->order.order;
  }

  // in the reverse table scan, only the following functions need to be executed
  //  if (IS_REVERSE_SCAN(pRuntimeEnv) ||
  //      (pRuntimeEnv->scanFlag == REPEAT_SCAN && functionId != FUNCTION_STDDEV && functionId != FUNCTION_PERCT)) {
  //    return false;
  //  }

  return true;
}

void setBlockStatisInfo(SqlFunctionCtx* pCtx, SSDataBlock* pSDataBlock, SColumn* pColumn) {
  SColumnDataAgg* pAgg = NULL;

  if (pSDataBlock->pBlockAgg != NULL && TSDB_COL_IS_NORMAL_COL(pColumn->flag)) {
    pAgg = &pSDataBlock->pBlockAgg[pCtx->columnIndex];

    pCtx->agg = *pAgg;
    pCtx->isAggSet = true;
    assert(pCtx->agg.numOfNull <= pSDataBlock->info.rows);
  } else {
    pCtx->isAggSet = false;
  }

  pCtx->hasNull = hasNull(pColumn, pAgg);

  // set the statistics data for primary time stamp column
  if (pCtx->functionId == FUNCTION_SPREAD && pColumn->colId == PRIMARYKEY_TIMESTAMP_COL_ID) {
    pCtx->isAggSet = true;
    pCtx->agg.min = pSDataBlock->info.window.skey;
    pCtx->agg.max = pSDataBlock->info.window.ekey;
  }
}

// set the output buffer for the selectivity + tag query
static int32_t setCtxTagColumnInfo(SqlFunctionCtx* pCtx, int32_t numOfOutput) {
  if (!isSelectivityWithTagsQuery(pCtx, numOfOutput)) {
    return TSDB_CODE_SUCCESS;
  }

  int32_t num = 0;
  int16_t tagLen = 0;

  SqlFunctionCtx*  p = NULL;
  SqlFunctionCtx** pTagCtx = taosMemoryCalloc(numOfOutput, POINTER_BYTES);
  if (pTagCtx == NULL) {
    return TSDB_CODE_QRY_OUT_OF_MEMORY;
  }

  for (int32_t i = 0; i < numOfOutput; ++i) {
    int32_t functionId = pCtx[i].functionId;

    if (functionId == FUNCTION_TAG_DUMMY || functionId == FUNCTION_TS_DUMMY) {
      tagLen += pCtx[i].resDataInfo.bytes;
      pTagCtx[num++] = &pCtx[i];
    } else if (1 /*(aAggs[functionId].status & FUNCSTATE_SELECTIVITY) != 0*/) {
      p = &pCtx[i];
    } else if (functionId == FUNCTION_TS || functionId == FUNCTION_TAG) {
      // tag function may be the group by tag column
      // ts may be the required primary timestamp column
      continue;
    } else {
      // the column may be the normal column, group by normal_column, the functionId is FUNCTION_PRJ
    }
  }
  if (p != NULL) {
    p->subsidiaryRes.pCtx = pTagCtx;
    p->subsidiaryRes.numOfCols = num;
    p->subsidiaryRes.bufLen = tagLen;
  } else {
    taosMemoryFreeClear(pTagCtx);
  }

  return TSDB_CODE_SUCCESS;
}

static SqlFunctionCtx* createSqlFunctionCtx_rv(SExprInfo* pExprInfo, int32_t numOfOutput, int32_t** rowCellInfoOffset) {
  SqlFunctionCtx* pFuncCtx = (SqlFunctionCtx*)taosMemoryCalloc(numOfOutput, sizeof(SqlFunctionCtx));
  if (pFuncCtx == NULL) {
    return NULL;
  }

  *rowCellInfoOffset = taosMemoryCalloc(numOfOutput, sizeof(int32_t));
  if (*rowCellInfoOffset == 0) {
    taosMemoryFreeClear(pFuncCtx);
    return NULL;
  }

  for (int32_t i = 0; i < numOfOutput; ++i) {
    SExprInfo* pExpr = &pExprInfo[i];

    SExprBasicInfo* pFunct = &pExpr->base;
    SqlFunctionCtx* pCtx = &pFuncCtx[i];

    pCtx->functionId = -1;
    if (pExpr->pExpr->nodeType == QUERY_NODE_FUNCTION) {
      SFuncExecEnv env = {0};
      pCtx->functionId = pExpr->pExpr->_function.pFunctNode->funcId;

      if (fmIsAggFunc(pCtx->functionId)) {
        fmGetFuncExecFuncs(pCtx->functionId, &pCtx->fpSet);
        pCtx->fpSet.getEnv(pExpr->pExpr->_function.pFunctNode, &env);
      } else {
        fmGetScalarFuncExecFuncs(pCtx->functionId, &pCtx->sfp);
        if (pCtx->sfp.getEnv != NULL) {
          pCtx->sfp.getEnv(pExpr->pExpr->_function.pFunctNode, &env);
        }
      }
      pCtx->resDataInfo.interBufSize = env.calcMemSize;
    } else if (pExpr->pExpr->nodeType == QUERY_NODE_COLUMN) {
    } else if (pExpr->pExpr->nodeType == QUERY_NODE_OPERATOR) {
    }

    pCtx->input.numOfInputCols = pFunct->numOfParams;
    pCtx->input.pData = taosMemoryCalloc(pFunct->numOfParams, POINTER_BYTES);
    pCtx->input.pColumnDataAgg = taosMemoryCalloc(pFunct->numOfParams, POINTER_BYTES);

    pCtx->ptsOutputBuf = NULL;
    pCtx->resDataInfo.bytes = pFunct->resSchema.bytes;
    pCtx->resDataInfo.type = pFunct->resSchema.type;
    pCtx->order = TSDB_ORDER_ASC;
    pCtx->start.key = INT64_MIN;
    pCtx->end.key = INT64_MIN;
#if 0
    for (int32_t j = 0; j < pCtx->numOfParams; ++j) {
//      int16_t type = pFunct->param[j].nType;
//      int16_t bytes = pFunct->param[j].nLen;

//      if (type == TSDB_DATA_TYPE_BINARY || type == TSDB_DATA_TYPE_NCHAR) {
//        taosVariantCreateFromBinary(&pCtx->param[j], pFunct->param[j].pz, bytes, type);
//      } else {
//        taosVariantCreateFromBinary(&pCtx->param[j], (char *)&pFunct->param[j].i, bytes, type);
//      }
    }

    // set the order information for top/bottom query
    int32_t functionId = pCtx->functionId;
    if (functionId == FUNCTION_TOP || functionId == FUNCTION_BOTTOM || functionId == FUNCTION_DIFF) {
      int32_t f = getExprFunctionId(&pExpr[0]);
      assert(f == FUNCTION_TS || f == FUNCTION_TS_DUMMY);

//      pCtx->param[2].i = pQueryAttr->order.order;
      pCtx->param[2].nType = TSDB_DATA_TYPE_BIGINT;
      pCtx->param[3].i = functionId;
      pCtx->param[3].nType = TSDB_DATA_TYPE_BIGINT;

//      pCtx->param[1].i = pQueryAttr->order.col.info.colId;
    } else if (functionId == FUNCTION_INTERP) {
//      pCtx->param[2].i = (int8_t)pQueryAttr->fillType;
//      if (pQueryAttr->fillVal != NULL) {
//        if (isNull((const char *)&pQueryAttr->fillVal[i], pCtx->inputType)) {
//          pCtx->param[1].nType = TSDB_DATA_TYPE_NULL;
//        } else {  // todo refactor, taosVariantCreateFromBinary should handle the NULL value
//          if (pCtx->inputType != TSDB_DATA_TYPE_BINARY && pCtx->inputType != TSDB_DATA_TYPE_NCHAR) {
//            taosVariantCreateFromBinary(&pCtx->param[1], (char *)&pQueryAttr->fillVal[i], pCtx->inputBytes, pCtx->inputType);
//          }
//        }
//      }
    } else if (functionId == FUNCTION_TS_COMP) {
//      pCtx->param[0].i = pQueryAttr->vgId;  //TODO this should be the parameter from client
      pCtx->param[0].nType = TSDB_DATA_TYPE_BIGINT;
    } else if (functionId == FUNCTION_TWA) {
//      pCtx->param[1].i = pQueryAttr->window.skey;
      pCtx->param[1].nType = TSDB_DATA_TYPE_BIGINT;
//      pCtx->param[2].i = pQueryAttr->window.ekey;
      pCtx->param[2].nType = TSDB_DATA_TYPE_BIGINT;
    } else if (functionId == FUNCTION_ARITHM) {
//      pCtx->param[1].pz = (char*) getScalarFuncSupport(pRuntimeEnv->scalarSup, i);
    }
#endif
  }

  for (int32_t i = 1; i < numOfOutput; ++i) {
    (*rowCellInfoOffset)[i] =
        (int32_t)((*rowCellInfoOffset)[i - 1] + sizeof(SResultRowEntryInfo) + pFuncCtx[i - 1].resDataInfo.interBufSize);
  }

  setCtxTagColumnInfo(pFuncCtx, numOfOutput);
  return pFuncCtx;
}

static void* destroySqlFunctionCtx(SqlFunctionCtx* pCtx, int32_t numOfOutput) {
  if (pCtx == NULL) {
    return NULL;
  }

  for (int32_t i = 0; i < numOfOutput; ++i) {
    for (int32_t j = 0; j < pCtx[i].numOfParams; ++j) {
      taosVariantDestroy(&pCtx[i].param[j]);
    }

    taosVariantDestroy(&pCtx[i].tag);
    taosMemoryFreeClear(pCtx[i].subsidiaryRes.pCtx);
  }

  taosMemoryFreeClear(pCtx);
  return NULL;
}

static int32_t setupQueryRuntimeEnv(STaskRuntimeEnv* pRuntimeEnv, int32_t numOfTables, SArray* pOperator,
                                    void* merger) {
  // qDebug("QInfo:0x%"PRIx64" setup runtime env", GET_TASKID(pRuntimeEnv));
  STaskAttr* pQueryAttr = pRuntimeEnv->pQueryAttr;

  pRuntimeEnv->prevGroupId = INT32_MIN;
  pRuntimeEnv->pQueryAttr = pQueryAttr;

  pRuntimeEnv->pResultRowHashTable =
      taosHashInit(numOfTables, taosGetDefaultHashFunction(TSDB_DATA_TYPE_BINARY), true, HASH_NO_LOCK);
  pRuntimeEnv->pResultRowListSet =
      taosHashInit(numOfTables * 10, taosGetDefaultHashFunction(TSDB_DATA_TYPE_BINARY), false, HASH_NO_LOCK);
  pRuntimeEnv->keyBuf = taosMemoryMalloc(pQueryAttr->maxTableColumnWidth + sizeof(int64_t) + POINTER_BYTES);
  //  pRuntimeEnv->pool    = initResultRowPool(getResultRowSize(pRuntimeEnv));
  pRuntimeEnv->pResultRowArrayList = taosArrayInit(numOfTables, sizeof(SResultRowCell));

  pRuntimeEnv->prevRow = taosMemoryMalloc(POINTER_BYTES * pQueryAttr->numOfCols + pQueryAttr->srcRowSize);
  pRuntimeEnv->tagVal = taosMemoryMalloc(pQueryAttr->tagLen);

  // NOTE: pTableCheckInfo need to update the query time range and the lastKey info
  pRuntimeEnv->pTableRetrieveTsMap =
      taosHashInit(numOfTables, taosGetDefaultHashFunction(TSDB_DATA_TYPE_INT), false, HASH_NO_LOCK);

  // pRuntimeEnv->scalarSup = createScalarFuncSupport(pQueryAttr->numOfOutput);

  if (pRuntimeEnv->scalarSup == NULL || pRuntimeEnv->pResultRowHashTable == NULL || pRuntimeEnv->keyBuf == NULL ||
      pRuntimeEnv->prevRow == NULL || pRuntimeEnv->tagVal == NULL) {
    goto _clean;
  }

  if (pQueryAttr->numOfCols) {
    char* start = POINTER_BYTES * pQueryAttr->numOfCols + (char*)pRuntimeEnv->prevRow;
    pRuntimeEnv->prevRow[0] = start;
    for (int32_t i = 1; i < pQueryAttr->numOfCols; ++i) {
      pRuntimeEnv->prevRow[i] = pRuntimeEnv->prevRow[i - 1] + pQueryAttr->tableCols[i - 1].bytes;
    }

    if (pQueryAttr->tableCols[0].type == TSDB_DATA_TYPE_TIMESTAMP) {
      *(int64_t*)pRuntimeEnv->prevRow[0] = INT64_MIN;
    }
  }

  // qDebug("QInfo:0x%"PRIx64" init runtime environment completed", GET_TASKID(pRuntimeEnv));

  // group by normal column, sliding window query, interval query are handled by interval query processor
  // interval (down sampling operation)
  return TSDB_CODE_SUCCESS;

_clean:
  // destroyScalarFuncSupport(pRuntimeEnv->scalarSup, pRuntimeEnv->pQueryAttr->numOfOutput);
  taosMemoryFreeClear(pRuntimeEnv->pResultRowHashTable);
  taosMemoryFreeClear(pRuntimeEnv->keyBuf);
  taosMemoryFreeClear(pRuntimeEnv->prevRow);
  taosMemoryFreeClear(pRuntimeEnv->tagVal);

  return TSDB_CODE_QRY_OUT_OF_MEMORY;
}

static void doFreeQueryHandle(STaskRuntimeEnv* pRuntimeEnv) {
  STaskAttr* pQueryAttr = pRuntimeEnv->pQueryAttr;

  //  tsdbCleanupReadHandle(pRuntimeEnv->pTsdbReadHandle);
  pRuntimeEnv->pTsdbReadHandle = NULL;

  //  SMemRef* pMemRef = &pQueryAttr->memRef;
  //  assert(pMemRef->ref == 0 && pMemRef->snapshot.imem == NULL && pMemRef->snapshot.mem == NULL);
}

static void destroyTsComp(STaskRuntimeEnv* pRuntimeEnv, STaskAttr* pQueryAttr) {
  if (pQueryAttr->tsCompQuery && pRuntimeEnv->outputBuf && pRuntimeEnv->outputBuf->pDataBlock &&
      taosArrayGetSize(pRuntimeEnv->outputBuf->pDataBlock) > 0) {
    SColumnInfoData* pColInfoData = taosArrayGet(pRuntimeEnv->outputBuf->pDataBlock, 0);
    if (pColInfoData) {
      TdFilePtr pFile = *(TdFilePtr*)pColInfoData->pData;  // TODO refactor
      if (pFile != NULL) {
        taosCloseFile(&pFile);
        *(TdFilePtr*)pColInfoData->pData = NULL;
      }
    }
  }
}

bool isTaskKilled(SExecTaskInfo* pTaskInfo) {
  // query has been executed more than tsShellActivityTimer, and the retrieve has not arrived
  // abort current query execution.
  if (pTaskInfo->owner != 0 &&
      ((taosGetTimestampSec() - pTaskInfo->cost.start / 1000) > 10 * getMaximumIdleDurationSec())
      /*(!needBuildResAfterQueryComplete(pTaskInfo))*/) {
    assert(pTaskInfo->cost.start != 0);
    //    qDebug("QInfo:%" PRIu64 " retrieve not arrive beyond %d ms, abort current query execution, start:%" PRId64
    //           ", current:%d", pQInfo->qId, 1, pQInfo->startExecTs, taosGetTimestampSec());
    //    return true;
  }

  return false;
}

void setTaskKilled(SExecTaskInfo* pTaskInfo) { pTaskInfo->code = TSDB_CODE_TSC_QUERY_CANCELLED; }

// static bool isFixedOutputQuery(STaskAttr* pQueryAttr) {
//   if (QUERY_IS_INTERVAL_QUERY(pQueryAttr)) {
//     return false;
//   }
//
//   // Note:top/bottom query is fixed output query
//   if (pQueryAttr->topBotQuery || pQueryAttr->groupbyColumn || pQueryAttr->tsCompQuery) {
//     return true;
//   }
//
//   for (int32_t i = 0; i < pQueryAttr->numOfOutput; ++i) {
//     SExprBasicInfo *pExpr = &pQueryAttr->pExpr1[i].base;
//
//     if (pExpr->functionId == FUNCTION_TS || pExpr->functionId == FUNCTION_TS_DUMMY) {
//       continue;
//     }
//
//     if (!IS_MULTIOUTPUT(aAggs[pExpr->functionId].status)) {
//       return true;
//     }
//   }
//
//   return false;
// }

// todo refactor with isLastRowQuery
// bool isPointInterpoQuery(STaskAttr *pQueryAttr) {
//  for (int32_t i = 0; i < pQueryAttr->numOfOutput; ++i) {
//    int32_t functionId = pQueryAttr->pExpr1[i].base.functionId;
//    if (functionId == FUNCTION_INTERP) {
//      return true;
//    }
//  }
//
//  return false;
//}

static bool isFirstLastRowQuery(STaskAttr* pQueryAttr) {
  for (int32_t i = 0; i < pQueryAttr->numOfOutput; ++i) {
    int32_t functionID = getExprFunctionId(&pQueryAttr->pExpr1[i]);
    if (functionID == FUNCTION_LAST_ROW) {
      return true;
    }
  }

  return false;
}

static bool isCachedLastQuery(STaskAttr* pQueryAttr) {
  for (int32_t i = 0; i < pQueryAttr->numOfOutput; ++i) {
    int32_t functionId = getExprFunctionId(&pQueryAttr->pExpr1[i]);
    if (functionId == FUNCTION_LAST || functionId == FUNCTION_LAST_DST) {
      continue;
    }

    return false;
  }

  if (pQueryAttr->order.order != TSDB_ORDER_DESC || !TSWINDOW_IS_EQUAL(pQueryAttr->window, TSWINDOW_DESC_INITIALIZER)) {
    return false;
  }

  if (pQueryAttr->groupbyColumn) {
    return false;
  }

  if (pQueryAttr->interval.interval > 0) {
    return false;
  }

  if (pQueryAttr->numOfFilterCols > 0 || pQueryAttr->havingNum > 0) {
    return false;
  }

  return true;
}

/////////////////////////////////////////////////////////////////////////////////////////////
// todo refactor : return window
void getAlignQueryTimeWindow(SInterval* pInterval, int32_t precision, int64_t key, int64_t keyFirst, int64_t keyLast,
                             STimeWindow* win) {
  ASSERT(key >= keyFirst && key <= keyLast);
  win->skey = taosTimeTruncate(key, pInterval, precision);

  /*
   * if the realSkey > INT64_MAX - pInterval->interval, the query duration between
   * realSkey and realEkey must be less than one interval.Therefore, no need to adjust the query ranges.
   */
  if (keyFirst > (INT64_MAX - pInterval->interval)) {
    assert(keyLast - keyFirst < pInterval->interval);
    win->ekey = INT64_MAX;
  } else {
    win->ekey = taosTimeAdd(win->skey, pInterval->interval, pInterval->intervalUnit, precision) - 1;
  }
}

/*
 * todo add more parameters to check soon..
 */
bool colIdCheck(STaskAttr* pQueryAttr, uint64_t qId) {
  // load data column information is incorrect
  for (int32_t i = 0; i < pQueryAttr->numOfCols - 1; ++i) {
    if (pQueryAttr->tableCols[i].colId == pQueryAttr->tableCols[i + 1].colId) {
      // qError("QInfo:0x%"PRIx64" invalid data load column for query", qId);
      return false;
    }
  }

  return true;
}

// todo ignore the avg/sum/min/max/count/stddev/top/bottom functions, of which
// the scan order is not matter
static bool onlyOneQueryType(STaskAttr* pQueryAttr, int32_t functId, int32_t functIdDst) {
  for (int32_t i = 0; i < pQueryAttr->numOfOutput; ++i) {
    int32_t functionId = getExprFunctionId(&pQueryAttr->pExpr1[i]);

    if (functionId == FUNCTION_TS || functionId == FUNCTION_TS_DUMMY || functionId == FUNCTION_TAG ||
        functionId == FUNCTION_TAG_DUMMY) {
      continue;
    }

    if (functionId != functId && functionId != functIdDst) {
      return false;
    }
  }

  return true;
}

static bool onlyFirstQuery(STaskAttr* pQueryAttr) {
  return onlyOneQueryType(pQueryAttr, FUNCTION_FIRST, FUNCTION_FIRST_DST);
}

static bool onlyLastQuery(STaskAttr* pQueryAttr) {
  return onlyOneQueryType(pQueryAttr, FUNCTION_LAST, FUNCTION_LAST_DST);
}

static bool notContainSessionOrStateWindow(STaskAttr* pQueryAttr) {
  return !(pQueryAttr->sw.gap > 0 || pQueryAttr->stateWindow);
}

static int32_t updateBlockLoadStatus(STaskAttr* pQuery, int32_t status) {
  bool hasFirstLastFunc = false;
  bool hasOtherFunc = false;

  if (status == BLK_DATA_ALL_NEEDED || status == BLK_DATA_DISCARD) {
    return status;
  }

  for (int32_t i = 0; i < pQuery->numOfOutput; ++i) {
    int32_t functionId = getExprFunctionId(&pQuery->pExpr1[i]);

    if (functionId == FUNCTION_TS || functionId == FUNCTION_TS_DUMMY || functionId == FUNCTION_TAG ||
        functionId == FUNCTION_TAG_DUMMY) {
      continue;
    }

    if (functionId == FUNCTION_FIRST_DST || functionId == FUNCTION_LAST_DST) {
      hasFirstLastFunc = true;
    } else {
      hasOtherFunc = true;
    }
  }

  if (hasFirstLastFunc && status == BLK_DATA_NO_NEEDED) {
    if (!hasOtherFunc) {
      return BLK_DATA_DISCARD;
    } else {
      return BLK_DATA_ALL_NEEDED;
    }
  }

  return status;
}

static void doUpdateLastKey(STaskAttr* pQueryAttr) {
  STimeWindow* win = &pQueryAttr->window;

  size_t num = taosArrayGetSize(pQueryAttr->tableGroupInfo.pGroupList);
  for (int32_t i = 0; i < num; ++i) {
    SArray* p1 = taosArrayGetP(pQueryAttr->tableGroupInfo.pGroupList, i);

    size_t len = taosArrayGetSize(p1);
    for (int32_t j = 0; j < len; ++j) {
      //      STableKeyInfo* pInfo = taosArrayGet(p1, j);
      //
      //      // update the new lastkey if it is equalled to the value of the old skey
      //      if (pInfo->lastKey == win->ekey) {
      //        pInfo->lastKey = win->skey;
      //      }
    }
  }
}

// static void updateDataCheckOrder(SQInfo *pQInfo, SQueryTableReq* pQueryMsg, bool stableQuery) {
//   STaskAttr* pQueryAttr = pQInfo->runtimeEnv.pQueryAttr;
//
//   // in case of point-interpolation query, use asc order scan
//   char msg[] = "QInfo:0x%"PRIx64" scan order changed for %s query, old:%d, new:%d, qrange exchanged, old qrange:%"
//   PRId64
//                "-%" PRId64 ", new qrange:%" PRId64 "-%" PRId64;
//
//   // todo handle the case the the order irrelevant query type mixed up with order critical query type
//   // descending order query for last_row query
//   if (isFirstLastRowQuery(pQueryAttr)) {
//     //qDebug("QInfo:0x%"PRIx64" scan order changed for last_row query, old:%d, new:%d", pQInfo->qId,
//     pQueryAttr->order.order, TSDB_ORDER_ASC);
//
//     pQueryAttr->order.order = TSDB_ORDER_ASC;
//     if (pQueryAttr->window.skey > pQueryAttr->window.ekey) {
//       TSWAP(pQueryAttr->window.skey, pQueryAttr->window.ekey, TSKEY);
//     }
//
//     pQueryAttr->needReverseScan = false;
//     return;
//   }
//
//   if (pQueryAttr->groupbyColumn && pQueryAttr->order.order == TSDB_ORDER_DESC) {
//     pQueryAttr->order.order = TSDB_ORDER_ASC;
//     if (pQueryAttr->window.skey > pQueryAttr->window.ekey) {
//       TSWAP(pQueryAttr->window.skey, pQueryAttr->window.ekey, TSKEY);
//     }
//
//     pQueryAttr->needReverseScan = false;
//     doUpdateLastKey(pQueryAttr);
//     return;
//   }
//
//   if (pQueryAttr->pointInterpQuery && pQueryAttr->interval.interval == 0) {
//     if (!QUERY_IS_ASC_QUERY(pQueryAttr)) {
//       //qDebug(msg, pQInfo->qId, "interp", pQueryAttr->order.order, TSDB_ORDER_ASC, pQueryAttr->window.skey,
//       pQueryAttr->window.ekey, pQueryAttr->window.ekey, pQueryAttr->window.skey); TSWAP(pQueryAttr->window.skey,
//       pQueryAttr->window.ekey, TSKEY);
//     }
//
//     pQueryAttr->order.order = TSDB_ORDER_ASC;
//     return;
//   }
//
//   if (pQueryAttr->interval.interval == 0) {
//     if (onlyFirstQuery(pQueryAttr)) {
//       if (!QUERY_IS_ASC_QUERY(pQueryAttr)) {
//         //qDebug(msg, pQInfo->qId, "only-first", pQueryAttr->order.order, TSDB_ORDER_ASC, pQueryAttr->window.skey,
////               pQueryAttr->window.ekey, pQueryAttr->window.ekey, pQueryAttr->window.skey);
//
//        TSWAP(pQueryAttr->window.skey, pQueryAttr->window.ekey, TSKEY);
//        doUpdateLastKey(pQueryAttr);
//      }
//
//      pQueryAttr->order.order = TSDB_ORDER_ASC;
//      pQueryAttr->needReverseScan = false;
//    } else if (onlyLastQuery(pQueryAttr) && notContainSessionOrStateWindow(pQueryAttr)) {
//      if (QUERY_IS_ASC_QUERY(pQueryAttr)) {
//        //qDebug(msg, pQInfo->qId, "only-last", pQueryAttr->order.order, TSDB_ORDER_DESC, pQueryAttr->window.skey,
////               pQueryAttr->window.ekey, pQueryAttr->window.ekey, pQueryAttr->window.skey);
//
//        TSWAP(pQueryAttr->window.skey, pQueryAttr->window.ekey, TSKEY);
//        doUpdateLastKey(pQueryAttr);
//      }
//
//      pQueryAttr->order.order = TSDB_ORDER_DESC;
//      pQueryAttr->needReverseScan = false;
//    }
//
//  } else {  // interval query
//    if (stableQuery) {
//      if (onlyFirstQuery(pQueryAttr)) {
//        if (!QUERY_IS_ASC_QUERY(pQueryAttr)) {
//          //qDebug(msg, pQInfo->qId, "only-first stable", pQueryAttr->order.order, TSDB_ORDER_ASC,
////                 pQueryAttr->window.skey, pQueryAttr->window.ekey, pQueryAttr->window.ekey,
/// pQueryAttr->window.skey);
//
//          TSWAP(pQueryAttr->window.skey, pQueryAttr->window.ekey, TSKEY);
//          doUpdateLastKey(pQueryAttr);
//        }
//
//        pQueryAttr->order.order = TSDB_ORDER_ASC;
//        pQueryAttr->needReverseScan = false;
//      } else if (onlyLastQuery(pQueryAttr)) {
//        if (QUERY_IS_ASC_QUERY(pQueryAttr)) {
//          //qDebug(msg, pQInfo->qId, "only-last stable", pQueryAttr->order.order, TSDB_ORDER_DESC,
////                 pQueryAttr->window.skey, pQueryAttr->window.ekey, pQueryAttr->window.ekey,
/// pQueryAttr->window.skey);
//
//          TSWAP(pQueryAttr->window.skey, pQueryAttr->window.ekey, TSKEY);
//          doUpdateLastKey(pQueryAttr);
//        }
//
//        pQueryAttr->order.order = TSDB_ORDER_DESC;
//        pQueryAttr->needReverseScan = false;
//      }
//    }
//  }
//}

static void getIntermediateBufInfo(STaskRuntimeEnv* pRuntimeEnv, int32_t* ps, int32_t* rowsize) {
  STaskAttr* pQueryAttr = pRuntimeEnv->pQueryAttr;
  int32_t    MIN_ROWS_PER_PAGE = 4;

  *rowsize = (int32_t)(pQueryAttr->resultRowSize *
                       getRowNumForMultioutput(pQueryAttr, pQueryAttr->topBotQuery, pQueryAttr->stableQuery));
  int32_t overhead = sizeof(SFilePage);

  // one page contains at least two rows
  *ps = DEFAULT_INTERN_BUF_PAGE_SIZE;
  while (((*rowsize) * MIN_ROWS_PER_PAGE) > (*ps) - overhead) {
    *ps = ((*ps) << 1u);
  }
}

#define IS_PREFILTER_TYPE(_t) ((_t) != TSDB_DATA_TYPE_BINARY && (_t) != TSDB_DATA_TYPE_NCHAR)

// static FORCE_INLINE bool doFilterByBlockStatistics(STaskRuntimeEnv* pRuntimeEnv, SDataStatis *pDataStatis,
// SqlFunctionCtx *pCtx, int32_t numOfRows) {
//   STaskAttr* pQueryAttr = pRuntimeEnv->pQueryAttr;
//
//   if (pDataStatis == NULL || pQueryAttr->pFilters == NULL) {
//     return true;
//   }
//
//   return filterRangeExecute(pQueryAttr->pFilters, pDataStatis, pQueryAttr->numOfCols, numOfRows);
// }

static bool overlapWithTimeWindow(STaskAttr* pQueryAttr, SDataBlockInfo* pBlockInfo) {
  STimeWindow w = {0};

  TSKEY sk = TMIN(pQueryAttr->window.skey, pQueryAttr->window.ekey);
  TSKEY ek = TMAX(pQueryAttr->window.skey, pQueryAttr->window.ekey);

  if (QUERY_IS_ASC_QUERY(pQueryAttr)) {
    //    getAlignQueryTimeWindow(pQueryAttr, pBlockInfo->window.skey, sk, ek, &w);
    assert(w.ekey >= pBlockInfo->window.skey);

    if (w.ekey < pBlockInfo->window.ekey) {
      return true;
    }

    while (1) {
      //      getNextTimeWindow(pQueryAttr, &w);
      if (w.skey > pBlockInfo->window.ekey) {
        break;
      }

      assert(w.ekey > pBlockInfo->window.ekey);
      if (w.skey <= pBlockInfo->window.ekey && w.skey > pBlockInfo->window.skey) {
        return true;
      }
    }
  } else {
    //    getAlignQueryTimeWindow(pQueryAttr, pBlockInfo->window.ekey, sk, ek, &w);
    assert(w.skey <= pBlockInfo->window.ekey);

    if (w.skey > pBlockInfo->window.skey) {
      return true;
    }

    while (1) {
      //      getNextTimeWindow(pQueryAttr, &w);
      if (w.ekey < pBlockInfo->window.skey) {
        break;
      }

      assert(w.skey < pBlockInfo->window.skey);
      if (w.ekey < pBlockInfo->window.ekey && w.ekey >= pBlockInfo->window.skey) {
        return true;
      }
    }
  }

  return false;
}

static int32_t doTSJoinFilter(STaskRuntimeEnv* pRuntimeEnv, TSKEY key, bool ascQuery) {
  STSElem elem = tsBufGetElem(pRuntimeEnv->pTsBuf);

#if defined(_DEBUG_VIEW)
  printf("elem in comp ts file:%" PRId64 ", key:%" PRId64 ", tag:%" PRIu64
         ", query order:%d, ts order:%d, traverse:%d, index:%d\n",
         elem.ts, key, elem.tag.i, pQueryAttr->order.order, pRuntimeEnv->pTsBuf->tsOrder,
         pRuntimeEnv->pTsBuf->cur.order, pRuntimeEnv->pTsBuf->cur.tsIndex);
#endif

  if (ascQuery) {
    if (key < elem.ts) {
      return TS_JOIN_TS_NOT_EQUALS;
    } else if (key > elem.ts) {
      longjmp(pRuntimeEnv->env, TSDB_CODE_QRY_INCONSISTAN);
    }
  } else {
    if (key > elem.ts) {
      return TS_JOIN_TS_NOT_EQUALS;
    } else if (key < elem.ts) {
      longjmp(pRuntimeEnv->env, TSDB_CODE_QRY_INCONSISTAN);
    }
  }

  return TS_JOIN_TS_EQUAL;
}

bool doFilterDataBlock(SSingleColumnFilterInfo* pFilterInfo, int32_t numOfFilterCols, int32_t numOfRows, int8_t* p) {
  bool all = true;

  for (int32_t i = 0; i < numOfRows; ++i) {
    bool qualified = false;

    for (int32_t k = 0; k < numOfFilterCols; ++k) {
      char* pElem = (char*)pFilterInfo[k].pData + pFilterInfo[k].info.bytes * i;

      qualified = false;
      for (int32_t j = 0; j < pFilterInfo[k].numOfFilters; ++j) {
        SColumnFilterElem* pFilterElem = NULL;
        //        SColumnFilterElem* pFilterElem = &pFilterInfo[k].pFilters[j];

        bool isnull = isNull(pElem, pFilterInfo[k].info.type);
        if (isnull) {
          //          if (pFilterElem->fp == isNullOperator) {
          //            qualified = true;
          //            break;
          //          } else {
          //            continue;
          //          }
        } else {
          //          if (pFilterElem->fp == notNullOperator) {
          //            qualified = true;
          //            break;
          //          } else if (pFilterElem->fp == isNullOperator) {
          //            continue;
          //          }
        }

        if (pFilterElem->fp(pFilterElem, pElem, pElem, pFilterInfo[k].info.type)) {
          qualified = true;
          break;
        }
      }

      if (!qualified) {
        break;
      }
    }

    p[i] = qualified ? 1 : 0;
    if (!qualified) {
      all = false;
    }
  }

  return all;
}

void doCompactSDataBlock(SSDataBlock* pBlock, int32_t numOfRows, int8_t* p) {
  int32_t len = 0;
  int32_t start = 0;
  for (int32_t j = 0; j < numOfRows; ++j) {
    if (p[j] == 1) {
      len++;
    } else {
      if (len > 0) {
        int32_t cstart = j - len;
        for (int32_t i = 0; i < pBlock->info.numOfCols; ++i) {
          SColumnInfoData* pColumnInfoData = taosArrayGet(pBlock->pDataBlock, i);

          int16_t bytes = pColumnInfoData->info.bytes;
          memmove(((char*)pColumnInfoData->pData) + start * bytes, pColumnInfoData->pData + cstart * bytes,
                  len * bytes);
        }

        start += len;
        len = 0;
      }
    }
  }

  if (len > 0) {
    int32_t cstart = numOfRows - len;
    for (int32_t i = 0; i < pBlock->info.numOfCols; ++i) {
      SColumnInfoData* pColumnInfoData = taosArrayGet(pBlock->pDataBlock, i);

      int16_t bytes = pColumnInfoData->info.bytes;
      memmove(pColumnInfoData->pData + start * bytes, pColumnInfoData->pData + cstart * bytes, len * bytes);
    }

    start += len;
    len = 0;
  }

  pBlock->info.rows = start;
  pBlock->pBlockAgg = NULL;  // clean the block statistics info

  if (start > 0) {
    SColumnInfoData* pColumnInfoData = taosArrayGet(pBlock->pDataBlock, 0);
    if (pColumnInfoData->info.type == TSDB_DATA_TYPE_TIMESTAMP &&
        pColumnInfoData->info.colId == PRIMARYKEY_TIMESTAMP_COL_ID) {
      pBlock->info.window.skey = *(int64_t*)pColumnInfoData->pData;
      pBlock->info.window.ekey = *(int64_t*)(pColumnInfoData->pData + TSDB_KEYSIZE * (start - 1));
    }
  }
}

void filterRowsInDataBlock(STaskRuntimeEnv* pRuntimeEnv, SSingleColumnFilterInfo* pFilterInfo, int32_t numOfFilterCols,
                           SSDataBlock* pBlock, bool ascQuery) {
  int32_t numOfRows = pBlock->info.rows;

  int8_t* p = taosMemoryCalloc(numOfRows, sizeof(int8_t));
  bool    all = true;
#if 0
  if (pRuntimeEnv->pTsBuf != NULL) {
    SColumnInfoData* pColInfoData = taosArrayGet(pBlock->pDataBlock, 0);

    TSKEY* k = (TSKEY*) pColInfoData->pData;
    for (int32_t i = 0; i < numOfRows; ++i) {
      int32_t offset = ascQuery? i:(numOfRows - i - 1);
      int32_t ret = doTSJoinFilter(pRuntimeEnv, k[offset], ascQuery);
      if (ret == TS_JOIN_TAG_NOT_EQUALS) {
        break;
      } else if (ret == TS_JOIN_TS_NOT_EQUALS) {
        all = false;
        continue;
      } else {
        assert(ret == TS_JOIN_TS_EQUAL);
        p[offset] = true;
      }

      if (!tsBufNextPos(pRuntimeEnv->pTsBuf)) {
        break;
      }
    }

    // save the cursor status
    pRuntimeEnv->current->cur = tsBufGetCursor(pRuntimeEnv->pTsBuf);
  } else {
    all = doFilterDataBlock(pFilterInfo, numOfFilterCols, numOfRows, p);
  }
#endif

  if (!all) {
    doCompactSDataBlock(pBlock, numOfRows, p);
  }

  taosMemoryFreeClear(p);
}

void filterColRowsInDataBlock(STaskRuntimeEnv* pRuntimeEnv, SSDataBlock* pBlock, bool ascQuery) {
  int32_t numOfRows = pBlock->info.rows;

  int8_t* p = NULL;
  bool    all = true;

  if (pRuntimeEnv->pTsBuf != NULL) {
    SColumnInfoData* pColInfoData = taosArrayGet(pBlock->pDataBlock, 0);
    p = taosMemoryCalloc(numOfRows, sizeof(int8_t));

    TSKEY* k = (TSKEY*)pColInfoData->pData;
    for (int32_t i = 0; i < numOfRows; ++i) {
      int32_t offset = ascQuery ? i : (numOfRows - i - 1);
      int32_t ret = doTSJoinFilter(pRuntimeEnv, k[offset], ascQuery);
      if (ret == TS_JOIN_TAG_NOT_EQUALS) {
        break;
      } else if (ret == TS_JOIN_TS_NOT_EQUALS) {
        all = false;
        continue;
      } else {
        assert(ret == TS_JOIN_TS_EQUAL);
        p[offset] = true;
      }

      if (!tsBufNextPos(pRuntimeEnv->pTsBuf)) {
        break;
      }
    }

    // save the cursor status
    //   pRuntimeEnv->current->cur = tsBufGetCursor(pRuntimeEnv->pTsBuf);
  } else {
    //   all = filterExecute(pRuntimeEnv->pQueryAttr->pFilters, numOfRows, &p, pBlock->pBlockAgg,
    //   pRuntimeEnv->pQueryAttr->numOfCols);
  }

  if (!all) {
    if (p) {
      doCompactSDataBlock(pBlock, numOfRows, p);
    } else {
      pBlock->info.rows = 0;
      pBlock->pBlockAgg = NULL;  // clean the block statistics info
    }
  }

  taosMemoryFreeClear(p);
}

static SColumnInfo* doGetTagColumnInfoById(SColumnInfo* pTagColList, int32_t numOfTags, int16_t colId);
static void         doSetTagValueInParam(void* pTable, int32_t tagColId, SVariant* tag, int16_t type, int16_t bytes);

static uint32_t doFilterByBlockTimeWindow(STableScanInfo* pTableScanInfo, SSDataBlock* pBlock) {
  SqlFunctionCtx* pCtx = pTableScanInfo->pCtx;
  uint32_t        status = BLK_DATA_NO_NEEDED;

  int32_t numOfOutput = pTableScanInfo->numOfOutput;
  for (int32_t i = 0; i < numOfOutput; ++i) {
    int32_t functionId = pCtx[i].functionId;
    int32_t colId = pTableScanInfo->pExpr[i].base.pParam[0].pCol->colId;

    // group by + first/last should not apply the first/last block filter
    if (functionId < 0) {
      status |= BLK_DATA_ALL_NEEDED;
      return status;
    } else {
      //      status |= aAggs[functionId].dataReqFunc(&pTableScanInfo->pCtx[i], &pBlock->info.window, colId);
      //      if ((status & BLK_DATA_ALL_NEEDED) == BLK_DATA_ALL_NEEDED) {
      //        return status;
      //      }
    }
  }

  return status;
}

void doSetFilterColumnInfo(SSingleColumnFilterInfo* pFilterInfo, int32_t numOfFilterCols, SSDataBlock* pBlock) {
  // set the initial static data value filter expression
  for (int32_t i = 0; i < numOfFilterCols; ++i) {
    for (int32_t j = 0; j < pBlock->info.numOfCols; ++j) {
      SColumnInfoData* pColInfo = taosArrayGet(pBlock->pDataBlock, j);

      if (pFilterInfo[i].info.colId == pColInfo->info.colId) {
        pFilterInfo[i].pData = pColInfo->pData;
        break;
      }
    }
  }
}

int32_t loadDataBlock(SExecTaskInfo* pTaskInfo, STableScanInfo* pTableScanInfo, SSDataBlock* pBlock, uint32_t* status) {
  STaskCostInfo* pCost = &pTaskInfo->cost;

  pCost->totalBlocks += 1;
  pCost->totalRows += pBlock->info.rows;

  pCost->totalCheckedRows += pBlock->info.rows;
  pCost->loadBlocks += 1;

  *status = BLK_DATA_ALL_NEEDED;

  SArray* pCols = tsdbRetrieveDataBlock(pTableScanInfo->pTsdbReadHandle, NULL);
  if (pCols == NULL) {
    return terrno;
  }

  int32_t numOfCols = pBlock->info.numOfCols;
  for (int32_t i = 0; i < numOfCols; ++i) {
    SColumnInfoData* p = taosArrayGet(pCols, i);
    SColMatchInfo*   pColMatchInfo = taosArrayGet(pTableScanInfo->pColMatchInfo, i);
    if (!pColMatchInfo->output) {
      continue;
    }

    ASSERT(pColMatchInfo->colId == p->info.colId);
    taosArraySet(pBlock->pDataBlock, pColMatchInfo->targetSlotId, p);
  }

  return TSDB_CODE_SUCCESS;
}

int32_t loadDataBlockOnDemand(SExecTaskInfo* pTaskInfo, STableScanInfo* pTableScanInfo, SSDataBlock* pBlock,
                              uint32_t* status) {
  *status = BLK_DATA_NO_NEEDED;

  pBlock->pDataBlock = NULL;
  pBlock->pBlockAgg = NULL;

  //  int64_t groupId = pRuntimeEnv->current->groupIndex;
  //  bool    ascQuery = QUERY_IS_ASC_QUERY(pQueryAttr);

  STaskCostInfo* pCost = &pTaskInfo->cost;

  pCost->totalBlocks += 1;
  pCost->totalRows += pBlock->info.rows;
#if 0
  if (pRuntimeEnv->pTsBuf != NULL) {
    (*status) = BLK_DATA_ALL_NEEDED;

    if (pQueryAttr->stableQuery) {  // todo refactor
      SExprInfo*   pExprInfo = &pTableScanInfo->pExpr[0];
      int16_t      tagId = (int16_t)pExprInfo->base.param[0].i;
      SColumnInfo* pColInfo = doGetTagColumnInfoById(pQueryAttr->tagColList, pQueryAttr->numOfTags, tagId);

      // compare tag first
      SVariant t = {0};
      doSetTagValueInParam(pRuntimeEnv->current->pTable, tagId, &t, pColInfo->type, pColInfo->bytes);
      setTimestampListJoinInfo(pRuntimeEnv, &t, pRuntimeEnv->current);

      STSElem elem = tsBufGetElem(pRuntimeEnv->pTsBuf);
      if (!tsBufIsValidElem(&elem) || (tsBufIsValidElem(&elem) && (taosVariantCompare(&t, elem.tag) != 0))) {
        (*status) = BLK_DATA_DISCARD;
        return TSDB_CODE_SUCCESS;
      }
    }
  }

  // Calculate all time windows that are overlapping or contain current data block.
  // If current data block is contained by all possible time window, do not load current data block.
  if (/*pQueryAttr->pFilters || */pQueryAttr->groupbyColumn || pQueryAttr->sw.gap > 0 ||
      (QUERY_IS_INTERVAL_QUERY(pQueryAttr) && overlapWithTimeWindow(pTaskInfo, &pBlock->info))) {
    (*status) = BLK_DATA_ALL_NEEDED;
  }

  // check if this data block is required to load
  if ((*status) != BLK_DATA_ALL_NEEDED) {
    bool needFilter = true;

    // the pCtx[i] result is belonged to previous time window since the outputBuf has not been set yet,
    // the filter result may be incorrect. So in case of interval query, we need to set the correct time output buffer
    if (QUERY_IS_INTERVAL_QUERY(pQueryAttr)) {
      SResultRow* pResult = NULL;

      bool  masterScan = IS_MAIN_SCAN(pRuntimeEnv);
      TSKEY k = ascQuery? pBlock->info.window.skey : pBlock->info.window.ekey;

      STimeWindow win = getActiveTimeWindow(pTableScanInfo->pResultRowInfo, k, pQueryAttr);
      if (pQueryAttr->pointInterpQuery) {
        needFilter = chkWindowOutputBufByKey(pRuntimeEnv, pTableScanInfo->pResultRowInfo, &win, masterScan, &pResult, groupId,
                                    pTableScanInfo->pCtx, pTableScanInfo->numOfOutput,
                                    pTableScanInfo->rowCellInfoOffset);
      } else {
        if (setResultOutputBufByKey(pRuntimeEnv, pTableScanInfo->pResultRowInfo, pBlock->info.uid, &win, masterScan, &pResult, groupId,
                                    pTableScanInfo->pCtx, pTableScanInfo->numOfOutput,
                                    pTableScanInfo->rowCellInfoOffset) != TSDB_CODE_SUCCESS) {
          longjmp(pRuntimeEnv->env, TSDB_CODE_QRY_OUT_OF_MEMORY);
        }
      }
    } else if (pQueryAttr->stableQuery && (!pQueryAttr->tsCompQuery) && (!pQueryAttr->diffQuery)) { // stable aggregate, not interval aggregate or normal column aggregate
      doSetTableGroupOutputBuf(pRuntimeEnv, pTableScanInfo->pResultRowInfo, pTableScanInfo->pCtx,
                               pTableScanInfo->rowCellInfoOffset, pTableScanInfo->numOfOutput,
                               pRuntimeEnv->current->groupIndex);
    }

    if (needFilter) {
      (*status) = doFilterByBlockTimeWindow(pTableScanInfo, pBlock);
    } else {
      (*status) = BLK_DATA_ALL_NEEDED;
    }
  }

  SDataBlockInfo* pBlockInfo = &pBlock->info;
//  *status = updateBlockLoadStatus(pRuntimeEnv->pQueryAttr, *status);

  if ((*status) == BLK_DATA_NO_NEEDED || (*status) == BLK_DATA_DISCARD) {
    //qDebug("QInfo:0x%"PRIx64" data block discard, brange:%" PRId64 "-%" PRId64 ", rows:%d", pQInfo->qId, pBlockInfo->window.skey,
//           pBlockInfo->window.ekey, pBlockInfo->rows);
    pCost->discardBlocks += 1;
  } else if ((*status) == BLK_DATA_STATIS_NEEDED) {
    // this function never returns error?
    pCost->loadBlockStatis += 1;
//    tsdbRetrieveDataBlockStatisInfo(pTableScanInfo->pTsdbReadHandle, &pBlock->pBlockAgg);

    if (pBlock->pBlockAgg == NULL) {  // data block statistics does not exist, load data block
//      pBlock->pDataBlock = tsdbRetrieveDataBlock(pTableScanInfo->pTsdbReadHandle, NULL);
      pCost->totalCheckedRows += pBlock->info.rows;
    }
  } else {
    assert((*status) == BLK_DATA_ALL_NEEDED);

    // load the data block statistics to perform further filter
    pCost->loadBlockStatis += 1;
//    tsdbRetrieveDataBlockStatisInfo(pTableScanInfo->pTsdbReadHandle, &pBlock->pBlockAgg);

    if (pQueryAttr->topBotQuery && pBlock->pBlockAgg != NULL) {
      { // set previous window
        if (QUERY_IS_INTERVAL_QUERY(pQueryAttr)) {
          SResultRow* pResult = NULL;

          bool  masterScan = IS_MAIN_SCAN(pRuntimeEnv);
          TSKEY k = ascQuery? pBlock->info.window.skey : pBlock->info.window.ekey;

          STimeWindow win = getActiveTimeWindow(pTableScanInfo->pResultRowInfo, k, pQueryAttr);
          if (setResultOutputBufByKey(pRuntimeEnv, pTableScanInfo->pResultRowInfo, pBlock->info.uid, &win, masterScan, &pResult, groupId,
                                      pTableScanInfo->pCtx, pTableScanInfo->numOfOutput,
                                      pTableScanInfo->rowCellInfoOffset) != TSDB_CODE_SUCCESS) {
            longjmp(pRuntimeEnv->env, TSDB_CODE_QRY_OUT_OF_MEMORY);
          }
        }
      }
      bool load = false;
      for (int32_t i = 0; i < pQueryAttr->numOfOutput; ++i) {
        int32_t functionId = pTableScanInfo->pCtx[i].functionId;
        if (functionId == FUNCTION_TOP || functionId == FUNCTION_BOTTOM) {
//          load = topbot_datablock_filter(&pTableScanInfo->pCtx[i], (char*)&(pBlock->pBlockAgg[i].min),
//                                         (char*)&(pBlock->pBlockAgg[i].max));
          if (!load) { // current block has been discard due to filter applied
            pCost->discardBlocks += 1;
            //qDebug("QInfo:0x%"PRIx64" data block discard, brange:%" PRId64 "-%" PRId64 ", rows:%d", pQInfo->qId,
//                   pBlockInfo->window.skey, pBlockInfo->window.ekey, pBlockInfo->rows);
            (*status) = BLK_DATA_DISCARD;
            return TSDB_CODE_SUCCESS;
          }
        }
      }
    }

    // current block has been discard due to filter applied
//    if (!doFilterByBlockStatistics(pRuntimeEnv, pBlock->pBlockAgg, pTableScanInfo->pCtx, pBlockInfo->rows)) {
//      pCost->discardBlocks += 1;
//      qDebug("QInfo:0x%"PRIx64" data block discard, brange:%" PRId64 "-%" PRId64 ", rows:%d", pQInfo->qId, pBlockInfo->window.skey,
//             pBlockInfo->window.ekey, pBlockInfo->rows);
//      (*status) = BLK_DATA_DISCARD;
//      return TSDB_CODE_SUCCESS;
//    }

    pCost->totalCheckedRows += pBlockInfo->rows;
    pCost->loadBlocks += 1;
//    pBlock->pDataBlock = tsdbRetrieveDataBlock(pTableScanInfo->pTsdbReadHandle, NULL);
//    if (pBlock->pDataBlock == NULL) {
//      return terrno;
//    }

//    if (pQueryAttr->pFilters != NULL) {
//      filterSetColFieldData(pQueryAttr->pFilters, pBlock->info.numOfCols, pBlock->pDataBlock);
//    }
    
//    if (pQueryAttr->pFilters != NULL || pRuntimeEnv->pTsBuf != NULL) {
//      filterColRowsInDataBlock(pRuntimeEnv, pBlock, ascQuery);
//    }
  }
#endif
  return TSDB_CODE_SUCCESS;
}

int32_t binarySearchForKey(char* pValue, int num, TSKEY key, int order) {
  int32_t midPos = -1;
  int32_t numOfRows;

  if (num <= 0) {
    return -1;
  }

  assert(order == TSDB_ORDER_ASC || order == TSDB_ORDER_DESC);

  TSKEY*  keyList = (TSKEY*)pValue;
  int32_t firstPos = 0;
  int32_t lastPos = num - 1;

  if (order == TSDB_ORDER_DESC) {
    // find the first position which is smaller than the key
    while (1) {
      if (key >= keyList[lastPos]) return lastPos;
      if (key == keyList[firstPos]) return firstPos;
      if (key < keyList[firstPos]) return firstPos - 1;

      numOfRows = lastPos - firstPos + 1;
      midPos = (numOfRows >> 1) + firstPos;

      if (key < keyList[midPos]) {
        lastPos = midPos - 1;
      } else if (key > keyList[midPos]) {
        firstPos = midPos + 1;
      } else {
        break;
      }
    }

  } else {
    // find the first position which is bigger than the key
    while (1) {
      if (key <= keyList[firstPos]) return firstPos;
      if (key == keyList[lastPos]) return lastPos;

      if (key > keyList[lastPos]) {
        lastPos = lastPos + 1;
        if (lastPos >= num)
          return -1;
        else
          return lastPos;
      }

      numOfRows = lastPos - firstPos + 1;
      midPos = (numOfRows >> 1u) + firstPos;

      if (key < keyList[midPos]) {
        lastPos = midPos - 1;
      } else if (key > keyList[midPos]) {
        firstPos = midPos + 1;
      } else {
        break;
      }
    }
  }

  return midPos;
}

/*
 * set tag value in SqlFunctionCtx
 * e.g.,tag information into input buffer
 */
static void doSetTagValueInParam(void* pTable, int32_t tagColId, SVariant* tag, int16_t type, int16_t bytes) {
  taosVariantDestroy(tag);

  char* val = NULL;
  //  if (tagColId == TSDB_TBNAME_COLUMN_INDEX) {
  //    val = tsdbGetTableName(pTable);
  //    assert(val != NULL);
  //  } else {
  //    val = tsdbGetTableTagVal(pTable, tagColId, type, bytes);
  //  }

  if (val == NULL || isNull(val, type)) {
    tag->nType = TSDB_DATA_TYPE_NULL;
    return;
  }

  if (type == TSDB_DATA_TYPE_BINARY || type == TSDB_DATA_TYPE_NCHAR) {
    int32_t maxLen = bytes - VARSTR_HEADER_SIZE;
    int32_t len = (varDataLen(val) > maxLen) ? maxLen : varDataLen(val);
    taosVariantCreateFromBinary(tag, varDataVal(val), len, type);
    // taosVariantCreateFromBinary(tag, varDataVal(val), varDataLen(val), type);
  } else {
    taosVariantCreateFromBinary(tag, val, bytes, type);
  }
}

static SColumnInfo* doGetTagColumnInfoById(SColumnInfo* pTagColList, int32_t numOfTags, int16_t colId) {
  assert(pTagColList != NULL && numOfTags > 0);

  for (int32_t i = 0; i < numOfTags; ++i) {
    if (pTagColList[i].colId == colId) {
      return &pTagColList[i];
    }
  }

  return NULL;
}

void setTagValue(SOperatorInfo* pOperatorInfo, void* pTable, SqlFunctionCtx* pCtx, int32_t numOfOutput) {
  STaskRuntimeEnv* pRuntimeEnv = pOperatorInfo->pRuntimeEnv;

  SExprInfo* pExpr = pOperatorInfo->pExpr;
  STaskAttr* pQueryAttr = pRuntimeEnv->pQueryAttr;

  SExprInfo* pExprInfo = &pExpr[0];
  int32_t    functionId = getExprFunctionId(pExprInfo);

  if (pQueryAttr->numOfOutput == 1 && functionId == FUNCTION_TS_COMP && pQueryAttr->stableQuery) {
    assert(pExprInfo->base.numOfParams == 1);

    //    int16_t      tagColId = (int16_t)pExprInfo->base.param[0].i;
    int16_t      tagColId = -1;
    SColumnInfo* pColInfo = doGetTagColumnInfoById(pQueryAttr->tagColList, pQueryAttr->numOfTags, tagColId);

    doSetTagValueInParam(pTable, tagColId, &pCtx[0].tag, pColInfo->type, pColInfo->bytes);

  } else {
    // set tag value, by which the results are aggregated.
    int32_t offset = 0;
    memset(pRuntimeEnv->tagVal, 0, pQueryAttr->tagLen);

    for (int32_t idx = 0; idx < numOfOutput; ++idx) {
      SExprInfo* pLocalExprInfo = &pExpr[idx];

      // ts_comp column required the tag value for join filter
      if (!TSDB_COL_IS_TAG(pLocalExprInfo->base.pParam[0].pCol->flag)) {
        continue;
      }

      // todo use tag column index to optimize performance
      doSetTagValueInParam(pTable, pLocalExprInfo->base.pParam[0].pCol->colId, &pCtx[idx].tag,
                           pLocalExprInfo->base.resSchema.type, pLocalExprInfo->base.resSchema.bytes);

      if (IS_NUMERIC_TYPE(pLocalExprInfo->base.resSchema.type) ||
          pLocalExprInfo->base.resSchema.type == TSDB_DATA_TYPE_BOOL ||
          pLocalExprInfo->base.resSchema.type == TSDB_DATA_TYPE_TIMESTAMP) {
        memcpy(pRuntimeEnv->tagVal + offset, &pCtx[idx].tag.i, pLocalExprInfo->base.resSchema.bytes);
      } else {
        if (pCtx[idx].tag.pz != NULL) {
          memcpy(pRuntimeEnv->tagVal + offset, pCtx[idx].tag.pz, pCtx[idx].tag.nLen);
        }
      }

      offset += pLocalExprInfo->base.resSchema.bytes;
    }

    // todo : use index to avoid iterator all possible output columns
    if (pQueryAttr->stableQuery && pQueryAttr->stabledev && (pRuntimeEnv->prevResult != NULL)) {
      setParamForStableStddev(pRuntimeEnv, pCtx, numOfOutput, pExprInfo);
    }
  }

  // set the tsBuf start position before check each data block
  if (pRuntimeEnv->pTsBuf != NULL) {
    setCtxTagForJoin(pRuntimeEnv, &pCtx[0], pExprInfo, pTable);
  }
}

void copyToSDataBlock(SSDataBlock* pBlock, int32_t* offset, SGroupResInfo* pGroupResInfo, SDiskbasedBuf* pResBuf) {
  pBlock->info.rows = 0;

  int32_t code = TSDB_CODE_SUCCESS;
  while (pGroupResInfo->currentGroup < pGroupResInfo->totalGroup) {
    // all results in current group have been returned to client, try next group
    if ((pGroupResInfo->pRows == NULL) || taosArrayGetSize(pGroupResInfo->pRows) == 0) {
      assert(pGroupResInfo->index == 0);
      //      if ((code = mergeIntoGroupResult(&pGroupResInfo, pRuntimeEnv, offset)) != TSDB_CODE_SUCCESS) {
      return;
      //      }
    }

    //    doCopyToSDataBlock(pResBuf, pGroupResInfo, TSDB_ORDER_ASC, pBlock, );

    // current data are all dumped to result buffer, clear it
    if (!hasRemainDataInCurrentGroup(pGroupResInfo)) {
      cleanupGroupResInfo(pGroupResInfo);
      if (!incNextGroup(pGroupResInfo)) {
        break;
      }
    }

    // enough results in data buffer, return
    //    if (pBlock->info.rows >= threshold) {
    //      break;
    //    }
  }
}

static void updateTableQueryInfoForReverseScan(STableQueryInfo* pTableQueryInfo) {
  if (pTableQueryInfo == NULL) {
    return;
  }

  //  TSWAP(pTableQueryInfo->win.skey, pTableQueryInfo->win.ekey, TSKEY);
  //  pTableQueryInfo->lastKey = pTableQueryInfo->win.skey;

  //  SWITCH_ORDER(pTableQueryInfo->cur.order);
  //  pTableQueryInfo->cur.vgroupIndex = -1;

  // set the index to be the end slot of result rows array
  SResultRowInfo* pResultRowInfo = &pTableQueryInfo->resInfo;
  if (pResultRowInfo->size > 0) {
    pResultRowInfo->curPos = pResultRowInfo->size - 1;
  } else {
    pResultRowInfo->curPos = -1;
  }
}

static void setupQueryRangeForReverseScan(STableScanInfo* pTableScanInfo) {
#if 0
  int32_t numOfGroups = (int32_t)(GET_NUM_OF_TABLEGROUP(pRuntimeEnv));
  for(int32_t i = 0; i < numOfGroups; ++i) {
    SArray *group = GET_TABLEGROUP(pRuntimeEnv, i);
    SArray *tableKeyGroup = taosArrayGetP(pQueryAttr->tableGroupInfo.pGroupList, i);

    size_t t = taosArrayGetSize(group);
    for (int32_t j = 0; j < t; ++j) {
      STableQueryInfo *pCheckInfo = taosArrayGetP(group, j);
      updateTableQueryInfoForReverseScan(pCheckInfo);

      // update the last key in tableKeyInfo list, the tableKeyInfo is used to build the tsdbQueryHandle and decide
      // the start check timestamp of tsdbQueryHandle
//      STableKeyInfo *pTableKeyInfo = taosArrayGet(tableKeyGroup, j);
//      pTableKeyInfo->lastKey = pCheckInfo->lastKey;
//
//      assert(pCheckInfo->pTable == pTableKeyInfo->pTable);
    }
  }
#endif
}

void switchCtxOrder(SqlFunctionCtx* pCtx, int32_t numOfOutput) {
  for (int32_t i = 0; i < numOfOutput; ++i) {
    SWITCH_ORDER(pCtx[i].order);
  }
}

// TODO fix this bug.
int32_t initResultRow(SResultRow* pResultRow) {
  pResultRow->pEntryInfo = (struct SResultRowEntryInfo*)((char*)pResultRow + sizeof(SResultRow));
  return TSDB_CODE_SUCCESS;
}

/*
 * The start of each column SResultRowEntryInfo is denote by RowCellInfoOffset.
 * Note that in case of top/bottom query, the whole multiple rows of result is treated as only one row of results.
 * +------------+-----------------result column 1------------+------------------result column 2-----------+
 * | SResultRow | SResultRowEntryInfo | intermediate buffer1 | SResultRowEntryInfo | intermediate buffer 2|
 * +------------+--------------------------------------------+--------------------------------------------+
 *           offset[0]                                  offset[1]                                   offset[2]
 */
// TODO refactor: some function move away
void setFunctionResultOutput(SOptrBasicInfo* pInfo, SAggSupporter* pSup, int32_t stage, SExecTaskInfo* pTaskInfo) {
  SqlFunctionCtx* pCtx = pInfo->pCtx;
  SSDataBlock*    pDataBlock = pInfo->pRes;
  int32_t*        rowCellInfoOffset = pInfo->rowCellInfoOffset;
  SResultRowInfo* pResultRowInfo = &pInfo->resultRowInfo;

  int64_t     tid = 0;
  int64_t     groupId = 0;
  SResultRow* pRow = doSetResultOutBufByKey_rv(pSup->pResultBuf, pResultRowInfo, tid, (char*)&tid, sizeof(tid), true,
                                               groupId, pTaskInfo, false, pSup);

  for (int32_t i = 0; i < pDataBlock->info.numOfCols; ++i) {
    struct SResultRowEntryInfo* pEntry = getResultCell(pRow, i, rowCellInfoOffset);
    cleanupResultRowEntry(pEntry);

    pCtx[i].resultInfo = pEntry;
    pCtx[i].currentStage = stage;

    // set the timestamp output buffer for top/bottom/diff query
    //    int32_t fid = pCtx[i].functionId;
    //    if (fid == FUNCTION_TOP || fid == FUNCTION_BOTTOM || fid == FUNCTION_DIFF || fid == FUNCTION_DERIVATIVE) {
    //      if (i > 0) pCtx[i].ptsOutputBuf = pCtx[i-1].pOutput;
    //    }
  }

  initCtxOutputBuffer(pCtx, pDataBlock->info.numOfCols);
}

void updateOutputBuf(SOptrBasicInfo* pBInfo, int32_t* bufCapacity, int32_t numOfInputRows) {
  SSDataBlock* pDataBlock = pBInfo->pRes;

  int32_t newSize = pDataBlock->info.rows + numOfInputRows + 5;  // extra output buffer
  if ((*bufCapacity) < newSize) {
    for (int32_t i = 0; i < pDataBlock->info.numOfCols; ++i) {
      SColumnInfoData* pColInfo = taosArrayGet(pDataBlock->pDataBlock, i);

      char* p = taosMemoryRealloc(pColInfo->pData, newSize * pColInfo->info.bytes);
      if (p != NULL) {
        pColInfo->pData = p;

        // it starts from the tail of the previously generated results.
        pBInfo->pCtx[i].pOutput = pColInfo->pData;
        (*bufCapacity) = newSize;
      } else {
        // longjmp
      }
    }
  }

  for (int32_t i = 0; i < pDataBlock->info.numOfCols; ++i) {
    SColumnInfoData* pColInfo = taosArrayGet(pDataBlock->pDataBlock, i);
    pBInfo->pCtx[i].pOutput = pColInfo->pData + pColInfo->info.bytes * pDataBlock->info.rows;

    // set the correct pointer after the memory buffer reallocated.
    int32_t functionId = pBInfo->pCtx[i].functionId;

    if (functionId == FUNCTION_TOP || functionId == FUNCTION_BOTTOM || functionId == FUNCTION_DIFF ||
        functionId == FUNCTION_DERIVATIVE) {
      if (i > 0) pBInfo->pCtx[i].ptsOutputBuf = pBInfo->pCtx[i - 1].pOutput;
    }
  }
}

void copyTsColoum(SSDataBlock* pRes, SqlFunctionCtx* pCtx, int32_t numOfOutput) {
  bool    needCopyTs = false;
  int32_t tsNum = 0;
  char*   src = NULL;
  for (int32_t i = 0; i < numOfOutput; i++) {
    int32_t functionId = pCtx[i].functionId;
    if (functionId == FUNCTION_DIFF || functionId == FUNCTION_DERIVATIVE) {
      needCopyTs = true;
      if (i > 0 && pCtx[i - 1].functionId == FUNCTION_TS_DUMMY) {
        SColumnInfoData* pColRes = taosArrayGet(pRes->pDataBlock, i - 1);  // find ts data
        src = pColRes->pData;
      }
    } else if (functionId == FUNCTION_TS_DUMMY) {
      tsNum++;
    }
  }

  if (!needCopyTs) return;
  if (tsNum < 2) return;
  if (src == NULL) return;

  for (int32_t i = 0; i < numOfOutput; i++) {
    int32_t functionId = pCtx[i].functionId;
    if (functionId == FUNCTION_TS_DUMMY) {
      SColumnInfoData* pColRes = taosArrayGet(pRes->pDataBlock, i);
      memcpy(pColRes->pData, src, pColRes->info.bytes * pRes->info.rows);
    }
  }
}

void clearOutputBuf(SOptrBasicInfo* pBInfo, int32_t* bufCapacity) {
  SSDataBlock* pDataBlock = pBInfo->pRes;

  for (int32_t i = 0; i < pDataBlock->info.numOfCols; ++i) {
    SColumnInfoData* pColInfo = taosArrayGet(pDataBlock->pDataBlock, i);

    int32_t functionId = pBInfo->pCtx[i].functionId;
    if (functionId < 0) {
      memset(pBInfo->pCtx[i].pOutput, 0, pColInfo->info.bytes * (*bufCapacity));
    }
  }
}

void initCtxOutputBuffer(SqlFunctionCtx* pCtx, int32_t size) {
  for (int32_t j = 0; j < size; ++j) {
    struct SResultRowEntryInfo* pResInfo = GET_RES_INFO(&pCtx[j]);
    if (isRowEntryInitialized(pResInfo) || pCtx[j].functionId == -1) {
      continue;
    }

    pCtx[j].fpSet.init(&pCtx[j], pCtx[j].resultInfo);
  }
}

void setTaskStatus(SExecTaskInfo* pTaskInfo, int8_t status) {
  if (status == TASK_NOT_COMPLETED) {
    pTaskInfo->status = status;
  } else {
    // QUERY_NOT_COMPLETED is not compatible with any other status, so clear its position first
    CLEAR_QUERY_STATUS(pTaskInfo, TASK_NOT_COMPLETED);
    pTaskInfo->status |= status;
  }
}

static void setupEnvForReverseScan(STableScanInfo* pTableScanInfo, SqlFunctionCtx* pCtx, int32_t numOfOutput) {
  //  if (pRuntimeEnv->pTsBuf) {
  //    SWITCH_ORDER(pRuntimeEnv->pTsBuf->cur.order);
  //    bool ret = tsBufNextPos(pRuntimeEnv->pTsBuf);
  //    assert(ret);
  //  }

  // reverse order time range
  SET_REVERSE_SCAN_FLAG(pTableScanInfo);
  //  setTaskStatus(pTableScanInfo, QUERY_NOT_COMPLETED);

  switchCtxOrder(pCtx, numOfOutput);

  SWITCH_ORDER(pTableScanInfo->order);
  setupQueryRangeForReverseScan(pTableScanInfo);

  pTableScanInfo->times = 1;
  pTableScanInfo->current = 0;
  pTableScanInfo->reverseTimes = 0;
}

void finalizeQueryResult(SqlFunctionCtx* pCtx, int32_t numOfOutput) {
  for (int32_t j = 0; j < numOfOutput; ++j) {
    if (pCtx[j].functionId == -1) {
      continue;
    }

    pCtx[j].fpSet.finalize(&pCtx[j]);
  }
}

void finalizeMultiTupleQueryResult(SqlFunctionCtx* pCtx, int32_t numOfOutput, SDiskbasedBuf* pBuf,
                                   SResultRowInfo* pResultRowInfo, int32_t* rowCellInfoOffset) {
  for (int32_t i = 0; i < pResultRowInfo->size; ++i) {
    SResultRowPosition* pPos = &pResultRowInfo->pPosition[i];

    SFilePage*  bufPage = getBufPage(pBuf, pPos->pageId);
    SResultRow* pRow = (SResultRow*)((char*)bufPage + pPos->offset);
    if (!isResultRowClosed(pResultRowInfo, i)) {
      continue;
    }

    for (int32_t j = 0; j < numOfOutput; ++j) {
      pCtx[j].resultInfo = getResultCell(pRow, j, rowCellInfoOffset);

      struct SResultRowEntryInfo* pResInfo = pCtx[j].resultInfo;
      if (isRowEntryCompleted(pResInfo) && isRowEntryInitialized(pResInfo)) {
        continue;
      }

      if (pCtx[j].fpSet.process) {  // TODO set the dummy function.
        pCtx[j].fpSet.finalize(&pCtx[j]);
      }

      if (pRow->numOfRows < pResInfo->numOfRes) {
        pRow->numOfRows = pResInfo->numOfRes;
      }
    }

    releaseBufPage(pBuf, bufPage);
    /*
     * set the number of output results for group by normal columns, the number of output rows usually is 1 except
     * the top and bottom query
     */
    //    buf->numOfRows = (uint16_t)getNumOfResult(pCtx, numOfOutput);
  }
}

void finalizeUpdatedResult(SqlFunctionCtx* pCtx, int32_t numOfOutput, SDiskbasedBuf* pBuf, SArray* pUpdateList,
                           int32_t* rowCellInfoOffset) {
  size_t num = taosArrayGetSize(pUpdateList);

  for (int32_t i = 0; i < num; ++i) {
    SResultRowPosition* pPos = taosArrayGet(pUpdateList, i);

    SFilePage*  bufPage = getBufPage(pBuf, pPos->pageId);
    SResultRow* pRow = (SResultRow*)((char*)bufPage + pPos->offset);

    for (int32_t j = 0; j < numOfOutput; ++j) {
      pCtx[j].resultInfo = getResultCell(pRow, j, rowCellInfoOffset);

      struct SResultRowEntryInfo* pResInfo = pCtx[j].resultInfo;
      if (isRowEntryCompleted(pResInfo) && isRowEntryInitialized(pResInfo)) {
        continue;
      }

      if (pCtx[j].fpSet.process) {  // TODO set the dummy function.
        pCtx[j].fpSet.finalize(&pCtx[j]);
      }

      if (pRow->numOfRows < pResInfo->numOfRes) {
        pRow->numOfRows = pResInfo->numOfRes;
      }
    }

    releaseBufPage(pBuf, bufPage);
    /*
     * set the number of output results for group by normal columns, the number of output rows usually is 1 except
     * the top and bottom query
     */
    //    buf->numOfRows = (uint16_t)getNumOfResult(pCtx, numOfOutput);
  }
}

static bool hasMainOutput(STaskAttr* pQueryAttr) {
  for (int32_t i = 0; i < pQueryAttr->numOfOutput; ++i) {
    int32_t functionId = getExprFunctionId(&pQueryAttr->pExpr1[i]);

    if (functionId != FUNCTION_TS && functionId != FUNCTION_TAG && functionId != FUNCTION_TAGPRJ) {
      return true;
    }
  }

  return false;
}

STableQueryInfo* createTableQueryInfo(void* buf, bool groupbyColumn, STimeWindow win) {
  STableQueryInfo* pTableQueryInfo = buf;
  pTableQueryInfo->lastKey = win.skey;

  // set more initial size of interval/groupby query
  //  if (/*QUERY_IS_INTERVAL_QUERY(pQueryAttr) || */groupbyColumn) {
  int32_t initialSize = 128;
  int32_t code = initResultRowInfo(&pTableQueryInfo->resInfo, initialSize);
  if (code != TSDB_CODE_SUCCESS) {
    return NULL;
  }
  //  } else { // in other aggregate query, do not initialize the windowResInfo
  //  }

  return pTableQueryInfo;
}

STableQueryInfo* createTmpTableQueryInfo(STimeWindow win) {
  STableQueryInfo* pTableQueryInfo = taosMemoryCalloc(1, sizeof(STableQueryInfo));

  //  pTableQueryInfo->win = win;
  pTableQueryInfo->lastKey = win.skey;

  // set more initial size of interval/groupby query
  int32_t initialSize = 16;
  int32_t code = initResultRowInfo(&pTableQueryInfo->resInfo, initialSize);
  if (code != TSDB_CODE_SUCCESS) {
    taosMemoryFreeClear(pTableQueryInfo);
    return NULL;
  }

  return pTableQueryInfo;
}

void destroyTableQueryInfoImpl(STableQueryInfo* pTableQueryInfo) {
  if (pTableQueryInfo == NULL) {
    return;
  }

  //  taosVariantDestroy(&pTableQueryInfo->tag);
  cleanupResultRowInfo(&pTableQueryInfo->resInfo);
}

void setResultRowOutputBufInitCtx(STaskRuntimeEnv* pRuntimeEnv, SResultRow* pResult, SqlFunctionCtx* pCtx,
                                  int32_t numOfOutput, int32_t* rowCellInfoOffset) {
  // Note: pResult->pos[i]->num == 0, there is only fixed number of results for each group
  SFilePage* bufPage = getBufPage(pRuntimeEnv->pResultBuf, pResult->pageId);

  int32_t offset = 0;
  for (int32_t i = 0; i < numOfOutput; ++i) {
    pCtx[i].resultInfo = getResultCell(pResult, i, rowCellInfoOffset);

    struct SResultRowEntryInfo* pResInfo = pCtx[i].resultInfo;
    if (isRowEntryCompleted(pResInfo) && isRowEntryInitialized(pResInfo)) {
      offset += pCtx[i].resDataInfo.bytes;
      continue;
    }

    pCtx[i].pOutput = getPosInResultPage(pRuntimeEnv->pQueryAttr, bufPage, pResult->offset, offset);
    offset += pCtx[i].resDataInfo.bytes;

    int32_t functionId = pCtx[i].functionId;
    if (functionId < 0) {
      continue;
    }

    if (functionId == FUNCTION_TOP || functionId == FUNCTION_BOTTOM || functionId == FUNCTION_DIFF) {
      if (i > 0) pCtx[i].ptsOutputBuf = pCtx[i - 1].pOutput;
    }

    //    if (!pResInfo->initialized) {
    //      aAggs[functionId].init(&pCtx[i], pResInfo);
    //    }
  }
}

void setResultRowOutputBufInitCtx_rv(SDiskbasedBuf* pBuf, SResultRow* pResult, SqlFunctionCtx* pCtx,
                                     int32_t numOfOutput, int32_t* rowCellInfoOffset) {
  for (int32_t i = 0; i < numOfOutput; ++i) {
    pCtx[i].resultInfo = getResultCell(pResult, i, rowCellInfoOffset);

    struct SResultRowEntryInfo* pResInfo = pCtx[i].resultInfo;
    if (isRowEntryCompleted(pResInfo) && isRowEntryInitialized(pResInfo)) {
      continue;
    }

    if (fmIsWindowPseudoColumnFunc(pCtx[i].functionId)) {
      continue;
    }

    //    int32_t functionId = pCtx[i].functionId;
    //    if (functionId < 0) {
    //      continue;
    //    }
    //    if (functionId == FUNCTION_TOP || functionId == FUNCTION_BOTTOM || functionId == FUNCTION_DIFF) {
    //      if (i > 0) pCtx[i].ptsOutputBuf = pCtx[i - 1].pOutput;
    //    }

    if (!pResInfo->initialized && pCtx[i].functionId != -1) {
      pCtx[i].fpSet.init(&pCtx[i], pResInfo);
    }
  }
}

void doSetTableGroupOutputBuf(SAggOperatorInfo* pAggInfo, int32_t numOfOutput, int32_t tableGroupId,
                              SExecTaskInfo* pTaskInfo) {
  // for simple group by query without interval, all the tables belong to one group result.
  int64_t uid = 0;
  int64_t tid = 0;

  SResultRowInfo* pResultRowInfo = &pAggInfo->binfo.resultRowInfo;
  SqlFunctionCtx* pCtx = pAggInfo->binfo.pCtx;
  int32_t*        rowCellInfoOffset = pAggInfo->binfo.rowCellInfoOffset;

  SResultRow* pResultRow =
      doSetResultOutBufByKey_rv(pAggInfo->pResultBuf, pResultRowInfo, tid, (char*)&tableGroupId, sizeof(tableGroupId),
                                true, uid, pTaskInfo, false, &pAggInfo->aggSup);
  assert(pResultRow != NULL);

  /*
   * not assign result buffer yet, add new result buffer
   * all group belong to one result set, and each group result has different group id so set the id to be one
   */
  if (pResultRow->pageId == -1) {
    int32_t ret =
        addNewWindowResultBuf(pResultRow, pAggInfo->pResultBuf, tableGroupId, pAggInfo->binfo.pRes->info.rowSize);
    if (ret != TSDB_CODE_SUCCESS) {
      return;
    }
  }

  setResultRowOutputBufInitCtx_rv(pAggInfo->pResultBuf, pResultRow, pCtx, numOfOutput, rowCellInfoOffset);
}

void setExecutionContext(int32_t numOfOutput, int32_t tableGroupId, TSKEY nextKey, SExecTaskInfo* pTaskInfo,
                         STableQueryInfo* pTableQueryInfo, SAggOperatorInfo* pAggInfo) {
  // lastKey needs to be updated
  pTableQueryInfo->lastKey = nextKey;
  if (pAggInfo->groupId != INT32_MIN && pAggInfo->groupId == tableGroupId) {
    return;
  }

  doSetTableGroupOutputBuf(pAggInfo, numOfOutput, tableGroupId, pTaskInfo);

  // record the current active group id
  pAggInfo->groupId = tableGroupId;
}

void setResultOutputBuf(STaskRuntimeEnv* pRuntimeEnv, SResultRow* pResult, SqlFunctionCtx* pCtx, int32_t numOfCols,
                        int32_t* rowCellInfoOffset) {
  // Note: pResult->pos[i]->num == 0, there is only fixed number of results for each group
  SFilePage* page = getBufPage(pRuntimeEnv->pResultBuf, pResult->pageId);

  int16_t offset = 0;
  for (int32_t i = 0; i < numOfCols; ++i) {
    pCtx[i].pOutput = getPosInResultPage(pRuntimeEnv->pQueryAttr, page, pResult->offset, offset);
    offset += pCtx[i].resDataInfo.bytes;

    int32_t functionId = pCtx[i].functionId;
    if (functionId == FUNCTION_TOP || functionId == FUNCTION_BOTTOM || functionId == FUNCTION_DIFF ||
        functionId == FUNCTION_DERIVATIVE) {
      if (i > 0) pCtx[i].ptsOutputBuf = pCtx[i - 1].pOutput;
    }

    /*
     * set the output buffer information and intermediate buffer,
     * not all queries require the interResultBuf, such as COUNT
     */
    pCtx[i].resultInfo = getResultCell(pResult, i, rowCellInfoOffset);
  }
}

void setCtxTagForJoin(STaskRuntimeEnv* pRuntimeEnv, SqlFunctionCtx* pCtx, SExprInfo* pExprInfo, void* pTable) {
  STaskAttr* pQueryAttr = pRuntimeEnv->pQueryAttr;

  SExprBasicInfo* pExpr = &pExprInfo->base;
  //  if (pQueryAttr->stableQuery && (pRuntimeEnv->pTsBuf != NULL) &&
  //      (pExpr->functionId == FUNCTION_TS || pExpr->functionId == FUNCTION_PRJ) &&
  //      (pExpr->colInfo.colIndex == PRIMARYKEY_TIMESTAMP_COL_ID)) {
  //    assert(pExpr->numOfParams == 1);
  //
  //    int16_t      tagColId = (int16_t)pExprInfo->base.param[0].i;
  //    SColumnInfo* pColInfo = doGetTagColumnInfoById(pQueryAttr->tagColList, pQueryAttr->numOfTags, tagColId);
  //
  //    doSetTagValueInParam(pTable, tagColId, &pCtx->tag, pColInfo->type, pColInfo->bytes);
  //
  //    int16_t tagType = pCtx[0].tag.nType;
  //    if (tagType == TSDB_DATA_TYPE_BINARY || tagType == TSDB_DATA_TYPE_NCHAR) {
  //      //qDebug("QInfo:0x%"PRIx64" set tag value for join comparison, colId:%" PRId64 ", val:%s",
  //      GET_TASKID(pRuntimeEnv),
  ////             pExprInfo->base.param[0].i, pCtx[0].tag.pz);
  //    } else {
  //      //qDebug("QInfo:0x%"PRIx64" set tag value for join comparison, colId:%" PRId64 ", val:%" PRId64,
  //      GET_TASKID(pRuntimeEnv),
  ////             pExprInfo->base.param[0].i, pCtx[0].tag.i);
  //    }
  //  }
}

int32_t setTimestampListJoinInfo(STaskRuntimeEnv* pRuntimeEnv, SVariant* pTag, STableQueryInfo* pTableQueryInfo) {
  STaskAttr* pQueryAttr = pRuntimeEnv->pQueryAttr;

  assert(pRuntimeEnv->pTsBuf != NULL);
#if 0
  // both the master and supplement scan needs to set the correct ts comp start position
  if (pTableQueryInfo->cur.vgroupIndex == -1) {
    taosVariantAssign(&pTableQueryInfo->tag, pTag);

    STSElem elem = tsBufGetElemStartPos(pRuntimeEnv->pTsBuf, pQueryAttr->vgId, &pTableQueryInfo->tag);

    // failed to find data with the specified tag value and vnodeId
    if (!tsBufIsValidElem(&elem)) {
      if (pTag->nType == TSDB_DATA_TYPE_BINARY || pTag->nType == TSDB_DATA_TYPE_NCHAR) {
        //qError("QInfo:0x%"PRIx64" failed to find tag:%s in ts_comp", GET_TASKID(pRuntimeEnv), pTag->pz);
      } else {
        //qError("QInfo:0x%"PRIx64" failed to find tag:%" PRId64 " in ts_comp", GET_TASKID(pRuntimeEnv), pTag->i);
      }

      return -1;
    }

    // Keep the cursor info of current table
    pTableQueryInfo->cur = tsBufGetCursor(pRuntimeEnv->pTsBuf);
    if (pTag->nType == TSDB_DATA_TYPE_BINARY || pTag->nType == TSDB_DATA_TYPE_NCHAR) {
      //qDebug("QInfo:0x%"PRIx64" find tag:%s start pos in ts_comp, blockIndex:%d, tsIndex:%d", GET_TASKID(pRuntimeEnv), pTag->pz, pTableQueryInfo->cur.blockIndex, pTableQueryInfo->cur.tsIndex);
    } else {
      //qDebug("QInfo:0x%"PRIx64" find tag:%"PRId64" start pos in ts_comp, blockIndex:%d, tsIndex:%d", GET_TASKID(pRuntimeEnv), pTag->i, pTableQueryInfo->cur.blockIndex, pTableQueryInfo->cur.tsIndex);
    }

  } else {
    tsBufSetCursor(pRuntimeEnv->pTsBuf, &pTableQueryInfo->cur);
    if (pTag->nType == TSDB_DATA_TYPE_BINARY || pTag->nType == TSDB_DATA_TYPE_NCHAR) {
      //qDebug("QInfo:0x%"PRIx64" find tag:%s start pos in ts_comp, blockIndex:%d, tsIndex:%d", GET_TASKID(pRuntimeEnv), pTag->pz, pTableQueryInfo->cur.blockIndex, pTableQueryInfo->cur.tsIndex);
    } else {
      //qDebug("QInfo:0x%"PRIx64" find tag:%"PRId64" start pos in ts_comp, blockIndex:%d, tsIndex:%d", GET_TASKID(pRuntimeEnv), pTag->i, pTableQueryInfo->cur.blockIndex, pTableQueryInfo->cur.tsIndex);
    }
  }
#endif
  return 0;
}

// TODO refactor: this funciton should be merged with setparamForStableStddevColumnData function.
void setParamForStableStddev(STaskRuntimeEnv* pRuntimeEnv, SqlFunctionCtx* pCtx, int32_t numOfOutput,
                             SExprInfo* pExprInfo) {
#if 0
  STaskAttr* pQueryAttr = pRuntimeEnv->pQueryAttr;

  int32_t numOfExprs = pQueryAttr->numOfOutput;
  for(int32_t i = 0; i < numOfExprs; ++i) {
    SExprInfo* pExprInfo1 = &(pExprInfo[i]);
    if (pExprInfo1->base.functionId != FUNCTION_STDDEV_DST) {
      continue;
    }

    SExprBasicInfo* pExpr = &pExprInfo1->base;

    pCtx[i].param[0].arr = NULL;
    pCtx[i].param[0].nType = TSDB_DATA_TYPE_INT;  // avoid freeing the memory by setting the type to be int

    // TODO use hash to speedup this loop
    int32_t numOfGroup = (int32_t)taosArrayGetSize(pRuntimeEnv->prevResult);
    for (int32_t j = 0; j < numOfGroup; ++j) {
      SInterResult* p = taosArrayGet(pRuntimeEnv->prevResult, j);
      if (pQueryAttr->tagLen == 0 || memcmp(p->tags, pRuntimeEnv->tagVal, pQueryAttr->tagLen) == 0) {
        int32_t numOfCols = (int32_t)taosArrayGetSize(p->pResult);
        for (int32_t k = 0; k < numOfCols; ++k) {
          SStddevInterResult* pres = taosArrayGet(p->pResult, k);
          if (pres->info.colId == pExpr->colInfo.colId) {
            pCtx[i].param[0].arr = pres->pResult;
            break;
          }
        }
      }
    }
  }
#endif
}

void setParamForStableStddevByColData(STaskRuntimeEnv* pRuntimeEnv, SqlFunctionCtx* pCtx, int32_t numOfOutput,
                                      SExprInfo* pExpr, char* val, int16_t bytes) {
  STaskAttr* pQueryAttr = pRuntimeEnv->pQueryAttr;
#if 0
  int32_t numOfExprs = pQueryAttr->numOfOutput;
  for(int32_t i = 0; i < numOfExprs; ++i) {
    SExprBasicInfo* pExpr1 = &pExpr[i].base;
    if (pExpr1->functionId != FUNCTION_STDDEV_DST) {
      continue;
    }

    pCtx[i].param[0].arr = NULL;
    pCtx[i].param[0].nType = TSDB_DATA_TYPE_INT;  // avoid freeing the memory by setting the type to be int

    // TODO use hash to speedup this loop
    int32_t numOfGroup = (int32_t)taosArrayGetSize(pRuntimeEnv->prevResult);
    for (int32_t j = 0; j < numOfGroup; ++j) {
      SInterResult* p = taosArrayGet(pRuntimeEnv->prevResult, j);
      if (bytes == 0 || memcmp(p->tags, val, bytes) == 0) {
        int32_t numOfCols = (int32_t)taosArrayGetSize(p->pResult);
        for (int32_t k = 0; k < numOfCols; ++k) {
          SStddevInterResult* pres = taosArrayGet(p->pResult, k);
          if (pres->info.colId == pExpr1->colInfo.colId) {
            pCtx[i].param[0].arr = pres->pResult;
            break;
          }
        }
      }
    }
  }
#endif
}

/*
 * There are two cases to handle:
 *
 * 1. Query range is not set yet (queryRangeSet = 0). we need to set the query range info, including
 * pQueryAttr->lastKey, pQueryAttr->window.skey, and pQueryAttr->eKey.
 * 2. Query range is set and query is in progress. There may be another result with the same query ranges to be
 *    merged during merge stage. In this case, we need the pTableQueryInfo->lastResRows to decide if there
 *    is a previous result generated or not.
 */
void setIntervalQueryRange(STaskRuntimeEnv* pRuntimeEnv, TSKEY key) {
  STaskAttr*       pQueryAttr = pRuntimeEnv->pQueryAttr;
  STableQueryInfo* pTableQueryInfo = pRuntimeEnv->current;
  SResultRowInfo*  pResultRowInfo = &pTableQueryInfo->resInfo;

  if (pResultRowInfo->curPos != -1) {
    return;
  }

  //  pTableQueryInfo->win.skey = key;
  STimeWindow win = {.skey = key, .ekey = pQueryAttr->window.ekey};

  /**
   * In handling the both ascending and descending order super table query, we need to find the first qualified
   * timestamp of this table, and then set the first qualified start timestamp.
   * In ascending query, the key is the first qualified timestamp. However, in the descending order query, additional
   * operations involve.
   */
  STimeWindow w = TSWINDOW_INITIALIZER;

  TSKEY sk = TMIN(win.skey, win.ekey);
  TSKEY ek = TMAX(win.skey, win.ekey);
  //  getAlignQueryTimeWindow(pQueryAttr, win.skey, sk, ek, &w);

  //  if (pResultRowInfo->prevSKey == TSKEY_INITIAL_VAL) {
  //    if (!QUERY_IS_ASC_QUERY(pQueryAttr)) {
  //      assert(win.ekey == pQueryAttr->window.ekey);
  //    }
  //
  //    pResultRowInfo->prevSKey = w.skey;
  //  }

  //  pTableQueryInfo->lastKey = pTableQueryInfo->win.skey;
}

/**
 * copyToOutputBuf support copy data in ascending/descending order
 * For interval query of both super table and table, copy the data in ascending order, since the output results are
 * ordered in SWindowResutl already. While handling the group by query for both table and super table,
 * all group result are completed already.
 *
 * @param pQInfo
 * @param result
 */
static int32_t doCopyToSDataBlock(SDiskbasedBuf* pBuf, SGroupResInfo* pGroupResInfo, int32_t orderType,
                                  SSDataBlock* pBlock, int32_t rowCapacity, int32_t* rowCellOffset) {
  int32_t numOfRows = getNumOfTotalRes(pGroupResInfo);
  int32_t numOfResult = pBlock->info.rows;  // there are already exists result rows

  int32_t start = 0;
  int32_t step = -1;

  // qDebug("QInfo:0x%"PRIx64" start to copy data from windowResInfo to output buf", GET_TASKID(pRuntimeEnv));
  assert(orderType == TSDB_ORDER_ASC || orderType == TSDB_ORDER_DESC);

  if (orderType == TSDB_ORDER_ASC) {
    start = pGroupResInfo->index;
    step = 1;
  } else {  // desc order copy all data
    start = numOfRows - pGroupResInfo->index - 1;
    step = -1;
  }

  int32_t nrows = pBlock->info.rows;

  for (int32_t i = start; (i < numOfRows) && (i >= 0); i += step) {
    SResultRowPosition* pPos = taosArrayGet(pGroupResInfo->pRows, i);
    SFilePage*          page = getBufPage(pBuf, pPos->pageId);

    SResultRow* pRow = (SResultRow*)((char*)page + pPos->offset);
    if (pRow->numOfRows == 0) {
      pGroupResInfo->index += 1;
      continue;
    }

    // TODO copy multiple rows?
    int32_t numOfRowsToCopy = pRow->numOfRows;
    if (numOfResult + numOfRowsToCopy >= rowCapacity) {
      break;
    }

    pGroupResInfo->index += 1;

    for (int32_t j = 0; j < pBlock->info.numOfCols; ++j) {
      SColumnInfoData*     pColInfoData = taosArrayGet(pBlock->pDataBlock, j);
      SResultRowEntryInfo* pEntryInfo = getResultCell(pRow, j, rowCellOffset);

      char* in = GET_ROWCELL_INTERBUF(pEntryInfo);
      colDataAppend(pColInfoData, nrows, in, pEntryInfo->numOfRes == 0);
    }

    releaseBufPage(pBuf, page);
    nrows += 1;

    numOfResult += numOfRowsToCopy;
    if (numOfResult == rowCapacity) {  // output buffer is full
      break;
    }
  }

  // qDebug("QInfo:0x%"PRIx64" copy data to query buf completed", GET_TASKID(pRuntimeEnv));
  pBlock->info.rows = numOfResult;
  return 0;
}

static void toSDatablock(SGroupResInfo* pGroupResInfo, SDiskbasedBuf* pBuf, SSDataBlock* pBlock, int32_t rowCapacity,
                         int32_t* rowCellOffset) {
  assert(pGroupResInfo->currentGroup <= pGroupResInfo->totalGroup);

  blockDataCleanup(pBlock);
  if (!hasRemainDataInCurrentGroup(pGroupResInfo)) {
    return;
  }

  int32_t orderType = TSDB_ORDER_ASC;
  doCopyToSDataBlock(pBuf, pGroupResInfo, orderType, pBlock, rowCapacity, rowCellOffset);

  // add condition (pBlock->info.rows >= 1) just to runtime happy
  blockDataUpdateTsWindow(pBlock);
}

static void updateNumOfRowsInResultRows(SqlFunctionCtx* pCtx, int32_t numOfOutput, SResultRowInfo* pResultRowInfo,
                                        int32_t* rowCellInfoOffset) {
  // update the number of result for each, only update the number of rows for the corresponding window result.
  //  if (QUERY_IS_INTERVAL_QUERY(pQueryAttr)) {
  //    return;
  //  }

  for (int32_t i = 0; i < pResultRowInfo->size; ++i) {
    SResultRow* pResult = pResultRowInfo->pResult[i];

    for (int32_t j = 0; j < numOfOutput; ++j) {
      int32_t functionId = pCtx[j].functionId;
      if (functionId == FUNCTION_TS || functionId == FUNCTION_TAG || functionId == FUNCTION_TAGPRJ) {
        continue;
      }

      SResultRowEntryInfo* pCell = getResultCell(pResult, j, rowCellInfoOffset);
      pResult->numOfRows = (uint16_t)(TMAX(pResult->numOfRows, pCell->numOfRes));
    }
  }
}

static int32_t compressQueryColData(SColumnInfoData* pColRes, int32_t numOfRows, char* data, int8_t compressed) {
  int32_t colSize = pColRes->info.bytes * numOfRows;
  return (*(tDataTypes[pColRes->info.type].compFunc))(pColRes->pData, colSize, numOfRows, data,
                                                      colSize + COMP_OVERFLOW_BYTES, compressed, NULL, 0);
}

int32_t doFillTimeIntervalGapsInResults(struct SFillInfo* pFillInfo, SSDataBlock* pOutput, int32_t capacity, void** p) {
  //  for(int32_t i = 0; i < pFillInfo->numOfCols; ++i) {
  //    SColumnInfoData* pColInfoData = taosArrayGet(pOutput->pDataBlock, i);
  //    p[i] = pColInfoData->pData + (pColInfoData->info.bytes * pOutput->info.rows);
  //  }

  int32_t numOfRows = (int32_t)taosFillResultDataBlock(pFillInfo, p, capacity - pOutput->info.rows);
  pOutput->info.rows += numOfRows;

  return pOutput->info.rows;
}

void publishOperatorProfEvent(SOperatorInfo* operatorInfo, EQueryProfEventType eventType) {
  SQueryProfEvent event = {0};

  event.eventType = eventType;
  event.eventTime = taosGetTimestampUs();
  event.operatorType = operatorInfo->operatorType;

  if (operatorInfo->pRuntimeEnv) {
    //    SQInfo* pQInfo = operatorInfo->pRuntimeEnv->qinfo;
    //    if (pQInfo->summary.queryProfEvents) {
    //      taosArrayPush(pQInfo->summary.queryProfEvents, &event);
    //    }
  }
}

void publishQueryAbortEvent(SExecTaskInfo* pTaskInfo, int32_t code) {
  SQueryProfEvent event;
  event.eventType = QUERY_PROF_QUERY_ABORT;
  event.eventTime = taosGetTimestampUs();
  event.abortCode = code;

  if (pTaskInfo->cost.queryProfEvents) {
    taosArrayPush(pTaskInfo->cost.queryProfEvents, &event);
  }
}

typedef struct {
  uint8_t operatorType;
  int64_t beginTime;
  int64_t endTime;
  int64_t selfTime;
  int64_t descendantsTime;
} SOperatorStackItem;

static void doOperatorExecProfOnce(SOperatorStackItem* item, SQueryProfEvent* event, SArray* opStack,
                                   SHashObj* profResults) {
  item->endTime = event->eventTime;
  item->selfTime = (item->endTime - item->beginTime) - (item->descendantsTime);

  for (int32_t j = 0; j < taosArrayGetSize(opStack); ++j) {
    SOperatorStackItem* ancestor = taosArrayGet(opStack, j);
    ancestor->descendantsTime += item->selfTime;
  }

  uint8_t              operatorType = item->operatorType;
  SOperatorProfResult* result = taosHashGet(profResults, &operatorType, sizeof(operatorType));
  if (result != NULL) {
    result->sumRunTimes++;
    result->sumSelfTime += item->selfTime;
  } else {
    SOperatorProfResult opResult;
    opResult.operatorType = operatorType;
    opResult.sumSelfTime = item->selfTime;
    opResult.sumRunTimes = 1;
    taosHashPut(profResults, &(operatorType), sizeof(operatorType), &opResult, sizeof(opResult));
  }
}

void calculateOperatorProfResults(SQInfo* pQInfo) {
  if (pQInfo->summary.queryProfEvents == NULL) {
    // qDebug("QInfo:0x%"PRIx64" query prof events array is null", pQInfo->qId);
    return;
  }

  if (pQInfo->summary.operatorProfResults == NULL) {
    // qDebug("QInfo:0x%"PRIx64" operator prof results hash is null", pQInfo->qId);
    return;
  }

  SArray* opStack = taosArrayInit(32, sizeof(SOperatorStackItem));
  if (opStack == NULL) {
    return;
  }

  size_t    size = taosArrayGetSize(pQInfo->summary.queryProfEvents);
  SHashObj* profResults = pQInfo->summary.operatorProfResults;

  for (int i = 0; i < size; ++i) {
    SQueryProfEvent* event = taosArrayGet(pQInfo->summary.queryProfEvents, i);
    if (event->eventType == QUERY_PROF_BEFORE_OPERATOR_EXEC) {
      SOperatorStackItem opItem;
      opItem.operatorType = event->operatorType;
      opItem.beginTime = event->eventTime;
      opItem.descendantsTime = 0;
      taosArrayPush(opStack, &opItem);
    } else if (event->eventType == QUERY_PROF_AFTER_OPERATOR_EXEC) {
      SOperatorStackItem* item = taosArrayPop(opStack);
      assert(item->operatorType == event->operatorType);
      doOperatorExecProfOnce(item, event, opStack, profResults);
    } else if (event->eventType == QUERY_PROF_QUERY_ABORT) {
      SOperatorStackItem* item;
      while ((item = taosArrayPop(opStack)) != NULL) {
        doOperatorExecProfOnce(item, event, opStack, profResults);
      }
    }
  }

  taosArrayDestroy(opStack);
}

void queryCostStatis(SExecTaskInfo* pTaskInfo) {
  STaskCostInfo* pSummary = &pTaskInfo->cost;

  //  uint64_t hashSize = taosHashGetMemSize(pQInfo->runtimeEnv.pResultRowHashTable);
  //  hashSize += taosHashGetMemSize(pRuntimeEnv->tableqinfoGroupInfo.map);
  //  pSummary->hashSize = hashSize;

  // add the merge time
  pSummary->elapsedTime += pSummary->firstStageMergeTime;

  //  SResultRowPool* p = pTaskInfo->pool;
  //  if (p != NULL) {
  //    pSummary->winInfoSize = getResultRowPoolMemSize(p);
  //    pSummary->numOfTimeWindows = getNumOfAllocatedResultRows(p);
  //  } else {
  //    pSummary->winInfoSize = 0;
  //    pSummary->numOfTimeWindows = 0;
  //  }
  //
  //  calculateOperatorProfResults(pQInfo);

  qDebug("%s :cost summary: elapsed time:%" PRId64 " us, first merge:%" PRId64
         " us, total blocks:%d, "
         "load block statis:%d, load data block:%d, total rows:%" PRId64 ", check rows:%" PRId64,
         GET_TASKID(pTaskInfo), pSummary->elapsedTime, pSummary->firstStageMergeTime, pSummary->totalBlocks,
         pSummary->loadBlockStatis, pSummary->loadBlocks, pSummary->totalRows, pSummary->totalCheckedRows);
  //
  // qDebug("QInfo:0x%"PRIx64" :cost summary: winResPool size:%.2f Kb, numOfWin:%"PRId64", tableInfoSize:%.2f Kb,
  // hashTable:%.2f Kb", pQInfo->qId, pSummary->winInfoSize/1024.0,
  //      pSummary->numOfTimeWindows, pSummary->tableInfoSize/1024.0, pSummary->hashSize/1024.0);

  if (pSummary->operatorProfResults) {
    SOperatorProfResult* opRes = taosHashIterate(pSummary->operatorProfResults, NULL);
    while (opRes != NULL) {
      // qDebug("QInfo:0x%" PRIx64 " :cost summary: operator : %d, exec times: %" PRId64 ", self time: %" PRId64,
      //             pQInfo->qId, opRes->operatorType, opRes->sumRunTimes, opRes->sumSelfTime);
      opRes = taosHashIterate(pSummary->operatorProfResults, opRes);
    }
  }
}

// static void updateOffsetVal(STaskRuntimeEnv *pRuntimeEnv, SDataBlockInfo *pBlockInfo) {
//   STaskAttr *pQueryAttr = pRuntimeEnv->pQueryAttr;
//   STableQueryInfo* pTableQueryInfo = pRuntimeEnv->current;
//
//   int32_t step = GET_FORWARD_DIRECTION_FACTOR(pQueryAttr->order.order);
//
//   if (pQueryAttr->limit.offset == pBlockInfo->rows) {  // current block will ignore completed
//     pTableQueryInfo->lastKey = QUERY_IS_ASC_QUERY(pQueryAttr) ? pBlockInfo->window.ekey + step :
//     pBlockInfo->window.skey + step; pQueryAttr->limit.offset = 0; return;
//   }
//
//   if (QUERY_IS_ASC_QUERY(pQueryAttr)) {
//     pQueryAttr->pos = (int32_t)pQueryAttr->limit.offset;
//   } else {
//     pQueryAttr->pos = pBlockInfo->rows - (int32_t)pQueryAttr->limit.offset - 1;
//   }
//
//   assert(pQueryAttr->pos >= 0 && pQueryAttr->pos <= pBlockInfo->rows - 1);
//
//   SArray *         pDataBlock = tsdbRetrieveDataBlock(pRuntimeEnv->pTsdbReadHandle, NULL);
//   SColumnInfoData *pColInfoData = taosArrayGet(pDataBlock, 0);
//
//   // update the pQueryAttr->limit.offset value, and pQueryAttr->pos value
//   TSKEY *keys = (TSKEY *) pColInfoData->pData;
//
//   // update the offset value
//   pTableQueryInfo->lastKey = keys[pQueryAttr->pos];
//   pQueryAttr->limit.offset = 0;
//
//   int32_t numOfRes = tableApplyFunctionsOnBlock(pRuntimeEnv, pBlockInfo, NULL, binarySearchForKey, pDataBlock);
//
//   //qDebug("QInfo:0x%"PRIx64" check data block, brange:%" PRId64 "-%" PRId64 ", numBlocksOfStep:%d, numOfRes:%d,
//   lastKey:%"PRId64, GET_TASKID(pRuntimeEnv),
//          pBlockInfo->window.skey, pBlockInfo->window.ekey, pBlockInfo->rows, numOfRes, pQuery->current->lastKey);
// }

// void skipBlocks(STaskRuntimeEnv *pRuntimeEnv) {
//   STaskAttr *pQueryAttr = pRuntimeEnv->pQueryAttr;
//
//   if (pQueryAttr->limit.offset <= 0 || pQueryAttr->numOfFilterCols > 0) {
//     return;
//   }
//
//   pQueryAttr->pos = 0;
//   int32_t step = GET_FORWARD_DIRECTION_FACTOR(pQueryAttr->order.order);
//
//   STableQueryInfo* pTableQueryInfo = pRuntimeEnv->current;
//   TsdbQueryHandleT pTsdbReadHandle = pRuntimeEnv->pTsdbReadHandle;
//
//   SDataBlockInfo blockInfo = SDATA_BLOCK_INITIALIZER;
//   while (tsdbNextDataBlock(pTsdbReadHandle)) {
//     if (isTaskKilled(pRuntimeEnv->qinfo)) {
//       longjmp(pRuntimeEnv->env, TSDB_CODE_TSC_QUERY_CANCELLED);
//     }
//
//     tsdbRetrieveDataBlockInfo(pTsdbReadHandle, &blockInfo);
//
//     if (pQueryAttr->limit.offset > blockInfo.rows) {
//       pQueryAttr->limit.offset -= blockInfo.rows;
//       pTableQueryInfo->lastKey = (QUERY_IS_ASC_QUERY(pQueryAttr)) ? blockInfo.window.ekey : blockInfo.window.skey;
//       pTableQueryInfo->lastKey += step;
//
//       //qDebug("QInfo:0x%"PRIx64" skip rows:%d, offset:%" PRId64, GET_TASKID(pRuntimeEnv), blockInfo.rows,
//              pQuery->limit.offset);
//     } else {  // find the appropriated start position in current block
//       updateOffsetVal(pRuntimeEnv, &blockInfo);
//       break;
//     }
//   }
//
//   if (terrno != TSDB_CODE_SUCCESS) {
//     longjmp(pRuntimeEnv->env, terrno);
//   }
// }

// static TSKEY doSkipIntervalProcess(STaskRuntimeEnv* pRuntimeEnv, STimeWindow* win, SDataBlockInfo* pBlockInfo,
// STableQueryInfo* pTableQueryInfo) {
//   STaskAttr *pQueryAttr = pRuntimeEnv->pQueryAttr;
//   SResultRowInfo *pWindowResInfo = &pRuntimeEnv->resultRowInfo;
//
//   assert(pQueryAttr->limit.offset == 0);
//   STimeWindow tw = *win;
//   getNextTimeWindow(pQueryAttr, &tw);
//
//   if ((tw.skey <= pBlockInfo->window.ekey && QUERY_IS_ASC_QUERY(pQueryAttr)) ||
//       (tw.ekey >= pBlockInfo->window.skey && !QUERY_IS_ASC_QUERY(pQueryAttr))) {
//
//     // load the data block and check data remaining in current data block
//     // TODO optimize performance
//     SArray *         pDataBlock = tsdbRetrieveDataBlock(pRuntimeEnv->pTsdbReadHandle, NULL);
//     SColumnInfoData *pColInfoData = taosArrayGet(pDataBlock, 0);
//
//     tw = *win;
//     int32_t startPos =
//         getNextQualifiedWindow(pQueryAttr, &tw, pBlockInfo, pColInfoData->pData, binarySearchForKey, -1);
//     assert(startPos >= 0);
//
//     // set the abort info
//     pQueryAttr->pos = startPos;
//
//     // reset the query start timestamp
//     pTableQueryInfo->win.skey = ((TSKEY *)pColInfoData->pData)[startPos];
//     pQueryAttr->window.skey = pTableQueryInfo->win.skey;
//     TSKEY key = pTableQueryInfo->win.skey;
//
//     pWindowResInfo->prevSKey = tw.skey;
//     int32_t index = pRuntimeEnv->resultRowInfo.curIndex;
//
//     int32_t numOfRes = tableApplyFunctionsOnBlock(pRuntimeEnv, pBlockInfo, NULL, binarySearchForKey, pDataBlock);
//     pRuntimeEnv->resultRowInfo.curIndex = index;  // restore the window index
//
//     //qDebug("QInfo:0x%"PRIx64" check data block, brange:%" PRId64 "-%" PRId64 ", numOfRows:%d, numOfRes:%d,
//     lastKey:%" PRId64,
//            GET_TASKID(pRuntimeEnv), pBlockInfo->window.skey, pBlockInfo->window.ekey, pBlockInfo->rows, numOfRes,
//            pQueryAttr->current->lastKey);
//
//     return key;
//   } else {  // do nothing
//     pQueryAttr->window.skey      = tw.skey;
//     pWindowResInfo->prevSKey = tw.skey;
//     pTableQueryInfo->lastKey = tw.skey;
//
//     return tw.skey;
//   }
//
//   return true;
// }

// static bool skipTimeInterval(STaskRuntimeEnv *pRuntimeEnv, TSKEY* start) {
//   STaskAttr *pQueryAttr = pRuntimeEnv->pQueryAttr;
//   if (QUERY_IS_ASC_QUERY(pQueryAttr)) {
//     assert(*start <= pRuntimeEnv->current->lastKey);
//   } else {
//     assert(*start >= pRuntimeEnv->current->lastKey);
//   }
//
//   // if queried with value filter, do NOT forward query start position
//   if (pQueryAttr->limit.offset <= 0 || pQueryAttr->numOfFilterCols > 0 || pRuntimeEnv->pTsBuf != NULL ||
//   pRuntimeEnv->pFillInfo != NULL) {
//     return true;
//   }
//
//   /*
//    * 1. for interval without interpolation query we forward pQueryAttr->interval.interval at a time for
//    *    pQueryAttr->limit.offset times. Since hole exists, pQueryAttr->interval.interval*pQueryAttr->limit.offset
//    value is
//    *    not valid. otherwise, we only forward pQueryAttr->limit.offset number of points
//    */
//   assert(pRuntimeEnv->resultRowInfo.prevSKey == TSKEY_INITIAL_VAL);
//
//   STimeWindow w = TSWINDOW_INITIALIZER;
//   bool ascQuery = QUERY_IS_ASC_QUERY(pQueryAttr);
//
//   SResultRowInfo *pWindowResInfo = &pRuntimeEnv->resultRowInfo;
//   STableQueryInfo *pTableQueryInfo = pRuntimeEnv->current;
//
//   SDataBlockInfo blockInfo = SDATA_BLOCK_INITIALIZER;
//   while (tsdbNextDataBlock(pRuntimeEnv->pTsdbReadHandle)) {
//     tsdbRetrieveDataBlockInfo(pRuntimeEnv->pTsdbReadHandle, &blockInfo);
//
//     if (QUERY_IS_ASC_QUERY(pQueryAttr)) {
//       if (pWindowResInfo->prevSKey == TSKEY_INITIAL_VAL) {
//         getAlignQueryTimeWindow(pQueryAttr, blockInfo.window.skey, blockInfo.window.skey, pQueryAttr->window.ekey,
//         &w); pWindowResInfo->prevSKey = w.skey;
//       }
//     } else {
//       getAlignQueryTimeWindow(pQueryAttr, blockInfo.window.ekey, pQueryAttr->window.ekey, blockInfo.window.ekey, &w);
//       pWindowResInfo->prevSKey = w.skey;
//     }
//
//     // the first time window
//     STimeWindow win = getActiveTimeWindow(pWindowResInfo, pWindowResInfo->prevSKey, pQueryAttr);
//
//     while (pQueryAttr->limit.offset > 0) {
//       STimeWindow tw = win;
//
//       if ((win.ekey <= blockInfo.window.ekey && ascQuery) || (win.ekey >= blockInfo.window.skey && !ascQuery)) {
//         pQueryAttr->limit.offset -= 1;
//         pWindowResInfo->prevSKey = win.skey;
//
//         // current time window is aligned with blockInfo.window.ekey
//         // restart it from next data block by set prevSKey to be TSKEY_INITIAL_VAL;
//         if ((win.ekey == blockInfo.window.ekey && ascQuery) || (win.ekey == blockInfo.window.skey && !ascQuery)) {
//           pWindowResInfo->prevSKey = TSKEY_INITIAL_VAL;
//         }
//       }
//
//       if (pQueryAttr->limit.offset == 0) {
//         *start = doSkipIntervalProcess(pRuntimeEnv, &win, &blockInfo, pTableQueryInfo);
//         return true;
//       }
//
//       // current window does not ended in current data block, try next data block
//       getNextTimeWindow(pQueryAttr, &tw);
//
//       /*
//        * If the next time window still starts from current data block,
//        * load the primary timestamp column first, and then find the start position for the next queried time window.
//        * Note that only the primary timestamp column is required.
//        * TODO: Optimize for this cases. All data blocks are not needed to be loaded, only if the first actually
//        required
//        * time window resides in current data block.
//        */
//       if ((tw.skey <= blockInfo.window.ekey && ascQuery) || (tw.ekey >= blockInfo.window.skey && !ascQuery)) {
//
//         SArray *pDataBlock = tsdbRetrieveDataBlock(pRuntimeEnv->pTsdbReadHandle, NULL);
//         SColumnInfoData *pColInfoData = taosArrayGet(pDataBlock, 0);
//
//         if ((win.ekey > blockInfo.window.ekey && ascQuery) || (win.ekey < blockInfo.window.skey && !ascQuery)) {
//           pQueryAttr->limit.offset -= 1;
//         }
//
//         if (pQueryAttr->limit.offset == 0) {
//           *start = doSkipIntervalProcess(pRuntimeEnv, &win, &blockInfo, pTableQueryInfo);
//           return true;
//         } else {
//           tw = win;
//           int32_t startPos =
//               getNextQualifiedWindow(pQueryAttr, &tw, &blockInfo, pColInfoData->pData, binarySearchForKey, -1);
//           assert(startPos >= 0);
//
//           // set the abort info
//           pQueryAttr->pos = startPos;
//           pTableQueryInfo->lastKey = ((TSKEY *)pColInfoData->pData)[startPos];
//           pWindowResInfo->prevSKey = tw.skey;
//           win = tw;
//         }
//       } else {
//         break;  // offset is not 0, and next time window begins or ends in the next block.
//       }
//     }
//   }
//
//   // check for error
//   if (terrno != TSDB_CODE_SUCCESS) {
//     longjmp(pRuntimeEnv->env, terrno);
//   }
//
//   return true;
// }

int32_t appendDownstream(SOperatorInfo* p, SOperatorInfo** pDownstream, int32_t num) {
  if (p->pDownstream == NULL) {
    assert(p->numOfDownstream == 0);
  }

  p->pDownstream = taosMemoryCalloc(1, num * POINTER_BYTES);
  if (p->pDownstream == NULL) {
    return TSDB_CODE_OUT_OF_MEMORY;
  }

  memcpy(p->pDownstream, pDownstream, num * POINTER_BYTES);
  p->numOfDownstream = num;
  return TSDB_CODE_SUCCESS;
}

static void doDestroyTableQueryInfo(STableGroupInfo* pTableqinfoGroupInfo);

static int32_t setupQueryHandle(void* tsdb, STaskRuntimeEnv* pRuntimeEnv, int64_t qId, bool isSTableQuery) {
  STaskAttr* pQueryAttr = pRuntimeEnv->pQueryAttr;
#if 0
  // TODO set the tags scan handle
  if (onlyQueryTags(pQueryAttr)) {
    return TSDB_CODE_SUCCESS;
  }

  STsdbQueryCond cond = createTsdbQueryCond(pQueryAttr, &pQueryAttr->window);
  if (pQueryAttr->tsCompQuery || pQueryAttr->pointInterpQuery) {
    cond.type = BLOCK_LOAD_TABLE_SEQ_ORDER;
  }

  if (!isSTableQuery
    && (pRuntimeEnv->tableqinfoGroupInfo.numOfTables == 1)
    && (cond.order == TSDB_ORDER_ASC)
    && (!QUERY_IS_INTERVAL_QUERY(pQueryAttr))
    && (!pQueryAttr->groupbyColumn)
    && (!pQueryAttr->simpleAgg)
  ) {
    SArray* pa = GET_TABLEGROUP(pRuntimeEnv, 0);
    STableQueryInfo* pCheckInfo = taosArrayGetP(pa, 0);
    cond.twindow = pCheckInfo->win;
  }

  terrno = TSDB_CODE_SUCCESS;
  if (isFirstLastRowQuery(pQueryAttr)) {
    pRuntimeEnv->pTsdbReadHandle = tsdbQueryLastRow(tsdb, &cond, &pQueryAttr->tableGroupInfo, qId, &pQueryAttr->memRef);

    // update the query time window
    pQueryAttr->window = cond.twindow;
    if (pQueryAttr->tableGroupInfo.numOfTables == 0) {
      pRuntimeEnv->tableqinfoGroupInfo.numOfTables = 0;
    } else {
      size_t numOfGroups = GET_NUM_OF_TABLEGROUP(pRuntimeEnv);
      for(int32_t i = 0; i < numOfGroups; ++i) {
        SArray *group = GET_TABLEGROUP(pRuntimeEnv, i);

        size_t t = taosArrayGetSize(group);
        for (int32_t j = 0; j < t; ++j) {
          STableQueryInfo *pCheckInfo = taosArrayGetP(group, j);

          pCheckInfo->win = pQueryAttr->window;
          pCheckInfo->lastKey = pCheckInfo->win.skey;
        }
      }
    }
  } else if (isCachedLastQuery(pQueryAttr)) {
    pRuntimeEnv->pTsdbReadHandle = tsdbQueryCacheLast(tsdb, &cond, &pQueryAttr->tableGroupInfo, qId, &pQueryAttr->memRef);
  } else if (pQueryAttr->pointInterpQuery) {
    pRuntimeEnv->pTsdbReadHandle = tsdbQueryRowsInExternalWindow(tsdb, &cond, &pQueryAttr->tableGroupInfo, qId, &pQueryAttr->memRef);
  } else {
    pRuntimeEnv->pTsdbReadHandle = tsdbQueryTables(tsdb, &cond, &pQueryAttr->tableGroupInfo, qId, &pQueryAttr->memRef);
  }
#endif
  return terrno;
}

int32_t doInitQInfo(SQInfo* pQInfo, STSBuf* pTsBuf, void* tsdb, void* sourceOptr, int32_t tbScanner, SArray* pOperator,
                    void* param) {
  STaskRuntimeEnv* pRuntimeEnv = &pQInfo->runtimeEnv;

  STaskAttr* pQueryAttr = pQInfo->runtimeEnv.pQueryAttr;
  pQueryAttr->tsdb = tsdb;

  if (tsdb != NULL) {
    int32_t code = setupQueryHandle(tsdb, pRuntimeEnv, pQInfo->qId, pQueryAttr->stableQuery);
    if (code != TSDB_CODE_SUCCESS) {
      return code;
    }
  }

  pQueryAttr->interBufSize = getOutputInterResultBufSize(pQueryAttr);

  pRuntimeEnv->groupResInfo.totalGroup = (int32_t)(pQueryAttr->stableQuery ? GET_NUM_OF_TABLEGROUP(pRuntimeEnv) : 0);
  pRuntimeEnv->enableGroupData = false;

  pRuntimeEnv->pQueryAttr = pQueryAttr;
  pRuntimeEnv->pTsBuf = pTsBuf;
  pRuntimeEnv->cur.vgroupIndex = -1;
  setResultBufSize(pQueryAttr, &pRuntimeEnv->resultInfo);

  if (sourceOptr != NULL) {
    assert(pRuntimeEnv->proot == NULL);
    pRuntimeEnv->proot = sourceOptr;
  }

  if (pTsBuf != NULL) {
    int16_t order = (pQueryAttr->order.order == pRuntimeEnv->pTsBuf->tsOrder) ? TSDB_ORDER_ASC : TSDB_ORDER_DESC;
    tsBufSetTraverseOrder(pRuntimeEnv->pTsBuf, order);
  }

  int32_t ps = 4096;
  getIntermediateBufInfo(pRuntimeEnv, &ps, &pQueryAttr->intermediateResultRowSize);

  int32_t TENMB = 1024 * 1024 * 10;
  int32_t code = createDiskbasedBuf(&pRuntimeEnv->pResultBuf, ps, TENMB, "", "/tmp");
  if (code != TSDB_CODE_SUCCESS) {
    return code;
  }

  // create runtime environment
  int32_t numOfTables = (int32_t)pQueryAttr->tableGroupInfo.numOfTables;
  pQInfo->summary.tableInfoSize += (numOfTables * sizeof(STableQueryInfo));
  pQInfo->summary.queryProfEvents = taosArrayInit(512, sizeof(SQueryProfEvent));
  if (pQInfo->summary.queryProfEvents == NULL) {
    // qDebug("QInfo:0x%"PRIx64" failed to allocate query prof events array", pQInfo->qId);
  }

  pQInfo->summary.operatorProfResults =
      taosHashInit(8, taosGetDefaultHashFunction(TSDB_DATA_TYPE_TINYINT), true, HASH_NO_LOCK);

  if (pQInfo->summary.operatorProfResults == NULL) {
    // qDebug("QInfo:0x%"PRIx64" failed to allocate operator prof results hash", pQInfo->qId);
  }

  code = setupQueryRuntimeEnv(pRuntimeEnv, (int32_t)pQueryAttr->tableGroupInfo.numOfTables, pOperator, param);
  if (code != TSDB_CODE_SUCCESS) {
    return code;
  }

  //  setTaskStatus(pOperator->pTaskInfo, QUERY_NOT_COMPLETED);
  return TSDB_CODE_SUCCESS;
}

static void doTableQueryInfoTimeWindowCheck(SExecTaskInfo* pTaskInfo, STableQueryInfo* pTableQueryInfo, int32_t order) {
#if 0
    if (order == TSDB_ORDER_ASC) {
    assert(
        (pTableQueryInfo->win.skey <= pTableQueryInfo->win.ekey) &&
        (pTableQueryInfo->lastKey >= pTaskInfo->window.skey) &&
        (pTableQueryInfo->win.skey >= pTaskInfo->window.skey && pTableQueryInfo->win.ekey <= pTaskInfo->window.ekey));
  } else {
    assert(
        (pTableQueryInfo->win.skey >= pTableQueryInfo->win.ekey) &&
        (pTableQueryInfo->lastKey <= pTaskInfo->window.skey) &&
        (pTableQueryInfo->win.skey <= pTaskInfo->window.skey && pTableQueryInfo->win.ekey >= pTaskInfo->window.ekey));
  }
#endif
}

// STsdbQueryCond createTsdbQueryCond(STaskAttr* pQueryAttr, STimeWindow* win) {
//   STsdbQueryCond cond = {
//       .colList   = pQueryAttr->tableCols,
//       .order     = pQueryAttr->order.order,
//       .numOfCols = pQueryAttr->numOfCols,
//       .type      = BLOCK_LOAD_OFFSET_SEQ_ORDER,
//       .loadExternalRows = false,
//   };
//
//   TIME_WINDOW_COPY(cond.twindow, *win);
//   return cond;
// }

static STableIdInfo createTableIdInfo(STableQueryInfo* pTableQueryInfo) {
  STableIdInfo tidInfo;
  //  STableId* id = TSDB_TABLEID(pTableQueryInfo->pTable);
  //
  //  tidInfo.uid = id->uid;
  //  tidInfo.tid = id->tid;
  //  tidInfo.key = pTableQueryInfo->lastKey;

  return tidInfo;
}

// static void updateTableIdInfo(STableQueryInfo* pTableQueryInfo, SSDataBlock* pBlock, SHashObj* pTableIdInfo, int32_t
// order) {
//   int32_t step = GET_FORWARD_DIRECTION_FACTOR(order);
//   pTableQueryInfo->lastKey = ((order == TSDB_ORDER_ASC)? pBlock->info.window.ekey:pBlock->info.window.skey) + step;
//
//   if (pTableQueryInfo->pTable == NULL) {
//     return;
//   }
//
//   STableIdInfo tidInfo = createTableIdInfo(pTableQueryInfo);
//   STableIdInfo *idinfo = taosHashGet(pTableIdInfo, &tidInfo.tid, sizeof(tidInfo.tid));
//   if (idinfo != NULL) {
//     assert(idinfo->tid == tidInfo.tid && idinfo->uid == tidInfo.uid);
//     idinfo->key = tidInfo.key;
//   } else {
//     taosHashPut(pTableIdInfo, &tidInfo.tid, sizeof(tidInfo.tid), &tidInfo, sizeof(STableIdInfo));
//   }
// }

static void doCloseAllTimeWindow(STaskRuntimeEnv* pRuntimeEnv) {
  size_t numOfGroup = GET_NUM_OF_TABLEGROUP(pRuntimeEnv);
  for (int32_t i = 0; i < numOfGroup; ++i) {
    SArray* group = GET_TABLEGROUP(pRuntimeEnv, i);

    size_t num = taosArrayGetSize(group);
    for (int32_t j = 0; j < num; ++j) {
      STableQueryInfo* item = taosArrayGetP(group, j);
      closeAllResultRows(&item->resInfo);
    }
  }
}

static SSDataBlock* doTableScanImpl(SOperatorInfo* pOperator, bool* newgroup) {
  STableScanInfo* pTableScanInfo = pOperator->info;
  SExecTaskInfo*  pTaskInfo = pOperator->pTaskInfo;

  SSDataBlock*     pBlock = &pTableScanInfo->block;
  STableGroupInfo* pTableGroupInfo = &pOperator->pTaskInfo->tableqinfoGroupInfo;

  *newgroup = false;

  while (tsdbNextDataBlock(pTableScanInfo->pTsdbReadHandle)) {
    if (isTaskKilled(pOperator->pTaskInfo)) {
      longjmp(pOperator->pTaskInfo->env, TSDB_CODE_TSC_QUERY_CANCELLED);
    }

    pTableScanInfo->numOfBlocks += 1;
    tsdbRetrieveDataBlockInfo(pTableScanInfo->pTsdbReadHandle, &pBlock->info);

    // todo opt
    //    if (pTableGroupInfo->numOfTables > 1 || (pRuntimeEnv->current == NULL && pTableGroupInfo->numOfTables == 1)) {
    //      STableQueryInfo** pTableQueryInfo =
    //          (STableQueryInfo**)taosHashGet(pTableGroupInfo->map, &pBlock->info.uid, sizeof(pBlock->info.uid));
    //      if (pTableQueryInfo == NULL) {
    //        break;
    //      }
    //
    //      pRuntimeEnv->current = *pTableQueryInfo;
    //      doTableQueryInfoTimeWindowCheck(pTaskInfo, *pTableQueryInfo, pTableScanInfo->order);
    //    }

    // this function never returns error?
    uint32_t status = BLK_DATA_ALL_NEEDED;
    int32_t  code = loadDataBlock(pTaskInfo, pTableScanInfo, pBlock, &status);
    //    int32_t  code = loadDataBlockOnDemand(pOperator->pRuntimeEnv, pTableScanInfo, pBlock, &status);
    if (code != TSDB_CODE_SUCCESS) {
      longjmp(pOperator->pTaskInfo->env, code);
    }

    // current block is ignored according to filter result by block statistics data, continue load the next block
    if (status == BLK_DATA_DISCARD || pBlock->info.rows == 0) {
      continue;
    }

    return pBlock;
  }

  return NULL;
}

static SSDataBlock* doTableScan(SOperatorInfo* pOperator, bool* newgroup) {
  STableScanInfo* pTableScanInfo = pOperator->info;
  SExecTaskInfo*  pTaskInfo = pOperator->pTaskInfo;

  // The read handle is not initialized yet, since no qualified tables exists
  if (pTableScanInfo->pTsdbReadHandle == NULL) {
    return NULL;
  }

  SResultRowInfo* pResultRowInfo = pTableScanInfo->pResultRowInfo;
  *newgroup = false;

  while (pTableScanInfo->current < pTableScanInfo->times) {
    SSDataBlock* p = doTableScanImpl(pOperator, newgroup);
    if (p != NULL) {
      return p;
    }

    if (++pTableScanInfo->current >= pTableScanInfo->times) {
      if (pTableScanInfo->reverseTimes <= 0 /* || isTsdbCacheLastRow(pTableScanInfo->pTsdbReadHandle)*/) {
        return NULL;
      } else {
        break;
      }
    }

    // do prepare for the next round table scan operation
    //    STsdbQueryCond cond = createTsdbQueryCond(pQueryAttr, &pQueryAttr->window);
    //    tsdbResetQueryHandle(pTableScanInfo->pTsdbReadHandle, &cond);

    setTaskStatus(pTaskInfo, TASK_NOT_COMPLETED);
    pTableScanInfo->scanFlag = REPEAT_SCAN;

    //    if (pTaskInfo->pTsBuf) {
    //      bool ret = tsBufNextPos(pRuntimeEnv->pTsBuf);
    //      assert(ret);
    //    }
    //
    if (pResultRowInfo->size > 0) {
      pResultRowInfo->curPos = 0;
    }

    qDebug("%s start to repeat scan data blocks due to query func required, qrange:%" PRId64 "-%" PRId64,
           GET_TASKID(pTaskInfo), pTaskInfo->window.skey, pTaskInfo->window.ekey);
  }

  SSDataBlock* p = NULL;
  // todo refactor
  if (pTableScanInfo->reverseTimes > 0) {
    setupEnvForReverseScan(pTableScanInfo, pTableScanInfo->pCtx, pTableScanInfo->numOfOutput);
    //    STsdbQueryCond cond = createTsdbQueryCond(pQueryAttr, &pQueryAttr->window);
    //    tsdbResetQueryHandle(pTableScanInfo->pTsdbReadHandle, &cond);

    qDebug("%s start to reverse scan data blocks due to query func required, qrange:%" PRId64 "-%" PRId64,
           GET_TASKID(pTaskInfo), pTaskInfo->window.skey, pTaskInfo->window.ekey);

    if (pResultRowInfo->size > 0) {
      pResultRowInfo->curPos = pResultRowInfo->size - 1;
    }

    p = doTableScanImpl(pOperator, newgroup);
  }

  return p;
}

static SSDataBlock* doBlockInfoScan(SOperatorInfo* pOperator, bool* newgroup) {
  if (pOperator->status == OP_EXEC_DONE) {
    return NULL;
  }

  STableScanInfo* pTableScanInfo = pOperator->info;
  *newgroup = false;
#if 0
  STableBlockDist tableBlockDist = {0};
  tableBlockDist.numOfTables     = (int32_t)pOperator->pRuntimeEnv->tableqinfoGroupInfo.numOfTables;

  int32_t numRowSteps = TSDB_DEFAULT_MAX_ROW_FBLOCK / TSDB_BLOCK_DIST_STEP_ROWS;
  if (TSDB_DEFAULT_MAX_ROW_FBLOCK % TSDB_BLOCK_DIST_STEP_ROWS != 0) {
    ++numRowSteps;
  }
  tableBlockDist.dataBlockInfos  = taosArrayInit(numRowSteps, sizeof(SFileBlockInfo));
  taosArraySetSize(tableBlockDist.dataBlockInfos, numRowSteps);
  tableBlockDist.maxRows = INT_MIN;
  tableBlockDist.minRows = INT_MAX;

  tsdbGetFileBlocksDistInfo(pTableScanInfo->pTsdbReadHandle, &tableBlockDist);
  tableBlockDist.numOfRowsInMemTable = (int32_t) tsdbGetNumOfRowsInMemTable(pTableScanInfo->pTsdbReadHandle);

  SSDataBlock* pBlock = &pTableScanInfo->block;
  pBlock->info.rows   = 1;
  pBlock->info.numOfCols = 1;

  SBufferWriter bw = tbufInitWriter(NULL, false);
  blockDistInfoToBinary(&tableBlockDist, &bw);
  SColumnInfoData* pColInfo = taosArrayGet(pBlock->pDataBlock, 0);

  int32_t len = (int32_t) tbufTell(&bw);
  pColInfo->pData = taosMemoryMalloc(len + sizeof(int32_t));

  *(int32_t*) pColInfo->pData = len;
  memcpy(pColInfo->pData + sizeof(int32_t), tbufGetData(&bw, false), len);

  tbufCloseWriter(&bw);

  SArray* g = GET_TABLEGROUP(pOperator->pRuntimeEnv, 0);
  pOperator->pRuntimeEnv->current = taosArrayGetP(g, 0);

  pOperator->status = OP_EXEC_DONE;
  return pBlock;
#endif
}

static void doClearBufferedBlocks(SStreamBlockScanInfo* pInfo) {
  size_t total = taosArrayGetSize(pInfo->pBlockLists);

  pInfo->validBlockIndex = 0;
  for (int32_t i = 0; i < total; ++i) {
    SSDataBlock* p = taosArrayGetP(pInfo->pBlockLists, i);
    blockDataDestroy(p);
  }
  taosArrayClear(pInfo->pBlockLists);
}

static SSDataBlock* doStreamBlockScan(SOperatorInfo* pOperator, bool* newgroup) {
  // NOTE: this operator does never check if current status is done or not
  SExecTaskInfo*        pTaskInfo = pOperator->pTaskInfo;
  SStreamBlockScanInfo* pInfo = pOperator->info;

  pTaskInfo->code = pOperator->_openFn(pOperator);
  if (pTaskInfo->code != TSDB_CODE_SUCCESS) {
    return NULL;
  }

  if (pInfo->blockType == STREAM_DATA_TYPE_SSDATA_BLOCK) {
    size_t total = taosArrayGetSize(pInfo->pBlockLists);
    if (pInfo->validBlockIndex >= total) {
      doClearBufferedBlocks(pInfo);
      return NULL;
    }

    int32_t current = pInfo->validBlockIndex++;
    return taosArrayGetP(pInfo->pBlockLists, current);
  } else {
    SDataBlockInfo* pBlockInfo = &pInfo->pRes->info;
    blockDataCleanup(pInfo->pRes);

    while (tqNextDataBlock(pInfo->readerHandle)) {
      pTaskInfo->code = tqRetrieveDataBlockInfo(pInfo->readerHandle, pBlockInfo);
      if (pTaskInfo->code != TSDB_CODE_SUCCESS) {
        terrno = pTaskInfo->code;
        return NULL;
      }

      if (pBlockInfo->rows == 0) {
        return NULL;
      }

      pInfo->pRes->pDataBlock = tqRetrieveDataBlock(pInfo->readerHandle);
      if (pInfo->pRes->pDataBlock == NULL) {
        // TODO add log
        pTaskInfo->code = terrno;
        return NULL;
      }

      break;
    }

    // record the scan action.
    pInfo->numOfExec++;
    pInfo->numOfRows += pBlockInfo->rows;

    return (pBlockInfo->rows == 0) ? NULL : pInfo->pRes;
  }
}

int32_t loadRemoteDataCallback(void* param, const SDataBuf* pMsg, int32_t code) {
  SSourceDataInfo* pSourceDataInfo = (SSourceDataInfo*)param;
  pSourceDataInfo->pRsp = pMsg->pData;

  SRetrieveTableRsp* pRsp = pSourceDataInfo->pRsp;
  pRsp->numOfRows = htonl(pRsp->numOfRows);
  pRsp->useconds = htobe64(pRsp->useconds);
  pRsp->compLen = htonl(pRsp->compLen);

  pSourceDataInfo->status = EX_SOURCE_DATA_READY;
  tsem_post(&pSourceDataInfo->pEx->ready);
}

static void destroySendMsgInfo(SMsgSendInfo* pMsgBody) {
  assert(pMsgBody != NULL);
  taosMemoryFreeClear(pMsgBody->msgInfo.pData);
  taosMemoryFreeClear(pMsgBody);
}

void qProcessFetchRsp(void* parent, SRpcMsg* pMsg, SEpSet* pEpSet) {
  SMsgSendInfo* pSendInfo = (SMsgSendInfo*)pMsg->ahandle;
  assert(pMsg->ahandle != NULL);

  SDataBuf buf = {.len = pMsg->contLen, .pData = NULL};

  if (pMsg->contLen > 0) {
    buf.pData = taosMemoryCalloc(1, pMsg->contLen);
    if (buf.pData == NULL) {
      terrno = TSDB_CODE_OUT_OF_MEMORY;
      pMsg->code = TSDB_CODE_OUT_OF_MEMORY;
    } else {
      memcpy(buf.pData, pMsg->pCont, pMsg->contLen);
    }
  }

  pSendInfo->fp(pSendInfo->param, &buf, pMsg->code);
  rpcFreeCont(pMsg->pCont);
  destroySendMsgInfo(pSendInfo);
}

static int32_t doSendFetchDataRequest(SExchangeInfo* pExchangeInfo, SExecTaskInfo* pTaskInfo, int32_t sourceIndex) {
  size_t totalSources = taosArrayGetSize(pExchangeInfo->pSources);

  SResFetchReq* pMsg = taosMemoryCalloc(1, sizeof(SResFetchReq));
  if (NULL == pMsg) {
    pTaskInfo->code = TSDB_CODE_QRY_OUT_OF_MEMORY;
    return pTaskInfo->code;
  }

  SDownstreamSourceNode* pSource = taosArrayGet(pExchangeInfo->pSources, sourceIndex);
  SSourceDataInfo*       pDataInfo = taosArrayGet(pExchangeInfo->pSourceDataInfo, sourceIndex);

  qDebug("%s build fetch msg and send to vgId:%d, ep:%s, taskId:0x%" PRIx64 ", %d/%" PRIzu, GET_TASKID(pTaskInfo),
         pSource->addr.nodeId, pSource->addr.epSet.eps[0].fqdn, pSource->taskId, sourceIndex, totalSources);

  pMsg->header.vgId = htonl(pSource->addr.nodeId);
  pMsg->sId = htobe64(pSource->schedId);
  pMsg->taskId = htobe64(pSource->taskId);
  pMsg->queryId = htobe64(pTaskInfo->id.queryId);

  // send the fetch remote task result reques
  SMsgSendInfo* pMsgSendInfo = taosMemoryCalloc(1, sizeof(SMsgSendInfo));
  if (NULL == pMsgSendInfo) {
    taosMemoryFreeClear(pMsg);
    qError("%s prepare message %d failed", GET_TASKID(pTaskInfo), (int32_t)sizeof(SMsgSendInfo));
    pTaskInfo->code = TSDB_CODE_QRY_OUT_OF_MEMORY;
    return pTaskInfo->code;
  }

  pMsgSendInfo->param = pDataInfo;
  pMsgSendInfo->msgInfo.pData = pMsg;
  pMsgSendInfo->msgInfo.len = sizeof(SResFetchReq);
  pMsgSendInfo->msgType = TDMT_VND_FETCH;
  pMsgSendInfo->fp = loadRemoteDataCallback;

  int64_t transporterId = 0;
  int32_t code = asyncSendMsgToServer(pExchangeInfo->pTransporter, &pSource->addr.epSet, &transporterId, pMsgSendInfo);
  return TSDB_CODE_SUCCESS;
}

// TODO if only one or two columnss required, how to extract data?
static int32_t setSDataBlockFromFetchRsp(SSDataBlock* pRes, SLoadRemoteDataInfo* pLoadInfo, int32_t numOfRows,
                                         char* pData, int32_t compLen, int32_t numOfOutput, int64_t startTs,
                                         uint64_t* total, SArray* pColList) {
  blockDataEnsureCapacity(pRes, numOfRows);

  if (pColList == NULL) {  // data from other sources
    int32_t* colLen = (int32_t*)pData;
    char*    pStart = pData + sizeof(int32_t) * numOfOutput;

    for (int32_t i = 0; i < numOfOutput; ++i) {
      colLen[i] = htonl(colLen[i]);
      ASSERT(colLen[i] > 0);

      SColumnInfoData* pColInfoData = taosArrayGet(pRes->pDataBlock, i);
      if (IS_VAR_DATA_TYPE(pColInfoData->info.type)) {
        pColInfoData->varmeta.length = colLen[i];
        pColInfoData->varmeta.allocLen = colLen[i];

        memcpy(pColInfoData->varmeta.offset, pStart, sizeof(int32_t) * numOfRows);
        pStart += sizeof(int32_t) * numOfRows;

        pColInfoData->pData = taosMemoryMalloc(colLen[i]);
      } else {
        memcpy(pColInfoData->nullbitmap, pStart, BitmapLen(numOfRows));
        pStart += BitmapLen(numOfRows);
      }

      memcpy(pColInfoData->pData, pStart, colLen[i]);
      pStart += colLen[i];
    }
  } else {  // extract data according to pColList
    ASSERT(numOfOutput == taosArrayGetSize(pColList));

    // data from mnode
    for (int32_t i = 0; i < numOfOutput; ++i) {
      for (int32_t j = 0; j < numOfOutput; ++j) {
        int16_t colIndex = *(int16_t*)taosArrayGet(pColList, j);
        if (colIndex - 1 == i) {
          SColumnInfoData* pColInfoData = taosArrayGet(pRes->pDataBlock, j);

          for (int32_t k = 0; k < numOfRows; ++k) {
            colDataAppend(pColInfoData, k, pData, false);
            pData += pColInfoData->info.bytes;
          }
          break;
        }
      }
    }
  }

  pRes->info.rows = numOfRows;

  int64_t el = taosGetTimestampUs() - startTs;

  pLoadInfo->totalRows += numOfRows;
  pLoadInfo->totalSize += compLen;

  if (total != NULL) {
    *total += numOfRows;
  }

  pLoadInfo->totalElapsed += el;
  return TSDB_CODE_SUCCESS;
}

static void* setAllSourcesCompleted(SOperatorInfo* pOperator, int64_t startTs) {
  SExchangeInfo* pExchangeInfo = pOperator->info;
  SExecTaskInfo* pTaskInfo = pOperator->pTaskInfo;

  int64_t              el = taosGetTimestampUs() - startTs;
  SLoadRemoteDataInfo* pLoadInfo = &pExchangeInfo->loadInfo;
  pLoadInfo->totalElapsed += el;

  size_t totalSources = taosArrayGetSize(pExchangeInfo->pSources);
  qDebug("%s all %" PRIzu " sources are exhausted, total rows: %" PRIu64 " bytes:%" PRIu64 ", elapsed:%.2f ms",
         GET_TASKID(pTaskInfo), totalSources, pLoadInfo->totalRows, pLoadInfo->totalSize,
         pLoadInfo->totalElapsed / 1000.0);

  doSetOperatorCompleted(pOperator);
  return NULL;
}

static SSDataBlock* concurrentlyLoadRemoteDataImpl(SOperatorInfo* pOperator, SExchangeInfo* pExchangeInfo,
                                                   SExecTaskInfo* pTaskInfo) {
  int32_t code = 0;
  int64_t startTs = taosGetTimestampUs();
  size_t  totalSources = taosArrayGetSize(pExchangeInfo->pSources);

  while (1) {
    int32_t completed = 0;
    for (int32_t i = 0; i < totalSources; ++i) {
      SSourceDataInfo* pDataInfo = taosArrayGet(pExchangeInfo->pSourceDataInfo, i);

      if (pDataInfo->status == EX_SOURCE_DATA_EXHAUSTED) {
        completed += 1;
        continue;
      }

      if (pDataInfo->status != EX_SOURCE_DATA_READY) {
        continue;
      }

      SRetrieveTableRsp*     pRsp = pDataInfo->pRsp;
      SDownstreamSourceNode* pSource = taosArrayGet(pExchangeInfo->pSources, i);

      SSDataBlock*         pRes = pExchangeInfo->pResult;
      SLoadRemoteDataInfo* pLoadInfo = &pExchangeInfo->loadInfo;
      if (pRsp->numOfRows == 0) {
        qDebug("%s vgId:%d, taskID:0x%" PRIx64 " index:%d completed, rowsOfSource:%" PRIu64 ", totalRows:%" PRIu64
               " try next",
               GET_TASKID(pTaskInfo), pSource->addr.nodeId, pSource->taskId, i + 1, pDataInfo->totalRows,
               pExchangeInfo->loadInfo.totalRows);
        pDataInfo->status = EX_SOURCE_DATA_EXHAUSTED;
        completed += 1;
        continue;
      }

      SRetrieveTableRsp* pTableRsp = pDataInfo->pRsp;
      code =
          setSDataBlockFromFetchRsp(pExchangeInfo->pResult, pLoadInfo, pTableRsp->numOfRows, pTableRsp->data,
                                    pTableRsp->compLen, pOperator->numOfOutput, startTs, &pDataInfo->totalRows, NULL);
      if (code != 0) {
        goto _error;
      }

      if (pRsp->completed == 1) {
        qDebug("%s fetch msg rsp from vgId:%d, taskId:0x%" PRIx64 " numOfRows:%d, rowsOfSource:%" PRIu64
               ", totalRows:%" PRIu64 ", totalBytes:%" PRIu64 " try next %d/%" PRIzu,
               GET_TASKID(pTaskInfo), pSource->addr.nodeId, pSource->taskId, pRes->info.rows, pDataInfo->totalRows,
               pLoadInfo->totalRows, pLoadInfo->totalSize, i + 1, totalSources);
        pDataInfo->status = EX_SOURCE_DATA_EXHAUSTED;
      } else {
        qDebug("%s fetch msg rsp from vgId:%d, taskId:0x%" PRIx64 " numOfRows:%d, totalRows:%" PRIu64 ", totalBytes:%" PRIu64,
               GET_TASKID(pTaskInfo), pSource->addr.nodeId, pSource->taskId, pRes->info.rows, pLoadInfo->totalRows,
               pLoadInfo->totalSize);
      }

      if (pDataInfo->status != EX_SOURCE_DATA_EXHAUSTED) {
        pDataInfo->status = EX_SOURCE_DATA_NOT_READY;
        code = doSendFetchDataRequest(pExchangeInfo, pTaskInfo, i);
        if (code != TSDB_CODE_SUCCESS) {
          goto _error;
        }
      }

      return pExchangeInfo->pResult;
    }

    if (completed == totalSources) {
      return setAllSourcesCompleted(pOperator, startTs);
    }
  }

_error:
  pTaskInfo->code = code;
  return NULL;
}

static SSDataBlock* concurrentlyLoadRemoteData(SOperatorInfo* pOperator) {
  SExchangeInfo* pExchangeInfo = pOperator->info;
  SExecTaskInfo* pTaskInfo = pOperator->pTaskInfo;

  if (pOperator->status == OP_RES_TO_RETURN) {
    return concurrentlyLoadRemoteDataImpl(pOperator, pExchangeInfo, pTaskInfo);
  }

  size_t  totalSources = taosArrayGetSize(pExchangeInfo->pSources);
  int64_t startTs = taosGetTimestampUs();

  // Asynchronously send all fetch requests to all sources.
  for (int32_t i = 0; i < totalSources; ++i) {
    int32_t code = doSendFetchDataRequest(pExchangeInfo, pTaskInfo, i);
    if (code != TSDB_CODE_SUCCESS) {
      return NULL;
    }
  }

  int64_t endTs = taosGetTimestampUs();
  qDebug("%s send all fetch request to %" PRIzu " sources completed, elapsed:%" PRId64, GET_TASKID(pTaskInfo),
         totalSources, endTs - startTs);

  tsem_wait(&pExchangeInfo->ready);

  pOperator->status = OP_RES_TO_RETURN;
  return concurrentlyLoadRemoteDataImpl(pOperator, pExchangeInfo, pTaskInfo);
}

static int32_t prepareConcurrentlyLoad(SOperatorInfo* pOperator) {
  SExchangeInfo* pExchangeInfo = pOperator->info;
  SExecTaskInfo* pTaskInfo = pOperator->pTaskInfo;

  size_t  totalSources = taosArrayGetSize(pExchangeInfo->pSources);
  int64_t startTs = taosGetTimestampUs();

  // Asynchronously send all fetch requests to all sources.
  for (int32_t i = 0; i < totalSources; ++i) {
    int32_t code = doSendFetchDataRequest(pExchangeInfo, pTaskInfo, i);
    if (code != TSDB_CODE_SUCCESS) {
      pTaskInfo->code = code;
      return code;
    }
  }

  int64_t endTs = taosGetTimestampUs();
  qDebug("%s send all fetch request to %" PRIzu " sources completed, elapsed:%" PRId64, GET_TASKID(pTaskInfo),
         totalSources, endTs - startTs);

  tsem_wait(&pExchangeInfo->ready);
  pOperator->cost.openCost = taosGetTimestampUs() - startTs;

  return TSDB_CODE_SUCCESS;
}

static SSDataBlock* seqLoadRemoteData(SOperatorInfo* pOperator) {
  SExchangeInfo* pExchangeInfo = pOperator->info;
  SExecTaskInfo* pTaskInfo = pOperator->pTaskInfo;

  size_t  totalSources = taosArrayGetSize(pExchangeInfo->pSources);
  int64_t startTs = taosGetTimestampUs();

  while (1) {
    if (pExchangeInfo->current >= totalSources) {
      return setAllSourcesCompleted(pOperator, startTs);
    }

    doSendFetchDataRequest(pExchangeInfo, pTaskInfo, pExchangeInfo->current);

    tsem_wait(&pExchangeInfo->ready);

    SSourceDataInfo*       pDataInfo = taosArrayGet(pExchangeInfo->pSourceDataInfo, pExchangeInfo->current);
    SDownstreamSourceNode* pSource = taosArrayGet(pExchangeInfo->pSources, pExchangeInfo->current);

    SRetrieveTableRsp*   pRsp = pDataInfo->pRsp;
    SLoadRemoteDataInfo* pLoadInfo = &pExchangeInfo->loadInfo;

    if (pRsp->numOfRows == 0) {
      qDebug("%s vgId:%d, taskID:0x%" PRIx64 " %d of total completed, rowsOfSource:%" PRIu64 ", totalRows:%" PRIu64
             " try next",
             GET_TASKID(pTaskInfo), pSource->addr.nodeId, pSource->taskId, pExchangeInfo->current + 1,
             pDataInfo->totalRows, pLoadInfo->totalRows);

      pDataInfo->status = EX_SOURCE_DATA_EXHAUSTED;
      pExchangeInfo->current += 1;
      continue;
    }

    SSDataBlock*       pRes = pExchangeInfo->pResult;
    SRetrieveTableRsp* pTableRsp = pDataInfo->pRsp;
    int32_t            code =
        setSDataBlockFromFetchRsp(pExchangeInfo->pResult, pLoadInfo, pTableRsp->numOfRows, pTableRsp->data,
                                  pTableRsp->compLen, pOperator->numOfOutput, startTs, &pDataInfo->totalRows, NULL);

    if (pRsp->completed == 1) {
      qDebug("%s fetch msg rsp from vgId:%d, taskId:0x%" PRIx64 " numOfRows:%d, rowsOfSource:%" PRIu64
             ", totalRows:%" PRIu64 ", totalBytes:%" PRIu64 " try next %d/%" PRIzu,
             GET_TASKID(pTaskInfo), pSource->addr.nodeId, pSource->taskId, pRes->info.rows, pDataInfo->totalRows,
             pLoadInfo->totalRows, pLoadInfo->totalSize, pExchangeInfo->current + 1, totalSources);

      pDataInfo->status = EX_SOURCE_DATA_EXHAUSTED;
      pExchangeInfo->current += 1;
    } else {
      qDebug("%s fetch msg rsp from vgId:%d, taskId:0x%" PRIx64 " numOfRows:%d, totalRows:%" PRIu64
             ", totalBytes:%" PRIu64,
             GET_TASKID(pTaskInfo), pSource->addr.nodeId, pSource->taskId, pRes->info.rows, pLoadInfo->totalRows,
             pLoadInfo->totalSize);
    }

    return pExchangeInfo->pResult;
  }
}

static int32_t prepareLoadRemoteData(SOperatorInfo* pOperator) {
  if (OPTR_IS_OPENED(pOperator)) {
    return TSDB_CODE_SUCCESS;
  }

  SExchangeInfo* pExchangeInfo = pOperator->info;
  if (pExchangeInfo->seqLoadData) {
    // do nothing for sequentially load data
  } else {
    int32_t code = prepareConcurrentlyLoad(pOperator);
    if (code != TSDB_CODE_SUCCESS) {
      return code;
    }
  }

  OPTR_SET_OPENED(pOperator);
  return TSDB_CODE_SUCCESS;
}

static SSDataBlock* doLoadRemoteData(SOperatorInfo* pOperator, bool* newgroup) {
  SExchangeInfo* pExchangeInfo = pOperator->info;
  SExecTaskInfo* pTaskInfo = pOperator->pTaskInfo;

  pTaskInfo->code = pOperator->_openFn(pOperator);
  if (pTaskInfo->code != TSDB_CODE_SUCCESS) {
    return NULL;
  }

  size_t               totalSources = taosArrayGetSize(pExchangeInfo->pSources);
  SLoadRemoteDataInfo* pLoadInfo = &pExchangeInfo->loadInfo;

  if (pOperator->status == OP_EXEC_DONE) {
    qDebug("%s all %" PRIzu " source(s) are exhausted, total rows:%" PRIu64 " bytes:%" PRIu64 ", elapsed:%.2f ms",
           GET_TASKID(pTaskInfo), totalSources, pLoadInfo->totalRows, pLoadInfo->totalSize,
           pLoadInfo->totalElapsed / 1000.0);
    return NULL;
  }

  *newgroup = false;

  if (pExchangeInfo->seqLoadData) {
    return seqLoadRemoteData(pOperator);
  } else {
    return concurrentlyLoadRemoteData(pOperator);
  }

#if 0
  _error:
  taosMemoryFreeClear(pMsg);
  taosMemoryFreeClear(pMsgSendInfo);

  terrno = pTaskInfo->code;
  return NULL;
#endif
}

static int32_t initDataSource(int32_t numOfSources, SExchangeInfo* pInfo) {
  pInfo->pSourceDataInfo = taosArrayInit(numOfSources, sizeof(SSourceDataInfo));
  if (pInfo->pSourceDataInfo == NULL) {
    return TSDB_CODE_OUT_OF_MEMORY;
  }

  for (int32_t i = 0; i < numOfSources; ++i) {
    SSourceDataInfo dataInfo = {0};
    dataInfo.status = EX_SOURCE_DATA_NOT_READY;
    dataInfo.pEx = pInfo;
    dataInfo.index = i;

    void* ret = taosArrayPush(pInfo->pSourceDataInfo, &dataInfo);
    if (ret == NULL) {
      taosArrayDestroy(pInfo->pSourceDataInfo);
      return TSDB_CODE_OUT_OF_MEMORY;
    }
  }

  return TSDB_CODE_SUCCESS;
}

SOperatorInfo* createExchangeOperatorInfo(const SNodeList* pSources, SSDataBlock* pBlock, SExecTaskInfo* pTaskInfo) {
  SExchangeInfo* pInfo = taosMemoryCalloc(1, sizeof(SExchangeInfo));
  SOperatorInfo* pOperator = taosMemoryCalloc(1, sizeof(SOperatorInfo));

  if (pInfo == NULL || pOperator == NULL) {
    taosMemoryFreeClear(pInfo);
    taosMemoryFreeClear(pOperator);
    terrno = TSDB_CODE_QRY_OUT_OF_MEMORY;
    return NULL;
  }

  size_t numOfSources = LIST_LENGTH(pSources);
  pInfo->pSources = taosArrayInit(numOfSources, sizeof(SDownstreamSourceNode));
  pInfo->pSourceDataInfo = taosArrayInit(numOfSources, sizeof(SSourceDataInfo));
  if (pInfo->pSourceDataInfo == NULL || pInfo->pSources == NULL) {
    goto _error;
  }

  for (int32_t i = 0; i < numOfSources; ++i) {
    SNodeListNode* pNode = nodesListGetNode((SNodeList*)pSources, i);
    taosArrayPush(pInfo->pSources, pNode);
  }

  int32_t code = initDataSource(numOfSources, pInfo);
  if (code != TSDB_CODE_SUCCESS) {
    goto _error;
  }

  size_t size = pBlock->info.numOfCols;
  pInfo->pResult = pBlock;
  pInfo->seqLoadData = true;

  tsem_init(&pInfo->ready, 0, 0);

  pOperator->name = "ExchangeOperator";
  pOperator->operatorType = QUERY_NODE_PHYSICAL_PLAN_EXCHANGE;
  pOperator->blockingOptr = false;
  pOperator->status = OP_NOT_OPENED;
  pOperator->info = pInfo;
  pOperator->numOfOutput = size;
  pOperator->pTaskInfo = pTaskInfo;
  pOperator->_openFn = prepareLoadRemoteData;  // assign a dummy function.
  pOperator->getNextFn = doLoadRemoteData;
  pOperator->closeFn = destroyExchangeOperatorInfo;

#if 1
  {  // todo refactor
    SRpcInit rpcInit;
    memset(&rpcInit, 0, sizeof(rpcInit));
    rpcInit.localPort = 0;
    rpcInit.label = "EX";
    rpcInit.numOfThreads = 1;
    rpcInit.cfp = qProcessFetchRsp;
    rpcInit.sessions = tsMaxConnections;
    rpcInit.connType = TAOS_CONN_CLIENT;
    rpcInit.user = (char*)"root";
    rpcInit.idleTime = tsShellActivityTimer * 1000;
    rpcInit.ckey = "key";
    rpcInit.spi = 1;
    rpcInit.secret = (char*)"dcc5bed04851fec854c035b2e40263b6";

    pInfo->pTransporter = rpcOpen(&rpcInit);
    if (pInfo->pTransporter == NULL) {
      return NULL;  // todo
    }
  }
#endif

  return pOperator;

_error:
  if (pInfo != NULL) {
    destroyExchangeOperatorInfo(pInfo, numOfSources);
  }

  taosMemoryFreeClear(pInfo);
  taosMemoryFreeClear(pOperator);
  pTaskInfo->code = TSDB_CODE_OUT_OF_MEMORY;
  return NULL;
}

SSDataBlock* createResultDataBlock(const SArray* pExprInfo) {
  SSDataBlock* pResBlock = taosMemoryCalloc(1, sizeof(SSDataBlock));
  if (pResBlock == NULL) {
    return NULL;
  }

  size_t numOfCols = taosArrayGetSize(pExprInfo);
  pResBlock->pDataBlock = taosArrayInit(numOfCols, sizeof(SColumnInfoData));

  SArray* pResult = pResBlock->pDataBlock;
  for (int32_t i = 0; i < numOfCols; ++i) {
    SColumnInfoData colInfoData = {0};
    SExprInfo*      p = taosArrayGetP(pExprInfo, i);

    SResSchema* pSchema = &p->base.resSchema;
    colInfoData.info.type = pSchema->type;
    colInfoData.info.colId = pSchema->colId;
    colInfoData.info.bytes = pSchema->bytes;
    colInfoData.info.scale = pSchema->scale;
    colInfoData.info.precision = pSchema->precision;
    taosArrayPush(pResult, &colInfoData);
  }

  return pResBlock;
}

SOperatorInfo* createTableScanOperatorInfo(void* pTsdbReadHandle, int32_t order, int32_t numOfOutput,
                                           int32_t repeatTime, int32_t reverseTime, SArray* pColMatchInfo,
                                           SExecTaskInfo* pTaskInfo) {
  assert(repeatTime > 0);

  STableScanInfo* pInfo = taosMemoryCalloc(1, sizeof(STableScanInfo));
  SOperatorInfo*  pOperator = taosMemoryCalloc(1, sizeof(SOperatorInfo));
  if (pInfo == NULL || pOperator == NULL) {
    taosMemoryFreeClear(pInfo);
    taosMemoryFreeClear(pOperator);

    pTaskInfo->code = TSDB_CODE_QRY_OUT_OF_MEMORY;
    return NULL;
  }

  pInfo->block.pDataBlock = taosArrayInit(numOfOutput, sizeof(SColumnInfoData));
  for (int32_t i = 0; i < numOfOutput; ++i) {
    SColumnInfoData idata = {0};
    taosArrayPush(pInfo->block.pDataBlock, &idata);
  }

  pInfo->pTsdbReadHandle = pTsdbReadHandle;
  pInfo->times = repeatTime;
  pInfo->reverseTimes = reverseTime;
  pInfo->order = order;
  pInfo->current = 0;
  pInfo->scanFlag = MAIN_SCAN;
  pInfo->pColMatchInfo = pColMatchInfo;
  pOperator->name = "TableScanOperator";
  pOperator->operatorType = QUERY_NODE_PHYSICAL_PLAN_TABLE_SCAN;
  pOperator->blockingOptr = false;
  pOperator->status = OP_NOT_OPENED;
  pOperator->info = pInfo;
  pOperator->numOfOutput = numOfOutput;
  pOperator->getNextFn = doTableScan;
  pOperator->pTaskInfo = pTaskInfo;

  return pOperator;
}

SOperatorInfo* createTableSeqScanOperatorInfo(void* pTsdbReadHandle, STaskRuntimeEnv* pRuntimeEnv) {
  STableScanInfo* pInfo = taosMemoryCalloc(1, sizeof(STableScanInfo));

  pInfo->pTsdbReadHandle = pTsdbReadHandle;
  pInfo->times = 1;
  pInfo->reverseTimes = 0;
  pInfo->order = pRuntimeEnv->pQueryAttr->order.order;
  pInfo->current = 0;
  pInfo->prevGroupId = -1;
  pRuntimeEnv->enableGroupData = true;

  SOperatorInfo* pOperator = taosMemoryCalloc(1, sizeof(SOperatorInfo));
  pOperator->name = "TableSeqScanOperator";
  pOperator->operatorType = QUERY_NODE_PHYSICAL_PLAN_TABLE_SEQ_SCAN;
  pOperator->blockingOptr = false;
  pOperator->status = OP_NOT_OPENED;
  pOperator->info = pInfo;
  pOperator->numOfOutput = pRuntimeEnv->pQueryAttr->numOfCols;
  pOperator->pRuntimeEnv = pRuntimeEnv;
  pOperator->getNextFn = doTableScanImpl;

  return pOperator;
}

SOperatorInfo* createTableBlockInfoScanOperator(void* pTsdbReadHandle, STaskRuntimeEnv* pRuntimeEnv) {
  STableScanInfo* pInfo = taosMemoryCalloc(1, sizeof(STableScanInfo));

  pInfo->pTsdbReadHandle = pTsdbReadHandle;
  pInfo->block.pDataBlock = taosArrayInit(1, sizeof(SColumnInfoData));

  SColumnInfoData infoData = {{0}};
  infoData.info.type = TSDB_DATA_TYPE_BINARY;
  infoData.info.bytes = 1024;
  infoData.info.colId = 0;
  taosArrayPush(pInfo->block.pDataBlock, &infoData);

  SOperatorInfo* pOperator = taosMemoryCalloc(1, sizeof(SOperatorInfo));
  pOperator->name = "TableBlockInfoScanOperator";
  //  pOperator->operatorType = OP_TableBlockInfoScan;
  pOperator->blockingOptr = false;
  pOperator->status = OP_NOT_OPENED;
  pOperator->info = pInfo;
  //  pOperator->numOfOutput  = pRuntimeEnv->pQueryAttr->numOfCols;
  pOperator->getNextFn = doBlockInfoScan;

  return pOperator;
}

SOperatorInfo* createStreamScanOperatorInfo(void* streamReadHandle, SSDataBlock* pResBlock, SArray* pColList,
                                            SArray* pTableIdList, SExecTaskInfo* pTaskInfo) {
  SStreamBlockScanInfo* pInfo = taosMemoryCalloc(1, sizeof(SStreamBlockScanInfo));
  SOperatorInfo*        pOperator = taosMemoryCalloc(1, sizeof(SOperatorInfo));
  if (pInfo == NULL || pOperator == NULL) {
    taosMemoryFreeClear(pInfo);
    taosMemoryFreeClear(pOperator);
    terrno = TSDB_CODE_QRY_OUT_OF_MEMORY;
    return NULL;
  }

  // set the extract column id to streamHandle
  tqReadHandleSetColIdList((STqReadHandle*)streamReadHandle, pColList);
  int32_t code = tqReadHandleSetTbUidList(streamReadHandle, pTableIdList);
  if (code != 0) {
    taosMemoryFreeClear(pInfo);
    taosMemoryFreeClear(pOperator);
    return NULL;
  }

  pInfo->pBlockLists = taosArrayInit(4, POINTER_BYTES);
  if (pInfo->pBlockLists == NULL) {
    taosMemoryFreeClear(pInfo);
    taosMemoryFreeClear(pOperator);
    return NULL;
  }

  pInfo->readerHandle = streamReadHandle;
  pInfo->pRes = pResBlock;

  pOperator->name = "StreamBlockScanOperator";
  pOperator->operatorType = QUERY_NODE_PHYSICAL_PLAN_STREAM_SCAN;
  pOperator->blockingOptr = false;
  pOperator->status = OP_NOT_OPENED;
  pOperator->info = pInfo;
  pOperator->numOfOutput = pResBlock->info.numOfCols;
  pOperator->_openFn = operatorDummyOpenFn;
  pOperator->getNextFn = doStreamBlockScan;
  pOperator->closeFn = operatorDummyCloseFn;
  pOperator->pTaskInfo = pTaskInfo;
  return pOperator;
}

static int32_t loadSysTableContentCb(void* param, const SDataBuf* pMsg, int32_t code) {
  SOperatorInfo*     operator=(SOperatorInfo*) param;
  SSysTableScanInfo* pScanResInfo = (SSysTableScanInfo*)operator->info;
  if (TSDB_CODE_SUCCESS == code) {
    pScanResInfo->pRsp = pMsg->pData;

    SRetrieveMetaTableRsp* pRsp = pScanResInfo->pRsp;
    pRsp->numOfRows = htonl(pRsp->numOfRows);
    pRsp->useconds = htobe64(pRsp->useconds);
    pRsp->handle = htobe64(pRsp->handle);
    pRsp->compLen = htonl(pRsp->compLen);
  } else {
    operator->pTaskInfo->code = code;
  }

  tsem_post(&pScanResInfo->ready);
}

static SSDataBlock* doFilterResult(SSysTableScanInfo* pInfo) {
  if (pInfo->pCondition == NULL) {
    return pInfo->pRes->info.rows == 0 ? NULL : pInfo->pRes;
  }

  SFilterInfo* filter = NULL;
  int32_t      code = filterInitFromNode(pInfo->pCondition, &filter, 0);

  SFilterColumnParam param1 = {.numOfCols = pInfo->pRes->info.numOfCols, .pDataBlock = pInfo->pRes->pDataBlock};
  code = filterSetDataFromSlotId(filter, &param1);

  int8_t* rowRes = NULL;
  bool    keep = filterExecute(filter, pInfo->pRes, &rowRes, NULL, param1.numOfCols);

  SSDataBlock* px = createOneDataBlock(pInfo->pRes);
  blockDataEnsureCapacity(px, pInfo->pRes->info.rows);

  // TODO refactor
  int32_t numOfRow = 0;
  for (int32_t i = 0; i < pInfo->pRes->info.numOfCols; ++i) {
    SColumnInfoData* pDest = taosArrayGet(px->pDataBlock, i);
    SColumnInfoData* pSrc = taosArrayGet(pInfo->pRes->pDataBlock, i);

    numOfRow = 0;
    for (int32_t j = 0; j < pInfo->pRes->info.rows; ++j) {
      if (rowRes[j] == 0) {
        continue;
      }

      colDataAppend(pDest, numOfRow, colDataGetData(pSrc, j), false);
      numOfRow += 1;
    }
  }

  px->info.rows = numOfRow;
  pInfo->pRes = px;

  return pInfo->pRes->info.rows == 0 ? NULL : pInfo->pRes;
}

EDealRes getDBNameFromConditionWalker(SNode* pNode, void* pContext) {
  int32_t   code = TSDB_CODE_SUCCESS;
  ENodeType nType = nodeType(pNode);

  switch (nType) {
    case QUERY_NODE_OPERATOR: {
      SOperatorNode* node = (SOperatorNode*)pNode;

      if (OP_TYPE_EQUAL == node->opType) {
        *(int32_t*)pContext = 1;
        return DEAL_RES_CONTINUE;
      }

      *(int32_t*)pContext = 0;

      return DEAL_RES_IGNORE_CHILD;
    }
    case QUERY_NODE_COLUMN: {
      if (1 != *(int32_t*)pContext) {
        return DEAL_RES_CONTINUE;
      }

      SColumnNode* node = (SColumnNode*)pNode;
      if (TSDB_INS_USER_STABLES_DBNAME_COLID == node->colId) {
        *(int32_t*)pContext = 2;
        return DEAL_RES_CONTINUE;
      }

      *(int32_t*)pContext = 0;
      return DEAL_RES_CONTINUE;
    }
    case QUERY_NODE_VALUE: {
      if (2 != *(int32_t*)pContext) {
        return DEAL_RES_CONTINUE;
      }

      SValueNode* node = (SValueNode*)pNode;
      char*       dbName = nodesGetValueFromNode(node);
      strncpy(pContext, varDataVal(dbName), varDataLen(dbName));
      *((char*)pContext + varDataLen(dbName)) = 0;
      return DEAL_RES_ERROR;  // stop walk
    }
    default:
      break;
  }

  return DEAL_RES_CONTINUE;
}

void getDBNameFromCondition(SNode* pCondition, char* dbName) {
  if (NULL == pCondition) {
    return;
  }

  nodesWalkNode(pCondition, getDBNameFromConditionWalker, dbName);
}

static SSDataBlock* doSysTableScan(SOperatorInfo* pOperator, bool* newgroup) {
  // build message and send to mnode to fetch the content of system tables.
  SExecTaskInfo*     pTaskInfo = pOperator->pTaskInfo;
  SSysTableScanInfo* pInfo = pOperator->info;

  // retrieve local table list info from vnode
  if (pInfo->type == TSDB_MGMT_TABLE_TABLE) {
    if (pInfo->pCur == NULL) {
      pInfo->pCur = metaOpenTbCursor(pInfo->readHandle);
    }

    blockDataCleanup(pInfo->pRes);

    int32_t          tableNameSlotId = 1;
    SColumnInfoData* pTableNameCol = taosArrayGet(pInfo->pRes->pDataBlock, tableNameSlotId);

    char*   name = NULL;
    int32_t numOfRows = 0;

    char n[TSDB_TABLE_NAME_LEN] = {0};
    while ((name = metaTbCursorNext(pInfo->pCur)) != NULL) {
      STR_TO_VARSTR(n, name);
      colDataAppend(pTableNameCol, numOfRows, n, false);
      numOfRows += 1;
      if (numOfRows >= pInfo->capacity) {
        break;
      }

      for (int32_t i = 0; i < pInfo->pRes->info.numOfCols; ++i) {
        if (i == tableNameSlotId) {
          continue;
        }

        SColumnInfoData* pColInfoData = taosArrayGet(pInfo->pRes->pDataBlock, i);
        int64_t          tmp = 0;
        char             t[10] = {0};
        STR_TO_VARSTR(t, "_");
        if (IS_VAR_DATA_TYPE(pColInfoData->info.type)) {
          colDataAppend(pColInfoData, numOfRows, t, false);
        } else {
          colDataAppend(pColInfoData, numOfRows, (char*)&tmp, false);
        }
      }
    }

    pInfo->loadInfo.totalRows += numOfRows;
    pInfo->pRes->info.rows = numOfRows;

    //    pInfo->elapsedTime;
    //    pInfo->totalBytes;
    return (pInfo->pRes->info.rows == 0) ? NULL : pInfo->pRes;
  } else {  // load the meta from mnode of the given epset
    int64_t startTs = taosGetTimestampUs();

    pInfo->req.type = pInfo->type;
    strncpy(pInfo->req.tb, tNameGetTableName(&pInfo->name), tListLen(pInfo->req.tb));
    if (pInfo->showRewrite) {
      char dbName[TSDB_DB_NAME_LEN] = {0};
      getDBNameFromCondition(pInfo->pCondition, dbName);
      sprintf(pInfo->req.db, "%d.%s", pInfo->accountId, dbName);
    }

    int32_t contLen = tSerializeSRetrieveTableReq(NULL, 0, &pInfo->req);
    char*   buf1 = taosMemoryCalloc(1, contLen);
    tSerializeSRetrieveTableReq(buf1, contLen, &pInfo->req);

    // send the fetch remote task result reques
    SMsgSendInfo* pMsgSendInfo = taosMemoryCalloc(1, sizeof(SMsgSendInfo));
    if (NULL == pMsgSendInfo) {
      qError("%s prepare message %d failed", GET_TASKID(pTaskInfo), (int32_t)sizeof(SMsgSendInfo));
      pTaskInfo->code = TSDB_CODE_QRY_OUT_OF_MEMORY;
      return NULL;
    }

    pMsgSendInfo->param = pOperator;
    pMsgSendInfo->msgInfo.pData = buf1;
    pMsgSendInfo->msgInfo.len = contLen;
    pMsgSendInfo->msgType = TDMT_MND_SYSTABLE_RETRIEVE;
    pMsgSendInfo->fp = loadSysTableContentCb;

    int64_t transporterId = 0;
    int32_t code = asyncSendMsgToServer(pInfo->pTransporter, &pInfo->epSet, &transporterId, pMsgSendInfo);
    tsem_wait(&pInfo->ready);

    if (pTaskInfo->code) {
      return NULL;
    }

    SRetrieveMetaTableRsp* pRsp = pInfo->pRsp;
    pInfo->req.showId = pRsp->handle;

    if (pRsp->numOfRows == 0) {
      //      qDebug("%s vgId:%d, taskID:0x%"PRIx64" %d of total completed, rowsOfSource:%"PRIu64", totalRows:%"PRIu64"
      //      try next",
      //             GET_TASKID(pTaskInfo), pSource->addr.nodeId, pSource->taskId, pExchangeInfo->current + 1,
      //             pDataInfo->totalRows, pExchangeInfo->totalRows);
      return NULL;
    }

    SRetrieveMetaTableRsp* pTableRsp = pInfo->pRsp;
    setSDataBlockFromFetchRsp(pInfo->pRes, &pInfo->loadInfo, pTableRsp->numOfRows, pTableRsp->data, pTableRsp->compLen,
                              pOperator->numOfOutput, startTs, NULL, pInfo->scanCols);

    return doFilterResult(pInfo);
  }

  return NULL;
}

SOperatorInfo* createSysTableScanOperatorInfo(void* pSysTableReadHandle, SSDataBlock* pResBlock, const SName* pName,
                                              SNode* pCondition, SEpSet epset, SArray* colList,
                                              SExecTaskInfo* pTaskInfo, bool showRewrite, int32_t accountId) {
  SSysTableScanInfo* pInfo = taosMemoryCalloc(1, sizeof(SSysTableScanInfo));
  SOperatorInfo*     pOperator = taosMemoryCalloc(1, sizeof(SOperatorInfo));
  if (pInfo == NULL || pOperator == NULL) {
    taosMemoryFreeClear(pInfo);
    taosMemoryFreeClear(pOperator);
    terrno = TSDB_CODE_QRY_OUT_OF_MEMORY;
    return NULL;
  }

  pInfo->accountId = accountId;
  pInfo->showRewrite = showRewrite;
  pInfo->pRes = pResBlock;
  pInfo->capacity = 4096;
  pInfo->pCondition = pCondition;
  pInfo->scanCols = colList;

  // TODO remove it
  int32_t     tableType = 0;
  const char* name = tNameGetTableName(pName);
  if (strncasecmp(name, TSDB_INS_TABLE_USER_DATABASES, tListLen(pName->tname)) == 0) {
    tableType = TSDB_MGMT_TABLE_DB;
  } else if (strncasecmp(name, TSDB_INS_TABLE_USER_USERS, tListLen(pName->tname)) == 0) {
    tableType = TSDB_MGMT_TABLE_USER;
  } else if (strncasecmp(name, TSDB_INS_TABLE_DNODES, tListLen(pName->tname)) == 0) {
    tableType = TSDB_MGMT_TABLE_DNODE;
  } else if (strncasecmp(name, TSDB_INS_TABLE_MNODES, tListLen(pName->tname)) == 0) {
    tableType = TSDB_MGMT_TABLE_MNODE;
  } else if (strncasecmp(name, TSDB_INS_TABLE_MODULES, tListLen(pName->tname)) == 0) {
    tableType = TSDB_MGMT_TABLE_MODULE;
  } else if (strncasecmp(name, TSDB_INS_TABLE_QNODES, tListLen(pName->tname)) == 0) {
    tableType = TSDB_MGMT_TABLE_QNODE;
  } else if (strncasecmp(name, TSDB_INS_TABLE_USER_FUNCTIONS, tListLen(pName->tname)) == 0) {
    tableType = TSDB_MGMT_TABLE_FUNC;
  } else if (strncasecmp(name, TSDB_INS_TABLE_USER_INDEXES, tListLen(pName->tname)) == 0) {
    //    tableType = TSDB_MGMT_TABLE_INDEX;
  } else if (strncasecmp(name, TSDB_INS_TABLE_USER_STABLES, tListLen(pName->tname)) == 0) {
    tableType = TSDB_MGMT_TABLE_STB;
  } else if (strncasecmp(name, TSDB_INS_TABLE_USER_STREAMS, tListLen(pName->tname)) == 0) {
    tableType = TSDB_MGMT_TABLE_STREAMS;
  } else if (strncasecmp(name, TSDB_INS_TABLE_USER_TABLES, tListLen(pName->tname)) == 0) {
    tableType = TSDB_MGMT_TABLE_TABLE;
  } else if (strncasecmp(name, TSDB_INS_TABLE_VGROUPS, tListLen(pName->tname)) == 0) {
    tableType = TSDB_MGMT_TABLE_VGROUP;
  } else if (strncasecmp(name, TSDB_INS_TABLE_USER_TABLE_DISTRIBUTED, tListLen(pName->tname)) == 0) {
    //    tableType = TSDB_MGMT_TABLE_DIST;
  } else {
    ASSERT(0);
  }

  tNameAssign(&pInfo->name, pName);
  pInfo->type = tableType;
  if (pInfo->type == TSDB_MGMT_TABLE_TABLE) {
    pInfo->readHandle = pSysTableReadHandle;
    blockDataEnsureCapacity(pInfo->pRes, pInfo->capacity);
  } else {
    tsem_init(&pInfo->ready, 0, 0);
    pInfo->epSet = epset;

#if 1
    {  // todo refactor
      SRpcInit rpcInit;
      memset(&rpcInit, 0, sizeof(rpcInit));
      rpcInit.localPort = 0;
      rpcInit.label = "DB-META";
      rpcInit.numOfThreads = 1;
      rpcInit.cfp = qProcessFetchRsp;
      rpcInit.sessions = tsMaxConnections;
      rpcInit.connType = TAOS_CONN_CLIENT;
      rpcInit.user = (char*)"root";
      rpcInit.idleTime = tsShellActivityTimer * 1000;
      rpcInit.ckey = "key";
      rpcInit.spi = 1;
      rpcInit.secret = (char*)"dcc5bed04851fec854c035b2e40263b6";

      pInfo->pTransporter = rpcOpen(&rpcInit);
      if (pInfo->pTransporter == NULL) {
        return NULL;  // todo
      }
    }
#endif
  }

  pOperator->name = "SysTableScanOperator";
  pOperator->operatorType = QUERY_NODE_PHYSICAL_PLAN_SYSTABLE_SCAN;
  pOperator->blockingOptr = false;
  pOperator->status = OP_NOT_OPENED;
  pOperator->info = pInfo;
  pOperator->numOfOutput = pResBlock->info.numOfCols;
  pOperator->getNextFn = doSysTableScan;
  pOperator->closeFn = destroySysTableScannerOperatorInfo;
  pOperator->pTaskInfo = pTaskInfo;

  return pOperator;
}

SArray* getOrderCheckColumns(STaskAttr* pQuery) {
  int32_t numOfCols = (pQuery->pGroupbyExpr == NULL) ? 0 : taosArrayGetSize(pQuery->pGroupbyExpr->columnInfo);

  SArray* pOrderColumns = NULL;
  if (numOfCols > 0) {
    pOrderColumns = taosArrayDup(pQuery->pGroupbyExpr->columnInfo);
  } else {
    pOrderColumns = taosArrayInit(4, sizeof(SColIndex));
  }

  if (pQuery->interval.interval > 0) {
    if (pOrderColumns == NULL) {
      pOrderColumns = taosArrayInit(1, sizeof(SColIndex));
    }

    SColIndex colIndex = {.colIndex = 0, .colId = 0, .flag = TSDB_COL_NORMAL};
    taosArrayPush(pOrderColumns, &colIndex);
  }

  {
    numOfCols = (int32_t)taosArrayGetSize(pOrderColumns);
    for (int32_t i = 0; i < numOfCols; ++i) {
      SColIndex* index = taosArrayGet(pOrderColumns, i);
      for (int32_t j = 0; j < pQuery->numOfOutput; ++j) {
        SExprBasicInfo* pExpr = &pQuery->pExpr1[j].base;
        int32_t         functionId = getExprFunctionId(&pQuery->pExpr1[j]);

        if (index->colId == pExpr->pParam[0].pCol->colId &&
            (functionId == FUNCTION_PRJ || functionId == FUNCTION_TAG || functionId == FUNCTION_TS)) {
          index->colIndex = j;
          index->colId = pExpr->resSchema.colId;
        }
      }
    }
  }

  return pOrderColumns;
}

SArray* getResultGroupCheckColumns(STaskAttr* pQuery) {
  int32_t numOfCols = (pQuery->pGroupbyExpr == NULL) ? 0 : taosArrayGetSize(pQuery->pGroupbyExpr->columnInfo);

  SArray* pOrderColumns = NULL;
  if (numOfCols > 0) {
    pOrderColumns = taosArrayDup(pQuery->pGroupbyExpr->columnInfo);
  } else {
    pOrderColumns = taosArrayInit(4, sizeof(SColIndex));
  }

  for (int32_t i = 0; i < numOfCols; ++i) {
    SColIndex* index = taosArrayGet(pOrderColumns, i);

    bool found = false;
    for (int32_t j = 0; j < pQuery->numOfOutput; ++j) {
      SExprBasicInfo* pExpr = &pQuery->pExpr1[j].base;
      int32_t         functionId = getExprFunctionId(&pQuery->pExpr1[j]);

      // FUNCTION_TAG_DUMMY function needs to be ignored
      //      if (index->colId == pExpr->pColumns->info.colId &&
      //          ((TSDB_COL_IS_TAG(pExpr->pColumns->flag) && functionId == FUNCTION_TAG) ||
      //           (TSDB_COL_IS_NORMAL_COL(pExpr->pColumns->flag) && functionId == FUNCTION_PRJ))) {
      //        index->colIndex = j;
      //        index->colId = pExpr->resSchema.colId;
      //        found = true;
      //        break;
      //      }
    }

    assert(found && index->colIndex >= 0 && index->colIndex < pQuery->numOfOutput);
  }

  return pOrderColumns;
}

static int32_t doInitAggInfoSup(SAggSupporter* pAggSup, SqlFunctionCtx* pCtx, int32_t numOfOutput, const char* pKey);
static void    cleanupAggSup(SAggSupporter* pAggSup);

static void destroySortedMergeOperatorInfo(void* param, int32_t numOfOutput) {
  SSortedMergeOperatorInfo* pInfo = (SSortedMergeOperatorInfo*)param;
  taosArrayDestroy(pInfo->pSortInfo);
  taosArrayDestroy(pInfo->groupInfo);

  if (pInfo->pSortHandle != NULL) {
    tsortDestroySortHandle(pInfo->pSortHandle);
  }

  blockDataDestroy(pInfo->binfo.pRes);
  cleanupAggSup(&pInfo->aggSup);
}

static void destroySlimitOperatorInfo(void* param, int32_t numOfOutput) {
  SSLimitOperatorInfo* pInfo = (SSLimitOperatorInfo*)param;
  taosArrayDestroy(pInfo->orderColumnList);
  pInfo->pRes = blockDataDestroy(pInfo->pRes);
  taosMemoryFreeClear(pInfo->prevRow);
}

static void assignExprInfo(SExprInfo* dst, const SExprInfo* src) {
  assert(dst != NULL && src != NULL);

  *dst = *src;

  dst->pExpr = exprdup(src->pExpr);
  dst->base.pParam = taosMemoryCalloc(src->base.numOfParams, sizeof(SColumn));
  memcpy(dst->base.pParam, src->base.pParam, sizeof(SColumn) * src->base.numOfParams);

  //  memset(dst->base.param, 0, sizeof(SVariant) * tListLen(dst->base.param));
  //  for (int32_t j = 0; j < src->base.numOfParams; ++j) {
  //    taosVariantAssign(&dst->base.param[j], &src->base.param[j]);
  //  }
}

static SExprInfo* exprArrayDup(SArray* pExprList) {
  size_t numOfOutput = taosArrayGetSize(pExprList);

  SExprInfo* p = taosMemoryCalloc(numOfOutput, sizeof(SExprInfo));
  for (int32_t i = 0; i < numOfOutput; ++i) {
    SExprInfo* pExpr = taosArrayGetP(pExprList, i);
    assignExprInfo(&p[i], pExpr);
  }

  return p;
}

// TODO merge aggregate super table
static void appendOneRowToDataBlock(SSDataBlock* pBlock, STupleHandle* pTupleHandle) {
  for (int32_t i = 0; i < pBlock->info.numOfCols; ++i) {
    SColumnInfoData* pColInfo = taosArrayGet(pBlock->pDataBlock, i);

    bool isNull = tsortIsNullVal(pTupleHandle, i);
    if (isNull) {
      colDataAppend(pColInfo, pBlock->info.rows, NULL, true);
    } else {
      char* pData = tsortGetValue(pTupleHandle, i);
      colDataAppend(pColInfo, pBlock->info.rows, pData, false);
    }
  }

  pBlock->info.rows += 1;
}

static SSDataBlock* getSortedBlockData(SSortHandle* pHandle, SSDataBlock* pDataBlock, bool hasVarCol,
                                       int32_t capacity) {
  blockDataCleanup(pDataBlock);

  while (1) {
    STupleHandle* pTupleHandle = tsortNextTuple(pHandle);
    if (pTupleHandle == NULL) {
      break;
    }

    appendOneRowToDataBlock(pDataBlock, pTupleHandle);
    if (pDataBlock->info.rows >= capacity) {
      return pDataBlock;
    }
  }

  return (pDataBlock->info.rows > 0) ? pDataBlock : NULL;
}

SSDataBlock* loadNextDataBlock(void* param) {
  SOperatorInfo* pOperator = (SOperatorInfo*)param;
  bool           newgroup = false;

  return pOperator->getNextFn(pOperator, &newgroup);
}

static bool needToMerge(SSDataBlock* pBlock, SArray* groupInfo, char** buf, int32_t rowIndex) {
  size_t size = taosArrayGetSize(groupInfo);
  if (size == 0) {
    return true;
  }

  for (int32_t i = 0; i < size; ++i) {
    int32_t* index = taosArrayGet(groupInfo, i);

    SColumnInfoData* pColInfo = taosArrayGet(pBlock->pDataBlock, *index);
    bool             isNull = colDataIsNull(pColInfo, rowIndex, pBlock->info.rows, NULL);

    if ((isNull && buf[i] != NULL) || (!isNull && buf[i] == NULL)) {
      return false;
    }

    char* pCell = colDataGetData(pColInfo, rowIndex);
    if (IS_VAR_DATA_TYPE(pColInfo->info.type)) {
      if (varDataLen(pCell) != varDataLen(buf[i])) {
        return false;
      } else {
        if (memcmp(varDataVal(pCell), varDataVal(buf[i]), varDataLen(pCell)) != 0) {
          return false;
        }
      }
    } else {
      if (memcmp(pCell, buf[i], pColInfo->info.bytes) != 0) {
        return false;
      }
    }
  }

  return 0;
}

static void doMergeResultImpl(SSortedMergeOperatorInfo* pInfo, SqlFunctionCtx* pCtx, int32_t numOfExpr,
                              int32_t rowIndex) {
  for (int32_t j = 0; j < numOfExpr; ++j) {  // TODO set row index
    pCtx[j].startRow = rowIndex;
  }

  for (int32_t j = 0; j < numOfExpr; ++j) {
    int32_t functionId = pCtx[j].functionId;
    //    pCtx[j].fpSet->addInput(&pCtx[j]);

    //    if (functionId < 0) {
    //      SUdfInfo* pUdfInfo = taosArrayGet(pInfo->udfInfo, -1 * functionId - 1);
    //      doInvokeUdf(pUdfInfo, &pCtx[j], 0, TSDB_UDF_FUNC_MERGE);
    //    } else {
    //      assert(!TSDB_FUNC_IS_SCALAR(functionId));
    //      aAggs[functionId].mergeFunc(&pCtx[j]);
    //    }
  }
}

static void doFinalizeResultImpl(SqlFunctionCtx* pCtx, int32_t numOfExpr) {
  for (int32_t j = 0; j < numOfExpr; ++j) {
    int32_t functionId = pCtx[j].functionId;
    //    if (functionId == FUNC_TAG_DUMMY || functionId == FUNC_TS_DUMMY) {
    //      continue;
    //    }

    //    if (functionId < 0) {
    //      SUdfInfo* pUdfInfo = taosArrayGet(pInfo->udfInfo, -1 * functionId - 1);
    //      doInvokeUdf(pUdfInfo, &pCtx[j], 0, TSDB_UDF_FUNC_FINALIZE);
    //    } else {
    pCtx[j].fpSet.finalize(&pCtx[j]);
  }
}

static bool saveCurrentTuple(char** rowColData, SArray* pColumnList, SSDataBlock* pBlock, int32_t rowIndex) {
  int32_t size = (int32_t)taosArrayGetSize(pColumnList);

  for (int32_t i = 0; i < size; ++i) {
    int32_t*         index = taosArrayGet(pColumnList, i);
    SColumnInfoData* pColInfo = taosArrayGet(pBlock->pDataBlock, *index);

    char* data = colDataGetData(pColInfo, rowIndex);
    memcpy(rowColData[i], data, colDataGetLength(pColInfo, rowIndex));
  }

  return true;
}

static void doMergeImpl(SOperatorInfo* pOperator, int32_t numOfExpr, SSDataBlock* pBlock) {
  SSortedMergeOperatorInfo* pInfo = pOperator->info;

  SqlFunctionCtx* pCtx = pInfo->binfo.pCtx;
  for (int32_t i = 0; i < pBlock->info.numOfCols; ++i) {
    pCtx[i].size = 1;
  }

  for (int32_t i = 0; i < pBlock->info.rows; ++i) {
    if (!pInfo->hasGroupVal) {
      ASSERT(i == 0);
      doMergeResultImpl(pInfo, pCtx, numOfExpr, i);
      pInfo->hasGroupVal = saveCurrentTuple(pInfo->groupVal, pInfo->groupInfo, pBlock, i);
    } else {
      if (needToMerge(pBlock, pInfo->groupInfo, pInfo->groupVal, i)) {
        doMergeResultImpl(pInfo, pCtx, numOfExpr, i);
      } else {
        doFinalizeResultImpl(pCtx, numOfExpr);
        int32_t numOfRows = getNumOfResult(pInfo->binfo.pCtx, pOperator->numOfOutput, NULL);
        //        setTagValueForMultipleRows(pCtx, pOperator->numOfOutput, numOfRows);

        // TODO check for available buffer;

        // next group info data
        pInfo->binfo.pRes->info.rows += numOfRows;
        for (int32_t j = 0; j < numOfExpr; ++j) {
          if (pCtx[j].functionId < 0) {
            continue;
          }

          pCtx[j].fpSet.process(&pCtx[j]);
        }

        doMergeResultImpl(pInfo, pCtx, numOfExpr, i);
        pInfo->hasGroupVal = saveCurrentTuple(pInfo->groupVal, pInfo->groupInfo, pBlock, i);
      }
    }
  }
}

static SSDataBlock* doMerge(SOperatorInfo* pOperator) {
  SSortedMergeOperatorInfo* pInfo = pOperator->info;
  SSortHandle*              pHandle = pInfo->pSortHandle;

  SSDataBlock* pDataBlock = createOneDataBlock(pInfo->binfo.pRes);
  blockDataEnsureCapacity(pDataBlock, pInfo->binfo.capacity);

  while (1) {
    blockDataCleanup(pDataBlock);
    while (1) {
      STupleHandle* pTupleHandle = tsortNextTuple(pHandle);
      if (pTupleHandle == NULL) {
        break;
      }

      // build datablock for merge for one group
      appendOneRowToDataBlock(pDataBlock, pTupleHandle);
      if (pDataBlock->info.rows >= pInfo->binfo.capacity) {
        break;
      }
    }

    if (pDataBlock->info.rows == 0) {
      break;
    }

    setInputDataBlock(pOperator, pInfo->binfo.pCtx, pDataBlock, TSDB_ORDER_ASC);
    //  updateOutputBuf(&pInfo->binfo, &pAggInfo->bufCapacity, pBlock->info.rows * pAggInfo->resultRowFactor,
    //  pOperator->pRuntimeEnv, true);
    doMergeImpl(pOperator, pOperator->numOfOutput, pDataBlock);
    // flush to tuple store, and after all data have been handled, return to upstream node or sink node
  }

  doFinalizeResultImpl(pInfo->binfo.pCtx, pOperator->numOfOutput);
  int32_t numOfRows = getNumOfResult(pInfo->binfo.pCtx, pOperator->numOfOutput, NULL);
  //        setTagValueForMultipleRows(pCtx, pOperator->numOfOutput, numOfRows);

  // TODO check for available buffer;

  // next group info data
  pInfo->binfo.pRes->info.rows += numOfRows;
  return (pInfo->binfo.pRes->info.rows > 0) ? pInfo->binfo.pRes : NULL;
}

static SSDataBlock* doSortedMerge(SOperatorInfo* pOperator, bool* newgroup) {
  if (pOperator->status == OP_EXEC_DONE) {
    return NULL;
  }

  SExecTaskInfo*            pTaskInfo = pOperator->pTaskInfo;
  SSortedMergeOperatorInfo* pInfo = pOperator->info;
  if (pOperator->status == OP_RES_TO_RETURN) {
    return getSortedBlockData(pInfo->pSortHandle, pInfo->binfo.pRes, pInfo->hasVarCol, pInfo->binfo.capacity);
  }

  int32_t numOfBufPage = pInfo->sortBufSize / pInfo->bufPageSize;
  pInfo->pSortHandle = tsortCreateSortHandle(pInfo->pSortInfo, SORT_MULTISOURCE_MERGE, pInfo->bufPageSize, numOfBufPage,
                                             pInfo->binfo.pRes, "GET_TASKID(pTaskInfo)");

  tsortSetFetchRawDataFp(pInfo->pSortHandle, loadNextDataBlock);

  for (int32_t i = 0; i < pOperator->numOfDownstream; ++i) {
    SGenericSource* ps = taosMemoryCalloc(1, sizeof(SGenericSource));
    ps->param = pOperator->pDownstream[i];
    tsortAddSource(pInfo->pSortHandle, ps);
  }

  int32_t code = tsortOpen(pInfo->pSortHandle);
  if (code != TSDB_CODE_SUCCESS) {
    longjmp(pTaskInfo->env, terrno);
  }

  pOperator->status = OP_RES_TO_RETURN;
  return doMerge(pOperator);
}

static int32_t initGroupCol(SExprInfo* pExprInfo, int32_t numOfCols, SArray* pGroupInfo,
                            SSortedMergeOperatorInfo* pInfo) {
  if (pGroupInfo == NULL || taosArrayGetSize(pGroupInfo) == 0) {
    return 0;
  }

  int32_t len = 0;
  SArray* plist = taosArrayInit(3, sizeof(SColumn));
  pInfo->groupInfo = taosArrayInit(3, sizeof(int32_t));

  if (plist == NULL || pInfo->groupInfo == NULL) {
    return TSDB_CODE_OUT_OF_MEMORY;
  }

  size_t numOfGroupCol = taosArrayGetSize(pInfo->groupInfo);
  for (int32_t i = 0; i < numOfGroupCol; ++i) {
    SColumn* pCol = taosArrayGet(pGroupInfo, i);
    for (int32_t j = 0; j < numOfCols; ++j) {
      SExprInfo* pe = &pExprInfo[j];
      if (pe->base.resSchema.colId == pCol->colId) {
        taosArrayPush(plist, pCol);
        taosArrayPush(pInfo->groupInfo, &j);
        len += pCol->bytes;
        break;
      }
    }
  }

  ASSERT(taosArrayGetSize(pGroupInfo) == taosArrayGetSize(plist));

  pInfo->groupVal = taosMemoryCalloc(1, (POINTER_BYTES * numOfGroupCol + len));
  if (pInfo->groupVal == NULL) {
    taosArrayDestroy(plist);
    return TSDB_CODE_OUT_OF_MEMORY;
  }

  int32_t offset = 0;
  char*   start = (char*)(pInfo->groupVal + (POINTER_BYTES * numOfGroupCol));
  for (int32_t i = 0; i < numOfGroupCol; ++i) {
    pInfo->groupVal[i] = start + offset;
    SColumn* pCol = taosArrayGet(plist, i);
    offset += pCol->bytes;
  }

  taosArrayDestroy(plist);

  return TSDB_CODE_SUCCESS;
}

SOperatorInfo* createSortedMergeOperatorInfo(SOperatorInfo** downstream, int32_t numOfDownstream, SExprInfo* pExprInfo,
                                             int32_t num, SArray* pSortInfo, SArray* pGroupInfo,
                                             SExecTaskInfo* pTaskInfo) {
  SSortedMergeOperatorInfo* pInfo = taosMemoryCalloc(1, sizeof(SSortedMergeOperatorInfo));
  SOperatorInfo*            pOperator = taosMemoryCalloc(1, sizeof(SOperatorInfo));
  if (pInfo == NULL || pOperator == NULL) {
    goto _error;
  }

  pInfo->binfo.pCtx = createSqlFunctionCtx_rv(pExprInfo, num, &pInfo->binfo.rowCellInfoOffset);
  initResultRowInfo(&pInfo->binfo.resultRowInfo, (int32_t)1);

  if (pInfo->binfo.pCtx == NULL || pInfo->binfo.pRes == NULL) {
    goto _error;
  }

  int32_t code = doInitAggInfoSup(&pInfo->aggSup, pInfo->binfo.pCtx, num, pTaskInfo->id.str);
  if (code != TSDB_CODE_SUCCESS) {
    goto _error;
  }

  setFunctionResultOutput(&pInfo->binfo, &pInfo->aggSup, MAIN_SCAN, pTaskInfo);
  code = initGroupCol(pExprInfo, num, pGroupInfo, pInfo);
  if (code != TSDB_CODE_SUCCESS) {
    goto _error;
  }

  //  pInfo->resultRowFactor = (int32_t)(getRowNumForMultioutput(pRuntimeEnv->pQueryAttr,
  //      pRuntimeEnv->pQueryAttr->topBotQuery, false));
  pInfo->sortBufSize = 1024 * 16;  // 1MB
  pInfo->bufPageSize = 1024;
  pInfo->pSortInfo = pSortInfo;

  pInfo->binfo.capacity = blockDataGetCapacityInRow(pInfo->binfo.pRes, pInfo->bufPageSize);

  pOperator->name = "SortedMerge";
  // pOperator->operatorType = OP_SortedMerge;
  pOperator->blockingOptr = true;
  pOperator->status = OP_NOT_OPENED;
  pOperator->info = pInfo;
  pOperator->numOfOutput = num;
  pOperator->pExpr = pExprInfo;

  pOperator->pTaskInfo = pTaskInfo;
  pOperator->getNextFn = doSortedMerge;
  pOperator->closeFn = destroySortedMergeOperatorInfo;

  code = appendDownstream(pOperator, downstream, numOfDownstream);
  if (code != TSDB_CODE_SUCCESS) {
    goto _error;
  }

  return pOperator;

_error:
  if (pInfo != NULL) {
    destroySortedMergeOperatorInfo(pInfo, num);
  }

  taosMemoryFreeClear(pInfo);
  taosMemoryFreeClear(pOperator);
  terrno = TSDB_CODE_QRY_OUT_OF_MEMORY;
  return NULL;
}

static SSDataBlock* doSort(SOperatorInfo* pOperator, bool* newgroup) {
  if (pOperator->status == OP_EXEC_DONE) {
    return NULL;
  }

  SExecTaskInfo*     pTaskInfo = pOperator->pTaskInfo;
  SSortOperatorInfo* pInfo = pOperator->info;
  bool               hasVarCol = pInfo->pDataBlock->info.hasVarCol;

  if (pOperator->status == OP_RES_TO_RETURN) {
    return getSortedBlockData(pInfo->pSortHandle, pInfo->pDataBlock, hasVarCol, pInfo->numOfRowsInRes);
  }

  int32_t numOfBufPage = pInfo->sortBufSize / pInfo->bufPageSize;
  pInfo->pSortHandle = tsortCreateSortHandle(pInfo->pSortInfo, SORT_SINGLESOURCE_SORT, pInfo->bufPageSize, numOfBufPage,
                                             pInfo->pDataBlock, "GET_TASKID(pTaskInfo)");

  tsortSetFetchRawDataFp(pInfo->pSortHandle, loadNextDataBlock);

  SGenericSource* ps = taosMemoryCalloc(1, sizeof(SGenericSource));
  ps->param = pOperator->pDownstream[0];
  tsortAddSource(pInfo->pSortHandle, ps);

  int32_t code = tsortOpen(pInfo->pSortHandle);
  if (code != TSDB_CODE_SUCCESS) {
    longjmp(pTaskInfo->env, terrno);
  }

  pOperator->status = OP_RES_TO_RETURN;
  return getSortedBlockData(pInfo->pSortHandle, pInfo->pDataBlock, hasVarCol, pInfo->numOfRowsInRes);
}

SOperatorInfo* createSortOperatorInfo(SOperatorInfo* downstream, SSDataBlock* pResBlock, SArray* pSortInfo,
                                      SExecTaskInfo* pTaskInfo) {
  SSortOperatorInfo* pInfo = taosMemoryCalloc(1, sizeof(SSortOperatorInfo));
  SOperatorInfo*     pOperator = taosMemoryCalloc(1, sizeof(SOperatorInfo));
  if (pInfo == NULL || pOperator == NULL) {
    taosMemoryFreeClear(pInfo);
    taosMemoryFreeClear(pOperator);
    terrno = TSDB_CODE_QRY_OUT_OF_MEMORY;
    return NULL;
  }

  pInfo->sortBufSize = 1024 * 16;  // 1MB, TODO dynamic set the available sort buffer
  pInfo->bufPageSize = 1024;
  pInfo->numOfRowsInRes = 1024;
  pInfo->pDataBlock = pResBlock;
  pInfo->pSortInfo = pSortInfo;

  pOperator->name = "Sort";
  pOperator->operatorType = QUERY_NODE_PHYSICAL_PLAN_SORT;
  pOperator->blockingOptr = true;
  pOperator->status = OP_NOT_OPENED;
  pOperator->info = pInfo;

  pOperator->pTaskInfo = pTaskInfo;
  pOperator->getNextFn = doSort;
  pOperator->closeFn = destroyOrderOperatorInfo;

  int32_t code = appendDownstream(pOperator, &downstream, 1);
  return pOperator;
}

static int32_t getTableScanOrder(STableScanInfo* pTableScanInfo) { return pTableScanInfo->order; }

// this is a blocking operator
static int32_t doOpenAggregateOptr(SOperatorInfo* pOperator) {
  if (OPTR_IS_OPENED(pOperator)) {
    return TSDB_CODE_SUCCESS;
  }

  SAggOperatorInfo* pAggInfo = pOperator->info;
  SOptrBasicInfo*   pInfo = &pAggInfo->binfo;

  int32_t        order = TSDB_ORDER_ASC;
  SOperatorInfo* downstream = pOperator->pDownstream[0];

  bool newgroup = true;
  while (1) {
    publishOperatorProfEvent(downstream, QUERY_PROF_BEFORE_OPERATOR_EXEC);
    SSDataBlock* pBlock = downstream->getNextFn(downstream, &newgroup);
    publishOperatorProfEvent(downstream, QUERY_PROF_AFTER_OPERATOR_EXEC);

    if (pBlock == NULL) {
      break;
    }

    //    if (pAggInfo->current != NULL) {
    //      setTagValue(pOperator, pAggInfo->current->pTable, pInfo->pCtx, pOperator->numOfOutput);
    //    }

    // the pDataBlock are always the same one, no need to call this again
    setInputDataBlock(pOperator, pInfo->pCtx, pBlock, order);
    doAggregateImpl(pOperator, 0, pInfo->pCtx);

    char *result = NULL;
    int32_t length = 0;
    pOperator->encodeResultRow(pOperator, &result, &length);
    SAggSupporter   *pSup = &pAggInfo->aggSup;
    taosHashClear(pSup->pResultRowHashTable);
    pOperator->decodeResultRow(pOperator, result, length);
    if(result){
      taosMemoryFree(result);
    }
  }

  finalizeQueryResult(pInfo->pCtx, pOperator->numOfOutput);

  OPTR_SET_OPENED(pOperator);
  return TSDB_CODE_SUCCESS;
}

static SSDataBlock* getAggregateResult(SOperatorInfo* pOperator, bool* newgroup) {
  SAggOperatorInfo* pAggInfo = pOperator->info;
  SOptrBasicInfo*   pInfo = &pAggInfo->binfo;

  if (pOperator->status == OP_EXEC_DONE) {
    return NULL;
  }

  SExecTaskInfo* pTaskInfo = pOperator->pTaskInfo;
  pTaskInfo->code = pOperator->_openFn(pOperator);
  if (pTaskInfo->code != TSDB_CODE_SUCCESS) {
    return NULL;
  }

  getNumOfResult(pInfo->pCtx, pOperator->numOfOutput, pInfo->pRes);
  doSetOperatorCompleted(pOperator);

  return (blockDataGetNumOfRows(pInfo->pRes) != 0) ? pInfo->pRes : NULL;
}

static void aggEncodeResultRow(SOperatorInfo* pOperator, char **result, int32_t *length) {
  SAggSupporter   *pSup = NULL;
  switch(pOperator->operatorType){
    case QUERY_NODE_PHYSICAL_PLAN_AGG:{
      SAggOperatorInfo *pAggInfo = pOperator->info;
      pSup = &pAggInfo->aggSup;
      break;
    }
    case QUERY_NODE_PHYSICAL_PLAN_GROUPBY:{
      SGroupbyOperatorInfo *pAggInfo = pOperator->info;
      pSup = &pAggInfo->aggSup;
      break;
    }
    case QUERY_NODE_PHYSICAL_PLAN_INTERVAL:{
      STableIntervalOperatorInfo *pAggInfo = pOperator->info;
      pSup = &pAggInfo->aggSup;
      break;
    }
    default:{
      qDebug("invalid operatorType: %d", pOperator->operatorType);
    }
  }

  int32_t size = taosHashGetSize(pSup->pResultRowHashTable);
  size_t  keyLen = POINTER_BYTES;  // estimate the key length
  int32_t totalSize = sizeof(int32_t) + size * (sizeof(int32_t) + keyLen + sizeof(int32_t) + pSup->resultRowSize);
  *result = taosMemoryCalloc(1, totalSize);
  if (*result == NULL) {
    terrno = TSDB_CODE_OUT_OF_MEMORY;
    return;
  }
  *(int32_t*)(*result) = size;
  int32_t offset = sizeof(int32_t);
  void*   pIter = taosHashIterate(pSup->pResultRowHashTable, NULL);
  while (pIter) {
    void*        key = taosHashGetKey(pIter, &keyLen);
    SResultRow** p1 = (SResultRow**)pIter;

    // recalculate the result size
    int32_t realTotalSize = offset + sizeof(int32_t) + keyLen + sizeof(int32_t) + pSup->resultRowSize;
    if (realTotalSize > totalSize) {
      char* tmp = taosMemoryRealloc(*result, realTotalSize);
      if (tmp == NULL) {
        terrno = TSDB_CODE_OUT_OF_MEMORY;
        taosMemoryFree(*result);
        *result = NULL;
        return;
      } else {
        *result = tmp;
      }
    }
    // save key
    *(int32_t*)(*result + offset) = keyLen;
    offset += sizeof(int32_t);
    memcpy(*result + offset, key, keyLen);
    offset += keyLen;

    // save value
    *(int32_t*)(*result + offset) = pSup->resultRowSize;
    offset += sizeof(int32_t);
    memcpy(*result + offset, *p1, pSup->resultRowSize);
    offset += pSup->resultRowSize;

    pIter = taosHashIterate(pSup->pResultRowHashTable, pIter);
  }

  if (length) {
    *length = offset;
  }
  return;
}

static bool aggDecodeResultRow(SOperatorInfo* pOperator, char* result, int32_t length) {
  if (!result || length <= 0) {
    return false;
  }

  SAggSupporter   *pSup = NULL;
  switch(pOperator->operatorType){
    case QUERY_NODE_PHYSICAL_PLAN_AGG:{
      SAggOperatorInfo *pAggInfo = pOperator->info;
      //SOptrBasicInfo   *pInfo    = &pAggInfo->binfo;
      pSup = &pAggInfo->aggSup;
      break;
    }
    case QUERY_NODE_PHYSICAL_PLAN_GROUPBY:{
      SGroupbyOperatorInfo *pAggInfo = pOperator->info;
      pSup = &pAggInfo->aggSup;
      break;
    }
    case QUERY_NODE_PHYSICAL_PLAN_INTERVAL:{
      STableIntervalOperatorInfo *pAggInfo = pOperator->info;
      pSup = &pAggInfo->aggSup;
      break;
    }
    default:{
      qDebug("invalid operatorType: %d", pOperator->operatorType);
    }
  }

  //  int32_t size = taosHashGetSize(pSup->pResultRowHashTable);
  int32_t count = *(int32_t*)(result);

  int32_t offset = sizeof(int32_t);
  while (count-- > 0 && length > offset) {
    int32_t keyLen = *(int32_t*)(result + offset);
    offset += sizeof(int32_t);

    uint64_t    tableGroupId = *(uint64_t*)(result + offset);
    SResultRow* resultRow = getNewResultRow_rv(pSup->pResultBuf, tableGroupId, pSup->resultRowSize);
    if (!resultRow) {
      terrno = TSDB_CODE_TSC_INVALID_INPUT;
      return false;
    }
    // add a new result set for a new group
    taosHashPut(pSup->pResultRowHashTable, result + offset, keyLen, &resultRow, POINTER_BYTES);

    offset += keyLen;
    int32_t valueLen = *(int32_t*)(result + offset);
    if (valueLen != pSup->resultRowSize) {
      terrno = TSDB_CODE_TSC_INVALID_INPUT;
      return false;
    }
    offset += sizeof(int32_t);
    int32_t pageId = resultRow->pageId;
    int32_t pOffset = resultRow->offset;
    memcpy(resultRow, result + offset, valueLen);
    resultRow->pageId = pageId;
    resultRow->offset = pOffset;
    offset += valueLen;

    initResultRow(resultRow);
    //pInfo->resultRowInfo.pPosition[pInfo->resultRowInfo.size++] = (SResultRowPosition) {.pageId = resultRow->pageId, .offset = resultRow->offset};
  }

  if (offset != length) {
    terrno = TSDB_CODE_TSC_INVALID_INPUT;
    return false;
  }
  return true;
}

static SSDataBlock* doMultiTableAggregate(SOperatorInfo* pOperator, bool* newgroup) {
  if (pOperator->status == OP_EXEC_DONE) {
    return NULL;
  }

  SAggOperatorInfo* pAggInfo = pOperator->info;
  SOptrBasicInfo*   pInfo = &pAggInfo->binfo;
  SExecTaskInfo*    pTaskInfo = pOperator->pTaskInfo;

  if (pOperator->status == OP_RES_TO_RETURN) {
    toSDatablock(&pAggInfo->groupResInfo, pAggInfo->pResultBuf, pInfo->pRes, pAggInfo->binfo.capacity,
                 pAggInfo->binfo.rowCellInfoOffset);

    if (pInfo->pRes->info.rows == 0 || !hasRemainDataInCurrentGroup(&pAggInfo->groupResInfo)) {
      pOperator->status = OP_EXEC_DONE;
    }

    return pInfo->pRes;
  }

  // table scan order
  int32_t        order = TSDB_ORDER_ASC;
  SOperatorInfo* downstream = pOperator->pDownstream[0];

  while (1) {
    publishOperatorProfEvent(downstream, QUERY_PROF_BEFORE_OPERATOR_EXEC);
    SSDataBlock* pBlock = downstream->getNextFn(downstream, newgroup);
    publishOperatorProfEvent(downstream, QUERY_PROF_AFTER_OPERATOR_EXEC);

    if (pBlock == NULL) {
      break;
    }

    //    setTagValue(pOperator, pRuntimeEnv->current->pTable, pInfo->pCtx, pOperator->numOfOutput);
    //    if (downstream->operatorType == OP_TableScan) {
    //      STableScanInfo* pScanInfo = downstream->info;
    //      order = getTableScanOrder(pScanInfo);
    //    }

    // the pDataBlock are always the same one, no need to call this again
    setInputDataBlock(pOperator, pInfo->pCtx, pBlock, order);

    TSKEY key = 0;
    if (order == TSDB_ORDER_ASC) {
      key = pBlock->info.window.ekey;
      TSKEY_MAX_ADD(key, 1);
    } else {
      key = pBlock->info.window.skey;
      TSKEY_MIN_SUB(key, -1);
    }

    setExecutionContext(pOperator->numOfOutput, pAggInfo->current->groupIndex, key, pTaskInfo, pAggInfo->current,
                        pAggInfo);
    doAggregateImpl(pOperator, 0, pInfo->pCtx);
  }

  pOperator->status = OP_RES_TO_RETURN;
  closeAllResultRows(&pInfo->resultRowInfo);
  updateNumOfRowsInResultRows(pInfo->pCtx, pOperator->numOfOutput, &pInfo->resultRowInfo, pInfo->rowCellInfoOffset);

  initGroupResInfo(&pAggInfo->groupResInfo, &pInfo->resultRowInfo);
  toSDatablock(&pAggInfo->groupResInfo, pAggInfo->pResultBuf, pInfo->pRes, pAggInfo->binfo.capacity,
               pAggInfo->binfo.rowCellInfoOffset);

  if (pInfo->pRes->info.rows == 0 || !hasRemainDataInCurrentGroup(&pAggInfo->groupResInfo)) {
    doSetOperatorCompleted(pOperator);
  }

  return pInfo->pRes;
}

static SSDataBlock* doProjectOperation(SOperatorInfo* pOperator, bool* newgroup) {
  SProjectOperatorInfo* pProjectInfo = pOperator->info;
  SOptrBasicInfo*       pInfo = &pProjectInfo->binfo;

  SSDataBlock* pRes = pInfo->pRes;
  blockDataCleanup(pRes);

  if (pProjectInfo->existDataBlock) {  // TODO refactor
    SSDataBlock* pBlock = pProjectInfo->existDataBlock;
    pProjectInfo->existDataBlock = NULL;
    *newgroup = true;

    // todo dynamic set tags
    //    if (pTableQueryInfo != NULL) {
    //      setTagValue(pOperator, pTableQueryInfo->pTable, pInfo->pCtx, pOperator->numOfOutput);
    //    }

    // the pDataBlock are always the same one, no need to call this again
    setInputDataBlock(pOperator, pInfo->pCtx, pBlock, TSDB_ORDER_ASC);

    blockDataEnsureCapacity(pInfo->pRes, pBlock->info.rows);
    projectApplyFunctions(pOperator->pExpr, pInfo->pRes, pBlock, pInfo->pCtx, pOperator->numOfOutput);
    if (pRes->info.rows >= pProjectInfo->binfo.capacity * 0.8) {
      copyTsColoum(pRes, pInfo->pCtx, pOperator->numOfOutput);
      resetResultRowEntryResult(pInfo->pCtx, pOperator->numOfOutput);
      return pRes;
    }
  }

  SOperatorInfo* downstream = pOperator->pDownstream[0];

  while (1) {
    bool prevVal = *newgroup;

    // The downstream exec may change the value of the newgroup, so use a local variable instead.
    publishOperatorProfEvent(downstream, QUERY_PROF_BEFORE_OPERATOR_EXEC);
    SSDataBlock* pBlock = downstream->getNextFn(downstream, newgroup);
    publishOperatorProfEvent(downstream, QUERY_PROF_AFTER_OPERATOR_EXEC);

    if (pBlock == NULL) {
      assert(*newgroup == false);
      *newgroup = prevVal;
      setTaskStatus(pOperator->pTaskInfo, TASK_COMPLETED);
      break;
    }

    // Return result of the previous group in the firstly.
    if (*newgroup) {
      if (pRes->info.rows > 0) {
        pProjectInfo->existDataBlock = pBlock;
        break;
      } else {  // init output buffer for a new group data
        initCtxOutputBuffer(pInfo->pCtx, pOperator->numOfOutput);
      }
    }

    // todo dynamic set tags
    //    STableQueryInfo* pTableQueryInfo = pRuntimeEnv->current;
    //    if (pTableQueryInfo != NULL) {
    //      setTagValue(pOperator, pTableQueryInfo->pTable, pInfo->pCtx, pOperator->numOfOutput);
    //    }

    // the pDataBlock are always the same one, no need to call this again
    setInputDataBlock(pOperator, pInfo->pCtx, pBlock, TSDB_ORDER_ASC);
    blockDataEnsureCapacity(pInfo->pRes, pInfo->pRes->info.rows + pBlock->info.rows);

    projectApplyFunctions(pOperator->pExpr, pInfo->pRes, pBlock, pInfo->pCtx, pOperator->numOfOutput);
    if (pRes->info.rows >= pOperator->resultInfo.threshold) {
      break;
    }
  }

  //  copyTsColoum(pRes, pInfo->pCtx, pOperator->numOfOutput);
  return (pInfo->pRes->info.rows > 0) ? pInfo->pRes : NULL;
}

static SSDataBlock* doLimit(SOperatorInfo* pOperator, bool* newgroup) {
  if (pOperator->status == OP_EXEC_DONE) {
    return NULL;
  }

  SLimitOperatorInfo* pInfo = pOperator->info;

  SSDataBlock*   pBlock = NULL;
  SOperatorInfo* pDownstream = pOperator->pDownstream[0];

  while (1) {
    publishOperatorProfEvent(pDownstream, QUERY_PROF_BEFORE_OPERATOR_EXEC);
    pBlock = pDownstream->getNextFn(pDownstream, newgroup);
    publishOperatorProfEvent(pDownstream, QUERY_PROF_AFTER_OPERATOR_EXEC);

    if (pBlock == NULL) {
      doSetOperatorCompleted(pOperator);
      return NULL;
    }

    if (pInfo->currentOffset == 0) {
      break;
    } else if (pInfo->currentOffset >= pBlock->info.rows) {
      pInfo->currentOffset -= pBlock->info.rows;
    } else {  // TODO handle the data movement
      int32_t remain = (int32_t)(pBlock->info.rows - pInfo->currentOffset);
      pBlock->info.rows = remain;

      for (int32_t i = 0; i < pBlock->info.numOfCols; ++i) {
        SColumnInfoData* pColInfoData = taosArrayGet(pBlock->pDataBlock, i);

        int16_t bytes = pColInfoData->info.bytes;
        memmove(pColInfoData->pData, pColInfoData->pData + bytes * pInfo->currentOffset, remain * bytes);
      }

      pInfo->currentOffset = 0;
      break;
    }
  }

  if (pInfo->currentRows + pBlock->info.rows >= pInfo->limit.limit) {
    pBlock->info.rows = (int32_t)(pInfo->limit.limit - pInfo->currentRows);
    pInfo->currentRows = pInfo->limit.limit;

    doSetOperatorCompleted(pOperator);
  } else {
    pInfo->currentRows += pBlock->info.rows;
  }

  return pBlock;
}

static int32_t doOpenIntervalAgg(SOperatorInfo* pOperator) {
  if (OPTR_IS_OPENED(pOperator)) {
    return TSDB_CODE_SUCCESS;
  }

  STableIntervalOperatorInfo* pInfo = pOperator->info;

  int32_t order = TSDB_ORDER_ASC;
  //  STimeWindow win = {0};
  bool newgroup = false;
  SOperatorInfo* downstream = pOperator->pDownstream[0];

  while (1) {
    publishOperatorProfEvent(downstream, QUERY_PROF_BEFORE_OPERATOR_EXEC);
    SSDataBlock* pBlock = downstream->getNextFn(downstream, &newgroup);
    publishOperatorProfEvent(downstream, QUERY_PROF_AFTER_OPERATOR_EXEC);

    if (pBlock == NULL) {
      break;
    }

    //    setTagValue(pOperator, pRuntimeEnv->current->pTable, pInfo->pCtx, pOperator->numOfOutput);
    // the pDataBlock are always the same one, no need to call this again
    setInputDataBlock(pOperator, pInfo->binfo.pCtx, pBlock, order);
    hashIntervalAgg(pOperator, &pInfo->binfo.resultRowInfo, pBlock, 0);

    char *result = NULL;
    int32_t length = 0;
    pOperator->encodeResultRow(pOperator, &result, &length);
    SAggSupporter   *pSup = &pInfo->aggSup;
    taosHashClear(pSup->pResultRowHashTable);
    pOperator->decodeResultRow(pOperator, result, length);
    if(result){
      taosMemoryFree(result);
    }
  }

  closeAllResultRows(&pInfo->binfo.resultRowInfo);
  finalizeMultiTupleQueryResult(pInfo->binfo.pCtx, pOperator->numOfOutput, pInfo->aggSup.pResultBuf,
                                &pInfo->binfo.resultRowInfo, pInfo->binfo.rowCellInfoOffset);

  initGroupResInfo(&pInfo->groupResInfo, &pInfo->binfo.resultRowInfo);
  OPTR_SET_OPENED(pOperator);
  return TSDB_CODE_SUCCESS;
}

static SSDataBlock* doBuildIntervalResult(SOperatorInfo* pOperator, bool* newgroup) {
  STableIntervalOperatorInfo* pInfo = pOperator->info;
  SExecTaskInfo*              pTaskInfo = pOperator->pTaskInfo;

  if (pOperator->status == OP_EXEC_DONE) {
    return NULL;
  }

  if (pInfo->execModel == OPTR_EXEC_MODEL_STREAM) {
    return pOperator->getStreamResFn(pOperator, newgroup);
  }

  pTaskInfo->code = pOperator->_openFn(pOperator);
  if (pTaskInfo->code != TSDB_CODE_SUCCESS) {
    return NULL;
  }

  blockDataEnsureCapacity(pInfo->binfo.pRes, pInfo->binfo.capacity);
  toSDatablock(&pInfo->groupResInfo, pInfo->aggSup.pResultBuf, pInfo->binfo.pRes, pInfo->binfo.capacity,
               pInfo->binfo.rowCellInfoOffset);

  if (pInfo->binfo.pRes->info.rows == 0 || !hasRemainDataInCurrentGroup(&pInfo->groupResInfo)) {
    doSetOperatorCompleted(pOperator);
  }

  return pInfo->binfo.pRes->info.rows == 0 ? NULL : pInfo->binfo.pRes;
}

static SSDataBlock* doStreamIntervalAgg(SOperatorInfo *pOperator, bool* newgroup) {
  STableIntervalOperatorInfo* pInfo = pOperator->info;
  int32_t order = TSDB_ORDER_ASC;

  if (pOperator->status == OP_EXEC_DONE) {
    return NULL;
  }

  if (pOperator->status == OP_RES_TO_RETURN) {
    toSDatablock(&pInfo->groupResInfo, pInfo->aggSup.pResultBuf, pInfo->binfo.pRes, pInfo->binfo.capacity,
                 pInfo->binfo.rowCellInfoOffset);
    if (pInfo->binfo.pRes->info.rows == 0 || !hasRemainDataInCurrentGroup(&pInfo->groupResInfo)) {
      pOperator->status = OP_EXEC_DONE;
    }
    return pInfo->binfo.pRes;
  }

  //  STimeWindow win = {0};
  *newgroup = false;
  SOperatorInfo* downstream = pOperator->pDownstream[0];

  SArray* pUpdated = NULL;

  while (1) {
    publishOperatorProfEvent(downstream, QUERY_PROF_BEFORE_OPERATOR_EXEC);
    SSDataBlock* pBlock = downstream->getNextFn(downstream, newgroup);
    publishOperatorProfEvent(downstream, QUERY_PROF_AFTER_OPERATOR_EXEC);

    if (pBlock == NULL) {
      break;
    }

    // The timewindows that overlaps the timestamps of the input pBlock need to be recalculated and return to the caller.
    // Note that all the time window are not close till now.

    //    setTagValue(pOperator, pRuntimeEnv->current->pTable, pInfo->pCtx, pOperator->numOfOutput);
    // the pDataBlock are always the same one, no need to call this again
    setInputDataBlock(pOperator, pInfo->binfo.pCtx, pBlock, order);
    pUpdated = hashIntervalAgg(pOperator, &pInfo->binfo.resultRowInfo, pBlock, 0);
  }

  finalizeUpdatedResult(pInfo->binfo.pCtx, pOperator->numOfOutput, pInfo->aggSup.pResultBuf, pUpdated, pInfo->binfo.rowCellInfoOffset);

  blockDataEnsureCapacity(pInfo->binfo.pRes, pInfo->binfo.capacity);
  toSDatablock(&pInfo->groupResInfo, pInfo->aggSup.pResultBuf, pInfo->binfo.pRes, pInfo->binfo.capacity,
               pInfo->binfo.rowCellInfoOffset);

  ASSERT(pInfo->binfo.pRes->info.rows > 0);
  pOperator->status = OP_RES_TO_RETURN;

  return pInfo->binfo.pRes->info.rows == 0 ? NULL : pInfo->binfo.pRes;
}

static SSDataBlock* doAllIntervalAgg(SOperatorInfo *pOperator, bool* newgroup) {
  if (pOperator->status == OP_EXEC_DONE) {
    return NULL;
  }

  STableIntervalOperatorInfo* pIntervalInfo = pOperator->info;

  STaskRuntimeEnv* pRuntimeEnv = pOperator->pRuntimeEnv;
  if (pOperator->status == OP_RES_TO_RETURN) {
    //    toSDatablock(&pRuntimeEnv->groupResInfo, pRuntimeEnv, pIntervalInfo->pRes);

    if (pIntervalInfo->binfo.pRes->info.rows == 0 || !hasRemainDataInCurrentGroup(&pRuntimeEnv->groupResInfo)) {
      doSetOperatorCompleted(pOperator);
    }

    return pIntervalInfo->binfo.pRes;
  }

  STaskAttr*  pQueryAttr = pRuntimeEnv->pQueryAttr;
  int32_t     order = pQueryAttr->order.order;
  STimeWindow win = pQueryAttr->window;

  SOperatorInfo* downstream = pOperator->pDownstream[0];

  while (1) {
    publishOperatorProfEvent(downstream, QUERY_PROF_BEFORE_OPERATOR_EXEC);
    SSDataBlock* pBlock = downstream->getNextFn(downstream, newgroup);
    publishOperatorProfEvent(downstream, QUERY_PROF_AFTER_OPERATOR_EXEC);

    if (pBlock == NULL) {
      break;
    }

    //    setTagValue(pOperator, pRuntimeEnv->current->pTable, pIntervalInfo->pCtx, pOperator->numOfOutput);

    // the pDataBlock are always the same one, no need to call this again
    setInputDataBlock(pOperator, pIntervalInfo->binfo.pCtx, pBlock, pQueryAttr->order.order);
    hashAllIntervalAgg(pOperator, &pIntervalInfo->binfo.resultRowInfo, pBlock, 0);
  }

  // restore the value
  pQueryAttr->order.order = order;
  pQueryAttr->window = win;

  pOperator->status = OP_RES_TO_RETURN;
  closeAllResultRows(&pIntervalInfo->binfo.resultRowInfo);
  setTaskStatus(pOperator->pTaskInfo, TASK_COMPLETED);
  finalizeQueryResult(pIntervalInfo->binfo.pCtx, pOperator->numOfOutput);

  initGroupResInfo(&pRuntimeEnv->groupResInfo, &pIntervalInfo->binfo.resultRowInfo);
  //  toSDatablock(&pRuntimeEnv->groupResInfo, pRuntimeEnv, pIntervalInfo->pRes);

  if (pIntervalInfo->binfo.pRes->info.rows == 0 || !hasRemainDataInCurrentGroup(&pRuntimeEnv->groupResInfo)) {
    pOperator->status = OP_EXEC_DONE;
  }

  return pIntervalInfo->binfo.pRes->info.rows == 0 ? NULL : pIntervalInfo->binfo.pRes;
}

static SSDataBlock* doSTableIntervalAgg(SOperatorInfo* pOperator, bool* newgroup) {
  if (pOperator->status == OP_EXEC_DONE) {
    return NULL;
  }

  STableIntervalOperatorInfo* pIntervalInfo = pOperator->info;
  STaskRuntimeEnv*            pRuntimeEnv = pOperator->pRuntimeEnv;

  if (pOperator->status == OP_RES_TO_RETURN) {
    int64_t st = taosGetTimestampUs();

    //    copyToSDataBlock(NULL, 3000, pIntervalInfo->pRes, pIntervalInfo->rowCellInfoOffset);
    if (pIntervalInfo->binfo.pRes->info.rows == 0 || !hasRemainData(&pRuntimeEnv->groupResInfo)) {
      doSetOperatorCompleted(pOperator);
    }
    return pIntervalInfo->binfo.pRes;
  }

  STaskAttr* pQueryAttr = pRuntimeEnv->pQueryAttr;
  int32_t    order = pQueryAttr->order.order;

  SOperatorInfo* downstream = pOperator->pDownstream[0];

  while (1) {
    publishOperatorProfEvent(downstream, QUERY_PROF_BEFORE_OPERATOR_EXEC);
    SSDataBlock* pBlock = downstream->getNextFn(downstream, newgroup);
    publishOperatorProfEvent(downstream, QUERY_PROF_AFTER_OPERATOR_EXEC);

    if (pBlock == NULL) {
      break;
    }

    // the pDataBlock are always the same one, no need to call this again
    STableQueryInfo* pTableQueryInfo = pRuntimeEnv->current;

    //    setTagValue(pOperator, pTableQueryInfo->pTable, pIntervalInfo->pCtx, pOperator->numOfOutput);
    setInputDataBlock(pOperator, pIntervalInfo->binfo.pCtx, pBlock, pQueryAttr->order.order);
    setIntervalQueryRange(pRuntimeEnv, pBlock->info.window.skey);

    hashIntervalAgg(pOperator, &pTableQueryInfo->resInfo, pBlock, pTableQueryInfo->groupIndex);
  }

  pOperator->status = OP_RES_TO_RETURN;
  pQueryAttr->order.order = order;  // TODO : restore the order
  doCloseAllTimeWindow(pRuntimeEnv);
  setTaskStatus(pOperator->pTaskInfo, TASK_COMPLETED);

  //  copyToSDataBlock(pRuntimeEnv, 3000, pIntervalInfo->pRes, pIntervalInfo->rowCellInfoOffset);
  if (pIntervalInfo->binfo.pRes->info.rows == 0 || !hasRemainData(&pRuntimeEnv->groupResInfo)) {
    pOperator->status = OP_EXEC_DONE;
  }

  return pIntervalInfo->binfo.pRes;
}

static SSDataBlock* doAllSTableIntervalAgg(SOperatorInfo* pOperator, bool* newgroup) {
  if (pOperator->status == OP_EXEC_DONE) {
    return NULL;
  }

  STableIntervalOperatorInfo* pIntervalInfo = pOperator->info;
  STaskRuntimeEnv*            pRuntimeEnv = pOperator->pRuntimeEnv;

  if (pOperator->status == OP_RES_TO_RETURN) {
    //    copyToSDataBlock(pRuntimeEnv, 3000, pIntervalInfo->pRes, pIntervalInfo->rowCellInfoOffset);
    if (pIntervalInfo->binfo.pRes->info.rows == 0 || !hasRemainData(&pRuntimeEnv->groupResInfo)) {
      pOperator->status = OP_EXEC_DONE;
    }

    return pIntervalInfo->binfo.pRes;
  }

  STaskAttr* pQueryAttr = pRuntimeEnv->pQueryAttr;
  int32_t    order = pQueryAttr->order.order;

  SOperatorInfo* downstream = pOperator->pDownstream[0];

  while (1) {
    publishOperatorProfEvent(downstream, QUERY_PROF_BEFORE_OPERATOR_EXEC);
    SSDataBlock* pBlock = downstream->getNextFn(downstream, newgroup);
    publishOperatorProfEvent(downstream, QUERY_PROF_AFTER_OPERATOR_EXEC);

    if (pBlock == NULL) {
      break;
    }

    // the pDataBlock are always the same one, no need to call this again
    STableQueryInfo* pTableQueryInfo = pRuntimeEnv->current;

    //    setTagValue(pOperator, pTableQueryInfo->pTable, pIntervalInfo->pCtx, pOperator->numOfOutput);
    setInputDataBlock(pOperator, pIntervalInfo->binfo.pCtx, pBlock, pQueryAttr->order.order);
    setIntervalQueryRange(pRuntimeEnv, pBlock->info.window.skey);

    hashAllIntervalAgg(pOperator, &pTableQueryInfo->resInfo, pBlock, pTableQueryInfo->groupIndex);
  }

  pOperator->status = OP_RES_TO_RETURN;
  pQueryAttr->order.order = order;  // TODO : restore the order
  doCloseAllTimeWindow(pRuntimeEnv);
  setTaskStatus(pOperator->pTaskInfo, TASK_COMPLETED);

  int64_t st = taosGetTimestampUs();
  //  copyToSDataBlock(pRuntimeEnv, 3000, pIntervalInfo->pRes, pIntervalInfo->rowCellInfoOffset);
  if (pIntervalInfo->binfo.pRes->info.rows == 0 || !hasRemainData(&pRuntimeEnv->groupResInfo)) {
    pOperator->status = OP_EXEC_DONE;
  }

  //  SQInfo* pQInfo = pRuntimeEnv->qinfo;
  //  pQInfo->summary.firstStageMergeTime += (taosGetTimestampUs() - st);

  return pIntervalInfo->binfo.pRes;
}

static void doStateWindowAggImpl(SOperatorInfo* pOperator, SStateWindowOperatorInfo* pInfo, SSDataBlock* pSDataBlock) {
  STaskRuntimeEnv* pRuntimeEnv = pOperator->pRuntimeEnv;
  STableQueryInfo* item = pRuntimeEnv->current;
  SColumnInfoData* pColInfoData = taosArrayGet(pSDataBlock->pDataBlock, pInfo->colIndex);

  SOptrBasicInfo* pBInfo = &pInfo->binfo;

  bool    masterScan = IS_MAIN_SCAN(pRuntimeEnv);
  int16_t bytes = pColInfoData->info.bytes;
  int16_t type = pColInfoData->info.type;

  SColumnInfoData* pTsColInfoData = taosArrayGet(pSDataBlock->pDataBlock, 0);
  TSKEY*           tsList = (TSKEY*)pTsColInfoData->pData;
  if (IS_REPEAT_SCAN(pRuntimeEnv) && !pInfo->reptScan) {
    pInfo->reptScan = true;
    taosMemoryFreeClear(pInfo->prevData);
  }

  pInfo->numOfRows = 0;
  for (int32_t j = 0; j < pSDataBlock->info.rows; ++j) {
    char* val = ((char*)pColInfoData->pData) + bytes * j;
    if (isNull(val, type)) {
      continue;
    }
    if (pInfo->prevData == NULL) {
      pInfo->prevData = taosMemoryMalloc(bytes);
      memcpy(pInfo->prevData, val, bytes);
      pInfo->numOfRows = 1;
      pInfo->curWindow.skey = tsList[j];
      pInfo->curWindow.ekey = tsList[j];
      pInfo->start = j;

    } else if (memcmp(pInfo->prevData, val, bytes) == 0) {
      pInfo->curWindow.ekey = tsList[j];
      pInfo->numOfRows += 1;
      // pInfo->start = j;
      if (j == 0 && pInfo->start != 0) {
        pInfo->numOfRows = 1;
        pInfo->start = 0;
      }
    } else {
      SResultRow* pResult = NULL;
      pInfo->curWindow.ekey = pInfo->curWindow.skey;
      int32_t ret = setResultOutputBufByKey(pRuntimeEnv, &pBInfo->resultRowInfo, pSDataBlock->info.uid,
                                            &pInfo->curWindow, masterScan, &pResult, item->groupIndex, pBInfo->pCtx,
                                            pOperator->numOfOutput, pBInfo->rowCellInfoOffset);
      if (ret != TSDB_CODE_SUCCESS) {  // null data, too many state code
        longjmp(pRuntimeEnv->env, TSDB_CODE_QRY_APP_ERROR);
      }
      //      doApplyFunctions(pRuntimeEnv, pBInfo->pCtx, &pInfo->curWindow, pInfo->start, pInfo->numOfRows, tsList,
      //                       pSDataBlock->info.rows, pOperator->numOfOutput);

      pInfo->curWindow.skey = tsList[j];
      pInfo->curWindow.ekey = tsList[j];
      memcpy(pInfo->prevData, val, bytes);
      pInfo->numOfRows = 1;
      pInfo->start = j;
    }
  }

  SResultRow* pResult = NULL;

  pInfo->curWindow.ekey = pInfo->curWindow.skey;
  int32_t ret = setResultOutputBufByKey(pRuntimeEnv, &pBInfo->resultRowInfo, pSDataBlock->info.uid, &pInfo->curWindow,
                                        masterScan, &pResult, item->groupIndex, pBInfo->pCtx, pOperator->numOfOutput,
                                        pBInfo->rowCellInfoOffset);
  if (ret != TSDB_CODE_SUCCESS) {  // null data, too many state code
    longjmp(pRuntimeEnv->env, TSDB_CODE_QRY_APP_ERROR);
  }

  //  doApplyFunctions(pRuntimeEnv, pBInfo->pCtx, &pInfo->curWindow, pInfo->start, pInfo->numOfRows, tsList,
  //                   pSDataBlock->info.rows, pOperator->numOfOutput);
}

static SSDataBlock* doStateWindowAgg(SOperatorInfo* pOperator, bool* newgroup) {
  if (pOperator->status == OP_EXEC_DONE) {
    return NULL;
  }

  SStateWindowOperatorInfo* pWindowInfo = pOperator->info;
  SOptrBasicInfo*           pBInfo = &pWindowInfo->binfo;

  STaskRuntimeEnv* pRuntimeEnv = pOperator->pRuntimeEnv;
  if (pOperator->status == OP_RES_TO_RETURN) {
    //    toSDatablock(&pRuntimeEnv->groupResInfo, pRuntimeEnv, pBInfo->pRes);

    if (pBInfo->pRes->info.rows == 0 || !hasRemainDataInCurrentGroup(&pRuntimeEnv->groupResInfo)) {
      pOperator->status = OP_EXEC_DONE;
    }

    return pBInfo->pRes;
  }

  STaskAttr*     pQueryAttr = pRuntimeEnv->pQueryAttr;
  int32_t        order = pQueryAttr->order.order;
  STimeWindow    win = pQueryAttr->window;
  SOperatorInfo* downstream = pOperator->pDownstream[0];
  while (1) {
    publishOperatorProfEvent(downstream, QUERY_PROF_BEFORE_OPERATOR_EXEC);
    SSDataBlock* pBlock = downstream->getNextFn(downstream, newgroup);
    publishOperatorProfEvent(downstream, QUERY_PROF_AFTER_OPERATOR_EXEC);

    if (pBlock == NULL) {
      break;
    }
    setInputDataBlock(pOperator, pBInfo->pCtx, pBlock, pQueryAttr->order.order);
    if (pWindowInfo->colIndex == -1) {
      pWindowInfo->colIndex = getGroupbyColumnIndex(pRuntimeEnv->pQueryAttr->pGroupbyExpr, pBlock);
    }
    doStateWindowAggImpl(pOperator, pWindowInfo, pBlock);
  }

  // restore the value
  pQueryAttr->order.order = order;
  pQueryAttr->window = win;

  pOperator->status = OP_RES_TO_RETURN;
  closeAllResultRows(&pBInfo->resultRowInfo);
  setTaskStatus(pOperator->pTaskInfo, TASK_COMPLETED);
  finalizeQueryResult(pBInfo->pCtx, pOperator->numOfOutput);

  initGroupResInfo(&pRuntimeEnv->groupResInfo, &pBInfo->resultRowInfo);
  //  toSDatablock(&pRuntimeEnv->groupResInfo, pRuntimeEnv, pBInfo->pRes);

  if (pBInfo->pRes->info.rows == 0 || !hasRemainDataInCurrentGroup(&pRuntimeEnv->groupResInfo)) {
    pOperator->status = OP_EXEC_DONE;
  }

  return pBInfo->pRes->info.rows == 0 ? NULL : pBInfo->pRes;
}

static SSDataBlock* doSessionWindowAgg(SOperatorInfo* pOperator, bool* newgroup) {
  if (pOperator->status == OP_EXEC_DONE) {
    return NULL;
  }

  SSessionAggOperatorInfo* pInfo = pOperator->info;
  SOptrBasicInfo*          pBInfo = &pInfo->binfo;

  if (pOperator->status == OP_RES_TO_RETURN) {
    toSDatablock(&pInfo->groupResInfo, pInfo->aggSup.pResultBuf, pBInfo->pRes, pBInfo->capacity,
                 pBInfo->rowCellInfoOffset);
    if (pBInfo->pRes->info.rows == 0 || !hasRemainDataInCurrentGroup(&pInfo->groupResInfo)) {
      doSetOperatorCompleted(pOperator);
      return NULL;
    }

    return pBInfo->pRes;
  }

  int32_t        order = TSDB_ORDER_ASC;
  SOperatorInfo* downstream = pOperator->pDownstream[0];

  while (1) {
    publishOperatorProfEvent(downstream, QUERY_PROF_BEFORE_OPERATOR_EXEC);
    SSDataBlock* pBlock = downstream->getNextFn(downstream, newgroup);
    publishOperatorProfEvent(downstream, QUERY_PROF_AFTER_OPERATOR_EXEC);
    if (pBlock == NULL) {
      break;
    }

    // the pDataBlock are always the same one, no need to call this again
    setInputDataBlock(pOperator, pBInfo->pCtx, pBlock, order);
    doSessionWindowAggImpl(pOperator, pInfo, pBlock);
  }

  // restore the value
  pOperator->status = OP_RES_TO_RETURN;
  closeAllResultRows(&pBInfo->resultRowInfo);
  finalizeMultiTupleQueryResult(pBInfo->pCtx, pOperator->numOfOutput, pInfo->aggSup.pResultBuf, &pBInfo->resultRowInfo,
                                pBInfo->rowCellInfoOffset);

  initGroupResInfo(&pInfo->groupResInfo, &pBInfo->resultRowInfo);

  blockDataEnsureCapacity(pBInfo->pRes, pBInfo->capacity);
  toSDatablock(&pInfo->groupResInfo, pInfo->aggSup.pResultBuf, pBInfo->pRes, pBInfo->capacity,
               pBInfo->rowCellInfoOffset);
  if (pBInfo->pRes->info.rows == 0 || !hasRemainDataInCurrentGroup(&pInfo->groupResInfo)) {
    doSetOperatorCompleted(pOperator);
  }

  return pBInfo->pRes->info.rows == 0 ? NULL : pBInfo->pRes;
}

static SSDataBlock* hashGroupbyAggregate(SOperatorInfo* pOperator, bool* newgroup) {
  if (pOperator->status == OP_EXEC_DONE) {
    return NULL;
  }

  SGroupbyOperatorInfo* pInfo = pOperator->info;
  if (pOperator->status == OP_RES_TO_RETURN) {
    toSDatablock(&pInfo->groupResInfo, pInfo->aggSup.pResultBuf, pInfo->binfo.pRes, pInfo->binfo.capacity,
                 pInfo->binfo.rowCellInfoOffset);
    if (pInfo->binfo.pRes->info.rows == 0 || !hasRemainDataInCurrentGroup(&pInfo->groupResInfo)) {
      pOperator->status = OP_EXEC_DONE;
    }
    return pInfo->binfo.pRes;
  }

  int32_t        order = TSDB_ORDER_ASC;
  SOperatorInfo* downstream = pOperator->pDownstream[0];

  while (1) {
    publishOperatorProfEvent(downstream, QUERY_PROF_BEFORE_OPERATOR_EXEC);
    SSDataBlock* pBlock = downstream->getNextFn(downstream, newgroup);
    publishOperatorProfEvent(downstream, QUERY_PROF_AFTER_OPERATOR_EXEC);
    if (pBlock == NULL) {
      break;
    }

    // the pDataBlock are always the same one, no need to call this again
    setInputDataBlock(pOperator, pInfo->binfo.pCtx, pBlock, order);
    //    setTagValue(pOperator, pRuntimeEnv->current->pTable, pInfo->binfo.pCtx, pOperator->numOfOutput);
    doHashGroupbyAgg(pOperator, pBlock);

    char *result = NULL;
    int32_t length = 0;
    pOperator->encodeResultRow(pOperator, &result, &length);
    SAggSupporter   *pSup = &pInfo->aggSup;
    taosHashClear(pSup->pResultRowHashTable);
    pOperator->decodeResultRow(pOperator, result, length);
    if(result){
      taosMemoryFree(result);
    }
  }

  pOperator->status = OP_RES_TO_RETURN;
  closeAllResultRows(&pInfo->binfo.resultRowInfo);

  finalizeMultiTupleQueryResult(pInfo->binfo.pCtx, pOperator->numOfOutput, pInfo->aggSup.pResultBuf,
                                &pInfo->binfo.resultRowInfo, pInfo->binfo.rowCellInfoOffset);
  //  if (!pRuntimeEnv->pQueryAttr->stableQuery) { // finalize include the update of result rows
  //    finalizeQueryResult(pInfo->binfo.pCtx, pOperator->numOfOutput);
  //  } else {
  //    updateNumOfRowsInResultRows(pInfo->binfo.pCtx, pOperator->numOfOutput, &pInfo->binfo.resultRowInfo,
  //    pInfo->binfo.rowCellInfoOffset);
  //  }

  blockDataEnsureCapacity(pInfo->binfo.pRes, pInfo->binfo.capacity);
  initGroupResInfo(&pInfo->groupResInfo, &pInfo->binfo.resultRowInfo);
  toSDatablock(&pInfo->groupResInfo, pInfo->aggSup.pResultBuf, pInfo->binfo.pRes, pInfo->binfo.capacity,
               pInfo->binfo.rowCellInfoOffset);
  if (pInfo->binfo.pRes->info.rows == 0 || !hasRemainDataInCurrentGroup(&pInfo->groupResInfo)) {
    pOperator->status = OP_EXEC_DONE;
  }

  return pInfo->binfo.pRes;
}

static void doHandleRemainBlockForNewGroupImpl(SFillOperatorInfo* pInfo, SResultInfo* pResultInfo, bool* newgroup,
                                               SExecTaskInfo* pTaskInfo) {
  pInfo->totalInputRows = pInfo->existNewGroupBlock->info.rows;

  int64_t ekey = Q_STATUS_EQUAL(pTaskInfo->status, TASK_COMPLETED) ? pTaskInfo->window.ekey
                                                                   : pInfo->existNewGroupBlock->info.window.ekey;
  taosResetFillInfo(pInfo->pFillInfo, getFillInfoStart(pInfo->pFillInfo));

  taosFillSetStartInfo(pInfo->pFillInfo, pInfo->existNewGroupBlock->info.rows, ekey);
  taosFillSetInputDataBlock(pInfo->pFillInfo, pInfo->existNewGroupBlock);

  doFillTimeIntervalGapsInResults(pInfo->pFillInfo, pInfo->pRes, pResultInfo->capacity, pInfo->p);
  pInfo->existNewGroupBlock = NULL;
  *newgroup = true;
}

static void doHandleRemainBlockFromNewGroup(SFillOperatorInfo* pInfo, SResultInfo* pResultInfo, bool* newgroup,
                                            SExecTaskInfo* pTaskInfo) {
  if (taosFillHasMoreResults(pInfo->pFillInfo)) {
    *newgroup = false;
    doFillTimeIntervalGapsInResults(pInfo->pFillInfo, pInfo->pRes, (int32_t)pResultInfo->capacity, pInfo->p);
    if (pInfo->pRes->info.rows > pResultInfo->threshold || (!pInfo->multigroupResult)) {
      return;
    }
  }

  // handle the cached new group data block
  if (pInfo->existNewGroupBlock) {
    doHandleRemainBlockForNewGroupImpl(pInfo, pResultInfo, newgroup, pTaskInfo);
  }
}

static SSDataBlock* doFill(SOperatorInfo* pOperator, bool* newgroup) {
  SFillOperatorInfo* pInfo = pOperator->info;
  SExecTaskInfo*     pTaskInfo = pOperator->pTaskInfo;

  SResultInfo* pResultInfo = &pOperator->resultInfo;
  blockDataCleanup(pInfo->pRes);
  if (pOperator->status == OP_EXEC_DONE) {
    return NULL;
  }

  doHandleRemainBlockFromNewGroup(pInfo, pResultInfo, newgroup, pTaskInfo);
  if (pInfo->pRes->info.rows > pResultInfo->threshold || (!pInfo->multigroupResult && pInfo->pRes->info.rows > 0)) {
    return pInfo->pRes;
  }

  SOperatorInfo* pDownstream = pOperator->pDownstream[0];
  while (1) {
    publishOperatorProfEvent(pDownstream, QUERY_PROF_BEFORE_OPERATOR_EXEC);
    SSDataBlock* pBlock = pDownstream->getNextFn(pDownstream, newgroup);
    publishOperatorProfEvent(pDownstream, QUERY_PROF_AFTER_OPERATOR_EXEC);

    if (*newgroup) {
      assert(pBlock != NULL);
    }

    if (*newgroup && pInfo->totalInputRows > 0) {  // there are already processed current group data block
      pInfo->existNewGroupBlock = pBlock;
      *newgroup = false;

      // Fill the previous group data block, before handle the data block of new group.
      // Close the fill operation for previous group data block
      taosFillSetStartInfo(pInfo->pFillInfo, 0, pTaskInfo->window.ekey);
    } else {
      if (pBlock == NULL) {
        if (pInfo->totalInputRows == 0) {
          pOperator->status = OP_EXEC_DONE;
          return NULL;
        }

        taosFillSetStartInfo(pInfo->pFillInfo, 0, pTaskInfo->window.ekey);
      } else {
        pInfo->totalInputRows += pBlock->info.rows;
        taosFillSetStartInfo(pInfo->pFillInfo, pBlock->info.rows, pBlock->info.window.ekey);
        taosFillSetInputDataBlock(pInfo->pFillInfo, pBlock);
      }
    }

    doFillTimeIntervalGapsInResults(pInfo->pFillInfo, pInfo->pRes, pInfo->capacity, pInfo->p);

    // current group has no more result to return
    if (pInfo->pRes->info.rows > 0) {
      // 1. The result in current group not reach the threshold of output result, continue
      // 2. If multiple group results existing in one SSDataBlock is not allowed, return immediately
      if (pInfo->pRes->info.rows > pResultInfo->threshold || pBlock == NULL || (!pInfo->multigroupResult)) {
        return pInfo->pRes;
      }

      doHandleRemainBlockFromNewGroup(pInfo, pResultInfo, newgroup, pTaskInfo);
      if (pInfo->pRes->info.rows > pOperator->resultInfo.threshold || pBlock == NULL) {
        return pInfo->pRes;
      }
    } else if (pInfo->existNewGroupBlock) {  // try next group
      assert(pBlock != NULL);
      doHandleRemainBlockForNewGroupImpl(pInfo, pResultInfo, newgroup, pTaskInfo);
      if (pInfo->pRes->info.rows > pResultInfo->threshold) {
        return pInfo->pRes;
      }
    } else {
      return NULL;
    }
  }
}

// todo set the attribute of query scan count
static int32_t getNumOfScanTimes(STaskAttr* pQueryAttr) {
  for (int32_t i = 0; i < pQueryAttr->numOfOutput; ++i) {
    int32_t functionId = getExprFunctionId(&pQueryAttr->pExpr1[i]);
    if (functionId == FUNCTION_STDDEV || functionId == FUNCTION_PERCT) {
      return 2;
    }
  }

  return 1;
}

static void destroyOperatorInfo(SOperatorInfo* pOperator) {
  if (pOperator == NULL) {
    return;
  }

  if (pOperator->closeFn != NULL) {
    pOperator->closeFn(pOperator->info, pOperator->numOfOutput);
  }

  if (pOperator->pDownstream != NULL) {
    for (int32_t i = 0; i < pOperator->numOfDownstream; ++i) {
      destroyOperatorInfo(pOperator->pDownstream[i]);
    }

    taosMemoryFreeClear(pOperator->pDownstream);
    pOperator->numOfDownstream = 0;
  }

  taosMemoryFreeClear(pOperator->info);
  taosMemoryFreeClear(pOperator);
}

int32_t doInitAggInfoSup(SAggSupporter* pAggSup, SqlFunctionCtx* pCtx, int32_t numOfOutput, const char* pKey) {
  _hash_fn_t hashFn = taosGetDefaultHashFunction(TSDB_DATA_TYPE_BINARY);

  pAggSup->resultRowSize = getResultRowSize(pCtx, numOfOutput);
  pAggSup->keyBuf = taosMemoryCalloc(1, sizeof(int64_t) + sizeof(int64_t) + POINTER_BYTES);
  pAggSup->pResultRowHashTable = taosHashInit(10, hashFn, true, HASH_NO_LOCK);
  pAggSup->pResultRowListSet = taosHashInit(100, hashFn, false, HASH_NO_LOCK);
  pAggSup->pResultRowArrayList = taosArrayInit(10, sizeof(SResultRowCell));

  if (pAggSup->keyBuf == NULL || pAggSup->pResultRowArrayList == NULL || pAggSup->pResultRowListSet == NULL ||
      pAggSup->pResultRowHashTable == NULL) {
    return TSDB_CODE_OUT_OF_MEMORY;
  }

  int32_t code = createDiskbasedBuf(&pAggSup->pResultBuf, 4096, 4096 * 256, pKey, "/tmp/");
  if (code != TSDB_CODE_SUCCESS) {
    return code;
  }

  return TSDB_CODE_SUCCESS;
}

static void cleanupAggSup(SAggSupporter* pAggSup) {
  taosMemoryFreeClear(pAggSup->keyBuf);
  taosHashCleanup(pAggSup->pResultRowHashTable);
  taosHashCleanup(pAggSup->pResultRowListSet);
  taosArrayDestroy(pAggSup->pResultRowArrayList);
  destroyDiskbasedBuf(pAggSup->pResultBuf);
}

static int32_t initAggInfo(SOptrBasicInfo* pBasicInfo, SAggSupporter* pAggSup, SExprInfo* pExprInfo, int32_t numOfCols,
                           int32_t numOfRows, SSDataBlock* pResultBlock, const char* pkey) {
  pBasicInfo->pCtx = createSqlFunctionCtx_rv(pExprInfo, numOfCols, &pBasicInfo->rowCellInfoOffset);
  pBasicInfo->pRes = pResultBlock;
  pBasicInfo->capacity = numOfRows;

  doInitAggInfoSup(pAggSup, pBasicInfo->pCtx, numOfCols, pkey);
}

static STableQueryInfo* initTableQueryInfo(const STableGroupInfo* pTableGroupInfo) {
  STableQueryInfo* pTableQueryInfo = taosMemoryCalloc(pTableGroupInfo->numOfTables, sizeof(STableQueryInfo));
  if (pTableQueryInfo == NULL) {
    return NULL;
  }

  int32_t index = 0;
  for (int32_t i = 0; i < taosArrayGetSize(pTableGroupInfo->pGroupList); ++i) {
    SArray* pa = taosArrayGetP(pTableGroupInfo->pGroupList, i);
    for (int32_t j = 0; j < taosArrayGetSize(pa); ++j) {
      STableKeyInfo* pk = taosArrayGet(pa, j);

      STableQueryInfo* pTQueryInfo = &pTableQueryInfo[index++];
      pTQueryInfo->uid = pk->uid;
      pTQueryInfo->lastKey = pk->lastKey;
      pTQueryInfo->groupIndex = i;
    }
  }

  STimeWindow win = {0, INT64_MAX};
  createTableQueryInfo(pTableQueryInfo, false, win);
  return pTableQueryInfo;
}

SOperatorInfo* createAggregateOperatorInfo(SOperatorInfo* downstream, SExprInfo* pExprInfo, int32_t numOfCols,
                                           SSDataBlock* pResultBlock, SExecTaskInfo* pTaskInfo,
                                           const STableGroupInfo* pTableGroupInfo) {
  SAggOperatorInfo* pInfo = taosMemoryCalloc(1, sizeof(SAggOperatorInfo));
  SOperatorInfo*    pOperator = taosMemoryCalloc(1, sizeof(SOperatorInfo));
  if (pInfo == NULL || pOperator == NULL) {
    goto _error;
  }

  //(int32_t)(getRowNumForMultioutput(pQueryAttr, pQueryAttr->topBotQuery, pQueryAttr->stableQuery));
  int32_t numOfRows = 1;
  int32_t code = initAggInfo(&pInfo->binfo, &pInfo->aggSup, pExprInfo, numOfCols, numOfRows, pResultBlock, pTaskInfo->id.str);
  pInfo->pTableQueryInfo = initTableQueryInfo(pTableGroupInfo);
  if (code != TSDB_CODE_SUCCESS || pInfo->pTableQueryInfo == NULL) {
    goto _error;
  }

  setFunctionResultOutput(&pInfo->binfo, &pInfo->aggSup, MAIN_SCAN, pTaskInfo);

  pOperator->name         = "TableAggregate";
  pOperator->operatorType = QUERY_NODE_PHYSICAL_PLAN_AGG;
  pOperator->blockingOptr = true;
  pOperator->status       = OP_NOT_OPENED;
  pOperator->info         = pInfo;
  pOperator->pExpr        = pExprInfo;
  pOperator->numOfOutput  = numOfCols;

  pOperator->pTaskInfo    = pTaskInfo;
  pOperator->_openFn      = doOpenAggregateOptr;
  pOperator->getNextFn    = getAggregateResult;
  pOperator->closeFn      = destroyAggOperatorInfo;
  pOperator->encodeResultRow = aggEncodeResultRow;
  pOperator->decodeResultRow = aggDecodeResultRow;

  code = appendDownstream(pOperator, &downstream, 1);
  if (code != TSDB_CODE_SUCCESS) {
    goto _error;
  }

  return pOperator;
_error:
  destroyAggOperatorInfo(pInfo, numOfCols);
  taosMemoryFreeClear(pInfo);
  taosMemoryFreeClear(pOperator);
  pTaskInfo->code = TSDB_CODE_OUT_OF_MEMORY;
  return NULL;
}

static void doDestroyBasicInfo(SOptrBasicInfo* pInfo, int32_t numOfOutput) {
  assert(pInfo != NULL);

  destroySqlFunctionCtx(pInfo->pCtx, numOfOutput);
  taosMemoryFreeClear(pInfo->rowCellInfoOffset);

  cleanupResultRowInfo(&pInfo->resultRowInfo);
  pInfo->pRes = blockDataDestroy(pInfo->pRes);
}

void destroyBasicOperatorInfo(void* param, int32_t numOfOutput) {
  SOptrBasicInfo* pInfo = (SOptrBasicInfo*)param;
  doDestroyBasicInfo(pInfo, numOfOutput);
}

void destroyStateWindowOperatorInfo(void* param, int32_t numOfOutput) {
  SStateWindowOperatorInfo* pInfo = (SStateWindowOperatorInfo*)param;
  doDestroyBasicInfo(&pInfo->binfo, numOfOutput);
  taosMemoryFreeClear(pInfo->prevData);
}

void destroyAggOperatorInfo(void* param, int32_t numOfOutput) {
  SAggOperatorInfo* pInfo = (SAggOperatorInfo*)param;
  doDestroyBasicInfo(&pInfo->binfo, numOfOutput);
}

void destroyIntervalOperatorInfo(void* param, int32_t numOfOutput) {
  STableIntervalOperatorInfo* pInfo = (STableIntervalOperatorInfo*)param;
  doDestroyBasicInfo(&pInfo->binfo, numOfOutput);
  cleanupAggSup(&pInfo->aggSup);
}

void destroySWindowOperatorInfo(void* param, int32_t numOfOutput) {
  SSessionAggOperatorInfo* pInfo = (SSessionAggOperatorInfo*)param;
  doDestroyBasicInfo(&pInfo->binfo, numOfOutput);
}

void destroySFillOperatorInfo(void* param, int32_t numOfOutput) {
  SFillOperatorInfo* pInfo = (SFillOperatorInfo*)param;
  pInfo->pFillInfo = taosDestroyFillInfo(pInfo->pFillInfo);
  pInfo->pRes = blockDataDestroy(pInfo->pRes);
  taosMemoryFreeClear(pInfo->p);
}

void destroyGroupbyOperatorInfo(void* param, int32_t numOfOutput) {
  SGroupbyOperatorInfo* pInfo = (SGroupbyOperatorInfo*)param;
  doDestroyBasicInfo(&pInfo->binfo, numOfOutput);
  taosMemoryFreeClear(pInfo->keyBuf);
  taosArrayDestroy(pInfo->pGroupCols);
  taosArrayDestroy(pInfo->pGroupColVals);
}

static void destroyProjectOperatorInfo(void* param, int32_t numOfOutput) {
  SProjectOperatorInfo* pInfo = (SProjectOperatorInfo*)param;
  doDestroyBasicInfo(&pInfo->binfo, numOfOutput);
}

static void destroyTagScanOperatorInfo(void* param, int32_t numOfOutput) {
  STagScanInfo* pInfo = (STagScanInfo*)param;
  pInfo->pRes = blockDataDestroy(pInfo->pRes);
}

static void destroyOrderOperatorInfo(void* param, int32_t numOfOutput) {
  SSortOperatorInfo* pInfo = (SSortOperatorInfo*)param;
  pInfo->pDataBlock = blockDataDestroy(pInfo->pDataBlock);

  taosArrayDestroy(pInfo->pSortInfo);
}

static void destroyConditionOperatorInfo(void* param, int32_t numOfOutput) {
  SFilterOperatorInfo* pInfo = (SFilterOperatorInfo*)param;
  doDestroyFilterInfo(pInfo->pFilterInfo, pInfo->numOfFilterCols);
}

static void destroyDistinctOperatorInfo(void* param, int32_t numOfOutput) {
  SDistinctOperatorInfo* pInfo = (SDistinctOperatorInfo*)param;
  taosHashCleanup(pInfo->pSet);
  taosMemoryFreeClear(pInfo->buf);
  taosArrayDestroy(pInfo->pDistinctDataInfo);
  pInfo->pRes = blockDataDestroy(pInfo->pRes);
}

static void destroySysTableScannerOperatorInfo(void* param, int32_t numOfOutput) {
  SSysTableScanInfo* pInfo = (SSysTableScanInfo*)param;
  tsem_destroy(&pInfo->ready);
  blockDataDestroy(pInfo->pRes);

  if (pInfo->type == TSDB_MGMT_TABLE_TABLE) {
    metaCloseTbCursor(pInfo->pCur);
  }
}

void destroyExchangeOperatorInfo(void* param, int32_t numOfOutput) {
  SExchangeInfo* pExInfo = (SExchangeInfo*)param;
  taosArrayDestroy(pExInfo->pSources);
  taosArrayDestroy(pExInfo->pSourceDataInfo);
  if (pExInfo->pResult != NULL) {
    blockDataDestroy(pExInfo->pResult);
  }

  tsem_destroy(&pExInfo->ready);
}

SOperatorInfo* createMultiTableAggOperatorInfo(SOperatorInfo* downstream, SExprInfo* pExprInfo, int32_t numOfCols,
                                               SSDataBlock* pResBlock, SExecTaskInfo* pTaskInfo,
                                               const STableGroupInfo* pTableGroupInfo) {
  SAggOperatorInfo* pInfo = taosMemoryCalloc(1, sizeof(SAggOperatorInfo));

  int32_t numOfRows = 1;
  int32_t code =
      initAggInfo(&pInfo->binfo, &pInfo->aggSup, pExprInfo, numOfCols, numOfRows, pResBlock, pTaskInfo->id.str);
  pInfo->pTableQueryInfo = initTableQueryInfo(pTableGroupInfo);
  if (code != TSDB_CODE_SUCCESS || pInfo->pTableQueryInfo == NULL) {
    goto _error;
  }

  size_t tableGroup = taosArrayGetSize(pTableGroupInfo->pGroupList);
  initResultRowInfo(&pInfo->binfo.resultRowInfo, (int32_t)tableGroup);

  SOperatorInfo* pOperator = taosMemoryCalloc(1, sizeof(SOperatorInfo));
  pOperator->name = "MultiTableAggregate";
  // pOperator->operatorType = OP_MultiTableAggregate;
  pOperator->blockingOptr = true;
  pOperator->status = OP_NOT_OPENED;
  pOperator->info = pInfo;
  pOperator->pExpr = pExprInfo;
  pOperator->numOfOutput = numOfCols;
  pOperator->pTaskInfo = pTaskInfo;

  pOperator->getNextFn = doMultiTableAggregate;
  pOperator->closeFn = destroyAggOperatorInfo;
  code = appendDownstream(pOperator, &downstream, 1);
  if (code != TSDB_CODE_SUCCESS) {
    goto _error;
  }

  return pOperator;

_error:
  return NULL;
}

SOperatorInfo* createProjectOperatorInfo(SOperatorInfo* downstream, SExprInfo* pExprInfo, int32_t num,
                                         SSDataBlock* pResBlock, SExecTaskInfo* pTaskInfo) {
  SProjectOperatorInfo* pInfo = taosMemoryCalloc(1, sizeof(SProjectOperatorInfo));
  SOperatorInfo*        pOperator = taosMemoryCalloc(1, sizeof(SOperatorInfo));
  if (pInfo == NULL || pOperator == NULL) {
    goto _error;
  }

  pInfo->binfo.pRes = pResBlock;
  pInfo->binfo.pCtx = createSqlFunctionCtx_rv(pExprInfo, num, &pInfo->binfo.rowCellInfoOffset);
  if (pInfo->binfo.pCtx == NULL) {
    goto _error;
  }

  //  initResultRowInfo(&pBInfo->resultRowInfo, 8);
  //  setFunctionResultOutput(pBInfo, MAIN_SCAN);

  pOperator->name         = "ProjectOperator";
  pOperator->operatorType = QUERY_NODE_PHYSICAL_PLAN_PROJECT;
  pOperator->blockingOptr = false;
  pOperator->status       = OP_NOT_OPENED;
  pOperator->info         = pInfo;
  pOperator->pExpr        = pExprInfo;
  pOperator->numOfOutput  = num;
  pOperator->_openFn      = operatorDummyOpenFn;
  pOperator->getNextFn    = doProjectOperation;
  pOperator->closeFn      = destroyProjectOperatorInfo;

  pOperator->pTaskInfo = pTaskInfo;
  int32_t code = appendDownstream(pOperator, &downstream, 1);
  if (code != TSDB_CODE_SUCCESS) {
    goto _error;
  }

  return pOperator;

_error:
  pTaskInfo->code = TSDB_CODE_OUT_OF_MEMORY;
  return NULL;
}

SOperatorInfo* createLimitOperatorInfo(SOperatorInfo* downstream, SLimit* pLimit, SExecTaskInfo* pTaskInfo) {
  SLimitOperatorInfo* pInfo = taosMemoryCalloc(1, sizeof(SLimitOperatorInfo));
  SOperatorInfo*      pOperator = taosMemoryCalloc(1, sizeof(SOperatorInfo));
  if (pInfo == NULL || pOperator == NULL) {
    goto _error;
  }

  pInfo->limit = *pLimit;
  pInfo->currentOffset = pLimit->offset;

  pOperator->name         = "LimitOperator";
  //  pOperator->operatorType = QUERY_NODE_PHYSICAL_PLAN_LIMIT;
  pOperator->blockingOptr = false;
  pOperator->status       = OP_NOT_OPENED;
  pOperator->_openFn      = operatorDummyOpenFn;
  pOperator->getNextFn    = doLimit;
  pOperator->info         = pInfo;
  pOperator->pTaskInfo    = pTaskInfo;

  int32_t code = appendDownstream(pOperator, &downstream, 1);
  return pOperator;

_error:
  taosMemoryFreeClear(pInfo);
  taosMemoryFreeClear(pOperator);
  terrno = TSDB_CODE_OUT_OF_MEMORY;
  return NULL;
}

SOperatorInfo* createIntervalOperatorInfo(SOperatorInfo* downstream, SExprInfo* pExprInfo, int32_t numOfCols,
                                          SSDataBlock* pResBlock, SInterval* pInterval,
                                          const STableGroupInfo* pTableGroupInfo, SExecTaskInfo* pTaskInfo) {
  STableIntervalOperatorInfo* pInfo = taosMemoryCalloc(1, sizeof(STableIntervalOperatorInfo));
  SOperatorInfo*              pOperator = taosMemoryCalloc(1, sizeof(SOperatorInfo));
  if (pInfo == NULL || pOperator == NULL) {
    goto _error;
  }

  pInfo->order     = TSDB_ORDER_ASC;
  pInfo->interval  = *pInterval;
  pInfo->execModel = pTaskInfo->execModel;

  pInfo->win       = pTaskInfo->window;
  pInfo->win.skey  = 0;
  pInfo->win.ekey  = INT64_MAX;

  int32_t numOfRows = 4096;
  int32_t code = initAggInfo(&pInfo->binfo, &pInfo->aggSup, pExprInfo, numOfCols, numOfRows, pResBlock, pTaskInfo->id.str);
  initExecTimeWindowInfo(&pInfo->timeWindowData, &pInfo->win);

  //  pInfo->pTableQueryInfo = initTableQueryInfo(pTableGroupInfo);
  if (code != TSDB_CODE_SUCCESS /* || pInfo->pTableQueryInfo == NULL*/) {
    goto _error;
  }

  initResultRowInfo(&pInfo->binfo.resultRowInfo, (int32_t)1);

  pOperator->name         = "TimeIntervalAggOperator";
  pOperator->operatorType = QUERY_NODE_PHYSICAL_PLAN_INTERVAL;
  pOperator->blockingOptr = true;
  pOperator->status       = OP_NOT_OPENED;
  pOperator->pExpr        = pExprInfo;
  pOperator->pTaskInfo    = pTaskInfo;
  pOperator->numOfOutput  = numOfCols;
  pOperator->info         = pInfo;
  pOperator->_openFn      = doOpenIntervalAgg;
  pOperator->getNextFn    = doBuildIntervalResult;
<<<<<<< HEAD
  pOperator->closeFn      = destroyIntervalOperatorInfo;
  pOperator->encodeResultRow = aggEncodeResultRow;
  pOperator->decodeResultRow = aggDecodeResultRow;
=======
  pOperator->getStreamResFn= doStreamIntervalAgg;
  pOperator->closeFn      = destroyIntervalOperatorInfo;
>>>>>>> 2c1ec0dd

  code = appendDownstream(pOperator, &downstream, 1);
  if (code != TSDB_CODE_SUCCESS) {
    goto _error;
  }

  return pOperator;

_error:
  destroyIntervalOperatorInfo(pInfo, numOfCols);
  taosMemoryFreeClear(pInfo);
  taosMemoryFreeClear(pOperator);
  pTaskInfo->code = code;
  return NULL;
}

SOperatorInfo* createAllTimeIntervalOperatorInfo(STaskRuntimeEnv* pRuntimeEnv, SOperatorInfo* downstream,
                                                 SExprInfo* pExpr, int32_t numOfOutput) {
  STableIntervalOperatorInfo* pInfo = taosMemoryCalloc(1, sizeof(STableIntervalOperatorInfo));

  //  pInfo->binfo.pCtx = createSqlFunctionCtx(pRuntimeEnv, pExpr, numOfOutput, &pInfo->binfo.rowCellInfoOffset);
  //  pInfo->binfo.pRes = createOutputBuf(pExpr, numOfOutput, pResultInfo->capacity);
  initResultRowInfo(&pInfo->binfo.resultRowInfo, 8);

  SOperatorInfo* pOperator = taosMemoryCalloc(1, sizeof(SOperatorInfo));

  pOperator->name = "AllTimeIntervalAggOperator";
  //  pOperator->operatorType = OP_AllTimeWindow;
  pOperator->blockingOptr = true;
  pOperator->status = OP_NOT_OPENED;
  pOperator->pExpr = pExpr;
  pOperator->numOfOutput = numOfOutput;
  pOperator->info = pInfo;
  pOperator->pRuntimeEnv = pRuntimeEnv;
  pOperator->getNextFn = doAllIntervalAgg;
  pOperator->closeFn = destroyBasicOperatorInfo;

  int32_t code = appendDownstream(pOperator, &downstream, 1);
  return pOperator;
}

SOperatorInfo* createStatewindowOperatorInfo(STaskRuntimeEnv* pRuntimeEnv, SOperatorInfo* downstream, SExprInfo* pExpr,
                                             int32_t numOfOutput) {
  SStateWindowOperatorInfo* pInfo = taosMemoryCalloc(1, sizeof(SStateWindowOperatorInfo));
  pInfo->colIndex = -1;
  pInfo->reptScan = false;
  //  pInfo->binfo.pCtx = createSqlFunctionCtx(pRuntimeEnv, pExpr, numOfOutput, &pInfo->binfo.rowCellInfoOffset);
  //  pInfo->binfo.pRes = createOutputBuf(pExpr, numOfOutput, pResultInfo->capacity);
  initResultRowInfo(&pInfo->binfo.resultRowInfo, 8);

  SOperatorInfo* pOperator = taosMemoryCalloc(1, sizeof(SOperatorInfo));
  pOperator->name = "StateWindowOperator";
  //  pOperator->operatorType = OP_StateWindow;
  pOperator->blockingOptr = true;
  pOperator->status = OP_NOT_OPENED;
  pOperator->pExpr = pExpr;
  pOperator->numOfOutput = numOfOutput;
  pOperator->info = pInfo;
  pOperator->pRuntimeEnv = pRuntimeEnv;
  pOperator->getNextFn = doStateWindowAgg;
  pOperator->closeFn = destroyStateWindowOperatorInfo;

  int32_t code = appendDownstream(pOperator, &downstream, 1);
  return pOperator;
}

SOperatorInfo* createSessionAggOperatorInfo(SOperatorInfo* downstream, SExprInfo* pExprInfo, int32_t numOfCols,
                                            SSDataBlock* pResBlock, int64_t gap, SExecTaskInfo* pTaskInfo) {
  SSessionAggOperatorInfo* pInfo = taosMemoryCalloc(1, sizeof(SSessionAggOperatorInfo));
  SOperatorInfo*           pOperator = taosMemoryCalloc(1, sizeof(SOperatorInfo));
  if (pInfo == NULL || pOperator == NULL) {
    goto _error;
  }

  int32_t numOfRows = 4096;
  int32_t code =
      initAggInfo(&pInfo->binfo, &pInfo->aggSup, pExprInfo, numOfCols, numOfRows, pResBlock, pTaskInfo->id.str);
  if (code != TSDB_CODE_SUCCESS) {
    goto _error;
  }

  initResultRowInfo(&pInfo->binfo.resultRowInfo, 8);

  pInfo->gap = gap;
  pInfo->binfo.pRes = pResBlock;
  pInfo->prevTs = INT64_MIN;
  pInfo->reptScan = false;
  pOperator->name = "SessionWindowAggOperator";
  pOperator->operatorType = QUERY_NODE_PHYSICAL_PLAN_SESSION_WINDOW;
  pOperator->blockingOptr = true;
  pOperator->status = OP_NOT_OPENED;
  pOperator->pExpr = pExprInfo;
  pOperator->numOfOutput = numOfCols;
  pOperator->info = pInfo;
  pOperator->getNextFn = doSessionWindowAgg;
  pOperator->closeFn = destroySWindowOperatorInfo;
  pOperator->pTaskInfo = pTaskInfo;

  code = appendDownstream(pOperator, &downstream, 1);
  return pOperator;

_error:
  if (pInfo != NULL) {
    destroySWindowOperatorInfo(pInfo, numOfCols);
  }

  taosMemoryFreeClear(pInfo);
  taosMemoryFreeClear(pOperator);
  pTaskInfo->code = code;
  return NULL;
}

SOperatorInfo* createMultiTableTimeIntervalOperatorInfo(STaskRuntimeEnv* pRuntimeEnv, SOperatorInfo* downstream,
                                                        SExprInfo* pExpr, int32_t numOfOutput) {
  STableIntervalOperatorInfo* pInfo = taosMemoryCalloc(1, sizeof(STableIntervalOperatorInfo));

  //  pInfo->binfo.pCtx = createSqlFunctionCtx(pRuntimeEnv, pExpr, numOfOutput, &pInfo->binfo.rowCellInfoOffset);
  //  pInfo->binfo.pRes = createOutputBuf(pExpr, numOfOutput, pResultInfo->capacity);
  initResultRowInfo(&pInfo->binfo.resultRowInfo, 8);

  SOperatorInfo* pOperator = taosMemoryCalloc(1, sizeof(SOperatorInfo));
  pOperator->name = "MultiTableTimeIntervalOperator";
  //  pOperator->operatorType = OP_MultiTableTimeInterval;
  pOperator->blockingOptr = true;
  pOperator->status = OP_NOT_OPENED;
  pOperator->pExpr = pExpr;
  pOperator->numOfOutput = numOfOutput;
  pOperator->info = pInfo;
  pOperator->pRuntimeEnv = pRuntimeEnv;

  pOperator->getNextFn = doSTableIntervalAgg;
  pOperator->closeFn = destroyBasicOperatorInfo;

  int32_t code = appendDownstream(pOperator, &downstream, 1);
  return pOperator;
}

SOperatorInfo* createAllMultiTableTimeIntervalOperatorInfo(STaskRuntimeEnv* pRuntimeEnv, SOperatorInfo* downstream,
                                                           SExprInfo* pExpr, int32_t numOfOutput) {
  STableIntervalOperatorInfo* pInfo = taosMemoryCalloc(1, sizeof(STableIntervalOperatorInfo));

  //  pInfo->binfo.pCtx = createSqlFunctionCtx(pRuntimeEnv, pExpr, numOfOutput, &pInfo->binfo.rowCellInfoOffset);
  //  pInfo->binfo.pRes = createOutputBuf(pExpr, numOfOutput, pResultInfo->capacity);
  initResultRowInfo(&pInfo->binfo.resultRowInfo, 8);

  SOperatorInfo* pOperator = taosMemoryCalloc(1, sizeof(SOperatorInfo));
  pOperator->name = "AllMultiTableTimeIntervalOperator";
  //  pOperator->operatorType = OP_AllMultiTableTimeInterval;
  pOperator->blockingOptr = true;
  pOperator->status = OP_NOT_OPENED;
  pOperator->pExpr = pExpr;
  pOperator->numOfOutput = numOfOutput;
  pOperator->info = pInfo;
  pOperator->pRuntimeEnv = pRuntimeEnv;

  pOperator->getNextFn = doAllSTableIntervalAgg;
  pOperator->closeFn = destroyBasicOperatorInfo;

  int32_t code = appendDownstream(pOperator, &downstream, 1);

  return pOperator;
}

static int32_t initGroupOptrInfo(SGroupbyOperatorInfo* pInfo, SArray* pGroupColList) {
  pInfo->pGroupColVals = taosArrayInit(4, sizeof(SGroupKeys));
  if (pInfo->pGroupColVals == NULL) {
    return TSDB_CODE_OUT_OF_MEMORY;
  }

  int32_t numOfGroupCols = taosArrayGetSize(pGroupColList);
  for (int32_t i = 0; i < numOfGroupCols; ++i) {
    SColumn* pCol = taosArrayGet(pGroupColList, i);
    pInfo->groupKeyLen += pCol->bytes;

    struct SGroupKeys key = {0};
    key.bytes = pCol->bytes;
    key.type = pCol->type;
    key.isNull = false;
    key.pData = taosMemoryCalloc(1, pCol->bytes);
    if (key.pData == NULL) {
      return TSDB_CODE_OUT_OF_MEMORY;
    }

    taosArrayPush(pInfo->pGroupColVals, &key);
  }

  int32_t nullFlagSize = sizeof(int8_t) * numOfGroupCols;
  pInfo->keyBuf = taosMemoryCalloc(1, pInfo->groupKeyLen + nullFlagSize);

  if (pInfo->keyBuf == NULL) {
    return TSDB_CODE_OUT_OF_MEMORY;
  }

  return TSDB_CODE_SUCCESS;
}

SOperatorInfo* createGroupOperatorInfo(SOperatorInfo* downstream, SExprInfo* pExprInfo, int32_t numOfCols,
                                       SSDataBlock* pResultBlock, SArray* pGroupColList, SExecTaskInfo* pTaskInfo,
                                       const STableGroupInfo* pTableGroupInfo) {
  SGroupbyOperatorInfo* pInfo = taosMemoryCalloc(1, sizeof(SGroupbyOperatorInfo));
  SOperatorInfo*        pOperator = taosMemoryCalloc(1, sizeof(SOperatorInfo));
  if (pInfo == NULL || pOperator == NULL) {
    goto _error;
  }

  pInfo->pGroupCols = pGroupColList;
  initAggInfo(&pInfo->binfo, &pInfo->aggSup, pExprInfo, numOfCols, 4096, pResultBlock, pTaskInfo->id.str);
  initResultRowInfo(&pInfo->binfo.resultRowInfo, 8);

  int32_t code = initGroupOptrInfo(pInfo, pGroupColList);
  if (code != TSDB_CODE_SUCCESS) {
    goto _error;
  }

  pOperator->name = "GroupbyAggOperator";
  pOperator->blockingOptr = true;
  pOperator->status       = OP_NOT_OPENED;
  pOperator->operatorType = QUERY_NODE_PHYSICAL_PLAN_GROUPBY;
  pOperator->pExpr        = pExprInfo;
  pOperator->numOfOutput  = numOfCols;
  pOperator->info         = pInfo;
  pOperator->_openFn      = operatorDummyOpenFn;
  pOperator->getNextFn    = hashGroupbyAggregate;
  pOperator->closeFn      = destroyGroupbyOperatorInfo;
  pOperator->encodeResultRow = aggEncodeResultRow;
  pOperator->decodeResultRow = aggDecodeResultRow;

  code = appendDownstream(pOperator, &downstream, 1);
  return pOperator;

_error:
  taosMemoryFreeClear(pInfo);
  taosMemoryFreeClear(pOperator);
  return NULL;
}

static int32_t initFillInfo(SFillOperatorInfo* pInfo, SExprInfo* pExpr, int32_t numOfCols, int64_t* fillVal,
                            STimeWindow win, int32_t capacity, const char* id, SInterval* pInterval, int32_t fillType) {
  struct SFillColInfo* pColInfo = createFillColInfo(pExpr, numOfCols, (int64_t*)fillVal);

  TSKEY sk = TMIN(win.skey, win.ekey);
  TSKEY ek = TMAX(win.skey, win.ekey);

  // TODO set correct time precision
  STimeWindow w = TSWINDOW_INITIALIZER;
  getAlignQueryTimeWindow(pInterval, TSDB_TIME_PRECISION_MILLI, win.skey, sk, ek, &w);

  int32_t order = TSDB_ORDER_ASC;
  pInfo->pFillInfo = taosCreateFillInfo(order, w.skey, 0, capacity, numOfCols, pInterval->sliding,
                                        pInterval->slidingUnit, (int8_t)pInterval->precision, fillType, pColInfo, id);

  pInfo->p = taosMemoryCalloc(numOfCols, POINTER_BYTES);

  if (pInfo->pFillInfo == NULL || pInfo->p == NULL) {
    return TSDB_CODE_OUT_OF_MEMORY;
  } else {
    return TSDB_CODE_SUCCESS;
  }
}

SOperatorInfo* createFillOperatorInfo(SOperatorInfo* downstream, SExprInfo* pExpr, int32_t numOfCols,
                                      SInterval* pInterval, SSDataBlock* pResBlock, int32_t fillType, char* fillVal,
                                      bool multigroupResult, SExecTaskInfo* pTaskInfo) {
  SFillOperatorInfo* pInfo = taosMemoryCalloc(1, sizeof(SFillOperatorInfo));
  SOperatorInfo*     pOperator = taosMemoryCalloc(1, sizeof(SOperatorInfo));

  pInfo->pRes = pResBlock;
  pInfo->multigroupResult = multigroupResult;
  pInfo->intervalInfo = *pInterval;

  SResultInfo* pResultInfo = &pOperator->resultInfo;
  int32_t      code = initFillInfo(pInfo, pExpr, numOfCols, (int64_t*)fillVal, pTaskInfo->window, pResultInfo->capacity,
                                   pTaskInfo->id.str, pInterval, fillType);
  if (code != TSDB_CODE_SUCCESS) {
    goto _error;
  }

  pOperator->name = "FillOperator";
  pOperator->blockingOptr = false;
  pOperator->status = OP_NOT_OPENED;
  //  pOperator->operatorType = OP_Fill;
  pOperator->pExpr = pExpr;
  pOperator->numOfOutput = numOfCols;
  pOperator->info = pInfo;
  pOperator->_openFn = operatorDummyOpenFn;
  pOperator->getNextFn = doFill;
  pOperator->pTaskInfo = pTaskInfo;

  pOperator->closeFn = destroySFillOperatorInfo;

  code = appendDownstream(pOperator, &downstream, 1);
  return pOperator;

_error:
  taosMemoryFreeClear(pOperator);
  taosMemoryFreeClear(pInfo);
  return NULL;
}

SOperatorInfo* createSLimitOperatorInfo(STaskRuntimeEnv* pRuntimeEnv, SOperatorInfo* downstream, SExprInfo* pExpr,
                                        int32_t numOfOutput, void* pMerger, bool multigroupResult) {
  SSLimitOperatorInfo* pInfo = taosMemoryCalloc(1, sizeof(SSLimitOperatorInfo));
  SOperatorInfo*       pOperator = taosMemoryCalloc(1, sizeof(SOperatorInfo));

  //  pInfo->orderColumnList = getResultGroupCheckColumns(pQueryAttr);
  //  pInfo->slimit          = pQueryAttr->slimit;
  //  pInfo->limit           = pQueryAttr->limit;
  //  pInfo->capacity        = pResultInfo->capacity;
  //  pInfo->threshold       = (int64_t)(pInfo->capacity * 0.8);
  //  pInfo->currentOffset   = pQueryAttr->limit.offset;
  //  pInfo->currentGroupOffset = pQueryAttr->slimit.offset;
  pInfo->multigroupResult = multigroupResult;

  // TODO refactor
  int32_t len = 0;
  for (int32_t i = 0; i < numOfOutput; ++i) {
    len += pExpr[i].base.resSchema.bytes;
  }

  int32_t numOfCols = (pInfo->orderColumnList != NULL) ? (int32_t)taosArrayGetSize(pInfo->orderColumnList) : 0;
  pInfo->prevRow = taosMemoryCalloc(1, (POINTER_BYTES * numOfCols + len));

  int32_t offset = POINTER_BYTES * numOfCols;
  for (int32_t i = 0; i < numOfCols; ++i) {
    pInfo->prevRow[i] = (char*)pInfo->prevRow + offset;

    SColIndex* index = taosArrayGet(pInfo->orderColumnList, i);
    offset += pExpr[index->colIndex].base.resSchema.bytes;
  }

  //  pInfo->pRes = createOutputBuf(pExpr, numOfOutput, pOperator->resultInfo.capacity);

  pOperator->name = "SLimitOperator";
  // pOperator->operatorType = OP_SLimit;
  pOperator->blockingOptr = false;
  pOperator->status = OP_NOT_OPENED;
  //  pOperator->exec         = doSLimit;
  pOperator->info = pInfo;
  pOperator->pRuntimeEnv = pRuntimeEnv;
  pOperator->closeFn = destroySlimitOperatorInfo;

  int32_t code = appendDownstream(pOperator, &downstream, 1);
  return pOperator;
}

static SSDataBlock* doTagScan(SOperatorInfo* pOperator, bool* newgroup) {
#if 0
  SOperatorInfo* pOperator = (SOperatorInfo*) param;
  if (pOperator->status == OP_EXEC_DONE) {
    return NULL;
  }

  STaskRuntimeEnv* pRuntimeEnv = pOperator->pRuntimeEnv;
  int32_t maxNumOfTables = (int32_t)pResultInfo->capacity;

  STagScanInfo *pInfo = pOperator->info;
  SSDataBlock  *pRes = pInfo->pRes;
  *newgroup = false;

  int32_t count = 0;
  SArray* pa = GET_TABLEGROUP(pRuntimeEnv, 0);

  int32_t functionId = getExprFunctionId(&pOperator->pExpr[0]);
  if (functionId == FUNCTION_TID_TAG) { // return the tags & table Id
    STaskAttr* pQueryAttr = pRuntimeEnv->pQueryAttr;
    assert(pQueryAttr->numOfOutput == 1);

    SExprInfo* pExprInfo = &pOperator->pExpr[0];
    int32_t rsize = pExprInfo->base.resSchema.bytes;

    count = 0;

    int16_t bytes = pExprInfo->base.resSchema.bytes;
    int16_t type  = pExprInfo->base.resSchema.type;

    for(int32_t i = 0; i < pQueryAttr->numOfTags; ++i) {
      if (pQueryAttr->tagColList[i].colId == pExprInfo->base.pColumns->info.colId) {
        bytes = pQueryAttr->tagColList[i].bytes;
        type = pQueryAttr->tagColList[i].type;
        break;
      }
    }

    SColumnInfoData* pColInfo = taosArrayGet(pRes->pDataBlock, 0);

    while(pInfo->curPos < pInfo->totalTables && count < maxNumOfTables) {
      int32_t i = pInfo->curPos++;
      STableQueryInfo *item = taosArrayGetP(pa, i);

      char *output = pColInfo->pData + count * rsize;
      varDataSetLen(output, rsize - VARSTR_HEADER_SIZE);

      output = varDataVal(output);
      STableId* id = TSDB_TABLEID(item->pTable);

      *(int16_t *)output = 0;
      output += sizeof(int16_t);

      *(int64_t *)output = id->uid;  // memory align problem, todo serialize
      output += sizeof(id->uid);

      *(int32_t *)output = id->tid;
      output += sizeof(id->tid);

      *(int32_t *)output = pQueryAttr->vgId;
      output += sizeof(pQueryAttr->vgId);

      char* data = NULL;
      if (pExprInfo->base.pColumns->info.colId == TSDB_TBNAME_COLUMN_INDEX) {
        data = tsdbGetTableName(item->pTable);
      } else {
        data = tsdbGetTableTagVal(item->pTable, pExprInfo->base.pColumns->info.colId, type, bytes);
      }

      doSetTagValueToResultBuf(output, data, type, bytes);
      count += 1;
    }

    //qDebug("QInfo:0x%"PRIx64" create (tableId, tag) info completed, rows:%d", GET_TASKID(pRuntimeEnv), count);
  } else if (functionId == FUNCTION_COUNT) {// handle the "count(tbname)" query
    SColumnInfoData* pColInfo = taosArrayGet(pRes->pDataBlock, 0);
    *(int64_t*)pColInfo->pData = pInfo->totalTables;
    count = 1;

    pOperator->status = OP_EXEC_DONE;
    //qDebug("QInfo:0x%"PRIx64" create count(tbname) query, res:%d rows:1", GET_TASKID(pRuntimeEnv), count);
  } else {  // return only the tags|table name etc.
    SExprInfo* pExprInfo = &pOperator->pExpr[0];  // todo use the column list instead of exprinfo

    count = 0;
    while(pInfo->curPos < pInfo->totalTables && count < maxNumOfTables) {
      int32_t i = pInfo->curPos++;

      STableQueryInfo* item = taosArrayGetP(pa, i);

      char *data = NULL, *dst = NULL;
      int16_t type = 0, bytes = 0;
      for(int32_t j = 0; j < pOperator->numOfOutput; ++j) {
        // not assign value in case of user defined constant output column
        if (TSDB_COL_IS_UD_COL(pExprInfo[j].base.pColumns->flag)) {
          continue;
        }

        SColumnInfoData* pColInfo = taosArrayGet(pRes->pDataBlock, j);
        type  = pExprInfo[j].base.resSchema.type;
        bytes = pExprInfo[j].base.resSchema.bytes;

        if (pExprInfo[j].base.pColumns->info.colId == TSDB_TBNAME_COLUMN_INDEX) {
          data = tsdbGetTableName(item->pTable);
        } else {
          data = tsdbGetTableTagVal(item->pTable, pExprInfo[j].base.pColumns->info.colId, type, bytes);
        }

        dst  = pColInfo->pData + count * pExprInfo[j].base.resSchema.bytes;
        doSetTagValueToResultBuf(dst, data, type, bytes);
      }

      count += 1;
    }

    if (pInfo->curPos >= pInfo->totalTables) {
      pOperator->status = OP_EXEC_DONE;
    }

    //qDebug("QInfo:0x%"PRIx64" create tag values results completed, rows:%d", GET_TASKID(pRuntimeEnv), count);
  }

  if (pOperator->status == OP_EXEC_DONE) {
    setTaskStatus(pOperator->pRuntimeEnv, TASK_COMPLETED);
  }

  pRes->info.rows = count;
  return (pRes->info.rows == 0)? NULL:pInfo->pRes;

#endif
}

SOperatorInfo* createTagScanOperatorInfo(STaskRuntimeEnv* pRuntimeEnv, SExprInfo* pExpr, int32_t numOfOutput) {
  STagScanInfo* pInfo = taosMemoryCalloc(1, sizeof(STagScanInfo));
  //  pInfo->pRes = createOutputBuf(pExpr, numOfOutput, pResultInfo->capacity);

  size_t numOfGroup = GET_NUM_OF_TABLEGROUP(pRuntimeEnv);
  assert(numOfGroup == 0 || numOfGroup == 1);

  pInfo->totalTables = pRuntimeEnv->tableqinfoGroupInfo.numOfTables;
  pInfo->curPos = 0;

  SOperatorInfo* pOperator = taosMemoryCalloc(1, sizeof(SOperatorInfo));
  pOperator->name = "SeqTableTagScan";
  pOperator->operatorType = QUERY_NODE_PHYSICAL_PLAN_TAG_SCAN;
  pOperator->blockingOptr = false;
  pOperator->status = OP_NOT_OPENED;
  pOperator->info = pInfo;
  pOperator->getNextFn = doTagScan;
  pOperator->pExpr = pExpr;
  pOperator->numOfOutput = numOfOutput;
  pOperator->pRuntimeEnv = pRuntimeEnv;
  pOperator->closeFn = destroyTagScanOperatorInfo;

  return pOperator;
}
static bool initMultiDistinctInfo(SDistinctOperatorInfo* pInfo, SOperatorInfo* pOperator, SSDataBlock* pBlock) {
  if (taosArrayGetSize(pInfo->pDistinctDataInfo) == pOperator->numOfOutput) {
    // distinct info already inited
    return true;
  }
  for (int i = 0; i < pOperator->numOfOutput; i++) {
    //    pInfo->totalBytes += pOperator->pExpr[i].base.colBytes;
  }
  for (int i = 0; i < pOperator->numOfOutput; i++) {
    int numOfBlock = (int)(taosArrayGetSize(pBlock->pDataBlock));
    assert(i < numOfBlock);
    for (int j = 0; j < numOfBlock; j++) {
      SColumnInfoData* pColDataInfo = taosArrayGet(pBlock->pDataBlock, j);
      if (pColDataInfo->info.colId == pOperator->pExpr[i].base.resSchema.colId) {
        SDistinctDataInfo item = {.index = j, .type = pColDataInfo->info.type, .bytes = pColDataInfo->info.bytes};
        taosArrayInsert(pInfo->pDistinctDataInfo, i, &item);
      }
    }
  }
  pInfo->totalBytes += (int32_t)strlen(MULTI_KEY_DELIM) * (pOperator->numOfOutput);
  pInfo->buf = taosMemoryCalloc(1, pInfo->totalBytes);
  return taosArrayGetSize(pInfo->pDistinctDataInfo) == pOperator->numOfOutput ? true : false;
}

static void buildMultiDistinctKey(SDistinctOperatorInfo* pInfo, SSDataBlock* pBlock, int32_t rowId) {
  char* p = pInfo->buf;
  memset(p, 0, pInfo->totalBytes);

  for (int i = 0; i < taosArrayGetSize(pInfo->pDistinctDataInfo); i++) {
    SDistinctDataInfo* pDistDataInfo = (SDistinctDataInfo*)taosArrayGet(pInfo->pDistinctDataInfo, i);
    SColumnInfoData*   pColDataInfo = taosArrayGet(pBlock->pDataBlock, pDistDataInfo->index);
    char*              val = ((char*)pColDataInfo->pData) + pColDataInfo->info.bytes * rowId;
    if (isNull(val, pDistDataInfo->type)) {
      p += pDistDataInfo->bytes;
      continue;
    }
    if (IS_VAR_DATA_TYPE(pDistDataInfo->type)) {
      memcpy(p, varDataVal(val), varDataLen(val));
      p += varDataLen(val);
    } else {
      memcpy(p, val, pDistDataInfo->bytes);
      p += pDistDataInfo->bytes;
    }
    memcpy(p, MULTI_KEY_DELIM, strlen(MULTI_KEY_DELIM));
    p += strlen(MULTI_KEY_DELIM);
  }
}

static SSDataBlock* hashDistinct(SOperatorInfo* pOperator, bool* newgroup) {
  if (pOperator->status == OP_EXEC_DONE) {
    return NULL;
  }

  SDistinctOperatorInfo* pInfo = pOperator->info;
  SSDataBlock*           pRes = pInfo->pRes;

  pRes->info.rows = 0;
  SSDataBlock* pBlock = NULL;

  while (1) {
    publishOperatorProfEvent(pOperator->pDownstream[0], QUERY_PROF_BEFORE_OPERATOR_EXEC);
    pBlock = pOperator->pDownstream[0]->getNextFn(pOperator->pDownstream[0], newgroup);
    publishOperatorProfEvent(pOperator->pDownstream[0], QUERY_PROF_AFTER_OPERATOR_EXEC);

    if (pBlock == NULL) {
      doSetOperatorCompleted(pOperator);
      break;
    }
    if (!initMultiDistinctInfo(pInfo, pOperator, pBlock)) {
      doSetOperatorCompleted(pOperator);
      break;
    }
    // ensure result output buf
    if (pRes->info.rows + pBlock->info.rows > pInfo->outputCapacity) {
      int32_t newSize = pRes->info.rows + pBlock->info.rows;
      for (int i = 0; i < taosArrayGetSize(pRes->pDataBlock); i++) {
        SColumnInfoData*   pResultColInfoData = taosArrayGet(pRes->pDataBlock, i);
        SDistinctDataInfo* pDistDataInfo = taosArrayGet(pInfo->pDistinctDataInfo, i);
        char*              tmp = taosMemoryRealloc(pResultColInfoData->pData, newSize * pDistDataInfo->bytes);
        if (tmp == NULL) {
          return NULL;
        } else {
          pResultColInfoData->pData = tmp;
        }
      }
      pInfo->outputCapacity = newSize;
    }

    for (int32_t i = 0; i < pBlock->info.rows; i++) {
      buildMultiDistinctKey(pInfo, pBlock, i);
      if (taosHashGet(pInfo->pSet, pInfo->buf, pInfo->totalBytes) == NULL) {
        int32_t dummy;
        taosHashPut(pInfo->pSet, pInfo->buf, pInfo->totalBytes, &dummy, sizeof(dummy));
        for (int j = 0; j < taosArrayGetSize(pRes->pDataBlock); j++) {
          SDistinctDataInfo* pDistDataInfo = taosArrayGet(pInfo->pDistinctDataInfo, j);  // distinct meta info
          SColumnInfoData*   pColInfoData = taosArrayGet(pBlock->pDataBlock, pDistDataInfo->index);  // src
          SColumnInfoData*   pResultColInfoData = taosArrayGet(pRes->pDataBlock, j);                 // dist

          char* val = ((char*)pColInfoData->pData) + pDistDataInfo->bytes * i;
          char* start = pResultColInfoData->pData + pDistDataInfo->bytes * pInfo->pRes->info.rows;
          memcpy(start, val, pDistDataInfo->bytes);
        }
        pRes->info.rows += 1;
      }
    }

    if (pRes->info.rows >= pInfo->threshold) {
      break;
    }
  }
  return (pInfo->pRes->info.rows > 0) ? pInfo->pRes : NULL;
}

SOperatorInfo* createDistinctOperatorInfo(STaskRuntimeEnv* pRuntimeEnv, SOperatorInfo* downstream, SExprInfo* pExpr,
                                          int32_t numOfOutput) {
  SDistinctOperatorInfo* pInfo = taosMemoryCalloc(1, sizeof(SDistinctOperatorInfo));
  pInfo->totalBytes = 0;
  pInfo->buf = NULL;
  pInfo->threshold = tsMaxNumOfDistinctResults;  // distinct result threshold
  pInfo->outputCapacity = 4096;
  pInfo->pDistinctDataInfo = taosArrayInit(numOfOutput, sizeof(SDistinctDataInfo));
  pInfo->pSet = taosHashInit(64, taosGetDefaultHashFunction(TSDB_DATA_TYPE_BINARY), false, HASH_NO_LOCK);
  //  pInfo->pRes = createOutputBuf(pExpr, numOfOutput, (int32_t) pInfo->outputCapacity);

  SOperatorInfo* pOperator = taosMemoryCalloc(1, sizeof(SOperatorInfo));
  pOperator->name = "DistinctOperator";
  pOperator->blockingOptr = false;
  pOperator->status = OP_NOT_OPENED;
  //  pOperator->operatorType = OP_Distinct;
  pOperator->pExpr = pExpr;
  pOperator->numOfOutput = numOfOutput;
  pOperator->info = pInfo;
  pOperator->pRuntimeEnv = pRuntimeEnv;
  pOperator->getNextFn = hashDistinct;
  pOperator->pExpr = pExpr;
  pOperator->closeFn = destroyDistinctOperatorInfo;

  int32_t code = appendDownstream(pOperator, &downstream, 1);
  return pOperator;
}

static int32_t getColumnIndexInSource(SQueriedTableInfo* pTableInfo, SExprBasicInfo* pExpr, SColumnInfo* pTagCols) {
  int32_t j = 0;

  if (TSDB_COL_IS_TAG(pExpr->pParam[0].pCol->type)) {
    if (pExpr->pParam[0].pCol->colId == TSDB_TBNAME_COLUMN_INDEX) {
      return TSDB_TBNAME_COLUMN_INDEX;
    }

    while (j < pTableInfo->numOfTags) {
      if (pExpr->pParam[0].pCol->colId == pTagCols[j].colId) {
        return j;
      }

      j += 1;
    }

  } /*else if (TSDB_COL_IS_UD_COL(pExpr->colInfo.flag)) {  // user specified column data
    return TSDB_UD_COLUMN_INDEX;
  } else {
    while (j < pTableInfo->numOfCols) {
      if (pExpr->colInfo.colId == pTableInfo->colList[j].colId) {
        return j;
      }

      j += 1;
    }
  }*/

  return INT32_MIN;  // return a less than TSDB_TBNAME_COLUMN_INDEX value
}

bool validateExprColumnInfo(SQueriedTableInfo* pTableInfo, SExprBasicInfo* pExpr, SColumnInfo* pTagCols) {
  int32_t j = getColumnIndexInSource(pTableInfo, pExpr, pTagCols);
  return j != INT32_MIN;
}

static int32_t deserializeColFilterInfo(SColumnFilterInfo* pColFilters, int16_t numOfFilters, char** pMsg) {
  for (int32_t f = 0; f < numOfFilters; ++f) {
    SColumnFilterInfo* pFilterMsg = (SColumnFilterInfo*)(*pMsg);

    SColumnFilterInfo* pColFilter = &pColFilters[f];
    pColFilter->filterstr = htons(pFilterMsg->filterstr);

    (*pMsg) += sizeof(SColumnFilterInfo);

    if (pColFilter->filterstr) {
      pColFilter->len = htobe64(pFilterMsg->len);

      pColFilter->pz =
          (int64_t)taosMemoryCalloc(1, (size_t)(pColFilter->len + 1 * TSDB_NCHAR_SIZE));  // note: null-terminator
      if (pColFilter->pz == 0) {
        return TSDB_CODE_QRY_OUT_OF_MEMORY;
      }

      memcpy((void*)pColFilter->pz, (*pMsg), (size_t)pColFilter->len);
      (*pMsg) += (pColFilter->len + 1);
    } else {
      pColFilter->lowerBndi = htobe64(pFilterMsg->lowerBndi);
      pColFilter->upperBndi = htobe64(pFilterMsg->upperBndi);
    }

    pColFilter->lowerRelOptr = htons(pFilterMsg->lowerRelOptr);
    pColFilter->upperRelOptr = htons(pFilterMsg->upperRelOptr);
  }

  return TSDB_CODE_SUCCESS;
}

static SResSchema createResSchema(int32_t type, int32_t bytes, int32_t slotId, int32_t scale, int32_t precision,
                                  const char* name) {
  SResSchema s = {0};
  s.scale = scale;
  s.type = type;
  s.bytes = bytes;
  s.colId = slotId;
  s.precision = precision;
  strncpy(s.name, name, tListLen(s.name));

  return s;
}

static SColumn* createColumn(int32_t blockId, int32_t slotId, SDataType* pType) {
  SColumn* pCol = taosMemoryCalloc(1, sizeof(SColumn));
  if (pCol == NULL) {
    terrno = TSDB_CODE_OUT_OF_MEMORY;
    return NULL;
  }

  pCol->slotId      = slotId;
  pCol->bytes       = pType->bytes;
  pCol->type        = pType->type;
  pCol->scale       = pType->scale;
  pCol->precision   = pType->precision;
  pCol->dataBlockId = blockId;

  return pCol;
}

SExprInfo* createExprInfo(SNodeList* pNodeList, SNodeList* pGroupKeys, int32_t* numOfExprs) {
  int32_t numOfFuncs = LIST_LENGTH(pNodeList);
  int32_t numOfGroupKeys = 0;
  if (pGroupKeys != NULL) {
    numOfGroupKeys = LIST_LENGTH(pGroupKeys);
  }

  *numOfExprs = numOfFuncs + numOfGroupKeys;
  SExprInfo* pExprs = taosMemoryCalloc(*numOfExprs, sizeof(SExprInfo));

  for (int32_t i = 0; i < (*numOfExprs); ++i) {
    STargetNode* pTargetNode = NULL;
    if (i < numOfFuncs) {
      pTargetNode = (STargetNode*)nodesListGetNode(pNodeList, i);
    } else {
      pTargetNode = (STargetNode*)nodesListGetNode(pGroupKeys, i - numOfFuncs);
    }

    SExprInfo* pExp = &pExprs[pTargetNode->slotId];

    pExp->pExpr = taosMemoryCalloc(1, sizeof(tExprNode));
    pExp->pExpr->_function.num = 1;
    pExp->pExpr->_function.functionId = -1;

    // it is a project query, or group by column
    if (nodeType(pTargetNode->pExpr) == QUERY_NODE_COLUMN) {
      pExp->pExpr->nodeType = QUERY_NODE_COLUMN;
      SColumnNode* pColNode = (SColumnNode*)pTargetNode->pExpr;

      pExp->base.pParam = taosMemoryCalloc(1, sizeof(SFunctParam));
      pExp->base.numOfParams = 1;

      SDataType* pType = &pColNode->node.resType;
      pExp->base.resSchema = createResSchema(pType->type, pType->bytes, pTargetNode->slotId, pType->scale, pType->precision, pColNode->colName);
      pExp->base.pParam[0].pCol = createColumn(pColNode->dataBlockId, pColNode->slotId, pType);
      pExp->base.pParam[0].type = FUNC_PARAM_TYPE_COLUMN;
    } else if (nodeType(pTargetNode->pExpr) == QUERY_NODE_FUNCTION) {
      pExp->pExpr->nodeType = QUERY_NODE_FUNCTION;
      SFunctionNode* pFuncNode = (SFunctionNode*)pTargetNode->pExpr;

      SDataType* pType = &pFuncNode->node.resType;
      pExp->base.resSchema = createResSchema(pType->type, pType->bytes, pTargetNode->slotId, pType->scale,
                                             pType->precision, pFuncNode->node.aliasName);

      pExp->pExpr->_function.functionId = pFuncNode->funcId;
      pExp->pExpr->_function.pFunctNode = pFuncNode;
      strncpy(pExp->pExpr->_function.functionName, pFuncNode->functionName, tListLen(pExp->pExpr->_function.functionName));

      // TODO: value parameter needs to be handled
      int32_t numOfParam = LIST_LENGTH(pFuncNode->pParameterList);

      pExp->base.pParam = taosMemoryCalloc(numOfParam, sizeof(SFunctParam));
      pExp->base.numOfParams = numOfParam;

      for (int32_t j = 0; j < numOfParam; ++j) {
        SNode*       p1 = nodesListGetNode(pFuncNode->pParameterList, j);
        if (p1->type == QUERY_NODE_COLUMN) {
          SColumnNode* pcn = (SColumnNode*) p1;

          pExp->base.pParam[j].type = FUNC_PARAM_TYPE_COLUMN;
          pExp->base.pParam[j].pCol = createColumn(pcn->dataBlockId, pcn->slotId, &pcn->node.resType);
        } else if (p1->type == QUERY_NODE_VALUE) {
          SValueNode* pvn = (SValueNode*)p1;
          pExp->base.pParam[j].type = FUNC_PARAM_TYPE_VALUE;
        }
      }
    } else if (nodeType(pTargetNode->pExpr) == QUERY_NODE_OPERATOR) {
      pExp->pExpr->nodeType = QUERY_NODE_OPERATOR;
      SOperatorNode* pNode = (SOperatorNode*)pTargetNode->pExpr;

      pExp->base.pParam = taosMemoryCalloc(1, sizeof(SFunctParam));
      pExp->base.numOfParams = 1;

      SDataType* pType = &pNode->node.resType;
      pExp->base.resSchema = createResSchema(pType->type, pType->bytes, pTargetNode->slotId, pType->scale, pType->precision, pNode->node.aliasName);

      pExp->pExpr->_optrRoot.pRootNode = pTargetNode->pExpr;

      pExp->base.pParam[0].type = FUNC_PARAM_TYPE_COLUMN;
      pExp->base.pParam[0].pCol = createColumn(pTargetNode->dataBlockId, pTargetNode->slotId, pType);
    } else {
      ASSERT(0);
    }
  }

  return pExprs;
}

static SExecTaskInfo* createExecTaskInfo(uint64_t queryId, uint64_t taskId, EOPTR_EXEC_MODEL model) {
  SExecTaskInfo* pTaskInfo = taosMemoryCalloc(1, sizeof(SExecTaskInfo));
  setTaskStatus(pTaskInfo, TASK_NOT_COMPLETED);

  pTaskInfo->cost.created = taosGetTimestampMs();
  pTaskInfo->id.queryId = queryId;
  pTaskInfo->execModel  = model;

  char* p = taosMemoryCalloc(1, 128);
  snprintf(p, 128, "TID:0x%" PRIx64 " QID:0x%" PRIx64, taskId, queryId);
  pTaskInfo->id.str = strdup(p);

  return pTaskInfo;
}

static tsdbReaderT doCreateDataReader(STableScanPhysiNode* pTableScanNode, SReadHandle* pHandle,
                                      STableGroupInfo* pTableGroupInfo, uint64_t queryId, uint64_t taskId);

static int32_t doCreateTableGroup(void* metaHandle, int32_t tableType, uint64_t tableUid, STableGroupInfo* pGroupInfo,
                                  uint64_t queryId, uint64_t taskId);
static SArray* extractTableIdList(const STableGroupInfo* pTableGroupInfo);
static SArray* extractScanColumnId(SNodeList* pNodeList);
static SArray* extractColumnInfo(SNodeList* pNodeList);
static SArray* extractColMatchInfo(SNodeList* pNodeList, SDataBlockDescNode* pOutputNodeList, int32_t* numOfOutputCols);
static SArray* createSortInfo(SNodeList* pNodeList);

SOperatorInfo* createOperatorTree(SPhysiNode* pPhyNode, SExecTaskInfo* pTaskInfo, SReadHandle* pHandle,
                                        uint64_t queryId, uint64_t taskId, STableGroupInfo* pTableGroupInfo) {
  if (pPhyNode->pChildren == NULL || LIST_LENGTH(pPhyNode->pChildren) == 0) {
    if (QUERY_NODE_PHYSICAL_PLAN_TABLE_SCAN == nodeType(pPhyNode)) {
      SScanPhysiNode* pScanPhyNode = (SScanPhysiNode*)pPhyNode;

      int32_t     numOfCols = 0;
      tsdbReaderT pDataReader = doCreateDataReader((STableScanPhysiNode*)pPhyNode, pHandle, pTableGroupInfo, (uint64_t)queryId, taskId);
      SArray* pColList = extractColMatchInfo(pScanPhyNode->pScanCols, pScanPhyNode->node.pOutputDataBlockDesc, &numOfCols);

      return createTableScanOperatorInfo(pDataReader, pScanPhyNode->order, numOfCols, pScanPhyNode->count,
                                         pScanPhyNode->reverse, pColList, pTaskInfo);
    } else if (QUERY_NODE_PHYSICAL_PLAN_EXCHANGE == nodeType(pPhyNode)) {
      SExchangePhysiNode* pExchange = (SExchangePhysiNode*)pPhyNode;
      SSDataBlock*        pResBlock = createOutputBuf_rv1(pExchange->node.pOutputDataBlockDesc);
      return createExchangeOperatorInfo(pExchange->pSrcEndPoints, pResBlock, pTaskInfo);
    } else if (QUERY_NODE_PHYSICAL_PLAN_STREAM_SCAN == nodeType(pPhyNode)) {
      SScanPhysiNode* pScanPhyNode = (SScanPhysiNode*)pPhyNode;  // simple child table.

      int32_t code = doCreateTableGroup(pHandle->meta, pScanPhyNode->tableType, pScanPhyNode->uid, pTableGroupInfo,
                                        queryId, taskId);
      SArray* tableIdList = extractTableIdList(pTableGroupInfo);

      SSDataBlock* pResBlock = createOutputBuf_rv1(pScanPhyNode->node.pOutputDataBlockDesc);
      SArray*      colList = extractScanColumnId(pScanPhyNode->pScanCols);

      SOperatorInfo* pOperator =
          createStreamScanOperatorInfo(pHandle->reader, pResBlock, colList, tableIdList, pTaskInfo);
      taosArrayDestroy(tableIdList);
      return pOperator;
    } else if (QUERY_NODE_PHYSICAL_PLAN_SYSTABLE_SCAN == nodeType(pPhyNode)) {
      SSystemTableScanPhysiNode* pSysScanPhyNode = (SSystemTableScanPhysiNode*)pPhyNode;
      SSDataBlock*               pResBlock = createOutputBuf_rv1(pSysScanPhyNode->scan.node.pOutputDataBlockDesc);

      struct SScanPhysiNode* pScanNode = &pSysScanPhyNode->scan;
      SArray*                colList = extractScanColumnId(pScanNode->pScanCols);

      SOperatorInfo* pOperator = createSysTableScanOperatorInfo(
          pHandle->meta, pResBlock, &pScanNode->tableName, pScanNode->node.pConditions, pSysScanPhyNode->mgmtEpSet,
          colList, pTaskInfo, pSysScanPhyNode->showRewrite, pSysScanPhyNode->accountId);
      return pOperator;
    } else {
      ASSERT(0);
    }
  }

  if (QUERY_NODE_PHYSICAL_PLAN_PROJECT == nodeType(pPhyNode)) {
    size_t size = LIST_LENGTH(pPhyNode->pChildren);
    assert(size == 1);

    SPhysiNode*    pChildNode = (SPhysiNode*)nodesListGetNode(pPhyNode->pChildren, 0);
    SOperatorInfo* op = createOperatorTree(pChildNode, pTaskInfo, pHandle, queryId, taskId, pTableGroupInfo);

    int32_t      num = 0;
    SExprInfo*   pExprInfo = createExprInfo(((SProjectPhysiNode*)pPhyNode)->pProjections, NULL, &num);
    SSDataBlock* pResBlock = createOutputBuf_rv1(pPhyNode->pOutputDataBlockDesc);
    return createProjectOperatorInfo(op, pExprInfo, num, pResBlock, pTaskInfo);
  } else if (QUERY_NODE_PHYSICAL_PLAN_AGG == nodeType(pPhyNode)) {
    size_t size = LIST_LENGTH(pPhyNode->pChildren);
    assert(size == 1);

    for (int32_t i = 0; i < size; ++i) {
      SPhysiNode*    pChildNode = (SPhysiNode*)nodesListGetNode(pPhyNode->pChildren, i);
      SOperatorInfo* op = createOperatorTree(pChildNode, pTaskInfo, pHandle, queryId, taskId, pTableGroupInfo);

      int32_t num = 0;

      SAggPhysiNode* pAggNode = (SAggPhysiNode*)pPhyNode;
      SExprInfo*     pExprInfo = createExprInfo(pAggNode->pAggFuncs, pAggNode->pGroupKeys, &num);
      SSDataBlock*   pResBlock = createOutputBuf_rv1(pPhyNode->pOutputDataBlockDesc);

      if (pAggNode->pGroupKeys != NULL) {
        SArray* pColList = extractColumnInfo(pAggNode->pGroupKeys);
        return createGroupOperatorInfo(op, pExprInfo, num, pResBlock, pColList, pTaskInfo, NULL);
      } else {
        return createAggregateOperatorInfo(op, pExprInfo, num, pResBlock, pTaskInfo, pTableGroupInfo);
      }
    }
  } else if (QUERY_NODE_PHYSICAL_PLAN_INTERVAL == nodeType(pPhyNode)) {
    size_t size = LIST_LENGTH(pPhyNode->pChildren);
    assert(size == 1);

    for (int32_t i = 0; i < size; ++i) {
      SPhysiNode*    pChildNode = (SPhysiNode*)nodesListGetNode(pPhyNode->pChildren, i);
      SOperatorInfo* op = createOperatorTree(pChildNode, pTaskInfo, pHandle, queryId, taskId, pTableGroupInfo);

      SIntervalPhysiNode* pIntervalPhyNode = (SIntervalPhysiNode*)pPhyNode;

      // todo: set the correct primary timestamp key column
      int32_t      num = 0;
      SExprInfo*   pExprInfo = createExprInfo(pIntervalPhyNode->window.pFuncs, NULL, &num);
      SSDataBlock* pResBlock = createOutputBuf_rv1(pPhyNode->pOutputDataBlockDesc);

      SInterval interval = {.interval     = pIntervalPhyNode->interval,
                            .sliding      = pIntervalPhyNode->sliding,
                            .intervalUnit = pIntervalPhyNode->intervalUnit,
                            .slidingUnit  = pIntervalPhyNode->slidingUnit,
                            .offset       = pIntervalPhyNode->offset,
                            .precision    = TSDB_TIME_PRECISION_MILLI};
      return createIntervalOperatorInfo(op, pExprInfo, num, pResBlock, &interval, pTableGroupInfo, pTaskInfo);
    }
  } else if (QUERY_NODE_PHYSICAL_PLAN_SORT == nodeType(pPhyNode)) {
    size_t size = LIST_LENGTH(pPhyNode->pChildren);
    assert(size == 1);

    SPhysiNode*    pChildNode = (SPhysiNode*)nodesListGetNode(pPhyNode->pChildren, 0);
    SOperatorInfo* op = createOperatorTree(pChildNode, pTaskInfo, pHandle, queryId, taskId, pTableGroupInfo);

    SSortPhysiNode* pSortPhyNode = (SSortPhysiNode*)pPhyNode;

    SSDataBlock* pResBlock = createOutputBuf_rv1(pPhyNode->pOutputDataBlockDesc);
    SArray*      info = createSortInfo(pSortPhyNode->pSortKeys);
    return createSortOperatorInfo(op, pResBlock, info, pTaskInfo);
  } else if (QUERY_NODE_PHYSICAL_PLAN_SESSION_WINDOW == nodeType(pPhyNode)) {
    size_t size = LIST_LENGTH(pPhyNode->pChildren);
    assert(size == 1);

    SPhysiNode*    pChildNode = (SPhysiNode*)nodesListGetNode(pPhyNode->pChildren, 0);
    SOperatorInfo* op = createOperatorTree(pChildNode, pTaskInfo, pHandle, queryId, taskId, pTableGroupInfo);

    SSessionWinodwPhysiNode* pSessionNode = (SSessionWinodwPhysiNode*)pPhyNode;

    int32_t      num = 0;
    SExprInfo*   pExprInfo = createExprInfo(pSessionNode->window.pFuncs, NULL, &num);
    SSDataBlock* pResBlock = createOutputBuf_rv1(pPhyNode->pOutputDataBlockDesc);
    return createSessionAggOperatorInfo(op, pExprInfo, num, pResBlock, pSessionNode->gap, pTaskInfo);
  } else {
    ASSERT(0);
  } /*else if (pPhyNode->info.type == OP_MultiTableAggregate) {
     size_t size = taosArrayGetSize(pPhyNode->pChildren);
     assert(size == 1);

     for (int32_t i = 0; i < size; ++i) {
       SPhysiNode*      pChildNode = taosArrayGetP(pPhyNode->pChildren, i);
       SOperatorInfo* op = createOperatorTree(pChildNode, pTaskInfo, pHandle, queryId, taskId, pTableGroupInfo);
       return createMultiTableAggOperatorInfo(op, pPhyNode->pTargets, pTaskInfo, pTableGroupInfo);
     }
   }*/
}

static tsdbReaderT createDataReaderImpl(STableScanPhysiNode* pTableScanNode, STableGroupInfo* pGroupInfo,
                                        void* readHandle, uint64_t queryId, uint64_t taskId) {
  STsdbQueryCond cond = {.loadExternalRows = false};

  cond.order = pTableScanNode->scan.order;
  cond.numOfCols = LIST_LENGTH(pTableScanNode->scan.pScanCols);
  cond.colList = taosMemoryCalloc(cond.numOfCols, sizeof(SColumnInfo));
  if (cond.colList == NULL) {
    terrno = TSDB_CODE_QRY_OUT_OF_MEMORY;
    return NULL;
  }

  cond.twindow = pTableScanNode->scanRange;
  cond.type = BLOCK_LOAD_OFFSET_SEQ_ORDER;
  //  cond.type = pTableScanNode->scanFlag;

  int32_t j = 0;
  for (int32_t i = 0; i < cond.numOfCols; ++i) {
    STargetNode* pNode = (STargetNode*)nodesListGetNode(pTableScanNode->scan.pScanCols, i);
    SColumnNode* pColNode = (SColumnNode*)pNode->pExpr;
    if (pColNode->colType == COLUMN_TYPE_TAG) {
      continue;
    }

    cond.colList[j].type = pColNode->node.resType.type;
    cond.colList[j].bytes = pColNode->node.resType.bytes;
    cond.colList[j].colId = pColNode->colId;
    j += 1;
  }

  cond.numOfCols = j;
  return tsdbQueryTables(readHandle, &cond, pGroupInfo, queryId, taskId);
}

SArray* extractScanColumnId(SNodeList* pNodeList) {
  size_t  numOfCols = LIST_LENGTH(pNodeList);
  SArray* pList = taosArrayInit(numOfCols, sizeof(int16_t));
  if (pList == NULL) {
    terrno = TSDB_CODE_OUT_OF_MEMORY;
    return NULL;
  }

  for (int32_t i = 0; i < numOfCols; ++i) {
    for (int32_t j = 0; j < numOfCols; ++j) {
      STargetNode* pNode = (STargetNode*)nodesListGetNode(pNodeList, j);
      if (pNode->slotId == i) {
        SColumnNode* pColNode = (SColumnNode*)pNode->pExpr;
        taosArrayPush(pList, &pColNode->colId);
        break;
      }
    }
  }

  return pList;
}

SArray* extractColumnInfo(SNodeList* pNodeList) {
  size_t  numOfCols = LIST_LENGTH(pNodeList);
  SArray* pList = taosArrayInit(numOfCols, sizeof(SColumn));
  if (pList == NULL) {
    terrno = TSDB_CODE_OUT_OF_MEMORY;
    return NULL;
  }

  for (int32_t i = 0; i < numOfCols; ++i) {
    STargetNode* pNode = (STargetNode*)nodesListGetNode(pNodeList, i);
    SColumnNode* pColNode = (SColumnNode*)pNode->pExpr;

    SColumn c = {0};
    c.slotId = pColNode->slotId;
    c.colId = pColNode->colId;
    c.type = pColNode->node.resType.type;
    c.bytes = pColNode->node.resType.bytes;
    c.precision = pColNode->node.resType.precision;
    c.scale = pColNode->node.resType.scale;

    taosArrayPush(pList, &c);
  }

  return pList;
}

SArray* createSortInfo(SNodeList* pNodeList) {
  size_t  numOfCols = LIST_LENGTH(pNodeList);
  SArray* pList = taosArrayInit(numOfCols, sizeof(SBlockOrderInfo));
  if (pList == NULL) {
    terrno = TSDB_CODE_OUT_OF_MEMORY;
    return pList;
  }

  for (int32_t i = 0; i < numOfCols; ++i) {
    STargetNode*      pNode = (STargetNode*)nodesListGetNode(pNodeList, i);
    SOrderByExprNode* pSortKey = (SOrderByExprNode*)pNode->pExpr;
    SBlockOrderInfo   bi = {0};
    bi.order = (pSortKey->order == ORDER_ASC) ? TSDB_ORDER_ASC : TSDB_ORDER_DESC;
    bi.nullFirst = (pSortKey->nullOrder == NULL_ORDER_FIRST);

    SColumnNode* pColNode = (SColumnNode*)pSortKey->pExpr;
    bi.slotId = pColNode->slotId;
    //    pColNode->order;
    //    SColumn c = {0};
    //    c.slotId = pColNode->slotId;
    //    c.colId  = pColNode->colId;
    //    c.type   = pColNode->node.resType.type;
    //    c.bytes  = pColNode->node.resType.bytes;
    //    c.precision  = pColNode->node.resType.precision;
    //    c.scale  = pColNode->node.resType.scale;

    taosArrayPush(pList, &bi);
  }

  return pList;
}

SArray* extractColMatchInfo(SNodeList* pNodeList, SDataBlockDescNode* pOutputNodeList, int32_t* numOfOutputCols) {
  size_t  numOfCols = LIST_LENGTH(pNodeList);
  SArray* pList = taosArrayInit(numOfCols, sizeof(SColMatchInfo));
  if (pList == NULL) {
    terrno = TSDB_CODE_OUT_OF_MEMORY;
    return NULL;
  }

  for (int32_t i = 0; i < numOfCols; ++i) {
    STargetNode* pNode = (STargetNode*)nodesListGetNode(pNodeList, i);
    SColumnNode* pColNode = (SColumnNode*)pNode->pExpr;

    SColMatchInfo c = {0};
    c.colId = pColNode->colId;
    c.targetSlotId = pNode->slotId;
    c.output = true;
    taosArrayPush(pList, &c);
  }

  *numOfOutputCols = 0;

  int32_t num = LIST_LENGTH(pOutputNodeList->pSlots);
  for (int32_t i = 0; i < num; ++i) {
    SSlotDescNode* pNode = (SSlotDescNode*)nodesListGetNode(pOutputNodeList->pSlots, i);
    SColMatchInfo* info = taosArrayGet(pList, pNode->slotId);
    if (pNode->output) {
      (*numOfOutputCols) += 1;
    } else {
      info->output = false;
    }
  }

  return pList;
}

int32_t doCreateTableGroup(void* metaHandle, int32_t tableType, uint64_t tableUid, STableGroupInfo* pGroupInfo,
                           uint64_t queryId, uint64_t taskId) {
  int32_t code = 0;
  if (tableType == TSDB_SUPER_TABLE) {
    code = tsdbQuerySTableByTagCond(metaHandle, tableUid, 0, NULL, 0, 0, NULL, pGroupInfo, NULL, 0, queryId, taskId);
  } else {  // Create one table group.
    code = tsdbGetOneTableGroup(metaHandle, tableUid, 0, pGroupInfo);
  }

  return code;
}

SArray* extractTableIdList(const STableGroupInfo* pTableGroupInfo) {
  SArray* tableIdList = taosArrayInit(4, sizeof(uint64_t));

  if (pTableGroupInfo->numOfTables > 0) {
    SArray* pa = taosArrayGetP(pTableGroupInfo->pGroupList, 0);
    ASSERT(taosArrayGetSize(pTableGroupInfo->pGroupList) == 1);

    // Transfer the Array of STableKeyInfo into uid list.
    size_t numOfTables = taosArrayGetSize(pa);
    for (int32_t i = 0; i < numOfTables; ++i) {
      STableKeyInfo* pkeyInfo = taosArrayGet(pa, i);
      taosArrayPush(tableIdList, &pkeyInfo->uid);
    }
  }

  return tableIdList;
}

tsdbReaderT doCreateDataReader(STableScanPhysiNode* pTableScanNode, SReadHandle* pHandle,
                               STableGroupInfo* pTableGroupInfo, uint64_t queryId, uint64_t taskId) {
  uint64_t uid = pTableScanNode->scan.uid;
  int32_t  code =
      doCreateTableGroup(pHandle->meta, pTableScanNode->scan.tableType, uid, pTableGroupInfo, queryId, taskId);
  if (code != TSDB_CODE_SUCCESS) {
    goto _error;
  }

  if (pTableGroupInfo->numOfTables == 0) {
    code = 0;
    qDebug("no table qualified for query, TID:0x%" PRIx64 ", QID:0x%" PRIx64, taskId, queryId);
    goto _error;
  }

  return createDataReaderImpl(pTableScanNode, pTableGroupInfo, pHandle->reader, queryId, taskId);

_error:
  terrno = code;
  return NULL;
}

int32_t createExecTaskInfoImpl(SSubplan* pPlan, SExecTaskInfo** pTaskInfo, SReadHandle* pHandle, uint64_t taskId, EOPTR_EXEC_MODEL model) {
  uint64_t queryId = pPlan->id.queryId;

  int32_t code = TSDB_CODE_SUCCESS;
  *pTaskInfo = createExecTaskInfo(queryId, taskId, model);
  if (*pTaskInfo == NULL) {
    code = TSDB_CODE_QRY_OUT_OF_MEMORY;
    goto _complete;
  }

  STableGroupInfo group = {0};
  (*pTaskInfo)->pRoot = createOperatorTree(pPlan->pNode, *pTaskInfo, pHandle, queryId, taskId, &group);
  if (NULL == (*pTaskInfo)->pRoot) {
    code = terrno;
    goto _complete;
  }

  if ((*pTaskInfo)->pRoot == NULL) {
    code = TSDB_CODE_QRY_OUT_OF_MEMORY;
    goto _complete;
  }

  return code;

_complete:
  taosMemoryFreeClear(*pTaskInfo);

  terrno = code;
  return code;
}

int32_t cloneExprFilterInfo(SColumnFilterInfo** dst, SColumnFilterInfo* src, int32_t filterNum) {
  if (filterNum <= 0) {
    return TSDB_CODE_SUCCESS;
  }

  *dst = taosMemoryCalloc(filterNum, sizeof(*src));
  if (*dst == NULL) {
    return TSDB_CODE_QRY_OUT_OF_MEMORY;
  }

  memcpy(*dst, src, sizeof(*src) * filterNum);

  for (int32_t i = 0; i < filterNum; i++) {
    if ((*dst)[i].filterstr && dst[i]->len > 0) {
      void* pz = taosMemoryCalloc(1, (size_t)(*dst)[i].len + 1);

      if (pz == NULL) {
        if (i == 0) {
          taosMemoryFree(*dst);
        } else {
          freeColumnFilterInfo(*dst, i);
        }

        return TSDB_CODE_QRY_OUT_OF_MEMORY;
      }

      memcpy(pz, (void*)src->pz, (size_t)src->len + 1);

      (*dst)[i].pz = (int64_t)pz;
    }
  }

  return TSDB_CODE_SUCCESS;
}

static int32_t updateOutputBufForTopBotQuery(SQueriedTableInfo* pTableInfo, SColumnInfo* pTagCols, SExprInfo* pExprs,
                                             int32_t numOfOutput, int32_t tagLen, bool superTable) {
  for (int32_t i = 0; i < numOfOutput; ++i) {
    int16_t functId = getExprFunctionId(&pExprs[i]);

    if (functId == FUNCTION_TOP || functId == FUNCTION_BOTTOM) {
      int32_t j = getColumnIndexInSource(pTableInfo, &pExprs[i].base, pTagCols);
      if (j < 0 || j >= pTableInfo->numOfCols) {
        return TSDB_CODE_QRY_INVALID_MSG;
      } else {
        SColumnInfo* pCol = &pTableInfo->colList[j];
        //        int32_t ret = getResultDataInfo(pCol->type, pCol->bytes, functId, (int32_t)pExprs[i].base.param[0].i,
        //                                        &pExprs[i].base.resSchema.type, &pExprs[i].base.resSchema.bytes,
        //                                        &pExprs[i].base.interBytes, tagLen, superTable, NULL);
        //        assert(ret == TSDB_CODE_SUCCESS);
      }
    }
  }

  return TSDB_CODE_SUCCESS;
}

// TODO tag length should be passed from client, refactor
int32_t createQueryFilter(char* data, uint16_t len, SFilterInfo** pFilters) {
  tExprNode* expr = NULL;

  TRY(TSDB_MAX_TAG_CONDITIONS) { expr = exprTreeFromBinary(data, len); }
  CATCH(code) {
    CLEANUP_EXECUTE();
    return code;
  }
  END_TRY

  if (expr == NULL) {
    // qError("failed to create expr tree");
    return TSDB_CODE_QRY_APP_ERROR;
  }

  //  int32_t ret = filterInitFromTree(expr, pFilters, 0);
  //  tExprTreeDestroy(expr, NULL);

  //  return ret;
}

// int32_t doCreateFilterInfo(SColumnInfo* pCols, int32_t numOfCols, int32_t numOfFilterCols, SSingleColumnFilterInfo**
// pFilterInfo, uint64_t qId) {
//   *pFilterInfo = taosMemoryCalloc(1, sizeof(SSingleColumnFilterInfo) * numOfFilterCols);
//   if (*pFilterInfo == NULL) {
//     return TSDB_CODE_QRY_OUT_OF_MEMORY;
//   }
//
//   for (int32_t i = 0, j = 0; i < numOfCols; ++i) {
//     if (pCols[i].flist.numOfFilters > 0) {
//       SSingleColumnFilterInfo* pFilter = &((*pFilterInfo)[j]);
//
//       memcpy(&pFilter->info, &pCols[i], sizeof(SColumnInfo));
//       pFilter->info = pCols[i];
//
//       pFilter->numOfFilters = pCols[i].flist.numOfFilters;
//       pFilter->pFilters = taosMemoryCalloc(pFilter->numOfFilters, sizeof(SColumnFilterElem));
//       if (pFilter->pFilters == NULL) {
//         return TSDB_CODE_QRY_OUT_OF_MEMORY;
//       }
//
//       for (int32_t f = 0; f < pFilter->numOfFilters; ++f) {
//         SColumnFilterElem* pSingleColFilter = &pFilter->pFilters[f];
//         pSingleColFilter->filterInfo = pCols[i].flist.filterInfo[f];
//
//         int32_t lower = pSingleColFilter->filterInfo.lowerRelOptr;
//         int32_t upper = pSingleColFilter->filterInfo.upperRelOptr;
//         if (lower == TSDB_RELATION_INVALID && upper == TSDB_RELATION_INVALID) {
//           //qError("QInfo:0x%"PRIx64" invalid filter info", qId);
//           return TSDB_CODE_QRY_INVALID_MSG;
//         }
//
//         pSingleColFilter->fp = getFilterOperator(lower, upper);
//         if (pSingleColFilter->fp == NULL) {
//           //qError("QInfo:0x%"PRIx64" invalid filter info", qId);
//           return TSDB_CODE_QRY_INVALID_MSG;
//         }
//
//         pSingleColFilter->bytes = pCols[i].bytes;
//
//         if (lower == TSDB_RELATION_IN) {
////          buildFilterSetFromBinary(&pSingleColFilter->q, (char *)(pSingleColFilter->filterInfo.pz),
///(int32_t)(pSingleColFilter->filterInfo.len));
//        }
//      }
//
//      j++;
//    }
//  }
//
//  return TSDB_CODE_SUCCESS;
//}

void* doDestroyFilterInfo(SSingleColumnFilterInfo* pFilterInfo, int32_t numOfFilterCols) {
  //  for (int32_t i = 0; i < numOfFilterCols; ++i) {
  //    if (pFilterInfo[i].numOfFilters > 0) {
  //      if (pFilterInfo[i].pFilters->filterInfo.lowerRelOptr == TSDB_RELATION_IN) {
  //        taosHashCleanup((SHashObj *)(pFilterInfo[i].pFilters->q));
  //      }
  //      taosMemoryFreeClear(pFilterInfo[i].pFilters);
  //    }
  //  }
  //
  //  taosMemoryFreeClear(pFilterInfo);
  return NULL;
}

int32_t createFilterInfo(STaskAttr* pQueryAttr, uint64_t qId) {
  for (int32_t i = 0; i < pQueryAttr->numOfCols; ++i) {
    //    if (pQueryAttr->tableCols[i].flist.numOfFilters > 0 && pQueryAttr->tableCols[i].flist.filterInfo != NULL) {
    //      pQueryAttr->numOfFilterCols++;
    //    }
  }

  if (pQueryAttr->numOfFilterCols == 0) {
    return TSDB_CODE_SUCCESS;
  }

  //  doCreateFilterInfo(pQueryAttr->tableCols, pQueryAttr->numOfCols, pQueryAttr->numOfFilterCols,
  //                     &pQueryAttr->pFilterInfo, qId);

  pQueryAttr->createFilterOperator = true;

  return TSDB_CODE_SUCCESS;
}

static void doUpdateExprColumnIndex(STaskAttr* pQueryAttr) {
  assert(pQueryAttr->pExpr1 != NULL && pQueryAttr != NULL);

  for (int32_t k = 0; k < pQueryAttr->numOfOutput; ++k) {
    SExprBasicInfo* pSqlExprMsg = &pQueryAttr->pExpr1[k].base;
    //    if (pSqlExprMsg->functionId == FUNCTION_ARITHM) {
    //      continue;
    //    }

    // todo opt performance
    SColIndex* pColIndex = NULL; /*&pSqlExprMsg->colInfo;*/
    if (TSDB_COL_IS_NORMAL_COL(pColIndex->flag)) {
      int32_t f = 0;
      for (f = 0; f < pQueryAttr->numOfCols; ++f) {
        if (pColIndex->colId == pQueryAttr->tableCols[f].colId) {
          pColIndex->colIndex = f;
          break;
        }
      }

      assert(f < pQueryAttr->numOfCols);
    } else if (pColIndex->colId <= TSDB_UD_COLUMN_INDEX) {
      // do nothing for user-defined constant value result columns
    } else {
      int32_t f = 0;
      for (f = 0; f < pQueryAttr->numOfTags; ++f) {
        if (pColIndex->colId == pQueryAttr->tagColList[f].colId) {
          pColIndex->colIndex = f;
          break;
        }
      }

      assert(f < pQueryAttr->numOfTags || pColIndex->colId == TSDB_TBNAME_COLUMN_INDEX);
    }
  }
}

void setResultBufSize(STaskAttr* pQueryAttr, SResultInfo* pResultInfo) {
  const int32_t DEFAULT_RESULT_MSG_SIZE = 1024 * (1024 + 512);

  // the minimum number of rows for projection query
  const int32_t MIN_ROWS_FOR_PRJ_QUERY = 8192;
  const int32_t DEFAULT_MIN_ROWS = 4096;

  const float THRESHOLD_RATIO = 0.85f;

  if (isProjQuery(pQueryAttr)) {
    int32_t numOfRes = DEFAULT_RESULT_MSG_SIZE / pQueryAttr->resultRowSize;
    if (numOfRes < MIN_ROWS_FOR_PRJ_QUERY) {
      numOfRes = MIN_ROWS_FOR_PRJ_QUERY;
    }

    pResultInfo->capacity = numOfRes;
  } else {  // in case of non-prj query, a smaller output buffer will be used.
    pResultInfo->capacity = DEFAULT_MIN_ROWS;
  }

  pResultInfo->threshold = (int32_t)(pResultInfo->capacity * THRESHOLD_RATIO);
  pResultInfo->totalRows = 0;
}

// TODO refactor
void freeColumnFilterInfo(SColumnFilterInfo* pFilter, int32_t numOfFilters) {
  if (pFilter == NULL || numOfFilters == 0) {
    return;
  }

  for (int32_t i = 0; i < numOfFilters; i++) {
    if (pFilter[i].filterstr && pFilter[i].pz) {
      taosMemoryFree((void*)(pFilter[i].pz));
    }
  }

  taosMemoryFree(pFilter);
}

static void doDestroyTableQueryInfo(STableGroupInfo* pTableqinfoGroupInfo) {
  if (pTableqinfoGroupInfo->pGroupList != NULL) {
    int32_t numOfGroups = (int32_t)taosArrayGetSize(pTableqinfoGroupInfo->pGroupList);
    for (int32_t i = 0; i < numOfGroups; ++i) {
      SArray* p = taosArrayGetP(pTableqinfoGroupInfo->pGroupList, i);

      size_t num = taosArrayGetSize(p);
      for (int32_t j = 0; j < num; ++j) {
        STableQueryInfo* item = taosArrayGetP(p, j);
        destroyTableQueryInfoImpl(item);
      }

      taosArrayDestroy(p);
    }
  }

  taosArrayDestroy(pTableqinfoGroupInfo->pGroupList);
  taosHashCleanup(pTableqinfoGroupInfo->map);

  pTableqinfoGroupInfo->pGroupList = NULL;
  pTableqinfoGroupInfo->map = NULL;
  pTableqinfoGroupInfo->numOfTables = 0;
}

void doDestroyTask(SExecTaskInfo* pTaskInfo) {
  qDebug("%s execTask is freed", GET_TASKID(pTaskInfo));

  doDestroyTableQueryInfo(&pTaskInfo->tableqinfoGroupInfo);
  //  taosArrayDestroy(pTaskInfo->summary.queryProfEvents);
  //  taosHashCleanup(pTaskInfo->summary.operatorProfResults);

  taosMemoryFreeClear(pTaskInfo->sql);
  taosMemoryFreeClear(pTaskInfo->id.str);
  taosMemoryFreeClear(pTaskInfo);
}

static void doSetTagValueToResultBuf(char* output, const char* val, int16_t type, int16_t bytes) {
  if (val == NULL) {
    setNull(output, type, bytes);
    return;
  }

  if (IS_VAR_DATA_TYPE(type)) {
    // Binary data overflows for sort of unknown reasons. Let trim the overflow data
    if (varDataTLen(val) > bytes) {
      int32_t maxLen = bytes - VARSTR_HEADER_SIZE;
      int32_t len = (varDataLen(val) > maxLen) ? maxLen : varDataLen(val);
      memcpy(varDataVal(output), varDataVal(val), len);
      varDataSetLen(output, len);
    } else {
      varDataCopy(output, val);
    }
  } else {
    memcpy(output, val, bytes);
  }
}

static int64_t getQuerySupportBufSize(size_t numOfTables) {
  size_t s1 = sizeof(STableQueryInfo);
  //  size_t s3 = sizeof(STableCheckInfo);  buffer consumption in tsdb
  return (int64_t)(s1 * 1.5 * numOfTables);
}

int32_t checkForQueryBuf(size_t numOfTables) {
  int64_t t = getQuerySupportBufSize(numOfTables);
  if (tsQueryBufferSizeBytes < 0) {
    return TSDB_CODE_SUCCESS;
  } else if (tsQueryBufferSizeBytes > 0) {
    while (1) {
      int64_t s = tsQueryBufferSizeBytes;
      int64_t remain = s - t;
      if (remain >= 0) {
        if (atomic_val_compare_exchange_64(&tsQueryBufferSizeBytes, s, remain) == s) {
          return TSDB_CODE_SUCCESS;
        }
      } else {
        return TSDB_CODE_QRY_NOT_ENOUGH_BUFFER;
      }
    }
  }

  // disable query processing if the value of tsQueryBufferSize is zero.
  return TSDB_CODE_QRY_NOT_ENOUGH_BUFFER;
}

void releaseQueryBuf(size_t numOfTables) {
  if (tsQueryBufferSizeBytes < 0) {
    return;
  }

  int64_t t = getQuerySupportBufSize(numOfTables);

  // restore value is not enough buffer available
  atomic_add_fetch_64(&tsQueryBufferSizeBytes, t);
}<|MERGE_RESOLUTION|>--- conflicted
+++ resolved
@@ -7981,14 +7981,10 @@
   pOperator->info         = pInfo;
   pOperator->_openFn      = doOpenIntervalAgg;
   pOperator->getNextFn    = doBuildIntervalResult;
-<<<<<<< HEAD
+  pOperator->getStreamResFn= doStreamIntervalAgg;
   pOperator->closeFn      = destroyIntervalOperatorInfo;
   pOperator->encodeResultRow = aggEncodeResultRow;
   pOperator->decodeResultRow = aggDecodeResultRow;
-=======
-  pOperator->getStreamResFn= doStreamIntervalAgg;
-  pOperator->closeFn      = destroyIntervalOperatorInfo;
->>>>>>> 2c1ec0dd
 
   code = appendDownstream(pOperator, &downstream, 1);
   if (code != TSDB_CODE_SUCCESS) {
