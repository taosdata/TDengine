/*
 * Copyright (c) 2019 TAOS Data, Inc. <jhtao@taosdata.com>
 *
 * This program is free software: you can use, redistribute, and/or modify
 * it under the terms of the GNU Affero General Public License, version 3
 * or later ("AGPL"), as published by the Free Software Foundation.
 *
 * This program is distributed in the hope that it will be useful, but WITHOUT
 * ANY WARRANTY; without even the implied warranty of MERCHANTABILITY or
 * FITNESS FOR A PARTICULAR PURPOSE.
 *
 * You should have received a copy of the GNU Affero General Public License
 * along with this program. If not, see <http://www.gnu.org/licenses/>.
 */
<<<<<<< HEAD
#include <tep.h>
#include "texception.h"
=======
>>>>>>> c35a3fa3
#include "os.h"

#include "tep.h"
#include "tsort.h"
#include "exception.h"
#include "parser.h"
#include "tglobal.h"
#include "tmsg.h"
#include "ttime.h"

#include "executorimpl.h"
#include "function.h"
#include "tcompare.h"
#include "tcompression.h"
#include "thash.h"
#include "ttypes.h"
#include "query.h"
#include "vnode.h"
#include "tsdb.h"

#define IS_MAIN_SCAN(runtime)          ((runtime)->scanFlag == MAIN_SCAN)
#define IS_REVERSE_SCAN(runtime)       ((runtime)->scanFlag == REVERSE_SCAN)
#define IS_REPEAT_SCAN(runtime)        ((runtime)->scanFlag == REPEAT_SCAN)
#define SET_MAIN_SCAN_FLAG(runtime)  ((runtime)->scanFlag = MAIN_SCAN)
#define SET_REVERSE_SCAN_FLAG(runtime) ((runtime)->scanFlag = REVERSE_SCAN)

#define TSWINDOW_IS_EQUAL(t1, t2) (((t1).skey == (t2).skey) && ((t1).ekey == (t2).ekey))
#define SWITCH_ORDER(n) (((n) = ((n) == TSDB_ORDER_ASC) ? TSDB_ORDER_DESC : TSDB_ORDER_ASC))

#define SDATA_BLOCK_INITIALIZER (SDataBlockInfo) {{0}, 0}

#define GET_FORWARD_DIRECTION_FACTOR(ord) (((ord) == TSDB_ORDER_ASC) ? QUERY_ASC_FORWARD_STEP : QUERY_DESC_FORWARD_STEP)

#define MULTI_KEY_DELIM  "-"

enum {
  TS_JOIN_TS_EQUAL       = 0,
  TS_JOIN_TS_NOT_EQUALS  = 1,
  TS_JOIN_TAG_NOT_EQUALS = 2,
};

typedef enum SResultTsInterpType {
  RESULT_ROW_START_INTERP = 1,
  RESULT_ROW_END_INTERP   = 2,
} SResultTsInterpType;

#if 0
static UNUSED_FUNC void *u_malloc (size_t __size) {
  uint32_t v = rand();

  if (v % 1000 <= 0) {
    return NULL;
  } else {
    return malloc(__size);
  }
}

static UNUSED_FUNC void* u_calloc(size_t num, size_t __size) {
  uint32_t v = rand();
  if (v % 1000 <= 0) {
    return NULL;
  } else {
    return calloc(num, __size);
  }
}

static UNUSED_FUNC void* u_realloc(void* p, size_t __size) {
  uint32_t v = rand();
  if (v % 5 <= 1) {
    return NULL;
  } else {
    return realloc(p, __size);
  }
}

#define calloc  u_calloc
#define malloc  u_malloc
#define realloc u_realloc
#endif

#define CLEAR_QUERY_STATUS(q, st)   ((q)->status &= (~(st)))
#define GET_NUM_OF_TABLEGROUP(q)    taosArrayGetSize((q)->tableqinfoGroupInfo.pGroupList)
#define QUERY_IS_INTERVAL_QUERY(_q) ((_q)->interval.interval > 0)

#define TSKEY_MAX_ADD(a,b)                 \
do {                                       \
  if (a < 0) { a = a + b; break;}          \
  if (sizeof(a) == sizeof(int32_t)) {      \
   if((b) > 0 && ((b) >= INT32_MAX - (a))){\
     a = INT32_MAX;                        \
   } else {                                \
     a = a + b;                            \
   }                                       \
  } else {                                 \
   if((b) > 0 && ((b) >= INT64_MAX - (a))){\
     a = INT64_MAX;                        \
   } else {                                \
     a = a + b;                            \
   }                                       \
  }                                        \
} while(0)                                 

#define TSKEY_MIN_SUB(a,b)                 \
do {                                       \
  if (a >= 0) { a = a + b; break;}         \
  if (sizeof(a) == sizeof(int32_t)){       \
   if((b) < 0 && ((b) <= INT32_MIN - (a))){\
     a = INT32_MIN;                        \
   } else {                                \
     a = a + b;                            \
   }                                       \
  } else {                                 \
    if((b) < 0 && ((b) <= INT64_MIN-(a))) {\
     a = INT64_MIN;                        \
    } else {                               \
     a = a + b;                            \
    }                                      \
  }                                        \
} while (0)

int32_t getMaximumIdleDurationSec() {
  return tsShellActivityTimer * 2;
}

static int32_t getExprFunctionId(SExprInfo *pExprInfo) {
  assert(pExprInfo != NULL && pExprInfo->pExpr != NULL && pExprInfo->pExpr->nodeType == TEXPR_UNARYEXPR_NODE);
  return 0;
}

static void getNextTimeWindow(SInterval* pInterval, int32_t precision, int32_t order, STimeWindow* tw) {
  int32_t factor = GET_FORWARD_DIRECTION_FACTOR(order);
  if (pInterval->intervalUnit != 'n' && pInterval->intervalUnit != 'y') {
    tw->skey += pInterval->sliding * factor;
    tw->ekey = tw->skey + pInterval->interval - 1;
    return;
  }

  int64_t key = tw->skey, interval = pInterval->interval;
  //convert key to second
  key = convertTimePrecision(key, precision, TSDB_TIME_PRECISION_MILLI) / 1000;

  if (pInterval->intervalUnit == 'y') {
    interval *= 12;
  }

  struct tm tm;
  time_t t = (time_t)key;
  localtime_r(&t, &tm);

  int mon = (int)(tm.tm_year * 12 + tm.tm_mon + interval * factor);
  tm.tm_year = mon / 12;
  tm.tm_mon = mon % 12;
  tw->skey = convertTimePrecision((int64_t)mktime(&tm) * 1000L, TSDB_TIME_PRECISION_MILLI, precision);

  mon = (int)(mon + interval);
  tm.tm_year = mon / 12;
  tm.tm_mon = mon % 12;
  tw->ekey = convertTimePrecision((int64_t)mktime(&tm) * 1000L, TSDB_TIME_PRECISION_MILLI, precision);

  tw->ekey -= 1;
}

static void doSetTagValueToResultBuf(char* output, const char* val, int16_t type, int16_t bytes);
static void setResultOutputBuf(STaskRuntimeEnv* pRuntimeEnv, SResultRow* pResult, SqlFunctionCtx* pCtx,
                               int32_t numOfCols, int32_t* rowCellInfoOffset);

void setResultRowOutputBufInitCtx(STaskRuntimeEnv *pRuntimeEnv, SResultRow *pResult, SqlFunctionCtx* pCtx, int32_t numOfOutput, int32_t* rowCellInfoOffset);
static bool functionNeedToExecute(SqlFunctionCtx *pCtx);

static void setBlockStatisInfo(SqlFunctionCtx *pCtx, SSDataBlock* pSDataBlock, SColumn* pColumn);

static void destroyTableQueryInfoImpl(STableQueryInfo *pTableQueryInfo);
static bool hasMainOutput(STaskAttr *pQueryAttr);

static SColumnInfo* extractColumnFilterInfo(SExprInfo* pExpr, int32_t numOfOutput, int32_t* numOfFilterCols);

static int32_t setTimestampListJoinInfo(STaskRuntimeEnv* pRuntimeEnv, SVariant* pTag, STableQueryInfo *pTableQueryInfo);
static void releaseQueryBuf(size_t numOfTables);
static int32_t binarySearchForKey(char *pValue, int num, TSKEY key, int order);
//static STsdbQueryCond createTsdbQueryCond(STaskAttr* pQueryAttr, STimeWindow* win);
static STableIdInfo createTableIdInfo(STableQueryInfo* pTableQueryInfo);

static void setTableScanFilterOperatorInfo(STableScanInfo* pTableScanInfo, SOperatorInfo* pDownstream);

static int32_t getNumOfScanTimes(STaskAttr* pQueryAttr);

static void destroyBasicOperatorInfo(void* param, int32_t numOfOutput);
static void destroySFillOperatorInfo(void* param, int32_t numOfOutput);
static void destroyGroupbyOperatorInfo(void* param, int32_t numOfOutput);
static void destroyProjectOperatorInfo(void* param, int32_t numOfOutput);
static void destroyTagScanOperatorInfo(void* param, int32_t numOfOutput);
static void destroyOrderOperatorInfo(void* param, int32_t numOfOutput);
static void destroySWindowOperatorInfo(void* param, int32_t numOfOutput);
static void destroyStateWindowOperatorInfo(void* param, int32_t numOfOutput);
static void destroyAggOperatorInfo(void* param, int32_t numOfOutput);
static void destroyOperatorInfo(SOperatorInfo* pOperator);

static void doSetOperatorCompleted(SOperatorInfo* pOperator) {
  pOperator->status = OP_EXEC_DONE;
  if (pOperator->pTaskInfo != NULL) {
    setTaskStatus(pOperator->pTaskInfo, TASK_COMPLETED);
  }
}

static int32_t doCopyToSDataBlock(SDiskbasedBuf *pBuf, SGroupResInfo* pGroupResInfo, int32_t orderType, SSDataBlock* pBlock, int32_t rowCapacity);

static int32_t getGroupbyColumnIndex(SGroupbyExpr *pGroupbyExpr, SSDataBlock* pDataBlock);
static int32_t setGroupResultOutputBuf(STaskRuntimeEnv *pRuntimeEnv, SOptrBasicInfo *binf, int32_t numOfCols, char *pData, int16_t type, int16_t bytes, int32_t groupIndex);

static void initCtxOutputBuffer(SqlFunctionCtx* pCtx, int32_t size);
static void getAlignQueryTimeWindow(SInterval* pInterval, int32_t precision, int64_t key, int64_t keyFirst, int64_t keyLast, STimeWindow *win);

static void setResultBufSize(STaskAttr* pQueryAttr, SRspResultInfo* pResultInfo);
static void setCtxTagForJoin(STaskRuntimeEnv* pRuntimeEnv, SqlFunctionCtx* pCtx, SExprInfo* pExprInfo, void* pTable);
static void setParamForStableStddev(STaskRuntimeEnv* pRuntimeEnv, SqlFunctionCtx* pCtx, int32_t numOfOutput, SExprInfo* pExpr);
static void setParamForStableStddevByColData(STaskRuntimeEnv* pRuntimeEnv, SqlFunctionCtx* pCtx, int32_t numOfOutput, SExprInfo* pExpr, char* val, int16_t bytes);
static void doSetTableGroupOutputBuf(SAggOperatorInfo* pAggInfo, int32_t numOfOutput, int32_t tableGroupId, SExecTaskInfo* pTaskInfo);

SArray* getOrderCheckColumns(STaskAttr* pQuery);

typedef struct SRowCompSupporter {
  STaskRuntimeEnv *pRuntimeEnv;
  int16_t           dataOffset;
  __compar_fn_t     comFunc;
} SRowCompSupporter;

static int compareRowData(const void *a, const void *b, const void *userData) {
  const SResultRow *pRow1 = (const SResultRow *)a;
  const SResultRow *pRow2 = (const SResultRow *)b;

  SRowCompSupporter *supporter  = (SRowCompSupporter *)userData;
  STaskRuntimeEnv* pRuntimeEnv =  supporter->pRuntimeEnv;

  SFilePage *page1 = getBufPage(pRuntimeEnv->pResultBuf, pRow1->pageId);
  SFilePage *page2 = getBufPage(pRuntimeEnv->pResultBuf, pRow2->pageId);

  int16_t offset = supporter->dataOffset;
  char *in1  = getPosInResultPage(pRuntimeEnv->pQueryAttr, page1, pRow1->offset, offset);
  char *in2  = getPosInResultPage(pRuntimeEnv->pQueryAttr, page2, pRow2->offset, offset);

  return (in1 != NULL && in2 != NULL) ? supporter->comFunc(in1, in2) : 0;
}

static void sortGroupResByOrderList(SGroupResInfo *pGroupResInfo, STaskRuntimeEnv *pRuntimeEnv, SSDataBlock* pDataBlock) {
  SArray *columnOrderList = getOrderCheckColumns(pRuntimeEnv->pQueryAttr);
  size_t size = taosArrayGetSize(columnOrderList);
  taosArrayDestroy(columnOrderList);

  if (size <= 0) {
    return;
  }

  int32_t orderId = pRuntimeEnv->pQueryAttr->order.col.info.colId;
  if (orderId <= 0) {
    return;
  }

  bool found = false;
  int16_t dataOffset = 0;

  for (int32_t j = 0; j < pDataBlock->info.numOfCols; ++j) {
    SColumnInfoData* pColInfoData = (SColumnInfoData *)taosArrayGet(pDataBlock->pDataBlock, j);
    if (orderId == j) {
      found = true;
      break;
    }

    dataOffset += pColInfoData->info.bytes;
  }

  if (found == false) {
    return;
  }

  int16_t type = pRuntimeEnv->pQueryAttr->pExpr1[orderId].base.resSchema.type;

  SRowCompSupporter support = {.pRuntimeEnv = pRuntimeEnv, .dataOffset = dataOffset, .comFunc = getComparFunc(type, 0)};
  taosArraySortPWithExt(pGroupResInfo->pRows, compareRowData, &support);
}

//setup the output buffer for each operator
SSDataBlock* createOutputBuf(SExprInfo* pExpr, int32_t numOfOutput, int32_t numOfRows) {
  const static int32_t minSize = 8;

  SSDataBlock *res = calloc(1, sizeof(SSDataBlock));
  res->info.numOfCols = numOfOutput;
  res->pDataBlock = taosArrayInit(numOfOutput, sizeof(SColumnInfoData));
  for (int32_t i = 0; i < numOfOutput; ++i) {
    SColumnInfoData idata = {{0}};
    idata.info.type  = pExpr[i].base.resSchema.type;
    idata.info.bytes = pExpr[i].base.resSchema.bytes;
    idata.info.colId = pExpr[i].base.resSchema.colId;

    int32_t size = TMAX(idata.info.bytes * numOfRows, minSize);
    idata.pData = calloc(1, size);  // at least to hold a pointer on x64 platform
    taosArrayPush(res->pDataBlock, &idata);
  }

  return res;
}

SSDataBlock* createOutputBuf_rv(SArray* pExprInfo, int32_t numOfRows) {
  const static int32_t minSize = 8;

  size_t numOfOutput = taosArrayGetSize(pExprInfo);

  SSDataBlock *res = calloc(1, sizeof(SSDataBlock));
  res->info.numOfCols = numOfOutput;
  res->pDataBlock = taosArrayInit(numOfOutput, sizeof(SColumnInfoData));

  for (int32_t i = 0; i < numOfOutput; ++i) {
    SColumnInfoData idata = {{0}};
    SExprInfo* pExpr = taosArrayGetP(pExprInfo, i);

    idata.info.type  = pExpr->base.resSchema.type;
    idata.info.bytes = pExpr->base.resSchema.bytes;
    idata.info.colId = pExpr->base.resSchema.colId;

    int32_t size = TMAX(idata.info.bytes * numOfRows, minSize);
    idata.pData = calloc(1, size);  // at least to hold a pointer on x64 platform
    taosArrayPush(res->pDataBlock, &idata);
  }

  return res;
}

static bool isSelectivityWithTagsQuery(SqlFunctionCtx *pCtx, int32_t numOfOutput) {
  return true;
//  bool    hasTags = false;
//  int32_t numOfSelectivity = 0;
//
//  for (int32_t i = 0; i < numOfOutput; ++i) {
//    int32_t functId = pCtx[i].functionId;
//    if (functId == FUNCTION_TAG_DUMMY || functId == FUNCTION_TS_DUMMY) {
//      hasTags = true;
//      continue;
//    }
//
//    if ((aAggs[functId].status & FUNCSTATE_SELECTIVITY) != 0) {
//      numOfSelectivity++;
//    }
//  }
//
//  return (numOfSelectivity > 0 && hasTags);
}

static bool isProjQuery(STaskAttr *pQueryAttr) {
  for (int32_t i = 0; i < pQueryAttr->numOfOutput; ++i) {
    int32_t functId = getExprFunctionId(&pQueryAttr->pExpr1[i]);
    if (functId != FUNCTION_PRJ && functId != FUNCTION_TAGPRJ) {
      return false;
    }
  }

  return true;
}

static bool hasNull(SColumn* pColumn, SColumnDataAgg *pStatis) {
  if (TSDB_COL_IS_TAG(pColumn->flag) || TSDB_COL_IS_UD_COL(pColumn->flag) || pColumn->info.colId == PRIMARYKEY_TIMESTAMP_COL_ID) {
    return false;
  }

  if (pStatis != NULL && pStatis->numOfNull == 0) {
    return false;
  }

  return true;
}

static void prepareResultListBuffer(SResultRowInfo* pResultRowInfo, jmp_buf env) {
  int64_t newCapacity = 0;

  // more than the capacity, reallocate the resources
  if (pResultRowInfo->size < pResultRowInfo->capacity) {
    return;
  }

  if (pResultRowInfo->capacity > 10000) {
    newCapacity = (int64_t)(pResultRowInfo->capacity * 1.25);
  } else {
    newCapacity = (int64_t)(pResultRowInfo->capacity * 1.5);
  }

  if (newCapacity == pResultRowInfo->capacity) {
    newCapacity += 4;
  }

  char *t = realloc(pResultRowInfo->pResult, (size_t)(newCapacity * POINTER_BYTES));
  if (t == NULL) {
    longjmp(env, TSDB_CODE_QRY_OUT_OF_MEMORY);
  }

  pResultRowInfo->pResult = (SResultRow **)t;

  int32_t inc = (int32_t)newCapacity - pResultRowInfo->capacity;
  memset(&pResultRowInfo->pResult[pResultRowInfo->capacity], 0, POINTER_BYTES * inc);

  pResultRowInfo->capacity = (int32_t)newCapacity;
}

static bool chkResultRowFromKey(STaskRuntimeEnv *pRuntimeEnv, SResultRowInfo *pResultRowInfo, char *pData,
                                             int16_t bytes, bool masterscan, uint64_t uid) {
  bool existed = false;
  SET_RES_WINDOW_KEY(pRuntimeEnv->keyBuf, pData, bytes, uid);

  SResultRow **p1 =
      (SResultRow **)taosHashGet(pRuntimeEnv->pResultRowHashTable, pRuntimeEnv->keyBuf, GET_RES_WINDOW_KEY_LEN(bytes));

  // in case of repeat scan/reverse scan, no new time window added.
  if (QUERY_IS_INTERVAL_QUERY(pRuntimeEnv->pQueryAttr)) {
    if (!masterscan) {  // the *p1 may be NULL in case of sliding+offset exists.
      return p1 != NULL;
    }

    if (p1 != NULL) {
      if (pResultRowInfo->size == 0) {
        existed = false;
        assert(pResultRowInfo->curPos == -1);
      } else if (pResultRowInfo->size == 1) {
        existed = (pResultRowInfo->pResult[0] == (*p1));
      } else {  // check if current pResultRowInfo contains the existed pResultRow
        SET_RES_EXT_WINDOW_KEY(pRuntimeEnv->keyBuf, pData, bytes, uid, pResultRowInfo);
        int64_t* index = taosHashGet(pRuntimeEnv->pResultRowListSet, pRuntimeEnv->keyBuf, GET_RES_EXT_WINDOW_KEY_LEN(bytes));
        if (index != NULL) {
          existed = true;
        } else {
          existed = false;
        }
      }
    }

    return existed;
  }

  return p1 != NULL;
}


static SResultRow* doSetResultOutBufByKey(STaskRuntimeEnv* pRuntimeEnv, SResultRowInfo* pResultRowInfo, int64_t tid,
                                          char* pData, int16_t bytes, bool masterscan, uint64_t tableGroupId) {
  bool existed = false;
  SET_RES_WINDOW_KEY(pRuntimeEnv->keyBuf, pData, bytes, tableGroupId);

  SResultRow **p1 =
      (SResultRow **)taosHashGet(pRuntimeEnv->pResultRowHashTable, pRuntimeEnv->keyBuf, GET_RES_WINDOW_KEY_LEN(bytes));

  // in case of repeat scan/reverse scan, no new time window added.
  if (QUERY_IS_INTERVAL_QUERY(pRuntimeEnv->pQueryAttr)) {
    if (!masterscan) {  // the *p1 may be NULL in case of sliding+offset exists.
      return (p1 != NULL)? *p1:NULL;
    }

    if (p1 != NULL) {
      if (pResultRowInfo->size == 0) {
        existed = false;
        assert(pResultRowInfo->curPos == -1);
      } else if (pResultRowInfo->size == 1) {
        existed = (pResultRowInfo->pResult[0] == (*p1));
        pResultRowInfo->curPos = 0;
      } else {  // check if current pResultRowInfo contains the existed pResultRow
        SET_RES_EXT_WINDOW_KEY(pRuntimeEnv->keyBuf, pData, bytes, tid, pResultRowInfo);
        int64_t* index = taosHashGet(pRuntimeEnv->pResultRowListSet, pRuntimeEnv->keyBuf, GET_RES_EXT_WINDOW_KEY_LEN(bytes));
        if (index != NULL) {
          pResultRowInfo->curPos = (int32_t) *index;
          existed = true;
        } else {
          existed = false;
        }
      }
    }
  } else {
    // In case of group by column query, the required SResultRow object must be existed in the pResultRowInfo object.
    if (p1 != NULL) {
      return *p1;
    }
  }

  if (!existed) {
//    prepareResultListBuffer(pResultRowInfo, pRuntimeEnv);

    SResultRow *pResult = NULL;
    if (p1 == NULL) {
      pResult = getNewResultRow(pRuntimeEnv->pool);
      int32_t ret = initResultRow(pResult);
      if (ret != TSDB_CODE_SUCCESS) {
        longjmp(pRuntimeEnv->env, TSDB_CODE_QRY_OUT_OF_MEMORY);
      }

      // add a new result set for a new group
      taosHashPut(pRuntimeEnv->pResultRowHashTable, pRuntimeEnv->keyBuf, GET_RES_WINDOW_KEY_LEN(bytes), &pResult, POINTER_BYTES);
      SResultRowCell cell = {.groupId = tableGroupId, .pRow = pResult};
      taosArrayPush(pRuntimeEnv->pResultRowArrayList, &cell);
    } else {
      pResult = *p1;
    }

    pResultRowInfo->curPos = pResultRowInfo->size;
    pResultRowInfo->pResult[pResultRowInfo->size++] = pResult;

    int64_t index = pResultRowInfo->curPos;
    SET_RES_EXT_WINDOW_KEY(pRuntimeEnv->keyBuf, pData, bytes, tid, pResultRowInfo);
    taosHashPut(pRuntimeEnv->pResultRowListSet, pRuntimeEnv->keyBuf, GET_RES_EXT_WINDOW_KEY_LEN(bytes), &index, POINTER_BYTES);
  }

  // too many time window in query
  if (pResultRowInfo->size > MAX_INTERVAL_TIME_WINDOW) {
    longjmp(pRuntimeEnv->env, TSDB_CODE_QRY_TOO_MANY_TIMEWINDOW);
  }

  return pResultRowInfo->pResult[pResultRowInfo->curPos];
}

static SResultRow* doSetResultOutBufByKey_rv(SResultRowInfo* pResultRowInfo, int64_t tid, char* pData, int16_t bytes,
    bool masterscan, uint64_t tableGroupId, SExecTaskInfo* pTaskInfo, bool isIntervalQuery, SAggSupporter* pSup) {
  bool existed = false;
  SET_RES_WINDOW_KEY(pSup->keyBuf, pData, bytes, tableGroupId);

  SResultRow **p1 =
      (SResultRow **)taosHashGet(pSup->pResultRowHashTable, pSup->keyBuf, GET_RES_WINDOW_KEY_LEN(bytes));

  // in case of repeat scan/reverse scan, no new time window added.
  if (isIntervalQuery) {
    if (!masterscan) {  // the *p1 may be NULL in case of sliding+offset exists.
      return (p1 != NULL)? *p1:NULL;
    }

    if (p1 != NULL) {
      if (pResultRowInfo->size == 0) {
        existed = false;
        assert(pResultRowInfo->curPos == -1);
      } else if (pResultRowInfo->size == 1) {
        existed = (pResultRowInfo->pResult[0] == (*p1));
        pResultRowInfo->curPos = 0;
      } else {  // check if current pResultRowInfo contains the existed pResultRow
        SET_RES_EXT_WINDOW_KEY(pSup->keyBuf, pData, bytes, tid, pResultRowInfo);
        int64_t* index = taosHashGet(pSup->pResultRowListSet, pSup->keyBuf, GET_RES_EXT_WINDOW_KEY_LEN(bytes));
        if (index != NULL) {
          pResultRowInfo->curPos = (int32_t) *index;
          existed = true;
        } else {
          existed = false;
        }
      }
    }
  } else {
    // In case of group by column query, the required SResultRow object must be existed in the pResultRowInfo object.
    if (p1 != NULL) {
      return *p1;
    }
  }

  if (!existed) {
    prepareResultListBuffer(pResultRowInfo, pTaskInfo->env);

    SResultRow *pResult = NULL;
    if (p1 == NULL) {
      pResult = getNewResultRow(pSup->pool);
      int32_t ret = initResultRow(pResult);
      if (ret != TSDB_CODE_SUCCESS) {
        longjmp(pTaskInfo->env, TSDB_CODE_QRY_OUT_OF_MEMORY);
      }

      // add a new result set for a new group
      taosHashPut(pSup->pResultRowHashTable, pSup->keyBuf, GET_RES_WINDOW_KEY_LEN(bytes), &pResult, POINTER_BYTES);
      SResultRowCell cell = {.groupId = tableGroupId, .pRow = pResult};
      taosArrayPush(pSup->pResultRowArrayList, &cell);
    } else {
      pResult = *p1;
    }

    pResultRowInfo->curPos = pResultRowInfo->size;
    pResultRowInfo->pResult[pResultRowInfo->size++] = pResult;

    int64_t index = pResultRowInfo->curPos;
    SET_RES_EXT_WINDOW_KEY(pSup->keyBuf, pData, bytes, tid, pResultRowInfo);
    taosHashPut(pSup->pResultRowListSet, pSup->keyBuf, GET_RES_EXT_WINDOW_KEY_LEN(bytes), &index, POINTER_BYTES);
  }

  // too many time window in query
  if (pResultRowInfo->size > MAX_INTERVAL_TIME_WINDOW) {
    longjmp(pTaskInfo->env, TSDB_CODE_QRY_TOO_MANY_TIMEWINDOW);
  }

  return pResultRowInfo->pResult[pResultRowInfo->curPos];
}

static void getInitialStartTimeWindow(SInterval* pInterval, int32_t precision, TSKEY ts, STimeWindow* w, TSKEY ekey, bool ascQuery) {
  if (ascQuery) {
    getAlignQueryTimeWindow(pInterval, precision, ts, ts, ekey, w);
  } else {
    // the start position of the first time window in the endpoint that spreads beyond the queried last timestamp
    getAlignQueryTimeWindow(pInterval, precision, ts, ekey, ts, w);

    int64_t key = w->skey;
    while(key < ts) { // moving towards end
      if (pInterval->intervalUnit == 'n' || pInterval->intervalUnit == 'y') {
        key = taosTimeAdd(key, pInterval->sliding, pInterval->slidingUnit, precision);
      } else {
        key += pInterval->sliding;
      }

      if (key >= ts) {
        break;
      }

      w->skey = key;
    }
  }
}

// get the correct time window according to the handled timestamp
static STimeWindow getActiveTimeWindow(SResultRowInfo * pResultRowInfo, int64_t ts, SInterval* pInterval, int32_t precision, STimeWindow* win) {
  STimeWindow w = {0};

 if (pResultRowInfo->curPos == -1) {  // the first window, from the previous stored value
    getInitialStartTimeWindow(pInterval, precision, ts, &w, win->ekey, true);

    if (pInterval->intervalUnit == 'n' || pInterval->intervalUnit == 'y') {
      w.ekey = taosTimeAdd(w.skey, pInterval->interval, pInterval->intervalUnit, precision) - 1;
    } else {
      w.ekey = w.skey + pInterval->interval - 1;
    }
  } else {
    w = getResultRow(pResultRowInfo, pResultRowInfo->curPos)->win;
  }

  if (w.skey > ts || w.ekey < ts) {
    if (pInterval->intervalUnit == 'n' || pInterval->intervalUnit == 'y') {
      w.skey = taosTimeTruncate(ts, pInterval, precision);
      w.ekey = taosTimeAdd(w.skey, pInterval->interval, pInterval->intervalUnit, precision) - 1;
    } else {
      int64_t st = w.skey;

      if (st > ts) {
        st -= ((st - ts + pInterval->sliding - 1) / pInterval->sliding) * pInterval->sliding;
      }

      int64_t et = st + pInterval->interval - 1;
      if (et < ts) {
        st += ((ts - et + pInterval->sliding - 1) / pInterval->sliding) * pInterval->sliding;
      }

      w.skey = st;
      w.ekey = w.skey + pInterval->interval - 1;
    }
  }

  /*
   * query border check, skey should not be bounded by the query time range, since the value skey will
   * be used as the time window index value. So we only change ekey of time window accordingly.
   */
//  ASSERT(win->skey <= win->ekey); // todo no need this
  return w;
}

// get the correct time window according to the handled timestamp
static STimeWindow getCurrentActiveTimeWindow(SResultRowInfo * pResultRowInfo, int64_t ts, STaskAttr *pQueryAttr) {
  STimeWindow w = {0};

 if (pResultRowInfo->curPos == -1) {  // the first window, from the previous stored value
//    getInitialStartTimeWindow(pQueryAttr, ts, &w);

    if (pQueryAttr->interval.intervalUnit == 'n' || pQueryAttr->interval.intervalUnit == 'y') {
      w.ekey = taosTimeAdd(w.skey, pQueryAttr->interval.interval, pQueryAttr->interval.intervalUnit, pQueryAttr->precision) - 1;
    } else {
      w.ekey = w.skey + pQueryAttr->interval.interval - 1;
    }
  } else {
    w = getResultRow(pResultRowInfo, pResultRowInfo->curPos)->win;
  }

  /*
   * query border check, skey should not be bounded by the query time range, since the value skey will
   * be used as the time window index value. So we only change ekey of time window accordingly.
   */
  if (w.ekey > pQueryAttr->window.ekey && QUERY_IS_ASC_QUERY(pQueryAttr)) {
    w.ekey = pQueryAttr->window.ekey;
  }

  return w;
}

// a new buffer page for each table. Needs to opt this design
static int32_t addNewWindowResultBuf(SResultRow *pWindowRes, SDiskbasedBuf *pResultBuf, int32_t tid, uint32_t size) {
  if (pWindowRes->pageId != -1) {
    return 0;
  }

  SFilePage *pData = NULL;

  // in the first scan, new space needed for results
  int32_t pageId = -1;
  SIDList list = getDataBufPagesIdList(pResultBuf, tid);

  if (taosArrayGetSize(list) == 0) {
    pData = getNewBufPage(pResultBuf, tid, &pageId);
  } else {
    SPageInfo* pi = getLastPageInfo(list);
    pData = getBufPage(pResultBuf, getPageId(pi));
    pageId = getPageId(pi);

    if (pData->num + size > getBufPageSize(pResultBuf)) {
      // release current page first, and prepare the next one
      releaseBufPageInfo(pResultBuf, pi);
      pData = getNewBufPage(pResultBuf, tid, &pageId);
      if (pData != NULL) {
        assert(pData->num == 0);  // number of elements must be 0 for new allocated buffer
      }
    }
  }

  if (pData == NULL) {
    return -1;
  }

  // set the number of rows in current disk page
  if (pWindowRes->pageId == -1) {  // not allocated yet, allocate new buffer
    pWindowRes->pageId = pageId;
    pWindowRes->offset = (int32_t)pData->num;

    pData->num += size;
    assert(pWindowRes->pageId >= 0);
  }

  return 0;
}

static bool chkWindowOutputBufByKey(STaskRuntimeEnv *pRuntimeEnv, SResultRowInfo *pResultRowInfo, STimeWindow *win,
                                       bool masterscan, SResultRow **pResult, int64_t groupId, SqlFunctionCtx* pCtx,
                                       int32_t numOfOutput, int32_t* rowCellInfoOffset) {
  assert(win->skey <= win->ekey);
  return chkResultRowFromKey(pRuntimeEnv, pResultRowInfo, (char *)&win->skey, TSDB_KEYSIZE, masterscan, groupId);
}

static int32_t setResultOutputBufByKey(STaskRuntimeEnv *pRuntimeEnv, SResultRowInfo *pResultRowInfo, int64_t tid, STimeWindow *win,
                                       bool masterscan, SResultRow **pResult, int64_t tableGroupId, SqlFunctionCtx* pCtx,
                                       int32_t numOfOutput, int32_t* rowCellInfoOffset) {
  assert(win->skey <= win->ekey);
  SDiskbasedBuf *pResultBuf = pRuntimeEnv->pResultBuf;

  SResultRow *pResultRow = doSetResultOutBufByKey(pRuntimeEnv, pResultRowInfo, tid, (char *)&win->skey, TSDB_KEYSIZE, masterscan, tableGroupId);
  if (pResultRow == NULL) {
    *pResult = NULL;
    return TSDB_CODE_SUCCESS;
  }

  // not assign result buffer yet, add new result buffer
  if (pResultRow->pageId == -1) {
    int32_t ret = addNewWindowResultBuf(pResultRow, pResultBuf, (int32_t) tableGroupId, pRuntimeEnv->pQueryAttr->intermediateResultRowSize);
    if (ret != TSDB_CODE_SUCCESS) {
      return -1;
    }
  }

  // set time window for current result
  pResultRow->win = (*win);
  *pResult = pResultRow;
  setResultRowOutputBufInitCtx(pRuntimeEnv, pResultRow, pCtx, numOfOutput, rowCellInfoOffset);

  return TSDB_CODE_SUCCESS;
}

static void setResultRowOutputBufInitCtx_rv(SDiskbasedBuf * pBuf, SResultRow *pResult, SqlFunctionCtx* pCtx, int32_t numOfOutput, int32_t* rowCellInfoOffset);

static int32_t setResultOutputBufByKey_rv(SResultRowInfo *pResultRowInfo, int64_t id, STimeWindow *win,
                                       bool masterscan, SResultRow **pResult, int64_t tableGroupId, SqlFunctionCtx* pCtx,
                                       int32_t numOfOutput, int32_t* rowCellInfoOffset, SDiskbasedBuf *pBuf, SAggSupporter *pAggSup, SExecTaskInfo* pTaskInfo) {
  assert(win->skey <= win->ekey);
  SResultRow *pResultRow = doSetResultOutBufByKey_rv(pResultRowInfo, id, (char *)&win->skey, TSDB_KEYSIZE, masterscan, tableGroupId,
       pTaskInfo, true, pAggSup);

  if (pResultRow == NULL) {
    *pResult = NULL;
    return TSDB_CODE_SUCCESS;
  }

  // not assign result buffer yet, add new result buffer
  if (pResultRow->pageId == -1) { // todo intermediate result size
    int32_t ret = addNewWindowResultBuf(pResultRow, pBuf, (int32_t) tableGroupId, 0);
    if (ret != TSDB_CODE_SUCCESS) {
      return -1;
    }
  }

  // set time window for current result
  pResultRow->win = (*win);
  *pResult = pResultRow;
  setResultRowOutputBufInitCtx_rv(pBuf, pResultRow, pCtx, numOfOutput, rowCellInfoOffset);

  return TSDB_CODE_SUCCESS;
}


static void setResultRowInterpo(SResultRow* pResult, SResultTsInterpType type) {
  assert(pResult != NULL && (type == RESULT_ROW_START_INTERP || type == RESULT_ROW_END_INTERP));
  if (type == RESULT_ROW_START_INTERP) {
    pResult->startInterp = true;
  } else {
    pResult->endInterp   = true;
  }
}

static bool resultRowInterpolated(SResultRow* pResult, SResultTsInterpType type) {
  assert(pResult != NULL && (type == RESULT_ROW_START_INTERP || type == RESULT_ROW_END_INTERP));
  if (type == RESULT_ROW_START_INTERP) {
    return pResult->startInterp == true;
  } else {
    return pResult->endInterp   == true;
  }
}

static FORCE_INLINE int32_t getForwardStepsInBlock(int32_t numOfRows, __block_search_fn_t searchFn, TSKEY ekey, int16_t pos,
                                      int16_t order, int64_t *pData) {
  int32_t forwardStep = 0;

  if (order == TSDB_ORDER_ASC) {
    int32_t end = searchFn((char*) &pData[pos], numOfRows - pos, ekey, order);
    if (end >= 0) {
      forwardStep = end;

      if (pData[end + pos] == ekey) {
        forwardStep += 1;
      }
    }
  } else {
    int32_t end = searchFn((char *)pData, pos + 1, ekey, order);
    if (end >= 0) {
      forwardStep = pos - end;

      if (pData[end] == ekey) {
        forwardStep += 1;
      }
    }
  }

  assert(forwardStep >= 0);
  return forwardStep;
}

static void doUpdateResultRowIndex(SResultRowInfo*pResultRowInfo, TSKEY lastKey, bool ascQuery, bool timeWindowInterpo) {
  int64_t skey = TSKEY_INITIAL_VAL;
  int32_t i = 0;
  for (i = pResultRowInfo->size - 1; i >= 0; --i) {
    SResultRow *pResult = pResultRowInfo->pResult[i];
    if (pResult->closed) {
      break;
    }

    // new closed result rows
    if (timeWindowInterpo) {
      if (pResult->endInterp && ((pResult->win.skey <= lastKey && ascQuery) || (pResult->win.skey >= lastKey && !ascQuery))) {
        if (i > 0) { // the first time window, the startInterp is false.
          assert(pResult->startInterp);
        }

        closeResultRow(pResultRowInfo, i);
      } else {
        skey = pResult->win.skey;
      }
    } else {
      if ((pResult->win.ekey <= lastKey && ascQuery) || (pResult->win.skey >= lastKey && !ascQuery)) {
        closeResultRow(pResultRowInfo, i);
      } else {
        skey = pResult->win.skey;
      }
    }
  }

  // all result rows are closed, set the last one to be the skey
  if (skey == TSKEY_INITIAL_VAL) {
    if (pResultRowInfo->size == 0) {
//      assert(pResultRowInfo->current == NULL);
      assert(pResultRowInfo->curPos == -1);
      pResultRowInfo->curPos = -1;
    } else {
      pResultRowInfo->curPos = pResultRowInfo->size - 1;
    }
  } else {

    for (i = pResultRowInfo->size - 1; i >= 0; --i) {
      SResultRow *pResult = pResultRowInfo->pResult[i];
      if (pResult->closed) {
        break;
      }
    }

    if (i == pResultRowInfo->size - 1) {
      pResultRowInfo->curPos = i;
    } else {
      pResultRowInfo->curPos = i + 1;  // current not closed result object
    }
  }
}

static void updateResultRowInfoActiveIndex(SResultRowInfo* pResultRowInfo, const STimeWindow* pWin, TSKEY lastKey, bool ascQuery, bool interp) {
  if ((lastKey > pWin->ekey && ascQuery) || (lastKey < pWin->ekey && (!ascQuery))) {
    closeAllResultRows(pResultRowInfo);
    pResultRowInfo->curPos = pResultRowInfo->size - 1;
  } else {
    int32_t step = ascQuery ? 1 : -1;
    doUpdateResultRowIndex(pResultRowInfo, lastKey - step, ascQuery, interp);
  }
}

static int32_t getNumOfRowsInTimeWindow(SDataBlockInfo *pDataBlockInfo, TSKEY *pPrimaryColumn,
                                        int32_t startPos, TSKEY ekey, __block_search_fn_t searchFn, STableQueryInfo* item, int32_t order) {
  assert(startPos >= 0 && startPos < pDataBlockInfo->rows);

  int32_t num   = -1;
  int32_t step  = GET_FORWARD_DIRECTION_FACTOR(order);

  if (order == TSDB_ORDER_ASC) {
    if (ekey < pDataBlockInfo->window.ekey && pPrimaryColumn) {
      num = getForwardStepsInBlock(pDataBlockInfo->rows, searchFn, ekey, startPos, order, pPrimaryColumn);
      if (item != NULL) {
        item->lastKey = pPrimaryColumn[startPos + (num - 1)] + step;
      }
    } else {
      num = pDataBlockInfo->rows - startPos;
      if (item != NULL) {
        item->lastKey = pDataBlockInfo->window.ekey + step;
      }
    }
  } else {  // desc
    if (ekey > pDataBlockInfo->window.skey && pPrimaryColumn) {
      num = getForwardStepsInBlock(pDataBlockInfo->rows, searchFn, ekey, startPos, order, pPrimaryColumn);
      if (item != NULL) {
        item->lastKey = pPrimaryColumn[startPos - (num - 1)] + step;
      }
    } else {
      num = startPos + 1;
      if (item != NULL) {
        item->lastKey = pDataBlockInfo->window.skey + step;
      }
    }
  }

  assert(num >= 0);
  return num;
}

static void doApplyFunctions(SqlFunctionCtx* pCtx, STimeWindow* pWin, int32_t offset, int32_t forwardStep, TSKEY* tsCol,
    int32_t numOfTotal, int32_t numOfOutput, int32_t order) {
  for (int32_t k = 0; k < numOfOutput; ++k) {
    pCtx[k].size    = forwardStep;
    pCtx[k].startTs = pWin->skey;

    // keep it temporarialy
    int32_t startOffset = pCtx[k].startRow;
    bool    hasAgg      = pCtx[k].isAggSet;

    int32_t pos = (order == TSDB_ORDER_ASC) ? offset : offset - (forwardStep - 1);
    pCtx[k].startRow = pos;

    if (tsCol != NULL) {
      pCtx[k].ptsList = &tsCol[pos];
    }

    // not a whole block involved in query processing, statistics data can not be used
    // NOTE: the original value of isSet have been changed here
    if (pCtx[k].isAggSet && forwardStep < numOfTotal) {
      pCtx[k].isAggSet = false;
    }

    if (functionNeedToExecute(&pCtx[k])) {
      pCtx[k].fpSet->addInput(&pCtx[k]);
    }

    // restore it
    pCtx[k].isAggSet = hasAgg;
    pCtx[k].startRow = startOffset;
  }
}

static int32_t getNextQualifiedWindow(SInterval* pInterval, STimeWindow* pNext, SDataBlockInfo* pDataBlockInfo,
                                      TSKEY* primaryKeys, int32_t prevPosition, STableIntervalOperatorInfo* pInfo) {
  int32_t order = pInfo->order;
  bool    ascQuery  = (order == TSDB_ORDER_ASC);

  int32_t precision = pInfo->precision;
  getNextTimeWindow(pInterval, precision, order, pNext);

  // next time window is not in current block
  if ((pNext->skey > pDataBlockInfo->window.ekey && order == TSDB_ORDER_ASC) ||
      (pNext->ekey < pDataBlockInfo->window.skey && order == TSDB_ORDER_DESC)) {
    return -1;
  }

  TSKEY startKey = ascQuery? pNext->skey:pNext->ekey;
  int32_t startPos = 0;

  // tumbling time window query, a special case of sliding time window query
  if (pInterval->sliding == pInterval->interval && prevPosition != -1) {
    int32_t factor = GET_FORWARD_DIRECTION_FACTOR(order);
    startPos = prevPosition + factor;
  } else {
    if (startKey <= pDataBlockInfo->window.skey && ascQuery) {
      startPos = 0;
    } else if (startKey >= pDataBlockInfo->window.ekey && !ascQuery) {
      startPos = pDataBlockInfo->rows - 1;
    } else {
      startPos = binarySearchForKey((char *)primaryKeys, pDataBlockInfo->rows, startKey, order);
    }
  }

  /* interp query with fill should not skip time window */
//  if (pQueryAttr->pointInterpQuery && pQueryAttr->fillType != TSDB_FILL_NONE) {
//    return startPos;
//  }

  /*
   * This time window does not cover any data, try next time window,
   * this case may happen when the time window is too small
   */
  if (primaryKeys == NULL) {
    if (ascQuery) {
      assert(pDataBlockInfo->window.skey <= pNext->ekey);
    } else {
      assert(pDataBlockInfo->window.ekey >= pNext->skey);
    }
  } else {
    if (ascQuery && primaryKeys[startPos] > pNext->ekey) {
      TSKEY next = primaryKeys[startPos];
      if (pInterval->intervalUnit == 'n' || pInterval->intervalUnit == 'y') {
        pNext->skey = taosTimeTruncate(next, pInterval, precision);
        pNext->ekey = taosTimeAdd(pNext->skey, pInterval->interval, pInterval->intervalUnit, precision) - 1;
      } else {
        pNext->ekey += ((next - pNext->ekey + pInterval->sliding - 1)/pInterval->sliding) * pInterval->sliding;
        pNext->skey = pNext->ekey - pInterval->interval + 1;
      }
    } else if ((!ascQuery) && primaryKeys[startPos] < pNext->skey) {
      TSKEY next = primaryKeys[startPos];
      if (pInterval->intervalUnit == 'n' || pInterval->intervalUnit == 'y') {
        pNext->skey = taosTimeTruncate(next, pInterval, precision);
        pNext->ekey = taosTimeAdd(pNext->skey, pInterval->interval, pInterval->intervalUnit, precision) - 1;
      } else {
        pNext->skey -= ((pNext->skey - next + pInterval->sliding - 1) / pInterval->sliding) * pInterval->sliding;
        pNext->ekey = pNext->skey + pInterval->interval - 1;
      }
    }
  }

  return startPos;
}

static FORCE_INLINE TSKEY reviseWindowEkey(STaskAttr *pQueryAttr, STimeWindow *pWindow) {
  TSKEY ekey = -1;
  if (QUERY_IS_ASC_QUERY(pQueryAttr)) {
    ekey = pWindow->ekey;
    if (ekey > pQueryAttr->window.ekey) {
      ekey = pQueryAttr->window.ekey;
    }
  } else {
    ekey = pWindow->skey;
    if (ekey < pQueryAttr->window.ekey) {
      ekey = pQueryAttr->window.ekey;
    }
  }

  return ekey;
}

static void setNotInterpoWindowKey(SqlFunctionCtx* pCtx, int32_t numOfOutput, int32_t type) {
  if (type == RESULT_ROW_START_INTERP) {
    for (int32_t k = 0; k < numOfOutput; ++k) {
      pCtx[k].start.key = INT64_MIN;
    }
  } else {
    for (int32_t k = 0; k < numOfOutput; ++k) {
      pCtx[k].end.key = INT64_MIN;
    }
  }
}

static void saveDataBlockLastRow(char** pRow, SArray* pDataBlock, int32_t rowIndex, int32_t numOfCols) {
  if (pDataBlock == NULL) {
    return;
  }

  for (int32_t k = 0; k < numOfCols; ++k) {
    SColumnInfoData *pColInfo = taosArrayGet(pDataBlock, k);
    memcpy(pRow[k], ((char*)pColInfo->pData) + (pColInfo->info.bytes * rowIndex), pColInfo->info.bytes);
  }
}

static TSKEY getStartTsKey(STimeWindow* win, const TSKEY* tsCols, int32_t rows, bool ascQuery) {
  TSKEY ts = TSKEY_INITIAL_VAL;
  if (tsCols == NULL) {
    ts = ascQuery? win->skey : win->ekey;
  } else {
    int32_t offset = ascQuery? 0:rows-1;
    ts = tsCols[offset];
  }

  return ts;
}

static void doSetInputDataBlock(SOperatorInfo* pOperator, SqlFunctionCtx* pCtx, SSDataBlock* pBlock, int32_t order);

static void doSetInputDataBlockInfo(SOperatorInfo* pOperator, SqlFunctionCtx* pCtx, SSDataBlock* pBlock, int32_t order) {
  for (int32_t i = 0; i < pOperator->numOfOutput; ++i) {
    pCtx[i].order = order;
    pCtx[i].size  = pBlock->info.rows;
    pCtx[i].currentStage = (uint8_t)pOperator->pRuntimeEnv->scanFlag;

    setBlockStatisInfo(&pCtx[i], pBlock, NULL/*&pOperator->pExpr[i].base.colInfo*/);
  }
}

void setInputDataBlock(SOperatorInfo* pOperator, SqlFunctionCtx* pCtx, SSDataBlock* pBlock, int32_t order) {
//  if (pCtx[0].functionId == FUNCTION_ARITHM) {
//    SScalar* pSupport = (SScalarFunctionSupport*) pCtx[0].param[1].pz;
//    if (pSupport->colList == NULL) {
//      doSetInputDataBlock(pOperator, pCtx, pBlock, order);
//    } else {
//      doSetInputDataBlockInfo(pOperator, pCtx, pBlock, order);
//    }
//  } else {
    if (pBlock->pDataBlock != NULL) {
      doSetInputDataBlock(pOperator, pCtx, pBlock, order);
    } else {
      doSetInputDataBlockInfo(pOperator, pCtx, pBlock, order);
    }
//  }
}

static void doSetInputDataBlock(SOperatorInfo* pOperator, SqlFunctionCtx* pCtx, SSDataBlock* pBlock, int32_t order) {
  for (int32_t i = 0; i < pOperator->numOfOutput; ++i) {
    pCtx[i].order = order;
    pCtx[i].size  = pBlock->info.rows;
    pCtx[i].currentStage = MAIN_SCAN/*(uint8_t)pOperator->pRuntimeEnv->scanFlag*/;

    setBlockStatisInfo(&pCtx[i], pBlock, pOperator->pExpr[i].base.pColumns);

    if (pCtx[i].functionId == FUNCTION_ARITHM) {
//      setArithParams((SScalarFunctionSupport*)pCtx[i].param[1].pz, &pOperator->pExpr[i], pBlock);
    } else {
      uint32_t flag = pOperator->pExpr[i].base.pColumns->flag;
      if (TSDB_COL_IS_NORMAL_COL(flag) /*|| (pCtx[i].functionId == FUNCTION_BLKINFO) ||
          (TSDB_COL_IS_TAG(flag) && pOperator->pRuntimeEnv->scanFlag == MERGE_STAGE)*/) {

        SColumn* pCol = pOperator->pExpr[i].base.pColumns;
        if (pCtx[i].columnIndex == -1) {
          for(int32_t j = 0; j < pBlock->info.numOfCols; ++j) {
            SColumnInfoData* pColData = taosArrayGet(pBlock->pDataBlock, j);
            if (pColData->info.colId == pCol->info.colId) {
              pCtx[i].columnIndex = j;
              break;
            }
          }
        }

        SColumnInfoData* p = taosArrayGet(pBlock->pDataBlock, pCtx[i].columnIndex);
        // in case of the block distribution query, the inputBytes is not a constant value.
        pCtx[i].pInput = p;
        assert(p->info.colId == pCol->info.colId);

        if (pCtx[i].functionId < 0) {
          SColumnInfoData* tsInfo = taosArrayGet(pBlock->pDataBlock, 0);
          pCtx[i].ptsList = (int64_t*) tsInfo->pData;

          continue;
        }

//        uint32_t status = aAggs[pCtx[i].functionId].status;
//        if ((status & (FUNCSTATE_SELECTIVITY | FUNCSTATE_NEED_TS)) != 0) {
//          SColumnInfoData* tsInfo = taosArrayGet(pBlock->pDataBlock, 0);
          // In case of the top/bottom query again the nest query result, which has no timestamp column
          // don't set the ptsList attribute.
//          if (tsInfo->info.type == TSDB_DATA_TYPE_TIMESTAMP) {
//            pCtx[i].ptsList = (int64_t*) tsInfo->pData;
//          } else {
//            pCtx[i].ptsList = NULL;
//          }
//        }
//      } else if (TSDB_COL_IS_UD_COL(pCol->flag) && (pOperator->pRuntimeEnv->scanFlag == MERGE_STAGE)) {
//        SColIndex*       pColIndex = &pOperator->pExpr[i].base.colInfo;
//        SColumnInfoData* p = taosArrayGet(pBlock->pDataBlock, pColIndex->colIndex);
//
//        pCtx[i].pInput = p->pData;
//        assert(p->info.colId == pColIndex->info.colId && pCtx[i].inputType == p->info.type);
//        for(int32_t j = 0; j < pBlock->info.rows; ++j) {
//          char* dst = p->pData + j * p->info.bytes;
//          taosVariantDump(&pOperator->pExpr[i].base.param[1], dst, p->info.type, true);
//        }
      }
    }
  }
}

static void doAggregateImpl(SOperatorInfo* pOperator, TSKEY startTs, SqlFunctionCtx* pCtx, SSDataBlock* pSDataBlock) {
  for (int32_t k = 0; k < pOperator->numOfOutput; ++k) {
    if (functionNeedToExecute(&pCtx[k])) {
      pCtx[k].startTs = startTs;// this can be set during create the struct
      pCtx[k].fpSet->addInput(&pCtx[k]);
    }
  }
}

static void projectApplyFunctions(STaskRuntimeEnv *pRuntimeEnv, SqlFunctionCtx *pCtx, int32_t numOfOutput) {
  STaskAttr *pQueryAttr = pRuntimeEnv->pQueryAttr;

  for (int32_t k = 0; k < numOfOutput; ++k) {
    pCtx[k].startTs = pQueryAttr->window.skey;

    // Always set the asc order for merge stage process
    if (pCtx[k].currentStage == MERGE_STAGE) {
      pCtx[k].order = TSDB_ORDER_ASC;
    }

    pCtx[k].startTs = pQueryAttr->window.skey;

    if (pCtx[k].functionId < 0) {
      // load the script and exec
//      SUdfInfo* pUdfInfo = pRuntimeEnv->pUdfInfo;
//      doInvokeUdf(pUdfInfo, &pCtx[k], 0, TSDB_UDF_FUNC_NORMAL);
//    } else {
//      aAggs[pCtx[k].functionId].xFunction(&pCtx[k]);
    }
  }
}

void doTimeWindowInterpolation(SOperatorInfo* pOperator, SOptrBasicInfo* pInfo, SArray* pDataBlock, TSKEY prevTs,
                               int32_t prevRowIndex, TSKEY curTs, int32_t curRowIndex, TSKEY windowKey, int32_t type) {
  STaskRuntimeEnv *pRuntimeEnv = pOperator->pRuntimeEnv;
  SExprInfo* pExpr = pOperator->pExpr;

  SqlFunctionCtx* pCtx = pInfo->pCtx;

  for (int32_t k = 0; k < pOperator->numOfOutput; ++k) {
    int32_t functionId = pCtx[k].functionId;
    if (functionId != FUNCTION_TWA && functionId != FUNCTION_INTERP) {
      pCtx[k].start.key = INT64_MIN;
      continue;
    }

    SColIndex *      pColIndex = NULL/*&pExpr[k].base.colInfo*/;
    int16_t          index = pColIndex->colIndex;
    SColumnInfoData *pColInfo = taosArrayGet(pDataBlock, index);

//    assert(pColInfo->info.colId == pColIndex->info.colId && curTs != windowKey);
    double v1 = 0, v2 = 0, v = 0;

    if (prevRowIndex == -1) {
      GET_TYPED_DATA(v1, double, pColInfo->info.type, (char *)pRuntimeEnv->prevRow[index]);
    } else {
      GET_TYPED_DATA(v1, double, pColInfo->info.type, (char *)pColInfo->pData + prevRowIndex * pColInfo->info.bytes);
    }

    GET_TYPED_DATA(v2, double, pColInfo->info.type, (char *)pColInfo->pData + curRowIndex * pColInfo->info.bytes);

    if (functionId == FUNCTION_INTERP) {
      if (type == RESULT_ROW_START_INTERP) {
        pCtx[k].start.key = prevTs;
        pCtx[k].start.val = v1;

        pCtx[k].end.key = curTs;
        pCtx[k].end.val = v2;

        if (pColInfo->info.type == TSDB_DATA_TYPE_BINARY || pColInfo->info.type == TSDB_DATA_TYPE_NCHAR) {
          if (prevRowIndex == -1) {
            pCtx[k].start.ptr = (char *)pRuntimeEnv->prevRow[index];
          } else {
            pCtx[k].start.ptr = (char *)pColInfo->pData + prevRowIndex * pColInfo->info.bytes;
          }

          pCtx[k].end.ptr = (char *)pColInfo->pData + curRowIndex * pColInfo->info.bytes;
        }
      }
    } else if (functionId == FUNCTION_TWA) {
      SPoint point1 = (SPoint){.key = prevTs,    .val = &v1};
      SPoint point2 = (SPoint){.key = curTs,     .val = &v2};
      SPoint point  = (SPoint){.key = windowKey, .val = &v };

      taosGetLinearInterpolationVal(&point, TSDB_DATA_TYPE_DOUBLE, &point1, &point2, TSDB_DATA_TYPE_DOUBLE);

      if (type == RESULT_ROW_START_INTERP) {
        pCtx[k].start.key = point.key;
        pCtx[k].start.val = v;
      } else {
        pCtx[k].end.key = point.key;
        pCtx[k].end.val = v;
      }
    }
  }
}

static bool setTimeWindowInterpolationStartTs(SOperatorInfo* pOperatorInfo, SqlFunctionCtx* pCtx, int32_t pos,
                                              int32_t numOfRows, SArray* pDataBlock, const TSKEY* tsCols, STimeWindow* win) {
  STaskRuntimeEnv* pRuntimeEnv = pOperatorInfo->pRuntimeEnv;
  STaskAttr* pQueryAttr = pRuntimeEnv->pQueryAttr;

  bool ascQuery = QUERY_IS_ASC_QUERY(pQueryAttr);

  TSKEY curTs  = tsCols[pos];
  TSKEY lastTs = *(TSKEY *) pRuntimeEnv->prevRow[0];

  // lastTs == INT64_MIN and pos == 0 means this is the first time window, interpolation is not needed.
  // start exactly from this point, no need to do interpolation
  TSKEY key = ascQuery? win->skey:win->ekey;
  if (key == curTs) {
    setNotInterpoWindowKey(pCtx, pOperatorInfo->numOfOutput, RESULT_ROW_START_INTERP);
    return true;
  }

  if (lastTs == INT64_MIN && ((pos == 0 && ascQuery) || (pos == (numOfRows - 1) && !ascQuery))) {
    setNotInterpoWindowKey(pCtx, pOperatorInfo->numOfOutput, RESULT_ROW_START_INTERP);
    return true;
  }

  int32_t step = GET_FORWARD_DIRECTION_FACTOR(pQueryAttr->order.order);
  TSKEY   prevTs = ((pos == 0 && ascQuery) || (pos == (numOfRows - 1) && !ascQuery))? lastTs:tsCols[pos - step];

  doTimeWindowInterpolation(pOperatorInfo, pOperatorInfo->info, pDataBlock, prevTs, pos - step, curTs, pos,
      key, RESULT_ROW_START_INTERP);
  return true;
}

static bool setTimeWindowInterpolationEndTs(SOperatorInfo* pOperatorInfo, SqlFunctionCtx* pCtx,
    int32_t endRowIndex, SArray* pDataBlock, const TSKEY* tsCols, TSKEY blockEkey, STimeWindow* win) {
  STaskRuntimeEnv *pRuntimeEnv = pOperatorInfo->pRuntimeEnv;
  STaskAttr* pQueryAttr = pRuntimeEnv->pQueryAttr;
  int32_t numOfOutput = pOperatorInfo->numOfOutput;

  TSKEY   actualEndKey = tsCols[endRowIndex];

  TSKEY key = QUERY_IS_ASC_QUERY(pQueryAttr)? win->ekey:win->skey;

  // not ended in current data block, do not invoke interpolation
  if ((key > blockEkey && QUERY_IS_ASC_QUERY(pQueryAttr)) || (key < blockEkey && !QUERY_IS_ASC_QUERY(pQueryAttr))) {
    setNotInterpoWindowKey(pCtx, numOfOutput, RESULT_ROW_END_INTERP);
    return false;
  }

  // there is actual end point of current time window, no interpolation need
  if (key == actualEndKey) {
    setNotInterpoWindowKey(pCtx, numOfOutput, RESULT_ROW_END_INTERP);
    return true;
  }

  int32_t step = GET_FORWARD_DIRECTION_FACTOR(pQueryAttr->order.order);
  int32_t nextRowIndex = endRowIndex + step;
  assert(nextRowIndex >= 0);

  TSKEY nextKey = tsCols[nextRowIndex];
  doTimeWindowInterpolation(pOperatorInfo, pOperatorInfo->info, pDataBlock, actualEndKey, endRowIndex, nextKey,
      nextRowIndex, key, RESULT_ROW_END_INTERP);
  return true;
}

static void doWindowBorderInterpolation(SOperatorInfo* pOperatorInfo, SSDataBlock* pBlock, SqlFunctionCtx* pCtx,
    SResultRow* pResult, STimeWindow* win, int32_t startPos, int32_t forwardStep, int32_t order, bool timeWindowInterpo) {
  if (!timeWindowInterpo) {
    return;
  }

  assert(pBlock != NULL);
  int32_t step = GET_FORWARD_DIRECTION_FACTOR(order);

  if (pBlock->pDataBlock == NULL){
//    tscError("pBlock->pDataBlock == NULL");
    return;
  }

  SColumnInfoData *pColInfo = taosArrayGet(pBlock->pDataBlock, 0);

  TSKEY  *tsCols = (TSKEY *)(pColInfo->pData);
  bool done = resultRowInterpolated(pResult, RESULT_ROW_START_INTERP);
  if (!done) { // it is not interpolated, now start to generated the interpolated value
    int32_t startRowIndex = startPos;
    bool interp = setTimeWindowInterpolationStartTs(pOperatorInfo, pCtx, startRowIndex, pBlock->info.rows, pBlock->pDataBlock,
        tsCols, win);
    if (interp) {
      setResultRowInterpo(pResult, RESULT_ROW_START_INTERP);
    }
  } else {
    setNotInterpoWindowKey(pCtx, pOperatorInfo->numOfOutput, RESULT_ROW_START_INTERP);
  }

  // point interpolation does not require the end key time window interpolation.
//  if (pointInterpQuery) {
//    return;
//  }

  // interpolation query does not generate the time window end interpolation
  done = resultRowInterpolated(pResult, RESULT_ROW_END_INTERP);
  if (!done) {
    int32_t endRowIndex = startPos + (forwardStep - 1) * step;

    TSKEY endKey = (order == TSDB_ORDER_ASC)? pBlock->info.window.ekey:pBlock->info.window.skey;
    bool  interp = setTimeWindowInterpolationEndTs(pOperatorInfo, pCtx, endRowIndex, pBlock->pDataBlock, tsCols, endKey, win);
    if (interp) {
      setResultRowInterpo(pResult, RESULT_ROW_END_INTERP);
    }
  } else {
    setNotInterpoWindowKey(pCtx, pOperatorInfo->numOfOutput, RESULT_ROW_END_INTERP);
  }
}

static void hashIntervalAgg(SOperatorInfo* pOperatorInfo, SResultRowInfo* pResultRowInfo, SSDataBlock* pSDataBlock, int32_t tableGroupId) {
  STableIntervalOperatorInfo* pInfo = (STableIntervalOperatorInfo*) pOperatorInfo->info;

  SExecTaskInfo* pTaskInfo = pOperatorInfo->pTaskInfo;
  int32_t numOfOutput = pOperatorInfo->numOfOutput;

  int32_t step = 1;
  bool ascQuery = true;

  int32_t prevIndex = pResultRowInfo->curPos;

  TSKEY* tsCols = NULL;
  if (pSDataBlock->pDataBlock != NULL) {
    SColumnInfoData* pColDataInfo = taosArrayGet(pSDataBlock->pDataBlock, 0);
    tsCols = (int64_t*) pColDataInfo->pData;
    assert(tsCols[0] == pSDataBlock->info.window.skey &&
           tsCols[pSDataBlock->info.rows - 1] == pSDataBlock->info.window.ekey);
  }

  int32_t startPos = ascQuery? 0 : (pSDataBlock->info.rows - 1);
  TSKEY ts = getStartTsKey(&pSDataBlock->info.window, tsCols, pSDataBlock->info.rows, ascQuery);

  STimeWindow win = getActiveTimeWindow(pResultRowInfo, ts, &pInfo->interval, pInfo->precision, &pInfo->win);
  bool masterScan = true;

  SResultRow* pResult = NULL;
  int32_t ret = setResultOutputBufByKey_rv(pResultRowInfo, pSDataBlock->info.uid, &win, masterScan, &pResult, tableGroupId, pInfo->binfo.pCtx,
                                        numOfOutput, pInfo->binfo.rowCellInfoOffset, pInfo->pResultBuf, &pInfo->aggSup, pTaskInfo);
  if (ret != TSDB_CODE_SUCCESS || pResult == NULL) {
    longjmp(pTaskInfo->env, TSDB_CODE_QRY_OUT_OF_MEMORY);
  }

  int32_t forwardStep = 0;
  TSKEY   ekey = win.ekey;
  forwardStep =
      getNumOfRowsInTimeWindow(&pSDataBlock->info, tsCols, startPos, ekey, binarySearchForKey, NULL, TSDB_ORDER_ASC);

  // prev time window not interpolation yet.
  int32_t curIndex = pResultRowInfo->curPos;
  if (prevIndex != -1 && prevIndex < curIndex && pInfo->timeWindowInterpo) {
    for (int32_t j = prevIndex; j < curIndex; ++j) {  // previous time window may be all closed already.
      SResultRow* pRes = getResultRow(pResultRowInfo, j);
      if (pRes->closed) {
        assert(resultRowInterpolated(pRes, RESULT_ROW_START_INTERP) && resultRowInterpolated(pRes, RESULT_ROW_END_INTERP));
        continue;
      }

        STimeWindow w = pRes->win;
        ret = setResultOutputBufByKey_rv(pResultRowInfo, pSDataBlock->info.uid, &w, masterScan, &pResult,
                                      tableGroupId, pInfo->binfo.pCtx, numOfOutput, pInfo->binfo.rowCellInfoOffset, pInfo->pResultBuf, &pInfo->aggSup, pTaskInfo);
        if (ret != TSDB_CODE_SUCCESS) {
          longjmp(pTaskInfo->env, TSDB_CODE_QRY_OUT_OF_MEMORY);
        }

        assert(!resultRowInterpolated(pResult, RESULT_ROW_END_INTERP));

        doTimeWindowInterpolation(pOperatorInfo, &pInfo->binfo, pSDataBlock->pDataBlock, *(TSKEY*)pInfo->pRow[0], -1,
                                  tsCols[startPos], startPos, w.ekey, RESULT_ROW_END_INTERP);

        setResultRowInterpo(pResult, RESULT_ROW_END_INTERP);
        setNotInterpoWindowKey(pInfo->binfo.pCtx, pOperatorInfo->numOfOutput, RESULT_ROW_START_INTERP);

        doApplyFunctions(pInfo->binfo.pCtx, &w, startPos, 0, tsCols, pSDataBlock->info.rows, numOfOutput, TSDB_ORDER_ASC);
      }

    // restore current time window
    ret = setResultOutputBufByKey_rv(pResultRowInfo, pSDataBlock->info.uid, &win, masterScan, &pResult, tableGroupId, pInfo->binfo.pCtx,
                                  numOfOutput, pInfo->binfo.rowCellInfoOffset, pInfo->pResultBuf, &pInfo->aggSup, pTaskInfo);
    if (ret != TSDB_CODE_SUCCESS) {
      longjmp(pTaskInfo->env, TSDB_CODE_QRY_OUT_OF_MEMORY);
    }
  }

  // window start key interpolation
  doWindowBorderInterpolation(pOperatorInfo, pSDataBlock, pInfo->binfo.pCtx, pResult, &win, startPos, forwardStep, pInfo->order, false);
  doApplyFunctions(pInfo->binfo.pCtx, &win, startPos, forwardStep, tsCols, pSDataBlock->info.rows, numOfOutput, TSDB_ORDER_ASC);

  STimeWindow nextWin = win;
  while (1) {
    int32_t prevEndPos = (forwardStep - 1) * step + startPos;
    startPos = getNextQualifiedWindow(&pInfo->interval, &nextWin, &pSDataBlock->info, tsCols, prevEndPos, pInfo);
    if (startPos < 0) {
      break;
    }

    // null data, failed to allocate more memory buffer
    int32_t code = setResultOutputBufByKey_rv(pResultRowInfo, pSDataBlock->info.uid, &nextWin, masterScan, &pResult, tableGroupId,
                                           pInfo->binfo.pCtx, numOfOutput, pInfo->binfo.rowCellInfoOffset, pInfo->pResultBuf, &pInfo->aggSup, pTaskInfo);
    if (code != TSDB_CODE_SUCCESS || pResult == NULL) {
      longjmp(pTaskInfo->env, TSDB_CODE_QRY_OUT_OF_MEMORY);
    }

    ekey = nextWin.ekey;//reviseWindowEkey(pQueryAttr, &nextWin);
    forwardStep = getNumOfRowsInTimeWindow(&pSDataBlock->info, tsCols, startPos, ekey, binarySearchForKey, NULL, TSDB_ORDER_ASC);

    // window start(end) key interpolation
    doWindowBorderInterpolation(pOperatorInfo, pSDataBlock, pInfo->binfo.pCtx, pResult, &nextWin, startPos, forwardStep, pInfo->order, false);
    doApplyFunctions(pInfo->binfo.pCtx, &nextWin, startPos, forwardStep, tsCols, pSDataBlock->info.rows, numOfOutput, TSDB_ORDER_ASC);
  }

  if (pInfo->timeWindowInterpo) {
    int32_t rowIndex = ascQuery? (pSDataBlock->info.rows-1):0;
    saveDataBlockLastRow(pInfo->pRow, pSDataBlock->pDataBlock, rowIndex, pSDataBlock->info.numOfCols);
  }

//  updateResultRowInfoActiveIndex(pResultRowInfo, &pInfo->win, pRuntimeEnv->current->lastKey, true, false);
}


static void hashAllIntervalAgg(SOperatorInfo* pOperatorInfo, SResultRowInfo* pResultRowInfo, SSDataBlock* pSDataBlock, int32_t tableGroupId) {
  STableIntervalOperatorInfo* pInfo = (STableIntervalOperatorInfo*) pOperatorInfo->info;

  STaskRuntimeEnv* pRuntimeEnv = pOperatorInfo->pRuntimeEnv;
  int32_t           numOfOutput = pOperatorInfo->numOfOutput;
  STaskAttr*       pQueryAttr = pRuntimeEnv->pQueryAttr;

  int32_t step = GET_FORWARD_DIRECTION_FACTOR(pQueryAttr->order.order);
  bool ascQuery = QUERY_IS_ASC_QUERY(pQueryAttr);

  TSKEY* tsCols = NULL;
  if (pSDataBlock->pDataBlock != NULL) {
    SColumnInfoData* pColDataInfo = taosArrayGet(pSDataBlock->pDataBlock, 0);
    tsCols = (int64_t*) pColDataInfo->pData;
    assert(tsCols[0] == pSDataBlock->info.window.skey &&
           tsCols[pSDataBlock->info.rows - 1] == pSDataBlock->info.window.ekey);
  }

  int32_t startPos = ascQuery? 0 : (pSDataBlock->info.rows - 1);
  TSKEY ts = getStartTsKey(&pSDataBlock->info.window, tsCols, pSDataBlock->info.rows, ascQuery);

  STimeWindow win = getCurrentActiveTimeWindow(pResultRowInfo, ts, pQueryAttr);
  bool masterScan = IS_MAIN_SCAN(pRuntimeEnv);

  SResultRow* pResult = NULL;
  int32_t forwardStep = 0;
  int32_t ret = 0;
  STimeWindow preWin = win;

  while (1) {
    // null data, failed to allocate more memory buffer
    ret = setResultOutputBufByKey(pRuntimeEnv, pResultRowInfo, pSDataBlock->info.uid, &win, masterScan, &pResult,
                                  tableGroupId, pInfo->binfo.pCtx, numOfOutput, pInfo->binfo.rowCellInfoOffset);
    if (ret != TSDB_CODE_SUCCESS) {
      longjmp(pRuntimeEnv->env, TSDB_CODE_QRY_OUT_OF_MEMORY);
    }

    TSKEY   ekey = reviseWindowEkey(pQueryAttr, &win);
//    forwardStep = getNumOfRowsInTimeWindow(pRuntimeEnv, &pSDataBlock->info, tsCols, startPos, ekey, binarySearchForKey, true);

    // window start(end) key interpolation
//    doWindowBorderInterpolation(pOperatorInfo, pSDataBlock, pInfo->binfo.pCtx, pResult, &win, startPos, forwardStep);
//    doApplyFunctions(pRuntimeEnv, pInfo->binfo.pCtx, ascQuery ? &win : &preWin, startPos, forwardStep, tsCols, pSDataBlock->info.rows, numOfOutput);
    preWin = win;

    int32_t prevEndPos = (forwardStep - 1) * step + startPos;
//    startPos = getNextQualifiedWindow(pQueryAttr, &win, &pSDataBlock->info, tsCols, binarySearchForKey, prevEndPos);
    if (startPos < 0) {
      if ((ascQuery && win.skey <= pQueryAttr->window.ekey) || ((!ascQuery) && win.ekey >= pQueryAttr->window.ekey)) {
        int32_t code = setResultOutputBufByKey(pRuntimeEnv, pResultRowInfo, pSDataBlock->info.uid, &win, masterScan, &pResult, tableGroupId,
                                               pInfo->binfo.pCtx, numOfOutput, pInfo->binfo.rowCellInfoOffset);
        if (code != TSDB_CODE_SUCCESS || pResult == NULL) {
          longjmp(pRuntimeEnv->env, TSDB_CODE_QRY_OUT_OF_MEMORY);
        }

        startPos = pSDataBlock->info.rows - 1;

        // window start(end) key interpolation
//        doWindowBorderInterpolation(pOperatorInfo, pSDataBlock, pInfo->binfo.pCtx, pResult, &win, startPos, forwardStep);
//        doApplyFunctions(pRuntimeEnv, pInfo->binfo.pCtx, ascQuery ? &win : &preWin, startPos, forwardStep, tsCols, pSDataBlock->info.rows, numOfOutput);
      }

      break;
    }
    setResultRowInterpo(pResult, RESULT_ROW_END_INTERP);
  }

  if (pQueryAttr->timeWindowInterpo) {
    int32_t rowIndex = ascQuery? (pSDataBlock->info.rows-1):0;
//    saveDataBlockLastRow(pRuntimeEnv, &pSDataBlock->info, pSDataBlock->pDataBlock, rowIndex);
  }

//  updateResultRowInfoActiveIndex(pResultRowInfo, pQueryAttr, pRuntimeEnv->current->lastKey);
}



static void doHashGroupbyAgg(SOperatorInfo* pOperator, SGroupbyOperatorInfo *pInfo, SSDataBlock *pSDataBlock) {
  STaskRuntimeEnv* pRuntimeEnv = pOperator->pRuntimeEnv;
  STableQueryInfo*  item = pRuntimeEnv->current;

  SColumnInfoData* pColInfoData = taosArrayGet(pSDataBlock->pDataBlock, pInfo->colIndex);

  STaskAttr* pQueryAttr = pRuntimeEnv->pQueryAttr;
  int16_t     bytes = pColInfoData->info.bytes;
  int16_t     type = pColInfoData->info.type;

  if (type == TSDB_DATA_TYPE_FLOAT || type == TSDB_DATA_TYPE_DOUBLE) {
    //qError("QInfo:0x%"PRIx64" group by not supported on double/float columns, abort", GET_TASKID(pRuntimeEnv));
    return;
  }

  SColumnInfoData* pFirstColData = taosArrayGet(pSDataBlock->pDataBlock, 0);
  int64_t* tsList = (pFirstColData->info.type == TSDB_DATA_TYPE_TIMESTAMP)? (int64_t*) pFirstColData->pData:NULL;

  STimeWindow w = TSWINDOW_INITIALIZER;

  int32_t num = 0;
  for (int32_t j = 0; j < pSDataBlock->info.rows; ++j) {
    char* val = ((char*)pColInfoData->pData) + bytes * j;
    if (isNull(val, type)) {
      continue;
    }

    // Compare with the previous row of this column, and do not set the output buffer again if they are identical.
    if (pInfo->prevData == NULL) {
      pInfo->prevData = malloc(bytes);
      memcpy(pInfo->prevData, val, bytes);
      num++;
      continue;
    }

    if (IS_VAR_DATA_TYPE(type)) {
      int32_t len = varDataLen(val);
      if(len == varDataLen(pInfo->prevData) && memcmp(varDataVal(pInfo->prevData), varDataVal(val), len) == 0) {
        num++;
        continue;
      }
    } else {
      if (memcmp(pInfo->prevData, val, bytes) == 0) {
        num++;
        continue;
      }
    }

    if (pQueryAttr->stableQuery && pQueryAttr->stabledev && (pRuntimeEnv->prevResult != NULL)) {
      setParamForStableStddevByColData(pRuntimeEnv, pInfo->binfo.pCtx, pOperator->numOfOutput, pOperator->pExpr, pInfo->prevData, bytes);
    }

    int32_t ret = setGroupResultOutputBuf(pRuntimeEnv, &(pInfo->binfo), pOperator->numOfOutput, pInfo->prevData, type, bytes, item->groupIndex);
    if (ret != TSDB_CODE_SUCCESS) {  // null data, too many state code
      longjmp(pRuntimeEnv->env, TSDB_CODE_QRY_APP_ERROR);
    }

//    doApplyFunctions(pRuntimeEnv, pInfo->binfo.pCtx, &w, j - num, num, tsList, pSDataBlock->info.rows, pOperator->numOfOutput);

    num = 1;
    memcpy(pInfo->prevData, val, bytes);
  }

  if (num > 0) {
    char* val = ((char*)pColInfoData->pData) + bytes * (pSDataBlock->info.rows - num);
    memcpy(pInfo->prevData, val, bytes);

    if (pQueryAttr->stableQuery && pQueryAttr->stabledev && (pRuntimeEnv->prevResult != NULL)) {
      setParamForStableStddevByColData(pRuntimeEnv, pInfo->binfo.pCtx, pOperator->numOfOutput, pOperator->pExpr, val, bytes);
    }

    int32_t ret = setGroupResultOutputBuf(pRuntimeEnv, &(pInfo->binfo), pOperator->numOfOutput, val, type, bytes, item->groupIndex);
    if (ret != TSDB_CODE_SUCCESS) {  // null data, too many state code
      longjmp(pRuntimeEnv->env, TSDB_CODE_QRY_APP_ERROR);
    }

//    doApplyFunctions(pRuntimeEnv, pInfo->binfo.pCtx, &w, pSDataBlock->info.rows - num, num, tsList, pSDataBlock->info.rows, pOperator->numOfOutput);
  }

  tfree(pInfo->prevData);
}

static void doSessionWindowAggImpl(SOperatorInfo* pOperator, SSWindowOperatorInfo *pInfo, SSDataBlock *pSDataBlock) {
  STaskRuntimeEnv* pRuntimeEnv = pOperator->pRuntimeEnv;
  STableQueryInfo*  item = pRuntimeEnv->current;

  // primary timestamp column
  SColumnInfoData* pColInfoData = taosArrayGet(pSDataBlock->pDataBlock, 0);

  bool    masterScan = IS_MAIN_SCAN(pRuntimeEnv);
  SOptrBasicInfo* pBInfo = &pInfo->binfo;

  int64_t gap = pOperator->pRuntimeEnv->pQueryAttr->sw.gap;
  pInfo->numOfRows = 0;
  if (IS_REPEAT_SCAN(pRuntimeEnv) && !pInfo->reptScan) {
    pInfo->reptScan = true;
    pInfo->prevTs = INT64_MIN;
  }

  TSKEY* tsList = (TSKEY*)pColInfoData->pData;
  for (int32_t j = 0; j < pSDataBlock->info.rows; ++j) {
    if (pInfo->prevTs == INT64_MIN) {
      pInfo->curWindow.skey = tsList[j];
      pInfo->curWindow.ekey = tsList[j];
      pInfo->prevTs = tsList[j];
      pInfo->numOfRows = 1;
      pInfo->start = j;
    } else if (tsList[j] - pInfo->prevTs <= gap && (tsList[j] - pInfo->prevTs) >= 0) {
      pInfo->curWindow.ekey = tsList[j];
      pInfo->prevTs = tsList[j];
      pInfo->numOfRows += 1;
      if (j == 0 && pInfo->start != 0) {
        pInfo->numOfRows = 1;
        pInfo->start = 0;
      }
    } else {  // start a new session window
      SResultRow* pResult = NULL;

      pInfo->curWindow.ekey = pInfo->curWindow.skey;
      int32_t ret = setResultOutputBufByKey(pRuntimeEnv, &pBInfo->resultRowInfo, pSDataBlock->info.uid, &pInfo->curWindow, masterScan,
                                            &pResult, item->groupIndex, pBInfo->pCtx, pOperator->numOfOutput,
                                            pBInfo->rowCellInfoOffset);
      if (ret != TSDB_CODE_SUCCESS) {  // null data, too many state code
        longjmp(pRuntimeEnv->env, TSDB_CODE_QRY_APP_ERROR);
      }

//      doApplyFunctions(pRuntimeEnv, pBInfo->pCtx, &pInfo->curWindow, pInfo->start, pInfo->numOfRows, tsList,
//                       pSDataBlock->info.rows, pOperator->numOfOutput);

      pInfo->curWindow.skey = tsList[j];
      pInfo->curWindow.ekey = tsList[j];
      pInfo->prevTs = tsList[j];
      pInfo->numOfRows = 1;
      pInfo->start = j;
    }
  }

  SResultRow* pResult = NULL;

  pInfo->curWindow.ekey = pInfo->curWindow.skey;
  int32_t ret = setResultOutputBufByKey(pRuntimeEnv, &pBInfo->resultRowInfo, pSDataBlock->info.uid, &pInfo->curWindow, masterScan,
                                        &pResult, item->groupIndex, pBInfo->pCtx, pOperator->numOfOutput,
                                        pBInfo->rowCellInfoOffset);
  if (ret != TSDB_CODE_SUCCESS) {  // null data, too many state code
    longjmp(pRuntimeEnv->env, TSDB_CODE_QRY_APP_ERROR);
  }

//  doApplyFunctions(pRuntimeEnv, pBInfo->pCtx, &pInfo->curWindow, pInfo->start, pInfo->numOfRows, tsList,
//                   pSDataBlock->info.rows, pOperator->numOfOutput);
}

static void setResultRowKey(SResultRow* pResultRow, char* pData, int16_t type) {
  if (IS_VAR_DATA_TYPE(type)) {
    if (pResultRow->key == NULL) {
      pResultRow->key = malloc(varDataTLen(pData));
      varDataCopy(pResultRow->key, pData);
    } else {
      assert(memcmp(pResultRow->key, pData, varDataTLen(pData)) == 0);
    }
  } else {
    int64_t v = -1;
    GET_TYPED_DATA(v, int64_t, type, pData);

    pResultRow->win.skey = v;
    pResultRow->win.ekey = v;
  }
}

static int32_t setGroupResultOutputBuf(STaskRuntimeEnv *pRuntimeEnv, SOptrBasicInfo *binfo, int32_t numOfCols, char *pData, int16_t type, int16_t bytes, int32_t groupIndex) {
  SDiskbasedBuf *pResultBuf = pRuntimeEnv->pResultBuf;

  int32_t        *rowCellInfoOffset = binfo->rowCellInfoOffset;
  SResultRowInfo *pResultRowInfo    = &binfo->resultRowInfo;
  SqlFunctionCtx *pCtx              = binfo->pCtx;

  // not assign result buffer yet, add new result buffer, TODO remove it
  char* d = pData;
  int16_t len = bytes;
  if (IS_VAR_DATA_TYPE(type)) {
    d = varDataVal(pData);
    len = varDataLen(pData);
  }

  int64_t tid = 0;
  SResultRow *pResultRow = doSetResultOutBufByKey(pRuntimeEnv, pResultRowInfo, tid, d, len, true, groupIndex);
  assert (pResultRow != NULL);

  setResultRowKey(pResultRow, pData, type);
  if (pResultRow->pageId == -1) {
    int32_t ret = addNewWindowResultBuf(pResultRow, pResultBuf, groupIndex, pRuntimeEnv->pQueryAttr->resultRowSize);
    if (ret != 0) {
      return -1;
    }
  }

  setResultOutputBuf(pRuntimeEnv, pResultRow, pCtx, numOfCols, rowCellInfoOffset);
  initCtxOutputBuffer(pCtx, numOfCols);
  return TSDB_CODE_SUCCESS;
}

static int32_t getGroupbyColumnIndex(SGroupbyExpr *pGroupbyExpr, SSDataBlock* pDataBlock) {
  size_t num = taosArrayGetSize(pGroupbyExpr->columnInfo);
  for (int32_t k = 0; k < num; ++k) {
    SColIndex* pColIndex = taosArrayGet(pGroupbyExpr->columnInfo, k);
    if (TSDB_COL_IS_TAG(pColIndex->flag)) {
      continue;
    }

    int32_t colId = pColIndex->colId;

    for (int32_t i = 0; i < pDataBlock->info.numOfCols; ++i) {
      SColumnInfoData* pColInfo = taosArrayGet(pDataBlock->pDataBlock, i);
      if (pColInfo->info.colId == colId) {
        return i;
      }
    }
  }

  assert(0);
  return -1;
}

static bool functionNeedToExecute(SqlFunctionCtx *pCtx) {
  struct SResultRowEntryInfo *pResInfo = GET_RES_INFO(pCtx);

  // in case of timestamp column, always generated results.
  int32_t functionId = pCtx->functionId;
  if (functionId == FUNCTION_TS) {
    return true;
  }

  if (isRowEntryCompleted(pResInfo) || functionId == FUNCTION_TAG_DUMMY || functionId == FUNCTION_TS_DUMMY) {
    return false;
  }

  if (functionId == FUNCTION_FIRST_DST || functionId == FUNCTION_FIRST) {
//    return QUERY_IS_ASC_QUERY(pQueryAttr);
  }

  // denote the order type
  if ((functionId == FUNCTION_LAST_DST || functionId == FUNCTION_LAST)) {
//    return pCtx->param[0].i == pQueryAttr->order.order;
  }

  // in the reverse table scan, only the following functions need to be executed
//  if (IS_REVERSE_SCAN(pRuntimeEnv) ||
//      (pRuntimeEnv->scanFlag == REPEAT_SCAN && functionId != FUNCTION_STDDEV && functionId != FUNCTION_PERCT)) {
//    return false;
//  }

  return true;
}

void setBlockStatisInfo(SqlFunctionCtx *pCtx, SSDataBlock* pSDataBlock, SColumn* pColumn) {
  SColumnDataAgg *pAgg = NULL;

  if (pSDataBlock->pBlockAgg != NULL && TSDB_COL_IS_NORMAL_COL(pColumn->flag)) {
    pAgg = &pSDataBlock->pBlockAgg[pCtx->columnIndex];

    pCtx->agg = *pAgg;
    pCtx->isAggSet  = true;
    assert(pCtx->agg.numOfNull <= pSDataBlock->info.rows);
  } else {
    pCtx->isAggSet = false;
  }

  pCtx->hasNull = hasNull(pColumn, pAgg);

  // set the statistics data for primary time stamp column
  if (pCtx->functionId == FUNCTION_SPREAD && pColumn->info.colId == PRIMARYKEY_TIMESTAMP_COL_ID) {
    pCtx->isAggSet  = true;
    pCtx->agg.min = pSDataBlock->info.window.skey;
    pCtx->agg.max = pSDataBlock->info.window.ekey;
  }
}

// set the output buffer for the selectivity + tag query
static int32_t setCtxTagColumnInfo(SqlFunctionCtx *pCtx, int32_t numOfOutput) {
  if (!isSelectivityWithTagsQuery(pCtx, numOfOutput)) {
    return TSDB_CODE_SUCCESS;
  }

  int32_t num = 0;
  int16_t tagLen = 0;

  SqlFunctionCtx*  p = NULL;
  SqlFunctionCtx** pTagCtx = calloc(numOfOutput, POINTER_BYTES);
  if (pTagCtx == NULL) {
    return TSDB_CODE_QRY_OUT_OF_MEMORY;
  }

  for (int32_t i = 0; i < numOfOutput; ++i) {
    int32_t functionId = pCtx[i].functionId;

    if (functionId == FUNCTION_TAG_DUMMY || functionId == FUNCTION_TS_DUMMY) {
      tagLen += pCtx[i].resDataInfo.bytes;
      pTagCtx[num++] = &pCtx[i];
    } else if (1/*(aAggs[functionId].status & FUNCSTATE_SELECTIVITY) != 0*/) {
      p = &pCtx[i];
    } else if (functionId == FUNCTION_TS || functionId == FUNCTION_TAG) {
      // tag function may be the group by tag column
      // ts may be the required primary timestamp column
      continue;
    } else {
      // the column may be the normal column, group by normal_column, the functionId is FUNCTION_PRJ
    }
  }
  if (p != NULL) {
    p->tagInfo.pTagCtxList = pTagCtx;
    p->tagInfo.numOfTagCols = num;
    p->tagInfo.tagsLen = tagLen;
  } else {
    tfree(pTagCtx);
  }

  return TSDB_CODE_SUCCESS;
}

static SqlFunctionCtx* createSqlFunctionCtx(STaskRuntimeEnv* pRuntimeEnv, SExprInfo* pExpr, int32_t numOfOutput,
                                            int32_t** rowCellInfoOffset) {
  STaskAttr* pQueryAttr = pRuntimeEnv->pQueryAttr;

  SqlFunctionCtx * pFuncCtx = (SqlFunctionCtx *)calloc(numOfOutput, sizeof(SqlFunctionCtx));
  if (pFuncCtx == NULL) {
    return NULL;
  }

  *rowCellInfoOffset = calloc(numOfOutput, sizeof(int32_t));
  if (*rowCellInfoOffset == 0) {
    tfree(pFuncCtx);
    return NULL;
  }

  for (int32_t i = 0; i < numOfOutput; ++i) {
    SSqlExpr *pSqlExpr = &pExpr[i].base;
    SqlFunctionCtx* pCtx = &pFuncCtx[i];
#if 0
    SColIndex *pIndex = &pSqlExpr->colInfo;

    if (TSDB_COL_REQ_NULL(pIndex->flag)) {
      pCtx->requireNull = true;
      pIndex->flag &= ~(TSDB_COL_NULL);
    } else {
      pCtx->requireNull = false;
    }
#endif
//    pCtx->inputBytes = pSqlExpr->colBytes;
//    pCtx->inputType  = pSqlExpr->colType;

    pCtx->ptsOutputBuf = NULL;

    pCtx->resDataInfo.bytes  = pSqlExpr->resSchema.bytes;
    pCtx->resDataInfo.type   = pSqlExpr->resSchema.type;

    pCtx->order        = pQueryAttr->order.order;
//    pCtx->functionId   = pSqlExpr->functionId;
    pCtx->stableQuery  = pQueryAttr->stableQuery;
    pCtx->resDataInfo.intermediateBytes = pSqlExpr->interBytes;
    pCtx->start.key    = INT64_MIN;
    pCtx->end.key      = INT64_MIN;

    pCtx->numOfParams  = pSqlExpr->numOfParams;
    for (int32_t j = 0; j < pCtx->numOfParams; ++j) {
      int16_t type = pSqlExpr->param[j].nType;
      int16_t bytes = pSqlExpr->param[j].nLen;
//      if (pSqlExpr->functionId == FUNCTION_STDDEV_DST) {
//        continue;
//      }

      if (type == TSDB_DATA_TYPE_BINARY || type == TSDB_DATA_TYPE_NCHAR) {
        taosVariantCreateFromBinary(&pCtx->param[j], pSqlExpr->param[j].pz, bytes, type);
      } else {
        taosVariantCreateFromBinary(&pCtx->param[j], (char *)&pSqlExpr->param[j].i, bytes, type);
      }
    }

    // set the order information for top/bottom query
    int32_t functionId = pCtx->functionId;

    if (functionId == FUNCTION_TOP || functionId == FUNCTION_BOTTOM || functionId == FUNCTION_DIFF) {
      int32_t f = getExprFunctionId(&pExpr[0]);
      assert(f == FUNCTION_TS || f == FUNCTION_TS_DUMMY);

      pCtx->param[2].i = pQueryAttr->order.order;
      pCtx->param[2].nType = TSDB_DATA_TYPE_BIGINT;
      pCtx->param[3].i = functionId;
      pCtx->param[3].nType = TSDB_DATA_TYPE_BIGINT;

      pCtx->param[1].i = pQueryAttr->order.col.info.colId;
    } else if (functionId == FUNCTION_INTERP) {
      pCtx->param[2].i = (int8_t)pQueryAttr->fillType;
      if (pQueryAttr->fillVal != NULL) {
        if (isNull((const char *)&pQueryAttr->fillVal[i], pCtx->inputType)) {
          pCtx->param[1].nType = TSDB_DATA_TYPE_NULL;
        } else {  // todo refactor, taosVariantCreateFromBinary should handle the NULL value
          if (pCtx->inputType != TSDB_DATA_TYPE_BINARY && pCtx->inputType != TSDB_DATA_TYPE_NCHAR) {
            taosVariantCreateFromBinary(&pCtx->param[1], (char *)&pQueryAttr->fillVal[i], pCtx->inputBytes, pCtx->inputType);
          }
        }
      }
    } else if (functionId == FUNCTION_TS_COMP) {
      pCtx->param[0].i = pQueryAttr->vgId;  //TODO this should be the parameter from client
      pCtx->param[0].nType = TSDB_DATA_TYPE_BIGINT;
    } else if (functionId == FUNCTION_TWA) {
      pCtx->param[1].i = pQueryAttr->window.skey;
      pCtx->param[1].nType = TSDB_DATA_TYPE_BIGINT;
      pCtx->param[2].i = pQueryAttr->window.ekey;
      pCtx->param[2].nType = TSDB_DATA_TYPE_BIGINT;
    } else if (functionId == FUNCTION_ARITHM) {
//      pCtx->param[1].pz = (char*) getScalarFuncSupport(pRuntimeEnv->scalarSup, i);
    }
  }

//  for(int32_t i = 1; i < numOfOutput; ++i) {
//    (*rowCellInfoOffset)[i] = (int32_t)((*rowCellInfoOffset)[i - 1] + sizeof(SResultRowEntryInfo) + pExpr[i - 1].base.interBytes);
//  }

  setCtxTagColumnInfo(pFuncCtx, numOfOutput);

  return pFuncCtx;
}

static SqlFunctionCtx* createSqlFunctionCtx_rv(SArray* pExprInfo, int32_t** rowCellInfoOffset, uint32_t* pRowSize) {
  size_t numOfOutput = taosArrayGetSize(pExprInfo);

  SqlFunctionCtx * pFuncCtx = (SqlFunctionCtx *)calloc(numOfOutput, sizeof(SqlFunctionCtx));
  if (pFuncCtx == NULL) {
    return NULL;
  }

  *rowCellInfoOffset = calloc(numOfOutput, sizeof(int32_t));
  if (*rowCellInfoOffset == 0) {
    tfree(pFuncCtx);
    return NULL;
  }

  for (int32_t i = 0; i < numOfOutput; ++i) {
    SExprInfo* pExpr = taosArrayGetP(pExprInfo, i);

    SSqlExpr *pSqlExpr = &pExpr->base;
    SqlFunctionCtx* pCtx = &pFuncCtx[i];

#if 0
    SColIndex *pIndex = &pSqlExpr->colInfo;

    if (TSDB_COL_REQ_NULL(pIndex->flag)) {
      pCtx->requireNull = true;
      pIndex->flag &= ~(TSDB_COL_NULL);
    } else {
      pCtx->requireNull = false;
    }
#endif
//    pCtx->inputBytes = pSqlExpr->;
//    pCtx->inputType  = pSqlExpr->colType;

    pCtx->ptsOutputBuf = NULL;
    pCtx->fpSet = fpSet;
    pCtx->columnIndex = -1;
    pCtx->resDataInfo.bytes  = pSqlExpr->resSchema.bytes;
    pCtx->resDataInfo.type   = pSqlExpr->resSchema.type;

    pCtx->order        = TSDB_ORDER_ASC;
    if (i == 0) {
      pCtx->functionId = FUNCTION_TS;
    }

//    pCtx->functionId   = pSqlExpr->functionId;
//    pCtx->stableQuery  = pQueryAttr->stableQuery;
    pCtx->resDataInfo.intermediateBytes = pSqlExpr->interBytes;
    pCtx->start.key    = INT64_MIN;
    pCtx->end.key      = INT64_MIN;

    pCtx->numOfParams  = pSqlExpr->numOfParams;
    for (int32_t j = 0; j < pCtx->numOfParams; ++j) {
      int16_t type = pSqlExpr->param[j].nType;
      int16_t bytes = pSqlExpr->param[j].nLen;

      if (type == TSDB_DATA_TYPE_BINARY || type == TSDB_DATA_TYPE_NCHAR) {
        taosVariantCreateFromBinary(&pCtx->param[j], pSqlExpr->param[j].pz, bytes, type);
      } else {
        taosVariantCreateFromBinary(&pCtx->param[j], (char *)&pSqlExpr->param[j].i, bytes, type);
      }
    }

    // set the order information for top/bottom query
    int32_t functionId = pCtx->functionId;

    if (functionId == FUNCTION_TOP || functionId == FUNCTION_BOTTOM || functionId == FUNCTION_DIFF) {
      int32_t f = getExprFunctionId(&pExpr[0]);
      assert(f == FUNCTION_TS || f == FUNCTION_TS_DUMMY);

//      pCtx->param[2].i = pQueryAttr->order.order;
      pCtx->param[2].nType = TSDB_DATA_TYPE_BIGINT;
      pCtx->param[3].i = functionId;
      pCtx->param[3].nType = TSDB_DATA_TYPE_BIGINT;

//      pCtx->param[1].i = pQueryAttr->order.col.info.colId;
    } else if (functionId == FUNCTION_INTERP) {
//      pCtx->param[2].i = (int8_t)pQueryAttr->fillType;
//      if (pQueryAttr->fillVal != NULL) {
//        if (isNull((const char *)&pQueryAttr->fillVal[i], pCtx->inputType)) {
//          pCtx->param[1].nType = TSDB_DATA_TYPE_NULL;
//        } else {  // todo refactor, taosVariantCreateFromBinary should handle the NULL value
//          if (pCtx->inputType != TSDB_DATA_TYPE_BINARY && pCtx->inputType != TSDB_DATA_TYPE_NCHAR) {
//            taosVariantCreateFromBinary(&pCtx->param[1], (char *)&pQueryAttr->fillVal[i], pCtx->inputBytes, pCtx->inputType);
//          }
//        }
//      }
    } else if (functionId == FUNCTION_TS_COMP) {
//      pCtx->param[0].i = pQueryAttr->vgId;  //TODO this should be the parameter from client
      pCtx->param[0].nType = TSDB_DATA_TYPE_BIGINT;
    } else if (functionId == FUNCTION_TWA) {
//      pCtx->param[1].i = pQueryAttr->window.skey;
      pCtx->param[1].nType = TSDB_DATA_TYPE_BIGINT;
//      pCtx->param[2].i = pQueryAttr->window.ekey;
      pCtx->param[2].nType = TSDB_DATA_TYPE_BIGINT;
    } else if (functionId == FUNCTION_ARITHM) {
//      pCtx->param[1].pz = (char*) getScalarFuncSupport(pRuntimeEnv->scalarSup, i);
    }
  }

  for(int32_t i = 1; i < numOfOutput; ++i) {
    SExprInfo* pExpr = taosArrayGetP(pExprInfo, i - 1);
    (*rowCellInfoOffset)[i] = (int32_t)((*rowCellInfoOffset)[i - 1] + sizeof(SResultRowEntryInfo) + pExpr->base.interBytes);
    *pRowSize += pExpr->base.resSchema.bytes;
  }

  setCtxTagColumnInfo(pFuncCtx, numOfOutput);
  return pFuncCtx;
}

static void* destroySQLFunctionCtx(SqlFunctionCtx* pCtx, int32_t numOfOutput) {
  if (pCtx == NULL) {
    return NULL;
  }

  for (int32_t i = 0; i < numOfOutput; ++i) {
    for (int32_t j = 0; j < pCtx[i].numOfParams; ++j) {
      taosVariantDestroy(&pCtx[i].param[j]);
    }

    taosVariantDestroy(&pCtx[i].tag);
    tfree(pCtx[i].tagInfo.pTagCtxList);
  }

  tfree(pCtx);
  return NULL;
}

static int32_t setupQueryRuntimeEnv(STaskRuntimeEnv *pRuntimeEnv, int32_t numOfTables, SArray* pOperator, void* merger) {
  //qDebug("QInfo:0x%"PRIx64" setup runtime env", GET_TASKID(pRuntimeEnv));
  STaskAttr *pQueryAttr = pRuntimeEnv->pQueryAttr;

  pRuntimeEnv->prevGroupId = INT32_MIN;
  pRuntimeEnv->pQueryAttr = pQueryAttr;

  pRuntimeEnv->pResultRowHashTable = taosHashInit(numOfTables, taosGetDefaultHashFunction(TSDB_DATA_TYPE_BINARY), true, HASH_NO_LOCK);
  pRuntimeEnv->pResultRowListSet = taosHashInit(numOfTables * 10, taosGetDefaultHashFunction(TSDB_DATA_TYPE_BINARY), false, HASH_NO_LOCK);
  pRuntimeEnv->keyBuf  = malloc(pQueryAttr->maxTableColumnWidth + sizeof(int64_t) + POINTER_BYTES);
//  pRuntimeEnv->pool    = initResultRowPool(getResultRowSize(pRuntimeEnv));
  pRuntimeEnv->pResultRowArrayList = taosArrayInit(numOfTables, sizeof(SResultRowCell));

  pRuntimeEnv->prevRow = malloc(POINTER_BYTES * pQueryAttr->numOfCols + pQueryAttr->srcRowSize);
  pRuntimeEnv->tagVal  = malloc(pQueryAttr->tagLen);

  // NOTE: pTableCheckInfo need to update the query time range and the lastKey info
  pRuntimeEnv->pTableRetrieveTsMap = taosHashInit(numOfTables, taosGetDefaultHashFunction(TSDB_DATA_TYPE_INT), false, HASH_NO_LOCK);

  //pRuntimeEnv->scalarSup = createScalarFuncSupport(pQueryAttr->numOfOutput);

  if (pRuntimeEnv->scalarSup == NULL || pRuntimeEnv->pResultRowHashTable == NULL || pRuntimeEnv->keyBuf == NULL ||
      pRuntimeEnv->prevRow == NULL  || pRuntimeEnv->tagVal == NULL) {
    goto _clean;
  }

  if (pQueryAttr->numOfCols) {
    char* start = POINTER_BYTES * pQueryAttr->numOfCols + (char*) pRuntimeEnv->prevRow;
    pRuntimeEnv->prevRow[0] = start;
    for(int32_t i = 1; i < pQueryAttr->numOfCols; ++i) {
      pRuntimeEnv->prevRow[i] = pRuntimeEnv->prevRow[i - 1] + pQueryAttr->tableCols[i-1].bytes;
    }

    if (pQueryAttr->tableCols[0].type == TSDB_DATA_TYPE_TIMESTAMP) {
      *(int64_t*) pRuntimeEnv->prevRow[0] = INT64_MIN;
    }
  }

  //qDebug("QInfo:0x%"PRIx64" init runtime environment completed", GET_TASKID(pRuntimeEnv));

  // group by normal column, sliding window query, interval query are handled by interval query processor
  // interval (down sampling operation)
  return TSDB_CODE_SUCCESS;

_clean:
  //destroyScalarFuncSupport(pRuntimeEnv->scalarSup, pRuntimeEnv->pQueryAttr->numOfOutput);
  tfree(pRuntimeEnv->pResultRowHashTable);
  tfree(pRuntimeEnv->keyBuf);
  tfree(pRuntimeEnv->prevRow);
  tfree(pRuntimeEnv->tagVal);

  return TSDB_CODE_QRY_OUT_OF_MEMORY;
}

static void doFreeQueryHandle(STaskRuntimeEnv* pRuntimeEnv) {
  STaskAttr* pQueryAttr = pRuntimeEnv->pQueryAttr;

//  tsdbCleanupReadHandle(pRuntimeEnv->pTsdbReadHandle);
  pRuntimeEnv->pTsdbReadHandle = NULL;

//  SMemRef* pMemRef = &pQueryAttr->memRef;
//  assert(pMemRef->ref == 0 && pMemRef->snapshot.imem == NULL && pMemRef->snapshot.mem == NULL);
}

static void destroyTsComp(STaskRuntimeEnv *pRuntimeEnv, STaskAttr *pQueryAttr) {
  if (pQueryAttr->tsCompQuery && pRuntimeEnv->outputBuf && pRuntimeEnv->outputBuf->pDataBlock && taosArrayGetSize(pRuntimeEnv->outputBuf->pDataBlock) > 0) {
    SColumnInfoData* pColInfoData = taosArrayGet(pRuntimeEnv->outputBuf->pDataBlock, 0);
    if (pColInfoData) {
      FILE *f = *(FILE **)pColInfoData->pData;  // TODO refactor
      if (f) {
        fclose(f);
        *(FILE **)pColInfoData->pData = NULL;
      }
    }
  }
}

static void teardownQueryRuntimeEnv(STaskRuntimeEnv *pRuntimeEnv) {
  STaskAttr *pQueryAttr = pRuntimeEnv->pQueryAttr;
  SQInfo* pQInfo = (SQInfo*) pRuntimeEnv->qinfo;

  //qDebug("QInfo:0x%"PRIx64" teardown runtime env", pQInfo->qId);

  //destroyScalarFuncSupport(pRuntimeEnv->scalarSup, pQueryAttr->numOfOutput);
//  destroyUdfInfo(pRuntimeEnv->pUdfInfo);
  destroyDiskbasedBuf(pRuntimeEnv->pResultBuf);
  doFreeQueryHandle(pRuntimeEnv);

  destroyTsComp(pRuntimeEnv, pQueryAttr);

  pRuntimeEnv->pTsBuf = tsBufDestroy(pRuntimeEnv->pTsBuf);

  tfree(pRuntimeEnv->keyBuf);
  tfree(pRuntimeEnv->prevRow);
  tfree(pRuntimeEnv->tagVal);

  taosHashCleanup(pRuntimeEnv->pResultRowHashTable);
  pRuntimeEnv->pResultRowHashTable = NULL;

  taosHashCleanup(pRuntimeEnv->pTableRetrieveTsMap);
  pRuntimeEnv->pTableRetrieveTsMap = NULL;

  taosHashCleanup(pRuntimeEnv->pResultRowListSet);
  pRuntimeEnv->pResultRowListSet = NULL;

  destroyOperatorInfo(pRuntimeEnv->proot);

  pRuntimeEnv->pool = destroyResultRowPool(pRuntimeEnv->pool);
  taosArrayDestroyEx(pRuntimeEnv->prevResult, freeInterResult);
  taosArrayDestroy(pRuntimeEnv->pResultRowArrayList);
  pRuntimeEnv->prevResult = NULL;
}

static bool needBuildResAfterQueryComplete(SQInfo* pQInfo) {
  return pQInfo->rspContext != NULL;
}

bool isTaskKilled(SExecTaskInfo *pTaskInfo) {
  // query has been executed more than tsShellActivityTimer, and the retrieve has not arrived
  // abort current query execution.
  if (pTaskInfo->owner != 0 && ((taosGetTimestampSec() - pTaskInfo->cost.start/1000) > 10*getMaximumIdleDurationSec())
      /*(!needBuildResAfterQueryComplete(pTaskInfo))*/) {

    assert(pTaskInfo->cost.start != 0);
//    qDebug("QInfo:%" PRIu64 " retrieve not arrive beyond %d ms, abort current query execution, start:%" PRId64
//           ", current:%d", pQInfo->qId, 1, pQInfo->startExecTs, taosGetTimestampSec());
//    return true;
  }

  return false;
}

void setTaskKilled(SExecTaskInfo *pTaskInfo) { pTaskInfo->code = TSDB_CODE_TSC_QUERY_CANCELLED;}

//static bool isFixedOutputQuery(STaskAttr* pQueryAttr) {
//  if (QUERY_IS_INTERVAL_QUERY(pQueryAttr)) {
//    return false;
//  }
//
//  // Note:top/bottom query is fixed output query
//  if (pQueryAttr->topBotQuery || pQueryAttr->groupbyColumn || pQueryAttr->tsCompQuery) {
//    return true;
//  }
//
//  for (int32_t i = 0; i < pQueryAttr->numOfOutput; ++i) {
//    SSqlExpr *pExpr = &pQueryAttr->pExpr1[i].base;
//
//    if (pExpr->functionId == FUNCTION_TS || pExpr->functionId == FUNCTION_TS_DUMMY) {
//      continue;
//    }
//
//    if (!IS_MULTIOUTPUT(aAggs[pExpr->functionId].status)) {
//      return true;
//    }
//  }
//
//  return false;
//}

// todo refactor with isLastRowQuery
//bool isPointInterpoQuery(STaskAttr *pQueryAttr) {
//  for (int32_t i = 0; i < pQueryAttr->numOfOutput; ++i) {
//    int32_t functionId = pQueryAttr->pExpr1[i].base.functionId;
//    if (functionId == FUNCTION_INTERP) {
//      return true;
//    }
//  }
//
//  return false;
//}

static bool isFirstLastRowQuery(STaskAttr *pQueryAttr) {
  for (int32_t i = 0; i < pQueryAttr->numOfOutput; ++i) {
    int32_t functionID = getExprFunctionId(&pQueryAttr->pExpr1[i]);
    if (functionID == FUNCTION_LAST_ROW) {
      return true;
    }
  }

  return false;
}

static bool isCachedLastQuery(STaskAttr *pQueryAttr) {
  for (int32_t i = 0; i < pQueryAttr->numOfOutput; ++i) {
    int32_t functionId = getExprFunctionId(&pQueryAttr->pExpr1[i]);
    if (functionId == FUNCTION_LAST || functionId == FUNCTION_LAST_DST) {
      continue;
    }

    return false;
  }

  if (pQueryAttr->order.order != TSDB_ORDER_DESC || !TSWINDOW_IS_EQUAL(pQueryAttr->window, TSWINDOW_DESC_INITIALIZER)) {
    return false;
  }

  if (pQueryAttr->groupbyColumn) {
    return false;
  }

  if (pQueryAttr->interval.interval > 0) {
    return false;
  }

  if (pQueryAttr->numOfFilterCols > 0 || pQueryAttr->havingNum > 0) {
    return false;
  }

  return true;
}

/////////////////////////////////////////////////////////////////////////////////////////////
//todo refactor : return window
void getAlignQueryTimeWindow(SInterval* pInterval, int32_t precision, int64_t key, int64_t keyFirst, int64_t keyLast, STimeWindow *win) {
  assert(key >= keyFirst && key <= keyLast && pInterval->sliding <= pInterval->interval);
  win->skey = taosTimeTruncate(key, pInterval, precision);

  /*
   * if the realSkey > INT64_MAX - pInterval->interval, the query duration between
   * realSkey and realEkey must be less than one interval.Therefore, no need to adjust the query ranges.
   */
  if (keyFirst > (INT64_MAX - pInterval->interval)) {
    assert(keyLast - keyFirst < pInterval->interval);
    win->ekey = INT64_MAX;
  } else if (pInterval->intervalUnit == 'n' || pInterval->intervalUnit == 'y') {
    win->ekey = taosTimeAdd(win->skey, pInterval->interval, pInterval->intervalUnit, precision) - 1;
  } else {
    win->ekey = win->skey + pInterval->interval - 1;
  }
}

/*
 * todo add more parameters to check soon..
 */
bool colIdCheck(STaskAttr *pQueryAttr, uint64_t qId) {
  // load data column information is incorrect
  for (int32_t i = 0; i < pQueryAttr->numOfCols - 1; ++i) {
    if (pQueryAttr->tableCols[i].colId == pQueryAttr->tableCols[i + 1].colId) {
      //qError("QInfo:0x%"PRIx64" invalid data load column for query", qId);
      return false;
    }
  }

  return true;
}

// todo ignore the avg/sum/min/max/count/stddev/top/bottom functions, of which
// the scan order is not matter
static bool onlyOneQueryType(STaskAttr *pQueryAttr, int32_t functId, int32_t functIdDst) {
  for (int32_t i = 0; i < pQueryAttr->numOfOutput; ++i) {
    int32_t functionId = getExprFunctionId(&pQueryAttr->pExpr1[i]);

    if (functionId == FUNCTION_TS || functionId == FUNCTION_TS_DUMMY || functionId == FUNCTION_TAG ||
        functionId == FUNCTION_TAG_DUMMY) {
      continue;
    }

    if (functionId != functId && functionId != functIdDst) {
      return false;
    }
  }

  return true;
}

static bool onlyFirstQuery(STaskAttr *pQueryAttr) { return onlyOneQueryType(pQueryAttr, FUNCTION_FIRST, FUNCTION_FIRST_DST); }

static bool onlyLastQuery(STaskAttr *pQueryAttr) { return onlyOneQueryType(pQueryAttr, FUNCTION_LAST, FUNCTION_LAST_DST); }

static bool notContainSessionOrStateWindow(STaskAttr *pQueryAttr) { return !(pQueryAttr->sw.gap > 0 || pQueryAttr->stateWindow); }

static int32_t updateBlockLoadStatus(STaskAttr *pQuery, int32_t status) {
  bool hasFirstLastFunc = false;
  bool hasOtherFunc = false;

  if (status == BLK_DATA_ALL_NEEDED || status == BLK_DATA_DISCARD) {
    return status;
  }

  for (int32_t i = 0; i < pQuery->numOfOutput; ++i) {
    int32_t functionId = getExprFunctionId(&pQuery->pExpr1[i]);

    if (functionId == FUNCTION_TS || functionId == FUNCTION_TS_DUMMY || functionId == FUNCTION_TAG ||
        functionId == FUNCTION_TAG_DUMMY) {
      continue;
    }

    if (functionId == FUNCTION_FIRST_DST || functionId == FUNCTION_LAST_DST) {
      hasFirstLastFunc = true;
    } else {
      hasOtherFunc = true;
    }
  }

  if (hasFirstLastFunc && status == BLK_DATA_NO_NEEDED) {
    if(!hasOtherFunc) {
      return BLK_DATA_DISCARD;
    } else {
      return BLK_DATA_ALL_NEEDED;
    }
  }

  return status;
}

static void doUpdateLastKey(STaskAttr* pQueryAttr) {
  STimeWindow* win = &pQueryAttr->window;

  size_t num = taosArrayGetSize(pQueryAttr->tableGroupInfo.pGroupList);
  for(int32_t i = 0; i < num; ++i) {
    SArray* p1 = taosArrayGetP(pQueryAttr->tableGroupInfo.pGroupList, i);

    size_t len = taosArrayGetSize(p1);
    for(int32_t j = 0; j < len; ++j) {
//      STableKeyInfo* pInfo = taosArrayGet(p1, j);
//
//      // update the new lastkey if it is equalled to the value of the old skey
//      if (pInfo->lastKey == win->ekey) {
//        pInfo->lastKey = win->skey;
//      }
    }
  }
}

static void updateDataCheckOrder(SQInfo *pQInfo, SQueryTableReq* pQueryMsg, bool stableQuery) {
  STaskAttr* pQueryAttr = pQInfo->runtimeEnv.pQueryAttr;

  // in case of point-interpolation query, use asc order scan
  char msg[] = "QInfo:0x%"PRIx64" scan order changed for %s query, old:%d, new:%d, qrange exchanged, old qrange:%" PRId64
               "-%" PRId64 ", new qrange:%" PRId64 "-%" PRId64;

  // todo handle the case the the order irrelevant query type mixed up with order critical query type
  // descending order query for last_row query
  if (isFirstLastRowQuery(pQueryAttr)) {
    //qDebug("QInfo:0x%"PRIx64" scan order changed for last_row query, old:%d, new:%d", pQInfo->qId, pQueryAttr->order.order, TSDB_ORDER_ASC);

    pQueryAttr->order.order = TSDB_ORDER_ASC;
    if (pQueryAttr->window.skey > pQueryAttr->window.ekey) {
      TSWAP(pQueryAttr->window.skey, pQueryAttr->window.ekey, TSKEY);
    }

    pQueryAttr->needReverseScan = false;
    return;
  }

  if (pQueryAttr->groupbyColumn && pQueryAttr->order.order == TSDB_ORDER_DESC) {
    pQueryAttr->order.order = TSDB_ORDER_ASC;
    if (pQueryAttr->window.skey > pQueryAttr->window.ekey) {
      TSWAP(pQueryAttr->window.skey, pQueryAttr->window.ekey, TSKEY);
    }

    pQueryAttr->needReverseScan = false;
    doUpdateLastKey(pQueryAttr);
    return;
  }

  if (pQueryAttr->pointInterpQuery && pQueryAttr->interval.interval == 0) {
    if (!QUERY_IS_ASC_QUERY(pQueryAttr)) {
      //qDebug(msg, pQInfo->qId, "interp", pQueryAttr->order.order, TSDB_ORDER_ASC, pQueryAttr->window.skey, pQueryAttr->window.ekey, pQueryAttr->window.ekey, pQueryAttr->window.skey);
      TSWAP(pQueryAttr->window.skey, pQueryAttr->window.ekey, TSKEY);
    }

    pQueryAttr->order.order = TSDB_ORDER_ASC;
    return;
  }

  if (pQueryAttr->interval.interval == 0) {
    if (onlyFirstQuery(pQueryAttr)) {
      if (!QUERY_IS_ASC_QUERY(pQueryAttr)) {
        //qDebug(msg, pQInfo->qId, "only-first", pQueryAttr->order.order, TSDB_ORDER_ASC, pQueryAttr->window.skey,
//               pQueryAttr->window.ekey, pQueryAttr->window.ekey, pQueryAttr->window.skey);

        TSWAP(pQueryAttr->window.skey, pQueryAttr->window.ekey, TSKEY);
        doUpdateLastKey(pQueryAttr);
      }

      pQueryAttr->order.order = TSDB_ORDER_ASC;
      pQueryAttr->needReverseScan = false;
    } else if (onlyLastQuery(pQueryAttr) && notContainSessionOrStateWindow(pQueryAttr)) {
      if (QUERY_IS_ASC_QUERY(pQueryAttr)) {
        //qDebug(msg, pQInfo->qId, "only-last", pQueryAttr->order.order, TSDB_ORDER_DESC, pQueryAttr->window.skey,
//               pQueryAttr->window.ekey, pQueryAttr->window.ekey, pQueryAttr->window.skey);

        TSWAP(pQueryAttr->window.skey, pQueryAttr->window.ekey, TSKEY);
        doUpdateLastKey(pQueryAttr);
      }

      pQueryAttr->order.order = TSDB_ORDER_DESC;
      pQueryAttr->needReverseScan = false;
    }

  } else {  // interval query
    if (stableQuery) {
      if (onlyFirstQuery(pQueryAttr)) {
        if (!QUERY_IS_ASC_QUERY(pQueryAttr)) {
          //qDebug(msg, pQInfo->qId, "only-first stable", pQueryAttr->order.order, TSDB_ORDER_ASC,
//                 pQueryAttr->window.skey, pQueryAttr->window.ekey, pQueryAttr->window.ekey, pQueryAttr->window.skey);

          TSWAP(pQueryAttr->window.skey, pQueryAttr->window.ekey, TSKEY);
          doUpdateLastKey(pQueryAttr);
        }

        pQueryAttr->order.order = TSDB_ORDER_ASC;
        pQueryAttr->needReverseScan = false;
      } else if (onlyLastQuery(pQueryAttr)) {
        if (QUERY_IS_ASC_QUERY(pQueryAttr)) {
          //qDebug(msg, pQInfo->qId, "only-last stable", pQueryAttr->order.order, TSDB_ORDER_DESC,
//                 pQueryAttr->window.skey, pQueryAttr->window.ekey, pQueryAttr->window.ekey, pQueryAttr->window.skey);

          TSWAP(pQueryAttr->window.skey, pQueryAttr->window.ekey, TSKEY);
          doUpdateLastKey(pQueryAttr);
        }

        pQueryAttr->order.order = TSDB_ORDER_DESC;
        pQueryAttr->needReverseScan = false;
      }
    }
  }
}

static void getIntermediateBufInfo(STaskRuntimeEnv* pRuntimeEnv, int32_t* ps, int32_t* rowsize) {
  STaskAttr* pQueryAttr = pRuntimeEnv->pQueryAttr;
  int32_t MIN_ROWS_PER_PAGE = 4;

  *rowsize = (int32_t)(pQueryAttr->resultRowSize * getRowNumForMultioutput(pQueryAttr, pQueryAttr->topBotQuery, pQueryAttr->stableQuery));
  int32_t overhead = sizeof(SFilePage);

  // one page contains at least two rows
  *ps = DEFAULT_INTERN_BUF_PAGE_SIZE;
  while(((*rowsize) * MIN_ROWS_PER_PAGE) > (*ps) - overhead) {
    *ps = ((*ps) << 1u);
  }
}

#define IS_PREFILTER_TYPE(_t) ((_t) != TSDB_DATA_TYPE_BINARY && (_t) != TSDB_DATA_TYPE_NCHAR)

//static FORCE_INLINE bool doFilterByBlockStatistics(STaskRuntimeEnv* pRuntimeEnv, SDataStatis *pDataStatis, SqlFunctionCtx *pCtx, int32_t numOfRows) {
//  STaskAttr* pQueryAttr = pRuntimeEnv->pQueryAttr;
//
//  if (pDataStatis == NULL || pQueryAttr->pFilters == NULL) {
//    return true;
//  }
//
//  return filterRangeExecute(pQueryAttr->pFilters, pDataStatis, pQueryAttr->numOfCols, numOfRows);
//}

static bool overlapWithTimeWindow(STaskAttr* pQueryAttr, SDataBlockInfo* pBlockInfo) {
  STimeWindow w = {0};

  TSKEY sk = TMIN(pQueryAttr->window.skey, pQueryAttr->window.ekey);
  TSKEY ek = TMAX(pQueryAttr->window.skey, pQueryAttr->window.ekey);

  if (QUERY_IS_ASC_QUERY(pQueryAttr)) {
//    getAlignQueryTimeWindow(pQueryAttr, pBlockInfo->window.skey, sk, ek, &w);
    assert(w.ekey >= pBlockInfo->window.skey);

    if (w.ekey < pBlockInfo->window.ekey) {
      return true;
    }

    while(1) {
//      getNextTimeWindow(pQueryAttr, &w);
      if (w.skey > pBlockInfo->window.ekey) {
        break;
      }

      assert(w.ekey > pBlockInfo->window.ekey);
      if (w.skey <= pBlockInfo->window.ekey && w.skey > pBlockInfo->window.skey) {
        return true;
      }
    }
  } else {
//    getAlignQueryTimeWindow(pQueryAttr, pBlockInfo->window.ekey, sk, ek, &w);
    assert(w.skey <= pBlockInfo->window.ekey);

    if (w.skey > pBlockInfo->window.skey) {
      return true;
    }

    while(1) {
//      getNextTimeWindow(pQueryAttr, &w);
      if (w.ekey < pBlockInfo->window.skey) {
        break;
      }

      assert(w.skey < pBlockInfo->window.skey);
      if (w.ekey < pBlockInfo->window.ekey && w.ekey >= pBlockInfo->window.skey) {
        return true;
      }
    }
  }

  return false;
}

static int32_t doTSJoinFilter(STaskRuntimeEnv *pRuntimeEnv, TSKEY key, bool ascQuery) {
  STSElem elem = tsBufGetElem(pRuntimeEnv->pTsBuf);

#if defined(_DEBUG_VIEW)
  printf("elem in comp ts file:%" PRId64 ", key:%" PRId64 ", tag:%"PRIu64", query order:%d, ts order:%d, traverse:%d, index:%d\n",
         elem.ts, key, elem.tag.i, pQueryAttr->order.order, pRuntimeEnv->pTsBuf->tsOrder,
         pRuntimeEnv->pTsBuf->cur.order, pRuntimeEnv->pTsBuf->cur.tsIndex);
#endif

  if (ascQuery) {
    if (key < elem.ts) {
      return TS_JOIN_TS_NOT_EQUALS;
    } else if (key > elem.ts) {
      longjmp(pRuntimeEnv->env, TSDB_CODE_QRY_INCONSISTAN);
    }
  } else {
    if (key > elem.ts) {
      return TS_JOIN_TS_NOT_EQUALS;
    } else if (key < elem.ts) {
      longjmp(pRuntimeEnv->env, TSDB_CODE_QRY_INCONSISTAN);
    }
  }

  return TS_JOIN_TS_EQUAL;
}

bool doFilterDataBlock(SSingleColumnFilterInfo* pFilterInfo, int32_t numOfFilterCols, int32_t numOfRows, int8_t* p) {
  bool all = true;

  for (int32_t i = 0; i < numOfRows; ++i) {
    bool qualified = false;

    for (int32_t k = 0; k < numOfFilterCols; ++k) {
      char* pElem = (char*)pFilterInfo[k].pData + pFilterInfo[k].info.bytes * i;

      qualified = false;
      for (int32_t j = 0; j < pFilterInfo[k].numOfFilters; ++j) {
        SColumnFilterElem* pFilterElem = NULL;
//        SColumnFilterElem* pFilterElem = &pFilterInfo[k].pFilters[j];

        bool isnull = isNull(pElem, pFilterInfo[k].info.type);
        if (isnull) {
//          if (pFilterElem->fp == isNullOperator) {
//            qualified = true;
//            break;
//          } else {
//            continue;
//          }
        } else {
//          if (pFilterElem->fp == notNullOperator) {
//            qualified = true;
//            break;
//          } else if (pFilterElem->fp == isNullOperator) {
//            continue;
//          }
        }

        if (pFilterElem->fp(pFilterElem, pElem, pElem, pFilterInfo[k].info.type)) {
          qualified = true;
          break;
        }
      }

      if (!qualified) {
        break;
      }
    }

    p[i] = qualified ? 1 : 0;
    if (!qualified) {
      all = false;
    }
  }

  return all;
}

void doCompactSDataBlock(SSDataBlock* pBlock, int32_t numOfRows, int8_t* p) {
  int32_t len = 0;
  int32_t start = 0;
  for (int32_t j = 0; j < numOfRows; ++j) {
    if (p[j] == 1) {
      len++;
    } else {
      if (len > 0) {
        int32_t cstart = j - len;
        for (int32_t i = 0; i < pBlock->info.numOfCols; ++i) {
          SColumnInfoData* pColumnInfoData = taosArrayGet(pBlock->pDataBlock, i);

          int16_t bytes = pColumnInfoData->info.bytes;
          memmove(((char*)pColumnInfoData->pData) + start * bytes, pColumnInfoData->pData + cstart * bytes,
                  len * bytes);
        }

        start += len;
        len = 0;
      }
    }
  }

  if (len > 0) {
    int32_t cstart = numOfRows - len;
    for (int32_t i = 0; i < pBlock->info.numOfCols; ++i) {
      SColumnInfoData* pColumnInfoData = taosArrayGet(pBlock->pDataBlock, i);

      int16_t bytes = pColumnInfoData->info.bytes;
      memmove(pColumnInfoData->pData + start * bytes, pColumnInfoData->pData + cstart * bytes, len * bytes);
    }

    start += len;
    len = 0;
  }

  pBlock->info.rows = start;
  pBlock->pBlockAgg = NULL;  // clean the block statistics info

  if (start > 0) {
    SColumnInfoData* pColumnInfoData = taosArrayGet(pBlock->pDataBlock, 0);
    if (pColumnInfoData->info.type == TSDB_DATA_TYPE_TIMESTAMP &&
        pColumnInfoData->info.colId == PRIMARYKEY_TIMESTAMP_COL_ID) {
      pBlock->info.window.skey = *(int64_t*)pColumnInfoData->pData;
      pBlock->info.window.ekey = *(int64_t*)(pColumnInfoData->pData + TSDB_KEYSIZE * (start - 1));
    }
  }
}

void filterRowsInDataBlock(STaskRuntimeEnv* pRuntimeEnv, SSingleColumnFilterInfo* pFilterInfo, int32_t numOfFilterCols,
                           SSDataBlock* pBlock, bool ascQuery) {
  int32_t numOfRows = pBlock->info.rows;

  int8_t *p = calloc(numOfRows, sizeof(int8_t));
  bool    all = true;
#if 0
  if (pRuntimeEnv->pTsBuf != NULL) {
    SColumnInfoData* pColInfoData = taosArrayGet(pBlock->pDataBlock, 0);

    TSKEY* k = (TSKEY*) pColInfoData->pData;
    for (int32_t i = 0; i < numOfRows; ++i) {
      int32_t offset = ascQuery? i:(numOfRows - i - 1);
      int32_t ret = doTSJoinFilter(pRuntimeEnv, k[offset], ascQuery);
      if (ret == TS_JOIN_TAG_NOT_EQUALS) {
        break;
      } else if (ret == TS_JOIN_TS_NOT_EQUALS) {
        all = false;
        continue;
      } else {
        assert(ret == TS_JOIN_TS_EQUAL);
        p[offset] = true;
      }

      if (!tsBufNextPos(pRuntimeEnv->pTsBuf)) {
        break;
      }
    }

    // save the cursor status
    pRuntimeEnv->current->cur = tsBufGetCursor(pRuntimeEnv->pTsBuf);
  } else {
    all = doFilterDataBlock(pFilterInfo, numOfFilterCols, numOfRows, p);
  }
#endif

  if (!all) {
    doCompactSDataBlock(pBlock, numOfRows, p);
  }

  tfree(p);
}

void filterColRowsInDataBlock(STaskRuntimeEnv* pRuntimeEnv, SSDataBlock* pBlock, bool ascQuery) {
 int32_t numOfRows = pBlock->info.rows;

 int8_t *p = NULL;
 bool    all = true;

 if (pRuntimeEnv->pTsBuf != NULL) {
   SColumnInfoData* pColInfoData = taosArrayGet(pBlock->pDataBlock, 0);   
   p = calloc(numOfRows, sizeof(int8_t));
   
   TSKEY* k = (TSKEY*) pColInfoData->pData;
   for (int32_t i = 0; i < numOfRows; ++i) {
     int32_t offset = ascQuery? i:(numOfRows - i - 1);
     int32_t ret = doTSJoinFilter(pRuntimeEnv, k[offset], ascQuery);
     if (ret == TS_JOIN_TAG_NOT_EQUALS) {
       break;
     } else if (ret == TS_JOIN_TS_NOT_EQUALS) {
       all = false;
       continue;
     } else {
       assert(ret == TS_JOIN_TS_EQUAL);
       p[offset] = true;
     }

     if (!tsBufNextPos(pRuntimeEnv->pTsBuf)) {
       break;
     }
   }

   // save the cursor status
//   pRuntimeEnv->current->cur = tsBufGetCursor(pRuntimeEnv->pTsBuf);
 } else {
//   all = filterExecute(pRuntimeEnv->pQueryAttr->pFilters, numOfRows, &p, pBlock->pBlockAgg, pRuntimeEnv->pQueryAttr->numOfCols);
 }

 if (!all) {
   if (p) {
     doCompactSDataBlock(pBlock, numOfRows, p);
   } else {
     pBlock->info.rows = 0;
     pBlock->pBlockAgg = NULL;  // clean the block statistics info
   }
 }

 tfree(p);
}

static SColumnInfo* doGetTagColumnInfoById(SColumnInfo* pTagColList, int32_t numOfTags, int16_t colId);
static void doSetTagValueInParam(void* pTable, int32_t tagColId, SVariant *tag, int16_t type, int16_t bytes);

static uint32_t doFilterByBlockTimeWindow(STableScanInfo* pTableScanInfo, SSDataBlock* pBlock) {
  SqlFunctionCtx* pCtx = pTableScanInfo->pCtx;
  uint32_t status = BLK_DATA_NO_NEEDED;

  int32_t numOfOutput = pTableScanInfo->numOfOutput;
  for (int32_t i = 0; i < numOfOutput; ++i) {
    int32_t functionId = pCtx[i].functionId;
    int32_t colId = pTableScanInfo->pExpr[i].base.pColumns->info.colId;

    // group by + first/last should not apply the first/last block filter
    if (functionId < 0) {
      status |= BLK_DATA_ALL_NEEDED;
      return status;
    } else {
//      status |= aAggs[functionId].dataReqFunc(&pTableScanInfo->pCtx[i], &pBlock->info.window, colId);
//      if ((status & BLK_DATA_ALL_NEEDED) == BLK_DATA_ALL_NEEDED) {
//        return status;
//      }
    }
  }

  return status;
}

void doSetFilterColumnInfo(SSingleColumnFilterInfo* pFilterInfo, int32_t numOfFilterCols, SSDataBlock* pBlock) {
  // set the initial static data value filter expression
  for (int32_t i = 0; i < numOfFilterCols; ++i) {
    for (int32_t j = 0; j < pBlock->info.numOfCols; ++j) {
      SColumnInfoData* pColInfo = taosArrayGet(pBlock->pDataBlock, j);

      if (pFilterInfo[i].info.colId == pColInfo->info.colId) {
        pFilterInfo[i].pData = pColInfo->pData;
        break;
      }
    }
  }
}

int32_t loadDataBlock(SExecTaskInfo *pTaskInfo, STableScanInfo* pTableScanInfo, SSDataBlock* pBlock, uint32_t* status) {
  STaskCostInfo* pCost = &pTaskInfo->cost;

  pCost->totalBlocks += 1;
  pCost->totalRows += pBlock->info.rows;

  pCost->totalCheckedRows += pBlock->info.rows;
  pCost->loadBlocks += 1;

  pBlock->pDataBlock = tsdbRetrieveDataBlock(pTableScanInfo->pTsdbReadHandle, NULL);
  if (pBlock->pDataBlock == NULL) {
    return terrno;
  } else {
    return TSDB_CODE_SUCCESS;
  }
}

int32_t loadDataBlockOnDemand(SExecTaskInfo *pTaskInfo, STableScanInfo* pTableScanInfo, SSDataBlock* pBlock, uint32_t* status) {
  *status = BLK_DATA_NO_NEEDED;

  pBlock->pDataBlock = NULL;
  pBlock->pBlockAgg  = NULL;

//  int64_t groupId = pRuntimeEnv->current->groupIndex;
//  bool    ascQuery = QUERY_IS_ASC_QUERY(pQueryAttr);

  STaskCostInfo* pCost = &pTaskInfo->cost;

  pCost->totalBlocks += 1;
  pCost->totalRows += pBlock->info.rows;
#if 0
  if (pRuntimeEnv->pTsBuf != NULL) {
    (*status) = BLK_DATA_ALL_NEEDED;

    if (pQueryAttr->stableQuery) {  // todo refactor
      SExprInfo*   pExprInfo = &pTableScanInfo->pExpr[0];
      int16_t      tagId = (int16_t)pExprInfo->base.param[0].i;
      SColumnInfo* pColInfo = doGetTagColumnInfoById(pQueryAttr->tagColList, pQueryAttr->numOfTags, tagId);

      // compare tag first
      SVariant t = {0};
      doSetTagValueInParam(pRuntimeEnv->current->pTable, tagId, &t, pColInfo->type, pColInfo->bytes);
      setTimestampListJoinInfo(pRuntimeEnv, &t, pRuntimeEnv->current);

      STSElem elem = tsBufGetElem(pRuntimeEnv->pTsBuf);
      if (!tsBufIsValidElem(&elem) || (tsBufIsValidElem(&elem) && (taosVariantCompare(&t, elem.tag) != 0))) {
        (*status) = BLK_DATA_DISCARD;
        return TSDB_CODE_SUCCESS;
      }
    }
  }

  // Calculate all time windows that are overlapping or contain current data block.
  // If current data block is contained by all possible time window, do not load current data block.
  if (/*pQueryAttr->pFilters || */pQueryAttr->groupbyColumn || pQueryAttr->sw.gap > 0 ||
      (QUERY_IS_INTERVAL_QUERY(pQueryAttr) && overlapWithTimeWindow(pTaskInfo, &pBlock->info))) {
    (*status) = BLK_DATA_ALL_NEEDED;
  }

  // check if this data block is required to load
  if ((*status) != BLK_DATA_ALL_NEEDED) {
    bool needFilter = true;

    // the pCtx[i] result is belonged to previous time window since the outputBuf has not been set yet,
    // the filter result may be incorrect. So in case of interval query, we need to set the correct time output buffer
    if (QUERY_IS_INTERVAL_QUERY(pQueryAttr)) {
      SResultRow* pResult = NULL;

      bool  masterScan = IS_MAIN_SCAN(pRuntimeEnv);
      TSKEY k = ascQuery? pBlock->info.window.skey : pBlock->info.window.ekey;

      STimeWindow win = getActiveTimeWindow(pTableScanInfo->pResultRowInfo, k, pQueryAttr);
      if (pQueryAttr->pointInterpQuery) {
        needFilter = chkWindowOutputBufByKey(pRuntimeEnv, pTableScanInfo->pResultRowInfo, &win, masterScan, &pResult, groupId,
                                    pTableScanInfo->pCtx, pTableScanInfo->numOfOutput,
                                    pTableScanInfo->rowCellInfoOffset);
      } else {
        if (setResultOutputBufByKey(pRuntimeEnv, pTableScanInfo->pResultRowInfo, pBlock->info.uid, &win, masterScan, &pResult, groupId,
                                    pTableScanInfo->pCtx, pTableScanInfo->numOfOutput,
                                    pTableScanInfo->rowCellInfoOffset) != TSDB_CODE_SUCCESS) {
          longjmp(pRuntimeEnv->env, TSDB_CODE_QRY_OUT_OF_MEMORY);
        }
      }
    } else if (pQueryAttr->stableQuery && (!pQueryAttr->tsCompQuery) && (!pQueryAttr->diffQuery)) { // stable aggregate, not interval aggregate or normal column aggregate
      doSetTableGroupOutputBuf(pRuntimeEnv, pTableScanInfo->pResultRowInfo, pTableScanInfo->pCtx,
                               pTableScanInfo->rowCellInfoOffset, pTableScanInfo->numOfOutput,
                               pRuntimeEnv->current->groupIndex);
    }

    if (needFilter) {
      (*status) = doFilterByBlockTimeWindow(pTableScanInfo, pBlock);
    } else {
      (*status) = BLK_DATA_ALL_NEEDED;
    }
  }

  SDataBlockInfo* pBlockInfo = &pBlock->info;
//  *status = updateBlockLoadStatus(pRuntimeEnv->pQueryAttr, *status);

  if ((*status) == BLK_DATA_NO_NEEDED || (*status) == BLK_DATA_DISCARD) {
    //qDebug("QInfo:0x%"PRIx64" data block discard, brange:%" PRId64 "-%" PRId64 ", rows:%d", pQInfo->qId, pBlockInfo->window.skey,
//           pBlockInfo->window.ekey, pBlockInfo->rows);
    pCost->discardBlocks += 1;
  } else if ((*status) == BLK_DATA_STATIS_NEEDED) {
    // this function never returns error?
    pCost->loadBlockStatis += 1;
//    tsdbRetrieveDataBlockStatisInfo(pTableScanInfo->pTsdbReadHandle, &pBlock->pBlockAgg);

    if (pBlock->pBlockAgg == NULL) {  // data block statistics does not exist, load data block
//      pBlock->pDataBlock = tsdbRetrieveDataBlock(pTableScanInfo->pTsdbReadHandle, NULL);
      pCost->totalCheckedRows += pBlock->info.rows;
    }
  } else {
    assert((*status) == BLK_DATA_ALL_NEEDED);

    // load the data block statistics to perform further filter
    pCost->loadBlockStatis += 1;
//    tsdbRetrieveDataBlockStatisInfo(pTableScanInfo->pTsdbReadHandle, &pBlock->pBlockAgg);

    if (pQueryAttr->topBotQuery && pBlock->pBlockAgg != NULL) {
      { // set previous window
        if (QUERY_IS_INTERVAL_QUERY(pQueryAttr)) {
          SResultRow* pResult = NULL;

          bool  masterScan = IS_MAIN_SCAN(pRuntimeEnv);
          TSKEY k = ascQuery? pBlock->info.window.skey : pBlock->info.window.ekey;

          STimeWindow win = getActiveTimeWindow(pTableScanInfo->pResultRowInfo, k, pQueryAttr);
          if (setResultOutputBufByKey(pRuntimeEnv, pTableScanInfo->pResultRowInfo, pBlock->info.uid, &win, masterScan, &pResult, groupId,
                                      pTableScanInfo->pCtx, pTableScanInfo->numOfOutput,
                                      pTableScanInfo->rowCellInfoOffset) != TSDB_CODE_SUCCESS) {
            longjmp(pRuntimeEnv->env, TSDB_CODE_QRY_OUT_OF_MEMORY);
          }
        }
      }
      bool load = false;
      for (int32_t i = 0; i < pQueryAttr->numOfOutput; ++i) {
        int32_t functionId = pTableScanInfo->pCtx[i].functionId;
        if (functionId == FUNCTION_TOP || functionId == FUNCTION_BOTTOM) {
//          load = topbot_datablock_filter(&pTableScanInfo->pCtx[i], (char*)&(pBlock->pBlockAgg[i].min),
//                                         (char*)&(pBlock->pBlockAgg[i].max));
          if (!load) { // current block has been discard due to filter applied
            pCost->discardBlocks += 1;
            //qDebug("QInfo:0x%"PRIx64" data block discard, brange:%" PRId64 "-%" PRId64 ", rows:%d", pQInfo->qId,
//                   pBlockInfo->window.skey, pBlockInfo->window.ekey, pBlockInfo->rows);
            (*status) = BLK_DATA_DISCARD;
            return TSDB_CODE_SUCCESS;
          }
        }
      }
    }

    // current block has been discard due to filter applied
//    if (!doFilterByBlockStatistics(pRuntimeEnv, pBlock->pBlockAgg, pTableScanInfo->pCtx, pBlockInfo->rows)) {
//      pCost->discardBlocks += 1;
//      qDebug("QInfo:0x%"PRIx64" data block discard, brange:%" PRId64 "-%" PRId64 ", rows:%d", pQInfo->qId, pBlockInfo->window.skey,
//             pBlockInfo->window.ekey, pBlockInfo->rows);
//      (*status) = BLK_DATA_DISCARD;
//      return TSDB_CODE_SUCCESS;
//    }

    pCost->totalCheckedRows += pBlockInfo->rows;
    pCost->loadBlocks += 1;
//    pBlock->pDataBlock = tsdbRetrieveDataBlock(pTableScanInfo->pTsdbReadHandle, NULL);
//    if (pBlock->pDataBlock == NULL) {
//      return terrno;
//    }

//    if (pQueryAttr->pFilters != NULL) {
//      filterSetColFieldData(pQueryAttr->pFilters, pBlock->info.numOfCols, pBlock->pDataBlock);
//    }
    
//    if (pQueryAttr->pFilters != NULL || pRuntimeEnv->pTsBuf != NULL) {
//      filterColRowsInDataBlock(pRuntimeEnv, pBlock, ascQuery);
//    }
  }
#endif
  return TSDB_CODE_SUCCESS;
}

int32_t binarySearchForKey(char *pValue, int num, TSKEY key, int order) {
  int32_t midPos = -1;
  int32_t numOfRows;

  if (num <= 0) {
    return -1;
  }

  assert(order == TSDB_ORDER_ASC || order == TSDB_ORDER_DESC);

  TSKEY * keyList = (TSKEY *)pValue;
  int32_t firstPos = 0;
  int32_t lastPos = num - 1;

  if (order == TSDB_ORDER_DESC) {
    // find the first position which is smaller than the key
    while (1) {
      if (key >= keyList[lastPos]) return lastPos;
      if (key == keyList[firstPos]) return firstPos;
      if (key < keyList[firstPos]) return firstPos - 1;

      numOfRows = lastPos - firstPos + 1;
      midPos = (numOfRows >> 1) + firstPos;

      if (key < keyList[midPos]) {
        lastPos = midPos - 1;
      } else if (key > keyList[midPos]) {
        firstPos = midPos + 1;
      } else {
        break;
      }
    }

  } else {
    // find the first position which is bigger than the key
    while (1) {
      if (key <= keyList[firstPos]) return firstPos;
      if (key == keyList[lastPos]) return lastPos;

      if (key > keyList[lastPos]) {
        lastPos = lastPos + 1;
        if (lastPos >= num)
          return -1;
        else
          return lastPos;
      }

      numOfRows = lastPos - firstPos + 1;
      midPos = (numOfRows >> 1u) + firstPos;

      if (key < keyList[midPos]) {
        lastPos = midPos - 1;
      } else if (key > keyList[midPos]) {
        firstPos = midPos + 1;
      } else {
        break;
      }
    }
  }

  return midPos;
}

/*
 * set tag value in SqlFunctionCtx
 * e.g.,tag information into input buffer
 */
static void doSetTagValueInParam(void* pTable, int32_t tagColId, SVariant *tag, int16_t type, int16_t bytes) {
  taosVariantDestroy(tag);

  char* val = NULL;
//  if (tagColId == TSDB_TBNAME_COLUMN_INDEX) {
//    val = tsdbGetTableName(pTable);
//    assert(val != NULL);
//  } else {
//    val = tsdbGetTableTagVal(pTable, tagColId, type, bytes);
//  }

  if (val == NULL || isNull(val, type)) {
    tag->nType = TSDB_DATA_TYPE_NULL;
    return;
  }

  if (type == TSDB_DATA_TYPE_BINARY || type == TSDB_DATA_TYPE_NCHAR) {
    int32_t maxLen = bytes - VARSTR_HEADER_SIZE;
    int32_t len = (varDataLen(val) > maxLen)? maxLen:varDataLen(val);
    taosVariantCreateFromBinary(tag, varDataVal(val), len, type);
    //taosVariantCreateFromBinary(tag, varDataVal(val), varDataLen(val), type);
  } else {
    taosVariantCreateFromBinary(tag, val, bytes, type);
  }
}

static SColumnInfo* doGetTagColumnInfoById(SColumnInfo* pTagColList, int32_t numOfTags, int16_t colId) {
  assert(pTagColList != NULL && numOfTags > 0);

  for(int32_t i = 0; i < numOfTags; ++i) {
    if (pTagColList[i].colId == colId) {
      return &pTagColList[i];
    }
  }

  return NULL;
}

void setTagValue(SOperatorInfo* pOperatorInfo, void *pTable, SqlFunctionCtx* pCtx, int32_t numOfOutput) {
  STaskRuntimeEnv* pRuntimeEnv = pOperatorInfo->pRuntimeEnv;

  SExprInfo  *pExpr      = pOperatorInfo->pExpr;
  STaskAttr *pQueryAttr = pRuntimeEnv->pQueryAttr;

  SExprInfo* pExprInfo = &pExpr[0];
  int32_t functionId = getExprFunctionId(pExprInfo);

  if (pQueryAttr->numOfOutput == 1 && functionId == FUNCTION_TS_COMP && pQueryAttr->stableQuery) {
    assert(pExprInfo->base.numOfParams == 1);

    int16_t      tagColId = (int16_t)pExprInfo->base.param[0].i;
    SColumnInfo* pColInfo = doGetTagColumnInfoById(pQueryAttr->tagColList, pQueryAttr->numOfTags, tagColId);

    doSetTagValueInParam(pTable, tagColId, &pCtx[0].tag, pColInfo->type, pColInfo->bytes);
    return;
  } else {
    // set tag value, by which the results are aggregated.
    int32_t offset = 0;
    memset(pRuntimeEnv->tagVal, 0, pQueryAttr->tagLen);

    for (int32_t idx = 0; idx < numOfOutput; ++idx) {
      SExprInfo* pLocalExprInfo = &pExpr[idx];

      // ts_comp column required the tag value for join filter
      if (!TSDB_COL_IS_TAG(pLocalExprInfo->base.pColumns->flag)) {
        continue;
      }

      // todo use tag column index to optimize performance
      doSetTagValueInParam(pTable, pLocalExprInfo->base.pColumns->info.colId, &pCtx[idx].tag, pLocalExprInfo->base.resSchema.type,
                           pLocalExprInfo->base.resSchema.bytes);

      if (IS_NUMERIC_TYPE(pLocalExprInfo->base.resSchema.type)
          || pLocalExprInfo->base.resSchema.type == TSDB_DATA_TYPE_BOOL
          || pLocalExprInfo->base.resSchema.type == TSDB_DATA_TYPE_TIMESTAMP) {
        memcpy(pRuntimeEnv->tagVal + offset, &pCtx[idx].tag.i, pLocalExprInfo->base.resSchema.bytes);
      } else {
        if (pCtx[idx].tag.pz != NULL) {
          memcpy(pRuntimeEnv->tagVal + offset, pCtx[idx].tag.pz, pCtx[idx].tag.nLen);
        }      
      }

      offset += pLocalExprInfo->base.resSchema.bytes;
    }

    //todo : use index to avoid iterator all possible output columns
    if (pQueryAttr->stableQuery && pQueryAttr->stabledev && (pRuntimeEnv->prevResult != NULL)) {
      setParamForStableStddev(pRuntimeEnv, pCtx, numOfOutput, pExprInfo);
    }
  }

  // set the tsBuf start position before check each data block
  if (pRuntimeEnv->pTsBuf != NULL) {
    setCtxTagForJoin(pRuntimeEnv, &pCtx[0], pExprInfo, pTable);
  }
}

void copyToSDataBlock(SSDataBlock* pBlock, int32_t* offset, SGroupResInfo* pGroupResInfo, SDiskbasedBuf* pResBuf) {
  pBlock->info.rows = 0;

  int32_t code = TSDB_CODE_SUCCESS;
  while (pGroupResInfo->currentGroup < pGroupResInfo->totalGroup) {
    // all results in current group have been returned to client, try next group
    if ((pGroupResInfo->pRows == NULL) || taosArrayGetSize(pGroupResInfo->pRows) == 0) {
      assert(pGroupResInfo->index == 0);
//      if ((code = mergeIntoGroupResult(&pGroupResInfo, pRuntimeEnv, offset)) != TSDB_CODE_SUCCESS) {
        return;
//      }
    }

//    doCopyToSDataBlock(pResBuf, pGroupResInfo, TSDB_ORDER_ASC, pBlock, );

    // current data are all dumped to result buffer, clear it
    if (!hasRemainDataInCurrentGroup(pGroupResInfo)) {
      cleanupGroupResInfo(pGroupResInfo);
      if (!incNextGroup(pGroupResInfo)) {
        break;
      }
    }

    // enough results in data buffer, return
//    if (pBlock->info.rows >= threshold) {
//      break;
//    }
  }
}

static void updateTableQueryInfoForReverseScan(STableQueryInfo *pTableQueryInfo) {
  if (pTableQueryInfo == NULL) {
    return;
  }

//  TSWAP(pTableQueryInfo->win.skey, pTableQueryInfo->win.ekey, TSKEY);
//  pTableQueryInfo->lastKey = pTableQueryInfo->win.skey;

//  SWITCH_ORDER(pTableQueryInfo->cur.order);
//  pTableQueryInfo->cur.vgroupIndex = -1;

  // set the index to be the end slot of result rows array
  SResultRowInfo* pResultRowInfo = &pTableQueryInfo->resInfo;
  if (pResultRowInfo->size > 0) {
    pResultRowInfo->curPos = pResultRowInfo->size - 1;
  } else {
    pResultRowInfo->curPos = -1;
  }
}

static void setupQueryRangeForReverseScan(STableScanInfo* pTableScanInfo) {
#if 0
  int32_t numOfGroups = (int32_t)(GET_NUM_OF_TABLEGROUP(pRuntimeEnv));
  for(int32_t i = 0; i < numOfGroups; ++i) {
    SArray *group = GET_TABLEGROUP(pRuntimeEnv, i);
    SArray *tableKeyGroup = taosArrayGetP(pQueryAttr->tableGroupInfo.pGroupList, i);

    size_t t = taosArrayGetSize(group);
    for (int32_t j = 0; j < t; ++j) {
      STableQueryInfo *pCheckInfo = taosArrayGetP(group, j);
      updateTableQueryInfoForReverseScan(pCheckInfo);

      // update the last key in tableKeyInfo list, the tableKeyInfo is used to build the tsdbQueryHandle and decide
      // the start check timestamp of tsdbQueryHandle
//      STableKeyInfo *pTableKeyInfo = taosArrayGet(tableKeyGroup, j);
//      pTableKeyInfo->lastKey = pCheckInfo->lastKey;
//
//      assert(pCheckInfo->pTable == pTableKeyInfo->pTable);
    }
  }
#endif

}

void switchCtxOrder(SqlFunctionCtx* pCtx, int32_t numOfOutput) {
  for (int32_t i = 0; i < numOfOutput; ++i) {
    SWITCH_ORDER(pCtx[i].order);
  }
}

int32_t initResultRow(SResultRow *pResultRow) {
  pResultRow->pEntryInfo = (struct SResultRowEntryInfo*)((char*)pResultRow + sizeof(SResultRow));
  pResultRow->pageId    = -1;
  pResultRow->offset    = -1;
  return TSDB_CODE_SUCCESS;
}

/*
 * The start of each column SResultRowEntryInfo is denote by RowCellInfoOffset.
 * Note that in case of top/bottom query, the whole multiple rows of result is treated as only one row of results.
 * +------------+-----------------result column 1-----------+-----------------result column 2-----------+
 * + SResultRow | SResultRowEntryInfo | intermediate buffer1 | SResultRowEntryInfo | intermediate buffer 2|
 * +------------+-------------------------------------------+-------------------------------------------+
 *           offset[0]                                  offset[1]                                   offset[2]
 */
void setDefaultOutputBuf(STaskRuntimeEnv *pRuntimeEnv, SOptrBasicInfo *pInfo, int64_t uid, int32_t stage) {
  SqlFunctionCtx* pCtx           = pInfo->pCtx;
  SSDataBlock* pDataBlock        = pInfo->pRes;
  int32_t* rowCellInfoOffset     = pInfo->rowCellInfoOffset;
  SResultRowInfo* pResultRowInfo = &pInfo->resultRowInfo;

  int64_t tid = 0;
  pRuntimeEnv->keyBuf = realloc(pRuntimeEnv->keyBuf, sizeof(tid) + sizeof(int64_t) + POINTER_BYTES);
  SResultRow* pRow = doSetResultOutBufByKey(pRuntimeEnv, pResultRowInfo, tid, (char *)&tid, sizeof(tid), true, uid);

  for (int32_t i = 0; i < pDataBlock->info.numOfCols; ++i) {
    SColumnInfoData* pData = taosArrayGet(pDataBlock->pDataBlock, i);

    /*
     * set the output buffer information and intermediate buffer
     * not all queries require the interResultBuf, such as COUNT/TAGPRJ/PRJ/TAG etc.
     */
    struct SResultRowEntryInfo* pEntry = getResultCell(pRow, i, rowCellInfoOffset);
    cleanupResultRowEntry(pEntry);

    pCtx[i].resultInfo   = pEntry;
    pCtx[i].pOutput      = pData->pData;
    pCtx[i].currentStage = stage;
    assert(pCtx[i].pOutput != NULL);

    // set the timestamp output buffer for top/bottom/diff query
    int32_t fid = pCtx[i].functionId;
    if (fid == FUNCTION_TOP || fid == FUNCTION_BOTTOM || fid == FUNCTION_DIFF || fid == FUNCTION_DERIVATIVE) {
      if (i > 0) pCtx[i].ptsOutputBuf = pCtx[i-1].pOutput;
    }
  }

  initCtxOutputBuffer(pCtx, pDataBlock->info.numOfCols);
}
// TODO refactor: some function move away
void setDefaultOutputBuf_rv(SOptrBasicInfo* pInfo, SAggSupporter* pSup, int32_t stage, SExecTaskInfo* pTaskInfo) {
  SqlFunctionCtx* pCtx           = pInfo->pCtx;
  SSDataBlock* pDataBlock        = pInfo->pRes;
  int32_t* rowCellInfoOffset     = pInfo->rowCellInfoOffset;
  SResultRowInfo* pResultRowInfo = &pInfo->resultRowInfo;

  int64_t tid = 0;
  int64_t groupId = 0;
  SResultRow* pRow = doSetResultOutBufByKey_rv(pResultRowInfo, tid, (char *)&tid, sizeof(tid), true, groupId, pTaskInfo, false, pSup);

  for (int32_t i = 0; i < pDataBlock->info.numOfCols; ++i) {
    SColumnInfoData* pData = taosArrayGet(pDataBlock->pDataBlock, i);

    /*
     * set the output buffer information and intermediate buffer
     * not all queries require the interResultBuf, such as COUNT/TAGPRJ/PRJ/TAG etc.
     */
    struct SResultRowEntryInfo* pEntry = getResultCell(pRow, i, rowCellInfoOffset);
    cleanupResultRowEntry(pEntry);

    pCtx[i].resultInfo   = pEntry;
    pCtx[i].pOutput      = pData->pData;
    pCtx[i].currentStage = stage;
    assert(pCtx[i].pOutput != NULL);

    // set the timestamp output buffer for top/bottom/diff query
    int32_t fid = pCtx[i].functionId;
    if (fid == FUNCTION_TOP || fid == FUNCTION_BOTTOM || fid == FUNCTION_DIFF || fid == FUNCTION_DERIVATIVE) {
      if (i > 0) pCtx[i].ptsOutputBuf = pCtx[i-1].pOutput;
    }
  }

  initCtxOutputBuffer(pCtx, pDataBlock->info.numOfCols);
}

void updateOutputBuf(SOptrBasicInfo* pBInfo, int32_t *bufCapacity, int32_t numOfInputRows) {
  SSDataBlock* pDataBlock = pBInfo->pRes;

  int32_t newSize = pDataBlock->info.rows + numOfInputRows + 5; // extra output buffer
  if ((*bufCapacity) < newSize) {
    for(int32_t i = 0; i < pDataBlock->info.numOfCols; ++i) {
      SColumnInfoData *pColInfo = taosArrayGet(pDataBlock->pDataBlock, i);

      char* p = realloc(pColInfo->pData, newSize * pColInfo->info.bytes);
      if (p != NULL) {
        pColInfo->pData = p;

        // it starts from the tail of the previously generated results.
        pBInfo->pCtx[i].pOutput = pColInfo->pData;
        (*bufCapacity) = newSize;
      } else {
        // longjmp
      }
    }
  }


  for (int32_t i = 0; i < pDataBlock->info.numOfCols; ++i) {
    SColumnInfoData *pColInfo = taosArrayGet(pDataBlock->pDataBlock, i);
    pBInfo->pCtx[i].pOutput = pColInfo->pData + pColInfo->info.bytes * pDataBlock->info.rows;

    // set the correct pointer after the memory buffer reallocated.
    int32_t functionId = pBInfo->pCtx[i].functionId;

    if (functionId == FUNCTION_TOP || functionId == FUNCTION_BOTTOM || functionId == FUNCTION_DIFF || functionId == FUNCTION_DERIVATIVE) {
      if (i > 0) pBInfo->pCtx[i].ptsOutputBuf = pBInfo->pCtx[i-1].pOutput;
    }
  }
}

void copyTsColoum(SSDataBlock* pRes, SqlFunctionCtx* pCtx, int32_t numOfOutput) {
  bool    needCopyTs = false;
  int32_t tsNum = 0;
  char *src = NULL;
  for (int32_t i = 0; i < numOfOutput; i++) {
    int32_t functionId = pCtx[i].functionId;
    if (functionId == FUNCTION_DIFF || functionId == FUNCTION_DERIVATIVE) {
      needCopyTs = true;
      if (i > 0  && pCtx[i-1].functionId == FUNCTION_TS_DUMMY){
        SColumnInfoData* pColRes = taosArrayGet(pRes->pDataBlock, i - 1); // find ts data
        src = pColRes->pData;
      }
    }else if(functionId == FUNCTION_TS_DUMMY) {
      tsNum++;
    }
  }

  if (!needCopyTs) return;
  if (tsNum < 2) return;
  if (src == NULL) return;

  for (int32_t i = 0; i < numOfOutput; i++) {
    int32_t functionId = pCtx[i].functionId;
    if(functionId == FUNCTION_TS_DUMMY) {
      SColumnInfoData* pColRes = taosArrayGet(pRes->pDataBlock, i);
      memcpy(pColRes->pData, src, pColRes->info.bytes * pRes->info.rows);
    }
  }
}

void clearOutputBuf(SOptrBasicInfo* pBInfo, int32_t *bufCapacity) {
  SSDataBlock* pDataBlock = pBInfo->pRes;

  for (int32_t i = 0; i < pDataBlock->info.numOfCols; ++i) {
    SColumnInfoData *pColInfo = taosArrayGet(pDataBlock->pDataBlock, i);

    int32_t functionId = pBInfo->pCtx[i].functionId;
    if (functionId < 0) {
      memset(pBInfo->pCtx[i].pOutput, 0, pColInfo->info.bytes * (*bufCapacity));
    }
  }
}

void initCtxOutputBuffer(SqlFunctionCtx* pCtx, int32_t size) {
  for (int32_t j = 0; j < size; ++j) {
    struct SResultRowEntryInfo* pResInfo = GET_RES_INFO(&pCtx[j]);
    if (isRowEntryInitialized(pResInfo)) {
      continue;
    }

    pCtx[j].fpSet->init(&pCtx[j], pCtx[j].resultInfo);
  }
}

void setTaskStatus(SExecTaskInfo *pTaskInfo, int8_t status) {
  if (status == TASK_NOT_COMPLETED) {
    pTaskInfo->status = status;
  } else {
    // QUERY_NOT_COMPLETED is not compatible with any other status, so clear its position first
    CLEAR_QUERY_STATUS(pTaskInfo, TASK_NOT_COMPLETED);
    pTaskInfo->status |= status;
  }
}

static void setupEnvForReverseScan(STableScanInfo *pTableScanInfo, SqlFunctionCtx* pCtx, int32_t numOfOutput) {
//  if (pRuntimeEnv->pTsBuf) {
//    SWITCH_ORDER(pRuntimeEnv->pTsBuf->cur.order);
//    bool ret = tsBufNextPos(pRuntimeEnv->pTsBuf);
//    assert(ret);
//  }

  // reverse order time range
  SET_REVERSE_SCAN_FLAG(pTableScanInfo);
//  setTaskStatus(pTableScanInfo, QUERY_NOT_COMPLETED);

  switchCtxOrder(pCtx, numOfOutput);

  SWITCH_ORDER(pTableScanInfo->order);
  setupQueryRangeForReverseScan(pTableScanInfo);

  pTableScanInfo->times        = 1;
  pTableScanInfo->current      = 0;
  pTableScanInfo->reverseTimes = 0;
}

void finalizeQueryResult(SOperatorInfo* pOperator, SqlFunctionCtx* pCtx, SResultRowInfo* pResultRowInfo, int32_t* rowCellInfoOffset) {
  int32_t numOfOutput = pOperator->numOfOutput;
//  if (pQueryAttr->groupbyColumn || QUERY_IS_INTERVAL_QUERY(pQueryAttr) || pQueryAttr->sw.gap > 0 || pQueryAttr->stateWindow) {
//    // for each group result, call the finalize function for each column
//    if (pQueryAttr->groupbyColumn) {
//      closeAllResultRows(pResultRowInfo);
//    }
//
//    for (int32_t i = 0; i < pResultRowInfo->size; ++i) {
//      SResultRow *buf = pResultRowInfo->pResult[i];
//      if (!isResultRowClosed(pResultRowInfo, i)) {
//        continue;
//      }
//
//      setResultOutputBuf(pRuntimeEnv, buf, pCtx, numOfOutput, rowCellInfoOffset);
//
//      for (int32_t j = 0; j < numOfOutput; ++j) {
////        pCtx[j].startTs  = buf->win.skey;
////        if (pCtx[j].functionId < 0) {
////          doInvokeUdf(pRuntimeEnv->pUdfInfo, &pCtx[j], 0, TSDB_UDF_FUNC_FINALIZE);
////        } else {
////          aAggs[pCtx[j].functionId].xFinalize(&pCtx[j]);
////        }
//      }
//
//
//      /*
//       * set the number of output results for group by normal columns, the number of output rows usually is 1 except
//       * the top and bottom query
//       */
//      buf->numOfRows = (uint16_t)getNumOfResult(pCtx, numOfOutput);
//    }
//
//  } else {
    for (int32_t j = 0; j < numOfOutput; ++j) {
//      if (pCtx[j].functionId < 0) {
//        doInvokeUdf(pRuntimeEnv->pUdfInfo, &pCtx[j], 0, TSDB_UDF_FUNC_FINALIZE);
//      } else {
        pCtx[j].fpSet->finalize(&pCtx[j]);
//      }
    }
//  }
}

static bool hasMainOutput(STaskAttr *pQueryAttr) {
  for (int32_t i = 0; i < pQueryAttr->numOfOutput; ++i) {
    int32_t functionId = getExprFunctionId(&pQueryAttr->pExpr1[i]);

    if (functionId != FUNCTION_TS && functionId != FUNCTION_TAG && functionId != FUNCTION_TAGPRJ) {
      return true;
    }
  }

  return false;
}

STableQueryInfo *createTableQueryInfo(void* buf, bool groupbyColumn, STimeWindow win) {
  STableQueryInfo *pTableQueryInfo = buf;
  pTableQueryInfo->lastKey = win.skey;

  // set more initial size of interval/groupby query
//  if (/*QUERY_IS_INTERVAL_QUERY(pQueryAttr) || */groupbyColumn) {
    int32_t initialSize = 128;
    int32_t code = initResultRowInfo(&pTableQueryInfo->resInfo, initialSize);
    if (code != TSDB_CODE_SUCCESS) {
      return NULL;
    }
//  } else { // in other aggregate query, do not initialize the windowResInfo
//  }

  return pTableQueryInfo;
}

STableQueryInfo* createTmpTableQueryInfo(STimeWindow win) {
  STableQueryInfo* pTableQueryInfo = calloc(1, sizeof(STableQueryInfo));

//  pTableQueryInfo->win = win;
  pTableQueryInfo->lastKey = win.skey;

  // set more initial size of interval/groupby query
  int32_t initialSize = 16;
  int32_t code = initResultRowInfo(&pTableQueryInfo->resInfo, initialSize);
  if (code != TSDB_CODE_SUCCESS) {
    tfree(pTableQueryInfo);
    return NULL;
  }

  return pTableQueryInfo;
}

void destroyTableQueryInfoImpl(STableQueryInfo *pTableQueryInfo) {
  if (pTableQueryInfo == NULL) {
    return;
  }

//  taosVariantDestroy(&pTableQueryInfo->tag);
  cleanupResultRowInfo(&pTableQueryInfo->resInfo);
}

void setResultRowOutputBufInitCtx(STaskRuntimeEnv *pRuntimeEnv, SResultRow *pResult, SqlFunctionCtx* pCtx,
    int32_t numOfOutput, int32_t* rowCellInfoOffset) {
  // Note: pResult->pos[i]->num == 0, there is only fixed number of results for each group
  SFilePage* bufPage = getBufPage(pRuntimeEnv->pResultBuf, pResult->pageId);

  int32_t offset = 0;
  for (int32_t i = 0; i < numOfOutput; ++i) {
    pCtx[i].resultInfo = getResultCell(pResult, i, rowCellInfoOffset);

    struct SResultRowEntryInfo* pResInfo = pCtx[i].resultInfo;
    if (isRowEntryCompleted(pResInfo) && isRowEntryInitialized(pResInfo)) {
      offset += pCtx[i].resDataInfo.bytes;
      continue;
    }

    pCtx[i].pOutput = getPosInResultPage(pRuntimeEnv->pQueryAttr, bufPage, pResult->offset, offset);
    offset += pCtx[i].resDataInfo.bytes;

    int32_t functionId = pCtx[i].functionId;
    if (functionId < 0) {
      continue;
    }

    if (functionId == FUNCTION_TOP || functionId == FUNCTION_BOTTOM || functionId == FUNCTION_DIFF) {
      if(i > 0) pCtx[i].ptsOutputBuf = pCtx[i-1].pOutput;
    }

//    if (!pResInfo->initialized) {
//      aAggs[functionId].init(&pCtx[i], pResInfo);
//    }
  }
}

void setResultRowOutputBufInitCtx_rv(SDiskbasedBuf * pBuf, SResultRow *pResult, SqlFunctionCtx* pCtx, int32_t numOfOutput, int32_t* rowCellInfoOffset) {
  // Note: pResult->pos[i]->num == 0, there is only fixed number of results for each group
  SFilePage* bufPage = getBufPage(pBuf, pResult->pageId);

  int32_t offset = 0;
  for (int32_t i = 0; i < numOfOutput; ++i) {
    pCtx[i].resultInfo = getResultCell(pResult, i, rowCellInfoOffset);

    struct SResultRowEntryInfo* pResInfo = pCtx[i].resultInfo;
    if (isRowEntryCompleted(pResInfo) && isRowEntryInitialized(pResInfo)) {
      offset += pCtx[i].resDataInfo.bytes;
      continue;
    }

    pCtx[i].pOutput = getPosInResultPage_rv(bufPage, pResult->offset, offset);
    offset += pCtx[i].resDataInfo.bytes;

    int32_t functionId = pCtx[i].functionId;
    if (functionId < 0) {
      continue;
    }

    if (functionId == FUNCTION_TOP || functionId == FUNCTION_BOTTOM || functionId == FUNCTION_DIFF) {
      if (i > 0) pCtx[i].ptsOutputBuf = pCtx[i - 1].pOutput;
    }

    //    if (!pResInfo->initialized) {
    //      aAggs[functionId].init(&pCtx[i], pResInfo);
    //    }
  }
}

void doSetTableGroupOutputBuf(SAggOperatorInfo* pAggInfo, int32_t numOfOutput, int32_t tableGroupId, SExecTaskInfo* pTaskInfo) {
  // for simple group by query without interval, all the tables belong to one group result.
  int64_t uid = 0;
  int64_t tid = 0;

  SResultRowInfo* pResultRowInfo = &pAggInfo->binfo.resultRowInfo;
  SqlFunctionCtx* pCtx = pAggInfo->binfo.pCtx;
  int32_t* rowCellInfoOffset = pAggInfo->binfo.rowCellInfoOffset;

  SResultRow* pResultRow =
      doSetResultOutBufByKey_rv(pResultRowInfo, tid, (char*)&tableGroupId, sizeof(tableGroupId), true, uid, pTaskInfo, false, &pAggInfo->aggSup);
  assert (pResultRow != NULL);

  /*
   * not assign result buffer yet, add new result buffer
   * all group belong to one result set, and each group result has different group id so set the id to be one
   */
  if (pResultRow->pageId == -1) {
    int32_t ret = addNewWindowResultBuf(pResultRow, pAggInfo->pResultBuf, tableGroupId, pAggInfo->binfo.resRowSize);
    if (ret != TSDB_CODE_SUCCESS) {
      return;
    }
  }

  setResultRowOutputBufInitCtx_rv(pAggInfo->pResultBuf, pResultRow, pCtx, numOfOutput, rowCellInfoOffset);
}

void setExecutionContext(int32_t numOfOutput, int32_t tableGroupId, TSKEY nextKey, SExecTaskInfo* pTaskInfo, STableQueryInfo *pTableQueryInfo, SAggOperatorInfo* pAggInfo) {
  // lastKey needs to be updated
  pTableQueryInfo->lastKey = nextKey;
  if (pAggInfo->groupId != INT32_MIN && pAggInfo->groupId == tableGroupId) {
    return;
  }

  doSetTableGroupOutputBuf(pAggInfo, numOfOutput, tableGroupId, pTaskInfo);

  // record the current active group id
  pAggInfo->groupId = tableGroupId;
}

void setResultOutputBuf(STaskRuntimeEnv *pRuntimeEnv, SResultRow *pResult, SqlFunctionCtx* pCtx,
    int32_t numOfCols, int32_t* rowCellInfoOffset) {
  // Note: pResult->pos[i]->num == 0, there is only fixed number of results for each group
  SFilePage *page = getBufPage(pRuntimeEnv->pResultBuf, pResult->pageId);

  int16_t offset = 0;
  for (int32_t i = 0; i < numOfCols; ++i) {
    pCtx[i].pOutput = getPosInResultPage(pRuntimeEnv->pQueryAttr, page, pResult->offset, offset);
    offset += pCtx[i].resDataInfo.bytes;

    int32_t functionId = pCtx[i].functionId;
    if (functionId == FUNCTION_TOP || functionId == FUNCTION_BOTTOM || functionId == FUNCTION_DIFF || functionId == FUNCTION_DERIVATIVE) {
      if(i > 0) pCtx[i].ptsOutputBuf = pCtx[i-1].pOutput;
    }

    /*
     * set the output buffer information and intermediate buffer,
     * not all queries require the interResultBuf, such as COUNT
     */
    pCtx[i].resultInfo = getResultCell(pResult, i, rowCellInfoOffset);
  }
}

void setCtxTagForJoin(STaskRuntimeEnv* pRuntimeEnv, SqlFunctionCtx* pCtx, SExprInfo* pExprInfo, void* pTable) {
  STaskAttr* pQueryAttr = pRuntimeEnv->pQueryAttr;

  SSqlExpr* pExpr = &pExprInfo->base;
//  if (pQueryAttr->stableQuery && (pRuntimeEnv->pTsBuf != NULL) &&
//      (pExpr->functionId == FUNCTION_TS || pExpr->functionId == FUNCTION_PRJ) &&
//      (pExpr->colInfo.colIndex == PRIMARYKEY_TIMESTAMP_COL_ID)) {
//    assert(pExpr->numOfParams == 1);
//
//    int16_t      tagColId = (int16_t)pExprInfo->base.param[0].i;
//    SColumnInfo* pColInfo = doGetTagColumnInfoById(pQueryAttr->tagColList, pQueryAttr->numOfTags, tagColId);
//
//    doSetTagValueInParam(pTable, tagColId, &pCtx->tag, pColInfo->type, pColInfo->bytes);
//
//    int16_t tagType = pCtx[0].tag.nType;
//    if (tagType == TSDB_DATA_TYPE_BINARY || tagType == TSDB_DATA_TYPE_NCHAR) {
//      //qDebug("QInfo:0x%"PRIx64" set tag value for join comparison, colId:%" PRId64 ", val:%s", GET_TASKID(pRuntimeEnv),
////             pExprInfo->base.param[0].i, pCtx[0].tag.pz);
//    } else {
//      //qDebug("QInfo:0x%"PRIx64" set tag value for join comparison, colId:%" PRId64 ", val:%" PRId64, GET_TASKID(pRuntimeEnv),
////             pExprInfo->base.param[0].i, pCtx[0].tag.i);
//    }
//  }
}

int32_t setTimestampListJoinInfo(STaskRuntimeEnv* pRuntimeEnv, SVariant* pTag, STableQueryInfo *pTableQueryInfo) {
  STaskAttr* pQueryAttr = pRuntimeEnv->pQueryAttr;

  assert(pRuntimeEnv->pTsBuf != NULL);
#if 0
  // both the master and supplement scan needs to set the correct ts comp start position
  if (pTableQueryInfo->cur.vgroupIndex == -1) {
    taosVariantAssign(&pTableQueryInfo->tag, pTag);

    STSElem elem = tsBufGetElemStartPos(pRuntimeEnv->pTsBuf, pQueryAttr->vgId, &pTableQueryInfo->tag);

    // failed to find data with the specified tag value and vnodeId
    if (!tsBufIsValidElem(&elem)) {
      if (pTag->nType == TSDB_DATA_TYPE_BINARY || pTag->nType == TSDB_DATA_TYPE_NCHAR) {
        //qError("QInfo:0x%"PRIx64" failed to find tag:%s in ts_comp", GET_TASKID(pRuntimeEnv), pTag->pz);
      } else {
        //qError("QInfo:0x%"PRIx64" failed to find tag:%" PRId64 " in ts_comp", GET_TASKID(pRuntimeEnv), pTag->i);
      }

      return -1;
    }

    // Keep the cursor info of current table
    pTableQueryInfo->cur = tsBufGetCursor(pRuntimeEnv->pTsBuf);
    if (pTag->nType == TSDB_DATA_TYPE_BINARY || pTag->nType == TSDB_DATA_TYPE_NCHAR) {
      //qDebug("QInfo:0x%"PRIx64" find tag:%s start pos in ts_comp, blockIndex:%d, tsIndex:%d", GET_TASKID(pRuntimeEnv), pTag->pz, pTableQueryInfo->cur.blockIndex, pTableQueryInfo->cur.tsIndex);
    } else {
      //qDebug("QInfo:0x%"PRIx64" find tag:%"PRId64" start pos in ts_comp, blockIndex:%d, tsIndex:%d", GET_TASKID(pRuntimeEnv), pTag->i, pTableQueryInfo->cur.blockIndex, pTableQueryInfo->cur.tsIndex);
    }

  } else {
    tsBufSetCursor(pRuntimeEnv->pTsBuf, &pTableQueryInfo->cur);
    if (pTag->nType == TSDB_DATA_TYPE_BINARY || pTag->nType == TSDB_DATA_TYPE_NCHAR) {
      //qDebug("QInfo:0x%"PRIx64" find tag:%s start pos in ts_comp, blockIndex:%d, tsIndex:%d", GET_TASKID(pRuntimeEnv), pTag->pz, pTableQueryInfo->cur.blockIndex, pTableQueryInfo->cur.tsIndex);
    } else {
      //qDebug("QInfo:0x%"PRIx64" find tag:%"PRId64" start pos in ts_comp, blockIndex:%d, tsIndex:%d", GET_TASKID(pRuntimeEnv), pTag->i, pTableQueryInfo->cur.blockIndex, pTableQueryInfo->cur.tsIndex);
    }
  }
#endif
  return 0;
}

// TODO refactor: this funciton should be merged with setparamForStableStddevColumnData function.
void setParamForStableStddev(STaskRuntimeEnv* pRuntimeEnv, SqlFunctionCtx* pCtx, int32_t numOfOutput, SExprInfo* pExprInfo) {
#if 0
  STaskAttr* pQueryAttr = pRuntimeEnv->pQueryAttr;

  int32_t numOfExprs = pQueryAttr->numOfOutput;
  for(int32_t i = 0; i < numOfExprs; ++i) {
    SExprInfo* pExprInfo1 = &(pExprInfo[i]);
    if (pExprInfo1->base.functionId != FUNCTION_STDDEV_DST) {
      continue;
    }

    SSqlExpr* pExpr = &pExprInfo1->base;

    pCtx[i].param[0].arr = NULL;
    pCtx[i].param[0].nType = TSDB_DATA_TYPE_INT;  // avoid freeing the memory by setting the type to be int

    // TODO use hash to speedup this loop
    int32_t numOfGroup = (int32_t)taosArrayGetSize(pRuntimeEnv->prevResult);
    for (int32_t j = 0; j < numOfGroup; ++j) {
      SInterResult* p = taosArrayGet(pRuntimeEnv->prevResult, j);
      if (pQueryAttr->tagLen == 0 || memcmp(p->tags, pRuntimeEnv->tagVal, pQueryAttr->tagLen) == 0) {
        int32_t numOfCols = (int32_t)taosArrayGetSize(p->pResult);
        for (int32_t k = 0; k < numOfCols; ++k) {
          SStddevInterResult* pres = taosArrayGet(p->pResult, k);
          if (pres->info.colId == pExpr->colInfo.colId) {
            pCtx[i].param[0].arr = pres->pResult;
            break;
          }
        }
      }
    }
  }
#endif
}

void setParamForStableStddevByColData(STaskRuntimeEnv* pRuntimeEnv, SqlFunctionCtx* pCtx, int32_t numOfOutput, SExprInfo* pExpr, char* val, int16_t bytes) {
  STaskAttr* pQueryAttr = pRuntimeEnv->pQueryAttr;
#if 0
  int32_t numOfExprs = pQueryAttr->numOfOutput;
  for(int32_t i = 0; i < numOfExprs; ++i) {
    SSqlExpr* pExpr1 = &pExpr[i].base;
    if (pExpr1->functionId != FUNCTION_STDDEV_DST) {
      continue;
    }

    pCtx[i].param[0].arr = NULL;
    pCtx[i].param[0].nType = TSDB_DATA_TYPE_INT;  // avoid freeing the memory by setting the type to be int

    // TODO use hash to speedup this loop
    int32_t numOfGroup = (int32_t)taosArrayGetSize(pRuntimeEnv->prevResult);
    for (int32_t j = 0; j < numOfGroup; ++j) {
      SInterResult* p = taosArrayGet(pRuntimeEnv->prevResult, j);
      if (bytes == 0 || memcmp(p->tags, val, bytes) == 0) {
        int32_t numOfCols = (int32_t)taosArrayGetSize(p->pResult);
        for (int32_t k = 0; k < numOfCols; ++k) {
          SStddevInterResult* pres = taosArrayGet(p->pResult, k);
          if (pres->info.colId == pExpr1->colInfo.colId) {
            pCtx[i].param[0].arr = pres->pResult;
            break;
          }
        }
      }
    }
  }
#endif
}

/*
 * There are two cases to handle:
 *
 * 1. Query range is not set yet (queryRangeSet = 0). we need to set the query range info, including pQueryAttr->lastKey,
 *    pQueryAttr->window.skey, and pQueryAttr->eKey.
 * 2. Query range is set and query is in progress. There may be another result with the same query ranges to be
 *    merged during merge stage. In this case, we need the pTableQueryInfo->lastResRows to decide if there
 *    is a previous result generated or not.
 */
void setIntervalQueryRange(STaskRuntimeEnv *pRuntimeEnv, TSKEY key) {
  STaskAttr           *pQueryAttr = pRuntimeEnv->pQueryAttr;
  STableQueryInfo  *pTableQueryInfo = pRuntimeEnv->current;
  SResultRowInfo   *pResultRowInfo = &pTableQueryInfo->resInfo;

  if (pResultRowInfo->curPos != -1) {
    return;
  }

//  pTableQueryInfo->win.skey = key;
  STimeWindow win = {.skey = key, .ekey = pQueryAttr->window.ekey};

  /**
   * In handling the both ascending and descending order super table query, we need to find the first qualified
   * timestamp of this table, and then set the first qualified start timestamp.
   * In ascending query, the key is the first qualified timestamp. However, in the descending order query, additional
   * operations involve.
   */
  STimeWindow w = TSWINDOW_INITIALIZER;

  TSKEY sk = TMIN(win.skey, win.ekey);
  TSKEY ek = TMAX(win.skey, win.ekey);
//  getAlignQueryTimeWindow(pQueryAttr, win.skey, sk, ek, &w);

//  if (pResultRowInfo->prevSKey == TSKEY_INITIAL_VAL) {
//    if (!QUERY_IS_ASC_QUERY(pQueryAttr)) {
//      assert(win.ekey == pQueryAttr->window.ekey);
//    }
//
//    pResultRowInfo->prevSKey = w.skey;
//  }

//  pTableQueryInfo->lastKey = pTableQueryInfo->win.skey;
}

/**
 * copyToOutputBuf support copy data in ascending/descending order
 * For interval query of both super table and table, copy the data in ascending order, since the output results are
 * ordered in SWindowResutl already. While handling the group by query for both table and super table,
 * all group result are completed already.
 *
 * @param pQInfo
 * @param result
 */

static int32_t doCopyToSDataBlock(SDiskbasedBuf *pBuf, SGroupResInfo* pGroupResInfo, int32_t orderType, SSDataBlock* pBlock, int32_t rowCapacity) {
  int32_t numOfRows = getNumOfTotalRes(pGroupResInfo);
  int32_t numOfResult = pBlock->info.rows; // there are already exists result rows

  int32_t start = 0;
  int32_t step = -1;

  //qDebug("QInfo:0x%"PRIx64" start to copy data from windowResInfo to output buf", GET_TASKID(pRuntimeEnv));
  assert(orderType == TSDB_ORDER_ASC || orderType == TSDB_ORDER_DESC);

  if (orderType == TSDB_ORDER_ASC) {
    start = pGroupResInfo->index;
    step = 1;
  } else {  // desc order copy all data
    start = numOfRows - pGroupResInfo->index - 1;
    step = -1;
  }

  for (int32_t i = start; (i < numOfRows) && (i >= 0); i += step) {
    SResultRow* pRow = taosArrayGetP(pGroupResInfo->pRows, i);
    if (pRow->numOfRows == 0) {
      pGroupResInfo->index += 1;
      continue;
    }

    int32_t numOfRowsToCopy = pRow->numOfRows;
    if (numOfResult + numOfRowsToCopy  >= rowCapacity) {
      break;
    }

    pGroupResInfo->index += 1;

    SFilePage *page = getBufPage(pBuf, pRow->pageId);

    int32_t offset = 0;
    for (int32_t j = 0; j < pBlock->info.numOfCols; ++j) {
      SColumnInfoData* pColInfoData = taosArrayGet(pBlock->pDataBlock, j);
      int32_t bytes = pColInfoData->info.bytes;

      char *out = pColInfoData->pData + numOfResult * bytes;
      char *in  = getPosInResultPage_rv(page, pRow->offset, offset);
      memcpy(out, in, bytes * numOfRowsToCopy);

      offset += bytes;
    }

    numOfResult += numOfRowsToCopy;
    if (numOfResult == rowCapacity) {  // output buffer is full
      break;
    }
  }

  //qDebug("QInfo:0x%"PRIx64" copy data to query buf completed", GET_TASKID(pRuntimeEnv));
  pBlock->info.rows = numOfResult;
  return 0;
}

static void toSDatablock(SGroupResInfo *pGroupResInfo, SDiskbasedBuf* pBuf, SSDataBlock* pBlock, int32_t rowCapacity) {
  assert(pGroupResInfo->currentGroup <= pGroupResInfo->totalGroup);

  pBlock->info.rows = 0;
  if (!hasRemainDataInCurrentGroup(pGroupResInfo)) {
    return;
  }

  int32_t orderType = TSDB_ORDER_ASC;//(pQueryAttr->pGroupbyExpr != NULL) ? pQueryAttr->pGroupbyExpr->orderType : TSDB_ORDER_ASC;
  doCopyToSDataBlock(pBuf, pGroupResInfo, orderType, pBlock, rowCapacity);

  // add condition (pBlock->info.rows >= 1) just to runtime happy
  blockDataUpdateTsWindow(pBlock);
}

static void updateNumOfRowsInResultRows(SqlFunctionCtx* pCtx, int32_t numOfOutput,
                                        SResultRowInfo* pResultRowInfo, int32_t* rowCellInfoOffset) {
  // update the number of result for each, only update the number of rows for the corresponding window result.
//  if (QUERY_IS_INTERVAL_QUERY(pQueryAttr)) {
//    return;
//  }

  for (int32_t i = 0; i < pResultRowInfo->size; ++i) {
    SResultRow *pResult = pResultRowInfo->pResult[i];

    for (int32_t j = 0; j < numOfOutput; ++j) {
      int32_t functionId = pCtx[j].functionId;
      if (functionId == FUNCTION_TS || functionId == FUNCTION_TAG || functionId == FUNCTION_TAGPRJ) {
        continue;
      }

      SResultRowEntryInfo* pCell = getResultCell(pResult, j, rowCellInfoOffset);
      pResult->numOfRows = (uint16_t)(TMAX(pResult->numOfRows, pCell->numOfRes));
    }
  }
}

static int32_t compressQueryColData(SColumnInfoData *pColRes, int32_t numOfRows, char *data, int8_t compressed) {
  int32_t colSize = pColRes->info.bytes * numOfRows;
  return (*(tDataTypes[pColRes->info.type].compFunc))(pColRes->pData, colSize, numOfRows, data,
                                                                 colSize + COMP_OVERFLOW_BYTES, compressed, NULL, 0);
}

static void doCopyQueryResultToMsg(SQInfo *pQInfo, int32_t numOfRows, char *data, int8_t compressed, int32_t *compLen) {
  STaskRuntimeEnv* pRuntimeEnv = &pQInfo->runtimeEnv;
  STaskAttr *pQueryAttr = pRuntimeEnv->pQueryAttr;

  SSDataBlock* pRes = pRuntimeEnv->outputBuf;

  int32_t *compSizes = NULL;
  int32_t numOfCols = pQueryAttr->pExpr2 ? pQueryAttr->numOfExpr2 : pQueryAttr->numOfOutput;

  if (compressed) {
    compSizes = calloc(numOfCols, sizeof(int32_t));
  }

  if (pQueryAttr->pExpr2 == NULL) {
    for (int32_t col = 0; col < numOfCols; ++col) {
      SColumnInfoData* pColRes = taosArrayGet(pRes->pDataBlock, col);
      if (compressed) {
        compSizes[col] = compressQueryColData(pColRes, pRes->info.rows, data, compressed);
        data += compSizes[col];
        *compLen += compSizes[col];
        compSizes[col] = htonl(compSizes[col]);
      } else {
        memmove(data, pColRes->pData, pColRes->info.bytes * pRes->info.rows);
        data += pColRes->info.bytes * pRes->info.rows;
      }
    }
  } else {
    for (int32_t col = 0; col < numOfCols; ++col) {
      SColumnInfoData* pColRes = taosArrayGet(pRes->pDataBlock, col);
      if (compressed) {
        compSizes[col] = htonl(compressQueryColData(pColRes, numOfRows, data, compressed));
        data += compSizes[col];
        *compLen += compSizes[col];
        compSizes[col] = htonl(compSizes[col]);
      } else {
        memmove(data, pColRes->pData, pColRes->info.bytes * numOfRows);
        data += pColRes->info.bytes * numOfRows;
      }
    }
  }

  if (compressed) {
    memmove(data, (char *)compSizes, numOfCols * sizeof(int32_t));
    data += numOfCols * sizeof(int32_t);

    tfree(compSizes);
  }

  int32_t numOfTables = (int32_t) taosHashGetSize(pRuntimeEnv->pTableRetrieveTsMap);
  *(int32_t*)data = htonl(numOfTables);
  data += sizeof(int32_t);

  int32_t total = 0;
  STableIdInfo* item = taosHashIterate(pRuntimeEnv->pTableRetrieveTsMap, NULL);

  while(item) {
    STableIdInfo* pDst = (STableIdInfo*)data;
    pDst->uid = htobe64(item->uid);
    pDst->key = htobe64(item->key);

    data += sizeof(STableIdInfo);
    total++;

    //qDebug("QInfo:0x%"PRIx64" set subscribe info, tid:%d, uid:%"PRIu64", skey:%"PRId64, pQInfo->qId, item->tid, item->uid, item->key);
    item = taosHashIterate(pRuntimeEnv->pTableRetrieveTsMap, item);
  }

  //qDebug("QInfo:0x%"PRIx64" set %d subscribe info", pQInfo->qId, total);

  // Check if query is completed or not for stable query or normal table query respectively.
  if (Q_STATUS_EQUAL(pRuntimeEnv->status, TASK_COMPLETED) && pRuntimeEnv->proot->status == OP_EXEC_DONE) {
//    setTaskStatus(pOperator->pTaskInfo, QUERY_OVER);
  }
}

int32_t doFillTimeIntervalGapsInResults(struct SFillInfo* pFillInfo, SSDataBlock *pOutput, int32_t capacity, void** p) {
//  for(int32_t i = 0; i < pFillInfo->numOfCols; ++i) {
//    SColumnInfoData* pColInfoData = taosArrayGet(pOutput->pDataBlock, i);
//    p[i] = pColInfoData->pData + (pColInfoData->info.bytes * pOutput->info.rows);
//  }

  int32_t numOfRows = (int32_t)taosFillResultDataBlock(pFillInfo, p, capacity - pOutput->info.rows);
  pOutput->info.rows += numOfRows;

  return pOutput->info.rows;
}

void publishOperatorProfEvent(SOperatorInfo* operatorInfo, EQueryProfEventType eventType) {
  SQueryProfEvent event = {0};

  event.eventType    = eventType;
  event.eventTime    = taosGetTimestampUs();
  event.operatorType = operatorInfo->operatorType;

  if (operatorInfo->pRuntimeEnv) {
    SQInfo* pQInfo = operatorInfo->pRuntimeEnv->qinfo;
    if (pQInfo->summary.queryProfEvents) {
      taosArrayPush(pQInfo->summary.queryProfEvents, &event);
    }
  }
}

void publishQueryAbortEvent(SExecTaskInfo * pTaskInfo, int32_t code) {
  SQueryProfEvent event;
  event.eventType = QUERY_PROF_QUERY_ABORT;
  event.eventTime = taosGetTimestampUs();
  event.abortCode = code;

  if (pTaskInfo->cost.queryProfEvents) {
    taosArrayPush(pTaskInfo->cost.queryProfEvents, &event);
  }
}

typedef struct  {
  uint8_t operatorType;
  int64_t beginTime;
  int64_t endTime;
  int64_t selfTime;
  int64_t descendantsTime;
} SOperatorStackItem;

static void doOperatorExecProfOnce(SOperatorStackItem* item, SQueryProfEvent* event, SArray* opStack, SHashObj* profResults) {
  item->endTime = event->eventTime;
  item->selfTime = (item->endTime - item->beginTime) - (item->descendantsTime);

  for (int32_t j = 0; j < taosArrayGetSize(opStack); ++j) {
    SOperatorStackItem* ancestor = taosArrayGet(opStack, j);
    ancestor->descendantsTime += item->selfTime;
  }

  uint8_t operatorType = item->operatorType;
  SOperatorProfResult* result = taosHashGet(profResults, &operatorType, sizeof(operatorType));
  if (result != NULL) {
    result->sumRunTimes++;
    result->sumSelfTime += item->selfTime;
  } else {
    SOperatorProfResult opResult;
    opResult.operatorType = operatorType;
    opResult.sumSelfTime = item->selfTime;
    opResult.sumRunTimes = 1;
    taosHashPut(profResults, &(operatorType), sizeof(operatorType),
                &opResult, sizeof(opResult));
  }
}

void calculateOperatorProfResults(SQInfo* pQInfo) {
  if (pQInfo->summary.queryProfEvents == NULL) {
    //qDebug("QInfo:0x%"PRIx64" query prof events array is null", pQInfo->qId);
    return;
  }

  if (pQInfo->summary.operatorProfResults == NULL) {
    //qDebug("QInfo:0x%"PRIx64" operator prof results hash is null", pQInfo->qId);
    return;
  }

  SArray* opStack = taosArrayInit(32, sizeof(SOperatorStackItem));
  if (opStack == NULL) {
    return;
  }

  size_t size = taosArrayGetSize(pQInfo->summary.queryProfEvents);
  SHashObj* profResults = pQInfo->summary.operatorProfResults;

  for (int i = 0; i < size; ++i) {
    SQueryProfEvent* event = taosArrayGet(pQInfo->summary.queryProfEvents, i);
    if (event->eventType == QUERY_PROF_BEFORE_OPERATOR_EXEC) {
      SOperatorStackItem opItem;
      opItem.operatorType = event->operatorType;
      opItem.beginTime = event->eventTime;
      opItem.descendantsTime = 0;
      taosArrayPush(opStack, &opItem);
    } else if (event->eventType == QUERY_PROF_AFTER_OPERATOR_EXEC) {
      SOperatorStackItem* item = taosArrayPop(opStack);
      assert(item->operatorType == event->operatorType);
      doOperatorExecProfOnce(item, event, opStack, profResults);
    } else if (event->eventType == QUERY_PROF_QUERY_ABORT) {
      SOperatorStackItem* item;
      while ((item = taosArrayPop(opStack)) != NULL) {
        doOperatorExecProfOnce(item, event, opStack, profResults);
      }
    }
  }

  taosArrayDestroy(opStack);
}

void queryCostStatis(SExecTaskInfo *pTaskInfo) {
  STaskCostInfo *pSummary = &pTaskInfo->cost;

//  uint64_t hashSize = taosHashGetMemSize(pQInfo->runtimeEnv.pResultRowHashTable);
//  hashSize += taosHashGetMemSize(pRuntimeEnv->tableqinfoGroupInfo.map);
//  pSummary->hashSize = hashSize;

  // add the merge time
  pSummary->elapsedTime += pSummary->firstStageMergeTime;

//  SResultRowPool* p = pTaskInfo->pool;
//  if (p != NULL) {
//    pSummary->winInfoSize = getResultRowPoolMemSize(p);
//    pSummary->numOfTimeWindows = getNumOfAllocatedResultRows(p);
//  } else {
//    pSummary->winInfoSize = 0;
//    pSummary->numOfTimeWindows = 0;
//  }
//
//  calculateOperatorProfResults(pQInfo);

  qDebug("%s :cost summary: elapsed time:%"PRId64" us, first merge:%"PRId64" us, total blocks:%d, "
         "load block statis:%d, load data block:%d, total rows:%"PRId64 ", check rows:%"PRId64,
         GET_TASKID(pTaskInfo), pSummary->elapsedTime, pSummary->firstStageMergeTime, pSummary->totalBlocks, pSummary->loadBlockStatis,
         pSummary->loadBlocks, pSummary->totalRows, pSummary->totalCheckedRows);
//
  //qDebug("QInfo:0x%"PRIx64" :cost summary: winResPool size:%.2f Kb, numOfWin:%"PRId64", tableInfoSize:%.2f Kb, hashTable:%.2f Kb", pQInfo->qId, pSummary->winInfoSize/1024.0,
//      pSummary->numOfTimeWindows, pSummary->tableInfoSize/1024.0, pSummary->hashSize/1024.0);

  if (pSummary->operatorProfResults) {
    SOperatorProfResult* opRes = taosHashIterate(pSummary->operatorProfResults, NULL);
    while (opRes != NULL) {
      //qDebug("QInfo:0x%" PRIx64 " :cost summary: operator : %d, exec times: %" PRId64 ", self time: %" PRId64,
//             pQInfo->qId, opRes->operatorType, opRes->sumRunTimes, opRes->sumSelfTime);
      opRes = taosHashIterate(pSummary->operatorProfResults, opRes);
    }
  }
}

//static void updateOffsetVal(STaskRuntimeEnv *pRuntimeEnv, SDataBlockInfo *pBlockInfo) {
//  STaskAttr *pQueryAttr = pRuntimeEnv->pQueryAttr;
//  STableQueryInfo* pTableQueryInfo = pRuntimeEnv->current;
//
//  int32_t step = GET_FORWARD_DIRECTION_FACTOR(pQueryAttr->order.order);
//
//  if (pQueryAttr->limit.offset == pBlockInfo->rows) {  // current block will ignore completed
//    pTableQueryInfo->lastKey = QUERY_IS_ASC_QUERY(pQueryAttr) ? pBlockInfo->window.ekey + step : pBlockInfo->window.skey + step;
//    pQueryAttr->limit.offset = 0;
//    return;
//  }
//
//  if (QUERY_IS_ASC_QUERY(pQueryAttr)) {
//    pQueryAttr->pos = (int32_t)pQueryAttr->limit.offset;
//  } else {
//    pQueryAttr->pos = pBlockInfo->rows - (int32_t)pQueryAttr->limit.offset - 1;
//  }
//
//  assert(pQueryAttr->pos >= 0 && pQueryAttr->pos <= pBlockInfo->rows - 1);
//
//  SArray *         pDataBlock = tsdbRetrieveDataBlock(pRuntimeEnv->pTsdbReadHandle, NULL);
//  SColumnInfoData *pColInfoData = taosArrayGet(pDataBlock, 0);
//
//  // update the pQueryAttr->limit.offset value, and pQueryAttr->pos value
//  TSKEY *keys = (TSKEY *) pColInfoData->pData;
//
//  // update the offset value
//  pTableQueryInfo->lastKey = keys[pQueryAttr->pos];
//  pQueryAttr->limit.offset = 0;
//
//  int32_t numOfRes = tableApplyFunctionsOnBlock(pRuntimeEnv, pBlockInfo, NULL, binarySearchForKey, pDataBlock);
//
//  //qDebug("QInfo:0x%"PRIx64" check data block, brange:%" PRId64 "-%" PRId64 ", numBlocksOfStep:%d, numOfRes:%d, lastKey:%"PRId64, GET_TASKID(pRuntimeEnv),
//         pBlockInfo->window.skey, pBlockInfo->window.ekey, pBlockInfo->rows, numOfRes, pQuery->current->lastKey);
//}

//void skipBlocks(STaskRuntimeEnv *pRuntimeEnv) {
//  STaskAttr *pQueryAttr = pRuntimeEnv->pQueryAttr;
//
//  if (pQueryAttr->limit.offset <= 0 || pQueryAttr->numOfFilterCols > 0) {
//    return;
//  }
//
//  pQueryAttr->pos = 0;
//  int32_t step = GET_FORWARD_DIRECTION_FACTOR(pQueryAttr->order.order);
//
//  STableQueryInfo* pTableQueryInfo = pRuntimeEnv->current;
//  TsdbQueryHandleT pTsdbReadHandle = pRuntimeEnv->pTsdbReadHandle;
//
//  SDataBlockInfo blockInfo = SDATA_BLOCK_INITIALIZER;
//  while (tsdbNextDataBlock(pTsdbReadHandle)) {
//    if (isTaskKilled(pRuntimeEnv->qinfo)) {
//      longjmp(pRuntimeEnv->env, TSDB_CODE_TSC_QUERY_CANCELLED);
//    }
//
//    tsdbRetrieveDataBlockInfo(pTsdbReadHandle, &blockInfo);
//
//    if (pQueryAttr->limit.offset > blockInfo.rows) {
//      pQueryAttr->limit.offset -= blockInfo.rows;
//      pTableQueryInfo->lastKey = (QUERY_IS_ASC_QUERY(pQueryAttr)) ? blockInfo.window.ekey : blockInfo.window.skey;
//      pTableQueryInfo->lastKey += step;
//
//      //qDebug("QInfo:0x%"PRIx64" skip rows:%d, offset:%" PRId64, GET_TASKID(pRuntimeEnv), blockInfo.rows,
//             pQuery->limit.offset);
//    } else {  // find the appropriated start position in current block
//      updateOffsetVal(pRuntimeEnv, &blockInfo);
//      break;
//    }
//  }
//
//  if (terrno != TSDB_CODE_SUCCESS) {
//    longjmp(pRuntimeEnv->env, terrno);
//  }
//}

//static TSKEY doSkipIntervalProcess(STaskRuntimeEnv* pRuntimeEnv, STimeWindow* win, SDataBlockInfo* pBlockInfo, STableQueryInfo* pTableQueryInfo) {
//  STaskAttr *pQueryAttr = pRuntimeEnv->pQueryAttr;
//  SResultRowInfo *pWindowResInfo = &pRuntimeEnv->resultRowInfo;
//
//  assert(pQueryAttr->limit.offset == 0);
//  STimeWindow tw = *win;
//  getNextTimeWindow(pQueryAttr, &tw);
//
//  if ((tw.skey <= pBlockInfo->window.ekey && QUERY_IS_ASC_QUERY(pQueryAttr)) ||
//      (tw.ekey >= pBlockInfo->window.skey && !QUERY_IS_ASC_QUERY(pQueryAttr))) {
//
//    // load the data block and check data remaining in current data block
//    // TODO optimize performance
//    SArray *         pDataBlock = tsdbRetrieveDataBlock(pRuntimeEnv->pTsdbReadHandle, NULL);
//    SColumnInfoData *pColInfoData = taosArrayGet(pDataBlock, 0);
//
//    tw = *win;
//    int32_t startPos =
//        getNextQualifiedWindow(pQueryAttr, &tw, pBlockInfo, pColInfoData->pData, binarySearchForKey, -1);
//    assert(startPos >= 0);
//
//    // set the abort info
//    pQueryAttr->pos = startPos;
//
//    // reset the query start timestamp
//    pTableQueryInfo->win.skey = ((TSKEY *)pColInfoData->pData)[startPos];
//    pQueryAttr->window.skey = pTableQueryInfo->win.skey;
//    TSKEY key = pTableQueryInfo->win.skey;
//
//    pWindowResInfo->prevSKey = tw.skey;
//    int32_t index = pRuntimeEnv->resultRowInfo.curIndex;
//
//    int32_t numOfRes = tableApplyFunctionsOnBlock(pRuntimeEnv, pBlockInfo, NULL, binarySearchForKey, pDataBlock);
//    pRuntimeEnv->resultRowInfo.curIndex = index;  // restore the window index
//
//    //qDebug("QInfo:0x%"PRIx64" check data block, brange:%" PRId64 "-%" PRId64 ", numOfRows:%d, numOfRes:%d, lastKey:%" PRId64,
//           GET_TASKID(pRuntimeEnv), pBlockInfo->window.skey, pBlockInfo->window.ekey, pBlockInfo->rows, numOfRes,
//           pQueryAttr->current->lastKey);
//
//    return key;
//  } else {  // do nothing
//    pQueryAttr->window.skey      = tw.skey;
//    pWindowResInfo->prevSKey = tw.skey;
//    pTableQueryInfo->lastKey = tw.skey;
//
//    return tw.skey;
//  }
//
//  return true;
//}

//static bool skipTimeInterval(STaskRuntimeEnv *pRuntimeEnv, TSKEY* start) {
//  STaskAttr *pQueryAttr = pRuntimeEnv->pQueryAttr;
//  if (QUERY_IS_ASC_QUERY(pQueryAttr)) {
//    assert(*start <= pRuntimeEnv->current->lastKey);
//  } else {
//    assert(*start >= pRuntimeEnv->current->lastKey);
//  }
//
//  // if queried with value filter, do NOT forward query start position
//  if (pQueryAttr->limit.offset <= 0 || pQueryAttr->numOfFilterCols > 0 || pRuntimeEnv->pTsBuf != NULL || pRuntimeEnv->pFillInfo != NULL) {
//    return true;
//  }
//
//  /*
//   * 1. for interval without interpolation query we forward pQueryAttr->interval.interval at a time for
//   *    pQueryAttr->limit.offset times. Since hole exists, pQueryAttr->interval.interval*pQueryAttr->limit.offset value is
//   *    not valid. otherwise, we only forward pQueryAttr->limit.offset number of points
//   */
//  assert(pRuntimeEnv->resultRowInfo.prevSKey == TSKEY_INITIAL_VAL);
//
//  STimeWindow w = TSWINDOW_INITIALIZER;
//  bool ascQuery = QUERY_IS_ASC_QUERY(pQueryAttr);
//
//  SResultRowInfo *pWindowResInfo = &pRuntimeEnv->resultRowInfo;
//  STableQueryInfo *pTableQueryInfo = pRuntimeEnv->current;
//
//  SDataBlockInfo blockInfo = SDATA_BLOCK_INITIALIZER;
//  while (tsdbNextDataBlock(pRuntimeEnv->pTsdbReadHandle)) {
//    tsdbRetrieveDataBlockInfo(pRuntimeEnv->pTsdbReadHandle, &blockInfo);
//
//    if (QUERY_IS_ASC_QUERY(pQueryAttr)) {
//      if (pWindowResInfo->prevSKey == TSKEY_INITIAL_VAL) {
//        getAlignQueryTimeWindow(pQueryAttr, blockInfo.window.skey, blockInfo.window.skey, pQueryAttr->window.ekey, &w);
//        pWindowResInfo->prevSKey = w.skey;
//      }
//    } else {
//      getAlignQueryTimeWindow(pQueryAttr, blockInfo.window.ekey, pQueryAttr->window.ekey, blockInfo.window.ekey, &w);
//      pWindowResInfo->prevSKey = w.skey;
//    }
//
//    // the first time window
//    STimeWindow win = getActiveTimeWindow(pWindowResInfo, pWindowResInfo->prevSKey, pQueryAttr);
//
//    while (pQueryAttr->limit.offset > 0) {
//      STimeWindow tw = win;
//
//      if ((win.ekey <= blockInfo.window.ekey && ascQuery) || (win.ekey >= blockInfo.window.skey && !ascQuery)) {
//        pQueryAttr->limit.offset -= 1;
//        pWindowResInfo->prevSKey = win.skey;
//
//        // current time window is aligned with blockInfo.window.ekey
//        // restart it from next data block by set prevSKey to be TSKEY_INITIAL_VAL;
//        if ((win.ekey == blockInfo.window.ekey && ascQuery) || (win.ekey == blockInfo.window.skey && !ascQuery)) {
//          pWindowResInfo->prevSKey = TSKEY_INITIAL_VAL;
//        }
//      }
//
//      if (pQueryAttr->limit.offset == 0) {
//        *start = doSkipIntervalProcess(pRuntimeEnv, &win, &blockInfo, pTableQueryInfo);
//        return true;
//      }
//
//      // current window does not ended in current data block, try next data block
//      getNextTimeWindow(pQueryAttr, &tw);
//
//      /*
//       * If the next time window still starts from current data block,
//       * load the primary timestamp column first, and then find the start position for the next queried time window.
//       * Note that only the primary timestamp column is required.
//       * TODO: Optimize for this cases. All data blocks are not needed to be loaded, only if the first actually required
//       * time window resides in current data block.
//       */
//      if ((tw.skey <= blockInfo.window.ekey && ascQuery) || (tw.ekey >= blockInfo.window.skey && !ascQuery)) {
//
//        SArray *pDataBlock = tsdbRetrieveDataBlock(pRuntimeEnv->pTsdbReadHandle, NULL);
//        SColumnInfoData *pColInfoData = taosArrayGet(pDataBlock, 0);
//
//        if ((win.ekey > blockInfo.window.ekey && ascQuery) || (win.ekey < blockInfo.window.skey && !ascQuery)) {
//          pQueryAttr->limit.offset -= 1;
//        }
//
//        if (pQueryAttr->limit.offset == 0) {
//          *start = doSkipIntervalProcess(pRuntimeEnv, &win, &blockInfo, pTableQueryInfo);
//          return true;
//        } else {
//          tw = win;
//          int32_t startPos =
//              getNextQualifiedWindow(pQueryAttr, &tw, &blockInfo, pColInfoData->pData, binarySearchForKey, -1);
//          assert(startPos >= 0);
//
//          // set the abort info
//          pQueryAttr->pos = startPos;
//          pTableQueryInfo->lastKey = ((TSKEY *)pColInfoData->pData)[startPos];
//          pWindowResInfo->prevSKey = tw.skey;
//          win = tw;
//        }
//      } else {
//        break;  // offset is not 0, and next time window begins or ends in the next block.
//      }
//    }
//  }
//
//  // check for error
//  if (terrno != TSDB_CODE_SUCCESS) {
//    longjmp(pRuntimeEnv->env, terrno);
//  }
//
//  return true;
//}

int32_t appendDownstream(SOperatorInfo* p, SOperatorInfo** pDownstream, int32_t num) {
  if (p->pDownstream == NULL) {
    assert(p->numOfDownstream == 0);
  }

  p->pDownstream = calloc(1, num * POINTER_BYTES);
  if (p->pDownstream == NULL) {
    return TSDB_CODE_OUT_OF_MEMORY;
  }

  memcpy(p->pDownstream, pDownstream, num * POINTER_BYTES);
  p->numOfDownstream = num;
  return TSDB_CODE_SUCCESS;
}

static void doDestroyTableQueryInfo(STableGroupInfo* pTableqinfoGroupInfo);

static int32_t setupQueryHandle(void* tsdb, STaskRuntimeEnv* pRuntimeEnv, int64_t qId, bool isSTableQuery) {
  STaskAttr *pQueryAttr = pRuntimeEnv->pQueryAttr;
#if 0
  // TODO set the tags scan handle
  if (onlyQueryTags(pQueryAttr)) {
    return TSDB_CODE_SUCCESS;
  }

  STsdbQueryCond cond = createTsdbQueryCond(pQueryAttr, &pQueryAttr->window);
  if (pQueryAttr->tsCompQuery || pQueryAttr->pointInterpQuery) {
    cond.type = BLOCK_LOAD_TABLE_SEQ_ORDER;
  }

  if (!isSTableQuery
    && (pRuntimeEnv->tableqinfoGroupInfo.numOfTables == 1)
    && (cond.order == TSDB_ORDER_ASC)
    && (!QUERY_IS_INTERVAL_QUERY(pQueryAttr))
    && (!pQueryAttr->groupbyColumn)
    && (!pQueryAttr->simpleAgg)
  ) {
    SArray* pa = GET_TABLEGROUP(pRuntimeEnv, 0);
    STableQueryInfo* pCheckInfo = taosArrayGetP(pa, 0);
    cond.twindow = pCheckInfo->win;
  }

  terrno = TSDB_CODE_SUCCESS;
  if (isFirstLastRowQuery(pQueryAttr)) {
    pRuntimeEnv->pTsdbReadHandle = tsdbQueryLastRow(tsdb, &cond, &pQueryAttr->tableGroupInfo, qId, &pQueryAttr->memRef);

    // update the query time window
    pQueryAttr->window = cond.twindow;
    if (pQueryAttr->tableGroupInfo.numOfTables == 0) {
      pRuntimeEnv->tableqinfoGroupInfo.numOfTables = 0;
    } else {
      size_t numOfGroups = GET_NUM_OF_TABLEGROUP(pRuntimeEnv);
      for(int32_t i = 0; i < numOfGroups; ++i) {
        SArray *group = GET_TABLEGROUP(pRuntimeEnv, i);

        size_t t = taosArrayGetSize(group);
        for (int32_t j = 0; j < t; ++j) {
          STableQueryInfo *pCheckInfo = taosArrayGetP(group, j);

          pCheckInfo->win = pQueryAttr->window;
          pCheckInfo->lastKey = pCheckInfo->win.skey;
        }
      }
    }
  } else if (isCachedLastQuery(pQueryAttr)) {
    pRuntimeEnv->pTsdbReadHandle = tsdbQueryCacheLast(tsdb, &cond, &pQueryAttr->tableGroupInfo, qId, &pQueryAttr->memRef);
  } else if (pQueryAttr->pointInterpQuery) {
    pRuntimeEnv->pTsdbReadHandle = tsdbQueryRowsInExternalWindow(tsdb, &cond, &pQueryAttr->tableGroupInfo, qId, &pQueryAttr->memRef);
  } else {
    pRuntimeEnv->pTsdbReadHandle = tsdbQueryTables(tsdb, &cond, &pQueryAttr->tableGroupInfo, qId, &pQueryAttr->memRef);
  }
#endif
  return terrno;
}

int32_t doInitQInfo(SQInfo* pQInfo, STSBuf* pTsBuf, void* tsdb, void* sourceOptr, int32_t tbScanner, SArray* pOperator,
    void* param) {
  STaskRuntimeEnv *pRuntimeEnv = &pQInfo->runtimeEnv;

  STaskAttr *pQueryAttr = pQInfo->runtimeEnv.pQueryAttr;
  pQueryAttr->tsdb = tsdb;

  if (tsdb != NULL) {
    int32_t code = setupQueryHandle(tsdb, pRuntimeEnv, pQInfo->qId, pQueryAttr->stableQuery);
    if (code != TSDB_CODE_SUCCESS) {
      return code;
    }
  }

  pQueryAttr->interBufSize = getOutputInterResultBufSize(pQueryAttr);

  pRuntimeEnv->groupResInfo.totalGroup = (int32_t) (pQueryAttr->stableQuery? GET_NUM_OF_TABLEGROUP(pRuntimeEnv):0);
  pRuntimeEnv->enableGroupData = false;

  pRuntimeEnv->pQueryAttr = pQueryAttr;
  pRuntimeEnv->pTsBuf = pTsBuf;
  pRuntimeEnv->cur.vgroupIndex = -1;
  setResultBufSize(pQueryAttr, &pRuntimeEnv->resultInfo);

  if (sourceOptr != NULL) {
    assert(pRuntimeEnv->proot == NULL);
    pRuntimeEnv->proot = sourceOptr;
  }

  if (pTsBuf != NULL) {
    int16_t order = (pQueryAttr->order.order == pRuntimeEnv->pTsBuf->tsOrder) ? TSDB_ORDER_ASC : TSDB_ORDER_DESC;
    tsBufSetTraverseOrder(pRuntimeEnv->pTsBuf, order);
  }

  int32_t ps = 4096;
  getIntermediateBufInfo(pRuntimeEnv, &ps, &pQueryAttr->intermediateResultRowSize);

  int32_t TENMB = 1024*1024*10;
  int32_t code = createDiskbasedBuf(&pRuntimeEnv->pResultBuf, ps, TENMB, pQInfo->qId, "/tmp");
  if (code != TSDB_CODE_SUCCESS) {
    return code;
  }

  // create runtime environment
  int32_t numOfTables = (int32_t)pQueryAttr->tableGroupInfo.numOfTables;
  pQInfo->summary.tableInfoSize += (numOfTables * sizeof(STableQueryInfo));
  pQInfo->summary.queryProfEvents = taosArrayInit(512, sizeof(SQueryProfEvent));
  if (pQInfo->summary.queryProfEvents == NULL) {
    //qDebug("QInfo:0x%"PRIx64" failed to allocate query prof events array", pQInfo->qId);
  }

  pQInfo->summary.operatorProfResults =
      taosHashInit(8, taosGetDefaultHashFunction(TSDB_DATA_TYPE_TINYINT), true, HASH_NO_LOCK);

  if (pQInfo->summary.operatorProfResults == NULL) {
    //qDebug("QInfo:0x%"PRIx64" failed to allocate operator prof results hash", pQInfo->qId);
  }

  code = setupQueryRuntimeEnv(pRuntimeEnv, (int32_t) pQueryAttr->tableGroupInfo.numOfTables, pOperator, param);
  if (code != TSDB_CODE_SUCCESS) {
    return code;
  }

//  setTaskStatus(pOperator->pTaskInfo, QUERY_NOT_COMPLETED);
  return TSDB_CODE_SUCCESS;
}

static void doTableQueryInfoTimeWindowCheck(SExecTaskInfo* pTaskInfo, STableQueryInfo* pTableQueryInfo, int32_t order) {
#if 0
    if (order == TSDB_ORDER_ASC) {
    assert(
        (pTableQueryInfo->win.skey <= pTableQueryInfo->win.ekey) &&
        (pTableQueryInfo->lastKey >= pTaskInfo->window.skey) &&
        (pTableQueryInfo->win.skey >= pTaskInfo->window.skey && pTableQueryInfo->win.ekey <= pTaskInfo->window.ekey));
  } else {
    assert(
        (pTableQueryInfo->win.skey >= pTableQueryInfo->win.ekey) &&
        (pTableQueryInfo->lastKey <= pTaskInfo->window.skey) &&
        (pTableQueryInfo->win.skey <= pTaskInfo->window.skey && pTableQueryInfo->win.ekey >= pTaskInfo->window.ekey));
  }
#endif

}

//STsdbQueryCond createTsdbQueryCond(STaskAttr* pQueryAttr, STimeWindow* win) {
//  STsdbQueryCond cond = {
//      .colList   = pQueryAttr->tableCols,
//      .order     = pQueryAttr->order.order,
//      .numOfCols = pQueryAttr->numOfCols,
//      .type      = BLOCK_LOAD_OFFSET_SEQ_ORDER,
//      .loadExternalRows = false,
//  };
//
//  TIME_WINDOW_COPY(cond.twindow, *win);
//  return cond;
//}

static STableIdInfo createTableIdInfo(STableQueryInfo* pTableQueryInfo) {
  STableIdInfo tidInfo;
//  STableId* id = TSDB_TABLEID(pTableQueryInfo->pTable);
//
//  tidInfo.uid = id->uid;
//  tidInfo.tid = id->tid;
//  tidInfo.key = pTableQueryInfo->lastKey;

  return tidInfo;
}

//static void updateTableIdInfo(STableQueryInfo* pTableQueryInfo, SSDataBlock* pBlock, SHashObj* pTableIdInfo, int32_t order) {
//  int32_t step = GET_FORWARD_DIRECTION_FACTOR(order);
//  pTableQueryInfo->lastKey = ((order == TSDB_ORDER_ASC)? pBlock->info.window.ekey:pBlock->info.window.skey) + step;
//
//  if (pTableQueryInfo->pTable == NULL) {
//    return;
//  }
//
//  STableIdInfo tidInfo = createTableIdInfo(pTableQueryInfo);
//  STableIdInfo *idinfo = taosHashGet(pTableIdInfo, &tidInfo.tid, sizeof(tidInfo.tid));
//  if (idinfo != NULL) {
//    assert(idinfo->tid == tidInfo.tid && idinfo->uid == tidInfo.uid);
//    idinfo->key = tidInfo.key;
//  } else {
//    taosHashPut(pTableIdInfo, &tidInfo.tid, sizeof(tidInfo.tid), &tidInfo, sizeof(STableIdInfo));
//  }
//}

static void doCloseAllTimeWindow(STaskRuntimeEnv* pRuntimeEnv) {
  size_t numOfGroup = GET_NUM_OF_TABLEGROUP(pRuntimeEnv);
  for (int32_t i = 0; i < numOfGroup; ++i) {
    SArray* group = GET_TABLEGROUP(pRuntimeEnv, i);

    size_t num = taosArrayGetSize(group);
    for (int32_t j = 0; j < num; ++j) {
      STableQueryInfo* item = taosArrayGetP(group, j);
      closeAllResultRows(&item->resInfo);
    }
  }
}

static SSDataBlock* doTableScanImpl(void* param, bool* newgroup) {
  SOperatorInfo    *pOperator = (SOperatorInfo*) param;

  STableScanInfo   *pTableScanInfo = pOperator->info;
  SExecTaskInfo    *pTaskInfo = pOperator->pTaskInfo;

  SSDataBlock      *pBlock = &pTableScanInfo->block;
  STableGroupInfo  *pTableGroupInfo = &pOperator->pTaskInfo->tableqinfoGroupInfo;

  *newgroup = false;

  while (tsdbNextDataBlock(pTableScanInfo->pTsdbReadHandle)) {
    if (isTaskKilled(pOperator->pTaskInfo)) {
      longjmp(pOperator->pTaskInfo->env, TSDB_CODE_TSC_QUERY_CANCELLED);
    }

    pTableScanInfo->numOfBlocks += 1;
    tsdbRetrieveDataBlockInfo(pTableScanInfo->pTsdbReadHandle, &pBlock->info);

    // todo opt
//    if (pTableGroupInfo->numOfTables > 1 || (pRuntimeEnv->current == NULL && pTableGroupInfo->numOfTables == 1)) {
//      STableQueryInfo** pTableQueryInfo =
//          (STableQueryInfo**)taosHashGet(pTableGroupInfo->map, &pBlock->info.uid, sizeof(pBlock->info.uid));
//      if (pTableQueryInfo == NULL) {
//        break;
//      }
//
//      pRuntimeEnv->current = *pTableQueryInfo;
//      doTableQueryInfoTimeWindowCheck(pTaskInfo, *pTableQueryInfo, pTableScanInfo->order);
//    }

    // this function never returns error?
    uint32_t status;
    int32_t code = loadDataBlock(pTaskInfo, pTableScanInfo, pBlock, &status);
//    int32_t  code = loadDataBlockOnDemand(pOperator->pRuntimeEnv, pTableScanInfo, pBlock, &status);
    if (code != TSDB_CODE_SUCCESS) {
      longjmp(pOperator->pTaskInfo->env, code);
    }

    // current block is ignored according to filter result by block statistics data, continue load the next block
    if (status == BLK_DATA_DISCARD || pBlock->info.rows == 0) {
      continue;
    }

    return pBlock;
  }

  return NULL;
}

static SSDataBlock* doTableScan(void* param, bool *newgroup) {
  SOperatorInfo* pOperator = (SOperatorInfo*) param;

  STableScanInfo *pTableScanInfo = pOperator->info;
  SExecTaskInfo  *pTaskInfo = pOperator->pTaskInfo;

  // The read handle is not initialized yet, since no qualified tables exists
  if (pTableScanInfo->pTsdbReadHandle == NULL) {
    return NULL;
  }

  SResultRowInfo* pResultRowInfo = pTableScanInfo->pResultRowInfo;
  *newgroup = false;

  while (pTableScanInfo->current < pTableScanInfo->times) {
    SSDataBlock* p = doTableScanImpl(pOperator, newgroup);
    if (p != NULL) {
      return p;
    }

    if (++pTableScanInfo->current >= pTableScanInfo->times) {
      if (pTableScanInfo->reverseTimes <= 0/* || isTsdbCacheLastRow(pTableScanInfo->pTsdbReadHandle)*/) {
        return NULL;
      } else {
        break;
      }
    }

    // do prepare for the next round table scan operation
//    STsdbQueryCond cond = createTsdbQueryCond(pQueryAttr, &pQueryAttr->window);
//    tsdbResetQueryHandle(pTableScanInfo->pTsdbReadHandle, &cond);

    setTaskStatus(pTaskInfo, TASK_NOT_COMPLETED);
    pTableScanInfo->scanFlag = REPEAT_SCAN;

//    if (pTaskInfo->pTsBuf) {
//      bool ret = tsBufNextPos(pRuntimeEnv->pTsBuf);
//      assert(ret);
//    }
//
    if (pResultRowInfo->size > 0) {
      pResultRowInfo->curPos = 0;
    }

    qDebug("%s start to repeat scan data blocks due to query func required, qrange:%" PRId64 "-%" PRId64,
           GET_TASKID(pTaskInfo), pTaskInfo->window.skey, pTaskInfo->window.ekey);
  }

  SSDataBlock *p = NULL;
  // todo refactor
  if (pTableScanInfo->reverseTimes > 0) {
    setupEnvForReverseScan(pTableScanInfo, pTableScanInfo->pCtx, pTableScanInfo->numOfOutput);
//    STsdbQueryCond cond = createTsdbQueryCond(pQueryAttr, &pQueryAttr->window);
//    tsdbResetQueryHandle(pTableScanInfo->pTsdbReadHandle, &cond);

    qDebug("%s start to reverse scan data blocks due to query func required, qrange:%" PRId64 "-%" PRId64,
           GET_TASKID(pTaskInfo), pTaskInfo->window.skey, pTaskInfo->window.ekey);

    if (pResultRowInfo->size > 0) {
      pResultRowInfo->curPos = pResultRowInfo->size - 1;
    }

    p = doTableScanImpl(pOperator, newgroup);
  }

  return p;
}

static SSDataBlock* doBlockInfoScan(void* param, bool* newgroup) {
  SOperatorInfo *pOperator = (SOperatorInfo*)param;
  if (pOperator->status == OP_EXEC_DONE) {
    return NULL;
  }

  STableScanInfo *pTableScanInfo = pOperator->info;
  *newgroup = false;
#if 0
  STableBlockDist tableBlockDist = {0};
  tableBlockDist.numOfTables     = (int32_t)pOperator->pRuntimeEnv->tableqinfoGroupInfo.numOfTables;

  int32_t numRowSteps = TSDB_DEFAULT_MAX_ROW_FBLOCK / TSDB_BLOCK_DIST_STEP_ROWS;
  if (TSDB_DEFAULT_MAX_ROW_FBLOCK % TSDB_BLOCK_DIST_STEP_ROWS != 0) {
    ++numRowSteps;
  }
  tableBlockDist.dataBlockInfos  = taosArrayInit(numRowSteps, sizeof(SFileBlockInfo));
  taosArraySetSize(tableBlockDist.dataBlockInfos, numRowSteps);
  tableBlockDist.maxRows = INT_MIN;
  tableBlockDist.minRows = INT_MAX;

  tsdbGetFileBlocksDistInfo(pTableScanInfo->pTsdbReadHandle, &tableBlockDist);
  tableBlockDist.numOfRowsInMemTable = (int32_t) tsdbGetNumOfRowsInMemTable(pTableScanInfo->pTsdbReadHandle);

  SSDataBlock* pBlock = &pTableScanInfo->block;
  pBlock->info.rows   = 1;
  pBlock->info.numOfCols = 1;

  SBufferWriter bw = tbufInitWriter(NULL, false);
  blockDistInfoToBinary(&tableBlockDist, &bw);
  SColumnInfoData* pColInfo = taosArrayGet(pBlock->pDataBlock, 0);

  int32_t len = (int32_t) tbufTell(&bw);
  pColInfo->pData = malloc(len + sizeof(int32_t));

  *(int32_t*) pColInfo->pData = len;
  memcpy(pColInfo->pData + sizeof(int32_t), tbufGetData(&bw, false), len);

  tbufCloseWriter(&bw);

  SArray* g = GET_TABLEGROUP(pOperator->pRuntimeEnv, 0);
  pOperator->pRuntimeEnv->current = taosArrayGetP(g, 0);

  pOperator->status = OP_EXEC_DONE;
  return pBlock;
#endif
}

static SSDataBlock* doStreamBlockScan(void* param, bool* newgroup) {
  SOperatorInfo* pOperator = (SOperatorInfo*)param;

  // NOTE: this operator never check if current status is done or not
  SExecTaskInfo* pTaskInfo = pOperator->pTaskInfo;
  SStreamBlockScanInfo* pInfo = pOperator->info;

  SDataBlockInfo* pBlockInfo = &pInfo->pRes->info;
  pBlockInfo->rows = 0;

  while (tqNextDataBlock(pInfo->readerHandle)) {
    pTaskInfo->code = tqRetrieveDataBlockInfo(pInfo->readerHandle, pBlockInfo);
    if (pTaskInfo->code != TSDB_CODE_SUCCESS) {
      terrno = pTaskInfo->code;
      return NULL;
    }

    if (pBlockInfo->rows == 0) {
      return NULL;
    }

    pInfo->pRes->pDataBlock = tqRetrieveDataBlock(pInfo->readerHandle);
    if (pInfo->pRes->pDataBlock == NULL) {
      // TODO add log
      pTaskInfo->code = terrno;
      return NULL;
    }

    break;
  }

  // record the scan action.
  pInfo->numOfExec++;
  pInfo->numOfRows += pBlockInfo->rows;

  return (pBlockInfo->rows == 0)? NULL:pInfo->pRes;
}

int32_t loadRemoteDataCallback(void* param, const SDataBuf* pMsg, int32_t code) {
  SSourceDataInfo* pSourceDataInfo = (SSourceDataInfo*) param;
  pSourceDataInfo->pRsp = pMsg->pData;

  SRetrieveTableRsp* pRsp = pSourceDataInfo->pRsp;
  pRsp->numOfRows = htonl(pRsp->numOfRows);
  pRsp->useconds  = htobe64(pRsp->useconds);
  pRsp->compLen   = htonl(pRsp->compLen);

  pSourceDataInfo->status = DATA_READY;
  tsem_post(&pSourceDataInfo->pEx->ready);
}

static void destroySendMsgInfo(SMsgSendInfo* pMsgBody) {
  assert(pMsgBody != NULL);
  tfree(pMsgBody->msgInfo.pData);
  tfree(pMsgBody);
}

void qProcessFetchRsp(void* parent, SRpcMsg* pMsg, SEpSet* pEpSet) {
  SMsgSendInfo *pSendInfo = (SMsgSendInfo *) pMsg->ahandle;
  assert(pMsg->ahandle != NULL);

  SDataBuf buf = {.len = pMsg->contLen, .pData = NULL};

  if (pMsg->contLen > 0) {
    buf.pData = calloc(1, pMsg->contLen);
    if (buf.pData == NULL) {
      terrno = TSDB_CODE_OUT_OF_MEMORY;
      pMsg->code = TSDB_CODE_OUT_OF_MEMORY;
    } else {
      memcpy(buf.pData, pMsg->pCont, pMsg->contLen);
    }
  }

  pSendInfo->fp(pSendInfo->param, &buf, pMsg->code);
  rpcFreeCont(pMsg->pCont);
  destroySendMsgInfo(pSendInfo);
}

static int32_t doSendFetchDataRequest(SExchangeInfo *pExchangeInfo, SExecTaskInfo *pTaskInfo, int32_t sourceIndex) {
  size_t totalSources = taosArrayGetSize(pExchangeInfo->pSources);

  SResFetchReq* pMsg = calloc(1, sizeof(SResFetchReq));
  if (NULL == pMsg) {
    pTaskInfo->code = TSDB_CODE_QRY_OUT_OF_MEMORY;
    return pTaskInfo->code;
  }

  SDownstreamSource *pSource = taosArrayGet(pExchangeInfo->pSources, sourceIndex);
  SSourceDataInfo   *pDataInfo = taosArrayGet(pExchangeInfo->pSourceDataInfo, sourceIndex);

  qDebug("%s build fetch msg and send to vgId:%d, ep:%s, taskId:0x%" PRIx64 ", %d/%" PRIzu,
         GET_TASKID(pTaskInfo), pSource->addr.nodeId, pSource->addr.epset.eps[0].fqdn, pSource->taskId, sourceIndex, totalSources);

  pMsg->header.vgId = htonl(pSource->addr.nodeId);
  pMsg->sId = htobe64(pSource->schedId);
  pMsg->taskId = htobe64(pSource->taskId);
  pMsg->queryId = htobe64(pTaskInfo->id.queryId);

  // send the fetch remote task result reques
  SMsgSendInfo* pMsgSendInfo = calloc(1, sizeof(SMsgSendInfo));
  if (NULL == pMsgSendInfo) {
    tfree(pMsg);
    qError("%s prepare message %d failed", GET_TASKID(pTaskInfo), (int32_t)sizeof(SMsgSendInfo));
    pTaskInfo->code = TSDB_CODE_QRY_OUT_OF_MEMORY;
    return pTaskInfo->code;
  }

  pMsgSendInfo->param = pDataInfo;
  pMsgSendInfo->msgInfo.pData = pMsg;
  pMsgSendInfo->msgInfo.len = sizeof(SResFetchReq);
  pMsgSendInfo->msgType = TDMT_VND_FETCH;
  pMsgSendInfo->fp = loadRemoteDataCallback;

  int64_t transporterId = 0;
  int32_t code = asyncSendMsgToServer(pExchangeInfo->pTransporter, &pSource->addr.epset, &transporterId, pMsgSendInfo);
  return TSDB_CODE_SUCCESS;
}

static int32_t setSDataBlockFromFetchRsp(SSDataBlock* pRes, SExchangeInfo *pExchangeInfo, SSourceDataInfo* pDataInfo, int32_t numOfOutput, int64_t startTs) {
  char* pData = pDataInfo->pRsp->data;
  SRetrieveTableRsp* pRsp = pDataInfo->pRsp;

  for (int32_t i = 0; i < numOfOutput; ++i) {
    SColumnInfoData* pColInfoData = taosArrayGet(pRes->pDataBlock, i);

    char* tmp = realloc(pColInfoData->pData, pColInfoData->info.bytes * pRsp->numOfRows);
    if (tmp == NULL) {
      return TSDB_CODE_QRY_OUT_OF_MEMORY;
    }

    size_t len = pRsp->numOfRows * pColInfoData->info.bytes;
    memcpy(tmp, pData, len);

    pColInfoData->pData = tmp;
    pData += len;
  }

  pRes->info.rows = pRsp->numOfRows;

  int64_t el = taosGetTimestampUs() - startTs;

  pExchangeInfo->totalRows += pRsp->numOfRows;
  pExchangeInfo->totalSize += pRsp->compLen;
  pDataInfo->totalRows += pRsp->numOfRows;

  pExchangeInfo->totalElapsed += el;

  return TSDB_CODE_SUCCESS;
}

static void* setAllSourcesCompleted(SOperatorInfo *pOperator, int64_t startTs) {
  SExchangeInfo *pExchangeInfo = pOperator->info;
  SExecTaskInfo* pTaskInfo = pOperator->pTaskInfo;

  int64_t el = taosGetTimestampUs() - startTs;
  pExchangeInfo->totalElapsed += el;

  size_t totalSources = taosArrayGetSize(pExchangeInfo->pSources);
  qDebug("%s all %"PRIzu" sources are exhausted, total rows: %"PRIu64" bytes:%"PRIu64", elapsed:%.2f ms", GET_TASKID(pTaskInfo), totalSources,
         pExchangeInfo->totalRows, pExchangeInfo->totalSize, pExchangeInfo->totalElapsed/1000.0);

  doSetOperatorCompleted(pOperator);
  return NULL;
}

static SSDataBlock* concurrentlyLoadRemoteDataImpl(SOperatorInfo *pOperator, SExchangeInfo *pExchangeInfo, SExecTaskInfo *pTaskInfo) {
  int32_t code = 0;
  int64_t startTs = taosGetTimestampUs();
  size_t  totalSources = taosArrayGetSize(pExchangeInfo->pSources);

  while (1) {
    int32_t completed = 0;
    for (int32_t i = 0; i < totalSources; ++i) {
      SSourceDataInfo* pDataInfo = taosArrayGet(pExchangeInfo->pSourceDataInfo, i);

      if (pDataInfo->status == DATA_EXHAUSTED) {
        completed += 1;
        continue;
      }

      if (pDataInfo->status != DATA_READY) {
        continue;
      }

      SRetrieveTableRsp* pRsp = pDataInfo->pRsp;
      SDownstreamSource* pSource = taosArrayGet(pExchangeInfo->pSources, i);

      SSDataBlock* pRes = pExchangeInfo->pResult;

      if (pRsp->numOfRows == 0) {
        qDebug("%s vgId:%d, taskID:0x%" PRIx64 " index:%d completed, rowsOfSource:%" PRIu64 ", totalRows:%" PRIu64 " try next",
               GET_TASKID(pTaskInfo), pSource->addr.nodeId, pSource->taskId, i + 1, pDataInfo->totalRows,
               pExchangeInfo->totalRows);
        pDataInfo->status = DATA_EXHAUSTED;
        completed += 1;
        continue;
      }

      code = setSDataBlockFromFetchRsp(pExchangeInfo->pResult, pExchangeInfo, pDataInfo, pOperator->numOfOutput, startTs);
      if (code != 0) {
        goto _error;
      }

      if (pRsp->completed == 1) {
        qDebug("%s fetch msg rsp from vgId:%d, taskId:0x%" PRIx64 " numOfRows:%d, rowsOfSource:%" PRIu64
               ", totalRows:%" PRIu64 ", totalBytes:%" PRIu64 " try next %d/%" PRIzu,
               GET_TASKID(pTaskInfo), pSource->addr.nodeId, pSource->taskId, pRes->info.rows,
               pDataInfo->totalRows, pExchangeInfo->totalRows, pExchangeInfo->totalSize, i + 1,
               totalSources);
        pDataInfo->status = DATA_EXHAUSTED;
      } else {
        qDebug("%s fetch msg rsp from vgId:%d, taskId:0x%" PRIx64 " numOfRows:%d, totalRows:%" PRIu64 ", totalBytes:%" PRIu64,
               GET_TASKID(pTaskInfo), pSource->addr.nodeId, pSource->taskId, pRes->info.rows, pExchangeInfo->totalRows,
               pExchangeInfo->totalSize);
      }

      if (pDataInfo->status != DATA_EXHAUSTED) {
        pDataInfo->status = DATA_NOT_READY;
        code = doSendFetchDataRequest(pExchangeInfo, pTaskInfo, i);
        if (code != TSDB_CODE_SUCCESS) {
          goto _error;
        }
      }

      return pExchangeInfo->pResult;
    }

    if (completed == totalSources) {
      return setAllSourcesCompleted(pOperator, startTs);
    }
  }

_error:
  pTaskInfo->code = code;
  return NULL;
}

static SSDataBlock* concurrentlyLoadRemoteData(SOperatorInfo *pOperator) {
  SExchangeInfo *pExchangeInfo = pOperator->info;
  SExecTaskInfo *pTaskInfo = pOperator->pTaskInfo;
  
  if (pOperator->status == OP_RES_TO_RETURN) {
    return concurrentlyLoadRemoteDataImpl(pOperator, pExchangeInfo, pTaskInfo);
  }

  size_t totalSources = taosArrayGetSize(pExchangeInfo->pSources);
  int64_t startTs = taosGetTimestampUs();

  // Asynchronously send all fetch requests to all sources.
  for(int32_t i = 0; i < totalSources; ++i) {
    int32_t code = doSendFetchDataRequest(pExchangeInfo, pTaskInfo, i);
    if (code != TSDB_CODE_SUCCESS) {
      return NULL;
    }
  }

  int64_t endTs = taosGetTimestampUs();
  qDebug("%s send all fetch request to %"PRIzu" sources completed, elapsed:%"PRId64, GET_TASKID(pTaskInfo), totalSources, endTs - startTs);

  tsem_wait(&pExchangeInfo->ready);

  pOperator->status = OP_RES_TO_RETURN;
  return concurrentlyLoadRemoteDataImpl(pOperator, pExchangeInfo, pTaskInfo);
}

static SSDataBlock* seqLoadRemoteData(SOperatorInfo *pOperator) {
  SExchangeInfo *pExchangeInfo = pOperator->info;
  SExecTaskInfo *pTaskInfo = pOperator->pTaskInfo;

  size_t totalSources = taosArrayGetSize(pExchangeInfo->pSources);
  int64_t startTs = taosGetTimestampUs();

  while(1) {
    if (pExchangeInfo->current >= totalSources) {
      return setAllSourcesCompleted(pOperator, startTs);
    }

    doSendFetchDataRequest(pExchangeInfo, pTaskInfo, pExchangeInfo->current);

    tsem_wait(&pExchangeInfo->ready);

    SSourceDataInfo* pDataInfo = taosArrayGet(pExchangeInfo->pSourceDataInfo, pExchangeInfo->current);
    SDownstreamSource* pSource = taosArrayGet(pExchangeInfo->pSources, pExchangeInfo->current);

    SRetrieveTableRsp* pRsp = pDataInfo->pRsp;
    if (pRsp->numOfRows == 0) {
      qDebug("%s vgId:%d, taskID:0x%"PRIx64" %d of total completed, rowsOfSource:%"PRIu64", totalRows:%"PRIu64" try next",
             GET_TASKID(pTaskInfo), pSource->addr.nodeId, pSource->taskId, pExchangeInfo->current + 1,
             pDataInfo->totalRows, pExchangeInfo->totalRows);

      pDataInfo->status = DATA_EXHAUSTED;
      pExchangeInfo->current += 1;
      continue;
    }

    SSDataBlock* pRes = pExchangeInfo->pResult;
    setSDataBlockFromFetchRsp(pExchangeInfo->pResult, pExchangeInfo, pDataInfo, pOperator->numOfOutput, startTs);

    if (pRsp->completed == 1) {
      qDebug("%s fetch msg rsp from vgId:%d, taskId:0x%" PRIx64 " numOfRows:%d, rowsOfSource:%" PRIu64
                 ", totalRows:%" PRIu64 ", totalBytes:%" PRIu64 " try next %d/%" PRIzu,
             GET_TASKID(pTaskInfo), pSource->addr.nodeId, pSource->taskId, pRes->info.rows,
             pDataInfo->totalRows, pExchangeInfo->totalRows, pExchangeInfo->totalSize, pExchangeInfo->current + 1,
             totalSources);

      pDataInfo->status = DATA_EXHAUSTED;
      pExchangeInfo->current += 1;
    } else {
      qDebug("%s fetch msg rsp from vgId:%d, taskId:0x%" PRIx64 " numOfRows:%d, totalRows:%" PRIu64 ", totalBytes:%" PRIu64,
             GET_TASKID(pTaskInfo), pSource->addr.nodeId, pSource->taskId, pRes->info.rows, pExchangeInfo->totalRows, pExchangeInfo->totalSize);
    }

    return pExchangeInfo->pResult;
  }
}

static SSDataBlock* doLoadRemoteData(void* param, bool* newgroup) {
  SOperatorInfo *pOperator = (SOperatorInfo*) param;

  SExchangeInfo *pExchangeInfo = pOperator->info;
  SExecTaskInfo *pTaskInfo = pOperator->pTaskInfo;

  size_t totalSources = taosArrayGetSize(pExchangeInfo->pSources);

  if (pOperator->status == OP_EXEC_DONE) {
    qDebug("%s all %"PRIzu" source(s) are exhausted, total rows:%"PRIu64" bytes:%"PRIu64", elapsed:%.2f ms", GET_TASKID(pTaskInfo), totalSources,
           pExchangeInfo->totalRows, pExchangeInfo->totalSize, pExchangeInfo->totalElapsed/1000.0);
    return NULL;
  }

  *newgroup = false;

  if (pExchangeInfo->seqLoadData) {
    return seqLoadRemoteData(pOperator);
  } else {
    return concurrentlyLoadRemoteData(pOperator);
  }

#if 0
  _error:
  tfree(pMsg);
  tfree(pMsgSendInfo);

  terrno = pTaskInfo->code;
  return NULL;
#endif
}

static SSDataBlock* createResultDataBlock(const SArray* pExprInfo);

SOperatorInfo* createExchangeOperatorInfo(const SArray* pSources, const SArray* pExprInfo, SExecTaskInfo* pTaskInfo) {
  SExchangeInfo* pInfo    = calloc(1, sizeof(SExchangeInfo));
  SOperatorInfo* pOperator = calloc(1, sizeof(SOperatorInfo));

  if (pInfo == NULL || pOperator == NULL) {
    tfree(pInfo);
    tfree(pOperator);
    terrno = TSDB_CODE_QRY_OUT_OF_MEMORY;
    return NULL;
  }

  size_t numOfSources = taosArrayGetSize(pSources);

  pInfo->pSources = taosArrayDup(pSources);
  pInfo->pSourceDataInfo = taosArrayInit(numOfSources, sizeof(SSourceDataInfo));
  if (pInfo->pSourceDataInfo == NULL || pInfo->pSources == NULL) {
    tfree(pInfo);
    tfree(pOperator);
    taosArrayDestroy(pInfo->pSources);
    taosArrayDestroy(pInfo->pSourceDataInfo);
    terrno = TSDB_CODE_QRY_OUT_OF_MEMORY;
    return NULL;
  }

  for(int32_t i = 0; i < numOfSources; ++i) {
    SSourceDataInfo dataInfo = {0};
    dataInfo.status = DATA_NOT_READY;
    dataInfo.pEx    = pInfo;
    dataInfo.index  = i;

    taosArrayPush(pInfo->pSourceDataInfo, &dataInfo);
  }

  size_t size = taosArrayGetSize(pExprInfo);
  pInfo->pResult = createResultDataBlock(pExprInfo);
  pInfo->seqLoadData = true;

  tsem_init(&pInfo->ready, 0, 0);

  pOperator->name         = "ExchangeOperator";
  pOperator->operatorType = OP_Exchange;
  pOperator->blockingOptr = false;
  pOperator->status       = OP_IN_EXECUTING;
  pOperator->info         = pInfo;
  pOperator->numOfOutput  = size;
  pOperator->exec         = doLoadRemoteData;
  pOperator->pTaskInfo    = pTaskInfo;

#if 1
  { // todo refactor
    SRpcInit rpcInit;
    memset(&rpcInit, 0, sizeof(rpcInit));
    rpcInit.localPort = 0;
    rpcInit.label = "EX";
    rpcInit.numOfThreads = 1;
    rpcInit.cfp = qProcessFetchRsp;
    rpcInit.sessions = tsMaxConnections;
    rpcInit.connType = TAOS_CONN_CLIENT;
    rpcInit.user = (char *)"root";
    rpcInit.idleTime = tsShellActivityTimer * 1000;
    rpcInit.ckey = "key";
    rpcInit.spi = 1;
    rpcInit.secret = (char *)"dcc5bed04851fec854c035b2e40263b6";

    pInfo->pTransporter = rpcOpen(&rpcInit);
    if (pInfo->pTransporter == NULL) {
      return NULL; // todo
    }
  }
#endif

  return pOperator;
}

SSDataBlock* createResultDataBlock(const SArray* pExprInfo) {
  SSDataBlock* pResBlock = calloc(1, sizeof(SSDataBlock));
  if (pResBlock == NULL) {
    return NULL;
  }

  size_t numOfCols = taosArrayGetSize(pExprInfo);
  pResBlock->pDataBlock = taosArrayInit(numOfCols, sizeof(SColumnInfoData));

  SArray* pResult = pResBlock->pDataBlock;
  for(int32_t i = 0; i < numOfCols; ++i) {
    SColumnInfoData colInfoData = {0};
    SExprInfo* p = taosArrayGetP(pExprInfo, i);

    SSchema* pSchema = &p->base.resSchema;
    colInfoData.info.type  = pSchema->type;
    colInfoData.info.colId = pSchema->colId;
    colInfoData.info.bytes = pSchema->bytes;

    taosArrayPush(pResult, &colInfoData);
  }

  return pResBlock;
}

SOperatorInfo* createTableScanOperatorInfo(void* pTsdbReadHandle, int32_t order, int32_t numOfOutput, int32_t repeatTime, int32_t reverseTime, SExecTaskInfo* pTaskInfo) {
  assert(repeatTime > 0);

  STableScanInfo* pInfo    = calloc(1, sizeof(STableScanInfo));
  SOperatorInfo* pOperator = calloc(1, sizeof(SOperatorInfo));
  if (pInfo == NULL || pOperator == NULL) {
    tfree(pInfo);
    tfree(pOperator);

    terrno = TSDB_CODE_QRY_OUT_OF_MEMORY;
    return NULL;
  }

  pInfo->pTsdbReadHandle = pTsdbReadHandle;
  pInfo->times        = repeatTime;
  pInfo->reverseTimes = reverseTime;
  pInfo->order        = order;
  pInfo->current      = 0;
  pInfo->scanFlag     = MAIN_SCAN;

  pOperator->name          = "TableScanOperator";
  pOperator->operatorType  = OP_TableScan;
  pOperator->blockingOptr  = false;
  pOperator->status        = OP_IN_EXECUTING;
  pOperator->info          = pInfo;
  pOperator->numOfOutput   = numOfOutput;
  pOperator->exec          = doTableScan;
  pOperator->pTaskInfo     = pTaskInfo;

  return pOperator;
}

SOperatorInfo* createTableSeqScanOperatorInfo(void* pTsdbReadHandle, STaskRuntimeEnv* pRuntimeEnv) {
  STableScanInfo* pInfo = calloc(1, sizeof(STableScanInfo));

  pInfo->pTsdbReadHandle     = pTsdbReadHandle;
  pInfo->times            = 1;
  pInfo->reverseTimes     = 0;
  pInfo->order            = pRuntimeEnv->pQueryAttr->order.order;
  pInfo->current          = 0;
  pInfo->prevGroupId      = -1;
  pRuntimeEnv->enableGroupData = true;

  SOperatorInfo* pOperator = calloc(1, sizeof(SOperatorInfo));
  pOperator->name         = "TableSeqScanOperator";
  pOperator->operatorType = OP_TableSeqScan;
  pOperator->blockingOptr = false;
  pOperator->status       = OP_IN_EXECUTING;
  pOperator->info         = pInfo;
  pOperator->numOfOutput  = pRuntimeEnv->pQueryAttr->numOfCols;
  pOperator->pRuntimeEnv  = pRuntimeEnv;
  pOperator->exec         = doTableScanImpl;

  return pOperator;
}

SOperatorInfo* createTableBlockInfoScanOperator(void* pTsdbReadHandle, STaskRuntimeEnv* pRuntimeEnv) {
  STableScanInfo* pInfo = calloc(1, sizeof(STableScanInfo));

  pInfo->pTsdbReadHandle     = pTsdbReadHandle;
  pInfo->block.pDataBlock = taosArrayInit(1, sizeof(SColumnInfoData));

  SColumnInfoData infoData = {{0}};
  infoData.info.type = TSDB_DATA_TYPE_BINARY;
  infoData.info.bytes = 1024;
  infoData.info.colId = 0;
  taosArrayPush(pInfo->block.pDataBlock, &infoData);

  SOperatorInfo* pOperator = calloc(1, sizeof(SOperatorInfo));
  pOperator->name         = "TableBlockInfoScanOperator";
//  pOperator->operatorType = OP_TableBlockInfoScan;
  pOperator->blockingOptr = false;
  pOperator->status       = OP_IN_EXECUTING;
  pOperator->info         = pInfo;
//  pOperator->numOfOutput  = pRuntimeEnv->pQueryAttr->numOfCols;
  pOperator->exec         = doBlockInfoScan;

  return pOperator;
}

SOperatorInfo* createStreamScanOperatorInfo(void *streamReadHandle, SArray* pExprInfo, SArray* pTableIdList, SExecTaskInfo* pTaskInfo) {
  SStreamBlockScanInfo* pInfo = calloc(1, sizeof(SStreamBlockScanInfo));
  SOperatorInfo* pOperator = calloc(1, sizeof(SOperatorInfo));
  if (pInfo == NULL || pOperator == NULL) {
    tfree(pInfo);
    tfree(pOperator);
    terrno = TSDB_CODE_QRY_OUT_OF_MEMORY;
    return NULL;
  }

  // todo dynamic set the value of 4096
  pInfo->pRes = createOutputBuf_rv(pExprInfo, 4096);

  int32_t numOfOutput = (int32_t) taosArrayGetSize(pExprInfo);
  SArray* pColList = taosArrayInit(numOfOutput, sizeof(int32_t));
  for(int32_t i = 0; i < numOfOutput; ++i) {
    SExprInfo* pExpr = taosArrayGetP(pExprInfo, i);
    taosArrayPush(pColList, &pExpr->pExpr->pSchema[0].colId);
  }
  
  // set the extract column id to streamHandle
  tqReadHandleSetColIdList((STqReadHandle* )streamReadHandle, pColList);
  int32_t code = tqReadHandleSetTbUidList(streamReadHandle, pTableIdList);
  if (code != 0) {
    tfree(pInfo);
    tfree(pOperator);
    return NULL;
  }

  pInfo->readerHandle = streamReadHandle;

  pOperator->name          = "StreamBlockScanOperator";
  pOperator->operatorType  = OP_StreamScan;
  pOperator->blockingOptr  = false;
  pOperator->status        = OP_IN_EXECUTING;
  pOperator->info          = pInfo;
  pOperator->numOfOutput   = numOfOutput;
  pOperator->exec          = doStreamBlockScan;
  pOperator->pTaskInfo     = pTaskInfo;
  return pOperator;
}

void setTableScanFilterOperatorInfo(STableScanInfo* pTableScanInfo, SOperatorInfo* pDownstream) {
  assert(pTableScanInfo != NULL && pDownstream != NULL);

  pTableScanInfo->pExpr = pDownstream->pExpr;   // TODO refactor to use colId instead of pExpr
  pTableScanInfo->numOfOutput = pDownstream->numOfOutput;
#if 0
  if (pDownstream->operatorType == OP_Aggregate || pDownstream->operatorType == OP_MultiTableAggregate) {
    SAggOperatorInfo* pAggInfo = pDownstream->info;

    pTableScanInfo->pCtx = pAggInfo->binfo.pCtx;
    pTableScanInfo->pResultRowInfo = &pAggInfo->binfo.resultRowInfo;
    pTableScanInfo->rowCellInfoOffset = pAggInfo->binfo.rowCellInfoOffset;
  } else if (pDownstream->operatorType == OP_TimeWindow || pDownstream->operatorType == OP_AllTimeWindow) {
    STableIntervalOperatorInfo *pIntervalInfo = pDownstream->info;

    pTableScanInfo->pCtx = pIntervalInfo->pCtx;
    pTableScanInfo->pResultRowInfo = &pIntervalInfo->resultRowInfo;
    pTableScanInfo->rowCellInfoOffset = pIntervalInfo->rowCellInfoOffset;

  } else if (pDownstream->operatorType == OP_Groupby) {
    SGroupbyOperatorInfo *pGroupbyInfo = pDownstream->info;

    pTableScanInfo->pCtx = pGroupbyInfo->binfo.pCtx;
    pTableScanInfo->pResultRowInfo = &pGroupbyInfo->binfo.resultRowInfo;
    pTableScanInfo->rowCellInfoOffset = pGroupbyInfo->binfo.rowCellInfoOffset;

  } else if (pDownstream->operatorType == OP_MultiTableTimeInterval || pDownstream->operatorType == OP_AllMultiTableTimeInterval) {
    STableIntervalOperatorInfo *pInfo = pDownstream->info;

    pTableScanInfo->pCtx = pInfo->pCtx;
    pTableScanInfo->pResultRowInfo = &pInfo->resultRowInfo;
    pTableScanInfo->rowCellInfoOffset = pInfo->rowCellInfoOffset;

  } else if (pDownstream->operatorType == OP_Project) {
    SProjectOperatorInfo *pInfo = pDownstream->info;

    pTableScanInfo->pCtx = pInfo->binfo.pCtx;
    pTableScanInfo->pResultRowInfo = &pInfo->binfo.resultRowInfo;
    pTableScanInfo->rowCellInfoOffset = pInfo->binfo.rowCellInfoOffset;
  } else if (pDownstream->operatorType == OP_SessionWindow) {
    SSWindowOperatorInfo* pInfo = pDownstream->info;

    pTableScanInfo->pCtx = pInfo->binfo.pCtx;
    pTableScanInfo->pResultRowInfo = &pInfo->binfo.resultRowInfo;
    pTableScanInfo->rowCellInfoOffset = pInfo->binfo.rowCellInfoOffset;
  } else if (pDownstream->operatorType == OP_StateWindow) {
    SStateWindowOperatorInfo* pInfo = pDownstream->info;

    pTableScanInfo->pCtx = pInfo->binfo.pCtx;
    pTableScanInfo->pResultRowInfo = &pInfo->binfo.resultRowInfo;
    pTableScanInfo->rowCellInfoOffset = pInfo->binfo.rowCellInfoOffset;
  } else {
    assert(0);
  }
#endif

}

SArray* getOrderCheckColumns(STaskAttr* pQuery) {
  int32_t numOfCols = (pQuery->pGroupbyExpr == NULL)? 0: taosArrayGetSize(pQuery->pGroupbyExpr->columnInfo);

  SArray* pOrderColumns = NULL;
  if (numOfCols > 0) {
    pOrderColumns = taosArrayDup(pQuery->pGroupbyExpr->columnInfo);
  } else {
    pOrderColumns = taosArrayInit(4, sizeof(SColIndex));
  }

  if (pQuery->interval.interval > 0) {
    if (pOrderColumns == NULL) {
      pOrderColumns = taosArrayInit(1, sizeof(SColIndex));
    }

    SColIndex colIndex = {.colIndex = 0, .colId = 0, .flag = TSDB_COL_NORMAL};
    taosArrayPush(pOrderColumns, &colIndex);
  }

  {
    numOfCols = (int32_t) taosArrayGetSize(pOrderColumns);
    for(int32_t i = 0; i < numOfCols; ++i) {
      SColIndex* index = taosArrayGet(pOrderColumns, i);
      for(int32_t j = 0; j < pQuery->numOfOutput; ++j) {
        SSqlExpr* pExpr = &pQuery->pExpr1[j].base;
        int32_t functionId = getExprFunctionId(&pQuery->pExpr1[j]);

        if (index->colId == pExpr->pColumns->info.colId &&
            (functionId == FUNCTION_PRJ || functionId == FUNCTION_TAG || functionId == FUNCTION_TS)) {
          index->colIndex = j;
          index->colId = pExpr->resSchema.colId;
        }
      }
    }
  }

  return pOrderColumns;
}

SArray* getResultGroupCheckColumns(STaskAttr* pQuery) {
  int32_t numOfCols = (pQuery->pGroupbyExpr == NULL)? 0 : taosArrayGetSize(pQuery->pGroupbyExpr->columnInfo);

  SArray* pOrderColumns = NULL;
  if (numOfCols > 0) {
    pOrderColumns = taosArrayDup(pQuery->pGroupbyExpr->columnInfo);
  } else {
    pOrderColumns = taosArrayInit(4, sizeof(SColIndex));
  }

  for(int32_t i = 0; i < numOfCols; ++i) {
    SColIndex* index = taosArrayGet(pOrderColumns, i);

    bool found = false;
    for(int32_t j = 0; j < pQuery->numOfOutput; ++j) {
      SSqlExpr* pExpr = &pQuery->pExpr1[j].base;
      int32_t functionId = getExprFunctionId(&pQuery->pExpr1[j]);

      // FUNCTION_TAG_DUMMY function needs to be ignored
      if (index->colId == pExpr->pColumns->info.colId &&
          ((TSDB_COL_IS_TAG(pExpr->pColumns->flag) && functionId == FUNCTION_TAG) ||
           (TSDB_COL_IS_NORMAL_COL(pExpr->pColumns->flag) && functionId == FUNCTION_PRJ))) {
        index->colIndex = j;
        index->colId = pExpr->resSchema.colId;
        found = true;
        break;
      }
    }

    assert(found && index->colIndex >= 0 && index->colIndex < pQuery->numOfOutput);
  }

  return pOrderColumns;
}

static int32_t initAggSup(SAggSupporter* pAggSup, SArray* pExprInfo);
static void clearupAggSup(SAggSupporter* pAggSup);

static void destroySortedMergeOperatorInfo(void* param, int32_t numOfOutput) {
  SSortedMergeOperatorInfo* pInfo = (SSortedMergeOperatorInfo*) param;
  taosArrayDestroy(pInfo->orderInfo);
  taosArrayDestroy(pInfo->groupInfo);

  if (pInfo->pSortHandle != NULL) {
    tsortDestroySortHandle(pInfo->pSortHandle);
  }
  blockDataDestroy(pInfo->binfo.pRes);

  clearupAggSup(&pInfo->aggSup);
}

static void destroySlimitOperatorInfo(void* param, int32_t numOfOutput) {
  SSLimitOperatorInfo *pInfo = (SSLimitOperatorInfo*) param;
  taosArrayDestroy(pInfo->orderColumnList);
  pInfo->pRes = blockDataDestroy(pInfo->pRes);
  tfree(pInfo->prevRow);
}

static SExprInfo* exprArrayDup(SArray* pExprList) {
  size_t numOfOutput = taosArrayGetSize(pExprList);

  SExprInfo* p = calloc(numOfOutput, sizeof(SExprInfo));
  for (int32_t i = 0; i < numOfOutput; ++i) {
    SExprInfo* pExpr = taosArrayGetP(pExprList, i);
    assignExprInfo(&p[i], pExpr);
  }

  return p;
}

// TODO merge aggregate super table
static void appendOneRowToDataBlock(SSDataBlock *pBlock, STupleHandle* pTupleHandle) {
  for (int32_t i = 0; i < pBlock->info.numOfCols; ++i) {
    SColumnInfoData* pColInfo = taosArrayGet(pBlock->pDataBlock, i);

    bool isNull = tsortIsNullVal(pTupleHandle, i);
    if (isNull) {
      colDataAppend(pColInfo, pBlock->info.rows, NULL, true);
    } else {
      char* pData = tsortGetValue(pTupleHandle, i);
      colDataAppend(pColInfo, pBlock->info.rows, pData, false);
    }
  }

  pBlock->info.rows += 1;
}

static SSDataBlock* getSortedBlockData(SSortHandle* pHandle, SSDataBlock* pDataBlock, bool hasVarCol, int32_t capacity) {
  blockDataClearup(pDataBlock, hasVarCol);

  while(1) {
    STupleHandle* pTupleHandle = tsortNextTuple(pHandle);
    if (pTupleHandle == NULL) {
      break;
    }

    appendOneRowToDataBlock(pDataBlock, pTupleHandle);
    if (pDataBlock->info.rows >= capacity) {
      return pDataBlock;
    }
  }

  return (pDataBlock->info.rows > 0)? pDataBlock:NULL;
}

SSDataBlock* loadNextDataBlock(void* param) {
  SOperatorInfo* pOperator = (SOperatorInfo*) param;
  bool newgroup = false;

  return pOperator->exec(pOperator, &newgroup);
}

static bool needToMerge(SSDataBlock* pBlock, SArray* groupInfo, char **buf, int32_t rowIndex) {
  size_t size = taosArrayGetSize(groupInfo);
  if (size == 0) {
    return true;
  }

  for (int32_t i = 0; i < size; ++i) {
    int32_t* index = taosArrayGet(groupInfo, i);

    SColumnInfoData* pColInfo = taosArrayGet(pBlock->pDataBlock, *index);
    bool isNull = colDataIsNull(pColInfo, rowIndex, pBlock->info.rows, NULL);

    if ((isNull && buf[i] != NULL) || (!isNull && buf[i] == NULL)) {
      return false;
    }

    char* pCell = colDataGetData(pColInfo, rowIndex);
    if (IS_VAR_DATA_TYPE(pColInfo->info.type)) {
      if (varDataLen(pCell) != varDataLen(buf[i])) {
        return false;
      } else {
        if (memcmp(varDataVal(pCell), varDataVal(buf[i]), varDataLen(pCell)) != 0) {
          return false;
        }
      }
    } else {
      if (memcmp(pCell, buf[i], pColInfo->info.bytes) != 0) {
        return false;
      }
    }
  }

  return 0;
}

static void doMergeResultImpl(SSortedMergeOperatorInfo* pInfo, SqlFunctionCtx *pCtx, int32_t numOfExpr, int32_t rowIndex) {
  for (int32_t j = 0; j < numOfExpr; ++j) { // TODO set row index
    pCtx[j].startRow = rowIndex;
  }

  for (int32_t j = 0; j < numOfExpr; ++j) {
    int32_t functionId = pCtx[j].functionId;
    pCtx[j].fpSet->addInput(&pCtx[j]);

//    if (functionId < 0) {
//      SUdfInfo* pUdfInfo = taosArrayGet(pInfo->udfInfo, -1 * functionId - 1);
//      doInvokeUdf(pUdfInfo, &pCtx[j], 0, TSDB_UDF_FUNC_MERGE);
//    } else {
//      assert(!TSDB_FUNC_IS_SCALAR(functionId));
//      aAggs[functionId].mergeFunc(&pCtx[j]);
//    }
  }
}

static void doFinalizeResultImpl(SqlFunctionCtx *pCtx, int32_t numOfExpr) {
  for(int32_t j = 0; j < numOfExpr; ++j) {
    int32_t functionId = pCtx[j].functionId;
    //    if (functionId == FUNC_TAG_DUMMY || functionId == FUNC_TS_DUMMY) {
    //      continue;
    //    }

    //    if (functionId < 0) {
    //      SUdfInfo* pUdfInfo = taosArrayGet(pInfo->udfInfo, -1 * functionId - 1);
    //      doInvokeUdf(pUdfInfo, &pCtx[j], 0, TSDB_UDF_FUNC_FINALIZE);
    //    } else {
    pCtx[j].fpSet->addInput(&pCtx[j]);
  }
}

static bool saveCurrentTuple(char** rowColData, SArray* pColumnList, SSDataBlock* pBlock, int32_t rowIndex) {
  int32_t size = (int32_t) taosArrayGetSize(pColumnList);

  for(int32_t i = 0; i < size; ++i) {
    int32_t* index = taosArrayGet(pColumnList, i);
    SColumnInfoData* pColInfo = taosArrayGet(pBlock->pDataBlock, *index);

    char* data = colDataGetData(pColInfo, rowIndex);
    memcpy(rowColData[i], data, colDataGetLength(pColInfo, rowIndex));
  }

  return true;
}

static void doMergeImpl(SOperatorInfo* pOperator, int32_t numOfExpr, SSDataBlock* pBlock) {
  SSortedMergeOperatorInfo* pInfo = pOperator->info;

  SqlFunctionCtx* pCtx = pInfo->binfo.pCtx;
  for(int32_t i = 0; i < pBlock->info.numOfCols; ++i) {
    pCtx[i].size = 1;
  }

  for(int32_t i = 0; i < pBlock->info.rows; ++i) {
    if (!pInfo->hasGroupVal) {
      ASSERT(i == 0);
      doMergeResultImpl(pInfo, pCtx, numOfExpr, i);
      pInfo->hasGroupVal = saveCurrentTuple(pInfo->groupVal, pInfo->groupInfo, pBlock, i);
    } else {
      if (needToMerge(pBlock, pInfo->groupInfo, pInfo->groupVal, i)) {
        doMergeResultImpl(pInfo, pCtx, numOfExpr, i);
      } else {
        doFinalizeResultImpl(pCtx, numOfExpr);
        int32_t numOfRows = getNumOfResult(pInfo->binfo.pCtx, pOperator->numOfOutput);
        //        setTagValueForMultipleRows(pCtx, pOperator->numOfOutput, numOfRows);

        // TODO check for available buffer;

        // next group info data
        pInfo->binfo.pRes->info.rows += numOfRows;
        for (int32_t j = 0; j < numOfExpr; ++j) {
          if (pCtx[j].functionId < 0) {
            continue;
          }

          pCtx[j].fpSet->addInput(&pCtx[j]);
        }

        doMergeResultImpl(pInfo, pCtx, numOfExpr, i);
        pInfo->hasGroupVal = saveCurrentTuple(pInfo->groupVal, pInfo->groupInfo, pBlock, i);
      }
    }
  }
}

static SSDataBlock* doMerge(SOperatorInfo* pOperator) {
  SSortedMergeOperatorInfo* pInfo = pOperator->info;
  SSortHandle* pHandle = pInfo->pSortHandle;

  SSDataBlock* pDataBlock = createOneDataBlock(pInfo->binfo.pRes);
  blockDataEnsureCapacity(pDataBlock, pInfo->binfo.capacity);

  while(1) {

    blockDataClearup(pDataBlock, pInfo->hasVarCol);
    while (1) {
      STupleHandle* pTupleHandle = tsortNextTuple(pHandle);
      if (pTupleHandle == NULL) {
        break;
      }

      // build datablock for merge for one group
      appendOneRowToDataBlock(pDataBlock, pTupleHandle);
      if (pDataBlock->info.rows >= pInfo->binfo.capacity) {
        break;
      }
    }

    if (pDataBlock->info.rows == 0) {
      break;
    }

    setInputDataBlock(pOperator, pInfo->binfo.pCtx, pDataBlock, TSDB_ORDER_ASC);
    //  updateOutputBuf(&pInfo->binfo, &pAggInfo->bufCapacity, pBlock->info.rows * pAggInfo->resultRowFactor, pOperator->pRuntimeEnv, true);
    doMergeImpl(pOperator, pOperator->numOfOutput, pDataBlock);
    // flush to tuple store, and after all data have been handled, return to upstream node or sink node
  }

  doFinalizeResultImpl(pInfo->binfo.pCtx, pOperator->numOfOutput);
  int32_t numOfRows = getNumOfResult(pInfo->binfo.pCtx, pOperator->numOfOutput);
  //        setTagValueForMultipleRows(pCtx, pOperator->numOfOutput, numOfRows);

  // TODO check for available buffer;

  // next group info data
  pInfo->binfo.pRes->info.rows += numOfRows;
  return (pInfo->binfo.pRes->info.rows > 0)? pInfo->binfo.pRes:NULL;
}

static SSDataBlock* doSortedMerge(void* param, bool* newgroup) {
  SOperatorInfo* pOperator = (SOperatorInfo*) param;
  if (pOperator->status == OP_EXEC_DONE) {
    return NULL;
  }

  SExecTaskInfo* pTaskInfo = pOperator->pTaskInfo;
  SSortedMergeOperatorInfo* pInfo = pOperator->info;
  if (pOperator->status == OP_RES_TO_RETURN) {
    return getSortedBlockData(pInfo->pSortHandle, pInfo->binfo.pRes, pInfo->hasVarCol, pInfo->binfo.capacity);
  }

  SSchema* p = blockDataExtractSchema(pInfo->binfo.pRes, NULL);
  int32_t numOfBufPage = pInfo->sortBufSize / pInfo->bufPageSize;
  pInfo->pSortHandle = tsortCreateSortHandle(pInfo->orderInfo, pInfo->nullFirst, SORT_MULTISOURCE_MERGE, pInfo->bufPageSize,
                                        numOfBufPage, p, pInfo->binfo.pRes->info.numOfCols, "GET_TASKID(pTaskInfo)");

  tfree(p);
  tsortSetFetchRawDataFp(pInfo->pSortHandle, loadNextDataBlock);

  for(int32_t i = 0; i < pOperator->numOfDownstream; ++i) {
    SGenericSource* ps = calloc(1, sizeof(SGenericSource));
    ps->param = pOperator->pDownstream[i];
    tsortAddSource(pInfo->pSortHandle, ps);
  }

  int32_t code = tsortOpen(pInfo->pSortHandle);
  if (code != TSDB_CODE_SUCCESS) {
    longjmp(pTaskInfo->env, terrno);
  }

  pOperator->status = OP_RES_TO_RETURN;
  return doMerge(pOperator);
}

static SArray* createBlockOrder(SArray* pExprInfo, SArray* pOrderVal) {
  SArray* pOrderInfo = taosArrayInit(1, sizeof(SBlockOrderInfo));

  size_t numOfOrder = taosArrayGetSize(pOrderVal);
  for (int32_t j = 0; j < numOfOrder; ++j) {
    SBlockOrderInfo orderInfo = {0};
    SOrder*         pOrder = taosArrayGet(pOrderVal, j);
    orderInfo.order = pOrder->order;

    for (int32_t i = 0; i < taosArrayGetSize(pExprInfo); ++i) {
      SExprInfo* pExpr = taosArrayGet(pExprInfo, i);
      if (pExpr->base.resSchema.colId == pOrder->col.info.colId) {
        orderInfo.colIndex = i;
        break;
      }
    }

    taosArrayPush(pOrderInfo, &orderInfo);
  }

  return pOrderInfo;
}

static int32_t initGroupCol(SArray* pExprInfo, SArray* pGroupInfo, SSortedMergeOperatorInfo* pInfo) {
  if (pGroupInfo == NULL || taosArrayGetSize(pGroupInfo) == 0) {
    return 0;
  }

  int32_t len = 0;
  SArray* plist = taosArrayInit(3, sizeof(SColumn));
  pInfo->groupInfo = taosArrayInit(3, sizeof(int32_t));

  if (plist == NULL || pInfo->groupInfo == NULL) {
    return TSDB_CODE_OUT_OF_MEMORY;
  }

  size_t  numOfGroupCol = taosArrayGetSize(pInfo->groupInfo);
  for(int32_t i = 0; i < numOfGroupCol; ++i) {
    SColumn* pCol = taosArrayGet(pGroupInfo, i);
    for(int32_t j = 0; j < taosArrayGetSize(pExprInfo); ++j) {
      SExprInfo* pe = taosArrayGet(pExprInfo, j);
      if (pe->base.resSchema.colId == pCol->info.colId) {
        taosArrayPush(plist, pCol);
        taosArrayPush(pInfo->groupInfo, &j);
        len += pCol->info.bytes;
        break;
      }
    }
  }

  ASSERT(taosArrayGetSize(pGroupInfo) == taosArrayGetSize(plist));

  pInfo->groupVal = calloc(1, (POINTER_BYTES * numOfGroupCol + len));
  if (pInfo->groupVal == NULL) {
    taosArrayDestroy(plist);
    return TSDB_CODE_OUT_OF_MEMORY;
  }

  int32_t offset = 0;
  char   *start = (char*)(pInfo->groupVal + (POINTER_BYTES * numOfGroupCol));
  for(int32_t i = 0; i < numOfGroupCol; ++i) {
    pInfo->groupVal[i] = start + offset;
    SColumn* pCol = taosArrayGet(plist, i);
    offset += pCol->info.bytes;
  }

  taosArrayDestroy(plist);

  return TSDB_CODE_SUCCESS;
}

SOperatorInfo* createSortedMergeOperatorInfo(SOperatorInfo** downstream, int32_t numOfDownstream, SArray* pExprInfo, SArray* pOrderVal, SArray* pGroupInfo, SExecTaskInfo* pTaskInfo) {
  SSortedMergeOperatorInfo* pInfo = calloc(1, sizeof(SSortedMergeOperatorInfo));
  SOperatorInfo* pOperator = calloc(1, sizeof(SOperatorInfo));
  if (pInfo == NULL || pOperator == NULL) {
    goto _error;
  }

  int32_t numOfOutput = taosArrayGetSize(pExprInfo);
  pInfo->binfo.pCtx   = createSqlFunctionCtx_rv(pExprInfo, &pInfo->binfo.rowCellInfoOffset, &pInfo->binfo.resRowSize);
  pInfo->binfo.pRes   = createOutputBuf_rv(pExprInfo, pInfo->binfo.capacity);
  initResultRowInfo(&pInfo->binfo.resultRowInfo, (int32_t)1);

  if (pInfo->binfo.pCtx == NULL || pInfo->binfo.pRes == NULL) {
    goto _error;
  }

  int32_t code = initAggSup(&pInfo->aggSup, pExprInfo);
  if (code != TSDB_CODE_SUCCESS) {
    goto _error;
  }

  setDefaultOutputBuf_rv(&pInfo->binfo, &pInfo->aggSup, MAIN_SCAN, pTaskInfo);
  code = initGroupCol(pExprInfo, pGroupInfo, pInfo);
  if (code != TSDB_CODE_SUCCESS) {
    goto _error;
  }

//  pInfo->resultRowFactor = (int32_t)(getRowNumForMultioutput(pRuntimeEnv->pQueryAttr,
//      pRuntimeEnv->pQueryAttr->topBotQuery, false));
  pInfo->sortBufSize    = 1024 * 16; // 1MB
  pInfo->bufPageSize    = 1024;
  pInfo->orderInfo      = createBlockOrder(pExprInfo, pOrderVal);

  pInfo->binfo.capacity = blockDataGetCapacityInRow(pInfo->binfo.pRes, pInfo->bufPageSize);

  pOperator->name         = "SortedMerge";
  pOperator->operatorType = OP_SortedMerge;
  pOperator->blockingOptr = true;
  pOperator->status       = OP_IN_EXECUTING;
  pOperator->info         = pInfo;
  pOperator->numOfOutput  = numOfOutput;
  pOperator->pExpr        = exprArrayDup(pExprInfo);

  pOperator->pTaskInfo    = pTaskInfo;
  pOperator->exec         = doSortedMerge;
  pOperator->cleanupFn    = destroySortedMergeOperatorInfo;

  code = appendDownstream(pOperator, downstream, numOfDownstream);
  if (code != TSDB_CODE_SUCCESS) {
    goto _error;
  }

  return pOperator;

  _error:
  if (pInfo != NULL) {
    destroySortedMergeOperatorInfo(pInfo, numOfOutput);
  }

  tfree(pInfo);
  tfree(pOperator);
  terrno = TSDB_CODE_QRY_OUT_OF_MEMORY;
  return NULL;
}

static SSDataBlock* doSort(void* param, bool* newgroup) {
  SOperatorInfo* pOperator = (SOperatorInfo*) param;
  if (pOperator->status == OP_EXEC_DONE) {
    return NULL;
  }

  SExecTaskInfo* pTaskInfo = pOperator->pTaskInfo;
  SOrderOperatorInfo* pInfo = pOperator->info;
  if (pOperator->status == OP_RES_TO_RETURN) {
    return getSortedBlockData(pInfo->pSortHandle, pInfo->pDataBlock, pInfo->hasVarCol, pInfo->numOfRowsInRes);
  }

  SSchema* p = blockDataExtractSchema(pInfo->pDataBlock, NULL);
  int32_t numOfBufPage = pInfo->sortBufSize / pInfo->bufPageSize;
  pInfo->pSortHandle = tsortCreateSortHandle(pInfo->orderInfo, pInfo->nullFirst, SORT_SINGLESOURCE_SORT, pInfo->bufPageSize,
                                        numOfBufPage, p, pInfo->pDataBlock->info.numOfCols, "GET_TASKID(pTaskInfo)");

  tfree(p);
  tsortSetFetchRawDataFp(pInfo->pSortHandle, loadNextDataBlock);

  SGenericSource* ps = calloc(1, sizeof(SGenericSource));
  ps->param = pOperator;
  tsortAddSource(pInfo->pSortHandle, ps);

  // TODO set error code;
  int32_t code = tsortOpen(pInfo->pSortHandle);
  if (code != TSDB_CODE_SUCCESS) {
    longjmp(pTaskInfo->env, terrno);
  }

  pOperator->status = OP_RES_TO_RETURN;
  return getSortedBlockData(pInfo->pSortHandle, pInfo->pDataBlock, pInfo->hasVarCol, pInfo->numOfRowsInRes);
}

SOperatorInfo *createOrderOperatorInfo(SOperatorInfo* downstream, SArray* pExprInfo, SArray* pOrderVal, SExecTaskInfo* pTaskInfo) {
  SOrderOperatorInfo* pInfo = calloc(1, sizeof(SOrderOperatorInfo));
  SOperatorInfo* pOperator = calloc(1, sizeof(SOperatorInfo));
  if (pInfo == NULL || pOperator == NULL) {
    tfree(pInfo);

    terrno = TSDB_CODE_QRY_OUT_OF_MEMORY;
    return NULL;
  }

  pInfo->sortBufSize    = 1024 * 16; // 1MB
  pInfo->bufPageSize    = 1024;
  pInfo->numOfRowsInRes = 1024;

  pInfo->pDataBlock  = createOutputBuf_rv(pExprInfo, pInfo->numOfRowsInRes);
  pInfo->orderInfo  = createBlockOrder(pExprInfo, pOrderVal);

  for(int32_t i = 0; i < taosArrayGetSize(pExprInfo); ++i) {
    SExprInfo* pExpr = taosArrayGetP(pExprInfo, i);
    if (IS_VAR_DATA_TYPE(pExpr->base.resSchema.type)) {
      pInfo->hasVarCol = true;
      break;
    }
  }

  if (pInfo->orderInfo == NULL || pInfo->pDataBlock == NULL) {
    tfree(pOperator);
    destroyOrderOperatorInfo(pInfo, taosArrayGetSize(pExprInfo));
    tfree(pInfo);

    terrno = TSDB_CODE_QRY_OUT_OF_MEMORY;
    return NULL;
  }

  pOperator->name          = "Order";
  pOperator->operatorType  = OP_Order;
  pOperator->blockingOptr  = true;
  pOperator->status        = OP_IN_EXECUTING;
  pOperator->info          = pInfo;

  pOperator->pTaskInfo     = pTaskInfo;
  pOperator->exec          = doSort;
  pOperator->cleanupFn     = destroyOrderOperatorInfo;

  int32_t code = appendDownstream(pOperator, &downstream, 1);
  return pOperator;
}

static int32_t getTableScanOrder(STableScanInfo* pTableScanInfo) {
  return pTableScanInfo->order;
}

// this is a blocking operator
static SSDataBlock* doAggregate(void* param, bool* newgroup) {
  SOperatorInfo* pOperator = (SOperatorInfo*) param;
  if (pOperator->status == OP_EXEC_DONE) {
    return NULL;
  }

  SAggOperatorInfo* pAggInfo = pOperator->info;
  SOptrBasicInfo* pInfo = &pAggInfo->binfo;

  int32_t order = TSDB_ORDER_ASC;
  SOperatorInfo* downstream = pOperator->pDownstream[0];

  while(1) {
    publishOperatorProfEvent(downstream, QUERY_PROF_BEFORE_OPERATOR_EXEC);
    SSDataBlock* pBlock = downstream->exec(downstream, newgroup);
    publishOperatorProfEvent(downstream, QUERY_PROF_AFTER_OPERATOR_EXEC);

    if (pBlock == NULL) {
      break;
    }

//    if (pAggInfo->current != NULL) {
//      setTagValue(pOperator, pAggInfo->current->pTable, pInfo->pCtx, pOperator->numOfOutput);
//    }

    // the pDataBlock are always the same one, no need to call this again
    setInputDataBlock(pOperator, pInfo->pCtx, pBlock, order);
    doAggregateImpl(pOperator, 0, pInfo->pCtx, pBlock);
  }

  doSetOperatorCompleted(pOperator);

  finalizeQueryResult(pOperator, pInfo->pCtx, &pInfo->resultRowInfo, pInfo->rowCellInfoOffset);
  pInfo->pRes->info.rows = getNumOfResult(pInfo->pCtx, pOperator->numOfOutput);

  return (pInfo->pRes->info.rows != 0)? pInfo->pRes:NULL;
}

static SSDataBlock* doMultiTableAggregate(void* param, bool* newgroup) {
  SOperatorInfo* pOperator = (SOperatorInfo*) param;
  if (pOperator->status == OP_EXEC_DONE) {
    return NULL;
  }

  SAggOperatorInfo* pAggInfo = pOperator->info;
  SOptrBasicInfo* pInfo = &pAggInfo->binfo;
  SExecTaskInfo* pTaskInfo = pOperator->pTaskInfo;

  if (pOperator->status == OP_RES_TO_RETURN) {
    toSDatablock(&pAggInfo->groupResInfo, pAggInfo->pResultBuf, pInfo->pRes, pAggInfo->binfo.capacity);

    if (pInfo->pRes->info.rows == 0 || !hasRemainDataInCurrentGroup(&pAggInfo->groupResInfo)) {
      pOperator->status = OP_EXEC_DONE;
    }

    return pInfo->pRes;
  }

  // table scan order
  int32_t order = TSDB_ORDER_ASC;
  SOperatorInfo* downstream = pOperator->pDownstream[0];

  while(1) {
    publishOperatorProfEvent(downstream, QUERY_PROF_BEFORE_OPERATOR_EXEC);
    SSDataBlock* pBlock = downstream->exec(downstream, newgroup);
    publishOperatorProfEvent(downstream, QUERY_PROF_AFTER_OPERATOR_EXEC);

    if (pBlock == NULL) {
      break;
    }

//    setTagValue(pOperator, pRuntimeEnv->current->pTable, pInfo->pCtx, pOperator->numOfOutput);
//    if (downstream->operatorType == OP_TableScan) {
//      STableScanInfo* pScanInfo = downstream->info;
//      order = getTableScanOrder(pScanInfo);
//    }

    // the pDataBlock are always the same one, no need to call this again
    setInputDataBlock(pOperator, pInfo->pCtx, pBlock, order);

    TSKEY key = 0;
    if (order == TSDB_ORDER_ASC) {
      key = pBlock->info.window.ekey;
      TSKEY_MAX_ADD(key, 1);
    } else {
      key = pBlock->info.window.skey;
      TSKEY_MIN_SUB(key, -1);
    }
    
    setExecutionContext(pOperator->numOfOutput, pAggInfo->current->groupIndex, key, pTaskInfo, pAggInfo->current, pAggInfo);
    doAggregateImpl(pOperator, 0, pInfo->pCtx, pBlock);
  }

  pOperator->status = OP_RES_TO_RETURN;
  closeAllResultRows(&pInfo->resultRowInfo);
  updateNumOfRowsInResultRows(pInfo->pCtx, pOperator->numOfOutput, &pInfo->resultRowInfo, pInfo->rowCellInfoOffset);

  initGroupResInfo(&pAggInfo->groupResInfo, &pInfo->resultRowInfo);
  toSDatablock(&pAggInfo->groupResInfo, pAggInfo->pResultBuf, pInfo->pRes, pAggInfo->binfo.capacity);

  if (pInfo->pRes->info.rows == 0 || !hasRemainDataInCurrentGroup(&pAggInfo->groupResInfo)) {
    doSetOperatorCompleted(pOperator);
  }

  return pInfo->pRes;
}

static SSDataBlock* doProjectOperation(void* param, bool* newgroup) {
  SOperatorInfo* pOperator = (SOperatorInfo*) param;

  SProjectOperatorInfo* pProjectInfo = pOperator->info;
  STaskRuntimeEnv* pRuntimeEnv = pOperator->pRuntimeEnv;
  SOptrBasicInfo *pInfo = &pProjectInfo->binfo;

  SSDataBlock* pRes = pInfo->pRes;
  int32_t order = pRuntimeEnv->pQueryAttr->order.order;

  pRes->info.rows = 0;

  if (pProjectInfo->existDataBlock) {  // TODO refactor
    STableQueryInfo* pTableQueryInfo = pRuntimeEnv->current;

    SSDataBlock* pBlock = pProjectInfo->existDataBlock;
    pProjectInfo->existDataBlock = NULL;
    *newgroup = true;

    // todo dynamic set tags
    if (pTableQueryInfo != NULL) {
//      setTagValue(pOperator, pTableQueryInfo->pTable, pInfo->pCtx, pOperator->numOfOutput);
    }

    // the pDataBlock are always the same one, no need to call this again
    setInputDataBlock(pOperator, pInfo->pCtx, pBlock, order);
    updateOutputBuf(&pProjectInfo->binfo, &pProjectInfo->bufCapacity, pBlock->info.rows);

    projectApplyFunctions(pRuntimeEnv, pInfo->pCtx, pOperator->numOfOutput);

    pRes->info.rows = getNumOfResult(pInfo->pCtx, pOperator->numOfOutput);
    if (pRes->info.rows >= pRuntimeEnv->resultInfo.threshold) {
      copyTsColoum(pRes, pInfo->pCtx, pOperator->numOfOutput);
      resetResultRowEntryResult(pInfo->pCtx, pOperator->numOfOutput);
      return pRes;
    }
  }

  while(1) {
    bool prevVal = *newgroup;

    // The downstream exec may change the value of the newgroup, so use a local variable instead.
    publishOperatorProfEvent(pOperator->pDownstream[0], QUERY_PROF_BEFORE_OPERATOR_EXEC);
    SSDataBlock* pBlock = pOperator->pDownstream[0]->exec(pOperator->pDownstream[0], newgroup);
    publishOperatorProfEvent(pOperator->pDownstream[0], QUERY_PROF_AFTER_OPERATOR_EXEC);

    if (pBlock == NULL) {
      assert(*newgroup == false);

      *newgroup = prevVal;
      setTaskStatus(pOperator->pTaskInfo, TASK_COMPLETED);
      break;
    }

    // Return result of the previous group in the firstly.
    if (*newgroup) {
      if (pRes->info.rows > 0) {
        pProjectInfo->existDataBlock = pBlock;
        break;
      } else { // init output buffer for a new group data
//        for (int32_t j = 0; j < pOperator->numOfOutput; ++j) {
//          aAggs[pInfo->pCtx[j].functionId].xFinalize(&pInfo->pCtx[j]);
//        }
        initCtxOutputBuffer(pInfo->pCtx, pOperator->numOfOutput);
      }
    }

    STableQueryInfo* pTableQueryInfo = pRuntimeEnv->current;

    // todo dynamic set tags
    if (pTableQueryInfo != NULL) {
//      setTagValue(pOperator, pTableQueryInfo->pTable, pInfo->pCtx, pOperator->numOfOutput);
    }

    // the pDataBlock are always the same one, no need to call this again
    setInputDataBlock(pOperator, pInfo->pCtx, pBlock, order);
    updateOutputBuf(&pProjectInfo->binfo, &pProjectInfo->bufCapacity, pBlock->info.rows);

    projectApplyFunctions(pRuntimeEnv, pInfo->pCtx, pOperator->numOfOutput);
    pRes->info.rows = getNumOfResult(pInfo->pCtx, pOperator->numOfOutput);
    if (pRes->info.rows >= 1000/*pRuntimeEnv->resultInfo.threshold*/) {
      break;
    }
  }
  copyTsColoum(pRes, pInfo->pCtx, pOperator->numOfOutput);
  resetResultRowEntryResult(pInfo->pCtx, pOperator->numOfOutput);
  return (pInfo->pRes->info.rows > 0)? pInfo->pRes:NULL;
}

static SSDataBlock* doLimit(void* param, bool* newgroup) {
  SOperatorInfo* pOperator = (SOperatorInfo*)param;
  if (pOperator->status == OP_EXEC_DONE) {
    return NULL;
  }

  SLimitOperatorInfo* pInfo = pOperator->info;
  STaskRuntimeEnv* pRuntimeEnv = pOperator->pRuntimeEnv;

  SSDataBlock* pBlock = NULL;
  while (1) {
    publishOperatorProfEvent(pOperator->pDownstream[0], QUERY_PROF_BEFORE_OPERATOR_EXEC);
    pBlock = pOperator->pDownstream[0]->exec(pOperator->pDownstream[0], newgroup);
    publishOperatorProfEvent(pOperator->pDownstream[0], QUERY_PROF_AFTER_OPERATOR_EXEC);

    if (pBlock == NULL) {
      doSetOperatorCompleted(pOperator);
      return NULL;
    }

    if (pRuntimeEnv->currentOffset == 0) {
      break;
    } else if (pRuntimeEnv->currentOffset >= pBlock->info.rows) {
      pRuntimeEnv->currentOffset -= pBlock->info.rows;
    } else {
      int32_t remain = (int32_t)(pBlock->info.rows - pRuntimeEnv->currentOffset);
      pBlock->info.rows = remain;

      for (int32_t i = 0; i < pBlock->info.numOfCols; ++i) {
        SColumnInfoData* pColInfoData = taosArrayGet(pBlock->pDataBlock, i);

        int16_t bytes = pColInfoData->info.bytes;
        memmove(pColInfoData->pData, pColInfoData->pData + bytes * pRuntimeEnv->currentOffset, remain * bytes);
      }

      pRuntimeEnv->currentOffset = 0;
      break;
    }
  }

  if (pInfo->total + pBlock->info.rows >= pInfo->limit) {
    pBlock->info.rows = (int32_t)(pInfo->limit - pInfo->total);
    pInfo->total = pInfo->limit;

    doSetOperatorCompleted(pOperator);
  } else {
    pInfo->total += pBlock->info.rows;
  }

  return pBlock;
}

static SSDataBlock* doFilter(void* param, bool* newgroup) {
  SOperatorInfo *pOperator = (SOperatorInfo *)param;
  if (pOperator->status == OP_EXEC_DONE) {
    return NULL;
  }

  SFilterOperatorInfo* pCondInfo = pOperator->info;
  STaskRuntimeEnv* pRuntimeEnv = pOperator->pRuntimeEnv;

  while (1) {
    publishOperatorProfEvent(pOperator->pDownstream[0], QUERY_PROF_BEFORE_OPERATOR_EXEC);
    SSDataBlock *pBlock = pOperator->pDownstream[0]->exec(pOperator->pDownstream[0], newgroup);
    publishOperatorProfEvent(pOperator->pDownstream[0], QUERY_PROF_AFTER_OPERATOR_EXEC);

    if (pBlock == NULL) {
      break;
    }

    doSetFilterColumnInfo(pCondInfo->pFilterInfo, pCondInfo->numOfFilterCols, pBlock);
    assert(pRuntimeEnv->pTsBuf == NULL);
    filterRowsInDataBlock(pRuntimeEnv, pCondInfo->pFilterInfo, pCondInfo->numOfFilterCols, pBlock, true);

    if (pBlock->info.rows > 0) {
      return pBlock;
    }
  }

  doSetOperatorCompleted(pOperator);
  return NULL;
}

static SSDataBlock* doIntervalAgg(void* param, bool* newgroup) {
  SOperatorInfo* pOperator = (SOperatorInfo*) param;
  if (pOperator->status == OP_EXEC_DONE) {
    return NULL;
  }

  STableIntervalOperatorInfo* pInfo = pOperator->info;

  if (pOperator->status == OP_RES_TO_RETURN) {
//    toSDatablock(pAggInfo->pGroupResInfo, pAggInfo->pResultBuf, pInfo->pRes, pAggInfo->binfo.capacity);
    if (pInfo->binfo.pRes->info.rows == 0 || !hasRemainDataInCurrentGroup(&pInfo->groupResInfo)) {
      doSetOperatorCompleted(pOperator);
    }

    return pInfo->binfo.pRes;
  }

//  int32_t order = pQueryAttr->order.order;
//  STimeWindow win = pQueryAttr->window;
  SOperatorInfo* downstream = pOperator->pDownstream[0];

  while(1) {
    publishOperatorProfEvent(downstream, QUERY_PROF_BEFORE_OPERATOR_EXEC);
    SSDataBlock* pBlock = downstream->exec(downstream, newgroup);
    publishOperatorProfEvent(downstream, QUERY_PROF_AFTER_OPERATOR_EXEC);

    if (pBlock == NULL) {
      break;
    }

//    setTagValue(pOperator, pRuntimeEnv->current->pTable, pInfo->pCtx, pOperator->numOfOutput);

    // the pDataBlock are always the same one, no need to call this again
    setInputDataBlock(pOperator, pInfo->binfo.pCtx, pBlock, TSDB_ORDER_ASC);
    hashIntervalAgg(pOperator, &pInfo->binfo.resultRowInfo, pBlock, 0);
  }

  // restore the value
//  pQueryAttr->order.order = order;
//  pQueryAttr->window = win;

  pOperator->status = OP_RES_TO_RETURN;
  closeAllResultRows(&pInfo->binfo.resultRowInfo);
  setTaskStatus(pOperator->pTaskInfo, TASK_COMPLETED);
  finalizeQueryResult(pOperator, pInfo->binfo.pCtx, &pInfo->binfo.resultRowInfo, pInfo->binfo.rowCellInfoOffset);

  initGroupResInfo(&pInfo->groupResInfo, &pInfo->binfo.resultRowInfo);
  toSDatablock(&pInfo->groupResInfo, pInfo->pResultBuf, pInfo->binfo.pRes, pInfo->binfo.capacity);

  if (pInfo->binfo.pRes->info.rows == 0 || !hasRemainDataInCurrentGroup(&pInfo->groupResInfo)) {
    doSetOperatorCompleted(pOperator);
  }

  return pInfo->binfo.pRes->info.rows == 0? NULL:pInfo->binfo.pRes;
}

static SSDataBlock* doAllIntervalAgg(void* param, bool* newgroup) {
  SOperatorInfo* pOperator = (SOperatorInfo*) param;
  if (pOperator->status == OP_EXEC_DONE) {
    return NULL;
  }

  STableIntervalOperatorInfo* pIntervalInfo = pOperator->info;

  STaskRuntimeEnv* pRuntimeEnv = pOperator->pRuntimeEnv;
  if (pOperator->status == OP_RES_TO_RETURN) {
//    toSDatablock(&pRuntimeEnv->groupResInfo, pRuntimeEnv, pIntervalInfo->pRes);

    if (pIntervalInfo->binfo.pRes->info.rows == 0 || !hasRemainDataInCurrentGroup(&pRuntimeEnv->groupResInfo)) {
      doSetOperatorCompleted(pOperator);
    }

    return pIntervalInfo->binfo.pRes;
  }

  STaskAttr* pQueryAttr = pRuntimeEnv->pQueryAttr;
  int32_t order = pQueryAttr->order.order;
  STimeWindow win = pQueryAttr->window;

  SOperatorInfo* downstream = pOperator->pDownstream[0];

  while(1) {
    publishOperatorProfEvent(downstream, QUERY_PROF_BEFORE_OPERATOR_EXEC);
    SSDataBlock* pBlock = downstream->exec(downstream, newgroup);
    publishOperatorProfEvent(downstream, QUERY_PROF_AFTER_OPERATOR_EXEC);

    if (pBlock == NULL) {
      break;
    }

//    setTagValue(pOperator, pRuntimeEnv->current->pTable, pIntervalInfo->pCtx, pOperator->numOfOutput);

    // the pDataBlock are always the same one, no need to call this again
    setInputDataBlock(pOperator, pIntervalInfo->binfo.pCtx, pBlock, pQueryAttr->order.order);
    hashAllIntervalAgg(pOperator, &pIntervalInfo->binfo.resultRowInfo, pBlock, 0);
  }

  // restore the value
  pQueryAttr->order.order = order;
  pQueryAttr->window = win;

  pOperator->status = OP_RES_TO_RETURN;
  closeAllResultRows(&pIntervalInfo->binfo.resultRowInfo);
  setTaskStatus(pOperator->pTaskInfo, TASK_COMPLETED);
  finalizeQueryResult(pOperator, pIntervalInfo->binfo.pCtx, &pIntervalInfo->binfo.resultRowInfo, pIntervalInfo->binfo.rowCellInfoOffset);

  initGroupResInfo(&pRuntimeEnv->groupResInfo, &pIntervalInfo->binfo.resultRowInfo);
//  toSDatablock(&pRuntimeEnv->groupResInfo, pRuntimeEnv, pIntervalInfo->pRes);

  if (pIntervalInfo->binfo.pRes->info.rows == 0 || !hasRemainDataInCurrentGroup(&pRuntimeEnv->groupResInfo)) {
    pOperator->status = OP_EXEC_DONE;
  }

  return pIntervalInfo->binfo.pRes->info.rows == 0? NULL:pIntervalInfo->binfo.pRes;
}

static SSDataBlock* doSTableIntervalAgg(void* param, bool* newgroup) {
  SOperatorInfo* pOperator = (SOperatorInfo*) param;
  if (pOperator->status == OP_EXEC_DONE) {
    return NULL;
  }

  STableIntervalOperatorInfo* pIntervalInfo = pOperator->info;
  STaskRuntimeEnv* pRuntimeEnv = pOperator->pRuntimeEnv;

  if (pOperator->status == OP_RES_TO_RETURN) {
    int64_t st = taosGetTimestampUs();

//    copyToSDataBlock(NULL, 3000, pIntervalInfo->pRes, pIntervalInfo->rowCellInfoOffset);
    if (pIntervalInfo->binfo.pRes->info.rows == 0 || !hasRemainData(&pRuntimeEnv->groupResInfo)) {
      doSetOperatorCompleted(pOperator);
    }

    SQInfo* pQInfo = pRuntimeEnv->qinfo;
    pQInfo->summary.firstStageMergeTime += (taosGetTimestampUs() - st);

    return pIntervalInfo->binfo.pRes;
  }

  STaskAttr* pQueryAttr = pRuntimeEnv->pQueryAttr;
  int32_t order = pQueryAttr->order.order;

  SOperatorInfo* downstream = pOperator->pDownstream[0];

  while(1) {
    publishOperatorProfEvent(downstream, QUERY_PROF_BEFORE_OPERATOR_EXEC);
    SSDataBlock* pBlock = downstream->exec(downstream, newgroup);
    publishOperatorProfEvent(downstream, QUERY_PROF_AFTER_OPERATOR_EXEC);

    if (pBlock == NULL) {
      break;
    }

    // the pDataBlock are always the same one, no need to call this again
    STableQueryInfo* pTableQueryInfo = pRuntimeEnv->current;

//    setTagValue(pOperator, pTableQueryInfo->pTable, pIntervalInfo->pCtx, pOperator->numOfOutput);
    setInputDataBlock(pOperator, pIntervalInfo->binfo.pCtx, pBlock, pQueryAttr->order.order);
    setIntervalQueryRange(pRuntimeEnv, pBlock->info.window.skey);

    hashIntervalAgg(pOperator, &pTableQueryInfo->resInfo, pBlock, pTableQueryInfo->groupIndex);
  }

  pOperator->status = OP_RES_TO_RETURN;
  pQueryAttr->order.order = order;   // TODO : restore the order
  doCloseAllTimeWindow(pRuntimeEnv);
  setTaskStatus(pOperator->pTaskInfo, TASK_COMPLETED);

//  copyToSDataBlock(pRuntimeEnv, 3000, pIntervalInfo->pRes, pIntervalInfo->rowCellInfoOffset);
  if (pIntervalInfo->binfo.pRes->info.rows == 0 || !hasRemainData(&pRuntimeEnv->groupResInfo)) {
    pOperator->status = OP_EXEC_DONE;
  }

  return pIntervalInfo->binfo.pRes;
}

static SSDataBlock* doAllSTableIntervalAgg(void* param, bool* newgroup) {
  SOperatorInfo* pOperator = (SOperatorInfo*) param;
  if (pOperator->status == OP_EXEC_DONE) {
    return NULL;
  }

  STableIntervalOperatorInfo* pIntervalInfo = pOperator->info;
  STaskRuntimeEnv* pRuntimeEnv = pOperator->pRuntimeEnv;

  if (pOperator->status == OP_RES_TO_RETURN) {
//    copyToSDataBlock(pRuntimeEnv, 3000, pIntervalInfo->pRes, pIntervalInfo->rowCellInfoOffset);
    if (pIntervalInfo->binfo.pRes->info.rows == 0 || !hasRemainData(&pRuntimeEnv->groupResInfo)) {
      pOperator->status = OP_EXEC_DONE;
    }

    return pIntervalInfo->binfo.pRes;
  }

  STaskAttr* pQueryAttr = pRuntimeEnv->pQueryAttr;
  int32_t order = pQueryAttr->order.order;

  SOperatorInfo* downstream = pOperator->pDownstream[0];

  while(1) {
    publishOperatorProfEvent(downstream, QUERY_PROF_BEFORE_OPERATOR_EXEC);
    SSDataBlock* pBlock = downstream->exec(downstream, newgroup);
    publishOperatorProfEvent(downstream, QUERY_PROF_AFTER_OPERATOR_EXEC);

    if (pBlock == NULL) {
      break;
    }

    // the pDataBlock are always the same one, no need to call this again
    STableQueryInfo* pTableQueryInfo = pRuntimeEnv->current;

//    setTagValue(pOperator, pTableQueryInfo->pTable, pIntervalInfo->pCtx, pOperator->numOfOutput);
    setInputDataBlock(pOperator, pIntervalInfo->binfo.pCtx, pBlock, pQueryAttr->order.order);
    setIntervalQueryRange(pRuntimeEnv, pBlock->info.window.skey);

    hashAllIntervalAgg(pOperator, &pTableQueryInfo->resInfo, pBlock, pTableQueryInfo->groupIndex);
  }

  pOperator->status = OP_RES_TO_RETURN;
  pQueryAttr->order.order = order;   // TODO : restore the order
  doCloseAllTimeWindow(pRuntimeEnv);
  setTaskStatus(pOperator->pTaskInfo, TASK_COMPLETED);

  int64_t st = taosGetTimestampUs();
//  copyToSDataBlock(pRuntimeEnv, 3000, pIntervalInfo->pRes, pIntervalInfo->rowCellInfoOffset);
  if (pIntervalInfo->binfo.pRes->info.rows == 0 || !hasRemainData(&pRuntimeEnv->groupResInfo)) {
    pOperator->status = OP_EXEC_DONE;
  }

  SQInfo* pQInfo = pRuntimeEnv->qinfo;
  pQInfo->summary.firstStageMergeTime += (taosGetTimestampUs() - st);

  return pIntervalInfo->binfo.pRes;
}

static void doStateWindowAggImpl(SOperatorInfo* pOperator, SStateWindowOperatorInfo *pInfo, SSDataBlock *pSDataBlock) {
  STaskRuntimeEnv* pRuntimeEnv = pOperator->pRuntimeEnv;
  STableQueryInfo*  item = pRuntimeEnv->current;
  SColumnInfoData* pColInfoData = taosArrayGet(pSDataBlock->pDataBlock, pInfo->colIndex);

  SOptrBasicInfo* pBInfo = &pInfo->binfo;

  bool    masterScan = IS_MAIN_SCAN(pRuntimeEnv);
  int16_t     bytes = pColInfoData->info.bytes;
  int16_t     type = pColInfoData->info.type;

  SColumnInfoData* pTsColInfoData = taosArrayGet(pSDataBlock->pDataBlock, 0);
  TSKEY* tsList = (TSKEY*)pTsColInfoData->pData;
  if (IS_REPEAT_SCAN(pRuntimeEnv) && !pInfo->reptScan) {
    pInfo->reptScan = true;
    tfree(pInfo->prevData);
  }

  pInfo->numOfRows = 0;
  for (int32_t j = 0; j < pSDataBlock->info.rows; ++j) {
    char* val = ((char*)pColInfoData->pData) + bytes * j;
    if (isNull(val, type)) {
      continue;
    }
    if (pInfo->prevData == NULL) {
      pInfo->prevData = malloc(bytes);
      memcpy(pInfo->prevData, val, bytes);
      pInfo->numOfRows = 1;
      pInfo->curWindow.skey = tsList[j];
      pInfo->curWindow.ekey = tsList[j];
      pInfo->start = j;

    } else if (memcmp(pInfo->prevData, val, bytes) == 0) {
      pInfo->curWindow.ekey = tsList[j];
      pInfo->numOfRows += 1;
      //pInfo->start = j;
      if (j == 0 && pInfo->start != 0) {
        pInfo->numOfRows = 1;
        pInfo->start = 0;
      }
    } else {
      SResultRow* pResult = NULL;
      pInfo->curWindow.ekey = pInfo->curWindow.skey;
      int32_t ret = setResultOutputBufByKey(pRuntimeEnv, &pBInfo->resultRowInfo, pSDataBlock->info.uid, &pInfo->curWindow, masterScan,
                                            &pResult, item->groupIndex, pBInfo->pCtx, pOperator->numOfOutput,
                                            pBInfo->rowCellInfoOffset);
      if (ret != TSDB_CODE_SUCCESS) {  // null data, too many state code
        longjmp(pRuntimeEnv->env, TSDB_CODE_QRY_APP_ERROR);
      }
//      doApplyFunctions(pRuntimeEnv, pBInfo->pCtx, &pInfo->curWindow, pInfo->start, pInfo->numOfRows, tsList,
//                       pSDataBlock->info.rows, pOperator->numOfOutput);

      pInfo->curWindow.skey = tsList[j];
      pInfo->curWindow.ekey = tsList[j];
      memcpy(pInfo->prevData, val, bytes);
      pInfo->numOfRows = 1;
      pInfo->start = j;

    }
  }

  SResultRow* pResult = NULL;

  pInfo->curWindow.ekey = pInfo->curWindow.skey;
  int32_t ret = setResultOutputBufByKey(pRuntimeEnv, &pBInfo->resultRowInfo, pSDataBlock->info.uid, &pInfo->curWindow, masterScan,
                                        &pResult, item->groupIndex, pBInfo->pCtx, pOperator->numOfOutput,
                                        pBInfo->rowCellInfoOffset);
  if (ret != TSDB_CODE_SUCCESS) {  // null data, too many state code
    longjmp(pRuntimeEnv->env, TSDB_CODE_QRY_APP_ERROR);
  }

//  doApplyFunctions(pRuntimeEnv, pBInfo->pCtx, &pInfo->curWindow, pInfo->start, pInfo->numOfRows, tsList,
//                   pSDataBlock->info.rows, pOperator->numOfOutput);
}

static SSDataBlock* doStateWindowAgg(void *param, bool* newgroup) {
  SOperatorInfo* pOperator = (SOperatorInfo*) param;
  if (pOperator->status == OP_EXEC_DONE) {
    return NULL;
  }

  SStateWindowOperatorInfo* pWindowInfo = pOperator->info;
  SOptrBasicInfo* pBInfo = &pWindowInfo->binfo;

  STaskRuntimeEnv* pRuntimeEnv = pOperator->pRuntimeEnv;
  if (pOperator->status == OP_RES_TO_RETURN) {
//    toSDatablock(&pRuntimeEnv->groupResInfo, pRuntimeEnv, pBInfo->pRes);

    if (pBInfo->pRes->info.rows == 0 || !hasRemainDataInCurrentGroup(&pRuntimeEnv->groupResInfo)) {
      pOperator->status = OP_EXEC_DONE;
    }

    return pBInfo->pRes;
  }

  STaskAttr* pQueryAttr = pRuntimeEnv->pQueryAttr;
  int32_t order = pQueryAttr->order.order;
  STimeWindow win = pQueryAttr->window;
  SOperatorInfo* downstream = pOperator->pDownstream[0];
  while (1) {
    publishOperatorProfEvent(downstream, QUERY_PROF_BEFORE_OPERATOR_EXEC);
    SSDataBlock* pBlock = downstream->exec(downstream, newgroup);
    publishOperatorProfEvent(downstream, QUERY_PROF_AFTER_OPERATOR_EXEC);

    if (pBlock == NULL) {
      break;
    }
    setInputDataBlock(pOperator, pBInfo->pCtx, pBlock, pQueryAttr->order.order);
    if (pWindowInfo->colIndex == -1) {
      pWindowInfo->colIndex = getGroupbyColumnIndex(pRuntimeEnv->pQueryAttr->pGroupbyExpr, pBlock);
    }
    doStateWindowAggImpl(pOperator,  pWindowInfo, pBlock);
  }

  // restore the value
  pQueryAttr->order.order = order;
  pQueryAttr->window = win;

  pOperator->status = OP_RES_TO_RETURN;
  closeAllResultRows(&pBInfo->resultRowInfo);
  setTaskStatus(pOperator->pTaskInfo, TASK_COMPLETED);
  finalizeQueryResult(pOperator, pBInfo->pCtx, &pBInfo->resultRowInfo, pBInfo->rowCellInfoOffset);

  initGroupResInfo(&pRuntimeEnv->groupResInfo, &pBInfo->resultRowInfo);
//  toSDatablock(&pRuntimeEnv->groupResInfo, pRuntimeEnv, pBInfo->pRes);

  if (pBInfo->pRes->info.rows == 0 || !hasRemainDataInCurrentGroup(&pRuntimeEnv->groupResInfo)) {
    pOperator->status = OP_EXEC_DONE;
  }

  return pBInfo->pRes->info.rows == 0? NULL:pBInfo->pRes;
}

static SSDataBlock* doSessionWindowAgg(void* param, bool* newgroup) {
  SOperatorInfo* pOperator = (SOperatorInfo*) param;
  if (pOperator->status == OP_EXEC_DONE) {
    return NULL;
  }

  SSWindowOperatorInfo* pWindowInfo = pOperator->info;
  SOptrBasicInfo* pBInfo = &pWindowInfo->binfo;


  STaskRuntimeEnv* pRuntimeEnv = pOperator->pRuntimeEnv;
  if (pOperator->status == OP_RES_TO_RETURN) {
//    toSDatablock(&pRuntimeEnv->groupResInfo, pRuntimeEnv, pBInfo->pRes);

    if (pBInfo->pRes->info.rows == 0 || !hasRemainDataInCurrentGroup(&pRuntimeEnv->groupResInfo)) {
      pOperator->status = OP_EXEC_DONE;
    }

    return pBInfo->pRes;
  }

  STaskAttr* pQueryAttr = pRuntimeEnv->pQueryAttr;
  //pQueryAttr->order.order = TSDB_ORDER_ASC;
  int32_t order = pQueryAttr->order.order;
  STimeWindow win = pQueryAttr->window;

  SOperatorInfo* downstream = pOperator->pDownstream[0];

  while(1) {
    publishOperatorProfEvent(downstream, QUERY_PROF_BEFORE_OPERATOR_EXEC);
    SSDataBlock* pBlock = downstream->exec(downstream, newgroup);
    publishOperatorProfEvent(downstream, QUERY_PROF_AFTER_OPERATOR_EXEC);
    if (pBlock == NULL) {
      break;
    }

    // the pDataBlock are always the same one, no need to call this again
    setInputDataBlock(pOperator, pBInfo->pCtx, pBlock, pQueryAttr->order.order);
    doSessionWindowAggImpl(pOperator, pWindowInfo, pBlock);
  }

  // restore the value
  pQueryAttr->order.order = order;
  pQueryAttr->window = win;

  pOperator->status = OP_RES_TO_RETURN;
  closeAllResultRows(&pBInfo->resultRowInfo);
//  setTaskStatus(pOperator->pTaskInfo, QUERY_COMPLETED);
  finalizeQueryResult(pOperator, pBInfo->pCtx, &pBInfo->resultRowInfo, pBInfo->rowCellInfoOffset);

  initGroupResInfo(&pRuntimeEnv->groupResInfo, &pBInfo->resultRowInfo);
//  toSDatablock(&pRuntimeEnv->groupResInfo, pRuntimeEnv, pBInfo->pRes);

  if (pBInfo->pRes->info.rows == 0 || !hasRemainDataInCurrentGroup(&pRuntimeEnv->groupResInfo)) {
    pOperator->status = OP_EXEC_DONE;
  }

  return pBInfo->pRes->info.rows == 0? NULL:pBInfo->pRes;
}

static SSDataBlock* hashGroupbyAggregate(void* param, bool* newgroup) {
  SOperatorInfo* pOperator = (SOperatorInfo*) param;
  if (pOperator->status == OP_EXEC_DONE) {
    return NULL;
  }

  SGroupbyOperatorInfo *pInfo = pOperator->info;

  STaskRuntimeEnv* pRuntimeEnv = pOperator->pRuntimeEnv;
  if (pOperator->status == OP_RES_TO_RETURN) {
//    toSDatablock(&pRuntimeEnv->groupResInfo, pRuntimeEnv, pInfo->binfo.pRes);

    if (pInfo->binfo.pRes->info.rows == 0 || !hasRemainDataInCurrentGroup(&pRuntimeEnv->groupResInfo)) {
      pOperator->status = OP_EXEC_DONE;
    }

    return pInfo->binfo.pRes;
  }

  SOperatorInfo* downstream = pOperator->pDownstream[0];

  while(1) {
    publishOperatorProfEvent(downstream, QUERY_PROF_BEFORE_OPERATOR_EXEC);
    SSDataBlock* pBlock = downstream->exec(downstream, newgroup);
    publishOperatorProfEvent(downstream, QUERY_PROF_AFTER_OPERATOR_EXEC);
    if (pBlock == NULL) {
      break;
    }

    // the pDataBlock are always the same one, no need to call this again
    setInputDataBlock(pOperator, pInfo->binfo.pCtx, pBlock, pRuntimeEnv->pQueryAttr->order.order);
//    setTagValue(pOperator, pRuntimeEnv->current->pTable, pInfo->binfo.pCtx, pOperator->numOfOutput);
    if (pInfo->colIndex == -1) {
      pInfo->colIndex = getGroupbyColumnIndex(pRuntimeEnv->pQueryAttr->pGroupbyExpr, pBlock);
    }

    doHashGroupbyAgg(pOperator, pInfo, pBlock);
  }

  pOperator->status = OP_RES_TO_RETURN;
  closeAllResultRows(&pInfo->binfo.resultRowInfo);
//  setTaskStatus(pOperator->pTaskInfo, QUERY_COMPLETED);

  if (!pRuntimeEnv->pQueryAttr->stableQuery) { // finalize include the update of result rows
    finalizeQueryResult(pOperator, pInfo->binfo.pCtx, &pInfo->binfo.resultRowInfo, pInfo->binfo.rowCellInfoOffset);
  } else {
    updateNumOfRowsInResultRows(pInfo->binfo.pCtx, pOperator->numOfOutput, &pInfo->binfo.resultRowInfo, pInfo->binfo.rowCellInfoOffset);
  }

  initGroupResInfo(&pRuntimeEnv->groupResInfo, &pInfo->binfo.resultRowInfo);
  if (!pRuntimeEnv->pQueryAttr->stableQuery) {
    sortGroupResByOrderList(&pRuntimeEnv->groupResInfo, pRuntimeEnv, pInfo->binfo.pRes);
  }

//  toSDatablock(&pRuntimeEnv->groupResInfo, pRuntimeEnv, pInfo->binfo.pRes);
  if (pInfo->binfo.pRes->info.rows == 0 || !hasRemainDataInCurrentGroup(&pRuntimeEnv->groupResInfo)) {
    pOperator->status = OP_EXEC_DONE;
  }

  return pInfo->binfo.pRes;
}

static void doHandleRemainBlockForNewGroupImpl(SFillOperatorInfo *pInfo, STaskRuntimeEnv* pRuntimeEnv, bool* newgroup) {
  pInfo->totalInputRows = pInfo->existNewGroupBlock->info.rows;
  int64_t ekey = Q_STATUS_EQUAL(pRuntimeEnv->status, TASK_COMPLETED)?pRuntimeEnv->pQueryAttr->window.ekey:pInfo->existNewGroupBlock->info.window.ekey;
  taosResetFillInfo(pInfo->pFillInfo, getFillInfoStart(pInfo->pFillInfo));

  taosFillSetStartInfo(pInfo->pFillInfo, pInfo->existNewGroupBlock->info.rows, ekey);
  taosFillSetInputDataBlock(pInfo->pFillInfo, pInfo->existNewGroupBlock);

  doFillTimeIntervalGapsInResults(pInfo->pFillInfo, pInfo->pRes, pRuntimeEnv->resultInfo.capacity, pInfo->p);
  pInfo->existNewGroupBlock = NULL;
  *newgroup = true;
}

static void doHandleRemainBlockFromNewGroup(SFillOperatorInfo *pInfo, STaskRuntimeEnv  *pRuntimeEnv, bool *newgroup) {
  if (taosFillHasMoreResults(pInfo->pFillInfo)) {
    *newgroup = false;
    doFillTimeIntervalGapsInResults(pInfo->pFillInfo, pInfo->pRes, (int32_t)pRuntimeEnv->resultInfo.capacity, pInfo->p);
    if (pInfo->pRes->info.rows > pRuntimeEnv->resultInfo.threshold || (!pInfo->multigroupResult)) {
      return;
    }
  }

  // handle the cached new group data block
  if (pInfo->existNewGroupBlock) {
    doHandleRemainBlockForNewGroupImpl(pInfo, pRuntimeEnv, newgroup);
  }
}

static SSDataBlock* doFill(void* param, bool* newgroup) {
  SOperatorInfo* pOperator = (SOperatorInfo*) param;

  SFillOperatorInfo *pInfo = pOperator->info;
  pInfo->pRes->info.rows = 0;

  if (pOperator->status == OP_EXEC_DONE) {
    return NULL;
  }

  STaskRuntimeEnv  *pRuntimeEnv = pOperator->pRuntimeEnv;
  doHandleRemainBlockFromNewGroup(pInfo, pRuntimeEnv, newgroup);
  if (pInfo->pRes->info.rows > pRuntimeEnv->resultInfo.threshold || (!pInfo->multigroupResult && pInfo->pRes->info.rows > 0)) {
    return pInfo->pRes;
  }

  while(1) {
    publishOperatorProfEvent(pOperator->pDownstream[0], QUERY_PROF_BEFORE_OPERATOR_EXEC);
    SSDataBlock* pBlock = pOperator->pDownstream[0]->exec(pOperator->pDownstream[0], newgroup);
    publishOperatorProfEvent(pOperator->pDownstream[0], QUERY_PROF_AFTER_OPERATOR_EXEC);

    if (*newgroup) {
      assert(pBlock != NULL);
    }

    if (*newgroup && pInfo->totalInputRows > 0) {  // there are already processed current group data block
      pInfo->existNewGroupBlock = pBlock;
      *newgroup = false;

      // Fill the previous group data block, before handle the data block of new group.
      // Close the fill operation for previous group data block
      taosFillSetStartInfo(pInfo->pFillInfo, 0, pRuntimeEnv->pQueryAttr->window.ekey);
    } else {
      if (pBlock == NULL) {
        if (pInfo->totalInputRows == 0) {
          pOperator->status = OP_EXEC_DONE;
          return NULL;
        }

        taosFillSetStartInfo(pInfo->pFillInfo, 0, pRuntimeEnv->pQueryAttr->window.ekey);
      } else {
        pInfo->totalInputRows += pBlock->info.rows;
        taosFillSetStartInfo(pInfo->pFillInfo, pBlock->info.rows, pBlock->info.window.ekey);
        taosFillSetInputDataBlock(pInfo->pFillInfo, pBlock);
      }
    }

    doFillTimeIntervalGapsInResults(pInfo->pFillInfo, pInfo->pRes, pRuntimeEnv->resultInfo.capacity, pInfo->p);

    // current group has no more result to return
    if (pInfo->pRes->info.rows > 0) {
      // 1. The result in current group not reach the threshold of output result, continue
      // 2. If multiple group results existing in one SSDataBlock is not allowed, return immediately
      if (pInfo->pRes->info.rows > pRuntimeEnv->resultInfo.threshold || pBlock == NULL || (!pInfo->multigroupResult)) {
        return pInfo->pRes;
      }

      doHandleRemainBlockFromNewGroup(pInfo, pRuntimeEnv, newgroup);
      if (pInfo->pRes->info.rows > pRuntimeEnv->resultInfo.threshold || pBlock == NULL) {
        return pInfo->pRes;
      }
    } else if (pInfo->existNewGroupBlock) {  // try next group
      assert(pBlock != NULL);
      doHandleRemainBlockForNewGroupImpl(pInfo, pRuntimeEnv, newgroup);

      if (pInfo->pRes->info.rows > pRuntimeEnv->resultInfo.threshold) {
        return pInfo->pRes;
      }
    } else {
      return NULL;
    }
  }
}

// todo set the attribute of query scan count
static int32_t getNumOfScanTimes(STaskAttr* pQueryAttr) {
  for(int32_t i = 0; i < pQueryAttr->numOfOutput; ++i) {
    int32_t functionId = getExprFunctionId(&pQueryAttr->pExpr1[i]);
    if (functionId == FUNCTION_STDDEV || functionId == FUNCTION_PERCT) {
      return 2;
    }
  }

  return 1;
}

static void destroyOperatorInfo(SOperatorInfo* pOperator) {
  if (pOperator == NULL) {
    return;
  }

  if (pOperator->cleanupFn != NULL) {
    pOperator->cleanupFn(pOperator->info, pOperator->numOfOutput);
  }

  if (pOperator->pDownstream != NULL) {
    for(int32_t i = 0; i < pOperator->numOfDownstream; ++i) {
      destroyOperatorInfo(pOperator->pDownstream[i]);
    }

    tfree(pOperator->pDownstream);
    pOperator->numOfDownstream = 0;
  }

  tfree(pOperator->info);
  tfree(pOperator);
}

static int32_t initAggSup(SAggSupporter* pAggSup, SArray* pExprInfo) {
  _hash_fn_t hashFn = taosGetDefaultHashFunction(TSDB_DATA_TYPE_BINARY);

  pAggSup->keyBuf              = calloc(1, sizeof(int64_t) + sizeof(int64_t) + POINTER_BYTES);
  pAggSup->pResultRowHashTable = taosHashInit(10, hashFn, true, HASH_NO_LOCK);
  pAggSup->pResultRowListSet   = taosHashInit(100, hashFn, false, HASH_NO_LOCK);
  pAggSup->pool                = initResultRowPool(getResultRowSize(pExprInfo));
  pAggSup->pResultRowArrayList = taosArrayInit(10, sizeof(SResultRowCell));

  if (pAggSup->keyBuf == NULL || pAggSup->pResultRowArrayList == NULL || pAggSup->pResultRowListSet == NULL ||
      pAggSup->pResultRowHashTable == NULL || pAggSup->pool == NULL) {
    return TSDB_CODE_OUT_OF_MEMORY;
  }

  return TSDB_CODE_SUCCESS;
}

static void clearupAggSup(SAggSupporter* pAggSup) {
  tfree(pAggSup->keyBuf);
  taosHashCleanup(pAggSup->pResultRowHashTable);
  taosHashCleanup(pAggSup->pResultRowListSet);
  taosArrayDestroy(pAggSup->pResultRowArrayList);
  destroyResultRowPool(pAggSup->pool);
}

static int32_t initAggInfo(SAggOperatorInfo* pInfo, SArray* pExprInfo, int32_t numOfRows, const STableGroupInfo* pTableGroupInfo) {
  pInfo->binfo.pRes = createOutputBuf_rv(pExprInfo, numOfRows);
  pInfo->binfo.pCtx = createSqlFunctionCtx_rv(pExprInfo, &pInfo->binfo.rowCellInfoOffset, &pInfo->binfo.resRowSize);
  pInfo->binfo.capacity = 4096;

  initAggSup(&pInfo->aggSup, pExprInfo);
  pInfo->pTableQueryInfo = calloc(pTableGroupInfo->numOfTables, sizeof(STableQueryInfo));

  int32_t index = 0;
  for(int32_t i = 0; i < taosArrayGetSize(pTableGroupInfo->pGroupList); ++i) {
    SArray* pa = taosArrayGetP(pTableGroupInfo->pGroupList, i);
    for(int32_t j = 0; j < taosArrayGetSize(pa); ++j) {
      STableKeyInfo* pk = taosArrayGet(pa, j);

      STableQueryInfo* pTQueryInfo = &pInfo->pTableQueryInfo[index++];
      pTQueryInfo->uid        = pk->uid;
      pTQueryInfo->lastKey    = pk->lastKey;
      pTQueryInfo->groupIndex = i;
    }
  }

  STimeWindow win = {0, INT64_MAX};
  createTableQueryInfo(pInfo->pTableQueryInfo, false, win);

  return TSDB_CODE_SUCCESS;
}

SOperatorInfo* createAggregateOperatorInfo(SOperatorInfo* downstream, SArray* pExprInfo, SExecTaskInfo* pTaskInfo, const STableGroupInfo* pTableGroupInfo) {
  SAggOperatorInfo* pInfo = calloc(1, sizeof(SAggOperatorInfo));

  int32_t numOfRows = 1;
  //(int32_t)(getRowNumForMultioutput(pQueryAttr, pQueryAttr->topBotQuery, pQueryAttr->stableQuery));

  initAggInfo(pInfo, pExprInfo, numOfRows, pTableGroupInfo);
  setDefaultOutputBuf_rv(&pInfo->binfo, &pInfo->aggSup, MAIN_SCAN, pTaskInfo);

  SOperatorInfo* pOperator = calloc(1, sizeof(SOperatorInfo));
  pOperator->name         = "TableAggregate";
  pOperator->operatorType = OP_Aggregate;
  pOperator->blockingOptr = true;
  pOperator->status       = OP_IN_EXECUTING;
  pOperator->info         = pInfo;
  pOperator->pExpr        = exprArrayDup(pExprInfo);
  pOperator->numOfOutput  = taosArrayGetSize(pExprInfo);

  pOperator->pTaskInfo    = pTaskInfo;
  pOperator->exec         = doAggregate;
  pOperator->cleanupFn    = destroyAggOperatorInfo;
  int32_t code = appendDownstream(pOperator, &downstream, 1);

  return pOperator;
}

static void doDestroyBasicInfo(SOptrBasicInfo* pInfo, int32_t numOfOutput) {
  assert(pInfo != NULL);

  destroySQLFunctionCtx(pInfo->pCtx, numOfOutput);
  tfree(pInfo->rowCellInfoOffset);

  cleanupResultRowInfo(&pInfo->resultRowInfo);
  pInfo->pRes = blockDataDestroy(pInfo->pRes);
}

static void destroyBasicOperatorInfo(void* param, int32_t numOfOutput) {
  SOptrBasicInfo* pInfo = (SOptrBasicInfo*) param;
  doDestroyBasicInfo(pInfo, numOfOutput);
}
static void destroyStateWindowOperatorInfo(void* param, int32_t numOfOutput) {
  SStateWindowOperatorInfo* pInfo = (SStateWindowOperatorInfo*) param;
  doDestroyBasicInfo(&pInfo->binfo, numOfOutput);
  tfree(pInfo->prevData);
}
static void destroyAggOperatorInfo(void* param, int32_t numOfOutput) {
  SAggOperatorInfo* pInfo = (SAggOperatorInfo*) param;
  doDestroyBasicInfo(&pInfo->binfo, numOfOutput);
}
static void destroySWindowOperatorInfo(void* param, int32_t numOfOutput) {
  SSWindowOperatorInfo* pInfo = (SSWindowOperatorInfo*) param;
  doDestroyBasicInfo(&pInfo->binfo, numOfOutput);
}

static void destroySFillOperatorInfo(void* param, int32_t numOfOutput) {
  SFillOperatorInfo* pInfo = (SFillOperatorInfo*) param;
  pInfo->pFillInfo = taosDestroyFillInfo(pInfo->pFillInfo);
  pInfo->pRes = blockDataDestroy(pInfo->pRes);
  tfree(pInfo->p);
}

static void destroyGroupbyOperatorInfo(void* param, int32_t numOfOutput) {
  SGroupbyOperatorInfo* pInfo = (SGroupbyOperatorInfo*) param;
  doDestroyBasicInfo(&pInfo->binfo, numOfOutput);
  tfree(pInfo->prevData);
}

static void destroyProjectOperatorInfo(void* param, int32_t numOfOutput) {
  SProjectOperatorInfo* pInfo = (SProjectOperatorInfo*) param;
  doDestroyBasicInfo(&pInfo->binfo, numOfOutput);
}

static void destroyTagScanOperatorInfo(void* param, int32_t numOfOutput) {
  STagScanInfo* pInfo = (STagScanInfo*) param;
  pInfo->pRes = blockDataDestroy(pInfo->pRes);
}

static void destroyOrderOperatorInfo(void* param, int32_t numOfOutput) {
  SOrderOperatorInfo* pInfo = (SOrderOperatorInfo*) param;
  pInfo->pDataBlock = blockDataDestroy(pInfo->pDataBlock);

  taosArrayDestroy(pInfo->orderInfo);
}

static void destroyConditionOperatorInfo(void* param, int32_t numOfOutput) {
  SFilterOperatorInfo* pInfo = (SFilterOperatorInfo*) param;
  doDestroyFilterInfo(pInfo->pFilterInfo, pInfo->numOfFilterCols);
}

static void destroyDistinctOperatorInfo(void* param, int32_t numOfOutput) {
  SDistinctOperatorInfo* pInfo = (SDistinctOperatorInfo*) param;
  taosHashCleanup(pInfo->pSet);
  tfree(pInfo->buf);
  taosArrayDestroy(pInfo->pDistinctDataInfo);
  pInfo->pRes = blockDataDestroy(pInfo->pRes);
}

SOperatorInfo* createMultiTableAggOperatorInfo(SOperatorInfo* downstream, SArray* pExprInfo, SExecTaskInfo* pTaskInfo, const STableGroupInfo* pTableGroupInfo) {
  SAggOperatorInfo* pInfo = calloc(1, sizeof(SAggOperatorInfo));

  int32_t numOfRows = 1;
  size_t  numOfOutput = taosArrayGetSize(pExprInfo);
  initAggInfo(pInfo, pExprInfo, numOfRows, pTableGroupInfo);

  size_t  tableGroup = taosArrayGetSize(pTableGroupInfo->pGroupList);
  initResultRowInfo(&pInfo->binfo.resultRowInfo, (int32_t)tableGroup);

  SOperatorInfo* pOperator = calloc(1, sizeof(SOperatorInfo));
  pOperator->name         = "MultiTableAggregate";
  pOperator->operatorType = OP_MultiTableAggregate;
  pOperator->blockingOptr = true;
  pOperator->status       = OP_IN_EXECUTING;
  pOperator->info         = pInfo;
  pOperator->pExpr        = exprArrayDup(pExprInfo);
  pOperator->numOfOutput  = numOfOutput;

  pOperator->exec         = doMultiTableAggregate;
  pOperator->cleanupFn    = destroyAggOperatorInfo;
  int32_t code = appendDownstream(pOperator, &downstream, 1);

  return pOperator;
}

SOperatorInfo* createProjectOperatorInfo(STaskRuntimeEnv* pRuntimeEnv, SOperatorInfo* downstream, SExprInfo* pExpr, int32_t numOfOutput) {
  SProjectOperatorInfo* pInfo = calloc(1, sizeof(SProjectOperatorInfo));

  pInfo->seed = rand();
  pInfo->bufCapacity = pRuntimeEnv->resultInfo.capacity;

  SOptrBasicInfo* pBInfo = &pInfo->binfo;
  pBInfo->pRes  = createOutputBuf(pExpr, numOfOutput, pInfo->bufCapacity);
  pBInfo->pCtx  = createSqlFunctionCtx(pRuntimeEnv, pExpr, numOfOutput, &pBInfo->rowCellInfoOffset);

  initResultRowInfo(&pBInfo->resultRowInfo, 8);
  setDefaultOutputBuf(pRuntimeEnv, pBInfo, pInfo->seed, MAIN_SCAN);

  SOperatorInfo* pOperator = calloc(1, sizeof(SOperatorInfo));
  pOperator->name         = "ProjectOperator";
//  pOperator->operatorType = OP_Project;
  pOperator->blockingOptr = false;
  pOperator->status       = OP_IN_EXECUTING;
  pOperator->info         = pInfo;
  pOperator->pExpr        = pExpr;
  pOperator->numOfOutput  = numOfOutput;
  pOperator->pRuntimeEnv  = pRuntimeEnv;

  pOperator->exec         = doProjectOperation;
  pOperator->cleanupFn    = destroyProjectOperatorInfo;
  int32_t code = appendDownstream(pOperator, &downstream, 1);

  return pOperator;
}

SColumnInfo* extractColumnFilterInfo(SExprInfo* pExpr, int32_t numOfOutput, int32_t* numOfFilterCols) {
#if 0
  SColumnInfo* pCols = calloc(numOfOutput, sizeof(SColumnInfo));

  int32_t numOfFilter = 0;
  for(int32_t i = 0; i < numOfOutput; ++i) {
    if (pExpr[i].base.flist.numOfFilters > 0) {
      numOfFilter += 1;
    }

    pCols[i].type  = pExpr[i].base.resSchema.type;
    pCols[i].bytes = pExpr[i].base.resSchema.bytes;
    pCols[i].colId = pExpr[i].base.resSchema.colId;

    pCols[i].flist.numOfFilters = pExpr[i].base.flist.numOfFilters;
    if (pCols[i].flist.numOfFilters != 0) { 
      pCols[i].flist.filterInfo   = calloc(pCols[i].flist.numOfFilters, sizeof(SColumnFilterInfo));
      memcpy(pCols[i].flist.filterInfo, pExpr[i].base.flist.filterInfo, pCols[i].flist.numOfFilters * sizeof(SColumnFilterInfo));
    } else {
      // avoid runtime error
      pCols[i].flist.filterInfo   = NULL; 
    }
  }

  assert(numOfFilter > 0);

  *numOfFilterCols = numOfFilter;
  return pCols;
#endif

  return 0;
}

SOperatorInfo* createFilterOperatorInfo(STaskRuntimeEnv* pRuntimeEnv, SOperatorInfo* downstream, SExprInfo* pExpr,
                                        int32_t numOfOutput, SColumnInfo* pCols, int32_t numOfFilter) {
  SFilterOperatorInfo* pInfo = calloc(1, sizeof(SFilterOperatorInfo));

  assert(numOfFilter > 0 && pCols != NULL);
//  doCreateFilterInfo(pCols, numOfOutput, numOfFilter, &pInfo->pFilterInfo, 0);
  pInfo->numOfFilterCols = numOfFilter;

  SOperatorInfo* pOperator = calloc(1, sizeof(SOperatorInfo));

  pOperator->name         = "FilterOperator";
//  pOperator->operatorType = OP_Filter;
  pOperator->blockingOptr = false;
  pOperator->status       = OP_IN_EXECUTING;
  pOperator->numOfOutput  = numOfOutput;
  pOperator->pExpr        = pExpr;
  pOperator->exec         = doFilter;
  pOperator->info         = pInfo;
  pOperator->pRuntimeEnv  = pRuntimeEnv;
  pOperator->cleanupFn    = destroyConditionOperatorInfo;
  int32_t code = appendDownstream(pOperator, &downstream, 1);

  return pOperator;
}

SOperatorInfo* createLimitOperatorInfo(STaskRuntimeEnv* pRuntimeEnv, SOperatorInfo* downstream) {
  SLimitOperatorInfo* pInfo = calloc(1, sizeof(SLimitOperatorInfo));
  pInfo->limit = pRuntimeEnv->pQueryAttr->limit.limit;

  SOperatorInfo* pOperator = calloc(1, sizeof(SOperatorInfo));

  pOperator->name         = "LimitOperator";
//  pOperator->operatorType = OP_Limit;
  pOperator->blockingOptr = false;
  pOperator->status       = OP_IN_EXECUTING;
  pOperator->exec         = doLimit;
  pOperator->info         = pInfo;
  pOperator->pRuntimeEnv  = pRuntimeEnv;
    int32_t code = appendDownstream(pOperator, &downstream, 1);

  return pOperator;
}

SOperatorInfo* createIntervalOperatorInfo(SOperatorInfo* downstream, SArray* pExprInfo, SExecTaskInfo* pTaskInfo) {
  STableIntervalOperatorInfo* pInfo = calloc(1, sizeof(STableIntervalOperatorInfo));

  initAggSup(&pInfo->aggSup, pExprInfo);

  // todo:
  pInfo->order = TSDB_ORDER_ASC;
  pInfo->precision = TSDB_TIME_PRECISION_MICRO;
  pInfo->win.skey = INT64_MIN;
  pInfo->win.ekey = INT64_MAX;
  pInfo->interval.intervalUnit = 's';
  pInfo->interval.slidingUnit  = 's';
  pInfo->interval.interval = 1000;
  pInfo->interval.sliding  = 1000;

  int32_t code = createDiskbasedBuf(&pInfo->pResultBuf, 4096, 4096 * 256, 0, "/tmp/");

  int32_t numOfOutput = taosArrayGetSize(pExprInfo);
  pInfo->binfo.pCtx = createSqlFunctionCtx_rv(pExprInfo, &pInfo->binfo.rowCellInfoOffset, &pInfo->binfo.resRowSize);
  pInfo->binfo.pRes = createOutputBuf_rv(pExprInfo, pInfo->binfo.capacity);

  initResultRowInfo(&pInfo->binfo.resultRowInfo, (int32_t)1);

  SOperatorInfo* pOperator = calloc(1, sizeof(SOperatorInfo));

  pOperator->name         = "TimeIntervalAggOperator";
  pOperator->operatorType = OP_TimeWindow;
  pOperator->blockingOptr = true;
  pOperator->status       = OP_IN_EXECUTING;
  pOperator->pExpr        = exprArrayDup(pExprInfo);

  pOperator->pTaskInfo    = pTaskInfo;
  pOperator->numOfOutput  = numOfOutput;
  pOperator->info         = pInfo;
  pOperator->exec         = doIntervalAgg;
  pOperator->cleanupFn    = destroyBasicOperatorInfo;

  code = appendDownstream(pOperator, &downstream, 1);
  return pOperator;
}


SOperatorInfo* createAllTimeIntervalOperatorInfo(STaskRuntimeEnv* pRuntimeEnv, SOperatorInfo* downstream, SExprInfo* pExpr, int32_t numOfOutput) {
  STableIntervalOperatorInfo* pInfo = calloc(1, sizeof(STableIntervalOperatorInfo));

  pInfo->binfo.pCtx = createSqlFunctionCtx(pRuntimeEnv, pExpr, numOfOutput, &pInfo->binfo.rowCellInfoOffset);
  pInfo->binfo.pRes = createOutputBuf(pExpr, numOfOutput, pRuntimeEnv->resultInfo.capacity);
  initResultRowInfo(&pInfo->binfo.resultRowInfo, 8);

  SOperatorInfo* pOperator = calloc(1, sizeof(SOperatorInfo));

  pOperator->name         = "AllTimeIntervalAggOperator";
//  pOperator->operatorType = OP_AllTimeWindow;
  pOperator->blockingOptr = true;
  pOperator->status       = OP_IN_EXECUTING;
  pOperator->pExpr        = pExpr;
  pOperator->numOfOutput  = numOfOutput;
  pOperator->info         = pInfo;
  pOperator->pRuntimeEnv  = pRuntimeEnv;
  pOperator->exec         = doAllIntervalAgg;
  pOperator->cleanupFn    = destroyBasicOperatorInfo;

    int32_t code = appendDownstream(pOperator, &downstream, 1);
  return pOperator;
}

SOperatorInfo* createStatewindowOperatorInfo(STaskRuntimeEnv* pRuntimeEnv, SOperatorInfo* downstream, SExprInfo* pExpr, int32_t numOfOutput) {
  SStateWindowOperatorInfo* pInfo = calloc(1, sizeof(SStateWindowOperatorInfo));
  pInfo->colIndex   = -1;
  pInfo->reptScan   = false;
  pInfo->binfo.pCtx = createSqlFunctionCtx(pRuntimeEnv, pExpr, numOfOutput, &pInfo->binfo.rowCellInfoOffset);
  pInfo->binfo.pRes = createOutputBuf(pExpr, numOfOutput, pRuntimeEnv->resultInfo.capacity);
  initResultRowInfo(&pInfo->binfo.resultRowInfo, 8);

  SOperatorInfo* pOperator = calloc(1, sizeof(SOperatorInfo));
  pOperator->name         = "StateWindowOperator";
//  pOperator->operatorType = OP_StateWindow;
  pOperator->blockingOptr = true;
  pOperator->status       = OP_IN_EXECUTING;
  pOperator->pExpr        = pExpr;
  pOperator->numOfOutput  = numOfOutput;
  pOperator->info         = pInfo;
  pOperator->pRuntimeEnv  = pRuntimeEnv;
  pOperator->exec         = doStateWindowAgg;
  pOperator->cleanupFn    = destroyStateWindowOperatorInfo;

    int32_t code = appendDownstream(pOperator, &downstream, 1);
  return pOperator;
}
SOperatorInfo* createSWindowOperatorInfo(STaskRuntimeEnv* pRuntimeEnv, SOperatorInfo* downstream, SExprInfo* pExpr, int32_t numOfOutput) {
  SSWindowOperatorInfo* pInfo = calloc(1, sizeof(SSWindowOperatorInfo));

  pInfo->binfo.pCtx = createSqlFunctionCtx(pRuntimeEnv, pExpr, numOfOutput, &pInfo->binfo.rowCellInfoOffset);
  pInfo->binfo.pRes = createOutputBuf(pExpr, numOfOutput, pRuntimeEnv->resultInfo.capacity);
  initResultRowInfo(&pInfo->binfo.resultRowInfo, 8);

  pInfo->prevTs   = INT64_MIN;
  pInfo->reptScan = false;
  SOperatorInfo* pOperator = calloc(1, sizeof(SOperatorInfo));

  pOperator->name         = "SessionWindowAggOperator";
//  pOperator->operatorType = OP_SessionWindow;
  pOperator->blockingOptr = true;
  pOperator->status       = OP_IN_EXECUTING;
  pOperator->pExpr        = pExpr;
  pOperator->numOfOutput  = numOfOutput;
  pOperator->info         = pInfo;
  pOperator->pRuntimeEnv  = pRuntimeEnv;
  pOperator->exec         = doSessionWindowAgg;
  pOperator->cleanupFn    = destroySWindowOperatorInfo;

    int32_t code = appendDownstream(pOperator, &downstream, 1);
  return pOperator;
}

SOperatorInfo* createMultiTableTimeIntervalOperatorInfo(STaskRuntimeEnv* pRuntimeEnv, SOperatorInfo* downstream, SExprInfo* pExpr, int32_t numOfOutput) {
  STableIntervalOperatorInfo* pInfo = calloc(1, sizeof(STableIntervalOperatorInfo));

  pInfo->binfo.pCtx = createSqlFunctionCtx(pRuntimeEnv, pExpr, numOfOutput, &pInfo->binfo.rowCellInfoOffset);
  pInfo->binfo.pRes = createOutputBuf(pExpr, numOfOutput, pRuntimeEnv->resultInfo.capacity);
  initResultRowInfo(&pInfo->binfo.resultRowInfo, 8);

  SOperatorInfo* pOperator = calloc(1, sizeof(SOperatorInfo));
  pOperator->name         = "MultiTableTimeIntervalOperator";
//  pOperator->operatorType = OP_MultiTableTimeInterval;
  pOperator->blockingOptr = true;
  pOperator->status       = OP_IN_EXECUTING;
  pOperator->pExpr        = pExpr;
  pOperator->numOfOutput  = numOfOutput;
  pOperator->info         = pInfo;
  pOperator->pRuntimeEnv  = pRuntimeEnv;

  pOperator->exec         = doSTableIntervalAgg;
  pOperator->cleanupFn    = destroyBasicOperatorInfo;

    int32_t code = appendDownstream(pOperator, &downstream, 1);
  return pOperator;
}

SOperatorInfo* createAllMultiTableTimeIntervalOperatorInfo(STaskRuntimeEnv* pRuntimeEnv, SOperatorInfo* downstream, SExprInfo* pExpr, int32_t numOfOutput) {
  STableIntervalOperatorInfo* pInfo = calloc(1, sizeof(STableIntervalOperatorInfo));

  pInfo->binfo.pCtx = createSqlFunctionCtx(pRuntimeEnv, pExpr, numOfOutput, &pInfo->binfo.rowCellInfoOffset);
  pInfo->binfo.pRes = createOutputBuf(pExpr, numOfOutput, pRuntimeEnv->resultInfo.capacity);
  initResultRowInfo(&pInfo->binfo.resultRowInfo, 8);

  SOperatorInfo* pOperator = calloc(1, sizeof(SOperatorInfo));
  pOperator->name         = "AllMultiTableTimeIntervalOperator";
//  pOperator->operatorType = OP_AllMultiTableTimeInterval;
  pOperator->blockingOptr = true;
  pOperator->status       = OP_IN_EXECUTING;
  pOperator->pExpr        = pExpr;
  pOperator->numOfOutput  = numOfOutput;
  pOperator->info         = pInfo;
  pOperator->pRuntimeEnv  = pRuntimeEnv;

  pOperator->exec         = doAllSTableIntervalAgg;
  pOperator->cleanupFn    = destroyBasicOperatorInfo;

    int32_t code = appendDownstream(pOperator, &downstream, 1);

  return pOperator;
}

SOperatorInfo* createGroupbyOperatorInfo(STaskRuntimeEnv* pRuntimeEnv, SOperatorInfo* downstream, SExprInfo* pExpr, int32_t numOfOutput) {
  SGroupbyOperatorInfo* pInfo = calloc(1, sizeof(SGroupbyOperatorInfo));
  pInfo->colIndex = -1;  // group by column index


  pInfo->binfo.pCtx = createSqlFunctionCtx(pRuntimeEnv, pExpr, numOfOutput, &pInfo->binfo.rowCellInfoOffset);

  STaskAttr *pQueryAttr = pRuntimeEnv->pQueryAttr;

  pQueryAttr->resultRowSize = (pQueryAttr->resultRowSize *
      (int32_t)(getRowNumForMultioutput(pQueryAttr, pQueryAttr->topBotQuery, pQueryAttr->stableQuery)));

  pInfo->binfo.pRes = createOutputBuf(pExpr, numOfOutput, pRuntimeEnv->resultInfo.capacity);
  initResultRowInfo(&pInfo->binfo.resultRowInfo, 8);

  SOperatorInfo* pOperator = calloc(1, sizeof(SOperatorInfo));
  pOperator->name         = "GroupbyAggOperator";
  pOperator->blockingOptr = true;
  pOperator->status       = OP_IN_EXECUTING;
//  pOperator->operatorType = OP_Groupby;
  pOperator->pExpr        = pExpr;
  pOperator->numOfOutput  = numOfOutput;
  pOperator->info         = pInfo;
  pOperator->pRuntimeEnv  = pRuntimeEnv;
  pOperator->exec         = hashGroupbyAggregate;
  pOperator->cleanupFn    = destroyGroupbyOperatorInfo;

    int32_t code = appendDownstream(pOperator, &downstream, 1);
  return pOperator;
}

SOperatorInfo* createFillOperatorInfo(STaskRuntimeEnv* pRuntimeEnv, SOperatorInfo* downstream, SExprInfo* pExpr, int32_t numOfOutput, bool multigroupResult) {
  SFillOperatorInfo* pInfo = calloc(1, sizeof(SFillOperatorInfo));
  pInfo->pRes = createOutputBuf(pExpr, numOfOutput, pRuntimeEnv->resultInfo.capacity);
  pInfo->multigroupResult = multigroupResult;

  {
    STaskAttr* pQueryAttr = pRuntimeEnv->pQueryAttr;
    struct SFillColInfo* pColInfo = createFillColInfo(pExpr, numOfOutput, pQueryAttr->fillVal);
    STimeWindow w = TSWINDOW_INITIALIZER;

    TSKEY sk = TMIN(pQueryAttr->window.skey, pQueryAttr->window.ekey);
    TSKEY ek = TMAX(pQueryAttr->window.skey, pQueryAttr->window.ekey);
//    getAlignQueryTimeWindow(pQueryAttr, pQueryAttr->window.skey, sk, ek, &w);

    pInfo->pFillInfo =
        taosCreateFillInfo(pQueryAttr->order.order, w.skey, 0, (int32_t)pRuntimeEnv->resultInfo.capacity, numOfOutput,
                           pQueryAttr->interval.sliding, pQueryAttr->interval.slidingUnit,
                           (int8_t)pQueryAttr->precision, pQueryAttr->fillType, pColInfo, pRuntimeEnv->qinfo);

    pInfo->p = calloc(numOfOutput, POINTER_BYTES);
  }

  SOperatorInfo* pOperator = calloc(1, sizeof(SOperatorInfo));

  pOperator->name         = "FillOperator";
  pOperator->blockingOptr = false;
  pOperator->status       = OP_IN_EXECUTING;
//  pOperator->operatorType = OP_Fill;
  pOperator->pExpr        = pExpr;
  pOperator->numOfOutput  = numOfOutput;
  pOperator->info         = pInfo;
  pOperator->pRuntimeEnv  = pRuntimeEnv;
  pOperator->exec         = doFill;
  pOperator->cleanupFn    = destroySFillOperatorInfo;

    int32_t code = appendDownstream(pOperator, &downstream, 1);
  return pOperator;
}

SOperatorInfo* createSLimitOperatorInfo(STaskRuntimeEnv* pRuntimeEnv, SOperatorInfo* downstream, SExprInfo* pExpr, int32_t numOfOutput, void* pMerger, bool multigroupResult) {
  SSLimitOperatorInfo* pInfo = calloc(1, sizeof(SSLimitOperatorInfo));

  STaskAttr* pQueryAttr = pRuntimeEnv->pQueryAttr;

  pInfo->orderColumnList = getResultGroupCheckColumns(pQueryAttr);
  pInfo->slimit          = pQueryAttr->slimit;
  pInfo->limit           = pQueryAttr->limit;
  pInfo->capacity        = pRuntimeEnv->resultInfo.capacity;
  pInfo->threshold       = (int64_t)(pInfo->capacity * 0.8);
  pInfo->currentOffset   = pQueryAttr->limit.offset;
  pInfo->currentGroupOffset = pQueryAttr->slimit.offset;
  pInfo->multigroupResult= multigroupResult;

  // TODO refactor
  int32_t len = 0;
  for(int32_t i = 0; i < numOfOutput; ++i) {
    len += pExpr[i].base.resSchema.bytes;
  }

  int32_t numOfCols = (pInfo->orderColumnList != NULL)? (int32_t) taosArrayGetSize(pInfo->orderColumnList):0;
  pInfo->prevRow = calloc(1, (POINTER_BYTES * numOfCols + len));

  int32_t offset = POINTER_BYTES * numOfCols;
  for(int32_t i = 0; i < numOfCols; ++i) {
    pInfo->prevRow[i] = (char*)pInfo->prevRow + offset;

    SColIndex* index = taosArrayGet(pInfo->orderColumnList, i);
    offset += pExpr[index->colIndex].base.resSchema.bytes;
  }

  pInfo->pRes = createOutputBuf(pExpr, numOfOutput, pRuntimeEnv->resultInfo.capacity);

  SOperatorInfo* pOperator = calloc(1, sizeof(SOperatorInfo));

  pOperator->name         = "SLimitOperator";
  pOperator->operatorType = OP_SLimit;
  pOperator->blockingOptr = false;
  pOperator->status       = OP_IN_EXECUTING;
//  pOperator->exec         = doSLimit;
  pOperator->info         = pInfo;
  pOperator->pRuntimeEnv  = pRuntimeEnv;
  pOperator->cleanupFn    = destroySlimitOperatorInfo;

    int32_t code = appendDownstream(pOperator, &downstream, 1);
  return pOperator;
}

static SSDataBlock* doTagScan(void* param, bool* newgroup) {
#if 0
  SOperatorInfo* pOperator = (SOperatorInfo*) param;
  if (pOperator->status == OP_EXEC_DONE) {
    return NULL;
  }

  STaskRuntimeEnv* pRuntimeEnv = pOperator->pRuntimeEnv;
  int32_t maxNumOfTables = (int32_t)pRuntimeEnv->resultInfo.capacity;

  STagScanInfo *pInfo = pOperator->info;
  SSDataBlock  *pRes = pInfo->pRes;
  *newgroup = false;

  int32_t count = 0;
  SArray* pa = GET_TABLEGROUP(pRuntimeEnv, 0);

  int32_t functionId = getExprFunctionId(&pOperator->pExpr[0]);
  if (functionId == FUNCTION_TID_TAG) { // return the tags & table Id
    STaskAttr* pQueryAttr = pRuntimeEnv->pQueryAttr;
    assert(pQueryAttr->numOfOutput == 1);

    SExprInfo* pExprInfo = &pOperator->pExpr[0];
    int32_t rsize = pExprInfo->base.resSchema.bytes;

    count = 0;

    int16_t bytes = pExprInfo->base.resSchema.bytes;
    int16_t type  = pExprInfo->base.resSchema.type;

    for(int32_t i = 0; i < pQueryAttr->numOfTags; ++i) {
      if (pQueryAttr->tagColList[i].colId == pExprInfo->base.pColumns->info.colId) {
        bytes = pQueryAttr->tagColList[i].bytes;
        type = pQueryAttr->tagColList[i].type;
        break;
      }
    }

    SColumnInfoData* pColInfo = taosArrayGet(pRes->pDataBlock, 0);

    while(pInfo->curPos < pInfo->totalTables && count < maxNumOfTables) {
      int32_t i = pInfo->curPos++;
      STableQueryInfo *item = taosArrayGetP(pa, i);

      char *output = pColInfo->pData + count * rsize;
      varDataSetLen(output, rsize - VARSTR_HEADER_SIZE);

      output = varDataVal(output);
      STableId* id = TSDB_TABLEID(item->pTable);

      *(int16_t *)output = 0;
      output += sizeof(int16_t);

      *(int64_t *)output = id->uid;  // memory align problem, todo serialize
      output += sizeof(id->uid);

      *(int32_t *)output = id->tid;
      output += sizeof(id->tid);

      *(int32_t *)output = pQueryAttr->vgId;
      output += sizeof(pQueryAttr->vgId);

      char* data = NULL;
      if (pExprInfo->base.pColumns->info.colId == TSDB_TBNAME_COLUMN_INDEX) {
        data = tsdbGetTableName(item->pTable);
      } else {
        data = tsdbGetTableTagVal(item->pTable, pExprInfo->base.pColumns->info.colId, type, bytes);
      }

      doSetTagValueToResultBuf(output, data, type, bytes);
      count += 1;
    }

    //qDebug("QInfo:0x%"PRIx64" create (tableId, tag) info completed, rows:%d", GET_TASKID(pRuntimeEnv), count);
  } else if (functionId == FUNCTION_COUNT) {// handle the "count(tbname)" query
    SColumnInfoData* pColInfo = taosArrayGet(pRes->pDataBlock, 0);
    *(int64_t*)pColInfo->pData = pInfo->totalTables;
    count = 1;

    pOperator->status = OP_EXEC_DONE;
    //qDebug("QInfo:0x%"PRIx64" create count(tbname) query, res:%d rows:1", GET_TASKID(pRuntimeEnv), count);
  } else {  // return only the tags|table name etc.
    SExprInfo* pExprInfo = &pOperator->pExpr[0];  // todo use the column list instead of exprinfo

    count = 0;
    while(pInfo->curPos < pInfo->totalTables && count < maxNumOfTables) {
      int32_t i = pInfo->curPos++;

      STableQueryInfo* item = taosArrayGetP(pa, i);

      char *data = NULL, *dst = NULL;
      int16_t type = 0, bytes = 0;
      for(int32_t j = 0; j < pOperator->numOfOutput; ++j) {
        // not assign value in case of user defined constant output column
        if (TSDB_COL_IS_UD_COL(pExprInfo[j].base.pColumns->flag)) {
          continue;
        }

        SColumnInfoData* pColInfo = taosArrayGet(pRes->pDataBlock, j);
        type  = pExprInfo[j].base.resSchema.type;
        bytes = pExprInfo[j].base.resSchema.bytes;

        if (pExprInfo[j].base.pColumns->info.colId == TSDB_TBNAME_COLUMN_INDEX) {
          data = tsdbGetTableName(item->pTable);
        } else {
          data = tsdbGetTableTagVal(item->pTable, pExprInfo[j].base.pColumns->info.colId, type, bytes);
        }

        dst  = pColInfo->pData + count * pExprInfo[j].base.resSchema.bytes;
        doSetTagValueToResultBuf(dst, data, type, bytes);
      }

      count += 1;
    }

    if (pInfo->curPos >= pInfo->totalTables) {
      pOperator->status = OP_EXEC_DONE;
    }

    //qDebug("QInfo:0x%"PRIx64" create tag values results completed, rows:%d", GET_TASKID(pRuntimeEnv), count);
  }

  if (pOperator->status == OP_EXEC_DONE) {
    setTaskStatus(pOperator->pRuntimeEnv, TASK_COMPLETED);
  }

  pRes->info.rows = count;
  return (pRes->info.rows == 0)? NULL:pInfo->pRes;

#endif
}

SOperatorInfo* createTagScanOperatorInfo(STaskRuntimeEnv* pRuntimeEnv, SExprInfo* pExpr, int32_t numOfOutput) {
  STagScanInfo* pInfo = calloc(1, sizeof(STagScanInfo));
  pInfo->pRes = createOutputBuf(pExpr, numOfOutput, pRuntimeEnv->resultInfo.capacity);

  size_t numOfGroup = GET_NUM_OF_TABLEGROUP(pRuntimeEnv);
  assert(numOfGroup == 0 || numOfGroup == 1);

  pInfo->totalTables = pRuntimeEnv->tableqinfoGroupInfo.numOfTables;
  pInfo->curPos = 0;

  SOperatorInfo* pOperator = calloc(1, sizeof(SOperatorInfo));
  pOperator->name         = "SeqTableTagScan";
  pOperator->operatorType = OP_TagScan;
  pOperator->blockingOptr = false;
  pOperator->status       = OP_IN_EXECUTING;
  pOperator->info         = pInfo;
  pOperator->exec         = doTagScan;
  pOperator->pExpr        = pExpr;
  pOperator->numOfOutput  = numOfOutput;
  pOperator->pRuntimeEnv  = pRuntimeEnv;
  pOperator->cleanupFn    = destroyTagScanOperatorInfo;

  return pOperator;
}
static bool initMultiDistinctInfo(SDistinctOperatorInfo *pInfo, SOperatorInfo* pOperator, SSDataBlock *pBlock) {
  if (taosArrayGetSize(pInfo->pDistinctDataInfo) == pOperator->numOfOutput) {
     // distinct info already inited  
    return true;
  }
  for (int i = 0; i < pOperator->numOfOutput; i++) {
//    pInfo->totalBytes += pOperator->pExpr[i].base.colBytes;
  }
  for (int i = 0; i < pOperator->numOfOutput; i++) {
    int numOfBlock = (int)(taosArrayGetSize(pBlock->pDataBlock));
    assert(i < numOfBlock);
    for (int j = 0; j < numOfBlock; j++) {
      SColumnInfoData* pColDataInfo = taosArrayGet(pBlock->pDataBlock, j);
      if (pColDataInfo->info.colId == pOperator->pExpr[i].base.resSchema.colId) {
        SDistinctDataInfo item = {.index = j, .type = pColDataInfo->info.type, .bytes = pColDataInfo->info.bytes};
        taosArrayInsert(pInfo->pDistinctDataInfo, i, &item);
      }
    }
  }
  pInfo->totalBytes += (int32_t)strlen(MULTI_KEY_DELIM) * (pOperator->numOfOutput);
  pInfo->buf        =  calloc(1, pInfo->totalBytes);
  return  taosArrayGetSize(pInfo->pDistinctDataInfo) == pOperator->numOfOutput ? true : false;
}

static void buildMultiDistinctKey(SDistinctOperatorInfo *pInfo, SSDataBlock *pBlock, int32_t rowId) {
  char *p = pInfo->buf;
  memset(p, 0, pInfo->totalBytes); 

  for (int i = 0; i < taosArrayGetSize(pInfo->pDistinctDataInfo); i++) {
    SDistinctDataInfo* pDistDataInfo = (SDistinctDataInfo *)taosArrayGet(pInfo->pDistinctDataInfo, i); 
    SColumnInfoData*   pColDataInfo = taosArrayGet(pBlock->pDataBlock, pDistDataInfo->index);
    char *val = ((char *)pColDataInfo->pData) + pColDataInfo->info.bytes * rowId;
    if (isNull(val, pDistDataInfo->type)) { 
      p += pDistDataInfo->bytes; 
      continue;
    }
    if (IS_VAR_DATA_TYPE(pDistDataInfo->type)) {
      memcpy(p, varDataVal(val), varDataLen(val));
      p += varDataLen(val);
    } else {
      memcpy(p, val, pDistDataInfo->bytes);
      p += pDistDataInfo->bytes;
    }
    memcpy(p, MULTI_KEY_DELIM, strlen(MULTI_KEY_DELIM));
    p += strlen(MULTI_KEY_DELIM);
  }
}

static SSDataBlock* hashDistinct(void* param, bool* newgroup) {
  SOperatorInfo* pOperator = (SOperatorInfo*) param;
  if (pOperator->status == OP_EXEC_DONE) {
    return NULL;
  }

  SDistinctOperatorInfo* pInfo = pOperator->info;
  SSDataBlock* pRes = pInfo->pRes;

  pRes->info.rows = 0;
  SSDataBlock* pBlock = NULL;
   
  while(1) {
    publishOperatorProfEvent(pOperator->pDownstream[0], QUERY_PROF_BEFORE_OPERATOR_EXEC);
    pBlock = pOperator->pDownstream[0]->exec(pOperator->pDownstream[0], newgroup);
    publishOperatorProfEvent(pOperator->pDownstream[0], QUERY_PROF_AFTER_OPERATOR_EXEC);

    if (pBlock == NULL) {
      doSetOperatorCompleted(pOperator);
      break;
    }
    if (!initMultiDistinctInfo(pInfo, pOperator, pBlock)) {
      doSetOperatorCompleted(pOperator);
      break;
    }
    // ensure result output buf 
    if (pRes->info.rows + pBlock->info.rows > pInfo->outputCapacity) {
      int32_t newSize = pRes->info.rows + pBlock->info.rows;
      for (int i = 0; i < taosArrayGetSize(pRes->pDataBlock); i++) {
        SColumnInfoData*   pResultColInfoData = taosArrayGet(pRes->pDataBlock, i);
        SDistinctDataInfo* pDistDataInfo = taosArrayGet(pInfo->pDistinctDataInfo,  i);
        char* tmp = realloc(pResultColInfoData->pData, newSize * pDistDataInfo->bytes);
        if (tmp == NULL) {
          return NULL;
        } else {
          pResultColInfoData->pData = tmp;
        }
      }
      pInfo->outputCapacity = newSize;
    }

    for (int32_t i = 0; i < pBlock->info.rows; i++) {
      buildMultiDistinctKey(pInfo, pBlock, i);
      if (taosHashGet(pInfo->pSet, pInfo->buf, pInfo->totalBytes) == NULL) {
        int32_t dummy;
        taosHashPut(pInfo->pSet, pInfo->buf, pInfo->totalBytes, &dummy, sizeof(dummy));
        for (int j = 0; j < taosArrayGetSize(pRes->pDataBlock); j++) {
          SDistinctDataInfo* pDistDataInfo = taosArrayGet(pInfo->pDistinctDataInfo, j);  // distinct meta info
          SColumnInfoData*   pColInfoData = taosArrayGet(pBlock->pDataBlock, pDistDataInfo->index); //src
          SColumnInfoData*   pResultColInfoData = taosArrayGet(pRes->pDataBlock, j);  // dist 

          char* val = ((char*)pColInfoData->pData) + pDistDataInfo->bytes * i;
          char *start = pResultColInfoData->pData +  pDistDataInfo->bytes * pInfo->pRes->info.rows; 
          memcpy(start, val, pDistDataInfo->bytes);
        }
        pRes->info.rows += 1;
      } 
    }

    if (pRes->info.rows >= pInfo->threshold) {
      break;
    }
  }
  return (pInfo->pRes->info.rows > 0)? pInfo->pRes:NULL;
}

SOperatorInfo* createDistinctOperatorInfo(STaskRuntimeEnv* pRuntimeEnv, SOperatorInfo* downstream, SExprInfo* pExpr, int32_t numOfOutput) {
  SDistinctOperatorInfo* pInfo = calloc(1, sizeof(SDistinctOperatorInfo));
  pInfo->totalBytes      = 0;
  pInfo->buf             = NULL;
  pInfo->threshold       = tsMaxNumOfDistinctResults; // distinct result threshold
  pInfo->outputCapacity  = 4096;
  pInfo->pDistinctDataInfo = taosArrayInit(numOfOutput, sizeof(SDistinctDataInfo)); 
  pInfo->pSet = taosHashInit(64, taosGetDefaultHashFunction(TSDB_DATA_TYPE_BINARY), false, HASH_NO_LOCK);
  pInfo->pRes = createOutputBuf(pExpr, numOfOutput, (int32_t) pInfo->outputCapacity);
  

  SOperatorInfo* pOperator = calloc(1, sizeof(SOperatorInfo));
  pOperator->name         = "DistinctOperator";
  pOperator->blockingOptr = false;
  pOperator->status       = OP_IN_EXECUTING;
//  pOperator->operatorType = OP_Distinct;
  pOperator->pExpr        = pExpr;
  pOperator->numOfOutput  = numOfOutput;
  pOperator->info         = pInfo;
  pOperator->pRuntimeEnv  = pRuntimeEnv;
  pOperator->exec         = hashDistinct;
  pOperator->pExpr        = pExpr; 
  pOperator->cleanupFn    = destroyDistinctOperatorInfo;

    int32_t code = appendDownstream(pOperator, &downstream, 1);
  return pOperator;
}

static int32_t getColumnIndexInSource(SQueriedTableInfo *pTableInfo, SSqlExpr *pExpr, SColumnInfo* pTagCols) {
  int32_t j = 0;

  if (TSDB_COL_IS_TAG(pExpr->pColumns->flag)) {
    if (pExpr->pColumns->info.colId == TSDB_TBNAME_COLUMN_INDEX) {
      return TSDB_TBNAME_COLUMN_INDEX;
    }

    while(j < pTableInfo->numOfTags) {
      if (pExpr->pColumns->info.colId == pTagCols[j].colId) {
        return j;
      }

      j += 1;
    }

  } /*else if (TSDB_COL_IS_UD_COL(pExpr->colInfo.flag)) {  // user specified column data
    return TSDB_UD_COLUMN_INDEX;
  } else {
    while (j < pTableInfo->numOfCols) {
      if (pExpr->colInfo.colId == pTableInfo->colList[j].colId) {
        return j;
      }

      j += 1;
    }
  }*/

  return INT32_MIN;  // return a less than TSDB_TBNAME_COLUMN_INDEX value
}

bool validateExprColumnInfo(SQueriedTableInfo *pTableInfo, SSqlExpr *pExpr, SColumnInfo* pTagCols) {
  int32_t j = getColumnIndexInSource(pTableInfo, pExpr, pTagCols);
  return j != INT32_MIN;
}

static bool validateQueryMsg(SQueryTableReq *pQueryMsg) {
  if (pQueryMsg->interval.interval < 0) {
    //qError("qmsg:%p illegal value of interval time %" PRId64, pQueryMsg, pQueryMsg->interval.interval);
    return false;
  }

//  if (pQueryMsg->sw.gap < 0 || pQueryMsg->sw.primaryColId != PRIMARYKEY_TIMESTAMP_COL_ID) {
    //qError("qmsg:%p illegal value of session window time %" PRId64, pQueryMsg, pQueryMsg->sw.gap);
//    return false;
//  }

//  if (pQueryMsg->sw.gap > 0 && pQueryMsg->interval.interval > 0) {
    //qError("qmsg:%p illegal value of session window time %" PRId64" and interval value %"PRId64, pQueryMsg,
//        pQueryMsg->sw.gap, pQueryMsg->interval.interval);
//    return false;
//  }

  if (pQueryMsg->numOfTables <= 0) {
    //qError("qmsg:%p illegal value of numOfTables %d", pQueryMsg, pQueryMsg->numOfTables);
    return false;
  }

  if (pQueryMsg->numOfGroupCols < 0) {
    //qError("qmsg:%p illegal value of numOfGroupbyCols %d", pQueryMsg, pQueryMsg->numOfGroupCols);
    return false;
  }

  if (pQueryMsg->numOfOutput > TSDB_MAX_COLUMNS || pQueryMsg->numOfOutput <= 0) {
    //qError("qmsg:%p illegal value of output columns %d", pQueryMsg, pQueryMsg->numOfOutput);
    return false;
  }

  return true;
}

static bool validateQueryTableCols(SQueriedTableInfo* pTableInfo, SSqlExpr** pExpr, int32_t numOfOutput,
                                   SColumnInfo* pTagCols, void* pMsg) {
  int32_t numOfTotal = pTableInfo->numOfCols + pTableInfo->numOfTags;
  if (pTableInfo->numOfCols < 0 || pTableInfo->numOfTags < 0 || numOfTotal > TSDB_MAX_COLUMNS) {
    //qError("qmsg:%p illegal value of numOfCols %d numOfTags:%d", pMsg, pTableInfo->numOfCols, pTableInfo->numOfTags);
    return false;
  }

  if (numOfTotal == 0) {  // table total columns are not required.
//    for(int32_t i = 0; i < numOfOutput; ++i) {
//      SSqlExpr* p = pExpr[i];
//      if ((p->functionId == FUNCTION_TAGPRJ) ||
//          (p->functionId == FUNCTION_TID_TAG && p->colInfo.colId == TSDB_TBNAME_COLUMN_INDEX) ||
//          (p->functionId == FUNCTION_COUNT && p->colInfo.colId == TSDB_TBNAME_COLUMN_INDEX) ||
//          (p->functionId == FUNCTION_BLKINFO)) {
//        continue;
//      }
//
//      return false;
//    }
  }

  for(int32_t i = 0; i < numOfOutput; ++i) {
    if (!validateExprColumnInfo(pTableInfo, pExpr[i], pTagCols)) {
      return TSDB_CODE_QRY_INVALID_MSG;
    }
  }

  return true;
}

static char *createTableIdList(SQueryTableReq *pQueryMsg, char *pMsg, SArray **pTableIdList) {
  assert(pQueryMsg->numOfTables > 0);

  *pTableIdList = taosArrayInit(pQueryMsg->numOfTables, sizeof(STableIdInfo));

  for (int32_t j = 0; j < pQueryMsg->numOfTables; ++j) {
    STableIdInfo* pTableIdInfo = (STableIdInfo *)pMsg;
    pTableIdInfo->uid = htobe64(pTableIdInfo->uid);
    pTableIdInfo->key = htobe64(pTableIdInfo->key);

    taosArrayPush(*pTableIdList, pTableIdInfo);
    pMsg += sizeof(STableIdInfo);
  }

  return pMsg;
}

static int32_t deserializeColFilterInfo(SColumnFilterInfo* pColFilters, int16_t numOfFilters, char** pMsg) {
  for (int32_t f = 0; f < numOfFilters; ++f) {
    SColumnFilterInfo *pFilterMsg = (SColumnFilterInfo *)(*pMsg);

    SColumnFilterInfo *pColFilter = &pColFilters[f];
    pColFilter->filterstr = htons(pFilterMsg->filterstr);

    (*pMsg) += sizeof(SColumnFilterInfo);

    if (pColFilter->filterstr) {
      pColFilter->len = htobe64(pFilterMsg->len);

      pColFilter->pz = (int64_t)calloc(1, (size_t)(pColFilter->len + 1 * TSDB_NCHAR_SIZE)); // note: null-terminator
      if (pColFilter->pz == 0) {
        return TSDB_CODE_QRY_OUT_OF_MEMORY;
      }

      memcpy((void *)pColFilter->pz, (*pMsg), (size_t)pColFilter->len);
      (*pMsg) += (pColFilter->len + 1);
    } else {
      pColFilter->lowerBndi = htobe64(pFilterMsg->lowerBndi);
      pColFilter->upperBndi = htobe64(pFilterMsg->upperBndi);
    }

    pColFilter->lowerRelOptr = htons(pFilterMsg->lowerRelOptr);
    pColFilter->upperRelOptr = htons(pFilterMsg->upperRelOptr);
  }

  return TSDB_CODE_SUCCESS;
}

static SExecTaskInfo* createExecTaskInfo(uint64_t queryId, uint64_t taskId) {
  SExecTaskInfo* pTaskInfo = calloc(1, sizeof(SExecTaskInfo));
  setTaskStatus(pTaskInfo, TASK_NOT_COMPLETED);

  pTaskInfo->cost.created = taosGetTimestampMs();
  pTaskInfo->id.queryId = queryId;

  char* p = calloc(1, 128);
  snprintf(p, 128, "TID:0x%"PRIx64" QID:0x%"PRIx64, taskId, queryId);
  pTaskInfo->id.str = strdup(p);

  return pTaskInfo;
}

static tsdbReaderT doCreateDataReader(STableScanPhyNode* pTableScanNode, SReadHandle* pHandle, uint64_t queryId, uint64_t taskId);

static int32_t doCreateTableGroup(void* metaHandle, int32_t tableType, uint64_t tableUid, STableGroupInfo* pGroupInfo, uint64_t queryId, uint64_t taskId);

SOperatorInfo* doCreateOperatorTreeNode(SPhyNode* pPhyNode, SExecTaskInfo* pTaskInfo, SReadHandle* pHandle, uint64_t queryId, uint64_t taskId, STableGroupInfo* pTableGroupInfo) {
  if (pPhyNode->pChildren == NULL || taosArrayGetSize(pPhyNode->pChildren) == 0) {
    if (pPhyNode->info.type == OP_TableScan) {
      SScanPhyNode* pScanPhyNode = (SScanPhyNode*)pPhyNode;

      size_t numOfCols = taosArrayGetSize(pPhyNode->pTargets);
      tsdbReaderT pDataReader = doCreateDataReader((STableScanPhyNode*) pPhyNode, pHandle, (uint64_t) queryId, taskId);

      int32_t code = doCreateTableGroup(pHandle->meta, pScanPhyNode->tableType, pScanPhyNode->uid, pTableGroupInfo, queryId, taskId);
      return createTableScanOperatorInfo(pDataReader, pScanPhyNode->order, numOfCols, pScanPhyNode->count, pScanPhyNode->reverse, pTaskInfo);
    } else if (pPhyNode->info.type == OP_Exchange) {
      SExchangePhyNode* pEx = (SExchangePhyNode*) pPhyNode;
      return createExchangeOperatorInfo(pEx->pSrcEndPoints, pEx->node.pTargets, pTaskInfo);
    } else if (pPhyNode->info.type == OP_StreamScan) {
      SScanPhyNode* pScanPhyNode = (SScanPhyNode*)pPhyNode;   // simple child table.
      STableGroupInfo groupInfo = {0};

      int32_t code = doCreateTableGroup(pHandle->meta, pScanPhyNode->tableType, pScanPhyNode->uid, &groupInfo, queryId, taskId);
      SArray* idList = NULL;

      if (groupInfo.numOfTables > 0) {
        SArray* pa = taosArrayGetP(groupInfo.pGroupList, 0);
        ASSERT(taosArrayGetSize(groupInfo.pGroupList) == 1);

        // Transfer the Array of STableKeyInfo into uid list.
        size_t  numOfTables = taosArrayGetSize(pa);
        idList = taosArrayInit(numOfTables, sizeof(uint64_t));

        for (int32_t i = 0; i < numOfTables; ++i) {
          STableKeyInfo* pkeyInfo = taosArrayGet(pa, i);
          taosArrayPush(idList, &pkeyInfo->uid);
        }
      } else {
        idList = taosArrayInit(4, sizeof(uint64_t));
      }

      SOperatorInfo* pOperator = createStreamScanOperatorInfo(pHandle->reader, pPhyNode->pTargets, idList, pTaskInfo);
      taosArrayDestroy(idList);

      //TODO destroy groupInfo
      return pOperator;
    }
  }

  if (pPhyNode->info.type == OP_Aggregate) {
    size_t size = taosArrayGetSize(pPhyNode->pChildren);
    assert(size == 1);

    // TODO single table agg
    for (int32_t i = 0; i < size; ++i) {
      SPhyNode*      pChildNode = taosArrayGetP(pPhyNode->pChildren, i);
      SOperatorInfo* op = doCreateOperatorTreeNode(pChildNode, pTaskInfo, pHandle, queryId, taskId, pTableGroupInfo);
      return createAggregateOperatorInfo(op, pPhyNode->pTargets, pTaskInfo, pTableGroupInfo);
    }
  } else if (pPhyNode->info.type == OP_MultiTableAggregate) {
    size_t size = taosArrayGetSize(pPhyNode->pChildren);
    assert(size == 1);

    for (int32_t i = 0; i < size; ++i) {
      SPhyNode*      pChildNode = taosArrayGetP(pPhyNode->pChildren, i);
      SOperatorInfo* op = doCreateOperatorTreeNode(pChildNode, pTaskInfo, pHandle, queryId, taskId, pTableGroupInfo);
      return createMultiTableAggOperatorInfo(op, pPhyNode->pTargets, pTaskInfo, pTableGroupInfo);
    }
  }
}

static tsdbReaderT createDataReaderImpl(STableScanPhyNode* pTableScanNode, STableGroupInfo* pGroupInfo, void* readHandle, uint64_t queryId, uint64_t taskId) {
  STsdbQueryCond cond = {.loadExternalRows = false};

  cond.order = pTableScanNode->scan.order;
  cond.numOfCols = taosArrayGetSize(pTableScanNode->scan.node.pTargets);
  cond.colList = calloc(cond.numOfCols, sizeof(SColumnInfo));
  if (cond.colList == NULL) {
    terrno = TSDB_CODE_QRY_OUT_OF_MEMORY;
    return NULL;
  }

  cond.twindow = pTableScanNode->window;
  cond.type = BLOCK_LOAD_OFFSET_SEQ_ORDER;

  for (int32_t i = 0; i < cond.numOfCols; ++i) {
    SExprInfo* pExprInfo = taosArrayGetP(pTableScanNode->scan.node.pTargets, i);
    assert(pExprInfo->pExpr->nodeType == TEXPR_COL_NODE);

    SSchema* pSchema = pExprInfo->pExpr->pSchema;
    cond.colList[i].type = pSchema->type;
    cond.colList[i].bytes = pSchema->bytes;
    cond.colList[i].colId = pSchema->colId;
  }

  return tsdbQueryTables(readHandle, &cond, pGroupInfo, queryId, taskId);
}

static int32_t doCreateTableGroup(void* metaHandle, int32_t tableType, uint64_t tableUid, STableGroupInfo* pGroupInfo, uint64_t queryId, uint64_t taskId) {
  int32_t code = 0;
  if (tableType == TSDB_SUPER_TABLE) {
    code = tsdbQuerySTableByTagCond(metaHandle, tableUid, 0, NULL, 0, 0, NULL, pGroupInfo, NULL, 0, queryId, taskId);
  } else {  // Create one table group.
    code = tsdbGetOneTableGroup(metaHandle, tableUid, 0, pGroupInfo);
  }

  return code;
}

static tsdbReaderT doCreateDataReader(STableScanPhyNode* pTableScanNode, SReadHandle* pHandle, uint64_t queryId, uint64_t taskId) {
  STableGroupInfo groupInfo = {0};

  uint64_t uid = pTableScanNode->scan.uid;
  int32_t code = doCreateTableGroup(pHandle->meta, pTableScanNode->scan.tableType, uid, &groupInfo, queryId, taskId);
  if (code != TSDB_CODE_SUCCESS) {
    goto _error;
  }

  if (groupInfo.numOfTables == 0) {
    code = 0;
    qDebug("no table qualified for query, TID:0x%"PRIx64", QID:0x%"PRIx64, taskId, queryId);
    goto _error;
  }

  return createDataReaderImpl(pTableScanNode, &groupInfo, pHandle->reader, queryId, taskId);

  _error:
  terrno = code;
  return NULL;
}

int32_t createExecTaskInfoImpl(SSubplan* pPlan, SExecTaskInfo** pTaskInfo, SReadHandle* pHandle, uint64_t taskId) {
  uint64_t queryId = pPlan->id.queryId;

  int32_t code = TSDB_CODE_SUCCESS;
  *pTaskInfo = createExecTaskInfo(queryId, taskId);
  if (*pTaskInfo == NULL) {
    code = TSDB_CODE_QRY_OUT_OF_MEMORY;
    goto _complete;
  }

  STableGroupInfo group = {0};
  (*pTaskInfo)->pRoot = doCreateOperatorTreeNode(pPlan->pNode, *pTaskInfo, pHandle, queryId, taskId, &group);
  if ((*pTaskInfo)->pRoot == NULL) {
    code = TSDB_CODE_QRY_OUT_OF_MEMORY;
    goto _complete;
  }

  return code;

_complete:
  tfree(*pTaskInfo);

  terrno = code;
  return code;
}

int32_t cloneExprFilterInfo(SColumnFilterInfo **dst, SColumnFilterInfo* src, int32_t filterNum) {
  if (filterNum <= 0) {
    return TSDB_CODE_SUCCESS;
  }

  *dst = calloc(filterNum, sizeof(*src));
  if (*dst == NULL) {
    return TSDB_CODE_QRY_OUT_OF_MEMORY;
  }

  memcpy(*dst, src, sizeof(*src) * filterNum);

  for (int32_t i = 0; i < filterNum; i++) {
    if ((*dst)[i].filterstr && dst[i]->len > 0) {
      void *pz = calloc(1, (size_t)(*dst)[i].len + 1);

      if (pz == NULL) {
        if (i == 0) {
          free(*dst);
        } else {
          freeColumnFilterInfo(*dst, i);
        }

        return TSDB_CODE_QRY_OUT_OF_MEMORY;
      }

      memcpy(pz, (void *)src->pz, (size_t)src->len + 1);

      (*dst)[i].pz = (int64_t)pz;
    }
  }

  return TSDB_CODE_SUCCESS;
}

int32_t buildArithmeticExprFromMsg(SExprInfo *pExprInfo, void *pQueryMsg) {
  //qDebug("qmsg:%p create arithmetic expr from binary", pQueryMsg);

  tExprNode* pExprNode = NULL;
  TRY(TSDB_MAX_TAG_CONDITIONS) {
    pExprNode = exprTreeFromBinary(pExprInfo->base.param[0].pz, pExprInfo->base.param[0].nLen);
  } CATCH( code ) {
    CLEANUP_EXECUTE();
    //qError("qmsg:%p failed to create arithmetic expression string from:%s, reason: %s", pQueryMsg, pExprInfo->base.param[0].pz, tstrerror(code));
    return code;
  } END_TRY

  if (pExprNode == NULL) {
    //qError("qmsg:%p failed to create arithmetic expression string from:%s", pQueryMsg, pExprInfo->base.param[0].pz);
    return TSDB_CODE_QRY_APP_ERROR;
  }

  pExprInfo->pExpr = pExprNode;
  return TSDB_CODE_SUCCESS;
}

static int32_t updateOutputBufForTopBotQuery(SQueriedTableInfo* pTableInfo, SColumnInfo* pTagCols, SExprInfo* pExprs, int32_t numOfOutput, int32_t tagLen, bool superTable) {
  for (int32_t i = 0; i < numOfOutput; ++i) {
    int16_t functId = getExprFunctionId(&pExprs[i]);

    if (functId == FUNCTION_TOP || functId == FUNCTION_BOTTOM) {
      int32_t j = getColumnIndexInSource(pTableInfo, &pExprs[i].base, pTagCols);
      if (j < 0 || j >= pTableInfo->numOfCols) {
        return TSDB_CODE_QRY_INVALID_MSG;
      } else {
        SColumnInfo* pCol = &pTableInfo->colList[j];
//        int32_t ret = getResultDataInfo(pCol->type, pCol->bytes, functId, (int32_t)pExprs[i].base.param[0].i,
//                                        &pExprs[i].base.resSchema.type, &pExprs[i].base.resSchema.bytes, &pExprs[i].base.interBytes, tagLen, superTable, NULL);
//        assert(ret == TSDB_CODE_SUCCESS);
      }
    }
  }

  return TSDB_CODE_SUCCESS;
}

// TODO tag length should be passed from client, refactor
int32_t createQueryFunc(SQueriedTableInfo* pTableInfo, int32_t numOfOutput, SExprInfo** pExprInfo,
                        SSqlExpr** pExprMsg, SColumnInfo* pTagCols, int32_t queryType, void* pMsg, struct SUdfInfo* pUdfInfo) {
  *pExprInfo = NULL;
  int32_t code = TSDB_CODE_SUCCESS;

//  code = initUdfInfo(pUdfInfo);
  if (code) {
    return code;
  }

  SExprInfo *pExprs = (SExprInfo *)calloc(numOfOutput, sizeof(SExprInfo));
  if (pExprs == NULL) {
    return TSDB_CODE_QRY_OUT_OF_MEMORY;
  }

  bool    isSuperTable = /*QUERY_IS_STABLE_QUERY(queryType);*/ true;
  int16_t tagLen = 0;

  for (int32_t i = 0; i < numOfOutput; ++i) {
    pExprs[i].base = *pExprMsg[i];

    memset(pExprs[i].base.param, 0, sizeof(SVariant) * tListLen(pExprs[i].base.param));
    for (int32_t j = 0; j < pExprMsg[i]->numOfParams; ++j) {
      taosVariantAssign(&pExprs[i].base.param[j], &pExprMsg[i]->param[j]);
    }

    int16_t type = 0;
    int16_t bytes = 0;

    // parse the arithmetic expression
    int32_t functionId = getExprFunctionId(&pExprs[i]);
    if (functionId == FUNCTION_ARITHM) {
      code = buildArithmeticExprFromMsg(&pExprs[i], pMsg);

      if (code != TSDB_CODE_SUCCESS) {
        tfree(pExprs);
        return code;
      }

      type  = TSDB_DATA_TYPE_DOUBLE;
      bytes = tDataTypes[type].bytes;
    } else if (functionId == FUNCTION_BLKINFO) {
      SSchema s = {.type=TSDB_DATA_TYPE_BINARY, .bytes=TSDB_MAX_BINARY_LEN};
      type = s.type;
      bytes = s.bytes;
    } else if (pExprs[i].base.pColumns->info.colId == TSDB_TBNAME_COLUMN_INDEX && functionId == FUNCTION_TAGPRJ) {  // parse the normal column
      const SSchema* s = tGetTbnameColumnSchema();
      type = s->type;
      bytes = s->bytes;
    } else if (pExprs[i].base.pColumns->info.colId <= TSDB_UD_COLUMN_INDEX && pExprs[i].base.pColumns->info.colId > TSDB_RES_COL_ID) {
      // it is a user-defined constant value column
      assert(functionId == FUNCTION_PRJ);

      type = pExprs[i].base.param[1].nType;
      bytes = pExprs[i].base.param[1].nLen;
      if (type == TSDB_DATA_TYPE_BINARY || type == TSDB_DATA_TYPE_NCHAR) {
        bytes += VARSTR_HEADER_SIZE;
      }
    } else {
      int32_t j = getColumnIndexInSource(pTableInfo, &pExprs[i].base, pTagCols);
      if (TSDB_COL_IS_TAG(pExprs[i].base.pColumns->flag)) {
        if (j < TSDB_TBNAME_COLUMN_INDEX || j >= pTableInfo->numOfTags) {
          tfree(pExprs);
          return TSDB_CODE_QRY_INVALID_MSG;
        }
      } else {
        if (j < PRIMARYKEY_TIMESTAMP_COL_ID || j >= pTableInfo->numOfCols) {
          tfree(pExprs);
          return TSDB_CODE_QRY_INVALID_MSG;
        }
      }

      if (pExprs[i].base.pColumns->info.colId != TSDB_TBNAME_COLUMN_INDEX && j >= 0) {
        SColumnInfo* pCol = (TSDB_COL_IS_TAG(pExprs[i].base.pColumns->flag))? &pTagCols[j]:&pTableInfo->colList[j];
        type = pCol->type;
        bytes = pCol->bytes;
      } else {
        const SSchema* s = tGetTbnameColumnSchema();

        type  = s->type;
        bytes = s->bytes;
      }

//      if (pExprs[i].base.flist.numOfFilters > 0) {
//        int32_t ret = cloneExprFilterInfo(&pExprs[i].base.flist.filterInfo, pExprMsg[i]->flist.filterInfo,
//            pExprMsg[i]->flist.numOfFilters);
//        if (ret) {
//          tfree(pExprs);
//          return ret;
//        }
//      }
    }

    int32_t param = (int32_t)pExprs[i].base.param[0].i;
//    if (functionId != FUNCTION_ARITHM &&
//       (type != pExprs[i].base.colType || bytes != pExprs[i].base.colBytes)) {
//      tfree(pExprs);
//      return TSDB_CODE_QRY_INVALID_MSG;
//    }

    // todo remove it
    SResultDataInfo info;
    if (getResultDataInfo(type, bytes, functionId, param, &info, 0, isSuperTable/*, pUdfInfo*/) != TSDB_CODE_SUCCESS) {
      tfree(pExprs);
      return TSDB_CODE_QRY_INVALID_MSG;
    }

    if (functionId == FUNCTION_TAG_DUMMY || functionId == FUNCTION_TS_DUMMY) {
      tagLen += pExprs[i].base.resSchema.bytes;
    }

    assert(isValidDataType(pExprs[i].base.resSchema.type));
  }

  // the tag length is affected by other tag columns, so this should be update.
  updateOutputBufForTopBotQuery(pTableInfo, pTagCols, pExprs, numOfOutput, tagLen, isSuperTable);

  *pExprInfo = pExprs;
  return TSDB_CODE_SUCCESS;
}

int32_t createQueryFilter(char *data, uint16_t len, SFilterInfo** pFilters) {
  tExprNode* expr = NULL;
  
  TRY(TSDB_MAX_TAG_CONDITIONS) {
    expr = exprTreeFromBinary(data, len);
  } CATCH( code ) {
    CLEANUP_EXECUTE();
    return code;
  } END_TRY

  if (expr == NULL) {
    //qError("failed to create expr tree");
    return TSDB_CODE_QRY_APP_ERROR;
  }

//  int32_t ret = filterInitFromTree(expr, pFilters, 0);
//  tExprTreeDestroy(expr, NULL);

//  return ret;
}

SGroupbyExpr *createGroupbyExprFromMsg(SQueryTableReq *pQueryMsg, SColIndex *pColIndex, int32_t *code) {
  if (pQueryMsg->numOfGroupCols == 0) {
    return NULL;
  }

  // using group by tag columns
  SGroupbyExpr *pGroupbyExpr = (SGroupbyExpr *)calloc(1, sizeof(SGroupbyExpr));
  if (pGroupbyExpr == NULL) {
    *code = TSDB_CODE_QRY_OUT_OF_MEMORY;
    return NULL;
  }

  pGroupbyExpr->columnInfo = taosArrayInit(pQueryMsg->numOfGroupCols, sizeof(SColIndex));
  for(int32_t i = 0; i < pQueryMsg->numOfGroupCols; ++i) {
    taosArrayPush(pGroupbyExpr->columnInfo, &pColIndex[i]);
  }

  return pGroupbyExpr;
}

//int32_t doCreateFilterInfo(SColumnInfo* pCols, int32_t numOfCols, int32_t numOfFilterCols, SSingleColumnFilterInfo** pFilterInfo, uint64_t qId) {
//  *pFilterInfo = calloc(1, sizeof(SSingleColumnFilterInfo) * numOfFilterCols);
//  if (*pFilterInfo == NULL) {
//    return TSDB_CODE_QRY_OUT_OF_MEMORY;
//  }
//
//  for (int32_t i = 0, j = 0; i < numOfCols; ++i) {
//    if (pCols[i].flist.numOfFilters > 0) {
//      SSingleColumnFilterInfo* pFilter = &((*pFilterInfo)[j]);
//
//      memcpy(&pFilter->info, &pCols[i], sizeof(SColumnInfo));
//      pFilter->info = pCols[i];
//
//      pFilter->numOfFilters = pCols[i].flist.numOfFilters;
//      pFilter->pFilters = calloc(pFilter->numOfFilters, sizeof(SColumnFilterElem));
//      if (pFilter->pFilters == NULL) {
//        return TSDB_CODE_QRY_OUT_OF_MEMORY;
//      }
//
//      for (int32_t f = 0; f < pFilter->numOfFilters; ++f) {
//        SColumnFilterElem* pSingleColFilter = &pFilter->pFilters[f];
//        pSingleColFilter->filterInfo = pCols[i].flist.filterInfo[f];
//
//        int32_t lower = pSingleColFilter->filterInfo.lowerRelOptr;
//        int32_t upper = pSingleColFilter->filterInfo.upperRelOptr;
//        if (lower == TSDB_RELATION_INVALID && upper == TSDB_RELATION_INVALID) {
//          //qError("QInfo:0x%"PRIx64" invalid filter info", qId);
//          return TSDB_CODE_QRY_INVALID_MSG;
//        }
//
//        pSingleColFilter->fp = getFilterOperator(lower, upper);
//        if (pSingleColFilter->fp == NULL) {
//          //qError("QInfo:0x%"PRIx64" invalid filter info", qId);
//          return TSDB_CODE_QRY_INVALID_MSG;
//        }
//
//        pSingleColFilter->bytes = pCols[i].bytes;
//
//        if (lower == TSDB_RELATION_IN) {
////          buildFilterSetFromBinary(&pSingleColFilter->q, (char *)(pSingleColFilter->filterInfo.pz), (int32_t)(pSingleColFilter->filterInfo.len));
//        }
//      }
//
//      j++;
//    }
//  }
//
//  return TSDB_CODE_SUCCESS;
//}

void* doDestroyFilterInfo(SSingleColumnFilterInfo* pFilterInfo, int32_t numOfFilterCols) {
//  for (int32_t i = 0; i < numOfFilterCols; ++i) {
//    if (pFilterInfo[i].numOfFilters > 0) {
//      if (pFilterInfo[i].pFilters->filterInfo.lowerRelOptr == TSDB_RELATION_IN) {
//        taosHashCleanup((SHashObj *)(pFilterInfo[i].pFilters->q));
//      }
//      tfree(pFilterInfo[i].pFilters);
//    }
//  }
//
//  tfree(pFilterInfo);
  return NULL;
}

int32_t createFilterInfo(STaskAttr* pQueryAttr, uint64_t qId) {
  for (int32_t i = 0; i < pQueryAttr->numOfCols; ++i) {
//    if (pQueryAttr->tableCols[i].flist.numOfFilters > 0 && pQueryAttr->tableCols[i].flist.filterInfo != NULL) {
//      pQueryAttr->numOfFilterCols++;
//    }
  }

  if (pQueryAttr->numOfFilterCols == 0) {
    return TSDB_CODE_SUCCESS;
  }

//  doCreateFilterInfo(pQueryAttr->tableCols, pQueryAttr->numOfCols, pQueryAttr->numOfFilterCols,
//                     &pQueryAttr->pFilterInfo, qId);

  pQueryAttr->createFilterOperator = true;

  return TSDB_CODE_SUCCESS;
}

static void doUpdateExprColumnIndex(STaskAttr *pQueryAttr) {
  assert(pQueryAttr->pExpr1 != NULL && pQueryAttr != NULL);

  for (int32_t k = 0; k < pQueryAttr->numOfOutput; ++k) {
    SSqlExpr *pSqlExprMsg = &pQueryAttr->pExpr1[k].base;
//    if (pSqlExprMsg->functionId == FUNCTION_ARITHM) {
//      continue;
//    }

    // todo opt performance
    SColIndex *pColIndex = NULL;/*&pSqlExprMsg->colInfo;*/
    if (TSDB_COL_IS_NORMAL_COL(pColIndex->flag)) {
      int32_t f = 0;
      for (f = 0; f < pQueryAttr->numOfCols; ++f) {
        if (pColIndex->colId == pQueryAttr->tableCols[f].colId) {
          pColIndex->colIndex = f;
          break;
        }
      }

      assert(f < pQueryAttr->numOfCols);
    } else if (pColIndex->colId <= TSDB_UD_COLUMN_INDEX) {
      // do nothing for user-defined constant value result columns
    } else {
      int32_t f = 0;
      for (f = 0; f < pQueryAttr->numOfTags; ++f) {
        if (pColIndex->colId == pQueryAttr->tagColList[f].colId) {
          pColIndex->colIndex = f;
          break;
        }
      }

      assert(f < pQueryAttr->numOfTags || pColIndex->colId == TSDB_TBNAME_COLUMN_INDEX);
    }
  }
}

void setResultBufSize(STaskAttr* pQueryAttr, SRspResultInfo* pResultInfo) {
  const int32_t DEFAULT_RESULT_MSG_SIZE = 1024 * (1024 + 512);

  // the minimum number of rows for projection query
  const int32_t MIN_ROWS_FOR_PRJ_QUERY = 8192;
  const int32_t DEFAULT_MIN_ROWS = 4096;

  const float THRESHOLD_RATIO = 0.85f;

  if (isProjQuery(pQueryAttr)) {
    int32_t numOfRes = DEFAULT_RESULT_MSG_SIZE / pQueryAttr->resultRowSize;
    if (numOfRes < MIN_ROWS_FOR_PRJ_QUERY) {
      numOfRes = MIN_ROWS_FOR_PRJ_QUERY;
    }

    pResultInfo->capacity  = numOfRes;
  } else {  // in case of non-prj query, a smaller output buffer will be used.
    pResultInfo->capacity = DEFAULT_MIN_ROWS;
  }

  pResultInfo->threshold = (int32_t)(pResultInfo->capacity * THRESHOLD_RATIO);
  pResultInfo->total = 0;
}

FORCE_INLINE bool checkQIdEqual(void *qHandle, uint64_t qId) {
  return ((SQInfo *)qHandle)->qId == qId;
}

int32_t initQInfo(STsBufInfo* pTsBufInfo, void* tsdb, void* sourceOptr, SQInfo* pQInfo, STaskParam* param, char* start,
                  int32_t prevResultLen, void* merger) {
  int32_t code = TSDB_CODE_SUCCESS;

  STaskRuntimeEnv* pRuntimeEnv = &pQInfo->runtimeEnv;
  pRuntimeEnv->qinfo = pQInfo;

  STaskAttr *pQueryAttr = pRuntimeEnv->pQueryAttr;

  STSBuf *pTsBuf = NULL;

  if (pTsBufInfo->tsLen > 0) {  // open new file to save the result
    char* tsBlock = start + pTsBufInfo->tsOffset;
    pTsBuf = tsBufCreateFromCompBlocks(tsBlock, pTsBufInfo->tsNumOfBlocks, pTsBufInfo->tsLen, pTsBufInfo->tsOrder,
                                       pQueryAttr->vgId);

    if (pTsBuf == NULL) {
      code = TSDB_CODE_QRY_NO_DISKSPACE;
      goto _error;
    }
    tsBufResetPos(pTsBuf);
    bool ret = tsBufNextPos(pTsBuf);
    UNUSED(ret);
  }

  SArray* prevResult = NULL;
  if (prevResultLen > 0) {
    prevResult = interResFromBinary(param->prevResult, prevResultLen);
    pRuntimeEnv->prevResult = prevResult;
  }

  pRuntimeEnv->currentOffset = pQueryAttr->limit.offset;
  if (tsdb != NULL) {
//    pQueryAttr->precision = tsdbGetCfg(tsdb)->precision;
  }

  if ((QUERY_IS_ASC_QUERY(pQueryAttr) && (pQueryAttr->window.skey > pQueryAttr->window.ekey)) ||
      (!QUERY_IS_ASC_QUERY(pQueryAttr) && (pQueryAttr->window.ekey > pQueryAttr->window.skey))) {
    //qDebug("QInfo:0x%"PRIx64" no result in time range %" PRId64 "-%" PRId64 ", order %d", pQInfo->qId, pQueryAttr->window.skey,
//           pQueryAttr->window.ekey, pQueryAttr->order.order);
//    setTaskStatus(pOperator->pTaskInfo, QUERY_COMPLETED);
    pRuntimeEnv->tableqinfoGroupInfo.numOfTables = 0;
    // todo free memory
    return TSDB_CODE_SUCCESS;
  }

  if (pRuntimeEnv->tableqinfoGroupInfo.numOfTables == 0) {
    //qDebug("QInfo:0x%"PRIx64" no table qualified for tag filter, abort query", pQInfo->qId);
//    setTaskStatus(pOperator->pTaskInfo, QUERY_COMPLETED);
    return TSDB_CODE_SUCCESS;
  }

  // filter the qualified
  if ((code = doInitQInfo(pQInfo, pTsBuf, tsdb, sourceOptr, param->tableScanOperator, param->pOperator, merger)) != TSDB_CODE_SUCCESS) {
    goto _error;
  }

  return code;

_error:
  // table query ref will be decrease during error handling
//  doDestroyTask(pQInfo);
  return code;
}

//TODO refactor
void freeColumnFilterInfo(SColumnFilterInfo* pFilter, int32_t numOfFilters) {
    if (pFilter == NULL || numOfFilters == 0) {
      return;
    }

    for (int32_t i = 0; i < numOfFilters; i++) {
      if (pFilter[i].filterstr && pFilter[i].pz) {
        free((void*)(pFilter[i].pz));
      }
    }

    free(pFilter);
}

static void doDestroyTableQueryInfo(STableGroupInfo* pTableqinfoGroupInfo) {
  if (pTableqinfoGroupInfo->pGroupList != NULL) {
    int32_t numOfGroups = (int32_t) taosArrayGetSize(pTableqinfoGroupInfo->pGroupList);
    for (int32_t i = 0; i < numOfGroups; ++i) {
      SArray *p = taosArrayGetP(pTableqinfoGroupInfo->pGroupList, i);

      size_t num = taosArrayGetSize(p);
      for(int32_t j = 0; j < num; ++j) {
        STableQueryInfo* item = taosArrayGetP(p, j);
        destroyTableQueryInfoImpl(item);
      }

      taosArrayDestroy(p);
    }
  }

  taosArrayDestroy(pTableqinfoGroupInfo->pGroupList);
  taosHashCleanup(pTableqinfoGroupInfo->map);

  pTableqinfoGroupInfo->pGroupList = NULL;
  pTableqinfoGroupInfo->map = NULL;
  pTableqinfoGroupInfo->numOfTables = 0;
}

void* destroyQueryFuncExpr(SExprInfo* pExprInfo, int32_t numOfExpr) {
  if (pExprInfo == NULL) {
    assert(numOfExpr == 0);
    return NULL;
  }

  for (int32_t i = 0; i < numOfExpr; ++i) {
    if (pExprInfo[i].pExpr != NULL) {
      tExprTreeDestroy(pExprInfo[i].pExpr, NULL);
    }

//    if (pExprInfo[i].base.flist.filterInfo) {
//      freeColumnFilterInfo(pExprInfo[i].base.flist.filterInfo, pExprInfo[i].base.flist.numOfFilters);
//    }

    for(int32_t j = 0; j < pExprInfo[i].base.numOfParams; ++j) {
      taosVariantDestroy(&pExprInfo[i].base.param[j]);
    }
  }

  tfree(pExprInfo);
  return NULL;
}

void* freeColumnInfo(SColumnInfo* pColumnInfo, int32_t numOfCols) {
  if (pColumnInfo != NULL) {
    assert(numOfCols >= 0);

    for (int32_t i = 0; i < numOfCols; i++) {
      freeColumnFilterInfo(pColumnInfo[i].flist.filterInfo, pColumnInfo[i].flist.numOfFilters);
    }

    tfree(pColumnInfo);
  }

  return NULL;
}

void doDestroyTask(SExecTaskInfo *pTaskInfo) {
  qDebug("%s execTask is freed", GET_TASKID(pTaskInfo));

  doDestroyTableQueryInfo(&pTaskInfo->tableqinfoGroupInfo);
//  taosArrayDestroy(pTaskInfo->summary.queryProfEvents);
//  taosHashCleanup(pTaskInfo->summary.operatorProfResults);

  tfree(pTaskInfo->sql);
  tfree(pTaskInfo->id.str);
  tfree(pTaskInfo);
}

static void doSetTagValueToResultBuf(char* output, const char* val, int16_t type, int16_t bytes) {
  if (val == NULL) {
    setNull(output, type, bytes);
    return;
  }

  if (IS_VAR_DATA_TYPE(type)) {
    // Binary data overflows for sort of unknown reasons. Let trim the overflow data
    if (varDataTLen(val) > bytes) {
      int32_t maxLen = bytes - VARSTR_HEADER_SIZE;
      int32_t len = (varDataLen(val) > maxLen)? maxLen:varDataLen(val);
      memcpy(varDataVal(output), varDataVal(val), len);
      varDataSetLen(output, len);
    } else {
      varDataCopy(output, val);
    }
  } else {
    memcpy(output, val, bytes);
  }
}

static int64_t getQuerySupportBufSize(size_t numOfTables) {
  size_t s1 = sizeof(STableQueryInfo);
  size_t s2 = sizeof(SHashNode);

//  size_t s3 = sizeof(STableCheckInfo);  buffer consumption in tsdb
  return (int64_t)((s1 + s2) * 1.5 * numOfTables);
}

int32_t checkForQueryBuf(size_t numOfTables) {
  int64_t t = getQuerySupportBufSize(numOfTables);
  if (tsQueryBufferSizeBytes < 0) {
    return TSDB_CODE_SUCCESS;
  } else if (tsQueryBufferSizeBytes > 0) {

    while(1) {
      int64_t s = tsQueryBufferSizeBytes;
      int64_t remain = s - t;
      if (remain >= 0) {
        if (atomic_val_compare_exchange_64(&tsQueryBufferSizeBytes, s, remain) == s) {
          return TSDB_CODE_SUCCESS;
        }
      } else {
        return TSDB_CODE_QRY_NOT_ENOUGH_BUFFER;
      }
    }
  }

  // disable query processing if the value of tsQueryBufferSize is zero.
  return TSDB_CODE_QRY_NOT_ENOUGH_BUFFER;
}

bool checkNeedToCompressQueryCol(SQInfo *pQInfo) {
  STaskRuntimeEnv* pRuntimeEnv = &pQInfo->runtimeEnv;
  STaskAttr *pQueryAttr = pRuntimeEnv->pQueryAttr;

  SSDataBlock* pRes = pRuntimeEnv->outputBuf;

  if (GET_NUM_OF_RESULTS(&(pQInfo->runtimeEnv)) <= 0) {
    return false;
  }

  int32_t numOfRows = pQueryAttr->pExpr2 ? GET_NUM_OF_RESULTS(pRuntimeEnv) : pRes->info.rows;
  int32_t numOfCols = pQueryAttr->pExpr2 ? pQueryAttr->numOfExpr2 : pQueryAttr->numOfOutput;

  for (int32_t col = 0; col < numOfCols; ++col) {
    SColumnInfoData* pColRes = taosArrayGet(pRes->pDataBlock, col);
    int32_t colSize = pColRes->info.bytes * numOfRows;
    if (NEEDTO_COMPRESS_QUERY(colSize)) {
      return true;
    }
  }

  return false;
}

void releaseQueryBuf(size_t numOfTables) {
  if (tsQueryBufferSizeBytes < 0) {
    return;
  }

  int64_t t = getQuerySupportBufSize(numOfTables);

  // restore value is not enough buffer available
  atomic_add_fetch_64(&tsQueryBufferSizeBytes, t);
}<|MERGE_RESOLUTION|>--- conflicted
+++ resolved
@@ -12,11 +12,7 @@
  * You should have received a copy of the GNU Affero General Public License
  * along with this program. If not, see <http://www.gnu.org/licenses/>.
  */
-<<<<<<< HEAD
-#include <tep.h>
-#include "texception.h"
-=======
->>>>>>> c35a3fa3
+
 #include "os.h"
 
 #include "tep.h"
