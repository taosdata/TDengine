--- conflicted
+++ resolved
@@ -3400,7 +3400,7 @@
       break;
     }
 
-    if (pProjectInfo->mergeDataBlocks) {
+    if (pProjectInfo->mergeDataBlocks && pTaskInfo->execModel != OPTR_EXEC_MODEL_STREAM) {
       if (pRes->info.rows > 0) {
         pFinalRes->info.groupId = pRes->info.groupId;
         pFinalRes->info.version = pRes->info.version;
@@ -3412,7 +3412,6 @@
         }
       }
 
-<<<<<<< HEAD
       // do apply filter
       doFilter(pProjectInfo->pFilterNode, pFinalRes, NULL);
       if (pFinalRes->info.rows > 0 || pRes->info.rows == 0) {
@@ -3425,14 +3424,8 @@
         if (pRes->info.rows == 0) {
           continue;
         }
-=======
-      if (pFinalRes->info.rows + pInfo->pRes->info.rows <= pOperator->resultInfo.threshold &&
-          pTaskInfo->execModel != OPTR_EXEC_MODEL_STREAM) {
-        continue;
->>>>>>> cd53c7e5
-      }
-
-      // no results generated
+      }
+      
       break;
     }
   }
