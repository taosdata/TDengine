--- conflicted
+++ resolved
@@ -1125,15 +1125,11 @@
 //  pError("start filter");
 
   // todo move to the initialization function
-<<<<<<< HEAD
   int32_t code = 0;
   if (filter == NULL) {
     code = filterInitFromNode((SNode*)pFilterNode, &filter, 0);
   }
 
-=======
-  int32_t            code = filterInitFromNode((SNode*)pFilterNode, &filter, 0);
->>>>>>> 1b3721b4
   SFilterColumnParam param1 = {.numOfCols = taosArrayGetSize(pBlock->pDataBlock), .pDataBlock = pBlock->pDataBlock};
   code = filterSetDataFromSlotId(filter, &param1);
 
