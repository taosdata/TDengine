--- conflicted
+++ resolved
@@ -34,7 +34,7 @@
 #include "ttypes.h"
 #include "vnode.h"
 
-#define SET_REVERSE_SCAN_FLAG(runtime) ((runtime)->scanFlag = REVERSE_SCAN)
+#define SET_REVERSE_SCAN_FLAG(runtime)    ((runtime)->scanFlag = REVERSE_SCAN)
 #define GET_FORWARD_DIRECTION_FACTOR(ord) (((ord) == TSDB_ORDER_ASC) ? QUERY_ASC_FORWARD_STEP : QUERY_DESC_FORWARD_STEP)
 
 #if 0
@@ -71,14 +71,14 @@
 #define realloc u_realloc
 #endif
 
-#define CLEAR_QUERY_STATUS(q, st)   ((q)->status &= (~(st)))
+#define CLEAR_QUERY_STATUS(q, st) ((q)->status &= (~(st)))
 
 static void setBlockSMAInfo(SqlFunctionCtx* pCtx, SExprInfo* pExpr, SSDataBlock* pBlock);
 
 static void releaseQueryBuf(size_t numOfTables);
 
-static void    initCtxOutputBuffer(SqlFunctionCtx* pCtx, int32_t size);
-static void    doApplyScalarCalculation(SOperatorInfo* pOperator, SSDataBlock* pBlock, int32_t order, int32_t scanFlag);
+static void initCtxOutputBuffer(SqlFunctionCtx* pCtx, int32_t size);
+static void doApplyScalarCalculation(SOperatorInfo* pOperator, SSDataBlock* pBlock, int32_t order, int32_t scanFlag);
 
 static void    extractQualifiedTupleByFilterResult(SSDataBlock* pBlock, const SColumnInfoData* p, bool keep,
                                                    int32_t status);
@@ -185,7 +185,7 @@
   if (!keepGroup) {
     *(uint64_t*)pSup->keyBuf = calcGroupId(pSup->keyBuf, GET_RES_WINDOW_KEY_LEN(bytes));
   }
-  
+
   SResultRowPosition* p1 =
       (SResultRowPosition*)tSimpleHashGet(pSup->pResultRowHashTable, pSup->keyBuf, GET_RES_WINDOW_KEY_LEN(bytes));
 
@@ -482,7 +482,7 @@
   }
 }
 
-bool isTaskKilled(SExecTaskInfo* pTaskInfo) { return (0 != pTaskInfo->code);}
+bool isTaskKilled(SExecTaskInfo* pTaskInfo) { return (0 != pTaskInfo->code); }
 
 void setTaskKilled(SExecTaskInfo* pTaskInfo, int32_t rspCode) { pTaskInfo->code = rspCode; }
 
@@ -733,46 +733,6 @@
   }
 }
 
-<<<<<<< HEAD
-void doSetTableGroupOutputBuf(SOperatorInfo* pOperator, int32_t numOfOutput, uint64_t groupId) {
-  // for simple group by query without interval, all the tables belong to one group result.
-  SExecTaskInfo*    pTaskInfo = pOperator->pTaskInfo;
-  SAggOperatorInfo* pAggInfo = pOperator->info;
-
-  SResultRowInfo* pResultRowInfo = &pAggInfo->binfo.resultRowInfo;
-  SqlFunctionCtx* pCtx = pOperator->exprSupp.pCtx;
-  int32_t*        rowEntryInfoOffset = pOperator->exprSupp.rowEntryInfoOffset;
-
-  SResultRow* pResultRow = doSetResultOutBufByKey(pAggInfo->aggSup.pResultBuf, pResultRowInfo, (char*)&groupId,
-                                                  sizeof(groupId), true, groupId, pTaskInfo, false, &pAggInfo->aggSup, true);
-  /*
-   * not assign result buffer yet, add new result buffer
-   * all group belong to one result set, and each group result has different group id so set the id to be one
-   */
-  if (pResultRow->pageId == -1) {
-    int32_t ret = addNewWindowResultBuf(pResultRow, pAggInfo->aggSup.pResultBuf, pAggInfo->binfo.pRes->info.rowSize);
-    if (ret != TSDB_CODE_SUCCESS) {
-      T_LONG_JMP(pTaskInfo->env, terrno);
-    }
-  }
-
-  setResultRowInitCtx(pResultRow, pCtx, numOfOutput, rowEntryInfoOffset);
-}
-
-static void setExecutionContext(SOperatorInfo* pOperator, int32_t numOfOutput, uint64_t groupId) {
-  SAggOperatorInfo* pAggInfo = pOperator->info;
-  if (pAggInfo->groupId != UINT64_MAX && pAggInfo->groupId == groupId) {
-    return;
-  }
-
-  doSetTableGroupOutputBuf(pOperator, numOfOutput, groupId);
-
-  // record the current active group id
-  pAggInfo->groupId = groupId;
-}
-
-=======
->>>>>>> 0e53e578
 void doUpdateNumOfRows(SqlFunctionCtx* pCtx, SResultRow* pRow, int32_t numOfExprs, const int32_t* rowEntryOffset) {
   bool returnNotNull = false;
   for (int32_t j = 0; j < numOfExprs; ++j) {
@@ -911,9 +871,8 @@
     if (pBlock->info.rows + pRow->numOfRows > pBlock->info.capacity) {
       blockDataEnsureCapacity(pBlock, pBlock->info.rows + pRow->numOfRows);
       qDebug("datablock capacity not sufficient, expand to required:%" PRId64 ", current capacity:%d, %s",
-             (pRow->numOfRows+pBlock->info.rows),
-             pBlock->info.capacity, GET_TASKID(pTaskInfo));
-        // todo set the pOperator->resultInfo size
+             (pRow->numOfRows + pBlock->info.rows), pBlock->info.capacity, GET_TASKID(pTaskInfo));
+      // todo set the pOperator->resultInfo size
     }
 
     pGroupResInfo->index += 1;
@@ -1035,7 +994,7 @@
   }
 }
 
-//QUERY_NODE_PHYSICAL_PLAN_TABLE_SCAN
+// QUERY_NODE_PHYSICAL_PLAN_TABLE_SCAN
 SOperatorInfo* extractOperatorInTree(SOperatorInfo* pOperator, int32_t type, const char* id) {
   if (pOperator == NULL) {
     qError("invalid operator, failed to find tableScanOperator %s", id);
@@ -1190,26 +1149,6 @@
 
 void cleanupBasicInfo(SOptrBasicInfo* pInfo) { pInfo->pRes = blockDataDestroy(pInfo->pRes); }
 
-<<<<<<< HEAD
-static void freeItem(void* pItem) {
-  void** p = pItem;
-  if (*p != NULL) {
-    taosMemoryFreeClear(*p);
-  }
-}
-
-void destroyAggOperatorInfo(void* param) {
-  SAggOperatorInfo* pInfo = (SAggOperatorInfo*)param;
-  cleanupBasicInfo(&pInfo->binfo);
-
-  cleanupAggSup(&pInfo->aggSup);
-  cleanupExprSupp(&pInfo->scalarExprSup);
-  cleanupGroupResInfo(&pInfo->groupResInfo);
-  taosMemoryFreeClear(param);
-}
-
-=======
->>>>>>> 0e53e578
 char* buildTaskId(uint64_t taskId, uint64_t queryId) {
   char* p = taosMemoryMalloc(64);
 
@@ -1225,11 +1164,8 @@
   return p;
 }
 
-<<<<<<< HEAD
-static SExecTaskInfo* doCreateExecTaskInfo(uint64_t queryId, uint64_t taskId, int32_t vgId, EOPTR_EXEC_MODEL model, char* dbFName) {
-=======
-SExecTaskInfo* doCreateExecTaskInfo(uint64_t queryId, uint64_t taskId, int32_t vgId, EOPTR_EXEC_MODEL model, char* dbFName) {
->>>>>>> 0e53e578
+SExecTaskInfo* doCreateExecTaskInfo(uint64_t queryId, uint64_t taskId, int32_t vgId, EOPTR_EXEC_MODEL model,
+                                    char* dbFName) {
   SExecTaskInfo* pTaskInfo = taosMemoryCalloc(1, sizeof(SExecTaskInfo));
   if (pTaskInfo == NULL) {
     terrno = TSDB_CODE_OUT_OF_MEMORY;
@@ -1244,10 +1180,7 @@
   pTaskInfo->stopInfo.pStopInfo = taosArrayInit(4, sizeof(SExchangeOpStopInfo));
   pTaskInfo->pResultBlockList = taosArrayInit(128, POINTER_BYTES);
 
-<<<<<<< HEAD
-=======
   taosInitRWLatch(&pTaskInfo->lock);
->>>>>>> 0e53e578
   pTaskInfo->id.vgId = vgId;
   pTaskInfo->id.queryId = queryId;
   pTaskInfo->id.str = buildTaskId(taskId, queryId);
@@ -1360,8 +1293,8 @@
 
 SOperatorInfo* createOperatorTree(SPhysiNode* pPhyNode, SExecTaskInfo* pTaskInfo, SReadHandle* pHandle, SNode* pTagCond,
                                   SNode* pTagIndexCond, const char* pUser) {
-  int32_t         type = nodeType(pPhyNode);
-  const char*     idstr = GET_TASKID(pTaskInfo);
+  int32_t     type = nodeType(pPhyNode);
+  const char* idstr = GET_TASKID(pTaskInfo);
 
   if (pPhyNode->pChildren == NULL || LIST_LENGTH(pPhyNode->pChildren) == 0) {
     SOperatorInfo* pOperator = NULL;
@@ -1375,7 +1308,7 @@
       }
 
       STableListInfo* pTableListInfo = tableListCreate();
-      int32_t code =
+      int32_t         code =
           createScanTableListInfo(&pTableScanNode->scan, pTableScanNode->pGroupTags, pTableScanNode->groupSort, pHandle,
                                   pTableListInfo, pTagCond, pTagIndexCond, pTaskInfo);
       if (code) {
@@ -1402,7 +1335,7 @@
       pTaskInfo->cost.pRecoder = &pScanInfo->base.readRecorder;
     } else if (QUERY_NODE_PHYSICAL_PLAN_TABLE_MERGE_SCAN == type) {
       STableMergeScanPhysiNode* pTableScanNode = (STableMergeScanPhysiNode*)pPhyNode;
-      STableListInfo* pTableListInfo = tableListCreate();
+      STableListInfo*           pTableListInfo = tableListCreate();
 
       int32_t code = createScanTableListInfo(&pTableScanNode->scan, pTableScanNode->pGroupTags, true, pHandle,
                                              pTableListInfo, pTagCond, pTagIndexCond, pTaskInfo);
@@ -1434,7 +1367,7 @@
                                              pTaskInfo);
     } else if (QUERY_NODE_PHYSICAL_PLAN_STREAM_SCAN == type) {
       STableScanPhysiNode* pTableScanNode = (STableScanPhysiNode*)pPhyNode;
-      STableListInfo* pTableListInfo = tableListCreate();
+      STableListInfo*      pTableListInfo = tableListCreate();
 
       if (pHandle->vnode) {
         int32_t code =
@@ -1446,19 +1379,6 @@
           qError("failed to createScanTableListInfo, code: %s", tstrerror(code));
           return NULL;
         }
-<<<<<<< HEAD
-
-#ifndef NDEBUG
-        int32_t sz = tableListGetSize(pTableListInfo);
-        qDebug("vgId:%d create stream task, total qualified tables:%d, %s", pTaskInfo->id.vgId, sz, idstr);
-
-        for (int32_t i = 0; i < sz; i++) {
-          STableKeyInfo* pKeyInfo = tableListGetInfo(pTableListInfo, i);
-          qDebug("add table uid:%" PRIu64 ", gid:%" PRIu64, pKeyInfo->uid, pKeyInfo->groupId);
-        }
-#endif
-=======
->>>>>>> 0e53e578
       }
 
       pTaskInfo->schemaInfo.qsw = extractQueriedColumnSchema(&pTableScanNode->scan);
@@ -1471,9 +1391,9 @@
       pOperator = createTableCountScanOperatorInfo(pHandle, pTblCountScanNode, pTaskInfo);
     } else if (QUERY_NODE_PHYSICAL_PLAN_TAG_SCAN == type) {
       STagScanPhysiNode* pScanPhyNode = (STagScanPhysiNode*)pPhyNode;
-      STableListInfo* pTableListInfo = tableListCreate();
-      int32_t code = createScanTableListInfo(pScanPhyNode, NULL, false, pHandle, pTableListInfo, pTagCond,
-                                             pTagIndexCond, pTaskInfo);
+      STableListInfo*    pTableListInfo = tableListCreate();
+      int32_t            code = createScanTableListInfo(pScanPhyNode, NULL, false, pHandle, pTableListInfo, pTagCond,
+                                                        pTagIndexCond, pTaskInfo);
       if (code != TSDB_CODE_SUCCESS) {
         pTaskInfo->code = code;
         qError("failed to getTableList, code: %s", tstrerror(code));
@@ -1483,7 +1403,7 @@
       pOperator = createTagScanOperatorInfo(pHandle, pScanPhyNode, pTableListInfo, pTaskInfo);
     } else if (QUERY_NODE_PHYSICAL_PLAN_BLOCK_DIST_SCAN == type) {
       SBlockDistScanPhysiNode* pBlockNode = (SBlockDistScanPhysiNode*)pPhyNode;
-      STableListInfo* pTableListInfo = tableListCreate();
+      STableListInfo*          pTableListInfo = tableListCreate();
 
       if (pBlockNode->tableType == TSDB_SUPER_TABLE) {
         SArray* pList = taosArrayInit(4, sizeof(STableKeyInfo));
@@ -1507,7 +1427,7 @@
       pOperator = createDataBlockInfoScanOperator(pHandle, pBlockNode, pTableListInfo, pTaskInfo);
     } else if (QUERY_NODE_PHYSICAL_PLAN_LAST_ROW_SCAN == type) {
       SLastRowScanPhysiNode* pScanNode = (SLastRowScanPhysiNode*)pPhyNode;
-      STableListInfo* pTableListInfo = tableListCreate();
+      STableListInfo*        pTableListInfo = tableListCreate();
 
       int32_t code = createScanTableListInfo(&pScanNode->scan, pScanNode->pGroupTags, true, pHandle, pTableListInfo,
                                              pTagCond, pTagIndexCond, pTaskInfo);
@@ -1671,7 +1591,8 @@
   return -1;
 }
 
-int32_t createDataSinkParam(SDataSinkNode* pNode, void** pParam, STableListInfo* pTableListInfo, SReadHandle* readHandle) {
+int32_t createDataSinkParam(SDataSinkNode* pNode, void** pParam, STableListInfo* pTableListInfo,
+                            SReadHandle* readHandle) {
   switch (pNode->type) {
     case QUERY_NODE_PHYSICAL_PLAN_QUERY_INSERT: {
       SInserterParam* pInserterParam = taosMemoryCalloc(1, sizeof(SInserterParam));
@@ -1716,7 +1637,7 @@
 }
 
 int32_t createExecTaskInfo(SSubplan* pPlan, SExecTaskInfo** pTaskInfo, SReadHandle* pHandle, uint64_t taskId,
-                               int32_t vgId, char* sql, EOPTR_EXEC_MODEL model) {
+                           int32_t vgId, char* sql, EOPTR_EXEC_MODEL model) {
   *pTaskInfo = doCreateExecTaskInfo(pPlan->id.queryId, taskId, vgId, model, pPlan->dbFName);
   if (*pTaskInfo == NULL) {
     goto _complete;
@@ -2065,7 +1986,7 @@
         STableScanInfo* pTSInfo = pInfo->pTableScanOp->info;
 
         setOperatorCompleted(pInfo->pTableScanOp);
-        while(pTaskInfo->owner != 0) {
+        while (pTaskInfo->owner != 0) {
           taosMsleep(100);
           qDebug("wait for the reader stopping");
         }
@@ -2094,7 +2015,7 @@
 }
 
 SArray* getTableListInfo(const SExecTaskInfo* pTaskInfo) {
-  SArray* pArray = taosArrayInit(0, POINTER_BYTES);
+  SArray*        pArray = taosArrayInit(0, POINTER_BYTES);
   SOperatorInfo* pOperator = pTaskInfo->pRoot;
   extractTableList(pArray, pOperator);
   return pArray;
