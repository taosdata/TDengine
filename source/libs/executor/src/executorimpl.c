/*
 * Copyright (c) 2019 TAOS Data, Inc. <jhtao@taosdata.com>
 *
 * This program is free software: you can use, redistribute, and/or modify
 * it under the terms of the GNU Affero General Public License, version 3
 * or later ("AGPL"), as published by the Free Software Foundation.
 *
 * This program is distributed in the hope that it will be useful, but WITHOUT
 * ANY WARRANTY; without even the implied warranty of MERCHANTABILITY or
 * FITNESS FOR A PARTICULAR PURPOSE.
 *
 * You should have received a copy of the GNU Affero General Public License
 * along with this program. If not, see <http://www.gnu.org/licenses/>.
 */

#include "filter.h"
#include "function.h"
#include "functionMgt.h"
#include "os.h"
#include "querynodes.h"
#include "tfill.h"
#include "tname.h"

#include "tdatablock.h"
#include "tglobal.h"
#include "tmsg.h"
#include "tsort.h"
#include "ttime.h"

#include "executorimpl.h"
#include "query.h"
#include "tcompare.h"
#include "tcompression.h"
#include "thash.h"
#include "ttypes.h"
#include "vnode.h"

#define IS_MAIN_SCAN(runtime)          ((runtime)->scanFlag == MAIN_SCAN)
#define IS_REVERSE_SCAN(runtime)       ((runtime)->scanFlag == REVERSE_SCAN)
#define IS_REPEAT_SCAN(runtime)        ((runtime)->scanFlag == REPEAT_SCAN)
#define SET_MAIN_SCAN_FLAG(runtime)    ((runtime)->scanFlag = MAIN_SCAN)
#define SET_REVERSE_SCAN_FLAG(runtime) ((runtime)->scanFlag = REVERSE_SCAN)

#define TSWINDOW_IS_EQUAL(t1, t2) (((t1).skey == (t2).skey) && ((t1).ekey == (t2).ekey))

#define SDATA_BLOCK_INITIALIZER \
  (SDataBlockInfo) { {0}, 0 }

#define GET_FORWARD_DIRECTION_FACTOR(ord) (((ord) == TSDB_ORDER_ASC) ? QUERY_ASC_FORWARD_STEP : QUERY_DESC_FORWARD_STEP)

enum {
  TS_JOIN_TS_EQUAL = 0,
  TS_JOIN_TS_NOT_EQUALS = 1,
  TS_JOIN_TAG_NOT_EQUALS = 2,
};

typedef enum SResultTsInterpType {
  RESULT_ROW_START_INTERP = 1,
  RESULT_ROW_END_INTERP = 2,
} SResultTsInterpType;

#if 0
static UNUSED_FUNC void *u_malloc (size_t __size) {
  uint32_t v = taosRand();

  if (v % 1000 <= 0) {
    return NULL;
  } else {
    return taosMemoryMalloc(__size);
  }
}

static UNUSED_FUNC void* u_calloc(size_t num, size_t __size) {
  uint32_t v = taosRand();
  if (v % 1000 <= 0) {
    return NULL;
  } else {
    return taosMemoryCalloc(num, __size);
  }
}

static UNUSED_FUNC void* u_realloc(void* p, size_t __size) {
  uint32_t v = taosRand();
  if (v % 5 <= 1) {
    return NULL;
  } else {
    return taosMemoryRealloc(p, __size);
  }
}

#define calloc  u_calloc
#define malloc  u_malloc
#define realloc u_realloc
#endif

#define CLEAR_QUERY_STATUS(q, st)   ((q)->status &= (~(st)))
#define GET_NUM_OF_TABLEGROUP(q)    taosArrayGetSize((q)->tableqinfoGroupInfo.pGroupList)
#define QUERY_IS_INTERVAL_QUERY(_q) ((_q)->interval.interval > 0)

#define TSKEY_MAX_ADD(a, b)                      \
  do {                                           \
    if (a < 0) {                                 \
      a = a + b;                                 \
      break;                                     \
    }                                            \
    if (sizeof(a) == sizeof(int32_t)) {          \
      if ((b) > 0 && ((b) >= INT32_MAX - (a))) { \
        a = INT32_MAX;                           \
      } else {                                   \
        a = a + b;                               \
      }                                          \
    } else {                                     \
      if ((b) > 0 && ((b) >= INT64_MAX - (a))) { \
        a = INT64_MAX;                           \
      } else {                                   \
        a = a + b;                               \
      }                                          \
    }                                            \
  } while (0)

#define TSKEY_MIN_SUB(a, b)                      \
  do {                                           \
    if (a >= 0) {                                \
      a = a + b;                                 \
      break;                                     \
    }                                            \
    if (sizeof(a) == sizeof(int32_t)) {          \
      if ((b) < 0 && ((b) <= INT32_MIN - (a))) { \
        a = INT32_MIN;                           \
      } else {                                   \
        a = a + b;                               \
      }                                          \
    } else {                                     \
      if ((b) < 0 && ((b) <= INT64_MIN - (a))) { \
        a = INT64_MIN;                           \
      } else {                                   \
        a = a + b;                               \
      }                                          \
    }                                            \
  } while (0)

int32_t getMaximumIdleDurationSec() { return tsShellActivityTimer * 2; }

static int32_t getExprFunctionId(SExprInfo* pExprInfo) {
  assert(pExprInfo != NULL && pExprInfo->pExpr != NULL && pExprInfo->pExpr->nodeType == TEXPR_UNARYEXPR_NODE);
  return 0;
}

static void getNextTimeWindow(SInterval* pInterval, int32_t precision, int32_t order, STimeWindow* tw) {
  int32_t factor = GET_FORWARD_DIRECTION_FACTOR(order);
  if (pInterval->intervalUnit != 'n' && pInterval->intervalUnit != 'y') {
    tw->skey += pInterval->sliding * factor;
    tw->ekey = tw->skey + pInterval->interval - 1;
    return;
  }

  int64_t key = tw->skey, interval = pInterval->interval;
  // convert key to second
  key = convertTimePrecision(key, precision, TSDB_TIME_PRECISION_MILLI) / 1000;

  if (pInterval->intervalUnit == 'y') {
    interval *= 12;
  }

  struct tm tm;
  time_t    t = (time_t)key;
  taosLocalTime(&t, &tm);

  int mon = (int)(tm.tm_year * 12 + tm.tm_mon + interval * factor);
  tm.tm_year = mon / 12;
  tm.tm_mon = mon % 12;
  tw->skey = convertTimePrecision((int64_t)taosMktime(&tm) * 1000L, TSDB_TIME_PRECISION_MILLI, precision);

  mon = (int)(mon + interval);
  tm.tm_year = mon / 12;
  tm.tm_mon = mon % 12;
  tw->ekey = convertTimePrecision((int64_t)taosMktime(&tm) * 1000L, TSDB_TIME_PRECISION_MILLI, precision);

  tw->ekey -= 1;
}

static void doSetTagValueToResultBuf(char* output, const char* val, int16_t type, int16_t bytes);
static bool functionNeedToExecute(SqlFunctionCtx* pCtx);

static void setBlockStatisInfo(SqlFunctionCtx* pCtx, SExprInfo* pExpr, SSDataBlock* pSDataBlock);

static void destroyTableQueryInfoImpl(STableQueryInfo* pTableQueryInfo);

static SColumnInfo* extractColumnFilterInfo(SExprInfo* pExpr, int32_t numOfOutput, int32_t* numOfFilterCols);

static int32_t setTimestampListJoinInfo(STaskRuntimeEnv* pRuntimeEnv, SVariant* pTag, STableQueryInfo* pTableQueryInfo);
static void    releaseQueryBuf(size_t numOfTables);
static int32_t binarySearchForKey(char* pValue, int num, TSKEY key, int order);
// static STsdbQueryCond createTsdbQueryCond(STaskAttr* pQueryAttr, STimeWindow* win);
static STableIdInfo createTableIdInfo(STableQueryInfo* pTableQueryInfo);

static int32_t getNumOfScanTimes(STaskAttr* pQueryAttr);

static void destroyBasicOperatorInfo(void* param, int32_t numOfOutput);
static void destroySFillOperatorInfo(void* param, int32_t numOfOutput);
static void destroyProjectOperatorInfo(void* param, int32_t numOfOutput);
static void destroyTagScanOperatorInfo(void* param, int32_t numOfOutput);
static void destroyOrderOperatorInfo(void* param, int32_t numOfOutput);
static void destroySWindowOperatorInfo(void* param, int32_t numOfOutput);
static void destroyStateWindowOperatorInfo(void* param, int32_t numOfOutput);
static void destroyAggOperatorInfo(void* param, int32_t numOfOutput);

static void destroyIntervalOperatorInfo(void* param, int32_t numOfOutput);
static void destroyExchangeOperatorInfo(void* param, int32_t numOfOutput);
static void destroyConditionOperatorInfo(void* param, int32_t numOfOutput);

static void destroyOperatorInfo(SOperatorInfo* pOperator);
static void destroySysTableScannerOperatorInfo(void* param, int32_t numOfOutput);

void doSetOperatorCompleted(SOperatorInfo* pOperator) {
  pOperator->status = OP_EXEC_DONE;
  if (pOperator->pTaskInfo != NULL) {
    setTaskStatus(pOperator->pTaskInfo, TASK_COMPLETED);
  }
}

#define OPTR_IS_OPENED(_optr)  (((_optr)->status & OP_OPENED) == OP_OPENED)
#define OPTR_SET_OPENED(_optr) ((_optr)->status |= OP_OPENED)

int32_t operatorDummyOpenFn(SOperatorInfo* pOperator) {
  OPTR_SET_OPENED(pOperator);
  return TSDB_CODE_SUCCESS;
}

void operatorDummyCloseFn(void* param, int32_t numOfCols) {}

static int32_t doCopyToSDataBlock(SSDataBlock* pBlock, SExprInfo* pExprInfo, SDiskbasedBuf* pBuf,
                                  SGroupResInfo* pGroupResInfo, int32_t orderType, int32_t* rowCellOffset,
                                  SqlFunctionCtx* pCtx);

static void initCtxOutputBuffer(SqlFunctionCtx* pCtx, int32_t size);
static void setResultBufSize(STaskAttr* pQueryAttr, SResultInfo* pResultInfo);
static void setCtxTagForJoin(STaskRuntimeEnv* pRuntimeEnv, SqlFunctionCtx* pCtx, SExprInfo* pExprInfo, void* pTable);
static void doSetTableGroupOutputBuf(SAggOperatorInfo* pAggInfo, int32_t numOfOutput, uint64_t groupId,
                                     SExecTaskInfo* pTaskInfo);

SArray* getOrderCheckColumns(STaskAttr* pQuery);

typedef struct SRowCompSupporter {
  STaskRuntimeEnv* pRuntimeEnv;
  int16_t          dataOffset;
  __compar_fn_t    comFunc;
} SRowCompSupporter;

static int compareRowData(const void* a, const void* b, const void* userData) {
  const SResultRow* pRow1 = (const SResultRow*)a;
  const SResultRow* pRow2 = (const SResultRow*)b;

  SRowCompSupporter* supporter = (SRowCompSupporter*)userData;
  STaskRuntimeEnv*   pRuntimeEnv = supporter->pRuntimeEnv;

  SFilePage* page1 = getBufPage(pRuntimeEnv->pResultBuf, pRow1->pageId);
  SFilePage* page2 = getBufPage(pRuntimeEnv->pResultBuf, pRow2->pageId);

  int16_t offset = supporter->dataOffset;
  char*   in1 = getPosInResultPage(pRuntimeEnv->pQueryAttr, page1, pRow1->offset, offset);
  char*   in2 = getPosInResultPage(pRuntimeEnv->pQueryAttr, page2, pRow2->offset, offset);

  return (in1 != NULL && in2 != NULL) ? supporter->comFunc(in1, in2) : 0;
}

// setup the output buffer for each operator
SSDataBlock* createResDataBlock(SDataBlockDescNode* pNode) {
  int32_t numOfCols = LIST_LENGTH(pNode->pSlots);

  SSDataBlock* pBlock = taosMemoryCalloc(1, sizeof(SSDataBlock));
  pBlock->info.numOfCols = numOfCols;
  pBlock->pDataBlock = taosArrayInit(numOfCols, sizeof(SColumnInfoData));

  pBlock->info.blockId = pNode->dataBlockId;
  pBlock->info.rowSize = pNode->totalRowSize;  // todo ??

  for (int32_t i = 0; i < numOfCols; ++i) {
    SColumnInfoData idata = {{0}};
    SSlotDescNode*  pDescNode = nodesListGetNode(pNode->pSlots, i);
    if (!pDescNode->output) {
      continue;
    }

    idata.info.type = pDescNode->dataType.type;
    idata.info.bytes = pDescNode->dataType.bytes;
    idata.info.scale = pDescNode->dataType.scale;
    idata.info.slotId = pDescNode->slotId;
    idata.info.precision = pDescNode->dataType.precision;

    if (IS_VAR_DATA_TYPE(idata.info.type)) {
      pBlock->info.hasVarCol = true;
    }

    taosArrayPush(pBlock->pDataBlock, &idata);
  }

  return pBlock;
}

static bool isSelectivityWithTagsQuery(SqlFunctionCtx* pCtx, int32_t numOfOutput) {
  return true;
  //  bool    hasTags = false;
  //  int32_t numOfSelectivity = 0;
  //
  //  for (int32_t i = 0; i < numOfOutput; ++i) {
  //    int32_t functId = pCtx[i].functionId;
  //    if (functId == FUNCTION_TAG_DUMMY || functId == FUNCTION_TS_DUMMY) {
  //      hasTags = true;
  //      continue;
  //    }
  //
  //    if ((aAggs[functId].status & FUNCSTATE_SELECTIVITY) != 0) {
  //      numOfSelectivity++;
  //    }
  //  }
  //
  //  return (numOfSelectivity > 0 && hasTags);
}

static bool hasNull(SColumn* pColumn, SColumnDataAgg* pStatis) {
  if (TSDB_COL_IS_TAG(pColumn->flag) || TSDB_COL_IS_UD_COL(pColumn->flag) ||
      pColumn->colId == PRIMARYKEY_TIMESTAMP_COL_ID) {
    return false;
  }

  if (pStatis != NULL && pStatis->numOfNull == 0) {
    return false;
  }

  return true;
}

static void prepareResultListBuffer(SResultRowInfo* pResultRowInfo, jmp_buf env) {
  int64_t newCapacity = 0;

  // more than the capacity, reallocate the resources
  if (pResultRowInfo->size < pResultRowInfo->capacity) {
    return;
  }

  if (pResultRowInfo->capacity > 10000) {
    newCapacity = (int64_t)(pResultRowInfo->capacity * 1.25);
  } else {
    newCapacity = (int64_t)(pResultRowInfo->capacity * 1.5);
  }

  if (newCapacity == pResultRowInfo->capacity) {
    newCapacity += 4;
  }

  pResultRowInfo->pPosition = taosMemoryRealloc(pResultRowInfo->pPosition, newCapacity * sizeof(SResultRowPosition));

  int32_t inc = (int32_t)newCapacity - pResultRowInfo->capacity;
  memset(&pResultRowInfo->pPosition[pResultRowInfo->capacity], 0, sizeof(SResultRowPosition) * inc);
  pResultRowInfo->capacity = (int32_t)newCapacity;
}

static bool chkResultRowFromKey(STaskRuntimeEnv* pRuntimeEnv, SResultRowInfo* pResultRowInfo, char* pData,
                                int16_t bytes, bool masterscan, uint64_t uid) {
  bool existed = false;
  SET_RES_WINDOW_KEY(pRuntimeEnv->keyBuf, pData, bytes, uid);

  SResultRow** p1 =
      (SResultRow**)taosHashGet(pRuntimeEnv->pResultRowHashTable, pRuntimeEnv->keyBuf, GET_RES_WINDOW_KEY_LEN(bytes));

  // in case of repeat scan/reverse scan, no new time window added.
  if (QUERY_IS_INTERVAL_QUERY(pRuntimeEnv->pQueryAttr)) {
    if (!masterscan) {  // the *p1 may be NULL in case of sliding+offset exists.
      return p1 != NULL;
    }

    if (p1 != NULL) {
      if (pResultRowInfo->size == 0) {
        existed = false;
      } else if (pResultRowInfo->size == 1) {
        //        existed = (pResultRowInfo->pResult[0] == (*p1));
      } else {  // check if current pResultRowInfo contains the existed pResultRow
        SET_RES_EXT_WINDOW_KEY(pRuntimeEnv->keyBuf, pData, bytes, uid, pResultRowInfo);
        int64_t* index =
            taosHashGet(pRuntimeEnv->pResultRowListSet, pRuntimeEnv->keyBuf, GET_RES_EXT_WINDOW_KEY_LEN(bytes));
        if (index != NULL) {
          existed = true;
        } else {
          existed = false;
        }
      }
    }

    return existed;
  }

  return p1 != NULL;
}

SResultRow* getNewResultRow_rv(SDiskbasedBuf* pResultBuf, int64_t tableGroupId, int32_t interBufSize) {
  SFilePage* pData = NULL;

  // in the first scan, new space needed for results
  int32_t pageId = -1;
  SIDList list = getDataBufPagesIdList(pResultBuf, tableGroupId);

  if (taosArrayGetSize(list) == 0) {
    pData = getNewBufPage(pResultBuf, tableGroupId, &pageId);
    pData->num = sizeof(SFilePage);
  } else {
    SPageInfo* pi = getLastPageInfo(list);
    pData = getBufPage(pResultBuf, getPageId(pi));
    pageId = getPageId(pi);

    if (pData->num + interBufSize > getBufPageSize(pResultBuf)) {
      // release current page first, and prepare the next one
      releaseBufPageInfo(pResultBuf, pi);

      pData = getNewBufPage(pResultBuf, tableGroupId, &pageId);
      if (pData != NULL) {
        pData->num = sizeof(SFilePage);
      }
    }
  }

  if (pData == NULL) {
    return NULL;
  }

  // set the number of rows in current disk page
  SResultRow* pResultRow = (SResultRow*)((char*)pData + pData->num);
  pResultRow->pageId = pageId;
  pResultRow->offset = (int32_t)pData->num;

  pData->num += interBufSize;

  return pResultRow;
}

static SResultRow* doSetResultOutBufByKey_rv(SDiskbasedBuf* pResultBuf, SResultRowInfo* pResultRowInfo, int64_t uid,
                                             char* pData, int16_t bytes, bool masterscan, uint64_t groupId,
                                             SExecTaskInfo* pTaskInfo, bool isIntervalQuery, SAggSupporter* pSup) {
  bool existInCurrentResusltRowInfo = false;
  SET_RES_WINDOW_KEY(pSup->keyBuf, pData, bytes, groupId);

  SResultRowPosition* p1 =
      (SResultRowPosition*)taosHashGet(pSup->pResultRowHashTable, pSup->keyBuf, GET_RES_WINDOW_KEY_LEN(bytes));

  // in case of repeat scan/reverse scan, no new time window added.
  if (isIntervalQuery) {
    if (!masterscan) {  // the *p1 may be NULL in case of sliding+offset exists.
      if (p1 != NULL) {
        return getResultRowByPos(pResultBuf, p1);
      } else {
        return NULL;
      }
    }

    if (p1 != NULL) {
      if (pResultRowInfo->size == 0) {
        existInCurrentResusltRowInfo =
            false;  // this time window created by other timestamp that does not belongs to current table.
      } else if (pResultRowInfo->size == 1) {
        SResultRowPosition* p = &pResultRowInfo->pPosition[0];
        existInCurrentResusltRowInfo = (p->pageId == p1->pageId && p->offset == p1->offset);
      } else {  // check if current pResultRowInfo contains the existInCurrentResusltRowInfo pResultRow
        SET_RES_EXT_WINDOW_KEY(pSup->keyBuf, pData, bytes, uid, pResultRowInfo);
        int64_t* index = taosHashGet(pSup->pResultRowListSet, pSup->keyBuf, GET_RES_EXT_WINDOW_KEY_LEN(bytes));
        if (index != NULL) {
          // TODO check the scan order for current opened time window
          existInCurrentResusltRowInfo = true;
        } else {
          existInCurrentResusltRowInfo = false;
        }
      }
    }
  } else {
    // In case of group by column query, the required SResultRow object must be existInCurrentResusltRowInfo in the
    // pResultRowInfo object.
    if (p1 != NULL) {
      return getResultRowByPos(pResultBuf, p1);
    }
  }

  SResultRow* pResult = NULL;
  if (!existInCurrentResusltRowInfo) {
    // 1. close current opened time window
    if (pResultRowInfo->cur.pageId != -1) {  // todo extract function
      SResultRowPosition pos = pResultRowInfo->cur;
      SFilePage*         pPage = getBufPage(pResultBuf, pos.pageId);
      SResultRow*        pRow = (SResultRow*)((char*)pPage + pos.offset);
      closeResultRow(pRow);
      releaseBufPage(pResultBuf, pPage);
    }

    prepareResultListBuffer(pResultRowInfo, pTaskInfo->env);
    if (p1 == NULL) {
      pResult = getNewResultRow_rv(pResultBuf, groupId, pSup->resultRowSize);
      initResultRow(pResult);

      // add a new result set for a new group
      SResultRowPosition pos = {.pageId = pResult->pageId, .offset = pResult->offset};
      taosHashPut(pSup->pResultRowHashTable, pSup->keyBuf, GET_RES_WINDOW_KEY_LEN(bytes), &pos,
                  sizeof(SResultRowPosition));
      SResultRowCell cell = {.groupId = groupId, .pos = pos};
      taosArrayPush(pSup->pResultRowArrayList, &cell);
    } else {
      pResult = getResultRowByPos(pResultBuf, p1);
    }

    // 2. set the new time window to be the new active time window
    pResultRowInfo->pPosition[pResultRowInfo->size++] =
        (SResultRowPosition){.pageId = pResult->pageId, .offset = pResult->offset};
    pResultRowInfo->cur = (SResultRowPosition){.pageId = pResult->pageId, .offset = pResult->offset};
    SET_RES_EXT_WINDOW_KEY(pSup->keyBuf, pData, bytes, uid, pResultRowInfo);
    taosHashPut(pSup->pResultRowListSet, pSup->keyBuf, GET_RES_EXT_WINDOW_KEY_LEN(bytes), &pResultRowInfo->cur,
                POINTER_BYTES);
  } else {
    pResult = getResultRowByPos(pResultBuf, p1);
  }

  // too many time window in query
  if (pResultRowInfo->size > MAX_INTERVAL_TIME_WINDOW) {
    longjmp(pTaskInfo->env, TSDB_CODE_QRY_TOO_MANY_TIMEWINDOW);
  }

  return pResult;
}

static void getInitialStartTimeWindow(SInterval* pInterval, int32_t precision, TSKEY ts, STimeWindow* w,
                                      bool ascQuery) {
  if (ascQuery) {
    getAlignQueryTimeWindow(pInterval, precision, ts, w);
  } else {
    // the start position of the first time window in the endpoint that spreads beyond the queried last timestamp
    getAlignQueryTimeWindow(pInterval, precision, ts, w);

    int64_t key = w->skey;
    while (key < ts) {  // moving towards end
      key = taosTimeAdd(key, pInterval->sliding, pInterval->slidingUnit, precision);
      if (key >= ts) {
        break;
      }

      w->skey = key;
    }
  }
}

// get the correct time window according to the handled timestamp
static STimeWindow getActiveTimeWindow(SDiskbasedBuf* pBuf, SResultRowInfo* pResultRowInfo, int64_t ts,
                                       SInterval* pInterval, int32_t precision, STimeWindow* win) {
  STimeWindow w = {0};

  if (pResultRowInfo->cur.pageId == -1) {  // the first window, from the previous stored value
    getInitialStartTimeWindow(pInterval, precision, ts, &w, true);
    w.ekey = taosTimeAdd(w.skey, pInterval->interval, pInterval->intervalUnit, precision) - 1;
  } else {
    w = getResultRowByPos(pBuf, &pResultRowInfo->cur)->win;
  }

  if (w.skey > ts || w.ekey < ts) {
    if (pInterval->intervalUnit == 'n' || pInterval->intervalUnit == 'y') {
      w.skey = taosTimeTruncate(ts, pInterval, precision);
      w.ekey = taosTimeAdd(w.skey, pInterval->interval, pInterval->intervalUnit, precision) - 1;
    } else {
      int64_t st = w.skey;

      if (st > ts) {
        st -= ((st - ts + pInterval->sliding - 1) / pInterval->sliding) * pInterval->sliding;
      }

      int64_t et = st + pInterval->interval - 1;
      if (et < ts) {
        st += ((ts - et + pInterval->sliding - 1) / pInterval->sliding) * pInterval->sliding;
      }

      w.skey = st;
      w.ekey = taosTimeAdd(w.skey, pInterval->interval, pInterval->intervalUnit, precision) - 1;
    }
  }
  return w;
}

// get the correct time window according to the handled timestamp
static STimeWindow getCurrentActiveTimeWindow(SResultRowInfo* pResultRowInfo, int64_t ts, STaskAttr* pQueryAttr) {
  STimeWindow w = {0};
#if 0
  if (pResultRowInfo->curPos == -1) {  // the first window, from the previous stored value
                                       //    getInitialStartTimeWindow(pQueryAttr, ts, &w);

    if (pQueryAttr->interval.intervalUnit == 'n' || pQueryAttr->interval.intervalUnit == 'y') {
      w.ekey =
          taosTimeAdd(w.skey, pQueryAttr->interval.interval, pQueryAttr->interval.intervalUnit, pQueryAttr->precision) -
          1;
    } else {
      w.ekey = w.skey + pQueryAttr->interval.interval - 1;
    }
  } else {
    w = pRow->win;
  }

  /*
   * query border check, skey should not be bounded by the query time range, since the value skey will
   * be used as the time window index value. So we only change ekey of time window accordingly.
   */
  if (w.ekey > pQueryAttr->window.ekey && QUERY_IS_ASC_QUERY(pQueryAttr)) {
    w.ekey = pQueryAttr->window.ekey;
  }
#endif

  return w;
}

// a new buffer page for each table. Needs to opt this design
static int32_t addNewWindowResultBuf(SResultRow* pWindowRes, SDiskbasedBuf* pResultBuf, int32_t tid, uint32_t size) {
  if (pWindowRes->pageId != -1) {
    return 0;
  }

  SFilePage* pData = NULL;

  // in the first scan, new space needed for results
  int32_t pageId = -1;
  SIDList list = getDataBufPagesIdList(pResultBuf, tid);

  if (taosArrayGetSize(list) == 0) {
    pData = getNewBufPage(pResultBuf, tid, &pageId);
    pData->num = sizeof(SFilePage);
  } else {
    SPageInfo* pi = getLastPageInfo(list);
    pData = getBufPage(pResultBuf, getPageId(pi));
    pageId = getPageId(pi);

    if (pData->num + size > getBufPageSize(pResultBuf)) {
      // release current page first, and prepare the next one
      releaseBufPageInfo(pResultBuf, pi);

      pData = getNewBufPage(pResultBuf, tid, &pageId);
      if (pData != NULL) {
        pData->num = sizeof(SFilePage);
      }
    }
  }

  if (pData == NULL) {
    return -1;
  }

  // set the number of rows in current disk page
  if (pWindowRes->pageId == -1) {  // not allocated yet, allocate new buffer
    pWindowRes->pageId = pageId;
    pWindowRes->offset = (int32_t)pData->num;

    pData->num += size;
    assert(pWindowRes->pageId >= 0);
  }

  return 0;
}

static bool chkWindowOutputBufByKey(STaskRuntimeEnv* pRuntimeEnv, SResultRowInfo* pResultRowInfo, STimeWindow* win,
                                    bool masterscan, SResultRow** pResult, int64_t groupId, SqlFunctionCtx* pCtx,
                                    int32_t numOfOutput, int32_t* rowCellInfoOffset) {
  assert(win->skey <= win->ekey);
  return chkResultRowFromKey(pRuntimeEnv, pResultRowInfo, (char*)&win->skey, TSDB_KEYSIZE, masterscan, groupId);
}

static void setResultRowOutputBufInitCtx_rv(SResultRow* pResult, SqlFunctionCtx* pCtx, int32_t numOfOutput,
                                            int32_t* rowCellInfoOffset);

static int32_t setResultOutputBufByKey_rv(SResultRowInfo* pResultRowInfo, int64_t id, STimeWindow* win, bool masterscan,
                                          SResultRow** pResult, int64_t tableGroupId, SqlFunctionCtx* pCtx,
                                          int32_t numOfOutput, int32_t* rowCellInfoOffset, SAggSupporter* pAggSup,
                                          SExecTaskInfo* pTaskInfo) {
  assert(win->skey <= win->ekey);
  SResultRow* pResultRow = doSetResultOutBufByKey_rv(pAggSup->pResultBuf, pResultRowInfo, id, (char*)&win->skey,
                                                     TSDB_KEYSIZE, masterscan, tableGroupId, pTaskInfo, true, pAggSup);

  if (pResultRow == NULL) {
    *pResult = NULL;
    return TSDB_CODE_SUCCESS;
  }

  // set time window for current result
  pResultRow->win = (*win);
  *pResult = pResultRow;
  setResultRowOutputBufInitCtx_rv(pResultRow, pCtx, numOfOutput, rowCellInfoOffset);
  return TSDB_CODE_SUCCESS;
}

static void setResultRowInterpo(SResultRow* pResult, SResultTsInterpType type) {
  assert(pResult != NULL && (type == RESULT_ROW_START_INTERP || type == RESULT_ROW_END_INTERP));
  if (type == RESULT_ROW_START_INTERP) {
    pResult->startInterp = true;
  } else {
    pResult->endInterp = true;
  }
}

static bool resultRowInterpolated(SResultRow* pResult, SResultTsInterpType type) {
  assert(pResult != NULL && (type == RESULT_ROW_START_INTERP || type == RESULT_ROW_END_INTERP));
  if (type == RESULT_ROW_START_INTERP) {
    return pResult->startInterp == true;
  } else {
    return pResult->endInterp == true;
  }
}

static FORCE_INLINE int32_t getForwardStepsInBlock(int32_t numOfRows, __block_search_fn_t searchFn, TSKEY ekey,
                                                   int16_t pos, int16_t order, int64_t* pData) {
  int32_t forwardStep = 0;

  if (order == TSDB_ORDER_ASC) {
    int32_t end = searchFn((char*)&pData[pos], numOfRows - pos, ekey, order);
    if (end >= 0) {
      forwardStep = end;

      if (pData[end + pos] == ekey) {
        forwardStep += 1;
      }
    }
  } else {
    int32_t end = searchFn((char*)pData, pos + 1, ekey, order);
    if (end >= 0) {
      forwardStep = pos - end;

      if (pData[end] == ekey) {
        forwardStep += 1;
      }
    }
  }

  assert(forwardStep >= 0);
  return forwardStep;
}

static void doUpdateResultRowIndex(SResultRowInfo* pResultRowInfo, TSKEY lastKey, bool ascQuery,
                                   bool timeWindowInterpo) {
  int64_t skey = TSKEY_INITIAL_VAL;
#if 0
  int32_t i = 0;
  for (i = pResultRowInfo->size - 1; i >= 0; --i) {
    SResultRow* pResult = pResultRowInfo->pResult[i];
    if (pResult->closed) {
      break;
    }

    // new closed result rows
    if (timeWindowInterpo) {
      if (pResult->endInterp &&
          ((pResult->win.skey <= lastKey && ascQuery) || (pResult->win.skey >= lastKey && !ascQuery))) {
        if (i > 0) {  // the first time window, the startInterp is false.
          assert(pResult->startInterp);
        }

        closeResultRow(pResultRowInfo, i);
      } else {
        skey = pResult->win.skey;
      }
    } else {
      if ((pResult->win.ekey <= lastKey && ascQuery) || (pResult->win.skey >= lastKey && !ascQuery)) {
        closeResultRow(pResultRowInfo, i);
      } else {
        skey = pResult->win.skey;
      }
    }
  }

  // all result rows are closed, set the last one to be the skey
  if (skey == TSKEY_INITIAL_VAL) {
    if (pResultRowInfo->size == 0) {
      //      assert(pResultRowInfo->current == NULL);
      assert(pResultRowInfo->curPos == -1);
      pResultRowInfo->curPos = -1;
    } else {
      pResultRowInfo->curPos = pResultRowInfo->size - 1;
    }
  } else {
    for (i = pResultRowInfo->size - 1; i >= 0; --i) {
      SResultRow* pResult = pResultRowInfo->pResult[i];
      if (pResult->closed) {
        break;
      }
    }

    if (i == pResultRowInfo->size - 1) {
      pResultRowInfo->curPos = i;
    } else {
      pResultRowInfo->curPos = i + 1;  // current not closed result object
    }
  }
#endif
}
//
// static void updateResultRowInfoActiveIndex(SResultRowInfo* pResultRowInfo, const STimeWindow* pWin, TSKEY lastKey,
//                                           bool ascQuery, bool interp) {
//  if ((lastKey > pWin->ekey && ascQuery) || (lastKey < pWin->ekey && (!ascQuery))) {
//    closeAllResultRows(pResultRowInfo);
//    pResultRowInfo->curPos = pResultRowInfo->size - 1;
//  } else {
//    int32_t step = ascQuery ? 1 : -1;
//    doUpdateResultRowIndex(pResultRowInfo, lastKey - step, ascQuery, interp);
//  }
//}

static int32_t getNumOfRowsInTimeWindow(SDataBlockInfo* pDataBlockInfo, TSKEY* pPrimaryColumn, int32_t startPos,
                                        TSKEY ekey, __block_search_fn_t searchFn, STableQueryInfo* item,
                                        int32_t order) {
  assert(startPos >= 0 && startPos < pDataBlockInfo->rows);

  int32_t num = -1;
  int32_t step = GET_FORWARD_DIRECTION_FACTOR(order);

  if (order == TSDB_ORDER_ASC) {
    if (ekey < pDataBlockInfo->window.ekey && pPrimaryColumn) {
      num = getForwardStepsInBlock(pDataBlockInfo->rows, searchFn, ekey, startPos, order, pPrimaryColumn);
      if (item != NULL) {
        item->lastKey = pPrimaryColumn[startPos + (num - 1)] + step;
      }
    } else {
      num = pDataBlockInfo->rows - startPos;
      if (item != NULL) {
        item->lastKey = pDataBlockInfo->window.ekey + step;
      }
    }
  } else {  // desc
    if (ekey > pDataBlockInfo->window.skey && pPrimaryColumn) {
      num = getForwardStepsInBlock(pDataBlockInfo->rows, searchFn, ekey, startPos, order, pPrimaryColumn);
      if (item != NULL) {
        item->lastKey = pPrimaryColumn[startPos - (num - 1)] + step;
      }
    } else {
      num = startPos + 1;
      if (item != NULL) {
        item->lastKey = pDataBlockInfo->window.skey + step;
      }
    }
  }

  assert(num >= 0);
  return num;
}

//  query_range_start, query_range_end, window_duration, window_start, window_end
static void initExecTimeWindowInfo(SColumnInfoData* pColData, STimeWindow* pQueryWindow) {
  pColData->info.type = TSDB_DATA_TYPE_TIMESTAMP;
  pColData->info.bytes = sizeof(int64_t);

  colInfoDataEnsureCapacity(pColData, 0, 5);
  colDataAppendInt64(pColData, 0, &pQueryWindow->skey);
  colDataAppendInt64(pColData, 1, &pQueryWindow->ekey);

  int64_t interval = 0;
  colDataAppendInt64(pColData, 2, &interval);  // this value may be variable in case of 'n' and 'y'.
  colDataAppendInt64(pColData, 3, &pQueryWindow->skey);
  colDataAppendInt64(pColData, 4, &pQueryWindow->ekey);
}

static void updateTimeWindowInfo(SColumnInfoData* pColData, STimeWindow* pWin, bool includeEndpoint) {
  int64_t* ts = (int64_t*)pColData->pData;
  int32_t  delta = includeEndpoint ? 1 : 0;

  int64_t duration = pWin->ekey - pWin->skey + delta;
  ts[2] = duration;            // set the duration
  ts[3] = pWin->skey;          // window start key
  ts[4] = pWin->ekey + delta;  // window end key
}

void doApplyFunctions(SqlFunctionCtx* pCtx, STimeWindow* pWin, SColumnInfoData* pTimeWindowData, int32_t offset,
                      int32_t forwardStep, TSKEY* tsCol, int32_t numOfTotal, int32_t numOfOutput, int32_t order) {
  for (int32_t k = 0; k < numOfOutput; ++k) {
    pCtx[k].startTs = pWin->skey;

    // keep it temporarily
    bool    hasAgg = pCtx[k].input.colDataAggIsSet;
    int32_t numOfRows = pCtx[k].input.numOfRows;
    int32_t startOffset = pCtx[k].input.startRowIndex;

    int32_t pos = (order == TSDB_ORDER_ASC) ? offset : offset - (forwardStep - 1);
    pCtx[k].input.startRowIndex = pos;
    pCtx[k].input.numOfRows = forwardStep;

    if (tsCol != NULL) {
      pCtx[k].ptsList = tsCol;
    }

    // not a whole block involved in query processing, statistics data can not be used
    // NOTE: the original value of isSet have been changed here
    if (pCtx[k].isAggSet && forwardStep < numOfTotal) {
      pCtx[k].isAggSet = false;
    }

    if (fmIsWindowPseudoColumnFunc(pCtx[k].functionId)) {
      SResultRowEntryInfo* pEntryInfo = GET_RES_INFO(&pCtx[k]);
      char*                p = GET_ROWCELL_INTERBUF(pEntryInfo);

      SColumnInfoData idata = {0};
      idata.info.type = TSDB_DATA_TYPE_BIGINT;
      idata.info.bytes = tDataTypes[TSDB_DATA_TYPE_BIGINT].bytes;
      idata.pData = p;

      SScalarParam out = {.columnData = &idata};
      SScalarParam tw = {.numOfRows = 5, .columnData = pTimeWindowData};
      pCtx[k].sfp.process(&tw, 1, &out);
      pEntryInfo->numOfRes = 1;
      continue;
    }

    if (functionNeedToExecute(&pCtx[k])) {
      pCtx[k].fpSet.process(&pCtx[k]);
    }

    // restore it
    pCtx[k].input.colDataAggIsSet = hasAgg;
    pCtx[k].input.startRowIndex = startOffset;
    pCtx[k].input.numOfRows = numOfRows;
  }
}

static int32_t getNextQualifiedWindow(SInterval* pInterval, STimeWindow* pNext, SDataBlockInfo* pDataBlockInfo,
                                      TSKEY* primaryKeys, int32_t prevPosition, STableIntervalOperatorInfo* pInfo) {
  int32_t order = pInfo->order;
  bool    ascQuery = (order == TSDB_ORDER_ASC);

  int32_t precision = pInterval->precision;
  getNextTimeWindow(pInterval, precision, order, pNext);

  // next time window is not in current block
  if ((pNext->skey > pDataBlockInfo->window.ekey && order == TSDB_ORDER_ASC) ||
      (pNext->ekey < pDataBlockInfo->window.skey && order == TSDB_ORDER_DESC)) {
    return -1;
  }

  TSKEY   startKey = ascQuery ? pNext->skey : pNext->ekey;
  int32_t startPos = 0;

  // tumbling time window query, a special case of sliding time window query
  if (pInterval->sliding == pInterval->interval && prevPosition != -1) {
    int32_t factor = GET_FORWARD_DIRECTION_FACTOR(order);
    startPos = prevPosition + factor;
  } else {
    if (startKey <= pDataBlockInfo->window.skey && ascQuery) {
      startPos = 0;
    } else if (startKey >= pDataBlockInfo->window.ekey && !ascQuery) {
      startPos = pDataBlockInfo->rows - 1;
    } else {
      startPos = binarySearchForKey((char*)primaryKeys, pDataBlockInfo->rows, startKey, order);
    }
  }

  /* interp query with fill should not skip time window */
  //  if (pQueryAttr->pointInterpQuery && pQueryAttr->fillType != TSDB_FILL_NONE) {
  //    return startPos;
  //  }

  /*
   * This time window does not cover any data, try next time window,
   * this case may happen when the time window is too small
   */
  if (primaryKeys == NULL) {
    if (ascQuery) {
      assert(pDataBlockInfo->window.skey <= pNext->ekey);
    } else {
      assert(pDataBlockInfo->window.ekey >= pNext->skey);
    }
  } else {
    if (ascQuery && primaryKeys[startPos] > pNext->ekey) {
      TSKEY next = primaryKeys[startPos];
      if (pInterval->intervalUnit == 'n' || pInterval->intervalUnit == 'y') {
        pNext->skey = taosTimeTruncate(next, pInterval, precision);
        pNext->ekey = taosTimeAdd(pNext->skey, pInterval->interval, pInterval->intervalUnit, precision) - 1;
      } else {
        pNext->ekey += ((next - pNext->ekey + pInterval->sliding - 1) / pInterval->sliding) * pInterval->sliding;
        pNext->skey = pNext->ekey - pInterval->interval + 1;
      }
    } else if ((!ascQuery) && primaryKeys[startPos] < pNext->skey) {
      TSKEY next = primaryKeys[startPos];
      if (pInterval->intervalUnit == 'n' || pInterval->intervalUnit == 'y') {
        pNext->skey = taosTimeTruncate(next, pInterval, precision);
        pNext->ekey = taosTimeAdd(pNext->skey, pInterval->interval, pInterval->intervalUnit, precision) - 1;
      } else {
        pNext->skey -= ((pNext->skey - next + pInterval->sliding - 1) / pInterval->sliding) * pInterval->sliding;
        pNext->ekey = pNext->skey + pInterval->interval - 1;
      }
    }
  }

  return startPos;
}

static FORCE_INLINE TSKEY reviseWindowEkey(STaskAttr* pQueryAttr, STimeWindow* pWindow) {
  TSKEY   ekey = -1;
  int32_t order = TSDB_ORDER_ASC;
  if (order == TSDB_ORDER_ASC) {
    ekey = pWindow->ekey;
    if (ekey > pQueryAttr->window.ekey) {
      ekey = pQueryAttr->window.ekey;
    }
  } else {
    ekey = pWindow->skey;
    if (ekey < pQueryAttr->window.ekey) {
      ekey = pQueryAttr->window.ekey;
    }
  }

  return ekey;
}

static void setNotInterpoWindowKey(SqlFunctionCtx* pCtx, int32_t numOfOutput, int32_t type) {
  if (type == RESULT_ROW_START_INTERP) {
    for (int32_t k = 0; k < numOfOutput; ++k) {
      pCtx[k].start.key = INT64_MIN;
    }
  } else {
    for (int32_t k = 0; k < numOfOutput; ++k) {
      pCtx[k].end.key = INT64_MIN;
    }
  }
}

static void saveDataBlockLastRow(char** pRow, SArray* pDataBlock, int32_t rowIndex, int32_t numOfCols) {
  if (pDataBlock == NULL) {
    return;
  }

  for (int32_t k = 0; k < numOfCols; ++k) {
    SColumnInfoData* pColInfo = taosArrayGet(pDataBlock, k);
    memcpy(pRow[k], ((char*)pColInfo->pData) + (pColInfo->info.bytes * rowIndex), pColInfo->info.bytes);
  }
}

static TSKEY getStartTsKey(STimeWindow* win, const TSKEY* tsCols, int32_t rows, bool ascQuery) {
  TSKEY ts = TSKEY_INITIAL_VAL;
  if (tsCols == NULL) {
    ts = ascQuery ? win->skey : win->ekey;
  } else {
    int32_t offset = ascQuery ? 0 : rows - 1;
    ts = tsCols[offset];
  }

  return ts;
}

static int32_t doSetInputDataBlock(SOperatorInfo* pOperator, SqlFunctionCtx* pCtx, SSDataBlock* pBlock, int32_t order,
                                   bool createDummyCol);

static void doSetInputDataBlockInfo(SOperatorInfo* pOperator, SqlFunctionCtx* pCtx, SSDataBlock* pBlock,
                                    int32_t order) {
  for (int32_t i = 0; i < pOperator->numOfOutput; ++i) {
    pCtx[i].order = order;
    pCtx[i].size = pBlock->info.rows;
    setBlockStatisInfo(&pCtx[i], &pOperator->pExpr[i], pBlock);
  }
}

void setInputDataBlock(SOperatorInfo* pOperator, SqlFunctionCtx* pCtx, SSDataBlock* pBlock, int32_t order,
                       bool createDummyCol) {
  if (pBlock->pBlockAgg != NULL) {
    doSetInputDataBlockInfo(pOperator, pCtx, pBlock, order);
  } else {
    doSetInputDataBlock(pOperator, pCtx, pBlock, order, createDummyCol);
  }
}

static int32_t doCreateConstantValColumnInfo(SInputColumnInfoData* pInput, SFunctParam* pFuncParam, int32_t type,
                                             int32_t paramIndex, int32_t numOfRows) {
  SColumnInfoData* pColInfo = NULL;
  if (pInput->pData[paramIndex] == NULL) {
    pColInfo = taosMemoryCalloc(1, sizeof(SColumnInfoData));
    if (pColInfo == NULL) {
      return TSDB_CODE_OUT_OF_MEMORY;
    }

    // Set the correct column info (data type and bytes)
    pColInfo->info.type = type;
    pColInfo->info.bytes = tDataTypes[type].bytes;

    pInput->pData[paramIndex] = pColInfo;
  }

  ASSERT(!IS_VAR_DATA_TYPE(type));
  colInfoDataEnsureCapacity(pColInfo, 0, numOfRows);

  if (type == TSDB_DATA_TYPE_BIGINT || type == TSDB_DATA_TYPE_UBIGINT) {
    int64_t v = pFuncParam->param.i;
    for (int32_t i = 0; i < numOfRows; ++i) {
      colDataAppendInt64(pColInfo, i, &v);
    }
  } else if (type == TSDB_DATA_TYPE_DOUBLE) {
    double v = pFuncParam->param.d;
    for (int32_t i = 0; i < numOfRows; ++i) {
      colDataAppendDouble(pColInfo, i, &v);
    }
  }

  return TSDB_CODE_SUCCESS;
}

static int32_t doSetInputDataBlock(SOperatorInfo* pOperator, SqlFunctionCtx* pCtx, SSDataBlock* pBlock, int32_t order,
                                   bool createDummyCol) {
  int32_t code = TSDB_CODE_SUCCESS;

  for (int32_t i = 0; i < pOperator->numOfOutput; ++i) {
    pCtx[i].order = order;
    pCtx[i].size = pBlock->info.rows;
    pCtx[i].currentStage = MAIN_SCAN;

    SInputColumnInfoData* pInput = &pCtx[i].input;
    pInput->uid = pBlock->info.uid;

    SExprInfo* pOneExpr = &pOperator->pExpr[i];
    for (int32_t j = 0; j < pOneExpr->base.numOfParams; ++j) {
      SFunctParam* pFuncParam = &pOneExpr->base.pParam[j];
      if (pFuncParam->type == FUNC_PARAM_TYPE_COLUMN) {
        int32_t slotId = pFuncParam->pCol->slotId;
        pInput->pData[j] = taosArrayGet(pBlock->pDataBlock, slotId);
        pInput->totalRows = pBlock->info.rows;
        pInput->numOfRows = pBlock->info.rows;
        pInput->startRowIndex = 0;

        pInput->pPTS = taosArrayGet(pBlock->pDataBlock, 0);  // todo set the correct timestamp column
        ASSERT(pInput->pData[j] != NULL);
      } else if (pFuncParam->type == FUNC_PARAM_TYPE_VALUE) {
        // todo avoid case: top(k, 12), 12 is the value parameter.
        // sum(11), 11 is also the value parameter.
        if (createDummyCol && pOneExpr->base.numOfParams == 1) {
          code = doCreateConstantValColumnInfo(pInput, pFuncParam, pFuncParam->param.nType, j, pBlock->info.rows);
          if (code != TSDB_CODE_SUCCESS) {
            return code;
          }
        }
      }
    }

    //    setBlockStatisInfo(&pCtx[i], pBlock, pOperator->pExpr[i].base.pColumns);
    //      uint32_t flag = pOperator->pExpr[i].base.pParam[0].pCol->flag;
    //      if (TSDB_COL_IS_NORMAL_COL(flag) /*|| (pCtx[i].functionId == FUNCTION_BLKINFO) ||
    //          (TSDB_COL_IS_TAG(flag) && pOperator->pRuntimeEnv->scanFlag == MERGE_STAGE)*/) {

    //        SColumn* pCol = pOperator->pExpr[i].base.pParam[0].pCol;
    //        if (pCtx[i].columnIndex == -1) {
    //          for(int32_t j = 0; j < pBlock->info.numOfCols; ++j) {
    //            SColumnInfoData* pColData = taosArrayGet(pBlock->pDataBlock, j);
    //            if (pColData->info.colId == pCol->colId) {
    //              pCtx[i].columnIndex = j;
    //              break;
    //            }
    //          }
    //        }

    //        uint32_t status = aAggs[pCtx[i].functionId].status;
    //        if ((status & (FUNCSTATE_SELECTIVITY | FUNCSTATE_NEED_TS)) != 0) {
    //          SColumnInfoData* tsInfo = taosArrayGet(pBlock->pDataBlock, 0);
    // In case of the top/bottom query again the nest query result, which has no timestamp column
    // don't set the ptsList attribute.
    //          if (tsInfo->info.type == TSDB_DATA_TYPE_TIMESTAMP) {
    //            pCtx[i].ptsList = (int64_t*) tsInfo->pData;
    //          } else {
    //            pCtx[i].ptsList = NULL;
    //          }
    //        }
    //      } else if (TSDB_COL_IS_UD_COL(pCol->flag) && (pOperator->pRuntimeEnv->scanFlag == MERGE_STAGE)) {
    //        SColIndex*       pColIndex = &pOperator->pExpr[i].base.colInfo;
    //        SColumnInfoData* p = taosArrayGet(pBlock->pDataBlock, pColIndex->colIndex);
    //
    //        pCtx[i].pInput = p->pData;
    //        assert(p->info.colId == pColIndex->info.colId && pCtx[i].inputType == p->info.type);
    //        for(int32_t j = 0; j < pBlock->info.rows; ++j) {
    //          char* dst = p->pData + j * p->info.bytes;
    //          taosVariantDump(&pOperator->pExpr[i].base.param[1], dst, p->info.type, true);
    //        }
    //      }
  }

  return code;
}

static void doAggregateImpl(SOperatorInfo* pOperator, TSKEY startTs, SqlFunctionCtx* pCtx) {
  for (int32_t k = 0; k < pOperator->numOfOutput; ++k) {
    if (functionNeedToExecute(&pCtx[k])) {
      pCtx[k].startTs = startTs;  // this can be set during create the struct
      pCtx[k].fpSet.process(&pCtx[k]);
    }
  }
}

static void setPseudoOutputColInfo(SSDataBlock* pResult, SqlFunctionCtx* pCtx, SArray* pPseudoList) {
  size_t num = (pPseudoList != NULL) ? taosArrayGetSize(pPseudoList) : 0;
  for (int32_t i = 0; i < num; ++i) {
    pCtx[i].pOutput = taosArrayGet(pResult->pDataBlock, i);
  }
}

void projectApplyFunctions(SExprInfo* pExpr, SSDataBlock* pResult, SSDataBlock* pSrcBlock, SqlFunctionCtx* pCtx,
                           int32_t numOfOutput, SArray* pPseudoList) {
  setPseudoOutputColInfo(pResult, pCtx, pPseudoList);
  pResult->info.groupId = pSrcBlock->info.groupId;

  // if the source equals to the destination, it is to create a new column as the result of scalar function or some
  // operators.
  bool createNewColModel = (pResult == pSrcBlock);

  int32_t numOfRows = 0;

  for (int32_t k = 0; k < numOfOutput; ++k) {
    int32_t         outputSlotId = pExpr[k].base.resSchema.slotId;
    SqlFunctionCtx* pfCtx = &pCtx[k];

    if (pExpr[k].pExpr->nodeType == QUERY_NODE_COLUMN) {  // it is a project query
      SColumnInfoData* pColInfoData = taosArrayGet(pResult->pDataBlock, outputSlotId);
      if (pResult->info.rows > 0 && !createNewColModel) {
        colDataMergeCol(pColInfoData, pResult->info.rows, pfCtx->input.pData[0], pfCtx->input.numOfRows);
      } else {
        colDataAssign(pColInfoData, pfCtx->input.pData[0], pfCtx->input.numOfRows);
      }

      numOfRows = pfCtx->input.numOfRows;
    } else if (pExpr[k].pExpr->nodeType == QUERY_NODE_VALUE) {
      SColumnInfoData* pColInfoData = taosArrayGet(pResult->pDataBlock, outputSlotId);

      int32_t offset = createNewColModel ? 0 : pResult->info.rows;
      for (int32_t i = 0; i < pSrcBlock->info.rows; ++i) {
        colDataAppend(pColInfoData, i + offset,
                      taosVariantGet(&pExpr[k].base.pParam[0].param, pExpr[k].base.pParam[0].param.nType),
                      TSDB_DATA_TYPE_NULL == pExpr[k].base.pParam[0].param.nType);
      }

      numOfRows = pSrcBlock->info.rows;
    } else if (pExpr[k].pExpr->nodeType == QUERY_NODE_OPERATOR) {
      SArray* pBlockList = taosArrayInit(4, POINTER_BYTES);
      taosArrayPush(pBlockList, &pSrcBlock);

      SColumnInfoData* pResColData = taosArrayGet(pResult->pDataBlock, outputSlotId);
      SColumnInfoData  idata = {.info = pResColData->info};

      SScalarParam dest = {.columnData = &idata};
      scalarCalculate(pExpr[k].pExpr->_optrRoot.pRootNode, pBlockList, &dest);

      int32_t startOffset = createNewColModel ? 0 : pResult->info.rows;
      colDataMergeCol(pResColData, startOffset, &idata, dest.numOfRows);

      numOfRows = dest.numOfRows;
      taosArrayDestroy(pBlockList);
    } else if (pExpr[k].pExpr->nodeType == QUERY_NODE_FUNCTION) {
      ASSERT(!fmIsAggFunc(pfCtx->functionId));

      if (fmIsPseudoColumnFunc(pfCtx->functionId)) {
        // do nothing
      } else if (fmIsNonstandardSQLFunc(pfCtx->functionId)) {
        // todo set the correct timestamp column
        pfCtx->input.pPTS = taosArrayGet(pSrcBlock->pDataBlock, 1);

        SResultRowEntryInfo* pResInfo = GET_RES_INFO(&pCtx[k]);
        pfCtx->fpSet.init(&pCtx[k], pResInfo);

        pfCtx->pOutput = taosArrayGet(pResult->pDataBlock, outputSlotId);
        pfCtx->offset = createNewColModel ? 0 : pResult->info.rows;  // set the start offset

        // set the timestamp(_rowts) output buffer
        if (taosArrayGetSize(pPseudoList) > 0) {
          int32_t* outputColIndex = taosArrayGet(pPseudoList, 0);
          pfCtx->pTsOutput = (SColumnInfoData*)pCtx[*outputColIndex].pOutput;
        }

        numOfRows = pfCtx->fpSet.process(pfCtx);
      } else {
        SArray* pBlockList = taosArrayInit(4, POINTER_BYTES);
        taosArrayPush(pBlockList, &pSrcBlock);

        SColumnInfoData* pResColData = taosArrayGet(pResult->pDataBlock, outputSlotId);
        SColumnInfoData  idata = {.info = pResColData->info};

        SScalarParam dest = {.columnData = &idata};
        scalarCalculate((SNode*)pExpr[k].pExpr->_function.pFunctNode, pBlockList, &dest);

        int32_t startOffset = createNewColModel ? 0 : pResult->info.rows;
        colDataMergeCol(pResColData, startOffset, &idata, dest.numOfRows);

        numOfRows = dest.numOfRows;
        taosArrayDestroy(pBlockList);
      }
    } else {
      ASSERT(0);
    }
  }

  if (!createNewColModel) {
    pResult->info.rows += numOfRows;
  }
}

void doTimeWindowInterpolation(SOperatorInfo* pOperator, SOptrBasicInfo* pInfo, SArray* pDataBlock, TSKEY prevTs,
                               int32_t prevRowIndex, TSKEY curTs, int32_t curRowIndex, TSKEY windowKey, int32_t type) {
  SExprInfo* pExpr = pOperator->pExpr;

  SqlFunctionCtx* pCtx = pInfo->pCtx;

  for (int32_t k = 0; k < pOperator->numOfOutput; ++k) {
    int32_t functionId = pCtx[k].functionId;
    if (functionId != FUNCTION_TWA && functionId != FUNCTION_INTERP) {
      pCtx[k].start.key = INT64_MIN;
      continue;
    }

    SColIndex*       pColIndex = NULL /*&pExpr[k].base.colInfo*/;
    int16_t          index = pColIndex->colIndex;
    SColumnInfoData* pColInfo = taosArrayGet(pDataBlock, index);

    //    assert(pColInfo->info.colId == pColIndex->info.colId && curTs != windowKey);
    double v1 = 0, v2 = 0, v = 0;

    if (prevRowIndex == -1) {
      //      GET_TYPED_DATA(v1, double, pColInfo->info.type, (char*)pRuntimeEnv->prevRow[index]);
    } else {
      GET_TYPED_DATA(v1, double, pColInfo->info.type, (char*)pColInfo->pData + prevRowIndex * pColInfo->info.bytes);
    }

    GET_TYPED_DATA(v2, double, pColInfo->info.type, (char*)pColInfo->pData + curRowIndex * pColInfo->info.bytes);

    if (functionId == FUNCTION_INTERP) {
      if (type == RESULT_ROW_START_INTERP) {
        pCtx[k].start.key = prevTs;
        pCtx[k].start.val = v1;

        pCtx[k].end.key = curTs;
        pCtx[k].end.val = v2;

        if (pColInfo->info.type == TSDB_DATA_TYPE_BINARY || pColInfo->info.type == TSDB_DATA_TYPE_NCHAR) {
          if (prevRowIndex == -1) {
            //            pCtx[k].start.ptr = (char*)pRuntimeEnv->prevRow[index];
          } else {
            pCtx[k].start.ptr = (char*)pColInfo->pData + prevRowIndex * pColInfo->info.bytes;
          }

          pCtx[k].end.ptr = (char*)pColInfo->pData + curRowIndex * pColInfo->info.bytes;
        }
      }
    } else if (functionId == FUNCTION_TWA) {
      SPoint point1 = (SPoint){.key = prevTs, .val = &v1};
      SPoint point2 = (SPoint){.key = curTs, .val = &v2};
      SPoint point = (SPoint){.key = windowKey, .val = &v};

      taosGetLinearInterpolationVal(&point, TSDB_DATA_TYPE_DOUBLE, &point1, &point2, TSDB_DATA_TYPE_DOUBLE);

      if (type == RESULT_ROW_START_INTERP) {
        pCtx[k].start.key = point.key;
        pCtx[k].start.val = v;
      } else {
        pCtx[k].end.key = point.key;
        pCtx[k].end.val = v;
      }
    }
  }
}

static bool setTimeWindowInterpolationStartTs(SOperatorInfo* pOperatorInfo, SqlFunctionCtx* pCtx, int32_t pos,
                                              int32_t numOfRows, SArray* pDataBlock, const TSKEY* tsCols,
                                              STimeWindow* win) {
  bool  ascQuery = true;
  TSKEY curTs = tsCols[pos];
  TSKEY lastTs = 0;  //*(TSKEY*)pRuntimeEnv->prevRow[0];

  // lastTs == INT64_MIN and pos == 0 means this is the first time window, interpolation is not needed.
  // start exactly from this point, no need to do interpolation
  TSKEY key = ascQuery ? win->skey : win->ekey;
  if (key == curTs) {
    setNotInterpoWindowKey(pCtx, pOperatorInfo->numOfOutput, RESULT_ROW_START_INTERP);
    return true;
  }

  if (lastTs == INT64_MIN && ((pos == 0 && ascQuery) || (pos == (numOfRows - 1) && !ascQuery))) {
    setNotInterpoWindowKey(pCtx, pOperatorInfo->numOfOutput, RESULT_ROW_START_INTERP);
    return true;
  }

  int32_t step = 1;  // GET_FORWARD_DIRECTION_FACTOR(pQueryAttr->order.order);
  TSKEY   prevTs = ((pos == 0 && ascQuery) || (pos == (numOfRows - 1) && !ascQuery)) ? lastTs : tsCols[pos - step];

  doTimeWindowInterpolation(pOperatorInfo, pOperatorInfo->info, pDataBlock, prevTs, pos - step, curTs, pos, key,
                            RESULT_ROW_START_INTERP);
  return true;
}

static bool setTimeWindowInterpolationEndTs(SOperatorInfo* pOperatorInfo, SqlFunctionCtx* pCtx, int32_t endRowIndex,
                                            SArray* pDataBlock, const TSKEY* tsCols, TSKEY blockEkey,
                                            STimeWindow* win) {
  int32_t order = TSDB_ORDER_ASC;
  int32_t numOfOutput = pOperatorInfo->numOfOutput;

  TSKEY actualEndKey = tsCols[endRowIndex];
  TSKEY key = order ? win->ekey : win->skey;

  // not ended in current data block, do not invoke interpolation
  if ((key > blockEkey /*&& QUERY_IS_ASC_QUERY(pQueryAttr)*/) ||
      (key < blockEkey /*&& !QUERY_IS_ASC_QUERY(pQueryAttr)*/)) {
    setNotInterpoWindowKey(pCtx, numOfOutput, RESULT_ROW_END_INTERP);
    return false;
  }

  // there is actual end point of current time window, no interpolation need
  if (key == actualEndKey) {
    setNotInterpoWindowKey(pCtx, numOfOutput, RESULT_ROW_END_INTERP);
    return true;
  }

  int32_t step = GET_FORWARD_DIRECTION_FACTOR(order);
  int32_t nextRowIndex = endRowIndex + step;
  assert(nextRowIndex >= 0);

  TSKEY nextKey = tsCols[nextRowIndex];
  doTimeWindowInterpolation(pOperatorInfo, pOperatorInfo->info, pDataBlock, actualEndKey, endRowIndex, nextKey,
                            nextRowIndex, key, RESULT_ROW_END_INTERP);
  return true;
}

static void doWindowBorderInterpolation(SOperatorInfo* pOperatorInfo, SSDataBlock* pBlock, SqlFunctionCtx* pCtx,
                                        SResultRow* pResult, STimeWindow* win, int32_t startPos, int32_t forwardStep,
                                        int32_t order, bool timeWindowInterpo) {
  if (!timeWindowInterpo) {
    return;
  }

  assert(pBlock != NULL);
  int32_t step = GET_FORWARD_DIRECTION_FACTOR(order);

  if (pBlock->pDataBlock == NULL) {
    //    tscError("pBlock->pDataBlock == NULL");
    return;
  }

  SColumnInfoData* pColInfo = taosArrayGet(pBlock->pDataBlock, 0);

  TSKEY* tsCols = (TSKEY*)(pColInfo->pData);
  bool   done = resultRowInterpolated(pResult, RESULT_ROW_START_INTERP);
  if (!done) {  // it is not interpolated, now start to generated the interpolated value
    int32_t startRowIndex = startPos;
    bool    interp = setTimeWindowInterpolationStartTs(pOperatorInfo, pCtx, startRowIndex, pBlock->info.rows,
                                                    pBlock->pDataBlock, tsCols, win);
    if (interp) {
      setResultRowInterpo(pResult, RESULT_ROW_START_INTERP);
    }
  } else {
    setNotInterpoWindowKey(pCtx, pOperatorInfo->numOfOutput, RESULT_ROW_START_INTERP);
  }

  // point interpolation does not require the end key time window interpolation.
  //  if (pointInterpQuery) {
  //    return;
  //  }

  // interpolation query does not generate the time window end interpolation
  done = resultRowInterpolated(pResult, RESULT_ROW_END_INTERP);
  if (!done) {
    int32_t endRowIndex = startPos + (forwardStep - 1) * step;

    TSKEY endKey = (order == TSDB_ORDER_ASC) ? pBlock->info.window.ekey : pBlock->info.window.skey;
    bool  interp =
        setTimeWindowInterpolationEndTs(pOperatorInfo, pCtx, endRowIndex, pBlock->pDataBlock, tsCols, endKey, win);
    if (interp) {
      setResultRowInterpo(pResult, RESULT_ROW_END_INTERP);
    }
  } else {
    setNotInterpoWindowKey(pCtx, pOperatorInfo->numOfOutput, RESULT_ROW_END_INTERP);
  }
}

static SArray* hashIntervalAgg(SOperatorInfo* pOperatorInfo, SResultRowInfo* pResultRowInfo, SSDataBlock* pSDataBlock,
                               int32_t tableGroupId) {
  STableIntervalOperatorInfo* pInfo = (STableIntervalOperatorInfo*)pOperatorInfo->info;

  SExecTaskInfo* pTaskInfo = pOperatorInfo->pTaskInfo;
  int32_t        numOfOutput = pOperatorInfo->numOfOutput;

  SArray* pUpdated = NULL;
  if (pInfo->execModel == OPTR_EXEC_MODEL_STREAM) {
    pUpdated = taosArrayInit(4, sizeof(SResultRowPosition));
  }

  int32_t step = 1;
  bool    ascScan = true;

  //  int32_t prevIndex = pResultRowInfo->curPos;

  TSKEY* tsCols = NULL;
  if (pSDataBlock->pDataBlock != NULL) {
    SColumnInfoData* pColDataInfo = taosArrayGet(pSDataBlock->pDataBlock, pInfo->primaryTsIndex);
    tsCols = (int64_t*)pColDataInfo->pData;
    //    assert(tsCols[0] == pSDataBlock->info.window.skey && tsCols[pSDataBlock->info.rows - 1] ==
    //           pSDataBlock->info.window.ekey);
  }

  int32_t startPos = ascScan ? 0 : (pSDataBlock->info.rows - 1);
  TSKEY   ts = getStartTsKey(&pSDataBlock->info.window, tsCols, pSDataBlock->info.rows, ascScan);

  STimeWindow win = getActiveTimeWindow(pInfo->aggSup.pResultBuf, pResultRowInfo, ts, &pInfo->interval,
                                        pInfo->interval.precision, &pInfo->win);
  bool        masterScan = true;

  SResultRow* pResult = NULL;
  int32_t     ret = setResultOutputBufByKey_rv(pResultRowInfo, pSDataBlock->info.uid, &win, masterScan, &pResult,
                                           tableGroupId, pInfo->binfo.pCtx, numOfOutput, pInfo->binfo.rowCellInfoOffset,
                                           &pInfo->aggSup, pTaskInfo);
  if (ret != TSDB_CODE_SUCCESS || pResult == NULL) {
    longjmp(pTaskInfo->env, TSDB_CODE_QRY_OUT_OF_MEMORY);
  }

  if (pInfo->execModel == OPTR_EXEC_MODEL_STREAM) {
    SResultRowPosition pos = {.pageId = pResult->pageId, .offset = pResult->offset};
    taosArrayPush(pUpdated, &pos);
  }

  int32_t forwardStep = 0;
  TSKEY   ekey = win.ekey;
  forwardStep =
      getNumOfRowsInTimeWindow(&pSDataBlock->info, tsCols, startPos, ekey, binarySearchForKey, NULL, TSDB_ORDER_ASC);

  // prev time window not interpolation yet.
  //  int32_t curIndex = pResultRowInfo->curPos;

#if 0
  if (prevIndex != -1 && prevIndex < curIndex && pInfo->timeWindowInterpo) {
    for (int32_t j = prevIndex; j < curIndex; ++j) {  // previous time window may be all closed already.
      SResultRow* pRes = getResultRow(pResultRowInfo, j);
      if (pRes->closed) {
        assert(resultRowInterpolated(pRes, RESULT_ROW_START_INTERP) && resultRowInterpolated(pRes, RESULT_ROW_END_INTERP));
        continue;
      }

      STimeWindow w = pRes->win;
      ret = setResultOutputBufByKey_rv(pResultRowInfo, pSDataBlock->info.uid, &w, masterScan, &pResult, tableGroupId,
                                       pInfo->binfo.pCtx, numOfOutput, pInfo->binfo.rowCellInfoOffset, &pInfo->aggSup,
                                       pTaskInfo);
      if (ret != TSDB_CODE_SUCCESS) {
        longjmp(pTaskInfo->env, TSDB_CODE_QRY_OUT_OF_MEMORY);
      }

      assert(!resultRowInterpolated(pResult, RESULT_ROW_END_INTERP));
      doTimeWindowInterpolation(pOperatorInfo, &pInfo->binfo, pSDataBlock->pDataBlock, *(TSKEY*)pInfo->pRow[0], -1,
                                tsCols[startPos], startPos, w.ekey, RESULT_ROW_END_INTERP);

      setResultRowInterpo(pResult, RESULT_ROW_END_INTERP);
      setNotInterpoWindowKey(pInfo->binfo.pCtx, pOperatorInfo->numOfOutput, RESULT_ROW_START_INTERP);

      doApplyFunctions(pInfo->binfo.pCtx, &w, &pInfo->timeWindowData, startPos, 0, tsCols, pSDataBlock->info.rows, numOfOutput, TSDB_ORDER_ASC);
    }

    // restore current time window
    ret = setResultOutputBufByKey_rv(pResultRowInfo, pSDataBlock->info.uid, &win, masterScan, &pResult, tableGroupId,
                                     pInfo->binfo.pCtx, numOfOutput, pInfo->binfo.rowCellInfoOffset, &pInfo->aggSup,
                                     pTaskInfo);
    if (ret != TSDB_CODE_SUCCESS) {
      longjmp(pTaskInfo->env, TSDB_CODE_QRY_OUT_OF_MEMORY);
    }
  }
#endif

  // window start key interpolation
  doWindowBorderInterpolation(pOperatorInfo, pSDataBlock, pInfo->binfo.pCtx, pResult, &win, startPos, forwardStep,
                              pInfo->order, false);

  updateTimeWindowInfo(&pInfo->twAggSup.timeWindowData, &win, true);
  doApplyFunctions(pInfo->binfo.pCtx, &win, &pInfo->twAggSup.timeWindowData, startPos, forwardStep, tsCols,
                   pSDataBlock->info.rows, numOfOutput, TSDB_ORDER_ASC);

  STimeWindow nextWin = win;
  while (1) {
    int32_t prevEndPos = (forwardStep - 1) * step + startPos;
    startPos = getNextQualifiedWindow(&pInfo->interval, &nextWin, &pSDataBlock->info, tsCols, prevEndPos, pInfo);
    if (startPos < 0) {
      break;
    }

    // null data, failed to allocate more memory buffer
    int32_t code = setResultOutputBufByKey_rv(pResultRowInfo, pSDataBlock->info.uid, &nextWin, masterScan, &pResult,
                                              tableGroupId, pInfo->binfo.pCtx, numOfOutput,
                                              pInfo->binfo.rowCellInfoOffset, &pInfo->aggSup, pTaskInfo);
    if (code != TSDB_CODE_SUCCESS || pResult == NULL) {
      longjmp(pTaskInfo->env, TSDB_CODE_QRY_OUT_OF_MEMORY);
    }

    if (pInfo->execModel == OPTR_EXEC_MODEL_STREAM) {
      SResultRowPosition pos = {.pageId = pResult->pageId, .offset = pResult->offset};
      taosArrayPush(pUpdated, &pos);
    }

    ekey = nextWin.ekey;  // reviseWindowEkey(pQueryAttr, &nextWin);
    forwardStep =
        getNumOfRowsInTimeWindow(&pSDataBlock->info, tsCols, startPos, ekey, binarySearchForKey, NULL, TSDB_ORDER_ASC);

    // window start(end) key interpolation
    doWindowBorderInterpolation(pOperatorInfo, pSDataBlock, pInfo->binfo.pCtx, pResult, &nextWin, startPos, forwardStep,
                                pInfo->order, false);

    updateTimeWindowInfo(&pInfo->twAggSup.timeWindowData, &nextWin, true);
    doApplyFunctions(pInfo->binfo.pCtx, &nextWin, &pInfo->twAggSup.timeWindowData, startPos, forwardStep, tsCols,
                     pSDataBlock->info.rows, numOfOutput, TSDB_ORDER_ASC);
  }

  if (pInfo->timeWindowInterpo) {
    int32_t rowIndex = ascScan ? (pSDataBlock->info.rows - 1) : 0;
    saveDataBlockLastRow(pInfo->pRow, pSDataBlock->pDataBlock, rowIndex, pSDataBlock->info.numOfCols);
  }

  return pUpdated;
  //  updateResultRowInfoActiveIndex(pResultRowInfo, &pInfo->win, pRuntimeEnv->current->lastKey, true, false);
}

static void doKeepTuple(SWindowRowsSup* pRowSup, int64_t ts) {
  pRowSup->win.ekey = ts;
  pRowSup->prevTs = ts;
  pRowSup->numOfRows += 1;
}

static void doKeepNewWindowStartInfo(SWindowRowsSup* pRowSup, const int64_t* tsList, int32_t rowIndex) {
  pRowSup->startRowIndex = rowIndex;
  pRowSup->numOfRows = 0;
  pRowSup->win.skey = tsList[rowIndex];
}

// todo handle multiple tables cases.
static void doSessionWindowAggImpl(SOperatorInfo* pOperator, SSessionAggOperatorInfo* pInfo, SSDataBlock* pBlock) {
  SExecTaskInfo* pTaskInfo = pOperator->pTaskInfo;

  // todo find the correct time stamp column slot
  SColumnInfoData* pColInfoData = taosArrayGet(pBlock->pDataBlock, 0);

  bool    masterScan = true;
  int32_t numOfOutput = pOperator->numOfOutput;
  int64_t gid = pBlock->info.groupId;

  int64_t gap = pInfo->gap;

  if (!pInfo->reptScan) {
    pInfo->reptScan = true;
    pInfo->winSup.prevTs = INT64_MIN;
  }

  SWindowRowsSup* pRowSup = &pInfo->winSup;
  pRowSup->numOfRows = 0;

  // In case of ascending or descending order scan data, only one time window needs to be kepted for each table.
  TSKEY* tsList = (TSKEY*)pColInfoData->pData;
  for (int32_t j = 0; j < pBlock->info.rows; ++j) {
    if (pInfo->winSup.prevTs == INT64_MIN) {
      doKeepNewWindowStartInfo(pRowSup, tsList, j);
      doKeepTuple(pRowSup, tsList[j]);
    } else if (tsList[j] - pRowSup->prevTs <= gap && (tsList[j] - pRowSup->prevTs) >= 0) {
      // The gap is less than the threshold, so it belongs to current session window that has been opened already.
      doKeepTuple(pRowSup, tsList[j]);
      if (j == 0 && pRowSup->startRowIndex != 0) {
        pRowSup->startRowIndex = 0;
      }
    } else {  // start a new session window
      SResultRow* pResult = NULL;

      // keep the time window for the closed time window.
      STimeWindow window = pRowSup->win;

      pRowSup->win.ekey = pRowSup->win.skey;
      int32_t ret = setResultOutputBufByKey_rv(&pInfo->binfo.resultRowInfo, pBlock->info.uid, &window, masterScan,
                                               &pResult, gid, pInfo->binfo.pCtx, numOfOutput,
                                               pInfo->binfo.rowCellInfoOffset, &pInfo->aggSup, pTaskInfo);
      if (ret != TSDB_CODE_SUCCESS) {  // null data, too many state code
        longjmp(pTaskInfo->env, TSDB_CODE_QRY_APP_ERROR);
      }

      // pInfo->numOfRows data belong to the current session window
      updateTimeWindowInfo(&pInfo->twAggSup.timeWindowData, &window, false);
      doApplyFunctions(pInfo->binfo.pCtx, &window, &pInfo->twAggSup.timeWindowData, pRowSup->startRowIndex,
                       pRowSup->numOfRows, NULL, pBlock->info.rows, numOfOutput, TSDB_ORDER_ASC);

      // here we start a new session window
      doKeepNewWindowStartInfo(pRowSup, tsList, j);
      doKeepTuple(pRowSup, tsList[j]);
    }
  }

  SResultRow* pResult = NULL;
  pRowSup->win.ekey = tsList[pBlock->info.rows - 1];
  int32_t ret = setResultOutputBufByKey_rv(&pInfo->binfo.resultRowInfo, pBlock->info.uid, &pRowSup->win, masterScan,
                                           &pResult, gid, pInfo->binfo.pCtx, numOfOutput,
                                           pInfo->binfo.rowCellInfoOffset, &pInfo->aggSup, pTaskInfo);
  if (ret != TSDB_CODE_SUCCESS) {  // null data, too many state code
    longjmp(pTaskInfo->env, TSDB_CODE_QRY_APP_ERROR);
  }

  updateTimeWindowInfo(&pInfo->twAggSup.timeWindowData, &pRowSup->win, false);
  doApplyFunctions(pInfo->binfo.pCtx, &pRowSup->win, &pInfo->twAggSup.timeWindowData, pRowSup->startRowIndex,
                   pRowSup->numOfRows, NULL, pBlock->info.rows, numOfOutput, TSDB_ORDER_ASC);
}

static void setResultRowKey(SResultRow* pResultRow, char* pData, int16_t type) {
  if (IS_VAR_DATA_TYPE(type)) {
    // todo disable this
    //    if (pResultRow->key == NULL) {
    //      pResultRow->key = taosMemoryMalloc(varDataTLen(pData));
    //      varDataCopy(pResultRow->key, pData);
    //    } else {
    //      ASSERT(memcmp(pResultRow->key, pData, varDataTLen(pData)) == 0);
    //    }
  } else {
    int64_t v = -1;
    GET_TYPED_DATA(v, int64_t, type, pData);

    pResultRow->win.skey = v;
    pResultRow->win.ekey = v;
  }
}

int32_t setGroupResultOutputBuf(SOptrBasicInfo* binfo, int32_t numOfCols, char* pData, int16_t type, int16_t bytes,
                                int32_t groupId, SDiskbasedBuf* pBuf, SExecTaskInfo* pTaskInfo,
                                SAggSupporter* pAggSup) {
  SResultRowInfo* pResultRowInfo = &binfo->resultRowInfo;
  SqlFunctionCtx* pCtx = binfo->pCtx;

  SResultRow* pResultRow = doSetResultOutBufByKey_rv(pBuf, pResultRowInfo, groupId, (char*)pData, bytes, true, groupId,
                                                     pTaskInfo, false, pAggSup);
  assert(pResultRow != NULL);

  setResultRowKey(pResultRow, pData, type);
  setResultRowOutputBufInitCtx_rv(pResultRow, pCtx, numOfCols, binfo->rowCellInfoOffset);
  return TSDB_CODE_SUCCESS;
}

static bool functionNeedToExecute(SqlFunctionCtx* pCtx) {
  struct SResultRowEntryInfo* pResInfo = GET_RES_INFO(pCtx);

  // in case of timestamp column, always generated results.
  int32_t functionId = pCtx->functionId;
  if (functionId == -1) {
    return false;
  }

  if (isRowEntryCompleted(pResInfo)) {
    return false;
  }

  if (functionId == FUNCTION_FIRST_DST || functionId == FUNCTION_FIRST) {
    //    return QUERY_IS_ASC_QUERY(pQueryAttr);
  }

  // denote the order type
  if ((functionId == FUNCTION_LAST_DST || functionId == FUNCTION_LAST)) {
    //    return pCtx->param[0].i == pQueryAttr->order.order;
  }

  // in the reverse table scan, only the following functions need to be executed
  //  if (IS_REVERSE_SCAN(pRuntimeEnv) ||
  //      (pRuntimeEnv->scanFlag == REPEAT_SCAN && functionId != FUNCTION_STDDEV && functionId != FUNCTION_PERCT)) {
  //    return false;
  //  }

  return true;
}

static int32_t doCreateConstantValColumnAggInfo(SInputColumnInfoData* pInput, SFunctParam* pFuncParam, int32_t type,
                                                int32_t paramIndex, int32_t numOfRows) {
  if (pInput->pData[paramIndex] == NULL) {
    pInput->pData[paramIndex] = taosMemoryCalloc(1, sizeof(SColumnInfoData));
    if (pInput->pData[paramIndex] == NULL) {
      return TSDB_CODE_OUT_OF_MEMORY;
    }

    // Set the correct column info (data type and bytes)
    pInput->pData[paramIndex]->info.type = type;
    pInput->pData[paramIndex]->info.bytes = tDataTypes[type].bytes;
  }

  SColumnDataAgg* da = NULL;
  if (pInput->pColumnDataAgg[paramIndex] == NULL) {
    da = taosMemoryCalloc(1, sizeof(SColumnDataAgg));
    pInput->pColumnDataAgg[paramIndex] = da;
    if (da == NULL) {
      return TSDB_CODE_OUT_OF_MEMORY;
    }
  } else {
    da = pInput->pColumnDataAgg[paramIndex];
  }

  ASSERT(!IS_VAR_DATA_TYPE(type));

  if (type == TSDB_DATA_TYPE_BIGINT) {
    int64_t v = pFuncParam->param.i;
    *da = (SColumnDataAgg){.numOfNull = 0, .min = v, .max = v, .maxIndex = 0, .minIndex = 0, .sum = v * numOfRows};
  } else if (type == TSDB_DATA_TYPE_DOUBLE) {
    double v = pFuncParam->param.d;
    *da = (SColumnDataAgg){.numOfNull = 0, .maxIndex = 0, .minIndex = 0};

    *(double*)&da->min = v;
    *(double*)&da->max = v;
    *(double*)&da->sum = v * numOfRows;
  } else if (type == TSDB_DATA_TYPE_BOOL) {  // todo validate this data type
    bool v = pFuncParam->param.i;

    *da = (SColumnDataAgg){.numOfNull = 0, .maxIndex = 0, .minIndex = 0};
    *(bool*)&da->min = 0;
    *(bool*)&da->max = v;
    *(bool*)&da->sum = v * numOfRows;
  } else if (type == TSDB_DATA_TYPE_TIMESTAMP) {
    // do nothing
  } else {
    ASSERT(0);
  }

  return TSDB_CODE_SUCCESS;
}

void setBlockStatisInfo(SqlFunctionCtx* pCtx, SExprInfo* pExprInfo, SSDataBlock* pBlock) {
  int32_t numOfRows = pBlock->info.rows;

  SInputColumnInfoData* pInput = &pCtx->input;
  pInput->numOfRows = numOfRows;
  pInput->totalRows = numOfRows;

  if (pBlock->pBlockAgg != NULL) {
    pInput->colDataAggIsSet = true;

    for (int32_t j = 0; j < pExprInfo->base.numOfParams; ++j) {
      SFunctParam* pFuncParam = &pExprInfo->base.pParam[j];

      if (pFuncParam->type == FUNC_PARAM_TYPE_COLUMN) {
        int32_t slotId = pFuncParam->pCol->slotId;
        pInput->pColumnDataAgg[j] = &pBlock->pBlockAgg[slotId];

        // Here we set the column info data since the data type for each column data is required, but
        // the data in the corresponding SColumnInfoData will not be used.
        pInput->pData[j] = taosArrayGet(pBlock->pDataBlock, slotId);
      } else if (pFuncParam->type == FUNC_PARAM_TYPE_VALUE) {
        doCreateConstantValColumnAggInfo(pInput, pFuncParam, pFuncParam->param.nType, j, pBlock->info.rows);
      }
    }
  } else {
    pInput->colDataAggIsSet = false;
  }

  // set the statistics data for primary time stamp column
  //  if (pCtx->functionId == FUNCTION_SPREAD && pColumn->colId == PRIMARYKEY_TIMESTAMP_COL_ID) {
  //    pCtx->isAggSet = true;
  //    pCtx->agg.min = pBlock->info.window.skey;
  //    pCtx->agg.max = pBlock->info.window.ekey;
  //  }
}

// set the output buffer for the selectivity + tag query
static int32_t setCtxTagColumnInfo(SqlFunctionCtx* pCtx, int32_t numOfOutput) {
  if (!isSelectivityWithTagsQuery(pCtx, numOfOutput)) {
    return TSDB_CODE_SUCCESS;
  }

  int32_t num = 0;
  int16_t tagLen = 0;

  SqlFunctionCtx*  p = NULL;
  SqlFunctionCtx** pTagCtx = taosMemoryCalloc(numOfOutput, POINTER_BYTES);
  if (pTagCtx == NULL) {
    return TSDB_CODE_QRY_OUT_OF_MEMORY;
  }

  for (int32_t i = 0; i < numOfOutput; ++i) {
    int32_t functionId = pCtx[i].functionId;

    if (functionId == FUNCTION_TAG_DUMMY || functionId == FUNCTION_TS_DUMMY) {
      tagLen += pCtx[i].resDataInfo.bytes;
      pTagCtx[num++] = &pCtx[i];
    } else if (1 /*(aAggs[functionId].status & FUNCSTATE_SELECTIVITY) != 0*/) {
      p = &pCtx[i];
    } else if (functionId == FUNCTION_TS || functionId == FUNCTION_TAG) {
      // tag function may be the group by tag column
      // ts may be the required primary timestamp column
      continue;
    } else {
      // the column may be the normal column, group by normal_column, the functionId is FUNCTION_PRJ
    }
  }
  if (p != NULL) {
    p->subsidiaryRes.pCtx = pTagCtx;
    p->subsidiaryRes.numOfCols = num;
    p->subsidiaryRes.bufLen = tagLen;
  } else {
    taosMemoryFreeClear(pTagCtx);
  }

  return TSDB_CODE_SUCCESS;
}

SqlFunctionCtx* createSqlFunctionCtx(SExprInfo* pExprInfo, int32_t numOfOutput, int32_t** rowCellInfoOffset) {
  SqlFunctionCtx* pFuncCtx = (SqlFunctionCtx*)taosMemoryCalloc(numOfOutput, sizeof(SqlFunctionCtx));
  if (pFuncCtx == NULL) {
    return NULL;
  }

  *rowCellInfoOffset = taosMemoryCalloc(numOfOutput, sizeof(int32_t));
  if (*rowCellInfoOffset == 0) {
    taosMemoryFreeClear(pFuncCtx);
    return NULL;
  }

  for (int32_t i = 0; i < numOfOutput; ++i) {
    SExprInfo* pExpr = &pExprInfo[i];

    SExprBasicInfo* pFunct = &pExpr->base;
    SqlFunctionCtx* pCtx = &pFuncCtx[i];

    pCtx->functionId = -1;
    if (pExpr->pExpr->nodeType == QUERY_NODE_FUNCTION) {
      SFuncExecEnv env = {0};
      pCtx->functionId = pExpr->pExpr->_function.pFunctNode->funcId;

      if (fmIsAggFunc(pCtx->functionId) || fmIsNonstandardSQLFunc(pCtx->functionId)) {
        fmGetFuncExecFuncs(pCtx->functionId, &pCtx->fpSet);
        pCtx->fpSet.getEnv(pExpr->pExpr->_function.pFunctNode, &env);
      } else {
        fmGetScalarFuncExecFuncs(pCtx->functionId, &pCtx->sfp);
        if (pCtx->sfp.getEnv != NULL) {
          pCtx->sfp.getEnv(pExpr->pExpr->_function.pFunctNode, &env);
        }
      }
      pCtx->resDataInfo.interBufSize = env.calcMemSize;
    } else if (pExpr->pExpr->nodeType == QUERY_NODE_COLUMN || pExpr->pExpr->nodeType == QUERY_NODE_OPERATOR ||
               pExpr->pExpr->nodeType == QUERY_NODE_VALUE) {
      // for simple column, the intermediate buffer needs to hold one element.
      pCtx->resDataInfo.interBufSize = pFunct->resSchema.bytes;
    }

    pCtx->input.numOfInputCols = pFunct->numOfParams;
    pCtx->input.pData = taosMemoryCalloc(pFunct->numOfParams, POINTER_BYTES);
    pCtx->input.pColumnDataAgg = taosMemoryCalloc(pFunct->numOfParams, POINTER_BYTES);

    pCtx->pTsOutput = NULL;
    pCtx->resDataInfo.bytes = pFunct->resSchema.bytes;
    pCtx->resDataInfo.type = pFunct->resSchema.type;
    pCtx->order = TSDB_ORDER_ASC;
    pCtx->start.key = INT64_MIN;
    pCtx->end.key = INT64_MIN;
    pCtx->numOfParams = pExpr->base.numOfParams;

    pCtx->param = pFunct->pParam;
    //    for (int32_t j = 0; j < pCtx->numOfParams; ++j) {
    //      // set the order information for top/bottom query
    //      int32_t functionId = pCtx->functionId;
    //      if (functionId == FUNCTION_TOP || functionId == FUNCTION_BOTTOM || functionId == FUNCTION_DIFF) {
    //        int32_t f = getExprFunctionId(&pExpr[0]);
    //        assert(f == FUNCTION_TS || f == FUNCTION_TS_DUMMY);
    //
    //        //      pCtx->param[2].i = pQueryAttr->order.order;
    //        //      pCtx->param[2].nType = TSDB_DATA_TYPE_BIGINT;
    //        //      pCtx->param[3].i = functionId;
    //        //      pCtx->param[3].nType = TSDB_DATA_TYPE_BIGINT;
    //
    //        //      pCtx->param[1].i = pQueryAttr->order.col.info.colId;
    //      } else if (functionId == FUNCTION_INTERP) {
    //        //      pCtx->param[2].i = (int8_t)pQueryAttr->fillType;
    //        //      if (pQueryAttr->fillVal != NULL) {
    //        //        if (isNull((const char *)&pQueryAttr->fillVal[i], pCtx->inputType)) {
    //        //          pCtx->param[1].nType = TSDB_DATA_TYPE_NULL;
    //        //        } else {  // todo refactor, taosVariantCreateFromBinary should handle the NULL value
    //        //          if (pCtx->inputType != TSDB_DATA_TYPE_BINARY && pCtx->inputType != TSDB_DATA_TYPE_NCHAR) {
    //        //            taosVariantCreateFromBinary(&pCtx->param[1], (char *)&pQueryAttr->fillVal[i],
    //        pCtx->inputBytes, pCtx->inputType);
    //        //          }
    //        //        }
    //        //      }
    //      } else if (functionId == FUNCTION_TWA) {
    //        //      pCtx->param[1].i = pQueryAttr->window.skey;
    //        //      pCtx->param[1].nType = TSDB_DATA_TYPE_BIGINT;
    //        //      pCtx->param[2].i = pQueryAttr->window.ekey;
    //        //      pCtx->param[2].nType = TSDB_DATA_TYPE_BIGINT;
    //      } else if (functionId == FUNCTION_ARITHM) {
    //        //      pCtx->param[1].pz = (char*) getScalarFuncSupport(pRuntimeEnv->scalarSup, i);
    //      }
    //    }
  }

  for (int32_t i = 1; i < numOfOutput; ++i) {
    (*rowCellInfoOffset)[i] =
        (int32_t)((*rowCellInfoOffset)[i - 1] + sizeof(SResultRowEntryInfo) + pFuncCtx[i - 1].resDataInfo.interBufSize);
  }

  setCtxTagColumnInfo(pFuncCtx, numOfOutput);
  return pFuncCtx;
}

static void* destroySqlFunctionCtx(SqlFunctionCtx* pCtx, int32_t numOfOutput) {
  if (pCtx == NULL) {
    return NULL;
  }

  for (int32_t i = 0; i < numOfOutput; ++i) {
    for (int32_t j = 0; j < pCtx[i].numOfParams; ++j) {
      taosVariantDestroy(&pCtx[i].param[j].param);
    }

    taosVariantDestroy(&pCtx[i].tag);
    taosMemoryFreeClear(pCtx[i].subsidiaryRes.pCtx);
  }

  taosMemoryFreeClear(pCtx);
  return NULL;
}

bool isTaskKilled(SExecTaskInfo* pTaskInfo) {
  // query has been executed more than tsShellActivityTimer, and the retrieve has not arrived
  // abort current query execution.
  if (pTaskInfo->owner != 0 &&
      ((taosGetTimestampSec() - pTaskInfo->cost.start / 1000) > 10 * getMaximumIdleDurationSec())
      /*(!needBuildResAfterQueryComplete(pTaskInfo))*/) {
    assert(pTaskInfo->cost.start != 0);
    //    qDebug("QInfo:%" PRIu64 " retrieve not arrive beyond %d ms, abort current query execution, start:%" PRId64
    //           ", current:%d", pQInfo->qId, 1, pQInfo->startExecTs, taosGetTimestampSec());
    //    return true;
  }

  return false;
}

void setTaskKilled(SExecTaskInfo* pTaskInfo) { pTaskInfo->code = TSDB_CODE_TSC_QUERY_CANCELLED; }

static bool isCachedLastQuery(STaskAttr* pQueryAttr) {
  for (int32_t i = 0; i < pQueryAttr->numOfOutput; ++i) {
    int32_t functionId = getExprFunctionId(&pQueryAttr->pExpr1[i]);
    if (functionId == FUNCTION_LAST || functionId == FUNCTION_LAST_DST) {
      continue;
    }

    return false;
  }

  int32_t order = TSDB_ORDER_ASC;
  if (order != TSDB_ORDER_DESC || !TSWINDOW_IS_EQUAL(pQueryAttr->window, TSWINDOW_DESC_INITIALIZER)) {
    return false;
  }

  if (pQueryAttr->groupbyColumn) {
    return false;
  }

  if (pQueryAttr->interval.interval > 0) {
    return false;
  }

  if (pQueryAttr->numOfFilterCols > 0 || pQueryAttr->havingNum > 0) {
    return false;
  }

  return true;
}

/////////////////////////////////////////////////////////////////////////////////////////////
// todo refactor : return window
void getAlignQueryTimeWindow(SInterval* pInterval, int32_t precision, int64_t key, STimeWindow* win) {
  win->skey = taosTimeTruncate(key, pInterval, precision);

  /*
   * if the realSkey > INT64_MAX - pInterval->interval, the query duration between
   * realSkey and realEkey must be less than one interval.Therefore, no need to adjust the query ranges.
   */
  win->ekey = taosTimeAdd(win->skey, pInterval->interval, pInterval->intervalUnit, precision) - 1;
  if (win->ekey < win->skey) {
    win->ekey = INT64_MAX;
  }
}

static int32_t updateBlockLoadStatus(STaskAttr* pQuery, int32_t status) {
  bool hasFirstLastFunc = false;
  bool hasOtherFunc = false;

  if (status == BLK_DATA_DATA_LOAD || status == BLK_DATA_FILTEROUT) {
    return status;
  }

  for (int32_t i = 0; i < pQuery->numOfOutput; ++i) {
    int32_t functionId = getExprFunctionId(&pQuery->pExpr1[i]);

    if (functionId == FUNCTION_TS || functionId == FUNCTION_TS_DUMMY || functionId == FUNCTION_TAG ||
        functionId == FUNCTION_TAG_DUMMY) {
      continue;
    }

    if (functionId == FUNCTION_FIRST_DST || functionId == FUNCTION_LAST_DST) {
      hasFirstLastFunc = true;
    } else {
      hasOtherFunc = true;
    }
  }

  if (hasFirstLastFunc && status == BLK_DATA_NOT_LOAD) {
    if (!hasOtherFunc) {
      return BLK_DATA_FILTEROUT;
    } else {
      return BLK_DATA_DATA_LOAD;
    }
  }

  return status;
}

static void doUpdateLastKey(STaskAttr* pQueryAttr) {
  STimeWindow* win = &pQueryAttr->window;

  size_t num = taosArrayGetSize(pQueryAttr->tableGroupInfo.pGroupList);
  for (int32_t i = 0; i < num; ++i) {
    SArray* p1 = taosArrayGetP(pQueryAttr->tableGroupInfo.pGroupList, i);

    size_t len = taosArrayGetSize(p1);
    for (int32_t j = 0; j < len; ++j) {
      //      STableKeyInfo* pInfo = taosArrayGet(p1, j);
      //
      //      // update the new lastkey if it is equalled to the value of the old skey
      //      if (pInfo->lastKey == win->ekey) {
      //        pInfo->lastKey = win->skey;
      //      }
    }
  }
}

// static void updateDataCheckOrder(SQInfo *pQInfo, SQueryTableReq* pQueryMsg, bool stableQuery) {
//   STaskAttr* pQueryAttr = pQInfo->runtimeEnv.pQueryAttr;
//
//   // in case of point-interpolation query, use asc order scan
//   char msg[] = "QInfo:0x%"PRIx64" scan order changed for %s query, old:%d, new:%d, qrange exchanged, old qrange:%"
//   PRId64
//                "-%" PRId64 ", new qrange:%" PRId64 "-%" PRId64;
//
//   // todo handle the case the the order irrelevant query type mixed up with order critical query type
//   // descending order query for last_row query
//   if (isFirstLastRowQuery(pQueryAttr)) {
//     //qDebug("QInfo:0x%"PRIx64" scan order changed for last_row query, old:%d, new:%d", pQInfo->qId,
//     pQueryAttr->order.order, TSDB_ORDER_ASC);
//
//     pQueryAttr->order.order = TSDB_ORDER_ASC;
//     if (pQueryAttr->window.skey > pQueryAttr->window.ekey) {
//       TSWAP(pQueryAttr->window.skey, pQueryAttr->window.ekey, TSKEY);
//     }
//
//     pQueryAttr->needReverseScan = false;
//     return;
//   }
//
//   if (pQueryAttr->groupbyColumn && pQueryAttr->order.order == TSDB_ORDER_DESC) {
//     pQueryAttr->order.order = TSDB_ORDER_ASC;
//     if (pQueryAttr->window.skey > pQueryAttr->window.ekey) {
//       TSWAP(pQueryAttr->window.skey, pQueryAttr->window.ekey, TSKEY);
//     }
//
//     pQueryAttr->needReverseScan = false;
//     doUpdateLastKey(pQueryAttr);
//     return;
//   }
//
//   if (pQueryAttr->pointInterpQuery && pQueryAttr->interval.interval == 0) {
//     if (!QUERY_IS_ASC_QUERY(pQueryAttr)) {
//       //qDebug(msg, pQInfo->qId, "interp", pQueryAttr->order.order, TSDB_ORDER_ASC, pQueryAttr->window.skey,
//       pQueryAttr->window.ekey, pQueryAttr->window.ekey, pQueryAttr->window.skey); TSWAP(pQueryAttr->window.skey,
//       pQueryAttr->window.ekey, TSKEY);
//     }
//
//     pQueryAttr->order.order = TSDB_ORDER_ASC;
//     return;
//   }
//
//   if (pQueryAttr->interval.interval == 0) {
//     if (onlyFirstQuery(pQueryAttr)) {
//       if (!QUERY_IS_ASC_QUERY(pQueryAttr)) {
//         //qDebug(msg, pQInfo->qId, "only-first", pQueryAttr->order.order, TSDB_ORDER_ASC, pQueryAttr->window.skey,
////               pQueryAttr->window.ekey, pQueryAttr->window.ekey, pQueryAttr->window.skey);
//
//        TSWAP(pQueryAttr->window.skey, pQueryAttr->window.ekey, TSKEY);
//        doUpdateLastKey(pQueryAttr);
//      }
//
//      pQueryAttr->order.order = TSDB_ORDER_ASC;
//      pQueryAttr->needReverseScan = false;
//    } else if (onlyLastQuery(pQueryAttr) && notContainSessionOrStateWindow(pQueryAttr)) {
//      if (QUERY_IS_ASC_QUERY(pQueryAttr)) {
//        //qDebug(msg, pQInfo->qId, "only-last", pQueryAttr->order.order, TSDB_ORDER_DESC, pQueryAttr->window.skey,
////               pQueryAttr->window.ekey, pQueryAttr->window.ekey, pQueryAttr->window.skey);
//
//        TSWAP(pQueryAttr->window.skey, pQueryAttr->window.ekey, TSKEY);
//        doUpdateLastKey(pQueryAttr);
//      }
//
//      pQueryAttr->order.order = TSDB_ORDER_DESC;
//      pQueryAttr->needReverseScan = false;
//    }
//
//  } else {  // interval query
//    if (stableQuery) {
//      if (onlyFirstQuery(pQueryAttr)) {
//        if (!QUERY_IS_ASC_QUERY(pQueryAttr)) {
//          //qDebug(msg, pQInfo->qId, "only-first stable", pQueryAttr->order.order, TSDB_ORDER_ASC,
////                 pQueryAttr->window.skey, pQueryAttr->window.ekey, pQueryAttr->window.ekey,
/// pQueryAttr->window.skey);
//
//          TSWAP(pQueryAttr->window.skey, pQueryAttr->window.ekey, TSKEY);
//          doUpdateLastKey(pQueryAttr);
//        }
//
//        pQueryAttr->order.order = TSDB_ORDER_ASC;
//        pQueryAttr->needReverseScan = false;
//      } else if (onlyLastQuery(pQueryAttr)) {
//        if (QUERY_IS_ASC_QUERY(pQueryAttr)) {
//          //qDebug(msg, pQInfo->qId, "only-last stable", pQueryAttr->order.order, TSDB_ORDER_DESC,
////                 pQueryAttr->window.skey, pQueryAttr->window.ekey, pQueryAttr->window.ekey,
/// pQueryAttr->window.skey);
//
//          TSWAP(pQueryAttr->window.skey, pQueryAttr->window.ekey, TSKEY);
//          doUpdateLastKey(pQueryAttr);
//        }
//
//        pQueryAttr->order.order = TSDB_ORDER_DESC;
//        pQueryAttr->needReverseScan = false;
//      }
//    }
//  }
//}

static void getIntermediateBufInfo(STaskRuntimeEnv* pRuntimeEnv, int32_t* ps, int32_t* rowsize) {
  STaskAttr* pQueryAttr = pRuntimeEnv->pQueryAttr;
  int32_t    MIN_ROWS_PER_PAGE = 4;

  *rowsize = (int32_t)(pQueryAttr->resultRowSize *
                       getRowNumForMultioutput(pQueryAttr, pQueryAttr->topBotQuery, pQueryAttr->stableQuery));
  int32_t overhead = sizeof(SFilePage);

  // one page contains at least two rows
  *ps = DEFAULT_INTERN_BUF_PAGE_SIZE;
  while (((*rowsize) * MIN_ROWS_PER_PAGE) > (*ps) - overhead) {
    *ps = ((*ps) << 1u);
  }
}

#define IS_PREFILTER_TYPE(_t) ((_t) != TSDB_DATA_TYPE_BINARY && (_t) != TSDB_DATA_TYPE_NCHAR)

// static FORCE_INLINE bool doFilterByBlockStatistics(STaskRuntimeEnv* pRuntimeEnv, SDataStatis *pDataStatis,
// SqlFunctionCtx *pCtx, int32_t numOfRows) {
//   STaskAttr* pQueryAttr = pRuntimeEnv->pQueryAttr;
//
//   if (pDataStatis == NULL || pQueryAttr->pFilters == NULL) {
//     return true;
//   }
//
//   return filterRangeExecute(pQueryAttr->pFilters, pDataStatis, pQueryAttr->numOfCols, numOfRows);
// }

static bool overlapWithTimeWindow(STaskAttr* pQueryAttr, SDataBlockInfo* pBlockInfo) {
  STimeWindow w = {0};

  TSKEY sk = TMIN(pQueryAttr->window.skey, pQueryAttr->window.ekey);
  TSKEY ek = TMAX(pQueryAttr->window.skey, pQueryAttr->window.ekey);

  if (true) {
    //    getAlignQueryTimeWindow(pQueryAttr, pBlockInfo->window.skey, sk, ek, &w);
    assert(w.ekey >= pBlockInfo->window.skey);

    if (w.ekey < pBlockInfo->window.ekey) {
      return true;
    }

    while (1) {
      //      getNextTimeWindow(pQueryAttr, &w);
      if (w.skey > pBlockInfo->window.ekey) {
        break;
      }

      assert(w.ekey > pBlockInfo->window.ekey);
      if (w.skey <= pBlockInfo->window.ekey && w.skey > pBlockInfo->window.skey) {
        return true;
      }
    }
  } else {
    //    getAlignQueryTimeWindow(pQueryAttr, pBlockInfo->window.ekey, sk, ek, &w);
    assert(w.skey <= pBlockInfo->window.ekey);

    if (w.skey > pBlockInfo->window.skey) {
      return true;
    }

    while (1) {
      //      getNextTimeWindow(pQueryAttr, &w);
      if (w.ekey < pBlockInfo->window.skey) {
        break;
      }

      assert(w.skey < pBlockInfo->window.skey);
      if (w.ekey < pBlockInfo->window.ekey && w.ekey >= pBlockInfo->window.skey) {
        return true;
      }
    }
  }

  return false;
}

void doCompactSDataBlock(SSDataBlock* pBlock, int32_t numOfRows, int8_t* p) {
  int32_t len = 0;
  int32_t start = 0;
  for (int32_t j = 0; j < numOfRows; ++j) {
    if (p[j] == 1) {
      len++;
    } else {
      if (len > 0) {
        int32_t cstart = j - len;
        for (int32_t i = 0; i < pBlock->info.numOfCols; ++i) {
          SColumnInfoData* pColumnInfoData = taosArrayGet(pBlock->pDataBlock, i);

          int16_t bytes = pColumnInfoData->info.bytes;
          memmove(((char*)pColumnInfoData->pData) + start * bytes, pColumnInfoData->pData + cstart * bytes,
                  len * bytes);
        }

        start += len;
        len = 0;
      }
    }
  }

  if (len > 0) {
    int32_t cstart = numOfRows - len;
    for (int32_t i = 0; i < pBlock->info.numOfCols; ++i) {
      SColumnInfoData* pColumnInfoData = taosArrayGet(pBlock->pDataBlock, i);

      int16_t bytes = pColumnInfoData->info.bytes;
      memmove(pColumnInfoData->pData + start * bytes, pColumnInfoData->pData + cstart * bytes, len * bytes);
    }

    start += len;
    len = 0;
  }

  pBlock->info.rows = start;
  pBlock->pBlockAgg = NULL;  // clean the block statistics info

  if (start > 0) {
    SColumnInfoData* pColumnInfoData = taosArrayGet(pBlock->pDataBlock, 0);
    if (pColumnInfoData->info.type == TSDB_DATA_TYPE_TIMESTAMP &&
        pColumnInfoData->info.colId == PRIMARYKEY_TIMESTAMP_COL_ID) {
      pBlock->info.window.skey = *(int64_t*)pColumnInfoData->pData;
      pBlock->info.window.ekey = *(int64_t*)(pColumnInfoData->pData + TSDB_KEYSIZE * (start - 1));
    }
  }
}

static SColumnInfo* doGetTagColumnInfoById(SColumnInfo* pTagColList, int32_t numOfTags, int16_t colId);
static void         doSetTagValueInParam(void* pTable, int32_t tagColId, SVariant* tag, int16_t type, int16_t bytes);

static uint32_t doFilterByBlockTimeWindow(STableScanInfo* pTableScanInfo, SSDataBlock* pBlock) {
  SqlFunctionCtx* pCtx = pTableScanInfo->pCtx;
  uint32_t        status = BLK_DATA_NOT_LOAD;

  int32_t numOfOutput = pTableScanInfo->numOfOutput;
  for (int32_t i = 0; i < numOfOutput; ++i) {
    int32_t functionId = pCtx[i].functionId;
    int32_t colId = pTableScanInfo->pExpr[i].base.pParam[0].pCol->colId;

    // group by + first/last should not apply the first/last block filter
    if (functionId < 0) {
      status |= BLK_DATA_DATA_LOAD;
      return status;
    } else {
      //      status |= aAggs[functionId].dataReqFunc(&pTableScanInfo->pCtx[i], &pBlock->info.window, colId);
      //      if ((status & BLK_DATA_DATA_LOAD) == BLK_DATA_DATA_LOAD) {
      //        return status;
      //      }
    }
  }

  return status;
}

int32_t loadDataBlockOnDemand(SExecTaskInfo* pTaskInfo, STableScanInfo* pTableScanInfo, SSDataBlock* pBlock,
                              uint32_t* status) {
  *status = BLK_DATA_NOT_LOAD;

  pBlock->pDataBlock = NULL;
  pBlock->pBlockAgg = NULL;

  //  int64_t groupId = pRuntimeEnv->current->groupIndex;
  //  bool    ascQuery = QUERY_IS_ASC_QUERY(pQueryAttr);

  STaskCostInfo* pCost = &pTaskInfo->cost;

  pCost->totalBlocks += 1;
  pCost->totalRows += pBlock->info.rows;
#if 0
  // Calculate all time windows that are overlapping or contain current data block.
  // If current data block is contained by all possible time window, do not load current data block.
  if (/*pQueryAttr->pFilters || */pQueryAttr->groupbyColumn || pQueryAttr->sw.gap > 0 ||
      (QUERY_IS_INTERVAL_QUERY(pQueryAttr) && overlapWithTimeWindow(pTaskInfo, &pBlock->info))) {
    (*status) = BLK_DATA_DATA_LOAD;
  }

  // check if this data block is required to load
  if ((*status) != BLK_DATA_DATA_LOAD) {
    bool needFilter = true;

    // the pCtx[i] result is belonged to previous time window since the outputBuf has not been set yet,
    // the filter result may be incorrect. So in case of interval query, we need to set the correct time output buffer
    if (QUERY_IS_INTERVAL_QUERY(pQueryAttr)) {
      SResultRow* pResult = NULL;

      bool  masterScan = IS_MAIN_SCAN(pRuntimeEnv);
      TSKEY k = ascQuery? pBlock->info.window.skey : pBlock->info.window.ekey;

      STimeWindow win = getActiveTimeWindow(pTableScanInfo->pResultRowInfo, k, pQueryAttr);
      if (pQueryAttr->pointInterpQuery) {
        needFilter = chkWindowOutputBufByKey(pRuntimeEnv, pTableScanInfo->pResultRowInfo, &win, masterScan, &pResult, groupId,
                                    pTableScanInfo->pCtx, pTableScanInfo->numOfOutput,
                                    pTableScanInfo->rowCellInfoOffset);
      } else {
        if (setResultOutputBufByKey(pRuntimeEnv, pTableScanInfo->pResultRowInfo, pBlock->info.uid, &win, masterScan, &pResult, groupId,
                                    pTableScanInfo->pCtx, pTableScanInfo->numOfOutput,
                                    pTableScanInfo->rowCellInfoOffset) != TSDB_CODE_SUCCESS) {
          longjmp(pRuntimeEnv->env, TSDB_CODE_QRY_OUT_OF_MEMORY);
        }
      }
    } else if (pQueryAttr->stableQuery && (!pQueryAttr->tsCompQuery) && (!pQueryAttr->diffQuery)) { // stable aggregate, not interval aggregate or normal column aggregate
      doSetTableGroupOutputBuf(pRuntimeEnv, pTableScanInfo->pResultRowInfo, pTableScanInfo->pCtx,
                               pTableScanInfo->rowCellInfoOffset, pTableScanInfo->numOfOutput,
                               pRuntimeEnv->current->groupIndex);
    }

    if (needFilter) {
      (*status) = doFilterByBlockTimeWindow(pTableScanInfo, pBlock);
    } else {
      (*status) = BLK_DATA_DATA_LOAD;
    }
  }

  SDataBlockInfo* pBlockInfo = &pBlock->info;
//  *status = updateBlockLoadStatus(pRuntimeEnv->pQueryAttr, *status);

  if ((*status) == BLK_DATA_NOT_LOAD || (*status) == BLK_DATA_FILTEROUT) {
    //qDebug("QInfo:0x%"PRIx64" data block discard, brange:%" PRId64 "-%" PRId64 ", rows:%d", pQInfo->qId, pBlockInfo->window.skey,
//           pBlockInfo->window.ekey, pBlockInfo->rows);
    pCost->skipBlocks += 1;
  } else if ((*status) == BLK_DATA_SMA_LOAD) {
    // this function never returns error?
    pCost->loadBlockStatis += 1;
//    tsdbRetrieveDataBlockStatisInfo(pTableScanInfo->pTsdbReadHandle, &pBlock->pBlockAgg);

    if (pBlock->pBlockAgg == NULL) {  // data block statistics does not exist, load data block
//      pBlock->pDataBlock = tsdbRetrieveDataBlock(pTableScanInfo->pTsdbReadHandle, NULL);
      pCost->totalCheckedRows += pBlock->info.rows;
    }
  } else {
    assert((*status) == BLK_DATA_DATA_LOAD);

    // load the data block statistics to perform further filter
    pCost->loadBlockStatis += 1;
//    tsdbRetrieveDataBlockStatisInfo(pTableScanInfo->pTsdbReadHandle, &pBlock->pBlockAgg);

    if (pQueryAttr->topBotQuery && pBlock->pBlockAgg != NULL) {
      { // set previous window
        if (QUERY_IS_INTERVAL_QUERY(pQueryAttr)) {
          SResultRow* pResult = NULL;

          bool  masterScan = IS_MAIN_SCAN(pRuntimeEnv);
          TSKEY k = ascQuery? pBlock->info.window.skey : pBlock->info.window.ekey;

          STimeWindow win = getActiveTimeWindow(pTableScanInfo->pResultRowInfo, k, pQueryAttr);
          if (setResultOutputBufByKey(pRuntimeEnv, pTableScanInfo->pResultRowInfo, pBlock->info.uid, &win, masterScan, &pResult, groupId,
                                      pTableScanInfo->pCtx, pTableScanInfo->numOfOutput,
                                      pTableScanInfo->rowCellInfoOffset) != TSDB_CODE_SUCCESS) {
            longjmp(pRuntimeEnv->env, TSDB_CODE_QRY_OUT_OF_MEMORY);
          }
        }
      }
      bool load = false;
      for (int32_t i = 0; i < pQueryAttr->numOfOutput; ++i) {
        int32_t functionId = pTableScanInfo->pCtx[i].functionId;
        if (functionId == FUNCTION_TOP || functionId == FUNCTION_BOTTOM) {
//          load = topbot_datablock_filter(&pTableScanInfo->pCtx[i], (char*)&(pBlock->pBlockAgg[i].min),
//                                         (char*)&(pBlock->pBlockAgg[i].max));
          if (!load) { // current block has been discard due to filter applied
            pCost->skipBlocks += 1;
            //qDebug("QInfo:0x%"PRIx64" data block discard, brange:%" PRId64 "-%" PRId64 ", rows:%d", pQInfo->qId,
//                   pBlockInfo->window.skey, pBlockInfo->window.ekey, pBlockInfo->rows);
            (*status) = BLK_DATA_FILTEROUT;
            return TSDB_CODE_SUCCESS;
          }
        }
      }
    }

    // current block has been discard due to filter applied
//    if (!doFilterByBlockStatistics(pRuntimeEnv, pBlock->pBlockAgg, pTableScanInfo->pCtx, pBlockInfo->rows)) {
//      pCost->skipBlocks += 1;
//      qDebug("QInfo:0x%"PRIx64" data block discard, brange:%" PRId64 "-%" PRId64 ", rows:%d", pQInfo->qId, pBlockInfo->window.skey,
//             pBlockInfo->window.ekey, pBlockInfo->rows);
//      (*status) = BLK_DATA_FILTEROUT;
//      return TSDB_CODE_SUCCESS;
//    }

    pCost->totalCheckedRows += pBlockInfo->rows;
    pCost->loadBlocks += 1;
//    pBlock->pDataBlock = tsdbRetrieveDataBlock(pTableScanInfo->pTsdbReadHandle, NULL);
//    if (pBlock->pDataBlock == NULL) {
//      return terrno;
//    }

//    if (pQueryAttr->pFilters != NULL) {
//      filterSetColFieldData(pQueryAttr->pFilters, pBlock->info.numOfCols, pBlock->pDataBlock);
//    }
    
//    if (pQueryAttr->pFilters != NULL || pRuntimeEnv->pTsBuf != NULL) {
//      filterColRowsInDataBlock(pRuntimeEnv, pBlock, ascQuery);
//    }
  }
#endif
  return TSDB_CODE_SUCCESS;
}

int32_t binarySearchForKey(char* pValue, int num, TSKEY key, int order) {
  int32_t midPos = -1;
  int32_t numOfRows;

  if (num <= 0) {
    return -1;
  }

  assert(order == TSDB_ORDER_ASC || order == TSDB_ORDER_DESC);

  TSKEY*  keyList = (TSKEY*)pValue;
  int32_t firstPos = 0;
  int32_t lastPos = num - 1;

  if (order == TSDB_ORDER_DESC) {
    // find the first position which is smaller than the key
    while (1) {
      if (key >= keyList[lastPos]) return lastPos;
      if (key == keyList[firstPos]) return firstPos;
      if (key < keyList[firstPos]) return firstPos - 1;

      numOfRows = lastPos - firstPos + 1;
      midPos = (numOfRows >> 1) + firstPos;

      if (key < keyList[midPos]) {
        lastPos = midPos - 1;
      } else if (key > keyList[midPos]) {
        firstPos = midPos + 1;
      } else {
        break;
      }
    }

  } else {
    // find the first position which is bigger than the key
    while (1) {
      if (key <= keyList[firstPos]) return firstPos;
      if (key == keyList[lastPos]) return lastPos;

      if (key > keyList[lastPos]) {
        lastPos = lastPos + 1;
        if (lastPos >= num)
          return -1;
        else
          return lastPos;
      }

      numOfRows = lastPos - firstPos + 1;
      midPos = (numOfRows >> 1u) + firstPos;

      if (key < keyList[midPos]) {
        lastPos = midPos - 1;
      } else if (key > keyList[midPos]) {
        firstPos = midPos + 1;
      } else {
        break;
      }
    }
  }

  return midPos;
}

/*
 * set tag value in SqlFunctionCtx
 * e.g.,tag information into input buffer
 */
static void doSetTagValueInParam(void* pTable, int32_t tagColId, SVariant* tag, int16_t type, int16_t bytes) {
  taosVariantDestroy(tag);

  char* val = NULL;
  //  if (tagColId == TSDB_TBNAME_COLUMN_INDEX) {
  //    val = tsdbGetTableName(pTable);
  //    assert(val != NULL);
  //  } else {
  //    val = tsdbGetTableTagVal(pTable, tagColId, type, bytes);
  //  }

  if (val == NULL || isNull(val, type)) {
    tag->nType = TSDB_DATA_TYPE_NULL;
    return;
  }

  if (type == TSDB_DATA_TYPE_BINARY || type == TSDB_DATA_TYPE_NCHAR) {
    int32_t maxLen = bytes - VARSTR_HEADER_SIZE;
    int32_t len = (varDataLen(val) > maxLen) ? maxLen : varDataLen(val);
    taosVariantCreateFromBinary(tag, varDataVal(val), len, type);
    // taosVariantCreateFromBinary(tag, varDataVal(val), varDataLen(val), type);
  } else {
    taosVariantCreateFromBinary(tag, val, bytes, type);
  }
}

static SColumnInfo* doGetTagColumnInfoById(SColumnInfo* pTagColList, int32_t numOfTags, int16_t colId) {
  assert(pTagColList != NULL && numOfTags > 0);

  for (int32_t i = 0; i < numOfTags; ++i) {
    if (pTagColList[i].colId == colId) {
      return &pTagColList[i];
    }
  }

  return NULL;
}

void setTagValue(SOperatorInfo* pOperatorInfo, void* pTable, SqlFunctionCtx* pCtx, int32_t numOfOutput) {
  SExprInfo* pExpr = pOperatorInfo->pExpr;
  SExprInfo* pExprInfo = &pExpr[0];
  int32_t    functionId = getExprFunctionId(pExprInfo);
#if 0
  if (pQueryAttr->numOfOutput == 1 && functionId == FUNCTION_TS_COMP && pQueryAttr->stableQuery) {
    assert(pExprInfo->base.numOfParams == 1);

    //    int16_t      tagColId = (int16_t)pExprInfo->base.param[0].i;
    int16_t      tagColId = -1;
    SColumnInfo* pColInfo = doGetTagColumnInfoById(pQueryAttr->tagColList, pQueryAttr->numOfTags, tagColId);

    doSetTagValueInParam(pTable, tagColId, &pCtx[0].tag, pColInfo->type, pColInfo->bytes);

  } else {
    // set tag value, by which the results are aggregated.
    int32_t offset = 0;
    memset(pRuntimeEnv->tagVal, 0, pQueryAttr->tagLen);

    for (int32_t idx = 0; idx < numOfOutput; ++idx) {
      SExprInfo* pLocalExprInfo = &pExpr[idx];

      // ts_comp column required the tag value for join filter
      if (!TSDB_COL_IS_TAG(pLocalExprInfo->base.pParam[0].pCol->flag)) {
        continue;
      }

      // todo use tag column index to optimize performance
      doSetTagValueInParam(pTable, pLocalExprInfo->base.pParam[0].pCol->colId, &pCtx[idx].tag,
                           pLocalExprInfo->base.resSchema.type, pLocalExprInfo->base.resSchema.bytes);

      if (IS_NUMERIC_TYPE(pLocalExprInfo->base.resSchema.type) ||
          pLocalExprInfo->base.resSchema.type == TSDB_DATA_TYPE_BOOL ||
          pLocalExprInfo->base.resSchema.type == TSDB_DATA_TYPE_TIMESTAMP) {
        memcpy(pRuntimeEnv->tagVal + offset, &pCtx[idx].tag.i, pLocalExprInfo->base.resSchema.bytes);
      } else {
        if (pCtx[idx].tag.pz != NULL) {
          memcpy(pRuntimeEnv->tagVal + offset, pCtx[idx].tag.pz, pCtx[idx].tag.nLen);
        }
      }

      offset += pLocalExprInfo->base.resSchema.bytes;
    }
  }

  // set the tsBuf start position before check each data block
  if (pRuntimeEnv->pTsBuf != NULL) {
    setCtxTagForJoin(pRuntimeEnv, &pCtx[0], pExprInfo, pTable);
  }
#endif
}

void copyToSDataBlock(SSDataBlock* pBlock, int32_t* offset, SGroupResInfo* pGroupResInfo, SDiskbasedBuf* pResBuf) {
  pBlock->info.rows = 0;

  int32_t code = TSDB_CODE_SUCCESS;
  while (pGroupResInfo->currentGroup < pGroupResInfo->totalGroup) {
    // all results in current group have been returned to client, try next group
    if ((pGroupResInfo->pRows == NULL) || taosArrayGetSize(pGroupResInfo->pRows) == 0) {
      assert(pGroupResInfo->index == 0);
      //      if ((code = mergeIntoGroupResult(&pGroupResInfo, pRuntimeEnv, offset)) != TSDB_CODE_SUCCESS) {
      return;
      //      }
    }

    //    doCopyToSDataBlock(pResBuf, pGroupResInfo, TSDB_ORDER_ASC, pBlock, );

    // current data are all dumped to result buffer, clear it
    if (!hasRemainDataInCurrentGroup(pGroupResInfo)) {
      cleanupGroupResInfo(pGroupResInfo);
      if (!incNextGroup(pGroupResInfo)) {
        break;
      }
    }

    // enough results in data buffer, return
    //    if (pBlock->info.rows >= threshold) {
    //      break;
    //    }
  }
}

static void updateTableQueryInfoForReverseScan(STableQueryInfo* pTableQueryInfo) {
  if (pTableQueryInfo == NULL) {
    return;
  }

  //  TSWAP(pTableQueryInfo->win.skey, pTableQueryInfo->win.ekey, TSKEY);
  //  pTableQueryInfo->lastKey = pTableQueryInfo->win.skey;

  //  SWITCH_ORDER(pTableQueryInfo->cur.order);
  //  pTableQueryInfo->cur.vgroupIndex = -1;

  // set the index to be the end slot of result rows array
  //  SResultRowInfo* pResultRowInfo = &pTableQueryInfo->resInfo;
  //  if (pResultRowInfo->size > 0) {
  //    pResultRowInfo->curPos = pResultRowInfo->size - 1;
  //  } else {
  //    pResultRowInfo->curPos = -1;
  //  }
}

void initResultRow(SResultRow* pResultRow) {
  pResultRow->pEntryInfo = (struct SResultRowEntryInfo*)((char*)pResultRow + sizeof(SResultRow));
}

/*
 * The start of each column SResultRowEntryInfo is denote by RowCellInfoOffset.
 * Note that in case of top/bottom query, the whole multiple rows of result is treated as only one row of results.
 * +------------+-----------------result column 1------------+------------------result column 2-----------+
 * | SResultRow | SResultRowEntryInfo | intermediate buffer1 | SResultRowEntryInfo | intermediate buffer 2|
 * +------------+--------------------------------------------+--------------------------------------------+
 *           offset[0]                                  offset[1]                                   offset[2]
 */
// TODO refactor: some function move away
void setFunctionResultOutput(SOptrBasicInfo* pInfo, SAggSupporter* pSup, int32_t stage, SExecTaskInfo* pTaskInfo) {
  SqlFunctionCtx* pCtx = pInfo->pCtx;
  SSDataBlock*    pDataBlock = pInfo->pRes;
  int32_t*        rowCellInfoOffset = pInfo->rowCellInfoOffset;

  SResultRowInfo* pResultRowInfo = &pInfo->resultRowInfo;
  initResultRowInfo(pResultRowInfo, 16);

  int64_t     tid = 0;
  int64_t     groupId = 0;
  SResultRow* pRow = doSetResultOutBufByKey_rv(pSup->pResultBuf, pResultRowInfo, tid, (char*)&tid, sizeof(tid), true,
                                               groupId, pTaskInfo, false, pSup);

  for (int32_t i = 0; i < pDataBlock->info.numOfCols; ++i) {
    struct SResultRowEntryInfo* pEntry = getResultCell(pRow, i, rowCellInfoOffset);
    cleanupResultRowEntry(pEntry);

    pCtx[i].resultInfo = pEntry;
    pCtx[i].currentStage = stage;

    // set the timestamp output buffer for top/bottom/diff query
    //    int32_t fid = pCtx[i].functionId;
    //    if (fid == FUNCTION_TOP || fid == FUNCTION_BOTTOM || fid == FUNCTION_DIFF || fid == FUNCTION_DERIVATIVE) {
    //      if (i > 0) pCtx[i].pTsOutput = pCtx[i-1].pOutput;
    //    }
  }

  initCtxOutputBuffer(pCtx, pDataBlock->info.numOfCols);
}

void updateOutputBuf(SOptrBasicInfo* pBInfo, int32_t* bufCapacity, int32_t numOfInputRows) {
  SSDataBlock* pDataBlock = pBInfo->pRes;

  int32_t newSize = pDataBlock->info.rows + numOfInputRows + 5;  // extra output buffer
  if ((*bufCapacity) < newSize) {
    for (int32_t i = 0; i < pDataBlock->info.numOfCols; ++i) {
      SColumnInfoData* pColInfo = taosArrayGet(pDataBlock->pDataBlock, i);

      char* p = taosMemoryRealloc(pColInfo->pData, newSize * pColInfo->info.bytes);
      if (p != NULL) {
        pColInfo->pData = p;

        // it starts from the tail of the previously generated results.
        pBInfo->pCtx[i].pOutput = pColInfo->pData;
        (*bufCapacity) = newSize;
      } else {
        // longjmp
      }
    }
  }

  for (int32_t i = 0; i < pDataBlock->info.numOfCols; ++i) {
    SColumnInfoData* pColInfo = taosArrayGet(pDataBlock->pDataBlock, i);
    pBInfo->pCtx[i].pOutput = pColInfo->pData + pColInfo->info.bytes * pDataBlock->info.rows;

    // set the correct pointer after the memory buffer reallocated.
    int32_t functionId = pBInfo->pCtx[i].functionId;

    if (functionId == FUNCTION_TOP || functionId == FUNCTION_BOTTOM || functionId == FUNCTION_DIFF ||
        functionId == FUNCTION_DERIVATIVE) {
      //      if (i > 0) pBInfo->pCtx[i].pTsOutput = pBInfo->pCtx[i - 1].pOutput;
    }
  }
}

void copyTsColoum(SSDataBlock* pRes, SqlFunctionCtx* pCtx, int32_t numOfOutput) {
  bool    needCopyTs = false;
  int32_t tsNum = 0;
  char*   src = NULL;
  for (int32_t i = 0; i < numOfOutput; i++) {
    int32_t functionId = pCtx[i].functionId;
    if (functionId == FUNCTION_DIFF || functionId == FUNCTION_DERIVATIVE) {
      needCopyTs = true;
      if (i > 0 && pCtx[i - 1].functionId == FUNCTION_TS_DUMMY) {
        SColumnInfoData* pColRes = taosArrayGet(pRes->pDataBlock, i - 1);  // find ts data
        src = pColRes->pData;
      }
    } else if (functionId == FUNCTION_TS_DUMMY) {
      tsNum++;
    }
  }

  if (!needCopyTs) return;
  if (tsNum < 2) return;
  if (src == NULL) return;

  for (int32_t i = 0; i < numOfOutput; i++) {
    int32_t functionId = pCtx[i].functionId;
    if (functionId == FUNCTION_TS_DUMMY) {
      SColumnInfoData* pColRes = taosArrayGet(pRes->pDataBlock, i);
      memcpy(pColRes->pData, src, pColRes->info.bytes * pRes->info.rows);
    }
  }
}

void initCtxOutputBuffer(SqlFunctionCtx* pCtx, int32_t size) {
  for (int32_t j = 0; j < size; ++j) {
    struct SResultRowEntryInfo* pResInfo = GET_RES_INFO(&pCtx[j]);
    if (isRowEntryInitialized(pResInfo) || fmIsPseudoColumnFunc(pCtx[j].functionId) || pCtx[j].functionId == -1 ||
        fmIsScalarFunc(pCtx[j].functionId)) {
      continue;
    }

    pCtx[j].fpSet.init(&pCtx[j], pCtx[j].resultInfo);
  }
}

void setTaskStatus(SExecTaskInfo* pTaskInfo, int8_t status) {
  if (status == TASK_NOT_COMPLETED) {
    pTaskInfo->status = status;
  } else {
    // QUERY_NOT_COMPLETED is not compatible with any other status, so clear its position first
    CLEAR_QUERY_STATUS(pTaskInfo, TASK_NOT_COMPLETED);
    pTaskInfo->status |= status;
  }
}

void finalizeMultiTupleQueryResult(SqlFunctionCtx* pCtx, int32_t numOfOutput, SDiskbasedBuf* pBuf,
                                   SResultRowInfo* pResultRowInfo, int32_t* rowCellInfoOffset) {
  for (int32_t i = 0; i < pResultRowInfo->size; ++i) {
    SResultRowPosition* pPos = &pResultRowInfo->pPosition[i];

    SFilePage*  bufPage = getBufPage(pBuf, pPos->pageId);
    SResultRow* pRow = (SResultRow*)((char*)bufPage + pPos->offset);

    // TODO ignore the close status anyway.
    //    if (!isResultRowClosed(pRow)) {
    //      continue;
    //    }

    for (int32_t j = 0; j < numOfOutput; ++j) {
      pCtx[j].resultInfo = getResultCell(pRow, j, rowCellInfoOffset);

      struct SResultRowEntryInfo* pResInfo = pCtx[j].resultInfo;
      if (!isRowEntryInitialized(pResInfo)) {
        continue;
      }

      if (pCtx[j].fpSet.process) {  // TODO set the dummy function, to avoid the check for null ptr.
                                    //        pCtx[j].fpSet.finalize(&pCtx[j]);
      }

      if (pRow->numOfRows < pResInfo->numOfRes) {
        pRow->numOfRows = pResInfo->numOfRes;
      }
    }

    releaseBufPage(pBuf, bufPage);
  }
}

void finalizeUpdatedResult(SqlFunctionCtx* pCtx, int32_t numOfOutput, SDiskbasedBuf* pBuf, SArray* pUpdateList,
                           int32_t* rowCellInfoOffset) {
  size_t num = taosArrayGetSize(pUpdateList);

  for (int32_t i = 0; i < num; ++i) {
    SResultRowPosition* pPos = taosArrayGet(pUpdateList, i);

    SFilePage*  bufPage = getBufPage(pBuf, pPos->pageId);
    SResultRow* pRow = (SResultRow*)((char*)bufPage + pPos->offset);

    for (int32_t j = 0; j < numOfOutput; ++j) {
      pCtx[j].resultInfo = getResultCell(pRow, j, rowCellInfoOffset);

      struct SResultRowEntryInfo* pResInfo = pCtx[j].resultInfo;
      if (isRowEntryCompleted(pResInfo) && isRowEntryInitialized(pResInfo)) {
        continue;
      }

      if (pCtx[j].fpSet.process) {  // TODO set the dummy function.
                                    //        pCtx[j].fpSet.finalize(&pCtx[j]);
        pResInfo->initialized = true;
      }

      if (pRow->numOfRows < pResInfo->numOfRes) {
        pRow->numOfRows = pResInfo->numOfRes;
      }
    }

    releaseBufPage(pBuf, bufPage);
    /*
     * set the number of output results for group by normal columns, the number of output rows usually is 1 except
     * the top and bottom query
     */
    //    buf->numOfRows = (uint16_t)getNumOfResult(pCtx, numOfOutput);
  }
}

STableQueryInfo* createTableQueryInfo(void* buf, bool groupbyColumn, STimeWindow win) {
  STableQueryInfo* pTableQueryInfo = buf;
  pTableQueryInfo->lastKey = win.skey;

  // set more initial size of interval/groupby query
  //  if (/*QUERY_IS_INTERVAL_QUERY(pQueryAttr) || */groupbyColumn) {
  int32_t initialSize = 128;
  //  int32_t code = initResultRowInfo(&pTableQueryInfo->resInfo, initialSize);
  //  if (code != TSDB_CODE_SUCCESS) {
  //    return NULL;
  //  }
  //  } else { // in other aggregate query, do not initialize the windowResInfo
  //  }

  return pTableQueryInfo;
}

void destroyTableQueryInfoImpl(STableQueryInfo* pTableQueryInfo) {
  if (pTableQueryInfo == NULL) {
    return;
  }

  //  taosVariantDestroy(&pTableQueryInfo->tag);
  //  cleanupResultRowInfo(&pTableQueryInfo->resInfo);
}

void setResultRowOutputBufInitCtx_rv(SResultRow* pResult, SqlFunctionCtx* pCtx, int32_t numOfOutput,
                                     int32_t* rowCellInfoOffset) {
  for (int32_t i = 0; i < numOfOutput; ++i) {
    pCtx[i].resultInfo = getResultCell(pResult, i, rowCellInfoOffset);

    struct SResultRowEntryInfo* pResInfo = pCtx[i].resultInfo;
    if (isRowEntryCompleted(pResInfo) && isRowEntryInitialized(pResInfo)) {
      continue;
    }

    if (fmIsWindowPseudoColumnFunc(pCtx[i].functionId)) {
      continue;
    }

    if (!pResInfo->initialized) {
      if (pCtx[i].functionId != -1) {
        pCtx[i].fpSet.init(&pCtx[i], pResInfo);
      } else {
        pResInfo->initialized = true;
      }
    }
  }
}

void doFilter(const SNode* pFilterNode, SSDataBlock* pBlock) {
  if (pFilterNode == NULL) {
    return;
  }

  SFilterInfo* filter = NULL;

  // todo move to the initialization function
  int32_t code = filterInitFromNode((SNode*)pFilterNode, &filter, 0);

  SFilterColumnParam param1 = {.numOfCols = pBlock->info.numOfCols, .pDataBlock = pBlock->pDataBlock};
  code = filterSetDataFromSlotId(filter, &param1);

  int8_t* rowRes = NULL;
  bool    keep = filterExecute(filter, pBlock, &rowRes, NULL, param1.numOfCols);
  filterFreeInfo(filter);

  SSDataBlock* px = createOneDataBlock(pBlock, false);
  blockDataEnsureCapacity(px, pBlock->info.rows);

  // todo extract method
  int32_t numOfRow = 0;
  for (int32_t i = 0; i < pBlock->info.numOfCols; ++i) {
    SColumnInfoData* pDst = taosArrayGet(px->pDataBlock, i);
    SColumnInfoData* pSrc = taosArrayGet(pBlock->pDataBlock, i);
    if (keep) {
      colDataAssign(pDst, pSrc, pBlock->info.rows);
      numOfRow = pBlock->info.rows;
    } else if (NULL != rowRes) {
      numOfRow = 0;
      for (int32_t j = 0; j < pBlock->info.rows; ++j) {
        if (rowRes[j] == 0) {
          continue;
        }

        if (colDataIsNull_s(pSrc, j)) {
          colDataAppendNULL(pDst, numOfRow);
        } else {
          colDataAppend(pDst, numOfRow, colDataGetData(pSrc, j), false);
        }
        numOfRow += 1;
      }
    } else {
      numOfRow = 0;
    }

    *pSrc = *pDst;
  }

  pBlock->info.rows = numOfRow;
  blockDataUpdateTsWindow(pBlock);
}

void doSetTableGroupOutputBuf(SAggOperatorInfo* pAggInfo, int32_t numOfOutput, uint64_t groupId,
                              SExecTaskInfo* pTaskInfo) {
  // for simple group by query without interval, all the tables belong to one group result.
  int64_t uid = 0;

  SResultRowInfo* pResultRowInfo = &pAggInfo->binfo.resultRowInfo;
  SqlFunctionCtx* pCtx = pAggInfo->binfo.pCtx;
  int32_t*        rowCellInfoOffset = pAggInfo->binfo.rowCellInfoOffset;

  SResultRow* pResultRow =
      doSetResultOutBufByKey_rv(pAggInfo->aggSup.pResultBuf, pResultRowInfo, uid, (char*)&groupId, sizeof(groupId),
                                true, groupId, pTaskInfo, false, &pAggInfo->aggSup);
  assert(pResultRow != NULL);

  /*
   * not assign result buffer yet, add new result buffer
   * all group belong to one result set, and each group result has different group id so set the id to be one
   */
  if (pResultRow->pageId == -1) {
    int32_t ret =
        addNewWindowResultBuf(pResultRow, pAggInfo->aggSup.pResultBuf, groupId, pAggInfo->binfo.pRes->info.rowSize);
    if (ret != TSDB_CODE_SUCCESS) {
      return;
    }
  }

  setResultRowOutputBufInitCtx_rv(pResultRow, pCtx, numOfOutput, rowCellInfoOffset);
}

void setExecutionContext(int32_t numOfOutput, uint64_t groupId, SExecTaskInfo* pTaskInfo, SAggOperatorInfo* pAggInfo) {
  if (pAggInfo->groupId != INT32_MIN && pAggInfo->groupId == groupId) {
    return;
  }

  doSetTableGroupOutputBuf(pAggInfo, numOfOutput, groupId, pTaskInfo);

  // record the current active group id
  pAggInfo->groupId = groupId;
}

void setCtxTagForJoin(STaskRuntimeEnv* pRuntimeEnv, SqlFunctionCtx* pCtx, SExprInfo* pExprInfo, void* pTable) {
  STaskAttr* pQueryAttr = pRuntimeEnv->pQueryAttr;

  SExprBasicInfo* pExpr = &pExprInfo->base;
  //  if (pQueryAttr->stableQuery && (pRuntimeEnv->pTsBuf != NULL) &&
  //      (pExpr->functionId == FUNCTION_TS || pExpr->functionId == FUNCTION_PRJ) &&
  //      (pExpr->colInfo.colIndex == PRIMARYKEY_TIMESTAMP_COL_ID)) {
  //    assert(pExpr->numOfParams == 1);
  //
  //    int16_t      tagColId = (int16_t)pExprInfo->base.param[0].i;
  //    SColumnInfo* pColInfo = doGetTagColumnInfoById(pQueryAttr->tagColList, pQueryAttr->numOfTags, tagColId);
  //
  //    doSetTagValueInParam(pTable, tagColId, &pCtx->tag, pColInfo->type, pColInfo->bytes);
  //
  //    int16_t tagType = pCtx[0].tag.nType;
  //    if (tagType == TSDB_DATA_TYPE_BINARY || tagType == TSDB_DATA_TYPE_NCHAR) {
  //      //qDebug("QInfo:0x%"PRIx64" set tag value for join comparison, colId:%" PRId64 ", val:%s",
  //      GET_TASKID(pRuntimeEnv),
  ////             pExprInfo->base.param[0].i, pCtx[0].tag.pz);
  //    } else {
  //      //qDebug("QInfo:0x%"PRIx64" set tag value for join comparison, colId:%" PRId64 ", val:%" PRId64,
  //      GET_TASKID(pRuntimeEnv),
  ////             pExprInfo->base.param[0].i, pCtx[0].tag.i);
  //    }
  //  }
}

/*
 * There are two cases to handle:
 *
 * 1. Query range is not set yet (queryRangeSet = 0). we need to set the query range info, including
 * pQueryAttr->lastKey, pQueryAttr->window.skey, and pQueryAttr->eKey.
 * 2. Query range is set and query is in progress. There may be another result with the same query ranges to be
 *    merged during merge stage. In this case, we need the pTableQueryInfo->lastResRows to decide if there
 *    is a previous result generated or not.
 */
void setIntervalQueryRange(STableQueryInfo* pTableQueryInfo, TSKEY key, STimeWindow* pQRange) {
  //  SResultRowInfo*  pResultRowInfo = &pTableQueryInfo->resInfo;
  //  if (pResultRowInfo->curPos != -1) {
  //    return;
  //  }

  //  pTableQueryInfo->win.skey = key;
  //  STimeWindow win = {.skey = key, .ekey = pQRange->ekey};

  /**
   * In handling the both ascending and descending order super table query, we need to find the first qualified
   * timestamp of this table, and then set the first qualified start timestamp.
   * In ascending query, the key is the first qualified timestamp. However, in the descending order query, additional
   * operations involve.
   */
  //  STimeWindow w = TSWINDOW_INITIALIZER;
  //
  //  TSKEY sk = TMIN(win.skey, win.ekey);
  //  TSKEY ek = TMAX(win.skey, win.ekey);
  //  getAlignQueryTimeWindow(pQueryAttr, win.skey, sk, ek, &w);

  //  if (pResultRowInfo->prevSKey == TSKEY_INITIAL_VAL) {
  //    if (!QUERY_IS_ASC_QUERY(pQueryAttr)) {
  //      assert(win.ekey == pQueryAttr->window.ekey);
  //    }
  //
  //    pResultRowInfo->prevSKey = w.skey;
  //  }

  //  pTableQueryInfo->lastKey = pTableQueryInfo->win.skey;
}

/**
 * copyToOutputBuf support copy data in ascending/descending order
 * For interval query of both super table and table, copy the data in ascending order, since the output results are
 * ordered in SWindowResutl already. While handling the group by query for both table and super table,
 * all group result are completed already.
 *
 * @param pQInfo
 * @param result
 */
int32_t doCopyToSDataBlock(SSDataBlock* pBlock, SExprInfo* pExprInfo, SDiskbasedBuf* pBuf, SGroupResInfo* pGroupResInfo,
                           int32_t orderType, int32_t* rowCellOffset, SqlFunctionCtx* pCtx) {
  int32_t numOfRows = getNumOfTotalRes(pGroupResInfo);
  int32_t numOfResult = pBlock->info.rows;  // there are already exists result rows

  int32_t start = 0;
  int32_t step = -1;

  // qDebug("QInfo:0x%"PRIx64" start to copy data from windowResInfo to output buf", GET_TASKID(pRuntimeEnv));
  assert(orderType == TSDB_ORDER_ASC || orderType == TSDB_ORDER_DESC);

  if (orderType == TSDB_ORDER_ASC) {
    start = pGroupResInfo->index;
    step = 1;
  } else {  // desc order copy all data
    start = numOfRows - pGroupResInfo->index - 1;
    step = -1;
  }

  for (int32_t i = start; (i < numOfRows) && (i >= 0); i += step) {
    SResultRowPosition* pPos = taosArrayGet(pGroupResInfo->pRows, i);
    SFilePage*          page = getBufPage(pBuf, pPos->pageId);

    SResultRow* pRow = (SResultRow*)((char*)page + pPos->offset);
    if (pRow->numOfRows == 0) {
      pGroupResInfo->index += 1;
      continue;
    }

    // TODO copy multiple rows?
    int32_t numOfRowsToCopy = pRow->numOfRows;
    if (numOfResult + numOfRowsToCopy >= pBlock->info.capacity) {
      break;
    }

    pGroupResInfo->index += 1;

    for (int32_t j = 0; j < pBlock->info.numOfCols; ++j) {
      int32_t slotId = pExprInfo[j].base.resSchema.slotId;

      pCtx[j].resultInfo = getResultCell(pRow, j, rowCellOffset);
      if (pCtx[j].fpSet.process) {
        pCtx[j].fpSet.finalize(&pCtx[j], pBlock, slotId);
      } else {
        SColumnInfoData* pColInfoData = taosArrayGet(pBlock->pDataBlock, slotId);

        char* in = GET_ROWCELL_INTERBUF(pCtx[j].resultInfo);
        colDataAppend(pColInfoData, pBlock->info.rows, in, pCtx[j].resultInfo->isNullRes);
      }
    }

    releaseBufPage(pBuf, page);

    pBlock->info.rows += pRow->numOfRows;
    if (pBlock->info.rows >= pBlock->info.capacity) {  // output buffer is full
      break;
    }
  }

  // qDebug("QInfo:0x%"PRIx64" copy data to query buf completed", GET_TASKID(pRuntimeEnv));
  blockDataUpdateTsWindow(pBlock);
  return 0;
}

void doBuildResultDatablock(SSDataBlock* pBlock, SGroupResInfo* pGroupResInfo, SExprInfo* pExprInfo,
                            SDiskbasedBuf* pBuf, int32_t* rowCellOffset, SqlFunctionCtx* pCtx) {
  assert(pGroupResInfo->currentGroup <= pGroupResInfo->totalGroup);

  blockDataCleanup(pBlock);
  if (!hasRemainDataInCurrentGroup(pGroupResInfo)) {
    return;
  }

  int32_t orderType = TSDB_ORDER_ASC;
  doCopyToSDataBlock(pBlock, pExprInfo, pBuf, pGroupResInfo, orderType, rowCellOffset, pCtx);

  // add condition (pBlock->info.rows >= 1) just to runtime happy
  blockDataUpdateTsWindow(pBlock);
}

static void updateNumOfRowsInResultRows(SqlFunctionCtx* pCtx, int32_t numOfOutput, SResultRowInfo* pResultRowInfo,
                                        int32_t* rowCellInfoOffset) {
  // update the number of result for each, only update the number of rows for the corresponding window result.
  //  if (QUERY_IS_INTERVAL_QUERY(pQueryAttr)) {
  //    return;
  //  }
#if 0
  for (int32_t i = 0; i < pResultRowInfo->size; ++i) {
    SResultRow* pResult = pResultRowInfo->pResult[i];

    for (int32_t j = 0; j < numOfOutput; ++j) {
      int32_t functionId = pCtx[j].functionId;
      if (functionId == FUNCTION_TS || functionId == FUNCTION_TAG || functionId == FUNCTION_TAGPRJ) {
        continue;
      }

      SResultRowEntryInfo* pCell = getResultCell(pResult, j, rowCellInfoOffset);
      pResult->numOfRows = (uint16_t)(TMAX(pResult->numOfRows, pCell->numOfRes));
    }
  }
#endif
}

static int32_t compressQueryColData(SColumnInfoData* pColRes, int32_t numOfRows, char* data, int8_t compressed) {
  int32_t colSize = pColRes->info.bytes * numOfRows;
  return (*(tDataTypes[pColRes->info.type].compFunc))(pColRes->pData, colSize, numOfRows, data,
                                                      colSize + COMP_OVERFLOW_BYTES, compressed, NULL, 0);
}

int32_t doFillTimeIntervalGapsInResults(struct SFillInfo* pFillInfo, SSDataBlock* pOutput, int32_t capacity, void** p) {
  //  for(int32_t i = 0; i < pFillInfo->numOfCols; ++i) {
  //    SColumnInfoData* pColInfoData = taosArrayGet(pOutput->pDataBlock, i);
  //    p[i] = pColInfoData->pData + (pColInfoData->info.bytes * pOutput->info.rows);
  //  }

  int32_t numOfRows = (int32_t)taosFillResultDataBlock(pFillInfo, p, capacity - pOutput->info.rows);
  pOutput->info.rows += numOfRows;

  return pOutput->info.rows;
}

void publishOperatorProfEvent(SOperatorInfo* pOperator, EQueryProfEventType eventType) {
  SQueryProfEvent event = {0};

  event.eventType = eventType;
  event.eventTime = taosGetTimestampUs();
  event.operatorType = pOperator->operatorType;
  //    if (pQInfo->summary.queryProfEvents) {
  //      taosArrayPush(pQInfo->summary.queryProfEvents, &event);
  //    }
}

void publishQueryAbortEvent(SExecTaskInfo* pTaskInfo, int32_t code) {
  SQueryProfEvent event;
  event.eventType = QUERY_PROF_QUERY_ABORT;
  event.eventTime = taosGetTimestampUs();
  event.abortCode = code;

  if (pTaskInfo->cost.queryProfEvents) {
    taosArrayPush(pTaskInfo->cost.queryProfEvents, &event);
  }
}

typedef struct {
  uint8_t operatorType;
  int64_t beginTime;
  int64_t endTime;
  int64_t selfTime;
  int64_t descendantsTime;
} SOperatorStackItem;

static void doOperatorExecProfOnce(SOperatorStackItem* item, SQueryProfEvent* event, SArray* opStack,
                                   SHashObj* profResults) {
  item->endTime = event->eventTime;
  item->selfTime = (item->endTime - item->beginTime) - (item->descendantsTime);

  for (int32_t j = 0; j < taosArrayGetSize(opStack); ++j) {
    SOperatorStackItem* ancestor = taosArrayGet(opStack, j);
    ancestor->descendantsTime += item->selfTime;
  }

  uint8_t              operatorType = item->operatorType;
  SOperatorProfResult* result = taosHashGet(profResults, &operatorType, sizeof(operatorType));
  if (result != NULL) {
    result->sumRunTimes++;
    result->sumSelfTime += item->selfTime;
  } else {
    SOperatorProfResult opResult;
    opResult.operatorType = operatorType;
    opResult.sumSelfTime = item->selfTime;
    opResult.sumRunTimes = 1;
    taosHashPut(profResults, &(operatorType), sizeof(operatorType), &opResult, sizeof(opResult));
  }
}

void calculateOperatorProfResults(void) {
  //  if (pQInfo->summary.queryProfEvents == NULL) {
  //    // qDebug("QInfo:0x%"PRIx64" query prof events array is null", pQInfo->qId);
  //    return;
  //  }
  //
  //  if (pQInfo->summary.operatorProfResults == NULL) {
  //    // qDebug("QInfo:0x%"PRIx64" operator prof results hash is null", pQInfo->qId);
  //    return;
  //  }

  SArray* opStack = taosArrayInit(32, sizeof(SOperatorStackItem));
  if (opStack == NULL) {
    return;
  }
#if 0
  size_t    size = taosArrayGetSize(pQInfo->summary.queryProfEvents);
  SHashObj* profResults = pQInfo->summary.operatorProfResults;

  for (int i = 0; i < size; ++i) {
    SQueryProfEvent* event = taosArrayGet(pQInfo->summary.queryProfEvents, i);
    if (event->eventType == QUERY_PROF_BEFORE_OPERATOR_EXEC) {
      SOperatorStackItem opItem;
      opItem.operatorType = event->operatorType;
      opItem.beginTime = event->eventTime;
      opItem.descendantsTime = 0;
      taosArrayPush(opStack, &opItem);
    } else if (event->eventType == QUERY_PROF_AFTER_OPERATOR_EXEC) {
      SOperatorStackItem* item = taosArrayPop(opStack);
      assert(item->operatorType == event->operatorType);
      doOperatorExecProfOnce(item, event, opStack, profResults);
    } else if (event->eventType == QUERY_PROF_QUERY_ABORT) {
      SOperatorStackItem* item;
      while ((item = taosArrayPop(opStack)) != NULL) {
        doOperatorExecProfOnce(item, event, opStack, profResults);
      }
    }
  }
#endif
  taosArrayDestroy(opStack);
}

void queryCostStatis(SExecTaskInfo* pTaskInfo) {
  STaskCostInfo* pSummary = &pTaskInfo->cost;

  //  uint64_t hashSize = taosHashGetMemSize(pQInfo->runtimeEnv.pResultRowHashTable);
  //  hashSize += taosHashGetMemSize(pRuntimeEnv->tableqinfoGroupInfo.map);
  //  pSummary->hashSize = hashSize;

  // add the merge time
  pSummary->elapsedTime += pSummary->firstStageMergeTime;

  //  SResultRowPool* p = pTaskInfo->pool;
  //  if (p != NULL) {
  //    pSummary->winInfoSize = getResultRowPoolMemSize(p);
  //    pSummary->numOfTimeWindows = getNumOfAllocatedResultRows(p);
  //  } else {
  //    pSummary->winInfoSize = 0;
  //    pSummary->numOfTimeWindows = 0;
  //  }
  //
  //  calculateOperatorProfResults(pQInfo);

  qDebug("%s :cost summary: elapsed time:%" PRId64 " us, first merge:%" PRId64
         " us, total blocks:%d, "
         "load block statis:%d, load data block:%d, total rows:%" PRId64 ", check rows:%" PRId64,
         GET_TASKID(pTaskInfo), pSummary->elapsedTime, pSummary->firstStageMergeTime, pSummary->totalBlocks,
         pSummary->loadBlockStatis, pSummary->loadBlocks, pSummary->totalRows, pSummary->totalCheckedRows);
  //
  // qDebug("QInfo:0x%"PRIx64" :cost summary: winResPool size:%.2f Kb, numOfWin:%"PRId64", tableInfoSize:%.2f Kb,
  // hashTable:%.2f Kb", pQInfo->qId, pSummary->winInfoSize/1024.0,
  //      pSummary->numOfTimeWindows, pSummary->tableInfoSize/1024.0, pSummary->hashSize/1024.0);

  if (pSummary->operatorProfResults) {
    SOperatorProfResult* opRes = taosHashIterate(pSummary->operatorProfResults, NULL);
    while (opRes != NULL) {
      // qDebug("QInfo:0x%" PRIx64 " :cost summary: operator : %d, exec times: %" PRId64 ", self time: %" PRId64,
      //             pQInfo->qId, opRes->operatorType, opRes->sumRunTimes, opRes->sumSelfTime);
      opRes = taosHashIterate(pSummary->operatorProfResults, opRes);
    }
  }
}

// static void updateOffsetVal(STaskRuntimeEnv *pRuntimeEnv, SDataBlockInfo *pBlockInfo) {
//   STaskAttr *pQueryAttr = pRuntimeEnv->pQueryAttr;
//   STableQueryInfo* pTableQueryInfo = pRuntimeEnv->current;
//
//   int32_t step = GET_FORWARD_DIRECTION_FACTOR(pQueryAttr->order.order);
//
//   if (pQueryAttr->limit.offset == pBlockInfo->rows) {  // current block will ignore completed
//     pTableQueryInfo->lastKey = QUERY_IS_ASC_QUERY(pQueryAttr) ? pBlockInfo->window.ekey + step :
//     pBlockInfo->window.skey + step; pQueryAttr->limit.offset = 0; return;
//   }
//
//   if (QUERY_IS_ASC_QUERY(pQueryAttr)) {
//     pQueryAttr->pos = (int32_t)pQueryAttr->limit.offset;
//   } else {
//     pQueryAttr->pos = pBlockInfo->rows - (int32_t)pQueryAttr->limit.offset - 1;
//   }
//
//   assert(pQueryAttr->pos >= 0 && pQueryAttr->pos <= pBlockInfo->rows - 1);
//
//   SArray *         pDataBlock = tsdbRetrieveDataBlock(pRuntimeEnv->pTsdbReadHandle, NULL);
//   SColumnInfoData *pColInfoData = taosArrayGet(pDataBlock, 0);
//
//   // update the pQueryAttr->limit.offset value, and pQueryAttr->pos value
//   TSKEY *keys = (TSKEY *) pColInfoData->pData;
//
//   // update the offset value
//   pTableQueryInfo->lastKey = keys[pQueryAttr->pos];
//   pQueryAttr->limit.offset = 0;
//
//   int32_t numOfRes = tableApplyFunctionsOnBlock(pRuntimeEnv, pBlockInfo, NULL, binarySearchForKey, pDataBlock);
//
//   //qDebug("QInfo:0x%"PRIx64" check data block, brange:%" PRId64 "-%" PRId64 ", numBlocksOfStep:%d, numOfRes:%d,
//   lastKey:%"PRId64, GET_TASKID(pRuntimeEnv),
//          pBlockInfo->window.skey, pBlockInfo->window.ekey, pBlockInfo->rows, numOfRes, pQuery->current->lastKey);
// }

// void skipBlocks(STaskRuntimeEnv *pRuntimeEnv) {
//   STaskAttr *pQueryAttr = pRuntimeEnv->pQueryAttr;
//
//   if (pQueryAttr->limit.offset <= 0 || pQueryAttr->numOfFilterCols > 0) {
//     return;
//   }
//
//   pQueryAttr->pos = 0;
//   int32_t step = GET_FORWARD_DIRECTION_FACTOR(pQueryAttr->order.order);
//
//   STableQueryInfo* pTableQueryInfo = pRuntimeEnv->current;
//   TsdbQueryHandleT pTsdbReadHandle = pRuntimeEnv->pTsdbReadHandle;
//
//   SDataBlockInfo blockInfo = SDATA_BLOCK_INITIALIZER;
//   while (tsdbNextDataBlock(pTsdbReadHandle)) {
//     if (isTaskKilled(pRuntimeEnv->qinfo)) {
//       longjmp(pRuntimeEnv->env, TSDB_CODE_TSC_QUERY_CANCELLED);
//     }
//
//     tsdbRetrieveDataBlockInfo(pTsdbReadHandle, &blockInfo);
//
//     if (pQueryAttr->limit.offset > blockInfo.rows) {
//       pQueryAttr->limit.offset -= blockInfo.rows;
//       pTableQueryInfo->lastKey = (QUERY_IS_ASC_QUERY(pQueryAttr)) ? blockInfo.window.ekey : blockInfo.window.skey;
//       pTableQueryInfo->lastKey += step;
//
//       //qDebug("QInfo:0x%"PRIx64" skip rows:%d, offset:%" PRId64, GET_TASKID(pRuntimeEnv), blockInfo.rows,
//              pQuery->limit.offset);
//     } else {  // find the appropriated start position in current block
//       updateOffsetVal(pRuntimeEnv, &blockInfo);
//       break;
//     }
//   }
//
//   if (terrno != TSDB_CODE_SUCCESS) {
//     longjmp(pRuntimeEnv->env, terrno);
//   }
// }

// static TSKEY doSkipIntervalProcess(STaskRuntimeEnv* pRuntimeEnv, STimeWindow* win, SDataBlockInfo* pBlockInfo,
// STableQueryInfo* pTableQueryInfo) {
//   STaskAttr *pQueryAttr = pRuntimeEnv->pQueryAttr;
//   SResultRowInfo *pWindowResInfo = &pRuntimeEnv->resultRowInfo;
//
//   assert(pQueryAttr->limit.offset == 0);
//   STimeWindow tw = *win;
//   getNextTimeWindow(pQueryAttr, &tw);
//
//   if ((tw.skey <= pBlockInfo->window.ekey && QUERY_IS_ASC_QUERY(pQueryAttr)) ||
//       (tw.ekey >= pBlockInfo->window.skey && !QUERY_IS_ASC_QUERY(pQueryAttr))) {
//
//     // load the data block and check data remaining in current data block
//     // TODO optimize performance
//     SArray *         pDataBlock = tsdbRetrieveDataBlock(pRuntimeEnv->pTsdbReadHandle, NULL);
//     SColumnInfoData *pColInfoData = taosArrayGet(pDataBlock, 0);
//
//     tw = *win;
//     int32_t startPos =
//         getNextQualifiedWindow(pQueryAttr, &tw, pBlockInfo, pColInfoData->pData, binarySearchForKey, -1);
//     assert(startPos >= 0);
//
//     // set the abort info
//     pQueryAttr->pos = startPos;
//
//     // reset the query start timestamp
//     pTableQueryInfo->win.skey = ((TSKEY *)pColInfoData->pData)[startPos];
//     pQueryAttr->window.skey = pTableQueryInfo->win.skey;
//     TSKEY key = pTableQueryInfo->win.skey;
//
//     pWindowResInfo->prevSKey = tw.skey;
//     int32_t index = pRuntimeEnv->resultRowInfo.curIndex;
//
//     int32_t numOfRes = tableApplyFunctionsOnBlock(pRuntimeEnv, pBlockInfo, NULL, binarySearchForKey, pDataBlock);
//     pRuntimeEnv->resultRowInfo.curIndex = index;  // restore the window index
//
//     //qDebug("QInfo:0x%"PRIx64" check data block, brange:%" PRId64 "-%" PRId64 ", numOfRows:%d, numOfRes:%d,
//     lastKey:%" PRId64,
//            GET_TASKID(pRuntimeEnv), pBlockInfo->window.skey, pBlockInfo->window.ekey, pBlockInfo->rows, numOfRes,
//            pQueryAttr->current->lastKey);
//
//     return key;
//   } else {  // do nothing
//     pQueryAttr->window.skey      = tw.skey;
//     pWindowResInfo->prevSKey = tw.skey;
//     pTableQueryInfo->lastKey = tw.skey;
//
//     return tw.skey;
//   }
//
//   return true;
// }

// static bool skipTimeInterval(STaskRuntimeEnv *pRuntimeEnv, TSKEY* start) {
//   STaskAttr *pQueryAttr = pRuntimeEnv->pQueryAttr;
//   if (QUERY_IS_ASC_QUERY(pQueryAttr)) {
//     assert(*start <= pRuntimeEnv->current->lastKey);
//   } else {
//     assert(*start >= pRuntimeEnv->current->lastKey);
//   }
//
//   // if queried with value filter, do NOT forward query start position
//   if (pQueryAttr->limit.offset <= 0 || pQueryAttr->numOfFilterCols > 0 || pRuntimeEnv->pTsBuf != NULL ||
//   pRuntimeEnv->pFillInfo != NULL) {
//     return true;
//   }
//
//   /*
//    * 1. for interval without interpolation query we forward pQueryAttr->interval.interval at a time for
//    *    pQueryAttr->limit.offset times. Since hole exists, pQueryAttr->interval.interval*pQueryAttr->limit.offset
//    value is
//    *    not valid. otherwise, we only forward pQueryAttr->limit.offset number of points
//    */
//   assert(pRuntimeEnv->resultRowInfo.prevSKey == TSKEY_INITIAL_VAL);
//
//   STimeWindow w = TSWINDOW_INITIALIZER;
//   bool ascQuery = QUERY_IS_ASC_QUERY(pQueryAttr);
//
//   SResultRowInfo *pWindowResInfo = &pRuntimeEnv->resultRowInfo;
//   STableQueryInfo *pTableQueryInfo = pRuntimeEnv->current;
//
//   SDataBlockInfo blockInfo = SDATA_BLOCK_INITIALIZER;
//   while (tsdbNextDataBlock(pRuntimeEnv->pTsdbReadHandle)) {
//     tsdbRetrieveDataBlockInfo(pRuntimeEnv->pTsdbReadHandle, &blockInfo);
//
//     if (QUERY_IS_ASC_QUERY(pQueryAttr)) {
//       if (pWindowResInfo->prevSKey == TSKEY_INITIAL_VAL) {
//         getAlignQueryTimeWindow(pQueryAttr, blockInfo.window.skey, blockInfo.window.skey, pQueryAttr->window.ekey,
//         &w); pWindowResInfo->prevSKey = w.skey;
//       }
//     } else {
//       getAlignQueryTimeWindow(pQueryAttr, blockInfo.window.ekey, pQueryAttr->window.ekey, blockInfo.window.ekey, &w);
//       pWindowResInfo->prevSKey = w.skey;
//     }
//
//     // the first time window
//     STimeWindow win = getActiveTimeWindow(pWindowResInfo, pWindowResInfo->prevSKey, pQueryAttr);
//
//     while (pQueryAttr->limit.offset > 0) {
//       STimeWindow tw = win;
//
//       if ((win.ekey <= blockInfo.window.ekey && ascQuery) || (win.ekey >= blockInfo.window.skey && !ascQuery)) {
//         pQueryAttr->limit.offset -= 1;
//         pWindowResInfo->prevSKey = win.skey;
//
//         // current time window is aligned with blockInfo.window.ekey
//         // restart it from next data block by set prevSKey to be TSKEY_INITIAL_VAL;
//         if ((win.ekey == blockInfo.window.ekey && ascQuery) || (win.ekey == blockInfo.window.skey && !ascQuery)) {
//           pWindowResInfo->prevSKey = TSKEY_INITIAL_VAL;
//         }
//       }
//
//       if (pQueryAttr->limit.offset == 0) {
//         *start = doSkipIntervalProcess(pRuntimeEnv, &win, &blockInfo, pTableQueryInfo);
//         return true;
//       }
//
//       // current window does not ended in current data block, try next data block
//       getNextTimeWindow(pQueryAttr, &tw);
//
//       /*
//        * If the next time window still starts from current data block,
//        * load the primary timestamp column first, and then find the start position for the next queried time window.
//        * Note that only the primary timestamp column is required.
//        * TODO: Optimize for this cases. All data blocks are not needed to be loaded, only if the first actually
//        required
//        * time window resides in current data block.
//        */
//       if ((tw.skey <= blockInfo.window.ekey && ascQuery) || (tw.ekey >= blockInfo.window.skey && !ascQuery)) {
//
//         SArray *pDataBlock = tsdbRetrieveDataBlock(pRuntimeEnv->pTsdbReadHandle, NULL);
//         SColumnInfoData *pColInfoData = taosArrayGet(pDataBlock, 0);
//
//         if ((win.ekey > blockInfo.window.ekey && ascQuery) || (win.ekey < blockInfo.window.skey && !ascQuery)) {
//           pQueryAttr->limit.offset -= 1;
//         }
//
//         if (pQueryAttr->limit.offset == 0) {
//           *start = doSkipIntervalProcess(pRuntimeEnv, &win, &blockInfo, pTableQueryInfo);
//           return true;
//         } else {
//           tw = win;
//           int32_t startPos =
//               getNextQualifiedWindow(pQueryAttr, &tw, &blockInfo, pColInfoData->pData, binarySearchForKey, -1);
//           assert(startPos >= 0);
//
//           // set the abort info
//           pQueryAttr->pos = startPos;
//           pTableQueryInfo->lastKey = ((TSKEY *)pColInfoData->pData)[startPos];
//           pWindowResInfo->prevSKey = tw.skey;
//           win = tw;
//         }
//       } else {
//         break;  // offset is not 0, and next time window begins or ends in the next block.
//       }
//     }
//   }
//
//   // check for error
//   if (terrno != TSDB_CODE_SUCCESS) {
//     longjmp(pRuntimeEnv->env, terrno);
//   }
//
//   return true;
// }

int32_t appendDownstream(SOperatorInfo* p, SOperatorInfo** pDownstream, int32_t num) {
  if (p->pDownstream == NULL) {
    assert(p->numOfDownstream == 0);
  }

  p->pDownstream = taosMemoryCalloc(1, num * POINTER_BYTES);
  if (p->pDownstream == NULL) {
    return TSDB_CODE_OUT_OF_MEMORY;
  }

  memcpy(p->pDownstream, pDownstream, num * POINTER_BYTES);
  p->numOfDownstream = num;
  return TSDB_CODE_SUCCESS;
}

static void doDestroyTableQueryInfo(STableGroupInfo* pTableqinfoGroupInfo);

static void doTableQueryInfoTimeWindowCheck(SExecTaskInfo* pTaskInfo, STableQueryInfo* pTableQueryInfo, int32_t order) {
#if 0
    if (order == TSDB_ORDER_ASC) {
    assert(
        (pTableQueryInfo->win.skey <= pTableQueryInfo->win.ekey) &&
        (pTableQueryInfo->lastKey >= pTaskInfo->window.skey) &&
        (pTableQueryInfo->win.skey >= pTaskInfo->window.skey && pTableQueryInfo->win.ekey <= pTaskInfo->window.ekey));
  } else {
    assert(
        (pTableQueryInfo->win.skey >= pTableQueryInfo->win.ekey) &&
        (pTableQueryInfo->lastKey <= pTaskInfo->window.skey) &&
        (pTableQueryInfo->win.skey <= pTaskInfo->window.skey && pTableQueryInfo->win.ekey >= pTaskInfo->window.ekey));
  }
#endif
}

// STsdbQueryCond createTsdbQueryCond(STaskAttr* pQueryAttr, STimeWindow* win) {
//   STsdbQueryCond cond = {
//       .colList   = pQueryAttr->tableCols,
//       .order     = pQueryAttr->order.order,
//       .numOfCols = pQueryAttr->numOfCols,
//       .type      = BLOCK_LOAD_OFFSET_SEQ_ORDER,
//       .loadExternalRows = false,
//   };
//
//   TIME_WINDOW_COPY(cond.twindow, *win);
//   return cond;
// }

static STableIdInfo createTableIdInfo(STableQueryInfo* pTableQueryInfo) {
  STableIdInfo tidInfo;
  //  STableId* id = TSDB_TABLEID(pTableQueryInfo->pTable);
  //
  //  tidInfo.uid = id->uid;
  //  tidInfo.tid = id->tid;
  //  tidInfo.key = pTableQueryInfo->lastKey;

  return tidInfo;
}

// static void updateTableIdInfo(STableQueryInfo* pTableQueryInfo, SSDataBlock* pBlock, SHashObj* pTableIdInfo, int32_t
// order) {
//   int32_t step = GET_FORWARD_DIRECTION_FACTOR(order);
//   pTableQueryInfo->lastKey = ((order == TSDB_ORDER_ASC)? pBlock->info.window.ekey:pBlock->info.window.skey) + step;
//
//   if (pTableQueryInfo->pTable == NULL) {
//     return;
//   }
//
//   STableIdInfo tidInfo = createTableIdInfo(pTableQueryInfo);
//   STableIdInfo *idinfo = taosHashGet(pTableIdInfo, &tidInfo.tid, sizeof(tidInfo.tid));
//   if (idinfo != NULL) {
//     assert(idinfo->tid == tidInfo.tid && idinfo->uid == tidInfo.uid);
//     idinfo->key = tidInfo.key;
//   } else {
//     taosHashPut(pTableIdInfo, &tidInfo.tid, sizeof(tidInfo.tid), &tidInfo, sizeof(STableIdInfo));
//   }
// }

int32_t loadRemoteDataCallback(void* param, const SDataBuf* pMsg, int32_t code) {
  SSourceDataInfo* pSourceDataInfo = (SSourceDataInfo*)param;
  if (code == TSDB_CODE_SUCCESS) {
    pSourceDataInfo->pRsp = pMsg->pData;

    SRetrieveTableRsp* pRsp = pSourceDataInfo->pRsp;
    pRsp->numOfRows = htonl(pRsp->numOfRows);
    pRsp->compLen = htonl(pRsp->compLen);
    pRsp->useconds = htobe64(pRsp->useconds);
  } else {
    pSourceDataInfo->code = code;
  }

  pSourceDataInfo->status = EX_SOURCE_DATA_READY;
  tsem_post(&pSourceDataInfo->pEx->ready);
  return TSDB_CODE_SUCCESS;
}

static void destroySendMsgInfo(SMsgSendInfo* pMsgBody) {
  assert(pMsgBody != NULL);
  taosMemoryFreeClear(pMsgBody->msgInfo.pData);
  taosMemoryFreeClear(pMsgBody);
}

void qProcessFetchRsp(void* parent, SRpcMsg* pMsg, SEpSet* pEpSet) {
  SMsgSendInfo* pSendInfo = (SMsgSendInfo*)pMsg->ahandle;
  assert(pMsg->ahandle != NULL);

  SDataBuf buf = {.len = pMsg->contLen, .pData = NULL};

  if (pMsg->contLen > 0) {
    buf.pData = taosMemoryCalloc(1, pMsg->contLen);
    if (buf.pData == NULL) {
      terrno = TSDB_CODE_OUT_OF_MEMORY;
      pMsg->code = TSDB_CODE_OUT_OF_MEMORY;
    } else {
      memcpy(buf.pData, pMsg->pCont, pMsg->contLen);
    }
  }

  pSendInfo->fp(pSendInfo->param, &buf, pMsg->code);
  rpcFreeCont(pMsg->pCont);
  destroySendMsgInfo(pSendInfo);
}

static int32_t doSendFetchDataRequest(SExchangeInfo* pExchangeInfo, SExecTaskInfo* pTaskInfo, int32_t sourceIndex) {
  size_t totalSources = taosArrayGetSize(pExchangeInfo->pSources);

  SResFetchReq* pMsg = taosMemoryCalloc(1, sizeof(SResFetchReq));
  if (NULL == pMsg) {
    pTaskInfo->code = TSDB_CODE_QRY_OUT_OF_MEMORY;
    return pTaskInfo->code;
  }

  SDownstreamSourceNode* pSource = taosArrayGet(pExchangeInfo->pSources, sourceIndex);
  SSourceDataInfo*       pDataInfo = taosArrayGet(pExchangeInfo->pSourceDataInfo, sourceIndex);

  qDebug("%s build fetch msg and send to vgId:%d, ep:%s, taskId:0x%" PRIx64 ", %d/%" PRIzu, GET_TASKID(pTaskInfo),
         pSource->addr.nodeId, pSource->addr.epSet.eps[0].fqdn, pSource->taskId, sourceIndex, totalSources);

  pMsg->header.vgId = htonl(pSource->addr.nodeId);
  pMsg->sId = htobe64(pSource->schedId);
  pMsg->taskId = htobe64(pSource->taskId);
  pMsg->queryId = htobe64(pTaskInfo->id.queryId);

  // send the fetch remote task result reques
  SMsgSendInfo* pMsgSendInfo = taosMemoryCalloc(1, sizeof(SMsgSendInfo));
  if (NULL == pMsgSendInfo) {
    taosMemoryFreeClear(pMsg);
    qError("%s prepare message %d failed", GET_TASKID(pTaskInfo), (int32_t)sizeof(SMsgSendInfo));
    pTaskInfo->code = TSDB_CODE_QRY_OUT_OF_MEMORY;
    return pTaskInfo->code;
  }

  pMsgSendInfo->param = pDataInfo;
  pMsgSendInfo->msgInfo.pData = pMsg;
  pMsgSendInfo->msgInfo.len = sizeof(SResFetchReq);
  pMsgSendInfo->msgType = TDMT_VND_FETCH;
  pMsgSendInfo->fp = loadRemoteDataCallback;

  int64_t transporterId = 0;
  int32_t code = asyncSendMsgToServer(pExchangeInfo->pTransporter, &pSource->addr.epSet, &transporterId, pMsgSendInfo);
  return TSDB_CODE_SUCCESS;
}

// TODO if only one or two columns required, how to extract data?
int32_t setSDataBlockFromFetchRsp(SSDataBlock* pRes, SLoadRemoteDataInfo* pLoadInfo, int32_t numOfRows, char* pData,
                                  int32_t compLen, int32_t numOfOutput, int64_t startTs, uint64_t* total,
                                  SArray* pColList) {
  blockDataEnsureCapacity(pRes, numOfRows);

  if (pColList == NULL) {  // data from other sources
    int32_t* colLen = (int32_t*)pData;
    char*    pStart = pData + sizeof(int32_t) * numOfOutput;

    for (int32_t i = 0; i < numOfOutput; ++i) {
      colLen[i] = htonl(colLen[i]);
      ASSERT(colLen[i] > 0);

      SColumnInfoData* pColInfoData = taosArrayGet(pRes->pDataBlock, i);
      if (IS_VAR_DATA_TYPE(pColInfoData->info.type)) {
        pColInfoData->varmeta.length = colLen[i];
        pColInfoData->varmeta.allocLen = colLen[i];

        memcpy(pColInfoData->varmeta.offset, pStart, sizeof(int32_t) * numOfRows);
        pStart += sizeof(int32_t) * numOfRows;

        pColInfoData->pData = taosMemoryMalloc(colLen[i]);
      } else {
        memcpy(pColInfoData->nullbitmap, pStart, BitmapLen(numOfRows));
        pStart += BitmapLen(numOfRows);
      }

      memcpy(pColInfoData->pData, pStart, colLen[i]);
      pStart += colLen[i];
    }
  } else {  // extract data according to pColList
    ASSERT(numOfOutput == taosArrayGetSize(pColList));
    char* pStart = pData;

    int32_t numOfCols = htonl(*(int32_t*)pStart);
    pStart += sizeof(int32_t);

    SSysTableSchema* pSchema = (SSysTableSchema*)pStart;
    for (int32_t i = 0; i < numOfCols; ++i) {
      SSysTableSchema* p = (SSysTableSchema*)pStart;

      p->colId = htons(p->colId);
      p->bytes = htonl(p->bytes);
      pStart += sizeof(SSysTableSchema);
    }

    SSDataBlock block = {.pDataBlock = taosArrayInit(numOfCols, sizeof(SColumnInfoData)), .info.numOfCols = numOfCols};
    for (int32_t i = 0; i < numOfCols; ++i) {
      SColumnInfoData idata = {0};
      idata.info.type = pSchema[i].type;
      idata.info.bytes = pSchema[i].bytes;
      idata.info.colId = pSchema[i].colId;

      taosArrayPush(block.pDataBlock, &idata);
      if (IS_VAR_DATA_TYPE(idata.info.type)) {
        block.info.hasVarCol = true;
      }
    }

    blockDataEnsureCapacity(&block, numOfRows);

    int32_t* colLen = (int32_t*)pStart;
    pStart += sizeof(int32_t) * numOfCols;

    for (int32_t i = 0; i < numOfCols; ++i) {
      colLen[i] = htonl(colLen[i]);
      ASSERT(colLen[i] >= 0);

      SColumnInfoData* pColInfoData = taosArrayGet(block.pDataBlock, i);
      if (IS_VAR_DATA_TYPE(pColInfoData->info.type)) {
        pColInfoData->varmeta.length = colLen[i];
        pColInfoData->varmeta.allocLen = colLen[i];

        memcpy(pColInfoData->varmeta.offset, pStart, sizeof(int32_t) * numOfRows);
        pStart += sizeof(int32_t) * numOfRows;

        pColInfoData->pData = taosMemoryMalloc(colLen[i]);
      } else {
        memcpy(pColInfoData->nullbitmap, pStart, BitmapLen(numOfRows));
        pStart += BitmapLen(numOfRows);
      }

      memcpy(pColInfoData->pData, pStart, colLen[i]);
      pStart += colLen[i];
    }

    // data from mnode
    for (int32_t i = 0; i < numOfCols; ++i) {
      SColumnInfoData* pSrc = taosArrayGet(block.pDataBlock, i);

      for (int32_t j = 0; j < numOfOutput; ++j) {
        int16_t colIndex = *(int16_t*)taosArrayGet(pColList, j);

        if (colIndex - 1 == i) {
          SColumnInfoData* pColInfoData = taosArrayGet(pRes->pDataBlock, j);
          colDataAssign(pColInfoData, pSrc, numOfRows);
          break;
        }
      }
    }
  }

  pRes->info.rows = numOfRows;

  int64_t el = taosGetTimestampUs() - startTs;

  pLoadInfo->totalRows += numOfRows;
  pLoadInfo->totalSize += compLen;

  if (total != NULL) {
    *total += numOfRows;
  }

  pLoadInfo->totalElapsed += el;
  return TSDB_CODE_SUCCESS;
}

static void* setAllSourcesCompleted(SOperatorInfo* pOperator, int64_t startTs) {
  SExchangeInfo* pExchangeInfo = pOperator->info;
  SExecTaskInfo* pTaskInfo = pOperator->pTaskInfo;

  int64_t              el = taosGetTimestampUs() - startTs;
  SLoadRemoteDataInfo* pLoadInfo = &pExchangeInfo->loadInfo;
  pLoadInfo->totalElapsed += el;

  size_t totalSources = taosArrayGetSize(pExchangeInfo->pSources);
  qDebug("%s all %" PRIzu " sources are exhausted, total rows: %" PRIu64 " bytes:%" PRIu64 ", elapsed:%.2f ms",
         GET_TASKID(pTaskInfo), totalSources, pLoadInfo->totalRows, pLoadInfo->totalSize,
         pLoadInfo->totalElapsed / 1000.0);

  doSetOperatorCompleted(pOperator);
  return NULL;
}

static SSDataBlock* concurrentlyLoadRemoteDataImpl(SOperatorInfo* pOperator, SExchangeInfo* pExchangeInfo,
                                                   SExecTaskInfo* pTaskInfo) {
  int32_t code = 0;
  int64_t startTs = taosGetTimestampUs();
  size_t  totalSources = taosArrayGetSize(pExchangeInfo->pSources);

  while (1) {
    int32_t completed = 0;
    for (int32_t i = 0; i < totalSources; ++i) {
      SSourceDataInfo* pDataInfo = taosArrayGet(pExchangeInfo->pSourceDataInfo, i);

      if (pDataInfo->status == EX_SOURCE_DATA_EXHAUSTED) {
        completed += 1;
        continue;
      }

      if (pDataInfo->status != EX_SOURCE_DATA_READY) {
        continue;
      }

      SRetrieveTableRsp*     pRsp = pDataInfo->pRsp;
      SDownstreamSourceNode* pSource = taosArrayGet(pExchangeInfo->pSources, i);

      SSDataBlock*         pRes = pExchangeInfo->pResult;
      SLoadRemoteDataInfo* pLoadInfo = &pExchangeInfo->loadInfo;
      if (pRsp->numOfRows == 0) {
        qDebug("%s vgId:%d, taskID:0x%" PRIx64 " index:%d completed, rowsOfSource:%" PRIu64 ", totalRows:%" PRIu64
               " try next",
               GET_TASKID(pTaskInfo), pSource->addr.nodeId, pSource->taskId, i + 1, pDataInfo->totalRows,
               pExchangeInfo->loadInfo.totalRows);
        pDataInfo->status = EX_SOURCE_DATA_EXHAUSTED;
        completed += 1;
        continue;
      }

      SRetrieveTableRsp* pTableRsp = pDataInfo->pRsp;
      code =
          setSDataBlockFromFetchRsp(pExchangeInfo->pResult, pLoadInfo, pTableRsp->numOfRows, pTableRsp->data,
                                    pTableRsp->compLen, pOperator->numOfOutput, startTs, &pDataInfo->totalRows, NULL);
      if (code != 0) {
        goto _error;
      }

      if (pRsp->completed == 1) {
        qDebug("%s fetch msg rsp from vgId:%d, taskId:0x%" PRIx64 " numOfRows:%d, rowsOfSource:%" PRIu64
               ", totalRows:%" PRIu64 ", totalBytes:%" PRIu64 " try next %d/%" PRIzu,
               GET_TASKID(pTaskInfo), pSource->addr.nodeId, pSource->taskId, pRes->info.rows, pDataInfo->totalRows,
               pLoadInfo->totalRows, pLoadInfo->totalSize, i + 1, totalSources);
        pDataInfo->status = EX_SOURCE_DATA_EXHAUSTED;
      } else {
        qDebug("%s fetch msg rsp from vgId:%d, taskId:0x%" PRIx64 " numOfRows:%d, totalRows:%" PRIu64
               ", totalBytes:%" PRIu64,
               GET_TASKID(pTaskInfo), pSource->addr.nodeId, pSource->taskId, pRes->info.rows, pLoadInfo->totalRows,
               pLoadInfo->totalSize);
      }

      if (pDataInfo->status != EX_SOURCE_DATA_EXHAUSTED) {
        pDataInfo->status = EX_SOURCE_DATA_NOT_READY;
        code = doSendFetchDataRequest(pExchangeInfo, pTaskInfo, i);
        if (code != TSDB_CODE_SUCCESS) {
          goto _error;
        }
      }

      return pExchangeInfo->pResult;
    }

    if (completed == totalSources) {
      return setAllSourcesCompleted(pOperator, startTs);
    }
  }

_error:
  pTaskInfo->code = code;
  return NULL;
}

static SSDataBlock* concurrentlyLoadRemoteData(SOperatorInfo* pOperator) {
  SExchangeInfo* pExchangeInfo = pOperator->info;
  SExecTaskInfo* pTaskInfo = pOperator->pTaskInfo;

  if (pOperator->status == OP_RES_TO_RETURN) {
    return concurrentlyLoadRemoteDataImpl(pOperator, pExchangeInfo, pTaskInfo);
  }

  size_t  totalSources = taosArrayGetSize(pExchangeInfo->pSources);
  int64_t startTs = taosGetTimestampUs();

  // Asynchronously send all fetch requests to all sources.
  for (int32_t i = 0; i < totalSources; ++i) {
    int32_t code = doSendFetchDataRequest(pExchangeInfo, pTaskInfo, i);
    if (code != TSDB_CODE_SUCCESS) {
      return NULL;
    }
  }

  int64_t endTs = taosGetTimestampUs();
  qDebug("%s send all fetch request to %" PRIzu " sources completed, elapsed:%" PRId64, GET_TASKID(pTaskInfo),
         totalSources, endTs - startTs);

  tsem_wait(&pExchangeInfo->ready);
  pOperator->status = OP_RES_TO_RETURN;
  return concurrentlyLoadRemoteDataImpl(pOperator, pExchangeInfo, pTaskInfo);
}

static int32_t prepareConcurrentlyLoad(SOperatorInfo* pOperator) {
  SExchangeInfo* pExchangeInfo = pOperator->info;
  SExecTaskInfo* pTaskInfo = pOperator->pTaskInfo;

  size_t  totalSources = taosArrayGetSize(pExchangeInfo->pSources);
  int64_t startTs = taosGetTimestampUs();

  // Asynchronously send all fetch requests to all sources.
  for (int32_t i = 0; i < totalSources; ++i) {
    int32_t code = doSendFetchDataRequest(pExchangeInfo, pTaskInfo, i);
    if (code != TSDB_CODE_SUCCESS) {
      pTaskInfo->code = code;
      return code;
    }
  }

  int64_t endTs = taosGetTimestampUs();
  qDebug("%s send all fetch request to %" PRIzu " sources completed, elapsed:%" PRId64, GET_TASKID(pTaskInfo),
         totalSources, endTs - startTs);

  tsem_wait(&pExchangeInfo->ready);
  pOperator->cost.openCost = taosGetTimestampUs() - startTs;

  return TSDB_CODE_SUCCESS;
}

static SSDataBlock* seqLoadRemoteData(SOperatorInfo* pOperator) {
  SExchangeInfo* pExchangeInfo = pOperator->info;
  SExecTaskInfo* pTaskInfo = pOperator->pTaskInfo;

  size_t  totalSources = taosArrayGetSize(pExchangeInfo->pSources);
  int64_t startTs = taosGetTimestampUs();

  while (1) {
    if (pExchangeInfo->current >= totalSources) {
      return setAllSourcesCompleted(pOperator, startTs);
    }

    doSendFetchDataRequest(pExchangeInfo, pTaskInfo, pExchangeInfo->current);
    tsem_wait(&pExchangeInfo->ready);

    SSourceDataInfo*       pDataInfo = taosArrayGet(pExchangeInfo->pSourceDataInfo, pExchangeInfo->current);
    SDownstreamSourceNode* pSource = taosArrayGet(pExchangeInfo->pSources, pExchangeInfo->current);

    if (pDataInfo->code != TSDB_CODE_SUCCESS) {
      qError("%s vgId:%d, taskID:0x%" PRIx64 " error happens, code:%s", GET_TASKID(pTaskInfo), pSource->addr.nodeId,
             pSource->taskId, tstrerror(pDataInfo->code));
      pOperator->pTaskInfo->code = pDataInfo->code;
      return NULL;
    }

    SRetrieveTableRsp*   pRsp = pDataInfo->pRsp;
    SLoadRemoteDataInfo* pLoadInfo = &pExchangeInfo->loadInfo;
    if (pRsp->numOfRows == 0) {
      qDebug("%s vgId:%d, taskID:0x%" PRIx64 " %d of total completed, rowsOfSource:%" PRIu64 ", totalRows:%" PRIu64
             " try next",
             GET_TASKID(pTaskInfo), pSource->addr.nodeId, pSource->taskId, pExchangeInfo->current + 1,
             pDataInfo->totalRows, pLoadInfo->totalRows);

      pDataInfo->status = EX_SOURCE_DATA_EXHAUSTED;
      pExchangeInfo->current += 1;
      continue;
    }

    SSDataBlock*       pRes = pExchangeInfo->pResult;
    SRetrieveTableRsp* pTableRsp = pDataInfo->pRsp;
    int32_t            code =
        setSDataBlockFromFetchRsp(pExchangeInfo->pResult, pLoadInfo, pTableRsp->numOfRows, pTableRsp->data,
                                  pTableRsp->compLen, pOperator->numOfOutput, startTs, &pDataInfo->totalRows, NULL);

    if (pRsp->completed == 1) {
      qDebug("%s fetch msg rsp from vgId:%d, taskId:0x%" PRIx64 " numOfRows:%d, rowsOfSource:%" PRIu64
             ", totalRows:%" PRIu64 ", totalBytes:%" PRIu64 " try next %d/%" PRIzu,
             GET_TASKID(pTaskInfo), pSource->addr.nodeId, pSource->taskId, pRes->info.rows, pDataInfo->totalRows,
             pLoadInfo->totalRows, pLoadInfo->totalSize, pExchangeInfo->current + 1, totalSources);

      pDataInfo->status = EX_SOURCE_DATA_EXHAUSTED;
      pExchangeInfo->current += 1;
    } else {
      qDebug("%s fetch msg rsp from vgId:%d, taskId:0x%" PRIx64 " numOfRows:%d, totalRows:%" PRIu64
             ", totalBytes:%" PRIu64,
             GET_TASKID(pTaskInfo), pSource->addr.nodeId, pSource->taskId, pRes->info.rows, pLoadInfo->totalRows,
             pLoadInfo->totalSize);
    }

    return pExchangeInfo->pResult;
  }
}

static int32_t prepareLoadRemoteData(SOperatorInfo* pOperator) {
  if (OPTR_IS_OPENED(pOperator)) {
    return TSDB_CODE_SUCCESS;
  }

  SExchangeInfo* pExchangeInfo = pOperator->info;
  if (pExchangeInfo->seqLoadData) {
    // do nothing for sequentially load data
  } else {
    int32_t code = prepareConcurrentlyLoad(pOperator);
    if (code != TSDB_CODE_SUCCESS) {
      return code;
    }
  }

  OPTR_SET_OPENED(pOperator);
  return TSDB_CODE_SUCCESS;
}

static SSDataBlock* doLoadRemoteData(SOperatorInfo* pOperator, bool* newgroup) {
  SExchangeInfo* pExchangeInfo = pOperator->info;
  SExecTaskInfo* pTaskInfo = pOperator->pTaskInfo;

  pTaskInfo->code = pOperator->_openFn(pOperator);
  if (pTaskInfo->code != TSDB_CODE_SUCCESS) {
    return NULL;
  }

  size_t               totalSources = taosArrayGetSize(pExchangeInfo->pSources);
  SLoadRemoteDataInfo* pLoadInfo = &pExchangeInfo->loadInfo;

  if (pOperator->status == OP_EXEC_DONE) {
    qDebug("%s all %" PRIzu " source(s) are exhausted, total rows:%" PRIu64 " bytes:%" PRIu64 ", elapsed:%.2f ms",
           GET_TASKID(pTaskInfo), totalSources, pLoadInfo->totalRows, pLoadInfo->totalSize,
           pLoadInfo->totalElapsed / 1000.0);
    return NULL;
  }

  *newgroup = false;

  if (pExchangeInfo->seqLoadData) {
    return seqLoadRemoteData(pOperator);
  } else {
    return concurrentlyLoadRemoteData(pOperator);
  }

#if 0
  _error:
  taosMemoryFreeClear(pMsg);
  taosMemoryFreeClear(pMsgSendInfo);

  terrno = pTaskInfo->code;
  return NULL;
#endif
}

static int32_t initDataSource(int32_t numOfSources, SExchangeInfo* pInfo) {
  pInfo->pSourceDataInfo = taosArrayInit(numOfSources, sizeof(SSourceDataInfo));
  if (pInfo->pSourceDataInfo == NULL) {
    return TSDB_CODE_OUT_OF_MEMORY;
  }

  for (int32_t i = 0; i < numOfSources; ++i) {
    SSourceDataInfo dataInfo = {0};
    dataInfo.status = EX_SOURCE_DATA_NOT_READY;
    dataInfo.pEx = pInfo;
    dataInfo.index = i;

    void* ret = taosArrayPush(pInfo->pSourceDataInfo, &dataInfo);
    if (ret == NULL) {
      taosArrayDestroy(pInfo->pSourceDataInfo);
      return TSDB_CODE_OUT_OF_MEMORY;
    }
  }

  return TSDB_CODE_SUCCESS;
}

SOperatorInfo* createExchangeOperatorInfo(const SNodeList* pSources, SSDataBlock* pBlock, SExecTaskInfo* pTaskInfo) {
  SExchangeInfo* pInfo = taosMemoryCalloc(1, sizeof(SExchangeInfo));
  SOperatorInfo* pOperator = taosMemoryCalloc(1, sizeof(SOperatorInfo));

  if (pInfo == NULL || pOperator == NULL) {
    taosMemoryFreeClear(pInfo);
    taosMemoryFreeClear(pOperator);
    terrno = TSDB_CODE_QRY_OUT_OF_MEMORY;
    return NULL;
  }

  size_t numOfSources = LIST_LENGTH(pSources);
  pInfo->pSources = taosArrayInit(numOfSources, sizeof(SDownstreamSourceNode));
  pInfo->pSourceDataInfo = taosArrayInit(numOfSources, sizeof(SSourceDataInfo));
  if (pInfo->pSourceDataInfo == NULL || pInfo->pSources == NULL) {
    goto _error;
  }

  for (int32_t i = 0; i < numOfSources; ++i) {
    SNodeListNode* pNode = nodesListGetNode((SNodeList*)pSources, i);
    taosArrayPush(pInfo->pSources, pNode);
  }

  int32_t code = initDataSource(numOfSources, pInfo);
  if (code != TSDB_CODE_SUCCESS) {
    goto _error;
  }

  pInfo->pResult = pBlock;
  pInfo->seqLoadData = true;

  tsem_init(&pInfo->ready, 0, 0);

  pOperator->name = "ExchangeOperator";
  pOperator->operatorType = QUERY_NODE_PHYSICAL_PLAN_EXCHANGE;
  pOperator->blockingOptr = false;
  pOperator->status = OP_NOT_OPENED;
  pOperator->info = pInfo;
  pOperator->numOfOutput = pBlock->info.numOfCols;
  pOperator->pTaskInfo = pTaskInfo;
  pOperator->_openFn = prepareLoadRemoteData;  // assign a dummy function.
  pOperator->getNextFn = doLoadRemoteData;
  pOperator->closeFn = destroyExchangeOperatorInfo;

#if 1
  {  // todo refactor
    SRpcInit rpcInit;
    memset(&rpcInit, 0, sizeof(rpcInit));
    rpcInit.localPort = 0;
    rpcInit.label = "EX";
    rpcInit.numOfThreads = 1;
    rpcInit.cfp = qProcessFetchRsp;
    rpcInit.sessions = tsMaxConnections;
    rpcInit.connType = TAOS_CONN_CLIENT;
    rpcInit.user = (char*)"root";
    rpcInit.idleTime = tsShellActivityTimer * 1000;
    rpcInit.ckey = "key";
    rpcInit.spi = 1;
    rpcInit.secret = (char*)"dcc5bed04851fec854c035b2e40263b6";

    pInfo->pTransporter = rpcOpen(&rpcInit);
    if (pInfo->pTransporter == NULL) {
      return NULL;  // todo
    }
  }
#endif

  return pOperator;

_error:
  if (pInfo != NULL) {
    destroyExchangeOperatorInfo(pInfo, numOfSources);
  }

  taosMemoryFreeClear(pInfo);
  taosMemoryFreeClear(pOperator);
  pTaskInfo->code = TSDB_CODE_OUT_OF_MEMORY;
  return NULL;
}

static int32_t doInitAggInfoSup(SAggSupporter* pAggSup, SqlFunctionCtx* pCtx, int32_t numOfOutput, size_t keyBufSize,
                                const char* pKey);
static void    cleanupAggSup(SAggSupporter* pAggSup);

static void destroySortedMergeOperatorInfo(void* param, int32_t numOfOutput) {
  SSortedMergeOperatorInfo* pInfo = (SSortedMergeOperatorInfo*)param;
  taosArrayDestroy(pInfo->pSortInfo);
  taosArrayDestroy(pInfo->groupInfo);

  if (pInfo->pSortHandle != NULL) {
    tsortDestroySortHandle(pInfo->pSortHandle);
  }

  blockDataDestroy(pInfo->binfo.pRes);
  cleanupAggSup(&pInfo->aggSup);
}

static void assignExprInfo(SExprInfo* dst, const SExprInfo* src) {
  assert(dst != NULL && src != NULL);

  *dst = *src;

  dst->pExpr = exprdup(src->pExpr);
  dst->base.pParam = taosMemoryCalloc(src->base.numOfParams, sizeof(SColumn));
  memcpy(dst->base.pParam, src->base.pParam, sizeof(SColumn) * src->base.numOfParams);

  //  memset(dst->base.param, 0, sizeof(SVariant) * tListLen(dst->base.param));
  //  for (int32_t j = 0; j < src->base.numOfParams; ++j) {
  //    taosVariantAssign(&dst->base.param[j], &src->base.param[j]);
  //  }
}

static SExprInfo* exprArrayDup(SArray* pExprList) {
  size_t numOfOutput = taosArrayGetSize(pExprList);

  SExprInfo* p = taosMemoryCalloc(numOfOutput, sizeof(SExprInfo));
  for (int32_t i = 0; i < numOfOutput; ++i) {
    SExprInfo* pExpr = taosArrayGetP(pExprList, i);
    assignExprInfo(&p[i], pExpr);
  }

  return p;
}

// TODO merge aggregate super table
static void appendOneRowToDataBlock(SSDataBlock* pBlock, STupleHandle* pTupleHandle) {
  for (int32_t i = 0; i < pBlock->info.numOfCols; ++i) {
    SColumnInfoData* pColInfo = taosArrayGet(pBlock->pDataBlock, i);

    bool isNull = tsortIsNullVal(pTupleHandle, i);
    if (isNull) {
      colDataAppend(pColInfo, pBlock->info.rows, NULL, true);
    } else {
      char* pData = tsortGetValue(pTupleHandle, i);
      colDataAppend(pColInfo, pBlock->info.rows, pData, false);
    }
  }

  pBlock->info.rows += 1;
}

SSDataBlock* getSortedBlockData(SSortHandle* pHandle, SSDataBlock* pDataBlock, int32_t capacity) {
  blockDataCleanup(pDataBlock);
  blockDataEnsureCapacity(pDataBlock, capacity);

  blockDataEnsureCapacity(pDataBlock, capacity);

  while (1) {
    STupleHandle* pTupleHandle = tsortNextTuple(pHandle);
    if (pTupleHandle == NULL) {
      break;
    }

    appendOneRowToDataBlock(pDataBlock, pTupleHandle);
    if (pDataBlock->info.rows >= capacity) {
      return pDataBlock;
    }
  }

  return (pDataBlock->info.rows > 0) ? pDataBlock : NULL;
}

SSDataBlock* loadNextDataBlock(void* param) {
  SOperatorInfo* pOperator = (SOperatorInfo*)param;
  bool           newgroup = false;
  return pOperator->getNextFn(pOperator, &newgroup);
}

static bool needToMerge(SSDataBlock* pBlock, SArray* groupInfo, char** buf, int32_t rowIndex) {
  size_t size = taosArrayGetSize(groupInfo);
  if (size == 0) {
    return true;
  }

  for (int32_t i = 0; i < size; ++i) {
    int32_t* index = taosArrayGet(groupInfo, i);

    SColumnInfoData* pColInfo = taosArrayGet(pBlock->pDataBlock, *index);
    bool             isNull = colDataIsNull(pColInfo, rowIndex, pBlock->info.rows, NULL);

    if ((isNull && buf[i] != NULL) || (!isNull && buf[i] == NULL)) {
      return false;
    }

    char* pCell = colDataGetData(pColInfo, rowIndex);
    if (IS_VAR_DATA_TYPE(pColInfo->info.type)) {
      if (varDataLen(pCell) != varDataLen(buf[i])) {
        return false;
      } else {
        if (memcmp(varDataVal(pCell), varDataVal(buf[i]), varDataLen(pCell)) != 0) {
          return false;
        }
      }
    } else {
      if (memcmp(pCell, buf[i], pColInfo->info.bytes) != 0) {
        return false;
      }
    }
  }

  return 0;
}

static void doMergeResultImpl(SSortedMergeOperatorInfo* pInfo, SqlFunctionCtx* pCtx, int32_t numOfExpr,
                              int32_t rowIndex) {
  for (int32_t j = 0; j < numOfExpr; ++j) {  // TODO set row index
    pCtx[j].startRow = rowIndex;
  }

  for (int32_t j = 0; j < numOfExpr; ++j) {
    int32_t functionId = pCtx[j].functionId;
    //    pCtx[j].fpSet->addInput(&pCtx[j]);

    //    if (functionId < 0) {
    //      SUdfInfo* pUdfInfo = taosArrayGet(pInfo->udfInfo, -1 * functionId - 1);
    //      doInvokeUdf(pUdfInfo, &pCtx[j], 0, TSDB_UDF_FUNC_MERGE);
    //    } else {
    //      assert(!TSDB_FUNC_IS_SCALAR(functionId));
    //      aAggs[functionId].mergeFunc(&pCtx[j]);
    //    }
  }
}

static void doFinalizeResultImpl(SqlFunctionCtx* pCtx, int32_t numOfExpr) {
  for (int32_t j = 0; j < numOfExpr; ++j) {
    int32_t functionId = pCtx[j].functionId;
    //    if (functionId == FUNC_TAG_DUMMY || functionId == FUNC_TS_DUMMY) {
    //      continue;
    //    }

    //    if (functionId < 0) {
    //      SUdfInfo* pUdfInfo = taosArrayGet(pInfo->udfInfo, -1 * functionId - 1);
    //      doInvokeUdf(pUdfInfo, &pCtx[j], 0, TSDB_UDF_FUNC_FINALIZE);
    //    } else {
    //    pCtx[j].fpSet.finalize(&pCtx[j]);
  }
}

static bool saveCurrentTuple(char** rowColData, SArray* pColumnList, SSDataBlock* pBlock, int32_t rowIndex) {
  int32_t size = (int32_t)taosArrayGetSize(pColumnList);

  for (int32_t i = 0; i < size; ++i) {
    int32_t*         index = taosArrayGet(pColumnList, i);
    SColumnInfoData* pColInfo = taosArrayGet(pBlock->pDataBlock, *index);

    char* data = colDataGetData(pColInfo, rowIndex);
    memcpy(rowColData[i], data, colDataGetLength(pColInfo, rowIndex));
  }

  return true;
}

static void doMergeImpl(SOperatorInfo* pOperator, int32_t numOfExpr, SSDataBlock* pBlock) {
  SSortedMergeOperatorInfo* pInfo = pOperator->info;

  SqlFunctionCtx* pCtx = pInfo->binfo.pCtx;
  for (int32_t i = 0; i < pBlock->info.numOfCols; ++i) {
    pCtx[i].size = 1;
  }

  for (int32_t i = 0; i < pBlock->info.rows; ++i) {
    if (!pInfo->hasGroupVal) {
      ASSERT(i == 0);
      doMergeResultImpl(pInfo, pCtx, numOfExpr, i);
      pInfo->hasGroupVal = saveCurrentTuple(pInfo->groupVal, pInfo->groupInfo, pBlock, i);
    } else {
      if (needToMerge(pBlock, pInfo->groupInfo, pInfo->groupVal, i)) {
        doMergeResultImpl(pInfo, pCtx, numOfExpr, i);
      } else {
        doFinalizeResultImpl(pCtx, numOfExpr);
        int32_t numOfRows = getNumOfResult(pInfo->binfo.pCtx, pOperator->numOfOutput, NULL);
        //        setTagValueForMultipleRows(pCtx, pOperator->numOfOutput, numOfRows);

        // TODO check for available buffer;

        // next group info data
        pInfo->binfo.pRes->info.rows += numOfRows;
        for (int32_t j = 0; j < numOfExpr; ++j) {
          if (pCtx[j].functionId < 0) {
            continue;
          }

          pCtx[j].fpSet.process(&pCtx[j]);
        }

        doMergeResultImpl(pInfo, pCtx, numOfExpr, i);
        pInfo->hasGroupVal = saveCurrentTuple(pInfo->groupVal, pInfo->groupInfo, pBlock, i);
      }
    }
  }
}

static SSDataBlock* doMerge(SOperatorInfo* pOperator) {
  SSortedMergeOperatorInfo* pInfo = pOperator->info;
  SSortHandle*              pHandle = pInfo->pSortHandle;

  SSDataBlock* pDataBlock = createOneDataBlock(pInfo->binfo.pRes, false);
  blockDataEnsureCapacity(pDataBlock, pOperator->resultInfo.capacity);

  while (1) {
    blockDataCleanup(pDataBlock);
    while (1) {
      STupleHandle* pTupleHandle = tsortNextTuple(pHandle);
      if (pTupleHandle == NULL) {
        break;
      }

      // build datablock for merge for one group
      appendOneRowToDataBlock(pDataBlock, pTupleHandle);
      if (pDataBlock->info.rows >= pOperator->resultInfo.capacity) {
        break;
      }
    }

    if (pDataBlock->info.rows == 0) {
      break;
    }

    setInputDataBlock(pOperator, pInfo->binfo.pCtx, pDataBlock, TSDB_ORDER_ASC, true);
    //  updateOutputBuf(&pInfo->binfo, &pAggInfo->bufCapacity, pBlock->info.rows * pAggInfo->resultRowFactor,
    //  pOperator->pRuntimeEnv, true);
    doMergeImpl(pOperator, pOperator->numOfOutput, pDataBlock);
    // flush to tuple store, and after all data have been handled, return to upstream node or sink node
  }

  doFinalizeResultImpl(pInfo->binfo.pCtx, pOperator->numOfOutput);
  int32_t numOfRows = getNumOfResult(pInfo->binfo.pCtx, pOperator->numOfOutput, NULL);
  //        setTagValueForMultipleRows(pCtx, pOperator->numOfOutput, numOfRows);

  // TODO check for available buffer;

  // next group info data
  pInfo->binfo.pRes->info.rows += numOfRows;
  return (pInfo->binfo.pRes->info.rows > 0) ? pInfo->binfo.pRes : NULL;
}

static SSDataBlock* doSortedMerge(SOperatorInfo* pOperator, bool* newgroup) {
  if (pOperator->status == OP_EXEC_DONE) {
    return NULL;
  }

  SExecTaskInfo*            pTaskInfo = pOperator->pTaskInfo;
  SSortedMergeOperatorInfo* pInfo = pOperator->info;
  if (pOperator->status == OP_RES_TO_RETURN) {
    return getSortedBlockData(pInfo->pSortHandle, pInfo->binfo.pRes, pOperator->resultInfo.capacity);
  }

  int32_t numOfBufPage = pInfo->sortBufSize / pInfo->bufPageSize;
  pInfo->pSortHandle = tsortCreateSortHandle(pInfo->pSortInfo, NULL, SORT_MULTISOURCE_MERGE, pInfo->bufPageSize,
                                             numOfBufPage, pInfo->binfo.pRes, "GET_TASKID(pTaskInfo)");

  tsortSetFetchRawDataFp(pInfo->pSortHandle, loadNextDataBlock);

  for (int32_t i = 0; i < pOperator->numOfDownstream; ++i) {
    SSortSource* ps = taosMemoryCalloc(1, sizeof(SSortSource));
    ps->param = pOperator->pDownstream[i];
    tsortAddSource(pInfo->pSortHandle, ps);
  }

  int32_t code = tsortOpen(pInfo->pSortHandle);
  if (code != TSDB_CODE_SUCCESS) {
    longjmp(pTaskInfo->env, terrno);
  }

  pOperator->status = OP_RES_TO_RETURN;
  return doMerge(pOperator);
}

static int32_t initGroupCol(SExprInfo* pExprInfo, int32_t numOfCols, SArray* pGroupInfo,
                            SSortedMergeOperatorInfo* pInfo) {
  if (pGroupInfo == NULL || taosArrayGetSize(pGroupInfo) == 0) {
    return 0;
  }

  int32_t len = 0;
  SArray* plist = taosArrayInit(3, sizeof(SColumn));
  pInfo->groupInfo = taosArrayInit(3, sizeof(int32_t));

  if (plist == NULL || pInfo->groupInfo == NULL) {
    return TSDB_CODE_OUT_OF_MEMORY;
  }

  size_t numOfGroupCol = taosArrayGetSize(pInfo->groupInfo);
  for (int32_t i = 0; i < numOfGroupCol; ++i) {
    SColumn* pCol = taosArrayGet(pGroupInfo, i);
    for (int32_t j = 0; j < numOfCols; ++j) {
      SExprInfo* pe = &pExprInfo[j];
      if (pe->base.resSchema.slotId == pCol->colId) {
        taosArrayPush(plist, pCol);
        taosArrayPush(pInfo->groupInfo, &j);
        len += pCol->bytes;
        break;
      }
    }
  }

  ASSERT(taosArrayGetSize(pGroupInfo) == taosArrayGetSize(plist));

  pInfo->groupVal = taosMemoryCalloc(1, (POINTER_BYTES * numOfGroupCol + len));
  if (pInfo->groupVal == NULL) {
    taosArrayDestroy(plist);
    return TSDB_CODE_OUT_OF_MEMORY;
  }

  int32_t offset = 0;
  char*   start = (char*)(pInfo->groupVal + (POINTER_BYTES * numOfGroupCol));
  for (int32_t i = 0; i < numOfGroupCol; ++i) {
    pInfo->groupVal[i] = start + offset;
    SColumn* pCol = taosArrayGet(plist, i);
    offset += pCol->bytes;
  }

  taosArrayDestroy(plist);

  return TSDB_CODE_SUCCESS;
}

SOperatorInfo* createSortedMergeOperatorInfo(SOperatorInfo** downstream, int32_t numOfDownstream, SExprInfo* pExprInfo,
                                             int32_t num, SArray* pSortInfo, SArray* pGroupInfo,
                                             SExecTaskInfo* pTaskInfo) {
  SSortedMergeOperatorInfo* pInfo = taosMemoryCalloc(1, sizeof(SSortedMergeOperatorInfo));
  SOperatorInfo*            pOperator = taosMemoryCalloc(1, sizeof(SOperatorInfo));
  if (pInfo == NULL || pOperator == NULL) {
    goto _error;
  }

  pInfo->binfo.pCtx = createSqlFunctionCtx(pExprInfo, num, &pInfo->binfo.rowCellInfoOffset);
  initResultRowInfo(&pInfo->binfo.resultRowInfo, (int32_t)1);

  if (pInfo->binfo.pCtx == NULL || pInfo->binfo.pRes == NULL) {
    goto _error;
  }

  size_t  keyBufSize = sizeof(int64_t) + sizeof(int64_t) + POINTER_BYTES;
  int32_t code = doInitAggInfoSup(&pInfo->aggSup, pInfo->binfo.pCtx, num, keyBufSize, pTaskInfo->id.str);
  if (code != TSDB_CODE_SUCCESS) {
    goto _error;
  }

  setFunctionResultOutput(&pInfo->binfo, &pInfo->aggSup, MAIN_SCAN, pTaskInfo);
  code = initGroupCol(pExprInfo, num, pGroupInfo, pInfo);
  if (code != TSDB_CODE_SUCCESS) {
    goto _error;
  }

  //  pInfo->resultRowFactor = (int32_t)(getRowNumForMultioutput(pRuntimeEnv->pQueryAttr,
  //      pRuntimeEnv->pQueryAttr->topBotQuery, false));
  pInfo->sortBufSize = 1024 * 16;  // 1MB
  pInfo->bufPageSize = 1024;
  pInfo->pSortInfo = pSortInfo;

  pOperator->resultInfo.capacity = blockDataGetCapacityInRow(pInfo->binfo.pRes, pInfo->bufPageSize);

  pOperator->name = "SortedMerge";
  // pOperator->operatorType = OP_SortedMerge;
  pOperator->blockingOptr = true;
  pOperator->status = OP_NOT_OPENED;
  pOperator->info = pInfo;
  pOperator->numOfOutput = num;
  pOperator->pExpr = pExprInfo;

  pOperator->pTaskInfo = pTaskInfo;
  pOperator->getNextFn = doSortedMerge;
  pOperator->closeFn = destroySortedMergeOperatorInfo;

  code = appendDownstream(pOperator, downstream, numOfDownstream);
  if (code != TSDB_CODE_SUCCESS) {
    goto _error;
  }

  return pOperator;

_error:
  if (pInfo != NULL) {
    destroySortedMergeOperatorInfo(pInfo, num);
  }

  taosMemoryFreeClear(pInfo);
  taosMemoryFreeClear(pOperator);
  terrno = TSDB_CODE_QRY_OUT_OF_MEMORY;
  return NULL;
}

static SSDataBlock* doSort(SOperatorInfo* pOperator, bool* newgroup) {
  if (pOperator->status == OP_EXEC_DONE) {
    return NULL;
  }

  SExecTaskInfo*     pTaskInfo = pOperator->pTaskInfo;
  SSortOperatorInfo* pInfo = pOperator->info;

  if (pOperator->status == OP_RES_TO_RETURN) {
    return getSortedBlockData(pInfo->pSortHandle, pInfo->pDataBlock, pInfo->numOfRowsInRes);
  }

  int32_t numOfBufPage = pInfo->sortBufSize / pInfo->bufPageSize;
  pInfo->pSortHandle = tsortCreateSortHandle(pInfo->pSortInfo, pInfo->inputSlotMap, SORT_SINGLESOURCE_SORT,
                                             pInfo->bufPageSize, numOfBufPage, pInfo->pDataBlock, pTaskInfo->id.str);

  tsortSetFetchRawDataFp(pInfo->pSortHandle, loadNextDataBlock);

  SSortSource* ps = taosMemoryCalloc(1, sizeof(SSortSource));
  ps->param = pOperator->pDownstream[0];
  tsortAddSource(pInfo->pSortHandle, ps);

  int32_t code = tsortOpen(pInfo->pSortHandle);
  taosMemoryFreeClear(ps);
  if (code != TSDB_CODE_SUCCESS) {
    longjmp(pTaskInfo->env, terrno);
  }

  pOperator->status = OP_RES_TO_RETURN;
  return getSortedBlockData(pInfo->pSortHandle, pInfo->pDataBlock, pInfo->numOfRowsInRes);
}

SOperatorInfo* createSortOperatorInfo(SOperatorInfo* downstream, SSDataBlock* pResBlock, SArray* pSortInfo,
                                      SArray* pIndexMap, SExecTaskInfo* pTaskInfo) {
  SSortOperatorInfo* pInfo = taosMemoryCalloc(1, sizeof(SSortOperatorInfo));
  SOperatorInfo*     pOperator = taosMemoryCalloc(1, sizeof(SOperatorInfo));
  int32_t            rowSize = pResBlock->info.rowSize;

  if (pInfo == NULL || pOperator == NULL || rowSize > 100 * 1024 * 1024) {
    taosMemoryFreeClear(pInfo);
    taosMemoryFreeClear(pOperator);
    terrno = TSDB_CODE_QRY_OUT_OF_MEMORY;
    return NULL;
  }

  pInfo->bufPageSize = rowSize < 1024 ? 1024 * 2 : rowSize * 2;  // there are headers, so pageSize = rowSize + header

  pInfo->sortBufSize = pInfo->bufPageSize * 16;  // TODO dynamic set the available sort buffer
  pInfo->numOfRowsInRes = 1024;
  pInfo->pDataBlock = pResBlock;
  pInfo->pSortInfo = pSortInfo;
  pInfo->inputSlotMap = pIndexMap;

  pOperator->name = "SortOperator";
  pOperator->operatorType = QUERY_NODE_PHYSICAL_PLAN_SORT;
  pOperator->blockingOptr = true;
  pOperator->status = OP_NOT_OPENED;
  pOperator->info = pInfo;

  pOperator->pTaskInfo = pTaskInfo;
  pOperator->getNextFn = doSort;
  pOperator->closeFn = destroyOrderOperatorInfo;

  int32_t code = appendDownstream(pOperator, &downstream, 1);
  return pOperator;

_error:
  pTaskInfo->code = TSDB_CODE_OUT_OF_MEMORY;
  taosMemoryFree(pInfo);
  taosMemoryFree(pOperator);
  return NULL;
}

static int32_t getTableScanOrder(STableScanInfo* pTableScanInfo) { return pTableScanInfo->order; }

// this is a blocking operator
static int32_t doOpenAggregateOptr(SOperatorInfo* pOperator) {
  if (OPTR_IS_OPENED(pOperator)) {
    return TSDB_CODE_SUCCESS;
  }

  SExecTaskInfo*    pTaskInfo = pOperator->pTaskInfo;
  SAggOperatorInfo* pAggInfo = pOperator->info;

  SOptrBasicInfo* pInfo = &pAggInfo->binfo;

  int32_t        order = TSDB_ORDER_ASC;
  SOperatorInfo* downstream = pOperator->pDownstream[0];

  bool newgroup = true;
  while (1) {
    publishOperatorProfEvent(downstream, QUERY_PROF_BEFORE_OPERATOR_EXEC);
    SSDataBlock* pBlock = downstream->getNextFn(downstream, &newgroup);
    publishOperatorProfEvent(downstream, QUERY_PROF_AFTER_OPERATOR_EXEC);

    if (pBlock == NULL) {
      break;
    }
    //    if (pAggInfo->current != NULL) {
    //      setTagValue(pOperator, pAggInfo->current->pTable, pInfo->pCtx, pOperator->numOfOutput);
    //    }

    // there is an scalar expression that needs to be calculated before apply the group aggregation.
    if (pAggInfo->pScalarExprInfo != NULL) {
      projectApplyFunctions(pAggInfo->pScalarExprInfo, pBlock, pBlock, pAggInfo->pScalarCtx, pAggInfo->numOfScalarExpr,
                            NULL);
    }

    // the pDataBlock are always the same one, no need to call this again
    setExecutionContext(pOperator->numOfOutput, pBlock->info.groupId, pTaskInfo, pAggInfo);
    setInputDataBlock(pOperator, pInfo->pCtx, pBlock, order, true);
    doAggregateImpl(pOperator, 0, pInfo->pCtx);

#if 0  // test for encode/decode result info
    if(pOperator->encodeResultRow){
      char *result = NULL;
      int32_t length = 0;
      SAggSupporter   *pSup = &pAggInfo->aggSup;
      pOperator->encodeResultRow(pOperator, pSup, pInfo, &result, &length);
      taosHashClear(pSup->pResultRowHashTable);
      pInfo->resultRowInfo.size = 0;
      pOperator->decodeResultRow(pOperator, pSup, pInfo, result, length);
      if(result){
        taosMemoryFree(result);
      }
    }
#endif
  }

  closeAllResultRows(&pAggInfo->binfo.resultRowInfo);
  finalizeMultiTupleQueryResult(pAggInfo->binfo.pCtx, pOperator->numOfOutput, pAggInfo->aggSup.pResultBuf,
                                &pAggInfo->binfo.resultRowInfo, pAggInfo->binfo.rowCellInfoOffset);

  initGroupResInfo(&pAggInfo->groupResInfo, &pAggInfo->binfo.resultRowInfo);
  OPTR_SET_OPENED(pOperator);
  return TSDB_CODE_SUCCESS;
}

static SSDataBlock* getAggregateResult(SOperatorInfo* pOperator, bool* newgroup) {
  SAggOperatorInfo* pAggInfo = pOperator->info;
  SOptrBasicInfo*   pInfo = &pAggInfo->binfo;

  if (pOperator->status == OP_EXEC_DONE) {
    return NULL;
  }

  SExecTaskInfo* pTaskInfo = pOperator->pTaskInfo;
  pTaskInfo->code = pOperator->_openFn(pOperator);
  if (pTaskInfo->code != TSDB_CODE_SUCCESS) {
    return NULL;
  }

  blockDataEnsureCapacity(pInfo->pRes, pOperator->resultInfo.capacity);
  doBuildResultDatablock(pInfo->pRes, &pAggInfo->groupResInfo, pOperator->pExpr, pAggInfo->aggSup.pResultBuf,
                         pInfo->rowCellInfoOffset, pInfo->pCtx);
  if (pInfo->pRes->info.rows == 0 || !hasRemainDataInCurrentGroup(&pAggInfo->groupResInfo)) {
    doSetOperatorCompleted(pOperator);
  }

  doSetOperatorCompleted(pOperator);
  return (blockDataGetNumOfRows(pInfo->pRes) != 0) ? pInfo->pRes : NULL;
}

void aggEncodeResultRow(SOperatorInfo* pOperator, SAggSupporter* pSup, SOptrBasicInfo* pInfo, char** result,
                        int32_t* length) {
  int32_t size = taosHashGetSize(pSup->pResultRowHashTable);
  size_t  keyLen = sizeof(uint64_t) * 2;  // estimate the key length
  int32_t totalSize = sizeof(int32_t) + size * (sizeof(int32_t) + keyLen + sizeof(int32_t) + pSup->resultRowSize);
  *result = taosMemoryCalloc(1, totalSize);
  if (*result == NULL) {
    longjmp(pOperator->pTaskInfo->env, TSDB_CODE_OUT_OF_MEMORY);
  }
  *(int32_t*)(*result) = size;
  int32_t offset = sizeof(int32_t);

  // prepare memory
  SResultRowPosition* pos = &pInfo->resultRowInfo.cur;
  void*               pPage = getBufPage(pSup->pResultBuf, pos->pageId);
  SResultRow*         pRow = (SResultRow*)((char*)pPage + pos->offset);
  setBufPageDirty(pPage, true);
  releaseBufPage(pSup->pResultBuf, pPage);

  void* pIter = taosHashIterate(pSup->pResultRowHashTable, NULL);
  while (pIter) {
    void*               key = taosHashGetKey(pIter, &keyLen);
    SResultRowPosition* p1 = (SResultRowPosition*)pIter;

    pPage = (SFilePage*)getBufPage(pSup->pResultBuf, p1->pageId);
    pRow = (SResultRow*)((char*)pPage + p1->offset);
    setBufPageDirty(pPage, true);
    releaseBufPage(pSup->pResultBuf, pPage);

    // recalculate the result size
    int32_t realTotalSize = offset + sizeof(int32_t) + keyLen + sizeof(int32_t) + pSup->resultRowSize;
    if (realTotalSize > totalSize) {
      char* tmp = taosMemoryRealloc(*result, realTotalSize);
      if (tmp == NULL) {
        terrno = TSDB_CODE_OUT_OF_MEMORY;
        taosMemoryFree(*result);
        *result = NULL;
        longjmp(pOperator->pTaskInfo->env, TSDB_CODE_OUT_OF_MEMORY);
      } else {
        *result = tmp;
      }
    }
    // save key
    *(int32_t*)(*result + offset) = keyLen;
    offset += sizeof(int32_t);
    memcpy(*result + offset, key, keyLen);
    offset += keyLen;

    // save value
    *(int32_t*)(*result + offset) = pSup->resultRowSize;
    offset += sizeof(int32_t);
    memcpy(*result + offset, pRow, pSup->resultRowSize);
    offset += pSup->resultRowSize;

    pIter = taosHashIterate(pSup->pResultRowHashTable, pIter);
  }

  if (length) {
    *length = offset;
  }
  return;
}

bool aggDecodeResultRow(SOperatorInfo* pOperator, SAggSupporter* pSup, SOptrBasicInfo* pInfo, char* result,
                        int32_t length) {
  if (!result || length <= 0) {
    return false;
  }

  //  int32_t size = taosHashGetSize(pSup->pResultRowHashTable);
  int32_t count = *(int32_t*)(result);

  int32_t offset = sizeof(int32_t);
  while (count-- > 0 && length > offset) {
    int32_t keyLen = *(int32_t*)(result + offset);
    offset += sizeof(int32_t);

    uint64_t    tableGroupId = *(uint64_t*)(result + offset);
    SResultRow* resultRow = getNewResultRow_rv(pSup->pResultBuf, tableGroupId, pSup->resultRowSize);
    if (!resultRow) {
      longjmp(pOperator->pTaskInfo->env, TSDB_CODE_TSC_INVALID_INPUT);
    }

    // add a new result set for a new group
    SResultRowPosition pos = {.pageId = resultRow->pageId, .offset = resultRow->offset};
    taosHashPut(pSup->pResultRowHashTable, result + offset, keyLen, &pos, sizeof(SResultRowPosition));

    offset += keyLen;
    int32_t valueLen = *(int32_t*)(result + offset);
    if (valueLen != pSup->resultRowSize) {
      longjmp(pOperator->pTaskInfo->env, TSDB_CODE_TSC_INVALID_INPUT);
    }
    offset += sizeof(int32_t);
    int32_t pageId = resultRow->pageId;
    int32_t pOffset = resultRow->offset;
    memcpy(resultRow, result + offset, valueLen);
    resultRow->pageId = pageId;
    resultRow->offset = pOffset;
    offset += valueLen;

    initResultRow(resultRow);
    prepareResultListBuffer(&pInfo->resultRowInfo, pOperator->pTaskInfo->env);
    //    pInfo->resultRowInfo.cur = pInfo->resultRowInfo.size;
    pInfo->resultRowInfo.pPosition[pInfo->resultRowInfo.size++] =
        (SResultRowPosition){.pageId = resultRow->pageId, .offset = resultRow->offset};
    pInfo->resultRowInfo.cur = (SResultRowPosition){.pageId = resultRow->pageId, .offset = resultRow->offset};
  }

  if (offset != length) {
    longjmp(pOperator->pTaskInfo->env, TSDB_CODE_TSC_INVALID_INPUT);
  }
  return true;
}

static SSDataBlock* doProjectOperation(SOperatorInfo* pOperator, bool* newgroup) {
  SProjectOperatorInfo* pProjectInfo = pOperator->info;
  SOptrBasicInfo*       pInfo = &pProjectInfo->binfo;

  SSDataBlock* pRes = pInfo->pRes;
  blockDataCleanup(pRes);

  if (pOperator->status == OP_EXEC_DONE) {
    return NULL;
  }

#if 0
  if (pProjectInfo->existDataBlock) {  // TODO refactor
    SSDataBlock* pBlock = pProjectInfo->existDataBlock;
    pProjectInfo->existDataBlock = NULL;
    *newgroup = true;

    // todo dynamic set tags
    //    if (pTableQueryInfo != NULL) {
    //      setTagValue(pOperator, pTableQueryInfo->pTable, pInfo->pCtx, pOperator->numOfOutput);
    //    }

    // the pDataBlock are always the same one, no need to call this again
    setInputDataBlock(pOperator, pInfo->pCtx, pBlock, TSDB_ORDER_ASC);

    blockDataEnsureCapacity(pInfo->pRes, pBlock->info.rows);
    projectApplyFunctions(pOperator->pExpr, pInfo->pRes, pBlock, pInfo->pCtx, pOperator->numOfOutput);
    if (pRes->info.rows >= pProjectInfo->binfo.capacity * 0.8) {
      copyTsColoum(pRes, pInfo->pCtx, pOperator->numOfOutput);
      resetResultRowEntryResult(pInfo->pCtx, pOperator->numOfOutput);
      return pRes;
    }
  }
#endif

  SOperatorInfo* downstream = pOperator->pDownstream[0];

  while (1) {
    bool prevVal = *newgroup;

    // The downstream exec may change the value of the newgroup, so use a local variable instead.
    publishOperatorProfEvent(downstream, QUERY_PROF_BEFORE_OPERATOR_EXEC);
    SSDataBlock* pBlock = downstream->getNextFn(downstream, newgroup);
    publishOperatorProfEvent(downstream, QUERY_PROF_AFTER_OPERATOR_EXEC);

    if (pBlock == NULL) {
      *newgroup = prevVal;
      setTaskStatus(pOperator->pTaskInfo, TASK_COMPLETED);
      break;
    }

    // Return result of the previous group in the firstly.
    if (*newgroup) {
      if (pRes->info.rows > 0) {
        pProjectInfo->existDataBlock = pBlock;
        break;
      } else {  // init output buffer for a new group data
        initCtxOutputBuffer(pInfo->pCtx, pOperator->numOfOutput);
      }
    }

    // todo dynamic set tags
    //    STableQueryInfo* pTableQueryInfo = pRuntimeEnv->current;
    //    if (pTableQueryInfo != NULL) {
    //      setTagValue(pOperator, pTableQueryInfo->pTable, pInfo->pCtx, pOperator->numOfOutput);
    //    }

    // the pDataBlock are always the same one, no need to call this again
    setInputDataBlock(pOperator, pInfo->pCtx, pBlock, TSDB_ORDER_ASC, false);
    blockDataEnsureCapacity(pInfo->pRes, pInfo->pRes->info.rows + pBlock->info.rows);

    projectApplyFunctions(pOperator->pExpr, pInfo->pRes, pBlock, pInfo->pCtx, pOperator->numOfOutput,
                          pProjectInfo->pPseudoColInfo);

    if (pProjectInfo->curSOffset > 0) {
      if (pProjectInfo->groupId == 0) {  // it is the first group
        pProjectInfo->groupId = pBlock->info.groupId;
        blockDataCleanup(pInfo->pRes);
        continue;
      } else if (pProjectInfo->groupId != pBlock->info.groupId) {
        pProjectInfo->curSOffset -= 1;

        // ignore data block in current group
        if (pProjectInfo->curSOffset > 0) {
          blockDataCleanup(pInfo->pRes);
          continue;
        }
      }

      pProjectInfo->groupId = pBlock->info.groupId;
    }

    if (pProjectInfo->groupId != 0 && pProjectInfo->groupId != pBlock->info.groupId) {
      pProjectInfo->curGroupOutput += 1;
      if ((pProjectInfo->slimit.limit > 0) && (pProjectInfo->slimit.limit <= pProjectInfo->curGroupOutput)) {
        pOperator->status = OP_EXEC_DONE;
        return NULL;
      }

      // reset the value for a new group data
      pProjectInfo->curOffset = 0;
      pProjectInfo->curOutput = 0;
    }

    pProjectInfo->groupId = pBlock->info.groupId;

    // todo extract method
    if (pProjectInfo->curOffset < pInfo->pRes->info.rows && pProjectInfo->curOffset > 0) {
      blockDataTrimFirstNRows(pInfo->pRes, pProjectInfo->curOffset);
      pProjectInfo->curOffset = 0;
    } else if (pProjectInfo->curOffset >= pInfo->pRes->info.rows) {
      pProjectInfo->curOffset -= pInfo->pRes->info.rows;
      blockDataCleanup(pInfo->pRes);
      continue;
    }

    if (pRes->info.rows >= pOperator->resultInfo.threshold) {
      break;
    }
  }

  if (pProjectInfo->limit.limit > 0 && pProjectInfo->curOutput + pInfo->pRes->info.rows >= pProjectInfo->limit.limit) {
    pInfo->pRes->info.rows = (int32_t)(pProjectInfo->limit.limit - pProjectInfo->curOutput);
  }

  pProjectInfo->curOutput += pInfo->pRes->info.rows;

  //  copyTsColoum(pRes, pInfo->pCtx, pOperator->numOfOutput);
  return (pInfo->pRes->info.rows > 0) ? pInfo->pRes : NULL;
}

static int32_t doOpenIntervalAgg(SOperatorInfo* pOperator) {
  if (OPTR_IS_OPENED(pOperator)) {
    return TSDB_CODE_SUCCESS;
  }

  SExecTaskInfo*              pTaskInfo = pOperator->pTaskInfo;
  STableIntervalOperatorInfo* pInfo = pOperator->info;

  int32_t order = TSDB_ORDER_ASC;
  //  STimeWindow win = {0};
  bool           newgroup = false;
  SOperatorInfo* downstream = pOperator->pDownstream[0];

  while (1) {
    publishOperatorProfEvent(downstream, QUERY_PROF_BEFORE_OPERATOR_EXEC);
    SSDataBlock* pBlock = downstream->getNextFn(downstream, &newgroup);
    publishOperatorProfEvent(downstream, QUERY_PROF_AFTER_OPERATOR_EXEC);

    if (pBlock == NULL) {
      break;
    }

    //    setTagValue(pOperator, pRuntimeEnv->current->pTable, pInfo->pCtx, pOperator->numOfOutput);
    // the pDataBlock are always the same one, no need to call this again
    setInputDataBlock(pOperator, pInfo->binfo.pCtx, pBlock, order, true);
    STableQueryInfo* pTableQueryInfo = pInfo->pCurrent;

    setIntervalQueryRange(pTableQueryInfo, pBlock->info.window.skey, &pTaskInfo->window);
    hashIntervalAgg(pOperator, &pInfo->binfo.resultRowInfo, pBlock, 0);

#if 0  // test for encode/decode result info
    if(pOperator->encodeResultRow){
      char *result = NULL;
      int32_t length = 0;
      SAggSupporter   *pSup = &pInfo->aggSup;
      pOperator->encodeResultRow(pOperator, pSup, &pInfo->binfo, &result, &length);
      taosHashClear(pSup->pResultRowHashTable);
      pInfo->binfo.resultRowInfo.size = 0;
      pOperator->decodeResultRow(pOperator, pSup, &pInfo->binfo, result, length);
      if(result){
        taosMemoryFree(result);
      }
    }
#endif
  }

  closeAllResultRows(&pInfo->binfo.resultRowInfo);
  finalizeMultiTupleQueryResult(pInfo->binfo.pCtx, pOperator->numOfOutput, pInfo->aggSup.pResultBuf,
                                &pInfo->binfo.resultRowInfo, pInfo->binfo.rowCellInfoOffset);

  initGroupResInfo(&pInfo->groupResInfo, &pInfo->binfo.resultRowInfo);
  OPTR_SET_OPENED(pOperator);
  return TSDB_CODE_SUCCESS;
}

static SSDataBlock* doBuildIntervalResult(SOperatorInfo* pOperator, bool* newgroup) {
  STableIntervalOperatorInfo* pInfo = pOperator->info;
  SExecTaskInfo*              pTaskInfo = pOperator->pTaskInfo;

  if (pOperator->status == OP_EXEC_DONE) {
    return NULL;
  }

  SSDataBlock* pBlock = pInfo->binfo.pRes;

  if (pInfo->execModel == OPTR_EXEC_MODEL_STREAM) {
    return pOperator->getStreamResFn(pOperator, newgroup);
  } else {
    pTaskInfo->code = pOperator->_openFn(pOperator);
    if (pTaskInfo->code != TSDB_CODE_SUCCESS) {
      return NULL;
    }

    blockDataEnsureCapacity(pBlock, pOperator->resultInfo.capacity);
    doBuildResultDatablock(pBlock, &pInfo->groupResInfo, pOperator->pExpr, pInfo->aggSup.pResultBuf,
                           pInfo->binfo.rowCellInfoOffset, pInfo->binfo.pCtx);

    if (pBlock->info.rows == 0 || !hasRemainDataInCurrentGroup(&pInfo->groupResInfo)) {
      doSetOperatorCompleted(pOperator);
    }

    return pBlock->info.rows == 0 ? NULL : pBlock;
  }
}

static SSDataBlock* doStreamIntervalAgg(SOperatorInfo* pOperator, bool* newgroup) {
  STableIntervalOperatorInfo* pInfo = pOperator->info;
  int32_t                     order = TSDB_ORDER_ASC;

  if (pOperator->status == OP_EXEC_DONE) {
    return NULL;
  }

  if (pOperator->status == OP_RES_TO_RETURN) {
    doBuildResultDatablock(pInfo->binfo.pRes, &pInfo->groupResInfo, pOperator->pExpr, pInfo->aggSup.pResultBuf,
                           pInfo->binfo.rowCellInfoOffset, pInfo->binfo.pCtx);
    if (pInfo->binfo.pRes->info.rows == 0 || !hasRemainDataInCurrentGroup(&pInfo->groupResInfo)) {
      pOperator->status = OP_EXEC_DONE;
    }
    return pInfo->binfo.pRes->info.rows == 0 ? NULL : pInfo->binfo.pRes;
  }

  //  STimeWindow win = {0};
  *newgroup = false;
  SOperatorInfo* downstream = pOperator->pDownstream[0];

  SArray* pUpdated = NULL;

  while (1) {
    publishOperatorProfEvent(downstream, QUERY_PROF_BEFORE_OPERATOR_EXEC);
    SSDataBlock* pBlock = downstream->getNextFn(downstream, newgroup);
    publishOperatorProfEvent(downstream, QUERY_PROF_AFTER_OPERATOR_EXEC);

    if (pBlock == NULL) {
      break;
    }

    // The timewindows that overlaps the timestamps of the input pBlock need to be recalculated and return to the
    // caller. Note that all the time window are not close till now.

    //    setTagValue(pOperator, pRuntimeEnv->current->pTable, pInfo->pCtx, pOperator->numOfOutput);
    // the pDataBlock are always the same one, no need to call this again
    setInputDataBlock(pOperator, pInfo->binfo.pCtx, pBlock, order, true);
    pUpdated = hashIntervalAgg(pOperator, &pInfo->binfo.resultRowInfo, pBlock, 0);
  }

  finalizeUpdatedResult(pInfo->binfo.pCtx, pOperator->numOfOutput, pInfo->aggSup.pResultBuf, pUpdated,
                        pInfo->binfo.rowCellInfoOffset);

  initMultiResInfoFromArrayList(&pInfo->groupResInfo, pUpdated);
  blockDataEnsureCapacity(pInfo->binfo.pRes, pOperator->resultInfo.capacity);
  doBuildResultDatablock(pInfo->binfo.pRes, &pInfo->groupResInfo, pOperator->pExpr, pInfo->aggSup.pResultBuf,
                         pInfo->binfo.rowCellInfoOffset, pInfo->binfo.pCtx);

  ASSERT(pInfo->binfo.pRes->info.rows > 0);
  pOperator->status = OP_RES_TO_RETURN;

  return pInfo->binfo.pRes->info.rows == 0 ? NULL : pInfo->binfo.pRes;
}

static SSDataBlock* doAllIntervalAgg(SOperatorInfo* pOperator, bool* newgroup) {
  if (pOperator->status == OP_EXEC_DONE) {
    return NULL;
  }

  STimeSliceOperatorInfo* pSliceInfo = pOperator->info;
  if (pOperator->status == OP_RES_TO_RETURN) {
    //    doBuildResultDatablock(&pRuntimeEnv->groupResInfo, pRuntimeEnv, pIntervalInfo->pRes);
    if (pSliceInfo->binfo.pRes->info.rows == 0 || !hasRemainDataInCurrentGroup(&pSliceInfo->groupResInfo)) {
      doSetOperatorCompleted(pOperator);
    }

    return pSliceInfo->binfo.pRes;
  }

  int32_t order = TSDB_ORDER_ASC;
  //  STimeWindow win = pQueryAttr->window;
  SOperatorInfo* downstream = pOperator->pDownstream[0];

  while (1) {
    publishOperatorProfEvent(downstream, QUERY_PROF_BEFORE_OPERATOR_EXEC);
    SSDataBlock* pBlock = downstream->getNextFn(downstream, newgroup);
    publishOperatorProfEvent(downstream, QUERY_PROF_AFTER_OPERATOR_EXEC);
    if (pBlock == NULL) {
      break;
    }

    //    setTagValue(pOperator, pRuntimeEnv->current->pTable, pIntervalInfo->pCtx, pOperator->numOfOutput);
    // the pDataBlock are always the same one, no need to call this again
    setInputDataBlock(pOperator, pSliceInfo->binfo.pCtx, pBlock, order, true);
    //    hashAllIntervalAgg(pOperator, &pSliceInfo->binfo.resultRowInfo, pBlock, 0);
  }

  // restore the value
  pOperator->status = OP_RES_TO_RETURN;
  closeAllResultRows(&pSliceInfo->binfo.resultRowInfo);
  setTaskStatus(pOperator->pTaskInfo, TASK_COMPLETED);
  //  finalizeQueryResult(pSliceInfo->binfo.pCtx, pOperator->numOfOutput);

  initGroupResInfo(&pSliceInfo->groupResInfo, &pSliceInfo->binfo.resultRowInfo);
  //  doBuildResultDatablock(&pRuntimeEnv->groupResInfo, pRuntimeEnv, pSliceInfo->pRes);

  if (pSliceInfo->binfo.pRes->info.rows == 0 || !hasRemainDataInCurrentGroup(&pSliceInfo->groupResInfo)) {
    pOperator->status = OP_EXEC_DONE;
  }

  return pSliceInfo->binfo.pRes->info.rows == 0 ? NULL : pSliceInfo->binfo.pRes;
}

static SSDataBlock* doSTableIntervalAgg(SOperatorInfo* pOperator, bool* newgroup) {
  if (pOperator->status == OP_EXEC_DONE) {
    return NULL;
  }

  SExecTaskInfo* pTaskInfo = pOperator->pTaskInfo;

  STableIntervalOperatorInfo* pInfo = pOperator->info;
  if (pOperator->status == OP_RES_TO_RETURN) {
    int64_t st = taosGetTimestampUs();
    if (pInfo->binfo.pRes->info.rows == 0 || !hasRemainDataInCurrentGroup(&pInfo->groupResInfo)) {
      doSetOperatorCompleted(pOperator);
    }

    return pInfo->binfo.pRes->info.rows == 0 ? NULL : pInfo->binfo.pRes;
  }

  SOperatorInfo* downstream = pOperator->pDownstream[0];

  while (1) {
    publishOperatorProfEvent(downstream, QUERY_PROF_BEFORE_OPERATOR_EXEC);
    SSDataBlock* pBlock = downstream->getNextFn(downstream, newgroup);
    publishOperatorProfEvent(downstream, QUERY_PROF_AFTER_OPERATOR_EXEC);

    if (pBlock == NULL) {
      break;
    }

    // the pDataBlock are always the same one, no need to call this again
    //    setTagValue(pOperator, pTableQueryInfo->pTable, pIntervalInfo->pCtx, pOperator->numOfOutput);
    setInputDataBlock(pOperator, pInfo->binfo.pCtx, pBlock, TSDB_ORDER_ASC, true);
    STableQueryInfo* pTableQueryInfo = pInfo->pCurrent;

    setIntervalQueryRange(pTableQueryInfo, pBlock->info.window.skey, &pTaskInfo->window);
    //    hashIntervalAgg(pOperator, &pTableQueryInfo->resInfo, pBlock, pBlock->info.groupId);
  }

  closeAllResultRows(&pInfo->binfo.resultRowInfo);
  finalizeMultiTupleQueryResult(pInfo->binfo.pCtx, pOperator->numOfOutput, pInfo->aggSup.pResultBuf,
                                &pInfo->binfo.resultRowInfo, pInfo->binfo.rowCellInfoOffset);

  initGroupResInfo(&pInfo->groupResInfo, &pInfo->binfo.resultRowInfo);
  OPTR_SET_OPENED(pOperator);

  blockDataEnsureCapacity(pInfo->binfo.pRes, pOperator->resultInfo.capacity);
  doBuildResultDatablock(pInfo->binfo.pRes, &pInfo->groupResInfo, pOperator->pExpr, pInfo->aggSup.pResultBuf,
                         pInfo->binfo.rowCellInfoOffset, pInfo->binfo.pCtx);

  if (pInfo->binfo.pRes->info.rows == 0 || !hasRemainDataInCurrentGroup(&pInfo->groupResInfo)) {
    doSetOperatorCompleted(pOperator);
  }

  return pInfo->binfo.pRes->info.rows == 0 ? NULL : pInfo->binfo.pRes;
}

static void doStateWindowAggImpl(SOperatorInfo* pOperator, SStateWindowOperatorInfo* pInfo, SSDataBlock* pBlock) {
  SExecTaskInfo*  pTaskInfo = pOperator->pTaskInfo;
  SOptrBasicInfo* pBInfo = &pInfo->binfo;

  SColumnInfoData* pStateColInfoData = taosArrayGet(pBlock->pDataBlock, pInfo->colIndex);
  int64_t          gid = pBlock->info.groupId;

  bool    masterScan = true;
  int32_t numOfOutput = pOperator->numOfOutput;

  int16_t bytes = pStateColInfoData->info.bytes;
  int16_t type = pStateColInfoData->info.type;

  SColumnInfoData* pColInfoData = taosArrayGet(pBlock->pDataBlock, 0);
  TSKEY*           tsList = (TSKEY*)pColInfoData->pData;

  SWindowRowsSup* pRowSup = &pInfo->winSup;
  pRowSup->numOfRows = 0;

  for (int32_t j = 0; j < pBlock->info.rows; ++j) {
    if (colDataIsNull(pStateColInfoData, pBlock->info.rows, j, pBlock->pBlockAgg)) {
      continue;
    }

    char* val = colDataGetData(pStateColInfoData, j);

    if (!pInfo->hasKey) {
      memcpy(pInfo->stateKey.pData, val, bytes);
      pInfo->hasKey = true;

      doKeepNewWindowStartInfo(pRowSup, tsList, j);
      doKeepTuple(pRowSup, tsList[j]);
    } else if (memcmp(pInfo->stateKey.pData, val, bytes) == 0) {
      doKeepTuple(pRowSup, tsList[j]);
      if (j == 0 && pRowSup->startRowIndex != 0) {
        pRowSup->startRowIndex = 0;
      }
    } else {  // a new state window started
      SResultRow* pResult = NULL;

      // keep the time window for the closed time window.
      STimeWindow window = pRowSup->win;

      pRowSup->win.ekey = pRowSup->win.skey;
      int32_t ret = setResultOutputBufByKey_rv(&pInfo->binfo.resultRowInfo, pBlock->info.uid, &window, masterScan,
                                               &pResult, gid, pInfo->binfo.pCtx, numOfOutput,
                                               pInfo->binfo.rowCellInfoOffset, &pInfo->aggSup, pTaskInfo);
      if (ret != TSDB_CODE_SUCCESS) {  // null data, too many state code
        longjmp(pTaskInfo->env, TSDB_CODE_QRY_APP_ERROR);
      }

      updateTimeWindowInfo(&pInfo->twAggSup.timeWindowData, &window, false);
      doApplyFunctions(pInfo->binfo.pCtx, &window, &pInfo->twAggSup.timeWindowData, pRowSup->startRowIndex,
                       pRowSup->numOfRows, NULL, pBlock->info.rows, numOfOutput, TSDB_ORDER_ASC);

      // here we start a new session window
      doKeepNewWindowStartInfo(pRowSup, tsList, j);
      doKeepTuple(pRowSup, tsList[j]);
    }
  }

  SResultRow* pResult = NULL;
  pRowSup->win.ekey = tsList[pBlock->info.rows - 1];
  int32_t ret = setResultOutputBufByKey_rv(&pInfo->binfo.resultRowInfo, pBlock->info.uid, &pRowSup->win, masterScan,
                                           &pResult, gid, pInfo->binfo.pCtx, numOfOutput,
                                           pInfo->binfo.rowCellInfoOffset, &pInfo->aggSup, pTaskInfo);
  if (ret != TSDB_CODE_SUCCESS) {  // null data, too many state code
    longjmp(pTaskInfo->env, TSDB_CODE_QRY_APP_ERROR);
  }

  updateTimeWindowInfo(&pInfo->twAggSup.timeWindowData, &pRowSup->win, false);
  doApplyFunctions(pInfo->binfo.pCtx, &pRowSup->win, &pInfo->twAggSup.timeWindowData, pRowSup->startRowIndex,
                   pRowSup->numOfRows, NULL, pBlock->info.rows, numOfOutput, TSDB_ORDER_ASC);
}

static SSDataBlock* doStateWindowAgg(SOperatorInfo* pOperator, bool* newgroup) {
  if (pOperator->status == OP_EXEC_DONE) {
    return NULL;
  }

  SStateWindowOperatorInfo* pInfo = pOperator->info;
  SExecTaskInfo*            pTaskInfo = pOperator->pTaskInfo;
  SOptrBasicInfo*           pBInfo = &pInfo->binfo;

  if (pOperator->status == OP_RES_TO_RETURN) {
    doBuildResultDatablock(pBInfo->pRes, &pInfo->groupResInfo, pOperator->pExpr, pInfo->aggSup.pResultBuf,
                           pBInfo->rowCellInfoOffset, pInfo->binfo.pCtx);
    if (pBInfo->pRes->info.rows == 0 || !hasRemainDataInCurrentGroup(&pInfo->groupResInfo)) {
      doSetOperatorCompleted(pOperator);
      return NULL;
    }

    return pBInfo->pRes;
  }

  int32_t     order = TSDB_ORDER_ASC;
  STimeWindow win = pTaskInfo->window;

  SOperatorInfo* downstream = pOperator->pDownstream[0];
  while (1) {
    publishOperatorProfEvent(downstream, QUERY_PROF_BEFORE_OPERATOR_EXEC);
    SSDataBlock* pBlock = downstream->getNextFn(downstream, newgroup);
    publishOperatorProfEvent(downstream, QUERY_PROF_AFTER_OPERATOR_EXEC);

    if (pBlock == NULL) {
      break;
    }

    setInputDataBlock(pOperator, pBInfo->pCtx, pBlock, order, true);
    doStateWindowAggImpl(pOperator, pInfo, pBlock);
  }

  pOperator->status = OP_RES_TO_RETURN;
  closeAllResultRows(&pBInfo->resultRowInfo);
  finalizeMultiTupleQueryResult(pBInfo->pCtx, pOperator->numOfOutput, pInfo->aggSup.pResultBuf, &pBInfo->resultRowInfo,
                                pBInfo->rowCellInfoOffset);

  initGroupResInfo(&pInfo->groupResInfo, &pBInfo->resultRowInfo);
  blockDataEnsureCapacity(pBInfo->pRes, pOperator->resultInfo.capacity);
  doBuildResultDatablock(pBInfo->pRes, &pInfo->groupResInfo, pOperator->pExpr, pInfo->aggSup.pResultBuf,
                         pBInfo->rowCellInfoOffset, pInfo->binfo.pCtx);
  if (pBInfo->pRes->info.rows == 0 || !hasRemainDataInCurrentGroup(&pInfo->groupResInfo)) {
    doSetOperatorCompleted(pOperator);
  }

  return pBInfo->pRes->info.rows == 0 ? NULL : pBInfo->pRes;
}

static SSDataBlock* doSessionWindowAgg(SOperatorInfo* pOperator, bool* newgroup) {
  if (pOperator->status == OP_EXEC_DONE) {
    return NULL;
  }

  SSessionAggOperatorInfo* pInfo = pOperator->info;
  SOptrBasicInfo*          pBInfo = &pInfo->binfo;

  if (pOperator->status == OP_RES_TO_RETURN) {
    doBuildResultDatablock(pBInfo->pRes, &pInfo->groupResInfo, pOperator->pExpr, pInfo->aggSup.pResultBuf,
                           pBInfo->rowCellInfoOffset, pInfo->binfo.pCtx);
    if (pBInfo->pRes->info.rows == 0 || !hasRemainDataInCurrentGroup(&pInfo->groupResInfo)) {
      doSetOperatorCompleted(pOperator);
      return NULL;
    }

    return pBInfo->pRes;
  }

  int32_t        order = TSDB_ORDER_ASC;
  SOperatorInfo* downstream = pOperator->pDownstream[0];

  while (1) {
    publishOperatorProfEvent(downstream, QUERY_PROF_BEFORE_OPERATOR_EXEC);
    SSDataBlock* pBlock = downstream->getNextFn(downstream, newgroup);
    publishOperatorProfEvent(downstream, QUERY_PROF_AFTER_OPERATOR_EXEC);
    if (pBlock == NULL) {
      break;
    }

    // the pDataBlock are always the same one, no need to call this again
    setInputDataBlock(pOperator, pBInfo->pCtx, pBlock, order, true);
    doSessionWindowAggImpl(pOperator, pInfo, pBlock);
  }

  // restore the value
  pOperator->status = OP_RES_TO_RETURN;
  closeAllResultRows(&pBInfo->resultRowInfo);
  finalizeMultiTupleQueryResult(pBInfo->pCtx, pOperator->numOfOutput, pInfo->aggSup.pResultBuf, &pBInfo->resultRowInfo,
                                pBInfo->rowCellInfoOffset);

  initGroupResInfo(&pInfo->groupResInfo, &pBInfo->resultRowInfo);
  blockDataEnsureCapacity(pBInfo->pRes, pOperator->resultInfo.capacity);
  doBuildResultDatablock(pBInfo->pRes, &pInfo->groupResInfo, pOperator->pExpr, pInfo->aggSup.pResultBuf,
                         pBInfo->rowCellInfoOffset, pInfo->binfo.pCtx);
  if (pBInfo->pRes->info.rows == 0 || !hasRemainDataInCurrentGroup(&pInfo->groupResInfo)) {
    doSetOperatorCompleted(pOperator);
  }

  return pBInfo->pRes->info.rows == 0 ? NULL : pBInfo->pRes;
}

static void doHandleRemainBlockForNewGroupImpl(SFillOperatorInfo* pInfo, SResultInfo* pResultInfo, bool* newgroup,
                                               SExecTaskInfo* pTaskInfo) {
  pInfo->totalInputRows = pInfo->existNewGroupBlock->info.rows;

  int64_t ekey = Q_STATUS_EQUAL(pTaskInfo->status, TASK_COMPLETED) ? pTaskInfo->window.ekey
                                                                   : pInfo->existNewGroupBlock->info.window.ekey;
  taosResetFillInfo(pInfo->pFillInfo, getFillInfoStart(pInfo->pFillInfo));

  taosFillSetStartInfo(pInfo->pFillInfo, pInfo->existNewGroupBlock->info.rows, ekey);
  taosFillSetInputDataBlock(pInfo->pFillInfo, pInfo->existNewGroupBlock);

  doFillTimeIntervalGapsInResults(pInfo->pFillInfo, pInfo->pRes, pResultInfo->capacity, pInfo->p);
  pInfo->existNewGroupBlock = NULL;
  *newgroup = true;
}

static void doHandleRemainBlockFromNewGroup(SFillOperatorInfo* pInfo, SResultInfo* pResultInfo, bool* newgroup,
                                            SExecTaskInfo* pTaskInfo) {
  if (taosFillHasMoreResults(pInfo->pFillInfo)) {
    *newgroup = false;
    doFillTimeIntervalGapsInResults(pInfo->pFillInfo, pInfo->pRes, (int32_t)pResultInfo->capacity, pInfo->p);
    if (pInfo->pRes->info.rows > pResultInfo->threshold || (!pInfo->multigroupResult)) {
      return;
    }
  }

  // handle the cached new group data block
  if (pInfo->existNewGroupBlock) {
    doHandleRemainBlockForNewGroupImpl(pInfo, pResultInfo, newgroup, pTaskInfo);
  }
}

static SSDataBlock* doFill(SOperatorInfo* pOperator, bool* newgroup) {
  SFillOperatorInfo* pInfo = pOperator->info;
  SExecTaskInfo*     pTaskInfo = pOperator->pTaskInfo;

  SResultInfo* pResultInfo = &pOperator->resultInfo;
  SSDataBlock* pResBlock = pInfo->pRes;

  blockDataCleanup(pResBlock);
  if (pOperator->status == OP_EXEC_DONE) {
    return NULL;
  }

  doHandleRemainBlockFromNewGroup(pInfo, pResultInfo, newgroup, pTaskInfo);
  if (pResBlock->info.rows > pResultInfo->threshold || (!pInfo->multigroupResult && pResBlock->info.rows > 0)) {
    return pResBlock;
  }

  SOperatorInfo* pDownstream = pOperator->pDownstream[0];
  while (1) {
    publishOperatorProfEvent(pDownstream, QUERY_PROF_BEFORE_OPERATOR_EXEC);
    SSDataBlock* pBlock = pDownstream->getNextFn(pDownstream, newgroup);
    publishOperatorProfEvent(pDownstream, QUERY_PROF_AFTER_OPERATOR_EXEC);

    if (*newgroup) {
      assert(pBlock != NULL);
    }

    if (*newgroup && pInfo->totalInputRows > 0) {  // there are already processed current group data block
      pInfo->existNewGroupBlock = pBlock;
      *newgroup = false;

      // Fill the previous group data block, before handle the data block of new group.
      // Close the fill operation for previous group data block
      taosFillSetStartInfo(pInfo->pFillInfo, 0, pTaskInfo->window.ekey);
    } else {
      if (pBlock == NULL) {
        if (pInfo->totalInputRows == 0) {
          pOperator->status = OP_EXEC_DONE;
          return NULL;
        }

        taosFillSetStartInfo(pInfo->pFillInfo, 0, pTaskInfo->window.ekey);
      } else {
        pInfo->totalInputRows += pBlock->info.rows;
        taosFillSetStartInfo(pInfo->pFillInfo, pBlock->info.rows, pBlock->info.window.ekey);
        taosFillSetInputDataBlock(pInfo->pFillInfo, pBlock);
      }
    }

    doFillTimeIntervalGapsInResults(pInfo->pFillInfo, pResBlock, pOperator->resultInfo.capacity, pInfo->p);

    // current group has no more result to return
    if (pResBlock->info.rows > 0) {
      // 1. The result in current group not reach the threshold of output result, continue
      // 2. If multiple group results existing in one SSDataBlock is not allowed, return immediately
      if (pResBlock->info.rows > pResultInfo->threshold || pBlock == NULL || (!pInfo->multigroupResult)) {
        return pResBlock;
      }

      doHandleRemainBlockFromNewGroup(pInfo, pResultInfo, newgroup, pTaskInfo);
      if (pResBlock->info.rows > pOperator->resultInfo.threshold || pBlock == NULL) {
        return pResBlock;
      }
    } else if (pInfo->existNewGroupBlock) {  // try next group
      assert(pBlock != NULL);
      doHandleRemainBlockForNewGroupImpl(pInfo, pResultInfo, newgroup, pTaskInfo);
      if (pResBlock->info.rows > pResultInfo->threshold) {
        return pResBlock;
      }
    } else {
      return NULL;
    }
  }
}

// todo set the attribute of query scan count
static int32_t getNumOfScanTimes(STaskAttr* pQueryAttr) {
  for (int32_t i = 0; i < pQueryAttr->numOfOutput; ++i) {
    int32_t functionId = getExprFunctionId(&pQueryAttr->pExpr1[i]);
    if (functionId == FUNCTION_STDDEV || functionId == FUNCTION_PERCT) {
      return 2;
    }
  }

  return 1;
}

static void destroyOperatorInfo(SOperatorInfo* pOperator) {
  if (pOperator == NULL) {
    return;
  }

  if (pOperator->closeFn != NULL) {
    pOperator->closeFn(pOperator->info, pOperator->numOfOutput);
  }

  if (pOperator->pDownstream != NULL) {
    for (int32_t i = 0; i < pOperator->numOfDownstream; ++i) {
      destroyOperatorInfo(pOperator->pDownstream[i]);
    }

    taosMemoryFreeClear(pOperator->pDownstream);
    pOperator->numOfDownstream = 0;
  }

  taosMemoryFreeClear(pOperator->info);
  taosMemoryFreeClear(pOperator);
}

int32_t doInitAggInfoSup(SAggSupporter* pAggSup, SqlFunctionCtx* pCtx, int32_t numOfOutput, size_t keyBufSize,
                         const char* pKey) {
  _hash_fn_t hashFn = taosGetDefaultHashFunction(TSDB_DATA_TYPE_BINARY);

  pAggSup->resultRowSize = getResultRowSize(pCtx, numOfOutput);
  pAggSup->keyBuf = taosMemoryCalloc(1, keyBufSize + POINTER_BYTES + sizeof(int64_t));
  pAggSup->pResultRowHashTable = taosHashInit(10, hashFn, true, HASH_NO_LOCK);
  pAggSup->pResultRowListSet = taosHashInit(100, hashFn, false, HASH_NO_LOCK);
  pAggSup->pResultRowArrayList = taosArrayInit(10, sizeof(SResultRowCell));

  if (pAggSup->keyBuf == NULL || pAggSup->pResultRowArrayList == NULL || pAggSup->pResultRowListSet == NULL ||
      pAggSup->pResultRowHashTable == NULL) {
    return TSDB_CODE_OUT_OF_MEMORY;
  }

  int32_t code = createDiskbasedBuf(&pAggSup->pResultBuf, 4096, 4096 * 256, pKey, "/tmp/");
  if (code != TSDB_CODE_SUCCESS) {
    return code;
  }

  return TSDB_CODE_SUCCESS;
}

static void cleanupAggSup(SAggSupporter* pAggSup) {
  taosMemoryFreeClear(pAggSup->keyBuf);
  taosHashCleanup(pAggSup->pResultRowHashTable);
  taosHashCleanup(pAggSup->pResultRowListSet);
  taosArrayDestroy(pAggSup->pResultRowArrayList);
  destroyDiskbasedBuf(pAggSup->pResultBuf);
}

int32_t initAggInfo(SOptrBasicInfo* pBasicInfo, SAggSupporter* pAggSup, SExprInfo* pExprInfo, int32_t numOfCols,
                    SSDataBlock* pResultBlock, size_t keyBufSize, const char* pkey) {
  pBasicInfo->pCtx = createSqlFunctionCtx(pExprInfo, numOfCols, &pBasicInfo->rowCellInfoOffset);
  pBasicInfo->pRes = pResultBlock;

  doInitAggInfoSup(pAggSup, pBasicInfo->pCtx, numOfCols, keyBufSize, pkey);
  return TSDB_CODE_SUCCESS;
}

void initResultSizeInfo(SOperatorInfo* pOperator, int32_t numOfRows) {
  pOperator->resultInfo.capacity = numOfRows;
  pOperator->resultInfo.threshold = numOfRows * 0.75;

  if (pOperator->resultInfo.threshold == 0) {
    pOperator->resultInfo.capacity = numOfRows;
  }
}

static STableQueryInfo* initTableQueryInfo(const STableGroupInfo* pTableGroupInfo) {
  STableQueryInfo* pTableQueryInfo = taosMemoryCalloc(pTableGroupInfo->numOfTables, sizeof(STableQueryInfo));
  if (pTableQueryInfo == NULL) {
    return NULL;
  }

  int32_t index = 0;
  for (int32_t i = 0; i < taosArrayGetSize(pTableGroupInfo->pGroupList); ++i) {
    SArray* pa = taosArrayGetP(pTableGroupInfo->pGroupList, i);
    for (int32_t j = 0; j < taosArrayGetSize(pa); ++j) {
      STableKeyInfo* pk = taosArrayGet(pa, j);

      STableQueryInfo* pTQueryInfo = &pTableQueryInfo[index++];
      //      pTQueryInfo->uid = pk->uid;
      pTQueryInfo->lastKey = pk->lastKey;
      //      pTQueryInfo->groupIndex = i;
    }
  }

  STimeWindow win = {0, INT64_MAX};
  createTableQueryInfo(pTableQueryInfo, false, win);
  return pTableQueryInfo;
}

SOperatorInfo* createAggregateOperatorInfo(SOperatorInfo* downstream, SExprInfo* pExprInfo, int32_t numOfCols,
                                           SSDataBlock* pResultBlock, SExprInfo* pScalarExprInfo,
                                           int32_t numOfScalarExpr, SExecTaskInfo* pTaskInfo,
                                           const STableGroupInfo* pTableGroupInfo) {
  SAggOperatorInfo* pInfo = taosMemoryCalloc(1, sizeof(SAggOperatorInfo));
  SOperatorInfo*    pOperator = taosMemoryCalloc(1, sizeof(SOperatorInfo));
  if (pInfo == NULL || pOperator == NULL) {
    goto _error;
  }

  int32_t numOfRows = 1;
  size_t  keyBufSize = sizeof(int64_t) + sizeof(int64_t) + POINTER_BYTES;

  initResultSizeInfo(pOperator, numOfRows);
  int32_t code =
      initAggInfo(&pInfo->binfo, &pInfo->aggSup, pExprInfo, numOfCols, pResultBlock, keyBufSize, pTaskInfo->id.str);
  pInfo->pTableQueryInfo = initTableQueryInfo(pTableGroupInfo);
  if (code != TSDB_CODE_SUCCESS || pInfo->pTableQueryInfo == NULL) {
    goto _error;
  }

  pOperator->resultInfo.capacity = 4096;
  pOperator->resultInfo.threshold = 4096 * 0.75;

  int32_t numOfGroup = 10;  // todo replaced with true value
  pInfo->groupId = INT32_MIN;
  initResultRowInfo(&pInfo->binfo.resultRowInfo, numOfGroup);

  pInfo->pScalarExprInfo = pScalarExprInfo;
  pInfo->numOfScalarExpr = numOfScalarExpr;
  if (pInfo->pScalarExprInfo != NULL) {
    pInfo->pScalarCtx = createSqlFunctionCtx(pScalarExprInfo, numOfCols, &pInfo->rowCellInfoOffset);
  }

  pOperator->name = "TableAggregate";
  pOperator->operatorType = QUERY_NODE_PHYSICAL_PLAN_AGG;
  pOperator->blockingOptr = true;
  pOperator->status = OP_NOT_OPENED;
  pOperator->info = pInfo;
  pOperator->pExpr = pExprInfo;
  pOperator->numOfOutput = numOfCols;
  pOperator->pTaskInfo = pTaskInfo;
  pOperator->_openFn = doOpenAggregateOptr;
  pOperator->getNextFn = getAggregateResult;
  pOperator->closeFn = destroyAggOperatorInfo;

  pOperator->encodeResultRow = aggEncodeResultRow;
  pOperator->decodeResultRow = aggDecodeResultRow;

  code = appendDownstream(pOperator, &downstream, 1);
  if (code != TSDB_CODE_SUCCESS) {
    goto _error;
  }

  return pOperator;
_error:
  destroyAggOperatorInfo(pInfo, numOfCols);
  taosMemoryFreeClear(pInfo);
  taosMemoryFreeClear(pOperator);
  pTaskInfo->code = TSDB_CODE_OUT_OF_MEMORY;
  return NULL;
}

void doDestroyBasicInfo(SOptrBasicInfo* pInfo, int32_t numOfOutput) {
  assert(pInfo != NULL);

  destroySqlFunctionCtx(pInfo->pCtx, numOfOutput);
  taosMemoryFreeClear(pInfo->rowCellInfoOffset);

  cleanupResultRowInfo(&pInfo->resultRowInfo);
  pInfo->pRes = blockDataDestroy(pInfo->pRes);
}

void destroyBasicOperatorInfo(void* param, int32_t numOfOutput) {
  SOptrBasicInfo* pInfo = (SOptrBasicInfo*)param;
  doDestroyBasicInfo(pInfo, numOfOutput);
}

void destroyStateWindowOperatorInfo(void* param, int32_t numOfOutput) {
  SStateWindowOperatorInfo* pInfo = (SStateWindowOperatorInfo*)param;
  doDestroyBasicInfo(&pInfo->binfo, numOfOutput);
  taosMemoryFreeClear(pInfo->stateKey.pData);
}

void destroyAggOperatorInfo(void* param, int32_t numOfOutput) {
  SAggOperatorInfo* pInfo = (SAggOperatorInfo*)param;
  doDestroyBasicInfo(&pInfo->binfo, numOfOutput);
}

void destroyIntervalOperatorInfo(void* param, int32_t numOfOutput) {
  STableIntervalOperatorInfo* pInfo = (STableIntervalOperatorInfo*)param;
  doDestroyBasicInfo(&pInfo->binfo, numOfOutput);
  cleanupAggSup(&pInfo->aggSup);
}

void destroySWindowOperatorInfo(void* param, int32_t numOfOutput) {
  SSessionAggOperatorInfo* pInfo = (SSessionAggOperatorInfo*)param;
  doDestroyBasicInfo(&pInfo->binfo, numOfOutput);
}

void destroySFillOperatorInfo(void* param, int32_t numOfOutput) {
  SFillOperatorInfo* pInfo = (SFillOperatorInfo*)param;
  pInfo->pFillInfo = taosDestroyFillInfo(pInfo->pFillInfo);
  pInfo->pRes = blockDataDestroy(pInfo->pRes);
  taosMemoryFreeClear(pInfo->p);
}

static void destroyProjectOperatorInfo(void* param, int32_t numOfOutput) {
  SProjectOperatorInfo* pInfo = (SProjectOperatorInfo*)param;
  doDestroyBasicInfo(&pInfo->binfo, numOfOutput);
}

static void destroyTagScanOperatorInfo(void* param, int32_t numOfOutput) {
  STagScanInfo* pInfo = (STagScanInfo*)param;
  pInfo->pRes = blockDataDestroy(pInfo->pRes);
}

static void destroyOrderOperatorInfo(void* param, int32_t numOfOutput) {
  SSortOperatorInfo* pInfo = (SSortOperatorInfo*)param;
  pInfo->pDataBlock = blockDataDestroy(pInfo->pDataBlock);

  taosArrayDestroy(pInfo->pSortInfo);
  taosArrayDestroy(pInfo->inputSlotMap);
}

void destroyExchangeOperatorInfo(void* param, int32_t numOfOutput) {
  SExchangeInfo* pExInfo = (SExchangeInfo*)param;
  taosArrayDestroy(pExInfo->pSources);
  taosArrayDestroy(pExInfo->pSourceDataInfo);
  if (pExInfo->pResult != NULL) {
    blockDataDestroy(pExInfo->pResult);
  }

  tsem_destroy(&pExInfo->ready);
}

static SArray* setRowTsColumnOutputInfo(SqlFunctionCtx* pCtx, int32_t numOfCols) {
  SArray* pList = taosArrayInit(4, sizeof(int32_t));
  for (int32_t i = 0; i < numOfCols; ++i) {
    if (fmIsPseudoColumnFunc(pCtx[i].functionId)) {
      taosArrayPush(pList, &i);
    }
  }

  return pList;
}

SOperatorInfo* createProjectOperatorInfo(SOperatorInfo* downstream, SExprInfo* pExprInfo, int32_t num,
                                         SSDataBlock* pResBlock, SLimit* pLimit, SLimit* pSlimit,
                                         SExecTaskInfo* pTaskInfo) {
  SProjectOperatorInfo* pInfo = taosMemoryCalloc(1, sizeof(SProjectOperatorInfo));
  SOperatorInfo*        pOperator = taosMemoryCalloc(1, sizeof(SOperatorInfo));
  if (pInfo == NULL || pOperator == NULL) {
    goto _error;
  }

  pInfo->limit = *pLimit;
  pInfo->slimit = *pSlimit;
  pInfo->curOffset = pLimit->offset;
  pInfo->curSOffset = pSlimit->offset;

  pInfo->binfo.pRes = pResBlock;

  int32_t numOfCols = num;
  int32_t numOfRows = 4096;
  size_t  keyBufSize = sizeof(int64_t) + sizeof(int64_t) + POINTER_BYTES;

  initResultSizeInfo(pOperator, numOfRows);
  initAggInfo(&pInfo->binfo, &pInfo->aggSup, pExprInfo, numOfCols, pResBlock, keyBufSize, pTaskInfo->id.str);
  setFunctionResultOutput(&pInfo->binfo, &pInfo->aggSup, MAIN_SCAN, pTaskInfo);
  pInfo->pPseudoColInfo = setRowTsColumnOutputInfo(pInfo->binfo.pCtx, numOfCols);

  pOperator->name = "ProjectOperator";
  pOperator->operatorType = QUERY_NODE_PHYSICAL_PLAN_PROJECT;
  pOperator->blockingOptr = false;
  pOperator->status = OP_NOT_OPENED;
  pOperator->info = pInfo;
  pOperator->pExpr = pExprInfo;
  pOperator->numOfOutput = num;
  pOperator->_openFn = operatorDummyOpenFn;
  pOperator->getNextFn = doProjectOperation;
  pOperator->closeFn = destroyProjectOperatorInfo;

  pOperator->pTaskInfo = pTaskInfo;
  int32_t code = appendDownstream(pOperator, &downstream, 1);
  if (code != TSDB_CODE_SUCCESS) {
    goto _error;
  }

  return pOperator;

_error:
  pTaskInfo->code = TSDB_CODE_OUT_OF_MEMORY;
  return NULL;
}

SOperatorInfo* createIntervalOperatorInfo(SOperatorInfo* downstream, SExprInfo* pExprInfo, int32_t numOfCols,
                                          SSDataBlock* pResBlock, SInterval* pInterval, int32_t primaryTsSlotId,
                                          STimeWindowAggSupp* pTwAggSupp, const STableGroupInfo* pTableGroupInfo,
                                          SExecTaskInfo* pTaskInfo) {
  STableIntervalOperatorInfo* pInfo = taosMemoryCalloc(1, sizeof(STableIntervalOperatorInfo));
  SOperatorInfo*              pOperator = taosMemoryCalloc(1, sizeof(SOperatorInfo));
  if (pInfo == NULL || pOperator == NULL) {
    goto _error;
  }

  pInfo->order = TSDB_ORDER_ASC;
  pInfo->interval = *pInterval;
  pInfo->execModel = pTaskInfo->execModel;
  pInfo->win = pTaskInfo->window;
  pInfo->twAggSup = *pTwAggSupp;
  pInfo->primaryTsIndex = primaryTsSlotId;

  int32_t numOfRows = 4096;
  size_t  keyBufSize = sizeof(int64_t) + sizeof(int64_t) + POINTER_BYTES;

  initResultSizeInfo(pOperator, numOfRows);
  int32_t code =
      initAggInfo(&pInfo->binfo, &pInfo->aggSup, pExprInfo, numOfCols, pResBlock, keyBufSize, pTaskInfo->id.str);
  initExecTimeWindowInfo(&pInfo->twAggSup.timeWindowData, &pInfo->win);

  //  pInfo->pTableQueryInfo = initTableQueryInfo(pTableGroupInfo);
  if (code != TSDB_CODE_SUCCESS /* || pInfo->pTableQueryInfo == NULL*/) {
    goto _error;
  }

  initResultRowInfo(&pInfo->binfo.resultRowInfo, (int32_t)1);

  pOperator->name = "TimeIntervalAggOperator";
  pOperator->operatorType = QUERY_NODE_PHYSICAL_PLAN_INTERVAL;
  pOperator->blockingOptr = true;
  pOperator->status = OP_NOT_OPENED;
  pOperator->pExpr = pExprInfo;
  pOperator->pTaskInfo = pTaskInfo;
  pOperator->numOfOutput = numOfCols;
  pOperator->info = pInfo;
  pOperator->_openFn = doOpenIntervalAgg;
  pOperator->getNextFn = doBuildIntervalResult;
  pOperator->getStreamResFn = doStreamIntervalAgg;
  pOperator->closeFn = destroyIntervalOperatorInfo;
  pOperator->encodeResultRow = aggEncodeResultRow;
  pOperator->decodeResultRow = aggDecodeResultRow;

  code = appendDownstream(pOperator, &downstream, 1);
  if (code != TSDB_CODE_SUCCESS) {
    goto _error;
  }

  return pOperator;

_error:
  destroyIntervalOperatorInfo(pInfo, numOfCols);
  taosMemoryFreeClear(pInfo);
  taosMemoryFreeClear(pOperator);
  pTaskInfo->code = code;
  return NULL;
}

SOperatorInfo* createTimeSliceOperatorInfo(SOperatorInfo* downstream, SExprInfo* pExprInfo, int32_t numOfCols,
                                           SSDataBlock* pResultBlock, SExecTaskInfo* pTaskInfo) {
  STimeSliceOperatorInfo* pInfo = taosMemoryCalloc(1, sizeof(STimeSliceOperatorInfo));
  SOperatorInfo*          pOperator = taosMemoryCalloc(1, sizeof(SOperatorInfo));
  if (pOperator == NULL || pInfo == NULL) {
    goto _error;
  }

  initResultRowInfo(&pInfo->binfo.resultRowInfo, 8);

  pOperator->name = "TimeSliceOperator";
  //  pOperator->operatorType = OP_AllTimeWindow;
  pOperator->blockingOptr = true;
  pOperator->status = OP_NOT_OPENED;
  pOperator->pExpr = pExprInfo;
  pOperator->numOfOutput = numOfCols;
  pOperator->info = pInfo;
  pOperator->pTaskInfo = pTaskInfo;
  pOperator->getNextFn = doAllIntervalAgg;
  pOperator->closeFn = destroyBasicOperatorInfo;

  int32_t code = appendDownstream(pOperator, &downstream, 1);
  return pOperator;

_error:
  taosMemoryFree(pInfo);
  taosMemoryFree(pOperator);
  pTaskInfo->code = TSDB_CODE_OUT_OF_MEMORY;
  return NULL;
}

SOperatorInfo* createStatewindowOperatorInfo(SOperatorInfo* downstream, SExprInfo* pExpr, int32_t numOfCols,
                                             SSDataBlock* pResBlock, STimeWindowAggSupp* pTwAggSup,
                                             SExecTaskInfo* pTaskInfo) {
  SStateWindowOperatorInfo* pInfo = taosMemoryCalloc(1, sizeof(SStateWindowOperatorInfo));
  SOperatorInfo*            pOperator = taosMemoryCalloc(1, sizeof(SOperatorInfo));
  if (pInfo == NULL || pOperator == NULL) {
    goto _error;
  }

  pInfo->colIndex = -1;
  size_t keyBufSize = sizeof(int64_t) + sizeof(int64_t) + POINTER_BYTES;

  initResultSizeInfo(pOperator, 4096);
  initAggInfo(&pInfo->binfo, &pInfo->aggSup, pExpr, numOfCols, pResBlock, keyBufSize, pTaskInfo->id.str);
  initResultRowInfo(&pInfo->binfo.resultRowInfo, 8);

  pInfo->twAggSup = *pTwAggSup;
  initExecTimeWindowInfo(&pInfo->twAggSup.timeWindowData, &pTaskInfo->window);

  pOperator->name = "StateWindowOperator";
  pOperator->operatorType = QUERY_NODE_PHYSICAL_PLAN_STATE_WINDOW;
  pOperator->blockingOptr = true;
  pOperator->status = OP_NOT_OPENED;
  pOperator->pExpr = pExpr;
  pOperator->numOfOutput = numOfCols;

  pOperator->pTaskInfo = pTaskInfo;
  pOperator->info = pInfo;
  pOperator->getNextFn = doStateWindowAgg;
  pOperator->closeFn = destroyStateWindowOperatorInfo;
  pOperator->encodeResultRow = aggEncodeResultRow;
  pOperator->decodeResultRow = aggDecodeResultRow;

  int32_t code = appendDownstream(pOperator, &downstream, 1);
  return pOperator;

_error:
  pTaskInfo->code = TSDB_CODE_SUCCESS;
  return NULL;
}

SOperatorInfo* createSessionAggOperatorInfo(SOperatorInfo* downstream, SExprInfo* pExprInfo, int32_t numOfCols,
                                            SSDataBlock* pResBlock, int64_t gap, STimeWindowAggSupp* pTwAggSupp,
                                            SExecTaskInfo* pTaskInfo) {
  SSessionAggOperatorInfo* pInfo = taosMemoryCalloc(1, sizeof(SSessionAggOperatorInfo));
  SOperatorInfo*           pOperator = taosMemoryCalloc(1, sizeof(SOperatorInfo));
  if (pInfo == NULL || pOperator == NULL) {
    goto _error;
  }

  int32_t numOfRows = 4096;
  size_t  keyBufSize = sizeof(int64_t) + sizeof(int64_t) + POINTER_BYTES;

  initResultSizeInfo(pOperator, numOfRows);
  int32_t code =
      initAggInfo(&pInfo->binfo, &pInfo->aggSup, pExprInfo, numOfCols, pResBlock, keyBufSize, pTaskInfo->id.str);
  if (code != TSDB_CODE_SUCCESS) {
    goto _error;
  }

  pInfo->twAggSup = *pTwAggSupp;
  initResultRowInfo(&pInfo->binfo.resultRowInfo, 8);
  initExecTimeWindowInfo(&pInfo->twAggSup.timeWindowData, &pTaskInfo->window);

  pInfo->gap = gap;
  pInfo->binfo.pRes = pResBlock;
  pInfo->winSup.prevTs = INT64_MIN;
  pInfo->reptScan = false;
  pOperator->name = "SessionWindowAggOperator";
  pOperator->operatorType = QUERY_NODE_PHYSICAL_PLAN_SESSION_WINDOW;
  pOperator->blockingOptr = true;
  pOperator->status = OP_NOT_OPENED;
  pOperator->pExpr = pExprInfo;
  pOperator->numOfOutput = numOfCols;
  pOperator->info = pInfo;
  pOperator->getNextFn = doSessionWindowAgg;
  pOperator->closeFn = destroySWindowOperatorInfo;
  pOperator->encodeResultRow = aggEncodeResultRow;
  pOperator->decodeResultRow = aggDecodeResultRow;
  pOperator->pTaskInfo = pTaskInfo;

  code = appendDownstream(pOperator, &downstream, 1);
  return pOperator;

_error:
  if (pInfo != NULL) {
    destroySWindowOperatorInfo(pInfo, numOfCols);
  }

  taosMemoryFreeClear(pInfo);
  taosMemoryFreeClear(pOperator);
  pTaskInfo->code = code;
  return NULL;
}

static int32_t initFillInfo(SFillOperatorInfo* pInfo, SExprInfo* pExpr, int32_t numOfCols, int64_t* fillVal,
                            STimeWindow win, int32_t capacity, const char* id, SInterval* pInterval, int32_t fillType) {
  SFillColInfo* pColInfo = createFillColInfo(pExpr, numOfCols, NULL);

  // TODO set correct time precision
  STimeWindow w = TSWINDOW_INITIALIZER;
  getAlignQueryTimeWindow(pInterval, TSDB_TIME_PRECISION_MILLI, win.skey, &w);

  int32_t order = TSDB_ORDER_ASC;
  pInfo->pFillInfo = taosCreateFillInfo(order, w.skey, 0, capacity, numOfCols, pInterval, fillType, pColInfo, id);

  pInfo->p = taosMemoryCalloc(numOfCols, POINTER_BYTES);

  if (pInfo->pFillInfo == NULL || pInfo->p == NULL) {
    return TSDB_CODE_OUT_OF_MEMORY;
  } else {
    return TSDB_CODE_SUCCESS;
  }
}

SOperatorInfo* createFillOperatorInfo(SOperatorInfo* downstream, SExprInfo* pExpr, int32_t numOfCols,
                                      SInterval* pInterval, SSDataBlock* pResBlock, int32_t fillType, char* fillVal,
                                      bool multigroupResult, SExecTaskInfo* pTaskInfo) {
  SFillOperatorInfo* pInfo = taosMemoryCalloc(1, sizeof(SFillOperatorInfo));
  SOperatorInfo*     pOperator = taosMemoryCalloc(1, sizeof(SOperatorInfo));

  pInfo->pRes = pResBlock;
  pInfo->multigroupResult = multigroupResult;
  pInfo->intervalInfo = *pInterval;

  int32_t type = TSDB_FILL_NONE;
  switch (fillType) {
    case FILL_MODE_PREV:
      type = TSDB_FILL_PREV;
      break;
    case FILL_MODE_NONE:
      type = TSDB_FILL_NONE;
      break;
    case FILL_MODE_NULL:
      type = TSDB_FILL_NULL;
      break;
    case FILL_MODE_NEXT:
      type = TSDB_FILL_NEXT;
      break;
    case FILL_MODE_VALUE:
      type = TSDB_FILL_SET_VALUE;
      break;
    case FILL_MODE_LINEAR:
      type = TSDB_FILL_LINEAR;
      break;
    default:
      type = TSDB_FILL_NONE;
  }

  SResultInfo* pResultInfo = &pOperator->resultInfo;
  initResultSizeInfo(pOperator, 4096);

  int32_t code = initFillInfo(pInfo, pExpr, numOfCols, (int64_t*)fillVal, pTaskInfo->window, pResultInfo->capacity,
                              pTaskInfo->id.str, pInterval, type);
  if (code != TSDB_CODE_SUCCESS) {
    goto _error;
  }

  pOperator->name = "FillOperator";
  pOperator->blockingOptr = false;
  pOperator->status = OP_NOT_OPENED;
  //  pOperator->operatorType = OP_Fill;
  pOperator->pExpr = pExpr;
  pOperator->numOfOutput = numOfCols;
  pOperator->info = pInfo;
  pOperator->_openFn = operatorDummyOpenFn;
  pOperator->getNextFn = doFill;
  pOperator->pTaskInfo = pTaskInfo;

  pOperator->closeFn = destroySFillOperatorInfo;

  code = appendDownstream(pOperator, &downstream, 1);
  return pOperator;

_error:
  taosMemoryFreeClear(pOperator);
  taosMemoryFreeClear(pInfo);
  return NULL;
}

static SSDataBlock* doTagScan(SOperatorInfo* pOperator, bool* newgroup) {
#if 0
  SOperatorInfo* pOperator = (SOperatorInfo*) param;
  if (pOperator->status == OP_EXEC_DONE) {
    return NULL;
  }

  int32_t maxNumOfTables = (int32_t)pResultInfo->capacity;

  STagScanInfo *pInfo = pOperator->info;
  SSDataBlock  *pRes = pInfo->pRes;
  *newgroup = false;

  int32_t count = 0;
  SArray* pa = GET_TABLEGROUP(pRuntimeEnv, 0);

  int32_t functionId = getExprFunctionId(&pOperator->pExpr[0]);
  if (functionId == FUNCTION_TID_TAG) { // return the tags & table Id
    assert(pQueryAttr->numOfOutput == 1);

    SExprInfo* pExprInfo = &pOperator->pExpr[0];
    int32_t rsize = pExprInfo->base.resSchema.bytes;

    count = 0;

    int16_t bytes = pExprInfo->base.resSchema.bytes;
    int16_t type  = pExprInfo->base.resSchema.type;

    for(int32_t i = 0; i < pQueryAttr->numOfTags; ++i) {
      if (pQueryAttr->tagColList[i].colId == pExprInfo->base.pColumns->info.colId) {
        bytes = pQueryAttr->tagColList[i].bytes;
        type = pQueryAttr->tagColList[i].type;
        break;
      }
    }

    SColumnInfoData* pColInfo = taosArrayGet(pRes->pDataBlock, 0);

    while(pInfo->curPos < pInfo->totalTables && count < maxNumOfTables) {
      int32_t i = pInfo->curPos++;
      STableQueryInfo *item = taosArrayGetP(pa, i);

      char *output = pColInfo->pData + count * rsize;
      varDataSetLen(output, rsize - VARSTR_HEADER_SIZE);

      output = varDataVal(output);
      STableId* id = TSDB_TABLEID(item->pTable);

      *(int16_t *)output = 0;
      output += sizeof(int16_t);

      *(int64_t *)output = id->uid;  // memory align problem, todo serialize
      output += sizeof(id->uid);

      *(int32_t *)output = id->tid;
      output += sizeof(id->tid);

      *(int32_t *)output = pQueryAttr->vgId;
      output += sizeof(pQueryAttr->vgId);

      char* data = NULL;
      if (pExprInfo->base.pColumns->info.colId == TSDB_TBNAME_COLUMN_INDEX) {
        data = tsdbGetTableName(item->pTable);
      } else {
        data = tsdbGetTableTagVal(item->pTable, pExprInfo->base.pColumns->info.colId, type, bytes);
      }

      doSetTagValueToResultBuf(output, data, type, bytes);
      count += 1;
    }

    //qDebug("QInfo:0x%"PRIx64" create (tableId, tag) info completed, rows:%d", GET_TASKID(pRuntimeEnv), count);
  } else if (functionId == FUNCTION_COUNT) {// handle the "count(tbname)" query
    SColumnInfoData* pColInfo = taosArrayGet(pRes->pDataBlock, 0);
    *(int64_t*)pColInfo->pData = pInfo->totalTables;
    count = 1;

    pOperator->status = OP_EXEC_DONE;
    //qDebug("QInfo:0x%"PRIx64" create count(tbname) query, res:%d rows:1", GET_TASKID(pRuntimeEnv), count);
  } else {  // return only the tags|table name etc.
    SExprInfo* pExprInfo = &pOperator->pExpr[0];  // todo use the column list instead of exprinfo

    count = 0;
    while(pInfo->curPos < pInfo->totalTables && count < maxNumOfTables) {
      int32_t i = pInfo->curPos++;

      STableQueryInfo* item = taosArrayGetP(pa, i);

      char *data = NULL, *dst = NULL;
      int16_t type = 0, bytes = 0;
      for(int32_t j = 0; j < pOperator->numOfOutput; ++j) {
        // not assign value in case of user defined constant output column
        if (TSDB_COL_IS_UD_COL(pExprInfo[j].base.pColumns->flag)) {
          continue;
        }

        SColumnInfoData* pColInfo = taosArrayGet(pRes->pDataBlock, j);
        type  = pExprInfo[j].base.resSchema.type;
        bytes = pExprInfo[j].base.resSchema.bytes;

        if (pExprInfo[j].base.pColumns->info.colId == TSDB_TBNAME_COLUMN_INDEX) {
          data = tsdbGetTableName(item->pTable);
        } else {
          data = tsdbGetTableTagVal(item->pTable, pExprInfo[j].base.pColumns->info.colId, type, bytes);
        }

        dst  = pColInfo->pData + count * pExprInfo[j].base.resSchema.bytes;
        doSetTagValueToResultBuf(dst, data, type, bytes);
      }

      count += 1;
    }

    if (pInfo->curPos >= pInfo->totalTables) {
      pOperator->status = OP_EXEC_DONE;
    }

    //qDebug("QInfo:0x%"PRIx64" create tag values results completed, rows:%d", GET_TASKID(pRuntimeEnv), count);
  }

  if (pOperator->status == OP_EXEC_DONE) {
    setTaskStatus(pOperator->pRuntimeEnv, TASK_COMPLETED);
  }

  pRes->info.rows = count;
  return (pRes->info.rows == 0)? NULL:pInfo->pRes;

#endif
  return TSDB_CODE_SUCCESS;
}

SOperatorInfo* createTagScanOperatorInfo(STaskRuntimeEnv* pRuntimeEnv, SExprInfo* pExpr, int32_t numOfOutput) {
  STagScanInfo* pInfo = taosMemoryCalloc(1, sizeof(STagScanInfo));
  size_t        numOfGroup = GET_NUM_OF_TABLEGROUP(pRuntimeEnv);
  assert(numOfGroup == 0 || numOfGroup == 1);

  pInfo->curPos = 0;

  SOperatorInfo* pOperator = taosMemoryCalloc(1, sizeof(SOperatorInfo));
  pOperator->name = "SeqTableTagScan";
  pOperator->operatorType = QUERY_NODE_PHYSICAL_PLAN_TAG_SCAN;
  pOperator->blockingOptr = false;
  pOperator->status = OP_NOT_OPENED;
  pOperator->info = pInfo;
  pOperator->getNextFn = doTagScan;
  pOperator->pExpr = pExpr;
  pOperator->numOfOutput = numOfOutput;
  pOperator->closeFn = destroyTagScanOperatorInfo;

  return pOperator;
}

static int32_t getColumnIndexInSource(SQueriedTableInfo* pTableInfo, SExprBasicInfo* pExpr, SColumnInfo* pTagCols) {
  int32_t j = 0;

  if (TSDB_COL_IS_TAG(pExpr->pParam[0].pCol->type)) {
    if (pExpr->pParam[0].pCol->colId == TSDB_TBNAME_COLUMN_INDEX) {
      return TSDB_TBNAME_COLUMN_INDEX;
    }

    while (j < pTableInfo->numOfTags) {
      if (pExpr->pParam[0].pCol->colId == pTagCols[j].colId) {
        return j;
      }

      j += 1;
    }

  } /*else if (TSDB_COL_IS_UD_COL(pExpr->colInfo.flag)) {  // user specified column data
    return TSDB_UD_COLUMN_INDEX;
  } else {
    while (j < pTableInfo->numOfCols) {
      if (pExpr->colInfo.colId == pTableInfo->colList[j].colId) {
        return j;
      }

      j += 1;
    }
  }*/

  return INT32_MIN;  // return a less than TSDB_TBNAME_COLUMN_INDEX value
}

bool validateExprColumnInfo(SQueriedTableInfo* pTableInfo, SExprBasicInfo* pExpr, SColumnInfo* pTagCols) {
  int32_t j = getColumnIndexInSource(pTableInfo, pExpr, pTagCols);
  return j != INT32_MIN;
}

static SResSchema createResSchema(int32_t type, int32_t bytes, int32_t slotId, int32_t scale, int32_t precision,
                                  const char* name) {
  SResSchema s = {0};
  s.scale = scale;
  s.type = type;
  s.bytes = bytes;
  s.slotId = slotId;
  s.precision = precision;
  strncpy(s.name, name, tListLen(s.name));

  return s;
}

static SColumn* createColumn(int32_t blockId, int32_t slotId, SDataType* pType) {
  SColumn* pCol = taosMemoryCalloc(1, sizeof(SColumn));
  if (pCol == NULL) {
    terrno = TSDB_CODE_OUT_OF_MEMORY;
    return NULL;
  }

  pCol->slotId = slotId;
  pCol->bytes = pType->bytes;
  pCol->type = pType->type;
  pCol->scale = pType->scale;
  pCol->precision = pType->precision;
  pCol->dataBlockId = blockId;

  return pCol;
}

SExprInfo* createExprInfo(SNodeList* pNodeList, SNodeList* pGroupKeys, int32_t* numOfExprs) {
  int32_t numOfFuncs = LIST_LENGTH(pNodeList);
  int32_t numOfGroupKeys = 0;
  if (pGroupKeys != NULL) {
    numOfGroupKeys = LIST_LENGTH(pGroupKeys);
  }

  *numOfExprs = numOfFuncs + numOfGroupKeys;
  SExprInfo* pExprs = taosMemoryCalloc(*numOfExprs, sizeof(SExprInfo));

  for (int32_t i = 0; i < (*numOfExprs); ++i) {
    STargetNode* pTargetNode = NULL;
    if (i < numOfFuncs) {
      pTargetNode = (STargetNode*)nodesListGetNode(pNodeList, i);
    } else {
      pTargetNode = (STargetNode*)nodesListGetNode(pGroupKeys, i - numOfFuncs);
    }

    SExprInfo* pExp = &pExprs[i];

    pExp->pExpr = taosMemoryCalloc(1, sizeof(tExprNode));
    pExp->pExpr->_function.num = 1;
    pExp->pExpr->_function.functionId = -1;

    int32_t type = nodeType(pTargetNode->pExpr);
    // it is a project query, or group by column
    if (type == QUERY_NODE_COLUMN) {
      pExp->pExpr->nodeType = QUERY_NODE_COLUMN;
      SColumnNode* pColNode = (SColumnNode*)pTargetNode->pExpr;

      pExp->base.pParam = taosMemoryCalloc(1, sizeof(SFunctParam));
      pExp->base.numOfParams = 1;

      SDataType* pType = &pColNode->node.resType;
      pExp->base.resSchema = createResSchema(pType->type, pType->bytes, pTargetNode->slotId, pType->scale,
                                             pType->precision, pColNode->colName);
      pExp->base.pParam[0].pCol = createColumn(pColNode->dataBlockId, pColNode->slotId, pType);
      pExp->base.pParam[0].type = FUNC_PARAM_TYPE_COLUMN;
    } else if (type == QUERY_NODE_VALUE) {
      pExp->pExpr->nodeType = QUERY_NODE_VALUE;
      SValueNode* pValNode = (SValueNode*)pTargetNode->pExpr;

      pExp->base.pParam = taosMemoryCalloc(1, sizeof(SFunctParam));
      pExp->base.numOfParams = 1;

      SDataType* pType = &pValNode->node.resType;
      pExp->base.resSchema = createResSchema(pType->type, pType->bytes, pTargetNode->slotId, pType->scale,
                                             pType->precision, pValNode->node.aliasName);
      pExp->base.pParam[0].type = FUNC_PARAM_TYPE_VALUE;
      valueNodeToVariant(pValNode, &pExp->base.pParam[0].param);
    } else if (type == QUERY_NODE_FUNCTION) {
      pExp->pExpr->nodeType = QUERY_NODE_FUNCTION;
      SFunctionNode* pFuncNode = (SFunctionNode*)pTargetNode->pExpr;

      SDataType* pType = &pFuncNode->node.resType;
      pExp->base.resSchema = createResSchema(pType->type, pType->bytes, pTargetNode->slotId, pType->scale,
                                             pType->precision, pFuncNode->node.aliasName);

      pExp->pExpr->_function.functionId = pFuncNode->funcId;
      pExp->pExpr->_function.pFunctNode = pFuncNode;
      strncpy(pExp->pExpr->_function.functionName, pFuncNode->functionName,
              tListLen(pExp->pExpr->_function.functionName));

      int32_t numOfParam = LIST_LENGTH(pFuncNode->pParameterList);

      pExp->base.pParam = taosMemoryCalloc(numOfParam, sizeof(SFunctParam));
      pExp->base.numOfParams = numOfParam;

      for (int32_t j = 0; j < numOfParam; ++j) {
        SNode* p1 = nodesListGetNode(pFuncNode->pParameterList, j);
        if (p1->type == QUERY_NODE_COLUMN) {
          SColumnNode* pcn = (SColumnNode*)p1;

          pExp->base.pParam[j].type = FUNC_PARAM_TYPE_COLUMN;
          pExp->base.pParam[j].pCol = createColumn(pcn->dataBlockId, pcn->slotId, &pcn->node.resType);
        } else if (p1->type == QUERY_NODE_VALUE) {
          SValueNode* pvn = (SValueNode*)p1;
          pExp->base.pParam[j].type = FUNC_PARAM_TYPE_VALUE;
          valueNodeToVariant(pvn, &pExp->base.pParam[j].param);
        }
      }
    } else if (type == QUERY_NODE_OPERATOR) {
      pExp->pExpr->nodeType = QUERY_NODE_OPERATOR;
      SOperatorNode* pNode = (SOperatorNode*)pTargetNode->pExpr;

      pExp->base.pParam = taosMemoryCalloc(1, sizeof(SFunctParam));
      pExp->base.numOfParams = 1;

      SDataType* pType = &pNode->node.resType;
      pExp->base.resSchema = createResSchema(pType->type, pType->bytes, pTargetNode->slotId, pType->scale,
                                             pType->precision, pNode->node.aliasName);
      pExp->pExpr->_optrRoot.pRootNode = pTargetNode->pExpr;
    } else {
      ASSERT(0);
    }
  }

  return pExprs;
}

static SExecTaskInfo* createExecTaskInfo(uint64_t queryId, uint64_t taskId, EOPTR_EXEC_MODEL model) {
  SExecTaskInfo* pTaskInfo = taosMemoryCalloc(1, sizeof(SExecTaskInfo));
  setTaskStatus(pTaskInfo, TASK_NOT_COMPLETED);

  pTaskInfo->cost.created = taosGetTimestampMs();
  pTaskInfo->id.queryId = queryId;
  pTaskInfo->execModel = model;

  char* p = taosMemoryCalloc(1, 128);
  snprintf(p, 128, "TID:0x%" PRIx64 " QID:0x%" PRIx64, taskId, queryId);
  pTaskInfo->id.str = strdup(p);

  return pTaskInfo;
}

static tsdbReaderT doCreateDataReader(STableScanPhysiNode* pTableScanNode, SReadHandle* pHandle,
                                      STableGroupInfo* pTableGroupInfo, uint64_t queryId, uint64_t taskId);

static int32_t doCreateTableGroup(void* metaHandle, int32_t tableType, uint64_t tableUid, STableGroupInfo* pGroupInfo,
                                  uint64_t queryId, uint64_t taskId);
static SArray* extractTableIdList(const STableGroupInfo* pTableGroupInfo);
static SArray* extractScanColumnId(SNodeList* pNodeList);
static SArray* extractColumnInfo(SNodeList* pNodeList);
static SArray* extractColMatchInfo(SNodeList* pNodeList, SDataBlockDescNode* pOutputNodeList, int32_t* numOfOutputCols);

static SArray* createSortInfo(SNodeList* pNodeList, SNodeList* pNodeListTarget);
static SArray* createIndexMap(SNodeList* pNodeList);
static SArray* extractPartitionColInfo(SNodeList* pNodeList);

SOperatorInfo* createOperatorTree(SPhysiNode* pPhyNode, SExecTaskInfo* pTaskInfo, SReadHandle* pHandle,
                                  uint64_t queryId, uint64_t taskId, STableGroupInfo* pTableGroupInfo) {
  int32_t type = nodeType(pPhyNode);

  if (pPhyNode->pChildren == NULL || LIST_LENGTH(pPhyNode->pChildren) == 0) {
    if (QUERY_NODE_PHYSICAL_PLAN_TABLE_SCAN == type) {
      SScanPhysiNode*      pScanPhyNode = (SScanPhysiNode*)pPhyNode;
      STableScanPhysiNode* pTableScanNode = (STableScanPhysiNode*)pPhyNode;

      int32_t     numOfCols = 0;
      tsdbReaderT pDataReader = doCreateDataReader(pTableScanNode, pHandle, pTableGroupInfo, (uint64_t)queryId, taskId);

      SArray* pColList =
          extractColMatchInfo(pScanPhyNode->pScanCols, pScanPhyNode->node.pOutputDataBlockDesc, &numOfCols);
      SSDataBlock* pResBlock = createResDataBlock(pScanPhyNode->node.pOutputDataBlockDesc);

      SInterval interval = {
          .interval = pTableScanNode->interval,
          .sliding = pTableScanNode->sliding,
          .intervalUnit = pTableScanNode->intervalUnit,
          .slidingUnit = pTableScanNode->slidingUnit,
          .offset = pTableScanNode->offset,
      };

<<<<<<< HEAD
      return createTableScanOperatorInfo(pDataReader, pTableScanNode->scanSeq[0] > 0 ? TSDB_ORDER_ASC : TSDB_ORDER_DESC, numOfCols, pTableScanNode->dataRequired,
          pTableScanNode->scanSeq[0], pTableScanNode->scanSeq[1], pColList, pResBlock, pScanPhyNode->node.pConditions, &interval, pTableScanNode->ratio, pTaskInfo);
=======
      return createTableScanOperatorInfo(pDataReader, pScanPhyNode->order, numOfCols, pTableScanNode->dataRequired,
                                         pScanPhyNode->count, pScanPhyNode->reverse, pColList, pResBlock,
                                         pScanPhyNode->node.pConditions, &interval, pTableScanNode->ratio, pTaskInfo);
>>>>>>> 73b334a6
    } else if (QUERY_NODE_PHYSICAL_PLAN_EXCHANGE == type) {
      SExchangePhysiNode* pExchange = (SExchangePhysiNode*)pPhyNode;
      SSDataBlock*        pResBlock = createResDataBlock(pExchange->node.pOutputDataBlockDesc);
      return createExchangeOperatorInfo(pExchange->pSrcEndPoints, pResBlock, pTaskInfo);
    } else if (QUERY_NODE_PHYSICAL_PLAN_STREAM_SCAN == type) {
      SScanPhysiNode* pScanPhyNode = (SScanPhysiNode*)pPhyNode;  // simple child table.

      int32_t code = doCreateTableGroup(pHandle->meta, pScanPhyNode->tableType, pScanPhyNode->uid, pTableGroupInfo,
                                        queryId, taskId);
      SArray* tableIdList = extractTableIdList(pTableGroupInfo);

      SSDataBlock* pResBlock = createResDataBlock(pScanPhyNode->node.pOutputDataBlockDesc);

      int32_t numOfCols = 0;
      SArray* pColList =
          extractColMatchInfo(pScanPhyNode->pScanCols, pScanPhyNode->node.pOutputDataBlockDesc, &numOfCols);
      SOperatorInfo* pOperator =
          createStreamScanOperatorInfo(pHandle->reader, pResBlock, pColList, tableIdList, pTaskInfo);
      taosArrayDestroy(tableIdList);
      return pOperator;
    } else if (QUERY_NODE_PHYSICAL_PLAN_SYSTABLE_SCAN == type) {
      SSystemTableScanPhysiNode* pSysScanPhyNode = (SSystemTableScanPhysiNode*)pPhyNode;
      SSDataBlock*               pResBlock = createResDataBlock(pSysScanPhyNode->scan.node.pOutputDataBlockDesc);

      struct SScanPhysiNode* pScanNode = &pSysScanPhyNode->scan;
      SArray*                colList = extractScanColumnId(pScanNode->pScanCols);

      SOperatorInfo* pOperator = createSysTableScanOperatorInfo(
          pHandle->meta, pResBlock, &pScanNode->tableName, pScanNode->node.pConditions, pSysScanPhyNode->mgmtEpSet,
          colList, pTaskInfo, pSysScanPhyNode->showRewrite, pSysScanPhyNode->accountId);
      return pOperator;
    } else {
      ASSERT(0);
    }
  }

  int32_t num = 0;
  size_t  size = LIST_LENGTH(pPhyNode->pChildren);

  SOperatorInfo** ops = taosMemoryCalloc(size, POINTER_BYTES);
  for (int32_t i = 0; i < size; ++i) {
    SPhysiNode* pChildNode = (SPhysiNode*)nodesListGetNode(pPhyNode->pChildren, i);
    ops[i] = createOperatorTree(pChildNode, pTaskInfo, pHandle, queryId, taskId, pTableGroupInfo);
  }

  SOperatorInfo* pOptr = NULL;
  if (QUERY_NODE_PHYSICAL_PLAN_PROJECT == type) {
    SProjectPhysiNode* pProjPhyNode = (SProjectPhysiNode*)pPhyNode;
    SExprInfo*         pExprInfo = createExprInfo(pProjPhyNode->pProjections, NULL, &num);

    SSDataBlock* pResBlock = createResDataBlock(pPhyNode->pOutputDataBlockDesc);
    SLimit       limit = {.limit = pProjPhyNode->limit, .offset = pProjPhyNode->offset};
    SLimit       slimit = {.limit = pProjPhyNode->slimit, .offset = pProjPhyNode->soffset};
    pOptr = createProjectOperatorInfo(ops[0], pExprInfo, num, pResBlock, &limit, &slimit, pTaskInfo);
  } else if (QUERY_NODE_PHYSICAL_PLAN_AGG == type) {
    SAggPhysiNode* pAggNode = (SAggPhysiNode*)pPhyNode;
    SExprInfo*     pExprInfo = createExprInfo(pAggNode->pAggFuncs, pAggNode->pGroupKeys, &num);
    SSDataBlock*   pResBlock = createResDataBlock(pPhyNode->pOutputDataBlockDesc);

    int32_t    numOfScalarExpr = 0;
    SExprInfo* pScalarExprInfo = NULL;
    if (pAggNode->pExprs != NULL) {
      pScalarExprInfo = createExprInfo(pAggNode->pExprs, NULL, &numOfScalarExpr);
    }

    if (pAggNode->pGroupKeys != NULL) {
      SArray* pColList = extractColumnInfo(pAggNode->pGroupKeys);
      pOptr = createGroupOperatorInfo(ops[0], pExprInfo, num, pResBlock, pColList, pAggNode->node.pConditions,
                                      pScalarExprInfo, numOfScalarExpr, pTaskInfo, NULL);
    } else {
      pOptr = createAggregateOperatorInfo(ops[0], pExprInfo, num, pResBlock, pScalarExprInfo, numOfScalarExpr,
                                          pTaskInfo, pTableGroupInfo);
    }
  } else if (QUERY_NODE_PHYSICAL_PLAN_INTERVAL == type) {
    SIntervalPhysiNode* pIntervalPhyNode = (SIntervalPhysiNode*)pPhyNode;

    SExprInfo*   pExprInfo = createExprInfo(pIntervalPhyNode->window.pFuncs, NULL, &num);
    SSDataBlock* pResBlock = createResDataBlock(pPhyNode->pOutputDataBlockDesc);

    SInterval interval = {.interval = pIntervalPhyNode->interval,
                          .sliding = pIntervalPhyNode->sliding,
                          .intervalUnit = pIntervalPhyNode->intervalUnit,
                          .slidingUnit = pIntervalPhyNode->slidingUnit,
                          .offset = pIntervalPhyNode->offset,
                          .precision = ((SColumnNode*)pIntervalPhyNode->window.pTspk)->node.resType.precision};

    STimeWindowAggSupp as = {.waterMark = pIntervalPhyNode->window.watermark,
                             .calTrigger = pIntervalPhyNode->window.triggerType};

    int32_t primaryTsSlotId = ((SColumnNode*)pIntervalPhyNode->window.pTspk)->slotId;
    pOptr = createIntervalOperatorInfo(ops[0], pExprInfo, num, pResBlock, &interval, primaryTsSlotId, &as,
                                       pTableGroupInfo, pTaskInfo);

    if (pIntervalPhyNode->pFill != NULL) {
      pOptr = createFillOperatorInfo(pOptr, pExprInfo, num, &interval, pResBlock, pIntervalPhyNode->pFill->mode, NULL,
                                     false, pTaskInfo);
    }

  } else if (QUERY_NODE_PHYSICAL_PLAN_SORT == type) {
    SSortPhysiNode* pSortPhyNode = (SSortPhysiNode*)pPhyNode;

    SSDataBlock* pResBlock = createResDataBlock(pPhyNode->pOutputDataBlockDesc);
    SArray*      info = createSortInfo(pSortPhyNode->pSortKeys, pSortPhyNode->pTargets);
    SArray*      slotMap = createIndexMap(pSortPhyNode->pTargets);
    pOptr = createSortOperatorInfo(ops[0], pResBlock, info, slotMap, pTaskInfo);
  } else if (QUERY_NODE_PHYSICAL_PLAN_SESSION_WINDOW == type) {
    SSessionWinodwPhysiNode* pSessionNode = (SSessionWinodwPhysiNode*)pPhyNode;

    STimeWindowAggSupp as = {.waterMark = pSessionNode->window.watermark,
                             .calTrigger = pSessionNode->window.triggerType};

    SExprInfo*   pExprInfo = createExprInfo(pSessionNode->window.pFuncs, NULL, &num);
    SSDataBlock* pResBlock = createResDataBlock(pPhyNode->pOutputDataBlockDesc);
    pOptr = createSessionAggOperatorInfo(ops[0], pExprInfo, num, pResBlock, pSessionNode->gap, &as, pTaskInfo);
  } else if (QUERY_NODE_PHYSICAL_PLAN_PARTITION == type) {
    SPartitionPhysiNode* pPartNode = (SPartitionPhysiNode*)pPhyNode;
    SArray*              pColList = extractPartitionColInfo(pPartNode->pPartitionKeys);
    SSDataBlock*         pResBlock = createResDataBlock(pPhyNode->pOutputDataBlockDesc);

    SExprInfo* pExprInfo = createExprInfo(pPartNode->pTargets, NULL, &num);
    pOptr = createPartitionOperatorInfo(ops[0], pExprInfo, num, pResBlock, pColList, pTaskInfo, NULL);
  } else if (QUERY_NODE_PHYSICAL_PLAN_STATE_WINDOW == type) {
    SStateWinodwPhysiNode* pStateNode = (SStateWinodwPhysiNode*)pPhyNode;

    STimeWindowAggSupp as = {.waterMark = pStateNode->window.watermark, .calTrigger = pStateNode->window.triggerType};

    SExprInfo*   pExprInfo = createExprInfo(pStateNode->window.pFuncs, NULL, &num);
    SSDataBlock* pResBlock = createResDataBlock(pPhyNode->pOutputDataBlockDesc);
    pOptr = createStatewindowOperatorInfo(ops[0], pExprInfo, num, pResBlock, &as, pTaskInfo);
  } else if (QUERY_NODE_PHYSICAL_PLAN_JOIN == type) {
    SJoinPhysiNode* pJoinNode = (SJoinPhysiNode*)pPhyNode;
    SSDataBlock*    pResBlock = createResDataBlock(pPhyNode->pOutputDataBlockDesc);

    SExprInfo* pExprInfo = createExprInfo(pJoinNode->pTargets, NULL, &num);
    pOptr = createJoinOperatorInfo(ops, size, pExprInfo, num, pResBlock, pJoinNode->pOnConditions, pTaskInfo);
  } else {
    ASSERT(0);
  }

  taosMemoryFree(ops);
  return pOptr;
}

static tsdbReaderT createDataReaderImpl(STableScanPhysiNode* pTableScanNode, STableGroupInfo* pGroupInfo,
                                        void* readHandle, uint64_t queryId, uint64_t taskId) {
  STsdbQueryCond cond = {.loadExternalRows = false};

  cond.order = pTableScanNode->scanSeq[0] > 0 ? TSDB_ORDER_ASC : TSDB_ORDER_DESC;
  cond.numOfCols = LIST_LENGTH(pTableScanNode->scan.pScanCols);
  cond.colList = taosMemoryCalloc(cond.numOfCols, sizeof(SColumnInfo));
  if (cond.colList == NULL) {
    terrno = TSDB_CODE_QRY_OUT_OF_MEMORY;
    return NULL;
  }

  cond.twindow = pTableScanNode->scanRange;
  cond.type = BLOCK_LOAD_OFFSET_SEQ_ORDER;
  //  cond.type = pTableScanNode->scanFlag;

  int32_t j = 0;
  for (int32_t i = 0; i < cond.numOfCols; ++i) {
    STargetNode* pNode = (STargetNode*)nodesListGetNode(pTableScanNode->scan.pScanCols, i);
    SColumnNode* pColNode = (SColumnNode*)pNode->pExpr;
    if (pColNode->colType == COLUMN_TYPE_TAG) {
      continue;
    }

    cond.colList[j].type = pColNode->node.resType.type;
    cond.colList[j].bytes = pColNode->node.resType.bytes;
    cond.colList[j].colId = pColNode->colId;
    j += 1;
  }

  cond.numOfCols = j;
  return tsdbQueryTables(readHandle, &cond, pGroupInfo, queryId, taskId);
}

SArray* extractScanColumnId(SNodeList* pNodeList) {
  size_t  numOfCols = LIST_LENGTH(pNodeList);
  SArray* pList = taosArrayInit(numOfCols, sizeof(int16_t));
  if (pList == NULL) {
    terrno = TSDB_CODE_OUT_OF_MEMORY;
    return NULL;
  }

  for (int32_t i = 0; i < numOfCols; ++i) {
    for (int32_t j = 0; j < numOfCols; ++j) {
      STargetNode* pNode = (STargetNode*)nodesListGetNode(pNodeList, j);
      if (pNode->slotId == i) {
        SColumnNode* pColNode = (SColumnNode*)pNode->pExpr;
        taosArrayPush(pList, &pColNode->colId);
        break;
      }
    }
  }

  return pList;
}

SArray* extractColumnInfo(SNodeList* pNodeList) {
  size_t  numOfCols = LIST_LENGTH(pNodeList);
  SArray* pList = taosArrayInit(numOfCols, sizeof(SColumn));
  if (pList == NULL) {
    terrno = TSDB_CODE_OUT_OF_MEMORY;
    return NULL;
  }

  for (int32_t i = 0; i < numOfCols; ++i) {
    STargetNode* pNode = (STargetNode*)nodesListGetNode(pNodeList, i);
    SColumnNode* pColNode = (SColumnNode*)pNode->pExpr;

    // todo extract method
    SColumn c = {0};
    c.slotId = pColNode->slotId;
    c.colId = pColNode->colId;
    c.type = pColNode->node.resType.type;
    c.bytes = pColNode->node.resType.bytes;
    c.precision = pColNode->node.resType.precision;
    c.scale = pColNode->node.resType.scale;

    taosArrayPush(pList, &c);
  }

  return pList;
}

SArray* extractPartitionColInfo(SNodeList* pNodeList) {
  size_t  numOfCols = LIST_LENGTH(pNodeList);
  SArray* pList = taosArrayInit(numOfCols, sizeof(SColumn));
  if (pList == NULL) {
    terrno = TSDB_CODE_OUT_OF_MEMORY;
    return NULL;
  }

  for (int32_t i = 0; i < numOfCols; ++i) {
    SColumnNode* pColNode = (SColumnNode*)nodesListGetNode(pNodeList, i);

    // todo extract method
    SColumn c = {0};
    c.slotId = pColNode->slotId;
    c.colId = pColNode->colId;
    c.type = pColNode->node.resType.type;
    c.bytes = pColNode->node.resType.bytes;
    c.precision = pColNode->node.resType.precision;
    c.scale = pColNode->node.resType.scale;

    taosArrayPush(pList, &c);
  }

  return pList;
}

SArray* createSortInfo(SNodeList* pNodeList, SNodeList* pNodeListTarget) {
  size_t  numOfCols = LIST_LENGTH(pNodeList);
  SArray* pList = taosArrayInit(numOfCols, sizeof(SBlockOrderInfo));
  if (pList == NULL) {
    terrno = TSDB_CODE_OUT_OF_MEMORY;
    return pList;
  }

  for (int32_t i = 0; i < numOfCols; ++i) {
    SOrderByExprNode* pSortKey = (SOrderByExprNode*)nodesListGetNode(pNodeList, i);
    SBlockOrderInfo   bi = {0};
    bi.order = (pSortKey->order == ORDER_ASC) ? TSDB_ORDER_ASC : TSDB_ORDER_DESC;
    bi.nullFirst = (pSortKey->nullOrder == NULL_ORDER_FIRST);

    SColumnNode* pColNode = (SColumnNode*)pSortKey->pExpr;

    bool found = false;
    for (int32_t j = 0; j < LIST_LENGTH(pNodeListTarget); ++j) {
      STargetNode* pTarget = (STargetNode*)nodesListGetNode(pNodeListTarget, j);

      SColumnNode* pColNodeT = (SColumnNode*)pTarget->pExpr;
      if (pColNode->slotId == pColNodeT->slotId) {  // to find slotId in PhysiSort OutputDataBlockDesc
        bi.slotId = pTarget->slotId;
        found = true;
        break;
      }
    }

    if (!found) {
      qError("sort slot id does not found");
    }
    taosArrayPush(pList, &bi);
  }

  return pList;
}

SArray* createIndexMap(SNodeList* pNodeList) {
  size_t  numOfCols = LIST_LENGTH(pNodeList);
  SArray* pList = taosArrayInit(numOfCols, sizeof(int32_t));
  if (pList == NULL) {
    terrno = TSDB_CODE_OUT_OF_MEMORY;
    return pList;
  }

  for (int32_t i = 0; i < numOfCols; ++i) {
    STargetNode* pTarget = (STargetNode*)nodesListGetNode(pNodeList, i);

    SColumnNode* pColNode = (SColumnNode*)pTarget->pExpr;
    taosArrayPush(pList, &pColNode->slotId);
  }

  return pList;
}

SArray* extractColMatchInfo(SNodeList* pNodeList, SDataBlockDescNode* pOutputNodeList, int32_t* numOfOutputCols) {
  size_t  numOfCols = LIST_LENGTH(pNodeList);
  SArray* pList = taosArrayInit(numOfCols, sizeof(SColMatchInfo));
  if (pList == NULL) {
    terrno = TSDB_CODE_OUT_OF_MEMORY;
    return NULL;
  }

  for (int32_t i = 0; i < numOfCols; ++i) {
    STargetNode* pNode = (STargetNode*)nodesListGetNode(pNodeList, i);
    SColumnNode* pColNode = (SColumnNode*)pNode->pExpr;

    SColMatchInfo c = {0};
    c.colId = pColNode->colId;
    c.targetSlotId = pNode->slotId;
    c.output = true;
    taosArrayPush(pList, &c);
  }

  *numOfOutputCols = 0;
  int32_t num = LIST_LENGTH(pOutputNodeList->pSlots);
  for (int32_t i = 0; i < num; ++i) {
    SSlotDescNode* pNode = (SSlotDescNode*)nodesListGetNode(pOutputNodeList->pSlots, i);
    // todo: add reserve flag check
    if (pNode->slotId >= numOfCols) {  // it is a column reserved for the arithmetic expression calculation
      (*numOfOutputCols) += 1;
      continue;
    }

    SColMatchInfo* info = taosArrayGet(pList, pNode->slotId);
    if (pNode->output) {
      (*numOfOutputCols) += 1;
    } else {
      info->output = false;
    }
  }

  return pList;
}

int32_t doCreateTableGroup(void* metaHandle, int32_t tableType, uint64_t tableUid, STableGroupInfo* pGroupInfo,
                           uint64_t queryId, uint64_t taskId) {
  int32_t code = 0;
  if (tableType == TSDB_SUPER_TABLE) {
    code = tsdbQuerySTableByTagCond(metaHandle, tableUid, 0, NULL, 0, 0, NULL, pGroupInfo, NULL, 0, queryId, taskId);
  } else {  // Create one table group.
    code = tsdbGetOneTableGroup(metaHandle, tableUid, 0, pGroupInfo);
  }

  return code;
}

SArray* extractTableIdList(const STableGroupInfo* pTableGroupInfo) {
  SArray* tableIdList = taosArrayInit(4, sizeof(uint64_t));

  if (pTableGroupInfo->numOfTables > 0) {
    SArray* pa = taosArrayGetP(pTableGroupInfo->pGroupList, 0);
    ASSERT(taosArrayGetSize(pTableGroupInfo->pGroupList) == 1);

    // Transfer the Array of STableKeyInfo into uid list.
    size_t numOfTables = taosArrayGetSize(pa);
    for (int32_t i = 0; i < numOfTables; ++i) {
      STableKeyInfo* pkeyInfo = taosArrayGet(pa, i);
      taosArrayPush(tableIdList, &pkeyInfo->uid);
    }
  }

  return tableIdList;
}

tsdbReaderT doCreateDataReader(STableScanPhysiNode* pTableScanNode, SReadHandle* pHandle,
                               STableGroupInfo* pTableGroupInfo, uint64_t queryId, uint64_t taskId) {
  uint64_t uid = pTableScanNode->scan.uid;
  int32_t  code =
      doCreateTableGroup(pHandle->meta, pTableScanNode->scan.tableType, uid, pTableGroupInfo, queryId, taskId);
  if (code != TSDB_CODE_SUCCESS) {
    goto _error;
  }

  if (pTableGroupInfo->numOfTables == 0) {
    code = 0;
    qDebug("no table qualified for query, TID:0x%" PRIx64 ", QID:0x%" PRIx64, taskId, queryId);
    goto _error;
  }

  return createDataReaderImpl(pTableScanNode, pTableGroupInfo, pHandle->reader, queryId, taskId);

_error:
  terrno = code;
  return NULL;
}

int32_t createExecTaskInfoImpl(SSubplan* pPlan, SExecTaskInfo** pTaskInfo, SReadHandle* pHandle, uint64_t taskId,
                               EOPTR_EXEC_MODEL model) {
  uint64_t queryId = pPlan->id.queryId;

  int32_t code = TSDB_CODE_SUCCESS;
  *pTaskInfo = createExecTaskInfo(queryId, taskId, model);
  if (*pTaskInfo == NULL) {
    code = TSDB_CODE_QRY_OUT_OF_MEMORY;
    goto _complete;
  }

  STableGroupInfo group = {0};
  (*pTaskInfo)->pRoot = createOperatorTree(pPlan->pNode, *pTaskInfo, pHandle, queryId, taskId, &group);
  if (NULL == (*pTaskInfo)->pRoot) {
    code = terrno;
    goto _complete;
  }

  if ((*pTaskInfo)->pRoot == NULL) {
    code = TSDB_CODE_QRY_OUT_OF_MEMORY;
    goto _complete;
  }

  return code;

_complete:
  taosMemoryFreeClear(*pTaskInfo);

  terrno = code;
  return code;
}

static int32_t updateOutputBufForTopBotQuery(SQueriedTableInfo* pTableInfo, SColumnInfo* pTagCols, SExprInfo* pExprs,
                                             int32_t numOfOutput, int32_t tagLen, bool superTable) {
  for (int32_t i = 0; i < numOfOutput; ++i) {
    int16_t functId = getExprFunctionId(&pExprs[i]);

    if (functId == FUNCTION_TOP || functId == FUNCTION_BOTTOM) {
      int32_t j = getColumnIndexInSource(pTableInfo, &pExprs[i].base, pTagCols);
      if (j < 0 || j >= pTableInfo->numOfCols) {
        return TSDB_CODE_QRY_INVALID_MSG;
      } else {
        SColumnInfo* pCol = &pTableInfo->colList[j];
        //        int32_t ret = getResultDataInfo(pCol->type, pCol->bytes, functId, (int32_t)pExprs[i].base.param[0].i,
        //                                        &pExprs[i].base.resSchema.type, &pExprs[i].base.resSchema.bytes,
        //                                        &pExprs[i].base.interBytes, tagLen, superTable, NULL);
        //        assert(ret == TSDB_CODE_SUCCESS);
      }
    }
  }

  return TSDB_CODE_SUCCESS;
}

void setResultBufSize(STaskAttr* pQueryAttr, SResultInfo* pResultInfo) {
  const int32_t DEFAULT_RESULT_MSG_SIZE = 1024 * (1024 + 512);

  // the minimum number of rows for projection query
  const int32_t MIN_ROWS_FOR_PRJ_QUERY = 8192;
  const int32_t DEFAULT_MIN_ROWS = 4096;

  const float THRESHOLD_RATIO = 0.85f;

  //  if (isProjQuery(pQueryAttr)) {
  //    int32_t numOfRes = DEFAULT_RESULT_MSG_SIZE / pQueryAttr->resultRowSize;
  //    if (numOfRes < MIN_ROWS_FOR_PRJ_QUERY) {
  //      numOfRes = MIN_ROWS_FOR_PRJ_QUERY;
  //    }
  //
  //    pResultInfo->capacity = numOfRes;
  //  } else {  // in case of non-prj query, a smaller output buffer will be used.
  //    pResultInfo->capacity = DEFAULT_MIN_ROWS;
  //  }

  pResultInfo->threshold = (int32_t)(pResultInfo->capacity * THRESHOLD_RATIO);
  pResultInfo->totalRows = 0;
}

// TODO refactor
void freeColumnFilterInfo(SColumnFilterInfo* pFilter, int32_t numOfFilters) {
  if (pFilter == NULL || numOfFilters == 0) {
    return;
  }

  for (int32_t i = 0; i < numOfFilters; i++) {
    if (pFilter[i].filterstr && pFilter[i].pz) {
      taosMemoryFree((void*)(pFilter[i].pz));
    }
  }

  taosMemoryFree(pFilter);
}

static void doDestroyTableQueryInfo(STableGroupInfo* pTableqinfoGroupInfo) {
  if (pTableqinfoGroupInfo->pGroupList != NULL) {
    int32_t numOfGroups = (int32_t)taosArrayGetSize(pTableqinfoGroupInfo->pGroupList);
    for (int32_t i = 0; i < numOfGroups; ++i) {
      SArray* p = taosArrayGetP(pTableqinfoGroupInfo->pGroupList, i);

      size_t num = taosArrayGetSize(p);
      for (int32_t j = 0; j < num; ++j) {
        STableQueryInfo* item = taosArrayGetP(p, j);
        destroyTableQueryInfoImpl(item);
      }

      taosArrayDestroy(p);
    }
  }

  taosArrayDestroy(pTableqinfoGroupInfo->pGroupList);
  taosHashCleanup(pTableqinfoGroupInfo->map);

  pTableqinfoGroupInfo->pGroupList = NULL;
  pTableqinfoGroupInfo->map = NULL;
  pTableqinfoGroupInfo->numOfTables = 0;
}

void doDestroyTask(SExecTaskInfo* pTaskInfo) {
  qDebug("%s execTask is freed", GET_TASKID(pTaskInfo));

  doDestroyTableQueryInfo(&pTaskInfo->tableqinfoGroupInfo);
  //  taosArrayDestroy(pTaskInfo->summary.queryProfEvents);
  //  taosHashCleanup(pTaskInfo->summary.operatorProfResults);

  taosMemoryFreeClear(pTaskInfo->sql);
  taosMemoryFreeClear(pTaskInfo->id.str);
  taosMemoryFreeClear(pTaskInfo);
}

static void doSetTagValueToResultBuf(char* output, const char* val, int16_t type, int16_t bytes) {
  if (val == NULL) {
    setNull(output, type, bytes);
    return;
  }

  if (IS_VAR_DATA_TYPE(type)) {
    // Binary data overflows for sort of unknown reasons. Let trim the overflow data
    if (varDataTLen(val) > bytes) {
      int32_t maxLen = bytes - VARSTR_HEADER_SIZE;
      int32_t len = (varDataLen(val) > maxLen) ? maxLen : varDataLen(val);
      memcpy(varDataVal(output), varDataVal(val), len);
      varDataSetLen(output, len);
    } else {
      varDataCopy(output, val);
    }
  } else {
    memcpy(output, val, bytes);
  }
}

static int64_t getQuerySupportBufSize(size_t numOfTables) {
  size_t s1 = sizeof(STableQueryInfo);
  //  size_t s3 = sizeof(STableCheckInfo);  buffer consumption in tsdb
  return (int64_t)(s1 * 1.5 * numOfTables);
}

int32_t checkForQueryBuf(size_t numOfTables) {
  int64_t t = getQuerySupportBufSize(numOfTables);
  if (tsQueryBufferSizeBytes < 0) {
    return TSDB_CODE_SUCCESS;
  } else if (tsQueryBufferSizeBytes > 0) {
    while (1) {
      int64_t s = tsQueryBufferSizeBytes;
      int64_t remain = s - t;
      if (remain >= 0) {
        if (atomic_val_compare_exchange_64(&tsQueryBufferSizeBytes, s, remain) == s) {
          return TSDB_CODE_SUCCESS;
        }
      } else {
        return TSDB_CODE_QRY_NOT_ENOUGH_BUFFER;
      }
    }
  }

  // disable query processing if the value of tsQueryBufferSize is zero.
  return TSDB_CODE_QRY_NOT_ENOUGH_BUFFER;
}

void releaseQueryBuf(size_t numOfTables) {
  if (tsQueryBufferSizeBytes < 0) {
    return;
  }

  int64_t t = getQuerySupportBufSize(numOfTables);

  // restore value is not enough buffer available
  atomic_add_fetch_64(&tsQueryBufferSizeBytes, t);
}

int32_t getOperatorExplainExecInfo(SOperatorInfo* operatorInfo, SExplainExecInfo** pRes, int32_t* capacity,
                                   int32_t* resNum) {
  if (*resNum >= *capacity) {
    *capacity += 10;

    *pRes = taosMemoryRealloc(*pRes, (*capacity) * sizeof(SExplainExecInfo));
    if (NULL == *pRes) {
      qError("malloc %d failed", (*capacity) * (int32_t)sizeof(SExplainExecInfo));
      return TSDB_CODE_QRY_OUT_OF_MEMORY;
    }
  }

  (*pRes)[*resNum].numOfRows = operatorInfo->resultInfo.totalRows;
  (*pRes)[*resNum].startupCost = operatorInfo->cost.openCost;
  (*pRes)[*resNum].totalCost = operatorInfo->cost.totalCost;

  if (operatorInfo->getExplainFn) {
    int32_t code = (*operatorInfo->getExplainFn)(operatorInfo, &(*pRes)->verboseInfo);
    if (code) {
      qError("operator getExplainFn failed, error:%s", tstrerror(code));
      return code;
    }
  }

  ++(*resNum);

  int32_t code = 0;
  for (int32_t i = 0; i < operatorInfo->numOfDownstream; ++i) {
    code = getOperatorExplainExecInfo(operatorInfo->pDownstream[i], pRes, capacity, resNum);
    if (code) {
      taosMemoryFreeClear(*pRes);
      return TSDB_CODE_QRY_OUT_OF_MEMORY;
    }
  }

  return TSDB_CODE_SUCCESS;
}

static SSDataBlock* doMergeJoin(struct SOperatorInfo* pOperator, bool* newgroup) {
  SJoinOperatorInfo* pJoinInfo = pOperator->info;
  //  SOptrBasicInfo* pInfo = &pJoinInfo->binfo;

  SSDataBlock* pRes = pJoinInfo->pRes;
  blockDataCleanup(pRes);
  blockDataEnsureCapacity(pRes, 4096);

  int32_t nrows = 0;

  while (1) {
    bool prevVal = *newgroup;

    if (pJoinInfo->pLeft == NULL || pJoinInfo->leftPos >= pJoinInfo->pLeft->info.rows) {
      SOperatorInfo* ds1 = pOperator->pDownstream[0];
      publishOperatorProfEvent(ds1, QUERY_PROF_BEFORE_OPERATOR_EXEC);
      pJoinInfo->pLeft = ds1->getNextFn(ds1, newgroup);
      publishOperatorProfEvent(ds1, QUERY_PROF_AFTER_OPERATOR_EXEC);

      pJoinInfo->leftPos = 0;
      if (pJoinInfo->pLeft == NULL) {
        setTaskStatus(pOperator->pTaskInfo, TASK_COMPLETED);
        break;
      }
    }

    if (pJoinInfo->pRight == NULL || pJoinInfo->rightPos >= pJoinInfo->pRight->info.rows) {
      SOperatorInfo* ds2 = pOperator->pDownstream[1];
      publishOperatorProfEvent(ds2, QUERY_PROF_BEFORE_OPERATOR_EXEC);
      pJoinInfo->pRight = ds2->getNextFn(ds2, newgroup);
      publishOperatorProfEvent(ds2, QUERY_PROF_AFTER_OPERATOR_EXEC);

      pJoinInfo->rightPos = 0;
      if (pJoinInfo->pRight == NULL) {
        setTaskStatus(pOperator->pTaskInfo, TASK_COMPLETED);
        break;
      }
    }

    SColumnInfoData* pLeftCol = taosArrayGet(pJoinInfo->pLeft->pDataBlock, pJoinInfo->leftCol.slotId);
    char*            pLeftVal = colDataGetData(pLeftCol, pJoinInfo->leftPos);

    SColumnInfoData* pRightCol = taosArrayGet(pJoinInfo->pRight->pDataBlock, pJoinInfo->rightCol.slotId);
    char*            pRightVal = colDataGetData(pRightCol, pJoinInfo->rightPos);

    // only the timestamp match support for ordinary table
    ASSERT(pLeftCol->info.type == TSDB_DATA_TYPE_TIMESTAMP);
    if (*(int64_t*)pLeftVal == *(int64_t*)pRightVal) {
      for (int32_t i = 0; i < pOperator->numOfOutput; ++i) {
        SColumnInfoData* pDst = taosArrayGet(pRes->pDataBlock, i);

        SExprInfo* pExprInfo = &pOperator->pExpr[i];

        int32_t blockId = pExprInfo->base.pParam[0].pCol->dataBlockId;
        int32_t slotId = pExprInfo->base.pParam[0].pCol->slotId;

        SColumnInfoData* pSrc = NULL;
        if (pJoinInfo->pLeft->info.blockId == blockId) {
          pSrc = taosArrayGet(pJoinInfo->pLeft->pDataBlock, slotId);
        } else {
          pSrc = taosArrayGet(pJoinInfo->pRight->pDataBlock, slotId);
        }

        if (colDataIsNull_s(pSrc, pJoinInfo->leftPos)) {
          colDataAppendNULL(pDst, nrows);
        } else {
          char* p = colDataGetData(pSrc, pJoinInfo->leftPos);
          colDataAppend(pDst, nrows, p, false);
        }
      }

      pJoinInfo->leftPos += 1;
      pJoinInfo->rightPos += 1;

      nrows += 1;
    } else if (*(int64_t*)pLeftVal < *(int64_t*)pRightVal) {
      pJoinInfo->leftPos += 1;

      if (pJoinInfo->leftPos >= pJoinInfo->pLeft->info.rows) {
        continue;
      }
    } else if (*(int64_t*)pLeftVal > *(int64_t*)pRightVal) {
      pJoinInfo->rightPos += 1;
      if (pJoinInfo->rightPos >= pJoinInfo->pRight->info.rows) {
        continue;
      }
    }

    // the pDataBlock are always the same one, no need to call this again
    pRes->info.rows = nrows;
    if (pRes->info.rows >= pOperator->resultInfo.threshold) {
      break;
    }
  }

  return (pRes->info.rows > 0) ? pRes : NULL;
}

SOperatorInfo* createJoinOperatorInfo(SOperatorInfo** pDownstream, int32_t numOfDownstream, SExprInfo* pExprInfo,
                                      int32_t numOfCols, SSDataBlock* pResBlock, SNode* pOnCondition,
                                      SExecTaskInfo* pTaskInfo) {
  SJoinOperatorInfo* pInfo = taosMemoryCalloc(1, sizeof(SJoinOperatorInfo));
  SOperatorInfo*     pOperator = taosMemoryCalloc(1, sizeof(SOperatorInfo));
  if (pOperator == NULL || pInfo == NULL) {
    goto _error;
  }

  pOperator->resultInfo.capacity = 4096;
  pOperator->resultInfo.threshold = 4096 * 0.75;

  //  initResultRowInf
  //  o(&pInfo->binfo.resultRowInfo, 8);
  pInfo->pRes = pResBlock;

  pOperator->name = "JoinOperator";
  pOperator->operatorType = QUERY_NODE_PHYSICAL_PLAN_JOIN;
  pOperator->blockingOptr = false;
  pOperator->status = OP_NOT_OPENED;
  pOperator->pExpr = pExprInfo;
  pOperator->numOfOutput = numOfCols;
  pOperator->info = pInfo;
  pOperator->pTaskInfo = pTaskInfo;
  pOperator->getNextFn = doMergeJoin;
  pOperator->closeFn = destroyBasicOperatorInfo;

  int32_t code = appendDownstream(pOperator, pDownstream, numOfDownstream);
  return pOperator;

_error:
  taosMemoryFree(pInfo);
  taosMemoryFree(pOperator);
  pTaskInfo->code = TSDB_CODE_OUT_OF_MEMORY;
  return NULL;
}<|MERGE_RESOLUTION|>--- conflicted
+++ resolved
@@ -6571,14 +6571,9 @@
           .offset = pTableScanNode->offset,
       };
 
-<<<<<<< HEAD
-      return createTableScanOperatorInfo(pDataReader, pTableScanNode->scanSeq[0] > 0 ? TSDB_ORDER_ASC : TSDB_ORDER_DESC, numOfCols, pTableScanNode->dataRequired,
-          pTableScanNode->scanSeq[0], pTableScanNode->scanSeq[1], pColList, pResBlock, pScanPhyNode->node.pConditions, &interval, pTableScanNode->ratio, pTaskInfo);
-=======
-      return createTableScanOperatorInfo(pDataReader, pScanPhyNode->order, numOfCols, pTableScanNode->dataRequired,
-                                         pScanPhyNode->count, pScanPhyNode->reverse, pColList, pResBlock,
-                                         pScanPhyNode->node.pConditions, &interval, pTableScanNode->ratio, pTaskInfo);
->>>>>>> 73b334a6
+      return createTableScanOperatorInfo(pDataReader, pTableScanNode->scanSeq[0] > 0 ? TSDB_ORDER_ASC : TSDB_ORDER_DESC,
+          numOfCols, pTableScanNode->dataRequired, pTableScanNode->scanSeq[0], pTableScanNode->scanSeq[1], pColList,
+          pResBlock, pScanPhyNode->node.pConditions, &interval, pTableScanNode->ratio, pTaskInfo);
     } else if (QUERY_NODE_PHYSICAL_PLAN_EXCHANGE == type) {
       SExchangePhysiNode* pExchange = (SExchangePhysiNode*)pPhyNode;
       SSDataBlock*        pResBlock = createResDataBlock(pExchange->node.pOutputDataBlockDesc);
