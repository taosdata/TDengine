--- conflicted
+++ resolved
@@ -163,10 +163,7 @@
   return true;
 }
 
-<<<<<<< HEAD
-=======
 #if 0
->>>>>>> 2fddb8a6
 static bool chkResultRowFromKey(STaskRuntimeEnv* pRuntimeEnv, SResultRowInfo* pResultRowInfo, char* pData,
                                 int16_t bytes, bool masterscan, uint64_t uid) {
   bool existed = false;
@@ -274,10 +271,6 @@
     // In case of group by column query, the required SResultRow object must be existInCurrentResusltRowInfo in the
     // pResultRowInfo object.
     if (p1 != NULL) {
-<<<<<<< HEAD
-
-=======
->>>>>>> 2fddb8a6
       // todo
       pResult = getResultRowByPos(pResultBuf, p1);
       ASSERT(pResult->pageId == p1->pageId && pResult->offset == p1->offset);
@@ -285,19 +278,12 @@
   }
 
   // 1. close current opened time window
-<<<<<<< HEAD
-  if (pResultRowInfo->cur.pageId != -1 && ((pResult == NULL) || (pResult->pageId != pResultRowInfo->cur.pageId &&
-                                                                 pResult->offset != pResultRowInfo->cur.offset))) {
-    SResultRowPosition pos = pResultRowInfo->cur;
-    SFilePage* pPage = getBufPage(pResultBuf, pos.pageId);
-=======
   if (pResultRowInfo->cur.pageId != -1 && ((pResult == NULL) || (pResult->pageId != pResultRowInfo->cur.pageId))) {
 #ifdef BUF_PAGE_DEBUG
     qDebug("page_1");
 #endif
     SResultRowPosition pos = pResultRowInfo->cur;
     SFilePage*         pPage = getBufPage(pResultBuf, pos.pageId);
->>>>>>> 2fddb8a6
     releaseBufPage(pResultBuf, pPage);
   }
 
@@ -313,7 +299,8 @@
 
     // add a new result set for a new group
     SResultRowPosition pos = {.pageId = pResult->pageId, .offset = pResult->offset};
-    taosHashPut(pSup->pResultRowHashTable, pSup->keyBuf, GET_RES_WINDOW_KEY_LEN(bytes), &pos, sizeof(SResultRowPosition));
+    taosHashPut(pSup->pResultRowHashTable, pSup->keyBuf, GET_RES_WINDOW_KEY_LEN(bytes), &pos,
+                sizeof(SResultRowPosition));
   }
 
   // 2. set the new time window to be the new active time window
@@ -389,10 +376,7 @@
   colDataAppendInt64(pColData, 4, &pQueryWindow->ekey);
 }
 
-<<<<<<< HEAD
-=======
 void cleanupExecTimeWindowInfo(SColumnInfoData* pColData) { colDataDestroy(pColData); }
->>>>>>> 2fddb8a6
 
 void doApplyFunctions(SExecTaskInfo* taskInfo, SqlFunctionCtx* pCtx, STimeWindow* pWin,
                       SColumnInfoData* pTimeWindowData, int32_t offset, int32_t forwardStep, TSKEY* tsCol,
@@ -431,7 +415,6 @@
       int32_t code = TSDB_CODE_SUCCESS;
       if (functionNeedToExecute(&pCtx[k]) && pCtx[k].fpSet.process != NULL) {
         code = pCtx[k].fpSet.process(&pCtx[k]);
-<<<<<<< HEAD
 
         if (code != TSDB_CODE_SUCCESS) {
           qError("%s apply functions error, code: %s", GET_TASKID(taskInfo), tstrerror(code));
@@ -439,23 +422,6 @@
           longjmp(taskInfo->env, code);
         }
       }
-
-      // restore it
-      pCtx[k].input.colDataAggIsSet = hasAgg;
-      pCtx[k].input.startRowIndex = startOffset;
-      pCtx[k].input.numOfRows = numOfRows;
-    }
-  }
-}
-=======
-
-        if (code != TSDB_CODE_SUCCESS) {
-          qError("%s apply functions error, code: %s", GET_TASKID(taskInfo), tstrerror(code));
-          taskInfo->code = code;
-          longjmp(taskInfo->env, code);
-        }
-      }
->>>>>>> 2fddb8a6
 
       // restore it
       pCtx[k].input.colDataAggIsSet = hasAgg;
@@ -848,173 +814,6 @@
   //  }
 }
 
-<<<<<<< HEAD
-// set the output buffer for the selectivity + tag query
-static int32_t setSelectValueColumnInfo(SqlFunctionCtx* pCtx, int32_t numOfOutput) {
-  int32_t num = 0;
-
-  SqlFunctionCtx*  p = NULL;
-  SqlFunctionCtx** pValCtx = taosMemoryCalloc(numOfOutput, POINTER_BYTES);
-  if (pValCtx == NULL) {
-    return TSDB_CODE_QRY_OUT_OF_MEMORY;
-  }
-
-  for (int32_t i = 0; i < numOfOutput; ++i) {
-    if (strcmp(pCtx[i].pExpr->pExpr->_function.functionName, "_select_value") == 0) {
-      pValCtx[num++] = &pCtx[i];
-    } else if (fmIsSelectFunc(pCtx[i].functionId)) {
-      p = &pCtx[i];
-    }
-    //    if (functionId == FUNCTION_TAG_DUMMY || functionId == FUNCTION_TS_DUMMY) {
-    //      tagLen += pCtx[i].resDataInfo.bytes;
-    //      pTagCtx[num++] = &pCtx[i];
-    //    } else if (functionId == FUNCTION_TS || functionId == FUNCTION_TAG) {
-    //      // tag function may be the group by tag column
-    //      // ts may be the required primary timestamp column
-    //      continue;
-    //    } else {
-    //      // the column may be the normal column, group by normal_column, the functionId is FUNCTION_PRJ
-    //    }
-  }
-
-  if (p != NULL) {
-    p->subsidiaries.pCtx = pValCtx;
-    p->subsidiaries.num = num;
-  } else {
-    taosMemoryFreeClear(pValCtx);
-  }
-
-  return TSDB_CODE_SUCCESS;
-}
-
-SqlFunctionCtx* createSqlFunctionCtx(SExprInfo* pExprInfo, int32_t numOfOutput, int32_t** rowCellInfoOffset) {
-  SqlFunctionCtx* pFuncCtx = (SqlFunctionCtx*)taosMemoryCalloc(numOfOutput, sizeof(SqlFunctionCtx));
-  if (pFuncCtx == NULL) {
-    return NULL;
-  }
-
-  *rowCellInfoOffset = taosMemoryCalloc(numOfOutput, sizeof(int32_t));
-  if (*rowCellInfoOffset == 0) {
-    taosMemoryFreeClear(pFuncCtx);
-    return NULL;
-  }
-
-  for (int32_t i = 0; i < numOfOutput; ++i) {
-    SExprInfo* pExpr = &pExprInfo[i];
-
-    SExprBasicInfo* pFunct = &pExpr->base;
-    SqlFunctionCtx* pCtx = &pFuncCtx[i];
-
-    pCtx->functionId = -1;
-    pCtx->curBufPage = -1;
-    pCtx->pExpr = pExpr;
-
-    if (pExpr->pExpr->nodeType == QUERY_NODE_FUNCTION) {
-      SFuncExecEnv env = {0};
-      pCtx->functionId = pExpr->pExpr->_function.pFunctNode->funcId;
-
-      if (fmIsAggFunc(pCtx->functionId) || fmIsIndefiniteRowsFunc(pCtx->functionId)) {
-        bool isUdaf = fmIsUserDefinedFunc(pCtx->functionId);
-        if (!isUdaf) {
-          fmGetFuncExecFuncs(pCtx->functionId, &pCtx->fpSet);
-        } else {
-          char* udfName = pExpr->pExpr->_function.pFunctNode->functionName;
-          strncpy(pCtx->udfName, udfName, strlen(udfName));
-          fmGetUdafExecFuncs(pCtx->functionId, &pCtx->fpSet);
-        }
-        pCtx->fpSet.getEnv(pExpr->pExpr->_function.pFunctNode, &env);
-      } else {
-        fmGetScalarFuncExecFuncs(pCtx->functionId, &pCtx->sfp);
-        if (pCtx->sfp.getEnv != NULL) {
-          pCtx->sfp.getEnv(pExpr->pExpr->_function.pFunctNode, &env);
-        }
-      }
-      pCtx->resDataInfo.interBufSize = env.calcMemSize;
-    } else if (pExpr->pExpr->nodeType == QUERY_NODE_COLUMN || pExpr->pExpr->nodeType == QUERY_NODE_OPERATOR ||
-               pExpr->pExpr->nodeType == QUERY_NODE_VALUE) {
-      // for simple column, the result buffer needs to hold at least one element.
-      pCtx->resDataInfo.interBufSize = pFunct->resSchema.bytes;
-    }
-
-    pCtx->input.numOfInputCols = pFunct->numOfParams;
-    pCtx->input.pData = taosMemoryCalloc(pFunct->numOfParams, POINTER_BYTES);
-    pCtx->input.pColumnDataAgg = taosMemoryCalloc(pFunct->numOfParams, POINTER_BYTES);
-
-    pCtx->pTsOutput = NULL;
-    pCtx->resDataInfo.bytes = pFunct->resSchema.bytes;
-    pCtx->resDataInfo.type = pFunct->resSchema.type;
-    pCtx->order = TSDB_ORDER_ASC;
-    pCtx->start.key = INT64_MIN;
-    pCtx->end.key = INT64_MIN;
-    pCtx->numOfParams = pExpr->base.numOfParams;
-
-    pCtx->param = pFunct->pParam;
-    //    for (int32_t j = 0; j < pCtx->numOfParams; ++j) {
-    //      // set the order information for top/bottom query
-    //      int32_t functionId = pCtx->functionId;
-    //      if (functionId == FUNCTION_TOP || functionId == FUNCTION_BOTTOM || functionId == FUNCTION_DIFF) {
-    //        int32_t f = getExprFunctionId(&pExpr[0]);
-    //        assert(f == FUNCTION_TS || f == FUNCTION_TS_DUMMY);
-    //
-    //        //      pCtx->param[2].i = pQueryAttr->order.order;
-    //        //      pCtx->param[2].nType = TSDB_DATA_TYPE_BIGINT;
-    //        //      pCtx->param[3].i = functionId;
-    //        //      pCtx->param[3].nType = TSDB_DATA_TYPE_BIGINT;
-    //
-    //        //      pCtx->param[1].i = pQueryAttr->order.col.info.colId;
-    //      } else if (functionId == FUNCTION_INTERP) {
-    //        //      pCtx->param[2].i = (int8_t)pQueryAttr->fillType;
-    //        //      if (pQueryAttr->fillVal != NULL) {
-    //        //        if (isNull((const char *)&pQueryAttr->fillVal[i], pCtx->inputType)) {
-    //        //          pCtx->param[1].nType = TSDB_DATA_TYPE_NULL;
-    //        //        } else {  // todo refactor, taosVariantCreateFromBinary should handle the NULL value
-    //        //          if (pCtx->inputType != TSDB_DATA_TYPE_BINARY && pCtx->inputType != TSDB_DATA_TYPE_NCHAR) {
-    //        //            taosVariantCreateFromBinary(&pCtx->param[1], (char *)&pQueryAttr->fillVal[i],
-    //        pCtx->inputBytes, pCtx->inputType);
-    //        //          }
-    //        //        }
-    //        //      }
-    //      } else if (functionId == FUNCTION_TWA) {
-    //        //      pCtx->param[1].i = pQueryAttr->window.skey;
-    //        //      pCtx->param[1].nType = TSDB_DATA_TYPE_BIGINT;
-    //        //      pCtx->param[2].i = pQueryAttr->window.ekey;
-    //        //      pCtx->param[2].nType = TSDB_DATA_TYPE_BIGINT;
-    //      } else if (functionId == FUNCTION_ARITHM) {
-    //        //      pCtx->param[1].pz = (char*) getScalarFuncSupport(pRuntimeEnv->scalarSup, i);
-    //      }
-    //    }
-  }
-
-  for (int32_t i = 1; i < numOfOutput; ++i) {
-    (*rowCellInfoOffset)[i] =
-        (int32_t)((*rowCellInfoOffset)[i - 1] + sizeof(SResultRowEntryInfo) + pFuncCtx[i - 1].resDataInfo.interBufSize);
-  }
-
-  setSelectValueColumnInfo(pFuncCtx, numOfOutput);
-  return pFuncCtx;
-}
-
-static void* destroySqlFunctionCtx(SqlFunctionCtx* pCtx, int32_t numOfOutput) {
-  if (pCtx == NULL) {
-    return NULL;
-  }
-
-  for (int32_t i = 0; i < numOfOutput; ++i) {
-    for (int32_t j = 0; j < pCtx[i].numOfParams; ++j) {
-      taosVariantDestroy(&pCtx[i].param[j].param);
-    }
-
-    taosMemoryFreeClear(pCtx[i].subsidiaries.pCtx);
-    taosMemoryFree(pCtx[i].input.pData);
-    taosMemoryFree(pCtx[i].input.pColumnDataAgg);
-  }
-
-  taosMemoryFreeClear(pCtx);
-  return NULL;
-}
-
-=======
->>>>>>> 2fddb8a6
 bool isTaskKilled(SExecTaskInfo* pTaskInfo) {
   // query has been executed more than tsShellActivityTimer, and the retrieve has not arrived
   // abort current query execution.
@@ -1032,39 +831,6 @@
 
 void setTaskKilled(SExecTaskInfo* pTaskInfo) { pTaskInfo->code = TSDB_CODE_TSC_QUERY_CANCELLED; }
 
-<<<<<<< HEAD
-static bool isCachedLastQuery(STaskAttr* pQueryAttr) {
-  for (int32_t i = 0; i < pQueryAttr->numOfOutput; ++i) {
-    int32_t functionId = getExprFunctionId(&pQueryAttr->pExpr1[i]);
-//    if (functionId == FUNCTION_LAST || functionId == FUNCTION_LAST_DST) {
-//      continue;
-//    }
-
-    return false;
-  }
-
-  int32_t order = TSDB_ORDER_ASC;
-  if (order != TSDB_ORDER_DESC || !TSWINDOW_IS_EQUAL(pQueryAttr->window, TSWINDOW_DESC_INITIALIZER)) {
-    return false;
-  }
-
-  if (pQueryAttr->groupbyColumn) {
-    return false;
-  }
-
-  if (pQueryAttr->interval.interval > 0) {
-    return false;
-  }
-
-  if (pQueryAttr->numOfFilterCols > 0 || pQueryAttr->havingNum > 0) {
-    return false;
-  }
-
-  return true;
-}
-
-=======
->>>>>>> 2fddb8a6
 /////////////////////////////////////////////////////////////////////////////////////////////
 STimeWindow getAlignQueryTimeWindow(SInterval* pInterval, int32_t precision, int64_t key) {
   STimeWindow win = {0};
@@ -1094,7 +860,7 @@
 
   for (int32_t i = 0; i < pQuery->numOfOutput; ++i) {
     int32_t functionId = getExprFunctionId(&pQuery->pExpr1[i]);
-#if 0
+
     if (functionId == FUNCTION_TS || functionId == FUNCTION_TS_DUMMY || functionId == FUNCTION_TAG ||
         functionId == FUNCTION_TAG_DUMMY) {
       continue;
@@ -1105,10 +871,6 @@
     } else {
       hasOtherFunc = true;
     }
-<<<<<<< HEAD
-#endif
-=======
->>>>>>> 2fddb8a6
 
   }
 
@@ -1515,46 +1277,6 @@
   initCtxOutputBuffer(pCtx, numOfExprs);
 }
 
-<<<<<<< HEAD
-void updateOutputBuf(SOptrBasicInfo* pBInfo, int32_t* bufCapacity, int32_t numOfInputRows) {
-  SSDataBlock* pDataBlock = pBInfo->pRes;
-
-  int32_t newSize = pDataBlock->info.rows + numOfInputRows + 5;  // extra output buffer
-  if ((*bufCapacity) < newSize) {
-    for (int32_t i = 0; i < pDataBlock->info.numOfCols; ++i) {
-      SColumnInfoData* pColInfo = taosArrayGet(pDataBlock->pDataBlock, i);
-
-      char* p = taosMemoryRealloc(pColInfo->pData, newSize * pColInfo->info.bytes);
-      if (p != NULL) {
-        pColInfo->pData = p;
-
-        // it starts from the tail of the previously generated results.
-        pBInfo->pCtx[i].pOutput = pColInfo->pData;
-        (*bufCapacity) = newSize;
-      } else {
-        // longjmp
-      }
-    }
-  }
-
-  for (int32_t i = 0; i < pDataBlock->info.numOfCols; ++i) {
-    SColumnInfoData* pColInfo = taosArrayGet(pDataBlock->pDataBlock, i);
-    pBInfo->pCtx[i].pOutput = pColInfo->pData + pColInfo->info.bytes * pDataBlock->info.rows;
-
-    // set the correct pointer after the memory buffer reallocated.
-    int32_t functionId = pBInfo->pCtx[i].functionId;
-#if 0
-    if (functionId == FUNCTION_TOP || functionId == FUNCTION_BOTTOM || functionId == FUNCTION_DIFF ||
-        functionId == FUNCTION_DERIVATIVE) {
-      //      if (i > 0) pBInfo->pCtx[i].pTsOutput = pBInfo->pCtx[i - 1].pOutput;
-    }
-#endif
-
-  }
-}
-
-=======
->>>>>>> 2fddb8a6
 void initCtxOutputBuffer(SqlFunctionCtx* pCtx, int32_t size) {
   for (int32_t j = 0; j < size; ++j) {
     struct SResultRowEntryInfo* pResInfo = GET_RES_INFO(&pCtx[j]);
@@ -2342,13 +2064,9 @@
                                      int32_t compLen, int32_t numOfOutput, int64_t startTs, uint64_t* total,
                                      SArray* pColList) {
   if (pColList == NULL) {  // data from other sources
-<<<<<<< HEAD
-    blockCompressDecode(pRes, numOfOutput, numOfRows, pData);
-=======
     blockDataCleanup(pRes);
     //    blockDataEnsureCapacity(pRes, numOfRows);
     blockDecode(pRes, numOfOutput, numOfRows, pData);
->>>>>>> 2fddb8a6
   } else {  // extract data according to pColList
     ASSERT(numOfOutput == taosArrayGetSize(pColList));
     char* pStart = pData;
@@ -3755,8 +3473,6 @@
   }
 }
 
-<<<<<<< HEAD
-=======
 static SSDataBlock* doFill(SOperatorInfo* pOperator) {
   SFillOperatorInfo* pInfo = pOperator->info;
   SExecTaskInfo*     pTaskInfo = pOperator->pTaskInfo;
@@ -3800,7 +3516,6 @@
   }
 }
 
->>>>>>> 2fddb8a6
 static void destroyOperatorInfo(SOperatorInfo* pOperator) {
   if (pOperator == NULL) {
     return;
