/*
 * Copyright (c) 2019 TAOS Data, Inc. <jhtao@taosdata.com>
 *
 * This program is free software: you can use, redistribute, and/or modify
 * it under the terms of the GNU Affero General Public License, version 3
 * or later ("AGPL"), as published by the Free Software Foundation.
 *
 * This program is distributed in the hope that it will be useful, but WITHOUT
 * ANY WARRANTY; without even the implied warranty of MERCHANTABILITY or
 * FITNESS FOR A PARTICULAR PURPOSE.
 *
 * You should have received a copy of the GNU Affero General Public License
 * along with this program. If not, see <http://www.gnu.org/licenses/>.
 */
#include "os.h"

#include "tep.h"
#include "tsort.h"
#include "exception.h"
#include "parser.h"
#include "tglobal.h"
#include "tmsg.h"
#include "ttime.h"

#include "executorimpl.h"
#include "function.h"
#include "tcompare.h"
#include "tcompression.h"
#include "thash.h"
#include "ttypes.h"
#include "query.h"
#include "vnode.h"
#include "tsdb.h"

#define IS_MAIN_SCAN(runtime)          ((runtime)->scanFlag == MAIN_SCAN)
#define IS_REVERSE_SCAN(runtime)       ((runtime)->scanFlag == REVERSE_SCAN)
#define IS_REPEAT_SCAN(runtime)        ((runtime)->scanFlag == REPEAT_SCAN)
#define SET_MAIN_SCAN_FLAG(runtime)  ((runtime)->scanFlag = MAIN_SCAN)
#define SET_REVERSE_SCAN_FLAG(runtime) ((runtime)->scanFlag = REVERSE_SCAN)

#define TSWINDOW_IS_EQUAL(t1, t2) (((t1).skey == (t2).skey) && ((t1).ekey == (t2).ekey))
#define SWITCH_ORDER(n) (((n) = ((n) == TSDB_ORDER_ASC) ? TSDB_ORDER_DESC : TSDB_ORDER_ASC))

#define SDATA_BLOCK_INITIALIZER (SDataBlockInfo) {{0}, 0}

#define GET_FORWARD_DIRECTION_FACTOR(ord) (((ord) == TSDB_ORDER_ASC) ? QUERY_ASC_FORWARD_STEP : QUERY_DESC_FORWARD_STEP)

#define MULTI_KEY_DELIM  "-"

enum {
  TS_JOIN_TS_EQUAL       = 0,
  TS_JOIN_TS_NOT_EQUALS  = 1,
  TS_JOIN_TAG_NOT_EQUALS = 2,
};

typedef enum SResultTsInterpType {
  RESULT_ROW_START_INTERP = 1,
  RESULT_ROW_END_INTERP   = 2,
} SResultTsInterpType;

#if 0
static UNUSED_FUNC void *u_malloc (size_t __size) {
  uint32_t v = rand();

  if (v % 1000 <= 0) {
    return NULL;
  } else {
    return malloc(__size);
  }
}

static UNUSED_FUNC void* u_calloc(size_t num, size_t __size) {
  uint32_t v = rand();
  if (v % 1000 <= 0) {
    return NULL;
  } else {
    return calloc(num, __size);
  }
}

static UNUSED_FUNC void* u_realloc(void* p, size_t __size) {
  uint32_t v = rand();
  if (v % 5 <= 1) {
    return NULL;
  } else {
    return realloc(p, __size);
  }
}

#define calloc  u_calloc
#define malloc  u_malloc
#define realloc u_realloc
#endif

#define CLEAR_QUERY_STATUS(q, st)   ((q)->status &= (~(st)))
#define GET_NUM_OF_TABLEGROUP(q)    taosArrayGetSize((q)->tableqinfoGroupInfo.pGroupList)
#define QUERY_IS_INTERVAL_QUERY(_q) ((_q)->interval.interval > 0)

#define TSKEY_MAX_ADD(a,b)                 \
do {                                       \
  if (a < 0) { a = a + b; break;}          \
  if (sizeof(a) == sizeof(int32_t)) {      \
   if((b) > 0 && ((b) >= INT32_MAX - (a))){\
     a = INT32_MAX;                        \
   } else {                                \
     a = a + b;                            \
   }                                       \
  } else {                                 \
   if((b) > 0 && ((b) >= INT64_MAX - (a))){\
     a = INT64_MAX;                        \
   } else {                                \
     a = a + b;                            \
   }                                       \
  }                                        \
} while(0)                                 

#define TSKEY_MIN_SUB(a,b)                 \
do {                                       \
  if (a >= 0) { a = a + b; break;}         \
  if (sizeof(a) == sizeof(int32_t)){       \
   if((b) < 0 && ((b) <= INT32_MIN - (a))){\
     a = INT32_MIN;                        \
   } else {                                \
     a = a + b;                            \
   }                                       \
  } else {                                 \
    if((b) < 0 && ((b) <= INT64_MIN-(a))) {\
     a = INT64_MIN;                        \
    } else {                               \
     a = a + b;                            \
    }                                      \
  }                                        \
} while (0)

int32_t getMaximumIdleDurationSec() {
  return tsShellActivityTimer * 2;
}

static int32_t getExprFunctionId(SExprInfo *pExprInfo) {
  assert(pExprInfo != NULL && pExprInfo->pExpr != NULL && pExprInfo->pExpr->nodeType == TEXPR_UNARYEXPR_NODE);
  return 0;
}

static void getNextTimeWindow(SInterval* pInterval, int32_t precision, int32_t order, STimeWindow* tw) {
  int32_t factor = GET_FORWARD_DIRECTION_FACTOR(order);
  if (pInterval->intervalUnit != 'n' && pInterval->intervalUnit != 'y') {
    tw->skey += pInterval->sliding * factor;
    tw->ekey = tw->skey + pInterval->interval - 1;
    return;
  }

  int64_t key = tw->skey, interval = pInterval->interval;
  //convert key to second
  key = convertTimePrecision(key, precision, TSDB_TIME_PRECISION_MILLI) / 1000;

  if (pInterval->intervalUnit == 'y') {
    interval *= 12;
  }

  struct tm tm;
  time_t t = (time_t)key;
  localtime_r(&t, &tm);

  int mon = (int)(tm.tm_year * 12 + tm.tm_mon + interval * factor);
  tm.tm_year = mon / 12;
  tm.tm_mon = mon % 12;
  tw->skey = convertTimePrecision((int64_t)mktime(&tm) * 1000L, TSDB_TIME_PRECISION_MILLI, precision);

  mon = (int)(mon + interval);
  tm.tm_year = mon / 12;
  tm.tm_mon = mon % 12;
  tw->ekey = convertTimePrecision((int64_t)mktime(&tm) * 1000L, TSDB_TIME_PRECISION_MILLI, precision);

  tw->ekey -= 1;
}

static void doSetTagValueToResultBuf(char* output, const char* val, int16_t type, int16_t bytes);
static void setResultOutputBuf(STaskRuntimeEnv* pRuntimeEnv, SResultRow* pResult, SqlFunctionCtx* pCtx,
                               int32_t numOfCols, int32_t* rowCellInfoOffset);

void setResultRowOutputBufInitCtx(STaskRuntimeEnv *pRuntimeEnv, SResultRow *pResult, SqlFunctionCtx* pCtx, int32_t numOfOutput, int32_t* rowCellInfoOffset);
static bool functionNeedToExecute(SqlFunctionCtx *pCtx);

static void setBlockStatisInfo(SqlFunctionCtx *pCtx, SSDataBlock* pSDataBlock, SColumn* pColumn);

static void destroyTableQueryInfoImpl(STableQueryInfo *pTableQueryInfo);
static bool hasMainOutput(STaskAttr *pQueryAttr);

static SColumnInfo* extractColumnFilterInfo(SExprInfo* pExpr, int32_t numOfOutput, int32_t* numOfFilterCols);

static int32_t setTimestampListJoinInfo(STaskRuntimeEnv* pRuntimeEnv, SVariant* pTag, STableQueryInfo *pTableQueryInfo);
static void releaseQueryBuf(size_t numOfTables);
static int32_t binarySearchForKey(char *pValue, int num, TSKEY key, int order);
//static STsdbQueryCond createTsdbQueryCond(STaskAttr* pQueryAttr, STimeWindow* win);
static STableIdInfo createTableIdInfo(STableQueryInfo* pTableQueryInfo);

static void setTableScanFilterOperatorInfo(STableScanInfo* pTableScanInfo, SOperatorInfo* pDownstream);

static int32_t getNumOfScanTimes(STaskAttr* pQueryAttr);

static void destroyBasicOperatorInfo(void* param, int32_t numOfOutput);
static void destroySFillOperatorInfo(void* param, int32_t numOfOutput);
static void destroyGroupbyOperatorInfo(void* param, int32_t numOfOutput);
static void destroyProjectOperatorInfo(void* param, int32_t numOfOutput);
static void destroyTagScanOperatorInfo(void* param, int32_t numOfOutput);
static void destroyOrderOperatorInfo(void* param, int32_t numOfOutput);
static void destroySWindowOperatorInfo(void* param, int32_t numOfOutput);
static void destroyStateWindowOperatorInfo(void* param, int32_t numOfOutput);
static void destroyAggOperatorInfo(void* param, int32_t numOfOutput);
static void destroyOperatorInfo(SOperatorInfo* pOperator);

static void doSetOperatorCompleted(SOperatorInfo* pOperator) {
  pOperator->status = OP_EXEC_DONE;
  if (pOperator->pTaskInfo != NULL) {
    setTaskStatus(pOperator->pTaskInfo, TASK_COMPLETED);
  }
}

static int32_t doCopyToSDataBlock(SDiskbasedBuf *pBuf, SGroupResInfo* pGroupResInfo, int32_t orderType, SSDataBlock* pBlock, int32_t rowCapacity);

static int32_t getGroupbyColumnIndex(SGroupbyExpr *pGroupbyExpr, SSDataBlock* pDataBlock);
static int32_t setGroupResultOutputBuf(STaskRuntimeEnv *pRuntimeEnv, SOptrBasicInfo *binf, int32_t numOfCols, char *pData, int16_t type, int16_t bytes, int32_t groupIndex);

static void initCtxOutputBuffer(SqlFunctionCtx* pCtx, int32_t size);
static void getAlignQueryTimeWindow(SInterval* pInterval, int32_t precision, int64_t key, int64_t keyFirst, int64_t keyLast, STimeWindow *win);

static void setResultBufSize(STaskAttr* pQueryAttr, SRspResultInfo* pResultInfo);
static void setCtxTagForJoin(STaskRuntimeEnv* pRuntimeEnv, SqlFunctionCtx* pCtx, SExprInfo* pExprInfo, void* pTable);
static void setParamForStableStddev(STaskRuntimeEnv* pRuntimeEnv, SqlFunctionCtx* pCtx, int32_t numOfOutput, SExprInfo* pExpr);
static void setParamForStableStddevByColData(STaskRuntimeEnv* pRuntimeEnv, SqlFunctionCtx* pCtx, int32_t numOfOutput, SExprInfo* pExpr, char* val, int16_t bytes);
static void doSetTableGroupOutputBuf(SAggOperatorInfo* pAggInfo, int32_t numOfOutput, int32_t tableGroupId, SExecTaskInfo* pTaskInfo);

SArray* getOrderCheckColumns(STaskAttr* pQuery);

typedef struct SRowCompSupporter {
  STaskRuntimeEnv *pRuntimeEnv;
  int16_t           dataOffset;
  __compar_fn_t     comFunc;
} SRowCompSupporter;

static int compareRowData(const void *a, const void *b, const void *userData) {
  const SResultRow *pRow1 = (const SResultRow *)a;
  const SResultRow *pRow2 = (const SResultRow *)b;

  SRowCompSupporter *supporter  = (SRowCompSupporter *)userData;
  STaskRuntimeEnv* pRuntimeEnv =  supporter->pRuntimeEnv;

  SFilePage *page1 = getBufPage(pRuntimeEnv->pResultBuf, pRow1->pageId);
  SFilePage *page2 = getBufPage(pRuntimeEnv->pResultBuf, pRow2->pageId);

  int16_t offset = supporter->dataOffset;
  char *in1  = getPosInResultPage(pRuntimeEnv->pQueryAttr, page1, pRow1->offset, offset);
  char *in2  = getPosInResultPage(pRuntimeEnv->pQueryAttr, page2, pRow2->offset, offset);

  return (in1 != NULL && in2 != NULL) ? supporter->comFunc(in1, in2) : 0;
}

static void sortGroupResByOrderList(SGroupResInfo *pGroupResInfo, STaskRuntimeEnv *pRuntimeEnv, SSDataBlock* pDataBlock) {
  SArray *columnOrderList = getOrderCheckColumns(pRuntimeEnv->pQueryAttr);
  size_t size = taosArrayGetSize(columnOrderList);
  taosArrayDestroy(columnOrderList);

  if (size <= 0) {
    return;
  }

  int32_t orderId = pRuntimeEnv->pQueryAttr->order.col.info.colId;
  if (orderId <= 0) {
    return;
  }

  bool found = false;
  int16_t dataOffset = 0;

  for (int32_t j = 0; j < pDataBlock->info.numOfCols; ++j) {
    SColumnInfoData* pColInfoData = (SColumnInfoData *)taosArrayGet(pDataBlock->pDataBlock, j);
    if (orderId == j) {
      found = true;
      break;
    }

    dataOffset += pColInfoData->info.bytes;
  }

  if (found == false) {
    return;
  }

  int16_t type = pRuntimeEnv->pQueryAttr->pExpr1[orderId].base.resSchema.type;

  SRowCompSupporter support = {.pRuntimeEnv = pRuntimeEnv, .dataOffset = dataOffset, .comFunc = getComparFunc(type, 0)};
  taosArraySortPWithExt(pGroupResInfo->pRows, compareRowData, &support);
}

//setup the output buffer for each operator
SSDataBlock* createOutputBuf(SExprInfo* pExpr, int32_t numOfOutput, int32_t numOfRows) {
  const static int32_t minSize = 8;

  SSDataBlock *res = calloc(1, sizeof(SSDataBlock));
  res->info.numOfCols = numOfOutput;
  res->pDataBlock = taosArrayInit(numOfOutput, sizeof(SColumnInfoData));
  for (int32_t i = 0; i < numOfOutput; ++i) {
    SColumnInfoData idata = {{0}};
    idata.info.type  = pExpr[i].base.resSchema.type;
    idata.info.bytes = pExpr[i].base.resSchema.bytes;
    idata.info.colId = pExpr[i].base.resSchema.colId;

    int32_t size = TMAX(idata.info.bytes * numOfRows, minSize);
    idata.pData = calloc(1, size);  // at least to hold a pointer on x64 platform
    taosArrayPush(res->pDataBlock, &idata);
  }

  return res;
}

SSDataBlock* createOutputBuf_rv(SArray* pExprInfo, int32_t numOfRows) {
  const static int32_t minSize = 8;

  size_t numOfOutput = taosArrayGetSize(pExprInfo);

  SSDataBlock *res = calloc(1, sizeof(SSDataBlock));
  res->info.numOfCols = numOfOutput;
  res->pDataBlock = taosArrayInit(numOfOutput, sizeof(SColumnInfoData));

  for (int32_t i = 0; i < numOfOutput; ++i) {
    SColumnInfoData idata = {{0}};
    SExprInfo* pExpr = taosArrayGetP(pExprInfo, i);

    idata.info.type  = pExpr->base.resSchema.type;
    idata.info.bytes = pExpr->base.resSchema.bytes;
    idata.info.colId = pExpr->base.resSchema.colId;

    int32_t size = TMAX(idata.info.bytes * numOfRows, minSize);
    idata.pData = calloc(1, size);  // at least to hold a pointer on x64 platform
    taosArrayPush(res->pDataBlock, &idata);
  }

  return res;
}

static bool isSelectivityWithTagsQuery(SqlFunctionCtx *pCtx, int32_t numOfOutput) {
  return true;
//  bool    hasTags = false;
//  int32_t numOfSelectivity = 0;
//
//  for (int32_t i = 0; i < numOfOutput; ++i) {
//    int32_t functId = pCtx[i].functionId;
//    if (functId == FUNCTION_TAG_DUMMY || functId == FUNCTION_TS_DUMMY) {
//      hasTags = true;
//      continue;
//    }
//
//    if ((aAggs[functId].status & FUNCSTATE_SELECTIVITY) != 0) {
//      numOfSelectivity++;
//    }
//  }
//
//  return (numOfSelectivity > 0 && hasTags);
}

static bool isProjQuery(STaskAttr *pQueryAttr) {
  for (int32_t i = 0; i < pQueryAttr->numOfOutput; ++i) {
    int32_t functId = getExprFunctionId(&pQueryAttr->pExpr1[i]);
    if (functId != FUNCTION_PRJ && functId != FUNCTION_TAGPRJ) {
      return false;
    }
  }

  return true;
}

static bool hasNull(SColumn* pColumn, SColumnDataAgg *pStatis) {
  if (TSDB_COL_IS_TAG(pColumn->flag) || TSDB_COL_IS_UD_COL(pColumn->flag) || pColumn->info.colId == PRIMARYKEY_TIMESTAMP_COL_ID) {
    return false;
  }

  if (pStatis != NULL && pStatis->numOfNull == 0) {
    return false;
  }

  return true;
}

static void prepareResultListBuffer(SResultRowInfo* pResultRowInfo, jmp_buf env) {
  int64_t newCapacity = 0;

  // more than the capacity, reallocate the resources
  if (pResultRowInfo->size < pResultRowInfo->capacity) {
    return;
  }

  if (pResultRowInfo->capacity > 10000) {
    newCapacity = (int64_t)(pResultRowInfo->capacity * 1.25);
  } else {
    newCapacity = (int64_t)(pResultRowInfo->capacity * 1.5);
  }

  if (newCapacity == pResultRowInfo->capacity) {
    newCapacity += 4;
  }

  char *t = realloc(pResultRowInfo->pResult, (size_t)(newCapacity * POINTER_BYTES));
  if (t == NULL) {
    longjmp(env, TSDB_CODE_QRY_OUT_OF_MEMORY);
  }

  pResultRowInfo->pResult = (SResultRow **)t;

  int32_t inc = (int32_t)newCapacity - pResultRowInfo->capacity;
  memset(&pResultRowInfo->pResult[pResultRowInfo->capacity], 0, POINTER_BYTES * inc);

  pResultRowInfo->capacity = (int32_t)newCapacity;
}

static bool chkResultRowFromKey(STaskRuntimeEnv *pRuntimeEnv, SResultRowInfo *pResultRowInfo, char *pData,
                                             int16_t bytes, bool masterscan, uint64_t uid) {
  bool existed = false;
  SET_RES_WINDOW_KEY(pRuntimeEnv->keyBuf, pData, bytes, uid);

  SResultRow **p1 =
      (SResultRow **)taosHashGet(pRuntimeEnv->pResultRowHashTable, pRuntimeEnv->keyBuf, GET_RES_WINDOW_KEY_LEN(bytes));

  // in case of repeat scan/reverse scan, no new time window added.
  if (QUERY_IS_INTERVAL_QUERY(pRuntimeEnv->pQueryAttr)) {
    if (!masterscan) {  // the *p1 may be NULL in case of sliding+offset exists.
      return p1 != NULL;
    }

    if (p1 != NULL) {
      if (pResultRowInfo->size == 0) {
        existed = false;
        assert(pResultRowInfo->curPos == -1);
      } else if (pResultRowInfo->size == 1) {
        existed = (pResultRowInfo->pResult[0] == (*p1));
      } else {  // check if current pResultRowInfo contains the existed pResultRow
        SET_RES_EXT_WINDOW_KEY(pRuntimeEnv->keyBuf, pData, bytes, uid, pResultRowInfo);
        int64_t* index = taosHashGet(pRuntimeEnv->pResultRowListSet, pRuntimeEnv->keyBuf, GET_RES_EXT_WINDOW_KEY_LEN(bytes));
        if (index != NULL) {
          existed = true;
        } else {
          existed = false;
        }
      }
    }

    return existed;
  }

  return p1 != NULL;
}


static SResultRow* doSetResultOutBufByKey(STaskRuntimeEnv* pRuntimeEnv, SResultRowInfo* pResultRowInfo, int64_t tid,
                                          char* pData, int16_t bytes, bool masterscan, uint64_t tableGroupId) {
  bool existed = false;
  SET_RES_WINDOW_KEY(pRuntimeEnv->keyBuf, pData, bytes, tableGroupId);

  SResultRow **p1 =
      (SResultRow **)taosHashGet(pRuntimeEnv->pResultRowHashTable, pRuntimeEnv->keyBuf, GET_RES_WINDOW_KEY_LEN(bytes));

  // in case of repeat scan/reverse scan, no new time window added.
  if (QUERY_IS_INTERVAL_QUERY(pRuntimeEnv->pQueryAttr)) {
    if (!masterscan) {  // the *p1 may be NULL in case of sliding+offset exists.
      return (p1 != NULL)? *p1:NULL;
    }

    if (p1 != NULL) {
      if (pResultRowInfo->size == 0) {
        existed = false;
        assert(pResultRowInfo->curPos == -1);
      } else if (pResultRowInfo->size == 1) {
        existed = (pResultRowInfo->pResult[0] == (*p1));
        pResultRowInfo->curPos = 0;
      } else {  // check if current pResultRowInfo contains the existed pResultRow
        SET_RES_EXT_WINDOW_KEY(pRuntimeEnv->keyBuf, pData, bytes, tid, pResultRowInfo);
        int64_t* index = taosHashGet(pRuntimeEnv->pResultRowListSet, pRuntimeEnv->keyBuf, GET_RES_EXT_WINDOW_KEY_LEN(bytes));
        if (index != NULL) {
          pResultRowInfo->curPos = (int32_t) *index;
          existed = true;
        } else {
          existed = false;
        }
      }
    }
  } else {
    // In case of group by column query, the required SResultRow object must be existed in the pResultRowInfo object.
    if (p1 != NULL) {
      return *p1;
    }
  }

  if (!existed) {
//    prepareResultListBuffer(pResultRowInfo, pRuntimeEnv);

    SResultRow *pResult = NULL;
    if (p1 == NULL) {
      pResult = getNewResultRow(pRuntimeEnv->pool);
      int32_t ret = initResultRow(pResult);
      if (ret != TSDB_CODE_SUCCESS) {
        longjmp(pRuntimeEnv->env, TSDB_CODE_QRY_OUT_OF_MEMORY);
      }

      // add a new result set for a new group
      taosHashPut(pRuntimeEnv->pResultRowHashTable, pRuntimeEnv->keyBuf, GET_RES_WINDOW_KEY_LEN(bytes), &pResult, POINTER_BYTES);
      SResultRowCell cell = {.groupId = tableGroupId, .pRow = pResult};
      taosArrayPush(pRuntimeEnv->pResultRowArrayList, &cell);
    } else {
      pResult = *p1;
    }

    pResultRowInfo->curPos = pResultRowInfo->size;
    pResultRowInfo->pResult[pResultRowInfo->size++] = pResult;

    int64_t index = pResultRowInfo->curPos;
    SET_RES_EXT_WINDOW_KEY(pRuntimeEnv->keyBuf, pData, bytes, tid, pResultRowInfo);
    taosHashPut(pRuntimeEnv->pResultRowListSet, pRuntimeEnv->keyBuf, GET_RES_EXT_WINDOW_KEY_LEN(bytes), &index, POINTER_BYTES);
  }

  // too many time window in query
  if (pResultRowInfo->size > MAX_INTERVAL_TIME_WINDOW) {
    longjmp(pRuntimeEnv->env, TSDB_CODE_QRY_TOO_MANY_TIMEWINDOW);
  }

  return pResultRowInfo->pResult[pResultRowInfo->curPos];
}

static SResultRow* doSetResultOutBufByKey_rv(SResultRowInfo* pResultRowInfo, int64_t tid, char* pData, int16_t bytes,
    bool masterscan, uint64_t tableGroupId, SExecTaskInfo* pTaskInfo, bool isIntervalQuery, SAggSupporter* pSup) {
  bool existed = false;
  SET_RES_WINDOW_KEY(pSup->keyBuf, pData, bytes, tableGroupId);

  SResultRow **p1 =
      (SResultRow **)taosHashGet(pSup->pResultRowHashTable, pSup->keyBuf, GET_RES_WINDOW_KEY_LEN(bytes));

  // in case of repeat scan/reverse scan, no new time window added.
  if (isIntervalQuery) {
    if (!masterscan) {  // the *p1 may be NULL in case of sliding+offset exists.
      return (p1 != NULL)? *p1:NULL;
    }

    if (p1 != NULL) {
      if (pResultRowInfo->size == 0) {
        existed = false;
        assert(pResultRowInfo->curPos == -1);
      } else if (pResultRowInfo->size == 1) {
        existed = (pResultRowInfo->pResult[0] == (*p1));
        pResultRowInfo->curPos = 0;
      } else {  // check if current pResultRowInfo contains the existed pResultRow
        SET_RES_EXT_WINDOW_KEY(pSup->keyBuf, pData, bytes, tid, pResultRowInfo);
        int64_t* index = taosHashGet(pSup->pResultRowListSet, pSup->keyBuf, GET_RES_EXT_WINDOW_KEY_LEN(bytes));
        if (index != NULL) {
          pResultRowInfo->curPos = (int32_t) *index;
          existed = true;
        } else {
          existed = false;
        }
      }
    }
  } else {
    // In case of group by column query, the required SResultRow object must be existed in the pResultRowInfo object.
    if (p1 != NULL) {
      return *p1;
    }
  }

  if (!existed) {
    prepareResultListBuffer(pResultRowInfo, pTaskInfo->env);

    SResultRow *pResult = NULL;
    if (p1 == NULL) {
      pResult = getNewResultRow(pSup->pool);
      int32_t ret = initResultRow(pResult);
      if (ret != TSDB_CODE_SUCCESS) {
        longjmp(pTaskInfo->env, TSDB_CODE_QRY_OUT_OF_MEMORY);
      }

      // add a new result set for a new group
      taosHashPut(pSup->pResultRowHashTable, pSup->keyBuf, GET_RES_WINDOW_KEY_LEN(bytes), &pResult, POINTER_BYTES);
      SResultRowCell cell = {.groupId = tableGroupId, .pRow = pResult};
      taosArrayPush(pSup->pResultRowArrayList, &cell);
    } else {
      pResult = *p1;
    }

    pResultRowInfo->curPos = pResultRowInfo->size;
    pResultRowInfo->pResult[pResultRowInfo->size++] = pResult;

    int64_t index = pResultRowInfo->curPos;
    SET_RES_EXT_WINDOW_KEY(pSup->keyBuf, pData, bytes, tid, pResultRowInfo);
    taosHashPut(pSup->pResultRowListSet, pSup->keyBuf, GET_RES_EXT_WINDOW_KEY_LEN(bytes), &index, POINTER_BYTES);
  }

  // too many time window in query
  if (pResultRowInfo->size > MAX_INTERVAL_TIME_WINDOW) {
    longjmp(pTaskInfo->env, TSDB_CODE_QRY_TOO_MANY_TIMEWINDOW);
  }

  return pResultRowInfo->pResult[pResultRowInfo->curPos];
}

static void getInitialStartTimeWindow(SInterval* pInterval, int32_t precision, TSKEY ts, STimeWindow* w, TSKEY ekey, bool ascQuery) {
  if (ascQuery) {
    getAlignQueryTimeWindow(pInterval, precision, ts, ts, ekey, w);
  } else {
    // the start position of the first time window in the endpoint that spreads beyond the queried last timestamp
    getAlignQueryTimeWindow(pInterval, precision, ts, ekey, ts, w);

    int64_t key = w->skey;
    while(key < ts) { // moving towards end
      if (pInterval->intervalUnit == 'n' || pInterval->intervalUnit == 'y') {
        key = taosTimeAdd(key, pInterval->sliding, pInterval->slidingUnit, precision);
      } else {
        key += pInterval->sliding;
      }

      if (key >= ts) {
        break;
      }

      w->skey = key;
    }
  }
}

// get the correct time window according to the handled timestamp
static STimeWindow getActiveTimeWindow(SResultRowInfo * pResultRowInfo, int64_t ts, SInterval* pInterval, int32_t precision, STimeWindow* win) {
  STimeWindow w = {0};

 if (pResultRowInfo->curPos == -1) {  // the first window, from the previous stored value
    getInitialStartTimeWindow(pInterval, precision, ts, &w, win->ekey, true);

    if (pInterval->intervalUnit == 'n' || pInterval->intervalUnit == 'y') {
      w.ekey = taosTimeAdd(w.skey, pInterval->interval, pInterval->intervalUnit, precision) - 1;
    } else {
      w.ekey = w.skey + pInterval->interval - 1;
    }
  } else {
    w = getResultRow(pResultRowInfo, pResultRowInfo->curPos)->win;
  }

  if (w.skey > ts || w.ekey < ts) {
    if (pInterval->intervalUnit == 'n' || pInterval->intervalUnit == 'y') {
      w.skey = taosTimeTruncate(ts, pInterval, precision);
      w.ekey = taosTimeAdd(w.skey, pInterval->interval, pInterval->intervalUnit, precision) - 1;
    } else {
      int64_t st = w.skey;

      if (st > ts) {
        st -= ((st - ts + pInterval->sliding - 1) / pInterval->sliding) * pInterval->sliding;
      }

      int64_t et = st + pInterval->interval - 1;
      if (et < ts) {
        st += ((ts - et + pInterval->sliding - 1) / pInterval->sliding) * pInterval->sliding;
      }

      w.skey = st;
      w.ekey = w.skey + pInterval->interval - 1;
    }
  }

  /*
   * query border check, skey should not be bounded by the query time range, since the value skey will
   * be used as the time window index value. So we only change ekey of time window accordingly.
   */
//  ASSERT(win->skey <= win->ekey); // todo no need this
  return w;
}

// get the correct time window according to the handled timestamp
static STimeWindow getCurrentActiveTimeWindow(SResultRowInfo * pResultRowInfo, int64_t ts, STaskAttr *pQueryAttr) {
  STimeWindow w = {0};

 if (pResultRowInfo->curPos == -1) {  // the first window, from the previous stored value
//    getInitialStartTimeWindow(pQueryAttr, ts, &w);

    if (pQueryAttr->interval.intervalUnit == 'n' || pQueryAttr->interval.intervalUnit == 'y') {
      w.ekey = taosTimeAdd(w.skey, pQueryAttr->interval.interval, pQueryAttr->interval.intervalUnit, pQueryAttr->precision) - 1;
    } else {
      w.ekey = w.skey + pQueryAttr->interval.interval - 1;
    }
  } else {
    w = getResultRow(pResultRowInfo, pResultRowInfo->curPos)->win;
  }

  /*
   * query border check, skey should not be bounded by the query time range, since the value skey will
   * be used as the time window index value. So we only change ekey of time window accordingly.
   */
  if (w.ekey > pQueryAttr->window.ekey && QUERY_IS_ASC_QUERY(pQueryAttr)) {
    w.ekey = pQueryAttr->window.ekey;
  }

  return w;
}

// a new buffer page for each table. Needs to opt this design
static int32_t addNewWindowResultBuf(SResultRow *pWindowRes, SDiskbasedBuf *pResultBuf, int32_t tid, uint32_t size) {
  if (pWindowRes->pageId != -1) {
    return 0;
  }

  SFilePage *pData = NULL;

  // in the first scan, new space needed for results
  int32_t pageId = -1;
  SIDList list = getDataBufPagesIdList(pResultBuf, tid);

  if (taosArrayGetSize(list) == 0) {
    pData = getNewBufPage(pResultBuf, tid, &pageId);
  } else {
    SPageInfo* pi = getLastPageInfo(list);
    pData = getBufPage(pResultBuf, getPageId(pi));
    pageId = getPageId(pi);

    if (pData->num + size > getBufPageSize(pResultBuf)) {
      // release current page first, and prepare the next one
      releaseBufPageInfo(pResultBuf, pi);
      pData = getNewBufPage(pResultBuf, tid, &pageId);
      if (pData != NULL) {
        assert(pData->num == 0);  // number of elements must be 0 for new allocated buffer
      }
    }
  }

  if (pData == NULL) {
    return -1;
  }

  // set the number of rows in current disk page
  if (pWindowRes->pageId == -1) {  // not allocated yet, allocate new buffer
    pWindowRes->pageId = pageId;
    pWindowRes->offset = (int32_t)pData->num;

    pData->num += size;
    assert(pWindowRes->pageId >= 0);
  }

  return 0;
}

static bool chkWindowOutputBufByKey(STaskRuntimeEnv *pRuntimeEnv, SResultRowInfo *pResultRowInfo, STimeWindow *win,
                                       bool masterscan, SResultRow **pResult, int64_t groupId, SqlFunctionCtx* pCtx,
                                       int32_t numOfOutput, int32_t* rowCellInfoOffset) {
  assert(win->skey <= win->ekey);
  return chkResultRowFromKey(pRuntimeEnv, pResultRowInfo, (char *)&win->skey, TSDB_KEYSIZE, masterscan, groupId);
}

static int32_t setResultOutputBufByKey(STaskRuntimeEnv *pRuntimeEnv, SResultRowInfo *pResultRowInfo, int64_t tid, STimeWindow *win,
                                       bool masterscan, SResultRow **pResult, int64_t tableGroupId, SqlFunctionCtx* pCtx,
                                       int32_t numOfOutput, int32_t* rowCellInfoOffset) {
  assert(win->skey <= win->ekey);
  SDiskbasedBuf *pResultBuf = pRuntimeEnv->pResultBuf;

  SResultRow *pResultRow = doSetResultOutBufByKey(pRuntimeEnv, pResultRowInfo, tid, (char *)&win->skey, TSDB_KEYSIZE, masterscan, tableGroupId);
  if (pResultRow == NULL) {
    *pResult = NULL;
    return TSDB_CODE_SUCCESS;
  }

  // not assign result buffer yet, add new result buffer
  if (pResultRow->pageId == -1) {
    int32_t ret = addNewWindowResultBuf(pResultRow, pResultBuf, (int32_t) tableGroupId, pRuntimeEnv->pQueryAttr->intermediateResultRowSize);
    if (ret != TSDB_CODE_SUCCESS) {
      return -1;
    }
  }

  // set time window for current result
  pResultRow->win = (*win);
  *pResult = pResultRow;
  setResultRowOutputBufInitCtx(pRuntimeEnv, pResultRow, pCtx, numOfOutput, rowCellInfoOffset);

  return TSDB_CODE_SUCCESS;
}

static void setResultRowOutputBufInitCtx_rv(SDiskbasedBuf * pBuf, SResultRow *pResult, SqlFunctionCtx* pCtx, int32_t numOfOutput, int32_t* rowCellInfoOffset);

static int32_t setResultOutputBufByKey_rv(SResultRowInfo *pResultRowInfo, int64_t id, STimeWindow *win,
                                       bool masterscan, SResultRow **pResult, int64_t tableGroupId, SqlFunctionCtx* pCtx,
                                       int32_t numOfOutput, int32_t* rowCellInfoOffset, SDiskbasedBuf *pBuf, SAggSupporter *pAggSup, SExecTaskInfo* pTaskInfo) {
  assert(win->skey <= win->ekey);
  SResultRow *pResultRow = doSetResultOutBufByKey_rv(pResultRowInfo, id, (char *)&win->skey, TSDB_KEYSIZE, masterscan, tableGroupId,
       pTaskInfo, true, pAggSup);

  if (pResultRow == NULL) {
    *pResult = NULL;
    return TSDB_CODE_SUCCESS;
  }

  // not assign result buffer yet, add new result buffer
  if (pResultRow->pageId == -1) { // todo intermediate result size
    int32_t ret = addNewWindowResultBuf(pResultRow, pBuf, (int32_t) tableGroupId, 0);
    if (ret != TSDB_CODE_SUCCESS) {
      return -1;
    }
  }

  // set time window for current result
  pResultRow->win = (*win);
  *pResult = pResultRow;
  setResultRowOutputBufInitCtx_rv(pBuf, pResultRow, pCtx, numOfOutput, rowCellInfoOffset);

  return TSDB_CODE_SUCCESS;
}


static void setResultRowInterpo(SResultRow* pResult, SResultTsInterpType type) {
  assert(pResult != NULL && (type == RESULT_ROW_START_INTERP || type == RESULT_ROW_END_INTERP));
  if (type == RESULT_ROW_START_INTERP) {
    pResult->startInterp = true;
  } else {
    pResult->endInterp   = true;
  }
}

static bool resultRowInterpolated(SResultRow* pResult, SResultTsInterpType type) {
  assert(pResult != NULL && (type == RESULT_ROW_START_INTERP || type == RESULT_ROW_END_INTERP));
  if (type == RESULT_ROW_START_INTERP) {
    return pResult->startInterp == true;
  } else {
    return pResult->endInterp   == true;
  }
}

static FORCE_INLINE int32_t getForwardStepsInBlock(int32_t numOfRows, __block_search_fn_t searchFn, TSKEY ekey, int16_t pos,
                                      int16_t order, int64_t *pData) {
  int32_t forwardStep = 0;

  if (order == TSDB_ORDER_ASC) {
    int32_t end = searchFn((char*) &pData[pos], numOfRows - pos, ekey, order);
    if (end >= 0) {
      forwardStep = end;

      if (pData[end + pos] == ekey) {
        forwardStep += 1;
      }
    }
  } else {
    int32_t end = searchFn((char *)pData, pos + 1, ekey, order);
    if (end >= 0) {
      forwardStep = pos - end;

      if (pData[end] == ekey) {
        forwardStep += 1;
      }
    }
  }

  assert(forwardStep >= 0);
  return forwardStep;
}

static void doUpdateResultRowIndex(SResultRowInfo*pResultRowInfo, TSKEY lastKey, bool ascQuery, bool timeWindowInterpo) {
  int64_t skey = TSKEY_INITIAL_VAL;
  int32_t i = 0;
  for (i = pResultRowInfo->size - 1; i >= 0; --i) {
    SResultRow *pResult = pResultRowInfo->pResult[i];
    if (pResult->closed) {
      break;
    }

    // new closed result rows
    if (timeWindowInterpo) {
      if (pResult->endInterp && ((pResult->win.skey <= lastKey && ascQuery) || (pResult->win.skey >= lastKey && !ascQuery))) {
        if (i > 0) { // the first time window, the startInterp is false.
          assert(pResult->startInterp);
        }

        closeResultRow(pResultRowInfo, i);
      } else {
        skey = pResult->win.skey;
      }
    } else {
      if ((pResult->win.ekey <= lastKey && ascQuery) || (pResult->win.skey >= lastKey && !ascQuery)) {
        closeResultRow(pResultRowInfo, i);
      } else {
        skey = pResult->win.skey;
      }
    }
  }

  // all result rows are closed, set the last one to be the skey
  if (skey == TSKEY_INITIAL_VAL) {
    if (pResultRowInfo->size == 0) {
//      assert(pResultRowInfo->current == NULL);
      assert(pResultRowInfo->curPos == -1);
      pResultRowInfo->curPos = -1;
    } else {
      pResultRowInfo->curPos = pResultRowInfo->size - 1;
    }
  } else {

    for (i = pResultRowInfo->size - 1; i >= 0; --i) {
      SResultRow *pResult = pResultRowInfo->pResult[i];
      if (pResult->closed) {
        break;
      }
    }

    if (i == pResultRowInfo->size - 1) {
      pResultRowInfo->curPos = i;
    } else {
      pResultRowInfo->curPos = i + 1;  // current not closed result object
    }
  }
}

static void updateResultRowInfoActiveIndex(SResultRowInfo* pResultRowInfo, const STimeWindow* pWin, TSKEY lastKey, bool ascQuery, bool interp) {
  if ((lastKey > pWin->ekey && ascQuery) || (lastKey < pWin->ekey && (!ascQuery))) {
    closeAllResultRows(pResultRowInfo);
    pResultRowInfo->curPos = pResultRowInfo->size - 1;
  } else {
    int32_t step = ascQuery ? 1 : -1;
    doUpdateResultRowIndex(pResultRowInfo, lastKey - step, ascQuery, interp);
  }
}

static int32_t getNumOfRowsInTimeWindow(SDataBlockInfo *pDataBlockInfo, TSKEY *pPrimaryColumn,
                                        int32_t startPos, TSKEY ekey, __block_search_fn_t searchFn, STableQueryInfo* item, int32_t order) {
  assert(startPos >= 0 && startPos < pDataBlockInfo->rows);

  int32_t num   = -1;
  int32_t step  = GET_FORWARD_DIRECTION_FACTOR(order);

  if (order == TSDB_ORDER_ASC) {
    if (ekey < pDataBlockInfo->window.ekey && pPrimaryColumn) {
      num = getForwardStepsInBlock(pDataBlockInfo->rows, searchFn, ekey, startPos, order, pPrimaryColumn);
      if (item != NULL) {
        item->lastKey = pPrimaryColumn[startPos + (num - 1)] + step;
      }
    } else {
      num = pDataBlockInfo->rows - startPos;
      if (item != NULL) {
        item->lastKey = pDataBlockInfo->window.ekey + step;
      }
    }
  } else {  // desc
    if (ekey > pDataBlockInfo->window.skey && pPrimaryColumn) {
      num = getForwardStepsInBlock(pDataBlockInfo->rows, searchFn, ekey, startPos, order, pPrimaryColumn);
      if (item != NULL) {
        item->lastKey = pPrimaryColumn[startPos - (num - 1)] + step;
      }
    } else {
      num = startPos + 1;
      if (item != NULL) {
        item->lastKey = pDataBlockInfo->window.skey + step;
      }
    }
  }

  assert(num >= 0);
  return num;
}

static void doApplyFunctions(SqlFunctionCtx* pCtx, STimeWindow* pWin, int32_t offset, int32_t forwardStep, TSKEY* tsCol,
    int32_t numOfTotal, int32_t numOfOutput, int32_t order) {
  for (int32_t k = 0; k < numOfOutput; ++k) {
    pCtx[k].size    = forwardStep;
    pCtx[k].startTs = pWin->skey;

    // keep it temporarialy
    int32_t startOffset = pCtx[k].startRow;
    bool    hasAgg      = pCtx[k].isAggSet;

    int32_t pos = (order == TSDB_ORDER_ASC) ? offset : offset - (forwardStep - 1);
    pCtx[k].startRow = pos;

    if (tsCol != NULL) {
      pCtx[k].ptsList = &tsCol[pos];
    }

    // not a whole block involved in query processing, statistics data can not be used
    // NOTE: the original value of isSet have been changed here
    if (pCtx[k].isAggSet && forwardStep < numOfTotal) {
      pCtx[k].isAggSet = false;
    }

    if (functionNeedToExecute(&pCtx[k])) {
      pCtx[k].fpSet->addInput(&pCtx[k]);
    }

    // restore it
    pCtx[k].isAggSet = hasAgg;
    pCtx[k].startRow = startOffset;
  }
}

static int32_t getNextQualifiedWindow(SInterval* pInterval, STimeWindow* pNext, SDataBlockInfo* pDataBlockInfo,
                                      TSKEY* primaryKeys, int32_t prevPosition, STableIntervalOperatorInfo* pInfo) {
  int32_t order = pInfo->order;
  bool    ascQuery  = (order == TSDB_ORDER_ASC);

  int32_t precision = pInfo->precision;
  getNextTimeWindow(pInterval, precision, order, pNext);

  // next time window is not in current block
  if ((pNext->skey > pDataBlockInfo->window.ekey && order == TSDB_ORDER_ASC) ||
      (pNext->ekey < pDataBlockInfo->window.skey && order == TSDB_ORDER_DESC)) {
    return -1;
  }

  TSKEY startKey = ascQuery? pNext->skey:pNext->ekey;
  int32_t startPos = 0;

  // tumbling time window query, a special case of sliding time window query
  if (pInterval->sliding == pInterval->interval && prevPosition != -1) {
    int32_t factor = GET_FORWARD_DIRECTION_FACTOR(order);
    startPos = prevPosition + factor;
  } else {
    if (startKey <= pDataBlockInfo->window.skey && ascQuery) {
      startPos = 0;
    } else if (startKey >= pDataBlockInfo->window.ekey && !ascQuery) {
      startPos = pDataBlockInfo->rows - 1;
    } else {
      startPos = binarySearchForKey((char *)primaryKeys, pDataBlockInfo->rows, startKey, order);
    }
  }

  /* interp query with fill should not skip time window */
//  if (pQueryAttr->pointInterpQuery && pQueryAttr->fillType != TSDB_FILL_NONE) {
//    return startPos;
//  }

  /*
   * This time window does not cover any data, try next time window,
   * this case may happen when the time window is too small
   */
  if (primaryKeys == NULL) {
    if (ascQuery) {
      assert(pDataBlockInfo->window.skey <= pNext->ekey);
    } else {
      assert(pDataBlockInfo->window.ekey >= pNext->skey);
    }
  } else {
    if (ascQuery && primaryKeys[startPos] > pNext->ekey) {
      TSKEY next = primaryKeys[startPos];
      if (pInterval->intervalUnit == 'n' || pInterval->intervalUnit == 'y') {
        pNext->skey = taosTimeTruncate(next, pInterval, precision);
        pNext->ekey = taosTimeAdd(pNext->skey, pInterval->interval, pInterval->intervalUnit, precision) - 1;
      } else {
        pNext->ekey += ((next - pNext->ekey + pInterval->sliding - 1)/pInterval->sliding) * pInterval->sliding;
        pNext->skey = pNext->ekey - pInterval->interval + 1;
      }
    } else if ((!ascQuery) && primaryKeys[startPos] < pNext->skey) {
      TSKEY next = primaryKeys[startPos];
      if (pInterval->intervalUnit == 'n' || pInterval->intervalUnit == 'y') {
        pNext->skey = taosTimeTruncate(next, pInterval, precision);
        pNext->ekey = taosTimeAdd(pNext->skey, pInterval->interval, pInterval->intervalUnit, precision) - 1;
      } else {
        pNext->skey -= ((pNext->skey - next + pInterval->sliding - 1) / pInterval->sliding) * pInterval->sliding;
        pNext->ekey = pNext->skey + pInterval->interval - 1;
      }
    }
  }

  return startPos;
}

static FORCE_INLINE TSKEY reviseWindowEkey(STaskAttr *pQueryAttr, STimeWindow *pWindow) {
  TSKEY ekey = -1;
  if (QUERY_IS_ASC_QUERY(pQueryAttr)) {
    ekey = pWindow->ekey;
    if (ekey > pQueryAttr->window.ekey) {
      ekey = pQueryAttr->window.ekey;
    }
  } else {
    ekey = pWindow->skey;
    if (ekey < pQueryAttr->window.ekey) {
      ekey = pQueryAttr->window.ekey;
    }
  }

  return ekey;
}

static void setNotInterpoWindowKey(SqlFunctionCtx* pCtx, int32_t numOfOutput, int32_t type) {
  if (type == RESULT_ROW_START_INTERP) {
    for (int32_t k = 0; k < numOfOutput; ++k) {
      pCtx[k].start.key = INT64_MIN;
    }
  } else {
    for (int32_t k = 0; k < numOfOutput; ++k) {
      pCtx[k].end.key = INT64_MIN;
    }
  }
}

static void saveDataBlockLastRow(char** pRow, SArray* pDataBlock, int32_t rowIndex, int32_t numOfCols) {
  if (pDataBlock == NULL) {
    return;
  }

  for (int32_t k = 0; k < numOfCols; ++k) {
    SColumnInfoData *pColInfo = taosArrayGet(pDataBlock, k);
    memcpy(pRow[k], ((char*)pColInfo->pData) + (pColInfo->info.bytes * rowIndex), pColInfo->info.bytes);
  }
}

static TSKEY getStartTsKey(STimeWindow* win, const TSKEY* tsCols, int32_t rows, bool ascQuery) {
  TSKEY ts = TSKEY_INITIAL_VAL;
  if (tsCols == NULL) {
    ts = ascQuery? win->skey : win->ekey;
  } else {
    int32_t offset = ascQuery? 0:rows-1;
    ts = tsCols[offset];
  }

  return ts;
}

static void doSetInputDataBlock(SOperatorInfo* pOperator, SqlFunctionCtx* pCtx, SSDataBlock* pBlock, int32_t order);

static void doSetInputDataBlockInfo(SOperatorInfo* pOperator, SqlFunctionCtx* pCtx, SSDataBlock* pBlock, int32_t order) {
  for (int32_t i = 0; i < pOperator->numOfOutput; ++i) {
    pCtx[i].order = order;
    pCtx[i].size  = pBlock->info.rows;
    pCtx[i].currentStage = (uint8_t)pOperator->pRuntimeEnv->scanFlag;

    setBlockStatisInfo(&pCtx[i], pBlock, NULL/*&pOperator->pExpr[i].base.colInfo*/);
  }
}

void setInputDataBlock(SOperatorInfo* pOperator, SqlFunctionCtx* pCtx, SSDataBlock* pBlock, int32_t order) {
//  if (pCtx[0].functionId == FUNCTION_ARITHM) {
//    SScalar* pSupport = (SScalarFunctionSupport*) pCtx[0].param[1].pz;
//    if (pSupport->colList == NULL) {
//      doSetInputDataBlock(pOperator, pCtx, pBlock, order);
//    } else {
//      doSetInputDataBlockInfo(pOperator, pCtx, pBlock, order);
//    }
//  } else {
    if (pBlock->pDataBlock != NULL) {
      doSetInputDataBlock(pOperator, pCtx, pBlock, order);
    } else {
      doSetInputDataBlockInfo(pOperator, pCtx, pBlock, order);
    }
//  }
}

static void doSetInputDataBlock(SOperatorInfo* pOperator, SqlFunctionCtx* pCtx, SSDataBlock* pBlock, int32_t order) {
  for (int32_t i = 0; i < pOperator->numOfOutput; ++i) {
    pCtx[i].order = order;
    pCtx[i].size  = pBlock->info.rows;
    pCtx[i].currentStage = MAIN_SCAN/*(uint8_t)pOperator->pRuntimeEnv->scanFlag*/;

    setBlockStatisInfo(&pCtx[i], pBlock, pOperator->pExpr[i].base.pColumns);

    if (pCtx[i].functionId == FUNCTION_ARITHM) {
//      setArithParams((SScalarFunctionSupport*)pCtx[i].param[1].pz, &pOperator->pExpr[i], pBlock);
    } else {
      uint32_t flag = pOperator->pExpr[i].base.pColumns->flag;
      if (TSDB_COL_IS_NORMAL_COL(flag) /*|| (pCtx[i].functionId == FUNCTION_BLKINFO) ||
          (TSDB_COL_IS_TAG(flag) && pOperator->pRuntimeEnv->scanFlag == MERGE_STAGE)*/) {

        SColumn* pCol = pOperator->pExpr[i].base.pColumns;
        if (pCtx[i].columnIndex == -1) {
          for(int32_t j = 0; j < pBlock->info.numOfCols; ++j) {
            SColumnInfoData* pColData = taosArrayGet(pBlock->pDataBlock, j);
            if (pColData->info.colId == pCol->info.colId) {
              pCtx[i].columnIndex = j;
              break;
            }
          }
        }

        SColumnInfoData* p = taosArrayGet(pBlock->pDataBlock, pCtx[i].columnIndex);
        // in case of the block distribution query, the inputBytes is not a constant value.
        pCtx[i].pInput = p;
        assert(p->info.colId == pCol->info.colId);

        if (pCtx[i].functionId < 0) {
          SColumnInfoData* tsInfo = taosArrayGet(pBlock->pDataBlock, 0);
          pCtx[i].ptsList = (int64_t*) tsInfo->pData;

          continue;
        }

//        uint32_t status = aAggs[pCtx[i].functionId].status;
//        if ((status & (FUNCSTATE_SELECTIVITY | FUNCSTATE_NEED_TS)) != 0) {
//          SColumnInfoData* tsInfo = taosArrayGet(pBlock->pDataBlock, 0);
          // In case of the top/bottom query again the nest query result, which has no timestamp column
          // don't set the ptsList attribute.
//          if (tsInfo->info.type == TSDB_DATA_TYPE_TIMESTAMP) {
//            pCtx[i].ptsList = (int64_t*) tsInfo->pData;
//          } else {
//            pCtx[i].ptsList = NULL;
//          }
//        }
//      } else if (TSDB_COL_IS_UD_COL(pCol->flag) && (pOperator->pRuntimeEnv->scanFlag == MERGE_STAGE)) {
//        SColIndex*       pColIndex = &pOperator->pExpr[i].base.colInfo;
//        SColumnInfoData* p = taosArrayGet(pBlock->pDataBlock, pColIndex->colIndex);
//
//        pCtx[i].pInput = p->pData;
//        assert(p->info.colId == pColIndex->info.colId && pCtx[i].inputType == p->info.type);
//        for(int32_t j = 0; j < pBlock->info.rows; ++j) {
//          char* dst = p->pData + j * p->info.bytes;
//          taosVariantDump(&pOperator->pExpr[i].base.param[1], dst, p->info.type, true);
//        }
      }
    }
  }
}

static void doAggregateImpl(SOperatorInfo* pOperator, TSKEY startTs, SqlFunctionCtx* pCtx, SSDataBlock* pSDataBlock) {
  for (int32_t k = 0; k < pOperator->numOfOutput; ++k) {
    if (functionNeedToExecute(&pCtx[k])) {
      pCtx[k].startTs = startTs;// this can be set during create the struct
      pCtx[k].fpSet->addInput(&pCtx[k]);
    }
  }
}

static void projectApplyFunctions(STaskRuntimeEnv *pRuntimeEnv, SqlFunctionCtx *pCtx, int32_t numOfOutput) {
  STaskAttr *pQueryAttr = pRuntimeEnv->pQueryAttr;

  for (int32_t k = 0; k < numOfOutput; ++k) {
    pCtx[k].startTs = pQueryAttr->window.skey;

    // Always set the asc order for merge stage process
    if (pCtx[k].currentStage == MERGE_STAGE) {
      pCtx[k].order = TSDB_ORDER_ASC;
    }

    pCtx[k].startTs = pQueryAttr->window.skey;

    if (pCtx[k].functionId < 0) {
      // load the script and exec
//      SUdfInfo* pUdfInfo = pRuntimeEnv->pUdfInfo;
//      doInvokeUdf(pUdfInfo, &pCtx[k], 0, TSDB_UDF_FUNC_NORMAL);
//    } else {
//      aAggs[pCtx[k].functionId].xFunction(&pCtx[k]);
    }
  }
}

void doTimeWindowInterpolation(SOperatorInfo* pOperator, SOptrBasicInfo* pInfo, SArray* pDataBlock, TSKEY prevTs,
                               int32_t prevRowIndex, TSKEY curTs, int32_t curRowIndex, TSKEY windowKey, int32_t type) {
  STaskRuntimeEnv *pRuntimeEnv = pOperator->pRuntimeEnv;
  SExprInfo* pExpr = pOperator->pExpr;

  SqlFunctionCtx* pCtx = pInfo->pCtx;

  for (int32_t k = 0; k < pOperator->numOfOutput; ++k) {
    int32_t functionId = pCtx[k].functionId;
    if (functionId != FUNCTION_TWA && functionId != FUNCTION_INTERP) {
      pCtx[k].start.key = INT64_MIN;
      continue;
    }

    SColIndex *      pColIndex = NULL/*&pExpr[k].base.colInfo*/;
    int16_t          index = pColIndex->colIndex;
    SColumnInfoData *pColInfo = taosArrayGet(pDataBlock, index);

//    assert(pColInfo->info.colId == pColIndex->info.colId && curTs != windowKey);
    double v1 = 0, v2 = 0, v = 0;

    if (prevRowIndex == -1) {
      GET_TYPED_DATA(v1, double, pColInfo->info.type, (char *)pRuntimeEnv->prevRow[index]);
    } else {
      GET_TYPED_DATA(v1, double, pColInfo->info.type, (char *)pColInfo->pData + prevRowIndex * pColInfo->info.bytes);
    }

    GET_TYPED_DATA(v2, double, pColInfo->info.type, (char *)pColInfo->pData + curRowIndex * pColInfo->info.bytes);

    if (functionId == FUNCTION_INTERP) {
      if (type == RESULT_ROW_START_INTERP) {
        pCtx[k].start.key = prevTs;
        pCtx[k].start.val = v1;

        pCtx[k].end.key = curTs;
        pCtx[k].end.val = v2;

        if (pColInfo->info.type == TSDB_DATA_TYPE_BINARY || pColInfo->info.type == TSDB_DATA_TYPE_NCHAR) {
          if (prevRowIndex == -1) {
            pCtx[k].start.ptr = (char *)pRuntimeEnv->prevRow[index];
          } else {
            pCtx[k].start.ptr = (char *)pColInfo->pData + prevRowIndex * pColInfo->info.bytes;
          }

          pCtx[k].end.ptr = (char *)pColInfo->pData + curRowIndex * pColInfo->info.bytes;
        }
      }
    } else if (functionId == FUNCTION_TWA) {
      SPoint point1 = (SPoint){.key = prevTs,    .val = &v1};
      SPoint point2 = (SPoint){.key = curTs,     .val = &v2};
      SPoint point  = (SPoint){.key = windowKey, .val = &v };

      taosGetLinearInterpolationVal(&point, TSDB_DATA_TYPE_DOUBLE, &point1, &point2, TSDB_DATA_TYPE_DOUBLE);

      if (type == RESULT_ROW_START_INTERP) {
        pCtx[k].start.key = point.key;
        pCtx[k].start.val = v;
      } else {
        pCtx[k].end.key = point.key;
        pCtx[k].end.val = v;
      }
    }
  }
}

static bool setTimeWindowInterpolationStartTs(SOperatorInfo* pOperatorInfo, SqlFunctionCtx* pCtx, int32_t pos,
                                              int32_t numOfRows, SArray* pDataBlock, const TSKEY* tsCols, STimeWindow* win) {
  STaskRuntimeEnv* pRuntimeEnv = pOperatorInfo->pRuntimeEnv;
  STaskAttr* pQueryAttr = pRuntimeEnv->pQueryAttr;

  bool ascQuery = QUERY_IS_ASC_QUERY(pQueryAttr);

  TSKEY curTs  = tsCols[pos];
  TSKEY lastTs = *(TSKEY *) pRuntimeEnv->prevRow[0];

  // lastTs == INT64_MIN and pos == 0 means this is the first time window, interpolation is not needed.
  // start exactly from this point, no need to do interpolation
  TSKEY key = ascQuery? win->skey:win->ekey;
  if (key == curTs) {
    setNotInterpoWindowKey(pCtx, pOperatorInfo->numOfOutput, RESULT_ROW_START_INTERP);
    return true;
  }

  if (lastTs == INT64_MIN && ((pos == 0 && ascQuery) || (pos == (numOfRows - 1) && !ascQuery))) {
    setNotInterpoWindowKey(pCtx, pOperatorInfo->numOfOutput, RESULT_ROW_START_INTERP);
    return true;
  }

  int32_t step = GET_FORWARD_DIRECTION_FACTOR(pQueryAttr->order.order);
  TSKEY   prevTs = ((pos == 0 && ascQuery) || (pos == (numOfRows - 1) && !ascQuery))? lastTs:tsCols[pos - step];

  doTimeWindowInterpolation(pOperatorInfo, pOperatorInfo->info, pDataBlock, prevTs, pos - step, curTs, pos,
      key, RESULT_ROW_START_INTERP);
  return true;
}

static bool setTimeWindowInterpolationEndTs(SOperatorInfo* pOperatorInfo, SqlFunctionCtx* pCtx,
    int32_t endRowIndex, SArray* pDataBlock, const TSKEY* tsCols, TSKEY blockEkey, STimeWindow* win) {
  STaskRuntimeEnv *pRuntimeEnv = pOperatorInfo->pRuntimeEnv;
  STaskAttr* pQueryAttr = pRuntimeEnv->pQueryAttr;
  int32_t numOfOutput = pOperatorInfo->numOfOutput;

  TSKEY   actualEndKey = tsCols[endRowIndex];

  TSKEY key = QUERY_IS_ASC_QUERY(pQueryAttr)? win->ekey:win->skey;

  // not ended in current data block, do not invoke interpolation
  if ((key > blockEkey && QUERY_IS_ASC_QUERY(pQueryAttr)) || (key < blockEkey && !QUERY_IS_ASC_QUERY(pQueryAttr))) {
    setNotInterpoWindowKey(pCtx, numOfOutput, RESULT_ROW_END_INTERP);
    return false;
  }

  // there is actual end point of current time window, no interpolation need
  if (key == actualEndKey) {
    setNotInterpoWindowKey(pCtx, numOfOutput, RESULT_ROW_END_INTERP);
    return true;
  }

  int32_t step = GET_FORWARD_DIRECTION_FACTOR(pQueryAttr->order.order);
  int32_t nextRowIndex = endRowIndex + step;
  assert(nextRowIndex >= 0);

  TSKEY nextKey = tsCols[nextRowIndex];
  doTimeWindowInterpolation(pOperatorInfo, pOperatorInfo->info, pDataBlock, actualEndKey, endRowIndex, nextKey,
      nextRowIndex, key, RESULT_ROW_END_INTERP);
  return true;
}

static void doWindowBorderInterpolation(SOperatorInfo* pOperatorInfo, SSDataBlock* pBlock, SqlFunctionCtx* pCtx,
    SResultRow* pResult, STimeWindow* win, int32_t startPos, int32_t forwardStep, int32_t order, bool timeWindowInterpo) {
  if (!timeWindowInterpo) {
    return;
  }

  assert(pBlock != NULL);
  int32_t step = GET_FORWARD_DIRECTION_FACTOR(order);

  if (pBlock->pDataBlock == NULL){
//    tscError("pBlock->pDataBlock == NULL");
    return;
  }

  SColumnInfoData *pColInfo = taosArrayGet(pBlock->pDataBlock, 0);

  TSKEY  *tsCols = (TSKEY *)(pColInfo->pData);
  bool done = resultRowInterpolated(pResult, RESULT_ROW_START_INTERP);
  if (!done) { // it is not interpolated, now start to generated the interpolated value
    int32_t startRowIndex = startPos;
    bool interp = setTimeWindowInterpolationStartTs(pOperatorInfo, pCtx, startRowIndex, pBlock->info.rows, pBlock->pDataBlock,
        tsCols, win);
    if (interp) {
      setResultRowInterpo(pResult, RESULT_ROW_START_INTERP);
    }
  } else {
    setNotInterpoWindowKey(pCtx, pOperatorInfo->numOfOutput, RESULT_ROW_START_INTERP);
  }

  // point interpolation does not require the end key time window interpolation.
//  if (pointInterpQuery) {
//    return;
//  }

  // interpolation query does not generate the time window end interpolation
  done = resultRowInterpolated(pResult, RESULT_ROW_END_INTERP);
  if (!done) {
    int32_t endRowIndex = startPos + (forwardStep - 1) * step;

    TSKEY endKey = (order == TSDB_ORDER_ASC)? pBlock->info.window.ekey:pBlock->info.window.skey;
    bool  interp = setTimeWindowInterpolationEndTs(pOperatorInfo, pCtx, endRowIndex, pBlock->pDataBlock, tsCols, endKey, win);
    if (interp) {
      setResultRowInterpo(pResult, RESULT_ROW_END_INTERP);
    }
  } else {
    setNotInterpoWindowKey(pCtx, pOperatorInfo->numOfOutput, RESULT_ROW_END_INTERP);
  }
}

static void hashIntervalAgg(SOperatorInfo* pOperatorInfo, SResultRowInfo* pResultRowInfo, SSDataBlock* pSDataBlock, int32_t tableGroupId) {
  STableIntervalOperatorInfo* pInfo = (STableIntervalOperatorInfo*) pOperatorInfo->info;

  SExecTaskInfo* pTaskInfo = pOperatorInfo->pTaskInfo;
  int32_t numOfOutput = pOperatorInfo->numOfOutput;

  int32_t step = 1;
  bool ascQuery = true;

  int32_t prevIndex = pResultRowInfo->curPos;

  TSKEY* tsCols = NULL;
  if (pSDataBlock->pDataBlock != NULL) {
    SColumnInfoData* pColDataInfo = taosArrayGet(pSDataBlock->pDataBlock, 0);
    tsCols = (int64_t*) pColDataInfo->pData;
    assert(tsCols[0] == pSDataBlock->info.window.skey &&
           tsCols[pSDataBlock->info.rows - 1] == pSDataBlock->info.window.ekey);
  }

  int32_t startPos = ascQuery? 0 : (pSDataBlock->info.rows - 1);
  TSKEY ts = getStartTsKey(&pSDataBlock->info.window, tsCols, pSDataBlock->info.rows, ascQuery);

  STimeWindow win = getActiveTimeWindow(pResultRowInfo, ts, &pInfo->interval, pInfo->precision, &pInfo->win);
  bool masterScan = true;

  SResultRow* pResult = NULL;
  int32_t ret = setResultOutputBufByKey_rv(pResultRowInfo, pSDataBlock->info.uid, &win, masterScan, &pResult, tableGroupId, pInfo->binfo.pCtx,
                                        numOfOutput, pInfo->binfo.rowCellInfoOffset, pInfo->pResultBuf, &pInfo->aggSup, pTaskInfo);
  if (ret != TSDB_CODE_SUCCESS || pResult == NULL) {
    longjmp(pTaskInfo->env, TSDB_CODE_QRY_OUT_OF_MEMORY);
  }

  int32_t forwardStep = 0;
  TSKEY   ekey = win.ekey;
  forwardStep =
      getNumOfRowsInTimeWindow(&pSDataBlock->info, tsCols, startPos, ekey, binarySearchForKey, NULL, TSDB_ORDER_ASC);

  // prev time window not interpolation yet.
  int32_t curIndex = pResultRowInfo->curPos;
  if (prevIndex != -1 && prevIndex < curIndex && pInfo->timeWindowInterpo) {
    for (int32_t j = prevIndex; j < curIndex; ++j) {  // previous time window may be all closed already.
      SResultRow* pRes = getResultRow(pResultRowInfo, j);
      if (pRes->closed) {
        assert(resultRowInterpolated(pRes, RESULT_ROW_START_INTERP) && resultRowInterpolated(pRes, RESULT_ROW_END_INTERP));
        continue;
      }

        STimeWindow w = pRes->win;
        ret = setResultOutputBufByKey_rv(pResultRowInfo, pSDataBlock->info.uid, &w, masterScan, &pResult,
                                      tableGroupId, pInfo->binfo.pCtx, numOfOutput, pInfo->binfo.rowCellInfoOffset, pInfo->pResultBuf, &pInfo->aggSup, pTaskInfo);
        if (ret != TSDB_CODE_SUCCESS) {
          longjmp(pTaskInfo->env, TSDB_CODE_QRY_OUT_OF_MEMORY);
        }

        assert(!resultRowInterpolated(pResult, RESULT_ROW_END_INTERP));

        doTimeWindowInterpolation(pOperatorInfo, &pInfo->binfo, pSDataBlock->pDataBlock, *(TSKEY*)pInfo->pRow[0], -1,
                                  tsCols[startPos], startPos, w.ekey, RESULT_ROW_END_INTERP);

        setResultRowInterpo(pResult, RESULT_ROW_END_INTERP);
        setNotInterpoWindowKey(pInfo->binfo.pCtx, pOperatorInfo->numOfOutput, RESULT_ROW_START_INTERP);

        doApplyFunctions(pInfo->binfo.pCtx, &w, startPos, 0, tsCols, pSDataBlock->info.rows, numOfOutput, TSDB_ORDER_ASC);
      }

    // restore current time window
    ret = setResultOutputBufByKey_rv(pResultRowInfo, pSDataBlock->info.uid, &win, masterScan, &pResult, tableGroupId, pInfo->binfo.pCtx,
                                  numOfOutput, pInfo->binfo.rowCellInfoOffset, pInfo->pResultBuf, &pInfo->aggSup, pTaskInfo);
    if (ret != TSDB_CODE_SUCCESS) {
      longjmp(pTaskInfo->env, TSDB_CODE_QRY_OUT_OF_MEMORY);
    }
  }

  // window start key interpolation
  doWindowBorderInterpolation(pOperatorInfo, pSDataBlock, pInfo->binfo.pCtx, pResult, &win, startPos, forwardStep, pInfo->order, false);
  doApplyFunctions(pInfo->binfo.pCtx, &win, startPos, forwardStep, tsCols, pSDataBlock->info.rows, numOfOutput, TSDB_ORDER_ASC);

  STimeWindow nextWin = win;
  while (1) {
    int32_t prevEndPos = (forwardStep - 1) * step + startPos;
    startPos = getNextQualifiedWindow(&pInfo->interval, &nextWin, &pSDataBlock->info, tsCols, prevEndPos, pInfo);
    if (startPos < 0) {
      break;
    }

    // null data, failed to allocate more memory buffer
    int32_t code = setResultOutputBufByKey_rv(pResultRowInfo, pSDataBlock->info.uid, &nextWin, masterScan, &pResult, tableGroupId,
                                           pInfo->binfo.pCtx, numOfOutput, pInfo->binfo.rowCellInfoOffset, pInfo->pResultBuf, &pInfo->aggSup, pTaskInfo);
    if (code != TSDB_CODE_SUCCESS || pResult == NULL) {
      longjmp(pTaskInfo->env, TSDB_CODE_QRY_OUT_OF_MEMORY);
    }

    ekey = nextWin.ekey;//reviseWindowEkey(pQueryAttr, &nextWin);
    forwardStep = getNumOfRowsInTimeWindow(&pSDataBlock->info, tsCols, startPos, ekey, binarySearchForKey, NULL, TSDB_ORDER_ASC);

    // window start(end) key interpolation
    doWindowBorderInterpolation(pOperatorInfo, pSDataBlock, pInfo->binfo.pCtx, pResult, &nextWin, startPos, forwardStep, pInfo->order, false);
    doApplyFunctions(pInfo->binfo.pCtx, &nextWin, startPos, forwardStep, tsCols, pSDataBlock->info.rows, numOfOutput, TSDB_ORDER_ASC);
  }

  if (pInfo->timeWindowInterpo) {
    int32_t rowIndex = ascQuery? (pSDataBlock->info.rows-1):0;
    saveDataBlockLastRow(pInfo->pRow, pSDataBlock->pDataBlock, rowIndex, pSDataBlock->info.numOfCols);
  }

//  updateResultRowInfoActiveIndex(pResultRowInfo, &pInfo->win, pRuntimeEnv->current->lastKey, true, false);
}


static void hashAllIntervalAgg(SOperatorInfo* pOperatorInfo, SResultRowInfo* pResultRowInfo, SSDataBlock* pSDataBlock, int32_t tableGroupId) {
  STableIntervalOperatorInfo* pInfo = (STableIntervalOperatorInfo*) pOperatorInfo->info;

  STaskRuntimeEnv* pRuntimeEnv = pOperatorInfo->pRuntimeEnv;
  int32_t           numOfOutput = pOperatorInfo->numOfOutput;
  STaskAttr*       pQueryAttr = pRuntimeEnv->pQueryAttr;

  int32_t step = GET_FORWARD_DIRECTION_FACTOR(pQueryAttr->order.order);
  bool ascQuery = QUERY_IS_ASC_QUERY(pQueryAttr);

  TSKEY* tsCols = NULL;
  if (pSDataBlock->pDataBlock != NULL) {
    SColumnInfoData* pColDataInfo = taosArrayGet(pSDataBlock->pDataBlock, 0);
    tsCols = (int64_t*) pColDataInfo->pData;
    assert(tsCols[0] == pSDataBlock->info.window.skey &&
           tsCols[pSDataBlock->info.rows - 1] == pSDataBlock->info.window.ekey);
  }

  int32_t startPos = ascQuery? 0 : (pSDataBlock->info.rows - 1);
  TSKEY ts = getStartTsKey(&pSDataBlock->info.window, tsCols, pSDataBlock->info.rows, ascQuery);

  STimeWindow win = getCurrentActiveTimeWindow(pResultRowInfo, ts, pQueryAttr);
  bool masterScan = IS_MAIN_SCAN(pRuntimeEnv);

  SResultRow* pResult = NULL;
  int32_t forwardStep = 0;
  int32_t ret = 0;
  STimeWindow preWin = win;

  while (1) {
    // null data, failed to allocate more memory buffer
    ret = setResultOutputBufByKey(pRuntimeEnv, pResultRowInfo, pSDataBlock->info.uid, &win, masterScan, &pResult,
                                  tableGroupId, pInfo->binfo.pCtx, numOfOutput, pInfo->binfo.rowCellInfoOffset);
    if (ret != TSDB_CODE_SUCCESS) {
      longjmp(pRuntimeEnv->env, TSDB_CODE_QRY_OUT_OF_MEMORY);
    }

    TSKEY   ekey = reviseWindowEkey(pQueryAttr, &win);
//    forwardStep = getNumOfRowsInTimeWindow(pRuntimeEnv, &pSDataBlock->info, tsCols, startPos, ekey, binarySearchForKey, true);

    // window start(end) key interpolation
//    doWindowBorderInterpolation(pOperatorInfo, pSDataBlock, pInfo->binfo.pCtx, pResult, &win, startPos, forwardStep);
//    doApplyFunctions(pRuntimeEnv, pInfo->binfo.pCtx, ascQuery ? &win : &preWin, startPos, forwardStep, tsCols, pSDataBlock->info.rows, numOfOutput);
    preWin = win;

    int32_t prevEndPos = (forwardStep - 1) * step + startPos;
//    startPos = getNextQualifiedWindow(pQueryAttr, &win, &pSDataBlock->info, tsCols, binarySearchForKey, prevEndPos);
    if (startPos < 0) {
      if ((ascQuery && win.skey <= pQueryAttr->window.ekey) || ((!ascQuery) && win.ekey >= pQueryAttr->window.ekey)) {
        int32_t code = setResultOutputBufByKey(pRuntimeEnv, pResultRowInfo, pSDataBlock->info.uid, &win, masterScan, &pResult, tableGroupId,
                                               pInfo->binfo.pCtx, numOfOutput, pInfo->binfo.rowCellInfoOffset);
        if (code != TSDB_CODE_SUCCESS || pResult == NULL) {
          longjmp(pRuntimeEnv->env, TSDB_CODE_QRY_OUT_OF_MEMORY);
        }

        startPos = pSDataBlock->info.rows - 1;

        // window start(end) key interpolation
//        doWindowBorderInterpolation(pOperatorInfo, pSDataBlock, pInfo->binfo.pCtx, pResult, &win, startPos, forwardStep);
//        doApplyFunctions(pRuntimeEnv, pInfo->binfo.pCtx, ascQuery ? &win : &preWin, startPos, forwardStep, tsCols, pSDataBlock->info.rows, numOfOutput);
      }

      break;
    }
    setResultRowInterpo(pResult, RESULT_ROW_END_INTERP);
  }

  if (pQueryAttr->timeWindowInterpo) {
    int32_t rowIndex = ascQuery? (pSDataBlock->info.rows-1):0;
//    saveDataBlockLastRow(pRuntimeEnv, &pSDataBlock->info, pSDataBlock->pDataBlock, rowIndex);
  }

//  updateResultRowInfoActiveIndex(pResultRowInfo, pQueryAttr, pRuntimeEnv->current->lastKey);
}



static void doHashGroupbyAgg(SOperatorInfo* pOperator, SGroupbyOperatorInfo *pInfo, SSDataBlock *pSDataBlock) {
  STaskRuntimeEnv* pRuntimeEnv = pOperator->pRuntimeEnv;
  STableQueryInfo*  item = pRuntimeEnv->current;

  SColumnInfoData* pColInfoData = taosArrayGet(pSDataBlock->pDataBlock, pInfo->colIndex);

  STaskAttr* pQueryAttr = pRuntimeEnv->pQueryAttr;
  int16_t     bytes = pColInfoData->info.bytes;
  int16_t     type = pColInfoData->info.type;

  if (type == TSDB_DATA_TYPE_FLOAT || type == TSDB_DATA_TYPE_DOUBLE) {
    //qError("QInfo:0x%"PRIx64" group by not supported on double/float columns, abort", GET_TASKID(pRuntimeEnv));
    return;
  }

  SColumnInfoData* pFirstColData = taosArrayGet(pSDataBlock->pDataBlock, 0);
  int64_t* tsList = (pFirstColData->info.type == TSDB_DATA_TYPE_TIMESTAMP)? (int64_t*) pFirstColData->pData:NULL;

  STimeWindow w = TSWINDOW_INITIALIZER;

  int32_t num = 0;
  for (int32_t j = 0; j < pSDataBlock->info.rows; ++j) {
    char* val = ((char*)pColInfoData->pData) + bytes * j;
    if (isNull(val, type)) {
      continue;
    }

    // Compare with the previous row of this column, and do not set the output buffer again if they are identical.
    if (pInfo->prevData == NULL) {
      pInfo->prevData = malloc(bytes);
      memcpy(pInfo->prevData, val, bytes);
      num++;
      continue;
    }

    if (IS_VAR_DATA_TYPE(type)) {
      int32_t len = varDataLen(val);
      if(len == varDataLen(pInfo->prevData) && memcmp(varDataVal(pInfo->prevData), varDataVal(val), len) == 0) {
        num++;
        continue;
      }
    } else {
      if (memcmp(pInfo->prevData, val, bytes) == 0) {
        num++;
        continue;
      }
    }

    if (pQueryAttr->stableQuery && pQueryAttr->stabledev && (pRuntimeEnv->prevResult != NULL)) {
      setParamForStableStddevByColData(pRuntimeEnv, pInfo->binfo.pCtx, pOperator->numOfOutput, pOperator->pExpr, pInfo->prevData, bytes);
    }

    int32_t ret = setGroupResultOutputBuf(pRuntimeEnv, &(pInfo->binfo), pOperator->numOfOutput, pInfo->prevData, type, bytes, item->groupIndex);
    if (ret != TSDB_CODE_SUCCESS) {  // null data, too many state code
      longjmp(pRuntimeEnv->env, TSDB_CODE_QRY_APP_ERROR);
    }

//    doApplyFunctions(pRuntimeEnv, pInfo->binfo.pCtx, &w, j - num, num, tsList, pSDataBlock->info.rows, pOperator->numOfOutput);

    num = 1;
    memcpy(pInfo->prevData, val, bytes);
  }

  if (num > 0) {
    char* val = ((char*)pColInfoData->pData) + bytes * (pSDataBlock->info.rows - num);
    memcpy(pInfo->prevData, val, bytes);

    if (pQueryAttr->stableQuery && pQueryAttr->stabledev && (pRuntimeEnv->prevResult != NULL)) {
      setParamForStableStddevByColData(pRuntimeEnv, pInfo->binfo.pCtx, pOperator->numOfOutput, pOperator->pExpr, val, bytes);
    }

    int32_t ret = setGroupResultOutputBuf(pRuntimeEnv, &(pInfo->binfo), pOperator->numOfOutput, val, type, bytes, item->groupIndex);
    if (ret != TSDB_CODE_SUCCESS) {  // null data, too many state code
      longjmp(pRuntimeEnv->env, TSDB_CODE_QRY_APP_ERROR);
    }

//    doApplyFunctions(pRuntimeEnv, pInfo->binfo.pCtx, &w, pSDataBlock->info.rows - num, num, tsList, pSDataBlock->info.rows, pOperator->numOfOutput);
  }

  tfree(pInfo->prevData);
}

static void doSessionWindowAggImpl(SOperatorInfo* pOperator, SSWindowOperatorInfo *pInfo, SSDataBlock *pSDataBlock) {
  STaskRuntimeEnv* pRuntimeEnv = pOperator->pRuntimeEnv;
  STableQueryInfo*  item = pRuntimeEnv->current;

  // primary timestamp column
  SColumnInfoData* pColInfoData = taosArrayGet(pSDataBlock->pDataBlock, 0);

  bool    masterScan = IS_MAIN_SCAN(pRuntimeEnv);
  SOptrBasicInfo* pBInfo = &pInfo->binfo;

  int64_t gap = pOperator->pRuntimeEnv->pQueryAttr->sw.gap;
  pInfo->numOfRows = 0;
  if (IS_REPEAT_SCAN(pRuntimeEnv) && !pInfo->reptScan) {
    pInfo->reptScan = true;
    pInfo->prevTs = INT64_MIN;
  }

  TSKEY* tsList = (TSKEY*)pColInfoData->pData;
  for (int32_t j = 0; j < pSDataBlock->info.rows; ++j) {
    if (pInfo->prevTs == INT64_MIN) {
      pInfo->curWindow.skey = tsList[j];
      pInfo->curWindow.ekey = tsList[j];
      pInfo->prevTs = tsList[j];
      pInfo->numOfRows = 1;
      pInfo->start = j;
    } else if (tsList[j] - pInfo->prevTs <= gap && (tsList[j] - pInfo->prevTs) >= 0) {
      pInfo->curWindow.ekey = tsList[j];
      pInfo->prevTs = tsList[j];
      pInfo->numOfRows += 1;
      if (j == 0 && pInfo->start != 0) {
        pInfo->numOfRows = 1;
        pInfo->start = 0;
      }
    } else {  // start a new session window
      SResultRow* pResult = NULL;

      pInfo->curWindow.ekey = pInfo->curWindow.skey;
      int32_t ret = setResultOutputBufByKey(pRuntimeEnv, &pBInfo->resultRowInfo, pSDataBlock->info.uid, &pInfo->curWindow, masterScan,
                                            &pResult, item->groupIndex, pBInfo->pCtx, pOperator->numOfOutput,
                                            pBInfo->rowCellInfoOffset);
      if (ret != TSDB_CODE_SUCCESS) {  // null data, too many state code
        longjmp(pRuntimeEnv->env, TSDB_CODE_QRY_APP_ERROR);
      }

//      doApplyFunctions(pRuntimeEnv, pBInfo->pCtx, &pInfo->curWindow, pInfo->start, pInfo->numOfRows, tsList,
//                       pSDataBlock->info.rows, pOperator->numOfOutput);

      pInfo->curWindow.skey = tsList[j];
      pInfo->curWindow.ekey = tsList[j];
      pInfo->prevTs = tsList[j];
      pInfo->numOfRows = 1;
      pInfo->start = j;
    }
  }

  SResultRow* pResult = NULL;

  pInfo->curWindow.ekey = pInfo->curWindow.skey;
  int32_t ret = setResultOutputBufByKey(pRuntimeEnv, &pBInfo->resultRowInfo, pSDataBlock->info.uid, &pInfo->curWindow, masterScan,
                                        &pResult, item->groupIndex, pBInfo->pCtx, pOperator->numOfOutput,
                                        pBInfo->rowCellInfoOffset);
  if (ret != TSDB_CODE_SUCCESS) {  // null data, too many state code
    longjmp(pRuntimeEnv->env, TSDB_CODE_QRY_APP_ERROR);
  }

//  doApplyFunctions(pRuntimeEnv, pBInfo->pCtx, &pInfo->curWindow, pInfo->start, pInfo->numOfRows, tsList,
//                   pSDataBlock->info.rows, pOperator->numOfOutput);
}

static void setResultRowKey(SResultRow* pResultRow, char* pData, int16_t type) {
  if (IS_VAR_DATA_TYPE(type)) {
    if (pResultRow->key == NULL) {
      pResultRow->key = malloc(varDataTLen(pData));
      varDataCopy(pResultRow->key, pData);
    } else {
      assert(memcmp(pResultRow->key, pData, varDataTLen(pData)) == 0);
    }
  } else {
    int64_t v = -1;
    GET_TYPED_DATA(v, int64_t, type, pData);

    pResultRow->win.skey = v;
    pResultRow->win.ekey = v;
  }
}

static int32_t setGroupResultOutputBuf(STaskRuntimeEnv *pRuntimeEnv, SOptrBasicInfo *binfo, int32_t numOfCols, char *pData, int16_t type, int16_t bytes, int32_t groupIndex) {
  SDiskbasedBuf *pResultBuf = pRuntimeEnv->pResultBuf;

  int32_t        *rowCellInfoOffset = binfo->rowCellInfoOffset;
  SResultRowInfo *pResultRowInfo    = &binfo->resultRowInfo;
  SqlFunctionCtx *pCtx              = binfo->pCtx;

  // not assign result buffer yet, add new result buffer, TODO remove it
  char* d = pData;
  int16_t len = bytes;
  if (IS_VAR_DATA_TYPE(type)) {
    d = varDataVal(pData);
    len = varDataLen(pData);
  }

  int64_t tid = 0;
  SResultRow *pResultRow = doSetResultOutBufByKey(pRuntimeEnv, pResultRowInfo, tid, d, len, true, groupIndex);
  assert (pResultRow != NULL);

  setResultRowKey(pResultRow, pData, type);
  if (pResultRow->pageId == -1) {
    int32_t ret = addNewWindowResultBuf(pResultRow, pResultBuf, groupIndex, pRuntimeEnv->pQueryAttr->resultRowSize);
    if (ret != 0) {
      return -1;
    }
  }

  setResultOutputBuf(pRuntimeEnv, pResultRow, pCtx, numOfCols, rowCellInfoOffset);
  initCtxOutputBuffer(pCtx, numOfCols);
  return TSDB_CODE_SUCCESS;
}

static int32_t getGroupbyColumnIndex(SGroupbyExpr *pGroupbyExpr, SSDataBlock* pDataBlock) {
  size_t num = taosArrayGetSize(pGroupbyExpr->columnInfo);
  for (int32_t k = 0; k < num; ++k) {
    SColIndex* pColIndex = taosArrayGet(pGroupbyExpr->columnInfo, k);
    if (TSDB_COL_IS_TAG(pColIndex->flag)) {
      continue;
    }

    int32_t colId = pColIndex->colId;

    for (int32_t i = 0; i < pDataBlock->info.numOfCols; ++i) {
      SColumnInfoData* pColInfo = taosArrayGet(pDataBlock->pDataBlock, i);
      if (pColInfo->info.colId == colId) {
        return i;
      }
    }
  }

  assert(0);
  return -1;
}

static bool functionNeedToExecute(SqlFunctionCtx *pCtx) {
  struct SResultRowEntryInfo *pResInfo = GET_RES_INFO(pCtx);

  // in case of timestamp column, always generated results.
  int32_t functionId = pCtx->functionId;
  if (functionId == FUNCTION_TS) {
    return true;
  }

  if (isRowEntryCompleted(pResInfo) || functionId == FUNCTION_TAG_DUMMY || functionId == FUNCTION_TS_DUMMY) {
    return false;
  }

  if (functionId == FUNCTION_FIRST_DST || functionId == FUNCTION_FIRST) {
//    return QUERY_IS_ASC_QUERY(pQueryAttr);
  }

  // denote the order type
  if ((functionId == FUNCTION_LAST_DST || functionId == FUNCTION_LAST)) {
//    return pCtx->param[0].i == pQueryAttr->order.order;
  }

  // in the reverse table scan, only the following functions need to be executed
//  if (IS_REVERSE_SCAN(pRuntimeEnv) ||
//      (pRuntimeEnv->scanFlag == REPEAT_SCAN && functionId != FUNCTION_STDDEV && functionId != FUNCTION_PERCT)) {
//    return false;
//  }

  return true;
}

void setBlockStatisInfo(SqlFunctionCtx *pCtx, SSDataBlock* pSDataBlock, SColumn* pColumn) {
  SColumnDataAgg *pAgg = NULL;

  if (pSDataBlock->pBlockAgg != NULL && TSDB_COL_IS_NORMAL_COL(pColumn->flag)) {
    pAgg = &pSDataBlock->pBlockAgg[pCtx->columnIndex];

    pCtx->agg = *pAgg;
    pCtx->isAggSet  = true;
    assert(pCtx->agg.numOfNull <= pSDataBlock->info.rows);
  } else {
    pCtx->isAggSet = false;
  }

  pCtx->hasNull = hasNull(pColumn, pAgg);

  // set the statistics data for primary time stamp column
  if (pCtx->functionId == FUNCTION_SPREAD && pColumn->info.colId == PRIMARYKEY_TIMESTAMP_COL_ID) {
    pCtx->isAggSet  = true;
    pCtx->agg.min = pSDataBlock->info.window.skey;
    pCtx->agg.max = pSDataBlock->info.window.ekey;
  }
}

// set the output buffer for the selectivity + tag query
static int32_t setCtxTagColumnInfo(SqlFunctionCtx *pCtx, int32_t numOfOutput) {
  if (!isSelectivityWithTagsQuery(pCtx, numOfOutput)) {
    return TSDB_CODE_SUCCESS;
  }

  int32_t num = 0;
  int16_t tagLen = 0;

  SqlFunctionCtx*  p = NULL;
  SqlFunctionCtx** pTagCtx = calloc(numOfOutput, POINTER_BYTES);
  if (pTagCtx == NULL) {
    return TSDB_CODE_QRY_OUT_OF_MEMORY;
  }

  for (int32_t i = 0; i < numOfOutput; ++i) {
    int32_t functionId = pCtx[i].functionId;

    if (functionId == FUNCTION_TAG_DUMMY || functionId == FUNCTION_TS_DUMMY) {
      tagLen += pCtx[i].resDataInfo.bytes;
      pTagCtx[num++] = &pCtx[i];
    } else if (1/*(aAggs[functionId].status & FUNCSTATE_SELECTIVITY) != 0*/) {
      p = &pCtx[i];
    } else if (functionId == FUNCTION_TS || functionId == FUNCTION_TAG) {
      // tag function may be the group by tag column
      // ts may be the required primary timestamp column
      continue;
    } else {
      // the column may be the normal column, group by normal_column, the functionId is FUNCTION_PRJ
    }
  }
  if (p != NULL) {
    p->tagInfo.pTagCtxList = pTagCtx;
    p->tagInfo.numOfTagCols = num;
    p->tagInfo.tagsLen = tagLen;
  } else {
    tfree(pTagCtx);
  }

  return TSDB_CODE_SUCCESS;
}

static SqlFunctionCtx* createSqlFunctionCtx(STaskRuntimeEnv* pRuntimeEnv, SExprInfo* pExpr, int32_t numOfOutput,
                                            int32_t** rowCellInfoOffset) {
  STaskAttr* pQueryAttr = pRuntimeEnv->pQueryAttr;

  SqlFunctionCtx * pFuncCtx = (SqlFunctionCtx *)calloc(numOfOutput, sizeof(SqlFunctionCtx));
  if (pFuncCtx == NULL) {
    return NULL;
  }

  *rowCellInfoOffset = calloc(numOfOutput, sizeof(int32_t));
  if (*rowCellInfoOffset == 0) {
    tfree(pFuncCtx);
    return NULL;
  }

  for (int32_t i = 0; i < numOfOutput; ++i) {
    SSqlExpr *pSqlExpr = &pExpr[i].base;
    SqlFunctionCtx* pCtx = &pFuncCtx[i];
#if 0
    SColIndex *pIndex = &pSqlExpr->colInfo;

    if (TSDB_COL_REQ_NULL(pIndex->flag)) {
      pCtx->requireNull = true;
      pIndex->flag &= ~(TSDB_COL_NULL);
    } else {
      pCtx->requireNull = false;
    }
#endif
//    pCtx->inputBytes = pSqlExpr->colBytes;
//    pCtx->inputType  = pSqlExpr->colType;

    pCtx->ptsOutputBuf = NULL;

    pCtx->resDataInfo.bytes  = pSqlExpr->resSchema.bytes;
    pCtx->resDataInfo.type   = pSqlExpr->resSchema.type;

    pCtx->order        = pQueryAttr->order.order;
//    pCtx->functionId   = pSqlExpr->functionId;
    pCtx->stableQuery  = pQueryAttr->stableQuery;
    pCtx->resDataInfo.intermediateBytes = pSqlExpr->interBytes;
    pCtx->start.key    = INT64_MIN;
    pCtx->end.key      = INT64_MIN;

    pCtx->numOfParams  = pSqlExpr->numOfParams;
    for (int32_t j = 0; j < pCtx->numOfParams; ++j) {
      int16_t type = pSqlExpr->param[j].nType;
      int16_t bytes = pSqlExpr->param[j].nLen;
//      if (pSqlExpr->functionId == FUNCTION_STDDEV_DST) {
//        continue;
//      }

      if (type == TSDB_DATA_TYPE_BINARY || type == TSDB_DATA_TYPE_NCHAR) {
        taosVariantCreateFromBinary(&pCtx->param[j], pSqlExpr->param[j].pz, bytes, type);
      } else {
        taosVariantCreateFromBinary(&pCtx->param[j], (char *)&pSqlExpr->param[j].i, bytes, type);
      }
    }

    // set the order information for top/bottom query
    int32_t functionId = pCtx->functionId;

    if (functionId == FUNCTION_TOP || functionId == FUNCTION_BOTTOM || functionId == FUNCTION_DIFF) {
      int32_t f = getExprFunctionId(&pExpr[0]);
      assert(f == FUNCTION_TS || f == FUNCTION_TS_DUMMY);

      pCtx->param[2].i = pQueryAttr->order.order;
      pCtx->param[2].nType = TSDB_DATA_TYPE_BIGINT;
      pCtx->param[3].i = functionId;
      pCtx->param[3].nType = TSDB_DATA_TYPE_BIGINT;

      pCtx->param[1].i = pQueryAttr->order.col.info.colId;
    } else if (functionId == FUNCTION_INTERP) {
      pCtx->param[2].i = (int8_t)pQueryAttr->fillType;
      if (pQueryAttr->fillVal != NULL) {
        if (isNull((const char *)&pQueryAttr->fillVal[i], pCtx->inputType)) {
          pCtx->param[1].nType = TSDB_DATA_TYPE_NULL;
        } else {  // todo refactor, taosVariantCreateFromBinary should handle the NULL value
          if (pCtx->inputType != TSDB_DATA_TYPE_BINARY && pCtx->inputType != TSDB_DATA_TYPE_NCHAR) {
            taosVariantCreateFromBinary(&pCtx->param[1], (char *)&pQueryAttr->fillVal[i], pCtx->inputBytes, pCtx->inputType);
          }
        }
      }
    } else if (functionId == FUNCTION_TS_COMP) {
      pCtx->param[0].i = pQueryAttr->vgId;  //TODO this should be the parameter from client
      pCtx->param[0].nType = TSDB_DATA_TYPE_BIGINT;
    } else if (functionId == FUNCTION_TWA) {
      pCtx->param[1].i = pQueryAttr->window.skey;
      pCtx->param[1].nType = TSDB_DATA_TYPE_BIGINT;
      pCtx->param[2].i = pQueryAttr->window.ekey;
      pCtx->param[2].nType = TSDB_DATA_TYPE_BIGINT;
    } else if (functionId == FUNCTION_ARITHM) {
//      pCtx->param[1].pz = (char*) getScalarFuncSupport(pRuntimeEnv->scalarSup, i);
    }
  }

//  for(int32_t i = 1; i < numOfOutput; ++i) {
//    (*rowCellInfoOffset)[i] = (int32_t)((*rowCellInfoOffset)[i - 1] + sizeof(SResultRowEntryInfo) + pExpr[i - 1].base.interBytes);
//  }

  setCtxTagColumnInfo(pFuncCtx, numOfOutput);

  return pFuncCtx;
}

static SqlFunctionCtx* createSqlFunctionCtx_rv(SArray* pExprInfo, int32_t** rowCellInfoOffset, uint32_t* pRowSize) {
  size_t numOfOutput = taosArrayGetSize(pExprInfo);

  SqlFunctionCtx * pFuncCtx = (SqlFunctionCtx *)calloc(numOfOutput, sizeof(SqlFunctionCtx));
  if (pFuncCtx == NULL) {
    return NULL;
  }

  *rowCellInfoOffset = calloc(numOfOutput, sizeof(int32_t));
  if (*rowCellInfoOffset == 0) {
    tfree(pFuncCtx);
    return NULL;
  }

  for (int32_t i = 0; i < numOfOutput; ++i) {
    SExprInfo* pExpr = taosArrayGetP(pExprInfo, i);

    SSqlExpr *pSqlExpr = &pExpr->base;
    SqlFunctionCtx* pCtx = &pFuncCtx[i];

#if 0
    SColIndex *pIndex = &pSqlExpr->colInfo;

    if (TSDB_COL_REQ_NULL(pIndex->flag)) {
      pCtx->requireNull = true;
      pIndex->flag &= ~(TSDB_COL_NULL);
    } else {
      pCtx->requireNull = false;
    }
#endif
//    pCtx->inputBytes = pSqlExpr->;
//    pCtx->inputType  = pSqlExpr->colType;

    pCtx->ptsOutputBuf = NULL;
    pCtx->fpSet = fpSet;
    pCtx->columnIndex = -1;
    pCtx->resDataInfo.bytes  = pSqlExpr->resSchema.bytes;
    pCtx->resDataInfo.type   = pSqlExpr->resSchema.type;

    pCtx->order        = TSDB_ORDER_ASC;
    if (i == 0) {
      pCtx->functionId = FUNCTION_TS;
    }

//    pCtx->functionId   = pSqlExpr->functionId;
//    pCtx->stableQuery  = pQueryAttr->stableQuery;
    pCtx->resDataInfo.intermediateBytes = pSqlExpr->interBytes;
    pCtx->start.key    = INT64_MIN;
    pCtx->end.key      = INT64_MIN;

    pCtx->numOfParams  = pSqlExpr->numOfParams;
    for (int32_t j = 0; j < pCtx->numOfParams; ++j) {
      int16_t type = pSqlExpr->param[j].nType;
      int16_t bytes = pSqlExpr->param[j].nLen;

      if (type == TSDB_DATA_TYPE_BINARY || type == TSDB_DATA_TYPE_NCHAR) {
        taosVariantCreateFromBinary(&pCtx->param[j], pSqlExpr->param[j].pz, bytes, type);
      } else {
        taosVariantCreateFromBinary(&pCtx->param[j], (char *)&pSqlExpr->param[j].i, bytes, type);
      }
    }

    // set the order information for top/bottom query
    int32_t functionId = pCtx->functionId;

    if (functionId == FUNCTION_TOP || functionId == FUNCTION_BOTTOM || functionId == FUNCTION_DIFF) {
      int32_t f = getExprFunctionId(&pExpr[0]);
      assert(f == FUNCTION_TS || f == FUNCTION_TS_DUMMY);

//      pCtx->param[2].i = pQueryAttr->order.order;
      pCtx->param[2].nType = TSDB_DATA_TYPE_BIGINT;
      pCtx->param[3].i = functionId;
      pCtx->param[3].nType = TSDB_DATA_TYPE_BIGINT;

//      pCtx->param[1].i = pQueryAttr->order.col.info.colId;
    } else if (functionId == FUNCTION_INTERP) {
//      pCtx->param[2].i = (int8_t)pQueryAttr->fillType;
//      if (pQueryAttr->fillVal != NULL) {
//        if (isNull((const char *)&pQueryAttr->fillVal[i], pCtx->inputType)) {
//          pCtx->param[1].nType = TSDB_DATA_TYPE_NULL;
//        } else {  // todo refactor, taosVariantCreateFromBinary should handle the NULL value
//          if (pCtx->inputType != TSDB_DATA_TYPE_BINARY && pCtx->inputType != TSDB_DATA_TYPE_NCHAR) {
//            taosVariantCreateFromBinary(&pCtx->param[1], (char *)&pQueryAttr->fillVal[i], pCtx->inputBytes, pCtx->inputType);
//          }
//        }
//      }
    } else if (functionId == FUNCTION_TS_COMP) {
//      pCtx->param[0].i = pQueryAttr->vgId;  //TODO this should be the parameter from client
      pCtx->param[0].nType = TSDB_DATA_TYPE_BIGINT;
    } else if (functionId == FUNCTION_TWA) {
//      pCtx->param[1].i = pQueryAttr->window.skey;
      pCtx->param[1].nType = TSDB_DATA_TYPE_BIGINT;
//      pCtx->param[2].i = pQueryAttr->window.ekey;
      pCtx->param[2].nType = TSDB_DATA_TYPE_BIGINT;
    } else if (functionId == FUNCTION_ARITHM) {
//      pCtx->param[1].pz = (char*) getScalarFuncSupport(pRuntimeEnv->scalarSup, i);
    }
  }

  for(int32_t i = 1; i < numOfOutput; ++i) {
    SExprInfo* pExpr = taosArrayGetP(pExprInfo, i - 1);
    (*rowCellInfoOffset)[i] = (int32_t)((*rowCellInfoOffset)[i - 1] + sizeof(SResultRowEntryInfo) + pExpr->base.interBytes);
    *pRowSize += pExpr->base.resSchema.bytes;
  }

  setCtxTagColumnInfo(pFuncCtx, numOfOutput);
  return pFuncCtx;
}

static void* destroySQLFunctionCtx(SqlFunctionCtx* pCtx, int32_t numOfOutput) {
  if (pCtx == NULL) {
    return NULL;
  }

  for (int32_t i = 0; i < numOfOutput; ++i) {
    for (int32_t j = 0; j < pCtx[i].numOfParams; ++j) {
      taosVariantDestroy(&pCtx[i].param[j]);
    }

    taosVariantDestroy(&pCtx[i].tag);
    tfree(pCtx[i].tagInfo.pTagCtxList);
  }

  tfree(pCtx);
  return NULL;
}

static int32_t setupQueryRuntimeEnv(STaskRuntimeEnv *pRuntimeEnv, int32_t numOfTables, SArray* pOperator, void* merger) {
  //qDebug("QInfo:0x%"PRIx64" setup runtime env", GET_TASKID(pRuntimeEnv));
  STaskAttr *pQueryAttr = pRuntimeEnv->pQueryAttr;

  pRuntimeEnv->prevGroupId = INT32_MIN;
  pRuntimeEnv->pQueryAttr = pQueryAttr;

  pRuntimeEnv->pResultRowHashTable = taosHashInit(numOfTables, taosGetDefaultHashFunction(TSDB_DATA_TYPE_BINARY), true, HASH_NO_LOCK);
  pRuntimeEnv->pResultRowListSet = taosHashInit(numOfTables * 10, taosGetDefaultHashFunction(TSDB_DATA_TYPE_BINARY), false, HASH_NO_LOCK);
  pRuntimeEnv->keyBuf  = malloc(pQueryAttr->maxTableColumnWidth + sizeof(int64_t) + POINTER_BYTES);
//  pRuntimeEnv->pool    = initResultRowPool(getResultRowSize(pRuntimeEnv));
  pRuntimeEnv->pResultRowArrayList = taosArrayInit(numOfTables, sizeof(SResultRowCell));

  pRuntimeEnv->prevRow = malloc(POINTER_BYTES * pQueryAttr->numOfCols + pQueryAttr->srcRowSize);
  pRuntimeEnv->tagVal  = malloc(pQueryAttr->tagLen);

  // NOTE: pTableCheckInfo need to update the query time range and the lastKey info
  pRuntimeEnv->pTableRetrieveTsMap = taosHashInit(numOfTables, taosGetDefaultHashFunction(TSDB_DATA_TYPE_INT), false, HASH_NO_LOCK);

  //pRuntimeEnv->scalarSup = createScalarFuncSupport(pQueryAttr->numOfOutput);

  if (pRuntimeEnv->scalarSup == NULL || pRuntimeEnv->pResultRowHashTable == NULL || pRuntimeEnv->keyBuf == NULL ||
      pRuntimeEnv->prevRow == NULL  || pRuntimeEnv->tagVal == NULL) {
    goto _clean;
  }

  if (pQueryAttr->numOfCols) {
    char* start = POINTER_BYTES * pQueryAttr->numOfCols + (char*) pRuntimeEnv->prevRow;
    pRuntimeEnv->prevRow[0] = start;
    for(int32_t i = 1; i < pQueryAttr->numOfCols; ++i) {
      pRuntimeEnv->prevRow[i] = pRuntimeEnv->prevRow[i - 1] + pQueryAttr->tableCols[i-1].bytes;
    }

    if (pQueryAttr->tableCols[0].type == TSDB_DATA_TYPE_TIMESTAMP) {
      *(int64_t*) pRuntimeEnv->prevRow[0] = INT64_MIN;
    }
  }

  //qDebug("QInfo:0x%"PRIx64" init runtime environment completed", GET_TASKID(pRuntimeEnv));

  // group by normal column, sliding window query, interval query are handled by interval query processor
  // interval (down sampling operation)
  return TSDB_CODE_SUCCESS;

_clean:
  //destroyScalarFuncSupport(pRuntimeEnv->scalarSup, pRuntimeEnv->pQueryAttr->numOfOutput);
  tfree(pRuntimeEnv->pResultRowHashTable);
  tfree(pRuntimeEnv->keyBuf);
  tfree(pRuntimeEnv->prevRow);
  tfree(pRuntimeEnv->tagVal);

  return TSDB_CODE_QRY_OUT_OF_MEMORY;
}

static void doFreeQueryHandle(STaskRuntimeEnv* pRuntimeEnv) {
  STaskAttr* pQueryAttr = pRuntimeEnv->pQueryAttr;

//  tsdbCleanupReadHandle(pRuntimeEnv->pTsdbReadHandle);
  pRuntimeEnv->pTsdbReadHandle = NULL;

//  SMemRef* pMemRef = &pQueryAttr->memRef;
//  assert(pMemRef->ref == 0 && pMemRef->snapshot.imem == NULL && pMemRef->snapshot.mem == NULL);
}

static void destroyTsComp(STaskRuntimeEnv *pRuntimeEnv, STaskAttr *pQueryAttr) {
  if (pQueryAttr->tsCompQuery && pRuntimeEnv->outputBuf && pRuntimeEnv->outputBuf->pDataBlock && taosArrayGetSize(pRuntimeEnv->outputBuf->pDataBlock) > 0) {
    SColumnInfoData* pColInfoData = taosArrayGet(pRuntimeEnv->outputBuf->pDataBlock, 0);
    if (pColInfoData) {
      FILE *f = *(FILE **)pColInfoData->pData;  // TODO refactor
      if (f) {
        fclose(f);
        *(FILE **)pColInfoData->pData = NULL;
      }
    }
  }
}

static void teardownQueryRuntimeEnv(STaskRuntimeEnv *pRuntimeEnv) {
  STaskAttr *pQueryAttr = pRuntimeEnv->pQueryAttr;
  SQInfo* pQInfo = (SQInfo*) pRuntimeEnv->qinfo;

  //qDebug("QInfo:0x%"PRIx64" teardown runtime env", pQInfo->qId);

  //destroyScalarFuncSupport(pRuntimeEnv->scalarSup, pQueryAttr->numOfOutput);
//  destroyUdfInfo(pRuntimeEnv->pUdfInfo);
  destroyDiskbasedBuf(pRuntimeEnv->pResultBuf);
  doFreeQueryHandle(pRuntimeEnv);

  destroyTsComp(pRuntimeEnv, pQueryAttr);

  pRuntimeEnv->pTsBuf = tsBufDestroy(pRuntimeEnv->pTsBuf);

  tfree(pRuntimeEnv->keyBuf);
  tfree(pRuntimeEnv->prevRow);
  tfree(pRuntimeEnv->tagVal);

  taosHashCleanup(pRuntimeEnv->pResultRowHashTable);
  pRuntimeEnv->pResultRowHashTable = NULL;

  taosHashCleanup(pRuntimeEnv->pTableRetrieveTsMap);
  pRuntimeEnv->pTableRetrieveTsMap = NULL;

  taosHashCleanup(pRuntimeEnv->pResultRowListSet);
  pRuntimeEnv->pResultRowListSet = NULL;

  destroyOperatorInfo(pRuntimeEnv->proot);

  pRuntimeEnv->pool = destroyResultRowPool(pRuntimeEnv->pool);
  taosArrayDestroyEx(pRuntimeEnv->prevResult, freeInterResult);
  taosArrayDestroy(pRuntimeEnv->pResultRowArrayList);
  pRuntimeEnv->prevResult = NULL;
}

static bool needBuildResAfterQueryComplete(SQInfo* pQInfo) {
  return pQInfo->rspContext != NULL;
}

bool isTaskKilled(SExecTaskInfo *pTaskInfo) {
  // query has been executed more than tsShellActivityTimer, and the retrieve has not arrived
  // abort current query execution.
  if (pTaskInfo->owner != 0 && ((taosGetTimestampSec() - pTaskInfo->cost.start/1000) > 10*getMaximumIdleDurationSec())
      /*(!needBuildResAfterQueryComplete(pTaskInfo))*/) {

    assert(pTaskInfo->cost.start != 0);
//    qDebug("QInfo:%" PRIu64 " retrieve not arrive beyond %d ms, abort current query execution, start:%" PRId64
//           ", current:%d", pQInfo->qId, 1, pQInfo->startExecTs, taosGetTimestampSec());
//    return true;
  }

  return false;
}

void setTaskKilled(SExecTaskInfo *pTaskInfo) { pTaskInfo->code = TSDB_CODE_TSC_QUERY_CANCELLED;}

//static bool isFixedOutputQuery(STaskAttr* pQueryAttr) {
//  if (QUERY_IS_INTERVAL_QUERY(pQueryAttr)) {
//    return false;
//  }
//
//  // Note:top/bottom query is fixed output query
//  if (pQueryAttr->topBotQuery || pQueryAttr->groupbyColumn || pQueryAttr->tsCompQuery) {
//    return true;
//  }
//
//  for (int32_t i = 0; i < pQueryAttr->numOfOutput; ++i) {
//    SSqlExpr *pExpr = &pQueryAttr->pExpr1[i].base;
//
//    if (pExpr->functionId == FUNCTION_TS || pExpr->functionId == FUNCTION_TS_DUMMY) {
//      continue;
//    }
//
//    if (!IS_MULTIOUTPUT(aAggs[pExpr->functionId].status)) {
//      return true;
//    }
//  }
//
//  return false;
//}

// todo refactor with isLastRowQuery
//bool isPointInterpoQuery(STaskAttr *pQueryAttr) {
//  for (int32_t i = 0; i < pQueryAttr->numOfOutput; ++i) {
//    int32_t functionId = pQueryAttr->pExpr1[i].base.functionId;
//    if (functionId == FUNCTION_INTERP) {
//      return true;
//    }
//  }
//
//  return false;
//}

static bool isFirstLastRowQuery(STaskAttr *pQueryAttr) {
  for (int32_t i = 0; i < pQueryAttr->numOfOutput; ++i) {
    int32_t functionID = getExprFunctionId(&pQueryAttr->pExpr1[i]);
    if (functionID == FUNCTION_LAST_ROW) {
      return true;
    }
  }

  return false;
}

static bool isCachedLastQuery(STaskAttr *pQueryAttr) {
  for (int32_t i = 0; i < pQueryAttr->numOfOutput; ++i) {
    int32_t functionId = getExprFunctionId(&pQueryAttr->pExpr1[i]);
    if (functionId == FUNCTION_LAST || functionId == FUNCTION_LAST_DST) {
      continue;
    }

    return false;
  }

  if (pQueryAttr->order.order != TSDB_ORDER_DESC || !TSWINDOW_IS_EQUAL(pQueryAttr->window, TSWINDOW_DESC_INITIALIZER)) {
    return false;
  }

  if (pQueryAttr->groupbyColumn) {
    return false;
  }

  if (pQueryAttr->interval.interval > 0) {
    return false;
  }

  if (pQueryAttr->numOfFilterCols > 0 || pQueryAttr->havingNum > 0) {
    return false;
  }

  return true;
}

/////////////////////////////////////////////////////////////////////////////////////////////
//todo refactor : return window
void getAlignQueryTimeWindow(SInterval* pInterval, int32_t precision, int64_t key, int64_t keyFirst, int64_t keyLast, STimeWindow *win) {
  assert(key >= keyFirst && key <= keyLast && pInterval->sliding <= pInterval->interval);
  win->skey = taosTimeTruncate(key, pInterval, precision);

  /*
   * if the realSkey > INT64_MAX - pInterval->interval, the query duration between
   * realSkey and realEkey must be less than one interval.Therefore, no need to adjust the query ranges.
   */
  if (keyFirst > (INT64_MAX - pInterval->interval)) {
    assert(keyLast - keyFirst < pInterval->interval);
    win->ekey = INT64_MAX;
  } else if (pInterval->intervalUnit == 'n' || pInterval->intervalUnit == 'y') {
    win->ekey = taosTimeAdd(win->skey, pInterval->interval, pInterval->intervalUnit, precision) - 1;
  } else {
    win->ekey = win->skey + pInterval->interval - 1;
  }
}

/*
 * todo add more parameters to check soon..
 */
bool colIdCheck(STaskAttr *pQueryAttr, uint64_t qId) {
  // load data column information is incorrect
  for (int32_t i = 0; i < pQueryAttr->numOfCols - 1; ++i) {
    if (pQueryAttr->tableCols[i].colId == pQueryAttr->tableCols[i + 1].colId) {
      //qError("QInfo:0x%"PRIx64" invalid data load column for query", qId);
      return false;
    }
  }

  return true;
}

// todo ignore the avg/sum/min/max/count/stddev/top/bottom functions, of which
// the scan order is not matter
static bool onlyOneQueryType(STaskAttr *pQueryAttr, int32_t functId, int32_t functIdDst) {
  for (int32_t i = 0; i < pQueryAttr->numOfOutput; ++i) {
    int32_t functionId = getExprFunctionId(&pQueryAttr->pExpr1[i]);

    if (functionId == FUNCTION_TS || functionId == FUNCTION_TS_DUMMY || functionId == FUNCTION_TAG ||
        functionId == FUNCTION_TAG_DUMMY) {
      continue;
    }

    if (functionId != functId && functionId != functIdDst) {
      return false;
    }
  }

  return true;
}

static bool onlyFirstQuery(STaskAttr *pQueryAttr) { return onlyOneQueryType(pQueryAttr, FUNCTION_FIRST, FUNCTION_FIRST_DST); }

static bool onlyLastQuery(STaskAttr *pQueryAttr) { return onlyOneQueryType(pQueryAttr, FUNCTION_LAST, FUNCTION_LAST_DST); }

static bool notContainSessionOrStateWindow(STaskAttr *pQueryAttr) { return !(pQueryAttr->sw.gap > 0 || pQueryAttr->stateWindow); }

static int32_t updateBlockLoadStatus(STaskAttr *pQuery, int32_t status) {
  bool hasFirstLastFunc = false;
  bool hasOtherFunc = false;

  if (status == BLK_DATA_ALL_NEEDED || status == BLK_DATA_DISCARD) {
    return status;
  }

  for (int32_t i = 0; i < pQuery->numOfOutput; ++i) {
    int32_t functionId = getExprFunctionId(&pQuery->pExpr1[i]);

    if (functionId == FUNCTION_TS || functionId == FUNCTION_TS_DUMMY || functionId == FUNCTION_TAG ||
        functionId == FUNCTION_TAG_DUMMY) {
      continue;
    }

    if (functionId == FUNCTION_FIRST_DST || functionId == FUNCTION_LAST_DST) {
      hasFirstLastFunc = true;
    } else {
      hasOtherFunc = true;
    }
  }

  if (hasFirstLastFunc && status == BLK_DATA_NO_NEEDED) {
    if(!hasOtherFunc) {
      return BLK_DATA_DISCARD;
    } else {
      return BLK_DATA_ALL_NEEDED;
    }
  }

  return status;
}

static void doUpdateLastKey(STaskAttr* pQueryAttr) {
  STimeWindow* win = &pQueryAttr->window;

  size_t num = taosArrayGetSize(pQueryAttr->tableGroupInfo.pGroupList);
  for(int32_t i = 0; i < num; ++i) {
    SArray* p1 = taosArrayGetP(pQueryAttr->tableGroupInfo.pGroupList, i);

    size_t len = taosArrayGetSize(p1);
    for(int32_t j = 0; j < len; ++j) {
//      STableKeyInfo* pInfo = taosArrayGet(p1, j);
//
//      // update the new lastkey if it is equalled to the value of the old skey
//      if (pInfo->lastKey == win->ekey) {
//        pInfo->lastKey = win->skey;
//      }
    }
  }
}

static void updateDataCheckOrder(SQInfo *pQInfo, SQueryTableReq* pQueryMsg, bool stableQuery) {
  STaskAttr* pQueryAttr = pQInfo->runtimeEnv.pQueryAttr;

  // in case of point-interpolation query, use asc order scan
  char msg[] = "QInfo:0x%"PRIx64" scan order changed for %s query, old:%d, new:%d, qrange exchanged, old qrange:%" PRId64
               "-%" PRId64 ", new qrange:%" PRId64 "-%" PRId64;

  // todo handle the case the the order irrelevant query type mixed up with order critical query type
  // descending order query for last_row query
  if (isFirstLastRowQuery(pQueryAttr)) {
    //qDebug("QInfo:0x%"PRIx64" scan order changed for last_row query, old:%d, new:%d", pQInfo->qId, pQueryAttr->order.order, TSDB_ORDER_ASC);

    pQueryAttr->order.order = TSDB_ORDER_ASC;
    if (pQueryAttr->window.skey > pQueryAttr->window.ekey) {
      TSWAP(pQueryAttr->window.skey, pQueryAttr->window.ekey, TSKEY);
    }

    pQueryAttr->needReverseScan = false;
    return;
  }

  if (pQueryAttr->groupbyColumn && pQueryAttr->order.order == TSDB_ORDER_DESC) {
    pQueryAttr->order.order = TSDB_ORDER_ASC;
    if (pQueryAttr->window.skey > pQueryAttr->window.ekey) {
      TSWAP(pQueryAttr->window.skey, pQueryAttr->window.ekey, TSKEY);
    }

    pQueryAttr->needReverseScan = false;
    doUpdateLastKey(pQueryAttr);
    return;
  }

  if (pQueryAttr->pointInterpQuery && pQueryAttr->interval.interval == 0) {
    if (!QUERY_IS_ASC_QUERY(pQueryAttr)) {
      //qDebug(msg, pQInfo->qId, "interp", pQueryAttr->order.order, TSDB_ORDER_ASC, pQueryAttr->window.skey, pQueryAttr->window.ekey, pQueryAttr->window.ekey, pQueryAttr->window.skey);
      TSWAP(pQueryAttr->window.skey, pQueryAttr->window.ekey, TSKEY);
    }

    pQueryAttr->order.order = TSDB_ORDER_ASC;
    return;
  }

  if (pQueryAttr->interval.interval == 0) {
    if (onlyFirstQuery(pQueryAttr)) {
      if (!QUERY_IS_ASC_QUERY(pQueryAttr)) {
        //qDebug(msg, pQInfo->qId, "only-first", pQueryAttr->order.order, TSDB_ORDER_ASC, pQueryAttr->window.skey,
//               pQueryAttr->window.ekey, pQueryAttr->window.ekey, pQueryAttr->window.skey);

        TSWAP(pQueryAttr->window.skey, pQueryAttr->window.ekey, TSKEY);
        doUpdateLastKey(pQueryAttr);
      }

      pQueryAttr->order.order = TSDB_ORDER_ASC;
      pQueryAttr->needReverseScan = false;
    } else if (onlyLastQuery(pQueryAttr) && notContainSessionOrStateWindow(pQueryAttr)) {
      if (QUERY_IS_ASC_QUERY(pQueryAttr)) {
        //qDebug(msg, pQInfo->qId, "only-last", pQueryAttr->order.order, TSDB_ORDER_DESC, pQueryAttr->window.skey,
//               pQueryAttr->window.ekey, pQueryAttr->window.ekey, pQueryAttr->window.skey);

        TSWAP(pQueryAttr->window.skey, pQueryAttr->window.ekey, TSKEY);
        doUpdateLastKey(pQueryAttr);
      }

      pQueryAttr->order.order = TSDB_ORDER_DESC;
      pQueryAttr->needReverseScan = false;
    }

  } else {  // interval query
    if (stableQuery) {
      if (onlyFirstQuery(pQueryAttr)) {
        if (!QUERY_IS_ASC_QUERY(pQueryAttr)) {
          //qDebug(msg, pQInfo->qId, "only-first stable", pQueryAttr->order.order, TSDB_ORDER_ASC,
//                 pQueryAttr->window.skey, pQueryAttr->window.ekey, pQueryAttr->window.ekey, pQueryAttr->window.skey);

          TSWAP(pQueryAttr->window.skey, pQueryAttr->window.ekey, TSKEY);
          doUpdateLastKey(pQueryAttr);
        }

        pQueryAttr->order.order = TSDB_ORDER_ASC;
        pQueryAttr->needReverseScan = false;
      } else if (onlyLastQuery(pQueryAttr)) {
        if (QUERY_IS_ASC_QUERY(pQueryAttr)) {
          //qDebug(msg, pQInfo->qId, "only-last stable", pQueryAttr->order.order, TSDB_ORDER_DESC,
//                 pQueryAttr->window.skey, pQueryAttr->window.ekey, pQueryAttr->window.ekey, pQueryAttr->window.skey);

          TSWAP(pQueryAttr->window.skey, pQueryAttr->window.ekey, TSKEY);
          doUpdateLastKey(pQueryAttr);
        }

        pQueryAttr->order.order = TSDB_ORDER_DESC;
        pQueryAttr->needReverseScan = false;
      }
    }
  }
}

static void getIntermediateBufInfo(STaskRuntimeEnv* pRuntimeEnv, int32_t* ps, int32_t* rowsize) {
  STaskAttr* pQueryAttr = pRuntimeEnv->pQueryAttr;
  int32_t MIN_ROWS_PER_PAGE = 4;

  *rowsize = (int32_t)(pQueryAttr->resultRowSize * getRowNumForMultioutput(pQueryAttr, pQueryAttr->topBotQuery, pQueryAttr->stableQuery));
  int32_t overhead = sizeof(SFilePage);

  // one page contains at least two rows
  *ps = DEFAULT_INTERN_BUF_PAGE_SIZE;
  while(((*rowsize) * MIN_ROWS_PER_PAGE) > (*ps) - overhead) {
    *ps = ((*ps) << 1u);
  }
}

#define IS_PREFILTER_TYPE(_t) ((_t) != TSDB_DATA_TYPE_BINARY && (_t) != TSDB_DATA_TYPE_NCHAR)

//static FORCE_INLINE bool doFilterByBlockStatistics(STaskRuntimeEnv* pRuntimeEnv, SDataStatis *pDataStatis, SqlFunctionCtx *pCtx, int32_t numOfRows) {
//  STaskAttr* pQueryAttr = pRuntimeEnv->pQueryAttr;
//
//  if (pDataStatis == NULL || pQueryAttr->pFilters == NULL) {
//    return true;
//  }
//
//  return filterRangeExecute(pQueryAttr->pFilters, pDataStatis, pQueryAttr->numOfCols, numOfRows);
//}

static bool overlapWithTimeWindow(STaskAttr* pQueryAttr, SDataBlockInfo* pBlockInfo) {
  STimeWindow w = {0};

  TSKEY sk = TMIN(pQueryAttr->window.skey, pQueryAttr->window.ekey);
  TSKEY ek = TMAX(pQueryAttr->window.skey, pQueryAttr->window.ekey);

  if (QUERY_IS_ASC_QUERY(pQueryAttr)) {
//    getAlignQueryTimeWindow(pQueryAttr, pBlockInfo->window.skey, sk, ek, &w);
    assert(w.ekey >= pBlockInfo->window.skey);

    if (w.ekey < pBlockInfo->window.ekey) {
      return true;
    }

    while(1) {
//      getNextTimeWindow(pQueryAttr, &w);
      if (w.skey > pBlockInfo->window.ekey) {
        break;
      }

      assert(w.ekey > pBlockInfo->window.ekey);
      if (w.skey <= pBlockInfo->window.ekey && w.skey > pBlockInfo->window.skey) {
        return true;
      }
    }
  } else {
//    getAlignQueryTimeWindow(pQueryAttr, pBlockInfo->window.ekey, sk, ek, &w);
    assert(w.skey <= pBlockInfo->window.ekey);

    if (w.skey > pBlockInfo->window.skey) {
      return true;
    }

    while(1) {
//      getNextTimeWindow(pQueryAttr, &w);
      if (w.ekey < pBlockInfo->window.skey) {
        break;
      }

      assert(w.skey < pBlockInfo->window.skey);
      if (w.ekey < pBlockInfo->window.ekey && w.ekey >= pBlockInfo->window.skey) {
        return true;
      }
    }
  }

  return false;
}

static int32_t doTSJoinFilter(STaskRuntimeEnv *pRuntimeEnv, TSKEY key, bool ascQuery) {
  STSElem elem = tsBufGetElem(pRuntimeEnv->pTsBuf);

#if defined(_DEBUG_VIEW)
  printf("elem in comp ts file:%" PRId64 ", key:%" PRId64 ", tag:%"PRIu64", query order:%d, ts order:%d, traverse:%d, index:%d\n",
         elem.ts, key, elem.tag.i, pQueryAttr->order.order, pRuntimeEnv->pTsBuf->tsOrder,
         pRuntimeEnv->pTsBuf->cur.order, pRuntimeEnv->pTsBuf->cur.tsIndex);
#endif

  if (ascQuery) {
    if (key < elem.ts) {
      return TS_JOIN_TS_NOT_EQUALS;
    } else if (key > elem.ts) {
      longjmp(pRuntimeEnv->env, TSDB_CODE_QRY_INCONSISTAN);
    }
  } else {
    if (key > elem.ts) {
      return TS_JOIN_TS_NOT_EQUALS;
    } else if (key < elem.ts) {
      longjmp(pRuntimeEnv->env, TSDB_CODE_QRY_INCONSISTAN);
    }
  }

  return TS_JOIN_TS_EQUAL;
}

bool doFilterDataBlock(SSingleColumnFilterInfo* pFilterInfo, int32_t numOfFilterCols, int32_t numOfRows, int8_t* p) {
  bool all = true;

  for (int32_t i = 0; i < numOfRows; ++i) {
    bool qualified = false;

    for (int32_t k = 0; k < numOfFilterCols; ++k) {
      char* pElem = (char*)pFilterInfo[k].pData + pFilterInfo[k].info.bytes * i;

      qualified = false;
      for (int32_t j = 0; j < pFilterInfo[k].numOfFilters; ++j) {
        SColumnFilterElem* pFilterElem = NULL;
//        SColumnFilterElem* pFilterElem = &pFilterInfo[k].pFilters[j];

        bool isnull = isNull(pElem, pFilterInfo[k].info.type);
        if (isnull) {
//          if (pFilterElem->fp == isNullOperator) {
//            qualified = true;
//            break;
//          } else {
//            continue;
//          }
        } else {
//          if (pFilterElem->fp == notNullOperator) {
//            qualified = true;
//            break;
//          } else if (pFilterElem->fp == isNullOperator) {
//            continue;
//          }
        }

        if (pFilterElem->fp(pFilterElem, pElem, pElem, pFilterInfo[k].info.type)) {
          qualified = true;
          break;
        }
      }

      if (!qualified) {
        break;
      }
    }

    p[i] = qualified ? 1 : 0;
    if (!qualified) {
      all = false;
    }
  }

  return all;
}

void doCompactSDataBlock(SSDataBlock* pBlock, int32_t numOfRows, int8_t* p) {
  int32_t len = 0;
  int32_t start = 0;
  for (int32_t j = 0; j < numOfRows; ++j) {
    if (p[j] == 1) {
      len++;
    } else {
      if (len > 0) {
        int32_t cstart = j - len;
        for (int32_t i = 0; i < pBlock->info.numOfCols; ++i) {
          SColumnInfoData* pColumnInfoData = taosArrayGet(pBlock->pDataBlock, i);

          int16_t bytes = pColumnInfoData->info.bytes;
          memmove(((char*)pColumnInfoData->pData) + start * bytes, pColumnInfoData->pData + cstart * bytes,
                  len * bytes);
        }

        start += len;
        len = 0;
      }
    }
  }

  if (len > 0) {
    int32_t cstart = numOfRows - len;
    for (int32_t i = 0; i < pBlock->info.numOfCols; ++i) {
      SColumnInfoData* pColumnInfoData = taosArrayGet(pBlock->pDataBlock, i);

      int16_t bytes = pColumnInfoData->info.bytes;
      memmove(pColumnInfoData->pData + start * bytes, pColumnInfoData->pData + cstart * bytes, len * bytes);
    }

    start += len;
    len = 0;
  }

  pBlock->info.rows = start;
  pBlock->pBlockAgg = NULL;  // clean the block statistics info

  if (start > 0) {
    SColumnInfoData* pColumnInfoData = taosArrayGet(pBlock->pDataBlock, 0);
    if (pColumnInfoData->info.type == TSDB_DATA_TYPE_TIMESTAMP &&
        pColumnInfoData->info.colId == PRIMARYKEY_TIMESTAMP_COL_ID) {
      pBlock->info.window.skey = *(int64_t*)pColumnInfoData->pData;
      pBlock->info.window.ekey = *(int64_t*)(pColumnInfoData->pData + TSDB_KEYSIZE * (start - 1));
    }
  }
}

void filterRowsInDataBlock(STaskRuntimeEnv* pRuntimeEnv, SSingleColumnFilterInfo* pFilterInfo, int32_t numOfFilterCols,
                           SSDataBlock* pBlock, bool ascQuery) {
  int32_t numOfRows = pBlock->info.rows;

  int8_t *p = calloc(numOfRows, sizeof(int8_t));
  bool    all = true;
#if 0
  if (pRuntimeEnv->pTsBuf != NULL) {
    SColumnInfoData* pColInfoData = taosArrayGet(pBlock->pDataBlock, 0);

    TSKEY* k = (TSKEY*) pColInfoData->pData;
    for (int32_t i = 0; i < numOfRows; ++i) {
      int32_t offset = ascQuery? i:(numOfRows - i - 1);
      int32_t ret = doTSJoinFilter(pRuntimeEnv, k[offset], ascQuery);
      if (ret == TS_JOIN_TAG_NOT_EQUALS) {
        break;
      } else if (ret == TS_JOIN_TS_NOT_EQUALS) {
        all = false;
        continue;
      } else {
        assert(ret == TS_JOIN_TS_EQUAL);
        p[offset] = true;
      }

      if (!tsBufNextPos(pRuntimeEnv->pTsBuf)) {
        break;
      }
    }

    // save the cursor status
    pRuntimeEnv->current->cur = tsBufGetCursor(pRuntimeEnv->pTsBuf);
  } else {
    all = doFilterDataBlock(pFilterInfo, numOfFilterCols, numOfRows, p);
  }
#endif

  if (!all) {
    doCompactSDataBlock(pBlock, numOfRows, p);
  }

  tfree(p);
}

void filterColRowsInDataBlock(STaskRuntimeEnv* pRuntimeEnv, SSDataBlock* pBlock, bool ascQuery) {
 int32_t numOfRows = pBlock->info.rows;

 int8_t *p = NULL;
 bool    all = true;

 if (pRuntimeEnv->pTsBuf != NULL) {
   SColumnInfoData* pColInfoData = taosArrayGet(pBlock->pDataBlock, 0);   
   p = calloc(numOfRows, sizeof(int8_t));
   
   TSKEY* k = (TSKEY*) pColInfoData->pData;
   for (int32_t i = 0; i < numOfRows; ++i) {
     int32_t offset = ascQuery? i:(numOfRows - i - 1);
     int32_t ret = doTSJoinFilter(pRuntimeEnv, k[offset], ascQuery);
     if (ret == TS_JOIN_TAG_NOT_EQUALS) {
       break;
     } else if (ret == TS_JOIN_TS_NOT_EQUALS) {
       all = false;
       continue;
     } else {
       assert(ret == TS_JOIN_TS_EQUAL);
       p[offset] = true;
     }

     if (!tsBufNextPos(pRuntimeEnv->pTsBuf)) {
       break;
     }
   }

   // save the cursor status
//   pRuntimeEnv->current->cur = tsBufGetCursor(pRuntimeEnv->pTsBuf);
 } else {
//   all = filterExecute(pRuntimeEnv->pQueryAttr->pFilters, numOfRows, &p, pBlock->pBlockAgg, pRuntimeEnv->pQueryAttr->numOfCols);
 }

 if (!all) {
   if (p) {
     doCompactSDataBlock(pBlock, numOfRows, p);
   } else {
     pBlock->info.rows = 0;
     pBlock->pBlockAgg = NULL;  // clean the block statistics info
   }
 }

 tfree(p);
}

static SColumnInfo* doGetTagColumnInfoById(SColumnInfo* pTagColList, int32_t numOfTags, int16_t colId);
static void doSetTagValueInParam(void* pTable, int32_t tagColId, SVariant *tag, int16_t type, int16_t bytes);

static uint32_t doFilterByBlockTimeWindow(STableScanInfo* pTableScanInfo, SSDataBlock* pBlock) {
  SqlFunctionCtx* pCtx = pTableScanInfo->pCtx;
  uint32_t status = BLK_DATA_NO_NEEDED;

  int32_t numOfOutput = pTableScanInfo->numOfOutput;
  for (int32_t i = 0; i < numOfOutput; ++i) {
    int32_t functionId = pCtx[i].functionId;
    int32_t colId = pTableScanInfo->pExpr[i].base.pColumns->info.colId;

    // group by + first/last should not apply the first/last block filter
    if (functionId < 0) {
      status |= BLK_DATA_ALL_NEEDED;
      return status;
    } else {
//      status |= aAggs[functionId].dataReqFunc(&pTableScanInfo->pCtx[i], &pBlock->info.window, colId);
//      if ((status & BLK_DATA_ALL_NEEDED) == BLK_DATA_ALL_NEEDED) {
//        return status;
//      }
    }
  }

  return status;
}

void doSetFilterColumnInfo(SSingleColumnFilterInfo* pFilterInfo, int32_t numOfFilterCols, SSDataBlock* pBlock) {
  // set the initial static data value filter expression
  for (int32_t i = 0; i < numOfFilterCols; ++i) {
    for (int32_t j = 0; j < pBlock->info.numOfCols; ++j) {
      SColumnInfoData* pColInfo = taosArrayGet(pBlock->pDataBlock, j);

      if (pFilterInfo[i].info.colId == pColInfo->info.colId) {
        pFilterInfo[i].pData = pColInfo->pData;
        break;
      }
    }
  }
}

int32_t loadDataBlock(SExecTaskInfo *pTaskInfo, STableScanInfo* pTableScanInfo, SSDataBlock* pBlock, uint32_t* status) {
  STaskCostInfo* pCost = &pTaskInfo->cost;

  pCost->totalBlocks += 1;
  pCost->totalRows += pBlock->info.rows;

  pCost->totalCheckedRows += pBlock->info.rows;
  pCost->loadBlocks += 1;

  pBlock->pDataBlock = tsdbRetrieveDataBlock(pTableScanInfo->pTsdbReadHandle, NULL);
  if (pBlock->pDataBlock == NULL) {
    return terrno;
  } else {
    return TSDB_CODE_SUCCESS;
  }
}

int32_t loadDataBlockOnDemand(SExecTaskInfo *pTaskInfo, STableScanInfo* pTableScanInfo, SSDataBlock* pBlock, uint32_t* status) {
  *status = BLK_DATA_NO_NEEDED;

  pBlock->pDataBlock = NULL;
  pBlock->pBlockAgg  = NULL;

//  int64_t groupId = pRuntimeEnv->current->groupIndex;
//  bool    ascQuery = QUERY_IS_ASC_QUERY(pQueryAttr);

  STaskCostInfo* pCost = &pTaskInfo->cost;

  pCost->totalBlocks += 1;
  pCost->totalRows += pBlock->info.rows;
#if 0
  if (pRuntimeEnv->pTsBuf != NULL) {
    (*status) = BLK_DATA_ALL_NEEDED;

    if (pQueryAttr->stableQuery) {  // todo refactor
      SExprInfo*   pExprInfo = &pTableScanInfo->pExpr[0];
      int16_t      tagId = (int16_t)pExprInfo->base.param[0].i;
      SColumnInfo* pColInfo = doGetTagColumnInfoById(pQueryAttr->tagColList, pQueryAttr->numOfTags, tagId);

      // compare tag first
      SVariant t = {0};
      doSetTagValueInParam(pRuntimeEnv->current->pTable, tagId, &t, pColInfo->type, pColInfo->bytes);
      setTimestampListJoinInfo(pRuntimeEnv, &t, pRuntimeEnv->current);

      STSElem elem = tsBufGetElem(pRuntimeEnv->pTsBuf);
      if (!tsBufIsValidElem(&elem) || (tsBufIsValidElem(&elem) && (taosVariantCompare(&t, elem.tag) != 0))) {
        (*status) = BLK_DATA_DISCARD;
        return TSDB_CODE_SUCCESS;
      }
    }
  }

  // Calculate all time windows that are overlapping or contain current data block.
  // If current data block is contained by all possible time window, do not load current data block.
  if (/*pQueryAttr->pFilters || */pQueryAttr->groupbyColumn || pQueryAttr->sw.gap > 0 ||
      (QUERY_IS_INTERVAL_QUERY(pQueryAttr) && overlapWithTimeWindow(pTaskInfo, &pBlock->info))) {
    (*status) = BLK_DATA_ALL_NEEDED;
  }

  // check if this data block is required to load
  if ((*status) != BLK_DATA_ALL_NEEDED) {
    bool needFilter = true;

    // the pCtx[i] result is belonged to previous time window since the outputBuf has not been set yet,
    // the filter result may be incorrect. So in case of interval query, we need to set the correct time output buffer
    if (QUERY_IS_INTERVAL_QUERY(pQueryAttr)) {
      SResultRow* pResult = NULL;

      bool  masterScan = IS_MAIN_SCAN(pRuntimeEnv);
      TSKEY k = ascQuery? pBlock->info.window.skey : pBlock->info.window.ekey;

      STimeWindow win = getActiveTimeWindow(pTableScanInfo->pResultRowInfo, k, pQueryAttr);
      if (pQueryAttr->pointInterpQuery) {
        needFilter = chkWindowOutputBufByKey(pRuntimeEnv, pTableScanInfo->pResultRowInfo, &win, masterScan, &pResult, groupId,
                                    pTableScanInfo->pCtx, pTableScanInfo->numOfOutput,
                                    pTableScanInfo->rowCellInfoOffset);
      } else {
        if (setResultOutputBufByKey(pRuntimeEnv, pTableScanInfo->pResultRowInfo, pBlock->info.uid, &win, masterScan, &pResult, groupId,
                                    pTableScanInfo->pCtx, pTableScanInfo->numOfOutput,
                                    pTableScanInfo->rowCellInfoOffset) != TSDB_CODE_SUCCESS) {
          longjmp(pRuntimeEnv->env, TSDB_CODE_QRY_OUT_OF_MEMORY);
        }
      }
    } else if (pQueryAttr->stableQuery && (!pQueryAttr->tsCompQuery) && (!pQueryAttr->diffQuery)) { // stable aggregate, not interval aggregate or normal column aggregate
      doSetTableGroupOutputBuf(pRuntimeEnv, pTableScanInfo->pResultRowInfo, pTableScanInfo->pCtx,
                               pTableScanInfo->rowCellInfoOffset, pTableScanInfo->numOfOutput,
                               pRuntimeEnv->current->groupIndex);
    }

    if (needFilter) {
      (*status) = doFilterByBlockTimeWindow(pTableScanInfo, pBlock);
    } else {
      (*status) = BLK_DATA_ALL_NEEDED;
    }
  }

  SDataBlockInfo* pBlockInfo = &pBlock->info;
//  *status = updateBlockLoadStatus(pRuntimeEnv->pQueryAttr, *status);

  if ((*status) == BLK_DATA_NO_NEEDED || (*status) == BLK_DATA_DISCARD) {
    //qDebug("QInfo:0x%"PRIx64" data block discard, brange:%" PRId64 "-%" PRId64 ", rows:%d", pQInfo->qId, pBlockInfo->window.skey,
//           pBlockInfo->window.ekey, pBlockInfo->rows);
    pCost->discardBlocks += 1;
  } else if ((*status) == BLK_DATA_STATIS_NEEDED) {
    // this function never returns error?
    pCost->loadBlockStatis += 1;
//    tsdbRetrieveDataBlockStatisInfo(pTableScanInfo->pTsdbReadHandle, &pBlock->pBlockAgg);

    if (pBlock->pBlockAgg == NULL) {  // data block statistics does not exist, load data block
//      pBlock->pDataBlock = tsdbRetrieveDataBlock(pTableScanInfo->pTsdbReadHandle, NULL);
      pCost->totalCheckedRows += pBlock->info.rows;
    }
  } else {
    assert((*status) == BLK_DATA_ALL_NEEDED);

    // load the data block statistics to perform further filter
    pCost->loadBlockStatis += 1;
//    tsdbRetrieveDataBlockStatisInfo(pTableScanInfo->pTsdbReadHandle, &pBlock->pBlockAgg);

    if (pQueryAttr->topBotQuery && pBlock->pBlockAgg != NULL) {
      { // set previous window
        if (QUERY_IS_INTERVAL_QUERY(pQueryAttr)) {
          SResultRow* pResult = NULL;

          bool  masterScan = IS_MAIN_SCAN(pRuntimeEnv);
          TSKEY k = ascQuery? pBlock->info.window.skey : pBlock->info.window.ekey;

          STimeWindow win = getActiveTimeWindow(pTableScanInfo->pResultRowInfo, k, pQueryAttr);
          if (setResultOutputBufByKey(pRuntimeEnv, pTableScanInfo->pResultRowInfo, pBlock->info.uid, &win, masterScan, &pResult, groupId,
                                      pTableScanInfo->pCtx, pTableScanInfo->numOfOutput,
                                      pTableScanInfo->rowCellInfoOffset) != TSDB_CODE_SUCCESS) {
            longjmp(pRuntimeEnv->env, TSDB_CODE_QRY_OUT_OF_MEMORY);
          }
        }
      }
      bool load = false;
      for (int32_t i = 0; i < pQueryAttr->numOfOutput; ++i) {
        int32_t functionId = pTableScanInfo->pCtx[i].functionId;
        if (functionId == FUNCTION_TOP || functionId == FUNCTION_BOTTOM) {
//          load = topbot_datablock_filter(&pTableScanInfo->pCtx[i], (char*)&(pBlock->pBlockAgg[i].min),
//                                         (char*)&(pBlock->pBlockAgg[i].max));
          if (!load) { // current block has been discard due to filter applied
            pCost->discardBlocks += 1;
            //qDebug("QInfo:0x%"PRIx64" data block discard, brange:%" PRId64 "-%" PRId64 ", rows:%d", pQInfo->qId,
//                   pBlockInfo->window.skey, pBlockInfo->window.ekey, pBlockInfo->rows);
            (*status) = BLK_DATA_DISCARD;
            return TSDB_CODE_SUCCESS;
          }
        }
      }
    }

    // current block has been discard due to filter applied
//    if (!doFilterByBlockStatistics(pRuntimeEnv, pBlock->pBlockAgg, pTableScanInfo->pCtx, pBlockInfo->rows)) {
//      pCost->discardBlocks += 1;
//      qDebug("QInfo:0x%"PRIx64" data block discard, brange:%" PRId64 "-%" PRId64 ", rows:%d", pQInfo->qId, pBlockInfo->window.skey,
//             pBlockInfo->window.ekey, pBlockInfo->rows);
//      (*status) = BLK_DATA_DISCARD;
//      return TSDB_CODE_SUCCESS;
//    }

    pCost->totalCheckedRows += pBlockInfo->rows;
    pCost->loadBlocks += 1;
//    pBlock->pDataBlock = tsdbRetrieveDataBlock(pTableScanInfo->pTsdbReadHandle, NULL);
//    if (pBlock->pDataBlock == NULL) {
//      return terrno;
//    }

//    if (pQueryAttr->pFilters != NULL) {
//      filterSetColFieldData(pQueryAttr->pFilters, pBlock->info.numOfCols, pBlock->pDataBlock);
//    }
    
//    if (pQueryAttr->pFilters != NULL || pRuntimeEnv->pTsBuf != NULL) {
//      filterColRowsInDataBlock(pRuntimeEnv, pBlock, ascQuery);
//    }
  }
#endif
  return TSDB_CODE_SUCCESS;
}

int32_t binarySearchForKey(char *pValue, int num, TSKEY key, int order) {
  int32_t midPos = -1;
  int32_t numOfRows;

  if (num <= 0) {
    return -1;
  }

  assert(order == TSDB_ORDER_ASC || order == TSDB_ORDER_DESC);

  TSKEY * keyList = (TSKEY *)pValue;
  int32_t firstPos = 0;
  int32_t lastPos = num - 1;

  if (order == TSDB_ORDER_DESC) {
    // find the first position which is smaller than the key
    while (1) {
      if (key >= keyList[lastPos]) return lastPos;
      if (key == keyList[firstPos]) return firstPos;
      if (key < keyList[firstPos]) return firstPos - 1;

      numOfRows = lastPos - firstPos + 1;
      midPos = (numOfRows >> 1) + firstPos;

      if (key < keyList[midPos]) {
        lastPos = midPos - 1;
      } else if (key > keyList[midPos]) {
        firstPos = midPos + 1;
      } else {
        break;
      }
    }

  } else {
    // find the first position which is bigger than the key
    while (1) {
      if (key <= keyList[firstPos]) return firstPos;
      if (key == keyList[lastPos]) return lastPos;

      if (key > keyList[lastPos]) {
        lastPos = lastPos + 1;
        if (lastPos >= num)
          return -1;
        else
          return lastPos;
      }

      numOfRows = lastPos - firstPos + 1;
      midPos = (numOfRows >> 1u) + firstPos;

      if (key < keyList[midPos]) {
        lastPos = midPos - 1;
      } else if (key > keyList[midPos]) {
        firstPos = midPos + 1;
      } else {
        break;
      }
    }
  }

  return midPos;
}

/*
 * set tag value in SqlFunctionCtx
 * e.g.,tag information into input buffer
 */
static void doSetTagValueInParam(void* pTable, int32_t tagColId, SVariant *tag, int16_t type, int16_t bytes) {
  taosVariantDestroy(tag);

  char* val = NULL;
//  if (tagColId == TSDB_TBNAME_COLUMN_INDEX) {
//    val = tsdbGetTableName(pTable);
//    assert(val != NULL);
//  } else {
//    val = tsdbGetTableTagVal(pTable, tagColId, type, bytes);
//  }

  if (val == NULL || isNull(val, type)) {
    tag->nType = TSDB_DATA_TYPE_NULL;
    return;
  }

  if (type == TSDB_DATA_TYPE_BINARY || type == TSDB_DATA_TYPE_NCHAR) {
    int32_t maxLen = bytes - VARSTR_HEADER_SIZE;
    int32_t len = (varDataLen(val) > maxLen)? maxLen:varDataLen(val);
    taosVariantCreateFromBinary(tag, varDataVal(val), len, type);
    //taosVariantCreateFromBinary(tag, varDataVal(val), varDataLen(val), type);
  } else {
    taosVariantCreateFromBinary(tag, val, bytes, type);
  }
}

static SColumnInfo* doGetTagColumnInfoById(SColumnInfo* pTagColList, int32_t numOfTags, int16_t colId) {
  assert(pTagColList != NULL && numOfTags > 0);

  for(int32_t i = 0; i < numOfTags; ++i) {
    if (pTagColList[i].colId == colId) {
      return &pTagColList[i];
    }
  }

  return NULL;
}

void setTagValue(SOperatorInfo* pOperatorInfo, void *pTable, SqlFunctionCtx* pCtx, int32_t numOfOutput) {
  STaskRuntimeEnv* pRuntimeEnv = pOperatorInfo->pRuntimeEnv;

  SExprInfo  *pExpr      = pOperatorInfo->pExpr;
  STaskAttr *pQueryAttr = pRuntimeEnv->pQueryAttr;

  SExprInfo* pExprInfo = &pExpr[0];
  int32_t functionId = getExprFunctionId(pExprInfo);

  if (pQueryAttr->numOfOutput == 1 && functionId == FUNCTION_TS_COMP && pQueryAttr->stableQuery) {
    assert(pExprInfo->base.numOfParams == 1);

    int16_t      tagColId = (int16_t)pExprInfo->base.param[0].i;
    SColumnInfo* pColInfo = doGetTagColumnInfoById(pQueryAttr->tagColList, pQueryAttr->numOfTags, tagColId);

    doSetTagValueInParam(pTable, tagColId, &pCtx[0].tag, pColInfo->type, pColInfo->bytes);
    return;
  } else {
    // set tag value, by which the results are aggregated.
    int32_t offset = 0;
    memset(pRuntimeEnv->tagVal, 0, pQueryAttr->tagLen);

    for (int32_t idx = 0; idx < numOfOutput; ++idx) {
      SExprInfo* pLocalExprInfo = &pExpr[idx];

      // ts_comp column required the tag value for join filter
      if (!TSDB_COL_IS_TAG(pLocalExprInfo->base.pColumns->flag)) {
        continue;
      }

      // todo use tag column index to optimize performance
      doSetTagValueInParam(pTable, pLocalExprInfo->base.pColumns->info.colId, &pCtx[idx].tag, pLocalExprInfo->base.resSchema.type,
                           pLocalExprInfo->base.resSchema.bytes);

      if (IS_NUMERIC_TYPE(pLocalExprInfo->base.resSchema.type)
          || pLocalExprInfo->base.resSchema.type == TSDB_DATA_TYPE_BOOL
          || pLocalExprInfo->base.resSchema.type == TSDB_DATA_TYPE_TIMESTAMP) {
        memcpy(pRuntimeEnv->tagVal + offset, &pCtx[idx].tag.i, pLocalExprInfo->base.resSchema.bytes);
      } else {
        if (pCtx[idx].tag.pz != NULL) {
          memcpy(pRuntimeEnv->tagVal + offset, pCtx[idx].tag.pz, pCtx[idx].tag.nLen);
        }      
      }

      offset += pLocalExprInfo->base.resSchema.bytes;
    }

    //todo : use index to avoid iterator all possible output columns
    if (pQueryAttr->stableQuery && pQueryAttr->stabledev && (pRuntimeEnv->prevResult != NULL)) {
      setParamForStableStddev(pRuntimeEnv, pCtx, numOfOutput, pExprInfo);
    }
  }

  // set the tsBuf start position before check each data block
  if (pRuntimeEnv->pTsBuf != NULL) {
    setCtxTagForJoin(pRuntimeEnv, &pCtx[0], pExprInfo, pTable);
  }
}

void copyToSDataBlock(SSDataBlock* pBlock, int32_t* offset, SGroupResInfo* pGroupResInfo, SDiskbasedBuf* pResBuf) {
  pBlock->info.rows = 0;

  int32_t code = TSDB_CODE_SUCCESS;
  while (pGroupResInfo->currentGroup < pGroupResInfo->totalGroup) {
    // all results in current group have been returned to client, try next group
    if ((pGroupResInfo->pRows == NULL) || taosArrayGetSize(pGroupResInfo->pRows) == 0) {
      assert(pGroupResInfo->index == 0);
//      if ((code = mergeIntoGroupResult(&pGroupResInfo, pRuntimeEnv, offset)) != TSDB_CODE_SUCCESS) {
        return;
//      }
    }

//    doCopyToSDataBlock(pResBuf, pGroupResInfo, TSDB_ORDER_ASC, pBlock, );

    // current data are all dumped to result buffer, clear it
    if (!hasRemainDataInCurrentGroup(pGroupResInfo)) {
      cleanupGroupResInfo(pGroupResInfo);
      if (!incNextGroup(pGroupResInfo)) {
        break;
      }
    }

    // enough results in data buffer, return
//    if (pBlock->info.rows >= threshold) {
//      break;
//    }
  }
}

static void updateTableQueryInfoForReverseScan(STableQueryInfo *pTableQueryInfo) {
  if (pTableQueryInfo == NULL) {
    return;
  }

//  TSWAP(pTableQueryInfo->win.skey, pTableQueryInfo->win.ekey, TSKEY);
//  pTableQueryInfo->lastKey = pTableQueryInfo->win.skey;

//  SWITCH_ORDER(pTableQueryInfo->cur.order);
//  pTableQueryInfo->cur.vgroupIndex = -1;

  // set the index to be the end slot of result rows array
  SResultRowInfo* pResultRowInfo = &pTableQueryInfo->resInfo;
  if (pResultRowInfo->size > 0) {
    pResultRowInfo->curPos = pResultRowInfo->size - 1;
  } else {
    pResultRowInfo->curPos = -1;
  }
}

static void setupQueryRangeForReverseScan(STableScanInfo* pTableScanInfo) {
#if 0
  int32_t numOfGroups = (int32_t)(GET_NUM_OF_TABLEGROUP(pRuntimeEnv));
  for(int32_t i = 0; i < numOfGroups; ++i) {
    SArray *group = GET_TABLEGROUP(pRuntimeEnv, i);
    SArray *tableKeyGroup = taosArrayGetP(pQueryAttr->tableGroupInfo.pGroupList, i);

    size_t t = taosArrayGetSize(group);
    for (int32_t j = 0; j < t; ++j) {
      STableQueryInfo *pCheckInfo = taosArrayGetP(group, j);
      updateTableQueryInfoForReverseScan(pCheckInfo);

      // update the last key in tableKeyInfo list, the tableKeyInfo is used to build the tsdbQueryHandle and decide
      // the start check timestamp of tsdbQueryHandle
//      STableKeyInfo *pTableKeyInfo = taosArrayGet(tableKeyGroup, j);
//      pTableKeyInfo->lastKey = pCheckInfo->lastKey;
//
//      assert(pCheckInfo->pTable == pTableKeyInfo->pTable);
    }
  }
#endif

}

void switchCtxOrder(SqlFunctionCtx* pCtx, int32_t numOfOutput) {
  for (int32_t i = 0; i < numOfOutput; ++i) {
    SWITCH_ORDER(pCtx[i].order);
  }
}

int32_t initResultRow(SResultRow *pResultRow) {
  pResultRow->pEntryInfo = (struct SResultRowEntryInfo*)((char*)pResultRow + sizeof(SResultRow));
  pResultRow->pageId    = -1;
  pResultRow->offset    = -1;
  return TSDB_CODE_SUCCESS;
}

/*
 * The start of each column SResultRowEntryInfo is denote by RowCellInfoOffset.
 * Note that in case of top/bottom query, the whole multiple rows of result is treated as only one row of results.
 * +------------+-----------------result column 1-----------+-----------------result column 2-----------+
 * + SResultRow | SResultRowEntryInfo | intermediate buffer1 | SResultRowEntryInfo | intermediate buffer 2|
 * +------------+-------------------------------------------+-------------------------------------------+
 *           offset[0]                                  offset[1]                                   offset[2]
 */
void setDefaultOutputBuf(STaskRuntimeEnv *pRuntimeEnv, SOptrBasicInfo *pInfo, int64_t uid, int32_t stage) {
  SqlFunctionCtx* pCtx           = pInfo->pCtx;
  SSDataBlock* pDataBlock        = pInfo->pRes;
  int32_t* rowCellInfoOffset     = pInfo->rowCellInfoOffset;
  SResultRowInfo* pResultRowInfo = &pInfo->resultRowInfo;

  int64_t tid = 0;
  pRuntimeEnv->keyBuf = realloc(pRuntimeEnv->keyBuf, sizeof(tid) + sizeof(int64_t) + POINTER_BYTES);
  SResultRow* pRow = doSetResultOutBufByKey(pRuntimeEnv, pResultRowInfo, tid, (char *)&tid, sizeof(tid), true, uid);

  for (int32_t i = 0; i < pDataBlock->info.numOfCols; ++i) {
    SColumnInfoData* pData = taosArrayGet(pDataBlock->pDataBlock, i);

    /*
     * set the output buffer information and intermediate buffer
     * not all queries require the interResultBuf, such as COUNT/TAGPRJ/PRJ/TAG etc.
     */
    struct SResultRowEntryInfo* pEntry = getResultCell(pRow, i, rowCellInfoOffset);
    cleanupResultRowEntry(pEntry);

    pCtx[i].resultInfo   = pEntry;
    pCtx[i].pOutput      = pData->pData;
    pCtx[i].currentStage = stage;
    assert(pCtx[i].pOutput != NULL);

    // set the timestamp output buffer for top/bottom/diff query
    int32_t fid = pCtx[i].functionId;
    if (fid == FUNCTION_TOP || fid == FUNCTION_BOTTOM || fid == FUNCTION_DIFF || fid == FUNCTION_DERIVATIVE) {
      if (i > 0) pCtx[i].ptsOutputBuf = pCtx[i-1].pOutput;
    }
  }

  initCtxOutputBuffer(pCtx, pDataBlock->info.numOfCols);
}
// TODO refactor: some function move away
void setDefaultOutputBuf_rv(SOptrBasicInfo* pInfo, SAggSupporter* pSup, int32_t stage, SExecTaskInfo* pTaskInfo) {
  SqlFunctionCtx* pCtx           = pInfo->pCtx;
  SSDataBlock* pDataBlock        = pInfo->pRes;
  int32_t* rowCellInfoOffset     = pInfo->rowCellInfoOffset;
  SResultRowInfo* pResultRowInfo = &pInfo->resultRowInfo;

  int64_t tid = 0;
  int64_t groupId = 0;
  SResultRow* pRow = doSetResultOutBufByKey_rv(pResultRowInfo, tid, (char *)&tid, sizeof(tid), true, groupId, pTaskInfo, false, pSup);

  for (int32_t i = 0; i < pDataBlock->info.numOfCols; ++i) {
    SColumnInfoData* pData = taosArrayGet(pDataBlock->pDataBlock, i);

    /*
     * set the output buffer information and intermediate buffer
     * not all queries require the interResultBuf, such as COUNT/TAGPRJ/PRJ/TAG etc.
     */
    struct SResultRowEntryInfo* pEntry = getResultCell(pRow, i, rowCellInfoOffset);
    cleanupResultRowEntry(pEntry);

    pCtx[i].resultInfo   = pEntry;
    pCtx[i].pOutput      = pData->pData;
    pCtx[i].currentStage = stage;
    assert(pCtx[i].pOutput != NULL);

    // set the timestamp output buffer for top/bottom/diff query
    int32_t fid = pCtx[i].functionId;
    if (fid == FUNCTION_TOP || fid == FUNCTION_BOTTOM || fid == FUNCTION_DIFF || fid == FUNCTION_DERIVATIVE) {
      if (i > 0) pCtx[i].ptsOutputBuf = pCtx[i-1].pOutput;
    }
  }

  initCtxOutputBuffer(pCtx, pDataBlock->info.numOfCols);
}

void updateOutputBuf(SOptrBasicInfo* pBInfo, int32_t *bufCapacity, int32_t numOfInputRows) {
  SSDataBlock* pDataBlock = pBInfo->pRes;

  int32_t newSize = pDataBlock->info.rows + numOfInputRows + 5; // extra output buffer
  if ((*bufCapacity) < newSize) {
    for(int32_t i = 0; i < pDataBlock->info.numOfCols; ++i) {
      SColumnInfoData *pColInfo = taosArrayGet(pDataBlock->pDataBlock, i);

      char* p = realloc(pColInfo->pData, newSize * pColInfo->info.bytes);
      if (p != NULL) {
        pColInfo->pData = p;

        // it starts from the tail of the previously generated results.
        pBInfo->pCtx[i].pOutput = pColInfo->pData;
        (*bufCapacity) = newSize;
      } else {
        // longjmp
      }
    }
  }


  for (int32_t i = 0; i < pDataBlock->info.numOfCols; ++i) {
    SColumnInfoData *pColInfo = taosArrayGet(pDataBlock->pDataBlock, i);
    pBInfo->pCtx[i].pOutput = pColInfo->pData + pColInfo->info.bytes * pDataBlock->info.rows;

    // set the correct pointer after the memory buffer reallocated.
    int32_t functionId = pBInfo->pCtx[i].functionId;

    if (functionId == FUNCTION_TOP || functionId == FUNCTION_BOTTOM || functionId == FUNCTION_DIFF || functionId == FUNCTION_DERIVATIVE) {
      if (i > 0) pBInfo->pCtx[i].ptsOutputBuf = pBInfo->pCtx[i-1].pOutput;
    }
  }
}

void copyTsColoum(SSDataBlock* pRes, SqlFunctionCtx* pCtx, int32_t numOfOutput) {
  bool    needCopyTs = false;
  int32_t tsNum = 0;
  char *src = NULL;
  for (int32_t i = 0; i < numOfOutput; i++) {
    int32_t functionId = pCtx[i].functionId;
    if (functionId == FUNCTION_DIFF || functionId == FUNCTION_DERIVATIVE) {
      needCopyTs = true;
      if (i > 0  && pCtx[i-1].functionId == FUNCTION_TS_DUMMY){
        SColumnInfoData* pColRes = taosArrayGet(pRes->pDataBlock, i - 1); // find ts data
        src = pColRes->pData;
      }
    }else if(functionId == FUNCTION_TS_DUMMY) {
      tsNum++;
    }
  }

  if (!needCopyTs) return;
  if (tsNum < 2) return;
  if (src == NULL) return;

  for (int32_t i = 0; i < numOfOutput; i++) {
    int32_t functionId = pCtx[i].functionId;
    if(functionId == FUNCTION_TS_DUMMY) {
      SColumnInfoData* pColRes = taosArrayGet(pRes->pDataBlock, i);
      memcpy(pColRes->pData, src, pColRes->info.bytes * pRes->info.rows);
    }
  }
}

void clearOutputBuf(SOptrBasicInfo* pBInfo, int32_t *bufCapacity) {
  SSDataBlock* pDataBlock = pBInfo->pRes;

  for (int32_t i = 0; i < pDataBlock->info.numOfCols; ++i) {
    SColumnInfoData *pColInfo = taosArrayGet(pDataBlock->pDataBlock, i);

    int32_t functionId = pBInfo->pCtx[i].functionId;
    if (functionId < 0) {
      memset(pBInfo->pCtx[i].pOutput, 0, pColInfo->info.bytes * (*bufCapacity));
    }
  }
}

void initCtxOutputBuffer(SqlFunctionCtx* pCtx, int32_t size) {
  for (int32_t j = 0; j < size; ++j) {
    struct SResultRowEntryInfo* pResInfo = GET_RES_INFO(&pCtx[j]);
    if (isRowEntryInitialized(pResInfo)) {
      continue;
    }

    pCtx[j].fpSet->init(&pCtx[j], pCtx[j].resultInfo);
  }
}

void setTaskStatus(SExecTaskInfo *pTaskInfo, int8_t status) {
  if (status == TASK_NOT_COMPLETED) {
    pTaskInfo->status = status;
  } else {
    // QUERY_NOT_COMPLETED is not compatible with any other status, so clear its position first
    CLEAR_QUERY_STATUS(pTaskInfo, TASK_NOT_COMPLETED);
    pTaskInfo->status |= status;
  }
}

static void setupEnvForReverseScan(STableScanInfo *pTableScanInfo, SqlFunctionCtx* pCtx, int32_t numOfOutput) {
//  if (pRuntimeEnv->pTsBuf) {
//    SWITCH_ORDER(pRuntimeEnv->pTsBuf->cur.order);
//    bool ret = tsBufNextPos(pRuntimeEnv->pTsBuf);
//    assert(ret);
//  }

  // reverse order time range
  SET_REVERSE_SCAN_FLAG(pTableScanInfo);
//  setTaskStatus(pTableScanInfo, QUERY_NOT_COMPLETED);

  switchCtxOrder(pCtx, numOfOutput);

  SWITCH_ORDER(pTableScanInfo->order);
  setupQueryRangeForReverseScan(pTableScanInfo);

  pTableScanInfo->times        = 1;
  pTableScanInfo->current      = 0;
  pTableScanInfo->reverseTimes = 0;
}

void finalizeQueryResult(SOperatorInfo* pOperator, SqlFunctionCtx* pCtx, SResultRowInfo* pResultRowInfo, int32_t* rowCellInfoOffset) {
  int32_t numOfOutput = pOperator->numOfOutput;
//  if (pQueryAttr->groupbyColumn || QUERY_IS_INTERVAL_QUERY(pQueryAttr) || pQueryAttr->sw.gap > 0 || pQueryAttr->stateWindow) {
//    // for each group result, call the finalize function for each column
//    if (pQueryAttr->groupbyColumn) {
//      closeAllResultRows(pResultRowInfo);
//    }
//
//    for (int32_t i = 0; i < pResultRowInfo->size; ++i) {
//      SResultRow *buf = pResultRowInfo->pResult[i];
//      if (!isResultRowClosed(pResultRowInfo, i)) {
//        continue;
//      }
//
//      setResultOutputBuf(pRuntimeEnv, buf, pCtx, numOfOutput, rowCellInfoOffset);
//
//      for (int32_t j = 0; j < numOfOutput; ++j) {
////        pCtx[j].startTs  = buf->win.skey;
////        if (pCtx[j].functionId < 0) {
////          doInvokeUdf(pRuntimeEnv->pUdfInfo, &pCtx[j], 0, TSDB_UDF_FUNC_FINALIZE);
////        } else {
////          aAggs[pCtx[j].functionId].xFinalize(&pCtx[j]);
////        }
//      }
//
//
//      /*
//       * set the number of output results for group by normal columns, the number of output rows usually is 1 except
//       * the top and bottom query
//       */
//      buf->numOfRows = (uint16_t)getNumOfResult(pCtx, numOfOutput);
//    }
//
//  } else {
    for (int32_t j = 0; j < numOfOutput; ++j) {
//      if (pCtx[j].functionId < 0) {
//        doInvokeUdf(pRuntimeEnv->pUdfInfo, &pCtx[j], 0, TSDB_UDF_FUNC_FINALIZE);
//      } else {
        pCtx[j].fpSet->finalize(&pCtx[j]);
//      }
    }
//  }
}

static bool hasMainOutput(STaskAttr *pQueryAttr) {
  for (int32_t i = 0; i < pQueryAttr->numOfOutput; ++i) {
    int32_t functionId = getExprFunctionId(&pQueryAttr->pExpr1[i]);

    if (functionId != FUNCTION_TS && functionId != FUNCTION_TAG && functionId != FUNCTION_TAGPRJ) {
      return true;
    }
  }

  return false;
}

STableQueryInfo *createTableQueryInfo(void* buf, bool groupbyColumn, STimeWindow win) {
  STableQueryInfo *pTableQueryInfo = buf;
  pTableQueryInfo->lastKey = win.skey;

  // set more initial size of interval/groupby query
//  if (/*QUERY_IS_INTERVAL_QUERY(pQueryAttr) || */groupbyColumn) {
    int32_t initialSize = 128;
    int32_t code = initResultRowInfo(&pTableQueryInfo->resInfo, initialSize);
    if (code != TSDB_CODE_SUCCESS) {
      return NULL;
    }
//  } else { // in other aggregate query, do not initialize the windowResInfo
//  }

  return pTableQueryInfo;
}

STableQueryInfo* createTmpTableQueryInfo(STimeWindow win) {
  STableQueryInfo* pTableQueryInfo = calloc(1, sizeof(STableQueryInfo));

//  pTableQueryInfo->win = win;
  pTableQueryInfo->lastKey = win.skey;

  // set more initial size of interval/groupby query
  int32_t initialSize = 16;
  int32_t code = initResultRowInfo(&pTableQueryInfo->resInfo, initialSize);
  if (code != TSDB_CODE_SUCCESS) {
    tfree(pTableQueryInfo);
    return NULL;
  }

  return pTableQueryInfo;
}

void destroyTableQueryInfoImpl(STableQueryInfo *pTableQueryInfo) {
  if (pTableQueryInfo == NULL) {
    return;
  }

//  taosVariantDestroy(&pTableQueryInfo->tag);
  cleanupResultRowInfo(&pTableQueryInfo->resInfo);
}

void setResultRowOutputBufInitCtx(STaskRuntimeEnv *pRuntimeEnv, SResultRow *pResult, SqlFunctionCtx* pCtx,
    int32_t numOfOutput, int32_t* rowCellInfoOffset) {
  // Note: pResult->pos[i]->num == 0, there is only fixed number of results for each group
  SFilePage* bufPage = getBufPage(pRuntimeEnv->pResultBuf, pResult->pageId);

  int32_t offset = 0;
  for (int32_t i = 0; i < numOfOutput; ++i) {
    pCtx[i].resultInfo = getResultCell(pResult, i, rowCellInfoOffset);

    struct SResultRowEntryInfo* pResInfo = pCtx[i].resultInfo;
    if (isRowEntryCompleted(pResInfo) && isRowEntryInitialized(pResInfo)) {
      offset += pCtx[i].resDataInfo.bytes;
      continue;
    }

    pCtx[i].pOutput = getPosInResultPage(pRuntimeEnv->pQueryAttr, bufPage, pResult->offset, offset);
    offset += pCtx[i].resDataInfo.bytes;

    int32_t functionId = pCtx[i].functionId;
    if (functionId < 0) {
      continue;
    }

    if (functionId == FUNCTION_TOP || functionId == FUNCTION_BOTTOM || functionId == FUNCTION_DIFF) {
      if(i > 0) pCtx[i].ptsOutputBuf = pCtx[i-1].pOutput;
    }

//    if (!pResInfo->initialized) {
//      aAggs[functionId].init(&pCtx[i], pResInfo);
//    }
  }
}

void setResultRowOutputBufInitCtx_rv(SDiskbasedBuf * pBuf, SResultRow *pResult, SqlFunctionCtx* pCtx, int32_t numOfOutput, int32_t* rowCellInfoOffset) {
  // Note: pResult->pos[i]->num == 0, there is only fixed number of results for each group
  SFilePage* bufPage = getBufPage(pBuf, pResult->pageId);

  int32_t offset = 0;
  for (int32_t i = 0; i < numOfOutput; ++i) {
    pCtx[i].resultInfo = getResultCell(pResult, i, rowCellInfoOffset);

    struct SResultRowEntryInfo* pResInfo = pCtx[i].resultInfo;
    if (isRowEntryCompleted(pResInfo) && isRowEntryInitialized(pResInfo)) {
      offset += pCtx[i].resDataInfo.bytes;
      continue;
    }

    pCtx[i].pOutput = getPosInResultPage_rv(bufPage, pResult->offset, offset);
    offset += pCtx[i].resDataInfo.bytes;

    int32_t functionId = pCtx[i].functionId;
    if (functionId < 0) {
      continue;
    }

    if (functionId == FUNCTION_TOP || functionId == FUNCTION_BOTTOM || functionId == FUNCTION_DIFF) {
      if (i > 0) pCtx[i].ptsOutputBuf = pCtx[i - 1].pOutput;
    }

    //    if (!pResInfo->initialized) {
    //      aAggs[functionId].init(&pCtx[i], pResInfo);
    //    }
  }
}

void doSetTableGroupOutputBuf(SAggOperatorInfo* pAggInfo, int32_t numOfOutput, int32_t tableGroupId, SExecTaskInfo* pTaskInfo) {
  // for simple group by query without interval, all the tables belong to one group result.
  int64_t uid = 0;
  int64_t tid = 0;

  SResultRowInfo* pResultRowInfo = &pAggInfo->binfo.resultRowInfo;
  SqlFunctionCtx* pCtx = pAggInfo->binfo.pCtx;
  int32_t* rowCellInfoOffset = pAggInfo->binfo.rowCellInfoOffset;

  SResultRow* pResultRow =
      doSetResultOutBufByKey_rv(pResultRowInfo, tid, (char*)&tableGroupId, sizeof(tableGroupId), true, uid, pTaskInfo, false, &pAggInfo->aggSup);
  assert (pResultRow != NULL);

  /*
   * not assign result buffer yet, add new result buffer
   * all group belong to one result set, and each group result has different group id so set the id to be one
   */
  if (pResultRow->pageId == -1) {
    int32_t ret = addNewWindowResultBuf(pResultRow, pAggInfo->pResultBuf, tableGroupId, pAggInfo->binfo.resRowSize);
    if (ret != TSDB_CODE_SUCCESS) {
      return;
    }
  }

  setResultRowOutputBufInitCtx_rv(pAggInfo->pResultBuf, pResultRow, pCtx, numOfOutput, rowCellInfoOffset);
}

void setExecutionContext(int32_t numOfOutput, int32_t tableGroupId, TSKEY nextKey, SExecTaskInfo* pTaskInfo, STableQueryInfo *pTableQueryInfo, SAggOperatorInfo* pAggInfo) {
  // lastKey needs to be updated
  pTableQueryInfo->lastKey = nextKey;
  if (pAggInfo->groupId != INT32_MIN && pAggInfo->groupId == tableGroupId) {
    return;
  }

  doSetTableGroupOutputBuf(pAggInfo, numOfOutput, tableGroupId, pTaskInfo);

  // record the current active group id
  pAggInfo->groupId = tableGroupId;
}

void setResultOutputBuf(STaskRuntimeEnv *pRuntimeEnv, SResultRow *pResult, SqlFunctionCtx* pCtx,
    int32_t numOfCols, int32_t* rowCellInfoOffset) {
  // Note: pResult->pos[i]->num == 0, there is only fixed number of results for each group
  SFilePage *page = getBufPage(pRuntimeEnv->pResultBuf, pResult->pageId);

  int16_t offset = 0;
  for (int32_t i = 0; i < numOfCols; ++i) {
    pCtx[i].pOutput = getPosInResultPage(pRuntimeEnv->pQueryAttr, page, pResult->offset, offset);
    offset += pCtx[i].resDataInfo.bytes;

    int32_t functionId = pCtx[i].functionId;
    if (functionId == FUNCTION_TOP || functionId == FUNCTION_BOTTOM || functionId == FUNCTION_DIFF || functionId == FUNCTION_DERIVATIVE) {
      if(i > 0) pCtx[i].ptsOutputBuf = pCtx[i-1].pOutput;
    }

    /*
     * set the output buffer information and intermediate buffer,
     * not all queries require the interResultBuf, such as COUNT
     */
    pCtx[i].resultInfo = getResultCell(pResult, i, rowCellInfoOffset);
  }
}

void setCtxTagForJoin(STaskRuntimeEnv* pRuntimeEnv, SqlFunctionCtx* pCtx, SExprInfo* pExprInfo, void* pTable) {
  STaskAttr* pQueryAttr = pRuntimeEnv->pQueryAttr;

  SSqlExpr* pExpr = &pExprInfo->base;
//  if (pQueryAttr->stableQuery && (pRuntimeEnv->pTsBuf != NULL) &&
//      (pExpr->functionId == FUNCTION_TS || pExpr->functionId == FUNCTION_PRJ) &&
//      (pExpr->colInfo.colIndex == PRIMARYKEY_TIMESTAMP_COL_ID)) {
//    assert(pExpr->numOfParams == 1);
//
//    int16_t      tagColId = (int16_t)pExprInfo->base.param[0].i;
//    SColumnInfo* pColInfo = doGetTagColumnInfoById(pQueryAttr->tagColList, pQueryAttr->numOfTags, tagColId);
//
//    doSetTagValueInParam(pTable, tagColId, &pCtx->tag, pColInfo->type, pColInfo->bytes);
//
//    int16_t tagType = pCtx[0].tag.nType;
//    if (tagType == TSDB_DATA_TYPE_BINARY || tagType == TSDB_DATA_TYPE_NCHAR) {
//      //qDebug("QInfo:0x%"PRIx64" set tag value for join comparison, colId:%" PRId64 ", val:%s", GET_TASKID(pRuntimeEnv),
////             pExprInfo->base.param[0].i, pCtx[0].tag.pz);
//    } else {
//      //qDebug("QInfo:0x%"PRIx64" set tag value for join comparison, colId:%" PRId64 ", val:%" PRId64, GET_TASKID(pRuntimeEnv),
////             pExprInfo->base.param[0].i, pCtx[0].tag.i);
//    }
//  }
}

int32_t setTimestampListJoinInfo(STaskRuntimeEnv* pRuntimeEnv, SVariant* pTag, STableQueryInfo *pTableQueryInfo) {
  STaskAttr* pQueryAttr = pRuntimeEnv->pQueryAttr;

  assert(pRuntimeEnv->pTsBuf != NULL);
#if 0
  // both the master and supplement scan needs to set the correct ts comp start position
  if (pTableQueryInfo->cur.vgroupIndex == -1) {
    taosVariantAssign(&pTableQueryInfo->tag, pTag);

    STSElem elem = tsBufGetElemStartPos(pRuntimeEnv->pTsBuf, pQueryAttr->vgId, &pTableQueryInfo->tag);

    // failed to find data with the specified tag value and vnodeId
    if (!tsBufIsValidElem(&elem)) {
      if (pTag->nType == TSDB_DATA_TYPE_BINARY || pTag->nType == TSDB_DATA_TYPE_NCHAR) {
        //qError("QInfo:0x%"PRIx64" failed to find tag:%s in ts_comp", GET_TASKID(pRuntimeEnv), pTag->pz);
      } else {
        //qError("QInfo:0x%"PRIx64" failed to find tag:%" PRId64 " in ts_comp", GET_TASKID(pRuntimeEnv), pTag->i);
      }

      return -1;
    }

    // Keep the cursor info of current table
    pTableQueryInfo->cur = tsBufGetCursor(pRuntimeEnv->pTsBuf);
    if (pTag->nType == TSDB_DATA_TYPE_BINARY || pTag->nType == TSDB_DATA_TYPE_NCHAR) {
      //qDebug("QInfo:0x%"PRIx64" find tag:%s start pos in ts_comp, blockIndex:%d, tsIndex:%d", GET_TASKID(pRuntimeEnv), pTag->pz, pTableQueryInfo->cur.blockIndex, pTableQueryInfo->cur.tsIndex);
    } else {
      //qDebug("QInfo:0x%"PRIx64" find tag:%"PRId64" start pos in ts_comp, blockIndex:%d, tsIndex:%d", GET_TASKID(pRuntimeEnv), pTag->i, pTableQueryInfo->cur.blockIndex, pTableQueryInfo->cur.tsIndex);
    }

  } else {
    tsBufSetCursor(pRuntimeEnv->pTsBuf, &pTableQueryInfo->cur);
    if (pTag->nType == TSDB_DATA_TYPE_BINARY || pTag->nType == TSDB_DATA_TYPE_NCHAR) {
      //qDebug("QInfo:0x%"PRIx64" find tag:%s start pos in ts_comp, blockIndex:%d, tsIndex:%d", GET_TASKID(pRuntimeEnv), pTag->pz, pTableQueryInfo->cur.blockIndex, pTableQueryInfo->cur.tsIndex);
    } else {
      //qDebug("QInfo:0x%"PRIx64" find tag:%"PRId64" start pos in ts_comp, blockIndex:%d, tsIndex:%d", GET_TASKID(pRuntimeEnv), pTag->i, pTableQueryInfo->cur.blockIndex, pTableQueryInfo->cur.tsIndex);
    }
  }
#endif
  return 0;
}

// TODO refactor: this funciton should be merged with setparamForStableStddevColumnData function.
void setParamForStableStddev(STaskRuntimeEnv* pRuntimeEnv, SqlFunctionCtx* pCtx, int32_t numOfOutput, SExprInfo* pExprInfo) {
#if 0
  STaskAttr* pQueryAttr = pRuntimeEnv->pQueryAttr;

  int32_t numOfExprs = pQueryAttr->numOfOutput;
  for(int32_t i = 0; i < numOfExprs; ++i) {
    SExprInfo* pExprInfo1 = &(pExprInfo[i]);
    if (pExprInfo1->base.functionId != FUNCTION_STDDEV_DST) {
      continue;
    }

    SSqlExpr* pExpr = &pExprInfo1->base;

    pCtx[i].param[0].arr = NULL;
    pCtx[i].param[0].nType = TSDB_DATA_TYPE_INT;  // avoid freeing the memory by setting the type to be int

    // TODO use hash to speedup this loop
    int32_t numOfGroup = (int32_t)taosArrayGetSize(pRuntimeEnv->prevResult);
    for (int32_t j = 0; j < numOfGroup; ++j) {
      SInterResult* p = taosArrayGet(pRuntimeEnv->prevResult, j);
      if (pQueryAttr->tagLen == 0 || memcmp(p->tags, pRuntimeEnv->tagVal, pQueryAttr->tagLen) == 0) {
        int32_t numOfCols = (int32_t)taosArrayGetSize(p->pResult);
        for (int32_t k = 0; k < numOfCols; ++k) {
          SStddevInterResult* pres = taosArrayGet(p->pResult, k);
          if (pres->info.colId == pExpr->colInfo.colId) {
            pCtx[i].param[0].arr = pres->pResult;
            break;
          }
        }
      }
    }
  }
#endif
}

void setParamForStableStddevByColData(STaskRuntimeEnv* pRuntimeEnv, SqlFunctionCtx* pCtx, int32_t numOfOutput, SExprInfo* pExpr, char* val, int16_t bytes) {
  STaskAttr* pQueryAttr = pRuntimeEnv->pQueryAttr;
#if 0
  int32_t numOfExprs = pQueryAttr->numOfOutput;
  for(int32_t i = 0; i < numOfExprs; ++i) {
    SSqlExpr* pExpr1 = &pExpr[i].base;
    if (pExpr1->functionId != FUNCTION_STDDEV_DST) {
      continue;
    }

    pCtx[i].param[0].arr = NULL;
    pCtx[i].param[0].nType = TSDB_DATA_TYPE_INT;  // avoid freeing the memory by setting the type to be int

    // TODO use hash to speedup this loop
    int32_t numOfGroup = (int32_t)taosArrayGetSize(pRuntimeEnv->prevResult);
    for (int32_t j = 0; j < numOfGroup; ++j) {
      SInterResult* p = taosArrayGet(pRuntimeEnv->prevResult, j);
      if (bytes == 0 || memcmp(p->tags, val, bytes) == 0) {
        int32_t numOfCols = (int32_t)taosArrayGetSize(p->pResult);
        for (int32_t k = 0; k < numOfCols; ++k) {
          SStddevInterResult* pres = taosArrayGet(p->pResult, k);
          if (pres->info.colId == pExpr1->colInfo.colId) {
            pCtx[i].param[0].arr = pres->pResult;
            break;
          }
        }
      }
    }
  }
#endif
}

/*
 * There are two cases to handle:
 *
 * 1. Query range is not set yet (queryRangeSet = 0). we need to set the query range info, including pQueryAttr->lastKey,
 *    pQueryAttr->window.skey, and pQueryAttr->eKey.
 * 2. Query range is set and query is in progress. There may be another result with the same query ranges to be
 *    merged during merge stage. In this case, we need the pTableQueryInfo->lastResRows to decide if there
 *    is a previous result generated or not.
 */
void setIntervalQueryRange(STaskRuntimeEnv *pRuntimeEnv, TSKEY key) {
  STaskAttr           *pQueryAttr = pRuntimeEnv->pQueryAttr;
  STableQueryInfo  *pTableQueryInfo = pRuntimeEnv->current;
  SResultRowInfo   *pResultRowInfo = &pTableQueryInfo->resInfo;

  if (pResultRowInfo->curPos != -1) {
    return;
  }

//  pTableQueryInfo->win.skey = key;
  STimeWindow win = {.skey = key, .ekey = pQueryAttr->window.ekey};

  /**
   * In handling the both ascending and descending order super table query, we need to find the first qualified
   * timestamp of this table, and then set the first qualified start timestamp.
   * In ascending query, the key is the first qualified timestamp. However, in the descending order query, additional
   * operations involve.
   */
  STimeWindow w = TSWINDOW_INITIALIZER;

  TSKEY sk = TMIN(win.skey, win.ekey);
  TSKEY ek = TMAX(win.skey, win.ekey);
//  getAlignQueryTimeWindow(pQueryAttr, win.skey, sk, ek, &w);

//  if (pResultRowInfo->prevSKey == TSKEY_INITIAL_VAL) {
//    if (!QUERY_IS_ASC_QUERY(pQueryAttr)) {
//      assert(win.ekey == pQueryAttr->window.ekey);
//    }
//
//    pResultRowInfo->prevSKey = w.skey;
//  }

//  pTableQueryInfo->lastKey = pTableQueryInfo->win.skey;
}

/**
 * copyToOutputBuf support copy data in ascending/descending order
 * For interval query of both super table and table, copy the data in ascending order, since the output results are
 * ordered in SWindowResutl already. While handling the group by query for both table and super table,
 * all group result are completed already.
 *
 * @param pQInfo
 * @param result
 */

static int32_t doCopyToSDataBlock(SDiskbasedBuf *pBuf, SGroupResInfo* pGroupResInfo, int32_t orderType, SSDataBlock* pBlock, int32_t rowCapacity) {
  int32_t numOfRows = getNumOfTotalRes(pGroupResInfo);
  int32_t numOfResult = pBlock->info.rows; // there are already exists result rows

  int32_t start = 0;
  int32_t step = -1;

  //qDebug("QInfo:0x%"PRIx64" start to copy data from windowResInfo to output buf", GET_TASKID(pRuntimeEnv));
  assert(orderType == TSDB_ORDER_ASC || orderType == TSDB_ORDER_DESC);

  if (orderType == TSDB_ORDER_ASC) {
    start = pGroupResInfo->index;
    step = 1;
  } else {  // desc order copy all data
    start = numOfRows - pGroupResInfo->index - 1;
    step = -1;
  }

  for (int32_t i = start; (i < numOfRows) && (i >= 0); i += step) {
    SResultRow* pRow = taosArrayGetP(pGroupResInfo->pRows, i);
    if (pRow->numOfRows == 0) {
      pGroupResInfo->index += 1;
      continue;
    }

    int32_t numOfRowsToCopy = pRow->numOfRows;
    if (numOfResult + numOfRowsToCopy  >= rowCapacity) {
      break;
    }

    pGroupResInfo->index += 1;

    SFilePage *page = getBufPage(pBuf, pRow->pageId);

    int32_t offset = 0;
    for (int32_t j = 0; j < pBlock->info.numOfCols; ++j) {
      SColumnInfoData* pColInfoData = taosArrayGet(pBlock->pDataBlock, j);
      int32_t bytes = pColInfoData->info.bytes;

      char *out = pColInfoData->pData + numOfResult * bytes;
      char *in  = getPosInResultPage_rv(page, pRow->offset, offset);
      memcpy(out, in, bytes * numOfRowsToCopy);

      offset += bytes;
    }

    numOfResult += numOfRowsToCopy;
    if (numOfResult == rowCapacity) {  // output buffer is full
      break;
    }
  }

  //qDebug("QInfo:0x%"PRIx64" copy data to query buf completed", GET_TASKID(pRuntimeEnv));
  pBlock->info.rows = numOfResult;
  return 0;
}

static void toSDatablock(SGroupResInfo *pGroupResInfo, SDiskbasedBuf* pBuf, SSDataBlock* pBlock, int32_t rowCapacity) {
  assert(pGroupResInfo->currentGroup <= pGroupResInfo->totalGroup);

  pBlock->info.rows = 0;
  if (!hasRemainDataInCurrentGroup(pGroupResInfo)) {
    return;
  }

  int32_t orderType = TSDB_ORDER_ASC;//(pQueryAttr->pGroupbyExpr != NULL) ? pQueryAttr->pGroupbyExpr->orderType : TSDB_ORDER_ASC;
  doCopyToSDataBlock(pBuf, pGroupResInfo, orderType, pBlock, rowCapacity);

  // add condition (pBlock->info.rows >= 1) just to runtime happy
  blockDataUpdateTsWindow(pBlock);
}

static void updateNumOfRowsInResultRows(SqlFunctionCtx* pCtx, int32_t numOfOutput,
                                        SResultRowInfo* pResultRowInfo, int32_t* rowCellInfoOffset) {
  // update the number of result for each, only update the number of rows for the corresponding window result.
//  if (QUERY_IS_INTERVAL_QUERY(pQueryAttr)) {
//    return;
//  }

  for (int32_t i = 0; i < pResultRowInfo->size; ++i) {
    SResultRow *pResult = pResultRowInfo->pResult[i];

    for (int32_t j = 0; j < numOfOutput; ++j) {
      int32_t functionId = pCtx[j].functionId;
      if (functionId == FUNCTION_TS || functionId == FUNCTION_TAG || functionId == FUNCTION_TAGPRJ) {
        continue;
      }

      SResultRowEntryInfo* pCell = getResultCell(pResult, j, rowCellInfoOffset);
      pResult->numOfRows = (uint16_t)(TMAX(pResult->numOfRows, pCell->numOfRes));
    }
  }
}

static int32_t compressQueryColData(SColumnInfoData *pColRes, int32_t numOfRows, char *data, int8_t compressed) {
  int32_t colSize = pColRes->info.bytes * numOfRows;
  return (*(tDataTypes[pColRes->info.type].compFunc))(pColRes->pData, colSize, numOfRows, data,
                                                                 colSize + COMP_OVERFLOW_BYTES, compressed, NULL, 0);
}

static void doCopyQueryResultToMsg(SQInfo *pQInfo, int32_t numOfRows, char *data, int8_t compressed, int32_t *compLen) {
  STaskRuntimeEnv* pRuntimeEnv = &pQInfo->runtimeEnv;
  STaskAttr *pQueryAttr = pRuntimeEnv->pQueryAttr;

  SSDataBlock* pRes = pRuntimeEnv->outputBuf;

  int32_t *compSizes = NULL;
  int32_t numOfCols = pQueryAttr->pExpr2 ? pQueryAttr->numOfExpr2 : pQueryAttr->numOfOutput;

  if (compressed) {
    compSizes = calloc(numOfCols, sizeof(int32_t));
  }

  if (pQueryAttr->pExpr2 == NULL) {
    for (int32_t col = 0; col < numOfCols; ++col) {
      SColumnInfoData* pColRes = taosArrayGet(pRes->pDataBlock, col);
      if (compressed) {
        compSizes[col] = compressQueryColData(pColRes, pRes->info.rows, data, compressed);
        data += compSizes[col];
        *compLen += compSizes[col];
        compSizes[col] = htonl(compSizes[col]);
      } else {
        memmove(data, pColRes->pData, pColRes->info.bytes * pRes->info.rows);
        data += pColRes->info.bytes * pRes->info.rows;
      }
    }
  } else {
    for (int32_t col = 0; col < numOfCols; ++col) {
      SColumnInfoData* pColRes = taosArrayGet(pRes->pDataBlock, col);
      if (compressed) {
        compSizes[col] = htonl(compressQueryColData(pColRes, numOfRows, data, compressed));
        data += compSizes[col];
        *compLen += compSizes[col];
        compSizes[col] = htonl(compSizes[col]);
      } else {
        memmove(data, pColRes->pData, pColRes->info.bytes * numOfRows);
        data += pColRes->info.bytes * numOfRows;
      }
    }
  }

  if (compressed) {
    memmove(data, (char *)compSizes, numOfCols * sizeof(int32_t));
    data += numOfCols * sizeof(int32_t);

    tfree(compSizes);
  }

  int32_t numOfTables = (int32_t) taosHashGetSize(pRuntimeEnv->pTableRetrieveTsMap);
  *(int32_t*)data = htonl(numOfTables);
  data += sizeof(int32_t);

  int32_t total = 0;
  STableIdInfo* item = taosHashIterate(pRuntimeEnv->pTableRetrieveTsMap, NULL);

  while(item) {
    STableIdInfo* pDst = (STableIdInfo*)data;
    pDst->uid = htobe64(item->uid);
    pDst->key = htobe64(item->key);

    data += sizeof(STableIdInfo);
    total++;

    //qDebug("QInfo:0x%"PRIx64" set subscribe info, tid:%d, uid:%"PRIu64", skey:%"PRId64, pQInfo->qId, item->tid, item->uid, item->key);
    item = taosHashIterate(pRuntimeEnv->pTableRetrieveTsMap, item);
  }

  //qDebug("QInfo:0x%"PRIx64" set %d subscribe info", pQInfo->qId, total);

  // Check if query is completed or not for stable query or normal table query respectively.
  if (Q_STATUS_EQUAL(pRuntimeEnv->status, TASK_COMPLETED) && pRuntimeEnv->proot->status == OP_EXEC_DONE) {
//    setTaskStatus(pOperator->pTaskInfo, QUERY_OVER);
  }
}

int32_t doFillTimeIntervalGapsInResults(struct SFillInfo* pFillInfo, SSDataBlock *pOutput, int32_t capacity, void** p) {
//  for(int32_t i = 0; i < pFillInfo->numOfCols; ++i) {
//    SColumnInfoData* pColInfoData = taosArrayGet(pOutput->pDataBlock, i);
//    p[i] = pColInfoData->pData + (pColInfoData->info.bytes * pOutput->info.rows);
//  }

  int32_t numOfRows = (int32_t)taosFillResultDataBlock(pFillInfo, p, capacity - pOutput->info.rows);
  pOutput->info.rows += numOfRows;

  return pOutput->info.rows;
}

void publishOperatorProfEvent(SOperatorInfo* operatorInfo, EQueryProfEventType eventType) {
  SQueryProfEvent event = {0};

  event.eventType    = eventType;
  event.eventTime    = taosGetTimestampUs();
  event.operatorType = operatorInfo->operatorType;

  if (operatorInfo->pRuntimeEnv) {
    SQInfo* pQInfo = operatorInfo->pRuntimeEnv->qinfo;
    if (pQInfo->summary.queryProfEvents) {
      taosArrayPush(pQInfo->summary.queryProfEvents, &event);
    }
  }
}

void publishQueryAbortEvent(SExecTaskInfo * pTaskInfo, int32_t code) {
  SQueryProfEvent event;
  event.eventType = QUERY_PROF_QUERY_ABORT;
  event.eventTime = taosGetTimestampUs();
  event.abortCode = code;

  if (pTaskInfo->cost.queryProfEvents) {
    taosArrayPush(pTaskInfo->cost.queryProfEvents, &event);
  }
}

typedef struct  {
  uint8_t operatorType;
  int64_t beginTime;
  int64_t endTime;
  int64_t selfTime;
  int64_t descendantsTime;
} SOperatorStackItem;

static void doOperatorExecProfOnce(SOperatorStackItem* item, SQueryProfEvent* event, SArray* opStack, SHashObj* profResults) {
  item->endTime = event->eventTime;
  item->selfTime = (item->endTime - item->beginTime) - (item->descendantsTime);

  for (int32_t j = 0; j < taosArrayGetSize(opStack); ++j) {
    SOperatorStackItem* ancestor = taosArrayGet(opStack, j);
    ancestor->descendantsTime += item->selfTime;
  }

  uint8_t operatorType = item->operatorType;
  SOperatorProfResult* result = taosHashGet(profResults, &operatorType, sizeof(operatorType));
  if (result != NULL) {
    result->sumRunTimes++;
    result->sumSelfTime += item->selfTime;
  } else {
    SOperatorProfResult opResult;
    opResult.operatorType = operatorType;
    opResult.sumSelfTime = item->selfTime;
    opResult.sumRunTimes = 1;
    taosHashPut(profResults, &(operatorType), sizeof(operatorType),
                &opResult, sizeof(opResult));
  }
}

void calculateOperatorProfResults(SQInfo* pQInfo) {
  if (pQInfo->summary.queryProfEvents == NULL) {
    //qDebug("QInfo:0x%"PRIx64" query prof events array is null", pQInfo->qId);
    return;
  }

  if (pQInfo->summary.operatorProfResults == NULL) {
    //qDebug("QInfo:0x%"PRIx64" operator prof results hash is null", pQInfo->qId);
    return;
  }

  SArray* opStack = taosArrayInit(32, sizeof(SOperatorStackItem));
  if (opStack == NULL) {
    return;
  }

  size_t size = taosArrayGetSize(pQInfo->summary.queryProfEvents);
  SHashObj* profResults = pQInfo->summary.operatorProfResults;

  for (int i = 0; i < size; ++i) {
    SQueryProfEvent* event = taosArrayGet(pQInfo->summary.queryProfEvents, i);
    if (event->eventType == QUERY_PROF_BEFORE_OPERATOR_EXEC) {
      SOperatorStackItem opItem;
      opItem.operatorType = event->operatorType;
      opItem.beginTime = event->eventTime;
      opItem.descendantsTime = 0;
      taosArrayPush(opStack, &opItem);
    } else if (event->eventType == QUERY_PROF_AFTER_OPERATOR_EXEC) {
      SOperatorStackItem* item = taosArrayPop(opStack);
      assert(item->operatorType == event->operatorType);
      doOperatorExecProfOnce(item, event, opStack, profResults);
    } else if (event->eventType == QUERY_PROF_QUERY_ABORT) {
      SOperatorStackItem* item;
      while ((item = taosArrayPop(opStack)) != NULL) {
        doOperatorExecProfOnce(item, event, opStack, profResults);
      }
    }
  }

  taosArrayDestroy(opStack);
}

void queryCostStatis(SExecTaskInfo *pTaskInfo) {
  STaskCostInfo *pSummary = &pTaskInfo->cost;

//  uint64_t hashSize = taosHashGetMemSize(pQInfo->runtimeEnv.pResultRowHashTable);
//  hashSize += taosHashGetMemSize(pRuntimeEnv->tableqinfoGroupInfo.map);
//  pSummary->hashSize = hashSize;

  // add the merge time
  pSummary->elapsedTime += pSummary->firstStageMergeTime;

//  SResultRowPool* p = pTaskInfo->pool;
//  if (p != NULL) {
//    pSummary->winInfoSize = getResultRowPoolMemSize(p);
//    pSummary->numOfTimeWindows = getNumOfAllocatedResultRows(p);
//  } else {
//    pSummary->winInfoSize = 0;
//    pSummary->numOfTimeWindows = 0;
//  }
//
//  calculateOperatorProfResults(pQInfo);

  qDebug("%s :cost summary: elapsed time:%"PRId64" us, first merge:%"PRId64" us, total blocks:%d, "
         "load block statis:%d, load data block:%d, total rows:%"PRId64 ", check rows:%"PRId64,
         GET_TASKID(pTaskInfo), pSummary->elapsedTime, pSummary->firstStageMergeTime, pSummary->totalBlocks, pSummary->loadBlockStatis,
         pSummary->loadBlocks, pSummary->totalRows, pSummary->totalCheckedRows);
//
  //qDebug("QInfo:0x%"PRIx64" :cost summary: winResPool size:%.2f Kb, numOfWin:%"PRId64", tableInfoSize:%.2f Kb, hashTable:%.2f Kb", pQInfo->qId, pSummary->winInfoSize/1024.0,
//      pSummary->numOfTimeWindows, pSummary->tableInfoSize/1024.0, pSummary->hashSize/1024.0);

  if (pSummary->operatorProfResults) {
    SOperatorProfResult* opRes = taosHashIterate(pSummary->operatorProfResults, NULL);
    while (opRes != NULL) {
      //qDebug("QInfo:0x%" PRIx64 " :cost summary: operator : %d, exec times: %" PRId64 ", self time: %" PRId64,
//             pQInfo->qId, opRes->operatorType, opRes->sumRunTimes, opRes->sumSelfTime);
      opRes = taosHashIterate(pSummary->operatorProfResults, opRes);
    }
  }
}

//static void updateOffsetVal(STaskRuntimeEnv *pRuntimeEnv, SDataBlockInfo *pBlockInfo) {
//  STaskAttr *pQueryAttr = pRuntimeEnv->pQueryAttr;
//  STableQueryInfo* pTableQueryInfo = pRuntimeEnv->current;
//
//  int32_t step = GET_FORWARD_DIRECTION_FACTOR(pQueryAttr->order.order);
//
//  if (pQueryAttr->limit.offset == pBlockInfo->rows) {  // current block will ignore completed
//    pTableQueryInfo->lastKey = QUERY_IS_ASC_QUERY(pQueryAttr) ? pBlockInfo->window.ekey + step : pBlockInfo->window.skey + step;
//    pQueryAttr->limit.offset = 0;
//    return;
//  }
//
//  if (QUERY_IS_ASC_QUERY(pQueryAttr)) {
//    pQueryAttr->pos = (int32_t)pQueryAttr->limit.offset;
//  } else {
//    pQueryAttr->pos = pBlockInfo->rows - (int32_t)pQueryAttr->limit.offset - 1;
//  }
//
//  assert(pQueryAttr->pos >= 0 && pQueryAttr->pos <= pBlockInfo->rows - 1);
//
//  SArray *         pDataBlock = tsdbRetrieveDataBlock(pRuntimeEnv->pTsdbReadHandle, NULL);
//  SColumnInfoData *pColInfoData = taosArrayGet(pDataBlock, 0);
//
//  // update the pQueryAttr->limit.offset value, and pQueryAttr->pos value
//  TSKEY *keys = (TSKEY *) pColInfoData->pData;
//
//  // update the offset value
//  pTableQueryInfo->lastKey = keys[pQueryAttr->pos];
//  pQueryAttr->limit.offset = 0;
//
//  int32_t numOfRes = tableApplyFunctionsOnBlock(pRuntimeEnv, pBlockInfo, NULL, binarySearchForKey, pDataBlock);
//
//  //qDebug("QInfo:0x%"PRIx64" check data block, brange:%" PRId64 "-%" PRId64 ", numBlocksOfStep:%d, numOfRes:%d, lastKey:%"PRId64, GET_TASKID(pRuntimeEnv),
//         pBlockInfo->window.skey, pBlockInfo->window.ekey, pBlockInfo->rows, numOfRes, pQuery->current->lastKey);
//}

//void skipBlocks(STaskRuntimeEnv *pRuntimeEnv) {
//  STaskAttr *pQueryAttr = pRuntimeEnv->pQueryAttr;
//
//  if (pQueryAttr->limit.offset <= 0 || pQueryAttr->numOfFilterCols > 0) {
//    return;
//  }
//
//  pQueryAttr->pos = 0;
//  int32_t step = GET_FORWARD_DIRECTION_FACTOR(pQueryAttr->order.order);
//
//  STableQueryInfo* pTableQueryInfo = pRuntimeEnv->current;
//  TsdbQueryHandleT pTsdbReadHandle = pRuntimeEnv->pTsdbReadHandle;
//
//  SDataBlockInfo blockInfo = SDATA_BLOCK_INITIALIZER;
//  while (tsdbNextDataBlock(pTsdbReadHandle)) {
//    if (isTaskKilled(pRuntimeEnv->qinfo)) {
//      longjmp(pRuntimeEnv->env, TSDB_CODE_TSC_QUERY_CANCELLED);
//    }
//
//    tsdbRetrieveDataBlockInfo(pTsdbReadHandle, &blockInfo);
//
//    if (pQueryAttr->limit.offset > blockInfo.rows) {
//      pQueryAttr->limit.offset -= blockInfo.rows;
//      pTableQueryInfo->lastKey = (QUERY_IS_ASC_QUERY(pQueryAttr)) ? blockInfo.window.ekey : blockInfo.window.skey;
//      pTableQueryInfo->lastKey += step;
//
//      //qDebug("QInfo:0x%"PRIx64" skip rows:%d, offset:%" PRId64, GET_TASKID(pRuntimeEnv), blockInfo.rows,
//             pQuery->limit.offset);
//    } else {  // find the appropriated start position in current block
//      updateOffsetVal(pRuntimeEnv, &blockInfo);
//      break;
//    }
//  }
//
//  if (terrno != TSDB_CODE_SUCCESS) {
//    longjmp(pRuntimeEnv->env, terrno);
//  }
//}

//static TSKEY doSkipIntervalProcess(STaskRuntimeEnv* pRuntimeEnv, STimeWindow* win, SDataBlockInfo* pBlockInfo, STableQueryInfo* pTableQueryInfo) {
//  STaskAttr *pQueryAttr = pRuntimeEnv->pQueryAttr;
//  SResultRowInfo *pWindowResInfo = &pRuntimeEnv->resultRowInfo;
//
//  assert(pQueryAttr->limit.offset == 0);
//  STimeWindow tw = *win;
//  getNextTimeWindow(pQueryAttr, &tw);
//
//  if ((tw.skey <= pBlockInfo->window.ekey && QUERY_IS_ASC_QUERY(pQueryAttr)) ||
//      (tw.ekey >= pBlockInfo->window.skey && !QUERY_IS_ASC_QUERY(pQueryAttr))) {
//
//    // load the data block and check data remaining in current data block
//    // TODO optimize performance
//    SArray *         pDataBlock = tsdbRetrieveDataBlock(pRuntimeEnv->pTsdbReadHandle, NULL);
//    SColumnInfoData *pColInfoData = taosArrayGet(pDataBlock, 0);
//
//    tw = *win;
//    int32_t startPos =
//        getNextQualifiedWindow(pQueryAttr, &tw, pBlockInfo, pColInfoData->pData, binarySearchForKey, -1);
//    assert(startPos >= 0);
//
//    // set the abort info
//    pQueryAttr->pos = startPos;
//
//    // reset the query start timestamp
//    pTableQueryInfo->win.skey = ((TSKEY *)pColInfoData->pData)[startPos];
//    pQueryAttr->window.skey = pTableQueryInfo->win.skey;
//    TSKEY key = pTableQueryInfo->win.skey;
//
//    pWindowResInfo->prevSKey = tw.skey;
//    int32_t index = pRuntimeEnv->resultRowInfo.curIndex;
//
//    int32_t numOfRes = tableApplyFunctionsOnBlock(pRuntimeEnv, pBlockInfo, NULL, binarySearchForKey, pDataBlock);
//    pRuntimeEnv->resultRowInfo.curIndex = index;  // restore the window index
//
//    //qDebug("QInfo:0x%"PRIx64" check data block, brange:%" PRId64 "-%" PRId64 ", numOfRows:%d, numOfRes:%d, lastKey:%" PRId64,
//           GET_TASKID(pRuntimeEnv), pBlockInfo->window.skey, pBlockInfo->window.ekey, pBlockInfo->rows, numOfRes,
//           pQueryAttr->current->lastKey);
//
//    return key;
//  } else {  // do nothing
//    pQueryAttr->window.skey      = tw.skey;
//    pWindowResInfo->prevSKey = tw.skey;
//    pTableQueryInfo->lastKey = tw.skey;
//
//    return tw.skey;
//  }
//
//  return true;
//}

//static bool skipTimeInterval(STaskRuntimeEnv *pRuntimeEnv, TSKEY* start) {
//  STaskAttr *pQueryAttr = pRuntimeEnv->pQueryAttr;
//  if (QUERY_IS_ASC_QUERY(pQueryAttr)) {
//    assert(*start <= pRuntimeEnv->current->lastKey);
//  } else {
//    assert(*start >= pRuntimeEnv->current->lastKey);
//  }
//
//  // if queried with value filter, do NOT forward query start position
//  if (pQueryAttr->limit.offset <= 0 || pQueryAttr->numOfFilterCols > 0 || pRuntimeEnv->pTsBuf != NULL || pRuntimeEnv->pFillInfo != NULL) {
//    return true;
//  }
//
//  /*
//   * 1. for interval without interpolation query we forward pQueryAttr->interval.interval at a time for
//   *    pQueryAttr->limit.offset times. Since hole exists, pQueryAttr->interval.interval*pQueryAttr->limit.offset value is
//   *    not valid. otherwise, we only forward pQueryAttr->limit.offset number of points
//   */
//  assert(pRuntimeEnv->resultRowInfo.prevSKey == TSKEY_INITIAL_VAL);
//
//  STimeWindow w = TSWINDOW_INITIALIZER;
//  bool ascQuery = QUERY_IS_ASC_QUERY(pQueryAttr);
//
//  SResultRowInfo *pWindowResInfo = &pRuntimeEnv->resultRowInfo;
//  STableQueryInfo *pTableQueryInfo = pRuntimeEnv->current;
//
//  SDataBlockInfo blockInfo = SDATA_BLOCK_INITIALIZER;
//  while (tsdbNextDataBlock(pRuntimeEnv->pTsdbReadHandle)) {
//    tsdbRetrieveDataBlockInfo(pRuntimeEnv->pTsdbReadHandle, &blockInfo);
//
//    if (QUERY_IS_ASC_QUERY(pQueryAttr)) {
//      if (pWindowResInfo->prevSKey == TSKEY_INITIAL_VAL) {
//        getAlignQueryTimeWindow(pQueryAttr, blockInfo.window.skey, blockInfo.window.skey, pQueryAttr->window.ekey, &w);
//        pWindowResInfo->prevSKey = w.skey;
//      }
//    } else {
//      getAlignQueryTimeWindow(pQueryAttr, blockInfo.window.ekey, pQueryAttr->window.ekey, blockInfo.window.ekey, &w);
//      pWindowResInfo->prevSKey = w.skey;
//    }
//
//    // the first time window
//    STimeWindow win = getActiveTimeWindow(pWindowResInfo, pWindowResInfo->prevSKey, pQueryAttr);
//
//    while (pQueryAttr->limit.offset > 0) {
//      STimeWindow tw = win;
//
//      if ((win.ekey <= blockInfo.window.ekey && ascQuery) || (win.ekey >= blockInfo.window.skey && !ascQuery)) {
//        pQueryAttr->limit.offset -= 1;
//        pWindowResInfo->prevSKey = win.skey;
//
//        // current time window is aligned with blockInfo.window.ekey
//        // restart it from next data block by set prevSKey to be TSKEY_INITIAL_VAL;
//        if ((win.ekey == blockInfo.window.ekey && ascQuery) || (win.ekey == blockInfo.window.skey && !ascQuery)) {
//          pWindowResInfo->prevSKey = TSKEY_INITIAL_VAL;
//        }
//      }
//
//      if (pQueryAttr->limit.offset == 0) {
//        *start = doSkipIntervalProcess(pRuntimeEnv, &win, &blockInfo, pTableQueryInfo);
//        return true;
//      }
//
//      // current window does not ended in current data block, try next data block
//      getNextTimeWindow(pQueryAttr, &tw);
//
//      /*
//       * If the next time window still starts from current data block,
//       * load the primary timestamp column first, and then find the start position for the next queried time window.
//       * Note that only the primary timestamp column is required.
//       * TODO: Optimize for this cases. All data blocks are not needed to be loaded, only if the first actually required
//       * time window resides in current data block.
//       */
//      if ((tw.skey <= blockInfo.window.ekey && ascQuery) || (tw.ekey >= blockInfo.window.skey && !ascQuery)) {
//
//        SArray *pDataBlock = tsdbRetrieveDataBlock(pRuntimeEnv->pTsdbReadHandle, NULL);
//        SColumnInfoData *pColInfoData = taosArrayGet(pDataBlock, 0);
//
//        if ((win.ekey > blockInfo.window.ekey && ascQuery) || (win.ekey < blockInfo.window.skey && !ascQuery)) {
//          pQueryAttr->limit.offset -= 1;
//        }
//
//        if (pQueryAttr->limit.offset == 0) {
//          *start = doSkipIntervalProcess(pRuntimeEnv, &win, &blockInfo, pTableQueryInfo);
//          return true;
//        } else {
//          tw = win;
//          int32_t startPos =
//              getNextQualifiedWindow(pQueryAttr, &tw, &blockInfo, pColInfoData->pData, binarySearchForKey, -1);
//          assert(startPos >= 0);
//
//          // set the abort info
//          pQueryAttr->pos = startPos;
//          pTableQueryInfo->lastKey = ((TSKEY *)pColInfoData->pData)[startPos];
//          pWindowResInfo->prevSKey = tw.skey;
//          win = tw;
//        }
//      } else {
//        break;  // offset is not 0, and next time window begins or ends in the next block.
//      }
//    }
//  }
//
//  // check for error
//  if (terrno != TSDB_CODE_SUCCESS) {
//    longjmp(pRuntimeEnv->env, terrno);
//  }
//
//  return true;
//}

int32_t appendDownstream(SOperatorInfo* p, SOperatorInfo** pDownstream, int32_t num) {
  if (p->pDownstream == NULL) {
    assert(p->numOfDownstream == 0);
  }

  p->pDownstream = calloc(1, num * POINTER_BYTES);
  if (p->pDownstream == NULL) {
    return TSDB_CODE_OUT_OF_MEMORY;
  }

  memcpy(p->pDownstream, pDownstream, num * POINTER_BYTES);
  p->numOfDownstream = num;
  return TSDB_CODE_SUCCESS;
}

static void doDestroyTableQueryInfo(STableGroupInfo* pTableqinfoGroupInfo);

void createResultBlock(const SArray* pExprInfo, SExchangeInfo* pInfo, const SOperatorInfo* pOperator, size_t size);
static int32_t setupQueryHandle(void* tsdb, STaskRuntimeEnv* pRuntimeEnv, int64_t qId, bool isSTableQuery) {
  STaskAttr *pQueryAttr = pRuntimeEnv->pQueryAttr;
#if 0
  // TODO set the tags scan handle
  if (onlyQueryTags(pQueryAttr)) {
    return TSDB_CODE_SUCCESS;
  }

  STsdbQueryCond cond = createTsdbQueryCond(pQueryAttr, &pQueryAttr->window);
  if (pQueryAttr->tsCompQuery || pQueryAttr->pointInterpQuery) {
    cond.type = BLOCK_LOAD_TABLE_SEQ_ORDER;
  }

  if (!isSTableQuery
    && (pRuntimeEnv->tableqinfoGroupInfo.numOfTables == 1)
    && (cond.order == TSDB_ORDER_ASC)
    && (!QUERY_IS_INTERVAL_QUERY(pQueryAttr))
    && (!pQueryAttr->groupbyColumn)
    && (!pQueryAttr->simpleAgg)
  ) {
    SArray* pa = GET_TABLEGROUP(pRuntimeEnv, 0);
    STableQueryInfo* pCheckInfo = taosArrayGetP(pa, 0);
    cond.twindow = pCheckInfo->win;
  }

  terrno = TSDB_CODE_SUCCESS;
  if (isFirstLastRowQuery(pQueryAttr)) {
    pRuntimeEnv->pTsdbReadHandle = tsdbQueryLastRow(tsdb, &cond, &pQueryAttr->tableGroupInfo, qId, &pQueryAttr->memRef);

    // update the query time window
    pQueryAttr->window = cond.twindow;
    if (pQueryAttr->tableGroupInfo.numOfTables == 0) {
      pRuntimeEnv->tableqinfoGroupInfo.numOfTables = 0;
    } else {
      size_t numOfGroups = GET_NUM_OF_TABLEGROUP(pRuntimeEnv);
      for(int32_t i = 0; i < numOfGroups; ++i) {
        SArray *group = GET_TABLEGROUP(pRuntimeEnv, i);

        size_t t = taosArrayGetSize(group);
        for (int32_t j = 0; j < t; ++j) {
          STableQueryInfo *pCheckInfo = taosArrayGetP(group, j);

          pCheckInfo->win = pQueryAttr->window;
          pCheckInfo->lastKey = pCheckInfo->win.skey;
        }
      }
    }
  } else if (isCachedLastQuery(pQueryAttr)) {
    pRuntimeEnv->pTsdbReadHandle = tsdbQueryCacheLast(tsdb, &cond, &pQueryAttr->tableGroupInfo, qId, &pQueryAttr->memRef);
  } else if (pQueryAttr->pointInterpQuery) {
    pRuntimeEnv->pTsdbReadHandle = tsdbQueryRowsInExternalWindow(tsdb, &cond, &pQueryAttr->tableGroupInfo, qId, &pQueryAttr->memRef);
  } else {
    pRuntimeEnv->pTsdbReadHandle = tsdbQueryTables(tsdb, &cond, &pQueryAttr->tableGroupInfo, qId, &pQueryAttr->memRef);
  }
#endif
  return terrno;
}

int32_t doInitQInfo(SQInfo* pQInfo, STSBuf* pTsBuf, void* tsdb, void* sourceOptr, int32_t tbScanner, SArray* pOperator,
    void* param) {
  STaskRuntimeEnv *pRuntimeEnv = &pQInfo->runtimeEnv;

  STaskAttr *pQueryAttr = pQInfo->runtimeEnv.pQueryAttr;
  pQueryAttr->tsdb = tsdb;

  if (tsdb != NULL) {
    int32_t code = setupQueryHandle(tsdb, pRuntimeEnv, pQInfo->qId, pQueryAttr->stableQuery);
    if (code != TSDB_CODE_SUCCESS) {
      return code;
    }
  }

  pQueryAttr->interBufSize = getOutputInterResultBufSize(pQueryAttr);

  pRuntimeEnv->groupResInfo.totalGroup = (int32_t) (pQueryAttr->stableQuery? GET_NUM_OF_TABLEGROUP(pRuntimeEnv):0);
  pRuntimeEnv->enableGroupData = false;

  pRuntimeEnv->pQueryAttr = pQueryAttr;
  pRuntimeEnv->pTsBuf = pTsBuf;
  pRuntimeEnv->cur.vgroupIndex = -1;
  setResultBufSize(pQueryAttr, &pRuntimeEnv->resultInfo);

  if (sourceOptr != NULL) {
    assert(pRuntimeEnv->proot == NULL);
    pRuntimeEnv->proot = sourceOptr;
  }

  if (pTsBuf != NULL) {
    int16_t order = (pQueryAttr->order.order == pRuntimeEnv->pTsBuf->tsOrder) ? TSDB_ORDER_ASC : TSDB_ORDER_DESC;
    tsBufSetTraverseOrder(pRuntimeEnv->pTsBuf, order);
  }

  int32_t ps = 4096;
  getIntermediateBufInfo(pRuntimeEnv, &ps, &pQueryAttr->intermediateResultRowSize);

  int32_t TENMB = 1024*1024*10;
<<<<<<< HEAD
  int32_t code = createDiskbasedBuf(&pRuntimeEnv->pResultBuf, ps, TENMB, pQInfo->qId, osTempDir());
=======
  int32_t code = createDiskbasedBuffer(&pRuntimeEnv->pResultBuf, ps, TENMB, pQInfo->qId, tsTempDir);
>>>>>>> f5cf2ca3
  if (code != TSDB_CODE_SUCCESS) {
    return code;
  }

  // create runtime environment
  int32_t numOfTables = (int32_t)pQueryAttr->tableGroupInfo.numOfTables;
  pQInfo->summary.tableInfoSize += (numOfTables * sizeof(STableQueryInfo));
  pQInfo->summary.queryProfEvents = taosArrayInit(512, sizeof(SQueryProfEvent));
  if (pQInfo->summary.queryProfEvents == NULL) {
    //qDebug("QInfo:0x%"PRIx64" failed to allocate query prof events array", pQInfo->qId);
  }

  pQInfo->summary.operatorProfResults =
      taosHashInit(8, taosGetDefaultHashFunction(TSDB_DATA_TYPE_TINYINT), true, HASH_NO_LOCK);

  if (pQInfo->summary.operatorProfResults == NULL) {
    //qDebug("QInfo:0x%"PRIx64" failed to allocate operator prof results hash", pQInfo->qId);
  }

  code = setupQueryRuntimeEnv(pRuntimeEnv, (int32_t) pQueryAttr->tableGroupInfo.numOfTables, pOperator, param);
  if (code != TSDB_CODE_SUCCESS) {
    return code;
  }

//  setTaskStatus(pOperator->pTaskInfo, QUERY_NOT_COMPLETED);
  return TSDB_CODE_SUCCESS;
}

static void doTableQueryInfoTimeWindowCheck(SExecTaskInfo* pTaskInfo, STableQueryInfo* pTableQueryInfo, int32_t order) {
#if 0
    if (order == TSDB_ORDER_ASC) {
    assert(
        (pTableQueryInfo->win.skey <= pTableQueryInfo->win.ekey) &&
        (pTableQueryInfo->lastKey >= pTaskInfo->window.skey) &&
        (pTableQueryInfo->win.skey >= pTaskInfo->window.skey && pTableQueryInfo->win.ekey <= pTaskInfo->window.ekey));
  } else {
    assert(
        (pTableQueryInfo->win.skey >= pTableQueryInfo->win.ekey) &&
        (pTableQueryInfo->lastKey <= pTaskInfo->window.skey) &&
        (pTableQueryInfo->win.skey <= pTaskInfo->window.skey && pTableQueryInfo->win.ekey >= pTaskInfo->window.ekey));
  }
#endif

}

//STsdbQueryCond createTsdbQueryCond(STaskAttr* pQueryAttr, STimeWindow* win) {
//  STsdbQueryCond cond = {
//      .colList   = pQueryAttr->tableCols,
//      .order     = pQueryAttr->order.order,
//      .numOfCols = pQueryAttr->numOfCols,
//      .type      = BLOCK_LOAD_OFFSET_SEQ_ORDER,
//      .loadExternalRows = false,
//  };
//
//  TIME_WINDOW_COPY(cond.twindow, *win);
//  return cond;
//}

static STableIdInfo createTableIdInfo(STableQueryInfo* pTableQueryInfo) {
  STableIdInfo tidInfo;
//  STableId* id = TSDB_TABLEID(pTableQueryInfo->pTable);
//
//  tidInfo.uid = id->uid;
//  tidInfo.tid = id->tid;
//  tidInfo.key = pTableQueryInfo->lastKey;

  return tidInfo;
}

//static void updateTableIdInfo(STableQueryInfo* pTableQueryInfo, SSDataBlock* pBlock, SHashObj* pTableIdInfo, int32_t order) {
//  int32_t step = GET_FORWARD_DIRECTION_FACTOR(order);
//  pTableQueryInfo->lastKey = ((order == TSDB_ORDER_ASC)? pBlock->info.window.ekey:pBlock->info.window.skey) + step;
//
//  if (pTableQueryInfo->pTable == NULL) {
//    return;
//  }
//
//  STableIdInfo tidInfo = createTableIdInfo(pTableQueryInfo);
//  STableIdInfo *idinfo = taosHashGet(pTableIdInfo, &tidInfo.tid, sizeof(tidInfo.tid));
//  if (idinfo != NULL) {
//    assert(idinfo->tid == tidInfo.tid && idinfo->uid == tidInfo.uid);
//    idinfo->key = tidInfo.key;
//  } else {
//    taosHashPut(pTableIdInfo, &tidInfo.tid, sizeof(tidInfo.tid), &tidInfo, sizeof(STableIdInfo));
//  }
//}

static void doCloseAllTimeWindow(STaskRuntimeEnv* pRuntimeEnv) {
  size_t numOfGroup = GET_NUM_OF_TABLEGROUP(pRuntimeEnv);
  for (int32_t i = 0; i < numOfGroup; ++i) {
    SArray* group = GET_TABLEGROUP(pRuntimeEnv, i);

    size_t num = taosArrayGetSize(group);
    for (int32_t j = 0; j < num; ++j) {
      STableQueryInfo* item = taosArrayGetP(group, j);
      closeAllResultRows(&item->resInfo);
    }
  }
}

static SSDataBlock* doTableScanImpl(void* param, bool* newgroup) {
  SOperatorInfo    *pOperator = (SOperatorInfo*) param;

  STableScanInfo   *pTableScanInfo = pOperator->info;
  SExecTaskInfo    *pTaskInfo = pOperator->pTaskInfo;

  SSDataBlock      *pBlock = &pTableScanInfo->block;
  STableGroupInfo  *pTableGroupInfo = &pOperator->pTaskInfo->tableqinfoGroupInfo;

  *newgroup = false;

  while (tsdbNextDataBlock(pTableScanInfo->pTsdbReadHandle)) {
    if (isTaskKilled(pOperator->pTaskInfo)) {
      longjmp(pOperator->pTaskInfo->env, TSDB_CODE_TSC_QUERY_CANCELLED);
    }

    pTableScanInfo->numOfBlocks += 1;
    tsdbRetrieveDataBlockInfo(pTableScanInfo->pTsdbReadHandle, &pBlock->info);

    // todo opt
//    if (pTableGroupInfo->numOfTables > 1 || (pRuntimeEnv->current == NULL && pTableGroupInfo->numOfTables == 1)) {
//      STableQueryInfo** pTableQueryInfo =
//          (STableQueryInfo**)taosHashGet(pTableGroupInfo->map, &pBlock->info.uid, sizeof(pBlock->info.uid));
//      if (pTableQueryInfo == NULL) {
//        break;
//      }
//
//      pRuntimeEnv->current = *pTableQueryInfo;
//      doTableQueryInfoTimeWindowCheck(pTaskInfo, *pTableQueryInfo, pTableScanInfo->order);
//    }

    // this function never returns error?
    uint32_t status;
    int32_t code = loadDataBlock(pTaskInfo, pTableScanInfo, pBlock, &status);
//    int32_t  code = loadDataBlockOnDemand(pOperator->pRuntimeEnv, pTableScanInfo, pBlock, &status);
    if (code != TSDB_CODE_SUCCESS) {
      longjmp(pOperator->pTaskInfo->env, code);
    }

    // current block is ignored according to filter result by block statistics data, continue load the next block
    if (status == BLK_DATA_DISCARD || pBlock->info.rows == 0) {
      continue;
    }

    return pBlock;
  }

  return NULL;
}

static SSDataBlock* doTableScan(void* param, bool *newgroup) {
  SOperatorInfo* pOperator = (SOperatorInfo*) param;

  STableScanInfo *pTableScanInfo = pOperator->info;
  SExecTaskInfo  *pTaskInfo = pOperator->pTaskInfo;

  // The read handle is not initialized yet, since no qualified tables exists
  if (pTableScanInfo->pTsdbReadHandle == NULL) {
    return NULL;
  }

  SResultRowInfo* pResultRowInfo = pTableScanInfo->pResultRowInfo;
  *newgroup = false;

  while (pTableScanInfo->current < pTableScanInfo->times) {
    SSDataBlock* p = doTableScanImpl(pOperator, newgroup);
    if (p != NULL) {
      return p;
    }

    if (++pTableScanInfo->current >= pTableScanInfo->times) {
      if (pTableScanInfo->reverseTimes <= 0/* || isTsdbCacheLastRow(pTableScanInfo->pTsdbReadHandle)*/) {
        return NULL;
      } else {
        break;
      }
    }

    // do prepare for the next round table scan operation
//    STsdbQueryCond cond = createTsdbQueryCond(pQueryAttr, &pQueryAttr->window);
//    tsdbResetQueryHandle(pTableScanInfo->pTsdbReadHandle, &cond);

    setTaskStatus(pTaskInfo, TASK_NOT_COMPLETED);
    pTableScanInfo->scanFlag = REPEAT_SCAN;

//    if (pTaskInfo->pTsBuf) {
//      bool ret = tsBufNextPos(pRuntimeEnv->pTsBuf);
//      assert(ret);
//    }
//
    if (pResultRowInfo->size > 0) {
      pResultRowInfo->curPos = 0;
    }

    qDebug("%s start to repeat scan data blocks due to query func required, qrange:%" PRId64 "-%" PRId64,
           GET_TASKID(pTaskInfo), pTaskInfo->window.skey, pTaskInfo->window.ekey);
  }

  SSDataBlock *p = NULL;
  // todo refactor
  if (pTableScanInfo->reverseTimes > 0) {
    setupEnvForReverseScan(pTableScanInfo, pTableScanInfo->pCtx, pTableScanInfo->numOfOutput);
//    STsdbQueryCond cond = createTsdbQueryCond(pQueryAttr, &pQueryAttr->window);
//    tsdbResetQueryHandle(pTableScanInfo->pTsdbReadHandle, &cond);

    qDebug("%s start to reverse scan data blocks due to query func required, qrange:%" PRId64 "-%" PRId64,
           GET_TASKID(pTaskInfo), pTaskInfo->window.skey, pTaskInfo->window.ekey);

    if (pResultRowInfo->size > 0) {
      pResultRowInfo->curPos = pResultRowInfo->size - 1;
    }

    p = doTableScanImpl(pOperator, newgroup);
  }

  return p;
}

static SSDataBlock* doBlockInfoScan(void* param, bool* newgroup) {
  SOperatorInfo *pOperator = (SOperatorInfo*)param;
  if (pOperator->status == OP_EXEC_DONE) {
    return NULL;
  }

  STableScanInfo *pTableScanInfo = pOperator->info;
  *newgroup = false;
#if 0
  STableBlockDist tableBlockDist = {0};
  tableBlockDist.numOfTables     = (int32_t)pOperator->pRuntimeEnv->tableqinfoGroupInfo.numOfTables;

  int32_t numRowSteps = TSDB_DEFAULT_MAX_ROW_FBLOCK / TSDB_BLOCK_DIST_STEP_ROWS;
  if (TSDB_DEFAULT_MAX_ROW_FBLOCK % TSDB_BLOCK_DIST_STEP_ROWS != 0) {
    ++numRowSteps;
  }
  tableBlockDist.dataBlockInfos  = taosArrayInit(numRowSteps, sizeof(SFileBlockInfo));
  taosArraySetSize(tableBlockDist.dataBlockInfos, numRowSteps);
  tableBlockDist.maxRows = INT_MIN;
  tableBlockDist.minRows = INT_MAX;

  tsdbGetFileBlocksDistInfo(pTableScanInfo->pTsdbReadHandle, &tableBlockDist);
  tableBlockDist.numOfRowsInMemTable = (int32_t) tsdbGetNumOfRowsInMemTable(pTableScanInfo->pTsdbReadHandle);

  SSDataBlock* pBlock = &pTableScanInfo->block;
  pBlock->info.rows   = 1;
  pBlock->info.numOfCols = 1;

  SBufferWriter bw = tbufInitWriter(NULL, false);
  blockDistInfoToBinary(&tableBlockDist, &bw);
  SColumnInfoData* pColInfo = taosArrayGet(pBlock->pDataBlock, 0);

  int32_t len = (int32_t) tbufTell(&bw);
  pColInfo->pData = malloc(len + sizeof(int32_t));

  *(int32_t*) pColInfo->pData = len;
  memcpy(pColInfo->pData + sizeof(int32_t), tbufGetData(&bw, false), len);

  tbufCloseWriter(&bw);

  SArray* g = GET_TABLEGROUP(pOperator->pRuntimeEnv, 0);
  pOperator->pRuntimeEnv->current = taosArrayGetP(g, 0);

  pOperator->status = OP_EXEC_DONE;
  return pBlock;
#endif
}

static SSDataBlock* doStreamBlockScan(void* param, bool* newgroup) {
  SOperatorInfo* pOperator = (SOperatorInfo*)param;

  // NOTE: this operator never check if current status is done or not
  SExecTaskInfo* pTaskInfo = pOperator->pTaskInfo;
  SStreamBlockScanInfo* pInfo = pOperator->info;

  SDataBlockInfo* pBlockInfo = &pInfo->pRes->info;
  pBlockInfo->rows = 0;

  while (tqNextDataBlock(pInfo->readerHandle)) {
    pTaskInfo->code = tqRetrieveDataBlockInfo(pInfo->readerHandle, pBlockInfo);
    if (pTaskInfo->code != TSDB_CODE_SUCCESS) {
      terrno = pTaskInfo->code;
      return NULL;
    }

    if (pBlockInfo->rows == 0) {
      return NULL;
    }

    pInfo->pRes->pDataBlock = tqRetrieveDataBlock(pInfo->readerHandle);
    if (pInfo->pRes->pDataBlock == NULL) {
      // TODO add log
      pTaskInfo->code = terrno;
      return NULL;
    }

    break;
  }

  // record the scan action.
  pInfo->numOfExec++;
  pInfo->numOfRows += pBlockInfo->rows;

  return (pBlockInfo->rows == 0)? NULL:pInfo->pRes;
}

int32_t loadRemoteDataCallback(void* param, const SDataBuf* pMsg, int32_t code) {
  SSourceDataInfo* pSourceDataInfo = (SSourceDataInfo*) param;
  pSourceDataInfo->pRsp = pMsg->pData;

  SRetrieveTableRsp* pRsp = pSourceDataInfo->pRsp;
  pRsp->numOfRows = htonl(pRsp->numOfRows);
  pRsp->useconds  = htobe64(pRsp->useconds);
  pRsp->compLen   = htonl(pRsp->compLen);

  pSourceDataInfo->status = DATA_READY;
  tsem_post(&pSourceDataInfo->pEx->ready);
}

static void destroySendMsgInfo(SMsgSendInfo* pMsgBody) {
  assert(pMsgBody != NULL);
  tfree(pMsgBody->msgInfo.pData);
  tfree(pMsgBody);
}

void qProcessFetchRsp(void* parent, SRpcMsg* pMsg, SEpSet* pEpSet) {
  SMsgSendInfo *pSendInfo = (SMsgSendInfo *) pMsg->ahandle;
  assert(pMsg->ahandle != NULL);

  SDataBuf buf = {.len = pMsg->contLen, .pData = NULL};

  if (pMsg->contLen > 0) {
    buf.pData = calloc(1, pMsg->contLen);
    if (buf.pData == NULL) {
      terrno = TSDB_CODE_OUT_OF_MEMORY;
      pMsg->code = TSDB_CODE_OUT_OF_MEMORY;
    } else {
      memcpy(buf.pData, pMsg->pCont, pMsg->contLen);
    }
  }

  pSendInfo->fp(pSendInfo->param, &buf, pMsg->code);
  rpcFreeCont(pMsg->pCont);
  destroySendMsgInfo(pSendInfo);
}

static int32_t doSendFetchDataRequest(SExchangeInfo *pExchangeInfo, SExecTaskInfo *pTaskInfo, int32_t sourceIndex) {
  size_t totalSources = taosArrayGetSize(pExchangeInfo->pSources);

  SResFetchReq* pMsg = calloc(1, sizeof(SResFetchReq));
  if (NULL == pMsg) {
    pTaskInfo->code = TSDB_CODE_QRY_OUT_OF_MEMORY;
    return pTaskInfo->code;
  }

  SDownstreamSource *pSource = taosArrayGet(pExchangeInfo->pSources, sourceIndex);
  SSourceDataInfo   *pDataInfo = taosArrayGet(pExchangeInfo->pSourceDataInfo, sourceIndex);

  qDebug("%s build fetch msg and send to vgId:%d, ep:%s, taskId:0x%" PRIx64 ", %d/%" PRIzu,
         GET_TASKID(pTaskInfo), pSource->addr.nodeId, pSource->addr.epset.eps[0].fqdn, pSource->taskId, sourceIndex, totalSources);

  pMsg->header.vgId = htonl(pSource->addr.nodeId);
  pMsg->sId = htobe64(pSource->schedId);
  pMsg->taskId = htobe64(pSource->taskId);
  pMsg->queryId = htobe64(pTaskInfo->id.queryId);

  // send the fetch remote task result reques
  SMsgSendInfo* pMsgSendInfo = calloc(1, sizeof(SMsgSendInfo));
  if (NULL == pMsgSendInfo) {
    tfree(pMsg);
    qError("%s prepare message %d failed", GET_TASKID(pTaskInfo), (int32_t)sizeof(SMsgSendInfo));
    pTaskInfo->code = TSDB_CODE_QRY_OUT_OF_MEMORY;
    return pTaskInfo->code;
  }

  pMsgSendInfo->param = pDataInfo;
  pMsgSendInfo->msgInfo.pData = pMsg;
  pMsgSendInfo->msgInfo.len = sizeof(SResFetchReq);
  pMsgSendInfo->msgType = TDMT_VND_FETCH;
  pMsgSendInfo->fp = loadRemoteDataCallback;

  int64_t transporterId = 0;
  int32_t code = asyncSendMsgToServer(pExchangeInfo->pTransporter, &pSource->addr.epset, &transporterId, pMsgSendInfo);
  return TSDB_CODE_SUCCESS;
}

static int32_t setSDataBlockFromFetchRsp(SSDataBlock* pRes, SExchangeInfo *pExchangeInfo, SSourceDataInfo* pDataInfo, int32_t numOfOutput, int64_t startTs) {
  char* pData = pDataInfo->pRsp->data;
  SRetrieveTableRsp* pRsp = pDataInfo->pRsp;

  for (int32_t i = 0; i < numOfOutput; ++i) {
    SColumnInfoData* pColInfoData = taosArrayGet(pRes->pDataBlock, i);

    char* tmp = realloc(pColInfoData->pData, pColInfoData->info.bytes * pRsp->numOfRows);
    if (tmp == NULL) {
      return TSDB_CODE_QRY_OUT_OF_MEMORY;
    }

    size_t len = pRsp->numOfRows * pColInfoData->info.bytes;
    memcpy(tmp, pData, len);

    pColInfoData->pData = tmp;
    pData += len;
  }

  pRes->info.rows = pRsp->numOfRows;

  int64_t el = taosGetTimestampUs() - startTs;

  pExchangeInfo->totalRows += pRsp->numOfRows;
  pExchangeInfo->totalSize += pRsp->compLen;
  pDataInfo->totalRows += pRsp->numOfRows;

  pExchangeInfo->totalElapsed += el;

  return TSDB_CODE_SUCCESS;
}

static void* setAllSourcesCompleted(SOperatorInfo *pOperator, int64_t startTs) {
  SExchangeInfo *pExchangeInfo = pOperator->info;
  SExecTaskInfo* pTaskInfo = pOperator->pTaskInfo;

  int64_t el = taosGetTimestampUs() - startTs;
  pExchangeInfo->totalElapsed += el;

  size_t totalSources = taosArrayGetSize(pExchangeInfo->pSources);
  qDebug("%s all %"PRIzu" sources are exhausted, total rows: %"PRIu64" bytes:%"PRIu64", elapsed:%.2f ms", GET_TASKID(pTaskInfo), totalSources,
         pExchangeInfo->totalRows, pExchangeInfo->totalSize, pExchangeInfo->totalElapsed/1000.0);

  doSetOperatorCompleted(pOperator);
  return NULL;
}

static SSDataBlock* concurrentlyLoadRemoteDataImpl(SOperatorInfo *pOperator, SExchangeInfo *pExchangeInfo, SExecTaskInfo *pTaskInfo) {
  int32_t code = 0;
  int64_t startTs = taosGetTimestampUs();
  size_t  totalSources = taosArrayGetSize(pExchangeInfo->pSources);

  while (1) {
    int32_t completed = 0;
    for (int32_t i = 0; i < totalSources; ++i) {
      SSourceDataInfo* pDataInfo = taosArrayGet(pExchangeInfo->pSourceDataInfo, i);

      if (pDataInfo->status == DATA_EXHAUSTED) {
        completed += 1;
        continue;
      }

      if (pDataInfo->status != DATA_READY) {
        continue;
      }

      SRetrieveTableRsp* pRsp = pDataInfo->pRsp;
      SDownstreamSource* pSource = taosArrayGet(pExchangeInfo->pSources, i);

      SSDataBlock* pRes = pExchangeInfo->pResult;

      if (pRsp->numOfRows == 0) {
        qDebug("%s vgId:%d, taskID:0x%" PRIx64 " index:%d completed, rowsOfSource:%" PRIu64 ", totalRows:%" PRIu64 " try next",
               GET_TASKID(pTaskInfo), pSource->addr.nodeId, pSource->taskId, i + 1, pDataInfo->totalRows,
               pExchangeInfo->totalRows);
        pDataInfo->status = DATA_EXHAUSTED;
        completed += 1;
        continue;
      }

      code = setSDataBlockFromFetchRsp(pExchangeInfo->pResult, pExchangeInfo, pDataInfo, pOperator->numOfOutput, startTs);
      if (code != 0) {
        goto _error;
      }

      if (pRsp->completed == 1) {
        qDebug("%s fetch msg rsp from vgId:%d, taskId:0x%" PRIx64 " numOfRows:%d, rowsOfSource:%" PRIu64
               ", totalRows:%" PRIu64 ", totalBytes:%" PRIu64 " try next %d/%" PRIzu,
               GET_TASKID(pTaskInfo), pSource->addr.nodeId, pSource->taskId, pRes->info.rows,
               pDataInfo->totalRows, pExchangeInfo->totalRows, pExchangeInfo->totalSize, i + 1,
               totalSources);
        pDataInfo->status = DATA_EXHAUSTED;
      } else {
        qDebug("%s fetch msg rsp from vgId:%d, taskId:0x%" PRIx64 " numOfRows:%d, totalRows:%" PRIu64 ", totalBytes:%" PRIu64,
               GET_TASKID(pTaskInfo), pSource->addr.nodeId, pSource->taskId, pRes->info.rows, pExchangeInfo->totalRows,
               pExchangeInfo->totalSize);
      }

      if (pDataInfo->status != DATA_EXHAUSTED) {
        pDataInfo->status = DATA_NOT_READY;
        code = doSendFetchDataRequest(pExchangeInfo, pTaskInfo, i);
        if (code != TSDB_CODE_SUCCESS) {
          goto _error;
        }
      }

      return pExchangeInfo->pResult;
    }

    if (completed == totalSources) {
      return setAllSourcesCompleted(pOperator, startTs);
    }
  }

_error:
  pTaskInfo->code = code;
  return NULL;
}

static SSDataBlock* concurrentlyLoadRemoteData(SOperatorInfo *pOperator) {
  SExchangeInfo *pExchangeInfo = pOperator->info;
  SExecTaskInfo *pTaskInfo = pOperator->pTaskInfo;
  
  if (pOperator->status == OP_RES_TO_RETURN) {
    return concurrentlyLoadRemoteDataImpl(pOperator, pExchangeInfo, pTaskInfo);
  }

  size_t totalSources = taosArrayGetSize(pExchangeInfo->pSources);
  int64_t startTs = taosGetTimestampUs();

  // Asynchronously send all fetch requests to all sources.
  for(int32_t i = 0; i < totalSources; ++i) {
    int32_t code = doSendFetchDataRequest(pExchangeInfo, pTaskInfo, i);
    if (code != TSDB_CODE_SUCCESS) {
      return NULL;
    }
  }

  int64_t endTs = taosGetTimestampUs();
  qDebug("%s send all fetch request to %"PRIzu" sources completed, elapsed:%"PRId64, GET_TASKID(pTaskInfo), totalSources, endTs - startTs);

  tsem_wait(&pExchangeInfo->ready);

  pOperator->status = OP_RES_TO_RETURN;
  return concurrentlyLoadRemoteDataImpl(pOperator, pExchangeInfo, pTaskInfo);
}

static SSDataBlock* seqLoadRemoteData(SOperatorInfo *pOperator) {
  SExchangeInfo *pExchangeInfo = pOperator->info;
  SExecTaskInfo *pTaskInfo = pOperator->pTaskInfo;

  size_t totalSources = taosArrayGetSize(pExchangeInfo->pSources);
  int64_t startTs = taosGetTimestampUs();

  while(1) {
    if (pExchangeInfo->current >= totalSources) {
      return setAllSourcesCompleted(pOperator, startTs);
    }

    doSendFetchDataRequest(pExchangeInfo, pTaskInfo, pExchangeInfo->current);

    tsem_wait(&pExchangeInfo->ready);

    SSourceDataInfo* pDataInfo = taosArrayGet(pExchangeInfo->pSourceDataInfo, pExchangeInfo->current);
    SDownstreamSource* pSource = taosArrayGet(pExchangeInfo->pSources, pExchangeInfo->current);

    SRetrieveTableRsp* pRsp = pDataInfo->pRsp;
    if (pRsp->numOfRows == 0) {
      qDebug("%s vgId:%d, taskID:0x%"PRIx64" %d of total completed, rowsOfSource:%"PRIu64", totalRows:%"PRIu64" try next",
             GET_TASKID(pTaskInfo), pSource->addr.nodeId, pSource->taskId, pExchangeInfo->current + 1,
             pDataInfo->totalRows, pExchangeInfo->totalRows);

      pDataInfo->status = DATA_EXHAUSTED;
      pExchangeInfo->current += 1;
      continue;
    }

    SSDataBlock* pRes = pExchangeInfo->pResult;
    setSDataBlockFromFetchRsp(pExchangeInfo->pResult, pExchangeInfo, pDataInfo, pOperator->numOfOutput, startTs);

    if (pRsp->completed == 1) {
      qDebug("%s fetch msg rsp from vgId:%d, taskId:0x%" PRIx64 " numOfRows:%d, rowsOfSource:%" PRIu64
                 ", totalRows:%" PRIu64 ", totalBytes:%" PRIu64 " try next %d/%" PRIzu,
             GET_TASKID(pTaskInfo), pSource->addr.nodeId, pSource->taskId, pRes->info.rows,
             pDataInfo->totalRows, pExchangeInfo->totalRows, pExchangeInfo->totalSize, pExchangeInfo->current + 1,
             totalSources);

      pDataInfo->status = DATA_EXHAUSTED;
      pExchangeInfo->current += 1;
    } else {
      qDebug("%s fetch msg rsp from vgId:%d, taskId:0x%" PRIx64 " numOfRows:%d, totalRows:%" PRIu64 ", totalBytes:%" PRIu64,
             GET_TASKID(pTaskInfo), pSource->addr.nodeId, pSource->taskId, pRes->info.rows, pExchangeInfo->totalRows, pExchangeInfo->totalSize);
    }

    return pExchangeInfo->pResult;
  }
}

static SSDataBlock* doLoadRemoteData(void* param, bool* newgroup) {
  SOperatorInfo *pOperator = (SOperatorInfo*) param;

  SExchangeInfo *pExchangeInfo = pOperator->info;
  SExecTaskInfo *pTaskInfo = pOperator->pTaskInfo;

  size_t totalSources = taosArrayGetSize(pExchangeInfo->pSources);

  if (pOperator->status == OP_EXEC_DONE) {
    qDebug("%s all %"PRIzu" source(s) are exhausted, total rows:%"PRIu64" bytes:%"PRIu64", elapsed:%.2f ms", GET_TASKID(pTaskInfo), totalSources,
           pExchangeInfo->totalRows, pExchangeInfo->totalSize, pExchangeInfo->totalElapsed/1000.0);
    return NULL;
  }

  *newgroup = false;

  if (pExchangeInfo->seqLoadData) {
    return seqLoadRemoteData(pOperator);
  } else {
    return concurrentlyLoadRemoteData(pOperator);
  }

#if 0
  _error:
  tfree(pMsg);
  tfree(pMsgSendInfo);

  terrno = pTaskInfo->code;
  return NULL;
#endif
}

static SSDataBlock* createResultDataBlock(const SArray* pExprInfo);

SOperatorInfo* createExchangeOperatorInfo(const SArray* pSources, const SArray* pExprInfo, SExecTaskInfo* pTaskInfo) {
  SExchangeInfo* pInfo    = calloc(1, sizeof(SExchangeInfo));
  SOperatorInfo* pOperator = calloc(1, sizeof(SOperatorInfo));

  if (pInfo == NULL || pOperator == NULL) {
    tfree(pInfo);
    tfree(pOperator);
    terrno = TSDB_CODE_QRY_OUT_OF_MEMORY;
    return NULL;
  }

  size_t numOfSources = taosArrayGetSize(pSources);

  pInfo->pSources = taosArrayDup(pSources);
  pInfo->pSourceDataInfo = taosArrayInit(numOfSources, sizeof(SSourceDataInfo));
  if (pInfo->pSourceDataInfo == NULL || pInfo->pSources == NULL) {
    tfree(pInfo);
    tfree(pOperator);
    taosArrayDestroy(pInfo->pSources);
    taosArrayDestroy(pInfo->pSourceDataInfo);
    terrno = TSDB_CODE_QRY_OUT_OF_MEMORY;
    return NULL;
  }

  for(int32_t i = 0; i < numOfSources; ++i) {
    SSourceDataInfo dataInfo = {0};
    dataInfo.status = DATA_NOT_READY;
    dataInfo.pEx    = pInfo;
    dataInfo.index  = i;

    taosArrayPush(pInfo->pSourceDataInfo, &dataInfo);
  }

  size_t size = taosArrayGetSize(pExprInfo);
  pInfo->pResult = createResultDataBlock(pExprInfo);
  pInfo->seqLoadData = true;

  tsem_init(&pInfo->ready, 0, 0);

  pOperator->name         = "ExchangeOperator";
  pOperator->operatorType = OP_Exchange;
  pOperator->blockingOptr = false;
  pOperator->status       = OP_IN_EXECUTING;
  pOperator->info         = pInfo;
  pOperator->numOfOutput  = size;
  pOperator->exec         = doLoadRemoteData;
  pOperator->pTaskInfo    = pTaskInfo;

#if 1
  { // todo refactor
    SRpcInit rpcInit;
    memset(&rpcInit, 0, sizeof(rpcInit));
    rpcInit.localPort = 0;
    rpcInit.label = "EX";
    rpcInit.numOfThreads = 1;
    rpcInit.cfp = qProcessFetchRsp;
    rpcInit.sessions = tsMaxConnections;
    rpcInit.connType = TAOS_CONN_CLIENT;
    rpcInit.user = (char *)"root";
    rpcInit.idleTime = tsShellActivityTimer * 1000;
    rpcInit.ckey = "key";
    rpcInit.spi = 1;
    rpcInit.secret = (char *)"dcc5bed04851fec854c035b2e40263b6";

    pInfo->pTransporter = rpcOpen(&rpcInit);
    if (pInfo->pTransporter == NULL) {
      return NULL; // todo
    }
  }
#endif

  return pOperator;
}

SSDataBlock* createResultDataBlock(const SArray* pExprInfo) {
  SSDataBlock* pResBlock = calloc(1, sizeof(SSDataBlock));
  if (pResBlock == NULL) {
    return NULL;
  }

  size_t numOfCols = taosArrayGetSize(pExprInfo);
  pResBlock->pDataBlock = taosArrayInit(numOfCols, sizeof(SColumnInfoData));

  SArray* pResult = pResBlock->pDataBlock;
  for(int32_t i = 0; i < numOfCols; ++i) {
    SColumnInfoData colInfoData = {0};
    SExprInfo* p = taosArrayGetP(pExprInfo, i);

    SSchema* pSchema = &p->base.resSchema;
    colInfoData.info.type  = pSchema->type;
    colInfoData.info.colId = pSchema->colId;
    colInfoData.info.bytes = pSchema->bytes;

    taosArrayPush(pResult, &colInfoData);
  }

  return pResBlock;
}

SOperatorInfo* createTableScanOperatorInfo(void* pTsdbReadHandle, int32_t order, int32_t numOfOutput, int32_t repeatTime, int32_t reverseTime, SExecTaskInfo* pTaskInfo) {
  assert(repeatTime > 0);

  STableScanInfo* pInfo    = calloc(1, sizeof(STableScanInfo));
  SOperatorInfo* pOperator = calloc(1, sizeof(SOperatorInfo));
  if (pInfo == NULL || pOperator == NULL) {
    tfree(pInfo);
    tfree(pOperator);

    terrno = TSDB_CODE_QRY_OUT_OF_MEMORY;
    return NULL;
  }

  pInfo->pTsdbReadHandle = pTsdbReadHandle;
  pInfo->times        = repeatTime;
  pInfo->reverseTimes = reverseTime;
  pInfo->order        = order;
  pInfo->current      = 0;
  pInfo->scanFlag     = MAIN_SCAN;

  pOperator->name          = "TableScanOperator";
  pOperator->operatorType  = OP_TableScan;
  pOperator->blockingOptr  = false;
  pOperator->status        = OP_IN_EXECUTING;
  pOperator->info          = pInfo;
  pOperator->numOfOutput   = numOfOutput;
  pOperator->exec          = doTableScan;
  pOperator->pTaskInfo     = pTaskInfo;

  return pOperator;
}

SOperatorInfo* createTableSeqScanOperatorInfo(void* pTsdbReadHandle, STaskRuntimeEnv* pRuntimeEnv) {
  STableScanInfo* pInfo = calloc(1, sizeof(STableScanInfo));

  pInfo->pTsdbReadHandle     = pTsdbReadHandle;
  pInfo->times            = 1;
  pInfo->reverseTimes     = 0;
  pInfo->order            = pRuntimeEnv->pQueryAttr->order.order;
  pInfo->current          = 0;
  pInfo->prevGroupId      = -1;
  pRuntimeEnv->enableGroupData = true;

  SOperatorInfo* pOperator = calloc(1, sizeof(SOperatorInfo));
  pOperator->name         = "TableSeqScanOperator";
  pOperator->operatorType = OP_TableSeqScan;
  pOperator->blockingOptr = false;
  pOperator->status       = OP_IN_EXECUTING;
  pOperator->info         = pInfo;
  pOperator->numOfOutput  = pRuntimeEnv->pQueryAttr->numOfCols;
  pOperator->pRuntimeEnv  = pRuntimeEnv;
  pOperator->exec         = doTableScanImpl;

  return pOperator;
}

SOperatorInfo* createTableBlockInfoScanOperator(void* pTsdbReadHandle, STaskRuntimeEnv* pRuntimeEnv) {
  STableScanInfo* pInfo = calloc(1, sizeof(STableScanInfo));

  pInfo->pTsdbReadHandle     = pTsdbReadHandle;
  pInfo->block.pDataBlock = taosArrayInit(1, sizeof(SColumnInfoData));

  SColumnInfoData infoData = {{0}};
  infoData.info.type = TSDB_DATA_TYPE_BINARY;
  infoData.info.bytes = 1024;
  infoData.info.colId = 0;
  taosArrayPush(pInfo->block.pDataBlock, &infoData);

  SOperatorInfo* pOperator = calloc(1, sizeof(SOperatorInfo));
  pOperator->name         = "TableBlockInfoScanOperator";
//  pOperator->operatorType = OP_TableBlockInfoScan;
  pOperator->blockingOptr = false;
  pOperator->status       = OP_IN_EXECUTING;
  pOperator->info         = pInfo;
//  pOperator->numOfOutput  = pRuntimeEnv->pQueryAttr->numOfCols;
  pOperator->exec         = doBlockInfoScan;

  return pOperator;
}

SOperatorInfo* createStreamScanOperatorInfo(void *streamReadHandle, SArray* pExprInfo, SArray* pTableIdList, SExecTaskInfo* pTaskInfo) {
  SStreamBlockScanInfo* pInfo = calloc(1, sizeof(SStreamBlockScanInfo));
  SOperatorInfo* pOperator = calloc(1, sizeof(SOperatorInfo));
  if (pInfo == NULL || pOperator == NULL) {
    tfree(pInfo);
    tfree(pOperator);
    terrno = TSDB_CODE_QRY_OUT_OF_MEMORY;
    return NULL;
  }

  // todo dynamic set the value of 4096
  pInfo->pRes = createOutputBuf_rv(pExprInfo, 4096);

  int32_t numOfOutput = (int32_t) taosArrayGetSize(pExprInfo);
  SArray* pColList = taosArrayInit(numOfOutput, sizeof(int32_t));
  for(int32_t i = 0; i < numOfOutput; ++i) {
    SExprInfo* pExpr = taosArrayGetP(pExprInfo, i);
    taosArrayPush(pColList, &pExpr->pExpr->pSchema[0].colId);
  }
  
  // set the extract column id to streamHandle
  tqReadHandleSetColIdList((STqReadHandle* )streamReadHandle, pColList);
  int32_t code = tqReadHandleSetTbUidList(streamReadHandle, pTableIdList);
  if (code != 0) {
    tfree(pInfo);
    tfree(pOperator);
    return NULL;
  }

  pInfo->readerHandle = streamReadHandle;

  pOperator->name          = "StreamBlockScanOperator";
  pOperator->operatorType  = OP_StreamScan;
  pOperator->blockingOptr  = false;
  pOperator->status        = OP_IN_EXECUTING;
  pOperator->info          = pInfo;
  pOperator->numOfOutput   = numOfOutput;
  pOperator->exec          = doStreamBlockScan;
  pOperator->pTaskInfo     = pTaskInfo;
  return pOperator;
}

void setTableScanFilterOperatorInfo(STableScanInfo* pTableScanInfo, SOperatorInfo* pDownstream) {
  assert(pTableScanInfo != NULL && pDownstream != NULL);

  pTableScanInfo->pExpr = pDownstream->pExpr;   // TODO refactor to use colId instead of pExpr
  pTableScanInfo->numOfOutput = pDownstream->numOfOutput;
#if 0
  if (pDownstream->operatorType == OP_Aggregate || pDownstream->operatorType == OP_MultiTableAggregate) {
    SAggOperatorInfo* pAggInfo = pDownstream->info;

    pTableScanInfo->pCtx = pAggInfo->binfo.pCtx;
    pTableScanInfo->pResultRowInfo = &pAggInfo->binfo.resultRowInfo;
    pTableScanInfo->rowCellInfoOffset = pAggInfo->binfo.rowCellInfoOffset;
  } else if (pDownstream->operatorType == OP_TimeWindow || pDownstream->operatorType == OP_AllTimeWindow) {
    STableIntervalOperatorInfo *pIntervalInfo = pDownstream->info;

    pTableScanInfo->pCtx = pIntervalInfo->pCtx;
    pTableScanInfo->pResultRowInfo = &pIntervalInfo->resultRowInfo;
    pTableScanInfo->rowCellInfoOffset = pIntervalInfo->rowCellInfoOffset;

  } else if (pDownstream->operatorType == OP_Groupby) {
    SGroupbyOperatorInfo *pGroupbyInfo = pDownstream->info;

    pTableScanInfo->pCtx = pGroupbyInfo->binfo.pCtx;
    pTableScanInfo->pResultRowInfo = &pGroupbyInfo->binfo.resultRowInfo;
    pTableScanInfo->rowCellInfoOffset = pGroupbyInfo->binfo.rowCellInfoOffset;

  } else if (pDownstream->operatorType == OP_MultiTableTimeInterval || pDownstream->operatorType == OP_AllMultiTableTimeInterval) {
    STableIntervalOperatorInfo *pInfo = pDownstream->info;

    pTableScanInfo->pCtx = pInfo->pCtx;
    pTableScanInfo->pResultRowInfo = &pInfo->resultRowInfo;
    pTableScanInfo->rowCellInfoOffset = pInfo->rowCellInfoOffset;

  } else if (pDownstream->operatorType == OP_Project) {
    SProjectOperatorInfo *pInfo = pDownstream->info;

    pTableScanInfo->pCtx = pInfo->binfo.pCtx;
    pTableScanInfo->pResultRowInfo = &pInfo->binfo.resultRowInfo;
    pTableScanInfo->rowCellInfoOffset = pInfo->binfo.rowCellInfoOffset;
  } else if (pDownstream->operatorType == OP_SessionWindow) {
    SSWindowOperatorInfo* pInfo = pDownstream->info;

    pTableScanInfo->pCtx = pInfo->binfo.pCtx;
    pTableScanInfo->pResultRowInfo = &pInfo->binfo.resultRowInfo;
    pTableScanInfo->rowCellInfoOffset = pInfo->binfo.rowCellInfoOffset;
  } else if (pDownstream->operatorType == OP_StateWindow) {
    SStateWindowOperatorInfo* pInfo = pDownstream->info;

    pTableScanInfo->pCtx = pInfo->binfo.pCtx;
    pTableScanInfo->pResultRowInfo = &pInfo->binfo.resultRowInfo;
    pTableScanInfo->rowCellInfoOffset = pInfo->binfo.rowCellInfoOffset;
  } else {
    assert(0);
  }
#endif

}

SArray* getOrderCheckColumns(STaskAttr* pQuery) {
  int32_t numOfCols = (pQuery->pGroupbyExpr == NULL)? 0: taosArrayGetSize(pQuery->pGroupbyExpr->columnInfo);

  SArray* pOrderColumns = NULL;
  if (numOfCols > 0) {
    pOrderColumns = taosArrayDup(pQuery->pGroupbyExpr->columnInfo);
  } else {
    pOrderColumns = taosArrayInit(4, sizeof(SColIndex));
  }

  if (pQuery->interval.interval > 0) {
    if (pOrderColumns == NULL) {
      pOrderColumns = taosArrayInit(1, sizeof(SColIndex));
    }

    SColIndex colIndex = {.colIndex = 0, .colId = 0, .flag = TSDB_COL_NORMAL};
    taosArrayPush(pOrderColumns, &colIndex);
  }

  {
    numOfCols = (int32_t) taosArrayGetSize(pOrderColumns);
    for(int32_t i = 0; i < numOfCols; ++i) {
      SColIndex* index = taosArrayGet(pOrderColumns, i);
      for(int32_t j = 0; j < pQuery->numOfOutput; ++j) {
        SSqlExpr* pExpr = &pQuery->pExpr1[j].base;
        int32_t functionId = getExprFunctionId(&pQuery->pExpr1[j]);

        if (index->colId == pExpr->pColumns->info.colId &&
            (functionId == FUNCTION_PRJ || functionId == FUNCTION_TAG || functionId == FUNCTION_TS)) {
          index->colIndex = j;
          index->colId = pExpr->resSchema.colId;
        }
      }
    }
  }

  return pOrderColumns;
}

SArray* getResultGroupCheckColumns(STaskAttr* pQuery) {
  int32_t numOfCols = (pQuery->pGroupbyExpr == NULL)? 0 : taosArrayGetSize(pQuery->pGroupbyExpr->columnInfo);

  SArray* pOrderColumns = NULL;
  if (numOfCols > 0) {
    pOrderColumns = taosArrayDup(pQuery->pGroupbyExpr->columnInfo);
  } else {
    pOrderColumns = taosArrayInit(4, sizeof(SColIndex));
  }

  for(int32_t i = 0; i < numOfCols; ++i) {
    SColIndex* index = taosArrayGet(pOrderColumns, i);

    bool found = false;
    for(int32_t j = 0; j < pQuery->numOfOutput; ++j) {
      SSqlExpr* pExpr = &pQuery->pExpr1[j].base;
      int32_t functionId = getExprFunctionId(&pQuery->pExpr1[j]);

      // FUNCTION_TAG_DUMMY function needs to be ignored
      if (index->colId == pExpr->pColumns->info.colId &&
          ((TSDB_COL_IS_TAG(pExpr->pColumns->flag) && functionId == FUNCTION_TAG) ||
           (TSDB_COL_IS_NORMAL_COL(pExpr->pColumns->flag) && functionId == FUNCTION_PRJ))) {
        index->colIndex = j;
        index->colId = pExpr->resSchema.colId;
        found = true;
        break;
      }
    }

    assert(found && index->colIndex >= 0 && index->colIndex < pQuery->numOfOutput);
  }

  return pOrderColumns;
}

static int32_t initAggSup(SAggSupporter* pAggSup, SArray* pExprInfo);
static void clearupAggSup(SAggSupporter* pAggSup);

static void destroySortedMergeOperatorInfo(void* param, int32_t numOfOutput) {
  SSortedMergeOperatorInfo* pInfo = (SSortedMergeOperatorInfo*) param;
  taosArrayDestroy(pInfo->orderInfo);
  taosArrayDestroy(pInfo->groupInfo);

  if (pInfo->pSortHandle != NULL) {
    tsortDestroySortHandle(pInfo->pSortHandle);
  }
  blockDataDestroy(pInfo->binfo.pRes);

  clearupAggSup(&pInfo->aggSup);
}

static void destroySlimitOperatorInfo(void* param, int32_t numOfOutput) {
  SSLimitOperatorInfo *pInfo = (SSLimitOperatorInfo*) param;
  taosArrayDestroy(pInfo->orderColumnList);
  pInfo->pRes = blockDataDestroy(pInfo->pRes);
  tfree(pInfo->prevRow);
}

static SExprInfo* exprArrayDup(SArray* pExprList) {
  size_t numOfOutput = taosArrayGetSize(pExprList);

  SExprInfo* p = calloc(numOfOutput, sizeof(SExprInfo));
  for (int32_t i = 0; i < numOfOutput; ++i) {
    SExprInfo* pExpr = taosArrayGetP(pExprList, i);
    assignExprInfo(&p[i], pExpr);
  }

  return p;
}

// TODO merge aggregate super table
static void appendOneRowToDataBlock(SSDataBlock *pBlock, STupleHandle* pTupleHandle) {
  for (int32_t i = 0; i < pBlock->info.numOfCols; ++i) {
    SColumnInfoData* pColInfo = taosArrayGet(pBlock->pDataBlock, i);

    bool isNull = tsortIsNullVal(pTupleHandle, i);
    if (isNull) {
      colDataAppend(pColInfo, pBlock->info.rows, NULL, true);
    } else {
      char* pData = tsortGetValue(pTupleHandle, i);
      colDataAppend(pColInfo, pBlock->info.rows, pData, false);
    }
  }

  pBlock->info.rows += 1;
}

static SSDataBlock* getSortedBlockData(SSortHandle* pHandle, SSDataBlock* pDataBlock, bool hasVarCol, int32_t capacity) {
  blockDataClearup(pDataBlock, hasVarCol);

  while(1) {
    STupleHandle* pTupleHandle = tsortNextTuple(pHandle);
    if (pTupleHandle == NULL) {
      break;
    }

    appendOneRowToDataBlock(pDataBlock, pTupleHandle);
    if (pDataBlock->info.rows >= capacity) {
      return pDataBlock;
    }
  }

  return (pDataBlock->info.rows > 0)? pDataBlock:NULL;
}

SSDataBlock* loadNextDataBlock(void* param) {
  SOperatorInfo* pOperator = (SOperatorInfo*) param;
  bool newgroup = false;

  return pOperator->exec(pOperator, &newgroup);
}

static bool needToMerge(SSDataBlock* pBlock, SArray* groupInfo, char **buf, int32_t rowIndex) {
  size_t size = taosArrayGetSize(groupInfo);
  if (size == 0) {
    return true;
  }

  for (int32_t i = 0; i < size; ++i) {
    int32_t* index = taosArrayGet(groupInfo, i);

    SColumnInfoData* pColInfo = taosArrayGet(pBlock->pDataBlock, *index);
    bool isNull = colDataIsNull(pColInfo, rowIndex, pBlock->info.rows, NULL);

    if ((isNull && buf[i] != NULL) || (!isNull && buf[i] == NULL)) {
      return false;
    }

    char* pCell = colDataGetData(pColInfo, rowIndex);
    if (IS_VAR_DATA_TYPE(pColInfo->info.type)) {
      if (varDataLen(pCell) != varDataLen(buf[i])) {
        return false;
      } else {
        if (memcmp(varDataVal(pCell), varDataVal(buf[i]), varDataLen(pCell)) != 0) {
          return false;
        }
      }
    } else {
      if (memcmp(pCell, buf[i], pColInfo->info.bytes) != 0) {
        return false;
      }
    }
  }

  return 0;
}

static void doMergeResultImpl(SSortedMergeOperatorInfo* pInfo, SqlFunctionCtx *pCtx, int32_t numOfExpr, int32_t rowIndex) {
  for (int32_t j = 0; j < numOfExpr; ++j) { // TODO set row index
    pCtx[j].startRow = rowIndex;
  }

  for (int32_t j = 0; j < numOfExpr; ++j) {
    int32_t functionId = pCtx[j].functionId;
    pCtx[j].fpSet->addInput(&pCtx[j]);

//    if (functionId < 0) {
//      SUdfInfo* pUdfInfo = taosArrayGet(pInfo->udfInfo, -1 * functionId - 1);
//      doInvokeUdf(pUdfInfo, &pCtx[j], 0, TSDB_UDF_FUNC_MERGE);
//    } else {
//      assert(!TSDB_FUNC_IS_SCALAR(functionId));
//      aAggs[functionId].mergeFunc(&pCtx[j]);
//    }
  }
}

static void doFinalizeResultImpl(SqlFunctionCtx *pCtx, int32_t numOfExpr) {
  for(int32_t j = 0; j < numOfExpr; ++j) {
    int32_t functionId = pCtx[j].functionId;
    //    if (functionId == FUNC_TAG_DUMMY || functionId == FUNC_TS_DUMMY) {
    //      continue;
    //    }

    //    if (functionId < 0) {
    //      SUdfInfo* pUdfInfo = taosArrayGet(pInfo->udfInfo, -1 * functionId - 1);
    //      doInvokeUdf(pUdfInfo, &pCtx[j], 0, TSDB_UDF_FUNC_FINALIZE);
    //    } else {
    pCtx[j].fpSet->addInput(&pCtx[j]);
  }
}

static bool saveCurrentTuple(char** rowColData, SArray* pColumnList, SSDataBlock* pBlock, int32_t rowIndex) {
  int32_t size = (int32_t) taosArrayGetSize(pColumnList);

  for(int32_t i = 0; i < size; ++i) {
    int32_t* index = taosArrayGet(pColumnList, i);
    SColumnInfoData* pColInfo = taosArrayGet(pBlock->pDataBlock, *index);

    char* data = colDataGetData(pColInfo, rowIndex);
    memcpy(rowColData[i], data, colDataGetLength(pColInfo, rowIndex));
  }

  return true;
}

static void doMergeImpl(SOperatorInfo* pOperator, int32_t numOfExpr, SSDataBlock* pBlock) {
  SSortedMergeOperatorInfo* pInfo = pOperator->info;

  SqlFunctionCtx* pCtx = pInfo->binfo.pCtx;
  for(int32_t i = 0; i < pBlock->info.numOfCols; ++i) {
    pCtx[i].size = 1;
  }

  for(int32_t i = 0; i < pBlock->info.rows; ++i) {
    if (!pInfo->hasGroupVal) {
      ASSERT(i == 0);
      doMergeResultImpl(pInfo, pCtx, numOfExpr, i);
      pInfo->hasGroupVal = saveCurrentTuple(pInfo->groupVal, pInfo->groupInfo, pBlock, i);
    } else {
      if (needToMerge(pBlock, pInfo->groupInfo, pInfo->groupVal, i)) {
        doMergeResultImpl(pInfo, pCtx, numOfExpr, i);
      } else {
        doFinalizeResultImpl(pCtx, numOfExpr);
        int32_t numOfRows = getNumOfResult(pInfo->binfo.pCtx, pOperator->numOfOutput);
        //        setTagValueForMultipleRows(pCtx, pOperator->numOfOutput, numOfRows);

        // TODO check for available buffer;

        // next group info data
        pInfo->binfo.pRes->info.rows += numOfRows;
        for (int32_t j = 0; j < numOfExpr; ++j) {
          if (pCtx[j].functionId < 0) {
            continue;
          }

          pCtx[j].fpSet->addInput(&pCtx[j]);
        }

        doMergeResultImpl(pInfo, pCtx, numOfExpr, i);
        pInfo->hasGroupVal = saveCurrentTuple(pInfo->groupVal, pInfo->groupInfo, pBlock, i);
      }
    }
  }
}

static SSDataBlock* doMerge(SOperatorInfo* pOperator) {
  SSortedMergeOperatorInfo* pInfo = pOperator->info;
  SSortHandle* pHandle = pInfo->pSortHandle;

  SSDataBlock* pDataBlock = createOneDataBlock(pInfo->binfo.pRes);
  blockDataEnsureCapacity(pDataBlock, pInfo->binfo.capacity);

  while(1) {

    blockDataClearup(pDataBlock, pInfo->hasVarCol);
    while (1) {
      STupleHandle* pTupleHandle = tsortNextTuple(pHandle);
      if (pTupleHandle == NULL) {
        break;
      }

      // build datablock for merge for one group
      appendOneRowToDataBlock(pDataBlock, pTupleHandle);
      if (pDataBlock->info.rows >= pInfo->binfo.capacity) {
        break;
      }
    }

    if (pDataBlock->info.rows == 0) {
      break;
    }

    setInputDataBlock(pOperator, pInfo->binfo.pCtx, pDataBlock, TSDB_ORDER_ASC);
    //  updateOutputBuf(&pInfo->binfo, &pAggInfo->bufCapacity, pBlock->info.rows * pAggInfo->resultRowFactor, pOperator->pRuntimeEnv, true);
    doMergeImpl(pOperator, pOperator->numOfOutput, pDataBlock);
    // flush to tuple store, and after all data have been handled, return to upstream node or sink node
  }

  doFinalizeResultImpl(pInfo->binfo.pCtx, pOperator->numOfOutput);
  int32_t numOfRows = getNumOfResult(pInfo->binfo.pCtx, pOperator->numOfOutput);
  //        setTagValueForMultipleRows(pCtx, pOperator->numOfOutput, numOfRows);

  // TODO check for available buffer;

  // next group info data
  pInfo->binfo.pRes->info.rows += numOfRows;
  return (pInfo->binfo.pRes->info.rows > 0)? pInfo->binfo.pRes:NULL;
}

static SSDataBlock* doSortedMerge(void* param, bool* newgroup) {
  SOperatorInfo* pOperator = (SOperatorInfo*) param;
  if (pOperator->status == OP_EXEC_DONE) {
    return NULL;
  }

  SExecTaskInfo* pTaskInfo = pOperator->pTaskInfo;
  SSortedMergeOperatorInfo* pInfo = pOperator->info;
  if (pOperator->status == OP_RES_TO_RETURN) {
    return getSortedBlockData(pInfo->pSortHandle, pInfo->binfo.pRes, pInfo->hasVarCol, pInfo->binfo.capacity);
  }

  SSchema* p = blockDataExtractSchema(pInfo->binfo.pRes, NULL);
  int32_t numOfBufPage = pInfo->sortBufSize / pInfo->bufPageSize;
  pInfo->pSortHandle = tsortCreateSortHandle(pInfo->orderInfo, pInfo->nullFirst, SORT_MULTISOURCE_MERGE, pInfo->bufPageSize,
                                        numOfBufPage, p, pInfo->binfo.pRes->info.numOfCols, "GET_TASKID(pTaskInfo)");

  tfree(p);
  tsortSetFetchRawDataFp(pInfo->pSortHandle, loadNextDataBlock);

  for(int32_t i = 0; i < pOperator->numOfDownstream; ++i) {
    SGenericSource* ps = calloc(1, sizeof(SGenericSource));
    ps->param = pOperator->pDownstream[i];
    tsortAddSource(pInfo->pSortHandle, ps);
  }

  int32_t code = tsortOpen(pInfo->pSortHandle);
  if (code != TSDB_CODE_SUCCESS) {
    longjmp(pTaskInfo->env, terrno);
  }

  pOperator->status = OP_RES_TO_RETURN;
  return doMerge(pOperator);
}

static SArray* createBlockOrder(SArray* pExprInfo, SArray* pOrderVal) {
  SArray* pOrderInfo = taosArrayInit(1, sizeof(SBlockOrderInfo));

  size_t numOfOrder = taosArrayGetSize(pOrderVal);
  for (int32_t j = 0; j < numOfOrder; ++j) {
    SBlockOrderInfo orderInfo = {0};
    SOrder*         pOrder = taosArrayGet(pOrderVal, j);
    orderInfo.order = pOrder->order;

    for (int32_t i = 0; i < taosArrayGetSize(pExprInfo); ++i) {
      SExprInfo* pExpr = taosArrayGet(pExprInfo, i);
      if (pExpr->base.resSchema.colId == pOrder->col.info.colId) {
        orderInfo.colIndex = i;
        break;
      }
    }

    taosArrayPush(pOrderInfo, &orderInfo);
  }

  return pOrderInfo;
}

static int32_t initGroupCol(SArray* pExprInfo, SArray* pGroupInfo, SSortedMergeOperatorInfo* pInfo) {
  if (pGroupInfo == NULL || taosArrayGetSize(pGroupInfo) == 0) {
    return 0;
  }

  int32_t len = 0;
  SArray* plist = taosArrayInit(3, sizeof(SColumn));
  pInfo->groupInfo = taosArrayInit(3, sizeof(int32_t));

  if (plist == NULL || pInfo->groupInfo == NULL) {
    return TSDB_CODE_OUT_OF_MEMORY;
  }

  size_t  numOfGroupCol = taosArrayGetSize(pInfo->groupInfo);
  for(int32_t i = 0; i < numOfGroupCol; ++i) {
    SColumn* pCol = taosArrayGet(pGroupInfo, i);
    for(int32_t j = 0; j < taosArrayGetSize(pExprInfo); ++j) {
      SExprInfo* pe = taosArrayGet(pExprInfo, j);
      if (pe->base.resSchema.colId == pCol->info.colId) {
        taosArrayPush(plist, pCol);
        taosArrayPush(pInfo->groupInfo, &j);
        len += pCol->info.bytes;
        break;
      }
    }
  }

  ASSERT(taosArrayGetSize(pGroupInfo) == taosArrayGetSize(plist));

  pInfo->groupVal = calloc(1, (POINTER_BYTES * numOfGroupCol + len));
  if (pInfo->groupVal == NULL) {
    taosArrayDestroy(plist);
    return TSDB_CODE_OUT_OF_MEMORY;
  }

  int32_t offset = 0;
  char   *start = (char*)(pInfo->groupVal + (POINTER_BYTES * numOfGroupCol));
  for(int32_t i = 0; i < numOfGroupCol; ++i) {
    pInfo->groupVal[i] = start + offset;
    SColumn* pCol = taosArrayGet(plist, i);
    offset += pCol->info.bytes;
  }

  taosArrayDestroy(plist);

  return TSDB_CODE_SUCCESS;
}

SOperatorInfo* createSortedMergeOperatorInfo(SOperatorInfo** downstream, int32_t numOfDownstream, SArray* pExprInfo, SArray* pOrderVal, SArray* pGroupInfo, SExecTaskInfo* pTaskInfo) {
  SSortedMergeOperatorInfo* pInfo = calloc(1, sizeof(SSortedMergeOperatorInfo));
  SOperatorInfo* pOperator = calloc(1, sizeof(SOperatorInfo));
  if (pInfo == NULL || pOperator == NULL) {
    goto _error;
  }

  int32_t numOfOutput = taosArrayGetSize(pExprInfo);
  pInfo->binfo.pCtx   = createSqlFunctionCtx_rv(pExprInfo, &pInfo->binfo.rowCellInfoOffset, &pInfo->binfo.resRowSize);
  pInfo->binfo.pRes   = createOutputBuf_rv(pExprInfo, pInfo->binfo.capacity);
  initResultRowInfo(&pInfo->binfo.resultRowInfo, (int32_t)1);

  if (pInfo->binfo.pCtx == NULL || pInfo->binfo.pRes == NULL) {
    goto _error;
  }

  int32_t code = initAggSup(&pInfo->aggSup, pExprInfo);
  if (code != TSDB_CODE_SUCCESS) {
    goto _error;
  }

  setDefaultOutputBuf_rv(&pInfo->binfo, &pInfo->aggSup, MAIN_SCAN, pTaskInfo);
  code = initGroupCol(pExprInfo, pGroupInfo, pInfo);
  if (code != TSDB_CODE_SUCCESS) {
    goto _error;
  }

//  pInfo->resultRowFactor = (int32_t)(getRowNumForMultioutput(pRuntimeEnv->pQueryAttr,
//      pRuntimeEnv->pQueryAttr->topBotQuery, false));
  pInfo->sortBufSize    = 1024 * 16; // 1MB
  pInfo->bufPageSize    = 1024;
  pInfo->orderInfo      = createBlockOrder(pExprInfo, pOrderVal);

  pInfo->binfo.capacity = blockDataGetCapacityInRow(pInfo->binfo.pRes, pInfo->bufPageSize);

  pOperator->name         = "SortedMerge";
  pOperator->operatorType = OP_SortedMerge;
  pOperator->blockingOptr = true;
  pOperator->status       = OP_IN_EXECUTING;
  pOperator->info         = pInfo;
  pOperator->numOfOutput  = numOfOutput;
  pOperator->pExpr        = exprArrayDup(pExprInfo);

  pOperator->pTaskInfo    = pTaskInfo;
  pOperator->exec         = doSortedMerge;
  pOperator->cleanupFn    = destroySortedMergeOperatorInfo;

  code = appendDownstream(pOperator, downstream, numOfDownstream);
  if (code != TSDB_CODE_SUCCESS) {
    goto _error;
  }

  return pOperator;

  _error:
  if (pInfo != NULL) {
    destroySortedMergeOperatorInfo(pInfo, numOfOutput);
  }

  tfree(pInfo);
  tfree(pOperator);
  terrno = TSDB_CODE_QRY_OUT_OF_MEMORY;
  return NULL;
}

static SSDataBlock* doSort(void* param, bool* newgroup) {
  SOperatorInfo* pOperator = (SOperatorInfo*) param;
  if (pOperator->status == OP_EXEC_DONE) {
    return NULL;
  }

  SExecTaskInfo* pTaskInfo = pOperator->pTaskInfo;
  SOrderOperatorInfo* pInfo = pOperator->info;
  if (pOperator->status == OP_RES_TO_RETURN) {
    return getSortedBlockData(pInfo->pSortHandle, pInfo->pDataBlock, pInfo->hasVarCol, pInfo->numOfRowsInRes);
  }

  SSchema* p = blockDataExtractSchema(pInfo->pDataBlock, NULL);
  int32_t numOfBufPage = pInfo->sortBufSize / pInfo->bufPageSize;
  pInfo->pSortHandle = tsortCreateSortHandle(pInfo->orderInfo, pInfo->nullFirst, SORT_SINGLESOURCE_SORT, pInfo->bufPageSize,
                                        numOfBufPage, p, pInfo->pDataBlock->info.numOfCols, "GET_TASKID(pTaskInfo)");

  tfree(p);
  tsortSetFetchRawDataFp(pInfo->pSortHandle, loadNextDataBlock);

  SGenericSource* ps = calloc(1, sizeof(SGenericSource));
  ps->param = pOperator;
  tsortAddSource(pInfo->pSortHandle, ps);

  // TODO set error code;
  int32_t code = tsortOpen(pInfo->pSortHandle);
  if (code != TSDB_CODE_SUCCESS) {
    longjmp(pTaskInfo->env, terrno);
  }

  pOperator->status = OP_RES_TO_RETURN;
  return getSortedBlockData(pInfo->pSortHandle, pInfo->pDataBlock, pInfo->hasVarCol, pInfo->numOfRowsInRes);
}

SOperatorInfo *createOrderOperatorInfo(SOperatorInfo* downstream, SArray* pExprInfo, SArray* pOrderVal, SExecTaskInfo* pTaskInfo) {
  SOrderOperatorInfo* pInfo = calloc(1, sizeof(SOrderOperatorInfo));
  SOperatorInfo* pOperator = calloc(1, sizeof(SOperatorInfo));
  if (pInfo == NULL || pOperator == NULL) {
    tfree(pInfo);

    terrno = TSDB_CODE_QRY_OUT_OF_MEMORY;
    return NULL;
  }

  pInfo->sortBufSize    = 1024 * 16; // 1MB
  pInfo->bufPageSize    = 1024;
  pInfo->numOfRowsInRes = 1024;

  pInfo->pDataBlock  = createOutputBuf_rv(pExprInfo, pInfo->numOfRowsInRes);
  pInfo->orderInfo  = createBlockOrder(pExprInfo, pOrderVal);

  for(int32_t i = 0; i < taosArrayGetSize(pExprInfo); ++i) {
    SExprInfo* pExpr = taosArrayGetP(pExprInfo, i);
    if (IS_VAR_DATA_TYPE(pExpr->base.resSchema.type)) {
      pInfo->hasVarCol = true;
      break;
    }
  }

  if (pInfo->orderInfo == NULL || pInfo->pDataBlock == NULL) {
    tfree(pOperator);
    destroyOrderOperatorInfo(pInfo, taosArrayGetSize(pExprInfo));
    tfree(pInfo);

    terrno = TSDB_CODE_QRY_OUT_OF_MEMORY;
    return NULL;
  }

  pOperator->name          = "Order";
  pOperator->operatorType  = OP_Order;
  pOperator->blockingOptr  = true;
  pOperator->status        = OP_IN_EXECUTING;
  pOperator->info          = pInfo;

  pOperator->pTaskInfo     = pTaskInfo;
  pOperator->exec          = doSort;
  pOperator->cleanupFn     = destroyOrderOperatorInfo;

  int32_t code = appendDownstream(pOperator, &downstream, 1);
  return pOperator;
}

static int32_t getTableScanOrder(STableScanInfo* pTableScanInfo) {
  return pTableScanInfo->order;
}

// this is a blocking operator
static SSDataBlock* doAggregate(void* param, bool* newgroup) {
  SOperatorInfo* pOperator = (SOperatorInfo*) param;
  if (pOperator->status == OP_EXEC_DONE) {
    return NULL;
  }

  SAggOperatorInfo* pAggInfo = pOperator->info;
  SOptrBasicInfo* pInfo = &pAggInfo->binfo;

  int32_t order = TSDB_ORDER_ASC;
  SOperatorInfo* downstream = pOperator->pDownstream[0];

  while(1) {
    publishOperatorProfEvent(downstream, QUERY_PROF_BEFORE_OPERATOR_EXEC);
    SSDataBlock* pBlock = downstream->exec(downstream, newgroup);
    publishOperatorProfEvent(downstream, QUERY_PROF_AFTER_OPERATOR_EXEC);

    if (pBlock == NULL) {
      break;
    }

//    if (pAggInfo->current != NULL) {
//      setTagValue(pOperator, pAggInfo->current->pTable, pInfo->pCtx, pOperator->numOfOutput);
//    }

    // the pDataBlock are always the same one, no need to call this again
    setInputDataBlock(pOperator, pInfo->pCtx, pBlock, order);
    doAggregateImpl(pOperator, 0, pInfo->pCtx, pBlock);
  }

  doSetOperatorCompleted(pOperator);

  finalizeQueryResult(pOperator, pInfo->pCtx, &pInfo->resultRowInfo, pInfo->rowCellInfoOffset);
  pInfo->pRes->info.rows = getNumOfResult(pInfo->pCtx, pOperator->numOfOutput);

  return (pInfo->pRes->info.rows != 0)? pInfo->pRes:NULL;
}

static SSDataBlock* doMultiTableAggregate(void* param, bool* newgroup) {
  SOperatorInfo* pOperator = (SOperatorInfo*) param;
  if (pOperator->status == OP_EXEC_DONE) {
    return NULL;
  }

  SAggOperatorInfo* pAggInfo = pOperator->info;
  SOptrBasicInfo* pInfo = &pAggInfo->binfo;
  SExecTaskInfo* pTaskInfo = pOperator->pTaskInfo;

  if (pOperator->status == OP_RES_TO_RETURN) {
    toSDatablock(&pAggInfo->groupResInfo, pAggInfo->pResultBuf, pInfo->pRes, pAggInfo->binfo.capacity);

    if (pInfo->pRes->info.rows == 0 || !hasRemainDataInCurrentGroup(&pAggInfo->groupResInfo)) {
      pOperator->status = OP_EXEC_DONE;
    }

    return pInfo->pRes;
  }

  // table scan order
  int32_t order = TSDB_ORDER_ASC;
  SOperatorInfo* downstream = pOperator->pDownstream[0];

  while(1) {
    publishOperatorProfEvent(downstream, QUERY_PROF_BEFORE_OPERATOR_EXEC);
    SSDataBlock* pBlock = downstream->exec(downstream, newgroup);
    publishOperatorProfEvent(downstream, QUERY_PROF_AFTER_OPERATOR_EXEC);

    if (pBlock == NULL) {
      break;
    }

//    setTagValue(pOperator, pRuntimeEnv->current->pTable, pInfo->pCtx, pOperator->numOfOutput);
//    if (downstream->operatorType == OP_TableScan) {
//      STableScanInfo* pScanInfo = downstream->info;
//      order = getTableScanOrder(pScanInfo);
//    }

    // the pDataBlock are always the same one, no need to call this again
    setInputDataBlock(pOperator, pInfo->pCtx, pBlock, order);

    TSKEY key = 0;
    if (order == TSDB_ORDER_ASC) {
      key = pBlock->info.window.ekey;
      TSKEY_MAX_ADD(key, 1);
    } else {
      key = pBlock->info.window.skey;
      TSKEY_MIN_SUB(key, -1);
    }
    
    setExecutionContext(pOperator->numOfOutput, pAggInfo->current->groupIndex, key, pTaskInfo, pAggInfo->current, pAggInfo);
    doAggregateImpl(pOperator, 0, pInfo->pCtx, pBlock);
  }

  pOperator->status = OP_RES_TO_RETURN;
  closeAllResultRows(&pInfo->resultRowInfo);
  updateNumOfRowsInResultRows(pInfo->pCtx, pOperator->numOfOutput, &pInfo->resultRowInfo, pInfo->rowCellInfoOffset);

  initGroupResInfo(&pAggInfo->groupResInfo, &pInfo->resultRowInfo);
  toSDatablock(&pAggInfo->groupResInfo, pAggInfo->pResultBuf, pInfo->pRes, pAggInfo->binfo.capacity);

  if (pInfo->pRes->info.rows == 0 || !hasRemainDataInCurrentGroup(&pAggInfo->groupResInfo)) {
    doSetOperatorCompleted(pOperator);
  }

  return pInfo->pRes;
}

static SSDataBlock* doProjectOperation(void* param, bool* newgroup) {
  SOperatorInfo* pOperator = (SOperatorInfo*) param;

  SProjectOperatorInfo* pProjectInfo = pOperator->info;
  STaskRuntimeEnv* pRuntimeEnv = pOperator->pRuntimeEnv;
  SOptrBasicInfo *pInfo = &pProjectInfo->binfo;

  SSDataBlock* pRes = pInfo->pRes;
  int32_t order = pRuntimeEnv->pQueryAttr->order.order;

  pRes->info.rows = 0;

  if (pProjectInfo->existDataBlock) {  // TODO refactor
    STableQueryInfo* pTableQueryInfo = pRuntimeEnv->current;

    SSDataBlock* pBlock = pProjectInfo->existDataBlock;
    pProjectInfo->existDataBlock = NULL;
    *newgroup = true;

    // todo dynamic set tags
    if (pTableQueryInfo != NULL) {
//      setTagValue(pOperator, pTableQueryInfo->pTable, pInfo->pCtx, pOperator->numOfOutput);
    }

    // the pDataBlock are always the same one, no need to call this again
    setInputDataBlock(pOperator, pInfo->pCtx, pBlock, order);
    updateOutputBuf(&pProjectInfo->binfo, &pProjectInfo->bufCapacity, pBlock->info.rows);

    projectApplyFunctions(pRuntimeEnv, pInfo->pCtx, pOperator->numOfOutput);

    pRes->info.rows = getNumOfResult(pInfo->pCtx, pOperator->numOfOutput);
    if (pRes->info.rows >= pRuntimeEnv->resultInfo.threshold) {
      copyTsColoum(pRes, pInfo->pCtx, pOperator->numOfOutput);
      resetResultRowEntryResult(pInfo->pCtx, pOperator->numOfOutput);
      return pRes;
    }
  }

  while(1) {
    bool prevVal = *newgroup;

    // The downstream exec may change the value of the newgroup, so use a local variable instead.
    publishOperatorProfEvent(pOperator->pDownstream[0], QUERY_PROF_BEFORE_OPERATOR_EXEC);
    SSDataBlock* pBlock = pOperator->pDownstream[0]->exec(pOperator->pDownstream[0], newgroup);
    publishOperatorProfEvent(pOperator->pDownstream[0], QUERY_PROF_AFTER_OPERATOR_EXEC);

    if (pBlock == NULL) {
      assert(*newgroup == false);

      *newgroup = prevVal;
      setTaskStatus(pOperator->pTaskInfo, TASK_COMPLETED);
      break;
    }

    // Return result of the previous group in the firstly.
    if (*newgroup) {
      if (pRes->info.rows > 0) {
        pProjectInfo->existDataBlock = pBlock;
        break;
      } else { // init output buffer for a new group data
//        for (int32_t j = 0; j < pOperator->numOfOutput; ++j) {
//          aAggs[pInfo->pCtx[j].functionId].xFinalize(&pInfo->pCtx[j]);
//        }
        initCtxOutputBuffer(pInfo->pCtx, pOperator->numOfOutput);
      }
    }

    STableQueryInfo* pTableQueryInfo = pRuntimeEnv->current;

    // todo dynamic set tags
    if (pTableQueryInfo != NULL) {
//      setTagValue(pOperator, pTableQueryInfo->pTable, pInfo->pCtx, pOperator->numOfOutput);
    }

    // the pDataBlock are always the same one, no need to call this again
    setInputDataBlock(pOperator, pInfo->pCtx, pBlock, order);
    updateOutputBuf(&pProjectInfo->binfo, &pProjectInfo->bufCapacity, pBlock->info.rows);

    projectApplyFunctions(pRuntimeEnv, pInfo->pCtx, pOperator->numOfOutput);
    pRes->info.rows = getNumOfResult(pInfo->pCtx, pOperator->numOfOutput);
    if (pRes->info.rows >= 1000/*pRuntimeEnv->resultInfo.threshold*/) {
      break;
    }
  }
  copyTsColoum(pRes, pInfo->pCtx, pOperator->numOfOutput);
  resetResultRowEntryResult(pInfo->pCtx, pOperator->numOfOutput);
  return (pInfo->pRes->info.rows > 0)? pInfo->pRes:NULL;
}

static SSDataBlock* doLimit(void* param, bool* newgroup) {
  SOperatorInfo* pOperator = (SOperatorInfo*)param;
  if (pOperator->status == OP_EXEC_DONE) {
    return NULL;
  }

  SLimitOperatorInfo* pInfo = pOperator->info;
  STaskRuntimeEnv* pRuntimeEnv = pOperator->pRuntimeEnv;

  SSDataBlock* pBlock = NULL;
  while (1) {
    publishOperatorProfEvent(pOperator->pDownstream[0], QUERY_PROF_BEFORE_OPERATOR_EXEC);
    pBlock = pOperator->pDownstream[0]->exec(pOperator->pDownstream[0], newgroup);
    publishOperatorProfEvent(pOperator->pDownstream[0], QUERY_PROF_AFTER_OPERATOR_EXEC);

    if (pBlock == NULL) {
      doSetOperatorCompleted(pOperator);
      return NULL;
    }

    if (pRuntimeEnv->currentOffset == 0) {
      break;
    } else if (pRuntimeEnv->currentOffset >= pBlock->info.rows) {
      pRuntimeEnv->currentOffset -= pBlock->info.rows;
    } else {
      int32_t remain = (int32_t)(pBlock->info.rows - pRuntimeEnv->currentOffset);
      pBlock->info.rows = remain;

      for (int32_t i = 0; i < pBlock->info.numOfCols; ++i) {
        SColumnInfoData* pColInfoData = taosArrayGet(pBlock->pDataBlock, i);

        int16_t bytes = pColInfoData->info.bytes;
        memmove(pColInfoData->pData, pColInfoData->pData + bytes * pRuntimeEnv->currentOffset, remain * bytes);
      }

      pRuntimeEnv->currentOffset = 0;
      break;
    }
  }

  if (pInfo->total + pBlock->info.rows >= pInfo->limit) {
    pBlock->info.rows = (int32_t)(pInfo->limit - pInfo->total);
    pInfo->total = pInfo->limit;

    doSetOperatorCompleted(pOperator);
  } else {
    pInfo->total += pBlock->info.rows;
  }

  return pBlock;
}

static SSDataBlock* doFilter(void* param, bool* newgroup) {
  SOperatorInfo *pOperator = (SOperatorInfo *)param;
  if (pOperator->status == OP_EXEC_DONE) {
    return NULL;
  }

  SFilterOperatorInfo* pCondInfo = pOperator->info;
  STaskRuntimeEnv* pRuntimeEnv = pOperator->pRuntimeEnv;

  while (1) {
    publishOperatorProfEvent(pOperator->pDownstream[0], QUERY_PROF_BEFORE_OPERATOR_EXEC);
    SSDataBlock *pBlock = pOperator->pDownstream[0]->exec(pOperator->pDownstream[0], newgroup);
    publishOperatorProfEvent(pOperator->pDownstream[0], QUERY_PROF_AFTER_OPERATOR_EXEC);

    if (pBlock == NULL) {
      break;
    }

    doSetFilterColumnInfo(pCondInfo->pFilterInfo, pCondInfo->numOfFilterCols, pBlock);
    assert(pRuntimeEnv->pTsBuf == NULL);
    filterRowsInDataBlock(pRuntimeEnv, pCondInfo->pFilterInfo, pCondInfo->numOfFilterCols, pBlock, true);

    if (pBlock->info.rows > 0) {
      return pBlock;
    }
  }

  doSetOperatorCompleted(pOperator);
  return NULL;
}

static SSDataBlock* doIntervalAgg(void* param, bool* newgroup) {
  SOperatorInfo* pOperator = (SOperatorInfo*) param;
  if (pOperator->status == OP_EXEC_DONE) {
    return NULL;
  }

  STableIntervalOperatorInfo* pInfo = pOperator->info;

  if (pOperator->status == OP_RES_TO_RETURN) {
//    toSDatablock(pAggInfo->pGroupResInfo, pAggInfo->pResultBuf, pInfo->pRes, pAggInfo->binfo.capacity);
    if (pInfo->binfo.pRes->info.rows == 0 || !hasRemainDataInCurrentGroup(&pInfo->groupResInfo)) {
      doSetOperatorCompleted(pOperator);
    }

    return pInfo->binfo.pRes;
  }

//  int32_t order = pQueryAttr->order.order;
//  STimeWindow win = pQueryAttr->window;
  SOperatorInfo* downstream = pOperator->pDownstream[0];

  while(1) {
    publishOperatorProfEvent(downstream, QUERY_PROF_BEFORE_OPERATOR_EXEC);
    SSDataBlock* pBlock = downstream->exec(downstream, newgroup);
    publishOperatorProfEvent(downstream, QUERY_PROF_AFTER_OPERATOR_EXEC);

    if (pBlock == NULL) {
      break;
    }

//    setTagValue(pOperator, pRuntimeEnv->current->pTable, pInfo->pCtx, pOperator->numOfOutput);

    // the pDataBlock are always the same one, no need to call this again
    setInputDataBlock(pOperator, pInfo->binfo.pCtx, pBlock, TSDB_ORDER_ASC);
    hashIntervalAgg(pOperator, &pInfo->binfo.resultRowInfo, pBlock, 0);
  }

  // restore the value
//  pQueryAttr->order.order = order;
//  pQueryAttr->window = win;

  pOperator->status = OP_RES_TO_RETURN;
  closeAllResultRows(&pInfo->binfo.resultRowInfo);
  setTaskStatus(pOperator->pTaskInfo, TASK_COMPLETED);
  finalizeQueryResult(pOperator, pInfo->binfo.pCtx, &pInfo->binfo.resultRowInfo, pInfo->binfo.rowCellInfoOffset);

  initGroupResInfo(&pInfo->groupResInfo, &pInfo->binfo.resultRowInfo);
  toSDatablock(&pInfo->groupResInfo, pInfo->pResultBuf, pInfo->binfo.pRes, pInfo->binfo.capacity);

  if (pInfo->binfo.pRes->info.rows == 0 || !hasRemainDataInCurrentGroup(&pInfo->groupResInfo)) {
    doSetOperatorCompleted(pOperator);
  }

  return pInfo->binfo.pRes->info.rows == 0? NULL:pInfo->binfo.pRes;
}

static SSDataBlock* doAllIntervalAgg(void* param, bool* newgroup) {
  SOperatorInfo* pOperator = (SOperatorInfo*) param;
  if (pOperator->status == OP_EXEC_DONE) {
    return NULL;
  }

  STableIntervalOperatorInfo* pIntervalInfo = pOperator->info;

  STaskRuntimeEnv* pRuntimeEnv = pOperator->pRuntimeEnv;
  if (pOperator->status == OP_RES_TO_RETURN) {
//    toSDatablock(&pRuntimeEnv->groupResInfo, pRuntimeEnv, pIntervalInfo->pRes);

    if (pIntervalInfo->binfo.pRes->info.rows == 0 || !hasRemainDataInCurrentGroup(&pRuntimeEnv->groupResInfo)) {
      doSetOperatorCompleted(pOperator);
    }

    return pIntervalInfo->binfo.pRes;
  }

  STaskAttr* pQueryAttr = pRuntimeEnv->pQueryAttr;
  int32_t order = pQueryAttr->order.order;
  STimeWindow win = pQueryAttr->window;

  SOperatorInfo* downstream = pOperator->pDownstream[0];

  while(1) {
    publishOperatorProfEvent(downstream, QUERY_PROF_BEFORE_OPERATOR_EXEC);
    SSDataBlock* pBlock = downstream->exec(downstream, newgroup);
    publishOperatorProfEvent(downstream, QUERY_PROF_AFTER_OPERATOR_EXEC);

    if (pBlock == NULL) {
      break;
    }

//    setTagValue(pOperator, pRuntimeEnv->current->pTable, pIntervalInfo->pCtx, pOperator->numOfOutput);

    // the pDataBlock are always the same one, no need to call this again
    setInputDataBlock(pOperator, pIntervalInfo->binfo.pCtx, pBlock, pQueryAttr->order.order);
    hashAllIntervalAgg(pOperator, &pIntervalInfo->binfo.resultRowInfo, pBlock, 0);
  }

  // restore the value
  pQueryAttr->order.order = order;
  pQueryAttr->window = win;

  pOperator->status = OP_RES_TO_RETURN;
  closeAllResultRows(&pIntervalInfo->binfo.resultRowInfo);
  setTaskStatus(pOperator->pTaskInfo, TASK_COMPLETED);
  finalizeQueryResult(pOperator, pIntervalInfo->binfo.pCtx, &pIntervalInfo->binfo.resultRowInfo, pIntervalInfo->binfo.rowCellInfoOffset);

  initGroupResInfo(&pRuntimeEnv->groupResInfo, &pIntervalInfo->binfo.resultRowInfo);
//  toSDatablock(&pRuntimeEnv->groupResInfo, pRuntimeEnv, pIntervalInfo->pRes);

  if (pIntervalInfo->binfo.pRes->info.rows == 0 || !hasRemainDataInCurrentGroup(&pRuntimeEnv->groupResInfo)) {
    pOperator->status = OP_EXEC_DONE;
  }

  return pIntervalInfo->binfo.pRes->info.rows == 0? NULL:pIntervalInfo->binfo.pRes;
}

static SSDataBlock* doSTableIntervalAgg(void* param, bool* newgroup) {
  SOperatorInfo* pOperator = (SOperatorInfo*) param;
  if (pOperator->status == OP_EXEC_DONE) {
    return NULL;
  }

  STableIntervalOperatorInfo* pIntervalInfo = pOperator->info;
  STaskRuntimeEnv* pRuntimeEnv = pOperator->pRuntimeEnv;

  if (pOperator->status == OP_RES_TO_RETURN) {
    int64_t st = taosGetTimestampUs();

//    copyToSDataBlock(NULL, 3000, pIntervalInfo->pRes, pIntervalInfo->rowCellInfoOffset);
    if (pIntervalInfo->binfo.pRes->info.rows == 0 || !hasRemainData(&pRuntimeEnv->groupResInfo)) {
      doSetOperatorCompleted(pOperator);
    }

    SQInfo* pQInfo = pRuntimeEnv->qinfo;
    pQInfo->summary.firstStageMergeTime += (taosGetTimestampUs() - st);

    return pIntervalInfo->binfo.pRes;
  }

  STaskAttr* pQueryAttr = pRuntimeEnv->pQueryAttr;
  int32_t order = pQueryAttr->order.order;

  SOperatorInfo* downstream = pOperator->pDownstream[0];

  while(1) {
    publishOperatorProfEvent(downstream, QUERY_PROF_BEFORE_OPERATOR_EXEC);
    SSDataBlock* pBlock = downstream->exec(downstream, newgroup);
    publishOperatorProfEvent(downstream, QUERY_PROF_AFTER_OPERATOR_EXEC);

    if (pBlock == NULL) {
      break;
    }

    // the pDataBlock are always the same one, no need to call this again
    STableQueryInfo* pTableQueryInfo = pRuntimeEnv->current;

//    setTagValue(pOperator, pTableQueryInfo->pTable, pIntervalInfo->pCtx, pOperator->numOfOutput);
    setInputDataBlock(pOperator, pIntervalInfo->binfo.pCtx, pBlock, pQueryAttr->order.order);
    setIntervalQueryRange(pRuntimeEnv, pBlock->info.window.skey);

    hashIntervalAgg(pOperator, &pTableQueryInfo->resInfo, pBlock, pTableQueryInfo->groupIndex);
  }

  pOperator->status = OP_RES_TO_RETURN;
  pQueryAttr->order.order = order;   // TODO : restore the order
  doCloseAllTimeWindow(pRuntimeEnv);
  setTaskStatus(pOperator->pTaskInfo, TASK_COMPLETED);

//  copyToSDataBlock(pRuntimeEnv, 3000, pIntervalInfo->pRes, pIntervalInfo->rowCellInfoOffset);
  if (pIntervalInfo->binfo.pRes->info.rows == 0 || !hasRemainData(&pRuntimeEnv->groupResInfo)) {
    pOperator->status = OP_EXEC_DONE;
  }

  return pIntervalInfo->binfo.pRes;
}

static SSDataBlock* doAllSTableIntervalAgg(void* param, bool* newgroup) {
  SOperatorInfo* pOperator = (SOperatorInfo*) param;
  if (pOperator->status == OP_EXEC_DONE) {
    return NULL;
  }

  STableIntervalOperatorInfo* pIntervalInfo = pOperator->info;
  STaskRuntimeEnv* pRuntimeEnv = pOperator->pRuntimeEnv;

  if (pOperator->status == OP_RES_TO_RETURN) {
//    copyToSDataBlock(pRuntimeEnv, 3000, pIntervalInfo->pRes, pIntervalInfo->rowCellInfoOffset);
    if (pIntervalInfo->binfo.pRes->info.rows == 0 || !hasRemainData(&pRuntimeEnv->groupResInfo)) {
      pOperator->status = OP_EXEC_DONE;
    }

    return pIntervalInfo->binfo.pRes;
  }

  STaskAttr* pQueryAttr = pRuntimeEnv->pQueryAttr;
  int32_t order = pQueryAttr->order.order;

  SOperatorInfo* downstream = pOperator->pDownstream[0];

  while(1) {
    publishOperatorProfEvent(downstream, QUERY_PROF_BEFORE_OPERATOR_EXEC);
    SSDataBlock* pBlock = downstream->exec(downstream, newgroup);
    publishOperatorProfEvent(downstream, QUERY_PROF_AFTER_OPERATOR_EXEC);

    if (pBlock == NULL) {
      break;
    }

    // the pDataBlock are always the same one, no need to call this again
    STableQueryInfo* pTableQueryInfo = pRuntimeEnv->current;

//    setTagValue(pOperator, pTableQueryInfo->pTable, pIntervalInfo->pCtx, pOperator->numOfOutput);
    setInputDataBlock(pOperator, pIntervalInfo->binfo.pCtx, pBlock, pQueryAttr->order.order);
    setIntervalQueryRange(pRuntimeEnv, pBlock->info.window.skey);

    hashAllIntervalAgg(pOperator, &pTableQueryInfo->resInfo, pBlock, pTableQueryInfo->groupIndex);
  }

  pOperator->status = OP_RES_TO_RETURN;
  pQueryAttr->order.order = order;   // TODO : restore the order
  doCloseAllTimeWindow(pRuntimeEnv);
  setTaskStatus(pOperator->pTaskInfo, TASK_COMPLETED);

  int64_t st = taosGetTimestampUs();
//  copyToSDataBlock(pRuntimeEnv, 3000, pIntervalInfo->pRes, pIntervalInfo->rowCellInfoOffset);
  if (pIntervalInfo->binfo.pRes->info.rows == 0 || !hasRemainData(&pRuntimeEnv->groupResInfo)) {
    pOperator->status = OP_EXEC_DONE;
  }

  SQInfo* pQInfo = pRuntimeEnv->qinfo;
  pQInfo->summary.firstStageMergeTime += (taosGetTimestampUs() - st);

  return pIntervalInfo->binfo.pRes;
}

static void doStateWindowAggImpl(SOperatorInfo* pOperator, SStateWindowOperatorInfo *pInfo, SSDataBlock *pSDataBlock) {
  STaskRuntimeEnv* pRuntimeEnv = pOperator->pRuntimeEnv;
  STableQueryInfo*  item = pRuntimeEnv->current;
  SColumnInfoData* pColInfoData = taosArrayGet(pSDataBlock->pDataBlock, pInfo->colIndex);

  SOptrBasicInfo* pBInfo = &pInfo->binfo;

  bool    masterScan = IS_MAIN_SCAN(pRuntimeEnv);
  int16_t     bytes = pColInfoData->info.bytes;
  int16_t     type = pColInfoData->info.type;

  SColumnInfoData* pTsColInfoData = taosArrayGet(pSDataBlock->pDataBlock, 0);
  TSKEY* tsList = (TSKEY*)pTsColInfoData->pData;
  if (IS_REPEAT_SCAN(pRuntimeEnv) && !pInfo->reptScan) {
    pInfo->reptScan = true;
    tfree(pInfo->prevData);
  }

  pInfo->numOfRows = 0;
  for (int32_t j = 0; j < pSDataBlock->info.rows; ++j) {
    char* val = ((char*)pColInfoData->pData) + bytes * j;
    if (isNull(val, type)) {
      continue;
    }
    if (pInfo->prevData == NULL) {
      pInfo->prevData = malloc(bytes);
      memcpy(pInfo->prevData, val, bytes);
      pInfo->numOfRows = 1;
      pInfo->curWindow.skey = tsList[j];
      pInfo->curWindow.ekey = tsList[j];
      pInfo->start = j;

    } else if (memcmp(pInfo->prevData, val, bytes) == 0) {
      pInfo->curWindow.ekey = tsList[j];
      pInfo->numOfRows += 1;
      //pInfo->start = j;
      if (j == 0 && pInfo->start != 0) {
        pInfo->numOfRows = 1;
        pInfo->start = 0;
      }
    } else {
      SResultRow* pResult = NULL;
      pInfo->curWindow.ekey = pInfo->curWindow.skey;
      int32_t ret = setResultOutputBufByKey(pRuntimeEnv, &pBInfo->resultRowInfo, pSDataBlock->info.uid, &pInfo->curWindow, masterScan,
                                            &pResult, item->groupIndex, pBInfo->pCtx, pOperator->numOfOutput,
                                            pBInfo->rowCellInfoOffset);
      if (ret != TSDB_CODE_SUCCESS) {  // null data, too many state code
        longjmp(pRuntimeEnv->env, TSDB_CODE_QRY_APP_ERROR);
      }
//      doApplyFunctions(pRuntimeEnv, pBInfo->pCtx, &pInfo->curWindow, pInfo->start, pInfo->numOfRows, tsList,
//                       pSDataBlock->info.rows, pOperator->numOfOutput);

      pInfo->curWindow.skey = tsList[j];
      pInfo->curWindow.ekey = tsList[j];
      memcpy(pInfo->prevData, val, bytes);
      pInfo->numOfRows = 1;
      pInfo->start = j;

    }
  }

  SResultRow* pResult = NULL;

  pInfo->curWindow.ekey = pInfo->curWindow.skey;
  int32_t ret = setResultOutputBufByKey(pRuntimeEnv, &pBInfo->resultRowInfo, pSDataBlock->info.uid, &pInfo->curWindow, masterScan,
                                        &pResult, item->groupIndex, pBInfo->pCtx, pOperator->numOfOutput,
                                        pBInfo->rowCellInfoOffset);
  if (ret != TSDB_CODE_SUCCESS) {  // null data, too many state code
    longjmp(pRuntimeEnv->env, TSDB_CODE_QRY_APP_ERROR);
  }

//  doApplyFunctions(pRuntimeEnv, pBInfo->pCtx, &pInfo->curWindow, pInfo->start, pInfo->numOfRows, tsList,
//                   pSDataBlock->info.rows, pOperator->numOfOutput);
}

static SSDataBlock* doStateWindowAgg(void *param, bool* newgroup) {
  SOperatorInfo* pOperator = (SOperatorInfo*) param;
  if (pOperator->status == OP_EXEC_DONE) {
    return NULL;
  }

  SStateWindowOperatorInfo* pWindowInfo = pOperator->info;
  SOptrBasicInfo* pBInfo = &pWindowInfo->binfo;

  STaskRuntimeEnv* pRuntimeEnv = pOperator->pRuntimeEnv;
  if (pOperator->status == OP_RES_TO_RETURN) {
//    toSDatablock(&pRuntimeEnv->groupResInfo, pRuntimeEnv, pBInfo->pRes);

    if (pBInfo->pRes->info.rows == 0 || !hasRemainDataInCurrentGroup(&pRuntimeEnv->groupResInfo)) {
      pOperator->status = OP_EXEC_DONE;
    }

    return pBInfo->pRes;
  }

  STaskAttr* pQueryAttr = pRuntimeEnv->pQueryAttr;
  int32_t order = pQueryAttr->order.order;
  STimeWindow win = pQueryAttr->window;
  SOperatorInfo* downstream = pOperator->pDownstream[0];
  while (1) {
    publishOperatorProfEvent(downstream, QUERY_PROF_BEFORE_OPERATOR_EXEC);
    SSDataBlock* pBlock = downstream->exec(downstream, newgroup);
    publishOperatorProfEvent(downstream, QUERY_PROF_AFTER_OPERATOR_EXEC);

    if (pBlock == NULL) {
      break;
    }
    setInputDataBlock(pOperator, pBInfo->pCtx, pBlock, pQueryAttr->order.order);
    if (pWindowInfo->colIndex == -1) {
      pWindowInfo->colIndex = getGroupbyColumnIndex(pRuntimeEnv->pQueryAttr->pGroupbyExpr, pBlock);
    }
    doStateWindowAggImpl(pOperator,  pWindowInfo, pBlock);
  }

  // restore the value
  pQueryAttr->order.order = order;
  pQueryAttr->window = win;

  pOperator->status = OP_RES_TO_RETURN;
  closeAllResultRows(&pBInfo->resultRowInfo);
  setTaskStatus(pOperator->pTaskInfo, TASK_COMPLETED);
  finalizeQueryResult(pOperator, pBInfo->pCtx, &pBInfo->resultRowInfo, pBInfo->rowCellInfoOffset);

  initGroupResInfo(&pRuntimeEnv->groupResInfo, &pBInfo->resultRowInfo);
//  toSDatablock(&pRuntimeEnv->groupResInfo, pRuntimeEnv, pBInfo->pRes);

  if (pBInfo->pRes->info.rows == 0 || !hasRemainDataInCurrentGroup(&pRuntimeEnv->groupResInfo)) {
    pOperator->status = OP_EXEC_DONE;
  }

  return pBInfo->pRes->info.rows == 0? NULL:pBInfo->pRes;
}

static SSDataBlock* doSessionWindowAgg(void* param, bool* newgroup) {
  SOperatorInfo* pOperator = (SOperatorInfo*) param;
  if (pOperator->status == OP_EXEC_DONE) {
    return NULL;
  }

  SSWindowOperatorInfo* pWindowInfo = pOperator->info;
  SOptrBasicInfo* pBInfo = &pWindowInfo->binfo;


  STaskRuntimeEnv* pRuntimeEnv = pOperator->pRuntimeEnv;
  if (pOperator->status == OP_RES_TO_RETURN) {
//    toSDatablock(&pRuntimeEnv->groupResInfo, pRuntimeEnv, pBInfo->pRes);

    if (pBInfo->pRes->info.rows == 0 || !hasRemainDataInCurrentGroup(&pRuntimeEnv->groupResInfo)) {
      pOperator->status = OP_EXEC_DONE;
    }

    return pBInfo->pRes;
  }

  STaskAttr* pQueryAttr = pRuntimeEnv->pQueryAttr;
  //pQueryAttr->order.order = TSDB_ORDER_ASC;
  int32_t order = pQueryAttr->order.order;
  STimeWindow win = pQueryAttr->window;

  SOperatorInfo* downstream = pOperator->pDownstream[0];

  while(1) {
    publishOperatorProfEvent(downstream, QUERY_PROF_BEFORE_OPERATOR_EXEC);
    SSDataBlock* pBlock = downstream->exec(downstream, newgroup);
    publishOperatorProfEvent(downstream, QUERY_PROF_AFTER_OPERATOR_EXEC);
    if (pBlock == NULL) {
      break;
    }

    // the pDataBlock are always the same one, no need to call this again
    setInputDataBlock(pOperator, pBInfo->pCtx, pBlock, pQueryAttr->order.order);
    doSessionWindowAggImpl(pOperator, pWindowInfo, pBlock);
  }

  // restore the value
  pQueryAttr->order.order = order;
  pQueryAttr->window = win;

  pOperator->status = OP_RES_TO_RETURN;
  closeAllResultRows(&pBInfo->resultRowInfo);
//  setTaskStatus(pOperator->pTaskInfo, QUERY_COMPLETED);
  finalizeQueryResult(pOperator, pBInfo->pCtx, &pBInfo->resultRowInfo, pBInfo->rowCellInfoOffset);

  initGroupResInfo(&pRuntimeEnv->groupResInfo, &pBInfo->resultRowInfo);
//  toSDatablock(&pRuntimeEnv->groupResInfo, pRuntimeEnv, pBInfo->pRes);

  if (pBInfo->pRes->info.rows == 0 || !hasRemainDataInCurrentGroup(&pRuntimeEnv->groupResInfo)) {
    pOperator->status = OP_EXEC_DONE;
  }

  return pBInfo->pRes->info.rows == 0? NULL:pBInfo->pRes;
}

static SSDataBlock* hashGroupbyAggregate(void* param, bool* newgroup) {
  SOperatorInfo* pOperator = (SOperatorInfo*) param;
  if (pOperator->status == OP_EXEC_DONE) {
    return NULL;
  }

  SGroupbyOperatorInfo *pInfo = pOperator->info;

  STaskRuntimeEnv* pRuntimeEnv = pOperator->pRuntimeEnv;
  if (pOperator->status == OP_RES_TO_RETURN) {
//    toSDatablock(&pRuntimeEnv->groupResInfo, pRuntimeEnv, pInfo->binfo.pRes);

    if (pInfo->binfo.pRes->info.rows == 0 || !hasRemainDataInCurrentGroup(&pRuntimeEnv->groupResInfo)) {
      pOperator->status = OP_EXEC_DONE;
    }

    return pInfo->binfo.pRes;
  }

  SOperatorInfo* downstream = pOperator->pDownstream[0];

  while(1) {
    publishOperatorProfEvent(downstream, QUERY_PROF_BEFORE_OPERATOR_EXEC);
    SSDataBlock* pBlock = downstream->exec(downstream, newgroup);
    publishOperatorProfEvent(downstream, QUERY_PROF_AFTER_OPERATOR_EXEC);
    if (pBlock == NULL) {
      break;
    }

    // the pDataBlock are always the same one, no need to call this again
    setInputDataBlock(pOperator, pInfo->binfo.pCtx, pBlock, pRuntimeEnv->pQueryAttr->order.order);
//    setTagValue(pOperator, pRuntimeEnv->current->pTable, pInfo->binfo.pCtx, pOperator->numOfOutput);
    if (pInfo->colIndex == -1) {
      pInfo->colIndex = getGroupbyColumnIndex(pRuntimeEnv->pQueryAttr->pGroupbyExpr, pBlock);
    }

    doHashGroupbyAgg(pOperator, pInfo, pBlock);
  }

  pOperator->status = OP_RES_TO_RETURN;
  closeAllResultRows(&pInfo->binfo.resultRowInfo);
//  setTaskStatus(pOperator->pTaskInfo, QUERY_COMPLETED);

  if (!pRuntimeEnv->pQueryAttr->stableQuery) { // finalize include the update of result rows
    finalizeQueryResult(pOperator, pInfo->binfo.pCtx, &pInfo->binfo.resultRowInfo, pInfo->binfo.rowCellInfoOffset);
  } else {
    updateNumOfRowsInResultRows(pInfo->binfo.pCtx, pOperator->numOfOutput, &pInfo->binfo.resultRowInfo, pInfo->binfo.rowCellInfoOffset);
  }

  initGroupResInfo(&pRuntimeEnv->groupResInfo, &pInfo->binfo.resultRowInfo);
  if (!pRuntimeEnv->pQueryAttr->stableQuery) {
    sortGroupResByOrderList(&pRuntimeEnv->groupResInfo, pRuntimeEnv, pInfo->binfo.pRes);
  }

//  toSDatablock(&pRuntimeEnv->groupResInfo, pRuntimeEnv, pInfo->binfo.pRes);
  if (pInfo->binfo.pRes->info.rows == 0 || !hasRemainDataInCurrentGroup(&pRuntimeEnv->groupResInfo)) {
    pOperator->status = OP_EXEC_DONE;
  }

  return pInfo->binfo.pRes;
}

static void doHandleRemainBlockForNewGroupImpl(SFillOperatorInfo *pInfo, STaskRuntimeEnv* pRuntimeEnv, bool* newgroup) {
  pInfo->totalInputRows = pInfo->existNewGroupBlock->info.rows;
  int64_t ekey = Q_STATUS_EQUAL(pRuntimeEnv->status, TASK_COMPLETED)?pRuntimeEnv->pQueryAttr->window.ekey:pInfo->existNewGroupBlock->info.window.ekey;
  taosResetFillInfo(pInfo->pFillInfo, getFillInfoStart(pInfo->pFillInfo));

  taosFillSetStartInfo(pInfo->pFillInfo, pInfo->existNewGroupBlock->info.rows, ekey);
  taosFillSetInputDataBlock(pInfo->pFillInfo, pInfo->existNewGroupBlock);

  doFillTimeIntervalGapsInResults(pInfo->pFillInfo, pInfo->pRes, pRuntimeEnv->resultInfo.capacity, pInfo->p);
  pInfo->existNewGroupBlock = NULL;
  *newgroup = true;
}

static void doHandleRemainBlockFromNewGroup(SFillOperatorInfo *pInfo, STaskRuntimeEnv  *pRuntimeEnv, bool *newgroup) {
  if (taosFillHasMoreResults(pInfo->pFillInfo)) {
    *newgroup = false;
    doFillTimeIntervalGapsInResults(pInfo->pFillInfo, pInfo->pRes, (int32_t)pRuntimeEnv->resultInfo.capacity, pInfo->p);
    if (pInfo->pRes->info.rows > pRuntimeEnv->resultInfo.threshold || (!pInfo->multigroupResult)) {
      return;
    }
  }

  // handle the cached new group data block
  if (pInfo->existNewGroupBlock) {
    doHandleRemainBlockForNewGroupImpl(pInfo, pRuntimeEnv, newgroup);
  }
}

static SSDataBlock* doFill(void* param, bool* newgroup) {
  SOperatorInfo* pOperator = (SOperatorInfo*) param;

  SFillOperatorInfo *pInfo = pOperator->info;
  pInfo->pRes->info.rows = 0;

  if (pOperator->status == OP_EXEC_DONE) {
    return NULL;
  }

  STaskRuntimeEnv  *pRuntimeEnv = pOperator->pRuntimeEnv;
  doHandleRemainBlockFromNewGroup(pInfo, pRuntimeEnv, newgroup);
  if (pInfo->pRes->info.rows > pRuntimeEnv->resultInfo.threshold || (!pInfo->multigroupResult && pInfo->pRes->info.rows > 0)) {
    return pInfo->pRes;
  }

  while(1) {
    publishOperatorProfEvent(pOperator->pDownstream[0], QUERY_PROF_BEFORE_OPERATOR_EXEC);
    SSDataBlock* pBlock = pOperator->pDownstream[0]->exec(pOperator->pDownstream[0], newgroup);
    publishOperatorProfEvent(pOperator->pDownstream[0], QUERY_PROF_AFTER_OPERATOR_EXEC);

    if (*newgroup) {
      assert(pBlock != NULL);
    }

    if (*newgroup && pInfo->totalInputRows > 0) {  // there are already processed current group data block
      pInfo->existNewGroupBlock = pBlock;
      *newgroup = false;

      // Fill the previous group data block, before handle the data block of new group.
      // Close the fill operation for previous group data block
      taosFillSetStartInfo(pInfo->pFillInfo, 0, pRuntimeEnv->pQueryAttr->window.ekey);
    } else {
      if (pBlock == NULL) {
        if (pInfo->totalInputRows == 0) {
          pOperator->status = OP_EXEC_DONE;
          return NULL;
        }

        taosFillSetStartInfo(pInfo->pFillInfo, 0, pRuntimeEnv->pQueryAttr->window.ekey);
      } else {
        pInfo->totalInputRows += pBlock->info.rows;
        taosFillSetStartInfo(pInfo->pFillInfo, pBlock->info.rows, pBlock->info.window.ekey);
        taosFillSetInputDataBlock(pInfo->pFillInfo, pBlock);
      }
    }

    doFillTimeIntervalGapsInResults(pInfo->pFillInfo, pInfo->pRes, pRuntimeEnv->resultInfo.capacity, pInfo->p);

    // current group has no more result to return
    if (pInfo->pRes->info.rows > 0) {
      // 1. The result in current group not reach the threshold of output result, continue
      // 2. If multiple group results existing in one SSDataBlock is not allowed, return immediately
      if (pInfo->pRes->info.rows > pRuntimeEnv->resultInfo.threshold || pBlock == NULL || (!pInfo->multigroupResult)) {
        return pInfo->pRes;
      }

      doHandleRemainBlockFromNewGroup(pInfo, pRuntimeEnv, newgroup);
      if (pInfo->pRes->info.rows > pRuntimeEnv->resultInfo.threshold || pBlock == NULL) {
        return pInfo->pRes;
      }
    } else if (pInfo->existNewGroupBlock) {  // try next group
      assert(pBlock != NULL);
      doHandleRemainBlockForNewGroupImpl(pInfo, pRuntimeEnv, newgroup);

      if (pInfo->pRes->info.rows > pRuntimeEnv->resultInfo.threshold) {
        return pInfo->pRes;
      }
    } else {
      return NULL;
    }
  }
}

// todo set the attribute of query scan count
static int32_t getNumOfScanTimes(STaskAttr* pQueryAttr) {
  for(int32_t i = 0; i < pQueryAttr->numOfOutput; ++i) {
    int32_t functionId = getExprFunctionId(&pQueryAttr->pExpr1[i]);
    if (functionId == FUNCTION_STDDEV || functionId == FUNCTION_PERCT) {
      return 2;
    }
  }

  return 1;
}

static void destroyOperatorInfo(SOperatorInfo* pOperator) {
  if (pOperator == NULL) {
    return;
  }

  if (pOperator->cleanupFn != NULL) {
    pOperator->cleanupFn(pOperator->info, pOperator->numOfOutput);
  }

  if (pOperator->pDownstream != NULL) {
    for(int32_t i = 0; i < pOperator->numOfDownstream; ++i) {
      destroyOperatorInfo(pOperator->pDownstream[i]);
    }

    tfree(pOperator->pDownstream);
    pOperator->numOfDownstream = 0;
  }

  tfree(pOperator->info);
  tfree(pOperator);
}

static int32_t initAggSup(SAggSupporter* pAggSup, SArray* pExprInfo) {
  _hash_fn_t hashFn = taosGetDefaultHashFunction(TSDB_DATA_TYPE_BINARY);

  pAggSup->keyBuf              = calloc(1, sizeof(int64_t) + sizeof(int64_t) + POINTER_BYTES);
  pAggSup->pResultRowHashTable = taosHashInit(10, hashFn, true, HASH_NO_LOCK);
  pAggSup->pResultRowListSet   = taosHashInit(100, hashFn, false, HASH_NO_LOCK);
  pAggSup->pool                = initResultRowPool(getResultRowSize(pExprInfo));
  pAggSup->pResultRowArrayList = taosArrayInit(10, sizeof(SResultRowCell));

  if (pAggSup->keyBuf == NULL || pAggSup->pResultRowArrayList == NULL || pAggSup->pResultRowListSet == NULL ||
      pAggSup->pResultRowHashTable == NULL || pAggSup->pool == NULL) {
    return TSDB_CODE_OUT_OF_MEMORY;
  }

  return TSDB_CODE_SUCCESS;
}

static void clearupAggSup(SAggSupporter* pAggSup) {
  tfree(pAggSup->keyBuf);
  taosHashCleanup(pAggSup->pResultRowHashTable);
  taosHashCleanup(pAggSup->pResultRowListSet);
  taosArrayDestroy(pAggSup->pResultRowArrayList);
  destroyResultRowPool(pAggSup->pool);
}

static int32_t initAggInfo(SAggOperatorInfo* pInfo, SArray* pExprInfo, int32_t numOfRows, const STableGroupInfo* pTableGroupInfo) {
  pInfo->binfo.pRes = createOutputBuf_rv(pExprInfo, numOfRows);
  pInfo->binfo.pCtx = createSqlFunctionCtx_rv(pExprInfo, &pInfo->binfo.rowCellInfoOffset, &pInfo->binfo.resRowSize);
  pInfo->binfo.capacity = 4096;

  initAggSup(&pInfo->aggSup, pExprInfo);
  pInfo->pTableQueryInfo = calloc(pTableGroupInfo->numOfTables, sizeof(STableQueryInfo));

  int32_t index = 0;
  for(int32_t i = 0; i < taosArrayGetSize(pTableGroupInfo->pGroupList); ++i) {
    SArray* pa = taosArrayGetP(pTableGroupInfo->pGroupList, i);
    for(int32_t j = 0; j < taosArrayGetSize(pa); ++j) {
      STableKeyInfo* pk = taosArrayGet(pa, j);

      STableQueryInfo* pTQueryInfo = &pInfo->pTableQueryInfo[index++];
      pTQueryInfo->uid        = pk->uid;
      pTQueryInfo->lastKey    = pk->lastKey;
      pTQueryInfo->groupIndex = i;
    }
  }

  STimeWindow win = {0, INT64_MAX};
  createTableQueryInfo(pInfo->pTableQueryInfo, false, win);

  return TSDB_CODE_SUCCESS;
}

SOperatorInfo* createAggregateOperatorInfo(SOperatorInfo* downstream, SArray* pExprInfo, SExecTaskInfo* pTaskInfo, const STableGroupInfo* pTableGroupInfo) {
  SAggOperatorInfo* pInfo = calloc(1, sizeof(SAggOperatorInfo));

  int32_t numOfRows = 1;
  //(int32_t)(getRowNumForMultioutput(pQueryAttr, pQueryAttr->topBotQuery, pQueryAttr->stableQuery));

  initAggInfo(pInfo, pExprInfo, numOfRows, pTableGroupInfo);
  setDefaultOutputBuf_rv(&pInfo->binfo, &pInfo->aggSup, MAIN_SCAN, pTaskInfo);

  SOperatorInfo* pOperator = calloc(1, sizeof(SOperatorInfo));
  pOperator->name         = "TableAggregate";
  pOperator->operatorType = OP_Aggregate;
  pOperator->blockingOptr = true;
  pOperator->status       = OP_IN_EXECUTING;
  pOperator->info         = pInfo;
  pOperator->pExpr        = exprArrayDup(pExprInfo);
  pOperator->numOfOutput  = taosArrayGetSize(pExprInfo);

  pOperator->pTaskInfo    = pTaskInfo;
  pOperator->exec         = doAggregate;
  pOperator->cleanupFn    = destroyAggOperatorInfo;
  int32_t code = appendDownstream(pOperator, &downstream, 1);

  return pOperator;
}

static void doDestroyBasicInfo(SOptrBasicInfo* pInfo, int32_t numOfOutput) {
  assert(pInfo != NULL);

  destroySQLFunctionCtx(pInfo->pCtx, numOfOutput);
  tfree(pInfo->rowCellInfoOffset);

  cleanupResultRowInfo(&pInfo->resultRowInfo);
  pInfo->pRes = blockDataDestroy(pInfo->pRes);
}

static void destroyBasicOperatorInfo(void* param, int32_t numOfOutput) {
  SOptrBasicInfo* pInfo = (SOptrBasicInfo*) param;
  doDestroyBasicInfo(pInfo, numOfOutput);
}
static void destroyStateWindowOperatorInfo(void* param, int32_t numOfOutput) {
  SStateWindowOperatorInfo* pInfo = (SStateWindowOperatorInfo*) param;
  doDestroyBasicInfo(&pInfo->binfo, numOfOutput);
  tfree(pInfo->prevData);
}
static void destroyAggOperatorInfo(void* param, int32_t numOfOutput) {
  SAggOperatorInfo* pInfo = (SAggOperatorInfo*) param;
  doDestroyBasicInfo(&pInfo->binfo, numOfOutput);
}
static void destroySWindowOperatorInfo(void* param, int32_t numOfOutput) {
  SSWindowOperatorInfo* pInfo = (SSWindowOperatorInfo*) param;
  doDestroyBasicInfo(&pInfo->binfo, numOfOutput);
}

static void destroySFillOperatorInfo(void* param, int32_t numOfOutput) {
  SFillOperatorInfo* pInfo = (SFillOperatorInfo*) param;
  pInfo->pFillInfo = taosDestroyFillInfo(pInfo->pFillInfo);
  pInfo->pRes = blockDataDestroy(pInfo->pRes);
  tfree(pInfo->p);
}

static void destroyGroupbyOperatorInfo(void* param, int32_t numOfOutput) {
  SGroupbyOperatorInfo* pInfo = (SGroupbyOperatorInfo*) param;
  doDestroyBasicInfo(&pInfo->binfo, numOfOutput);
  tfree(pInfo->prevData);
}

static void destroyProjectOperatorInfo(void* param, int32_t numOfOutput) {
  SProjectOperatorInfo* pInfo = (SProjectOperatorInfo*) param;
  doDestroyBasicInfo(&pInfo->binfo, numOfOutput);
}

static void destroyTagScanOperatorInfo(void* param, int32_t numOfOutput) {
  STagScanInfo* pInfo = (STagScanInfo*) param;
  pInfo->pRes = blockDataDestroy(pInfo->pRes);
}

static void destroyOrderOperatorInfo(void* param, int32_t numOfOutput) {
  SOrderOperatorInfo* pInfo = (SOrderOperatorInfo*) param;
  pInfo->pDataBlock = blockDataDestroy(pInfo->pDataBlock);

  taosArrayDestroy(pInfo->orderInfo);
}

static void destroyConditionOperatorInfo(void* param, int32_t numOfOutput) {
  SFilterOperatorInfo* pInfo = (SFilterOperatorInfo*) param;
  doDestroyFilterInfo(pInfo->pFilterInfo, pInfo->numOfFilterCols);
}

static void destroyDistinctOperatorInfo(void* param, int32_t numOfOutput) {
  SDistinctOperatorInfo* pInfo = (SDistinctOperatorInfo*) param;
  taosHashCleanup(pInfo->pSet);
  tfree(pInfo->buf);
  taosArrayDestroy(pInfo->pDistinctDataInfo);
  pInfo->pRes = blockDataDestroy(pInfo->pRes);
}

SOperatorInfo* createMultiTableAggOperatorInfo(SOperatorInfo* downstream, SArray* pExprInfo, SExecTaskInfo* pTaskInfo, const STableGroupInfo* pTableGroupInfo) {
  SAggOperatorInfo* pInfo = calloc(1, sizeof(SAggOperatorInfo));

  int32_t numOfRows = 1;
  size_t  numOfOutput = taosArrayGetSize(pExprInfo);
  initAggInfo(pInfo, pExprInfo, numOfRows, pTableGroupInfo);

  size_t  tableGroup = taosArrayGetSize(pTableGroupInfo->pGroupList);
  initResultRowInfo(&pInfo->binfo.resultRowInfo, (int32_t)tableGroup);

  SOperatorInfo* pOperator = calloc(1, sizeof(SOperatorInfo));
  pOperator->name         = "MultiTableAggregate";
  pOperator->operatorType = OP_MultiTableAggregate;
  pOperator->blockingOptr = true;
  pOperator->status       = OP_IN_EXECUTING;
  pOperator->info         = pInfo;
  pOperator->pExpr        = exprArrayDup(pExprInfo);
  pOperator->numOfOutput  = numOfOutput;

  pOperator->exec         = doMultiTableAggregate;
  pOperator->cleanupFn    = destroyAggOperatorInfo;
  int32_t code = appendDownstream(pOperator, &downstream, 1);

  return pOperator;
}

SOperatorInfo* createProjectOperatorInfo(STaskRuntimeEnv* pRuntimeEnv, SOperatorInfo* downstream, SExprInfo* pExpr, int32_t numOfOutput) {
  SProjectOperatorInfo* pInfo = calloc(1, sizeof(SProjectOperatorInfo));

  pInfo->seed = rand();
  pInfo->bufCapacity = pRuntimeEnv->resultInfo.capacity;

  SOptrBasicInfo* pBInfo = &pInfo->binfo;
  pBInfo->pRes  = createOutputBuf(pExpr, numOfOutput, pInfo->bufCapacity);
  pBInfo->pCtx  = createSqlFunctionCtx(pRuntimeEnv, pExpr, numOfOutput, &pBInfo->rowCellInfoOffset);

  initResultRowInfo(&pBInfo->resultRowInfo, 8);
  setDefaultOutputBuf(pRuntimeEnv, pBInfo, pInfo->seed, MAIN_SCAN);

  SOperatorInfo* pOperator = calloc(1, sizeof(SOperatorInfo));
  pOperator->name         = "ProjectOperator";
//  pOperator->operatorType = OP_Project;
  pOperator->blockingOptr = false;
  pOperator->status       = OP_IN_EXECUTING;
  pOperator->info         = pInfo;
  pOperator->pExpr        = pExpr;
  pOperator->numOfOutput  = numOfOutput;
  pOperator->pRuntimeEnv  = pRuntimeEnv;

  pOperator->exec         = doProjectOperation;
  pOperator->cleanupFn    = destroyProjectOperatorInfo;
  int32_t code = appendDownstream(pOperator, &downstream, 1);

  return pOperator;
}

SColumnInfo* extractColumnFilterInfo(SExprInfo* pExpr, int32_t numOfOutput, int32_t* numOfFilterCols) {
#if 0
  SColumnInfo* pCols = calloc(numOfOutput, sizeof(SColumnInfo));

  int32_t numOfFilter = 0;
  for(int32_t i = 0; i < numOfOutput; ++i) {
    if (pExpr[i].base.flist.numOfFilters > 0) {
      numOfFilter += 1;
    }

    pCols[i].type  = pExpr[i].base.resSchema.type;
    pCols[i].bytes = pExpr[i].base.resSchema.bytes;
    pCols[i].colId = pExpr[i].base.resSchema.colId;

    pCols[i].flist.numOfFilters = pExpr[i].base.flist.numOfFilters;
    if (pCols[i].flist.numOfFilters != 0) { 
      pCols[i].flist.filterInfo   = calloc(pCols[i].flist.numOfFilters, sizeof(SColumnFilterInfo));
      memcpy(pCols[i].flist.filterInfo, pExpr[i].base.flist.filterInfo, pCols[i].flist.numOfFilters * sizeof(SColumnFilterInfo));
    } else {
      // avoid runtime error
      pCols[i].flist.filterInfo   = NULL; 
    }
  }

  assert(numOfFilter > 0);

  *numOfFilterCols = numOfFilter;
  return pCols;
#endif

  return 0;
}

SOperatorInfo* createFilterOperatorInfo(STaskRuntimeEnv* pRuntimeEnv, SOperatorInfo* downstream, SExprInfo* pExpr,
                                        int32_t numOfOutput, SColumnInfo* pCols, int32_t numOfFilter) {
  SFilterOperatorInfo* pInfo = calloc(1, sizeof(SFilterOperatorInfo));

  assert(numOfFilter > 0 && pCols != NULL);
//  doCreateFilterInfo(pCols, numOfOutput, numOfFilter, &pInfo->pFilterInfo, 0);
  pInfo->numOfFilterCols = numOfFilter;

  SOperatorInfo* pOperator = calloc(1, sizeof(SOperatorInfo));

  pOperator->name         = "FilterOperator";
//  pOperator->operatorType = OP_Filter;
  pOperator->blockingOptr = false;
  pOperator->status       = OP_IN_EXECUTING;
  pOperator->numOfOutput  = numOfOutput;
  pOperator->pExpr        = pExpr;
  pOperator->exec         = doFilter;
  pOperator->info         = pInfo;
  pOperator->pRuntimeEnv  = pRuntimeEnv;
  pOperator->cleanupFn    = destroyConditionOperatorInfo;
  int32_t code = appendDownstream(pOperator, &downstream, 1);

  return pOperator;
}

SOperatorInfo* createLimitOperatorInfo(STaskRuntimeEnv* pRuntimeEnv, SOperatorInfo* downstream) {
  SLimitOperatorInfo* pInfo = calloc(1, sizeof(SLimitOperatorInfo));
  pInfo->limit = pRuntimeEnv->pQueryAttr->limit.limit;

  SOperatorInfo* pOperator = calloc(1, sizeof(SOperatorInfo));

  pOperator->name         = "LimitOperator";
//  pOperator->operatorType = OP_Limit;
  pOperator->blockingOptr = false;
  pOperator->status       = OP_IN_EXECUTING;
  pOperator->exec         = doLimit;
  pOperator->info         = pInfo;
  pOperator->pRuntimeEnv  = pRuntimeEnv;
    int32_t code = appendDownstream(pOperator, &downstream, 1);

  return pOperator;
}

SOperatorInfo* createIntervalOperatorInfo(SOperatorInfo* downstream, SArray* pExprInfo, SExecTaskInfo* pTaskInfo) {
  STableIntervalOperatorInfo* pInfo = calloc(1, sizeof(STableIntervalOperatorInfo));

  initAggSup(&pInfo->aggSup, pExprInfo);

  // todo:
  pInfo->order = TSDB_ORDER_ASC;
  pInfo->precision = TSDB_TIME_PRECISION_MICRO;
  pInfo->win.skey = INT64_MIN;
  pInfo->win.ekey = INT64_MAX;
  pInfo->interval.intervalUnit = 's';
  pInfo->interval.slidingUnit  = 's';
  pInfo->interval.interval = 1000;
  pInfo->interval.sliding  = 1000;

  int32_t code = createDiskbasedBuf(&pInfo->pResultBuf, 4096, 4096 * 256, 0, "/tmp/");

  int32_t numOfOutput = taosArrayGetSize(pExprInfo);
  pInfo->binfo.pCtx = createSqlFunctionCtx_rv(pExprInfo, &pInfo->binfo.rowCellInfoOffset, &pInfo->binfo.resRowSize);
  pInfo->binfo.pRes = createOutputBuf_rv(pExprInfo, pInfo->binfo.capacity);

  initResultRowInfo(&pInfo->binfo.resultRowInfo, (int32_t)1);

  SOperatorInfo* pOperator = calloc(1, sizeof(SOperatorInfo));

  pOperator->name         = "TimeIntervalAggOperator";
  pOperator->operatorType = OP_TimeWindow;
  pOperator->blockingOptr = true;
  pOperator->status       = OP_IN_EXECUTING;
  pOperator->pExpr        = exprArrayDup(pExprInfo);

  pOperator->pTaskInfo    = pTaskInfo;
  pOperator->numOfOutput  = numOfOutput;
  pOperator->info         = pInfo;
  pOperator->exec         = doIntervalAgg;
  pOperator->cleanupFn    = destroyBasicOperatorInfo;

  code = appendDownstream(pOperator, &downstream, 1);
  return pOperator;
}


SOperatorInfo* createAllTimeIntervalOperatorInfo(STaskRuntimeEnv* pRuntimeEnv, SOperatorInfo* downstream, SExprInfo* pExpr, int32_t numOfOutput) {
  STableIntervalOperatorInfo* pInfo = calloc(1, sizeof(STableIntervalOperatorInfo));

  pInfo->binfo.pCtx = createSqlFunctionCtx(pRuntimeEnv, pExpr, numOfOutput, &pInfo->binfo.rowCellInfoOffset);
  pInfo->binfo.pRes = createOutputBuf(pExpr, numOfOutput, pRuntimeEnv->resultInfo.capacity);
  initResultRowInfo(&pInfo->binfo.resultRowInfo, 8);

  SOperatorInfo* pOperator = calloc(1, sizeof(SOperatorInfo));

  pOperator->name         = "AllTimeIntervalAggOperator";
//  pOperator->operatorType = OP_AllTimeWindow;
  pOperator->blockingOptr = true;
  pOperator->status       = OP_IN_EXECUTING;
  pOperator->pExpr        = pExpr;
  pOperator->numOfOutput  = numOfOutput;
  pOperator->info         = pInfo;
  pOperator->pRuntimeEnv  = pRuntimeEnv;
  pOperator->exec         = doAllIntervalAgg;
  pOperator->cleanupFn    = destroyBasicOperatorInfo;

    int32_t code = appendDownstream(pOperator, &downstream, 1);
  return pOperator;
}

SOperatorInfo* createStatewindowOperatorInfo(STaskRuntimeEnv* pRuntimeEnv, SOperatorInfo* downstream, SExprInfo* pExpr, int32_t numOfOutput) {
  SStateWindowOperatorInfo* pInfo = calloc(1, sizeof(SStateWindowOperatorInfo));
  pInfo->colIndex   = -1;
  pInfo->reptScan   = false;
  pInfo->binfo.pCtx = createSqlFunctionCtx(pRuntimeEnv, pExpr, numOfOutput, &pInfo->binfo.rowCellInfoOffset);
  pInfo->binfo.pRes = createOutputBuf(pExpr, numOfOutput, pRuntimeEnv->resultInfo.capacity);
  initResultRowInfo(&pInfo->binfo.resultRowInfo, 8);

  SOperatorInfo* pOperator = calloc(1, sizeof(SOperatorInfo));
  pOperator->name         = "StateWindowOperator";
//  pOperator->operatorType = OP_StateWindow;
  pOperator->blockingOptr = true;
  pOperator->status       = OP_IN_EXECUTING;
  pOperator->pExpr        = pExpr;
  pOperator->numOfOutput  = numOfOutput;
  pOperator->info         = pInfo;
  pOperator->pRuntimeEnv  = pRuntimeEnv;
  pOperator->exec         = doStateWindowAgg;
  pOperator->cleanupFn    = destroyStateWindowOperatorInfo;

    int32_t code = appendDownstream(pOperator, &downstream, 1);
  return pOperator;
}
SOperatorInfo* createSWindowOperatorInfo(STaskRuntimeEnv* pRuntimeEnv, SOperatorInfo* downstream, SExprInfo* pExpr, int32_t numOfOutput) {
  SSWindowOperatorInfo* pInfo = calloc(1, sizeof(SSWindowOperatorInfo));

  pInfo->binfo.pCtx = createSqlFunctionCtx(pRuntimeEnv, pExpr, numOfOutput, &pInfo->binfo.rowCellInfoOffset);
  pInfo->binfo.pRes = createOutputBuf(pExpr, numOfOutput, pRuntimeEnv->resultInfo.capacity);
  initResultRowInfo(&pInfo->binfo.resultRowInfo, 8);

  pInfo->prevTs   = INT64_MIN;
  pInfo->reptScan = false;
  SOperatorInfo* pOperator = calloc(1, sizeof(SOperatorInfo));

  pOperator->name         = "SessionWindowAggOperator";
//  pOperator->operatorType = OP_SessionWindow;
  pOperator->blockingOptr = true;
  pOperator->status       = OP_IN_EXECUTING;
  pOperator->pExpr        = pExpr;
  pOperator->numOfOutput  = numOfOutput;
  pOperator->info         = pInfo;
  pOperator->pRuntimeEnv  = pRuntimeEnv;
  pOperator->exec         = doSessionWindowAgg;
  pOperator->cleanupFn    = destroySWindowOperatorInfo;

    int32_t code = appendDownstream(pOperator, &downstream, 1);
  return pOperator;
}

SOperatorInfo* createMultiTableTimeIntervalOperatorInfo(STaskRuntimeEnv* pRuntimeEnv, SOperatorInfo* downstream, SExprInfo* pExpr, int32_t numOfOutput) {
  STableIntervalOperatorInfo* pInfo = calloc(1, sizeof(STableIntervalOperatorInfo));

  pInfo->binfo.pCtx = createSqlFunctionCtx(pRuntimeEnv, pExpr, numOfOutput, &pInfo->binfo.rowCellInfoOffset);
  pInfo->binfo.pRes = createOutputBuf(pExpr, numOfOutput, pRuntimeEnv->resultInfo.capacity);
  initResultRowInfo(&pInfo->binfo.resultRowInfo, 8);

  SOperatorInfo* pOperator = calloc(1, sizeof(SOperatorInfo));
  pOperator->name         = "MultiTableTimeIntervalOperator";
//  pOperator->operatorType = OP_MultiTableTimeInterval;
  pOperator->blockingOptr = true;
  pOperator->status       = OP_IN_EXECUTING;
  pOperator->pExpr        = pExpr;
  pOperator->numOfOutput  = numOfOutput;
  pOperator->info         = pInfo;
  pOperator->pRuntimeEnv  = pRuntimeEnv;

  pOperator->exec         = doSTableIntervalAgg;
  pOperator->cleanupFn    = destroyBasicOperatorInfo;

    int32_t code = appendDownstream(pOperator, &downstream, 1);
  return pOperator;
}

SOperatorInfo* createAllMultiTableTimeIntervalOperatorInfo(STaskRuntimeEnv* pRuntimeEnv, SOperatorInfo* downstream, SExprInfo* pExpr, int32_t numOfOutput) {
  STableIntervalOperatorInfo* pInfo = calloc(1, sizeof(STableIntervalOperatorInfo));

  pInfo->binfo.pCtx = createSqlFunctionCtx(pRuntimeEnv, pExpr, numOfOutput, &pInfo->binfo.rowCellInfoOffset);
  pInfo->binfo.pRes = createOutputBuf(pExpr, numOfOutput, pRuntimeEnv->resultInfo.capacity);
  initResultRowInfo(&pInfo->binfo.resultRowInfo, 8);

  SOperatorInfo* pOperator = calloc(1, sizeof(SOperatorInfo));
  pOperator->name         = "AllMultiTableTimeIntervalOperator";
//  pOperator->operatorType = OP_AllMultiTableTimeInterval;
  pOperator->blockingOptr = true;
  pOperator->status       = OP_IN_EXECUTING;
  pOperator->pExpr        = pExpr;
  pOperator->numOfOutput  = numOfOutput;
  pOperator->info         = pInfo;
  pOperator->pRuntimeEnv  = pRuntimeEnv;

  pOperator->exec         = doAllSTableIntervalAgg;
  pOperator->cleanupFn    = destroyBasicOperatorInfo;

    int32_t code = appendDownstream(pOperator, &downstream, 1);

  return pOperator;
}

SOperatorInfo* createGroupbyOperatorInfo(STaskRuntimeEnv* pRuntimeEnv, SOperatorInfo* downstream, SExprInfo* pExpr, int32_t numOfOutput) {
  SGroupbyOperatorInfo* pInfo = calloc(1, sizeof(SGroupbyOperatorInfo));
  pInfo->colIndex = -1;  // group by column index


  pInfo->binfo.pCtx = createSqlFunctionCtx(pRuntimeEnv, pExpr, numOfOutput, &pInfo->binfo.rowCellInfoOffset);

  STaskAttr *pQueryAttr = pRuntimeEnv->pQueryAttr;

  pQueryAttr->resultRowSize = (pQueryAttr->resultRowSize *
      (int32_t)(getRowNumForMultioutput(pQueryAttr, pQueryAttr->topBotQuery, pQueryAttr->stableQuery)));

  pInfo->binfo.pRes = createOutputBuf(pExpr, numOfOutput, pRuntimeEnv->resultInfo.capacity);
  initResultRowInfo(&pInfo->binfo.resultRowInfo, 8);

  SOperatorInfo* pOperator = calloc(1, sizeof(SOperatorInfo));
  pOperator->name         = "GroupbyAggOperator";
  pOperator->blockingOptr = true;
  pOperator->status       = OP_IN_EXECUTING;
//  pOperator->operatorType = OP_Groupby;
  pOperator->pExpr        = pExpr;
  pOperator->numOfOutput  = numOfOutput;
  pOperator->info         = pInfo;
  pOperator->pRuntimeEnv  = pRuntimeEnv;
  pOperator->exec         = hashGroupbyAggregate;
  pOperator->cleanupFn    = destroyGroupbyOperatorInfo;

    int32_t code = appendDownstream(pOperator, &downstream, 1);
  return pOperator;
}

SOperatorInfo* createFillOperatorInfo(STaskRuntimeEnv* pRuntimeEnv, SOperatorInfo* downstream, SExprInfo* pExpr, int32_t numOfOutput, bool multigroupResult) {
  SFillOperatorInfo* pInfo = calloc(1, sizeof(SFillOperatorInfo));
  pInfo->pRes = createOutputBuf(pExpr, numOfOutput, pRuntimeEnv->resultInfo.capacity);
  pInfo->multigroupResult = multigroupResult;

  {
    STaskAttr* pQueryAttr = pRuntimeEnv->pQueryAttr;
    struct SFillColInfo* pColInfo = createFillColInfo(pExpr, numOfOutput, pQueryAttr->fillVal);
    STimeWindow w = TSWINDOW_INITIALIZER;

    TSKEY sk = TMIN(pQueryAttr->window.skey, pQueryAttr->window.ekey);
    TSKEY ek = TMAX(pQueryAttr->window.skey, pQueryAttr->window.ekey);
//    getAlignQueryTimeWindow(pQueryAttr, pQueryAttr->window.skey, sk, ek, &w);

    pInfo->pFillInfo =
        taosCreateFillInfo(pQueryAttr->order.order, w.skey, 0, (int32_t)pRuntimeEnv->resultInfo.capacity, numOfOutput,
                           pQueryAttr->interval.sliding, pQueryAttr->interval.slidingUnit,
                           (int8_t)pQueryAttr->precision, pQueryAttr->fillType, pColInfo, pRuntimeEnv->qinfo);

    pInfo->p = calloc(numOfOutput, POINTER_BYTES);
  }

  SOperatorInfo* pOperator = calloc(1, sizeof(SOperatorInfo));

  pOperator->name         = "FillOperator";
  pOperator->blockingOptr = false;
  pOperator->status       = OP_IN_EXECUTING;
//  pOperator->operatorType = OP_Fill;
  pOperator->pExpr        = pExpr;
  pOperator->numOfOutput  = numOfOutput;
  pOperator->info         = pInfo;
  pOperator->pRuntimeEnv  = pRuntimeEnv;
  pOperator->exec         = doFill;
  pOperator->cleanupFn    = destroySFillOperatorInfo;

    int32_t code = appendDownstream(pOperator, &downstream, 1);
  return pOperator;
}

SOperatorInfo* createSLimitOperatorInfo(STaskRuntimeEnv* pRuntimeEnv, SOperatorInfo* downstream, SExprInfo* pExpr, int32_t numOfOutput, void* pMerger, bool multigroupResult) {
  SSLimitOperatorInfo* pInfo = calloc(1, sizeof(SSLimitOperatorInfo));

  STaskAttr* pQueryAttr = pRuntimeEnv->pQueryAttr;

  pInfo->orderColumnList = getResultGroupCheckColumns(pQueryAttr);
  pInfo->slimit          = pQueryAttr->slimit;
  pInfo->limit           = pQueryAttr->limit;
  pInfo->capacity        = pRuntimeEnv->resultInfo.capacity;
  pInfo->threshold       = (int64_t)(pInfo->capacity * 0.8);
  pInfo->currentOffset   = pQueryAttr->limit.offset;
  pInfo->currentGroupOffset = pQueryAttr->slimit.offset;
  pInfo->multigroupResult= multigroupResult;

  // TODO refactor
  int32_t len = 0;
  for(int32_t i = 0; i < numOfOutput; ++i) {
    len += pExpr[i].base.resSchema.bytes;
  }

  int32_t numOfCols = (pInfo->orderColumnList != NULL)? (int32_t) taosArrayGetSize(pInfo->orderColumnList):0;
  pInfo->prevRow = calloc(1, (POINTER_BYTES * numOfCols + len));

  int32_t offset = POINTER_BYTES * numOfCols;
  for(int32_t i = 0; i < numOfCols; ++i) {
    pInfo->prevRow[i] = (char*)pInfo->prevRow + offset;

    SColIndex* index = taosArrayGet(pInfo->orderColumnList, i);
    offset += pExpr[index->colIndex].base.resSchema.bytes;
  }

  pInfo->pRes = createOutputBuf(pExpr, numOfOutput, pRuntimeEnv->resultInfo.capacity);

  SOperatorInfo* pOperator = calloc(1, sizeof(SOperatorInfo));

  pOperator->name         = "SLimitOperator";
  pOperator->operatorType = OP_SLimit;
  pOperator->blockingOptr = false;
  pOperator->status       = OP_IN_EXECUTING;
//  pOperator->exec         = doSLimit;
  pOperator->info         = pInfo;
  pOperator->pRuntimeEnv  = pRuntimeEnv;
  pOperator->cleanupFn    = destroySlimitOperatorInfo;

    int32_t code = appendDownstream(pOperator, &downstream, 1);
  return pOperator;
}

static SSDataBlock* doTagScan(void* param, bool* newgroup) {
#if 0
  SOperatorInfo* pOperator = (SOperatorInfo*) param;
  if (pOperator->status == OP_EXEC_DONE) {
    return NULL;
  }

  STaskRuntimeEnv* pRuntimeEnv = pOperator->pRuntimeEnv;
  int32_t maxNumOfTables = (int32_t)pRuntimeEnv->resultInfo.capacity;

  STagScanInfo *pInfo = pOperator->info;
  SSDataBlock  *pRes = pInfo->pRes;
  *newgroup = false;

  int32_t count = 0;
  SArray* pa = GET_TABLEGROUP(pRuntimeEnv, 0);

  int32_t functionId = getExprFunctionId(&pOperator->pExpr[0]);
  if (functionId == FUNCTION_TID_TAG) { // return the tags & table Id
    STaskAttr* pQueryAttr = pRuntimeEnv->pQueryAttr;
    assert(pQueryAttr->numOfOutput == 1);

    SExprInfo* pExprInfo = &pOperator->pExpr[0];
    int32_t rsize = pExprInfo->base.resSchema.bytes;

    count = 0;

    int16_t bytes = pExprInfo->base.resSchema.bytes;
    int16_t type  = pExprInfo->base.resSchema.type;

    for(int32_t i = 0; i < pQueryAttr->numOfTags; ++i) {
      if (pQueryAttr->tagColList[i].colId == pExprInfo->base.pColumns->info.colId) {
        bytes = pQueryAttr->tagColList[i].bytes;
        type = pQueryAttr->tagColList[i].type;
        break;
      }
    }

    SColumnInfoData* pColInfo = taosArrayGet(pRes->pDataBlock, 0);

    while(pInfo->curPos < pInfo->totalTables && count < maxNumOfTables) {
      int32_t i = pInfo->curPos++;
      STableQueryInfo *item = taosArrayGetP(pa, i);

      char *output = pColInfo->pData + count * rsize;
      varDataSetLen(output, rsize - VARSTR_HEADER_SIZE);

      output = varDataVal(output);
      STableId* id = TSDB_TABLEID(item->pTable);

      *(int16_t *)output = 0;
      output += sizeof(int16_t);

      *(int64_t *)output = id->uid;  // memory align problem, todo serialize
      output += sizeof(id->uid);

      *(int32_t *)output = id->tid;
      output += sizeof(id->tid);

      *(int32_t *)output = pQueryAttr->vgId;
      output += sizeof(pQueryAttr->vgId);

      char* data = NULL;
      if (pExprInfo->base.pColumns->info.colId == TSDB_TBNAME_COLUMN_INDEX) {
        data = tsdbGetTableName(item->pTable);
      } else {
        data = tsdbGetTableTagVal(item->pTable, pExprInfo->base.pColumns->info.colId, type, bytes);
      }

      doSetTagValueToResultBuf(output, data, type, bytes);
      count += 1;
    }

    //qDebug("QInfo:0x%"PRIx64" create (tableId, tag) info completed, rows:%d", GET_TASKID(pRuntimeEnv), count);
  } else if (functionId == FUNCTION_COUNT) {// handle the "count(tbname)" query
    SColumnInfoData* pColInfo = taosArrayGet(pRes->pDataBlock, 0);
    *(int64_t*)pColInfo->pData = pInfo->totalTables;
    count = 1;

    pOperator->status = OP_EXEC_DONE;
    //qDebug("QInfo:0x%"PRIx64" create count(tbname) query, res:%d rows:1", GET_TASKID(pRuntimeEnv), count);
  } else {  // return only the tags|table name etc.
    SExprInfo* pExprInfo = &pOperator->pExpr[0];  // todo use the column list instead of exprinfo

    count = 0;
    while(pInfo->curPos < pInfo->totalTables && count < maxNumOfTables) {
      int32_t i = pInfo->curPos++;

      STableQueryInfo* item = taosArrayGetP(pa, i);

      char *data = NULL, *dst = NULL;
      int16_t type = 0, bytes = 0;
      for(int32_t j = 0; j < pOperator->numOfOutput; ++j) {
        // not assign value in case of user defined constant output column
        if (TSDB_COL_IS_UD_COL(pExprInfo[j].base.pColumns->flag)) {
          continue;
        }

        SColumnInfoData* pColInfo = taosArrayGet(pRes->pDataBlock, j);
        type  = pExprInfo[j].base.resSchema.type;
        bytes = pExprInfo[j].base.resSchema.bytes;

        if (pExprInfo[j].base.pColumns->info.colId == TSDB_TBNAME_COLUMN_INDEX) {
          data = tsdbGetTableName(item->pTable);
        } else {
          data = tsdbGetTableTagVal(item->pTable, pExprInfo[j].base.pColumns->info.colId, type, bytes);
        }

        dst  = pColInfo->pData + count * pExprInfo[j].base.resSchema.bytes;
        doSetTagValueToResultBuf(dst, data, type, bytes);
      }

      count += 1;
    }

    if (pInfo->curPos >= pInfo->totalTables) {
      pOperator->status = OP_EXEC_DONE;
    }

    //qDebug("QInfo:0x%"PRIx64" create tag values results completed, rows:%d", GET_TASKID(pRuntimeEnv), count);
  }

  if (pOperator->status == OP_EXEC_DONE) {
    setTaskStatus(pOperator->pRuntimeEnv, TASK_COMPLETED);
  }

  pRes->info.rows = count;
  return (pRes->info.rows == 0)? NULL:pInfo->pRes;

#endif
}

SOperatorInfo* createTagScanOperatorInfo(STaskRuntimeEnv* pRuntimeEnv, SExprInfo* pExpr, int32_t numOfOutput) {
  STagScanInfo* pInfo = calloc(1, sizeof(STagScanInfo));
  pInfo->pRes = createOutputBuf(pExpr, numOfOutput, pRuntimeEnv->resultInfo.capacity);

  size_t numOfGroup = GET_NUM_OF_TABLEGROUP(pRuntimeEnv);
  assert(numOfGroup == 0 || numOfGroup == 1);

  pInfo->totalTables = pRuntimeEnv->tableqinfoGroupInfo.numOfTables;
  pInfo->curPos = 0;

  SOperatorInfo* pOperator = calloc(1, sizeof(SOperatorInfo));
  pOperator->name         = "SeqTableTagScan";
  pOperator->operatorType = OP_TagScan;
  pOperator->blockingOptr = false;
  pOperator->status       = OP_IN_EXECUTING;
  pOperator->info         = pInfo;
  pOperator->exec         = doTagScan;
  pOperator->pExpr        = pExpr;
  pOperator->numOfOutput  = numOfOutput;
  pOperator->pRuntimeEnv  = pRuntimeEnv;
  pOperator->cleanupFn    = destroyTagScanOperatorInfo;

  return pOperator;
}
static bool initMultiDistinctInfo(SDistinctOperatorInfo *pInfo, SOperatorInfo* pOperator, SSDataBlock *pBlock) {
  if (taosArrayGetSize(pInfo->pDistinctDataInfo) == pOperator->numOfOutput) {
     // distinct info already inited  
    return true;
  }
  for (int i = 0; i < pOperator->numOfOutput; i++) {
//    pInfo->totalBytes += pOperator->pExpr[i].base.colBytes;
  }
  for (int i = 0; i < pOperator->numOfOutput; i++) {
    int numOfBlock = (int)(taosArrayGetSize(pBlock->pDataBlock));
    assert(i < numOfBlock);
    for (int j = 0; j < numOfBlock; j++) {
      SColumnInfoData* pColDataInfo = taosArrayGet(pBlock->pDataBlock, j);
      if (pColDataInfo->info.colId == pOperator->pExpr[i].base.resSchema.colId) {
        SDistinctDataInfo item = {.index = j, .type = pColDataInfo->info.type, .bytes = pColDataInfo->info.bytes};
        taosArrayInsert(pInfo->pDistinctDataInfo, i, &item);
      }
    }
  }
  pInfo->totalBytes += (int32_t)strlen(MULTI_KEY_DELIM) * (pOperator->numOfOutput);
  pInfo->buf        =  calloc(1, pInfo->totalBytes);
  return  taosArrayGetSize(pInfo->pDistinctDataInfo) == pOperator->numOfOutput ? true : false;
}

static void buildMultiDistinctKey(SDistinctOperatorInfo *pInfo, SSDataBlock *pBlock, int32_t rowId) {
  char *p = pInfo->buf;
  memset(p, 0, pInfo->totalBytes); 

  for (int i = 0; i < taosArrayGetSize(pInfo->pDistinctDataInfo); i++) {
    SDistinctDataInfo* pDistDataInfo = (SDistinctDataInfo *)taosArrayGet(pInfo->pDistinctDataInfo, i); 
    SColumnInfoData*   pColDataInfo = taosArrayGet(pBlock->pDataBlock, pDistDataInfo->index);
    char *val = ((char *)pColDataInfo->pData) + pColDataInfo->info.bytes * rowId;
    if (isNull(val, pDistDataInfo->type)) { 
      p += pDistDataInfo->bytes; 
      continue;
    }
    if (IS_VAR_DATA_TYPE(pDistDataInfo->type)) {
      memcpy(p, varDataVal(val), varDataLen(val));
      p += varDataLen(val);
    } else {
      memcpy(p, val, pDistDataInfo->bytes);
      p += pDistDataInfo->bytes;
    }
    memcpy(p, MULTI_KEY_DELIM, strlen(MULTI_KEY_DELIM));
    p += strlen(MULTI_KEY_DELIM);
  }
}

static SSDataBlock* hashDistinct(void* param, bool* newgroup) {
  SOperatorInfo* pOperator = (SOperatorInfo*) param;
  if (pOperator->status == OP_EXEC_DONE) {
    return NULL;
  }

  SDistinctOperatorInfo* pInfo = pOperator->info;
  SSDataBlock* pRes = pInfo->pRes;

  pRes->info.rows = 0;
  SSDataBlock* pBlock = NULL;
   
  while(1) {
    publishOperatorProfEvent(pOperator->pDownstream[0], QUERY_PROF_BEFORE_OPERATOR_EXEC);
    pBlock = pOperator->pDownstream[0]->exec(pOperator->pDownstream[0], newgroup);
    publishOperatorProfEvent(pOperator->pDownstream[0], QUERY_PROF_AFTER_OPERATOR_EXEC);

    if (pBlock == NULL) {
      doSetOperatorCompleted(pOperator);
      break;
    }
    if (!initMultiDistinctInfo(pInfo, pOperator, pBlock)) {
      doSetOperatorCompleted(pOperator);
      break;
    }
    // ensure result output buf 
    if (pRes->info.rows + pBlock->info.rows > pInfo->outputCapacity) {
      int32_t newSize = pRes->info.rows + pBlock->info.rows;
      for (int i = 0; i < taosArrayGetSize(pRes->pDataBlock); i++) {
        SColumnInfoData*   pResultColInfoData = taosArrayGet(pRes->pDataBlock, i);
        SDistinctDataInfo* pDistDataInfo = taosArrayGet(pInfo->pDistinctDataInfo,  i);
        char* tmp = realloc(pResultColInfoData->pData, newSize * pDistDataInfo->bytes);
        if (tmp == NULL) {
          return NULL;
        } else {
          pResultColInfoData->pData = tmp;
        }
      }
      pInfo->outputCapacity = newSize;
    }

    for (int32_t i = 0; i < pBlock->info.rows; i++) {
      buildMultiDistinctKey(pInfo, pBlock, i);
      if (taosHashGet(pInfo->pSet, pInfo->buf, pInfo->totalBytes) == NULL) {
        int32_t dummy;
        taosHashPut(pInfo->pSet, pInfo->buf, pInfo->totalBytes, &dummy, sizeof(dummy));
        for (int j = 0; j < taosArrayGetSize(pRes->pDataBlock); j++) {
          SDistinctDataInfo* pDistDataInfo = taosArrayGet(pInfo->pDistinctDataInfo, j);  // distinct meta info
          SColumnInfoData*   pColInfoData = taosArrayGet(pBlock->pDataBlock, pDistDataInfo->index); //src
          SColumnInfoData*   pResultColInfoData = taosArrayGet(pRes->pDataBlock, j);  // dist 

          char* val = ((char*)pColInfoData->pData) + pDistDataInfo->bytes * i;
          char *start = pResultColInfoData->pData +  pDistDataInfo->bytes * pInfo->pRes->info.rows; 
          memcpy(start, val, pDistDataInfo->bytes);
        }
        pRes->info.rows += 1;
      } 
    }

    if (pRes->info.rows >= pInfo->threshold) {
      break;
    }
  }
  return (pInfo->pRes->info.rows > 0)? pInfo->pRes:NULL;
}

SOperatorInfo* createDistinctOperatorInfo(STaskRuntimeEnv* pRuntimeEnv, SOperatorInfo* downstream, SExprInfo* pExpr, int32_t numOfOutput) {
  SDistinctOperatorInfo* pInfo = calloc(1, sizeof(SDistinctOperatorInfo));
  pInfo->totalBytes      = 0;
  pInfo->buf             = NULL;
  pInfo->threshold       = tsMaxNumOfDistinctResults; // distinct result threshold
  pInfo->outputCapacity  = 4096;
  pInfo->pDistinctDataInfo = taosArrayInit(numOfOutput, sizeof(SDistinctDataInfo)); 
  pInfo->pSet = taosHashInit(64, taosGetDefaultHashFunction(TSDB_DATA_TYPE_BINARY), false, HASH_NO_LOCK);
  pInfo->pRes = createOutputBuf(pExpr, numOfOutput, (int32_t) pInfo->outputCapacity);
  

  SOperatorInfo* pOperator = calloc(1, sizeof(SOperatorInfo));
  pOperator->name         = "DistinctOperator";
  pOperator->blockingOptr = false;
  pOperator->status       = OP_IN_EXECUTING;
//  pOperator->operatorType = OP_Distinct;
  pOperator->pExpr        = pExpr;
  pOperator->numOfOutput  = numOfOutput;
  pOperator->info         = pInfo;
  pOperator->pRuntimeEnv  = pRuntimeEnv;
  pOperator->exec         = hashDistinct;
  pOperator->pExpr        = pExpr; 
  pOperator->cleanupFn    = destroyDistinctOperatorInfo;

    int32_t code = appendDownstream(pOperator, &downstream, 1);
  return pOperator;
}

static int32_t getColumnIndexInSource(SQueriedTableInfo *pTableInfo, SSqlExpr *pExpr, SColumnInfo* pTagCols) {
  int32_t j = 0;

  if (TSDB_COL_IS_TAG(pExpr->pColumns->flag)) {
    if (pExpr->pColumns->info.colId == TSDB_TBNAME_COLUMN_INDEX) {
      return TSDB_TBNAME_COLUMN_INDEX;
    }

    while(j < pTableInfo->numOfTags) {
      if (pExpr->pColumns->info.colId == pTagCols[j].colId) {
        return j;
      }

      j += 1;
    }

  } /*else if (TSDB_COL_IS_UD_COL(pExpr->colInfo.flag)) {  // user specified column data
    return TSDB_UD_COLUMN_INDEX;
  } else {
    while (j < pTableInfo->numOfCols) {
      if (pExpr->colInfo.colId == pTableInfo->colList[j].colId) {
        return j;
      }

      j += 1;
    }
  }*/

  return INT32_MIN;  // return a less than TSDB_TBNAME_COLUMN_INDEX value
}

bool validateExprColumnInfo(SQueriedTableInfo *pTableInfo, SSqlExpr *pExpr, SColumnInfo* pTagCols) {
  int32_t j = getColumnIndexInSource(pTableInfo, pExpr, pTagCols);
  return j != INT32_MIN;
}

static bool validateQueryMsg(SQueryTableReq *pQueryMsg) {
  if (pQueryMsg->interval.interval < 0) {
    //qError("qmsg:%p illegal value of interval time %" PRId64, pQueryMsg, pQueryMsg->interval.interval);
    return false;
  }

//  if (pQueryMsg->sw.gap < 0 || pQueryMsg->sw.primaryColId != PRIMARYKEY_TIMESTAMP_COL_ID) {
    //qError("qmsg:%p illegal value of session window time %" PRId64, pQueryMsg, pQueryMsg->sw.gap);
//    return false;
//  }

//  if (pQueryMsg->sw.gap > 0 && pQueryMsg->interval.interval > 0) {
    //qError("qmsg:%p illegal value of session window time %" PRId64" and interval value %"PRId64, pQueryMsg,
//        pQueryMsg->sw.gap, pQueryMsg->interval.interval);
//    return false;
//  }

  if (pQueryMsg->numOfTables <= 0) {
    //qError("qmsg:%p illegal value of numOfTables %d", pQueryMsg, pQueryMsg->numOfTables);
    return false;
  }

  if (pQueryMsg->numOfGroupCols < 0) {
    //qError("qmsg:%p illegal value of numOfGroupbyCols %d", pQueryMsg, pQueryMsg->numOfGroupCols);
    return false;
  }

  if (pQueryMsg->numOfOutput > TSDB_MAX_COLUMNS || pQueryMsg->numOfOutput <= 0) {
    //qError("qmsg:%p illegal value of output columns %d", pQueryMsg, pQueryMsg->numOfOutput);
    return false;
  }

  return true;
}

static bool validateQueryTableCols(SQueriedTableInfo* pTableInfo, SSqlExpr** pExpr, int32_t numOfOutput,
                                   SColumnInfo* pTagCols, void* pMsg) {
  int32_t numOfTotal = pTableInfo->numOfCols + pTableInfo->numOfTags;
  if (pTableInfo->numOfCols < 0 || pTableInfo->numOfTags < 0 || numOfTotal > TSDB_MAX_COLUMNS) {
    //qError("qmsg:%p illegal value of numOfCols %d numOfTags:%d", pMsg, pTableInfo->numOfCols, pTableInfo->numOfTags);
    return false;
  }

  if (numOfTotal == 0) {  // table total columns are not required.
//    for(int32_t i = 0; i < numOfOutput; ++i) {
//      SSqlExpr* p = pExpr[i];
//      if ((p->functionId == FUNCTION_TAGPRJ) ||
//          (p->functionId == FUNCTION_TID_TAG && p->colInfo.colId == TSDB_TBNAME_COLUMN_INDEX) ||
//          (p->functionId == FUNCTION_COUNT && p->colInfo.colId == TSDB_TBNAME_COLUMN_INDEX) ||
//          (p->functionId == FUNCTION_BLKINFO)) {
//        continue;
//      }
//
//      return false;
//    }
  }

  for(int32_t i = 0; i < numOfOutput; ++i) {
    if (!validateExprColumnInfo(pTableInfo, pExpr[i], pTagCols)) {
      return TSDB_CODE_QRY_INVALID_MSG;
    }
  }

  return true;
}

static char *createTableIdList(SQueryTableReq *pQueryMsg, char *pMsg, SArray **pTableIdList) {
  assert(pQueryMsg->numOfTables > 0);

  *pTableIdList = taosArrayInit(pQueryMsg->numOfTables, sizeof(STableIdInfo));

  for (int32_t j = 0; j < pQueryMsg->numOfTables; ++j) {
    STableIdInfo* pTableIdInfo = (STableIdInfo *)pMsg;
    pTableIdInfo->uid = htobe64(pTableIdInfo->uid);
    pTableIdInfo->key = htobe64(pTableIdInfo->key);

    taosArrayPush(*pTableIdList, pTableIdInfo);
    pMsg += sizeof(STableIdInfo);
  }

  return pMsg;
}

static int32_t deserializeColFilterInfo(SColumnFilterInfo* pColFilters, int16_t numOfFilters, char** pMsg) {
  for (int32_t f = 0; f < numOfFilters; ++f) {
    SColumnFilterInfo *pFilterMsg = (SColumnFilterInfo *)(*pMsg);

    SColumnFilterInfo *pColFilter = &pColFilters[f];
    pColFilter->filterstr = htons(pFilterMsg->filterstr);

    (*pMsg) += sizeof(SColumnFilterInfo);

    if (pColFilter->filterstr) {
      pColFilter->len = htobe64(pFilterMsg->len);

      pColFilter->pz = (int64_t)calloc(1, (size_t)(pColFilter->len + 1 * TSDB_NCHAR_SIZE)); // note: null-terminator
      if (pColFilter->pz == 0) {
        return TSDB_CODE_QRY_OUT_OF_MEMORY;
      }

      memcpy((void *)pColFilter->pz, (*pMsg), (size_t)pColFilter->len);
      (*pMsg) += (pColFilter->len + 1);
    } else {
      pColFilter->lowerBndi = htobe64(pFilterMsg->lowerBndi);
      pColFilter->upperBndi = htobe64(pFilterMsg->upperBndi);
    }

    pColFilter->lowerRelOptr = htons(pFilterMsg->lowerRelOptr);
    pColFilter->upperRelOptr = htons(pFilterMsg->upperRelOptr);
  }

  return TSDB_CODE_SUCCESS;
}

static SExecTaskInfo* createExecTaskInfo(uint64_t queryId, uint64_t taskId) {
  SExecTaskInfo* pTaskInfo = calloc(1, sizeof(SExecTaskInfo));
  setTaskStatus(pTaskInfo, TASK_NOT_COMPLETED);

  pTaskInfo->cost.created = taosGetTimestampMs();
  pTaskInfo->id.queryId = queryId;

  char* p = calloc(1, 128);
  snprintf(p, 128, "TID:0x%"PRIx64" QID:0x%"PRIx64, taskId, queryId);
  pTaskInfo->id.str = strdup(p);

  return pTaskInfo;
}

static tsdbReaderT doCreateDataReader(STableScanPhyNode* pTableScanNode, SReadHandle* pHandle, uint64_t queryId, uint64_t taskId);

static int32_t doCreateTableGroup(void* metaHandle, int32_t tableType, uint64_t tableUid, STableGroupInfo* pGroupInfo, uint64_t queryId, uint64_t taskId);

SOperatorInfo* doCreateOperatorTreeNode(SPhyNode* pPhyNode, SExecTaskInfo* pTaskInfo, SReadHandle* pHandle, uint64_t queryId, uint64_t taskId, STableGroupInfo* pTableGroupInfo) {
  if (pPhyNode->pChildren == NULL || taosArrayGetSize(pPhyNode->pChildren) == 0) {
    if (pPhyNode->info.type == OP_TableScan) {
      SScanPhyNode* pScanPhyNode = (SScanPhyNode*)pPhyNode;

      size_t numOfCols = taosArrayGetSize(pPhyNode->pTargets);
      tsdbReaderT pDataReader = doCreateDataReader((STableScanPhyNode*) pPhyNode, pHandle, (uint64_t) queryId, taskId);

      int32_t code = doCreateTableGroup(pHandle->meta, pScanPhyNode->tableType, pScanPhyNode->uid, pTableGroupInfo, queryId, taskId);
      return createTableScanOperatorInfo(pDataReader, pScanPhyNode->order, numOfCols, pScanPhyNode->count, pScanPhyNode->reverse, pTaskInfo);
    } else if (pPhyNode->info.type == OP_Exchange) {
      SExchangePhyNode* pEx = (SExchangePhyNode*) pPhyNode;
      return createExchangeOperatorInfo(pEx->pSrcEndPoints, pEx->node.pTargets, pTaskInfo);
    } else if (pPhyNode->info.type == OP_StreamScan) {
      SScanPhyNode* pScanPhyNode = (SScanPhyNode*)pPhyNode;   // simple child table.
      STableGroupInfo groupInfo = {0};

      int32_t code = doCreateTableGroup(pHandle->meta, pScanPhyNode->tableType, pScanPhyNode->uid, &groupInfo, queryId, taskId);
      SArray* idList = NULL;

      if (groupInfo.numOfTables > 0) {
        SArray* pa = taosArrayGetP(groupInfo.pGroupList, 0);
        ASSERT(taosArrayGetSize(groupInfo.pGroupList) == 1);

        // Transfer the Array of STableKeyInfo into uid list.
        size_t  numOfTables = taosArrayGetSize(pa);
        idList = taosArrayInit(numOfTables, sizeof(uint64_t));

        for (int32_t i = 0; i < numOfTables; ++i) {
          STableKeyInfo* pkeyInfo = taosArrayGet(pa, i);
          taosArrayPush(idList, &pkeyInfo->uid);
        }
      } else {
        idList = taosArrayInit(4, sizeof(uint64_t));
      }

      SOperatorInfo* pOperator = createStreamScanOperatorInfo(pHandle->reader, pPhyNode->pTargets, idList, pTaskInfo);
      taosArrayDestroy(idList);

      //TODO destroy groupInfo
      return pOperator;
    }
  }

  if (pPhyNode->info.type == OP_Aggregate) {
    size_t size = taosArrayGetSize(pPhyNode->pChildren);
    assert(size == 1);

    // TODO single table agg
    for (int32_t i = 0; i < size; ++i) {
      SPhyNode*      pChildNode = taosArrayGetP(pPhyNode->pChildren, i);
      SOperatorInfo* op = doCreateOperatorTreeNode(pChildNode, pTaskInfo, pHandle, queryId, taskId, pTableGroupInfo);
      return createAggregateOperatorInfo(op, pPhyNode->pTargets, pTaskInfo, pTableGroupInfo);
    }
  } else if (pPhyNode->info.type == OP_MultiTableAggregate) {
    size_t size = taosArrayGetSize(pPhyNode->pChildren);
    assert(size == 1);

    for (int32_t i = 0; i < size; ++i) {
      SPhyNode*      pChildNode = taosArrayGetP(pPhyNode->pChildren, i);
      SOperatorInfo* op = doCreateOperatorTreeNode(pChildNode, pTaskInfo, pHandle, queryId, taskId, pTableGroupInfo);
      return createMultiTableAggOperatorInfo(op, pPhyNode->pTargets, pTaskInfo, pTableGroupInfo);
    }
  }
}

static tsdbReaderT createDataReaderImpl(STableScanPhyNode* pTableScanNode, STableGroupInfo* pGroupInfo, void* readHandle, uint64_t queryId, uint64_t taskId) {
  STsdbQueryCond cond = {.loadExternalRows = false};

  cond.order = pTableScanNode->scan.order;
  cond.numOfCols = taosArrayGetSize(pTableScanNode->scan.node.pTargets);
  cond.colList = calloc(cond.numOfCols, sizeof(SColumnInfo));
  if (cond.colList == NULL) {
    terrno = TSDB_CODE_QRY_OUT_OF_MEMORY;
    return NULL;
  }

  cond.twindow = pTableScanNode->window;
  cond.type = BLOCK_LOAD_OFFSET_SEQ_ORDER;

  for (int32_t i = 0; i < cond.numOfCols; ++i) {
    SExprInfo* pExprInfo = taosArrayGetP(pTableScanNode->scan.node.pTargets, i);
    assert(pExprInfo->pExpr->nodeType == TEXPR_COL_NODE);

    SSchema* pSchema = pExprInfo->pExpr->pSchema;
    cond.colList[i].type = pSchema->type;
    cond.colList[i].bytes = pSchema->bytes;
    cond.colList[i].colId = pSchema->colId;
  }

  return tsdbQueryTables(readHandle, &cond, pGroupInfo, queryId, taskId);
}

static int32_t doCreateTableGroup(void* metaHandle, int32_t tableType, uint64_t tableUid, STableGroupInfo* pGroupInfo, uint64_t queryId, uint64_t taskId) {
  int32_t code = 0;
  if (tableType == TSDB_SUPER_TABLE) {
    code = tsdbQuerySTableByTagCond(metaHandle, tableUid, 0, NULL, 0, 0, NULL, pGroupInfo, NULL, 0, queryId, taskId);
  } else {  // Create one table group.
    code = tsdbGetOneTableGroup(metaHandle, tableUid, 0, pGroupInfo);
  }

  return code;
}

static tsdbReaderT doCreateDataReader(STableScanPhyNode* pTableScanNode, SReadHandle* pHandle, uint64_t queryId, uint64_t taskId) {
  STableGroupInfo groupInfo = {0};

  uint64_t uid = pTableScanNode->scan.uid;
  int32_t code = doCreateTableGroup(pHandle->meta, pTableScanNode->scan.tableType, uid, &groupInfo, queryId, taskId);
  if (code != TSDB_CODE_SUCCESS) {
    goto _error;
  }

  if (groupInfo.numOfTables == 0) {
    code = 0;
    qDebug("no table qualified for query, TID:0x%"PRIx64", QID:0x%"PRIx64, taskId, queryId);
    goto _error;
  }

  return createDataReaderImpl(pTableScanNode, &groupInfo, pHandle->reader, queryId, taskId);

  _error:
  terrno = code;
  return NULL;
}

int32_t createExecTaskInfoImpl(SSubplan* pPlan, SExecTaskInfo** pTaskInfo, SReadHandle* pHandle, uint64_t taskId) {
  uint64_t queryId = pPlan->id.queryId;

  int32_t code = TSDB_CODE_SUCCESS;
  *pTaskInfo = createExecTaskInfo(queryId, taskId);
  if (*pTaskInfo == NULL) {
    code = TSDB_CODE_QRY_OUT_OF_MEMORY;
    goto _complete;
  }

  STableGroupInfo group = {0};
  (*pTaskInfo)->pRoot = doCreateOperatorTreeNode(pPlan->pNode, *pTaskInfo, pHandle, queryId, taskId, &group);
  if ((*pTaskInfo)->pRoot == NULL) {
    code = TSDB_CODE_QRY_OUT_OF_MEMORY;
    goto _complete;
  }

  return code;

_complete:
  tfree(*pTaskInfo);

  terrno = code;
  return code;
}

int32_t cloneExprFilterInfo(SColumnFilterInfo **dst, SColumnFilterInfo* src, int32_t filterNum) {
  if (filterNum <= 0) {
    return TSDB_CODE_SUCCESS;
  }

  *dst = calloc(filterNum, sizeof(*src));
  if (*dst == NULL) {
    return TSDB_CODE_QRY_OUT_OF_MEMORY;
  }

  memcpy(*dst, src, sizeof(*src) * filterNum);

  for (int32_t i = 0; i < filterNum; i++) {
    if ((*dst)[i].filterstr && dst[i]->len > 0) {
      void *pz = calloc(1, (size_t)(*dst)[i].len + 1);

      if (pz == NULL) {
        if (i == 0) {
          free(*dst);
        } else {
          freeColumnFilterInfo(*dst, i);
        }

        return TSDB_CODE_QRY_OUT_OF_MEMORY;
      }

      memcpy(pz, (void *)src->pz, (size_t)src->len + 1);

      (*dst)[i].pz = (int64_t)pz;
    }
  }

  return TSDB_CODE_SUCCESS;
}

int32_t buildArithmeticExprFromMsg(SExprInfo *pExprInfo, void *pQueryMsg) {
  //qDebug("qmsg:%p create arithmetic expr from binary", pQueryMsg);

  tExprNode* pExprNode = NULL;
  TRY(TSDB_MAX_TAG_CONDITIONS) {
    pExprNode = exprTreeFromBinary(pExprInfo->base.param[0].pz, pExprInfo->base.param[0].nLen);
  } CATCH( code ) {
    CLEANUP_EXECUTE();
    //qError("qmsg:%p failed to create arithmetic expression string from:%s, reason: %s", pQueryMsg, pExprInfo->base.param[0].pz, tstrerror(code));
    return code;
  } END_TRY

  if (pExprNode == NULL) {
    //qError("qmsg:%p failed to create arithmetic expression string from:%s", pQueryMsg, pExprInfo->base.param[0].pz);
    return TSDB_CODE_QRY_APP_ERROR;
  }

  pExprInfo->pExpr = pExprNode;
  return TSDB_CODE_SUCCESS;
}

static int32_t updateOutputBufForTopBotQuery(SQueriedTableInfo* pTableInfo, SColumnInfo* pTagCols, SExprInfo* pExprs, int32_t numOfOutput, int32_t tagLen, bool superTable) {
  for (int32_t i = 0; i < numOfOutput; ++i) {
    int16_t functId = getExprFunctionId(&pExprs[i]);

    if (functId == FUNCTION_TOP || functId == FUNCTION_BOTTOM) {
      int32_t j = getColumnIndexInSource(pTableInfo, &pExprs[i].base, pTagCols);
      if (j < 0 || j >= pTableInfo->numOfCols) {
        return TSDB_CODE_QRY_INVALID_MSG;
      } else {
        SColumnInfo* pCol = &pTableInfo->colList[j];
//        int32_t ret = getResultDataInfo(pCol->type, pCol->bytes, functId, (int32_t)pExprs[i].base.param[0].i,
//                                        &pExprs[i].base.resSchema.type, &pExprs[i].base.resSchema.bytes, &pExprs[i].base.interBytes, tagLen, superTable, NULL);
//        assert(ret == TSDB_CODE_SUCCESS);
      }
    }
  }

  return TSDB_CODE_SUCCESS;
}

// TODO tag length should be passed from client, refactor
int32_t createQueryFunc(SQueriedTableInfo* pTableInfo, int32_t numOfOutput, SExprInfo** pExprInfo,
                        SSqlExpr** pExprMsg, SColumnInfo* pTagCols, int32_t queryType, void* pMsg, struct SUdfInfo* pUdfInfo) {
  *pExprInfo = NULL;
  int32_t code = TSDB_CODE_SUCCESS;

//  code = initUdfInfo(pUdfInfo);
  if (code) {
    return code;
  }

  SExprInfo *pExprs = (SExprInfo *)calloc(numOfOutput, sizeof(SExprInfo));
  if (pExprs == NULL) {
    return TSDB_CODE_QRY_OUT_OF_MEMORY;
  }

  bool    isSuperTable = /*QUERY_IS_STABLE_QUERY(queryType);*/ true;
  int16_t tagLen = 0;

  for (int32_t i = 0; i < numOfOutput; ++i) {
    pExprs[i].base = *pExprMsg[i];

    memset(pExprs[i].base.param, 0, sizeof(SVariant) * tListLen(pExprs[i].base.param));
    for (int32_t j = 0; j < pExprMsg[i]->numOfParams; ++j) {
      taosVariantAssign(&pExprs[i].base.param[j], &pExprMsg[i]->param[j]);
    }

    int16_t type = 0;
    int16_t bytes = 0;

    // parse the arithmetic expression
    int32_t functionId = getExprFunctionId(&pExprs[i]);
    if (functionId == FUNCTION_ARITHM) {
      code = buildArithmeticExprFromMsg(&pExprs[i], pMsg);

      if (code != TSDB_CODE_SUCCESS) {
        tfree(pExprs);
        return code;
      }

      type  = TSDB_DATA_TYPE_DOUBLE;
      bytes = tDataTypes[type].bytes;
    } else if (functionId == FUNCTION_BLKINFO) {
      SSchema s = {.type=TSDB_DATA_TYPE_BINARY, .bytes=TSDB_MAX_BINARY_LEN};
      type = s.type;
      bytes = s.bytes;
    } else if (pExprs[i].base.pColumns->info.colId == TSDB_TBNAME_COLUMN_INDEX && functionId == FUNCTION_TAGPRJ) {  // parse the normal column
      const SSchema* s = tGetTbnameColumnSchema();
      type = s->type;
      bytes = s->bytes;
    } else if (pExprs[i].base.pColumns->info.colId <= TSDB_UD_COLUMN_INDEX && pExprs[i].base.pColumns->info.colId > TSDB_RES_COL_ID) {
      // it is a user-defined constant value column
      assert(functionId == FUNCTION_PRJ);

      type = pExprs[i].base.param[1].nType;
      bytes = pExprs[i].base.param[1].nLen;
      if (type == TSDB_DATA_TYPE_BINARY || type == TSDB_DATA_TYPE_NCHAR) {
        bytes += VARSTR_HEADER_SIZE;
      }
    } else {
      int32_t j = getColumnIndexInSource(pTableInfo, &pExprs[i].base, pTagCols);
      if (TSDB_COL_IS_TAG(pExprs[i].base.pColumns->flag)) {
        if (j < TSDB_TBNAME_COLUMN_INDEX || j >= pTableInfo->numOfTags) {
          tfree(pExprs);
          return TSDB_CODE_QRY_INVALID_MSG;
        }
      } else {
        if (j < PRIMARYKEY_TIMESTAMP_COL_ID || j >= pTableInfo->numOfCols) {
          tfree(pExprs);
          return TSDB_CODE_QRY_INVALID_MSG;
        }
      }

      if (pExprs[i].base.pColumns->info.colId != TSDB_TBNAME_COLUMN_INDEX && j >= 0) {
        SColumnInfo* pCol = (TSDB_COL_IS_TAG(pExprs[i].base.pColumns->flag))? &pTagCols[j]:&pTableInfo->colList[j];
        type = pCol->type;
        bytes = pCol->bytes;
      } else {
        const SSchema* s = tGetTbnameColumnSchema();

        type  = s->type;
        bytes = s->bytes;
      }

//      if (pExprs[i].base.flist.numOfFilters > 0) {
//        int32_t ret = cloneExprFilterInfo(&pExprs[i].base.flist.filterInfo, pExprMsg[i]->flist.filterInfo,
//            pExprMsg[i]->flist.numOfFilters);
//        if (ret) {
//          tfree(pExprs);
//          return ret;
//        }
//      }
    }

    int32_t param = (int32_t)pExprs[i].base.param[0].i;
//    if (functionId != FUNCTION_ARITHM &&
//       (type != pExprs[i].base.colType || bytes != pExprs[i].base.colBytes)) {
//      tfree(pExprs);
//      return TSDB_CODE_QRY_INVALID_MSG;
//    }

    // todo remove it
    SResultDataInfo info;
    if (getResultDataInfo(type, bytes, functionId, param, &info, 0, isSuperTable/*, pUdfInfo*/) != TSDB_CODE_SUCCESS) {
      tfree(pExprs);
      return TSDB_CODE_QRY_INVALID_MSG;
    }

    if (functionId == FUNCTION_TAG_DUMMY || functionId == FUNCTION_TS_DUMMY) {
      tagLen += pExprs[i].base.resSchema.bytes;
    }

    assert(isValidDataType(pExprs[i].base.resSchema.type));
  }

  // the tag length is affected by other tag columns, so this should be update.
  updateOutputBufForTopBotQuery(pTableInfo, pTagCols, pExprs, numOfOutput, tagLen, isSuperTable);

  *pExprInfo = pExprs;
  return TSDB_CODE_SUCCESS;
}

int32_t createQueryFilter(char *data, uint16_t len, SFilterInfo** pFilters) {
  tExprNode* expr = NULL;
  
  TRY(TSDB_MAX_TAG_CONDITIONS) {
    expr = exprTreeFromBinary(data, len);
  } CATCH( code ) {
    CLEANUP_EXECUTE();
    return code;
  } END_TRY

  if (expr == NULL) {
    //qError("failed to create expr tree");
    return TSDB_CODE_QRY_APP_ERROR;
  }

//  int32_t ret = filterInitFromTree(expr, pFilters, 0);
//  tExprTreeDestroy(expr, NULL);

//  return ret;
}

SGroupbyExpr *createGroupbyExprFromMsg(SQueryTableReq *pQueryMsg, SColIndex *pColIndex, int32_t *code) {
  if (pQueryMsg->numOfGroupCols == 0) {
    return NULL;
  }

  // using group by tag columns
  SGroupbyExpr *pGroupbyExpr = (SGroupbyExpr *)calloc(1, sizeof(SGroupbyExpr));
  if (pGroupbyExpr == NULL) {
    *code = TSDB_CODE_QRY_OUT_OF_MEMORY;
    return NULL;
  }

  pGroupbyExpr->columnInfo = taosArrayInit(pQueryMsg->numOfGroupCols, sizeof(SColIndex));
  for(int32_t i = 0; i < pQueryMsg->numOfGroupCols; ++i) {
    taosArrayPush(pGroupbyExpr->columnInfo, &pColIndex[i]);
  }

  return pGroupbyExpr;
}

//int32_t doCreateFilterInfo(SColumnInfo* pCols, int32_t numOfCols, int32_t numOfFilterCols, SSingleColumnFilterInfo** pFilterInfo, uint64_t qId) {
//  *pFilterInfo = calloc(1, sizeof(SSingleColumnFilterInfo) * numOfFilterCols);
//  if (*pFilterInfo == NULL) {
//    return TSDB_CODE_QRY_OUT_OF_MEMORY;
//  }
//
//  for (int32_t i = 0, j = 0; i < numOfCols; ++i) {
//    if (pCols[i].flist.numOfFilters > 0) {
//      SSingleColumnFilterInfo* pFilter = &((*pFilterInfo)[j]);
//
//      memcpy(&pFilter->info, &pCols[i], sizeof(SColumnInfo));
//      pFilter->info = pCols[i];
//
//      pFilter->numOfFilters = pCols[i].flist.numOfFilters;
//      pFilter->pFilters = calloc(pFilter->numOfFilters, sizeof(SColumnFilterElem));
//      if (pFilter->pFilters == NULL) {
//        return TSDB_CODE_QRY_OUT_OF_MEMORY;
//      }
//
//      for (int32_t f = 0; f < pFilter->numOfFilters; ++f) {
//        SColumnFilterElem* pSingleColFilter = &pFilter->pFilters[f];
//        pSingleColFilter->filterInfo = pCols[i].flist.filterInfo[f];
//
//        int32_t lower = pSingleColFilter->filterInfo.lowerRelOptr;
//        int32_t upper = pSingleColFilter->filterInfo.upperRelOptr;
//        if (lower == TSDB_RELATION_INVALID && upper == TSDB_RELATION_INVALID) {
//          //qError("QInfo:0x%"PRIx64" invalid filter info", qId);
//          return TSDB_CODE_QRY_INVALID_MSG;
//        }
//
//        pSingleColFilter->fp = getFilterOperator(lower, upper);
//        if (pSingleColFilter->fp == NULL) {
//          //qError("QInfo:0x%"PRIx64" invalid filter info", qId);
//          return TSDB_CODE_QRY_INVALID_MSG;
//        }
//
//        pSingleColFilter->bytes = pCols[i].bytes;
//
//        if (lower == TSDB_RELATION_IN) {
////          buildFilterSetFromBinary(&pSingleColFilter->q, (char *)(pSingleColFilter->filterInfo.pz), (int32_t)(pSingleColFilter->filterInfo.len));
//        }
//      }
//
//      j++;
//    }
//  }
//
//  return TSDB_CODE_SUCCESS;
//}

void* doDestroyFilterInfo(SSingleColumnFilterInfo* pFilterInfo, int32_t numOfFilterCols) {
//  for (int32_t i = 0; i < numOfFilterCols; ++i) {
//    if (pFilterInfo[i].numOfFilters > 0) {
//      if (pFilterInfo[i].pFilters->filterInfo.lowerRelOptr == TSDB_RELATION_IN) {
//        taosHashCleanup((SHashObj *)(pFilterInfo[i].pFilters->q));
//      }
//      tfree(pFilterInfo[i].pFilters);
//    }
//  }
//
//  tfree(pFilterInfo);
  return NULL;
}

int32_t createFilterInfo(STaskAttr* pQueryAttr, uint64_t qId) {
  for (int32_t i = 0; i < pQueryAttr->numOfCols; ++i) {
//    if (pQueryAttr->tableCols[i].flist.numOfFilters > 0 && pQueryAttr->tableCols[i].flist.filterInfo != NULL) {
//      pQueryAttr->numOfFilterCols++;
//    }
  }

  if (pQueryAttr->numOfFilterCols == 0) {
    return TSDB_CODE_SUCCESS;
  }

//  doCreateFilterInfo(pQueryAttr->tableCols, pQueryAttr->numOfCols, pQueryAttr->numOfFilterCols,
//                     &pQueryAttr->pFilterInfo, qId);

  pQueryAttr->createFilterOperator = true;

  return TSDB_CODE_SUCCESS;
}

static void doUpdateExprColumnIndex(STaskAttr *pQueryAttr) {
  assert(pQueryAttr->pExpr1 != NULL && pQueryAttr != NULL);

  for (int32_t k = 0; k < pQueryAttr->numOfOutput; ++k) {
    SSqlExpr *pSqlExprMsg = &pQueryAttr->pExpr1[k].base;
//    if (pSqlExprMsg->functionId == FUNCTION_ARITHM) {
//      continue;
//    }

    // todo opt performance
    SColIndex *pColIndex = NULL;/*&pSqlExprMsg->colInfo;*/
    if (TSDB_COL_IS_NORMAL_COL(pColIndex->flag)) {
      int32_t f = 0;
      for (f = 0; f < pQueryAttr->numOfCols; ++f) {
        if (pColIndex->colId == pQueryAttr->tableCols[f].colId) {
          pColIndex->colIndex = f;
          break;
        }
      }

      assert(f < pQueryAttr->numOfCols);
    } else if (pColIndex->colId <= TSDB_UD_COLUMN_INDEX) {
      // do nothing for user-defined constant value result columns
    } else {
      int32_t f = 0;
      for (f = 0; f < pQueryAttr->numOfTags; ++f) {
        if (pColIndex->colId == pQueryAttr->tagColList[f].colId) {
          pColIndex->colIndex = f;
          break;
        }
      }

      assert(f < pQueryAttr->numOfTags || pColIndex->colId == TSDB_TBNAME_COLUMN_INDEX);
    }
  }
}

void setResultBufSize(STaskAttr* pQueryAttr, SRspResultInfo* pResultInfo) {
  const int32_t DEFAULT_RESULT_MSG_SIZE = 1024 * (1024 + 512);

  // the minimum number of rows for projection query
  const int32_t MIN_ROWS_FOR_PRJ_QUERY = 8192;
  const int32_t DEFAULT_MIN_ROWS = 4096;

  const float THRESHOLD_RATIO = 0.85f;

  if (isProjQuery(pQueryAttr)) {
    int32_t numOfRes = DEFAULT_RESULT_MSG_SIZE / pQueryAttr->resultRowSize;
    if (numOfRes < MIN_ROWS_FOR_PRJ_QUERY) {
      numOfRes = MIN_ROWS_FOR_PRJ_QUERY;
    }

    pResultInfo->capacity  = numOfRes;
  } else {  // in case of non-prj query, a smaller output buffer will be used.
    pResultInfo->capacity = DEFAULT_MIN_ROWS;
  }

  pResultInfo->threshold = (int32_t)(pResultInfo->capacity * THRESHOLD_RATIO);
  pResultInfo->total = 0;
}

FORCE_INLINE bool checkQIdEqual(void *qHandle, uint64_t qId) {
  return ((SQInfo *)qHandle)->qId == qId;
}

int32_t initQInfo(STsBufInfo* pTsBufInfo, void* tsdb, void* sourceOptr, SQInfo* pQInfo, STaskParam* param, char* start,
                  int32_t prevResultLen, void* merger) {
  int32_t code = TSDB_CODE_SUCCESS;

  STaskRuntimeEnv* pRuntimeEnv = &pQInfo->runtimeEnv;
  pRuntimeEnv->qinfo = pQInfo;

  STaskAttr *pQueryAttr = pRuntimeEnv->pQueryAttr;

  STSBuf *pTsBuf = NULL;

  if (pTsBufInfo->tsLen > 0) {  // open new file to save the result
    char* tsBlock = start + pTsBufInfo->tsOffset;
    pTsBuf = tsBufCreateFromCompBlocks(tsBlock, pTsBufInfo->tsNumOfBlocks, pTsBufInfo->tsLen, pTsBufInfo->tsOrder,
                                       pQueryAttr->vgId);

    if (pTsBuf == NULL) {
      code = TSDB_CODE_QRY_NO_DISKSPACE;
      goto _error;
    }
    tsBufResetPos(pTsBuf);
    bool ret = tsBufNextPos(pTsBuf);
    UNUSED(ret);
  }

  SArray* prevResult = NULL;
  if (prevResultLen > 0) {
    prevResult = interResFromBinary(param->prevResult, prevResultLen);
    pRuntimeEnv->prevResult = prevResult;
  }

  pRuntimeEnv->currentOffset = pQueryAttr->limit.offset;
  if (tsdb != NULL) {
//    pQueryAttr->precision = tsdbGetCfg(tsdb)->precision;
  }

  if ((QUERY_IS_ASC_QUERY(pQueryAttr) && (pQueryAttr->window.skey > pQueryAttr->window.ekey)) ||
      (!QUERY_IS_ASC_QUERY(pQueryAttr) && (pQueryAttr->window.ekey > pQueryAttr->window.skey))) {
    //qDebug("QInfo:0x%"PRIx64" no result in time range %" PRId64 "-%" PRId64 ", order %d", pQInfo->qId, pQueryAttr->window.skey,
//           pQueryAttr->window.ekey, pQueryAttr->order.order);
//    setTaskStatus(pOperator->pTaskInfo, QUERY_COMPLETED);
    pRuntimeEnv->tableqinfoGroupInfo.numOfTables = 0;
    // todo free memory
    return TSDB_CODE_SUCCESS;
  }

  if (pRuntimeEnv->tableqinfoGroupInfo.numOfTables == 0) {
    //qDebug("QInfo:0x%"PRIx64" no table qualified for tag filter, abort query", pQInfo->qId);
//    setTaskStatus(pOperator->pTaskInfo, QUERY_COMPLETED);
    return TSDB_CODE_SUCCESS;
  }

  // filter the qualified
  if ((code = doInitQInfo(pQInfo, pTsBuf, tsdb, sourceOptr, param->tableScanOperator, param->pOperator, merger)) != TSDB_CODE_SUCCESS) {
    goto _error;
  }

  return code;

_error:
  // table query ref will be decrease during error handling
//  doDestroyTask(pQInfo);
  return code;
}

//TODO refactor
void freeColumnFilterInfo(SColumnFilterInfo* pFilter, int32_t numOfFilters) {
    if (pFilter == NULL || numOfFilters == 0) {
      return;
    }

    for (int32_t i = 0; i < numOfFilters; i++) {
      if (pFilter[i].filterstr && pFilter[i].pz) {
        free((void*)(pFilter[i].pz));
      }
    }

    free(pFilter);
}

static void doDestroyTableQueryInfo(STableGroupInfo* pTableqinfoGroupInfo) {
  if (pTableqinfoGroupInfo->pGroupList != NULL) {
    int32_t numOfGroups = (int32_t) taosArrayGetSize(pTableqinfoGroupInfo->pGroupList);
    for (int32_t i = 0; i < numOfGroups; ++i) {
      SArray *p = taosArrayGetP(pTableqinfoGroupInfo->pGroupList, i);

      size_t num = taosArrayGetSize(p);
      for(int32_t j = 0; j < num; ++j) {
        STableQueryInfo* item = taosArrayGetP(p, j);
        destroyTableQueryInfoImpl(item);
      }

      taosArrayDestroy(p);
    }
  }

  taosArrayDestroy(pTableqinfoGroupInfo->pGroupList);
  taosHashCleanup(pTableqinfoGroupInfo->map);

  pTableqinfoGroupInfo->pGroupList = NULL;
  pTableqinfoGroupInfo->map = NULL;
  pTableqinfoGroupInfo->numOfTables = 0;
}

void* destroyQueryFuncExpr(SExprInfo* pExprInfo, int32_t numOfExpr) {
  if (pExprInfo == NULL) {
    assert(numOfExpr == 0);
    return NULL;
  }

  for (int32_t i = 0; i < numOfExpr; ++i) {
    if (pExprInfo[i].pExpr != NULL) {
      tExprTreeDestroy(pExprInfo[i].pExpr, NULL);
    }

//    if (pExprInfo[i].base.flist.filterInfo) {
//      freeColumnFilterInfo(pExprInfo[i].base.flist.filterInfo, pExprInfo[i].base.flist.numOfFilters);
//    }

    for(int32_t j = 0; j < pExprInfo[i].base.numOfParams; ++j) {
      taosVariantDestroy(&pExprInfo[i].base.param[j]);
    }
  }

  tfree(pExprInfo);
  return NULL;
}

void* freeColumnInfo(SColumnInfo* pColumnInfo, int32_t numOfCols) {
  if (pColumnInfo != NULL) {
    assert(numOfCols >= 0);

    for (int32_t i = 0; i < numOfCols; i++) {
      freeColumnFilterInfo(pColumnInfo[i].flist.filterInfo, pColumnInfo[i].flist.numOfFilters);
    }

    tfree(pColumnInfo);
  }

  return NULL;
}

void doDestroyTask(SExecTaskInfo *pTaskInfo) {
  qDebug("%s execTask is freed", GET_TASKID(pTaskInfo));

  doDestroyTableQueryInfo(&pTaskInfo->tableqinfoGroupInfo);
//  taosArrayDestroy(pTaskInfo->summary.queryProfEvents);
//  taosHashCleanup(pTaskInfo->summary.operatorProfResults);

  tfree(pTaskInfo->sql);
  tfree(pTaskInfo->id.str);
  tfree(pTaskInfo);
}

static void doSetTagValueToResultBuf(char* output, const char* val, int16_t type, int16_t bytes) {
  if (val == NULL) {
    setNull(output, type, bytes);
    return;
  }

  if (IS_VAR_DATA_TYPE(type)) {
    // Binary data overflows for sort of unknown reasons. Let trim the overflow data
    if (varDataTLen(val) > bytes) {
      int32_t maxLen = bytes - VARSTR_HEADER_SIZE;
      int32_t len = (varDataLen(val) > maxLen)? maxLen:varDataLen(val);
      memcpy(varDataVal(output), varDataVal(val), len);
      varDataSetLen(output, len);
    } else {
      varDataCopy(output, val);
    }
  } else {
    memcpy(output, val, bytes);
  }
}

static int64_t getQuerySupportBufSize(size_t numOfTables) {
  size_t s1 = sizeof(STableQueryInfo);
  size_t s2 = sizeof(SHashNode);

//  size_t s3 = sizeof(STableCheckInfo);  buffer consumption in tsdb
  return (int64_t)((s1 + s2) * 1.5 * numOfTables);
}

int32_t checkForQueryBuf(size_t numOfTables) {
  int64_t t = getQuerySupportBufSize(numOfTables);
  if (tsQueryBufferSizeBytes < 0) {
    return TSDB_CODE_SUCCESS;
  } else if (tsQueryBufferSizeBytes > 0) {

    while(1) {
      int64_t s = tsQueryBufferSizeBytes;
      int64_t remain = s - t;
      if (remain >= 0) {
        if (atomic_val_compare_exchange_64(&tsQueryBufferSizeBytes, s, remain) == s) {
          return TSDB_CODE_SUCCESS;
        }
      } else {
        return TSDB_CODE_QRY_NOT_ENOUGH_BUFFER;
      }
    }
  }

  // disable query processing if the value of tsQueryBufferSize is zero.
  return TSDB_CODE_QRY_NOT_ENOUGH_BUFFER;
}

bool checkNeedToCompressQueryCol(SQInfo *pQInfo) {
  STaskRuntimeEnv* pRuntimeEnv = &pQInfo->runtimeEnv;
  STaskAttr *pQueryAttr = pRuntimeEnv->pQueryAttr;

  SSDataBlock* pRes = pRuntimeEnv->outputBuf;

  if (GET_NUM_OF_RESULTS(&(pQInfo->runtimeEnv)) <= 0) {
    return false;
  }

  int32_t numOfRows = pQueryAttr->pExpr2 ? GET_NUM_OF_RESULTS(pRuntimeEnv) : pRes->info.rows;
  int32_t numOfCols = pQueryAttr->pExpr2 ? pQueryAttr->numOfExpr2 : pQueryAttr->numOfOutput;

  for (int32_t col = 0; col < numOfCols; ++col) {
    SColumnInfoData* pColRes = taosArrayGet(pRes->pDataBlock, col);
    int32_t colSize = pColRes->info.bytes * numOfRows;
    if (NEEDTO_COMPRESS_QUERY(colSize)) {
      return true;
    }
  }

  return false;
}

void releaseQueryBuf(size_t numOfTables) {
  if (tsQueryBufferSizeBytes < 0) {
    return;
  }

  int64_t t = getQuerySupportBufSize(numOfTables);

  // restore value is not enough buffer available
  atomic_add_fetch_64(&tsQueryBufferSizeBytes, t);
}<|MERGE_RESOLUTION|>--- conflicted
+++ resolved
@@ -4619,11 +4619,7 @@
   getIntermediateBufInfo(pRuntimeEnv, &ps, &pQueryAttr->intermediateResultRowSize);
 
   int32_t TENMB = 1024*1024*10;
-<<<<<<< HEAD
-  int32_t code = createDiskbasedBuf(&pRuntimeEnv->pResultBuf, ps, TENMB, pQInfo->qId, osTempDir());
-=======
-  int32_t code = createDiskbasedBuffer(&pRuntimeEnv->pResultBuf, ps, TENMB, pQInfo->qId, tsTempDir);
->>>>>>> f5cf2ca3
+  int32_t code = createDiskbasedBuf(&pRuntimeEnv->pResultBuf, ps, TENMB, pQInfo->qId, "/tmp");
   if (code != TSDB_CODE_SUCCESS) {
     return code;
   }
