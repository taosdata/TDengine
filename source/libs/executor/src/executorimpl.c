/*
 * Copyright (c) 2019 TAOS Data, Inc. <jhtao@taosdata.com>
 *
 * This program is free software: you can use, redistribute, and/or modify
 * it under the terms of the GNU Affero General Public License, version 3
 * or later ("AGPL"), as published by the Free Software Foundation.
 *
 * This program is distributed in the hope that it will be useful, but WITHOUT
 * ANY WARRANTY; without even the implied warranty of MERCHANTABILITY or
 * FITNESS FOR A PARTICULAR PURPOSE.
 *
 * You should have received a copy of the GNU Affero General Public License
 * along with this program. If not, see <http://www.gnu.org/licenses/>.
 */

#include "filter.h"
#include "function.h"
#include "functionMgt.h"
#include "os.h"
#include "querynodes.h"
#include "tfill.h"
#include "tname.h"
#include "tref.h"

#include "tdatablock.h"
#include "tglobal.h"
#include "tmsg.h"
#include "tsort.h"
#include "ttime.h"

#include "executorimpl.h"
#include "index.h"
#include "query.h"
#include "tcompare.h"
#include "tcompression.h"
#include "thash.h"
#include "ttypes.h"
#include "vnode.h"

#define IS_MAIN_SCAN(runtime)          ((runtime)->scanFlag == MAIN_SCAN)
#define SET_REVERSE_SCAN_FLAG(runtime) ((runtime)->scanFlag = REVERSE_SCAN)

#define GET_FORWARD_DIRECTION_FACTOR(ord) (((ord) == TSDB_ORDER_ASC) ? QUERY_ASC_FORWARD_STEP : QUERY_DESC_FORWARD_STEP)

#if 0
static UNUSED_FUNC void *u_malloc (size_t __size) {
  uint32_t v = taosRand();

  if (v % 1000 <= 0) {
    return NULL;
  } else {
    return taosMemoryMalloc(__size);
  }
}

static UNUSED_FUNC void* u_calloc(size_t num, size_t __size) {
  uint32_t v = taosRand();
  if (v % 1000 <= 0) {
    return NULL;
  } else {
    return taosMemoryCalloc(num, __size);
  }
}

static UNUSED_FUNC void* u_realloc(void* p, size_t __size) {
  uint32_t v = taosRand();
  if (v % 5 <= 1) {
    return NULL;
  } else {
    return taosMemoryRealloc(p, __size);
  }
}

#define calloc  u_calloc
#define malloc  u_malloc
#define realloc u_realloc
#endif

#define CLEAR_QUERY_STATUS(q, st)   ((q)->status &= (~(st)))
#define QUERY_IS_INTERVAL_QUERY(_q) ((_q)->interval.interval > 0)

int32_t getMaximumIdleDurationSec() { return tsShellActivityTimer * 2; }

static int32_t getExprFunctionId(SExprInfo* pExprInfo) {
  assert(pExprInfo != NULL && pExprInfo->pExpr != NULL && pExprInfo->pExpr->nodeType == TEXPR_UNARYEXPR_NODE);
  return 0;
}

static void doSetTagValueToResultBuf(char* output, const char* val, int16_t type, int16_t bytes);

static void setBlockStatisInfo(SqlFunctionCtx* pCtx, SExprInfo* pExpr, SSDataBlock* pSDataBlock);

static void releaseQueryBuf(size_t numOfTables);

static void destroySFillOperatorInfo(void* param, int32_t numOfOutput);
static void destroyProjectOperatorInfo(void* param, int32_t numOfOutput);
static void destroyOrderOperatorInfo(void* param, int32_t numOfOutput);
static void destroyAggOperatorInfo(void* param, int32_t numOfOutput);

static void destroyIntervalOperatorInfo(void* param, int32_t numOfOutput);
static void destroyExchangeOperatorInfo(void* param, int32_t numOfOutput);

static void destroyOperatorInfo(SOperatorInfo* pOperator);

void doSetOperatorCompleted(SOperatorInfo* pOperator) {
  pOperator->status = OP_EXEC_DONE;

  pOperator->cost.totalCost = (taosGetTimestampUs() - pOperator->pTaskInfo->cost.start * 1000) / 1000.0;
  if (pOperator->pTaskInfo != NULL) {
    setTaskStatus(pOperator->pTaskInfo, TASK_COMPLETED);
  }
}

int32_t operatorDummyOpenFn(SOperatorInfo* pOperator) {
  OPTR_SET_OPENED(pOperator);
  pOperator->cost.openCost = 0;
  return TSDB_CODE_SUCCESS;
}

SOperatorFpSet createOperatorFpSet(__optr_open_fn_t openFn, __optr_fn_t nextFn, __optr_fn_t streamFn,
                                   __optr_fn_t cleanup, __optr_close_fn_t closeFn, __optr_encode_fn_t encode,
                                   __optr_decode_fn_t decode, __optr_explain_fn_t explain) {
  SOperatorFpSet fpSet = {
      ._openFn = openFn,
      .getNextFn = nextFn,
      .getStreamResFn = streamFn,
      .cleanupFn = cleanup,
      .closeFn = closeFn,
      .encodeResultRow = encode,
      .decodeResultRow = decode,
      .getExplainFn = explain,
  };

  return fpSet;
}

void operatorDummyCloseFn(void* param, int32_t numOfCols) {}

static int32_t doCopyToSDataBlock(SExecTaskInfo* taskInfo, SSDataBlock* pBlock, SExprInfo* pExprInfo,
                                  SDiskbasedBuf* pBuf, SGroupResInfo* pGroupResInfo, const int32_t* rowCellOffset,
                                  SqlFunctionCtx* pCtx, int32_t numOfExprs);

static void initCtxOutputBuffer(SqlFunctionCtx* pCtx, int32_t size);
static void doSetTableGroupOutputBuf(SOperatorInfo* pOperator, SAggOperatorInfo* pAggInfo, int32_t numOfOutput, uint64_t groupId);


// setup the output buffer for each operator
static bool hasNull(SColumn* pColumn, SColumnDataAgg* pStatis) {
  if (TSDB_COL_IS_TAG(pColumn->flag) || TSDB_COL_IS_UD_COL(pColumn->flag) ||
      pColumn->colId == PRIMARYKEY_TIMESTAMP_COL_ID) {
    return false;
  }

  if (pStatis != NULL && pStatis->numOfNull == 0) {
    return false;
  }

  return true;
}

#if 0
static bool chkResultRowFromKey(STaskRuntimeEnv* pRuntimeEnv, SResultRowInfo* pResultRowInfo, char* pData,
                                int16_t bytes, bool masterscan, uint64_t uid) {
  bool existed = false;
  SET_RES_WINDOW_KEY(pRuntimeEnv->keyBuf, pData, bytes, uid);

  SResultRow** p1 =
      (SResultRow**)taosHashGet(pRuntimeEnv->pResultRowHashTable, pRuntimeEnv->keyBuf, GET_RES_WINDOW_KEY_LEN(bytes));

  // in case of repeat scan/reverse scan, no new time window added.
  if (QUERY_IS_INTERVAL_QUERY(pRuntimeEnv->pQueryAttr)) {
    if (!masterscan) {  // the *p1 may be NULL in case of sliding+offset exists.
      return p1 != NULL;
    }

    if (p1 != NULL) {
      if (pResultRowInfo->size == 0) {
        existed = false;
      } else if (pResultRowInfo->size == 1) {
        //        existed = (pResultRowInfo->pResult[0] == (*p1));
      } else {  // check if current pResultRowInfo contains the existed pResultRow
        SET_RES_EXT_WINDOW_KEY(pRuntimeEnv->keyBuf, pData, bytes, uid, pResultRowInfo);
        int64_t* index =
            taosHashGet(pRuntimeEnv->pResultRowListSet, pRuntimeEnv->keyBuf, GET_RES_EXT_WINDOW_KEY_LEN(bytes));
        if (index != NULL) {
          existed = true;
        } else {
          existed = false;
        }
      }
    }

    return existed;
  }

  return p1 != NULL;
}
#endif

SResultRow* getNewResultRow(SDiskbasedBuf* pResultBuf, int64_t tableGroupId, int32_t interBufSize) {
  SFilePage* pData = NULL;

  // in the first scan, new space needed for results
  int32_t pageId = -1;
  SIDList list = getDataBufPagesIdList(pResultBuf, tableGroupId);

  if (taosArrayGetSize(list) == 0) {
    pData = getNewBufPage(pResultBuf, tableGroupId, &pageId);
    pData->num = sizeof(SFilePage);
  } else {
    SPageInfo* pi = getLastPageInfo(list);
    pData = getBufPage(pResultBuf, getPageId(pi));
    pageId = getPageId(pi);

    if (pData->num + interBufSize > getBufPageSize(pResultBuf)) {
      // release current page first, and prepare the next one
      releaseBufPageInfo(pResultBuf, pi);

      pData = getNewBufPage(pResultBuf, tableGroupId, &pageId);
      if (pData != NULL) {
        pData->num = sizeof(SFilePage);
      }
    }
  }

  if (pData == NULL) {
    return NULL;
  }

  setBufPageDirty(pData, true);

  // set the number of rows in current disk page
  SResultRow* pResultRow = (SResultRow*)((char*)pData + pData->num);
  pResultRow->pageId = pageId;
  pResultRow->offset = (int32_t)pData->num;

  pData->num += interBufSize;

  return pResultRow;
}

/**
 * the struct of key in hash table
 * +----------+---------------+
 * | group id |   key data    |
 * | 8 bytes  | actual length |
 * +----------+---------------+
 */
SResultRow* doSetResultOutBufByKey(SDiskbasedBuf* pResultBuf, SResultRowInfo* pResultRowInfo, char* pData,
                                   int16_t bytes, bool masterscan, uint64_t groupId, SExecTaskInfo* pTaskInfo,
                                   bool isIntervalQuery, SAggSupporter* pSup) {
  SET_RES_WINDOW_KEY(pSup->keyBuf, pData, bytes, groupId);

  SResultRowPosition* p1 =
      (SResultRowPosition*)taosHashGet(pSup->pResultRowHashTable, pSup->keyBuf, GET_RES_WINDOW_KEY_LEN(bytes));

  SResultRow* pResult = NULL;

  // in case of repeat scan/reverse scan, no new time window added.
  if (isIntervalQuery) {
    if (masterscan && p1 != NULL) {  // the *p1 may be NULL in case of sliding+offset exists.
      pResult = getResultRowByPos(pResultBuf, p1);
      ASSERT(pResult->pageId == p1->pageId && pResult->offset == p1->offset);
    }
  } else {
    // In case of group by column query, the required SResultRow object must be existInCurrentResusltRowInfo in the
    // pResultRowInfo object.
    if (p1 != NULL) {
      // todo
      pResult = getResultRowByPos(pResultBuf, p1);
      ASSERT(pResult->pageId == p1->pageId && pResult->offset == p1->offset);
    }
  }

  // 1. close current opened time window
  if (pResultRowInfo->cur.pageId != -1 && ((pResult == NULL) || (pResult->pageId != pResultRowInfo->cur.pageId &&
                                                                 pResult->offset != pResultRowInfo->cur.offset))) {
    SResultRowPosition pos = pResultRowInfo->cur;
    SFilePage*         pPage = getBufPage(pResultBuf, pos.pageId);
    releaseBufPage(pResultBuf, pPage);
  }

  // allocate a new buffer page
  if (pResult == NULL) {
    ASSERT(pSup->resultRowSize > 0);
    pResult = getNewResultRow(pResultBuf, groupId, pSup->resultRowSize);

    initResultRow(pResult);

    // add a new result set for a new group
    SResultRowPosition pos = {.pageId = pResult->pageId, .offset = pResult->offset};
    taosHashPut(pSup->pResultRowHashTable, pSup->keyBuf, GET_RES_WINDOW_KEY_LEN(bytes), &pos,
                sizeof(SResultRowPosition));
  }

  // 2. set the new time window to be the new active time window
  pResultRowInfo->cur = (SResultRowPosition){.pageId = pResult->pageId, .offset = pResult->offset};

  // too many time window in query
  if (taosHashGetSize(pSup->pResultRowHashTable) > MAX_INTERVAL_TIME_WINDOW) {
    longjmp(pTaskInfo->env, TSDB_CODE_QRY_TOO_MANY_TIMEWINDOW);
  }

  return pResult;
}

// a new buffer page for each table. Needs to opt this design
static int32_t addNewWindowResultBuf(SResultRow* pWindowRes, SDiskbasedBuf* pResultBuf, int32_t tid, uint32_t size) {
  if (pWindowRes->pageId != -1) {
    return 0;
  }

  SFilePage* pData = NULL;

  // in the first scan, new space needed for results
  int32_t pageId = -1;
  SIDList list = getDataBufPagesIdList(pResultBuf, tid);

  if (taosArrayGetSize(list) == 0) {
    pData = getNewBufPage(pResultBuf, tid, &pageId);
    pData->num = sizeof(SFilePage);
  } else {
    SPageInfo* pi = getLastPageInfo(list);
    pData = getBufPage(pResultBuf, getPageId(pi));
    pageId = getPageId(pi);

    if (pData->num + size > getBufPageSize(pResultBuf)) {
      // release current page first, and prepare the next one
      releaseBufPageInfo(pResultBuf, pi);

      pData = getNewBufPage(pResultBuf, tid, &pageId);
      if (pData != NULL) {
        pData->num = sizeof(SFilePage);
      }
    }
  }

  if (pData == NULL) {
    return -1;
  }

  // set the number of rows in current disk page
  if (pWindowRes->pageId == -1) {  // not allocated yet, allocate new buffer
    pWindowRes->pageId = pageId;
    pWindowRes->offset = (int32_t)pData->num;

    pData->num += size;
    assert(pWindowRes->pageId >= 0);
  }

  return 0;
}

//  query_range_start, query_range_end, window_duration, window_start, window_end
void initExecTimeWindowInfo(SColumnInfoData* pColData, STimeWindow* pQueryWindow) {
  pColData->info.type = TSDB_DATA_TYPE_TIMESTAMP;
  pColData->info.bytes = sizeof(int64_t);

  colInfoDataEnsureCapacity(pColData, 0, 5);
  colDataAppendInt64(pColData, 0, &pQueryWindow->skey);
  colDataAppendInt64(pColData, 1, &pQueryWindow->ekey);

  int64_t interval = 0;
  colDataAppendInt64(pColData, 2, &interval);  // this value may be variable in case of 'n' and 'y'.
  colDataAppendInt64(pColData, 3, &pQueryWindow->skey);
  colDataAppendInt64(pColData, 4, &pQueryWindow->ekey);
}

void doApplyFunctions(SExecTaskInfo* taskInfo, SqlFunctionCtx* pCtx, STimeWindow* pWin,
                      SColumnInfoData* pTimeWindowData, int32_t offset, int32_t forwardStep, TSKEY* tsCol,
                      int32_t numOfTotal, int32_t numOfOutput, int32_t order) {
  for (int32_t k = 0; k < numOfOutput; ++k) {
    // keep it temporarily
    // todo no need this??
    bool    hasAgg = pCtx[k].input.colDataAggIsSet;
    int32_t numOfRows = pCtx[k].input.numOfRows;
    int32_t startOffset = pCtx[k].input.startRowIndex;

    pCtx[k].input.startRowIndex = offset;
    pCtx[k].input.numOfRows = forwardStep;

    // not a whole block involved in query processing, statistics data can not be used
    // NOTE: the original value of isSet have been changed here
    if (pCtx[k].input.colDataAggIsSet && forwardStep < numOfTotal) {
      pCtx[k].input.colDataAggIsSet = false;
    }

    if (fmIsWindowPseudoColumnFunc(pCtx[k].functionId)) {
      SResultRowEntryInfo* pEntryInfo = GET_RES_INFO(&pCtx[k]);

      char* p = GET_ROWCELL_INTERBUF(pEntryInfo);

      SColumnInfoData idata = {0};
      idata.info.type = TSDB_DATA_TYPE_BIGINT;
      idata.info.bytes = tDataTypes[TSDB_DATA_TYPE_BIGINT].bytes;
      idata.pData = p;

      SScalarParam out = {.columnData = &idata};
      SScalarParam tw = {.numOfRows = 5, .columnData = pTimeWindowData};
      pCtx[k].sfp.process(&tw, 1, &out);
      pEntryInfo->numOfRes = 1;
    } else {
      int32_t code = TSDB_CODE_SUCCESS;
      if (functionNeedToExecute(&pCtx[k]) && pCtx[k].fpSet.process != NULL) {
        code = pCtx[k].fpSet.process(&pCtx[k]);

        if (code != TSDB_CODE_SUCCESS) {
          qError("%s apply functions error, code: %s", GET_TASKID(taskInfo), tstrerror(code));
          taskInfo->code = code;
          longjmp(taskInfo->env, code);
        }
      }

      // restore it
      pCtx[k].input.colDataAggIsSet = hasAgg;
      pCtx[k].input.startRowIndex = startOffset;
      pCtx[k].input.numOfRows = numOfRows;
    }
  }
}

static int32_t doSetInputDataBlock(SOperatorInfo* pOperator, SqlFunctionCtx* pCtx, SSDataBlock* pBlock, int32_t order,
                                   int32_t scanFlag, bool createDummyCol);

static void doSetInputDataBlockInfo(SOperatorInfo* pOperator, SqlFunctionCtx* pCtx, SSDataBlock* pBlock,
                                    int32_t order) {
  for (int32_t i = 0; i < pOperator->exprSupp.numOfExprs; ++i) {
    pCtx[i].order = order;
    pCtx[i].input.numOfRows = pBlock->info.rows;
    setBlockStatisInfo(&pCtx[i], &pOperator->exprSupp.pExprInfo[i], pBlock);
  }
}

void setInputDataBlock(SOperatorInfo* pOperator, SqlFunctionCtx* pCtx, SSDataBlock* pBlock, int32_t order,
                       int32_t scanFlag, bool createDummyCol) {
  if (pBlock->pBlockAgg != NULL) {
    doSetInputDataBlockInfo(pOperator, pCtx, pBlock, order);
  } else {
    doSetInputDataBlock(pOperator, pCtx, pBlock, order, scanFlag, createDummyCol);
  }
}

static int32_t doCreateConstantValColumnInfo(SInputColumnInfoData* pInput, SFunctParam* pFuncParam, int32_t paramIndex,
                                             int32_t numOfRows) {
  SColumnInfoData* pColInfo = NULL;
  if (pInput->pData[paramIndex] == NULL) {
    pColInfo = taosMemoryCalloc(1, sizeof(SColumnInfoData));
    if (pColInfo == NULL) {
      return TSDB_CODE_OUT_OF_MEMORY;
    }

    // Set the correct column info (data type and bytes)
    pColInfo->info.type = pFuncParam->param.nType;
    pColInfo->info.bytes = pFuncParam->param.nLen;

    pInput->pData[paramIndex] = pColInfo;
  } else {
    pColInfo = pInput->pData[paramIndex];
  }

  colInfoDataEnsureCapacity(pColInfo, 0, numOfRows);

  int8_t type = pFuncParam->param.nType;
  if (type == TSDB_DATA_TYPE_BIGINT || type == TSDB_DATA_TYPE_UBIGINT) {
    int64_t v = pFuncParam->param.i;
    for (int32_t i = 0; i < numOfRows; ++i) {
      colDataAppendInt64(pColInfo, i, &v);
    }
  } else if (type == TSDB_DATA_TYPE_DOUBLE) {
    double v = pFuncParam->param.d;
    for (int32_t i = 0; i < numOfRows; ++i) {
      colDataAppendDouble(pColInfo, i, &v);
    }
  } else if (type == TSDB_DATA_TYPE_VARCHAR) {
    char* tmp = taosMemoryMalloc(pFuncParam->param.nLen + VARSTR_HEADER_SIZE);
    STR_WITH_SIZE_TO_VARSTR(tmp, pFuncParam->param.pz, pFuncParam->param.nLen);
    for (int32_t i = 0; i < numOfRows; ++i) {
      colDataAppend(pColInfo, i, tmp, false);
    }
  }

  return TSDB_CODE_SUCCESS;
}

static int32_t doSetInputDataBlock(SOperatorInfo* pOperator, SqlFunctionCtx* pCtx, SSDataBlock* pBlock, int32_t order,
                                   int32_t scanFlag, bool createDummyCol) {
  int32_t code = TSDB_CODE_SUCCESS;

  for (int32_t i = 0; i < pOperator->exprSupp.numOfExprs; ++i) {
    pCtx[i].order = order;
    pCtx[i].input.numOfRows = pBlock->info.rows;

    pCtx[i].pSrcBlock = pBlock;
    pCtx[i].scanFlag = scanFlag;

    SInputColumnInfoData* pInput = &pCtx[i].input;
    pInput->uid = pBlock->info.uid;
    pInput->colDataAggIsSet = false;

    SExprInfo* pOneExpr = &pOperator->exprSupp.pExprInfo[i];
    for (int32_t j = 0; j < pOneExpr->base.numOfParams; ++j) {
      SFunctParam* pFuncParam = &pOneExpr->base.pParam[j];
      if (pFuncParam->type == FUNC_PARAM_TYPE_COLUMN) {
        int32_t slotId = pFuncParam->pCol->slotId;
        pInput->pData[j] = taosArrayGet(pBlock->pDataBlock, slotId);
        pInput->totalRows = pBlock->info.rows;
        pInput->numOfRows = pBlock->info.rows;
        pInput->startRowIndex = 0;

        // NOTE: the last parameter is the primary timestamp column
        if (fmIsTimelineFunc(pCtx[i].functionId) && (j == pOneExpr->base.numOfParams - 1)) {
          pInput->pPTS = pInput->pData[j];
        }
        ASSERT(pInput->pData[j] != NULL);
      } else if (pFuncParam->type == FUNC_PARAM_TYPE_VALUE) {
        // todo avoid case: top(k, 12), 12 is the value parameter.
        // sum(11), 11 is also the value parameter.
        if (createDummyCol && pOneExpr->base.numOfParams == 1) {
          pInput->totalRows = pBlock->info.rows;
          pInput->numOfRows = pBlock->info.rows;
          pInput->startRowIndex = 0;

          code = doCreateConstantValColumnInfo(pInput, pFuncParam, j, pBlock->info.rows);
          if (code != TSDB_CODE_SUCCESS) {
            return code;
          }
        }
      }
    }
  }

  return code;
}

static int32_t doAggregateImpl(SOperatorInfo* pOperator, TSKEY startTs, SqlFunctionCtx* pCtx) {
  for (int32_t k = 0; k < pOperator->exprSupp.numOfExprs; ++k) {
    if (functionNeedToExecute(&pCtx[k])) {
      // todo add a dummy funtion to avoid process check
      if (pCtx[k].fpSet.process == NULL) {
        continue;
      }

      int32_t code = pCtx[k].fpSet.process(&pCtx[k]);
      if (code != TSDB_CODE_SUCCESS) {
        qError("%s aggregate function error happens, code: %s", GET_TASKID(pOperator->pTaskInfo), tstrerror(code));
        return code;
      }
    }
  }

  return TSDB_CODE_SUCCESS;
}

static void setPseudoOutputColInfo(SSDataBlock* pResult, SqlFunctionCtx* pCtx, SArray* pPseudoList) {
  size_t num = (pPseudoList != NULL) ? taosArrayGetSize(pPseudoList) : 0;
  for (int32_t i = 0; i < num; ++i) {
    pCtx[i].pOutput = taosArrayGet(pResult->pDataBlock, i);
  }
}

int32_t projectApplyFunctions(SExprInfo* pExpr, SSDataBlock* pResult, SSDataBlock* pSrcBlock, SqlFunctionCtx* pCtx,
                              int32_t numOfOutput, SArray* pPseudoList) {
  setPseudoOutputColInfo(pResult, pCtx, pPseudoList);
  pResult->info.groupId = pSrcBlock->info.groupId;

  // if the source equals to the destination, it is to create a new column as the result of scalar function or some
  // operators.
  bool createNewColModel = (pResult == pSrcBlock);

  int32_t numOfRows = 0;

  for (int32_t k = 0; k < numOfOutput; ++k) {
    int32_t         outputSlotId = pExpr[k].base.resSchema.slotId;
    SqlFunctionCtx* pfCtx = &pCtx[k];

    if (pExpr[k].pExpr->nodeType == QUERY_NODE_COLUMN) {  // it is a project query
      SColumnInfoData* pColInfoData = taosArrayGet(pResult->pDataBlock, outputSlotId);
      if (pResult->info.rows > 0 && !createNewColModel) {
        colDataMergeCol(pColInfoData, pResult->info.rows, &pResult->info.capacity, pfCtx->input.pData[0],
                        pfCtx->input.numOfRows);
      } else {
        colDataAssign(pColInfoData, pfCtx->input.pData[0], pfCtx->input.numOfRows);
      }

      numOfRows = pfCtx->input.numOfRows;
    } else if (pExpr[k].pExpr->nodeType == QUERY_NODE_VALUE) {
      SColumnInfoData* pColInfoData = taosArrayGet(pResult->pDataBlock, outputSlotId);

      int32_t offset = createNewColModel ? 0 : pResult->info.rows;
      for (int32_t i = 0; i < pSrcBlock->info.rows; ++i) {
        colDataAppend(pColInfoData, i + offset,
                      taosVariantGet(&pExpr[k].base.pParam[0].param, pExpr[k].base.pParam[0].param.nType),
                      TSDB_DATA_TYPE_NULL == pExpr[k].base.pParam[0].param.nType);
      }

      numOfRows = pSrcBlock->info.rows;
    } else if (pExpr[k].pExpr->nodeType == QUERY_NODE_OPERATOR) {
      SArray* pBlockList = taosArrayInit(4, POINTER_BYTES);
      taosArrayPush(pBlockList, &pSrcBlock);

      SColumnInfoData* pResColData = taosArrayGet(pResult->pDataBlock, outputSlotId);
      SColumnInfoData  idata = {.info = pResColData->info, .hasNull = true};

      SScalarParam dest = {.columnData = &idata};
      int32_t      code = scalarCalculate(pExpr[k].pExpr->_optrRoot.pRootNode, pBlockList, &dest);
      if (code != TSDB_CODE_SUCCESS) {
        taosArrayDestroy(pBlockList);
        return code;
      }

      int32_t startOffset = createNewColModel ? 0 : pResult->info.rows;
      colInfoDataEnsureCapacity(pResColData, startOffset, pResult->info.capacity);
      colDataMergeCol(pResColData, startOffset, &pResult->info.capacity, &idata, dest.numOfRows);

      numOfRows = dest.numOfRows;
      taosArrayDestroy(pBlockList);
    } else if (pExpr[k].pExpr->nodeType == QUERY_NODE_FUNCTION) {
      ASSERT(!fmIsAggFunc(pfCtx->functionId));

      // _rowts/_c0, not tbname column
      if (fmIsPseudoColumnFunc(pfCtx->functionId) && (!fmIsScanPseudoColumnFunc(pfCtx->functionId))) {
        // do nothing
      } else if (fmIsIndefiniteRowsFunc(pfCtx->functionId)) {
        SResultRowEntryInfo* pResInfo = GET_RES_INFO(&pCtx[k]);
        pfCtx->fpSet.init(&pCtx[k], pResInfo);

        pfCtx->pOutput = taosArrayGet(pResult->pDataBlock, outputSlotId);
        pfCtx->offset = createNewColModel ? 0 : pResult->info.rows;  // set the start offset

        // set the timestamp(_rowts) output buffer
        if (taosArrayGetSize(pPseudoList) > 0) {
          int32_t* outputColIndex = taosArrayGet(pPseudoList, 0);
          pfCtx->pTsOutput = (SColumnInfoData*)pCtx[*outputColIndex].pOutput;
        }

        numOfRows = pfCtx->fpSet.process(pfCtx);
      } else {
        SArray* pBlockList = taosArrayInit(4, POINTER_BYTES);
        taosArrayPush(pBlockList, &pSrcBlock);

        SColumnInfoData* pResColData = taosArrayGet(pResult->pDataBlock, outputSlotId);
        SColumnInfoData  idata = {.info = pResColData->info, .hasNull = true};

        SScalarParam dest = {.columnData = &idata};
        int32_t      code = scalarCalculate((SNode*)pExpr[k].pExpr->_function.pFunctNode, pBlockList, &dest);
        if (code != TSDB_CODE_SUCCESS) {
          taosArrayDestroy(pBlockList);
          return code;
        }

        int32_t startOffset = createNewColModel ? 0 : pResult->info.rows;
        colInfoDataEnsureCapacity(pResColData, startOffset, pResult->info.capacity);
        colDataMergeCol(pResColData, startOffset, &pResult->info.capacity, &idata, dest.numOfRows);

        numOfRows = dest.numOfRows;
        taosArrayDestroy(pBlockList);
      }
    } else {
      ASSERT(0);
    }
  }

  if (!createNewColModel) {
    pResult->info.rows += numOfRows;
  }

  return TSDB_CODE_SUCCESS;
}

static void setResultRowKey(SResultRow* pResultRow, char* pData, int16_t type) {
  if (IS_VAR_DATA_TYPE(type)) {
    // todo disable this

    //    if (pResultRow->key == NULL) {
    //      pResultRow->key = taosMemoryMalloc(varDataTLen(pData));
    //      varDataCopy(pResultRow->key, pData);
    //    } else {
    //      ASSERT(memcmp(pResultRow->key, pData, varDataTLen(pData)) == 0);
    //    }
  } else {
    int64_t v = -1;
    GET_TYPED_DATA(v, int64_t, type, pData);

    pResultRow->win.skey = v;
    pResultRow->win.ekey = v;
  }
}

bool functionNeedToExecute(SqlFunctionCtx* pCtx) {
  struct SResultRowEntryInfo* pResInfo = GET_RES_INFO(pCtx);

  // in case of timestamp column, always generated results.
  int32_t functionId = pCtx->functionId;
  if (functionId == -1) {
    return false;
  }

  if (pCtx->scanFlag == REPEAT_SCAN) {
    return fmIsRepeatScanFunc(pCtx->functionId);
  }

  if (isRowEntryCompleted(pResInfo)) {
    return false;
  }

  return true;
}

static int32_t doCreateConstantValColumnAggInfo(SInputColumnInfoData* pInput, SFunctParam* pFuncParam, int32_t type,
                                                int32_t paramIndex, int32_t numOfRows) {
  if (pInput->pData[paramIndex] == NULL) {
    pInput->pData[paramIndex] = taosMemoryCalloc(1, sizeof(SColumnInfoData));
    if (pInput->pData[paramIndex] == NULL) {
      return TSDB_CODE_OUT_OF_MEMORY;
    }

    // Set the correct column info (data type and bytes)
    pInput->pData[paramIndex]->info.type = type;
    pInput->pData[paramIndex]->info.bytes = tDataTypes[type].bytes;
  }

  SColumnDataAgg* da = NULL;
  if (pInput->pColumnDataAgg[paramIndex] == NULL) {
    da = taosMemoryCalloc(1, sizeof(SColumnDataAgg));
    pInput->pColumnDataAgg[paramIndex] = da;
    if (da == NULL) {
      return TSDB_CODE_OUT_OF_MEMORY;
    }
  } else {
    da = pInput->pColumnDataAgg[paramIndex];
  }

  ASSERT(!IS_VAR_DATA_TYPE(type));

  if (type == TSDB_DATA_TYPE_BIGINT) {
    int64_t v = pFuncParam->param.i;
    *da = (SColumnDataAgg){.numOfNull = 0, .min = v, .max = v, .maxIndex = 0, .minIndex = 0, .sum = v * numOfRows};
  } else if (type == TSDB_DATA_TYPE_DOUBLE) {
    double v = pFuncParam->param.d;
    *da = (SColumnDataAgg){.numOfNull = 0, .maxIndex = 0, .minIndex = 0};

    *(double*)&da->min = v;
    *(double*)&da->max = v;
    *(double*)&da->sum = v * numOfRows;
  } else if (type == TSDB_DATA_TYPE_BOOL) {  // todo validate this data type
    bool v = pFuncParam->param.i;

    *da = (SColumnDataAgg){.numOfNull = 0, .maxIndex = 0, .minIndex = 0};
    *(bool*)&da->min = 0;
    *(bool*)&da->max = v;
    *(bool*)&da->sum = v * numOfRows;
  } else if (type == TSDB_DATA_TYPE_TIMESTAMP) {
    // do nothing
  } else {
    ASSERT(0);
  }

  return TSDB_CODE_SUCCESS;
}

void setBlockStatisInfo(SqlFunctionCtx* pCtx, SExprInfo* pExprInfo, SSDataBlock* pBlock) {
  int32_t numOfRows = pBlock->info.rows;

  SInputColumnInfoData* pInput = &pCtx->input;
  pInput->numOfRows = numOfRows;
  pInput->totalRows = numOfRows;

  if (pBlock->pBlockAgg != NULL) {
    pInput->colDataAggIsSet = true;

    for (int32_t j = 0; j < pExprInfo->base.numOfParams; ++j) {
      SFunctParam* pFuncParam = &pExprInfo->base.pParam[j];

      if (pFuncParam->type == FUNC_PARAM_TYPE_COLUMN) {
        int32_t slotId = pFuncParam->pCol->slotId;
        pInput->pColumnDataAgg[j] = pBlock->pBlockAgg[slotId];
        if (pInput->pColumnDataAgg[j] == NULL) {
          pInput->colDataAggIsSet = false;
        }

        // Here we set the column info data since the data type for each column data is required, but
        // the data in the corresponding SColumnInfoData will not be used.
        pInput->pData[j] = taosArrayGet(pBlock->pDataBlock, slotId);
      } else if (pFuncParam->type == FUNC_PARAM_TYPE_VALUE) {
        doCreateConstantValColumnAggInfo(pInput, pFuncParam, pFuncParam->param.nType, j, pBlock->info.rows);
      }
    }
  } else {
    pInput->colDataAggIsSet = false;
  }

  // set the statistics data for primary time stamp column
  //  if (pCtx->functionId == FUNCTION_SPREAD && pColumn->colId == PRIMARYKEY_TIMESTAMP_COL_ID) {
  //    pCtx->isAggSet = true;
  //    pCtx->agg.min = pBlock->info.window.skey;
  //    pCtx->agg.max = pBlock->info.window.ekey;
  //  }
}

bool isTaskKilled(SExecTaskInfo* pTaskInfo) {
  // query has been executed more than tsShellActivityTimer, and the retrieve has not arrived
  // abort current query execution.
  if (pTaskInfo->owner != 0 &&
      ((taosGetTimestampSec() - pTaskInfo->cost.start / 1000) > 10 * getMaximumIdleDurationSec())
      /*(!needBuildResAfterQueryComplete(pTaskInfo))*/) {
    assert(pTaskInfo->cost.start != 0);
    //    qDebug("QInfo:%" PRIu64 " retrieve not arrive beyond %d ms, abort current query execution, start:%" PRId64
    //           ", current:%d", pQInfo->qId, 1, pQInfo->startExecTs, taosGetTimestampSec());
    //    return true;
  }

  return false;
}

void setTaskKilled(SExecTaskInfo* pTaskInfo) { pTaskInfo->code = TSDB_CODE_TSC_QUERY_CANCELLED; }

/////////////////////////////////////////////////////////////////////////////////////////////
// todo refactor : return window
void getAlignQueryTimeWindow(SInterval* pInterval, int32_t precision, int64_t key, STimeWindow* win) {
  win->skey = taosTimeTruncate(key, pInterval, precision);

  /*
   * if the realSkey > INT64_MAX - pInterval->interval, the query duration between
   * realSkey and realEkey must be less than one interval.Therefore, no need to adjust the query ranges.
   */
  win->ekey = taosTimeAdd(win->skey, pInterval->interval, pInterval->intervalUnit, precision) - 1;
  if (win->ekey < win->skey) {
    win->ekey = INT64_MAX;
  }
}

#if 0
static int32_t updateBlockLoadStatus(STaskAttr* pQuery, int32_t status) {

  bool hasFirstLastFunc = false;
  bool hasOtherFunc = false;

  if (status == BLK_DATA_DATA_LOAD || status == BLK_DATA_FILTEROUT) {
    return status;
  }

  for (int32_t i = 0; i < pQuery->numOfOutput; ++i) {
    int32_t functionId = getExprFunctionId(&pQuery->pExpr1[i]);

    if (functionId == FUNCTION_TS || functionId == FUNCTION_TS_DUMMY || functionId == FUNCTION_TAG ||
        functionId == FUNCTION_TAG_DUMMY) {
      continue;
    }

    if (functionId == FUNCTION_FIRST_DST || functionId == FUNCTION_LAST_DST) {
      hasFirstLastFunc = true;
    } else {
      hasOtherFunc = true;
    }

  }

  if (hasFirstLastFunc && status == BLK_DATA_NOT_LOAD) {
    if (!hasOtherFunc) {
      return BLK_DATA_FILTEROUT;
    } else {
      return BLK_DATA_DATA_LOAD;
    }
  }

  return status;
}

#endif

// static void updateDataCheckOrder(SQInfo *pQInfo, SQueryTableReq* pQueryMsg, bool stableQuery) {
//   STaskAttr* pQueryAttr = pQInfo->runtimeEnv.pQueryAttr;
//
//   // in case of point-interpolation query, use asc order scan
//   char msg[] = "QInfo:0x%"PRIx64" scan order changed for %s query, old:%d, new:%d, qrange exchanged, old qrange:%"
//   PRId64
//                "-%" PRId64 ", new qrange:%" PRId64 "-%" PRId64;
//
//   // todo handle the case the the order irrelevant query type mixed up with order critical query type
//   // descending order query for last_row query
//   if (isFirstLastRowQuery(pQueryAttr)) {
//     //qDebug("QInfo:0x%"PRIx64" scan order changed for last_row query, old:%d, new:%d", pQInfo->qId,
//     pQueryAttr->order.order, TSDB_ORDER_ASC);
//
//     pQueryAttr->order.order = TSDB_ORDER_ASC;
//     if (pQueryAttr->window.skey > pQueryAttr->window.ekey) {
//       TSWAP(pQueryAttr->window.skey, pQueryAttr->window.ekey);
//     }
//
//     pQueryAttr->needReverseScan = false;
//     return;
//   }
//
//   if (pQueryAttr->groupbyColumn && pQueryAttr->order.order == TSDB_ORDER_DESC) {
//     pQueryAttr->order.order = TSDB_ORDER_ASC;
//     if (pQueryAttr->window.skey > pQueryAttr->window.ekey) {
//       TSWAP(pQueryAttr->window.skey, pQueryAttr->window.ekey);
//     }
//
//     pQueryAttr->needReverseScan = false;
//     doUpdateLastKey(pQueryAttr);
//     return;
//   }
//
//   if (pQueryAttr->pointInterpQuery && pQueryAttr->interval.interval == 0) {
//     if (!QUERY_IS_ASC_QUERY(pQueryAttr)) {
//       //qDebug(msg, pQInfo->qId, "interp", pQueryAttr->order.order, TSDB_ORDER_ASC, pQueryAttr->window.skey,
//       pQueryAttr->window.ekey, pQueryAttr->window.ekey, pQueryAttr->window.skey); TSWAP(pQueryAttr->window.skey,
//       pQueryAttr->window.ekey, TSKEY);
//     }
//
//     pQueryAttr->order.order = TSDB_ORDER_ASC;
//     return;
//   }
//
//   if (pQueryAttr->interval.interval == 0) {
//     if (onlyFirstQuery(pQueryAttr)) {
//       if (!QUERY_IS_ASC_QUERY(pQueryAttr)) {
//         //qDebug(msg, pQInfo->qId, "only-first", pQueryAttr->order.order, TSDB_ORDER_ASC, pQueryAttr->window.skey,
////               pQueryAttr->window.ekey, pQueryAttr->window.ekey, pQueryAttr->window.skey);
//
//        TSWAP(pQueryAttr->window.skey, pQueryAttr->window.ekey);
//        doUpdateLastKey(pQueryAttr);
//      }
//
//      pQueryAttr->order.order = TSDB_ORDER_ASC;
//      pQueryAttr->needReverseScan = false;
//    } else if (onlyLastQuery(pQueryAttr) && notContainSessionOrStateWindow(pQueryAttr)) {
//      if (QUERY_IS_ASC_QUERY(pQueryAttr)) {
//        //qDebug(msg, pQInfo->qId, "only-last", pQueryAttr->order.order, TSDB_ORDER_DESC, pQueryAttr->window.skey,
////               pQueryAttr->window.ekey, pQueryAttr->window.ekey, pQueryAttr->window.skey);
//
//        TSWAP(pQueryAttr->window.skey, pQueryAttr->window.ekey);
//        doUpdateLastKey(pQueryAttr);
//      }
//
//      pQueryAttr->order.order = TSDB_ORDER_DESC;
//      pQueryAttr->needReverseScan = false;
//    }
//
//  } else {  // interval query
//    if (stableQuery) {
//      if (onlyFirstQuery(pQueryAttr)) {
//        if (!QUERY_IS_ASC_QUERY(pQueryAttr)) {
//          //qDebug(msg, pQInfo->qId, "only-first stable", pQueryAttr->order.order, TSDB_ORDER_ASC,
////                 pQueryAttr->window.skey, pQueryAttr->window.ekey, pQueryAttr->window.ekey,
/// pQueryAttr->window.skey);
//
//          TSWAP(pQueryAttr->window.skey, pQueryAttr->window.ekey);
//          doUpdateLastKey(pQueryAttr);
//        }
//
//        pQueryAttr->order.order = TSDB_ORDER_ASC;
//        pQueryAttr->needReverseScan = false;
//      } else if (onlyLastQuery(pQueryAttr)) {
//        if (QUERY_IS_ASC_QUERY(pQueryAttr)) {
//          //qDebug(msg, pQInfo->qId, "only-last stable", pQueryAttr->order.order, TSDB_ORDER_DESC,
////                 pQueryAttr->window.skey, pQueryAttr->window.ekey, pQueryAttr->window.ekey,
/// pQueryAttr->window.skey);
//
//          TSWAP(pQueryAttr->window.skey, pQueryAttr->window.ekey);
//          doUpdateLastKey(pQueryAttr);
//        }
//
//        pQueryAttr->order.order = TSDB_ORDER_DESC;
//        pQueryAttr->needReverseScan = false;
//      }
//    }
//  }
//}

// static FORCE_INLINE bool doFilterByBlockStatistics(STaskRuntimeEnv* pRuntimeEnv, SDataStatis *pDataStatis,
// SqlFunctionCtx *pCtx, int32_t numOfRows) {
//   STaskAttr* pQueryAttr = pRuntimeEnv->pQueryAttr;
//
//   if (pDataStatis == NULL || pQueryAttr->pFilters == NULL) {
//     return true;
//   }
//
//   return filterRangeExecute(pQueryAttr->pFilters, pDataStatis, pQueryAttr->numOfCols, numOfRows);
// }
#if 0
static bool overlapWithTimeWindow(STaskAttr* pQueryAttr, SDataBlockInfo* pBlockInfo) {
  STimeWindow w = {0};

  TSKEY sk = TMIN(pQueryAttr->window.skey, pQueryAttr->window.ekey);
  TSKEY ek = TMAX(pQueryAttr->window.skey, pQueryAttr->window.ekey);

  if (true) {
    //    getAlignQueryTimeWindow(pQueryAttr, pBlockInfo->window.skey, sk, ek, &w);
    assert(w.ekey >= pBlockInfo->window.skey);

    if (w.ekey < pBlockInfo->window.ekey) {
      return true;
    }

    while (1) {
      //      getNextTimeWindow(pQueryAttr, &w);
      if (w.skey > pBlockInfo->window.ekey) {
        break;
      }

      assert(w.ekey > pBlockInfo->window.ekey);
      if (w.skey <= pBlockInfo->window.ekey && w.skey > pBlockInfo->window.skey) {
        return true;
      }
    }
  } else {
    //    getAlignQueryTimeWindow(pQueryAttr, pBlockInfo->window.ekey, sk, ek, &w);
    assert(w.skey <= pBlockInfo->window.ekey);

    if (w.skey > pBlockInfo->window.skey) {
      return true;
    }

    while (1) {
      //      getNextTimeWindow(pQueryAttr, &w);
      if (w.ekey < pBlockInfo->window.skey) {
        break;
      }

      assert(w.skey < pBlockInfo->window.skey);
      if (w.ekey < pBlockInfo->window.ekey && w.ekey >= pBlockInfo->window.skey) {
        return true;
      }
    }
  }

  return false;
}
#endif

static uint32_t doFilterByBlockTimeWindow(STableScanInfo* pTableScanInfo, SSDataBlock* pBlock) {
  SqlFunctionCtx* pCtx = pTableScanInfo->pCtx;
  uint32_t        status = BLK_DATA_NOT_LOAD;

  int32_t numOfOutput = pTableScanInfo->numOfOutput;
  for (int32_t i = 0; i < numOfOutput; ++i) {
    int32_t functionId = pCtx[i].functionId;
    int32_t colId = pTableScanInfo->pExpr[i].base.pParam[0].pCol->colId;

    // group by + first/last should not apply the first/last block filter
    if (functionId < 0) {
      status |= BLK_DATA_DATA_LOAD;
      return status;
    } else {
      //      status |= aAggs[functionId].dataReqFunc(&pTableScanInfo->pCtx[i], &pBlock->info.window, colId);
      //      if ((status & BLK_DATA_DATA_LOAD) == BLK_DATA_DATA_LOAD) {
      //        return status;
      //      }
    }
  }

  return status;
}

int32_t loadDataBlockOnDemand(SExecTaskInfo* pTaskInfo, STableScanInfo* pTableScanInfo, SSDataBlock* pBlock,
                              uint32_t* status) {
  *status = BLK_DATA_NOT_LOAD;

  pBlock->pDataBlock = NULL;
  pBlock->pBlockAgg = NULL;

  //  int64_t groupId = pRuntimeEnv->current->groupIndex;
  //  bool    ascQuery = QUERY_IS_ASC_QUERY(pQueryAttr);

  STaskCostInfo* pCost = &pTaskInfo->cost;

//  pCost->totalBlocks += 1;
//  pCost->totalRows += pBlock->info.rows;
#if 0
  // Calculate all time windows that are overlapping or contain current data block.
  // If current data block is contained by all possible time window, do not load current data block.
  if (/*pQueryAttr->pFilters || */pQueryAttr->groupbyColumn || pQueryAttr->sw.gap > 0 ||
      (QUERY_IS_INTERVAL_QUERY(pQueryAttr) && overlapWithTimeWindow(pTaskInfo, &pBlock->info))) {
    (*status) = BLK_DATA_DATA_LOAD;
  }

  // check if this data block is required to load
  if ((*status) != BLK_DATA_DATA_LOAD) {
    bool needFilter = true;

    // the pCtx[i] result is belonged to previous time window since the outputBuf has not been set yet,
    // the filter result may be incorrect. So in case of interval query, we need to set the correct time output buffer
    if (QUERY_IS_INTERVAL_QUERY(pQueryAttr)) {
      SResultRow* pResult = NULL;

      bool  masterScan = IS_MAIN_SCAN(pRuntimeEnv);
      TSKEY k = ascQuery? pBlock->info.window.skey : pBlock->info.window.ekey;

      STimeWindow win = getActiveTimeWindow(pTableScanInfo->pResultRowInfo, k, pQueryAttr);
      if (pQueryAttr->pointInterpQuery) {
        needFilter = chkWindowOutputBufByKey(pRuntimeEnv, pTableScanInfo->pResultRowInfo, &win, masterScan, &pResult, groupId,
                                    pTableScanInfo->pCtx, pTableScanInfo->numOfOutput,
                                    pTableScanInfo->rowEntryInfoOffset);
      } else {
        if (setResultOutputBufByKey(pRuntimeEnv, pTableScanInfo->pResultRowInfo, pBlock->info.uid, &win, masterScan, &pResult, groupId,
                                    pTableScanInfo->pCtx, pTableScanInfo->numOfOutput,
                                    pTableScanInfo->rowEntryInfoOffset) != TSDB_CODE_SUCCESS) {
          longjmp(pRuntimeEnv->env, TSDB_CODE_QRY_OUT_OF_MEMORY);
        }
      }
    } else if (pQueryAttr->stableQuery && (!pQueryAttr->tsCompQuery) && (!pQueryAttr->diffQuery)) { // stable aggregate, not interval aggregate or normal column aggregate
      doSetTableGroupOutputBuf(pRuntimeEnv, pTableScanInfo->pResultRowInfo, pTableScanInfo->pCtx,
                               pTableScanInfo->rowEntryInfoOffset, pTableScanInfo->numOfOutput,
                               pRuntimeEnv->current->groupIndex);
    }

    if (needFilter) {
      (*status) = doFilterByBlockTimeWindow(pTableScanInfo, pBlock);
    } else {
      (*status) = BLK_DATA_DATA_LOAD;
    }
  }

  SDataBlockInfo* pBlockInfo = &pBlock->info;
//  *status = updateBlockLoadStatus(pRuntimeEnv->pQueryAttr, *status);

  if ((*status) == BLK_DATA_NOT_LOAD || (*status) == BLK_DATA_FILTEROUT) {
    //qDebug("QInfo:0x%"PRIx64" data block discard, brange:%" PRId64 "-%" PRId64 ", rows:%d", pQInfo->qId, pBlockInfo->window.skey,
//           pBlockInfo->window.ekey, pBlockInfo->rows);
    pCost->skipBlocks += 1;
  } else if ((*status) == BLK_DATA_SMA_LOAD) {
    // this function never returns error?
    pCost->loadBlockStatis += 1;
//    tsdbRetrieveDataBlockStatisInfo(pTableScanInfo->pTsdbReadHandle, &pBlock->pBlockAgg);

    if (pBlock->pBlockAgg == NULL) {  // data block statistics does not exist, load data block
//      pBlock->pDataBlock = tsdbRetrieveDataBlock(pTableScanInfo->pTsdbReadHandle, NULL);
      pCost->totalCheckedRows += pBlock->info.rows;
    }
  } else {
    assert((*status) == BLK_DATA_DATA_LOAD);

    // load the data block statistics to perform further filter
    pCost->loadBlockStatis += 1;
//    tsdbRetrieveDataBlockStatisInfo(pTableScanInfo->pTsdbReadHandle, &pBlock->pBlockAgg);

    if (pQueryAttr->topBotQuery && pBlock->pBlockAgg != NULL) {
      { // set previous window
        if (QUERY_IS_INTERVAL_QUERY(pQueryAttr)) {
          SResultRow* pResult = NULL;

          bool  masterScan = IS_MAIN_SCAN(pRuntimeEnv);
          TSKEY k = ascQuery? pBlock->info.window.skey : pBlock->info.window.ekey;

          STimeWindow win = getActiveTimeWindow(pTableScanInfo->pResultRowInfo, k, pQueryAttr);
          if (setResultOutputBufByKey(pRuntimeEnv, pTableScanInfo->pResultRowInfo, pBlock->info.uid, &win, masterScan, &pResult, groupId,
                                      pTableScanInfo->pCtx, pTableScanInfo->numOfOutput,
                                      pTableScanInfo->rowEntryInfoOffset) != TSDB_CODE_SUCCESS) {
            longjmp(pRuntimeEnv->env, TSDB_CODE_QRY_OUT_OF_MEMORY);
          }
        }
      }
      bool load = false;
      for (int32_t i = 0; i < pQueryAttr->numOfOutput; ++i) {
        int32_t functionId = pTableScanInfo->pCtx[i].functionId;
        if (functionId == FUNCTION_TOP || functionId == FUNCTION_BOTTOM) {
//          load = topbot_datablock_filter(&pTableScanInfo->pCtx[i], (char*)&(pBlock->pBlockAgg[i].min),
//                                         (char*)&(pBlock->pBlockAgg[i].max));
          if (!load) { // current block has been discard due to filter applied
            pCost->skipBlocks += 1;
            //qDebug("QInfo:0x%"PRIx64" data block discard, brange:%" PRId64 "-%" PRId64 ", rows:%d", pQInfo->qId,
//                   pBlockInfo->window.skey, pBlockInfo->window.ekey, pBlockInfo->rows);
            (*status) = BLK_DATA_FILTEROUT;
            return TSDB_CODE_SUCCESS;
          }
        }
      }
    }

    // current block has been discard due to filter applied
//    if (!doFilterByBlockStatistics(pRuntimeEnv, pBlock->pBlockAgg, pTableScanInfo->pCtx, pBlockInfo->rows)) {
//      pCost->skipBlocks += 1;
//      qDebug("QInfo:0x%"PRIx64" data block discard, brange:%" PRId64 "-%" PRId64 ", rows:%d", pQInfo->qId, pBlockInfo->window.skey,
//             pBlockInfo->window.ekey, pBlockInfo->rows);
//      (*status) = BLK_DATA_FILTEROUT;
//      return TSDB_CODE_SUCCESS;
//    }

    pCost->totalCheckedRows += pBlockInfo->rows;
    pCost->loadBlocks += 1;
//    pBlock->pDataBlock = tsdbRetrieveDataBlock(pTableScanInfo->pTsdbReadHandle, NULL);
//    if (pBlock->pDataBlock == NULL) {
//      return terrno;
//    }

//    if (pQueryAttr->pFilters != NULL) {
//      filterSetColFieldData(pQueryAttr->pFilters, pBlock->info.numOfCols, pBlock->pDataBlock);
//    }

//    if (pQueryAttr->pFilters != NULL || pRuntimeEnv->pTsBuf != NULL) {
//      filterColRowsInDataBlock(pRuntimeEnv, pBlock, ascQuery);
//    }
  }
#endif
  return TSDB_CODE_SUCCESS;
}

static void updateTableQueryInfoForReverseScan(STableQueryInfo* pTableQueryInfo) {
  if (pTableQueryInfo == NULL) {
    return;
  }

  //  TSWAP(pTableQueryInfo->win.skey, pTableQueryInfo->win.ekey);
  //  pTableQueryInfo->lastKey = pTableQueryInfo->win.skey;

  //  SWITCH_ORDER(pTableQueryInfo->cur.order);
  //  pTableQueryInfo->cur.vgroupIndex = -1;

  // set the index to be the end slot of result rows array
  //  SResultRowInfo* pResultRowInfo = &pTableQueryInfo->resInfo;
  //  if (pResultRowInfo->size > 0) {
  //    pResultRowInfo->curPos = pResultRowInfo->size - 1;
  //  } else {
  //    pResultRowInfo->curPos = -1;
  //  }
}

void initResultRow(SResultRow* pResultRow) {
  //  pResultRow->pEntryInfo = (struct SResultRowEntryInfo*)((char*)pResultRow + sizeof(SResultRow));
}

/*
 * The start of each column SResultRowEntryInfo is denote by RowCellInfoOffset.
 * Note that in case of top/bottom query, the whole multiple rows of result is treated as only one row of results.
 * +------------+-----------------result column 1------------+------------------result column 2-----------+
 * | SResultRow | SResultRowEntryInfo | intermediate buffer1 | SResultRowEntryInfo | intermediate buffer 2|
 * +------------+--------------------------------------------+--------------------------------------------+
 *           offset[0]                                  offset[1]                                   offset[2]
 */
// TODO refactor: some function move away
void setFunctionResultOutput(SOperatorInfo *pOperator, SOptrBasicInfo *pInfo, SAggSupporter* pSup, int32_t stage, int32_t numOfExprs) {
  SExecTaskInfo* pTaskInfo = pOperator->pTaskInfo;
  SqlFunctionCtx* pCtx = pOperator->exprSupp.pCtx;
  int32_t*        rowEntryInfoOffset = pOperator->exprSupp.rowEntryInfoOffset;

  SResultRowInfo* pResultRowInfo = &pInfo->resultRowInfo;
  initResultRowInfo(pResultRowInfo);

  int64_t     tid = 0;
  int64_t     groupId = 0;
  SResultRow* pRow = doSetResultOutBufByKey(pSup->pResultBuf, pResultRowInfo, (char*)&tid, sizeof(tid), true, groupId,
                                            pTaskInfo, false, pSup);

  for (int32_t i = 0; i < numOfExprs; ++i) {
    struct SResultRowEntryInfo* pEntry = getResultEntryInfo(pRow, i, rowEntryInfoOffset);
    cleanupResultRowEntry(pEntry);

    pCtx[i].resultInfo = pEntry;
    pCtx[i].scanFlag = stage;
  }

  initCtxOutputBuffer(pCtx, numOfExprs);
}

void initCtxOutputBuffer(SqlFunctionCtx* pCtx, int32_t size) {
  for (int32_t j = 0; j < size; ++j) {
    struct SResultRowEntryInfo* pResInfo = GET_RES_INFO(&pCtx[j]);
    if (isRowEntryInitialized(pResInfo) || fmIsPseudoColumnFunc(pCtx[j].functionId) || pCtx[j].functionId == -1 ||
        fmIsScalarFunc(pCtx[j].functionId)) {
      continue;
    }

    pCtx[j].fpSet.init(&pCtx[j], pCtx[j].resultInfo);
  }
}

void setTaskStatus(SExecTaskInfo* pTaskInfo, int8_t status) {
  if (status == TASK_NOT_COMPLETED) {
    pTaskInfo->status = status;
  } else {
    // QUERY_NOT_COMPLETED is not compatible with any other status, so clear its position first
    CLEAR_QUERY_STATUS(pTaskInfo, TASK_NOT_COMPLETED);
    pTaskInfo->status |= status;
  }
}

void destroyTableQueryInfoImpl(STableQueryInfo* pTableQueryInfo) {
  if (pTableQueryInfo == NULL) {
    return;
  }

  //  taosVariantDestroy(&pTableQueryInfo->tag);
  //  cleanupResultRowInfo(&pTableQueryInfo->resInfo);
}

void setResultRowInitCtx(SResultRow* pResult, SqlFunctionCtx* pCtx, int32_t numOfOutput, int32_t* rowEntryInfoOffset) {
  for (int32_t i = 0; i < numOfOutput; ++i) {
    pCtx[i].resultInfo = getResultEntryInfo(pResult, i, rowEntryInfoOffset);

    struct SResultRowEntryInfo* pResInfo = pCtx[i].resultInfo;
    if (isRowEntryCompleted(pResInfo) && isRowEntryInitialized(pResInfo)) {
      continue;
    }

    if (fmIsWindowPseudoColumnFunc(pCtx[i].functionId)) {
      continue;
    }

    if (!pResInfo->initialized) {
      if (pCtx[i].functionId != -1) {
        pCtx[i].fpSet.init(&pCtx[i], pResInfo);
      } else {
        pResInfo->initialized = true;
      }
    }
  }
}

static void extractQualifiedTupleByFilterResult(SSDataBlock* pBlock, const int8_t* rowRes, bool keep);

void doFilter(const SNode* pFilterNode, SSDataBlock* pBlock) {
  if (pFilterNode == NULL) {
    return;
  }

  SFilterInfo* filter = NULL;

  // todo move to the initialization function
  int32_t code = filterInitFromNode((SNode*)pFilterNode, &filter, 0);

  SFilterColumnParam param1 = {.numOfCols = pBlock->info.numOfCols, .pDataBlock = pBlock->pDataBlock};
  code = filterSetDataFromSlotId(filter, &param1);

  int8_t* rowRes = NULL;

  // todo the keep seems never to be True??
  bool keep = filterExecute(filter, pBlock, &rowRes, NULL, param1.numOfCols);
  filterFreeInfo(filter);

  extractQualifiedTupleByFilterResult(pBlock, rowRes, keep);
  blockDataUpdateTsWindow(pBlock, 0);
}

void extractQualifiedTupleByFilterResult(SSDataBlock* pBlock, const int8_t* rowRes, bool keep) {
  if (keep) {
    return;
  }

  if (rowRes != NULL) {
    SSDataBlock* px = createOneDataBlock(pBlock, true);

    int32_t totalRows = pBlock->info.rows;
    for (int32_t i = 0; i < pBlock->info.numOfCols; ++i) {
      SColumnInfoData* pSrc = taosArrayGet(px->pDataBlock, i);
      SColumnInfoData* pDst = taosArrayGet(pBlock->pDataBlock, i);
      // it is a reserved column for scalar function, and no data in this column yet.
      if (pDst->pData == NULL) {
        continue;
      }

      colInfoDataCleanup(pDst, pBlock->info.rows);

      int32_t numOfRows = 0;
      for (int32_t j = 0; j < totalRows; ++j) {
        if (rowRes[j] == 0) {
          continue;
        }

        if (colDataIsNull_s(pSrc, j)) {
          colDataAppendNULL(pDst, numOfRows);
        } else {
          colDataAppend(pDst, numOfRows, colDataGetData(pSrc, j), false);
        }
        numOfRows += 1;
      }

      if (pBlock->info.rows == totalRows) {
        pBlock->info.rows = numOfRows;
      } else {
        ASSERT(pBlock->info.rows == numOfRows);
      }
    }

    blockDataDestroy(px);  // fix memory leak
  } else {
    // do nothing
    pBlock->info.rows = 0;
  }
}

void doSetTableGroupOutputBuf(SOperatorInfo* pOperator, SAggOperatorInfo* pAggInfo, int32_t numOfOutput, uint64_t groupId) {
  // for simple group by query without interval, all the tables belong to one group result.
  SExecTaskInfo* pTaskInfo = pOperator->pTaskInfo;
  SResultRowInfo* pResultRowInfo = &pAggInfo->binfo.resultRowInfo;
  SqlFunctionCtx* pCtx = pOperator->exprSupp.pCtx;
  int32_t*        rowEntryInfoOffset = pOperator->exprSupp.rowEntryInfoOffset;

  SResultRow* pResultRow = doSetResultOutBufByKey(pAggInfo->aggSup.pResultBuf, pResultRowInfo, (char*)&groupId,
                                                  sizeof(groupId), true, groupId, pTaskInfo, false, &pAggInfo->aggSup);
  assert(pResultRow != NULL);

  /*
   * not assign result buffer yet, add new result buffer
   * all group belong to one result set, and each group result has different group id so set the id to be one
   */
  if (pResultRow->pageId == -1) {
    int32_t ret =
        addNewWindowResultBuf(pResultRow, pAggInfo->aggSup.pResultBuf, groupId, pAggInfo->binfo.pRes->info.rowSize);
    if (ret != TSDB_CODE_SUCCESS) {
      return;
    }
  }

  setResultRowInitCtx(pResultRow, pCtx, numOfOutput, rowEntryInfoOffset);
}

void setExecutionContext(SOperatorInfo* pOperator, int32_t numOfOutput, uint64_t groupId, SAggOperatorInfo* pAggInfo) {
  if (pAggInfo->groupId != INT32_MIN && pAggInfo->groupId == groupId) {
    return;
  }

  doSetTableGroupOutputBuf(pOperator, pAggInfo, numOfOutput, groupId);

  // record the current active group id
  pAggInfo->groupId = groupId;
}

static void doUpdateNumOfRows(SResultRow* pRow, int32_t numOfExprs, const int32_t* rowCellOffset) {
  for (int32_t j = 0; j < numOfExprs; ++j) {
    struct SResultRowEntryInfo* pResInfo = getResultEntryInfo(pRow, j, rowCellOffset);
    if (!isRowEntryInitialized(pResInfo)) {
      continue;
    }

    if (pRow->numOfRows < pResInfo->numOfRes) {
      pRow->numOfRows = pResInfo->numOfRes;
    }
  }
}

int32_t finalizeResultRowIntoResultDataBlock(SDiskbasedBuf* pBuf, SResultRowPosition* resultRowPosition,
                                             SqlFunctionCtx* pCtx, SExprInfo* pExprInfo, int32_t numOfExprs,
                                             const int32_t* rowCellOffset, SSDataBlock* pBlock,
                                             SExecTaskInfo* pTaskInfo) {
  SFilePage*  page = getBufPage(pBuf, resultRowPosition->pageId);
  SResultRow* pRow = (SResultRow*)((char*)page + resultRowPosition->offset);

  doUpdateNumOfRows(pRow, numOfExprs, rowCellOffset);
  if (pRow->numOfRows == 0) {
    releaseBufPage(pBuf, page);
    return 0;
  }

  while (pBlock->info.rows + pRow->numOfRows > pBlock->info.capacity) {
    int32_t code = blockDataEnsureCapacity(pBlock, pBlock->info.capacity * 1.25);
    if (TAOS_FAILED(code)) {
      releaseBufPage(pBuf, page);
      qError("%s ensure result data capacity failed, code %s", GET_TASKID(pTaskInfo), tstrerror(code));
      longjmp(pTaskInfo->env, code);
    }
  }

  for (int32_t j = 0; j < numOfExprs; ++j) {
    int32_t slotId = pExprInfo[j].base.resSchema.slotId;

    pCtx[j].resultInfo = getResultEntryInfo(pRow, j, rowCellOffset);
    if (pCtx[j].fpSet.finalize) {
      int32_t code = pCtx[j].fpSet.finalize(&pCtx[j], pBlock);
      if (TAOS_FAILED(code)) {
        qError("%s build result data block error, code %s", GET_TASKID(pTaskInfo), tstrerror(code));
        longjmp(pTaskInfo->env, code);
      }
    } else if (strcmp(pCtx[j].pExpr->pExpr->_function.functionName, "_select_value") == 0) {
      // do nothing, todo refactor
    } else {
      // expand the result into multiple rows. E.g., _wstartts, top(k, 20)
      // the _wstartts needs to copy to 20 following rows, since the results of top-k expands to 20 different rows.
      SColumnInfoData* pColInfoData = taosArrayGet(pBlock->pDataBlock, slotId);
      char*            in = GET_ROWCELL_INTERBUF(pCtx[j].resultInfo);
      for (int32_t k = 0; k < pRow->numOfRows; ++k) {
        colDataAppend(pColInfoData, pBlock->info.rows + k, in, pCtx[j].resultInfo->isNullRes);
      }
    }
  }

  releaseBufPage(pBuf, page);
  pBlock->info.rows += pRow->numOfRows;

  return 0;
}

int32_t doCopyToSDataBlock(SExecTaskInfo* pTaskInfo, SSDataBlock* pBlock, SExprInfo* pExprInfo, SDiskbasedBuf* pBuf,
                           SGroupResInfo* pGroupResInfo, const int32_t* rowCellOffset, SqlFunctionCtx* pCtx,
                           int32_t numOfExprs) {
  int32_t numOfRows = getNumOfTotalRes(pGroupResInfo);
  int32_t start = pGroupResInfo->index;

  for (int32_t i = start; i < numOfRows; i += 1) {
    SResKeyPos* pPos = taosArrayGetP(pGroupResInfo->pRows, i);
    SFilePage*  page = getBufPage(pBuf, pPos->pos.pageId);

    SResultRow* pRow = (SResultRow*)((char*)page + pPos->pos.offset);

    doUpdateNumOfRows(pRow, numOfExprs, rowCellOffset);
    if (pRow->numOfRows == 0) {
      pGroupResInfo->index += 1;
      releaseBufPage(pBuf, page);
      continue;
    }

    if (pBlock->info.groupId == 0) {
      pBlock->info.groupId = pPos->groupId;
    } else {
      // current value belongs to different group, it can't be packed into one datablock
      if (pBlock->info.groupId != pPos->groupId) {
        releaseBufPage(pBuf, page);
        break;
      }
    }

    if (pBlock->info.rows + pRow->numOfRows > pBlock->info.capacity) {
      releaseBufPage(pBuf, page);
      break;
    }

    pGroupResInfo->index += 1;

    for (int32_t j = 0; j < numOfExprs; ++j) {
      int32_t slotId = pExprInfo[j].base.resSchema.slotId;

      pCtx[j].resultInfo = getResultEntryInfo(pRow, j, rowCellOffset);
      if (pCtx[j].fpSet.finalize) {
        int32_t code = pCtx[j].fpSet.finalize(&pCtx[j], pBlock);
        if (TAOS_FAILED(code)) {
          qError("%s build result data block error, code %s", GET_TASKID(pTaskInfo), tstrerror(code));
          longjmp(pTaskInfo->env, code);
        }
      } else if (strcmp(pCtx[j].pExpr->pExpr->_function.functionName, "_select_value") == 0) {
        // do nothing, todo refactor
      } else {
        // expand the result into multiple rows. E.g., _wstartts, top(k, 20)
        // the _wstartts needs to copy to 20 following rows, since the results of top-k expands to 20 different rows.
        SColumnInfoData* pColInfoData = taosArrayGet(pBlock->pDataBlock, slotId);
        char*            in = GET_ROWCELL_INTERBUF(pCtx[j].resultInfo);
        if (pCtx[j].increase) {
          int64_t ts = *(int64_t*)in;
          for (int32_t k = 0; k < pRow->numOfRows; ++k) {
            colDataAppend(pColInfoData, pBlock->info.rows + k, (const char*)&ts, pCtx[j].resultInfo->isNullRes);
            ts++;
          }
        } else {
          for (int32_t k = 0; k < pRow->numOfRows; ++k) {
            colDataAppend(pColInfoData, pBlock->info.rows + k, in, pCtx[j].resultInfo->isNullRes);
          }
        }
      }
    }

    releaseBufPage(pBuf, page);
    pBlock->info.rows += pRow->numOfRows;
    if (pBlock->info.rows >= pBlock->info.capacity) {  // output buffer is full
      break;
    }
  }

  qDebug("%s result generated, rows:%d, groupId:%" PRIu64, GET_TASKID(pTaskInfo), pBlock->info.rows,
         pBlock->info.groupId);
  blockDataUpdateTsWindow(pBlock, 0);
  return 0;
}

void doBuildResultDatablock(SOperatorInfo* pOperator, SOptrBasicInfo* pbInfo, SGroupResInfo* pGroupResInfo,
                            SDiskbasedBuf* pBuf) {
  SExprInfo*     pExprInfo = pOperator->exprSupp.pExprInfo;
  int32_t        numOfExprs = pOperator->exprSupp.numOfExprs;
  SExecTaskInfo* pTaskInfo = pOperator->pTaskInfo;

  int32_t*        rowCellOffset = pOperator->exprSupp.rowEntryInfoOffset;
  SSDataBlock*    pBlock = pbInfo->pRes;
  SqlFunctionCtx* pCtx = pOperator->exprSupp.pCtx;

  blockDataCleanup(pBlock);
  if (!hasDataInGroupInfo(pGroupResInfo)) {
    return;
  }

  // clear the existed group id
  pBlock->info.groupId = 0;
  doCopyToSDataBlock(pTaskInfo, pBlock, pExprInfo, pBuf, pGroupResInfo, rowCellOffset, pCtx, numOfExprs);
}

static void updateNumOfRowsInResultRows(SqlFunctionCtx* pCtx, int32_t numOfOutput, SResultRowInfo* pResultRowInfo,
                                        int32_t* rowEntryInfoOffset) {
  // update the number of result for each, only update the number of rows for the corresponding window result.
  //  if (QUERY_IS_INTERVAL_QUERY(pQueryAttr)) {
  //    return;
  //  }
#if 0
  for (int32_t i = 0; i < pResultRowInfo->size; ++i) {
    SResultRow* pResult = pResultRowInfo->pResult[i];

    for (int32_t j = 0; j < numOfOutput; ++j) {
      int32_t functionId = pCtx[j].functionId;
      if (functionId == FUNCTION_TS || functionId == FUNCTION_TAG || functionId == FUNCTION_TAGPRJ) {
        continue;
      }

      SResultRowEntryInfo* pCell = getResultEntryInfo(pResult, j, rowEntryInfoOffset);
      pResult->numOfRows = (uint16_t)(TMAX(pResult->numOfRows, pCell->numOfRes));
    }
  }
#endif
}

static int32_t compressQueryColData(SColumnInfoData* pColRes, int32_t numOfRows, char* data, int8_t compressed) {
  int32_t colSize = pColRes->info.bytes * numOfRows;
  return (*(tDataTypes[pColRes->info.type].compFunc))(pColRes->pData, colSize, numOfRows, data,
                                                      colSize + COMP_OVERFLOW_BYTES, compressed, NULL, 0);
}

int32_t doFillTimeIntervalGapsInResults(struct SFillInfo* pFillInfo, SSDataBlock* pBlock, int32_t capacity) {
  int32_t numOfRows = (int32_t)taosFillResultDataBlock(pFillInfo, pBlock, capacity - pBlock->info.rows);
  pBlock->info.rows += numOfRows;

  return pBlock->info.rows;
}

void queryCostStatis(SExecTaskInfo* pTaskInfo) {
  STaskCostInfo* pSummary = &pTaskInfo->cost;

  //  uint64_t hashSize = taosHashGetMemSize(pQInfo->runtimeEnv.pResultRowHashTable);
  //  hashSize += taosHashGetMemSize(pRuntimeEnv->tableqinfoGroupInfo.map);
  //  pSummary->hashSize = hashSize;

  // add the merge time
  pSummary->elapsedTime += pSummary->firstStageMergeTime;

  //  SResultRowPool* p = pTaskInfo->pool;
  //  if (p != NULL) {
  //    pSummary->winInfoSize = getResultRowPoolMemSize(p);
  //    pSummary->numOfTimeWindows = getNumOfAllocatedResultRows(p);
  //  } else {
  //    pSummary->winInfoSize = 0;
  //    pSummary->numOfTimeWindows = 0;
  //  }
  //
  //  calculateOperatorProfResults(pQInfo);

  SFileBlockLoadRecorder* pRecorder = pSummary->pRecoder;
  if (pSummary->pRecoder != NULL) {
    qDebug("%s :cost summary: elapsed time:%" PRId64 " us, first merge:%" PRId64
           " us, total blocks:%d, "
           "load block statis:%d, load data block:%d, total rows:%" PRId64 ", check rows:%" PRId64,
           GET_TASKID(pTaskInfo), pSummary->elapsedTime, pSummary->firstStageMergeTime, pRecorder->totalBlocks,
           pRecorder->loadBlockStatis, pRecorder->loadBlocks, pRecorder->totalRows, pRecorder->totalCheckedRows);
  }
  // qDebug("QInfo:0x%"PRIx64" :cost summary: winResPool size:%.2f Kb, numOfWin:%"PRId64", tableInfoSize:%.2f Kb,
  // hashTable:%.2f Kb", pQInfo->qId, pSummary->winInfoSize/1024.0,
  //      pSummary->numOfTimeWindows, pSummary->tableInfoSize/1024.0, pSummary->hashSize/1024.0);
}

// static void updateOffsetVal(STaskRuntimeEnv *pRuntimeEnv, SDataBlockInfo *pBlockInfo) {
//   STaskAttr *pQueryAttr = pRuntimeEnv->pQueryAttr;
//   STableQueryInfo* pTableQueryInfo = pRuntimeEnv->current;
//
//   int32_t step = GET_FORWARD_DIRECTION_FACTOR(pQueryAttr->order.order);
//
//   if (pQueryAttr->limit.offset == pBlockInfo->rows) {  // current block will ignore completed
//     pTableQueryInfo->lastKey = QUERY_IS_ASC_QUERY(pQueryAttr) ? pBlockInfo->window.ekey + step :
//     pBlockInfo->window.skey + step; pQueryAttr->limit.offset = 0; return;
//   }
//
//   if (QUERY_IS_ASC_QUERY(pQueryAttr)) {
//     pQueryAttr->pos = (int32_t)pQueryAttr->limit.offset;
//   } else {
//     pQueryAttr->pos = pBlockInfo->rows - (int32_t)pQueryAttr->limit.offset - 1;
//   }
//
//   assert(pQueryAttr->pos >= 0 && pQueryAttr->pos <= pBlockInfo->rows - 1);
//
//   SArray *         pDataBlock = tsdbRetrieveDataBlock(pRuntimeEnv->pTsdbReadHandle, NULL);
//   SColumnInfoData *pColInfoData = taosArrayGet(pDataBlock, 0);
//
//   // update the pQueryAttr->limit.offset value, and pQueryAttr->pos value
//   TSKEY *keys = (TSKEY *) pColInfoData->pData;
//
//   // update the offset value
//   pTableQueryInfo->lastKey = keys[pQueryAttr->pos];
//   pQueryAttr->limit.offset = 0;
//
//   int32_t numOfRes = tableApplyFunctionsOnBlock(pRuntimeEnv, pBlockInfo, NULL, binarySearchForKey, pDataBlock);
//
//   //qDebug("QInfo:0x%"PRIx64" check data block, brange:%" PRId64 "-%" PRId64 ", numBlocksOfStep:%d, numOfRes:%d,
//   lastKey:%"PRId64, GET_TASKID(pRuntimeEnv),
//          pBlockInfo->window.skey, pBlockInfo->window.ekey, pBlockInfo->rows, numOfRes, pQuery->current->lastKey);
// }

// void skipBlocks(STaskRuntimeEnv *pRuntimeEnv) {
//   STaskAttr *pQueryAttr = pRuntimeEnv->pQueryAttr;
//
//   if (pQueryAttr->limit.offset <= 0 || pQueryAttr->numOfFilterCols > 0) {
//     return;
//   }
//
//   pQueryAttr->pos = 0;
//   int32_t step = GET_FORWARD_DIRECTION_FACTOR(pQueryAttr->order.order);
//
//   STableQueryInfo* pTableQueryInfo = pRuntimeEnv->current;
//   TsdbQueryHandleT pTsdbReadHandle = pRuntimeEnv->pTsdbReadHandle;
//
//   SDataBlockInfo blockInfo = SDATA_BLOCK_INITIALIZER;
//   while (tsdbNextDataBlock(pTsdbReadHandle)) {
//     if (isTaskKilled(pRuntimeEnv->qinfo)) {
//       longjmp(pRuntimeEnv->env, TSDB_CODE_TSC_QUERY_CANCELLED);
//     }
//
//     tsdbRetrieveDataBlockInfo(pTsdbReadHandle, &blockInfo);
//
//     if (pQueryAttr->limit.offset > blockInfo.rows) {
//       pQueryAttr->limit.offset -= blockInfo.rows;
//       pTableQueryInfo->lastKey = (QUERY_IS_ASC_QUERY(pQueryAttr)) ? blockInfo.window.ekey : blockInfo.window.skey;
//       pTableQueryInfo->lastKey += step;
//
//       //qDebug("QInfo:0x%"PRIx64" skip rows:%d, offset:%" PRId64, GET_TASKID(pRuntimeEnv), blockInfo.rows,
//              pQuery->limit.offset);
//     } else {  // find the appropriated start position in current block
//       updateOffsetVal(pRuntimeEnv, &blockInfo);
//       break;
//     }
//   }
//
//   if (terrno != TSDB_CODE_SUCCESS) {
//     longjmp(pRuntimeEnv->env, terrno);
//   }
// }

// static TSKEY doSkipIntervalProcess(STaskRuntimeEnv* pRuntimeEnv, STimeWindow* win, SDataBlockInfo* pBlockInfo,
// STableQueryInfo* pTableQueryInfo) {
//   STaskAttr *pQueryAttr = pRuntimeEnv->pQueryAttr;
//   SResultRowInfo *pWindowResInfo = &pRuntimeEnv->resultRowInfo;
//
//   assert(pQueryAttr->limit.offset == 0);
//   STimeWindow tw = *win;
//   getNextTimeWindow(pQueryAttr, &tw);
//
//   if ((tw.skey <= pBlockInfo->window.ekey && QUERY_IS_ASC_QUERY(pQueryAttr)) ||
//       (tw.ekey >= pBlockInfo->window.skey && !QUERY_IS_ASC_QUERY(pQueryAttr))) {
//
//     // load the data block and check data remaining in current data block
//     // TODO optimize performance
//     SArray *         pDataBlock = tsdbRetrieveDataBlock(pRuntimeEnv->pTsdbReadHandle, NULL);
//     SColumnInfoData *pColInfoData = taosArrayGet(pDataBlock, 0);
//
//     tw = *win;
//     int32_t startPos =
//         getNextQualifiedWindow(pQueryAttr, &tw, pBlockInfo, pColInfoData->pData, binarySearchForKey, -1);
//     assert(startPos >= 0);
//
//     // set the abort info
//     pQueryAttr->pos = startPos;
//
//     // reset the query start timestamp
//     pTableQueryInfo->win.skey = ((TSKEY *)pColInfoData->pData)[startPos];
//     pQueryAttr->window.skey = pTableQueryInfo->win.skey;
//     TSKEY key = pTableQueryInfo->win.skey;
//
//     pWindowResInfo->prevSKey = tw.skey;
//     int32_t index = pRuntimeEnv->resultRowInfo.curIndex;
//
//     int32_t numOfRes = tableApplyFunctionsOnBlock(pRuntimeEnv, pBlockInfo, NULL, binarySearchForKey, pDataBlock);
//     pRuntimeEnv->resultRowInfo.curIndex = index;  // restore the window index
//
//     //qDebug("QInfo:0x%"PRIx64" check data block, brange:%" PRId64 "-%" PRId64 ", numOfRows:%d, numOfRes:%d,
//     lastKey:%" PRId64,
//            GET_TASKID(pRuntimeEnv), pBlockInfo->window.skey, pBlockInfo->window.ekey, pBlockInfo->rows, numOfRes,
//            pQueryAttr->current->lastKey);
//
//     return key;
//   } else {  // do nothing
//     pQueryAttr->window.skey      = tw.skey;
//     pWindowResInfo->prevSKey = tw.skey;
//     pTableQueryInfo->lastKey = tw.skey;
//
//     return tw.skey;
//   }
//
//   return true;
// }

// static bool skipTimeInterval(STaskRuntimeEnv *pRuntimeEnv, TSKEY* start) {
//   STaskAttr *pQueryAttr = pRuntimeEnv->pQueryAttr;
//   if (QUERY_IS_ASC_QUERY(pQueryAttr)) {
//     assert(*start <= pRuntimeEnv->current->lastKey);
//   } else {
//     assert(*start >= pRuntimeEnv->current->lastKey);
//   }
//
//   // if queried with value filter, do NOT forward query start position
//   if (pQueryAttr->limit.offset <= 0 || pQueryAttr->numOfFilterCols > 0 || pRuntimeEnv->pTsBuf != NULL ||
//   pRuntimeEnv->pFillInfo != NULL) {
//     return true;
//   }
//
//   /*
//    * 1. for interval without interpolation query we forward pQueryAttr->interval.interval at a time for
//    *    pQueryAttr->limit.offset times. Since hole exists, pQueryAttr->interval.interval*pQueryAttr->limit.offset
//    value is
//    *    not valid. otherwise, we only forward pQueryAttr->limit.offset number of points
//    */
//   assert(pRuntimeEnv->resultRowInfo.prevSKey == TSKEY_INITIAL_VAL);
//
//   STimeWindow w = TSWINDOW_INITIALIZER;
//   bool ascQuery = QUERY_IS_ASC_QUERY(pQueryAttr);
//
//   SResultRowInfo *pWindowResInfo = &pRuntimeEnv->resultRowInfo;
//   STableQueryInfo *pTableQueryInfo = pRuntimeEnv->current;
//
//   SDataBlockInfo blockInfo = SDATA_BLOCK_INITIALIZER;
//   while (tsdbNextDataBlock(pRuntimeEnv->pTsdbReadHandle)) {
//     tsdbRetrieveDataBlockInfo(pRuntimeEnv->pTsdbReadHandle, &blockInfo);
//
//     if (QUERY_IS_ASC_QUERY(pQueryAttr)) {
//       if (pWindowResInfo->prevSKey == TSKEY_INITIAL_VAL) {
//         getAlignQueryTimeWindow(pQueryAttr, blockInfo.window.skey, blockInfo.window.skey, pQueryAttr->window.ekey,
//         &w); pWindowResInfo->prevSKey = w.skey;
//       }
//     } else {
//       getAlignQueryTimeWindow(pQueryAttr, blockInfo.window.ekey, pQueryAttr->window.ekey, blockInfo.window.ekey, &w);
//       pWindowResInfo->prevSKey = w.skey;
//     }
//
//     // the first time window
//     STimeWindow win = getActiveTimeWindow(pWindowResInfo, pWindowResInfo->prevSKey, pQueryAttr);
//
//     while (pQueryAttr->limit.offset > 0) {
//       STimeWindow tw = win;
//
//       if ((win.ekey <= blockInfo.window.ekey && ascQuery) || (win.ekey >= blockInfo.window.skey && !ascQuery)) {
//         pQueryAttr->limit.offset -= 1;
//         pWindowResInfo->prevSKey = win.skey;
//
//         // current time window is aligned with blockInfo.window.ekey
//         // restart it from next data block by set prevSKey to be TSKEY_INITIAL_VAL;
//         if ((win.ekey == blockInfo.window.ekey && ascQuery) || (win.ekey == blockInfo.window.skey && !ascQuery)) {
//           pWindowResInfo->prevSKey = TSKEY_INITIAL_VAL;
//         }
//       }
//
//       if (pQueryAttr->limit.offset == 0) {
//         *start = doSkipIntervalProcess(pRuntimeEnv, &win, &blockInfo, pTableQueryInfo);
//         return true;
//       }
//
//       // current window does not ended in current data block, try next data block
//       getNextTimeWindow(pQueryAttr, &tw);
//
//       /*
//        * If the next time window still starts from current data block,
//        * load the primary timestamp column first, and then find the start position for the next queried time window.
//        * Note that only the primary timestamp column is required.
//        * TODO: Optimize for this cases. All data blocks are not needed to be loaded, only if the first actually
//        required
//        * time window resides in current data block.
//        */
//       if ((tw.skey <= blockInfo.window.ekey && ascQuery) || (tw.ekey >= blockInfo.window.skey && !ascQuery)) {
//
//         SArray *pDataBlock = tsdbRetrieveDataBlock(pRuntimeEnv->pTsdbReadHandle, NULL);
//         SColumnInfoData *pColInfoData = taosArrayGet(pDataBlock, 0);
//
//         if ((win.ekey > blockInfo.window.ekey && ascQuery) || (win.ekey < blockInfo.window.skey && !ascQuery)) {
//           pQueryAttr->limit.offset -= 1;
//         }
//
//         if (pQueryAttr->limit.offset == 0) {
//           *start = doSkipIntervalProcess(pRuntimeEnv, &win, &blockInfo, pTableQueryInfo);
//           return true;
//         } else {
//           tw = win;
//           int32_t startPos =
//               getNextQualifiedWindow(pQueryAttr, &tw, &blockInfo, pColInfoData->pData, binarySearchForKey, -1);
//           assert(startPos >= 0);
//
//           // set the abort info
//           pQueryAttr->pos = startPos;
//           pTableQueryInfo->lastKey = ((TSKEY *)pColInfoData->pData)[startPos];
//           pWindowResInfo->prevSKey = tw.skey;
//           win = tw;
//         }
//       } else {
//         break;  // offset is not 0, and next time window begins or ends in the next block.
//       }
//     }
//   }
//
//   // check for error
//   if (terrno != TSDB_CODE_SUCCESS) {
//     longjmp(pRuntimeEnv->env, terrno);
//   }
//
//   return true;
// }

int32_t appendDownstream(SOperatorInfo* p, SOperatorInfo** pDownstream, int32_t num) {
  if (p->pDownstream == NULL) {
    assert(p->numOfDownstream == 0);
  }

  p->pDownstream = taosMemoryCalloc(1, num * POINTER_BYTES);
  if (p->pDownstream == NULL) {
    return TSDB_CODE_OUT_OF_MEMORY;
  }

  memcpy(p->pDownstream, pDownstream, num * POINTER_BYTES);
  p->numOfDownstream = num;
  return TSDB_CODE_SUCCESS;
}

static void doDestroyTableList(STableListInfo* pTableqinfoList);

static void doTableQueryInfoTimeWindowCheck(SExecTaskInfo* pTaskInfo, STableQueryInfo* pTableQueryInfo, int32_t order) {
#if 0
    if (order == TSDB_ORDER_ASC) {
    assert(
        (pTableQueryInfo->win.skey <= pTableQueryInfo->win.ekey) &&
        (pTableQueryInfo->lastKey >= pTaskInfo->window.skey) &&
        (pTableQueryInfo->win.skey >= pTaskInfo->window.skey && pTableQueryInfo->win.ekey <= pTaskInfo->window.ekey));
  } else {
    assert(
        (pTableQueryInfo->win.skey >= pTableQueryInfo->win.ekey) &&
        (pTableQueryInfo->lastKey <= pTaskInfo->window.skey) &&
        (pTableQueryInfo->win.skey <= pTaskInfo->window.skey && pTableQueryInfo->win.ekey >= pTaskInfo->window.ekey));
  }
#endif
}

typedef struct SFetchRspHandleWrapper {
  uint32_t exchangeId;
  int32_t  sourceIndex;
} SFetchRspHandleWrapper;

int32_t loadRemoteDataCallback(void* param, const SDataBuf* pMsg, int32_t code) {
  SFetchRspHandleWrapper* pWrapper = (SFetchRspHandleWrapper*)param;

  SExchangeInfo* pExchangeInfo = taosAcquireRef(exchangeObjRefPool, pWrapper->exchangeId);
  if (pExchangeInfo == NULL) {
    qWarn("failed to acquire exchange operator, since it may have been released");
    return TSDB_CODE_SUCCESS;
  }

  int32_t          index = pWrapper->sourceIndex;
  SSourceDataInfo* pSourceDataInfo = taosArrayGet(pExchangeInfo->pSourceDataInfo, index);

  if (code == TSDB_CODE_SUCCESS) {
    pSourceDataInfo->pRsp = pMsg->pData;

    SRetrieveTableRsp* pRsp = pSourceDataInfo->pRsp;
    pRsp->numOfRows = htonl(pRsp->numOfRows);
    pRsp->compLen = htonl(pRsp->compLen);
    pRsp->numOfCols = htonl(pRsp->numOfCols);
    pRsp->useconds = htobe64(pRsp->useconds);

    ASSERT(pRsp != NULL);
    qDebug("%s fetch rsp received, index:%d, rows:%d", pSourceDataInfo->taskId, index, pRsp->numOfRows);
  } else {
    pSourceDataInfo->code = code;
  }

  pSourceDataInfo->status = EX_SOURCE_DATA_READY;

  tsem_post(&pExchangeInfo->ready);
  taosReleaseRef(exchangeObjRefPool, pWrapper->exchangeId);

  taosMemoryFree(pWrapper);
  return TSDB_CODE_SUCCESS;
}

static void destroySendMsgInfo(SMsgSendInfo* pMsgBody) {
  assert(pMsgBody != NULL);
  taosMemoryFreeClear(pMsgBody->msgInfo.pData);
  taosMemoryFreeClear(pMsgBody);
}

void qProcessFetchRsp(void* parent, SRpcMsg* pMsg, SEpSet* pEpSet) {
  SMsgSendInfo* pSendInfo = (SMsgSendInfo*)pMsg->info.ahandle;
  assert(pMsg->info.ahandle != NULL);

  SDataBuf buf = {.len = pMsg->contLen, .pData = NULL};

  if (pMsg->contLen > 0) {
    buf.pData = taosMemoryCalloc(1, pMsg->contLen);
    if (buf.pData == NULL) {
      terrno = TSDB_CODE_OUT_OF_MEMORY;
      pMsg->code = TSDB_CODE_OUT_OF_MEMORY;
    } else {
      memcpy(buf.pData, pMsg->pCont, pMsg->contLen);
    }
  }

  pSendInfo->fp(pSendInfo->param, &buf, pMsg->code);
  rpcFreeCont(pMsg->pCont);
  destroySendMsgInfo(pSendInfo);
}

static int32_t doSendFetchDataRequest(SExchangeInfo* pExchangeInfo, SExecTaskInfo* pTaskInfo, int32_t sourceIndex) {
  size_t totalSources = taosArrayGetSize(pExchangeInfo->pSources);

  SResFetchReq* pMsg = taosMemoryCalloc(1, sizeof(SResFetchReq));
  if (NULL == pMsg) {
    pTaskInfo->code = TSDB_CODE_QRY_OUT_OF_MEMORY;
    return pTaskInfo->code;
  }

  SDownstreamSourceNode* pSource = taosArrayGet(pExchangeInfo->pSources, sourceIndex);
  SSourceDataInfo*       pDataInfo = taosArrayGet(pExchangeInfo->pSourceDataInfo, sourceIndex);

  ASSERT(pDataInfo->status == EX_SOURCE_DATA_NOT_READY);

  qDebug("%s build fetch msg and send to vgId:%d, ep:%s, taskId:0x%" PRIx64 ", %d/%" PRIzu, GET_TASKID(pTaskInfo),
         pSource->addr.nodeId, pSource->addr.epSet.eps[0].fqdn, pSource->taskId, sourceIndex, totalSources);

  pMsg->header.vgId = htonl(pSource->addr.nodeId);
  pMsg->sId = htobe64(pSource->schedId);
  pMsg->taskId = htobe64(pSource->taskId);
  pMsg->queryId = htobe64(pTaskInfo->id.queryId);

  // send the fetch remote task result reques
  SMsgSendInfo* pMsgSendInfo = taosMemoryCalloc(1, sizeof(SMsgSendInfo));
  if (NULL == pMsgSendInfo) {
    taosMemoryFreeClear(pMsg);
    qError("%s prepare message %d failed", GET_TASKID(pTaskInfo), (int32_t)sizeof(SMsgSendInfo));
    pTaskInfo->code = TSDB_CODE_QRY_OUT_OF_MEMORY;
    return pTaskInfo->code;
  }

  SFetchRspHandleWrapper* pWrapper = taosMemoryCalloc(1, sizeof(SFetchRspHandleWrapper));
  pWrapper->exchangeId = pExchangeInfo->self;
  pWrapper->sourceIndex = sourceIndex;

  pMsgSendInfo->param = pWrapper;
  pMsgSendInfo->msgInfo.pData = pMsg;
  pMsgSendInfo->msgInfo.len = sizeof(SResFetchReq);
  pMsgSendInfo->msgType = TDMT_VND_FETCH;
  pMsgSendInfo->fp = loadRemoteDataCallback;

  int64_t transporterId = 0;
  int32_t code = asyncSendMsgToServer(pExchangeInfo->pTransporter, &pSource->addr.epSet, &transporterId, pMsgSendInfo);
  return TSDB_CODE_SUCCESS;
}

int32_t extractDataBlockFromFetchRsp(SSDataBlock* pRes, SLoadRemoteDataInfo* pLoadInfo, int32_t numOfRows, char* pData,
                                 int32_t compLen, int32_t numOfOutput, int64_t startTs, uint64_t* total,
                                 SArray* pColList) {
  if (pColList == NULL) {  // data from other sources
    blockCompressDecode(pRes, numOfOutput, numOfRows, pData);
    pRes->info.rows = numOfRows;
  } else {  // extract data according to pColList
    ASSERT(numOfOutput == taosArrayGetSize(pColList));
    char* pStart = pData;

    int32_t numOfCols = htonl(*(int32_t*)pStart);
    pStart += sizeof(int32_t);

    // todo refactor:extract method
    SSysTableSchema* pSchema = (SSysTableSchema*)pStart;
    for (int32_t i = 0; i < numOfCols; ++i) {
      SSysTableSchema* p = (SSysTableSchema*)pStart;

      p->colId = htons(p->colId);
      p->bytes = htonl(p->bytes);
      pStart += sizeof(SSysTableSchema);
    }

    SSDataBlock* pBlock = taosMemoryCalloc(1, sizeof(SSDataBlock));
    pBlock->pDataBlock = taosArrayInit(numOfCols, sizeof(SColumnInfoData));
    pBlock->info.numOfCols = numOfCols;

    for (int32_t i = 0; i < numOfCols; ++i) {
      SColumnInfoData idata = {0};

      idata.info.type = pSchema[i].type;
      idata.info.bytes = pSchema[i].bytes;
      idata.info.colId = pSchema[i].colId;
      idata.hasNull = true;

      taosArrayPush(pBlock->pDataBlock, &idata);
      if (IS_VAR_DATA_TYPE(idata.info.type)) {
        pBlock->info.hasVarCol = true;
      }
    }

    blockCompressDecode(pBlock, numOfCols, numOfRows, pStart);

    // data from mnode
    pRes->info.rows = numOfRows;
    relocateColumnData(pRes, pColList, pBlock->pDataBlock);
    taosArrayDestroy(pBlock->pDataBlock);
    taosMemoryFree(pBlock);
    //    blockDataDestroy(pBlock);
  }

  // todo move this to time window aggregator, since the primary timestamp may not be known by exchange operator.
  blockDataUpdateTsWindow(pRes, 0);

  int64_t el = taosGetTimestampUs() - startTs;

  pLoadInfo->totalRows += numOfRows;
  pLoadInfo->totalSize += compLen;

  if (total != NULL) {
    *total += numOfRows;
  }

  pLoadInfo->totalElapsed += el;
  return TSDB_CODE_SUCCESS;
}

static void* setAllSourcesCompleted(SOperatorInfo* pOperator, int64_t startTs) {
  SExchangeInfo* pExchangeInfo = pOperator->info;
  SExecTaskInfo* pTaskInfo = pOperator->pTaskInfo;

  int64_t              el = taosGetTimestampUs() - startTs;
  SLoadRemoteDataInfo* pLoadInfo = &pExchangeInfo->loadInfo;

  pLoadInfo->totalElapsed += el;

  size_t totalSources = taosArrayGetSize(pExchangeInfo->pSources);
  qDebug("%s all %" PRIzu " sources are exhausted, total rows: %" PRIu64 " bytes:%" PRIu64 ", elapsed:%.2f ms",
         GET_TASKID(pTaskInfo), totalSources, pLoadInfo->totalRows, pLoadInfo->totalSize,
         pLoadInfo->totalElapsed / 1000.0);

  doSetOperatorCompleted(pOperator);
  return NULL;
}

static SSDataBlock* concurrentlyLoadRemoteDataImpl(SOperatorInfo* pOperator, SExchangeInfo* pExchangeInfo,
                                                   SExecTaskInfo* pTaskInfo) {
  int32_t code = 0;
  int64_t startTs = taosGetTimestampUs();
  size_t  totalSources = taosArrayGetSize(pExchangeInfo->pSources);

  while (1) {
    int32_t completed = 0;
    for (int32_t i = 0; i < totalSources; ++i) {
      SSourceDataInfo* pDataInfo = taosArrayGet(pExchangeInfo->pSourceDataInfo, i);
      if (pDataInfo->status == EX_SOURCE_DATA_EXHAUSTED) {
        completed += 1;
        continue;
      }

      if (pDataInfo->status != EX_SOURCE_DATA_READY) {
        continue;
      }

      if (pDataInfo->code != TSDB_CODE_SUCCESS) {
        code = pDataInfo->code;
        goto _error;
      }

      SRetrieveTableRsp*     pRsp = pDataInfo->pRsp;
      SDownstreamSourceNode* pSource = taosArrayGet(pExchangeInfo->pSources, i);

      SSDataBlock*         pRes = pExchangeInfo->pResult;
      SLoadRemoteDataInfo* pLoadInfo = &pExchangeInfo->loadInfo;
      if (pRsp->numOfRows == 0) {
        qDebug("%s vgId:%d, taskId:0x%" PRIx64 " index:%d completed, rowsOfSource:%" PRIu64 ", totalRows:%" PRIu64
               ", completed:%d try next %d/%" PRIzu,
               GET_TASKID(pTaskInfo), pSource->addr.nodeId, pSource->taskId, i, pDataInfo->totalRows,
               pExchangeInfo->loadInfo.totalRows, completed + 1, i + 1, totalSources);
        pDataInfo->status = EX_SOURCE_DATA_EXHAUSTED;
        completed += 1;
        taosMemoryFreeClear(pDataInfo->pRsp);
        continue;
      }

      SRetrieveTableRsp* pTableRsp = pDataInfo->pRsp;
      code = extractDataBlockFromFetchRsp(pExchangeInfo->pResult, pLoadInfo, pTableRsp->numOfRows, pTableRsp->data,
                                      pTableRsp->compLen, pTableRsp->numOfCols, startTs, &pDataInfo->totalRows, NULL);
      if (code != 0) {
        taosMemoryFreeClear(pDataInfo->pRsp);
        goto _error;
      }

      if (pRsp->completed == 1) {
        qDebug("%s fetch msg rsp from vgId:%d, taskId:0x%" PRIx64
               " index:%d completed, numOfRows:%d, rowsOfSource:%" PRIu64 ", totalRows:%" PRIu64 ", totalBytes:%" PRIu64
               ", completed:%d try next %d/%" PRIzu,
               GET_TASKID(pTaskInfo), pSource->addr.nodeId, pSource->taskId, i, pRes->info.rows, pDataInfo->totalRows,
               pLoadInfo->totalRows, pLoadInfo->totalSize, completed + 1, i + 1, totalSources);
        completed += 1;
        pDataInfo->status = EX_SOURCE_DATA_EXHAUSTED;
      } else {
        qDebug("%s fetch msg rsp from vgId:%d, taskId:0x%" PRIx64 " numOfRows:%d, totalRows:%" PRIu64
               ", totalBytes:%" PRIu64,
               GET_TASKID(pTaskInfo), pSource->addr.nodeId, pSource->taskId, pRes->info.rows, pLoadInfo->totalRows,
               pLoadInfo->totalSize);
      }

      taosMemoryFreeClear(pDataInfo->pRsp);

      if (pDataInfo->status != EX_SOURCE_DATA_EXHAUSTED) {
        pDataInfo->status = EX_SOURCE_DATA_NOT_READY;
        code = doSendFetchDataRequest(pExchangeInfo, pTaskInfo, i);
        if (code != TSDB_CODE_SUCCESS) {
          taosMemoryFreeClear(pDataInfo->pRsp);
          goto _error;
        }
      }

      return pExchangeInfo->pResult;
    }

    if (completed == totalSources) {
      return setAllSourcesCompleted(pOperator, startTs);
    }
  }

_error:
  pTaskInfo->code = code;
  return NULL;
}

static int32_t prepareConcurrentlyLoad(SOperatorInfo* pOperator) {
  SExchangeInfo* pExchangeInfo = pOperator->info;
  SExecTaskInfo* pTaskInfo = pOperator->pTaskInfo;

  size_t  totalSources = taosArrayGetSize(pExchangeInfo->pSources);
  int64_t startTs = taosGetTimestampUs();

  // Asynchronously send all fetch requests to all sources.
  for (int32_t i = 0; i < totalSources; ++i) {
    int32_t code = doSendFetchDataRequest(pExchangeInfo, pTaskInfo, i);
    if (code != TSDB_CODE_SUCCESS) {
      pTaskInfo->code = code;
      return code;
    }
  }

  int64_t endTs = taosGetTimestampUs();
  qDebug("%s send all fetch requests to %" PRIzu " sources completed, elapsed:%.2fms", GET_TASKID(pTaskInfo),
         totalSources, (endTs - startTs) / 1000.0);

  pOperator->status = OP_RES_TO_RETURN;
  pOperator->cost.openCost = taosGetTimestampUs() - startTs;

  tsem_wait(&pExchangeInfo->ready);
  return TSDB_CODE_SUCCESS;
}

static SSDataBlock* seqLoadRemoteData(SOperatorInfo* pOperator) {
  SExchangeInfo* pExchangeInfo = pOperator->info;
  SExecTaskInfo* pTaskInfo = pOperator->pTaskInfo;

  size_t  totalSources = taosArrayGetSize(pExchangeInfo->pSources);
  int64_t startTs = taosGetTimestampUs();

  while (1) {
    if (pExchangeInfo->current >= totalSources) {
      return setAllSourcesCompleted(pOperator, startTs);
    }

    doSendFetchDataRequest(pExchangeInfo, pTaskInfo, pExchangeInfo->current);
    tsem_wait(&pExchangeInfo->ready);

    SSourceDataInfo*       pDataInfo = taosArrayGet(pExchangeInfo->pSourceDataInfo, pExchangeInfo->current);
    SDownstreamSourceNode* pSource = taosArrayGet(pExchangeInfo->pSources, pExchangeInfo->current);

    if (pDataInfo->code != TSDB_CODE_SUCCESS) {
      qError("%s vgId:%d, taskID:0x%" PRIx64 " error happens, code:%s", GET_TASKID(pTaskInfo), pSource->addr.nodeId,
             pSource->taskId, tstrerror(pDataInfo->code));
      pOperator->pTaskInfo->code = pDataInfo->code;
      return NULL;
    }

    SRetrieveTableRsp*   pRsp = pDataInfo->pRsp;
    SLoadRemoteDataInfo* pLoadInfo = &pExchangeInfo->loadInfo;
    if (pRsp->numOfRows == 0) {
      qDebug("%s vgId:%d, taskID:0x%" PRIx64 " %d of total completed, rowsOfSource:%" PRIu64 ", totalRows:%" PRIu64
             " try next",
             GET_TASKID(pTaskInfo), pSource->addr.nodeId, pSource->taskId, pExchangeInfo->current + 1,
             pDataInfo->totalRows, pLoadInfo->totalRows);

      pDataInfo->status = EX_SOURCE_DATA_EXHAUSTED;
      pExchangeInfo->current += 1;
      taosMemoryFreeClear(pDataInfo->pRsp);
      continue;
    }

    SSDataBlock*       pRes = pExchangeInfo->pResult;
    SRetrieveTableRsp* pTableRsp = pDataInfo->pRsp;
    int32_t            code =
        extractDataBlockFromFetchRsp(pExchangeInfo->pResult, pLoadInfo, pTableRsp->numOfRows, pTableRsp->data,
                                 pTableRsp->compLen, pTableRsp->numOfCols, startTs, &pDataInfo->totalRows, NULL);

    if (pRsp->completed == 1) {
      qDebug("%s fetch msg rsp from vgId:%d, taskId:0x%" PRIx64 " numOfRows:%d, rowsOfSource:%" PRIu64
             ", totalRows:%" PRIu64 ", totalBytes:%" PRIu64 " try next %d/%" PRIzu,
             GET_TASKID(pTaskInfo), pSource->addr.nodeId, pSource->taskId, pRes->info.rows, pDataInfo->totalRows,
             pLoadInfo->totalRows, pLoadInfo->totalSize, pExchangeInfo->current + 1, totalSources);

      pDataInfo->status = EX_SOURCE_DATA_EXHAUSTED;
      pExchangeInfo->current += 1;
    } else {
      qDebug("%s fetch msg rsp from vgId:%d, taskId:0x%" PRIx64 " numOfRows:%d, totalRows:%" PRIu64
             ", totalBytes:%" PRIu64,
             GET_TASKID(pTaskInfo), pSource->addr.nodeId, pSource->taskId, pRes->info.rows, pLoadInfo->totalRows,
             pLoadInfo->totalSize);
    }

    pOperator->resultInfo.totalRows += pRes->info.rows;
    taosMemoryFreeClear(pDataInfo->pRsp);
    return pExchangeInfo->pResult;
  }
}

static int32_t prepareLoadRemoteData(SOperatorInfo* pOperator) {
  if (OPTR_IS_OPENED(pOperator)) {
    return TSDB_CODE_SUCCESS;
  }

  int64_t st = taosGetTimestampUs();

  SExchangeInfo* pExchangeInfo = pOperator->info;
  if (!pExchangeInfo->seqLoadData) {
    int32_t code = prepareConcurrentlyLoad(pOperator);
    if (code != TSDB_CODE_SUCCESS) {
      return code;
    }
  }

  OPTR_SET_OPENED(pOperator);
  pOperator->cost.openCost = (taosGetTimestampUs() - st) / 1000.0;
  return TSDB_CODE_SUCCESS;
}

static SSDataBlock* doLoadRemoteData(SOperatorInfo* pOperator) {
  SExchangeInfo* pExchangeInfo = pOperator->info;
  SExecTaskInfo* pTaskInfo = pOperator->pTaskInfo;

  pTaskInfo->code = pOperator->fpSet._openFn(pOperator);
  if (pTaskInfo->code != TSDB_CODE_SUCCESS) {
    return NULL;
  }

  size_t               totalSources = taosArrayGetSize(pExchangeInfo->pSources);
  SLoadRemoteDataInfo* pLoadInfo = &pExchangeInfo->loadInfo;

  if (pOperator->status == OP_EXEC_DONE) {
    qDebug("%s all %" PRIzu " source(s) are exhausted, total rows:%" PRIu64 " bytes:%" PRIu64 ", elapsed:%.2f ms",
           GET_TASKID(pTaskInfo), totalSources, pLoadInfo->totalRows, pLoadInfo->totalSize,
           pLoadInfo->totalElapsed / 1000.0);
    return NULL;
  }

  if (pExchangeInfo->seqLoadData) {
    return seqLoadRemoteData(pOperator);
  } else {
    return concurrentlyLoadRemoteDataImpl(pOperator, pExchangeInfo, pTaskInfo);
  }
}

static int32_t initDataSource(int32_t numOfSources, SExchangeInfo* pInfo, const char* id) {
  pInfo->pSourceDataInfo = taosArrayInit(numOfSources, sizeof(SSourceDataInfo));
  if (pInfo->pSourceDataInfo == NULL) {
    return TSDB_CODE_OUT_OF_MEMORY;
  }

  for (int32_t i = 0; i < numOfSources; ++i) {
    SSourceDataInfo dataInfo = {0};
    dataInfo.status = EX_SOURCE_DATA_NOT_READY;
    dataInfo.taskId = id;
    dataInfo.index = i;
    SSourceDataInfo* pDs = taosArrayPush(pInfo->pSourceDataInfo, &dataInfo);
    if (pDs == NULL) {
      taosArrayDestroy(pInfo->pSourceDataInfo);
      return TSDB_CODE_OUT_OF_MEMORY;
    }
  }

  return TSDB_CODE_SUCCESS;
}

static int32_t initExchangeOperator(SExchangePhysiNode* pExNode, SExchangeInfo* pInfo, const char* id) {
  size_t numOfSources = LIST_LENGTH(pExNode->pSrcEndPoints);

  if (numOfSources == 0) {
    qError("%s invalid number: %d of sources in exchange operator", id, (int32_t)numOfSources);
    return TSDB_CODE_INVALID_PARA;
  }

  pInfo->pSources = taosArrayInit(numOfSources, sizeof(SDownstreamSourceNode));
  pInfo->pSourceDataInfo = taosArrayInit(numOfSources, sizeof(SSourceDataInfo));
  if (pInfo->pSourceDataInfo == NULL || pInfo->pSources == NULL) {
    return TSDB_CODE_OUT_OF_MEMORY;
  }

  for (int32_t i = 0; i < numOfSources; ++i) {
    SNodeListNode* pNode = (SNodeListNode*)nodesListGetNode((SNodeList*)pExNode->pSrcEndPoints, i);
    taosArrayPush(pInfo->pSources, pNode);
  }

  pInfo->self = taosAddRef(exchangeObjRefPool, pInfo);

  return initDataSource(numOfSources, pInfo, id);
}

SOperatorInfo* createExchangeOperatorInfo(void* pTransporter, SExchangePhysiNode* pExNode, SExecTaskInfo* pTaskInfo) {
  SExchangeInfo* pInfo = taosMemoryCalloc(1, sizeof(SExchangeInfo));
  SOperatorInfo* pOperator = taosMemoryCalloc(1, sizeof(SOperatorInfo));
  if (pInfo == NULL || pOperator == NULL) {
    goto _error;
  }

  int32_t code = initExchangeOperator(pExNode, pInfo, GET_TASKID(pTaskInfo));
  if (code != TSDB_CODE_SUCCESS) {
    goto _error;
  }

  tsem_init(&pInfo->ready, 0, 0);

  pInfo->seqLoadData = false;
  pInfo->pTransporter = pTransporter;
  pInfo->pResult = createResDataBlock(pExNode->node.pOutputDataBlockDesc);
  pOperator->name = "ExchangeOperator";
  pOperator->operatorType = QUERY_NODE_PHYSICAL_PLAN_EXCHANGE;
  pOperator->blocking = false;
  pOperator->status = OP_NOT_OPENED;
  pOperator->info = pInfo;
  pOperator->exprSupp.numOfExprs = pInfo->pResult->info.numOfCols;
  pOperator->pTaskInfo = pTaskInfo;

  pOperator->fpSet = createOperatorFpSet(prepareLoadRemoteData, doLoadRemoteData, NULL, NULL,
                                         destroyExchangeOperatorInfo, NULL, NULL, NULL);
  return pOperator;

_error:
  if (pInfo != NULL) {
    doDestroyExchangeOperatorInfo(pInfo);
  }

  taosMemoryFreeClear(pInfo);
  taosMemoryFreeClear(pOperator);
  pTaskInfo->code = code;
  return NULL;
}

static int32_t doInitAggInfoSup(SAggSupporter* pAggSup, SqlFunctionCtx* pCtx, int32_t numOfOutput, size_t keyBufSize,
                                const char* pKey);

static void destroySortedMergeOperatorInfo(void* param, int32_t numOfOutput) {
  SSortedMergeOperatorInfo* pInfo = (SSortedMergeOperatorInfo*)param;
  taosArrayDestroy(pInfo->pSortInfo);
  taosArrayDestroy(pInfo->groupInfo);

  if (pInfo->pSortHandle != NULL) {
    tsortDestroySortHandle(pInfo->pSortHandle);
  }

  blockDataDestroy(pInfo->binfo.pRes);
  cleanupAggSup(&pInfo->aggSup);
}

static bool needToMerge(SSDataBlock* pBlock, SArray* groupInfo, char** buf, int32_t rowIndex) {
  size_t size = taosArrayGetSize(groupInfo);
  if (size == 0) {
    return true;
  }

  for (int32_t i = 0; i < size; ++i) {
    int32_t* index = taosArrayGet(groupInfo, i);

    SColumnInfoData* pColInfo = taosArrayGet(pBlock->pDataBlock, *index);
    bool             isNull = colDataIsNull(pColInfo, rowIndex, pBlock->info.rows, NULL);

    if ((isNull && buf[i] != NULL) || (!isNull && buf[i] == NULL)) {
      return false;
    }

    char* pCell = colDataGetData(pColInfo, rowIndex);
    if (IS_VAR_DATA_TYPE(pColInfo->info.type)) {
      if (varDataLen(pCell) != varDataLen(buf[i])) {
        return false;
      } else {
        if (memcmp(varDataVal(pCell), varDataVal(buf[i]), varDataLen(pCell)) != 0) {
          return false;
        }
      }
    } else {
      if (memcmp(pCell, buf[i], pColInfo->info.bytes) != 0) {
        return false;
      }
    }
  }

  return 0;
}

static void doMergeResultImpl(SSortedMergeOperatorInfo* pInfo, SqlFunctionCtx* pCtx, int32_t numOfExpr,
                              int32_t rowIndex) {
  for (int32_t j = 0; j < numOfExpr; ++j) {  // TODO set row index
                                             //    pCtx[j].startRow = rowIndex;
  }

  for (int32_t j = 0; j < numOfExpr; ++j) {
    int32_t functionId = pCtx[j].functionId;
    //    pCtx[j].fpSet->addInput(&pCtx[j]);

    //    if (functionId < 0) {
    //      SUdfInfo* pUdfInfo = taosArrayGet(pInfo->udfInfo, -1 * functionId - 1);
    //      doInvokeUdf(pUdfInfo, &pCtx[j], 0, TSDB_UDF_FUNC_MERGE);
    //    } else {
    //      assert(!TSDB_FUNC_IS_SCALAR(functionId));
    //      aAggs[functionId].mergeFunc(&pCtx[j]);
    //    }
  }
}

static void doFinalizeResultImpl(SqlFunctionCtx* pCtx, int32_t numOfExpr) {
  for (int32_t j = 0; j < numOfExpr; ++j) {
    int32_t functionId = pCtx[j].functionId;
    //    if (functionId == FUNC_TAG_DUMMY || functionId == FUNC_TS_DUMMY) {
    //      continue;
    //    }

    //    if (functionId < 0) {
    //      SUdfInfo* pUdfInfo = taosArrayGet(pInfo->udfInfo, -1 * functionId - 1);
    //      doInvokeUdf(pUdfInfo, &pCtx[j], 0, TSDB_UDF_FUNC_FINALIZE);
    //    } else {
    //    pCtx[j].fpSet.finalize(&pCtx[j]);
  }
}

static bool saveCurrentTuple(char** rowColData, SArray* pColumnList, SSDataBlock* pBlock, int32_t rowIndex) {
  int32_t size = (int32_t)taosArrayGetSize(pColumnList);

  for (int32_t i = 0; i < size; ++i) {
    int32_t*         index = taosArrayGet(pColumnList, i);
    SColumnInfoData* pColInfo = taosArrayGet(pBlock->pDataBlock, *index);

    char* data = colDataGetData(pColInfo, rowIndex);
    memcpy(rowColData[i], data, colDataGetLength(pColInfo, rowIndex));
  }

  return true;
}

static void doMergeImpl(SOperatorInfo* pOperator, int32_t numOfExpr, SSDataBlock* pBlock) {
  SSortedMergeOperatorInfo* pInfo = pOperator->info;

  SqlFunctionCtx* pCtx = pOperator->exprSupp.pCtx;
  for (int32_t i = 0; i < pBlock->info.numOfCols; ++i) {
    //    pCtx[i].size = 1;
  }

  for (int32_t i = 0; i < pBlock->info.rows; ++i) {
    if (!pInfo->hasGroupVal) {
      ASSERT(i == 0);
      doMergeResultImpl(pInfo, pCtx, numOfExpr, i);
      pInfo->hasGroupVal = saveCurrentTuple(pInfo->groupVal, pInfo->groupInfo, pBlock, i);
    } else {
      if (needToMerge(pBlock, pInfo->groupInfo, pInfo->groupVal, i)) {
        doMergeResultImpl(pInfo, pCtx, numOfExpr, i);
      } else {
        doFinalizeResultImpl(pCtx, numOfExpr);
        int32_t numOfRows = getNumOfResult(pOperator->exprSupp.pCtx, pOperator->exprSupp.numOfExprs, NULL);
        //        setTagValueForMultipleRows(pCtx, pOperator->exprSupp.numOfExprs, numOfRows);

        // TODO check for available buffer;

        // next group info data
        pInfo->binfo.pRes->info.rows += numOfRows;
        for (int32_t j = 0; j < numOfExpr; ++j) {
          if (pCtx[j].functionId < 0) {
            continue;
          }

          pCtx[j].fpSet.process(&pCtx[j]);
        }

        doMergeResultImpl(pInfo, pCtx, numOfExpr, i);
        pInfo->hasGroupVal = saveCurrentTuple(pInfo->groupVal, pInfo->groupInfo, pBlock, i);
      }
    }
  }
}

static SSDataBlock* doMerge(SOperatorInfo* pOperator) {
  SSortedMergeOperatorInfo* pInfo = pOperator->info;
  SSortHandle*              pHandle = pInfo->pSortHandle;

  SSDataBlock* pDataBlock = createOneDataBlock(pInfo->binfo.pRes, false);
  blockDataEnsureCapacity(pDataBlock, pOperator->resultInfo.capacity);

  while (1) {
    blockDataCleanup(pDataBlock);
    while (1) {
      STupleHandle* pTupleHandle = tsortNextTuple(pHandle);
      if (pTupleHandle == NULL) {
        break;
      }

      // build datablock for merge for one group
      appendOneRowToDataBlock(pDataBlock, pTupleHandle);
      if (pDataBlock->info.rows >= pOperator->resultInfo.capacity) {
        break;
      }
    }

    if (pDataBlock->info.rows == 0) {
      break;
    }

    setInputDataBlock(pOperator, pOperator->exprSupp.pCtx, pDataBlock, TSDB_ORDER_ASC, MAIN_SCAN, true);
    //  updateOutputBuf(&pInfo->binfo, &pAggInfo->bufCapacity, pBlock->info.rows * pAggInfo->resultRowFactor,
    //  pOperator->pRuntimeEnv, true);
    doMergeImpl(pOperator, pOperator->exprSupp.numOfExprs, pDataBlock);
    // flush to tuple store, and after all data have been handled, return to upstream node or sink node
  }

  doFinalizeResultImpl(pOperator->exprSupp.pCtx, pOperator->exprSupp.numOfExprs);
  int32_t numOfRows = getNumOfResult(pOperator->exprSupp.pCtx, pOperator->exprSupp.numOfExprs, NULL);
  //        setTagValueForMultipleRows(pCtx, pOperator->exprSupp.numOfExprs, numOfRows);

  // TODO check for available buffer;

  // next group info data
  pInfo->binfo.pRes->info.rows += numOfRows;
  return (pInfo->binfo.pRes->info.rows > 0) ? pInfo->binfo.pRes : NULL;
}

SSDataBlock* getSortedMergeBlockData(SSortHandle* pHandle, SSDataBlock* pDataBlock, int32_t capacity,
                                     SArray* pColMatchInfo, SSortedMergeOperatorInfo* pInfo) {
  blockDataCleanup(pDataBlock);

  SSDataBlock* p = tsortGetSortedDataBlock(pHandle);
  if (p == NULL) {
    return NULL;
  }

  blockDataEnsureCapacity(p, capacity);

  while (1) {
    STupleHandle* pTupleHandle = tsortNextTuple(pHandle);
    if (pTupleHandle == NULL) {
      break;
    }

    appendOneRowToDataBlock(p, pTupleHandle);
    if (p->info.rows >= capacity) {
      break;
    }
  }

  if (p->info.rows > 0) {
    int32_t numOfCols = taosArrayGetSize(pColMatchInfo);
    for (int32_t i = 0; i < numOfCols; ++i) {
      SColMatchInfo* pmInfo = taosArrayGet(pColMatchInfo, i);
      ASSERT(pmInfo->matchType == COL_MATCH_FROM_SLOT_ID);

      SColumnInfoData* pSrc = taosArrayGet(p->pDataBlock, pmInfo->srcSlotId);
      SColumnInfoData* pDst = taosArrayGet(pDataBlock->pDataBlock, pmInfo->targetSlotId);
      colDataAssign(pDst, pSrc, p->info.rows);
    }

    pDataBlock->info.rows = p->info.rows;
    pDataBlock->info.capacity = p->info.rows;
  }

  blockDataDestroy(p);
  return (pDataBlock->info.rows > 0) ? pDataBlock : NULL;
}

static SSDataBlock* doSortedMerge(SOperatorInfo* pOperator) {
  if (pOperator->status == OP_EXEC_DONE) {
    return NULL;
  }

  SExecTaskInfo*            pTaskInfo = pOperator->pTaskInfo;
  SSortedMergeOperatorInfo* pInfo = pOperator->info;
  if (pOperator->status == OP_RES_TO_RETURN) {
    return getSortedMergeBlockData(pInfo->pSortHandle, pInfo->binfo.pRes, pOperator->resultInfo.capacity, NULL, pInfo);
  }

  int32_t numOfBufPage = pInfo->sortBufSize / pInfo->bufPageSize;
  pInfo->pSortHandle = tsortCreateSortHandle(pInfo->pSortInfo, SORT_MULTISOURCE_MERGE, pInfo->bufPageSize,
                                             numOfBufPage, pInfo->binfo.pRes, "GET_TASKID(pTaskInfo)");

  tsortSetFetchRawDataFp(pInfo->pSortHandle, loadNextDataBlock, NULL, NULL);

  for (int32_t i = 0; i < pOperator->numOfDownstream; ++i) {
    SSortSource* ps = taosMemoryCalloc(1, sizeof(SSortSource));
    ps->param = pOperator->pDownstream[i];
    tsortAddSource(pInfo->pSortHandle, ps);
  }

  int32_t code = tsortOpen(pInfo->pSortHandle);
  if (code != TSDB_CODE_SUCCESS) {
    longjmp(pTaskInfo->env, terrno);
  }

  pOperator->status = OP_RES_TO_RETURN;
  return doMerge(pOperator);
}

static int32_t initGroupCol(SExprInfo* pExprInfo, int32_t numOfCols, SArray* pGroupInfo,
                            SSortedMergeOperatorInfo* pInfo) {
  if (pGroupInfo == NULL || taosArrayGetSize(pGroupInfo) == 0) {
    return 0;
  }

  int32_t len = 0;
  SArray* plist = taosArrayInit(3, sizeof(SColumn));
  pInfo->groupInfo = taosArrayInit(3, sizeof(int32_t));

  if (plist == NULL || pInfo->groupInfo == NULL) {
    return TSDB_CODE_OUT_OF_MEMORY;
  }

  size_t numOfGroupCol = taosArrayGetSize(pInfo->groupInfo);
  for (int32_t i = 0; i < numOfGroupCol; ++i) {
    SColumn* pCol = taosArrayGet(pGroupInfo, i);
    for (int32_t j = 0; j < numOfCols; ++j) {
      SExprInfo* pe = &pExprInfo[j];
      if (pe->base.resSchema.slotId == pCol->colId) {
        taosArrayPush(plist, pCol);
        taosArrayPush(pInfo->groupInfo, &j);
        len += pCol->bytes;
        break;
      }
    }
  }

  ASSERT(taosArrayGetSize(pGroupInfo) == taosArrayGetSize(plist));

  pInfo->groupVal = taosMemoryCalloc(1, (POINTER_BYTES * numOfGroupCol + len));
  if (pInfo->groupVal == NULL) {
    taosArrayDestroy(plist);
    return TSDB_CODE_OUT_OF_MEMORY;
  }

  int32_t offset = 0;
  char*   start = (char*)(pInfo->groupVal + (POINTER_BYTES * numOfGroupCol));
  for (int32_t i = 0; i < numOfGroupCol; ++i) {
    pInfo->groupVal[i] = start + offset;
    SColumn* pCol = taosArrayGet(plist, i);
    offset += pCol->bytes;
  }

  taosArrayDestroy(plist);

  return TSDB_CODE_SUCCESS;
}

SOperatorInfo* createSortedMergeOperatorInfo(SOperatorInfo** downstream, int32_t numOfDownstream, SExprInfo* pExprInfo,
                                             int32_t num, SArray* pSortInfo, SArray* pGroupInfo,
                                             SExecTaskInfo* pTaskInfo) {
  SSortedMergeOperatorInfo* pInfo = taosMemoryCalloc(1, sizeof(SSortedMergeOperatorInfo));
  SOperatorInfo*            pOperator = taosMemoryCalloc(1, sizeof(SOperatorInfo));
  if (pInfo == NULL || pOperator == NULL) {
    goto _error;
  }

  pOperator->exprSupp.pCtx = createSqlFunctionCtx(pExprInfo, num, &pOperator->exprSupp.rowEntryInfoOffset);
  initResultRowInfo(&pInfo->binfo.resultRowInfo);

  if (pOperator->exprSupp.pCtx == NULL || pInfo->binfo.pRes == NULL) {
    goto _error;
  }

  size_t  keyBufSize = sizeof(int64_t) + sizeof(int64_t) + POINTER_BYTES;
  int32_t code = doInitAggInfoSup(&pInfo->aggSup, pOperator->exprSupp.pCtx, num, keyBufSize, pTaskInfo->id.str);
  if (code != TSDB_CODE_SUCCESS) {
    goto _error;
  }

  setFunctionResultOutput(pOperator, &pInfo->binfo, &pInfo->aggSup, MAIN_SCAN, num);
  code = initGroupCol(pExprInfo, num, pGroupInfo, pInfo);
  if (code != TSDB_CODE_SUCCESS) {
    goto _error;
  }

  //  pInfo->resultRowFactor = (int32_t)(getRowNumForMultioutput(pRuntimeEnv->pQueryAttr,
  //      pRuntimeEnv->pQueryAttr->topBotQuery, false));
  pInfo->sortBufSize = 1024 * 16;  // 1MB
  pInfo->bufPageSize = 1024;
  pInfo->pSortInfo = pSortInfo;

  pOperator->resultInfo.capacity = blockDataGetCapacityInRow(pInfo->binfo.pRes, pInfo->bufPageSize);

  pOperator->name = "SortedMerge";
  // pOperator->operatorType = OP_SortedMerge;
  pOperator->blocking = true;
  pOperator->status = OP_NOT_OPENED;
  pOperator->info = pInfo;
  pOperator->exprSupp.numOfExprs = num;
  pOperator->exprSupp.pExprInfo = pExprInfo;

  pOperator->pTaskInfo = pTaskInfo;

  pOperator->fpSet = createOperatorFpSet(operatorDummyOpenFn, doSortedMerge, NULL, NULL, destroySortedMergeOperatorInfo,
                                         NULL, NULL, NULL);
  code = appendDownstream(pOperator, downstream, numOfDownstream);
  if (code != TSDB_CODE_SUCCESS) {
    goto _error;
  }

  return pOperator;

_error:
  if (pInfo != NULL) {
    destroySortedMergeOperatorInfo(pInfo, num);
  }

  taosMemoryFreeClear(pInfo);
  taosMemoryFreeClear(pOperator);
  terrno = TSDB_CODE_QRY_OUT_OF_MEMORY;
  return NULL;
}

int32_t getTableScanInfo(SOperatorInfo* pOperator, int32_t* order, int32_t* scanFlag) {
  // todo add more information about exchange operation
  int32_t type = pOperator->operatorType;
  if (type == QUERY_NODE_PHYSICAL_PLAN_EXCHANGE || type == QUERY_NODE_PHYSICAL_PLAN_SYSTABLE_SCAN ||
      type == QUERY_NODE_PHYSICAL_PLAN_STREAM_SCAN || type == QUERY_NODE_PHYSICAL_PLAN_TAG_SCAN) {
    *order = TSDB_ORDER_ASC;
    *scanFlag = MAIN_SCAN;
    return TSDB_CODE_SUCCESS;
  } else if (type == QUERY_NODE_PHYSICAL_PLAN_TABLE_SCAN) {
    STableScanInfo* pTableScanInfo = pOperator->info;
    *order = pTableScanInfo->cond.order;
    *scanFlag = pTableScanInfo->scanFlag;
    return TSDB_CODE_SUCCESS;
  } else {
    if (pOperator->pDownstream == NULL || pOperator->pDownstream[0] == NULL) {
      return TSDB_CODE_INVALID_PARA;
    } else {
      return getTableScanInfo(pOperator->pDownstream[0], order, scanFlag);
    }
  }
}

// this is a blocking operator
static int32_t doOpenAggregateOptr(SOperatorInfo* pOperator) {
  if (OPTR_IS_OPENED(pOperator)) {
    return TSDB_CODE_SUCCESS;
  }

  SExecTaskInfo*    pTaskInfo = pOperator->pTaskInfo;
  SAggOperatorInfo* pAggInfo = pOperator->info;

  SExprSupp* pSup = &pOperator->exprSupp;
  SOptrBasicInfo* pInfo = &pAggInfo->binfo;
  SOperatorInfo*  downstream = pOperator->pDownstream[0];

  int64_t st = taosGetTimestampUs();

  int32_t order = TSDB_ORDER_ASC;
  int32_t scanFlag = MAIN_SCAN;

  while (1) {
    SSDataBlock* pBlock = downstream->fpSet.getNextFn(downstream);
    if (pBlock == NULL) {
      break;
    }

    int32_t code = getTableScanInfo(pOperator, &order, &scanFlag);
    if (code != TSDB_CODE_SUCCESS) {
      longjmp(pTaskInfo->env, code);
    }

    // there is an scalar expression that needs to be calculated before apply the group aggregation.
    if (pAggInfo->scalarExprSup.pExprInfo != NULL) {
      SExprSupp* pSup1 = &pAggInfo->scalarExprSup;
      code = projectApplyFunctions(pSup1->pExprInfo, pBlock, pBlock, pSup1->pCtx, pSup1->numOfExprs, NULL);
      if (code != TSDB_CODE_SUCCESS) {
        longjmp(pTaskInfo->env, code);
      }
    }

    // the pDataBlock are always the same one, no need to call this again
    setExecutionContext(pOperator, pOperator->exprSupp.numOfExprs, pBlock->info.groupId, pAggInfo);
    setInputDataBlock(pOperator, pSup->pCtx, pBlock, order, scanFlag, true);
    code = doAggregateImpl(pOperator, 0, pSup->pCtx);
    if (code != 0) {
      longjmp(pTaskInfo->env, code);
    }

#if 0  // test for encode/decode result info
    if(pOperator->fpSet.encodeResultRow){
      char *result = NULL;
      int32_t length = 0;
      pOperator->fpSet.encodeResultRow(pOperator, &result, &length);
      SAggSupporter* pSup = &pAggInfo->aggSup;
      taosHashClear(pSup->pResultRowHashTable);
      pInfo->resultRowInfo.size = 0;
      pOperator->fpSet.decodeResultRow(pOperator, result);
      if(result){
        taosMemoryFree(result);
      }
    }
#endif
  }

  closeAllResultRows(&pAggInfo->binfo.resultRowInfo);
  initGroupedResultInfo(&pAggInfo->groupResInfo, pAggInfo->aggSup.pResultRowHashTable, 0);
  OPTR_SET_OPENED(pOperator);

  pOperator->cost.openCost = (taosGetTimestampUs() - st) / 1000.0;
  return TSDB_CODE_SUCCESS;
}

static SSDataBlock* getAggregateResult(SOperatorInfo* pOperator) {
  SAggOperatorInfo* pAggInfo = pOperator->info;
  SOptrBasicInfo*   pInfo = &pAggInfo->binfo;

  if (pOperator->status == OP_EXEC_DONE) {
    return NULL;
  }

  SExecTaskInfo* pTaskInfo = pOperator->pTaskInfo;
  pTaskInfo->code = pOperator->fpSet._openFn(pOperator);
  if (pTaskInfo->code != TSDB_CODE_SUCCESS) {
    doSetOperatorCompleted(pOperator);
    return NULL;
  }

  blockDataEnsureCapacity(pInfo->pRes, pOperator->resultInfo.capacity);
  doBuildResultDatablock(pOperator, pInfo, &pAggInfo->groupResInfo, pAggInfo->aggSup.pResultBuf);
  if (pInfo->pRes->info.rows == 0 || !hasDataInGroupInfo(&pAggInfo->groupResInfo)) {
    doSetOperatorCompleted(pOperator);
  }

  size_t rows = blockDataGetNumOfRows(pInfo->pRes);
  pOperator->resultInfo.totalRows += rows;

  return (rows == 0) ? NULL : pInfo->pRes;
}

int32_t aggEncodeResultRow(SOperatorInfo* pOperator, char** result, int32_t* length) {
  if (result == NULL || length == NULL) {
    return TSDB_CODE_TSC_INVALID_INPUT;
  }
  SOptrBasicInfo* pInfo = (SOptrBasicInfo*)(pOperator->info);
  SAggSupporter*  pSup = (SAggSupporter*)POINTER_SHIFT(pOperator->info, sizeof(SOptrBasicInfo));
  int32_t         size = taosHashGetSize(pSup->pResultRowHashTable);
  size_t          keyLen = sizeof(uint64_t) * 2;  // estimate the key length
  int32_t         totalSize =
      sizeof(int32_t) + sizeof(int32_t) + size * (sizeof(int32_t) + keyLen + sizeof(int32_t) + pSup->resultRowSize);

  *result = (char*)taosMemoryCalloc(1, totalSize);
  if (*result == NULL) {
    return TSDB_CODE_OUT_OF_MEMORY;
  }

  int32_t offset = sizeof(int32_t);
  *(int32_t*)(*result + offset) = size;
  offset += sizeof(int32_t);

  // prepare memory
  SResultRowPosition* pos = &pInfo->resultRowInfo.cur;
  void*               pPage = getBufPage(pSup->pResultBuf, pos->pageId);
  SResultRow*         pRow = (SResultRow*)((char*)pPage + pos->offset);
  setBufPageDirty(pPage, true);
  releaseBufPage(pSup->pResultBuf, pPage);

  void* pIter = taosHashIterate(pSup->pResultRowHashTable, NULL);
  while (pIter) {
    void*               key = taosHashGetKey(pIter, &keyLen);
    SResultRowPosition* p1 = (SResultRowPosition*)pIter;

    pPage = (SFilePage*)getBufPage(pSup->pResultBuf, p1->pageId);
    pRow = (SResultRow*)((char*)pPage + p1->offset);
    setBufPageDirty(pPage, true);
    releaseBufPage(pSup->pResultBuf, pPage);

    // recalculate the result size
    int32_t realTotalSize = offset + sizeof(int32_t) + keyLen + sizeof(int32_t) + pSup->resultRowSize;
    if (realTotalSize > totalSize) {
      char* tmp = (char*)taosMemoryRealloc(*result, realTotalSize);
      if (tmp == NULL) {
        taosMemoryFree(*result);
        *result = NULL;
        return TSDB_CODE_OUT_OF_MEMORY;
      } else {
        *result = tmp;
      }
    }
    // save key
    *(int32_t*)(*result + offset) = keyLen;
    offset += sizeof(int32_t);
    memcpy(*result + offset, key, keyLen);
    offset += keyLen;

    // save value
    *(int32_t*)(*result + offset) = pSup->resultRowSize;
    offset += sizeof(int32_t);
    memcpy(*result + offset, pRow, pSup->resultRowSize);
    offset += pSup->resultRowSize;

    pIter = taosHashIterate(pSup->pResultRowHashTable, pIter);
  }

  *(int32_t*)(*result) = offset;
  *length = offset;

  return TDB_CODE_SUCCESS;
}

int32_t aggDecodeResultRow(SOperatorInfo* pOperator, char* result) {
  if (result == NULL) {
    return TSDB_CODE_TSC_INVALID_INPUT;
  }
  SOptrBasicInfo* pInfo = (SOptrBasicInfo*)(pOperator->info);
  SAggSupporter*  pSup = (SAggSupporter*)POINTER_SHIFT(pOperator->info, sizeof(SOptrBasicInfo));

  //  int32_t size = taosHashGetSize(pSup->pResultRowHashTable);
  int32_t length = *(int32_t*)(result);
  int32_t offset = sizeof(int32_t);

  int32_t count = *(int32_t*)(result + offset);
  offset += sizeof(int32_t);

  while (count-- > 0 && length > offset) {
    int32_t keyLen = *(int32_t*)(result + offset);
    offset += sizeof(int32_t);

    uint64_t    tableGroupId = *(uint64_t*)(result + offset);
    SResultRow* resultRow = getNewResultRow(pSup->pResultBuf, tableGroupId, pSup->resultRowSize);
    if (!resultRow) {
      return TSDB_CODE_TSC_INVALID_INPUT;
    }

    // add a new result set for a new group
    SResultRowPosition pos = {.pageId = resultRow->pageId, .offset = resultRow->offset};
    taosHashPut(pSup->pResultRowHashTable, result + offset, keyLen, &pos, sizeof(SResultRowPosition));

    offset += keyLen;
    int32_t valueLen = *(int32_t*)(result + offset);
    if (valueLen != pSup->resultRowSize) {
      return TSDB_CODE_TSC_INVALID_INPUT;
    }
    offset += sizeof(int32_t);
    int32_t pageId = resultRow->pageId;
    int32_t pOffset = resultRow->offset;
    memcpy(resultRow, result + offset, valueLen);
    resultRow->pageId = pageId;
    resultRow->offset = pOffset;
    offset += valueLen;

    initResultRow(resultRow);
    pInfo->resultRowInfo.cur = (SResultRowPosition){.pageId = resultRow->pageId, .offset = resultRow->offset};
  }

  if (offset != length) {
    return TSDB_CODE_TSC_INVALID_INPUT;
  }
  return TDB_CODE_SUCCESS;
}

enum {
  PROJECT_RETRIEVE_CONTINUE = 0x1,
  PROJECT_RETRIEVE_DONE = 0x2,
};

static int32_t handleLimitOffset(SOperatorInfo* pOperator, SSDataBlock* pBlock) {
  SProjectOperatorInfo* pProjectInfo = pOperator->info;
  SOptrBasicInfo*       pInfo = &pProjectInfo->binfo;
  SSDataBlock*          pRes = pInfo->pRes;

  if (pProjectInfo->curSOffset > 0) {
    if (pProjectInfo->groupId == 0) {  // it is the first group
      pProjectInfo->groupId = pBlock->info.groupId;
      blockDataCleanup(pInfo->pRes);
      return PROJECT_RETRIEVE_CONTINUE;
    } else if (pProjectInfo->groupId != pBlock->info.groupId) {
      pProjectInfo->curSOffset -= 1;

      // ignore data block in current group
      if (pProjectInfo->curSOffset > 0) {
        blockDataCleanup(pInfo->pRes);
        return PROJECT_RETRIEVE_CONTINUE;
      }
    }

    // set current group id of the project operator
    pProjectInfo->groupId = pBlock->info.groupId;
  }

  if (pProjectInfo->groupId != 0 && pProjectInfo->groupId != pBlock->info.groupId) {
    pProjectInfo->curGroupOutput += 1;
    if ((pProjectInfo->slimit.limit > 0) && (pProjectInfo->slimit.limit <= pProjectInfo->curGroupOutput)) {
      pOperator->status = OP_EXEC_DONE;
      blockDataCleanup(pRes);

      return PROJECT_RETRIEVE_DONE;
    }

    // reset the value for a new group data
    pProjectInfo->curOffset = 0;
    pProjectInfo->curOutput = 0;
  }

  // here we reach the start position, according to the limit/offset requirements.

  // set current group id
  pProjectInfo->groupId = pBlock->info.groupId;

  if (pProjectInfo->curOffset >= pRes->info.rows) {
    pProjectInfo->curOffset -= pRes->info.rows;
    blockDataCleanup(pRes);
    return PROJECT_RETRIEVE_CONTINUE;
  } else if (pProjectInfo->curOffset < pRes->info.rows && pProjectInfo->curOffset > 0) {
    blockDataTrimFirstNRows(pRes, pProjectInfo->curOffset);
    pProjectInfo->curOffset = 0;
  }

  // check for the limitation in each group
  if (pProjectInfo->limit.limit > 0 && pProjectInfo->curOutput + pRes->info.rows >= pProjectInfo->limit.limit) {
    pRes->info.rows = (int32_t)(pProjectInfo->limit.limit - pProjectInfo->curOutput);
    if (pProjectInfo->slimit.limit > 0 && pProjectInfo->slimit.limit <= pProjectInfo->curGroupOutput) {
      pOperator->status = OP_EXEC_DONE;
    }

    return PROJECT_RETRIEVE_DONE;
  }

  // todo optimize performance
  // If there are slimit/soffset value exists, multi-round result can not be packed into one group, since the
  // they may not belong to the same group the limit/offset value is not valid in this case.
  if (pRes->info.rows >= pOperator->resultInfo.threshold || pProjectInfo->slimit.offset != -1 ||
      pProjectInfo->slimit.limit != -1) {
    return PROJECT_RETRIEVE_DONE;
  } else {  // not full enough, continue to accumulate the output data in the buffer.
    return PROJECT_RETRIEVE_CONTINUE;
  }
}

static SSDataBlock* doProjectOperation(SOperatorInfo* pOperator) {
  SProjectOperatorInfo* pProjectInfo = pOperator->info;
  SOptrBasicInfo*       pInfo = &pProjectInfo->binfo;

  SExprSupp* pSup = &pOperator->exprSupp;
  SSDataBlock* pRes = pInfo->pRes;
  blockDataCleanup(pRes);

  SExecTaskInfo* pTaskInfo = pOperator->pTaskInfo;
  if (pOperator->status == OP_EXEC_DONE) {
    return NULL;
  }

#if 0
  if (pProjectInfo->existDataBlock) {  // TODO refactor
    SSDataBlock* pBlock = pProjectInfo->existDataBlock;
    pProjectInfo->existDataBlock = NULL;

    // the pDataBlock are always the same one, no need to call this again
    setInputDataBlock(pOperator, pInfo->pCtx, pBlock, TSDB_ORDER_ASC);

    blockDataEnsureCapacity(pInfo->pRes, pBlock->info.rows);
    projectApplyFunctions(pOperator->exprSupp.pExprInfo, pInfo->pRes, pBlock, pInfo->pCtx, pOperator->exprSupp.numOfExprs);
    if (pRes->info.rows >= pProjectInfo->binfo.capacity * 0.8) {
      copyTsColoum(pRes, pInfo->pCtx, pOperator->exprSupp.numOfExprs);
      resetResultRowEntryResult(pInfo->pCtx, pOperator->exprSupp.numOfExprs);
      return pRes;
    }
  }
#endif

  int64_t st = 0;
  int32_t order = 0;
  int32_t scanFlag = 0;

  if (pOperator->cost.openCost == 0) {
    st = taosGetTimestampUs();
  }

  SOperatorInfo* downstream = pOperator->pDownstream[0];

  while (1) {
    // The downstream exec may change the value of the newgroup, so use a local variable instead.
    SSDataBlock* pBlock = downstream->fpSet.getNextFn(downstream);
    if (pBlock == NULL) {
      doSetOperatorCompleted(pOperator);
      break;
    }

    // the pDataBlock are always the same one, no need to call this again
    int32_t code = getTableScanInfo(pOperator->pDownstream[0], &order, &scanFlag);
    if (code != TSDB_CODE_SUCCESS) {
      longjmp(pTaskInfo->env, code);
    }

    doFilter(pProjectInfo->pFilterNode, pBlock);

    setInputDataBlock(pOperator, pSup->pCtx, pBlock, order, scanFlag, false);
    blockDataEnsureCapacity(pInfo->pRes, pInfo->pRes->info.rows + pBlock->info.rows);

    code = projectApplyFunctions(pSup->pExprInfo, pInfo->pRes, pBlock, pSup->pCtx, pSup->numOfExprs,
                                 pProjectInfo->pPseudoColInfo);
    if (code != TSDB_CODE_SUCCESS) {
      longjmp(pTaskInfo->env, code);
    }

    int32_t status = handleLimitOffset(pOperator, pBlock);
    if (status == PROJECT_RETRIEVE_CONTINUE) {
      continue;
    } else if (status == PROJECT_RETRIEVE_DONE) {
      break;
    }
  }

  pProjectInfo->curOutput += pInfo->pRes->info.rows;

  size_t rows = pInfo->pRes->info.rows;
  pOperator->resultInfo.totalRows += rows;

  if (pOperator->cost.openCost == 0) {
    pOperator->cost.openCost = (taosGetTimestampUs() - st) / 1000.0;
  }

  return (rows > 0) ? pInfo->pRes : NULL;
}

static void doHandleRemainBlockForNewGroupImpl(SFillOperatorInfo* pInfo, SResultInfo* pResultInfo, bool* newgroup,
                                               SExecTaskInfo* pTaskInfo) {
  pInfo->totalInputRows = pInfo->existNewGroupBlock->info.rows;

  int64_t ekey = Q_STATUS_EQUAL(pTaskInfo->status, TASK_COMPLETED) ? pTaskInfo->window.ekey
                                                                   : pInfo->existNewGroupBlock->info.window.ekey;
  taosResetFillInfo(pInfo->pFillInfo, getFillInfoStart(pInfo->pFillInfo));

  taosFillSetStartInfo(pInfo->pFillInfo, pInfo->existNewGroupBlock->info.rows, ekey);
  taosFillSetInputDataBlock(pInfo->pFillInfo, pInfo->existNewGroupBlock);

  doFillTimeIntervalGapsInResults(pInfo->pFillInfo, pInfo->pRes, pResultInfo->capacity);
  pInfo->existNewGroupBlock = NULL;
  *newgroup = true;
}

static void doHandleRemainBlockFromNewGroup(SFillOperatorInfo* pInfo, SResultInfo* pResultInfo, bool* newgroup,
                                            SExecTaskInfo* pTaskInfo) {
  if (taosFillHasMoreResults(pInfo->pFillInfo)) {
    *newgroup = false;
    doFillTimeIntervalGapsInResults(pInfo->pFillInfo, pInfo->pRes, (int32_t)pResultInfo->capacity);
    if (pInfo->pRes->info.rows > pResultInfo->threshold || (!pInfo->multigroupResult)) {
      return;
    }
  }

  // handle the cached new group data block
  if (pInfo->existNewGroupBlock) {
    doHandleRemainBlockForNewGroupImpl(pInfo, pResultInfo, newgroup, pTaskInfo);
  }
}

static SSDataBlock* doFill(SOperatorInfo* pOperator) {
  SFillOperatorInfo* pInfo = pOperator->info;
  SExecTaskInfo*     pTaskInfo = pOperator->pTaskInfo;

  SResultInfo* pResultInfo = &pOperator->resultInfo;
  SSDataBlock* pResBlock = pInfo->pRes;

  blockDataCleanup(pResBlock);
  if (pOperator->status == OP_EXEC_DONE) {
    return NULL;
  }

  // todo handle different group data interpolation
  bool  n = false;
  bool* newgroup = &n;
  doHandleRemainBlockFromNewGroup(pInfo, pResultInfo, newgroup, pTaskInfo);
  if (pResBlock->info.rows > pResultInfo->threshold || (!pInfo->multigroupResult && pResBlock->info.rows > 0)) {
    return pResBlock;
  }

  SOperatorInfo* pDownstream = pOperator->pDownstream[0];
  while (1) {
    SSDataBlock* pBlock = pDownstream->fpSet.getNextFn(pDownstream);
    if (*newgroup) {
      assert(pBlock != NULL);
    }

    if (*newgroup && pInfo->totalInputRows > 0) {  // there are already processed current group data block
      pInfo->existNewGroupBlock = pBlock;
      *newgroup = false;

      // Fill the previous group data block, before handle the data block of new group.
      // Close the fill operation for previous group data block
      taosFillSetStartInfo(pInfo->pFillInfo, 0, pTaskInfo->window.ekey);
    } else {
      if (pBlock == NULL) {
        if (pInfo->totalInputRows == 0) {
          pOperator->status = OP_EXEC_DONE;
          return NULL;
        }

        taosFillSetStartInfo(pInfo->pFillInfo, 0, pTaskInfo->window.ekey);
      } else {
        pInfo->totalInputRows += pBlock->info.rows;
        taosFillSetStartInfo(pInfo->pFillInfo, pBlock->info.rows, pBlock->info.window.ekey);
        taosFillSetInputDataBlock(pInfo->pFillInfo, pBlock);
      }
    }

    blockDataEnsureCapacity(pResBlock, pOperator->resultInfo.capacity);
    doFillTimeIntervalGapsInResults(pInfo->pFillInfo, pResBlock, pOperator->resultInfo.capacity);

    // current group has no more result to return
    if (pResBlock->info.rows > 0) {
      // 1. The result in current group not reach the threshold of output result, continue
      // 2. If multiple group results existing in one SSDataBlock is not allowed, return immediately
      if (pResBlock->info.rows > pResultInfo->threshold || pBlock == NULL || (!pInfo->multigroupResult)) {
        return pResBlock;
      }

      doHandleRemainBlockFromNewGroup(pInfo, pResultInfo, newgroup, pTaskInfo);
      if (pResBlock->info.rows > pOperator->resultInfo.threshold || pBlock == NULL) {
        return pResBlock;
      }
    } else if (pInfo->existNewGroupBlock) {  // try next group
      assert(pBlock != NULL);
      doHandleRemainBlockForNewGroupImpl(pInfo, pResultInfo, newgroup, pTaskInfo);
      if (pResBlock->info.rows > pResultInfo->threshold) {
        return pResBlock;
      }
    } else {
      return NULL;
    }
  }
}

static void destroyExprInfo(SExprInfo* pExpr, int32_t numOfExprs) {
  for (int32_t i = 0; i < numOfExprs; ++i) {
    SExprInfo* pExprInfo = &pExpr[i];
    if (pExprInfo->pExpr->nodeType == QUERY_NODE_COLUMN) {
      taosMemoryFree(pExprInfo->base.pParam[0].pCol);
    }
    taosMemoryFree(pExprInfo->base.pParam);
    taosMemoryFree(pExprInfo->pExpr);
  }
}

static void destroyOperatorInfo(SOperatorInfo* pOperator) {
  if (pOperator == NULL) {
    return;
  }

  if (pOperator->fpSet.closeFn != NULL) {
    pOperator->fpSet.closeFn(pOperator->info, pOperator->exprSupp.numOfExprs);
  }

  if (pOperator->pDownstream != NULL) {
    for (int32_t i = 0; i < pOperator->numOfDownstream; ++i) {
      destroyOperatorInfo(pOperator->pDownstream[i]);
    }

    taosMemoryFreeClear(pOperator->pDownstream);
    pOperator->numOfDownstream = 0;
  }

  if (pOperator->exprSupp.pExprInfo != NULL) {
    destroyExprInfo(pOperator->exprSupp.pExprInfo, pOperator->exprSupp.numOfExprs);
  }

  taosMemoryFreeClear(pOperator->exprSupp.pExprInfo);
  taosMemoryFreeClear(pOperator->info);
  taosMemoryFreeClear(pOperator);
}

int32_t getBufferPgSize(int32_t rowSize, uint32_t* defaultPgsz, uint32_t* defaultBufsz) {
  *defaultPgsz = 4096;
  while (*defaultPgsz < rowSize * 4) {
    *defaultPgsz <<= 1u;
  }

  // at least four pages need to be in buffer
  *defaultBufsz = 4096 * 256;
  if ((*defaultBufsz) <= (*defaultPgsz)) {
    (*defaultBufsz) = (*defaultPgsz) * 4;
  }

  return 0;
}

int32_t doInitAggInfoSup(SAggSupporter* pAggSup, SqlFunctionCtx* pCtx, int32_t numOfOutput, size_t keyBufSize,
                         const char* pKey) {
  _hash_fn_t hashFn = taosGetDefaultHashFunction(TSDB_DATA_TYPE_BINARY);

  pAggSup->resultRowSize = getResultRowSize(pCtx, numOfOutput);
  pAggSup->keyBuf = taosMemoryCalloc(1, keyBufSize + POINTER_BYTES + sizeof(int64_t));
  pAggSup->pResultRowHashTable = taosHashInit(10, hashFn, true, HASH_NO_LOCK);

  if (pAggSup->keyBuf == NULL || pAggSup->pResultRowHashTable == NULL) {
    return TSDB_CODE_OUT_OF_MEMORY;
  }

  uint32_t defaultPgsz = 0;
  uint32_t defaultBufsz = 0;
  getBufferPgSize(pAggSup->resultRowSize, &defaultPgsz, &defaultBufsz);

  int32_t code = createDiskbasedBuf(&pAggSup->pResultBuf, defaultPgsz, defaultBufsz, pKey, TD_TMP_DIR_PATH);
  if (code != TSDB_CODE_SUCCESS) {
    return code;
  }

  return TSDB_CODE_SUCCESS;
}

void cleanupAggSup(SAggSupporter* pAggSup) {
  taosMemoryFreeClear(pAggSup->keyBuf);
  taosHashCleanup(pAggSup->pResultRowHashTable);
  destroyDiskbasedBuf(pAggSup->pResultBuf);
}

int32_t initAggInfo(SExprSupp* pSup, SAggSupporter* pAggSup, SExprInfo* pExprInfo, int32_t numOfCols,
                    size_t keyBufSize, const char* pkey) {
  initExprSupp(pSup, pExprInfo, numOfCols);
  doInitAggInfoSup(pAggSup, pSup->pCtx, numOfCols, keyBufSize, pkey);
  for (int32_t i = 0; i < numOfCols; ++i) {
    pSup->pCtx[i].pBuf = pAggSup->pResultBuf;
  }

  return TSDB_CODE_SUCCESS;
}

void initResultSizeInfo(SOperatorInfo* pOperator, int32_t numOfRows) {
  pOperator->resultInfo.capacity = numOfRows;
  pOperator->resultInfo.threshold = numOfRows * 0.75;

  if (pOperator->resultInfo.threshold == 0) {
    pOperator->resultInfo.capacity = numOfRows;
  }
}

void initBasicInfo(SOptrBasicInfo* pInfo, SSDataBlock* pBlock) {
  pInfo->pRes = pBlock;
  initResultRowInfo(&pInfo->resultRowInfo);
}

void initExprSupp(SExprSupp* pSup, SExprInfo* pExprInfo, int32_t numOfExpr) {
  pSup->pExprInfo = pExprInfo;
  pSup->numOfExprs = numOfExpr;
  if (pSup->pExprInfo != NULL) {
    pSup->pCtx = createSqlFunctionCtx(pExprInfo, numOfExpr, &pSup->rowEntryInfoOffset);
  }
}

SOperatorInfo* createAggregateOperatorInfo(SOperatorInfo* downstream, SExprInfo* pExprInfo, int32_t numOfCols,
                                           SSDataBlock* pResultBlock, SExprInfo* pScalarExprInfo,
                                           int32_t numOfScalarExpr, SExecTaskInfo* pTaskInfo) {
  SAggOperatorInfo* pInfo = taosMemoryCalloc(1, sizeof(SAggOperatorInfo));
  SOperatorInfo*    pOperator = taosMemoryCalloc(1, sizeof(SOperatorInfo));
  if (pInfo == NULL || pOperator == NULL) {
    goto _error;
  }

  int32_t numOfRows = 1024;
  size_t  keyBufSize = sizeof(int64_t) + sizeof(int64_t) + POINTER_BYTES;

  initResultSizeInfo(pOperator, numOfRows);
  int32_t code = initAggInfo(&pOperator->exprSupp, &pInfo->aggSup, pExprInfo, numOfCols, keyBufSize, pTaskInfo->id.str);
  if (code != TSDB_CODE_SUCCESS) {
    goto _error;
  }

  initBasicInfo(&pInfo->binfo, pResultBlock);
  initExprSupp(&pInfo->scalarExprSup, pScalarExprInfo, numOfScalarExpr);

  pInfo->groupId       = INT32_MIN;
  pOperator->name      = "TableAggregate";
  pOperator->operatorType = QUERY_NODE_PHYSICAL_PLAN_HASH_AGG;
  pOperator->blocking  = true;
  pOperator->status    = OP_NOT_OPENED;
  pOperator->info      = pInfo;
  pOperator->pTaskInfo = pTaskInfo;

  pOperator->fpSet = createOperatorFpSet(doOpenAggregateOptr, getAggregateResult, NULL, NULL, destroyAggOperatorInfo,
                                         aggEncodeResultRow, aggDecodeResultRow, NULL);

  code = appendDownstream(pOperator, &downstream, 1);
  if (code != TSDB_CODE_SUCCESS) {
    goto _error;
  }

  return pOperator;
_error:
  destroyAggOperatorInfo(pInfo, numOfCols);
  taosMemoryFreeClear(pInfo);
  taosMemoryFreeClear(pOperator);
  pTaskInfo->code = TSDB_CODE_OUT_OF_MEMORY;
  return NULL;
}

static void* destroySqlFunctionCtx(SqlFunctionCtx* pCtx, int32_t numOfOutput) {
  if (pCtx == NULL) {
    return NULL;
  }

  for (int32_t i = 0; i < numOfOutput; ++i) {
    for (int32_t j = 0; j < pCtx[i].numOfParams; ++j) {
      taosVariantDestroy(&pCtx[i].param[j].param);
    }

    taosMemoryFreeClear(pCtx[i].subsidiaries.pCtx);
    taosMemoryFree(pCtx[i].input.pData);
    taosMemoryFree(pCtx[i].input.pColumnDataAgg);
  }

  taosMemoryFreeClear(pCtx);
  return NULL;
}

void cleanupBasicInfo(SOptrBasicInfo* pInfo) {
  assert(pInfo != NULL);
  cleanupResultRowInfo(&pInfo->resultRowInfo);
  pInfo->pRes = blockDataDestroy(pInfo->pRes);
}

void destroyBasicOperatorInfo(void* param, int32_t numOfOutput) {
  SOptrBasicInfo* pInfo = (SOptrBasicInfo*)param;
  cleanupBasicInfo(pInfo);
}

void destroyAggOperatorInfo(void* param, int32_t numOfOutput) {
  SAggOperatorInfo* pInfo = (SAggOperatorInfo*)param;
  cleanupBasicInfo(&pInfo->binfo);
}

void destroySFillOperatorInfo(void* param, int32_t numOfOutput) {
  SFillOperatorInfo* pInfo = (SFillOperatorInfo*)param;
  pInfo->pFillInfo = taosDestroyFillInfo(pInfo->pFillInfo);
  pInfo->pRes = blockDataDestroy(pInfo->pRes);
  taosMemoryFreeClear(pInfo->p);
}

static void destroyProjectOperatorInfo(void* param, int32_t numOfOutput) {
  if (NULL == param) {
    return;
  }
  SProjectOperatorInfo* pInfo = (SProjectOperatorInfo*)param;
  cleanupBasicInfo(&pInfo->binfo);
  cleanupAggSup(&pInfo->aggSup);
  taosArrayDestroy(pInfo->pPseudoColInfo);
}

void cleanupExecSupp(SExprSupp* pSupp) {
  destroySqlFunctionCtx(pSupp->pCtx, pSupp->numOfExprs);
  destroyExprInfo(pSupp->pExprInfo, pSupp->numOfExprs);

  taosMemoryFree(pSupp->rowEntryInfoOffset);
}

static void destroyIndefinitOperatorInfo(void* param, int32_t numOfOutput) {
  SIndefOperatorInfo* pInfo = (SIndefOperatorInfo*)param;
  cleanupBasicInfo(&pInfo->binfo);

  taosArrayDestroy(pInfo->pPseudoColInfo);
  cleanupAggSup(&pInfo->aggSup);
  cleanupExecSupp(&pInfo->scalarSup);
}

void destroyExchangeOperatorInfo(void* param, int32_t numOfOutput) {
  SExchangeInfo* pExInfo = (SExchangeInfo*)param;
  taosRemoveRef(exchangeObjRefPool, pExInfo->self);
}

void doDestroyExchangeOperatorInfo(void* param) {
  SExchangeInfo* pExInfo = (SExchangeInfo*)param;

  taosArrayDestroy(pExInfo->pSources);
  taosArrayDestroy(pExInfo->pSourceDataInfo);
  if (pExInfo->pResult != NULL) {
    blockDataDestroy(pExInfo->pResult);
  }

  tsem_destroy(&pExInfo->ready);
}

static SArray* setRowTsColumnOutputInfo(SqlFunctionCtx* pCtx, int32_t numOfCols) {
  SArray* pList = taosArrayInit(4, sizeof(int32_t));
  for (int32_t i = 0; i < numOfCols; ++i) {
    if (fmIsPseudoColumnFunc(pCtx[i].functionId)) {
      taosArrayPush(pList, &i);
    }
  }

  return pList;
}

SOperatorInfo* createProjectOperatorInfo(SOperatorInfo* downstream, SProjectPhysiNode* pProjPhyNode, SExecTaskInfo* pTaskInfo) {
  SProjectOperatorInfo* pInfo = taosMemoryCalloc(1, sizeof(SProjectOperatorInfo));
  SOperatorInfo*        pOperator = taosMemoryCalloc(1, sizeof(SOperatorInfo));
  if (pInfo == NULL || pOperator == NULL) {
    goto _error;
  }

  int32_t numOfCols = 0;
  SExprInfo* pExprInfo = createExprInfo(pProjPhyNode->pProjections, NULL, &numOfCols);

  SSDataBlock* pResBlock = createResDataBlock(pProjPhyNode->node.pOutputDataBlockDesc);
  SLimit       limit = {.limit = pProjPhyNode->limit, .offset = pProjPhyNode->offset};
  SLimit       slimit = {.limit = pProjPhyNode->slimit, .offset = pProjPhyNode->soffset};

  pInfo->limit       = limit;
  pInfo->slimit      = slimit;
  pInfo->curOffset   = limit.offset;
  pInfo->curSOffset  = slimit.offset;
  pInfo->binfo.pRes  = pResBlock;
  pInfo->pFilterNode = pProjPhyNode->node.pConditions;

  int32_t numOfRows = 4096;
  size_t  keyBufSize = sizeof(int64_t) + sizeof(int64_t) + POINTER_BYTES;

  // Make sure the size of SSDataBlock will never exceed the size of 2MB.
  int32_t TWOMB = 2 * 1024 * 1024;
  if (numOfRows * pResBlock->info.rowSize > TWOMB) {
    numOfRows = TWOMB / pResBlock->info.rowSize;
  }
  initResultSizeInfo(pOperator, numOfRows);

  initAggInfo(&pOperator->exprSupp, &pInfo->aggSup, pExprInfo, numOfCols, keyBufSize, pTaskInfo->id.str);
  initBasicInfo(&pInfo->binfo, pResBlock);
  setFunctionResultOutput(pOperator, &pInfo->binfo, &pInfo->aggSup, MAIN_SCAN, numOfCols);

  pInfo->pPseudoColInfo = setRowTsColumnOutputInfo(pOperator->exprSupp.pCtx, numOfCols);
  pOperator->name       = "ProjectOperator";
  pOperator->operatorType = QUERY_NODE_PHYSICAL_PLAN_PROJECT;
  pOperator->blocking   = false;
  pOperator->status     = OP_NOT_OPENED;
  pOperator->info       = pInfo;
  pOperator->pTaskInfo  = pTaskInfo;

  pOperator->fpSet = createOperatorFpSet(operatorDummyOpenFn, doProjectOperation, NULL, NULL,
                                         destroyProjectOperatorInfo, NULL, NULL, NULL);

  int32_t code = appendDownstream(pOperator, &downstream, 1);
  if (code != TSDB_CODE_SUCCESS) {
    goto _error;
  }

  return pOperator;

_error:
  pTaskInfo->code = TSDB_CODE_OUT_OF_MEMORY;
  return NULL;
}

static SSDataBlock* doApplyIndefinitFunction(SOperatorInfo* pOperator) {
  SIndefOperatorInfo* pIndefInfo = pOperator->info;
  SOptrBasicInfo*     pInfo = &pIndefInfo->binfo;
  SExprSupp* pSup = &pOperator->exprSupp;

  SSDataBlock* pRes = pInfo->pRes;
  blockDataCleanup(pRes);

  SExecTaskInfo* pTaskInfo = pOperator->pTaskInfo;
  if (pOperator->status == OP_EXEC_DONE) {
    return NULL;
  }

  int64_t st = 0;
  int32_t order = 0;
  int32_t scanFlag = 0;

  if (pOperator->cost.openCost == 0) {
    st = taosGetTimestampUs();
  }

  SOperatorInfo* downstream = pOperator->pDownstream[0];

  while (1) {
    // The downstream exec may change the value of the newgroup, so use a local variable instead.
    SSDataBlock* pBlock = downstream->fpSet.getNextFn(downstream);
    if (pBlock == NULL) {
      doSetOperatorCompleted(pOperator);
      break;
    }

    // the pDataBlock are always the same one, no need to call this again
    int32_t code = getTableScanInfo(pOperator->pDownstream[0], &order, &scanFlag);
    if (code != TSDB_CODE_SUCCESS) {
      longjmp(pTaskInfo->env, code);
    }

    // there is an scalar expression that needs to be calculated before apply the group aggregation.
    SExprSupp* pScalarSup = &pIndefInfo->scalarSup;
    if (pScalarSup->pExprInfo != NULL) {
      code = projectApplyFunctions(pScalarSup->pExprInfo, pBlock, pBlock, pScalarSup->pCtx, pScalarSup->numOfExprs,
          pIndefInfo->pPseudoColInfo);
      if (code != TSDB_CODE_SUCCESS) {
        longjmp(pTaskInfo->env, code);
      }
    }

    setInputDataBlock(pOperator, pSup->pCtx, pBlock, order, scanFlag, false);
    blockDataEnsureCapacity(pInfo->pRes, pInfo->pRes->info.rows + pBlock->info.rows);

    code = projectApplyFunctions(pOperator->exprSupp.pExprInfo, pInfo->pRes, pBlock, pSup->pCtx, pOperator->exprSupp.numOfExprs,
                                 pIndefInfo->pPseudoColInfo);
    if (code != TSDB_CODE_SUCCESS) {
      longjmp(pTaskInfo->env, code);
    }
  }

  size_t rows = pInfo->pRes->info.rows;
  pOperator->resultInfo.totalRows += rows;

  if (pOperator->cost.openCost == 0) {
    pOperator->cost.openCost = (taosGetTimestampUs() - st) / 1000.0;
  }

  return (rows > 0) ? pInfo->pRes : NULL;
}

SOperatorInfo* createIndefinitOutputOperatorInfo(SOperatorInfo* downstream, SPhysiNode* pNode,
                                                 SExecTaskInfo* pTaskInfo) {
  SIndefOperatorInfo* pInfo = taosMemoryCalloc(1, sizeof(SIndefOperatorInfo));
  SOperatorInfo*      pOperator = taosMemoryCalloc(1, sizeof(SOperatorInfo));
  if (pInfo == NULL || pOperator == NULL) {
    goto _error;
  }

  SExprSupp* pSup = &pOperator->exprSupp;

  SIndefRowsFuncPhysiNode* pPhyNode = (SIndefRowsFuncPhysiNode*)pNode;

  int32_t    numOfExpr = 0;
  SExprInfo* pExprInfo = createExprInfo(pPhyNode->pVectorFuncs, NULL, &numOfExpr);

  if (pPhyNode->pExprs != NULL) {
    SExprSupp* pSup1 = &pInfo->scalarSup;
    pSup1->pExprInfo = createExprInfo(pPhyNode->pExprs, NULL, &pSup1->numOfExprs);
    pSup1->pCtx = createSqlFunctionCtx(pSup1->pExprInfo, pSup1->numOfExprs, &pSup1->rowEntryInfoOffset);
  }

  SSDataBlock* pResBlock = createResDataBlock(pPhyNode->node.pOutputDataBlockDesc);
  ;

  int32_t numOfRows = 4096;
  size_t  keyBufSize = sizeof(int64_t) + sizeof(int64_t) + POINTER_BYTES;

  // Make sure the size of SSDataBlock will never exceed the size of 2MB.
  int32_t TWOMB = 2 * 1024 * 1024;
  if (numOfRows * pResBlock->info.rowSize > TWOMB) {
    numOfRows = TWOMB / pResBlock->info.rowSize;
  }
  initResultSizeInfo(pOperator, numOfRows);

  initAggInfo(&pOperator->exprSupp, &pInfo->aggSup, pExprInfo, numOfExpr, keyBufSize, pTaskInfo->id.str);
  initBasicInfo(&pInfo->binfo, pResBlock);

  setFunctionResultOutput(pOperator, &pInfo->binfo, &pInfo->aggSup, MAIN_SCAN, numOfExpr);

  pInfo->binfo.pRes = pResBlock;
  pInfo->pPseudoColInfo = setRowTsColumnOutputInfo(pSup->pCtx, numOfExpr);

  pOperator->name         = "IndefinitOperator";
  pOperator->operatorType = QUERY_NODE_PHYSICAL_PLAN_PROJECT;
  pOperator->blocking     = false;
  pOperator->status       = OP_NOT_OPENED;
  pOperator->info         = pInfo;
  pOperator->exprSupp.pExprInfo = pExprInfo;
  pOperator->exprSupp.numOfExprs = numOfExpr;
  pOperator->pTaskInfo    = pTaskInfo;

  pOperator->fpSet = createOperatorFpSet(operatorDummyOpenFn, doApplyIndefinitFunction, NULL, NULL,
                                         destroyIndefinitOperatorInfo, NULL, NULL, NULL);

  int32_t code = appendDownstream(pOperator, &downstream, 1);
  if (code != TSDB_CODE_SUCCESS) {
    goto _error;
  }

  return pOperator;

_error:
  taosMemoryFree(pInfo);
  taosMemoryFree(pOperator);
  pTaskInfo->code = TSDB_CODE_OUT_OF_MEMORY;
  return NULL;
}

static int32_t initFillInfo(SFillOperatorInfo* pInfo, SExprInfo* pExpr, int32_t numOfCols, SNodeListNode* pValNode,
                            STimeWindow win, int32_t capacity, const char* id, SInterval* pInterval, int32_t fillType) {
  SFillColInfo* pColInfo = createFillColInfo(pExpr, numOfCols, pValNode);

  STimeWindow w = TSWINDOW_INITIALIZER;
  getAlignQueryTimeWindow(pInterval, pInterval->precision, win.skey, &w);

  int32_t order = TSDB_ORDER_ASC;
  pInfo->pFillInfo = taosCreateFillInfo(order, w.skey, 0, capacity, numOfCols, pInterval, fillType, pColInfo, id);

  pInfo->p = taosMemoryCalloc(numOfCols, POINTER_BYTES);
  if (pInfo->pFillInfo == NULL || pInfo->p == NULL) {
    taosMemoryFree(pInfo->pFillInfo);
    taosMemoryFree(pInfo->p);
    return TSDB_CODE_OUT_OF_MEMORY;
  } else {
    return TSDB_CODE_SUCCESS;
  }
}

static int32_t convertFillType(int32_t mode) {
  int32_t type = TSDB_FILL_NONE;
  switch (mode) {
    case FILL_MODE_PREV:
      type = TSDB_FILL_PREV;
      break;
    case FILL_MODE_NONE:
      type = TSDB_FILL_NONE;
      break;
    case FILL_MODE_NULL:
      type = TSDB_FILL_NULL;
      break;
    case FILL_MODE_NEXT:
      type = TSDB_FILL_NEXT;
      break;
    case FILL_MODE_VALUE:
      type = TSDB_FILL_SET_VALUE;
      break;
    case FILL_MODE_LINEAR:
      type = TSDB_FILL_LINEAR;
      break;
    default:
      type = TSDB_FILL_NONE;
  }

  return type;
}

SOperatorInfo* createFillOperatorInfo(SOperatorInfo* downstream, SFillPhysiNode* pPhyFillNode, bool multigroupResult,
                                      SExecTaskInfo* pTaskInfo) {
  SFillOperatorInfo* pInfo = taosMemoryCalloc(1, sizeof(SFillOperatorInfo));
  SOperatorInfo*     pOperator = taosMemoryCalloc(1, sizeof(SOperatorInfo));
  if (pInfo == NULL || pOperator == NULL) {
    goto _error;
  }

  int32_t num = 0;
  SSDataBlock*    pResBlock = createResDataBlock(pPhyFillNode->node.pOutputDataBlockDesc);
  SExprInfo* pExprInfo = createExprInfo(pPhyFillNode->pTargets, NULL, &num);
  SInterval* pInterval = &((SIntervalAggOperatorInfo*)downstream->info)->interval;
  int32_t    type = convertFillType(pPhyFillNode->mode);

  SResultInfo* pResultInfo = &pOperator->resultInfo;
  initResultSizeInfo(pOperator, 4096);

  int32_t code = initFillInfo(pInfo, pExprInfo, num, (SNodeListNode*)pPhyFillNode->pValues, pPhyFillNode->timeRange,
                              pResultInfo->capacity, pTaskInfo->id.str, pInterval, type);
  if (code != TSDB_CODE_SUCCESS) {
    goto _error;
  }

  pInfo->pRes             = pResBlock;
  pInfo->multigroupResult = multigroupResult;
  pOperator->name         = "FillOperator";
  pOperator->blocking     = false;
  pOperator->status       = OP_NOT_OPENED;
  pOperator->operatorType = QUERY_NODE_PHYSICAL_PLAN_FILL;
  pOperator->exprSupp.pExprInfo        = pExprInfo;
  pOperator->exprSupp.numOfExprs   = num;
  pOperator->info         = pInfo;
  pOperator->pTaskInfo    = pTaskInfo;

  pOperator->fpSet =
      createOperatorFpSet(operatorDummyOpenFn, doFill, NULL, NULL, destroySFillOperatorInfo, NULL, NULL, NULL);

  code = appendDownstream(pOperator, &downstream, 1);
  return pOperator;

_error:
  taosMemoryFreeClear(pOperator);
  taosMemoryFreeClear(pInfo);
  return NULL;
}

static SExecTaskInfo* createExecTaskInfo(uint64_t queryId, uint64_t taskId, EOPTR_EXEC_MODEL model, char* dbFName) {
  SExecTaskInfo* pTaskInfo = taosMemoryCalloc(1, sizeof(SExecTaskInfo));
  setTaskStatus(pTaskInfo, TASK_NOT_COMPLETED);

  pTaskInfo->schemaVer.dbname = strdup(dbFName);
  pTaskInfo->cost.created = taosGetTimestampMs();
  pTaskInfo->id.queryId = queryId;
  pTaskInfo->execModel = model;

  char* p = taosMemoryCalloc(1, 128);
  snprintf(p, 128, "TID:0x%" PRIx64 " QID:0x%" PRIx64, taskId, queryId);
  pTaskInfo->id.str = p;

  return pTaskInfo;
}

static tsdbReaderT doCreateDataReader(STableScanPhysiNode* pTableScanNode, SReadHandle* pHandle,
                                      STableListInfo* pTableListInfo, uint64_t queryId, uint64_t taskId,
                                      SNode* pTagCond);

static SArray* extractColumnInfo(SNodeList* pNodeList);

int32_t extractTableSchemaVersion(SReadHandle* pHandle, uint64_t uid, SExecTaskInfo* pTaskInfo) {
  SMetaReader mr = {0};
  metaReaderInit(&mr, pHandle->meta, 0);
  int32_t code = metaGetTableEntryByUid(&mr, uid);
  if (code) {
    metaReaderClear(&mr);
    return code;
  }

  pTaskInfo->schemaVer.tablename = strdup(mr.me.name);

  if (mr.me.type == TSDB_SUPER_TABLE) {
    pTaskInfo->schemaVer.sversion = mr.me.stbEntry.schemaRow.version;
    pTaskInfo->schemaVer.tversion = mr.me.stbEntry.schemaTag.version;
  } else if (mr.me.type == TSDB_CHILD_TABLE) {
    tb_uid_t suid = mr.me.ctbEntry.suid;
    metaGetTableEntryByUid(&mr, suid);
    pTaskInfo->schemaVer.sversion = mr.me.stbEntry.schemaRow.version;
    pTaskInfo->schemaVer.tversion = mr.me.stbEntry.schemaTag.version;
  } else {
    pTaskInfo->schemaVer.sversion = mr.me.ntbEntry.schemaRow.version;
  }

  metaReaderClear(&mr);

  return TSDB_CODE_SUCCESS;
}

int32_t generateGroupIdMap(STableListInfo* pTableListInfo, SReadHandle* pHandle, SArray* groupKey) {
  if (groupKey == NULL) {
    return TDB_CODE_SUCCESS;
  }

  pTableListInfo->map = taosHashInit(32, taosGetDefaultHashFunction(TSDB_DATA_TYPE_BINARY), false, HASH_NO_LOCK);
  if (pTableListInfo->map == NULL) {
    return TSDB_CODE_OUT_OF_MEMORY;
  }
  int32_t keyLen = 0;
  void*   keyBuf = NULL;
  int32_t numOfGroupCols = taosArrayGetSize(groupKey);
  for (int32_t j = 0; j < numOfGroupCols; ++j) {
    SColumn* pCol = taosArrayGet(groupKey, j);
    keyLen += pCol->bytes;  // actual data + null_flag
  }

  int32_t nullFlagSize = sizeof(int8_t) * numOfGroupCols;
  keyLen += nullFlagSize;

  keyBuf = taosMemoryCalloc(1, keyLen);
  if (keyBuf == NULL) {
    return TSDB_CODE_OUT_OF_MEMORY;
  }

  for (int32_t i = 0; i < taosArrayGetSize(pTableListInfo->pTableList); i++) {
    STableKeyInfo* info = taosArrayGet(pTableListInfo->pTableList, i);
    SMetaReader    mr = {0};
    metaReaderInit(&mr, pHandle->meta, 0);
    metaGetTableEntryByUid(&mr, info->uid);

    char* isNull = (char*)keyBuf;
    char* pStart = (char*)keyBuf + sizeof(int8_t) * numOfGroupCols;
    for (int32_t j = 0; j < numOfGroupCols; ++j) {
      SColumn* pCol = taosArrayGet(groupKey, j);

      if (strcmp(pCol->name, "tbname") == 0) {
        isNull[i] = 0;
        memcpy(pStart, mr.me.name, strlen(mr.me.name));
        pStart += strlen(mr.me.name);
      } else {
        STagVal tagVal = {0};
        tagVal.cid = pCol->colId;
        const char* p = metaGetTableTagVal(&mr.me, pCol->type, &tagVal);
        if (p == NULL) {
          isNull[j] = 1;
          continue;
        }
        isNull[i] = 0;
        if (pCol->type == TSDB_DATA_TYPE_JSON) {
          //          int32_t dataLen = getJsonValueLen(pkey->pData);
          //          memcpy(pStart, (pkey->pData), dataLen);
          //          pStart += dataLen;
        } else if (IS_VAR_DATA_TYPE(pCol->type)) {
          memcpy(pStart, tagVal.pData, tagVal.nData);
          pStart += tagVal.nData;
          ASSERT(tagVal.nData <= pCol->bytes);
        } else {
          memcpy(pStart, &(tagVal.i64), pCol->bytes);
          pStart += pCol->bytes;
        }
      }
    }

    int32_t   len = (int32_t)(pStart - (char*)keyBuf);
    uint64_t* groupId = taosHashGet(pTableListInfo->map, keyBuf, len);
    if (groupId) {
      taosHashPut(pTableListInfo->map, &(info->uid), sizeof(uint64_t), groupId, sizeof(uint64_t));
    } else {
      uint64_t tmpId = calcGroupId(keyBuf, len);
      taosHashPut(pTableListInfo->map, &(info->uid), sizeof(uint64_t), &tmpId, sizeof(uint64_t));
    }

    metaReaderClear(&mr);
  }
  taosMemoryFree(keyBuf);
  return TDB_CODE_SUCCESS;
}

SOperatorInfo* createOperatorTree(SPhysiNode* pPhyNode, SExecTaskInfo* pTaskInfo, SReadHandle* pHandle,
                                  uint64_t queryId, uint64_t taskId, STableListInfo* pTableListInfo, SNode* pTagCond) {
  int32_t type = nodeType(pPhyNode);

  if (pPhyNode->pChildren == NULL || LIST_LENGTH(pPhyNode->pChildren) == 0) {
    if (QUERY_NODE_PHYSICAL_PLAN_TABLE_SCAN == type) {
      STableScanPhysiNode* pTableScanNode = (STableScanPhysiNode*)pPhyNode;

      tsdbReaderT pDataReader =
          doCreateDataReader(pTableScanNode, pHandle, pTableListInfo, (uint64_t)queryId, taskId, pTagCond);
      if (pDataReader == NULL && terrno != 0) {
        pTaskInfo->code = terrno;
        return NULL;
      }

      int32_t code = extractTableSchemaVersion(pHandle, pTableScanNode->scan.uid, pTaskInfo);
      if (code) {
        tsdbCleanupReadHandle(pDataReader);
        pTaskInfo->code = terrno;
        return NULL;
      }

      SArray* groupKeys = extractPartitionColInfo(pTableScanNode->pPartitionTags);
      code = generateGroupIdMap(pTableListInfo, pHandle, groupKeys);  // todo for json
      taosArrayDestroy(groupKeys);
      if (code) {
        tsdbCleanupReadHandle(pDataReader);
        pTaskInfo->code = terrno;
        return NULL;
      }

      SOperatorInfo*  pOperator = createTableScanOperatorInfo(pTableScanNode, pDataReader, pHandle, pTaskInfo);
      STableScanInfo* pScanInfo = pOperator->info;
      pTaskInfo->cost.pRecoder = &pScanInfo->readRecorder;
      return pOperator;
    } else if (QUERY_NODE_PHYSICAL_PLAN_TABLE_MERGE_SCAN == type) {
      STableMergeScanPhysiNode* pTableScanNode = (STableMergeScanPhysiNode*)pPhyNode;

      SArray* dataReaders = taosArrayInit(8, POINTER_BYTES);
      createMultipleDataReaders(pTableScanNode, pHandle, pTableListInfo, dataReaders, queryId, taskId, pTagCond);
      extractTableSchemaVersion(pHandle, pTableScanNode->scan.uid, pTaskInfo);
      SArray* groupKeys = extractPartitionColInfo(pTableScanNode->pPartitionTags);
      generateGroupIdMap(pTableListInfo, pHandle, groupKeys);  // todo for json
      taosArrayDestroy(groupKeys);
      SOperatorInfo*  pOperator = createTableMergeScanOperatorInfo(pTableScanNode, dataReaders, pHandle, pTaskInfo);
      STableScanInfo* pScanInfo = pOperator->info;
      pTaskInfo->cost.pRecoder = &pScanInfo->readRecorder;
      return pOperator;
    } else if (QUERY_NODE_PHYSICAL_PLAN_EXCHANGE == type) {
      return createExchangeOperatorInfo(pHandle->pMsgCb->clientRpc, (SExchangePhysiNode*)pPhyNode, pTaskInfo);
    } else if (QUERY_NODE_PHYSICAL_PLAN_STREAM_SCAN == type) {
      SScanPhysiNode*      pScanPhyNode = (SScanPhysiNode*)pPhyNode;  // simple child table.
      STableScanPhysiNode* pTableScanNode = (STableScanPhysiNode*)pPhyNode;
      STimeWindowAggSupp   twSup = {
            .waterMark = pTableScanNode->watermark, .calTrigger = pTableScanNode->triggerType, .maxTs = INT64_MIN};
      tsdbReaderT pDataReader = NULL;
      if (pHandle->vnode) {
        pDataReader = doCreateDataReader(pTableScanNode, pHandle, pTableListInfo, (uint64_t)queryId, taskId, pTagCond);
      } else {
        getTableList(pHandle->meta, pScanPhyNode, pTableListInfo, pTagCond);
      }

      if (pDataReader == NULL && terrno != 0) {
        qDebug("%s pDataReader is NULL", GET_TASKID(pTaskInfo));
        // return NULL;
      } else {
        qDebug("%s pDataReader is not NULL", GET_TASKID(pTaskInfo));
      }

      SArray* groupKeys = extractPartitionColInfo(pTableScanNode->pPartitionTags);
      int32_t code = generateGroupIdMap(pTableListInfo, pHandle, groupKeys);  // todo for json
      taosArrayDestroy(groupKeys);
      if (code) {
        tsdbCleanupReadHandle(pDataReader);
        return NULL;
      }

      SOperatorInfo* pOperator = createStreamScanOperatorInfo(pDataReader, pHandle, pTableScanNode, pTaskInfo, &twSup);

      return pOperator;
    } else if (QUERY_NODE_PHYSICAL_PLAN_SYSTABLE_SCAN == type) {
      SSystemTableScanPhysiNode* pSysScanPhyNode = (SSystemTableScanPhysiNode*)pPhyNode;
      return createSysTableScanOperatorInfo(pHandle, pSysScanPhyNode, pTaskInfo);
    } else if (QUERY_NODE_PHYSICAL_PLAN_TAG_SCAN == type) {
      STagScanPhysiNode* pScanPhyNode = (STagScanPhysiNode*)pPhyNode;

<<<<<<< HEAD
      int32_t code = getTableList(pHandle->meta, pScanPhyNode->tableType, pScanPhyNode->uid, pTableListInfo, pTagCond);
=======
      int32_t code = getTableList(pHandle->meta, pScanPhyNode, pTableListInfo, pScanPhyNode->node.pConditions);
>>>>>>> d94a770b
      if (code != TSDB_CODE_SUCCESS) {
        pTaskInfo->code = terrno;
        return NULL;
      }

      return createTagScanOperatorInfo(pHandle, pScanPhyNode, pTableListInfo, pTaskInfo);
    } else {
      ASSERT(0);
    }
  }

  int32_t num = 0;
  size_t  size = LIST_LENGTH(pPhyNode->pChildren);

  SOperatorInfo** ops = taosMemoryCalloc(size, POINTER_BYTES);
  for (int32_t i = 0; i < size; ++i) {
    SPhysiNode* pChildNode = (SPhysiNode*)nodesListGetNode(pPhyNode->pChildren, i);
    ops[i] = createOperatorTree(pChildNode, pTaskInfo, pHandle, queryId, taskId, pTableListInfo, pTagCond);
    if (ops[i] == NULL) {
      return NULL;
    }
  }

  SOperatorInfo* pOptr = NULL;
  if (QUERY_NODE_PHYSICAL_PLAN_PROJECT == type) {
    pOptr = createProjectOperatorInfo(ops[0], (SProjectPhysiNode*)pPhyNode, pTaskInfo);
  } else if (QUERY_NODE_PHYSICAL_PLAN_HASH_AGG == type) {
    SAggPhysiNode* pAggNode = (SAggPhysiNode*)pPhyNode;
    SExprInfo*     pExprInfo = createExprInfo(pAggNode->pAggFuncs, pAggNode->pGroupKeys, &num);
    SSDataBlock*   pResBlock = createResDataBlock(pPhyNode->pOutputDataBlockDesc);

    int32_t    numOfScalarExpr = 0;
    SExprInfo* pScalarExprInfo = NULL;
    if (pAggNode->pExprs != NULL) {
      pScalarExprInfo = createExprInfo(pAggNode->pExprs, NULL, &numOfScalarExpr);
    }

    if (pAggNode->pGroupKeys != NULL) {
      SArray* pColList = extractColumnInfo(pAggNode->pGroupKeys);
      pOptr = createGroupOperatorInfo(ops[0], pExprInfo, num, pResBlock, pColList, pAggNode->node.pConditions,
                                      pScalarExprInfo, numOfScalarExpr, pTaskInfo);
    } else {
      pOptr =
          createAggregateOperatorInfo(ops[0], pExprInfo, num, pResBlock, pScalarExprInfo, numOfScalarExpr, pTaskInfo);
    }
  } else if (QUERY_NODE_PHYSICAL_PLAN_HASH_INTERVAL == type || QUERY_NODE_PHYSICAL_PLAN_STREAM_INTERVAL == type) {
    SIntervalPhysiNode* pIntervalPhyNode = (SIntervalPhysiNode*)pPhyNode;

    SExprInfo*   pExprInfo = createExprInfo(pIntervalPhyNode->window.pFuncs, NULL, &num);
    SSDataBlock* pResBlock = createResDataBlock(pPhyNode->pOutputDataBlockDesc);

    SInterval interval = {.interval = pIntervalPhyNode->interval,
                          .sliding = pIntervalPhyNode->sliding,
                          .intervalUnit = pIntervalPhyNode->intervalUnit,
                          .slidingUnit = pIntervalPhyNode->slidingUnit,
                          .offset = pIntervalPhyNode->offset,
                          .precision = ((SColumnNode*)pIntervalPhyNode->window.pTspk)->node.resType.precision};

    STimeWindowAggSupp as = {
        .waterMark = pIntervalPhyNode->window.watermark,
        .calTrigger = pIntervalPhyNode->window.triggerType,
        .maxTs = INT64_MIN,
    };
    ASSERT(as.calTrigger != STREAM_TRIGGER_MAX_DELAY);

    int32_t tsSlotId = ((SColumnNode*)pIntervalPhyNode->window.pTspk)->slotId;
    bool    isStream = (QUERY_NODE_PHYSICAL_PLAN_STREAM_INTERVAL == type);
    pOptr =
        createIntervalOperatorInfo(ops[0], pExprInfo, num, pResBlock, &interval, tsSlotId, &as, pTaskInfo, isStream);

  } else if (QUERY_NODE_PHYSICAL_PLAN_MERGE_INTERVAL == type) {
    SMergeIntervalPhysiNode* pIntervalPhyNode = (SMergeIntervalPhysiNode*)pPhyNode;

    SExprInfo*   pExprInfo = createExprInfo(pIntervalPhyNode->window.pFuncs, NULL, &num);
    SSDataBlock* pResBlock = createResDataBlock(pPhyNode->pOutputDataBlockDesc);

    SInterval interval = {.interval = pIntervalPhyNode->interval,
                          .sliding = pIntervalPhyNode->sliding,
                          .intervalUnit = pIntervalPhyNode->intervalUnit,
                          .slidingUnit = pIntervalPhyNode->slidingUnit,
                          .offset = pIntervalPhyNode->offset,
                          .precision = ((SColumnNode*)pIntervalPhyNode->window.pTspk)->node.resType.precision};

    int32_t tsSlotId = ((SColumnNode*)pIntervalPhyNode->window.pTspk)->slotId;
    pOptr = createMergeIntervalOperatorInfo(ops[0], pExprInfo, num, pResBlock, &interval, tsSlotId, pTaskInfo);
  } else if (QUERY_NODE_PHYSICAL_PLAN_STREAM_SEMI_INTERVAL == type) {
    int32_t children = 0;
    pOptr = createStreamFinalIntervalOperatorInfo(ops[0], pPhyNode, pTaskInfo, children);
  } else if (QUERY_NODE_PHYSICAL_PLAN_STREAM_FINAL_INTERVAL == type) {
    int32_t children = 1;
    pOptr = createStreamFinalIntervalOperatorInfo(ops[0], pPhyNode, pTaskInfo, children);
  } else if (QUERY_NODE_PHYSICAL_PLAN_SORT == type) {
    pOptr = createSortOperatorInfo(ops[0], (SSortPhysiNode*)pPhyNode, pTaskInfo);
  } else if (QUERY_NODE_PHYSICAL_PLAN_MERGE == type) {
    SMergePhysiNode* pMergePhyNode = (SMergePhysiNode*)pPhyNode;

    SDataBlockDescNode* pDescNode = pPhyNode->pOutputDataBlockDesc;
    SSDataBlock*        pResBlock = createResDataBlock(pDescNode);

    SArray* sortInfo = createSortInfo(pMergePhyNode->pMergeKeys);
    int32_t numOfOutputCols = 0;
    SArray* pColList =
        extractColMatchInfo(pMergePhyNode->pTargets, pDescNode, &numOfOutputCols, COL_MATCH_FROM_SLOT_ID);
    SPhysiNode*  pChildNode = (SPhysiNode*)nodesListGetNode(pPhyNode->pChildren, 0);
    SSDataBlock* pInputDataBlock = createResDataBlock(pChildNode->pOutputDataBlockDesc);
    pOptr = createMultiwaySortMergeOperatorInfo(ops, size, pInputDataBlock, pResBlock, sortInfo, pColList, pTaskInfo);
  } else if (QUERY_NODE_PHYSICAL_PLAN_MERGE_SESSION == type) {
    SSessionWinodwPhysiNode* pSessionNode = (SSessionWinodwPhysiNode*)pPhyNode;

    STimeWindowAggSupp as = {.waterMark = pSessionNode->window.watermark,
                             .calTrigger = pSessionNode->window.triggerType};

    SExprInfo*   pExprInfo = createExprInfo(pSessionNode->window.pFuncs, NULL, &num);
    SSDataBlock* pResBlock = createResDataBlock(pPhyNode->pOutputDataBlockDesc);
    int32_t      tsSlotId = ((SColumnNode*)pSessionNode->window.pTspk)->slotId;

    pOptr =
        createSessionAggOperatorInfo(ops[0], pExprInfo, num, pResBlock, pSessionNode->gap, tsSlotId, &as, pTaskInfo);
  } else if (QUERY_NODE_PHYSICAL_PLAN_STREAM_SESSION == type) {
    pOptr = createStreamSessionAggOperatorInfo(ops[0], pPhyNode, pTaskInfo);
  } else if (QUERY_NODE_PHYSICAL_PLAN_STREAM_SEMI_SESSION == type) {
    int32_t children = 0;
    pOptr = createStreamFinalSessionAggOperatorInfo(ops[0], pPhyNode, pTaskInfo, children);
  } else if (QUERY_NODE_PHYSICAL_PLAN_STREAM_FINAL_SESSION == type) {
    int32_t children = 1;
    pOptr = createStreamFinalSessionAggOperatorInfo(ops[0], pPhyNode, pTaskInfo, children);
  } else if (QUERY_NODE_PHYSICAL_PLAN_PARTITION == type) {
    pOptr = createPartitionOperatorInfo(ops[0], (SPartitionPhysiNode*)pPhyNode, pTaskInfo);
  } else if (QUERY_NODE_PHYSICAL_PLAN_MERGE_STATE == type) {
    SStateWinodwPhysiNode* pStateNode = (SStateWinodwPhysiNode*)pPhyNode;

    STimeWindowAggSupp as = {.waterMark = pStateNode->window.watermark, .calTrigger = pStateNode->window.triggerType};

    SExprInfo*   pExprInfo = createExprInfo(pStateNode->window.pFuncs, NULL, &num);
    SSDataBlock* pResBlock = createResDataBlock(pPhyNode->pOutputDataBlockDesc);
    int32_t      tsSlotId = ((SColumnNode*)pStateNode->window.pTspk)->slotId;

    SColumnNode* pColNode = (SColumnNode*)((STargetNode*)pStateNode->pStateKey)->pExpr;
    SColumn      col = extractColumnFromColumnNode(pColNode);
    pOptr = createStatewindowOperatorInfo(ops[0], pExprInfo, num, pResBlock, &as, tsSlotId, &col, pTaskInfo);
  } else if (QUERY_NODE_PHYSICAL_PLAN_STREAM_STATE == type) {
    pOptr = createStreamStateAggOperatorInfo(ops[0], pPhyNode, pTaskInfo);
  } else if (QUERY_NODE_PHYSICAL_PLAN_MERGE_JOIN == type) {
    pOptr = createMergeJoinOperatorInfo(ops, size, (SJoinPhysiNode*)pPhyNode, pTaskInfo);
  } else if (QUERY_NODE_PHYSICAL_PLAN_FILL == type) {
    pOptr = createFillOperatorInfo(ops[0], (SFillPhysiNode*)pPhyNode, false, pTaskInfo);
  } else if (QUERY_NODE_PHYSICAL_PLAN_INDEF_ROWS_FUNC == type) {
    pOptr = createIndefinitOutputOperatorInfo(ops[0], pPhyNode, pTaskInfo);
  } else {
    ASSERT(0);
  }

  taosMemoryFree(ops);
  return pOptr;
}

int32_t compareTimeWindow(const void* p1, const void* p2, const void* param) {
  const SQueryTableDataCond* pCond = param;
  const STimeWindow*         pWin1 = p1;
  const STimeWindow*         pWin2 = p2;
  if (pCond->order == TSDB_ORDER_ASC) {
    return pWin1->skey - pWin2->skey;
  } else if (pCond->order == TSDB_ORDER_DESC) {
    return pWin2->skey - pWin1->skey;
  }
  return 0;
}

SArray* extractColumnInfo(SNodeList* pNodeList) {
  size_t  numOfCols = LIST_LENGTH(pNodeList);
  SArray* pList = taosArrayInit(numOfCols, sizeof(SColumn));
  if (pList == NULL) {
    terrno = TSDB_CODE_OUT_OF_MEMORY;
    return NULL;
  }

  for (int32_t i = 0; i < numOfCols; ++i) {
    STargetNode* pNode = (STargetNode*)nodesListGetNode(pNodeList, i);

    if (nodeType(pNode->pExpr) == QUERY_NODE_COLUMN) {
      SColumnNode* pColNode = (SColumnNode*)pNode->pExpr;

      SColumn c = extractColumnFromColumnNode(pColNode);
      taosArrayPush(pList, &c);
    } else if (nodeType(pNode->pExpr) == QUERY_NODE_VALUE) {
      SValueNode* pValNode = (SValueNode*)pNode->pExpr;
      SColumn     c = {0};
      c.slotId = pNode->slotId;
      c.colId = pNode->slotId;
      c.type  = pValNode->node.type;
      c.bytes = pValNode->node.resType.bytes;
      c.scale = pValNode->node.resType.scale;
      c.precision = pValNode->node.resType.precision;

      taosArrayPush(pList, &c);
    }
  }

  return pList;
}

tsdbReaderT doCreateDataReader(STableScanPhysiNode* pTableScanNode, SReadHandle* pHandle,
                               STableListInfo* pTableListInfo, uint64_t queryId, uint64_t taskId, SNode* pTagCond) {
  int32_t code =
      getTableList(pHandle->meta, &pTableScanNode->scan, pTableListInfo, pTagCond);
  if (code != TSDB_CODE_SUCCESS) {
    goto _error;
  }

  if (taosArrayGetSize(pTableListInfo->pTableList) == 0) {
    code = 0;
    qDebug("no table qualified for query, TID:0x%" PRIx64 ", QID:0x%" PRIx64, taskId, queryId);
    goto _error;
  }

  SQueryTableDataCond cond = {0};
  code = initQueryTableDataCond(&cond, pTableScanNode);
  if (code != TSDB_CODE_SUCCESS) {
    goto _error;
  }

  tsdbReaderT* pReader = tsdbReaderOpen(pHandle->vnode, &cond, pTableListInfo, queryId, taskId);
  cleanupQueryTableDataCond(&cond);

  return pReader;

_error:
  terrno = code;
  return NULL;
}

int32_t encodeOperator(SOperatorInfo* ops, char** result, int32_t* length) {
  int32_t code = TDB_CODE_SUCCESS;
  char*   pCurrent = NULL;
  int32_t currLength = 0;
  if (ops->fpSet.encodeResultRow) {
    if (result == NULL || length == NULL) {
      return TSDB_CODE_TSC_INVALID_INPUT;
    }
    code = ops->fpSet.encodeResultRow(ops, &pCurrent, &currLength);

    if (code != TDB_CODE_SUCCESS) {
      if (*result != NULL) {
        taosMemoryFree(*result);
        *result = NULL;
      }
      return code;
    }

    if (*result == NULL) {
      *result = (char*)taosMemoryCalloc(1, currLength + sizeof(int32_t));
      if (*result == NULL) {
        taosMemoryFree(pCurrent);
        return TSDB_CODE_OUT_OF_MEMORY;
      }
      memcpy(*result + sizeof(int32_t), pCurrent, currLength);
      *(int32_t*)(*result) = currLength + sizeof(int32_t);
    } else {
      int32_t sizePre = *(int32_t*)(*result);
      char*   tmp = (char*)taosMemoryRealloc(*result, sizePre + currLength);
      if (tmp == NULL) {
        taosMemoryFree(pCurrent);
        taosMemoryFree(*result);
        *result = NULL;
        return TSDB_CODE_OUT_OF_MEMORY;
      }
      *result = tmp;
      memcpy(*result + sizePre, pCurrent, currLength);
      *(int32_t*)(*result) += currLength;
    }
    taosMemoryFree(pCurrent);
    *length = *(int32_t*)(*result);
  }

  for (int32_t i = 0; i < ops->numOfDownstream; ++i) {
    code = encodeOperator(ops->pDownstream[i], result, length);
    if (code != TDB_CODE_SUCCESS) {
      return code;
    }
  }
  return TDB_CODE_SUCCESS;
}

int32_t decodeOperator(SOperatorInfo* ops, const char* result, int32_t length) {
  int32_t code = TDB_CODE_SUCCESS;
  if (ops->fpSet.decodeResultRow) {
    if (result == NULL) {
      return TSDB_CODE_TSC_INVALID_INPUT;
    }

    ASSERT(length == *(int32_t*)result);

    const char* data = result + sizeof(int32_t);
    code = ops->fpSet.decodeResultRow(ops, (char*) data);
    if (code != TDB_CODE_SUCCESS) {
      return code;
    }

    int32_t totalLength = *(int32_t*)result;
    int32_t dataLength = *(int32_t*)data;

    if (totalLength == dataLength + sizeof(int32_t)) {  // the last data
      result = NULL;
      length = 0;
    } else {
      result += dataLength;
      *(int32_t*)(result) = totalLength - dataLength;
      length = totalLength - dataLength;
    }
  }

  for (int32_t i = 0; i < ops->numOfDownstream; ++i) {
    code = decodeOperator(ops->pDownstream[i], result, length);
    if (code != TDB_CODE_SUCCESS) {
      return code;
    }
  }
  return TDB_CODE_SUCCESS;
}

int32_t createDataSinkParam(SDataSinkNode* pNode, void** pParam, qTaskInfo_t* pTaskInfo) {
  SExecTaskInfo* pTask = *(SExecTaskInfo**)pTaskInfo;

  switch (pNode->type) {
    case QUERY_NODE_PHYSICAL_PLAN_DELETE: {
      SDeleterParam* pDeleterParam = taosMemoryCalloc(1, sizeof(SDeleterParam));
      if (NULL == pDeleterParam) {
        return TSDB_CODE_OUT_OF_MEMORY;
      }
      int32_t tbNum = taosArrayGetSize(pTask->tableqinfoList.pTableList);
      pDeleterParam->pUidList = taosArrayInit(tbNum, sizeof(uint64_t));
      if (NULL == pDeleterParam->pUidList) {
        taosMemoryFree(pDeleterParam);
        return TSDB_CODE_OUT_OF_MEMORY;
      }
      for (int32_t i = 0; i < tbNum; ++i) {
        STableKeyInfo* pTable = taosArrayGet(pTask->tableqinfoList.pTableList, i);
        taosArrayPush(pDeleterParam->pUidList, &pTable->uid);
      }

      *pParam = pDeleterParam;
      break;
    }
    default:
      break;
  }

  return TSDB_CODE_SUCCESS;
}

int32_t createExecTaskInfoImpl(SSubplan* pPlan, SExecTaskInfo** pTaskInfo, SReadHandle* pHandle, uint64_t taskId,
                               const char* sql, EOPTR_EXEC_MODEL model) {
  uint64_t queryId = pPlan->id.queryId;

  int32_t code = TSDB_CODE_SUCCESS;
  *pTaskInfo = createExecTaskInfo(queryId, taskId, model, pPlan->dbFName);
  if (*pTaskInfo == NULL) {
    code = TSDB_CODE_QRY_OUT_OF_MEMORY;
    goto _complete;
  }

  (*pTaskInfo)->sql = sql;
  (*pTaskInfo)->pRoot = createOperatorTree(pPlan->pNode, *pTaskInfo, pHandle, queryId, taskId,
                                           &(*pTaskInfo)->tableqinfoList, pPlan->pTagCond);
  if (NULL == (*pTaskInfo)->pRoot) {
    code = (*pTaskInfo)->code;
    goto _complete;
  }

  if ((*pTaskInfo)->pRoot == NULL) {
    code = TSDB_CODE_QRY_OUT_OF_MEMORY;
    goto _complete;
  }

  return code;

_complete:
  taosMemoryFreeClear(*pTaskInfo);
  terrno = code;
  return code;
}

static void doDestroyTableList(STableListInfo* pTableqinfoList) {
  taosArrayDestroy(pTableqinfoList->pTableList);
  taosHashCleanup(pTableqinfoList->map);

  pTableqinfoList->pTableList = NULL;
  pTableqinfoList->map = NULL;
}

void doDestroyTask(SExecTaskInfo* pTaskInfo) {
  qDebug("%s execTask is freed", GET_TASKID(pTaskInfo));

  doDestroyTableList(&pTaskInfo->tableqinfoList);
  destroyOperatorInfo(pTaskInfo->pRoot);
  //  taosArrayDestroy(pTaskInfo->summary.queryProfEvents);
  //  taosHashCleanup(pTaskInfo->summary.operatorProfResults);

  taosMemoryFree(pTaskInfo->schemaVer.dbname);
  taosMemoryFree(pTaskInfo->schemaVer.tablename);
  taosMemoryFreeClear(pTaskInfo->sql);
  taosMemoryFreeClear(pTaskInfo->id.str);
  taosMemoryFreeClear(pTaskInfo);
}

static void doSetTagValueToResultBuf(char* output, const char* val, int16_t type, int16_t bytes) {
  if (val == NULL) {
    setNull(output, type, bytes);
    return;
  }

  if (IS_VAR_DATA_TYPE(type)) {
    // Binary data overflows for sort of unknown reasons. Let trim the overflow data
    if (varDataTLen(val) > bytes) {
      int32_t maxLen = bytes - VARSTR_HEADER_SIZE;
      int32_t len = (varDataLen(val) > maxLen) ? maxLen : varDataLen(val);
      memcpy(varDataVal(output), varDataVal(val), len);
      varDataSetLen(output, len);
    } else {
      varDataCopy(output, val);
    }
  } else {
    memcpy(output, val, bytes);
  }
}

static int64_t getQuerySupportBufSize(size_t numOfTables) {
  size_t s1 = sizeof(STableQueryInfo);
  //  size_t s3 = sizeof(STableCheckInfo);  buffer consumption in tsdb
  return (int64_t)(s1 * 1.5 * numOfTables);
}

int32_t checkForQueryBuf(size_t numOfTables) {
  int64_t t = getQuerySupportBufSize(numOfTables);
  if (tsQueryBufferSizeBytes < 0) {
    return TSDB_CODE_SUCCESS;
  } else if (tsQueryBufferSizeBytes > 0) {
    while (1) {
      int64_t s = tsQueryBufferSizeBytes;
      int64_t remain = s - t;
      if (remain >= 0) {
        if (atomic_val_compare_exchange_64(&tsQueryBufferSizeBytes, s, remain) == s) {
          return TSDB_CODE_SUCCESS;
        }
      } else {
        return TSDB_CODE_QRY_NOT_ENOUGH_BUFFER;
      }
    }
  }

  // disable query processing if the value of tsQueryBufferSize is zero.
  return TSDB_CODE_QRY_NOT_ENOUGH_BUFFER;
}

void releaseQueryBuf(size_t numOfTables) {
  if (tsQueryBufferSizeBytes < 0) {
    return;
  }

  int64_t t = getQuerySupportBufSize(numOfTables);

  // restore value is not enough buffer available
  atomic_add_fetch_64(&tsQueryBufferSizeBytes, t);
}

int32_t getOperatorExplainExecInfo(SOperatorInfo* operatorInfo, SExplainExecInfo** pRes, int32_t* capacity,
                                   int32_t* resNum) {
  if (*resNum >= *capacity) {
    *capacity += 10;

    *pRes = taosMemoryRealloc(*pRes, (*capacity) * sizeof(SExplainExecInfo));
    if (NULL == *pRes) {
      qError("malloc %d failed", (*capacity) * (int32_t)sizeof(SExplainExecInfo));
      return TSDB_CODE_QRY_OUT_OF_MEMORY;
    }
  }

  SExplainExecInfo* pInfo = &(*pRes)[*resNum];

  pInfo->numOfRows = operatorInfo->resultInfo.totalRows;
  pInfo->startupCost = operatorInfo->cost.openCost;
  pInfo->totalCost = operatorInfo->cost.totalCost;

  if (operatorInfo->fpSet.getExplainFn) {
    int32_t code = operatorInfo->fpSet.getExplainFn(operatorInfo, &pInfo->verboseInfo, &pInfo->verboseLen);
    if (code) {
      qError("%s operator getExplainFn failed, code:%s", GET_TASKID(operatorInfo->pTaskInfo), tstrerror(code));
      return code;
    }
  } else {
    pInfo->verboseLen = 0;
    pInfo->verboseInfo = NULL;
  }

  ++(*resNum);

  int32_t code = 0;
  for (int32_t i = 0; i < operatorInfo->numOfDownstream; ++i) {
    code = getOperatorExplainExecInfo(operatorInfo->pDownstream[i], pRes, capacity, resNum);
    if (code) {
      taosMemoryFreeClear(*pRes);
      return TSDB_CODE_QRY_OUT_OF_MEMORY;
    }
  }

  return TSDB_CODE_SUCCESS;
}

int32_t initStreamAggSupporter(SStreamAggSupporter* pSup, const char* pKey, SqlFunctionCtx* pCtx, int32_t numOfOutput,
                               int32_t size) {
  pSup->resultRowSize = getResultRowSize(pCtx, numOfOutput);
  pSup->keySize = sizeof(int64_t) + sizeof(TSKEY);
  pSup->pKeyBuf = taosMemoryCalloc(1, pSup->keySize);
  _hash_fn_t hashFn = taosGetDefaultHashFunction(TSDB_DATA_TYPE_BINARY);
  pSup->pResultRows = taosHashInit(1024, hashFn, false, HASH_NO_LOCK);
  if (pSup->pKeyBuf == NULL || pSup->pResultRows == NULL) {
    return TSDB_CODE_OUT_OF_MEMORY;
  }
  pSup->valueSize = size;

  pSup->pScanWindow = taosArrayInit(4, sizeof(STimeWindow));

  int32_t pageSize = 4096;
  while (pageSize < pSup->resultRowSize * 4) {
    pageSize <<= 1u;
  }
  // at least four pages need to be in buffer
  int32_t bufSize = 4096 * 256;
  if (bufSize <= pageSize) {
    bufSize = pageSize * 4;
  }
  int32_t code = createDiskbasedBuf(&pSup->pResultBuf, pageSize, bufSize, pKey, TD_TMP_DIR_PATH);
  for (int32_t i = 0; i < numOfOutput; ++i) {
    pCtx[i].pBuf = pSup->pResultBuf;
  }
  return code;
}<|MERGE_RESOLUTION|>--- conflicted
+++ resolved
@@ -4080,11 +4080,7 @@
     } else if (QUERY_NODE_PHYSICAL_PLAN_TAG_SCAN == type) {
       STagScanPhysiNode* pScanPhyNode = (STagScanPhysiNode*)pPhyNode;
 
-<<<<<<< HEAD
-      int32_t code = getTableList(pHandle->meta, pScanPhyNode->tableType, pScanPhyNode->uid, pTableListInfo, pTagCond);
-=======
-      int32_t code = getTableList(pHandle->meta, pScanPhyNode, pTableListInfo, pScanPhyNode->node.pConditions);
->>>>>>> d94a770b
+      int32_t code = getTableList(pHandle->meta, pScanPhyNode, pTableListInfo, pTagCond);
       if (code != TSDB_CODE_SUCCESS) {
         pTaskInfo->code = terrno;
         return NULL;
