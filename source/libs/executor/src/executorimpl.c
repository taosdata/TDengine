--- conflicted
+++ resolved
@@ -4735,8 +4735,6 @@
   SExecTaskInfo* pTaskInfo = pOperator->pTaskInfo;
   SStreamBlockScanInfo* pInfo = pOperator->info;
 
-<<<<<<< HEAD
-=======
   pTaskInfo->code = pOperator->_openFn(pOperator);
   if (pTaskInfo->code != TSDB_CODE_SUCCESS) {
     return NULL;
@@ -4751,7 +4749,6 @@
     }
   }
 
->>>>>>> d6af5559
   SDataBlockInfo* pBlockInfo = &pInfo->pRes->info;
   blockDataClearup(pInfo->pRes);
 
@@ -5004,11 +5001,7 @@
 static SSDataBlock* concurrentlyLoadRemoteData(SOperatorInfo *pOperator) {
   SExchangeInfo *pExchangeInfo = pOperator->info;
   SExecTaskInfo *pTaskInfo = pOperator->pTaskInfo;
-<<<<<<< HEAD
-  
-=======
-
->>>>>>> d6af5559
+
   if (pOperator->status == OP_RES_TO_RETURN) {
     return concurrentlyLoadRemoteDataImpl(pOperator, pExchangeInfo, pTaskInfo);
   }
@@ -5227,11 +5220,13 @@
   pOperator->name         = "ExchangeOperator";
   pOperator->operatorType = QUERY_NODE_PHYSICAL_PLAN_EXCHANGE;
   pOperator->blockingOptr = false;
-  pOperator->status       = OP_IN_EXECUTING;
+  pOperator->status       = OP_NOT_OPENED;
   pOperator->info         = pInfo;
   pOperator->numOfOutput  = size;
-  pOperator->getNextFn   = doLoadRemoteData;
   pOperator->pTaskInfo    = pTaskInfo;
+  pOperator->_openFn      = prepareLoadRemoteData;  // assign a dummy function.
+  pOperator->getNextFn    = doLoadRemoteData;
+  pOperator->closeFn      = destroyExchangeOperatorInfo;
 
 #if 1
   { // todo refactor
@@ -5317,14 +5312,10 @@
   pOperator->name          = "TableScanOperator";
   pOperator->operatorType  = QUERY_NODE_PHYSICAL_PLAN_TABLE_SCAN;
   pOperator->blockingOptr  = false;
-  pOperator->status        = OP_IN_EXECUTING;
+  pOperator->status        = OP_NOT_OPENED;
   pOperator->info          = pInfo;
   pOperator->numOfOutput   = numOfOutput;
-<<<<<<< HEAD
-  pOperator->getNextFn    = doTableScan;
-=======
   pOperator->getNextFn     = doTableScan;
->>>>>>> d6af5559
   pOperator->pTaskInfo     = pTaskInfo;
 
   return pOperator;
@@ -5345,7 +5336,7 @@
   pOperator->name         = "TableSeqScanOperator";
   pOperator->operatorType = QUERY_NODE_PHYSICAL_PLAN_TABLE_SEQ_SCAN;
   pOperator->blockingOptr = false;
-  pOperator->status       = OP_IN_EXECUTING;
+  pOperator->status       = OP_NOT_OPENED;
   pOperator->info         = pInfo;
   pOperator->numOfOutput  = pRuntimeEnv->pQueryAttr->numOfCols;
   pOperator->pRuntimeEnv  = pRuntimeEnv;
@@ -5370,7 +5361,7 @@
   pOperator->name         = "TableBlockInfoScanOperator";
 //  pOperator->operatorType = OP_TableBlockInfoScan;
   pOperator->blockingOptr = false;
-  pOperator->status       = OP_IN_EXECUTING;
+  pOperator->status       = OP_NOT_OPENED;
   pOperator->info         = pInfo;
 //  pOperator->numOfOutput  = pRuntimeEnv->pQueryAttr->numOfCols;
   pOperator->getNextFn = doBlockInfoScan;
@@ -5403,7 +5394,7 @@
   pOperator->name          = "StreamBlockScanOperator";
   pOperator->operatorType  = QUERY_NODE_PHYSICAL_PLAN_STREAM_SCAN;
   pOperator->blockingOptr  = false;
-  pOperator->status        = OP_IN_EXECUTING;
+  pOperator->status        = OP_NOT_OPENED;
   pOperator->info          = pInfo;
   pOperator->numOfOutput   = pResBlock->info.numOfCols;
   pOperator->getNextFn    = doStreamBlockScan;
@@ -5413,18 +5404,6 @@
 
 static int32_t loadSysTableContentCb(void* param, const SDataBuf* pMsg, int32_t code) {
   SSysTableScanInfo* pScanResInfo = (SSysTableScanInfo*) param;
-<<<<<<< HEAD
-  pScanResInfo->pRsp = pMsg->pData;
-
-  SRetrieveMetaTableRsp* pRsp = pScanResInfo->pRsp;
-  pRsp->numOfRows = htonl(pRsp->numOfRows);
-  pRsp->useconds  = htobe64(pRsp->useconds);
-  pRsp->handle    = htobe64(pRsp->handle);
-  pRsp->compLen   = htonl(pRsp->compLen);
-  tsem_post(&pScanResInfo->ready);
-}
-
-=======
   if (TSDB_CODE_SUCCESS == code) {
     pScanResInfo->pRsp = pMsg->pData;
 
@@ -5438,7 +5417,6 @@
   tsem_post(&pScanResInfo->ready);
 }
 
->>>>>>> d6af5559
 
 static SSDataBlock* doFilterResult(SSysTableScanInfo* pInfo) {
   if (pInfo->pCondition == NULL) {
@@ -5635,7 +5613,6 @@
   } else {
     tsem_init(&pInfo->ready, 0, 0);
     pInfo->epSet = epset;
-<<<<<<< HEAD
 
 #if 1
     { // todo refactor
@@ -5660,45 +5637,14 @@
     }
 #endif
   }
-  
-=======
-
-#if 1
-    { // todo refactor
-      SRpcInit rpcInit;
-      memset(&rpcInit, 0, sizeof(rpcInit));
-      rpcInit.localPort = 0;
-      rpcInit.label = "DB-META";
-      rpcInit.numOfThreads = 1;
-      rpcInit.cfp = qProcessFetchRsp;
-      rpcInit.sessions = tsMaxConnections;
-      rpcInit.connType = TAOS_CONN_CLIENT;
-      rpcInit.user = (char *)"root";
-      rpcInit.idleTime = tsShellActivityTimer * 1000;
-      rpcInit.ckey = "key";
-      rpcInit.spi = 1;
-      rpcInit.secret = (char *)"dcc5bed04851fec854c035b2e40263b6";
-
-      pInfo->pTransporter = rpcOpen(&rpcInit);
-      if (pInfo->pTransporter == NULL) {
-        return NULL; // todo
-      }
-    }
-#endif
-  }
-
->>>>>>> d6af5559
+
   pOperator->name          = "SysTableScanOperator";
   pOperator->operatorType  = QUERY_NODE_PHYSICAL_PLAN_SYSTABLE_SCAN;
   pOperator->blockingOptr  = false;
   pOperator->status        = OP_NOT_OPENED;
   pOperator->info          = pInfo;
   pOperator->numOfOutput   = pResBlock->info.numOfCols;
-<<<<<<< HEAD
-  pOperator->getNextFn    = doSysTableScan;
-=======
   pOperator->getNextFn     = doSysTableScan;
->>>>>>> d6af5559
   pOperator->closeFn       = destroySysTableScannerOperatorInfo;
   pOperator->pTaskInfo     = pTaskInfo;
 
@@ -6179,7 +6125,7 @@
   pOperator->name         = "SortedMerge";
   // pOperator->operatorType = OP_SortedMerge;
   pOperator->blockingOptr = true;
-  pOperator->status       = OP_IN_EXECUTING;
+  pOperator->status       = OP_NOT_OPENED;
   pOperator->info         = pInfo;
   pOperator->numOfOutput  = num;
   pOperator->pExpr        = pExprInfo;
@@ -6274,7 +6220,7 @@
   pOperator->name          = "Order";
   pOperator->operatorType  = QUERY_NODE_PHYSICAL_PLAN_SORT;
   pOperator->blockingOptr  = true;
-  pOperator->status        = OP_IN_EXECUTING;
+  pOperator->status        = OP_NOT_OPENED;
   pOperator->info          = pInfo;
 
   pOperator->pTaskInfo     = pTaskInfo;
@@ -7263,7 +7209,7 @@
   pOperator->name         = "TableAggregate";
   pOperator->operatorType = QUERY_NODE_PHYSICAL_PLAN_AGG;
   pOperator->blockingOptr = true;
-  pOperator->status       = OP_IN_EXECUTING;
+  pOperator->status       = OP_NOT_OPENED;
   pOperator->info         = pInfo;
   pOperator->pExpr        = pExprInfo;
   pOperator->numOfOutput  = numOfCols;
@@ -7405,7 +7351,7 @@
   pOperator->name         = "MultiTableAggregate";
   // pOperator->operatorType = OP_MultiTableAggregate;
   pOperator->blockingOptr = true;
-  pOperator->status       = OP_IN_EXECUTING;
+  pOperator->status       = OP_NOT_OPENED;
   pOperator->info         = pInfo;
   pOperator->pExpr        = pExprInfo;
   pOperator->numOfOutput  = numOfCols;
@@ -7443,7 +7389,7 @@
   pOperator->name         = "ProjectOperator";
   pOperator->operatorType = QUERY_NODE_PHYSICAL_PLAN_PROJECT;
   pOperator->blockingOptr = false;
-  pOperator->status       = OP_IN_EXECUTING;
+  pOperator->status       = OP_NOT_OPENED;
   pOperator->info         = pInfo;
   pOperator->pExpr        = pExprInfo;
   pOperator->numOfOutput  = num;
@@ -7590,7 +7536,7 @@
   pOperator->name         = "AllTimeIntervalAggOperator";
 //  pOperator->operatorType = OP_AllTimeWindow;
   pOperator->blockingOptr = true;
-  pOperator->status       = OP_IN_EXECUTING;
+  pOperator->status       = OP_NOT_OPENED;
   pOperator->pExpr        = pExpr;
   pOperator->numOfOutput  = numOfOutput;
   pOperator->info         = pInfo;
@@ -7614,7 +7560,7 @@
   pOperator->name         = "StateWindowOperator";
 //  pOperator->operatorType = OP_StateWindow;
   pOperator->blockingOptr = true;
-  pOperator->status       = OP_IN_EXECUTING;
+  pOperator->status       = OP_NOT_OPENED;
   pOperator->pExpr        = pExpr;
   pOperator->numOfOutput  = numOfOutput;
   pOperator->info         = pInfo;
@@ -7679,7 +7625,7 @@
   pOperator->name         = "MultiTableTimeIntervalOperator";
 //  pOperator->operatorType = OP_MultiTableTimeInterval;
   pOperator->blockingOptr = true;
-  pOperator->status       = OP_IN_EXECUTING;
+  pOperator->status       = OP_NOT_OPENED;
   pOperator->pExpr        = pExpr;
   pOperator->numOfOutput  = numOfOutput;
   pOperator->info         = pInfo;
@@ -7703,7 +7649,7 @@
   pOperator->name         = "AllMultiTableTimeIntervalOperator";
 //  pOperator->operatorType = OP_AllMultiTableTimeInterval;
   pOperator->blockingOptr = true;
-  pOperator->status       = OP_IN_EXECUTING;
+  pOperator->status       = OP_NOT_OPENED;
   pOperator->pExpr        = pExpr;
   pOperator->numOfOutput  = numOfOutput;
   pOperator->info         = pInfo;
@@ -7732,7 +7678,7 @@
   SOperatorInfo* pOperator = calloc(1, sizeof(SOperatorInfo));
   pOperator->name         = "GroupbyAggOperator";
   pOperator->blockingOptr = true;
-  pOperator->status       = OP_IN_EXECUTING;
+  pOperator->status       = OP_NOT_OPENED;
 //  pOperator->operatorType = OP_Groupby;
   pOperator->pExpr        = pExpr;
   pOperator->numOfOutput  = numOfOutput;
@@ -7771,7 +7717,7 @@
 
   pOperator->name         = "FillOperator";
   pOperator->blockingOptr = false;
-  pOperator->status       = OP_IN_EXECUTING;
+  pOperator->status       = OP_NOT_OPENED;
 //  pOperator->operatorType = OP_Fill;
   pOperator->pExpr        = pExpr;
   pOperator->numOfOutput  = numOfOutput;
@@ -7820,7 +7766,7 @@
   pOperator->name         = "SLimitOperator";
   // pOperator->operatorType = OP_SLimit;
   pOperator->blockingOptr = false;
-  pOperator->status       = OP_IN_EXECUTING;
+  pOperator->status       = OP_NOT_OPENED;
 //  pOperator->exec         = doSLimit;
   pOperator->info         = pInfo;
   pOperator->pRuntimeEnv  = pRuntimeEnv;
@@ -7976,7 +7922,7 @@
   pOperator->name         = "SeqTableTagScan";
   pOperator->operatorType = QUERY_NODE_PHYSICAL_PLAN_TAG_SCAN;
   pOperator->blockingOptr = false;
-  pOperator->status       = OP_IN_EXECUTING;
+  pOperator->status       = OP_NOT_OPENED;
   pOperator->info         = pInfo;
   pOperator->getNextFn = doTagScan;
   pOperator->pExpr        = pExpr;
@@ -8113,7 +8059,7 @@
   SOperatorInfo* pOperator = calloc(1, sizeof(SOperatorInfo));
   pOperator->name         = "DistinctOperator";
   pOperator->blockingOptr = false;
-  pOperator->status       = OP_IN_EXECUTING;
+  pOperator->status       = OP_NOT_OPENED;
 //  pOperator->operatorType = OP_Distinct;
   pOperator->pExpr        = pExpr;
   pOperator->numOfOutput  = numOfOutput;
@@ -8242,19 +8188,10 @@
       SFunctionNode* pFuncNode = (SFunctionNode*)pTargetNode->pExpr;
 
       SDataType* pType = &pFuncNode->node.resType;
-<<<<<<< HEAD
-      pExp->base.resSchema = createResSchema(pType->type, pType->bytes, pTargetNode->slotId, pType->scale,
-                                             pType->precision, pFuncNode->node.aliasName);
-
-      pExp->pExpr->_function.pFunctNode = pFuncNode;
-      strncpy(pExp->pExpr->_function.functionName, pFuncNode->functionName,
-              tListLen(pExp->pExpr->_function.functionName));
-=======
       pExp->base.resSchema = createResSchema(pType->type, pType->bytes, pTargetNode->slotId, pType->scale, pType->precision, pFuncNode->node.aliasName);
 
       pExp->pExpr->_function.pFunctNode = pFuncNode;
       strncpy(pExp->pExpr->_function.functionName, pFuncNode->functionName, tListLen(pExp->pExpr->_function.functionName));
->>>>>>> d6af5559
 
       // TODO: value parameter needs to be handled
       int32_t numOfParam = LIST_LENGTH(pFuncNode->pParameterList);
@@ -8515,11 +8452,7 @@
   	code = terrno;
     goto _complete;
   }
-<<<<<<< HEAD
-  
-=======
-
->>>>>>> d6af5559
+
   if ((*pTaskInfo)->pRoot == NULL) {
     code = TSDB_CODE_QRY_OUT_OF_MEMORY;
     goto _complete;
