--- conflicted
+++ resolved
@@ -2830,14 +2830,8 @@
   SExecTaskInfo*    pTaskInfo = pOperator->pTaskInfo;
   SAggOperatorInfo* pAggInfo = pOperator->info;
 
-<<<<<<< HEAD
-  SExprSupp*      pSup = &pOperator->exprSupp;
-  SOptrBasicInfo* pInfo = &pAggInfo->binfo;
-  SOperatorInfo*  downstream = pOperator->pDownstream[0];
-=======
   SExprSupp*     pSup = &pOperator->exprSupp;
   SOperatorInfo* downstream = pOperator->pDownstream[0];
->>>>>>> 00c27ee5
 
   int64_t st = taosGetTimestampUs();
 
@@ -2940,7 +2934,7 @@
     *length = 0;
     return TSDB_CODE_SUCCESS;
   }
-  
+
   *result = (char*)taosMemoryCalloc(1, totalSize);
   if (*result == NULL) {
     return TSDB_CODE_OUT_OF_MEMORY;
@@ -3408,15 +3402,11 @@
 
 int32_t initAggInfo(SExprSupp* pSup, SAggSupporter* pAggSup, SExprInfo* pExprInfo, int32_t numOfCols, size_t keyBufSize,
                     const char* pkey) {
-<<<<<<< HEAD
-  initExprSupp(pSup, pExprInfo, numOfCols);
-=======
   int32_t code = initExprSupp(pSup, pExprInfo, numOfCols);
   if (code != TSDB_CODE_SUCCESS) {
     return code;
   }
 
->>>>>>> 00c27ee5
   doInitAggInfoSup(pAggSup, pSup->pCtx, numOfCols, keyBufSize, pkey);
   for (int32_t i = 0; i < numOfCols; ++i) {
     pSup->pCtx[i].pBuf = pAggSup->pResultBuf;
@@ -3597,13 +3587,10 @@
   return pList;
 }
 
-<<<<<<< HEAD
-=======
 static int64_t getLimit(SNode* pLimit) { return NULL == pLimit ? -1 : ((SLimitNode*)pLimit)->limit; }
 
 static int64_t getOffset(SNode* pLimit) { return NULL == pLimit ? -1 : ((SLimitNode*)pLimit)->offset; }
 
->>>>>>> 00c27ee5
 SOperatorInfo* createProjectOperatorInfo(SOperatorInfo* downstream, SProjectPhysiNode* pProjPhyNode,
                                          SExecTaskInfo* pTaskInfo) {
   SProjectOperatorInfo* pInfo = taosMemoryCalloc(1, sizeof(SProjectOperatorInfo));
@@ -3616,13 +3603,8 @@
   SExprInfo* pExprInfo = createExprInfo(pProjPhyNode->pProjections, NULL, &numOfCols);
 
   SSDataBlock* pResBlock = createResDataBlock(pProjPhyNode->node.pOutputDataBlockDesc);
-<<<<<<< HEAD
-  SLimit       limit = {.limit = pProjPhyNode->limit, .offset = pProjPhyNode->offset};
-  SLimit       slimit = {.limit = pProjPhyNode->slimit, .offset = pProjPhyNode->soffset};
-=======
   SLimit       limit = {.limit = getLimit(pProjPhyNode->node.pLimit), .offset = getOffset(pProjPhyNode->node.pLimit)};
   SLimit slimit = {.limit = getLimit(pProjPhyNode->node.pSlimit), .offset = getOffset(pProjPhyNode->node.pSlimit)};
->>>>>>> 00c27ee5
 
   pInfo->limit = limit;
   pInfo->slimit = slimit;
@@ -3784,10 +3766,7 @@
   pOperator->blocking = false;
   pOperator->status = OP_NOT_OPENED;
   pOperator->info = pInfo;
-<<<<<<< HEAD
   pOperator->exprSupp.pExprInfo = pExprInfo;
-=======
->>>>>>> 00c27ee5
   pOperator->exprSupp.numOfExprs = numOfExpr;
   pOperator->pTaskInfo = pTaskInfo;
 
@@ -3890,13 +3869,9 @@
   return pTaskInfo;
 }
 
-<<<<<<< HEAD
 static STsdbReader* doCreateDataReader(STableScanPhysiNode* pTableScanNode, SReadHandle* pHandle,
-                                       STableListInfo* pTableListInfo, uint64_t queryId, uint64_t taskId,
-                                       SNode* pTagCond);
-
-=======
->>>>>>> 00c27ee5
+                                       STableListInfo* pTableListInfo, const char* idstr);
+
 static SArray* extractColumnInfo(SNodeList* pNodeList);
 
 int32_t extractTableSchemaVersion(SReadHandle* pHandle, uint64_t uid, SExecTaskInfo* pTaskInfo) {
@@ -4086,40 +4061,19 @@
     if (QUERY_NODE_PHYSICAL_PLAN_TABLE_SCAN == type) {
       STableScanPhysiNode* pTableScanNode = (STableScanPhysiNode*)pPhyNode;
 
-<<<<<<< HEAD
-      STsdbReader* pDataReader =
-          doCreateDataReader(pTableScanNode, pHandle, pTableListInfo, (uint64_t)queryId, taskId, pTagCond);
-      if (pDataReader == NULL && terrno != 0) {
+      int32_t code = createScanTableListInfo(pTableScanNode, pHandle, pTableListInfo, queryId, taskId);
+      if (code) {
+        pTaskInfo->code = code;
+        return NULL;
+      }
+
+      code = extractTableSchemaVersion(pHandle, pTableScanNode->scan.uid, pTaskInfo);
+      if (code) {
         pTaskInfo->code = terrno;
         return NULL;
       }
 
-      int32_t code = extractTableSchemaVersion(pHandle, pTableScanNode->scan.uid, pTaskInfo);
-      if (code) {
-        tsdbReaderClose(pDataReader);
-        pTaskInfo->code = terrno;
-        return NULL;
-      }
-
-      SArray* groupKeys = extractPartitionColInfo(pTableScanNode->pPartitionTags);
-      code = generateGroupIdMap(pTableListInfo, pHandle, groupKeys);  // todo for json
-      taosArrayDestroy(groupKeys);
-      if (code) {
-        tsdbReaderClose(pDataReader);
-=======
-      int32_t code = createScanTableListInfo(pTableScanNode, pHandle, pTableListInfo, queryId, taskId);
-      if(code){
-        pTaskInfo->code = code;
-        return NULL;
-      }
-      code = extractTableSchemaVersion(pHandle, pTableScanNode->scan.uid, pTaskInfo);
-      if (code) {
->>>>>>> 00c27ee5
-        pTaskInfo->code = terrno;
-        return NULL;
-      }
-
-      SOperatorInfo*  pOperator = createTableScanOperatorInfo(pTableScanNode, pHandle, pTaskInfo, queryId, taskId);
+      SOperatorInfo*  pOperator = createTableScanOperatorInfo(pTableScanNode, pHandle, pTaskInfo);
       STableScanInfo* pScanInfo = pOperator->info;
       pTaskInfo->cost.pRecoder = &pScanInfo->readRecorder;
       return pOperator;
@@ -4148,33 +4102,6 @@
     } else if (QUERY_NODE_PHYSICAL_PLAN_STREAM_SCAN == type) {
       STableScanPhysiNode* pTableScanNode = (STableScanPhysiNode*)pPhyNode;
       STimeWindowAggSupp   twSup = {
-<<<<<<< HEAD
-            .waterMark = pTableScanNode->watermark, .calTrigger = pTableScanNode->triggerType, .maxTs = INT64_MIN};
-      STsdbReader* pDataReader = NULL;
-      if (pHandle->vnode) {
-        pDataReader = doCreateDataReader(pTableScanNode, pHandle, pTableListInfo, (uint64_t)queryId, taskId, pTagCond);
-      } else {
-        getTableList(pHandle->meta, pScanPhyNode, pTableListInfo, pTagCond);
-      }
-
-      if (pDataReader == NULL && terrno != 0) {
-        qDebug("%s pDataReader is NULL", GET_TASKID(pTaskInfo));
-        // return NULL;
-      } else {
-        qDebug("%s pDataReader is not NULL", GET_TASKID(pTaskInfo));
-      }
-
-      SArray* groupKeys = extractPartitionColInfo(pTableScanNode->pPartitionTags);
-      int32_t code = generateGroupIdMap(pTableListInfo, pHandle, groupKeys);  // todo for json
-      taosArrayDestroy(groupKeys);
-      if (code) {
-        tsdbReaderClose(pDataReader);
-        return NULL;
-      }
-
-      SOperatorInfo* pOperator = createStreamScanOperatorInfo(pDataReader, pHandle, pTableScanNode, pTaskInfo, &twSup);
-
-=======
             .waterMark = pTableScanNode->watermark,
             .calTrigger = pTableScanNode->triggerType,
             .maxTs = INT64_MIN,
@@ -4184,7 +4111,6 @@
       }
 
       SOperatorInfo* pOperator = createStreamScanOperatorInfo(pHandle, pTableScanNode, pTaskInfo, &twSup, queryId, taskId);
->>>>>>> 00c27ee5
       return pOperator;
 
     } else if (QUERY_NODE_PHYSICAL_PLAN_SYSTABLE_SCAN == type) {
@@ -4200,13 +4126,12 @@
       }
 
       return createTagScanOperatorInfo(pHandle, pScanPhyNode, pTableListInfo, pTaskInfo);
-
     } else if (QUERY_NODE_PHYSICAL_PLAN_BLOCK_DIST_SCAN == type) {
       SBlockDistScanPhysiNode* pBlockNode = (SBlockDistScanPhysiNode*)pPhyNode;
       pTableListInfo->pTableList = taosArrayInit(4, sizeof(STableKeyInfo));
 
       if (pBlockNode->tableType == TSDB_SUPER_TABLE) {
-        int32_t code = tsdbGetAllTableList(pHandle->meta, pBlockNode->uid, pTableListInfo->pTableList);
+        int32_t code = vnodeGetAllTableList(pHandle->meta, pBlockNode->uid, pTableListInfo->pTableList);
         if (code != TSDB_CODE_SUCCESS) {
           pTaskInfo->code = terrno;
           return NULL;
@@ -4235,12 +4160,24 @@
         cond.twindows = taosMemoryCalloc(1, sizeof(STimeWindow));
         cond.twindows[0] = (STimeWindow){.skey = INT64_MIN, .ekey = INT64_MAX};
         cond.suid = pBlockNode->suid;
-        cond.type = BLOCK_LOAD_OFFSET_SEQ_ORDER;
-      }
-      tsdbReaderT* pReader = tsdbReaderOpen(pHandle->vnode, &cond, pTableListInfo->pTableList, queryId, taskId);
+        cond.type = BLOCK_LOAD_OFFSET_ORDER;
+      }
+
+      STsdbReader* pReader = NULL;
+      tsdbReaderOpen(pHandle->vnode, &cond, pTableListInfo->pTableList, &pReader, "");
       cleanupQueryTableDataCond(&cond);
 
       return createDataBlockInfoScanOperator(pReader, pHandle, cond.suid, pBlockNode, pTaskInfo);
+    } else if (QUERY_NODE_PHYSICAL_PLAN_LAST_ROW_SCAN == type) {
+      SLastRowScanPhysiNode* pScanNode = (SLastRowScanPhysiNode*)pPhyNode;
+
+//      int32_t code = createScanTableListInfo(pTableScanNode, pHandle, pTableListInfo, queryId, taskId);
+//      if (code) {
+//        pTaskInfo->code = code;
+//        return NULL;
+//      }
+
+      return createLastrowScanOperator(pScanNode, pHandle, pTableListInfo->pTableList, pTaskInfo);
     } else {
       ASSERT(0);
     }
@@ -4445,22 +4382,15 @@
   return pList;
 }
 
-<<<<<<< HEAD
-STsdbReader* doCreateDataReader(STableScanPhysiNode* pTableScanNode, SReadHandle* pHandle,
-                                STableListInfo* pTableListInfo, uint64_t queryId, uint64_t taskId, SNode* pTagCond) {
-  int32_t code = getTableList(pHandle->meta, &pTableScanNode->scan, pTableListInfo, pTagCond);
-=======
-tsdbReaderT doCreateDataReader(STableScanPhysiNode* pTableScanNode, SReadHandle* pHandle,
-                               STableListInfo* pTableListInfo, uint64_t queryId, uint64_t taskId) {
+STsdbReader* doCreateDataReader(STableScanPhysiNode* pTableScanNode, SReadHandle* pHandle, STableListInfo* pTableListInfo, const char* idstr) {
   int32_t code = getTableList(pHandle->meta, &pTableScanNode->scan, pTableListInfo);
->>>>>>> 00c27ee5
   if (code != TSDB_CODE_SUCCESS) {
     goto _error;
   }
 
   if (taosArrayGetSize(pTableListInfo->pTableList) == 0) {
     code = 0;
-    qDebug("no table qualified for query, TID:0x%" PRIx64 ", QID:0x%" PRIx64, taskId, queryId);
+    qDebug("no table qualified for query, %s", idstr);
     goto _error;
   }
 
@@ -4470,16 +4400,12 @@
     goto _error;
   }
 
-<<<<<<< HEAD
   STsdbReader* pReader;
-  code = tsdbReaderOpen(pHandle->vnode, &cond, pTableListInfo, queryId, taskId, &pReader);
+  code = tsdbReaderOpen(pHandle->vnode, &cond, pTableListInfo->pTableList, &pReader, idstr);
   if (code != TSDB_CODE_SUCCESS) {
     goto _error;
   }
 
-=======
-  tsdbReaderT pReader = tsdbReaderOpen(pHandle->vnode, &cond, pTableListInfo->pTableList, queryId, taskId);
->>>>>>> 00c27ee5
   cleanupQueryTableDataCond(&cond);
 
   return pReader;
@@ -4542,10 +4468,10 @@
     ASSERT(0);
   }
 
-  tsdbCleanupReadHandle(pTableScanInfo->dataReader);
+  tsdbReaderClose(pTableScanInfo->dataReader);
 
   STableListInfo info = {0};
-  pTableScanInfo->dataReader = doCreateDataReader(pNode, pHandle, &info, 0, 0);
+  pTableScanInfo->dataReader = doCreateDataReader(pNode, pHandle, &info, NULL);
   if (pTableScanInfo->dataReader == NULL) {
     ASSERT(0);
     qError("failed to create data reader");
