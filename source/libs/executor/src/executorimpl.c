/*
 * Copyright (c) 2019 TAOS Data, Inc. <jhtao@taosdata.com>
 *
 * This program is free software: you can use, redistribute, and/or modify
 * it under the terms of the GNU Affero General Public License, version 3
 * or later ("AGPL"), as published by the Free Software Foundation.
 *
 * This program is distributed in the hope that it will be useful, but WITHOUT
 * ANY WARRANTY; without even the implied warranty of MERCHANTABILITY or
 * FITNESS FOR A PARTICULAR PURPOSE.
 *
 * You should have received a copy of the GNU Affero General Public License
 * along with this program. If not, see <http://www.gnu.org/licenses/>.
 */

#include "filter.h"
#include "function.h"
#include "functionMgt.h"
#include "os.h"
#include "querynodes.h"
#include "tfill.h"
#include "tname.h"

#include "tdatablock.h"
#include "tglobal.h"
#include "tmsg.h"
#include "tsort.h"
#include "ttime.h"

#include "executorimpl.h"
#include "index.h"
#include "query.h"
#include "tcompare.h"
#include "tcompression.h"
#include "thash.h"
#include "ttypes.h"
#include "vnode.h"

#define IS_MAIN_SCAN(runtime)          ((runtime)->scanFlag == MAIN_SCAN)
#define IS_REVERSE_SCAN(runtime)       ((runtime)->scanFlag == REVERSE_SCAN)
#define IS_REPEAT_SCAN(runtime)        ((runtime)->scanFlag == REPEAT_SCAN)
#define SET_MAIN_SCAN_FLAG(runtime)    ((runtime)->scanFlag = MAIN_SCAN)
#define SET_REVERSE_SCAN_FLAG(runtime) ((runtime)->scanFlag = REVERSE_SCAN)

#define SDATA_BLOCK_INITIALIZER \
  (SDataBlockInfo) { {0}, 0 }

#define GET_FORWARD_DIRECTION_FACTOR(ord) (((ord) == TSDB_ORDER_ASC) ? QUERY_ASC_FORWARD_STEP : QUERY_DESC_FORWARD_STEP)

enum {
  TS_JOIN_TS_EQUAL = 0,
  TS_JOIN_TS_NOT_EQUALS = 1,
  TS_JOIN_TAG_NOT_EQUALS = 2,
};

#if 0
static UNUSED_FUNC void *u_malloc (size_t __size) {
  uint32_t v = taosRand();

  if (v % 1000 <= 0) {
    return NULL;
  } else {
    return taosMemoryMalloc(__size);
  }
}

static UNUSED_FUNC void* u_calloc(size_t num, size_t __size) {
  uint32_t v = taosRand();
  if (v % 1000 <= 0) {
    return NULL;
  } else {
    return taosMemoryCalloc(num, __size);
  }
}

static UNUSED_FUNC void* u_realloc(void* p, size_t __size) {
  uint32_t v = taosRand();
  if (v % 5 <= 1) {
    return NULL;
  } else {
    return taosMemoryRealloc(p, __size);
  }
}

#define calloc  u_calloc
#define malloc  u_malloc
#define realloc u_realloc
#endif

#define CLEAR_QUERY_STATUS(q, st) ((q)->status &= (~(st)))
//#define GET_NUM_OF_TABLEGROUP(q)    taosArrayGetSize((q)->tableqinfoGroupInfo.pGroupList)
#define QUERY_IS_INTERVAL_QUERY(_q) ((_q)->interval.interval > 0)

int32_t getMaximumIdleDurationSec() { return tsShellActivityTimer * 2; }

static int32_t getExprFunctionId(SExprInfo* pExprInfo) {
  assert(pExprInfo != NULL && pExprInfo->pExpr != NULL && pExprInfo->pExpr->nodeType == TEXPR_UNARYEXPR_NODE);
  return 0;
}

static void doSetTagValueToResultBuf(char* output, const char* val, int16_t type, int16_t bytes);

static void setBlockStatisInfo(SqlFunctionCtx* pCtx, SExprInfo* pExpr, SSDataBlock* pSDataBlock);

static void destroyTableQueryInfoImpl(STableQueryInfo* pTableQueryInfo);

static SColumnInfo* extractColumnFilterInfo(SExprInfo* pExpr, int32_t numOfOutput, int32_t* numOfFilterCols);

static void releaseQueryBuf(size_t numOfTables);

static int32_t getNumOfScanTimes(STaskAttr* pQueryAttr);

static void destroySFillOperatorInfo(void* param, int32_t numOfOutput);
static void destroyProjectOperatorInfo(void* param, int32_t numOfOutput);
static void destroyTagScanOperatorInfo(void* param, int32_t numOfOutput);
static void destroyOrderOperatorInfo(void* param, int32_t numOfOutput);
static void destroyAggOperatorInfo(void* param, int32_t numOfOutput);

static void destroyIntervalOperatorInfo(void* param, int32_t numOfOutput);
static void destroyExchangeOperatorInfo(void* param, int32_t numOfOutput);

static void destroyOperatorInfo(SOperatorInfo* pOperator);
static void destroySysTableScannerOperatorInfo(void* param, int32_t numOfOutput);

void doSetOperatorCompleted(SOperatorInfo* pOperator) {
  pOperator->status = OP_EXEC_DONE;

  pOperator->cost.totalCost = (taosGetTimestampUs() - pOperator->pTaskInfo->cost.start * 1000) / 1000.0;
  if (pOperator->pTaskInfo != NULL) {
    setTaskStatus(pOperator->pTaskInfo, TASK_COMPLETED);
  }
}

int32_t operatorDummyOpenFn(SOperatorInfo* pOperator) {
  OPTR_SET_OPENED(pOperator);
  pOperator->cost.openCost = 0;
  return TSDB_CODE_SUCCESS;
}

SOperatorFpSet createOperatorFpSet(__optr_open_fn_t openFn, __optr_fn_t nextFn, __optr_fn_t streamFn,
                                   __optr_fn_t cleanup, __optr_close_fn_t closeFn, __optr_encode_fn_t encode,
                                   __optr_decode_fn_t decode, __optr_explain_fn_t explain) {
  SOperatorFpSet fpSet = {
      ._openFn = openFn,
      .getNextFn = nextFn,
      .getStreamResFn = streamFn,
      .cleanupFn = cleanup,
      .closeFn = closeFn,
      .encodeResultRow = encode,
      .decodeResultRow = decode,
      .getExplainFn = explain,
  };

  return fpSet;
}

void operatorDummyCloseFn(void* param, int32_t numOfCols) {}

static int32_t doCopyToSDataBlock(SExecTaskInfo* taskInfo, SSDataBlock* pBlock, SExprInfo* pExprInfo,
                                  SDiskbasedBuf* pBuf, SGroupResInfo* pGroupResInfo, const int32_t* rowCellOffset,
                                  SqlFunctionCtx* pCtx, int32_t numOfExprs);

static void initCtxOutputBuffer(SqlFunctionCtx* pCtx, int32_t size);
static void setResultBufSize(STaskAttr* pQueryAttr, SResultInfo* pResultInfo);
static void doSetTableGroupOutputBuf(SAggOperatorInfo* pAggInfo, int32_t numOfOutput, uint64_t groupId,
                                     SExecTaskInfo* pTaskInfo);

SArray* getOrderCheckColumns(STaskAttr* pQuery);

typedef struct SRowCompSupporter {
  STaskRuntimeEnv* pRuntimeEnv;
  int16_t          dataOffset;
  __compar_fn_t    comFunc;
} SRowCompSupporter;

static int compareRowData(const void* a, const void* b, const void* userData) {
  const SResultRow* pRow1 = (const SResultRow*)a;
  const SResultRow* pRow2 = (const SResultRow*)b;

  SRowCompSupporter* supporter = (SRowCompSupporter*)userData;
  STaskRuntimeEnv*   pRuntimeEnv = supporter->pRuntimeEnv;

  SFilePage* page1 = getBufPage(pRuntimeEnv->pResultBuf, pRow1->pageId);
  SFilePage* page2 = getBufPage(pRuntimeEnv->pResultBuf, pRow2->pageId);

  int16_t offset = supporter->dataOffset;
  return 0;
  //  char*   in1 = getPosInResultPage(pRuntimeEnv->pQueryAttr, page1, pRow1->offset, offset);
  //  char*   in2 = getPosInResultPage(pRuntimeEnv->pQueryAttr, page2, pRow2->offset, offset);

  //  return (in1 != NULL && in2 != NULL) ? supporter->comFunc(in1, in2) : 0;
}

// setup the output buffer for each operator
SSDataBlock* createResDataBlock(SDataBlockDescNode* pNode) {
  int32_t numOfCols = LIST_LENGTH(pNode->pSlots);

  SSDataBlock* pBlock = taosMemoryCalloc(1, sizeof(SSDataBlock));
  pBlock->pDataBlock = taosArrayInit(numOfCols, sizeof(SColumnInfoData));

  pBlock->info.blockId = pNode->dataBlockId;
  pBlock->info.rowSize = pNode->totalRowSize;  // todo ??
  pBlock->info.type = STREAM_INVALID;

  for (int32_t i = 0; i < numOfCols; ++i) {
    SColumnInfoData idata = {{0}};
    SSlotDescNode*  pDescNode = nodesListGetNode(pNode->pSlots, i);
    //    if (!pDescNode->output) {  // todo disable it temporarily
    //      continue;
    //    }

    idata.info.type = pDescNode->dataType.type;
    idata.info.bytes = pDescNode->dataType.bytes;
    idata.info.scale = pDescNode->dataType.scale;
    idata.info.slotId = pDescNode->slotId;
    idata.info.precision = pDescNode->dataType.precision;

    if (IS_VAR_DATA_TYPE(idata.info.type)) {
      pBlock->info.hasVarCol = true;
    }

    taosArrayPush(pBlock->pDataBlock, &idata);
  }

  pBlock->info.numOfCols = taosArrayGetSize(pBlock->pDataBlock);
  return pBlock;
}

static bool hasNull(SColumn* pColumn, SColumnDataAgg* pStatis) {
  if (TSDB_COL_IS_TAG(pColumn->flag) || TSDB_COL_IS_UD_COL(pColumn->flag) ||
      pColumn->colId == PRIMARYKEY_TIMESTAMP_COL_ID) {
    return false;
  }

  if (pStatis != NULL && pStatis->numOfNull == 0) {
    return false;
  }

  return true;
}

static bool chkResultRowFromKey(STaskRuntimeEnv* pRuntimeEnv, SResultRowInfo* pResultRowInfo, char* pData,
                                int16_t bytes, bool masterscan, uint64_t uid) {
  bool existed = false;
  SET_RES_WINDOW_KEY(pRuntimeEnv->keyBuf, pData, bytes, uid);

  SResultRow** p1 =
      (SResultRow**)taosHashGet(pRuntimeEnv->pResultRowHashTable, pRuntimeEnv->keyBuf, GET_RES_WINDOW_KEY_LEN(bytes));

  // in case of repeat scan/reverse scan, no new time window added.
  if (QUERY_IS_INTERVAL_QUERY(pRuntimeEnv->pQueryAttr)) {
    if (!masterscan) {  // the *p1 may be NULL in case of sliding+offset exists.
      return p1 != NULL;
    }

    if (p1 != NULL) {
      if (pResultRowInfo->size == 0) {
        existed = false;
      } else if (pResultRowInfo->size == 1) {
        //        existed = (pResultRowInfo->pResult[0] == (*p1));
      } else {  // check if current pResultRowInfo contains the existed pResultRow
        SET_RES_EXT_WINDOW_KEY(pRuntimeEnv->keyBuf, pData, bytes, uid, pResultRowInfo);
        int64_t* index =
            taosHashGet(pRuntimeEnv->pResultRowListSet, pRuntimeEnv->keyBuf, GET_RES_EXT_WINDOW_KEY_LEN(bytes));
        if (index != NULL) {
          existed = true;
        } else {
          existed = false;
        }
      }
    }

    return existed;
  }

  return p1 != NULL;
}

SResultRow* getNewResultRow(SDiskbasedBuf* pResultBuf, int64_t tableGroupId, int32_t interBufSize) {
  SFilePage* pData = NULL;

  // in the first scan, new space needed for results
  int32_t pageId = -1;
  SIDList list = getDataBufPagesIdList(pResultBuf, tableGroupId);

  if (taosArrayGetSize(list) == 0) {
    pData = getNewBufPage(pResultBuf, tableGroupId, &pageId);
    pData->num = sizeof(SFilePage);
  } else {
    SPageInfo* pi = getLastPageInfo(list);
    pData = getBufPage(pResultBuf, getPageId(pi));
    pageId = getPageId(pi);

    if (pData->num + interBufSize > getBufPageSize(pResultBuf)) {
      // release current page first, and prepare the next one
      releaseBufPageInfo(pResultBuf, pi);

      pData = getNewBufPage(pResultBuf, tableGroupId, &pageId);
      if (pData != NULL) {
        pData->num = sizeof(SFilePage);
      }
    }
  }

  if (pData == NULL) {
    return NULL;
  }

  setBufPageDirty(pData, true);

  // set the number of rows in current disk page
  SResultRow* pResultRow = (SResultRow*)((char*)pData + pData->num);
  pResultRow->pageId = pageId;
  pResultRow->offset = (int32_t)pData->num;

  pData->num += interBufSize;

  return pResultRow;
}

/**
 * the struct of key in hash table
 * +----------+---------------+
 * | group id |   key data    |
 * | 8 bytes  | actual length |
 * +----------+---------------+
 */
SResultRow* doSetResultOutBufByKey(SDiskbasedBuf* pResultBuf, SResultRowInfo* pResultRowInfo, char* pData,
                                   int16_t bytes, bool masterscan, uint64_t groupId, SExecTaskInfo* pTaskInfo,
                                   bool isIntervalQuery, SAggSupporter* pSup) {
  SET_RES_WINDOW_KEY(pSup->keyBuf, pData, bytes, groupId);

  SResultRowPosition* p1 =
      (SResultRowPosition*)taosHashGet(pSup->pResultRowHashTable, pSup->keyBuf, GET_RES_WINDOW_KEY_LEN(bytes));

  SResultRow* pResult = NULL;

  // in case of repeat scan/reverse scan, no new time window added.
  if (isIntervalQuery) {
    if (masterscan && p1 != NULL) {  // the *p1 may be NULL in case of sliding+offset exists.
      pResult = getResultRowByPos(pResultBuf, p1);
      ASSERT(pResult->pageId == p1->pageId && pResult->offset == p1->offset);
    }
  } else {
    // In case of group by column query, the required SResultRow object must be existInCurrentResusltRowInfo in the
    // pResultRowInfo object.
    if (p1 != NULL) {

      // todo
      pResult = getResultRowByPos(pResultBuf, p1);
      ASSERT(pResult->pageId == p1->pageId && pResult->offset == p1->offset);
    }
  }

  // 1. close current opened time window
  if (pResultRowInfo->cur.pageId != -1 && ((pResult == NULL) || (pResult->pageId != pResultRowInfo->cur.pageId &&
                                                                 pResult->offset != pResultRowInfo->cur.offset))) {
    SResultRowPosition pos = pResultRowInfo->cur;
    SFilePage* pPage = getBufPage(pResultBuf, pos.pageId);
    releaseBufPage(pResultBuf, pPage);
  }

  // allocate a new buffer page
  if (pResult == NULL) {
    ASSERT(pSup->resultRowSize > 0);
    pResult = getNewResultRow(pResultBuf, groupId, pSup->resultRowSize);

    initResultRow(pResult);

    // add a new result set for a new group
    SResultRowPosition pos = {.pageId = pResult->pageId, .offset = pResult->offset};
    taosHashPut(pSup->pResultRowHashTable, pSup->keyBuf, GET_RES_WINDOW_KEY_LEN(bytes), &pos, sizeof(SResultRowPosition));
  }

  // 2. set the new time window to be the new active time window
  pResultRowInfo->cur = (SResultRowPosition){.pageId = pResult->pageId, .offset = pResult->offset};

  // too many time window in query
  if (taosHashGetSize(pSup->pResultRowHashTable) > MAX_INTERVAL_TIME_WINDOW) {
    longjmp(pTaskInfo->env, TSDB_CODE_QRY_TOO_MANY_TIMEWINDOW);
  }

  return pResult;
}

// get the correct time window according to the handled timestamp
static STimeWindow getCurrentActiveTimeWindow(SResultRowInfo* pResultRowInfo, int64_t ts, STaskAttr* pQueryAttr) {
  STimeWindow w = {0};
#if 0
  if (pResultRowInfo->curPos == -1) {  // the first window, from the previous stored value
                                       //    getInitialStartTimeWindow(pQueryAttr, ts, &w);

    if (pQueryAttr->interval.intervalUnit == 'n' || pQueryAttr->interval.intervalUnit == 'y') {
      w.ekey =
          taosTimeAdd(w.skey, pQueryAttr->interval.interval, pQueryAttr->interval.intervalUnit, pQueryAttr->precision) -
          1;
    } else {
      w.ekey = w.skey + pQueryAttr->interval.interval - 1;
    }
  } else {
    w = pRow->win;
  }

  /*
   * query border check, skey should not be bounded by the query time range, since the value skey will
   * be used as the time window index value. So we only change ekey of time window accordingly.
   */
  if (w.ekey > pQueryAttr->window.ekey && QUERY_IS_ASC_QUERY(pQueryAttr)) {
    w.ekey = pQueryAttr->window.ekey;
  }
#endif

  return w;
}

// a new buffer page for each table. Needs to opt this design
static int32_t addNewWindowResultBuf(SResultRow* pWindowRes, SDiskbasedBuf* pResultBuf, int32_t tid, uint32_t size) {
  if (pWindowRes->pageId != -1) {
    return 0;
  }

  SFilePage* pData = NULL;

  // in the first scan, new space needed for results
  int32_t pageId = -1;
  SIDList list = getDataBufPagesIdList(pResultBuf, tid);

  if (taosArrayGetSize(list) == 0) {
    pData = getNewBufPage(pResultBuf, tid, &pageId);
    pData->num = sizeof(SFilePage);
  } else {
    SPageInfo* pi = getLastPageInfo(list);
    pData = getBufPage(pResultBuf, getPageId(pi));
    pageId = getPageId(pi);

    if (pData->num + size > getBufPageSize(pResultBuf)) {
      // release current page first, and prepare the next one
      releaseBufPageInfo(pResultBuf, pi);

      pData = getNewBufPage(pResultBuf, tid, &pageId);
      if (pData != NULL) {
        pData->num = sizeof(SFilePage);
      }
    }
  }

  if (pData == NULL) {
    return -1;
  }

  // set the number of rows in current disk page
  if (pWindowRes->pageId == -1) {  // not allocated yet, allocate new buffer
    pWindowRes->pageId = pageId;
    pWindowRes->offset = (int32_t)pData->num;

    pData->num += size;
    assert(pWindowRes->pageId >= 0);
  }

  return 0;
}

static bool chkWindowOutputBufByKey(STaskRuntimeEnv* pRuntimeEnv, SResultRowInfo* pResultRowInfo, STimeWindow* win,
                                    bool masterscan, SResultRow** pResult, int64_t groupId, SqlFunctionCtx* pCtx,
                                    int32_t numOfOutput, int32_t* rowCellInfoOffset) {
  assert(win->skey <= win->ekey);
  return chkResultRowFromKey(pRuntimeEnv, pResultRowInfo, (char*)&win->skey, TSDB_KEYSIZE, masterscan, groupId);
}

static void doUpdateResultRowIndex(SResultRowInfo* pResultRowInfo, TSKEY lastKey, bool ascQuery,
                                   bool timeWindowInterpo) {
  int64_t skey = TSKEY_INITIAL_VAL;
#if 0
  int32_t i = 0;
  for (i = pResultRowInfo->size - 1; i >= 0; --i) {
    SResultRow* pResult = pResultRowInfo->pResult[i];
    if (pResult->closed) {
      break;
    }

    // new closed result rows
    if (timeWindowInterpo) {
      if (pResult->endInterp &&
          ((pResult->win.skey <= lastKey && ascQuery) || (pResult->win.skey >= lastKey && !ascQuery))) {
        if (i > 0) {  // the first time window, the startInterp is false.
          assert(pResult->startInterp);
        }

        closeResultRow(pResultRowInfo, i);
      } else {
        skey = pResult->win.skey;
      }
    } else {
      if ((pResult->win.ekey <= lastKey && ascQuery) || (pResult->win.skey >= lastKey && !ascQuery)) {
        closeResultRow(pResultRowInfo, i);
      } else {
        skey = pResult->win.skey;
      }
    }
  }

  // all result rows are closed, set the last one to be the skey
  if (skey == TSKEY_INITIAL_VAL) {
    if (pResultRowInfo->size == 0) {
      //      assert(pResultRowInfo->current == NULL);
      assert(pResultRowInfo->curPos == -1);
      pResultRowInfo->curPos = -1;
    } else {
      pResultRowInfo->curPos = pResultRowInfo->size - 1;
    }
  } else {
    for (i = pResultRowInfo->size - 1; i >= 0; --i) {
      SResultRow* pResult = pResultRowInfo->pResult[i];
      if (pResult->closed) {
        break;
      }
    }

    if (i == pResultRowInfo->size - 1) {
      pResultRowInfo->curPos = i;
    } else {
      pResultRowInfo->curPos = i + 1;  // current not closed result object
    }
  }
#endif
}
//
// static void updateResultRowInfoActiveIndex(SResultRowInfo* pResultRowInfo, const STimeWindow* pWin, TSKEY lastKey,
//                                           bool ascQuery, bool interp) {
//  if ((lastKey > pWin->ekey && ascQuery) || (lastKey < pWin->ekey && (!ascQuery))) {
//    closeAllResultRows(pResultRowInfo);
//    pResultRowInfo->curPos = pResultRowInfo->size - 1;
//  } else {
//    int32_t step = ascQuery ? 1 : -1;
//    doUpdateResultRowIndex(pResultRowInfo, lastKey - step, ascQuery, interp);
//  }
//}

//  query_range_start, query_range_end, window_duration, window_start, window_end
void initExecTimeWindowInfo(SColumnInfoData* pColData, STimeWindow* pQueryWindow) {
  pColData->info.type = TSDB_DATA_TYPE_TIMESTAMP;
  pColData->info.bytes = sizeof(int64_t);

  colInfoDataEnsureCapacity(pColData, 0, 5);
  colDataAppendInt64(pColData, 0, &pQueryWindow->skey);
  colDataAppendInt64(pColData, 1, &pQueryWindow->ekey);

  int64_t interval = 0;
  colDataAppendInt64(pColData, 2, &interval);  // this value may be variable in case of 'n' and 'y'.
  colDataAppendInt64(pColData, 3, &pQueryWindow->skey);
  colDataAppendInt64(pColData, 4, &pQueryWindow->ekey);
}


void doApplyFunctions(SExecTaskInfo* taskInfo, SqlFunctionCtx* pCtx, STimeWindow* pWin,
                      SColumnInfoData* pTimeWindowData, int32_t offset, int32_t forwardStep, TSKEY* tsCol,
                      int32_t numOfTotal, int32_t numOfOutput, int32_t order) {
  for (int32_t k = 0; k < numOfOutput; ++k) {
    // keep it temporarily
    // todo no need this??
    bool    hasAgg = pCtx[k].input.colDataAggIsSet;
    int32_t numOfRows = pCtx[k].input.numOfRows;
    int32_t startOffset = pCtx[k].input.startRowIndex;

    pCtx[k].input.startRowIndex = offset;
    pCtx[k].input.numOfRows = forwardStep;

    if (tsCol != NULL) {
      pCtx[k].ptsList = tsCol;
    }

    // not a whole block involved in query processing, statistics data can not be used
    // NOTE: the original value of isSet have been changed here
    if (pCtx[k].input.colDataAggIsSet && forwardStep < numOfTotal) {
      pCtx[k].input.colDataAggIsSet = false;
    }

    if (fmIsWindowPseudoColumnFunc(pCtx[k].functionId)) {
      SResultRowEntryInfo* pEntryInfo = GET_RES_INFO(&pCtx[k]);

      char* p = GET_ROWCELL_INTERBUF(pEntryInfo);

      SColumnInfoData idata = {0};
      idata.info.type = TSDB_DATA_TYPE_BIGINT;
      idata.info.bytes = tDataTypes[TSDB_DATA_TYPE_BIGINT].bytes;
      idata.pData = p;

      SScalarParam out = {.columnData = &idata};
      SScalarParam tw = {.numOfRows = 5, .columnData = pTimeWindowData};
      pCtx[k].sfp.process(&tw, 1, &out);
      pEntryInfo->numOfRes = 1;
    } else {
      int32_t code = TSDB_CODE_SUCCESS;
      if (functionNeedToExecute(&pCtx[k]) && pCtx[k].fpSet.process != NULL) {
        code = pCtx[k].fpSet.process(&pCtx[k]);

        if (code != TSDB_CODE_SUCCESS) {
          qError("%s apply functions error, code: %s", GET_TASKID(taskInfo), tstrerror(code));
          taskInfo->code = code;
          longjmp(taskInfo->env, code);
        }
      }

      // restore it
      pCtx[k].input.colDataAggIsSet = hasAgg;
      pCtx[k].input.startRowIndex = startOffset;
      pCtx[k].input.numOfRows = numOfRows;
    }
  }
}

static FORCE_INLINE TSKEY reviseWindowEkey(STaskAttr* pQueryAttr, STimeWindow* pWindow) {
  TSKEY   ekey = -1;
  int32_t order = TSDB_ORDER_ASC;
  if (order == TSDB_ORDER_ASC) {
    ekey = pWindow->ekey;
    if (ekey > pQueryAttr->window.ekey) {
      ekey = pQueryAttr->window.ekey;
    }
  } else {
    ekey = pWindow->skey;
    if (ekey < pQueryAttr->window.ekey) {
      ekey = pQueryAttr->window.ekey;
    }
  }

  return ekey;
}

static int32_t doSetInputDataBlock(SOperatorInfo* pOperator, SqlFunctionCtx* pCtx, SSDataBlock* pBlock, int32_t order,
                                   int32_t scanFlag, bool createDummyCol);

static void doSetInputDataBlockInfo(SOperatorInfo* pOperator, SqlFunctionCtx* pCtx, SSDataBlock* pBlock,
                                    int32_t order) {
  for (int32_t i = 0; i < pOperator->numOfExprs; ++i) {
    pCtx[i].order = order;
    pCtx[i].input.numOfRows = pBlock->info.rows;
    setBlockStatisInfo(&pCtx[i], &pOperator->pExpr[i], pBlock);
  }
}

void setInputDataBlock(SOperatorInfo* pOperator, SqlFunctionCtx* pCtx, SSDataBlock* pBlock, int32_t order,
                       int32_t scanFlag, bool createDummyCol) {
  if (pBlock->pBlockAgg != NULL) {
    doSetInputDataBlockInfo(pOperator, pCtx, pBlock, order);
  } else {
    doSetInputDataBlock(pOperator, pCtx, pBlock, order, scanFlag, createDummyCol);
  }
}

static int32_t doCreateConstantValColumnInfo(SInputColumnInfoData* pInput, SFunctParam* pFuncParam, int32_t paramIndex,
                                             int32_t numOfRows) {
  SColumnInfoData* pColInfo = NULL;
  if (pInput->pData[paramIndex] == NULL) {
    pColInfo = taosMemoryCalloc(1, sizeof(SColumnInfoData));
    if (pColInfo == NULL) {
      return TSDB_CODE_OUT_OF_MEMORY;
    }

    // Set the correct column info (data type and bytes)
    pColInfo->info.type = pFuncParam->param.nType;
    pColInfo->info.bytes = pFuncParam->param.nLen;

    pInput->pData[paramIndex] = pColInfo;
  } else {
    pColInfo = pInput->pData[paramIndex];
  }

  colInfoDataEnsureCapacity(pColInfo, 0, numOfRows);

  int8_t type = pFuncParam->param.nType;
  if (type == TSDB_DATA_TYPE_BIGINT || type == TSDB_DATA_TYPE_UBIGINT) {
    int64_t v = pFuncParam->param.i;
    for (int32_t i = 0; i < numOfRows; ++i) {
      colDataAppendInt64(pColInfo, i, &v);
    }
  } else if (type == TSDB_DATA_TYPE_DOUBLE) {
    double v = pFuncParam->param.d;
    for (int32_t i = 0; i < numOfRows; ++i) {
      colDataAppendDouble(pColInfo, i, &v);
    }
  } else if (type == TSDB_DATA_TYPE_VARCHAR) {
    char* tmp = taosMemoryMalloc(pFuncParam->param.nLen + VARSTR_HEADER_SIZE);
    STR_WITH_SIZE_TO_VARSTR(tmp, pFuncParam->param.pz, pFuncParam->param.nLen);
    for (int32_t i = 0; i < numOfRows; ++i) {
      colDataAppend(pColInfo, i, tmp, false);
    }
  }

  return TSDB_CODE_SUCCESS;
}

static int32_t doSetInputDataBlock(SOperatorInfo* pOperator, SqlFunctionCtx* pCtx, SSDataBlock* pBlock, int32_t order,
                                   int32_t scanFlag, bool createDummyCol) {
  int32_t code = TSDB_CODE_SUCCESS;

  for (int32_t i = 0; i < pOperator->numOfExprs; ++i) {
    pCtx[i].order = order;
    pCtx[i].input.numOfRows = pBlock->info.rows;

    pCtx[i].pSrcBlock = pBlock;
    pCtx[i].scanFlag = scanFlag;

    SInputColumnInfoData* pInput = &pCtx[i].input;
    pInput->uid = pBlock->info.uid;
    pInput->colDataAggIsSet = false;

    SExprInfo* pOneExpr = &pOperator->pExpr[i];
    for (int32_t j = 0; j < pOneExpr->base.numOfParams; ++j) {
      SFunctParam* pFuncParam = &pOneExpr->base.pParam[j];
      if (pFuncParam->type == FUNC_PARAM_TYPE_COLUMN) {
        int32_t slotId = pFuncParam->pCol->slotId;
        pInput->pData[j] = taosArrayGet(pBlock->pDataBlock, slotId);
        pInput->totalRows = pBlock->info.rows;
        pInput->numOfRows = pBlock->info.rows;
        pInput->startRowIndex = 0;

        // NOTE: the last parameter is the primary timestamp column
        if (fmIsTimelineFunc(pCtx[i].functionId) && (j == pOneExpr->base.numOfParams - 1)) {
          pInput->pPTS = pInput->pData[j];
        }
        ASSERT(pInput->pData[j] != NULL);
      } else if (pFuncParam->type == FUNC_PARAM_TYPE_VALUE) {
        // todo avoid case: top(k, 12), 12 is the value parameter.
        // sum(11), 11 is also the value parameter.
        if (createDummyCol && pOneExpr->base.numOfParams == 1) {
          pInput->totalRows = pBlock->info.rows;
          pInput->numOfRows = pBlock->info.rows;
          pInput->startRowIndex = 0;

          code = doCreateConstantValColumnInfo(pInput, pFuncParam, j, pBlock->info.rows);
          if (code != TSDB_CODE_SUCCESS) {
            return code;
          }
        }
      }
    }
  }

  return code;
}

static int32_t doAggregateImpl(SOperatorInfo* pOperator, TSKEY startTs, SqlFunctionCtx* pCtx) {
  for (int32_t k = 0; k < pOperator->numOfExprs; ++k) {
    if (functionNeedToExecute(&pCtx[k])) {
      // todo add a dummy funtion to avoid process check
      if (pCtx[k].fpSet.process == NULL) {
        continue;
      }

      int32_t code = pCtx[k].fpSet.process(&pCtx[k]);
      if (code != TSDB_CODE_SUCCESS) {
        qError("%s aggregate function error happens, code: %s", GET_TASKID(pOperator->pTaskInfo), tstrerror(code));
        return code;
      }
    }
  }

  return TSDB_CODE_SUCCESS;
}

static void setPseudoOutputColInfo(SSDataBlock* pResult, SqlFunctionCtx* pCtx, SArray* pPseudoList) {
  size_t num = (pPseudoList != NULL) ? taosArrayGetSize(pPseudoList) : 0;
  for (int32_t i = 0; i < num; ++i) {
    pCtx[i].pOutput = taosArrayGet(pResult->pDataBlock, i);
  }
}

int32_t projectApplyFunctions(SExprInfo* pExpr, SSDataBlock* pResult, SSDataBlock* pSrcBlock, SqlFunctionCtx* pCtx,
                              int32_t numOfOutput, SArray* pPseudoList) {
  setPseudoOutputColInfo(pResult, pCtx, pPseudoList);
  pResult->info.groupId = pSrcBlock->info.groupId;

  // if the source equals to the destination, it is to create a new column as the result of scalar function or some
  // operators.
  bool createNewColModel = (pResult == pSrcBlock);

  int32_t numOfRows = 0;

  for (int32_t k = 0; k < numOfOutput; ++k) {
    int32_t         outputSlotId = pExpr[k].base.resSchema.slotId;
    SqlFunctionCtx* pfCtx = &pCtx[k];

    if (pExpr[k].pExpr->nodeType == QUERY_NODE_COLUMN) {  // it is a project query
      SColumnInfoData* pColInfoData = taosArrayGet(pResult->pDataBlock, outputSlotId);
      if (pResult->info.rows > 0 && !createNewColModel) {
        colDataMergeCol(pColInfoData, pResult->info.rows, &pResult->info.capacity, pfCtx->input.pData[0],
                        pfCtx->input.numOfRows);
      } else {
        colDataAssign(pColInfoData, pfCtx->input.pData[0], pfCtx->input.numOfRows);
      }

      numOfRows = pfCtx->input.numOfRows;
    } else if (pExpr[k].pExpr->nodeType == QUERY_NODE_VALUE) {
      SColumnInfoData* pColInfoData = taosArrayGet(pResult->pDataBlock, outputSlotId);

      int32_t offset = createNewColModel ? 0 : pResult->info.rows;
      for (int32_t i = 0; i < pSrcBlock->info.rows; ++i) {
        colDataAppend(pColInfoData, i + offset,
                      taosVariantGet(&pExpr[k].base.pParam[0].param, pExpr[k].base.pParam[0].param.nType),
                      TSDB_DATA_TYPE_NULL == pExpr[k].base.pParam[0].param.nType);
      }

      numOfRows = pSrcBlock->info.rows;
    } else if (pExpr[k].pExpr->nodeType == QUERY_NODE_OPERATOR) {
      SArray* pBlockList = taosArrayInit(4, POINTER_BYTES);
      taosArrayPush(pBlockList, &pSrcBlock);

      SColumnInfoData* pResColData = taosArrayGet(pResult->pDataBlock, outputSlotId);
      SColumnInfoData  idata = {.info = pResColData->info, .hasNull = true};

      SScalarParam dest = {.columnData = &idata};
      int32_t      code = scalarCalculate(pExpr[k].pExpr->_optrRoot.pRootNode, pBlockList, &dest);
      if (code != TSDB_CODE_SUCCESS) {
        taosArrayDestroy(pBlockList);
        return code;
      }

      int32_t startOffset = createNewColModel ? 0 : pResult->info.rows;
      colInfoDataEnsureCapacity(pResColData, startOffset, pResult->info.capacity);
      colDataMergeCol(pResColData, startOffset, &pResult->info.capacity, &idata, dest.numOfRows);

      numOfRows = dest.numOfRows;
      taosArrayDestroy(pBlockList);
    } else if (pExpr[k].pExpr->nodeType == QUERY_NODE_FUNCTION) {
      ASSERT(!fmIsAggFunc(pfCtx->functionId));

      // _rowts/_c0, not tbname column
      if (fmIsPseudoColumnFunc(pfCtx->functionId) && (!fmIsScanPseudoColumnFunc(pfCtx->functionId))) {
        // do nothing
      } else if (fmIsIndefiniteRowsFunc(pfCtx->functionId)) {
        SResultRowEntryInfo* pResInfo = GET_RES_INFO(&pCtx[k]);
        pfCtx->fpSet.init(&pCtx[k], pResInfo);

        pfCtx->pOutput = taosArrayGet(pResult->pDataBlock, outputSlotId);
        pfCtx->offset = createNewColModel ? 0 : pResult->info.rows;  // set the start offset

        // set the timestamp(_rowts) output buffer
        if (taosArrayGetSize(pPseudoList) > 0) {
          int32_t* outputColIndex = taosArrayGet(pPseudoList, 0);
          pfCtx->pTsOutput = (SColumnInfoData*)pCtx[*outputColIndex].pOutput;
        }

        numOfRows = pfCtx->fpSet.process(pfCtx);
      } else {
        SArray* pBlockList = taosArrayInit(4, POINTER_BYTES);
        taosArrayPush(pBlockList, &pSrcBlock);

        SColumnInfoData* pResColData = taosArrayGet(pResult->pDataBlock, outputSlotId);
        SColumnInfoData  idata = {.info = pResColData->info, .hasNull = true};

        SScalarParam dest = {.columnData = &idata};
        int32_t      code = scalarCalculate((SNode*)pExpr[k].pExpr->_function.pFunctNode, pBlockList, &dest);
        if (code != TSDB_CODE_SUCCESS) {
          taosArrayDestroy(pBlockList);
          return code;
        }

        int32_t startOffset = createNewColModel ? 0 : pResult->info.rows;
        colInfoDataEnsureCapacity(pResColData, startOffset, pResult->info.capacity);
        colDataMergeCol(pResColData, startOffset, &pResult->info.capacity, &idata, dest.numOfRows);

        numOfRows = dest.numOfRows;
        taosArrayDestroy(pBlockList);
      }
    } else {
      ASSERT(0);
    }
  }

  if (!createNewColModel) {
    pResult->info.rows += numOfRows;
  }

  return TSDB_CODE_SUCCESS;
}

static void setResultRowKey(SResultRow* pResultRow, char* pData, int16_t type) {
  if (IS_VAR_DATA_TYPE(type)) {
    // todo disable this

    //    if (pResultRow->key == NULL) {
    //      pResultRow->key = taosMemoryMalloc(varDataTLen(pData));
    //      varDataCopy(pResultRow->key, pData);
    //    } else {
    //      ASSERT(memcmp(pResultRow->key, pData, varDataTLen(pData)) == 0);
    //    }
  } else {
    int64_t v = -1;
    GET_TYPED_DATA(v, int64_t, type, pData);

    pResultRow->win.skey = v;
    pResultRow->win.ekey = v;
  }
}

int32_t setGroupResultOutputBuf(SOptrBasicInfo* binfo, int32_t numOfCols, char* pData, int16_t type, int16_t bytes,
                                int32_t groupId, SDiskbasedBuf* pBuf, SExecTaskInfo* pTaskInfo,
                                SAggSupporter* pAggSup) {
  SResultRowInfo* pResultRowInfo = &binfo->resultRowInfo;
  SqlFunctionCtx* pCtx = binfo->pCtx;

  SResultRow* pResultRow =
      doSetResultOutBufByKey(pBuf, pResultRowInfo, (char*)pData, bytes, true, groupId, pTaskInfo, false, pAggSup);
  assert(pResultRow != NULL);

  setResultRowKey(pResultRow, pData, type);
  setResultRowInitCtx(pResultRow, pCtx, numOfCols, binfo->rowCellInfoOffset);
  return TSDB_CODE_SUCCESS;
}

bool functionNeedToExecute(SqlFunctionCtx* pCtx) {
  struct SResultRowEntryInfo* pResInfo = GET_RES_INFO(pCtx);

  // in case of timestamp column, always generated results.
  int32_t functionId = pCtx->functionId;
  if (functionId == -1) {
    return false;
  }

  if (pCtx->scanFlag == REPEAT_SCAN) {
    return fmIsRepeatScanFunc(pCtx->functionId);
  }

  if (isRowEntryCompleted(pResInfo)) {
    return false;
  }

  //  if (functionId == FUNCTION_FIRST_DST || functionId == FUNCTION_FIRST) {
  //    //    return QUERY_IS_ASC_QUERY(pQueryAttr);
  //  }
  //
  //  // denote the order type
  //  if ((functionId == FUNCTION_LAST_DST || functionId == FUNCTION_LAST)) {
  //    //    return pCtx->param[0].i == pQueryAttr->order.order;
  //  }

  // in the reverse table scan, only the following functions need to be executed
  //  if (IS_REVERSE_SCAN(pRuntimeEnv) ||
  //      (pRuntimeEnv->scanFlag == REPEAT_SCAN && functionId != FUNCTION_STDDEV && functionId != FUNCTION_PERCT)) {
  //    return false;
  //  }

  return true;
}

static int32_t doCreateConstantValColumnAggInfo(SInputColumnInfoData* pInput, SFunctParam* pFuncParam, int32_t type,
                                                int32_t paramIndex, int32_t numOfRows) {
  if (pInput->pData[paramIndex] == NULL) {
    pInput->pData[paramIndex] = taosMemoryCalloc(1, sizeof(SColumnInfoData));
    if (pInput->pData[paramIndex] == NULL) {
      return TSDB_CODE_OUT_OF_MEMORY;
    }

    // Set the correct column info (data type and bytes)
    pInput->pData[paramIndex]->info.type = type;
    pInput->pData[paramIndex]->info.bytes = tDataTypes[type].bytes;
  }

  SColumnDataAgg* da = NULL;
  if (pInput->pColumnDataAgg[paramIndex] == NULL) {
    da = taosMemoryCalloc(1, sizeof(SColumnDataAgg));
    pInput->pColumnDataAgg[paramIndex] = da;
    if (da == NULL) {
      return TSDB_CODE_OUT_OF_MEMORY;
    }
  } else {
    da = pInput->pColumnDataAgg[paramIndex];
  }

  ASSERT(!IS_VAR_DATA_TYPE(type));

  if (type == TSDB_DATA_TYPE_BIGINT) {
    int64_t v = pFuncParam->param.i;
    *da = (SColumnDataAgg){.numOfNull = 0, .min = v, .max = v, .maxIndex = 0, .minIndex = 0, .sum = v * numOfRows};
  } else if (type == TSDB_DATA_TYPE_DOUBLE) {
    double v = pFuncParam->param.d;
    *da = (SColumnDataAgg){.numOfNull = 0, .maxIndex = 0, .minIndex = 0};

    *(double*)&da->min = v;
    *(double*)&da->max = v;
    *(double*)&da->sum = v * numOfRows;
  } else if (type == TSDB_DATA_TYPE_BOOL) {  // todo validate this data type
    bool v = pFuncParam->param.i;

    *da = (SColumnDataAgg){.numOfNull = 0, .maxIndex = 0, .minIndex = 0};
    *(bool*)&da->min = 0;
    *(bool*)&da->max = v;
    *(bool*)&da->sum = v * numOfRows;
  } else if (type == TSDB_DATA_TYPE_TIMESTAMP) {
    // do nothing
  } else {
    ASSERT(0);
  }

  return TSDB_CODE_SUCCESS;
}

void setBlockStatisInfo(SqlFunctionCtx* pCtx, SExprInfo* pExprInfo, SSDataBlock* pBlock) {
  int32_t numOfRows = pBlock->info.rows;

  SInputColumnInfoData* pInput = &pCtx->input;
  pInput->numOfRows = numOfRows;
  pInput->totalRows = numOfRows;

  if (pBlock->pBlockAgg != NULL) {
    pInput->colDataAggIsSet = true;

    for (int32_t j = 0; j < pExprInfo->base.numOfParams; ++j) {
      SFunctParam* pFuncParam = &pExprInfo->base.pParam[j];

      if (pFuncParam->type == FUNC_PARAM_TYPE_COLUMN) {
        int32_t slotId = pFuncParam->pCol->slotId;
        pInput->pColumnDataAgg[j] = pBlock->pBlockAgg[slotId];
        if (pInput->pColumnDataAgg[j] == NULL) {
          pInput->colDataAggIsSet = false;
        }

        // Here we set the column info data since the data type for each column data is required, but
        // the data in the corresponding SColumnInfoData will not be used.
        pInput->pData[j] = taosArrayGet(pBlock->pDataBlock, slotId);
      } else if (pFuncParam->type == FUNC_PARAM_TYPE_VALUE) {
        doCreateConstantValColumnAggInfo(pInput, pFuncParam, pFuncParam->param.nType, j, pBlock->info.rows);
      }
    }
  } else {
    pInput->colDataAggIsSet = false;
  }

  // set the statistics data for primary time stamp column
  //  if (pCtx->functionId == FUNCTION_SPREAD && pColumn->colId == PRIMARYKEY_TIMESTAMP_COL_ID) {
  //    pCtx->isAggSet = true;
  //    pCtx->agg.min = pBlock->info.window.skey;
  //    pCtx->agg.max = pBlock->info.window.ekey;
  //  }
}

// set the output buffer for the selectivity + tag query
static int32_t setSelectValueColumnInfo(SqlFunctionCtx* pCtx, int32_t numOfOutput) {
  int32_t num = 0;

  SqlFunctionCtx*  p = NULL;
  SqlFunctionCtx** pValCtx = taosMemoryCalloc(numOfOutput, POINTER_BYTES);
  if (pValCtx == NULL) {
    return TSDB_CODE_QRY_OUT_OF_MEMORY;
  }

  for (int32_t i = 0; i < numOfOutput; ++i) {
    if (strcmp(pCtx[i].pExpr->pExpr->_function.functionName, "_select_value") == 0) {
      pValCtx[num++] = &pCtx[i];
    } else if (fmIsSelectFunc(pCtx[i].functionId)) {
      p = &pCtx[i];
    }
    //    if (functionId == FUNCTION_TAG_DUMMY || functionId == FUNCTION_TS_DUMMY) {
    //      tagLen += pCtx[i].resDataInfo.bytes;
    //      pTagCtx[num++] = &pCtx[i];
    //    } else if (functionId == FUNCTION_TS || functionId == FUNCTION_TAG) {
    //      // tag function may be the group by tag column
    //      // ts may be the required primary timestamp column
    //      continue;
    //    } else {
    //      // the column may be the normal column, group by normal_column, the functionId is FUNCTION_PRJ
    //    }
  }

  if (p != NULL) {
    p->subsidiaries.pCtx = pValCtx;
    p->subsidiaries.num = num;
  } else {
    taosMemoryFreeClear(pValCtx);
  }

  return TSDB_CODE_SUCCESS;
}

SqlFunctionCtx* createSqlFunctionCtx(SExprInfo* pExprInfo, int32_t numOfOutput, int32_t** rowCellInfoOffset) {
  SqlFunctionCtx* pFuncCtx = (SqlFunctionCtx*)taosMemoryCalloc(numOfOutput, sizeof(SqlFunctionCtx));
  if (pFuncCtx == NULL) {
    return NULL;
  }

  *rowCellInfoOffset = taosMemoryCalloc(numOfOutput, sizeof(int32_t));
  if (*rowCellInfoOffset == 0) {
    taosMemoryFreeClear(pFuncCtx);
    return NULL;
  }

  for (int32_t i = 0; i < numOfOutput; ++i) {
    SExprInfo* pExpr = &pExprInfo[i];

    SExprBasicInfo* pFunct = &pExpr->base;
    SqlFunctionCtx* pCtx = &pFuncCtx[i];

    pCtx->functionId = -1;
    pCtx->curBufPage = -1;
    pCtx->pExpr = pExpr;

    if (pExpr->pExpr->nodeType == QUERY_NODE_FUNCTION) {
      SFuncExecEnv env = {0};
      pCtx->functionId = pExpr->pExpr->_function.pFunctNode->funcId;

      if (fmIsAggFunc(pCtx->functionId) || fmIsIndefiniteRowsFunc(pCtx->functionId)) {
        bool isUdaf = fmIsUserDefinedFunc(pCtx->functionId);
        if (!isUdaf) {
          fmGetFuncExecFuncs(pCtx->functionId, &pCtx->fpSet);
        } else {
          char* udfName = pExpr->pExpr->_function.pFunctNode->functionName;
          strncpy(pCtx->udfName, udfName, strlen(udfName));
          fmGetUdafExecFuncs(pCtx->functionId, &pCtx->fpSet);
        }
        pCtx->fpSet.getEnv(pExpr->pExpr->_function.pFunctNode, &env);
      } else {
        fmGetScalarFuncExecFuncs(pCtx->functionId, &pCtx->sfp);
        if (pCtx->sfp.getEnv != NULL) {
          pCtx->sfp.getEnv(pExpr->pExpr->_function.pFunctNode, &env);
        }
      }
      pCtx->resDataInfo.interBufSize = env.calcMemSize;
    } else if (pExpr->pExpr->nodeType == QUERY_NODE_COLUMN || pExpr->pExpr->nodeType == QUERY_NODE_OPERATOR ||
               pExpr->pExpr->nodeType == QUERY_NODE_VALUE) {
      // for simple column, the result buffer needs to hold at least one element.
      pCtx->resDataInfo.interBufSize = pFunct->resSchema.bytes;
    }

    pCtx->input.numOfInputCols = pFunct->numOfParams;
    pCtx->input.pData = taosMemoryCalloc(pFunct->numOfParams, POINTER_BYTES);
    pCtx->input.pColumnDataAgg = taosMemoryCalloc(pFunct->numOfParams, POINTER_BYTES);

    pCtx->pTsOutput = NULL;
    pCtx->resDataInfo.bytes = pFunct->resSchema.bytes;
    pCtx->resDataInfo.type = pFunct->resSchema.type;
    pCtx->order = TSDB_ORDER_ASC;
    pCtx->start.key = INT64_MIN;
    pCtx->end.key = INT64_MIN;
    pCtx->numOfParams = pExpr->base.numOfParams;

    pCtx->param = pFunct->pParam;
    //    for (int32_t j = 0; j < pCtx->numOfParams; ++j) {
    //      // set the order information for top/bottom query
    //      int32_t functionId = pCtx->functionId;
    //      if (functionId == FUNCTION_TOP || functionId == FUNCTION_BOTTOM || functionId == FUNCTION_DIFF) {
    //        int32_t f = getExprFunctionId(&pExpr[0]);
    //        assert(f == FUNCTION_TS || f == FUNCTION_TS_DUMMY);
    //
    //        //      pCtx->param[2].i = pQueryAttr->order.order;
    //        //      pCtx->param[2].nType = TSDB_DATA_TYPE_BIGINT;
    //        //      pCtx->param[3].i = functionId;
    //        //      pCtx->param[3].nType = TSDB_DATA_TYPE_BIGINT;
    //
    //        //      pCtx->param[1].i = pQueryAttr->order.col.info.colId;
    //      } else if (functionId == FUNCTION_INTERP) {
    //        //      pCtx->param[2].i = (int8_t)pQueryAttr->fillType;
    //        //      if (pQueryAttr->fillVal != NULL) {
    //        //        if (isNull((const char *)&pQueryAttr->fillVal[i], pCtx->inputType)) {
    //        //          pCtx->param[1].nType = TSDB_DATA_TYPE_NULL;
    //        //        } else {  // todo refactor, taosVariantCreateFromBinary should handle the NULL value
    //        //          if (pCtx->inputType != TSDB_DATA_TYPE_BINARY && pCtx->inputType != TSDB_DATA_TYPE_NCHAR) {
    //        //            taosVariantCreateFromBinary(&pCtx->param[1], (char *)&pQueryAttr->fillVal[i],
    //        pCtx->inputBytes, pCtx->inputType);
    //        //          }
    //        //        }
    //        //      }
    //      } else if (functionId == FUNCTION_TWA) {
    //        //      pCtx->param[1].i = pQueryAttr->window.skey;
    //        //      pCtx->param[1].nType = TSDB_DATA_TYPE_BIGINT;
    //        //      pCtx->param[2].i = pQueryAttr->window.ekey;
    //        //      pCtx->param[2].nType = TSDB_DATA_TYPE_BIGINT;
    //      } else if (functionId == FUNCTION_ARITHM) {
    //        //      pCtx->param[1].pz = (char*) getScalarFuncSupport(pRuntimeEnv->scalarSup, i);
    //      }
    //    }
  }

  for (int32_t i = 1; i < numOfOutput; ++i) {
    (*rowCellInfoOffset)[i] =
        (int32_t)((*rowCellInfoOffset)[i - 1] + sizeof(SResultRowEntryInfo) + pFuncCtx[i - 1].resDataInfo.interBufSize);
  }

  setSelectValueColumnInfo(pFuncCtx, numOfOutput);
  return pFuncCtx;
}

static void* destroySqlFunctionCtx(SqlFunctionCtx* pCtx, int32_t numOfOutput) {
  if (pCtx == NULL) {
    return NULL;
  }

  for (int32_t i = 0; i < numOfOutput; ++i) {
    for (int32_t j = 0; j < pCtx[i].numOfParams; ++j) {
      taosVariantDestroy(&pCtx[i].param[j].param);
    }

    taosMemoryFreeClear(pCtx[i].subsidiaries.pCtx);
    taosMemoryFree(pCtx[i].input.pData);
    taosMemoryFree(pCtx[i].input.pColumnDataAgg);
  }

  taosMemoryFreeClear(pCtx);
  return NULL;
}

bool isTaskKilled(SExecTaskInfo* pTaskInfo) {
  // query has been executed more than tsShellActivityTimer, and the retrieve has not arrived
  // abort current query execution.
  if (pTaskInfo->owner != 0 &&
      ((taosGetTimestampSec() - pTaskInfo->cost.start / 1000) > 10 * getMaximumIdleDurationSec())
      /*(!needBuildResAfterQueryComplete(pTaskInfo))*/) {
    assert(pTaskInfo->cost.start != 0);
    //    qDebug("QInfo:%" PRIu64 " retrieve not arrive beyond %d ms, abort current query execution, start:%" PRId64
    //           ", current:%d", pQInfo->qId, 1, pQInfo->startExecTs, taosGetTimestampSec());
    //    return true;
  }

  return false;
}

void setTaskKilled(SExecTaskInfo* pTaskInfo) { pTaskInfo->code = TSDB_CODE_TSC_QUERY_CANCELLED; }

static bool isCachedLastQuery(STaskAttr* pQueryAttr) {
  for (int32_t i = 0; i < pQueryAttr->numOfOutput; ++i) {
    int32_t functionId = getExprFunctionId(&pQueryAttr->pExpr1[i]);
//    if (functionId == FUNCTION_LAST || functionId == FUNCTION_LAST_DST) {
//      continue;
//    }

    return false;
  }

  int32_t order = TSDB_ORDER_ASC;
  if (order != TSDB_ORDER_DESC || !TSWINDOW_IS_EQUAL(pQueryAttr->window, TSWINDOW_DESC_INITIALIZER)) {
    return false;
  }

  if (pQueryAttr->groupbyColumn) {
    return false;
  }

  if (pQueryAttr->interval.interval > 0) {
    return false;
  }

  if (pQueryAttr->numOfFilterCols > 0 || pQueryAttr->havingNum > 0) {
    return false;
  }

  return true;
}

/////////////////////////////////////////////////////////////////////////////////////////////
// todo refactor : return window
void getAlignQueryTimeWindow(SInterval* pInterval, int32_t precision, int64_t key, STimeWindow* win) {
  win->skey = taosTimeTruncate(key, pInterval, precision);

  /*
   * if the realSkey > INT64_MAX - pInterval->interval, the query duration between
   * realSkey and realEkey must be less than one interval.Therefore, no need to adjust the query ranges.
   */
  win->ekey = taosTimeAdd(win->skey, pInterval->interval, pInterval->intervalUnit, precision) - 1;
  if (win->ekey < win->skey) {
    win->ekey = INT64_MAX;
  }
}

static int32_t updateBlockLoadStatus(STaskAttr* pQuery, int32_t status) {
  bool hasFirstLastFunc = false;
  bool hasOtherFunc = false;

  if (status == BLK_DATA_DATA_LOAD || status == BLK_DATA_FILTEROUT) {
    return status;
  }

  for (int32_t i = 0; i < pQuery->numOfOutput; ++i) {
    int32_t functionId = getExprFunctionId(&pQuery->pExpr1[i]);
#if 0
    if (functionId == FUNCTION_TS || functionId == FUNCTION_TS_DUMMY || functionId == FUNCTION_TAG ||
        functionId == FUNCTION_TAG_DUMMY) {
      continue;
    }

    if (functionId == FUNCTION_FIRST_DST || functionId == FUNCTION_LAST_DST) {
      hasFirstLastFunc = true;
    } else {
      hasOtherFunc = true;
    }
#endif

  }

  if (hasFirstLastFunc && status == BLK_DATA_NOT_LOAD) {
    if (!hasOtherFunc) {
      return BLK_DATA_FILTEROUT;
    } else {
      return BLK_DATA_DATA_LOAD;
    }
  }

  return status;
}

// static void updateDataCheckOrder(SQInfo *pQInfo, SQueryTableReq* pQueryMsg, bool stableQuery) {
//   STaskAttr* pQueryAttr = pQInfo->runtimeEnv.pQueryAttr;
//
//   // in case of point-interpolation query, use asc order scan
//   char msg[] = "QInfo:0x%"PRIx64" scan order changed for %s query, old:%d, new:%d, qrange exchanged, old qrange:%"
//   PRId64
//                "-%" PRId64 ", new qrange:%" PRId64 "-%" PRId64;
//
//   // todo handle the case the the order irrelevant query type mixed up with order critical query type
//   // descending order query for last_row query
//   if (isFirstLastRowQuery(pQueryAttr)) {
//     //qDebug("QInfo:0x%"PRIx64" scan order changed for last_row query, old:%d, new:%d", pQInfo->qId,
//     pQueryAttr->order.order, TSDB_ORDER_ASC);
//
//     pQueryAttr->order.order = TSDB_ORDER_ASC;
//     if (pQueryAttr->window.skey > pQueryAttr->window.ekey) {
//       TSWAP(pQueryAttr->window.skey, pQueryAttr->window.ekey);
//     }
//
//     pQueryAttr->needReverseScan = false;
//     return;
//   }
//
//   if (pQueryAttr->groupbyColumn && pQueryAttr->order.order == TSDB_ORDER_DESC) {
//     pQueryAttr->order.order = TSDB_ORDER_ASC;
//     if (pQueryAttr->window.skey > pQueryAttr->window.ekey) {
//       TSWAP(pQueryAttr->window.skey, pQueryAttr->window.ekey);
//     }
//
//     pQueryAttr->needReverseScan = false;
//     doUpdateLastKey(pQueryAttr);
//     return;
//   }
//
//   if (pQueryAttr->pointInterpQuery && pQueryAttr->interval.interval == 0) {
//     if (!QUERY_IS_ASC_QUERY(pQueryAttr)) {
//       //qDebug(msg, pQInfo->qId, "interp", pQueryAttr->order.order, TSDB_ORDER_ASC, pQueryAttr->window.skey,
//       pQueryAttr->window.ekey, pQueryAttr->window.ekey, pQueryAttr->window.skey); TSWAP(pQueryAttr->window.skey,
//       pQueryAttr->window.ekey, TSKEY);
//     }
//
//     pQueryAttr->order.order = TSDB_ORDER_ASC;
//     return;
//   }
//
//   if (pQueryAttr->interval.interval == 0) {
//     if (onlyFirstQuery(pQueryAttr)) {
//       if (!QUERY_IS_ASC_QUERY(pQueryAttr)) {
//         //qDebug(msg, pQInfo->qId, "only-first", pQueryAttr->order.order, TSDB_ORDER_ASC, pQueryAttr->window.skey,
////               pQueryAttr->window.ekey, pQueryAttr->window.ekey, pQueryAttr->window.skey);
//
//        TSWAP(pQueryAttr->window.skey, pQueryAttr->window.ekey);
//        doUpdateLastKey(pQueryAttr);
//      }
//
//      pQueryAttr->order.order = TSDB_ORDER_ASC;
//      pQueryAttr->needReverseScan = false;
//    } else if (onlyLastQuery(pQueryAttr) && notContainSessionOrStateWindow(pQueryAttr)) {
//      if (QUERY_IS_ASC_QUERY(pQueryAttr)) {
//        //qDebug(msg, pQInfo->qId, "only-last", pQueryAttr->order.order, TSDB_ORDER_DESC, pQueryAttr->window.skey,
////               pQueryAttr->window.ekey, pQueryAttr->window.ekey, pQueryAttr->window.skey);
//
//        TSWAP(pQueryAttr->window.skey, pQueryAttr->window.ekey);
//        doUpdateLastKey(pQueryAttr);
//      }
//
//      pQueryAttr->order.order = TSDB_ORDER_DESC;
//      pQueryAttr->needReverseScan = false;
//    }
//
//  } else {  // interval query
//    if (stableQuery) {
//      if (onlyFirstQuery(pQueryAttr)) {
//        if (!QUERY_IS_ASC_QUERY(pQueryAttr)) {
//          //qDebug(msg, pQInfo->qId, "only-first stable", pQueryAttr->order.order, TSDB_ORDER_ASC,
////                 pQueryAttr->window.skey, pQueryAttr->window.ekey, pQueryAttr->window.ekey,
/// pQueryAttr->window.skey);
//
//          TSWAP(pQueryAttr->window.skey, pQueryAttr->window.ekey);
//          doUpdateLastKey(pQueryAttr);
//        }
//
//        pQueryAttr->order.order = TSDB_ORDER_ASC;
//        pQueryAttr->needReverseScan = false;
//      } else if (onlyLastQuery(pQueryAttr)) {
//        if (QUERY_IS_ASC_QUERY(pQueryAttr)) {
//          //qDebug(msg, pQInfo->qId, "only-last stable", pQueryAttr->order.order, TSDB_ORDER_DESC,
////                 pQueryAttr->window.skey, pQueryAttr->window.ekey, pQueryAttr->window.ekey,
/// pQueryAttr->window.skey);
//
//          TSWAP(pQueryAttr->window.skey, pQueryAttr->window.ekey);
//          doUpdateLastKey(pQueryAttr);
//        }
//
//        pQueryAttr->order.order = TSDB_ORDER_DESC;
//        pQueryAttr->needReverseScan = false;
//      }
//    }
//  }
//}

// static FORCE_INLINE bool doFilterByBlockStatistics(STaskRuntimeEnv* pRuntimeEnv, SDataStatis *pDataStatis,
// SqlFunctionCtx *pCtx, int32_t numOfRows) {
//   STaskAttr* pQueryAttr = pRuntimeEnv->pQueryAttr;
//
//   if (pDataStatis == NULL || pQueryAttr->pFilters == NULL) {
//     return true;
//   }
//
//   return filterRangeExecute(pQueryAttr->pFilters, pDataStatis, pQueryAttr->numOfCols, numOfRows);
// }

static bool overlapWithTimeWindow(STaskAttr* pQueryAttr, SDataBlockInfo* pBlockInfo) {
  STimeWindow w = {0};

  TSKEY sk = TMIN(pQueryAttr->window.skey, pQueryAttr->window.ekey);
  TSKEY ek = TMAX(pQueryAttr->window.skey, pQueryAttr->window.ekey);

  if (true) {
    //    getAlignQueryTimeWindow(pQueryAttr, pBlockInfo->window.skey, sk, ek, &w);
    assert(w.ekey >= pBlockInfo->window.skey);

    if (w.ekey < pBlockInfo->window.ekey) {
      return true;
    }

    while (1) {
      //      getNextTimeWindow(pQueryAttr, &w);
      if (w.skey > pBlockInfo->window.ekey) {
        break;
      }

      assert(w.ekey > pBlockInfo->window.ekey);
      if (w.skey <= pBlockInfo->window.ekey && w.skey > pBlockInfo->window.skey) {
        return true;
      }
    }
  } else {
    //    getAlignQueryTimeWindow(pQueryAttr, pBlockInfo->window.ekey, sk, ek, &w);
    assert(w.skey <= pBlockInfo->window.ekey);

    if (w.skey > pBlockInfo->window.skey) {
      return true;
    }

    while (1) {
      //      getNextTimeWindow(pQueryAttr, &w);
      if (w.ekey < pBlockInfo->window.skey) {
        break;
      }

      assert(w.skey < pBlockInfo->window.skey);
      if (w.ekey < pBlockInfo->window.ekey && w.ekey >= pBlockInfo->window.skey) {
        return true;
      }
    }
  }

  return false;
}

void doCompactSDataBlock(SSDataBlock* pBlock, int32_t numOfRows, int8_t* p) {
  int32_t len = 0;
  int32_t start = 0;
  for (int32_t j = 0; j < numOfRows; ++j) {
    if (p[j] == 1) {
      len++;
    } else {
      if (len > 0) {
        int32_t cstart = j - len;
        for (int32_t i = 0; i < pBlock->info.numOfCols; ++i) {
          SColumnInfoData* pColumnInfoData = taosArrayGet(pBlock->pDataBlock, i);

          int16_t bytes = pColumnInfoData->info.bytes;
          memmove(((char*)pColumnInfoData->pData) + start * bytes, pColumnInfoData->pData + cstart * bytes,
                  len * bytes);
        }

        start += len;
        len = 0;
      }
    }
  }

  if (len > 0) {
    int32_t cstart = numOfRows - len;
    for (int32_t i = 0; i < pBlock->info.numOfCols; ++i) {
      SColumnInfoData* pColumnInfoData = taosArrayGet(pBlock->pDataBlock, i);

      int16_t bytes = pColumnInfoData->info.bytes;
      memmove(pColumnInfoData->pData + start * bytes, pColumnInfoData->pData + cstart * bytes, len * bytes);
    }

    start += len;
    len = 0;
  }

  pBlock->info.rows = start;
  pBlock->pBlockAgg = NULL;  // clean the block statistics info

  if (start > 0) {
    SColumnInfoData* pColumnInfoData = taosArrayGet(pBlock->pDataBlock, 0);
    if (pColumnInfoData->info.type == TSDB_DATA_TYPE_TIMESTAMP &&
        pColumnInfoData->info.colId == PRIMARYKEY_TIMESTAMP_COL_ID) {
      pBlock->info.window.skey = *(int64_t*)pColumnInfoData->pData;
      pBlock->info.window.ekey = *(int64_t*)(pColumnInfoData->pData + TSDB_KEYSIZE * (start - 1));
    }
  }
}

static uint32_t doFilterByBlockTimeWindow(STableScanInfo* pTableScanInfo, SSDataBlock* pBlock) {
  SqlFunctionCtx* pCtx = pTableScanInfo->pCtx;
  uint32_t        status = BLK_DATA_NOT_LOAD;

  int32_t numOfOutput = pTableScanInfo->numOfOutput;
  for (int32_t i = 0; i < numOfOutput; ++i) {
    int32_t functionId = pCtx[i].functionId;
    int32_t colId = pTableScanInfo->pExpr[i].base.pParam[0].pCol->colId;

    // group by + first/last should not apply the first/last block filter
    if (functionId < 0) {
      status |= BLK_DATA_DATA_LOAD;
      return status;
    } else {
      //      status |= aAggs[functionId].dataReqFunc(&pTableScanInfo->pCtx[i], &pBlock->info.window, colId);
      //      if ((status & BLK_DATA_DATA_LOAD) == BLK_DATA_DATA_LOAD) {
      //        return status;
      //      }
    }
  }

  return status;
}

int32_t loadDataBlockOnDemand(SExecTaskInfo* pTaskInfo, STableScanInfo* pTableScanInfo, SSDataBlock* pBlock,
                              uint32_t* status) {
  *status = BLK_DATA_NOT_LOAD;

  pBlock->pDataBlock = NULL;
  pBlock->pBlockAgg = NULL;

  //  int64_t groupId = pRuntimeEnv->current->groupIndex;
  //  bool    ascQuery = QUERY_IS_ASC_QUERY(pQueryAttr);

  STaskCostInfo* pCost = &pTaskInfo->cost;

//  pCost->totalBlocks += 1;
//  pCost->totalRows += pBlock->info.rows;
#if 0
  // Calculate all time windows that are overlapping or contain current data block.
  // If current data block is contained by all possible time window, do not load current data block.
  if (/*pQueryAttr->pFilters || */pQueryAttr->groupbyColumn || pQueryAttr->sw.gap > 0 ||
      (QUERY_IS_INTERVAL_QUERY(pQueryAttr) && overlapWithTimeWindow(pTaskInfo, &pBlock->info))) {
    (*status) = BLK_DATA_DATA_LOAD;
  }

  // check if this data block is required to load
  if ((*status) != BLK_DATA_DATA_LOAD) {
    bool needFilter = true;

    // the pCtx[i] result is belonged to previous time window since the outputBuf has not been set yet,
    // the filter result may be incorrect. So in case of interval query, we need to set the correct time output buffer
    if (QUERY_IS_INTERVAL_QUERY(pQueryAttr)) {
      SResultRow* pResult = NULL;

      bool  masterScan = IS_MAIN_SCAN(pRuntimeEnv);
      TSKEY k = ascQuery? pBlock->info.window.skey : pBlock->info.window.ekey;

      STimeWindow win = getActiveTimeWindow(pTableScanInfo->pResultRowInfo, k, pQueryAttr);
      if (pQueryAttr->pointInterpQuery) {
        needFilter = chkWindowOutputBufByKey(pRuntimeEnv, pTableScanInfo->pResultRowInfo, &win, masterScan, &pResult, groupId,
                                    pTableScanInfo->pCtx, pTableScanInfo->numOfOutput,
                                    pTableScanInfo->rowCellInfoOffset);
      } else {
        if (setResultOutputBufByKey(pRuntimeEnv, pTableScanInfo->pResultRowInfo, pBlock->info.uid, &win, masterScan, &pResult, groupId,
                                    pTableScanInfo->pCtx, pTableScanInfo->numOfOutput,
                                    pTableScanInfo->rowCellInfoOffset) != TSDB_CODE_SUCCESS) {
          longjmp(pRuntimeEnv->env, TSDB_CODE_QRY_OUT_OF_MEMORY);
        }
      }
    } else if (pQueryAttr->stableQuery && (!pQueryAttr->tsCompQuery) && (!pQueryAttr->diffQuery)) { // stable aggregate, not interval aggregate or normal column aggregate
      doSetTableGroupOutputBuf(pRuntimeEnv, pTableScanInfo->pResultRowInfo, pTableScanInfo->pCtx,
                               pTableScanInfo->rowCellInfoOffset, pTableScanInfo->numOfOutput,
                               pRuntimeEnv->current->groupIndex);
    }

    if (needFilter) {
      (*status) = doFilterByBlockTimeWindow(pTableScanInfo, pBlock);
    } else {
      (*status) = BLK_DATA_DATA_LOAD;
    }
  }

  SDataBlockInfo* pBlockInfo = &pBlock->info;
//  *status = updateBlockLoadStatus(pRuntimeEnv->pQueryAttr, *status);

  if ((*status) == BLK_DATA_NOT_LOAD || (*status) == BLK_DATA_FILTEROUT) {
    //qDebug("QInfo:0x%"PRIx64" data block discard, brange:%" PRId64 "-%" PRId64 ", rows:%d", pQInfo->qId, pBlockInfo->window.skey,
//           pBlockInfo->window.ekey, pBlockInfo->rows);
    pCost->skipBlocks += 1;
  } else if ((*status) == BLK_DATA_SMA_LOAD) {
    // this function never returns error?
    pCost->loadBlockStatis += 1;
//    tsdbRetrieveDataBlockStatisInfo(pTableScanInfo->pTsdbReadHandle, &pBlock->pBlockAgg);

    if (pBlock->pBlockAgg == NULL) {  // data block statistics does not exist, load data block
//      pBlock->pDataBlock = tsdbRetrieveDataBlock(pTableScanInfo->pTsdbReadHandle, NULL);
      pCost->totalCheckedRows += pBlock->info.rows;
    }
  } else {
    assert((*status) == BLK_DATA_DATA_LOAD);

    // load the data block statistics to perform further filter
    pCost->loadBlockStatis += 1;
//    tsdbRetrieveDataBlockStatisInfo(pTableScanInfo->pTsdbReadHandle, &pBlock->pBlockAgg);

    if (pQueryAttr->topBotQuery && pBlock->pBlockAgg != NULL) {
      { // set previous window
        if (QUERY_IS_INTERVAL_QUERY(pQueryAttr)) {
          SResultRow* pResult = NULL;

          bool  masterScan = IS_MAIN_SCAN(pRuntimeEnv);
          TSKEY k = ascQuery? pBlock->info.window.skey : pBlock->info.window.ekey;

          STimeWindow win = getActiveTimeWindow(pTableScanInfo->pResultRowInfo, k, pQueryAttr);
          if (setResultOutputBufByKey(pRuntimeEnv, pTableScanInfo->pResultRowInfo, pBlock->info.uid, &win, masterScan, &pResult, groupId,
                                      pTableScanInfo->pCtx, pTableScanInfo->numOfOutput,
                                      pTableScanInfo->rowCellInfoOffset) != TSDB_CODE_SUCCESS) {
            longjmp(pRuntimeEnv->env, TSDB_CODE_QRY_OUT_OF_MEMORY);
          }
        }
      }
      bool load = false;
      for (int32_t i = 0; i < pQueryAttr->numOfOutput; ++i) {
        int32_t functionId = pTableScanInfo->pCtx[i].functionId;
        if (functionId == FUNCTION_TOP || functionId == FUNCTION_BOTTOM) {
//          load = topbot_datablock_filter(&pTableScanInfo->pCtx[i], (char*)&(pBlock->pBlockAgg[i].min),
//                                         (char*)&(pBlock->pBlockAgg[i].max));
          if (!load) { // current block has been discard due to filter applied
            pCost->skipBlocks += 1;
            //qDebug("QInfo:0x%"PRIx64" data block discard, brange:%" PRId64 "-%" PRId64 ", rows:%d", pQInfo->qId,
//                   pBlockInfo->window.skey, pBlockInfo->window.ekey, pBlockInfo->rows);
            (*status) = BLK_DATA_FILTEROUT;
            return TSDB_CODE_SUCCESS;
          }
        }
      }
    }

    // current block has been discard due to filter applied
//    if (!doFilterByBlockStatistics(pRuntimeEnv, pBlock->pBlockAgg, pTableScanInfo->pCtx, pBlockInfo->rows)) {
//      pCost->skipBlocks += 1;
//      qDebug("QInfo:0x%"PRIx64" data block discard, brange:%" PRId64 "-%" PRId64 ", rows:%d", pQInfo->qId, pBlockInfo->window.skey,
//             pBlockInfo->window.ekey, pBlockInfo->rows);
//      (*status) = BLK_DATA_FILTEROUT;
//      return TSDB_CODE_SUCCESS;
//    }

    pCost->totalCheckedRows += pBlockInfo->rows;
    pCost->loadBlocks += 1;
//    pBlock->pDataBlock = tsdbRetrieveDataBlock(pTableScanInfo->pTsdbReadHandle, NULL);
//    if (pBlock->pDataBlock == NULL) {
//      return terrno;
//    }

//    if (pQueryAttr->pFilters != NULL) {
//      filterSetColFieldData(pQueryAttr->pFilters, pBlock->info.numOfCols, pBlock->pDataBlock);
//    }

//    if (pQueryAttr->pFilters != NULL || pRuntimeEnv->pTsBuf != NULL) {
//      filterColRowsInDataBlock(pRuntimeEnv, pBlock, ascQuery);
//    }
  }
#endif
  return TSDB_CODE_SUCCESS;
}

static void updateTableQueryInfoForReverseScan(STableQueryInfo* pTableQueryInfo) {
  if (pTableQueryInfo == NULL) {
    return;
  }

  //  TSWAP(pTableQueryInfo->win.skey, pTableQueryInfo->win.ekey);
  //  pTableQueryInfo->lastKey = pTableQueryInfo->win.skey;

  //  SWITCH_ORDER(pTableQueryInfo->cur.order);
  //  pTableQueryInfo->cur.vgroupIndex = -1;

  // set the index to be the end slot of result rows array
  //  SResultRowInfo* pResultRowInfo = &pTableQueryInfo->resInfo;
  //  if (pResultRowInfo->size > 0) {
  //    pResultRowInfo->curPos = pResultRowInfo->size - 1;
  //  } else {
  //    pResultRowInfo->curPos = -1;
  //  }
}

void initResultRow(SResultRow* pResultRow) {
  //  pResultRow->pEntryInfo = (struct SResultRowEntryInfo*)((char*)pResultRow + sizeof(SResultRow));
}

/*
 * The start of each column SResultRowEntryInfo is denote by RowCellInfoOffset.
 * Note that in case of top/bottom query, the whole multiple rows of result is treated as only one row of results.
 * +------------+-----------------result column 1------------+------------------result column 2-----------+
 * | SResultRow | SResultRowEntryInfo | intermediate buffer1 | SResultRowEntryInfo | intermediate buffer 2|
 * +------------+--------------------------------------------+--------------------------------------------+
 *           offset[0]                                  offset[1]                                   offset[2]
 */
// TODO refactor: some function move away
void setFunctionResultOutput(SOptrBasicInfo* pInfo, SAggSupporter* pSup, int32_t stage, int32_t numOfExprs,
                             SExecTaskInfo* pTaskInfo) {
  SqlFunctionCtx* pCtx = pInfo->pCtx;
  SSDataBlock*    pDataBlock = pInfo->pRes;
  int32_t*        rowCellInfoOffset = pInfo->rowCellInfoOffset;

  SResultRowInfo* pResultRowInfo = &pInfo->resultRowInfo;
  initResultRowInfo(pResultRowInfo, 16);

  int64_t     tid = 0;
  int64_t     groupId = 0;
  SResultRow* pRow = doSetResultOutBufByKey(pSup->pResultBuf, pResultRowInfo, (char*)&tid, sizeof(tid), true, groupId,
                                            pTaskInfo, false, pSup);

  for (int32_t i = 0; i < numOfExprs; ++i) {
    struct SResultRowEntryInfo* pEntry = getResultCell(pRow, i, rowCellInfoOffset);
    cleanupResultRowEntry(pEntry);

    pCtx[i].resultInfo = pEntry;
    pCtx[i].scanFlag = stage;
  }

  initCtxOutputBuffer(pCtx, numOfExprs);
}

void updateOutputBuf(SOptrBasicInfo* pBInfo, int32_t* bufCapacity, int32_t numOfInputRows) {
  SSDataBlock* pDataBlock = pBInfo->pRes;

  int32_t newSize = pDataBlock->info.rows + numOfInputRows + 5;  // extra output buffer
  if ((*bufCapacity) < newSize) {
    for (int32_t i = 0; i < pDataBlock->info.numOfCols; ++i) {
      SColumnInfoData* pColInfo = taosArrayGet(pDataBlock->pDataBlock, i);

      char* p = taosMemoryRealloc(pColInfo->pData, newSize * pColInfo->info.bytes);
      if (p != NULL) {
        pColInfo->pData = p;

        // it starts from the tail of the previously generated results.
        pBInfo->pCtx[i].pOutput = pColInfo->pData;
        (*bufCapacity) = newSize;
      } else {
        // longjmp
      }
    }
  }

  for (int32_t i = 0; i < pDataBlock->info.numOfCols; ++i) {
    SColumnInfoData* pColInfo = taosArrayGet(pDataBlock->pDataBlock, i);
    pBInfo->pCtx[i].pOutput = pColInfo->pData + pColInfo->info.bytes * pDataBlock->info.rows;

    // set the correct pointer after the memory buffer reallocated.
    int32_t functionId = pBInfo->pCtx[i].functionId;
#if 0
    if (functionId == FUNCTION_TOP || functionId == FUNCTION_BOTTOM || functionId == FUNCTION_DIFF ||
        functionId == FUNCTION_DERIVATIVE) {
      //      if (i > 0) pBInfo->pCtx[i].pTsOutput = pBInfo->pCtx[i - 1].pOutput;
    }
#endif

  }
}

void initCtxOutputBuffer(SqlFunctionCtx* pCtx, int32_t size) {
  for (int32_t j = 0; j < size; ++j) {
    struct SResultRowEntryInfo* pResInfo = GET_RES_INFO(&pCtx[j]);
    if (isRowEntryInitialized(pResInfo) || fmIsPseudoColumnFunc(pCtx[j].functionId) || pCtx[j].functionId == -1 ||
        fmIsScalarFunc(pCtx[j].functionId)) {
      continue;
    }

    pCtx[j].fpSet.init(&pCtx[j], pCtx[j].resultInfo);
  }
}

void setTaskStatus(SExecTaskInfo* pTaskInfo, int8_t status) {
  if (status == TASK_NOT_COMPLETED) {
    pTaskInfo->status = status;
  } else {
    // QUERY_NOT_COMPLETED is not compatible with any other status, so clear its position first
    CLEAR_QUERY_STATUS(pTaskInfo, TASK_NOT_COMPLETED);
    pTaskInfo->status |= status;
  }
}

void destroyTableQueryInfoImpl(STableQueryInfo* pTableQueryInfo) {
  if (pTableQueryInfo == NULL) {
    return;
  }

  //  taosVariantDestroy(&pTableQueryInfo->tag);
  //  cleanupResultRowInfo(&pTableQueryInfo->resInfo);
}

void setResultRowInitCtx(SResultRow* pResult, SqlFunctionCtx* pCtx, int32_t numOfOutput, int32_t* rowCellInfoOffset) {
  for (int32_t i = 0; i < numOfOutput; ++i) {
    pCtx[i].resultInfo = getResultCell(pResult, i, rowCellInfoOffset);

    struct SResultRowEntryInfo* pResInfo = pCtx[i].resultInfo;
    if (isRowEntryCompleted(pResInfo) && isRowEntryInitialized(pResInfo)) {
      continue;
    }

    if (fmIsWindowPseudoColumnFunc(pCtx[i].functionId)) {
      continue;
    }

    if (!pResInfo->initialized) {
      if (pCtx[i].functionId != -1) {
        pCtx[i].fpSet.init(&pCtx[i], pResInfo);
      } else {
        pResInfo->initialized = true;
      }
    }
  }
}

static void extractQualifiedTupleByFilterResult(SSDataBlock* pBlock, const int8_t* rowRes, bool keep);
void        doFilter(const SNode* pFilterNode, SSDataBlock* pBlock, SArray* pColMatchInfo) {
  if (pFilterNode == NULL) {
    return;
  }

  SFilterInfo* filter = NULL;

  // todo move to the initialization function
  int32_t code = filterInitFromNode((SNode*)pFilterNode, &filter, 0);

  SFilterColumnParam param1 = {.numOfCols = pBlock->info.numOfCols, .pDataBlock = pBlock->pDataBlock};
  code = filterSetDataFromSlotId(filter, &param1);

  int8_t* rowRes = NULL;

  // todo the keep seems never to be True??
  bool keep = filterExecute(filter, pBlock, &rowRes, NULL, param1.numOfCols);
  filterFreeInfo(filter);

  extractQualifiedTupleByFilterResult(pBlock, rowRes, keep);
  blockDataUpdateTsWindow(pBlock, 0);
}

void extractQualifiedTupleByFilterResult(SSDataBlock* pBlock, const int8_t* rowRes, bool keep) {
  if (keep) {
    return;
  }

  if (rowRes != NULL) {
    SSDataBlock* px = createOneDataBlock(pBlock, false);
    blockDataEnsureCapacity(px, pBlock->info.rows);

    int32_t totalRows = pBlock->info.rows;

    for (int32_t i = 0; i < pBlock->info.numOfCols; ++i) {
      SColumnInfoData* pDst = taosArrayGet(px->pDataBlock, i);
      SColumnInfoData* pSrc = taosArrayGet(pBlock->pDataBlock, i);

      // it is a reserved column for scalar function, and no data in this column yet.
      if (pSrc->pData == NULL) {
        continue;
      }

      int32_t numOfRows = 0;
      for (int32_t j = 0; j < totalRows; ++j) {
        if (rowRes[j] == 0) {
          continue;
        }

        if (colDataIsNull_s(pSrc, j)) {
          colDataAppendNULL(pDst, numOfRows);
        } else {
          colDataAppend(pDst, numOfRows, colDataGetData(pSrc, j), false);
        }
        numOfRows += 1;
      }

      if (pBlock->info.rows == totalRows) {
        pBlock->info.rows = numOfRows;
      } else {
        ASSERT(pBlock->info.rows == numOfRows);
      }

      *pSrc = *pDst;
    }
  } else {
    // do nothing
    pBlock->info.rows = 0;
  }
}

void doSetTableGroupOutputBuf(SAggOperatorInfo* pAggInfo, int32_t numOfOutput, uint64_t groupId,
                              SExecTaskInfo* pTaskInfo) {
  // for simple group by query without interval, all the tables belong to one group result.
  int64_t uid = 0;

  SResultRowInfo* pResultRowInfo = &pAggInfo->binfo.resultRowInfo;
  SqlFunctionCtx* pCtx = pAggInfo->binfo.pCtx;
  int32_t*        rowCellInfoOffset = pAggInfo->binfo.rowCellInfoOffset;

  SResultRow* pResultRow = doSetResultOutBufByKey(pAggInfo->aggSup.pResultBuf, pResultRowInfo, (char*)&groupId,
                                                  sizeof(groupId), true, groupId, pTaskInfo, false, &pAggInfo->aggSup);
  assert(pResultRow != NULL);

  /*
   * not assign result buffer yet, add new result buffer
   * all group belong to one result set, and each group result has different group id so set the id to be one
   */
  if (pResultRow->pageId == -1) {
    int32_t ret =
        addNewWindowResultBuf(pResultRow, pAggInfo->aggSup.pResultBuf, groupId, pAggInfo->binfo.pRes->info.rowSize);
    if (ret != TSDB_CODE_SUCCESS) {
      return;
    }
  }

  setResultRowInitCtx(pResultRow, pCtx, numOfOutput, rowCellInfoOffset);
}

void setExecutionContext(int32_t numOfOutput, uint64_t groupId, SExecTaskInfo* pTaskInfo, SAggOperatorInfo* pAggInfo) {
  if (pAggInfo->groupId != INT32_MIN && pAggInfo->groupId == groupId) {
    return;
  }

  doSetTableGroupOutputBuf(pAggInfo, numOfOutput, groupId, pTaskInfo);

  // record the current active group id
  pAggInfo->groupId = groupId;
}

static void doUpdateNumOfRows(SResultRow* pRow, int32_t numOfExprs, const int32_t* rowCellOffset) {
  for (int32_t j = 0; j < numOfExprs; ++j) {
    struct SResultRowEntryInfo* pResInfo = getResultCell(pRow, j, rowCellOffset);
    if (!isRowEntryInitialized(pResInfo)) {
      continue;
    }

    if (pRow->numOfRows < pResInfo->numOfRes) {
      pRow->numOfRows = pResInfo->numOfRes;
    }
  }
}

int32_t doCopyToSDataBlock(SExecTaskInfo* pTaskInfo, SSDataBlock* pBlock, SExprInfo* pExprInfo, SDiskbasedBuf* pBuf,
                           SGroupResInfo* pGroupResInfo, const int32_t* rowCellOffset, SqlFunctionCtx* pCtx,
                           int32_t numOfExprs) {
  int32_t numOfRows = getNumOfTotalRes(pGroupResInfo);
  int32_t start = pGroupResInfo->index;

  for (int32_t i = start; i < numOfRows; i += 1) {
    SResKeyPos* pPos = taosArrayGetP(pGroupResInfo->pRows, i);
    SFilePage*  page = getBufPage(pBuf, pPos->pos.pageId);

    SResultRow* pRow = (SResultRow*)((char*)page + pPos->pos.offset);

    doUpdateNumOfRows(pRow, numOfExprs, rowCellOffset);
    if (pRow->numOfRows == 0) {
      pGroupResInfo->index += 1;
      releaseBufPage(pBuf, page);
      continue;
    }

    if (pBlock->info.groupId == 0) {
      pBlock->info.groupId = pPos->groupId;
    } else {
      // current value belongs to different group, it can't be packed into one datablock
      if (pBlock->info.groupId != pPos->groupId) {
        releaseBufPage(pBuf, page);
        break;
      }
    }

    if (pBlock->info.rows + pRow->numOfRows > pBlock->info.capacity) {
      releaseBufPage(pBuf, page);
      break;
    }

    pGroupResInfo->index += 1;

    for (int32_t j = 0; j < numOfExprs; ++j) {
      int32_t slotId = pExprInfo[j].base.resSchema.slotId;

      pCtx[j].resultInfo = getResultCell(pRow, j, rowCellOffset);
      if (pCtx[j].fpSet.finalize) {
        int32_t code = pCtx[j].fpSet.finalize(&pCtx[j], pBlock);
        if (TAOS_FAILED(code)) {
          qError("%s build result data block error, code %s", GET_TASKID(pTaskInfo), tstrerror(code));
          longjmp(pTaskInfo->env, code);
        }
      } else if (strcmp(pCtx[j].pExpr->pExpr->_function.functionName, "_select_value") == 0) {
        // do nothing, todo refactor
      } else {
        // expand the result into multiple rows. E.g., _wstartts, top(k, 20)
        // the _wstartts needs to copy to 20 following rows, since the results of top-k expands to 20 different rows.
        SColumnInfoData* pColInfoData = taosArrayGet(pBlock->pDataBlock, slotId);
        char*            in = GET_ROWCELL_INTERBUF(pCtx[j].resultInfo);
        for (int32_t k = 0; k < pRow->numOfRows; ++k) {
          colDataAppend(pColInfoData, pBlock->info.rows + k, in, pCtx[j].resultInfo->isNullRes);
        }
      }
    }

    releaseBufPage(pBuf, page);
    pBlock->info.rows += pRow->numOfRows;
    if (pBlock->info.rows >= pBlock->info.capacity) {  // output buffer is full
      break;
    }
  }

  qDebug("%s result generated, rows:%d, groupId:%" PRIu64, GET_TASKID(pTaskInfo), pBlock->info.rows,
         pBlock->info.groupId);
  blockDataUpdateTsWindow(pBlock, 0);
  return 0;
}

void doBuildResultDatablock(SOperatorInfo* pOperator, SOptrBasicInfo* pbInfo, SGroupResInfo* pGroupResInfo,
                            SDiskbasedBuf* pBuf) {
  SExprInfo*     pExprInfo = pOperator->pExpr;
  int32_t        numOfExprs = pOperator->numOfExprs;
  SExecTaskInfo* pTaskInfo = pOperator->pTaskInfo;

  int32_t*        rowCellOffset = pbInfo->rowCellInfoOffset;
  SSDataBlock*    pBlock = pbInfo->pRes;
  SqlFunctionCtx* pCtx = pbInfo->pCtx;

  blockDataCleanup(pBlock);
  if (!hashRemainDataInGroupInfo(pGroupResInfo)) {
    return;
  }

  // clear the existed group id
  pBlock->info.groupId = 0;
  doCopyToSDataBlock(pTaskInfo, pBlock, pExprInfo, pBuf, pGroupResInfo, rowCellOffset, pCtx, numOfExprs);
}

static void updateNumOfRowsInResultRows(SqlFunctionCtx* pCtx, int32_t numOfOutput, SResultRowInfo* pResultRowInfo,
                                        int32_t* rowCellInfoOffset) {
  // update the number of result for each, only update the number of rows for the corresponding window result.
  //  if (QUERY_IS_INTERVAL_QUERY(pQueryAttr)) {
  //    return;
  //  }
#if 0
  for (int32_t i = 0; i < pResultRowInfo->size; ++i) {
    SResultRow* pResult = pResultRowInfo->pResult[i];

    for (int32_t j = 0; j < numOfOutput; ++j) {
      int32_t functionId = pCtx[j].functionId;
      if (functionId == FUNCTION_TS || functionId == FUNCTION_TAG || functionId == FUNCTION_TAGPRJ) {
        continue;
      }

      SResultRowEntryInfo* pCell = getResultCell(pResult, j, rowCellInfoOffset);
      pResult->numOfRows = (uint16_t)(TMAX(pResult->numOfRows, pCell->numOfRes));
    }
  }
#endif
}

static int32_t compressQueryColData(SColumnInfoData* pColRes, int32_t numOfRows, char* data, int8_t compressed) {
  int32_t colSize = pColRes->info.bytes * numOfRows;
  return (*(tDataTypes[pColRes->info.type].compFunc))(pColRes->pData, colSize, numOfRows, data,
                                                      colSize + COMP_OVERFLOW_BYTES, compressed, NULL, 0);
}

int32_t doFillTimeIntervalGapsInResults(struct SFillInfo* pFillInfo, SSDataBlock* pBlock, int32_t capacity) {
  //  for(int32_t i = 0; i < pFillInfo->numOfCols; ++i) {
  //    SColumnInfoData* pColInfoData = taosArrayGet(pOutput->pDataBlock, i);
  //    p[i] = pColInfoData->pData + (pColInfoData->info.bytes * pOutput->info.rows);
  //  }

  int32_t numOfRows = (int32_t)taosFillResultDataBlock(pFillInfo, pBlock, capacity - pBlock->info.rows);
  pBlock->info.rows += numOfRows;

  return pBlock->info.rows;
}

void queryCostStatis(SExecTaskInfo* pTaskInfo) {
  STaskCostInfo* pSummary = &pTaskInfo->cost;

  //  uint64_t hashSize = taosHashGetMemSize(pQInfo->runtimeEnv.pResultRowHashTable);
  //  hashSize += taosHashGetMemSize(pRuntimeEnv->tableqinfoGroupInfo.map);
  //  pSummary->hashSize = hashSize;

  // add the merge time
  pSummary->elapsedTime += pSummary->firstStageMergeTime;

  //  SResultRowPool* p = pTaskInfo->pool;
  //  if (p != NULL) {
  //    pSummary->winInfoSize = getResultRowPoolMemSize(p);
  //    pSummary->numOfTimeWindows = getNumOfAllocatedResultRows(p);
  //  } else {
  //    pSummary->winInfoSize = 0;
  //    pSummary->numOfTimeWindows = 0;
  //  }
  //
  //  calculateOperatorProfResults(pQInfo);

  SFileBlockLoadRecorder* pRecorder = pSummary->pRecoder;
  if (pSummary->pRecoder != NULL) {
    qDebug("%s :cost summary: elapsed time:%" PRId64 " us, first merge:%" PRId64
           " us, total blocks:%d, "
           "load block statis:%d, load data block:%d, total rows:%" PRId64 ", check rows:%" PRId64,
           GET_TASKID(pTaskInfo), pSummary->elapsedTime, pSummary->firstStageMergeTime, pRecorder->totalBlocks,
           pRecorder->loadBlockStatis, pRecorder->loadBlocks, pRecorder->totalRows, pRecorder->totalCheckedRows);
  }
  // qDebug("QInfo:0x%"PRIx64" :cost summary: winResPool size:%.2f Kb, numOfWin:%"PRId64", tableInfoSize:%.2f Kb,
  // hashTable:%.2f Kb", pQInfo->qId, pSummary->winInfoSize/1024.0,
  //      pSummary->numOfTimeWindows, pSummary->tableInfoSize/1024.0, pSummary->hashSize/1024.0);
}

// static void updateOffsetVal(STaskRuntimeEnv *pRuntimeEnv, SDataBlockInfo *pBlockInfo) {
//   STaskAttr *pQueryAttr = pRuntimeEnv->pQueryAttr;
//   STableQueryInfo* pTableQueryInfo = pRuntimeEnv->current;
//
//   int32_t step = GET_FORWARD_DIRECTION_FACTOR(pQueryAttr->order.order);
//
//   if (pQueryAttr->limit.offset == pBlockInfo->rows) {  // current block will ignore completed
//     pTableQueryInfo->lastKey = QUERY_IS_ASC_QUERY(pQueryAttr) ? pBlockInfo->window.ekey + step :
//     pBlockInfo->window.skey + step; pQueryAttr->limit.offset = 0; return;
//   }
//
//   if (QUERY_IS_ASC_QUERY(pQueryAttr)) {
//     pQueryAttr->pos = (int32_t)pQueryAttr->limit.offset;
//   } else {
//     pQueryAttr->pos = pBlockInfo->rows - (int32_t)pQueryAttr->limit.offset - 1;
//   }
//
//   assert(pQueryAttr->pos >= 0 && pQueryAttr->pos <= pBlockInfo->rows - 1);
//
//   SArray *         pDataBlock = tsdbRetrieveDataBlock(pRuntimeEnv->pTsdbReadHandle, NULL);
//   SColumnInfoData *pColInfoData = taosArrayGet(pDataBlock, 0);
//
//   // update the pQueryAttr->limit.offset value, and pQueryAttr->pos value
//   TSKEY *keys = (TSKEY *) pColInfoData->pData;
//
//   // update the offset value
//   pTableQueryInfo->lastKey = keys[pQueryAttr->pos];
//   pQueryAttr->limit.offset = 0;
//
//   int32_t numOfRes = tableApplyFunctionsOnBlock(pRuntimeEnv, pBlockInfo, NULL, binarySearchForKey, pDataBlock);
//
//   //qDebug("QInfo:0x%"PRIx64" check data block, brange:%" PRId64 "-%" PRId64 ", numBlocksOfStep:%d, numOfRes:%d,
//   lastKey:%"PRId64, GET_TASKID(pRuntimeEnv),
//          pBlockInfo->window.skey, pBlockInfo->window.ekey, pBlockInfo->rows, numOfRes, pQuery->current->lastKey);
// }

// void skipBlocks(STaskRuntimeEnv *pRuntimeEnv) {
//   STaskAttr *pQueryAttr = pRuntimeEnv->pQueryAttr;
//
//   if (pQueryAttr->limit.offset <= 0 || pQueryAttr->numOfFilterCols > 0) {
//     return;
//   }
//
//   pQueryAttr->pos = 0;
//   int32_t step = GET_FORWARD_DIRECTION_FACTOR(pQueryAttr->order.order);
//
//   STableQueryInfo* pTableQueryInfo = pRuntimeEnv->current;
//   TsdbQueryHandleT pTsdbReadHandle = pRuntimeEnv->pTsdbReadHandle;
//
//   SDataBlockInfo blockInfo = SDATA_BLOCK_INITIALIZER;
//   while (tsdbNextDataBlock(pTsdbReadHandle)) {
//     if (isTaskKilled(pRuntimeEnv->qinfo)) {
//       longjmp(pRuntimeEnv->env, TSDB_CODE_TSC_QUERY_CANCELLED);
//     }
//
//     tsdbRetrieveDataBlockInfo(pTsdbReadHandle, &blockInfo);
//
//     if (pQueryAttr->limit.offset > blockInfo.rows) {
//       pQueryAttr->limit.offset -= blockInfo.rows;
//       pTableQueryInfo->lastKey = (QUERY_IS_ASC_QUERY(pQueryAttr)) ? blockInfo.window.ekey : blockInfo.window.skey;
//       pTableQueryInfo->lastKey += step;
//
//       //qDebug("QInfo:0x%"PRIx64" skip rows:%d, offset:%" PRId64, GET_TASKID(pRuntimeEnv), blockInfo.rows,
//              pQuery->limit.offset);
//     } else {  // find the appropriated start position in current block
//       updateOffsetVal(pRuntimeEnv, &blockInfo);
//       break;
//     }
//   }
//
//   if (terrno != TSDB_CODE_SUCCESS) {
//     longjmp(pRuntimeEnv->env, terrno);
//   }
// }

// static TSKEY doSkipIntervalProcess(STaskRuntimeEnv* pRuntimeEnv, STimeWindow* win, SDataBlockInfo* pBlockInfo,
// STableQueryInfo* pTableQueryInfo) {
//   STaskAttr *pQueryAttr = pRuntimeEnv->pQueryAttr;
//   SResultRowInfo *pWindowResInfo = &pRuntimeEnv->resultRowInfo;
//
//   assert(pQueryAttr->limit.offset == 0);
//   STimeWindow tw = *win;
//   getNextTimeWindow(pQueryAttr, &tw);
//
//   if ((tw.skey <= pBlockInfo->window.ekey && QUERY_IS_ASC_QUERY(pQueryAttr)) ||
//       (tw.ekey >= pBlockInfo->window.skey && !QUERY_IS_ASC_QUERY(pQueryAttr))) {
//
//     // load the data block and check data remaining in current data block
//     // TODO optimize performance
//     SArray *         pDataBlock = tsdbRetrieveDataBlock(pRuntimeEnv->pTsdbReadHandle, NULL);
//     SColumnInfoData *pColInfoData = taosArrayGet(pDataBlock, 0);
//
//     tw = *win;
//     int32_t startPos =
//         getNextQualifiedWindow(pQueryAttr, &tw, pBlockInfo, pColInfoData->pData, binarySearchForKey, -1);
//     assert(startPos >= 0);
//
//     // set the abort info
//     pQueryAttr->pos = startPos;
//
//     // reset the query start timestamp
//     pTableQueryInfo->win.skey = ((TSKEY *)pColInfoData->pData)[startPos];
//     pQueryAttr->window.skey = pTableQueryInfo->win.skey;
//     TSKEY key = pTableQueryInfo->win.skey;
//
//     pWindowResInfo->prevSKey = tw.skey;
//     int32_t index = pRuntimeEnv->resultRowInfo.curIndex;
//
//     int32_t numOfRes = tableApplyFunctionsOnBlock(pRuntimeEnv, pBlockInfo, NULL, binarySearchForKey, pDataBlock);
//     pRuntimeEnv->resultRowInfo.curIndex = index;  // restore the window index
//
//     //qDebug("QInfo:0x%"PRIx64" check data block, brange:%" PRId64 "-%" PRId64 ", numOfRows:%d, numOfRes:%d,
//     lastKey:%" PRId64,
//            GET_TASKID(pRuntimeEnv), pBlockInfo->window.skey, pBlockInfo->window.ekey, pBlockInfo->rows, numOfRes,
//            pQueryAttr->current->lastKey);
//
//     return key;
//   } else {  // do nothing
//     pQueryAttr->window.skey      = tw.skey;
//     pWindowResInfo->prevSKey = tw.skey;
//     pTableQueryInfo->lastKey = tw.skey;
//
//     return tw.skey;
//   }
//
//   return true;
// }

// static bool skipTimeInterval(STaskRuntimeEnv *pRuntimeEnv, TSKEY* start) {
//   STaskAttr *pQueryAttr = pRuntimeEnv->pQueryAttr;
//   if (QUERY_IS_ASC_QUERY(pQueryAttr)) {
//     assert(*start <= pRuntimeEnv->current->lastKey);
//   } else {
//     assert(*start >= pRuntimeEnv->current->lastKey);
//   }
//
//   // if queried with value filter, do NOT forward query start position
//   if (pQueryAttr->limit.offset <= 0 || pQueryAttr->numOfFilterCols > 0 || pRuntimeEnv->pTsBuf != NULL ||
//   pRuntimeEnv->pFillInfo != NULL) {
//     return true;
//   }
//
//   /*
//    * 1. for interval without interpolation query we forward pQueryAttr->interval.interval at a time for
//    *    pQueryAttr->limit.offset times. Since hole exists, pQueryAttr->interval.interval*pQueryAttr->limit.offset
//    value is
//    *    not valid. otherwise, we only forward pQueryAttr->limit.offset number of points
//    */
//   assert(pRuntimeEnv->resultRowInfo.prevSKey == TSKEY_INITIAL_VAL);
//
//   STimeWindow w = TSWINDOW_INITIALIZER;
//   bool ascQuery = QUERY_IS_ASC_QUERY(pQueryAttr);
//
//   SResultRowInfo *pWindowResInfo = &pRuntimeEnv->resultRowInfo;
//   STableQueryInfo *pTableQueryInfo = pRuntimeEnv->current;
//
//   SDataBlockInfo blockInfo = SDATA_BLOCK_INITIALIZER;
//   while (tsdbNextDataBlock(pRuntimeEnv->pTsdbReadHandle)) {
//     tsdbRetrieveDataBlockInfo(pRuntimeEnv->pTsdbReadHandle, &blockInfo);
//
//     if (QUERY_IS_ASC_QUERY(pQueryAttr)) {
//       if (pWindowResInfo->prevSKey == TSKEY_INITIAL_VAL) {
//         getAlignQueryTimeWindow(pQueryAttr, blockInfo.window.skey, blockInfo.window.skey, pQueryAttr->window.ekey,
//         &w); pWindowResInfo->prevSKey = w.skey;
//       }
//     } else {
//       getAlignQueryTimeWindow(pQueryAttr, blockInfo.window.ekey, pQueryAttr->window.ekey, blockInfo.window.ekey, &w);
//       pWindowResInfo->prevSKey = w.skey;
//     }
//
//     // the first time window
//     STimeWindow win = getActiveTimeWindow(pWindowResInfo, pWindowResInfo->prevSKey, pQueryAttr);
//
//     while (pQueryAttr->limit.offset > 0) {
//       STimeWindow tw = win;
//
//       if ((win.ekey <= blockInfo.window.ekey && ascQuery) || (win.ekey >= blockInfo.window.skey && !ascQuery)) {
//         pQueryAttr->limit.offset -= 1;
//         pWindowResInfo->prevSKey = win.skey;
//
//         // current time window is aligned with blockInfo.window.ekey
//         // restart it from next data block by set prevSKey to be TSKEY_INITIAL_VAL;
//         if ((win.ekey == blockInfo.window.ekey && ascQuery) || (win.ekey == blockInfo.window.skey && !ascQuery)) {
//           pWindowResInfo->prevSKey = TSKEY_INITIAL_VAL;
//         }
//       }
//
//       if (pQueryAttr->limit.offset == 0) {
//         *start = doSkipIntervalProcess(pRuntimeEnv, &win, &blockInfo, pTableQueryInfo);
//         return true;
//       }
//
//       // current window does not ended in current data block, try next data block
//       getNextTimeWindow(pQueryAttr, &tw);
//
//       /*
//        * If the next time window still starts from current data block,
//        * load the primary timestamp column first, and then find the start position for the next queried time window.
//        * Note that only the primary timestamp column is required.
//        * TODO: Optimize for this cases. All data blocks are not needed to be loaded, only if the first actually
//        required
//        * time window resides in current data block.
//        */
//       if ((tw.skey <= blockInfo.window.ekey && ascQuery) || (tw.ekey >= blockInfo.window.skey && !ascQuery)) {
//
//         SArray *pDataBlock = tsdbRetrieveDataBlock(pRuntimeEnv->pTsdbReadHandle, NULL);
//         SColumnInfoData *pColInfoData = taosArrayGet(pDataBlock, 0);
//
//         if ((win.ekey > blockInfo.window.ekey && ascQuery) || (win.ekey < blockInfo.window.skey && !ascQuery)) {
//           pQueryAttr->limit.offset -= 1;
//         }
//
//         if (pQueryAttr->limit.offset == 0) {
//           *start = doSkipIntervalProcess(pRuntimeEnv, &win, &blockInfo, pTableQueryInfo);
//           return true;
//         } else {
//           tw = win;
//           int32_t startPos =
//               getNextQualifiedWindow(pQueryAttr, &tw, &blockInfo, pColInfoData->pData, binarySearchForKey, -1);
//           assert(startPos >= 0);
//
//           // set the abort info
//           pQueryAttr->pos = startPos;
//           pTableQueryInfo->lastKey = ((TSKEY *)pColInfoData->pData)[startPos];
//           pWindowResInfo->prevSKey = tw.skey;
//           win = tw;
//         }
//       } else {
//         break;  // offset is not 0, and next time window begins or ends in the next block.
//       }
//     }
//   }
//
//   // check for error
//   if (terrno != TSDB_CODE_SUCCESS) {
//     longjmp(pRuntimeEnv->env, terrno);
//   }
//
//   return true;
// }

int32_t appendDownstream(SOperatorInfo* p, SOperatorInfo** pDownstream, int32_t num) {
  if (p->pDownstream == NULL) {
    assert(p->numOfDownstream == 0);
  }

  p->pDownstream = taosMemoryCalloc(1, num * POINTER_BYTES);
  if (p->pDownstream == NULL) {
    return TSDB_CODE_OUT_OF_MEMORY;
  }

  memcpy(p->pDownstream, pDownstream, num * POINTER_BYTES);
  p->numOfDownstream = num;
  return TSDB_CODE_SUCCESS;
}

static void doDestroyTableList(STableListInfo* pTableqinfoList);

static void doTableQueryInfoTimeWindowCheck(SExecTaskInfo* pTaskInfo, STableQueryInfo* pTableQueryInfo, int32_t order) {
#if 0
    if (order == TSDB_ORDER_ASC) {
    assert(
        (pTableQueryInfo->win.skey <= pTableQueryInfo->win.ekey) &&
        (pTableQueryInfo->lastKey >= pTaskInfo->window.skey) &&
        (pTableQueryInfo->win.skey >= pTaskInfo->window.skey && pTableQueryInfo->win.ekey <= pTaskInfo->window.ekey));
  } else {
    assert(
        (pTableQueryInfo->win.skey >= pTableQueryInfo->win.ekey) &&
        (pTableQueryInfo->lastKey <= pTaskInfo->window.skey) &&
        (pTableQueryInfo->win.skey <= pTaskInfo->window.skey && pTableQueryInfo->win.ekey >= pTaskInfo->window.ekey));
  }
#endif
}

// static void updateTableIdInfo(STableQueryInfo* pTableQueryInfo, SSDataBlock* pBlock, SHashObj* pTableIdInfo, int32_t
// order) {
//   int32_t step = GET_FORWARD_DIRECTION_FACTOR(order);
//   pTableQueryInfo->lastKey = ((order == TSDB_ORDER_ASC)? pBlock->info.window.ekey:pBlock->info.window.skey) + step;
//
//   if (pTableQueryInfo->pTable == NULL) {
//     return;
//   }
//
//   STableIdInfo tidInfo = createTableIdInfo(pTableQueryInfo);
//   STableIdInfo *idinfo = taosHashGet(pTableIdInfo, &tidInfo.tid, sizeof(tidInfo.tid));
//   if (idinfo != NULL) {
//     assert(idinfo->tid == tidInfo.tid && idinfo->uid == tidInfo.uid);
//     idinfo->key = tidInfo.key;
//   } else {
//     taosHashPut(pTableIdInfo, &tidInfo.tid, sizeof(tidInfo.tid), &tidInfo, sizeof(STableIdInfo));
//   }
// }

int32_t loadRemoteDataCallback(void* param, const SDataBuf* pMsg, int32_t code) {
  SSourceDataInfo* pSourceDataInfo = (SSourceDataInfo*)param;
  if (code == TSDB_CODE_SUCCESS) {
    pSourceDataInfo->pRsp = pMsg->pData;

    SRetrieveTableRsp* pRsp = pSourceDataInfo->pRsp;
    pRsp->numOfRows = htonl(pRsp->numOfRows);
    pRsp->compLen = htonl(pRsp->compLen);
    pRsp->numOfCols = htonl(pRsp->numOfCols);
    pRsp->useconds = htobe64(pRsp->useconds);
  } else {
    pSourceDataInfo->code = code;
  }

  pSourceDataInfo->status = EX_SOURCE_DATA_READY;
  tsem_post(&pSourceDataInfo->pEx->ready);
  return TSDB_CODE_SUCCESS;
}

static void destroySendMsgInfo(SMsgSendInfo* pMsgBody) {
  assert(pMsgBody != NULL);
  taosMemoryFreeClear(pMsgBody->msgInfo.pData);
  taosMemoryFreeClear(pMsgBody);
}

void qProcessFetchRsp(void* parent, SRpcMsg* pMsg, SEpSet* pEpSet) {
  SMsgSendInfo* pSendInfo = (SMsgSendInfo*)pMsg->info.ahandle;
  assert(pMsg->info.ahandle != NULL);

  SDataBuf buf = {.len = pMsg->contLen, .pData = NULL};

  if (pMsg->contLen > 0) {
    buf.pData = taosMemoryCalloc(1, pMsg->contLen);
    if (buf.pData == NULL) {
      terrno = TSDB_CODE_OUT_OF_MEMORY;
      pMsg->code = TSDB_CODE_OUT_OF_MEMORY;
    } else {
      memcpy(buf.pData, pMsg->pCont, pMsg->contLen);
    }
  }

  pSendInfo->fp(pSendInfo->param, &buf, pMsg->code);
  rpcFreeCont(pMsg->pCont);
  destroySendMsgInfo(pSendInfo);
}

static int32_t doSendFetchDataRequest(SExchangeInfo* pExchangeInfo, SExecTaskInfo* pTaskInfo, int32_t sourceIndex) {
  size_t totalSources = taosArrayGetSize(pExchangeInfo->pSources);

  SResFetchReq* pMsg = taosMemoryCalloc(1, sizeof(SResFetchReq));
  if (NULL == pMsg) {
    pTaskInfo->code = TSDB_CODE_QRY_OUT_OF_MEMORY;
    return pTaskInfo->code;
  }

  SDownstreamSourceNode* pSource = taosArrayGet(pExchangeInfo->pSources, sourceIndex);
  SSourceDataInfo*       pDataInfo = taosArrayGet(pExchangeInfo->pSourceDataInfo, sourceIndex);

  qDebug("%s build fetch msg and send to vgId:%d, ep:%s, taskId:0x%" PRIx64 ", %d/%" PRIzu, GET_TASKID(pTaskInfo),
         pSource->addr.nodeId, pSource->addr.epSet.eps[0].fqdn, pSource->taskId, sourceIndex, totalSources);

  pMsg->header.vgId = htonl(pSource->addr.nodeId);
  pMsg->sId = htobe64(pSource->schedId);
  pMsg->taskId = htobe64(pSource->taskId);
  pMsg->queryId = htobe64(pTaskInfo->id.queryId);

  // send the fetch remote task result reques
  SMsgSendInfo* pMsgSendInfo = taosMemoryCalloc(1, sizeof(SMsgSendInfo));
  if (NULL == pMsgSendInfo) {
    taosMemoryFreeClear(pMsg);
    qError("%s prepare message %d failed", GET_TASKID(pTaskInfo), (int32_t)sizeof(SMsgSendInfo));
    pTaskInfo->code = TSDB_CODE_QRY_OUT_OF_MEMORY;
    return pTaskInfo->code;
  }

  pMsgSendInfo->param = pDataInfo;
  pMsgSendInfo->msgInfo.pData = pMsg;
  pMsgSendInfo->msgInfo.len = sizeof(SResFetchReq);
  pMsgSendInfo->msgType = TDMT_VND_FETCH;
  pMsgSendInfo->fp = loadRemoteDataCallback;

  int64_t transporterId = 0;
  int32_t code = asyncSendMsgToServer(pExchangeInfo->pTransporter, &pSource->addr.epSet, &transporterId, pMsgSendInfo);
  return TSDB_CODE_SUCCESS;
}

// NOTE: sources columns are more than the destination SSDatablock columns.
void relocateColumnData(SSDataBlock* pBlock, const SArray* pColMatchInfo, SArray* pCols) {
  size_t numOfSrcCols = taosArrayGetSize(pCols);

  int32_t i = 0, j = 0;
  while (i < numOfSrcCols && j < taosArrayGetSize(pColMatchInfo)) {
    SColumnInfoData* p = taosArrayGet(pCols, i);
    SColMatchInfo*   pmInfo = taosArrayGet(pColMatchInfo, j);
    if (!pmInfo->output) {
      j++;
      continue;
    }

    if (p->info.colId == pmInfo->colId) {
      taosArraySet(pBlock->pDataBlock, pmInfo->targetSlotId, p);
      i++;
      j++;
    } else if (p->info.colId < pmInfo->colId) {
      i++;
    } else {
      ASSERT(0);
    }
  }
}

int32_t setSDataBlockFromFetchRsp(SSDataBlock* pRes, SLoadRemoteDataInfo* pLoadInfo, int32_t numOfRows, char* pData,
                                  int32_t compLen, int32_t numOfOutput, int64_t startTs, uint64_t* total,
                                  SArray* pColList) {
  if (pColList == NULL) {  // data from other sources
    blockCompressDecode(pRes, numOfOutput, numOfRows, pData);
  } else {  // extract data according to pColList
    ASSERT(numOfOutput == taosArrayGetSize(pColList));
    char* pStart = pData;

    int32_t numOfCols = htonl(*(int32_t*)pStart);
    pStart += sizeof(int32_t);

    // todo refactor:extract method
    SSysTableSchema* pSchema = (SSysTableSchema*)pStart;
    for (int32_t i = 0; i < numOfCols; ++i) {
      SSysTableSchema* p = (SSysTableSchema*)pStart;

      p->colId = htons(p->colId);
      p->bytes = htonl(p->bytes);
      pStart += sizeof(SSysTableSchema);
    }

    SSDataBlock* pBlock = taosMemoryCalloc(1, sizeof(SSDataBlock));
    pBlock->pDataBlock = taosArrayInit(numOfCols, sizeof(SColumnInfoData));
    pBlock->info.numOfCols = numOfCols;

    for (int32_t i = 0; i < numOfCols; ++i) {
      SColumnInfoData idata = {0};

      idata.info.type = pSchema[i].type;
      idata.info.bytes = pSchema[i].bytes;
      idata.info.colId = pSchema[i].colId;
      idata.hasNull = true;

      taosArrayPush(pBlock->pDataBlock, &idata);
      if (IS_VAR_DATA_TYPE(idata.info.type)) {
        pBlock->info.hasVarCol = true;
      }
    }

    blockDataEnsureCapacity(pBlock, numOfRows);

    int32_t  dataLen = *(int32_t*)pStart;
    uint64_t groupId = *(uint64_t*)(pStart + sizeof(int32_t));
    pStart += sizeof(int32_t) + sizeof(uint64_t);

    int32_t* colLen = (int32_t*)(pStart);
    pStart += sizeof(int32_t) * numOfCols;

    for (int32_t i = 0; i < numOfCols; ++i) {
      colLen[i] = htonl(colLen[i]);
      ASSERT(colLen[i] >= 0);

      SColumnInfoData* pColInfoData = taosArrayGet(pBlock->pDataBlock, i);
      if (IS_VAR_DATA_TYPE(pColInfoData->info.type)) {
        pColInfoData->varmeta.length = colLen[i];
        pColInfoData->varmeta.allocLen = colLen[i];

        memcpy(pColInfoData->varmeta.offset, pStart, sizeof(int32_t) * numOfRows);
        pStart += sizeof(int32_t) * numOfRows;

        pColInfoData->pData = taosMemoryMalloc(colLen[i]);
      } else {
        memcpy(pColInfoData->nullbitmap, pStart, BitmapLen(numOfRows));
        pStart += BitmapLen(numOfRows);
      }

      memcpy(pColInfoData->pData, pStart, colLen[i]);
      pStart += colLen[i];
    }

    // data from mnode
    relocateColumnData(pRes, pColList, pBlock->pDataBlock);
    taosArrayDestroy(pBlock->pDataBlock);
    taosMemoryFree(pBlock);
    //    blockDataDestroy(pBlock);
  }

  pRes->info.rows = numOfRows;

  // todo move this to time window aggregator, since the primary timestamp may not be known by exchange operator.
  blockDataUpdateTsWindow(pRes, 0);

  int64_t el = taosGetTimestampUs() - startTs;

  pLoadInfo->totalRows += numOfRows;
  pLoadInfo->totalSize += compLen;

  if (total != NULL) {
    *total += numOfRows;
  }

  pLoadInfo->totalElapsed += el;
  return TSDB_CODE_SUCCESS;
}

static void* setAllSourcesCompleted(SOperatorInfo* pOperator, int64_t startTs) {
  SExchangeInfo* pExchangeInfo = pOperator->info;
  SExecTaskInfo* pTaskInfo = pOperator->pTaskInfo;

  int64_t              el = taosGetTimestampUs() - startTs;
  SLoadRemoteDataInfo* pLoadInfo = &pExchangeInfo->loadInfo;

  pLoadInfo->totalElapsed += el;

  size_t totalSources = taosArrayGetSize(pExchangeInfo->pSources);
  qDebug("%s all %" PRIzu " sources are exhausted, total rows: %" PRIu64 " bytes:%" PRIu64 ", elapsed:%.2f ms",
         GET_TASKID(pTaskInfo), totalSources, pLoadInfo->totalRows, pLoadInfo->totalSize,
         pLoadInfo->totalElapsed / 1000.0);

  doSetOperatorCompleted(pOperator);
  return NULL;
}

static SSDataBlock* concurrentlyLoadRemoteDataImpl(SOperatorInfo* pOperator, SExchangeInfo* pExchangeInfo,
                                                   SExecTaskInfo* pTaskInfo) {
  int32_t code = 0;
  int64_t startTs = taosGetTimestampUs();
  size_t  totalSources = taosArrayGetSize(pExchangeInfo->pSources);

  while (1) {
    int32_t completed = 0;
    for (int32_t i = 0; i < totalSources; ++i) {
      SSourceDataInfo* pDataInfo = taosArrayGet(pExchangeInfo->pSourceDataInfo, i);

      if (pDataInfo->status == EX_SOURCE_DATA_EXHAUSTED) {
        completed += 1;
        continue;
      }

      if (pDataInfo->status != EX_SOURCE_DATA_READY) {
        continue;
      }

      SRetrieveTableRsp*     pRsp = pDataInfo->pRsp;
      SDownstreamSourceNode* pSource = taosArrayGet(pExchangeInfo->pSources, i);

      SSDataBlock*         pRes = pExchangeInfo->pResult;
      SLoadRemoteDataInfo* pLoadInfo = &pExchangeInfo->loadInfo;
      if (pRsp->numOfRows == 0) {
        qDebug("%s vgId:%d, taskID:0x%" PRIx64 " index:%d completed, rowsOfSource:%" PRIu64 ", totalRows:%" PRIu64
               " try next",
               GET_TASKID(pTaskInfo), pSource->addr.nodeId, pSource->taskId, i + 1, pDataInfo->totalRows,
               pExchangeInfo->loadInfo.totalRows);
        pDataInfo->status = EX_SOURCE_DATA_EXHAUSTED;
        completed += 1;
        taosMemoryFreeClear(pDataInfo->pRsp);
        continue;
      }

      SRetrieveTableRsp* pTableRsp = pDataInfo->pRsp;
      code = setSDataBlockFromFetchRsp(pExchangeInfo->pResult, pLoadInfo, pTableRsp->numOfRows, pTableRsp->data,
                                       pTableRsp->compLen, pTableRsp->numOfCols, startTs, &pDataInfo->totalRows, NULL);
      if (code != 0) {
        taosMemoryFreeClear(pDataInfo->pRsp);
        goto _error;
      }

      if (pRsp->completed == 1) {
        qDebug("%s fetch msg rsp from vgId:%d, taskId:0x%" PRIx64 " numOfRows:%d, rowsOfSource:%" PRIu64
               ", totalRows:%" PRIu64 ", totalBytes:%" PRIu64 " try next %d/%" PRIzu,
               GET_TASKID(pTaskInfo), pSource->addr.nodeId, pSource->taskId, pRes->info.rows, pDataInfo->totalRows,
               pLoadInfo->totalRows, pLoadInfo->totalSize, i + 1, totalSources);
        pDataInfo->status = EX_SOURCE_DATA_EXHAUSTED;
      } else {
        qDebug("%s fetch msg rsp from vgId:%d, taskId:0x%" PRIx64 " numOfRows:%d, totalRows:%" PRIu64
               ", totalBytes:%" PRIu64,
               GET_TASKID(pTaskInfo), pSource->addr.nodeId, pSource->taskId, pRes->info.rows, pLoadInfo->totalRows,
               pLoadInfo->totalSize);
      }

      if (pDataInfo->status != EX_SOURCE_DATA_EXHAUSTED) {
        pDataInfo->status = EX_SOURCE_DATA_NOT_READY;
        code = doSendFetchDataRequest(pExchangeInfo, pTaskInfo, i);
        if (code != TSDB_CODE_SUCCESS) {
          taosMemoryFreeClear(pDataInfo->pRsp);
          goto _error;
        }
      }

      taosMemoryFreeClear(pDataInfo->pRsp);
      return pExchangeInfo->pResult;
    }

    if (completed == totalSources) {
      return setAllSourcesCompleted(pOperator, startTs);
    }
  }

_error:
  pTaskInfo->code = code;
  return NULL;
}

static SSDataBlock* concurrentlyLoadRemoteData(SOperatorInfo* pOperator) {
  SExchangeInfo* pExchangeInfo = pOperator->info;
  SExecTaskInfo* pTaskInfo = pOperator->pTaskInfo;

  if (pOperator->status == OP_RES_TO_RETURN) {
    return concurrentlyLoadRemoteDataImpl(pOperator, pExchangeInfo, pTaskInfo);
  }

  size_t  totalSources = taosArrayGetSize(pExchangeInfo->pSources);
  int64_t startTs = taosGetTimestampUs();

  // Asynchronously send all fetch requests to all sources.
  for (int32_t i = 0; i < totalSources; ++i) {
    int32_t code = doSendFetchDataRequest(pExchangeInfo, pTaskInfo, i);
    if (code != TSDB_CODE_SUCCESS) {
      return NULL;
    }
  }

  int64_t endTs = taosGetTimestampUs();
  qDebug("%s send all fetch request to %" PRIzu " sources completed, elapsed:%" PRId64, GET_TASKID(pTaskInfo),
         totalSources, endTs - startTs);

  tsem_wait(&pExchangeInfo->ready);
  pOperator->status = OP_RES_TO_RETURN;
  return concurrentlyLoadRemoteDataImpl(pOperator, pExchangeInfo, pTaskInfo);
}

static int32_t prepareConcurrentlyLoad(SOperatorInfo* pOperator) {
  SExchangeInfo* pExchangeInfo = pOperator->info;
  SExecTaskInfo* pTaskInfo = pOperator->pTaskInfo;

  size_t  totalSources = taosArrayGetSize(pExchangeInfo->pSources);
  int64_t startTs = taosGetTimestampUs();

  // Asynchronously send all fetch requests to all sources.
  for (int32_t i = 0; i < totalSources; ++i) {
    int32_t code = doSendFetchDataRequest(pExchangeInfo, pTaskInfo, i);
    if (code != TSDB_CODE_SUCCESS) {
      pTaskInfo->code = code;
      return code;
    }
  }

  int64_t endTs = taosGetTimestampUs();
  qDebug("%s send all fetch request to %" PRIzu " sources completed, elapsed:%" PRId64, GET_TASKID(pTaskInfo),
         totalSources, endTs - startTs);

  tsem_wait(&pExchangeInfo->ready);
  pOperator->cost.openCost = taosGetTimestampUs() - startTs;

  return TSDB_CODE_SUCCESS;
}

static SSDataBlock* seqLoadRemoteData(SOperatorInfo* pOperator) {
  SExchangeInfo* pExchangeInfo = pOperator->info;
  SExecTaskInfo* pTaskInfo = pOperator->pTaskInfo;

  size_t  totalSources = taosArrayGetSize(pExchangeInfo->pSources);
  int64_t startTs = taosGetTimestampUs();

  while (1) {
    if (pExchangeInfo->current >= totalSources) {
      return setAllSourcesCompleted(pOperator, startTs);
    }

    doSendFetchDataRequest(pExchangeInfo, pTaskInfo, pExchangeInfo->current);
    tsem_wait(&pExchangeInfo->ready);

    SSourceDataInfo*       pDataInfo = taosArrayGet(pExchangeInfo->pSourceDataInfo, pExchangeInfo->current);
    SDownstreamSourceNode* pSource = taosArrayGet(pExchangeInfo->pSources, pExchangeInfo->current);

    if (pDataInfo->code != TSDB_CODE_SUCCESS) {
      qError("%s vgId:%d, taskID:0x%" PRIx64 " error happens, code:%s", GET_TASKID(pTaskInfo), pSource->addr.nodeId,
             pSource->taskId, tstrerror(pDataInfo->code));
      pOperator->pTaskInfo->code = pDataInfo->code;
      return NULL;
    }

    SRetrieveTableRsp*   pRsp = pDataInfo->pRsp;
    SLoadRemoteDataInfo* pLoadInfo = &pExchangeInfo->loadInfo;
    if (pRsp->numOfRows == 0) {
      qDebug("%s vgId:%d, taskID:0x%" PRIx64 " %d of total completed, rowsOfSource:%" PRIu64 ", totalRows:%" PRIu64
             " try next",
             GET_TASKID(pTaskInfo), pSource->addr.nodeId, pSource->taskId, pExchangeInfo->current + 1,
             pDataInfo->totalRows, pLoadInfo->totalRows);

      pDataInfo->status = EX_SOURCE_DATA_EXHAUSTED;
      pExchangeInfo->current += 1;
      taosMemoryFreeClear(pDataInfo->pRsp);
      continue;
    }

    SSDataBlock*       pRes = pExchangeInfo->pResult;
    SRetrieveTableRsp* pTableRsp = pDataInfo->pRsp;
    int32_t            code =
        setSDataBlockFromFetchRsp(pExchangeInfo->pResult, pLoadInfo, pTableRsp->numOfRows, pTableRsp->data,
                                  pTableRsp->compLen, pTableRsp->numOfCols, startTs, &pDataInfo->totalRows, NULL);

    if (pRsp->completed == 1) {
      qDebug("%s fetch msg rsp from vgId:%d, taskId:0x%" PRIx64 " numOfRows:%d, rowsOfSource:%" PRIu64
             ", totalRows:%" PRIu64 ", totalBytes:%" PRIu64 " try next %d/%" PRIzu,
             GET_TASKID(pTaskInfo), pSource->addr.nodeId, pSource->taskId, pRes->info.rows, pDataInfo->totalRows,
             pLoadInfo->totalRows, pLoadInfo->totalSize, pExchangeInfo->current + 1, totalSources);

      pDataInfo->status = EX_SOURCE_DATA_EXHAUSTED;
      pExchangeInfo->current += 1;
    } else {
      qDebug("%s fetch msg rsp from vgId:%d, taskId:0x%" PRIx64 " numOfRows:%d, totalRows:%" PRIu64
             ", totalBytes:%" PRIu64,
             GET_TASKID(pTaskInfo), pSource->addr.nodeId, pSource->taskId, pRes->info.rows, pLoadInfo->totalRows,
             pLoadInfo->totalSize);
    }

    pOperator->resultInfo.totalRows += pRes->info.rows;
    taosMemoryFreeClear(pDataInfo->pRsp);
    return pExchangeInfo->pResult;
  }
}

static int32_t prepareLoadRemoteData(SOperatorInfo* pOperator) {
  if (OPTR_IS_OPENED(pOperator)) {
    return TSDB_CODE_SUCCESS;
  }

  int64_t st = taosGetTimestampUs();

  SExchangeInfo* pExchangeInfo = pOperator->info;
  if (!pExchangeInfo->seqLoadData) {
    int32_t code = prepareConcurrentlyLoad(pOperator);
    if (code != TSDB_CODE_SUCCESS) {
      return code;
    }
  }

  OPTR_SET_OPENED(pOperator);
  pOperator->cost.openCost = (taosGetTimestampUs() - st) / 1000.0;
  return TSDB_CODE_SUCCESS;
}

static SSDataBlock* doLoadRemoteData(SOperatorInfo* pOperator) {
  SExchangeInfo* pExchangeInfo = pOperator->info;
  SExecTaskInfo* pTaskInfo = pOperator->pTaskInfo;

  pTaskInfo->code = pOperator->fpSet._openFn(pOperator);
  if (pTaskInfo->code != TSDB_CODE_SUCCESS) {
    return NULL;
  }

  size_t               totalSources = taosArrayGetSize(pExchangeInfo->pSources);
  SLoadRemoteDataInfo* pLoadInfo = &pExchangeInfo->loadInfo;

  if (pOperator->status == OP_EXEC_DONE) {
    qDebug("%s all %" PRIzu " source(s) are exhausted, total rows:%" PRIu64 " bytes:%" PRIu64 ", elapsed:%.2f ms",
           GET_TASKID(pTaskInfo), totalSources, pLoadInfo->totalRows, pLoadInfo->totalSize,
           pLoadInfo->totalElapsed / 1000.0);
    return NULL;
  }

  if (pExchangeInfo->seqLoadData) {
    return seqLoadRemoteData(pOperator);
  } else {
    return concurrentlyLoadRemoteData(pOperator);
  }
}

static int32_t initDataSource(int32_t numOfSources, SExchangeInfo* pInfo) {
  pInfo->pSourceDataInfo = taosArrayInit(numOfSources, sizeof(SSourceDataInfo));
  if (pInfo->pSourceDataInfo == NULL) {
    return TSDB_CODE_OUT_OF_MEMORY;
  }

  for (int32_t i = 0; i < numOfSources; ++i) {
    SSourceDataInfo dataInfo = {0};
    dataInfo.status = EX_SOURCE_DATA_NOT_READY;
    dataInfo.pEx = pInfo;
    dataInfo.index = i;

    void* ret = taosArrayPush(pInfo->pSourceDataInfo, &dataInfo);
    if (ret == NULL) {
      taosArrayDestroy(pInfo->pSourceDataInfo);
      return TSDB_CODE_OUT_OF_MEMORY;
    }
  }

  return TSDB_CODE_SUCCESS;
}

SOperatorInfo* createExchangeOperatorInfo(void* pTransporter, const SNodeList* pSources, SSDataBlock* pBlock,
                                          SExecTaskInfo* pTaskInfo) {
  SExchangeInfo* pInfo = taosMemoryCalloc(1, sizeof(SExchangeInfo));
  SOperatorInfo* pOperator = taosMemoryCalloc(1, sizeof(SOperatorInfo));
  if (pInfo == NULL || pOperator == NULL) {
    goto _error;
  }

  size_t numOfSources = LIST_LENGTH(pSources);
  pInfo->pSources = taosArrayInit(numOfSources, sizeof(SDownstreamSourceNode));
  pInfo->pSourceDataInfo = taosArrayInit(numOfSources, sizeof(SSourceDataInfo));
  if (pInfo->pSourceDataInfo == NULL || pInfo->pSources == NULL) {
    goto _error;
  }

  for (int32_t i = 0; i < numOfSources; ++i) {
    SNodeListNode* pNode = nodesListGetNode((SNodeList*)pSources, i);
    taosArrayPush(pInfo->pSources, pNode);
  }

  int32_t code = initDataSource(numOfSources, pInfo);
  if (code != TSDB_CODE_SUCCESS) {
    goto _error;
  }

  pInfo->pResult = pBlock;
  pInfo->seqLoadData = true;

  tsem_init(&pInfo->ready, 0, 0);

  pOperator->name = "ExchangeOperator";
  pOperator->operatorType = QUERY_NODE_PHYSICAL_PLAN_EXCHANGE;
  pOperator->blocking = false;
  pOperator->status = OP_NOT_OPENED;
  pOperator->info = pInfo;
  pOperator->numOfExprs = pBlock->info.numOfCols;
  pOperator->pTaskInfo = pTaskInfo;

  pOperator->fpSet = createOperatorFpSet(prepareLoadRemoteData, doLoadRemoteData, NULL, NULL,
                                         destroyExchangeOperatorInfo, NULL, NULL, NULL);
  pInfo->pTransporter = pTransporter;
  return pOperator;

_error:
  if (pInfo != NULL) {
    destroyExchangeOperatorInfo(pInfo, numOfSources);
  }

  taosMemoryFreeClear(pInfo);
  taosMemoryFreeClear(pOperator);
  pTaskInfo->code = TSDB_CODE_OUT_OF_MEMORY;
  return NULL;
}

static int32_t doInitAggInfoSup(SAggSupporter* pAggSup, SqlFunctionCtx* pCtx, int32_t numOfOutput, size_t keyBufSize,
                                const char* pKey);

static void destroySortedMergeOperatorInfo(void* param, int32_t numOfOutput) {
  SSortedMergeOperatorInfo* pInfo = (SSortedMergeOperatorInfo*)param;
  taosArrayDestroy(pInfo->pSortInfo);
  taosArrayDestroy(pInfo->groupInfo);

  if (pInfo->pSortHandle != NULL) {
    tsortDestroySortHandle(pInfo->pSortHandle);
  }

  blockDataDestroy(pInfo->binfo.pRes);
  cleanupAggSup(&pInfo->aggSup);
}

static bool needToMerge(SSDataBlock* pBlock, SArray* groupInfo, char** buf, int32_t rowIndex) {
  size_t size = taosArrayGetSize(groupInfo);
  if (size == 0) {
    return true;
  }

  for (int32_t i = 0; i < size; ++i) {
    int32_t* index = taosArrayGet(groupInfo, i);

    SColumnInfoData* pColInfo = taosArrayGet(pBlock->pDataBlock, *index);
    bool             isNull = colDataIsNull(pColInfo, rowIndex, pBlock->info.rows, NULL);

    if ((isNull && buf[i] != NULL) || (!isNull && buf[i] == NULL)) {
      return false;
    }

    char* pCell = colDataGetData(pColInfo, rowIndex);
    if (IS_VAR_DATA_TYPE(pColInfo->info.type)) {
      if (varDataLen(pCell) != varDataLen(buf[i])) {
        return false;
      } else {
        if (memcmp(varDataVal(pCell), varDataVal(buf[i]), varDataLen(pCell)) != 0) {
          return false;
        }
      }
    } else {
      if (memcmp(pCell, buf[i], pColInfo->info.bytes) != 0) {
        return false;
      }
    }
  }

  return 0;
}

static void doMergeResultImpl(SSortedMergeOperatorInfo* pInfo, SqlFunctionCtx* pCtx, int32_t numOfExpr,
                              int32_t rowIndex) {
  for (int32_t j = 0; j < numOfExpr; ++j) {  // TODO set row index
                                             //    pCtx[j].startRow = rowIndex;
  }

  for (int32_t j = 0; j < numOfExpr; ++j) {
    int32_t functionId = pCtx[j].functionId;
    //    pCtx[j].fpSet->addInput(&pCtx[j]);

    //    if (functionId < 0) {
    //      SUdfInfo* pUdfInfo = taosArrayGet(pInfo->udfInfo, -1 * functionId - 1);
    //      doInvokeUdf(pUdfInfo, &pCtx[j], 0, TSDB_UDF_FUNC_MERGE);
    //    } else {
    //      assert(!TSDB_FUNC_IS_SCALAR(functionId));
    //      aAggs[functionId].mergeFunc(&pCtx[j]);
    //    }
  }
}

static void doFinalizeResultImpl(SqlFunctionCtx* pCtx, int32_t numOfExpr) {
  for (int32_t j = 0; j < numOfExpr; ++j) {
    int32_t functionId = pCtx[j].functionId;
    //    if (functionId == FUNC_TAG_DUMMY || functionId == FUNC_TS_DUMMY) {
    //      continue;
    //    }

    //    if (functionId < 0) {
    //      SUdfInfo* pUdfInfo = taosArrayGet(pInfo->udfInfo, -1 * functionId - 1);
    //      doInvokeUdf(pUdfInfo, &pCtx[j], 0, TSDB_UDF_FUNC_FINALIZE);
    //    } else {
    //    pCtx[j].fpSet.finalize(&pCtx[j]);
  }
}

static bool saveCurrentTuple(char** rowColData, SArray* pColumnList, SSDataBlock* pBlock, int32_t rowIndex) {
  int32_t size = (int32_t)taosArrayGetSize(pColumnList);

  for (int32_t i = 0; i < size; ++i) {
    int32_t*         index = taosArrayGet(pColumnList, i);
    SColumnInfoData* pColInfo = taosArrayGet(pBlock->pDataBlock, *index);

    char* data = colDataGetData(pColInfo, rowIndex);
    memcpy(rowColData[i], data, colDataGetLength(pColInfo, rowIndex));
  }

  return true;
}

static void doMergeImpl(SOperatorInfo* pOperator, int32_t numOfExpr, SSDataBlock* pBlock) {
  SSortedMergeOperatorInfo* pInfo = pOperator->info;

  SqlFunctionCtx* pCtx = pInfo->binfo.pCtx;
  for (int32_t i = 0; i < pBlock->info.numOfCols; ++i) {
    //    pCtx[i].size = 1;
  }

  for (int32_t i = 0; i < pBlock->info.rows; ++i) {
    if (!pInfo->hasGroupVal) {
      ASSERT(i == 0);
      doMergeResultImpl(pInfo, pCtx, numOfExpr, i);
      pInfo->hasGroupVal = saveCurrentTuple(pInfo->groupVal, pInfo->groupInfo, pBlock, i);
    } else {
      if (needToMerge(pBlock, pInfo->groupInfo, pInfo->groupVal, i)) {
        doMergeResultImpl(pInfo, pCtx, numOfExpr, i);
      } else {
        doFinalizeResultImpl(pCtx, numOfExpr);
        int32_t numOfRows = getNumOfResult(pInfo->binfo.pCtx, pOperator->numOfExprs, NULL);
        //        setTagValueForMultipleRows(pCtx, pOperator->numOfExprs, numOfRows);

        // TODO check for available buffer;

        // next group info data
        pInfo->binfo.pRes->info.rows += numOfRows;
        for (int32_t j = 0; j < numOfExpr; ++j) {
          if (pCtx[j].functionId < 0) {
            continue;
          }

          pCtx[j].fpSet.process(&pCtx[j]);
        }

        doMergeResultImpl(pInfo, pCtx, numOfExpr, i);
        pInfo->hasGroupVal = saveCurrentTuple(pInfo->groupVal, pInfo->groupInfo, pBlock, i);
      }
    }
  }
}

static SSDataBlock* doMerge(SOperatorInfo* pOperator) {
  SSortedMergeOperatorInfo* pInfo = pOperator->info;
  SSortHandle*              pHandle = pInfo->pSortHandle;

  SSDataBlock* pDataBlock = createOneDataBlock(pInfo->binfo.pRes, false);
  blockDataEnsureCapacity(pDataBlock, pOperator->resultInfo.capacity);

  while (1) {
    blockDataCleanup(pDataBlock);
    while (1) {
      STupleHandle* pTupleHandle = tsortNextTuple(pHandle);
      if (pTupleHandle == NULL) {
        break;
      }

      // build datablock for merge for one group
      appendOneRowToDataBlock(pDataBlock, pTupleHandle);
      if (pDataBlock->info.rows >= pOperator->resultInfo.capacity) {
        break;
      }
    }

    if (pDataBlock->info.rows == 0) {
      break;
    }

    setInputDataBlock(pOperator, pInfo->binfo.pCtx, pDataBlock, TSDB_ORDER_ASC, MAIN_SCAN, true);
    //  updateOutputBuf(&pInfo->binfo, &pAggInfo->bufCapacity, pBlock->info.rows * pAggInfo->resultRowFactor,
    //  pOperator->pRuntimeEnv, true);
    doMergeImpl(pOperator, pOperator->numOfExprs, pDataBlock);
    // flush to tuple store, and after all data have been handled, return to upstream node or sink node
  }

  doFinalizeResultImpl(pInfo->binfo.pCtx, pOperator->numOfExprs);
  int32_t numOfRows = getNumOfResult(pInfo->binfo.pCtx, pOperator->numOfExprs, NULL);
  //        setTagValueForMultipleRows(pCtx, pOperator->numOfExprs, numOfRows);

  // TODO check for available buffer;

  // next group info data
  pInfo->binfo.pRes->info.rows += numOfRows;
  return (pInfo->binfo.pRes->info.rows > 0) ? pInfo->binfo.pRes : NULL;
}

static SSDataBlock* doSortedMerge(SOperatorInfo* pOperator) {
  if (pOperator->status == OP_EXEC_DONE) {
    return NULL;
  }

  SExecTaskInfo*            pTaskInfo = pOperator->pTaskInfo;
  SSortedMergeOperatorInfo* pInfo = pOperator->info;
  if (pOperator->status == OP_RES_TO_RETURN) {
    return getSortedBlockData(pInfo->pSortHandle, pInfo->binfo.pRes, pOperator->resultInfo.capacity, NULL);
  }

  int32_t numOfBufPage = pInfo->sortBufSize / pInfo->bufPageSize;
  pInfo->pSortHandle = tsortCreateSortHandle(pInfo->pSortInfo, NULL, SORT_MULTISOURCE_MERGE, pInfo->bufPageSize,
                                             numOfBufPage, pInfo->binfo.pRes, "GET_TASKID(pTaskInfo)");

  tsortSetFetchRawDataFp(pInfo->pSortHandle, loadNextDataBlock, NULL, NULL);

  for (int32_t i = 0; i < pOperator->numOfDownstream; ++i) {
    SSortSource* ps = taosMemoryCalloc(1, sizeof(SSortSource));
    ps->param = pOperator->pDownstream[i];
    tsortAddSource(pInfo->pSortHandle, ps);
  }

  int32_t code = tsortOpen(pInfo->pSortHandle);
  if (code != TSDB_CODE_SUCCESS) {
    longjmp(pTaskInfo->env, terrno);
  }

  pOperator->status = OP_RES_TO_RETURN;
  return doMerge(pOperator);
}

static int32_t initGroupCol(SExprInfo* pExprInfo, int32_t numOfCols, SArray* pGroupInfo,
                            SSortedMergeOperatorInfo* pInfo) {
  if (pGroupInfo == NULL || taosArrayGetSize(pGroupInfo) == 0) {
    return 0;
  }

  int32_t len = 0;
  SArray* plist = taosArrayInit(3, sizeof(SColumn));
  pInfo->groupInfo = taosArrayInit(3, sizeof(int32_t));

  if (plist == NULL || pInfo->groupInfo == NULL) {
    return TSDB_CODE_OUT_OF_MEMORY;
  }

  size_t numOfGroupCol = taosArrayGetSize(pInfo->groupInfo);
  for (int32_t i = 0; i < numOfGroupCol; ++i) {
    SColumn* pCol = taosArrayGet(pGroupInfo, i);
    for (int32_t j = 0; j < numOfCols; ++j) {
      SExprInfo* pe = &pExprInfo[j];
      if (pe->base.resSchema.slotId == pCol->colId) {
        taosArrayPush(plist, pCol);
        taosArrayPush(pInfo->groupInfo, &j);
        len += pCol->bytes;
        break;
      }
    }
  }

  ASSERT(taosArrayGetSize(pGroupInfo) == taosArrayGetSize(plist));

  pInfo->groupVal = taosMemoryCalloc(1, (POINTER_BYTES * numOfGroupCol + len));
  if (pInfo->groupVal == NULL) {
    taosArrayDestroy(plist);
    return TSDB_CODE_OUT_OF_MEMORY;
  }

  int32_t offset = 0;
  char*   start = (char*)(pInfo->groupVal + (POINTER_BYTES * numOfGroupCol));
  for (int32_t i = 0; i < numOfGroupCol; ++i) {
    pInfo->groupVal[i] = start + offset;
    SColumn* pCol = taosArrayGet(plist, i);
    offset += pCol->bytes;
  }

  taosArrayDestroy(plist);

  return TSDB_CODE_SUCCESS;
}

SOperatorInfo* createSortedMergeOperatorInfo(SOperatorInfo** downstream, int32_t numOfDownstream, SExprInfo* pExprInfo,
                                             int32_t num, SArray* pSortInfo, SArray* pGroupInfo,
                                             SExecTaskInfo* pTaskInfo) {
  SSortedMergeOperatorInfo* pInfo = taosMemoryCalloc(1, sizeof(SSortedMergeOperatorInfo));
  SOperatorInfo*            pOperator = taosMemoryCalloc(1, sizeof(SOperatorInfo));
  if (pInfo == NULL || pOperator == NULL) {
    goto _error;
  }

  pInfo->binfo.pCtx = createSqlFunctionCtx(pExprInfo, num, &pInfo->binfo.rowCellInfoOffset);
  initResultRowInfo(&pInfo->binfo.resultRowInfo, (int32_t)1);

  if (pInfo->binfo.pCtx == NULL || pInfo->binfo.pRes == NULL) {
    goto _error;
  }

  size_t  keyBufSize = sizeof(int64_t) + sizeof(int64_t) + POINTER_BYTES;
  int32_t code = doInitAggInfoSup(&pInfo->aggSup, pInfo->binfo.pCtx, num, keyBufSize, pTaskInfo->id.str);
  if (code != TSDB_CODE_SUCCESS) {
    goto _error;
  }

  setFunctionResultOutput(&pInfo->binfo, &pInfo->aggSup, MAIN_SCAN, num, pTaskInfo);
  code = initGroupCol(pExprInfo, num, pGroupInfo, pInfo);
  if (code != TSDB_CODE_SUCCESS) {
    goto _error;
  }

  //  pInfo->resultRowFactor = (int32_t)(getRowNumForMultioutput(pRuntimeEnv->pQueryAttr,
  //      pRuntimeEnv->pQueryAttr->topBotQuery, false));
  pInfo->sortBufSize = 1024 * 16;  // 1MB
  pInfo->bufPageSize = 1024;
  pInfo->pSortInfo = pSortInfo;

  pOperator->resultInfo.capacity = blockDataGetCapacityInRow(pInfo->binfo.pRes, pInfo->bufPageSize);

  pOperator->name = "SortedMerge";
  // pOperator->operatorType = OP_SortedMerge;
  pOperator->blocking = true;
  pOperator->status = OP_NOT_OPENED;
  pOperator->info = pInfo;
  pOperator->numOfExprs = num;
  pOperator->pExpr = pExprInfo;

  pOperator->pTaskInfo = pTaskInfo;

  pOperator->fpSet = createOperatorFpSet(operatorDummyOpenFn, doSortedMerge, NULL, NULL, destroySortedMergeOperatorInfo,
                                         NULL, NULL, NULL);
  code = appendDownstream(pOperator, downstream, numOfDownstream);
  if (code != TSDB_CODE_SUCCESS) {
    goto _error;
  }

  return pOperator;

_error:
  if (pInfo != NULL) {
    destroySortedMergeOperatorInfo(pInfo, num);
  }

  taosMemoryFreeClear(pInfo);
  taosMemoryFreeClear(pOperator);
  terrno = TSDB_CODE_QRY_OUT_OF_MEMORY;
  return NULL;
}

int32_t getTableScanInfo(SOperatorInfo* pOperator, int32_t* order, int32_t* scanFlag) {
  // todo add more information about exchange operation
  int32_t type = pOperator->operatorType;
  if (type == QUERY_NODE_PHYSICAL_PLAN_EXCHANGE || type == QUERY_NODE_PHYSICAL_PLAN_SYSTABLE_SCAN ||
      type == QUERY_NODE_PHYSICAL_PLAN_STREAM_SCAN || type == QUERY_NODE_PHYSICAL_PLAN_TAG_SCAN) {
    *order = TSDB_ORDER_ASC;
    *scanFlag = MAIN_SCAN;
    return TSDB_CODE_SUCCESS;
  } else if (type == QUERY_NODE_PHYSICAL_PLAN_TABLE_SCAN) {
    STableScanInfo* pTableScanInfo = pOperator->info;
    *order = pTableScanInfo->cond.order;
    *scanFlag = pTableScanInfo->scanFlag;
    return TSDB_CODE_SUCCESS;
  } else {
    if (pOperator->pDownstream == NULL || pOperator->pDownstream[0] == NULL) {
      return TSDB_CODE_INVALID_PARA;
    } else {
      return getTableScanInfo(pOperator->pDownstream[0], order, scanFlag);
    }
  }
}

// this is a blocking operator
static int32_t doOpenAggregateOptr(SOperatorInfo* pOperator) {
  if (OPTR_IS_OPENED(pOperator)) {
    return TSDB_CODE_SUCCESS;
  }

  SExecTaskInfo*    pTaskInfo = pOperator->pTaskInfo;
  SAggOperatorInfo* pAggInfo = pOperator->info;

  SOptrBasicInfo* pInfo = &pAggInfo->binfo;
  SOperatorInfo*  downstream = pOperator->pDownstream[0];

  int64_t st = taosGetTimestampUs();

  int32_t order = TSDB_ORDER_ASC;
  int32_t scanFlag = MAIN_SCAN;

  while (1) {
    SSDataBlock* pBlock = downstream->fpSet.getNextFn(downstream);
    if (pBlock == NULL) {
      break;
    }

    int32_t code = getTableScanInfo(pOperator, &order, &scanFlag);
    if (code != TSDB_CODE_SUCCESS) {
      longjmp(pTaskInfo->env, code);
    }

    // there is an scalar expression that needs to be calculated before apply the group aggregation.
    if (pAggInfo->pScalarExprInfo != NULL) {
      code = projectApplyFunctions(pAggInfo->pScalarExprInfo, pBlock, pBlock, pAggInfo->pScalarCtx,
                                   pAggInfo->numOfScalarExpr, NULL);
      if (code != TSDB_CODE_SUCCESS) {
        longjmp(pTaskInfo->env, code);
      }
    }

    // the pDataBlock are always the same one, no need to call this again
    setExecutionContext(pOperator->numOfExprs, pBlock->info.groupId, pTaskInfo, pAggInfo);
    setInputDataBlock(pOperator, pInfo->pCtx, pBlock, order, scanFlag, true);
    code = doAggregateImpl(pOperator, 0, pInfo->pCtx);
    if (code != 0) {
      longjmp(pTaskInfo->env, code);
    }

#if 0  // test for encode/decode result info
    if(pOperator->fpSet.encodeResultRow){
      char *result = NULL;
      int32_t length = 0;
      pOperator->fpSet.encodeResultRow(pOperator, &result, &length);
      SAggSupporter* pSup = &pAggInfo->aggSup;
      taosHashClear(pSup->pResultRowHashTable);
      pInfo->resultRowInfo.size = 0;
      pOperator->fpSet.decodeResultRow(pOperator, result);
      if(result){
        taosMemoryFree(result);
      }
    }
#endif
  }

  closeAllResultRows(&pAggInfo->binfo.resultRowInfo);
  initGroupedResultInfo(&pAggInfo->groupResInfo, pAggInfo->aggSup.pResultRowHashTable, 0);
  OPTR_SET_OPENED(pOperator);

  pOperator->cost.openCost = (taosGetTimestampUs() - st) / 1000.0;
  return TSDB_CODE_SUCCESS;
}

static SSDataBlock* getAggregateResult(SOperatorInfo* pOperator) {
  SAggOperatorInfo* pAggInfo = pOperator->info;
  SOptrBasicInfo*   pInfo = &pAggInfo->binfo;

  if (pOperator->status == OP_EXEC_DONE) {
    return NULL;
  }

  SExecTaskInfo* pTaskInfo = pOperator->pTaskInfo;
  pTaskInfo->code = pOperator->fpSet._openFn(pOperator);
  if (pTaskInfo->code != TSDB_CODE_SUCCESS) {
    doSetOperatorCompleted(pOperator);
    return NULL;
  }

  blockDataEnsureCapacity(pInfo->pRes, pOperator->resultInfo.capacity);
  doBuildResultDatablock(pOperator, pInfo, &pAggInfo->groupResInfo, pAggInfo->aggSup.pResultBuf);
  if (pInfo->pRes->info.rows == 0 || !hashRemainDataInGroupInfo(&pAggInfo->groupResInfo)) {
    doSetOperatorCompleted(pOperator);
  }

  size_t rows = blockDataGetNumOfRows(pInfo->pRes);  // pInfo->pRes : NULL;
  pOperator->resultInfo.totalRows += rows;

  return (rows == 0) ? NULL : pInfo->pRes;
}

int32_t aggEncodeResultRow(SOperatorInfo* pOperator, char** result, int32_t* length) {
  if (result == NULL || length == NULL) {
    return TSDB_CODE_TSC_INVALID_INPUT;
  }
  SOptrBasicInfo* pInfo = (SOptrBasicInfo*)(pOperator->info);
  SAggSupporter*  pSup = (SAggSupporter*)POINTER_SHIFT(pOperator->info, sizeof(SOptrBasicInfo));
  int32_t         size = taosHashGetSize(pSup->pResultRowHashTable);
  size_t          keyLen = sizeof(uint64_t) * 2;  // estimate the key length
  int32_t         totalSize =
      sizeof(int32_t) + sizeof(int32_t) + size * (sizeof(int32_t) + keyLen + sizeof(int32_t) + pSup->resultRowSize);

  *result = (char*)taosMemoryCalloc(1, totalSize);
  if (*result == NULL) {
    return TSDB_CODE_OUT_OF_MEMORY;
  }

  int32_t offset = sizeof(int32_t);
  *(int32_t*)(*result + offset) = size;
  offset += sizeof(int32_t);

  // prepare memory
  SResultRowPosition* pos = &pInfo->resultRowInfo.cur;
  void*               pPage = getBufPage(pSup->pResultBuf, pos->pageId);
  SResultRow*         pRow = (SResultRow*)((char*)pPage + pos->offset);
  setBufPageDirty(pPage, true);
  releaseBufPage(pSup->pResultBuf, pPage);

  void* pIter = taosHashIterate(pSup->pResultRowHashTable, NULL);
  while (pIter) {
    void*               key = taosHashGetKey(pIter, &keyLen);
    SResultRowPosition* p1 = (SResultRowPosition*)pIter;

    pPage = (SFilePage*)getBufPage(pSup->pResultBuf, p1->pageId);
    pRow = (SResultRow*)((char*)pPage + p1->offset);
    setBufPageDirty(pPage, true);
    releaseBufPage(pSup->pResultBuf, pPage);

    // recalculate the result size
    int32_t realTotalSize = offset + sizeof(int32_t) + keyLen + sizeof(int32_t) + pSup->resultRowSize;
    if (realTotalSize > totalSize) {
      char* tmp = (char*)taosMemoryRealloc(*result, realTotalSize);
      if (tmp == NULL) {
        taosMemoryFree(*result);
        *result = NULL;
        return TSDB_CODE_OUT_OF_MEMORY;
      } else {
        *result = tmp;
      }
    }
    // save key
    *(int32_t*)(*result + offset) = keyLen;
    offset += sizeof(int32_t);
    memcpy(*result + offset, key, keyLen);
    offset += keyLen;

    // save value
    *(int32_t*)(*result + offset) = pSup->resultRowSize;
    offset += sizeof(int32_t);
    memcpy(*result + offset, pRow, pSup->resultRowSize);
    offset += pSup->resultRowSize;

    pIter = taosHashIterate(pSup->pResultRowHashTable, pIter);
  }

  *(int32_t*)(*result) = offset;
  *length = offset;

  return TDB_CODE_SUCCESS;
}

int32_t aggDecodeResultRow(SOperatorInfo* pOperator, char* result) {
  if (result == NULL) {
    return TSDB_CODE_TSC_INVALID_INPUT;
  }
  SOptrBasicInfo* pInfo = (SOptrBasicInfo*)(pOperator->info);
  SAggSupporter*  pSup = (SAggSupporter*)POINTER_SHIFT(pOperator->info, sizeof(SOptrBasicInfo));

  //  int32_t size = taosHashGetSize(pSup->pResultRowHashTable);
  int32_t length = *(int32_t*)(result);
  int32_t offset = sizeof(int32_t);

  int32_t count = *(int32_t*)(result + offset);
  offset += sizeof(int32_t);

  while (count-- > 0 && length > offset) {
    int32_t keyLen = *(int32_t*)(result + offset);
    offset += sizeof(int32_t);

    uint64_t    tableGroupId = *(uint64_t*)(result + offset);
    SResultRow* resultRow = getNewResultRow(pSup->pResultBuf, tableGroupId, pSup->resultRowSize);
    if (!resultRow) {
      return TSDB_CODE_TSC_INVALID_INPUT;
    }

    // add a new result set for a new group
    SResultRowPosition pos = {.pageId = resultRow->pageId, .offset = resultRow->offset};
    taosHashPut(pSup->pResultRowHashTable, result + offset, keyLen, &pos, sizeof(SResultRowPosition));

    offset += keyLen;
    int32_t valueLen = *(int32_t*)(result + offset);
    if (valueLen != pSup->resultRowSize) {
      return TSDB_CODE_TSC_INVALID_INPUT;
    }
    offset += sizeof(int32_t);
    int32_t pageId = resultRow->pageId;
    int32_t pOffset = resultRow->offset;
    memcpy(resultRow, result + offset, valueLen);
    resultRow->pageId = pageId;
    resultRow->offset = pOffset;
    offset += valueLen;

    initResultRow(resultRow);
    pInfo->resultRowInfo.cur = (SResultRowPosition){.pageId = resultRow->pageId, .offset = resultRow->offset};
  }

  if (offset != length) {
    return TSDB_CODE_TSC_INVALID_INPUT;
  }
  return TDB_CODE_SUCCESS;
}

enum {
  PROJECT_RETRIEVE_CONTINUE = 0x1,
  PROJECT_RETRIEVE_DONE = 0x2,
};

static int32_t handleLimitOffset(SOperatorInfo* pOperator, SSDataBlock* pBlock) {
  SProjectOperatorInfo* pProjectInfo = pOperator->info;
  SOptrBasicInfo*       pInfo = &pProjectInfo->binfo;
  SSDataBlock*          pRes = pInfo->pRes;

  if (pProjectInfo->curSOffset > 0) {
    if (pProjectInfo->groupId == 0) {  // it is the first group
      pProjectInfo->groupId = pBlock->info.groupId;
      blockDataCleanup(pInfo->pRes);
      return PROJECT_RETRIEVE_CONTINUE;
    } else if (pProjectInfo->groupId != pBlock->info.groupId) {
      pProjectInfo->curSOffset -= 1;

      // ignore data block in current group
      if (pProjectInfo->curSOffset > 0) {
        blockDataCleanup(pInfo->pRes);
        return PROJECT_RETRIEVE_CONTINUE;
      }
    }

    // set current group id of the project operator
    pProjectInfo->groupId = pBlock->info.groupId;
  }

  if (pProjectInfo->groupId != 0 && pProjectInfo->groupId != pBlock->info.groupId) {
    pProjectInfo->curGroupOutput += 1;
    if ((pProjectInfo->slimit.limit > 0) && (pProjectInfo->slimit.limit <= pProjectInfo->curGroupOutput)) {
      pOperator->status = OP_EXEC_DONE;
      blockDataCleanup(pRes);

      return PROJECT_RETRIEVE_DONE;
    }

    // reset the value for a new group data
    pProjectInfo->curOffset = 0;
    pProjectInfo->curOutput = 0;
  }

  // here we reach the start position, according to the limit/offset requirements.

  // set current group id
  pProjectInfo->groupId = pBlock->info.groupId;

  if (pProjectInfo->curOffset >= pRes->info.rows) {
    pProjectInfo->curOffset -= pRes->info.rows;
    blockDataCleanup(pRes);
    return PROJECT_RETRIEVE_CONTINUE;
  } else if (pProjectInfo->curOffset < pRes->info.rows && pProjectInfo->curOffset > 0) {
    blockDataTrimFirstNRows(pRes, pProjectInfo->curOffset);
    pProjectInfo->curOffset = 0;
  }

  // check for the limitation in each group
  if (pProjectInfo->limit.limit > 0 && pProjectInfo->curOutput + pRes->info.rows >= pProjectInfo->limit.limit) {
    pRes->info.rows = (int32_t)(pProjectInfo->limit.limit - pProjectInfo->curOutput);

    if (pProjectInfo->slimit.limit == -1 || pProjectInfo->slimit.limit <= pProjectInfo->curGroupOutput) {
      pOperator->status = OP_EXEC_DONE;
    }

    return PROJECT_RETRIEVE_DONE;
  }

  // todo optimize performance
  // If there are slimit/soffset value exists, multi-round result can not be packed into one group, since the
  // they may not belong to the same group the limit/offset value is not valid in this case.
  if (pRes->info.rows >= pOperator->resultInfo.threshold || pProjectInfo->slimit.offset != -1 ||
      pProjectInfo->slimit.limit != -1) {
    return PROJECT_RETRIEVE_DONE;
  } else {  // not full enough, continue to accumulate the output data in the buffer.
    return PROJECT_RETRIEVE_CONTINUE;
  }
}

static SSDataBlock* doProjectOperation(SOperatorInfo* pOperator) {
  SProjectOperatorInfo* pProjectInfo = pOperator->info;
  SOptrBasicInfo*       pInfo = &pProjectInfo->binfo;

  SSDataBlock* pRes = pInfo->pRes;
  blockDataCleanup(pRes);

  SExecTaskInfo* pTaskInfo = pOperator->pTaskInfo;
  if (pOperator->status == OP_EXEC_DONE) {
    return NULL;
  }

#if 0
  if (pProjectInfo->existDataBlock) {  // TODO refactor
    SSDataBlock* pBlock = pProjectInfo->existDataBlock;
    pProjectInfo->existDataBlock = NULL;

    // the pDataBlock are always the same one, no need to call this again
    setInputDataBlock(pOperator, pInfo->pCtx, pBlock, TSDB_ORDER_ASC);

    blockDataEnsureCapacity(pInfo->pRes, pBlock->info.rows);
    projectApplyFunctions(pOperator->pExpr, pInfo->pRes, pBlock, pInfo->pCtx, pOperator->numOfExprs);
    if (pRes->info.rows >= pProjectInfo->binfo.capacity * 0.8) {
      copyTsColoum(pRes, pInfo->pCtx, pOperator->numOfExprs);
      resetResultRowEntryResult(pInfo->pCtx, pOperator->numOfExprs);
      return pRes;
    }
  }
#endif

  int64_t st = 0;
  int32_t order = 0;
  int32_t scanFlag = 0;

  if (pOperator->cost.openCost == 0) {
    st = taosGetTimestampUs();
  }

  SOperatorInfo* downstream = pOperator->pDownstream[0];

  while (1) {
    // The downstream exec may change the value of the newgroup, so use a local variable instead.
    SSDataBlock* pBlock = downstream->fpSet.getNextFn(downstream);
    if (pBlock == NULL) {
      doSetOperatorCompleted(pOperator);
      break;
    }

#if 0
    // Return result of the previous group in the firstly.
    if (false) {
      if (pRes->info.rows > 0) {
        pProjectInfo->existDataBlock = pBlock;
        break;
      } else {  // init output buffer for a new group data
        initCtxOutputBuffer(pInfo->pCtx, pOperator->numOfExprs);
      }
    }
#endif

    // the pDataBlock are always the same one, no need to call this again
    int32_t code = getTableScanInfo(pOperator->pDownstream[0], &order, &scanFlag);
    if (code != TSDB_CODE_SUCCESS) {
      longjmp(pTaskInfo->env, code);
    }

    setInputDataBlock(pOperator, pInfo->pCtx, pBlock, order, scanFlag, false);
    blockDataEnsureCapacity(pInfo->pRes, pInfo->pRes->info.rows + pBlock->info.rows);

    code = projectApplyFunctions(pOperator->pExpr, pInfo->pRes, pBlock, pInfo->pCtx, pOperator->numOfExprs,
                                 pProjectInfo->pPseudoColInfo);
    if (code != TSDB_CODE_SUCCESS) {
      longjmp(pTaskInfo->env, code);
    }

    int32_t status = handleLimitOffset(pOperator, pBlock);
    if (status == PROJECT_RETRIEVE_CONTINUE) {
      continue;
    } else if (status == PROJECT_RETRIEVE_DONE) {
      break;
    }
  }

  pProjectInfo->curOutput += pInfo->pRes->info.rows;

  size_t rows = pInfo->pRes->info.rows;
  pOperator->resultInfo.totalRows += rows;

  if (pOperator->cost.openCost == 0) {
    pOperator->cost.openCost = (taosGetTimestampUs() - st) / 1000.0;
  }

  return (rows > 0) ? pInfo->pRes : NULL;
}

static void doHandleRemainBlockForNewGroupImpl(SFillOperatorInfo* pInfo, SResultInfo* pResultInfo, bool* newgroup,
                                               SExecTaskInfo* pTaskInfo) {
  pInfo->totalInputRows = pInfo->existNewGroupBlock->info.rows;

  int64_t ekey = Q_STATUS_EQUAL(pTaskInfo->status, TASK_COMPLETED) ? pTaskInfo->window.ekey
                                                                   : pInfo->existNewGroupBlock->info.window.ekey;
  taosResetFillInfo(pInfo->pFillInfo, getFillInfoStart(pInfo->pFillInfo));

  taosFillSetStartInfo(pInfo->pFillInfo, pInfo->existNewGroupBlock->info.rows, ekey);
  taosFillSetInputDataBlock(pInfo->pFillInfo, pInfo->existNewGroupBlock);

  doFillTimeIntervalGapsInResults(pInfo->pFillInfo, pInfo->pRes, pResultInfo->capacity);
  pInfo->existNewGroupBlock = NULL;
  *newgroup = true;
}

static void doHandleRemainBlockFromNewGroup(SFillOperatorInfo* pInfo, SResultInfo* pResultInfo, bool* newgroup,
                                            SExecTaskInfo* pTaskInfo) {
  if (taosFillHasMoreResults(pInfo->pFillInfo)) {
    *newgroup = false;
    doFillTimeIntervalGapsInResults(pInfo->pFillInfo, pInfo->pRes, (int32_t)pResultInfo->capacity);
    if (pInfo->pRes->info.rows > pResultInfo->threshold || (!pInfo->multigroupResult)) {
      return;
    }
  }

  // handle the cached new group data block
  if (pInfo->existNewGroupBlock) {
    doHandleRemainBlockForNewGroupImpl(pInfo, pResultInfo, newgroup, pTaskInfo);
  }
}

static SSDataBlock* doFill(SOperatorInfo* pOperator) {
  SFillOperatorInfo* pInfo = pOperator->info;
  SExecTaskInfo*     pTaskInfo = pOperator->pTaskInfo;

  SResultInfo* pResultInfo = &pOperator->resultInfo;
  SSDataBlock* pResBlock = pInfo->pRes;

  blockDataCleanup(pResBlock);
  if (pOperator->status == OP_EXEC_DONE) {
    return NULL;
  }

  // todo handle different group data interpolation
  bool  n = false;
  bool* newgroup = &n;
  doHandleRemainBlockFromNewGroup(pInfo, pResultInfo, newgroup, pTaskInfo);
  if (pResBlock->info.rows > pResultInfo->threshold || (!pInfo->multigroupResult && pResBlock->info.rows > 0)) {
    return pResBlock;
  }

  SOperatorInfo* pDownstream = pOperator->pDownstream[0];
  while (1) {
    SSDataBlock* pBlock = pDownstream->fpSet.getNextFn(pDownstream);
    if (*newgroup) {
      assert(pBlock != NULL);
    }

    if (*newgroup && pInfo->totalInputRows > 0) {  // there are already processed current group data block
      pInfo->existNewGroupBlock = pBlock;
      *newgroup = false;

      // Fill the previous group data block, before handle the data block of new group.
      // Close the fill operation for previous group data block
      taosFillSetStartInfo(pInfo->pFillInfo, 0, pTaskInfo->window.ekey);
    } else {
      if (pBlock == NULL) {
        if (pInfo->totalInputRows == 0) {
          pOperator->status = OP_EXEC_DONE;
          return NULL;
        }

        taosFillSetStartInfo(pInfo->pFillInfo, 0, pTaskInfo->window.ekey);
      } else {
        pInfo->totalInputRows += pBlock->info.rows;
        taosFillSetStartInfo(pInfo->pFillInfo, pBlock->info.rows, pBlock->info.window.ekey);
        taosFillSetInputDataBlock(pInfo->pFillInfo, pBlock);
      }
    }

    blockDataEnsureCapacity(pResBlock, pOperator->resultInfo.capacity);
    doFillTimeIntervalGapsInResults(pInfo->pFillInfo, pResBlock, pOperator->resultInfo.capacity);

    // current group has no more result to return
    if (pResBlock->info.rows > 0) {
      // 1. The result in current group not reach the threshold of output result, continue
      // 2. If multiple group results existing in one SSDataBlock is not allowed, return immediately
      if (pResBlock->info.rows > pResultInfo->threshold || pBlock == NULL || (!pInfo->multigroupResult)) {
        return pResBlock;
      }

      doHandleRemainBlockFromNewGroup(pInfo, pResultInfo, newgroup, pTaskInfo);
      if (pResBlock->info.rows > pOperator->resultInfo.threshold || pBlock == NULL) {
        return pResBlock;
      }
    } else if (pInfo->existNewGroupBlock) {  // try next group
      assert(pBlock != NULL);
      doHandleRemainBlockForNewGroupImpl(pInfo, pResultInfo, newgroup, pTaskInfo);
      if (pResBlock->info.rows > pResultInfo->threshold) {
        return pResBlock;
      }
    } else {
      return NULL;
    }
  }
}

static void destroyOperatorInfo(SOperatorInfo* pOperator) {
  if (pOperator == NULL) {
    return;
  }

  if (pOperator->fpSet.closeFn != NULL) {
    pOperator->fpSet.closeFn(pOperator->info, pOperator->numOfExprs);
  }

  if (pOperator->pDownstream != NULL) {
    for (int32_t i = 0; i < pOperator->numOfDownstream; ++i) {
      destroyOperatorInfo(pOperator->pDownstream[i]);
    }

    taosMemoryFreeClear(pOperator->pDownstream);
    pOperator->numOfDownstream = 0;
  }

  if (pOperator->pExpr != NULL) {
    for (int32_t i = 0; i < pOperator->numOfExprs; ++i) {
      SExprInfo* pExprInfo = &pOperator->pExpr[i];
      if (pExprInfo->pExpr->nodeType == QUERY_NODE_COLUMN) {
        taosMemoryFree(pExprInfo->base.pParam[0].pCol);
      }
      taosMemoryFree(pExprInfo->base.pParam);
      taosMemoryFree(pExprInfo->pExpr);
    }
  }

  taosMemoryFreeClear(pOperator->pExpr);
  taosMemoryFreeClear(pOperator->info);
  taosMemoryFreeClear(pOperator);
}

int32_t getBufferPgSize(int32_t rowSize, uint32_t* defaultPgsz, uint32_t* defaultBufsz) {
  *defaultPgsz = 4096;
  while (*defaultPgsz < rowSize * 4) {
    *defaultPgsz <<= 1u;
  }

  // at least four pages need to be in buffer
  *defaultBufsz = 4096 * 256;
  if ((*defaultBufsz) <= (*defaultPgsz)) {
    (*defaultBufsz) = (*defaultPgsz) * 4;
  }

  return 0;
}

int32_t doInitAggInfoSup(SAggSupporter* pAggSup, SqlFunctionCtx* pCtx, int32_t numOfOutput, size_t keyBufSize,
                         const char* pKey) {
  _hash_fn_t hashFn = taosGetDefaultHashFunction(TSDB_DATA_TYPE_BINARY);

  pAggSup->resultRowSize = getResultRowSize(pCtx, numOfOutput);
  pAggSup->keyBuf = taosMemoryCalloc(1, keyBufSize + POINTER_BYTES + sizeof(int64_t));
  pAggSup->pResultRowHashTable = taosHashInit(10, hashFn, true, HASH_NO_LOCK);

  if (pAggSup->keyBuf == NULL || pAggSup->pResultRowHashTable == NULL) {
    return TSDB_CODE_OUT_OF_MEMORY;
  }

  uint32_t defaultPgsz = 0;
  uint32_t defaultBufsz = 0;
  getBufferPgSize(pAggSup->resultRowSize, &defaultPgsz, &defaultBufsz);

  int32_t code = createDiskbasedBuf(&pAggSup->pResultBuf, defaultPgsz, defaultBufsz, pKey, TD_TMP_DIR_PATH);
  if (code != TSDB_CODE_SUCCESS) {
    return code;
  }

  return TSDB_CODE_SUCCESS;
}

void cleanupAggSup(SAggSupporter* pAggSup) {
  taosMemoryFreeClear(pAggSup->keyBuf);
  taosHashCleanup(pAggSup->pResultRowHashTable);
  destroyDiskbasedBuf(pAggSup->pResultBuf);
}

int32_t initAggInfo(SOptrBasicInfo* pBasicInfo, SAggSupporter* pAggSup, SExprInfo* pExprInfo, int32_t numOfCols,
                    SSDataBlock* pResultBlock, size_t keyBufSize, const char* pkey) {
  pBasicInfo->pCtx = createSqlFunctionCtx(pExprInfo, numOfCols, &pBasicInfo->rowCellInfoOffset);
  pBasicInfo->pRes = pResultBlock;

  doInitAggInfoSup(pAggSup, pBasicInfo->pCtx, numOfCols, keyBufSize, pkey);

  for (int32_t i = 0; i < numOfCols; ++i) {
    pBasicInfo->pCtx[i].pBuf = pAggSup->pResultBuf;
  }

  return TSDB_CODE_SUCCESS;
}

void initResultSizeInfo(SOperatorInfo* pOperator, int32_t numOfRows) {
  pOperator->resultInfo.capacity = numOfRows;
  pOperator->resultInfo.threshold = numOfRows * 0.75;

  if (pOperator->resultInfo.threshold == 0) {
    pOperator->resultInfo.capacity = numOfRows;
  }
}

// static STableQueryInfo* initTableQueryInfo(const STableListInfo* pTableListInfo) {
//  int32_t size = taosArrayGetSize(pTableListInfo->pTableList);
//  if (size == 0) {
//    return NULL;
//  }
//
//  STableQueryInfo* pTableQueryInfo = taosMemoryCalloc(size, sizeof(STableQueryInfo));
//  if (pTableQueryInfo == NULL) {
//    return NULL;
//  }
//
//  for (int32_t j = 0; j < size; ++j) {
//    STableKeyInfo*   pk = taosArrayGet(pTableListInfo->pTableList, j);
//    STableQueryInfo* pTQueryInfo = &pTableQueryInfo[j];
//    pTQueryInfo->lastKey = pk->lastKey;
//  }
//
//  pTableQueryInfo->lastKey = 0;
//  return pTableQueryInfo;
//}

SOperatorInfo* createAggregateOperatorInfo(SOperatorInfo* downstream, SExprInfo* pExprInfo, int32_t numOfCols,
                                           SSDataBlock* pResultBlock, SExprInfo* pScalarExprInfo,
                                           int32_t numOfScalarExpr, SExecTaskInfo* pTaskInfo) {
  SAggOperatorInfo* pInfo = taosMemoryCalloc(1, sizeof(SAggOperatorInfo));
  SOperatorInfo*    pOperator = taosMemoryCalloc(1, sizeof(SOperatorInfo));
  if (pInfo == NULL || pOperator == NULL) {
    goto _error;
  }

  int32_t numOfRows = 1024;
  size_t  keyBufSize = sizeof(int64_t) + sizeof(int64_t) + POINTER_BYTES;

  initResultSizeInfo(pOperator, numOfRows);
  int32_t code =
      initAggInfo(&pInfo->binfo, &pInfo->aggSup, pExprInfo, numOfCols, pResultBlock, keyBufSize, pTaskInfo->id.str);
  if (code != TSDB_CODE_SUCCESS) {
    goto _error;
  }

  int32_t numOfGroup = 10;  // todo replaced with true value
  pInfo->groupId = INT32_MIN;
  initResultRowInfo(&pInfo->binfo.resultRowInfo, numOfGroup);

  pInfo->pScalarExprInfo = pScalarExprInfo;
  pInfo->numOfScalarExpr = numOfScalarExpr;
  if (pInfo->pScalarExprInfo != NULL) {
    pInfo->pScalarCtx = createSqlFunctionCtx(pScalarExprInfo, numOfScalarExpr, &pInfo->rowCellInfoOffset);
  }

  pOperator->name = "TableAggregate";
  pOperator->operatorType = QUERY_NODE_PHYSICAL_PLAN_AGG;
  pOperator->blocking = true;
  pOperator->status = OP_NOT_OPENED;
  pOperator->info = pInfo;
  pOperator->pExpr = pExprInfo;
  pOperator->numOfExprs = numOfCols;
  pOperator->pTaskInfo = pTaskInfo;

  pOperator->fpSet = createOperatorFpSet(doOpenAggregateOptr, getAggregateResult, NULL, NULL, destroyAggOperatorInfo,
                                         aggEncodeResultRow, aggDecodeResultRow, NULL);

  code = appendDownstream(pOperator, &downstream, 1);
  if (code != TSDB_CODE_SUCCESS) {
    goto _error;
  }

  return pOperator;
_error:
  destroyAggOperatorInfo(pInfo, numOfCols);
  taosMemoryFreeClear(pInfo);
  taosMemoryFreeClear(pOperator);
  pTaskInfo->code = TSDB_CODE_OUT_OF_MEMORY;
  return NULL;
}

void doDestroyBasicInfo(SOptrBasicInfo* pInfo, int32_t numOfOutput) {
  assert(pInfo != NULL);

  destroySqlFunctionCtx(pInfo->pCtx, numOfOutput);
  taosMemoryFreeClear(pInfo->rowCellInfoOffset);

  cleanupResultRowInfo(&pInfo->resultRowInfo);
  pInfo->pRes = blockDataDestroy(pInfo->pRes);
}

void destroyBasicOperatorInfo(void* param, int32_t numOfOutput) {
  SOptrBasicInfo* pInfo = (SOptrBasicInfo*)param;
  doDestroyBasicInfo(pInfo, numOfOutput);
}

void destroyAggOperatorInfo(void* param, int32_t numOfOutput) {
  SAggOperatorInfo* pInfo = (SAggOperatorInfo*)param;
  doDestroyBasicInfo(&pInfo->binfo, numOfOutput);
}

void destroySFillOperatorInfo(void* param, int32_t numOfOutput) {
  SFillOperatorInfo* pInfo = (SFillOperatorInfo*)param;
  pInfo->pFillInfo = taosDestroyFillInfo(pInfo->pFillInfo);
  pInfo->pRes = blockDataDestroy(pInfo->pRes);
  taosMemoryFreeClear(pInfo->p);
}

static void destroyProjectOperatorInfo(void* param, int32_t numOfOutput) {
  if (NULL == param) {
    return;
  }
  SProjectOperatorInfo* pInfo = (SProjectOperatorInfo*)param;
  doDestroyBasicInfo(&pInfo->binfo, numOfOutput);
  cleanupAggSup(&pInfo->aggSup);
  taosArrayDestroy(pInfo->pPseudoColInfo);
}

void destroyExchangeOperatorInfo(void* param, int32_t numOfOutput) {
  SExchangeInfo* pExInfo = (SExchangeInfo*)param;
  taosArrayDestroy(pExInfo->pSources);
  taosArrayDestroy(pExInfo->pSourceDataInfo);
  if (pExInfo->pResult != NULL) {
    blockDataDestroy(pExInfo->pResult);
  }

  tsem_destroy(&pExInfo->ready);
}

static SArray* setRowTsColumnOutputInfo(SqlFunctionCtx* pCtx, int32_t numOfCols) {
  SArray* pList = taosArrayInit(4, sizeof(int32_t));
  for (int32_t i = 0; i < numOfCols; ++i) {
    if (fmIsPseudoColumnFunc(pCtx[i].functionId)) {
      taosArrayPush(pList, &i);
    }
  }

  return pList;
}

SOperatorInfo* createProjectOperatorInfo(SOperatorInfo* downstream, SExprInfo* pExprInfo, int32_t num,
                                         SSDataBlock* pResBlock, SLimit* pLimit, SLimit* pSlimit,
                                         SExecTaskInfo* pTaskInfo) {
  SProjectOperatorInfo* pInfo = taosMemoryCalloc(1, sizeof(SProjectOperatorInfo));
  SOperatorInfo*        pOperator = taosMemoryCalloc(1, sizeof(SOperatorInfo));
  if (pInfo == NULL || pOperator == NULL) {
    goto _error;
  }

  pInfo->limit = *pLimit;
  pInfo->slimit = *pSlimit;
  pInfo->curOffset = pLimit->offset;
  pInfo->curSOffset = pSlimit->offset;

  pInfo->binfo.pRes = pResBlock;

  int32_t numOfCols = num;
  int32_t numOfRows = 4096;
  size_t  keyBufSize = sizeof(int64_t) + sizeof(int64_t) + POINTER_BYTES;

  // Make sure the size of SSDataBlock will never exceed the size of 2MB.
  int32_t TWOMB = 2 * 1024 * 1024;
  if (numOfRows * pResBlock->info.rowSize > TWOMB) {
    numOfRows = TWOMB / pResBlock->info.rowSize;
  }
  initResultSizeInfo(pOperator, numOfRows);

  initAggInfo(&pInfo->binfo, &pInfo->aggSup, pExprInfo, numOfCols, pResBlock, keyBufSize, pTaskInfo->id.str);
  setFunctionResultOutput(&pInfo->binfo, &pInfo->aggSup, MAIN_SCAN, numOfCols, pTaskInfo);

  pInfo->pPseudoColInfo = setRowTsColumnOutputInfo(pInfo->binfo.pCtx, numOfCols);
  pOperator->name = "ProjectOperator";
  pOperator->operatorType = QUERY_NODE_PHYSICAL_PLAN_PROJECT;
  pOperator->blocking = false;
  pOperator->status = OP_NOT_OPENED;
  pOperator->info = pInfo;
  pOperator->pExpr = pExprInfo;
  pOperator->numOfExprs = num;
  pOperator->pTaskInfo = pTaskInfo;

  pOperator->fpSet = createOperatorFpSet(operatorDummyOpenFn, doProjectOperation, NULL, NULL,
                                         destroyProjectOperatorInfo, NULL, NULL, NULL);

  int32_t code = appendDownstream(pOperator, &downstream, 1);
  if (code != TSDB_CODE_SUCCESS) {
    goto _error;
  }

  return pOperator;

_error:
  pTaskInfo->code = TSDB_CODE_OUT_OF_MEMORY;
  return NULL;
}

static int32_t initFillInfo(SFillOperatorInfo* pInfo, SExprInfo* pExpr, int32_t numOfCols, SNodeListNode* pValNode,
                            STimeWindow win, int32_t capacity, const char* id, SInterval* pInterval, int32_t fillType) {
  SFillColInfo* pColInfo = createFillColInfo(pExpr, numOfCols, pValNode);

  STimeWindow w = TSWINDOW_INITIALIZER;
  getAlignQueryTimeWindow(pInterval, pInterval->precision, win.skey, &w);

  int32_t order = TSDB_ORDER_ASC;
  pInfo->pFillInfo = taosCreateFillInfo(order, w.skey, 0, capacity, numOfCols, pInterval, fillType, pColInfo, id);

  pInfo->p = taosMemoryCalloc(numOfCols, POINTER_BYTES);
  if (pInfo->pFillInfo == NULL || pInfo->p == NULL) {
    return TSDB_CODE_OUT_OF_MEMORY;
  } else {
    return TSDB_CODE_SUCCESS;
  }
}

SOperatorInfo* createFillOperatorInfo(SOperatorInfo* downstream, SExprInfo* pExpr, int32_t numOfCols,
                                      SInterval* pInterval, STimeWindow* pWindow, SSDataBlock* pResBlock,
                                      int32_t fillType, SNodeListNode* pValueNode, bool multigroupResult,
                                      SExecTaskInfo* pTaskInfo) {
  SFillOperatorInfo* pInfo = taosMemoryCalloc(1, sizeof(SFillOperatorInfo));
  SOperatorInfo*     pOperator = taosMemoryCalloc(1, sizeof(SOperatorInfo));

  pInfo->pRes = pResBlock;
  pInfo->multigroupResult = multigroupResult;

  int32_t type = TSDB_FILL_NONE;
  switch (fillType) {
    case FILL_MODE_PREV:
      type = TSDB_FILL_PREV;
      break;
    case FILL_MODE_NONE:
      type = TSDB_FILL_NONE;
      break;
    case FILL_MODE_NULL:
      type = TSDB_FILL_NULL;
      break;
    case FILL_MODE_NEXT:
      type = TSDB_FILL_NEXT;
      break;
    case FILL_MODE_VALUE:
      type = TSDB_FILL_SET_VALUE;
      break;
    case FILL_MODE_LINEAR:
      type = TSDB_FILL_LINEAR;
      break;
    default:
      type = TSDB_FILL_NONE;
  }

  SResultInfo* pResultInfo = &pOperator->resultInfo;
  initResultSizeInfo(pOperator, 4096);

  int32_t code = initFillInfo(pInfo, pExpr, numOfCols, pValueNode, *pWindow, pResultInfo->capacity, pTaskInfo->id.str,
                              pInterval, type);
  if (code != TSDB_CODE_SUCCESS) {
    goto _error;
  }

  pOperator->name = "FillOperator";
  pOperator->blocking = false;
  pOperator->status = OP_NOT_OPENED;
  pOperator->operatorType = QUERY_NODE_PHYSICAL_PLAN_FILL;
  pOperator->pExpr = pExpr;
  pOperator->numOfExprs = numOfCols;
  pOperator->info = pInfo;

  pOperator->fpSet =
      createOperatorFpSet(operatorDummyOpenFn, doFill, NULL, NULL, destroySFillOperatorInfo, NULL, NULL, NULL);
  pOperator->pTaskInfo = pTaskInfo;
  code = appendDownstream(pOperator, &downstream, 1);
  return pOperator;

_error:
  taosMemoryFreeClear(pOperator);
  taosMemoryFreeClear(pInfo);
  return NULL;
}

static SResSchema createResSchema(int32_t type, int32_t bytes, int32_t slotId, int32_t scale, int32_t precision,
                                  const char* name) {
  SResSchema s = {0};
  s.scale = scale;
  s.type = type;
  s.bytes = bytes;
  s.slotId = slotId;
  s.precision = precision;
  strncpy(s.name, name, tListLen(s.name));

  return s;
}

static SColumn* createColumn(int32_t blockId, int32_t slotId, int32_t colId, SDataType* pType) {
  SColumn* pCol = taosMemoryCalloc(1, sizeof(SColumn));
  if (pCol == NULL) {
    terrno = TSDB_CODE_OUT_OF_MEMORY;
    return NULL;
  }

  pCol->slotId = slotId;
  pCol->colId = colId;
  pCol->bytes = pType->bytes;
  pCol->type = pType->type;
  pCol->scale = pType->scale;
  pCol->precision = pType->precision;
  pCol->dataBlockId = blockId;

  return pCol;
}

SExprInfo* createExprInfo(SNodeList* pNodeList, SNodeList* pGroupKeys, int32_t* numOfExprs) {
  int32_t numOfFuncs = LIST_LENGTH(pNodeList);
  int32_t numOfGroupKeys = 0;
  if (pGroupKeys != NULL) {
    numOfGroupKeys = LIST_LENGTH(pGroupKeys);
  }

  *numOfExprs = numOfFuncs + numOfGroupKeys;
  SExprInfo* pExprs = taosMemoryCalloc(*numOfExprs, sizeof(SExprInfo));

  for (int32_t i = 0; i < (*numOfExprs); ++i) {
    STargetNode* pTargetNode = NULL;
    if (i < numOfFuncs) {
      pTargetNode = (STargetNode*)nodesListGetNode(pNodeList, i);
    } else {
      pTargetNode = (STargetNode*)nodesListGetNode(pGroupKeys, i - numOfFuncs);
    }

    SExprInfo* pExp = &pExprs[i];

    pExp->pExpr = taosMemoryCalloc(1, sizeof(tExprNode));
    pExp->pExpr->_function.num = 1;
    pExp->pExpr->_function.functionId = -1;

    int32_t type = nodeType(pTargetNode->pExpr);
    // it is a project query, or group by column
    if (type == QUERY_NODE_COLUMN) {
      pExp->pExpr->nodeType = QUERY_NODE_COLUMN;
      SColumnNode* pColNode = (SColumnNode*)pTargetNode->pExpr;

      pExp->base.pParam = taosMemoryCalloc(1, sizeof(SFunctParam));
      pExp->base.numOfParams = 1;

      SDataType* pType = &pColNode->node.resType;
      pExp->base.resSchema = createResSchema(pType->type, pType->bytes, pTargetNode->slotId, pType->scale,
                                             pType->precision, pColNode->colName);
      pExp->base.pParam[0].pCol = createColumn(pColNode->dataBlockId, pColNode->slotId, pColNode->colId, pType);
      pExp->base.pParam[0].type = FUNC_PARAM_TYPE_COLUMN;
    } else if (type == QUERY_NODE_VALUE) {
      pExp->pExpr->nodeType = QUERY_NODE_VALUE;
      SValueNode* pValNode = (SValueNode*)pTargetNode->pExpr;

      pExp->base.pParam = taosMemoryCalloc(1, sizeof(SFunctParam));
      pExp->base.numOfParams = 1;

      SDataType* pType = &pValNode->node.resType;
      pExp->base.resSchema = createResSchema(pType->type, pType->bytes, pTargetNode->slotId, pType->scale,
                                             pType->precision, pValNode->node.aliasName);
      pExp->base.pParam[0].type = FUNC_PARAM_TYPE_VALUE;
      valueNodeToVariant(pValNode, &pExp->base.pParam[0].param);
    } else if (type == QUERY_NODE_FUNCTION) {
      pExp->pExpr->nodeType = QUERY_NODE_FUNCTION;
      SFunctionNode* pFuncNode = (SFunctionNode*)pTargetNode->pExpr;

      SDataType* pType = &pFuncNode->node.resType;
      pExp->base.resSchema = createResSchema(pType->type, pType->bytes, pTargetNode->slotId, pType->scale,
                                             pType->precision, pFuncNode->node.aliasName);

      pExp->pExpr->_function.functionId = pFuncNode->funcId;
      pExp->pExpr->_function.pFunctNode = pFuncNode;

      strncpy(pExp->pExpr->_function.functionName, pFuncNode->functionName,
              tListLen(pExp->pExpr->_function.functionName));
#if 1
      // todo refactor: add the parameter for tbname function
      if (strcmp(pExp->pExpr->_function.functionName, "tbname") == 0) {
        pFuncNode->pParameterList = nodesMakeList();
        ASSERT(LIST_LENGTH(pFuncNode->pParameterList) == 0);
        SValueNode* res = (SValueNode*)nodesMakeNode(QUERY_NODE_VALUE);
        if (NULL == res) {  // todo handle error
        } else {
          res->node.resType = (SDataType){.bytes = sizeof(int64_t), .type = TSDB_DATA_TYPE_BIGINT};
          nodesListAppend(pFuncNode->pParameterList, res);
        }
      }
#endif

      int32_t numOfParam = LIST_LENGTH(pFuncNode->pParameterList);

      pExp->base.pParam = taosMemoryCalloc(numOfParam, sizeof(SFunctParam));
      pExp->base.numOfParams = numOfParam;

      for (int32_t j = 0; j < numOfParam; ++j) {
        SNode* p1 = nodesListGetNode(pFuncNode->pParameterList, j);
        if (p1->type == QUERY_NODE_COLUMN) {
          SColumnNode* pcn = (SColumnNode*)p1;

          pExp->base.pParam[j].type = FUNC_PARAM_TYPE_COLUMN;
          pExp->base.pParam[j].pCol = createColumn(pcn->dataBlockId, pcn->slotId, pcn->colId, &pcn->node.resType);
        } else if (p1->type == QUERY_NODE_VALUE) {
          SValueNode* pvn = (SValueNode*)p1;
          pExp->base.pParam[j].type = FUNC_PARAM_TYPE_VALUE;
          valueNodeToVariant(pvn, &pExp->base.pParam[j].param);
        }
      }
    } else if (type == QUERY_NODE_OPERATOR) {
      pExp->pExpr->nodeType = QUERY_NODE_OPERATOR;
      SOperatorNode* pNode = (SOperatorNode*)pTargetNode->pExpr;

      pExp->base.pParam = taosMemoryCalloc(1, sizeof(SFunctParam));
      pExp->base.numOfParams = 1;

      SDataType* pType = &pNode->node.resType;
      pExp->base.resSchema = createResSchema(pType->type, pType->bytes, pTargetNode->slotId, pType->scale,
                                             pType->precision, pNode->node.aliasName);
      pExp->pExpr->_optrRoot.pRootNode = pTargetNode->pExpr;
    } else {
      ASSERT(0);
    }
  }

  return pExprs;
}

static SExecTaskInfo* createExecTaskInfo(uint64_t queryId, uint64_t taskId, EOPTR_EXEC_MODEL model, char* dbFName) {
  SExecTaskInfo* pTaskInfo = taosMemoryCalloc(1, sizeof(SExecTaskInfo));
  setTaskStatus(pTaskInfo, TASK_NOT_COMPLETED);

  pTaskInfo->schemaVer.dbname = strdup(dbFName);
  pTaskInfo->cost.created = taosGetTimestampMs();
  pTaskInfo->id.queryId = queryId;
  pTaskInfo->execModel = model;

  char* p = taosMemoryCalloc(1, 128);
  snprintf(p, 128, "TID:0x%" PRIx64 " QID:0x%" PRIx64, taskId, queryId);
  pTaskInfo->id.str = p;

  return pTaskInfo;
}

static tsdbReaderT doCreateDataReader(STableScanPhysiNode* pTableScanNode, SReadHandle* pHandle,
                                      STableListInfo* pTableGroupInfo, uint64_t queryId, uint64_t taskId,
                                      SNode* pTagCond);

static int32_t getTableList(void* metaHandle, int32_t tableType, uint64_t tableUid, STableListInfo* pListInfo,
                            SNode* pTagCond);
static SArray* extractTableIdList(const STableListInfo* pTableGroupInfo);
static SArray* extractColumnInfo(SNodeList* pNodeList);

static SArray* createSortInfo(SNodeList* pNodeList);
static SArray* extractPartitionColInfo(SNodeList* pNodeList);

void extractTableSchemaVersion(SReadHandle* pHandle, uint64_t uid, SExecTaskInfo* pTaskInfo) {
  SMetaReader mr = {0};
  metaReaderInit(&mr, pHandle->meta, 0);
  metaGetTableEntryByUid(&mr, uid);

  pTaskInfo->schemaVer.tablename = strdup(mr.me.name);

  if (mr.me.type == TSDB_SUPER_TABLE) {
    pTaskInfo->schemaVer.sversion = mr.me.stbEntry.schemaRow.version;
    pTaskInfo->schemaVer.tversion = mr.me.stbEntry.schemaTag.version;
  } else if (mr.me.type == TSDB_CHILD_TABLE) {
    tb_uid_t suid = mr.me.ctbEntry.suid;
    metaGetTableEntryByUid(&mr, suid);
    pTaskInfo->schemaVer.sversion = mr.me.stbEntry.schemaRow.version;
    pTaskInfo->schemaVer.tversion = mr.me.stbEntry.schemaTag.version;
  } else {
    pTaskInfo->schemaVer.sversion = mr.me.ntbEntry.schemaRow.version;
  }

  metaReaderClear(&mr);
}

SOperatorInfo* createOperatorTree(SPhysiNode* pPhyNode, SExecTaskInfo* pTaskInfo, SReadHandle* pHandle,
                                  uint64_t queryId, uint64_t taskId, STableListInfo* pTableListInfo, SNode* pTagCond) {
  int32_t type = nodeType(pPhyNode);

  if (pPhyNode->pChildren == NULL || LIST_LENGTH(pPhyNode->pChildren) == 0) {
    if (QUERY_NODE_PHYSICAL_PLAN_TABLE_SCAN == type) {
      STableScanPhysiNode* pTableScanNode = (STableScanPhysiNode*)pPhyNode;

      tsdbReaderT pDataReader =
          doCreateDataReader(pTableScanNode, pHandle, pTableListInfo, (uint64_t)queryId, taskId, pTagCond);
      if (pDataReader == NULL && terrno != 0) {
        return NULL;
      }
      SArray* groupKyes = extractPartitionColInfo(pTableScanNode->pPartitionKeys);
      extractTableSchemaVersion(pHandle, pTableScanNode->scan.uid, pTaskInfo);
      SOperatorInfo* pOperator = createTableScanOperatorInfo(pTableScanNode, pDataReader, pHandle, groupKyes, pTaskInfo);

      STableScanInfo* pScanInfo = pOperator->info;
      pTaskInfo->cost.pRecoder = &pScanInfo->readRecorder;

      return pOperator;
    } else if (QUERY_NODE_PHYSICAL_PLAN_EXCHANGE == type) {
      SExchangePhysiNode* pExchange = (SExchangePhysiNode*)pPhyNode;
      SSDataBlock*        pResBlock = createResDataBlock(pExchange->node.pOutputDataBlockDesc);
      return createExchangeOperatorInfo(pHandle->pMsgCb->clientRpc, pExchange->pSrcEndPoints, pResBlock, pTaskInfo);
    } else if (QUERY_NODE_PHYSICAL_PLAN_STREAM_SCAN == type) {
      SScanPhysiNode*      pScanPhyNode = (SScanPhysiNode*)pPhyNode;  // simple child table.
      STableScanPhysiNode* pTableScanNode = (STableScanPhysiNode*)pPhyNode;
      STimeWindowAggSupp   twSup = {
            .waterMark = pTableScanNode->watermark, .calTrigger = pTableScanNode->triggerType, .maxTs = INT64_MIN};
      tsdbReaderT pDataReader = NULL;
      if (pHandle->vnode) {
        pDataReader = doCreateDataReader(pTableScanNode, pHandle, pTableListInfo, (uint64_t)queryId, taskId, pTagCond);
      } else {
        getTableList(pHandle->meta, pScanPhyNode->tableType, pScanPhyNode->uid, pTableListInfo, pTagCond);
      }

      if (pDataReader == NULL && terrno != 0) {
        qDebug("%s pDataReader is NULL", GET_TASKID(pTaskInfo));
        // return NULL;
      } else {
        qDebug("%s pDataReader is not NULL", GET_TASKID(pTaskInfo));
      }
      SArray*        tableIdList = extractTableIdList(pTableListInfo);

<<<<<<< HEAD
      SDataBlockDescNode* pDescNode = pScanPhyNode->node.pOutputDataBlockDesc;
      SOperatorInfo*      pOperatorDumy = createTableScanOperatorInfo(pTableScanNode, pDataReader, pHandle, NULL, pTaskInfo);
=======
      SOperatorInfo* pOperator = createStreamScanOperatorInfo(pDataReader, pHandle,
          tableIdList, pTableScanNode, pTaskInfo, &twSup);
>>>>>>> 68b9608f

      taosArrayDestroy(tableIdList);
      return pOperator;
    } else if (QUERY_NODE_PHYSICAL_PLAN_SYSTABLE_SCAN == type) {
      SSystemTableScanPhysiNode* pSysScanPhyNode = (SSystemTableScanPhysiNode*)pPhyNode;
      SScanPhysiNode*            pScanNode = &pSysScanPhyNode->scan;

      SDataBlockDescNode* pDescNode = pScanNode->node.pOutputDataBlockDesc;

      SSDataBlock* pResBlock = createResDataBlock(pDescNode);

      int32_t numOfOutputCols = 0;
      SArray* colList =
          extractColMatchInfo(pScanNode->pScanCols, pDescNode, &numOfOutputCols, pTaskInfo, COL_MATCH_FROM_COL_ID);
      SOperatorInfo* pOperator = createSysTableScanOperatorInfo(
          pHandle, pResBlock, &pScanNode->tableName, pScanNode->node.pConditions, pSysScanPhyNode->mgmtEpSet, colList,
          pTaskInfo, pSysScanPhyNode->showRewrite, pSysScanPhyNode->accountId);
      return pOperator;
    } else if (QUERY_NODE_PHYSICAL_PLAN_TAG_SCAN == type) {
      STagScanPhysiNode* pScanPhyNode = (STagScanPhysiNode*)pPhyNode;

      SDataBlockDescNode* pDescNode = pScanPhyNode->node.pOutputDataBlockDesc;

      SSDataBlock* pResBlock = createResDataBlock(pDescNode);

      int32_t code = getTableList(pHandle->meta, pScanPhyNode->tableType, pScanPhyNode->uid, pTableListInfo, pTagCond);
      if (code != TSDB_CODE_SUCCESS) {
        return NULL;
      }

      int32_t    num = 0;
      SExprInfo* pExprInfo = createExprInfo(pScanPhyNode->pScanPseudoCols, NULL, &num);

      int32_t numOfOutputCols = 0;
      SArray* colList = extractColMatchInfo(pScanPhyNode->pScanPseudoCols, pDescNode, &numOfOutputCols, pTaskInfo,
                                            COL_MATCH_FROM_COL_ID);

      SOperatorInfo* pOperator =
          createTagScanOperatorInfo(pHandle, pExprInfo, num, pResBlock, colList, pTableListInfo, pTaskInfo);
      return pOperator;
    } else {
      ASSERT(0);
    }
  }

  int32_t num = 0;
  size_t  size = LIST_LENGTH(pPhyNode->pChildren);

  SOperatorInfo** ops = taosMemoryCalloc(size, POINTER_BYTES);
  for (int32_t i = 0; i < size; ++i) {
    SPhysiNode* pChildNode = (SPhysiNode*)nodesListGetNode(pPhyNode->pChildren, i);
    ops[i] = createOperatorTree(pChildNode, pTaskInfo, pHandle, queryId, taskId, pTableListInfo, pTagCond);
    if (ops[i] == NULL) {
      return NULL;
    }
  }

  SOperatorInfo* pOptr = NULL;
  if (QUERY_NODE_PHYSICAL_PLAN_PROJECT == type) {
    SProjectPhysiNode* pProjPhyNode = (SProjectPhysiNode*)pPhyNode;
    SExprInfo*         pExprInfo = createExprInfo(pProjPhyNode->pProjections, NULL, &num);

    SSDataBlock* pResBlock = createResDataBlock(pPhyNode->pOutputDataBlockDesc);
    SLimit       limit = {.limit = pProjPhyNode->limit, .offset = pProjPhyNode->offset};
    SLimit       slimit = {.limit = pProjPhyNode->slimit, .offset = pProjPhyNode->soffset};
    pOptr = createProjectOperatorInfo(ops[0], pExprInfo, num, pResBlock, &limit, &slimit, pTaskInfo);
  } else if (QUERY_NODE_PHYSICAL_PLAN_AGG == type) {
    SAggPhysiNode* pAggNode = (SAggPhysiNode*)pPhyNode;
    SExprInfo*     pExprInfo = createExprInfo(pAggNode->pAggFuncs, pAggNode->pGroupKeys, &num);
    SSDataBlock*   pResBlock = createResDataBlock(pPhyNode->pOutputDataBlockDesc);

    int32_t    numOfScalarExpr = 0;
    SExprInfo* pScalarExprInfo = NULL;
    if (pAggNode->pExprs != NULL) {
      pScalarExprInfo = createExprInfo(pAggNode->pExprs, NULL, &numOfScalarExpr);
    }

    if (pAggNode->pGroupKeys != NULL) {
      SArray* pColList = extractColumnInfo(pAggNode->pGroupKeys);
      pOptr = createGroupOperatorInfo(ops[0], pExprInfo, num, pResBlock, pColList, pAggNode->node.pConditions,
                                      pScalarExprInfo, numOfScalarExpr, pTaskInfo);
    } else {
      pOptr =
          createAggregateOperatorInfo(ops[0], pExprInfo, num, pResBlock, pScalarExprInfo, numOfScalarExpr, pTaskInfo);
    }
  } else if (QUERY_NODE_PHYSICAL_PLAN_INTERVAL == type || QUERY_NODE_PHYSICAL_PLAN_STREAM_INTERVAL == type) {
    SIntervalPhysiNode* pIntervalPhyNode = (SIntervalPhysiNode*)pPhyNode;

    SExprInfo*   pExprInfo = createExprInfo(pIntervalPhyNode->window.pFuncs, NULL, &num);
    SSDataBlock* pResBlock = createResDataBlock(pPhyNode->pOutputDataBlockDesc);

    SInterval interval = {.interval = pIntervalPhyNode->interval,
                          .sliding = pIntervalPhyNode->sliding,
                          .intervalUnit = pIntervalPhyNode->intervalUnit,
                          .slidingUnit = pIntervalPhyNode->slidingUnit,
                          .offset = pIntervalPhyNode->offset,
                          .precision = ((SColumnNode*)pIntervalPhyNode->window.pTspk)->node.resType.precision};

    STimeWindowAggSupp as = {.waterMark = pIntervalPhyNode->window.watermark,
                             .calTrigger = pIntervalPhyNode->window.triggerType,
                             .maxTs = INT64_MIN,
                             .winMap = NULL,};
    if (isSmaStream(pIntervalPhyNode->window.triggerType)) {
      if (FLT_LESS(pIntervalPhyNode->window.filesFactor, 1.000000)) {
        as.calTrigger = STREAM_TRIGGER_AT_ONCE_SMA;
      } else {
        _hash_fn_t hashFn = taosGetDefaultHashFunction(TSDB_DATA_TYPE_TIMESTAMP);
        as.winMap = taosHashInit(64, hashFn, true, HASH_NO_LOCK);
        as.waterMark = getSmaWaterMark(interval.interval,
            pIntervalPhyNode->window.filesFactor);
        as.calTrigger = STREAM_TRIGGER_WINDOW_CLOSE_SMA;
      }
    }

    int32_t tsSlotId = ((SColumnNode*)pIntervalPhyNode->window.pTspk)->slotId;
    pOptr = createIntervalOperatorInfo(ops[0], pExprInfo, num, pResBlock, &interval, tsSlotId, &as, pTaskInfo);

  } else if (QUERY_NODE_PHYSICAL_PLAN_SORT == type) {
    SSortPhysiNode* pSortPhyNode = (SSortPhysiNode*)pPhyNode;

    SDataBlockDescNode* pDescNode = pPhyNode->pOutputDataBlockDesc;

    SSDataBlock* pResBlock = createResDataBlock(pDescNode);
    SArray*      info = createSortInfo(pSortPhyNode->pSortKeys);

    int32_t    numOfCols = 0;
    SExprInfo* pExprInfo = createExprInfo(pSortPhyNode->pExprs, NULL, &numOfCols);

    int32_t numOfOutputCols = 0;
    SArray* pColList =
        extractColMatchInfo(pSortPhyNode->pTargets, pDescNode, &numOfOutputCols, pTaskInfo, COL_MATCH_FROM_SLOT_ID);

    pOptr = createSortOperatorInfo(ops[0], pResBlock, info, pExprInfo, numOfCols, pColList, pTaskInfo);
  } else if (QUERY_NODE_PHYSICAL_PLAN_SESSION_WINDOW == type) {
    SSessionWinodwPhysiNode* pSessionNode = (SSessionWinodwPhysiNode*)pPhyNode;

    STimeWindowAggSupp as = {.waterMark = pSessionNode->window.watermark,
                             .calTrigger = pSessionNode->window.triggerType};

    SExprInfo*   pExprInfo = createExprInfo(pSessionNode->window.pFuncs, NULL, &num);
    SSDataBlock* pResBlock = createResDataBlock(pPhyNode->pOutputDataBlockDesc);
    int32_t      tsSlotId = ((SColumnNode*)pSessionNode->window.pTspk)->slotId;

    pOptr =
        createSessionAggOperatorInfo(ops[0], pExprInfo, num, pResBlock, pSessionNode->gap, tsSlotId, &as, pTaskInfo);
  } else if (QUERY_NODE_PHYSICAL_PLAN_STREAM_SESSION_WINDOW == type) {
    SSessionWinodwPhysiNode* pSessionNode = (SSessionWinodwPhysiNode*)pPhyNode;

    STimeWindowAggSupp as = {.waterMark = pSessionNode->window.watermark,
                             .calTrigger = pSessionNode->window.triggerType};

    SExprInfo*   pExprInfo = createExprInfo(pSessionNode->window.pFuncs, NULL, &num);
    SSDataBlock* pResBlock = createResDataBlock(pPhyNode->pOutputDataBlockDesc);
    int32_t      tsSlotId = ((SColumnNode*)pSessionNode->window.pTspk)->slotId;

    pOptr = createStreamSessionAggOperatorInfo(ops[0], pExprInfo, num, pResBlock, pSessionNode->gap, tsSlotId, &as,
                                               pTaskInfo);

  } else if (QUERY_NODE_PHYSICAL_PLAN_PARTITION == type) {
    SPartitionPhysiNode* pPartNode = (SPartitionPhysiNode*)pPhyNode;
    SArray*              pColList = extractPartitionColInfo(pPartNode->pPartitionKeys);
    SSDataBlock*         pResBlock = createResDataBlock(pPhyNode->pOutputDataBlockDesc);

    SExprInfo* pExprInfo = createExprInfo(pPartNode->pTargets, NULL, &num);
    pOptr = createPartitionOperatorInfo(ops[0], pExprInfo, num, pResBlock, pColList, pTaskInfo);
  } else if (QUERY_NODE_PHYSICAL_PLAN_STATE_WINDOW == type) {
    SStateWinodwPhysiNode* pStateNode = (SStateWinodwPhysiNode*)pPhyNode;

    STimeWindowAggSupp as = {.waterMark = pStateNode->window.watermark, .calTrigger = pStateNode->window.triggerType};

    SExprInfo*   pExprInfo = createExprInfo(pStateNode->window.pFuncs, NULL, &num);
    SSDataBlock* pResBlock = createResDataBlock(pPhyNode->pOutputDataBlockDesc);
    int32_t      tsSlotId = ((SColumnNode*)pStateNode->window.pTspk)->slotId;

    SColumnNode* pColNode = (SColumnNode*)((STargetNode*)pStateNode->pStateKey)->pExpr;
    SColumn      col = extractColumnFromColumnNode(pColNode);
    pOptr = createStatewindowOperatorInfo(ops[0], pExprInfo, num, pResBlock, &as, tsSlotId, &col, pTaskInfo);
  } else if (QUERY_NODE_PHYSICAL_PLAN_JOIN == type) {
    SJoinPhysiNode* pJoinNode = (SJoinPhysiNode*)pPhyNode;
    SSDataBlock*    pResBlock = createResDataBlock(pPhyNode->pOutputDataBlockDesc);

    SExprInfo* pExprInfo = createExprInfo(pJoinNode->pTargets, NULL, &num);
    pOptr = createMergeJoinOperatorInfo(ops, size, pExprInfo, num, pResBlock, pJoinNode->pOnConditions, pTaskInfo);
  } else if (QUERY_NODE_PHYSICAL_PLAN_FILL == type) {
    SFillPhysiNode* pFillNode = (SFillPhysiNode*)pPhyNode;
    SSDataBlock*    pResBlock = createResDataBlock(pPhyNode->pOutputDataBlockDesc);
    SExprInfo*      pExprInfo = createExprInfo(pFillNode->pTargets, NULL, &num);

    SInterval* pInterval = &((SIntervalAggOperatorInfo*)ops[0]->info)->interval;
    pOptr = createFillOperatorInfo(ops[0], pExprInfo, num, pInterval, &pFillNode->timeRange, pResBlock, pFillNode->mode,
                                   (SNodeListNode*)pFillNode->pValues, false, pTaskInfo);
  } else {
    ASSERT(0);
  }

  taosMemoryFree(ops);
  return pOptr;
}

int32_t compareTimeWindow(const void* p1, const void* p2, const void* param) {
  const SQueryTableDataCond* pCond = param;
  const STimeWindow*         pWin1 = p1;
  const STimeWindow*         pWin2 = p2;
  if (pCond->order == TSDB_ORDER_ASC) {
    return pWin1->skey - pWin2->skey;
  } else if (pCond->order == TSDB_ORDER_DESC) {
    return pWin2->skey - pWin1->skey;
  }
  return 0;
}

int32_t initQueryTableDataCond(SQueryTableDataCond* pCond, const STableScanPhysiNode* pTableScanNode) {
  pCond->loadExternalRows = false;

  pCond->order = pTableScanNode->scanSeq[0] > 0 ? TSDB_ORDER_ASC : TSDB_ORDER_DESC;
  pCond->numOfCols = LIST_LENGTH(pTableScanNode->scan.pScanCols);
  pCond->colList = taosMemoryCalloc(pCond->numOfCols, sizeof(SColumnInfo));
  if (pCond->colList == NULL) {
    terrno = TSDB_CODE_QRY_OUT_OF_MEMORY;
    return terrno;
  }

  // pCond->twindow = pTableScanNode->scanRange;
  // TODO: get it from stable scan node
  pCond->numOfTWindows = 1;
  pCond->twindows = taosMemoryCalloc(pCond->numOfTWindows, sizeof(STimeWindow));
  pCond->twindows[0] = pTableScanNode->scanRange;

#if 1
  // todo work around a problem, remove it later
  for (int32_t i = 0; i < pCond->numOfTWindows; ++i) {
    if ((pCond->order == TSDB_ORDER_ASC && pCond->twindows[i].skey > pCond->twindows[i].ekey) ||
        (pCond->order == TSDB_ORDER_DESC && pCond->twindows[i].skey < pCond->twindows[i].ekey)) {
      TSWAP(pCond->twindows[i].skey, pCond->twindows[i].ekey);
    }
  }
#endif

  for (int32_t i = 0; i < pCond->numOfTWindows; ++i) {
    if ((pCond->order == TSDB_ORDER_ASC && pCond->twindows[i].skey > pCond->twindows[i].ekey) ||
        (pCond->order == TSDB_ORDER_DESC && pCond->twindows[i].skey < pCond->twindows[i].ekey)) {
      TSWAP(pCond->twindows[i].skey, pCond->twindows[i].ekey);
    }
  }
  taosqsort(pCond->twindows, pCond->numOfTWindows, sizeof(STimeWindow), pCond, compareTimeWindow);

  pCond->type = BLOCK_LOAD_OFFSET_SEQ_ORDER;
  //  pCond->type = pTableScanNode->scanFlag;

  int32_t j = 0;
  for (int32_t i = 0; i < pCond->numOfCols; ++i) {
    STargetNode* pNode = (STargetNode*)nodesListGetNode(pTableScanNode->scan.pScanCols, i);
    SColumnNode* pColNode = (SColumnNode*)pNode->pExpr;
    if (pColNode->colType == COLUMN_TYPE_TAG) {
      continue;
    }

    pCond->colList[j].type = pColNode->node.resType.type;
    pCond->colList[j].bytes = pColNode->node.resType.bytes;
    pCond->colList[j].colId = pColNode->colId;
    j += 1;
  }

  pCond->numOfCols = j;
  return TSDB_CODE_SUCCESS;
}

SColumn extractColumnFromColumnNode(SColumnNode* pColNode) {
  SColumn c = {0};
  c.slotId = pColNode->slotId;
  c.colId = pColNode->colId;
  c.type = pColNode->node.resType.type;
  c.bytes = pColNode->node.resType.bytes;
  c.scale = pColNode->node.resType.scale;
  c.precision = pColNode->node.resType.precision;
  return c;
}

SArray* extractColumnInfo(SNodeList* pNodeList) {
  size_t  numOfCols = LIST_LENGTH(pNodeList);
  SArray* pList = taosArrayInit(numOfCols, sizeof(SColumn));
  if (pList == NULL) {
    terrno = TSDB_CODE_OUT_OF_MEMORY;
    return NULL;
  }

  for (int32_t i = 0; i < numOfCols; ++i) {
    STargetNode* pNode = (STargetNode*)nodesListGetNode(pNodeList, i);

    if (nodeType(pNode->pExpr) == QUERY_NODE_COLUMN) {
      SColumnNode* pColNode = (SColumnNode*)pNode->pExpr;

      SColumn c = extractColumnFromColumnNode(pColNode);
      taosArrayPush(pList, &c);
    } else if (nodeType(pNode->pExpr) == QUERY_NODE_VALUE) {
      SValueNode* pValNode = (SValueNode*)pNode->pExpr;
      SColumn     c = {0};
      c.slotId = pNode->slotId;
      c.colId = pNode->slotId;
      c.type = pValNode->node.type;
      c.bytes = pValNode->node.resType.bytes;
      c.scale = pValNode->node.resType.scale;
      c.precision = pValNode->node.resType.precision;

      taosArrayPush(pList, &c);
    }
  }

  return pList;
}

SArray* extractPartitionColInfo(SNodeList* pNodeList) {
  size_t  numOfCols = LIST_LENGTH(pNodeList);
  SArray* pList = taosArrayInit(numOfCols, sizeof(SColumn));
  if (pList == NULL) {
    terrno = TSDB_CODE_OUT_OF_MEMORY;
    return NULL;
  }

  for (int32_t i = 0; i < numOfCols; ++i) {
    SColumnNode* pColNode = (SColumnNode*)nodesListGetNode(pNodeList, i);

    // todo extract method
    SColumn c = {0};
    c.slotId = pColNode->slotId;
    c.colId = pColNode->colId;
    c.type = pColNode->node.resType.type;
    c.bytes = pColNode->node.resType.bytes;
    c.precision = pColNode->node.resType.precision;
    c.scale = pColNode->node.resType.scale;

    taosArrayPush(pList, &c);
  }

  return pList;
}

SArray* createSortInfo(SNodeList* pNodeList) {
  size_t  numOfCols = LIST_LENGTH(pNodeList);
  SArray* pList = taosArrayInit(numOfCols, sizeof(SBlockOrderInfo));
  if (pList == NULL) {
    terrno = TSDB_CODE_OUT_OF_MEMORY;
    return pList;
  }

  for (int32_t i = 0; i < numOfCols; ++i) {
    SOrderByExprNode* pSortKey = (SOrderByExprNode*)nodesListGetNode(pNodeList, i);
    SBlockOrderInfo   bi = {0};
    bi.order = (pSortKey->order == ORDER_ASC) ? TSDB_ORDER_ASC : TSDB_ORDER_DESC;
    bi.nullFirst = (pSortKey->nullOrder == NULL_ORDER_FIRST);

    SColumnNode* pColNode = (SColumnNode*)pSortKey->pExpr;
    bi.slotId = pColNode->slotId;
    taosArrayPush(pList, &bi);
  }

  return pList;
}

SArray* extractColMatchInfo(SNodeList* pNodeList, SDataBlockDescNode* pOutputNodeList, int32_t* numOfOutputCols,
                            SExecTaskInfo* pTaskInfo, int32_t type) {
  size_t  numOfCols = LIST_LENGTH(pNodeList);
  SArray* pList = taosArrayInit(numOfCols, sizeof(SColMatchInfo));
  if (pList == NULL) {
    terrno = TSDB_CODE_OUT_OF_MEMORY;
    return NULL;
  }

  for (int32_t i = 0; i < numOfCols; ++i) {
    STargetNode* pNode = (STargetNode*)nodesListGetNode(pNodeList, i);
    SColumnNode* pColNode = (SColumnNode*)pNode->pExpr;

    SColMatchInfo c = {0};
    c.output = true;
    c.colId = pColNode->colId;
    c.srcSlotId = pColNode->slotId;
    c.matchType = type;
    c.targetSlotId = pNode->slotId;
    taosArrayPush(pList, &c);
  }

  *numOfOutputCols = 0;
  int32_t num = LIST_LENGTH(pOutputNodeList->pSlots);
  for (int32_t i = 0; i < num; ++i) {
    SSlotDescNode* pNode = (SSlotDescNode*)nodesListGetNode(pOutputNodeList->pSlots, i);

    // todo: add reserve flag check
    // it is a column reserved for the arithmetic expression calculation
    if (pNode->slotId >= numOfCols) {
      (*numOfOutputCols) += 1;
      continue;
    }

    SColMatchInfo* info = taosArrayGet(pList, pNode->slotId);
    if (pNode->output) {
      (*numOfOutputCols) += 1;
    } else {
      info->output = false;
    }
  }

  return pList;
}

int32_t getTableList(void* metaHandle, int32_t tableType, uint64_t tableUid, STableListInfo* pListInfo,
                     SNode* pTagCond) {
  int32_t code = TSDB_CODE_SUCCESS;
  pListInfo->pTableList = taosArrayInit(8, sizeof(STableKeyInfo));

  if (tableType == TSDB_SUPER_TABLE) {
    if (pTagCond) {
      SIndexMetaArg metaArg = {.metaEx = metaHandle, .metaHandle = tsdbGetIdx(metaHandle), .suid = tableUid};

      SArray* res = taosArrayInit(8, sizeof(uint64_t));
      code = doFilterTag(pTagCond, &metaArg, res);
      if (code != TSDB_CODE_SUCCESS) {
        qError("failed  to  get tableIds, reason: %s, suid: %" PRIu64 "", tstrerror(code), tableUid);
        taosArrayDestroy(res);
        terrno = code;
        return code;
      } else {
        qDebug("sucess to  get tableIds, size: %d, suid: %" PRIu64 "", (int)taosArrayGetSize(res), tableUid);
      }
      for (int i = 0; i < taosArrayGetSize(res); i++) {
        STableKeyInfo info = {.lastKey = TSKEY_INITIAL_VAL, .uid = *(uint64_t*)taosArrayGet(res, i)};
        taosArrayPush(pListInfo->pTableList, &info);
      }
      taosArrayDestroy(res);
    } else {
      code = tsdbGetAllTableList(metaHandle, tableUid, pListInfo->pTableList);
    }
  } else {  // Create one table group.
    STableKeyInfo info = {.lastKey = 0, .uid = tableUid};
    taosArrayPush(pListInfo->pTableList, &info);
  }

  return code;
}

SArray* extractTableIdList(const STableListInfo* pTableGroupInfo) {
  SArray* tableIdList = taosArrayInit(4, sizeof(uint64_t));

  // Transfer the Array of STableKeyInfo into uid list.
  for (int32_t i = 0; i < taosArrayGetSize(pTableGroupInfo->pTableList); ++i) {
    STableKeyInfo* pkeyInfo = taosArrayGet(pTableGroupInfo->pTableList, i);
    taosArrayPush(tableIdList, &pkeyInfo->uid);
  }

  return tableIdList;
}

tsdbReaderT doCreateDataReader(STableScanPhysiNode* pTableScanNode, SReadHandle* pHandle,
                               STableListInfo* pTableListInfo, uint64_t queryId, uint64_t taskId, SNode* pTagCond) {
  int32_t code =
      getTableList(pHandle->meta, pTableScanNode->scan.tableType, pTableScanNode->scan.uid, pTableListInfo, pTagCond);
  if (code != TSDB_CODE_SUCCESS) {
    goto _error;
  }

  if (taosArrayGetSize(pTableListInfo->pTableList) == 0) {
    code = 0;
    qDebug("no table qualified for query, TID:0x%" PRIx64 ", QID:0x%" PRIx64, taskId, queryId);
    goto _error;
  }

  SQueryTableDataCond cond = {0};
  code = initQueryTableDataCond(&cond, pTableScanNode);
  if (code != TSDB_CODE_SUCCESS) {
    goto _error;
  }

  return tsdbQueryTables(pHandle->vnode, &cond, pTableListInfo, queryId, taskId);

_error:
  terrno = code;
  return NULL;
}

int32_t encodeOperator(SOperatorInfo* ops, char** result, int32_t* length) {
  int32_t code = TDB_CODE_SUCCESS;
  char*   pCurrent = NULL;
  int32_t currLength = 0;
  if (ops->fpSet.encodeResultRow) {
    if (result == NULL || length == NULL) {
      return TSDB_CODE_TSC_INVALID_INPUT;
    }
    code = ops->fpSet.encodeResultRow(ops, &pCurrent, &currLength);

    if (code != TDB_CODE_SUCCESS) {
      if (*result != NULL) {
        taosMemoryFree(*result);
        *result = NULL;
      }
      return code;
    }

    if (*result == NULL) {
      *result = (char*)taosMemoryCalloc(1, currLength + sizeof(int32_t));
      if (*result == NULL) {
        taosMemoryFree(pCurrent);
        return TSDB_CODE_OUT_OF_MEMORY;
      }
      memcpy(*result + sizeof(int32_t), pCurrent, currLength);
      *(int32_t*)(*result) = currLength + sizeof(int32_t);
    } else {
      int32_t sizePre = *(int32_t*)(*result);
      char*   tmp = (char*)taosMemoryRealloc(*result, sizePre + currLength);
      if (tmp == NULL) {
        taosMemoryFree(pCurrent);
        taosMemoryFree(*result);
        *result = NULL;
        return TSDB_CODE_OUT_OF_MEMORY;
      }
      *result = tmp;
      memcpy(*result + sizePre, pCurrent, currLength);
      *(int32_t*)(*result) += currLength;
    }
    taosMemoryFree(pCurrent);
    *length = *(int32_t*)(*result);
  }

  for (int32_t i = 0; i < ops->numOfDownstream; ++i) {
    code = encodeOperator(ops->pDownstream[i], result, length);
    if (code != TDB_CODE_SUCCESS) {
      return code;
    }
  }
  return TDB_CODE_SUCCESS;
}

int32_t decodeOperator(SOperatorInfo* ops, char* result, int32_t length) {
  int32_t code = TDB_CODE_SUCCESS;
  if (ops->fpSet.decodeResultRow) {
    if (result == NULL) {
      return TSDB_CODE_TSC_INVALID_INPUT;
    }
    ASSERT(length == *(int32_t*)result);
    char* data = result + sizeof(int32_t);
    code = ops->fpSet.decodeResultRow(ops, data);
    if (code != TDB_CODE_SUCCESS) {
      return code;
    }

    int32_t totalLength = *(int32_t*)result;
    int32_t dataLength = *(int32_t*)data;

    if (totalLength == dataLength + sizeof(int32_t)) {  // the last data
      result = NULL;
      length = 0;
    } else {
      result += dataLength;
      *(int32_t*)(result) = totalLength - dataLength;
      length = totalLength - dataLength;
    }
  }

  for (int32_t i = 0; i < ops->numOfDownstream; ++i) {
    code = decodeOperator(ops->pDownstream[i], result, length);
    if (code != TDB_CODE_SUCCESS) {
      return code;
    }
  }
  return TDB_CODE_SUCCESS;
}

int32_t createExecTaskInfoImpl(SSubplan* pPlan, SExecTaskInfo** pTaskInfo, SReadHandle* pHandle, uint64_t taskId,
                               EOPTR_EXEC_MODEL model) {
  uint64_t queryId = pPlan->id.queryId;

  int32_t code = TSDB_CODE_SUCCESS;
  *pTaskInfo = createExecTaskInfo(queryId, taskId, model, pPlan->dbFName);
  if (*pTaskInfo == NULL) {
    code = TSDB_CODE_QRY_OUT_OF_MEMORY;
    goto _complete;
  }

  (*pTaskInfo)->pRoot = createOperatorTree(pPlan->pNode, *pTaskInfo, pHandle, queryId, taskId,
                                           &(*pTaskInfo)->tableqinfoList, pPlan->pTagCond);
  if (NULL == (*pTaskInfo)->pRoot) {
    code = terrno;
    goto _complete;
  }

  if ((*pTaskInfo)->pRoot == NULL) {
    code = TSDB_CODE_QRY_OUT_OF_MEMORY;
    goto _complete;
  }

  return code;

_complete:
  taosMemoryFreeClear(*pTaskInfo);

  terrno = code;
  return code;
}

void setResultBufSize(STaskAttr* pQueryAttr, SResultInfo* pResultInfo) {
  const int32_t DEFAULT_RESULT_MSG_SIZE = 1024 * (1024 + 512);

  // the minimum number of rows for projection query
  const int32_t MIN_ROWS_FOR_PRJ_QUERY = 8192;
  const int32_t DEFAULT_MIN_ROWS = 4096;

  const float THRESHOLD_RATIO = 0.85f;

  //  if (isProjQuery(pQueryAttr)) {
  //    int32_t numOfRes = DEFAULT_RESULT_MSG_SIZE / pQueryAttr->resultRowSize;
  //    if (numOfRes < MIN_ROWS_FOR_PRJ_QUERY) {
  //      numOfRes = MIN_ROWS_FOR_PRJ_QUERY;
  //    }
  //
  //    pResultInfo->capacity = numOfRes;
  //  } else {  // in case of non-prj query, a smaller output buffer will be used.
  //    pResultInfo->capacity = DEFAULT_MIN_ROWS;
  //  }

  pResultInfo->threshold = (int32_t)(pResultInfo->capacity * THRESHOLD_RATIO);
  pResultInfo->totalRows = 0;
}

// TODO refactor
void freeColumnFilterInfo(SColumnFilterInfo* pFilter, int32_t numOfFilters) {
  if (pFilter == NULL || numOfFilters == 0) {
    return;
  }

  for (int32_t i = 0; i < numOfFilters; i++) {
    if (pFilter[i].filterstr && pFilter[i].pz) {
      taosMemoryFree((void*)(pFilter[i].pz));
    }
  }

  taosMemoryFree(pFilter);
}

static void doDestroyTableList(STableListInfo* pTableqinfoList) {
  taosArrayDestroy(pTableqinfoList->pTableList);
  taosHashCleanup(pTableqinfoList->map);

  pTableqinfoList->pTableList = NULL;
  pTableqinfoList->map = NULL;
}

void doDestroyTask(SExecTaskInfo* pTaskInfo) {
  qDebug("%s execTask is freed", GET_TASKID(pTaskInfo));

  doDestroyTableList(&pTaskInfo->tableqinfoList);
  destroyOperatorInfo(pTaskInfo->pRoot);
  //  taosArrayDestroy(pTaskInfo->summary.queryProfEvents);
  //  taosHashCleanup(pTaskInfo->summary.operatorProfResults);

  taosMemoryFree(pTaskInfo->schemaVer.dbname);
  taosMemoryFree(pTaskInfo->schemaVer.tablename);
  taosMemoryFreeClear(pTaskInfo->sql);
  taosMemoryFreeClear(pTaskInfo->id.str);
  taosMemoryFreeClear(pTaskInfo);
}

static void doSetTagValueToResultBuf(char* output, const char* val, int16_t type, int16_t bytes) {
  if (val == NULL) {
    setNull(output, type, bytes);
    return;
  }

  if (IS_VAR_DATA_TYPE(type)) {
    // Binary data overflows for sort of unknown reasons. Let trim the overflow data
    if (varDataTLen(val) > bytes) {
      int32_t maxLen = bytes - VARSTR_HEADER_SIZE;
      int32_t len = (varDataLen(val) > maxLen) ? maxLen : varDataLen(val);
      memcpy(varDataVal(output), varDataVal(val), len);
      varDataSetLen(output, len);
    } else {
      varDataCopy(output, val);
    }
  } else {
    memcpy(output, val, bytes);
  }
}

static int64_t getQuerySupportBufSize(size_t numOfTables) {
  size_t s1 = sizeof(STableQueryInfo);
  //  size_t s3 = sizeof(STableCheckInfo);  buffer consumption in tsdb
  return (int64_t)(s1 * 1.5 * numOfTables);
}

int32_t checkForQueryBuf(size_t numOfTables) {
  int64_t t = getQuerySupportBufSize(numOfTables);
  if (tsQueryBufferSizeBytes < 0) {
    return TSDB_CODE_SUCCESS;
  } else if (tsQueryBufferSizeBytes > 0) {
    while (1) {
      int64_t s = tsQueryBufferSizeBytes;
      int64_t remain = s - t;
      if (remain >= 0) {
        if (atomic_val_compare_exchange_64(&tsQueryBufferSizeBytes, s, remain) == s) {
          return TSDB_CODE_SUCCESS;
        }
      } else {
        return TSDB_CODE_QRY_NOT_ENOUGH_BUFFER;
      }
    }
  }

  // disable query processing if the value of tsQueryBufferSize is zero.
  return TSDB_CODE_QRY_NOT_ENOUGH_BUFFER;
}

void releaseQueryBuf(size_t numOfTables) {
  if (tsQueryBufferSizeBytes < 0) {
    return;
  }

  int64_t t = getQuerySupportBufSize(numOfTables);

  // restore value is not enough buffer available
  atomic_add_fetch_64(&tsQueryBufferSizeBytes, t);
}

int32_t getOperatorExplainExecInfo(SOperatorInfo* operatorInfo, SExplainExecInfo** pRes, int32_t* capacity,
                                   int32_t* resNum) {
  if (*resNum >= *capacity) {
    *capacity += 10;

    *pRes = taosMemoryRealloc(*pRes, (*capacity) * sizeof(SExplainExecInfo));
    if (NULL == *pRes) {
      qError("malloc %d failed", (*capacity) * (int32_t)sizeof(SExplainExecInfo));
      return TSDB_CODE_QRY_OUT_OF_MEMORY;
    }
  }

  SExplainExecInfo* pInfo = &(*pRes)[*resNum];

  pInfo->numOfRows = operatorInfo->resultInfo.totalRows;
  pInfo->startupCost = operatorInfo->cost.openCost;
  pInfo->totalCost = operatorInfo->cost.totalCost;

  if (operatorInfo->fpSet.getExplainFn) {
    int32_t code = operatorInfo->fpSet.getExplainFn(operatorInfo, &pInfo->verboseInfo, &pInfo->verboseLen);
    if (code) {
      qError("%s operator getExplainFn failed, code:%s", GET_TASKID(operatorInfo->pTaskInfo), tstrerror(code));
      return code;
    }
  } else {
    pInfo->verboseLen = 0;
    pInfo->verboseInfo = NULL;
  }

  ++(*resNum);

  int32_t code = 0;
  for (int32_t i = 0; i < operatorInfo->numOfDownstream; ++i) {
    code = getOperatorExplainExecInfo(operatorInfo->pDownstream[i], pRes, capacity, resNum);
    if (code) {
      taosMemoryFreeClear(*pRes);
      return TSDB_CODE_QRY_OUT_OF_MEMORY;
    }
  }

  return TSDB_CODE_SUCCESS;
}

int32_t initStreamAggSupporter(SStreamAggSupporter* pSup, const char* pKey) {
  pSup->keySize = sizeof(int64_t) + sizeof(TSKEY);
  pSup->pKeyBuf = taosMemoryCalloc(1, pSup->keySize);
  pSup->pResultRows = taosArrayInit(1024, sizeof(SResultWindowInfo));
  if (pSup->pKeyBuf == NULL || pSup->pResultRows == NULL) {
    return TSDB_CODE_OUT_OF_MEMORY;
  }

  int32_t pageSize = 4096;
  while (pageSize < pSup->resultRowSize * 4) {
    pageSize <<= 1u;
  }
  // at least four pages need to be in buffer
  int32_t bufSize = 4096 * 256;
  if (bufSize <= pageSize) {
    bufSize = pageSize * 4;
  }
  return createDiskbasedBuf(&pSup->pResultBuf, pageSize, bufSize, pKey, TD_TMP_DIR_PATH);
}

int64_t getSmaWaterMark(int64_t interval, double filesFactor) {
  int64_t waterMark = 0;
  ASSERT(FLT_GREATEREQUAL(filesFactor,0.000000));
  waterMark = -1 * filesFactor;
  return waterMark;
}

bool isSmaStream(int8_t triggerType) {
  if (triggerType == STREAM_TRIGGER_AT_ONCE ||
      triggerType == STREAM_TRIGGER_WINDOW_CLOSE) {
    return false;
  }
  return true;
}<|MERGE_RESOLUTION|>--- conflicted
+++ resolved
@@ -4419,13 +4419,8 @@
       }
       SArray*        tableIdList = extractTableIdList(pTableListInfo);
 
-<<<<<<< HEAD
-      SDataBlockDescNode* pDescNode = pScanPhyNode->node.pOutputDataBlockDesc;
-      SOperatorInfo*      pOperatorDumy = createTableScanOperatorInfo(pTableScanNode, pDataReader, pHandle, NULL, pTaskInfo);
-=======
       SOperatorInfo* pOperator = createStreamScanOperatorInfo(pDataReader, pHandle,
           tableIdList, pTableScanNode, pTaskInfo, &twSup);
->>>>>>> 68b9608f
 
       taosArrayDestroy(tableIdList);
       return pOperator;
