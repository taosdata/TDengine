--- conflicted
+++ resolved
@@ -177,7 +177,7 @@
   // set the number of rows in current disk page
   SResultRow* pResultRow = (SResultRow*)((char*)pData + pData->num);
 
-  memset((char*) pResultRow, 0, interBufSize);
+  memset((char*)pResultRow, 0, interBufSize);
   pResultRow->pageId = pageId;
   pResultRow->offset = (int32_t)pData->num;
 
@@ -1201,7 +1201,7 @@
 
       if (pBlock->info.rows <= 0 || pRow->numOfRows > pBlock->info.capacity) {
         qError("error in copy data to ssdatablock, existed rows in block:%d, rows in pRow:%d, capacity:%d, %s",
-            pBlock->info.rows, pRow->numOfRows, pBlock->info.capacity, GET_TASKID(pTaskInfo));
+               pBlock->info.rows, pRow->numOfRows, pBlock->info.capacity, GET_TASKID(pTaskInfo));
         T_LONG_JMP(pTaskInfo->env, TSDB_CODE_APP_ERROR);
       } else {
         break;
@@ -1730,8 +1730,8 @@
 
 int32_t doInitAggInfoSup(SAggSupporter* pAggSup, SqlFunctionCtx* pCtx, int32_t numOfOutput, size_t keyBufSize,
                          const char* pKey) {
-  int32_t    code = 0;
-//  _hash_fn_t hashFn = taosGetDefaultHashFunction(TSDB_DATA_TYPE_BINARY);
+  int32_t code = 0;
+  //  _hash_fn_t hashFn = taosGetDefaultHashFunction(TSDB_DATA_TYPE_BINARY);
 
   pAggSup->currentPageId = -1;
   pAggSup->resultRowSize = getResultRowSize(pCtx, numOfOutput);
@@ -1936,9 +1936,7 @@
   return NULL;
 }
 
-void cleanupBasicInfo(SOptrBasicInfo* pInfo) {
-  pInfo->pRes = blockDataDestroy(pInfo->pRes);
-}
+void cleanupBasicInfo(SOptrBasicInfo* pInfo) { pInfo->pRes = blockDataDestroy(pInfo->pRes); }
 
 static void freeItem(void* pItem) {
   void** p = pItem;
@@ -2247,12 +2245,9 @@
       pOperator = createCacherowsScanOperator(pScanNode, pHandle, pTaskInfo);
     } else if (QUERY_NODE_PHYSICAL_PLAN_PROJECT == type) {
       pOperator = createProjectOperatorInfo(NULL, (SProjectPhysiNode*)pPhyNode, pTaskInfo);
-<<<<<<< HEAD
-=======
     } else {
       terrno = TSDB_CODE_INVALID_PARA;
       return NULL;
->>>>>>> c16bbfad
     }
 
     if (pOperator != NULL) {
@@ -2341,14 +2336,11 @@
     pOptr = createIndefinitOutputOperatorInfo(ops[0], pPhyNode, pTaskInfo);
   } else if (QUERY_NODE_PHYSICAL_PLAN_INTERP_FUNC == type) {
     pOptr = createTimeSliceOperatorInfo(ops[0], pPhyNode, pTaskInfo);
-<<<<<<< HEAD
   } else if (QUERY_NODE_PHYSICAL_PLAN_MERGE_EVENT == type) {
     pOptr = createEventwindowOperatorInfo(ops[0], pPhyNode, pTaskInfo);
-=======
   } else {
     terrno = TSDB_CODE_INVALID_PARA;
     return NULL;
->>>>>>> c16bbfad
   }
 
   taosMemoryFree(ops);
@@ -2614,9 +2606,9 @@
 
   for (int32_t i = pGroupResInfo->index; i < numOfRows; i += 1) {
     SWinKey* pKey = taosArrayGet(pGroupResInfo->pRows, i);
-    int32_t     size = 0;
-    void*       pVal = NULL;
-    int32_t code = streamStateGet(pState, pKey, &pVal, &size);
+    int32_t  size = 0;
+    void*    pVal = NULL;
+    int32_t  code = streamStateGet(pState, pKey, &pVal, &size);
     ASSERT(code == 0);
     SResultRow* pRow = (SResultRow*)pVal;
     doUpdateNumOfRows(pCtx, pRow, numOfExprs, rowEntryOffset);
