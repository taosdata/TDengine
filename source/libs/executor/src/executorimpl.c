/*
 * Copyright (c) 2019 TAOS Data, Inc. <jhtao@taosdata.com>
 *
 * This program is free software: you can use, redistribute, and/or modify
 * it under the terms of the GNU Affero General Public License, version 3
 * or later ("AGPL"), as published by the Free Software Foundation.
 *
 * This program is distributed in the hope that it will be useful, but WITHOUT
 * ANY WARRANTY; without even the implied warranty of MERCHANTABILITY or
 * FITNESS FOR A PARTICULAR PURPOSE.
 *
 * You should have received a copy of the GNU Affero General Public License
 * along with this program. If not, see <http://www.gnu.org/licenses/>.
 */

#include "filter.h"
#include "function.h"
#include "functionMgt.h"
#include "os.h"
#include "querynodes.h"
#include "tfill.h"
#include "tname.h"
#include "tref.h"

#include "tdatablock.h"
#include "tglobal.h"
#include "tmsg.h"
#include "tsort.h"
#include "ttime.h"

#include "executorimpl.h"
#include "index.h"
#include "query.h"
#include "tcompare.h"
#include "tcompression.h"
#include "thash.h"
#include "ttypes.h"
#include "vnode.h"

#define IS_MAIN_SCAN(runtime)          ((runtime)->scanFlag == MAIN_SCAN)
#define SET_REVERSE_SCAN_FLAG(runtime) ((runtime)->scanFlag = REVERSE_SCAN)

#define GET_FORWARD_DIRECTION_FACTOR(ord) (((ord) == TSDB_ORDER_ASC) ? QUERY_ASC_FORWARD_STEP : QUERY_DESC_FORWARD_STEP)

#if 0
static UNUSED_FUNC void *u_malloc (size_t __size) {
  uint32_t v = taosRand();

  if (v % 1000 <= 0) {
    return NULL;
  } else {
    return taosMemoryMalloc(__size);
  }
}

static UNUSED_FUNC void* u_calloc(size_t num, size_t __size) {
  uint32_t v = taosRand();
  if (v % 1000 <= 0) {
    return NULL;
  } else {
    return taosMemoryCalloc(num, __size);
  }
}

static UNUSED_FUNC void* u_realloc(void* p, size_t __size) {
  uint32_t v = taosRand();
  if (v % 5 <= 1) {
    return NULL;
  } else {
    return taosMemoryRealloc(p, __size);
  }
}

#define calloc  u_calloc
#define malloc  u_malloc
#define realloc u_realloc
#endif

#define CLEAR_QUERY_STATUS(q, st)   ((q)->status &= (~(st)))
#define QUERY_IS_INTERVAL_QUERY(_q) ((_q)->interval.interval > 0)

int32_t getMaximumIdleDurationSec() { return tsShellActivityTimer * 2; }

static int32_t getExprFunctionId(SExprInfo* pExprInfo) {
  assert(pExprInfo != NULL && pExprInfo->pExpr != NULL && pExprInfo->pExpr->nodeType == TEXPR_UNARYEXPR_NODE);
  return 0;
}

static void doSetTagValueToResultBuf(char* output, const char* val, int16_t type, int16_t bytes);

static void setBlockStatisInfo(SqlFunctionCtx* pCtx, SExprInfo* pExpr, SSDataBlock* pSDataBlock);

static void destroyTableQueryInfoImpl(STableQueryInfo* pTableQueryInfo);

static void releaseQueryBuf(size_t numOfTables);

static void destroySFillOperatorInfo(void* param, int32_t numOfOutput);
static void destroyProjectOperatorInfo(void* param, int32_t numOfOutput);
static void destroyOrderOperatorInfo(void* param, int32_t numOfOutput);
static void destroyAggOperatorInfo(void* param, int32_t numOfOutput);

static void destroyIntervalOperatorInfo(void* param, int32_t numOfOutput);
static void destroyExchangeOperatorInfo(void* param, int32_t numOfOutput);

static void destroyOperatorInfo(SOperatorInfo* pOperator);

void doSetOperatorCompleted(SOperatorInfo* pOperator) {
  pOperator->status = OP_EXEC_DONE;

  pOperator->cost.totalCost = (taosGetTimestampUs() - pOperator->pTaskInfo->cost.start * 1000) / 1000.0;
  if (pOperator->pTaskInfo != NULL) {
    setTaskStatus(pOperator->pTaskInfo, TASK_COMPLETED);
  }
}

int32_t operatorDummyOpenFn(SOperatorInfo* pOperator) {
  OPTR_SET_OPENED(pOperator);
  pOperator->cost.openCost = 0;
  return TSDB_CODE_SUCCESS;
}

SOperatorFpSet createOperatorFpSet(__optr_open_fn_t openFn, __optr_fn_t nextFn, __optr_fn_t streamFn,
                                   __optr_fn_t cleanup, __optr_close_fn_t closeFn, __optr_encode_fn_t encode,
                                   __optr_decode_fn_t decode, __optr_explain_fn_t explain) {
  SOperatorFpSet fpSet = {
      ._openFn = openFn,
      .getNextFn = nextFn,
      .getStreamResFn = streamFn,
      .cleanupFn = cleanup,
      .closeFn = closeFn,
      .encodeResultRow = encode,
      .decodeResultRow = decode,
      .getExplainFn = explain,
  };

  return fpSet;
}

void operatorDummyCloseFn(void* param, int32_t numOfCols) {}

static int32_t doCopyToSDataBlock(SExecTaskInfo* taskInfo, SSDataBlock* pBlock, SExprInfo* pExprInfo,
                                  SDiskbasedBuf* pBuf, SGroupResInfo* pGroupResInfo, const int32_t* rowCellOffset,
                                  SqlFunctionCtx* pCtx, int32_t numOfExprs);

static void initCtxOutputBuffer(SqlFunctionCtx* pCtx, int32_t size);
static void setResultBufSize(STaskAttr* pQueryAttr, SResultInfo* pResultInfo);
static void doSetTableGroupOutputBuf(SAggOperatorInfo* pAggInfo, int32_t numOfOutput, uint64_t groupId,
                                     SExecTaskInfo* pTaskInfo);

SArray* getOrderCheckColumns(STaskAttr* pQuery);

typedef struct SRowCompSupporter {
  STaskRuntimeEnv* pRuntimeEnv;
  int16_t          dataOffset;
  __compar_fn_t    comFunc;
} SRowCompSupporter;

static int compareRowData(const void* a, const void* b, const void* userData) {
  const SResultRow* pRow1 = (const SResultRow*)a;
  const SResultRow* pRow2 = (const SResultRow*)b;

  SRowCompSupporter* supporter = (SRowCompSupporter*)userData;
  STaskRuntimeEnv*   pRuntimeEnv = supporter->pRuntimeEnv;

  SFilePage* page1 = getBufPage(pRuntimeEnv->pResultBuf, pRow1->pageId);
  SFilePage* page2 = getBufPage(pRuntimeEnv->pResultBuf, pRow2->pageId);

  int16_t offset = supporter->dataOffset;
  return 0;
  //  char*   in1 = getPosInResultPage(pRuntimeEnv->pQueryAttr, page1, pRow1->offset, offset);
  //  char*   in2 = getPosInResultPage(pRuntimeEnv->pQueryAttr, page2, pRow2->offset, offset);

  //  return (in1 != NULL && in2 != NULL) ? supporter->comFunc(in1, in2) : 0;
}

// setup the output buffer for each operator
SSDataBlock* createResDataBlock(SDataBlockDescNode* pNode) {
  int32_t numOfCols = LIST_LENGTH(pNode->pSlots);

  SSDataBlock* pBlock = taosMemoryCalloc(1, sizeof(SSDataBlock));
  pBlock->pDataBlock = taosArrayInit(numOfCols, sizeof(SColumnInfoData));

  pBlock->info.blockId = pNode->dataBlockId;
  pBlock->info.rowSize = pNode->totalRowSize;  // todo ??
  pBlock->info.type = STREAM_INVALID;

  for (int32_t i = 0; i < numOfCols; ++i) {
    SColumnInfoData idata = {{0}};
    SSlotDescNode*  pDescNode = (SSlotDescNode*)nodesListGetNode(pNode->pSlots, i);
    //    if (!pDescNode->output) {  // todo disable it temporarily
    //      continue;
    //    }

    idata.info.type = pDescNode->dataType.type;
    idata.info.bytes = pDescNode->dataType.bytes;
    idata.info.scale = pDescNode->dataType.scale;
    idata.info.slotId = pDescNode->slotId;
    idata.info.precision = pDescNode->dataType.precision;

    if (IS_VAR_DATA_TYPE(idata.info.type)) {
      pBlock->info.hasVarCol = true;
    }

    taosArrayPush(pBlock->pDataBlock, &idata);
  }

  pBlock->info.numOfCols = taosArrayGetSize(pBlock->pDataBlock);
  return pBlock;
}

static bool hasNull(SColumn* pColumn, SColumnDataAgg* pStatis) {
  if (TSDB_COL_IS_TAG(pColumn->flag) || TSDB_COL_IS_UD_COL(pColumn->flag) ||
      pColumn->colId == PRIMARYKEY_TIMESTAMP_COL_ID) {
    return false;
  }

  if (pStatis != NULL && pStatis->numOfNull == 0) {
    return false;
  }

  return true;
}

static bool chkResultRowFromKey(STaskRuntimeEnv* pRuntimeEnv, SResultRowInfo* pResultRowInfo, char* pData,
                                int16_t bytes, bool masterscan, uint64_t uid) {
  bool existed = false;
  SET_RES_WINDOW_KEY(pRuntimeEnv->keyBuf, pData, bytes, uid);

  SResultRow** p1 =
      (SResultRow**)taosHashGet(pRuntimeEnv->pResultRowHashTable, pRuntimeEnv->keyBuf, GET_RES_WINDOW_KEY_LEN(bytes));

  // in case of repeat scan/reverse scan, no new time window added.
  if (QUERY_IS_INTERVAL_QUERY(pRuntimeEnv->pQueryAttr)) {
    if (!masterscan) {  // the *p1 may be NULL in case of sliding+offset exists.
      return p1 != NULL;
    }

    if (p1 != NULL) {
      if (pResultRowInfo->size == 0) {
        existed = false;
      } else if (pResultRowInfo->size == 1) {
        //        existed = (pResultRowInfo->pResult[0] == (*p1));
      } else {  // check if current pResultRowInfo contains the existed pResultRow
        SET_RES_EXT_WINDOW_KEY(pRuntimeEnv->keyBuf, pData, bytes, uid, pResultRowInfo);
        int64_t* index =
            taosHashGet(pRuntimeEnv->pResultRowListSet, pRuntimeEnv->keyBuf, GET_RES_EXT_WINDOW_KEY_LEN(bytes));
        if (index != NULL) {
          existed = true;
        } else {
          existed = false;
        }
      }
    }

    return existed;
  }

  return p1 != NULL;
}

SResultRow* getNewResultRow(SDiskbasedBuf* pResultBuf, int64_t tableGroupId, int32_t interBufSize) {
  SFilePage* pData = NULL;

  // in the first scan, new space needed for results
  int32_t pageId = -1;
  SIDList list = getDataBufPagesIdList(pResultBuf, tableGroupId);

  if (taosArrayGetSize(list) == 0) {
    pData = getNewBufPage(pResultBuf, tableGroupId, &pageId);
    pData->num = sizeof(SFilePage);
  } else {
    SPageInfo* pi = getLastPageInfo(list);
    pData = getBufPage(pResultBuf, getPageId(pi));
    pageId = getPageId(pi);

    if (pData->num + interBufSize > getBufPageSize(pResultBuf)) {
      // release current page first, and prepare the next one
      releaseBufPageInfo(pResultBuf, pi);

      pData = getNewBufPage(pResultBuf, tableGroupId, &pageId);
      if (pData != NULL) {
        pData->num = sizeof(SFilePage);
      }
    }
  }

  if (pData == NULL) {
    return NULL;
  }

  setBufPageDirty(pData, true);

  // set the number of rows in current disk page
  SResultRow* pResultRow = (SResultRow*)((char*)pData + pData->num);
  pResultRow->pageId = pageId;
  pResultRow->offset = (int32_t)pData->num;

  pData->num += interBufSize;

  return pResultRow;
}

/**
 * the struct of key in hash table
 * +----------+---------------+
 * | group id |   key data    |
 * | 8 bytes  | actual length |
 * +----------+---------------+
 */
SResultRow* doSetResultOutBufByKey(SDiskbasedBuf* pResultBuf, SResultRowInfo* pResultRowInfo, char* pData,
                                   int16_t bytes, bool masterscan, uint64_t groupId, SExecTaskInfo* pTaskInfo,
                                   bool isIntervalQuery, SAggSupporter* pSup) {
  SET_RES_WINDOW_KEY(pSup->keyBuf, pData, bytes, groupId);

  SResultRowPosition* p1 =
      (SResultRowPosition*)taosHashGet(pSup->pResultRowHashTable, pSup->keyBuf, GET_RES_WINDOW_KEY_LEN(bytes));

  SResultRow* pResult = NULL;

  // in case of repeat scan/reverse scan, no new time window added.
  if (isIntervalQuery) {
    if (masterscan && p1 != NULL) {  // the *p1 may be NULL in case of sliding+offset exists.
      pResult = getResultRowByPos(pResultBuf, p1);
      ASSERT(pResult->pageId == p1->pageId && pResult->offset == p1->offset);
    }
  } else {
    // In case of group by column query, the required SResultRow object must be existInCurrentResusltRowInfo in the
    // pResultRowInfo object.
    if (p1 != NULL) {
      // todo
      pResult = getResultRowByPos(pResultBuf, p1);
      ASSERT(pResult->pageId == p1->pageId && pResult->offset == p1->offset);
    }
  }

  // 1. close current opened time window
  if (pResultRowInfo->cur.pageId != -1 && ((pResult == NULL) || (pResult->pageId != pResultRowInfo->cur.pageId &&
                                                                 pResult->offset != pResultRowInfo->cur.offset))) {
    SResultRowPosition pos = pResultRowInfo->cur;
    SFilePage*         pPage = getBufPage(pResultBuf, pos.pageId);
    releaseBufPage(pResultBuf, pPage);
  }

  // allocate a new buffer page
  if (pResult == NULL) {
    ASSERT(pSup->resultRowSize > 0);
    pResult = getNewResultRow(pResultBuf, groupId, pSup->resultRowSize);

    initResultRow(pResult);

    // add a new result set for a new group
    SResultRowPosition pos = {.pageId = pResult->pageId, .offset = pResult->offset};
    taosHashPut(pSup->pResultRowHashTable, pSup->keyBuf, GET_RES_WINDOW_KEY_LEN(bytes), &pos,
                sizeof(SResultRowPosition));
  }

  // 2. set the new time window to be the new active time window
  pResultRowInfo->cur = (SResultRowPosition){.pageId = pResult->pageId, .offset = pResult->offset};

  // too many time window in query
  if (taosHashGetSize(pSup->pResultRowHashTable) > MAX_INTERVAL_TIME_WINDOW) {
    longjmp(pTaskInfo->env, TSDB_CODE_QRY_TOO_MANY_TIMEWINDOW);
  }

  return pResult;
}

// get the correct time window according to the handled timestamp
static STimeWindow getCurrentActiveTimeWindow(SResultRowInfo* pResultRowInfo, int64_t ts, STaskAttr* pQueryAttr) {
  STimeWindow w = {0};
#if 0
  if (pResultRowInfo->curPos == -1) {  // the first window, from the previous stored value
                                       //    getInitialStartTimeWindow(pQueryAttr, ts, &w);

    if (pQueryAttr->interval.intervalUnit == 'n' || pQueryAttr->interval.intervalUnit == 'y') {
      w.ekey =
          taosTimeAdd(w.skey, pQueryAttr->interval.interval, pQueryAttr->interval.intervalUnit, pQueryAttr->precision) -
          1;
    } else {
      w.ekey = w.skey + pQueryAttr->interval.interval - 1;
    }
  } else {
    w = pRow->win;
  }

  /*
   * query border check, skey should not be bounded by the query time range, since the value skey will
   * be used as the time window index value. So we only change ekey of time window accordingly.
   */
  if (w.ekey > pQueryAttr->window.ekey && QUERY_IS_ASC_QUERY(pQueryAttr)) {
    w.ekey = pQueryAttr->window.ekey;
  }
#endif

  return w;
}

// a new buffer page for each table. Needs to opt this design
static int32_t addNewWindowResultBuf(SResultRow* pWindowRes, SDiskbasedBuf* pResultBuf, int32_t tid, uint32_t size) {
  if (pWindowRes->pageId != -1) {
    return 0;
  }

  SFilePage* pData = NULL;

  // in the first scan, new space needed for results
  int32_t pageId = -1;
  SIDList list = getDataBufPagesIdList(pResultBuf, tid);

  if (taosArrayGetSize(list) == 0) {
    pData = getNewBufPage(pResultBuf, tid, &pageId);
    pData->num = sizeof(SFilePage);
  } else {
    SPageInfo* pi = getLastPageInfo(list);
    pData = getBufPage(pResultBuf, getPageId(pi));
    pageId = getPageId(pi);

    if (pData->num + size > getBufPageSize(pResultBuf)) {
      // release current page first, and prepare the next one
      releaseBufPageInfo(pResultBuf, pi);

      pData = getNewBufPage(pResultBuf, tid, &pageId);
      if (pData != NULL) {
        pData->num = sizeof(SFilePage);
      }
    }
  }

  if (pData == NULL) {
    return -1;
  }

  // set the number of rows in current disk page
  if (pWindowRes->pageId == -1) {  // not allocated yet, allocate new buffer
    pWindowRes->pageId = pageId;
    pWindowRes->offset = (int32_t)pData->num;

    pData->num += size;
    assert(pWindowRes->pageId >= 0);
  }

  return 0;
}

static bool chkWindowOutputBufByKey(STaskRuntimeEnv* pRuntimeEnv, SResultRowInfo* pResultRowInfo, STimeWindow* win,
                                    bool masterscan, SResultRow** pResult, int64_t groupId, SqlFunctionCtx* pCtx,
                                    int32_t numOfOutput, int32_t* rowCellInfoOffset) {
  assert(win->skey <= win->ekey);
  return chkResultRowFromKey(pRuntimeEnv, pResultRowInfo, (char*)&win->skey, TSDB_KEYSIZE, masterscan, groupId);
}

//  query_range_start, query_range_end, window_duration, window_start, window_end
void initExecTimeWindowInfo(SColumnInfoData* pColData, STimeWindow* pQueryWindow) {
  pColData->info.type = TSDB_DATA_TYPE_TIMESTAMP;
  pColData->info.bytes = sizeof(int64_t);

  colInfoDataEnsureCapacity(pColData, 0, 5);
  colDataAppendInt64(pColData, 0, &pQueryWindow->skey);
  colDataAppendInt64(pColData, 1, &pQueryWindow->ekey);

  int64_t interval = 0;
  colDataAppendInt64(pColData, 2, &interval);  // this value may be variable in case of 'n' and 'y'.
  colDataAppendInt64(pColData, 3, &pQueryWindow->skey);
  colDataAppendInt64(pColData, 4, &pQueryWindow->ekey);
}

void doApplyFunctions(SExecTaskInfo* taskInfo, SqlFunctionCtx* pCtx, STimeWindow* pWin,
                      SColumnInfoData* pTimeWindowData, int32_t offset, int32_t forwardStep, TSKEY* tsCol,
                      int32_t numOfTotal, int32_t numOfOutput, int32_t order) {
  for (int32_t k = 0; k < numOfOutput; ++k) {
    // keep it temporarily
    // todo no need this??
    bool    hasAgg = pCtx[k].input.colDataAggIsSet;
    int32_t numOfRows = pCtx[k].input.numOfRows;
    int32_t startOffset = pCtx[k].input.startRowIndex;

    pCtx[k].input.startRowIndex = offset;
    pCtx[k].input.numOfRows = forwardStep;

    // not a whole block involved in query processing, statistics data can not be used
    // NOTE: the original value of isSet have been changed here
    if (pCtx[k].input.colDataAggIsSet && forwardStep < numOfTotal) {
      pCtx[k].input.colDataAggIsSet = false;
    }

    if (fmIsWindowPseudoColumnFunc(pCtx[k].functionId)) {
      SResultRowEntryInfo* pEntryInfo = GET_RES_INFO(&pCtx[k]);

      char* p = GET_ROWCELL_INTERBUF(pEntryInfo);

      SColumnInfoData idata = {0};
      idata.info.type = TSDB_DATA_TYPE_BIGINT;
      idata.info.bytes = tDataTypes[TSDB_DATA_TYPE_BIGINT].bytes;
      idata.pData = p;

      SScalarParam out = {.columnData = &idata};
      SScalarParam tw = {.numOfRows = 5, .columnData = pTimeWindowData};
      pCtx[k].sfp.process(&tw, 1, &out);
      pEntryInfo->numOfRes = 1;
    } else {
      int32_t code = TSDB_CODE_SUCCESS;
      if (functionNeedToExecute(&pCtx[k]) && pCtx[k].fpSet.process != NULL) {
        code = pCtx[k].fpSet.process(&pCtx[k]);

        if (code != TSDB_CODE_SUCCESS) {
          qError("%s apply functions error, code: %s", GET_TASKID(taskInfo), tstrerror(code));
          taskInfo->code = code;
          longjmp(taskInfo->env, code);
        }
      }

      // restore it
      pCtx[k].input.colDataAggIsSet = hasAgg;
      pCtx[k].input.startRowIndex = startOffset;
      pCtx[k].input.numOfRows = numOfRows;
    }
  }
}

static FORCE_INLINE TSKEY reviseWindowEkey(STaskAttr* pQueryAttr, STimeWindow* pWindow) {
  TSKEY   ekey = -1;
  int32_t order = TSDB_ORDER_ASC;
  if (order == TSDB_ORDER_ASC) {
    ekey = pWindow->ekey;
    if (ekey > pQueryAttr->window.ekey) {
      ekey = pQueryAttr->window.ekey;
    }
  } else {
    ekey = pWindow->skey;
    if (ekey < pQueryAttr->window.ekey) {
      ekey = pQueryAttr->window.ekey;
    }
  }

  return ekey;
}

static int32_t doSetInputDataBlock(SOperatorInfo* pOperator, SqlFunctionCtx* pCtx, SSDataBlock* pBlock, int32_t order,
                                   int32_t scanFlag, bool createDummyCol);

static void doSetInputDataBlockInfo(SOperatorInfo* pOperator, SqlFunctionCtx* pCtx, SSDataBlock* pBlock,
                                    int32_t order) {
  for (int32_t i = 0; i < pOperator->numOfExprs; ++i) {
    pCtx[i].order = order;
    pCtx[i].input.numOfRows = pBlock->info.rows;
    setBlockStatisInfo(&pCtx[i], &pOperator->pExpr[i], pBlock);
  }
}

void setInputDataBlock(SOperatorInfo* pOperator, SqlFunctionCtx* pCtx, SSDataBlock* pBlock, int32_t order,
                       int32_t scanFlag, bool createDummyCol) {
  if (pBlock->pBlockAgg != NULL) {
    doSetInputDataBlockInfo(pOperator, pCtx, pBlock, order);
  } else {
    doSetInputDataBlock(pOperator, pCtx, pBlock, order, scanFlag, createDummyCol);
  }
}

static int32_t doCreateConstantValColumnInfo(SInputColumnInfoData* pInput, SFunctParam* pFuncParam, int32_t paramIndex,
                                             int32_t numOfRows) {
  SColumnInfoData* pColInfo = NULL;
  if (pInput->pData[paramIndex] == NULL) {
    pColInfo = taosMemoryCalloc(1, sizeof(SColumnInfoData));
    if (pColInfo == NULL) {
      return TSDB_CODE_OUT_OF_MEMORY;
    }

    // Set the correct column info (data type and bytes)
    pColInfo->info.type = pFuncParam->param.nType;
    pColInfo->info.bytes = pFuncParam->param.nLen;

    pInput->pData[paramIndex] = pColInfo;
  } else {
    pColInfo = pInput->pData[paramIndex];
  }

  colInfoDataEnsureCapacity(pColInfo, 0, numOfRows);

  int8_t type = pFuncParam->param.nType;
  if (type == TSDB_DATA_TYPE_BIGINT || type == TSDB_DATA_TYPE_UBIGINT) {
    int64_t v = pFuncParam->param.i;
    for (int32_t i = 0; i < numOfRows; ++i) {
      colDataAppendInt64(pColInfo, i, &v);
    }
  } else if (type == TSDB_DATA_TYPE_DOUBLE) {
    double v = pFuncParam->param.d;
    for (int32_t i = 0; i < numOfRows; ++i) {
      colDataAppendDouble(pColInfo, i, &v);
    }
  } else if (type == TSDB_DATA_TYPE_VARCHAR) {
    char* tmp = taosMemoryMalloc(pFuncParam->param.nLen + VARSTR_HEADER_SIZE);
    STR_WITH_SIZE_TO_VARSTR(tmp, pFuncParam->param.pz, pFuncParam->param.nLen);
    for (int32_t i = 0; i < numOfRows; ++i) {
      colDataAppend(pColInfo, i, tmp, false);
    }
  }

  return TSDB_CODE_SUCCESS;
}

static int32_t doSetInputDataBlock(SOperatorInfo* pOperator, SqlFunctionCtx* pCtx, SSDataBlock* pBlock, int32_t order,
                                   int32_t scanFlag, bool createDummyCol) {
  int32_t code = TSDB_CODE_SUCCESS;

  for (int32_t i = 0; i < pOperator->numOfExprs; ++i) {
    pCtx[i].order = order;
    pCtx[i].input.numOfRows = pBlock->info.rows;

    pCtx[i].pSrcBlock = pBlock;
    pCtx[i].scanFlag = scanFlag;

    SInputColumnInfoData* pInput = &pCtx[i].input;
    pInput->uid = pBlock->info.uid;
    pInput->colDataAggIsSet = false;

    SExprInfo* pOneExpr = &pOperator->pExpr[i];
    for (int32_t j = 0; j < pOneExpr->base.numOfParams; ++j) {
      SFunctParam* pFuncParam = &pOneExpr->base.pParam[j];
      if (pFuncParam->type == FUNC_PARAM_TYPE_COLUMN) {
        int32_t slotId = pFuncParam->pCol->slotId;
        pInput->pData[j] = taosArrayGet(pBlock->pDataBlock, slotId);
        pInput->totalRows = pBlock->info.rows;
        pInput->numOfRows = pBlock->info.rows;
        pInput->startRowIndex = 0;

        // NOTE: the last parameter is the primary timestamp column
        if (fmIsTimelineFunc(pCtx[i].functionId) && (j == pOneExpr->base.numOfParams - 1)) {
          pInput->pPTS = pInput->pData[j];
        }
        ASSERT(pInput->pData[j] != NULL);
      } else if (pFuncParam->type == FUNC_PARAM_TYPE_VALUE) {
        // todo avoid case: top(k, 12), 12 is the value parameter.
        // sum(11), 11 is also the value parameter.
        if (createDummyCol && pOneExpr->base.numOfParams == 1) {
          pInput->totalRows = pBlock->info.rows;
          pInput->numOfRows = pBlock->info.rows;
          pInput->startRowIndex = 0;

          code = doCreateConstantValColumnInfo(pInput, pFuncParam, j, pBlock->info.rows);
          if (code != TSDB_CODE_SUCCESS) {
            return code;
          }
        }
      }
    }
  }

  return code;
}

static int32_t doAggregateImpl(SOperatorInfo* pOperator, TSKEY startTs, SqlFunctionCtx* pCtx) {
  for (int32_t k = 0; k < pOperator->numOfExprs; ++k) {
    if (functionNeedToExecute(&pCtx[k])) {
      // todo add a dummy funtion to avoid process check
      if (pCtx[k].fpSet.process == NULL) {
        continue;
      }

      int32_t code = pCtx[k].fpSet.process(&pCtx[k]);
      if (code != TSDB_CODE_SUCCESS) {
        qError("%s aggregate function error happens, code: %s", GET_TASKID(pOperator->pTaskInfo), tstrerror(code));
        return code;
      }
    }
  }

  return TSDB_CODE_SUCCESS;
}

static void setPseudoOutputColInfo(SSDataBlock* pResult, SqlFunctionCtx* pCtx, SArray* pPseudoList) {
  size_t num = (pPseudoList != NULL) ? taosArrayGetSize(pPseudoList) : 0;
  for (int32_t i = 0; i < num; ++i) {
    pCtx[i].pOutput = taosArrayGet(pResult->pDataBlock, i);
  }
}

int32_t projectApplyFunctions(SExprInfo* pExpr, SSDataBlock* pResult, SSDataBlock* pSrcBlock, SqlFunctionCtx* pCtx,
                              int32_t numOfOutput, SArray* pPseudoList) {
  setPseudoOutputColInfo(pResult, pCtx, pPseudoList);
  pResult->info.groupId = pSrcBlock->info.groupId;

  // if the source equals to the destination, it is to create a new column as the result of scalar function or some
  // operators.
  bool createNewColModel = (pResult == pSrcBlock);

  int32_t numOfRows = 0;

  for (int32_t k = 0; k < numOfOutput; ++k) {
    int32_t         outputSlotId = pExpr[k].base.resSchema.slotId;
    SqlFunctionCtx* pfCtx = &pCtx[k];

    if (pExpr[k].pExpr->nodeType == QUERY_NODE_COLUMN) {  // it is a project query
      SColumnInfoData* pColInfoData = taosArrayGet(pResult->pDataBlock, outputSlotId);
      if (pResult->info.rows > 0 && !createNewColModel) {
        colDataMergeCol(pColInfoData, pResult->info.rows, &pResult->info.capacity, pfCtx->input.pData[0],
                        pfCtx->input.numOfRows);
      } else {
        colDataAssign(pColInfoData, pfCtx->input.pData[0], pfCtx->input.numOfRows);
      }

      numOfRows = pfCtx->input.numOfRows;
    } else if (pExpr[k].pExpr->nodeType == QUERY_NODE_VALUE) {
      SColumnInfoData* pColInfoData = taosArrayGet(pResult->pDataBlock, outputSlotId);

      int32_t offset = createNewColModel ? 0 : pResult->info.rows;
      for (int32_t i = 0; i < pSrcBlock->info.rows; ++i) {
        colDataAppend(pColInfoData, i + offset,
                      taosVariantGet(&pExpr[k].base.pParam[0].param, pExpr[k].base.pParam[0].param.nType),
                      TSDB_DATA_TYPE_NULL == pExpr[k].base.pParam[0].param.nType);
      }

      numOfRows = pSrcBlock->info.rows;
    } else if (pExpr[k].pExpr->nodeType == QUERY_NODE_OPERATOR) {
      SArray* pBlockList = taosArrayInit(4, POINTER_BYTES);
      taosArrayPush(pBlockList, &pSrcBlock);

      SColumnInfoData* pResColData = taosArrayGet(pResult->pDataBlock, outputSlotId);
      SColumnInfoData  idata = {.info = pResColData->info, .hasNull = true};

      SScalarParam dest = {.columnData = &idata};
      int32_t      code = scalarCalculate(pExpr[k].pExpr->_optrRoot.pRootNode, pBlockList, &dest);
      if (code != TSDB_CODE_SUCCESS) {
        taosArrayDestroy(pBlockList);
        return code;
      }

      int32_t startOffset = createNewColModel ? 0 : pResult->info.rows;
      colInfoDataEnsureCapacity(pResColData, startOffset, pResult->info.capacity);
      colDataMergeCol(pResColData, startOffset, &pResult->info.capacity, &idata, dest.numOfRows);

      numOfRows = dest.numOfRows;
      taosArrayDestroy(pBlockList);
    } else if (pExpr[k].pExpr->nodeType == QUERY_NODE_FUNCTION) {
      ASSERT(!fmIsAggFunc(pfCtx->functionId));

      // _rowts/_c0, not tbname column
      if (fmIsPseudoColumnFunc(pfCtx->functionId) && (!fmIsScanPseudoColumnFunc(pfCtx->functionId))) {
        // do nothing
      } else if (fmIsIndefiniteRowsFunc(pfCtx->functionId)) {
        SResultRowEntryInfo* pResInfo = GET_RES_INFO(&pCtx[k]);
        pfCtx->fpSet.init(&pCtx[k], pResInfo);

        pfCtx->pOutput = taosArrayGet(pResult->pDataBlock, outputSlotId);
        pfCtx->offset = createNewColModel ? 0 : pResult->info.rows;  // set the start offset

        // set the timestamp(_rowts) output buffer
        if (taosArrayGetSize(pPseudoList) > 0) {
          int32_t* outputColIndex = taosArrayGet(pPseudoList, 0);
          pfCtx->pTsOutput = (SColumnInfoData*)pCtx[*outputColIndex].pOutput;
        }

        numOfRows = pfCtx->fpSet.process(pfCtx);
      } else {
        SArray* pBlockList = taosArrayInit(4, POINTER_BYTES);
        taosArrayPush(pBlockList, &pSrcBlock);

        SColumnInfoData* pResColData = taosArrayGet(pResult->pDataBlock, outputSlotId);
        SColumnInfoData  idata = {.info = pResColData->info, .hasNull = true};

        SScalarParam dest = {.columnData = &idata};
        int32_t      code = scalarCalculate((SNode*)pExpr[k].pExpr->_function.pFunctNode, pBlockList, &dest);
        if (code != TSDB_CODE_SUCCESS) {
          taosArrayDestroy(pBlockList);
          return code;
        }

        int32_t startOffset = createNewColModel ? 0 : pResult->info.rows;
        colInfoDataEnsureCapacity(pResColData, startOffset, pResult->info.capacity);
        colDataMergeCol(pResColData, startOffset, &pResult->info.capacity, &idata, dest.numOfRows);

        numOfRows = dest.numOfRows;
        taosArrayDestroy(pBlockList);
      }
    } else {
      ASSERT(0);
    }
  }

  if (!createNewColModel) {
    pResult->info.rows += numOfRows;
  }

  return TSDB_CODE_SUCCESS;
}

static void setResultRowKey(SResultRow* pResultRow, char* pData, int16_t type) {
  if (IS_VAR_DATA_TYPE(type)) {
    // todo disable this

    //    if (pResultRow->key == NULL) {
    //      pResultRow->key = taosMemoryMalloc(varDataTLen(pData));
    //      varDataCopy(pResultRow->key, pData);
    //    } else {
    //      ASSERT(memcmp(pResultRow->key, pData, varDataTLen(pData)) == 0);
    //    }
  } else {
    int64_t v = -1;
    GET_TYPED_DATA(v, int64_t, type, pData);

    pResultRow->win.skey = v;
    pResultRow->win.ekey = v;
  }
}

int32_t setGroupResultOutputBuf(SOptrBasicInfo* binfo, int32_t numOfCols, char* pData, int16_t type, int16_t bytes,
                                int32_t groupId, SDiskbasedBuf* pBuf, SExecTaskInfo* pTaskInfo,
                                SAggSupporter* pAggSup) {
  SResultRowInfo* pResultRowInfo = &binfo->resultRowInfo;
  SqlFunctionCtx* pCtx = binfo->pCtx;

  SResultRow* pResultRow =
      doSetResultOutBufByKey(pBuf, pResultRowInfo, (char*)pData, bytes, true, groupId, pTaskInfo, false, pAggSup);
  assert(pResultRow != NULL);

  setResultRowInitCtx(pResultRow, pCtx, numOfCols, binfo->rowCellInfoOffset);
  return TSDB_CODE_SUCCESS;
}

bool functionNeedToExecute(SqlFunctionCtx* pCtx) {
  struct SResultRowEntryInfo* pResInfo = GET_RES_INFO(pCtx);

  // in case of timestamp column, always generated results.
  int32_t functionId = pCtx->functionId;
  if (functionId == -1) {
    return false;
  }

  if (pCtx->scanFlag == REPEAT_SCAN) {
    return fmIsRepeatScanFunc(pCtx->functionId);
  }

  if (isRowEntryCompleted(pResInfo)) {
    return false;
  }

  return true;
}

static int32_t doCreateConstantValColumnAggInfo(SInputColumnInfoData* pInput, SFunctParam* pFuncParam, int32_t type,
                                                int32_t paramIndex, int32_t numOfRows) {
  if (pInput->pData[paramIndex] == NULL) {
    pInput->pData[paramIndex] = taosMemoryCalloc(1, sizeof(SColumnInfoData));
    if (pInput->pData[paramIndex] == NULL) {
      return TSDB_CODE_OUT_OF_MEMORY;
    }

    // Set the correct column info (data type and bytes)
    pInput->pData[paramIndex]->info.type = type;
    pInput->pData[paramIndex]->info.bytes = tDataTypes[type].bytes;
  }

  SColumnDataAgg* da = NULL;
  if (pInput->pColumnDataAgg[paramIndex] == NULL) {
    da = taosMemoryCalloc(1, sizeof(SColumnDataAgg));
    pInput->pColumnDataAgg[paramIndex] = da;
    if (da == NULL) {
      return TSDB_CODE_OUT_OF_MEMORY;
    }
  } else {
    da = pInput->pColumnDataAgg[paramIndex];
  }

  ASSERT(!IS_VAR_DATA_TYPE(type));

  if (type == TSDB_DATA_TYPE_BIGINT) {
    int64_t v = pFuncParam->param.i;
    *da = (SColumnDataAgg){.numOfNull = 0, .min = v, .max = v, .maxIndex = 0, .minIndex = 0, .sum = v * numOfRows};
  } else if (type == TSDB_DATA_TYPE_DOUBLE) {
    double v = pFuncParam->param.d;
    *da = (SColumnDataAgg){.numOfNull = 0, .maxIndex = 0, .minIndex = 0};

    *(double*)&da->min = v;
    *(double*)&da->max = v;
    *(double*)&da->sum = v * numOfRows;
  } else if (type == TSDB_DATA_TYPE_BOOL) {  // todo validate this data type
    bool v = pFuncParam->param.i;

    *da = (SColumnDataAgg){.numOfNull = 0, .maxIndex = 0, .minIndex = 0};
    *(bool*)&da->min = 0;
    *(bool*)&da->max = v;
    *(bool*)&da->sum = v * numOfRows;
  } else if (type == TSDB_DATA_TYPE_TIMESTAMP) {
    // do nothing
  } else {
    ASSERT(0);
  }

  return TSDB_CODE_SUCCESS;
}

void setBlockStatisInfo(SqlFunctionCtx* pCtx, SExprInfo* pExprInfo, SSDataBlock* pBlock) {
  int32_t numOfRows = pBlock->info.rows;

  SInputColumnInfoData* pInput = &pCtx->input;
  pInput->numOfRows = numOfRows;
  pInput->totalRows = numOfRows;

  if (pBlock->pBlockAgg != NULL) {
    pInput->colDataAggIsSet = true;

    for (int32_t j = 0; j < pExprInfo->base.numOfParams; ++j) {
      SFunctParam* pFuncParam = &pExprInfo->base.pParam[j];

      if (pFuncParam->type == FUNC_PARAM_TYPE_COLUMN) {
        int32_t slotId = pFuncParam->pCol->slotId;
        pInput->pColumnDataAgg[j] = pBlock->pBlockAgg[slotId];
        if (pInput->pColumnDataAgg[j] == NULL) {
          pInput->colDataAggIsSet = false;
        }

        // Here we set the column info data since the data type for each column data is required, but
        // the data in the corresponding SColumnInfoData will not be used.
        pInput->pData[j] = taosArrayGet(pBlock->pDataBlock, slotId);
      } else if (pFuncParam->type == FUNC_PARAM_TYPE_VALUE) {
        doCreateConstantValColumnAggInfo(pInput, pFuncParam, pFuncParam->param.nType, j, pBlock->info.rows);
      }
    }
  } else {
    pInput->colDataAggIsSet = false;
  }

  // set the statistics data for primary time stamp column
  //  if (pCtx->functionId == FUNCTION_SPREAD && pColumn->colId == PRIMARYKEY_TIMESTAMP_COL_ID) {
  //    pCtx->isAggSet = true;
  //    pCtx->agg.min = pBlock->info.window.skey;
  //    pCtx->agg.max = pBlock->info.window.ekey;
  //  }
}

// set the output buffer for the selectivity + tag query
static int32_t setSelectValueColumnInfo(SqlFunctionCtx* pCtx, int32_t numOfOutput) {
  int32_t num = 0;

  SqlFunctionCtx*  p = NULL;
  SqlFunctionCtx** pValCtx = taosMemoryCalloc(numOfOutput, POINTER_BYTES);
  if (pValCtx == NULL) {
    return TSDB_CODE_QRY_OUT_OF_MEMORY;
  }

  for (int32_t i = 0; i < numOfOutput; ++i) {
    if (strcmp(pCtx[i].pExpr->pExpr->_function.functionName, "_select_value") == 0) {
      pValCtx[num++] = &pCtx[i];
    } else if (fmIsSelectFunc(pCtx[i].functionId)) {
      p = &pCtx[i];
    }
    //    if (functionId == FUNCTION_TAG_DUMMY || functionId == FUNCTION_TS_DUMMY) {
    //      tagLen += pCtx[i].resDataInfo.bytes;
    //      pTagCtx[num++] = &pCtx[i];
    //    } else if (functionId == FUNCTION_TS || functionId == FUNCTION_TAG) {
    //      // tag function may be the group by tag column
    //      // ts may be the required primary timestamp column
    //      continue;
    //    } else {
    //      // the column may be the normal column, group by normal_column, the functionId is FUNCTION_PRJ
    //    }
  }

  if (p != NULL) {
    p->subsidiaries.pCtx = pValCtx;
    p->subsidiaries.num = num;
  } else {
    taosMemoryFreeClear(pValCtx);
  }

  return TSDB_CODE_SUCCESS;
}

SqlFunctionCtx* createSqlFunctionCtx(SExprInfo* pExprInfo, int32_t numOfOutput, int32_t** rowCellInfoOffset) {
  SqlFunctionCtx* pFuncCtx = (SqlFunctionCtx*)taosMemoryCalloc(numOfOutput, sizeof(SqlFunctionCtx));
  if (pFuncCtx == NULL) {
    return NULL;
  }

  *rowCellInfoOffset = taosMemoryCalloc(numOfOutput, sizeof(int32_t));
  if (*rowCellInfoOffset == 0) {
    taosMemoryFreeClear(pFuncCtx);
    return NULL;
  }

  for (int32_t i = 0; i < numOfOutput; ++i) {
    SExprInfo* pExpr = &pExprInfo[i];

    SExprBasicInfo* pFunct = &pExpr->base;
    SqlFunctionCtx* pCtx = &pFuncCtx[i];

    pCtx->functionId = -1;
    pCtx->curBufPage = -1;
    pCtx->pExpr = pExpr;

    if (pExpr->pExpr->nodeType == QUERY_NODE_FUNCTION) {
      SFuncExecEnv env = {0};
      pCtx->functionId = pExpr->pExpr->_function.pFunctNode->funcId;

      if (fmIsAggFunc(pCtx->functionId) || fmIsIndefiniteRowsFunc(pCtx->functionId)) {
        bool isUdaf = fmIsUserDefinedFunc(pCtx->functionId);
        if (!isUdaf) {
          fmGetFuncExecFuncs(pCtx->functionId, &pCtx->fpSet);
        } else {
          char* udfName = pExpr->pExpr->_function.pFunctNode->functionName;
          strncpy(pCtx->udfName, udfName, strlen(udfName));
          fmGetUdafExecFuncs(pCtx->functionId, &pCtx->fpSet);
        }
        pCtx->fpSet.getEnv(pExpr->pExpr->_function.pFunctNode, &env);
      } else {
        fmGetScalarFuncExecFuncs(pCtx->functionId, &pCtx->sfp);
        if (pCtx->sfp.getEnv != NULL) {
          pCtx->sfp.getEnv(pExpr->pExpr->_function.pFunctNode, &env);
        }
      }
      pCtx->resDataInfo.interBufSize = env.calcMemSize;
    } else if (pExpr->pExpr->nodeType == QUERY_NODE_COLUMN || pExpr->pExpr->nodeType == QUERY_NODE_OPERATOR ||
               pExpr->pExpr->nodeType == QUERY_NODE_VALUE) {
      // for simple column, the result buffer needs to hold at least one element.
      pCtx->resDataInfo.interBufSize = pFunct->resSchema.bytes;
    }

    pCtx->input.numOfInputCols = pFunct->numOfParams;
    pCtx->input.pData = taosMemoryCalloc(pFunct->numOfParams, POINTER_BYTES);
    pCtx->input.pColumnDataAgg = taosMemoryCalloc(pFunct->numOfParams, POINTER_BYTES);

    pCtx->pTsOutput = NULL;
    pCtx->resDataInfo.bytes = pFunct->resSchema.bytes;
    pCtx->resDataInfo.type = pFunct->resSchema.type;
    pCtx->order = TSDB_ORDER_ASC;
    pCtx->start.key = INT64_MIN;
    pCtx->end.key = INT64_MIN;
    pCtx->numOfParams = pExpr->base.numOfParams;
    pCtx->increase = false;

    pCtx->param = pFunct->pParam;
  }

  for (int32_t i = 1; i < numOfOutput; ++i) {
    (*rowCellInfoOffset)[i] =
        (int32_t)((*rowCellInfoOffset)[i - 1] + sizeof(SResultRowEntryInfo) + pFuncCtx[i - 1].resDataInfo.interBufSize);
  }

  setSelectValueColumnInfo(pFuncCtx, numOfOutput);
  return pFuncCtx;
}

static void* destroySqlFunctionCtx(SqlFunctionCtx* pCtx, int32_t numOfOutput) {
  if (pCtx == NULL) {
    return NULL;
  }

  for (int32_t i = 0; i < numOfOutput; ++i) {
    for (int32_t j = 0; j < pCtx[i].numOfParams; ++j) {
      taosVariantDestroy(&pCtx[i].param[j].param);
    }

    taosMemoryFreeClear(pCtx[i].subsidiaries.pCtx);
    taosMemoryFree(pCtx[i].input.pData);
    taosMemoryFree(pCtx[i].input.pColumnDataAgg);
  }

  taosMemoryFreeClear(pCtx);
  return NULL;
}

bool isTaskKilled(SExecTaskInfo* pTaskInfo) {
  // query has been executed more than tsShellActivityTimer, and the retrieve has not arrived
  // abort current query execution.
  if (pTaskInfo->owner != 0 &&
      ((taosGetTimestampSec() - pTaskInfo->cost.start / 1000) > 10 * getMaximumIdleDurationSec())
      /*(!needBuildResAfterQueryComplete(pTaskInfo))*/) {
    assert(pTaskInfo->cost.start != 0);
    //    qDebug("QInfo:%" PRIu64 " retrieve not arrive beyond %d ms, abort current query execution, start:%" PRId64
    //           ", current:%d", pQInfo->qId, 1, pQInfo->startExecTs, taosGetTimestampSec());
    //    return true;
  }

  return false;
}

void setTaskKilled(SExecTaskInfo* pTaskInfo) { pTaskInfo->code = TSDB_CODE_TSC_QUERY_CANCELLED; }

static bool isCachedLastQuery(STaskAttr* pQueryAttr) {
  for (int32_t i = 0; i < pQueryAttr->numOfOutput; ++i) {
    int32_t functionId = getExprFunctionId(&pQueryAttr->pExpr1[i]);
    //    if (functionId == FUNCTION_LAST || functionId == FUNCTION_LAST_DST) {
    //      continue;
    //    }

    return false;
  }

  int32_t order = TSDB_ORDER_ASC;
  if (order != TSDB_ORDER_DESC || !TSWINDOW_IS_EQUAL(pQueryAttr->window, TSWINDOW_DESC_INITIALIZER)) {
    return false;
  }

  if (pQueryAttr->groupbyColumn) {
    return false;
  }

  if (pQueryAttr->interval.interval > 0) {
    return false;
  }

  if (pQueryAttr->numOfFilterCols > 0 || pQueryAttr->havingNum > 0) {
    return false;
  }

  return true;
}

/////////////////////////////////////////////////////////////////////////////////////////////
// todo refactor : return window
void getAlignQueryTimeWindow(SInterval* pInterval, int32_t precision, int64_t key, STimeWindow* win) {
  win->skey = taosTimeTruncate(key, pInterval, precision);

  /*
   * if the realSkey > INT64_MAX - pInterval->interval, the query duration between
   * realSkey and realEkey must be less than one interval.Therefore, no need to adjust the query ranges.
   */
  win->ekey = taosTimeAdd(win->skey, pInterval->interval, pInterval->intervalUnit, precision) - 1;
  if (win->ekey < win->skey) {
    win->ekey = INT64_MAX;
  }
}

static int32_t updateBlockLoadStatus(STaskAttr* pQuery, int32_t status) {
  bool hasFirstLastFunc = false;
  bool hasOtherFunc = false;

  if (status == BLK_DATA_DATA_LOAD || status == BLK_DATA_FILTEROUT) {
    return status;
  }

  for (int32_t i = 0; i < pQuery->numOfOutput; ++i) {
    int32_t functionId = getExprFunctionId(&pQuery->pExpr1[i]);
#if 0
    if (functionId == FUNCTION_TS || functionId == FUNCTION_TS_DUMMY || functionId == FUNCTION_TAG ||
        functionId == FUNCTION_TAG_DUMMY) {
      continue;
    }

    if (functionId == FUNCTION_FIRST_DST || functionId == FUNCTION_LAST_DST) {
      hasFirstLastFunc = true;
    } else {
      hasOtherFunc = true;
    }
#endif
  }

  if (hasFirstLastFunc && status == BLK_DATA_NOT_LOAD) {
    if (!hasOtherFunc) {
      return BLK_DATA_FILTEROUT;
    } else {
      return BLK_DATA_DATA_LOAD;
    }
  }

  return status;
}

// static void updateDataCheckOrder(SQInfo *pQInfo, SQueryTableReq* pQueryMsg, bool stableQuery) {
//   STaskAttr* pQueryAttr = pQInfo->runtimeEnv.pQueryAttr;
//
//   // in case of point-interpolation query, use asc order scan
//   char msg[] = "QInfo:0x%"PRIx64" scan order changed for %s query, old:%d, new:%d, qrange exchanged, old qrange:%"
//   PRId64
//                "-%" PRId64 ", new qrange:%" PRId64 "-%" PRId64;
//
//   // todo handle the case the the order irrelevant query type mixed up with order critical query type
//   // descending order query for last_row query
//   if (isFirstLastRowQuery(pQueryAttr)) {
//     //qDebug("QInfo:0x%"PRIx64" scan order changed for last_row query, old:%d, new:%d", pQInfo->qId,
//     pQueryAttr->order.order, TSDB_ORDER_ASC);
//
//     pQueryAttr->order.order = TSDB_ORDER_ASC;
//     if (pQueryAttr->window.skey > pQueryAttr->window.ekey) {
//       TSWAP(pQueryAttr->window.skey, pQueryAttr->window.ekey);
//     }
//
//     pQueryAttr->needReverseScan = false;
//     return;
//   }
//
//   if (pQueryAttr->groupbyColumn && pQueryAttr->order.order == TSDB_ORDER_DESC) {
//     pQueryAttr->order.order = TSDB_ORDER_ASC;
//     if (pQueryAttr->window.skey > pQueryAttr->window.ekey) {
//       TSWAP(pQueryAttr->window.skey, pQueryAttr->window.ekey);
//     }
//
//     pQueryAttr->needReverseScan = false;
//     doUpdateLastKey(pQueryAttr);
//     return;
//   }
//
//   if (pQueryAttr->pointInterpQuery && pQueryAttr->interval.interval == 0) {
//     if (!QUERY_IS_ASC_QUERY(pQueryAttr)) {
//       //qDebug(msg, pQInfo->qId, "interp", pQueryAttr->order.order, TSDB_ORDER_ASC, pQueryAttr->window.skey,
//       pQueryAttr->window.ekey, pQueryAttr->window.ekey, pQueryAttr->window.skey); TSWAP(pQueryAttr->window.skey,
//       pQueryAttr->window.ekey, TSKEY);
//     }
//
//     pQueryAttr->order.order = TSDB_ORDER_ASC;
//     return;
//   }
//
//   if (pQueryAttr->interval.interval == 0) {
//     if (onlyFirstQuery(pQueryAttr)) {
//       if (!QUERY_IS_ASC_QUERY(pQueryAttr)) {
//         //qDebug(msg, pQInfo->qId, "only-first", pQueryAttr->order.order, TSDB_ORDER_ASC, pQueryAttr->window.skey,
////               pQueryAttr->window.ekey, pQueryAttr->window.ekey, pQueryAttr->window.skey);
//
//        TSWAP(pQueryAttr->window.skey, pQueryAttr->window.ekey);
//        doUpdateLastKey(pQueryAttr);
//      }
//
//      pQueryAttr->order.order = TSDB_ORDER_ASC;
//      pQueryAttr->needReverseScan = false;
//    } else if (onlyLastQuery(pQueryAttr) && notContainSessionOrStateWindow(pQueryAttr)) {
//      if (QUERY_IS_ASC_QUERY(pQueryAttr)) {
//        //qDebug(msg, pQInfo->qId, "only-last", pQueryAttr->order.order, TSDB_ORDER_DESC, pQueryAttr->window.skey,
////               pQueryAttr->window.ekey, pQueryAttr->window.ekey, pQueryAttr->window.skey);
//
//        TSWAP(pQueryAttr->window.skey, pQueryAttr->window.ekey);
//        doUpdateLastKey(pQueryAttr);
//      }
//
//      pQueryAttr->order.order = TSDB_ORDER_DESC;
//      pQueryAttr->needReverseScan = false;
//    }
//
//  } else {  // interval query
//    if (stableQuery) {
//      if (onlyFirstQuery(pQueryAttr)) {
//        if (!QUERY_IS_ASC_QUERY(pQueryAttr)) {
//          //qDebug(msg, pQInfo->qId, "only-first stable", pQueryAttr->order.order, TSDB_ORDER_ASC,
////                 pQueryAttr->window.skey, pQueryAttr->window.ekey, pQueryAttr->window.ekey,
/// pQueryAttr->window.skey);
//
//          TSWAP(pQueryAttr->window.skey, pQueryAttr->window.ekey);
//          doUpdateLastKey(pQueryAttr);
//        }
//
//        pQueryAttr->order.order = TSDB_ORDER_ASC;
//        pQueryAttr->needReverseScan = false;
//      } else if (onlyLastQuery(pQueryAttr)) {
//        if (QUERY_IS_ASC_QUERY(pQueryAttr)) {
//          //qDebug(msg, pQInfo->qId, "only-last stable", pQueryAttr->order.order, TSDB_ORDER_DESC,
////                 pQueryAttr->window.skey, pQueryAttr->window.ekey, pQueryAttr->window.ekey,
/// pQueryAttr->window.skey);
//
//          TSWAP(pQueryAttr->window.skey, pQueryAttr->window.ekey);
//          doUpdateLastKey(pQueryAttr);
//        }
//
//        pQueryAttr->order.order = TSDB_ORDER_DESC;
//        pQueryAttr->needReverseScan = false;
//      }
//    }
//  }
//}

// static FORCE_INLINE bool doFilterByBlockStatistics(STaskRuntimeEnv* pRuntimeEnv, SDataStatis *pDataStatis,
// SqlFunctionCtx *pCtx, int32_t numOfRows) {
//   STaskAttr* pQueryAttr = pRuntimeEnv->pQueryAttr;
//
//   if (pDataStatis == NULL || pQueryAttr->pFilters == NULL) {
//     return true;
//   }
//
//   return filterRangeExecute(pQueryAttr->pFilters, pDataStatis, pQueryAttr->numOfCols, numOfRows);
// }

static bool overlapWithTimeWindow(STaskAttr* pQueryAttr, SDataBlockInfo* pBlockInfo) {
  STimeWindow w = {0};

  TSKEY sk = TMIN(pQueryAttr->window.skey, pQueryAttr->window.ekey);
  TSKEY ek = TMAX(pQueryAttr->window.skey, pQueryAttr->window.ekey);

  if (true) {
    //    getAlignQueryTimeWindow(pQueryAttr, pBlockInfo->window.skey, sk, ek, &w);
    assert(w.ekey >= pBlockInfo->window.skey);

    if (w.ekey < pBlockInfo->window.ekey) {
      return true;
    }

    while (1) {
      //      getNextTimeWindow(pQueryAttr, &w);
      if (w.skey > pBlockInfo->window.ekey) {
        break;
      }

      assert(w.ekey > pBlockInfo->window.ekey);
      if (w.skey <= pBlockInfo->window.ekey && w.skey > pBlockInfo->window.skey) {
        return true;
      }
    }
  } else {
    //    getAlignQueryTimeWindow(pQueryAttr, pBlockInfo->window.ekey, sk, ek, &w);
    assert(w.skey <= pBlockInfo->window.ekey);

    if (w.skey > pBlockInfo->window.skey) {
      return true;
    }

    while (1) {
      //      getNextTimeWindow(pQueryAttr, &w);
      if (w.ekey < pBlockInfo->window.skey) {
        break;
      }

      assert(w.skey < pBlockInfo->window.skey);
      if (w.ekey < pBlockInfo->window.ekey && w.ekey >= pBlockInfo->window.skey) {
        return true;
      }
    }
  }

  return false;
}

void doCompactSDataBlock(SSDataBlock* pBlock, int32_t numOfRows, int8_t* p) {
  int32_t len = 0;
  int32_t start = 0;
  for (int32_t j = 0; j < numOfRows; ++j) {
    if (p[j] == 1) {
      len++;
    } else {
      if (len > 0) {
        int32_t cstart = j - len;
        for (int32_t i = 0; i < pBlock->info.numOfCols; ++i) {
          SColumnInfoData* pColumnInfoData = taosArrayGet(pBlock->pDataBlock, i);

          int16_t bytes = pColumnInfoData->info.bytes;
          memmove(((char*)pColumnInfoData->pData) + start * bytes, pColumnInfoData->pData + cstart * bytes,
                  len * bytes);
        }

        start += len;
        len = 0;
      }
    }
  }

  if (len > 0) {
    int32_t cstart = numOfRows - len;
    for (int32_t i = 0; i < pBlock->info.numOfCols; ++i) {
      SColumnInfoData* pColumnInfoData = taosArrayGet(pBlock->pDataBlock, i);

      int16_t bytes = pColumnInfoData->info.bytes;
      memmove(pColumnInfoData->pData + start * bytes, pColumnInfoData->pData + cstart * bytes, len * bytes);
    }

    start += len;
    len = 0;
  }

  pBlock->info.rows = start;
  pBlock->pBlockAgg = NULL;  // clean the block statistics info

  if (start > 0) {
    SColumnInfoData* pColumnInfoData = taosArrayGet(pBlock->pDataBlock, 0);
    if (pColumnInfoData->info.type == TSDB_DATA_TYPE_TIMESTAMP &&
        pColumnInfoData->info.colId == PRIMARYKEY_TIMESTAMP_COL_ID) {
      pBlock->info.window.skey = *(int64_t*)pColumnInfoData->pData;
      pBlock->info.window.ekey = *(int64_t*)(pColumnInfoData->pData + TSDB_KEYSIZE * (start - 1));
    }
  }
}

static uint32_t doFilterByBlockTimeWindow(STableScanInfo* pTableScanInfo, SSDataBlock* pBlock) {
  SqlFunctionCtx* pCtx = pTableScanInfo->pCtx;
  uint32_t        status = BLK_DATA_NOT_LOAD;

  int32_t numOfOutput = pTableScanInfo->numOfOutput;
  for (int32_t i = 0; i < numOfOutput; ++i) {
    int32_t functionId = pCtx[i].functionId;
    int32_t colId = pTableScanInfo->pExpr[i].base.pParam[0].pCol->colId;

    // group by + first/last should not apply the first/last block filter
    if (functionId < 0) {
      status |= BLK_DATA_DATA_LOAD;
      return status;
    } else {
      //      status |= aAggs[functionId].dataReqFunc(&pTableScanInfo->pCtx[i], &pBlock->info.window, colId);
      //      if ((status & BLK_DATA_DATA_LOAD) == BLK_DATA_DATA_LOAD) {
      //        return status;
      //      }
    }
  }

  return status;
}

int32_t loadDataBlockOnDemand(SExecTaskInfo* pTaskInfo, STableScanInfo* pTableScanInfo, SSDataBlock* pBlock,
                              uint32_t* status) {
  *status = BLK_DATA_NOT_LOAD;

  pBlock->pDataBlock = NULL;
  pBlock->pBlockAgg = NULL;

  //  int64_t groupId = pRuntimeEnv->current->groupIndex;
  //  bool    ascQuery = QUERY_IS_ASC_QUERY(pQueryAttr);

  STaskCostInfo* pCost = &pTaskInfo->cost;

//  pCost->totalBlocks += 1;
//  pCost->totalRows += pBlock->info.rows;
#if 0
  // Calculate all time windows that are overlapping or contain current data block.
  // If current data block is contained by all possible time window, do not load current data block.
  if (/*pQueryAttr->pFilters || */pQueryAttr->groupbyColumn || pQueryAttr->sw.gap > 0 ||
      (QUERY_IS_INTERVAL_QUERY(pQueryAttr) && overlapWithTimeWindow(pTaskInfo, &pBlock->info))) {
    (*status) = BLK_DATA_DATA_LOAD;
  }

  // check if this data block is required to load
  if ((*status) != BLK_DATA_DATA_LOAD) {
    bool needFilter = true;

    // the pCtx[i] result is belonged to previous time window since the outputBuf has not been set yet,
    // the filter result may be incorrect. So in case of interval query, we need to set the correct time output buffer
    if (QUERY_IS_INTERVAL_QUERY(pQueryAttr)) {
      SResultRow* pResult = NULL;

      bool  masterScan = IS_MAIN_SCAN(pRuntimeEnv);
      TSKEY k = ascQuery? pBlock->info.window.skey : pBlock->info.window.ekey;

      STimeWindow win = getActiveTimeWindow(pTableScanInfo->pResultRowInfo, k, pQueryAttr);
      if (pQueryAttr->pointInterpQuery) {
        needFilter = chkWindowOutputBufByKey(pRuntimeEnv, pTableScanInfo->pResultRowInfo, &win, masterScan, &pResult, groupId,
                                    pTableScanInfo->pCtx, pTableScanInfo->numOfOutput,
                                    pTableScanInfo->rowCellInfoOffset);
      } else {
        if (setResultOutputBufByKey(pRuntimeEnv, pTableScanInfo->pResultRowInfo, pBlock->info.uid, &win, masterScan, &pResult, groupId,
                                    pTableScanInfo->pCtx, pTableScanInfo->numOfOutput,
                                    pTableScanInfo->rowCellInfoOffset) != TSDB_CODE_SUCCESS) {
          longjmp(pRuntimeEnv->env, TSDB_CODE_QRY_OUT_OF_MEMORY);
        }
      }
    } else if (pQueryAttr->stableQuery && (!pQueryAttr->tsCompQuery) && (!pQueryAttr->diffQuery)) { // stable aggregate, not interval aggregate or normal column aggregate
      doSetTableGroupOutputBuf(pRuntimeEnv, pTableScanInfo->pResultRowInfo, pTableScanInfo->pCtx,
                               pTableScanInfo->rowCellInfoOffset, pTableScanInfo->numOfOutput,
                               pRuntimeEnv->current->groupIndex);
    }

    if (needFilter) {
      (*status) = doFilterByBlockTimeWindow(pTableScanInfo, pBlock);
    } else {
      (*status) = BLK_DATA_DATA_LOAD;
    }
  }

  SDataBlockInfo* pBlockInfo = &pBlock->info;
//  *status = updateBlockLoadStatus(pRuntimeEnv->pQueryAttr, *status);

  if ((*status) == BLK_DATA_NOT_LOAD || (*status) == BLK_DATA_FILTEROUT) {
    //qDebug("QInfo:0x%"PRIx64" data block discard, brange:%" PRId64 "-%" PRId64 ", rows:%d", pQInfo->qId, pBlockInfo->window.skey,
//           pBlockInfo->window.ekey, pBlockInfo->rows);
    pCost->skipBlocks += 1;
  } else if ((*status) == BLK_DATA_SMA_LOAD) {
    // this function never returns error?
    pCost->loadBlockStatis += 1;
//    tsdbRetrieveDataBlockStatisInfo(pTableScanInfo->pTsdbReadHandle, &pBlock->pBlockAgg);

    if (pBlock->pBlockAgg == NULL) {  // data block statistics does not exist, load data block
//      pBlock->pDataBlock = tsdbRetrieveDataBlock(pTableScanInfo->pTsdbReadHandle, NULL);
      pCost->totalCheckedRows += pBlock->info.rows;
    }
  } else {
    assert((*status) == BLK_DATA_DATA_LOAD);

    // load the data block statistics to perform further filter
    pCost->loadBlockStatis += 1;
//    tsdbRetrieveDataBlockStatisInfo(pTableScanInfo->pTsdbReadHandle, &pBlock->pBlockAgg);

    if (pQueryAttr->topBotQuery && pBlock->pBlockAgg != NULL) {
      { // set previous window
        if (QUERY_IS_INTERVAL_QUERY(pQueryAttr)) {
          SResultRow* pResult = NULL;

          bool  masterScan = IS_MAIN_SCAN(pRuntimeEnv);
          TSKEY k = ascQuery? pBlock->info.window.skey : pBlock->info.window.ekey;

          STimeWindow win = getActiveTimeWindow(pTableScanInfo->pResultRowInfo, k, pQueryAttr);
          if (setResultOutputBufByKey(pRuntimeEnv, pTableScanInfo->pResultRowInfo, pBlock->info.uid, &win, masterScan, &pResult, groupId,
                                      pTableScanInfo->pCtx, pTableScanInfo->numOfOutput,
                                      pTableScanInfo->rowCellInfoOffset) != TSDB_CODE_SUCCESS) {
            longjmp(pRuntimeEnv->env, TSDB_CODE_QRY_OUT_OF_MEMORY);
          }
        }
      }
      bool load = false;
      for (int32_t i = 0; i < pQueryAttr->numOfOutput; ++i) {
        int32_t functionId = pTableScanInfo->pCtx[i].functionId;
        if (functionId == FUNCTION_TOP || functionId == FUNCTION_BOTTOM) {
//          load = topbot_datablock_filter(&pTableScanInfo->pCtx[i], (char*)&(pBlock->pBlockAgg[i].min),
//                                         (char*)&(pBlock->pBlockAgg[i].max));
          if (!load) { // current block has been discard due to filter applied
            pCost->skipBlocks += 1;
            //qDebug("QInfo:0x%"PRIx64" data block discard, brange:%" PRId64 "-%" PRId64 ", rows:%d", pQInfo->qId,
//                   pBlockInfo->window.skey, pBlockInfo->window.ekey, pBlockInfo->rows);
            (*status) = BLK_DATA_FILTEROUT;
            return TSDB_CODE_SUCCESS;
          }
        }
      }
    }

    // current block has been discard due to filter applied
//    if (!doFilterByBlockStatistics(pRuntimeEnv, pBlock->pBlockAgg, pTableScanInfo->pCtx, pBlockInfo->rows)) {
//      pCost->skipBlocks += 1;
//      qDebug("QInfo:0x%"PRIx64" data block discard, brange:%" PRId64 "-%" PRId64 ", rows:%d", pQInfo->qId, pBlockInfo->window.skey,
//             pBlockInfo->window.ekey, pBlockInfo->rows);
//      (*status) = BLK_DATA_FILTEROUT;
//      return TSDB_CODE_SUCCESS;
//    }

    pCost->totalCheckedRows += pBlockInfo->rows;
    pCost->loadBlocks += 1;
//    pBlock->pDataBlock = tsdbRetrieveDataBlock(pTableScanInfo->pTsdbReadHandle, NULL);
//    if (pBlock->pDataBlock == NULL) {
//      return terrno;
//    }

//    if (pQueryAttr->pFilters != NULL) {
//      filterSetColFieldData(pQueryAttr->pFilters, pBlock->info.numOfCols, pBlock->pDataBlock);
//    }

//    if (pQueryAttr->pFilters != NULL || pRuntimeEnv->pTsBuf != NULL) {
//      filterColRowsInDataBlock(pRuntimeEnv, pBlock, ascQuery);
//    }
  }
#endif
  return TSDB_CODE_SUCCESS;
}

static void updateTableQueryInfoForReverseScan(STableQueryInfo* pTableQueryInfo) {
  if (pTableQueryInfo == NULL) {
    return;
  }

  //  TSWAP(pTableQueryInfo->win.skey, pTableQueryInfo->win.ekey);
  //  pTableQueryInfo->lastKey = pTableQueryInfo->win.skey;

  //  SWITCH_ORDER(pTableQueryInfo->cur.order);
  //  pTableQueryInfo->cur.vgroupIndex = -1;

  // set the index to be the end slot of result rows array
  //  SResultRowInfo* pResultRowInfo = &pTableQueryInfo->resInfo;
  //  if (pResultRowInfo->size > 0) {
  //    pResultRowInfo->curPos = pResultRowInfo->size - 1;
  //  } else {
  //    pResultRowInfo->curPos = -1;
  //  }
}

void initResultRow(SResultRow* pResultRow) {
  //  pResultRow->pEntryInfo = (struct SResultRowEntryInfo*)((char*)pResultRow + sizeof(SResultRow));
}

/*
 * The start of each column SResultRowEntryInfo is denote by RowCellInfoOffset.
 * Note that in case of top/bottom query, the whole multiple rows of result is treated as only one row of results.
 * +------------+-----------------result column 1------------+------------------result column 2-----------+
 * | SResultRow | SResultRowEntryInfo | intermediate buffer1 | SResultRowEntryInfo | intermediate buffer 2|
 * +------------+--------------------------------------------+--------------------------------------------+
 *           offset[0]                                  offset[1]                                   offset[2]
 */
// TODO refactor: some function move away
void setFunctionResultOutput(SOptrBasicInfo* pInfo, SAggSupporter* pSup, int32_t stage, int32_t numOfExprs,
                             SExecTaskInfo* pTaskInfo) {
  SqlFunctionCtx* pCtx = pInfo->pCtx;
  SSDataBlock*    pDataBlock = pInfo->pRes;
  int32_t*        rowCellInfoOffset = pInfo->rowCellInfoOffset;

  SResultRowInfo* pResultRowInfo = &pInfo->resultRowInfo;
  initResultRowInfo(pResultRowInfo, 16);

  int64_t     tid = 0;
  int64_t     groupId = 0;
  SResultRow* pRow = doSetResultOutBufByKey(pSup->pResultBuf, pResultRowInfo, (char*)&tid, sizeof(tid), true, groupId,
                                            pTaskInfo, false, pSup);

  for (int32_t i = 0; i < numOfExprs; ++i) {
    struct SResultRowEntryInfo* pEntry = getResultCell(pRow, i, rowCellInfoOffset);
    cleanupResultRowEntry(pEntry);

    pCtx[i].resultInfo = pEntry;
    pCtx[i].scanFlag = stage;
  }

  initCtxOutputBuffer(pCtx, numOfExprs);
}

void updateOutputBuf(SOptrBasicInfo* pBInfo, int32_t* bufCapacity, int32_t numOfInputRows) {
  SSDataBlock* pDataBlock = pBInfo->pRes;

  int32_t newSize = pDataBlock->info.rows + numOfInputRows + 5;  // extra output buffer
  if ((*bufCapacity) < newSize) {
    for (int32_t i = 0; i < pDataBlock->info.numOfCols; ++i) {
      SColumnInfoData* pColInfo = taosArrayGet(pDataBlock->pDataBlock, i);

      char* p = taosMemoryRealloc(pColInfo->pData, newSize * pColInfo->info.bytes);
      if (p != NULL) {
        pColInfo->pData = p;

        // it starts from the tail of the previously generated results.
        pBInfo->pCtx[i].pOutput = pColInfo->pData;
        (*bufCapacity) = newSize;
      } else {
        // longjmp
      }
    }
  }

  for (int32_t i = 0; i < pDataBlock->info.numOfCols; ++i) {
    SColumnInfoData* pColInfo = taosArrayGet(pDataBlock->pDataBlock, i);
    pBInfo->pCtx[i].pOutput = pColInfo->pData + pColInfo->info.bytes * pDataBlock->info.rows;

    // set the correct pointer after the memory buffer reallocated.
    int32_t functionId = pBInfo->pCtx[i].functionId;
#if 0
    if (functionId == FUNCTION_TOP || functionId == FUNCTION_BOTTOM || functionId == FUNCTION_DIFF ||
        functionId == FUNCTION_DERIVATIVE) {
      //      if (i > 0) pBInfo->pCtx[i].pTsOutput = pBInfo->pCtx[i - 1].pOutput;
    }
#endif
  }
}

void initCtxOutputBuffer(SqlFunctionCtx* pCtx, int32_t size) {
  for (int32_t j = 0; j < size; ++j) {
    struct SResultRowEntryInfo* pResInfo = GET_RES_INFO(&pCtx[j]);
    if (isRowEntryInitialized(pResInfo) || fmIsPseudoColumnFunc(pCtx[j].functionId) || pCtx[j].functionId == -1 ||
        fmIsScalarFunc(pCtx[j].functionId)) {
      continue;
    }

    pCtx[j].fpSet.init(&pCtx[j], pCtx[j].resultInfo);
  }
}

void setTaskStatus(SExecTaskInfo* pTaskInfo, int8_t status) {
  if (status == TASK_NOT_COMPLETED) {
    pTaskInfo->status = status;
  } else {
    // QUERY_NOT_COMPLETED is not compatible with any other status, so clear its position first
    CLEAR_QUERY_STATUS(pTaskInfo, TASK_NOT_COMPLETED);
    pTaskInfo->status |= status;
  }
}

void destroyTableQueryInfoImpl(STableQueryInfo* pTableQueryInfo) {
  if (pTableQueryInfo == NULL) {
    return;
  }

  //  taosVariantDestroy(&pTableQueryInfo->tag);
  //  cleanupResultRowInfo(&pTableQueryInfo->resInfo);
}

void setResultRowInitCtx(SResultRow* pResult, SqlFunctionCtx* pCtx, int32_t numOfOutput, int32_t* rowCellInfoOffset) {
  for (int32_t i = 0; i < numOfOutput; ++i) {
    pCtx[i].resultInfo = getResultCell(pResult, i, rowCellInfoOffset);

    struct SResultRowEntryInfo* pResInfo = pCtx[i].resultInfo;
    if (isRowEntryCompleted(pResInfo) && isRowEntryInitialized(pResInfo)) {
      continue;
    }

    if (fmIsWindowPseudoColumnFunc(pCtx[i].functionId)) {
      continue;
    }

    if (!pResInfo->initialized) {
      if (pCtx[i].functionId != -1) {
        pCtx[i].fpSet.init(&pCtx[i], pResInfo);
      } else {
        pResInfo->initialized = true;
      }
    }
  }
}

static void extractQualifiedTupleByFilterResult(SSDataBlock* pBlock, const int8_t* rowRes, bool keep);

void doFilter(const SNode* pFilterNode, SSDataBlock* pBlock) {
  if (pFilterNode == NULL) {
    return;
  }

  SFilterInfo* filter = NULL;

  // todo move to the initialization function
  int32_t code = filterInitFromNode((SNode*)pFilterNode, &filter, 0);

  SFilterColumnParam param1 = {.numOfCols = pBlock->info.numOfCols, .pDataBlock = pBlock->pDataBlock};
  code = filterSetDataFromSlotId(filter, &param1);

  int8_t* rowRes = NULL;

  // todo the keep seems never to be True??
  bool keep = filterExecute(filter, pBlock, &rowRes, NULL, param1.numOfCols);
  filterFreeInfo(filter);

  extractQualifiedTupleByFilterResult(pBlock, rowRes, keep);
  blockDataUpdateTsWindow(pBlock, 0);
}

void extractQualifiedTupleByFilterResult(SSDataBlock* pBlock, const int8_t* rowRes, bool keep) {
  if (keep) {
    return;
  }

  if (rowRes != NULL) {
    SSDataBlock* px = createOneDataBlock(pBlock, true);

    int32_t totalRows = pBlock->info.rows;
    for (int32_t i = 0; i < pBlock->info.numOfCols; ++i) {
      SColumnInfoData* pSrc = taosArrayGet(px->pDataBlock, i);
      SColumnInfoData* pDst = taosArrayGet(pBlock->pDataBlock, i);
      // it is a reserved column for scalar function, and no data in this column yet.
      if (pDst->pData == NULL) {
        continue;
      }

      colInfoDataCleanup(pDst, pBlock->info.rows);

      int32_t numOfRows = 0;
      for (int32_t j = 0; j < totalRows; ++j) {
        if (rowRes[j] == 0) {
          continue;
        }

        if (colDataIsNull_s(pSrc, j)) {
          colDataAppendNULL(pDst, numOfRows);
        } else {
          colDataAppend(pDst, numOfRows, colDataGetData(pSrc, j), false);
        }
        numOfRows += 1;
      }

      if (pBlock->info.rows == totalRows) {
        pBlock->info.rows = numOfRows;
      } else {
        ASSERT(pBlock->info.rows == numOfRows);
      }
    }

    blockDataDestroy(px);  // fix memory leak
  } else {
    // do nothing
    pBlock->info.rows = 0;
  }
}

void doSetTableGroupOutputBuf(SAggOperatorInfo* pAggInfo, int32_t numOfOutput, uint64_t groupId,
                              SExecTaskInfo* pTaskInfo) {
  // for simple group by query without interval, all the tables belong to one group result.
  int64_t uid = 0;

  SResultRowInfo* pResultRowInfo = &pAggInfo->binfo.resultRowInfo;
  SqlFunctionCtx* pCtx = pAggInfo->binfo.pCtx;
  int32_t*        rowCellInfoOffset = pAggInfo->binfo.rowCellInfoOffset;

  SResultRow* pResultRow = doSetResultOutBufByKey(pAggInfo->aggSup.pResultBuf, pResultRowInfo, (char*)&groupId,
                                                  sizeof(groupId), true, groupId, pTaskInfo, false, &pAggInfo->aggSup);
  assert(pResultRow != NULL);

  /*
   * not assign result buffer yet, add new result buffer
   * all group belong to one result set, and each group result has different group id so set the id to be one
   */
  if (pResultRow->pageId == -1) {
    int32_t ret =
        addNewWindowResultBuf(pResultRow, pAggInfo->aggSup.pResultBuf, groupId, pAggInfo->binfo.pRes->info.rowSize);
    if (ret != TSDB_CODE_SUCCESS) {
      return;
    }
  }

  setResultRowInitCtx(pResultRow, pCtx, numOfOutput, rowCellInfoOffset);
}

void setExecutionContext(int32_t numOfOutput, uint64_t groupId, SExecTaskInfo* pTaskInfo, SAggOperatorInfo* pAggInfo) {
  if (pAggInfo->groupId != INT32_MIN && pAggInfo->groupId == groupId) {
    return;
  }

  doSetTableGroupOutputBuf(pAggInfo, numOfOutput, groupId, pTaskInfo);

  // record the current active group id
  pAggInfo->groupId = groupId;
}

static void doUpdateNumOfRows(SResultRow* pRow, int32_t numOfExprs, const int32_t* rowCellOffset) {
  for (int32_t j = 0; j < numOfExprs; ++j) {
    struct SResultRowEntryInfo* pResInfo = getResultCell(pRow, j, rowCellOffset);
    if (!isRowEntryInitialized(pResInfo)) {
      continue;
    }

    if (pRow->numOfRows < pResInfo->numOfRes) {
      pRow->numOfRows = pResInfo->numOfRes;
    }
  }
}

int32_t finalizeResultRowIntoResultDataBlock(SDiskbasedBuf* pBuf, SResultRowPosition* resultRowPosition,
                                             SqlFunctionCtx* pCtx, SExprInfo* pExprInfo, int32_t numOfExprs,
                                             const int32_t* rowCellOffset, SSDataBlock* pBlock,
                                             SExecTaskInfo* pTaskInfo) {
  SFilePage*  page = getBufPage(pBuf, resultRowPosition->pageId);
  SResultRow* pRow = (SResultRow*)((char*)page + resultRowPosition->offset);

  doUpdateNumOfRows(pRow, numOfExprs, rowCellOffset);
  if (pRow->numOfRows == 0) {
    releaseBufPage(pBuf, page);
    return 0;
  }

  while (pBlock->info.rows + pRow->numOfRows > pBlock->info.capacity) {
    int32_t code = blockDataEnsureCapacity(pBlock, pBlock->info.capacity * 1.25);
    if (TAOS_FAILED(code)) {
      releaseBufPage(pBuf, page);
      qError("%s ensure result data capacity failed, code %s", GET_TASKID(pTaskInfo), tstrerror(code));
      longjmp(pTaskInfo->env, code);
    }
  }

  for (int32_t j = 0; j < numOfExprs; ++j) {
    int32_t slotId = pExprInfo[j].base.resSchema.slotId;

    pCtx[j].resultInfo = getResultCell(pRow, j, rowCellOffset);
    if (pCtx[j].fpSet.finalize) {
      int32_t code = pCtx[j].fpSet.finalize(&pCtx[j], pBlock);
      if (TAOS_FAILED(code)) {
        qError("%s build result data block error, code %s", GET_TASKID(pTaskInfo), tstrerror(code));
        longjmp(pTaskInfo->env, code);
      }
    } else if (strcmp(pCtx[j].pExpr->pExpr->_function.functionName, "_select_value") == 0) {
      // do nothing, todo refactor
    } else {
      // expand the result into multiple rows. E.g., _wstartts, top(k, 20)
      // the _wstartts needs to copy to 20 following rows, since the results of top-k expands to 20 different rows.
      SColumnInfoData* pColInfoData = taosArrayGet(pBlock->pDataBlock, slotId);
      char*            in = GET_ROWCELL_INTERBUF(pCtx[j].resultInfo);
      for (int32_t k = 0; k < pRow->numOfRows; ++k) {
        colDataAppend(pColInfoData, pBlock->info.rows + k, in, pCtx[j].resultInfo->isNullRes);
      }
    }
  }

  releaseBufPage(pBuf, page);
  pBlock->info.rows += pRow->numOfRows;

  return 0;
}

int32_t doCopyToSDataBlock(SExecTaskInfo* pTaskInfo, SSDataBlock* pBlock, SExprInfo* pExprInfo, SDiskbasedBuf* pBuf,
                           SGroupResInfo* pGroupResInfo, const int32_t* rowCellOffset, SqlFunctionCtx* pCtx,
                           int32_t numOfExprs) {
  int32_t numOfRows = getNumOfTotalRes(pGroupResInfo);
  int32_t start = pGroupResInfo->index;

  for (int32_t i = start; i < numOfRows; i += 1) {
    SResKeyPos* pPos = taosArrayGetP(pGroupResInfo->pRows, i);
    SFilePage*  page = getBufPage(pBuf, pPos->pos.pageId);

    SResultRow* pRow = (SResultRow*)((char*)page + pPos->pos.offset);

    doUpdateNumOfRows(pRow, numOfExprs, rowCellOffset);
    if (pRow->numOfRows == 0) {
      pGroupResInfo->index += 1;
      releaseBufPage(pBuf, page);
      continue;
    }

    if (pBlock->info.groupId == 0) {
      pBlock->info.groupId = pPos->groupId;
    } else {
      // current value belongs to different group, it can't be packed into one datablock
      if (pBlock->info.groupId != pPos->groupId) {
        releaseBufPage(pBuf, page);
        break;
      }
    }

    if (pBlock->info.rows + pRow->numOfRows > pBlock->info.capacity) {
      releaseBufPage(pBuf, page);
      break;
    }

    pGroupResInfo->index += 1;

    for (int32_t j = 0; j < numOfExprs; ++j) {
      int32_t slotId = pExprInfo[j].base.resSchema.slotId;

      pCtx[j].resultInfo = getResultCell(pRow, j, rowCellOffset);
      if (pCtx[j].fpSet.finalize) {
        int32_t code = pCtx[j].fpSet.finalize(&pCtx[j], pBlock);
        if (TAOS_FAILED(code)) {
          qError("%s build result data block error, code %s", GET_TASKID(pTaskInfo), tstrerror(code));
          longjmp(pTaskInfo->env, code);
        }
      } else if (strcmp(pCtx[j].pExpr->pExpr->_function.functionName, "_select_value") == 0) {
        // do nothing, todo refactor
      } else {
        // expand the result into multiple rows. E.g., _wstartts, top(k, 20)
        // the _wstartts needs to copy to 20 following rows, since the results of top-k expands to 20 different rows.
        SColumnInfoData* pColInfoData = taosArrayGet(pBlock->pDataBlock, slotId);
        char*            in = GET_ROWCELL_INTERBUF(pCtx[j].resultInfo);
        if (pCtx[j].increase) {
          int64_t ts = *(int64_t*)in;
          for (int32_t k = 0; k < pRow->numOfRows; ++k) {
            colDataAppend(pColInfoData, pBlock->info.rows + k, (const char*)&ts, pCtx[j].resultInfo->isNullRes);
            ts++;
          }
        } else {
          for (int32_t k = 0; k < pRow->numOfRows; ++k) {
            colDataAppend(pColInfoData, pBlock->info.rows + k, in, pCtx[j].resultInfo->isNullRes);
          }
        }
      }
    }

    releaseBufPage(pBuf, page);
    pBlock->info.rows += pRow->numOfRows;
    if (pBlock->info.rows >= pBlock->info.capacity) {  // output buffer is full
      break;
    }
  }

  qDebug("%s result generated, rows:%d, groupId:%" PRIu64, GET_TASKID(pTaskInfo), pBlock->info.rows,
         pBlock->info.groupId);
  blockDataUpdateTsWindow(pBlock, 0);
  return 0;
}

void doBuildResultDatablock(SOperatorInfo* pOperator, SOptrBasicInfo* pbInfo, SGroupResInfo* pGroupResInfo,
                            SDiskbasedBuf* pBuf) {
  SExprInfo*     pExprInfo = pOperator->pExpr;
  int32_t        numOfExprs = pOperator->numOfExprs;
  SExecTaskInfo* pTaskInfo = pOperator->pTaskInfo;

  int32_t*        rowCellOffset = pbInfo->rowCellInfoOffset;
  SSDataBlock*    pBlock = pbInfo->pRes;
  SqlFunctionCtx* pCtx = pbInfo->pCtx;

  blockDataCleanup(pBlock);
  if (!hashRemainDataInGroupInfo(pGroupResInfo)) {
    return;
  }

  // clear the existed group id
  pBlock->info.groupId = 0;
  doCopyToSDataBlock(pTaskInfo, pBlock, pExprInfo, pBuf, pGroupResInfo, rowCellOffset, pCtx, numOfExprs);
}

static void updateNumOfRowsInResultRows(SqlFunctionCtx* pCtx, int32_t numOfOutput, SResultRowInfo* pResultRowInfo,
                                        int32_t* rowCellInfoOffset) {
  // update the number of result for each, only update the number of rows for the corresponding window result.
  //  if (QUERY_IS_INTERVAL_QUERY(pQueryAttr)) {
  //    return;
  //  }
#if 0
  for (int32_t i = 0; i < pResultRowInfo->size; ++i) {
    SResultRow* pResult = pResultRowInfo->pResult[i];

    for (int32_t j = 0; j < numOfOutput; ++j) {
      int32_t functionId = pCtx[j].functionId;
      if (functionId == FUNCTION_TS || functionId == FUNCTION_TAG || functionId == FUNCTION_TAGPRJ) {
        continue;
      }

      SResultRowEntryInfo* pCell = getResultCell(pResult, j, rowCellInfoOffset);
      pResult->numOfRows = (uint16_t)(TMAX(pResult->numOfRows, pCell->numOfRes));
    }
  }
#endif
}

static int32_t compressQueryColData(SColumnInfoData* pColRes, int32_t numOfRows, char* data, int8_t compressed) {
  int32_t colSize = pColRes->info.bytes * numOfRows;
  return (*(tDataTypes[pColRes->info.type].compFunc))(pColRes->pData, colSize, numOfRows, data,
                                                      colSize + COMP_OVERFLOW_BYTES, compressed, NULL, 0);
}

int32_t doFillTimeIntervalGapsInResults(struct SFillInfo* pFillInfo, SSDataBlock* pBlock, int32_t capacity) {
  int32_t numOfRows = (int32_t)taosFillResultDataBlock(pFillInfo, pBlock, capacity - pBlock->info.rows);
  pBlock->info.rows += numOfRows;

  return pBlock->info.rows;
}

void queryCostStatis(SExecTaskInfo* pTaskInfo) {
  STaskCostInfo* pSummary = &pTaskInfo->cost;

  //  uint64_t hashSize = taosHashGetMemSize(pQInfo->runtimeEnv.pResultRowHashTable);
  //  hashSize += taosHashGetMemSize(pRuntimeEnv->tableqinfoGroupInfo.map);
  //  pSummary->hashSize = hashSize;

  // add the merge time
  pSummary->elapsedTime += pSummary->firstStageMergeTime;

  //  SResultRowPool* p = pTaskInfo->pool;
  //  if (p != NULL) {
  //    pSummary->winInfoSize = getResultRowPoolMemSize(p);
  //    pSummary->numOfTimeWindows = getNumOfAllocatedResultRows(p);
  //  } else {
  //    pSummary->winInfoSize = 0;
  //    pSummary->numOfTimeWindows = 0;
  //  }
  //
  //  calculateOperatorProfResults(pQInfo);

  SFileBlockLoadRecorder* pRecorder = pSummary->pRecoder;
  if (pSummary->pRecoder != NULL) {
    qDebug("%s :cost summary: elapsed time:%" PRId64 " us, first merge:%" PRId64
           " us, total blocks:%d, "
           "load block statis:%d, load data block:%d, total rows:%" PRId64 ", check rows:%" PRId64,
           GET_TASKID(pTaskInfo), pSummary->elapsedTime, pSummary->firstStageMergeTime, pRecorder->totalBlocks,
           pRecorder->loadBlockStatis, pRecorder->loadBlocks, pRecorder->totalRows, pRecorder->totalCheckedRows);
  }
  // qDebug("QInfo:0x%"PRIx64" :cost summary: winResPool size:%.2f Kb, numOfWin:%"PRId64", tableInfoSize:%.2f Kb,
  // hashTable:%.2f Kb", pQInfo->qId, pSummary->winInfoSize/1024.0,
  //      pSummary->numOfTimeWindows, pSummary->tableInfoSize/1024.0, pSummary->hashSize/1024.0);
}

// static void updateOffsetVal(STaskRuntimeEnv *pRuntimeEnv, SDataBlockInfo *pBlockInfo) {
//   STaskAttr *pQueryAttr = pRuntimeEnv->pQueryAttr;
//   STableQueryInfo* pTableQueryInfo = pRuntimeEnv->current;
//
//   int32_t step = GET_FORWARD_DIRECTION_FACTOR(pQueryAttr->order.order);
//
//   if (pQueryAttr->limit.offset == pBlockInfo->rows) {  // current block will ignore completed
//     pTableQueryInfo->lastKey = QUERY_IS_ASC_QUERY(pQueryAttr) ? pBlockInfo->window.ekey + step :
//     pBlockInfo->window.skey + step; pQueryAttr->limit.offset = 0; return;
//   }
//
//   if (QUERY_IS_ASC_QUERY(pQueryAttr)) {
//     pQueryAttr->pos = (int32_t)pQueryAttr->limit.offset;
//   } else {
//     pQueryAttr->pos = pBlockInfo->rows - (int32_t)pQueryAttr->limit.offset - 1;
//   }
//
//   assert(pQueryAttr->pos >= 0 && pQueryAttr->pos <= pBlockInfo->rows - 1);
//
//   SArray *         pDataBlock = tsdbRetrieveDataBlock(pRuntimeEnv->pTsdbReadHandle, NULL);
//   SColumnInfoData *pColInfoData = taosArrayGet(pDataBlock, 0);
//
//   // update the pQueryAttr->limit.offset value, and pQueryAttr->pos value
//   TSKEY *keys = (TSKEY *) pColInfoData->pData;
//
//   // update the offset value
//   pTableQueryInfo->lastKey = keys[pQueryAttr->pos];
//   pQueryAttr->limit.offset = 0;
//
//   int32_t numOfRes = tableApplyFunctionsOnBlock(pRuntimeEnv, pBlockInfo, NULL, binarySearchForKey, pDataBlock);
//
//   //qDebug("QInfo:0x%"PRIx64" check data block, brange:%" PRId64 "-%" PRId64 ", numBlocksOfStep:%d, numOfRes:%d,
//   lastKey:%"PRId64, GET_TASKID(pRuntimeEnv),
//          pBlockInfo->window.skey, pBlockInfo->window.ekey, pBlockInfo->rows, numOfRes, pQuery->current->lastKey);
// }

// void skipBlocks(STaskRuntimeEnv *pRuntimeEnv) {
//   STaskAttr *pQueryAttr = pRuntimeEnv->pQueryAttr;
//
//   if (pQueryAttr->limit.offset <= 0 || pQueryAttr->numOfFilterCols > 0) {
//     return;
//   }
//
//   pQueryAttr->pos = 0;
//   int32_t step = GET_FORWARD_DIRECTION_FACTOR(pQueryAttr->order.order);
//
//   STableQueryInfo* pTableQueryInfo = pRuntimeEnv->current;
//   TsdbQueryHandleT pTsdbReadHandle = pRuntimeEnv->pTsdbReadHandle;
//
//   SDataBlockInfo blockInfo = SDATA_BLOCK_INITIALIZER;
//   while (tsdbNextDataBlock(pTsdbReadHandle)) {
//     if (isTaskKilled(pRuntimeEnv->qinfo)) {
//       longjmp(pRuntimeEnv->env, TSDB_CODE_TSC_QUERY_CANCELLED);
//     }
//
//     tsdbRetrieveDataBlockInfo(pTsdbReadHandle, &blockInfo);
//
//     if (pQueryAttr->limit.offset > blockInfo.rows) {
//       pQueryAttr->limit.offset -= blockInfo.rows;
//       pTableQueryInfo->lastKey = (QUERY_IS_ASC_QUERY(pQueryAttr)) ? blockInfo.window.ekey : blockInfo.window.skey;
//       pTableQueryInfo->lastKey += step;
//
//       //qDebug("QInfo:0x%"PRIx64" skip rows:%d, offset:%" PRId64, GET_TASKID(pRuntimeEnv), blockInfo.rows,
//              pQuery->limit.offset);
//     } else {  // find the appropriated start position in current block
//       updateOffsetVal(pRuntimeEnv, &blockInfo);
//       break;
//     }
//   }
//
//   if (terrno != TSDB_CODE_SUCCESS) {
//     longjmp(pRuntimeEnv->env, terrno);
//   }
// }

// static TSKEY doSkipIntervalProcess(STaskRuntimeEnv* pRuntimeEnv, STimeWindow* win, SDataBlockInfo* pBlockInfo,
// STableQueryInfo* pTableQueryInfo) {
//   STaskAttr *pQueryAttr = pRuntimeEnv->pQueryAttr;
//   SResultRowInfo *pWindowResInfo = &pRuntimeEnv->resultRowInfo;
//
//   assert(pQueryAttr->limit.offset == 0);
//   STimeWindow tw = *win;
//   getNextTimeWindow(pQueryAttr, &tw);
//
//   if ((tw.skey <= pBlockInfo->window.ekey && QUERY_IS_ASC_QUERY(pQueryAttr)) ||
//       (tw.ekey >= pBlockInfo->window.skey && !QUERY_IS_ASC_QUERY(pQueryAttr))) {
//
//     // load the data block and check data remaining in current data block
//     // TODO optimize performance
//     SArray *         pDataBlock = tsdbRetrieveDataBlock(pRuntimeEnv->pTsdbReadHandle, NULL);
//     SColumnInfoData *pColInfoData = taosArrayGet(pDataBlock, 0);
//
//     tw = *win;
//     int32_t startPos =
//         getNextQualifiedWindow(pQueryAttr, &tw, pBlockInfo, pColInfoData->pData, binarySearchForKey, -1);
//     assert(startPos >= 0);
//
//     // set the abort info
//     pQueryAttr->pos = startPos;
//
//     // reset the query start timestamp
//     pTableQueryInfo->win.skey = ((TSKEY *)pColInfoData->pData)[startPos];
//     pQueryAttr->window.skey = pTableQueryInfo->win.skey;
//     TSKEY key = pTableQueryInfo->win.skey;
//
//     pWindowResInfo->prevSKey = tw.skey;
//     int32_t index = pRuntimeEnv->resultRowInfo.curIndex;
//
//     int32_t numOfRes = tableApplyFunctionsOnBlock(pRuntimeEnv, pBlockInfo, NULL, binarySearchForKey, pDataBlock);
//     pRuntimeEnv->resultRowInfo.curIndex = index;  // restore the window index
//
//     //qDebug("QInfo:0x%"PRIx64" check data block, brange:%" PRId64 "-%" PRId64 ", numOfRows:%d, numOfRes:%d,
//     lastKey:%" PRId64,
//            GET_TASKID(pRuntimeEnv), pBlockInfo->window.skey, pBlockInfo->window.ekey, pBlockInfo->rows, numOfRes,
//            pQueryAttr->current->lastKey);
//
//     return key;
//   } else {  // do nothing
//     pQueryAttr->window.skey      = tw.skey;
//     pWindowResInfo->prevSKey = tw.skey;
//     pTableQueryInfo->lastKey = tw.skey;
//
//     return tw.skey;
//   }
//
//   return true;
// }

// static bool skipTimeInterval(STaskRuntimeEnv *pRuntimeEnv, TSKEY* start) {
//   STaskAttr *pQueryAttr = pRuntimeEnv->pQueryAttr;
//   if (QUERY_IS_ASC_QUERY(pQueryAttr)) {
//     assert(*start <= pRuntimeEnv->current->lastKey);
//   } else {
//     assert(*start >= pRuntimeEnv->current->lastKey);
//   }
//
//   // if queried with value filter, do NOT forward query start position
//   if (pQueryAttr->limit.offset <= 0 || pQueryAttr->numOfFilterCols > 0 || pRuntimeEnv->pTsBuf != NULL ||
//   pRuntimeEnv->pFillInfo != NULL) {
//     return true;
//   }
//
//   /*
//    * 1. for interval without interpolation query we forward pQueryAttr->interval.interval at a time for
//    *    pQueryAttr->limit.offset times. Since hole exists, pQueryAttr->interval.interval*pQueryAttr->limit.offset
//    value is
//    *    not valid. otherwise, we only forward pQueryAttr->limit.offset number of points
//    */
//   assert(pRuntimeEnv->resultRowInfo.prevSKey == TSKEY_INITIAL_VAL);
//
//   STimeWindow w = TSWINDOW_INITIALIZER;
//   bool ascQuery = QUERY_IS_ASC_QUERY(pQueryAttr);
//
//   SResultRowInfo *pWindowResInfo = &pRuntimeEnv->resultRowInfo;
//   STableQueryInfo *pTableQueryInfo = pRuntimeEnv->current;
//
//   SDataBlockInfo blockInfo = SDATA_BLOCK_INITIALIZER;
//   while (tsdbNextDataBlock(pRuntimeEnv->pTsdbReadHandle)) {
//     tsdbRetrieveDataBlockInfo(pRuntimeEnv->pTsdbReadHandle, &blockInfo);
//
//     if (QUERY_IS_ASC_QUERY(pQueryAttr)) {
//       if (pWindowResInfo->prevSKey == TSKEY_INITIAL_VAL) {
//         getAlignQueryTimeWindow(pQueryAttr, blockInfo.window.skey, blockInfo.window.skey, pQueryAttr->window.ekey,
//         &w); pWindowResInfo->prevSKey = w.skey;
//       }
//     } else {
//       getAlignQueryTimeWindow(pQueryAttr, blockInfo.window.ekey, pQueryAttr->window.ekey, blockInfo.window.ekey, &w);
//       pWindowResInfo->prevSKey = w.skey;
//     }
//
//     // the first time window
//     STimeWindow win = getActiveTimeWindow(pWindowResInfo, pWindowResInfo->prevSKey, pQueryAttr);
//
//     while (pQueryAttr->limit.offset > 0) {
//       STimeWindow tw = win;
//
//       if ((win.ekey <= blockInfo.window.ekey && ascQuery) || (win.ekey >= blockInfo.window.skey && !ascQuery)) {
//         pQueryAttr->limit.offset -= 1;
//         pWindowResInfo->prevSKey = win.skey;
//
//         // current time window is aligned with blockInfo.window.ekey
//         // restart it from next data block by set prevSKey to be TSKEY_INITIAL_VAL;
//         if ((win.ekey == blockInfo.window.ekey && ascQuery) || (win.ekey == blockInfo.window.skey && !ascQuery)) {
//           pWindowResInfo->prevSKey = TSKEY_INITIAL_VAL;
//         }
//       }
//
//       if (pQueryAttr->limit.offset == 0) {
//         *start = doSkipIntervalProcess(pRuntimeEnv, &win, &blockInfo, pTableQueryInfo);
//         return true;
//       }
//
//       // current window does not ended in current data block, try next data block
//       getNextTimeWindow(pQueryAttr, &tw);
//
//       /*
//        * If the next time window still starts from current data block,
//        * load the primary timestamp column first, and then find the start position for the next queried time window.
//        * Note that only the primary timestamp column is required.
//        * TODO: Optimize for this cases. All data blocks are not needed to be loaded, only if the first actually
//        required
//        * time window resides in current data block.
//        */
//       if ((tw.skey <= blockInfo.window.ekey && ascQuery) || (tw.ekey >= blockInfo.window.skey && !ascQuery)) {
//
//         SArray *pDataBlock = tsdbRetrieveDataBlock(pRuntimeEnv->pTsdbReadHandle, NULL);
//         SColumnInfoData *pColInfoData = taosArrayGet(pDataBlock, 0);
//
//         if ((win.ekey > blockInfo.window.ekey && ascQuery) || (win.ekey < blockInfo.window.skey && !ascQuery)) {
//           pQueryAttr->limit.offset -= 1;
//         }
//
//         if (pQueryAttr->limit.offset == 0) {
//           *start = doSkipIntervalProcess(pRuntimeEnv, &win, &blockInfo, pTableQueryInfo);
//           return true;
//         } else {
//           tw = win;
//           int32_t startPos =
//               getNextQualifiedWindow(pQueryAttr, &tw, &blockInfo, pColInfoData->pData, binarySearchForKey, -1);
//           assert(startPos >= 0);
//
//           // set the abort info
//           pQueryAttr->pos = startPos;
//           pTableQueryInfo->lastKey = ((TSKEY *)pColInfoData->pData)[startPos];
//           pWindowResInfo->prevSKey = tw.skey;
//           win = tw;
//         }
//       } else {
//         break;  // offset is not 0, and next time window begins or ends in the next block.
//       }
//     }
//   }
//
//   // check for error
//   if (terrno != TSDB_CODE_SUCCESS) {
//     longjmp(pRuntimeEnv->env, terrno);
//   }
//
//   return true;
// }

int32_t appendDownstream(SOperatorInfo* p, SOperatorInfo** pDownstream, int32_t num) {
  if (p->pDownstream == NULL) {
    assert(p->numOfDownstream == 0);
  }

  p->pDownstream = taosMemoryCalloc(1, num * POINTER_BYTES);
  if (p->pDownstream == NULL) {
    return TSDB_CODE_OUT_OF_MEMORY;
  }

  memcpy(p->pDownstream, pDownstream, num * POINTER_BYTES);
  p->numOfDownstream = num;
  return TSDB_CODE_SUCCESS;
}

static void doDestroyTableList(STableListInfo* pTableqinfoList);

static void doTableQueryInfoTimeWindowCheck(SExecTaskInfo* pTaskInfo, STableQueryInfo* pTableQueryInfo, int32_t order) {
#if 0
    if (order == TSDB_ORDER_ASC) {
    assert(
        (pTableQueryInfo->win.skey <= pTableQueryInfo->win.ekey) &&
        (pTableQueryInfo->lastKey >= pTaskInfo->window.skey) &&
        (pTableQueryInfo->win.skey >= pTaskInfo->window.skey && pTableQueryInfo->win.ekey <= pTaskInfo->window.ekey));
  } else {
    assert(
        (pTableQueryInfo->win.skey >= pTableQueryInfo->win.ekey) &&
        (pTableQueryInfo->lastKey <= pTaskInfo->window.skey) &&
        (pTableQueryInfo->win.skey <= pTaskInfo->window.skey && pTableQueryInfo->win.ekey >= pTaskInfo->window.ekey));
  }
#endif
}

typedef struct SFetchRspHandleWrapper {
  uint32_t exchangeId;
  int32_t  sourceIndex;
} SFetchRspHandleWrapper;

int32_t loadRemoteDataCallback(void* param, const SDataBuf* pMsg, int32_t code) {
  SFetchRspHandleWrapper* pWrapper = (SFetchRspHandleWrapper*)param;

  SExchangeInfo* pExchangeInfo = taosAcquireRef(exchangeObjRefPool, pWrapper->exchangeId);
  if (pExchangeInfo == NULL) {
    qWarn("failed to acquire exchange operator, since it may have been released");
    return TSDB_CODE_SUCCESS;
  }

  int32_t          index = pWrapper->sourceIndex;
  SSourceDataInfo* pSourceDataInfo = taosArrayGet(pExchangeInfo->pSourceDataInfo, index);

  if (code == TSDB_CODE_SUCCESS) {
    pSourceDataInfo->pRsp = pMsg->pData;

    SRetrieveTableRsp* pRsp = pSourceDataInfo->pRsp;
    pRsp->numOfRows = htonl(pRsp->numOfRows);
    pRsp->compLen = htonl(pRsp->compLen);
    pRsp->numOfCols = htonl(pRsp->numOfCols);
    pRsp->useconds = htobe64(pRsp->useconds);

    ASSERT(pRsp != NULL);
    qDebug("%s fetch rsp received, index:%d, rows:%d", pSourceDataInfo->taskId, index, pRsp->numOfRows);
  } else {
    pSourceDataInfo->code = code;
  }

  pSourceDataInfo->status = EX_SOURCE_DATA_READY;

  tsem_post(&pExchangeInfo->ready);
  taosReleaseRef(exchangeObjRefPool, pWrapper->exchangeId);

  taosMemoryFree(pWrapper);
  return TSDB_CODE_SUCCESS;
}

static void destroySendMsgInfo(SMsgSendInfo* pMsgBody) {
  assert(pMsgBody != NULL);
  taosMemoryFreeClear(pMsgBody->msgInfo.pData);
  taosMemoryFreeClear(pMsgBody);
}

void qProcessFetchRsp(void* parent, SRpcMsg* pMsg, SEpSet* pEpSet) {
  SMsgSendInfo* pSendInfo = (SMsgSendInfo*)pMsg->info.ahandle;
  assert(pMsg->info.ahandle != NULL);

  SDataBuf buf = {.len = pMsg->contLen, .pData = NULL};

  if (pMsg->contLen > 0) {
    buf.pData = taosMemoryCalloc(1, pMsg->contLen);
    if (buf.pData == NULL) {
      terrno = TSDB_CODE_OUT_OF_MEMORY;
      pMsg->code = TSDB_CODE_OUT_OF_MEMORY;
    } else {
      memcpy(buf.pData, pMsg->pCont, pMsg->contLen);
    }
  }

  pSendInfo->fp(pSendInfo->param, &buf, pMsg->code);
  rpcFreeCont(pMsg->pCont);
  destroySendMsgInfo(pSendInfo);
}

static int32_t doSendFetchDataRequest(SExchangeInfo* pExchangeInfo, SExecTaskInfo* pTaskInfo, int32_t sourceIndex) {
  size_t totalSources = taosArrayGetSize(pExchangeInfo->pSources);

  SResFetchReq* pMsg = taosMemoryCalloc(1, sizeof(SResFetchReq));
  if (NULL == pMsg) {
    pTaskInfo->code = TSDB_CODE_QRY_OUT_OF_MEMORY;
    return pTaskInfo->code;
  }

  SDownstreamSourceNode* pSource = taosArrayGet(pExchangeInfo->pSources, sourceIndex);
  SSourceDataInfo*       pDataInfo = taosArrayGet(pExchangeInfo->pSourceDataInfo, sourceIndex);

  ASSERT(pDataInfo->status == EX_SOURCE_DATA_NOT_READY);

  qDebug("%s build fetch msg and send to vgId:%d, ep:%s, taskId:0x%" PRIx64 ", %d/%" PRIzu, GET_TASKID(pTaskInfo),
         pSource->addr.nodeId, pSource->addr.epSet.eps[0].fqdn, pSource->taskId, sourceIndex, totalSources);

  pMsg->header.vgId = htonl(pSource->addr.nodeId);
  pMsg->sId = htobe64(pSource->schedId);
  pMsg->taskId = htobe64(pSource->taskId);
  pMsg->queryId = htobe64(pTaskInfo->id.queryId);

  // send the fetch remote task result reques
  SMsgSendInfo* pMsgSendInfo = taosMemoryCalloc(1, sizeof(SMsgSendInfo));
  if (NULL == pMsgSendInfo) {
    taosMemoryFreeClear(pMsg);
    qError("%s prepare message %d failed", GET_TASKID(pTaskInfo), (int32_t)sizeof(SMsgSendInfo));
    pTaskInfo->code = TSDB_CODE_QRY_OUT_OF_MEMORY;
    return pTaskInfo->code;
  }

  SFetchRspHandleWrapper* pWrapper = taosMemoryCalloc(1, sizeof(SFetchRspHandleWrapper));
  pWrapper->exchangeId = pExchangeInfo->self;
  pWrapper->sourceIndex = sourceIndex;

  pMsgSendInfo->param = pWrapper;
  pMsgSendInfo->msgInfo.pData = pMsg;
  pMsgSendInfo->msgInfo.len = sizeof(SResFetchReq);
  pMsgSendInfo->msgType = TDMT_VND_FETCH;
  pMsgSendInfo->fp = loadRemoteDataCallback;

  int64_t transporterId = 0;
  int32_t code = asyncSendMsgToServer(pExchangeInfo->pTransporter, &pSource->addr.epSet, &transporterId, pMsgSendInfo);
  return TSDB_CODE_SUCCESS;
}

// NOTE: sources columns are more than the destination SSDatablock columns.
void relocateColumnData(SSDataBlock* pBlock, const SArray* pColMatchInfo, SArray* pCols) {
  size_t numOfSrcCols = taosArrayGetSize(pCols);

  int32_t i = 0, j = 0;
  while (i < numOfSrcCols && j < taosArrayGetSize(pColMatchInfo)) {
    SColumnInfoData* p = taosArrayGet(pCols, i);
    SColMatchInfo*   pmInfo = taosArrayGet(pColMatchInfo, j);
    if (!pmInfo->output) {
      j++;
      continue;
    }

    if (p->info.colId == pmInfo->colId) {
      SColumnInfoData* pDst = taosArrayGet(pBlock->pDataBlock, pmInfo->targetSlotId);
      colDataAssign(pDst, p, pBlock->info.rows);
      i++;
      j++;
    } else if (p->info.colId < pmInfo->colId) {
      i++;
    } else {
      ASSERT(0);
    }
  }
}

int32_t setDataBlockFromFetchRsp(SSDataBlock* pRes, SLoadRemoteDataInfo* pLoadInfo, int32_t numOfRows, char* pData,
                                 int32_t compLen, int32_t numOfOutput, int64_t startTs, uint64_t* total,
                                 SArray* pColList) {
  if (pColList == NULL) {  // data from other sources
    blockCompressDecode(pRes, numOfOutput, numOfRows, pData);
    pRes->info.rows = numOfRows;
  } else {  // extract data according to pColList
    ASSERT(numOfOutput == taosArrayGetSize(pColList));
    char* pStart = pData;

    int32_t numOfCols = htonl(*(int32_t*)pStart);
    pStart += sizeof(int32_t);

    // todo refactor:extract method
    SSysTableSchema* pSchema = (SSysTableSchema*)pStart;
    for (int32_t i = 0; i < numOfCols; ++i) {
      SSysTableSchema* p = (SSysTableSchema*)pStart;

      p->colId = htons(p->colId);
      p->bytes = htonl(p->bytes);
      pStart += sizeof(SSysTableSchema);
    }

    SSDataBlock* pBlock = taosMemoryCalloc(1, sizeof(SSDataBlock));
    pBlock->pDataBlock = taosArrayInit(numOfCols, sizeof(SColumnInfoData));
    pBlock->info.numOfCols = numOfCols;

    for (int32_t i = 0; i < numOfCols; ++i) {
      SColumnInfoData idata = {0};

      idata.info.type = pSchema[i].type;
      idata.info.bytes = pSchema[i].bytes;
      idata.info.colId = pSchema[i].colId;
      idata.hasNull = true;

      taosArrayPush(pBlock->pDataBlock, &idata);
      if (IS_VAR_DATA_TYPE(idata.info.type)) {
        pBlock->info.hasVarCol = true;
      }
    }

    blockCompressDecode(pBlock, numOfCols, numOfRows, pStart);

    // data from mnode
    pRes->info.rows = numOfRows;
    relocateColumnData(pRes, pColList, pBlock->pDataBlock);
    taosArrayDestroy(pBlock->pDataBlock);
    taosMemoryFree(pBlock);
    //    blockDataDestroy(pBlock);
  }

  // todo move this to time window aggregator, since the primary timestamp may not be known by exchange operator.
  blockDataUpdateTsWindow(pRes, 0);

  int64_t el = taosGetTimestampUs() - startTs;

  pLoadInfo->totalRows += numOfRows;
  pLoadInfo->totalSize += compLen;

  if (total != NULL) {
    *total += numOfRows;
  }

  pLoadInfo->totalElapsed += el;
  return TSDB_CODE_SUCCESS;
}

static void* setAllSourcesCompleted(SOperatorInfo* pOperator, int64_t startTs) {
  SExchangeInfo* pExchangeInfo = pOperator->info;
  SExecTaskInfo* pTaskInfo = pOperator->pTaskInfo;

  int64_t              el = taosGetTimestampUs() - startTs;
  SLoadRemoteDataInfo* pLoadInfo = &pExchangeInfo->loadInfo;

  pLoadInfo->totalElapsed += el;

  size_t totalSources = taosArrayGetSize(pExchangeInfo->pSources);
  qDebug("%s all %" PRIzu " sources are exhausted, total rows: %" PRIu64 " bytes:%" PRIu64 ", elapsed:%.2f ms",
         GET_TASKID(pTaskInfo), totalSources, pLoadInfo->totalRows, pLoadInfo->totalSize,
         pLoadInfo->totalElapsed / 1000.0);

  doSetOperatorCompleted(pOperator);
  return NULL;
}

static SSDataBlock* concurrentlyLoadRemoteDataImpl(SOperatorInfo* pOperator, SExchangeInfo* pExchangeInfo,
                                                   SExecTaskInfo* pTaskInfo) {
  int32_t code = 0;
  int64_t startTs = taosGetTimestampUs();
  size_t  totalSources = taosArrayGetSize(pExchangeInfo->pSources);

  while (1) {
    int32_t completed = 0;
    for (int32_t i = 0; i < totalSources; ++i) {
      SSourceDataInfo* pDataInfo = taosArrayGet(pExchangeInfo->pSourceDataInfo, i);
      if (pDataInfo->status == EX_SOURCE_DATA_EXHAUSTED) {
        completed += 1;
        continue;
      }

      if (pDataInfo->status != EX_SOURCE_DATA_READY) {
        continue;
      }

      if (pDataInfo->code != TSDB_CODE_SUCCESS) {
        code = pDataInfo->code;
        goto _error;
      }

      SRetrieveTableRsp*     pRsp = pDataInfo->pRsp;
      SDownstreamSourceNode* pSource = taosArrayGet(pExchangeInfo->pSources, i);

      SSDataBlock*         pRes = pExchangeInfo->pResult;
      SLoadRemoteDataInfo* pLoadInfo = &pExchangeInfo->loadInfo;
      if (pRsp->numOfRows == 0) {
        qDebug("%s vgId:%d, taskId:0x%" PRIx64 " index:%d completed, rowsOfSource:%" PRIu64 ", totalRows:%" PRIu64
               ", completed:%d try next %d/%" PRIzu,
               GET_TASKID(pTaskInfo), pSource->addr.nodeId, pSource->taskId, i, pDataInfo->totalRows,
               pExchangeInfo->loadInfo.totalRows, completed + 1, i + 1, totalSources);
        pDataInfo->status = EX_SOURCE_DATA_EXHAUSTED;
        completed += 1;
        taosMemoryFreeClear(pDataInfo->pRsp);
        continue;
      }

      SRetrieveTableRsp* pTableRsp = pDataInfo->pRsp;
      code = setDataBlockFromFetchRsp(pExchangeInfo->pResult, pLoadInfo, pTableRsp->numOfRows, pTableRsp->data,
                                      pTableRsp->compLen, pTableRsp->numOfCols, startTs, &pDataInfo->totalRows, NULL);
      if (code != 0) {
        taosMemoryFreeClear(pDataInfo->pRsp);
        goto _error;
      }

      if (pRsp->completed == 1) {
        qDebug("%s fetch msg rsp from vgId:%d, taskId:0x%" PRIx64
               " index:%d completed, numOfRows:%d, rowsOfSource:%" PRIu64 ", totalRows:%" PRIu64 ", totalBytes:%" PRIu64
               ", completed:%d try next %d/%" PRIzu,
               GET_TASKID(pTaskInfo), pSource->addr.nodeId, pSource->taskId, i, pRes->info.rows, pDataInfo->totalRows,
               pLoadInfo->totalRows, pLoadInfo->totalSize, completed + 1, i + 1, totalSources);
        completed += 1;
        pDataInfo->status = EX_SOURCE_DATA_EXHAUSTED;
      } else {
        qDebug("%s fetch msg rsp from vgId:%d, taskId:0x%" PRIx64 " numOfRows:%d, totalRows:%" PRIu64
               ", totalBytes:%" PRIu64,
               GET_TASKID(pTaskInfo), pSource->addr.nodeId, pSource->taskId, pRes->info.rows, pLoadInfo->totalRows,
               pLoadInfo->totalSize);
      }

      taosMemoryFreeClear(pDataInfo->pRsp);

      if (pDataInfo->status != EX_SOURCE_DATA_EXHAUSTED) {
        pDataInfo->status = EX_SOURCE_DATA_NOT_READY;
        code = doSendFetchDataRequest(pExchangeInfo, pTaskInfo, i);
        if (code != TSDB_CODE_SUCCESS) {
          taosMemoryFreeClear(pDataInfo->pRsp);
          goto _error;
        }
      }

      return pExchangeInfo->pResult;
    }

    if (completed == totalSources) {
      return setAllSourcesCompleted(pOperator, startTs);
    }
  }

_error:
  pTaskInfo->code = code;
  return NULL;
}

static int32_t prepareConcurrentlyLoad(SOperatorInfo* pOperator) {
  SExchangeInfo* pExchangeInfo = pOperator->info;
  SExecTaskInfo* pTaskInfo = pOperator->pTaskInfo;

  size_t  totalSources = taosArrayGetSize(pExchangeInfo->pSources);
  int64_t startTs = taosGetTimestampUs();

  // Asynchronously send all fetch requests to all sources.
  for (int32_t i = 0; i < totalSources; ++i) {
    int32_t code = doSendFetchDataRequest(pExchangeInfo, pTaskInfo, i);
    if (code != TSDB_CODE_SUCCESS) {
      pTaskInfo->code = code;
      return code;
    }
  }

  int64_t endTs = taosGetTimestampUs();
  qDebug("%s send all fetch requests to %" PRIzu " sources completed, elapsed:%.2fms", GET_TASKID(pTaskInfo),
         totalSources, (endTs - startTs) / 1000.0);

  pOperator->status = OP_RES_TO_RETURN;
  pOperator->cost.openCost = taosGetTimestampUs() - startTs;

  tsem_wait(&pExchangeInfo->ready);
  return TSDB_CODE_SUCCESS;
}

static SSDataBlock* seqLoadRemoteData(SOperatorInfo* pOperator) {
  SExchangeInfo* pExchangeInfo = pOperator->info;
  SExecTaskInfo* pTaskInfo = pOperator->pTaskInfo;

  size_t  totalSources = taosArrayGetSize(pExchangeInfo->pSources);
  int64_t startTs = taosGetTimestampUs();

  while (1) {
    if (pExchangeInfo->current >= totalSources) {
      return setAllSourcesCompleted(pOperator, startTs);
    }

    doSendFetchDataRequest(pExchangeInfo, pTaskInfo, pExchangeInfo->current);
    tsem_wait(&pExchangeInfo->ready);

    SSourceDataInfo*       pDataInfo = taosArrayGet(pExchangeInfo->pSourceDataInfo, pExchangeInfo->current);
    SDownstreamSourceNode* pSource = taosArrayGet(pExchangeInfo->pSources, pExchangeInfo->current);

    if (pDataInfo->code != TSDB_CODE_SUCCESS) {
      qError("%s vgId:%d, taskID:0x%" PRIx64 " error happens, code:%s", GET_TASKID(pTaskInfo), pSource->addr.nodeId,
             pSource->taskId, tstrerror(pDataInfo->code));
      pOperator->pTaskInfo->code = pDataInfo->code;
      return NULL;
    }

    SRetrieveTableRsp*   pRsp = pDataInfo->pRsp;
    SLoadRemoteDataInfo* pLoadInfo = &pExchangeInfo->loadInfo;
    if (pRsp->numOfRows == 0) {
      qDebug("%s vgId:%d, taskID:0x%" PRIx64 " %d of total completed, rowsOfSource:%" PRIu64 ", totalRows:%" PRIu64
             " try next",
             GET_TASKID(pTaskInfo), pSource->addr.nodeId, pSource->taskId, pExchangeInfo->current + 1,
             pDataInfo->totalRows, pLoadInfo->totalRows);

      pDataInfo->status = EX_SOURCE_DATA_EXHAUSTED;
      pExchangeInfo->current += 1;
      taosMemoryFreeClear(pDataInfo->pRsp);
      continue;
    }

    SSDataBlock*       pRes = pExchangeInfo->pResult;
    SRetrieveTableRsp* pTableRsp = pDataInfo->pRsp;
    int32_t            code =
        setDataBlockFromFetchRsp(pExchangeInfo->pResult, pLoadInfo, pTableRsp->numOfRows, pTableRsp->data,
                                 pTableRsp->compLen, pTableRsp->numOfCols, startTs, &pDataInfo->totalRows, NULL);

    if (pRsp->completed == 1) {
      qDebug("%s fetch msg rsp from vgId:%d, taskId:0x%" PRIx64 " numOfRows:%d, rowsOfSource:%" PRIu64
             ", totalRows:%" PRIu64 ", totalBytes:%" PRIu64 " try next %d/%" PRIzu,
             GET_TASKID(pTaskInfo), pSource->addr.nodeId, pSource->taskId, pRes->info.rows, pDataInfo->totalRows,
             pLoadInfo->totalRows, pLoadInfo->totalSize, pExchangeInfo->current + 1, totalSources);

      pDataInfo->status = EX_SOURCE_DATA_EXHAUSTED;
      pExchangeInfo->current += 1;
    } else {
      qDebug("%s fetch msg rsp from vgId:%d, taskId:0x%" PRIx64 " numOfRows:%d, totalRows:%" PRIu64
             ", totalBytes:%" PRIu64,
             GET_TASKID(pTaskInfo), pSource->addr.nodeId, pSource->taskId, pRes->info.rows, pLoadInfo->totalRows,
             pLoadInfo->totalSize);
    }

    pOperator->resultInfo.totalRows += pRes->info.rows;
    taosMemoryFreeClear(pDataInfo->pRsp);
    return pExchangeInfo->pResult;
  }
}

static int32_t prepareLoadRemoteData(SOperatorInfo* pOperator) {
  if (OPTR_IS_OPENED(pOperator)) {
    return TSDB_CODE_SUCCESS;
  }

  int64_t st = taosGetTimestampUs();

  SExchangeInfo* pExchangeInfo = pOperator->info;
  if (!pExchangeInfo->seqLoadData) {
    int32_t code = prepareConcurrentlyLoad(pOperator);
    if (code != TSDB_CODE_SUCCESS) {
      return code;
    }
  }

  OPTR_SET_OPENED(pOperator);
  pOperator->cost.openCost = (taosGetTimestampUs() - st) / 1000.0;
  return TSDB_CODE_SUCCESS;
}

static SSDataBlock* doLoadRemoteData(SOperatorInfo* pOperator) {
  SExchangeInfo* pExchangeInfo = pOperator->info;
  SExecTaskInfo* pTaskInfo = pOperator->pTaskInfo;

  pTaskInfo->code = pOperator->fpSet._openFn(pOperator);
  if (pTaskInfo->code != TSDB_CODE_SUCCESS) {
    return NULL;
  }

  size_t               totalSources = taosArrayGetSize(pExchangeInfo->pSources);
  SLoadRemoteDataInfo* pLoadInfo = &pExchangeInfo->loadInfo;

  if (pOperator->status == OP_EXEC_DONE) {
    qDebug("%s all %" PRIzu " source(s) are exhausted, total rows:%" PRIu64 " bytes:%" PRIu64 ", elapsed:%.2f ms",
           GET_TASKID(pTaskInfo), totalSources, pLoadInfo->totalRows, pLoadInfo->totalSize,
           pLoadInfo->totalElapsed / 1000.0);
    return NULL;
  }

  if (pExchangeInfo->seqLoadData) {
    return seqLoadRemoteData(pOperator);
  } else {
    return concurrentlyLoadRemoteDataImpl(pOperator, pExchangeInfo, pTaskInfo);
  }
}

static int32_t initDataSource(int32_t numOfSources, SExchangeInfo* pInfo, const char* id) {
  pInfo->pSourceDataInfo = taosArrayInit(numOfSources, sizeof(SSourceDataInfo));
  if (pInfo->pSourceDataInfo == NULL) {
    return TSDB_CODE_OUT_OF_MEMORY;
  }

  for (int32_t i = 0; i < numOfSources; ++i) {
    SSourceDataInfo dataInfo = {0};
    dataInfo.status = EX_SOURCE_DATA_NOT_READY;
    dataInfo.taskId = id;
    dataInfo.index = i;
    SSourceDataInfo* pDs = taosArrayPush(pInfo->pSourceDataInfo, &dataInfo);
    if (pDs == NULL) {
      taosArrayDestroy(pInfo->pSourceDataInfo);
      return TSDB_CODE_OUT_OF_MEMORY;
    }
  }

  return TSDB_CODE_SUCCESS;
}

static int32_t initExchangeOperator(SExchangePhysiNode* pExNode, SExchangeInfo* pInfo, const char* id) {
  size_t numOfSources = LIST_LENGTH(pExNode->pSrcEndPoints);

  if (numOfSources == 0) {
    qError("%s invalid number: %d of sources in exchange operator", id, (int32_t)numOfSources);
    return TSDB_CODE_INVALID_PARA;
  }

  pInfo->pSources = taosArrayInit(numOfSources, sizeof(SDownstreamSourceNode));
  pInfo->pSourceDataInfo = taosArrayInit(numOfSources, sizeof(SSourceDataInfo));
  if (pInfo->pSourceDataInfo == NULL || pInfo->pSources == NULL) {
    return TSDB_CODE_OUT_OF_MEMORY;
  }

  for (int32_t i = 0; i < numOfSources; ++i) {
    SNodeListNode* pNode = (SNodeListNode*)nodesListGetNode((SNodeList*)pExNode->pSrcEndPoints, i);
    taosArrayPush(pInfo->pSources, pNode);
  }

  pInfo->self = taosAddRef(exchangeObjRefPool, pInfo);

  return initDataSource(numOfSources, pInfo, id);
}

SOperatorInfo* createExchangeOperatorInfo(void* pTransporter, SExchangePhysiNode* pExNode, SExecTaskInfo* pTaskInfo) {
  SExchangeInfo* pInfo = taosMemoryCalloc(1, sizeof(SExchangeInfo));
  SOperatorInfo* pOperator = taosMemoryCalloc(1, sizeof(SOperatorInfo));
  if (pInfo == NULL || pOperator == NULL) {
    goto _error;
  }

  int32_t code = initExchangeOperator(pExNode, pInfo, GET_TASKID(pTaskInfo));
  if (code != TSDB_CODE_SUCCESS) {
    goto _error;
  }

  tsem_init(&pInfo->ready, 0, 0);

  pInfo->seqLoadData = false;
  pInfo->pTransporter = pTransporter;
  pInfo->pResult = createResDataBlock(pExNode->node.pOutputDataBlockDesc);
  pOperator->name = "ExchangeOperator";
  pOperator->operatorType = QUERY_NODE_PHYSICAL_PLAN_EXCHANGE;
  pOperator->blocking = false;
  pOperator->status = OP_NOT_OPENED;
  pOperator->info = pInfo;
  pOperator->numOfExprs = pInfo->pResult->info.numOfCols;
  pOperator->pTaskInfo = pTaskInfo;

  pOperator->fpSet = createOperatorFpSet(prepareLoadRemoteData, doLoadRemoteData, NULL, NULL,
                                         destroyExchangeOperatorInfo, NULL, NULL, NULL);
  return pOperator;

_error:
  if (pInfo != NULL) {
    doDestroyExchangeOperatorInfo(pInfo);
  }

  taosMemoryFreeClear(pInfo);
  taosMemoryFreeClear(pOperator);
  pTaskInfo->code = code;
  return NULL;
}

static int32_t doInitAggInfoSup(SAggSupporter* pAggSup, SqlFunctionCtx* pCtx, int32_t numOfOutput, size_t keyBufSize,
                                const char* pKey);

static void destroySortedMergeOperatorInfo(void* param, int32_t numOfOutput) {
  SSortedMergeOperatorInfo* pInfo = (SSortedMergeOperatorInfo*)param;
  taosArrayDestroy(pInfo->pSortInfo);
  taosArrayDestroy(pInfo->groupInfo);

  if (pInfo->pSortHandle != NULL) {
    tsortDestroySortHandle(pInfo->pSortHandle);
  }

  blockDataDestroy(pInfo->binfo.pRes);
  cleanupAggSup(&pInfo->aggSup);
}

static bool needToMerge(SSDataBlock* pBlock, SArray* groupInfo, char** buf, int32_t rowIndex) {
  size_t size = taosArrayGetSize(groupInfo);
  if (size == 0) {
    return true;
  }

  for (int32_t i = 0; i < size; ++i) {
    int32_t* index = taosArrayGet(groupInfo, i);

    SColumnInfoData* pColInfo = taosArrayGet(pBlock->pDataBlock, *index);
    bool             isNull = colDataIsNull(pColInfo, rowIndex, pBlock->info.rows, NULL);

    if ((isNull && buf[i] != NULL) || (!isNull && buf[i] == NULL)) {
      return false;
    }

    char* pCell = colDataGetData(pColInfo, rowIndex);
    if (IS_VAR_DATA_TYPE(pColInfo->info.type)) {
      if (varDataLen(pCell) != varDataLen(buf[i])) {
        return false;
      } else {
        if (memcmp(varDataVal(pCell), varDataVal(buf[i]), varDataLen(pCell)) != 0) {
          return false;
        }
      }
    } else {
      if (memcmp(pCell, buf[i], pColInfo->info.bytes) != 0) {
        return false;
      }
    }
  }

  return 0;
}

static void doMergeResultImpl(SSortedMergeOperatorInfo* pInfo, SqlFunctionCtx* pCtx, int32_t numOfExpr,
                              int32_t rowIndex) {
  for (int32_t j = 0; j < numOfExpr; ++j) {  // TODO set row index
                                             //    pCtx[j].startRow = rowIndex;
  }

  for (int32_t j = 0; j < numOfExpr; ++j) {
    int32_t functionId = pCtx[j].functionId;
    //    pCtx[j].fpSet->addInput(&pCtx[j]);

    //    if (functionId < 0) {
    //      SUdfInfo* pUdfInfo = taosArrayGet(pInfo->udfInfo, -1 * functionId - 1);
    //      doInvokeUdf(pUdfInfo, &pCtx[j], 0, TSDB_UDF_FUNC_MERGE);
    //    } else {
    //      assert(!TSDB_FUNC_IS_SCALAR(functionId));
    //      aAggs[functionId].mergeFunc(&pCtx[j]);
    //    }
  }
}

static void doFinalizeResultImpl(SqlFunctionCtx* pCtx, int32_t numOfExpr) {
  for (int32_t j = 0; j < numOfExpr; ++j) {
    int32_t functionId = pCtx[j].functionId;
    //    if (functionId == FUNC_TAG_DUMMY || functionId == FUNC_TS_DUMMY) {
    //      continue;
    //    }

    //    if (functionId < 0) {
    //      SUdfInfo* pUdfInfo = taosArrayGet(pInfo->udfInfo, -1 * functionId - 1);
    //      doInvokeUdf(pUdfInfo, &pCtx[j], 0, TSDB_UDF_FUNC_FINALIZE);
    //    } else {
    //    pCtx[j].fpSet.finalize(&pCtx[j]);
  }
}

static bool saveCurrentTuple(char** rowColData, SArray* pColumnList, SSDataBlock* pBlock, int32_t rowIndex) {
  int32_t size = (int32_t)taosArrayGetSize(pColumnList);

  for (int32_t i = 0; i < size; ++i) {
    int32_t*         index = taosArrayGet(pColumnList, i);
    SColumnInfoData* pColInfo = taosArrayGet(pBlock->pDataBlock, *index);

    char* data = colDataGetData(pColInfo, rowIndex);
    memcpy(rowColData[i], data, colDataGetLength(pColInfo, rowIndex));
  }

  return true;
}

static void doMergeImpl(SOperatorInfo* pOperator, int32_t numOfExpr, SSDataBlock* pBlock) {
  SSortedMergeOperatorInfo* pInfo = pOperator->info;

  SqlFunctionCtx* pCtx = pInfo->binfo.pCtx;
  for (int32_t i = 0; i < pBlock->info.numOfCols; ++i) {
    //    pCtx[i].size = 1;
  }

  for (int32_t i = 0; i < pBlock->info.rows; ++i) {
    if (!pInfo->hasGroupVal) {
      ASSERT(i == 0);
      doMergeResultImpl(pInfo, pCtx, numOfExpr, i);
      pInfo->hasGroupVal = saveCurrentTuple(pInfo->groupVal, pInfo->groupInfo, pBlock, i);
    } else {
      if (needToMerge(pBlock, pInfo->groupInfo, pInfo->groupVal, i)) {
        doMergeResultImpl(pInfo, pCtx, numOfExpr, i);
      } else {
        doFinalizeResultImpl(pCtx, numOfExpr);
        int32_t numOfRows = getNumOfResult(pInfo->binfo.pCtx, pOperator->numOfExprs, NULL);
        //        setTagValueForMultipleRows(pCtx, pOperator->numOfExprs, numOfRows);

        // TODO check for available buffer;

        // next group info data
        pInfo->binfo.pRes->info.rows += numOfRows;
        for (int32_t j = 0; j < numOfExpr; ++j) {
          if (pCtx[j].functionId < 0) {
            continue;
          }

          pCtx[j].fpSet.process(&pCtx[j]);
        }

        doMergeResultImpl(pInfo, pCtx, numOfExpr, i);
        pInfo->hasGroupVal = saveCurrentTuple(pInfo->groupVal, pInfo->groupInfo, pBlock, i);
      }
    }
  }
}

static SSDataBlock* doMerge(SOperatorInfo* pOperator) {
  SSortedMergeOperatorInfo* pInfo = pOperator->info;
  SSortHandle*              pHandle = pInfo->pSortHandle;

  SSDataBlock* pDataBlock = createOneDataBlock(pInfo->binfo.pRes, false);
  blockDataEnsureCapacity(pDataBlock, pOperator->resultInfo.capacity);

  while (1) {
    blockDataCleanup(pDataBlock);
    while (1) {
      STupleHandle* pTupleHandle = tsortNextTuple(pHandle);
      if (pTupleHandle == NULL) {
        break;
      }

      // build datablock for merge for one group
      appendOneRowToDataBlock(pDataBlock, pTupleHandle);
      if (pDataBlock->info.rows >= pOperator->resultInfo.capacity) {
        break;
      }
    }

    if (pDataBlock->info.rows == 0) {
      break;
    }

    setInputDataBlock(pOperator, pInfo->binfo.pCtx, pDataBlock, TSDB_ORDER_ASC, MAIN_SCAN, true);
    //  updateOutputBuf(&pInfo->binfo, &pAggInfo->bufCapacity, pBlock->info.rows * pAggInfo->resultRowFactor,
    //  pOperator->pRuntimeEnv, true);
    doMergeImpl(pOperator, pOperator->numOfExprs, pDataBlock);
    // flush to tuple store, and after all data have been handled, return to upstream node or sink node
  }

  doFinalizeResultImpl(pInfo->binfo.pCtx, pOperator->numOfExprs);
  int32_t numOfRows = getNumOfResult(pInfo->binfo.pCtx, pOperator->numOfExprs, NULL);
  //        setTagValueForMultipleRows(pCtx, pOperator->numOfExprs, numOfRows);

  // TODO check for available buffer;

  // next group info data
  pInfo->binfo.pRes->info.rows += numOfRows;
  return (pInfo->binfo.pRes->info.rows > 0) ? pInfo->binfo.pRes : NULL;
}

SSDataBlock* getSortedMergeBlockData(SSortHandle* pHandle, SSDataBlock* pDataBlock, int32_t capacity,
                                     SArray* pColMatchInfo, SSortedMergeOperatorInfo* pInfo) {
  blockDataCleanup(pDataBlock);

  SSDataBlock* p = tsortGetSortedDataBlock(pHandle);
  if (p == NULL) {
    return NULL;
  }

  blockDataEnsureCapacity(p, capacity);

  while (1) {
    STupleHandle* pTupleHandle = tsortNextTuple(pHandle);
    if (pTupleHandle == NULL) {
      break;
    }

    appendOneRowToDataBlock(p, pTupleHandle);
    if (p->info.rows >= capacity) {
      break;
    }
  }

  if (p->info.rows > 0) {
    int32_t numOfCols = taosArrayGetSize(pColMatchInfo);
    for (int32_t i = 0; i < numOfCols; ++i) {
      SColMatchInfo* pmInfo = taosArrayGet(pColMatchInfo, i);
      ASSERT(pmInfo->matchType == COL_MATCH_FROM_SLOT_ID);

      SColumnInfoData* pSrc = taosArrayGet(p->pDataBlock, pmInfo->srcSlotId);
      SColumnInfoData* pDst = taosArrayGet(pDataBlock->pDataBlock, pmInfo->targetSlotId);
      colDataAssign(pDst, pSrc, p->info.rows);
    }

    pDataBlock->info.rows = p->info.rows;
    pDataBlock->info.capacity = p->info.rows;
  }

  blockDataDestroy(p);
  return (pDataBlock->info.rows > 0) ? pDataBlock : NULL;
}

static SSDataBlock* doSortedMerge(SOperatorInfo* pOperator) {
  if (pOperator->status == OP_EXEC_DONE) {
    return NULL;
  }

  SExecTaskInfo*            pTaskInfo = pOperator->pTaskInfo;
  SSortedMergeOperatorInfo* pInfo = pOperator->info;
  if (pOperator->status == OP_RES_TO_RETURN) {
    return getSortedMergeBlockData(pInfo->pSortHandle, pInfo->binfo.pRes, pOperator->resultInfo.capacity, NULL, pInfo);
  }

  int32_t numOfBufPage = pInfo->sortBufSize / pInfo->bufPageSize;
  pInfo->pSortHandle = tsortCreateSortHandle(pInfo->pSortInfo, NULL, SORT_MULTISOURCE_MERGE, pInfo->bufPageSize,
                                             numOfBufPage, pInfo->binfo.pRes, "GET_TASKID(pTaskInfo)");

  tsortSetFetchRawDataFp(pInfo->pSortHandle, loadNextDataBlock, NULL, NULL);

  for (int32_t i = 0; i < pOperator->numOfDownstream; ++i) {
    SSortSource* ps = taosMemoryCalloc(1, sizeof(SSortSource));
    ps->param = pOperator->pDownstream[i];
    tsortAddSource(pInfo->pSortHandle, ps);
  }

  int32_t code = tsortOpen(pInfo->pSortHandle);
  if (code != TSDB_CODE_SUCCESS) {
    longjmp(pTaskInfo->env, terrno);
  }

  pOperator->status = OP_RES_TO_RETURN;
  return doMerge(pOperator);
}

static int32_t initGroupCol(SExprInfo* pExprInfo, int32_t numOfCols, SArray* pGroupInfo,
                            SSortedMergeOperatorInfo* pInfo) {
  if (pGroupInfo == NULL || taosArrayGetSize(pGroupInfo) == 0) {
    return 0;
  }

  int32_t len = 0;
  SArray* plist = taosArrayInit(3, sizeof(SColumn));
  pInfo->groupInfo = taosArrayInit(3, sizeof(int32_t));

  if (plist == NULL || pInfo->groupInfo == NULL) {
    return TSDB_CODE_OUT_OF_MEMORY;
  }

  size_t numOfGroupCol = taosArrayGetSize(pInfo->groupInfo);
  for (int32_t i = 0; i < numOfGroupCol; ++i) {
    SColumn* pCol = taosArrayGet(pGroupInfo, i);
    for (int32_t j = 0; j < numOfCols; ++j) {
      SExprInfo* pe = &pExprInfo[j];
      if (pe->base.resSchema.slotId == pCol->colId) {
        taosArrayPush(plist, pCol);
        taosArrayPush(pInfo->groupInfo, &j);
        len += pCol->bytes;
        break;
      }
    }
  }

  ASSERT(taosArrayGetSize(pGroupInfo) == taosArrayGetSize(plist));

  pInfo->groupVal = taosMemoryCalloc(1, (POINTER_BYTES * numOfGroupCol + len));
  if (pInfo->groupVal == NULL) {
    taosArrayDestroy(plist);
    return TSDB_CODE_OUT_OF_MEMORY;
  }

  int32_t offset = 0;
  char*   start = (char*)(pInfo->groupVal + (POINTER_BYTES * numOfGroupCol));
  for (int32_t i = 0; i < numOfGroupCol; ++i) {
    pInfo->groupVal[i] = start + offset;
    SColumn* pCol = taosArrayGet(plist, i);
    offset += pCol->bytes;
  }

  taosArrayDestroy(plist);

  return TSDB_CODE_SUCCESS;
}

SOperatorInfo* createSortedMergeOperatorInfo(SOperatorInfo** downstream, int32_t numOfDownstream, SExprInfo* pExprInfo,
                                             int32_t num, SArray* pSortInfo, SArray* pGroupInfo,
                                             SExecTaskInfo* pTaskInfo) {
  SSortedMergeOperatorInfo* pInfo = taosMemoryCalloc(1, sizeof(SSortedMergeOperatorInfo));
  SOperatorInfo*            pOperator = taosMemoryCalloc(1, sizeof(SOperatorInfo));
  if (pInfo == NULL || pOperator == NULL) {
    goto _error;
  }

  pInfo->binfo.pCtx = createSqlFunctionCtx(pExprInfo, num, &pInfo->binfo.rowCellInfoOffset);
  initResultRowInfo(&pInfo->binfo.resultRowInfo, (int32_t)1);

  if (pInfo->binfo.pCtx == NULL || pInfo->binfo.pRes == NULL) {
    goto _error;
  }

  size_t  keyBufSize = sizeof(int64_t) + sizeof(int64_t) + POINTER_BYTES;
  int32_t code = doInitAggInfoSup(&pInfo->aggSup, pInfo->binfo.pCtx, num, keyBufSize, pTaskInfo->id.str);
  if (code != TSDB_CODE_SUCCESS) {
    goto _error;
  }

  setFunctionResultOutput(&pInfo->binfo, &pInfo->aggSup, MAIN_SCAN, num, pTaskInfo);
  code = initGroupCol(pExprInfo, num, pGroupInfo, pInfo);
  if (code != TSDB_CODE_SUCCESS) {
    goto _error;
  }

  //  pInfo->resultRowFactor = (int32_t)(getRowNumForMultioutput(pRuntimeEnv->pQueryAttr,
  //      pRuntimeEnv->pQueryAttr->topBotQuery, false));
  pInfo->sortBufSize = 1024 * 16;  // 1MB
  pInfo->bufPageSize = 1024;
  pInfo->pSortInfo = pSortInfo;

  pOperator->resultInfo.capacity = blockDataGetCapacityInRow(pInfo->binfo.pRes, pInfo->bufPageSize);

  pOperator->name = "SortedMerge";
  // pOperator->operatorType = OP_SortedMerge;
  pOperator->blocking = true;
  pOperator->status = OP_NOT_OPENED;
  pOperator->info = pInfo;
  pOperator->numOfExprs = num;
  pOperator->pExpr = pExprInfo;

  pOperator->pTaskInfo = pTaskInfo;

  pOperator->fpSet = createOperatorFpSet(operatorDummyOpenFn, doSortedMerge, NULL, NULL, destroySortedMergeOperatorInfo,
                                         NULL, NULL, NULL);
  code = appendDownstream(pOperator, downstream, numOfDownstream);
  if (code != TSDB_CODE_SUCCESS) {
    goto _error;
  }

  return pOperator;

_error:
  if (pInfo != NULL) {
    destroySortedMergeOperatorInfo(pInfo, num);
  }

  taosMemoryFreeClear(pInfo);
  taosMemoryFreeClear(pOperator);
  terrno = TSDB_CODE_QRY_OUT_OF_MEMORY;
  return NULL;
}

int32_t getTableScanInfo(SOperatorInfo* pOperator, int32_t* order, int32_t* scanFlag) {
  // todo add more information about exchange operation
  int32_t type = pOperator->operatorType;
  if (type == QUERY_NODE_PHYSICAL_PLAN_EXCHANGE || type == QUERY_NODE_PHYSICAL_PLAN_SYSTABLE_SCAN ||
      type == QUERY_NODE_PHYSICAL_PLAN_STREAM_SCAN || type == QUERY_NODE_PHYSICAL_PLAN_TAG_SCAN) {
    *order = TSDB_ORDER_ASC;
    *scanFlag = MAIN_SCAN;
    return TSDB_CODE_SUCCESS;
  } else if (type == QUERY_NODE_PHYSICAL_PLAN_TABLE_SCAN) {
    STableScanInfo* pTableScanInfo = pOperator->info;
    *order = pTableScanInfo->cond.order;
    *scanFlag = pTableScanInfo->scanFlag;
    return TSDB_CODE_SUCCESS;
  } else {
    if (pOperator->pDownstream == NULL || pOperator->pDownstream[0] == NULL) {
      return TSDB_CODE_INVALID_PARA;
    } else {
      return getTableScanInfo(pOperator->pDownstream[0], order, scanFlag);
    }
  }
}

// this is a blocking operator
static int32_t doOpenAggregateOptr(SOperatorInfo* pOperator) {
  if (OPTR_IS_OPENED(pOperator)) {
    return TSDB_CODE_SUCCESS;
  }

  SExecTaskInfo*    pTaskInfo = pOperator->pTaskInfo;
  SAggOperatorInfo* pAggInfo = pOperator->info;

  SOptrBasicInfo* pInfo = &pAggInfo->binfo;
  SOperatorInfo*  downstream = pOperator->pDownstream[0];

  int64_t st = taosGetTimestampUs();

  int32_t order = TSDB_ORDER_ASC;
  int32_t scanFlag = MAIN_SCAN;

  while (1) {
    SSDataBlock* pBlock = downstream->fpSet.getNextFn(downstream);
    if (pBlock == NULL) {
      break;
    }

    int32_t code = getTableScanInfo(pOperator, &order, &scanFlag);
    if (code != TSDB_CODE_SUCCESS) {
      longjmp(pTaskInfo->env, code);
    }

    // there is an scalar expression that needs to be calculated before apply the group aggregation.
    if (pAggInfo->pScalarExprInfo != NULL) {
      code = projectApplyFunctions(pAggInfo->pScalarExprInfo, pBlock, pBlock, pAggInfo->pScalarCtx,
                                   pAggInfo->numOfScalarExpr, NULL);
      if (code != TSDB_CODE_SUCCESS) {
        longjmp(pTaskInfo->env, code);
      }
    }

    // the pDataBlock are always the same one, no need to call this again
    setExecutionContext(pOperator->numOfExprs, pBlock->info.groupId, pTaskInfo, pAggInfo);
    setInputDataBlock(pOperator, pInfo->pCtx, pBlock, order, scanFlag, true);
    code = doAggregateImpl(pOperator, 0, pInfo->pCtx);
    if (code != 0) {
      longjmp(pTaskInfo->env, code);
    }

#if 0  // test for encode/decode result info
    if(pOperator->fpSet.encodeResultRow){
      char *result = NULL;
      int32_t length = 0;
      pOperator->fpSet.encodeResultRow(pOperator, &result, &length);
      SAggSupporter* pSup = &pAggInfo->aggSup;
      taosHashClear(pSup->pResultRowHashTable);
      pInfo->resultRowInfo.size = 0;
      pOperator->fpSet.decodeResultRow(pOperator, result);
      if(result){
        taosMemoryFree(result);
      }
    }
#endif
  }

  closeAllResultRows(&pAggInfo->binfo.resultRowInfo);
  initGroupedResultInfo(&pAggInfo->groupResInfo, pAggInfo->aggSup.pResultRowHashTable, 0);
  OPTR_SET_OPENED(pOperator);

  pOperator->cost.openCost = (taosGetTimestampUs() - st) / 1000.0;
  return TSDB_CODE_SUCCESS;
}

static SSDataBlock* getAggregateResult(SOperatorInfo* pOperator) {
  SAggOperatorInfo* pAggInfo = pOperator->info;
  SOptrBasicInfo*   pInfo = &pAggInfo->binfo;

  if (pOperator->status == OP_EXEC_DONE) {
    return NULL;
  }

  SExecTaskInfo* pTaskInfo = pOperator->pTaskInfo;
  pTaskInfo->code = pOperator->fpSet._openFn(pOperator);
  if (pTaskInfo->code != TSDB_CODE_SUCCESS) {
    doSetOperatorCompleted(pOperator);
    return NULL;
  }

  blockDataEnsureCapacity(pInfo->pRes, pOperator->resultInfo.capacity);
  doBuildResultDatablock(pOperator, pInfo, &pAggInfo->groupResInfo, pAggInfo->aggSup.pResultBuf);
  if (pInfo->pRes->info.rows == 0 || !hashRemainDataInGroupInfo(&pAggInfo->groupResInfo)) {
    doSetOperatorCompleted(pOperator);
  }

  size_t rows = blockDataGetNumOfRows(pInfo->pRes);
  pOperator->resultInfo.totalRows += rows;

  return (rows == 0) ? NULL : pInfo->pRes;
}

int32_t aggEncodeResultRow(SOperatorInfo* pOperator, char** result, int32_t* length) {
  if (result == NULL || length == NULL) {
    return TSDB_CODE_TSC_INVALID_INPUT;
  }
  SOptrBasicInfo* pInfo = (SOptrBasicInfo*)(pOperator->info);
  SAggSupporter*  pSup = (SAggSupporter*)POINTER_SHIFT(pOperator->info, sizeof(SOptrBasicInfo));
  int32_t         size = taosHashGetSize(pSup->pResultRowHashTable);
  size_t          keyLen = sizeof(uint64_t) * 2;  // estimate the key length
  int32_t         totalSize =
      sizeof(int32_t) + sizeof(int32_t) + size * (sizeof(int32_t) + keyLen + sizeof(int32_t) + pSup->resultRowSize);

  *result = (char*)taosMemoryCalloc(1, totalSize);
  if (*result == NULL) {
    return TSDB_CODE_OUT_OF_MEMORY;
  }

  int32_t offset = sizeof(int32_t);
  *(int32_t*)(*result + offset) = size;
  offset += sizeof(int32_t);

  // prepare memory
  SResultRowPosition* pos = &pInfo->resultRowInfo.cur;
  void*               pPage = getBufPage(pSup->pResultBuf, pos->pageId);
  SResultRow*         pRow = (SResultRow*)((char*)pPage + pos->offset);
  setBufPageDirty(pPage, true);
  releaseBufPage(pSup->pResultBuf, pPage);

  void* pIter = taosHashIterate(pSup->pResultRowHashTable, NULL);
  while (pIter) {
    void*               key = taosHashGetKey(pIter, &keyLen);
    SResultRowPosition* p1 = (SResultRowPosition*)pIter;

    pPage = (SFilePage*)getBufPage(pSup->pResultBuf, p1->pageId);
    pRow = (SResultRow*)((char*)pPage + p1->offset);
    setBufPageDirty(pPage, true);
    releaseBufPage(pSup->pResultBuf, pPage);

    // recalculate the result size
    int32_t realTotalSize = offset + sizeof(int32_t) + keyLen + sizeof(int32_t) + pSup->resultRowSize;
    if (realTotalSize > totalSize) {
      char* tmp = (char*)taosMemoryRealloc(*result, realTotalSize);
      if (tmp == NULL) {
        taosMemoryFree(*result);
        *result = NULL;
        return TSDB_CODE_OUT_OF_MEMORY;
      } else {
        *result = tmp;
      }
    }
    // save key
    *(int32_t*)(*result + offset) = keyLen;
    offset += sizeof(int32_t);
    memcpy(*result + offset, key, keyLen);
    offset += keyLen;

    // save value
    *(int32_t*)(*result + offset) = pSup->resultRowSize;
    offset += sizeof(int32_t);
    memcpy(*result + offset, pRow, pSup->resultRowSize);
    offset += pSup->resultRowSize;

    pIter = taosHashIterate(pSup->pResultRowHashTable, pIter);
  }

  *(int32_t*)(*result) = offset;
  *length = offset;

  return TDB_CODE_SUCCESS;
}

int32_t aggDecodeResultRow(SOperatorInfo* pOperator, char* result) {
  if (result == NULL) {
    return TSDB_CODE_TSC_INVALID_INPUT;
  }
  SOptrBasicInfo* pInfo = (SOptrBasicInfo*)(pOperator->info);
  SAggSupporter*  pSup = (SAggSupporter*)POINTER_SHIFT(pOperator->info, sizeof(SOptrBasicInfo));

  //  int32_t size = taosHashGetSize(pSup->pResultRowHashTable);
  int32_t length = *(int32_t*)(result);
  int32_t offset = sizeof(int32_t);

  int32_t count = *(int32_t*)(result + offset);
  offset += sizeof(int32_t);

  while (count-- > 0 && length > offset) {
    int32_t keyLen = *(int32_t*)(result + offset);
    offset += sizeof(int32_t);

    uint64_t    tableGroupId = *(uint64_t*)(result + offset);
    SResultRow* resultRow = getNewResultRow(pSup->pResultBuf, tableGroupId, pSup->resultRowSize);
    if (!resultRow) {
      return TSDB_CODE_TSC_INVALID_INPUT;
    }

    // add a new result set for a new group
    SResultRowPosition pos = {.pageId = resultRow->pageId, .offset = resultRow->offset};
    taosHashPut(pSup->pResultRowHashTable, result + offset, keyLen, &pos, sizeof(SResultRowPosition));

    offset += keyLen;
    int32_t valueLen = *(int32_t*)(result + offset);
    if (valueLen != pSup->resultRowSize) {
      return TSDB_CODE_TSC_INVALID_INPUT;
    }
    offset += sizeof(int32_t);
    int32_t pageId = resultRow->pageId;
    int32_t pOffset = resultRow->offset;
    memcpy(resultRow, result + offset, valueLen);
    resultRow->pageId = pageId;
    resultRow->offset = pOffset;
    offset += valueLen;

    initResultRow(resultRow);
    pInfo->resultRowInfo.cur = (SResultRowPosition){.pageId = resultRow->pageId, .offset = resultRow->offset};
  }

  if (offset != length) {
    return TSDB_CODE_TSC_INVALID_INPUT;
  }
  return TDB_CODE_SUCCESS;
}

enum {
  PROJECT_RETRIEVE_CONTINUE = 0x1,
  PROJECT_RETRIEVE_DONE = 0x2,
};

static int32_t handleLimitOffset(SOperatorInfo* pOperator, SSDataBlock* pBlock) {
  SProjectOperatorInfo* pProjectInfo = pOperator->info;
  SOptrBasicInfo*       pInfo = &pProjectInfo->binfo;
  SSDataBlock*          pRes = pInfo->pRes;

  if (pProjectInfo->curSOffset > 0) {
    if (pProjectInfo->groupId == 0) {  // it is the first group
      pProjectInfo->groupId = pBlock->info.groupId;
      blockDataCleanup(pInfo->pRes);
      return PROJECT_RETRIEVE_CONTINUE;
    } else if (pProjectInfo->groupId != pBlock->info.groupId) {
      pProjectInfo->curSOffset -= 1;

      // ignore data block in current group
      if (pProjectInfo->curSOffset > 0) {
        blockDataCleanup(pInfo->pRes);
        return PROJECT_RETRIEVE_CONTINUE;
      }
    }

    // set current group id of the project operator
    pProjectInfo->groupId = pBlock->info.groupId;
  }

  if (pProjectInfo->groupId != 0 && pProjectInfo->groupId != pBlock->info.groupId) {
    pProjectInfo->curGroupOutput += 1;
    if ((pProjectInfo->slimit.limit > 0) && (pProjectInfo->slimit.limit <= pProjectInfo->curGroupOutput)) {
      pOperator->status = OP_EXEC_DONE;
      blockDataCleanup(pRes);

      return PROJECT_RETRIEVE_DONE;
    }

    // reset the value for a new group data
    pProjectInfo->curOffset = 0;
    pProjectInfo->curOutput = 0;
  }

  // here we reach the start position, according to the limit/offset requirements.

  // set current group id
  pProjectInfo->groupId = pBlock->info.groupId;

  if (pProjectInfo->curOffset >= pRes->info.rows) {
    pProjectInfo->curOffset -= pRes->info.rows;
    blockDataCleanup(pRes);
    return PROJECT_RETRIEVE_CONTINUE;
  } else if (pProjectInfo->curOffset < pRes->info.rows && pProjectInfo->curOffset > 0) {
    blockDataTrimFirstNRows(pRes, pProjectInfo->curOffset);
    pProjectInfo->curOffset = 0;
  }

  // check for the limitation in each group
  if (pProjectInfo->limit.limit > 0 && pProjectInfo->curOutput + pRes->info.rows >= pProjectInfo->limit.limit) {
    pRes->info.rows = (int32_t)(pProjectInfo->limit.limit - pProjectInfo->curOutput);

    if (pProjectInfo->slimit.limit == -1 || pProjectInfo->slimit.limit <= pProjectInfo->curGroupOutput) {
      pOperator->status = OP_EXEC_DONE;
    }

    return PROJECT_RETRIEVE_DONE;
  }

  // todo optimize performance
  // If there are slimit/soffset value exists, multi-round result can not be packed into one group, since the
  // they may not belong to the same group the limit/offset value is not valid in this case.
  if (pRes->info.rows >= pOperator->resultInfo.threshold || pProjectInfo->slimit.offset != -1 ||
      pProjectInfo->slimit.limit != -1) {
    return PROJECT_RETRIEVE_DONE;
  } else {  // not full enough, continue to accumulate the output data in the buffer.
    return PROJECT_RETRIEVE_CONTINUE;
  }
}

static SSDataBlock* doProjectOperation(SOperatorInfo* pOperator) {
  SProjectOperatorInfo* pProjectInfo = pOperator->info;
  SOptrBasicInfo*       pInfo = &pProjectInfo->binfo;

  SSDataBlock* pRes = pInfo->pRes;
  blockDataCleanup(pRes);

  SExecTaskInfo* pTaskInfo = pOperator->pTaskInfo;
  if (pOperator->status == OP_EXEC_DONE) {
    return NULL;
  }

#if 0
  if (pProjectInfo->existDataBlock) {  // TODO refactor
    SSDataBlock* pBlock = pProjectInfo->existDataBlock;
    pProjectInfo->existDataBlock = NULL;

    // the pDataBlock are always the same one, no need to call this again
    setInputDataBlock(pOperator, pInfo->pCtx, pBlock, TSDB_ORDER_ASC);

    blockDataEnsureCapacity(pInfo->pRes, pBlock->info.rows);
    projectApplyFunctions(pOperator->pExpr, pInfo->pRes, pBlock, pInfo->pCtx, pOperator->numOfExprs);
    if (pRes->info.rows >= pProjectInfo->binfo.capacity * 0.8) {
      copyTsColoum(pRes, pInfo->pCtx, pOperator->numOfExprs);
      resetResultRowEntryResult(pInfo->pCtx, pOperator->numOfExprs);
      return pRes;
    }
  }
#endif

  int64_t st = 0;
  int32_t order = 0;
  int32_t scanFlag = 0;

  if (pOperator->cost.openCost == 0) {
    st = taosGetTimestampUs();
  }

  SOperatorInfo* downstream = pOperator->pDownstream[0];

  while (1) {
    // The downstream exec may change the value of the newgroup, so use a local variable instead.
    SSDataBlock* pBlock = downstream->fpSet.getNextFn(downstream);
    if (pBlock == NULL) {
      doSetOperatorCompleted(pOperator);
      break;
    }

    // the pDataBlock are always the same one, no need to call this again
    int32_t code = getTableScanInfo(pOperator->pDownstream[0], &order, &scanFlag);
    if (code != TSDB_CODE_SUCCESS) {
      longjmp(pTaskInfo->env, code);
    }

    doFilter(pProjectInfo->pFilterNode, pBlock);

    setInputDataBlock(pOperator, pInfo->pCtx, pBlock, order, scanFlag, false);
    blockDataEnsureCapacity(pInfo->pRes, pInfo->pRes->info.rows + pBlock->info.rows);

    code = projectApplyFunctions(pOperator->pExpr, pInfo->pRes, pBlock, pInfo->pCtx, pOperator->numOfExprs,
                                 pProjectInfo->pPseudoColInfo);
    if (code != TSDB_CODE_SUCCESS) {
      longjmp(pTaskInfo->env, code);
    }

    int32_t status = handleLimitOffset(pOperator, pBlock);
    if (status == PROJECT_RETRIEVE_CONTINUE) {
      continue;
    } else if (status == PROJECT_RETRIEVE_DONE) {
      break;
    }
  }

  pProjectInfo->curOutput += pInfo->pRes->info.rows;

  size_t rows = pInfo->pRes->info.rows;
  pOperator->resultInfo.totalRows += rows;

  if (pOperator->cost.openCost == 0) {
    pOperator->cost.openCost = (taosGetTimestampUs() - st) / 1000.0;
  }

  return (rows > 0) ? pInfo->pRes : NULL;
}

static void doHandleRemainBlockForNewGroupImpl(SFillOperatorInfo* pInfo, SResultInfo* pResultInfo, bool* newgroup,
                                               SExecTaskInfo* pTaskInfo) {
  pInfo->totalInputRows = pInfo->existNewGroupBlock->info.rows;

  int64_t ekey = Q_STATUS_EQUAL(pTaskInfo->status, TASK_COMPLETED) ? pTaskInfo->window.ekey
                                                                   : pInfo->existNewGroupBlock->info.window.ekey;
  taosResetFillInfo(pInfo->pFillInfo, getFillInfoStart(pInfo->pFillInfo));

  taosFillSetStartInfo(pInfo->pFillInfo, pInfo->existNewGroupBlock->info.rows, ekey);
  taosFillSetInputDataBlock(pInfo->pFillInfo, pInfo->existNewGroupBlock);

  doFillTimeIntervalGapsInResults(pInfo->pFillInfo, pInfo->pRes, pResultInfo->capacity);
  pInfo->existNewGroupBlock = NULL;
  *newgroup = true;
}

static void doHandleRemainBlockFromNewGroup(SFillOperatorInfo* pInfo, SResultInfo* pResultInfo, bool* newgroup,
                                            SExecTaskInfo* pTaskInfo) {
  if (taosFillHasMoreResults(pInfo->pFillInfo)) {
    *newgroup = false;
    doFillTimeIntervalGapsInResults(pInfo->pFillInfo, pInfo->pRes, (int32_t)pResultInfo->capacity);
    if (pInfo->pRes->info.rows > pResultInfo->threshold || (!pInfo->multigroupResult)) {
      return;
    }
  }

  // handle the cached new group data block
  if (pInfo->existNewGroupBlock) {
    doHandleRemainBlockForNewGroupImpl(pInfo, pResultInfo, newgroup, pTaskInfo);
  }
}

static SSDataBlock* doFill(SOperatorInfo* pOperator) {
  SFillOperatorInfo* pInfo = pOperator->info;
  SExecTaskInfo*     pTaskInfo = pOperator->pTaskInfo;

  SResultInfo* pResultInfo = &pOperator->resultInfo;
  SSDataBlock* pResBlock = pInfo->pRes;

  blockDataCleanup(pResBlock);
  if (pOperator->status == OP_EXEC_DONE) {
    return NULL;
  }

  // todo handle different group data interpolation
  bool  n = false;
  bool* newgroup = &n;
  doHandleRemainBlockFromNewGroup(pInfo, pResultInfo, newgroup, pTaskInfo);
  if (pResBlock->info.rows > pResultInfo->threshold || (!pInfo->multigroupResult && pResBlock->info.rows > 0)) {
    return pResBlock;
  }

  SOperatorInfo* pDownstream = pOperator->pDownstream[0];
  while (1) {
    SSDataBlock* pBlock = pDownstream->fpSet.getNextFn(pDownstream);
    if (*newgroup) {
      assert(pBlock != NULL);
    }

    if (*newgroup && pInfo->totalInputRows > 0) {  // there are already processed current group data block
      pInfo->existNewGroupBlock = pBlock;
      *newgroup = false;

      // Fill the previous group data block, before handle the data block of new group.
      // Close the fill operation for previous group data block
      taosFillSetStartInfo(pInfo->pFillInfo, 0, pTaskInfo->window.ekey);
    } else {
      if (pBlock == NULL) {
        if (pInfo->totalInputRows == 0) {
          pOperator->status = OP_EXEC_DONE;
          return NULL;
        }

        taosFillSetStartInfo(pInfo->pFillInfo, 0, pTaskInfo->window.ekey);
      } else {
        pInfo->totalInputRows += pBlock->info.rows;
        taosFillSetStartInfo(pInfo->pFillInfo, pBlock->info.rows, pBlock->info.window.ekey);
        taosFillSetInputDataBlock(pInfo->pFillInfo, pBlock);
      }
    }

    blockDataEnsureCapacity(pResBlock, pOperator->resultInfo.capacity);
    doFillTimeIntervalGapsInResults(pInfo->pFillInfo, pResBlock, pOperator->resultInfo.capacity);

    // current group has no more result to return
    if (pResBlock->info.rows > 0) {
      // 1. The result in current group not reach the threshold of output result, continue
      // 2. If multiple group results existing in one SSDataBlock is not allowed, return immediately
      if (pResBlock->info.rows > pResultInfo->threshold || pBlock == NULL || (!pInfo->multigroupResult)) {
        return pResBlock;
      }

      doHandleRemainBlockFromNewGroup(pInfo, pResultInfo, newgroup, pTaskInfo);
      if (pResBlock->info.rows > pOperator->resultInfo.threshold || pBlock == NULL) {
        return pResBlock;
      }
    } else if (pInfo->existNewGroupBlock) {  // try next group
      assert(pBlock != NULL);
      doHandleRemainBlockForNewGroupImpl(pInfo, pResultInfo, newgroup, pTaskInfo);
      if (pResBlock->info.rows > pResultInfo->threshold) {
        return pResBlock;
      }
    } else {
      return NULL;
    }
  }
}

static void destroyExprInfo(SExprInfo* pExpr, int32_t numOfExprs) {
  for (int32_t i = 0; i < numOfExprs; ++i) {
    SExprInfo* pExprInfo = &pExpr[i];
    if (pExprInfo->pExpr->nodeType == QUERY_NODE_COLUMN) {
      taosMemoryFree(pExprInfo->base.pParam[0].pCol);
    }
    taosMemoryFree(pExprInfo->base.pParam);
    taosMemoryFree(pExprInfo->pExpr);
  }
}

static void destroyOperatorInfo(SOperatorInfo* pOperator) {
  if (pOperator == NULL) {
    return;
  }

  if (pOperator->fpSet.closeFn != NULL) {
    pOperator->fpSet.closeFn(pOperator->info, pOperator->numOfExprs);
  }

  if (pOperator->pDownstream != NULL) {
    for (int32_t i = 0; i < pOperator->numOfDownstream; ++i) {
      destroyOperatorInfo(pOperator->pDownstream[i]);
    }

    taosMemoryFreeClear(pOperator->pDownstream);
    pOperator->numOfDownstream = 0;
  }

  if (pOperator->pExpr != NULL) {
    destroyExprInfo(pOperator->pExpr, pOperator->numOfExprs);
  }

  taosMemoryFreeClear(pOperator->pExpr);
  taosMemoryFreeClear(pOperator->info);
  taosMemoryFreeClear(pOperator);
}

int32_t getBufferPgSize(int32_t rowSize, uint32_t* defaultPgsz, uint32_t* defaultBufsz) {
  *defaultPgsz = 4096;
  while (*defaultPgsz < rowSize * 4) {
    *defaultPgsz <<= 1u;
  }

  // at least four pages need to be in buffer
  *defaultBufsz = 4096 * 256;
  if ((*defaultBufsz) <= (*defaultPgsz)) {
    (*defaultBufsz) = (*defaultPgsz) * 4;
  }

  return 0;
}

int32_t doInitAggInfoSup(SAggSupporter* pAggSup, SqlFunctionCtx* pCtx, int32_t numOfOutput, size_t keyBufSize,
                         const char* pKey) {
  _hash_fn_t hashFn = taosGetDefaultHashFunction(TSDB_DATA_TYPE_BINARY);

  pAggSup->resultRowSize = getResultRowSize(pCtx, numOfOutput);
  pAggSup->keyBuf = taosMemoryCalloc(1, keyBufSize + POINTER_BYTES + sizeof(int64_t));
  pAggSup->pResultRowHashTable = taosHashInit(10, hashFn, true, HASH_NO_LOCK);

  if (pAggSup->keyBuf == NULL || pAggSup->pResultRowHashTable == NULL) {
    return TSDB_CODE_OUT_OF_MEMORY;
  }

  uint32_t defaultPgsz = 0;
  uint32_t defaultBufsz = 0;
  getBufferPgSize(pAggSup->resultRowSize, &defaultPgsz, &defaultBufsz);

  int32_t code = createDiskbasedBuf(&pAggSup->pResultBuf, defaultPgsz, defaultBufsz, pKey, TD_TMP_DIR_PATH);
  if (code != TSDB_CODE_SUCCESS) {
    return code;
  }

  return TSDB_CODE_SUCCESS;
}

void cleanupAggSup(SAggSupporter* pAggSup) {
  taosMemoryFreeClear(pAggSup->keyBuf);
  taosHashCleanup(pAggSup->pResultRowHashTable);
  destroyDiskbasedBuf(pAggSup->pResultBuf);
}

int32_t initAggInfo(SOptrBasicInfo* pBasicInfo, SAggSupporter* pAggSup, SExprInfo* pExprInfo, int32_t numOfCols,
                    SSDataBlock* pResultBlock, size_t keyBufSize, const char* pkey) {
  pBasicInfo->pCtx = createSqlFunctionCtx(pExprInfo, numOfCols, &pBasicInfo->rowCellInfoOffset);
  pBasicInfo->pRes = pResultBlock;

  doInitAggInfoSup(pAggSup, pBasicInfo->pCtx, numOfCols, keyBufSize, pkey);

  for (int32_t i = 0; i < numOfCols; ++i) {
    pBasicInfo->pCtx[i].pBuf = pAggSup->pResultBuf;
  }

  return TSDB_CODE_SUCCESS;
}

void initResultSizeInfo(SOperatorInfo* pOperator, int32_t numOfRows) {
  pOperator->resultInfo.capacity = numOfRows;
  pOperator->resultInfo.threshold = numOfRows * 0.75;

  if (pOperator->resultInfo.threshold == 0) {
    pOperator->resultInfo.capacity = numOfRows;
  }
}

SOperatorInfo* createAggregateOperatorInfo(SOperatorInfo* downstream, SExprInfo* pExprInfo, int32_t numOfCols,
                                           SSDataBlock* pResultBlock, SExprInfo* pScalarExprInfo,
                                           int32_t numOfScalarExpr, SExecTaskInfo* pTaskInfo) {
  SAggOperatorInfo* pInfo = taosMemoryCalloc(1, sizeof(SAggOperatorInfo));
  SOperatorInfo*    pOperator = taosMemoryCalloc(1, sizeof(SOperatorInfo));
  if (pInfo == NULL || pOperator == NULL) {
    goto _error;
  }

  int32_t numOfRows = 1024;
  size_t  keyBufSize = sizeof(int64_t) + sizeof(int64_t) + POINTER_BYTES;

  initResultSizeInfo(pOperator, numOfRows);
  int32_t code =
      initAggInfo(&pInfo->binfo, &pInfo->aggSup, pExprInfo, numOfCols, pResultBlock, keyBufSize, pTaskInfo->id.str);
  if (code != TSDB_CODE_SUCCESS) {
    goto _error;
  }

  int32_t numOfGroup = 10;  // todo replaced with true value
  pInfo->groupId = INT32_MIN;
  initResultRowInfo(&pInfo->binfo.resultRowInfo, numOfGroup);

  pInfo->pScalarExprInfo = pScalarExprInfo;
  pInfo->numOfScalarExpr = numOfScalarExpr;
  if (pInfo->pScalarExprInfo != NULL) {
    pInfo->pScalarCtx = createSqlFunctionCtx(pScalarExprInfo, numOfScalarExpr, &pInfo->rowCellInfoOffset);
  }

  pOperator->name = "TableAggregate";
  pOperator->operatorType = QUERY_NODE_PHYSICAL_PLAN_HASH_AGG;
  pOperator->blocking = true;
  pOperator->status = OP_NOT_OPENED;
  pOperator->info = pInfo;
  pOperator->pExpr = pExprInfo;
  pOperator->numOfExprs = numOfCols;
  pOperator->pTaskInfo = pTaskInfo;

  pOperator->fpSet = createOperatorFpSet(doOpenAggregateOptr, getAggregateResult, NULL, NULL, destroyAggOperatorInfo,
                                         aggEncodeResultRow, aggDecodeResultRow, NULL);

  code = appendDownstream(pOperator, &downstream, 1);
  if (code != TSDB_CODE_SUCCESS) {
    goto _error;
  }

  return pOperator;
_error:
  destroyAggOperatorInfo(pInfo, numOfCols);
  taosMemoryFreeClear(pInfo);
  taosMemoryFreeClear(pOperator);
  pTaskInfo->code = TSDB_CODE_OUT_OF_MEMORY;
  return NULL;
}

void doDestroyBasicInfo(SOptrBasicInfo* pInfo, int32_t numOfOutput) {
  assert(pInfo != NULL);

  destroySqlFunctionCtx(pInfo->pCtx, numOfOutput);
  taosMemoryFreeClear(pInfo->rowCellInfoOffset);

  cleanupResultRowInfo(&pInfo->resultRowInfo);
  pInfo->pRes = blockDataDestroy(pInfo->pRes);
}

void destroyBasicOperatorInfo(void* param, int32_t numOfOutput) {
  SOptrBasicInfo* pInfo = (SOptrBasicInfo*)param;
  doDestroyBasicInfo(pInfo, numOfOutput);
}

void destroyAggOperatorInfo(void* param, int32_t numOfOutput) {
  SAggOperatorInfo* pInfo = (SAggOperatorInfo*)param;
  doDestroyBasicInfo(&pInfo->binfo, numOfOutput);
}

void destroySFillOperatorInfo(void* param, int32_t numOfOutput) {
  SFillOperatorInfo* pInfo = (SFillOperatorInfo*)param;
  pInfo->pFillInfo = taosDestroyFillInfo(pInfo->pFillInfo);
  pInfo->pRes = blockDataDestroy(pInfo->pRes);
  taosMemoryFreeClear(pInfo->p);
}

static void destroyProjectOperatorInfo(void* param, int32_t numOfOutput) {
  if (NULL == param) {
    return;
  }
  SProjectOperatorInfo* pInfo = (SProjectOperatorInfo*)param;
  doDestroyBasicInfo(&pInfo->binfo, numOfOutput);
  cleanupAggSup(&pInfo->aggSup);
  taosArrayDestroy(pInfo->pPseudoColInfo);
}

static void destroyIndefinitOperatorInfo(void* param, int32_t numOfOutput) {
  SIndefOperatorInfo* pInfo = (SIndefOperatorInfo*)param;
  doDestroyBasicInfo(&pInfo->binfo, numOfOutput);

  taosArrayDestroy(pInfo->pPseudoColInfo);
  cleanupAggSup(&pInfo->aggSup);

  destroySqlFunctionCtx(pInfo->pScalarCtx, numOfOutput);
  destroyExprInfo(pInfo->pScalarExpr, pInfo->numOfScalarExpr);

  taosMemoryFree(pInfo->rowCellInfoOffset);
}

void destroyExchangeOperatorInfo(void* param, int32_t numOfOutput) {
  SExchangeInfo* pExInfo = (SExchangeInfo*)param;
  taosRemoveRef(exchangeObjRefPool, pExInfo->self);
}

void doDestroyExchangeOperatorInfo(void* param) {
  SExchangeInfo* pExInfo = (SExchangeInfo*)param;

  taosArrayDestroy(pExInfo->pSources);
  taosArrayDestroy(pExInfo->pSourceDataInfo);
  if (pExInfo->pResult != NULL) {
    blockDataDestroy(pExInfo->pResult);
  }

  tsem_destroy(&pExInfo->ready);
}

static SArray* setRowTsColumnOutputInfo(SqlFunctionCtx* pCtx, int32_t numOfCols) {
  SArray* pList = taosArrayInit(4, sizeof(int32_t));
  for (int32_t i = 0; i < numOfCols; ++i) {
    if (fmIsPseudoColumnFunc(pCtx[i].functionId)) {
      taosArrayPush(pList, &i);
    }
  }

  return pList;
}

SOperatorInfo* createProjectOperatorInfo(SOperatorInfo* downstream, SExprInfo* pExprInfo, int32_t num,
                                         SSDataBlock* pResBlock, SLimit* pLimit, SLimit* pSlimit, SNode* pCondition,
                                         SExecTaskInfo* pTaskInfo) {
  SProjectOperatorInfo* pInfo = taosMemoryCalloc(1, sizeof(SProjectOperatorInfo));
  SOperatorInfo*        pOperator = taosMemoryCalloc(1, sizeof(SOperatorInfo));
  if (pInfo == NULL || pOperator == NULL) {
    goto _error;
  }

  pInfo->limit = *pLimit;
  pInfo->slimit = *pSlimit;
  pInfo->curOffset = pLimit->offset;
  pInfo->curSOffset = pSlimit->offset;
  pInfo->binfo.pRes = pResBlock;
  pInfo->pFilterNode = pCondition;

  int32_t numOfCols = num;
  int32_t numOfRows = 4096;
  size_t  keyBufSize = sizeof(int64_t) + sizeof(int64_t) + POINTER_BYTES;

  // Make sure the size of SSDataBlock will never exceed the size of 2MB.
  int32_t TWOMB = 2 * 1024 * 1024;
  if (numOfRows * pResBlock->info.rowSize > TWOMB) {
    numOfRows = TWOMB / pResBlock->info.rowSize;
  }
  initResultSizeInfo(pOperator, numOfRows);

  initAggInfo(&pInfo->binfo, &pInfo->aggSup, pExprInfo, numOfCols, pResBlock, keyBufSize, pTaskInfo->id.str);
  setFunctionResultOutput(&pInfo->binfo, &pInfo->aggSup, MAIN_SCAN, numOfCols, pTaskInfo);

  pInfo->pPseudoColInfo = setRowTsColumnOutputInfo(pInfo->binfo.pCtx, numOfCols);
  pOperator->name = "ProjectOperator";
  pOperator->operatorType = QUERY_NODE_PHYSICAL_PLAN_PROJECT;
  pOperator->blocking = false;
  pOperator->status = OP_NOT_OPENED;
  pOperator->info = pInfo;
  pOperator->pExpr = pExprInfo;
  pOperator->numOfExprs = num;
  pOperator->pTaskInfo = pTaskInfo;

  pOperator->fpSet = createOperatorFpSet(operatorDummyOpenFn, doProjectOperation, NULL, NULL,
                                         destroyProjectOperatorInfo, NULL, NULL, NULL);

  int32_t code = appendDownstream(pOperator, &downstream, 1);
  if (code != TSDB_CODE_SUCCESS) {
    goto _error;
  }

  return pOperator;

_error:
  pTaskInfo->code = TSDB_CODE_OUT_OF_MEMORY;
  return NULL;
}

static SSDataBlock* doApplyIndefinitFunction(SOperatorInfo* pOperator) {
  SIndefOperatorInfo* pIndefInfo = pOperator->info;
  SOptrBasicInfo*     pInfo = &pIndefInfo->binfo;

  SSDataBlock* pRes = pInfo->pRes;
  blockDataCleanup(pRes);

  SExecTaskInfo* pTaskInfo = pOperator->pTaskInfo;
  if (pOperator->status == OP_EXEC_DONE) {
    return NULL;
  }

  int64_t st = 0;
  int32_t order = 0;
  int32_t scanFlag = 0;

  if (pOperator->cost.openCost == 0) {
    st = taosGetTimestampUs();
  }

  SOperatorInfo* downstream = pOperator->pDownstream[0];

  while (1) {
    // The downstream exec may change the value of the newgroup, so use a local variable instead.
    SSDataBlock* pBlock = downstream->fpSet.getNextFn(downstream);
    if (pBlock == NULL) {
      doSetOperatorCompleted(pOperator);
      break;
    }

    // the pDataBlock are always the same one, no need to call this again
    int32_t code = getTableScanInfo(pOperator->pDownstream[0], &order, &scanFlag);
    if (code != TSDB_CODE_SUCCESS) {
      longjmp(pTaskInfo->env, code);
    }

    // there is an scalar expression that needs to be calculated before apply the group aggregation.
    if (pIndefInfo->pScalarExpr != NULL) {
      code = projectApplyFunctions(pIndefInfo->pScalarExpr, pBlock, pBlock, pIndefInfo->pScalarCtx,
                                   pIndefInfo->numOfScalarExpr, pIndefInfo->pPseudoColInfo);
      if (code != TSDB_CODE_SUCCESS) {
        longjmp(pTaskInfo->env, code);
      }
    }

    setInputDataBlock(pOperator, pInfo->pCtx, pBlock, order, scanFlag, false);
    blockDataEnsureCapacity(pInfo->pRes, pInfo->pRes->info.rows + pBlock->info.rows);

    code = projectApplyFunctions(pOperator->pExpr, pInfo->pRes, pBlock, pInfo->pCtx, pOperator->numOfExprs,
                                 pIndefInfo->pPseudoColInfo);
    if (code != TSDB_CODE_SUCCESS) {
      longjmp(pTaskInfo->env, code);
    }
  }

  size_t rows = pInfo->pRes->info.rows;
  pOperator->resultInfo.totalRows += rows;

  if (pOperator->cost.openCost == 0) {
    pOperator->cost.openCost = (taosGetTimestampUs() - st) / 1000.0;
  }

  return (rows > 0) ? pInfo->pRes : NULL;
}

SOperatorInfo* createIndefinitOutputOperatorInfo(SOperatorInfo* downstream, SPhysiNode* pNode,
                                                 SExecTaskInfo* pTaskInfo) {
  SIndefOperatorInfo* pInfo = taosMemoryCalloc(1, sizeof(SIndefOperatorInfo));
  SOperatorInfo*      pOperator = taosMemoryCalloc(1, sizeof(SOperatorInfo));
  if (pInfo == NULL || pOperator == NULL) {
    goto _error;
  }

  SIndefRowsFuncPhysiNode* pPhyNode = (SIndefRowsFuncPhysiNode*)pNode;

  int32_t    numOfExpr = 0;
  SExprInfo* pExprInfo = createExprInfo(pPhyNode->pVectorFuncs, NULL, &numOfExpr);

  int32_t numOfScalarExpr = 0;
  if (pPhyNode->pExprs != NULL) {
    pInfo->pScalarExpr = createExprInfo(pPhyNode->pExprs, NULL, &numOfScalarExpr);
    pInfo->pScalarCtx = createSqlFunctionCtx(pInfo->pScalarExpr, numOfScalarExpr, &pInfo->rowCellInfoOffset);
  }

  SSDataBlock* pResBlock = createResDataBlock(pPhyNode->node.pOutputDataBlockDesc);
  ;

  int32_t numOfRows = 4096;
  size_t  keyBufSize = sizeof(int64_t) + sizeof(int64_t) + POINTER_BYTES;

  // Make sure the size of SSDataBlock will never exceed the size of 2MB.
  int32_t TWOMB = 2 * 1024 * 1024;
  if (numOfRows * pResBlock->info.rowSize > TWOMB) {
    numOfRows = TWOMB / pResBlock->info.rowSize;
  }
  initResultSizeInfo(pOperator, numOfRows);

  initAggInfo(&pInfo->binfo, &pInfo->aggSup, pExprInfo, numOfExpr, pResBlock, keyBufSize, pTaskInfo->id.str);
  setFunctionResultOutput(&pInfo->binfo, &pInfo->aggSup, MAIN_SCAN, numOfExpr, pTaskInfo);

  pInfo->binfo.pRes = pResBlock;
  pInfo->numOfScalarExpr = numOfScalarExpr;
  pInfo->pPseudoColInfo = setRowTsColumnOutputInfo(pInfo->binfo.pCtx, numOfExpr);

  pOperator->name = "IndefinitOperator";
  pOperator->operatorType = QUERY_NODE_PHYSICAL_PLAN_PROJECT;
  pOperator->blocking = false;
  pOperator->status = OP_NOT_OPENED;
  pOperator->info = pInfo;
  pOperator->pExpr = pExprInfo;
  pOperator->numOfExprs = numOfExpr;
  pOperator->pTaskInfo = pTaskInfo;

  pOperator->fpSet = createOperatorFpSet(operatorDummyOpenFn, doApplyIndefinitFunction, NULL, NULL,
                                         destroyIndefinitOperatorInfo, NULL, NULL, NULL);

  int32_t code = appendDownstream(pOperator, &downstream, 1);
  if (code != TSDB_CODE_SUCCESS) {
    goto _error;
  }

  return pOperator;

_error:
  taosMemoryFree(pInfo);
  taosMemoryFree(pOperator);
  pTaskInfo->code = TSDB_CODE_OUT_OF_MEMORY;
  return NULL;
}

static int32_t initFillInfo(SFillOperatorInfo* pInfo, SExprInfo* pExpr, int32_t numOfCols, SNodeListNode* pValNode,
                            STimeWindow win, int32_t capacity, const char* id, SInterval* pInterval, int32_t fillType) {
  SFillColInfo* pColInfo = createFillColInfo(pExpr, numOfCols, pValNode);

  STimeWindow w = TSWINDOW_INITIALIZER;
  getAlignQueryTimeWindow(pInterval, pInterval->precision, win.skey, &w);

  int32_t order = TSDB_ORDER_ASC;
  pInfo->pFillInfo = taosCreateFillInfo(order, w.skey, 0, capacity, numOfCols, pInterval, fillType, pColInfo, id);

  pInfo->p = taosMemoryCalloc(numOfCols, POINTER_BYTES);
  if (pInfo->pFillInfo == NULL || pInfo->p == NULL) {
    taosMemoryFree(pInfo->pFillInfo);
    taosMemoryFree(pInfo->p);
    return TSDB_CODE_OUT_OF_MEMORY;
  } else {
    return TSDB_CODE_SUCCESS;
  }
}

SOperatorInfo* createFillOperatorInfo(SOperatorInfo* downstream, SExprInfo* pExpr, int32_t numOfCols,
                                      SInterval* pInterval, STimeWindow* pWindow, SSDataBlock* pResBlock,
                                      int32_t fillType, SNodeListNode* pValueNode, bool multigroupResult,
                                      SExecTaskInfo* pTaskInfo) {
  SFillOperatorInfo* pInfo = taosMemoryCalloc(1, sizeof(SFillOperatorInfo));
  SOperatorInfo*     pOperator = taosMemoryCalloc(1, sizeof(SOperatorInfo));

  pInfo->pRes = pResBlock;
  pInfo->multigroupResult = multigroupResult;

  int32_t type = TSDB_FILL_NONE;
  switch (fillType) {
    case FILL_MODE_PREV:
      type = TSDB_FILL_PREV;
      break;
    case FILL_MODE_NONE:
      type = TSDB_FILL_NONE;
      break;
    case FILL_MODE_NULL:
      type = TSDB_FILL_NULL;
      break;
    case FILL_MODE_NEXT:
      type = TSDB_FILL_NEXT;
      break;
    case FILL_MODE_VALUE:
      type = TSDB_FILL_SET_VALUE;
      break;
    case FILL_MODE_LINEAR:
      type = TSDB_FILL_LINEAR;
      break;
    default:
      type = TSDB_FILL_NONE;
  }

  SResultInfo* pResultInfo = &pOperator->resultInfo;
  initResultSizeInfo(pOperator, 4096);

  int32_t code = initFillInfo(pInfo, pExpr, numOfCols, pValueNode, *pWindow, pResultInfo->capacity, pTaskInfo->id.str,
                              pInterval, type);
  if (code != TSDB_CODE_SUCCESS) {
    goto _error;
  }

  pOperator->name = "FillOperator";
  pOperator->blocking = false;
  pOperator->status = OP_NOT_OPENED;
  pOperator->operatorType = QUERY_NODE_PHYSICAL_PLAN_FILL;
  pOperator->pExpr = pExpr;
  pOperator->numOfExprs = numOfCols;
  pOperator->info = pInfo;

  pOperator->fpSet =
      createOperatorFpSet(operatorDummyOpenFn, doFill, NULL, NULL, destroySFillOperatorInfo, NULL, NULL, NULL);
  pOperator->pTaskInfo = pTaskInfo;
  code = appendDownstream(pOperator, &downstream, 1);
  return pOperator;

_error:
  taosMemoryFreeClear(pOperator);
  taosMemoryFreeClear(pInfo);
  return NULL;
}

static SResSchema createResSchema(int32_t type, int32_t bytes, int32_t slotId, int32_t scale, int32_t precision,
                                  const char* name) {
  SResSchema s = {0};
  s.scale = scale;
  s.type = type;
  s.bytes = bytes;
  s.slotId = slotId;
  s.precision = precision;
  strncpy(s.name, name, tListLen(s.name));

  return s;
}

static SColumn* createColumn(int32_t blockId, int32_t slotId, int32_t colId, SDataType* pType) {
  SColumn* pCol = taosMemoryCalloc(1, sizeof(SColumn));
  if (pCol == NULL) {
    terrno = TSDB_CODE_OUT_OF_MEMORY;
    return NULL;
  }

  pCol->slotId = slotId;
  pCol->colId = colId;
  pCol->bytes = pType->bytes;
  pCol->type = pType->type;
  pCol->scale = pType->scale;
  pCol->precision = pType->precision;
  pCol->dataBlockId = blockId;

  return pCol;
}

SExprInfo* createExprInfo(SNodeList* pNodeList, SNodeList* pGroupKeys, int32_t* numOfExprs) {
  int32_t numOfFuncs = LIST_LENGTH(pNodeList);
  int32_t numOfGroupKeys = 0;
  if (pGroupKeys != NULL) {
    numOfGroupKeys = LIST_LENGTH(pGroupKeys);
  }

  *numOfExprs = numOfFuncs + numOfGroupKeys;
  SExprInfo* pExprs = taosMemoryCalloc(*numOfExprs, sizeof(SExprInfo));

  for (int32_t i = 0; i < (*numOfExprs); ++i) {
    STargetNode* pTargetNode = NULL;
    if (i < numOfFuncs) {
      pTargetNode = (STargetNode*)nodesListGetNode(pNodeList, i);
    } else {
      pTargetNode = (STargetNode*)nodesListGetNode(pGroupKeys, i - numOfFuncs);
    }

    SExprInfo* pExp = &pExprs[i];

    pExp->pExpr = taosMemoryCalloc(1, sizeof(tExprNode));
    pExp->pExpr->_function.num = 1;
    pExp->pExpr->_function.functionId = -1;

    int32_t type = nodeType(pTargetNode->pExpr);
    // it is a project query, or group by column
    if (type == QUERY_NODE_COLUMN) {
      pExp->pExpr->nodeType = QUERY_NODE_COLUMN;
      SColumnNode* pColNode = (SColumnNode*)pTargetNode->pExpr;

      pExp->base.pParam = taosMemoryCalloc(1, sizeof(SFunctParam));
      pExp->base.numOfParams = 1;

      SDataType* pType = &pColNode->node.resType;
      pExp->base.resSchema = createResSchema(pType->type, pType->bytes, pTargetNode->slotId, pType->scale,
                                             pType->precision, pColNode->colName);
      pExp->base.pParam[0].pCol = createColumn(pColNode->dataBlockId, pColNode->slotId, pColNode->colId, pType);
      pExp->base.pParam[0].type = FUNC_PARAM_TYPE_COLUMN;
    } else if (type == QUERY_NODE_VALUE) {
      pExp->pExpr->nodeType = QUERY_NODE_VALUE;
      SValueNode* pValNode = (SValueNode*)pTargetNode->pExpr;

      pExp->base.pParam = taosMemoryCalloc(1, sizeof(SFunctParam));
      pExp->base.numOfParams = 1;

      SDataType* pType = &pValNode->node.resType;
      pExp->base.resSchema = createResSchema(pType->type, pType->bytes, pTargetNode->slotId, pType->scale,
                                             pType->precision, pValNode->node.aliasName);
      pExp->base.pParam[0].type = FUNC_PARAM_TYPE_VALUE;
      nodesValueNodeToVariant(pValNode, &pExp->base.pParam[0].param);
    } else if (type == QUERY_NODE_FUNCTION) {
      pExp->pExpr->nodeType = QUERY_NODE_FUNCTION;
      SFunctionNode* pFuncNode = (SFunctionNode*)pTargetNode->pExpr;

      SDataType* pType = &pFuncNode->node.resType;
      pExp->base.resSchema = createResSchema(pType->type, pType->bytes, pTargetNode->slotId, pType->scale,
                                             pType->precision, pFuncNode->node.aliasName);

      pExp->pExpr->_function.functionId = pFuncNode->funcId;
      pExp->pExpr->_function.pFunctNode = pFuncNode;

      strncpy(pExp->pExpr->_function.functionName, pFuncNode->functionName,
              tListLen(pExp->pExpr->_function.functionName));
#if 1
      // todo refactor: add the parameter for tbname function
      if (strcmp(pExp->pExpr->_function.functionName, "tbname") == 0) {
        pFuncNode->pParameterList = nodesMakeList();
        ASSERT(LIST_LENGTH(pFuncNode->pParameterList) == 0);
        SValueNode* res = (SValueNode*)nodesMakeNode(QUERY_NODE_VALUE);
        if (NULL == res) {  // todo handle error
        } else {
          res->node.resType = (SDataType){.bytes = sizeof(int64_t), .type = TSDB_DATA_TYPE_BIGINT};
          nodesListAppend(pFuncNode->pParameterList, (SNode*)res);
        }
      }
#endif

      int32_t numOfParam = LIST_LENGTH(pFuncNode->pParameterList);

      pExp->base.pParam = taosMemoryCalloc(numOfParam, sizeof(SFunctParam));
      pExp->base.numOfParams = numOfParam;

      for (int32_t j = 0; j < numOfParam; ++j) {
        SNode* p1 = nodesListGetNode(pFuncNode->pParameterList, j);
        if (p1->type == QUERY_NODE_COLUMN) {
          SColumnNode* pcn = (SColumnNode*)p1;

          pExp->base.pParam[j].type = FUNC_PARAM_TYPE_COLUMN;
          pExp->base.pParam[j].pCol = createColumn(pcn->dataBlockId, pcn->slotId, pcn->colId, &pcn->node.resType);
        } else if (p1->type == QUERY_NODE_VALUE) {
          SValueNode* pvn = (SValueNode*)p1;
          pExp->base.pParam[j].type = FUNC_PARAM_TYPE_VALUE;
          nodesValueNodeToVariant(pvn, &pExp->base.pParam[j].param);
        }
      }
    } else if (type == QUERY_NODE_OPERATOR) {
      pExp->pExpr->nodeType = QUERY_NODE_OPERATOR;
      SOperatorNode* pNode = (SOperatorNode*)pTargetNode->pExpr;

      pExp->base.pParam = taosMemoryCalloc(1, sizeof(SFunctParam));
      pExp->base.numOfParams = 1;

      SDataType* pType = &pNode->node.resType;
      pExp->base.resSchema = createResSchema(pType->type, pType->bytes, pTargetNode->slotId, pType->scale,
                                             pType->precision, pNode->node.aliasName);
      pExp->pExpr->_optrRoot.pRootNode = pTargetNode->pExpr;
    } else {
      ASSERT(0);
    }
  }

  return pExprs;
}

static SExecTaskInfo* createExecTaskInfo(uint64_t queryId, uint64_t taskId, EOPTR_EXEC_MODEL model, char* dbFName) {
  SExecTaskInfo* pTaskInfo = taosMemoryCalloc(1, sizeof(SExecTaskInfo));
  setTaskStatus(pTaskInfo, TASK_NOT_COMPLETED);

  pTaskInfo->schemaVer.dbname = strdup(dbFName);
  pTaskInfo->cost.created = taosGetTimestampMs();
  pTaskInfo->id.queryId = queryId;
  pTaskInfo->execModel = model;

  char* p = taosMemoryCalloc(1, 128);
  snprintf(p, 128, "TID:0x%" PRIx64 " QID:0x%" PRIx64, taskId, queryId);
  pTaskInfo->id.str = p;

  return pTaskInfo;
}

static tsdbReaderT doCreateDataReader(STableScanPhysiNode* pTableScanNode, SReadHandle* pHandle,
                                      STableListInfo* pTableListInfo, uint64_t queryId, uint64_t taskId,
                                      SNode* pTagCond);

static SArray* extractColumnInfo(SNodeList* pNodeList);

static SArray* createSortInfo(SNodeList* pNodeList);

int32_t extractTableSchemaVersion(SReadHandle* pHandle, uint64_t uid, SExecTaskInfo* pTaskInfo) {
  SMetaReader mr = {0};
  metaReaderInit(&mr, pHandle->meta, 0);
  int32_t code = metaGetTableEntryByUid(&mr, uid);
  if (code) {
    metaReaderClear(&mr);
    return code;
  }

  pTaskInfo->schemaVer.tablename = strdup(mr.me.name);

  if (mr.me.type == TSDB_SUPER_TABLE) {
    pTaskInfo->schemaVer.sversion = mr.me.stbEntry.schemaRow.version;
    pTaskInfo->schemaVer.tversion = mr.me.stbEntry.schemaTag.version;
  } else if (mr.me.type == TSDB_CHILD_TABLE) {
    tb_uid_t suid = mr.me.ctbEntry.suid;
    metaGetTableEntryByUid(&mr, suid);
    pTaskInfo->schemaVer.sversion = mr.me.stbEntry.schemaRow.version;
    pTaskInfo->schemaVer.tversion = mr.me.stbEntry.schemaTag.version;
  } else {
    pTaskInfo->schemaVer.sversion = mr.me.ntbEntry.schemaRow.version;
  }

  metaReaderClear(&mr);

  return TSDB_CODE_SUCCESS;
}

int32_t generateGroupIdMap(STableListInfo* pTableListInfo, SReadHandle* pHandle, SArray* groupKey) {
  if (groupKey == NULL) {
    return TDB_CODE_SUCCESS;
  }

  pTableListInfo->map = taosHashInit(32, taosGetDefaultHashFunction(TSDB_DATA_TYPE_BINARY), false, HASH_NO_LOCK);
  if (pTableListInfo->map == NULL) {
    return TSDB_CODE_OUT_OF_MEMORY;
  }
  int32_t keyLen = 0;
  void*   keyBuf = NULL;
  int32_t numOfGroupCols = taosArrayGetSize(groupKey);
  for (int32_t j = 0; j < numOfGroupCols; ++j) {
    SColumn* pCol = taosArrayGet(groupKey, j);
    keyLen += pCol->bytes;  // actual data + null_flag
  }

  int32_t nullFlagSize = sizeof(int8_t) * numOfGroupCols;
  keyLen += nullFlagSize;

  keyBuf = taosMemoryCalloc(1, keyLen);
  if (keyBuf == NULL) {
    return TSDB_CODE_OUT_OF_MEMORY;
  }

  for (int32_t i = 0; i < taosArrayGetSize(pTableListInfo->pTableList); i++) {
    STableKeyInfo* info = taosArrayGet(pTableListInfo->pTableList, i);
    SMetaReader    mr = {0};
    metaReaderInit(&mr, pHandle->meta, 0);
    metaGetTableEntryByUid(&mr, info->uid);

    char* isNull = (char*)keyBuf;
    char* pStart = (char*)keyBuf + sizeof(int8_t) * numOfGroupCols;
    for (int32_t j = 0; j < numOfGroupCols; ++j) {
      SColumn* pCol = taosArrayGet(groupKey, j);

      if (strcmp(pCol->name, "tbname") == 0) {
        isNull[i] = 0;
        memcpy(pStart, mr.me.name, strlen(mr.me.name));
        pStart += strlen(mr.me.name);
      } else {
        STagVal tagVal = {0};
        tagVal.cid = pCol->colId;
        const char* p = metaGetTableTagVal(&mr.me, pCol->type, &tagVal);
        if (p == NULL) {
          isNull[j] = 1;
          continue;
        }
        isNull[i] = 0;
        if (pCol->type == TSDB_DATA_TYPE_JSON) {
          //          int32_t dataLen = getJsonValueLen(pkey->pData);
          //          memcpy(pStart, (pkey->pData), dataLen);
          //          pStart += dataLen;
        } else if (IS_VAR_DATA_TYPE(pCol->type)) {
          memcpy(pStart, tagVal.pData, tagVal.nData);
          pStart += tagVal.nData;
          ASSERT(tagVal.nData <= pCol->bytes);
        } else {
          memcpy(pStart, &(tagVal.i64), pCol->bytes);
          pStart += pCol->bytes;
        }
      }
    }

    int32_t   len = (int32_t)(pStart - (char*)keyBuf);
    uint64_t* groupId = taosHashGet(pTableListInfo->map, keyBuf, len);
    if (groupId) {
      taosHashPut(pTableListInfo->map, &(info->uid), sizeof(uint64_t), groupId, sizeof(uint64_t));
    } else {
      uint64_t tmpId = calcGroupId(keyBuf, len);
      taosHashPut(pTableListInfo->map, &(info->uid), sizeof(uint64_t), &tmpId, sizeof(uint64_t));
    }

    metaReaderClear(&mr);
  }
  taosMemoryFree(keyBuf);
  return TDB_CODE_SUCCESS;
}

SOperatorInfo* createOperatorTree(SPhysiNode* pPhyNode, SExecTaskInfo* pTaskInfo, SReadHandle* pHandle,
                                  uint64_t queryId, uint64_t taskId, STableListInfo* pTableListInfo, SNode* pTagCond) {
  int32_t type = nodeType(pPhyNode);

  if (pPhyNode->pChildren == NULL || LIST_LENGTH(pPhyNode->pChildren) == 0) {
    if (QUERY_NODE_PHYSICAL_PLAN_TABLE_SCAN == type) {
      STableScanPhysiNode* pTableScanNode = (STableScanPhysiNode*)pPhyNode;

      tsdbReaderT pDataReader =
          doCreateDataReader(pTableScanNode, pHandle, pTableListInfo, (uint64_t)queryId, taskId, pTagCond);
      if (pDataReader == NULL && terrno != 0) {
        pTaskInfo->code = terrno;
        return NULL;
      }

      int32_t code = extractTableSchemaVersion(pHandle, pTableScanNode->scan.uid, pTaskInfo);
      if (code) {
        tsdbCleanupReadHandle(pDataReader);
        pTaskInfo->code = terrno;
        return NULL;
      }

      SArray* groupKeys = extractPartitionColInfo(pTableScanNode->pPartitionTags);
      code = generateGroupIdMap(pTableListInfo, pHandle, groupKeys);  // todo for json
      taosArrayDestroy(groupKeys);
      if (code) {
        tsdbCleanupReadHandle(pDataReader);
        pTaskInfo->code = terrno;
        return NULL;
      }

      SOperatorInfo*  pOperator = createTableScanOperatorInfo(pTableScanNode, pDataReader, pHandle, pTaskInfo);
      STableScanInfo* pScanInfo = pOperator->info;
      pTaskInfo->cost.pRecoder = &pScanInfo->readRecorder;
      return pOperator;
    } else if (QUERY_NODE_PHYSICAL_PLAN_TABLE_MERGE_SCAN == type) {
      STableMergeScanPhysiNode* pTableScanNode = (STableMergeScanPhysiNode*)pPhyNode;

      SArray* dataReaders = taosArrayInit(8, POINTER_BYTES);
      createMultipleDataReaders(pTableScanNode, pHandle, pTableListInfo, dataReaders, queryId, taskId, pTagCond);
      extractTableSchemaVersion(pHandle, pTableScanNode->scan.uid, pTaskInfo);
      SArray* groupKeys = extractPartitionColInfo(pTableScanNode->pPartitionTags);
      generateGroupIdMap(pTableListInfo, pHandle, groupKeys);  // todo for json
      taosArrayDestroy(groupKeys);
      SOperatorInfo*  pOperator = createTableMergeScanOperatorInfo(pTableScanNode, dataReaders, pHandle, pTaskInfo);
      STableScanInfo* pScanInfo = pOperator->info;
      pTaskInfo->cost.pRecoder = &pScanInfo->readRecorder;
      return pOperator;
    } else if (QUERY_NODE_PHYSICAL_PLAN_EXCHANGE == type) {
      return createExchangeOperatorInfo(pHandle->pMsgCb->clientRpc, (SExchangePhysiNode*)pPhyNode, pTaskInfo);
    } else if (QUERY_NODE_PHYSICAL_PLAN_STREAM_SCAN == type) {
      SScanPhysiNode*      pScanPhyNode = (SScanPhysiNode*)pPhyNode;  // simple child table.
      STableScanPhysiNode* pTableScanNode = (STableScanPhysiNode*)pPhyNode;
      STimeWindowAggSupp   twSup = {
            .waterMark = pTableScanNode->watermark, .calTrigger = pTableScanNode->triggerType, .maxTs = INT64_MIN};
      tsdbReaderT pDataReader = NULL;
      if (pHandle->vnode) {
        pDataReader = doCreateDataReader(pTableScanNode, pHandle, pTableListInfo, (uint64_t)queryId, taskId, pTagCond);
      } else {
        getTableList(pHandle->meta, pScanPhyNode->tableType, pScanPhyNode->uid, pTableListInfo, pTagCond);
      }

      if (pDataReader == NULL && terrno != 0) {
        qDebug("%s pDataReader is NULL", GET_TASKID(pTaskInfo));
        // return NULL;
      } else {
        qDebug("%s pDataReader is not NULL", GET_TASKID(pTaskInfo));
      }

      SArray* groupKeys = extractPartitionColInfo(pTableScanNode->pPartitionTags);
      int32_t code = generateGroupIdMap(pTableListInfo, pHandle, groupKeys);  // todo for json
      taosArrayDestroy(groupKeys);
      if (code) {
        tsdbCleanupReadHandle(pDataReader);
        return NULL;
      }

      SOperatorInfo* pOperator = createStreamScanOperatorInfo(pDataReader, pHandle, pTableScanNode, pTaskInfo, &twSup);

      return pOperator;
    } else if (QUERY_NODE_PHYSICAL_PLAN_SYSTABLE_SCAN == type) {
      SSystemTableScanPhysiNode* pSysScanPhyNode = (SSystemTableScanPhysiNode*)pPhyNode;
      return createSysTableScanOperatorInfo(pHandle, pSysScanPhyNode, pTaskInfo);
    } else if (QUERY_NODE_PHYSICAL_PLAN_TAG_SCAN == type) {
      STagScanPhysiNode* pScanPhyNode = (STagScanPhysiNode*)pPhyNode;

      int32_t code = getTableList(pHandle->meta, pScanPhyNode->tableType, pScanPhyNode->uid, pTableListInfo,
                                  pScanPhyNode->node.pConditions);
      if (code != TSDB_CODE_SUCCESS) {
        return NULL;
      }

      return createTagScanOperatorInfo(pHandle, pScanPhyNode, pTableListInfo, pTaskInfo);
    } else {
      ASSERT(0);
    }
  }

  int32_t num = 0;
  size_t  size = LIST_LENGTH(pPhyNode->pChildren);

  SOperatorInfo** ops = taosMemoryCalloc(size, POINTER_BYTES);
  for (int32_t i = 0; i < size; ++i) {
    SPhysiNode* pChildNode = (SPhysiNode*)nodesListGetNode(pPhyNode->pChildren, i);
    ops[i] = createOperatorTree(pChildNode, pTaskInfo, pHandle, queryId, taskId, pTableListInfo, pTagCond);
    if (ops[i] == NULL) {
      return NULL;
    }
  }

  SOperatorInfo* pOptr = NULL;
  if (QUERY_NODE_PHYSICAL_PLAN_PROJECT == type) {
    SProjectPhysiNode* pProjPhyNode = (SProjectPhysiNode*)pPhyNode;
    SExprInfo*         pExprInfo = createExprInfo(pProjPhyNode->pProjections, NULL, &num);

    SSDataBlock* pResBlock = createResDataBlock(pPhyNode->pOutputDataBlockDesc);
    SLimit       limit = {.limit = pProjPhyNode->limit, .offset = pProjPhyNode->offset};
    SLimit       slimit = {.limit = pProjPhyNode->slimit, .offset = pProjPhyNode->soffset};
    pOptr = createProjectOperatorInfo(ops[0], pExprInfo, num, pResBlock, &limit, &slimit,
                                      pProjPhyNode->node.pConditions, pTaskInfo);
  } else if (QUERY_NODE_PHYSICAL_PLAN_HASH_AGG == type) {
    SAggPhysiNode* pAggNode = (SAggPhysiNode*)pPhyNode;
    SExprInfo*     pExprInfo = createExprInfo(pAggNode->pAggFuncs, pAggNode->pGroupKeys, &num);
    SSDataBlock*   pResBlock = createResDataBlock(pPhyNode->pOutputDataBlockDesc);

    int32_t    numOfScalarExpr = 0;
    SExprInfo* pScalarExprInfo = NULL;
    if (pAggNode->pExprs != NULL) {
      pScalarExprInfo = createExprInfo(pAggNode->pExprs, NULL, &numOfScalarExpr);
    }

    if (pAggNode->pGroupKeys != NULL) {
      SArray* pColList = extractColumnInfo(pAggNode->pGroupKeys);
      pOptr = createGroupOperatorInfo(ops[0], pExprInfo, num, pResBlock, pColList, pAggNode->node.pConditions,
                                      pScalarExprInfo, numOfScalarExpr, pTaskInfo);
    } else {
      pOptr =
          createAggregateOperatorInfo(ops[0], pExprInfo, num, pResBlock, pScalarExprInfo, numOfScalarExpr, pTaskInfo);
    }
  } else if (QUERY_NODE_PHYSICAL_PLAN_HASH_INTERVAL == type || QUERY_NODE_PHYSICAL_PLAN_STREAM_INTERVAL == type) {
    SIntervalPhysiNode* pIntervalPhyNode = (SIntervalPhysiNode*)pPhyNode;

    SExprInfo*   pExprInfo = createExprInfo(pIntervalPhyNode->window.pFuncs, NULL, &num);
    SSDataBlock* pResBlock = createResDataBlock(pPhyNode->pOutputDataBlockDesc);

    SInterval interval = {.interval = pIntervalPhyNode->interval,
                          .sliding = pIntervalPhyNode->sliding,
                          .intervalUnit = pIntervalPhyNode->intervalUnit,
                          .slidingUnit = pIntervalPhyNode->slidingUnit,
                          .offset = pIntervalPhyNode->offset,
                          .precision = ((SColumnNode*)pIntervalPhyNode->window.pTspk)->node.resType.precision};

    STimeWindowAggSupp as = {
        .waterMark = pIntervalPhyNode->window.watermark,
        .calTrigger = pIntervalPhyNode->window.triggerType,
        .maxTs = INT64_MIN,
    };
    ASSERT(as.calTrigger != STREAM_TRIGGER_MAX_DELAY);

    int32_t tsSlotId = ((SColumnNode*)pIntervalPhyNode->window.pTspk)->slotId;
    bool    isStream = (QUERY_NODE_PHYSICAL_PLAN_STREAM_INTERVAL == type);
    pOptr =
        createIntervalOperatorInfo(ops[0], pExprInfo, num, pResBlock, &interval, tsSlotId, &as, pTaskInfo, isStream);

  } else if (QUERY_NODE_PHYSICAL_PLAN_MERGE_INTERVAL == type) {
    SMergeIntervalPhysiNode* pIntervalPhyNode = (SMergeIntervalPhysiNode*)pPhyNode;

    SExprInfo*   pExprInfo = createExprInfo(pIntervalPhyNode->window.pFuncs, NULL, &num);
    SSDataBlock* pResBlock = createResDataBlock(pPhyNode->pOutputDataBlockDesc);

    SInterval interval = {.interval = pIntervalPhyNode->interval,
                          .sliding = pIntervalPhyNode->sliding,
                          .intervalUnit = pIntervalPhyNode->intervalUnit,
                          .slidingUnit = pIntervalPhyNode->slidingUnit,
                          .offset = pIntervalPhyNode->offset,
                          .precision = ((SColumnNode*)pIntervalPhyNode->window.pTspk)->node.resType.precision};

    int32_t tsSlotId = ((SColumnNode*)pIntervalPhyNode->window.pTspk)->slotId;
    pOptr = createMergeIntervalOperatorInfo(ops[0], pExprInfo, num, pResBlock, &interval, tsSlotId, pTaskInfo);
  } else if (QUERY_NODE_PHYSICAL_PLAN_STREAM_SEMI_INTERVAL == type) {
    int32_t children = 0;
    pOptr = createStreamFinalIntervalOperatorInfo(ops[0], pPhyNode, pTaskInfo, children);
  } else if (QUERY_NODE_PHYSICAL_PLAN_STREAM_FINAL_INTERVAL == type) {
    int32_t children = 1;
    pOptr = createStreamFinalIntervalOperatorInfo(ops[0], pPhyNode, pTaskInfo, children);
  } else if (QUERY_NODE_PHYSICAL_PLAN_SORT == type) {
    SSortPhysiNode* pSortPhyNode = (SSortPhysiNode*)pPhyNode;

    SDataBlockDescNode* pDescNode = pPhyNode->pOutputDataBlockDesc;

    SSDataBlock* pResBlock = createResDataBlock(pDescNode);
    SArray*      info = createSortInfo(pSortPhyNode->pSortKeys);

    int32_t    numOfCols = 0;
    SExprInfo* pExprInfo = createExprInfo(pSortPhyNode->pExprs, NULL, &numOfCols);

    int32_t numOfOutputCols = 0;
    SArray* pColList =
        extractColMatchInfo(pSortPhyNode->pTargets, pDescNode, &numOfOutputCols, pTaskInfo, COL_MATCH_FROM_SLOT_ID);

    pOptr = createSortOperatorInfo(ops[0], pResBlock, info, pExprInfo, numOfCols, pColList, pTaskInfo);
  } else if (QUERY_NODE_PHYSICAL_PLAN_MERGE == type) {
    SMergePhysiNode* pMergePhyNode = (SMergePhysiNode*)pPhyNode;

    SDataBlockDescNode* pDescNode = pPhyNode->pOutputDataBlockDesc;
    SSDataBlock*        pResBlock = createResDataBlock(pDescNode);

    SArray* sortInfo = createSortInfo(pMergePhyNode->pMergeKeys);
    int32_t numOfOutputCols = 0;
    SArray* pColList =
        extractColMatchInfo(pMergePhyNode->pTargets, pDescNode, &numOfOutputCols, pTaskInfo, COL_MATCH_FROM_SLOT_ID);
    SPhysiNode*  pChildNode = (SPhysiNode*)nodesListGetNode(pPhyNode->pChildren, 0);
    SSDataBlock* pInputDataBlock = createResDataBlock(pChildNode->pOutputDataBlockDesc);
    pOptr = createMultiwaySortMergeOperatorInfo(ops, size, pInputDataBlock, pResBlock, sortInfo, pColList, pTaskInfo);
  } else if (QUERY_NODE_PHYSICAL_PLAN_MERGE_SESSION == type) {
    SSessionWinodwPhysiNode* pSessionNode = (SSessionWinodwPhysiNode*)pPhyNode;

    STimeWindowAggSupp as = {.waterMark = pSessionNode->window.watermark,
                             .calTrigger = pSessionNode->window.triggerType};

    SExprInfo*   pExprInfo = createExprInfo(pSessionNode->window.pFuncs, NULL, &num);
    SSDataBlock* pResBlock = createResDataBlock(pPhyNode->pOutputDataBlockDesc);
    int32_t      tsSlotId = ((SColumnNode*)pSessionNode->window.pTspk)->slotId;

    pOptr =
        createSessionAggOperatorInfo(ops[0], pExprInfo, num, pResBlock, pSessionNode->gap, tsSlotId, &as, pTaskInfo);
  } else if (QUERY_NODE_PHYSICAL_PLAN_STREAM_SESSION == type) {
    SSessionWinodwPhysiNode* pSessionNode = (SSessionWinodwPhysiNode*)pPhyNode;

    STimeWindowAggSupp as = {.waterMark = pSessionNode->window.watermark,
                             .calTrigger = pSessionNode->window.triggerType};

    SExprInfo*   pExprInfo = createExprInfo(pSessionNode->window.pFuncs, NULL, &num);
    SSDataBlock* pResBlock = createResDataBlock(pPhyNode->pOutputDataBlockDesc);
    int32_t      tsSlotId = ((SColumnNode*)pSessionNode->window.pTspk)->slotId;

    pOptr = createStreamSessionAggOperatorInfo(ops[0], pExprInfo, num, pResBlock, pSessionNode->gap, tsSlotId, &as,
                                               pTaskInfo);

  } else if (QUERY_NODE_PHYSICAL_PLAN_PARTITION == type) {
    pOptr = createPartitionOperatorInfo(ops[0], (SPartitionPhysiNode*)pPhyNode, pTaskInfo);
  } else if (QUERY_NODE_PHYSICAL_PLAN_MERGE_STATE == type) {
    SStateWinodwPhysiNode* pStateNode = (SStateWinodwPhysiNode*)pPhyNode;

    STimeWindowAggSupp as = {.waterMark = pStateNode->window.watermark, .calTrigger = pStateNode->window.triggerType};

    SExprInfo*   pExprInfo = createExprInfo(pStateNode->window.pFuncs, NULL, &num);
    SSDataBlock* pResBlock = createResDataBlock(pPhyNode->pOutputDataBlockDesc);
    int32_t      tsSlotId = ((SColumnNode*)pStateNode->window.pTspk)->slotId;

    SColumnNode* pColNode = (SColumnNode*)((STargetNode*)pStateNode->pStateKey)->pExpr;
    SColumn      col = extractColumnFromColumnNode(pColNode);
    pOptr = createStatewindowOperatorInfo(ops[0], pExprInfo, num, pResBlock, &as, tsSlotId, &col, pTaskInfo);
  } else if (QUERY_NODE_PHYSICAL_PLAN_STREAM_STATE == type) {
    pOptr = createStreamStateAggOperatorInfo(ops[0], pPhyNode, pTaskInfo);
  } else if (QUERY_NODE_PHYSICAL_PLAN_MERGE_JOIN == type) {
    SJoinPhysiNode* pJoinNode = (SJoinPhysiNode*)pPhyNode;
    SSDataBlock*    pResBlock = createResDataBlock(pPhyNode->pOutputDataBlockDesc);

    SExprInfo* pExprInfo = createExprInfo(pJoinNode->pTargets, NULL, &num);
    pOptr = createMergeJoinOperatorInfo(ops, size, pExprInfo, num, pResBlock, pJoinNode->pOnConditions, pTaskInfo);
  } else if (QUERY_NODE_PHYSICAL_PLAN_FILL == type) {
    SFillPhysiNode* pFillNode = (SFillPhysiNode*)pPhyNode;
    SSDataBlock*    pResBlock = createResDataBlock(pPhyNode->pOutputDataBlockDesc);
    SExprInfo*      pExprInfo = createExprInfo(pFillNode->pTargets, NULL, &num);

    SInterval* pInterval = &((SIntervalAggOperatorInfo*)ops[0]->info)->interval;
    pOptr = createFillOperatorInfo(ops[0], pExprInfo, num, pInterval, &pFillNode->timeRange, pResBlock, pFillNode->mode,
                                   (SNodeListNode*)pFillNode->pValues, false, pTaskInfo);
  } else if (QUERY_NODE_PHYSICAL_PLAN_INDEF_ROWS_FUNC == type) {
    pOptr = createIndefinitOutputOperatorInfo(ops[0], pPhyNode, pTaskInfo);
  } else {
    ASSERT(0);
  }

  taosMemoryFree(ops);
  return pOptr;
}

int32_t compareTimeWindow(const void* p1, const void* p2, const void* param) {
  const SQueryTableDataCond* pCond = param;
  const STimeWindow*         pWin1 = p1;
  const STimeWindow*         pWin2 = p2;
  if (pCond->order == TSDB_ORDER_ASC) {
    return pWin1->skey - pWin2->skey;
  } else if (pCond->order == TSDB_ORDER_DESC) {
    return pWin2->skey - pWin1->skey;
  }
  return 0;
}

int32_t initQueryTableDataCond(SQueryTableDataCond* pCond, const STableScanPhysiNode* pTableScanNode) {
  pCond->loadExternalRows = false;

  pCond->order = pTableScanNode->scanSeq[0] > 0 ? TSDB_ORDER_ASC : TSDB_ORDER_DESC;
  pCond->numOfCols = LIST_LENGTH(pTableScanNode->scan.pScanCols);
  pCond->colList = taosMemoryCalloc(pCond->numOfCols, sizeof(SColumnInfo));
  if (pCond->colList == NULL) {
    terrno = TSDB_CODE_QRY_OUT_OF_MEMORY;
    return terrno;
  }

  // pCond->twindow = pTableScanNode->scanRange;
  // TODO: get it from stable scan node
  pCond->numOfTWindows = 1;
  pCond->twindows = taosMemoryCalloc(pCond->numOfTWindows, sizeof(STimeWindow));
  pCond->twindows[0] = pTableScanNode->scanRange;
  pCond->suid = pTableScanNode->scan.suid;

#if 1
  // todo work around a problem, remove it later
  for (int32_t i = 0; i < pCond->numOfTWindows; ++i) {
    if ((pCond->order == TSDB_ORDER_ASC && pCond->twindows[i].skey > pCond->twindows[i].ekey) ||
        (pCond->order == TSDB_ORDER_DESC && pCond->twindows[i].skey < pCond->twindows[i].ekey)) {
      TSWAP(pCond->twindows[i].skey, pCond->twindows[i].ekey);
    }
  }
#endif

  for (int32_t i = 0; i < pCond->numOfTWindows; ++i) {
    if ((pCond->order == TSDB_ORDER_ASC && pCond->twindows[i].skey > pCond->twindows[i].ekey) ||
        (pCond->order == TSDB_ORDER_DESC && pCond->twindows[i].skey < pCond->twindows[i].ekey)) {
      TSWAP(pCond->twindows[i].skey, pCond->twindows[i].ekey);
    }
  }
  taosqsort(pCond->twindows, pCond->numOfTWindows, sizeof(STimeWindow), pCond, compareTimeWindow);

  pCond->type = BLOCK_LOAD_OFFSET_SEQ_ORDER;
  //  pCond->type = pTableScanNode->scanFlag;

  int32_t j = 0;
  for (int32_t i = 0; i < pCond->numOfCols; ++i) {
    STargetNode* pNode = (STargetNode*)nodesListGetNode(pTableScanNode->scan.pScanCols, i);
    SColumnNode* pColNode = (SColumnNode*)pNode->pExpr;
    if (pColNode->colType == COLUMN_TYPE_TAG) {
      continue;
    }

    pCond->colList[j].type = pColNode->node.resType.type;
    pCond->colList[j].bytes = pColNode->node.resType.bytes;
    pCond->colList[j].colId = pColNode->colId;
    j += 1;
  }

  pCond->numOfCols = j;
  return TSDB_CODE_SUCCESS;
}

void clearupQueryTableDataCond(SQueryTableDataCond* pCond) {
  taosMemoryFree(pCond->twindows);
  taosMemoryFree(pCond->colList);
}

SColumn extractColumnFromColumnNode(SColumnNode* pColNode) {
  SColumn c = {0};
  c.slotId = pColNode->slotId;
  c.colId = pColNode->colId;
  c.type = pColNode->node.resType.type;
  c.bytes = pColNode->node.resType.bytes;
  c.scale = pColNode->node.resType.scale;
  c.precision = pColNode->node.resType.precision;
  return c;
}

SArray* extractColumnInfo(SNodeList* pNodeList) {
  size_t  numOfCols = LIST_LENGTH(pNodeList);
  SArray* pList = taosArrayInit(numOfCols, sizeof(SColumn));
  if (pList == NULL) {
    terrno = TSDB_CODE_OUT_OF_MEMORY;
    return NULL;
  }

  for (int32_t i = 0; i < numOfCols; ++i) {
    STargetNode* pNode = (STargetNode*)nodesListGetNode(pNodeList, i);

    if (nodeType(pNode->pExpr) == QUERY_NODE_COLUMN) {
      SColumnNode* pColNode = (SColumnNode*)pNode->pExpr;

      SColumn c = extractColumnFromColumnNode(pColNode);
      taosArrayPush(pList, &c);
    } else if (nodeType(pNode->pExpr) == QUERY_NODE_VALUE) {
      SValueNode* pValNode = (SValueNode*)pNode->pExpr;
      SColumn     c = {0};
      c.slotId = pNode->slotId;
      c.colId = pNode->slotId;
      c.type = pValNode->node.type;
      c.bytes = pValNode->node.resType.bytes;
      c.scale = pValNode->node.resType.scale;
      c.precision = pValNode->node.resType.precision;

      taosArrayPush(pList, &c);
    }
  }

  return pList;
}

SArray* extractPartitionColInfo(SNodeList* pNodeList) {
<<<<<<< HEAD
  if(!pNodeList) {
      return NULL;
  }

=======
  if (!pNodeList) return NULL;
>>>>>>> ca6633b3
  size_t  numOfCols = LIST_LENGTH(pNodeList);
  SArray* pList = taosArrayInit(numOfCols, sizeof(SColumn));
  if (pList == NULL) {
    terrno = TSDB_CODE_OUT_OF_MEMORY;
    return NULL;
  }

  for (int32_t i = 0; i < numOfCols; ++i) {
    SColumnNode* pColNode = (SColumnNode*)nodesListGetNode(pNodeList, i);

    // todo extract method
    SColumn c = {0};
    c.slotId = pColNode->slotId;
    c.colId = pColNode->colId;
    c.type = pColNode->node.resType.type;
    c.bytes = pColNode->node.resType.bytes;
    c.precision = pColNode->node.resType.precision;
    c.scale = pColNode->node.resType.scale;

    taosArrayPush(pList, &c);
  }

  return pList;
}

SArray* createSortInfo(SNodeList* pNodeList) {
  size_t  numOfCols = LIST_LENGTH(pNodeList);
  SArray* pList = taosArrayInit(numOfCols, sizeof(SBlockOrderInfo));
  if (pList == NULL) {
    terrno = TSDB_CODE_OUT_OF_MEMORY;
    return pList;
  }

  for (int32_t i = 0; i < numOfCols; ++i) {
    SOrderByExprNode* pSortKey = (SOrderByExprNode*)nodesListGetNode(pNodeList, i);
    SBlockOrderInfo   bi = {0};
    bi.order = (pSortKey->order == ORDER_ASC) ? TSDB_ORDER_ASC : TSDB_ORDER_DESC;
    bi.nullFirst = (pSortKey->nullOrder == NULL_ORDER_FIRST);

    SColumnNode* pColNode = (SColumnNode*)pSortKey->pExpr;
    bi.slotId = pColNode->slotId;
    taosArrayPush(pList, &bi);
  }

  return pList;
}

SArray* extractColMatchInfo(SNodeList* pNodeList, SDataBlockDescNode* pOutputNodeList, int32_t* numOfOutputCols,
                            SExecTaskInfo* pTaskInfo, int32_t type) {
  size_t  numOfCols = LIST_LENGTH(pNodeList);
  SArray* pList = taosArrayInit(numOfCols, sizeof(SColMatchInfo));
  if (pList == NULL) {
    terrno = TSDB_CODE_OUT_OF_MEMORY;
    return NULL;
  }

  for (int32_t i = 0; i < numOfCols; ++i) {
    STargetNode* pNode = (STargetNode*)nodesListGetNode(pNodeList, i);
    SColumnNode* pColNode = (SColumnNode*)pNode->pExpr;

    SColMatchInfo c = {0};
    c.output = true;
    c.colId = pColNode->colId;
    c.srcSlotId = pColNode->slotId;
    c.matchType = type;
    c.targetSlotId = pNode->slotId;
    taosArrayPush(pList, &c);
  }

  *numOfOutputCols = 0;
  int32_t num = LIST_LENGTH(pOutputNodeList->pSlots);
  for (int32_t i = 0; i < num; ++i) {
    SSlotDescNode* pNode = (SSlotDescNode*)nodesListGetNode(pOutputNodeList->pSlots, i);

    // todo: add reserve flag check
    // it is a column reserved for the arithmetic expression calculation
    if (pNode->slotId >= numOfCols) {
      (*numOfOutputCols) += 1;
      continue;
    }

    SColMatchInfo* info = taosArrayGet(pList, pNode->slotId);
    if (pNode->output) {
      (*numOfOutputCols) += 1;
    } else {
      info->output = false;
    }
  }

  return pList;
}

int32_t getTableList(void* metaHandle, int32_t tableType, uint64_t tableUid, STableListInfo* pListInfo,
                     SNode* pTagCond) {
  int32_t code = TSDB_CODE_SUCCESS;
  pListInfo->pTableList = taosArrayInit(8, sizeof(STableKeyInfo));

  if (tableType == TSDB_SUPER_TABLE) {
    if (pTagCond) {
      SIndexMetaArg metaArg = {
          .metaEx = metaHandle, .idx = tsdbGetIdx(metaHandle), .ivtIdx = tsdbGetIvtIdx(metaHandle), .suid = tableUid};

      SArray* res = taosArrayInit(8, sizeof(uint64_t));
      code = doFilterTag(pTagCond, &metaArg, res);
      if (code == TSDB_CODE_INDEX_REBUILDING) {  // todo
        // doFilter();
      } else if (code != TSDB_CODE_SUCCESS) {
        qError("failed  to  get tableIds, reason: %s, suid: %" PRIu64 "", tstrerror(code), tableUid);
        taosArrayDestroy(res);
        terrno = code;
        return code;
      } else {
        qDebug("sucess to  get tableIds, size: %d, suid: %" PRIu64 "", (int)taosArrayGetSize(res), tableUid);
      }

      for (int i = 0; i < taosArrayGetSize(res); i++) {
        STableKeyInfo info = {.lastKey = TSKEY_INITIAL_VAL, .uid = *(uint64_t*)taosArrayGet(res, i)};
        taosArrayPush(pListInfo->pTableList, &info);
      }
      taosArrayDestroy(res);
    } else {
      code = tsdbGetAllTableList(metaHandle, tableUid, pListInfo->pTableList);
    }
  } else {  // Create one table group.
    STableKeyInfo info = {.lastKey = 0, .uid = tableUid};
    taosArrayPush(pListInfo->pTableList, &info);
  }

  return code;
}

tsdbReaderT doCreateDataReader(STableScanPhysiNode* pTableScanNode, SReadHandle* pHandle,
                               STableListInfo* pTableListInfo, uint64_t queryId, uint64_t taskId, SNode* pTagCond) {
  int32_t code =
      getTableList(pHandle->meta, pTableScanNode->scan.tableType, pTableScanNode->scan.uid, pTableListInfo, pTagCond);
  if (code != TSDB_CODE_SUCCESS) {
    goto _error;
  }

  if (taosArrayGetSize(pTableListInfo->pTableList) == 0) {
    code = 0;
    qDebug("no table qualified for query, TID:0x%" PRIx64 ", QID:0x%" PRIx64, taskId, queryId);
    goto _error;
  }

  SQueryTableDataCond cond = {0};
  code = initQueryTableDataCond(&cond, pTableScanNode);
  if (code != TSDB_CODE_SUCCESS) {
    goto _error;
  }

  tsdbReaderT* pReader = tsdbReaderOpen(pHandle->vnode, &cond, pTableListInfo, queryId, taskId);
  clearupQueryTableDataCond(&cond);

  return pReader;

_error:
  terrno = code;
  return NULL;
}

int32_t encodeOperator(SOperatorInfo* ops, char** result, int32_t* length) {
  int32_t code = TDB_CODE_SUCCESS;
  char*   pCurrent = NULL;
  int32_t currLength = 0;
  if (ops->fpSet.encodeResultRow) {
    if (result == NULL || length == NULL) {
      return TSDB_CODE_TSC_INVALID_INPUT;
    }
    code = ops->fpSet.encodeResultRow(ops, &pCurrent, &currLength);

    if (code != TDB_CODE_SUCCESS) {
      if (*result != NULL) {
        taosMemoryFree(*result);
        *result = NULL;
      }
      return code;
    }

    if (*result == NULL) {
      *result = (char*)taosMemoryCalloc(1, currLength + sizeof(int32_t));
      if (*result == NULL) {
        taosMemoryFree(pCurrent);
        return TSDB_CODE_OUT_OF_MEMORY;
      }
      memcpy(*result + sizeof(int32_t), pCurrent, currLength);
      *(int32_t*)(*result) = currLength + sizeof(int32_t);
    } else {
      int32_t sizePre = *(int32_t*)(*result);
      char*   tmp = (char*)taosMemoryRealloc(*result, sizePre + currLength);
      if (tmp == NULL) {
        taosMemoryFree(pCurrent);
        taosMemoryFree(*result);
        *result = NULL;
        return TSDB_CODE_OUT_OF_MEMORY;
      }
      *result = tmp;
      memcpy(*result + sizePre, pCurrent, currLength);
      *(int32_t*)(*result) += currLength;
    }
    taosMemoryFree(pCurrent);
    *length = *(int32_t*)(*result);
  }

  for (int32_t i = 0; i < ops->numOfDownstream; ++i) {
    code = encodeOperator(ops->pDownstream[i], result, length);
    if (code != TDB_CODE_SUCCESS) {
      return code;
    }
  }
  return TDB_CODE_SUCCESS;
}

int32_t decodeOperator(SOperatorInfo* ops, char* result, int32_t length) {
  int32_t code = TDB_CODE_SUCCESS;
  if (ops->fpSet.decodeResultRow) {
    if (result == NULL) {
      return TSDB_CODE_TSC_INVALID_INPUT;
    }
    ASSERT(length == *(int32_t*)result);
    char* data = result + sizeof(int32_t);
    code = ops->fpSet.decodeResultRow(ops, data);
    if (code != TDB_CODE_SUCCESS) {
      return code;
    }

    int32_t totalLength = *(int32_t*)result;
    int32_t dataLength = *(int32_t*)data;

    if (totalLength == dataLength + sizeof(int32_t)) {  // the last data
      result = NULL;
      length = 0;
    } else {
      result += dataLength;
      *(int32_t*)(result) = totalLength - dataLength;
      length = totalLength - dataLength;
    }
  }

  for (int32_t i = 0; i < ops->numOfDownstream; ++i) {
    code = decodeOperator(ops->pDownstream[i], result, length);
    if (code != TDB_CODE_SUCCESS) {
      return code;
    }
  }
  return TDB_CODE_SUCCESS;
}

int32_t createDataSinkParam(SDataSinkNode* pNode, void** pParam, qTaskInfo_t* pTaskInfo) {
  SExecTaskInfo* pTask = *(SExecTaskInfo**)pTaskInfo;

  switch (pNode->type) {
    case QUERY_NODE_PHYSICAL_PLAN_DELETE: {
      SDeleterParam* pDeleterParam = taosMemoryCalloc(1, sizeof(SDeleterParam));
      if (NULL == pDeleterParam) {
        return TSDB_CODE_OUT_OF_MEMORY;
      }
      int32_t tbNum = taosArrayGetSize(pTask->tableqinfoList.pTableList);
      pDeleterParam->pUidList = taosArrayInit(tbNum, sizeof(uint64_t));
      if (NULL == pDeleterParam->pUidList) {
        taosMemoryFree(pDeleterParam);
        return TSDB_CODE_OUT_OF_MEMORY;
      }
      for (int32_t i = 0; i < tbNum; ++i) {
        STableKeyInfo* pTable = taosArrayGet(pTask->tableqinfoList.pTableList, i);
        taosArrayPush(pDeleterParam->pUidList, &pTable->uid);
      }

      *pParam = pDeleterParam;
      break;
    }
    default:
      break;
  }

  return TSDB_CODE_SUCCESS;
}

int32_t createExecTaskInfoImpl(SSubplan* pPlan, SExecTaskInfo** pTaskInfo, SReadHandle* pHandle, uint64_t taskId,
                               const char* sql, EOPTR_EXEC_MODEL model) {
  uint64_t queryId = pPlan->id.queryId;

  int32_t code = TSDB_CODE_SUCCESS;
  *pTaskInfo = createExecTaskInfo(queryId, taskId, model, pPlan->dbFName);
  if (*pTaskInfo == NULL) {
    code = TSDB_CODE_QRY_OUT_OF_MEMORY;
    goto _complete;
  }

  (*pTaskInfo)->sql = sql;
  (*pTaskInfo)->pRoot = createOperatorTree(pPlan->pNode, *pTaskInfo, pHandle, queryId, taskId,
                                           &(*pTaskInfo)->tableqinfoList, pPlan->pTagCond);
  if (NULL == (*pTaskInfo)->pRoot) {
    code = (*pTaskInfo)->code;
    goto _complete;
  }

  if ((*pTaskInfo)->pRoot == NULL) {
    code = TSDB_CODE_QRY_OUT_OF_MEMORY;
    goto _complete;
  }

  return code;

_complete:
  taosMemoryFreeClear(*pTaskInfo);
  terrno = code;
  return code;
}

static void doDestroyTableList(STableListInfo* pTableqinfoList) {
  taosArrayDestroy(pTableqinfoList->pTableList);
  taosHashCleanup(pTableqinfoList->map);

  pTableqinfoList->pTableList = NULL;
  pTableqinfoList->map = NULL;
}

void doDestroyTask(SExecTaskInfo* pTaskInfo) {
  qDebug("%s execTask is freed", GET_TASKID(pTaskInfo));

  doDestroyTableList(&pTaskInfo->tableqinfoList);
  destroyOperatorInfo(pTaskInfo->pRoot);
  //  taosArrayDestroy(pTaskInfo->summary.queryProfEvents);
  //  taosHashCleanup(pTaskInfo->summary.operatorProfResults);

  taosMemoryFree(pTaskInfo->schemaVer.dbname);
  taosMemoryFree(pTaskInfo->schemaVer.tablename);
  taosMemoryFreeClear(pTaskInfo->sql);
  taosMemoryFreeClear(pTaskInfo->id.str);
  taosMemoryFreeClear(pTaskInfo);
}

static void doSetTagValueToResultBuf(char* output, const char* val, int16_t type, int16_t bytes) {
  if (val == NULL) {
    setNull(output, type, bytes);
    return;
  }

  if (IS_VAR_DATA_TYPE(type)) {
    // Binary data overflows for sort of unknown reasons. Let trim the overflow data
    if (varDataTLen(val) > bytes) {
      int32_t maxLen = bytes - VARSTR_HEADER_SIZE;
      int32_t len = (varDataLen(val) > maxLen) ? maxLen : varDataLen(val);
      memcpy(varDataVal(output), varDataVal(val), len);
      varDataSetLen(output, len);
    } else {
      varDataCopy(output, val);
    }
  } else {
    memcpy(output, val, bytes);
  }
}

static int64_t getQuerySupportBufSize(size_t numOfTables) {
  size_t s1 = sizeof(STableQueryInfo);
  //  size_t s3 = sizeof(STableCheckInfo);  buffer consumption in tsdb
  return (int64_t)(s1 * 1.5 * numOfTables);
}

int32_t checkForQueryBuf(size_t numOfTables) {
  int64_t t = getQuerySupportBufSize(numOfTables);
  if (tsQueryBufferSizeBytes < 0) {
    return TSDB_CODE_SUCCESS;
  } else if (tsQueryBufferSizeBytes > 0) {
    while (1) {
      int64_t s = tsQueryBufferSizeBytes;
      int64_t remain = s - t;
      if (remain >= 0) {
        if (atomic_val_compare_exchange_64(&tsQueryBufferSizeBytes, s, remain) == s) {
          return TSDB_CODE_SUCCESS;
        }
      } else {
        return TSDB_CODE_QRY_NOT_ENOUGH_BUFFER;
      }
    }
  }

  // disable query processing if the value of tsQueryBufferSize is zero.
  return TSDB_CODE_QRY_NOT_ENOUGH_BUFFER;
}

void releaseQueryBuf(size_t numOfTables) {
  if (tsQueryBufferSizeBytes < 0) {
    return;
  }

  int64_t t = getQuerySupportBufSize(numOfTables);

  // restore value is not enough buffer available
  atomic_add_fetch_64(&tsQueryBufferSizeBytes, t);
}

int32_t getOperatorExplainExecInfo(SOperatorInfo* operatorInfo, SExplainExecInfo** pRes, int32_t* capacity,
                                   int32_t* resNum) {
  if (*resNum >= *capacity) {
    *capacity += 10;

    *pRes = taosMemoryRealloc(*pRes, (*capacity) * sizeof(SExplainExecInfo));
    if (NULL == *pRes) {
      qError("malloc %d failed", (*capacity) * (int32_t)sizeof(SExplainExecInfo));
      return TSDB_CODE_QRY_OUT_OF_MEMORY;
    }
  }

  SExplainExecInfo* pInfo = &(*pRes)[*resNum];

  pInfo->numOfRows = operatorInfo->resultInfo.totalRows;
  pInfo->startupCost = operatorInfo->cost.openCost;
  pInfo->totalCost = operatorInfo->cost.totalCost;

  if (operatorInfo->fpSet.getExplainFn) {
    int32_t code = operatorInfo->fpSet.getExplainFn(operatorInfo, &pInfo->verboseInfo, &pInfo->verboseLen);
    if (code) {
      qError("%s operator getExplainFn failed, code:%s", GET_TASKID(operatorInfo->pTaskInfo), tstrerror(code));
      return code;
    }
  } else {
    pInfo->verboseLen = 0;
    pInfo->verboseInfo = NULL;
  }

  ++(*resNum);

  int32_t code = 0;
  for (int32_t i = 0; i < operatorInfo->numOfDownstream; ++i) {
    code = getOperatorExplainExecInfo(operatorInfo->pDownstream[i], pRes, capacity, resNum);
    if (code) {
      taosMemoryFreeClear(*pRes);
      return TSDB_CODE_QRY_OUT_OF_MEMORY;
    }
  }

  return TSDB_CODE_SUCCESS;
}

int32_t initStreamAggSupporter(SStreamAggSupporter* pSup, const char* pKey, SqlFunctionCtx* pCtx, int32_t numOfOutput,
                               int32_t size) {
  pSup->resultRowSize = getResultRowSize(pCtx, numOfOutput);
  pSup->keySize = sizeof(int64_t) + sizeof(TSKEY);
  pSup->pKeyBuf = taosMemoryCalloc(1, pSup->keySize);
  _hash_fn_t hashFn = taosGetDefaultHashFunction(TSDB_DATA_TYPE_BINARY);
  pSup->pResultRows = taosHashInit(1024, hashFn, false, HASH_NO_LOCK);
  if (pSup->pKeyBuf == NULL || pSup->pResultRows == NULL) {
    return TSDB_CODE_OUT_OF_MEMORY;
  }
  pSup->valueSize = size;

  pSup->pScanWindow = taosArrayInit(4, sizeof(STimeWindow));

  int32_t pageSize = 4096;
  while (pageSize < pSup->resultRowSize * 4) {
    pageSize <<= 1u;
  }
  // at least four pages need to be in buffer
  int32_t bufSize = 4096 * 256;
  if (bufSize <= pageSize) {
    bufSize = pageSize * 4;
  }
  int32_t code = createDiskbasedBuf(&pSup->pResultBuf, pageSize, bufSize, pKey, TD_TMP_DIR_PATH);
  for (int32_t i = 0; i < numOfOutput; ++i) {
    pCtx[i].pBuf = pSup->pResultBuf;
  }
  return code;
}<|MERGE_RESOLUTION|>--- conflicted
+++ resolved
@@ -4900,14 +4900,10 @@
 }
 
 SArray* extractPartitionColInfo(SNodeList* pNodeList) {
-<<<<<<< HEAD
   if(!pNodeList) {
       return NULL;
   }
 
-=======
-  if (!pNodeList) return NULL;
->>>>>>> ca6633b3
   size_t  numOfCols = LIST_LENGTH(pNodeList);
   SArray* pList = taosArrayInit(numOfCols, sizeof(SColumn));
   if (pList == NULL) {
