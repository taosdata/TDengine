/*
 * Copyright (c) 2019 TAOS Data, Inc. <jhtao@taosdata.com>
 *
 * This program is free software: you can use, redistribute, and/or modify
 * it under the terms of the GNU Affero General Public License, version 3
 * or later ("AGPL"), as published by the Free Software Foundation.
 *
 * This program is distributed in the hope that it will be useful, but WITHOUT
 * ANY WARRANTY; without even the implied warranty of MERCHANTABILITY or
 * FITNESS FOR A PARTICULAR PURPOSE.
 *
 * You should have received a copy of the GNU Affero General Public License
 * along with this program. If not, see <http://www.gnu.org/licenses/>.
 */
#include "os.h"

#include "tep.h"
#include "tsort.h"
#include "exception.h"
#include "parser.h"
#include "tglobal.h"
#include "tmsg.h"
#include "ttime.h"

#include "executorimpl.h"
#include "function.h"
#include "tcompare.h"
#include "tcompression.h"
#include "thash.h"
#include "ttypes.h"
#include "query.h"
#include "vnode.h"
#include "tsdb.h"

#define IS_MAIN_SCAN(runtime)          ((runtime)->scanFlag == MAIN_SCAN)
#define IS_REVERSE_SCAN(runtime)       ((runtime)->scanFlag == REVERSE_SCAN)
#define IS_REPEAT_SCAN(runtime)        ((runtime)->scanFlag == REPEAT_SCAN)
#define SET_MAIN_SCAN_FLAG(runtime)  ((runtime)->scanFlag = MAIN_SCAN)
#define SET_REVERSE_SCAN_FLAG(runtime) ((runtime)->scanFlag = REVERSE_SCAN)

#define TSWINDOW_IS_EQUAL(t1, t2) (((t1).skey == (t2).skey) && ((t1).ekey == (t2).ekey))
#define SWITCH_ORDER(n) (((n) = ((n) == TSDB_ORDER_ASC) ? TSDB_ORDER_DESC : TSDB_ORDER_ASC))

#define SDATA_BLOCK_INITIALIZER (SDataBlockInfo) {{0}, 0}

#define GET_FORWARD_DIRECTION_FACTOR(ord) (((ord) == TSDB_ORDER_ASC) ? QUERY_ASC_FORWARD_STEP : QUERY_DESC_FORWARD_STEP)

#define MULTI_KEY_DELIM  "-"

enum {
  TS_JOIN_TS_EQUAL       = 0,
  TS_JOIN_TS_NOT_EQUALS  = 1,
  TS_JOIN_TAG_NOT_EQUALS = 2,
};

typedef enum SResultTsInterpType {
  RESULT_ROW_START_INTERP = 1,
  RESULT_ROW_END_INTERP   = 2,
} SResultTsInterpType;

#if 0
static UNUSED_FUNC void *u_malloc (size_t __size) {
  uint32_t v = rand();

  if (v % 1000 <= 0) {
    return NULL;
  } else {
    return malloc(__size);
  }
}

static UNUSED_FUNC void* u_calloc(size_t num, size_t __size) {
  uint32_t v = rand();
  if (v % 1000 <= 0) {
    return NULL;
  } else {
    return calloc(num, __size);
  }
}

static UNUSED_FUNC void* u_realloc(void* p, size_t __size) {
  uint32_t v = rand();
  if (v % 5 <= 1) {
    return NULL;
  } else {
    return realloc(p, __size);
  }
}

#define calloc  u_calloc
#define malloc  u_malloc
#define realloc u_realloc
#endif

#define CLEAR_QUERY_STATUS(q, st)   ((q)->status &= (~(st)))
#define GET_NUM_OF_TABLEGROUP(q)    taosArrayGetSize((q)->tableqinfoGroupInfo.pGroupList)
#define QUERY_IS_INTERVAL_QUERY(_q) ((_q)->interval.interval > 0)

#define TSKEY_MAX_ADD(a,b)                 \
do {                                       \
  if (a < 0) { a = a + b; break;}          \
  if (sizeof(a) == sizeof(int32_t)) {      \
   if((b) > 0 && ((b) >= INT32_MAX - (a))){\
     a = INT32_MAX;                        \
   } else {                                \
     a = a + b;                            \
   }                                       \
  } else {                                 \
   if((b) > 0 && ((b) >= INT64_MAX - (a))){\
     a = INT64_MAX;                        \
   } else {                                \
     a = a + b;                            \
   }                                       \
  }                                        \
} while(0)                                 

#define TSKEY_MIN_SUB(a,b)                 \
do {                                       \
  if (a >= 0) { a = a + b; break;}         \
  if (sizeof(a) == sizeof(int32_t)){       \
   if((b) < 0 && ((b) <= INT32_MIN - (a))){\
     a = INT32_MIN;                        \
   } else {                                \
     a = a + b;                            \
   }                                       \
  } else {                                 \
    if((b) < 0 && ((b) <= INT64_MIN-(a))) {\
     a = INT64_MIN;                        \
    } else {                               \
     a = a + b;                            \
    }                                      \
  }                                        \
} while (0)

int32_t getMaximumIdleDurationSec() {
  return tsShellActivityTimer * 2;
}

static int32_t getExprFunctionId(SExprInfo *pExprInfo) {
  assert(pExprInfo != NULL && pExprInfo->pExpr != NULL && pExprInfo->pExpr->nodeType == TEXPR_UNARYEXPR_NODE);
  return 0;
}

static void getNextTimeWindow(SInterval* pInterval, int32_t precision, int32_t order, STimeWindow* tw) {
  int32_t factor = GET_FORWARD_DIRECTION_FACTOR(order);
  if (pInterval->intervalUnit != 'n' && pInterval->intervalUnit != 'y') {
    tw->skey += pInterval->sliding * factor;
    tw->ekey = tw->skey + pInterval->interval - 1;
    return;
  }

  int64_t key = tw->skey, interval = pInterval->interval;
  //convert key to second
  key = convertTimePrecision(key, precision, TSDB_TIME_PRECISION_MILLI) / 1000;

  if (pInterval->intervalUnit == 'y') {
    interval *= 12;
  }

  struct tm tm;
  time_t t = (time_t)key;
  localtime_r(&t, &tm);

  int mon = (int)(tm.tm_year * 12 + tm.tm_mon + interval * factor);
  tm.tm_year = mon / 12;
  tm.tm_mon = mon % 12;
  tw->skey = convertTimePrecision((int64_t)mktime(&tm) * 1000L, TSDB_TIME_PRECISION_MILLI, precision);

  mon = (int)(mon + interval);
  tm.tm_year = mon / 12;
  tm.tm_mon = mon % 12;
  tw->ekey = convertTimePrecision((int64_t)mktime(&tm) * 1000L, TSDB_TIME_PRECISION_MILLI, precision);

  tw->ekey -= 1;
}

static void doSetTagValueToResultBuf(char* output, const char* val, int16_t type, int16_t bytes);
static void setResultOutputBuf(STaskRuntimeEnv* pRuntimeEnv, SResultRow* pResult, SqlFunctionCtx* pCtx,
                               int32_t numOfCols, int32_t* rowCellInfoOffset);

void setResultRowOutputBufInitCtx(STaskRuntimeEnv *pRuntimeEnv, SResultRow *pResult, SqlFunctionCtx* pCtx, int32_t numOfOutput, int32_t* rowCellInfoOffset);
static bool functionNeedToExecute(SqlFunctionCtx *pCtx);

static void setBlockStatisInfo(SqlFunctionCtx *pCtx, SSDataBlock* pSDataBlock, SColumn* pColumn);

static void destroyTableQueryInfoImpl(STableQueryInfo *pTableQueryInfo);
static bool hasMainOutput(STaskAttr *pQueryAttr);

static SColumnInfo* extractColumnFilterInfo(SExprInfo* pExpr, int32_t numOfOutput, int32_t* numOfFilterCols);

static int32_t setTimestampListJoinInfo(STaskRuntimeEnv* pRuntimeEnv, SVariant* pTag, STableQueryInfo *pTableQueryInfo);
static void releaseQueryBuf(size_t numOfTables);
static int32_t binarySearchForKey(char *pValue, int num, TSKEY key, int order);
//static STsdbQueryCond createTsdbQueryCond(STaskAttr* pQueryAttr, STimeWindow* win);
static STableIdInfo createTableIdInfo(STableQueryInfo* pTableQueryInfo);

static void setTableScanFilterOperatorInfo(STableScanInfo* pTableScanInfo, SOperatorInfo* pDownstream);

static int32_t getNumOfScanTimes(STaskAttr* pQueryAttr);

static void destroyBasicOperatorInfo(void* param, int32_t numOfOutput);
static void destroySFillOperatorInfo(void* param, int32_t numOfOutput);
static void destroyGroupbyOperatorInfo(void* param, int32_t numOfOutput);
static void destroyProjectOperatorInfo(void* param, int32_t numOfOutput);
static void destroyTagScanOperatorInfo(void* param, int32_t numOfOutput);
static void destroyOrderOperatorInfo(void* param, int32_t numOfOutput);
static void destroySWindowOperatorInfo(void* param, int32_t numOfOutput);
static void destroyStateWindowOperatorInfo(void* param, int32_t numOfOutput);
static void destroyAggOperatorInfo(void* param, int32_t numOfOutput);
static void destroyOperatorInfo(SOperatorInfo* pOperator);

static void doSetOperatorCompleted(SOperatorInfo* pOperator) {
  pOperator->status = OP_EXEC_DONE;
  if (pOperator->pTaskInfo != NULL) {
    setTaskStatus(pOperator->pTaskInfo, TASK_COMPLETED);
  }
}

static int32_t doCopyToSDataBlock(SDiskbasedBuf *pBuf, SGroupResInfo* pGroupResInfo, int32_t orderType, SSDataBlock* pBlock, int32_t rowCapacity);

static int32_t getGroupbyColumnIndex(SGroupbyExpr *pGroupbyExpr, SSDataBlock* pDataBlock);
static int32_t setGroupResultOutputBuf(STaskRuntimeEnv *pRuntimeEnv, SOptrBasicInfo *binf, int32_t numOfCols, char *pData, int16_t type, int16_t bytes, int32_t groupIndex);

static void initCtxOutputBuffer(SqlFunctionCtx* pCtx, int32_t size);
static void getAlignQueryTimeWindow(SInterval* pInterval, int32_t precision, int64_t key, int64_t keyFirst, int64_t keyLast, STimeWindow *win);

static void setResultBufSize(STaskAttr* pQueryAttr, SRspResultInfo* pResultInfo);
static void setCtxTagForJoin(STaskRuntimeEnv* pRuntimeEnv, SqlFunctionCtx* pCtx, SExprInfo* pExprInfo, void* pTable);
static void setParamForStableStddev(STaskRuntimeEnv* pRuntimeEnv, SqlFunctionCtx* pCtx, int32_t numOfOutput, SExprInfo* pExpr);
static void setParamForStableStddevByColData(STaskRuntimeEnv* pRuntimeEnv, SqlFunctionCtx* pCtx, int32_t numOfOutput, SExprInfo* pExpr, char* val, int16_t bytes);
static void doSetTableGroupOutputBuf(SAggOperatorInfo* pAggInfo, int32_t numOfOutput, int32_t tableGroupId, SExecTaskInfo* pTaskInfo);

SArray* getOrderCheckColumns(STaskAttr* pQuery);

typedef struct SRowCompSupporter {
  STaskRuntimeEnv *pRuntimeEnv;
  int16_t           dataOffset;
  __compar_fn_t     comFunc;
} SRowCompSupporter;

static int compareRowData(const void *a, const void *b, const void *userData) {
  const SResultRow *pRow1 = (const SResultRow *)a;
  const SResultRow *pRow2 = (const SResultRow *)b;

  SRowCompSupporter *supporter  = (SRowCompSupporter *)userData;
  STaskRuntimeEnv* pRuntimeEnv =  supporter->pRuntimeEnv;

  SFilePage *page1 = getBufPage(pRuntimeEnv->pResultBuf, pRow1->pageId);
  SFilePage *page2 = getBufPage(pRuntimeEnv->pResultBuf, pRow2->pageId);

  int16_t offset = supporter->dataOffset;
  char *in1  = getPosInResultPage(pRuntimeEnv->pQueryAttr, page1, pRow1->offset, offset);
  char *in2  = getPosInResultPage(pRuntimeEnv->pQueryAttr, page2, pRow2->offset, offset);

  return (in1 != NULL && in2 != NULL) ? supporter->comFunc(in1, in2) : 0;
}

static void sortGroupResByOrderList(SGroupResInfo *pGroupResInfo, STaskRuntimeEnv *pRuntimeEnv, SSDataBlock* pDataBlock) {
  SArray *columnOrderList = getOrderCheckColumns(pRuntimeEnv->pQueryAttr);
  size_t size = taosArrayGetSize(columnOrderList);
  taosArrayDestroy(columnOrderList);

  if (size <= 0) {
    return;
  }

  int32_t orderId = pRuntimeEnv->pQueryAttr->order.col.info.colId;
  if (orderId <= 0) {
    return;
  }

  bool found = false;
  int16_t dataOffset = 0;

  for (int32_t j = 0; j < pDataBlock->info.numOfCols; ++j) {
    SColumnInfoData* pColInfoData = (SColumnInfoData *)taosArrayGet(pDataBlock->pDataBlock, j);
    if (orderId == j) {
      found = true;
      break;
    }

    dataOffset += pColInfoData->info.bytes;
  }

  if (found == false) {
    return;
  }

  int16_t type = pRuntimeEnv->pQueryAttr->pExpr1[orderId].base.resSchema.type;

  SRowCompSupporter support = {.pRuntimeEnv = pRuntimeEnv, .dataOffset = dataOffset, .comFunc = getComparFunc(type, 0)};
  taosArraySortPWithExt(pGroupResInfo->pRows, compareRowData, &support);
}

//setup the output buffer for each operator
SSDataBlock* createOutputBuf(SExprInfo* pExpr, int32_t numOfOutput, int32_t numOfRows) {
  const static int32_t minSize = 8;

  SSDataBlock *res = calloc(1, sizeof(SSDataBlock));
  res->info.numOfCols = numOfOutput;
  res->pDataBlock = taosArrayInit(numOfOutput, sizeof(SColumnInfoData));
  for (int32_t i = 0; i < numOfOutput; ++i) {
    SColumnInfoData idata = {{0}};
    idata.info.type  = pExpr[i].base.resSchema.type;
    idata.info.bytes = pExpr[i].base.resSchema.bytes;
    idata.info.colId = pExpr[i].base.resSchema.colId;

    int32_t size = TMAX(idata.info.bytes * numOfRows, minSize);
    idata.pData = calloc(1, size);  // at least to hold a pointer on x64 platform
    taosArrayPush(res->pDataBlock, &idata);
  }

  return res;
}

SSDataBlock* createOutputBuf_rv(SArray* pExprInfo, int32_t numOfRows) {
  const static int32_t minSize = 8;

  size_t numOfOutput = taosArrayGetSize(pExprInfo);

  SSDataBlock *res = calloc(1, sizeof(SSDataBlock));
  res->info.numOfCols = numOfOutput;
  res->pDataBlock = taosArrayInit(numOfOutput, sizeof(SColumnInfoData));

  for (int32_t i = 0; i < numOfOutput; ++i) {
    SColumnInfoData idata = {{0}};
    SExprInfo* pExpr = taosArrayGetP(pExprInfo, i);

    idata.info.type  = pExpr->base.resSchema.type;
    idata.info.bytes = pExpr->base.resSchema.bytes;
    idata.info.colId = pExpr->base.resSchema.colId;

    int32_t size = TMAX(idata.info.bytes * numOfRows, minSize);
    idata.pData = calloc(1, size);  // at least to hold a pointer on x64 platform
    taosArrayPush(res->pDataBlock, &idata);
  }

  return res;
}

static bool isSelectivityWithTagsQuery(SqlFunctionCtx *pCtx, int32_t numOfOutput) {
  return true;
//  bool    hasTags = false;
//  int32_t numOfSelectivity = 0;
//
//  for (int32_t i = 0; i < numOfOutput; ++i) {
//    int32_t functId = pCtx[i].functionId;
//    if (functId == FUNCTION_TAG_DUMMY || functId == FUNCTION_TS_DUMMY) {
//      hasTags = true;
//      continue;
//    }
//
//    if ((aAggs[functId].status & FUNCSTATE_SELECTIVITY) != 0) {
//      numOfSelectivity++;
//    }
//  }
//
//  return (numOfSelectivity > 0 && hasTags);
}

static bool isProjQuery(STaskAttr *pQueryAttr) {
  for (int32_t i = 0; i < pQueryAttr->numOfOutput; ++i) {
    int32_t functId = getExprFunctionId(&pQueryAttr->pExpr1[i]);
    if (functId != FUNCTION_PRJ && functId != FUNCTION_TAGPRJ) {
      return false;
    }
  }

  return true;
}

static bool hasNull(SColumn* pColumn, SColumnDataAgg *pStatis) {
  if (TSDB_COL_IS_TAG(pColumn->flag) || TSDB_COL_IS_UD_COL(pColumn->flag) || pColumn->info.colId == PRIMARYKEY_TIMESTAMP_COL_ID) {
    return false;
  }

  if (pStatis != NULL && pStatis->numOfNull == 0) {
    return false;
  }

  return true;
}

static void prepareResultListBuffer(SResultRowInfo* pResultRowInfo, jmp_buf env) {
  int64_t newCapacity = 0;

  // more than the capacity, reallocate the resources
  if (pResultRowInfo->size < pResultRowInfo->capacity) {
    return;
  }

  if (pResultRowInfo->capacity > 10000) {
    newCapacity = (int64_t)(pResultRowInfo->capacity * 1.25);
  } else {
    newCapacity = (int64_t)(pResultRowInfo->capacity * 1.5);
  }

  if (newCapacity == pResultRowInfo->capacity) {
    newCapacity += 4;
  }

  char *t = realloc(pResultRowInfo->pResult, (size_t)(newCapacity * POINTER_BYTES));
  if (t == NULL) {
    longjmp(env, TSDB_CODE_QRY_OUT_OF_MEMORY);
  }

  pResultRowInfo->pResult = (SResultRow **)t;

  int32_t inc = (int32_t)newCapacity - pResultRowInfo->capacity;
  memset(&pResultRowInfo->pResult[pResultRowInfo->capacity], 0, POINTER_BYTES * inc);

  pResultRowInfo->capacity = (int32_t)newCapacity;
}

static bool chkResultRowFromKey(STaskRuntimeEnv *pRuntimeEnv, SResultRowInfo *pResultRowInfo, char *pData,
                                             int16_t bytes, bool masterscan, uint64_t uid) {
  bool existed = false;
  SET_RES_WINDOW_KEY(pRuntimeEnv->keyBuf, pData, bytes, uid);

  SResultRow **p1 =
      (SResultRow **)taosHashGet(pRuntimeEnv->pResultRowHashTable, pRuntimeEnv->keyBuf, GET_RES_WINDOW_KEY_LEN(bytes));

  // in case of repeat scan/reverse scan, no new time window added.
  if (QUERY_IS_INTERVAL_QUERY(pRuntimeEnv->pQueryAttr)) {
    if (!masterscan) {  // the *p1 may be NULL in case of sliding+offset exists.
      return p1 != NULL;
    }

    if (p1 != NULL) {
      if (pResultRowInfo->size == 0) {
        existed = false;
        assert(pResultRowInfo->curPos == -1);
      } else if (pResultRowInfo->size == 1) {
        existed = (pResultRowInfo->pResult[0] == (*p1));
      } else {  // check if current pResultRowInfo contains the existed pResultRow
        SET_RES_EXT_WINDOW_KEY(pRuntimeEnv->keyBuf, pData, bytes, uid, pResultRowInfo);
        int64_t* index = taosHashGet(pRuntimeEnv->pResultRowListSet, pRuntimeEnv->keyBuf, GET_RES_EXT_WINDOW_KEY_LEN(bytes));
        if (index != NULL) {
          existed = true;
        } else {
          existed = false;
        }
      }
    }

    return existed;
  }

  return p1 != NULL;
}


static SResultRow* doSetResultOutBufByKey(STaskRuntimeEnv* pRuntimeEnv, SResultRowInfo* pResultRowInfo, int64_t tid,
                                          char* pData, int16_t bytes, bool masterscan, uint64_t tableGroupId) {
  bool existed = false;
  SET_RES_WINDOW_KEY(pRuntimeEnv->keyBuf, pData, bytes, tableGroupId);

  SResultRow **p1 =
      (SResultRow **)taosHashGet(pRuntimeEnv->pResultRowHashTable, pRuntimeEnv->keyBuf, GET_RES_WINDOW_KEY_LEN(bytes));

  // in case of repeat scan/reverse scan, no new time window added.
  if (QUERY_IS_INTERVAL_QUERY(pRuntimeEnv->pQueryAttr)) {
    if (!masterscan) {  // the *p1 may be NULL in case of sliding+offset exists.
      return (p1 != NULL)? *p1:NULL;
    }

    if (p1 != NULL) {
      if (pResultRowInfo->size == 0) {
        existed = false;
        assert(pResultRowInfo->curPos == -1);
      } else if (pResultRowInfo->size == 1) {
        existed = (pResultRowInfo->pResult[0] == (*p1));
        pResultRowInfo->curPos = 0;
      } else {  // check if current pResultRowInfo contains the existed pResultRow
        SET_RES_EXT_WINDOW_KEY(pRuntimeEnv->keyBuf, pData, bytes, tid, pResultRowInfo);
        int64_t* index = taosHashGet(pRuntimeEnv->pResultRowListSet, pRuntimeEnv->keyBuf, GET_RES_EXT_WINDOW_KEY_LEN(bytes));
        if (index != NULL) {
          pResultRowInfo->curPos = (int32_t) *index;
          existed = true;
        } else {
          existed = false;
        }
      }
    }
  } else {
    // In case of group by column query, the required SResultRow object must be existed in the pResultRowInfo object.
    if (p1 != NULL) {
      return *p1;
    }
  }

  if (!existed) {
//    prepareResultListBuffer(pResultRowInfo, pRuntimeEnv);

    SResultRow *pResult = NULL;
    if (p1 == NULL) {
      pResult = getNewResultRow(pRuntimeEnv->pool);
      int32_t ret = initResultRow(pResult);
      if (ret != TSDB_CODE_SUCCESS) {
        longjmp(pRuntimeEnv->env, TSDB_CODE_QRY_OUT_OF_MEMORY);
      }

      // add a new result set for a new group
      taosHashPut(pRuntimeEnv->pResultRowHashTable, pRuntimeEnv->keyBuf, GET_RES_WINDOW_KEY_LEN(bytes), &pResult, POINTER_BYTES);
      SResultRowCell cell = {.groupId = tableGroupId, .pRow = pResult};
      taosArrayPush(pRuntimeEnv->pResultRowArrayList, &cell);
    } else {
      pResult = *p1;
    }

    pResultRowInfo->curPos = pResultRowInfo->size;
    pResultRowInfo->pResult[pResultRowInfo->size++] = pResult;

    int64_t index = pResultRowInfo->curPos;
    SET_RES_EXT_WINDOW_KEY(pRuntimeEnv->keyBuf, pData, bytes, tid, pResultRowInfo);
    taosHashPut(pRuntimeEnv->pResultRowListSet, pRuntimeEnv->keyBuf, GET_RES_EXT_WINDOW_KEY_LEN(bytes), &index, POINTER_BYTES);
  }

  // too many time window in query
  if (pResultRowInfo->size > MAX_INTERVAL_TIME_WINDOW) {
    longjmp(pRuntimeEnv->env, TSDB_CODE_QRY_TOO_MANY_TIMEWINDOW);
  }

  return pResultRowInfo->pResult[pResultRowInfo->curPos];
}

static SResultRow* doSetResultOutBufByKey_rv(SResultRowInfo* pResultRowInfo, int64_t tid, char* pData, int16_t bytes,
    bool masterscan, uint64_t tableGroupId, SExecTaskInfo* pTaskInfo, bool isIntervalQuery, SAggSupporter* pSup) {
  bool existed = false;
  SET_RES_WINDOW_KEY(pSup->keyBuf, pData, bytes, tableGroupId);

  SResultRow **p1 =
      (SResultRow **)taosHashGet(pSup->pResultRowHashTable, pSup->keyBuf, GET_RES_WINDOW_KEY_LEN(bytes));

  // in case of repeat scan/reverse scan, no new time window added.
  if (isIntervalQuery) {
    if (!masterscan) {  // the *p1 may be NULL in case of sliding+offset exists.
      return (p1 != NULL)? *p1:NULL;
    }

    if (p1 != NULL) {
      if (pResultRowInfo->size == 0) {
        existed = false;
        assert(pResultRowInfo->curPos == -1);
      } else if (pResultRowInfo->size == 1) {
        existed = (pResultRowInfo->pResult[0] == (*p1));
        pResultRowInfo->curPos = 0;
      } else {  // check if current pResultRowInfo contains the existed pResultRow
        SET_RES_EXT_WINDOW_KEY(pSup->keyBuf, pData, bytes, tid, pResultRowInfo);
        int64_t* index = taosHashGet(pSup->pResultRowListSet, pSup->keyBuf, GET_RES_EXT_WINDOW_KEY_LEN(bytes));
        if (index != NULL) {
          pResultRowInfo->curPos = (int32_t) *index;
          existed = true;
        } else {
          existed = false;
        }
      }
    }
  } else {
    // In case of group by column query, the required SResultRow object must be existed in the pResultRowInfo object.
    if (p1 != NULL) {
      return *p1;
    }
  }

  if (!existed) {
    prepareResultListBuffer(pResultRowInfo, pTaskInfo->env);

    SResultRow *pResult = NULL;
    if (p1 == NULL) {
      pResult = getNewResultRow(pSup->pool);
      int32_t ret = initResultRow(pResult);
      if (ret != TSDB_CODE_SUCCESS) {
        longjmp(pTaskInfo->env, TSDB_CODE_QRY_OUT_OF_MEMORY);
      }

      // add a new result set for a new group
      taosHashPut(pSup->pResultRowHashTable, pSup->keyBuf, GET_RES_WINDOW_KEY_LEN(bytes), &pResult, POINTER_BYTES);
      SResultRowCell cell = {.groupId = tableGroupId, .pRow = pResult};
      taosArrayPush(pSup->pResultRowArrayList, &cell);
    } else {
      pResult = *p1;
    }

    pResultRowInfo->curPos = pResultRowInfo->size;
    pResultRowInfo->pResult[pResultRowInfo->size++] = pResult;

    int64_t index = pResultRowInfo->curPos;
    SET_RES_EXT_WINDOW_KEY(pSup->keyBuf, pData, bytes, tid, pResultRowInfo);
    taosHashPut(pSup->pResultRowListSet, pSup->keyBuf, GET_RES_EXT_WINDOW_KEY_LEN(bytes), &index, POINTER_BYTES);
  }

  // too many time window in query
  if (pResultRowInfo->size > MAX_INTERVAL_TIME_WINDOW) {
    longjmp(pTaskInfo->env, TSDB_CODE_QRY_TOO_MANY_TIMEWINDOW);
  }

  return pResultRowInfo->pResult[pResultRowInfo->curPos];
}

static void getInitialStartTimeWindow(SInterval* pInterval, int32_t precision, TSKEY ts, STimeWindow* w, TSKEY ekey, bool ascQuery) {
  if (ascQuery) {
    getAlignQueryTimeWindow(pInterval, precision, ts, ts, ekey, w);
  } else {
    // the start position of the first time window in the endpoint that spreads beyond the queried last timestamp
    getAlignQueryTimeWindow(pInterval, precision, ts, ekey, ts, w);

    int64_t key = w->skey;
    while(key < ts) { // moving towards end
      if (pInterval->intervalUnit == 'n' || pInterval->intervalUnit == 'y') {
        key = taosTimeAdd(key, pInterval->sliding, pInterval->slidingUnit, precision);
      } else {
        key += pInterval->sliding;
      }

      if (key >= ts) {
        break;
      }

      w->skey = key;
    }
  }
}

// get the correct time window according to the handled timestamp
static STimeWindow getActiveTimeWindow(SResultRowInfo * pResultRowInfo, int64_t ts, SInterval* pInterval, int32_t precision, STimeWindow* win) {
  STimeWindow w = {0};

 if (pResultRowInfo->curPos == -1) {  // the first window, from the previous stored value
    getInitialStartTimeWindow(pInterval, precision, ts, &w, win->ekey, true);

    if (pInterval->intervalUnit == 'n' || pInterval->intervalUnit == 'y') {
      w.ekey = taosTimeAdd(w.skey, pInterval->interval, pInterval->intervalUnit, precision) - 1;
    } else {
      w.ekey = w.skey + pInterval->interval - 1;
    }
  } else {
    w = getResultRow(pResultRowInfo, pResultRowInfo->curPos)->win;
  }

  if (w.skey > ts || w.ekey < ts) {
    if (pInterval->intervalUnit == 'n' || pInterval->intervalUnit == 'y') {
      w.skey = taosTimeTruncate(ts, pInterval, precision);
      w.ekey = taosTimeAdd(w.skey, pInterval->interval, pInterval->intervalUnit, precision) - 1;
    } else {
      int64_t st = w.skey;

      if (st > ts) {
        st -= ((st - ts + pInterval->sliding - 1) / pInterval->sliding) * pInterval->sliding;
      }

      int64_t et = st + pInterval->interval - 1;
      if (et < ts) {
        st += ((ts - et + pInterval->sliding - 1) / pInterval->sliding) * pInterval->sliding;
      }

      w.skey = st;
      w.ekey = w.skey + pInterval->interval - 1;
    }
  }

  /*
   * query border check, skey should not be bounded by the query time range, since the value skey will
   * be used as the time window index value. So we only change ekey of time window accordingly.
   */
//  ASSERT(win->skey <= win->ekey); // todo no need this
  return w;
}

// get the correct time window according to the handled timestamp
static STimeWindow getCurrentActiveTimeWindow(SResultRowInfo * pResultRowInfo, int64_t ts, STaskAttr *pQueryAttr) {
  STimeWindow w = {0};

 if (pResultRowInfo->curPos == -1) {  // the first window, from the previous stored value
//    getInitialStartTimeWindow(pQueryAttr, ts, &w);

    if (pQueryAttr->interval.intervalUnit == 'n' || pQueryAttr->interval.intervalUnit == 'y') {
      w.ekey = taosTimeAdd(w.skey, pQueryAttr->interval.interval, pQueryAttr->interval.intervalUnit, pQueryAttr->precision) - 1;
    } else {
      w.ekey = w.skey + pQueryAttr->interval.interval - 1;
    }
  } else {
    w = getResultRow(pResultRowInfo, pResultRowInfo->curPos)->win;
  }

  /*
   * query border check, skey should not be bounded by the query time range, since the value skey will
   * be used as the time window index value. So we only change ekey of time window accordingly.
   */
  if (w.ekey > pQueryAttr->window.ekey && QUERY_IS_ASC_QUERY(pQueryAttr)) {
    w.ekey = pQueryAttr->window.ekey;
  }

  return w;
}

// a new buffer page for each table. Needs to opt this design
static int32_t addNewWindowResultBuf(SResultRow *pWindowRes, SDiskbasedBuf *pResultBuf, int32_t tid, uint32_t size) {
  if (pWindowRes->pageId != -1) {
    return 0;
  }

  SFilePage *pData = NULL;

  // in the first scan, new space needed for results
  int32_t pageId = -1;
  SIDList list = getDataBufPagesIdList(pResultBuf, tid);

  if (taosArrayGetSize(list) == 0) {
    pData = getNewBufPage(pResultBuf, tid, &pageId);
  } else {
    SPageInfo* pi = getLastPageInfo(list);
    pData = getBufPage(pResultBuf, getPageId(pi));
    pageId = getPageId(pi);

    if (pData->num + size > getBufPageSize(pResultBuf)) {
      // release current page first, and prepare the next one
      releaseBufPageInfo(pResultBuf, pi);
      pData = getNewBufPage(pResultBuf, tid, &pageId);
      if (pData != NULL) {
        assert(pData->num == 0);  // number of elements must be 0 for new allocated buffer
      }
    }
  }

  if (pData == NULL) {
    return -1;
  }

  // set the number of rows in current disk page
  if (pWindowRes->pageId == -1) {  // not allocated yet, allocate new buffer
    pWindowRes->pageId = pageId;
    pWindowRes->offset = (int32_t)pData->num;

    pData->num += size;
    assert(pWindowRes->pageId >= 0);
  }

  return 0;
}

static bool chkWindowOutputBufByKey(STaskRuntimeEnv *pRuntimeEnv, SResultRowInfo *pResultRowInfo, STimeWindow *win,
                                       bool masterscan, SResultRow **pResult, int64_t groupId, SqlFunctionCtx* pCtx,
                                       int32_t numOfOutput, int32_t* rowCellInfoOffset) {
  assert(win->skey <= win->ekey);
  return chkResultRowFromKey(pRuntimeEnv, pResultRowInfo, (char *)&win->skey, TSDB_KEYSIZE, masterscan, groupId);
}

static int32_t setResultOutputBufByKey(STaskRuntimeEnv *pRuntimeEnv, SResultRowInfo *pResultRowInfo, int64_t tid, STimeWindow *win,
                                       bool masterscan, SResultRow **pResult, int64_t tableGroupId, SqlFunctionCtx* pCtx,
                                       int32_t numOfOutput, int32_t* rowCellInfoOffset) {
  assert(win->skey <= win->ekey);
  SDiskbasedBuf *pResultBuf = pRuntimeEnv->pResultBuf;

  SResultRow *pResultRow = doSetResultOutBufByKey(pRuntimeEnv, pResultRowInfo, tid, (char *)&win->skey, TSDB_KEYSIZE, masterscan, tableGroupId);
  if (pResultRow == NULL) {
    *pResult = NULL;
    return TSDB_CODE_SUCCESS;
  }

  // not assign result buffer yet, add new result buffer
  if (pResultRow->pageId == -1) {
    int32_t ret = addNewWindowResultBuf(pResultRow, pResultBuf, (int32_t) tableGroupId, pRuntimeEnv->pQueryAttr->intermediateResultRowSize);
    if (ret != TSDB_CODE_SUCCESS) {
      return -1;
    }
  }

  // set time window for current result
  pResultRow->win = (*win);
  *pResult = pResultRow;
  setResultRowOutputBufInitCtx(pRuntimeEnv, pResultRow, pCtx, numOfOutput, rowCellInfoOffset);

  return TSDB_CODE_SUCCESS;
}

static void setResultRowOutputBufInitCtx_rv(SDiskbasedBuf * pBuf, SResultRow *pResult, SqlFunctionCtx* pCtx, int32_t numOfOutput, int32_t* rowCellInfoOffset);

static int32_t setResultOutputBufByKey_rv(SResultRowInfo *pResultRowInfo, int64_t id, STimeWindow *win,
                                       bool masterscan, SResultRow **pResult, int64_t tableGroupId, SqlFunctionCtx* pCtx,
                                       int32_t numOfOutput, int32_t* rowCellInfoOffset, SDiskbasedBuf *pBuf, SAggSupporter *pAggSup, SExecTaskInfo* pTaskInfo) {
  assert(win->skey <= win->ekey);
  SResultRow *pResultRow = doSetResultOutBufByKey_rv(pResultRowInfo, id, (char *)&win->skey, TSDB_KEYSIZE, masterscan, tableGroupId,
       pTaskInfo, true, pAggSup);

  if (pResultRow == NULL) {
    *pResult = NULL;
    return TSDB_CODE_SUCCESS;
  }

  // not assign result buffer yet, add new result buffer
  if (pResultRow->pageId == -1) { // todo intermediate result size
    int32_t ret = addNewWindowResultBuf(pResultRow, pBuf, (int32_t) tableGroupId, 0);
    if (ret != TSDB_CODE_SUCCESS) {
      return -1;
    }
  }

  // set time window for current result
  pResultRow->win = (*win);
  *pResult = pResultRow;
  setResultRowOutputBufInitCtx_rv(pBuf, pResultRow, pCtx, numOfOutput, rowCellInfoOffset);

  return TSDB_CODE_SUCCESS;
}


static void setResultRowInterpo(SResultRow* pResult, SResultTsInterpType type) {
  assert(pResult != NULL && (type == RESULT_ROW_START_INTERP || type == RESULT_ROW_END_INTERP));
  if (type == RESULT_ROW_START_INTERP) {
    pResult->startInterp = true;
  } else {
    pResult->endInterp   = true;
  }
}

static bool resultRowInterpolated(SResultRow* pResult, SResultTsInterpType type) {
  assert(pResult != NULL && (type == RESULT_ROW_START_INTERP || type == RESULT_ROW_END_INTERP));
  if (type == RESULT_ROW_START_INTERP) {
    return pResult->startInterp == true;
  } else {
    return pResult->endInterp   == true;
  }
}

static FORCE_INLINE int32_t getForwardStepsInBlock(int32_t numOfRows, __block_search_fn_t searchFn, TSKEY ekey, int16_t pos,
                                      int16_t order, int64_t *pData) {
  int32_t forwardStep = 0;

  if (order == TSDB_ORDER_ASC) {
    int32_t end = searchFn((char*) &pData[pos], numOfRows - pos, ekey, order);
    if (end >= 0) {
      forwardStep = end;

      if (pData[end + pos] == ekey) {
        forwardStep += 1;
      }
    }
  } else {
    int32_t end = searchFn((char *)pData, pos + 1, ekey, order);
    if (end >= 0) {
      forwardStep = pos - end;

      if (pData[end] == ekey) {
        forwardStep += 1;
      }
    }
  }

  assert(forwardStep >= 0);
  return forwardStep;
}

static void doUpdateResultRowIndex(SResultRowInfo*pResultRowInfo, TSKEY lastKey, bool ascQuery, bool timeWindowInterpo) {
  int64_t skey = TSKEY_INITIAL_VAL;
  int32_t i = 0;
  for (i = pResultRowInfo->size - 1; i >= 0; --i) {
    SResultRow *pResult = pResultRowInfo->pResult[i];
    if (pResult->closed) {
      break;
    }

    // new closed result rows
    if (timeWindowInterpo) {
      if (pResult->endInterp && ((pResult->win.skey <= lastKey && ascQuery) || (pResult->win.skey >= lastKey && !ascQuery))) {
        if (i > 0) { // the first time window, the startInterp is false.
          assert(pResult->startInterp);
        }

        closeResultRow(pResultRowInfo, i);
      } else {
        skey = pResult->win.skey;
      }
    } else {
      if ((pResult->win.ekey <= lastKey && ascQuery) || (pResult->win.skey >= lastKey && !ascQuery)) {
        closeResultRow(pResultRowInfo, i);
      } else {
        skey = pResult->win.skey;
      }
    }
  }

  // all result rows are closed, set the last one to be the skey
  if (skey == TSKEY_INITIAL_VAL) {
    if (pResultRowInfo->size == 0) {
//      assert(pResultRowInfo->current == NULL);
      assert(pResultRowInfo->curPos == -1);
      pResultRowInfo->curPos = -1;
    } else {
      pResultRowInfo->curPos = pResultRowInfo->size - 1;
    }
  } else {

    for (i = pResultRowInfo->size - 1; i >= 0; --i) {
      SResultRow *pResult = pResultRowInfo->pResult[i];
      if (pResult->closed) {
        break;
      }
    }

    if (i == pResultRowInfo->size - 1) {
      pResultRowInfo->curPos = i;
    } else {
      pResultRowInfo->curPos = i + 1;  // current not closed result object
    }
  }
}

static void updateResultRowInfoActiveIndex(SResultRowInfo* pResultRowInfo, const STimeWindow* pWin, TSKEY lastKey, bool ascQuery, bool interp) {
  if ((lastKey > pWin->ekey && ascQuery) || (lastKey < pWin->ekey && (!ascQuery))) {
    closeAllResultRows(pResultRowInfo);
    pResultRowInfo->curPos = pResultRowInfo->size - 1;
  } else {
    int32_t step = ascQuery ? 1 : -1;
    doUpdateResultRowIndex(pResultRowInfo, lastKey - step, ascQuery, interp);
  }
}

static int32_t getNumOfRowsInTimeWindow(SDataBlockInfo *pDataBlockInfo, TSKEY *pPrimaryColumn,
                                        int32_t startPos, TSKEY ekey, __block_search_fn_t searchFn, STableQueryInfo* item, int32_t order) {
  assert(startPos >= 0 && startPos < pDataBlockInfo->rows);

  int32_t num   = -1;
  int32_t step  = GET_FORWARD_DIRECTION_FACTOR(order);

  if (order == TSDB_ORDER_ASC) {
    if (ekey < pDataBlockInfo->window.ekey && pPrimaryColumn) {
      num = getForwardStepsInBlock(pDataBlockInfo->rows, searchFn, ekey, startPos, order, pPrimaryColumn);
      if (item != NULL) {
        item->lastKey = pPrimaryColumn[startPos + (num - 1)] + step;
      }
    } else {
      num = pDataBlockInfo->rows - startPos;
      if (item != NULL) {
        item->lastKey = pDataBlockInfo->window.ekey + step;
      }
    }
  } else {  // desc
    if (ekey > pDataBlockInfo->window.skey && pPrimaryColumn) {
      num = getForwardStepsInBlock(pDataBlockInfo->rows, searchFn, ekey, startPos, order, pPrimaryColumn);
      if (item != NULL) {
        item->lastKey = pPrimaryColumn[startPos - (num - 1)] + step;
      }
    } else {
      num = startPos + 1;
      if (item != NULL) {
        item->lastKey = pDataBlockInfo->window.skey + step;
      }
    }
  }

  assert(num >= 0);
  return num;
}

static void doApplyFunctions(SqlFunctionCtx* pCtx, STimeWindow* pWin, int32_t offset, int32_t forwardStep, TSKEY* tsCol,
    int32_t numOfTotal, int32_t numOfOutput, int32_t order) {
  for (int32_t k = 0; k < numOfOutput; ++k) {
    pCtx[k].size    = forwardStep;
    pCtx[k].startTs = pWin->skey;

    // keep it temporarialy
    int32_t startOffset = pCtx[k].startRow;
    bool    hasAgg      = pCtx[k].isAggSet;

    int32_t pos = (order == TSDB_ORDER_ASC) ? offset : offset - (forwardStep - 1);
    pCtx[k].startRow = pos;

    if (tsCol != NULL) {
      pCtx[k].ptsList = &tsCol[pos];
    }

    // not a whole block involved in query processing, statistics data can not be used
    // NOTE: the original value of isSet have been changed here
    if (pCtx[k].isAggSet && forwardStep < numOfTotal) {
      pCtx[k].isAggSet = false;
    }

    if (functionNeedToExecute(&pCtx[k])) {
      pCtx[k].fpSet->addInput(&pCtx[k]);
    }

    // restore it
    pCtx[k].isAggSet = hasAgg;
    pCtx[k].startRow = startOffset;
  }
}

static int32_t getNextQualifiedWindow(SInterval* pInterval, STimeWindow* pNext, SDataBlockInfo* pDataBlockInfo,
                                      TSKEY* primaryKeys, int32_t prevPosition, STableIntervalOperatorInfo* pInfo) {
  int32_t order = pInfo->order;
  bool    ascQuery  = (order == TSDB_ORDER_ASC);

  int32_t precision = pInfo->precision;
  getNextTimeWindow(pInterval, precision, order, pNext);

  // next time window is not in current block
  if ((pNext->skey > pDataBlockInfo->window.ekey && order == TSDB_ORDER_ASC) ||
      (pNext->ekey < pDataBlockInfo->window.skey && order == TSDB_ORDER_DESC)) {
    return -1;
  }

  TSKEY startKey = ascQuery? pNext->skey:pNext->ekey;
  int32_t startPos = 0;

  // tumbling time window query, a special case of sliding time window query
  if (pInterval->sliding == pInterval->interval && prevPosition != -1) {
    int32_t factor = GET_FORWARD_DIRECTION_FACTOR(order);
    startPos = prevPosition + factor;
  } else {
    if (startKey <= pDataBlockInfo->window.skey && ascQuery) {
      startPos = 0;
    } else if (startKey >= pDataBlockInfo->window.ekey && !ascQuery) {
      startPos = pDataBlockInfo->rows - 1;
    } else {
      startPos = binarySearchForKey((char *)primaryKeys, pDataBlockInfo->rows, startKey, order);
    }
  }

  /* interp query with fill should not skip time window */
//  if (pQueryAttr->pointInterpQuery && pQueryAttr->fillType != TSDB_FILL_NONE) {
//    return startPos;
//  }

  /*
   * This time window does not cover any data, try next time window,
   * this case may happen when the time window is too small
   */
  if (primaryKeys == NULL) {
    if (ascQuery) {
      assert(pDataBlockInfo->window.skey <= pNext->ekey);
    } else {
      assert(pDataBlockInfo->window.ekey >= pNext->skey);
    }
  } else {
    if (ascQuery && primaryKeys[startPos] > pNext->ekey) {
      TSKEY next = primaryKeys[startPos];
      if (pInterval->intervalUnit == 'n' || pInterval->intervalUnit == 'y') {
        pNext->skey = taosTimeTruncate(next, pInterval, precision);
        pNext->ekey = taosTimeAdd(pNext->skey, pInterval->interval, pInterval->intervalUnit, precision) - 1;
      } else {
        pNext->ekey += ((next - pNext->ekey + pInterval->sliding - 1)/pInterval->sliding) * pInterval->sliding;
        pNext->skey = pNext->ekey - pInterval->interval + 1;
      }
    } else if ((!ascQuery) && primaryKeys[startPos] < pNext->skey) {
      TSKEY next = primaryKeys[startPos];
      if (pInterval->intervalUnit == 'n' || pInterval->intervalUnit == 'y') {
        pNext->skey = taosTimeTruncate(next, pInterval, precision);
        pNext->ekey = taosTimeAdd(pNext->skey, pInterval->interval, pInterval->intervalUnit, precision) - 1;
      } else {
        pNext->skey -= ((pNext->skey - next + pInterval->sliding - 1) / pInterval->sliding) * pInterval->sliding;
        pNext->ekey = pNext->skey + pInterval->interval - 1;
      }
    }
  }

  return startPos;
}

static FORCE_INLINE TSKEY reviseWindowEkey(STaskAttr *pQueryAttr, STimeWindow *pWindow) {
  TSKEY ekey = -1;
  if (QUERY_IS_ASC_QUERY(pQueryAttr)) {
    ekey = pWindow->ekey;
    if (ekey > pQueryAttr->window.ekey) {
      ekey = pQueryAttr->window.ekey;
    }
  } else {
    ekey = pWindow->skey;
    if (ekey < pQueryAttr->window.ekey) {
      ekey = pQueryAttr->window.ekey;
    }
  }

  return ekey;
}

static void setNotInterpoWindowKey(SqlFunctionCtx* pCtx, int32_t numOfOutput, int32_t type) {
  if (type == RESULT_ROW_START_INTERP) {
    for (int32_t k = 0; k < numOfOutput; ++k) {
      pCtx[k].start.key = INT64_MIN;
    }
  } else {
    for (int32_t k = 0; k < numOfOutput; ++k) {
      pCtx[k].end.key = INT64_MIN;
    }
  }
}

static void saveDataBlockLastRow(char** pRow, SArray* pDataBlock, int32_t rowIndex, int32_t numOfCols) {
  if (pDataBlock == NULL) {
    return;
  }

  for (int32_t k = 0; k < numOfCols; ++k) {
    SColumnInfoData *pColInfo = taosArrayGet(pDataBlock, k);
    memcpy(pRow[k], ((char*)pColInfo->pData) + (pColInfo->info.bytes * rowIndex), pColInfo->info.bytes);
  }
}

static TSKEY getStartTsKey(STimeWindow* win, const TSKEY* tsCols, int32_t rows, bool ascQuery) {
  TSKEY ts = TSKEY_INITIAL_VAL;
  if (tsCols == NULL) {
    ts = ascQuery? win->skey : win->ekey;
  } else {
    int32_t offset = ascQuery? 0:rows-1;
    ts = tsCols[offset];
  }

  return ts;
}

static void doSetInputDataBlock(SOperatorInfo* pOperator, SqlFunctionCtx* pCtx, SSDataBlock* pBlock, int32_t order);

static void doSetInputDataBlockInfo(SOperatorInfo* pOperator, SqlFunctionCtx* pCtx, SSDataBlock* pBlock, int32_t order) {
  for (int32_t i = 0; i < pOperator->numOfOutput; ++i) {
    pCtx[i].order = order;
    pCtx[i].size  = pBlock->info.rows;
    pCtx[i].currentStage = (uint8_t)pOperator->pRuntimeEnv->scanFlag;

    setBlockStatisInfo(&pCtx[i], pBlock, NULL/*&pOperator->pExpr[i].base.colInfo*/);
  }
}

void setInputDataBlock(SOperatorInfo* pOperator, SqlFunctionCtx* pCtx, SSDataBlock* pBlock, int32_t order) {
//  if (pCtx[0].functionId == FUNCTION_ARITHM) {
//    SScalar* pSupport = (SScalarFunctionSupport*) pCtx[0].param[1].pz;
//    if (pSupport->colList == NULL) {
//      doSetInputDataBlock(pOperator, pCtx, pBlock, order);
//    } else {
//      doSetInputDataBlockInfo(pOperator, pCtx, pBlock, order);
//    }
//  } else {
    if (pBlock->pDataBlock != NULL) {
      doSetInputDataBlock(pOperator, pCtx, pBlock, order);
    } else {
      doSetInputDataBlockInfo(pOperator, pCtx, pBlock, order);
    }
//  }
}

static void doSetInputDataBlock(SOperatorInfo* pOperator, SqlFunctionCtx* pCtx, SSDataBlock* pBlock, int32_t order) {
  for (int32_t i = 0; i < pOperator->numOfOutput; ++i) {
    pCtx[i].order = order;
    pCtx[i].size  = pBlock->info.rows;
    pCtx[i].currentStage = MAIN_SCAN/*(uint8_t)pOperator->pRuntimeEnv->scanFlag*/;

    setBlockStatisInfo(&pCtx[i], pBlock, pOperator->pExpr[i].base.pColumns);

    if (pCtx[i].functionId == FUNCTION_ARITHM) {
//      setArithParams((SScalarFunctionSupport*)pCtx[i].param[1].pz, &pOperator->pExpr[i], pBlock);
    } else {
      uint32_t flag = pOperator->pExpr[i].base.pColumns->flag;
      if (TSDB_COL_IS_NORMAL_COL(flag) /*|| (pCtx[i].functionId == FUNCTION_BLKINFO) ||
          (TSDB_COL_IS_TAG(flag) && pOperator->pRuntimeEnv->scanFlag == MERGE_STAGE)*/) {

        SColumn* pCol = pOperator->pExpr[i].base.pColumns;
        if (pCtx[i].columnIndex == -1) {
          for(int32_t j = 0; j < pBlock->info.numOfCols; ++j) {
            SColumnInfoData* pColData = taosArrayGet(pBlock->pDataBlock, j);
            if (pColData->info.colId == pCol->info.colId) {
              pCtx[i].columnIndex = j;
              break;
            }
          }
        }

        SColumnInfoData* p = taosArrayGet(pBlock->pDataBlock, pCtx[i].columnIndex);
        // in case of the block distribution query, the inputBytes is not a constant value.
        pCtx[i].pInput = p;
        assert(p->info.colId == pCol->info.colId);

        if (pCtx[i].functionId < 0) {
          SColumnInfoData* tsInfo = taosArrayGet(pBlock->pDataBlock, 0);
          pCtx[i].ptsList = (int64_t*) tsInfo->pData;

          continue;
        }

//        uint32_t status = aAggs[pCtx[i].functionId].status;
//        if ((status & (FUNCSTATE_SELECTIVITY | FUNCSTATE_NEED_TS)) != 0) {
//          SColumnInfoData* tsInfo = taosArrayGet(pBlock->pDataBlock, 0);
          // In case of the top/bottom query again the nest query result, which has no timestamp column
          // don't set the ptsList attribute.
//          if (tsInfo->info.type == TSDB_DATA_TYPE_TIMESTAMP) {
//            pCtx[i].ptsList = (int64_t*) tsInfo->pData;
//          } else {
//            pCtx[i].ptsList = NULL;
//          }
//        }
//      } else if (TSDB_COL_IS_UD_COL(pCol->flag) && (pOperator->pRuntimeEnv->scanFlag == MERGE_STAGE)) {
//        SColIndex*       pColIndex = &pOperator->pExpr[i].base.colInfo;
//        SColumnInfoData* p = taosArrayGet(pBlock->pDataBlock, pColIndex->colIndex);
//
//        pCtx[i].pInput = p->pData;
//        assert(p->info.colId == pColIndex->info.colId && pCtx[i].inputType == p->info.type);
//        for(int32_t j = 0; j < pBlock->info.rows; ++j) {
//          char* dst = p->pData + j * p->info.bytes;
//          taosVariantDump(&pOperator->pExpr[i].base.param[1], dst, p->info.type, true);
//        }
      }
    }
  }
}

static void doAggregateImpl(SOperatorInfo* pOperator, TSKEY startTs, SqlFunctionCtx* pCtx, SSDataBlock* pSDataBlock) {
  for (int32_t k = 0; k < pOperator->numOfOutput; ++k) {
    if (functionNeedToExecute(&pCtx[k])) {
      pCtx[k].startTs = startTs;// this can be set during create the struct
      pCtx[k].fpSet->addInput(&pCtx[k]);
    }
  }
}

static void projectApplyFunctions(STaskRuntimeEnv *pRuntimeEnv, SqlFunctionCtx *pCtx, int32_t numOfOutput) {
  STaskAttr *pQueryAttr = pRuntimeEnv->pQueryAttr;

  for (int32_t k = 0; k < numOfOutput; ++k) {
    pCtx[k].startTs = pQueryAttr->window.skey;

    // Always set the asc order for merge stage process
    if (pCtx[k].currentStage == MERGE_STAGE) {
      pCtx[k].order = TSDB_ORDER_ASC;
    }

    pCtx[k].startTs = pQueryAttr->window.skey;

    if (pCtx[k].functionId < 0) {
      // load the script and exec
//      SUdfInfo* pUdfInfo = pRuntimeEnv->pUdfInfo;
//      doInvokeUdf(pUdfInfo, &pCtx[k], 0, TSDB_UDF_FUNC_NORMAL);
//    } else {
//      aAggs[pCtx[k].functionId].xFunction(&pCtx[k]);
    }
  }
}

void doTimeWindowInterpolation(SOperatorInfo* pOperator, SOptrBasicInfo* pInfo, SArray* pDataBlock, TSKEY prevTs,
                               int32_t prevRowIndex, TSKEY curTs, int32_t curRowIndex, TSKEY windowKey, int32_t type) {
  STaskRuntimeEnv *pRuntimeEnv = pOperator->pRuntimeEnv;
  SExprInfo* pExpr = pOperator->pExpr;

  SqlFunctionCtx* pCtx = pInfo->pCtx;

  for (int32_t k = 0; k < pOperator->numOfOutput; ++k) {
    int32_t functionId = pCtx[k].functionId;
    if (functionId != FUNCTION_TWA && functionId != FUNCTION_INTERP) {
      pCtx[k].start.key = INT64_MIN;
      continue;
    }

    SColIndex *      pColIndex = NULL/*&pExpr[k].base.colInfo*/;
    int16_t          index = pColIndex->colIndex;
    SColumnInfoData *pColInfo = taosArrayGet(pDataBlock, index);

//    assert(pColInfo->info.colId == pColIndex->info.colId && curTs != windowKey);
    double v1 = 0, v2 = 0, v = 0;

    if (prevRowIndex == -1) {
      GET_TYPED_DATA(v1, double, pColInfo->info.type, (char *)pRuntimeEnv->prevRow[index]);
    } else {
      GET_TYPED_DATA(v1, double, pColInfo->info.type, (char *)pColInfo->pData + prevRowIndex * pColInfo->info.bytes);
    }

    GET_TYPED_DATA(v2, double, pColInfo->info.type, (char *)pColInfo->pData + curRowIndex * pColInfo->info.bytes);

    if (functionId == FUNCTION_INTERP) {
      if (type == RESULT_ROW_START_INTERP) {
        pCtx[k].start.key = prevTs;
        pCtx[k].start.val = v1;

        pCtx[k].end.key = curTs;
        pCtx[k].end.val = v2;

        if (pColInfo->info.type == TSDB_DATA_TYPE_BINARY || pColInfo->info.type == TSDB_DATA_TYPE_NCHAR) {
          if (prevRowIndex == -1) {
            pCtx[k].start.ptr = (char *)pRuntimeEnv->prevRow[index];
          } else {
            pCtx[k].start.ptr = (char *)pColInfo->pData + prevRowIndex * pColInfo->info.bytes;
          }

          pCtx[k].end.ptr = (char *)pColInfo->pData + curRowIndex * pColInfo->info.bytes;
        }
      }
    } else if (functionId == FUNCTION_TWA) {
      SPoint point1 = (SPoint){.key = prevTs,    .val = &v1};
      SPoint point2 = (SPoint){.key = curTs,     .val = &v2};
      SPoint point  = (SPoint){.key = windowKey, .val = &v };

      taosGetLinearInterpolationVal(&point, TSDB_DATA_TYPE_DOUBLE, &point1, &point2, TSDB_DATA_TYPE_DOUBLE);

      if (type == RESULT_ROW_START_INTERP) {
        pCtx[k].start.key = point.key;
        pCtx[k].start.val = v;
      } else {
        pCtx[k].end.key = point.key;
        pCtx[k].end.val = v;
      }
    }
  }
}

static bool setTimeWindowInterpolationStartTs(SOperatorInfo* pOperatorInfo, SqlFunctionCtx* pCtx, int32_t pos,
                                              int32_t numOfRows, SArray* pDataBlock, const TSKEY* tsCols, STimeWindow* win) {
  STaskRuntimeEnv* pRuntimeEnv = pOperatorInfo->pRuntimeEnv;
  STaskAttr* pQueryAttr = pRuntimeEnv->pQueryAttr;

  bool ascQuery = QUERY_IS_ASC_QUERY(pQueryAttr);

  TSKEY curTs  = tsCols[pos];
  TSKEY lastTs = *(TSKEY *) pRuntimeEnv->prevRow[0];

  // lastTs == INT64_MIN and pos == 0 means this is the first time window, interpolation is not needed.
  // start exactly from this point, no need to do interpolation
  TSKEY key = ascQuery? win->skey:win->ekey;
  if (key == curTs) {
    setNotInterpoWindowKey(pCtx, pOperatorInfo->numOfOutput, RESULT_ROW_START_INTERP);
    return true;
  }

  if (lastTs == INT64_MIN && ((pos == 0 && ascQuery) || (pos == (numOfRows - 1) && !ascQuery))) {
    setNotInterpoWindowKey(pCtx, pOperatorInfo->numOfOutput, RESULT_ROW_START_INTERP);
    return true;
  }

  int32_t step = GET_FORWARD_DIRECTION_FACTOR(pQueryAttr->order.order);
  TSKEY   prevTs = ((pos == 0 && ascQuery) || (pos == (numOfRows - 1) && !ascQuery))? lastTs:tsCols[pos - step];

  doTimeWindowInterpolation(pOperatorInfo, pOperatorInfo->info, pDataBlock, prevTs, pos - step, curTs, pos,
      key, RESULT_ROW_START_INTERP);
  return true;
}

static bool setTimeWindowInterpolationEndTs(SOperatorInfo* pOperatorInfo, SqlFunctionCtx* pCtx,
    int32_t endRowIndex, SArray* pDataBlock, const TSKEY* tsCols, TSKEY blockEkey, STimeWindow* win) {
  STaskRuntimeEnv *pRuntimeEnv = pOperatorInfo->pRuntimeEnv;
  STaskAttr* pQueryAttr = pRuntimeEnv->pQueryAttr;
  int32_t numOfOutput = pOperatorInfo->numOfOutput;

  TSKEY   actualEndKey = tsCols[endRowIndex];

  TSKEY key = QUERY_IS_ASC_QUERY(pQueryAttr)? win->ekey:win->skey;

  // not ended in current data block, do not invoke interpolation
  if ((key > blockEkey && QUERY_IS_ASC_QUERY(pQueryAttr)) || (key < blockEkey && !QUERY_IS_ASC_QUERY(pQueryAttr))) {
    setNotInterpoWindowKey(pCtx, numOfOutput, RESULT_ROW_END_INTERP);
    return false;
  }

  // there is actual end point of current time window, no interpolation need
  if (key == actualEndKey) {
    setNotInterpoWindowKey(pCtx, numOfOutput, RESULT_ROW_END_INTERP);
    return true;
  }

  int32_t step = GET_FORWARD_DIRECTION_FACTOR(pQueryAttr->order.order);
  int32_t nextRowIndex = endRowIndex + step;
  assert(nextRowIndex >= 0);

  TSKEY nextKey = tsCols[nextRowIndex];
  doTimeWindowInterpolation(pOperatorInfo, pOperatorInfo->info, pDataBlock, actualEndKey, endRowIndex, nextKey,
      nextRowIndex, key, RESULT_ROW_END_INTERP);
  return true;
}

static void doWindowBorderInterpolation(SOperatorInfo* pOperatorInfo, SSDataBlock* pBlock, SqlFunctionCtx* pCtx,
    SResultRow* pResult, STimeWindow* win, int32_t startPos, int32_t forwardStep, int32_t order, bool timeWindowInterpo) {
  if (!timeWindowInterpo) {
    return;
  }

  assert(pBlock != NULL);
  int32_t step = GET_FORWARD_DIRECTION_FACTOR(order);

  if (pBlock->pDataBlock == NULL){
//    tscError("pBlock->pDataBlock == NULL");
    return;
  }

  SColumnInfoData *pColInfo = taosArrayGet(pBlock->pDataBlock, 0);

  TSKEY  *tsCols = (TSKEY *)(pColInfo->pData);
  bool done = resultRowInterpolated(pResult, RESULT_ROW_START_INTERP);
  if (!done) { // it is not interpolated, now start to generated the interpolated value
    int32_t startRowIndex = startPos;
    bool interp = setTimeWindowInterpolationStartTs(pOperatorInfo, pCtx, startRowIndex, pBlock->info.rows, pBlock->pDataBlock,
        tsCols, win);
    if (interp) {
      setResultRowInterpo(pResult, RESULT_ROW_START_INTERP);
    }
  } else {
    setNotInterpoWindowKey(pCtx, pOperatorInfo->numOfOutput, RESULT_ROW_START_INTERP);
  }

  // point interpolation does not require the end key time window interpolation.
//  if (pointInterpQuery) {
//    return;
//  }

  // interpolation query does not generate the time window end interpolation
  done = resultRowInterpolated(pResult, RESULT_ROW_END_INTERP);
  if (!done) {
    int32_t endRowIndex = startPos + (forwardStep - 1) * step;

    TSKEY endKey = (order == TSDB_ORDER_ASC)? pBlock->info.window.ekey:pBlock->info.window.skey;
    bool  interp = setTimeWindowInterpolationEndTs(pOperatorInfo, pCtx, endRowIndex, pBlock->pDataBlock, tsCols, endKey, win);
    if (interp) {
      setResultRowInterpo(pResult, RESULT_ROW_END_INTERP);
    }
  } else {
    setNotInterpoWindowKey(pCtx, pOperatorInfo->numOfOutput, RESULT_ROW_END_INTERP);
  }
}

static void hashIntervalAgg(SOperatorInfo* pOperatorInfo, SResultRowInfo* pResultRowInfo, SSDataBlock* pSDataBlock, int32_t tableGroupId) {
  STableIntervalOperatorInfo* pInfo = (STableIntervalOperatorInfo*) pOperatorInfo->info;

  SExecTaskInfo* pTaskInfo = pOperatorInfo->pTaskInfo;
  int32_t numOfOutput = pOperatorInfo->numOfOutput;

  int32_t step = 1;
  bool ascQuery = true;

  int32_t prevIndex = pResultRowInfo->curPos;

  TSKEY* tsCols = NULL;
  if (pSDataBlock->pDataBlock != NULL) {
    SColumnInfoData* pColDataInfo = taosArrayGet(pSDataBlock->pDataBlock, 0);
    tsCols = (int64_t*) pColDataInfo->pData;
    assert(tsCols[0] == pSDataBlock->info.window.skey &&
           tsCols[pSDataBlock->info.rows - 1] == pSDataBlock->info.window.ekey);
  }

  int32_t startPos = ascQuery? 0 : (pSDataBlock->info.rows - 1);
  TSKEY ts = getStartTsKey(&pSDataBlock->info.window, tsCols, pSDataBlock->info.rows, ascQuery);

  STimeWindow win = getActiveTimeWindow(pResultRowInfo, ts, &pInfo->interval, pInfo->precision, &pInfo->win);
  bool masterScan = true;

  SResultRow* pResult = NULL;
  int32_t ret = setResultOutputBufByKey_rv(pResultRowInfo, pSDataBlock->info.uid, &win, masterScan, &pResult, tableGroupId, pInfo->binfo.pCtx,
                                        numOfOutput, pInfo->binfo.rowCellInfoOffset, pInfo->pResultBuf, &pInfo->aggSup, pTaskInfo);
  if (ret != TSDB_CODE_SUCCESS || pResult == NULL) {
    longjmp(pTaskInfo->env, TSDB_CODE_QRY_OUT_OF_MEMORY);
  }

  int32_t forwardStep = 0;
  TSKEY   ekey = win.ekey;
  forwardStep =
      getNumOfRowsInTimeWindow(&pSDataBlock->info, tsCols, startPos, ekey, binarySearchForKey, NULL, TSDB_ORDER_ASC);

  // prev time window not interpolation yet.
  int32_t curIndex = pResultRowInfo->curPos;
  if (prevIndex != -1 && prevIndex < curIndex && pInfo->timeWindowInterpo) {
    for (int32_t j = prevIndex; j < curIndex; ++j) {  // previous time window may be all closed already.
      SResultRow* pRes = getResultRow(pResultRowInfo, j);
      if (pRes->closed) {
        assert(resultRowInterpolated(pRes, RESULT_ROW_START_INTERP) && resultRowInterpolated(pRes, RESULT_ROW_END_INTERP));
        continue;
      }

        STimeWindow w = pRes->win;
        ret = setResultOutputBufByKey_rv(pResultRowInfo, pSDataBlock->info.uid, &w, masterScan, &pResult,
                                      tableGroupId, pInfo->binfo.pCtx, numOfOutput, pInfo->binfo.rowCellInfoOffset, pInfo->pResultBuf, &pInfo->aggSup, pTaskInfo);
        if (ret != TSDB_CODE_SUCCESS) {
          longjmp(pTaskInfo->env, TSDB_CODE_QRY_OUT_OF_MEMORY);
        }

        assert(!resultRowInterpolated(pResult, RESULT_ROW_END_INTERP));

        doTimeWindowInterpolation(pOperatorInfo, &pInfo->binfo, pSDataBlock->pDataBlock, *(TSKEY*)pInfo->pRow[0], -1,
                                  tsCols[startPos], startPos, w.ekey, RESULT_ROW_END_INTERP);

        setResultRowInterpo(pResult, RESULT_ROW_END_INTERP);
        setNotInterpoWindowKey(pInfo->binfo.pCtx, pOperatorInfo->numOfOutput, RESULT_ROW_START_INTERP);

        doApplyFunctions(pInfo->binfo.pCtx, &w, startPos, 0, tsCols, pSDataBlock->info.rows, numOfOutput, TSDB_ORDER_ASC);
      }

    // restore current time window
    ret = setResultOutputBufByKey_rv(pResultRowInfo, pSDataBlock->info.uid, &win, masterScan, &pResult, tableGroupId, pInfo->binfo.pCtx,
                                  numOfOutput, pInfo->binfo.rowCellInfoOffset, pInfo->pResultBuf, &pInfo->aggSup, pTaskInfo);
    if (ret != TSDB_CODE_SUCCESS) {
      longjmp(pTaskInfo->env, TSDB_CODE_QRY_OUT_OF_MEMORY);
    }
  }

  // window start key interpolation
  doWindowBorderInterpolation(pOperatorInfo, pSDataBlock, pInfo->binfo.pCtx, pResult, &win, startPos, forwardStep, pInfo->order, false);
  doApplyFunctions(pInfo->binfo.pCtx, &win, startPos, forwardStep, tsCols, pSDataBlock->info.rows, numOfOutput, TSDB_ORDER_ASC);

  STimeWindow nextWin = win;
  while (1) {
    int32_t prevEndPos = (forwardStep - 1) * step + startPos;
    startPos = getNextQualifiedWindow(&pInfo->interval, &nextWin, &pSDataBlock->info, tsCols, prevEndPos, pInfo);
    if (startPos < 0) {
      break;
    }

    // null data, failed to allocate more memory buffer
    int32_t code = setResultOutputBufByKey_rv(pResultRowInfo, pSDataBlock->info.uid, &nextWin, masterScan, &pResult, tableGroupId,
                                           pInfo->binfo.pCtx, numOfOutput, pInfo->binfo.rowCellInfoOffset, pInfo->pResultBuf, &pInfo->aggSup, pTaskInfo);
    if (code != TSDB_CODE_SUCCESS || pResult == NULL) {
      longjmp(pTaskInfo->env, TSDB_CODE_QRY_OUT_OF_MEMORY);
    }

    ekey = nextWin.ekey;//reviseWindowEkey(pQueryAttr, &nextWin);
    forwardStep = getNumOfRowsInTimeWindow(&pSDataBlock->info, tsCols, startPos, ekey, binarySearchForKey, NULL, TSDB_ORDER_ASC);

    // window start(end) key interpolation
    doWindowBorderInterpolation(pOperatorInfo, pSDataBlock, pInfo->binfo.pCtx, pResult, &nextWin, startPos, forwardStep, pInfo->order, false);
    doApplyFunctions(pInfo->binfo.pCtx, &nextWin, startPos, forwardStep, tsCols, pSDataBlock->info.rows, numOfOutput, TSDB_ORDER_ASC);
  }

  if (pInfo->timeWindowInterpo) {
    int32_t rowIndex = ascQuery? (pSDataBlock->info.rows-1):0;
    saveDataBlockLastRow(pInfo->pRow, pSDataBlock->pDataBlock, rowIndex, pSDataBlock->info.numOfCols);
  }

//  updateResultRowInfoActiveIndex(pResultRowInfo, &pInfo->win, pRuntimeEnv->current->lastKey, true, false);
}


static void hashAllIntervalAgg(SOperatorInfo* pOperatorInfo, SResultRowInfo* pResultRowInfo, SSDataBlock* pSDataBlock, int32_t tableGroupId) {
  STableIntervalOperatorInfo* pInfo = (STableIntervalOperatorInfo*) pOperatorInfo->info;

  STaskRuntimeEnv* pRuntimeEnv = pOperatorInfo->pRuntimeEnv;
  int32_t           numOfOutput = pOperatorInfo->numOfOutput;
  STaskAttr*       pQueryAttr = pRuntimeEnv->pQueryAttr;

  int32_t step = GET_FORWARD_DIRECTION_FACTOR(pQueryAttr->order.order);
  bool ascQuery = QUERY_IS_ASC_QUERY(pQueryAttr);

  TSKEY* tsCols = NULL;
  if (pSDataBlock->pDataBlock != NULL) {
    SColumnInfoData* pColDataInfo = taosArrayGet(pSDataBlock->pDataBlock, 0);
    tsCols = (int64_t*) pColDataInfo->pData;
    assert(tsCols[0] == pSDataBlock->info.window.skey &&
           tsCols[pSDataBlock->info.rows - 1] == pSDataBlock->info.window.ekey);
  }

  int32_t startPos = ascQuery? 0 : (pSDataBlock->info.rows - 1);
  TSKEY ts = getStartTsKey(&pSDataBlock->info.window, tsCols, pSDataBlock->info.rows, ascQuery);

  STimeWindow win = getCurrentActiveTimeWindow(pResultRowInfo, ts, pQueryAttr);
  bool masterScan = IS_MAIN_SCAN(pRuntimeEnv);

  SResultRow* pResult = NULL;
  int32_t forwardStep = 0;
  int32_t ret = 0;
  STimeWindow preWin = win;

  while (1) {
    // null data, failed to allocate more memory buffer
    ret = setResultOutputBufByKey(pRuntimeEnv, pResultRowInfo, pSDataBlock->info.uid, &win, masterScan, &pResult,
                                  tableGroupId, pInfo->binfo.pCtx, numOfOutput, pInfo->binfo.rowCellInfoOffset);
    if (ret != TSDB_CODE_SUCCESS) {
      longjmp(pRuntimeEnv->env, TSDB_CODE_QRY_OUT_OF_MEMORY);
    }

    TSKEY   ekey = reviseWindowEkey(pQueryAttr, &win);
//    forwardStep = getNumOfRowsInTimeWindow(pRuntimeEnv, &pSDataBlock->info, tsCols, startPos, ekey, binarySearchForKey, true);

    // window start(end) key interpolation
//    doWindowBorderInterpolation(pOperatorInfo, pSDataBlock, pInfo->binfo.pCtx, pResult, &win, startPos, forwardStep);
//    doApplyFunctions(pRuntimeEnv, pInfo->binfo.pCtx, ascQuery ? &win : &preWin, startPos, forwardStep, tsCols, pSDataBlock->info.rows, numOfOutput);
    preWin = win;

    int32_t prevEndPos = (forwardStep - 1) * step + startPos;
//    startPos = getNextQualifiedWindow(pQueryAttr, &win, &pSDataBlock->info, tsCols, binarySearchForKey, prevEndPos);
    if (startPos < 0) {
      if ((ascQuery && win.skey <= pQueryAttr->window.ekey) || ((!ascQuery) && win.ekey >= pQueryAttr->window.ekey)) {
        int32_t code = setResultOutputBufByKey(pRuntimeEnv, pResultRowInfo, pSDataBlock->info.uid, &win, masterScan, &pResult, tableGroupId,
                                               pInfo->binfo.pCtx, numOfOutput, pInfo->binfo.rowCellInfoOffset);
        if (code != TSDB_CODE_SUCCESS || pResult == NULL) {
          longjmp(pRuntimeEnv->env, TSDB_CODE_QRY_OUT_OF_MEMORY);
        }

        startPos = pSDataBlock->info.rows - 1;

        // window start(end) key interpolation
//        doWindowBorderInterpolation(pOperatorInfo, pSDataBlock, pInfo->binfo.pCtx, pResult, &win, startPos, forwardStep);
//        doApplyFunctions(pRuntimeEnv, pInfo->binfo.pCtx, ascQuery ? &win : &preWin, startPos, forwardStep, tsCols, pSDataBlock->info.rows, numOfOutput);
      }

      break;
    }
    setResultRowInterpo(pResult, RESULT_ROW_END_INTERP);
  }

  if (pQueryAttr->timeWindowInterpo) {
    int32_t rowIndex = ascQuery? (pSDataBlock->info.rows-1):0;
//    saveDataBlockLastRow(pRuntimeEnv, &pSDataBlock->info, pSDataBlock->pDataBlock, rowIndex);
  }

//  updateResultRowInfoActiveIndex(pResultRowInfo, pQueryAttr, pRuntimeEnv->current->lastKey);
}



static void doHashGroupbyAgg(SOperatorInfo* pOperator, SGroupbyOperatorInfo *pInfo, SSDataBlock *pSDataBlock) {
  STaskRuntimeEnv* pRuntimeEnv = pOperator->pRuntimeEnv;
  STableQueryInfo*  item = pRuntimeEnv->current;

  SColumnInfoData* pColInfoData = taosArrayGet(pSDataBlock->pDataBlock, pInfo->colIndex);

  STaskAttr* pQueryAttr = pRuntimeEnv->pQueryAttr;
  int16_t     bytes = pColInfoData->info.bytes;
  int16_t     type = pColInfoData->info.type;

  if (type == TSDB_DATA_TYPE_FLOAT || type == TSDB_DATA_TYPE_DOUBLE) {
    //qError("QInfo:0x%"PRIx64" group by not supported on double/float columns, abort", GET_TASKID(pRuntimeEnv));
    return;
  }

  SColumnInfoData* pFirstColData = taosArrayGet(pSDataBlock->pDataBlock, 0);
  int64_t* tsList = (pFirstColData->info.type == TSDB_DATA_TYPE_TIMESTAMP)? (int64_t*) pFirstColData->pData:NULL;

  STimeWindow w = TSWINDOW_INITIALIZER;

  int32_t num = 0;
  for (int32_t j = 0; j < pSDataBlock->info.rows; ++j) {
    char* val = ((char*)pColInfoData->pData) + bytes * j;
    if (isNull(val, type)) {
      continue;
    }

    // Compare with the previous row of this column, and do not set the output buffer again if they are identical.
    if (pInfo->prevData == NULL) {
      pInfo->prevData = malloc(bytes);
      memcpy(pInfo->prevData, val, bytes);
      num++;
      continue;
    }

    if (IS_VAR_DATA_TYPE(type)) {
      int32_t len = varDataLen(val);
      if(len == varDataLen(pInfo->prevData) && memcmp(varDataVal(pInfo->prevData), varDataVal(val), len) == 0) {
        num++;
        continue;
      }
    } else {
      if (memcmp(pInfo->prevData, val, bytes) == 0) {
        num++;
        continue;
      }
    }

    if (pQueryAttr->stableQuery && pQueryAttr->stabledev && (pRuntimeEnv->prevResult != NULL)) {
      setParamForStableStddevByColData(pRuntimeEnv, pInfo->binfo.pCtx, pOperator->numOfOutput, pOperator->pExpr, pInfo->prevData, bytes);
    }

    int32_t ret = setGroupResultOutputBuf(pRuntimeEnv, &(pInfo->binfo), pOperator->numOfOutput, pInfo->prevData, type, bytes, item->groupIndex);
    if (ret != TSDB_CODE_SUCCESS) {  // null data, too many state code
      longjmp(pRuntimeEnv->env, TSDB_CODE_QRY_APP_ERROR);
    }

//    doApplyFunctions(pRuntimeEnv, pInfo->binfo.pCtx, &w, j - num, num, tsList, pSDataBlock->info.rows, pOperator->numOfOutput);

    num = 1;
    memcpy(pInfo->prevData, val, bytes);
  }

  if (num > 0) {
    char* val = ((char*)pColInfoData->pData) + bytes * (pSDataBlock->info.rows - num);
    memcpy(pInfo->prevData, val, bytes);

    if (pQueryAttr->stableQuery && pQueryAttr->stabledev && (pRuntimeEnv->prevResult != NULL)) {
      setParamForStableStddevByColData(pRuntimeEnv, pInfo->binfo.pCtx, pOperator->numOfOutput, pOperator->pExpr, val, bytes);
    }

    int32_t ret = setGroupResultOutputBuf(pRuntimeEnv, &(pInfo->binfo), pOperator->numOfOutput, val, type, bytes, item->groupIndex);
    if (ret != TSDB_CODE_SUCCESS) {  // null data, too many state code
      longjmp(pRuntimeEnv->env, TSDB_CODE_QRY_APP_ERROR);
    }

//    doApplyFunctions(pRuntimeEnv, pInfo->binfo.pCtx, &w, pSDataBlock->info.rows - num, num, tsList, pSDataBlock->info.rows, pOperator->numOfOutput);
  }

  tfree(pInfo->prevData);
}

static void doSessionWindowAggImpl(SOperatorInfo* pOperator, SSWindowOperatorInfo *pInfo, SSDataBlock *pSDataBlock) {
  STaskRuntimeEnv* pRuntimeEnv = pOperator->pRuntimeEnv;
  STableQueryInfo*  item = pRuntimeEnv->current;

  // primary timestamp column
  SColumnInfoData* pColInfoData = taosArrayGet(pSDataBlock->pDataBlock, 0);

  bool    masterScan = IS_MAIN_SCAN(pRuntimeEnv);
  SOptrBasicInfo* pBInfo = &pInfo->binfo;

  int64_t gap = pOperator->pRuntimeEnv->pQueryAttr->sw.gap;
  pInfo->numOfRows = 0;
  if (IS_REPEAT_SCAN(pRuntimeEnv) && !pInfo->reptScan) {
    pInfo->reptScan = true;
    pInfo->prevTs = INT64_MIN;
  }

  TSKEY* tsList = (TSKEY*)pColInfoData->pData;
  for (int32_t j = 0; j < pSDataBlock->info.rows; ++j) {
    if (pInfo->prevTs == INT64_MIN) {
      pInfo->curWindow.skey = tsList[j];
      pInfo->curWindow.ekey = tsList[j];
      pInfo->prevTs = tsList[j];
      pInfo->numOfRows = 1;
      pInfo->start = j;
    } else if (tsList[j] - pInfo->prevTs <= gap && (tsList[j] - pInfo->prevTs) >= 0) {
      pInfo->curWindow.ekey = tsList[j];
      pInfo->prevTs = tsList[j];
      pInfo->numOfRows += 1;
      if (j == 0 && pInfo->start != 0) {
        pInfo->numOfRows = 1;
        pInfo->start = 0;
      }
    } else {  // start a new session window
      SResultRow* pResult = NULL;

      pInfo->curWindow.ekey = pInfo->curWindow.skey;
      int32_t ret = setResultOutputBufByKey(pRuntimeEnv, &pBInfo->resultRowInfo, pSDataBlock->info.uid, &pInfo->curWindow, masterScan,
                                            &pResult, item->groupIndex, pBInfo->pCtx, pOperator->numOfOutput,
                                            pBInfo->rowCellInfoOffset);
      if (ret != TSDB_CODE_SUCCESS) {  // null data, too many state code
        longjmp(pRuntimeEnv->env, TSDB_CODE_QRY_APP_ERROR);
      }

//      doApplyFunctions(pRuntimeEnv, pBInfo->pCtx, &pInfo->curWindow, pInfo->start, pInfo->numOfRows, tsList,
//                       pSDataBlock->info.rows, pOperator->numOfOutput);

      pInfo->curWindow.skey = tsList[j];
      pInfo->curWindow.ekey = tsList[j];
      pInfo->prevTs = tsList[j];
      pInfo->numOfRows = 1;
      pInfo->start = j;
    }
  }

  SResultRow* pResult = NULL;

  pInfo->curWindow.ekey = pInfo->curWindow.skey;
  int32_t ret = setResultOutputBufByKey(pRuntimeEnv, &pBInfo->resultRowInfo, pSDataBlock->info.uid, &pInfo->curWindow, masterScan,
                                        &pResult, item->groupIndex, pBInfo->pCtx, pOperator->numOfOutput,
                                        pBInfo->rowCellInfoOffset);
  if (ret != TSDB_CODE_SUCCESS) {  // null data, too many state code
    longjmp(pRuntimeEnv->env, TSDB_CODE_QRY_APP_ERROR);
  }

//  doApplyFunctions(pRuntimeEnv, pBInfo->pCtx, &pInfo->curWindow, pInfo->start, pInfo->numOfRows, tsList,
//                   pSDataBlock->info.rows, pOperator->numOfOutput);
}

static void setResultRowKey(SResultRow* pResultRow, char* pData, int16_t type) {
  if (IS_VAR_DATA_TYPE(type)) {
    if (pResultRow->key == NULL) {
      pResultRow->key = malloc(varDataTLen(pData));
      varDataCopy(pResultRow->key, pData);
    } else {
      assert(memcmp(pResultRow->key, pData, varDataTLen(pData)) == 0);
    }
  } else {
    int64_t v = -1;
    GET_TYPED_DATA(v, int64_t, type, pData);

    pResultRow->win.skey = v;
    pResultRow->win.ekey = v;
  }
}

static int32_t setGroupResultOutputBuf(STaskRuntimeEnv *pRuntimeEnv, SOptrBasicInfo *binfo, int32_t numOfCols, char *pData, int16_t type, int16_t bytes, int32_t groupIndex) {
  SDiskbasedBuf *pResultBuf = pRuntimeEnv->pResultBuf;

  int32_t        *rowCellInfoOffset = binfo->rowCellInfoOffset;
  SResultRowInfo *pResultRowInfo    = &binfo->resultRowInfo;
  SqlFunctionCtx *pCtx              = binfo->pCtx;

  // not assign result buffer yet, add new result buffer, TODO remove it
  char* d = pData;
  int16_t len = bytes;
  if (IS_VAR_DATA_TYPE(type)) {
    d = varDataVal(pData);
    len = varDataLen(pData);
  }

  int64_t tid = 0;
  SResultRow *pResultRow = doSetResultOutBufByKey(pRuntimeEnv, pResultRowInfo, tid, d, len, true, groupIndex);
  assert (pResultRow != NULL);

  setResultRowKey(pResultRow, pData, type);
  if (pResultRow->pageId == -1) {
    int32_t ret = addNewWindowResultBuf(pResultRow, pResultBuf, groupIndex, pRuntimeEnv->pQueryAttr->resultRowSize);
    if (ret != 0) {
      return -1;
    }
  }

  setResultOutputBuf(pRuntimeEnv, pResultRow, pCtx, numOfCols, rowCellInfoOffset);
  initCtxOutputBuffer(pCtx, numOfCols);
  return TSDB_CODE_SUCCESS;
}

static int32_t getGroupbyColumnIndex(SGroupbyExpr *pGroupbyExpr, SSDataBlock* pDataBlock) {
  size_t num = taosArrayGetSize(pGroupbyExpr->columnInfo);
  for (int32_t k = 0; k < num; ++k) {
    SColIndex* pColIndex = taosArrayGet(pGroupbyExpr->columnInfo, k);
    if (TSDB_COL_IS_TAG(pColIndex->flag)) {
      continue;
    }

    int32_t colId = pColIndex->colId;

    for (int32_t i = 0; i < pDataBlock->info.numOfCols; ++i) {
      SColumnInfoData* pColInfo = taosArrayGet(pDataBlock->pDataBlock, i);
      if (pColInfo->info.colId == colId) {
        return i;
      }
    }
  }

  assert(0);
  return -1;
}

static bool functionNeedToExecute(SqlFunctionCtx *pCtx) {
  struct SResultRowEntryInfo *pResInfo = GET_RES_INFO(pCtx);

  // in case of timestamp column, always generated results.
  int32_t functionId = pCtx->functionId;
  if (functionId == FUNCTION_TS) {
    return true;
  }

  if (isRowEntryCompleted(pResInfo) || functionId == FUNCTION_TAG_DUMMY || functionId == FUNCTION_TS_DUMMY) {
    return false;
  }

  if (functionId == FUNCTION_FIRST_DST || functionId == FUNCTION_FIRST) {
//    return QUERY_IS_ASC_QUERY(pQueryAttr);
  }

  // denote the order type
  if ((functionId == FUNCTION_LAST_DST || functionId == FUNCTION_LAST)) {
//    return pCtx->param[0].i == pQueryAttr->order.order;
  }

  // in the reverse table scan, only the following functions need to be executed
//  if (IS_REVERSE_SCAN(pRuntimeEnv) ||
//      (pRuntimeEnv->scanFlag == REPEAT_SCAN && functionId != FUNCTION_STDDEV && functionId != FUNCTION_PERCT)) {
//    return false;
//  }

  return true;
}

void setBlockStatisInfo(SqlFunctionCtx *pCtx, SSDataBlock* pSDataBlock, SColumn* pColumn) {
  SColumnDataAgg *pAgg = NULL;

  if (pSDataBlock->pBlockAgg != NULL && TSDB_COL_IS_NORMAL_COL(pColumn->flag)) {
    pAgg = &pSDataBlock->pBlockAgg[pCtx->columnIndex];

    pCtx->agg = *pAgg;
    pCtx->isAggSet  = true;
    assert(pCtx->agg.numOfNull <= pSDataBlock->info.rows);
  } else {
    pCtx->isAggSet = false;
  }

  pCtx->hasNull = hasNull(pColumn, pAgg);

  // set the statistics data for primary time stamp column
  if (pCtx->functionId == FUNCTION_SPREAD && pColumn->info.colId == PRIMARYKEY_TIMESTAMP_COL_ID) {
    pCtx->isAggSet  = true;
    pCtx->agg.min = pSDataBlock->info.window.skey;
    pCtx->agg.max = pSDataBlock->info.window.ekey;
  }
}

// set the output buffer for the selectivity + tag query
static int32_t setCtxTagColumnInfo(SqlFunctionCtx *pCtx, int32_t numOfOutput) {
  if (!isSelectivityWithTagsQuery(pCtx, numOfOutput)) {
    return TSDB_CODE_SUCCESS;
  }

  int32_t num = 0;
  int16_t tagLen = 0;

  SqlFunctionCtx*  p = NULL;
  SqlFunctionCtx** pTagCtx = calloc(numOfOutput, POINTER_BYTES);
  if (pTagCtx == NULL) {
    return TSDB_CODE_QRY_OUT_OF_MEMORY;
  }

  for (int32_t i = 0; i < numOfOutput; ++i) {
    int32_t functionId = pCtx[i].functionId;

    if (functionId == FUNCTION_TAG_DUMMY || functionId == FUNCTION_TS_DUMMY) {
      tagLen += pCtx[i].resDataInfo.bytes;
      pTagCtx[num++] = &pCtx[i];
    } else if (1/*(aAggs[functionId].status & FUNCSTATE_SELECTIVITY) != 0*/) {
      p = &pCtx[i];
    } else if (functionId == FUNCTION_TS || functionId == FUNCTION_TAG) {
      // tag function may be the group by tag column
      // ts may be the required primary timestamp column
      continue;
    } else {
      // the column may be the normal column, group by normal_column, the functionId is FUNCTION_PRJ
    }
  }
  if (p != NULL) {
    p->tagInfo.pTagCtxList = pTagCtx;
    p->tagInfo.numOfTagCols = num;
    p->tagInfo.tagsLen = tagLen;
  } else {
    tfree(pTagCtx);
  }

  return TSDB_CODE_SUCCESS;
}

static SqlFunctionCtx* createSqlFunctionCtx(STaskRuntimeEnv* pRuntimeEnv, SExprInfo* pExpr, int32_t numOfOutput,
                                            int32_t** rowCellInfoOffset) {
  STaskAttr* pQueryAttr = pRuntimeEnv->pQueryAttr;

  SqlFunctionCtx * pFuncCtx = (SqlFunctionCtx *)calloc(numOfOutput, sizeof(SqlFunctionCtx));
  if (pFuncCtx == NULL) {
    return NULL;
  }

  *rowCellInfoOffset = calloc(numOfOutput, sizeof(int32_t));
  if (*rowCellInfoOffset == 0) {
    tfree(pFuncCtx);
    return NULL;
  }

  for (int32_t i = 0; i < numOfOutput; ++i) {
    SSqlExpr *pSqlExpr = &pExpr[i].base;
    SqlFunctionCtx* pCtx = &pFuncCtx[i];
#if 0
    SColIndex *pIndex = &pSqlExpr->colInfo;

    if (TSDB_COL_REQ_NULL(pIndex->flag)) {
      pCtx->requireNull = true;
      pIndex->flag &= ~(TSDB_COL_NULL);
    } else {
      pCtx->requireNull = false;
    }
#endif
//    pCtx->inputBytes = pSqlExpr->colBytes;
//    pCtx->inputType  = pSqlExpr->colType;

    pCtx->ptsOutputBuf = NULL;

    pCtx->resDataInfo.bytes  = pSqlExpr->resSchema.bytes;
    pCtx->resDataInfo.type   = pSqlExpr->resSchema.type;

    pCtx->order        = pQueryAttr->order.order;
//    pCtx->functionId   = pSqlExpr->functionId;
    pCtx->stableQuery  = pQueryAttr->stableQuery;
    pCtx->resDataInfo.intermediateBytes = pSqlExpr->interBytes;
    pCtx->start.key    = INT64_MIN;
    pCtx->end.key      = INT64_MIN;

    pCtx->numOfParams  = pSqlExpr->numOfParams;
    for (int32_t j = 0; j < pCtx->numOfParams; ++j) {
      int16_t type = pSqlExpr->param[j].nType;
      int16_t bytes = pSqlExpr->param[j].nLen;
//      if (pSqlExpr->functionId == FUNCTION_STDDEV_DST) {
//        continue;
//      }

      if (type == TSDB_DATA_TYPE_BINARY || type == TSDB_DATA_TYPE_NCHAR) {
        taosVariantCreateFromBinary(&pCtx->param[j], pSqlExpr->param[j].pz, bytes, type);
      } else {
        taosVariantCreateFromBinary(&pCtx->param[j], (char *)&pSqlExpr->param[j].i, bytes, type);
      }
    }

    // set the order information for top/bottom query
    int32_t functionId = pCtx->functionId;

    if (functionId == FUNCTION_TOP || functionId == FUNCTION_BOTTOM || functionId == FUNCTION_DIFF) {
      int32_t f = getExprFunctionId(&pExpr[0]);
      assert(f == FUNCTION_TS || f == FUNCTION_TS_DUMMY);

      pCtx->param[2].i = pQueryAttr->order.order;
      pCtx->param[2].nType = TSDB_DATA_TYPE_BIGINT;
      pCtx->param[3].i = functionId;
      pCtx->param[3].nType = TSDB_DATA_TYPE_BIGINT;

      pCtx->param[1].i = pQueryAttr->order.col.info.colId;
    } else if (functionId == FUNCTION_INTERP) {
      pCtx->param[2].i = (int8_t)pQueryAttr->fillType;
      if (pQueryAttr->fillVal != NULL) {
        if (isNull((const char *)&pQueryAttr->fillVal[i], pCtx->inputType)) {
          pCtx->param[1].nType = TSDB_DATA_TYPE_NULL;
        } else {  // todo refactor, taosVariantCreateFromBinary should handle the NULL value
          if (pCtx->inputType != TSDB_DATA_TYPE_BINARY && pCtx->inputType != TSDB_DATA_TYPE_NCHAR) {
            taosVariantCreateFromBinary(&pCtx->param[1], (char *)&pQueryAttr->fillVal[i], pCtx->inputBytes, pCtx->inputType);
          }
        }
      }
    } else if (functionId == FUNCTION_TS_COMP) {
      pCtx->param[0].i = pQueryAttr->vgId;  //TODO this should be the parameter from client
      pCtx->param[0].nType = TSDB_DATA_TYPE_BIGINT;
    } else if (functionId == FUNCTION_TWA) {
      pCtx->param[1].i = pQueryAttr->window.skey;
      pCtx->param[1].nType = TSDB_DATA_TYPE_BIGINT;
      pCtx->param[2].i = pQueryAttr->window.ekey;
      pCtx->param[2].nType = TSDB_DATA_TYPE_BIGINT;
    } else if (functionId == FUNCTION_ARITHM) {
//      pCtx->param[1].pz = (char*) getScalarFuncSupport(pRuntimeEnv->scalarSup, i);
    }
  }

//  for(int32_t i = 1; i < numOfOutput; ++i) {
//    (*rowCellInfoOffset)[i] = (int32_t)((*rowCellInfoOffset)[i - 1] + sizeof(SResultRowEntryInfo) + pExpr[i - 1].base.interBytes);
//  }

  setCtxTagColumnInfo(pFuncCtx, numOfOutput);

  return pFuncCtx;
}

static SqlFunctionCtx* createSqlFunctionCtx_rv(SArray* pExprInfo, int32_t** rowCellInfoOffset, uint32_t* pRowSize) {
  size_t numOfOutput = taosArrayGetSize(pExprInfo);

  SqlFunctionCtx * pFuncCtx = (SqlFunctionCtx *)calloc(numOfOutput, sizeof(SqlFunctionCtx));
  if (pFuncCtx == NULL) {
    return NULL;
  }

  *rowCellInfoOffset = calloc(numOfOutput, sizeof(int32_t));
  if (*rowCellInfoOffset == 0) {
    tfree(pFuncCtx);
    return NULL;
  }

  for (int32_t i = 0; i < numOfOutput; ++i) {
    SExprInfo* pExpr = taosArrayGetP(pExprInfo, i);

    SSqlExpr *pSqlExpr = &pExpr->base;
    SqlFunctionCtx* pCtx = &pFuncCtx[i];

#if 0
    SColIndex *pIndex = &pSqlExpr->colInfo;

    if (TSDB_COL_REQ_NULL(pIndex->flag)) {
      pCtx->requireNull = true;
      pIndex->flag &= ~(TSDB_COL_NULL);
    } else {
      pCtx->requireNull = false;
    }
#endif
//    pCtx->inputBytes = pSqlExpr->;
//    pCtx->inputType  = pSqlExpr->colType;

    pCtx->ptsOutputBuf = NULL;
    pCtx->fpSet = fpSet;
    pCtx->columnIndex = -1;
    pCtx->resDataInfo.bytes  = pSqlExpr->resSchema.bytes;
    pCtx->resDataInfo.type   = pSqlExpr->resSchema.type;

    pCtx->order        = TSDB_ORDER_ASC;
    if (i == 0) {
      pCtx->functionId = FUNCTION_TS;
    }

//    pCtx->functionId   = pSqlExpr->functionId;
//    pCtx->stableQuery  = pQueryAttr->stableQuery;
    pCtx->resDataInfo.intermediateBytes = pSqlExpr->interBytes;
    pCtx->start.key    = INT64_MIN;
    pCtx->end.key      = INT64_MIN;

    pCtx->numOfParams  = pSqlExpr->numOfParams;
    for (int32_t j = 0; j < pCtx->numOfParams; ++j) {
      int16_t type = pSqlExpr->param[j].nType;
      int16_t bytes = pSqlExpr->param[j].nLen;

      if (type == TSDB_DATA_TYPE_BINARY || type == TSDB_DATA_TYPE_NCHAR) {
        taosVariantCreateFromBinary(&pCtx->param[j], pSqlExpr->param[j].pz, bytes, type);
      } else {
        taosVariantCreateFromBinary(&pCtx->param[j], (char *)&pSqlExpr->param[j].i, bytes, type);
      }
    }

    // set the order information for top/bottom query
    int32_t functionId = pCtx->functionId;

    if (functionId == FUNCTION_TOP || functionId == FUNCTION_BOTTOM || functionId == FUNCTION_DIFF) {
      int32_t f = getExprFunctionId(&pExpr[0]);
      assert(f == FUNCTION_TS || f == FUNCTION_TS_DUMMY);

//      pCtx->param[2].i = pQueryAttr->order.order;
      pCtx->param[2].nType = TSDB_DATA_TYPE_BIGINT;
      pCtx->param[3].i = functionId;
      pCtx->param[3].nType = TSDB_DATA_TYPE_BIGINT;

//      pCtx->param[1].i = pQueryAttr->order.col.info.colId;
    } else if (functionId == FUNCTION_INTERP) {
//      pCtx->param[2].i = (int8_t)pQueryAttr->fillType;
//      if (pQueryAttr->fillVal != NULL) {
//        if (isNull((const char *)&pQueryAttr->fillVal[i], pCtx->inputType)) {
//          pCtx->param[1].nType = TSDB_DATA_TYPE_NULL;
//        } else {  // todo refactor, taosVariantCreateFromBinary should handle the NULL value
//          if (pCtx->inputType != TSDB_DATA_TYPE_BINARY && pCtx->inputType != TSDB_DATA_TYPE_NCHAR) {
//            taosVariantCreateFromBinary(&pCtx->param[1], (char *)&pQueryAttr->fillVal[i], pCtx->inputBytes, pCtx->inputType);
//          }
//        }
//      }
    } else if (functionId == FUNCTION_TS_COMP) {
//      pCtx->param[0].i = pQueryAttr->vgId;  //TODO this should be the parameter from client
      pCtx->param[0].nType = TSDB_DATA_TYPE_BIGINT;
    } else if (functionId == FUNCTION_TWA) {
//      pCtx->param[1].i = pQueryAttr->window.skey;
      pCtx->param[1].nType = TSDB_DATA_TYPE_BIGINT;
//      pCtx->param[2].i = pQueryAttr->window.ekey;
      pCtx->param[2].nType = TSDB_DATA_TYPE_BIGINT;
    } else if (functionId == FUNCTION_ARITHM) {
//      pCtx->param[1].pz = (char*) getScalarFuncSupport(pRuntimeEnv->scalarSup, i);
    }
  }

  for(int32_t i = 1; i < numOfOutput; ++i) {
    SExprInfo* pExpr = taosArrayGetP(pExprInfo, i - 1);
    (*rowCellInfoOffset)[i] = (int32_t)((*rowCellInfoOffset)[i - 1] + sizeof(SResultRowEntryInfo) + pExpr->base.interBytes);
    *pRowSize += pExpr->base.resSchema.bytes;
  }

  setCtxTagColumnInfo(pFuncCtx, numOfOutput);
  return pFuncCtx;
}

static void* destroySQLFunctionCtx(SqlFunctionCtx* pCtx, int32_t numOfOutput) {
  if (pCtx == NULL) {
    return NULL;
  }

  for (int32_t i = 0; i < numOfOutput; ++i) {
    for (int32_t j = 0; j < pCtx[i].numOfParams; ++j) {
      taosVariantDestroy(&pCtx[i].param[j]);
    }

    taosVariantDestroy(&pCtx[i].tag);
    tfree(pCtx[i].tagInfo.pTagCtxList);
  }

  tfree(pCtx);
  return NULL;
}

static int32_t setupQueryRuntimeEnv(STaskRuntimeEnv *pRuntimeEnv, int32_t numOfTables, SArray* pOperator, void* merger) {
  //qDebug("QInfo:0x%"PRIx64" setup runtime env", GET_TASKID(pRuntimeEnv));
  STaskAttr *pQueryAttr = pRuntimeEnv->pQueryAttr;

  pRuntimeEnv->prevGroupId = INT32_MIN;
  pRuntimeEnv->pQueryAttr = pQueryAttr;

  pRuntimeEnv->pResultRowHashTable = taosHashInit(numOfTables, taosGetDefaultHashFunction(TSDB_DATA_TYPE_BINARY), true, HASH_NO_LOCK);
  pRuntimeEnv->pResultRowListSet = taosHashInit(numOfTables * 10, taosGetDefaultHashFunction(TSDB_DATA_TYPE_BINARY), false, HASH_NO_LOCK);
  pRuntimeEnv->keyBuf  = malloc(pQueryAttr->maxTableColumnWidth + sizeof(int64_t) + POINTER_BYTES);
//  pRuntimeEnv->pool    = initResultRowPool(getResultRowSize(pRuntimeEnv));
  pRuntimeEnv->pResultRowArrayList = taosArrayInit(numOfTables, sizeof(SResultRowCell));

  pRuntimeEnv->prevRow = malloc(POINTER_BYTES * pQueryAttr->numOfCols + pQueryAttr->srcRowSize);
  pRuntimeEnv->tagVal  = malloc(pQueryAttr->tagLen);

  // NOTE: pTableCheckInfo need to update the query time range and the lastKey info
  pRuntimeEnv->pTableRetrieveTsMap = taosHashInit(numOfTables, taosGetDefaultHashFunction(TSDB_DATA_TYPE_INT), false, HASH_NO_LOCK);

  //pRuntimeEnv->scalarSup = createScalarFuncSupport(pQueryAttr->numOfOutput);

  if (pRuntimeEnv->scalarSup == NULL || pRuntimeEnv->pResultRowHashTable == NULL || pRuntimeEnv->keyBuf == NULL ||
      pRuntimeEnv->prevRow == NULL  || pRuntimeEnv->tagVal == NULL) {
    goto _clean;
  }

  if (pQueryAttr->numOfCols) {
    char* start = POINTER_BYTES * pQueryAttr->numOfCols + (char*) pRuntimeEnv->prevRow;
    pRuntimeEnv->prevRow[0] = start;
    for(int32_t i = 1; i < pQueryAttr->numOfCols; ++i) {
      pRuntimeEnv->prevRow[i] = pRuntimeEnv->prevRow[i - 1] + pQueryAttr->tableCols[i-1].bytes;
    }

    if (pQueryAttr->tableCols[0].type == TSDB_DATA_TYPE_TIMESTAMP) {
      *(int64_t*) pRuntimeEnv->prevRow[0] = INT64_MIN;
    }
  }

  //qDebug("QInfo:0x%"PRIx64" init runtime environment completed", GET_TASKID(pRuntimeEnv));

  // group by normal column, sliding window query, interval query are handled by interval query processor
  // interval (down sampling operation)
  return TSDB_CODE_SUCCESS;

_clean:
  //destroyScalarFuncSupport(pRuntimeEnv->scalarSup, pRuntimeEnv->pQueryAttr->numOfOutput);
  tfree(pRuntimeEnv->pResultRowHashTable);
  tfree(pRuntimeEnv->keyBuf);
  tfree(pRuntimeEnv->prevRow);
  tfree(pRuntimeEnv->tagVal);

  return TSDB_CODE_QRY_OUT_OF_MEMORY;
}

static void doFreeQueryHandle(STaskRuntimeEnv* pRuntimeEnv) {
  STaskAttr* pQueryAttr = pRuntimeEnv->pQueryAttr;

//  tsdbCleanupReadHandle(pRuntimeEnv->pTsdbReadHandle);
  pRuntimeEnv->pTsdbReadHandle = NULL;

//  SMemRef* pMemRef = &pQueryAttr->memRef;
//  assert(pMemRef->ref == 0 && pMemRef->snapshot.imem == NULL && pMemRef->snapshot.mem == NULL);
}

static void destroyTsComp(STaskRuntimeEnv *pRuntimeEnv, STaskAttr *pQueryAttr) {
  if (pQueryAttr->tsCompQuery && pRuntimeEnv->outputBuf && pRuntimeEnv->outputBuf->pDataBlock && taosArrayGetSize(pRuntimeEnv->outputBuf->pDataBlock) > 0) {
    SColumnInfoData* pColInfoData = taosArrayGet(pRuntimeEnv->outputBuf->pDataBlock, 0);
    if (pColInfoData) {
      FILE *f = *(FILE **)pColInfoData->pData;  // TODO refactor
      if (f) {
        fclose(f);
        *(FILE **)pColInfoData->pData = NULL;
      }
    }
  }
}

static void teardownQueryRuntimeEnv(STaskRuntimeEnv *pRuntimeEnv) {
  STaskAttr *pQueryAttr = pRuntimeEnv->pQueryAttr;
  SQInfo* pQInfo = (SQInfo*) pRuntimeEnv->qinfo;

  //qDebug("QInfo:0x%"PRIx64" teardown runtime env", pQInfo->qId);

  //destroyScalarFuncSupport(pRuntimeEnv->scalarSup, pQueryAttr->numOfOutput);
//  destroyUdfInfo(pRuntimeEnv->pUdfInfo);
  destroyDiskbasedBuf(pRuntimeEnv->pResultBuf);
  doFreeQueryHandle(pRuntimeEnv);

  destroyTsComp(pRuntimeEnv, pQueryAttr);

  pRuntimeEnv->pTsBuf = tsBufDestroy(pRuntimeEnv->pTsBuf);

  tfree(pRuntimeEnv->keyBuf);
  tfree(pRuntimeEnv->prevRow);
  tfree(pRuntimeEnv->tagVal);

  taosHashCleanup(pRuntimeEnv->pResultRowHashTable);
  pRuntimeEnv->pResultRowHashTable = NULL;

  taosHashCleanup(pRuntimeEnv->pTableRetrieveTsMap);
  pRuntimeEnv->pTableRetrieveTsMap = NULL;

  taosHashCleanup(pRuntimeEnv->pResultRowListSet);
  pRuntimeEnv->pResultRowListSet = NULL;

  destroyOperatorInfo(pRuntimeEnv->proot);

  pRuntimeEnv->pool = destroyResultRowPool(pRuntimeEnv->pool);
  taosArrayDestroyEx(pRuntimeEnv->prevResult, freeInterResult);
  taosArrayDestroy(pRuntimeEnv->pResultRowArrayList);
  pRuntimeEnv->prevResult = NULL;
}

static bool needBuildResAfterQueryComplete(SQInfo* pQInfo) {
  return pQInfo->rspContext != NULL;
}

bool isTaskKilled(SExecTaskInfo *pTaskInfo) {
  // query has been executed more than tsShellActivityTimer, and the retrieve has not arrived
  // abort current query execution.
  if (pTaskInfo->owner != 0 && ((taosGetTimestampSec() - pTaskInfo->cost.start/1000) > 10*getMaximumIdleDurationSec())
      /*(!needBuildResAfterQueryComplete(pTaskInfo))*/) {

    assert(pTaskInfo->cost.start != 0);
//    qDebug("QInfo:%" PRIu64 " retrieve not arrive beyond %d ms, abort current query execution, start:%" PRId64
//           ", current:%d", pQInfo->qId, 1, pQInfo->startExecTs, taosGetTimestampSec());
//    return true;
  }

  return false;
}

void setTaskKilled(SExecTaskInfo *pTaskInfo) { pTaskInfo->code = TSDB_CODE_TSC_QUERY_CANCELLED;}

//static bool isFixedOutputQuery(STaskAttr* pQueryAttr) {
//  if (QUERY_IS_INTERVAL_QUERY(pQueryAttr)) {
//    return false;
//  }
//
//  // Note:top/bottom query is fixed output query
//  if (pQueryAttr->topBotQuery || pQueryAttr->groupbyColumn || pQueryAttr->tsCompQuery) {
//    return true;
//  }
//
//  for (int32_t i = 0; i < pQueryAttr->numOfOutput; ++i) {
//    SSqlExpr *pExpr = &pQueryAttr->pExpr1[i].base;
//
//    if (pExpr->functionId == FUNCTION_TS || pExpr->functionId == FUNCTION_TS_DUMMY) {
//      continue;
//    }
//
//    if (!IS_MULTIOUTPUT(aAggs[pExpr->functionId].status)) {
//      return true;
//    }
//  }
//
//  return false;
//}

// todo refactor with isLastRowQuery
//bool isPointInterpoQuery(STaskAttr *pQueryAttr) {
//  for (int32_t i = 0; i < pQueryAttr->numOfOutput; ++i) {
//    int32_t functionId = pQueryAttr->pExpr1[i].base.functionId;
//    if (functionId == FUNCTION_INTERP) {
//      return true;
//    }
//  }
//
//  return false;
//}

static bool isFirstLastRowQuery(STaskAttr *pQueryAttr) {
  for (int32_t i = 0; i < pQueryAttr->numOfOutput; ++i) {
    int32_t functionID = getExprFunctionId(&pQueryAttr->pExpr1[i]);
    if (functionID == FUNCTION_LAST_ROW) {
      return true;
    }
  }

  return false;
}

static bool isCachedLastQuery(STaskAttr *pQueryAttr) {
  for (int32_t i = 0; i < pQueryAttr->numOfOutput; ++i) {
    int32_t functionId = getExprFunctionId(&pQueryAttr->pExpr1[i]);
    if (functionId == FUNCTION_LAST || functionId == FUNCTION_LAST_DST) {
      continue;
    }

    return false;
  }

  if (pQueryAttr->order.order != TSDB_ORDER_DESC || !TSWINDOW_IS_EQUAL(pQueryAttr->window, TSWINDOW_DESC_INITIALIZER)) {
    return false;
  }

  if (pQueryAttr->groupbyColumn) {
    return false;
  }

  if (pQueryAttr->interval.interval > 0) {
    return false;
  }

  if (pQueryAttr->numOfFilterCols > 0 || pQueryAttr->havingNum > 0) {
    return false;
  }

  return true;
}

/////////////////////////////////////////////////////////////////////////////////////////////
//todo refactor : return window
void getAlignQueryTimeWindow(SInterval* pInterval, int32_t precision, int64_t key, int64_t keyFirst, int64_t keyLast, STimeWindow *win) {
  assert(key >= keyFirst && key <= keyLast && pInterval->sliding <= pInterval->interval);
  win->skey = taosTimeTruncate(key, pInterval, precision);

  /*
   * if the realSkey > INT64_MAX - pInterval->interval, the query duration between
   * realSkey and realEkey must be less than one interval.Therefore, no need to adjust the query ranges.
   */
  if (keyFirst > (INT64_MAX - pInterval->interval)) {
    assert(keyLast - keyFirst < pInterval->interval);
    win->ekey = INT64_MAX;
  } else if (pInterval->intervalUnit == 'n' || pInterval->intervalUnit == 'y') {
    win->ekey = taosTimeAdd(win->skey, pInterval->interval, pInterval->intervalUnit, precision) - 1;
  } else {
    win->ekey = win->skey + pInterval->interval - 1;
  }
}

/*
 * todo add more parameters to check soon..
 */
bool colIdCheck(STaskAttr *pQueryAttr, uint64_t qId) {
  // load data column information is incorrect
  for (int32_t i = 0; i < pQueryAttr->numOfCols - 1; ++i) {
    if (pQueryAttr->tableCols[i].colId == pQueryAttr->tableCols[i + 1].colId) {
      //qError("QInfo:0x%"PRIx64" invalid data load column for query", qId);
      return false;
    }
  }

  return true;
}

// todo ignore the avg/sum/min/max/count/stddev/top/bottom functions, of which
// the scan order is not matter
static bool onlyOneQueryType(STaskAttr *pQueryAttr, int32_t functId, int32_t functIdDst) {
  for (int32_t i = 0; i < pQueryAttr->numOfOutput; ++i) {
    int32_t functionId = getExprFunctionId(&pQueryAttr->pExpr1[i]);

    if (functionId == FUNCTION_TS || functionId == FUNCTION_TS_DUMMY || functionId == FUNCTION_TAG ||
        functionId == FUNCTION_TAG_DUMMY) {
      continue;
    }

    if (functionId != functId && functionId != functIdDst) {
      return false;
    }
  }

  return true;
}

static bool onlyFirstQuery(STaskAttr *pQueryAttr) { return onlyOneQueryType(pQueryAttr, FUNCTION_FIRST, FUNCTION_FIRST_DST); }

static bool onlyLastQuery(STaskAttr *pQueryAttr) { return onlyOneQueryType(pQueryAttr, FUNCTION_LAST, FUNCTION_LAST_DST); }

static bool notContainSessionOrStateWindow(STaskAttr *pQueryAttr) { return !(pQueryAttr->sw.gap > 0 || pQueryAttr->stateWindow); }

static int32_t updateBlockLoadStatus(STaskAttr *pQuery, int32_t status) {
  bool hasFirstLastFunc = false;
  bool hasOtherFunc = false;

  if (status == BLK_DATA_ALL_NEEDED || status == BLK_DATA_DISCARD) {
    return status;
  }

  for (int32_t i = 0; i < pQuery->numOfOutput; ++i) {
    int32_t functionId = getExprFunctionId(&pQuery->pExpr1[i]);

    if (functionId == FUNCTION_TS || functionId == FUNCTION_TS_DUMMY || functionId == FUNCTION_TAG ||
        functionId == FUNCTION_TAG_DUMMY) {
      continue;
    }

    if (functionId == FUNCTION_FIRST_DST || functionId == FUNCTION_LAST_DST) {
      hasFirstLastFunc = true;
    } else {
      hasOtherFunc = true;
    }
  }

  if (hasFirstLastFunc && status == BLK_DATA_NO_NEEDED) {
    if(!hasOtherFunc) {
      return BLK_DATA_DISCARD;
    } else {
      return BLK_DATA_ALL_NEEDED;
    }
  }

  return status;
}

static void doUpdateLastKey(STaskAttr* pQueryAttr) {
  STimeWindow* win = &pQueryAttr->window;

  size_t num = taosArrayGetSize(pQueryAttr->tableGroupInfo.pGroupList);
  for(int32_t i = 0; i < num; ++i) {
    SArray* p1 = taosArrayGetP(pQueryAttr->tableGroupInfo.pGroupList, i);

    size_t len = taosArrayGetSize(p1);
    for(int32_t j = 0; j < len; ++j) {
//      STableKeyInfo* pInfo = taosArrayGet(p1, j);
//
//      // update the new lastkey if it is equalled to the value of the old skey
//      if (pInfo->lastKey == win->ekey) {
//        pInfo->lastKey = win->skey;
//      }
    }
  }
}

static void updateDataCheckOrder(SQInfo *pQInfo, SQueryTableReq* pQueryMsg, bool stableQuery) {
  STaskAttr* pQueryAttr = pQInfo->runtimeEnv.pQueryAttr;

  // in case of point-interpolation query, use asc order scan
  char msg[] = "QInfo:0x%"PRIx64" scan order changed for %s query, old:%d, new:%d, qrange exchanged, old qrange:%" PRId64
               "-%" PRId64 ", new qrange:%" PRId64 "-%" PRId64;

  // todo handle the case the the order irrelevant query type mixed up with order critical query type
  // descending order query for last_row query
  if (isFirstLastRowQuery(pQueryAttr)) {
    //qDebug("QInfo:0x%"PRIx64" scan order changed for last_row query, old:%d, new:%d", pQInfo->qId, pQueryAttr->order.order, TSDB_ORDER_ASC);

    pQueryAttr->order.order = TSDB_ORDER_ASC;
    if (pQueryAttr->window.skey > pQueryAttr->window.ekey) {
      TSWAP(pQueryAttr->window.skey, pQueryAttr->window.ekey, TSKEY);
    }

    pQueryAttr->needReverseScan = false;
    return;
  }

  if (pQueryAttr->groupbyColumn && pQueryAttr->order.order == TSDB_ORDER_DESC) {
    pQueryAttr->order.order = TSDB_ORDER_ASC;
    if (pQueryAttr->window.skey > pQueryAttr->window.ekey) {
      TSWAP(pQueryAttr->window.skey, pQueryAttr->window.ekey, TSKEY);
    }

    pQueryAttr->needReverseScan = false;
    doUpdateLastKey(pQueryAttr);
    return;
  }

  if (pQueryAttr->pointInterpQuery && pQueryAttr->interval.interval == 0) {
    if (!QUERY_IS_ASC_QUERY(pQueryAttr)) {
      //qDebug(msg, pQInfo->qId, "interp", pQueryAttr->order.order, TSDB_ORDER_ASC, pQueryAttr->window.skey, pQueryAttr->window.ekey, pQueryAttr->window.ekey, pQueryAttr->window.skey);
      TSWAP(pQueryAttr->window.skey, pQueryAttr->window.ekey, TSKEY);
    }

    pQueryAttr->order.order = TSDB_ORDER_ASC;
    return;
  }

  if (pQueryAttr->interval.interval == 0) {
    if (onlyFirstQuery(pQueryAttr)) {
      if (!QUERY_IS_ASC_QUERY(pQueryAttr)) {
        //qDebug(msg, pQInfo->qId, "only-first", pQueryAttr->order.order, TSDB_ORDER_ASC, pQueryAttr->window.skey,
//               pQueryAttr->window.ekey, pQueryAttr->window.ekey, pQueryAttr->window.skey);

        TSWAP(pQueryAttr->window.skey, pQueryAttr->window.ekey, TSKEY);
        doUpdateLastKey(pQueryAttr);
      }

      pQueryAttr->order.order = TSDB_ORDER_ASC;
      pQueryAttr->needReverseScan = false;
    } else if (onlyLastQuery(pQueryAttr) && notContainSessionOrStateWindow(pQueryAttr)) {
      if (QUERY_IS_ASC_QUERY(pQueryAttr)) {
        //qDebug(msg, pQInfo->qId, "only-last", pQueryAttr->order.order, TSDB_ORDER_DESC, pQueryAttr->window.skey,
//               pQueryAttr->window.ekey, pQueryAttr->window.ekey, pQueryAttr->window.skey);

        TSWAP(pQueryAttr->window.skey, pQueryAttr->window.ekey, TSKEY);
        doUpdateLastKey(pQueryAttr);
      }

      pQueryAttr->order.order = TSDB_ORDER_DESC;
      pQueryAttr->needReverseScan = false;
    }

  } else {  // interval query
    if (stableQuery) {
      if (onlyFirstQuery(pQueryAttr)) {
        if (!QUERY_IS_ASC_QUERY(pQueryAttr)) {
          //qDebug(msg, pQInfo->qId, "only-first stable", pQueryAttr->order.order, TSDB_ORDER_ASC,
//                 pQueryAttr->window.skey, pQueryAttr->window.ekey, pQueryAttr->window.ekey, pQueryAttr->window.skey);

          TSWAP(pQueryAttr->window.skey, pQueryAttr->window.ekey, TSKEY);
          doUpdateLastKey(pQueryAttr);
        }

        pQueryAttr->order.order = TSDB_ORDER_ASC;
        pQueryAttr->needReverseScan = false;
      } else if (onlyLastQuery(pQueryAttr)) {
        if (QUERY_IS_ASC_QUERY(pQueryAttr)) {
          //qDebug(msg, pQInfo->qId, "only-last stable", pQueryAttr->order.order, TSDB_ORDER_DESC,
//                 pQueryAttr->window.skey, pQueryAttr->window.ekey, pQueryAttr->window.ekey, pQueryAttr->window.skey);

          TSWAP(pQueryAttr->window.skey, pQueryAttr->window.ekey, TSKEY);
          doUpdateLastKey(pQueryAttr);
        }

        pQueryAttr->order.order = TSDB_ORDER_DESC;
        pQueryAttr->needReverseScan = false;
      }
    }
  }
}

static void getIntermediateBufInfo(STaskRuntimeEnv* pRuntimeEnv, int32_t* ps, int32_t* rowsize) {
  STaskAttr* pQueryAttr = pRuntimeEnv->pQueryAttr;
  int32_t MIN_ROWS_PER_PAGE = 4;

  *rowsize = (int32_t)(pQueryAttr->resultRowSize * getRowNumForMultioutput(pQueryAttr, pQueryAttr->topBotQuery, pQueryAttr->stableQuery));
  int32_t overhead = sizeof(SFilePage);

  // one page contains at least two rows
  *ps = DEFAULT_INTERN_BUF_PAGE_SIZE;
  while(((*rowsize) * MIN_ROWS_PER_PAGE) > (*ps) - overhead) {
    *ps = ((*ps) << 1u);
  }
}

#define IS_PREFILTER_TYPE(_t) ((_t) != TSDB_DATA_TYPE_BINARY && (_t) != TSDB_DATA_TYPE_NCHAR)

//static FORCE_INLINE bool doFilterByBlockStatistics(STaskRuntimeEnv* pRuntimeEnv, SDataStatis *pDataStatis, SqlFunctionCtx *pCtx, int32_t numOfRows) {
//  STaskAttr* pQueryAttr = pRuntimeEnv->pQueryAttr;
//
//  if (pDataStatis == NULL || pQueryAttr->pFilters == NULL) {
//    return true;
//  }
//
//  return filterRangeExecute(pQueryAttr->pFilters, pDataStatis, pQueryAttr->numOfCols, numOfRows);
//}

static bool overlapWithTimeWindow(STaskAttr* pQueryAttr, SDataBlockInfo* pBlockInfo) {
  STimeWindow w = {0};

  TSKEY sk = TMIN(pQueryAttr->window.skey, pQueryAttr->window.ekey);
  TSKEY ek = TMAX(pQueryAttr->window.skey, pQueryAttr->window.ekey);

  if (QUERY_IS_ASC_QUERY(pQueryAttr)) {
//    getAlignQueryTimeWindow(pQueryAttr, pBlockInfo->window.skey, sk, ek, &w);
    assert(w.ekey >= pBlockInfo->window.skey);

    if (w.ekey < pBlockInfo->window.ekey) {
      return true;
    }

    while(1) {
//      getNextTimeWindow(pQueryAttr, &w);
      if (w.skey > pBlockInfo->window.ekey) {
        break;
      }

      assert(w.ekey > pBlockInfo->window.ekey);
      if (w.skey <= pBlockInfo->window.ekey && w.skey > pBlockInfo->window.skey) {
        return true;
      }
    }
  } else {
//    getAlignQueryTimeWindow(pQueryAttr, pBlockInfo->window.ekey, sk, ek, &w);
    assert(w.skey <= pBlockInfo->window.ekey);

    if (w.skey > pBlockInfo->window.skey) {
      return true;
    }

    while(1) {
//      getNextTimeWindow(pQueryAttr, &w);
      if (w.ekey < pBlockInfo->window.skey) {
        break;
      }

      assert(w.skey < pBlockInfo->window.skey);
      if (w.ekey < pBlockInfo->window.ekey && w.ekey >= pBlockInfo->window.skey) {
        return true;
      }
    }
  }

  return false;
}

static int32_t doTSJoinFilter(STaskRuntimeEnv *pRuntimeEnv, TSKEY key, bool ascQuery) {
  STSElem elem = tsBufGetElem(pRuntimeEnv->pTsBuf);

#if defined(_DEBUG_VIEW)
  printf("elem in comp ts file:%" PRId64 ", key:%" PRId64 ", tag:%"PRIu64", query order:%d, ts order:%d, traverse:%d, index:%d\n",
         elem.ts, key, elem.tag.i, pQueryAttr->order.order, pRuntimeEnv->pTsBuf->tsOrder,
         pRuntimeEnv->pTsBuf->cur.order, pRuntimeEnv->pTsBuf->cur.tsIndex);
#endif

  if (ascQuery) {
    if (key < elem.ts) {
      return TS_JOIN_TS_NOT_EQUALS;
    } else if (key > elem.ts) {
      longjmp(pRuntimeEnv->env, TSDB_CODE_QRY_INCONSISTAN);
    }
  } else {
    if (key > elem.ts) {
      return TS_JOIN_TS_NOT_EQUALS;
    } else if (key < elem.ts) {
      longjmp(pRuntimeEnv->env, TSDB_CODE_QRY_INCONSISTAN);
    }
  }

  return TS_JOIN_TS_EQUAL;
}

bool doFilterDataBlock(SSingleColumnFilterInfo* pFilterInfo, int32_t numOfFilterCols, int32_t numOfRows, int8_t* p) {
  bool all = true;

  for (int32_t i = 0; i < numOfRows; ++i) {
    bool qualified = false;

    for (int32_t k = 0; k < numOfFilterCols; ++k) {
      char* pElem = (char*)pFilterInfo[k].pData + pFilterInfo[k].info.bytes * i;

      qualified = false;
      for (int32_t j = 0; j < pFilterInfo[k].numOfFilters; ++j) {
        SColumnFilterElem* pFilterElem = NULL;
//        SColumnFilterElem* pFilterElem = &pFilterInfo[k].pFilters[j];

        bool isnull = isNull(pElem, pFilterInfo[k].info.type);
        if (isnull) {
//          if (pFilterElem->fp == isNullOperator) {
//            qualified = true;
//            break;
//          } else {
//            continue;
//          }
        } else {
//          if (pFilterElem->fp == notNullOperator) {
//            qualified = true;
//            break;
//          } else if (pFilterElem->fp == isNullOperator) {
//            continue;
//          }
        }

        if (pFilterElem->fp(pFilterElem, pElem, pElem, pFilterInfo[k].info.type)) {
          qualified = true;
          break;
        }
      }

      if (!qualified) {
        break;
      }
    }

    p[i] = qualified ? 1 : 0;
    if (!qualified) {
      all = false;
    }
  }

  return all;
}

void doCompactSDataBlock(SSDataBlock* pBlock, int32_t numOfRows, int8_t* p) {
  int32_t len = 0;
  int32_t start = 0;
  for (int32_t j = 0; j < numOfRows; ++j) {
    if (p[j] == 1) {
      len++;
    } else {
      if (len > 0) {
        int32_t cstart = j - len;
        for (int32_t i = 0; i < pBlock->info.numOfCols; ++i) {
          SColumnInfoData* pColumnInfoData = taosArrayGet(pBlock->pDataBlock, i);

          int16_t bytes = pColumnInfoData->info.bytes;
          memmove(((char*)pColumnInfoData->pData) + start * bytes, pColumnInfoData->pData + cstart * bytes,
                  len * bytes);
        }

        start += len;
        len = 0;
      }
    }
  }

  if (len > 0) {
    int32_t cstart = numOfRows - len;
    for (int32_t i = 0; i < pBlock->info.numOfCols; ++i) {
      SColumnInfoData* pColumnInfoData = taosArrayGet(pBlock->pDataBlock, i);

      int16_t bytes = pColumnInfoData->info.bytes;
      memmove(pColumnInfoData->pData + start * bytes, pColumnInfoData->pData + cstart * bytes, len * bytes);
    }

    start += len;
    len = 0;
  }

  pBlock->info.rows = start;
  pBlock->pBlockAgg = NULL;  // clean the block statistics info

  if (start > 0) {
    SColumnInfoData* pColumnInfoData = taosArrayGet(pBlock->pDataBlock, 0);
    if (pColumnInfoData->info.type == TSDB_DATA_TYPE_TIMESTAMP &&
        pColumnInfoData->info.colId == PRIMARYKEY_TIMESTAMP_COL_ID) {
      pBlock->info.window.skey = *(int64_t*)pColumnInfoData->pData;
      pBlock->info.window.ekey = *(int64_t*)(pColumnInfoData->pData + TSDB_KEYSIZE * (start - 1));
    }
  }
}

void filterRowsInDataBlock(STaskRuntimeEnv* pRuntimeEnv, SSingleColumnFilterInfo* pFilterInfo, int32_t numOfFilterCols,
                           SSDataBlock* pBlock, bool ascQuery) {
  int32_t numOfRows = pBlock->info.rows;

  int8_t *p = calloc(numOfRows, sizeof(int8_t));
  bool    all = true;
#if 0
  if (pRuntimeEnv->pTsBuf != NULL) {
    SColumnInfoData* pColInfoData = taosArrayGet(pBlock->pDataBlock, 0);

    TSKEY* k = (TSKEY*) pColInfoData->pData;
    for (int32_t i = 0; i < numOfRows; ++i) {
      int32_t offset = ascQuery? i:(numOfRows - i - 1);
      int32_t ret = doTSJoinFilter(pRuntimeEnv, k[offset], ascQuery);
      if (ret == TS_JOIN_TAG_NOT_EQUALS) {
        break;
      } else if (ret == TS_JOIN_TS_NOT_EQUALS) {
        all = false;
        continue;
      } else {
        assert(ret == TS_JOIN_TS_EQUAL);
        p[offset] = true;
      }

      if (!tsBufNextPos(pRuntimeEnv->pTsBuf)) {
        break;
      }
    }

    // save the cursor status
    pRuntimeEnv->current->cur = tsBufGetCursor(pRuntimeEnv->pTsBuf);
  } else {
    all = doFilterDataBlock(pFilterInfo, numOfFilterCols, numOfRows, p);
  }
#endif

  if (!all) {
    doCompactSDataBlock(pBlock, numOfRows, p);
  }

  tfree(p);
}

void filterColRowsInDataBlock(STaskRuntimeEnv* pRuntimeEnv, SSDataBlock* pBlock, bool ascQuery) {
 int32_t numOfRows = pBlock->info.rows;

 int8_t *p = NULL;
 bool    all = true;

 if (pRuntimeEnv->pTsBuf != NULL) {
   SColumnInfoData* pColInfoData = taosArrayGet(pBlock->pDataBlock, 0);   
   p = calloc(numOfRows, sizeof(int8_t));
   
   TSKEY* k = (TSKEY*) pColInfoData->pData;
   for (int32_t i = 0; i < numOfRows; ++i) {
     int32_t offset = ascQuery? i:(numOfRows - i - 1);
     int32_t ret = doTSJoinFilter(pRuntimeEnv, k[offset], ascQuery);
     if (ret == TS_JOIN_TAG_NOT_EQUALS) {
       break;
     } else if (ret == TS_JOIN_TS_NOT_EQUALS) {
       all = false;
       continue;
     } else {
       assert(ret == TS_JOIN_TS_EQUAL);
       p[offset] = true;
     }

     if (!tsBufNextPos(pRuntimeEnv->pTsBuf)) {
       break;
     }
   }

   // save the cursor status
//   pRuntimeEnv->current->cur = tsBufGetCursor(pRuntimeEnv->pTsBuf);
 } else {
//   all = filterExecute(pRuntimeEnv->pQueryAttr->pFilters, numOfRows, &p, pBlock->pBlockAgg, pRuntimeEnv->pQueryAttr->numOfCols);
 }

 if (!all) {
   if (p) {
     doCompactSDataBlock(pBlock, numOfRows, p);
   } else {
     pBlock->info.rows = 0;
     pBlock->pBlockAgg = NULL;  // clean the block statistics info
   }
 }

 tfree(p);
}

static SColumnInfo* doGetTagColumnInfoById(SColumnInfo* pTagColList, int32_t numOfTags, int16_t colId);
static void doSetTagValueInParam(void* pTable, int32_t tagColId, SVariant *tag, int16_t type, int16_t bytes);

static uint32_t doFilterByBlockTimeWindow(STableScanInfo* pTableScanInfo, SSDataBlock* pBlock) {
  SqlFunctionCtx* pCtx = pTableScanInfo->pCtx;
  uint32_t status = BLK_DATA_NO_NEEDED;

  int32_t numOfOutput = pTableScanInfo->numOfOutput;
  for (int32_t i = 0; i < numOfOutput; ++i) {
    int32_t functionId = pCtx[i].functionId;
    int32_t colId = pTableScanInfo->pExpr[i].base.pColumns->info.colId;

    // group by + first/last should not apply the first/last block filter
    if (functionId < 0) {
      status |= BLK_DATA_ALL_NEEDED;
      return status;
    } else {
//      status |= aAggs[functionId].dataReqFunc(&pTableScanInfo->pCtx[i], &pBlock->info.window, colId);
//      if ((status & BLK_DATA_ALL_NEEDED) == BLK_DATA_ALL_NEEDED) {
//        return status;
//      }
    }
  }

  return status;
}

void doSetFilterColumnInfo(SSingleColumnFilterInfo* pFilterInfo, int32_t numOfFilterCols, SSDataBlock* pBlock) {
  // set the initial static data value filter expression
  for (int32_t i = 0; i < numOfFilterCols; ++i) {
    for (int32_t j = 0; j < pBlock->info.numOfCols; ++j) {
      SColumnInfoData* pColInfo = taosArrayGet(pBlock->pDataBlock, j);

      if (pFilterInfo[i].info.colId == pColInfo->info.colId) {
        pFilterInfo[i].pData = pColInfo->pData;
        break;
      }
    }
  }
}

int32_t loadDataBlock(SExecTaskInfo *pTaskInfo, STableScanInfo* pTableScanInfo, SSDataBlock* pBlock, uint32_t* status) {
  STaskCostInfo* pCost = &pTaskInfo->cost;

  pCost->totalBlocks += 1;
  pCost->totalRows += pBlock->info.rows;

  pCost->totalCheckedRows += pBlock->info.rows;
  pCost->loadBlocks += 1;

  pBlock->pDataBlock = tsdbRetrieveDataBlock(pTableScanInfo->pTsdbReadHandle, NULL);
  if (pBlock->pDataBlock == NULL) {
    return terrno;
  } else {
    return TSDB_CODE_SUCCESS;
  }
}

int32_t loadDataBlockOnDemand(SExecTaskInfo *pTaskInfo, STableScanInfo* pTableScanInfo, SSDataBlock* pBlock, uint32_t* status) {
  *status = BLK_DATA_NO_NEEDED;

  pBlock->pDataBlock = NULL;
  pBlock->pBlockAgg  = NULL;

//  int64_t groupId = pRuntimeEnv->current->groupIndex;
//  bool    ascQuery = QUERY_IS_ASC_QUERY(pQueryAttr);

  STaskCostInfo* pCost = &pTaskInfo->cost;

  pCost->totalBlocks += 1;
  pCost->totalRows += pBlock->info.rows;
#if 0
  if (pRuntimeEnv->pTsBuf != NULL) {
    (*status) = BLK_DATA_ALL_NEEDED;

    if (pQueryAttr->stableQuery) {  // todo refactor
      SExprInfo*   pExprInfo = &pTableScanInfo->pExpr[0];
      int16_t      tagId = (int16_t)pExprInfo->base.param[0].i;
      SColumnInfo* pColInfo = doGetTagColumnInfoById(pQueryAttr->tagColList, pQueryAttr->numOfTags, tagId);

      // compare tag first
      SVariant t = {0};
      doSetTagValueInParam(pRuntimeEnv->current->pTable, tagId, &t, pColInfo->type, pColInfo->bytes);
      setTimestampListJoinInfo(pRuntimeEnv, &t, pRuntimeEnv->current);

      STSElem elem = tsBufGetElem(pRuntimeEnv->pTsBuf);
      if (!tsBufIsValidElem(&elem) || (tsBufIsValidElem(&elem) && (taosVariantCompare(&t, elem.tag) != 0))) {
        (*status) = BLK_DATA_DISCARD;
        return TSDB_CODE_SUCCESS;
      }
    }
  }

  // Calculate all time windows that are overlapping or contain current data block.
  // If current data block is contained by all possible time window, do not load current data block.
  if (/*pQueryAttr->pFilters || */pQueryAttr->groupbyColumn || pQueryAttr->sw.gap > 0 ||
      (QUERY_IS_INTERVAL_QUERY(pQueryAttr) && overlapWithTimeWindow(pTaskInfo, &pBlock->info))) {
    (*status) = BLK_DATA_ALL_NEEDED;
  }

  // check if this data block is required to load
  if ((*status) != BLK_DATA_ALL_NEEDED) {
    bool needFilter = true;

    // the pCtx[i] result is belonged to previous time window since the outputBuf has not been set yet,
    // the filter result may be incorrect. So in case of interval query, we need to set the correct time output buffer
    if (QUERY_IS_INTERVAL_QUERY(pQueryAttr)) {
      SResultRow* pResult = NULL;

      bool  masterScan = IS_MAIN_SCAN(pRuntimeEnv);
      TSKEY k = ascQuery? pBlock->info.window.skey : pBlock->info.window.ekey;

      STimeWindow win = getActiveTimeWindow(pTableScanInfo->pResultRowInfo, k, pQueryAttr);
      if (pQueryAttr->pointInterpQuery) {
        needFilter = chkWindowOutputBufByKey(pRuntimeEnv, pTableScanInfo->pResultRowInfo, &win, masterScan, &pResult, groupId,
                                    pTableScanInfo->pCtx, pTableScanInfo->numOfOutput,
                                    pTableScanInfo->rowCellInfoOffset);
      } else {
        if (setResultOutputBufByKey(pRuntimeEnv, pTableScanInfo->pResultRowInfo, pBlock->info.uid, &win, masterScan, &pResult, groupId,
                                    pTableScanInfo->pCtx, pTableScanInfo->numOfOutput,
                                    pTableScanInfo->rowCellInfoOffset) != TSDB_CODE_SUCCESS) {
          longjmp(pRuntimeEnv->env, TSDB_CODE_QRY_OUT_OF_MEMORY);
        }
      }
    } else if (pQueryAttr->stableQuery && (!pQueryAttr->tsCompQuery) && (!pQueryAttr->diffQuery)) { // stable aggregate, not interval aggregate or normal column aggregate
      doSetTableGroupOutputBuf(pRuntimeEnv, pTableScanInfo->pResultRowInfo, pTableScanInfo->pCtx,
                               pTableScanInfo->rowCellInfoOffset, pTableScanInfo->numOfOutput,
                               pRuntimeEnv->current->groupIndex);
    }

    if (needFilter) {
      (*status) = doFilterByBlockTimeWindow(pTableScanInfo, pBlock);
    } else {
      (*status) = BLK_DATA_ALL_NEEDED;
    }
  }

  SDataBlockInfo* pBlockInfo = &pBlock->info;
//  *status = updateBlockLoadStatus(pRuntimeEnv->pQueryAttr, *status);

  if ((*status) == BLK_DATA_NO_NEEDED || (*status) == BLK_DATA_DISCARD) {
    //qDebug("QInfo:0x%"PRIx64" data block discard, brange:%" PRId64 "-%" PRId64 ", rows:%d", pQInfo->qId, pBlockInfo->window.skey,
//           pBlockInfo->window.ekey, pBlockInfo->rows);
    pCost->discardBlocks += 1;
  } else if ((*status) == BLK_DATA_STATIS_NEEDED) {
    // this function never returns error?
    pCost->loadBlockStatis += 1;
//    tsdbRetrieveDataBlockStatisInfo(pTableScanInfo->pTsdbReadHandle, &pBlock->pBlockAgg);

    if (pBlock->pBlockAgg == NULL) {  // data block statistics does not exist, load data block
//      pBlock->pDataBlock = tsdbRetrieveDataBlock(pTableScanInfo->pTsdbReadHandle, NULL);
      pCost->totalCheckedRows += pBlock->info.rows;
    }
  } else {
    assert((*status) == BLK_DATA_ALL_NEEDED);

    // load the data block statistics to perform further filter
    pCost->loadBlockStatis += 1;
//    tsdbRetrieveDataBlockStatisInfo(pTableScanInfo->pTsdbReadHandle, &pBlock->pBlockAgg);

    if (pQueryAttr->topBotQuery && pBlock->pBlockAgg != NULL) {
      { // set previous window
        if (QUERY_IS_INTERVAL_QUERY(pQueryAttr)) {
          SResultRow* pResult = NULL;

          bool  masterScan = IS_MAIN_SCAN(pRuntimeEnv);
          TSKEY k = ascQuery? pBlock->info.window.skey : pBlock->info.window.ekey;

          STimeWindow win = getActiveTimeWindow(pTableScanInfo->pResultRowInfo, k, pQueryAttr);
          if (setResultOutputBufByKey(pRuntimeEnv, pTableScanInfo->pResultRowInfo, pBlock->info.uid, &win, masterScan, &pResult, groupId,
                                      pTableScanInfo->pCtx, pTableScanInfo->numOfOutput,
                                      pTableScanInfo->rowCellInfoOffset) != TSDB_CODE_SUCCESS) {
            longjmp(pRuntimeEnv->env, TSDB_CODE_QRY_OUT_OF_MEMORY);
          }
        }
      }
      bool load = false;
      for (int32_t i = 0; i < pQueryAttr->numOfOutput; ++i) {
        int32_t functionId = pTableScanInfo->pCtx[i].functionId;
        if (functionId == FUNCTION_TOP || functionId == FUNCTION_BOTTOM) {
//          load = topbot_datablock_filter(&pTableScanInfo->pCtx[i], (char*)&(pBlock->pBlockAgg[i].min),
//                                         (char*)&(pBlock->pBlockAgg[i].max));
          if (!load) { // current block has been discard due to filter applied
            pCost->discardBlocks += 1;
            //qDebug("QInfo:0x%"PRIx64" data block discard, brange:%" PRId64 "-%" PRId64 ", rows:%d", pQInfo->qId,
//                   pBlockInfo->window.skey, pBlockInfo->window.ekey, pBlockInfo->rows);
            (*status) = BLK_DATA_DISCARD;
            return TSDB_CODE_SUCCESS;
          }
        }
      }
    }

    // current block has been discard due to filter applied
//    if (!doFilterByBlockStatistics(pRuntimeEnv, pBlock->pBlockAgg, pTableScanInfo->pCtx, pBlockInfo->rows)) {
//      pCost->discardBlocks += 1;
//      qDebug("QInfo:0x%"PRIx64" data block discard, brange:%" PRId64 "-%" PRId64 ", rows:%d", pQInfo->qId, pBlockInfo->window.skey,
//             pBlockInfo->window.ekey, pBlockInfo->rows);
//      (*status) = BLK_DATA_DISCARD;
//      return TSDB_CODE_SUCCESS;
//    }

    pCost->totalCheckedRows += pBlockInfo->rows;
    pCost->loadBlocks += 1;
//    pBlock->pDataBlock = tsdbRetrieveDataBlock(pTableScanInfo->pTsdbReadHandle, NULL);
//    if (pBlock->pDataBlock == NULL) {
//      return terrno;
//    }

//    if (pQueryAttr->pFilters != NULL) {
//      filterSetColFieldData(pQueryAttr->pFilters, pBlock->info.numOfCols, pBlock->pDataBlock);
//    }
    
//    if (pQueryAttr->pFilters != NULL || pRuntimeEnv->pTsBuf != NULL) {
//      filterColRowsInDataBlock(pRuntimeEnv, pBlock, ascQuery);
//    }
  }
#endif
  return TSDB_CODE_SUCCESS;
}

int32_t binarySearchForKey(char *pValue, int num, TSKEY key, int order) {
  int32_t midPos = -1;
  int32_t numOfRows;

  if (num <= 0) {
    return -1;
  }

  assert(order == TSDB_ORDER_ASC || order == TSDB_ORDER_DESC);

  TSKEY * keyList = (TSKEY *)pValue;
  int32_t firstPos = 0;
  int32_t lastPos = num - 1;

  if (order == TSDB_ORDER_DESC) {
    // find the first position which is smaller than the key
    while (1) {
      if (key >= keyList[lastPos]) return lastPos;
      if (key == keyList[firstPos]) return firstPos;
      if (key < keyList[firstPos]) return firstPos - 1;

      numOfRows = lastPos - firstPos + 1;
      midPos = (numOfRows >> 1) + firstPos;

      if (key < keyList[midPos]) {
        lastPos = midPos - 1;
      } else if (key > keyList[midPos]) {
        firstPos = midPos + 1;
      } else {
        break;
      }
    }

  } else {
    // find the first position which is bigger than the key
    while (1) {
      if (key <= keyList[firstPos]) return firstPos;
      if (key == keyList[lastPos]) return lastPos;

      if (key > keyList[lastPos]) {
        lastPos = lastPos + 1;
        if (lastPos >= num)
          return -1;
        else
          return lastPos;
      }

      numOfRows = lastPos - firstPos + 1;
      midPos = (numOfRows >> 1u) + firstPos;

      if (key < keyList[midPos]) {
        lastPos = midPos - 1;
      } else if (key > keyList[midPos]) {
        firstPos = midPos + 1;
      } else {
        break;
      }
    }
  }

  return midPos;
}

/*
 * set tag value in SqlFunctionCtx
 * e.g.,tag information into input buffer
 */
static void doSetTagValueInParam(void* pTable, int32_t tagColId, SVariant *tag, int16_t type, int16_t bytes) {
  taosVariantDestroy(tag);

  char* val = NULL;
//  if (tagColId == TSDB_TBNAME_COLUMN_INDEX) {
//    val = tsdbGetTableName(pTable);
//    assert(val != NULL);
//  } else {
//    val = tsdbGetTableTagVal(pTable, tagColId, type, bytes);
//  }

  if (val == NULL || isNull(val, type)) {
    tag->nType = TSDB_DATA_TYPE_NULL;
    return;
  }

  if (type == TSDB_DATA_TYPE_BINARY || type == TSDB_DATA_TYPE_NCHAR) {
    int32_t maxLen = bytes - VARSTR_HEADER_SIZE;
    int32_t len = (varDataLen(val) > maxLen)? maxLen:varDataLen(val);
    taosVariantCreateFromBinary(tag, varDataVal(val), len, type);
    //taosVariantCreateFromBinary(tag, varDataVal(val), varDataLen(val), type);
  } else {
    taosVariantCreateFromBinary(tag, val, bytes, type);
  }
}

static SColumnInfo* doGetTagColumnInfoById(SColumnInfo* pTagColList, int32_t numOfTags, int16_t colId) {
  assert(pTagColList != NULL && numOfTags > 0);

  for(int32_t i = 0; i < numOfTags; ++i) {
    if (pTagColList[i].colId == colId) {
      return &pTagColList[i];
    }
  }

  return NULL;
}

void setTagValue(SOperatorInfo* pOperatorInfo, void *pTable, SqlFunctionCtx* pCtx, int32_t numOfOutput) {
  STaskRuntimeEnv* pRuntimeEnv = pOperatorInfo->pRuntimeEnv;

  SExprInfo  *pExpr      = pOperatorInfo->pExpr;
  STaskAttr *pQueryAttr = pRuntimeEnv->pQueryAttr;

  SExprInfo* pExprInfo = &pExpr[0];
  int32_t functionId = getExprFunctionId(pExprInfo);

  if (pQueryAttr->numOfOutput == 1 && functionId == FUNCTION_TS_COMP && pQueryAttr->stableQuery) {
    assert(pExprInfo->base.numOfParams == 1);

    int16_t      tagColId = (int16_t)pExprInfo->base.param[0].i;
    SColumnInfo* pColInfo = doGetTagColumnInfoById(pQueryAttr->tagColList, pQueryAttr->numOfTags, tagColId);

    doSetTagValueInParam(pTable, tagColId, &pCtx[0].tag, pColInfo->type, pColInfo->bytes);
    return;
  } else {
    // set tag value, by which the results are aggregated.
    int32_t offset = 0;
    memset(pRuntimeEnv->tagVal, 0, pQueryAttr->tagLen);

    for (int32_t idx = 0; idx < numOfOutput; ++idx) {
      SExprInfo* pLocalExprInfo = &pExpr[idx];

      // ts_comp column required the tag value for join filter
      if (!TSDB_COL_IS_TAG(pLocalExprInfo->base.pColumns->flag)) {
        continue;
      }

      // todo use tag column index to optimize performance
      doSetTagValueInParam(pTable, pLocalExprInfo->base.pColumns->info.colId, &pCtx[idx].tag, pLocalExprInfo->base.resSchema.type,
                           pLocalExprInfo->base.resSchema.bytes);

      if (IS_NUMERIC_TYPE(pLocalExprInfo->base.resSchema.type)
          || pLocalExprInfo->base.resSchema.type == TSDB_DATA_TYPE_BOOL
          || pLocalExprInfo->base.resSchema.type == TSDB_DATA_TYPE_TIMESTAMP) {
        memcpy(pRuntimeEnv->tagVal + offset, &pCtx[idx].tag.i, pLocalExprInfo->base.resSchema.bytes);
      } else {
        if (pCtx[idx].tag.pz != NULL) {
          memcpy(pRuntimeEnv->tagVal + offset, pCtx[idx].tag.pz, pCtx[idx].tag.nLen);
        }      
      }

      offset += pLocalExprInfo->base.resSchema.bytes;
    }

    //todo : use index to avoid iterator all possible output columns
    if (pQueryAttr->stableQuery && pQueryAttr->stabledev && (pRuntimeEnv->prevResult != NULL)) {
      setParamForStableStddev(pRuntimeEnv, pCtx, numOfOutput, pExprInfo);
    }
  }

  // set the tsBuf start position before check each data block
  if (pRuntimeEnv->pTsBuf != NULL) {
    setCtxTagForJoin(pRuntimeEnv, &pCtx[0], pExprInfo, pTable);
  }
}

void copyToSDataBlock(SSDataBlock* pBlock, int32_t* offset, SGroupResInfo* pGroupResInfo, SDiskbasedBuf* pResBuf) {
  pBlock->info.rows = 0;

  int32_t code = TSDB_CODE_SUCCESS;
  while (pGroupResInfo->currentGroup < pGroupResInfo->totalGroup) {
    // all results in current group have been returned to client, try next group
    if ((pGroupResInfo->pRows == NULL) || taosArrayGetSize(pGroupResInfo->pRows) == 0) {
      assert(pGroupResInfo->index == 0);
//      if ((code = mergeIntoGroupResult(&pGroupResInfo, pRuntimeEnv, offset)) != TSDB_CODE_SUCCESS) {
        return;
//      }
    }

//    doCopyToSDataBlock(pResBuf, pGroupResInfo, TSDB_ORDER_ASC, pBlock, );

    // current data are all dumped to result buffer, clear it
    if (!hasRemainDataInCurrentGroup(pGroupResInfo)) {
      cleanupGroupResInfo(pGroupResInfo);
      if (!incNextGroup(pGroupResInfo)) {
        break;
      }
    }

    // enough results in data buffer, return
//    if (pBlock->info.rows >= threshold) {
//      break;
//    }
  }
}

static void updateTableQueryInfoForReverseScan(STableQueryInfo *pTableQueryInfo) {
  if (pTableQueryInfo == NULL) {
    return;
  }

//  TSWAP(pTableQueryInfo->win.skey, pTableQueryInfo->win.ekey, TSKEY);
//  pTableQueryInfo->lastKey = pTableQueryInfo->win.skey;

//  SWITCH_ORDER(pTableQueryInfo->cur.order);
//  pTableQueryInfo->cur.vgroupIndex = -1;

  // set the index to be the end slot of result rows array
  SResultRowInfo* pResultRowInfo = &pTableQueryInfo->resInfo;
  if (pResultRowInfo->size > 0) {
    pResultRowInfo->curPos = pResultRowInfo->size - 1;
  } else {
    pResultRowInfo->curPos = -1;
  }
}

static void setupQueryRangeForReverseScan(STableScanInfo* pTableScanInfo) {
#if 0
  int32_t numOfGroups = (int32_t)(GET_NUM_OF_TABLEGROUP(pRuntimeEnv));
  for(int32_t i = 0; i < numOfGroups; ++i) {
    SArray *group = GET_TABLEGROUP(pRuntimeEnv, i);
    SArray *tableKeyGroup = taosArrayGetP(pQueryAttr->tableGroupInfo.pGroupList, i);

    size_t t = taosArrayGetSize(group);
    for (int32_t j = 0; j < t; ++j) {
      STableQueryInfo *pCheckInfo = taosArrayGetP(group, j);
      updateTableQueryInfoForReverseScan(pCheckInfo);

      // update the last key in tableKeyInfo list, the tableKeyInfo is used to build the tsdbQueryHandle and decide
      // the start check timestamp of tsdbQueryHandle
//      STableKeyInfo *pTableKeyInfo = taosArrayGet(tableKeyGroup, j);
//      pTableKeyInfo->lastKey = pCheckInfo->lastKey;
//
//      assert(pCheckInfo->pTable == pTableKeyInfo->pTable);
    }
  }
#endif

}

void switchCtxOrder(SqlFunctionCtx* pCtx, int32_t numOfOutput) {
  for (int32_t i = 0; i < numOfOutput; ++i) {
    SWITCH_ORDER(pCtx[i].order);
  }
}

int32_t initResultRow(SResultRow *pResultRow) {
  pResultRow->pEntryInfo = (struct SResultRowEntryInfo*)((char*)pResultRow + sizeof(SResultRow));
  pResultRow->pageId    = -1;
  pResultRow->offset    = -1;
  return TSDB_CODE_SUCCESS;
}

/*
 * The start of each column SResultRowEntryInfo is denote by RowCellInfoOffset.
 * Note that in case of top/bottom query, the whole multiple rows of result is treated as only one row of results.
 * +------------+-----------------result column 1-----------+-----------------result column 2-----------+
 * + SResultRow | SResultRowEntryInfo | intermediate buffer1 | SResultRowEntryInfo | intermediate buffer 2|
 * +------------+-------------------------------------------+-------------------------------------------+
 *           offset[0]                                  offset[1]                                   offset[2]
 */
void setDefaultOutputBuf(STaskRuntimeEnv *pRuntimeEnv, SOptrBasicInfo *pInfo, int64_t uid, int32_t stage) {
  SqlFunctionCtx* pCtx           = pInfo->pCtx;
  SSDataBlock* pDataBlock        = pInfo->pRes;
  int32_t* rowCellInfoOffset     = pInfo->rowCellInfoOffset;
  SResultRowInfo* pResultRowInfo = &pInfo->resultRowInfo;

  int64_t tid = 0;
  pRuntimeEnv->keyBuf = realloc(pRuntimeEnv->keyBuf, sizeof(tid) + sizeof(int64_t) + POINTER_BYTES);
  SResultRow* pRow = doSetResultOutBufByKey(pRuntimeEnv, pResultRowInfo, tid, (char *)&tid, sizeof(tid), true, uid);

  for (int32_t i = 0; i < pDataBlock->info.numOfCols; ++i) {
    SColumnInfoData* pData = taosArrayGet(pDataBlock->pDataBlock, i);

    /*
     * set the output buffer information and intermediate buffer
     * not all queries require the interResultBuf, such as COUNT/TAGPRJ/PRJ/TAG etc.
     */
    struct SResultRowEntryInfo* pEntry = getResultCell(pRow, i, rowCellInfoOffset);
    cleanupResultRowEntry(pEntry);

    pCtx[i].resultInfo   = pEntry;
    pCtx[i].pOutput      = pData->pData;
    pCtx[i].currentStage = stage;
    assert(pCtx[i].pOutput != NULL);

    // set the timestamp output buffer for top/bottom/diff query
    int32_t fid = pCtx[i].functionId;
    if (fid == FUNCTION_TOP || fid == FUNCTION_BOTTOM || fid == FUNCTION_DIFF || fid == FUNCTION_DERIVATIVE) {
      if (i > 0) pCtx[i].ptsOutputBuf = pCtx[i-1].pOutput;
    }
  }

  initCtxOutputBuffer(pCtx, pDataBlock->info.numOfCols);
}
// TODO refactor: some function move away
void setDefaultOutputBuf_rv(SOptrBasicInfo* pInfo, SAggSupporter* pSup, int32_t stage, SExecTaskInfo* pTaskInfo) {
  SqlFunctionCtx* pCtx           = pInfo->pCtx;
  SSDataBlock* pDataBlock        = pInfo->pRes;
  int32_t* rowCellInfoOffset     = pInfo->rowCellInfoOffset;
  SResultRowInfo* pResultRowInfo = &pInfo->resultRowInfo;

  int64_t tid = 0;
  int64_t groupId = 0;
  SResultRow* pRow = doSetResultOutBufByKey_rv(pResultRowInfo, tid, (char *)&tid, sizeof(tid), true, groupId, pTaskInfo, false, pSup);

  for (int32_t i = 0; i < pDataBlock->info.numOfCols; ++i) {
    SColumnInfoData* pData = taosArrayGet(pDataBlock->pDataBlock, i);

    /*
     * set the output buffer information and intermediate buffer
     * not all queries require the interResultBuf, such as COUNT/TAGPRJ/PRJ/TAG etc.
     */
    struct SResultRowEntryInfo* pEntry = getResultCell(pRow, i, rowCellInfoOffset);
    cleanupResultRowEntry(pEntry);

    pCtx[i].resultInfo   = pEntry;
    pCtx[i].pOutput      = pData->pData;
    pCtx[i].currentStage = stage;
    assert(pCtx[i].pOutput != NULL);

    // set the timestamp output buffer for top/bottom/diff query
    int32_t fid = pCtx[i].functionId;
    if (fid == FUNCTION_TOP || fid == FUNCTION_BOTTOM || fid == FUNCTION_DIFF || fid == FUNCTION_DERIVATIVE) {
      if (i > 0) pCtx[i].ptsOutputBuf = pCtx[i-1].pOutput;
    }
  }

  initCtxOutputBuffer(pCtx, pDataBlock->info.numOfCols);
}

void updateOutputBuf(SOptrBasicInfo* pBInfo, int32_t *bufCapacity, int32_t numOfInputRows) {
  SSDataBlock* pDataBlock = pBInfo->pRes;

  int32_t newSize = pDataBlock->info.rows + numOfInputRows + 5; // extra output buffer
  if ((*bufCapacity) < newSize) {
    for(int32_t i = 0; i < pDataBlock->info.numOfCols; ++i) {
      SColumnInfoData *pColInfo = taosArrayGet(pDataBlock->pDataBlock, i);

      char* p = realloc(pColInfo->pData, newSize * pColInfo->info.bytes);
      if (p != NULL) {
        pColInfo->pData = p;

        // it starts from the tail of the previously generated results.
        pBInfo->pCtx[i].pOutput = pColInfo->pData;
        (*bufCapacity) = newSize;
      } else {
        // longjmp
      }
    }
  }


  for (int32_t i = 0; i < pDataBlock->info.numOfCols; ++i) {
    SColumnInfoData *pColInfo = taosArrayGet(pDataBlock->pDataBlock, i);
    pBInfo->pCtx[i].pOutput = pColInfo->pData + pColInfo->info.bytes * pDataBlock->info.rows;

    // set the correct pointer after the memory buffer reallocated.
    int32_t functionId = pBInfo->pCtx[i].functionId;

    if (functionId == FUNCTION_TOP || functionId == FUNCTION_BOTTOM || functionId == FUNCTION_DIFF || functionId == FUNCTION_DERIVATIVE) {
      if (i > 0) pBInfo->pCtx[i].ptsOutputBuf = pBInfo->pCtx[i-1].pOutput;
    }
  }
}

void copyTsColoum(SSDataBlock* pRes, SqlFunctionCtx* pCtx, int32_t numOfOutput) {
  bool    needCopyTs = false;
  int32_t tsNum = 0;
  char *src = NULL;
  for (int32_t i = 0; i < numOfOutput; i++) {
    int32_t functionId = pCtx[i].functionId;
    if (functionId == FUNCTION_DIFF || functionId == FUNCTION_DERIVATIVE) {
      needCopyTs = true;
      if (i > 0  && pCtx[i-1].functionId == FUNCTION_TS_DUMMY){
        SColumnInfoData* pColRes = taosArrayGet(pRes->pDataBlock, i - 1); // find ts data
        src = pColRes->pData;
      }
    }else if(functionId == FUNCTION_TS_DUMMY) {
      tsNum++;
    }
  }

  if (!needCopyTs) return;
  if (tsNum < 2) return;
  if (src == NULL) return;

  for (int32_t i = 0; i < numOfOutput; i++) {
    int32_t functionId = pCtx[i].functionId;
    if(functionId == FUNCTION_TS_DUMMY) {
      SColumnInfoData* pColRes = taosArrayGet(pRes->pDataBlock, i);
      memcpy(pColRes->pData, src, pColRes->info.bytes * pRes->info.rows);
    }
  }
}

void clearOutputBuf(SOptrBasicInfo* pBInfo, int32_t *bufCapacity) {
  SSDataBlock* pDataBlock = pBInfo->pRes;

  for (int32_t i = 0; i < pDataBlock->info.numOfCols; ++i) {
    SColumnInfoData *pColInfo = taosArrayGet(pDataBlock->pDataBlock, i);

    int32_t functionId = pBInfo->pCtx[i].functionId;
    if (functionId < 0) {
      memset(pBInfo->pCtx[i].pOutput, 0, pColInfo->info.bytes * (*bufCapacity));
    }
  }
}

void initCtxOutputBuffer(SqlFunctionCtx* pCtx, int32_t size) {
  for (int32_t j = 0; j < size; ++j) {
    struct SResultRowEntryInfo* pResInfo = GET_RES_INFO(&pCtx[j]);
    if (isRowEntryInitialized(pResInfo)) {
      continue;
    }

    pCtx[j].fpSet->init(&pCtx[j], pCtx[j].resultInfo);
  }
}

void setTaskStatus(SExecTaskInfo *pTaskInfo, int8_t status) {
  if (status == TASK_NOT_COMPLETED) {
    pTaskInfo->status = status;
  } else {
    // QUERY_NOT_COMPLETED is not compatible with any other status, so clear its position first
    CLEAR_QUERY_STATUS(pTaskInfo, TASK_NOT_COMPLETED);
    pTaskInfo->status |= status;
  }
}

static void setupEnvForReverseScan(STableScanInfo *pTableScanInfo, SqlFunctionCtx* pCtx, int32_t numOfOutput) {
//  if (pRuntimeEnv->pTsBuf) {
//    SWITCH_ORDER(pRuntimeEnv->pTsBuf->cur.order);
//    bool ret = tsBufNextPos(pRuntimeEnv->pTsBuf);
//    assert(ret);
//  }

  // reverse order time range
  SET_REVERSE_SCAN_FLAG(pTableScanInfo);
//  setTaskStatus(pTableScanInfo, QUERY_NOT_COMPLETED);

  switchCtxOrder(pCtx, numOfOutput);

  SWITCH_ORDER(pTableScanInfo->order);
  setupQueryRangeForReverseScan(pTableScanInfo);

  pTableScanInfo->times        = 1;
  pTableScanInfo->current      = 0;
  pTableScanInfo->reverseTimes = 0;
}

void finalizeQueryResult(SOperatorInfo* pOperator, SqlFunctionCtx* pCtx, SResultRowInfo* pResultRowInfo, int32_t* rowCellInfoOffset) {
  int32_t numOfOutput = pOperator->numOfOutput;
//  if (pQueryAttr->groupbyColumn || QUERY_IS_INTERVAL_QUERY(pQueryAttr) || pQueryAttr->sw.gap > 0 || pQueryAttr->stateWindow) {
//    // for each group result, call the finalize function for each column
//    if (pQueryAttr->groupbyColumn) {
//      closeAllResultRows(pResultRowInfo);
//    }
//
//    for (int32_t i = 0; i < pResultRowInfo->size; ++i) {
//      SResultRow *buf = pResultRowInfo->pResult[i];
//      if (!isResultRowClosed(pResultRowInfo, i)) {
//        continue;
//      }
//
//      setResultOutputBuf(pRuntimeEnv, buf, pCtx, numOfOutput, rowCellInfoOffset);
//
//      for (int32_t j = 0; j < numOfOutput; ++j) {
////        pCtx[j].startTs  = buf->win.skey;
////        if (pCtx[j].functionId < 0) {
////          doInvokeUdf(pRuntimeEnv->pUdfInfo, &pCtx[j], 0, TSDB_UDF_FUNC_FINALIZE);
////        } else {
////          aAggs[pCtx[j].functionId].xFinalize(&pCtx[j]);
////        }
//      }
//
//
//      /*
//       * set the number of output results for group by normal columns, the number of output rows usually is 1 except
//       * the top and bottom query
//       */
//      buf->numOfRows = (uint16_t)getNumOfResult(pCtx, numOfOutput);
//    }
//
//  } else {
    for (int32_t j = 0; j < numOfOutput; ++j) {
//      if (pCtx[j].functionId < 0) {
//        doInvokeUdf(pRuntimeEnv->pUdfInfo, &pCtx[j], 0, TSDB_UDF_FUNC_FINALIZE);
//      } else {
        pCtx[j].fpSet->finalize(&pCtx[j]);
//      }
    }
//  }
}

static bool hasMainOutput(STaskAttr *pQueryAttr) {
  for (int32_t i = 0; i < pQueryAttr->numOfOutput; ++i) {
    int32_t functionId = getExprFunctionId(&pQueryAttr->pExpr1[i]);

    if (functionId != FUNCTION_TS && functionId != FUNCTION_TAG && functionId != FUNCTION_TAGPRJ) {
      return true;
    }
  }

  return false;
}

STableQueryInfo *createTableQueryInfo(void* buf, bool groupbyColumn, STimeWindow win) {
  STableQueryInfo *pTableQueryInfo = buf;
  pTableQueryInfo->lastKey = win.skey;

  // set more initial size of interval/groupby query
//  if (/*QUERY_IS_INTERVAL_QUERY(pQueryAttr) || */groupbyColumn) {
    int32_t initialSize = 128;
    int32_t code = initResultRowInfo(&pTableQueryInfo->resInfo, initialSize);
    if (code != TSDB_CODE_SUCCESS) {
      return NULL;
    }
//  } else { // in other aggregate query, do not initialize the windowResInfo
//  }

  return pTableQueryInfo;
}

STableQueryInfo* createTmpTableQueryInfo(STimeWindow win) {
  STableQueryInfo* pTableQueryInfo = calloc(1, sizeof(STableQueryInfo));

//  pTableQueryInfo->win = win;
  pTableQueryInfo->lastKey = win.skey;

  // set more initial size of interval/groupby query
  int32_t initialSize = 16;
  int32_t code = initResultRowInfo(&pTableQueryInfo->resInfo, initialSize);
  if (code != TSDB_CODE_SUCCESS) {
    tfree(pTableQueryInfo);
    return NULL;
  }

  return pTableQueryInfo;
}

void destroyTableQueryInfoImpl(STableQueryInfo *pTableQueryInfo) {
  if (pTableQueryInfo == NULL) {
    return;
  }

//  taosVariantDestroy(&pTableQueryInfo->tag);
  cleanupResultRowInfo(&pTableQueryInfo->resInfo);
}

void setResultRowOutputBufInitCtx(STaskRuntimeEnv *pRuntimeEnv, SResultRow *pResult, SqlFunctionCtx* pCtx,
    int32_t numOfOutput, int32_t* rowCellInfoOffset) {
  // Note: pResult->pos[i]->num == 0, there is only fixed number of results for each group
  SFilePage* bufPage = getBufPage(pRuntimeEnv->pResultBuf, pResult->pageId);

  int32_t offset = 0;
  for (int32_t i = 0; i < numOfOutput; ++i) {
    pCtx[i].resultInfo = getResultCell(pResult, i, rowCellInfoOffset);

    struct SResultRowEntryInfo* pResInfo = pCtx[i].resultInfo;
    if (isRowEntryCompleted(pResInfo) && isRowEntryInitialized(pResInfo)) {
      offset += pCtx[i].resDataInfo.bytes;
      continue;
    }

    pCtx[i].pOutput = getPosInResultPage(pRuntimeEnv->pQueryAttr, bufPage, pResult->offset, offset);
    offset += pCtx[i].resDataInfo.bytes;

    int32_t functionId = pCtx[i].functionId;
    if (functionId < 0) {
      continue;
    }

    if (functionId == FUNCTION_TOP || functionId == FUNCTION_BOTTOM || functionId == FUNCTION_DIFF) {
      if(i > 0) pCtx[i].ptsOutputBuf = pCtx[i-1].pOutput;
    }

//    if (!pResInfo->initialized) {
//      aAggs[functionId].init(&pCtx[i], pResInfo);
//    }
  }
}

void setResultRowOutputBufInitCtx_rv(SDiskbasedBuf * pBuf, SResultRow *pResult, SqlFunctionCtx* pCtx, int32_t numOfOutput, int32_t* rowCellInfoOffset) {
  // Note: pResult->pos[i]->num == 0, there is only fixed number of results for each group
  SFilePage* bufPage = getBufPage(pBuf, pResult->pageId);

  int32_t offset = 0;
  for (int32_t i = 0; i < numOfOutput; ++i) {
    pCtx[i].resultInfo = getResultCell(pResult, i, rowCellInfoOffset);

    struct SResultRowEntryInfo* pResInfo = pCtx[i].resultInfo;
    if (isRowEntryCompleted(pResInfo) && isRowEntryInitialized(pResInfo)) {
      offset += pCtx[i].resDataInfo.bytes;
      continue;
    }

    pCtx[i].pOutput = getPosInResultPage_rv(bufPage, pResult->offset, offset);
    offset += pCtx[i].resDataInfo.bytes;

    int32_t functionId = pCtx[i].functionId;
    if (functionId < 0) {
      continue;
    }

    if (functionId == FUNCTION_TOP || functionId == FUNCTION_BOTTOM || functionId == FUNCTION_DIFF) {
      if (i > 0) pCtx[i].ptsOutputBuf = pCtx[i - 1].pOutput;
    }

    //    if (!pResInfo->initialized) {
    //      aAggs[functionId].init(&pCtx[i], pResInfo);
    //    }
  }
}

void doSetTableGroupOutputBuf(SAggOperatorInfo* pAggInfo, int32_t numOfOutput, int32_t tableGroupId, SExecTaskInfo* pTaskInfo) {
  // for simple group by query without interval, all the tables belong to one group result.
  int64_t uid = 0;
  int64_t tid = 0;

  SResultRowInfo* pResultRowInfo = &pAggInfo->binfo.resultRowInfo;
  SqlFunctionCtx* pCtx = pAggInfo->binfo.pCtx;
  int32_t* rowCellInfoOffset = pAggInfo->binfo.rowCellInfoOffset;

  SResultRow* pResultRow =
      doSetResultOutBufByKey_rv(pResultRowInfo, tid, (char*)&tableGroupId, sizeof(tableGroupId), true, uid, pTaskInfo, false, &pAggInfo->aggSup);
  assert (pResultRow != NULL);

  /*
   * not assign result buffer yet, add new result buffer
   * all group belong to one result set, and each group result has different group id so set the id to be one
   */
  if (pResultRow->pageId == -1) {
    int32_t ret = addNewWindowResultBuf(pResultRow, pAggInfo->pResultBuf, tableGroupId, pAggInfo->binfo.resRowSize);
    if (ret != TSDB_CODE_SUCCESS) {
      return;
    }
  }

  setResultRowOutputBufInitCtx_rv(pAggInfo->pResultBuf, pResultRow, pCtx, numOfOutput, rowCellInfoOffset);
}

void setExecutionContext(int32_t numOfOutput, int32_t tableGroupId, TSKEY nextKey, SExecTaskInfo* pTaskInfo, STableQueryInfo *pTableQueryInfo, SAggOperatorInfo* pAggInfo) {
  // lastKey needs to be updated
  pTableQueryInfo->lastKey = nextKey;
  if (pAggInfo->groupId != INT32_MIN && pAggInfo->groupId == tableGroupId) {
    return;
  }

  doSetTableGroupOutputBuf(pAggInfo, numOfOutput, tableGroupId, pTaskInfo);

  // record the current active group id
  pAggInfo->groupId = tableGroupId;
}

void setResultOutputBuf(STaskRuntimeEnv *pRuntimeEnv, SResultRow *pResult, SqlFunctionCtx* pCtx,
    int32_t numOfCols, int32_t* rowCellInfoOffset) {
  // Note: pResult->pos[i]->num == 0, there is only fixed number of results for each group
  SFilePage *page = getBufPage(pRuntimeEnv->pResultBuf, pResult->pageId);

  int16_t offset = 0;
  for (int32_t i = 0; i < numOfCols; ++i) {
    pCtx[i].pOutput = getPosInResultPage(pRuntimeEnv->pQueryAttr, page, pResult->offset, offset);
    offset += pCtx[i].resDataInfo.bytes;

    int32_t functionId = pCtx[i].functionId;
    if (functionId == FUNCTION_TOP || functionId == FUNCTION_BOTTOM || functionId == FUNCTION_DIFF || functionId == FUNCTION_DERIVATIVE) {
      if(i > 0) pCtx[i].ptsOutputBuf = pCtx[i-1].pOutput;
    }

    /*
     * set the output buffer information and intermediate buffer,
     * not all queries require the interResultBuf, such as COUNT
     */
    pCtx[i].resultInfo = getResultCell(pResult, i, rowCellInfoOffset);
  }
}

void setCtxTagForJoin(STaskRuntimeEnv* pRuntimeEnv, SqlFunctionCtx* pCtx, SExprInfo* pExprInfo, void* pTable) {
  STaskAttr* pQueryAttr = pRuntimeEnv->pQueryAttr;

  SSqlExpr* pExpr = &pExprInfo->base;
//  if (pQueryAttr->stableQuery && (pRuntimeEnv->pTsBuf != NULL) &&
//      (pExpr->functionId == FUNCTION_TS || pExpr->functionId == FUNCTION_PRJ) &&
//      (pExpr->colInfo.colIndex == PRIMARYKEY_TIMESTAMP_COL_ID)) {
//    assert(pExpr->numOfParams == 1);
//
//    int16_t      tagColId = (int16_t)pExprInfo->base.param[0].i;
//    SColumnInfo* pColInfo = doGetTagColumnInfoById(pQueryAttr->tagColList, pQueryAttr->numOfTags, tagColId);
//
//    doSetTagValueInParam(pTable, tagColId, &pCtx->tag, pColInfo->type, pColInfo->bytes);
//
//    int16_t tagType = pCtx[0].tag.nType;
//    if (tagType == TSDB_DATA_TYPE_BINARY || tagType == TSDB_DATA_TYPE_NCHAR) {
//      //qDebug("QInfo:0x%"PRIx64" set tag value for join comparison, colId:%" PRId64 ", val:%s", GET_TASKID(pRuntimeEnv),
////             pExprInfo->base.param[0].i, pCtx[0].tag.pz);
//    } else {
//      //qDebug("QInfo:0x%"PRIx64" set tag value for join comparison, colId:%" PRId64 ", val:%" PRId64, GET_TASKID(pRuntimeEnv),
////             pExprInfo->base.param[0].i, pCtx[0].tag.i);
//    }
//  }
}

int32_t setTimestampListJoinInfo(STaskRuntimeEnv* pRuntimeEnv, SVariant* pTag, STableQueryInfo *pTableQueryInfo) {
  STaskAttr* pQueryAttr = pRuntimeEnv->pQueryAttr;

  assert(pRuntimeEnv->pTsBuf != NULL);
#if 0
  // both the master and supplement scan needs to set the correct ts comp start position
  if (pTableQueryInfo->cur.vgroupIndex == -1) {
    taosVariantAssign(&pTableQueryInfo->tag, pTag);

    STSElem elem = tsBufGetElemStartPos(pRuntimeEnv->pTsBuf, pQueryAttr->vgId, &pTableQueryInfo->tag);

    // failed to find data with the specified tag value and vnodeId
    if (!tsBufIsValidElem(&elem)) {
      if (pTag->nType == TSDB_DATA_TYPE_BINARY || pTag->nType == TSDB_DATA_TYPE_NCHAR) {
        //qError("QInfo:0x%"PRIx64" failed to find tag:%s in ts_comp", GET_TASKID(pRuntimeEnv), pTag->pz);
      } else {
        //qError("QInfo:0x%"PRIx64" failed to find tag:%" PRId64 " in ts_comp", GET_TASKID(pRuntimeEnv), pTag->i);
      }

      return -1;
    }

    // Keep the cursor info of current table
    pTableQueryInfo->cur = tsBufGetCursor(pRuntimeEnv->pTsBuf);
    if (pTag->nType == TSDB_DATA_TYPE_BINARY || pTag->nType == TSDB_DATA_TYPE_NCHAR) {
      //qDebug("QInfo:0x%"PRIx64" find tag:%s start pos in ts_comp, blockIndex:%d, tsIndex:%d", GET_TASKID(pRuntimeEnv), pTag->pz, pTableQueryInfo->cur.blockIndex, pTableQueryInfo->cur.tsIndex);
    } else {
      //qDebug("QInfo:0x%"PRIx64" find tag:%"PRId64" start pos in ts_comp, blockIndex:%d, tsIndex:%d", GET_TASKID(pRuntimeEnv), pTag->i, pTableQueryInfo->cur.blockIndex, pTableQueryInfo->cur.tsIndex);
    }

  } else {
    tsBufSetCursor(pRuntimeEnv->pTsBuf, &pTableQueryInfo->cur);
    if (pTag->nType == TSDB_DATA_TYPE_BINARY || pTag->nType == TSDB_DATA_TYPE_NCHAR) {
      //qDebug("QInfo:0x%"PRIx64" find tag:%s start pos in ts_comp, blockIndex:%d, tsIndex:%d", GET_TASKID(pRuntimeEnv), pTag->pz, pTableQueryInfo->cur.blockIndex, pTableQueryInfo->cur.tsIndex);
    } else {
      //qDebug("QInfo:0x%"PRIx64" find tag:%"PRId64" start pos in ts_comp, blockIndex:%d, tsIndex:%d", GET_TASKID(pRuntimeEnv), pTag->i, pTableQueryInfo->cur.blockIndex, pTableQueryInfo->cur.tsIndex);
    }
  }
#endif
  return 0;
}

// TODO refactor: this funciton should be merged with setparamForStableStddevColumnData function.
void setParamForStableStddev(STaskRuntimeEnv* pRuntimeEnv, SqlFunctionCtx* pCtx, int32_t numOfOutput, SExprInfo* pExprInfo) {
#if 0
  STaskAttr* pQueryAttr = pRuntimeEnv->pQueryAttr;

  int32_t numOfExprs = pQueryAttr->numOfOutput;
  for(int32_t i = 0; i < numOfExprs; ++i) {
    SExprInfo* pExprInfo1 = &(pExprInfo[i]);
    if (pExprInfo1->base.functionId != FUNCTION_STDDEV_DST) {
      continue;
    }

    SSqlExpr* pExpr = &pExprInfo1->base;

    pCtx[i].param[0].arr = NULL;
    pCtx[i].param[0].nType = TSDB_DATA_TYPE_INT;  // avoid freeing the memory by setting the type to be int

    // TODO use hash to speedup this loop
    int32_t numOfGroup = (int32_t)taosArrayGetSize(pRuntimeEnv->prevResult);
    for (int32_t j = 0; j < numOfGroup; ++j) {
      SInterResult* p = taosArrayGet(pRuntimeEnv->prevResult, j);
      if (pQueryAttr->tagLen == 0 || memcmp(p->tags, pRuntimeEnv->tagVal, pQueryAttr->tagLen) == 0) {
        int32_t numOfCols = (int32_t)taosArrayGetSize(p->pResult);
        for (int32_t k = 0; k < numOfCols; ++k) {
          SStddevInterResult* pres = taosArrayGet(p->pResult, k);
          if (pres->info.colId == pExpr->colInfo.colId) {
            pCtx[i].param[0].arr = pres->pResult;
            break;
          }
        }
      }
    }
  }
#endif
}

void setParamForStableStddevByColData(STaskRuntimeEnv* pRuntimeEnv, SqlFunctionCtx* pCtx, int32_t numOfOutput, SExprInfo* pExpr, char* val, int16_t bytes) {
  STaskAttr* pQueryAttr = pRuntimeEnv->pQueryAttr;
#if 0
  int32_t numOfExprs = pQueryAttr->numOfOutput;
  for(int32_t i = 0; i < numOfExprs; ++i) {
    SSqlExpr* pExpr1 = &pExpr[i].base;
    if (pExpr1->functionId != FUNCTION_STDDEV_DST) {
      continue;
    }

    pCtx[i].param[0].arr = NULL;
    pCtx[i].param[0].nType = TSDB_DATA_TYPE_INT;  // avoid freeing the memory by setting the type to be int

    // TODO use hash to speedup this loop
    int32_t numOfGroup = (int32_t)taosArrayGetSize(pRuntimeEnv->prevResult);
    for (int32_t j = 0; j < numOfGroup; ++j) {
      SInterResult* p = taosArrayGet(pRuntimeEnv->prevResult, j);
      if (bytes == 0 || memcmp(p->tags, val, bytes) == 0) {
        int32_t numOfCols = (int32_t)taosArrayGetSize(p->pResult);
        for (int32_t k = 0; k < numOfCols; ++k) {
          SStddevInterResult* pres = taosArrayGet(p->pResult, k);
          if (pres->info.colId == pExpr1->colInfo.colId) {
            pCtx[i].param[0].arr = pres->pResult;
            break;
          }
        }
      }
    }
  }
#endif
}

/*
 * There are two cases to handle:
 *
 * 1. Query range is not set yet (queryRangeSet = 0). we need to set the query range info, including pQueryAttr->lastKey,
 *    pQueryAttr->window.skey, and pQueryAttr->eKey.
 * 2. Query range is set and query is in progress. There may be another result with the same query ranges to be
 *    merged during merge stage. In this case, we need the pTableQueryInfo->lastResRows to decide if there
 *    is a previous result generated or not.
 */
void setIntervalQueryRange(STaskRuntimeEnv *pRuntimeEnv, TSKEY key) {
  STaskAttr           *pQueryAttr = pRuntimeEnv->pQueryAttr;
  STableQueryInfo  *pTableQueryInfo = pRuntimeEnv->current;
  SResultRowInfo   *pResultRowInfo = &pTableQueryInfo->resInfo;

  if (pResultRowInfo->curPos != -1) {
    return;
  }

//  pTableQueryInfo->win.skey = key;
  STimeWindow win = {.skey = key, .ekey = pQueryAttr->window.ekey};

  /**
   * In handling the both ascending and descending order super table query, we need to find the first qualified
   * timestamp of this table, and then set the first qualified start timestamp.
   * In ascending query, the key is the first qualified timestamp. However, in the descending order query, additional
   * operations involve.
   */
  STimeWindow w = TSWINDOW_INITIALIZER;

  TSKEY sk = TMIN(win.skey, win.ekey);
  TSKEY ek = TMAX(win.skey, win.ekey);
//  getAlignQueryTimeWindow(pQueryAttr, win.skey, sk, ek, &w);

//  if (pResultRowInfo->prevSKey == TSKEY_INITIAL_VAL) {
//    if (!QUERY_IS_ASC_QUERY(pQueryAttr)) {
//      assert(win.ekey == pQueryAttr->window.ekey);
//    }
//
//    pResultRowInfo->prevSKey = w.skey;
//  }

//  pTableQueryInfo->lastKey = pTableQueryInfo->win.skey;
}

/**
 * copyToOutputBuf support copy data in ascending/descending order
 * For interval query of both super table and table, copy the data in ascending order, since the output results are
 * ordered in SWindowResutl already. While handling the group by query for both table and super table,
 * all group result are completed already.
 *
 * @param pQInfo
 * @param result
 */

static int32_t doCopyToSDataBlock(SDiskbasedBuf *pBuf, SGroupResInfo* pGroupResInfo, int32_t orderType, SSDataBlock* pBlock, int32_t rowCapacity) {
  int32_t numOfRows = getNumOfTotalRes(pGroupResInfo);
  int32_t numOfResult = pBlock->info.rows; // there are already exists result rows

  int32_t start = 0;
  int32_t step = -1;

  //qDebug("QInfo:0x%"PRIx64" start to copy data from windowResInfo to output buf", GET_TASKID(pRuntimeEnv));
  assert(orderType == TSDB_ORDER_ASC || orderType == TSDB_ORDER_DESC);

  if (orderType == TSDB_ORDER_ASC) {
    start = pGroupResInfo->index;
    step = 1;
  } else {  // desc order copy all data
    start = numOfRows - pGroupResInfo->index - 1;
    step = -1;
  }

  for (int32_t i = start; (i < numOfRows) && (i >= 0); i += step) {
    SResultRow* pRow = taosArrayGetP(pGroupResInfo->pRows, i);
    if (pRow->numOfRows == 0) {
      pGroupResInfo->index += 1;
      continue;
    }

    int32_t numOfRowsToCopy = pRow->numOfRows;
    if (numOfResult + numOfRowsToCopy  >= rowCapacity) {
      break;
    }

    pGroupResInfo->index += 1;

    SFilePage *page = getBufPage(pBuf, pRow->pageId);

    int32_t offset = 0;
    for (int32_t j = 0; j < pBlock->info.numOfCols; ++j) {
      SColumnInfoData* pColInfoData = taosArrayGet(pBlock->pDataBlock, j);
      int32_t bytes = pColInfoData->info.bytes;

      char *out = pColInfoData->pData + numOfResult * bytes;
      char *in  = getPosInResultPage_rv(page, pRow->offset, offset);
      memcpy(out, in, bytes * numOfRowsToCopy);

      offset += bytes;
    }

    numOfResult += numOfRowsToCopy;
    if (numOfResult == rowCapacity) {  // output buffer is full
      break;
    }
  }

  //qDebug("QInfo:0x%"PRIx64" copy data to query buf completed", GET_TASKID(pRuntimeEnv));
  pBlock->info.rows = numOfResult;
  return 0;
}

static void toSDatablock(SGroupResInfo *pGroupResInfo, SDiskbasedBuf* pBuf, SSDataBlock* pBlock, int32_t rowCapacity) {
  assert(pGroupResInfo->currentGroup <= pGroupResInfo->totalGroup);

  pBlock->info.rows = 0;
  if (!hasRemainDataInCurrentGroup(pGroupResInfo)) {
    return;
  }

  int32_t orderType = TSDB_ORDER_ASC;//(pQueryAttr->pGroupbyExpr != NULL) ? pQueryAttr->pGroupbyExpr->orderType : TSDB_ORDER_ASC;
  doCopyToSDataBlock(pBuf, pGroupResInfo, orderType, pBlock, rowCapacity);

  // add condition (pBlock->info.rows >= 1) just to runtime happy
  blockDataUpdateTsWindow(pBlock);
}

static void updateNumOfRowsInResultRows(SqlFunctionCtx* pCtx, int32_t numOfOutput,
                                        SResultRowInfo* pResultRowInfo, int32_t* rowCellInfoOffset) {
  // update the number of result for each, only update the number of rows for the corresponding window result.
//  if (QUERY_IS_INTERVAL_QUERY(pQueryAttr)) {
//    return;
//  }

  for (int32_t i = 0; i < pResultRowInfo->size; ++i) {
    SResultRow *pResult = pResultRowInfo->pResult[i];

    for (int32_t j = 0; j < numOfOutput; ++j) {
      int32_t functionId = pCtx[j].functionId;
      if (functionId == FUNCTION_TS || functionId == FUNCTION_TAG || functionId == FUNCTION_TAGPRJ) {
        continue;
      }

      SResultRowEntryInfo* pCell = getResultCell(pResult, j, rowCellInfoOffset);
      pResult->numOfRows = (uint16_t)(TMAX(pResult->numOfRows, pCell->numOfRes));
    }
  }
}

static int32_t compressQueryColData(SColumnInfoData *pColRes, int32_t numOfRows, char *data, int8_t compressed) {
  int32_t colSize = pColRes->info.bytes * numOfRows;
  return (*(tDataTypes[pColRes->info.type].compFunc))(pColRes->pData, colSize, numOfRows, data,
                                                                 colSize + COMP_OVERFLOW_BYTES, compressed, NULL, 0);
}

static void doCopyQueryResultToMsg(SQInfo *pQInfo, int32_t numOfRows, char *data, int8_t compressed, int32_t *compLen) {
  STaskRuntimeEnv* pRuntimeEnv = &pQInfo->runtimeEnv;
  STaskAttr *pQueryAttr = pRuntimeEnv->pQueryAttr;

  SSDataBlock* pRes = pRuntimeEnv->outputBuf;

  int32_t *compSizes = NULL;
  int32_t numOfCols = pQueryAttr->pExpr2 ? pQueryAttr->numOfExpr2 : pQueryAttr->numOfOutput;

  if (compressed) {
    compSizes = calloc(numOfCols, sizeof(int32_t));
  }

  if (pQueryAttr->pExpr2 == NULL) {
    for (int32_t col = 0; col < numOfCols; ++col) {
      SColumnInfoData* pColRes = taosArrayGet(pRes->pDataBlock, col);
      if (compressed) {
        compSizes[col] = compressQueryColData(pColRes, pRes->info.rows, data, compressed);
        data += compSizes[col];
        *compLen += compSizes[col];
        compSizes[col] = htonl(compSizes[col]);
      } else {
        memmove(data, pColRes->pData, pColRes->info.bytes * pRes->info.rows);
        data += pColRes->info.bytes * pRes->info.rows;
      }
    }
  } else {
    for (int32_t col = 0; col < numOfCols; ++col) {
      SColumnInfoData* pColRes = taosArrayGet(pRes->pDataBlock, col);
      if (compressed) {
        compSizes[col] = htonl(compressQueryColData(pColRes, numOfRows, data, compressed));
        data += compSizes[col];
        *compLen += compSizes[col];
        compSizes[col] = htonl(compSizes[col]);
      } else {
        memmove(data, pColRes->pData, pColRes->info.bytes * numOfRows);
        data += pColRes->info.bytes * numOfRows;
      }
    }
  }

  if (compressed) {
    memmove(data, (char *)compSizes, numOfCols * sizeof(int32_t));
    data += numOfCols * sizeof(int32_t);

    tfree(compSizes);
  }

  int32_t numOfTables = (int32_t) taosHashGetSize(pRuntimeEnv->pTableRetrieveTsMap);
  *(int32_t*)data = htonl(numOfTables);
  data += sizeof(int32_t);

  int32_t total = 0;
  STableIdInfo* item = taosHashIterate(pRuntimeEnv->pTableRetrieveTsMap, NULL);

  while(item) {
    STableIdInfo* pDst = (STableIdInfo*)data;
    pDst->uid = htobe64(item->uid);
    pDst->key = htobe64(item->key);

    data += sizeof(STableIdInfo);
    total++;

    //qDebug("QInfo:0x%"PRIx64" set subscribe info, tid:%d, uid:%"PRIu64", skey:%"PRId64, pQInfo->qId, item->tid, item->uid, item->key);
    item = taosHashIterate(pRuntimeEnv->pTableRetrieveTsMap, item);
  }

  //qDebug("QInfo:0x%"PRIx64" set %d subscribe info", pQInfo->qId, total);

  // Check if query is completed or not for stable query or normal table query respectively.
  if (Q_STATUS_EQUAL(pRuntimeEnv->status, TASK_COMPLETED) && pRuntimeEnv->proot->status == OP_EXEC_DONE) {
//    setTaskStatus(pOperator->pTaskInfo, QUERY_OVER);
  }
}

int32_t doFillTimeIntervalGapsInResults(struct SFillInfo* pFillInfo, SSDataBlock *pOutput, int32_t capacity, void** p) {
//  for(int32_t i = 0; i < pFillInfo->numOfCols; ++i) {
//    SColumnInfoData* pColInfoData = taosArrayGet(pOutput->pDataBlock, i);
//    p[i] = pColInfoData->pData + (pColInfoData->info.bytes * pOutput->info.rows);
//  }

  int32_t numOfRows = (int32_t)taosFillResultDataBlock(pFillInfo, p, capacity - pOutput->info.rows);
  pOutput->info.rows += numOfRows;

  return pOutput->info.rows;
}

void publishOperatorProfEvent(SOperatorInfo* operatorInfo, EQueryProfEventType eventType) {
  SQueryProfEvent event = {0};

  event.eventType    = eventType;
  event.eventTime    = taosGetTimestampUs();
  event.operatorType = operatorInfo->operatorType;

  if (operatorInfo->pRuntimeEnv) {
    SQInfo* pQInfo = operatorInfo->pRuntimeEnv->qinfo;
    if (pQInfo->summary.queryProfEvents) {
      taosArrayPush(pQInfo->summary.queryProfEvents, &event);
    }
  }
}

void publishQueryAbortEvent(SExecTaskInfo * pTaskInfo, int32_t code) {
  SQueryProfEvent event;
  event.eventType = QUERY_PROF_QUERY_ABORT;
  event.eventTime = taosGetTimestampUs();
  event.abortCode = code;

  if (pTaskInfo->cost.queryProfEvents) {
    taosArrayPush(pTaskInfo->cost.queryProfEvents, &event);
  }
}

typedef struct  {
  uint8_t operatorType;
  int64_t beginTime;
  int64_t endTime;
  int64_t selfTime;
  int64_t descendantsTime;
} SOperatorStackItem;

static void doOperatorExecProfOnce(SOperatorStackItem* item, SQueryProfEvent* event, SArray* opStack, SHashObj* profResults) {
  item->endTime = event->eventTime;
  item->selfTime = (item->endTime - item->beginTime) - (item->descendantsTime);

  for (int32_t j = 0; j < taosArrayGetSize(opStack); ++j) {
    SOperatorStackItem* ancestor = taosArrayGet(opStack, j);
    ancestor->descendantsTime += item->selfTime;
  }

  uint8_t operatorType = item->operatorType;
  SOperatorProfResult* result = taosHashGet(profResults, &operatorType, sizeof(operatorType));
  if (result != NULL) {
    result->sumRunTimes++;
    result->sumSelfTime += item->selfTime;
  } else {
    SOperatorProfResult opResult;
    opResult.operatorType = operatorType;
    opResult.sumSelfTime = item->selfTime;
    opResult.sumRunTimes = 1;
    taosHashPut(profResults, &(operatorType), sizeof(operatorType),
                &opResult, sizeof(opResult));
  }
}

void calculateOperatorProfResults(SQInfo* pQInfo) {
  if (pQInfo->summary.queryProfEvents == NULL) {
    //qDebug("QInfo:0x%"PRIx64" query prof events array is null", pQInfo->qId);
    return;
  }

  if (pQInfo->summary.operatorProfResults == NULL) {
    //qDebug("QInfo:0x%"PRIx64" operator prof results hash is null", pQInfo->qId);
    return;
  }

  SArray* opStack = taosArrayInit(32, sizeof(SOperatorStackItem));
  if (opStack == NULL) {
    return;
  }

  size_t size = taosArrayGetSize(pQInfo->summary.queryProfEvents);
  SHashObj* profResults = pQInfo->summary.operatorProfResults;

  for (int i = 0; i < size; ++i) {
    SQueryProfEvent* event = taosArrayGet(pQInfo->summary.queryProfEvents, i);
    if (event->eventType == QUERY_PROF_BEFORE_OPERATOR_EXEC) {
      SOperatorStackItem opItem;
      opItem.operatorType = event->operatorType;
      opItem.beginTime = event->eventTime;
      opItem.descendantsTime = 0;
      taosArrayPush(opStack, &opItem);
    } else if (event->eventType == QUERY_PROF_AFTER_OPERATOR_EXEC) {
      SOperatorStackItem* item = taosArrayPop(opStack);
      assert(item->operatorType == event->operatorType);
      doOperatorExecProfOnce(item, event, opStack, profResults);
    } else if (event->eventType == QUERY_PROF_QUERY_ABORT) {
      SOperatorStackItem* item;
      while ((item = taosArrayPop(opStack)) != NULL) {
        doOperatorExecProfOnce(item, event, opStack, profResults);
      }
    }
  }

  taosArrayDestroy(opStack);
}

void queryCostStatis(SExecTaskInfo *pTaskInfo) {
  STaskCostInfo *pSummary = &pTaskInfo->cost;

//  uint64_t hashSize = taosHashGetMemSize(pQInfo->runtimeEnv.pResultRowHashTable);
//  hashSize += taosHashGetMemSize(pRuntimeEnv->tableqinfoGroupInfo.map);
//  pSummary->hashSize = hashSize;

  // add the merge time
  pSummary->elapsedTime += pSummary->firstStageMergeTime;

//  SResultRowPool* p = pTaskInfo->pool;
//  if (p != NULL) {
//    pSummary->winInfoSize = getResultRowPoolMemSize(p);
//    pSummary->numOfTimeWindows = getNumOfAllocatedResultRows(p);
//  } else {
//    pSummary->winInfoSize = 0;
//    pSummary->numOfTimeWindows = 0;
//  }
//
//  calculateOperatorProfResults(pQInfo);

  qDebug("%s :cost summary: elapsed time:%"PRId64" us, first merge:%"PRId64" us, total blocks:%d, "
         "load block statis:%d, load data block:%d, total rows:%"PRId64 ", check rows:%"PRId64,
         GET_TASKID(pTaskInfo), pSummary->elapsedTime, pSummary->firstStageMergeTime, pSummary->totalBlocks, pSummary->loadBlockStatis,
         pSummary->loadBlocks, pSummary->totalRows, pSummary->totalCheckedRows);
//
  //qDebug("QInfo:0x%"PRIx64" :cost summary: winResPool size:%.2f Kb, numOfWin:%"PRId64", tableInfoSize:%.2f Kb, hashTable:%.2f Kb", pQInfo->qId, pSummary->winInfoSize/1024.0,
//      pSummary->numOfTimeWindows, pSummary->tableInfoSize/1024.0, pSummary->hashSize/1024.0);

  if (pSummary->operatorProfResults) {
    SOperatorProfResult* opRes = taosHashIterate(pSummary->operatorProfResults, NULL);
    while (opRes != NULL) {
      //qDebug("QInfo:0x%" PRIx64 " :cost summary: operator : %d, exec times: %" PRId64 ", self time: %" PRId64,
//             pQInfo->qId, opRes->operatorType, opRes->sumRunTimes, opRes->sumSelfTime);
      opRes = taosHashIterate(pSummary->operatorProfResults, opRes);
    }
  }
}

//static void updateOffsetVal(STaskRuntimeEnv *pRuntimeEnv, SDataBlockInfo *pBlockInfo) {
//  STaskAttr *pQueryAttr = pRuntimeEnv->pQueryAttr;
//  STableQueryInfo* pTableQueryInfo = pRuntimeEnv->current;
//
//  int32_t step = GET_FORWARD_DIRECTION_FACTOR(pQueryAttr->order.order);
//
//  if (pQueryAttr->limit.offset == pBlockInfo->rows) {  // current block will ignore completed
//    pTableQueryInfo->lastKey = QUERY_IS_ASC_QUERY(pQueryAttr) ? pBlockInfo->window.ekey + step : pBlockInfo->window.skey + step;
//    pQueryAttr->limit.offset = 0;
//    return;
//  }
//
//  if (QUERY_IS_ASC_QUERY(pQueryAttr)) {
//    pQueryAttr->pos = (int32_t)pQueryAttr->limit.offset;
//  } else {
//    pQueryAttr->pos = pBlockInfo->rows - (int32_t)pQueryAttr->limit.offset - 1;
//  }
//
//  assert(pQueryAttr->pos >= 0 && pQueryAttr->pos <= pBlockInfo->rows - 1);
//
//  SArray *         pDataBlock = tsdbRetrieveDataBlock(pRuntimeEnv->pTsdbReadHandle, NULL);
//  SColumnInfoData *pColInfoData = taosArrayGet(pDataBlock, 0);
//
//  // update the pQueryAttr->limit.offset value, and pQueryAttr->pos value
//  TSKEY *keys = (TSKEY *) pColInfoData->pData;
//
//  // update the offset value
//  pTableQueryInfo->lastKey = keys[pQueryAttr->pos];
//  pQueryAttr->limit.offset = 0;
//
//  int32_t numOfRes = tableApplyFunctionsOnBlock(pRuntimeEnv, pBlockInfo, NULL, binarySearchForKey, pDataBlock);
//
//  //qDebug("QInfo:0x%"PRIx64" check data block, brange:%" PRId64 "-%" PRId64 ", numBlocksOfStep:%d, numOfRes:%d, lastKey:%"PRId64, GET_TASKID(pRuntimeEnv),
//         pBlockInfo->window.skey, pBlockInfo->window.ekey, pBlockInfo->rows, numOfRes, pQuery->current->lastKey);
//}

//void skipBlocks(STaskRuntimeEnv *pRuntimeEnv) {
//  STaskAttr *pQueryAttr = pRuntimeEnv->pQueryAttr;
//
//  if (pQueryAttr->limit.offset <= 0 || pQueryAttr->numOfFilterCols > 0) {
//    return;
//  }
//
//  pQueryAttr->pos = 0;
//  int32_t step = GET_FORWARD_DIRECTION_FACTOR(pQueryAttr->order.order);
//
//  STableQueryInfo* pTableQueryInfo = pRuntimeEnv->current;
//  TsdbQueryHandleT pTsdbReadHandle = pRuntimeEnv->pTsdbReadHandle;
//
//  SDataBlockInfo blockInfo = SDATA_BLOCK_INITIALIZER;
//  while (tsdbNextDataBlock(pTsdbReadHandle)) {
//    if (isTaskKilled(pRuntimeEnv->qinfo)) {
//      longjmp(pRuntimeEnv->env, TSDB_CODE_TSC_QUERY_CANCELLED);
//    }
//
//    tsdbRetrieveDataBlockInfo(pTsdbReadHandle, &blockInfo);
//
//    if (pQueryAttr->limit.offset > blockInfo.rows) {
//      pQueryAttr->limit.offset -= blockInfo.rows;
//      pTableQueryInfo->lastKey = (QUERY_IS_ASC_QUERY(pQueryAttr)) ? blockInfo.window.ekey : blockInfo.window.skey;
//      pTableQueryInfo->lastKey += step;
//
//      //qDebug("QInfo:0x%"PRIx64" skip rows:%d, offset:%" PRId64, GET_TASKID(pRuntimeEnv), blockInfo.rows,
//             pQuery->limit.offset);
//    } else {  // find the appropriated start position in current block
//      updateOffsetVal(pRuntimeEnv, &blockInfo);
//      break;
//    }
//  }
//
//  if (terrno != TSDB_CODE_SUCCESS) {
//    longjmp(pRuntimeEnv->env, terrno);
//  }
//}

//static TSKEY doSkipIntervalProcess(STaskRuntimeEnv* pRuntimeEnv, STimeWindow* win, SDataBlockInfo* pBlockInfo, STableQueryInfo* pTableQueryInfo) {
//  STaskAttr *pQueryAttr = pRuntimeEnv->pQueryAttr;
//  SResultRowInfo *pWindowResInfo = &pRuntimeEnv->resultRowInfo;
//
//  assert(pQueryAttr->limit.offset == 0);
//  STimeWindow tw = *win;
//  getNextTimeWindow(pQueryAttr, &tw);
//
//  if ((tw.skey <= pBlockInfo->window.ekey && QUERY_IS_ASC_QUERY(pQueryAttr)) ||
//      (tw.ekey >= pBlockInfo->window.skey && !QUERY_IS_ASC_QUERY(pQueryAttr))) {
//
//    // load the data block and check data remaining in current data block
//    // TODO optimize performance
//    SArray *         pDataBlock = tsdbRetrieveDataBlock(pRuntimeEnv->pTsdbReadHandle, NULL);
//    SColumnInfoData *pColInfoData = taosArrayGet(pDataBlock, 0);
//
//    tw = *win;
//    int32_t startPos =
//        getNextQualifiedWindow(pQueryAttr, &tw, pBlockInfo, pColInfoData->pData, binarySearchForKey, -1);
//    assert(startPos >= 0);
//
//    // set the abort info
//    pQueryAttr->pos = startPos;
//
//    // reset the query start timestamp
//    pTableQueryInfo->win.skey = ((TSKEY *)pColInfoData->pData)[startPos];
//    pQueryAttr->window.skey = pTableQueryInfo->win.skey;
//    TSKEY key = pTableQueryInfo->win.skey;
//
//    pWindowResInfo->prevSKey = tw.skey;
//    int32_t index = pRuntimeEnv->resultRowInfo.curIndex;
//
//    int32_t numOfRes = tableApplyFunctionsOnBlock(pRuntimeEnv, pBlockInfo, NULL, binarySearchForKey, pDataBlock);
//    pRuntimeEnv->resultRowInfo.curIndex = index;  // restore the window index
//
//    //qDebug("QInfo:0x%"PRIx64" check data block, brange:%" PRId64 "-%" PRId64 ", numOfRows:%d, numOfRes:%d, lastKey:%" PRId64,
//           GET_TASKID(pRuntimeEnv), pBlockInfo->window.skey, pBlockInfo->window.ekey, pBlockInfo->rows, numOfRes,
//           pQueryAttr->current->lastKey);
//
//    return key;
//  } else {  // do nothing
//    pQueryAttr->window.skey      = tw.skey;
//    pWindowResInfo->prevSKey = tw.skey;
//    pTableQueryInfo->lastKey = tw.skey;
//
//    return tw.skey;
//  }
//
//  return true;
//}

//static bool skipTimeInterval(STaskRuntimeEnv *pRuntimeEnv, TSKEY* start) {
//  STaskAttr *pQueryAttr = pRuntimeEnv->pQueryAttr;
//  if (QUERY_IS_ASC_QUERY(pQueryAttr)) {
//    assert(*start <= pRuntimeEnv->current->lastKey);
//  } else {
//    assert(*start >= pRuntimeEnv->current->lastKey);
//  }
//
//  // if queried with value filter, do NOT forward query start position
//  if (pQueryAttr->limit.offset <= 0 || pQueryAttr->numOfFilterCols > 0 || pRuntimeEnv->pTsBuf != NULL || pRuntimeEnv->pFillInfo != NULL) {
//    return true;
//  }
//
//  /*
//   * 1. for interval without interpolation query we forward pQueryAttr->interval.interval at a time for
//   *    pQueryAttr->limit.offset times. Since hole exists, pQueryAttr->interval.interval*pQueryAttr->limit.offset value is
//   *    not valid. otherwise, we only forward pQueryAttr->limit.offset number of points
//   */
//  assert(pRuntimeEnv->resultRowInfo.prevSKey == TSKEY_INITIAL_VAL);
//
//  STimeWindow w = TSWINDOW_INITIALIZER;
//  bool ascQuery = QUERY_IS_ASC_QUERY(pQueryAttr);
//
//  SResultRowInfo *pWindowResInfo = &pRuntimeEnv->resultRowInfo;
//  STableQueryInfo *pTableQueryInfo = pRuntimeEnv->current;
//
//  SDataBlockInfo blockInfo = SDATA_BLOCK_INITIALIZER;
//  while (tsdbNextDataBlock(pRuntimeEnv->pTsdbReadHandle)) {
//    tsdbRetrieveDataBlockInfo(pRuntimeEnv->pTsdbReadHandle, &blockInfo);
//
//    if (QUERY_IS_ASC_QUERY(pQueryAttr)) {
//      if (pWindowResInfo->prevSKey == TSKEY_INITIAL_VAL) {
//        getAlignQueryTimeWindow(pQueryAttr, blockInfo.window.skey, blockInfo.window.skey, pQueryAttr->window.ekey, &w);
//        pWindowResInfo->prevSKey = w.skey;
//      }
//    } else {
//      getAlignQueryTimeWindow(pQueryAttr, blockInfo.window.ekey, pQueryAttr->window.ekey, blockInfo.window.ekey, &w);
//      pWindowResInfo->prevSKey = w.skey;
//    }
//
//    // the first time window
//    STimeWindow win = getActiveTimeWindow(pWindowResInfo, pWindowResInfo->prevSKey, pQueryAttr);
//
//    while (pQueryAttr->limit.offset > 0) {
//      STimeWindow tw = win;
//
//      if ((win.ekey <= blockInfo.window.ekey && ascQuery) || (win.ekey >= blockInfo.window.skey && !ascQuery)) {
//        pQueryAttr->limit.offset -= 1;
//        pWindowResInfo->prevSKey = win.skey;
//
//        // current time window is aligned with blockInfo.window.ekey
//        // restart it from next data block by set prevSKey to be TSKEY_INITIAL_VAL;
//        if ((win.ekey == blockInfo.window.ekey && ascQuery) || (win.ekey == blockInfo.window.skey && !ascQuery)) {
//          pWindowResInfo->prevSKey = TSKEY_INITIAL_VAL;
//        }
//      }
//
//      if (pQueryAttr->limit.offset == 0) {
//        *start = doSkipIntervalProcess(pRuntimeEnv, &win, &blockInfo, pTableQueryInfo);
//        return true;
//      }
//
//      // current window does not ended in current data block, try next data block
//      getNextTimeWindow(pQueryAttr, &tw);
//
//      /*
//       * If the next time window still starts from current data block,
//       * load the primary timestamp column first, and then find the start position for the next queried time window.
//       * Note that only the primary timestamp column is required.
//       * TODO: Optimize for this cases. All data blocks are not needed to be loaded, only if the first actually required
//       * time window resides in current data block.
//       */
//      if ((tw.skey <= blockInfo.window.ekey && ascQuery) || (tw.ekey >= blockInfo.window.skey && !ascQuery)) {
//
//        SArray *pDataBlock = tsdbRetrieveDataBlock(pRuntimeEnv->pTsdbReadHandle, NULL);
//        SColumnInfoData *pColInfoData = taosArrayGet(pDataBlock, 0);
//
//        if ((win.ekey > blockInfo.window.ekey && ascQuery) || (win.ekey < blockInfo.window.skey && !ascQuery)) {
//          pQueryAttr->limit.offset -= 1;
//        }
//
//        if (pQueryAttr->limit.offset == 0) {
//          *start = doSkipIntervalProcess(pRuntimeEnv, &win, &blockInfo, pTableQueryInfo);
//          return true;
//        } else {
//          tw = win;
//          int32_t startPos =
//              getNextQualifiedWindow(pQueryAttr, &tw, &blockInfo, pColInfoData->pData, binarySearchForKey, -1);
//          assert(startPos >= 0);
//
//          // set the abort info
//          pQueryAttr->pos = startPos;
//          pTableQueryInfo->lastKey = ((TSKEY *)pColInfoData->pData)[startPos];
//          pWindowResInfo->prevSKey = tw.skey;
//          win = tw;
//        }
//      } else {
//        break;  // offset is not 0, and next time window begins or ends in the next block.
//      }
//    }
//  }
//
//  // check for error
//  if (terrno != TSDB_CODE_SUCCESS) {
//    longjmp(pRuntimeEnv->env, terrno);
//  }
//
//  return true;
//}

int32_t appendDownstream(SOperatorInfo* p, SOperatorInfo** pDownstream, int32_t num) {
  if (p->pDownstream == NULL) {
    assert(p->numOfDownstream == 0);
  }

  p->pDownstream = calloc(1, num * POINTER_BYTES);
  if (p->pDownstream == NULL) {
    return TSDB_CODE_OUT_OF_MEMORY;
  }

  memcpy(p->pDownstream, pDownstream, num * POINTER_BYTES);
  p->numOfDownstream = num;
  return TSDB_CODE_SUCCESS;
}

static void doDestroyTableQueryInfo(STableGroupInfo* pTableqinfoGroupInfo);

void createResultBlock(const SArray* pExprInfo, SExchangeInfo* pInfo, const SOperatorInfo* pOperator, size_t size);
static int32_t setupQueryHandle(void* tsdb, STaskRuntimeEnv* pRuntimeEnv, int64_t qId, bool isSTableQuery) {
  STaskAttr *pQueryAttr = pRuntimeEnv->pQueryAttr;
#if 0
  // TODO set the tags scan handle
  if (onlyQueryTags(pQueryAttr)) {
    return TSDB_CODE_SUCCESS;
  }

  STsdbQueryCond cond = createTsdbQueryCond(pQueryAttr, &pQueryAttr->window);
  if (pQueryAttr->tsCompQuery || pQueryAttr->pointInterpQuery) {
    cond.type = BLOCK_LOAD_TABLE_SEQ_ORDER;
  }

  if (!isSTableQuery
    && (pRuntimeEnv->tableqinfoGroupInfo.numOfTables == 1)
    && (cond.order == TSDB_ORDER_ASC)
    && (!QUERY_IS_INTERVAL_QUERY(pQueryAttr))
    && (!pQueryAttr->groupbyColumn)
    && (!pQueryAttr->simpleAgg)
  ) {
    SArray* pa = GET_TABLEGROUP(pRuntimeEnv, 0);
    STableQueryInfo* pCheckInfo = taosArrayGetP(pa, 0);
    cond.twindow = pCheckInfo->win;
  }

  terrno = TSDB_CODE_SUCCESS;
  if (isFirstLastRowQuery(pQueryAttr)) {
    pRuntimeEnv->pTsdbReadHandle = tsdbQueryLastRow(tsdb, &cond, &pQueryAttr->tableGroupInfo, qId, &pQueryAttr->memRef);

    // update the query time window
    pQueryAttr->window = cond.twindow;
    if (pQueryAttr->tableGroupInfo.numOfTables == 0) {
      pRuntimeEnv->tableqinfoGroupInfo.numOfTables = 0;
    } else {
      size_t numOfGroups = GET_NUM_OF_TABLEGROUP(pRuntimeEnv);
      for(int32_t i = 0; i < numOfGroups; ++i) {
        SArray *group = GET_TABLEGROUP(pRuntimeEnv, i);

        size_t t = taosArrayGetSize(group);
        for (int32_t j = 0; j < t; ++j) {
          STableQueryInfo *pCheckInfo = taosArrayGetP(group, j);

          pCheckInfo->win = pQueryAttr->window;
          pCheckInfo->lastKey = pCheckInfo->win.skey;
        }
      }
    }
  } else if (isCachedLastQuery(pQueryAttr)) {
    pRuntimeEnv->pTsdbReadHandle = tsdbQueryCacheLast(tsdb, &cond, &pQueryAttr->tableGroupInfo, qId, &pQueryAttr->memRef);
  } else if (pQueryAttr->pointInterpQuery) {
    pRuntimeEnv->pTsdbReadHandle = tsdbQueryRowsInExternalWindow(tsdb, &cond, &pQueryAttr->tableGroupInfo, qId, &pQueryAttr->memRef);
  } else {
    pRuntimeEnv->pTsdbReadHandle = tsdbQueryTables(tsdb, &cond, &pQueryAttr->tableGroupInfo, qId, &pQueryAttr->memRef);
  }
#endif
  return terrno;
}

int32_t doInitQInfo(SQInfo* pQInfo, STSBuf* pTsBuf, void* tsdb, void* sourceOptr, int32_t tbScanner, SArray* pOperator,
    void* param) {
  STaskRuntimeEnv *pRuntimeEnv = &pQInfo->runtimeEnv;

  STaskAttr *pQueryAttr = pQInfo->runtimeEnv.pQueryAttr;
  pQueryAttr->tsdb = tsdb;

  if (tsdb != NULL) {
    int32_t code = setupQueryHandle(tsdb, pRuntimeEnv, pQInfo->qId, pQueryAttr->stableQuery);
    if (code != TSDB_CODE_SUCCESS) {
      return code;
    }
  }

  pQueryAttr->interBufSize = getOutputInterResultBufSize(pQueryAttr);

  pRuntimeEnv->groupResInfo.totalGroup = (int32_t) (pQueryAttr->stableQuery? GET_NUM_OF_TABLEGROUP(pRuntimeEnv):0);
  pRuntimeEnv->enableGroupData = false;

  pRuntimeEnv->pQueryAttr = pQueryAttr;
  pRuntimeEnv->pTsBuf = pTsBuf;
  pRuntimeEnv->cur.vgroupIndex = -1;
  setResultBufSize(pQueryAttr, &pRuntimeEnv->resultInfo);

  if (sourceOptr != NULL) {
    assert(pRuntimeEnv->proot == NULL);
    pRuntimeEnv->proot = sourceOptr;
  }

  if (pTsBuf != NULL) {
    int16_t order = (pQueryAttr->order.order == pRuntimeEnv->pTsBuf->tsOrder) ? TSDB_ORDER_ASC : TSDB_ORDER_DESC;
    tsBufSetTraverseOrder(pRuntimeEnv->pTsBuf, order);
  }

  int32_t ps = 4096;
  getIntermediateBufInfo(pRuntimeEnv, &ps, &pQueryAttr->intermediateResultRowSize);

  int32_t TENMB = 1024*1024*10;
  int32_t code = createDiskbasedBuf(&pRuntimeEnv->pResultBuf, ps, TENMB, pQInfo->qId, osTempDir());
  if (code != TSDB_CODE_SUCCESS) {
    return code;
  }

  // create runtime environment
  int32_t numOfTables = (int32_t)pQueryAttr->tableGroupInfo.numOfTables;
  pQInfo->summary.tableInfoSize += (numOfTables * sizeof(STableQueryInfo));
  pQInfo->summary.queryProfEvents = taosArrayInit(512, sizeof(SQueryProfEvent));
  if (pQInfo->summary.queryProfEvents == NULL) {
    //qDebug("QInfo:0x%"PRIx64" failed to allocate query prof events array", pQInfo->qId);
  }

  pQInfo->summary.operatorProfResults =
      taosHashInit(8, taosGetDefaultHashFunction(TSDB_DATA_TYPE_TINYINT), true, HASH_NO_LOCK);

  if (pQInfo->summary.operatorProfResults == NULL) {
    //qDebug("QInfo:0x%"PRIx64" failed to allocate operator prof results hash", pQInfo->qId);
  }

  code = setupQueryRuntimeEnv(pRuntimeEnv, (int32_t) pQueryAttr->tableGroupInfo.numOfTables, pOperator, param);
  if (code != TSDB_CODE_SUCCESS) {
    return code;
  }

//  setTaskStatus(pOperator->pTaskInfo, QUERY_NOT_COMPLETED);
  return TSDB_CODE_SUCCESS;
}

static void doTableQueryInfoTimeWindowCheck(SExecTaskInfo* pTaskInfo, STableQueryInfo* pTableQueryInfo, int32_t order) {
#if 0
    if (order == TSDB_ORDER_ASC) {
    assert(
        (pTableQueryInfo->win.skey <= pTableQueryInfo->win.ekey) &&
        (pTableQueryInfo->lastKey >= pTaskInfo->window.skey) &&
        (pTableQueryInfo->win.skey >= pTaskInfo->window.skey && pTableQueryInfo->win.ekey <= pTaskInfo->window.ekey));
  } else {
    assert(
        (pTableQueryInfo->win.skey >= pTableQueryInfo->win.ekey) &&
        (pTableQueryInfo->lastKey <= pTaskInfo->window.skey) &&
        (pTableQueryInfo->win.skey <= pTaskInfo->window.skey && pTableQueryInfo->win.ekey >= pTaskInfo->window.ekey));
  }
#endif

}

//STsdbQueryCond createTsdbQueryCond(STaskAttr* pQueryAttr, STimeWindow* win) {
//  STsdbQueryCond cond = {
//      .colList   = pQueryAttr->tableCols,
//      .order     = pQueryAttr->order.order,
//      .numOfCols = pQueryAttr->numOfCols,
//      .type      = BLOCK_LOAD_OFFSET_SEQ_ORDER,
//      .loadExternalRows = false,
//  };
//
//  TIME_WINDOW_COPY(cond.twindow, *win);
//  return cond;
//}

static STableIdInfo createTableIdInfo(STableQueryInfo* pTableQueryInfo) {
  STableIdInfo tidInfo;
//  STableId* id = TSDB_TABLEID(pTableQueryInfo->pTable);
//
//  tidInfo.uid = id->uid;
//  tidInfo.tid = id->tid;
//  tidInfo.key = pTableQueryInfo->lastKey;

  return tidInfo;
}

//static void updateTableIdInfo(STableQueryInfo* pTableQueryInfo, SSDataBlock* pBlock, SHashObj* pTableIdInfo, int32_t order) {
//  int32_t step = GET_FORWARD_DIRECTION_FACTOR(order);
//  pTableQueryInfo->lastKey = ((order == TSDB_ORDER_ASC)? pBlock->info.window.ekey:pBlock->info.window.skey) + step;
//
//  if (pTableQueryInfo->pTable == NULL) {
//    return;
//  }
//
//  STableIdInfo tidInfo = createTableIdInfo(pTableQueryInfo);
//  STableIdInfo *idinfo = taosHashGet(pTableIdInfo, &tidInfo.tid, sizeof(tidInfo.tid));
//  if (idinfo != NULL) {
//    assert(idinfo->tid == tidInfo.tid && idinfo->uid == tidInfo.uid);
//    idinfo->key = tidInfo.key;
//  } else {
//    taosHashPut(pTableIdInfo, &tidInfo.tid, sizeof(tidInfo.tid), &tidInfo, sizeof(STableIdInfo));
//  }
//}

static void doCloseAllTimeWindow(STaskRuntimeEnv* pRuntimeEnv) {
  size_t numOfGroup = GET_NUM_OF_TABLEGROUP(pRuntimeEnv);
  for (int32_t i = 0; i < numOfGroup; ++i) {
    SArray* group = GET_TABLEGROUP(pRuntimeEnv, i);

    size_t num = taosArrayGetSize(group);
    for (int32_t j = 0; j < num; ++j) {
      STableQueryInfo* item = taosArrayGetP(group, j);
      closeAllResultRows(&item->resInfo);
    }
  }
}

static SSDataBlock* doTableScanImpl(void* param, bool* newgroup) {
  SOperatorInfo    *pOperator = (SOperatorInfo*) param;

  STableScanInfo   *pTableScanInfo = pOperator->info;
  SExecTaskInfo    *pTaskInfo = pOperator->pTaskInfo;

  SSDataBlock      *pBlock = &pTableScanInfo->block;
  STableGroupInfo  *pTableGroupInfo = &pOperator->pTaskInfo->tableqinfoGroupInfo;

  *newgroup = false;

  while (tsdbNextDataBlock(pTableScanInfo->pTsdbReadHandle)) {
    if (isTaskKilled(pOperator->pTaskInfo)) {
      longjmp(pOperator->pTaskInfo->env, TSDB_CODE_TSC_QUERY_CANCELLED);
    }

    pTableScanInfo->numOfBlocks += 1;
    tsdbRetrieveDataBlockInfo(pTableScanInfo->pTsdbReadHandle, &pBlock->info);

    // todo opt
//    if (pTableGroupInfo->numOfTables > 1 || (pRuntimeEnv->current == NULL && pTableGroupInfo->numOfTables == 1)) {
//      STableQueryInfo** pTableQueryInfo =
//          (STableQueryInfo**)taosHashGet(pTableGroupInfo->map, &pBlock->info.uid, sizeof(pBlock->info.uid));
//      if (pTableQueryInfo == NULL) {
//        break;
//      }
//
//      pRuntimeEnv->current = *pTableQueryInfo;
//      doTableQueryInfoTimeWindowCheck(pTaskInfo, *pTableQueryInfo, pTableScanInfo->order);
//    }

    // this function never returns error?
    uint32_t status;
    int32_t code = loadDataBlock(pTaskInfo, pTableScanInfo, pBlock, &status);
//    int32_t  code = loadDataBlockOnDemand(pOperator->pRuntimeEnv, pTableScanInfo, pBlock, &status);
    if (code != TSDB_CODE_SUCCESS) {
      longjmp(pOperator->pTaskInfo->env, code);
    }

    // current block is ignored according to filter result by block statistics data, continue load the next block
    if (status == BLK_DATA_DISCARD || pBlock->info.rows == 0) {
      continue;
    }

    return pBlock;
  }

  return NULL;
}

static SSDataBlock* doTableScan(void* param, bool *newgroup) {
  SOperatorInfo* pOperator = (SOperatorInfo*) param;

  STableScanInfo *pTableScanInfo = pOperator->info;
  SExecTaskInfo  *pTaskInfo = pOperator->pTaskInfo;

  // The read handle is not initialized yet, since no qualified tables exists
  if (pTableScanInfo->pTsdbReadHandle == NULL) {
    return NULL;
  }

  SResultRowInfo* pResultRowInfo = pTableScanInfo->pResultRowInfo;
  *newgroup = false;

  while (pTableScanInfo->current < pTableScanInfo->times) {
    SSDataBlock* p = doTableScanImpl(pOperator, newgroup);
    if (p != NULL) {
      return p;
    }

    if (++pTableScanInfo->current >= pTableScanInfo->times) {
      if (pTableScanInfo->reverseTimes <= 0/* || isTsdbCacheLastRow(pTableScanInfo->pTsdbReadHandle)*/) {
        return NULL;
      } else {
        break;
      }
    }

    // do prepare for the next round table scan operation
//    STsdbQueryCond cond = createTsdbQueryCond(pQueryAttr, &pQueryAttr->window);
//    tsdbResetQueryHandle(pTableScanInfo->pTsdbReadHandle, &cond);

    setTaskStatus(pTaskInfo, TASK_NOT_COMPLETED);
    pTableScanInfo->scanFlag = REPEAT_SCAN;

//    if (pTaskInfo->pTsBuf) {
//      bool ret = tsBufNextPos(pRuntimeEnv->pTsBuf);
//      assert(ret);
//    }
//
    if (pResultRowInfo->size > 0) {
      pResultRowInfo->curPos = 0;
    }

    qDebug("%s start to repeat scan data blocks due to query func required, qrange:%" PRId64 "-%" PRId64,
           GET_TASKID(pTaskInfo), pTaskInfo->window.skey, pTaskInfo->window.ekey);
  }

  SSDataBlock *p = NULL;
  // todo refactor
  if (pTableScanInfo->reverseTimes > 0) {
    setupEnvForReverseScan(pTableScanInfo, pTableScanInfo->pCtx, pTableScanInfo->numOfOutput);
//    STsdbQueryCond cond = createTsdbQueryCond(pQueryAttr, &pQueryAttr->window);
//    tsdbResetQueryHandle(pTableScanInfo->pTsdbReadHandle, &cond);

    qDebug("%s start to reverse scan data blocks due to query func required, qrange:%" PRId64 "-%" PRId64,
           GET_TASKID(pTaskInfo), pTaskInfo->window.skey, pTaskInfo->window.ekey);

    if (pResultRowInfo->size > 0) {
      pResultRowInfo->curPos = pResultRowInfo->size - 1;
    }

    p = doTableScanImpl(pOperator, newgroup);
  }

  return p;
}

static SSDataBlock* doBlockInfoScan(void* param, bool* newgroup) {
  SOperatorInfo *pOperator = (SOperatorInfo*)param;
  if (pOperator->status == OP_EXEC_DONE) {
    return NULL;
  }

  STableScanInfo *pTableScanInfo = pOperator->info;
  *newgroup = false;
#if 0
  STableBlockDist tableBlockDist = {0};
  tableBlockDist.numOfTables     = (int32_t)pOperator->pRuntimeEnv->tableqinfoGroupInfo.numOfTables;

  int32_t numRowSteps = TSDB_DEFAULT_MAX_ROW_FBLOCK / TSDB_BLOCK_DIST_STEP_ROWS;
  if (TSDB_DEFAULT_MAX_ROW_FBLOCK % TSDB_BLOCK_DIST_STEP_ROWS != 0) {
    ++numRowSteps;
  }
  tableBlockDist.dataBlockInfos  = taosArrayInit(numRowSteps, sizeof(SFileBlockInfo));
  taosArraySetSize(tableBlockDist.dataBlockInfos, numRowSteps);
  tableBlockDist.maxRows = INT_MIN;
  tableBlockDist.minRows = INT_MAX;

  tsdbGetFileBlocksDistInfo(pTableScanInfo->pTsdbReadHandle, &tableBlockDist);
  tableBlockDist.numOfRowsInMemTable = (int32_t) tsdbGetNumOfRowsInMemTable(pTableScanInfo->pTsdbReadHandle);

  SSDataBlock* pBlock = &pTableScanInfo->block;
  pBlock->info.rows   = 1;
  pBlock->info.numOfCols = 1;

  SBufferWriter bw = tbufInitWriter(NULL, false);
  blockDistInfoToBinary(&tableBlockDist, &bw);
  SColumnInfoData* pColInfo = taosArrayGet(pBlock->pDataBlock, 0);

  int32_t len = (int32_t) tbufTell(&bw);
  pColInfo->pData = malloc(len + sizeof(int32_t));

  *(int32_t*) pColInfo->pData = len;
  memcpy(pColInfo->pData + sizeof(int32_t), tbufGetData(&bw, false), len);

  tbufCloseWriter(&bw);

  SArray* g = GET_TABLEGROUP(pOperator->pRuntimeEnv, 0);
  pOperator->pRuntimeEnv->current = taosArrayGetP(g, 0);

  pOperator->status = OP_EXEC_DONE;
  return pBlock;
#endif
}

static SSDataBlock* doStreamBlockScan(void* param, bool* newgroup) {
  SOperatorInfo* pOperator = (SOperatorInfo*)param;

  // NOTE: this operator never check if current status is done or not
  SExecTaskInfo* pTaskInfo = pOperator->pTaskInfo;
  SStreamBlockScanInfo* pInfo = pOperator->info;

  SDataBlockInfo* pBlockInfo = &pInfo->pRes->info;
  pBlockInfo->rows = 0;

  while (tqNextDataBlock(pInfo->readerHandle)) {
    pTaskInfo->code = tqRetrieveDataBlockInfo(pInfo->readerHandle, pBlockInfo);
    if (pTaskInfo->code != TSDB_CODE_SUCCESS) {
      terrno = pTaskInfo->code;
      return NULL;
    }

    if (pBlockInfo->rows == 0) {
      return NULL;
    }

    pInfo->pRes->pDataBlock = tqRetrieveDataBlock(pInfo->readerHandle);
    if (pInfo->pRes->pDataBlock == NULL) {
      // TODO add log
      pTaskInfo->code = terrno;
      return NULL;
    }

    break;
  }

  // record the scan action.
  pInfo->numOfExec++;
  pInfo->numOfRows += pBlockInfo->rows;

  return (pBlockInfo->rows == 0)? NULL:pInfo->pRes;
}

int32_t loadRemoteDataCallback(void* param, const SDataBuf* pMsg, int32_t code) {
  SSourceDataInfo* pSourceDataInfo = (SSourceDataInfo*) param;
  pSourceDataInfo->pRsp = pMsg->pData;

  SRetrieveTableRsp* pRsp = pSourceDataInfo->pRsp;
  pRsp->numOfRows = htonl(pRsp->numOfRows);
  pRsp->useconds  = htobe64(pRsp->useconds);
  pRsp->compLen   = htonl(pRsp->compLen);

  pSourceDataInfo->status = DATA_READY;
  tsem_post(&pSourceDataInfo->pEx->ready);
}

static void destroySendMsgInfo(SMsgSendInfo* pMsgBody) {
  assert(pMsgBody != NULL);
  tfree(pMsgBody->msgInfo.pData);
  tfree(pMsgBody);
}

void qProcessFetchRsp(void* parent, SRpcMsg* pMsg, SEpSet* pEpSet) {
  SMsgSendInfo *pSendInfo = (SMsgSendInfo *) pMsg->ahandle;
  assert(pMsg->ahandle != NULL);

  SDataBuf buf = {.len = pMsg->contLen, .pData = NULL};

  if (pMsg->contLen > 0) {
    buf.pData = calloc(1, pMsg->contLen);
    if (buf.pData == NULL) {
      terrno = TSDB_CODE_OUT_OF_MEMORY;
      pMsg->code = TSDB_CODE_OUT_OF_MEMORY;
    } else {
      memcpy(buf.pData, pMsg->pCont, pMsg->contLen);
    }
  }

  pSendInfo->fp(pSendInfo->param, &buf, pMsg->code);
  rpcFreeCont(pMsg->pCont);
  destroySendMsgInfo(pSendInfo);
}

static int32_t doSendFetchDataRequest(SExchangeInfo *pExchangeInfo, SExecTaskInfo *pTaskInfo, int32_t sourceIndex) {
  size_t totalSources = taosArrayGetSize(pExchangeInfo->pSources);

  SResFetchReq* pMsg = calloc(1, sizeof(SResFetchReq));
  if (NULL == pMsg) {
    pTaskInfo->code = TSDB_CODE_QRY_OUT_OF_MEMORY;
    return pTaskInfo->code;
  }

  SDownstreamSource *pSource = taosArrayGet(pExchangeInfo->pSources, sourceIndex);
  SSourceDataInfo   *pDataInfo = taosArrayGet(pExchangeInfo->pSourceDataInfo, sourceIndex);

  qDebug("%s build fetch msg and send to vgId:%d, ep:%s, taskId:0x%" PRIx64 ", %d/%" PRIzu,
         GET_TASKID(pTaskInfo), pSource->addr.nodeId, pSource->addr.epset.eps[0].fqdn, pSource->taskId, sourceIndex, totalSources);

  pMsg->header.vgId = htonl(pSource->addr.nodeId);
  pMsg->sId = htobe64(pSource->schedId);
  pMsg->taskId = htobe64(pSource->taskId);
  pMsg->queryId = htobe64(pTaskInfo->id.queryId);

  // send the fetch remote task result reques
  SMsgSendInfo* pMsgSendInfo = calloc(1, sizeof(SMsgSendInfo));
  if (NULL == pMsgSendInfo) {
    tfree(pMsg);
    qError("%s prepare message %d failed", GET_TASKID(pTaskInfo), (int32_t)sizeof(SMsgSendInfo));
    pTaskInfo->code = TSDB_CODE_QRY_OUT_OF_MEMORY;
    return pTaskInfo->code;
  }

  pMsgSendInfo->param = pDataInfo;
  pMsgSendInfo->msgInfo.pData = pMsg;
  pMsgSendInfo->msgInfo.len = sizeof(SResFetchReq);
  pMsgSendInfo->msgType = TDMT_VND_FETCH;
  pMsgSendInfo->fp = loadRemoteDataCallback;

  int64_t transporterId = 0;
  int32_t code = asyncSendMsgToServer(pExchangeInfo->pTransporter, &pSource->addr.epset, &transporterId, pMsgSendInfo);
  return TSDB_CODE_SUCCESS;
}

static int32_t setSDataBlockFromFetchRsp(SSDataBlock* pRes, SExchangeInfo *pExchangeInfo, SSourceDataInfo* pDataInfo, int32_t numOfOutput, int64_t startTs) {
  char* pData = pDataInfo->pRsp->data;
  SRetrieveTableRsp* pRsp = pDataInfo->pRsp;

  for (int32_t i = 0; i < numOfOutput; ++i) {
    SColumnInfoData* pColInfoData = taosArrayGet(pRes->pDataBlock, i);

    char* tmp = realloc(pColInfoData->pData, pColInfoData->info.bytes * pRsp->numOfRows);
    if (tmp == NULL) {
      return TSDB_CODE_QRY_OUT_OF_MEMORY;
    }

    size_t len = pRsp->numOfRows * pColInfoData->info.bytes;
    memcpy(tmp, pData, len);

    pColInfoData->pData = tmp;
    pData += len;
  }

  pRes->info.rows = pRsp->numOfRows;

  int64_t el = taosGetTimestampUs() - startTs;

  pExchangeInfo->totalRows += pRsp->numOfRows;
  pExchangeInfo->totalSize += pRsp->compLen;
  pDataInfo->totalRows += pRsp->numOfRows;

  pExchangeInfo->totalElapsed += el;

  return TSDB_CODE_SUCCESS;
}

static void* setAllSourcesCompleted(SOperatorInfo *pOperator, int64_t startTs) {
  SExchangeInfo *pExchangeInfo = pOperator->info;
  SExecTaskInfo* pTaskInfo = pOperator->pTaskInfo;

  int64_t el = taosGetTimestampUs() - startTs;
  pExchangeInfo->totalElapsed += el;

  size_t totalSources = taosArrayGetSize(pExchangeInfo->pSources);
  qDebug("%s all %"PRIzu" sources are exhausted, total rows: %"PRIu64" bytes:%"PRIu64", elapsed:%.2f ms", GET_TASKID(pTaskInfo), totalSources,
         pExchangeInfo->totalRows, pExchangeInfo->totalSize, pExchangeInfo->totalElapsed/1000.0);

  doSetOperatorCompleted(pOperator);
  return NULL;
}

static SSDataBlock* concurrentlyLoadRemoteDataImpl(SOperatorInfo *pOperator, SExchangeInfo *pExchangeInfo, SExecTaskInfo *pTaskInfo) {
  int32_t code = 0;
  int64_t startTs = taosGetTimestampUs();
  size_t  totalSources = taosArrayGetSize(pExchangeInfo->pSources);

  while (1) {
    int32_t completed = 0;
    for (int32_t i = 0; i < totalSources; ++i) {
      SSourceDataInfo* pDataInfo = taosArrayGet(pExchangeInfo->pSourceDataInfo, i);

      if (pDataInfo->status == DATA_EXHAUSTED) {
        completed += 1;
        continue;
      }

      if (pDataInfo->status != DATA_READY) {
        continue;
      }

      SRetrieveTableRsp* pRsp = pDataInfo->pRsp;
      SDownstreamSource* pSource = taosArrayGet(pExchangeInfo->pSources, i);

      SSDataBlock* pRes = pExchangeInfo->pResult;

      if (pRsp->numOfRows == 0) {
        qDebug("%s vgId:%d, taskID:0x%" PRIx64 " index:%d completed, rowsOfSource:%" PRIu64 ", totalRows:%" PRIu64 " try next",
               GET_TASKID(pTaskInfo), pSource->addr.nodeId, pSource->taskId, i + 1, pDataInfo->totalRows,
               pExchangeInfo->totalRows);
        pDataInfo->status = DATA_EXHAUSTED;
        completed += 1;
        continue;
      }

      code = setSDataBlockFromFetchRsp(pExchangeInfo->pResult, pExchangeInfo, pDataInfo, pOperator->numOfOutput, startTs);
      if (code != 0) {
        goto _error;
      }

      if (pRsp->completed == 1) {
        qDebug("%s fetch msg rsp from vgId:%d, taskId:0x%" PRIx64 " numOfRows:%d, rowsOfSource:%" PRIu64
               ", totalRows:%" PRIu64 ", totalBytes:%" PRIu64 " try next %d/%" PRIzu,
               GET_TASKID(pTaskInfo), pSource->addr.nodeId, pSource->taskId, pRes->info.rows,
               pDataInfo->totalRows, pExchangeInfo->totalRows, pExchangeInfo->totalSize, i + 1,
               totalSources);
        pDataInfo->status = DATA_EXHAUSTED;
      } else {
        qDebug("%s fetch msg rsp from vgId:%d, taskId:0x%" PRIx64 " numOfRows:%d, totalRows:%" PRIu64 ", totalBytes:%" PRIu64,
               GET_TASKID(pTaskInfo), pSource->addr.nodeId, pSource->taskId, pRes->info.rows, pExchangeInfo->totalRows,
               pExchangeInfo->totalSize);
      }

      if (pDataInfo->status != DATA_EXHAUSTED) {
        pDataInfo->status = DATA_NOT_READY;
        code = doSendFetchDataRequest(pExchangeInfo, pTaskInfo, i);
        if (code != TSDB_CODE_SUCCESS) {
          goto _error;
        }
      }

      return pExchangeInfo->pResult;
    }

    if (completed == totalSources) {
      return setAllSourcesCompleted(pOperator, startTs);
    }
  }

_error:
  pTaskInfo->code = code;
  return NULL;
}

static SSDataBlock* concurrentlyLoadRemoteData(SOperatorInfo *pOperator) {
  SExchangeInfo *pExchangeInfo = pOperator->info;
  SExecTaskInfo *pTaskInfo = pOperator->pTaskInfo;
  
  if (pOperator->status == OP_RES_TO_RETURN) {
    return concurrentlyLoadRemoteDataImpl(pOperator, pExchangeInfo, pTaskInfo);
  }

  size_t totalSources = taosArrayGetSize(pExchangeInfo->pSources);
  int64_t startTs = taosGetTimestampUs();

  // Asynchronously send all fetch requests to all sources.
  for(int32_t i = 0; i < totalSources; ++i) {
    int32_t code = doSendFetchDataRequest(pExchangeInfo, pTaskInfo, i);
    if (code != TSDB_CODE_SUCCESS) {
      return NULL;
    }
  }

  int64_t endTs = taosGetTimestampUs();
  qDebug("%s send all fetch request to %"PRIzu" sources completed, elapsed:%"PRId64, GET_TASKID(pTaskInfo), totalSources, endTs - startTs);

  tsem_wait(&pExchangeInfo->ready);

  pOperator->status = OP_RES_TO_RETURN;
  return concurrentlyLoadRemoteDataImpl(pOperator, pExchangeInfo, pTaskInfo);
}

static SSDataBlock* seqLoadRemoteData(SOperatorInfo *pOperator) {
  SExchangeInfo *pExchangeInfo = pOperator->info;
  SExecTaskInfo *pTaskInfo = pOperator->pTaskInfo;

  size_t totalSources = taosArrayGetSize(pExchangeInfo->pSources);
  int64_t startTs = taosGetTimestampUs();

  while(1) {
    if (pExchangeInfo->current >= totalSources) {
      return setAllSourcesCompleted(pOperator, startTs);
    }

    doSendFetchDataRequest(pExchangeInfo, pTaskInfo, pExchangeInfo->current);

    tsem_wait(&pExchangeInfo->ready);

    SSourceDataInfo* pDataInfo = taosArrayGet(pExchangeInfo->pSourceDataInfo, pExchangeInfo->current);
    SDownstreamSource* pSource = taosArrayGet(pExchangeInfo->pSources, pExchangeInfo->current);

    SRetrieveTableRsp* pRsp = pDataInfo->pRsp;
    if (pRsp->numOfRows == 0) {
      qDebug("%s vgId:%d, taskID:0x%"PRIx64" %d of total completed, rowsOfSource:%"PRIu64", totalRows:%"PRIu64" try next",
             GET_TASKID(pTaskInfo), pSource->addr.nodeId, pSource->taskId, pExchangeInfo->current + 1,
             pDataInfo->totalRows, pExchangeInfo->totalRows);

      pDataInfo->status = DATA_EXHAUSTED;
      pExchangeInfo->current += 1;
      continue;
    }

    SSDataBlock* pRes = pExchangeInfo->pResult;
    setSDataBlockFromFetchRsp(pExchangeInfo->pResult, pExchangeInfo, pDataInfo, pOperator->numOfOutput, startTs);

    if (pRsp->completed == 1) {
      qDebug("%s fetch msg rsp from vgId:%d, taskId:0x%" PRIx64 " numOfRows:%d, rowsOfSource:%" PRIu64
                 ", totalRows:%" PRIu64 ", totalBytes:%" PRIu64 " try next %d/%" PRIzu,
             GET_TASKID(pTaskInfo), pSource->addr.nodeId, pSource->taskId, pRes->info.rows,
             pDataInfo->totalRows, pExchangeInfo->totalRows, pExchangeInfo->totalSize, pExchangeInfo->current + 1,
             totalSources);

      pDataInfo->status = DATA_EXHAUSTED;
      pExchangeInfo->current += 1;
    } else {
      qDebug("%s fetch msg rsp from vgId:%d, taskId:0x%" PRIx64 " numOfRows:%d, totalRows:%" PRIu64 ", totalBytes:%" PRIu64,
             GET_TASKID(pTaskInfo), pSource->addr.nodeId, pSource->taskId, pRes->info.rows, pExchangeInfo->totalRows, pExchangeInfo->totalSize);
    }

    return pExchangeInfo->pResult;
  }
}

static SSDataBlock* doLoadRemoteData(void* param, bool* newgroup) {
  SOperatorInfo *pOperator = (SOperatorInfo*) param;

  SExchangeInfo *pExchangeInfo = pOperator->info;
  SExecTaskInfo *pTaskInfo = pOperator->pTaskInfo;

  size_t totalSources = taosArrayGetSize(pExchangeInfo->pSources);

  if (pOperator->status == OP_EXEC_DONE) {
    qDebug("%s all %"PRIzu" source(s) are exhausted, total rows:%"PRIu64" bytes:%"PRIu64", elapsed:%.2f ms", GET_TASKID(pTaskInfo), totalSources,
           pExchangeInfo->totalRows, pExchangeInfo->totalSize, pExchangeInfo->totalElapsed/1000.0);
    return NULL;
  }

  *newgroup = false;

  if (pExchangeInfo->seqLoadData) {
    return seqLoadRemoteData(pOperator);
  } else {
    return concurrentlyLoadRemoteData(pOperator);
  }

#if 0
  _error:
  tfree(pMsg);
  tfree(pMsgSendInfo);

  terrno = pTaskInfo->code;
  return NULL;
#endif
}

static SSDataBlock* createResultDataBlock(const SArray* pExprInfo);

SOperatorInfo* createExchangeOperatorInfo(const SArray* pSources, const SArray* pExprInfo, SExecTaskInfo* pTaskInfo) {
  SExchangeInfo* pInfo    = calloc(1, sizeof(SExchangeInfo));
  SOperatorInfo* pOperator = calloc(1, sizeof(SOperatorInfo));

  if (pInfo == NULL || pOperator == NULL) {
    tfree(pInfo);
    tfree(pOperator);
    terrno = TSDB_CODE_QRY_OUT_OF_MEMORY;
    return NULL;
  }

  size_t numOfSources = taosArrayGetSize(pSources);

  pInfo->pSources = taosArrayDup(pSources);
  pInfo->pSourceDataInfo = taosArrayInit(numOfSources, sizeof(SSourceDataInfo));
  if (pInfo->pSourceDataInfo == NULL || pInfo->pSources == NULL) {
    tfree(pInfo);
    tfree(pOperator);
    taosArrayDestroy(pInfo->pSources);
    taosArrayDestroy(pInfo->pSourceDataInfo);
    terrno = TSDB_CODE_QRY_OUT_OF_MEMORY;
    return NULL;
  }

  for(int32_t i = 0; i < numOfSources; ++i) {
    SSourceDataInfo dataInfo = {0};
    dataInfo.status = DATA_NOT_READY;
    dataInfo.pEx    = pInfo;
    dataInfo.index  = i;

    taosArrayPush(pInfo->pSourceDataInfo, &dataInfo);
  }

  size_t size = taosArrayGetSize(pExprInfo);
  pInfo->pResult = createResultDataBlock(pExprInfo);
  pInfo->seqLoadData = true;

  tsem_init(&pInfo->ready, 0, 0);

  pOperator->name         = "ExchangeOperator";
  pOperator->operatorType = OP_Exchange;
  pOperator->blockingOptr = false;
  pOperator->status       = OP_IN_EXECUTING;
  pOperator->info         = pInfo;
  pOperator->numOfOutput  = size;
  pOperator->exec         = doLoadRemoteData;
  pOperator->pTaskInfo    = pTaskInfo;

#if 1
  { // todo refactor
    SRpcInit rpcInit;
    memset(&rpcInit, 0, sizeof(rpcInit));
    rpcInit.localPort = 0;
    rpcInit.label = "EX";
    rpcInit.numOfThreads = 1;
    rpcInit.cfp = qProcessFetchRsp;
    rpcInit.sessions = tsMaxConnections;
    rpcInit.connType = TAOS_CONN_CLIENT;
    rpcInit.user = (char *)"root";
<<<<<<< HEAD
    // todo
    rpcInit.idleTime = 6; //tsShellActivityTimer * 1000;
=======
    rpcInit.idleTime = tsShellActivityTimer * 1000;
>>>>>>> 1383e53d
    rpcInit.ckey = "key";
    rpcInit.spi = 1;
    rpcInit.secret = (char *)"dcc5bed04851fec854c035b2e40263b6";

    pInfo->pTransporter = rpcOpen(&rpcInit);
    if (pInfo->pTransporter == NULL) {
      return NULL; // todo
    }
  }
#endif

  return pOperator;
}

SSDataBlock* createResultDataBlock(const SArray* pExprInfo) {
  SSDataBlock* pResBlock = calloc(1, sizeof(SSDataBlock));
  if (pResBlock == NULL) {
    return NULL;
  }

  size_t numOfCols = taosArrayGetSize(pExprInfo);
  pResBlock->pDataBlock = taosArrayInit(numOfCols, sizeof(SColumnInfoData));

  SArray* pResult = pResBlock->pDataBlock;
  for(int32_t i = 0; i < numOfCols; ++i) {
    SColumnInfoData colInfoData = {0};
    SExprInfo* p = taosArrayGetP(pExprInfo, i);

    SSchema* pSchema = &p->base.resSchema;
    colInfoData.info.type  = pSchema->type;
    colInfoData.info.colId = pSchema->colId;
    colInfoData.info.bytes = pSchema->bytes;

    taosArrayPush(pResult, &colInfoData);
  }

  return pResBlock;
}

SOperatorInfo* createTableScanOperatorInfo(void* pTsdbReadHandle, int32_t order, int32_t numOfOutput, int32_t repeatTime, int32_t reverseTime, SExecTaskInfo* pTaskInfo) {
  assert(repeatTime > 0);

  STableScanInfo* pInfo    = calloc(1, sizeof(STableScanInfo));
  SOperatorInfo* pOperator = calloc(1, sizeof(SOperatorInfo));
  if (pInfo == NULL || pOperator == NULL) {
    tfree(pInfo);
    tfree(pOperator);

    terrno = TSDB_CODE_QRY_OUT_OF_MEMORY;
    return NULL;
  }

  pInfo->pTsdbReadHandle = pTsdbReadHandle;
  pInfo->times        = repeatTime;
  pInfo->reverseTimes = reverseTime;
  pInfo->order        = order;
  pInfo->current      = 0;
  pInfo->scanFlag     = MAIN_SCAN;

  pOperator->name          = "TableScanOperator";
  pOperator->operatorType  = OP_TableScan;
  pOperator->blockingOptr  = false;
  pOperator->status        = OP_IN_EXECUTING;
  pOperator->info          = pInfo;
  pOperator->numOfOutput   = numOfOutput;
  pOperator->exec          = doTableScan;
  pOperator->pTaskInfo     = pTaskInfo;

  return pOperator;
}

SOperatorInfo* createTableSeqScanOperatorInfo(void* pTsdbReadHandle, STaskRuntimeEnv* pRuntimeEnv) {
  STableScanInfo* pInfo = calloc(1, sizeof(STableScanInfo));

  pInfo->pTsdbReadHandle     = pTsdbReadHandle;
  pInfo->times            = 1;
  pInfo->reverseTimes     = 0;
  pInfo->order            = pRuntimeEnv->pQueryAttr->order.order;
  pInfo->current          = 0;
  pInfo->prevGroupId      = -1;
  pRuntimeEnv->enableGroupData = true;

  SOperatorInfo* pOperator = calloc(1, sizeof(SOperatorInfo));
  pOperator->name         = "TableSeqScanOperator";
  pOperator->operatorType = OP_TableSeqScan;
  pOperator->blockingOptr = false;
  pOperator->status       = OP_IN_EXECUTING;
  pOperator->info         = pInfo;
  pOperator->numOfOutput  = pRuntimeEnv->pQueryAttr->numOfCols;
  pOperator->pRuntimeEnv  = pRuntimeEnv;
  pOperator->exec         = doTableScanImpl;

  return pOperator;
}

SOperatorInfo* createTableBlockInfoScanOperator(void* pTsdbReadHandle, STaskRuntimeEnv* pRuntimeEnv) {
  STableScanInfo* pInfo = calloc(1, sizeof(STableScanInfo));

  pInfo->pTsdbReadHandle     = pTsdbReadHandle;
  pInfo->block.pDataBlock = taosArrayInit(1, sizeof(SColumnInfoData));

  SColumnInfoData infoData = {{0}};
  infoData.info.type = TSDB_DATA_TYPE_BINARY;
  infoData.info.bytes = 1024;
  infoData.info.colId = 0;
  taosArrayPush(pInfo->block.pDataBlock, &infoData);

  SOperatorInfo* pOperator = calloc(1, sizeof(SOperatorInfo));
  pOperator->name         = "TableBlockInfoScanOperator";
//  pOperator->operatorType = OP_TableBlockInfoScan;
  pOperator->blockingOptr = false;
  pOperator->status       = OP_IN_EXECUTING;
  pOperator->info         = pInfo;
//  pOperator->numOfOutput  = pRuntimeEnv->pQueryAttr->numOfCols;
  pOperator->exec         = doBlockInfoScan;

  return pOperator;
}

SOperatorInfo* createStreamScanOperatorInfo(void *streamReadHandle, SArray* pExprInfo, SArray* pTableIdList, SExecTaskInfo* pTaskInfo) {
  SStreamBlockScanInfo* pInfo = calloc(1, sizeof(SStreamBlockScanInfo));
  SOperatorInfo* pOperator = calloc(1, sizeof(SOperatorInfo));
  if (pInfo == NULL || pOperator == NULL) {
    tfree(pInfo);
    tfree(pOperator);
    terrno = TSDB_CODE_QRY_OUT_OF_MEMORY;
    return NULL;
  }

  // todo dynamic set the value of 4096
  pInfo->pRes = createOutputBuf_rv(pExprInfo, 4096);

  int32_t numOfOutput = (int32_t) taosArrayGetSize(pExprInfo);
  SArray* pColList = taosArrayInit(numOfOutput, sizeof(int32_t));
  for(int32_t i = 0; i < numOfOutput; ++i) {
    SExprInfo* pExpr = taosArrayGetP(pExprInfo, i);
    taosArrayPush(pColList, &pExpr->pExpr->pSchema[0].colId);
  }
  
  // set the extract column id to streamHandle
  tqReadHandleSetColIdList((STqReadHandle* )streamReadHandle, pColList);
  int32_t code = tqReadHandleSetTbUidList(streamReadHandle, pTableIdList);
  if (code != 0) {
    tfree(pInfo);
    tfree(pOperator);
    return NULL;
  }

  pInfo->readerHandle = streamReadHandle;

  pOperator->name          = "StreamBlockScanOperator";
  pOperator->operatorType  = OP_StreamScan;
  pOperator->blockingOptr  = false;
  pOperator->status        = OP_IN_EXECUTING;
  pOperator->info          = pInfo;
  pOperator->numOfOutput   = numOfOutput;
  pOperator->exec          = doStreamBlockScan;
  pOperator->pTaskInfo     = pTaskInfo;
  return pOperator;
}

void setTableScanFilterOperatorInfo(STableScanInfo* pTableScanInfo, SOperatorInfo* pDownstream) {
  assert(pTableScanInfo != NULL && pDownstream != NULL);

  pTableScanInfo->pExpr = pDownstream->pExpr;   // TODO refactor to use colId instead of pExpr
  pTableScanInfo->numOfOutput = pDownstream->numOfOutput;
#if 0
  if (pDownstream->operatorType == OP_Aggregate || pDownstream->operatorType == OP_MultiTableAggregate) {
    SAggOperatorInfo* pAggInfo = pDownstream->info;

    pTableScanInfo->pCtx = pAggInfo->binfo.pCtx;
    pTableScanInfo->pResultRowInfo = &pAggInfo->binfo.resultRowInfo;
    pTableScanInfo->rowCellInfoOffset = pAggInfo->binfo.rowCellInfoOffset;
  } else if (pDownstream->operatorType == OP_TimeWindow || pDownstream->operatorType == OP_AllTimeWindow) {
    STableIntervalOperatorInfo *pIntervalInfo = pDownstream->info;

    pTableScanInfo->pCtx = pIntervalInfo->pCtx;
    pTableScanInfo->pResultRowInfo = &pIntervalInfo->resultRowInfo;
    pTableScanInfo->rowCellInfoOffset = pIntervalInfo->rowCellInfoOffset;

  } else if (pDownstream->operatorType == OP_Groupby) {
    SGroupbyOperatorInfo *pGroupbyInfo = pDownstream->info;

    pTableScanInfo->pCtx = pGroupbyInfo->binfo.pCtx;
    pTableScanInfo->pResultRowInfo = &pGroupbyInfo->binfo.resultRowInfo;
    pTableScanInfo->rowCellInfoOffset = pGroupbyInfo->binfo.rowCellInfoOffset;

  } else if (pDownstream->operatorType == OP_MultiTableTimeInterval || pDownstream->operatorType == OP_AllMultiTableTimeInterval) {
    STableIntervalOperatorInfo *pInfo = pDownstream->info;

    pTableScanInfo->pCtx = pInfo->pCtx;
    pTableScanInfo->pResultRowInfo = &pInfo->resultRowInfo;
    pTableScanInfo->rowCellInfoOffset = pInfo->rowCellInfoOffset;

  } else if (pDownstream->operatorType == OP_Project) {
    SProjectOperatorInfo *pInfo = pDownstream->info;

    pTableScanInfo->pCtx = pInfo->binfo.pCtx;
    pTableScanInfo->pResultRowInfo = &pInfo->binfo.resultRowInfo;
    pTableScanInfo->rowCellInfoOffset = pInfo->binfo.rowCellInfoOffset;
  } else if (pDownstream->operatorType == OP_SessionWindow) {
    SSWindowOperatorInfo* pInfo = pDownstream->info;

    pTableScanInfo->pCtx = pInfo->binfo.pCtx;
    pTableScanInfo->pResultRowInfo = &pInfo->binfo.resultRowInfo;
    pTableScanInfo->rowCellInfoOffset = pInfo->binfo.rowCellInfoOffset;
  } else if (pDownstream->operatorType == OP_StateWindow) {
    SStateWindowOperatorInfo* pInfo = pDownstream->info;

    pTableScanInfo->pCtx = pInfo->binfo.pCtx;
    pTableScanInfo->pResultRowInfo = &pInfo->binfo.resultRowInfo;
    pTableScanInfo->rowCellInfoOffset = pInfo->binfo.rowCellInfoOffset;
  } else {
    assert(0);
  }
#endif

}

SArray* getOrderCheckColumns(STaskAttr* pQuery) {
  int32_t numOfCols = (pQuery->pGroupbyExpr == NULL)? 0: taosArrayGetSize(pQuery->pGroupbyExpr->columnInfo);

  SArray* pOrderColumns = NULL;
  if (numOfCols > 0) {
    pOrderColumns = taosArrayDup(pQuery->pGroupbyExpr->columnInfo);
  } else {
    pOrderColumns = taosArrayInit(4, sizeof(SColIndex));
  }

  if (pQuery->interval.interval > 0) {
    if (pOrderColumns == NULL) {
      pOrderColumns = taosArrayInit(1, sizeof(SColIndex));
    }

    SColIndex colIndex = {.colIndex = 0, .colId = 0, .flag = TSDB_COL_NORMAL};
    taosArrayPush(pOrderColumns, &colIndex);
  }

  {
    numOfCols = (int32_t) taosArrayGetSize(pOrderColumns);
    for(int32_t i = 0; i < numOfCols; ++i) {
      SColIndex* index = taosArrayGet(pOrderColumns, i);
      for(int32_t j = 0; j < pQuery->numOfOutput; ++j) {
        SSqlExpr* pExpr = &pQuery->pExpr1[j].base;
        int32_t functionId = getExprFunctionId(&pQuery->pExpr1[j]);

        if (index->colId == pExpr->pColumns->info.colId &&
            (functionId == FUNCTION_PRJ || functionId == FUNCTION_TAG || functionId == FUNCTION_TS)) {
          index->colIndex = j;
          index->colId = pExpr->resSchema.colId;
        }
      }
    }
  }

  return pOrderColumns;
}

SArray* getResultGroupCheckColumns(STaskAttr* pQuery) {
  int32_t numOfCols = (pQuery->pGroupbyExpr == NULL)? 0 : taosArrayGetSize(pQuery->pGroupbyExpr->columnInfo);

  SArray* pOrderColumns = NULL;
  if (numOfCols > 0) {
    pOrderColumns = taosArrayDup(pQuery->pGroupbyExpr->columnInfo);
  } else {
    pOrderColumns = taosArrayInit(4, sizeof(SColIndex));
  }

  for(int32_t i = 0; i < numOfCols; ++i) {
    SColIndex* index = taosArrayGet(pOrderColumns, i);

    bool found = false;
    for(int32_t j = 0; j < pQuery->numOfOutput; ++j) {
      SSqlExpr* pExpr = &pQuery->pExpr1[j].base;
      int32_t functionId = getExprFunctionId(&pQuery->pExpr1[j]);

      // FUNCTION_TAG_DUMMY function needs to be ignored
      if (index->colId == pExpr->pColumns->info.colId &&
          ((TSDB_COL_IS_TAG(pExpr->pColumns->flag) && functionId == FUNCTION_TAG) ||
           (TSDB_COL_IS_NORMAL_COL(pExpr->pColumns->flag) && functionId == FUNCTION_PRJ))) {
        index->colIndex = j;
        index->colId = pExpr->resSchema.colId;
        found = true;
        break;
      }
    }

    assert(found && index->colIndex >= 0 && index->colIndex < pQuery->numOfOutput);
  }

  return pOrderColumns;
}

static int32_t initAggSup(SAggSupporter* pAggSup, SArray* pExprInfo);
static void clearupAggSup(SAggSupporter* pAggSup);

static void destroySortedMergeOperatorInfo(void* param, int32_t numOfOutput) {
  SSortedMergeOperatorInfo* pInfo = (SSortedMergeOperatorInfo*) param;
  taosArrayDestroy(pInfo->orderInfo);
  taosArrayDestroy(pInfo->groupInfo);

  if (pInfo->pSortHandle != NULL) {
    tsortDestroySortHandle(pInfo->pSortHandle);
  }
  blockDataDestroy(pInfo->binfo.pRes);

  clearupAggSup(&pInfo->aggSup);
}

static void destroySlimitOperatorInfo(void* param, int32_t numOfOutput) {
  SSLimitOperatorInfo *pInfo = (SSLimitOperatorInfo*) param;
  taosArrayDestroy(pInfo->orderColumnList);
  pInfo->pRes = blockDataDestroy(pInfo->pRes);
  tfree(pInfo->prevRow);
}

static SExprInfo* exprArrayDup(SArray* pExprList) {
  size_t numOfOutput = taosArrayGetSize(pExprList);

  SExprInfo* p = calloc(numOfOutput, sizeof(SExprInfo));
  for (int32_t i = 0; i < numOfOutput; ++i) {
    SExprInfo* pExpr = taosArrayGetP(pExprList, i);
    assignExprInfo(&p[i], pExpr);
  }

  return p;
}

// TODO merge aggregate super table
static void appendOneRowToDataBlock(SSDataBlock *pBlock, STupleHandle* pTupleHandle) {
  for (int32_t i = 0; i < pBlock->info.numOfCols; ++i) {
    SColumnInfoData* pColInfo = taosArrayGet(pBlock->pDataBlock, i);

    bool isNull = tsortIsNullVal(pTupleHandle, i);
    if (isNull) {
      colDataAppend(pColInfo, pBlock->info.rows, NULL, true);
    } else {
      char* pData = tsortGetValue(pTupleHandle, i);
      colDataAppend(pColInfo, pBlock->info.rows, pData, false);
    }
  }

  pBlock->info.rows += 1;
}

static SSDataBlock* getSortedBlockData(SSortHandle* pHandle, SSDataBlock* pDataBlock, bool hasVarCol, int32_t capacity) {
  blockDataClearup(pDataBlock, hasVarCol);

  while(1) {
    STupleHandle* pTupleHandle = tsortNextTuple(pHandle);
    if (pTupleHandle == NULL) {
      break;
    }

    appendOneRowToDataBlock(pDataBlock, pTupleHandle);
    if (pDataBlock->info.rows >= capacity) {
      return pDataBlock;
    }
  }

  return (pDataBlock->info.rows > 0)? pDataBlock:NULL;
}

SSDataBlock* loadNextDataBlock(void* param) {
  SOperatorInfo* pOperator = (SOperatorInfo*) param;
  bool newgroup = false;

  return pOperator->exec(pOperator, &newgroup);
}

static bool needToMerge(SSDataBlock* pBlock, SArray* groupInfo, char **buf, int32_t rowIndex) {
  size_t size = taosArrayGetSize(groupInfo);
  if (size == 0) {
    return true;
  }

  for (int32_t i = 0; i < size; ++i) {
    int32_t* index = taosArrayGet(groupInfo, i);

    SColumnInfoData* pColInfo = taosArrayGet(pBlock->pDataBlock, *index);
    bool isNull = colDataIsNull(pColInfo, rowIndex, pBlock->info.rows, NULL);

    if ((isNull && buf[i] != NULL) || (!isNull && buf[i] == NULL)) {
      return false;
    }

    char* pCell = colDataGetData(pColInfo, rowIndex);
    if (IS_VAR_DATA_TYPE(pColInfo->info.type)) {
      if (varDataLen(pCell) != varDataLen(buf[i])) {
        return false;
      } else {
        if (memcmp(varDataVal(pCell), varDataVal(buf[i]), varDataLen(pCell)) != 0) {
          return false;
        }
      }
    } else {
      if (memcmp(pCell, buf[i], pColInfo->info.bytes) != 0) {
        return false;
      }
    }
  }

  return 0;
}

static void doMergeResultImpl(SSortedMergeOperatorInfo* pInfo, SqlFunctionCtx *pCtx, int32_t numOfExpr, int32_t rowIndex) {
  for (int32_t j = 0; j < numOfExpr; ++j) { // TODO set row index
    pCtx[j].startRow = rowIndex;
  }

  for (int32_t j = 0; j < numOfExpr; ++j) {
    int32_t functionId = pCtx[j].functionId;
    pCtx[j].fpSet->addInput(&pCtx[j]);

//    if (functionId < 0) {
//      SUdfInfo* pUdfInfo = taosArrayGet(pInfo->udfInfo, -1 * functionId - 1);
//      doInvokeUdf(pUdfInfo, &pCtx[j], 0, TSDB_UDF_FUNC_MERGE);
//    } else {
//      assert(!TSDB_FUNC_IS_SCALAR(functionId));
//      aAggs[functionId].mergeFunc(&pCtx[j]);
//    }
  }
}

static void doFinalizeResultImpl(SqlFunctionCtx *pCtx, int32_t numOfExpr) {
  for(int32_t j = 0; j < numOfExpr; ++j) {
    int32_t functionId = pCtx[j].functionId;
    //    if (functionId == FUNC_TAG_DUMMY || functionId == FUNC_TS_DUMMY) {
    //      continue;
    //    }

    //    if (functionId < 0) {
    //      SUdfInfo* pUdfInfo = taosArrayGet(pInfo->udfInfo, -1 * functionId - 1);
    //      doInvokeUdf(pUdfInfo, &pCtx[j], 0, TSDB_UDF_FUNC_FINALIZE);
    //    } else {
    pCtx[j].fpSet->addInput(&pCtx[j]);
  }
}

static bool saveCurrentTuple(char** rowColData, SArray* pColumnList, SSDataBlock* pBlock, int32_t rowIndex) {
  int32_t size = (int32_t) taosArrayGetSize(pColumnList);

  for(int32_t i = 0; i < size; ++i) {
    int32_t* index = taosArrayGet(pColumnList, i);
    SColumnInfoData* pColInfo = taosArrayGet(pBlock->pDataBlock, *index);

    char* data = colDataGetData(pColInfo, rowIndex);
    memcpy(rowColData[i], data, colDataGetLength(pColInfo, rowIndex));
  }

  return true;
}

static void doMergeImpl(SOperatorInfo* pOperator, int32_t numOfExpr, SSDataBlock* pBlock) {
  SSortedMergeOperatorInfo* pInfo = pOperator->info;

  SqlFunctionCtx* pCtx = pInfo->binfo.pCtx;
  for(int32_t i = 0; i < pBlock->info.numOfCols; ++i) {
    pCtx[i].size = 1;
  }

  for(int32_t i = 0; i < pBlock->info.rows; ++i) {
    if (!pInfo->hasGroupVal) {
      ASSERT(i == 0);
      doMergeResultImpl(pInfo, pCtx, numOfExpr, i);
      pInfo->hasGroupVal = saveCurrentTuple(pInfo->groupVal, pInfo->groupInfo, pBlock, i);
    } else {
      if (needToMerge(pBlock, pInfo->groupInfo, pInfo->groupVal, i)) {
        doMergeResultImpl(pInfo, pCtx, numOfExpr, i);
      } else {
        doFinalizeResultImpl(pCtx, numOfExpr);
        int32_t numOfRows = getNumOfResult(pInfo->binfo.pCtx, pOperator->numOfOutput);
        //        setTagValueForMultipleRows(pCtx, pOperator->numOfOutput, numOfRows);

        // TODO check for available buffer;

        // next group info data
        pInfo->binfo.pRes->info.rows += numOfRows;
        for (int32_t j = 0; j < numOfExpr; ++j) {
          if (pCtx[j].functionId < 0) {
            continue;
          }

          pCtx[j].fpSet->addInput(&pCtx[j]);
        }

        doMergeResultImpl(pInfo, pCtx, numOfExpr, i);
        pInfo->hasGroupVal = saveCurrentTuple(pInfo->groupVal, pInfo->groupInfo, pBlock, i);
      }
    }
  }
}

static SSDataBlock* doMerge(SOperatorInfo* pOperator) {
  SSortedMergeOperatorInfo* pInfo = pOperator->info;
  SSortHandle* pHandle = pInfo->pSortHandle;

  SSDataBlock* pDataBlock = createOneDataBlock(pInfo->binfo.pRes);
  blockDataEnsureCapacity(pDataBlock, pInfo->binfo.capacity);

  while(1) {

    blockDataClearup(pDataBlock, pInfo->hasVarCol);
    while (1) {
      STupleHandle* pTupleHandle = tsortNextTuple(pHandle);
      if (pTupleHandle == NULL) {
        break;
      }

      // build datablock for merge for one group
      appendOneRowToDataBlock(pDataBlock, pTupleHandle);
      if (pDataBlock->info.rows >= pInfo->binfo.capacity) {
        break;
      }
    }

    if (pDataBlock->info.rows == 0) {
      break;
    }

    setInputDataBlock(pOperator, pInfo->binfo.pCtx, pDataBlock, TSDB_ORDER_ASC);
    //  updateOutputBuf(&pInfo->binfo, &pAggInfo->bufCapacity, pBlock->info.rows * pAggInfo->resultRowFactor, pOperator->pRuntimeEnv, true);
    doMergeImpl(pOperator, pOperator->numOfOutput, pDataBlock);
    // flush to tuple store, and after all data have been handled, return to upstream node or sink node
  }

  doFinalizeResultImpl(pInfo->binfo.pCtx, pOperator->numOfOutput);
  int32_t numOfRows = getNumOfResult(pInfo->binfo.pCtx, pOperator->numOfOutput);
  //        setTagValueForMultipleRows(pCtx, pOperator->numOfOutput, numOfRows);

  // TODO check for available buffer;

  // next group info data
  pInfo->binfo.pRes->info.rows += numOfRows;
  return (pInfo->binfo.pRes->info.rows > 0)? pInfo->binfo.pRes:NULL;
}

static SSDataBlock* doSortedMerge(void* param, bool* newgroup) {
  SOperatorInfo* pOperator = (SOperatorInfo*) param;
  if (pOperator->status == OP_EXEC_DONE) {
    return NULL;
  }

  SExecTaskInfo* pTaskInfo = pOperator->pTaskInfo;
  SSortedMergeOperatorInfo* pInfo = pOperator->info;
  if (pOperator->status == OP_RES_TO_RETURN) {
    return getSortedBlockData(pInfo->pSortHandle, pInfo->binfo.pRes, pInfo->hasVarCol, pInfo->binfo.capacity);
  }

  SSchema* p = blockDataExtractSchema(pInfo->binfo.pRes, NULL);
  int32_t numOfBufPage = pInfo->sortBufSize / pInfo->bufPageSize;
  pInfo->pSortHandle = tsortCreateSortHandle(pInfo->orderInfo, pInfo->nullFirst, SORT_MULTISOURCE_MERGE, pInfo->bufPageSize,
                                        numOfBufPage, p, pInfo->binfo.pRes->info.numOfCols, "GET_TASKID(pTaskInfo)");

  tfree(p);
  tsortSetFetchRawDataFp(pInfo->pSortHandle, loadNextDataBlock);

  for(int32_t i = 0; i < pOperator->numOfDownstream; ++i) {
    SGenericSource* ps = calloc(1, sizeof(SGenericSource));
    ps->param = pOperator->pDownstream[i];
    tsortAddSource(pInfo->pSortHandle, ps);
  }

  int32_t code = tsortOpen(pInfo->pSortHandle);
  if (code != TSDB_CODE_SUCCESS) {
    longjmp(pTaskInfo->env, terrno);
  }

  pOperator->status = OP_RES_TO_RETURN;
  return doMerge(pOperator);
}

static SArray* createBlockOrder(SArray* pExprInfo, SArray* pOrderVal) {
  SArray* pOrderInfo = taosArrayInit(1, sizeof(SBlockOrderInfo));

  size_t numOfOrder = taosArrayGetSize(pOrderVal);
  for (int32_t j = 0; j < numOfOrder; ++j) {
    SBlockOrderInfo orderInfo = {0};
    SOrder*         pOrder = taosArrayGet(pOrderVal, j);
    orderInfo.order = pOrder->order;

    for (int32_t i = 0; i < taosArrayGetSize(pExprInfo); ++i) {
      SExprInfo* pExpr = taosArrayGet(pExprInfo, i);
      if (pExpr->base.resSchema.colId == pOrder->col.info.colId) {
        orderInfo.colIndex = i;
        break;
      }
    }

    taosArrayPush(pOrderInfo, &orderInfo);
  }

  return pOrderInfo;
}

static int32_t initGroupCol(SArray* pExprInfo, SArray* pGroupInfo, SSortedMergeOperatorInfo* pInfo) {
  if (pGroupInfo == NULL || taosArrayGetSize(pGroupInfo) == 0) {
    return 0;
  }

  int32_t len = 0;
  SArray* plist = taosArrayInit(3, sizeof(SColumn));
  pInfo->groupInfo = taosArrayInit(3, sizeof(int32_t));

  if (plist == NULL || pInfo->groupInfo == NULL) {
    return TSDB_CODE_OUT_OF_MEMORY;
  }

  size_t  numOfGroupCol = taosArrayGetSize(pInfo->groupInfo);
  for(int32_t i = 0; i < numOfGroupCol; ++i) {
    SColumn* pCol = taosArrayGet(pGroupInfo, i);
    for(int32_t j = 0; j < taosArrayGetSize(pExprInfo); ++j) {
      SExprInfo* pe = taosArrayGet(pExprInfo, j);
      if (pe->base.resSchema.colId == pCol->info.colId) {
        taosArrayPush(plist, pCol);
        taosArrayPush(pInfo->groupInfo, &j);
        len += pCol->info.bytes;
        break;
      }
    }
  }

  ASSERT(taosArrayGetSize(pGroupInfo) == taosArrayGetSize(plist));

  pInfo->groupVal = calloc(1, (POINTER_BYTES * numOfGroupCol + len));
  if (pInfo->groupVal == NULL) {
    taosArrayDestroy(plist);
    return TSDB_CODE_OUT_OF_MEMORY;
  }

  int32_t offset = 0;
  char   *start = (char*)(pInfo->groupVal + (POINTER_BYTES * numOfGroupCol));
  for(int32_t i = 0; i < numOfGroupCol; ++i) {
    pInfo->groupVal[i] = start + offset;
    SColumn* pCol = taosArrayGet(plist, i);
    offset += pCol->info.bytes;
  }

  taosArrayDestroy(plist);

  return TSDB_CODE_SUCCESS;
}

SOperatorInfo* createSortedMergeOperatorInfo(SOperatorInfo** downstream, int32_t numOfDownstream, SArray* pExprInfo, SArray* pOrderVal, SArray* pGroupInfo, SExecTaskInfo* pTaskInfo) {
  SSortedMergeOperatorInfo* pInfo = calloc(1, sizeof(SSortedMergeOperatorInfo));
  SOperatorInfo* pOperator = calloc(1, sizeof(SOperatorInfo));
  if (pInfo == NULL || pOperator == NULL) {
    goto _error;
  }

  int32_t numOfOutput = taosArrayGetSize(pExprInfo);
  pInfo->binfo.pCtx   = createSqlFunctionCtx_rv(pExprInfo, &pInfo->binfo.rowCellInfoOffset, &pInfo->binfo.resRowSize);
  pInfo->binfo.pRes   = createOutputBuf_rv(pExprInfo, pInfo->binfo.capacity);
  initResultRowInfo(&pInfo->binfo.resultRowInfo, (int32_t)1);

  if (pInfo->binfo.pCtx == NULL || pInfo->binfo.pRes == NULL) {
    goto _error;
  }

  int32_t code = initAggSup(&pInfo->aggSup, pExprInfo);
  if (code != TSDB_CODE_SUCCESS) {
    goto _error;
  }

  setDefaultOutputBuf_rv(&pInfo->binfo, &pInfo->aggSup, MAIN_SCAN, pTaskInfo);
  code = initGroupCol(pExprInfo, pGroupInfo, pInfo);
  if (code != TSDB_CODE_SUCCESS) {
    goto _error;
  }

//  pInfo->resultRowFactor = (int32_t)(getRowNumForMultioutput(pRuntimeEnv->pQueryAttr,
//      pRuntimeEnv->pQueryAttr->topBotQuery, false));
  pInfo->sortBufSize    = 1024 * 16; // 1MB
  pInfo->bufPageSize    = 1024;
  pInfo->orderInfo      = createBlockOrder(pExprInfo, pOrderVal);

  pInfo->binfo.capacity = blockDataGetCapacityInRow(pInfo->binfo.pRes, pInfo->bufPageSize);

  pOperator->name         = "SortedMerge";
  pOperator->operatorType = OP_SortedMerge;
  pOperator->blockingOptr = true;
  pOperator->status       = OP_IN_EXECUTING;
  pOperator->info         = pInfo;
  pOperator->numOfOutput  = numOfOutput;
  pOperator->pExpr        = exprArrayDup(pExprInfo);

  pOperator->pTaskInfo    = pTaskInfo;
  pOperator->exec         = doSortedMerge;
  pOperator->cleanupFn    = destroySortedMergeOperatorInfo;

  code = appendDownstream(pOperator, downstream, numOfDownstream);
  if (code != TSDB_CODE_SUCCESS) {
    goto _error;
  }

  return pOperator;

  _error:
  if (pInfo != NULL) {
    destroySortedMergeOperatorInfo(pInfo, numOfOutput);
  }

  tfree(pInfo);
  tfree(pOperator);
  terrno = TSDB_CODE_QRY_OUT_OF_MEMORY;
  return NULL;
}

static SSDataBlock* doSort(void* param, bool* newgroup) {
  SOperatorInfo* pOperator = (SOperatorInfo*) param;
  if (pOperator->status == OP_EXEC_DONE) {
    return NULL;
  }

  SExecTaskInfo* pTaskInfo = pOperator->pTaskInfo;
  SOrderOperatorInfo* pInfo = pOperator->info;
  if (pOperator->status == OP_RES_TO_RETURN) {
    return getSortedBlockData(pInfo->pSortHandle, pInfo->pDataBlock, pInfo->hasVarCol, pInfo->numOfRowsInRes);
  }

  SSchema* p = blockDataExtractSchema(pInfo->pDataBlock, NULL);
  int32_t numOfBufPage = pInfo->sortBufSize / pInfo->bufPageSize;
  pInfo->pSortHandle = tsortCreateSortHandle(pInfo->orderInfo, pInfo->nullFirst, SORT_SINGLESOURCE_SORT, pInfo->bufPageSize,
                                        numOfBufPage, p, pInfo->pDataBlock->info.numOfCols, "GET_TASKID(pTaskInfo)");

  tfree(p);
  tsortSetFetchRawDataFp(pInfo->pSortHandle, loadNextDataBlock);

  SGenericSource* ps = calloc(1, sizeof(SGenericSource));
  ps->param = pOperator;
  tsortAddSource(pInfo->pSortHandle, ps);

  // TODO set error code;
  int32_t code = tsortOpen(pInfo->pSortHandle);
  if (code != TSDB_CODE_SUCCESS) {
    longjmp(pTaskInfo->env, terrno);
  }

  pOperator->status = OP_RES_TO_RETURN;
  return getSortedBlockData(pInfo->pSortHandle, pInfo->pDataBlock, pInfo->hasVarCol, pInfo->numOfRowsInRes);
}

SOperatorInfo *createOrderOperatorInfo(SOperatorInfo* downstream, SArray* pExprInfo, SArray* pOrderVal, SExecTaskInfo* pTaskInfo) {
  SOrderOperatorInfo* pInfo = calloc(1, sizeof(SOrderOperatorInfo));
  SOperatorInfo* pOperator = calloc(1, sizeof(SOperatorInfo));
  if (pInfo == NULL || pOperator == NULL) {
    tfree(pInfo);

    terrno = TSDB_CODE_QRY_OUT_OF_MEMORY;
    return NULL;
  }

  pInfo->sortBufSize    = 1024 * 16; // 1MB
  pInfo->bufPageSize    = 1024;
  pInfo->numOfRowsInRes = 1024;

  pInfo->pDataBlock  = createOutputBuf_rv(pExprInfo, pInfo->numOfRowsInRes);
  pInfo->orderInfo  = createBlockOrder(pExprInfo, pOrderVal);

  for(int32_t i = 0; i < taosArrayGetSize(pExprInfo); ++i) {
    SExprInfo* pExpr = taosArrayGetP(pExprInfo, i);
    if (IS_VAR_DATA_TYPE(pExpr->base.resSchema.type)) {
      pInfo->hasVarCol = true;
      break;
    }
  }

  if (pInfo->orderInfo == NULL || pInfo->pDataBlock == NULL) {
    tfree(pOperator);
    destroyOrderOperatorInfo(pInfo, taosArrayGetSize(pExprInfo));
    tfree(pInfo);

    terrno = TSDB_CODE_QRY_OUT_OF_MEMORY;
    return NULL;
  }

  pOperator->name          = "Order";
  pOperator->operatorType  = OP_Order;
  pOperator->blockingOptr  = true;
  pOperator->status        = OP_IN_EXECUTING;
  pOperator->info          = pInfo;

  pOperator->pTaskInfo     = pTaskInfo;
  pOperator->exec          = doSort;
  pOperator->cleanupFn     = destroyOrderOperatorInfo;

  int32_t code = appendDownstream(pOperator, &downstream, 1);
  return pOperator;
}

static int32_t getTableScanOrder(STableScanInfo* pTableScanInfo) {
  return pTableScanInfo->order;
}

// this is a blocking operator
static SSDataBlock* doAggregate(void* param, bool* newgroup) {
  SOperatorInfo* pOperator = (SOperatorInfo*) param;
  if (pOperator->status == OP_EXEC_DONE) {
    return NULL;
  }

  SAggOperatorInfo* pAggInfo = pOperator->info;
  SOptrBasicInfo* pInfo = &pAggInfo->binfo;

  int32_t order = TSDB_ORDER_ASC;
  SOperatorInfo* downstream = pOperator->pDownstream[0];

  while(1) {
    publishOperatorProfEvent(downstream, QUERY_PROF_BEFORE_OPERATOR_EXEC);
    SSDataBlock* pBlock = downstream->exec(downstream, newgroup);
    publishOperatorProfEvent(downstream, QUERY_PROF_AFTER_OPERATOR_EXEC);

    if (pBlock == NULL) {
      break;
    }

//    if (pAggInfo->current != NULL) {
//      setTagValue(pOperator, pAggInfo->current->pTable, pInfo->pCtx, pOperator->numOfOutput);
//    }

    // the pDataBlock are always the same one, no need to call this again
    setInputDataBlock(pOperator, pInfo->pCtx, pBlock, order);
    doAggregateImpl(pOperator, 0, pInfo->pCtx, pBlock);
  }

  doSetOperatorCompleted(pOperator);

  finalizeQueryResult(pOperator, pInfo->pCtx, &pInfo->resultRowInfo, pInfo->rowCellInfoOffset);
  pInfo->pRes->info.rows = getNumOfResult(pInfo->pCtx, pOperator->numOfOutput);

  return (pInfo->pRes->info.rows != 0)? pInfo->pRes:NULL;
}

static SSDataBlock* doMultiTableAggregate(void* param, bool* newgroup) {
  SOperatorInfo* pOperator = (SOperatorInfo*) param;
  if (pOperator->status == OP_EXEC_DONE) {
    return NULL;
  }

  SAggOperatorInfo* pAggInfo = pOperator->info;
  SOptrBasicInfo* pInfo = &pAggInfo->binfo;
  SExecTaskInfo* pTaskInfo = pOperator->pTaskInfo;

  if (pOperator->status == OP_RES_TO_RETURN) {
    toSDatablock(&pAggInfo->groupResInfo, pAggInfo->pResultBuf, pInfo->pRes, pAggInfo->binfo.capacity);

    if (pInfo->pRes->info.rows == 0 || !hasRemainDataInCurrentGroup(&pAggInfo->groupResInfo)) {
      pOperator->status = OP_EXEC_DONE;
    }

    return pInfo->pRes;
  }

  // table scan order
  int32_t order = TSDB_ORDER_ASC;
  SOperatorInfo* downstream = pOperator->pDownstream[0];

  while(1) {
    publishOperatorProfEvent(downstream, QUERY_PROF_BEFORE_OPERATOR_EXEC);
    SSDataBlock* pBlock = downstream->exec(downstream, newgroup);
    publishOperatorProfEvent(downstream, QUERY_PROF_AFTER_OPERATOR_EXEC);

    if (pBlock == NULL) {
      break;
    }

//    setTagValue(pOperator, pRuntimeEnv->current->pTable, pInfo->pCtx, pOperator->numOfOutput);
//    if (downstream->operatorType == OP_TableScan) {
//      STableScanInfo* pScanInfo = downstream->info;
//      order = getTableScanOrder(pScanInfo);
//    }

    // the pDataBlock are always the same one, no need to call this again
    setInputDataBlock(pOperator, pInfo->pCtx, pBlock, order);

    TSKEY key = 0;
    if (order == TSDB_ORDER_ASC) {
      key = pBlock->info.window.ekey;
      TSKEY_MAX_ADD(key, 1);
    } else {
      key = pBlock->info.window.skey;
      TSKEY_MIN_SUB(key, -1);
    }
    
    setExecutionContext(pOperator->numOfOutput, pAggInfo->current->groupIndex, key, pTaskInfo, pAggInfo->current, pAggInfo);
    doAggregateImpl(pOperator, 0, pInfo->pCtx, pBlock);
  }

  pOperator->status = OP_RES_TO_RETURN;
  closeAllResultRows(&pInfo->resultRowInfo);
  updateNumOfRowsInResultRows(pInfo->pCtx, pOperator->numOfOutput, &pInfo->resultRowInfo, pInfo->rowCellInfoOffset);

  initGroupResInfo(&pAggInfo->groupResInfo, &pInfo->resultRowInfo);
  toSDatablock(&pAggInfo->groupResInfo, pAggInfo->pResultBuf, pInfo->pRes, pAggInfo->binfo.capacity);

  if (pInfo->pRes->info.rows == 0 || !hasRemainDataInCurrentGroup(&pAggInfo->groupResInfo)) {
    doSetOperatorCompleted(pOperator);
  }

  return pInfo->pRes;
}

static SSDataBlock* doProjectOperation(void* param, bool* newgroup) {
  SOperatorInfo* pOperator = (SOperatorInfo*) param;

  SProjectOperatorInfo* pProjectInfo = pOperator->info;
  STaskRuntimeEnv* pRuntimeEnv = pOperator->pRuntimeEnv;
  SOptrBasicInfo *pInfo = &pProjectInfo->binfo;

  SSDataBlock* pRes = pInfo->pRes;
  int32_t order = pRuntimeEnv->pQueryAttr->order.order;

  pRes->info.rows = 0;

  if (pProjectInfo->existDataBlock) {  // TODO refactor
    STableQueryInfo* pTableQueryInfo = pRuntimeEnv->current;

    SSDataBlock* pBlock = pProjectInfo->existDataBlock;
    pProjectInfo->existDataBlock = NULL;
    *newgroup = true;

    // todo dynamic set tags
    if (pTableQueryInfo != NULL) {
//      setTagValue(pOperator, pTableQueryInfo->pTable, pInfo->pCtx, pOperator->numOfOutput);
    }

    // the pDataBlock are always the same one, no need to call this again
    setInputDataBlock(pOperator, pInfo->pCtx, pBlock, order);
    updateOutputBuf(&pProjectInfo->binfo, &pProjectInfo->bufCapacity, pBlock->info.rows);

    projectApplyFunctions(pRuntimeEnv, pInfo->pCtx, pOperator->numOfOutput);

    pRes->info.rows = getNumOfResult(pInfo->pCtx, pOperator->numOfOutput);
    if (pRes->info.rows >= pRuntimeEnv->resultInfo.threshold) {
      copyTsColoum(pRes, pInfo->pCtx, pOperator->numOfOutput);
      resetResultRowEntryResult(pInfo->pCtx, pOperator->numOfOutput);
      return pRes;
    }
  }

  while(1) {
    bool prevVal = *newgroup;

    // The downstream exec may change the value of the newgroup, so use a local variable instead.
    publishOperatorProfEvent(pOperator->pDownstream[0], QUERY_PROF_BEFORE_OPERATOR_EXEC);
    SSDataBlock* pBlock = pOperator->pDownstream[0]->exec(pOperator->pDownstream[0], newgroup);
    publishOperatorProfEvent(pOperator->pDownstream[0], QUERY_PROF_AFTER_OPERATOR_EXEC);

    if (pBlock == NULL) {
      assert(*newgroup == false);

      *newgroup = prevVal;
      setTaskStatus(pOperator->pTaskInfo, TASK_COMPLETED);
      break;
    }

    // Return result of the previous group in the firstly.
    if (*newgroup) {
      if (pRes->info.rows > 0) {
        pProjectInfo->existDataBlock = pBlock;
        break;
      } else { // init output buffer for a new group data
//        for (int32_t j = 0; j < pOperator->numOfOutput; ++j) {
//          aAggs[pInfo->pCtx[j].functionId].xFinalize(&pInfo->pCtx[j]);
//        }
        initCtxOutputBuffer(pInfo->pCtx, pOperator->numOfOutput);
      }
    }

    STableQueryInfo* pTableQueryInfo = pRuntimeEnv->current;

    // todo dynamic set tags
    if (pTableQueryInfo != NULL) {
//      setTagValue(pOperator, pTableQueryInfo->pTable, pInfo->pCtx, pOperator->numOfOutput);
    }

    // the pDataBlock are always the same one, no need to call this again
    setInputDataBlock(pOperator, pInfo->pCtx, pBlock, order);
    updateOutputBuf(&pProjectInfo->binfo, &pProjectInfo->bufCapacity, pBlock->info.rows);

    projectApplyFunctions(pRuntimeEnv, pInfo->pCtx, pOperator->numOfOutput);
    pRes->info.rows = getNumOfResult(pInfo->pCtx, pOperator->numOfOutput);
    if (pRes->info.rows >= 1000/*pRuntimeEnv->resultInfo.threshold*/) {
      break;
    }
  }
  copyTsColoum(pRes, pInfo->pCtx, pOperator->numOfOutput);
  resetResultRowEntryResult(pInfo->pCtx, pOperator->numOfOutput);
  return (pInfo->pRes->info.rows > 0)? pInfo->pRes:NULL;
}

static SSDataBlock* doLimit(void* param, bool* newgroup) {
  SOperatorInfo* pOperator = (SOperatorInfo*)param;
  if (pOperator->status == OP_EXEC_DONE) {
    return NULL;
  }

  SLimitOperatorInfo* pInfo = pOperator->info;
  STaskRuntimeEnv* pRuntimeEnv = pOperator->pRuntimeEnv;

  SSDataBlock* pBlock = NULL;
  while (1) {
    publishOperatorProfEvent(pOperator->pDownstream[0], QUERY_PROF_BEFORE_OPERATOR_EXEC);
    pBlock = pOperator->pDownstream[0]->exec(pOperator->pDownstream[0], newgroup);
    publishOperatorProfEvent(pOperator->pDownstream[0], QUERY_PROF_AFTER_OPERATOR_EXEC);

    if (pBlock == NULL) {
      doSetOperatorCompleted(pOperator);
      return NULL;
    }

    if (pRuntimeEnv->currentOffset == 0) {
      break;
    } else if (pRuntimeEnv->currentOffset >= pBlock->info.rows) {
      pRuntimeEnv->currentOffset -= pBlock->info.rows;
    } else {
      int32_t remain = (int32_t)(pBlock->info.rows - pRuntimeEnv->currentOffset);
      pBlock->info.rows = remain;

      for (int32_t i = 0; i < pBlock->info.numOfCols; ++i) {
        SColumnInfoData* pColInfoData = taosArrayGet(pBlock->pDataBlock, i);

        int16_t bytes = pColInfoData->info.bytes;
        memmove(pColInfoData->pData, pColInfoData->pData + bytes * pRuntimeEnv->currentOffset, remain * bytes);
      }

      pRuntimeEnv->currentOffset = 0;
      break;
    }
  }

  if (pInfo->total + pBlock->info.rows >= pInfo->limit) {
    pBlock->info.rows = (int32_t)(pInfo->limit - pInfo->total);
    pInfo->total = pInfo->limit;

    doSetOperatorCompleted(pOperator);
  } else {
    pInfo->total += pBlock->info.rows;
  }

  return pBlock;
}

static SSDataBlock* doFilter(void* param, bool* newgroup) {
  SOperatorInfo *pOperator = (SOperatorInfo *)param;
  if (pOperator->status == OP_EXEC_DONE) {
    return NULL;
  }

  SFilterOperatorInfo* pCondInfo = pOperator->info;
  STaskRuntimeEnv* pRuntimeEnv = pOperator->pRuntimeEnv;

  while (1) {
    publishOperatorProfEvent(pOperator->pDownstream[0], QUERY_PROF_BEFORE_OPERATOR_EXEC);
    SSDataBlock *pBlock = pOperator->pDownstream[0]->exec(pOperator->pDownstream[0], newgroup);
    publishOperatorProfEvent(pOperator->pDownstream[0], QUERY_PROF_AFTER_OPERATOR_EXEC);

    if (pBlock == NULL) {
      break;
    }

    doSetFilterColumnInfo(pCondInfo->pFilterInfo, pCondInfo->numOfFilterCols, pBlock);
    assert(pRuntimeEnv->pTsBuf == NULL);
    filterRowsInDataBlock(pRuntimeEnv, pCondInfo->pFilterInfo, pCondInfo->numOfFilterCols, pBlock, true);

    if (pBlock->info.rows > 0) {
      return pBlock;
    }
  }

  doSetOperatorCompleted(pOperator);
  return NULL;
}

static SSDataBlock* doIntervalAgg(void* param, bool* newgroup) {
  SOperatorInfo* pOperator = (SOperatorInfo*) param;
  if (pOperator->status == OP_EXEC_DONE) {
    return NULL;
  }

  STableIntervalOperatorInfo* pInfo = pOperator->info;

  if (pOperator->status == OP_RES_TO_RETURN) {
//    toSDatablock(pAggInfo->pGroupResInfo, pAggInfo->pResultBuf, pInfo->pRes, pAggInfo->binfo.capacity);
    if (pInfo->binfo.pRes->info.rows == 0 || !hasRemainDataInCurrentGroup(&pInfo->groupResInfo)) {
      doSetOperatorCompleted(pOperator);
    }

    return pInfo->binfo.pRes;
  }

//  int32_t order = pQueryAttr->order.order;
//  STimeWindow win = pQueryAttr->window;
  SOperatorInfo* downstream = pOperator->pDownstream[0];

  while(1) {
    publishOperatorProfEvent(downstream, QUERY_PROF_BEFORE_OPERATOR_EXEC);
    SSDataBlock* pBlock = downstream->exec(downstream, newgroup);
    publishOperatorProfEvent(downstream, QUERY_PROF_AFTER_OPERATOR_EXEC);

    if (pBlock == NULL) {
      break;
    }

//    setTagValue(pOperator, pRuntimeEnv->current->pTable, pInfo->pCtx, pOperator->numOfOutput);

    // the pDataBlock are always the same one, no need to call this again
    setInputDataBlock(pOperator, pInfo->binfo.pCtx, pBlock, TSDB_ORDER_ASC);
    hashIntervalAgg(pOperator, &pInfo->binfo.resultRowInfo, pBlock, 0);
  }

  // restore the value
//  pQueryAttr->order.order = order;
//  pQueryAttr->window = win;

  pOperator->status = OP_RES_TO_RETURN;
  closeAllResultRows(&pInfo->binfo.resultRowInfo);
  setTaskStatus(pOperator->pTaskInfo, TASK_COMPLETED);
  finalizeQueryResult(pOperator, pInfo->binfo.pCtx, &pInfo->binfo.resultRowInfo, pInfo->binfo.rowCellInfoOffset);

  initGroupResInfo(&pInfo->groupResInfo, &pInfo->binfo.resultRowInfo);
  toSDatablock(&pInfo->groupResInfo, pInfo->pResultBuf, pInfo->binfo.pRes, pInfo->binfo.capacity);

  if (pInfo->binfo.pRes->info.rows == 0 || !hasRemainDataInCurrentGroup(&pInfo->groupResInfo)) {
    doSetOperatorCompleted(pOperator);
  }

  return pInfo->binfo.pRes->info.rows == 0? NULL:pInfo->binfo.pRes;
}

static SSDataBlock* doAllIntervalAgg(void* param, bool* newgroup) {
  SOperatorInfo* pOperator = (SOperatorInfo*) param;
  if (pOperator->status == OP_EXEC_DONE) {
    return NULL;
  }

  STableIntervalOperatorInfo* pIntervalInfo = pOperator->info;

  STaskRuntimeEnv* pRuntimeEnv = pOperator->pRuntimeEnv;
  if (pOperator->status == OP_RES_TO_RETURN) {
//    toSDatablock(&pRuntimeEnv->groupResInfo, pRuntimeEnv, pIntervalInfo->pRes);

    if (pIntervalInfo->binfo.pRes->info.rows == 0 || !hasRemainDataInCurrentGroup(&pRuntimeEnv->groupResInfo)) {
      doSetOperatorCompleted(pOperator);
    }

    return pIntervalInfo->binfo.pRes;
  }

  STaskAttr* pQueryAttr = pRuntimeEnv->pQueryAttr;
  int32_t order = pQueryAttr->order.order;
  STimeWindow win = pQueryAttr->window;

  SOperatorInfo* downstream = pOperator->pDownstream[0];

  while(1) {
    publishOperatorProfEvent(downstream, QUERY_PROF_BEFORE_OPERATOR_EXEC);
    SSDataBlock* pBlock = downstream->exec(downstream, newgroup);
    publishOperatorProfEvent(downstream, QUERY_PROF_AFTER_OPERATOR_EXEC);

    if (pBlock == NULL) {
      break;
    }

//    setTagValue(pOperator, pRuntimeEnv->current->pTable, pIntervalInfo->pCtx, pOperator->numOfOutput);

    // the pDataBlock are always the same one, no need to call this again
    setInputDataBlock(pOperator, pIntervalInfo->binfo.pCtx, pBlock, pQueryAttr->order.order);
    hashAllIntervalAgg(pOperator, &pIntervalInfo->binfo.resultRowInfo, pBlock, 0);
  }

  // restore the value
  pQueryAttr->order.order = order;
  pQueryAttr->window = win;

  pOperator->status = OP_RES_TO_RETURN;
  closeAllResultRows(&pIntervalInfo->binfo.resultRowInfo);
  setTaskStatus(pOperator->pTaskInfo, TASK_COMPLETED);
  finalizeQueryResult(pOperator, pIntervalInfo->binfo.pCtx, &pIntervalInfo->binfo.resultRowInfo, pIntervalInfo->binfo.rowCellInfoOffset);

  initGroupResInfo(&pRuntimeEnv->groupResInfo, &pIntervalInfo->binfo.resultRowInfo);
//  toSDatablock(&pRuntimeEnv->groupResInfo, pRuntimeEnv, pIntervalInfo->pRes);

  if (pIntervalInfo->binfo.pRes->info.rows == 0 || !hasRemainDataInCurrentGroup(&pRuntimeEnv->groupResInfo)) {
    pOperator->status = OP_EXEC_DONE;
  }

  return pIntervalInfo->binfo.pRes->info.rows == 0? NULL:pIntervalInfo->binfo.pRes;
}

static SSDataBlock* doSTableIntervalAgg(void* param, bool* newgroup) {
  SOperatorInfo* pOperator = (SOperatorInfo*) param;
  if (pOperator->status == OP_EXEC_DONE) {
    return NULL;
  }

  STableIntervalOperatorInfo* pIntervalInfo = pOperator->info;
  STaskRuntimeEnv* pRuntimeEnv = pOperator->pRuntimeEnv;

  if (pOperator->status == OP_RES_TO_RETURN) {
    int64_t st = taosGetTimestampUs();

//    copyToSDataBlock(NULL, 3000, pIntervalInfo->pRes, pIntervalInfo->rowCellInfoOffset);
    if (pIntervalInfo->binfo.pRes->info.rows == 0 || !hasRemainData(&pRuntimeEnv->groupResInfo)) {
      doSetOperatorCompleted(pOperator);
    }

    SQInfo* pQInfo = pRuntimeEnv->qinfo;
    pQInfo->summary.firstStageMergeTime += (taosGetTimestampUs() - st);

    return pIntervalInfo->binfo.pRes;
  }

  STaskAttr* pQueryAttr = pRuntimeEnv->pQueryAttr;
  int32_t order = pQueryAttr->order.order;

  SOperatorInfo* downstream = pOperator->pDownstream[0];

  while(1) {
    publishOperatorProfEvent(downstream, QUERY_PROF_BEFORE_OPERATOR_EXEC);
    SSDataBlock* pBlock = downstream->exec(downstream, newgroup);
    publishOperatorProfEvent(downstream, QUERY_PROF_AFTER_OPERATOR_EXEC);

    if (pBlock == NULL) {
      break;
    }

    // the pDataBlock are always the same one, no need to call this again
    STableQueryInfo* pTableQueryInfo = pRuntimeEnv->current;

//    setTagValue(pOperator, pTableQueryInfo->pTable, pIntervalInfo->pCtx, pOperator->numOfOutput);
    setInputDataBlock(pOperator, pIntervalInfo->binfo.pCtx, pBlock, pQueryAttr->order.order);
    setIntervalQueryRange(pRuntimeEnv, pBlock->info.window.skey);

    hashIntervalAgg(pOperator, &pTableQueryInfo->resInfo, pBlock, pTableQueryInfo->groupIndex);
  }

  pOperator->status = OP_RES_TO_RETURN;
  pQueryAttr->order.order = order;   // TODO : restore the order
  doCloseAllTimeWindow(pRuntimeEnv);
  setTaskStatus(pOperator->pTaskInfo, TASK_COMPLETED);

//  copyToSDataBlock(pRuntimeEnv, 3000, pIntervalInfo->pRes, pIntervalInfo->rowCellInfoOffset);
  if (pIntervalInfo->binfo.pRes->info.rows == 0 || !hasRemainData(&pRuntimeEnv->groupResInfo)) {
    pOperator->status = OP_EXEC_DONE;
  }

  return pIntervalInfo->binfo.pRes;
}

static SSDataBlock* doAllSTableIntervalAgg(void* param, bool* newgroup) {
  SOperatorInfo* pOperator = (SOperatorInfo*) param;
  if (pOperator->status == OP_EXEC_DONE) {
    return NULL;
  }

  STableIntervalOperatorInfo* pIntervalInfo = pOperator->info;
  STaskRuntimeEnv* pRuntimeEnv = pOperator->pRuntimeEnv;

  if (pOperator->status == OP_RES_TO_RETURN) {
//    copyToSDataBlock(pRuntimeEnv, 3000, pIntervalInfo->pRes, pIntervalInfo->rowCellInfoOffset);
    if (pIntervalInfo->binfo.pRes->info.rows == 0 || !hasRemainData(&pRuntimeEnv->groupResInfo)) {
      pOperator->status = OP_EXEC_DONE;
    }

    return pIntervalInfo->binfo.pRes;
  }

  STaskAttr* pQueryAttr = pRuntimeEnv->pQueryAttr;
  int32_t order = pQueryAttr->order.order;

  SOperatorInfo* downstream = pOperator->pDownstream[0];

  while(1) {
    publishOperatorProfEvent(downstream, QUERY_PROF_BEFORE_OPERATOR_EXEC);
    SSDataBlock* pBlock = downstream->exec(downstream, newgroup);
    publishOperatorProfEvent(downstream, QUERY_PROF_AFTER_OPERATOR_EXEC);

    if (pBlock == NULL) {
      break;
    }

    // the pDataBlock are always the same one, no need to call this again
    STableQueryInfo* pTableQueryInfo = pRuntimeEnv->current;

//    setTagValue(pOperator, pTableQueryInfo->pTable, pIntervalInfo->pCtx, pOperator->numOfOutput);
    setInputDataBlock(pOperator, pIntervalInfo->binfo.pCtx, pBlock, pQueryAttr->order.order);
    setIntervalQueryRange(pRuntimeEnv, pBlock->info.window.skey);

    hashAllIntervalAgg(pOperator, &pTableQueryInfo->resInfo, pBlock, pTableQueryInfo->groupIndex);
  }

  pOperator->status = OP_RES_TO_RETURN;
  pQueryAttr->order.order = order;   // TODO : restore the order
  doCloseAllTimeWindow(pRuntimeEnv);
  setTaskStatus(pOperator->pTaskInfo, TASK_COMPLETED);

  int64_t st = taosGetTimestampUs();
//  copyToSDataBlock(pRuntimeEnv, 3000, pIntervalInfo->pRes, pIntervalInfo->rowCellInfoOffset);
  if (pIntervalInfo->binfo.pRes->info.rows == 0 || !hasRemainData(&pRuntimeEnv->groupResInfo)) {
    pOperator->status = OP_EXEC_DONE;
  }

  SQInfo* pQInfo = pRuntimeEnv->qinfo;
  pQInfo->summary.firstStageMergeTime += (taosGetTimestampUs() - st);

  return pIntervalInfo->binfo.pRes;
}

static void doStateWindowAggImpl(SOperatorInfo* pOperator, SStateWindowOperatorInfo *pInfo, SSDataBlock *pSDataBlock) {
  STaskRuntimeEnv* pRuntimeEnv = pOperator->pRuntimeEnv;
  STableQueryInfo*  item = pRuntimeEnv->current;
  SColumnInfoData* pColInfoData = taosArrayGet(pSDataBlock->pDataBlock, pInfo->colIndex);

  SOptrBasicInfo* pBInfo = &pInfo->binfo;

  bool    masterScan = IS_MAIN_SCAN(pRuntimeEnv);
  int16_t     bytes = pColInfoData->info.bytes;
  int16_t     type = pColInfoData->info.type;

  SColumnInfoData* pTsColInfoData = taosArrayGet(pSDataBlock->pDataBlock, 0);
  TSKEY* tsList = (TSKEY*)pTsColInfoData->pData;
  if (IS_REPEAT_SCAN(pRuntimeEnv) && !pInfo->reptScan) {
    pInfo->reptScan = true;
    tfree(pInfo->prevData);
  }

  pInfo->numOfRows = 0;
  for (int32_t j = 0; j < pSDataBlock->info.rows; ++j) {
    char* val = ((char*)pColInfoData->pData) + bytes * j;
    if (isNull(val, type)) {
      continue;
    }
    if (pInfo->prevData == NULL) {
      pInfo->prevData = malloc(bytes);
      memcpy(pInfo->prevData, val, bytes);
      pInfo->numOfRows = 1;
      pInfo->curWindow.skey = tsList[j];
      pInfo->curWindow.ekey = tsList[j];
      pInfo->start = j;

    } else if (memcmp(pInfo->prevData, val, bytes) == 0) {
      pInfo->curWindow.ekey = tsList[j];
      pInfo->numOfRows += 1;
      //pInfo->start = j;
      if (j == 0 && pInfo->start != 0) {
        pInfo->numOfRows = 1;
        pInfo->start = 0;
      }
    } else {
      SResultRow* pResult = NULL;
      pInfo->curWindow.ekey = pInfo->curWindow.skey;
      int32_t ret = setResultOutputBufByKey(pRuntimeEnv, &pBInfo->resultRowInfo, pSDataBlock->info.uid, &pInfo->curWindow, masterScan,
                                            &pResult, item->groupIndex, pBInfo->pCtx, pOperator->numOfOutput,
                                            pBInfo->rowCellInfoOffset);
      if (ret != TSDB_CODE_SUCCESS) {  // null data, too many state code
        longjmp(pRuntimeEnv->env, TSDB_CODE_QRY_APP_ERROR);
      }
//      doApplyFunctions(pRuntimeEnv, pBInfo->pCtx, &pInfo->curWindow, pInfo->start, pInfo->numOfRows, tsList,
//                       pSDataBlock->info.rows, pOperator->numOfOutput);

      pInfo->curWindow.skey = tsList[j];
      pInfo->curWindow.ekey = tsList[j];
      memcpy(pInfo->prevData, val, bytes);
      pInfo->numOfRows = 1;
      pInfo->start = j;

    }
  }

  SResultRow* pResult = NULL;

  pInfo->curWindow.ekey = pInfo->curWindow.skey;
  int32_t ret = setResultOutputBufByKey(pRuntimeEnv, &pBInfo->resultRowInfo, pSDataBlock->info.uid, &pInfo->curWindow, masterScan,
                                        &pResult, item->groupIndex, pBInfo->pCtx, pOperator->numOfOutput,
                                        pBInfo->rowCellInfoOffset);
  if (ret != TSDB_CODE_SUCCESS) {  // null data, too many state code
    longjmp(pRuntimeEnv->env, TSDB_CODE_QRY_APP_ERROR);
  }

//  doApplyFunctions(pRuntimeEnv, pBInfo->pCtx, &pInfo->curWindow, pInfo->start, pInfo->numOfRows, tsList,
//                   pSDataBlock->info.rows, pOperator->numOfOutput);
}

static SSDataBlock* doStateWindowAgg(void *param, bool* newgroup) {
  SOperatorInfo* pOperator = (SOperatorInfo*) param;
  if (pOperator->status == OP_EXEC_DONE) {
    return NULL;
  }

  SStateWindowOperatorInfo* pWindowInfo = pOperator->info;
  SOptrBasicInfo* pBInfo = &pWindowInfo->binfo;

  STaskRuntimeEnv* pRuntimeEnv = pOperator->pRuntimeEnv;
  if (pOperator->status == OP_RES_TO_RETURN) {
//    toSDatablock(&pRuntimeEnv->groupResInfo, pRuntimeEnv, pBInfo->pRes);

    if (pBInfo->pRes->info.rows == 0 || !hasRemainDataInCurrentGroup(&pRuntimeEnv->groupResInfo)) {
      pOperator->status = OP_EXEC_DONE;
    }

    return pBInfo->pRes;
  }

  STaskAttr* pQueryAttr = pRuntimeEnv->pQueryAttr;
  int32_t order = pQueryAttr->order.order;
  STimeWindow win = pQueryAttr->window;
  SOperatorInfo* downstream = pOperator->pDownstream[0];
  while (1) {
    publishOperatorProfEvent(downstream, QUERY_PROF_BEFORE_OPERATOR_EXEC);
    SSDataBlock* pBlock = downstream->exec(downstream, newgroup);
    publishOperatorProfEvent(downstream, QUERY_PROF_AFTER_OPERATOR_EXEC);

    if (pBlock == NULL) {
      break;
    }
    setInputDataBlock(pOperator, pBInfo->pCtx, pBlock, pQueryAttr->order.order);
    if (pWindowInfo->colIndex == -1) {
      pWindowInfo->colIndex = getGroupbyColumnIndex(pRuntimeEnv->pQueryAttr->pGroupbyExpr, pBlock);
    }
    doStateWindowAggImpl(pOperator,  pWindowInfo, pBlock);
  }

  // restore the value
  pQueryAttr->order.order = order;
  pQueryAttr->window = win;

  pOperator->status = OP_RES_TO_RETURN;
  closeAllResultRows(&pBInfo->resultRowInfo);
  setTaskStatus(pOperator->pTaskInfo, TASK_COMPLETED);
  finalizeQueryResult(pOperator, pBInfo->pCtx, &pBInfo->resultRowInfo, pBInfo->rowCellInfoOffset);

  initGroupResInfo(&pRuntimeEnv->groupResInfo, &pBInfo->resultRowInfo);
//  toSDatablock(&pRuntimeEnv->groupResInfo, pRuntimeEnv, pBInfo->pRes);

  if (pBInfo->pRes->info.rows == 0 || !hasRemainDataInCurrentGroup(&pRuntimeEnv->groupResInfo)) {
    pOperator->status = OP_EXEC_DONE;
  }

  return pBInfo->pRes->info.rows == 0? NULL:pBInfo->pRes;
}

static SSDataBlock* doSessionWindowAgg(void* param, bool* newgroup) {
  SOperatorInfo* pOperator = (SOperatorInfo*) param;
  if (pOperator->status == OP_EXEC_DONE) {
    return NULL;
  }

  SSWindowOperatorInfo* pWindowInfo = pOperator->info;
  SOptrBasicInfo* pBInfo = &pWindowInfo->binfo;


  STaskRuntimeEnv* pRuntimeEnv = pOperator->pRuntimeEnv;
  if (pOperator->status == OP_RES_TO_RETURN) {
//    toSDatablock(&pRuntimeEnv->groupResInfo, pRuntimeEnv, pBInfo->pRes);

    if (pBInfo->pRes->info.rows == 0 || !hasRemainDataInCurrentGroup(&pRuntimeEnv->groupResInfo)) {
      pOperator->status = OP_EXEC_DONE;
    }

    return pBInfo->pRes;
  }

  STaskAttr* pQueryAttr = pRuntimeEnv->pQueryAttr;
  //pQueryAttr->order.order = TSDB_ORDER_ASC;
  int32_t order = pQueryAttr->order.order;
  STimeWindow win = pQueryAttr->window;

  SOperatorInfo* downstream = pOperator->pDownstream[0];

  while(1) {
    publishOperatorProfEvent(downstream, QUERY_PROF_BEFORE_OPERATOR_EXEC);
    SSDataBlock* pBlock = downstream->exec(downstream, newgroup);
    publishOperatorProfEvent(downstream, QUERY_PROF_AFTER_OPERATOR_EXEC);
    if (pBlock == NULL) {
      break;
    }

    // the pDataBlock are always the same one, no need to call this again
    setInputDataBlock(pOperator, pBInfo->pCtx, pBlock, pQueryAttr->order.order);
    doSessionWindowAggImpl(pOperator, pWindowInfo, pBlock);
  }

  // restore the value
  pQueryAttr->order.order = order;
  pQueryAttr->window = win;

  pOperator->status = OP_RES_TO_RETURN;
  closeAllResultRows(&pBInfo->resultRowInfo);
//  setTaskStatus(pOperator->pTaskInfo, QUERY_COMPLETED);
  finalizeQueryResult(pOperator, pBInfo->pCtx, &pBInfo->resultRowInfo, pBInfo->rowCellInfoOffset);

  initGroupResInfo(&pRuntimeEnv->groupResInfo, &pBInfo->resultRowInfo);
//  toSDatablock(&pRuntimeEnv->groupResInfo, pRuntimeEnv, pBInfo->pRes);

  if (pBInfo->pRes->info.rows == 0 || !hasRemainDataInCurrentGroup(&pRuntimeEnv->groupResInfo)) {
    pOperator->status = OP_EXEC_DONE;
  }

  return pBInfo->pRes->info.rows == 0? NULL:pBInfo->pRes;
}

static SSDataBlock* hashGroupbyAggregate(void* param, bool* newgroup) {
  SOperatorInfo* pOperator = (SOperatorInfo*) param;
  if (pOperator->status == OP_EXEC_DONE) {
    return NULL;
  }

  SGroupbyOperatorInfo *pInfo = pOperator->info;

  STaskRuntimeEnv* pRuntimeEnv = pOperator->pRuntimeEnv;
  if (pOperator->status == OP_RES_TO_RETURN) {
//    toSDatablock(&pRuntimeEnv->groupResInfo, pRuntimeEnv, pInfo->binfo.pRes);

    if (pInfo->binfo.pRes->info.rows == 0 || !hasRemainDataInCurrentGroup(&pRuntimeEnv->groupResInfo)) {
      pOperator->status = OP_EXEC_DONE;
    }

    return pInfo->binfo.pRes;
  }

  SOperatorInfo* downstream = pOperator->pDownstream[0];

  while(1) {
    publishOperatorProfEvent(downstream, QUERY_PROF_BEFORE_OPERATOR_EXEC);
    SSDataBlock* pBlock = downstream->exec(downstream, newgroup);
    publishOperatorProfEvent(downstream, QUERY_PROF_AFTER_OPERATOR_EXEC);
    if (pBlock == NULL) {
      break;
    }

    // the pDataBlock are always the same one, no need to call this again
    setInputDataBlock(pOperator, pInfo->binfo.pCtx, pBlock, pRuntimeEnv->pQueryAttr->order.order);
//    setTagValue(pOperator, pRuntimeEnv->current->pTable, pInfo->binfo.pCtx, pOperator->numOfOutput);
    if (pInfo->colIndex == -1) {
      pInfo->colIndex = getGroupbyColumnIndex(pRuntimeEnv->pQueryAttr->pGroupbyExpr, pBlock);
    }

    doHashGroupbyAgg(pOperator, pInfo, pBlock);
  }

  pOperator->status = OP_RES_TO_RETURN;
  closeAllResultRows(&pInfo->binfo.resultRowInfo);
//  setTaskStatus(pOperator->pTaskInfo, QUERY_COMPLETED);

  if (!pRuntimeEnv->pQueryAttr->stableQuery) { // finalize include the update of result rows
    finalizeQueryResult(pOperator, pInfo->binfo.pCtx, &pInfo->binfo.resultRowInfo, pInfo->binfo.rowCellInfoOffset);
  } else {
    updateNumOfRowsInResultRows(pInfo->binfo.pCtx, pOperator->numOfOutput, &pInfo->binfo.resultRowInfo, pInfo->binfo.rowCellInfoOffset);
  }

  initGroupResInfo(&pRuntimeEnv->groupResInfo, &pInfo->binfo.resultRowInfo);
  if (!pRuntimeEnv->pQueryAttr->stableQuery) {
    sortGroupResByOrderList(&pRuntimeEnv->groupResInfo, pRuntimeEnv, pInfo->binfo.pRes);
  }

//  toSDatablock(&pRuntimeEnv->groupResInfo, pRuntimeEnv, pInfo->binfo.pRes);
  if (pInfo->binfo.pRes->info.rows == 0 || !hasRemainDataInCurrentGroup(&pRuntimeEnv->groupResInfo)) {
    pOperator->status = OP_EXEC_DONE;
  }

  return pInfo->binfo.pRes;
}

static void doHandleRemainBlockForNewGroupImpl(SFillOperatorInfo *pInfo, STaskRuntimeEnv* pRuntimeEnv, bool* newgroup) {
  pInfo->totalInputRows = pInfo->existNewGroupBlock->info.rows;
  int64_t ekey = Q_STATUS_EQUAL(pRuntimeEnv->status, TASK_COMPLETED)?pRuntimeEnv->pQueryAttr->window.ekey:pInfo->existNewGroupBlock->info.window.ekey;
  taosResetFillInfo(pInfo->pFillInfo, getFillInfoStart(pInfo->pFillInfo));

  taosFillSetStartInfo(pInfo->pFillInfo, pInfo->existNewGroupBlock->info.rows, ekey);
  taosFillSetInputDataBlock(pInfo->pFillInfo, pInfo->existNewGroupBlock);

  doFillTimeIntervalGapsInResults(pInfo->pFillInfo, pInfo->pRes, pRuntimeEnv->resultInfo.capacity, pInfo->p);
  pInfo->existNewGroupBlock = NULL;
  *newgroup = true;
}

static void doHandleRemainBlockFromNewGroup(SFillOperatorInfo *pInfo, STaskRuntimeEnv  *pRuntimeEnv, bool *newgroup) {
  if (taosFillHasMoreResults(pInfo->pFillInfo)) {
    *newgroup = false;
    doFillTimeIntervalGapsInResults(pInfo->pFillInfo, pInfo->pRes, (int32_t)pRuntimeEnv->resultInfo.capacity, pInfo->p);
    if (pInfo->pRes->info.rows > pRuntimeEnv->resultInfo.threshold || (!pInfo->multigroupResult)) {
      return;
    }
  }

  // handle the cached new group data block
  if (pInfo->existNewGroupBlock) {
    doHandleRemainBlockForNewGroupImpl(pInfo, pRuntimeEnv, newgroup);
  }
}

static SSDataBlock* doFill(void* param, bool* newgroup) {
  SOperatorInfo* pOperator = (SOperatorInfo*) param;

  SFillOperatorInfo *pInfo = pOperator->info;
  pInfo->pRes->info.rows = 0;

  if (pOperator->status == OP_EXEC_DONE) {
    return NULL;
  }

  STaskRuntimeEnv  *pRuntimeEnv = pOperator->pRuntimeEnv;
  doHandleRemainBlockFromNewGroup(pInfo, pRuntimeEnv, newgroup);
  if (pInfo->pRes->info.rows > pRuntimeEnv->resultInfo.threshold || (!pInfo->multigroupResult && pInfo->pRes->info.rows > 0)) {
    return pInfo->pRes;
  }

  while(1) {
    publishOperatorProfEvent(pOperator->pDownstream[0], QUERY_PROF_BEFORE_OPERATOR_EXEC);
    SSDataBlock* pBlock = pOperator->pDownstream[0]->exec(pOperator->pDownstream[0], newgroup);
    publishOperatorProfEvent(pOperator->pDownstream[0], QUERY_PROF_AFTER_OPERATOR_EXEC);

    if (*newgroup) {
      assert(pBlock != NULL);
    }

    if (*newgroup && pInfo->totalInputRows > 0) {  // there are already processed current group data block
      pInfo->existNewGroupBlock = pBlock;
      *newgroup = false;

      // Fill the previous group data block, before handle the data block of new group.
      // Close the fill operation for previous group data block
      taosFillSetStartInfo(pInfo->pFillInfo, 0, pRuntimeEnv->pQueryAttr->window.ekey);
    } else {
      if (pBlock == NULL) {
        if (pInfo->totalInputRows == 0) {
          pOperator->status = OP_EXEC_DONE;
          return NULL;
        }

        taosFillSetStartInfo(pInfo->pFillInfo, 0, pRuntimeEnv->pQueryAttr->window.ekey);
      } else {
        pInfo->totalInputRows += pBlock->info.rows;
        taosFillSetStartInfo(pInfo->pFillInfo, pBlock->info.rows, pBlock->info.window.ekey);
        taosFillSetInputDataBlock(pInfo->pFillInfo, pBlock);
      }
    }

    doFillTimeIntervalGapsInResults(pInfo->pFillInfo, pInfo->pRes, pRuntimeEnv->resultInfo.capacity, pInfo->p);

    // current group has no more result to return
    if (pInfo->pRes->info.rows > 0) {
      // 1. The result in current group not reach the threshold of output result, continue
      // 2. If multiple group results existing in one SSDataBlock is not allowed, return immediately
      if (pInfo->pRes->info.rows > pRuntimeEnv->resultInfo.threshold || pBlock == NULL || (!pInfo->multigroupResult)) {
        return pInfo->pRes;
      }

      doHandleRemainBlockFromNewGroup(pInfo, pRuntimeEnv, newgroup);
      if (pInfo->pRes->info.rows > pRuntimeEnv->resultInfo.threshold || pBlock == NULL) {
        return pInfo->pRes;
      }
    } else if (pInfo->existNewGroupBlock) {  // try next group
      assert(pBlock != NULL);
      doHandleRemainBlockForNewGroupImpl(pInfo, pRuntimeEnv, newgroup);

      if (pInfo->pRes->info.rows > pRuntimeEnv->resultInfo.threshold) {
        return pInfo->pRes;
      }
    } else {
      return NULL;
    }
  }
}

// todo set the attribute of query scan count
static int32_t getNumOfScanTimes(STaskAttr* pQueryAttr) {
  for(int32_t i = 0; i < pQueryAttr->numOfOutput; ++i) {
    int32_t functionId = getExprFunctionId(&pQueryAttr->pExpr1[i]);
    if (functionId == FUNCTION_STDDEV || functionId == FUNCTION_PERCT) {
      return 2;
    }
  }

  return 1;
}

static void destroyOperatorInfo(SOperatorInfo* pOperator) {
  if (pOperator == NULL) {
    return;
  }

  if (pOperator->cleanupFn != NULL) {
    pOperator->cleanupFn(pOperator->info, pOperator->numOfOutput);
  }

  if (pOperator->pDownstream != NULL) {
    for(int32_t i = 0; i < pOperator->numOfDownstream; ++i) {
      destroyOperatorInfo(pOperator->pDownstream[i]);
    }

    tfree(pOperator->pDownstream);
    pOperator->numOfDownstream = 0;
  }

  tfree(pOperator->info);
  tfree(pOperator);
}

static int32_t initAggSup(SAggSupporter* pAggSup, SArray* pExprInfo) {
  _hash_fn_t hashFn = taosGetDefaultHashFunction(TSDB_DATA_TYPE_BINARY);

  pAggSup->keyBuf              = calloc(1, sizeof(int64_t) + sizeof(int64_t) + POINTER_BYTES);
  pAggSup->pResultRowHashTable = taosHashInit(10, hashFn, true, HASH_NO_LOCK);
  pAggSup->pResultRowListSet   = taosHashInit(100, hashFn, false, HASH_NO_LOCK);
  pAggSup->pool                = initResultRowPool(getResultRowSize(pExprInfo));
  pAggSup->pResultRowArrayList = taosArrayInit(10, sizeof(SResultRowCell));

  if (pAggSup->keyBuf == NULL || pAggSup->pResultRowArrayList == NULL || pAggSup->pResultRowListSet == NULL ||
      pAggSup->pResultRowHashTable == NULL || pAggSup->pool == NULL) {
    return TSDB_CODE_OUT_OF_MEMORY;
  }

  return TSDB_CODE_SUCCESS;
}

static void clearupAggSup(SAggSupporter* pAggSup) {
  tfree(pAggSup->keyBuf);
  taosHashCleanup(pAggSup->pResultRowHashTable);
  taosHashCleanup(pAggSup->pResultRowListSet);
  taosArrayDestroy(pAggSup->pResultRowArrayList);
  destroyResultRowPool(pAggSup->pool);
}

static int32_t initAggInfo(SAggOperatorInfo* pInfo, SArray* pExprInfo, int32_t numOfRows, const STableGroupInfo* pTableGroupInfo) {
  pInfo->binfo.pRes = createOutputBuf_rv(pExprInfo, numOfRows);
  pInfo->binfo.pCtx = createSqlFunctionCtx_rv(pExprInfo, &pInfo->binfo.rowCellInfoOffset, &pInfo->binfo.resRowSize);
  pInfo->binfo.capacity = 4096;

  initAggSup(&pInfo->aggSup, pExprInfo);
  pInfo->pTableQueryInfo = calloc(pTableGroupInfo->numOfTables, sizeof(STableQueryInfo));

  int32_t index = 0;
  for(int32_t i = 0; i < taosArrayGetSize(pTableGroupInfo->pGroupList); ++i) {
    SArray* pa = taosArrayGetP(pTableGroupInfo->pGroupList, i);
    for(int32_t j = 0; j < taosArrayGetSize(pa); ++j) {
      STableKeyInfo* pk = taosArrayGet(pa, j);

      STableQueryInfo* pTQueryInfo = &pInfo->pTableQueryInfo[index++];
      pTQueryInfo->uid        = pk->uid;
      pTQueryInfo->lastKey    = pk->lastKey;
      pTQueryInfo->groupIndex = i;
    }
  }

  STimeWindow win = {0, INT64_MAX};
  createTableQueryInfo(pInfo->pTableQueryInfo, false, win);

  return TSDB_CODE_SUCCESS;
}

SOperatorInfo* createAggregateOperatorInfo(SOperatorInfo* downstream, SArray* pExprInfo, SExecTaskInfo* pTaskInfo, const STableGroupInfo* pTableGroupInfo) {
  SAggOperatorInfo* pInfo = calloc(1, sizeof(SAggOperatorInfo));

  int32_t numOfRows = 1;
  //(int32_t)(getRowNumForMultioutput(pQueryAttr, pQueryAttr->topBotQuery, pQueryAttr->stableQuery));

  initAggInfo(pInfo, pExprInfo, numOfRows, pTableGroupInfo);
  setDefaultOutputBuf_rv(&pInfo->binfo, &pInfo->aggSup, MAIN_SCAN, pTaskInfo);

  SOperatorInfo* pOperator = calloc(1, sizeof(SOperatorInfo));
  pOperator->name         = "TableAggregate";
  pOperator->operatorType = OP_Aggregate;
  pOperator->blockingOptr = true;
  pOperator->status       = OP_IN_EXECUTING;
  pOperator->info         = pInfo;
  pOperator->pExpr        = exprArrayDup(pExprInfo);
  pOperator->numOfOutput  = taosArrayGetSize(pExprInfo);

  pOperator->pTaskInfo    = pTaskInfo;
  pOperator->exec         = doAggregate;
  pOperator->cleanupFn    = destroyAggOperatorInfo;
  int32_t code = appendDownstream(pOperator, &downstream, 1);

  return pOperator;
}

static void doDestroyBasicInfo(SOptrBasicInfo* pInfo, int32_t numOfOutput) {
  assert(pInfo != NULL);

  destroySQLFunctionCtx(pInfo->pCtx, numOfOutput);
  tfree(pInfo->rowCellInfoOffset);

  cleanupResultRowInfo(&pInfo->resultRowInfo);
  pInfo->pRes = blockDataDestroy(pInfo->pRes);
}

static void destroyBasicOperatorInfo(void* param, int32_t numOfOutput) {
  SOptrBasicInfo* pInfo = (SOptrBasicInfo*) param;
  doDestroyBasicInfo(pInfo, numOfOutput);
}
static void destroyStateWindowOperatorInfo(void* param, int32_t numOfOutput) {
  SStateWindowOperatorInfo* pInfo = (SStateWindowOperatorInfo*) param;
  doDestroyBasicInfo(&pInfo->binfo, numOfOutput);
  tfree(pInfo->prevData);
}
static void destroyAggOperatorInfo(void* param, int32_t numOfOutput) {
  SAggOperatorInfo* pInfo = (SAggOperatorInfo*) param;
  doDestroyBasicInfo(&pInfo->binfo, numOfOutput);
}
static void destroySWindowOperatorInfo(void* param, int32_t numOfOutput) {
  SSWindowOperatorInfo* pInfo = (SSWindowOperatorInfo*) param;
  doDestroyBasicInfo(&pInfo->binfo, numOfOutput);
}

static void destroySFillOperatorInfo(void* param, int32_t numOfOutput) {
  SFillOperatorInfo* pInfo = (SFillOperatorInfo*) param;
  pInfo->pFillInfo = taosDestroyFillInfo(pInfo->pFillInfo);
  pInfo->pRes = blockDataDestroy(pInfo->pRes);
  tfree(pInfo->p);
}

static void destroyGroupbyOperatorInfo(void* param, int32_t numOfOutput) {
  SGroupbyOperatorInfo* pInfo = (SGroupbyOperatorInfo*) param;
  doDestroyBasicInfo(&pInfo->binfo, numOfOutput);
  tfree(pInfo->prevData);
}

static void destroyProjectOperatorInfo(void* param, int32_t numOfOutput) {
  SProjectOperatorInfo* pInfo = (SProjectOperatorInfo*) param;
  doDestroyBasicInfo(&pInfo->binfo, numOfOutput);
}

static void destroyTagScanOperatorInfo(void* param, int32_t numOfOutput) {
  STagScanInfo* pInfo = (STagScanInfo*) param;
  pInfo->pRes = blockDataDestroy(pInfo->pRes);
}

static void destroyOrderOperatorInfo(void* param, int32_t numOfOutput) {
  SOrderOperatorInfo* pInfo = (SOrderOperatorInfo*) param;
  pInfo->pDataBlock = blockDataDestroy(pInfo->pDataBlock);

  taosArrayDestroy(pInfo->orderInfo);
}

static void destroyConditionOperatorInfo(void* param, int32_t numOfOutput) {
  SFilterOperatorInfo* pInfo = (SFilterOperatorInfo*) param;
  doDestroyFilterInfo(pInfo->pFilterInfo, pInfo->numOfFilterCols);
}

static void destroyDistinctOperatorInfo(void* param, int32_t numOfOutput) {
  SDistinctOperatorInfo* pInfo = (SDistinctOperatorInfo*) param;
  taosHashCleanup(pInfo->pSet);
  tfree(pInfo->buf);
  taosArrayDestroy(pInfo->pDistinctDataInfo);
  pInfo->pRes = blockDataDestroy(pInfo->pRes);
}

SOperatorInfo* createMultiTableAggOperatorInfo(SOperatorInfo* downstream, SArray* pExprInfo, SExecTaskInfo* pTaskInfo, const STableGroupInfo* pTableGroupInfo) {
  SAggOperatorInfo* pInfo = calloc(1, sizeof(SAggOperatorInfo));

  int32_t numOfRows = 1;
  size_t  numOfOutput = taosArrayGetSize(pExprInfo);
  initAggInfo(pInfo, pExprInfo, numOfRows, pTableGroupInfo);

  size_t  tableGroup = taosArrayGetSize(pTableGroupInfo->pGroupList);
  initResultRowInfo(&pInfo->binfo.resultRowInfo, (int32_t)tableGroup);

  SOperatorInfo* pOperator = calloc(1, sizeof(SOperatorInfo));
  pOperator->name         = "MultiTableAggregate";
  pOperator->operatorType = OP_MultiTableAggregate;
  pOperator->blockingOptr = true;
  pOperator->status       = OP_IN_EXECUTING;
  pOperator->info         = pInfo;
  pOperator->pExpr        = exprArrayDup(pExprInfo);
  pOperator->numOfOutput  = numOfOutput;

  pOperator->exec         = doMultiTableAggregate;
  pOperator->cleanupFn    = destroyAggOperatorInfo;
  int32_t code = appendDownstream(pOperator, &downstream, 1);

  return pOperator;
}

SOperatorInfo* createProjectOperatorInfo(STaskRuntimeEnv* pRuntimeEnv, SOperatorInfo* downstream, SExprInfo* pExpr, int32_t numOfOutput) {
  SProjectOperatorInfo* pInfo = calloc(1, sizeof(SProjectOperatorInfo));

  pInfo->seed = rand();
  pInfo->bufCapacity = pRuntimeEnv->resultInfo.capacity;

  SOptrBasicInfo* pBInfo = &pInfo->binfo;
  pBInfo->pRes  = createOutputBuf(pExpr, numOfOutput, pInfo->bufCapacity);
  pBInfo->pCtx  = createSqlFunctionCtx(pRuntimeEnv, pExpr, numOfOutput, &pBInfo->rowCellInfoOffset);

  initResultRowInfo(&pBInfo->resultRowInfo, 8);
  setDefaultOutputBuf(pRuntimeEnv, pBInfo, pInfo->seed, MAIN_SCAN);

  SOperatorInfo* pOperator = calloc(1, sizeof(SOperatorInfo));
  pOperator->name         = "ProjectOperator";
//  pOperator->operatorType = OP_Project;
  pOperator->blockingOptr = false;
  pOperator->status       = OP_IN_EXECUTING;
  pOperator->info         = pInfo;
  pOperator->pExpr        = pExpr;
  pOperator->numOfOutput  = numOfOutput;
  pOperator->pRuntimeEnv  = pRuntimeEnv;

  pOperator->exec         = doProjectOperation;
  pOperator->cleanupFn    = destroyProjectOperatorInfo;
  int32_t code = appendDownstream(pOperator, &downstream, 1);

  return pOperator;
}

SColumnInfo* extractColumnFilterInfo(SExprInfo* pExpr, int32_t numOfOutput, int32_t* numOfFilterCols) {
#if 0
  SColumnInfo* pCols = calloc(numOfOutput, sizeof(SColumnInfo));

  int32_t numOfFilter = 0;
  for(int32_t i = 0; i < numOfOutput; ++i) {
    if (pExpr[i].base.flist.numOfFilters > 0) {
      numOfFilter += 1;
    }

    pCols[i].type  = pExpr[i].base.resSchema.type;
    pCols[i].bytes = pExpr[i].base.resSchema.bytes;
    pCols[i].colId = pExpr[i].base.resSchema.colId;

    pCols[i].flist.numOfFilters = pExpr[i].base.flist.numOfFilters;
    if (pCols[i].flist.numOfFilters != 0) { 
      pCols[i].flist.filterInfo   = calloc(pCols[i].flist.numOfFilters, sizeof(SColumnFilterInfo));
      memcpy(pCols[i].flist.filterInfo, pExpr[i].base.flist.filterInfo, pCols[i].flist.numOfFilters * sizeof(SColumnFilterInfo));
    } else {
      // avoid runtime error
      pCols[i].flist.filterInfo   = NULL; 
    }
  }

  assert(numOfFilter > 0);

  *numOfFilterCols = numOfFilter;
  return pCols;
#endif

  return 0;
}

SOperatorInfo* createFilterOperatorInfo(STaskRuntimeEnv* pRuntimeEnv, SOperatorInfo* downstream, SExprInfo* pExpr,
                                        int32_t numOfOutput, SColumnInfo* pCols, int32_t numOfFilter) {
  SFilterOperatorInfo* pInfo = calloc(1, sizeof(SFilterOperatorInfo));

  assert(numOfFilter > 0 && pCols != NULL);
//  doCreateFilterInfo(pCols, numOfOutput, numOfFilter, &pInfo->pFilterInfo, 0);
  pInfo->numOfFilterCols = numOfFilter;

  SOperatorInfo* pOperator = calloc(1, sizeof(SOperatorInfo));

  pOperator->name         = "FilterOperator";
//  pOperator->operatorType = OP_Filter;
  pOperator->blockingOptr = false;
  pOperator->status       = OP_IN_EXECUTING;
  pOperator->numOfOutput  = numOfOutput;
  pOperator->pExpr        = pExpr;
  pOperator->exec         = doFilter;
  pOperator->info         = pInfo;
  pOperator->pRuntimeEnv  = pRuntimeEnv;
  pOperator->cleanupFn    = destroyConditionOperatorInfo;
  int32_t code = appendDownstream(pOperator, &downstream, 1);

  return pOperator;
}

SOperatorInfo* createLimitOperatorInfo(STaskRuntimeEnv* pRuntimeEnv, SOperatorInfo* downstream) {
  SLimitOperatorInfo* pInfo = calloc(1, sizeof(SLimitOperatorInfo));
  pInfo->limit = pRuntimeEnv->pQueryAttr->limit.limit;

  SOperatorInfo* pOperator = calloc(1, sizeof(SOperatorInfo));

  pOperator->name         = "LimitOperator";
//  pOperator->operatorType = OP_Limit;
  pOperator->blockingOptr = false;
  pOperator->status       = OP_IN_EXECUTING;
  pOperator->exec         = doLimit;
  pOperator->info         = pInfo;
  pOperator->pRuntimeEnv  = pRuntimeEnv;
    int32_t code = appendDownstream(pOperator, &downstream, 1);

  return pOperator;
}

SOperatorInfo* createIntervalOperatorInfo(SOperatorInfo* downstream, SArray* pExprInfo, SExecTaskInfo* pTaskInfo) {
  STableIntervalOperatorInfo* pInfo = calloc(1, sizeof(STableIntervalOperatorInfo));

  initAggSup(&pInfo->aggSup, pExprInfo);

  // todo:
  pInfo->order = TSDB_ORDER_ASC;
  pInfo->precision = TSDB_TIME_PRECISION_MICRO;
  pInfo->win.skey = INT64_MIN;
  pInfo->win.ekey = INT64_MAX;
  pInfo->interval.intervalUnit = 's';
  pInfo->interval.slidingUnit  = 's';
  pInfo->interval.interval = 1000;
  pInfo->interval.sliding  = 1000;

  int32_t code = createDiskbasedBuf(&pInfo->pResultBuf, 4096, 4096 * 256, 0, "/tmp/");

  int32_t numOfOutput = taosArrayGetSize(pExprInfo);
  pInfo->binfo.pCtx = createSqlFunctionCtx_rv(pExprInfo, &pInfo->binfo.rowCellInfoOffset, &pInfo->binfo.resRowSize);
  pInfo->binfo.pRes = createOutputBuf_rv(pExprInfo, pInfo->binfo.capacity);

  initResultRowInfo(&pInfo->binfo.resultRowInfo, (int32_t)1);

  SOperatorInfo* pOperator = calloc(1, sizeof(SOperatorInfo));

  pOperator->name         = "TimeIntervalAggOperator";
  pOperator->operatorType = OP_TimeWindow;
  pOperator->blockingOptr = true;
  pOperator->status       = OP_IN_EXECUTING;
  pOperator->pExpr        = exprArrayDup(pExprInfo);

  pOperator->pTaskInfo    = pTaskInfo;
  pOperator->numOfOutput  = numOfOutput;
  pOperator->info         = pInfo;
  pOperator->exec         = doIntervalAgg;
  pOperator->cleanupFn    = destroyBasicOperatorInfo;

  code = appendDownstream(pOperator, &downstream, 1);
  return pOperator;
}


SOperatorInfo* createAllTimeIntervalOperatorInfo(STaskRuntimeEnv* pRuntimeEnv, SOperatorInfo* downstream, SExprInfo* pExpr, int32_t numOfOutput) {
  STableIntervalOperatorInfo* pInfo = calloc(1, sizeof(STableIntervalOperatorInfo));

  pInfo->binfo.pCtx = createSqlFunctionCtx(pRuntimeEnv, pExpr, numOfOutput, &pInfo->binfo.rowCellInfoOffset);
  pInfo->binfo.pRes = createOutputBuf(pExpr, numOfOutput, pRuntimeEnv->resultInfo.capacity);
  initResultRowInfo(&pInfo->binfo.resultRowInfo, 8);

  SOperatorInfo* pOperator = calloc(1, sizeof(SOperatorInfo));

  pOperator->name         = "AllTimeIntervalAggOperator";
//  pOperator->operatorType = OP_AllTimeWindow;
  pOperator->blockingOptr = true;
  pOperator->status       = OP_IN_EXECUTING;
  pOperator->pExpr        = pExpr;
  pOperator->numOfOutput  = numOfOutput;
  pOperator->info         = pInfo;
  pOperator->pRuntimeEnv  = pRuntimeEnv;
  pOperator->exec         = doAllIntervalAgg;
  pOperator->cleanupFn    = destroyBasicOperatorInfo;

    int32_t code = appendDownstream(pOperator, &downstream, 1);
  return pOperator;
}

SOperatorInfo* createStatewindowOperatorInfo(STaskRuntimeEnv* pRuntimeEnv, SOperatorInfo* downstream, SExprInfo* pExpr, int32_t numOfOutput) {
  SStateWindowOperatorInfo* pInfo = calloc(1, sizeof(SStateWindowOperatorInfo));
  pInfo->colIndex   = -1;
  pInfo->reptScan   = false;
  pInfo->binfo.pCtx = createSqlFunctionCtx(pRuntimeEnv, pExpr, numOfOutput, &pInfo->binfo.rowCellInfoOffset);
  pInfo->binfo.pRes = createOutputBuf(pExpr, numOfOutput, pRuntimeEnv->resultInfo.capacity);
  initResultRowInfo(&pInfo->binfo.resultRowInfo, 8);

  SOperatorInfo* pOperator = calloc(1, sizeof(SOperatorInfo));
  pOperator->name         = "StateWindowOperator";
//  pOperator->operatorType = OP_StateWindow;
  pOperator->blockingOptr = true;
  pOperator->status       = OP_IN_EXECUTING;
  pOperator->pExpr        = pExpr;
  pOperator->numOfOutput  = numOfOutput;
  pOperator->info         = pInfo;
  pOperator->pRuntimeEnv  = pRuntimeEnv;
  pOperator->exec         = doStateWindowAgg;
  pOperator->cleanupFn    = destroyStateWindowOperatorInfo;

    int32_t code = appendDownstream(pOperator, &downstream, 1);
  return pOperator;
}
SOperatorInfo* createSWindowOperatorInfo(STaskRuntimeEnv* pRuntimeEnv, SOperatorInfo* downstream, SExprInfo* pExpr, int32_t numOfOutput) {
  SSWindowOperatorInfo* pInfo = calloc(1, sizeof(SSWindowOperatorInfo));

  pInfo->binfo.pCtx = createSqlFunctionCtx(pRuntimeEnv, pExpr, numOfOutput, &pInfo->binfo.rowCellInfoOffset);
  pInfo->binfo.pRes = createOutputBuf(pExpr, numOfOutput, pRuntimeEnv->resultInfo.capacity);
  initResultRowInfo(&pInfo->binfo.resultRowInfo, 8);

  pInfo->prevTs   = INT64_MIN;
  pInfo->reptScan = false;
  SOperatorInfo* pOperator = calloc(1, sizeof(SOperatorInfo));

  pOperator->name         = "SessionWindowAggOperator";
//  pOperator->operatorType = OP_SessionWindow;
  pOperator->blockingOptr = true;
  pOperator->status       = OP_IN_EXECUTING;
  pOperator->pExpr        = pExpr;
  pOperator->numOfOutput  = numOfOutput;
  pOperator->info         = pInfo;
  pOperator->pRuntimeEnv  = pRuntimeEnv;
  pOperator->exec         = doSessionWindowAgg;
  pOperator->cleanupFn    = destroySWindowOperatorInfo;

    int32_t code = appendDownstream(pOperator, &downstream, 1);
  return pOperator;
}

SOperatorInfo* createMultiTableTimeIntervalOperatorInfo(STaskRuntimeEnv* pRuntimeEnv, SOperatorInfo* downstream, SExprInfo* pExpr, int32_t numOfOutput) {
  STableIntervalOperatorInfo* pInfo = calloc(1, sizeof(STableIntervalOperatorInfo));

  pInfo->binfo.pCtx = createSqlFunctionCtx(pRuntimeEnv, pExpr, numOfOutput, &pInfo->binfo.rowCellInfoOffset);
  pInfo->binfo.pRes = createOutputBuf(pExpr, numOfOutput, pRuntimeEnv->resultInfo.capacity);
  initResultRowInfo(&pInfo->binfo.resultRowInfo, 8);

  SOperatorInfo* pOperator = calloc(1, sizeof(SOperatorInfo));
  pOperator->name         = "MultiTableTimeIntervalOperator";
//  pOperator->operatorType = OP_MultiTableTimeInterval;
  pOperator->blockingOptr = true;
  pOperator->status       = OP_IN_EXECUTING;
  pOperator->pExpr        = pExpr;
  pOperator->numOfOutput  = numOfOutput;
  pOperator->info         = pInfo;
  pOperator->pRuntimeEnv  = pRuntimeEnv;

  pOperator->exec         = doSTableIntervalAgg;
  pOperator->cleanupFn    = destroyBasicOperatorInfo;

    int32_t code = appendDownstream(pOperator, &downstream, 1);
  return pOperator;
}

SOperatorInfo* createAllMultiTableTimeIntervalOperatorInfo(STaskRuntimeEnv* pRuntimeEnv, SOperatorInfo* downstream, SExprInfo* pExpr, int32_t numOfOutput) {
  STableIntervalOperatorInfo* pInfo = calloc(1, sizeof(STableIntervalOperatorInfo));

  pInfo->binfo.pCtx = createSqlFunctionCtx(pRuntimeEnv, pExpr, numOfOutput, &pInfo->binfo.rowCellInfoOffset);
  pInfo->binfo.pRes = createOutputBuf(pExpr, numOfOutput, pRuntimeEnv->resultInfo.capacity);
  initResultRowInfo(&pInfo->binfo.resultRowInfo, 8);

  SOperatorInfo* pOperator = calloc(1, sizeof(SOperatorInfo));
  pOperator->name         = "AllMultiTableTimeIntervalOperator";
//  pOperator->operatorType = OP_AllMultiTableTimeInterval;
  pOperator->blockingOptr = true;
  pOperator->status       = OP_IN_EXECUTING;
  pOperator->pExpr        = pExpr;
  pOperator->numOfOutput  = numOfOutput;
  pOperator->info         = pInfo;
  pOperator->pRuntimeEnv  = pRuntimeEnv;

  pOperator->exec         = doAllSTableIntervalAgg;
  pOperator->cleanupFn    = destroyBasicOperatorInfo;

    int32_t code = appendDownstream(pOperator, &downstream, 1);

  return pOperator;
}

SOperatorInfo* createGroupbyOperatorInfo(STaskRuntimeEnv* pRuntimeEnv, SOperatorInfo* downstream, SExprInfo* pExpr, int32_t numOfOutput) {
  SGroupbyOperatorInfo* pInfo = calloc(1, sizeof(SGroupbyOperatorInfo));
  pInfo->colIndex = -1;  // group by column index


  pInfo->binfo.pCtx = createSqlFunctionCtx(pRuntimeEnv, pExpr, numOfOutput, &pInfo->binfo.rowCellInfoOffset);

  STaskAttr *pQueryAttr = pRuntimeEnv->pQueryAttr;

  pQueryAttr->resultRowSize = (pQueryAttr->resultRowSize *
      (int32_t)(getRowNumForMultioutput(pQueryAttr, pQueryAttr->topBotQuery, pQueryAttr->stableQuery)));

  pInfo->binfo.pRes = createOutputBuf(pExpr, numOfOutput, pRuntimeEnv->resultInfo.capacity);
  initResultRowInfo(&pInfo->binfo.resultRowInfo, 8);

  SOperatorInfo* pOperator = calloc(1, sizeof(SOperatorInfo));
  pOperator->name         = "GroupbyAggOperator";
  pOperator->blockingOptr = true;
  pOperator->status       = OP_IN_EXECUTING;
//  pOperator->operatorType = OP_Groupby;
  pOperator->pExpr        = pExpr;
  pOperator->numOfOutput  = numOfOutput;
  pOperator->info         = pInfo;
  pOperator->pRuntimeEnv  = pRuntimeEnv;
  pOperator->exec         = hashGroupbyAggregate;
  pOperator->cleanupFn    = destroyGroupbyOperatorInfo;

    int32_t code = appendDownstream(pOperator, &downstream, 1);
  return pOperator;
}

SOperatorInfo* createFillOperatorInfo(STaskRuntimeEnv* pRuntimeEnv, SOperatorInfo* downstream, SExprInfo* pExpr, int32_t numOfOutput, bool multigroupResult) {
  SFillOperatorInfo* pInfo = calloc(1, sizeof(SFillOperatorInfo));
  pInfo->pRes = createOutputBuf(pExpr, numOfOutput, pRuntimeEnv->resultInfo.capacity);
  pInfo->multigroupResult = multigroupResult;

  {
    STaskAttr* pQueryAttr = pRuntimeEnv->pQueryAttr;
    struct SFillColInfo* pColInfo = createFillColInfo(pExpr, numOfOutput, pQueryAttr->fillVal);
    STimeWindow w = TSWINDOW_INITIALIZER;

    TSKEY sk = TMIN(pQueryAttr->window.skey, pQueryAttr->window.ekey);
    TSKEY ek = TMAX(pQueryAttr->window.skey, pQueryAttr->window.ekey);
//    getAlignQueryTimeWindow(pQueryAttr, pQueryAttr->window.skey, sk, ek, &w);

    pInfo->pFillInfo =
        taosCreateFillInfo(pQueryAttr->order.order, w.skey, 0, (int32_t)pRuntimeEnv->resultInfo.capacity, numOfOutput,
                           pQueryAttr->interval.sliding, pQueryAttr->interval.slidingUnit,
                           (int8_t)pQueryAttr->precision, pQueryAttr->fillType, pColInfo, pRuntimeEnv->qinfo);

    pInfo->p = calloc(numOfOutput, POINTER_BYTES);
  }

  SOperatorInfo* pOperator = calloc(1, sizeof(SOperatorInfo));

  pOperator->name         = "FillOperator";
  pOperator->blockingOptr = false;
  pOperator->status       = OP_IN_EXECUTING;
//  pOperator->operatorType = OP_Fill;
  pOperator->pExpr        = pExpr;
  pOperator->numOfOutput  = numOfOutput;
  pOperator->info         = pInfo;
  pOperator->pRuntimeEnv  = pRuntimeEnv;
  pOperator->exec         = doFill;
  pOperator->cleanupFn    = destroySFillOperatorInfo;

    int32_t code = appendDownstream(pOperator, &downstream, 1);
  return pOperator;
}

SOperatorInfo* createSLimitOperatorInfo(STaskRuntimeEnv* pRuntimeEnv, SOperatorInfo* downstream, SExprInfo* pExpr, int32_t numOfOutput, void* pMerger, bool multigroupResult) {
  SSLimitOperatorInfo* pInfo = calloc(1, sizeof(SSLimitOperatorInfo));

  STaskAttr* pQueryAttr = pRuntimeEnv->pQueryAttr;

  pInfo->orderColumnList = getResultGroupCheckColumns(pQueryAttr);
  pInfo->slimit          = pQueryAttr->slimit;
  pInfo->limit           = pQueryAttr->limit;
  pInfo->capacity        = pRuntimeEnv->resultInfo.capacity;
  pInfo->threshold       = (int64_t)(pInfo->capacity * 0.8);
  pInfo->currentOffset   = pQueryAttr->limit.offset;
  pInfo->currentGroupOffset = pQueryAttr->slimit.offset;
  pInfo->multigroupResult= multigroupResult;

  // TODO refactor
  int32_t len = 0;
  for(int32_t i = 0; i < numOfOutput; ++i) {
    len += pExpr[i].base.resSchema.bytes;
  }

  int32_t numOfCols = (pInfo->orderColumnList != NULL)? (int32_t) taosArrayGetSize(pInfo->orderColumnList):0;
  pInfo->prevRow = calloc(1, (POINTER_BYTES * numOfCols + len));

  int32_t offset = POINTER_BYTES * numOfCols;
  for(int32_t i = 0; i < numOfCols; ++i) {
    pInfo->prevRow[i] = (char*)pInfo->prevRow + offset;

    SColIndex* index = taosArrayGet(pInfo->orderColumnList, i);
    offset += pExpr[index->colIndex].base.resSchema.bytes;
  }

  pInfo->pRes = createOutputBuf(pExpr, numOfOutput, pRuntimeEnv->resultInfo.capacity);

  SOperatorInfo* pOperator = calloc(1, sizeof(SOperatorInfo));

  pOperator->name         = "SLimitOperator";
  pOperator->operatorType = OP_SLimit;
  pOperator->blockingOptr = false;
  pOperator->status       = OP_IN_EXECUTING;
//  pOperator->exec         = doSLimit;
  pOperator->info         = pInfo;
  pOperator->pRuntimeEnv  = pRuntimeEnv;
  pOperator->cleanupFn    = destroySlimitOperatorInfo;

    int32_t code = appendDownstream(pOperator, &downstream, 1);
  return pOperator;
}

static SSDataBlock* doTagScan(void* param, bool* newgroup) {
#if 0
  SOperatorInfo* pOperator = (SOperatorInfo*) param;
  if (pOperator->status == OP_EXEC_DONE) {
    return NULL;
  }

  STaskRuntimeEnv* pRuntimeEnv = pOperator->pRuntimeEnv;
  int32_t maxNumOfTables = (int32_t)pRuntimeEnv->resultInfo.capacity;

  STagScanInfo *pInfo = pOperator->info;
  SSDataBlock  *pRes = pInfo->pRes;
  *newgroup = false;

  int32_t count = 0;
  SArray* pa = GET_TABLEGROUP(pRuntimeEnv, 0);

  int32_t functionId = getExprFunctionId(&pOperator->pExpr[0]);
  if (functionId == FUNCTION_TID_TAG) { // return the tags & table Id
    STaskAttr* pQueryAttr = pRuntimeEnv->pQueryAttr;
    assert(pQueryAttr->numOfOutput == 1);

    SExprInfo* pExprInfo = &pOperator->pExpr[0];
    int32_t rsize = pExprInfo->base.resSchema.bytes;

    count = 0;

    int16_t bytes = pExprInfo->base.resSchema.bytes;
    int16_t type  = pExprInfo->base.resSchema.type;

    for(int32_t i = 0; i < pQueryAttr->numOfTags; ++i) {
      if (pQueryAttr->tagColList[i].colId == pExprInfo->base.pColumns->info.colId) {
        bytes = pQueryAttr->tagColList[i].bytes;
        type = pQueryAttr->tagColList[i].type;
        break;
      }
    }

    SColumnInfoData* pColInfo = taosArrayGet(pRes->pDataBlock, 0);

    while(pInfo->curPos < pInfo->totalTables && count < maxNumOfTables) {
      int32_t i = pInfo->curPos++;
      STableQueryInfo *item = taosArrayGetP(pa, i);

      char *output = pColInfo->pData + count * rsize;
      varDataSetLen(output, rsize - VARSTR_HEADER_SIZE);

      output = varDataVal(output);
      STableId* id = TSDB_TABLEID(item->pTable);

      *(int16_t *)output = 0;
      output += sizeof(int16_t);

      *(int64_t *)output = id->uid;  // memory align problem, todo serialize
      output += sizeof(id->uid);

      *(int32_t *)output = id->tid;
      output += sizeof(id->tid);

      *(int32_t *)output = pQueryAttr->vgId;
      output += sizeof(pQueryAttr->vgId);

      char* data = NULL;
      if (pExprInfo->base.pColumns->info.colId == TSDB_TBNAME_COLUMN_INDEX) {
        data = tsdbGetTableName(item->pTable);
      } else {
        data = tsdbGetTableTagVal(item->pTable, pExprInfo->base.pColumns->info.colId, type, bytes);
      }

      doSetTagValueToResultBuf(output, data, type, bytes);
      count += 1;
    }

    //qDebug("QInfo:0x%"PRIx64" create (tableId, tag) info completed, rows:%d", GET_TASKID(pRuntimeEnv), count);
  } else if (functionId == FUNCTION_COUNT) {// handle the "count(tbname)" query
    SColumnInfoData* pColInfo = taosArrayGet(pRes->pDataBlock, 0);
    *(int64_t*)pColInfo->pData = pInfo->totalTables;
    count = 1;

    pOperator->status = OP_EXEC_DONE;
    //qDebug("QInfo:0x%"PRIx64" create count(tbname) query, res:%d rows:1", GET_TASKID(pRuntimeEnv), count);
  } else {  // return only the tags|table name etc.
    SExprInfo* pExprInfo = &pOperator->pExpr[0];  // todo use the column list instead of exprinfo

    count = 0;
    while(pInfo->curPos < pInfo->totalTables && count < maxNumOfTables) {
      int32_t i = pInfo->curPos++;

      STableQueryInfo* item = taosArrayGetP(pa, i);

      char *data = NULL, *dst = NULL;
      int16_t type = 0, bytes = 0;
      for(int32_t j = 0; j < pOperator->numOfOutput; ++j) {
        // not assign value in case of user defined constant output column
        if (TSDB_COL_IS_UD_COL(pExprInfo[j].base.pColumns->flag)) {
          continue;
        }

        SColumnInfoData* pColInfo = taosArrayGet(pRes->pDataBlock, j);
        type  = pExprInfo[j].base.resSchema.type;
        bytes = pExprInfo[j].base.resSchema.bytes;

        if (pExprInfo[j].base.pColumns->info.colId == TSDB_TBNAME_COLUMN_INDEX) {
          data = tsdbGetTableName(item->pTable);
        } else {
          data = tsdbGetTableTagVal(item->pTable, pExprInfo[j].base.pColumns->info.colId, type, bytes);
        }

        dst  = pColInfo->pData + count * pExprInfo[j].base.resSchema.bytes;
        doSetTagValueToResultBuf(dst, data, type, bytes);
      }

      count += 1;
    }

    if (pInfo->curPos >= pInfo->totalTables) {
      pOperator->status = OP_EXEC_DONE;
    }

    //qDebug("QInfo:0x%"PRIx64" create tag values results completed, rows:%d", GET_TASKID(pRuntimeEnv), count);
  }

  if (pOperator->status == OP_EXEC_DONE) {
    setTaskStatus(pOperator->pRuntimeEnv, TASK_COMPLETED);
  }

  pRes->info.rows = count;
  return (pRes->info.rows == 0)? NULL:pInfo->pRes;

#endif
}

SOperatorInfo* createTagScanOperatorInfo(STaskRuntimeEnv* pRuntimeEnv, SExprInfo* pExpr, int32_t numOfOutput) {
  STagScanInfo* pInfo = calloc(1, sizeof(STagScanInfo));
  pInfo->pRes = createOutputBuf(pExpr, numOfOutput, pRuntimeEnv->resultInfo.capacity);

  size_t numOfGroup = GET_NUM_OF_TABLEGROUP(pRuntimeEnv);
  assert(numOfGroup == 0 || numOfGroup == 1);

  pInfo->totalTables = pRuntimeEnv->tableqinfoGroupInfo.numOfTables;
  pInfo->curPos = 0;

  SOperatorInfo* pOperator = calloc(1, sizeof(SOperatorInfo));
  pOperator->name         = "SeqTableTagScan";
  pOperator->operatorType = OP_TagScan;
  pOperator->blockingOptr = false;
  pOperator->status       = OP_IN_EXECUTING;
  pOperator->info         = pInfo;
  pOperator->exec         = doTagScan;
  pOperator->pExpr        = pExpr;
  pOperator->numOfOutput  = numOfOutput;
  pOperator->pRuntimeEnv  = pRuntimeEnv;
  pOperator->cleanupFn    = destroyTagScanOperatorInfo;

  return pOperator;
}
static bool initMultiDistinctInfo(SDistinctOperatorInfo *pInfo, SOperatorInfo* pOperator, SSDataBlock *pBlock) {
  if (taosArrayGetSize(pInfo->pDistinctDataInfo) == pOperator->numOfOutput) {
     // distinct info already inited  
    return true;
  }
  for (int i = 0; i < pOperator->numOfOutput; i++) {
//    pInfo->totalBytes += pOperator->pExpr[i].base.colBytes;
  }
  for (int i = 0; i < pOperator->numOfOutput; i++) {
    int numOfBlock = (int)(taosArrayGetSize(pBlock->pDataBlock));
    assert(i < numOfBlock);
    for (int j = 0; j < numOfBlock; j++) {
      SColumnInfoData* pColDataInfo = taosArrayGet(pBlock->pDataBlock, j);
      if (pColDataInfo->info.colId == pOperator->pExpr[i].base.resSchema.colId) {
        SDistinctDataInfo item = {.index = j, .type = pColDataInfo->info.type, .bytes = pColDataInfo->info.bytes};
        taosArrayInsert(pInfo->pDistinctDataInfo, i, &item);
      }
    }
  }
  pInfo->totalBytes += (int32_t)strlen(MULTI_KEY_DELIM) * (pOperator->numOfOutput);
  pInfo->buf        =  calloc(1, pInfo->totalBytes);
  return  taosArrayGetSize(pInfo->pDistinctDataInfo) == pOperator->numOfOutput ? true : false;
}

static void buildMultiDistinctKey(SDistinctOperatorInfo *pInfo, SSDataBlock *pBlock, int32_t rowId) {
  char *p = pInfo->buf;
  memset(p, 0, pInfo->totalBytes); 

  for (int i = 0; i < taosArrayGetSize(pInfo->pDistinctDataInfo); i++) {
    SDistinctDataInfo* pDistDataInfo = (SDistinctDataInfo *)taosArrayGet(pInfo->pDistinctDataInfo, i); 
    SColumnInfoData*   pColDataInfo = taosArrayGet(pBlock->pDataBlock, pDistDataInfo->index);
    char *val = ((char *)pColDataInfo->pData) + pColDataInfo->info.bytes * rowId;
    if (isNull(val, pDistDataInfo->type)) { 
      p += pDistDataInfo->bytes; 
      continue;
    }
    if (IS_VAR_DATA_TYPE(pDistDataInfo->type)) {
      memcpy(p, varDataVal(val), varDataLen(val));
      p += varDataLen(val);
    } else {
      memcpy(p, val, pDistDataInfo->bytes);
      p += pDistDataInfo->bytes;
    }
    memcpy(p, MULTI_KEY_DELIM, strlen(MULTI_KEY_DELIM));
    p += strlen(MULTI_KEY_DELIM);
  }
}

static SSDataBlock* hashDistinct(void* param, bool* newgroup) {
  SOperatorInfo* pOperator = (SOperatorInfo*) param;
  if (pOperator->status == OP_EXEC_DONE) {
    return NULL;
  }

  SDistinctOperatorInfo* pInfo = pOperator->info;
  SSDataBlock* pRes = pInfo->pRes;

  pRes->info.rows = 0;
  SSDataBlock* pBlock = NULL;
   
  while(1) {
    publishOperatorProfEvent(pOperator->pDownstream[0], QUERY_PROF_BEFORE_OPERATOR_EXEC);
    pBlock = pOperator->pDownstream[0]->exec(pOperator->pDownstream[0], newgroup);
    publishOperatorProfEvent(pOperator->pDownstream[0], QUERY_PROF_AFTER_OPERATOR_EXEC);

    if (pBlock == NULL) {
      doSetOperatorCompleted(pOperator);
      break;
    }
    if (!initMultiDistinctInfo(pInfo, pOperator, pBlock)) {
      doSetOperatorCompleted(pOperator);
      break;
    }
    // ensure result output buf 
    if (pRes->info.rows + pBlock->info.rows > pInfo->outputCapacity) {
      int32_t newSize = pRes->info.rows + pBlock->info.rows;
      for (int i = 0; i < taosArrayGetSize(pRes->pDataBlock); i++) {
        SColumnInfoData*   pResultColInfoData = taosArrayGet(pRes->pDataBlock, i);
        SDistinctDataInfo* pDistDataInfo = taosArrayGet(pInfo->pDistinctDataInfo,  i);
        char* tmp = realloc(pResultColInfoData->pData, newSize * pDistDataInfo->bytes);
        if (tmp == NULL) {
          return NULL;
        } else {
          pResultColInfoData->pData = tmp;
        }
      }
      pInfo->outputCapacity = newSize;
    }

    for (int32_t i = 0; i < pBlock->info.rows; i++) {
      buildMultiDistinctKey(pInfo, pBlock, i);
      if (taosHashGet(pInfo->pSet, pInfo->buf, pInfo->totalBytes) == NULL) {
        int32_t dummy;
        taosHashPut(pInfo->pSet, pInfo->buf, pInfo->totalBytes, &dummy, sizeof(dummy));
        for (int j = 0; j < taosArrayGetSize(pRes->pDataBlock); j++) {
          SDistinctDataInfo* pDistDataInfo = taosArrayGet(pInfo->pDistinctDataInfo, j);  // distinct meta info
          SColumnInfoData*   pColInfoData = taosArrayGet(pBlock->pDataBlock, pDistDataInfo->index); //src
          SColumnInfoData*   pResultColInfoData = taosArrayGet(pRes->pDataBlock, j);  // dist 

          char* val = ((char*)pColInfoData->pData) + pDistDataInfo->bytes * i;
          char *start = pResultColInfoData->pData +  pDistDataInfo->bytes * pInfo->pRes->info.rows; 
          memcpy(start, val, pDistDataInfo->bytes);
        }
        pRes->info.rows += 1;
      } 
    }

    if (pRes->info.rows >= pInfo->threshold) {
      break;
    }
  }
  return (pInfo->pRes->info.rows > 0)? pInfo->pRes:NULL;
}

SOperatorInfo* createDistinctOperatorInfo(STaskRuntimeEnv* pRuntimeEnv, SOperatorInfo* downstream, SExprInfo* pExpr, int32_t numOfOutput) {
  SDistinctOperatorInfo* pInfo = calloc(1, sizeof(SDistinctOperatorInfo));
  pInfo->totalBytes      = 0;
  pInfo->buf             = NULL;
  pInfo->threshold       = tsMaxNumOfDistinctResults; // distinct result threshold
  pInfo->outputCapacity  = 4096;
  pInfo->pDistinctDataInfo = taosArrayInit(numOfOutput, sizeof(SDistinctDataInfo)); 
  pInfo->pSet = taosHashInit(64, taosGetDefaultHashFunction(TSDB_DATA_TYPE_BINARY), false, HASH_NO_LOCK);
  pInfo->pRes = createOutputBuf(pExpr, numOfOutput, (int32_t) pInfo->outputCapacity);
  

  SOperatorInfo* pOperator = calloc(1, sizeof(SOperatorInfo));
  pOperator->name         = "DistinctOperator";
  pOperator->blockingOptr = false;
  pOperator->status       = OP_IN_EXECUTING;
//  pOperator->operatorType = OP_Distinct;
  pOperator->pExpr        = pExpr;
  pOperator->numOfOutput  = numOfOutput;
  pOperator->info         = pInfo;
  pOperator->pRuntimeEnv  = pRuntimeEnv;
  pOperator->exec         = hashDistinct;
  pOperator->pExpr        = pExpr; 
  pOperator->cleanupFn    = destroyDistinctOperatorInfo;

    int32_t code = appendDownstream(pOperator, &downstream, 1);
  return pOperator;
}

static int32_t getColumnIndexInSource(SQueriedTableInfo *pTableInfo, SSqlExpr *pExpr, SColumnInfo* pTagCols) {
  int32_t j = 0;

  if (TSDB_COL_IS_TAG(pExpr->pColumns->flag)) {
    if (pExpr->pColumns->info.colId == TSDB_TBNAME_COLUMN_INDEX) {
      return TSDB_TBNAME_COLUMN_INDEX;
    }

    while(j < pTableInfo->numOfTags) {
      if (pExpr->pColumns->info.colId == pTagCols[j].colId) {
        return j;
      }

      j += 1;
    }

  } /*else if (TSDB_COL_IS_UD_COL(pExpr->colInfo.flag)) {  // user specified column data
    return TSDB_UD_COLUMN_INDEX;
  } else {
    while (j < pTableInfo->numOfCols) {
      if (pExpr->colInfo.colId == pTableInfo->colList[j].colId) {
        return j;
      }

      j += 1;
    }
  }*/

  return INT32_MIN;  // return a less than TSDB_TBNAME_COLUMN_INDEX value
}

bool validateExprColumnInfo(SQueriedTableInfo *pTableInfo, SSqlExpr *pExpr, SColumnInfo* pTagCols) {
  int32_t j = getColumnIndexInSource(pTableInfo, pExpr, pTagCols);
  return j != INT32_MIN;
}

static bool validateQueryMsg(SQueryTableReq *pQueryMsg) {
  if (pQueryMsg->interval.interval < 0) {
    //qError("qmsg:%p illegal value of interval time %" PRId64, pQueryMsg, pQueryMsg->interval.interval);
    return false;
  }

//  if (pQueryMsg->sw.gap < 0 || pQueryMsg->sw.primaryColId != PRIMARYKEY_TIMESTAMP_COL_ID) {
    //qError("qmsg:%p illegal value of session window time %" PRId64, pQueryMsg, pQueryMsg->sw.gap);
//    return false;
//  }

//  if (pQueryMsg->sw.gap > 0 && pQueryMsg->interval.interval > 0) {
    //qError("qmsg:%p illegal value of session window time %" PRId64" and interval value %"PRId64, pQueryMsg,
//        pQueryMsg->sw.gap, pQueryMsg->interval.interval);
//    return false;
//  }

  if (pQueryMsg->numOfTables <= 0) {
    //qError("qmsg:%p illegal value of numOfTables %d", pQueryMsg, pQueryMsg->numOfTables);
    return false;
  }

  if (pQueryMsg->numOfGroupCols < 0) {
    //qError("qmsg:%p illegal value of numOfGroupbyCols %d", pQueryMsg, pQueryMsg->numOfGroupCols);
    return false;
  }

  if (pQueryMsg->numOfOutput > TSDB_MAX_COLUMNS || pQueryMsg->numOfOutput <= 0) {
    //qError("qmsg:%p illegal value of output columns %d", pQueryMsg, pQueryMsg->numOfOutput);
    return false;
  }

  return true;
}

static bool validateQueryTableCols(SQueriedTableInfo* pTableInfo, SSqlExpr** pExpr, int32_t numOfOutput,
                                   SColumnInfo* pTagCols, void* pMsg) {
  int32_t numOfTotal = pTableInfo->numOfCols + pTableInfo->numOfTags;
  if (pTableInfo->numOfCols < 0 || pTableInfo->numOfTags < 0 || numOfTotal > TSDB_MAX_COLUMNS) {
    //qError("qmsg:%p illegal value of numOfCols %d numOfTags:%d", pMsg, pTableInfo->numOfCols, pTableInfo->numOfTags);
    return false;
  }

  if (numOfTotal == 0) {  // table total columns are not required.
//    for(int32_t i = 0; i < numOfOutput; ++i) {
//      SSqlExpr* p = pExpr[i];
//      if ((p->functionId == FUNCTION_TAGPRJ) ||
//          (p->functionId == FUNCTION_TID_TAG && p->colInfo.colId == TSDB_TBNAME_COLUMN_INDEX) ||
//          (p->functionId == FUNCTION_COUNT && p->colInfo.colId == TSDB_TBNAME_COLUMN_INDEX) ||
//          (p->functionId == FUNCTION_BLKINFO)) {
//        continue;
//      }
//
//      return false;
//    }
  }

  for(int32_t i = 0; i < numOfOutput; ++i) {
    if (!validateExprColumnInfo(pTableInfo, pExpr[i], pTagCols)) {
      return TSDB_CODE_QRY_INVALID_MSG;
    }
  }

  return true;
}

static char *createTableIdList(SQueryTableReq *pQueryMsg, char *pMsg, SArray **pTableIdList) {
  assert(pQueryMsg->numOfTables > 0);

  *pTableIdList = taosArrayInit(pQueryMsg->numOfTables, sizeof(STableIdInfo));

  for (int32_t j = 0; j < pQueryMsg->numOfTables; ++j) {
    STableIdInfo* pTableIdInfo = (STableIdInfo *)pMsg;
    pTableIdInfo->uid = htobe64(pTableIdInfo->uid);
    pTableIdInfo->key = htobe64(pTableIdInfo->key);

    taosArrayPush(*pTableIdList, pTableIdInfo);
    pMsg += sizeof(STableIdInfo);
  }

  return pMsg;
}

static int32_t deserializeColFilterInfo(SColumnFilterInfo* pColFilters, int16_t numOfFilters, char** pMsg) {
  for (int32_t f = 0; f < numOfFilters; ++f) {
    SColumnFilterInfo *pFilterMsg = (SColumnFilterInfo *)(*pMsg);

    SColumnFilterInfo *pColFilter = &pColFilters[f];
    pColFilter->filterstr = htons(pFilterMsg->filterstr);

    (*pMsg) += sizeof(SColumnFilterInfo);

    if (pColFilter->filterstr) {
      pColFilter->len = htobe64(pFilterMsg->len);

      pColFilter->pz = (int64_t)calloc(1, (size_t)(pColFilter->len + 1 * TSDB_NCHAR_SIZE)); // note: null-terminator
      if (pColFilter->pz == 0) {
        return TSDB_CODE_QRY_OUT_OF_MEMORY;
      }

      memcpy((void *)pColFilter->pz, (*pMsg), (size_t)pColFilter->len);
      (*pMsg) += (pColFilter->len + 1);
    } else {
      pColFilter->lowerBndi = htobe64(pFilterMsg->lowerBndi);
      pColFilter->upperBndi = htobe64(pFilterMsg->upperBndi);
    }

    pColFilter->lowerRelOptr = htons(pFilterMsg->lowerRelOptr);
    pColFilter->upperRelOptr = htons(pFilterMsg->upperRelOptr);
  }

  return TSDB_CODE_SUCCESS;
}

static SExecTaskInfo* createExecTaskInfo(uint64_t queryId, uint64_t taskId) {
  SExecTaskInfo* pTaskInfo = calloc(1, sizeof(SExecTaskInfo));
  setTaskStatus(pTaskInfo, TASK_NOT_COMPLETED);

  pTaskInfo->cost.created = taosGetTimestampMs();
  pTaskInfo->id.queryId = queryId;

  char* p = calloc(1, 128);
  snprintf(p, 128, "TID:0x%"PRIx64" QID:0x%"PRIx64, taskId, queryId);
  pTaskInfo->id.str = strdup(p);

  return pTaskInfo;
}

static tsdbReaderT doCreateDataReader(STableScanPhyNode* pTableScanNode, SReadHandle* pHandle, uint64_t queryId, uint64_t taskId);

static int32_t doCreateTableGroup(void* metaHandle, int32_t tableType, uint64_t tableUid, STableGroupInfo* pGroupInfo, uint64_t queryId, uint64_t taskId);

SOperatorInfo* doCreateOperatorTreeNode(SPhyNode* pPhyNode, SExecTaskInfo* pTaskInfo, SReadHandle* pHandle, uint64_t queryId, uint64_t taskId, STableGroupInfo* pTableGroupInfo) {
  if (pPhyNode->pChildren == NULL || taosArrayGetSize(pPhyNode->pChildren) == 0) {
    if (pPhyNode->info.type == OP_TableScan) {
      SScanPhyNode* pScanPhyNode = (SScanPhyNode*)pPhyNode;

      size_t numOfCols = taosArrayGetSize(pPhyNode->pTargets);
      tsdbReaderT pDataReader = doCreateDataReader((STableScanPhyNode*) pPhyNode, pHandle, (uint64_t) queryId, taskId);

      int32_t code = doCreateTableGroup(pHandle->meta, pScanPhyNode->tableType, pScanPhyNode->uid, pTableGroupInfo, queryId, taskId);
      return createTableScanOperatorInfo(pDataReader, pScanPhyNode->order, numOfCols, pScanPhyNode->count, pScanPhyNode->reverse, pTaskInfo);
    } else if (pPhyNode->info.type == OP_Exchange) {
      SExchangePhyNode* pEx = (SExchangePhyNode*) pPhyNode;
      return createExchangeOperatorInfo(pEx->pSrcEndPoints, pEx->node.pTargets, pTaskInfo);
    } else if (pPhyNode->info.type == OP_StreamScan) {
      SScanPhyNode* pScanPhyNode = (SScanPhyNode*)pPhyNode;   // simple child table.
      STableGroupInfo groupInfo = {0};

      int32_t code = doCreateTableGroup(pHandle->meta, pScanPhyNode->tableType, pScanPhyNode->uid, &groupInfo, queryId, taskId);
      SArray* idList = NULL;

      if (groupInfo.numOfTables > 0) {
        SArray* pa = taosArrayGetP(groupInfo.pGroupList, 0);
        ASSERT(taosArrayGetSize(groupInfo.pGroupList) == 1);

        // Transfer the Array of STableKeyInfo into uid list.
        size_t  numOfTables = taosArrayGetSize(pa);
        idList = taosArrayInit(numOfTables, sizeof(uint64_t));

        for (int32_t i = 0; i < numOfTables; ++i) {
          STableKeyInfo* pkeyInfo = taosArrayGet(pa, i);
          taosArrayPush(idList, &pkeyInfo->uid);
        }
      } else {
        idList = taosArrayInit(4, sizeof(uint64_t));
      }

      SOperatorInfo* pOperator = createStreamScanOperatorInfo(pHandle->reader, pPhyNode->pTargets, idList, pTaskInfo);
      taosArrayDestroy(idList);

      //TODO destroy groupInfo
      return pOperator;
    }
  }

  if (pPhyNode->info.type == OP_Aggregate) {
    size_t size = taosArrayGetSize(pPhyNode->pChildren);
    assert(size == 1);

    // TODO single table agg
    for (int32_t i = 0; i < size; ++i) {
      SPhyNode*      pChildNode = taosArrayGetP(pPhyNode->pChildren, i);
      SOperatorInfo* op = doCreateOperatorTreeNode(pChildNode, pTaskInfo, pHandle, queryId, taskId, pTableGroupInfo);
      return createAggregateOperatorInfo(op, pPhyNode->pTargets, pTaskInfo, pTableGroupInfo);
    }
  } else if (pPhyNode->info.type == OP_MultiTableAggregate) {
    size_t size = taosArrayGetSize(pPhyNode->pChildren);
    assert(size == 1);

    for (int32_t i = 0; i < size; ++i) {
      SPhyNode*      pChildNode = taosArrayGetP(pPhyNode->pChildren, i);
      SOperatorInfo* op = doCreateOperatorTreeNode(pChildNode, pTaskInfo, pHandle, queryId, taskId, pTableGroupInfo);
      return createMultiTableAggOperatorInfo(op, pPhyNode->pTargets, pTaskInfo, pTableGroupInfo);
    }
  }
}

static tsdbReaderT createDataReaderImpl(STableScanPhyNode* pTableScanNode, STableGroupInfo* pGroupInfo, void* readHandle, uint64_t queryId, uint64_t taskId) {
  STsdbQueryCond cond = {.loadExternalRows = false};

  cond.order = pTableScanNode->scan.order;
  cond.numOfCols = taosArrayGetSize(pTableScanNode->scan.node.pTargets);
  cond.colList = calloc(cond.numOfCols, sizeof(SColumnInfo));
  if (cond.colList == NULL) {
    terrno = TSDB_CODE_QRY_OUT_OF_MEMORY;
    return NULL;
  }

  cond.twindow = pTableScanNode->window;
  cond.type = BLOCK_LOAD_OFFSET_SEQ_ORDER;

  for (int32_t i = 0; i < cond.numOfCols; ++i) {
    SExprInfo* pExprInfo = taosArrayGetP(pTableScanNode->scan.node.pTargets, i);
    assert(pExprInfo->pExpr->nodeType == TEXPR_COL_NODE);

    SSchema* pSchema = pExprInfo->pExpr->pSchema;
    cond.colList[i].type = pSchema->type;
    cond.colList[i].bytes = pSchema->bytes;
    cond.colList[i].colId = pSchema->colId;
  }

  return tsdbQueryTables(readHandle, &cond, pGroupInfo, queryId, taskId);
}

static int32_t doCreateTableGroup(void* metaHandle, int32_t tableType, uint64_t tableUid, STableGroupInfo* pGroupInfo, uint64_t queryId, uint64_t taskId) {
  int32_t code = 0;
  if (tableType == TSDB_SUPER_TABLE) {
    code = tsdbQuerySTableByTagCond(metaHandle, tableUid, 0, NULL, 0, 0, NULL, pGroupInfo, NULL, 0, queryId, taskId);
  } else {  // Create one table group.
    code = tsdbGetOneTableGroup(metaHandle, tableUid, 0, pGroupInfo);
  }

  return code;
}

static tsdbReaderT doCreateDataReader(STableScanPhyNode* pTableScanNode, SReadHandle* pHandle, uint64_t queryId, uint64_t taskId) {
  STableGroupInfo groupInfo = {0};

  uint64_t uid = pTableScanNode->scan.uid;
  int32_t code = doCreateTableGroup(pHandle->meta, pTableScanNode->scan.tableType, uid, &groupInfo, queryId, taskId);
  if (code != TSDB_CODE_SUCCESS) {
    goto _error;
  }

  if (groupInfo.numOfTables == 0) {
    code = 0;
    qDebug("no table qualified for query, TID:0x%"PRIx64", QID:0x%"PRIx64, taskId, queryId);
    goto _error;
  }

  return createDataReaderImpl(pTableScanNode, &groupInfo, pHandle->reader, queryId, taskId);

  _error:
  terrno = code;
  return NULL;
}

int32_t createExecTaskInfoImpl(SSubplan* pPlan, SExecTaskInfo** pTaskInfo, SReadHandle* pHandle, uint64_t taskId) {
  uint64_t queryId = pPlan->id.queryId;

  int32_t code = TSDB_CODE_SUCCESS;
  *pTaskInfo = createExecTaskInfo(queryId, taskId);
  if (*pTaskInfo == NULL) {
    code = TSDB_CODE_QRY_OUT_OF_MEMORY;
    goto _complete;
  }

  STableGroupInfo group = {0};
  (*pTaskInfo)->pRoot = doCreateOperatorTreeNode(pPlan->pNode, *pTaskInfo, pHandle, queryId, taskId, &group);
  if ((*pTaskInfo)->pRoot == NULL) {
    code = TSDB_CODE_QRY_OUT_OF_MEMORY;
    goto _complete;
  }

  return code;

_complete:
  tfree(*pTaskInfo);

  terrno = code;
  return code;
}

int32_t cloneExprFilterInfo(SColumnFilterInfo **dst, SColumnFilterInfo* src, int32_t filterNum) {
  if (filterNum <= 0) {
    return TSDB_CODE_SUCCESS;
  }

  *dst = calloc(filterNum, sizeof(*src));
  if (*dst == NULL) {
    return TSDB_CODE_QRY_OUT_OF_MEMORY;
  }

  memcpy(*dst, src, sizeof(*src) * filterNum);

  for (int32_t i = 0; i < filterNum; i++) {
    if ((*dst)[i].filterstr && dst[i]->len > 0) {
      void *pz = calloc(1, (size_t)(*dst)[i].len + 1);

      if (pz == NULL) {
        if (i == 0) {
          free(*dst);
        } else {
          freeColumnFilterInfo(*dst, i);
        }

        return TSDB_CODE_QRY_OUT_OF_MEMORY;
      }

      memcpy(pz, (void *)src->pz, (size_t)src->len + 1);

      (*dst)[i].pz = (int64_t)pz;
    }
  }

  return TSDB_CODE_SUCCESS;
}

int32_t buildArithmeticExprFromMsg(SExprInfo *pExprInfo, void *pQueryMsg) {
  //qDebug("qmsg:%p create arithmetic expr from binary", pQueryMsg);

  tExprNode* pExprNode = NULL;
  TRY(TSDB_MAX_TAG_CONDITIONS) {
    pExprNode = exprTreeFromBinary(pExprInfo->base.param[0].pz, pExprInfo->base.param[0].nLen);
  } CATCH( code ) {
    CLEANUP_EXECUTE();
    //qError("qmsg:%p failed to create arithmetic expression string from:%s, reason: %s", pQueryMsg, pExprInfo->base.param[0].pz, tstrerror(code));
    return code;
  } END_TRY

  if (pExprNode == NULL) {
    //qError("qmsg:%p failed to create arithmetic expression string from:%s", pQueryMsg, pExprInfo->base.param[0].pz);
    return TSDB_CODE_QRY_APP_ERROR;
  }

  pExprInfo->pExpr = pExprNode;
  return TSDB_CODE_SUCCESS;
}

static int32_t updateOutputBufForTopBotQuery(SQueriedTableInfo* pTableInfo, SColumnInfo* pTagCols, SExprInfo* pExprs, int32_t numOfOutput, int32_t tagLen, bool superTable) {
  for (int32_t i = 0; i < numOfOutput; ++i) {
    int16_t functId = getExprFunctionId(&pExprs[i]);

    if (functId == FUNCTION_TOP || functId == FUNCTION_BOTTOM) {
      int32_t j = getColumnIndexInSource(pTableInfo, &pExprs[i].base, pTagCols);
      if (j < 0 || j >= pTableInfo->numOfCols) {
        return TSDB_CODE_QRY_INVALID_MSG;
      } else {
        SColumnInfo* pCol = &pTableInfo->colList[j];
//        int32_t ret = getResultDataInfo(pCol->type, pCol->bytes, functId, (int32_t)pExprs[i].base.param[0].i,
//                                        &pExprs[i].base.resSchema.type, &pExprs[i].base.resSchema.bytes, &pExprs[i].base.interBytes, tagLen, superTable, NULL);
//        assert(ret == TSDB_CODE_SUCCESS);
      }
    }
  }

  return TSDB_CODE_SUCCESS;
}

// TODO tag length should be passed from client, refactor
int32_t createQueryFunc(SQueriedTableInfo* pTableInfo, int32_t numOfOutput, SExprInfo** pExprInfo,
                        SSqlExpr** pExprMsg, SColumnInfo* pTagCols, int32_t queryType, void* pMsg, struct SUdfInfo* pUdfInfo) {
  *pExprInfo = NULL;
  int32_t code = TSDB_CODE_SUCCESS;

//  code = initUdfInfo(pUdfInfo);
  if (code) {
    return code;
  }

  SExprInfo *pExprs = (SExprInfo *)calloc(numOfOutput, sizeof(SExprInfo));
  if (pExprs == NULL) {
    return TSDB_CODE_QRY_OUT_OF_MEMORY;
  }

  bool    isSuperTable = /*QUERY_IS_STABLE_QUERY(queryType);*/ true;
  int16_t tagLen = 0;

  for (int32_t i = 0; i < numOfOutput; ++i) {
    pExprs[i].base = *pExprMsg[i];

    memset(pExprs[i].base.param, 0, sizeof(SVariant) * tListLen(pExprs[i].base.param));
    for (int32_t j = 0; j < pExprMsg[i]->numOfParams; ++j) {
      taosVariantAssign(&pExprs[i].base.param[j], &pExprMsg[i]->param[j]);
    }

    int16_t type = 0;
    int16_t bytes = 0;

    // parse the arithmetic expression
    int32_t functionId = getExprFunctionId(&pExprs[i]);
    if (functionId == FUNCTION_ARITHM) {
      code = buildArithmeticExprFromMsg(&pExprs[i], pMsg);

      if (code != TSDB_CODE_SUCCESS) {
        tfree(pExprs);
        return code;
      }

      type  = TSDB_DATA_TYPE_DOUBLE;
      bytes = tDataTypes[type].bytes;
    } else if (functionId == FUNCTION_BLKINFO) {
      SSchema s = {.type=TSDB_DATA_TYPE_BINARY, .bytes=TSDB_MAX_BINARY_LEN};
      type = s.type;
      bytes = s.bytes;
    } else if (pExprs[i].base.pColumns->info.colId == TSDB_TBNAME_COLUMN_INDEX && functionId == FUNCTION_TAGPRJ) {  // parse the normal column
      const SSchema* s = tGetTbnameColumnSchema();
      type = s->type;
      bytes = s->bytes;
    } else if (pExprs[i].base.pColumns->info.colId <= TSDB_UD_COLUMN_INDEX && pExprs[i].base.pColumns->info.colId > TSDB_RES_COL_ID) {
      // it is a user-defined constant value column
      assert(functionId == FUNCTION_PRJ);

      type = pExprs[i].base.param[1].nType;
      bytes = pExprs[i].base.param[1].nLen;
      if (type == TSDB_DATA_TYPE_BINARY || type == TSDB_DATA_TYPE_NCHAR) {
        bytes += VARSTR_HEADER_SIZE;
      }
    } else {
      int32_t j = getColumnIndexInSource(pTableInfo, &pExprs[i].base, pTagCols);
      if (TSDB_COL_IS_TAG(pExprs[i].base.pColumns->flag)) {
        if (j < TSDB_TBNAME_COLUMN_INDEX || j >= pTableInfo->numOfTags) {
          tfree(pExprs);
          return TSDB_CODE_QRY_INVALID_MSG;
        }
      } else {
        if (j < PRIMARYKEY_TIMESTAMP_COL_ID || j >= pTableInfo->numOfCols) {
          tfree(pExprs);
          return TSDB_CODE_QRY_INVALID_MSG;
        }
      }

      if (pExprs[i].base.pColumns->info.colId != TSDB_TBNAME_COLUMN_INDEX && j >= 0) {
        SColumnInfo* pCol = (TSDB_COL_IS_TAG(pExprs[i].base.pColumns->flag))? &pTagCols[j]:&pTableInfo->colList[j];
        type = pCol->type;
        bytes = pCol->bytes;
      } else {
        const SSchema* s = tGetTbnameColumnSchema();

        type  = s->type;
        bytes = s->bytes;
      }

//      if (pExprs[i].base.flist.numOfFilters > 0) {
//        int32_t ret = cloneExprFilterInfo(&pExprs[i].base.flist.filterInfo, pExprMsg[i]->flist.filterInfo,
//            pExprMsg[i]->flist.numOfFilters);
//        if (ret) {
//          tfree(pExprs);
//          return ret;
//        }
//      }
    }

    int32_t param = (int32_t)pExprs[i].base.param[0].i;
//    if (functionId != FUNCTION_ARITHM &&
//       (type != pExprs[i].base.colType || bytes != pExprs[i].base.colBytes)) {
//      tfree(pExprs);
//      return TSDB_CODE_QRY_INVALID_MSG;
//    }

    // todo remove it
    SResultDataInfo info;
    if (getResultDataInfo(type, bytes, functionId, param, &info, 0, isSuperTable/*, pUdfInfo*/) != TSDB_CODE_SUCCESS) {
      tfree(pExprs);
      return TSDB_CODE_QRY_INVALID_MSG;
    }

    if (functionId == FUNCTION_TAG_DUMMY || functionId == FUNCTION_TS_DUMMY) {
      tagLen += pExprs[i].base.resSchema.bytes;
    }

    assert(isValidDataType(pExprs[i].base.resSchema.type));
  }

  // the tag length is affected by other tag columns, so this should be update.
  updateOutputBufForTopBotQuery(pTableInfo, pTagCols, pExprs, numOfOutput, tagLen, isSuperTable);

  *pExprInfo = pExprs;
  return TSDB_CODE_SUCCESS;
}

int32_t createQueryFilter(char *data, uint16_t len, SFilterInfo** pFilters) {
  tExprNode* expr = NULL;
  
  TRY(TSDB_MAX_TAG_CONDITIONS) {
    expr = exprTreeFromBinary(data, len);
  } CATCH( code ) {
    CLEANUP_EXECUTE();
    return code;
  } END_TRY

  if (expr == NULL) {
    //qError("failed to create expr tree");
    return TSDB_CODE_QRY_APP_ERROR;
  }

//  int32_t ret = filterInitFromTree(expr, pFilters, 0);
//  tExprTreeDestroy(expr, NULL);

//  return ret;
}

SGroupbyExpr *createGroupbyExprFromMsg(SQueryTableReq *pQueryMsg, SColIndex *pColIndex, int32_t *code) {
  if (pQueryMsg->numOfGroupCols == 0) {
    return NULL;
  }

  // using group by tag columns
  SGroupbyExpr *pGroupbyExpr = (SGroupbyExpr *)calloc(1, sizeof(SGroupbyExpr));
  if (pGroupbyExpr == NULL) {
    *code = TSDB_CODE_QRY_OUT_OF_MEMORY;
    return NULL;
  }

  pGroupbyExpr->columnInfo = taosArrayInit(pQueryMsg->numOfGroupCols, sizeof(SColIndex));
  for(int32_t i = 0; i < pQueryMsg->numOfGroupCols; ++i) {
    taosArrayPush(pGroupbyExpr->columnInfo, &pColIndex[i]);
  }

  return pGroupbyExpr;
}

//int32_t doCreateFilterInfo(SColumnInfo* pCols, int32_t numOfCols, int32_t numOfFilterCols, SSingleColumnFilterInfo** pFilterInfo, uint64_t qId) {
//  *pFilterInfo = calloc(1, sizeof(SSingleColumnFilterInfo) * numOfFilterCols);
//  if (*pFilterInfo == NULL) {
//    return TSDB_CODE_QRY_OUT_OF_MEMORY;
//  }
//
//  for (int32_t i = 0, j = 0; i < numOfCols; ++i) {
//    if (pCols[i].flist.numOfFilters > 0) {
//      SSingleColumnFilterInfo* pFilter = &((*pFilterInfo)[j]);
//
//      memcpy(&pFilter->info, &pCols[i], sizeof(SColumnInfo));
//      pFilter->info = pCols[i];
//
//      pFilter->numOfFilters = pCols[i].flist.numOfFilters;
//      pFilter->pFilters = calloc(pFilter->numOfFilters, sizeof(SColumnFilterElem));
//      if (pFilter->pFilters == NULL) {
//        return TSDB_CODE_QRY_OUT_OF_MEMORY;
//      }
//
//      for (int32_t f = 0; f < pFilter->numOfFilters; ++f) {
//        SColumnFilterElem* pSingleColFilter = &pFilter->pFilters[f];
//        pSingleColFilter->filterInfo = pCols[i].flist.filterInfo[f];
//
//        int32_t lower = pSingleColFilter->filterInfo.lowerRelOptr;
//        int32_t upper = pSingleColFilter->filterInfo.upperRelOptr;
//        if (lower == TSDB_RELATION_INVALID && upper == TSDB_RELATION_INVALID) {
//          //qError("QInfo:0x%"PRIx64" invalid filter info", qId);
//          return TSDB_CODE_QRY_INVALID_MSG;
//        }
//
//        pSingleColFilter->fp = getFilterOperator(lower, upper);
//        if (pSingleColFilter->fp == NULL) {
//          //qError("QInfo:0x%"PRIx64" invalid filter info", qId);
//          return TSDB_CODE_QRY_INVALID_MSG;
//        }
//
//        pSingleColFilter->bytes = pCols[i].bytes;
//
//        if (lower == TSDB_RELATION_IN) {
////          buildFilterSetFromBinary(&pSingleColFilter->q, (char *)(pSingleColFilter->filterInfo.pz), (int32_t)(pSingleColFilter->filterInfo.len));
//        }
//      }
//
//      j++;
//    }
//  }
//
//  return TSDB_CODE_SUCCESS;
//}

void* doDestroyFilterInfo(SSingleColumnFilterInfo* pFilterInfo, int32_t numOfFilterCols) {
//  for (int32_t i = 0; i < numOfFilterCols; ++i) {
//    if (pFilterInfo[i].numOfFilters > 0) {
//      if (pFilterInfo[i].pFilters->filterInfo.lowerRelOptr == TSDB_RELATION_IN) {
//        taosHashCleanup((SHashObj *)(pFilterInfo[i].pFilters->q));
//      }
//      tfree(pFilterInfo[i].pFilters);
//    }
//  }
//
//  tfree(pFilterInfo);
  return NULL;
}

int32_t createFilterInfo(STaskAttr* pQueryAttr, uint64_t qId) {
  for (int32_t i = 0; i < pQueryAttr->numOfCols; ++i) {
//    if (pQueryAttr->tableCols[i].flist.numOfFilters > 0 && pQueryAttr->tableCols[i].flist.filterInfo != NULL) {
//      pQueryAttr->numOfFilterCols++;
//    }
  }

  if (pQueryAttr->numOfFilterCols == 0) {
    return TSDB_CODE_SUCCESS;
  }

//  doCreateFilterInfo(pQueryAttr->tableCols, pQueryAttr->numOfCols, pQueryAttr->numOfFilterCols,
//                     &pQueryAttr->pFilterInfo, qId);

  pQueryAttr->createFilterOperator = true;

  return TSDB_CODE_SUCCESS;
}

static void doUpdateExprColumnIndex(STaskAttr *pQueryAttr) {
  assert(pQueryAttr->pExpr1 != NULL && pQueryAttr != NULL);

  for (int32_t k = 0; k < pQueryAttr->numOfOutput; ++k) {
    SSqlExpr *pSqlExprMsg = &pQueryAttr->pExpr1[k].base;
//    if (pSqlExprMsg->functionId == FUNCTION_ARITHM) {
//      continue;
//    }

    // todo opt performance
    SColIndex *pColIndex = NULL;/*&pSqlExprMsg->colInfo;*/
    if (TSDB_COL_IS_NORMAL_COL(pColIndex->flag)) {
      int32_t f = 0;
      for (f = 0; f < pQueryAttr->numOfCols; ++f) {
        if (pColIndex->colId == pQueryAttr->tableCols[f].colId) {
          pColIndex->colIndex = f;
          break;
        }
      }

      assert(f < pQueryAttr->numOfCols);
    } else if (pColIndex->colId <= TSDB_UD_COLUMN_INDEX) {
      // do nothing for user-defined constant value result columns
    } else {
      int32_t f = 0;
      for (f = 0; f < pQueryAttr->numOfTags; ++f) {
        if (pColIndex->colId == pQueryAttr->tagColList[f].colId) {
          pColIndex->colIndex = f;
          break;
        }
      }

      assert(f < pQueryAttr->numOfTags || pColIndex->colId == TSDB_TBNAME_COLUMN_INDEX);
    }
  }
}

void setResultBufSize(STaskAttr* pQueryAttr, SRspResultInfo* pResultInfo) {
  const int32_t DEFAULT_RESULT_MSG_SIZE = 1024 * (1024 + 512);

  // the minimum number of rows for projection query
  const int32_t MIN_ROWS_FOR_PRJ_QUERY = 8192;
  const int32_t DEFAULT_MIN_ROWS = 4096;

  const float THRESHOLD_RATIO = 0.85f;

  if (isProjQuery(pQueryAttr)) {
    int32_t numOfRes = DEFAULT_RESULT_MSG_SIZE / pQueryAttr->resultRowSize;
    if (numOfRes < MIN_ROWS_FOR_PRJ_QUERY) {
      numOfRes = MIN_ROWS_FOR_PRJ_QUERY;
    }

    pResultInfo->capacity  = numOfRes;
  } else {  // in case of non-prj query, a smaller output buffer will be used.
    pResultInfo->capacity = DEFAULT_MIN_ROWS;
  }

  pResultInfo->threshold = (int32_t)(pResultInfo->capacity * THRESHOLD_RATIO);
  pResultInfo->total = 0;
}

FORCE_INLINE bool checkQIdEqual(void *qHandle, uint64_t qId) {
  return ((SQInfo *)qHandle)->qId == qId;
}

int32_t initQInfo(STsBufInfo* pTsBufInfo, void* tsdb, void* sourceOptr, SQInfo* pQInfo, STaskParam* param, char* start,
                  int32_t prevResultLen, void* merger) {
  int32_t code = TSDB_CODE_SUCCESS;

  STaskRuntimeEnv* pRuntimeEnv = &pQInfo->runtimeEnv;
  pRuntimeEnv->qinfo = pQInfo;

  STaskAttr *pQueryAttr = pRuntimeEnv->pQueryAttr;

  STSBuf *pTsBuf = NULL;

  if (pTsBufInfo->tsLen > 0) {  // open new file to save the result
    char* tsBlock = start + pTsBufInfo->tsOffset;
    pTsBuf = tsBufCreateFromCompBlocks(tsBlock, pTsBufInfo->tsNumOfBlocks, pTsBufInfo->tsLen, pTsBufInfo->tsOrder,
                                       pQueryAttr->vgId);

    if (pTsBuf == NULL) {
      code = TSDB_CODE_QRY_NO_DISKSPACE;
      goto _error;
    }
    tsBufResetPos(pTsBuf);
    bool ret = tsBufNextPos(pTsBuf);
    UNUSED(ret);
  }

  SArray* prevResult = NULL;
  if (prevResultLen > 0) {
    prevResult = interResFromBinary(param->prevResult, prevResultLen);
    pRuntimeEnv->prevResult = prevResult;
  }

  pRuntimeEnv->currentOffset = pQueryAttr->limit.offset;
  if (tsdb != NULL) {
//    pQueryAttr->precision = tsdbGetCfg(tsdb)->precision;
  }

  if ((QUERY_IS_ASC_QUERY(pQueryAttr) && (pQueryAttr->window.skey > pQueryAttr->window.ekey)) ||
      (!QUERY_IS_ASC_QUERY(pQueryAttr) && (pQueryAttr->window.ekey > pQueryAttr->window.skey))) {
    //qDebug("QInfo:0x%"PRIx64" no result in time range %" PRId64 "-%" PRId64 ", order %d", pQInfo->qId, pQueryAttr->window.skey,
//           pQueryAttr->window.ekey, pQueryAttr->order.order);
//    setTaskStatus(pOperator->pTaskInfo, QUERY_COMPLETED);
    pRuntimeEnv->tableqinfoGroupInfo.numOfTables = 0;
    // todo free memory
    return TSDB_CODE_SUCCESS;
  }

  if (pRuntimeEnv->tableqinfoGroupInfo.numOfTables == 0) {
    //qDebug("QInfo:0x%"PRIx64" no table qualified for tag filter, abort query", pQInfo->qId);
//    setTaskStatus(pOperator->pTaskInfo, QUERY_COMPLETED);
    return TSDB_CODE_SUCCESS;
  }

  // filter the qualified
  if ((code = doInitQInfo(pQInfo, pTsBuf, tsdb, sourceOptr, param->tableScanOperator, param->pOperator, merger)) != TSDB_CODE_SUCCESS) {
    goto _error;
  }

  return code;

_error:
  // table query ref will be decrease during error handling
//  doDestroyTask(pQInfo);
  return code;
}

//TODO refactor
void freeColumnFilterInfo(SColumnFilterInfo* pFilter, int32_t numOfFilters) {
    if (pFilter == NULL || numOfFilters == 0) {
      return;
    }

    for (int32_t i = 0; i < numOfFilters; i++) {
      if (pFilter[i].filterstr && pFilter[i].pz) {
        free((void*)(pFilter[i].pz));
      }
    }

    free(pFilter);
}

static void doDestroyTableQueryInfo(STableGroupInfo* pTableqinfoGroupInfo) {
  if (pTableqinfoGroupInfo->pGroupList != NULL) {
    int32_t numOfGroups = (int32_t) taosArrayGetSize(pTableqinfoGroupInfo->pGroupList);
    for (int32_t i = 0; i < numOfGroups; ++i) {
      SArray *p = taosArrayGetP(pTableqinfoGroupInfo->pGroupList, i);

      size_t num = taosArrayGetSize(p);
      for(int32_t j = 0; j < num; ++j) {
        STableQueryInfo* item = taosArrayGetP(p, j);
        destroyTableQueryInfoImpl(item);
      }

      taosArrayDestroy(p);
    }
  }

  taosArrayDestroy(pTableqinfoGroupInfo->pGroupList);
  taosHashCleanup(pTableqinfoGroupInfo->map);

  pTableqinfoGroupInfo->pGroupList = NULL;
  pTableqinfoGroupInfo->map = NULL;
  pTableqinfoGroupInfo->numOfTables = 0;
}

void* destroyQueryFuncExpr(SExprInfo* pExprInfo, int32_t numOfExpr) {
  if (pExprInfo == NULL) {
    assert(numOfExpr == 0);
    return NULL;
  }

  for (int32_t i = 0; i < numOfExpr; ++i) {
    if (pExprInfo[i].pExpr != NULL) {
      tExprTreeDestroy(pExprInfo[i].pExpr, NULL);
    }

//    if (pExprInfo[i].base.flist.filterInfo) {
//      freeColumnFilterInfo(pExprInfo[i].base.flist.filterInfo, pExprInfo[i].base.flist.numOfFilters);
//    }

    for(int32_t j = 0; j < pExprInfo[i].base.numOfParams; ++j) {
      taosVariantDestroy(&pExprInfo[i].base.param[j]);
    }
  }

  tfree(pExprInfo);
  return NULL;
}

void* freeColumnInfo(SColumnInfo* pColumnInfo, int32_t numOfCols) {
  if (pColumnInfo != NULL) {
    assert(numOfCols >= 0);

    for (int32_t i = 0; i < numOfCols; i++) {
      freeColumnFilterInfo(pColumnInfo[i].flist.filterInfo, pColumnInfo[i].flist.numOfFilters);
    }

    tfree(pColumnInfo);
  }

  return NULL;
}

void doDestroyTask(SExecTaskInfo *pTaskInfo) {
  qDebug("%s execTask is freed", GET_TASKID(pTaskInfo));

  doDestroyTableQueryInfo(&pTaskInfo->tableqinfoGroupInfo);
//  taosArrayDestroy(pTaskInfo->summary.queryProfEvents);
//  taosHashCleanup(pTaskInfo->summary.operatorProfResults);

  tfree(pTaskInfo->sql);
  tfree(pTaskInfo->id.str);
  tfree(pTaskInfo);
}

static void doSetTagValueToResultBuf(char* output, const char* val, int16_t type, int16_t bytes) {
  if (val == NULL) {
    setNull(output, type, bytes);
    return;
  }

  if (IS_VAR_DATA_TYPE(type)) {
    // Binary data overflows for sort of unknown reasons. Let trim the overflow data
    if (varDataTLen(val) > bytes) {
      int32_t maxLen = bytes - VARSTR_HEADER_SIZE;
      int32_t len = (varDataLen(val) > maxLen)? maxLen:varDataLen(val);
      memcpy(varDataVal(output), varDataVal(val), len);
      varDataSetLen(output, len);
    } else {
      varDataCopy(output, val);
    }
  } else {
    memcpy(output, val, bytes);
  }
}

static int64_t getQuerySupportBufSize(size_t numOfTables) {
  size_t s1 = sizeof(STableQueryInfo);
  size_t s2 = sizeof(SHashNode);

//  size_t s3 = sizeof(STableCheckInfo);  buffer consumption in tsdb
  return (int64_t)((s1 + s2) * 1.5 * numOfTables);
}

int32_t checkForQueryBuf(size_t numOfTables) {
  int64_t t = getQuerySupportBufSize(numOfTables);
  if (tsQueryBufferSizeBytes < 0) {
    return TSDB_CODE_SUCCESS;
  } else if (tsQueryBufferSizeBytes > 0) {

    while(1) {
      int64_t s = tsQueryBufferSizeBytes;
      int64_t remain = s - t;
      if (remain >= 0) {
        if (atomic_val_compare_exchange_64(&tsQueryBufferSizeBytes, s, remain) == s) {
          return TSDB_CODE_SUCCESS;
        }
      } else {
        return TSDB_CODE_QRY_NOT_ENOUGH_BUFFER;
      }
    }
  }

  // disable query processing if the value of tsQueryBufferSize is zero.
  return TSDB_CODE_QRY_NOT_ENOUGH_BUFFER;
}

bool checkNeedToCompressQueryCol(SQInfo *pQInfo) {
  STaskRuntimeEnv* pRuntimeEnv = &pQInfo->runtimeEnv;
  STaskAttr *pQueryAttr = pRuntimeEnv->pQueryAttr;

  SSDataBlock* pRes = pRuntimeEnv->outputBuf;

  if (GET_NUM_OF_RESULTS(&(pQInfo->runtimeEnv)) <= 0) {
    return false;
  }

  int32_t numOfRows = pQueryAttr->pExpr2 ? GET_NUM_OF_RESULTS(pRuntimeEnv) : pRes->info.rows;
  int32_t numOfCols = pQueryAttr->pExpr2 ? pQueryAttr->numOfExpr2 : pQueryAttr->numOfOutput;

  for (int32_t col = 0; col < numOfCols; ++col) {
    SColumnInfoData* pColRes = taosArrayGet(pRes->pDataBlock, col);
    int32_t colSize = pColRes->info.bytes * numOfRows;
    if (NEEDTO_COMPRESS_QUERY(colSize)) {
      return true;
    }
  }

  return false;
}

void releaseQueryBuf(size_t numOfTables) {
  if (tsQueryBufferSizeBytes < 0) {
    return;
  }

  int64_t t = getQuerySupportBufSize(numOfTables);

  // restore value is not enough buffer available
  atomic_add_fetch_64(&tsQueryBufferSizeBytes, t);
}<|MERGE_RESOLUTION|>--- conflicted
+++ resolved
@@ -5295,12 +5295,7 @@
     rpcInit.sessions = tsMaxConnections;
     rpcInit.connType = TAOS_CONN_CLIENT;
     rpcInit.user = (char *)"root";
-<<<<<<< HEAD
-    // todo
-    rpcInit.idleTime = 6; //tsShellActivityTimer * 1000;
-=======
     rpcInit.idleTime = tsShellActivityTimer * 1000;
->>>>>>> 1383e53d
     rpcInit.ckey = "key";
     rpcInit.spi = 1;
     rpcInit.secret = (char *)"dcc5bed04851fec854c035b2e40263b6";
