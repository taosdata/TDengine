/*
 * Copyright (c) 2019 TAOS Data, Inc. <jhtao@taosdata.com>
 *
 * This program is free software: you can use, redistribute, and/or modify
 * it under the terms of the GNU Affero General Public License, version 3
 * or later ("AGPL"), as published by the Free Software Foundation.
 *
 * This program is distributed in the hope that it will be useful, but WITHOUT
 * ANY WARRANTY; without even the implied warranty of MERCHANTABILITY or
 * FITNESS FOR A PARTICULAR PURPOSE.
 *
 * You should have received a copy of the GNU Affero General Public License
 * along with this program. If not, see <http://www.gnu.org/licenses/>.
 */

#include "filter.h"
#include "function.h"
#include "os.h"
#include "query.h"
#include "tname.h"
#include "tutil.h"

#include "tdatablock.h"
#include "tmsg.h"

#include "executorInt.h"
#include "operator.h"
#include "querytask.h"
#include "tcompare.h"
#include "thash.h"
#include "ttypes.h"

typedef struct SGroupbyOperatorInfo {
  SOptrBasicInfo binfo;
  SAggSupporter  aggSup;
  SArray*        pGroupCols;     // group by columns, SArray<SColumn>
  SArray*        pGroupColVals;  // current group column values, SArray<SGroupKeys>
  bool           isInit;         // denote if current val is initialized or not
  char*          keyBuf;         // group by keys for hash
  int32_t        groupKeyLen;    // total group by column width
  SGroupResInfo  groupResInfo;
  SExprSupp      scalarSup;
  SOperatorInfo* pOperator;
} SGroupbyOperatorInfo;

// The sort in partition may be needed later.
typedef struct SPartitionOperatorInfo {
  SOptrBasicInfo binfo;
  SArray*        pGroupCols;
  SArray*        pGroupColVals;  // current group column values, SArray<SGroupKeys>
  char*          keyBuf;         // group by keys for hash
  int32_t        groupKeyLen;    // total group by column width
  SHashObj*      pGroupSet;      // quick locate the window object for each result

  SDiskbasedBuf* pBuf;              // query result buffer based on blocked-wised disk file
  int32_t        rowCapacity;       // maximum number of rows for each buffer page
  int32_t*       columnOffset;      // start position for each column data
  SArray*        sortedGroupArray;  // SDataGroupInfo sorted by group id
  int32_t        groupIndex;        // group index
  int32_t        pageIndex;         // page index of current group
  SExprSupp      scalarSup;

  int32_t remainRows;
  int32_t orderedRows;
  SArray* pOrderInfoArr;
} SPartitionOperatorInfo;

static void*    getCurrentDataGroupInfo(const SPartitionOperatorInfo* pInfo, SDataGroupInfo** pGroupInfo, int32_t len);
static int32_t* setupColumnOffset(const SSDataBlock* pBlock, int32_t rowCapacity);
static int32_t  setGroupResultOutputBuf(SOperatorInfo* pOperator, SOptrBasicInfo* binfo, int32_t numOfCols, char* pData,
                                        int32_t bytes, uint64_t groupId, SDiskbasedBuf* pBuf, SAggSupporter* pAggSup);
static int32_t  extractColumnInfo(SNodeList* pNodeList, SArray** pArrayRes);

static void freeGroupKey(void* param) {
  SGroupKeys* pKey = (SGroupKeys*)param;
  taosMemoryFree(pKey->pData);
}

static void destroyGroupOperatorInfo(void* param) {
  if (param == NULL) {
    return;
  }
  SGroupbyOperatorInfo* pInfo = (SGroupbyOperatorInfo*)param;

  cleanupBasicInfo(&pInfo->binfo);
  taosMemoryFreeClear(pInfo->keyBuf);
  taosArrayDestroy(pInfo->pGroupCols);
  taosArrayDestroyEx(pInfo->pGroupColVals, freeGroupKey);
  cleanupExprSupp(&pInfo->scalarSup);

  if (pInfo->pOperator != NULL) {
    cleanupResultInfo(pInfo->pOperator->pTaskInfo, &pInfo->pOperator->exprSupp, &pInfo->groupResInfo, &pInfo->aggSup,
                      false);
    pInfo->pOperator = NULL;
  }

  cleanupGroupResInfo(&pInfo->groupResInfo);
  cleanupAggSup(&pInfo->aggSup);
  taosMemoryFreeClear(param);
}

static int32_t initGroupOptrInfo(SArray** pGroupColVals, int32_t* keyLen, char** keyBuf, const SArray* pGroupColList) {
  *pGroupColVals = taosArrayInit(4, sizeof(SGroupKeys));
  if ((*pGroupColVals) == NULL) {
    return terrno;
  }

  int32_t numOfGroupCols = taosArrayGetSize(pGroupColList);
  for (int32_t i = 0; i < numOfGroupCols; ++i) {
    SColumn* pCol = (SColumn*)taosArrayGet(pGroupColList, i);
    if (!pCol) {
      qError("%s failed at line %d since %s", __func__, __LINE__, tstrerror(terrno));
      return terrno;
    }
    (*keyLen) += pCol->bytes;  // actual data + null_flag

    SGroupKeys key = {0};
    key.bytes = pCol->bytes;
    key.type = pCol->type;
    key.isNull = false;
    key.pData = taosMemoryCalloc(1, pCol->bytes);
    if (key.pData == NULL) {
      return terrno;
    }

    void* tmp = taosArrayPush((*pGroupColVals), &key);
    if (!tmp) {
      return terrno;
    }
  }

  int32_t nullFlagSize = sizeof(int8_t) * numOfGroupCols;
  (*keyLen) += nullFlagSize;

  (*keyBuf) = taosMemoryCalloc(1, (*keyLen));
  if ((*keyBuf) == NULL) {
    return terrno;
  }

  return TSDB_CODE_SUCCESS;
}

static bool groupKeyCompare(SArray* pGroupCols, SArray* pGroupColVals, SSDataBlock* pBlock, int32_t rowIndex,
                            int32_t numOfGroupCols) {
  SColumnDataAgg* pColAgg = NULL;
  for (int32_t i = 0; i < numOfGroupCols; ++i) {
    SColumn*         pCol = taosArrayGet(pGroupCols, i);
    SColumnInfoData* pColInfoData = taosArrayGet(pBlock->pDataBlock, pCol->slotId);
    if (pBlock->pBlockAgg != NULL) {
      pColAgg = &pBlock->pBlockAgg[pCol->slotId];  // TODO is agg data matched?
    }

    bool isNull = colDataIsNull(pColInfoData, pBlock->info.rows, rowIndex, pColAgg);

    SGroupKeys* pkey = taosArrayGet(pGroupColVals, i);
    if (pkey->isNull && isNull) {
      continue;
    }

    if (isNull || pkey->isNull) {
      return false;
    }

    char* val = colDataGetData(pColInfoData, rowIndex);

    if (pkey->type == TSDB_DATA_TYPE_JSON) {
      int32_t dataLen = getJsonValueLen(val);

      if (memcmp(pkey->pData, val, dataLen) == 0) {
        continue;
      } else {
        return false;
      }
    } else if (IS_VAR_DATA_TYPE(pkey->type)) {
      if (IS_STR_DATA_BLOB(pkey->type)) {
        int32_t len = blobDataLen(val);
        if (len == blobDataLen(pkey->pData) && memcmp(blobDataVal(pkey->pData), blobDataVal(val), len) == 0) {
          continue;
        } else {
          return false;
        }
      } else {
        int32_t len = varDataLen(val);
        if (len == varDataLen(pkey->pData) && memcmp(varDataVal(pkey->pData), varDataVal(val), len) == 0) {
          continue;
        } else {
          return false;
        }
      }
    } else {
      if (memcmp(pkey->pData, val, pkey->bytes) != 0) {
        return false;
      }
    }
  }

  return true;
}

static void recordNewGroupKeys(SArray* pGroupCols, SArray* pGroupColVals, SSDataBlock* pBlock, int32_t rowIndex) {
  SColumnDataAgg* pColAgg = NULL;

  size_t numOfGroupCols = taosArrayGetSize(pGroupCols);

  for (int32_t i = 0; i < numOfGroupCols; ++i) {
    SColumn*         pCol = (SColumn*)taosArrayGet(pGroupCols, i);
    SColumnInfoData* pColInfoData = taosArrayGet(pBlock->pDataBlock, pCol->slotId);

    // valid range check. todo: return error code.
    if (pCol->slotId > taosArrayGetSize(pBlock->pDataBlock)) {
      continue;
    }

    if (pBlock->pBlockAgg != NULL) {
      pColAgg = &pBlock->pBlockAgg[pCol->slotId];  // TODO is agg data matched?
    }

    SGroupKeys* pkey = taosArrayGet(pGroupColVals, i);
    if (colDataIsNull(pColInfoData, pBlock->info.rows, rowIndex, pColAgg)) {
      pkey->isNull = true;
    } else {
      pkey->isNull = false;
      char* val = colDataGetData(pColInfoData, rowIndex);
      if (pkey->type == TSDB_DATA_TYPE_JSON) {
        if (tTagIsJson(val)) {
          terrno = TSDB_CODE_QRY_JSON_IN_GROUP_ERROR;
          return;
        }
        int32_t dataLen = getJsonValueLen(val);
        memcpy(pkey->pData, val, dataLen);
      } else if (IS_VAR_DATA_TYPE(pkey->type)) {
        if (IS_STR_DATA_BLOB(pkey->type)) {
          memcpy(pkey->pData, val, blobDataTLen(val));
        } else {
          memcpy(pkey->pData, val, varDataTLen(val));
        }
      } else {
        memcpy(pkey->pData, val, pkey->bytes);
      }
    }
  }
}

static int32_t buildGroupKeys(void* pKey, const SArray* pGroupColVals) {
  size_t numOfGroupCols = taosArrayGetSize(pGroupColVals);

  char* isNull = (char*)pKey;
  char* pStart = (char*)pKey + sizeof(int8_t) * numOfGroupCols;
  for (int32_t i = 0; i < numOfGroupCols; ++i) {
    SGroupKeys* pkey = taosArrayGet(pGroupColVals, i);
    if (pkey->isNull) {
      isNull[i] = 1;
      continue;
    }

    isNull[i] = 0;
    if (pkey->type == TSDB_DATA_TYPE_JSON) {
      int32_t dataLen = getJsonValueLen(pkey->pData);
      memcpy(pStart, (pkey->pData), dataLen);
      pStart += dataLen;
    } else if (IS_VAR_DATA_TYPE(pkey->type)) {
      if (IS_STR_DATA_BLOB(pkey->type)) {
        blobDataCopy(pStart, pkey->pData);
        pStart += blobDataTLen(pkey->pData);
      } else {
        varDataCopy(pStart, pkey->pData);
        pStart += varDataTLen(pkey->pData);
      }
    } else {
      memcpy(pStart, pkey->pData, pkey->bytes);
      pStart += pkey->bytes;
    }
  }

  return (int32_t)(pStart - (char*)pKey);
}

// assign the group keys or user input constant values if required
static void doAssignGroupKeys(SqlFunctionCtx* pCtx, int32_t numOfOutput, int32_t totalRows, int32_t rowIndex) {
  for (int32_t i = 0; i < numOfOutput; ++i) {
    if (pCtx[i].functionId == -1) {  // select count(*),key from t group by key.
      SResultRowEntryInfo* pEntryInfo = GET_RES_INFO(&pCtx[i]);

      SColumnInfoData* pColInfoData = pCtx[i].input.pData[0];
      // todo OPT all/all not NULL
      if (!colDataIsNull(pColInfoData, totalRows, rowIndex, NULL)) {
        char* dest = GET_ROWCELL_INTERBUF(pEntryInfo);
        char* data = colDataGetData(pColInfoData, rowIndex);

        if (pColInfoData->info.type == TSDB_DATA_TYPE_JSON) {
          int32_t dataLen = getJsonValueLen(data);
          memcpy(dest, data, dataLen);
        } else if (IS_VAR_DATA_TYPE(pColInfoData->info.type)) {
          if (IS_STR_DATA_BLOB(pColInfoData->info.type)) {
            blobDataCopy(dest, data);
          } else {
            varDataCopy(dest, data);
          }
        } else {
          memcpy(dest, data, pColInfoData->info.bytes);
        }
      } else {  // it is a NULL value
        pEntryInfo->isNullRes = 1;
      }

      pEntryInfo->numOfRes = 1;
    }
  }
}

static void doHashGroupbyAgg(SOperatorInfo* pOperator, SSDataBlock* pBlock) {
  SExecTaskInfo*        pTaskInfo = pOperator->pTaskInfo;
  SGroupbyOperatorInfo* pInfo = pOperator->info;

  SqlFunctionCtx* pCtx = pOperator->exprSupp.pCtx;
  int32_t         numOfGroupCols = taosArrayGetSize(pInfo->pGroupCols);
  //  if (type == TSDB_DATA_TYPE_FLOAT || type == TSDB_DATA_TYPE_DOUBLE) {
  //  qError("QInfo:0x%" PRIx64 ", group by not supported on double/float columns, abort", GET_TASKID(pRuntimeEnv));
  //    return;
  //  }

  int32_t len = 0;
  terrno = TSDB_CODE_SUCCESS;

  int32_t num = 0;
  for (int32_t j = 0; j < pBlock->info.rows; ++j) {
    // Compare with the previous row of this column, and do not set the output buffer again if they are identical.
    if (!pInfo->isInit) {
      recordNewGroupKeys(pInfo->pGroupCols, pInfo->pGroupColVals, pBlock, j);
      if (terrno != TSDB_CODE_SUCCESS) {  // group by json error
        T_LONG_JMP(pTaskInfo->env, terrno);
      }
      pInfo->isInit = true;
      num++;
      continue;
    }

    bool equal = groupKeyCompare(pInfo->pGroupCols, pInfo->pGroupColVals, pBlock, j, numOfGroupCols);
    if (equal) {
      num++;
      continue;
    }

    // The first row of a new block does not belongs to the previous existed group
    if (j == 0) {
      num++;
      recordNewGroupKeys(pInfo->pGroupCols, pInfo->pGroupColVals, pBlock, j);
      if (terrno != TSDB_CODE_SUCCESS) {  // group by json error
        T_LONG_JMP(pTaskInfo->env, terrno);
      }
      continue;
    }

    len = buildGroupKeys(pInfo->keyBuf, pInfo->pGroupColVals);
    int32_t ret = setGroupResultOutputBuf(pOperator, &(pInfo->binfo), pOperator->exprSupp.numOfExprs, pInfo->keyBuf,
                                          len, pBlock->info.id.groupId, pInfo->aggSup.pResultBuf, &pInfo->aggSup);
    if (ret != TSDB_CODE_SUCCESS) {  // null data, too many state code
      T_LONG_JMP(pTaskInfo->env, ret);
    }

    int32_t rowIndex = j - num;
    ret = applyAggFunctionOnPartialTuples(pTaskInfo, pCtx, NULL, rowIndex, num, pBlock->info.rows,
                                          pOperator->exprSupp.numOfExprs);
    if (ret != TSDB_CODE_SUCCESS) {
      T_LONG_JMP(pTaskInfo->env, ret);
    }

    // assign the group keys or user input constant values if required
    doAssignGroupKeys(pCtx, pOperator->exprSupp.numOfExprs, pBlock->info.rows, rowIndex);
    recordNewGroupKeys(pInfo->pGroupCols, pInfo->pGroupColVals, pBlock, j);
    num = 1;
  }

  if (num > 0) {
    len = buildGroupKeys(pInfo->keyBuf, pInfo->pGroupColVals);
    int32_t ret = setGroupResultOutputBuf(pOperator, &(pInfo->binfo), pOperator->exprSupp.numOfExprs, pInfo->keyBuf,
                                          len, pBlock->info.id.groupId, pInfo->aggSup.pResultBuf, &pInfo->aggSup);
    if (ret != TSDB_CODE_SUCCESS) {
      T_LONG_JMP(pTaskInfo->env, ret);
    }

    int32_t rowIndex = pBlock->info.rows - num;
    ret = applyAggFunctionOnPartialTuples(pTaskInfo, pCtx, NULL, rowIndex, num, pBlock->info.rows,
                                          pOperator->exprSupp.numOfExprs);
    if (ret != TSDB_CODE_SUCCESS) {
      T_LONG_JMP(pTaskInfo->env, ret);
    }
    doAssignGroupKeys(pCtx, pOperator->exprSupp.numOfExprs, pBlock->info.rows, rowIndex);
  }
}

bool hasRemainResultByHash(SOperatorInfo* pOperator) {
  SGroupbyOperatorInfo* pInfo = pOperator->info;
  SSHashObj*            pHashmap = pInfo->aggSup.pResultRowHashTable;
  return pInfo->groupResInfo.index < tSimpleHashGetSize(pHashmap);
}

void doBuildResultDatablockByHash(SOperatorInfo* pOperator, SOptrBasicInfo* pbInfo, SGroupResInfo* pGroupResInfo,
                                  SDiskbasedBuf* pBuf) {
  SGroupbyOperatorInfo* pInfo = pOperator->info;
  SSHashObj*            pHashmap = pInfo->aggSup.pResultRowHashTable;
  SExecTaskInfo*        pTaskInfo = pOperator->pTaskInfo;

  SSDataBlock* pBlock = pInfo->binfo.pRes;

  // set output datablock version
  pBlock->info.version = pTaskInfo->version;

  blockDataCleanup(pBlock);
  if (!hasRemainResultByHash(pOperator)) {
    return;
  }

  pBlock->info.id.groupId = 0;
  if (!pInfo->binfo.mergeResultBlock) {
    doCopyToSDataBlockByHash(pTaskInfo, pBlock, &pOperator->exprSupp, pInfo->aggSup.pResultBuf, &pInfo->groupResInfo,
                             pHashmap, pOperator->resultInfo.threshold, false);
  } else {
    while (hasRemainResultByHash(pOperator)) {
      doCopyToSDataBlockByHash(pTaskInfo, pBlock, &pOperator->exprSupp, pInfo->aggSup.pResultBuf, &pInfo->groupResInfo,
                               pHashmap, pOperator->resultInfo.threshold, true);
      if (pBlock->info.rows >= pOperator->resultInfo.threshold) {
        break;
      }
      pBlock->info.id.groupId = 0;
    }

    // clear the group id info in SSDataBlock, since the client does not need it
    pBlock->info.id.groupId = 0;
  }
}

static SSDataBlock* buildGroupResultDataBlockByHash(SOperatorInfo* pOperator) {
  int32_t               code = TSDB_CODE_SUCCESS;
  int32_t               lino = 0;
  SExecTaskInfo*        pTaskInfo = pOperator->pTaskInfo;
  SGroupbyOperatorInfo* pInfo = pOperator->info;
  SSDataBlock*          pRes = pInfo->binfo.pRes;

  // after filter, if result block turn to null, get next from whole set
  while (1) {
    doBuildResultDatablockByHash(pOperator, &pInfo->binfo, &pInfo->groupResInfo, pInfo->aggSup.pResultBuf);

    code = doFilter(pRes, pOperator->exprSupp.pFilterInfo, NULL);
    QUERY_CHECK_CODE(code, lino, _end);

    if (!hasRemainResultByHash(pOperator)) {
      setOperatorCompleted(pOperator);
      // clean hash after completed
      tSimpleHashCleanup(pInfo->aggSup.pResultRowHashTable);
      pInfo->aggSup.pResultRowHashTable = NULL;
      break;
    }
    if (pRes->info.rows > 0) {
      break;
    }
  }

  pOperator->resultInfo.totalRows += pRes->info.rows;

_end:
  if (code != TSDB_CODE_SUCCESS) {
    qError("%s failed at line %d since %s", __func__, lino, tstrerror(code));
    T_LONG_JMP(pTaskInfo->env, code);
  }
  return (pRes->info.rows == 0) ? NULL : pRes;
}

static int32_t hashGroupbyAggregateNext(SOperatorInfo* pOperator, SSDataBlock** ppRes) {
  int32_t               code = TSDB_CODE_SUCCESS;
  int32_t               lino = 0;
  SExecTaskInfo*        pTaskInfo = pOperator->pTaskInfo;
  SGroupbyOperatorInfo* pInfo = pOperator->info;
  SGroupResInfo*        pGroupResInfo = &pInfo->groupResInfo;
  int32_t               order = pInfo->binfo.inputTsOrder;
  int64_t               st = taosGetTimestampUs();

  QRY_PARAM_CHECK(ppRes);
  if (pOperator->status == OP_EXEC_DONE) {
    return code;
  }

  if (pOperator->status == OP_RES_TO_RETURN) {
    (*ppRes) = buildGroupResultDataBlockByHash(pOperator);
    return code;
  }

  while (1) {
    SSDataBlock* pBlock = getNextBlockFromDownstream(pOperator, 0);
    if (pBlock == NULL) {
      break;
    }

    pInfo->binfo.pRes->info.scanFlag = pBlock->info.scanFlag;

    // the pDataBlock are always the same one, no need to call this again
    code = setInputDataBlock(&pOperator->exprSupp, pBlock, order, pBlock->info.scanFlag, true);
    QUERY_CHECK_CODE(code, lino, _end);

    // there is an scalar expression that needs to be calculated right before apply the group aggregation.
    if (pInfo->scalarSup.pExprInfo != NULL) {
      code = projectApplyFunctions(pInfo->scalarSup.pExprInfo, pBlock, pBlock, pInfo->scalarSup.pCtx,
                                   pInfo->scalarSup.numOfExprs, NULL, GET_STM_RTINFO(pOperator->pTaskInfo));
      QUERY_CHECK_CODE(code, lino, _end);
    }

    doHashGroupbyAgg(pOperator, pBlock);
  }

  pOperator->status = OP_RES_TO_RETURN;

  // initGroupedResultInfo(&pInfo->groupResInfo, pInfo->aggSup.pResultRowHashTable, 0);
  if (pGroupResInfo->pRows != NULL) {
    taosArrayDestroy(pGroupResInfo->pRows);
  }

  if (pGroupResInfo->pBuf) {
    taosMemoryFree(pGroupResInfo->pBuf);
    pGroupResInfo->pBuf = NULL;
  }

  pGroupResInfo->index = 0;
  pGroupResInfo->iter = 0;
  pGroupResInfo->dataPos = NULL;

  pOperator->cost.openCost = (taosGetTimestampUs() - st) / 1000.0;

_end:
  if (code != TSDB_CODE_SUCCESS) {
    qError("%s failed at line %d since %s", __func__, lino, tstrerror(code));
    pTaskInfo->code = code;
    T_LONG_JMP(pTaskInfo->env, code);
  } else {
    (*ppRes) = buildGroupResultDataBlockByHash(pOperator);
  }

  return code;
}

static int32_t resetGroupOperState(SOperatorInfo* pOper) {
  SGroupbyOperatorInfo* pInfo = pOper->info;
  SExecTaskInfo*           pTaskInfo = pOper->pTaskInfo;
  SAggPhysiNode* pPhynode = (SAggPhysiNode*)pOper->pPhyNode;
  resetBasicOperatorState(&pInfo->binfo);
  pOper->status = OP_NOT_OPENED;

  cleanupResultInfo(pInfo->pOperator->pTaskInfo, &pInfo->pOperator->exprSupp, &pInfo->groupResInfo, &pInfo->aggSup,
    false);

  cleanupGroupResInfo(&pInfo->groupResInfo);

  qInfo("[group key] len use:%d", pInfo->groupKeyLen);
  int32_t code = resetAggSup(&pOper->exprSupp, &pInfo->aggSup, pTaskInfo, pPhynode->pAggFuncs, pPhynode->pGroupKeys,
    pInfo->groupKeyLen + POINTER_BYTES, pTaskInfo->id.str, pTaskInfo->streamInfo.pState,
    &pTaskInfo->storageAPI.functionStore);

  if (code == 0){
    code = resetExprSupp(&pInfo->scalarSup, pTaskInfo, pPhynode->pExprs, NULL,
      &pTaskInfo->storageAPI.functionStore);
  }

  pInfo->isInit = false;

  return code;
}

int32_t createGroupOperatorInfo(SOperatorInfo* downstream, SAggPhysiNode* pAggNode, SExecTaskInfo* pTaskInfo,
                                SOperatorInfo** pOptrInfo) {
  QRY_PARAM_CHECK(pOptrInfo);

  int32_t               code = TSDB_CODE_SUCCESS;
  int32_t               lino = 0;
  SGroupbyOperatorInfo* pInfo = taosMemoryCalloc(1, sizeof(SGroupbyOperatorInfo));
  SOperatorInfo*        pOperator = taosMemoryCalloc(1, sizeof(SOperatorInfo));
  if (pInfo == NULL || pOperator == NULL) {
    code = terrno;
    goto _error;
  }

  pOperator->pPhyNode = (SNode*)pAggNode;
  pOperator->exprSupp.hasWindowOrGroup = true;

  SSDataBlock* pResBlock = createDataBlockFromDescNode(pAggNode->node.pOutputDataBlockDesc);
  if (pResBlock == NULL) {
    code = terrno;
    goto _error;
  }
  initBasicInfo(&pInfo->binfo, pResBlock);

  pInfo->pGroupCols = NULL;
  code = extractColumnInfo(pAggNode->pGroupKeys, &pInfo->pGroupCols);
  QUERY_CHECK_CODE(code, lino, _error);

  int32_t    numOfScalarExpr = 0;
  SExprInfo* pScalarExprInfo = NULL;
  if (pAggNode->pExprs != NULL) {
    code = createExprInfo(pAggNode->pExprs, NULL, &pScalarExprInfo, &numOfScalarExpr);
    QUERY_CHECK_CODE(code, lino, _error);
  }

  code = initExprSupp(&pInfo->scalarSup, pScalarExprInfo, numOfScalarExpr, &pTaskInfo->storageAPI.functionStore);
  QUERY_CHECK_CODE(code, lino, _error);

  initResultSizeInfo(&pOperator->resultInfo, 4096);
  code = blockDataEnsureCapacity(pInfo->binfo.pRes, pOperator->resultInfo.capacity);
  QUERY_CHECK_CODE(code, lino, _error);

  code = initGroupOptrInfo(&pInfo->pGroupColVals, &pInfo->groupKeyLen, &pInfo->keyBuf, pInfo->pGroupCols);
  QUERY_CHECK_CODE(code, lino, _error);

  int32_t    num = 0;
  SExprInfo* pExprInfo = NULL;

  code = createExprInfo(pAggNode->pAggFuncs, pAggNode->pGroupKeys, &pExprInfo, &num);
  QUERY_CHECK_CODE(code, lino, _error);

  code = initAggSup(&pOperator->exprSupp, &pInfo->aggSup, pExprInfo, num, pInfo->groupKeyLen, pTaskInfo->id.str,
                    pTaskInfo->streamInfo.pState, &pTaskInfo->storageAPI.functionStore);
  QUERY_CHECK_CODE(code, lino, _error);

  code = filterInitFromNode((SNode*)pAggNode->node.pConditions, &pOperator->exprSupp.pFilterInfo, 0,
                            pTaskInfo->pStreamRuntimeInfo);
  QUERY_CHECK_CODE(code, lino, _error);

  initResultRowInfo(&pInfo->binfo.resultRowInfo);
  setOperatorInfo(pOperator, "GroupbyAggOperator", 0, true, OP_NOT_OPENED, pInfo, pTaskInfo);

  pInfo->binfo.mergeResultBlock = pAggNode->mergeDataBlock;
  pInfo->binfo.inputTsOrder = pAggNode->node.inputTsOrder;
  pInfo->binfo.outputTsOrder = pAggNode->node.outputTsOrder;

  pInfo->pOperator = pOperator;

  pOperator->fpSet = createOperatorFpSet(optrDummyOpenFn, hashGroupbyAggregateNext, NULL, destroyGroupOperatorInfo,
                                         optrDefaultBufFn, NULL, optrDefaultGetNextExtFn, NULL);
  setOperatorResetStateFn(pOperator, resetGroupOperState);
  code = appendDownstream(pOperator, &downstream, 1);
  QUERY_CHECK_CODE(code, lino, _error);

  *pOptrInfo = pOperator;
  return TSDB_CODE_SUCCESS;

_error:
  if (pInfo != NULL) destroyGroupOperatorInfo(pInfo);
  destroyOperatorAndDownstreams(pOperator, &downstream, 1);
  pTaskInfo->code = code;
  return code;
}

SSDataBlock* createBlockDataNotLoaded(const SOperatorInfo* pOperator, SSDataBlock* pDataBlock) {
  int32_t code = TSDB_CODE_SUCCESS;
  int32_t lino = 0;
  if (pDataBlock == NULL) {
    return NULL;
  }

  SSDataBlock* pDstBlock = NULL;
  code = createDataBlock(&pDstBlock);
  QUERY_CHECK_CODE(code, lino, _end);

  pDstBlock->info = pDataBlock->info;
  pDstBlock->info.id.blockId = pOperator->resultDataBlockId;
  pDstBlock->info.capacity = 0;
  pDstBlock->info.rowSize = 0;

  size_t numOfCols = pOperator->exprSupp.numOfExprs;
  if (pDataBlock->pBlockAgg) {
    pDstBlock->pBlockAgg = taosMemoryCalloc(numOfCols, sizeof(SColumnDataAgg));
    if (pDstBlock->pBlockAgg == NULL) {
      blockDataDestroy(pDstBlock);
      return NULL;
    }
    for (int i = 0; i < numOfCols; ++i) {
      pDstBlock->pBlockAgg[i].colId = -1;
    }
  }

  for (int32_t i = 0; i < pOperator->exprSupp.numOfExprs; ++i) {
    SExprInfo*       pExpr = &pOperator->exprSupp.pExprInfo[i];
    int32_t          slotId = pExpr->base.pParam[0].pCol->slotId;
    SColumnInfoData* pSrc = taosArrayGet(pDataBlock->pDataBlock, slotId);
    SColumnInfoData  colInfo = {.hasNull = true, .info = pSrc->info};
    code = blockDataAppendColInfo(pDstBlock, &colInfo);
    QUERY_CHECK_CODE(code, lino, _end);

    SColumnInfoData* pDst = taosArrayGet(pDstBlock->pDataBlock, i);
    if (pDataBlock->pBlockAgg && pDataBlock->pBlockAgg[slotId].colId != -1) {
      pDstBlock->pBlockAgg[i] = pDataBlock->pBlockAgg[slotId];
    } else {
      code = doEnsureCapacity(pDst, &pDstBlock->info, pDataBlock->info.rows, false);
      QUERY_CHECK_CODE(code, lino, _end);

      code = colDataAssign(pDst, pSrc, pDataBlock->info.rows, &pDataBlock->info);
      QUERY_CHECK_CODE(code, lino, _end);
    }
  }

_end:
  if (code != TSDB_CODE_SUCCESS) {
    qError("%s failed at line %d since %s", __func__, lino, tstrerror(code));
    blockDataDestroy(pDstBlock);
    return NULL;
  }
  return pDstBlock;
}

static void doHashPartition(SOperatorInfo* pOperator, SSDataBlock* pBlock) {
  int32_t                 code = TSDB_CODE_SUCCESS;
  int32_t                 lino = 0;
  SPartitionOperatorInfo* pInfo = pOperator->info;
  SExecTaskInfo*          pTaskInfo = pOperator->pTaskInfo;

  for (int32_t j = 0; j < pBlock->info.rows; ++j) {
    recordNewGroupKeys(pInfo->pGroupCols, pInfo->pGroupColVals, pBlock, j);
    int32_t len = buildGroupKeys(pInfo->keyBuf, pInfo->pGroupColVals);

    SDataGroupInfo* pGroupInfo = NULL;
    void*           pPage = getCurrentDataGroupInfo(pInfo, &pGroupInfo, len);
    if (pPage == NULL) {
      T_LONG_JMP(pTaskInfo->env, terrno);
    }

    pGroupInfo->numOfRows += 1;

    // group id
    if (pGroupInfo->groupId == 0) {
      pGroupInfo->groupId = calcGroupId(pInfo->keyBuf, len);
    }

    if (pBlock->info.dataLoad) {
      // number of rows
      int32_t* rows = (int32_t*)pPage;

      size_t numOfCols = pOperator->exprSupp.numOfExprs;
      for (int32_t i = 0; i < numOfCols; ++i) {
        SExprInfo* pExpr = &pOperator->exprSupp.pExprInfo[i];
        int32_t    slotId = pExpr->base.pParam[0].pCol->slotId;

        SColumnInfoData* pColInfoData = taosArrayGet(pBlock->pDataBlock, slotId);

        int32_t bytes = pColInfoData->info.bytes;
        int32_t startOffset = pInfo->columnOffset[i];

        int32_t* columnLen = NULL;
        int32_t  contentLen = 0;

        if (IS_VAR_DATA_TYPE(pColInfoData->info.type)) {
          int32_t* offset = (int32_t*)((char*)pPage + startOffset);
          columnLen = (int32_t*)((char*)pPage + startOffset + sizeof(int32_t) * pInfo->rowCapacity);
          char* data = (char*)((char*)columnLen + sizeof(int32_t));

          if (colDataIsNull_s(pColInfoData, j)) {
            offset[(*rows)] = -1;
            contentLen = 0;
          } else if (pColInfoData->info.type == TSDB_DATA_TYPE_JSON) {
            offset[*rows] = (*columnLen);
            char*   src = colDataGetData(pColInfoData, j);
            int32_t dataLen = getJsonValueLen(src);

            memcpy(data + (*columnLen), src, dataLen);
            int32_t v = (data + (*columnLen) + dataLen - (char*)pPage);
            QUERY_CHECK_CONDITION((v > 0), code, lino, _end, TSDB_CODE_QRY_EXECUTOR_INTERNAL_ERROR);

            contentLen = dataLen;
          } else {
            if (IS_STR_DATA_BLOB(pColInfoData->info.type)) {
              offset[*rows] = (*columnLen);
              char* src = colDataGetData(pColInfoData, j);
              memcpy(data + (*columnLen), src, blobDataTLen(src));
              int32_t v = (data + (*columnLen) + blobDataTLen(src) - (char*)pPage);
              QUERY_CHECK_CONDITION((v > 0), code, lino, _end, TSDB_CODE_QRY_EXECUTOR_INTERNAL_ERROR);

              contentLen = blobDataTLen(src);
            } else {
              offset[*rows] = (*columnLen);
              char* src = colDataGetData(pColInfoData, j);
              memcpy(data + (*columnLen), src, varDataTLen(src));
              int32_t v = (data + (*columnLen) + varDataTLen(src) - (char*)pPage);
              QUERY_CHECK_CONDITION((v > 0), code, lino, _end, TSDB_CODE_QRY_EXECUTOR_INTERNAL_ERROR);

              contentLen = varDataTLen(src);
            }
          }
        } else {
          char* bitmap = (char*)pPage + startOffset;
          columnLen = (int32_t*)((char*)pPage + startOffset + BitmapLen(pInfo->rowCapacity));
          char* data = (char*)columnLen + sizeof(int32_t);

          bool isNull = colDataIsNull_f(pColInfoData->nullbitmap, j);
          if (isNull) {
            colDataSetNull_f(bitmap, (*rows));
          } else {
            memcpy(data + (*columnLen), colDataGetData(pColInfoData, j), bytes);
            QUERY_CHECK_CONDITION(((data + (*columnLen) + bytes - (char*)pPage) <= getBufPageSize(pInfo->pBuf)), code,
                                  lino, _end, TSDB_CODE_QRY_EXECUTOR_INTERNAL_ERROR);
          }
          contentLen = bytes;
        }

        (*columnLen) += contentLen;
      }

      (*rows) += 1;

      setBufPageDirty(pPage, true);
      releaseBufPage(pInfo->pBuf, pPage);
    } else {
      SSDataBlock* dataNotLoadBlock = createBlockDataNotLoaded(pOperator, pBlock);
      if (dataNotLoadBlock == NULL) {
        T_LONG_JMP(pTaskInfo->env, terrno);
      }
      if (pGroupInfo->blockForNotLoaded == NULL) {
        pGroupInfo->blockForNotLoaded = taosArrayInit(0, sizeof(SSDataBlock*));
        QUERY_CHECK_NULL(pGroupInfo->blockForNotLoaded, code, lino, _end, terrno);
        pGroupInfo->offsetForNotLoaded = 0;
      }
      dataNotLoadBlock->info.id.groupId = pGroupInfo->groupId;
      dataNotLoadBlock->info.dataLoad = 0;
      void* tmp = taosArrayPush(pGroupInfo->blockForNotLoaded, &dataNotLoadBlock);
      QUERY_CHECK_NULL(tmp, code, lino, _end, terrno);
      break;
    }
  }

_end:
  if (code != TSDB_CODE_SUCCESS) {
    qError("%s failed at line %d since %s", __func__, lino, tstrerror(code));
    T_LONG_JMP(pTaskInfo->env, code);
  }
}

void* getCurrentDataGroupInfo(const SPartitionOperatorInfo* pInfo, SDataGroupInfo** pGroupInfo, int32_t len) {
  int32_t         code = TSDB_CODE_SUCCESS;
  int32_t         lino = 0;
  SDataGroupInfo* p = taosHashGet(pInfo->pGroupSet, pInfo->keyBuf, len);

  void* pPage = NULL;
  if (p == NULL) {  // it is a new group
    SDataGroupInfo gi = {0};
    gi.pPageList = taosArrayInit(100, sizeof(int32_t));
    QUERY_CHECK_NULL(gi.pPageList, code, lino, _end, terrno);

    code = taosHashPut(pInfo->pGroupSet, pInfo->keyBuf, len, &gi, sizeof(SDataGroupInfo));
    if (code == TSDB_CODE_DUP_KEY) {
      code = TSDB_CODE_SUCCESS;
    }
    QUERY_CHECK_CODE(code, lino, _end);

    p = taosHashGet(pInfo->pGroupSet, pInfo->keyBuf, len);

    int32_t pageId = 0;
    pPage = getNewBufPage(pInfo->pBuf, &pageId);
    if (pPage == NULL) {
      return pPage;
    }

    void* tmp = taosArrayPush(p->pPageList, &pageId);
    QUERY_CHECK_NULL(tmp, code, lino, _end, terrno);

    *(int32_t*)pPage = 0;
  } else {
    int32_t* curId = taosArrayGetLast(p->pPageList);
    pPage = getBufPage(pInfo->pBuf, *curId);
    if (pPage == NULL) {
      qError("failed to get buffer, code:%s", tstrerror(terrno));
      return pPage;
    }

    int32_t* rows = (int32_t*)pPage;
    if (*rows >= pInfo->rowCapacity) {
      // release buffer
      releaseBufPage(pInfo->pBuf, pPage);

      // add a new page for current group
      int32_t pageId = 0;
      pPage = getNewBufPage(pInfo->pBuf, &pageId);
      if (pPage == NULL) {
        qError("failed to get new buffer, code:%s", tstrerror(terrno));
        return NULL;
      }

      void* tmp = taosArrayPush(p->pPageList, &pageId);
      QUERY_CHECK_NULL(tmp, code, lino, _end, terrno);

      memset(pPage, 0, getBufPageSize(pInfo->pBuf));
    }
  }

  *pGroupInfo = p;

_end:
  if (code != TSDB_CODE_SUCCESS) {
    qError("%s failed at line %d since %s", __func__, lino, tstrerror(code));
    return NULL;
  }

  return pPage;
}

int32_t* setupColumnOffset(const SSDataBlock* pBlock, int32_t rowCapacity) {
  size_t   numOfCols = taosArrayGetSize(pBlock->pDataBlock);
  int32_t* offset = taosMemoryCalloc(numOfCols, sizeof(int32_t));
  if (!offset) {
    return NULL;
  }

  offset[0] = sizeof(int32_t) +
              sizeof(uint64_t);  // the number of rows in current page, ref to SSDataBlock paged serialization format

  for (int32_t i = 0; i < numOfCols - 1; ++i) {
    SColumnInfoData* pColInfoData = taosArrayGet(pBlock->pDataBlock, i);

    int32_t bytes = pColInfoData->info.bytes;
    int32_t payloadLen = bytes * rowCapacity;

    if (IS_VAR_DATA_TYPE(pColInfoData->info.type)) {
      // offset segment + content length + payload
      offset[i + 1] = rowCapacity * sizeof(int32_t) + sizeof(int32_t) + payloadLen + offset[i];
    } else {
      // bitmap + content length + payload
      offset[i + 1] = BitmapLen(rowCapacity) + sizeof(int32_t) + payloadLen + offset[i];
    }
  }

  return offset;
}

static void clearPartitionOperator(SPartitionOperatorInfo* pInfo) {
  int32_t size = taosArrayGetSize(pInfo->sortedGroupArray);
  for (int32_t i = 0; i < size; i++) {
    SDataGroupInfo* pGp = taosArrayGet(pInfo->sortedGroupArray, i);
    if (pGp && pGp->blockForNotLoaded) {
      for (int32_t i = 0; i < pGp->blockForNotLoaded->size; i++) {
        SSDataBlock** pBlock = taosArrayGet(pGp->blockForNotLoaded, i);
        if (pBlock) blockDataDestroy(*pBlock);
      }
      taosArrayClear(pGp->blockForNotLoaded);
      pGp->offsetForNotLoaded = 0;
    }
    taosArrayDestroy(pGp->pPageList);
  }
  taosArrayClear(pInfo->sortedGroupArray);
  clearDiskbasedBuf(pInfo->pBuf);
}

static int compareDataGroupInfo(const void* group1, const void* group2) {
  const SDataGroupInfo* pGroupInfo1 = group1;
  const SDataGroupInfo* pGroupInfo2 = group2;

  if (pGroupInfo1->groupId == pGroupInfo2->groupId) {
    return 0;
  }

  return (pGroupInfo1->groupId < pGroupInfo2->groupId) ? -1 : 1;
}

static SSDataBlock* buildPartitionResultForNotLoadBlock(SDataGroupInfo* pGroupInfo) {
  if (pGroupInfo->blockForNotLoaded && pGroupInfo->offsetForNotLoaded < pGroupInfo->blockForNotLoaded->size) {
    SSDataBlock** pBlock = taosArrayGet(pGroupInfo->blockForNotLoaded, pGroupInfo->offsetForNotLoaded);
    if (!pBlock) {
      return NULL;
    }
    pGroupInfo->offsetForNotLoaded++;
    return *pBlock;
  }
  return NULL;
}

static SSDataBlock* buildPartitionResult(SOperatorInfo* pOperator) {
  int32_t                 code = TSDB_CODE_SUCCESS;
  int32_t                 lino = 0;
  SPartitionOperatorInfo* pInfo = pOperator->info;
  SExecTaskInfo*          pTaskInfo = pOperator->pTaskInfo;

  if (pInfo->remainRows == 0) {
    blockDataCleanup(pInfo->binfo.pRes);
    SDataGroupInfo* pGroupInfo =
        (pInfo->groupIndex != -1) ? taosArrayGet(pInfo->sortedGroupArray, pInfo->groupIndex) : NULL;
    if (pInfo->groupIndex == -1 || pInfo->pageIndex >= taosArrayGetSize(pGroupInfo->pPageList)) {
      if (pGroupInfo != NULL) {
        SSDataBlock* ret = buildPartitionResultForNotLoadBlock(pGroupInfo);
        if (ret != NULL) return ret;
      }
      // try next group data
      if (pInfo->groupIndex + 1 >= taosArrayGetSize(pInfo->sortedGroupArray)) {
        setOperatorCompleted(pOperator);
        clearPartitionOperator(pInfo);
        return NULL;
      }
      ++pInfo->groupIndex;

      pGroupInfo = taosArrayGet(pInfo->sortedGroupArray, pInfo->groupIndex);
      if (pGroupInfo == NULL) {
        qError("failed to get buffer, code:%s, %s", tstrerror(terrno), GET_TASKID(pTaskInfo));
        T_LONG_JMP(pTaskInfo->env, terrno);
      }
      pInfo->pageIndex = 0;
    }

    int32_t* pageId = taosArrayGet(pGroupInfo->pPageList, pInfo->pageIndex);
    if (pageId == NULL) {
      qError("failed to get buffer, code:%s, %s", tstrerror(terrno), GET_TASKID(pTaskInfo));
      T_LONG_JMP(pTaskInfo->env, terrno);
    }
    void* page = getBufPage(pInfo->pBuf, *pageId);
    if (page == NULL) {
      qError("failed to get buffer, code:%s, %s", tstrerror(terrno), GET_TASKID(pTaskInfo));
      T_LONG_JMP(pTaskInfo->env, terrno);
    }
    if (*(int32_t*)page == 0) {
      releaseBufPage(pInfo->pBuf, page);
      SSDataBlock* ret = buildPartitionResultForNotLoadBlock(pGroupInfo);
      if (ret != NULL) return ret;
      if (pInfo->groupIndex + 1 < taosArrayGetSize(pInfo->sortedGroupArray)) {
        pInfo->groupIndex++;
        pInfo->pageIndex = 0;
      } else {
        setOperatorCompleted(pOperator);
        clearPartitionOperator(pInfo);
        return NULL;
      }
      return buildPartitionResult(pOperator);
    }

    code = blockDataEnsureCapacity(pInfo->binfo.pRes, pInfo->rowCapacity);
    QUERY_CHECK_CODE(code, lino, _end);

    code = blockDataFromBuf1(pInfo->binfo.pRes, page, pInfo->rowCapacity);
    QUERY_CHECK_CODE(code, lino, _end);

    pInfo->pageIndex += 1;
    releaseBufPage(pInfo->pBuf, page);
    pInfo->binfo.pRes->info.id.groupId = pGroupInfo->groupId;
    pInfo->binfo.pRes->info.dataLoad = 1;
    pInfo->orderedRows = 0;
  } else if (pInfo->pOrderInfoArr == NULL) {
    qError("Exception, remainRows not zero, but pOrderInfoArr is NULL");
  }

  if (pInfo->pOrderInfoArr) {
    pInfo->binfo.pRes->info.rows += pInfo->remainRows;
    code = blockDataTrimFirstRows(pInfo->binfo.pRes, pInfo->orderedRows);
    QUERY_CHECK_CODE(code, lino, _end);
    pInfo->orderedRows = blockDataGetSortedRows(pInfo->binfo.pRes, pInfo->pOrderInfoArr);
    pInfo->remainRows = pInfo->binfo.pRes->info.rows - pInfo->orderedRows;
    pInfo->binfo.pRes->info.rows = pInfo->orderedRows;
  }

  code = blockDataUpdateTsWindow(pInfo->binfo.pRes, 0);
  QUERY_CHECK_CODE(code, lino, _end);

_end:
  if (code != TSDB_CODE_SUCCESS) {
    qError("%s failed at line %d since %s", __func__, lino, tstrerror(code));
    T_LONG_JMP(pTaskInfo->env, code);
  }

  pOperator->resultInfo.totalRows += pInfo->binfo.pRes->info.rows;
  return pInfo->binfo.pRes;
}

static int32_t hashPartitionNext(SOperatorInfo* pOperator, SSDataBlock** ppRes) {
  if (pOperator->status == OP_EXEC_DONE) {
    (*ppRes) = NULL;
    return TSDB_CODE_SUCCESS;
  }

  int32_t                 code = TSDB_CODE_SUCCESS;
  int32_t                 lino = 0;
  SExecTaskInfo*          pTaskInfo = pOperator->pTaskInfo;
  SPartitionOperatorInfo* pInfo = pOperator->info;
  SSDataBlock*            pRes = pInfo->binfo.pRes;

  if (pOperator->status == OP_RES_TO_RETURN) {
    (*ppRes) = buildPartitionResult(pOperator);
    return code;
  }

  int64_t        st = taosGetTimestampUs();
  SOperatorInfo* downstream = pOperator->pDownstream[0];

  while (1) {
    SSDataBlock* pBlock = getNextBlockFromDownstream(pOperator, 0);
    if (pBlock == NULL) {
      break;
    }

    pInfo->binfo.pRes->info.scanFlag = pBlock->info.scanFlag;
    // there is an scalar expression that needs to be calculated right before apply the group aggregation.
    if (pInfo->scalarSup.pExprInfo != NULL) {
      code =
          projectApplyFunctions(pInfo->scalarSup.pExprInfo, pBlock, pBlock, pInfo->scalarSup.pCtx,
                                pInfo->scalarSup.numOfExprs, NULL, GET_STM_RTINFO(pOperator->pTaskInfo));
      QUERY_CHECK_CODE(code, lino, _end);
    }

    terrno = TSDB_CODE_SUCCESS;
    doHashPartition(pOperator, pBlock);
    if (terrno != TSDB_CODE_SUCCESS) {  // group by json error
      code = terrno;
      QUERY_CHECK_CODE(code, lino, _end);
    }
  }

  SArray* groupArray = taosArrayInit(taosHashGetSize(pInfo->pGroupSet), sizeof(SDataGroupInfo));
  QUERY_CHECK_NULL(groupArray, code, lino, _end, terrno);

  void* pGroupIter = taosHashIterate(pInfo->pGroupSet, NULL);
  while (pGroupIter != NULL) {
    SDataGroupInfo* pGroupInfo = pGroupIter;
    void*           tmp = taosArrayPush(groupArray, pGroupInfo);
    QUERY_CHECK_NULL(tmp, code, lino, _end, terrno);
    pGroupIter = taosHashIterate(pInfo->pGroupSet, pGroupIter);
  }

  taosArraySort(groupArray, compareDataGroupInfo);
  pInfo->sortedGroupArray = groupArray;
  pInfo->groupIndex = -1;
  taosHashClear(pInfo->pGroupSet);

  pOperator->cost.openCost = (taosGetTimestampUs() - st) / 1000.0;

  pOperator->status = OP_RES_TO_RETURN;
  code = blockDataEnsureCapacity(pRes, 4096);
  QUERY_CHECK_CODE(code, lino, _end);

_end:
  if (code != TSDB_CODE_SUCCESS) {
    qError("%s failed at line %d since %s", __func__, lino, tstrerror(code));
    pTaskInfo->code = code;
    T_LONG_JMP(pTaskInfo->env, code);
  }

  (*ppRes) = buildPartitionResult(pOperator);
  return code;
}

static void destroyPartitionOperatorInfo(void* param) {
  SPartitionOperatorInfo* pInfo = (SPartitionOperatorInfo*)param;
  cleanupBasicInfo(&pInfo->binfo);
  taosArrayDestroy(pInfo->pGroupCols);

  for (int i = 0; i < taosArrayGetSize(pInfo->pGroupColVals); i++) {
    SGroupKeys key = *(SGroupKeys*)taosArrayGet(pInfo->pGroupColVals, i);
    taosMemoryFree(key.pData);
  }

  taosArrayDestroy(pInfo->pGroupColVals);
  taosMemoryFree(pInfo->keyBuf);

  int32_t size = taosArrayGetSize(pInfo->sortedGroupArray);
  for (int32_t i = 0; i < size; i++) {
    SDataGroupInfo* pGp = taosArrayGet(pInfo->sortedGroupArray, i);
    if (pGp) {
      taosArrayDestroy(pGp->pPageList);
    }
  }
  taosArrayDestroy(pInfo->sortedGroupArray);

  void* pGroupIter = taosHashIterate(pInfo->pGroupSet, NULL);
  while (pGroupIter != NULL) {
    SDataGroupInfo* pGroupInfo = pGroupIter;
    taosArrayDestroy(pGroupInfo->pPageList);
    pGroupIter = taosHashIterate(pInfo->pGroupSet, pGroupIter);
  }

  taosHashCleanup(pInfo->pGroupSet);
  taosMemoryFree(pInfo->columnOffset);

  cleanupExprSupp(&pInfo->scalarSup);
  destroyDiskbasedBuf(pInfo->pBuf);
  taosArrayDestroy(pInfo->pOrderInfoArr);
  taosMemoryFreeClear(param);
}

<<<<<<< HEAD
int32_t createPartitionOperatorInfo(SOperatorInfo* downstream, SPartitionPhysiNode* pPartNode, SExecTaskInfo* pTaskInfo,
                                    SOperatorInfo** pOptrInfo) {
=======
static int32_t resetPartitionOperState(SOperatorInfo* pOper) {
  SPartitionOperatorInfo* pInfo = pOper->info;
  SExecTaskInfo*           pTaskInfo = pOper->pTaskInfo;
  SPartitionPhysiNode* pPhynode = (SPartitionPhysiNode*)pOper->pPhyNode;
  resetBasicOperatorState(&pInfo->binfo);

  int32_t code = resetExprSupp(&pInfo->scalarSup, pTaskInfo, pPhynode->pExprs, NULL,
    &pTaskInfo->storageAPI.functionStore);

  clearPartitionOperator(pInfo);

  void* pGroupIter = taosHashIterate(pInfo->pGroupSet, NULL);
  while (pGroupIter != NULL) {
    SDataGroupInfo* pGroupInfo = pGroupIter;
    taosArrayDestroy(pGroupInfo->pPageList);
    pGroupIter = taosHashIterate(pInfo->pGroupSet, pGroupIter);
  }
  taosHashClear(pInfo->pGroupSet);

  int32_t size = taosArrayGetSize(pInfo->sortedGroupArray);
  for (int32_t i = 0; i < size; i++) {
    SDataGroupInfo* pGp = taosArrayGet(pInfo->sortedGroupArray, i);
    if (pGp) {
      taosArrayDestroy(pGp->pPageList);
    }
  }
  taosArrayDestroy(pInfo->sortedGroupArray);
  pInfo->sortedGroupArray = NULL;

  pInfo->groupIndex = 0;
  pInfo->pageIndex = 0;
  pInfo->remainRows = 0;
  pInfo->orderedRows = 0;
  return 0;
}

int32_t createPartitionOperatorInfo(SOperatorInfo* downstream, SPartitionPhysiNode* pPartNode,
                                           SExecTaskInfo* pTaskInfo, SOperatorInfo** pOptrInfo) {
>>>>>>> bcc25e56
  QRY_PARAM_CHECK(pOptrInfo);

  int32_t                 code = TSDB_CODE_SUCCESS;
  int32_t                 lino = 0;
  SPartitionOperatorInfo* pInfo = taosMemoryCalloc(1, sizeof(SPartitionOperatorInfo));
  SOperatorInfo*          pOperator = taosMemoryCalloc(1, sizeof(SOperatorInfo));
  if (pInfo == NULL || pOperator == NULL) {
    pTaskInfo->code = code = terrno;
    goto _error;
  }

  pOperator->pPhyNode = pPartNode;
  int32_t    numOfCols = 0;
  SExprInfo* pExprInfo = NULL;
  code = createExprInfo(pPartNode->pTargets, NULL, &pExprInfo, &numOfCols);
  QUERY_CHECK_CODE(code, lino, _error);
  pOperator->exprSupp.numOfExprs = numOfCols;
  pOperator->exprSupp.pExprInfo = pExprInfo;

  pInfo->pGroupCols = makeColumnArrayFromList(pPartNode->pPartitionKeys);

  if (pPartNode->needBlockOutputTsOrder) {
    SBlockOrderInfo order = {.order = ORDER_ASC, .pColData = NULL, .nullFirst = false, .slotId = pPartNode->tsSlotId};
    pInfo->pOrderInfoArr = taosArrayInit(1, sizeof(SBlockOrderInfo));
    if (!pInfo->pOrderInfoArr) {
      pTaskInfo->code = terrno;
      goto _error;
    }

    void* tmp = taosArrayPush(pInfo->pOrderInfoArr, &order);
    QUERY_CHECK_NULL(tmp, code, lino, _error, terrno);
  }

  if (pPartNode->pExprs != NULL) {
    int32_t    num = 0;
    SExprInfo* pExprInfo1 = NULL;
    code = createExprInfo(pPartNode->pExprs, NULL, &pExprInfo1, &num);
    QUERY_CHECK_CODE(code, lino, _error);

    code = initExprSupp(&pInfo->scalarSup, pExprInfo1, num, &pTaskInfo->storageAPI.functionStore);
    QUERY_CHECK_CODE(code, lino, _error);
  }

  _hash_fn_t hashFn = taosGetDefaultHashFunction(TSDB_DATA_TYPE_BINARY);
  pInfo->pGroupSet = taosHashInit(100, hashFn, false, HASH_NO_LOCK);
  if (pInfo->pGroupSet == NULL) {
    goto _error;
  }

  uint32_t defaultPgsz = 0;
  int64_t  defaultBufsz = 0;

  pInfo->binfo.pRes = createDataBlockFromDescNode(pPartNode->node.pOutputDataBlockDesc);
  QUERY_CHECK_NULL(pInfo->binfo.pRes, code, lino, _error, terrno);
  code = getBufferPgSize(pInfo->binfo.pRes->info.rowSize, &defaultPgsz, &defaultBufsz);
  if (code != TSDB_CODE_SUCCESS) {
    goto _error;
  }

  if (!osTempSpaceAvailable()) {
    terrno = TSDB_CODE_NO_DISKSPACE;
    qError("Create partition operator info failed since %s, tempDir:%s", terrstr(), tsTempDir);
    goto _error;
  }

  code = createDiskbasedBuf(&pInfo->pBuf, defaultPgsz, defaultBufsz, pTaskInfo->id.str, tsTempDir);
  if (code != TSDB_CODE_SUCCESS) {
    goto _error;
  }

  pInfo->rowCapacity =
      blockDataGetCapacityInRow(pInfo->binfo.pRes, getBufPageSize(pInfo->pBuf),
                                blockDataGetSerialMetaSize(taosArrayGetSize(pInfo->binfo.pRes->pDataBlock)));
  if (pInfo->rowCapacity < 0) {
    code = terrno;
    goto _error;
  }

  pInfo->columnOffset = setupColumnOffset(pInfo->binfo.pRes, pInfo->rowCapacity);
  QUERY_CHECK_NULL(pInfo->columnOffset, code, lino, _error, terrno);

  code = initGroupOptrInfo(&pInfo->pGroupColVals, &pInfo->groupKeyLen, &pInfo->keyBuf, pInfo->pGroupCols);
  if (code != TSDB_CODE_SUCCESS) {
    goto _error;
  }

  setOperatorInfo(pOperator, "PartitionOperator", QUERY_NODE_PHYSICAL_PLAN_PARTITION, false, OP_NOT_OPENED, pInfo,
                  pTaskInfo);

  pOperator->fpSet = createOperatorFpSet(optrDummyOpenFn, hashPartitionNext, NULL, destroyPartitionOperatorInfo,
                                         optrDefaultBufFn, NULL, optrDefaultGetNextExtFn, NULL);

  setOperatorResetStateFn(pOperator, resetPartitionOperState);
  code = appendDownstream(pOperator, &downstream, 1);
  if (code != TSDB_CODE_SUCCESS) {
    goto _error;
  }

  *pOptrInfo = pOperator;
  return TSDB_CODE_SUCCESS;

_error:
  if (pInfo != NULL) {
    destroyPartitionOperatorInfo(pInfo);
  }
  pTaskInfo->code = code;
  destroyOperatorAndDownstreams(pOperator, &downstream, 1);
  TAOS_RETURN(code);
}

int32_t setGroupResultOutputBuf(SOperatorInfo* pOperator, SOptrBasicInfo* binfo, int32_t numOfCols, char* pData,
                                int32_t bytes, uint64_t groupId, SDiskbasedBuf* pBuf, SAggSupporter* pAggSup) {
  SExecTaskInfo*  pTaskInfo = pOperator->pTaskInfo;
  SResultRowInfo* pResultRowInfo = &binfo->resultRowInfo;
  SqlFunctionCtx* pCtx = pOperator->exprSupp.pCtx;

  SResultRow* pResultRow = doSetResultOutBufByKey(pBuf, pResultRowInfo, (char*)pData, bytes, true, groupId, pTaskInfo,
                                                  false, pAggSup, false);
  if (pResultRow == NULL || pTaskInfo->code != 0) {
    return pTaskInfo->code;
  }

  return setResultRowInitCtx(pResultRow, pCtx, numOfCols, pOperator->exprSupp.rowEntryInfoOffset);
}

<<<<<<< HEAD
uint64_t calGroupIdByData(SPartitionBySupporter* pParSup, SExprSupp* pExprSup, SSDataBlock* pBlock, int32_t rowId) {
  if (pExprSup->pExprInfo != NULL) {
    int32_t code =
        projectApplyFunctions(pExprSup->pExprInfo, pBlock, pBlock, pExprSup->pCtx, pExprSup->numOfExprs, NULL);
    if (code != TSDB_CODE_SUCCESS) {
      qError("calaculate group id error, code:%d", code);
    }
  }
  recordNewGroupKeys(pParSup->pGroupCols, pParSup->pGroupColVals, pBlock, rowId);
  int32_t  len = buildGroupKeys(pParSup->keyBuf, pParSup->pGroupColVals);
  uint64_t groupId = calcGroupId(pParSup->keyBuf, len);
  return groupId;
}

static bool hasRemainPartion(SStreamPartitionOperatorInfo* pInfo) { return pInfo->parIte != NULL; }
static bool hasRemainTbName(SStreamPartitionOperatorInfo* pInfo) { return pInfo->pTbNameIte != NULL; }

static SSDataBlock* buildStreamPartitionResult(SOperatorInfo* pOperator) {
  int32_t        code = TSDB_CODE_SUCCESS;
  int32_t        lino = 0;
  SStorageAPI*   pAPI = &pOperator->pTaskInfo->storageAPI;
  SExecTaskInfo* pTaskInfo = pOperator->pTaskInfo;

  SStreamPartitionOperatorInfo* pInfo = pOperator->info;
  SSDataBlock*                  pDest = pInfo->binfo.pRes;
  QUERY_CHECK_CONDITION((hasRemainPartion(pInfo)), code, lino, _end, TSDB_CODE_QRY_EXECUTOR_INTERNAL_ERROR);
  SPartitionDataInfo* pParInfo = (SPartitionDataInfo*)pInfo->parIte;
  blockDataCleanup(pDest);
  int32_t rows = taosArrayGetSize(pParInfo->rowIds);
  code = blockDataEnsureCapacity(pDest, rows);
  QUERY_CHECK_CODE(code, lino, _end);

  SSDataBlock* pSrc = pInfo->pInputDataBlock;
  for (int32_t i = 0; i < rows; i++) {
    int32_t rowIndex = *(int32_t*)taosArrayGet(pParInfo->rowIds, i);
    for (int32_t j = 0; j < pOperator->exprSupp.numOfExprs; j++) {
      int32_t          slotId = pOperator->exprSupp.pExprInfo[j].base.pParam[0].pCol->slotId;
      SColumnInfoData* pSrcCol = taosArrayGet(pSrc->pDataBlock, slotId);
      QUERY_CHECK_NULL(pSrcCol, code, lino, _end, terrno);
      SColumnInfoData* pDestCol = taosArrayGet(pDest->pDataBlock, j);
      QUERY_CHECK_NULL(pDestCol, code, lino, _end, terrno);
      bool  isNull = colDataIsNull(pSrcCol, pSrc->info.rows, rowIndex, NULL);
      char* pSrcData = NULL;
      if (!isNull) pSrcData = colDataGetData(pSrcCol, rowIndex);
      code = colDataSetVal(pDestCol, pDest->info.rows, pSrcData, isNull);
      QUERY_CHECK_CODE(code, lino, _end);
    }
    pDest->info.rows++;
  }
  pDest->info.parTbName[0] = 0;
  if (pInfo->tbnameCalSup.numOfExprs > 0) {
    void*   tbname = NULL;
    int32_t winCode = TSDB_CODE_SUCCESS;
    code = pAPI->stateStore.streamStateGetParName(pOperator->pTaskInfo->streamInfo.pState, pParInfo->groupId, &tbname,
                                                  false, &winCode);
    QUERY_CHECK_CODE(code, lino, _end);

    if (winCode == TSDB_CODE_SUCCESS) {
      memcpy(pDest->info.parTbName, tbname, TSDB_TABLE_NAME_LEN);
      pAPI->stateStore.streamStateFreeVal(tbname);
    }
  }
  qTrace("numexprs:%d, partName:%s, groupId:%"PRIu64, pInfo->tbnameCalSup.numOfExprs, pDest->info.parTbName, pParInfo->groupId);

  taosArrayDestroy(pParInfo->rowIds);
  pParInfo->rowIds = NULL;
  pDest->info.dataLoad = 1;

  code = blockDataUpdateTsWindow(pDest, pInfo->tsColIndex);
  QUERY_CHECK_CODE(code, lino, _end);

  pDest->info.id.groupId = pParInfo->groupId;
  pOperator->resultInfo.totalRows += pDest->info.rows;
  pInfo->parIte = taosHashIterate(pInfo->pPartitions, pInfo->parIte);
  QUERY_CHECK_CONDITION((pDest->info.rows > 0), code, lino, _end, TSDB_CODE_QRY_EXECUTOR_INTERNAL_ERROR);

_end:
  if (code != TSDB_CODE_SUCCESS) {
    blockDataCleanup(pDest);
    qError("%s failed at line %d since %s", __func__, lino, tstrerror(code));
  }
  printDataBlock(pDest, getStreamOpName(pOperator->operatorType), GET_TASKID(pTaskInfo));
  return pDest;
}

int32_t appendCreateTableRow(void* pState, SExprSupp* pTableSup, SExprSupp* pTagSup, uint64_t groupId,
                             SSDataBlock* pSrcBlock, int32_t rowId, SSDataBlock* pDestBlock, SStateStore* pAPI,
                             const char* id) {
  int32_t code = TSDB_CODE_SUCCESS;
  int32_t lino = 0;
  void*   pValue = NULL;
  int32_t winCode = TSDB_CODE_SUCCESS;

  code = pAPI->streamStateGetParName(pState, groupId, &pValue, true, &winCode);
  QUERY_CHECK_CODE(code, lino, _end);

  if (winCode != TSDB_CODE_SUCCESS) {
    SSDataBlock* pTmpBlock = NULL;
    code = blockCopyOneRow(pSrcBlock, rowId, &pTmpBlock);
    QUERY_CHECK_CODE(code, lino, _end);

    memset(pTmpBlock->info.parTbName, 0, TSDB_TABLE_NAME_LEN);
    pTmpBlock->info.id.groupId = groupId;
    char* tbName = pSrcBlock->info.parTbName;
    if (pTableSup->numOfExprs > 0) {
      code = projectApplyFunctions(pTableSup->pExprInfo, pDestBlock, pTmpBlock, pTableSup->pCtx, pTableSup->numOfExprs,
                                   NULL);
      QUERY_CHECK_CODE(code, lino, _end);

      SColumnInfoData* pTbCol = taosArrayGet(pDestBlock->pDataBlock, UD_TABLE_NAME_COLUMN_INDEX);
      QUERY_CHECK_NULL(pTbCol, code, lino, _end, terrno);
      memset(tbName, 0, TSDB_TABLE_NAME_LEN);
      int32_t len = 0;
      if (colDataIsNull_s(pTbCol, pDestBlock->info.rows - 1)) {
        len = 1;
        tbName[0] = 0;
        qTrace("%s user specified table name for groupId:%" PRIu64 "is null, dynamic generate stream dst table name",
               id, groupId);
      } else {
        void* pData = colDataGetData(pTbCol, pDestBlock->info.rows - 1);
        len = TMIN(varDataLen(pData), TSDB_TABLE_NAME_LEN - 1);
        memcpy(tbName, varDataVal(pData), len);
        code = pAPI->streamStatePutParName(pState, groupId, tbName);
        QUERY_CHECK_CODE(code, lino, _end);

        qTrace("%s %s child_table_name tbName:%s, groupId%" PRIu64, id, __FUNCTION__, tbName, groupId);
      }

      memcpy(pTmpBlock->info.parTbName, tbName, len);
      pDestBlock->info.rows--;
    } else {
      void* pTbNameCol = taosArrayGet(pDestBlock->pDataBlock, UD_TABLE_NAME_COLUMN_INDEX);
      QUERY_CHECK_NULL(pTbNameCol, code, lino, _end, terrno);
      colDataSetNULL(pTbNameCol, pDestBlock->info.rows);
      tbName[0] = 0;
    }

    if (pTagSup->numOfExprs > 0) {
      code = projectApplyFunctions(pTagSup->pExprInfo, pDestBlock, pTmpBlock, pTagSup->pCtx, pTagSup->numOfExprs, NULL);
      QUERY_CHECK_CODE(code, lino, _end);
      pDestBlock->info.rows--;
    } else {
      memcpy(pDestBlock->info.parTbName, pTmpBlock->info.parTbName, TSDB_TABLE_NAME_LEN);
    }

    qTrace("%s failed to get name from rocksdb, partName:%s, groupId:%" PRIu64, id, pDestBlock->info.parTbName,
           groupId);

    void* pGpIdCol = taosArrayGet(pDestBlock->pDataBlock, UD_GROUPID_COLUMN_INDEX);
    QUERY_CHECK_NULL(pGpIdCol, code, lino, _end, terrno);
    code = colDataSetVal(pGpIdCol, pDestBlock->info.rows, (const char*)&groupId, false);
    QUERY_CHECK_CODE(code, lino, _end);

    pDestBlock->info.rows++;
    blockDataDestroy(pTmpBlock);
  } else {
    memcpy(pSrcBlock->info.parTbName, pValue, TSDB_TABLE_NAME_LEN);
    qTrace("get name from rocksdb, partName:%s, groupId:%"PRIu64, pSrcBlock->info.parTbName, groupId);
  }

  pAPI->streamStateFreeVal(pValue);

_end:
  if (code != TSDB_CODE_SUCCESS) {
    qError("%s %s failed at line %d since %s", id, __FUNCTION__, lino, tstrerror(code));
  }
  return code;
}

static int32_t buildStreamCreateTableResult(SOperatorInfo* pOperator) {
  int32_t                       code = TSDB_CODE_SUCCESS;
  int32_t                       lino = 0;
  SExecTaskInfo*                pTask = pOperator->pTaskInfo;
  SStreamPartitionOperatorInfo* pInfo = pOperator->info;
  SSDataBlock*                  pSrc = pInfo->pInputDataBlock;
  const char*                   id = GET_TASKID(pTask);

  if ((pInfo->tbnameCalSup.numOfExprs == 0 && pInfo->tagCalSup.numOfExprs == 0)) {
    pTask->storageAPI.stateStore.streamStateSetParNameInvalid(pTask->streamInfo.pState);
    goto _end;
  }
  if (taosHashGetSize(pInfo->pPartitions) == 0) {
    goto _end;
  }

  blockDataCleanup(pInfo->pCreateTbRes);
  code = blockDataEnsureCapacity(pInfo->pCreateTbRes, taosHashGetSize(pInfo->pPartitions));
  QUERY_CHECK_CODE(code, lino, _end);

  if (pInfo->pTbNameIte != NULL) {
    SPartitionDataInfo* pParInfo = (SPartitionDataInfo*)pInfo->pTbNameIte;
    int32_t             rowId = *(int32_t*)taosArrayGet(pParInfo->rowIds, 0);
    code = appendCreateTableRow(pTask->streamInfo.pState, &pInfo->tbnameCalSup, &pInfo->tagCalSup, pParInfo->groupId,
                                pSrc, rowId, pInfo->pCreateTbRes, &pTask->storageAPI.stateStore, id);
    QUERY_CHECK_CODE(code, lino, _end);
    pInfo->pTbNameIte = taosHashIterate(pInfo->pPartitions, pInfo->pTbNameIte);
  }

_end:
  if (code != TSDB_CODE_SUCCESS) {
    qError("%s failed at line %d since %s", __func__, lino, tstrerror(code));
  }
  return code;
}

static void doStreamHashPartitionImpl(SStreamPartitionOperatorInfo* pInfo, SSDataBlock* pBlock) {
  int32_t code = TSDB_CODE_SUCCESS;
  int32_t lino = 0;
  pInfo->pInputDataBlock = pBlock;
  for (int32_t i = 0; i < pBlock->info.rows; ++i) {
    recordNewGroupKeys(pInfo->partitionSup.pGroupCols, pInfo->partitionSup.pGroupColVals, pBlock, i);
    int32_t             keyLen = buildGroupKeys(pInfo->partitionSup.keyBuf, pInfo->partitionSup.pGroupColVals);
    SPartitionDataInfo* pParData =
        (SPartitionDataInfo*)taosHashGet(pInfo->pPartitions, pInfo->partitionSup.keyBuf, keyLen);
    if (pParData) {
      void* tmp = taosArrayPush(pParData->rowIds, &i);
      QUERY_CHECK_NULL(tmp, code, lino, _end, terrno);
    } else {
      SPartitionDataInfo newParData = {0};
      newParData.groupId = calcGroupId(pInfo->partitionSup.keyBuf, keyLen);
      newParData.rowIds = taosArrayInit(64, sizeof(int32_t));
      QUERY_CHECK_NULL(newParData.rowIds, code, lino, _end, terrno);
      void* tmp = taosArrayPush(newParData.rowIds, &i);
      QUERY_CHECK_NULL(tmp, code, lino, _end, terrno);

      code =
          taosHashPut(pInfo->pPartitions, pInfo->partitionSup.keyBuf, keyLen, &newParData, sizeof(SPartitionDataInfo));
      if (code == TSDB_CODE_DUP_KEY) {
        code = TSDB_CODE_SUCCESS;
      }
      QUERY_CHECK_CODE(code, lino, _end);
    }
  }

_end:
  if (code != TSDB_CODE_SUCCESS) {
    qError("%s failed at line %d since %s", __func__, lino, tstrerror(code));
  }
}

static int32_t doStreamHashPartitionNext(SOperatorInfo* pOperator, SSDataBlock** ppRes) {
  int32_t                       code = TSDB_CODE_SUCCESS;
  int32_t                       lino = 0;
  SExecTaskInfo*                pTaskInfo = pOperator->pTaskInfo;
  SStreamPartitionOperatorInfo* pInfo = pOperator->info;

  if (pOperator->status == OP_EXEC_DONE) {
    (*ppRes) = NULL;
    return code;
  }

  if (hasRemainTbName(pInfo)) {
    code = buildStreamCreateTableResult(pOperator);
    QUERY_CHECK_CODE(code, lino, _end);
    if (pInfo->pCreateTbRes && pInfo->pCreateTbRes->info.rows > 0) {
      (*ppRes) = pInfo->pCreateTbRes;
      return code;
    }
  }

  if (hasRemainPartion(pInfo)) {
    (*ppRes) = buildStreamPartitionResult(pOperator);
    return code;
  }

  int64_t        st = taosGetTimestampUs();
  SOperatorInfo* downstream = pOperator->pDownstream[0];
  {
    pInfo->pInputDataBlock = NULL;
    SSDataBlock* pBlock = getNextBlockFromDownstream(pOperator, 0);
    if (pBlock == NULL) {
      setOperatorCompleted(pOperator);
      (*ppRes) = NULL;
      return code;
    }
    printSpecDataBlock(pBlock, getStreamOpName(pOperator->operatorType), "recv", GET_TASKID(pTaskInfo));
    switch (pBlock->info.type) {
      case STREAM_NORMAL:
      case STREAM_PULL_DATA:
      case STREAM_INVALID:
        pInfo->binfo.pRes->info.type = pBlock->info.type;
        break;
      case STREAM_DELETE_DATA: {
        code = copyDataBlock(pInfo->pDelRes, pBlock);
        QUERY_CHECK_CODE(code, lino, _end);

        pInfo->pDelRes->info.type = STREAM_DELETE_RESULT;
        printDataBlock(pInfo->pDelRes, getStreamOpName(pOperator->operatorType), GET_TASKID(pTaskInfo));
        (*ppRes) = pInfo->pDelRes;
        return code;
      } break;
      case STREAM_RECALCULATE_DATA:
      case STREAM_RECALCULATE_DELETE:
      case STREAM_RECALCULATE_START:
      case STREAM_RECALCULATE_END:
      case STREAM_CREATE_CHILD_TABLE:
      case STREAM_RETRIEVE:
      case STREAM_CHECKPOINT:
      case STREAM_GET_RESULT:
      case STREAM_GET_ALL: {
        (*ppRes) = pBlock;
        return code;
      }
      default:
        code = TSDB_CODE_QRY_EXECUTOR_INTERNAL_ERROR;
        QUERY_CHECK_CODE(code, lino, _end);
    }

    // there is an scalar expression that needs to be calculated right before apply the group aggregation.
    if (pInfo->scalarSup.pExprInfo != NULL) {
      code = projectApplyFunctions(pInfo->scalarSup.pExprInfo, pBlock, pBlock, pInfo->scalarSup.pCtx,
                                   pInfo->scalarSup.numOfExprs, NULL);
      QUERY_CHECK_CODE(code, lino, _end);
    }
    taosHashClear(pInfo->pPartitions);
    doStreamHashPartitionImpl(pInfo, pBlock);
  }
  pOperator->cost.openCost = (taosGetTimestampUs() - st) / 1000.0;

  pInfo->parIte = taosHashIterate(pInfo->pPartitions, NULL);
  pInfo->pTbNameIte = taosHashIterate(pInfo->pPartitions, NULL);
  code = buildStreamCreateTableResult(pOperator);
  QUERY_CHECK_CODE(code, lino, _end);
  if (pInfo->pCreateTbRes && pInfo->pCreateTbRes->info.rows > 0) {
    (*ppRes) = pInfo->pCreateTbRes;
    return code;
  }
  (*ppRes) = buildStreamPartitionResult(pOperator);
  return code;

_end:
  if (code != TSDB_CODE_SUCCESS) {
    qError("%s failed at line %d since %s", __func__, lino, tstrerror(code));
    pTaskInfo->code = code;
    T_LONG_JMP(pTaskInfo->env, code);
  }
  (*ppRes) = NULL;
  return code;
}

static void destroyStreamPartitionOperatorInfo(void* param) {
  SStreamPartitionOperatorInfo* pInfo = (SStreamPartitionOperatorInfo*)param;
  cleanupBasicInfo(&pInfo->binfo);
  taosArrayDestroy(pInfo->partitionSup.pGroupCols);

  for (int i = 0; i < taosArrayGetSize(pInfo->partitionSup.pGroupColVals); i++) {
    void* tmp = taosArrayGet(pInfo->partitionSup.pGroupColVals, i);
    if (!tmp) {
      continue;
    }
    SGroupKeys key = *(SGroupKeys*)tmp;
    taosMemoryFree(key.pData);
  }
  taosArrayDestroy(pInfo->partitionSup.pGroupColVals);

  taosMemoryFree(pInfo->partitionSup.keyBuf);
  cleanupExprSupp(&pInfo->scalarSup);
  cleanupExprSupp(&pInfo->tbnameCalSup);
  cleanupExprSupp(&pInfo->tagCalSup);
  blockDataDestroy(pInfo->pDelRes);
  taosHashCleanup(pInfo->pPartitions);
  blockDataDestroy(pInfo->pCreateTbRes);
  taosMemoryFreeClear(param);
}

int32_t initParDownStream(SOperatorInfo* downstream, SPartitionBySupporter* pParSup, SExprSupp* pExpr,
                          SExprSupp* pTbnameExpr, SExprSupp* pResExprSupp, int32_t* pPkColIndex) {
  int32_t      code = TSDB_CODE_SUCCESS;
  int32_t      lino = 0;
  SStorageAPI* pAPI = &downstream->pTaskInfo->storageAPI;

  if (downstream->operatorType != QUERY_NODE_PHYSICAL_PLAN_STREAM_SCAN) {
    return code;
  }

  SStreamScanInfo* pScanInfo = downstream->info;
  pScanInfo->partitionSup = *pParSup;
  pScanInfo->pPartScalarSup = pExpr;
  pScanInfo->pPartTbnameSup = pTbnameExpr;
  pScanInfo->hasPart = true;
  for (int32_t j = 0; j < pResExprSupp->numOfExprs; j++) {
    if (pScanInfo->primaryKeyIndex == pResExprSupp->pExprInfo[j].base.pParam[0].pCol->slotId) {
      *pPkColIndex = j;
    }
  }
  if (!pScanInfo->pUpdateInfo && pScanInfo->twAggSup.calTrigger != STREAM_TRIGGER_CONTINUOUS_WINDOW_CLOSE) {
    code = pAPI->stateStore.updateInfoInit(60000, TSDB_TIME_PRECISION_MILLI, 0, pScanInfo->igCheckUpdate,
                                           pScanInfo->pkColType, pScanInfo->pkColLen, &pScanInfo->pUpdateInfo);
  }
  return code;
}

=======
>>>>>>> bcc25e56
SSDataBlock* buildCreateTableBlock(SExprSupp* tbName, SExprSupp* tag) {
  int32_t      code = TSDB_CODE_SUCCESS;
  int32_t      lino = 0;
  SSDataBlock* pBlock = taosMemoryCalloc(1, sizeof(SSDataBlock));
  if (!pBlock) {
    return NULL;
  }
  pBlock->info.hasVarCol = false;
  pBlock->info.id.groupId = 0;
  pBlock->info.rows = 0;
  pBlock->info.type = STREAM_CREATE_CHILD_TABLE;
  pBlock->info.watermark = INT64_MIN;

  pBlock->pDataBlock = taosArrayInit(4, sizeof(SColumnInfoData));
  QUERY_CHECK_NULL(pBlock->pDataBlock, code, lino, _end, terrno);
  SColumnInfoData infoData = {0};
  infoData.info.type = TSDB_DATA_TYPE_VARCHAR;
  if (tbName->numOfExprs > 0) {
    infoData.info.bytes = tbName->pExprInfo->base.resSchema.bytes;
  } else {
    infoData.info.bytes = 1;
  }
  pBlock->info.rowSize += infoData.info.bytes;
  // sub table name
  void* tmp = taosArrayPush(pBlock->pDataBlock, &infoData);
  QUERY_CHECK_NULL(tmp, code, lino, _end, terrno);

  SColumnInfoData gpIdData = {0};
  gpIdData.info.type = TSDB_DATA_TYPE_UBIGINT;
  gpIdData.info.bytes = 8;
  pBlock->info.rowSize += gpIdData.info.bytes;
  // group id
  tmp = taosArrayPush(pBlock->pDataBlock, &gpIdData);
  QUERY_CHECK_NULL(tmp, code, lino, _end, terrno);

  for (int32_t i = 0; i < tag->numOfExprs; i++) {
    SColumnInfoData tagCol = {0};
    tagCol.info.type = tag->pExprInfo[i].base.resSchema.type;
    tagCol.info.bytes = tag->pExprInfo[i].base.resSchema.bytes;
    tagCol.info.precision = tag->pExprInfo[i].base.resSchema.precision;
    // tag info
    tmp = taosArrayPush(pBlock->pDataBlock, &tagCol);
    QUERY_CHECK_NULL(tmp, code, lino, _end, terrno);
    pBlock->info.rowSize += tagCol.info.bytes;
  }

_end:
  if (code != TSDB_CODE_SUCCESS) {
    qError("%s failed at line %d since %s", __func__, lino, tstrerror(code));
    blockDataDestroy(pBlock);
    return NULL;
  }
  return pBlock;
}

void freePartItem(void* ptr) {
  SPartitionDataInfo* pPart = (SPartitionDataInfo*)ptr;
  taosArrayDestroy(pPart->rowIds);
}

<<<<<<< HEAD
int32_t createStreamPartitionOperatorInfo(SOperatorInfo* downstream, SStreamPartitionPhysiNode* pPartNode,
                                          SExecTaskInfo* pTaskInfo, SOperatorInfo** pOptrInfo) {
  QRY_PARAM_CHECK(pOptrInfo);

  int32_t                       code = TSDB_CODE_SUCCESS;
  int32_t                       lino = 0;
  SStreamPartitionOperatorInfo* pInfo = taosMemoryCalloc(1, sizeof(SStreamPartitionOperatorInfo));
  SOperatorInfo*                pOperator = taosMemoryCalloc(1, sizeof(SOperatorInfo));
  if (pInfo == NULL || pOperator == NULL) {
    code = terrno;
    goto _error;
  }

  pInfo->partitionSup.pGroupCols = makeColumnArrayFromList(pPartNode->part.pPartitionKeys);

  if (pPartNode->part.pExprs != NULL) {
    int32_t    num = 0;
    SExprInfo* pCalExprInfo = NULL;
    code = createExprInfo(pPartNode->part.pExprs, NULL, &pCalExprInfo, &num);
    QUERY_CHECK_CODE(code, lino, _error);

    code = initExprSupp(&pInfo->scalarSup, pCalExprInfo, num, &pTaskInfo->storageAPI.functionStore);
    QUERY_CHECK_CODE(code, lino, _error);
  }

  pInfo->tbnameCalSup.numOfExprs = 0;
  if (pPartNode->pSubtable != NULL) {
    SExprInfo* pSubTableExpr = taosMemoryCalloc(1, sizeof(SExprInfo));
    QUERY_CHECK_NULL(pSubTableExpr, code, lino, _error, terrno);

    pInfo->tbnameCalSup.pExprInfo = pSubTableExpr;
    code = createExprFromOneNode(pSubTableExpr, pPartNode->pSubtable, 0);
    QUERY_CHECK_CODE(code, lino, _error);

    code = initExprSupp(&pInfo->tbnameCalSup, pSubTableExpr, 1, &pTaskInfo->storageAPI.functionStore);
    QUERY_CHECK_CODE(code, lino, _error);
  }

  pInfo->tagCalSup.numOfExprs = 0;
  if (pPartNode->pTags != NULL) {
    int32_t    numOfTags;
    SExprInfo* pTagExpr = createExpr(pPartNode->pTags, &numOfTags);
    QUERY_CHECK_NULL(pTagExpr, code, lino, _error, terrno);

    code = initExprSupp(&pInfo->tagCalSup, pTagExpr, numOfTags, &pTaskInfo->storageAPI.functionStore);
    QUERY_CHECK_CODE(code, lino, _error);
  }

  if (pInfo->tbnameCalSup.numOfExprs != 0 || pInfo->tagCalSup.numOfExprs != 0) {
    pInfo->pCreateTbRes = buildCreateTableBlock(&pInfo->tbnameCalSup, &pInfo->tagCalSup);
    QUERY_CHECK_NULL(pInfo->pCreateTbRes, code, lino, _error, terrno);
  } else {
    pInfo->pCreateTbRes = NULL;
  }

  int32_t keyLen = 0;
  code = initGroupOptrInfo(&pInfo->partitionSup.pGroupColVals, &keyLen, &pInfo->partitionSup.keyBuf,
                           pInfo->partitionSup.pGroupCols);
  QUERY_CHECK_CODE(code, lino, _error);

  pInfo->partitionSup.needCalc = true;

  pInfo->binfo.pRes = createDataBlockFromDescNode(pPartNode->part.node.pOutputDataBlockDesc);
  QUERY_CHECK_NULL(pInfo->binfo.pRes, code, lino, _error, terrno);

  code = blockDataEnsureCapacity(pInfo->binfo.pRes, 4096);
  QUERY_CHECK_CODE(code, lino, _error);

  pInfo->parIte = NULL;
  pInfo->pTbNameIte = NULL;
  pInfo->pInputDataBlock = NULL;

  _hash_fn_t hashFn = taosGetDefaultHashFunction(TSDB_DATA_TYPE_BINARY);
  pInfo->pPartitions = taosHashInit(1024, hashFn, false, HASH_NO_LOCK);
  taosHashSetFreeFp(pInfo->pPartitions, freePartItem);
  pInfo->tsColIndex = 0;

  code = createSpecialDataBlock(STREAM_DELETE_RESULT, &pInfo->pDelRes);
  QUERY_CHECK_CODE(code, lino, _error);

  int32_t    numOfCols = 0;
  SExprInfo* pExprInfo = NULL;
  code = createExprInfo(pPartNode->part.pTargets, NULL, &pExprInfo, &numOfCols);
  QUERY_CHECK_CODE(code, lino, _error);

  setOperatorInfo(pOperator, "StreamPartitionOperator", QUERY_NODE_PHYSICAL_PLAN_STREAM_PARTITION, false, OP_NOT_OPENED,
                  pInfo, pTaskInfo);
  pOperator->exprSupp.numOfExprs = numOfCols;
  pOperator->exprSupp.pExprInfo = pExprInfo;
  pOperator->fpSet =
      createOperatorFpSet(optrDummyOpenFn, doStreamHashPartitionNext, NULL, destroyStreamPartitionOperatorInfo,
                          optrDefaultBufFn, NULL, optrDefaultGetNextExtFn, NULL);
  setOperatorStreamStateFn(pOperator, streamOpReleaseState, streamOpReloadState);

  pInfo->basic.primaryPkIndex = -1;
  code = initParDownStream(downstream, &pInfo->partitionSup, &pInfo->scalarSup, &pInfo->tbnameCalSup,
                           &pOperator->exprSupp, &pInfo->basic.primaryPkIndex);
  QUERY_CHECK_CODE(code, lino, _error);

  code = appendDownstream(pOperator, &downstream, 1);
  QUERY_CHECK_CODE(code, lino, _error);

  *pOptrInfo = pOperator;
  return TSDB_CODE_SUCCESS;

_error:
  pTaskInfo->code = code;
  if (pInfo != NULL) destroyStreamPartitionOperatorInfo(pInfo);
  destroyOperatorAndDownstreams(pOperator, &downstream, 1);
  qError("%s failed at line %d since %s", __func__, lino, tstrerror(code));
  return code;
}

=======
>>>>>>> bcc25e56
int32_t extractColumnInfo(SNodeList* pNodeList, SArray** pArrayRes) {
  int32_t code = TSDB_CODE_SUCCESS;
  int32_t lino = 0;
  size_t  numOfCols = LIST_LENGTH(pNodeList);
  SArray* pList = taosArrayInit(numOfCols, sizeof(SColumn));
  if (pList == NULL) {
    code = terrno;
    (*pArrayRes) = NULL;
    QUERY_CHECK_CODE(code, lino, _end);
  }

  for (int32_t i = 0; i < numOfCols; ++i) {
    STargetNode* pNode = (STargetNode*)nodesListGetNode(pNodeList, i);
    QUERY_CHECK_NULL(pNode, code, lino, _end, terrno);

    if (nodeType(pNode->pExpr) == QUERY_NODE_COLUMN) {
      SColumnNode* pColNode = (SColumnNode*)pNode->pExpr;

      SColumn c = extractColumnFromColumnNode(pColNode);
      void*   tmp = taosArrayPush(pList, &c);
      QUERY_CHECK_NULL(tmp, code, lino, _end, terrno);
    } else if (nodeType(pNode->pExpr) == QUERY_NODE_VALUE) {
      SValueNode* pValNode = (SValueNode*)pNode->pExpr;
      SColumn     c = {0};
      c.slotId = pNode->slotId;
      c.colId = pNode->slotId;
      c.type = pValNode->node.type;
      c.bytes = pValNode->node.resType.bytes;
      c.scale = pValNode->node.resType.scale;
      c.precision = pValNode->node.resType.precision;

      void* tmp = taosArrayPush(pList, &c);
      QUERY_CHECK_NULL(tmp, code, lino, _end, terrno);
    }
  }

  (*pArrayRes) = pList;

_end:
  if (code != TSDB_CODE_SUCCESS) {
    qError("%s failed at line %d since %s", __func__, lino, tstrerror(code));
  }
  return code;
}<|MERGE_RESOLUTION|>--- conflicted
+++ resolved
@@ -1173,10 +1173,6 @@
   taosMemoryFreeClear(param);
 }
 
-<<<<<<< HEAD
-int32_t createPartitionOperatorInfo(SOperatorInfo* downstream, SPartitionPhysiNode* pPartNode, SExecTaskInfo* pTaskInfo,
-                                    SOperatorInfo** pOptrInfo) {
-=======
 static int32_t resetPartitionOperState(SOperatorInfo* pOper) {
   SPartitionOperatorInfo* pInfo = pOper->info;
   SExecTaskInfo*           pTaskInfo = pOper->pTaskInfo;
@@ -1215,7 +1211,6 @@
 
 int32_t createPartitionOperatorInfo(SOperatorInfo* downstream, SPartitionPhysiNode* pPartNode,
                                            SExecTaskInfo* pTaskInfo, SOperatorInfo** pOptrInfo) {
->>>>>>> bcc25e56
   QRY_PARAM_CHECK(pOptrInfo);
 
   int32_t                 code = TSDB_CODE_SUCCESS;
@@ -1341,401 +1336,6 @@
   return setResultRowInitCtx(pResultRow, pCtx, numOfCols, pOperator->exprSupp.rowEntryInfoOffset);
 }
 
-<<<<<<< HEAD
-uint64_t calGroupIdByData(SPartitionBySupporter* pParSup, SExprSupp* pExprSup, SSDataBlock* pBlock, int32_t rowId) {
-  if (pExprSup->pExprInfo != NULL) {
-    int32_t code =
-        projectApplyFunctions(pExprSup->pExprInfo, pBlock, pBlock, pExprSup->pCtx, pExprSup->numOfExprs, NULL);
-    if (code != TSDB_CODE_SUCCESS) {
-      qError("calaculate group id error, code:%d", code);
-    }
-  }
-  recordNewGroupKeys(pParSup->pGroupCols, pParSup->pGroupColVals, pBlock, rowId);
-  int32_t  len = buildGroupKeys(pParSup->keyBuf, pParSup->pGroupColVals);
-  uint64_t groupId = calcGroupId(pParSup->keyBuf, len);
-  return groupId;
-}
-
-static bool hasRemainPartion(SStreamPartitionOperatorInfo* pInfo) { return pInfo->parIte != NULL; }
-static bool hasRemainTbName(SStreamPartitionOperatorInfo* pInfo) { return pInfo->pTbNameIte != NULL; }
-
-static SSDataBlock* buildStreamPartitionResult(SOperatorInfo* pOperator) {
-  int32_t        code = TSDB_CODE_SUCCESS;
-  int32_t        lino = 0;
-  SStorageAPI*   pAPI = &pOperator->pTaskInfo->storageAPI;
-  SExecTaskInfo* pTaskInfo = pOperator->pTaskInfo;
-
-  SStreamPartitionOperatorInfo* pInfo = pOperator->info;
-  SSDataBlock*                  pDest = pInfo->binfo.pRes;
-  QUERY_CHECK_CONDITION((hasRemainPartion(pInfo)), code, lino, _end, TSDB_CODE_QRY_EXECUTOR_INTERNAL_ERROR);
-  SPartitionDataInfo* pParInfo = (SPartitionDataInfo*)pInfo->parIte;
-  blockDataCleanup(pDest);
-  int32_t rows = taosArrayGetSize(pParInfo->rowIds);
-  code = blockDataEnsureCapacity(pDest, rows);
-  QUERY_CHECK_CODE(code, lino, _end);
-
-  SSDataBlock* pSrc = pInfo->pInputDataBlock;
-  for (int32_t i = 0; i < rows; i++) {
-    int32_t rowIndex = *(int32_t*)taosArrayGet(pParInfo->rowIds, i);
-    for (int32_t j = 0; j < pOperator->exprSupp.numOfExprs; j++) {
-      int32_t          slotId = pOperator->exprSupp.pExprInfo[j].base.pParam[0].pCol->slotId;
-      SColumnInfoData* pSrcCol = taosArrayGet(pSrc->pDataBlock, slotId);
-      QUERY_CHECK_NULL(pSrcCol, code, lino, _end, terrno);
-      SColumnInfoData* pDestCol = taosArrayGet(pDest->pDataBlock, j);
-      QUERY_CHECK_NULL(pDestCol, code, lino, _end, terrno);
-      bool  isNull = colDataIsNull(pSrcCol, pSrc->info.rows, rowIndex, NULL);
-      char* pSrcData = NULL;
-      if (!isNull) pSrcData = colDataGetData(pSrcCol, rowIndex);
-      code = colDataSetVal(pDestCol, pDest->info.rows, pSrcData, isNull);
-      QUERY_CHECK_CODE(code, lino, _end);
-    }
-    pDest->info.rows++;
-  }
-  pDest->info.parTbName[0] = 0;
-  if (pInfo->tbnameCalSup.numOfExprs > 0) {
-    void*   tbname = NULL;
-    int32_t winCode = TSDB_CODE_SUCCESS;
-    code = pAPI->stateStore.streamStateGetParName(pOperator->pTaskInfo->streamInfo.pState, pParInfo->groupId, &tbname,
-                                                  false, &winCode);
-    QUERY_CHECK_CODE(code, lino, _end);
-
-    if (winCode == TSDB_CODE_SUCCESS) {
-      memcpy(pDest->info.parTbName, tbname, TSDB_TABLE_NAME_LEN);
-      pAPI->stateStore.streamStateFreeVal(tbname);
-    }
-  }
-  qTrace("numexprs:%d, partName:%s, groupId:%"PRIu64, pInfo->tbnameCalSup.numOfExprs, pDest->info.parTbName, pParInfo->groupId);
-
-  taosArrayDestroy(pParInfo->rowIds);
-  pParInfo->rowIds = NULL;
-  pDest->info.dataLoad = 1;
-
-  code = blockDataUpdateTsWindow(pDest, pInfo->tsColIndex);
-  QUERY_CHECK_CODE(code, lino, _end);
-
-  pDest->info.id.groupId = pParInfo->groupId;
-  pOperator->resultInfo.totalRows += pDest->info.rows;
-  pInfo->parIte = taosHashIterate(pInfo->pPartitions, pInfo->parIte);
-  QUERY_CHECK_CONDITION((pDest->info.rows > 0), code, lino, _end, TSDB_CODE_QRY_EXECUTOR_INTERNAL_ERROR);
-
-_end:
-  if (code != TSDB_CODE_SUCCESS) {
-    blockDataCleanup(pDest);
-    qError("%s failed at line %d since %s", __func__, lino, tstrerror(code));
-  }
-  printDataBlock(pDest, getStreamOpName(pOperator->operatorType), GET_TASKID(pTaskInfo));
-  return pDest;
-}
-
-int32_t appendCreateTableRow(void* pState, SExprSupp* pTableSup, SExprSupp* pTagSup, uint64_t groupId,
-                             SSDataBlock* pSrcBlock, int32_t rowId, SSDataBlock* pDestBlock, SStateStore* pAPI,
-                             const char* id) {
-  int32_t code = TSDB_CODE_SUCCESS;
-  int32_t lino = 0;
-  void*   pValue = NULL;
-  int32_t winCode = TSDB_CODE_SUCCESS;
-
-  code = pAPI->streamStateGetParName(pState, groupId, &pValue, true, &winCode);
-  QUERY_CHECK_CODE(code, lino, _end);
-
-  if (winCode != TSDB_CODE_SUCCESS) {
-    SSDataBlock* pTmpBlock = NULL;
-    code = blockCopyOneRow(pSrcBlock, rowId, &pTmpBlock);
-    QUERY_CHECK_CODE(code, lino, _end);
-
-    memset(pTmpBlock->info.parTbName, 0, TSDB_TABLE_NAME_LEN);
-    pTmpBlock->info.id.groupId = groupId;
-    char* tbName = pSrcBlock->info.parTbName;
-    if (pTableSup->numOfExprs > 0) {
-      code = projectApplyFunctions(pTableSup->pExprInfo, pDestBlock, pTmpBlock, pTableSup->pCtx, pTableSup->numOfExprs,
-                                   NULL);
-      QUERY_CHECK_CODE(code, lino, _end);
-
-      SColumnInfoData* pTbCol = taosArrayGet(pDestBlock->pDataBlock, UD_TABLE_NAME_COLUMN_INDEX);
-      QUERY_CHECK_NULL(pTbCol, code, lino, _end, terrno);
-      memset(tbName, 0, TSDB_TABLE_NAME_LEN);
-      int32_t len = 0;
-      if (colDataIsNull_s(pTbCol, pDestBlock->info.rows - 1)) {
-        len = 1;
-        tbName[0] = 0;
-        qTrace("%s user specified table name for groupId:%" PRIu64 "is null, dynamic generate stream dst table name",
-               id, groupId);
-      } else {
-        void* pData = colDataGetData(pTbCol, pDestBlock->info.rows - 1);
-        len = TMIN(varDataLen(pData), TSDB_TABLE_NAME_LEN - 1);
-        memcpy(tbName, varDataVal(pData), len);
-        code = pAPI->streamStatePutParName(pState, groupId, tbName);
-        QUERY_CHECK_CODE(code, lino, _end);
-
-        qTrace("%s %s child_table_name tbName:%s, groupId%" PRIu64, id, __FUNCTION__, tbName, groupId);
-      }
-
-      memcpy(pTmpBlock->info.parTbName, tbName, len);
-      pDestBlock->info.rows--;
-    } else {
-      void* pTbNameCol = taosArrayGet(pDestBlock->pDataBlock, UD_TABLE_NAME_COLUMN_INDEX);
-      QUERY_CHECK_NULL(pTbNameCol, code, lino, _end, terrno);
-      colDataSetNULL(pTbNameCol, pDestBlock->info.rows);
-      tbName[0] = 0;
-    }
-
-    if (pTagSup->numOfExprs > 0) {
-      code = projectApplyFunctions(pTagSup->pExprInfo, pDestBlock, pTmpBlock, pTagSup->pCtx, pTagSup->numOfExprs, NULL);
-      QUERY_CHECK_CODE(code, lino, _end);
-      pDestBlock->info.rows--;
-    } else {
-      memcpy(pDestBlock->info.parTbName, pTmpBlock->info.parTbName, TSDB_TABLE_NAME_LEN);
-    }
-
-    qTrace("%s failed to get name from rocksdb, partName:%s, groupId:%" PRIu64, id, pDestBlock->info.parTbName,
-           groupId);
-
-    void* pGpIdCol = taosArrayGet(pDestBlock->pDataBlock, UD_GROUPID_COLUMN_INDEX);
-    QUERY_CHECK_NULL(pGpIdCol, code, lino, _end, terrno);
-    code = colDataSetVal(pGpIdCol, pDestBlock->info.rows, (const char*)&groupId, false);
-    QUERY_CHECK_CODE(code, lino, _end);
-
-    pDestBlock->info.rows++;
-    blockDataDestroy(pTmpBlock);
-  } else {
-    memcpy(pSrcBlock->info.parTbName, pValue, TSDB_TABLE_NAME_LEN);
-    qTrace("get name from rocksdb, partName:%s, groupId:%"PRIu64, pSrcBlock->info.parTbName, groupId);
-  }
-
-  pAPI->streamStateFreeVal(pValue);
-
-_end:
-  if (code != TSDB_CODE_SUCCESS) {
-    qError("%s %s failed at line %d since %s", id, __FUNCTION__, lino, tstrerror(code));
-  }
-  return code;
-}
-
-static int32_t buildStreamCreateTableResult(SOperatorInfo* pOperator) {
-  int32_t                       code = TSDB_CODE_SUCCESS;
-  int32_t                       lino = 0;
-  SExecTaskInfo*                pTask = pOperator->pTaskInfo;
-  SStreamPartitionOperatorInfo* pInfo = pOperator->info;
-  SSDataBlock*                  pSrc = pInfo->pInputDataBlock;
-  const char*                   id = GET_TASKID(pTask);
-
-  if ((pInfo->tbnameCalSup.numOfExprs == 0 && pInfo->tagCalSup.numOfExprs == 0)) {
-    pTask->storageAPI.stateStore.streamStateSetParNameInvalid(pTask->streamInfo.pState);
-    goto _end;
-  }
-  if (taosHashGetSize(pInfo->pPartitions) == 0) {
-    goto _end;
-  }
-
-  blockDataCleanup(pInfo->pCreateTbRes);
-  code = blockDataEnsureCapacity(pInfo->pCreateTbRes, taosHashGetSize(pInfo->pPartitions));
-  QUERY_CHECK_CODE(code, lino, _end);
-
-  if (pInfo->pTbNameIte != NULL) {
-    SPartitionDataInfo* pParInfo = (SPartitionDataInfo*)pInfo->pTbNameIte;
-    int32_t             rowId = *(int32_t*)taosArrayGet(pParInfo->rowIds, 0);
-    code = appendCreateTableRow(pTask->streamInfo.pState, &pInfo->tbnameCalSup, &pInfo->tagCalSup, pParInfo->groupId,
-                                pSrc, rowId, pInfo->pCreateTbRes, &pTask->storageAPI.stateStore, id);
-    QUERY_CHECK_CODE(code, lino, _end);
-    pInfo->pTbNameIte = taosHashIterate(pInfo->pPartitions, pInfo->pTbNameIte);
-  }
-
-_end:
-  if (code != TSDB_CODE_SUCCESS) {
-    qError("%s failed at line %d since %s", __func__, lino, tstrerror(code));
-  }
-  return code;
-}
-
-static void doStreamHashPartitionImpl(SStreamPartitionOperatorInfo* pInfo, SSDataBlock* pBlock) {
-  int32_t code = TSDB_CODE_SUCCESS;
-  int32_t lino = 0;
-  pInfo->pInputDataBlock = pBlock;
-  for (int32_t i = 0; i < pBlock->info.rows; ++i) {
-    recordNewGroupKeys(pInfo->partitionSup.pGroupCols, pInfo->partitionSup.pGroupColVals, pBlock, i);
-    int32_t             keyLen = buildGroupKeys(pInfo->partitionSup.keyBuf, pInfo->partitionSup.pGroupColVals);
-    SPartitionDataInfo* pParData =
-        (SPartitionDataInfo*)taosHashGet(pInfo->pPartitions, pInfo->partitionSup.keyBuf, keyLen);
-    if (pParData) {
-      void* tmp = taosArrayPush(pParData->rowIds, &i);
-      QUERY_CHECK_NULL(tmp, code, lino, _end, terrno);
-    } else {
-      SPartitionDataInfo newParData = {0};
-      newParData.groupId = calcGroupId(pInfo->partitionSup.keyBuf, keyLen);
-      newParData.rowIds = taosArrayInit(64, sizeof(int32_t));
-      QUERY_CHECK_NULL(newParData.rowIds, code, lino, _end, terrno);
-      void* tmp = taosArrayPush(newParData.rowIds, &i);
-      QUERY_CHECK_NULL(tmp, code, lino, _end, terrno);
-
-      code =
-          taosHashPut(pInfo->pPartitions, pInfo->partitionSup.keyBuf, keyLen, &newParData, sizeof(SPartitionDataInfo));
-      if (code == TSDB_CODE_DUP_KEY) {
-        code = TSDB_CODE_SUCCESS;
-      }
-      QUERY_CHECK_CODE(code, lino, _end);
-    }
-  }
-
-_end:
-  if (code != TSDB_CODE_SUCCESS) {
-    qError("%s failed at line %d since %s", __func__, lino, tstrerror(code));
-  }
-}
-
-static int32_t doStreamHashPartitionNext(SOperatorInfo* pOperator, SSDataBlock** ppRes) {
-  int32_t                       code = TSDB_CODE_SUCCESS;
-  int32_t                       lino = 0;
-  SExecTaskInfo*                pTaskInfo = pOperator->pTaskInfo;
-  SStreamPartitionOperatorInfo* pInfo = pOperator->info;
-
-  if (pOperator->status == OP_EXEC_DONE) {
-    (*ppRes) = NULL;
-    return code;
-  }
-
-  if (hasRemainTbName(pInfo)) {
-    code = buildStreamCreateTableResult(pOperator);
-    QUERY_CHECK_CODE(code, lino, _end);
-    if (pInfo->pCreateTbRes && pInfo->pCreateTbRes->info.rows > 0) {
-      (*ppRes) = pInfo->pCreateTbRes;
-      return code;
-    }
-  }
-
-  if (hasRemainPartion(pInfo)) {
-    (*ppRes) = buildStreamPartitionResult(pOperator);
-    return code;
-  }
-
-  int64_t        st = taosGetTimestampUs();
-  SOperatorInfo* downstream = pOperator->pDownstream[0];
-  {
-    pInfo->pInputDataBlock = NULL;
-    SSDataBlock* pBlock = getNextBlockFromDownstream(pOperator, 0);
-    if (pBlock == NULL) {
-      setOperatorCompleted(pOperator);
-      (*ppRes) = NULL;
-      return code;
-    }
-    printSpecDataBlock(pBlock, getStreamOpName(pOperator->operatorType), "recv", GET_TASKID(pTaskInfo));
-    switch (pBlock->info.type) {
-      case STREAM_NORMAL:
-      case STREAM_PULL_DATA:
-      case STREAM_INVALID:
-        pInfo->binfo.pRes->info.type = pBlock->info.type;
-        break;
-      case STREAM_DELETE_DATA: {
-        code = copyDataBlock(pInfo->pDelRes, pBlock);
-        QUERY_CHECK_CODE(code, lino, _end);
-
-        pInfo->pDelRes->info.type = STREAM_DELETE_RESULT;
-        printDataBlock(pInfo->pDelRes, getStreamOpName(pOperator->operatorType), GET_TASKID(pTaskInfo));
-        (*ppRes) = pInfo->pDelRes;
-        return code;
-      } break;
-      case STREAM_RECALCULATE_DATA:
-      case STREAM_RECALCULATE_DELETE:
-      case STREAM_RECALCULATE_START:
-      case STREAM_RECALCULATE_END:
-      case STREAM_CREATE_CHILD_TABLE:
-      case STREAM_RETRIEVE:
-      case STREAM_CHECKPOINT:
-      case STREAM_GET_RESULT:
-      case STREAM_GET_ALL: {
-        (*ppRes) = pBlock;
-        return code;
-      }
-      default:
-        code = TSDB_CODE_QRY_EXECUTOR_INTERNAL_ERROR;
-        QUERY_CHECK_CODE(code, lino, _end);
-    }
-
-    // there is an scalar expression that needs to be calculated right before apply the group aggregation.
-    if (pInfo->scalarSup.pExprInfo != NULL) {
-      code = projectApplyFunctions(pInfo->scalarSup.pExprInfo, pBlock, pBlock, pInfo->scalarSup.pCtx,
-                                   pInfo->scalarSup.numOfExprs, NULL);
-      QUERY_CHECK_CODE(code, lino, _end);
-    }
-    taosHashClear(pInfo->pPartitions);
-    doStreamHashPartitionImpl(pInfo, pBlock);
-  }
-  pOperator->cost.openCost = (taosGetTimestampUs() - st) / 1000.0;
-
-  pInfo->parIte = taosHashIterate(pInfo->pPartitions, NULL);
-  pInfo->pTbNameIte = taosHashIterate(pInfo->pPartitions, NULL);
-  code = buildStreamCreateTableResult(pOperator);
-  QUERY_CHECK_CODE(code, lino, _end);
-  if (pInfo->pCreateTbRes && pInfo->pCreateTbRes->info.rows > 0) {
-    (*ppRes) = pInfo->pCreateTbRes;
-    return code;
-  }
-  (*ppRes) = buildStreamPartitionResult(pOperator);
-  return code;
-
-_end:
-  if (code != TSDB_CODE_SUCCESS) {
-    qError("%s failed at line %d since %s", __func__, lino, tstrerror(code));
-    pTaskInfo->code = code;
-    T_LONG_JMP(pTaskInfo->env, code);
-  }
-  (*ppRes) = NULL;
-  return code;
-}
-
-static void destroyStreamPartitionOperatorInfo(void* param) {
-  SStreamPartitionOperatorInfo* pInfo = (SStreamPartitionOperatorInfo*)param;
-  cleanupBasicInfo(&pInfo->binfo);
-  taosArrayDestroy(pInfo->partitionSup.pGroupCols);
-
-  for (int i = 0; i < taosArrayGetSize(pInfo->partitionSup.pGroupColVals); i++) {
-    void* tmp = taosArrayGet(pInfo->partitionSup.pGroupColVals, i);
-    if (!tmp) {
-      continue;
-    }
-    SGroupKeys key = *(SGroupKeys*)tmp;
-    taosMemoryFree(key.pData);
-  }
-  taosArrayDestroy(pInfo->partitionSup.pGroupColVals);
-
-  taosMemoryFree(pInfo->partitionSup.keyBuf);
-  cleanupExprSupp(&pInfo->scalarSup);
-  cleanupExprSupp(&pInfo->tbnameCalSup);
-  cleanupExprSupp(&pInfo->tagCalSup);
-  blockDataDestroy(pInfo->pDelRes);
-  taosHashCleanup(pInfo->pPartitions);
-  blockDataDestroy(pInfo->pCreateTbRes);
-  taosMemoryFreeClear(param);
-}
-
-int32_t initParDownStream(SOperatorInfo* downstream, SPartitionBySupporter* pParSup, SExprSupp* pExpr,
-                          SExprSupp* pTbnameExpr, SExprSupp* pResExprSupp, int32_t* pPkColIndex) {
-  int32_t      code = TSDB_CODE_SUCCESS;
-  int32_t      lino = 0;
-  SStorageAPI* pAPI = &downstream->pTaskInfo->storageAPI;
-
-  if (downstream->operatorType != QUERY_NODE_PHYSICAL_PLAN_STREAM_SCAN) {
-    return code;
-  }
-
-  SStreamScanInfo* pScanInfo = downstream->info;
-  pScanInfo->partitionSup = *pParSup;
-  pScanInfo->pPartScalarSup = pExpr;
-  pScanInfo->pPartTbnameSup = pTbnameExpr;
-  pScanInfo->hasPart = true;
-  for (int32_t j = 0; j < pResExprSupp->numOfExprs; j++) {
-    if (pScanInfo->primaryKeyIndex == pResExprSupp->pExprInfo[j].base.pParam[0].pCol->slotId) {
-      *pPkColIndex = j;
-    }
-  }
-  if (!pScanInfo->pUpdateInfo && pScanInfo->twAggSup.calTrigger != STREAM_TRIGGER_CONTINUOUS_WINDOW_CLOSE) {
-    code = pAPI->stateStore.updateInfoInit(60000, TSDB_TIME_PRECISION_MILLI, 0, pScanInfo->igCheckUpdate,
-                                           pScanInfo->pkColType, pScanInfo->pkColLen, &pScanInfo->pUpdateInfo);
-  }
-  return code;
-}
-
-=======
->>>>>>> bcc25e56
 SSDataBlock* buildCreateTableBlock(SExprSupp* tbName, SExprSupp* tag) {
   int32_t      code = TSDB_CODE_SUCCESS;
   int32_t      lino = 0;
@@ -1796,122 +1396,6 @@
   taosArrayDestroy(pPart->rowIds);
 }
 
-<<<<<<< HEAD
-int32_t createStreamPartitionOperatorInfo(SOperatorInfo* downstream, SStreamPartitionPhysiNode* pPartNode,
-                                          SExecTaskInfo* pTaskInfo, SOperatorInfo** pOptrInfo) {
-  QRY_PARAM_CHECK(pOptrInfo);
-
-  int32_t                       code = TSDB_CODE_SUCCESS;
-  int32_t                       lino = 0;
-  SStreamPartitionOperatorInfo* pInfo = taosMemoryCalloc(1, sizeof(SStreamPartitionOperatorInfo));
-  SOperatorInfo*                pOperator = taosMemoryCalloc(1, sizeof(SOperatorInfo));
-  if (pInfo == NULL || pOperator == NULL) {
-    code = terrno;
-    goto _error;
-  }
-
-  pInfo->partitionSup.pGroupCols = makeColumnArrayFromList(pPartNode->part.pPartitionKeys);
-
-  if (pPartNode->part.pExprs != NULL) {
-    int32_t    num = 0;
-    SExprInfo* pCalExprInfo = NULL;
-    code = createExprInfo(pPartNode->part.pExprs, NULL, &pCalExprInfo, &num);
-    QUERY_CHECK_CODE(code, lino, _error);
-
-    code = initExprSupp(&pInfo->scalarSup, pCalExprInfo, num, &pTaskInfo->storageAPI.functionStore);
-    QUERY_CHECK_CODE(code, lino, _error);
-  }
-
-  pInfo->tbnameCalSup.numOfExprs = 0;
-  if (pPartNode->pSubtable != NULL) {
-    SExprInfo* pSubTableExpr = taosMemoryCalloc(1, sizeof(SExprInfo));
-    QUERY_CHECK_NULL(pSubTableExpr, code, lino, _error, terrno);
-
-    pInfo->tbnameCalSup.pExprInfo = pSubTableExpr;
-    code = createExprFromOneNode(pSubTableExpr, pPartNode->pSubtable, 0);
-    QUERY_CHECK_CODE(code, lino, _error);
-
-    code = initExprSupp(&pInfo->tbnameCalSup, pSubTableExpr, 1, &pTaskInfo->storageAPI.functionStore);
-    QUERY_CHECK_CODE(code, lino, _error);
-  }
-
-  pInfo->tagCalSup.numOfExprs = 0;
-  if (pPartNode->pTags != NULL) {
-    int32_t    numOfTags;
-    SExprInfo* pTagExpr = createExpr(pPartNode->pTags, &numOfTags);
-    QUERY_CHECK_NULL(pTagExpr, code, lino, _error, terrno);
-
-    code = initExprSupp(&pInfo->tagCalSup, pTagExpr, numOfTags, &pTaskInfo->storageAPI.functionStore);
-    QUERY_CHECK_CODE(code, lino, _error);
-  }
-
-  if (pInfo->tbnameCalSup.numOfExprs != 0 || pInfo->tagCalSup.numOfExprs != 0) {
-    pInfo->pCreateTbRes = buildCreateTableBlock(&pInfo->tbnameCalSup, &pInfo->tagCalSup);
-    QUERY_CHECK_NULL(pInfo->pCreateTbRes, code, lino, _error, terrno);
-  } else {
-    pInfo->pCreateTbRes = NULL;
-  }
-
-  int32_t keyLen = 0;
-  code = initGroupOptrInfo(&pInfo->partitionSup.pGroupColVals, &keyLen, &pInfo->partitionSup.keyBuf,
-                           pInfo->partitionSup.pGroupCols);
-  QUERY_CHECK_CODE(code, lino, _error);
-
-  pInfo->partitionSup.needCalc = true;
-
-  pInfo->binfo.pRes = createDataBlockFromDescNode(pPartNode->part.node.pOutputDataBlockDesc);
-  QUERY_CHECK_NULL(pInfo->binfo.pRes, code, lino, _error, terrno);
-
-  code = blockDataEnsureCapacity(pInfo->binfo.pRes, 4096);
-  QUERY_CHECK_CODE(code, lino, _error);
-
-  pInfo->parIte = NULL;
-  pInfo->pTbNameIte = NULL;
-  pInfo->pInputDataBlock = NULL;
-
-  _hash_fn_t hashFn = taosGetDefaultHashFunction(TSDB_DATA_TYPE_BINARY);
-  pInfo->pPartitions = taosHashInit(1024, hashFn, false, HASH_NO_LOCK);
-  taosHashSetFreeFp(pInfo->pPartitions, freePartItem);
-  pInfo->tsColIndex = 0;
-
-  code = createSpecialDataBlock(STREAM_DELETE_RESULT, &pInfo->pDelRes);
-  QUERY_CHECK_CODE(code, lino, _error);
-
-  int32_t    numOfCols = 0;
-  SExprInfo* pExprInfo = NULL;
-  code = createExprInfo(pPartNode->part.pTargets, NULL, &pExprInfo, &numOfCols);
-  QUERY_CHECK_CODE(code, lino, _error);
-
-  setOperatorInfo(pOperator, "StreamPartitionOperator", QUERY_NODE_PHYSICAL_PLAN_STREAM_PARTITION, false, OP_NOT_OPENED,
-                  pInfo, pTaskInfo);
-  pOperator->exprSupp.numOfExprs = numOfCols;
-  pOperator->exprSupp.pExprInfo = pExprInfo;
-  pOperator->fpSet =
-      createOperatorFpSet(optrDummyOpenFn, doStreamHashPartitionNext, NULL, destroyStreamPartitionOperatorInfo,
-                          optrDefaultBufFn, NULL, optrDefaultGetNextExtFn, NULL);
-  setOperatorStreamStateFn(pOperator, streamOpReleaseState, streamOpReloadState);
-
-  pInfo->basic.primaryPkIndex = -1;
-  code = initParDownStream(downstream, &pInfo->partitionSup, &pInfo->scalarSup, &pInfo->tbnameCalSup,
-                           &pOperator->exprSupp, &pInfo->basic.primaryPkIndex);
-  QUERY_CHECK_CODE(code, lino, _error);
-
-  code = appendDownstream(pOperator, &downstream, 1);
-  QUERY_CHECK_CODE(code, lino, _error);
-
-  *pOptrInfo = pOperator;
-  return TSDB_CODE_SUCCESS;
-
-_error:
-  pTaskInfo->code = code;
-  if (pInfo != NULL) destroyStreamPartitionOperatorInfo(pInfo);
-  destroyOperatorAndDownstreams(pOperator, &downstream, 1);
-  qError("%s failed at line %d since %s", __func__, lino, tstrerror(code));
-  return code;
-}
-
-=======
->>>>>>> bcc25e56
 int32_t extractColumnInfo(SNodeList* pNodeList, SArray** pArrayRes) {
   int32_t code = TSDB_CODE_SUCCESS;
   int32_t lino = 0;
