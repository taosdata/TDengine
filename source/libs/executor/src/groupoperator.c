--- conflicted
+++ resolved
@@ -239,12 +239,9 @@
     // Compare with the previous row of this column, and do not set the output buffer again if they are identical.
     if (!pInfo->isInit) {
       recordNewGroupKeys(pInfo->pGroupCols, pInfo->pGroupColVals, pBlock, j);
-<<<<<<< HEAD
-=======
       if (terrno != TSDB_CODE_SUCCESS) {  // group by json error
         longjmp(pTaskInfo->env, terrno);
       }
->>>>>>> 2fddb8a6
       pInfo->isInit = true;
       num++;
       continue;
@@ -260,12 +257,9 @@
     if (j == 0) {
       num++;
       recordNewGroupKeys(pInfo->pGroupCols, pInfo->pGroupColVals, pBlock, j);
-<<<<<<< HEAD
-=======
       if (terrno != TSDB_CODE_SUCCESS) {  // group by json error
         longjmp(pTaskInfo->env, terrno);
       }
->>>>>>> 2fddb8a6
       continue;
     }
 
@@ -279,11 +273,7 @@
     doApplyFunctions(pTaskInfo, pCtx, &w, NULL, rowIndex, num, NULL, pBlock->info.rows, pOperator->exprSupp.numOfExprs, TSDB_ORDER_ASC);
 
     // assign the group keys or user input constant values if required
-<<<<<<< HEAD
-    doAssignGroupKeys(pCtx, pOperator->numOfExprs, pBlock->info.rows, rowIndex);
-=======
     doAssignGroupKeys(pCtx, pOperator->exprSupp.numOfExprs, pBlock->info.rows, rowIndex);
->>>>>>> 2fddb8a6
     recordNewGroupKeys(pInfo->pGroupCols, pInfo->pGroupColVals, pBlock, j);
     num = 1;
   }
