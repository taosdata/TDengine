/*
 * Copyright (c) 2019 TAOS Data, Inc. <jhtao@taosdata.com>
 *
 * This program is free software: you can use, redistribute, and/or modify
 * it under the terms of the GNU Affero General Public License, version 3
 * or later ("AGPL"), as published by the Free Software Foundation.
 *
 * This program is distributed in the hope that it will be useful, but WITHOUT
 * ANY WARRANTY; without even the implied warranty of MERCHANTABILITY or
 * FITNESS FOR A PARTICULAR PURPOSE.
 *
 * You should have received a copy of the GNU Affero General Public License
 * along with this program. If not, see <http://www.gnu.org/licenses/>.
 */

#include "os.h"
#include "function.h"
#include "tname.h"

#include "tdatablock.h"
#include "tmsg.h"

#include "executorimpl.h"
#include "tcompare.h"
#include "thash.h"
#include "ttypes.h"

static int32_t* setupColumnOffset(const SSDataBlock* pBlock, int32_t rowCapacity);
static void* getCurrentDataGroupInfo(const SPartitionOperatorInfo* pInfo, SDataGroupInfo** pGroupInfo, int32_t len);
static uint64_t calcGroupId(char* pData, int32_t len);

static void destroyGroupOperatorInfo(void* param, int32_t numOfOutput) {
  SGroupbyOperatorInfo* pInfo = (SGroupbyOperatorInfo*)param;
  doDestroyBasicInfo(&pInfo->binfo, numOfOutput);
  taosMemoryFreeClear(pInfo->keyBuf);
  taosArrayDestroy(pInfo->pGroupCols);
  taosArrayDestroy(pInfo->pGroupColVals);
}

static int32_t initGroupOptrInfo(SArray** pGroupColVals, int32_t* keyLen, char** keyBuf, const SArray* pGroupColList) {
  *pGroupColVals = taosArrayInit(4, sizeof(SGroupKeys));
  if ((*pGroupColVals) == NULL) {
    return TSDB_CODE_OUT_OF_MEMORY;
  }

  int32_t numOfGroupCols = taosArrayGetSize(pGroupColList);
  for (int32_t i = 0; i < numOfGroupCols; ++i) {
    SColumn* pCol = taosArrayGet(pGroupColList, i);
    (*keyLen) += pCol->bytes;

    struct SGroupKeys key = {0};
    key.bytes  = pCol->bytes;
    key.type   = pCol->type;
    key.isNull = false;
    key.pData  = taosMemoryCalloc(1, pCol->bytes);
    if (key.pData == NULL) {
      return TSDB_CODE_OUT_OF_MEMORY;
    }

    taosArrayPush((*pGroupColVals), &key);
  }

  int32_t nullFlagSize = sizeof(int8_t) * numOfGroupCols;

  (*keyBuf) = taosMemoryCalloc(1, (*keyLen) + nullFlagSize);
  if ((*keyBuf) == NULL) {
    return TSDB_CODE_OUT_OF_MEMORY;
  }

  return TSDB_CODE_SUCCESS;
}

static bool groupKeyCompare(SArray* pGroupCols, SArray* pGroupColVals, SSDataBlock* pBlock, int32_t rowIndex, int32_t numOfGroupCols) {
  SColumnDataAgg* pColAgg = NULL;
  for (int32_t i = 0; i < numOfGroupCols; ++i) {
    SColumn*         pCol = taosArrayGet(pGroupCols, i);
    SColumnInfoData* pColInfoData = taosArrayGet(pBlock->pDataBlock, pCol->slotId);
    if (pBlock->pBlockAgg != NULL) {
      pColAgg = &pBlock->pBlockAgg[pCol->slotId];  // TODO is agg data matched?
    }

    bool isNull = colDataIsNull(pColInfoData, pBlock->info.rows, rowIndex, pColAgg);

    SGroupKeys* pkey = taosArrayGet(pGroupColVals, i);
    if (pkey->isNull && isNull) {
      continue;
    }

    if (isNull || pkey->isNull) {
      return false;
    }

    char* val = colDataGetData(pColInfoData, rowIndex);

    if (IS_VAR_DATA_TYPE(pkey->type)) {
      int32_t len = varDataLen(val);
      if (len == varDataLen(pkey->pData) && memcmp(varDataVal(pkey->pData), varDataVal(val), len) == 0) {
        continue;
      } else {
        return false;
      }
    } else {
      if (memcmp(pkey->pData, val, pkey->bytes) != 0) {
        return false;
      }
    }
  }

  return true;
}

static void recordNewGroupKeys(SArray* pGroupCols, SArray* pGroupColVals, SSDataBlock* pBlock, int32_t rowIndex, int32_t numOfGroupCols) {
  SColumnDataAgg* pColAgg = NULL;

  for (int32_t i = 0; i < numOfGroupCols; ++i) {
    SColumn*         pCol = taosArrayGet(pGroupCols, i);
    SColumnInfoData* pColInfoData = taosArrayGet(pBlock->pDataBlock, pCol->slotId);

    if (pBlock->pBlockAgg != NULL) {
      pColAgg = &pBlock->pBlockAgg[pCol->slotId];  // TODO is agg data matched?
    }

    SGroupKeys* pkey = taosArrayGet(pGroupColVals, i);
    if (colDataIsNull(pColInfoData, pBlock->info.rows, rowIndex, pColAgg)) {
      pkey->isNull = true;
    } else {
      char* val = colDataGetData(pColInfoData, rowIndex);
      if (IS_VAR_DATA_TYPE(pkey->type)) {
        memcpy(pkey->pData, val, varDataTLen(val));
      } else {
        memcpy(pkey->pData, val, pkey->bytes);
      }
    }
  }
}

static int32_t buildGroupKeys(void* pKey, const SArray* pGroupColVals) {
  ASSERT(pKey != NULL);
  size_t numOfGroupCols = taosArrayGetSize(pGroupColVals);

  char* isNull = (char*)pKey;
  char* pStart = (char*)pKey + sizeof(int8_t) * numOfGroupCols;
  for (int32_t i = 0; i < numOfGroupCols; ++i) {
    SGroupKeys* pkey = taosArrayGet(pGroupColVals, i);
    if (pkey->isNull) {
      isNull[i] = 1;
      continue;
    }

    isNull[i] = 0;
    if (IS_VAR_DATA_TYPE(pkey->type)) {
      varDataCopy(pStart, pkey->pData);
      pStart += varDataTLen(pkey->pData);
      ASSERT(varDataTLen(pkey->pData) <= pkey->bytes);
    } else {
      memcpy(pStart, pkey->pData, pkey->bytes);
      pStart += pkey->bytes;
    }
  }

  return (int32_t) (pStart - (char*)pKey);
}

// assign the group keys or user input constant values if required
static void doAssignGroupKeys(SqlFunctionCtx* pCtx, int32_t numOfOutput, int32_t totalRows, int32_t rowIndex) {
  for (int32_t i = 0; i < numOfOutput; ++i) {
    if (pCtx[i].functionId == -1) {
      SResultRowEntryInfo* pEntryInfo = GET_RES_INFO(&pCtx[i]);

      SColumnInfoData* pColInfoData = pCtx[i].input.pData[0];
      if (!colDataIsNull(pColInfoData, totalRows, rowIndex, NULL)) {
        char* dest = GET_ROWCELL_INTERBUF(pEntryInfo);
        char* data = colDataGetData(pColInfoData, rowIndex);

        memcpy(dest, data, pColInfoData->info.bytes);
      } else { // it is a NULL value
        pEntryInfo->isNullRes = 1;
      }

      pEntryInfo->numOfRes = 1;
    }
  }
}

static void doHashGroupbyAgg(SOperatorInfo* pOperator, SSDataBlock* pBlock) {
  SExecTaskInfo*        pTaskInfo = pOperator->pTaskInfo;
  SGroupbyOperatorInfo* pInfo = pOperator->info;

  SqlFunctionCtx* pCtx = pInfo->binfo.pCtx;
  int32_t         numOfGroupCols = taosArrayGetSize(pInfo->pGroupCols);
  //  if (type == TSDB_DATA_TYPE_FLOAT || type == TSDB_DATA_TYPE_DOUBLE) {
  // qError("QInfo:0x%"PRIx64" group by not supported on double/float columns, abort", GET_TASKID(pRuntimeEnv));
  //    return;
  //  }

  int32_t     len = 0;
  STimeWindow w = TSWINDOW_INITIALIZER;

  int32_t num = 0;
  for (int32_t j = 0; j < pBlock->info.rows; ++j) {
    // Compare with the previous row of this column, and do not set the output buffer again if they are identical.
    if (!pInfo->isInit) {
      recordNewGroupKeys(pInfo->pGroupCols, pInfo->pGroupColVals, pBlock, j, numOfGroupCols);
      pInfo->isInit = true;
      num++;
      continue;
    }

    bool equal = groupKeyCompare(pInfo->pGroupCols, pInfo->pGroupColVals, pBlock, j, numOfGroupCols);
    if (equal) {
      num++;
      continue;
    }

    // The first row of a new block does not belongs to the previous existed group
    if (!equal && j == 0) {
      num++;
      recordNewGroupKeys(pInfo->pGroupCols, pInfo->pGroupColVals, pBlock, j, numOfGroupCols);
      continue;
    }

    len = buildGroupKeys(pInfo->keyBuf, pInfo->pGroupColVals);
    int32_t ret = setGroupResultOutputBuf_rv(&(pInfo->binfo), pOperator->numOfOutput, pInfo->keyBuf, TSDB_DATA_TYPE_VARCHAR, len, 0, pInfo->aggSup.pResultBuf, pTaskInfo, &pInfo->aggSup);
    if (ret != TSDB_CODE_SUCCESS) {  // null data, too many state code
      longjmp(pTaskInfo->env, TSDB_CODE_QRY_APP_ERROR);
    }

    int32_t rowIndex = j - num;
    doApplyFunctions(pCtx, &w, NULL, rowIndex, num, NULL, pBlock->info.rows, pOperator->numOfOutput, TSDB_ORDER_ASC);

    // assign the group keys or user input constant values if required
    doAssignGroupKeys(pCtx, pOperator->numOfOutput, pBlock->info.rows, rowIndex);
    recordNewGroupKeys(pInfo->pGroupCols, pInfo->pGroupColVals, pBlock, j, numOfGroupCols);
    num = 1;
  }

  if (num > 0) {
    len = buildGroupKeys(pInfo->keyBuf, pInfo->pGroupColVals);
    int32_t ret =
        setGroupResultOutputBuf_rv(&(pInfo->binfo), pOperator->numOfOutput, pInfo->keyBuf, TSDB_DATA_TYPE_VARCHAR, len,
                                   0, pInfo->aggSup.pResultBuf, pTaskInfo, &pInfo->aggSup);
    if (ret != TSDB_CODE_SUCCESS) {
      longjmp(pTaskInfo->env, TSDB_CODE_QRY_APP_ERROR);
    }

    int32_t rowIndex = pBlock->info.rows - num;
    doApplyFunctions(pCtx, &w, NULL, rowIndex, num, NULL, pBlock->info.rows, pOperator->numOfOutput, TSDB_ORDER_ASC);
    doAssignGroupKeys(pCtx, pOperator->numOfOutput, pBlock->info.rows, rowIndex);
  }
}

static SSDataBlock* hashGroupbyAggregate(SOperatorInfo* pOperator, bool* newgroup) {
  if (pOperator->status == OP_EXEC_DONE) {
    return NULL;
  }

  SGroupbyOperatorInfo* pInfo = pOperator->info;
  SSDataBlock* pRes = pInfo->binfo.pRes;

  if (pOperator->status == OP_RES_TO_RETURN) {
    toSDatablock(&pInfo->groupResInfo, pInfo->aggSup.pResultBuf, pRes, pInfo->binfo.capacity, pInfo->binfo.rowCellInfoOffset);
    if (pRes->info.rows == 0 || !hasRemainDataInCurrentGroup(&pInfo->groupResInfo)) {
      pOperator->status = OP_EXEC_DONE;
    }
    return (pRes->info.rows == 0)? NULL:pRes;
  }

  int32_t        order = TSDB_ORDER_ASC;
  SOperatorInfo* downstream = pOperator->pDownstream[0];

  while (1) {
    publishOperatorProfEvent(downstream, QUERY_PROF_BEFORE_OPERATOR_EXEC);
    SSDataBlock* pBlock = downstream->getNextFn(downstream, newgroup);
    publishOperatorProfEvent(downstream, QUERY_PROF_AFTER_OPERATOR_EXEC);
    if (pBlock == NULL) {
      break;
    }

    // the pDataBlock are always the same one, no need to call this again
    setInputDataBlock(pOperator, pInfo->binfo.pCtx, pBlock, order);
    //    setTagValue(pOperator, pRuntimeEnv->current->pTable, pInfo->binfo.pCtx, pOperator->numOfOutput);
    doHashGroupbyAgg(pOperator, pBlock);
  }

  pOperator->status = OP_RES_TO_RETURN;
  closeAllResultRows(&pInfo->binfo.resultRowInfo);

  finalizeMultiTupleQueryResult(pInfo->binfo.pCtx, pOperator->numOfOutput, pInfo->aggSup.pResultBuf,
                                &pInfo->binfo.resultRowInfo, pInfo->binfo.rowCellInfoOffset);
  //  if (!stableQuery) { // finalize include the update of result rows
  //    finalizeQueryResult(pInfo->binfo.pCtx, pOperator->numOfOutput);
  //  } else {
  //    updateNumOfRowsInResultRows(pInfo->binfo.pCtx, pOperator->numOfOutput, &pInfo->binfo.resultRowInfo,
  //    pInfo->binfo.rowCellInfoOffset);
  //  }

  blockDataEnsureCapacity(pRes, pInfo->binfo.capacity);
  initGroupResInfo(&pInfo->groupResInfo, &pInfo->binfo.resultRowInfo);

  while(1) {
    toSDatablock(&pInfo->groupResInfo, pInfo->aggSup.pResultBuf, pRes, pInfo->binfo.capacity, pInfo->binfo.rowCellInfoOffset);
    doFilter(pInfo->pCondition, pRes);

    bool hasRemain = hasRemainDataInCurrentGroup(&pInfo->groupResInfo);
    if (!hasRemain) {
      pOperator->status = OP_EXEC_DONE;
      break;
    }

    if (pRes->info.rows > 0) {
      break;
    }
  }

  return (pRes->info.rows == 0)? NULL:pRes;
}

SOperatorInfo* createGroupOperatorInfo(SOperatorInfo* downstream, SExprInfo* pExprInfo, int32_t numOfCols, SSDataBlock* pResultBlock, SArray* pGroupColList, SNode* pCondition, SExecTaskInfo* pTaskInfo,
                                       const STableGroupInfo* pTableGroupInfo) {
  SGroupbyOperatorInfo* pInfo = taosMemoryCalloc(1, sizeof(SGroupbyOperatorInfo));
  SOperatorInfo*        pOperator = taosMemoryCalloc(1, sizeof(SOperatorInfo));
  if (pInfo == NULL || pOperator == NULL) {
    goto _error;
  }

  pInfo->pGroupCols = pGroupColList;
  pInfo->pCondition = pCondition;
  initAggInfo(&pInfo->binfo, &pInfo->aggSup, pExprInfo, numOfCols, 4096, pResultBlock, pTaskInfo->id.str);
  initResultRowInfo(&pInfo->binfo.resultRowInfo, 8);

  int32_t code = initGroupOptrInfo(&pInfo->pGroupColVals, &pInfo->groupKeyLen, &pInfo->keyBuf, pGroupColList);
  if (code != TSDB_CODE_SUCCESS) {
    goto _error;
  }

  pOperator->name         = "GroupbyAggOperator";
  pOperator->blockingOptr = true;
  pOperator->status       = OP_NOT_OPENED;
  //  pOperator->operatorType = OP_Groupby;
  pOperator->pExpr        = pExprInfo;
  pOperator->numOfOutput  = numOfCols;
  pOperator->info         = pInfo;
  pOperator->_openFn      = operatorDummyOpenFn;
  pOperator->getNextFn    = hashGroupbyAggregate;
  pOperator->closeFn      = destroyGroupOperatorInfo;

  code = appendDownstream(pOperator, &downstream, 1);
  return pOperator;

  _error:
  pTaskInfo->code = TSDB_CODE_OUT_OF_MEMORY;
  taosMemoryFreeClear(pInfo);
  taosMemoryFreeClear(pOperator);
  return NULL;
}

static void doHashPartition(SOperatorInfo* pOperator, SSDataBlock* pBlock) {
//  SExecTaskInfo* pTaskInfo = pOperator->pTaskInfo;

  SPartitionOperatorInfo* pInfo = pOperator->info;

  int32_t numOfGroupCols = taosArrayGetSize(pInfo->pGroupCols);
  for (int32_t j = 0; j < pBlock->info.rows; ++j) {
    recordNewGroupKeys(pInfo->pGroupCols, pInfo->pGroupColVals, pBlock, j, numOfGroupCols);
    int32_t len = buildGroupKeys(pInfo->keyBuf, pInfo->pGroupColVals);

    SDataGroupInfo* pGInfo = NULL;
    void *pPage = getCurrentDataGroupInfo(pInfo, &pGInfo, len);

    pGInfo->numOfRows += 1;
    if (pGInfo->groupId == 0) {
      pGInfo->groupId = calcGroupId(pInfo->keyBuf, len);
    }

    int32_t* rows = (int32_t*) pPage;

    size_t numOfCols = pOperator->numOfOutput;
    for(int32_t i = 0; i < numOfCols; ++i) {
      SExprInfo* pExpr = &pOperator->pExpr[i];
      int32_t slotId = pExpr->base.pParam[0].pCol->slotId;

      SColumnInfoData* pColInfoData = taosArrayGet(pBlock->pDataBlock, slotId);

      int32_t bytes = pColInfoData->info.bytes;
      int32_t startOffset = pInfo->columnOffset[i];

      char* columnLen    = NULL;
      int32_t contentLen = 0;

      if (IS_VAR_DATA_TYPE(pColInfoData->info.type)) {
        int32_t* offset = pPage + startOffset;
        columnLen       = pPage + startOffset + sizeof(int32_t) * pInfo->rowCapacity;
        char*    data   = (char*)(columnLen + sizeof(int32_t));

        if (colDataIsNull_s(pColInfoData, j)) {
          offset[(*rows)] = -1;
          contentLen = 0;
        } else {
          offset[*rows] = (*columnLen);
          char* src = colDataGetData(pColInfoData, j);
          memcpy(data + (*columnLen), src, varDataTLen(src));
          contentLen = varDataTLen(src);
        }
      } else {
        char* bitmap = pPage + startOffset;
        columnLen    = pPage + startOffset + BitmapLen(pInfo->rowCapacity);
        char* data   = (char*) columnLen + sizeof(int32_t);

        bool isNull = colDataIsNull_f(pColInfoData->nullbitmap, j);
        if (isNull) {
          colDataSetNull_f(bitmap, (*rows));
        } else {
          memcpy(data + (*columnLen), colDataGetData(pColInfoData, j), bytes);
        }
        contentLen = bytes;
      }

      (*columnLen) += contentLen;
    }

    (*rows) += 1;

    setBufPageDirty(pPage, true);
    releaseBufPage(pInfo->pBuf, pPage);
  }
}

void* getCurrentDataGroupInfo(const SPartitionOperatorInfo* pInfo, SDataGroupInfo** pGroupInfo, int32_t len) {
  SDataGroupInfo* p = taosHashGet(pInfo->pGroupSet, pInfo->keyBuf, len);

  void* pPage = NULL;
  if (p == NULL) { // it is a new group
    SDataGroupInfo gi = {0};
    gi.pPageList = taosArrayInit(100, sizeof(int32_t));
    taosHashPut(pInfo->pGroupSet, pInfo->keyBuf, len, &gi, sizeof(SDataGroupInfo));

    p = taosHashGet(pInfo->pGroupSet, pInfo->keyBuf, len);

    int32_t pageId = 0;
    pPage = getNewBufPage(pInfo->pBuf, 0, &pageId);
    taosArrayPush(p->pPageList, &pageId);

    *(int32_t *) pPage = 0;
  } else {
    int32_t* curId = taosArrayGetLast(p->pPageList);
    pPage = getBufPage(pInfo->pBuf, *curId);

    int32_t *rows = (int32_t*) pPage;
    if (*rows >= pInfo->rowCapacity) {
      // add a new page for current group
      int32_t pageId = 0;
      pPage = getNewBufPage(pInfo->pBuf, 0, &pageId);
      taosArrayPush(p->pPageList, &pageId);

      *(int32_t*) pPage = 0;
    }
  }

  *pGroupInfo = p;
  return pPage;
}

uint64_t calcGroupId(char* pData, int32_t len) {
  T_MD5_CTX context;
  tMD5Init(&context);
  tMD5Update(&context, (uint8_t*)pData, len);
  tMD5Final(&context);

  // NOTE: only extract the initial 8 bytes of the final MD5 digest
  uint64_t id = 0;
  memcpy(&id, context.digest, sizeof(uint64_t));
  return id;
}

int32_t* setupColumnOffset(const SSDataBlock* pBlock, int32_t rowCapacity) {
  size_t numOfCols = pBlock->info.numOfCols;
  int32_t* offset = taosMemoryCalloc(pBlock->info.numOfCols, sizeof(int32_t));

  offset[0] = sizeof(int32_t);  // the number of rows in current page, ref to SSDataBlock paged serialization format

  for(int32_t i = 0; i < numOfCols - 1; ++i) {
    SColumnInfoData* pColInfoData = taosArrayGet(pBlock->pDataBlock, i);

    int32_t bytes = pColInfoData->info.bytes;
    int32_t payloadLen = bytes * rowCapacity;
    
    if (IS_VAR_DATA_TYPE(pColInfoData->info.type)) {
      // offset segment + content length + payload
      offset[i + 1] = rowCapacity * sizeof(int32_t) + sizeof(int32_t) + payloadLen + offset[i];
    } else {
      // bitmap + content length + payload
      offset[i + 1] = BitmapLen(rowCapacity) + sizeof(int32_t) + payloadLen + offset[i];
    }
  }

  return offset;
}

static SSDataBlock* buildPartitionResult(SOperatorInfo* pOperator) {
  SPartitionOperatorInfo* pInfo = pOperator->info;

  SDataGroupInfo* pGroupInfo = pInfo->pGroupIter;
  if (pInfo->pGroupIter == NULL || pInfo->pageIndex >= taosArrayGetSize(pGroupInfo->pPageList)) {
    // try next group data
    pInfo->pGroupIter = taosHashIterate(pInfo->pGroupSet, pInfo->pGroupIter);
    if (pInfo->pGroupIter == NULL) {
      pOperator->status = OP_EXEC_DONE;
      return NULL;
    }

    pGroupInfo = pInfo->pGroupIter;
    pInfo->pageIndex = 0;
  }

  int32_t* pageId = taosArrayGet(pGroupInfo->pPageList, pInfo->pageIndex);
  void* page = getBufPage(pInfo->pBuf, *pageId);

  blockDataFromBuf1(pInfo->binfo.pRes, page, pInfo->rowCapacity);

  pInfo->pageIndex += 1;

  pInfo->binfo.pRes->info.groupId = pGroupInfo->groupId;
  return pInfo->binfo.pRes;
}

static SSDataBlock* hashPartition(SOperatorInfo* pOperator, bool* newgroup) {
  if (pOperator->status == OP_EXEC_DONE) {
    return NULL;
  }

  SGroupbyOperatorInfo* pInfo = pOperator->info;
  SSDataBlock* pRes = pInfo->binfo.pRes;

  if (pOperator->status == OP_RES_TO_RETURN) {
    blockDataCleanup(pRes);
    return buildPartitionResult(pOperator);
  }

<<<<<<< HEAD
  int32_t numOfBufPage = pInfo->sortBufSize / pInfo->bufPageSize;
  pInfo->pSortHandle = tsortCreateSortHandle(pInfo->pSortInfo, pInfo->inputSlotMap, SORT_SINGLESOURCE_SORT, pInfo->bufPageSize, numOfBufPage,
                                             pInfo->pDataBlock, pTaskInfo->id.str);

  tsortSetFetchRawDataFp(pInfo->pSortHandle, loadNextDataBlock);

  SSortSource* ps = taosMemoryCalloc(1, sizeof(SSortSource));
  ps->param = pOperator->pDownstream[0];
  tsortAddSource(pInfo->pSortHandle, ps);
=======
  SOperatorInfo* downstream = pOperator->pDownstream[0];

  while (1) {
    publishOperatorProfEvent(downstream, QUERY_PROF_BEFORE_OPERATOR_EXEC);
    SSDataBlock* pBlock = downstream->getNextFn(downstream, newgroup);
    publishOperatorProfEvent(downstream, QUERY_PROF_AFTER_OPERATOR_EXEC);
    if (pBlock == NULL) {
      break;
    }
>>>>>>> f072afe7

    //    setTagValue(pOperator, pRuntimeEnv->current->pTable, pInfo->binfo.pCtx, pOperator->numOfOutput);
    doHashPartition(pOperator, pBlock);
  }

  pOperator->status = OP_RES_TO_RETURN;
  blockDataEnsureCapacity(pRes, 4096);
  return buildPartitionResult(pOperator);
}

static void destroyPartitionOperatorInfo(void* param, int32_t numOfOutput) {
  SPartitionOperatorInfo* pInfo = (SPartitionOperatorInfo*)param;
  doDestroyBasicInfo(&pInfo->binfo, numOfOutput);
  taosArrayDestroy(pInfo->pGroupCols);
  taosArrayDestroy(pInfo->pGroupColVals);
  taosMemoryFree(pInfo->keyBuf);
  taosMemoryFree(pInfo->columnOffset);
}

SOperatorInfo* createPartitionOperatorInfo(SOperatorInfo* downstream, SExprInfo* pExprInfo, int32_t numOfCols, SSDataBlock* pResultBlock, SArray* pGroupColList,
                                           SExecTaskInfo* pTaskInfo, const STableGroupInfo* pTableGroupInfo) {
  SPartitionOperatorInfo* pInfo = taosMemoryCalloc(1, sizeof(SPartitionOperatorInfo));
  SOperatorInfo*        pOperator = taosMemoryCalloc(1, sizeof(SOperatorInfo));
  if (pInfo == NULL || pOperator == NULL) {
    goto _error;
  }

  pInfo->pGroupCols = pGroupColList;

  _hash_fn_t hashFn = taosGetDefaultHashFunction(TSDB_DATA_TYPE_BINARY);
  pInfo->pGroupSet = taosHashInit(100, hashFn, false, HASH_NO_LOCK);
  if (pInfo->pGroupSet == NULL) {
    goto _error;
  }

  int32_t code = createDiskbasedBuf(&pInfo->pBuf, 4096, 4096 * 256, pTaskInfo->id.str, "/tmp/");
  if (code != TSDB_CODE_SUCCESS) {
    goto _error;
  }

  pInfo->rowCapacity = blockDataGetCapacityInRow(pResultBlock, getBufPageSize(pInfo->pBuf));
  pInfo->columnOffset = setupColumnOffset(pResultBlock, pInfo->rowCapacity);
  code = initGroupOptrInfo(&pInfo->pGroupColVals, &pInfo->groupKeyLen, &pInfo->keyBuf, pGroupColList);
  if (code != TSDB_CODE_SUCCESS) {
    goto _error;
  }

  pOperator->name         = "PartitionOperator";
  pOperator->blockingOptr = true;
  pOperator->status       = OP_NOT_OPENED;
  pOperator->operatorType = QUERY_NODE_PHYSICAL_PLAN_PARTITION;

  pInfo->binfo.pRes       = pResultBlock;
  pOperator->numOfOutput  = numOfCols;
  pOperator->pExpr        = pExprInfo;
  pOperator->info         = pInfo;
  pOperator->_openFn      = operatorDummyOpenFn;
  pOperator->getNextFn    = hashPartition;
  pOperator->closeFn      = destroyPartitionOperatorInfo;

  code = appendDownstream(pOperator, &downstream, 1);
  return pOperator;

  _error:
  pTaskInfo->code = TSDB_CODE_OUT_OF_MEMORY;
  taosMemoryFreeClear(pInfo);
  taosMemoryFreeClear(pOperator);
  return NULL;
}<|MERGE_RESOLUTION|>--- conflicted
+++ resolved
@@ -536,17 +536,6 @@
     return buildPartitionResult(pOperator);
   }
 
-<<<<<<< HEAD
-  int32_t numOfBufPage = pInfo->sortBufSize / pInfo->bufPageSize;
-  pInfo->pSortHandle = tsortCreateSortHandle(pInfo->pSortInfo, pInfo->inputSlotMap, SORT_SINGLESOURCE_SORT, pInfo->bufPageSize, numOfBufPage,
-                                             pInfo->pDataBlock, pTaskInfo->id.str);
-
-  tsortSetFetchRawDataFp(pInfo->pSortHandle, loadNextDataBlock);
-
-  SSortSource* ps = taosMemoryCalloc(1, sizeof(SSortSource));
-  ps->param = pOperator->pDownstream[0];
-  tsortAddSource(pInfo->pSortHandle, ps);
-=======
   SOperatorInfo* downstream = pOperator->pDownstream[0];
 
   while (1) {
@@ -556,7 +545,6 @@
     if (pBlock == NULL) {
       break;
     }
->>>>>>> f072afe7
 
     //    setTagValue(pOperator, pRuntimeEnv->current->pTable, pInfo->binfo.pCtx, pOperator->numOfOutput);
     doHashPartition(pOperator, pBlock);
