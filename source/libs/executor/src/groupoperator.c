--- conflicted
+++ resolved
@@ -840,39 +840,18 @@
 
 uint64_t calGroupIdByData(SPartitionBySupporter* pParSup, SExprSupp* pExprSup, SSDataBlock* pBlock, int32_t rowId) {
   if (pExprSup->pExprInfo != NULL) {
-<<<<<<< HEAD
-    int32_t code = projectApplyFunctions(pExprSup->pExprInfo, pBlock, pBlock, pExprSup->pCtx, pExprSup->numOfExprs, NULL);
-=======
     int32_t code =
         projectApplyFunctions(pExprSup->pExprInfo, pBlock, pBlock, pExprSup->pCtx, pExprSup->numOfExprs, NULL);
->>>>>>> 2f905064
     if (code != TSDB_CODE_SUCCESS) {
       qError("calaculate group id error, code:%d", code);
     }
   }
   recordNewGroupKeys(pParSup->pGroupCols, pParSup->pGroupColVals, pBlock, rowId);
-<<<<<<< HEAD
-  int32_t len = buildGroupKeys(pParSup->keyBuf, pParSup->pGroupColVals);
-=======
   int32_t  len = buildGroupKeys(pParSup->keyBuf, pParSup->pGroupColVals);
->>>>>>> 2f905064
   uint64_t groupId = calcGroupId(pParSup->keyBuf, len);
   return groupId;
 }
 
-<<<<<<< HEAD
-static bool hasRemainPartion(SStreamPartitionOperatorInfo* pInfo) {
-  return pInfo->parIte != NULL;
-}
-
-static SSDataBlock* buildStreamPartitionResult(SOperatorInfo* pOperator) {
-  SStreamPartitionOperatorInfo* pInfo = pOperator->info;
-  SSDataBlock* pDest = pInfo->binfo.pRes;
-  ASSERT(hasRemainPartion(pInfo));
-  SPartitionDataInfo* pParInfo = (SPartitionDataInfo*)pInfo->parIte;
-  blockDataCleanup(pDest);
-  int32_t rows = taosArrayGetSize(pParInfo->rowIds);
-=======
 static bool hasRemainPartion(SStreamPartitionOperatorInfo* pInfo) { return pInfo->parIte != NULL; }
 
 static SSDataBlock* buildStreamPartitionResult(SOperatorInfo* pOperator) {
@@ -882,24 +861,15 @@
   SPartitionDataInfo* pParInfo = (SPartitionDataInfo*)pInfo->parIte;
   blockDataCleanup(pDest);
   int32_t      rows = taosArrayGetSize(pParInfo->rowIds);
->>>>>>> 2f905064
   SSDataBlock* pSrc = pInfo->pInputDataBlock;
   for (int32_t i = 0; i < rows; i++) {
     int32_t rowIndex = *(int32_t*)taosArrayGet(pParInfo->rowIds, i);
     for (int32_t j = 0; j < pOperator->exprSupp.numOfExprs; j++) {
-<<<<<<< HEAD
-      int32_t slotId = pOperator->exprSupp.pExprInfo[j].base.pParam[0].pCol->slotId;
-      SColumnInfoData* pSrcCol = taosArrayGet(pSrc->pDataBlock, slotId);
-      SColumnInfoData* pDestCol = taosArrayGet(pDest->pDataBlock, j);
-      bool isNull = colDataIsNull(pSrcCol, pSrc->info.rows, rowIndex, NULL);
-      char* pSrcData = colDataGetData(pSrcCol, rowIndex);
-=======
       int32_t          slotId = pOperator->exprSupp.pExprInfo[j].base.pParam[0].pCol->slotId;
       SColumnInfoData* pSrcCol = taosArrayGet(pSrc->pDataBlock, slotId);
       SColumnInfoData* pDestCol = taosArrayGet(pDest->pDataBlock, j);
       bool             isNull = colDataIsNull(pSrcCol, pSrc->info.rows, rowIndex, NULL);
       char*            pSrcData = colDataGetData(pSrcCol, rowIndex);
->>>>>>> 2f905064
       colDataAppend(pDestCol, pDest->info.rows, pSrcData, isNull);
     }
     pDest->info.rows++;
@@ -917,15 +887,9 @@
   pInfo->pInputDataBlock = pBlock;
   for (int32_t i = 0; i < pBlock->info.rows; ++i) {
     recordNewGroupKeys(pInfo->partitionSup.pGroupCols, pInfo->partitionSup.pGroupColVals, pBlock, i);
-<<<<<<< HEAD
-    int32_t keyLen = buildGroupKeys(pInfo->partitionSup.keyBuf, pInfo->partitionSup.pGroupColVals);
-    SPartitionDataInfo* pParData = 
-        (SPartitionDataInfo*) taosHashGet(pInfo->pPartitions, pInfo->partitionSup.keyBuf, keyLen);
-=======
     int32_t             keyLen = buildGroupKeys(pInfo->partitionSup.keyBuf, pInfo->partitionSup.pGroupColVals);
     SPartitionDataInfo* pParData =
         (SPartitionDataInfo*)taosHashGet(pInfo->pPartitions, pInfo->partitionSup.keyBuf, keyLen);
->>>>>>> 2f905064
     if (pParData) {
       taosArrayPush(pParData->rowIds, &i);
     } else {
@@ -933,12 +897,7 @@
       newParData.groupId = calcGroupId(pInfo->partitionSup.keyBuf, keyLen);
       newParData.rowIds = taosArrayInit(64, sizeof(int32_t));
       taosArrayPush(newParData.rowIds, &i);
-<<<<<<< HEAD
-      taosHashPut(pInfo->pPartitions, pInfo->partitionSup.keyBuf, keyLen, &newParData,
-          sizeof(SPartitionDataInfo));
-=======
       taosHashPut(pInfo->pPartitions, pInfo->partitionSup.keyBuf, keyLen, &newParData, sizeof(SPartitionDataInfo));
->>>>>>> 2f905064
     }
   }
 }
@@ -948,21 +907,13 @@
     return NULL;
   }
 
-<<<<<<< HEAD
-  SExecTaskInfo* pTaskInfo = pOperator->pTaskInfo;
-=======
   SExecTaskInfo*                pTaskInfo = pOperator->pTaskInfo;
->>>>>>> 2f905064
   SStreamPartitionOperatorInfo* pInfo = pOperator->info;
   if (hasRemainPartion(pInfo)) {
     return buildStreamPartitionResult(pOperator);
   }
 
-<<<<<<< HEAD
-  int64_t st = taosGetTimestampUs();
-=======
   int64_t        st = taosGetTimestampUs();
->>>>>>> 2f905064
   SOperatorInfo* downstream = pOperator->pDownstream[0];
   {
     pInfo->pInputDataBlock = NULL;
@@ -978,27 +929,19 @@
       case STREAM_INVALID:
         pInfo->binfo.pRes->info.type = pBlock->info.type;
         break;
-<<<<<<< HEAD
-=======
       case STREAM_DELETE_DATA: {
         copyDataBlock(pInfo->pDelRes, pBlock);
         pInfo->pDelRes->info.type = STREAM_DELETE_RESULT;
         return pInfo->pDelRes;
       } break;
->>>>>>> 2f905064
       default:
         return pBlock;
     }
 
     // there is an scalar expression that needs to be calculated right before apply the group aggregation.
     if (pInfo->scalarSup.pExprInfo != NULL) {
-<<<<<<< HEAD
-      pTaskInfo->code = projectApplyFunctions(pInfo->scalarSup.pExprInfo, pBlock, pBlock,
-          pInfo->scalarSup.pCtx, pInfo->scalarSup.numOfExprs, NULL);
-=======
       pTaskInfo->code = projectApplyFunctions(pInfo->scalarSup.pExprInfo, pBlock, pBlock, pInfo->scalarSup.pCtx,
                                               pInfo->scalarSup.numOfExprs, NULL);
->>>>>>> 2f905064
       if (pTaskInfo->code != TSDB_CODE_SUCCESS) {
         longjmp(pTaskInfo->env, pTaskInfo->code);
       }
@@ -1007,11 +950,7 @@
     doStreamHashPartitionImpl(pInfo, pBlock);
   }
   pOperator->cost.openCost = (taosGetTimestampUs() - st) / 1000.0;
-<<<<<<< HEAD
-  
-=======
-
->>>>>>> 2f905064
+
   pInfo->parIte = taosHashIterate(pInfo->pPartitions, NULL);
   return buildStreamPartitionResult(pOperator);
 }
@@ -1021,11 +960,7 @@
   cleanupBasicInfo(&pInfo->binfo);
   taosArrayDestroy(pInfo->partitionSup.pGroupCols);
 
-<<<<<<< HEAD
-  for(int i = 0; i < taosArrayGetSize(pInfo->partitionSup.pGroupColVals); i++){
-=======
   for (int i = 0; i < taosArrayGetSize(pInfo->partitionSup.pGroupColVals); i++) {
->>>>>>> 2f905064
     SGroupKeys key = *(SGroupKeys*)taosArrayGet(pInfo->partitionSup.pGroupColVals, i);
     taosMemoryFree(key.pData);
   }
@@ -1033,10 +968,7 @@
 
   taosMemoryFree(pInfo->partitionSup.keyBuf);
   cleanupExprSupp(&pInfo->scalarSup);
-<<<<<<< HEAD
-=======
   blockDataDestroy(pInfo->pDelRes);
->>>>>>> 2f905064
   taosMemoryFreeClear(param);
 }
 
@@ -1049,12 +981,8 @@
   pScanInfo->pPartScalarSup = pExpr;
 }
 
-<<<<<<< HEAD
-SOperatorInfo* createStreamPartitionOperatorInfo(SOperatorInfo* downstream, SStreamPartitionPhysiNode* pPartNode, SExecTaskInfo* pTaskInfo) {
-=======
 SOperatorInfo* createStreamPartitionOperatorInfo(SOperatorInfo* downstream, SStreamPartitionPhysiNode* pPartNode,
                                                  SExecTaskInfo* pTaskInfo) {
->>>>>>> 2f905064
   SStreamPartitionOperatorInfo* pInfo = taosMemoryCalloc(1, sizeof(SStreamPartitionOperatorInfo));
   SOperatorInfo*                pOperator = taosMemoryCalloc(1, sizeof(SOperatorInfo));
   if (pInfo == NULL || pOperator == NULL) {
@@ -1064,11 +992,7 @@
   pInfo->partitionSup.pGroupCols = extractPartitionColInfo(pPartNode->pPartitionKeys);
 
   if (pPartNode->pExprs != NULL) {
-<<<<<<< HEAD
-    int32_t num = 0;
-=======
     int32_t    num = 0;
->>>>>>> 2f905064
     SExprInfo* pCalExprInfo = createExprInfo(pPartNode->pExprs, NULL, &num);
     code = initExprSupp(&pInfo->scalarSup, pCalExprInfo, num);
     if (code != TSDB_CODE_SUCCESS) {
@@ -1077,12 +1001,8 @@
   }
 
   int32_t keyLen = 0;
-<<<<<<< HEAD
-  code = initGroupOptrInfo(&pInfo->partitionSup.pGroupColVals, &keyLen, &pInfo->partitionSup.keyBuf, pInfo->partitionSup.pGroupCols);
-=======
   code = initGroupOptrInfo(&pInfo->partitionSup.pGroupColVals, &keyLen, &pInfo->partitionSup.keyBuf,
                            pInfo->partitionSup.pGroupCols);
->>>>>>> 2f905064
   if (code != TSDB_CODE_SUCCESS) {
     goto _error;
   }
@@ -1093,28 +1013,6 @@
     goto _error;
   }
   blockDataEnsureCapacity(pResBlock, 4096);
-<<<<<<< HEAD
-  pInfo->binfo.pRes       = pResBlock;
-  pInfo->parIte           = NULL;
-  pInfo->pInputDataBlock  = NULL;
-  _hash_fn_t hashFn = taosGetDefaultHashFunction(TSDB_DATA_TYPE_BINARY);
-  pInfo->pPartitions      = taosHashInit(1024, hashFn, false, HASH_NO_LOCK);
-  pInfo->tsColIndex       = 0;
-
-  int32_t numOfCols = 0;
-  SExprInfo* pExprInfo = createExprInfo(pPartNode->pTargets, NULL, &numOfCols);
-
-  pOperator->name         = "StreamPartitionOperator";
-  pOperator->blocking     = false;
-  pOperator->status       = OP_NOT_OPENED;
-  pOperator->operatorType = QUERY_NODE_PHYSICAL_PLAN_STREAM_PARTITION;
-  pOperator->exprSupp.numOfExprs   = numOfCols;
-  pOperator->exprSupp.pExprInfo    = pExprInfo;
-  pOperator->info         = pInfo;
-  pOperator->pTaskInfo    = pTaskInfo;
-  pOperator->fpSet = createOperatorFpSet(operatorDummyOpenFn, doStreamHashPartition, NULL, NULL, destroyStreamPartitionOperatorInfo,
-                                         NULL, NULL, NULL);
-=======
   pInfo->binfo.pRes = pResBlock;
   pInfo->parIte = NULL;
   pInfo->pInputDataBlock = NULL;
@@ -1136,24 +1034,14 @@
   pOperator->pTaskInfo = pTaskInfo;
   pOperator->fpSet = createOperatorFpSet(operatorDummyOpenFn, doStreamHashPartition, NULL, NULL,
                                          destroyStreamPartitionOperatorInfo, NULL, NULL, NULL);
->>>>>>> 2f905064
 
   initParDownStream(downstream, &pInfo->partitionSup, &pInfo->scalarSup);
   code = appendDownstream(pOperator, &downstream, 1);
   return pOperator;
 
-<<<<<<< HEAD
-  _error:
-  pTaskInfo->code = TSDB_CODE_OUT_OF_MEMORY;
-  taosMemoryFreeClear(pInfo);
-  taosMemoryFreeClear(pOperator);
-  return NULL;
-}
-=======
 _error:
   pTaskInfo->code = TSDB_CODE_OUT_OF_MEMORY;
   destroyStreamPartitionOperatorInfo(pInfo);
   taosMemoryFreeClear(pOperator);
   return NULL;
-}
->>>>>>> 2f905064
+}