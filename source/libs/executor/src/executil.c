--- conflicted
+++ resolved
@@ -950,7 +950,6 @@
 
     if (code != TSDB_CODE_SUCCESS) {
       releaseColInfoData(output.columnData);
-<<<<<<< HEAD
       goto end;
     }
 
@@ -989,74 +988,6 @@
     qDebug("put groupid to map gid:%" PRIu64, info->uid);
     gInfo = NULL;
   }
-
-end:
-  blockDataDestroy(pResBlock);
-  taosArrayDestroy(pBlockList);
-  taosArrayDestroyEx(pUidTagList, freeItem);
-  taosArrayDestroyP(groupData, releaseColInfoData);
-  taosArrayDestroyEx(gInfo, tDestroySStreamGroupValue);
-
-  if (code != TSDB_CODE_SUCCESS) {
-    qError("%s failed at line %d since %s", __func__, lino, tstrerror(code));
-=======
-      goto end;
-    }
-
-    void* tmp = taosArrayPush(groupData, &output.columnData);
-    QUERY_CHECK_NULL(tmp, code, lino, end, terrno);
-  }
-
-  for (int i = 0; i < rows; i++) {
-    gInfo = taosArrayInit(rows, sizeof(SStreamGroupValue));
-    QUERY_CHECK_NULL(gInfo, code, lino, end, terrno);
-
-    STableKeyInfo* info = taosArrayGet(pTableListInfo->pTableList, i);
-    QUERY_CHECK_NULL(info, code, lino, end, terrno);
-
-    for (int j = 0; j < taosArrayGetSize(groupData); j++) {
-      SColumnInfoData* pValue = (SColumnInfoData*)taosArrayGetP(groupData, j);
-        int32_t ret = buildGroupInfo(pValue, i, gInfo);
-        if (ret != TSDB_CODE_SUCCESS) {
-          qError("buildGroupInfo failed at line %d since %s", __LINE__, tstrerror(ret));
-          goto end;
-        }
-        if (j == tbNameIndex) {
-          SStreamGroupValue* v = taosArrayGetLast(gInfo);
-          if (v != NULL){
-            v->isTbname = true;
-            v->uid = info->uid;
-          }
-        }
-    }
-
-    int32_t ret = taosHashPut(groupIdMap, &info->uid, sizeof(info->uid), &gInfo, POINTER_BYTES);
-    if (ret != TSDB_CODE_SUCCESS) {
-      qError("put groupid to map failed at line %d since %s", __LINE__, tstrerror(ret));
-      goto end;
-    }
-    qDebug("put groupid to map gid:%" PRIu64, info->uid);
-    gInfo = NULL;
->>>>>>> 0272343c
-  }
-}
-
-int32_t getColInfoResultForGroupby(void* pVnode, SNodeList* group, STableListInfo* pTableListInfo, uint8_t* digest,
-                                   SStorageAPI* pAPI, bool initRemainGroups, SHashObj* groupIdMap) {
-  int32_t      code = TSDB_CODE_SUCCESS;
-  int32_t      lino = 0;
-  SArray*      pBlockList = NULL;
-  SSDataBlock* pResBlock = NULL;
-  void*        keyBuf = NULL;
-  SArray*      groupData = NULL;
-  SArray*      pUidTagList = NULL;
-  SArray*      tableList = NULL;
-  SArray*      gInfo = NULL;
-
-  int32_t rows = taosArrayGetSize(pTableListInfo->pTableList);
-  if (rows == 0) {
-    return TSDB_CODE_SUCCESS;
-  } 
 
 end:
   blockDataDestroy(pResBlock);
