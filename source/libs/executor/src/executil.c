--- conflicted
+++ resolved
@@ -1825,26 +1825,6 @@
   return code;
 }
 
-<<<<<<< HEAD
-=======
-
-void fprintDataBlock(SSDataBlock* pBlock, const char* flag, const char* taskIdStr, int64_t qId) {
-    if (!pBlock) {
-      qDebug("%" PRIx64 " %s %s %s: Block is Null", qId, taskIdStr, flag, __func__);
-      return;
-    } else if (pBlock->info.rows == 0) {
-      qDebug("%" PRIx64 " %s %s %s: Block is Empty. block type %d", qId, taskIdStr, flag, __func__, pBlock->info.type);
-      return;
-    }
-    
-    char*   pBuf = NULL;
-    int32_t code = dumpBlockData(pBlock, flag, &pBuf, taskIdStr, qId);
-    if (code == 0) {
-      qDebugL("%" PRIx64 " %s %s", qId, __func__, pBuf);
-      taosMemoryFree(pBuf);
-    }
-}
->>>>>>> ac6c05c5
 int32_t doFilterByTagCond(STableListInfo* pListInfo, SArray* pUidList, SNode* pTagCond, void* pVnode,
                                  SIdxFltStatus status, SStorageAPI* pAPI, bool addUid, bool* listAdded, void* pStreamInfo) {
   *listAdded = false;
@@ -1888,11 +1868,8 @@
     }
     terrno = 0;
   } else {
-<<<<<<< HEAD
-=======
     qDebug("pUidTagList size:%d", (int32_t)taosArrayGetSize(pUidTagList));
     
->>>>>>> ac6c05c5
     if (((condType == FILTER_NO_LOGIC || condType == FILTER_AND) && status != SFLT_NOT_INDEX) ||
           taosArrayGetSize(pUidTagList) > 0) {
       code = pAPI->metaFn.getTableTagsByUid(pVnode, pListInfo->idInfo.suid, pUidTagList);
