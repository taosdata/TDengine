/*
 * Copyright (c) 2019 TAOS Data, Inc. <jhtao@taosdata.com>
 *
 * This program is free software: you can use, redistribute, and/or modify
 * it under the terms of the GNU Affero General Public License, version 3
 * or later ("AGPL"), as published by the Free Software Foundation.
 *
 * This program is distributed in the hope that it will be useful, but WITHOUT
 * ANY WARRANTY; without even the implied warranty of MERCHANTABILITY or
 * FITNESS FOR A PARTICULAR PURPOSE.
 *
 * You should have received a copy of the GNU Affero General Public License
 * along with this program. If not, see <http://www.gnu.org/licenses/>.
 */

#include "function.h"
#include "functionMgt.h"
#include "index.h"
#include "os.h"
#include "query.h"
#include "tdatablock.h"
#include "thash.h"
#include "tmsg.h"
#include "ttime.h"

#include "executil.h"
#include "executorInt.h"
#include "querytask.h"
#include "storageapi.h"
#include "tcompression.h"

typedef struct tagFilterAssist {
  SHashObj* colHash;
  int32_t   index;
  SArray*   cInfoList;
  int32_t   code;
} tagFilterAssist;

typedef struct STransTagExprCtx {
  int32_t      code;
  SMetaReader* pReader;
} STransTagExprCtx;

typedef enum {
  FILTER_NO_LOGIC = 1,
  FILTER_AND,
  FILTER_OTHER,
} FilterCondType;

static FilterCondType checkTagCond(SNode* cond);
static int32_t optimizeTbnameInCond(void* metaHandle, int64_t suid, SArray* list, SNode* pTagCond, SStorageAPI* pAPI);
static int32_t optimizeTbnameInCondImpl(void* metaHandle, SArray* list, SNode* pTagCond, SStorageAPI* pStoreAPI);

static int32_t getTableList(void* pVnode, SScanPhysiNode* pScanNode, SNode* pTagCond, SNode* pTagIndexCond,
                            STableListInfo* pListInfo, uint8_t* digest, const char* idstr, SStorageAPI* pStorageAPI);

static int64_t getLimit(const SNode* pLimit) { return NULL == pLimit ? -1 : ((SLimitNode*)pLimit)->limit; }
static int64_t getOffset(const SNode* pLimit) { return NULL == pLimit ? -1 : ((SLimitNode*)pLimit)->offset; }

void initResultRowInfo(SResultRowInfo* pResultRowInfo) {
  pResultRowInfo->size = 0;
  pResultRowInfo->cur.pageId = -1;
}

void closeResultRow(SResultRow* pResultRow) { pResultRow->closed = true; }

void resetResultRow(SResultRow* pResultRow, size_t entrySize) {
  pResultRow->numOfRows = 0;
  pResultRow->closed = false;
  pResultRow->endInterp = false;
  pResultRow->startInterp = false;

  if (entrySize > 0) {
    memset(pResultRow->pEntryInfo, 0, entrySize);
  }
}

// TODO refactor: use macro
SResultRowEntryInfo* getResultEntryInfo(const SResultRow* pRow, int32_t index, const int32_t* offset) {
  return (SResultRowEntryInfo*)((char*)pRow->pEntryInfo + offset[index]);
}

size_t getResultRowSize(SqlFunctionCtx* pCtx, int32_t numOfOutput) {
  int32_t rowSize = (numOfOutput * sizeof(SResultRowEntryInfo)) + sizeof(SResultRow);

  for (int32_t i = 0; i < numOfOutput; ++i) {
    rowSize += pCtx[i].resDataInfo.interBufSize;
  }

  rowSize += (numOfOutput * sizeof(bool));
  // expand rowSize to mark if col is null for top/bottom result(saveTupleData)
  return rowSize;
}

static void freeEx(void* p) { taosMemoryFree(*(void**)p); }

void cleanupGroupResInfo(SGroupResInfo* pGroupResInfo) {
  taosMemoryFreeClear(pGroupResInfo->pBuf);
  if (pGroupResInfo->freeItem) {
    //    taosArrayDestroy(pGroupResInfo->pRows);
    taosArrayDestroyEx(pGroupResInfo->pRows, freeEx);
    pGroupResInfo->freeItem = false;
    pGroupResInfo->pRows = NULL;
  } else {
    taosArrayDestroy(pGroupResInfo->pRows);
    pGroupResInfo->pRows = NULL;
  }
  pGroupResInfo->index = 0;
}

int32_t resultrowComparAsc(const void* p1, const void* p2) {
  SResKeyPos* pp1 = *(SResKeyPos**)p1;
  SResKeyPos* pp2 = *(SResKeyPos**)p2;

  if (pp1->groupId == pp2->groupId) {
    int64_t pts1 = *(int64_t*)pp1->key;
    int64_t pts2 = *(int64_t*)pp2->key;

    if (pts1 == pts2) {
      return 0;
    } else {
      return pts1 < pts2 ? -1 : 1;
    }
  } else {
    return pp1->groupId < pp2->groupId ? -1 : 1;
  }
}

static int32_t resultrowComparDesc(const void* p1, const void* p2) { return resultrowComparAsc(p2, p1); }

int32_t initGroupedResultInfo(SGroupResInfo* pGroupResInfo, SSHashObj* pHashmap, int32_t order) {
  int32_t code = TSDB_CODE_SUCCESS;
  int32_t lino = 0;
  if (pGroupResInfo->pRows != NULL) {
    taosArrayDestroy(pGroupResInfo->pRows);
  }
  if (pGroupResInfo->pBuf) {
    taosMemoryFree(pGroupResInfo->pBuf);
    pGroupResInfo->pBuf = NULL;
  }

  // extract the result rows information from the hash map
  int32_t size = tSimpleHashGetSize(pHashmap);

  void* pData = NULL;
  pGroupResInfo->pRows = taosArrayInit(size, POINTER_BYTES);
  QUERY_CHECK_NULL(pGroupResInfo->pRows, code, lino, _end, terrno);

  size_t  keyLen = 0;
  int32_t iter = 0;
  int64_t bufLen = 0, offset = 0;

  // todo move away and record this during create window
  while ((pData = tSimpleHashIterate(pHashmap, pData, &iter)) != NULL) {
    /*void* key = */ (void)tSimpleHashGetKey(pData, &keyLen);
    bufLen += keyLen + sizeof(SResultRowPosition);
  }

  pGroupResInfo->pBuf = taosMemoryMalloc(bufLen);
  QUERY_CHECK_NULL(pGroupResInfo->pBuf, code, lino, _end, terrno);

  iter = 0;
  while ((pData = tSimpleHashIterate(pHashmap, pData, &iter)) != NULL) {
    void* key = tSimpleHashGetKey(pData, &keyLen);

    SResKeyPos* p = (SResKeyPos*)(pGroupResInfo->pBuf + offset);

    p->groupId = *(uint64_t*)key;
    p->pos = *(SResultRowPosition*)pData;
    memcpy(p->key, (char*)key + sizeof(uint64_t), keyLen - sizeof(uint64_t));
    void* tmp = taosArrayPush(pGroupResInfo->pRows, &p);
    QUERY_CHECK_NULL(pGroupResInfo->pBuf, code, lino, _end, terrno);

    offset += keyLen + sizeof(struct SResultRowPosition);
  }

  if (order == TSDB_ORDER_ASC || order == TSDB_ORDER_DESC) {
    __compar_fn_t fn = (order == TSDB_ORDER_ASC) ? resultrowComparAsc : resultrowComparDesc;
    size = POINTER_BYTES;
    taosSort(pGroupResInfo->pRows->pData, taosArrayGetSize(pGroupResInfo->pRows), size, fn);
  }

  pGroupResInfo->index = 0;

_end:
  if (code != TSDB_CODE_SUCCESS) {
    qError("%s failed at line %d since %s", __func__, lino, tstrerror(code));
  }
  return code;
}

void initMultiResInfoFromArrayList(SGroupResInfo* pGroupResInfo, SArray* pArrayList) {
  if (pGroupResInfo->pRows != NULL) {
    taosArrayDestroy(pGroupResInfo->pRows);
  }

  pGroupResInfo->freeItem = true;
  pGroupResInfo->pRows = pArrayList;
  pGroupResInfo->index = 0;
  ASSERT(pGroupResInfo->index <= getNumOfTotalRes(pGroupResInfo));
}

bool hasRemainResults(SGroupResInfo* pGroupResInfo) {
  if (pGroupResInfo->pRows == NULL) {
    return false;
  }

  return pGroupResInfo->index < taosArrayGetSize(pGroupResInfo->pRows);
}

int32_t getNumOfTotalRes(SGroupResInfo* pGroupResInfo) {
  if (pGroupResInfo->pRows == 0) {
    return 0;
  }

  return (int32_t)taosArrayGetSize(pGroupResInfo->pRows);
}

SArray* createSortInfo(SNodeList* pNodeList) {
  size_t numOfCols = 0;

  if (pNodeList != NULL) {
    numOfCols = LIST_LENGTH(pNodeList);
  } else {
    numOfCols = 0;
  }

  SArray* pList = taosArrayInit(numOfCols, sizeof(SBlockOrderInfo));
  if (pList == NULL) {
    terrno = TSDB_CODE_OUT_OF_MEMORY;
    return pList;
  }

  for (int32_t i = 0; i < numOfCols; ++i) {
    SOrderByExprNode* pSortKey = (SOrderByExprNode*)nodesListGetNode(pNodeList, i);
    if (!pSortKey) {
      qError("%s failed at line %d since %s", __func__, __LINE__, tstrerror(terrno));
      taosArrayDestroy(pList);
      pList = NULL;
      terrno = TSDB_CODE_OUT_OF_MEMORY;
      break;
    }
    SBlockOrderInfo   bi = {0};
    bi.order = (pSortKey->order == ORDER_ASC) ? TSDB_ORDER_ASC : TSDB_ORDER_DESC;
    bi.nullFirst = (pSortKey->nullOrder == NULL_ORDER_FIRST);

    SColumnNode* pColNode = (SColumnNode*)pSortKey->pExpr;
    bi.slotId = pColNode->slotId;
    void* tmp = taosArrayPush(pList, &bi);
    if (!tmp) {
      taosArrayDestroy(pList);
      pList = NULL;
      terrno = TSDB_CODE_OUT_OF_MEMORY;
      break;
    }
  }

  return pList;
}

SSDataBlock* createDataBlockFromDescNode(SDataBlockDescNode* pNode) {
  int32_t      numOfCols = LIST_LENGTH(pNode->pSlots);
  SSDataBlock* pBlock = NULL;
  int32_t      code = createDataBlock(&pBlock);
  if (code) {
    terrno = code;
    return NULL;
  }

  pBlock->info.id.blockId = pNode->dataBlockId;
  pBlock->info.type = STREAM_INVALID;
  pBlock->info.calWin = (STimeWindow){.skey = INT64_MIN, .ekey = INT64_MAX};
  pBlock->info.watermark = INT64_MIN;

  for (int32_t i = 0; i < numOfCols; ++i) {
    SSlotDescNode*  pDescNode = (SSlotDescNode*)nodesListGetNode(pNode->pSlots, i);
    if (!pDescNode) {
      qError("%s failed at line %d since %s", __func__, __LINE__, tstrerror(code));
      blockDataDestroy(pBlock);
      pBlock = NULL;
      terrno = code;
      break;
    }
    SColumnInfoData idata =
        createColumnInfoData(pDescNode->dataType.type, pDescNode->dataType.bytes, pDescNode->slotId);
    idata.info.scale = pDescNode->dataType.scale;
    idata.info.precision = pDescNode->dataType.precision;

    code = blockDataAppendColInfo(pBlock, &idata);
    if (code != TSDB_CODE_SUCCESS) {
      qError("%s failed at line %d since %s", __func__, __LINE__, tstrerror(code));
      blockDataDestroy(pBlock);
      pBlock = NULL;
      terrno = code;
      break;
    }
  }

  return pBlock;
}

int32_t prepareDataBlockBuf(SSDataBlock* pDataBlock, SColMatchInfo* pMatchInfo) {
  SDataBlockInfo* pBlockInfo = &pDataBlock->info;

  for (int32_t i = 0; i < taosArrayGetSize(pMatchInfo->pList); ++i) {
    SColMatchItem* pItem = taosArrayGet(pMatchInfo->pList, i);
    if (!pItem) {
      qError("%s failed at line %d since %s", __func__, __LINE__, tstrerror(terrno));
      return terrno;
    }

    if (pItem->isPk) {
      SColumnInfoData* pInfoData = taosArrayGet(pDataBlock->pDataBlock, pItem->dstSlotId);
      if (!pInfoData) {
        qError("%s failed at line %d since %s", __func__, __LINE__, tstrerror(terrno));
        return terrno;
      }
      pBlockInfo->pks[0].type = pInfoData->info.type;
      pBlockInfo->pks[1].type = pInfoData->info.type;

      // allocate enough buffer size, which is pInfoData->info.bytes
      if (IS_VAR_DATA_TYPE(pItem->dataType.type)) {
        pBlockInfo->pks[0].pData = taosMemoryCalloc(1, pInfoData->info.bytes);
        if (pBlockInfo->pks[0].pData == NULL) {
          return TSDB_CODE_OUT_OF_MEMORY;
        }

        pBlockInfo->pks[1].pData = taosMemoryCalloc(1, pInfoData->info.bytes);
        if (pBlockInfo->pks[1].pData == NULL) {
          taosMemoryFreeClear(pBlockInfo->pks[0].pData);
          return TSDB_CODE_OUT_OF_MEMORY;
        }

        pBlockInfo->pks[0].nData = pInfoData->info.bytes;
        pBlockInfo->pks[1].nData = pInfoData->info.bytes;
      }

      break;
    }
  }

  return TSDB_CODE_SUCCESS;
}

EDealRes doTranslateTagExpr(SNode** pNode, void* pContext) {
  STransTagExprCtx* pCtx = pContext;
  SMetaReader* mr = pCtx->pReader;
  bool isTagCol = false, isTbname = false;
  if (nodeType(*pNode) == QUERY_NODE_COLUMN) {
    SColumnNode* pCol = (SColumnNode*)*pNode;
    if (pCol->colType == COLUMN_TYPE_TBNAME)
      isTbname = true;
    else
      isTagCol = true;
  } else if (nodeType(*pNode) == QUERY_NODE_FUNCTION) {
    SFunctionNode* pFunc = (SFunctionNode*)*pNode;
    if (pFunc->funcType == FUNCTION_TYPE_TBNAME) isTbname = true;
  }
  if (isTagCol) {
    SColumnNode* pSColumnNode = *(SColumnNode**)pNode;

    SValueNode* res = NULL;
    pCtx->code = nodesMakeNode(QUERY_NODE_VALUE, (SNode**)&res);
    if (NULL == res) {
      return DEAL_RES_ERROR;
    }

    res->translate = true;
    res->node.resType = pSColumnNode->node.resType;

    STagVal tagVal = {0};
    tagVal.cid = pSColumnNode->colId;
    const char* p = mr->pAPI->extractTagVal(mr->me.ctbEntry.pTags, pSColumnNode->node.resType.type, &tagVal);
    if (p == NULL) {
      res->node.resType.type = TSDB_DATA_TYPE_NULL;
    } else if (pSColumnNode->node.resType.type == TSDB_DATA_TYPE_JSON) {
      int32_t len = ((const STag*)p)->len;
      res->datum.p = taosMemoryCalloc(len + 1, 1);
      if (NULL == res->datum.p) {
        return DEAL_RES_ERROR;
      }
      memcpy(res->datum.p, p, len);
    } else if (IS_VAR_DATA_TYPE(pSColumnNode->node.resType.type)) {
      res->datum.p = taosMemoryCalloc(tagVal.nData + VARSTR_HEADER_SIZE + 1, 1);
      if (NULL == res->datum.p) {
        return DEAL_RES_ERROR;
      }
      memcpy(varDataVal(res->datum.p), tagVal.pData, tagVal.nData);
      varDataSetLen(res->datum.p, tagVal.nData);
    } else {
      int32_t code = nodesSetValueNodeValue(res, &(tagVal.i64));
      if (code != TSDB_CODE_SUCCESS) {
        return DEAL_RES_ERROR;
      }
    }
    nodesDestroyNode(*pNode);
    *pNode = (SNode*)res;
  } else if (isTbname) {
    SValueNode* res = NULL;
    pCtx->code = nodesMakeNode(QUERY_NODE_VALUE, (SNode**)&res);
    if (NULL == res) {
      return DEAL_RES_ERROR;
    }

    res->translate = true;
    res->node.resType = ((SExprNode*)(*pNode))->resType;

    int32_t len = strlen(mr->me.name);
    res->datum.p = taosMemoryCalloc(len + VARSTR_HEADER_SIZE + 1, 1);
    if (NULL == res->datum.p) {
      return DEAL_RES_ERROR;
    }
    memcpy(varDataVal(res->datum.p), mr->me.name, len);
    varDataSetLen(res->datum.p, len);
    nodesDestroyNode(*pNode);
    *pNode = (SNode*)res;
  }

  return DEAL_RES_CONTINUE;
}

int32_t isQualifiedTable(STableKeyInfo* info, SNode* pTagCond, void* metaHandle, bool* pQualified, SStorageAPI* pAPI) {
  int32_t     code = TSDB_CODE_SUCCESS;
  SMetaReader mr = {0};

  pAPI->metaReaderFn.initReader(&mr, metaHandle, META_READER_LOCK, &pAPI->metaFn);
  code = pAPI->metaReaderFn.getEntryGetUidCache(&mr, info->uid);
  if (TSDB_CODE_SUCCESS != code) {
    pAPI->metaReaderFn.clearReader(&mr);
    *pQualified = false;

    return TSDB_CODE_SUCCESS;
  }

  SNode* pTagCondTmp = NULL;
  code = nodesCloneNode(pTagCond, &pTagCondTmp);
  if (TSDB_CODE_SUCCESS != code) {
    *pQualified = false;
    return code;
  }
  STransTagExprCtx ctx = {.code = 0, .pReader = &mr};
  nodesRewriteExprPostOrder(&pTagCondTmp, doTranslateTagExpr, &ctx);
  pAPI->metaReaderFn.clearReader(&mr);
  if (TSDB_CODE_SUCCESS != ctx.code) {
    *pQualified = false;
    terrno = code;
    return code;
  }

  SNode* pNew = NULL;
  code = scalarCalculateConstants(pTagCondTmp, &pNew);
  if (TSDB_CODE_SUCCESS != code) {
    terrno = code;
    nodesDestroyNode(pTagCondTmp);
    *pQualified = false;

    return code;
  }

  SValueNode* pValue = (SValueNode*)pNew;
  *pQualified = pValue->datum.b;

  nodesDestroyNode(pNew);
  return TSDB_CODE_SUCCESS;
}

static EDealRes getColumn(SNode** pNode, void* pContext) {
  tagFilterAssist* pData = (tagFilterAssist*)pContext;
  SColumnNode* pSColumnNode = NULL;
  if (QUERY_NODE_COLUMN == nodeType((*pNode))) {
    pSColumnNode = *(SColumnNode**)pNode;
  } else if (QUERY_NODE_FUNCTION == nodeType((*pNode))) {
    SFunctionNode* pFuncNode = *(SFunctionNode**)(pNode);
    if (pFuncNode->funcType == FUNCTION_TYPE_TBNAME) {
      pData->code = nodesMakeNode(QUERY_NODE_COLUMN, (SNode**)&pSColumnNode);
      if (NULL == pSColumnNode) {
        return DEAL_RES_ERROR;
      }
      pSColumnNode->colId = -1;
      pSColumnNode->colType = COLUMN_TYPE_TBNAME;
      pSColumnNode->node.resType.type = TSDB_DATA_TYPE_VARCHAR;
      pSColumnNode->node.resType.bytes = TSDB_TABLE_FNAME_LEN - 1 + VARSTR_HEADER_SIZE;
      nodesDestroyNode(*pNode);
      *pNode = (SNode*)pSColumnNode;
    } else {
      return DEAL_RES_CONTINUE;
    }
  } else {
    return DEAL_RES_CONTINUE;
  }

  void*            data = taosHashGet(pData->colHash, &pSColumnNode->colId, sizeof(pSColumnNode->colId));
  if (!data) {
    int32_t tempRes =
        taosHashPut(pData->colHash, &pSColumnNode->colId, sizeof(pSColumnNode->colId), pNode, sizeof((*pNode)));
    if (tempRes != TSDB_CODE_SUCCESS && tempRes != TSDB_CODE_DUP_KEY) {
      return DEAL_RES_ERROR;
    }
    pSColumnNode->slotId = pData->index++;
    SColumnInfo cInfo = {.colId = pSColumnNode->colId,
                         .type = pSColumnNode->node.resType.type,
                         .bytes = pSColumnNode->node.resType.bytes,
                         .pk = pSColumnNode->isPk};
#if TAG_FILTER_DEBUG
    qDebug("tagfilter build column info, slotId:%d, colId:%d, type:%d", pSColumnNode->slotId, cInfo.colId, cInfo.type);
#endif
    void* tmp = taosArrayPush(pData->cInfoList, &cInfo);
    if (!tmp) {
      return DEAL_RES_ERROR;
    }
  } else {
    SColumnNode* col = *(SColumnNode**)data;
    pSColumnNode->slotId = col->slotId;
  }

  return DEAL_RES_CONTINUE;
}

static int32_t createResultData(SDataType* pType, int32_t numOfRows, SScalarParam* pParam) {
  SColumnInfoData* pColumnData = taosMemoryCalloc(1, sizeof(SColumnInfoData));
  if (pColumnData == NULL) {
    terrno = TSDB_CODE_OUT_OF_MEMORY;
    return terrno;
  }

  pColumnData->info.type = pType->type;
  pColumnData->info.bytes = pType->bytes;
  pColumnData->info.scale = pType->scale;
  pColumnData->info.precision = pType->precision;

  int32_t code = colInfoDataEnsureCapacity(pColumnData, numOfRows, true);
  if (code != TSDB_CODE_SUCCESS) {
    terrno = code;
    taosMemoryFree(pColumnData);
    return terrno;
  }

  pParam->columnData = pColumnData;
  pParam->colAlloced = true;
  return TSDB_CODE_SUCCESS;
}

static void releaseColInfoData(void* pCol) {
  if (pCol) {
    SColumnInfoData* col = (SColumnInfoData*)pCol;
    colDataDestroy(col);
    taosMemoryFree(col);
  }
}

void freeItem(void* p) {
  STUidTagInfo* pInfo = p;
  if (pInfo->pTagVal != NULL) {
    taosMemoryFree(pInfo->pTagVal);
  }
}

static int32_t genTagFilterDigest(const SNode* pTagCond, T_MD5_CTX* pContext) {
  if (pTagCond == NULL) {
    return TSDB_CODE_SUCCESS;
  }

  char*   payload = NULL;
  int32_t len = 0;
  int32_t code = nodesNodeToMsg(pTagCond, &payload, &len);
  if (code != TSDB_CODE_SUCCESS) {
    qError("%s failed at line %d since %s", __func__, __LINE__, tstrerror(code));
    return code;
  }

  tMD5Init(pContext);
  tMD5Update(pContext, (uint8_t*)payload, (uint32_t)len);
  tMD5Final(pContext);

  taosMemoryFree(payload);
  return TSDB_CODE_SUCCESS;
}

static int32_t genTbGroupDigest(const SNode* pGroup, uint8_t* filterDigest, T_MD5_CTX* pContext) {
  int32_t code = TSDB_CODE_SUCCESS;
  int32_t lino = 0;
  char*   payload = NULL;
  int32_t len = 0;
  code = nodesNodeToMsg(pGroup, &payload, &len);
  QUERY_CHECK_CODE(code, lino, _end);

  if (filterDigest[0]) {
    payload = taosMemoryRealloc(payload, len + tListLen(pContext->digest));
    QUERY_CHECK_NULL(payload, code, lino, _end, terrno);
    memcpy(payload + len, filterDigest + 1, tListLen(pContext->digest));
    len += tListLen(pContext->digest);
  }

  tMD5Init(pContext);
  tMD5Update(pContext, (uint8_t*)payload, (uint32_t)len);
  tMD5Final(pContext);

_end:
  taosMemoryFree(payload);
  if (code != TSDB_CODE_SUCCESS) {
    qError("%s failed at line %d since %s", __func__, lino, tstrerror(code));
  }
  return code;
}

int32_t getColInfoResultForGroupby(void* pVnode, SNodeList* group, STableListInfo* pTableListInfo, uint8_t* digest,
                                   SStorageAPI* pAPI, bool initRemainGroups) {
  int32_t      code = TSDB_CODE_SUCCESS;
  int32_t      lino = 0;
  SArray*      pBlockList = NULL;
  SSDataBlock* pResBlock = NULL;
  void*        keyBuf = NULL;
  SArray*      groupData = NULL;
  SArray*      pUidTagList = NULL;
  SArray*      tableList = NULL;

  int32_t rows = taosArrayGetSize(pTableListInfo->pTableList);
  if (rows == 0) {
    return TSDB_CODE_SUCCESS;
  }

  tagFilterAssist ctx = {0};
  ctx.colHash = taosHashInit(4, taosGetDefaultHashFunction(TSDB_DATA_TYPE_SMALLINT), false, HASH_NO_LOCK);
  if (ctx.colHash == NULL) {
    code = TSDB_CODE_OUT_OF_MEMORY;
    goto end;
  }

  ctx.index = 0;
  ctx.cInfoList = taosArrayInit(4, sizeof(SColumnInfo));
  if (ctx.cInfoList == NULL) {
    code = TSDB_CODE_OUT_OF_MEMORY;
    goto end;
  }

  SNode* pNode = NULL;
  FOREACH(pNode, group) {
    nodesRewriteExprPostOrder(&pNode, getColumn, (void*)&ctx);
    if (TSDB_CODE_SUCCESS != ctx.code) {
      code = ctx.code;
      goto end;
    }
    REPLACE_NODE(pNode);
  }

  T_MD5_CTX context = {0};
  if (tsTagFilterCache) {
    SNodeListNode* listNode = NULL;
    code = nodesMakeNode(QUERY_NODE_NODE_LIST, (SNode**)&listNode);
    if (TSDB_CODE_SUCCESS != code) {
      goto end;
    }
    listNode->pNodeList = group;
    code = genTbGroupDigest((SNode*)listNode, digest, &context);
    QUERY_CHECK_CODE(code, lino, end);

    nodesFree(listNode);

    code = pAPI->metaFn.metaGetCachedTbGroup(pVnode, pTableListInfo->idInfo.suid, context.digest,
                                             tListLen(context.digest), &tableList);
    QUERY_CHECK_CODE(code, lino, end);

    if (tableList) {
      taosArrayDestroy(pTableListInfo->pTableList);
      pTableListInfo->pTableList = tableList;
      qDebug("retrieve tb group list from cache, numOfTables:%d",
             (int32_t)taosArrayGetSize(pTableListInfo->pTableList));
      goto end;
    }
  }

  pUidTagList = taosArrayInit(8, sizeof(STUidTagInfo));
  QUERY_CHECK_NULL(pUidTagList, code, lino, end, terrno);

  for (int32_t i = 0; i < rows; ++i) {
    STableKeyInfo* pkeyInfo = taosArrayGet(pTableListInfo->pTableList, i);
    QUERY_CHECK_NULL(pkeyInfo, code, lino, end, terrno);
    STUidTagInfo   info = {.uid = pkeyInfo->uid};
    void*          tmp = taosArrayPush(pUidTagList, &info);
    QUERY_CHECK_NULL(tmp, code, lino, end, terrno);
  }

  code = pAPI->metaFn.getTableTags(pVnode, pTableListInfo->idInfo.suid, pUidTagList);
  if (code != TSDB_CODE_SUCCESS) {
    goto end;
  }

  int32_t numOfTables = taosArrayGetSize(pUidTagList);
  pResBlock = createTagValBlockForFilter(ctx.cInfoList, numOfTables, pUidTagList, pVnode, pAPI);
  if (pResBlock == NULL) {
    code = terrno;
    goto end;
  }

  //  int64_t st1 = taosGetTimestampUs();
  //  qDebug("generate tag block rows:%d, cost:%ld us", rows, st1-st);

  pBlockList = taosArrayInit(2, POINTER_BYTES);
  QUERY_CHECK_NULL(pBlockList, code, lino, end, terrno);

  void* tmp = taosArrayPush(pBlockList, &pResBlock);
  QUERY_CHECK_NULL(tmp, code, lino, end, terrno);

  groupData = taosArrayInit(2, POINTER_BYTES);
  QUERY_CHECK_NULL(groupData, code, lino, end, terrno);

  FOREACH(pNode, group) {
    SScalarParam output = {0};

    switch (nodeType(pNode)) {
      case QUERY_NODE_VALUE:
        break;
      case QUERY_NODE_COLUMN:
      case QUERY_NODE_OPERATOR:
      case QUERY_NODE_FUNCTION: {
        SExprNode* expNode = (SExprNode*)pNode;
        code = createResultData(&expNode->resType, rows, &output);
        if (code != TSDB_CODE_SUCCESS) {
          goto end;
        }
        break;
      }

      default:
        code = TSDB_CODE_OPS_NOT_SUPPORT;
        goto end;
    }

    if (nodeType(pNode) == QUERY_NODE_COLUMN) {
      SColumnNode*     pSColumnNode = (SColumnNode*)pNode;
      SColumnInfoData* pColInfo = (SColumnInfoData*)taosArrayGet(pResBlock->pDataBlock, pSColumnNode->slotId);
      QUERY_CHECK_NULL(pColInfo, code, lino, end, terrno);
      code = colDataAssign(output.columnData, pColInfo, rows, NULL);
    } else if (nodeType(pNode) == QUERY_NODE_VALUE) {
      continue;
    } else {
      code = scalarCalculate(pNode, pBlockList, &output);
    }

    if (code != TSDB_CODE_SUCCESS) {
      releaseColInfoData(output.columnData);
      goto end;
    }

    void* tmp = taosArrayPush(groupData, &output.columnData);
    QUERY_CHECK_NULL(tmp, code, lino, end, terrno);
  }

  int32_t keyLen = 0;
  SNode*  node;
  FOREACH(node, group) {
    SExprNode* pExpr = (SExprNode*)node;
    keyLen += pExpr->resType.bytes;
  }

  int32_t nullFlagSize = sizeof(int8_t) * LIST_LENGTH(group);
  keyLen += nullFlagSize;

  keyBuf = taosMemoryCalloc(1, keyLen);
  if (keyBuf == NULL) {
    code = TSDB_CODE_OUT_OF_MEMORY;
    goto end;
  }

  if (initRemainGroups) {
    pTableListInfo->remainGroups =
        taosHashInit(rows, taosGetDefaultHashFunction(TSDB_DATA_TYPE_BIGINT), false, HASH_NO_LOCK);
    if (pTableListInfo->remainGroups == NULL) {
      code = TSDB_CODE_OUT_OF_MEMORY;
      goto end;
    }
  }

  for (int i = 0; i < rows; i++) {
    STableKeyInfo* info = taosArrayGet(pTableListInfo->pTableList, i);
    QUERY_CHECK_NULL(info, code, lino, end, terrno);

    char* isNull = (char*)keyBuf;
    char* pStart = (char*)keyBuf + sizeof(int8_t) * LIST_LENGTH(group);
    for (int j = 0; j < taosArrayGetSize(groupData); j++) {
      SColumnInfoData* pValue = (SColumnInfoData*)taosArrayGetP(groupData, j);

      if (colDataIsNull_s(pValue, i)) {
        isNull[j] = 1;
      } else {
        isNull[j] = 0;
        char* data = colDataGetData(pValue, i);
        if (pValue->info.type == TSDB_DATA_TYPE_JSON) {
          if (tTagIsJson(data)) {
            code = TSDB_CODE_QRY_JSON_IN_GROUP_ERROR;
            goto end;
          }
          if (tTagIsJsonNull(data)) {
            isNull[j] = 1;
            continue;
          }
          int32_t len = getJsonValueLen(data);
          memcpy(pStart, data, len);
          pStart += len;
        } else if (IS_VAR_DATA_TYPE(pValue->info.type)) {
          if (varDataTLen(data) > pValue->info.bytes) {
            code = TSDB_CODE_TDB_INVALID_TABLE_SCHEMA_VER;
            goto end;
          }
          memcpy(pStart, data, varDataTLen(data));
          pStart += varDataTLen(data);
        } else {
          memcpy(pStart, data, pValue->info.bytes);
          pStart += pValue->info.bytes;
        }
      }
    }

    int32_t len = (int32_t)(pStart - (char*)keyBuf);
    info->groupId = calcGroupId(keyBuf, len);
    if (initRemainGroups) {
      // groupId ~ table uid
      code = taosHashPut(pTableListInfo->remainGroups, &(info->groupId), sizeof(info->groupId), &(info->uid),
                         sizeof(info->uid));
      if (code == TSDB_CODE_DUP_KEY) {
        code = TSDB_CODE_SUCCESS;
      }
      QUERY_CHECK_CODE(code, lino, end);
    }
  }

  if (tsTagFilterCache) {
    tableList = taosArrayDup(pTableListInfo->pTableList, NULL);
    code = pAPI->metaFn.metaPutTbGroupToCache(pVnode, pTableListInfo->idInfo.suid, context.digest,
                                              tListLen(context.digest), tableList,
                                              taosArrayGetSize(tableList) * sizeof(STableKeyInfo));
    QUERY_CHECK_CODE(code, lino, end);
  }

  //  int64_t st2 = taosGetTimestampUs();
  //  qDebug("calculate tag block rows:%d, cost:%ld us", rows, st2-st1);

end:
  taosMemoryFreeClear(keyBuf);
  taosHashCleanup(ctx.colHash);
  taosArrayDestroy(ctx.cInfoList);
  blockDataDestroy(pResBlock);
  taosArrayDestroy(pBlockList);
  taosArrayDestroyEx(pUidTagList, freeItem);
  taosArrayDestroyP(groupData, releaseColInfoData);
  if (code != TSDB_CODE_SUCCESS) {
    qError("%s failed at line %d since %s", __func__, lino, tstrerror(code));
  }
  return code;
}

static int32_t nameComparFn(const void* p1, const void* p2) {
  const char* pName1 = *(const char**)p1;
  const char* pName2 = *(const char**)p2;

  int32_t ret = strcmp(pName1, pName2);
  if (ret == 0) {
    return 0;
  } else {
    return (ret > 0) ? 1 : -1;
  }
}

static SArray* getTableNameList(const SNodeListNode* pList) {
  int32_t    code = TSDB_CODE_SUCCESS;
  int32_t    lino = 0;
  int32_t    len = LIST_LENGTH(pList->pNodeList);
  SListCell* cell = pList->pNodeList->pHead;

  SArray* pTbList = taosArrayInit(len, POINTER_BYTES);
  QUERY_CHECK_NULL(pTbList, code, lino, _end, terrno);

  for (int i = 0; i < pList->pNodeList->length; i++) {
    SValueNode* valueNode = (SValueNode*)cell->pNode;
    if (!IS_VAR_DATA_TYPE(valueNode->node.resType.type)) {
      terrno = TSDB_CODE_INVALID_PARA;
      taosArrayDestroy(pTbList);
      return NULL;
    }

    char* name = varDataVal(valueNode->datum.p);
    void* tmp = taosArrayPush(pTbList, &name);
    QUERY_CHECK_NULL(tmp, code, lino, _end, terrno);
    cell = cell->pNext;
  }

  size_t numOfTables = taosArrayGetSize(pTbList);

  // order the name
  taosArraySort(pTbList, nameComparFn);

  // remove the duplicates
  SArray* pNewList = taosArrayInit(taosArrayGetSize(pTbList), sizeof(void*));
  QUERY_CHECK_NULL(pNewList, code, lino, _end, terrno);
  void*   tmpTbl = taosArrayGet(pTbList, 0);
  QUERY_CHECK_NULL(tmpTbl, code, lino, _end, terrno);
  void*   tmp = taosArrayPush(pNewList, tmpTbl);
  QUERY_CHECK_NULL(tmp, code, lino, _end, terrno);

  for (int32_t i = 1; i < numOfTables; ++i) {
    char** name = taosArrayGetLast(pNewList);
    char** nameInOldList = taosArrayGet(pTbList, i);
    QUERY_CHECK_NULL(nameInOldList, code, lino, _end, terrno);
    if (strcmp(*name, *nameInOldList) == 0) {
      continue;
    }

    tmp = taosArrayPush(pNewList, nameInOldList);
    QUERY_CHECK_NULL(tmp, code, lino, _end, terrno);
  }

_end:
  taosArrayDestroy(pTbList);
  if (code != TSDB_CODE_SUCCESS) {
    qError("%s failed at line %d since %s", __func__, lino, tstrerror(code));
    return NULL;
  }
  return pNewList;
}

static int tableUidCompare(const void* a, const void* b) {
  uint64_t u1 = *(uint64_t*)a;
  uint64_t u2 = *(uint64_t*)b;

  if (u1 == u2) {
    return 0;
  }

  return u1 < u2 ? -1 : 1;
}

static int32_t filterTableInfoCompare(const void* a, const void* b) {
  STUidTagInfo* p1 = (STUidTagInfo*)a;
  STUidTagInfo* p2 = (STUidTagInfo*)b;

  if (p1->uid == p2->uid) {
    return 0;
  }

  return p1->uid < p2->uid ? -1 : 1;
}

static FilterCondType checkTagCond(SNode* cond) {
  if (nodeType(cond) == QUERY_NODE_OPERATOR) {
    return FILTER_NO_LOGIC;
  }
  if (nodeType(cond) != QUERY_NODE_LOGIC_CONDITION || ((SLogicConditionNode*)cond)->condType != LOGIC_COND_TYPE_AND) {
    return FILTER_AND;
  }
  return FILTER_OTHER;
}

static int32_t optimizeTbnameInCond(void* pVnode, int64_t suid, SArray* list, SNode* cond, SStorageAPI* pAPI) {
  int32_t ret = -1;
  int32_t ntype = nodeType(cond);

  if (ntype == QUERY_NODE_OPERATOR) {
    ret = optimizeTbnameInCondImpl(pVnode, list, cond, pAPI);
  }

  if (ntype != QUERY_NODE_LOGIC_CONDITION || ((SLogicConditionNode*)cond)->condType != LOGIC_COND_TYPE_AND) {
    return ret;
  }

  bool                 hasTbnameCond = false;
  SLogicConditionNode* pNode = (SLogicConditionNode*)cond;
  SNodeList*           pList = (SNodeList*)pNode->pParameterList;

  int32_t len = LIST_LENGTH(pList);
  if (len <= 0) {
    return ret;
  }

  SListCell* cell = pList->pHead;
  for (int i = 0; i < len; i++) {
    if (cell == NULL) break;
    if (optimizeTbnameInCondImpl(pVnode, list, cell->pNode, pAPI) == 0) {
      hasTbnameCond = true;
      break;
    }
    cell = cell->pNext;
  }

  taosArraySort(list, filterTableInfoCompare);
  taosArrayRemoveDuplicate(list, filterTableInfoCompare, NULL);

  if (hasTbnameCond) {
    ret = pAPI->metaFn.getTableTagsByUid(pVnode, suid, list);
  }

  return ret;
}

// only return uid that does not contained in pExistedUidList
static int32_t optimizeTbnameInCondImpl(void* pVnode, SArray* pExistedUidList, SNode* pTagCond,
                                        SStorageAPI* pStoreAPI) {
  if (nodeType(pTagCond) != QUERY_NODE_OPERATOR) {
    return -1;
  }

  SOperatorNode* pNode = (SOperatorNode*)pTagCond;
  if (pNode->opType != OP_TYPE_IN) {
    return -1;
  }

  if ((pNode->pLeft != NULL && nodeType(pNode->pLeft) == QUERY_NODE_COLUMN &&
       ((SColumnNode*)pNode->pLeft)->colType == COLUMN_TYPE_TBNAME) &&
      (pNode->pRight != NULL && nodeType(pNode->pRight) == QUERY_NODE_NODE_LIST)) {
    SNodeListNode* pList = (SNodeListNode*)pNode->pRight;

    int32_t len = LIST_LENGTH(pList->pNodeList);
    if (len <= 0) {
      return -1;
    }

    SArray*   pTbList = getTableNameList(pList);
    int32_t   numOfTables = taosArrayGetSize(pTbList);
    SHashObj* uHash = NULL;

    size_t numOfExisted = taosArrayGetSize(pExistedUidList);  // len > 0 means there already have uids
    if (numOfExisted > 0) {
      uHash = taosHashInit(numOfExisted / 0.7, taosGetDefaultHashFunction(TSDB_DATA_TYPE_BIGINT), false, HASH_NO_LOCK);
      if (!uHash) {
        qError("%s failed at line %d since %s", __func__, __LINE__, tstrerror(TSDB_CODE_OUT_OF_MEMORY));
        return TSDB_CODE_OUT_OF_MEMORY;
      }

      for (int i = 0; i < numOfExisted; i++) {
        STUidTagInfo* pTInfo = taosArrayGet(pExistedUidList, i);
        if (!pTInfo) {
          qError("%s failed at line %d since %s", __func__, __LINE__, tstrerror(terrno));
          return terrno;
        }
        int32_t       tempRes = taosHashPut(uHash, &pTInfo->uid, sizeof(uint64_t), &i, sizeof(i));
        if (tempRes != TSDB_CODE_SUCCESS && tempRes != TSDB_CODE_DUP_KEY) {
          qError("%s failed at line %d since %s", __func__, __LINE__, tstrerror(tempRes));
          return tempRes;
        }
      }
    }

    for (int i = 0; i < numOfTables; i++) {
      char* name = taosArrayGetP(pTbList, i);

      uint64_t uid = 0;
      if (pStoreAPI->metaFn.getTableUidByName(pVnode, name, &uid) == 0) {
        ETableType tbType = TSDB_TABLE_MAX;
        if (pStoreAPI->metaFn.getTableTypeByName(pVnode, name, &tbType) == 0 && tbType == TSDB_CHILD_TABLE) {
          if (NULL == uHash || taosHashGet(uHash, &uid, sizeof(uid)) == NULL) {
            STUidTagInfo s = {.uid = uid, .name = name, .pTagVal = NULL};
            void*        tmp = taosArrayPush(pExistedUidList, &s);
            if (!tmp) {
              return TSDB_CODE_OUT_OF_MEMORY;
            }
          }
        } else {
          taosArrayDestroy(pTbList);
          taosHashCleanup(uHash);
          return -1;
        }
      } else {
        //        qWarn("failed to get tableIds from by table name: %s, reason: %s", name, tstrerror(terrno));
        terrno = 0;
      }
    }

    taosHashCleanup(uHash);
    taosArrayDestroy(pTbList);
    return 0;
  }

  return -1;
}

SSDataBlock* createTagValBlockForFilter(SArray* pColList, int32_t numOfTables, SArray* pUidTagList, void* pVnode,
                                        SStorageAPI* pStorageAPI) {
  int32_t      code = TSDB_CODE_SUCCESS;
  int32_t      lino = 0;
  SSDataBlock* pResBlock = NULL;
  code = createDataBlock(&pResBlock);
  QUERY_CHECK_CODE(code, lino, _end);

  for (int32_t i = 0; i < taosArrayGetSize(pColList); ++i) {
    SColumnInfoData colInfo = {0};
    void* tmp = taosArrayGet(pColList, i);
    QUERY_CHECK_NULL(tmp, code, lino, _end, terrno);
    colInfo.info = *(SColumnInfo*)tmp;
    code = blockDataAppendColInfo(pResBlock, &colInfo);
    QUERY_CHECK_CODE(code, lino, _end);
  }

  code = blockDataEnsureCapacity(pResBlock, numOfTables);
  if (code != TSDB_CODE_SUCCESS) {
    terrno = code;
    taosMemoryFree(pResBlock);
    return NULL;
  }

  pResBlock->info.rows = numOfTables;

  int32_t numOfCols = taosArrayGetSize(pResBlock->pDataBlock);

  for (int32_t i = 0; i < numOfTables; i++) {
    STUidTagInfo* p1 = taosArrayGet(pUidTagList, i);
    QUERY_CHECK_NULL(p1, code, lino, _end, terrno);

    for (int32_t j = 0; j < numOfCols; j++) {
      SColumnInfoData* pColInfo = (SColumnInfoData*)taosArrayGet(pResBlock->pDataBlock, j);
      QUERY_CHECK_NULL(pColInfo, code, lino, _end, terrno);

      if (pColInfo->info.colId == -1) {  // tbname
        char str[TSDB_TABLE_FNAME_LEN + VARSTR_HEADER_SIZE] = {0};
        if (p1->name != NULL) {
          STR_TO_VARSTR(str, p1->name);
        } else {  // name is not retrieved during filter
          code = pStorageAPI->metaFn.getTableNameByUid(pVnode, p1->uid, str);
          QUERY_CHECK_CODE(code, lino, _end);
        }

        code = colDataSetVal(pColInfo, i, str, false);
        QUERY_CHECK_CODE(code, lino, _end);
#if TAG_FILTER_DEBUG
        qDebug("tagfilter uid:%ld, tbname:%s", *uid, str + 2);
#endif
      } else {
        STagVal tagVal = {0};
        tagVal.cid = pColInfo->info.colId;
        if (p1->pTagVal == NULL) {
          colDataSetNULL(pColInfo, i);
        } else {
          const char* p = pStorageAPI->metaFn.extractTagVal(p1->pTagVal, pColInfo->info.type, &tagVal);

          if (p == NULL || (pColInfo->info.type == TSDB_DATA_TYPE_JSON && ((STag*)p)->nTag == 0)) {
            colDataSetNULL(pColInfo, i);
          } else if (pColInfo->info.type == TSDB_DATA_TYPE_JSON) {
            code = colDataSetVal(pColInfo, i, p, false);
            QUERY_CHECK_CODE(code, lino, _end);
          } else if (IS_VAR_DATA_TYPE(pColInfo->info.type)) {
            char* tmp = taosMemoryMalloc(tagVal.nData + VARSTR_HEADER_SIZE + 1);
            QUERY_CHECK_NULL(tmp, code, lino, _end, terrno);
            varDataSetLen(tmp, tagVal.nData);
            memcpy(tmp + VARSTR_HEADER_SIZE, tagVal.pData, tagVal.nData);
            code = colDataSetVal(pColInfo, i, tmp, false);
            QUERY_CHECK_CODE(code, lino, _end);
#if TAG_FILTER_DEBUG
            qDebug("tagfilter varch:%s", tmp + 2);
#endif
            taosMemoryFree(tmp);
          } else {
            code = colDataSetVal(pColInfo, i, (const char*)&tagVal.i64, false);
            QUERY_CHECK_CODE(code, lino, _end);
#if TAG_FILTER_DEBUG
            if (pColInfo->info.type == TSDB_DATA_TYPE_INT) {
              qDebug("tagfilter int:%d", *(int*)(&tagVal.i64));
            } else if (pColInfo->info.type == TSDB_DATA_TYPE_DOUBLE) {
              qDebug("tagfilter double:%f", *(double*)(&tagVal.i64));
            }
#endif
          }
        }
      }
    }
  }

_end:
  if (code != TSDB_CODE_SUCCESS) {
    taosMemoryFree(pResBlock);
    qError("%s failed at line %d since %s", __func__, lino, tstrerror(code));
    terrno = code;
    return NULL;
  }
  return pResBlock;
}

static int32_t doSetQualifiedUid(STableListInfo* pListInfo, SArray* pUidList, const SArray* pUidTagList,
                                 bool* pResultList, bool addUid) {
  taosArrayClear(pUidList);

  STableKeyInfo info = {.uid = 0, .groupId = 0};
  int32_t       numOfTables = taosArrayGetSize(pUidTagList);
  for (int32_t i = 0; i < numOfTables; ++i) {
    if (pResultList[i]) {
      STUidTagInfo* tmpTag = (STUidTagInfo*)taosArrayGet(pUidTagList, i);
      if (!tmpTag) {
        qError("%s failed at line %d since %s", __func__, __LINE__, tstrerror(terrno));
        return terrno;
      }
      uint64_t uid = tmpTag->uid;
      qDebug("tagfilter get uid:%" PRId64 ", res:%d", uid, pResultList[i]);

      info.uid = uid;
      void* p = taosArrayPush(pListInfo->pTableList, &info);
      if (p == NULL) {
        return TSDB_CODE_OUT_OF_MEMORY;
      }

      if (addUid) {
        void* tmp = taosArrayPush(pUidList, &uid);
        if (tmp == NULL) {
          return TSDB_CODE_OUT_OF_MEMORY;
        }
      }
    }
  }

  return TSDB_CODE_SUCCESS;
}

static int32_t copyExistedUids(SArray* pUidTagList, const SArray* pUidList) {
  int32_t code = TSDB_CODE_SUCCESS;
  int32_t numOfExisted = taosArrayGetSize(pUidList);
  if (numOfExisted == 0) {
    return code;
  }

  for (int32_t i = 0; i < numOfExisted; ++i) {
    uint64_t*    uid = taosArrayGet(pUidList, i);
    if (!uid) {
      qError("%s failed at line %d since %s", __func__, __LINE__, tstrerror(terrno));
      return terrno;
    }
    STUidTagInfo info = {.uid = *uid};
    void*        tmp = taosArrayPush(pUidTagList, &info);
    if (!tmp) {
      qError("%s failed at line %d since %s", __func__, __LINE__, tstrerror(TSDB_CODE_OUT_OF_MEMORY));
      return code;
    }
  }
  return code;
}

static int32_t doFilterByTagCond(STableListInfo* pListInfo, SArray* pUidList, SNode* pTagCond, void* pVnode,
                                 SIdxFltStatus status, SStorageAPI* pAPI, bool addUid, bool* listAdded) {
  *listAdded = false;
  if (pTagCond == NULL) {
    return TSDB_CODE_SUCCESS;
  }

  terrno = TSDB_CODE_SUCCESS;

  int32_t      lino = 0;
  int32_t      code = TSDB_CODE_SUCCESS;
  SArray*      pBlockList = NULL;
  SSDataBlock* pResBlock = NULL;
  SScalarParam output = {0};
  SArray*      pUidTagList = NULL;

  tagFilterAssist ctx = {0};
  ctx.colHash = taosHashInit(4, taosGetDefaultHashFunction(TSDB_DATA_TYPE_SMALLINT), false, HASH_NO_LOCK);
  if (ctx.colHash == NULL) {
    terrno = TSDB_CODE_OUT_OF_MEMORY;
    code = TSDB_CODE_OUT_OF_MEMORY;
    QUERY_CHECK_CODE(code, lino, end);
  }

  ctx.cInfoList = taosArrayInit(4, sizeof(SColumnInfo));
  if (ctx.cInfoList == NULL) {
    terrno = TSDB_CODE_OUT_OF_MEMORY;
    code = TSDB_CODE_OUT_OF_MEMORY;
    QUERY_CHECK_CODE(code, lino, end);
  }

  nodesRewriteExprPostOrder(&pTagCond, getColumn, (void*)&ctx);
  if (TSDB_CODE_SUCCESS != ctx.code) {
    terrno = code = ctx.code;
    goto end;
  }

  SDataType type = {.type = TSDB_DATA_TYPE_BOOL, .bytes = sizeof(bool)};

  //  int64_t stt = taosGetTimestampUs();
  pUidTagList = taosArrayInit(10, sizeof(STUidTagInfo));
  QUERY_CHECK_NULL(pUidTagList, code, lino, end, terrno);

  code = copyExistedUids(pUidTagList, pUidList);
  QUERY_CHECK_CODE(code, lino, end);

  FilterCondType condType = checkTagCond(pTagCond);

  int32_t filter = optimizeTbnameInCond(pVnode, pListInfo->idInfo.suid, pUidTagList, pTagCond, pAPI);
  if (filter == 0) {  // tbname in filter is activated, do nothing and return
    taosArrayClear(pUidList);

    int32_t numOfRows = taosArrayGetSize(pUidTagList);
    code = taosArrayEnsureCap(pUidList, numOfRows);
    QUERY_CHECK_CODE(code, lino, end);

    for (int32_t i = 0; i < numOfRows; ++i) {
      STUidTagInfo* pInfo = taosArrayGet(pUidTagList, i);
      QUERY_CHECK_NULL(pInfo, code, lino, end, terrno);
      void*         tmp = taosArrayPush(pUidList, &pInfo->uid);
      QUERY_CHECK_NULL(tmp, code, lino, end, terrno);
    }
    terrno = 0;
  } else {
    if ((condType == FILTER_NO_LOGIC || condType == FILTER_AND) && status != SFLT_NOT_INDEX) {
      code = pAPI->metaFn.getTableTagsByUid(pVnode, pListInfo->idInfo.suid, pUidTagList);
    } else {
      code = pAPI->metaFn.getTableTags(pVnode, pListInfo->idInfo.suid, pUidTagList);
    }
    if (code != TSDB_CODE_SUCCESS) {
      qError("failed to get table tags from meta, reason:%s, suid:%" PRIu64, tstrerror(code), pListInfo->idInfo.suid);
      terrno = code;
      QUERY_CHECK_CODE(code, lino, end);
    }
  }

  int32_t numOfTables = taosArrayGetSize(pUidTagList);
  if (numOfTables == 0) {
    goto end;
  }

  pResBlock = createTagValBlockForFilter(ctx.cInfoList, numOfTables, pUidTagList, pVnode, pAPI);
  if (pResBlock == NULL) {
    code = terrno;
    QUERY_CHECK_CODE(code, lino, end);
  }

  //  int64_t st1 = taosGetTimestampUs();
  //  qDebug("generate tag block rows:%d, cost:%ld us", rows, st1-st);
  pBlockList = taosArrayInit(2, POINTER_BYTES);
  QUERY_CHECK_NULL(pBlockList, code, lino, end, terrno);

  void* tmp = taosArrayPush(pBlockList, &pResBlock);
  QUERY_CHECK_NULL(tmp, code, lino, end, terrno);

  code = createResultData(&type, numOfTables, &output);
  if (code != TSDB_CODE_SUCCESS) {
    terrno = code;
    QUERY_CHECK_CODE(code, lino, end);
  }

  code = scalarCalculate(pTagCond, pBlockList, &output);
  if (code != TSDB_CODE_SUCCESS) {
    qError("failed to calculate scalar, reason:%s", tstrerror(code));
    terrno = code;
    QUERY_CHECK_CODE(code, lino, end);
  }

  code = doSetQualifiedUid(pListInfo, pUidList, pUidTagList, (bool*)output.columnData->pData, addUid);
  if (code != TSDB_CODE_SUCCESS) {
    terrno = code;
    QUERY_CHECK_CODE(code, lino, end);
  }
  *listAdded = true;

end:
  if (code != TSDB_CODE_SUCCESS) {
    qError("%s failed at line %d since %s", __func__, lino, tstrerror(code));
  }
  taosHashCleanup(ctx.colHash);
  taosArrayDestroy(ctx.cInfoList);
  blockDataDestroy(pResBlock);
  taosArrayDestroy(pBlockList);
  taosArrayDestroyEx(pUidTagList, freeItem);

  colDataDestroy(output.columnData);
  taosMemoryFreeClear(output.columnData);
  return code;
}

int32_t getTableList(void* pVnode, SScanPhysiNode* pScanNode, SNode* pTagCond, SNode* pTagIndexCond,
                     STableListInfo* pListInfo, uint8_t* digest, const char* idstr, SStorageAPI* pStorageAPI) {
  int32_t code = TSDB_CODE_SUCCESS;
  int32_t lino = 0;
  size_t  numOfTables = 0;
  bool    listAdded = false;

  pListInfo->idInfo.suid = pScanNode->suid;
  pListInfo->idInfo.tableType = pScanNode->tableType;

  SArray* pUidList = taosArrayInit(8, sizeof(uint64_t));
  QUERY_CHECK_NULL(pUidList, code, lino, _error, terrno);

  SIdxFltStatus status = SFLT_NOT_INDEX;
  if (pScanNode->tableType != TSDB_SUPER_TABLE) {
    pListInfo->idInfo.uid = pScanNode->uid;
    if (pStorageAPI->metaFn.isTableExisted(pVnode, pScanNode->uid)) {
      void* tmp = taosArrayPush(pUidList, &pScanNode->uid);
      QUERY_CHECK_NULL(tmp, code, lino, _error, terrno);
    }
    code = doFilterByTagCond(pListInfo, pUidList, pTagCond, pVnode, status, pStorageAPI, false, &listAdded);
    QUERY_CHECK_CODE(code, lino, _end);
  } else {
    T_MD5_CTX context = {0};

    if (tsTagFilterCache) {
      // try to retrieve the result from meta cache
      code = genTagFilterDigest(pTagCond, &context);
      QUERY_CHECK_CODE(code, lino, _error);

      bool acquired = false;
      code = pStorageAPI->metaFn.getCachedTableList(pVnode, pScanNode->suid, context.digest, tListLen(context.digest),
                                                    pUidList, &acquired);
      QUERY_CHECK_CODE(code, lino, _error);

      if (acquired) {
        digest[0] = 1;
        memcpy(digest + 1, context.digest, tListLen(context.digest));
        qDebug("retrieve table uid list from cache, numOfTables:%d", (int32_t)taosArrayGetSize(pUidList));
        goto _end;
      }
    }

    if (!pTagCond) {  // no tag filter condition exists, let's fetch all tables of this super table
      code = pStorageAPI->metaFn.getChildTableList(pVnode, pScanNode->suid, pUidList);
      QUERY_CHECK_CODE(code, lino, _error);
    } else {
      // failed to find the result in the cache, let try to calculate the results
      if (pTagIndexCond) {
        void* pIndex = pStorageAPI->metaFn.getInvertIndex(pVnode);

        SIndexMetaArg metaArg = {.metaEx = pVnode,
                                 .idx = pStorageAPI->metaFn.storeGetIndexInfo(pVnode),
                                 .ivtIdx = pIndex,
                                 .suid = pScanNode->uid};

        status = SFLT_NOT_INDEX;
        code = doFilterTag(pTagIndexCond, &metaArg, pUidList, &status, &pStorageAPI->metaFilter);
        if (code != 0 || status == SFLT_NOT_INDEX) {  // temporarily disable it for performance sake
          qDebug("failed to get tableIds from index, suid:%" PRIu64, pScanNode->uid);
        } else {
          qDebug("succ to get filter result, table num: %d", (int)taosArrayGetSize(pUidList));
        }
      }
    }

    code = doFilterByTagCond(pListInfo, pUidList, pTagCond, pVnode, status, pStorageAPI, tsTagFilterCache, &listAdded);
    QUERY_CHECK_CODE(code, lino, _end);

    // let's add the filter results into meta-cache
    numOfTables = taosArrayGetSize(pUidList);

    if (tsTagFilterCache) {
      size_t size = numOfTables * sizeof(uint64_t) + sizeof(int32_t);
      char*  pPayload = taosMemoryMalloc(size);
      QUERY_CHECK_NULL(pPayload, code, lino, _end, terrno);

      *(int32_t*)pPayload = numOfTables;
      if (numOfTables > 0) {
        void* tmp = taosArrayGet(pUidList, 0);
        QUERY_CHECK_NULL(tmp, code, lino, _end, terrno);
        memcpy(pPayload + sizeof(int32_t), tmp, numOfTables * sizeof(uint64_t));
      }

      code = pStorageAPI->metaFn.putCachedTableList(pVnode, pScanNode->suid, context.digest, tListLen(context.digest),
                                                    pPayload, size, 1);
      QUERY_CHECK_CODE(code, lino, _error);

      digest[0] = 1;
      memcpy(digest + 1, context.digest, tListLen(context.digest));
    }
  }

_end:
  if (!listAdded) {
    numOfTables = taosArrayGetSize(pUidList);
    for (int i = 0; i < numOfTables; i++) {
      void* tmp = taosArrayGet(pUidList, i);
      QUERY_CHECK_NULL(tmp, code, lino, _error, terrno);
      STableKeyInfo info = {.uid = *(uint64_t*)tmp, .groupId = 0};

      void* p = taosArrayPush(pListInfo->pTableList, &info);
      if (p == NULL) {
        taosArrayDestroy(pUidList);
        return TSDB_CODE_OUT_OF_MEMORY;
      }

      qTrace("tagfilter get uid:%" PRIu64 ", %s", info.uid, idstr);
    }
  }

_error:
  taosArrayDestroy(pUidList);
  if (code != TSDB_CODE_SUCCESS) {
    qError("%s failed at line %d since %s", __func__, lino, tstrerror(code));
  }
  return code;
}

int32_t qGetTableList(int64_t suid, void* pVnode, void* node, SArray** tableList, void* pTaskInfo) {
  int32_t        code = TSDB_CODE_SUCCESS;
  int32_t        lino = 0;
  SSubplan*      pSubplan = (SSubplan*)node;
  SScanPhysiNode pNode = {0};
  pNode.suid = suid;
  pNode.uid = suid;
  pNode.tableType = TSDB_SUPER_TABLE;

  STableListInfo* pTableListInfo = tableListCreate();
<<<<<<< HEAD
  QUERY_CHECK_NULL(pTableListInfo, code, lino, _end, terrno);
=======
  if (pTableListInfo == NULL) {
    return terrno;
  }

>>>>>>> 14556de5
  uint8_t         digest[17] = {0};
  code =
      getTableList(pVnode, &pNode, pSubplan ? pSubplan->pTagCond : NULL, pSubplan ? pSubplan->pTagIndexCond : NULL,
                   pTableListInfo, digest, "qGetTableList", &((SExecTaskInfo*)pTaskInfo)->storageAPI);
  QUERY_CHECK_CODE(code, lino, _end);
  *tableList = pTableListInfo->pTableList;
  pTableListInfo->pTableList = NULL;
  tableListDestroy(pTableListInfo);

_end:
  if (code != TSDB_CODE_SUCCESS) {
    qError("%s failed at line %d since %s", __func__, lino, tstrerror(code));
  }
  return code;
}

size_t getTableTagsBufLen(const SNodeList* pGroups) {
  size_t keyLen = 0;

  SNode* node;
  FOREACH(node, pGroups) {
    SExprNode* pExpr = (SExprNode*)node;
    keyLen += pExpr->resType.bytes;
  }

  keyLen += sizeof(int8_t) * LIST_LENGTH(pGroups);
  return keyLen;
}

int32_t getGroupIdFromTagsVal(void* pVnode, uint64_t uid, SNodeList* pGroupNode, char* keyBuf, uint64_t* pGroupId,
                              SStorageAPI* pAPI) {
  SMetaReader mr = {0};

  pAPI->metaReaderFn.initReader(&mr, pVnode, META_READER_LOCK, &pAPI->metaFn);
  if (pAPI->metaReaderFn.getEntryGetUidCache(&mr, uid) != 0) {  // table not exist
    pAPI->metaReaderFn.clearReader(&mr);
    return TSDB_CODE_PAR_TABLE_NOT_EXIST;
  }

  SNodeList* groupNew = NULL;
  int32_t code = nodesCloneList(pGroupNode, &groupNew);
  if (TSDB_CODE_SUCCESS != code) {
    pAPI->metaReaderFn.clearReader(&mr);
    return code;
  }

  STransTagExprCtx ctx = {.code = 0, .pReader = &mr};
  nodesRewriteExprsPostOrder(groupNew, doTranslateTagExpr, &ctx);
  if (TSDB_CODE_SUCCESS != ctx.code) {
    nodesDestroyList(groupNew);
    pAPI->metaReaderFn.clearReader(&mr);
    return code;
  }
  char* isNull = (char*)keyBuf;
  char* pStart = (char*)keyBuf + sizeof(int8_t) * LIST_LENGTH(pGroupNode);

  SNode*  pNode;
  int32_t index = 0;
  FOREACH(pNode, groupNew) {
    SNode*  pNew = NULL;
    int32_t code = scalarCalculateConstants(pNode, &pNew);
    if (TSDB_CODE_SUCCESS == code) {
      REPLACE_NODE(pNew);
    } else {
      nodesDestroyList(groupNew);
      pAPI->metaReaderFn.clearReader(&mr);
      return code;
    }

    ASSERT(nodeType(pNew) == QUERY_NODE_VALUE);
    SValueNode* pValue = (SValueNode*)pNew;

    if (pValue->node.resType.type == TSDB_DATA_TYPE_NULL || pValue->isNull) {
      isNull[index++] = 1;
      continue;
    } else {
      isNull[index++] = 0;
      char* data = nodesGetValueFromNode(pValue);
      if (pValue->node.resType.type == TSDB_DATA_TYPE_JSON) {
        if (tTagIsJson(data)) {
          terrno = TSDB_CODE_QRY_JSON_IN_GROUP_ERROR;
          nodesDestroyList(groupNew);
          pAPI->metaReaderFn.clearReader(&mr);
          return terrno;
        }
        int32_t len = getJsonValueLen(data);
        memcpy(pStart, data, len);
        pStart += len;
      } else if (IS_VAR_DATA_TYPE(pValue->node.resType.type)) {
        memcpy(pStart, data, varDataTLen(data));
        pStart += varDataTLen(data);
      } else {
        memcpy(pStart, data, pValue->node.resType.bytes);
        pStart += pValue->node.resType.bytes;
      }
    }
  }

  int32_t len = (int32_t)(pStart - (char*)keyBuf);
  *pGroupId = calcGroupId(keyBuf, len);

  nodesDestroyList(groupNew);
  pAPI->metaReaderFn.clearReader(&mr);
  return TSDB_CODE_SUCCESS;
}

SArray* makeColumnArrayFromList(SNodeList* pNodeList) {
  if (!pNodeList) {
    return NULL;
  }

  size_t  numOfCols = LIST_LENGTH(pNodeList);
  SArray* pList = taosArrayInit(numOfCols, sizeof(SColumn));
  if (pList == NULL) {
    terrno = TSDB_CODE_OUT_OF_MEMORY;
    return NULL;
  }

  for (int32_t i = 0; i < numOfCols; ++i) {
    SColumnNode* pColNode = (SColumnNode*)nodesListGetNode(pNodeList, i);
    if (!pColNode) {
      taosArrayDestroy(pList);
      qError("%s failed at line %d since %s", __func__, __LINE__, tstrerror(TSDB_CODE_OUT_OF_MEMORY));
      return NULL;
    }

    // todo extract method
    SColumn c = {0};
    c.slotId = pColNode->slotId;
    c.colId = pColNode->colId;
    c.type = pColNode->node.resType.type;
    c.bytes = pColNode->node.resType.bytes;
    c.precision = pColNode->node.resType.precision;
    c.scale = pColNode->node.resType.scale;

    void* tmp = taosArrayPush(pList, &c);
    if (!tmp) {
      taosArrayDestroy(pList);
      qError("%s failed at line %d since %s", __func__, __LINE__, tstrerror(TSDB_CODE_OUT_OF_MEMORY));
      return NULL;
    }
  }

  return pList;
}

int32_t extractColMatchInfo(SNodeList* pNodeList, SDataBlockDescNode* pOutputNodeList, int32_t* numOfOutputCols,
                            int32_t type, SColMatchInfo* pMatchInfo) {
  size_t  numOfCols = LIST_LENGTH(pNodeList);
  int32_t code = TSDB_CODE_SUCCESS;
  int32_t lino = 0;

  pMatchInfo->matchType = type;

  SArray* pList = taosArrayInit(numOfCols, sizeof(SColMatchItem));
  if (pList == NULL) {
    code = TSDB_CODE_OUT_OF_MEMORY;
    return code;
  }

  for (int32_t i = 0; i < numOfCols; ++i) {
    STargetNode* pNode = (STargetNode*)nodesListGetNode(pNodeList, i);
    QUERY_CHECK_NULL(pNode, code, lino, _end, terrno);
    if (nodeType(pNode->pExpr) == QUERY_NODE_COLUMN) {
      SColumnNode* pColNode = (SColumnNode*)pNode->pExpr;

      SColMatchItem c = {.needOutput = true};
      c.colId = pColNode->colId;
      c.srcSlotId = pColNode->slotId;
      c.dstSlotId = pNode->slotId;
      c.isPk = pColNode->isPk;
      c.dataType = pColNode->node.resType;
      void* tmp = taosArrayPush(pList, &c);
      QUERY_CHECK_NULL(tmp, code, lino, _end, terrno);
    }
  }

  // set the output flag for each column in SColMatchInfo, according to the
  *numOfOutputCols = 0;
  int32_t num = LIST_LENGTH(pOutputNodeList->pSlots);
  for (int32_t i = 0; i < num; ++i) {
    SSlotDescNode* pNode = (SSlotDescNode*)nodesListGetNode(pOutputNodeList->pSlots, i);
    QUERY_CHECK_NULL(pNode, code, lino, _end, terrno);

    // todo: add reserve flag check
    // it is a column reserved for the arithmetic expression calculation
    if (pNode->slotId >= numOfCols) {
      (*numOfOutputCols) += 1;
      continue;
    }

    SColMatchItem* info = NULL;
    for (int32_t j = 0; j < taosArrayGetSize(pList); ++j) {
      info = taosArrayGet(pList, j);
      QUERY_CHECK_NULL(info, code, lino, _end, terrno);
      if (info->dstSlotId == pNode->slotId) {
        break;
      }
    }

    if (pNode->output) {
      (*numOfOutputCols) += 1;
    } else if (info != NULL) {
      // select distinct tbname from stb where tbname='abc';
      info->needOutput = false;
    }
  }

  pMatchInfo->pList = pList;

_end:
  if (code != TSDB_CODE_SUCCESS) {
    qError("%s failed at line %d since %s", __func__, lino, tstrerror(code));
  }
  return code;
}

static SResSchema createResSchema(int32_t type, int32_t bytes, int32_t slotId, int32_t scale, int32_t precision,
                                  const char* name) {
  SResSchema s = {0};
  s.scale = scale;
  s.type = type;
  s.bytes = bytes;
  s.slotId = slotId;
  s.precision = precision;
  tstrncpy(s.name, name, tListLen(s.name));

  return s;
}

static SColumn* createColumn(int32_t blockId, int32_t slotId, int32_t colId, SDataType* pType, EColumnType colType) {
  SColumn* pCol = taosMemoryCalloc(1, sizeof(SColumn));
  if (pCol == NULL) {
    terrno = TSDB_CODE_OUT_OF_MEMORY;
    return NULL;
  }

  pCol->slotId = slotId;
  pCol->colId = colId;
  pCol->bytes = pType->bytes;
  pCol->type = pType->type;
  pCol->scale = pType->scale;
  pCol->precision = pType->precision;
  pCol->dataBlockId = blockId;
  pCol->colType = colType;
  return pCol;
}

int32_t createExprFromOneNode(SExprInfo* pExp, SNode* pNode, int16_t slotId) {
  int32_t code = TSDB_CODE_SUCCESS;
  int32_t lino = 0;
  pExp->pExpr = taosMemoryCalloc(1, sizeof(tExprNode));
  QUERY_CHECK_NULL(pExp->pExpr, code, lino, _end, terrno);

  pExp->pExpr->_function.num = 1;
  pExp->pExpr->_function.functionId = -1;

  int32_t type = nodeType(pNode);
  // it is a project query, or group by column
  if (type == QUERY_NODE_COLUMN) {
    pExp->pExpr->nodeType = QUERY_NODE_COLUMN;
    SColumnNode* pColNode = (SColumnNode*)pNode;

    pExp->base.pParam = taosMemoryCalloc(1, sizeof(SFunctParam));
    QUERY_CHECK_NULL(pExp->base.pParam, code, lino, _end, terrno);

    pExp->base.numOfParams = 1;

    SDataType* pType = &pColNode->node.resType;
    pExp->base.resSchema =
        createResSchema(pType->type, pType->bytes, slotId, pType->scale, pType->precision, pColNode->colName);

    pExp->base.pParam[0].pCol =
        createColumn(pColNode->dataBlockId, pColNode->slotId, pColNode->colId, pType, pColNode->colType);
    QUERY_CHECK_NULL(pExp->base.pParam[0].pCol, code, lino, _end, terrno);

    pExp->base.pParam[0].type = FUNC_PARAM_TYPE_COLUMN;
  } else if (type == QUERY_NODE_VALUE) {
    pExp->pExpr->nodeType = QUERY_NODE_VALUE;
    SValueNode* pValNode = (SValueNode*)pNode;

    pExp->base.pParam = taosMemoryCalloc(1, sizeof(SFunctParam));
    QUERY_CHECK_NULL(pExp->base.pParam, code, lino, _end, terrno);

    pExp->base.numOfParams = 1;

    SDataType* pType = &pValNode->node.resType;
    pExp->base.resSchema =
        createResSchema(pType->type, pType->bytes, slotId, pType->scale, pType->precision, pValNode->node.aliasName);
    pExp->base.pParam[0].type = FUNC_PARAM_TYPE_VALUE;
    nodesValueNodeToVariant(pValNode, &pExp->base.pParam[0].param);
  } else if (type == QUERY_NODE_FUNCTION) {
    pExp->pExpr->nodeType = QUERY_NODE_FUNCTION;
    SFunctionNode* pFuncNode = (SFunctionNode*)pNode;

    SDataType* pType = &pFuncNode->node.resType;
    pExp->base.resSchema =
        createResSchema(pType->type, pType->bytes, slotId, pType->scale, pType->precision, pFuncNode->node.aliasName);

    tExprNode* pExprNode = pExp->pExpr;

    pExprNode->_function.functionId = pFuncNode->funcId;
    pExprNode->_function.pFunctNode = pFuncNode;
    pExprNode->_function.functionType = pFuncNode->funcType;

    tstrncpy(pExprNode->_function.functionName, pFuncNode->functionName, tListLen(pExprNode->_function.functionName));

#if 1
    // todo refactor: add the parameter for tbname function
    const char* name = "tbname";
    int32_t     len = strlen(name);

    if (!pFuncNode->pParameterList && (memcmp(pExprNode->_function.functionName, name, len) == 0) &&
        pExprNode->_function.functionName[len] == 0) {
      pFuncNode->pParameterList = NULL;
      int32_t code = nodesMakeList(&pFuncNode->pParameterList);
      SValueNode* res = NULL;
      if (TSDB_CODE_SUCCESS == code) {
        code = nodesMakeNode(QUERY_NODE_VALUE, (SNode**)&res);
      }
      if (TSDB_CODE_SUCCESS != code) {  // todo handle error
      } else {
        res->node.resType = (SDataType){.bytes = sizeof(int64_t), .type = TSDB_DATA_TYPE_BIGINT};
        code = nodesListAppend(pFuncNode->pParameterList, (SNode*)res);
        QUERY_CHECK_CODE(code, lino, _end);
      }
    }
#endif

    int32_t numOfParam = LIST_LENGTH(pFuncNode->pParameterList);

    pExp->base.pParam = taosMemoryCalloc(numOfParam, sizeof(SFunctParam));
    QUERY_CHECK_NULL(pExp->base.pParam, code, lino, _end, terrno);
    pExp->base.numOfParams = numOfParam;

    for (int32_t j = 0; j < numOfParam; ++j) {
      SNode* p1 = nodesListGetNode(pFuncNode->pParameterList, j);
      QUERY_CHECK_NULL(p1, code, lino, _end, terrno);
      if (p1->type == QUERY_NODE_COLUMN) {
        SColumnNode* pcn = (SColumnNode*)p1;

        pExp->base.pParam[j].type = FUNC_PARAM_TYPE_COLUMN;
        pExp->base.pParam[j].pCol =
            createColumn(pcn->dataBlockId, pcn->slotId, pcn->colId, &pcn->node.resType, pcn->colType);
        QUERY_CHECK_NULL(pExp->base.pParam[j].pCol, code, lino, _end, terrno);
      } else if (p1->type == QUERY_NODE_VALUE) {
        SValueNode* pvn = (SValueNode*)p1;
        pExp->base.pParam[j].type = FUNC_PARAM_TYPE_VALUE;
        nodesValueNodeToVariant(pvn, &pExp->base.pParam[j].param);
      }
    }
  } else if (type == QUERY_NODE_OPERATOR) {
    pExp->pExpr->nodeType = QUERY_NODE_OPERATOR;
    SOperatorNode* pOpNode = (SOperatorNode*)pNode;

    pExp->base.pParam = taosMemoryCalloc(1, sizeof(SFunctParam));
    QUERY_CHECK_NULL(pExp->base.pParam, code, lino, _end, terrno);
    pExp->base.numOfParams = 1;

    SDataType* pType = &pOpNode->node.resType;
    pExp->base.resSchema =
        createResSchema(pType->type, pType->bytes, slotId, pType->scale, pType->precision, pOpNode->node.aliasName);
    pExp->pExpr->_optrRoot.pRootNode = pNode;
  } else if (type == QUERY_NODE_CASE_WHEN) {
    pExp->pExpr->nodeType = QUERY_NODE_OPERATOR;
    SCaseWhenNode* pCaseNode = (SCaseWhenNode*)pNode;

    pExp->base.pParam = taosMemoryCalloc(1, sizeof(SFunctParam));
    QUERY_CHECK_NULL(pExp->base.pParam, code, lino, _end, terrno);
    pExp->base.numOfParams = 1;

    SDataType* pType = &pCaseNode->node.resType;
    pExp->base.resSchema =
        createResSchema(pType->type, pType->bytes, slotId, pType->scale, pType->precision, pCaseNode->node.aliasName);
    pExp->pExpr->_optrRoot.pRootNode = pNode;
  } else if (type == QUERY_NODE_LOGIC_CONDITION) {
    pExp->pExpr->nodeType = QUERY_NODE_OPERATOR;
    SLogicConditionNode* pCond = (SLogicConditionNode*)pNode;
    pExp->base.pParam = taosMemoryCalloc(1, sizeof(SFunctParam));
    QUERY_CHECK_NULL(pExp->base.pParam, code, lino, _end, terrno);

    if (TSDB_CODE_SUCCESS == code) {
      pExp->base.numOfParams = 1;
      SDataType* pType = &pCond->node.resType;
      pExp->base.resSchema = createResSchema(pType->type, pType->bytes, slotId, pType->scale, pType->precision, pCond->node.aliasName);
      pExp->pExpr->_optrRoot.pRootNode = pNode;
    }
  } else {
    ASSERT(0);
  }

_end:
  if (code != TSDB_CODE_SUCCESS) {
    qError("%s failed at line %d since %s", __func__, lino, tstrerror(code));
  }
  return code;
}

int32_t createExprFromTargetNode(SExprInfo* pExp, STargetNode* pTargetNode) {
  return createExprFromOneNode(pExp, pTargetNode->pExpr, pTargetNode->slotId);
}

SExprInfo* createExpr(SNodeList* pNodeList, int32_t* numOfExprs) {
  *numOfExprs = LIST_LENGTH(pNodeList);
  SExprInfo* pExprs = taosMemoryCalloc(*numOfExprs, sizeof(SExprInfo));
  if (!pExprs) {
    return NULL;
  }

  for (int32_t i = 0; i < (*numOfExprs); ++i) {
    SExprInfo* pExp = &pExprs[i];
    int32_t    code = createExprFromOneNode(pExp, nodesListGetNode(pNodeList, i), i + UD_TAG_COLUMN_INDEX);
    if (code != TSDB_CODE_SUCCESS) {
      taosMemoryFreeClear(pExprs);
      terrno = code;
      qError("%s failed at line %d since %s", __func__, __LINE__, tstrerror(code));
      return NULL;
    }
  }

  return pExprs;
}

int32_t createExprInfo(SNodeList* pNodeList, SNodeList* pGroupKeys, SExprInfo** pExprInfo, int32_t* numOfExprs) {
  QRY_OPTR_CHECK(pExprInfo);

  int32_t code = 0;
  int32_t numOfFuncs = LIST_LENGTH(pNodeList);
  int32_t numOfGroupKeys = 0;
  if (pGroupKeys != NULL) {
    numOfGroupKeys = LIST_LENGTH(pGroupKeys);
  }

  *numOfExprs = numOfFuncs + numOfGroupKeys;
  if (*numOfExprs == 0) {
    return code;
  }

  SExprInfo* pExprs = taosMemoryCalloc(*numOfExprs, sizeof(SExprInfo));
  if (pExprs == NULL) {
    return terrno;
  }

  for (int32_t i = 0; i < (*numOfExprs); ++i) {
    STargetNode* pTargetNode = NULL;
    if (i < numOfFuncs) {
      pTargetNode = (STargetNode*)nodesListGetNode(pNodeList, i);
    } else {
      pTargetNode = (STargetNode*)nodesListGetNode(pGroupKeys, i - numOfFuncs);
    }
    if (!pTargetNode) {
      qError("%s failed at line %d since %s", __func__, __LINE__, tstrerror(terrno));
      return terrno;
    }

    SExprInfo* pExp = &pExprs[i];
    code = createExprFromTargetNode(pExp, pTargetNode);
    if (code != TSDB_CODE_SUCCESS) {
      taosMemoryFreeClear(pExprs);
      qError("%s failed at line %d since %s", __func__, __LINE__, tstrerror(code));
      return code;
    }
  }

  *pExprInfo = pExprs;
  return code;
}

// set the output buffer for the selectivity + tag query
static int32_t setSelectValueColumnInfo(SqlFunctionCtx* pCtx, int32_t numOfOutput) {
  int32_t num = 0;

  SqlFunctionCtx*  p = NULL;
  SqlFunctionCtx** pValCtx = taosMemoryCalloc(numOfOutput, POINTER_BYTES);
  if (pValCtx == NULL) {
    return TSDB_CODE_OUT_OF_MEMORY;
  }

  SHashObj* pSelectFuncs = taosHashInit(8, taosGetDefaultHashFunction(TSDB_DATA_TYPE_BINARY), false, HASH_ENTRY_LOCK);
  for (int32_t i = 0; i < numOfOutput; ++i) {
    const char* pName = pCtx[i].pExpr->pExpr->_function.functionName;
    if ((strcmp(pName, "_select_value") == 0) || (strcmp(pName, "_group_key") == 0) ||
        (strcmp(pName, "_group_const_value") == 0)) {
      pValCtx[num++] = &pCtx[i];
    } else if (fmIsSelectFunc(pCtx[i].functionId)) {
      void* data = taosHashGet(pSelectFuncs, pName, strlen(pName));
      if (taosHashGetSize(pSelectFuncs) != 0 && data == NULL) {
        p = NULL;
        break;
      } else {
        int32_t tempRes = taosHashPut(pSelectFuncs, pName, strlen(pName), &num, sizeof(num));
        if (tempRes != TSDB_CODE_SUCCESS && tempRes != TSDB_CODE_DUP_KEY) {
          qError("%s failed at line %d since %s", __func__, __LINE__, tstrerror(tempRes));
          return tempRes;
        }
        p = &pCtx[i];
      }
    }
  }
  taosHashCleanup(pSelectFuncs);

  if (p != NULL) {
    p->subsidiaries.pCtx = pValCtx;
    p->subsidiaries.num = num;
  } else {
    taosMemoryFreeClear(pValCtx);
  }

  return TSDB_CODE_SUCCESS;
}

SqlFunctionCtx* createSqlFunctionCtx(SExprInfo* pExprInfo, int32_t numOfOutput, int32_t** rowEntryInfoOffset,
                                     SFunctionStateStore* pStore) {
  int32_t         code = TSDB_CODE_SUCCESS;
  int32_t         lino = 0;
  SqlFunctionCtx* pFuncCtx = (SqlFunctionCtx*)taosMemoryCalloc(numOfOutput, sizeof(SqlFunctionCtx));
  if (pFuncCtx == NULL) {
    return NULL;
  }

  *rowEntryInfoOffset = taosMemoryCalloc(numOfOutput, sizeof(int32_t));
  if (*rowEntryInfoOffset == 0) {
    taosMemoryFreeClear(pFuncCtx);
    return NULL;
  }

  for (int32_t i = 0; i < numOfOutput; ++i) {
    SExprInfo* pExpr = &pExprInfo[i];

    SExprBasicInfo* pFunct = &pExpr->base;
    SqlFunctionCtx* pCtx = &pFuncCtx[i];

    pCtx->functionId = -1;
    pCtx->pExpr = pExpr;

    if (pExpr->pExpr->nodeType == QUERY_NODE_FUNCTION) {
      SFuncExecEnv env = {0};
      pCtx->functionId = pExpr->pExpr->_function.pFunctNode->funcId;
      pCtx->isPseudoFunc = fmIsWindowPseudoColumnFunc(pCtx->functionId);
      pCtx->isNotNullFunc = fmIsNotNullOutputFunc(pCtx->functionId);

      bool isUdaf = fmIsUserDefinedFunc(pCtx->functionId);
      if (fmIsAggFunc(pCtx->functionId) || fmIsIndefiniteRowsFunc(pCtx->functionId)) {
        if (!isUdaf) {
          code = fmGetFuncExecFuncs(pCtx->functionId, &pCtx->fpSet);
          QUERY_CHECK_CODE(code, lino, _end);
        } else {
          char* udfName = pExpr->pExpr->_function.pFunctNode->functionName;
          pCtx->udfName = taosStrdup(udfName);
          QUERY_CHECK_NULL(pCtx->udfName, code, lino, _end, terrno);

          code = fmGetUdafExecFuncs(pCtx->functionId, &pCtx->fpSet);
          QUERY_CHECK_CODE(code, lino, _end);
        }
        bool tmp = pCtx->fpSet.getEnv(pExpr->pExpr->_function.pFunctNode, &env);
        if (!tmp) {
          code = TSDB_CODE_OUT_OF_MEMORY;
          QUERY_CHECK_CODE(code, lino, _end);
        }
      } else {
        code = fmGetScalarFuncExecFuncs(pCtx->functionId, &pCtx->sfp);
        if (code != TSDB_CODE_SUCCESS && isUdaf) {
          code = TSDB_CODE_SUCCESS;
        }
        QUERY_CHECK_CODE(code, lino, _end);

        if (pCtx->sfp.getEnv != NULL) {
          bool tmp = pCtx->sfp.getEnv(pExpr->pExpr->_function.pFunctNode, &env);
          if (!tmp) {
            code = TSDB_CODE_OUT_OF_MEMORY;
            QUERY_CHECK_CODE(code, lino, _end);
          }
        }
      }
      pCtx->resDataInfo.interBufSize = env.calcMemSize;
    } else if (pExpr->pExpr->nodeType == QUERY_NODE_COLUMN || pExpr->pExpr->nodeType == QUERY_NODE_OPERATOR ||
               pExpr->pExpr->nodeType == QUERY_NODE_VALUE) {
      // for simple column, the result buffer needs to hold at least one element.
      pCtx->resDataInfo.interBufSize = pFunct->resSchema.bytes;
    }

    pCtx->input.numOfInputCols = pFunct->numOfParams;
    pCtx->input.pData = taosMemoryCalloc(pFunct->numOfParams, POINTER_BYTES);
    QUERY_CHECK_NULL(pCtx->input.pData, code, lino, _end, terrno);
    pCtx->input.pColumnDataAgg = taosMemoryCalloc(pFunct->numOfParams, POINTER_BYTES);
    QUERY_CHECK_NULL(pCtx->input.pColumnDataAgg, code, lino, _end, terrno);

    pCtx->pTsOutput = NULL;
    pCtx->resDataInfo.bytes = pFunct->resSchema.bytes;
    pCtx->resDataInfo.type = pFunct->resSchema.type;
    pCtx->order = TSDB_ORDER_ASC;
    pCtx->start.key = INT64_MIN;
    pCtx->end.key = INT64_MIN;
    pCtx->numOfParams = pExpr->base.numOfParams;
    pCtx->param = pFunct->pParam;
    pCtx->saveHandle.currentPage = -1;
    pCtx->pStore = pStore;
    pCtx->hasWindowOrGroup = false;
  }

  for (int32_t i = 1; i < numOfOutput; ++i) {
    (*rowEntryInfoOffset)[i] = (int32_t)((*rowEntryInfoOffset)[i - 1] + sizeof(SResultRowEntryInfo) +
                                         pFuncCtx[i - 1].resDataInfo.interBufSize);
  }

  code = setSelectValueColumnInfo(pFuncCtx, numOfOutput);
  QUERY_CHECK_CODE(code, lino, _end);

_end:
  if (code != TSDB_CODE_SUCCESS) {
    qError("%s failed at line %d since %s", __func__, lino, tstrerror(code));
    for (int32_t i = 0; i < numOfOutput; ++i) {
      taosMemoryFree(pFuncCtx[i].input.pData);
      taosMemoryFree(pFuncCtx[i].input.pColumnDataAgg);
    }
    taosMemoryFreeClear(*rowEntryInfoOffset);
    taosMemoryFreeClear(pFuncCtx);
    return NULL;
  }
  return pFuncCtx;
}

// NOTE: sources columns are more than the destination SSDatablock columns.
// doFilter in table scan needs every column even its output is false
int32_t relocateColumnData(SSDataBlock* pBlock, const SArray* pColMatchInfo, SArray* pCols, bool outputEveryColumn) {
  int32_t code = TSDB_CODE_SUCCESS;
  size_t  numOfSrcCols = taosArrayGetSize(pCols);

  int32_t i = 0, j = 0;
  while (i < numOfSrcCols && j < taosArrayGetSize(pColMatchInfo)) {
    SColumnInfoData* p = taosArrayGet(pCols, i);
    if (!p) {
      qError("%s failed at line %d since %s", __func__, __LINE__, tstrerror(terrno));
      return terrno;
    }
    SColMatchItem* pmInfo = taosArrayGet(pColMatchInfo, j);
    if (!pmInfo) {
      return terrno;
    }

    if (p->info.colId == pmInfo->colId) {
      SColumnInfoData* pDst = taosArrayGet(pBlock->pDataBlock, pmInfo->dstSlotId);
      if (!pDst) {
        return terrno;
      }
      code = colDataAssign(pDst, p, pBlock->info.rows, &pBlock->info);
      if (code != TSDB_CODE_SUCCESS) {
        qError("%s failed at line %d since %s", __func__, __LINE__, tstrerror(code));
        return code;
      }
      i++;
      j++;
    } else if (p->info.colId < pmInfo->colId) {
      i++;
    } else {
      ASSERT(0);
    }
  }
  return code;
}

SInterval extractIntervalInfo(const STableScanPhysiNode* pTableScanNode) {
  SInterval interval = {
      .interval = pTableScanNode->interval,
      .sliding = pTableScanNode->sliding,
      .intervalUnit = pTableScanNode->intervalUnit,
      .slidingUnit = pTableScanNode->slidingUnit,
      .offset = pTableScanNode->offset,
      .precision = pTableScanNode->scan.node.pOutputDataBlockDesc->precision,
  };

  return interval;
}

SColumn extractColumnFromColumnNode(SColumnNode* pColNode) {
  SColumn c = {0};

  c.slotId = pColNode->slotId;
  c.colId = pColNode->colId;
  c.type = pColNode->node.resType.type;
  c.bytes = pColNode->node.resType.bytes;
  c.scale = pColNode->node.resType.scale;
  c.precision = pColNode->node.resType.precision;
  return c;
}

int32_t initQueryTableDataCond(SQueryTableDataCond* pCond, const STableScanPhysiNode* pTableScanNode,
                               const SReadHandle* readHandle) {
  pCond->order = pTableScanNode->scanSeq[0] > 0 ? TSDB_ORDER_ASC : TSDB_ORDER_DESC;
  pCond->numOfCols = LIST_LENGTH(pTableScanNode->scan.pScanCols);

  pCond->colList = taosMemoryCalloc(pCond->numOfCols, sizeof(SColumnInfo));
  if (!pCond->colList) {
    return terrno;
  }
  pCond->pSlotList = taosMemoryMalloc(sizeof(int32_t) * pCond->numOfCols);
  if (pCond->colList == NULL || pCond->pSlotList == NULL) {
    terrno = TSDB_CODE_OUT_OF_MEMORY;
    taosMemoryFreeClear(pCond->colList);
    taosMemoryFreeClear(pCond->pSlotList);
    return terrno;
  }

  // TODO: get it from stable scan node
  pCond->twindows = pTableScanNode->scanRange;
  pCond->suid = pTableScanNode->scan.suid;
  pCond->type = TIMEWINDOW_RANGE_CONTAINED;
  pCond->startVersion = -1;
  pCond->endVersion = -1;
  pCond->skipRollup = readHandle->skipRollup;

  // allowed read stt file optimization mode
  pCond->notLoadData = (pTableScanNode->dataRequired == FUNC_DATA_REQUIRED_NOT_LOAD) &&
                       (pTableScanNode->scan.node.pConditions == NULL) && (pTableScanNode->interval == 0);

  int32_t j = 0;
  for (int32_t i = 0; i < pCond->numOfCols; ++i) {
    STargetNode* pNode = (STargetNode*)nodesListGetNode(pTableScanNode->scan.pScanCols, i);
    if (!pNode) {
      qError("%s failed at line %d since %s", __func__, __LINE__, tstrerror(terrno));
      return terrno;
    }
    SColumnNode* pColNode = (SColumnNode*)pNode->pExpr;
    if (pColNode->colType == COLUMN_TYPE_TAG) {
      continue;
    }

    pCond->colList[j].type = pColNode->node.resType.type;
    pCond->colList[j].bytes = pColNode->node.resType.bytes;
    pCond->colList[j].colId = pColNode->colId;
    pCond->colList[j].pk = pColNode->isPk;

    pCond->pSlotList[j] = pNode->slotId;
    j += 1;
  }

  pCond->numOfCols = j;
  return TSDB_CODE_SUCCESS;
}

void cleanupQueryTableDataCond(SQueryTableDataCond* pCond) {
  taosMemoryFreeClear(pCond->colList);
  taosMemoryFreeClear(pCond->pSlotList);
}

int32_t convertFillType(int32_t mode) {
  int32_t type = TSDB_FILL_NONE;
  switch (mode) {
    case FILL_MODE_PREV:
      type = TSDB_FILL_PREV;
      break;
    case FILL_MODE_NONE:
      type = TSDB_FILL_NONE;
      break;
    case FILL_MODE_NULL:
      type = TSDB_FILL_NULL;
      break;
    case FILL_MODE_NULL_F:
      type = TSDB_FILL_NULL_F;
      break;
    case FILL_MODE_NEXT:
      type = TSDB_FILL_NEXT;
      break;
    case FILL_MODE_VALUE:
      type = TSDB_FILL_SET_VALUE;
      break;
    case FILL_MODE_VALUE_F:
      type = TSDB_FILL_SET_VALUE_F;
      break;
    case FILL_MODE_LINEAR:
      type = TSDB_FILL_LINEAR;
      break;
    default:
      type = TSDB_FILL_NONE;
  }

  return type;
}

void getInitialStartTimeWindow(SInterval* pInterval, TSKEY ts, STimeWindow* w, bool ascQuery) {
  if (ascQuery) {
    *w = getAlignQueryTimeWindow(pInterval, ts);
  } else {
    // the start position of the first time window in the endpoint that spreads beyond the queried last timestamp
    *w = getAlignQueryTimeWindow(pInterval, ts);

    int64_t key = w->skey;
    while (key < ts) {  // moving towards end
      key = taosTimeAdd(key, pInterval->sliding, pInterval->slidingUnit, pInterval->precision);
      if (key > ts) {
        break;
      }

      w->skey = key;
    }
  }
}

static STimeWindow doCalculateTimeWindow(int64_t ts, SInterval* pInterval) {
  STimeWindow w = {0};

  w.skey = taosTimeTruncate(ts, pInterval);
  w.ekey = taosTimeGetIntervalEnd(w.skey, pInterval);
  return w;
}

STimeWindow getFirstQualifiedTimeWindow(int64_t ts, STimeWindow* pWindow, SInterval* pInterval, int32_t order) {
  int32_t factor = (order == TSDB_ORDER_ASC) ? -1 : 1;

  STimeWindow win = *pWindow;
  STimeWindow save = win;
  while (win.skey <= ts && win.ekey >= ts) {
    save = win;
    win.skey = taosTimeAdd(win.skey, factor * pInterval->sliding, pInterval->slidingUnit, pInterval->precision);
    win.ekey = taosTimeAdd(win.ekey, factor * pInterval->sliding, pInterval->slidingUnit, pInterval->precision);
  }

  return save;
}

// get the correct time window according to the handled timestamp
// todo refactor
STimeWindow getActiveTimeWindow(SDiskbasedBuf* pBuf, SResultRowInfo* pResultRowInfo, int64_t ts, SInterval* pInterval,
                                int32_t order) {
  STimeWindow w = {0};
  if (pResultRowInfo->cur.pageId == -1) {  // the first window, from the previous stored value
    getInitialStartTimeWindow(pInterval, ts, &w, (order == TSDB_ORDER_ASC));
    w.ekey = taosTimeGetIntervalEnd(w.skey, pInterval);
    return w;
  }

  SResultRow* pRow = getResultRowByPos(pBuf, &pResultRowInfo->cur, false);
  if (pRow) {
    w = pRow->win;
  }

  // in case of typical time window, we can calculate time window directly.
  if (w.skey > ts || w.ekey < ts) {
    w = doCalculateTimeWindow(ts, pInterval);
  }

  if (pInterval->interval != pInterval->sliding) {
    // it is an sliding window query, in which sliding value is not equalled to
    // interval value, and we need to find the first qualified time window.
    w = getFirstQualifiedTimeWindow(ts, &w, pInterval, order);
  }

  return w;
}

void getNextTimeWindow(const SInterval* pInterval, STimeWindow* tw, int32_t order) {
  int64_t slidingStart = 0;
  if (pInterval->offset > 0) {
    slidingStart = taosTimeAdd(tw->skey, -1 * pInterval->offset, pInterval->offsetUnit, pInterval->precision);
  } else {
    slidingStart = tw->skey;
  }
  int32_t factor = GET_FORWARD_DIRECTION_FACTOR(order);
  slidingStart = taosTimeAdd(slidingStart, factor * pInterval->sliding, pInterval->slidingUnit, pInterval->precision);
  tw->skey = taosTimeAdd(slidingStart, pInterval->offset, pInterval->offsetUnit, pInterval->precision);
  int64_t slidingEnd =
      taosTimeAdd(slidingStart, pInterval->interval, pInterval->intervalUnit, pInterval->precision) - 1;
  tw->ekey = taosTimeAdd(slidingEnd, pInterval->offset, pInterval->offsetUnit, pInterval->precision);
}

bool hasLimitOffsetInfo(SLimitInfo* pLimitInfo) {
  return (pLimitInfo->limit.limit != -1 || pLimitInfo->limit.offset != -1 || pLimitInfo->slimit.limit != -1 ||
          pLimitInfo->slimit.offset != -1);
}

bool hasSlimitOffsetInfo(SLimitInfo* pLimitInfo) {
  return (pLimitInfo->slimit.limit != -1 || pLimitInfo->slimit.offset != -1);
}

void initLimitInfo(const SNode* pLimit, const SNode* pSLimit, SLimitInfo* pLimitInfo) {
  SLimit limit = {.limit = getLimit(pLimit), .offset = getOffset(pLimit)};
  SLimit slimit = {.limit = getLimit(pSLimit), .offset = getOffset(pSLimit)};

  pLimitInfo->limit = limit;
  pLimitInfo->slimit = slimit;
  pLimitInfo->remainOffset = limit.offset;
  pLimitInfo->remainGroupOffset = slimit.offset;
}

void resetLimitInfoForNextGroup(SLimitInfo* pLimitInfo) {
  pLimitInfo->numOfOutputRows = 0;
  pLimitInfo->remainOffset = pLimitInfo->limit.offset;
}

uint64_t tableListGetSize(const STableListInfo* pTableList) {
  ASSERT(taosArrayGetSize(pTableList->pTableList) == taosHashGetSize(pTableList->map));
  return taosArrayGetSize(pTableList->pTableList);
}

uint64_t tableListGetSuid(const STableListInfo* pTableList) { return pTableList->idInfo.suid; }

STableKeyInfo* tableListGetInfo(const STableListInfo* pTableList, int32_t index) {
  if (taosArrayGetSize(pTableList->pTableList) == 0) {
    return NULL;
  }

  return taosArrayGet(pTableList->pTableList, index);
}

int32_t tableListFind(const STableListInfo* pTableList, uint64_t uid, int32_t startIndex) {
  int32_t numOfTables = taosArrayGetSize(pTableList->pTableList);
  if (startIndex >= numOfTables) {
    return -1;
  }

  for (int32_t i = startIndex; i < numOfTables; ++i) {
    STableKeyInfo* p = taosArrayGet(pTableList->pTableList, i);
    if (!p) {
      qError("%s failed at line %d since %s", __func__, __LINE__, tstrerror(terrno));
      return -1;
    }
    if (p->uid == uid) {
      return i;
    }
  }
  return -1;
}

void tableListGetSourceTableInfo(const STableListInfo* pTableList, uint64_t* psuid, uint64_t* uid, int32_t* type) {
  *psuid = pTableList->idInfo.suid;
  *uid = pTableList->idInfo.uid;
  *type = pTableList->idInfo.tableType;
}

uint64_t tableListGetTableGroupId(const STableListInfo* pTableList, uint64_t tableUid) {
  int32_t* slot = taosHashGet(pTableList->map, &tableUid, sizeof(tableUid));
  if (slot == NULL) {
    return -1;
  }

  STableKeyInfo* pKeyInfo = taosArrayGet(pTableList->pTableList, *slot);
  ASSERT(pKeyInfo->uid == tableUid);

  return pKeyInfo->groupId;
}

// TODO handle the group offset info, fix it, the rule of group output will be broken by this function
int32_t tableListAddTableInfo(STableListInfo* pTableList, uint64_t uid, uint64_t gid) {
  int32_t code = TSDB_CODE_SUCCESS;
  int32_t lino = 0;
  if (pTableList->map == NULL) {
    pTableList->map = taosHashInit(32, taosGetDefaultHashFunction(TSDB_DATA_TYPE_BINARY), false, HASH_ENTRY_LOCK);
    QUERY_CHECK_NULL(pTableList->map, code, lino, _end, terrno);
  }

  STableKeyInfo keyInfo = {.uid = uid, .groupId = gid};
  void*         p = taosHashGet(pTableList->map, &uid, sizeof(uid));
  if (p != NULL) {
    qInfo("table:%" PRId64 " already in tableIdList, ignore it", uid);
    goto _end;
  }

  void* tmp = taosArrayPush(pTableList->pTableList, &keyInfo);
  QUERY_CHECK_NULL(tmp, code, lino, _end, terrno);

  int32_t slot = (int32_t)taosArrayGetSize(pTableList->pTableList) - 1;
  code = taosHashPut(pTableList->map, &uid, sizeof(uid), &slot, sizeof(slot));
  if (code != TSDB_CODE_SUCCESS) {
    ASSERT(code != TSDB_CODE_DUP_KEY);  // we have checked the existence of uid in hash map above
    taosArrayPopTailBatch(pTableList->pTableList, 1);  // let's pop the last element in the array list
  }

_end:
  if (code != TSDB_CODE_SUCCESS) {
    qError("%s failed at line %d since %s", __func__, lino, tstrerror(code));
  } else {
    qDebug("uid:%" PRIu64 ", groupId:%" PRIu64 " added into table list, slot:%d, total:%d", uid, gid, slot, slot + 1);
  }

  return code;
}

int32_t tableListGetGroupList(const STableListInfo* pTableList, int32_t ordinalGroupIndex, STableKeyInfo** pKeyInfo,
                              int32_t* size) {
  int32_t totalGroups = tableListGetOutputGroups(pTableList);
  int32_t numOfTables = tableListGetSize(pTableList);

  if (ordinalGroupIndex < 0 || ordinalGroupIndex >= totalGroups) {
    return TSDB_CODE_INVALID_PARA;
  }

  // here handle two special cases:
  // 1. only one group exists, and 2. one table exists for each group.
  if (totalGroups == 1) {
    *size = numOfTables;
    *pKeyInfo = (*size == 0) ? NULL : taosArrayGet(pTableList->pTableList, 0);
    return TSDB_CODE_SUCCESS;
  } else if (totalGroups == numOfTables) {
    *size = 1;
    *pKeyInfo = taosArrayGet(pTableList->pTableList, ordinalGroupIndex);
    return TSDB_CODE_SUCCESS;
  }

  int32_t offset = pTableList->groupOffset[ordinalGroupIndex];
  if (ordinalGroupIndex < totalGroups - 1) {
    *size = pTableList->groupOffset[ordinalGroupIndex + 1] - offset;
  } else {
    *size = numOfTables - offset;
  }

  *pKeyInfo = taosArrayGet(pTableList->pTableList, offset);
  return TSDB_CODE_SUCCESS;
}

int32_t tableListGetOutputGroups(const STableListInfo* pTableList) { return pTableList->numOfOuputGroups; }

bool oneTableForEachGroup(const STableListInfo* pTableList) { return pTableList->oneTableForEachGroup; }

STableListInfo* tableListCreate() {
  STableListInfo* pListInfo = taosMemoryCalloc(1, sizeof(STableListInfo));
  if (pListInfo == NULL) {
    return NULL;
  }

  pListInfo->remainGroups = NULL;
  pListInfo->pTableList = taosArrayInit(4, sizeof(STableKeyInfo));
  if (pListInfo->pTableList == NULL) {
    goto _error;
  }

  pListInfo->map = taosHashInit(1024, taosGetDefaultHashFunction(TSDB_DATA_TYPE_BIGINT), false, HASH_ENTRY_LOCK);
  if (pListInfo->map == NULL) {
    goto _error;
  }

  pListInfo->numOfOuputGroups = 1;
  return pListInfo;

_error:
  tableListDestroy(pListInfo);
  return NULL;
}

void tableListDestroy(STableListInfo* pTableListInfo) {
  if (pTableListInfo == NULL) {
    return;
  }

  taosArrayDestroy(pTableListInfo->pTableList);
  taosMemoryFreeClear(pTableListInfo->groupOffset);

  taosHashCleanup(pTableListInfo->map);
  taosHashCleanup(pTableListInfo->remainGroups);
  pTableListInfo->pTableList = NULL;
  pTableListInfo->map = NULL;
  taosMemoryFree(pTableListInfo);
}

void tableListClear(STableListInfo* pTableListInfo) {
  if (pTableListInfo == NULL) {
    return;
  }

  taosArrayClear(pTableListInfo->pTableList);
  taosHashClear(pTableListInfo->map);
  taosHashClear(pTableListInfo->remainGroups);
  taosMemoryFree(pTableListInfo->groupOffset);
  pTableListInfo->numOfOuputGroups = 1;
  pTableListInfo->oneTableForEachGroup = false;
}

static int32_t orderbyGroupIdComparFn(const void* p1, const void* p2) {
  STableKeyInfo* pInfo1 = (STableKeyInfo*)p1;
  STableKeyInfo* pInfo2 = (STableKeyInfo*)p2;

  if (pInfo1->groupId == pInfo2->groupId) {
    return 0;
  } else {
    return pInfo1->groupId < pInfo2->groupId ? -1 : 1;
  }
}

static int32_t sortTableGroup(STableListInfo* pTableListInfo) {
  taosArraySort(pTableListInfo->pTableList, orderbyGroupIdComparFn);
  int32_t size = taosArrayGetSize(pTableListInfo->pTableList);

  SArray* pList = taosArrayInit(4, sizeof(int32_t));
  if (!pList) {
    return terrno;
  }

  STableKeyInfo* pInfo = taosArrayGet(pTableListInfo->pTableList, 0);
  if (!pInfo) {
    qError("%s failed at line %d since %s", __func__, __LINE__, tstrerror(terrno));
    return terrno;
  }
  uint64_t       gid = pInfo->groupId;

  int32_t start = 0;
  void*   tmp = taosArrayPush(pList, &start);
  if (!tmp) {
    qError("%s failed at line %d since %s", __func__, __LINE__, tstrerror(terrno));
    return terrno;
  }

  for (int32_t i = 1; i < size; ++i) {
    pInfo = taosArrayGet(pTableListInfo->pTableList, i);
    if (!pInfo) {
      qError("%s failed at line %d since %s", __func__, __LINE__, tstrerror(terrno));
      return terrno;
    }
    if (pInfo->groupId != gid) {
      tmp = taosArrayPush(pList, &i);
      if (!tmp) {
        qError("%s failed at line %d since %s", __func__, __LINE__, tstrerror(terrno));
        return terrno;
      }
      gid = pInfo->groupId;
    }
  }

  pTableListInfo->numOfOuputGroups = taosArrayGetSize(pList);
  pTableListInfo->groupOffset = taosMemoryMalloc(sizeof(int32_t) * pTableListInfo->numOfOuputGroups);
  if (pTableListInfo->groupOffset == NULL) {
    taosArrayDestroy(pList);
    return TSDB_CODE_OUT_OF_MEMORY;
  }

  memcpy(pTableListInfo->groupOffset, taosArrayGet(pList, 0), sizeof(int32_t) * pTableListInfo->numOfOuputGroups);
  taosArrayDestroy(pList);
  return TSDB_CODE_SUCCESS;
}

int32_t buildGroupIdMapForAllTables(STableListInfo* pTableListInfo, SReadHandle* pHandle, SScanPhysiNode* pScanNode,
                                    SNodeList* group, bool groupSort, uint8_t* digest, SStorageAPI* pAPI) {
  int32_t code = TSDB_CODE_SUCCESS;

  bool   groupByTbname = groupbyTbname(group);
  size_t numOfTables = taosArrayGetSize(pTableListInfo->pTableList);
  if (!numOfTables) {
    return code;
  }
  if (group == NULL || groupByTbname) {
    if (tsCountAlwaysReturnValue && QUERY_NODE_PHYSICAL_PLAN_TABLE_SCAN == nodeType(pScanNode) &&
        ((STableScanPhysiNode*)pScanNode)->needCountEmptyTable) {
      pTableListInfo->remainGroups =
          taosHashInit(numOfTables, taosGetDefaultHashFunction(TSDB_DATA_TYPE_BIGINT), false, HASH_NO_LOCK);
      if (pTableListInfo->remainGroups == NULL) {
        return TSDB_CODE_OUT_OF_MEMORY;
      }

      for (int i = 0; i < numOfTables; i++) {
        STableKeyInfo* info = taosArrayGet(pTableListInfo->pTableList, i);
        if (!info) {
          qError("%s failed at line %d since %s", __func__, __LINE__, tstrerror(terrno));
          return terrno;
        }
        info->groupId = groupByTbname ? info->uid : 0;

        int32_t tempRes = taosHashPut(pTableListInfo->remainGroups, &(info->groupId), sizeof(info->groupId),
                                      &(info->uid), sizeof(info->uid));
        if (tempRes != TSDB_CODE_SUCCESS && tempRes != TSDB_CODE_DUP_KEY) {
          qError("%s failed at line %d since %s", __func__, __LINE__, tstrerror(tempRes));
          return tempRes;
        }
      }
    } else {
      for (int32_t i = 0; i < numOfTables; i++) {
        STableKeyInfo* info = taosArrayGet(pTableListInfo->pTableList, i);
        if (!info) {
          qError("%s failed at line %d since %s", __func__, __LINE__, tstrerror(terrno));
          return terrno;
        }
        info->groupId = groupByTbname ? info->uid : 0;
      }
    }

    pTableListInfo->oneTableForEachGroup = groupByTbname;
    if (numOfTables == 1 && pTableListInfo->idInfo.tableType == TSDB_CHILD_TABLE) {
      pTableListInfo->oneTableForEachGroup = true;
    }

    if (groupSort && groupByTbname) {
      taosArraySort(pTableListInfo->pTableList, orderbyGroupIdComparFn);
      pTableListInfo->numOfOuputGroups = numOfTables;
    } else if (groupByTbname && pScanNode->groupOrderScan) {
      pTableListInfo->numOfOuputGroups = numOfTables;
    } else {
      pTableListInfo->numOfOuputGroups = 1;
    }
  } else {
    bool initRemainGroups = false;
    if (QUERY_NODE_PHYSICAL_PLAN_TABLE_SCAN == nodeType(pScanNode)) {
      STableScanPhysiNode* pTableScanNode = (STableScanPhysiNode*)pScanNode;
      if (tsCountAlwaysReturnValue && pTableScanNode->needCountEmptyTable &&
          !(groupSort || pScanNode->groupOrderScan)) {
        initRemainGroups = true;
      }
    }

    code = getColInfoResultForGroupby(pHandle->vnode, group, pTableListInfo, digest, pAPI, initRemainGroups);
    if (code != TSDB_CODE_SUCCESS) {
      return code;
    }

    if (pScanNode->groupOrderScan) pTableListInfo->numOfOuputGroups = taosArrayGetSize(pTableListInfo->pTableList);

    if (groupSort || pScanNode->groupOrderScan) {
      code = sortTableGroup(pTableListInfo);
    }
  }

  // add all table entry in the hash map
  size_t size = taosArrayGetSize(pTableListInfo->pTableList);
  for (int32_t i = 0; i < size; ++i) {
    STableKeyInfo* p = taosArrayGet(pTableListInfo->pTableList, i);
    if (!p) {
      qError("%s failed at line %d since %s", __func__, __LINE__, tstrerror(terrno));
      return terrno;
    }
    int32_t        tempRes = taosHashPut(pTableListInfo->map, &p->uid, sizeof(uint64_t), &i, sizeof(int32_t));
    if (tempRes != TSDB_CODE_SUCCESS && tempRes != TSDB_CODE_DUP_KEY) {
      qError("%s failed at line %d since %s", __func__, __LINE__, tstrerror(tempRes));
      return tempRes;
    }
  }

  return code;
}

int32_t createScanTableListInfo(SScanPhysiNode* pScanNode, SNodeList* pGroupTags, bool groupSort, SReadHandle* pHandle,
                                STableListInfo* pTableListInfo, SNode* pTagCond, SNode* pTagIndexCond,
                                SExecTaskInfo* pTaskInfo) {
  int64_t     st = taosGetTimestampUs();
  const char* idStr = GET_TASKID(pTaskInfo);

  if (pHandle == NULL) {
    qError("invalid handle, in creating operator tree, %s", idStr);
    return TSDB_CODE_INVALID_PARA;
  }

  uint8_t digest[17] = {0};
  int32_t code = getTableList(pHandle->vnode, pScanNode, pTagCond, pTagIndexCond, pTableListInfo, digest, idStr,
                              &pTaskInfo->storageAPI);
  if (code != TSDB_CODE_SUCCESS) {
    qError("failed to getTableList, code: %s", tstrerror(code));
    return code;
  }

  int32_t numOfTables = taosArrayGetSize(pTableListInfo->pTableList);

  int64_t st1 = taosGetTimestampUs();
  pTaskInfo->cost.extractListTime = (st1 - st) / 1000.0;
  qDebug("extract queried table list completed, %d tables, elapsed time:%.2f ms %s", numOfTables,
         pTaskInfo->cost.extractListTime, idStr);

  if (numOfTables == 0) {
    qDebug("no table qualified for query, %s" PRIx64, idStr);
    return TSDB_CODE_SUCCESS;
  }

  code = buildGroupIdMapForAllTables(pTableListInfo, pHandle, pScanNode, pGroupTags, groupSort, digest,
                                     &pTaskInfo->storageAPI);
  if (code != TSDB_CODE_SUCCESS) {
    return code;
  }

  pTaskInfo->cost.groupIdMapTime = (taosGetTimestampUs() - st1) / 1000.0;
  qDebug("generate group id map completed, elapsed time:%.2f ms %s", pTaskInfo->cost.groupIdMapTime, idStr);

  return TSDB_CODE_SUCCESS;
}

char* getStreamOpName(uint16_t opType) {
  switch (opType) {
    case QUERY_NODE_PHYSICAL_PLAN_STREAM_SCAN:
      return "stream scan";
    case QUERY_NODE_PHYSICAL_PLAN_PROJECT:
      return "project";
    case QUERY_NODE_PHYSICAL_PLAN_STREAM_INTERVAL:
      return "interval single";
    case QUERY_NODE_PHYSICAL_PLAN_STREAM_FINAL_INTERVAL:
      return "interval final";
    case QUERY_NODE_PHYSICAL_PLAN_STREAM_SEMI_INTERVAL:
      return "interval semi";
    case QUERY_NODE_PHYSICAL_PLAN_STREAM_MID_INTERVAL:
      return "interval mid";
    case QUERY_NODE_PHYSICAL_PLAN_STREAM_FILL:
      return "stream fill";
    case QUERY_NODE_PHYSICAL_PLAN_STREAM_SESSION:
      return "session single";
    case QUERY_NODE_PHYSICAL_PLAN_STREAM_SEMI_SESSION:
      return "session semi";
    case QUERY_NODE_PHYSICAL_PLAN_STREAM_FINAL_SESSION:
      return "session final";
    case QUERY_NODE_PHYSICAL_PLAN_STREAM_STATE:
      return "state single";
    case QUERY_NODE_PHYSICAL_PLAN_STREAM_PARTITION:
      return "stream partitionby";
    case QUERY_NODE_PHYSICAL_PLAN_STREAM_EVENT:
      return "stream event";
    case QUERY_NODE_PHYSICAL_PLAN_STREAM_COUNT:
      return "stream count";
  }
  return "";
}

void printDataBlock(SSDataBlock* pBlock, const char* flag, const char* taskIdStr) {
  if (!pBlock || pBlock->info.rows == 0) {
    qDebug("%s===stream===%s: Block is Null or Empty", taskIdStr, flag);
    return;
  }
  char*   pBuf = NULL;
  int32_t code = dumpBlockData(pBlock, flag, &pBuf, taskIdStr);
  if (code == 0) {
    qDebug("%s", pBuf);
    taosMemoryFree(pBuf);
  }
}

void printSpecDataBlock(SSDataBlock* pBlock, const char* flag, const char* opStr, const char* taskIdStr) {
  if (!pBlock) {
    qDebug("%s===stream===%s %s: Block is Null", taskIdStr, flag, opStr);
    return;
  } else if (pBlock->info.rows == 0) {
    qDebug("%s===stream===%s %s: Block is Empty. block type %d", taskIdStr, flag, opStr, pBlock->info.type);
    return;
  }
  if (qDebugFlag & DEBUG_DEBUG) {
    char* pBuf = NULL;
    char  flagBuf[64];
    snprintf(flagBuf, sizeof(flagBuf), "%s %s", flag, opStr);
    int32_t code = dumpBlockData(pBlock, flagBuf, &pBuf, taskIdStr);
    if (code == 0) {
      qDebug("%s", pBuf);
      taosMemoryFree(pBuf);
    }
  }
}

TSKEY getStartTsKey(STimeWindow* win, const TSKEY* tsCols) { return tsCols == NULL ? win->skey : tsCols[0]; }

void updateTimeWindowInfo(SColumnInfoData* pColData, STimeWindow* pWin, int64_t delta) {
  int64_t* ts = (int64_t*)pColData->pData;

  int64_t duration = pWin->ekey - pWin->skey + delta;
  ts[2] = duration;            // set the duration
  ts[3] = pWin->skey;          // window start key
  ts[4] = pWin->ekey + delta;  // window end key
}

int32_t compKeys(const SArray* pSortGroupCols, const char* oldkeyBuf, int32_t oldKeysLen, const SSDataBlock* pBlock,
                 int32_t rowIndex) {
  SColumnDataAgg* pColAgg = NULL;
  const char*     isNull = oldkeyBuf;
  const char*     p = oldkeyBuf + sizeof(int8_t) * pSortGroupCols->size;

  for (int32_t i = 0; i < pSortGroupCols->size; ++i) {
    const SColumn*         pCol = (SColumn*)TARRAY_GET_ELEM(pSortGroupCols, i);
    const SColumnInfoData* pColInfoData = TARRAY_GET_ELEM(pBlock->pDataBlock, pCol->slotId);
    if (pBlock->pBlockAgg) pColAgg = &pBlock->pBlockAgg[pCol->slotId];

    if (colDataIsNull(pColInfoData, pBlock->info.rows, rowIndex, pColAgg)) {
      if (isNull[i] != 1) return 1;
    } else {
      if (isNull[i] != 0) return 1;
      const char* val = colDataGetData(pColInfoData, rowIndex);
      if (pCol->type == TSDB_DATA_TYPE_JSON) {
        int32_t len = getJsonValueLen(val);
        if (memcmp(p, val, len) != 0) return 1;
        p += len;
      } else if (IS_VAR_DATA_TYPE(pCol->type)) {
        if (memcmp(p, val, varDataTLen(val)) != 0) return 1;
        p += varDataTLen(val);
      } else {
        if (0 != memcmp(p, val, pCol->bytes)) return 1;
        p += pCol->bytes;
      }
    }
  }
  if ((int32_t)(p - oldkeyBuf) != oldKeysLen) return 1;
  return 0;
}

int32_t buildKeys(char* keyBuf, const SArray* pSortGroupCols, const SSDataBlock* pBlock, int32_t rowIndex) {
  uint32_t        colNum = pSortGroupCols->size;
  SColumnDataAgg* pColAgg = NULL;
  char*           isNull = keyBuf;
  char*           p = keyBuf + sizeof(int8_t) * colNum;

  for (int32_t i = 0; i < colNum; ++i) {
    const SColumn*         pCol = (SColumn*)TARRAY_GET_ELEM(pSortGroupCols, i);
    const SColumnInfoData* pColInfoData = TARRAY_GET_ELEM(pBlock->pDataBlock, pCol->slotId);
    if (pCol->slotId > pBlock->pDataBlock->size) continue;

    if (pBlock->pBlockAgg) pColAgg = &pBlock->pBlockAgg[pCol->slotId];

    if (colDataIsNull(pColInfoData, pBlock->info.rows, rowIndex, pColAgg)) {
      isNull[i] = 1;
    } else {
      isNull[i] = 0;
      const char* val = colDataGetData(pColInfoData, rowIndex);
      if (pCol->type == TSDB_DATA_TYPE_JSON) {
        int32_t len = getJsonValueLen(val);
        memcpy(p, val, len);
        p += len;
      } else if (IS_VAR_DATA_TYPE(pCol->type)) {
        varDataCopy(p, val);
        p += varDataTLen(val);
      } else {
        memcpy(p, val, pCol->bytes);
        p += pCol->bytes;
      }
    }
  }
  return (int32_t)(p - keyBuf);
}

uint64_t calcGroupId(char* pData, int32_t len) {
  T_MD5_CTX context;
  tMD5Init(&context);
  tMD5Update(&context, (uint8_t*)pData, len);
  tMD5Final(&context);

  // NOTE: only extract the initial 8 bytes of the final MD5 digest
  uint64_t id = 0;
  memcpy(&id, context.digest, sizeof(uint64_t));
  if (0 == id) memcpy(&id, context.digest + 8, sizeof(uint64_t));
  return id;
}

SNodeList* makeColsNodeArrFromSortKeys(SNodeList* pSortKeys) {
  SNode*     node;
  SNodeList* ret = NULL;
  FOREACH(node, pSortKeys) {
    SOrderByExprNode* pSortKey = (SOrderByExprNode*)node;
    int32_t           code = nodesListMakeAppend(&ret, pSortKey->pExpr);
    if (code != TSDB_CODE_SUCCESS) {
      qError("%s failed at line %d since %s", __func__, __LINE__, tstrerror(code));
      return NULL;
    }
  }
  return ret;
}

int32_t extractKeysLen(const SArray* keys, int32_t* pLen) {
  int32_t code = TSDB_CODE_SUCCESS;
  int32_t lino = 0;
  int32_t len = 0;
  int32_t keyNum = taosArrayGetSize(keys);
  for (int32_t i = 0; i < keyNum; ++i) {
    SColumn* pCol = (SColumn*)taosArrayGet(keys, i);
    QUERY_CHECK_NULL(pCol, code, lino, _end, terrno);
    len += pCol->bytes;
  }
  len += sizeof(int8_t) * keyNum;  // null flag
  *pLen = len;

_end:
  if (code != TSDB_CODE_SUCCESS) {
    qError("%s failed at line %d since %s", __func__, lino, tstrerror(code));
  }
  return code;
}<|MERGE_RESOLUTION|>--- conflicted
+++ resolved
@@ -1488,14 +1488,7 @@
   pNode.tableType = TSDB_SUPER_TABLE;
 
   STableListInfo* pTableListInfo = tableListCreate();
-<<<<<<< HEAD
   QUERY_CHECK_NULL(pTableListInfo, code, lino, _end, terrno);
-=======
-  if (pTableListInfo == NULL) {
-    return terrno;
-  }
-
->>>>>>> 14556de5
   uint8_t         digest[17] = {0};
   code =
       getTableList(pVnode, &pNode, pSubplan ? pSubplan->pTagCond : NULL, pSubplan ? pSubplan->pTagIndexCond : NULL,
