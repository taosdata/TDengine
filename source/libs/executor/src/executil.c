/*
 * Copyright (c) 2019 TAOS Data, Inc. <jhtao@taosdata.com>
 *
 * This program is free software: you can use, redistribute, and/or modify
 * it under the terms of the GNU Affero General Public License, version 3
 * or later ("AGPL"), as published by the Free Software Foundation.
 *
 * This program is distributed in the hope that it will be useful, but WITHOUT
 * ANY WARRANTY; without even the implied warranty of MERCHANTABILITY or
 * FITNESS FOR A PARTICULAR PURPOSE.
 *
 * You should have received a copy of the GNU Affero General Public License
 * along with this program. If not, see <http://www.gnu.org/licenses/>.
 */

#include "function.h"
#include "functionMgt.h"
#include "index.h"
#include "os.h"
#include "query.h"
#include "tdatablock.h"
#include "thash.h"
#include "tmsg.h"
#include "ttime.h"

#include "executil.h"
#include "executorInt.h"
#include "querytask.h"
#include "storageapi.h"
#include "tcompression.h"

typedef struct tagFilterAssist {
  SHashObj* colHash;
  int32_t   index;
  SArray*   cInfoList;
  int32_t   code;
} tagFilterAssist;

typedef struct STransTagExprCtx {
  int32_t      code;
  SMetaReader* pReader;
} STransTagExprCtx;

typedef enum {
  FILTER_NO_LOGIC = 1,
  FILTER_AND,
  FILTER_OTHER,
} FilterCondType;

static FilterCondType checkTagCond(SNode* cond);
static int32_t optimizeTbnameInCond(void* metaHandle, int64_t suid, SArray* list, SNode* pTagCond, SStorageAPI* pAPI);
static int32_t optimizeTbnameInCondImpl(void* metaHandle, SArray* list, SNode* pTagCond, SStorageAPI* pStoreAPI);

static int32_t getTableList(void* pVnode, SScanPhysiNode* pScanNode, SNode* pTagCond, SNode* pTagIndexCond,
                            STableListInfo* pListInfo, uint8_t* digest, const char* idstr, SStorageAPI* pStorageAPI);

static int64_t getLimit(const SNode* pLimit) { return NULL == pLimit ? -1 : ((SLimitNode*)pLimit)->limit; }
static int64_t getOffset(const SNode* pLimit) { return NULL == pLimit ? -1 : ((SLimitNode*)pLimit)->offset; }
static void    releaseColInfoData(void* pCol);

void initResultRowInfo(SResultRowInfo* pResultRowInfo) {
  pResultRowInfo->size = 0;
  pResultRowInfo->cur.pageId = -1;
}

void closeResultRow(SResultRow* pResultRow) { pResultRow->closed = true; }

void resetResultRow(SResultRow* pResultRow, size_t entrySize) {
  pResultRow->numOfRows = 0;
  pResultRow->closed = false;
  pResultRow->endInterp = false;
  pResultRow->startInterp = false;

  if (entrySize > 0) {
    memset(pResultRow->pEntryInfo, 0, entrySize);
  }
}

// TODO refactor: use macro
SResultRowEntryInfo* getResultEntryInfo(const SResultRow* pRow, int32_t index, const int32_t* offset) {
  return (SResultRowEntryInfo*)((char*)pRow->pEntryInfo + offset[index]);
}

size_t getResultRowSize(SqlFunctionCtx* pCtx, int32_t numOfOutput) {
  int32_t rowSize = (numOfOutput * sizeof(SResultRowEntryInfo)) + sizeof(SResultRow);

  for (int32_t i = 0; i < numOfOutput; ++i) {
    rowSize += pCtx[i].resDataInfo.interBufSize;
  }

  return rowSize;
}

// Convert buf read from rocksdb to result row
int32_t getResultRowFromBuf(SExprSupp *pSup, const char* inBuf, size_t inBufSize, char **outBuf, size_t *outBufSize) {
<<<<<<< HEAD
=======
  if (inBuf == NULL || pSup == NULL) {
    qError("invalid input parameters, inBuf:%p, pSup:%p", inBuf, pSup);
    return TSDB_CODE_INVALID_PARA;
  }
>>>>>>> 9bd22e4e
  SqlFunctionCtx *pCtx = pSup->pCtx;
  int32_t        *offset = pSup->rowEntryInfoOffset;
  SResultRow     *pResultRow  = NULL;
  size_t          processedSize = 0;
  int32_t         code = TSDB_CODE_SUCCESS;
<<<<<<< HEAD
  if (inBuf == NULL) {
    qError("invalid input buffer, inBuf:%p", inBuf);
    return TSDB_CODE_INVALID_PARA;
  }
=======
>>>>>>> 9bd22e4e

  // calculate the size of output buffer
  *outBufSize = getResultRowSize(pCtx, pSup->numOfExprs);
  *outBuf = taosMemoryMalloc(*outBufSize);
  if (*outBuf == NULL) {
    qError("failed to allocate memory for output buffer, size:%zu", *outBufSize);
    return terrno;
  }
  pResultRow = (SResultRow*)*outBuf;
  (void)memcpy(pResultRow, inBuf, sizeof(SResultRow));
  inBuf += sizeof(SResultRow);
  processedSize += sizeof(SResultRow);
<<<<<<< HEAD
=======

>>>>>>> 9bd22e4e
  for (int32_t i = 0; i < pSup->numOfExprs; ++i) {
    int32_t len = *(int32_t*)inBuf;
    inBuf += sizeof(int32_t);
    processedSize += sizeof(int32_t);
<<<<<<< HEAD
    if (pCtx->fpSet.decode) {
=======
    if (pResultRow->version != FUNCTION_RESULT_INFO_VERSION && pCtx->fpSet.decode) {
>>>>>>> 9bd22e4e
      code = pCtx->fpSet.decode(&pCtx[i], inBuf, getResultEntryInfo(pResultRow, i, offset), pResultRow->version);
      if (code != TSDB_CODE_SUCCESS) {
        qError("failed to decode result row, code:%d", code);
        return code;
      }
    } else {
      (void)memcpy(getResultEntryInfo(pResultRow, i, offset), inBuf, len);
    }
    inBuf += len;
    processedSize += len;
  }

  if (processedSize < inBufSize) {
    // stream stores extra data after result row
    size_t leftLen = inBufSize - processedSize;
    TAOS_MEMORY_REALLOC(*outBuf, *outBufSize + leftLen);
    if (*outBuf == NULL) {
      qError("failed to reallocate memory for output buffer, size:%zu", *outBufSize + leftLen);
      return terrno;
    }
    (void)memcpy(*outBuf + *outBufSize, inBuf, leftLen);
    inBuf += leftLen;
    processedSize += leftLen;
    *outBufSize += leftLen;
  }
  return TSDB_CODE_SUCCESS;
}

// Convert result row to buf for rocksdb
int32_t putResultRowToBuf(SExprSupp *pSup, const char* inBuf, size_t inBufSize, char **outBuf, size_t *outBufSize) {
<<<<<<< HEAD
=======
  if (pSup == NULL || inBuf == NULL || outBuf == NULL || outBufSize == NULL) {
    qError("invalid input parameters, inBuf:%p, pSup:%p, outBufSize:%p, outBuf:%p", inBuf, pSup, outBufSize, outBuf);
    return TSDB_CODE_INVALID_PARA;
  }

>>>>>>> 9bd22e4e
  SqlFunctionCtx *pCtx = pSup->pCtx;
  int32_t        *offset = pSup->rowEntryInfoOffset;
  SResultRow     *pResultRow = (SResultRow*)inBuf;
  size_t          rowSize = getResultRowSize(pCtx, pSup->numOfExprs);

<<<<<<< HEAD
  if (inBuf == NULL) {
    qError("invalid input buffer, inBuf:%p", inBuf);
    return TSDB_CODE_INVALID_PARA;
  }
=======
>>>>>>> 9bd22e4e
  if (rowSize > inBufSize) {
    qError("invalid input buffer size, rowSize:%zu, inBufSize:%zu", rowSize, inBufSize);
    return TSDB_CODE_INVALID_PARA;
  }

  // calculate the size of output buffer
  *outBufSize = rowSize + sizeof(int32_t) * pSup->numOfExprs;
  if (rowSize < inBufSize) {
    *outBufSize += inBufSize - rowSize;
  }

  *outBuf = taosMemoryMalloc(*outBufSize);
  if (*outBuf == NULL) {
    qError("failed to allocate memory for output buffer, size:%zu", *outBufSize);
    return terrno;
  }

  char *pBuf = *outBuf;
  pResultRow->version = FUNCTION_RESULT_INFO_VERSION;
  (void)memcpy(pBuf, pResultRow, sizeof(SResultRow));
  pBuf += sizeof(SResultRow);
  for (int32_t i = 0; i < pSup->numOfExprs; ++i) {
    size_t len = sizeof(SResultRowEntryInfo) + pCtx[i].resDataInfo.interBufSize;
    *(int32_t *) pBuf = (int32_t)len;
    pBuf += sizeof(int32_t);
    (void)memcpy(pBuf, getResultEntryInfo(pResultRow, i, offset), len);
    pBuf += len;
  }

  if (rowSize < inBufSize) {
    // stream stores extra data after result row
    size_t leftLen = inBufSize - rowSize;
    (void)memcpy(pBuf, inBuf + rowSize, leftLen);
    pBuf += leftLen;
  }
  return TSDB_CODE_SUCCESS;
}

static void freeEx(void* p) { taosMemoryFree(*(void**)p); }

void cleanupGroupResInfo(SGroupResInfo* pGroupResInfo) {
  taosMemoryFreeClear(pGroupResInfo->pBuf);
  if (pGroupResInfo->freeItem) {
    //    taosArrayDestroy(pGroupResInfo->pRows);
    taosArrayDestroyEx(pGroupResInfo->pRows, freeEx);
    pGroupResInfo->freeItem = false;
    pGroupResInfo->pRows = NULL;
  } else {
    taosArrayDestroy(pGroupResInfo->pRows);
    pGroupResInfo->pRows = NULL;
  }
  pGroupResInfo->index = 0;
}

int32_t resultrowComparAsc(const void* p1, const void* p2) {
  SResKeyPos* pp1 = *(SResKeyPos**)p1;
  SResKeyPos* pp2 = *(SResKeyPos**)p2;

  if (pp1->groupId == pp2->groupId) {
    int64_t pts1 = *(int64_t*)pp1->key;
    int64_t pts2 = *(int64_t*)pp2->key;

    if (pts1 == pts2) {
      return 0;
    } else {
      return pts1 < pts2 ? -1 : 1;
    }
  } else {
    return pp1->groupId < pp2->groupId ? -1 : 1;
  }
}

static int32_t resultrowComparDesc(const void* p1, const void* p2) { return resultrowComparAsc(p2, p1); }

int32_t initGroupedResultInfo(SGroupResInfo* pGroupResInfo, SSHashObj* pHashmap, int32_t order) {
  int32_t code = TSDB_CODE_SUCCESS;
  int32_t lino = 0;
  if (pGroupResInfo->pRows != NULL) {
    taosArrayDestroy(pGroupResInfo->pRows);
  }
  if (pGroupResInfo->pBuf) {
    taosMemoryFree(pGroupResInfo->pBuf);
    pGroupResInfo->pBuf = NULL;
  }

  // extract the result rows information from the hash map
  int32_t size = tSimpleHashGetSize(pHashmap);

  void* pData = NULL;
  pGroupResInfo->pRows = taosArrayInit(size, POINTER_BYTES);
  QUERY_CHECK_NULL(pGroupResInfo->pRows, code, lino, _end, terrno);

  size_t  keyLen = 0;
  int32_t iter = 0;
  int64_t bufLen = 0, offset = 0;

  // todo move away and record this during create window
  while ((pData = tSimpleHashIterate(pHashmap, pData, &iter)) != NULL) {
    /*void* key = */ (void)tSimpleHashGetKey(pData, &keyLen);
    bufLen += keyLen + sizeof(SResultRowPosition);
  }

  pGroupResInfo->pBuf = taosMemoryMalloc(bufLen);
  QUERY_CHECK_NULL(pGroupResInfo->pBuf, code, lino, _end, terrno);

  iter = 0;
  while ((pData = tSimpleHashIterate(pHashmap, pData, &iter)) != NULL) {
    void* key = tSimpleHashGetKey(pData, &keyLen);

    SResKeyPos* p = (SResKeyPos*)(pGroupResInfo->pBuf + offset);

    p->groupId = *(uint64_t*)key;
    p->pos = *(SResultRowPosition*)pData;
    memcpy(p->key, (char*)key + sizeof(uint64_t), keyLen - sizeof(uint64_t));
    void* tmp = taosArrayPush(pGroupResInfo->pRows, &p);
    QUERY_CHECK_NULL(pGroupResInfo->pBuf, code, lino, _end, terrno);

    offset += keyLen + sizeof(struct SResultRowPosition);
  }

  if (order == TSDB_ORDER_ASC || order == TSDB_ORDER_DESC) {
    __compar_fn_t fn = (order == TSDB_ORDER_ASC) ? resultrowComparAsc : resultrowComparDesc;
    size = POINTER_BYTES;
    taosSort(pGroupResInfo->pRows->pData, taosArrayGetSize(pGroupResInfo->pRows), size, fn);
  }

  pGroupResInfo->index = 0;

_end:
  if (code != TSDB_CODE_SUCCESS) {
    qError("%s failed at line %d since %s", __func__, lino, tstrerror(code));
  }
  return code;
}

void initMultiResInfoFromArrayList(SGroupResInfo* pGroupResInfo, SArray* pArrayList) {
  if (pGroupResInfo->pRows != NULL) {
    taosArrayDestroy(pGroupResInfo->pRows);
  }

  pGroupResInfo->freeItem = true;
  pGroupResInfo->pRows = pArrayList;
  pGroupResInfo->index = 0;
}

bool hasRemainResults(SGroupResInfo* pGroupResInfo) {
  if (pGroupResInfo->pRows == NULL) {
    return false;
  }

  return pGroupResInfo->index < taosArrayGetSize(pGroupResInfo->pRows);
}

int32_t getNumOfTotalRes(SGroupResInfo* pGroupResInfo) {
  if (pGroupResInfo->pRows == 0) {
    return 0;
  }

  return (int32_t)taosArrayGetSize(pGroupResInfo->pRows);
}

SArray* createSortInfo(SNodeList* pNodeList) {
  size_t numOfCols = 0;

  if (pNodeList != NULL) {
    numOfCols = LIST_LENGTH(pNodeList);
  } else {
    numOfCols = 0;
  }

  SArray* pList = taosArrayInit(numOfCols, sizeof(SBlockOrderInfo));
  if (pList == NULL) {
    terrno = TSDB_CODE_OUT_OF_MEMORY;
    return pList;
  }

  for (int32_t i = 0; i < numOfCols; ++i) {
    SOrderByExprNode* pSortKey = (SOrderByExprNode*)nodesListGetNode(pNodeList, i);
    if (!pSortKey) {
      qError("%s failed at line %d since %s", __func__, __LINE__, tstrerror(terrno));
      taosArrayDestroy(pList);
      pList = NULL;
      terrno = TSDB_CODE_OUT_OF_MEMORY;
      break;
    }
    SBlockOrderInfo   bi = {0};
    bi.order = (pSortKey->order == ORDER_ASC) ? TSDB_ORDER_ASC : TSDB_ORDER_DESC;
    bi.nullFirst = (pSortKey->nullOrder == NULL_ORDER_FIRST);

    SColumnNode* pColNode = (SColumnNode*)pSortKey->pExpr;
    bi.slotId = pColNode->slotId;
    void* tmp = taosArrayPush(pList, &bi);
    if (!tmp) {
      taosArrayDestroy(pList);
      pList = NULL;
      terrno = TSDB_CODE_OUT_OF_MEMORY;
      break;
    }
  }

  return pList;
}

SSDataBlock* createDataBlockFromDescNode(SDataBlockDescNode* pNode) {
  int32_t      numOfCols = LIST_LENGTH(pNode->pSlots);
  SSDataBlock* pBlock = NULL;
  int32_t      code = createDataBlock(&pBlock);
  if (code) {
    terrno = code;
    return NULL;
  }

  pBlock->info.id.blockId = pNode->dataBlockId;
  pBlock->info.type = STREAM_INVALID;
  pBlock->info.calWin = (STimeWindow){.skey = INT64_MIN, .ekey = INT64_MAX};
  pBlock->info.watermark = INT64_MIN;

  for (int32_t i = 0; i < numOfCols; ++i) {
    SSlotDescNode*  pDescNode = (SSlotDescNode*)nodesListGetNode(pNode->pSlots, i);
    if (!pDescNode) {
      qError("%s failed at line %d since %s", __func__, __LINE__, tstrerror(code));
      blockDataDestroy(pBlock);
      pBlock = NULL;
      terrno = TSDB_CODE_INVALID_PARA;
      break;
    }
    SColumnInfoData idata =
        createColumnInfoData(pDescNode->dataType.type, pDescNode->dataType.bytes, pDescNode->slotId);
    idata.info.scale = pDescNode->dataType.scale;
    idata.info.precision = pDescNode->dataType.precision;

    code = blockDataAppendColInfo(pBlock, &idata);
    if (code != TSDB_CODE_SUCCESS) {
      qError("%s failed at line %d since %s", __func__, __LINE__, tstrerror(code));
      blockDataDestroy(pBlock);
      pBlock = NULL;
      terrno = code;
      break;
    }
  }

  return pBlock;
}

int32_t prepareDataBlockBuf(SSDataBlock* pDataBlock, SColMatchInfo* pMatchInfo) {
  SDataBlockInfo* pBlockInfo = &pDataBlock->info;

  for (int32_t i = 0; i < taosArrayGetSize(pMatchInfo->pList); ++i) {
    SColMatchItem* pItem = taosArrayGet(pMatchInfo->pList, i);
    if (!pItem) {
      qError("%s failed at line %d since %s", __func__, __LINE__, tstrerror(terrno));
      return terrno;
    }

    if (pItem->isPk) {
      SColumnInfoData* pInfoData = taosArrayGet(pDataBlock->pDataBlock, pItem->dstSlotId);
      if (!pInfoData) {
        qError("%s failed at line %d since %s", __func__, __LINE__, tstrerror(terrno));
        return terrno;
      }
      pBlockInfo->pks[0].type = pInfoData->info.type;
      pBlockInfo->pks[1].type = pInfoData->info.type;

      // allocate enough buffer size, which is pInfoData->info.bytes
      if (IS_VAR_DATA_TYPE(pItem->dataType.type)) {
        pBlockInfo->pks[0].pData = taosMemoryCalloc(1, pInfoData->info.bytes);
        if (pBlockInfo->pks[0].pData == NULL) {
          return terrno;
        }

        pBlockInfo->pks[1].pData = taosMemoryCalloc(1, pInfoData->info.bytes);
        if (pBlockInfo->pks[1].pData == NULL) {
          taosMemoryFreeClear(pBlockInfo->pks[0].pData);
          return terrno;
        }

        pBlockInfo->pks[0].nData = pInfoData->info.bytes;
        pBlockInfo->pks[1].nData = pInfoData->info.bytes;
      }

      break;
    }
  }

  return TSDB_CODE_SUCCESS;
}

EDealRes doTranslateTagExpr(SNode** pNode, void* pContext) {
  STransTagExprCtx* pCtx = pContext;
  SMetaReader* mr = pCtx->pReader;
  bool isTagCol = false, isTbname = false;
  if (nodeType(*pNode) == QUERY_NODE_COLUMN) {
    SColumnNode* pCol = (SColumnNode*)*pNode;
    if (pCol->colType == COLUMN_TYPE_TBNAME)
      isTbname = true;
    else
      isTagCol = true;
  } else if (nodeType(*pNode) == QUERY_NODE_FUNCTION) {
    SFunctionNode* pFunc = (SFunctionNode*)*pNode;
    if (pFunc->funcType == FUNCTION_TYPE_TBNAME) isTbname = true;
  }
  if (isTagCol) {
    SColumnNode* pSColumnNode = *(SColumnNode**)pNode;

    SValueNode* res = NULL;
    pCtx->code = nodesMakeNode(QUERY_NODE_VALUE, (SNode**)&res);
    if (NULL == res) {
      return DEAL_RES_ERROR;
    }

    res->translate = true;
    res->node.resType = pSColumnNode->node.resType;

    STagVal tagVal = {0};
    tagVal.cid = pSColumnNode->colId;
    const char* p = mr->pAPI->extractTagVal(mr->me.ctbEntry.pTags, pSColumnNode->node.resType.type, &tagVal);
    if (p == NULL) {
      res->node.resType.type = TSDB_DATA_TYPE_NULL;
    } else if (pSColumnNode->node.resType.type == TSDB_DATA_TYPE_JSON) {
      int32_t len = ((const STag*)p)->len;
      res->datum.p = taosMemoryCalloc(len + 1, 1);
      if (NULL == res->datum.p) {
        return DEAL_RES_ERROR;
      }
      memcpy(res->datum.p, p, len);
    } else if (IS_VAR_DATA_TYPE(pSColumnNode->node.resType.type)) {
      res->datum.p = taosMemoryCalloc(tagVal.nData + VARSTR_HEADER_SIZE + 1, 1);
      if (NULL == res->datum.p) {
        return DEAL_RES_ERROR;
      }
      memcpy(varDataVal(res->datum.p), tagVal.pData, tagVal.nData);
      varDataSetLen(res->datum.p, tagVal.nData);
    } else {
      int32_t code = nodesSetValueNodeValue(res, &(tagVal.i64));
      if (code != TSDB_CODE_SUCCESS) {
        return DEAL_RES_ERROR;
      }
    }
    nodesDestroyNode(*pNode);
    *pNode = (SNode*)res;
  } else if (isTbname) {
    SValueNode* res = NULL;
    pCtx->code = nodesMakeNode(QUERY_NODE_VALUE, (SNode**)&res);
    if (NULL == res) {
      return DEAL_RES_ERROR;
    }

    res->translate = true;
    res->node.resType = ((SExprNode*)(*pNode))->resType;

    int32_t len = strlen(mr->me.name);
    res->datum.p = taosMemoryCalloc(len + VARSTR_HEADER_SIZE + 1, 1);
    if (NULL == res->datum.p) {
      return DEAL_RES_ERROR;
    }
    memcpy(varDataVal(res->datum.p), mr->me.name, len);
    varDataSetLen(res->datum.p, len);
    nodesDestroyNode(*pNode);
    *pNode = (SNode*)res;
  }

  return DEAL_RES_CONTINUE;
}

int32_t isQualifiedTable(STableKeyInfo* info, SNode* pTagCond, void* metaHandle, bool* pQualified, SStorageAPI* pAPI) {
  int32_t     code = TSDB_CODE_SUCCESS;
  SMetaReader mr = {0};

  pAPI->metaReaderFn.initReader(&mr, metaHandle, META_READER_LOCK, &pAPI->metaFn);
  code = pAPI->metaReaderFn.getEntryGetUidCache(&mr, info->uid);
  if (TSDB_CODE_SUCCESS != code) {
    pAPI->metaReaderFn.clearReader(&mr);
    *pQualified = false;

    return TSDB_CODE_SUCCESS;
  }

  SNode* pTagCondTmp = NULL;
  code = nodesCloneNode(pTagCond, &pTagCondTmp);
  if (TSDB_CODE_SUCCESS != code) {
    *pQualified = false;
    pAPI->metaReaderFn.clearReader(&mr);
    return code;
  }
  STransTagExprCtx ctx = {.code = 0, .pReader = &mr};
  nodesRewriteExprPostOrder(&pTagCondTmp, doTranslateTagExpr, &ctx);
  pAPI->metaReaderFn.clearReader(&mr);
  if (TSDB_CODE_SUCCESS != ctx.code) {
    *pQualified = false;
    terrno = code;
    return code;
  }

  SNode* pNew = NULL;
  code = scalarCalculateConstants(pTagCondTmp, &pNew);
  if (TSDB_CODE_SUCCESS != code) {
    terrno = code;
    nodesDestroyNode(pTagCondTmp);
    *pQualified = false;

    return code;
  }

  SValueNode* pValue = (SValueNode*)pNew;
  *pQualified = pValue->datum.b;

  nodesDestroyNode(pNew);
  return TSDB_CODE_SUCCESS;
}

static EDealRes getColumn(SNode** pNode, void* pContext) {
  tagFilterAssist* pData = (tagFilterAssist*)pContext;
  SColumnNode* pSColumnNode = NULL;
  if (QUERY_NODE_COLUMN == nodeType((*pNode))) {
    pSColumnNode = *(SColumnNode**)pNode;
  } else if (QUERY_NODE_FUNCTION == nodeType((*pNode))) {
    SFunctionNode* pFuncNode = *(SFunctionNode**)(pNode);
    if (pFuncNode->funcType == FUNCTION_TYPE_TBNAME) {
      pData->code = nodesMakeNode(QUERY_NODE_COLUMN, (SNode**)&pSColumnNode);
      if (NULL == pSColumnNode) {
        return DEAL_RES_ERROR;
      }
      pSColumnNode->colId = -1;
      pSColumnNode->colType = COLUMN_TYPE_TBNAME;
      pSColumnNode->node.resType.type = TSDB_DATA_TYPE_VARCHAR;
      pSColumnNode->node.resType.bytes = TSDB_TABLE_FNAME_LEN - 1 + VARSTR_HEADER_SIZE;
      nodesDestroyNode(*pNode);
      *pNode = (SNode*)pSColumnNode;
    } else {
      return DEAL_RES_CONTINUE;
    }
  } else {
    return DEAL_RES_CONTINUE;
  }

  void*            data = taosHashGet(pData->colHash, &pSColumnNode->colId, sizeof(pSColumnNode->colId));
  if (!data) {
    int32_t tempRes =
        taosHashPut(pData->colHash, &pSColumnNode->colId, sizeof(pSColumnNode->colId), pNode, sizeof((*pNode)));
    if (tempRes != TSDB_CODE_SUCCESS && tempRes != TSDB_CODE_DUP_KEY) {
      return DEAL_RES_ERROR;
    }
    pSColumnNode->slotId = pData->index++;
    SColumnInfo cInfo = {.colId = pSColumnNode->colId,
                         .type = pSColumnNode->node.resType.type,
                         .bytes = pSColumnNode->node.resType.bytes,
                         .pk = pSColumnNode->isPk};
#if TAG_FILTER_DEBUG
    qDebug("tagfilter build column info, slotId:%d, colId:%d, type:%d", pSColumnNode->slotId, cInfo.colId, cInfo.type);
#endif
    void* tmp = taosArrayPush(pData->cInfoList, &cInfo);
    if (!tmp) {
      return DEAL_RES_ERROR;
    }
  } else {
    SColumnNode* col = *(SColumnNode**)data;
    pSColumnNode->slotId = col->slotId;
  }

  return DEAL_RES_CONTINUE;
}

static int32_t createResultData(SDataType* pType, int32_t numOfRows, SScalarParam* pParam) {
  SColumnInfoData* pColumnData = taosMemoryCalloc(1, sizeof(SColumnInfoData));
  if (pColumnData == NULL) {
    return terrno;
  }

  pColumnData->info.type = pType->type;
  pColumnData->info.bytes = pType->bytes;
  pColumnData->info.scale = pType->scale;
  pColumnData->info.precision = pType->precision;

  int32_t code = colInfoDataEnsureCapacity(pColumnData, numOfRows, true);
  if (code != TSDB_CODE_SUCCESS) {
    terrno = code;
    releaseColInfoData(pColumnData);
    return terrno;
  }

  pParam->columnData = pColumnData;
  pParam->colAlloced = true;
  return TSDB_CODE_SUCCESS;
}

static void releaseColInfoData(void* pCol) {
  if (pCol) {
    SColumnInfoData* col = (SColumnInfoData*)pCol;
    colDataDestroy(col);
    taosMemoryFree(col);
  }
}

void freeItem(void* p) {
  STUidTagInfo* pInfo = p;
  if (pInfo->pTagVal != NULL) {
    taosMemoryFree(pInfo->pTagVal);
  }
}

static int32_t genTagFilterDigest(const SNode* pTagCond, T_MD5_CTX* pContext) {
  if (pTagCond == NULL) {
    return TSDB_CODE_SUCCESS;
  }

  char*   payload = NULL;
  int32_t len = 0;
  int32_t code = nodesNodeToMsg(pTagCond, &payload, &len);
  if (code != TSDB_CODE_SUCCESS) {
    qError("%s failed at line %d since %s", __func__, __LINE__, tstrerror(code));
    return code;
  }

  tMD5Init(pContext);
  tMD5Update(pContext, (uint8_t*)payload, (uint32_t)len);
  tMD5Final(pContext);

  taosMemoryFree(payload);
  return TSDB_CODE_SUCCESS;
}

static int32_t genTbGroupDigest(const SNode* pGroup, uint8_t* filterDigest, T_MD5_CTX* pContext) {
  int32_t code = TSDB_CODE_SUCCESS;
  int32_t lino = 0;
  char*   payload = NULL;
  int32_t len = 0;
  code = nodesNodeToMsg(pGroup, &payload, &len);
  QUERY_CHECK_CODE(code, lino, _end);

  if (filterDigest[0]) {
    payload = taosMemoryRealloc(payload, len + tListLen(pContext->digest));
    QUERY_CHECK_NULL(payload, code, lino, _end, terrno);
    memcpy(payload + len, filterDigest + 1, tListLen(pContext->digest));
    len += tListLen(pContext->digest);
  }

  tMD5Init(pContext);
  tMD5Update(pContext, (uint8_t*)payload, (uint32_t)len);
  tMD5Final(pContext);

_end:
  taosMemoryFree(payload);
  if (code != TSDB_CODE_SUCCESS) {
    qError("%s failed at line %d since %s", __func__, lino, tstrerror(code));
  }
  return code;
}

int32_t getColInfoResultForGroupby(void* pVnode, SNodeList* group, STableListInfo* pTableListInfo, uint8_t* digest,
                                   SStorageAPI* pAPI, bool initRemainGroups) {
  int32_t      code = TSDB_CODE_SUCCESS;
  int32_t      lino = 0;
  SArray*      pBlockList = NULL;
  SSDataBlock* pResBlock = NULL;
  void*        keyBuf = NULL;
  SArray*      groupData = NULL;
  SArray*      pUidTagList = NULL;
  SArray*      tableList = NULL;

  int32_t rows = taosArrayGetSize(pTableListInfo->pTableList);
  if (rows == 0) {
    return TSDB_CODE_SUCCESS;
  }

  tagFilterAssist ctx = {0};
  ctx.colHash = taosHashInit(4, taosGetDefaultHashFunction(TSDB_DATA_TYPE_SMALLINT), false, HASH_NO_LOCK);
  if (ctx.colHash == NULL) {
    code = terrno;
    goto end;
  }

  ctx.index = 0;
  ctx.cInfoList = taosArrayInit(4, sizeof(SColumnInfo));
  if (ctx.cInfoList == NULL) {
    code = terrno;
    goto end;
  }

  SNode* pNode = NULL;
  FOREACH(pNode, group) {
    nodesRewriteExprPostOrder(&pNode, getColumn, (void*)&ctx);
    if (TSDB_CODE_SUCCESS != ctx.code) {
      code = ctx.code;
      goto end;
    }
    REPLACE_NODE(pNode);
  }

  T_MD5_CTX context = {0};
  if (tsTagFilterCache) {
    SNodeListNode* listNode = NULL;
    code = nodesMakeNode(QUERY_NODE_NODE_LIST, (SNode**)&listNode);
    if (TSDB_CODE_SUCCESS != code) {
      goto end;
    }
    listNode->pNodeList = group;
    code = genTbGroupDigest((SNode*)listNode, digest, &context);
    QUERY_CHECK_CODE(code, lino, end);

    nodesFree(listNode);

    code = pAPI->metaFn.metaGetCachedTbGroup(pVnode, pTableListInfo->idInfo.suid, context.digest,
                                             tListLen(context.digest), &tableList);
    QUERY_CHECK_CODE(code, lino, end);

    if (tableList) {
      taosArrayDestroy(pTableListInfo->pTableList);
      pTableListInfo->pTableList = tableList;
      qDebug("retrieve tb group list from cache, numOfTables:%d",
             (int32_t)taosArrayGetSize(pTableListInfo->pTableList));
      goto end;
    }
  }

  pUidTagList = taosArrayInit(8, sizeof(STUidTagInfo));
  QUERY_CHECK_NULL(pUidTagList, code, lino, end, terrno);

  for (int32_t i = 0; i < rows; ++i) {
    STableKeyInfo* pkeyInfo = taosArrayGet(pTableListInfo->pTableList, i);
    QUERY_CHECK_NULL(pkeyInfo, code, lino, end, terrno);
    STUidTagInfo   info = {.uid = pkeyInfo->uid};
    void*          tmp = taosArrayPush(pUidTagList, &info);
    QUERY_CHECK_NULL(tmp, code, lino, end, terrno);
  }

  code = pAPI->metaFn.getTableTags(pVnode, pTableListInfo->idInfo.suid, pUidTagList);
  if (code != TSDB_CODE_SUCCESS) {
    goto end;
  }

  int32_t numOfTables = taosArrayGetSize(pUidTagList);
  pResBlock = createTagValBlockForFilter(ctx.cInfoList, numOfTables, pUidTagList, pVnode, pAPI);
  if (pResBlock == NULL) {
    code = terrno;
    goto end;
  }

  //  int64_t st1 = taosGetTimestampUs();
  //  qDebug("generate tag block rows:%d, cost:%ld us", rows, st1-st);

  pBlockList = taosArrayInit(2, POINTER_BYTES);
  QUERY_CHECK_NULL(pBlockList, code, lino, end, terrno);

  void* tmp = taosArrayPush(pBlockList, &pResBlock);
  QUERY_CHECK_NULL(tmp, code, lino, end, terrno);

  groupData = taosArrayInit(2, POINTER_BYTES);
  QUERY_CHECK_NULL(groupData, code, lino, end, terrno);

  FOREACH(pNode, group) {
    SScalarParam output = {0};

    switch (nodeType(pNode)) {
      case QUERY_NODE_VALUE:
        break;
      case QUERY_NODE_COLUMN:
      case QUERY_NODE_OPERATOR:
      case QUERY_NODE_FUNCTION: {
        SExprNode* expNode = (SExprNode*)pNode;
        code = createResultData(&expNode->resType, rows, &output);
        if (code != TSDB_CODE_SUCCESS) {
          goto end;
        }
        break;
      }

      default:
        code = TSDB_CODE_OPS_NOT_SUPPORT;
        goto end;
    }

    if (nodeType(pNode) == QUERY_NODE_COLUMN) {
      SColumnNode*     pSColumnNode = (SColumnNode*)pNode;
      SColumnInfoData* pColInfo = (SColumnInfoData*)taosArrayGet(pResBlock->pDataBlock, pSColumnNode->slotId);
      QUERY_CHECK_NULL(pColInfo, code, lino, end, terrno);
      code = colDataAssign(output.columnData, pColInfo, rows, NULL);
    } else if (nodeType(pNode) == QUERY_NODE_VALUE) {
      continue;
    } else {
      code = scalarCalculate(pNode, pBlockList, &output);
    }

    if (code != TSDB_CODE_SUCCESS) {
      releaseColInfoData(output.columnData);
      goto end;
    }

    void* tmp = taosArrayPush(groupData, &output.columnData);
    QUERY_CHECK_NULL(tmp, code, lino, end, terrno);
  }

  int32_t keyLen = 0;
  SNode*  node;
  FOREACH(node, group) {
    SExprNode* pExpr = (SExprNode*)node;
    keyLen += pExpr->resType.bytes;
  }

  int32_t nullFlagSize = sizeof(int8_t) * LIST_LENGTH(group);
  keyLen += nullFlagSize;

  keyBuf = taosMemoryCalloc(1, keyLen);
  if (keyBuf == NULL) {
    code = terrno;
    goto end;
  }

  if (initRemainGroups) {
    pTableListInfo->remainGroups =
        taosHashInit(rows, taosGetDefaultHashFunction(TSDB_DATA_TYPE_BIGINT), false, HASH_NO_LOCK);
    if (pTableListInfo->remainGroups == NULL) {
      code = terrno;
      goto end;
    }
  }

  for (int i = 0; i < rows; i++) {
    STableKeyInfo* info = taosArrayGet(pTableListInfo->pTableList, i);
    QUERY_CHECK_NULL(info, code, lino, end, terrno);

    char* isNull = (char*)keyBuf;
    char* pStart = (char*)keyBuf + sizeof(int8_t) * LIST_LENGTH(group);
    for (int j = 0; j < taosArrayGetSize(groupData); j++) {
      SColumnInfoData* pValue = (SColumnInfoData*)taosArrayGetP(groupData, j);

      if (colDataIsNull_s(pValue, i)) {
        isNull[j] = 1;
      } else {
        isNull[j] = 0;
        char* data = colDataGetData(pValue, i);
        if (pValue->info.type == TSDB_DATA_TYPE_JSON) {
          if (tTagIsJson(data)) {
            code = TSDB_CODE_QRY_JSON_IN_GROUP_ERROR;
            goto end;
          }
          if (tTagIsJsonNull(data)) {
            isNull[j] = 1;
            continue;
          }
          int32_t len = getJsonValueLen(data);
          memcpy(pStart, data, len);
          pStart += len;
        } else if (IS_VAR_DATA_TYPE(pValue->info.type)) {
          if (varDataTLen(data) > pValue->info.bytes) {
            code = TSDB_CODE_TDB_INVALID_TABLE_SCHEMA_VER;
            goto end;
          }
          memcpy(pStart, data, varDataTLen(data));
          pStart += varDataTLen(data);
        } else {
          memcpy(pStart, data, pValue->info.bytes);
          pStart += pValue->info.bytes;
        }
      }
    }

    int32_t len = (int32_t)(pStart - (char*)keyBuf);
    info->groupId = calcGroupId(keyBuf, len);
    if (initRemainGroups) {
      // groupId ~ table uid
      code = taosHashPut(pTableListInfo->remainGroups, &(info->groupId), sizeof(info->groupId), &(info->uid),
                         sizeof(info->uid));
      if (code == TSDB_CODE_DUP_KEY) {
        code = TSDB_CODE_SUCCESS;
      }
      QUERY_CHECK_CODE(code, lino, end);
    }
  }

  if (tsTagFilterCache) {
    tableList = taosArrayDup(pTableListInfo->pTableList, NULL);
    QUERY_CHECK_NULL(tableList, code, lino, end, terrno);

    code = pAPI->metaFn.metaPutTbGroupToCache(pVnode, pTableListInfo->idInfo.suid, context.digest,
                                              tListLen(context.digest), tableList,
                                              taosArrayGetSize(tableList) * sizeof(STableKeyInfo));
    QUERY_CHECK_CODE(code, lino, end);
  }

  //  int64_t st2 = taosGetTimestampUs();
  //  qDebug("calculate tag block rows:%d, cost:%ld us", rows, st2-st1);

end:
  taosMemoryFreeClear(keyBuf);
  taosHashCleanup(ctx.colHash);
  taosArrayDestroy(ctx.cInfoList);
  blockDataDestroy(pResBlock);
  taosArrayDestroy(pBlockList);
  taosArrayDestroyEx(pUidTagList, freeItem);
  taosArrayDestroyP(groupData, releaseColInfoData);
  if (code != TSDB_CODE_SUCCESS) {
    qError("%s failed at line %d since %s", __func__, lino, tstrerror(code));
  }
  return code;
}

static int32_t nameComparFn(const void* p1, const void* p2) {
  const char* pName1 = *(const char**)p1;
  const char* pName2 = *(const char**)p2;

  int32_t ret = strcmp(pName1, pName2);
  if (ret == 0) {
    return 0;
  } else {
    return (ret > 0) ? 1 : -1;
  }
}

static SArray* getTableNameList(const SNodeListNode* pList) {
  int32_t    code = TSDB_CODE_SUCCESS;
  int32_t    lino = 0;
  int32_t    len = LIST_LENGTH(pList->pNodeList);
  SListCell* cell = pList->pNodeList->pHead;

  SArray* pTbList = taosArrayInit(len, POINTER_BYTES);
  QUERY_CHECK_NULL(pTbList, code, lino, _end, terrno);

  for (int i = 0; i < pList->pNodeList->length; i++) {
    SValueNode* valueNode = (SValueNode*)cell->pNode;
    if (!IS_VAR_DATA_TYPE(valueNode->node.resType.type)) {
      terrno = TSDB_CODE_INVALID_PARA;
      taosArrayDestroy(pTbList);
      return NULL;
    }

    char* name = varDataVal(valueNode->datum.p);
    void* tmp = taosArrayPush(pTbList, &name);
    QUERY_CHECK_NULL(tmp, code, lino, _end, terrno);
    cell = cell->pNext;
  }

  size_t numOfTables = taosArrayGetSize(pTbList);

  // order the name
  taosArraySort(pTbList, nameComparFn);

  // remove the duplicates
  SArray* pNewList = taosArrayInit(taosArrayGetSize(pTbList), sizeof(void*));
  QUERY_CHECK_NULL(pNewList, code, lino, _end, terrno);
  void*   tmpTbl = taosArrayGet(pTbList, 0);
  QUERY_CHECK_NULL(tmpTbl, code, lino, _end, terrno);
  void*   tmp = taosArrayPush(pNewList, tmpTbl);
  QUERY_CHECK_NULL(tmp, code, lino, _end, terrno);

  for (int32_t i = 1; i < numOfTables; ++i) {
    char** name = taosArrayGetLast(pNewList);
    char** nameInOldList = taosArrayGet(pTbList, i);
    QUERY_CHECK_NULL(nameInOldList, code, lino, _end, terrno);
    if (strcmp(*name, *nameInOldList) == 0) {
      continue;
    }

    tmp = taosArrayPush(pNewList, nameInOldList);
    QUERY_CHECK_NULL(tmp, code, lino, _end, terrno);
  }

_end:
  taosArrayDestroy(pTbList);
  if (code != TSDB_CODE_SUCCESS) {
    qError("%s failed at line %d since %s", __func__, lino, tstrerror(code));
    return NULL;
  }
  return pNewList;
}

static int tableUidCompare(const void* a, const void* b) {
  uint64_t u1 = *(uint64_t*)a;
  uint64_t u2 = *(uint64_t*)b;

  if (u1 == u2) {
    return 0;
  }

  return u1 < u2 ? -1 : 1;
}

static int32_t filterTableInfoCompare(const void* a, const void* b) {
  STUidTagInfo* p1 = (STUidTagInfo*)a;
  STUidTagInfo* p2 = (STUidTagInfo*)b;

  if (p1->uid == p2->uid) {
    return 0;
  }

  return p1->uid < p2->uid ? -1 : 1;
}

static FilterCondType checkTagCond(SNode* cond) {
  if (nodeType(cond) == QUERY_NODE_OPERATOR) {
    return FILTER_NO_LOGIC;
  }
  if (nodeType(cond) != QUERY_NODE_LOGIC_CONDITION || ((SLogicConditionNode*)cond)->condType != LOGIC_COND_TYPE_AND) {
    return FILTER_AND;
  }
  return FILTER_OTHER;
}

static int32_t optimizeTbnameInCond(void* pVnode, int64_t suid, SArray* list, SNode* cond, SStorageAPI* pAPI) {
  int32_t ret = -1;
  int32_t ntype = nodeType(cond);

  if (ntype == QUERY_NODE_OPERATOR) {
    ret = optimizeTbnameInCondImpl(pVnode, list, cond, pAPI);
  }

  if (ntype != QUERY_NODE_LOGIC_CONDITION || ((SLogicConditionNode*)cond)->condType != LOGIC_COND_TYPE_AND) {
    return ret;
  }

  bool                 hasTbnameCond = false;
  SLogicConditionNode* pNode = (SLogicConditionNode*)cond;
  SNodeList*           pList = (SNodeList*)pNode->pParameterList;

  int32_t len = LIST_LENGTH(pList);
  if (len <= 0) {
    return ret;
  }

  SListCell* cell = pList->pHead;
  for (int i = 0; i < len; i++) {
    if (cell == NULL) break;
    if (optimizeTbnameInCondImpl(pVnode, list, cell->pNode, pAPI) == 0) {
      hasTbnameCond = true;
      break;
    }
    cell = cell->pNext;
  }

  taosArraySort(list, filterTableInfoCompare);
  taosArrayRemoveDuplicate(list, filterTableInfoCompare, NULL);

  if (hasTbnameCond) {
    ret = pAPI->metaFn.getTableTagsByUid(pVnode, suid, list);
  }

  return ret;
}

// only return uid that does not contained in pExistedUidList
static int32_t optimizeTbnameInCondImpl(void* pVnode, SArray* pExistedUidList, SNode* pTagCond,
                                        SStorageAPI* pStoreAPI) {
  if (nodeType(pTagCond) != QUERY_NODE_OPERATOR) {
    return -1;
  }

  SOperatorNode* pNode = (SOperatorNode*)pTagCond;
  if (pNode->opType != OP_TYPE_IN) {
    return -1;
  }

  if ((pNode->pLeft != NULL && nodeType(pNode->pLeft) == QUERY_NODE_COLUMN &&
       ((SColumnNode*)pNode->pLeft)->colType == COLUMN_TYPE_TBNAME) &&
      (pNode->pRight != NULL && nodeType(pNode->pRight) == QUERY_NODE_NODE_LIST)) {
    SNodeListNode* pList = (SNodeListNode*)pNode->pRight;

    int32_t len = LIST_LENGTH(pList->pNodeList);
    if (len <= 0) {
      return -1;
    }

    SArray*   pTbList = getTableNameList(pList);
    int32_t   numOfTables = taosArrayGetSize(pTbList);
    SHashObj* uHash = NULL;

    size_t numOfExisted = taosArrayGetSize(pExistedUidList);  // len > 0 means there already have uids
    if (numOfExisted > 0) {
      uHash = taosHashInit(numOfExisted / 0.7, taosGetDefaultHashFunction(TSDB_DATA_TYPE_BIGINT), false, HASH_NO_LOCK);
      if (!uHash) {
        qError("%s failed at line %d since %s", __func__, __LINE__, tstrerror(TSDB_CODE_OUT_OF_MEMORY));
        return terrno;
      }

      for (int i = 0; i < numOfExisted; i++) {
        STUidTagInfo* pTInfo = taosArrayGet(pExistedUidList, i);
        if (!pTInfo) {
          qError("%s failed at line %d since %s", __func__, __LINE__, tstrerror(terrno));
          return terrno;
        }
        int32_t       tempRes = taosHashPut(uHash, &pTInfo->uid, sizeof(uint64_t), &i, sizeof(i));
        if (tempRes != TSDB_CODE_SUCCESS && tempRes != TSDB_CODE_DUP_KEY) {
          qError("%s failed at line %d since %s", __func__, __LINE__, tstrerror(tempRes));
          return tempRes;
        }
      }
    }

    for (int i = 0; i < numOfTables; i++) {
      char* name = taosArrayGetP(pTbList, i);

      uint64_t uid = 0;
      if (pStoreAPI->metaFn.getTableUidByName(pVnode, name, &uid) == 0) {
        ETableType tbType = TSDB_TABLE_MAX;
        if (pStoreAPI->metaFn.getTableTypeByName(pVnode, name, &tbType) == 0 && tbType == TSDB_CHILD_TABLE) {
          if (NULL == uHash || taosHashGet(uHash, &uid, sizeof(uid)) == NULL) {
            STUidTagInfo s = {.uid = uid, .name = name, .pTagVal = NULL};
            void*        tmp = taosArrayPush(pExistedUidList, &s);
            if (!tmp) {
              return terrno;
            }
          }
        } else {
          taosArrayDestroy(pTbList);
          taosHashCleanup(uHash);
          return -1;
        }
      } else {
        //        qWarn("failed to get tableIds from by table name: %s, reason: %s", name, tstrerror(terrno));
        terrno = 0;
      }
    }

    taosHashCleanup(uHash);
    taosArrayDestroy(pTbList);
    return 0;
  }

  return -1;
}

SSDataBlock* createTagValBlockForFilter(SArray* pColList, int32_t numOfTables, SArray* pUidTagList, void* pVnode,
                                        SStorageAPI* pStorageAPI) {
  int32_t      code = TSDB_CODE_SUCCESS;
  int32_t      lino = 0;
  SSDataBlock* pResBlock = NULL;
  code = createDataBlock(&pResBlock);
  QUERY_CHECK_CODE(code, lino, _end);

  for (int32_t i = 0; i < taosArrayGetSize(pColList); ++i) {
    SColumnInfoData colInfo = {0};
    void* tmp = taosArrayGet(pColList, i);
    QUERY_CHECK_NULL(tmp, code, lino, _end, terrno);
    colInfo.info = *(SColumnInfo*)tmp;
    code = blockDataAppendColInfo(pResBlock, &colInfo);
    QUERY_CHECK_CODE(code, lino, _end);
  }

  code = blockDataEnsureCapacity(pResBlock, numOfTables);
  if (code != TSDB_CODE_SUCCESS) {
    terrno = code;
    blockDataDestroy(pResBlock);
    return NULL;
  }

  pResBlock->info.rows = numOfTables;

  int32_t numOfCols = taosArrayGetSize(pResBlock->pDataBlock);

  for (int32_t i = 0; i < numOfTables; i++) {
    STUidTagInfo* p1 = taosArrayGet(pUidTagList, i);
    QUERY_CHECK_NULL(p1, code, lino, _end, terrno);

    for (int32_t j = 0; j < numOfCols; j++) {
      SColumnInfoData* pColInfo = (SColumnInfoData*)taosArrayGet(pResBlock->pDataBlock, j);
      QUERY_CHECK_NULL(pColInfo, code, lino, _end, terrno);

      if (pColInfo->info.colId == -1) {  // tbname
        char str[TSDB_TABLE_FNAME_LEN + VARSTR_HEADER_SIZE] = {0};
        if (p1->name != NULL) {
          STR_TO_VARSTR(str, p1->name);
        } else {  // name is not retrieved during filter
          code = pStorageAPI->metaFn.getTableNameByUid(pVnode, p1->uid, str);
          QUERY_CHECK_CODE(code, lino, _end);
        }

        code = colDataSetVal(pColInfo, i, str, false);
        QUERY_CHECK_CODE(code, lino, _end);
#if TAG_FILTER_DEBUG
        qDebug("tagfilter uid:%ld, tbname:%s", *uid, str + 2);
#endif
      } else {
        STagVal tagVal = {0};
        tagVal.cid = pColInfo->info.colId;
        if (p1->pTagVal == NULL) {
          colDataSetNULL(pColInfo, i);
        } else {
          const char* p = pStorageAPI->metaFn.extractTagVal(p1->pTagVal, pColInfo->info.type, &tagVal);

          if (p == NULL || (pColInfo->info.type == TSDB_DATA_TYPE_JSON && ((STag*)p)->nTag == 0)) {
            colDataSetNULL(pColInfo, i);
          } else if (pColInfo->info.type == TSDB_DATA_TYPE_JSON) {
            code = colDataSetVal(pColInfo, i, p, false);
            QUERY_CHECK_CODE(code, lino, _end);
          } else if (IS_VAR_DATA_TYPE(pColInfo->info.type)) {
            char* tmp = taosMemoryMalloc(tagVal.nData + VARSTR_HEADER_SIZE + 1);
            QUERY_CHECK_NULL(tmp, code, lino, _end, terrno);
            varDataSetLen(tmp, tagVal.nData);
            memcpy(tmp + VARSTR_HEADER_SIZE, tagVal.pData, tagVal.nData);
            code = colDataSetVal(pColInfo, i, tmp, false);
#if TAG_FILTER_DEBUG
            qDebug("tagfilter varch:%s", tmp + 2);
#endif
            taosMemoryFree(tmp);
            QUERY_CHECK_CODE(code, lino, _end);
          } else {
            code = colDataSetVal(pColInfo, i, (const char*)&tagVal.i64, false);
            QUERY_CHECK_CODE(code, lino, _end);
#if TAG_FILTER_DEBUG
            if (pColInfo->info.type == TSDB_DATA_TYPE_INT) {
              qDebug("tagfilter int:%d", *(int*)(&tagVal.i64));
            } else if (pColInfo->info.type == TSDB_DATA_TYPE_DOUBLE) {
              qDebug("tagfilter double:%f", *(double*)(&tagVal.i64));
            }
#endif
          }
        }
      }
    }
  }

_end:
  if (code != TSDB_CODE_SUCCESS) {
    blockDataDestroy(pResBlock);
    qError("%s failed at line %d since %s", __func__, lino, tstrerror(code));
    terrno = code;
    return NULL;
  }
  return pResBlock;
}

static int32_t doSetQualifiedUid(STableListInfo* pListInfo, SArray* pUidList, const SArray* pUidTagList,
                                 bool* pResultList, bool addUid) {
  taosArrayClear(pUidList);

  STableKeyInfo info = {.uid = 0, .groupId = 0};
  int32_t       numOfTables = taosArrayGetSize(pUidTagList);
  for (int32_t i = 0; i < numOfTables; ++i) {
    if (pResultList[i]) {
      STUidTagInfo* tmpTag = (STUidTagInfo*)taosArrayGet(pUidTagList, i);
      if (!tmpTag) {
        qError("%s failed at line %d since %s", __func__, __LINE__, tstrerror(terrno));
        return terrno;
      }
      uint64_t uid = tmpTag->uid;
      qDebug("tagfilter get uid:%" PRId64 ", res:%d", uid, pResultList[i]);

      info.uid = uid;
      void* p = taosArrayPush(pListInfo->pTableList, &info);
      if (p == NULL) {
        return terrno;
      }

      if (addUid) {
        void* tmp = taosArrayPush(pUidList, &uid);
        if (tmp == NULL) {
          return terrno;
        }
      }
    }
  }

  return TSDB_CODE_SUCCESS;
}

static int32_t copyExistedUids(SArray* pUidTagList, const SArray* pUidList) {
  int32_t code = TSDB_CODE_SUCCESS;
  int32_t numOfExisted = taosArrayGetSize(pUidList);
  if (numOfExisted == 0) {
    return code;
  }

  for (int32_t i = 0; i < numOfExisted; ++i) {
    uint64_t*    uid = taosArrayGet(pUidList, i);
    if (!uid) {
      qError("%s failed at line %d since %s", __func__, __LINE__, tstrerror(terrno));
      return terrno;
    }
    STUidTagInfo info = {.uid = *uid};
    void*        tmp = taosArrayPush(pUidTagList, &info);
    if (!tmp) {
      qError("%s failed at line %d since %s", __func__, __LINE__, tstrerror(TSDB_CODE_OUT_OF_MEMORY));
      return code;
    }
  }
  return code;
}

static int32_t doFilterByTagCond(STableListInfo* pListInfo, SArray* pUidList, SNode* pTagCond, void* pVnode,
                                 SIdxFltStatus status, SStorageAPI* pAPI, bool addUid, bool* listAdded) {
  *listAdded = false;
  if (pTagCond == NULL) {
    return TSDB_CODE_SUCCESS;
  }

  terrno = TSDB_CODE_SUCCESS;

  int32_t      lino = 0;
  int32_t      code = TSDB_CODE_SUCCESS;
  SArray*      pBlockList = NULL;
  SSDataBlock* pResBlock = NULL;
  SScalarParam output = {0};
  SArray*      pUidTagList = NULL;

  tagFilterAssist ctx = {0};
  ctx.colHash = taosHashInit(4, taosGetDefaultHashFunction(TSDB_DATA_TYPE_SMALLINT), false, HASH_NO_LOCK);
  if (ctx.colHash == NULL) {
    terrno = TSDB_CODE_OUT_OF_MEMORY;
    code = TSDB_CODE_OUT_OF_MEMORY;
    QUERY_CHECK_CODE(code, lino, end);
  }

  ctx.cInfoList = taosArrayInit(4, sizeof(SColumnInfo));
  if (ctx.cInfoList == NULL) {
    terrno = TSDB_CODE_OUT_OF_MEMORY;
    code = TSDB_CODE_OUT_OF_MEMORY;
    QUERY_CHECK_CODE(code, lino, end);
  }

  nodesRewriteExprPostOrder(&pTagCond, getColumn, (void*)&ctx);
  if (TSDB_CODE_SUCCESS != ctx.code) {
    terrno = code = ctx.code;
    goto end;
  }

  SDataType type = {.type = TSDB_DATA_TYPE_BOOL, .bytes = sizeof(bool)};

  //  int64_t stt = taosGetTimestampUs();
  pUidTagList = taosArrayInit(10, sizeof(STUidTagInfo));
  QUERY_CHECK_NULL(pUidTagList, code, lino, end, terrno);

  code = copyExistedUids(pUidTagList, pUidList);
  QUERY_CHECK_CODE(code, lino, end);

  FilterCondType condType = checkTagCond(pTagCond);

  int32_t filter = optimizeTbnameInCond(pVnode, pListInfo->idInfo.suid, pUidTagList, pTagCond, pAPI);
  if (filter == 0) {  // tbname in filter is activated, do nothing and return
    taosArrayClear(pUidList);

    int32_t numOfRows = taosArrayGetSize(pUidTagList);
    code = taosArrayEnsureCap(pUidList, numOfRows);
    QUERY_CHECK_CODE(code, lino, end);

    for (int32_t i = 0; i < numOfRows; ++i) {
      STUidTagInfo* pInfo = taosArrayGet(pUidTagList, i);
      QUERY_CHECK_NULL(pInfo, code, lino, end, terrno);
      void*         tmp = taosArrayPush(pUidList, &pInfo->uid);
      QUERY_CHECK_NULL(tmp, code, lino, end, terrno);
    }
    terrno = 0;
  } else {
    if ((condType == FILTER_NO_LOGIC || condType == FILTER_AND) && status != SFLT_NOT_INDEX) {
      code = pAPI->metaFn.getTableTagsByUid(pVnode, pListInfo->idInfo.suid, pUidTagList);
    } else {
      code = pAPI->metaFn.getTableTags(pVnode, pListInfo->idInfo.suid, pUidTagList);
    }
    if (code != TSDB_CODE_SUCCESS) {
      qError("failed to get table tags from meta, reason:%s, suid:%" PRIu64, tstrerror(code), pListInfo->idInfo.suid);
      terrno = code;
      QUERY_CHECK_CODE(code, lino, end);
    }
  }

  int32_t numOfTables = taosArrayGetSize(pUidTagList);
  if (numOfTables == 0) {
    goto end;
  }

  pResBlock = createTagValBlockForFilter(ctx.cInfoList, numOfTables, pUidTagList, pVnode, pAPI);
  if (pResBlock == NULL) {
    code = terrno;
    QUERY_CHECK_CODE(code, lino, end);
  }

  //  int64_t st1 = taosGetTimestampUs();
  //  qDebug("generate tag block rows:%d, cost:%ld us", rows, st1-st);
  pBlockList = taosArrayInit(2, POINTER_BYTES);
  QUERY_CHECK_NULL(pBlockList, code, lino, end, terrno);

  void* tmp = taosArrayPush(pBlockList, &pResBlock);
  QUERY_CHECK_NULL(tmp, code, lino, end, terrno);

  code = createResultData(&type, numOfTables, &output);
  if (code != TSDB_CODE_SUCCESS) {
    terrno = code;
    QUERY_CHECK_CODE(code, lino, end);
  }

  code = scalarCalculate(pTagCond, pBlockList, &output);
  if (code != TSDB_CODE_SUCCESS) {
    qError("failed to calculate scalar, reason:%s", tstrerror(code));
    terrno = code;
    QUERY_CHECK_CODE(code, lino, end);
  }

  code = doSetQualifiedUid(pListInfo, pUidList, pUidTagList, (bool*)output.columnData->pData, addUid);
  if (code != TSDB_CODE_SUCCESS) {
    terrno = code;
    QUERY_CHECK_CODE(code, lino, end);
  }
  *listAdded = true;

end:
  if (code != TSDB_CODE_SUCCESS) {
    qError("%s failed at line %d since %s", __func__, lino, tstrerror(code));
  }
  taosHashCleanup(ctx.colHash);
  taosArrayDestroy(ctx.cInfoList);
  blockDataDestroy(pResBlock);
  taosArrayDestroy(pBlockList);
  taosArrayDestroyEx(pUidTagList, freeItem);

  colDataDestroy(output.columnData);
  taosMemoryFreeClear(output.columnData);
  return code;
}

int32_t getTableList(void* pVnode, SScanPhysiNode* pScanNode, SNode* pTagCond, SNode* pTagIndexCond,
                     STableListInfo* pListInfo, uint8_t* digest, const char* idstr, SStorageAPI* pStorageAPI) {
  int32_t code = TSDB_CODE_SUCCESS;
  int32_t lino = 0;
  size_t  numOfTables = 0;
  bool    listAdded = false;

  pListInfo->idInfo.suid = pScanNode->suid;
  pListInfo->idInfo.tableType = pScanNode->tableType;

  SArray* pUidList = taosArrayInit(8, sizeof(uint64_t));
  QUERY_CHECK_NULL(pUidList, code, lino, _error, terrno);

  SIdxFltStatus status = SFLT_NOT_INDEX;
  if (pScanNode->tableType != TSDB_SUPER_TABLE) {
    pListInfo->idInfo.uid = pScanNode->uid;
    if (pStorageAPI->metaFn.isTableExisted(pVnode, pScanNode->uid)) {
      void* tmp = taosArrayPush(pUidList, &pScanNode->uid);
      QUERY_CHECK_NULL(tmp, code, lino, _error, terrno);
    }
    code = doFilterByTagCond(pListInfo, pUidList, pTagCond, pVnode, status, pStorageAPI, false, &listAdded);
    QUERY_CHECK_CODE(code, lino, _end);
  } else {
    T_MD5_CTX context = {0};

    if (tsTagFilterCache) {
      // try to retrieve the result from meta cache
      code = genTagFilterDigest(pTagCond, &context);
      QUERY_CHECK_CODE(code, lino, _error);

      bool acquired = false;
      code = pStorageAPI->metaFn.getCachedTableList(pVnode, pScanNode->suid, context.digest, tListLen(context.digest),
                                                    pUidList, &acquired);
      QUERY_CHECK_CODE(code, lino, _error);

      if (acquired) {
        digest[0] = 1;
        memcpy(digest + 1, context.digest, tListLen(context.digest));
        qDebug("retrieve table uid list from cache, numOfTables:%d", (int32_t)taosArrayGetSize(pUidList));
        goto _end;
      }
    }

    if (!pTagCond) {  // no tag filter condition exists, let's fetch all tables of this super table
      code = pStorageAPI->metaFn.getChildTableList(pVnode, pScanNode->suid, pUidList);
      QUERY_CHECK_CODE(code, lino, _error);
    } else {
      // failed to find the result in the cache, let try to calculate the results
      if (pTagIndexCond) {
        void* pIndex = pStorageAPI->metaFn.getInvertIndex(pVnode);

        SIndexMetaArg metaArg = {.metaEx = pVnode,
                                 .idx = pStorageAPI->metaFn.storeGetIndexInfo(pVnode),
                                 .ivtIdx = pIndex,
                                 .suid = pScanNode->uid};

        status = SFLT_NOT_INDEX;
        code = doFilterTag(pTagIndexCond, &metaArg, pUidList, &status, &pStorageAPI->metaFilter);
        if (code != 0 || status == SFLT_NOT_INDEX) {  // temporarily disable it for performance sake
          qDebug("failed to get tableIds from index, suid:%" PRIu64, pScanNode->uid);
        } else {
          qDebug("succ to get filter result, table num: %d", (int)taosArrayGetSize(pUidList));
        }
      }
    }

    code = doFilterByTagCond(pListInfo, pUidList, pTagCond, pVnode, status, pStorageAPI, tsTagFilterCache, &listAdded);
    QUERY_CHECK_CODE(code, lino, _end);

    // let's add the filter results into meta-cache
    numOfTables = taosArrayGetSize(pUidList);

    if (tsTagFilterCache) {
      size_t size = numOfTables * sizeof(uint64_t) + sizeof(int32_t);
      char*  pPayload = taosMemoryMalloc(size);
      QUERY_CHECK_NULL(pPayload, code, lino, _end, terrno);

      *(int32_t*)pPayload = numOfTables;
      if (numOfTables > 0) {
        void* tmp = taosArrayGet(pUidList, 0);
        QUERY_CHECK_NULL(tmp, code, lino, _end, terrno);
        memcpy(pPayload + sizeof(int32_t), tmp, numOfTables * sizeof(uint64_t));
      }

      code = pStorageAPI->metaFn.putCachedTableList(pVnode, pScanNode->suid, context.digest, tListLen(context.digest),
                                                    pPayload, size, 1);
      QUERY_CHECK_CODE(code, lino, _error);

      digest[0] = 1;
      memcpy(digest + 1, context.digest, tListLen(context.digest));
    }
  }

_end:
  if (!listAdded) {
    numOfTables = taosArrayGetSize(pUidList);
    for (int i = 0; i < numOfTables; i++) {
      void* tmp = taosArrayGet(pUidList, i);
      QUERY_CHECK_NULL(tmp, code, lino, _error, terrno);
      STableKeyInfo info = {.uid = *(uint64_t*)tmp, .groupId = 0};

      void* p = taosArrayPush(pListInfo->pTableList, &info);
      if (p == NULL) {
        taosArrayDestroy(pUidList);
        return terrno;
      }

      qTrace("tagfilter get uid:%" PRIu64 ", %s", info.uid, idstr);
    }
  }

_error:
  taosArrayDestroy(pUidList);
  if (code != TSDB_CODE_SUCCESS) {
    qError("%s failed at line %d since %s", __func__, lino, tstrerror(code));
  }
  return code;
}

int32_t qGetTableList(int64_t suid, void* pVnode, void* node, SArray** tableList, void* pTaskInfo) {
  int32_t        code = TSDB_CODE_SUCCESS;
  int32_t        lino = 0;
  SSubplan*      pSubplan = (SSubplan*)node;
  SScanPhysiNode pNode = {0};
  pNode.suid = suid;
  pNode.uid = suid;
  pNode.tableType = TSDB_SUPER_TABLE;

  STableListInfo* pTableListInfo = tableListCreate();
  QUERY_CHECK_NULL(pTableListInfo, code, lino, _end, terrno);
  uint8_t         digest[17] = {0};
  code =
      getTableList(pVnode, &pNode, pSubplan ? pSubplan->pTagCond : NULL, pSubplan ? pSubplan->pTagIndexCond : NULL,
                   pTableListInfo, digest, "qGetTableList", &((SExecTaskInfo*)pTaskInfo)->storageAPI);
  QUERY_CHECK_CODE(code, lino, _end);
  *tableList = pTableListInfo->pTableList;
  pTableListInfo->pTableList = NULL;
  tableListDestroy(pTableListInfo);

_end:
  if (code != TSDB_CODE_SUCCESS) {
    qError("%s failed at line %d since %s", __func__, lino, tstrerror(code));
  }
  return code;
}

size_t getTableTagsBufLen(const SNodeList* pGroups) {
  size_t keyLen = 0;

  SNode* node;
  FOREACH(node, pGroups) {
    SExprNode* pExpr = (SExprNode*)node;
    keyLen += pExpr->resType.bytes;
  }

  keyLen += sizeof(int8_t) * LIST_LENGTH(pGroups);
  return keyLen;
}

int32_t getGroupIdFromTagsVal(void* pVnode, uint64_t uid, SNodeList* pGroupNode, char* keyBuf, uint64_t* pGroupId,
                              SStorageAPI* pAPI) {
  SMetaReader mr = {0};

  pAPI->metaReaderFn.initReader(&mr, pVnode, META_READER_LOCK, &pAPI->metaFn);
  if (pAPI->metaReaderFn.getEntryGetUidCache(&mr, uid) != 0) {  // table not exist
    pAPI->metaReaderFn.clearReader(&mr);
    return TSDB_CODE_PAR_TABLE_NOT_EXIST;
  }

  SNodeList* groupNew = NULL;
  int32_t code = nodesCloneList(pGroupNode, &groupNew);
  if (TSDB_CODE_SUCCESS != code) {
    pAPI->metaReaderFn.clearReader(&mr);
    return code;
  }

  STransTagExprCtx ctx = {.code = 0, .pReader = &mr};
  nodesRewriteExprsPostOrder(groupNew, doTranslateTagExpr, &ctx);
  if (TSDB_CODE_SUCCESS != ctx.code) {
    nodesDestroyList(groupNew);
    pAPI->metaReaderFn.clearReader(&mr);
    return code;
  }
  char* isNull = (char*)keyBuf;
  char* pStart = (char*)keyBuf + sizeof(int8_t) * LIST_LENGTH(pGroupNode);

  SNode*  pNode;
  int32_t index = 0;
  FOREACH(pNode, groupNew) {
    SNode*  pNew = NULL;
    int32_t code = scalarCalculateConstants(pNode, &pNew);
    if (TSDB_CODE_SUCCESS == code) {
      REPLACE_NODE(pNew);
    } else {
      nodesDestroyList(groupNew);
      pAPI->metaReaderFn.clearReader(&mr);
      return code;
    }

    if (nodeType(pNew) != QUERY_NODE_VALUE) {
      nodesDestroyList(groupNew);
      pAPI->metaReaderFn.clearReader(&mr);
      qError("%s failed at line %d since %s", __func__, __LINE__, tstrerror(TSDB_CODE_QRY_EXECUTOR_INTERNAL_ERROR));
      return TSDB_CODE_QRY_EXECUTOR_INTERNAL_ERROR;
    }
    SValueNode* pValue = (SValueNode*)pNew;

    if (pValue->node.resType.type == TSDB_DATA_TYPE_NULL || pValue->isNull) {
      isNull[index++] = 1;
      continue;
    } else {
      isNull[index++] = 0;
      char* data = nodesGetValueFromNode(pValue);
      if (pValue->node.resType.type == TSDB_DATA_TYPE_JSON) {
        if (tTagIsJson(data)) {
          terrno = TSDB_CODE_QRY_JSON_IN_GROUP_ERROR;
          nodesDestroyList(groupNew);
          pAPI->metaReaderFn.clearReader(&mr);
          return terrno;
        }
        int32_t len = getJsonValueLen(data);
        memcpy(pStart, data, len);
        pStart += len;
      } else if (IS_VAR_DATA_TYPE(pValue->node.resType.type)) {
        memcpy(pStart, data, varDataTLen(data));
        pStart += varDataTLen(data);
      } else {
        memcpy(pStart, data, pValue->node.resType.bytes);
        pStart += pValue->node.resType.bytes;
      }
    }
  }

  int32_t len = (int32_t)(pStart - (char*)keyBuf);
  *pGroupId = calcGroupId(keyBuf, len);

  nodesDestroyList(groupNew);
  pAPI->metaReaderFn.clearReader(&mr);
  return TSDB_CODE_SUCCESS;
}

SArray* makeColumnArrayFromList(SNodeList* pNodeList) {
  if (!pNodeList) {
    return NULL;
  }

  size_t  numOfCols = LIST_LENGTH(pNodeList);
  SArray* pList = taosArrayInit(numOfCols, sizeof(SColumn));
  if (pList == NULL) {
    terrno = TSDB_CODE_OUT_OF_MEMORY;
    return NULL;
  }

  for (int32_t i = 0; i < numOfCols; ++i) {
    SColumnNode* pColNode = (SColumnNode*)nodesListGetNode(pNodeList, i);
    if (!pColNode) {
      taosArrayDestroy(pList);
      qError("%s failed at line %d since %s", __func__, __LINE__, tstrerror(TSDB_CODE_OUT_OF_MEMORY));
      return NULL;
    }

    // todo extract method
    SColumn c = {0};
    c.slotId = pColNode->slotId;
    c.colId = pColNode->colId;
    c.type = pColNode->node.resType.type;
    c.bytes = pColNode->node.resType.bytes;
    c.precision = pColNode->node.resType.precision;
    c.scale = pColNode->node.resType.scale;

    void* tmp = taosArrayPush(pList, &c);
    if (!tmp) {
      taosArrayDestroy(pList);
      qError("%s failed at line %d since %s", __func__, __LINE__, tstrerror(TSDB_CODE_OUT_OF_MEMORY));
      return NULL;
    }
  }

  return pList;
}

int32_t extractColMatchInfo(SNodeList* pNodeList, SDataBlockDescNode* pOutputNodeList, int32_t* numOfOutputCols,
                            int32_t type, SColMatchInfo* pMatchInfo) {
  size_t  numOfCols = LIST_LENGTH(pNodeList);
  int32_t code = TSDB_CODE_SUCCESS;
  int32_t lino = 0;

  pMatchInfo->matchType = type;

  SArray* pList = taosArrayInit(numOfCols, sizeof(SColMatchItem));
  if (pList == NULL) {
    code = terrno;
    return code;
  }

  for (int32_t i = 0; i < numOfCols; ++i) {
    STargetNode* pNode = (STargetNode*)nodesListGetNode(pNodeList, i);
    QUERY_CHECK_NULL(pNode, code, lino, _end, terrno);
    if (nodeType(pNode->pExpr) == QUERY_NODE_COLUMN) {
      SColumnNode* pColNode = (SColumnNode*)pNode->pExpr;

      SColMatchItem c = {.needOutput = true};
      c.colId = pColNode->colId;
      c.srcSlotId = pColNode->slotId;
      c.dstSlotId = pNode->slotId;
      c.isPk = pColNode->isPk;
      c.dataType = pColNode->node.resType;
      void* tmp = taosArrayPush(pList, &c);
      QUERY_CHECK_NULL(tmp, code, lino, _end, terrno);
    }
  }

  // set the output flag for each column in SColMatchInfo, according to the
  *numOfOutputCols = 0;
  int32_t num = LIST_LENGTH(pOutputNodeList->pSlots);
  for (int32_t i = 0; i < num; ++i) {
    SSlotDescNode* pNode = (SSlotDescNode*)nodesListGetNode(pOutputNodeList->pSlots, i);
    QUERY_CHECK_NULL(pNode, code, lino, _end, terrno);

    // todo: add reserve flag check
    // it is a column reserved for the arithmetic expression calculation
    if (pNode->slotId >= numOfCols) {
      (*numOfOutputCols) += 1;
      continue;
    }

    SColMatchItem* info = NULL;
    for (int32_t j = 0; j < taosArrayGetSize(pList); ++j) {
      info = taosArrayGet(pList, j);
      QUERY_CHECK_NULL(info, code, lino, _end, terrno);
      if (info->dstSlotId == pNode->slotId) {
        break;
      }
    }

    if (pNode->output) {
      (*numOfOutputCols) += 1;
    } else if (info != NULL) {
      // select distinct tbname from stb where tbname='abc';
      info->needOutput = false;
    }
  }

  pMatchInfo->pList = pList;

_end:
  if (code != TSDB_CODE_SUCCESS) {
    qError("%s failed at line %d since %s", __func__, lino, tstrerror(code));
  }
  return code;
}

static SResSchema createResSchema(int32_t type, int32_t bytes, int32_t slotId, int32_t scale, int32_t precision,
                                  const char* name) {
  SResSchema s = {0};
  s.scale = scale;
  s.type = type;
  s.bytes = bytes;
  s.slotId = slotId;
  s.precision = precision;
  tstrncpy(s.name, name, tListLen(s.name));

  return s;
}

static SColumn* createColumn(int32_t blockId, int32_t slotId, int32_t colId, SDataType* pType, EColumnType colType) {
  SColumn* pCol = taosMemoryCalloc(1, sizeof(SColumn));
  if (pCol == NULL) {
    terrno = TSDB_CODE_OUT_OF_MEMORY;
    return NULL;
  }

  pCol->slotId = slotId;
  pCol->colId = colId;
  pCol->bytes = pType->bytes;
  pCol->type = pType->type;
  pCol->scale = pType->scale;
  pCol->precision = pType->precision;
  pCol->dataBlockId = blockId;
  pCol->colType = colType;
  return pCol;
}

int32_t createExprFromOneNode(SExprInfo* pExp, SNode* pNode, int16_t slotId) {
  int32_t code = TSDB_CODE_SUCCESS;
  int32_t lino = 0;
  pExp->base.numOfParams = 0;
  pExp->base.pParam = NULL;
  pExp->pExpr = taosMemoryCalloc(1, sizeof(tExprNode));
  QUERY_CHECK_NULL(pExp->pExpr, code, lino, _end, terrno);

  pExp->pExpr->_function.num = 1;
  pExp->pExpr->_function.functionId = -1;

  int32_t type = nodeType(pNode);
  // it is a project query, or group by column
  if (type == QUERY_NODE_COLUMN) {
    pExp->pExpr->nodeType = QUERY_NODE_COLUMN;
    SColumnNode* pColNode = (SColumnNode*)pNode;

    pExp->base.pParam = taosMemoryCalloc(1, sizeof(SFunctParam));
    QUERY_CHECK_NULL(pExp->base.pParam, code, lino, _end, terrno);

    pExp->base.numOfParams = 1;

    SDataType* pType = &pColNode->node.resType;
    pExp->base.resSchema =
        createResSchema(pType->type, pType->bytes, slotId, pType->scale, pType->precision, pColNode->colName);

    pExp->base.pParam[0].pCol =
        createColumn(pColNode->dataBlockId, pColNode->slotId, pColNode->colId, pType, pColNode->colType);
    QUERY_CHECK_NULL(pExp->base.pParam[0].pCol, code, lino, _end, terrno);

    pExp->base.pParam[0].type = FUNC_PARAM_TYPE_COLUMN;
  } else if (type == QUERY_NODE_VALUE) {
    pExp->pExpr->nodeType = QUERY_NODE_VALUE;
    SValueNode* pValNode = (SValueNode*)pNode;

    pExp->base.pParam = taosMemoryCalloc(1, sizeof(SFunctParam));
    QUERY_CHECK_NULL(pExp->base.pParam, code, lino, _end, terrno);

    pExp->base.numOfParams = 1;

    SDataType* pType = &pValNode->node.resType;
    pExp->base.resSchema =
        createResSchema(pType->type, pType->bytes, slotId, pType->scale, pType->precision, pValNode->node.aliasName);
    pExp->base.pParam[0].type = FUNC_PARAM_TYPE_VALUE;
    code = nodesValueNodeToVariant(pValNode, &pExp->base.pParam[0].param);
    QUERY_CHECK_CODE(code, lino, _end);
  } else if (type == QUERY_NODE_FUNCTION) {
    pExp->pExpr->nodeType = QUERY_NODE_FUNCTION;
    SFunctionNode* pFuncNode = (SFunctionNode*)pNode;

    SDataType*  pType = &pFuncNode->node.resType;
    const char* pName = pFuncNode->node.aliasName;
    if (pFuncNode->funcType == FUNCTION_TYPE_FORECAST_LOW || pFuncNode->funcType == FUNCTION_TYPE_FORECAST_HIGH ||
        pFuncNode->funcType == FUNCTION_TYPE_FORECAST_ROWTS) {
      pName = pFuncNode->functionName;
    }
    pExp->base.resSchema = createResSchema(pType->type, pType->bytes, slotId, pType->scale, pType->precision, pName);

    tExprNode* pExprNode = pExp->pExpr;

    pExprNode->_function.functionId = pFuncNode->funcId;
    pExprNode->_function.pFunctNode = pFuncNode;
    pExprNode->_function.functionType = pFuncNode->funcType;

    tstrncpy(pExprNode->_function.functionName, pFuncNode->functionName, tListLen(pExprNode->_function.functionName));

#if 1
    // todo refactor: add the parameter for tbname function
    const char* name = "tbname";
    int32_t     len = strlen(name);

    if (!pFuncNode->pParameterList && (memcmp(pExprNode->_function.functionName, name, len) == 0) &&
        pExprNode->_function.functionName[len] == 0) {
      pFuncNode->pParameterList = NULL;
      int32_t code = nodesMakeList(&pFuncNode->pParameterList);
      SValueNode* res = NULL;
      if (TSDB_CODE_SUCCESS == code) {
        code = nodesMakeNode(QUERY_NODE_VALUE, (SNode**)&res);
      }
      QUERY_CHECK_CODE(code, lino, _end);
      res->node.resType = (SDataType){.bytes = sizeof(int64_t), .type = TSDB_DATA_TYPE_BIGINT};
      code = nodesListAppend(pFuncNode->pParameterList, (SNode*)res);
      if (code != TSDB_CODE_SUCCESS) {
        nodesDestroyNode((SNode*)res);
        res = NULL;
      }
      QUERY_CHECK_CODE(code, lino, _end);
    }
#endif

    int32_t numOfParam = LIST_LENGTH(pFuncNode->pParameterList);

    pExp->base.pParam = taosMemoryCalloc(numOfParam, sizeof(SFunctParam));
    QUERY_CHECK_NULL(pExp->base.pParam, code, lino, _end, terrno);
    pExp->base.numOfParams = numOfParam;

    for (int32_t j = 0; j < numOfParam && TSDB_CODE_SUCCESS == code; ++j) {
      SNode* p1 = nodesListGetNode(pFuncNode->pParameterList, j);
      QUERY_CHECK_NULL(p1, code, lino, _end, terrno);
      if (p1->type == QUERY_NODE_COLUMN) {
        SColumnNode* pcn = (SColumnNode*)p1;

        pExp->base.pParam[j].type = FUNC_PARAM_TYPE_COLUMN;
        pExp->base.pParam[j].pCol =
            createColumn(pcn->dataBlockId, pcn->slotId, pcn->colId, &pcn->node.resType, pcn->colType);
        QUERY_CHECK_NULL(pExp->base.pParam[j].pCol, code, lino, _end, terrno);
      } else if (p1->type == QUERY_NODE_VALUE) {
        SValueNode* pvn = (SValueNode*)p1;
        pExp->base.pParam[j].type = FUNC_PARAM_TYPE_VALUE;
        code = nodesValueNodeToVariant(pvn, &pExp->base.pParam[j].param);
        QUERY_CHECK_CODE(code, lino, _end);
      }
    }
  } else if (type == QUERY_NODE_OPERATOR) {
    pExp->pExpr->nodeType = QUERY_NODE_OPERATOR;
    SOperatorNode* pOpNode = (SOperatorNode*)pNode;

    pExp->base.pParam = taosMemoryCalloc(1, sizeof(SFunctParam));
    QUERY_CHECK_NULL(pExp->base.pParam, code, lino, _end, terrno);
    pExp->base.numOfParams = 1;

    SDataType* pType = &pOpNode->node.resType;
    pExp->base.resSchema =
        createResSchema(pType->type, pType->bytes, slotId, pType->scale, pType->precision, pOpNode->node.aliasName);
    pExp->pExpr->_optrRoot.pRootNode = pNode;
  } else if (type == QUERY_NODE_CASE_WHEN) {
    pExp->pExpr->nodeType = QUERY_NODE_OPERATOR;
    SCaseWhenNode* pCaseNode = (SCaseWhenNode*)pNode;

    pExp->base.pParam = taosMemoryCalloc(1, sizeof(SFunctParam));
    QUERY_CHECK_NULL(pExp->base.pParam, code, lino, _end, terrno);
    pExp->base.numOfParams = 1;

    SDataType* pType = &pCaseNode->node.resType;
    pExp->base.resSchema =
        createResSchema(pType->type, pType->bytes, slotId, pType->scale, pType->precision, pCaseNode->node.aliasName);
    pExp->pExpr->_optrRoot.pRootNode = pNode;
  } else if (type == QUERY_NODE_LOGIC_CONDITION) {
    pExp->pExpr->nodeType = QUERY_NODE_OPERATOR;
    SLogicConditionNode* pCond = (SLogicConditionNode*)pNode;
    pExp->base.pParam = taosMemoryCalloc(1, sizeof(SFunctParam));
    QUERY_CHECK_NULL(pExp->base.pParam, code, lino, _end, terrno);
    pExp->base.numOfParams = 1;
    SDataType* pType = &pCond->node.resType;
    pExp->base.resSchema = createResSchema(pType->type, pType->bytes, slotId, pType->scale, pType->precision, pCond->node.aliasName);
    pExp->pExpr->_optrRoot.pRootNode = pNode;
  } else {
    code = TSDB_CODE_QRY_EXECUTOR_INTERNAL_ERROR;
    QUERY_CHECK_CODE(code, lino, _end);
  }

_end:
  if (code != TSDB_CODE_SUCCESS) {
    qError("%s failed at line %d since %s", __func__, lino, tstrerror(code));
  }
  return code;
}

int32_t createExprFromTargetNode(SExprInfo* pExp, STargetNode* pTargetNode) {
  return createExprFromOneNode(pExp, pTargetNode->pExpr, pTargetNode->slotId);
}

SExprInfo* createExpr(SNodeList* pNodeList, int32_t* numOfExprs) {
  *numOfExprs = LIST_LENGTH(pNodeList);
  SExprInfo* pExprs = taosMemoryCalloc(*numOfExprs, sizeof(SExprInfo));
  if (!pExprs) {
    return NULL;
  }

  for (int32_t i = 0; i < (*numOfExprs); ++i) {
    SExprInfo* pExp = &pExprs[i];
    int32_t    code = createExprFromOneNode(pExp, nodesListGetNode(pNodeList, i), i + UD_TAG_COLUMN_INDEX);
    if (code != TSDB_CODE_SUCCESS) {
      taosMemoryFreeClear(pExprs);
      terrno = code;
      qError("%s failed at line %d since %s", __func__, __LINE__, tstrerror(code));
      return NULL;
    }
  }

  return pExprs;
}

int32_t createExprInfo(SNodeList* pNodeList, SNodeList* pGroupKeys, SExprInfo** pExprInfo, int32_t* numOfExprs) {
  QRY_PARAM_CHECK(pExprInfo);

  int32_t code = 0;
  int32_t numOfFuncs = LIST_LENGTH(pNodeList);
  int32_t numOfGroupKeys = 0;
  if (pGroupKeys != NULL) {
    numOfGroupKeys = LIST_LENGTH(pGroupKeys);
  }

  *numOfExprs = numOfFuncs + numOfGroupKeys;
  if (*numOfExprs == 0) {
    return code;
  }

  SExprInfo* pExprs = taosMemoryCalloc(*numOfExprs, sizeof(SExprInfo));
  if (pExprs == NULL) {
    return terrno;
  }

  for (int32_t i = 0; i < (*numOfExprs); ++i) {
    STargetNode* pTargetNode = NULL;
    if (i < numOfFuncs) {
      pTargetNode = (STargetNode*)nodesListGetNode(pNodeList, i);
    } else {
      pTargetNode = (STargetNode*)nodesListGetNode(pGroupKeys, i - numOfFuncs);
    }
    if (!pTargetNode) {
      destroyExprInfo(pExprs, *numOfExprs);
      taosMemoryFreeClear(pExprs);
      qError("%s failed at line %d since %s", __func__, __LINE__, tstrerror(terrno));
      return terrno;
    }

    SExprInfo* pExp = &pExprs[i];
    code = createExprFromTargetNode(pExp, pTargetNode);
    if (code != TSDB_CODE_SUCCESS) {
      destroyExprInfo(pExprs, *numOfExprs);
      taosMemoryFreeClear(pExprs);
      qError("%s failed at line %d since %s", __func__, __LINE__, tstrerror(code));
      return code;
    }
  }

  *pExprInfo = pExprs;
  return code;
}

// set the output buffer for the selectivity + tag query
static int32_t setSelectValueColumnInfo(SqlFunctionCtx* pCtx, int32_t numOfOutput) {
  int32_t num = 0;
  int32_t code = TSDB_CODE_SUCCESS;
  int32_t lino = 0;

  SqlFunctionCtx*  p = NULL;
  SqlFunctionCtx** pValCtx = taosMemoryCalloc(numOfOutput, POINTER_BYTES);
  if (pValCtx == NULL) {
    return terrno;
  }

  SHashObj* pSelectFuncs = taosHashInit(8, taosGetDefaultHashFunction(TSDB_DATA_TYPE_BINARY), false, HASH_ENTRY_LOCK);
  QUERY_CHECK_NULL(pSelectFuncs, code, lino, _end, terrno);

  for (int32_t i = 0; i < numOfOutput; ++i) {
    const char* pName = pCtx[i].pExpr->pExpr->_function.functionName;
    if ((strcmp(pName, "_select_value") == 0) || (strcmp(pName, "_group_key") == 0) ||
        (strcmp(pName, "_group_const_value") == 0)) {
      pValCtx[num++] = &pCtx[i];
    } else if (fmIsSelectFunc(pCtx[i].functionId)) {
      void* data = taosHashGet(pSelectFuncs, pName, strlen(pName));
      if (taosHashGetSize(pSelectFuncs) != 0 && data == NULL) {
        p = NULL;
        break;
      } else {
        int32_t tempRes = taosHashPut(pSelectFuncs, pName, strlen(pName), &num, sizeof(num));
        if (tempRes != TSDB_CODE_SUCCESS && tempRes != TSDB_CODE_DUP_KEY) {
          code = tempRes;
          QUERY_CHECK_CODE(code, lino, _end);
        }
        p = &pCtx[i];
      }
    }
  }
  taosHashCleanup(pSelectFuncs);

  if (p != NULL) {
    p->subsidiaries.pCtx = pValCtx;
    p->subsidiaries.num = num;
  } else {
    taosMemoryFreeClear(pValCtx);
  }

_end:
  if (code != TSDB_CODE_SUCCESS) {
    taosMemoryFreeClear(pValCtx);
    taosHashCleanup(pSelectFuncs);
    qError("%s failed at line %d since %s", __func__, lino, tstrerror(code));
  }
  return code;
}

SqlFunctionCtx* createSqlFunctionCtx(SExprInfo* pExprInfo, int32_t numOfOutput, int32_t** rowEntryInfoOffset,
                                     SFunctionStateStore* pStore) {
  int32_t         code = TSDB_CODE_SUCCESS;
  int32_t         lino = 0;
  SqlFunctionCtx* pFuncCtx = (SqlFunctionCtx*)taosMemoryCalloc(numOfOutput, sizeof(SqlFunctionCtx));
  if (pFuncCtx == NULL) {
    return NULL;
  }

  *rowEntryInfoOffset = taosMemoryCalloc(numOfOutput, sizeof(int32_t));
  if (*rowEntryInfoOffset == 0) {
    taosMemoryFreeClear(pFuncCtx);
    return NULL;
  }

  for (int32_t i = 0; i < numOfOutput; ++i) {
    SExprInfo* pExpr = &pExprInfo[i];

    SExprBasicInfo* pFunct = &pExpr->base;
    SqlFunctionCtx* pCtx = &pFuncCtx[i];

    pCtx->functionId = -1;
    pCtx->pExpr = pExpr;

    if (pExpr->pExpr->nodeType == QUERY_NODE_FUNCTION) {
      SFuncExecEnv env = {0};
      pCtx->functionId = pExpr->pExpr->_function.pFunctNode->funcId;
      pCtx->isPseudoFunc = fmIsWindowPseudoColumnFunc(pCtx->functionId);
      pCtx->isNotNullFunc = fmIsNotNullOutputFunc(pCtx->functionId);

      bool isUdaf = fmIsUserDefinedFunc(pCtx->functionId);
      if (fmIsAggFunc(pCtx->functionId) || fmIsIndefiniteRowsFunc(pCtx->functionId)) {
        if (!isUdaf) {
          code = fmGetFuncExecFuncs(pCtx->functionId, &pCtx->fpSet);
          QUERY_CHECK_CODE(code, lino, _end);
        } else {
          char* udfName = pExpr->pExpr->_function.pFunctNode->functionName;
          pCtx->udfName = taosStrdup(udfName);
          QUERY_CHECK_NULL(pCtx->udfName, code, lino, _end, terrno);

          code = fmGetUdafExecFuncs(pCtx->functionId, &pCtx->fpSet);
          QUERY_CHECK_CODE(code, lino, _end);
        }
        bool tmp = pCtx->fpSet.getEnv(pExpr->pExpr->_function.pFunctNode, &env);
        if (!tmp) {
          code = TSDB_CODE_OUT_OF_MEMORY;
          QUERY_CHECK_CODE(code, lino, _end);
        }
      } else {
        code = fmGetScalarFuncExecFuncs(pCtx->functionId, &pCtx->sfp);
        if (code != TSDB_CODE_SUCCESS && isUdaf) {
          code = TSDB_CODE_SUCCESS;
        }
        QUERY_CHECK_CODE(code, lino, _end);

        if (pCtx->sfp.getEnv != NULL) {
          bool tmp = pCtx->sfp.getEnv(pExpr->pExpr->_function.pFunctNode, &env);
          if (!tmp) {
            code = TSDB_CODE_OUT_OF_MEMORY;
            QUERY_CHECK_CODE(code, lino, _end);
          }
        }
      }
      pCtx->resDataInfo.interBufSize = env.calcMemSize;
    } else if (pExpr->pExpr->nodeType == QUERY_NODE_COLUMN || pExpr->pExpr->nodeType == QUERY_NODE_OPERATOR ||
               pExpr->pExpr->nodeType == QUERY_NODE_VALUE) {
      // for simple column, the result buffer needs to hold at least one element.
      pCtx->resDataInfo.interBufSize = pFunct->resSchema.bytes;
    }

    pCtx->input.numOfInputCols = pFunct->numOfParams;
    pCtx->input.pData = taosMemoryCalloc(pFunct->numOfParams, POINTER_BYTES);
    QUERY_CHECK_NULL(pCtx->input.pData, code, lino, _end, terrno);
    pCtx->input.pColumnDataAgg = taosMemoryCalloc(pFunct->numOfParams, POINTER_BYTES);
    QUERY_CHECK_NULL(pCtx->input.pColumnDataAgg, code, lino, _end, terrno);

    pCtx->pTsOutput = NULL;
    pCtx->resDataInfo.bytes = pFunct->resSchema.bytes;
    pCtx->resDataInfo.type = pFunct->resSchema.type;
    pCtx->order = TSDB_ORDER_ASC;
    pCtx->start.key = INT64_MIN;
    pCtx->end.key = INT64_MIN;
    pCtx->numOfParams = pExpr->base.numOfParams;
    pCtx->param = pFunct->pParam;
    pCtx->saveHandle.currentPage = -1;
    pCtx->pStore = pStore;
    pCtx->hasWindowOrGroup = false;
    pCtx->needCleanup = false;
  }

  for (int32_t i = 1; i < numOfOutput; ++i) {
    (*rowEntryInfoOffset)[i] = (int32_t)((*rowEntryInfoOffset)[i - 1] + sizeof(SResultRowEntryInfo) +
                                         pFuncCtx[i - 1].resDataInfo.interBufSize);
  }

  code = setSelectValueColumnInfo(pFuncCtx, numOfOutput);
  QUERY_CHECK_CODE(code, lino, _end);

_end:
  if (code != TSDB_CODE_SUCCESS) {
    qError("%s failed at line %d since %s", __func__, lino, tstrerror(code));
    for (int32_t i = 0; i < numOfOutput; ++i) {
      taosMemoryFree(pFuncCtx[i].input.pData);
      taosMemoryFree(pFuncCtx[i].input.pColumnDataAgg);
    }
    taosMemoryFreeClear(*rowEntryInfoOffset);
    taosMemoryFreeClear(pFuncCtx);
    return NULL;
  }
  return pFuncCtx;
}

// NOTE: sources columns are more than the destination SSDatablock columns.
// doFilter in table scan needs every column even its output is false
int32_t relocateColumnData(SSDataBlock* pBlock, const SArray* pColMatchInfo, SArray* pCols, bool outputEveryColumn) {
  int32_t code = TSDB_CODE_SUCCESS;
  size_t  numOfSrcCols = taosArrayGetSize(pCols);

  int32_t i = 0, j = 0;
  while (i < numOfSrcCols && j < taosArrayGetSize(pColMatchInfo)) {
    SColumnInfoData* p = taosArrayGet(pCols, i);
    if (!p) {
      qError("%s failed at line %d since %s", __func__, __LINE__, tstrerror(terrno));
      return terrno;
    }
    SColMatchItem* pmInfo = taosArrayGet(pColMatchInfo, j);
    if (!pmInfo) {
      return terrno;
    }

    if (p->info.colId == pmInfo->colId) {
      SColumnInfoData* pDst = taosArrayGet(pBlock->pDataBlock, pmInfo->dstSlotId);
      if (!pDst) {
        return terrno;
      }
      code = colDataAssign(pDst, p, pBlock->info.rows, &pBlock->info);
      if (code != TSDB_CODE_SUCCESS) {
        qError("%s failed at line %d since %s", __func__, __LINE__, tstrerror(code));
        return code;
      }
      i++;
      j++;
    } else if (p->info.colId < pmInfo->colId) {
      i++;
    } else {
      qError("%s failed at line %d since %s", __func__, __LINE__, tstrerror(TSDB_CODE_QRY_EXECUTOR_INTERNAL_ERROR));
      return TSDB_CODE_QRY_EXECUTOR_INTERNAL_ERROR;
    }
  }
  return code;
}

SInterval extractIntervalInfo(const STableScanPhysiNode* pTableScanNode) {
  SInterval interval = {
      .interval = pTableScanNode->interval,
      .sliding = pTableScanNode->sliding,
      .intervalUnit = pTableScanNode->intervalUnit,
      .slidingUnit = pTableScanNode->slidingUnit,
      .offset = pTableScanNode->offset,
      .precision = pTableScanNode->scan.node.pOutputDataBlockDesc->precision,
  };

  return interval;
}

SColumn extractColumnFromColumnNode(SColumnNode* pColNode) {
  SColumn c = {0};

  c.slotId = pColNode->slotId;
  c.colId = pColNode->colId;
  c.type = pColNode->node.resType.type;
  c.bytes = pColNode->node.resType.bytes;
  c.scale = pColNode->node.resType.scale;
  c.precision = pColNode->node.resType.precision;
  return c;
}

int32_t initQueryTableDataCond(SQueryTableDataCond* pCond, const STableScanPhysiNode* pTableScanNode,
                               const SReadHandle* readHandle) {
  pCond->order = pTableScanNode->scanSeq[0] > 0 ? TSDB_ORDER_ASC : TSDB_ORDER_DESC;
  pCond->numOfCols = LIST_LENGTH(pTableScanNode->scan.pScanCols);

  pCond->colList = taosMemoryCalloc(pCond->numOfCols, sizeof(SColumnInfo));
  if (!pCond->colList) {
    return terrno;
  }
  pCond->pSlotList = taosMemoryMalloc(sizeof(int32_t) * pCond->numOfCols);
  if (pCond->pSlotList == NULL) {
    taosMemoryFreeClear(pCond->colList);
    return terrno;
  }

  // TODO: get it from stable scan node
  pCond->twindows = pTableScanNode->scanRange;
  pCond->suid = pTableScanNode->scan.suid;
  pCond->type = TIMEWINDOW_RANGE_CONTAINED;
  pCond->startVersion = -1;
  pCond->endVersion = -1;
  pCond->skipRollup = readHandle->skipRollup;

  // allowed read stt file optimization mode
  pCond->notLoadData = (pTableScanNode->dataRequired == FUNC_DATA_REQUIRED_NOT_LOAD) &&
                       (pTableScanNode->scan.node.pConditions == NULL) && (pTableScanNode->interval == 0);

  int32_t j = 0;
  for (int32_t i = 0; i < pCond->numOfCols; ++i) {
    STargetNode* pNode = (STargetNode*)nodesListGetNode(pTableScanNode->scan.pScanCols, i);
    if (!pNode) {
      qError("%s failed at line %d since %s", __func__, __LINE__, tstrerror(terrno));
      return terrno;
    }
    SColumnNode* pColNode = (SColumnNode*)pNode->pExpr;
    if (pColNode->colType == COLUMN_TYPE_TAG) {
      continue;
    }

    pCond->colList[j].type = pColNode->node.resType.type;
    pCond->colList[j].bytes = pColNode->node.resType.bytes;
    pCond->colList[j].colId = pColNode->colId;
    pCond->colList[j].pk = pColNode->isPk;

    pCond->pSlotList[j] = pNode->slotId;
    j += 1;
  }

  pCond->numOfCols = j;
  return TSDB_CODE_SUCCESS;
}

void cleanupQueryTableDataCond(SQueryTableDataCond* pCond) {
  taosMemoryFreeClear(pCond->colList);
  taosMemoryFreeClear(pCond->pSlotList);
}

int32_t convertFillType(int32_t mode) {
  int32_t type = TSDB_FILL_NONE;
  switch (mode) {
    case FILL_MODE_PREV:
      type = TSDB_FILL_PREV;
      break;
    case FILL_MODE_NONE:
      type = TSDB_FILL_NONE;
      break;
    case FILL_MODE_NULL:
      type = TSDB_FILL_NULL;
      break;
    case FILL_MODE_NULL_F:
      type = TSDB_FILL_NULL_F;
      break;
    case FILL_MODE_NEXT:
      type = TSDB_FILL_NEXT;
      break;
    case FILL_MODE_VALUE:
      type = TSDB_FILL_SET_VALUE;
      break;
    case FILL_MODE_VALUE_F:
      type = TSDB_FILL_SET_VALUE_F;
      break;
    case FILL_MODE_LINEAR:
      type = TSDB_FILL_LINEAR;
      break;
    default:
      type = TSDB_FILL_NONE;
  }

  return type;
}

void getInitialStartTimeWindow(SInterval* pInterval, TSKEY ts, STimeWindow* w, bool ascQuery) {
  if (ascQuery) {
    *w = getAlignQueryTimeWindow(pInterval, ts);
  } else {
    // the start position of the first time window in the endpoint that spreads beyond the queried last timestamp
    *w = getAlignQueryTimeWindow(pInterval, ts);

    int64_t key = w->skey;
    while (key < ts) {  // moving towards end
      key = taosTimeAdd(key, pInterval->sliding, pInterval->slidingUnit, pInterval->precision);
      if (key > ts) {
        break;
      }

      w->skey = key;
    }
  }
}

static STimeWindow doCalculateTimeWindow(int64_t ts, SInterval* pInterval) {
  STimeWindow w = {0};

  w.skey = taosTimeTruncate(ts, pInterval);
  w.ekey = taosTimeGetIntervalEnd(w.skey, pInterval);
  return w;
}

STimeWindow getFirstQualifiedTimeWindow(int64_t ts, STimeWindow* pWindow, SInterval* pInterval, int32_t order) {
  int32_t factor = (order == TSDB_ORDER_ASC) ? -1 : 1;

  STimeWindow win = *pWindow;
  STimeWindow save = win;
  while (win.skey <= ts && win.ekey >= ts) {
    save = win;
    win.skey = taosTimeAdd(win.skey, factor * pInterval->sliding, pInterval->slidingUnit, pInterval->precision);
    win.ekey = taosTimeAdd(win.ekey, factor * pInterval->sliding, pInterval->slidingUnit, pInterval->precision);
  }

  return save;
}

// get the correct time window according to the handled timestamp
// todo refactor
STimeWindow getActiveTimeWindow(SDiskbasedBuf* pBuf, SResultRowInfo* pResultRowInfo, int64_t ts, SInterval* pInterval,
                                int32_t order) {
  STimeWindow w = {0};
  if (pResultRowInfo->cur.pageId == -1) {  // the first window, from the previous stored value
    getInitialStartTimeWindow(pInterval, ts, &w, (order == TSDB_ORDER_ASC));
    w.ekey = taosTimeGetIntervalEnd(w.skey, pInterval);
    return w;
  }

  SResultRow* pRow = getResultRowByPos(pBuf, &pResultRowInfo->cur, false);
  if (pRow) {
    w = pRow->win;
  }

  // in case of typical time window, we can calculate time window directly.
  if (w.skey > ts || w.ekey < ts) {
    w = doCalculateTimeWindow(ts, pInterval);
  }

  if (pInterval->interval != pInterval->sliding) {
    // it is an sliding window query, in which sliding value is not equalled to
    // interval value, and we need to find the first qualified time window.
    w = getFirstQualifiedTimeWindow(ts, &w, pInterval, order);
  }

  return w;
}

void getNextTimeWindow(const SInterval* pInterval, STimeWindow* tw, int32_t order) {
  int64_t slidingStart = 0;
  if (pInterval->offset > 0) {
    slidingStart = taosTimeAdd(tw->skey, -1 * pInterval->offset, pInterval->offsetUnit, pInterval->precision);
  } else {
    slidingStart = tw->skey;
  }
  int32_t factor = GET_FORWARD_DIRECTION_FACTOR(order);
  slidingStart = taosTimeAdd(slidingStart, factor * pInterval->sliding, pInterval->slidingUnit, pInterval->precision);
  tw->skey = taosTimeAdd(slidingStart, pInterval->offset, pInterval->offsetUnit, pInterval->precision);
  int64_t slidingEnd =
      taosTimeAdd(slidingStart, pInterval->interval, pInterval->intervalUnit, pInterval->precision) - 1;
  tw->ekey = taosTimeAdd(slidingEnd, pInterval->offset, pInterval->offsetUnit, pInterval->precision);
}

bool hasLimitOffsetInfo(SLimitInfo* pLimitInfo) {
  return (pLimitInfo->limit.limit != -1 || pLimitInfo->limit.offset != -1 || pLimitInfo->slimit.limit != -1 ||
          pLimitInfo->slimit.offset != -1);
}

bool hasSlimitOffsetInfo(SLimitInfo* pLimitInfo) {
  return (pLimitInfo->slimit.limit != -1 || pLimitInfo->slimit.offset != -1);
}

void initLimitInfo(const SNode* pLimit, const SNode* pSLimit, SLimitInfo* pLimitInfo) {
  SLimit limit = {.limit = getLimit(pLimit), .offset = getOffset(pLimit)};
  SLimit slimit = {.limit = getLimit(pSLimit), .offset = getOffset(pSLimit)};

  pLimitInfo->limit = limit;
  pLimitInfo->slimit = slimit;
  pLimitInfo->remainOffset = limit.offset;
  pLimitInfo->remainGroupOffset = slimit.offset;
}

void resetLimitInfoForNextGroup(SLimitInfo* pLimitInfo) {
  pLimitInfo->numOfOutputRows = 0;
  pLimitInfo->remainOffset = pLimitInfo->limit.offset;
}

int32_t tableListGetSize(const STableListInfo* pTableList, int32_t* pRes) {
  if (taosArrayGetSize(pTableList->pTableList) != taosHashGetSize(pTableList->map)) {
    qError("%s failed at line %d since %s", __func__, __LINE__, tstrerror(TSDB_CODE_QRY_EXECUTOR_INTERNAL_ERROR));
    return TSDB_CODE_QRY_EXECUTOR_INTERNAL_ERROR;
  }
  (*pRes) = taosArrayGetSize(pTableList->pTableList);
  return TSDB_CODE_SUCCESS;
}

uint64_t tableListGetSuid(const STableListInfo* pTableList) { return pTableList->idInfo.suid; }

STableKeyInfo* tableListGetInfo(const STableListInfo* pTableList, int32_t index) {
  if (taosArrayGetSize(pTableList->pTableList) == 0) {
    return NULL;
  }

  return taosArrayGet(pTableList->pTableList, index);
}

int32_t tableListFind(const STableListInfo* pTableList, uint64_t uid, int32_t startIndex) {
  int32_t numOfTables = taosArrayGetSize(pTableList->pTableList);
  if (startIndex >= numOfTables) {
    return -1;
  }

  for (int32_t i = startIndex; i < numOfTables; ++i) {
    STableKeyInfo* p = taosArrayGet(pTableList->pTableList, i);
    if (!p) {
      qError("%s failed at line %d since %s", __func__, __LINE__, tstrerror(terrno));
      return -1;
    }
    if (p->uid == uid) {
      return i;
    }
  }
  return -1;
}

void tableListGetSourceTableInfo(const STableListInfo* pTableList, uint64_t* psuid, uint64_t* uid, int32_t* type) {
  *psuid = pTableList->idInfo.suid;
  *uid = pTableList->idInfo.uid;
  *type = pTableList->idInfo.tableType;
}

uint64_t tableListGetTableGroupId(const STableListInfo* pTableList, uint64_t tableUid) {
  int32_t* slot = taosHashGet(pTableList->map, &tableUid, sizeof(tableUid));
  if (slot == NULL) {
    return -1;
  }

  STableKeyInfo* pKeyInfo = taosArrayGet(pTableList->pTableList, *slot);

  return pKeyInfo->groupId;
}

// TODO handle the group offset info, fix it, the rule of group output will be broken by this function
int32_t tableListAddTableInfo(STableListInfo* pTableList, uint64_t uid, uint64_t gid) {
  int32_t code = TSDB_CODE_SUCCESS;
  int32_t lino = 0;
  if (pTableList->map == NULL) {
    pTableList->map = taosHashInit(32, taosGetDefaultHashFunction(TSDB_DATA_TYPE_BINARY), false, HASH_ENTRY_LOCK);
    QUERY_CHECK_NULL(pTableList->map, code, lino, _end, terrno);
  }

  STableKeyInfo keyInfo = {.uid = uid, .groupId = gid};
  void*         p = taosHashGet(pTableList->map, &uid, sizeof(uid));
  if (p != NULL) {
    qInfo("table:%" PRId64 " already in tableIdList, ignore it", uid);
    goto _end;
  }

  void* tmp = taosArrayPush(pTableList->pTableList, &keyInfo);
  QUERY_CHECK_NULL(tmp, code, lino, _end, terrno);

  int32_t slot = (int32_t)taosArrayGetSize(pTableList->pTableList) - 1;
  code = taosHashPut(pTableList->map, &uid, sizeof(uid), &slot, sizeof(slot));
  if (code != TSDB_CODE_SUCCESS) {
    // we have checked the existence of uid in hash map above
    QUERY_CHECK_CONDITION((code != TSDB_CODE_DUP_KEY), code, lino, _end, TSDB_CODE_QRY_EXECUTOR_INTERNAL_ERROR);
    taosArrayPopTailBatch(pTableList->pTableList, 1);  // let's pop the last element in the array list
  }

_end:
  if (code != TSDB_CODE_SUCCESS) {
    qError("%s failed at line %d since %s", __func__, lino, tstrerror(code));
  } else {
    qDebug("uid:%" PRIu64 ", groupId:%" PRIu64 " added into table list, slot:%d, total:%d", uid, gid, slot, slot + 1);
  }

  return code;
}

int32_t tableListGetGroupList(const STableListInfo* pTableList, int32_t ordinalGroupIndex, STableKeyInfo** pKeyInfo,
                              int32_t* size) {
  int32_t totalGroups = tableListGetOutputGroups(pTableList);
  int32_t numOfTables = 0;
  int32_t code = tableListGetSize(pTableList, &numOfTables);
  if (code != TSDB_CODE_SUCCESS) {
    qError("%s failed at line %d since %s", __func__, __LINE__, tstrerror(code));
    return code;
  }

  if (ordinalGroupIndex < 0 || ordinalGroupIndex >= totalGroups) {
    return TSDB_CODE_INVALID_PARA;
  }

  // here handle two special cases:
  // 1. only one group exists, and 2. one table exists for each group.
  if (totalGroups == 1) {
    *size = numOfTables;
    *pKeyInfo = (*size == 0) ? NULL : taosArrayGet(pTableList->pTableList, 0);
    return TSDB_CODE_SUCCESS;
  } else if (totalGroups == numOfTables) {
    *size = 1;
    *pKeyInfo = taosArrayGet(pTableList->pTableList, ordinalGroupIndex);
    return TSDB_CODE_SUCCESS;
  }

  int32_t offset = pTableList->groupOffset[ordinalGroupIndex];
  if (ordinalGroupIndex < totalGroups - 1) {
    *size = pTableList->groupOffset[ordinalGroupIndex + 1] - offset;
  } else {
    *size = numOfTables - offset;
  }

  *pKeyInfo = taosArrayGet(pTableList->pTableList, offset);
  return TSDB_CODE_SUCCESS;
}

int32_t tableListGetOutputGroups(const STableListInfo* pTableList) { return pTableList->numOfOuputGroups; }

bool oneTableForEachGroup(const STableListInfo* pTableList) { return pTableList->oneTableForEachGroup; }

STableListInfo* tableListCreate() {
  STableListInfo* pListInfo = taosMemoryCalloc(1, sizeof(STableListInfo));
  if (pListInfo == NULL) {
    return NULL;
  }

  pListInfo->remainGroups = NULL;
  pListInfo->pTableList = taosArrayInit(4, sizeof(STableKeyInfo));
  if (pListInfo->pTableList == NULL) {
    goto _error;
  }

  pListInfo->map = taosHashInit(1024, taosGetDefaultHashFunction(TSDB_DATA_TYPE_BIGINT), false, HASH_ENTRY_LOCK);
  if (pListInfo->map == NULL) {
    goto _error;
  }

  pListInfo->numOfOuputGroups = 1;
  return pListInfo;

_error:
  tableListDestroy(pListInfo);
  return NULL;
}

void tableListDestroy(STableListInfo* pTableListInfo) {
  if (pTableListInfo == NULL) {
    return;
  }

  taosArrayDestroy(pTableListInfo->pTableList);
  taosMemoryFreeClear(pTableListInfo->groupOffset);

  taosHashCleanup(pTableListInfo->map);
  taosHashCleanup(pTableListInfo->remainGroups);
  pTableListInfo->pTableList = NULL;
  pTableListInfo->map = NULL;
  taosMemoryFree(pTableListInfo);
}

void tableListClear(STableListInfo* pTableListInfo) {
  if (pTableListInfo == NULL) {
    return;
  }

  taosArrayClear(pTableListInfo->pTableList);
  taosHashClear(pTableListInfo->map);
  taosHashClear(pTableListInfo->remainGroups);
  taosMemoryFree(pTableListInfo->groupOffset);
  pTableListInfo->numOfOuputGroups = 1;
  pTableListInfo->oneTableForEachGroup = false;
}

static int32_t orderbyGroupIdComparFn(const void* p1, const void* p2) {
  STableKeyInfo* pInfo1 = (STableKeyInfo*)p1;
  STableKeyInfo* pInfo2 = (STableKeyInfo*)p2;

  if (pInfo1->groupId == pInfo2->groupId) {
    return 0;
  } else {
    return pInfo1->groupId < pInfo2->groupId ? -1 : 1;
  }
}

static int32_t sortTableGroup(STableListInfo* pTableListInfo) {
  taosArraySort(pTableListInfo->pTableList, orderbyGroupIdComparFn);
  int32_t size = taosArrayGetSize(pTableListInfo->pTableList);

  SArray* pList = taosArrayInit(4, sizeof(int32_t));
  if (!pList) {
    return terrno;
  }

  STableKeyInfo* pInfo = taosArrayGet(pTableListInfo->pTableList, 0);
  if (!pInfo) {
    qError("%s failed at line %d since %s", __func__, __LINE__, tstrerror(terrno));
    return terrno;
  }
  uint64_t       gid = pInfo->groupId;

  int32_t start = 0;
  void*   tmp = taosArrayPush(pList, &start);
  if (!tmp) {
    qError("%s failed at line %d since %s", __func__, __LINE__, tstrerror(terrno));
    return terrno;
  }

  for (int32_t i = 1; i < size; ++i) {
    pInfo = taosArrayGet(pTableListInfo->pTableList, i);
    if (!pInfo) {
      qError("%s failed at line %d since %s", __func__, __LINE__, tstrerror(terrno));
      return terrno;
    }
    if (pInfo->groupId != gid) {
      tmp = taosArrayPush(pList, &i);
      if (!tmp) {
        qError("%s failed at line %d since %s", __func__, __LINE__, tstrerror(terrno));
        return terrno;
      }
      gid = pInfo->groupId;
    }
  }

  pTableListInfo->numOfOuputGroups = taosArrayGetSize(pList);
  pTableListInfo->groupOffset = taosMemoryMalloc(sizeof(int32_t) * pTableListInfo->numOfOuputGroups);
  if (pTableListInfo->groupOffset == NULL) {
    taosArrayDestroy(pList);
    return terrno;
  }

  memcpy(pTableListInfo->groupOffset, taosArrayGet(pList, 0), sizeof(int32_t) * pTableListInfo->numOfOuputGroups);
  taosArrayDestroy(pList);
  return TSDB_CODE_SUCCESS;
}

int32_t buildGroupIdMapForAllTables(STableListInfo* pTableListInfo, SReadHandle* pHandle, SScanPhysiNode* pScanNode,
                                    SNodeList* group, bool groupSort, uint8_t* digest, SStorageAPI* pAPI) {
  int32_t code = TSDB_CODE_SUCCESS;

  bool   groupByTbname = groupbyTbname(group);
  size_t numOfTables = taosArrayGetSize(pTableListInfo->pTableList);
  if (!numOfTables) {
    return code;
  }
  if (group == NULL || groupByTbname) {
    if (tsCountAlwaysReturnValue && QUERY_NODE_PHYSICAL_PLAN_TABLE_SCAN == nodeType(pScanNode) &&
        ((STableScanPhysiNode*)pScanNode)->needCountEmptyTable) {
      pTableListInfo->remainGroups =
          taosHashInit(numOfTables, taosGetDefaultHashFunction(TSDB_DATA_TYPE_BIGINT), false, HASH_NO_LOCK);
      if (pTableListInfo->remainGroups == NULL) {
        return terrno;
      }

      for (int i = 0; i < numOfTables; i++) {
        STableKeyInfo* info = taosArrayGet(pTableListInfo->pTableList, i);
        if (!info) {
          qError("%s failed at line %d since %s", __func__, __LINE__, tstrerror(terrno));
          return terrno;
        }
        info->groupId = groupByTbname ? info->uid : 0;

        int32_t tempRes = taosHashPut(pTableListInfo->remainGroups, &(info->groupId), sizeof(info->groupId),
                                      &(info->uid), sizeof(info->uid));
        if (tempRes != TSDB_CODE_SUCCESS && tempRes != TSDB_CODE_DUP_KEY) {
          qError("%s failed at line %d since %s", __func__, __LINE__, tstrerror(tempRes));
          return tempRes;
        }
      }
    } else {
      for (int32_t i = 0; i < numOfTables; i++) {
        STableKeyInfo* info = taosArrayGet(pTableListInfo->pTableList, i);
        if (!info) {
          qError("%s failed at line %d since %s", __func__, __LINE__, tstrerror(terrno));
          return terrno;
        }
        info->groupId = groupByTbname ? info->uid : 0;
      }
    }

    pTableListInfo->oneTableForEachGroup = groupByTbname;
    if (numOfTables == 1 && pTableListInfo->idInfo.tableType == TSDB_CHILD_TABLE) {
      pTableListInfo->oneTableForEachGroup = true;
    }

    if (groupSort && groupByTbname) {
      taosArraySort(pTableListInfo->pTableList, orderbyGroupIdComparFn);
      pTableListInfo->numOfOuputGroups = numOfTables;
    } else if (groupByTbname && pScanNode->groupOrderScan) {
      pTableListInfo->numOfOuputGroups = numOfTables;
    } else {
      pTableListInfo->numOfOuputGroups = 1;
    }
  } else {
    bool initRemainGroups = false;
    if (QUERY_NODE_PHYSICAL_PLAN_TABLE_SCAN == nodeType(pScanNode)) {
      STableScanPhysiNode* pTableScanNode = (STableScanPhysiNode*)pScanNode;
      if (tsCountAlwaysReturnValue && pTableScanNode->needCountEmptyTable &&
          !(groupSort || pScanNode->groupOrderScan)) {
        initRemainGroups = true;
      }
    }

    code = getColInfoResultForGroupby(pHandle->vnode, group, pTableListInfo, digest, pAPI, initRemainGroups);
    if (code != TSDB_CODE_SUCCESS) {
      return code;
    }

    if (pScanNode->groupOrderScan) pTableListInfo->numOfOuputGroups = taosArrayGetSize(pTableListInfo->pTableList);

    if (groupSort || pScanNode->groupOrderScan) {
      code = sortTableGroup(pTableListInfo);
    }
  }

  // add all table entry in the hash map
  size_t size = taosArrayGetSize(pTableListInfo->pTableList);
  for (int32_t i = 0; i < size; ++i) {
    STableKeyInfo* p = taosArrayGet(pTableListInfo->pTableList, i);
    if (!p) {
      qError("%s failed at line %d since %s", __func__, __LINE__, tstrerror(terrno));
      return terrno;
    }
    int32_t        tempRes = taosHashPut(pTableListInfo->map, &p->uid, sizeof(uint64_t), &i, sizeof(int32_t));
    if (tempRes != TSDB_CODE_SUCCESS && tempRes != TSDB_CODE_DUP_KEY) {
      qError("%s failed at line %d since %s", __func__, __LINE__, tstrerror(tempRes));
      return tempRes;
    }
  }

  return code;
}

int32_t createScanTableListInfo(SScanPhysiNode* pScanNode, SNodeList* pGroupTags, bool groupSort, SReadHandle* pHandle,
                                STableListInfo* pTableListInfo, SNode* pTagCond, SNode* pTagIndexCond,
                                SExecTaskInfo* pTaskInfo) {
  int64_t     st = taosGetTimestampUs();
  const char* idStr = GET_TASKID(pTaskInfo);

  if (pHandle == NULL) {
    qError("invalid handle, in creating operator tree, %s", idStr);
    return TSDB_CODE_INVALID_PARA;
  }

  uint8_t digest[17] = {0};
  int32_t code = getTableList(pHandle->vnode, pScanNode, pTagCond, pTagIndexCond, pTableListInfo, digest, idStr,
                              &pTaskInfo->storageAPI);
  if (code != TSDB_CODE_SUCCESS) {
    qError("failed to getTableList, code: %s", tstrerror(code));
    return code;
  }

  int32_t numOfTables = taosArrayGetSize(pTableListInfo->pTableList);

  int64_t st1 = taosGetTimestampUs();
  pTaskInfo->cost.extractListTime = (st1 - st) / 1000.0;
  qDebug("extract queried table list completed, %d tables, elapsed time:%.2f ms %s", numOfTables,
         pTaskInfo->cost.extractListTime, idStr);

  if (numOfTables == 0) {
    qDebug("no table qualified for query, %s" PRIx64, idStr);
    return TSDB_CODE_SUCCESS;
  }

  code = buildGroupIdMapForAllTables(pTableListInfo, pHandle, pScanNode, pGroupTags, groupSort, digest,
                                     &pTaskInfo->storageAPI);
  if (code != TSDB_CODE_SUCCESS) {
    return code;
  }

  pTaskInfo->cost.groupIdMapTime = (taosGetTimestampUs() - st1) / 1000.0;
  qDebug("generate group id map completed, elapsed time:%.2f ms %s", pTaskInfo->cost.groupIdMapTime, idStr);

  return TSDB_CODE_SUCCESS;
}

char* getStreamOpName(uint16_t opType) {
  switch (opType) {
    case QUERY_NODE_PHYSICAL_PLAN_STREAM_SCAN:
      return "stream scan";
    case QUERY_NODE_PHYSICAL_PLAN_PROJECT:
      return "project";
    case QUERY_NODE_PHYSICAL_PLAN_STREAM_INTERVAL:
      return "interval single";
    case QUERY_NODE_PHYSICAL_PLAN_STREAM_FINAL_INTERVAL:
      return "interval final";
    case QUERY_NODE_PHYSICAL_PLAN_STREAM_SEMI_INTERVAL:
      return "interval semi";
    case QUERY_NODE_PHYSICAL_PLAN_STREAM_MID_INTERVAL:
      return "interval mid";
    case QUERY_NODE_PHYSICAL_PLAN_STREAM_FILL:
      return "stream fill";
    case QUERY_NODE_PHYSICAL_PLAN_STREAM_SESSION:
      return "session single";
    case QUERY_NODE_PHYSICAL_PLAN_STREAM_SEMI_SESSION:
      return "session semi";
    case QUERY_NODE_PHYSICAL_PLAN_STREAM_FINAL_SESSION:
      return "session final";
    case QUERY_NODE_PHYSICAL_PLAN_STREAM_STATE:
      return "state single";
    case QUERY_NODE_PHYSICAL_PLAN_STREAM_PARTITION:
      return "stream partitionby";
    case QUERY_NODE_PHYSICAL_PLAN_STREAM_EVENT:
      return "stream event";
    case QUERY_NODE_PHYSICAL_PLAN_STREAM_COUNT:
      return "stream count";
  }
  return "";
}

void printDataBlock(SSDataBlock* pBlock, const char* flag, const char* taskIdStr) {
  if (!pBlock) {
    qDebug("%s===stream===%s: Block is Null", taskIdStr, flag);
    return;
  } else if (pBlock->info.rows == 0) {
    qDebug("%s===stream===%s: Block is Empty. block type %d", taskIdStr, flag, pBlock->info.type);
    return;
  }
  if (qDebugFlag & DEBUG_DEBUG) {
    char*   pBuf = NULL;
    int32_t code = dumpBlockData(pBlock, flag, &pBuf, taskIdStr);
    if (code == 0) {
      qDebug("%s", pBuf);
      taosMemoryFree(pBuf);
    }
  }
}

void printSpecDataBlock(SSDataBlock* pBlock, const char* flag, const char* opStr, const char* taskIdStr) {
  if (!pBlock) {
    qDebug("%s===stream===%s %s: Block is Null", taskIdStr, flag, opStr);
    return;
  } else if (pBlock->info.rows == 0) {
    qDebug("%s===stream===%s %s: Block is Empty. block type %d", taskIdStr, flag, opStr, pBlock->info.type);
    return;
  }
  if (qDebugFlag & DEBUG_DEBUG) {
    char* pBuf = NULL;
    char  flagBuf[64];
    snprintf(flagBuf, sizeof(flagBuf), "%s %s", flag, opStr);
    int32_t code = dumpBlockData(pBlock, flagBuf, &pBuf, taskIdStr);
    if (code == 0) {
      qDebug("%s", pBuf);
      taosMemoryFree(pBuf);
    }
  }
}

TSKEY getStartTsKey(STimeWindow* win, const TSKEY* tsCols) { return tsCols == NULL ? win->skey : tsCols[0]; }

void updateTimeWindowInfo(SColumnInfoData* pColData, STimeWindow* pWin, int64_t delta) {
  int64_t* ts = (int64_t*)pColData->pData;

  int64_t duration = pWin->ekey - pWin->skey + delta;
  ts[2] = duration;            // set the duration
  ts[3] = pWin->skey;          // window start key
  ts[4] = pWin->ekey + delta;  // window end key
}

int32_t compKeys(const SArray* pSortGroupCols, const char* oldkeyBuf, int32_t oldKeysLen, const SSDataBlock* pBlock,
                 int32_t rowIndex) {
  SColumnDataAgg* pColAgg = NULL;
  const char*     isNull = oldkeyBuf;
  const char*     p = oldkeyBuf + sizeof(int8_t) * pSortGroupCols->size;

  for (int32_t i = 0; i < pSortGroupCols->size; ++i) {
    const SColumn*         pCol = (SColumn*)TARRAY_GET_ELEM(pSortGroupCols, i);
    const SColumnInfoData* pColInfoData = TARRAY_GET_ELEM(pBlock->pDataBlock, pCol->slotId);
    if (pBlock->pBlockAgg) pColAgg = &pBlock->pBlockAgg[pCol->slotId];

    if (colDataIsNull(pColInfoData, pBlock->info.rows, rowIndex, pColAgg)) {
      if (isNull[i] != 1) return 1;
    } else {
      if (isNull[i] != 0) return 1;
      const char* val = colDataGetData(pColInfoData, rowIndex);
      if (pCol->type == TSDB_DATA_TYPE_JSON) {
        int32_t len = getJsonValueLen(val);
        if (memcmp(p, val, len) != 0) return 1;
        p += len;
      } else if (IS_VAR_DATA_TYPE(pCol->type)) {
        if (memcmp(p, val, varDataTLen(val)) != 0) return 1;
        p += varDataTLen(val);
      } else {
        if (0 != memcmp(p, val, pCol->bytes)) return 1;
        p += pCol->bytes;
      }
    }
  }
  if ((int32_t)(p - oldkeyBuf) != oldKeysLen) return 1;
  return 0;
}

int32_t buildKeys(char* keyBuf, const SArray* pSortGroupCols, const SSDataBlock* pBlock, int32_t rowIndex) {
  uint32_t        colNum = pSortGroupCols->size;
  SColumnDataAgg* pColAgg = NULL;
  char*           isNull = keyBuf;
  char*           p = keyBuf + sizeof(int8_t) * colNum;

  for (int32_t i = 0; i < colNum; ++i) {
    const SColumn*         pCol = (SColumn*)TARRAY_GET_ELEM(pSortGroupCols, i);
    const SColumnInfoData* pColInfoData = TARRAY_GET_ELEM(pBlock->pDataBlock, pCol->slotId);
    if (pCol->slotId > pBlock->pDataBlock->size) continue;

    if (pBlock->pBlockAgg) pColAgg = &pBlock->pBlockAgg[pCol->slotId];

    if (colDataIsNull(pColInfoData, pBlock->info.rows, rowIndex, pColAgg)) {
      isNull[i] = 1;
    } else {
      isNull[i] = 0;
      const char* val = colDataGetData(pColInfoData, rowIndex);
      if (pCol->type == TSDB_DATA_TYPE_JSON) {
        int32_t len = getJsonValueLen(val);
        memcpy(p, val, len);
        p += len;
      } else if (IS_VAR_DATA_TYPE(pCol->type)) {
        varDataCopy(p, val);
        p += varDataTLen(val);
      } else {
        memcpy(p, val, pCol->bytes);
        p += pCol->bytes;
      }
    }
  }
  return (int32_t)(p - keyBuf);
}

uint64_t calcGroupId(char* pData, int32_t len) {
  T_MD5_CTX context;
  tMD5Init(&context);
  tMD5Update(&context, (uint8_t*)pData, len);
  tMD5Final(&context);

  // NOTE: only extract the initial 8 bytes of the final MD5 digest
  uint64_t id = 0;
  memcpy(&id, context.digest, sizeof(uint64_t));
  if (0 == id) memcpy(&id, context.digest + 8, sizeof(uint64_t));
  return id;
}

SNodeList* makeColsNodeArrFromSortKeys(SNodeList* pSortKeys) {
  SNode*     node;
  SNodeList* ret = NULL;
  FOREACH(node, pSortKeys) {
    SOrderByExprNode* pSortKey = (SOrderByExprNode*)node;
    int32_t           code = nodesListMakeAppend(&ret, pSortKey->pExpr);
    if (code != TSDB_CODE_SUCCESS) {
      qError("%s failed at line %d since %s", __func__, __LINE__, tstrerror(code));
      return NULL;
    }
  }
  return ret;
}

int32_t extractKeysLen(const SArray* keys, int32_t* pLen) {
  int32_t code = TSDB_CODE_SUCCESS;
  int32_t lino = 0;
  int32_t len = 0;
  int32_t keyNum = taosArrayGetSize(keys);
  for (int32_t i = 0; i < keyNum; ++i) {
    SColumn* pCol = (SColumn*)taosArrayGet(keys, i);
    QUERY_CHECK_NULL(pCol, code, lino, _end, terrno);
    len += pCol->bytes;
  }
  len += sizeof(int8_t) * keyNum;  // null flag
  *pLen = len;

_end:
  if (code != TSDB_CODE_SUCCESS) {
    qError("%s failed at line %d since %s", __func__, lino, tstrerror(code));
  }
  return code;
}<|MERGE_RESOLUTION|>--- conflicted
+++ resolved
@@ -93,25 +93,15 @@
 
 // Convert buf read from rocksdb to result row
 int32_t getResultRowFromBuf(SExprSupp *pSup, const char* inBuf, size_t inBufSize, char **outBuf, size_t *outBufSize) {
-<<<<<<< HEAD
-=======
   if (inBuf == NULL || pSup == NULL) {
     qError("invalid input parameters, inBuf:%p, pSup:%p", inBuf, pSup);
     return TSDB_CODE_INVALID_PARA;
   }
->>>>>>> 9bd22e4e
   SqlFunctionCtx *pCtx = pSup->pCtx;
   int32_t        *offset = pSup->rowEntryInfoOffset;
   SResultRow     *pResultRow  = NULL;
   size_t          processedSize = 0;
   int32_t         code = TSDB_CODE_SUCCESS;
-<<<<<<< HEAD
-  if (inBuf == NULL) {
-    qError("invalid input buffer, inBuf:%p", inBuf);
-    return TSDB_CODE_INVALID_PARA;
-  }
-=======
->>>>>>> 9bd22e4e
 
   // calculate the size of output buffer
   *outBufSize = getResultRowSize(pCtx, pSup->numOfExprs);
@@ -124,19 +114,11 @@
   (void)memcpy(pResultRow, inBuf, sizeof(SResultRow));
   inBuf += sizeof(SResultRow);
   processedSize += sizeof(SResultRow);
-<<<<<<< HEAD
-=======
-
->>>>>>> 9bd22e4e
   for (int32_t i = 0; i < pSup->numOfExprs; ++i) {
     int32_t len = *(int32_t*)inBuf;
     inBuf += sizeof(int32_t);
     processedSize += sizeof(int32_t);
-<<<<<<< HEAD
-    if (pCtx->fpSet.decode) {
-=======
     if (pResultRow->version != FUNCTION_RESULT_INFO_VERSION && pCtx->fpSet.decode) {
->>>>>>> 9bd22e4e
       code = pCtx->fpSet.decode(&pCtx[i], inBuf, getResultEntryInfo(pResultRow, i, offset), pResultRow->version);
       if (code != TSDB_CODE_SUCCESS) {
         qError("failed to decode result row, code:%d", code);
@@ -167,26 +149,16 @@
 
 // Convert result row to buf for rocksdb
 int32_t putResultRowToBuf(SExprSupp *pSup, const char* inBuf, size_t inBufSize, char **outBuf, size_t *outBufSize) {
-<<<<<<< HEAD
-=======
   if (pSup == NULL || inBuf == NULL || outBuf == NULL || outBufSize == NULL) {
     qError("invalid input parameters, inBuf:%p, pSup:%p, outBufSize:%p, outBuf:%p", inBuf, pSup, outBufSize, outBuf);
     return TSDB_CODE_INVALID_PARA;
   }
 
->>>>>>> 9bd22e4e
   SqlFunctionCtx *pCtx = pSup->pCtx;
   int32_t        *offset = pSup->rowEntryInfoOffset;
   SResultRow     *pResultRow = (SResultRow*)inBuf;
   size_t          rowSize = getResultRowSize(pCtx, pSup->numOfExprs);
 
-<<<<<<< HEAD
-  if (inBuf == NULL) {
-    qError("invalid input buffer, inBuf:%p", inBuf);
-    return TSDB_CODE_INVALID_PARA;
-  }
-=======
->>>>>>> 9bd22e4e
   if (rowSize > inBufSize) {
     qError("invalid input buffer size, rowSize:%zu, inBufSize:%zu", rowSize, inBufSize);
     return TSDB_CODE_INVALID_PARA;
