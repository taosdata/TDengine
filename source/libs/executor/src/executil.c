--- conflicted
+++ resolved
@@ -1826,7 +1826,6 @@
   return code;
 }
 
-<<<<<<< HEAD
 
 void fprintDataBlock(SSDataBlock* pBlock, const char* flag, const char* taskIdStr, int64_t qId) {
     if (!pBlock) {
@@ -1846,10 +1845,6 @@
 }
 int32_t doFilterByTagCond(STableListInfo* pListInfo, SArray* pUidList, SNode* pTagCond, void* pVnode,
                                  SIdxFltStatus status, SStorageAPI* pAPI, bool addUid, bool* listAdded, void* pStreamInfo) {
-=======
-int32_t doFilterByTagCond(STableListInfo* pListInfo, SArray* pUidList, SNode* pTagCond, void* pVnode,
-                                 SIdxFltStatus status, SStorageAPI* pAPI, bool addUid, bool* listAdded) {
->>>>>>> 9cf0850b
   *listAdded = false;
   if (pTagCond == NULL) {
     return TSDB_CODE_SUCCESS;
