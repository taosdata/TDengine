/*
 * Copyright (c) 2019 TAOS Data, Inc. <jhtao@taosdata.com>
 *
 * This program is free software: you can use, redistribute, and/or modify
 * it under the terms of the GNU Affero General Public License, version 3
 * or later ("AGPL"), as published by the Free Software Foundation.
 *
 * This program is distributed in the hope that it will be useful, but WITHOUT
 * ANY WARRANTY; without even the implied warranty of MERCHANTABILITY or
 * FITNESS FOR A PARTICULAR PURPOSE.
 *
 * You should have received a copy of the GNU Affero General Public License
 * along with this program. If not, see <http://www.gnu.org/licenses/>.
 */

#include "function.h"
#include "os.h"
#include "tname.h"

#include "tdatablock.h"
#include "tmsg.h"

#include "executorimpl.h"
#include "tcompare.h"
#include "thash.h"
#include "ttypes.h"

typedef struct SCacheRowsScanInfo {
  SSDataBlock*    pRes;
  SReadHandle     readHandle;
  void*           pLastrowReader;
  SColMatchInfo   matchInfo;
  int32_t*        pSlotIds;
  int32_t*        pDstSlotIds;
  SExprSupp       pseudoExprSup;
  int32_t         retrieveType;
  int32_t         currentGroupIndex;
  SSDataBlock*    pBufferredRes;
  SArray*         pUidList;
  SArray*         pCidList;
  int32_t         indexOfBufferedRes;
  STableListInfo* pTableList;
} SCacheRowsScanInfo;

static SSDataBlock* doScanCache(SOperatorInfo* pOperator);
static void         destroyCacheScanOperator(void* param);
static int32_t      extractCacheScanSlotId(const SArray* pColMatchInfo, SExecTaskInfo* pTaskInfo, int32_t** pSlotIds,
                                           int32_t** pDstSlotIds);
static int32_t      removeRedundantTsCol(SLastRowScanPhysiNode* pScanNode, SColMatchInfo* pColMatchInfo);

#define SCAN_ROW_TYPE(_t) ((_t) ? CACHESCAN_RETRIEVE_LAST : CACHESCAN_RETRIEVE_LAST_ROW)

SOperatorInfo* createCacherowsScanOperator(SLastRowScanPhysiNode* pScanNode, SReadHandle* readHandle,
                                           STableListInfo* pTableListInfo, SExecTaskInfo* pTaskInfo) {
  int32_t             code = TSDB_CODE_SUCCESS;
  SCacheRowsScanInfo* pInfo = taosMemoryCalloc(1, sizeof(SCacheRowsScanInfo));
  SOperatorInfo*      pOperator = taosMemoryCalloc(1, sizeof(SOperatorInfo));
  if (pInfo == NULL || pOperator == NULL) {
    code = TSDB_CODE_OUT_OF_MEMORY;
    tableListDestroy(pTableListInfo);
    goto _error;
  }

  pInfo->pTableList = pTableListInfo;
  pInfo->readHandle = *readHandle;

  SDataBlockDescNode* pDescNode = pScanNode->scan.node.pOutputDataBlockDesc;
  pInfo->pRes = createDataBlockFromDescNode(pDescNode);

  int32_t numOfCols = 0;
  code =
      extractColMatchInfo(pScanNode->scan.pScanCols, pDescNode, &numOfCols, COL_MATCH_FROM_COL_ID, &pInfo->matchInfo);
  if (code != TSDB_CODE_SUCCESS) {
    goto _error;
  }

  SArray* pCidList = taosArrayInit(numOfCols, sizeof(int16_t));
  for (int i = 0; i < TARRAY_SIZE(pInfo->matchInfo.pList); ++i) {
    SColMatchItem* pColInfo = taosArrayGet(pInfo->matchInfo.pList, i);
    taosArrayPush(pCidList, &pColInfo->colId);
  }
  pInfo->pCidList = pCidList;

  removeRedundantTsCol(pScanNode, &pInfo->matchInfo);

  code = extractCacheScanSlotId(pInfo->matchInfo.pList, pTaskInfo, &pInfo->pSlotIds, &pInfo->pDstSlotIds);
  if (code != TSDB_CODE_SUCCESS) {
    goto _error;
  }

  int32_t totalTables = tableListGetSize(pTableListInfo);
  int32_t capacity = 0;

  pInfo->pUidList = taosArrayInit(4, sizeof(int64_t));

  // partition by tbname
  if (oneTableForEachGroup(pTableListInfo) || (totalTables == 1)) {
    pInfo->retrieveType = CACHESCAN_RETRIEVE_TYPE_ALL | SCAN_ROW_TYPE(pScanNode->ignoreNull);

    STableKeyInfo* pList = tableListGetInfo(pTableListInfo, 0);

    uint64_t suid = tableListGetSuid(pTableListInfo);
    code = tsdbCacherowsReaderOpen(pInfo->readHandle.vnode, pInfo->retrieveType, pList, totalTables,
<<<<<<< HEAD
                                   taosArrayGetSize(pInfo->matchInfo.pList), pCidList, suid, &pInfo->pLastrowReader,
=======
                                   taosArrayGetSize(pInfo->matchInfo.pList), suid, &pInfo->pLastrowReader,
>>>>>>> aa107138
                                   pTaskInfo->id.str);
    if (code != TSDB_CODE_SUCCESS) {
      goto _error;
    }

    capacity = TMIN(totalTables, 4096);

    pInfo->pBufferredRes = createOneDataBlock(pInfo->pRes, false);
    blockDataEnsureCapacity(pInfo->pBufferredRes, capacity);
  } else {  // by tags
    pInfo->retrieveType = CACHESCAN_RETRIEVE_TYPE_SINGLE | SCAN_ROW_TYPE(pScanNode->ignoreNull);
    capacity = 1;  // only one row output
  }

  initResultSizeInfo(&pOperator->resultInfo, capacity);
  blockDataEnsureCapacity(pInfo->pRes, pOperator->resultInfo.capacity);

  if (pScanNode->scan.pScanPseudoCols != NULL) {
    SExprSupp* p = &pInfo->pseudoExprSup;
    p->pExprInfo = createExprInfo(pScanNode->scan.pScanPseudoCols, NULL, &p->numOfExprs);
    p->pCtx = createSqlFunctionCtx(p->pExprInfo, p->numOfExprs, &p->rowEntryInfoOffset);
  }

  setOperatorInfo(pOperator, "CachedRowScanOperator", QUERY_NODE_PHYSICAL_PLAN_LAST_ROW_SCAN, false, OP_NOT_OPENED,
                  pInfo, pTaskInfo);
  pOperator->exprSupp.numOfExprs = taosArrayGetSize(pInfo->pRes->pDataBlock);

  pOperator->fpSet =
      createOperatorFpSet(optrDummyOpenFn, doScanCache, NULL, destroyCacheScanOperator, optrDefaultBufFn, NULL);

  pOperator->cost.openCost = 0;
  return pOperator;

_error:
  pTaskInfo->code = code;
  destroyCacheScanOperator(pInfo);
  taosMemoryFree(pOperator);
  return NULL;
}

SSDataBlock* doScanCache(SOperatorInfo* pOperator) {
  if (pOperator->status == OP_EXEC_DONE) {
    return NULL;
  }

  SCacheRowsScanInfo* pInfo = pOperator->info;
  SExecTaskInfo*      pTaskInfo = pOperator->pTaskInfo;
  STableListInfo*     pTableList = pInfo->pTableList;

  uint64_t suid = tableListGetSuid(pTableList);
  int32_t  size = tableListGetSize(pTableList);
  if (size == 0) {
    setOperatorCompleted(pOperator);
    return NULL;
  }

  blockDataCleanup(pInfo->pRes);

  // check if it is a group by tbname
  if ((pInfo->retrieveType & CACHESCAN_RETRIEVE_TYPE_ALL) == CACHESCAN_RETRIEVE_TYPE_ALL) {
    if (isTaskKilled(pTaskInfo)) {
      T_LONG_JMP(pTaskInfo->env, pTaskInfo->code);
    }

    if (pInfo->indexOfBufferedRes >= pInfo->pBufferredRes->info.rows) {
      blockDataCleanup(pInfo->pBufferredRes);
      taosArrayClear(pInfo->pUidList);

      int32_t code = tsdbRetrieveCacheRows(pInfo->pLastrowReader, pInfo->pBufferredRes, pInfo->pSlotIds,
                                           pInfo->pDstSlotIds, pInfo->pUidList);
      if (code != TSDB_CODE_SUCCESS) {
        T_LONG_JMP(pTaskInfo->env, code);
      }

      // check for tag values
      int32_t resultRows = pInfo->pBufferredRes->info.rows;

      // the results may be null, if last values are all null
      ASSERT(resultRows == 0 || resultRows == taosArrayGetSize(pInfo->pUidList));
      pInfo->indexOfBufferedRes = 0;
    }

    SSDataBlock* pRes = pInfo->pRes;

    if (pInfo->indexOfBufferedRes < pInfo->pBufferredRes->info.rows) {
      for (int32_t i = 0; i < taosArrayGetSize(pInfo->matchInfo.pList); ++i) {
        SColMatchItem* pMatchInfo = taosArrayGet(pInfo->matchInfo.pList, i);
        int32_t        slotId = pMatchInfo->dstSlotId;

        SColumnInfoData* pSrc = taosArrayGet(pInfo->pBufferredRes->pDataBlock, slotId);
        SColumnInfoData* pDst = taosArrayGet(pRes->pDataBlock, slotId);

        if (colDataIsNull_s(pSrc, pInfo->indexOfBufferedRes)) {
          colDataSetNULL(pDst, 0);
        } else {
          char* p = colDataGetData(pSrc, pInfo->indexOfBufferedRes);
          colDataSetVal(pDst, 0, p, false);
        }
      }

      pRes->info.id.uid = *(tb_uid_t*)taosArrayGet(pInfo->pUidList, pInfo->indexOfBufferedRes);
      pRes->info.rows = 1;

      SExprSupp* pSup = &pInfo->pseudoExprSup;
      int32_t    code = addTagPseudoColumnData(&pInfo->readHandle, pSup->pExprInfo, pSup->numOfExprs, pRes,
                                               pRes->info.rows, GET_TASKID(pTaskInfo), NULL);
      if (code != TSDB_CODE_SUCCESS) {
        pTaskInfo->code = code;
        return NULL;
      }

      pRes->info.id.groupId = getTableGroupId(pTableList, pRes->info.id.uid);
      pInfo->indexOfBufferedRes += 1;
      return pRes;
    } else {
      setOperatorCompleted(pOperator);
      return NULL;
    }
  } else {
    size_t totalGroups = tableListGetOutputGroups(pTableList);

    while (pInfo->currentGroupIndex < totalGroups) {
      if (isTaskKilled(pTaskInfo)) {
        T_LONG_JMP(pTaskInfo->env, pTaskInfo->code);
      }

      STableKeyInfo* pList = NULL;
      int32_t        num = 0;

      int32_t code = tableListGetGroupList(pTableList, pInfo->currentGroupIndex, &pList, &num);
      if (code != TSDB_CODE_SUCCESS) {
        T_LONG_JMP(pTaskInfo->env, code);
      }

      code = tsdbCacherowsReaderOpen(pInfo->readHandle.vnode, pInfo->retrieveType, pList, num,
                                     taosArrayGetSize(pInfo->matchInfo.pList), pInfo->pCidList, suid,
                                     &pInfo->pLastrowReader, pTaskInfo->id.str);
      if (code != TSDB_CODE_SUCCESS) {
        pInfo->currentGroupIndex += 1;
        taosArrayClear(pInfo->pUidList);
        continue;
      }

      taosArrayClear(pInfo->pUidList);

      code = tsdbRetrieveCacheRows(pInfo->pLastrowReader, pInfo->pRes, pInfo->pSlotIds, pInfo->pDstSlotIds,
                                   pInfo->pUidList);
      if (code != TSDB_CODE_SUCCESS) {
        T_LONG_JMP(pTaskInfo->env, code);
      }

      pInfo->currentGroupIndex += 1;

      // check for tag values
      if (pInfo->pRes->info.rows > 0) {
        if (pInfo->pseudoExprSup.numOfExprs > 0) {
          SExprSupp* pSup = &pInfo->pseudoExprSup;

          STableKeyInfo* pKeyInfo = &((STableKeyInfo*)pList)[0];
          pInfo->pRes->info.id.groupId = pKeyInfo->groupId;

          if (taosArrayGetSize(pInfo->pUidList) > 0) {
            pInfo->pRes->info.id.uid = *(tb_uid_t*)taosArrayGet(pInfo->pUidList, 0);
            code = addTagPseudoColumnData(&pInfo->readHandle, pSup->pExprInfo, pSup->numOfExprs, pInfo->pRes,
                                          pInfo->pRes->info.rows, GET_TASKID(pTaskInfo), NULL);
            if (code != TSDB_CODE_SUCCESS) {
              pTaskInfo->code = code;
              return NULL;
            }
          }
        }

        pInfo->pLastrowReader = tsdbCacherowsReaderClose(pInfo->pLastrowReader);
        return pInfo->pRes;
      } else {
        pInfo->pLastrowReader = tsdbCacherowsReaderClose(pInfo->pLastrowReader);
      }
    }

    setOperatorCompleted(pOperator);
    return NULL;
  }
}

void destroyCacheScanOperator(void* param) {
  SCacheRowsScanInfo* pInfo = (SCacheRowsScanInfo*)param;
  blockDataDestroy(pInfo->pRes);
  blockDataDestroy(pInfo->pBufferredRes);
  taosMemoryFree(pInfo->pSlotIds);
  taosMemoryFree(pInfo->pDstSlotIds);
  taosArrayDestroy(pInfo->pCidList);
  taosArrayDestroy(pInfo->pUidList);
  taosArrayDestroy(pInfo->matchInfo.pList);
  tableListDestroy(pInfo->pTableList);

  if (pInfo->pLastrowReader != NULL) {
    pInfo->pLastrowReader = tsdbCacherowsReaderClose(pInfo->pLastrowReader);
  }

  cleanupExprSupp(&pInfo->pseudoExprSup);
  taosMemoryFreeClear(param);
}

int32_t extractCacheScanSlotId(const SArray* pColMatchInfo, SExecTaskInfo* pTaskInfo, int32_t** pSlotIds,
                               int32_t** pDstSlotIds) {
  size_t numOfCols = taosArrayGetSize(pColMatchInfo);

  *pSlotIds = taosMemoryMalloc(numOfCols * sizeof(int32_t));
  if (*pSlotIds == NULL) {
    return TSDB_CODE_OUT_OF_MEMORY;
  }

  *pDstSlotIds = taosMemoryMalloc(numOfCols * sizeof(int32_t));
  if (*pDstSlotIds == NULL) {
    taosMemoryFree(*pSlotIds);
    return TSDB_CODE_OUT_OF_MEMORY;
  }

  SSchemaWrapper* pWrapper = pTaskInfo->schemaInfo.sw;

  for (int32_t i = 0; i < numOfCols; ++i) {
    SColMatchItem* pColMatch = taosArrayGet(pColMatchInfo, i);
    for (int32_t j = 0; j < pWrapper->nCols; ++j) {
      /*      if (pColMatch->colId == pWrapper->pSchema[j].colId && pColMatch->colId == PRIMARYKEY_TIMESTAMP_COL_ID) {
        (*pSlotIds)[pColMatch->dstSlotId] = -1;
        break;
        }*/

      if (pColMatch->colId == pWrapper->pSchema[j].colId) {
        (*pSlotIds)[i] = j;
        (*pDstSlotIds)[i] = pColMatch->dstSlotId;
        break;
      }
    }
  }

  return TSDB_CODE_SUCCESS;
}

int32_t removeRedundantTsCol(SLastRowScanPhysiNode* pScanNode, SColMatchInfo* pColMatchInfo) {
  if (!pScanNode->ignoreNull) {  // retrieve cached last value
    return TSDB_CODE_SUCCESS;
  }

  size_t  size = taosArrayGetSize(pColMatchInfo->pList);
  SArray* pMatchInfo = taosArrayInit(size, sizeof(SColMatchItem));

  for (int32_t i = 0; i < size; ++i) {
    SColMatchItem* pColInfo = taosArrayGet(pColMatchInfo->pList, i);

    int32_t    slotId = pColInfo->dstSlotId;
    SNodeList* pList = pScanNode->scan.node.pOutputDataBlockDesc->pSlots;

    SSlotDescNode* pDesc = (SSlotDescNode*)nodesListGetNode(pList, slotId);
    if (pDesc->dataType.type != TSDB_DATA_TYPE_TIMESTAMP) {
      taosArrayPush(pMatchInfo, pColInfo);
    }
  }

  taosArrayDestroy(pColMatchInfo->pList);
  pColMatchInfo->pList = pMatchInfo;
  return TSDB_CODE_SUCCESS;
}<|MERGE_RESOLUTION|>--- conflicted
+++ resolved
@@ -101,11 +101,7 @@
 
     uint64_t suid = tableListGetSuid(pTableListInfo);
     code = tsdbCacherowsReaderOpen(pInfo->readHandle.vnode, pInfo->retrieveType, pList, totalTables,
-<<<<<<< HEAD
                                    taosArrayGetSize(pInfo->matchInfo.pList), pCidList, suid, &pInfo->pLastrowReader,
-=======
-                                   taosArrayGetSize(pInfo->matchInfo.pList), suid, &pInfo->pLastrowReader,
->>>>>>> aa107138
                                    pTaskInfo->id.str);
     if (code != TSDB_CODE_SUCCESS) {
       goto _error;
