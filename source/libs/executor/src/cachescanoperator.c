--- conflicted
+++ resolved
@@ -58,11 +58,7 @@
 
   // partition by tbname
   if (taosArrayGetSize(pTableList->pGroupList) == taosArrayGetSize(pTableList->pTableList)) {
-<<<<<<< HEAD
     pInfo->retrieveType = CACHESCAN_RETRIEVE_TYPE_ALL|(pScanNode->ignoreNull? CACHESCAN_RETRIEVE_LAST:CACHESCAN_RETRIEVE_LAST_ROW);
-=======
-    pInfo->retrieveType = CACHESCAN_RETRIEVE_TYPE_ALL | CACHESCAN_RETRIEVE_LAST_ROW;
->>>>>>> 260ca173
     code = tsdbCacherowsReaderOpen(pInfo->readHandle.vnode, pInfo->retrieveType, pTableList->pTableList,
                                    taosArrayGetSize(pInfo->pColMatchInfo), &pInfo->pLastrowReader);
     if (code != TSDB_CODE_SUCCESS) {
@@ -71,13 +67,8 @@
 
     pInfo->pBufferredRes = createOneDataBlock(pInfo->pRes, false);
     blockDataEnsureCapacity(pInfo->pBufferredRes, pOperator->resultInfo.capacity);
-<<<<<<< HEAD
   } else { // by tags
     pInfo->retrieveType = CACHESCAN_RETRIEVE_TYPE_SINGLE|(pScanNode->ignoreNull? CACHESCAN_RETRIEVE_LAST:CACHESCAN_RETRIEVE_LAST_ROW);
-=======
-  } else {  // by tags
-    pInfo->retrieveType = CACHESCAN_RETRIEVE_TYPE_SINGLE | CACHESCAN_RETRIEVE_LAST_ROW;
->>>>>>> 260ca173
   }
 
   if (pScanNode->scan.pScanPseudoCols != NULL) {
