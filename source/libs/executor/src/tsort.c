/*
 * Copyright (c) 2019 TAOS Data, Inc. <jhtao@taosdata.com>
 *
 * This program is free software: you can use, redistribute, and/or modify
 * it under the terms of the GNU Affero General Public License, version 3
 * or later ("AGPL"), as published by the Free Software Foundation.
 *
 * This program is distributed in the hope that it will be useful, but WITHOUT
 * ANY WARRANTY; without even the implied warranty of MERCHANTABILITY or
 * FITNESS FOR A PARTICULAR PURPOSE.
 *
 * You should have received a copy of the GNU Affero General Public License
 * along with this program. If not, see <http://www.gnu.org/licenses/>.
 */

#define ALLOW_FORBID_FUNC

#include "query.h"
#include "tcommon.h"

#include "tcompare.h"
#include "tdatablock.h"
#include "tdef.h"
#include "theap.h"
#include "tlosertree.h"
#include "tpagedbuf.h"
#include "tsort.h"
#include "tutil.h"
#include "tsimplehash.h"
#include "executil.h"

struct STupleHandle {
  SSDataBlock* pBlock;
  int32_t      rowIndex;
};

typedef struct SSortMemPageEntry {
  int32_t pageId;
  bool  active;

  void* data;

  struct SSortMemPageEntry* next;
  struct SSortMemPageEntry* prev;

} SSortMemPageEntry;

typedef struct SSortMemFile {
  int32_t pageSize;
  int32_t cacheSize;
  
  char*   writePageBuf;
  int32_t startPageId;
  int32_t numWritePages;
  
  int32_t currPageId;
  int32_t currPageOffset;
  bool bDirty;

  int32_t totalMemPages;
  SSortMemPageEntry* pagesHead;
  SSortMemPageEntry* pagesTail;
  int32_t numMemPages;
  SSHashObj* mActivePages;

  //FILE* pTdFile;
  TdFilePtr pTdFile;
  char memFilePath[PATH_MAX];
} SSortMemFile;

struct SSortHandle {
  int32_t        type;
  int32_t        pageSize;
  int32_t        numOfPages;
  SDiskbasedBuf* pBuf;
  SArray*        pSortInfo;
  SArray*        pOrderedSource;
  int32_t        loops;
  uint64_t       sortElapsed;
  int64_t        startTs;
  uint64_t       totalElapsed;

  uint64_t         pqMaxRows;
  uint32_t         pqMaxTupleLength;
  uint32_t         pqSortBufSize;
  bool             forceUsePQSort;
  BoundedQueue*    pBoundedQueue;
  uint32_t         tmpRowIdx;

  int64_t          mergeLimit;
  int64_t          currMergeLimitTs;          

  int32_t           sourceId;
  SSDataBlock*      pDataBlock;
  SMsortComparParam cmpParam;
  int32_t           numOfCompletedSources;
  bool              opened;
  int8_t            closed;
  const char*       idStr;
  bool              inMemSort;
  bool              needAdjust;
  STupleHandle      tupleHandle;
  void*             param;
  void (*beforeFp)(SSDataBlock* pBlock, void* param);

  _sort_fetch_block_fn_t  fetchfp;
  _sort_merge_compar_fn_t comparFn;
  SMultiwayMergeTreeInfo* pMergeTree;

  bool singleTableMerge;

  bool (*abortCheckFn)(void* param);
  void* abortCheckParam;

  bool           bSortByRowId;
  SSortMemFile* pExtRowsMemFile;
  int32_t        extRowBytes;
  int32_t        extRowsPageSize;
  int32_t        extRowsMemSize;
  int32_t        srcTsSlotId;
  SBlockOrderInfo extRowsOrderInfo;
  
  void (*mergeLimitReachedFn)(uint64_t tableUid, void* param);
  void* mergeLimitReachedParam;
};

static int32_t destroySortMemFile(SSortHandle* pHandle);
static int32_t getPageFromExtMemFile(SSortHandle* pHandle, int32_t pageId, char** ppPage);
static void    setExtMemFilePageUnused(SSortMemFile* pMemFile, int32_t pageId);
static int32_t saveDirtyPagesToExtRowsMemFile(SSortHandle* pHandle);
static int32_t freeExtRowMemFileWriteBuf(SSortHandle* pHandle);

void tsortSetSingleTableMerge(SSortHandle* pHandle) {
  pHandle->singleTableMerge = true;
}

void tsortSetAbortCheckFn(SSortHandle *pHandle, bool (*checkFn)(void *), void* param) {
  pHandle->abortCheckFn = checkFn;
  pHandle->abortCheckParam = param;
}

static int32_t msortComparFn(const void* pLeft, const void* pRight, void* param);

// | offset[0] | offset[1] |....| nullbitmap | data |...|
static void* createTuple(uint32_t columnNum, uint32_t tupleLen) {
  uint32_t totalLen = sizeof(uint32_t) * columnNum + BitmapLen(columnNum) + tupleLen;
  return taosMemoryCalloc(1, totalLen);
}
static void destoryAllocatedTuple(void* t) { taosMemoryFree(t); }

#define tupleOffset(tuple, colIdx) ((uint32_t*)(tuple + sizeof(uint32_t) * colIdx))
#define tupleSetOffset(tuple, colIdx, offset) (*tupleOffset(tuple, colIdx) = offset)
#define tupleSetNull(tuple, colIdx, colNum) colDataSetNull_f((char*)tuple + sizeof(uint32_t) * colNum, colIdx)
#define tupleColIsNull(tuple, colIdx, colNum) colDataIsNull_f((char*)tuple + sizeof(uint32_t) * colNum, colIdx)
#define tupleGetDataStartOffset(colNum) (sizeof(uint32_t) * colNum + BitmapLen(colNum))
#define tupleSetData(tuple, offset, data, length) memcpy(tuple + offset, data, length)

/**
 * @param t the tuple pointer addr, if realloced, *t is changed to the new addr
 * @param offset copy data into pTuple start from offset
 * @param colIndex the columnIndex, for setting null bitmap
 * @return the next offset to add field
 * */
static inline size_t tupleAddField(char** t, uint32_t colNum, uint32_t offset, uint32_t colIdx, void* data, size_t length,
                            bool isNull, uint32_t tupleLen) {
  tupleSetOffset(*t, colIdx, offset);
  if (isNull) {
    tupleSetNull(*t, colIdx, colNum);
  } else {
    if (offset + length > tupleLen + tupleGetDataStartOffset(colNum)) {
      *t = taosMemoryRealloc(*t, offset + length);
    }
    tupleSetData(*t, offset, data, length);
  }
  return offset + length;
}

static void* tupleGetField(char* t, uint32_t colIdx, uint32_t colNum) {
  if (tupleColIsNull(t, colIdx, colNum)) return NULL;
  return t + *tupleOffset(t, colIdx);
}

SSDataBlock* tsortGetSortedDataBlock(const SSortHandle* pSortHandle) {
  return createOneDataBlock(pSortHandle->pDataBlock, false);
}

#define AllocatedTupleType 0
#define ReferencedTupleType 1 // tuple references to one row in pDataBlock
typedef struct TupleDesc {
  uint8_t type;
  char*   data; // if type is AllocatedTuple, then points to the created tuple, otherwise points to the DataBlock
} TupleDesc;

typedef struct ReferencedTuple {
  TupleDesc desc;
  size_t    rowIndex;
} ReferencedTuple;

static TupleDesc* createAllocatedTuple(SSDataBlock* pBlock, size_t colNum, uint32_t tupleLen, size_t rowIdx) {
  TupleDesc* t = taosMemoryCalloc(1, sizeof(TupleDesc));
  void*      pTuple = createTuple(colNum, tupleLen);
  if (!pTuple) {
    taosMemoryFree(t);
    return NULL;
  }
  size_t   colLen = 0;
  uint32_t offset = tupleGetDataStartOffset(colNum);
  for (size_t colIdx = 0; colIdx < colNum; ++colIdx) {
    SColumnInfoData* pCol = taosArrayGet(pBlock->pDataBlock, colIdx);
    if (colDataIsNull_s(pCol, rowIdx)) {
      offset = tupleAddField((char**)&pTuple, colNum, offset, colIdx, 0, 0, true, tupleLen);
    } else {
      colLen = colDataGetRowLength(pCol, rowIdx);
      offset =
          tupleAddField((char**)&pTuple, colNum, offset, colIdx, colDataGetData(pCol, rowIdx), colLen, false, tupleLen);
    }
  }
  t->type = AllocatedTupleType;
  t->data = pTuple;
  return t;
}

void* tupleDescGetField(const TupleDesc* pDesc, int32_t colIdx, uint32_t colNum) {
  if (pDesc->type == ReferencedTupleType) {
    ReferencedTuple* pRefTuple = (ReferencedTuple*)pDesc;
    SColumnInfoData* pCol = taosArrayGet(((SSDataBlock*)pDesc->data)->pDataBlock, colIdx);
    if (colDataIsNull_s(pCol, pRefTuple->rowIndex)) return NULL;
    return colDataGetData(pCol, pRefTuple->rowIndex);
  } else {
    return tupleGetField(pDesc->data, colIdx, colNum);
  }
}

void destroyTuple(void* t) {
  TupleDesc* pDesc = t;
  if (pDesc->type == AllocatedTupleType) {
    destoryAllocatedTuple(pDesc->data);
    taosMemoryFree(pDesc);
  }
}

/**
 *
 * @param type
 * @return
 */
SSortHandle* tsortCreateSortHandle(SArray* pSortInfo, int32_t type, int32_t pageSize, int32_t numOfPages,
                                   SSDataBlock* pBlock, const char* idstr, uint64_t pqMaxRows, uint32_t pqMaxTupleLength,
                                   uint32_t pqSortBufSize) {
  SSortHandle* pSortHandle = taosMemoryCalloc(1, sizeof(SSortHandle));

  pSortHandle->type = type;
  pSortHandle->pageSize = pageSize;
  pSortHandle->numOfPages = numOfPages;
  pSortHandle->pSortInfo = taosArrayDup(pSortInfo, NULL);
  pSortHandle->loops = 0;

  pSortHandle->pqMaxTupleLength = pqMaxTupleLength;
  if (pqMaxRows != 0) {
    pSortHandle->pqSortBufSize = pqSortBufSize;
    pSortHandle->pqMaxRows = pqMaxRows;
  }
  pSortHandle->forceUsePQSort = false;

  if (pBlock != NULL) {
    pSortHandle->pDataBlock = createOneDataBlock(pBlock, false);
  }

  pSortHandle->mergeLimit = -1;

  pSortHandle->pOrderedSource = taosArrayInit(4, POINTER_BYTES);
  pSortHandle->cmpParam.orderInfo = pSortInfo;
  pSortHandle->cmpParam.cmpGroupId = false;
  pSortHandle->cmpParam.sortType = type;
  if (type == SORT_BLOCK_TS_MERGE) {
    SBlockOrderInfo* pOrder = TARRAY_GET_ELEM(pSortInfo, 0);
    pSortHandle->cmpParam.tsSlotId = pOrder->slotId;
    pSortHandle->cmpParam.order = pOrder->order;
    pSortHandle->cmpParam.cmpFn = (pOrder->order == TSDB_ORDER_ASC) ? compareInt64Val : compareInt64ValDesc;
  }
  tsortSetComparFp(pSortHandle, msortComparFn);

  if (idstr != NULL) {
    pSortHandle->idStr = taosStrdup(idstr);
  }

  return pSortHandle;
}

static int32_t sortComparCleanup(SMsortComparParam* cmpParam) {
  // NOTICE: pSource may be, if it is SORT_MULTISOURCE_MERGE
  for (int32_t i = 0; i < cmpParam->numOfSources; ++i) {
    SSortSource* pSource = cmpParam->pSources[i];
    blockDataDestroy(pSource->src.pBlock);
    if (pSource->pageIdList) {
      taosArrayDestroy(pSource->pageIdList);
    }
    taosMemoryFreeClear(pSource);
    cmpParam->pSources[i] = NULL;
  }

  cmpParam->numOfSources = 0;
  return TSDB_CODE_SUCCESS;
}

void tsortClearOrderdSource(SArray* pOrderedSource, int64_t *fetchUs, int64_t *fetchNum) {
  for (size_t i = 0; i < taosArrayGetSize(pOrderedSource); i++) {
    SSortSource** pSource = taosArrayGet(pOrderedSource, i);
    if (NULL == *pSource) {
      continue;
    }

    if (fetchUs) {
      *fetchUs += (*pSource)->fetchUs;
      *fetchNum += (*pSource)->fetchNum;
    }
    
    // release pageIdList
    if ((*pSource)->pageIdList) {
      taosArrayDestroy((*pSource)->pageIdList);
      (*pSource)->pageIdList = NULL;
    }
    if ((*pSource)->param && !(*pSource)->onlyRef) {
      taosMemoryFree((*pSource)->param);
      (*pSource)->param = NULL;
    }

    if (!(*pSource)->onlyRef && (*pSource)->src.pBlock) {
      blockDataDestroy((*pSource)->src.pBlock);
      (*pSource)->src.pBlock = NULL;
    }

    taosMemoryFreeClear(*pSource);
  }

  taosArrayClear(pOrderedSource);
}

void tsortDestroySortHandle(SSortHandle* pSortHandle) {
  if (pSortHandle == NULL) {
    return;
  }
  tsortClose(pSortHandle);
  if (pSortHandle->pMergeTree != NULL) {
    tMergeTreeDestroy(&pSortHandle->pMergeTree);
  }

  destroyDiskbasedBuf(pSortHandle->pBuf);
  taosMemoryFreeClear(pSortHandle->idStr);
  blockDataDestroy(pSortHandle->pDataBlock);
  if (pSortHandle->pBoundedQueue) destroyBoundedQueue(pSortHandle->pBoundedQueue);

  int64_t fetchUs = 0, fetchNum = 0;
  tsortClearOrderdSource(pSortHandle->pOrderedSource, &fetchUs, &fetchNum);
  qDebug("all source fetch time: %" PRId64 "us num:%" PRId64 " %s", fetchUs, fetchNum, pSortHandle->idStr);
  
  taosArrayDestroy(pSortHandle->pOrderedSource);
  if (pSortHandle->pExtRowsMemFile != NULL) {
    destroySortMemFile(pSortHandle);
  }
  taosArrayDestroy(pSortHandle->pSortInfo);  
  taosMemoryFreeClear(pSortHandle);
}

int32_t tsortAddSource(SSortHandle* pSortHandle, void* pSource) {
  taosArrayPush(pSortHandle->pOrderedSource, &pSource);
  return TSDB_CODE_SUCCESS;
}

static int32_t doAddNewExternalMemSource(SDiskbasedBuf* pBuf, SArray* pAllSources, SSDataBlock* pBlock,
                                         int32_t* sourceId, SArray* pPageIdList) {
  SSortSource* pSource = taosMemoryCalloc(1, sizeof(SSortSource));
  if (pSource == NULL) {
    taosArrayDestroy(pPageIdList);
    return TSDB_CODE_OUT_OF_MEMORY;
  }

  pSource->src.pBlock = pBlock;
  pSource->pageIdList = pPageIdList;
  taosArrayPush(pAllSources, &pSource);

  (*sourceId) += 1;

  int32_t rowSize = blockDataGetSerialRowSize(pSource->src.pBlock);

  // The value of numOfRows must be greater than 0, which is guaranteed by the previous memory allocation
  int32_t numOfRows =
      (getBufPageSize(pBuf) - blockDataGetSerialMetaSize(taosArrayGetSize(pBlock->pDataBlock))) / rowSize;
  ASSERT(numOfRows > 0);

  return blockDataEnsureCapacity(pSource->src.pBlock, numOfRows);
}

static int32_t doAddToBuf(SSDataBlock* pDataBlock, SSortHandle* pHandle) {
  int32_t start = 0;

  if (pHandle->pBuf == NULL) {
    if (!osTempSpaceAvailable()) {
      terrno = TSDB_CODE_NO_DISKSPACE;
      qError("Add to buf failed since %s, tempDir:%s", terrstr(), tsTempDir);
      return terrno;
    }

    int32_t code = createDiskbasedBuf(&pHandle->pBuf, pHandle->pageSize, pHandle->numOfPages * pHandle->pageSize,
                                      "sortExternalBuf", tsTempDir);
    dBufSetPrintInfo(pHandle->pBuf);
    if (code != TSDB_CODE_SUCCESS) {
      return code;
    }
  }

  SArray* pPageIdList = taosArrayInit(4, sizeof(int32_t));
  while (start < pDataBlock->info.rows) {
    int32_t stop = 0;
    blockDataSplitRows(pDataBlock, pDataBlock->info.hasVarCol, start, &stop, pHandle->pageSize);
    SSDataBlock* p = blockDataExtractBlock(pDataBlock, start, stop - start + 1);
    if (p == NULL) {
      taosArrayDestroy(pPageIdList);
      return terrno;
    }

    int32_t pageId = -1;
    void*   pPage = getNewBufPage(pHandle->pBuf, &pageId);
    if (pPage == NULL) {
      taosArrayDestroy(pPageIdList);
      blockDataDestroy(p);
      return terrno;
    }

    taosArrayPush(pPageIdList, &pageId);

    int32_t size = blockDataGetSize(p) + sizeof(int32_t) + taosArrayGetSize(p->pDataBlock) * sizeof(int32_t);
    ASSERT(size <= getBufPageSize(pHandle->pBuf));

    blockDataToBuf(pPage, p);

    setBufPageDirty(pPage, true);
    releaseBufPage(pHandle->pBuf, pPage);

    blockDataDestroy(p);
    start = stop + 1;
  }

  blockDataCleanup(pDataBlock);

  SSDataBlock* pBlock = createOneDataBlock(pDataBlock, false);
  return doAddNewExternalMemSource(pHandle->pBuf, pHandle->pOrderedSource, pBlock, &pHandle->sourceId, pPageIdList);
}

static void setCurrentSourceDone(SSortSource* pSource, SSortHandle* pHandle) {
  pSource->src.rowIndex = -1;
  ++pHandle->numOfCompletedSources;
}

static int32_t sortComparInit(SMsortComparParam* pParam, SArray* pSources, int32_t startIndex, int32_t endIndex,
                              SSortHandle* pHandle) {
  pParam->pSources = taosArrayGet(pSources, startIndex);
  pParam->numOfSources = (endIndex - startIndex + 1);

  int32_t code = 0;

  // multi-pass internal merge sort is required
  if (pHandle->pBuf == NULL) {
    if (!osTempSpaceAvailable()) {
      code = terrno = TSDB_CODE_NO_DISKSPACE;
      qError("Sort compare init failed since %s, tempDir:%s, idStr:%s", terrstr(), tsTempDir, pHandle->idStr);
      return code;
    }

    code = createDiskbasedBuf(&pHandle->pBuf, pHandle->pageSize, pHandle->numOfPages * pHandle->pageSize,
                              "sortComparInit", tsTempDir);
    dBufSetPrintInfo(pHandle->pBuf);
    if (code != TSDB_CODE_SUCCESS) {
      terrno = code;
      return code;
    }
  }

  if (pHandle->type == SORT_SINGLESOURCE_SORT) {
    for (int32_t i = 0; i < pParam->numOfSources; ++i) {
      SSortSource* pSource = pParam->pSources[i];

      // set current source is done
      if (taosArrayGetSize(pSource->pageIdList) == 0) {
        setCurrentSourceDone(pSource, pHandle);
        continue;
      }

      int32_t* pPgId = taosArrayGet(pSource->pageIdList, pSource->pageIndex);

      void* pPage = getBufPage(pHandle->pBuf, *pPgId);
      if (NULL == pPage) {
        return terrno;
      }
      
      code = blockDataFromBuf(pSource->src.pBlock, pPage);
      if (code != TSDB_CODE_SUCCESS) {
        terrno = code;
        return code;
      }

      releaseBufPage(pHandle->pBuf, pPage);
    }
  } else {
    qDebug("start init for the multiway merge sort, %s", pHandle->idStr);
    int64_t st = taosGetTimestampUs();

    for (int32_t i = 0; i < pParam->numOfSources; ++i) {
      SSortSource* pSource = pParam->pSources[i];
      pSource->src.pBlock = pHandle->fetchfp(pSource->param);

      // set current source is done
      if (pSource->src.pBlock == NULL) {
        setCurrentSourceDone(pSource, pHandle);
      }
    }

    int64_t et = taosGetTimestampUs();
    qDebug("init for merge sort completed, elapsed time:%.2f ms, %s", (et - st) / 1000.0, pHandle->idStr);
  }

  return code;
}

static void appendOneRowToDataBlock(SSDataBlock* pBlock, const SSDataBlock* pSource, int32_t* rowIndex) {
  for (int32_t i = 0; i < taosArrayGetSize(pBlock->pDataBlock); ++i) {
    SColumnInfoData* pColInfo = taosArrayGet(pBlock->pDataBlock, i);

    SColumnInfoData* pSrcColInfo = taosArrayGet(pSource->pDataBlock, i);
    bool             isNull = colDataIsNull(pSrcColInfo, pSource->info.rows, *rowIndex, NULL);

    if (isNull) {
      colDataSetVal(pColInfo, pBlock->info.rows, NULL, true);
    } else {
      if (!pSrcColInfo->pData) continue;
      char* pData = colDataGetData(pSrcColInfo, *rowIndex);
      colDataSetVal(pColInfo, pBlock->info.rows, pData, false);
    }
  }

  pBlock->info.rows += 1;
  *rowIndex += 1;
}

static int32_t adjustMergeTreeForNextTuple(SSortSource* pSource, SMultiwayMergeTreeInfo* pTree, SSortHandle* pHandle,
                                           int32_t* numOfCompleted) {
  /*
   * load a new SDataBlock into memory of a given intermediate data-set source,
   * since it's last record in buffer has been chosen to be processed, as the winner of loser-tree
   */
  if (pSource->src.rowIndex >= pSource->src.pBlock->info.rows) {
    pSource->src.rowIndex = 0;

    if (pHandle->type == SORT_SINGLESOURCE_SORT) {
      pSource->pageIndex++;
      if (pSource->pageIndex >= taosArrayGetSize(pSource->pageIdList)) {
        qDebug("adjust merge tree. %d source completed %d", *numOfCompleted, pSource->pageIndex);
        (*numOfCompleted) += 1;
        pSource->src.rowIndex = -1;
        pSource->pageIndex = -1;
        pSource->src.pBlock = blockDataDestroy(pSource->src.pBlock);
      } else {
        if (pSource->pageIndex % 512 == 0) qDebug("begin source %p page %d", pSource, pSource->pageIndex);

        int32_t* pPgId = taosArrayGet(pSource->pageIdList, pSource->pageIndex);

        void*   pPage = getBufPage(pHandle->pBuf, *pPgId);
        if (pPage == NULL) {
          qError("failed to get buffer, code:%s", tstrerror(terrno));
          return terrno;
        }

        int32_t code = blockDataFromBuf(pSource->src.pBlock, pPage);
        if (code != TSDB_CODE_SUCCESS) {
          return code;
        }
        releaseBufPage(pHandle->pBuf, pPage);
      }
    } else {
      int64_t st = taosGetTimestampUs();      
      pSource->src.pBlock = pHandle->fetchfp(((SSortSource*)pSource)->param);
      pSource->fetchUs += taosGetTimestampUs() - st;
      pSource->fetchNum++;
      if (pSource->src.pBlock == NULL) {
        (*numOfCompleted) += 1;
        pSource->src.rowIndex = -1;
        qDebug("adjust merge tree. %d source completed", *numOfCompleted);
      }
    }
  }

  /*
   * Adjust loser tree otherwise, according to new candidate data
   * if the loser tree is rebuild completed, we do not need to adjust
   */
  int32_t leafNodeIndex = tMergeTreeGetAdjustIndex(pTree);

#ifdef _DEBUG_VIEW
  printf("before adjust:\t");
  tMergeTreePrint(pTree);
#endif

  tMergeTreeAdjust(pTree, leafNodeIndex);

#ifdef _DEBUG_VIEW
  printf("\nafter adjust:\t");
  tMergeTreePrint(pTree);
#endif
  return TSDB_CODE_SUCCESS;
}

static SSDataBlock* getSortedBlockDataInner(SSortHandle* pHandle, SMsortComparParam* cmpParam, int32_t capacity) {
  blockDataCleanup(pHandle->pDataBlock);

  while (1) {
    if (cmpParam->numOfSources == pHandle->numOfCompletedSources) {
      break;
    }

    int32_t index = tMergeTreeGetChosenIndex(pHandle->pMergeTree);

    SSortSource* pSource = (*cmpParam).pSources[index];
    appendOneRowToDataBlock(pHandle->pDataBlock, pSource->src.pBlock, &pSource->src.rowIndex);

    int32_t code = adjustMergeTreeForNextTuple(pSource, pHandle->pMergeTree, pHandle, &pHandle->numOfCompletedSources);
    if (code != TSDB_CODE_SUCCESS) {
      terrno = code;
      return NULL;
    }

    if (pHandle->pDataBlock->info.rows >= capacity) {
      return pHandle->pDataBlock;
    }
  }

  return (pHandle->pDataBlock->info.rows > 0) ? pHandle->pDataBlock : NULL;
}

int32_t msortComparFn(const void* pLeft, const void* pRight, void* param) {
  int32_t pLeftIdx = *(int32_t*)pLeft;
  int32_t pRightIdx = *(int32_t*)pRight;

  SMsortComparParam* pParam = (SMsortComparParam*)param;

  SArray* pInfo = pParam->orderInfo;

  SSortSource* pLeftSource = pParam->pSources[pLeftIdx];
  SSortSource* pRightSource = pParam->pSources[pRightIdx];

  // this input is exhausted, set the special value to denote this
  if (pLeftSource->src.rowIndex == -1) {
    return 1;
  }

  if (pRightSource->src.rowIndex == -1) {
    return -1;
  }

  SSDataBlock* pLeftBlock = pLeftSource->src.pBlock;
  SSDataBlock* pRightBlock = pRightSource->src.pBlock;

  if (pParam->cmpGroupId) {
    if (pLeftBlock->info.id.groupId != pRightBlock->info.id.groupId) {
      return pLeftBlock->info.id.groupId < pRightBlock->info.id.groupId ? -1 : 1;
    }
  }

  if (pParam->sortType == SORT_BLOCK_TS_MERGE) {
    SColumnInfoData* pLeftColInfoData = TARRAY_GET_ELEM(pLeftBlock->pDataBlock, pParam->tsSlotId);
    SColumnInfoData* pRightColInfoData = TARRAY_GET_ELEM(pRightBlock->pDataBlock, pParam->tsSlotId);
    int64_t*            left1 = (int64_t*)(pLeftColInfoData->pData) + pLeftSource->src.rowIndex;
    int64_t*            right1 =  (int64_t*)(pRightColInfoData->pData) + pRightSource->src.rowIndex;

    int ret = pParam->cmpFn(left1, right1);
    return ret;
  } else {
    bool isVarType;
    for (int32_t i = 0; i < pInfo->size; ++i) {
      SBlockOrderInfo* pOrder = TARRAY_GET_ELEM(pInfo, i);
      SColumnInfoData* pLeftColInfoData = TARRAY_GET_ELEM(pLeftBlock->pDataBlock, pOrder->slotId);
      SColumnInfoData* pRightColInfoData = TARRAY_GET_ELEM(pRightBlock->pDataBlock, pOrder->slotId);
      isVarType = IS_VAR_DATA_TYPE(pLeftColInfoData->info.type);

      if (pLeftColInfoData->hasNull || pRightColInfoData->hasNull) {
        bool leftNull = false;
        if (pLeftColInfoData->hasNull) {
          if (pLeftBlock->pBlockAgg == NULL) {
            leftNull = colDataIsNull_t(pLeftColInfoData, pLeftSource->src.rowIndex, isVarType);
          } else {
            leftNull = colDataIsNull(pLeftColInfoData, pLeftBlock->info.rows, pLeftSource->src.rowIndex,
                                     pLeftBlock->pBlockAgg[i]);
          }
        }

        bool rightNull = false;
        if (pRightColInfoData->hasNull) {
          if (pRightBlock->pBlockAgg == NULL) {
            rightNull = colDataIsNull_t(pRightColInfoData, pRightSource->src.rowIndex, isVarType);
          } else {
            rightNull = colDataIsNull(pRightColInfoData, pRightBlock->info.rows, pRightSource->src.rowIndex,
                                      pRightBlock->pBlockAgg[i]);
          }
        }

        if (leftNull && rightNull) {
          continue;  // continue to next slot
        }

        if (rightNull) {
          return pOrder->nullFirst ? 1 : -1;
        }

        if (leftNull) {
          return pOrder->nullFirst ? -1 : 1;
        }
      }

      void* left1, *right1;
      if (isVarType) {
        left1 = colDataGetVarData(pLeftColInfoData, pLeftSource->src.rowIndex);
        right1 = colDataGetVarData(pRightColInfoData, pRightSource->src.rowIndex);
      } else {
        left1 = colDataGetNumData(pLeftColInfoData, pLeftSource->src.rowIndex);
        right1 = colDataGetNumData(pRightColInfoData, pRightSource->src.rowIndex);
      }

      __compar_fn_t fn = pOrder->compFn;
      if (!fn) {
        fn = getKeyComparFunc(pLeftColInfoData->info.type, pOrder->order);
        pOrder->compFn = fn;
      }

      int ret = fn(left1, right1);
      if (ret == 0) {
        continue;
      } else {
        return ret;
      }
    }
  }
  return 0;
}

static int32_t doInternalMergeSort(SSortHandle* pHandle) {
  size_t numOfSources = taosArrayGetSize(pHandle->pOrderedSource);
  if (numOfSources == 0) {
    return 0;
  }

  // Calculate the I/O counts to complete the data sort.
  double sortPass = floorl(log2(numOfSources) / log2(pHandle->numOfPages));

  pHandle->totalElapsed = taosGetTimestampUs() - pHandle->startTs;

  if (sortPass > 0) {
    size_t s = pHandle->pBuf ? getTotalBufSize(pHandle->pBuf) : 0;
    qDebug("%s %d rounds mergesort required to complete the sort, first-round sorted data size:%" PRIzu
           ", sort elapsed:%" PRId64 ", total elapsed:%" PRId64,
           pHandle->idStr, (int32_t)(sortPass + 1), s, pHandle->sortElapsed, pHandle->totalElapsed);
  } else {
    qDebug("%s ordered source:%" PRIzu ", available buf:%d, no need internal sort", pHandle->idStr, numOfSources,
           pHandle->numOfPages);
  }

  int32_t numOfRows = blockDataGetCapacityInRow(pHandle->pDataBlock, pHandle->pageSize,
                                                blockDataGetSerialMetaSize(taosArrayGetSize(pHandle->pDataBlock->pDataBlock)));
  blockDataEnsureCapacity(pHandle->pDataBlock, numOfRows);

  // the initial pass + sortPass + final mergePass
  pHandle->loops = sortPass + 2;

  size_t numOfSorted = taosArrayGetSize(pHandle->pOrderedSource);
  for (int32_t t = 0; t < sortPass; ++t) {
    int64_t st = taosGetTimestampUs();

    SArray* pResList = taosArrayInit(4, POINTER_BYTES);

    int32_t numOfInputSources = pHandle->numOfPages;
    int32_t sortGroup = (numOfSorted + numOfInputSources - 1) / numOfInputSources;

    // Only *numOfInputSources* can be loaded into buffer to perform the external sort.
    for (int32_t i = 0; i < sortGroup; ++i) {
      qDebug("internal merge sort pass %d group %d. num input sources %d ", t, i, numOfInputSources);
      pHandle->sourceId += 1;

      int32_t end = (i + 1) * numOfInputSources - 1;
      if (end > numOfSorted - 1) {
        end = numOfSorted - 1;
      }

      pHandle->cmpParam.numOfSources = end - i * numOfInputSources + 1;

      int32_t code = sortComparInit(&pHandle->cmpParam, pHandle->pOrderedSource, i * numOfInputSources, end, pHandle);
      if (code != TSDB_CODE_SUCCESS) {
        taosArrayDestroy(pResList);
        return code;
      }

      code =
          tMergeTreeCreate(&pHandle->pMergeTree, pHandle->cmpParam.numOfSources, &pHandle->cmpParam, pHandle->comparFn);
      if (code != TSDB_CODE_SUCCESS) {
        taosArrayDestroy(pResList);
        return code;
      }

      int nMergedRows = 0;

      SArray* pPageIdList = taosArrayInit(4, sizeof(int32_t));
      while (1) {
        if (tsortIsClosed(pHandle) || (pHandle->abortCheckFn && pHandle->abortCheckFn(pHandle->abortCheckParam))) {
          code = terrno = TSDB_CODE_TSC_QUERY_CANCELLED;
          return code;
        }
        SSDataBlock* pDataBlock = getSortedBlockDataInner(pHandle, &pHandle->cmpParam, numOfRows);
        if (pDataBlock == NULL) {
          break;
        }

        int32_t pageId = -1;
        void*   pPage = getNewBufPage(pHandle->pBuf, &pageId);
        if (pPage == NULL) {
          taosArrayDestroy(pResList);
          taosArrayDestroy(pPageIdList);
          return terrno;
        }

        taosArrayPush(pPageIdList, &pageId);

        int32_t size =
            blockDataGetSize(pDataBlock) + sizeof(int32_t) + taosArrayGetSize(pDataBlock->pDataBlock) * sizeof(int32_t);
        ASSERT(size <= getBufPageSize(pHandle->pBuf));

        blockDataToBuf(pPage, pDataBlock);

        setBufPageDirty(pPage, true);
        releaseBufPage(pHandle->pBuf, pPage);
        nMergedRows += pDataBlock->info.rows;

        blockDataCleanup(pDataBlock);
        if ((pHandle->mergeLimit != -1) && (nMergedRows >= pHandle->mergeLimit)) {
          break;
        }        
      }

      sortComparCleanup(&pHandle->cmpParam);
      tMergeTreeDestroy(&pHandle->pMergeTree);
      pHandle->numOfCompletedSources = 0;

      SSDataBlock* pBlock = createOneDataBlock(pHandle->pDataBlock, false);
      code = doAddNewExternalMemSource(pHandle->pBuf, pResList, pBlock, &pHandle->sourceId, pPageIdList);
      if (code != TSDB_CODE_SUCCESS) {
        taosArrayDestroy(pResList);
        return code;
      }
    }

    tsortClearOrderdSource(pHandle->pOrderedSource, NULL, NULL);
    taosArrayAddAll(pHandle->pOrderedSource, pResList);
    taosArrayDestroy(pResList);

    numOfSorted = taosArrayGetSize(pHandle->pOrderedSource);

    int64_t el = taosGetTimestampUs() - st;
    pHandle->totalElapsed += el;

    SDiskbasedBufStatis statis = getDBufStatis(pHandle->pBuf);
    qDebug("%s %d round mergesort, elapsed:%" PRId64 " readDisk:%.2f Kb, flushDisk:%.2f Kb", pHandle->idStr, t + 1, el,
           statis.loadBytes / 1024.0, statis.flushBytes / 1024.0);

    if (pHandle->type == SORT_MULTISOURCE_MERGE) {
      pHandle->type = SORT_SINGLESOURCE_SORT;
      pHandle->comparFn = msortComparFn;
    }
  }

  pHandle->cmpParam.numOfSources = taosArrayGetSize(pHandle->pOrderedSource);
  return 0;
}

// get sort page size
int32_t getProperSortPageSize(size_t rowSize, uint32_t numOfCols) {
  uint32_t pgSize = rowSize * 4 + blockDataGetSerialMetaSize(numOfCols);
  if (pgSize < DEFAULT_PAGESIZE) {
    return DEFAULT_PAGESIZE;
  }

  return pgSize;
}

static int32_t createPageBuf(SSortHandle* pHandle) {
  if (pHandle->pBuf == NULL) {
    if (!osTempSpaceAvailable()) {
      terrno = TSDB_CODE_NO_DISKSPACE;
      qError("create page buf failed since %s, tempDir:%s", terrstr(), tsTempDir);
      return terrno;
    }

    int32_t code = createDiskbasedBuf(&pHandle->pBuf, pHandle->pageSize, pHandle->numOfPages * pHandle->pageSize,
                                      "tableBlocksBuf", tsTempDir);
    dBufSetPrintInfo(pHandle->pBuf);
    if (code != TSDB_CODE_SUCCESS) {
      return code;
    }
  }
  return 0;
}

void tsortAppendTupleToBlock(SSortHandle* pHandle, SSDataBlock* pBlock, STupleHandle* pTupleHandle) {
  if (pHandle->bSortByRowId) {
    int32_t pageId = *(int32_t*)tsortGetValue(pTupleHandle, 1);
    int32_t offset = *(int32_t*)tsortGetValue(pTupleHandle, 2);

    char* page = NULL;
    getPageFromExtMemFile(pHandle, pageId, &page);

    int32_t numOfCols = taosArrayGetSize(pBlock->pDataBlock);
    char*   buf = (char*)page + offset;
    char*   isNull = (char*)buf;
    char*   pStart = (char*)buf + sizeof(int8_t) * numOfCols;
    for (int32_t i = 0; i < numOfCols; ++i) {
      SColumnInfoData* pColInfo = taosArrayGet(pBlock->pDataBlock, i);

      if (!isNull[i]) {
        colDataSetVal(pColInfo, pBlock->info.rows, pStart, false);
        if (pColInfo->info.type == TSDB_DATA_TYPE_JSON) {
          int32_t dataLen = getJsonValueLen(pStart);
          pStart += dataLen;
        } else if (IS_VAR_DATA_TYPE(pColInfo->info.type)) {
          pStart += varDataTLen(pStart);
        } else {
          int32_t bytes = pColInfo->info.bytes;
          pStart += bytes;
        }
      } else {
        colDataSetNULL(pColInfo, pBlock->info.rows);
      }
    }

    if (*(int32_t*)pStart != pStart - buf) {
      qError("table merge scan row buf deserialization. length error %d != %d ", *(int32_t*)pStart,
             (int32_t)(pStart - buf));
    };

    pBlock->info.dataLoad = 1;
    pBlock->info.scanFlag = ((SDataBlockInfo*)tsortGetBlockInfo(pTupleHandle))->scanFlag;
    pBlock->info.rows += 1;

    if (offset + pHandle->extRowBytes >= pHandle->pExtRowsMemFile->pageSize) {
      setExtMemFilePageUnused(pHandle->pExtRowsMemFile, pageId);
    }
  } else {
    for (int32_t i = 0; i < taosArrayGetSize(pBlock->pDataBlock); ++i) {
      SColumnInfoData* pColInfo = taosArrayGet(pBlock->pDataBlock, i);
      bool             isNull = tsortIsNullVal(pTupleHandle, i);
      if (isNull) {
        colDataSetNULL(pColInfo, pBlock->info.rows);
      } else {
        char* pData = tsortGetValue(pTupleHandle, i);
        if (pData != NULL) {
          colDataSetVal(pColInfo, pBlock->info.rows, pData, false);
        }
      }
    }

    pBlock->info.dataLoad = 1;
    pBlock->info.scanFlag = ((SDataBlockInfo*)tsortGetBlockInfo(pTupleHandle))->scanFlag;
    pBlock->info.rows += 1;
  }
}

static int32_t blockRowToBuf(SSDataBlock* pBlock, int32_t rowIdx, char* buf) {
  size_t numOfCols = taosArrayGetSize(pBlock->pDataBlock);

  char* isNull = (char*)buf;
  char* pStart = (char*)buf + sizeof(int8_t) * numOfCols;
  for (int32_t i = 0; i < numOfCols; ++i) {
    SColumnInfoData* pCol = taosArrayGet(pBlock->pDataBlock, i);
    if (colDataIsNull_s(pCol, rowIdx)) {
      isNull[i] = 1;
      continue;
    }

    isNull[i] = 0;
    char* pData = colDataGetData(pCol, rowIdx);
    if (pCol->info.type == TSDB_DATA_TYPE_JSON) {
      if (pCol->pData) {
        int32_t dataLen = getJsonValueLen(pData);
        memcpy(pStart, pData, dataLen);
        pStart += dataLen;
      } else {
        // the column that is pre-allocated has no data and has offset
        *pStart = 0;
        pStart += 1;
      }
    } else if (IS_VAR_DATA_TYPE(pCol->info.type)) {
      if (pCol->pData) {
        varDataCopy(pStart, pData);
        pStart += varDataTLen(pData);
      } else {
        // the column that is pre-allocated has no data and has offset
        *(VarDataLenT*)(pStart) = 0;
        pStart += VARSTR_HEADER_SIZE;
      }
    } else {
      int32_t bytes = pCol->info.bytes;
      memcpy(pStart, pData, bytes);
      pStart += bytes;
    }
  }
  *(int32_t*)pStart = (char*)pStart - (char*)buf;
  pStart += sizeof(int32_t);
  return (int32_t)(pStart - (char*)buf);
}

// pageId * pageSize == pageStartOffset in file. write in pages
// when pass the page boundaries, the page is move to the front(old). 
// find hash from pageid to page entry. if the page can not be found, 
//   1) unused inactive pages, 2) then new pages if not exceeding mem limit, 3) then active pages
// new pages is added or moved to the back.

static int32_t getPageFromExtMemFile(SSortHandle* pHandle, int32_t pageId, char** ppPage) {
  SSortMemFile* pMemFile = pHandle->pExtRowsMemFile;
  SSortMemPageEntry** ppPageEntry = tSimpleHashGet(pMemFile->mActivePages, &pageId, sizeof(pageId));
  if (ppPageEntry) {
    *ppPage = (char*)((*ppPageEntry)->data);
  } else {
    SSortMemPageEntry* pEntry = pMemFile->pagesHead->next;
    if (pEntry && !pEntry->active || pMemFile->numMemPages >= pMemFile->totalMemPages) {
      if (pEntry->active) {
        tSimpleHashRemove(pMemFile->mActivePages, &pEntry->pageId, sizeof(pEntry->pageId));
      }
      pEntry->prev->next = pEntry->next;
      pEntry->next->prev = pEntry->prev;
      pEntry->active = false;
    } else if (pMemFile->numMemPages < pMemFile->totalMemPages) {
      pEntry = taosMemoryCalloc(1, sizeof(SSortMemPageEntry));
      pEntry->data = taosMemoryMalloc(pMemFile->pageSize);
      ++pMemFile->numMemPages;
    }
    {
      // fseeko(pMemFile->pTdFile, ((int64_t)pageId) * pMemFile->pageSize, SEEK_SET);
      // fread(pEntry->data, pMemFile->pageSize, 1, pMemFile->pTdFile);

      taosLSeekFile(pMemFile->pTdFile, ((int64_t)pageId) * pMemFile->pageSize, SEEK_SET);
      taosReadFile(pMemFile->pTdFile, pEntry->data, pMemFile->pageSize);

      SSortMemPageEntry* tail = pMemFile->pagesTail;
      tail->next = pEntry;
      pEntry->next = NULL;
      pEntry->prev = tail;
      pEntry->active = true;
      pMemFile->pagesTail = pEntry;
      tSimpleHashPut(pMemFile->mActivePages, &pageId, sizeof(pageId), &pEntry, POINTER_BYTES);
      *ppPage = pEntry->data;
    }
  }
  return TSDB_CODE_SUCCESS;
}

static void setExtMemFilePageUnused(SSortMemFile* pMemFile, int32_t pageId) {
  SSortMemPageEntry** ppPageEntry = tSimpleHashGet(pMemFile->mActivePages, &pageId, sizeof(pageId));
  SSortMemPageEntry* pEntry = *ppPageEntry;
  if (pEntry == pMemFile->pagesTail) {
    pMemFile->pagesTail = pEntry->prev;
  }

  pEntry->prev->next = pEntry->next;
  pEntry->next->prev = pEntry->prev;

  SSortMemPageEntry* first = pMemFile->pagesHead->next;
  SSortMemPageEntry* head = pMemFile->pagesHead;
  head->next = pEntry;
  pEntry->next = first;
  first->prev = pEntry;
  pEntry->prev = head;

  pEntry->active = false;
  tSimpleHashRemove(pMemFile->mActivePages, &pageId, sizeof(pageId));
  return;
}

static int32_t createSortMemFile(SSortHandle* pHandle) {
  if (pHandle->pExtRowsMemFile != NULL) {
    return TSDB_CODE_SUCCESS;
  }
  SSortMemFile* pMemFile = taosMemoryCalloc(1, sizeof(SSortMemFile));

  taosGetTmpfilePath(tsTempDir, "sort-ext-mem", pMemFile->memFilePath);
  pMemFile->pTdFile =
      taosOpenFile(pMemFile->memFilePath, TD_FILE_CREATE | TD_FILE_WRITE | TD_FILE_READ | TD_FILE_TRUNC);
  pMemFile->currPageId = -1;
  pMemFile->currPageOffset = -1;

  pMemFile->pageSize = pHandle->extRowsPageSize;
  pMemFile->cacheSize = pHandle->extRowsMemSize;
  pMemFile->numWritePages = pMemFile->cacheSize/pMemFile->pageSize;
  pMemFile->writePageBuf = taosMemoryMalloc(pMemFile->pageSize * pMemFile->numWritePages);
  pMemFile->bDirty = false;

  pMemFile->mActivePages = tSimpleHashInit(8192, taosGetDefaultHashFunction(TSDB_DATA_TYPE_INT));
  pMemFile->pagesHead = taosMemoryCalloc(1, sizeof(SSortMemPageEntry));
  pMemFile->pagesTail = pMemFile->pagesHead;

  pMemFile->totalMemPages = pMemFile->cacheSize / pMemFile->pageSize;
  pMemFile->numMemPages = 0;

  pHandle->pExtRowsMemFile = pMemFile;
  return TSDB_CODE_SUCCESS;
} 

static int32_t destroySortMemFile(SSortHandle* pHandle) {
  if (pHandle->pExtRowsMemFile == NULL) return TSDB_CODE_SUCCESS;

  SSortMemFile* pMemFile = pHandle->pExtRowsMemFile;
  SSortMemPageEntry* pEntry = pMemFile->pagesHead;
  while (pEntry != NULL) {
    if (pEntry->data) {
      taosMemoryFree(pEntry->data);
    }
    SSortMemPageEntry* pCurr = pEntry;
    pEntry = pEntry->next;
    taosMemoryFree(pCurr);
  }
  tSimpleHashCleanup(pMemFile->mActivePages);
  pMemFile->mActivePages = NULL;

  taosMemoryFree(pMemFile->writePageBuf);
  pMemFile->writePageBuf = NULL;

  // fclose(pMemFile->pTdFile);
  taosCloseFile(&pMemFile->pTdFile);
  taosRemoveFile(pMemFile->memFilePath);
  taosMemoryFree(pMemFile);
  pHandle->pExtRowsMemFile = NULL;
  return TSDB_CODE_SUCCESS;
}

static int32_t saveBlockRowToExtRowsMemFile(SSortHandle* pHandle, SSDataBlock* pBlock, int32_t rowIdx, int32_t* pPageId, int32_t* pOffset, int32_t* pLength) {
  SSortMemFile* pMemFile = pHandle->pExtRowsMemFile;
  if (pMemFile->currPageId == -1) {
    pMemFile->currPageId = 0;
    pMemFile->currPageOffset = 0;
    pMemFile->startPageId = 0;
  } else {
    if (pMemFile->currPageOffset + pHandle->extRowBytes >= pMemFile->pageSize) {

      ++pMemFile->currPageId;
      pMemFile->currPageOffset = 0;

      if (pMemFile->currPageId - pMemFile->startPageId >= pMemFile->numWritePages) {
        // fseeko(pMemFile->pTdFile, ((int64_t)pMemFile->startPageId) * pMemFile->pageSize, SEEK_SET);
        // fwrite(pMemFile->writePageBuf, pMemFile->pageSize * pMemFile->numWritePages, 1, pMemFile->pTdFile);
        taosLSeekFile(pMemFile->pTdFile, ((int64_t)pMemFile->startPageId) * pMemFile->pageSize, SEEK_SET);
        taosWriteFile(pMemFile->pTdFile, pMemFile->writePageBuf, pMemFile->pageSize * pMemFile->numWritePages);
        pMemFile->startPageId = pMemFile->currPageId;
      }
    }
  }

  *pPageId = pMemFile->currPageId;
  *pOffset = pMemFile->currPageOffset;
  int32_t offsetPages = (pMemFile->currPageId - pMemFile->startPageId) * pMemFile->pageSize;
  int32_t blockLen = blockRowToBuf(pBlock, rowIdx, 
                  pMemFile->writePageBuf + offsetPages + pMemFile->currPageOffset);
  *pLength = blockLen;
  pMemFile->currPageOffset += blockLen;
  pMemFile->bDirty = true;
  return TSDB_CODE_SUCCESS;
}

static int32_t saveDirtyPagesToExtRowsMemFile(SSortHandle* pHandle) {
  SSortMemFile* pMemFile = pHandle->pExtRowsMemFile;
  if (!pMemFile->bDirty) {
    return TSDB_CODE_SUCCESS;
  }
  // fseeko(pMemFile->pTdFile, ((int64_t)pMemFile->startPageId) * pMemFile->pageSize, SEEK_SET);
  taosLSeekFile(pMemFile->pTdFile, ((int64_t)pMemFile->startPageId) * pMemFile->pageSize, SEEK_SET);
  int32_t numWriteBytes = pMemFile->pageSize * (pMemFile->currPageId - pMemFile->startPageId) + pMemFile->currPageOffset + 1;
  // fwrite(pMemFile->writePageBuf, numWriteBytes, 1, pMemFile->pTdFile);
  taosWriteFile(pMemFile->pTdFile, pMemFile->writePageBuf, numWriteBytes);
  pMemFile->bDirty = false;
  return TSDB_CODE_SUCCESS;
}

static int32_t freeExtRowMemFileWriteBuf(SSortHandle* pHandle) {
  SSortMemFile* pMemFile = pHandle->pExtRowsMemFile;

  if (pMemFile == NULL) return TSDB_CODE_SUCCESS;

  taosMemoryFree(pMemFile->writePageBuf);
  pMemFile->writePageBuf = NULL;
  taosMemoryTrim(0);
  return TSDB_CODE_SUCCESS;
}

static void appendToRowIndexDataBlock(SSortHandle* pHandle, SSDataBlock* pSource, int32_t* rowIndex) {
  int32_t pageId = -1;
  int32_t offset = -1;
  int32_t length = -1;
  saveBlockRowToExtRowsMemFile(pHandle, pSource, *rowIndex, &pageId, &offset, &length);

  SSDataBlock* pBlock = pHandle->pDataBlock;
  SColumnInfoData* pSrcTsCol = taosArrayGet(pSource->pDataBlock, pHandle->extRowsOrderInfo.slotId);
  SColumnInfoData* pTsCol = taosArrayGet(pBlock->pDataBlock, 0);
  char* pData = colDataGetData(pSrcTsCol, *rowIndex);
  colDataSetVal(pTsCol, pBlock->info.rows, pData, false);

  SColumnInfoData* pPageIdCol = taosArrayGet(pBlock->pDataBlock, 1);
  colDataSetInt32(pPageIdCol, pBlock->info.rows, &pageId);

  SColumnInfoData* pOffsetCol = taosArrayGet(pBlock->pDataBlock, 2);
  colDataSetInt32(pOffsetCol, pBlock->info.rows, &offset);

  pBlock->info.rows += 1;
  *rowIndex += 1;
}

static void initRowIdSort(SSortHandle* pHandle) {

  SSDataBlock* pSortInput = createDataBlock();
  SColumnInfoData tsCol = createColumnInfoData(TSDB_DATA_TYPE_TIMESTAMP, 8, 1);
  blockDataAppendColInfo(pSortInput, &tsCol);
  SColumnInfoData pageIdCol = createColumnInfoData(TSDB_DATA_TYPE_INT, 4, 2);
  blockDataAppendColInfo(pSortInput, &pageIdCol);
  SColumnInfoData  offsetCol = createColumnInfoData(TSDB_DATA_TYPE_INT, 4, 3);
  blockDataAppendColInfo(pSortInput, &offsetCol);

  blockDataDestroy(pHandle->pDataBlock);
  pHandle->pDataBlock = pSortInput;

  int32_t  rowSize = blockDataGetRowSize(pHandle->pDataBlock);
  size_t nCols = taosArrayGetSize(pHandle->pDataBlock->pDataBlock);
  pHandle->pageSize = getProperSortPageSize(rowSize, nCols);
  pHandle->numOfPages = 2048;

  SBlockOrderInfo* pOrder = taosArrayGet(pHandle->pSortInfo, 0);
  SBlockOrderInfo bi = {0};
  bi.order = pOrder->order;
  bi.slotId = 0;
  bi.nullFirst = NULL_ORDER_FIRST;

  SArray*         aOrder = taosArrayInit(1, sizeof(SBlockOrderInfo));
  taosArrayPush(aOrder, &bi);

  taosArrayDestroy(pHandle->pSortInfo);
  pHandle->pSortInfo = aOrder;
  return;
}

int32_t tsortSetSortByRowId(SSortHandle* pHandle, int32_t extRowsPageSize, int32_t extRowsMemSize) {
  pHandle->extRowBytes = blockDataGetRowSize(pHandle->pDataBlock) + taosArrayGetSize(pHandle->pDataBlock->pDataBlock) + sizeof(int32_t);
  pHandle->extRowsPageSize = extRowsPageSize;
  pHandle->extRowsMemSize = extRowsMemSize;
  SBlockOrderInfo* pOrder = taosArrayGet(pHandle->pSortInfo, 0);
  pHandle->extRowsOrderInfo = *pOrder;
  initRowIdSort(pHandle);
  int32_t code = createSortMemFile(pHandle);
  pHandle->bSortByRowId = true;
  return code;
}

typedef struct SBlkMergeSupport {
  int64_t** aTs;
  int32_t* aRowIdx;
  int32_t order;
} SBlkMergeSupport;

static int32_t blockCompareTsFn(const void* pLeft, const void* pRight, void* param) {
  int32_t left = *(int32_t*)pLeft;
  int32_t right = *(int32_t*)pRight;

  SBlkMergeSupport* pSup = (SBlkMergeSupport*)param;
  if (pSup->aRowIdx[left] == -1) {
    return 1;
  } else if (pSup->aRowIdx[right] == -1) {
    return -1;
  }

  int64_t leftTs = pSup->aTs[left][pSup->aRowIdx[left]];
  int64_t rightTs = pSup->aTs[right][pSup->aRowIdx[right]];

  int32_t ret = leftTs>rightTs ? 1 : ((leftTs < rightTs) ? -1 : 0);
  if (pSup->order == TSDB_ORDER_DESC) {
    ret = -1 * ret;
  }
  return ret;
}

static int32_t appendDataBlockToPageBuf(SSortHandle* pHandle, SSDataBlock* blk, SArray* aPgId) {
  int32_t pageId = -1;
  void*   pPage = getNewBufPage(pHandle->pBuf, &pageId);
  if (pPage == NULL) {
    return terrno;
  }
  taosArrayPush(aPgId, &pageId);

  int32_t size = blockDataGetSize(blk) + sizeof(int32_t) + taosArrayGetSize(blk->pDataBlock) * sizeof(int32_t);
  ASSERT(size <= getBufPageSize(pHandle->pBuf));
  
  blockDataToBuf(pPage, blk);

  setBufPageDirty(pPage, true);
  releaseBufPage(pHandle->pBuf, pPage);

  return 0;
}

static int32_t getPageBufIncForRow(SSDataBlock* blk, int32_t row, int32_t rowIdxInPage) {
  int sz = 0;
  int numCols = taosArrayGetSize(blk->pDataBlock);
  if (!blk->info.hasVarCol) {
    sz += numCols * ((rowIdxInPage & 0x7) == 0 ? 1: 0);
    sz += blockDataGetRowSize(blk);
  } else {
    for (int32_t i = 0; i < numCols; ++i) {
      SColumnInfoData* pColInfoData = TARRAY_GET_ELEM(blk->pDataBlock, i);
      if (IS_VAR_DATA_TYPE(pColInfoData->info.type)) {
        if ((pColInfoData->varmeta.offset[row] != -1) && (pColInfoData->pData)) {
          char* p = colDataGetData(pColInfoData, row);
          sz += varDataTLen(p);
        }

        sz += sizeof(pColInfoData->varmeta.offset[0]);
      } else {
        sz += pColInfoData->info.bytes;

        if (((rowIdxInPage) & 0x07) == 0) {
          sz += 1; // bitmap
        }
      }
    }    
  }
  return sz;
}

static int32_t sortBlocksToExtSource(SSortHandle* pHandle, SArray* aBlk, SArray* aExtSrc) {
  int32_t code = TSDB_CODE_SUCCESS;
  int pgHeaderSz = sizeof(int32_t) + sizeof(int32_t) * taosArrayGetSize(pHandle->pDataBlock->pDataBlock);
  int32_t rowCap = blockDataGetCapacityInRow(pHandle->pDataBlock, pHandle->pageSize, pgHeaderSz);
  blockDataEnsureCapacity(pHandle->pDataBlock, rowCap);
  blockDataCleanup(pHandle->pDataBlock);
  int32_t numBlks = taosArrayGetSize(aBlk);

  SBlockOrderInfo* pOrigBlockOrder = (!pHandle->bSortByRowId) ? taosArrayGet(pHandle->pSortInfo, 0) : &pHandle->extRowsOrderInfo;
  SBlockOrderInfo* pHandleBlockOrder = taosArrayGet(pHandle->pSortInfo, 0);
  SBlkMergeSupport sup;
  sup.aRowIdx = taosMemoryCalloc(numBlks, sizeof(int32_t));
  sup.aTs = taosMemoryCalloc(numBlks, sizeof(int64_t*));
  sup.order = pOrigBlockOrder->order;
  for (int i = 0; i < numBlks; ++i) {
    SSDataBlock* blk = taosArrayGetP(aBlk, i);
    SColumnInfoData* col = taosArrayGet(blk->pDataBlock, pOrigBlockOrder->slotId);
    sup.aTs[i] = (int64_t*)col->pData;
    sup.aRowIdx[i] = 0;
  }

  int32_t totalRows = 0;
  for (int i = 0; i < numBlks; ++i) {
    SSDataBlock* blk = taosArrayGetP(aBlk, i);
    totalRows += blk->info.rows;
  }

  SMultiwayMergeTreeInfo* pTree = NULL;        
  code = tMergeTreeCreate(&pTree, taosArrayGetSize(aBlk), &sup, blockCompareTsFn);
  if (TSDB_CODE_SUCCESS != code) {
    taosMemoryFree(sup.aRowIdx);
    taosMemoryFree(sup.aTs);
    return code;
  }

  SArray* aPgId = taosArrayInit(8, sizeof(int32_t));
  int32_t nRows = 0;
  int32_t nMergedRows = 0;
  bool mergeLimitReached = false;
  size_t blkPgSz = pgHeaderSz;
  int64_t lastPageBufTs = (pHandleBlockOrder->order == TSDB_ORDER_ASC) ? INT64_MAX : INT64_MIN;
  int64_t currTs = (pHandleBlockOrder->order == TSDB_ORDER_ASC) ? INT64_MAX : INT64_MIN;
  while (nRows < totalRows) {
    int32_t minIdx = tMergeTreeGetChosenIndex(pTree);
    SSDataBlock* minBlk = taosArrayGetP(aBlk, minIdx);
    int32_t minRow = sup.aRowIdx[minIdx];
    SSDataBlock* incBlock = (pHandle->bSortByRowId) ? pHandle->pDataBlock : minBlk;
    int32_t bufInc = getPageBufIncForRow(incBlock, minRow, pHandle->pDataBlock->info.rows);

    if (blkPgSz <= pHandle->pageSize && blkPgSz + bufInc > pHandle->pageSize) {
        SColumnInfoData* tsCol = taosArrayGet(pHandle->pDataBlock->pDataBlock, pHandleBlockOrder->slotId);
        lastPageBufTs = ((int64_t*)tsCol->pData)[pHandle->pDataBlock->info.rows - 1];
        code = appendDataBlockToPageBuf(pHandle, pHandle->pDataBlock, aPgId);
        if (code != TSDB_CODE_SUCCESS) {
          taosMemoryFree(pTree);
          taosArrayDestroy(aPgId);
          taosMemoryFree(sup.aRowIdx);
          taosMemoryFree(sup.aTs);
          return code;
        }
        nMergedRows += pHandle->pDataBlock->info.rows;
        blockDataCleanup(pHandle->pDataBlock);
        blkPgSz = pgHeaderSz;
        incBlock = (pHandle->bSortByRowId) ? pHandle->pDataBlock : minBlk;
        bufInc = getPageBufIncForRow(incBlock, minRow, 0);
        
        if ((pHandle->mergeLimit != -1) && (nMergedRows >= pHandle->mergeLimit)) {
          mergeLimitReached = true;
          if ((lastPageBufTs < pHandle->currMergeLimitTs && pHandleBlockOrder->order == TSDB_ORDER_ASC) ||
              (lastPageBufTs > pHandle->currMergeLimitTs && pHandleBlockOrder->order == TSDB_ORDER_DESC)) {
                pHandle->currMergeLimitTs = lastPageBufTs;
          }
          break;
        }        
    }
    blockDataEnsureCapacity(pHandle->pDataBlock, pHandle->pDataBlock->info.rows + 1);
    if (!pHandle->bSortByRowId) {
        appendOneRowToDataBlock(pHandle->pDataBlock, minBlk, &minRow);
    } else {
        appendToRowIndexDataBlock(pHandle, minBlk, &minRow);
    }
    blkPgSz += bufInc;

    ++nRows;

    if (sup.aRowIdx[minIdx] == minBlk->info.rows - 1) {
      sup.aRowIdx[minIdx] = -1;
    } else {
      ++sup.aRowIdx[minIdx];
    }
    tMergeTreeAdjust(pTree, tMergeTreeGetAdjustIndex(pTree));
  }
  if (pHandle->pDataBlock->info.rows > 0) {
    if (!mergeLimitReached) {
      SColumnInfoData* tsCol = taosArrayGet(pHandle->pDataBlock->pDataBlock, pHandleBlockOrder->slotId);
      lastPageBufTs = ((int64_t*)tsCol->pData)[pHandle->pDataBlock->info.rows - 1];
      code = appendDataBlockToPageBuf(pHandle, pHandle->pDataBlock, aPgId);
      if (code != TSDB_CODE_SUCCESS) {
        taosArrayDestroy(aPgId);
        taosMemoryFree(pTree);
        taosMemoryFree(sup.aRowIdx);
        taosMemoryFree(sup.aTs);
        return code;
      }      
      nMergedRows += pHandle->pDataBlock->info.rows;
      if ((pHandle->mergeLimit != -1) && (nMergedRows >= pHandle->mergeLimit)) {
          mergeLimitReached = true;
          if ((lastPageBufTs < pHandle->currMergeLimitTs && pHandleBlockOrder->order == TSDB_ORDER_ASC) ||
              (lastPageBufTs > pHandle->currMergeLimitTs && pHandleBlockOrder->order == TSDB_ORDER_DESC)) {
                pHandle->currMergeLimitTs = lastPageBufTs;
          }
      }
    }
    blockDataCleanup(pHandle->pDataBlock);
  }
  if (pHandle->bSortByRowId) {
    saveDirtyPagesToExtRowsMemFile(pHandle);
  }

  SSDataBlock* pMemSrcBlk = createOneDataBlock(pHandle->pDataBlock, false);
  doAddNewExternalMemSource(pHandle->pBuf, aExtSrc, pMemSrcBlk, &pHandle->sourceId, aPgId);

  taosMemoryFree(sup.aRowIdx);
  taosMemoryFree(sup.aTs);

  tMergeTreeDestroy(&pTree);

  return 0;
}

static SSDataBlock* getRowsBlockWithinMergeLimit(const SSortHandle* pHandle, SSHashObj* mTableNumRows, SSDataBlock* pOrigBlk, bool* pExtractedBlock, bool *pSkipBlock) {
  int64_t nRows = 0;
  int64_t prevRows = 0;
  void*   pNum = tSimpleHashGet(mTableNumRows, &pOrigBlk->info.id.uid, sizeof(pOrigBlk->info.id.uid));
  if (pNum == NULL) {
    prevRows = 0;
    nRows = pOrigBlk->info.rows;
    tSimpleHashPut(mTableNumRows, &pOrigBlk->info.id.uid, sizeof(pOrigBlk->info.id.uid), &nRows, sizeof(nRows));
  } else {
    prevRows = *(int64_t*)pNum;
    *(int64_t*)pNum = *(int64_t*)pNum + pOrigBlk->info.rows;
    nRows = *(int64_t*)pNum;
  }

  int64_t keepRows = pOrigBlk->info.rows;
  if (nRows >= pHandle->mergeLimit) {
    if (pHandle->mergeLimitReachedFn) {
      pHandle->mergeLimitReachedFn(pOrigBlk->info.id.uid, pHandle->mergeLimitReachedParam);
    }
    keepRows = pHandle->mergeLimit > prevRows ? (pHandle->mergeLimit - prevRows) : 0;
  }
 
  if (keepRows == 0) {
    *pSkipBlock = true;
    return pOrigBlk; 
  }

  *pSkipBlock = false;
  SSDataBlock* pBlock = NULL;
  if (keepRows != pOrigBlk->info.rows) {
    pBlock = blockDataExtractBlock(pOrigBlk, 0, keepRows);
    *pExtractedBlock = true;
  } else {
    *pExtractedBlock = false;
    pBlock = pOrigBlk;
  }
  return pBlock;
}

static int32_t createBlocksMergeSortInitialSources(SSortHandle* pHandle) {
  size_t           nSrc = taosArrayGetSize(pHandle->pOrderedSource);
  SArray*          aExtSrc = taosArrayInit(nSrc, POINTER_BYTES);

  size_t maxBufSize = (pHandle->bSortByRowId) ? pHandle->extRowsMemSize : (pHandle->numOfPages * pHandle->pageSize);

  int32_t code = createPageBuf(pHandle);
  if (code != TSDB_CODE_SUCCESS) {
    taosArrayDestroy(aExtSrc);
    return code;
  }

  SSortSource* pSrc = taosArrayGetP(pHandle->pOrderedSource, 0);
  int32_t      szSort = 0;

  SBlockOrderInfo* pOrigOrder = (!pHandle->bSortByRowId) ? taosArrayGet(pHandle->pSortInfo, 0) : &pHandle->extRowsOrderInfo;
  if (pOrigOrder->order == TSDB_ORDER_ASC) {
    pHandle->currMergeLimitTs = INT64_MAX;
  } else {
    pHandle->currMergeLimitTs = INT64_MIN;
  }

  SSHashObj* mTableNumRows = tSimpleHashInit(8192, taosGetDefaultHashFunction(TSDB_DATA_TYPE_UBIGINT));
  SArray* aBlkSort = taosArrayInit(8, POINTER_BYTES);
  SSHashObj* mUidBlk = tSimpleHashInit(64, taosGetDefaultHashFunction(TSDB_DATA_TYPE_UBIGINT));
  while (1) {
    SSDataBlock* pBlk = pHandle->fetchfp(pSrc->param);

    int64_t p = taosGetTimestampUs();
    bool bExtractedBlock = false;
    bool bSkipBlock = false;
    if (pBlk != NULL && pHandle->mergeLimit > 0) {
      pBlk = getRowsBlockWithinMergeLimit(pHandle, mTableNumRows, pBlk, &bExtractedBlock, &bSkipBlock);
      if (bSkipBlock) {
        continue;
      }
    }

    if (pBlk != NULL) {
      SColumnInfoData* tsCol = taosArrayGet(pBlk->pDataBlock, pOrigOrder->slotId);
      int64_t firstRowTs = *(int64_t*)tsCol->pData;
<<<<<<< HEAD
      if ((pOrigOrder->order == TSDB_ORDER_ASC && firstRowTs > pHandle->currMergeLimitTs)  ||
          (pOrigOrder->order == TSDB_ORDER_DESC && firstRowTs < pHandle->currMergeLimitTs)) {
            continue;
          }
=======
      if ((pOrder->order == TSDB_ORDER_ASC && firstRowTs > pHandle->currMergeLimitTs)  ||
          (pOrder->order == TSDB_ORDER_DESC && firstRowTs < pHandle->currMergeLimitTs)) {
        if (bExtractedBlock) {
          blockDataDestroy(pBlk);
	}
        continue;
      }
>>>>>>> fb953e43
    }

    if (pBlk != NULL) {
      szSort += blockDataGetSize(pBlk);
      void* ppBlk = tSimpleHashGet(mUidBlk, &pBlk->info.id.uid, sizeof(pBlk->info.id.uid));
      if (ppBlk != NULL) {
        SSDataBlock* tBlk = *(SSDataBlock**)(ppBlk);
        blockDataMerge(tBlk, pBlk);
        if (bExtractedBlock) {
          blockDataDestroy(pBlk);
        }
      } else {
        SSDataBlock* tBlk = (bExtractedBlock) ? pBlk : createOneDataBlock(pBlk, true);
        tSimpleHashPut(mUidBlk, &pBlk->info.id.uid, sizeof(pBlk->info.id.uid), &tBlk, POINTER_BYTES);
        taosArrayPush(aBlkSort, &tBlk);
      }
    }

    if ((pBlk != NULL && szSort > maxBufSize) || (pBlk == NULL && szSort > 0)) {
      tSimpleHashClear(mUidBlk);

      int64_t p = taosGetTimestampUs();
      code = sortBlocksToExtSource(pHandle, aBlkSort, aExtSrc);

      if (code != TSDB_CODE_SUCCESS) {
        for (int i = 0; i < taosArrayGetSize(aBlkSort); ++i) {
          blockDataDestroy(taosArrayGetP(aBlkSort, i));
        }
        taosArrayClear(aBlkSort);
        break;	
      }

      int64_t el = taosGetTimestampUs() - p;
      pHandle->sortElapsed += el;

      for (int i = 0; i < taosArrayGetSize(aBlkSort); ++i) {
        blockDataDestroy(taosArrayGetP(aBlkSort, i));
      }
      taosArrayClear(aBlkSort);
      szSort = 0;
      qDebug("source %zu created", taosArrayGetSize(aExtSrc));
    }

    if (pBlk == NULL) {
      break;
    }

    if (tsortIsClosed(pHandle)) {
      tSimpleHashClear(mUidBlk);
      for (int i = 0; i < taosArrayGetSize(aBlkSort); ++i) {
        blockDataDestroy(taosArrayGetP(aBlkSort, i));
      }
      taosArrayClear(aBlkSort);
      break;
    }
  }

  tSimpleHashCleanup(mUidBlk);
  for (int i = 0; i < taosArrayGetSize(aBlkSort); ++i) {
    blockDataDestroy(taosArrayGetP(aBlkSort, i));
  }
  taosArrayDestroy(aBlkSort);
  tsortClearOrderdSource(pHandle->pOrderedSource, NULL, NULL);
  if (!tsortIsClosed(pHandle)) {
    taosArrayAddAll(pHandle->pOrderedSource, aExtSrc);
  }
  taosArrayDestroy(aExtSrc);
  tSimpleHashCleanup(mTableNumRows);
  if (pHandle->bSortByRowId) {
    freeExtRowMemFileWriteBuf(pHandle);
  }
  pHandle->type = SORT_SINGLESOURCE_SORT;
  return code;
}

static int32_t createBlocksQuickSortInitialSources(SSortHandle* pHandle) {
  int32_t code = 0;
  size_t  sortBufSize = pHandle->numOfPages * pHandle->pageSize;

  SSortSource** pSource = taosArrayGet(pHandle->pOrderedSource, 0);
  SSortSource*  source = *pSource;
  *pSource = NULL;

  tsortClearOrderdSource(pHandle->pOrderedSource, NULL, NULL);

  while (1) {
    SSDataBlock* pBlock = pHandle->fetchfp(source->param);
    if (pBlock == NULL) {
      break;
    }

    if (pHandle->pDataBlock == NULL) {
      uint32_t numOfCols = taosArrayGetSize(pBlock->pDataBlock);
      pHandle->pageSize = getProperSortPageSize(blockDataGetRowSize(pBlock), numOfCols);

      // todo, number of pages are set according to the total available sort buffer
      pHandle->numOfPages = 1024;
      sortBufSize = pHandle->numOfPages * pHandle->pageSize;
      pHandle->pDataBlock = createOneDataBlock(pBlock, false);
    }

    if (pHandle->beforeFp != NULL) {
      pHandle->beforeFp(pBlock, pHandle->param);
    }

    code = blockDataMerge(pHandle->pDataBlock, pBlock);
    if (code != TSDB_CODE_SUCCESS) {
      if (source->param && !source->onlyRef) {
        taosMemoryFree(source->param);
      }
      if (!source->onlyRef && source->src.pBlock) {
        blockDataDestroy(source->src.pBlock);
        source->src.pBlock = NULL;
      }
      taosMemoryFree(source);
      return code;
    }

    size_t size = blockDataGetSize(pHandle->pDataBlock);
    if (size > sortBufSize) {
      // Perform the in-memory sort and then flush data in the buffer into disk.
      int64_t p = taosGetTimestampUs();
      code = blockDataSort(pHandle->pDataBlock, pHandle->pSortInfo);
      if (code != 0) {
        if (source->param && !source->onlyRef) {
          taosMemoryFree(source->param);
        }
        if (!source->onlyRef && source->src.pBlock) {
          blockDataDestroy(source->src.pBlock);
          source->src.pBlock = NULL;
        }

        taosMemoryFree(source);
        return code;
      }

      int64_t el = taosGetTimestampUs() - p;
      pHandle->sortElapsed += el;
      if (pHandle->pqMaxRows > 0) blockDataKeepFirstNRows(pHandle->pDataBlock, pHandle->pqMaxRows);
      code = doAddToBuf(pHandle->pDataBlock, pHandle);
      if (code != TSDB_CODE_SUCCESS) {
        return code;
      }
    }
  }

  if (source->param && !source->onlyRef) {
    taosMemoryFree(source->param);
  }

  taosMemoryFree(source);

  if (pHandle->pDataBlock != NULL && pHandle->pDataBlock->info.rows > 0) {
    size_t size = blockDataGetSize(pHandle->pDataBlock);

    // Perform the in-memory sort and then flush data in the buffer into disk.
    int64_t p = taosGetTimestampUs();

    code = blockDataSort(pHandle->pDataBlock, pHandle->pSortInfo);
    if (code != 0) {
      return code;
    }

    if (pHandle->pqMaxRows > 0) blockDataKeepFirstNRows(pHandle->pDataBlock, pHandle->pqMaxRows);
    int64_t el = taosGetTimestampUs() - p;
    pHandle->sortElapsed += el;

    // All sorted data can fit in memory, external memory sort is not needed. Return to directly
    if (size <= sortBufSize && pHandle->pBuf == NULL) {
      pHandle->cmpParam.numOfSources = 1;
      pHandle->inMemSort = true;

      pHandle->loops = 1;
      pHandle->tupleHandle.rowIndex = -1;
      pHandle->tupleHandle.pBlock = pHandle->pDataBlock;
      return 0;
    } else {
      code = doAddToBuf(pHandle->pDataBlock, pHandle);
    }
  }
  return code;
}

static int32_t createInitialSources(SSortHandle* pHandle) {
  int32_t code = 0;

  if (pHandle->type == SORT_SINGLESOURCE_SORT) {
    code = createBlocksQuickSortInitialSources(pHandle);
  } else if (pHandle->type == SORT_BLOCK_TS_MERGE) {
    code = createBlocksMergeSortInitialSources(pHandle);
  }
  qDebug("%zu sources created", taosArrayGetSize(pHandle->pOrderedSource));
  return code;
}

static bool tsortOpenForBufMergeSort(SSortHandle* pHandle) {
  int32_t code = createInitialSources(pHandle);
  if (code != TSDB_CODE_SUCCESS) {
    return code;
  }

  // do internal sort
  code = doInternalMergeSort(pHandle);
  if (code != TSDB_CODE_SUCCESS) {
    return code;
  }

  int32_t numOfSources = taosArrayGetSize(pHandle->pOrderedSource);
  if (pHandle->pBuf != NULL) {
    ASSERT(numOfSources <= getNumOfInMemBufPages(pHandle->pBuf));
  }

  if (numOfSources == 0) {
    return 0;
  }

  code = sortComparInit(&pHandle->cmpParam, pHandle->pOrderedSource, 0, numOfSources - 1, pHandle);
  if (code != TSDB_CODE_SUCCESS) {
    return code;
  }

  return tMergeTreeCreate(&pHandle->pMergeTree, pHandle->cmpParam.numOfSources, &pHandle->cmpParam, pHandle->comparFn);
}

int32_t tsortClose(SSortHandle* pHandle) {
  atomic_val_compare_exchange_8(&pHandle->closed, 0, 1);
  return TSDB_CODE_SUCCESS;
}

bool tsortIsClosed(SSortHandle* pHandle) {
  return atomic_val_compare_exchange_8(&pHandle->closed, 1, 2);
}

void tsortSetClosed(SSortHandle* pHandle) {
  atomic_store_8(&pHandle->closed, 2);
}

void tsortSetMergeLimit(SSortHandle* pHandle, int64_t mergeLimit) {
  pHandle->mergeLimit = mergeLimit;
}

int32_t tsortSetFetchRawDataFp(SSortHandle* pHandle, _sort_fetch_block_fn_t fetchFp, void (*fp)(SSDataBlock*, void*),
                               void* param) {
  pHandle->fetchfp = fetchFp;
  pHandle->beforeFp = fp;
  pHandle->param = param;
  return TSDB_CODE_SUCCESS;
}

int32_t tsortSetComparFp(SSortHandle* pHandle, _sort_merge_compar_fn_t fp) {
  pHandle->comparFn = fp;
  return TSDB_CODE_SUCCESS;
}

int32_t tsortSetCompareGroupId(SSortHandle* pHandle, bool compareGroupId) {
  pHandle->cmpParam.cmpGroupId = compareGroupId;
  return TSDB_CODE_SUCCESS;
}

static STupleHandle* tsortBufMergeSortNextTuple(SSortHandle* pHandle) {
  if (tsortIsClosed(pHandle)) {
    return NULL;
  }
  if (pHandle->cmpParam.numOfSources == pHandle->numOfCompletedSources) {
    return NULL;
  }

  // All the data are hold in the buffer, no external sort is invoked.
  if (pHandle->inMemSort) {
    pHandle->tupleHandle.rowIndex += 1;
    if (pHandle->tupleHandle.rowIndex == pHandle->pDataBlock->info.rows) {
      pHandle->numOfCompletedSources = 1;
      return NULL;
    }

    return &pHandle->tupleHandle;
  }

  int32_t      index = tMergeTreeGetChosenIndex(pHandle->pMergeTree);
  SSortSource* pSource = pHandle->cmpParam.pSources[index];

  if (pHandle->needAdjust) {
    int32_t code = adjustMergeTreeForNextTuple(pSource, pHandle->pMergeTree, pHandle, &pHandle->numOfCompletedSources);
    if (code != TSDB_CODE_SUCCESS) {
      terrno = code;
      return NULL;
    }
  }

  // all sources are completed.
  if (pHandle->cmpParam.numOfSources == pHandle->numOfCompletedSources) {
    return NULL;
  }

  // Get the adjusted value after the loser tree is updated.
  index = tMergeTreeGetChosenIndex(pHandle->pMergeTree);
  pSource = pHandle->cmpParam.pSources[index];

  ASSERT(pSource->src.pBlock != NULL);

  pHandle->tupleHandle.rowIndex = pSource->src.rowIndex;
  pHandle->tupleHandle.pBlock = pSource->src.pBlock;

  pHandle->needAdjust = true;
  pSource->src.rowIndex += 1;

  return &pHandle->tupleHandle;
}

static bool tsortIsForceUsePQSort(SSortHandle* pHandle) {
  return pHandle->forceUsePQSort == true;
}

void tsortSetForceUsePQSort(SSortHandle* pHandle) {
  pHandle->forceUsePQSort = true;
}

static bool tsortIsPQSortApplicable(SSortHandle* pHandle) {
  if (pHandle->type != SORT_SINGLESOURCE_SORT) return false;
  if (tsortIsForceUsePQSort(pHandle)) return true;
  uint64_t maxRowsFitInMemory = pHandle->pqSortBufSize / (pHandle->pqMaxTupleLength + sizeof(char*));
  return maxRowsFitInMemory > pHandle->pqMaxRows;
}

static bool tsortPQCompFn(void* a, void* b, void* param) {
  SSortHandle* pHandle = param;
  int32_t res = pHandle->comparFn(a, b, param);
  if (res < 0) return 1;
  return 0;
}

static bool tsortPQComFnReverse(void*a, void* b, void* param) {
  SSortHandle* pHandle = param;
  int32_t res = pHandle->comparFn(a, b, param);
  if (res > 0) return 1;
  return 0;
}

static int32_t tupleComparFn(const void* pLeft, const void* pRight, void* param) {
  TupleDesc* pLeftDesc = (TupleDesc*)pLeft;
  TupleDesc* pRightDesc = (TupleDesc*)pRight;

  SSortHandle* pHandle = (SSortHandle*)param;
  SArray* orderInfo = (SArray*)pHandle->pSortInfo;
  uint32_t colNum = blockDataGetNumOfCols(pHandle->pDataBlock);
  for (int32_t i = 0; i < orderInfo->size; ++i) {
    SBlockOrderInfo* pOrder = TARRAY_GET_ELEM(orderInfo, i);
    void *lData = tupleDescGetField(pLeftDesc, pOrder->slotId, colNum);
    void *rData = tupleDescGetField(pRightDesc, pOrder->slotId, colNum);
    if (!lData && !rData) continue;
    if (!lData) return pOrder->nullFirst ? -1 : 1;
    if (!rData) return pOrder->nullFirst ? 1 : -1;

    int           type = ((SColumnInfoData*)taosArrayGet(pHandle->pDataBlock->pDataBlock, pOrder->slotId))->info.type;
    __compar_fn_t fn = getKeyComparFunc(type, pOrder->order);

    int ret = fn(lData, rData);
    if (ret == 0) {
      continue;
    } else {
      return ret;
    }
  }
  return 0;
}

static int32_t tsortOpenForPQSort(SSortHandle* pHandle) {
  pHandle->pBoundedQueue = createBoundedQueue(pHandle->pqMaxRows, tsortPQCompFn, destroyTuple, pHandle);
  if (NULL == pHandle->pBoundedQueue) return TSDB_CODE_OUT_OF_MEMORY;
  tsortSetComparFp(pHandle, tupleComparFn);

  SSortSource** pSource = taosArrayGet(pHandle->pOrderedSource, 0);
  SSortSource*  source = *pSource;

  pHandle->pDataBlock = NULL;
  uint32_t tupleLen = 0;
  PriorityQueueNode pqNode;
  while (1) {
    // fetch data
    SSDataBlock* pBlock = pHandle->fetchfp(source->param);
    if (NULL == pBlock) break;

    if (pHandle->beforeFp != NULL) {
      pHandle->beforeFp(pBlock, pHandle->param);
    }
    if (pHandle->pDataBlock == NULL) {
      pHandle->pDataBlock = createOneDataBlock(pBlock, false);
    }
    if (pHandle->pDataBlock == NULL) return TSDB_CODE_OUT_OF_MEMORY;

    size_t colNum = blockDataGetNumOfCols(pBlock);

    if (tupleLen == 0) {
      for (size_t colIdx = 0; colIdx < colNum; ++colIdx) {
        SColumnInfoData* pCol = taosArrayGet(pBlock->pDataBlock, colIdx);
        tupleLen += pCol->info.bytes;
        if (IS_VAR_DATA_TYPE(pCol->info.type)) {
          tupleLen += sizeof(VarDataLenT);
        }
      }
    }
    ReferencedTuple refTuple = {.desc.data = (char*)pBlock, .desc.type = ReferencedTupleType, .rowIndex = 0};
    for (size_t rowIdx = 0; rowIdx < pBlock->info.rows; ++rowIdx) {
      refTuple.rowIndex = rowIdx;
      pqNode.data = &refTuple;
      PriorityQueueNode* pPushedNode = taosBQPush(pHandle->pBoundedQueue, &pqNode);
      if (!pPushedNode) {
        // do nothing if push failed
      } else {
        pPushedNode->data = createAllocatedTuple(pBlock, colNum, tupleLen, rowIdx);
        if (pPushedNode->data == NULL) return TSDB_CODE_OUT_OF_MEMORY;
      }
    }
  }
  return TSDB_CODE_SUCCESS;
}

static STupleHandle* tsortPQSortNextTuple(SSortHandle* pHandle) {
  if (pHandle->pDataBlock == NULL) { // when no input stream datablock
    return NULL;
  }
  blockDataCleanup(pHandle->pDataBlock);
  blockDataEnsureCapacity(pHandle->pDataBlock, 1);
  // abandon the top tuple if queue size bigger than max size
  if (taosBQSize(pHandle->pBoundedQueue) == taosBQMaxSize(pHandle->pBoundedQueue) + 1) {
    taosBQPop(pHandle->pBoundedQueue);
  }
  if (pHandle->tmpRowIdx == 0) {
    // sort the results
    taosBQSetFn(pHandle->pBoundedQueue, tsortPQComFnReverse);
    taosBQBuildHeap(pHandle->pBoundedQueue);
  }
  if (taosBQSize(pHandle->pBoundedQueue) > 0) {
    uint32_t           colNum = blockDataGetNumOfCols(pHandle->pDataBlock);
    PriorityQueueNode* node = taosBQTop(pHandle->pBoundedQueue);
    char*              pTuple = ((TupleDesc*)node->data)->data;

    for (uint32_t i = 0; i < colNum; ++i) {
      void* pData = tupleGetField(pTuple, i, colNum);
      if (!pData) {
        colDataSetNULL(bdGetColumnInfoData(pHandle->pDataBlock, i), 0);
      } else {
        colDataSetVal(bdGetColumnInfoData(pHandle->pDataBlock, i), 0, pData, false);
      }
    }
    pHandle->pDataBlock->info.rows++;
    pHandle->tmpRowIdx++;
    taosBQPop(pHandle->pBoundedQueue);
  }
  if (pHandle->pDataBlock->info.rows == 0) return NULL;
  pHandle->tupleHandle.pBlock = pHandle->pDataBlock;
  return &pHandle->tupleHandle;
}

static STupleHandle* tsortSingleTableMergeNextTuple(SSortHandle* pHandle) {
  if (1 == pHandle->numOfCompletedSources) return NULL;
  if (pHandle->tupleHandle.pBlock && pHandle->tupleHandle.rowIndex + 1 < pHandle->tupleHandle.pBlock->info.rows) {
    pHandle->tupleHandle.rowIndex++;
  } else {
    if (pHandle->tupleHandle.rowIndex == -1) return NULL;
    SSortSource** pSource = taosArrayGet(pHandle->pOrderedSource, 0);
    SSortSource*  source = *pSource;
    SSDataBlock*  pBlock = pHandle->fetchfp(source->param);
    if (!pBlock || pBlock->info.rows == 0) {
      setCurrentSourceDone(source, pHandle);
      pHandle->tupleHandle.pBlock = NULL;
      return NULL;
    }
    pHandle->tupleHandle.pBlock = pBlock;
    pHandle->tupleHandle.rowIndex = 0;
  }
  return &pHandle->tupleHandle;
}

int32_t tsortOpen(SSortHandle* pHandle) {
  if (pHandle->opened) {
    return 0;
  }

  if (pHandle->fetchfp == NULL || pHandle->comparFn == NULL) {
    return -1;
  }

  pHandle->opened = true;
  if (tsortIsPQSortApplicable(pHandle))
    return tsortOpenForPQSort(pHandle);
  else
    return tsortOpenForBufMergeSort(pHandle);
}

STupleHandle* tsortNextTuple(SSortHandle* pHandle) {
  if (pHandle->singleTableMerge)
    return tsortSingleTableMergeNextTuple(pHandle);
  else if (pHandle->pBoundedQueue)
    return tsortPQSortNextTuple(pHandle);
  else
    return tsortBufMergeSortNextTuple(pHandle);
}

bool tsortIsNullVal(STupleHandle* pVHandle, int32_t colIndex) {
  SColumnInfoData* pColInfoSrc = taosArrayGet(pVHandle->pBlock->pDataBlock, colIndex);
  return colDataIsNull_s(pColInfoSrc, pVHandle->rowIndex);
}

void* tsortGetValue(STupleHandle* pVHandle, int32_t colIndex) {
  SColumnInfoData* pColInfo = TARRAY_GET_ELEM(pVHandle->pBlock->pDataBlock, colIndex);
  if (pColInfo->pData == NULL) {
    return NULL;
  } else {
    return colDataGetData(pColInfo, pVHandle->rowIndex);
  }
}

uint64_t tsortGetGroupId(STupleHandle* pVHandle) { return pVHandle->pBlock->info.id.groupId; }
void*    tsortGetBlockInfo(STupleHandle* pVHandle) { return &pVHandle->pBlock->info; }

SSortExecInfo tsortGetSortExecInfo(SSortHandle* pHandle) {
  SSortExecInfo info = {0};

  if (pHandle == NULL) {
    info.sortMethod = SORT_QSORT_T;  // by default
    info.sortBuffer = 2 * 1048576;   // 2mb by default
  } else {
    info.sortBuffer = pHandle->pageSize * pHandle->numOfPages;
    info.sortMethod = pHandle->inMemSort ? SORT_QSORT_T : SORT_SPILLED_MERGE_SORT_T;
    info.loops = pHandle->loops;

    if (pHandle->pBuf != NULL) {
      SDiskbasedBufStatis st = getDBufStatis(pHandle->pBuf);
      info.writeBytes = st.flushBytes;
      info.readBytes = st.loadBytes;
    }
  }

  return info;
}

int32_t tsortCompAndBuildKeys(const SArray* pSortCols, char* keyBuf, int32_t* keyLen,
                              const STupleHandle* pTuple) {
  int32_t ret;
  if (0 == compKeys(pSortCols, keyBuf, *keyLen, pTuple->pBlock, pTuple->rowIndex)) {
    ret = 0;
  } else {
    *keyLen = buildKeys(keyBuf, pSortCols, pTuple->pBlock, pTuple->rowIndex);
    ret = 1;
  }
  return ret;
}

void tsortSetMergeLimitReachedFp(SSortHandle* pHandle, void (*mergeLimitReachedCb)(uint64_t tableUid, void* param), void* param) {
  pHandle->mergeLimitReachedFn = mergeLimitReachedCb;
  pHandle->mergeLimitReachedParam = param;
}<|MERGE_RESOLUTION|>--- conflicted
+++ resolved
@@ -1543,20 +1543,13 @@
     if (pBlk != NULL) {
       SColumnInfoData* tsCol = taosArrayGet(pBlk->pDataBlock, pOrigOrder->slotId);
       int64_t firstRowTs = *(int64_t*)tsCol->pData;
-<<<<<<< HEAD
-      if ((pOrigOrder->order == TSDB_ORDER_ASC && firstRowTs > pHandle->currMergeLimitTs)  ||
-          (pOrigOrder->order == TSDB_ORDER_DESC && firstRowTs < pHandle->currMergeLimitTs)) {
-            continue;
-          }
-=======
       if ((pOrder->order == TSDB_ORDER_ASC && firstRowTs > pHandle->currMergeLimitTs)  ||
           (pOrder->order == TSDB_ORDER_DESC && firstRowTs < pHandle->currMergeLimitTs)) {
         if (bExtractedBlock) {
           blockDataDestroy(pBlk);
-	}
+	      }
         continue;
       }
->>>>>>> fb953e43
     }
 
     if (pBlk != NULL) {
