/*
 * Copyright (c) 2019 TAOS Data, Inc. <jhtao@taosdata.com>
 *
 * This program is free software: you can use, redistribute, and/or modify
 * it under the terms of the GNU Affero General Public License, version 3
 * or later ("AGPL"), as published by the Free Software Foundation.
 *
 * This program is distributed in the hope that it will be useful, but WITHOUT
 * ANY WARRANTY; without even the implied warranty of MERCHANTABILITY or
 * FITNESS FOR A PARTICULAR PURPOSE.
 *
 * You should have received a copy of the GNU Affero General Public License
 * along with this program. If not, see <http://www.gnu.org/licenses/>.
 */

#include "query.h"
#include "tcommon.h"

#include "tcompare.h"
#include "tdatablock.h"
#include "tdef.h"
#include "theap.h"
#include "tlosertree.h"
#include "tpagedbuf.h"
#include "tsort.h"
#include "tutil.h"

struct STupleHandle {
  SSDataBlock* pBlock;
  int32_t      rowIndex;
};

struct SSortHandle {
  int32_t        type;
  int32_t        pageSize;
  int32_t        numOfPages;
  SDiskbasedBuf* pBuf;
  SArray*        pSortInfo;
  SArray*        pOrderedSource;
  int32_t        loops;
  uint64_t       sortElapsed;
  int64_t        startTs;
  uint64_t       totalElapsed;

  uint64_t         maxRows;
  uint32_t         maxTupleLength;
  uint32_t         sortBufSize;
  BoundedQueue*    pBoundedQueue;
  uint32_t         tmpRowIdx;

  int32_t           sourceId;
  SSDataBlock*      pDataBlock;
  SMsortComparParam cmpParam;
  int32_t           numOfCompletedSources;
  bool              opened;
  int8_t            closed;
  const char*       idStr;
  bool              inMemSort;
  bool              needAdjust;
  STupleHandle      tupleHandle;
  void*             param;
  void (*beforeFp)(SSDataBlock* pBlock, void* param);

  _sort_fetch_block_fn_t  fetchfp;
  _sort_merge_compar_fn_t comparFn;
  SMultiwayMergeTreeInfo* pMergeTree;
};

static int32_t msortComparFn(const void* pLeft, const void* pRight, void* param);

// | offset[0] | offset[1] |....| nullbitmap | data |...|
static void* createTuple(uint32_t columnNum, uint32_t tupleLen) {
  uint32_t totalLen = sizeof(uint32_t) * columnNum + BitmapLen(columnNum) + tupleLen;
  return taosMemoryCalloc(1, totalLen);
}
static void destoryTuple(void* t) { taosMemoryFree(t); }

#define tupleOffset(tuple, colIdx) ((uint32_t*)(tuple + sizeof(uint32_t) * colIdx))
#define tupleSetOffset(tuple, colIdx, offset) (*tupleOffset(tuple, colIdx) = offset)
#define tupleSetNull(tuple, colIdx, colNum) colDataSetNull_f((char*)tuple + sizeof(uint32_t) * colNum, colIdx)
#define tupleColIsNull(tuple, colIdx, colNum) colDataIsNull_f((char*)tuple + sizeof(uint32_t) * colNum, colIdx)
#define tupleGetDataStartOffset(colNum) (sizeof(uint32_t) * colNum + BitmapLen(colNum))
#define tupleSetData(tuple, offset, data, length) memcpy(tuple + offset, data, length)

/**
 * @param t the tuple pointer addr, if realloced, *t is changed to the new addr
 * @param offset copy data into pTuple start from offset
 * @param colIndex the columnIndex, for setting null bitmap
 * @return the next offset to add field
 * */
static inline size_t tupleAddField(char** t, uint32_t colNum, uint32_t offset, uint32_t colIdx, void* data, size_t length,
                            bool isNull, uint32_t tupleLen) {
  tupleSetOffset(*t, colIdx, offset);
  if (isNull) {
    tupleSetNull(*t, colIdx, colNum);
  } else {
    if (offset + length > tupleLen + tupleGetDataStartOffset(colNum)) {
      *t = taosMemoryRealloc(*t, offset + length);
    }
    tupleSetData(*t, offset, data, length);
  }
  return offset + length;
}

static void* tupleGetField(char* t, uint32_t colIdx, uint32_t colNum) {
  if (tupleColIsNull(t, colIdx, colNum)) return NULL;
  return t + *tupleOffset(t, colIdx);
}

static int32_t colDataComparFn(const void* pLeft, const void* pRight, void* param);

SSDataBlock* tsortGetSortedDataBlock(const SSortHandle* pSortHandle) {
  return createOneDataBlock(pSortHandle->pDataBlock, false);
}

/**
 *
 * @param type
 * @return
 */
SSortHandle* tsortCreateSortHandle(SArray* pSortInfo, int32_t type, int32_t pageSize, int32_t numOfPages,
                                   SSDataBlock* pBlock, const char* idstr, uint64_t maxRows, uint32_t maxTupleLength,
                                   uint32_t sortBufSize) {
  SSortHandle* pSortHandle = taosMemoryCalloc(1, sizeof(SSortHandle));

  pSortHandle->type = type;
  pSortHandle->pageSize = pageSize;
  pSortHandle->numOfPages = numOfPages;
  pSortHandle->pSortInfo = pSortInfo;
  pSortHandle->loops = 0;

  pSortHandle->maxTupleLength = maxTupleLength;
  if (maxRows < 0)
    pSortHandle->sortBufSize = 0;
  else
    pSortHandle->sortBufSize = sortBufSize;
  pSortHandle->maxRows = maxRows;

  if (pBlock != NULL) {
    pSortHandle->pDataBlock = createOneDataBlock(pBlock, false);
  }

  pSortHandle->pOrderedSource = taosArrayInit(4, POINTER_BYTES);
  pSortHandle->cmpParam.orderInfo = pSortInfo;
  pSortHandle->cmpParam.cmpGroupId = false;

  tsortSetComparFp(pSortHandle, msortComparFn);

  if (idstr != NULL) {
    pSortHandle->idStr = taosStrdup(idstr);
  }

  return pSortHandle;
}

static int32_t sortComparCleanup(SMsortComparParam* cmpParam) {
  // NOTICE: pSource may be, if it is SORT_MULTISOURCE_MERGE
  for (int32_t i = 0; i < cmpParam->numOfSources; ++i) {
    SSortSource* pSource = cmpParam->pSources[i];
    blockDataDestroy(pSource->src.pBlock);
    if (pSource->pageIdList) {
      taosArrayDestroy(pSource->pageIdList);
    }
    taosMemoryFreeClear(pSource);
    cmpParam->pSources[i] = NULL;
  }

  cmpParam->numOfSources = 0;
  return TSDB_CODE_SUCCESS;
}

void tsortClearOrderdSource(SArray* pOrderedSource, int64_t *fetchUs, int64_t *fetchNum) {
  for (size_t i = 0; i < taosArrayGetSize(pOrderedSource); i++) {
    SSortSource** pSource = taosArrayGet(pOrderedSource, i);
    if (NULL == *pSource) {
      continue;
    }

    if (fetchUs) {
      *fetchUs += (*pSource)->fetchUs;
      *fetchNum += (*pSource)->fetchNum;
    }
    
    // release pageIdList
    if ((*pSource)->pageIdList) {
      taosArrayDestroy((*pSource)->pageIdList);
      (*pSource)->pageIdList = NULL;
    }
    if ((*pSource)->param && !(*pSource)->onlyRef) {
      taosMemoryFree((*pSource)->param);
      (*pSource)->param = NULL;
    }

    if (!(*pSource)->onlyRef && (*pSource)->src.pBlock) {
      blockDataDestroy((*pSource)->src.pBlock);
      (*pSource)->src.pBlock = NULL;
    }

    taosMemoryFreeClear(*pSource);
  }

  taosArrayClear(pOrderedSource);
}

void tsortDestroySortHandle(SSortHandle* pSortHandle) {
  if (pSortHandle == NULL) {
    return;
  }
  tsortClose(pSortHandle);
  if (pSortHandle->pMergeTree != NULL) {
    tMergeTreeDestroy(&pSortHandle->pMergeTree);
  }

  destroyDiskbasedBuf(pSortHandle->pBuf);
  taosMemoryFreeClear(pSortHandle->idStr);
  blockDataDestroy(pSortHandle->pDataBlock);
  if (pSortHandle->pBoundedQueue) destroyBoundedQueue(pSortHandle->pBoundedQueue);

  int64_t fetchUs = 0, fetchNum = 0;
  tsortClearOrderdSource(pSortHandle->pOrderedSource, &fetchUs, &fetchNum);
  qDebug("all source fetch time: %" PRId64 "us num:%" PRId64 " %s", fetchUs, fetchNum, pSortHandle->idStr);
  
  taosArrayDestroy(pSortHandle->pOrderedSource);
  taosMemoryFreeClear(pSortHandle);
}

int32_t tsortAddSource(SSortHandle* pSortHandle, void* pSource) {
  taosArrayPush(pSortHandle->pOrderedSource, &pSource);
  return TSDB_CODE_SUCCESS;
}

static int32_t doAddNewExternalMemSource(SDiskbasedBuf* pBuf, SArray* pAllSources, SSDataBlock* pBlock,
                                         int32_t* sourceId, SArray* pPageIdList) {
  SSortSource* pSource = taosMemoryCalloc(1, sizeof(SSortSource));
  if (pSource == NULL) {
    taosArrayDestroy(pPageIdList);
    return TSDB_CODE_OUT_OF_MEMORY;
  }

  pSource->src.pBlock = pBlock;
  pSource->pageIdList = pPageIdList;
  taosArrayPush(pAllSources, &pSource);

  (*sourceId) += 1;

  int32_t rowSize = blockDataGetSerialRowSize(pSource->src.pBlock);

  // The value of numOfRows must be greater than 0, which is guaranteed by the previous memory allocation
  int32_t numOfRows =
      (getBufPageSize(pBuf) - blockDataGetSerialMetaSize(taosArrayGetSize(pBlock->pDataBlock))) / rowSize;
  ASSERT(numOfRows > 0);

  return blockDataEnsureCapacity(pSource->src.pBlock, numOfRows);
}

static int32_t doAddToBuf(SSDataBlock* pDataBlock, SSortHandle* pHandle) {
  int32_t start = 0;

  if (pHandle->pBuf == NULL) {
    if (!osTempSpaceAvailable()) {
      terrno = TSDB_CODE_NO_DISKSPACE;
      qError("Add to buf failed since %s, tempDir:%s", terrstr(), tsTempDir);
      return terrno;
    }

    int32_t code = createDiskbasedBuf(&pHandle->pBuf, pHandle->pageSize, pHandle->numOfPages * pHandle->pageSize,
                                      "sortExternalBuf", tsTempDir);
    dBufSetPrintInfo(pHandle->pBuf);
    if (code != TSDB_CODE_SUCCESS) {
      return code;
    }
  }

  SArray* pPageIdList = taosArrayInit(4, sizeof(int32_t));
  while (start < pDataBlock->info.rows) {
    int32_t stop = 0;
    blockDataSplitRows(pDataBlock, pDataBlock->info.hasVarCol, start, &stop, pHandle->pageSize);
    SSDataBlock* p = blockDataExtractBlock(pDataBlock, start, stop - start + 1);
    if (p == NULL) {
      taosArrayDestroy(pPageIdList);
      return terrno;
    }

    int32_t pageId = -1;
    void*   pPage = getNewBufPage(pHandle->pBuf, &pageId);
    if (pPage == NULL) {
      taosArrayDestroy(pPageIdList);
      blockDataDestroy(p);
      return terrno;
    }

    taosArrayPush(pPageIdList, &pageId);

    int32_t size = blockDataGetSize(p) + sizeof(int32_t) + taosArrayGetSize(p->pDataBlock) * sizeof(int32_t);
    ASSERT(size <= getBufPageSize(pHandle->pBuf));

    blockDataToBuf(pPage, p);

    setBufPageDirty(pPage, true);
    releaseBufPage(pHandle->pBuf, pPage);

    blockDataDestroy(p);
    start = stop + 1;
  }

  blockDataCleanup(pDataBlock);

  SSDataBlock* pBlock = createOneDataBlock(pDataBlock, false);
  return doAddNewExternalMemSource(pHandle->pBuf, pHandle->pOrderedSource, pBlock, &pHandle->sourceId, pPageIdList);
}

static void setCurrentSourceDone(SSortSource* pSource, SSortHandle* pHandle) {
  pSource->src.rowIndex = -1;
  ++pHandle->numOfCompletedSources;
}

static int32_t sortComparInit(SMsortComparParam* pParam, SArray* pSources, int32_t startIndex, int32_t endIndex,
                              SSortHandle* pHandle) {
  pParam->pSources = taosArrayGet(pSources, startIndex);
  pParam->numOfSources = (endIndex - startIndex + 1);

  int32_t code = 0;

  // multi-pass internal merge sort is required
  if (pHandle->pBuf == NULL) {
    if (!osTempSpaceAvailable()) {
      code = terrno = TSDB_CODE_NO_DISKSPACE;
      qError("Sort compare init failed since %s, tempDir:%s, idStr:%s", terrstr(), tsTempDir, pHandle->idStr);
      return code;
    }

    code = createDiskbasedBuf(&pHandle->pBuf, pHandle->pageSize, pHandle->numOfPages * pHandle->pageSize,
                              "sortComparInit", tsTempDir);
    dBufSetPrintInfo(pHandle->pBuf);
    if (code != TSDB_CODE_SUCCESS) {
      terrno = code;
      return code;
    }
  }

  if (pHandle->type == SORT_SINGLESOURCE_SORT) {
    for (int32_t i = 0; i < pParam->numOfSources; ++i) {
      SSortSource* pSource = pParam->pSources[i];

      // set current source is done
      if (taosArrayGetSize(pSource->pageIdList) == 0) {
        setCurrentSourceDone(pSource, pHandle);
        continue;
      }

      int32_t* pPgId = taosArrayGet(pSource->pageIdList, pSource->pageIndex);

      void* pPage = getBufPage(pHandle->pBuf, *pPgId);
      if (NULL == pPage) {
        return terrno;
      }
      
      code = blockDataFromBuf(pSource->src.pBlock, pPage);
      if (code != TSDB_CODE_SUCCESS) {
        terrno = code;
        return code;
      }

      releaseBufPage(pHandle->pBuf, pPage);
    }
  } else {
    qDebug("start init for the multiway merge sort, %s", pHandle->idStr);
    int64_t st = taosGetTimestampUs();

    for (int32_t i = 0; i < pParam->numOfSources; ++i) {
      SSortSource* pSource = pParam->pSources[i];
      pSource->src.pBlock = pHandle->fetchfp(pSource->param);

      // set current source is done
      if (pSource->src.pBlock == NULL) {
        setCurrentSourceDone(pSource, pHandle);
      }
    }

    int64_t et = taosGetTimestampUs();
    qDebug("init for merge sort completed, elapsed time:%.2f ms, %s", (et - st) / 1000.0, pHandle->idStr);
  }

  return code;
}

static void appendOneRowToDataBlock(SSDataBlock* pBlock, const SSDataBlock* pSource, int32_t* rowIndex) {
  for (int32_t i = 0; i < taosArrayGetSize(pBlock->pDataBlock); ++i) {
    SColumnInfoData* pColInfo = taosArrayGet(pBlock->pDataBlock, i);

    SColumnInfoData* pSrcColInfo = taosArrayGet(pSource->pDataBlock, i);
    bool             isNull = colDataIsNull(pSrcColInfo, pSource->info.rows, *rowIndex, NULL);

    if (isNull) {
      colDataSetVal(pColInfo, pBlock->info.rows, NULL, true);
    } else {
      char* pData = colDataGetData(pSrcColInfo, *rowIndex);
      colDataSetVal(pColInfo, pBlock->info.rows, pData, false);
    }
  }

  pBlock->info.rows += 1;
  *rowIndex += 1;
}

static int32_t adjustMergeTreeForNextTuple(SSortSource* pSource, SMultiwayMergeTreeInfo* pTree, SSortHandle* pHandle,
                                           int32_t* numOfCompleted) {
  /*
   * load a new SDataBlock into memory of a given intermediate data-set source,
   * since it's last record in buffer has been chosen to be processed, as the winner of loser-tree
   */
  if (pSource->src.rowIndex >= pSource->src.pBlock->info.rows) {
    pSource->src.rowIndex = 0;

    if (pHandle->type == SORT_SINGLESOURCE_SORT) {
      pSource->pageIndex++;
      if (pSource->pageIndex >= taosArrayGetSize(pSource->pageIdList)) {
        (*numOfCompleted) += 1;
        pSource->src.rowIndex = -1;
        pSource->pageIndex = -1;
        pSource->src.pBlock = blockDataDestroy(pSource->src.pBlock);
      } else {
        int32_t* pPgId = taosArrayGet(pSource->pageIdList, pSource->pageIndex);

        void*   pPage = getBufPage(pHandle->pBuf, *pPgId);
        if (pPage == NULL) {
          qError("failed to get buffer, code:%s", tstrerror(terrno));
          return terrno;
        }

        int32_t code = blockDataFromBuf(pSource->src.pBlock, pPage);
        if (code != TSDB_CODE_SUCCESS) {
          return code;
        }

        releaseBufPage(pHandle->pBuf, pPage);
      }
    } else {
      int64_t st = taosGetTimestampUs();      
      pSource->src.pBlock = pHandle->fetchfp(((SSortSource*)pSource)->param);
      pSource->fetchUs += taosGetTimestampUs() - st;
      pSource->fetchNum++;
      if (pSource->src.pBlock == NULL) {
        (*numOfCompleted) += 1;
        pSource->src.rowIndex = -1;
      }
    }
  }

  /*
   * Adjust loser tree otherwise, according to new candidate data
   * if the loser tree is rebuild completed, we do not need to adjust
   */
  int32_t leafNodeIndex = tMergeTreeGetAdjustIndex(pTree);

#ifdef _DEBUG_VIEW
  printf("before adjust:\t");
  tMergeTreePrint(pTree);
#endif

  tMergeTreeAdjust(pTree, leafNodeIndex);

#ifdef _DEBUG_VIEW
  printf("\nafter adjust:\t");
  tMergeTreePrint(pTree);
#endif
  return TSDB_CODE_SUCCESS;
}

static SSDataBlock* getSortedBlockDataInner(SSortHandle* pHandle, SMsortComparParam* cmpParam, int32_t capacity) {
  blockDataCleanup(pHandle->pDataBlock);

  while (1) {
    if (cmpParam->numOfSources == pHandle->numOfCompletedSources) {
      break;
    }

    int32_t index = tMergeTreeGetChosenIndex(pHandle->pMergeTree);

    SSortSource* pSource = (*cmpParam).pSources[index];
    appendOneRowToDataBlock(pHandle->pDataBlock, pSource->src.pBlock, &pSource->src.rowIndex);

    int32_t code = adjustMergeTreeForNextTuple(pSource, pHandle->pMergeTree, pHandle, &pHandle->numOfCompletedSources);
    if (code != TSDB_CODE_SUCCESS) {
      terrno = code;
      return NULL;
    }

    if (pHandle->pDataBlock->info.rows >= capacity) {
      return pHandle->pDataBlock;
    }
  }

  return (pHandle->pDataBlock->info.rows > 0) ? pHandle->pDataBlock : NULL;
}

int32_t msortComparFn(const void* pLeft, const void* pRight, void* param) {
  int32_t pLeftIdx = *(int32_t*)pLeft;
  int32_t pRightIdx = *(int32_t*)pRight;

  SMsortComparParam* pParam = (SMsortComparParam*)param;

  SArray* pInfo = pParam->orderInfo;

  SSortSource* pLeftSource = pParam->pSources[pLeftIdx];
  SSortSource* pRightSource = pParam->pSources[pRightIdx];

  // this input is exhausted, set the special value to denote this
  if (pLeftSource->src.rowIndex == -1) {
    return 1;
  }

  if (pRightSource->src.rowIndex == -1) {
    return -1;
  }

  SSDataBlock* pLeftBlock = pLeftSource->src.pBlock;
  SSDataBlock* pRightBlock = pRightSource->src.pBlock;

  if (pParam->cmpGroupId) {
    if (pLeftBlock->info.id.groupId != pRightBlock->info.id.groupId) {
      return pLeftBlock->info.id.groupId < pRightBlock->info.id.groupId ? -1 : 1;
    }
  }

  for (int32_t i = 0; i < pInfo->size; ++i) {
    SBlockOrderInfo* pOrder = TARRAY_GET_ELEM(pInfo, i);
    SColumnInfoData* pLeftColInfoData = TARRAY_GET_ELEM(pLeftBlock->pDataBlock, pOrder->slotId);

    bool leftNull = false;
    if (pLeftColInfoData->hasNull) {
      if (pLeftBlock->pBlockAgg == NULL) {
        leftNull = colDataIsNull_s(pLeftColInfoData, pLeftSource->src.rowIndex);
      } else {
        leftNull =
            colDataIsNull(pLeftColInfoData, pLeftBlock->info.rows, pLeftSource->src.rowIndex, pLeftBlock->pBlockAgg[i]);
      }
    }

    SColumnInfoData* pRightColInfoData = TARRAY_GET_ELEM(pRightBlock->pDataBlock, pOrder->slotId);
    bool             rightNull = false;
    if (pRightColInfoData->hasNull) {
      if (pRightBlock->pBlockAgg == NULL) {
        rightNull = colDataIsNull_s(pRightColInfoData, pRightSource->src.rowIndex);
      } else {
        rightNull = colDataIsNull(pRightColInfoData, pRightBlock->info.rows, pRightSource->src.rowIndex,
                                  pRightBlock->pBlockAgg[i]);
      }
    }

    if (leftNull && rightNull) {
      continue;  // continue to next slot
    }

    if (rightNull) {
      return pOrder->nullFirst ? 1 : -1;
    }

    if (leftNull) {
      return pOrder->nullFirst ? -1 : 1;
    }

    void* left1 = colDataGetData(pLeftColInfoData, pLeftSource->src.rowIndex);
    void* right1 = colDataGetData(pRightColInfoData, pRightSource->src.rowIndex);

    __compar_fn_t fn = getKeyComparFunc(pLeftColInfoData->info.type, pOrder->order);

    int ret = fn(left1, right1);
    if (ret == 0) {
      continue;
    } else {
      return ret;
    }
  }
  return 0;
}

static int32_t doInternalMergeSort(SSortHandle* pHandle) {
  size_t numOfSources = taosArrayGetSize(pHandle->pOrderedSource);
  if (numOfSources == 0) {
    return 0;
  }

  // Calculate the I/O counts to complete the data sort.
  double sortPass = floorl(log2(numOfSources) / log2(pHandle->numOfPages));

  pHandle->totalElapsed = taosGetTimestampUs() - pHandle->startTs;

  if (sortPass > 0) {
    size_t s = pHandle->pBuf ? getTotalBufSize(pHandle->pBuf) : 0;
    qDebug("%s %d rounds mergesort required to complete the sort, first-round sorted data size:%" PRIzu
           ", sort elapsed:%" PRId64 ", total elapsed:%" PRId64,
           pHandle->idStr, (int32_t)(sortPass + 1), s, pHandle->sortElapsed, pHandle->totalElapsed);
  } else {
    qDebug("%s ordered source:%" PRIzu ", available buf:%d, no need internal sort", pHandle->idStr, numOfSources,
           pHandle->numOfPages);
  }

  int32_t numOfRows = blockDataGetCapacityInRow(pHandle->pDataBlock, pHandle->pageSize,
                                                blockDataGetSerialMetaSize(taosArrayGetSize(pHandle->pDataBlock->pDataBlock)));
  blockDataEnsureCapacity(pHandle->pDataBlock, numOfRows);

  // the initial pass + sortPass + final mergePass
  pHandle->loops = sortPass + 2;

  size_t numOfSorted = taosArrayGetSize(pHandle->pOrderedSource);
  for (int32_t t = 0; t < sortPass; ++t) {
    int64_t st = taosGetTimestampUs();

    SArray* pResList = taosArrayInit(4, POINTER_BYTES);

    int32_t numOfInputSources = pHandle->numOfPages;
    int32_t sortGroup = (numOfSorted + numOfInputSources - 1) / numOfInputSources;

    // Only *numOfInputSources* can be loaded into buffer to perform the external sort.
    for (int32_t i = 0; i < sortGroup; ++i) {
      pHandle->sourceId += 1;

      int32_t end = (i + 1) * numOfInputSources - 1;
      if (end > numOfSorted - 1) {
        end = numOfSorted - 1;
      }

      pHandle->cmpParam.numOfSources = end - i * numOfInputSources + 1;

      int32_t code = sortComparInit(&pHandle->cmpParam, pHandle->pOrderedSource, i * numOfInputSources, end, pHandle);
      if (code != TSDB_CODE_SUCCESS) {
        taosArrayDestroy(pResList);
        return code;
      }

      code =
          tMergeTreeCreate(&pHandle->pMergeTree, pHandle->cmpParam.numOfSources, &pHandle->cmpParam, pHandle->comparFn);
      if (code != TSDB_CODE_SUCCESS) {
        taosArrayDestroy(pResList);
        return code;
      }

      SArray* pPageIdList = taosArrayInit(4, sizeof(int32_t));
      while (1) {
        if (tsortIsClosed(pHandle)) {
          code = terrno = TSDB_CODE_TSC_QUERY_CANCELLED;
          return code;
        }
        
        SSDataBlock* pDataBlock = getSortedBlockDataInner(pHandle, &pHandle->cmpParam, numOfRows);
        if (pDataBlock == NULL) {
          break;
        }

        int32_t pageId = -1;
        void*   pPage = getNewBufPage(pHandle->pBuf, &pageId);
        if (pPage == NULL) {
          taosArrayDestroy(pResList);
          taosArrayDestroy(pPageIdList);
          return terrno;
        }

        taosArrayPush(pPageIdList, &pageId);

        int32_t size =
            blockDataGetSize(pDataBlock) + sizeof(int32_t) + taosArrayGetSize(pDataBlock->pDataBlock) * sizeof(int32_t);
        ASSERT(size <= getBufPageSize(pHandle->pBuf));

        blockDataToBuf(pPage, pDataBlock);

        setBufPageDirty(pPage, true);
        releaseBufPage(pHandle->pBuf, pPage);

        blockDataCleanup(pDataBlock);
      }

      sortComparCleanup(&pHandle->cmpParam);
      tMergeTreeDestroy(&pHandle->pMergeTree);
      pHandle->numOfCompletedSources = 0;

      SSDataBlock* pBlock = createOneDataBlock(pHandle->pDataBlock, false);
      code = doAddNewExternalMemSource(pHandle->pBuf, pResList, pBlock, &pHandle->sourceId, pPageIdList);
      if (code != TSDB_CODE_SUCCESS) {
        taosArrayDestroy(pResList);
        return code;
      }
    }

    tsortClearOrderdSource(pHandle->pOrderedSource, NULL, NULL);
    taosArrayAddAll(pHandle->pOrderedSource, pResList);
    taosArrayDestroy(pResList);

    numOfSorted = taosArrayGetSize(pHandle->pOrderedSource);

    int64_t el = taosGetTimestampUs() - st;
    pHandle->totalElapsed += el;

    SDiskbasedBufStatis statis = getDBufStatis(pHandle->pBuf);
    qDebug("%s %d round mergesort, elapsed:%" PRId64 " readDisk:%.2f Kb, flushDisk:%.2f Kb", pHandle->idStr, t + 1, el,
           statis.loadBytes / 1024.0, statis.flushBytes / 1024.0);

    if (pHandle->type == SORT_MULTISOURCE_MERGE) {
      pHandle->type = SORT_SINGLESOURCE_SORT;
      pHandle->comparFn = msortComparFn;
    }
  }

  pHandle->cmpParam.numOfSources = taosArrayGetSize(pHandle->pOrderedSource);
  return 0;
}

// get sort page size
int32_t getProperSortPageSize(size_t rowSize, uint32_t numOfCols) {
  uint32_t pgSize = rowSize * 4 + blockDataGetSerialMetaSize(numOfCols);
  if (pgSize < DEFAULT_PAGESIZE) {
    return DEFAULT_PAGESIZE;
  }

  return pgSize;
}

static int32_t createInitialSources(SSortHandle* pHandle) {
  size_t sortBufSize = pHandle->numOfPages * pHandle->pageSize;
  int32_t code = 0;

  if (pHandle->type == SORT_SINGLESOURCE_SORT) {
    SSortSource** pSource = taosArrayGet(pHandle->pOrderedSource, 0);
    SSortSource*  source = *pSource;
    *pSource = NULL;

    tsortClearOrderdSource(pHandle->pOrderedSource, NULL, NULL);

    while (1) {
      SSDataBlock* pBlock = pHandle->fetchfp(source->param);
      if (pBlock == NULL) {
        break;
      }

      if (pHandle->pDataBlock == NULL) {
        uint32_t numOfCols = taosArrayGetSize(pBlock->pDataBlock);
        pHandle->pageSize = getProperSortPageSize(blockDataGetRowSize(pBlock), numOfCols);

        // todo, number of pages are set according to the total available sort buffer
        pHandle->numOfPages = 1024;
        sortBufSize = pHandle->numOfPages * pHandle->pageSize;
        pHandle->pDataBlock = createOneDataBlock(pBlock, false);
      }

      if (pHandle->beforeFp != NULL) {
        pHandle->beforeFp(pBlock, pHandle->param);
      }

      code = blockDataMerge(pHandle->pDataBlock, pBlock);
      if (code != TSDB_CODE_SUCCESS) {
        if (source->param && !source->onlyRef) {
          taosMemoryFree(source->param);
        }
        if (!source->onlyRef && source->src.pBlock) {
          blockDataDestroy(source->src.pBlock);
          source->src.pBlock = NULL;
        }
        taosMemoryFree(source);
        return code;
      }

      size_t size = blockDataGetSize(pHandle->pDataBlock);
      if (size > sortBufSize) {
        // Perform the in-memory sort and then flush data in the buffer into disk.
        int64_t p = taosGetTimestampUs();
        code = blockDataSort(pHandle->pDataBlock, pHandle->pSortInfo);
        if (code != 0) {
          if (source->param && !source->onlyRef) {
            taosMemoryFree(source->param);
          }
          if (!source->onlyRef && source->src.pBlock) {
            blockDataDestroy(source->src.pBlock);
            source->src.pBlock = NULL;
          }

          taosMemoryFree(source);
          return code;
        }

        int64_t el = taosGetTimestampUs() - p;
        pHandle->sortElapsed += el;

        code = doAddToBuf(pHandle->pDataBlock, pHandle);
        if (code != TSDB_CODE_SUCCESS) {
          return code;
        }
      }
    }

    if (source->param && !source->onlyRef) {
      taosMemoryFree(source->param);
    }

    taosMemoryFree(source);

    if (pHandle->pDataBlock != NULL && pHandle->pDataBlock->info.rows > 0) {
      size_t size = blockDataGetSize(pHandle->pDataBlock);

      // Perform the in-memory sort and then flush data in the buffer into disk.
      int64_t p = taosGetTimestampUs();

      code = blockDataSort(pHandle->pDataBlock, pHandle->pSortInfo);
      if (code != 0) {
        return code;
      }

      int64_t el = taosGetTimestampUs() - p;
      pHandle->sortElapsed += el;

      // All sorted data can fit in memory, external memory sort is not needed. Return to directly
      if (size <= sortBufSize && pHandle->pBuf == NULL) {
        pHandle->cmpParam.numOfSources = 1;
        pHandle->inMemSort = true;

        pHandle->loops = 1;
        pHandle->tupleHandle.rowIndex = -1;
        pHandle->tupleHandle.pBlock = pHandle->pDataBlock;
        return 0;
      } else {
        code = doAddToBuf(pHandle->pDataBlock, pHandle);
      }
    }
  }

  return code;
}

static bool tsortOpenForBufMergeSort(SSortHandle* pHandle) {
  int32_t code = createInitialSources(pHandle);
  if (code != TSDB_CODE_SUCCESS) {
    return code;
  }

  // do internal sort
  code = doInternalMergeSort(pHandle);
  if (code != TSDB_CODE_SUCCESS) {
    return code;
  }

  int32_t numOfSources = taosArrayGetSize(pHandle->pOrderedSource);
  if (pHandle->pBuf != NULL) {
    ASSERT(numOfSources <= getNumOfInMemBufPages(pHandle->pBuf));
  }

  if (numOfSources == 0) {
    return 0;
  }

  code = sortComparInit(&pHandle->cmpParam, pHandle->pOrderedSource, 0, numOfSources - 1, pHandle);
  if (code != TSDB_CODE_SUCCESS) {
    return code;
  }

  return tMergeTreeCreate(&pHandle->pMergeTree, pHandle->cmpParam.numOfSources, &pHandle->cmpParam, pHandle->comparFn);
}

int32_t tsortClose(SSortHandle* pHandle) {
  atomic_val_compare_exchange_8(&pHandle->closed, 0, 1);
  taosMsleep(10);
  return TSDB_CODE_SUCCESS;
}

bool tsortIsClosed(SSortHandle* pHandle) {
  return atomic_val_compare_exchange_8(&pHandle->closed, 1, 2);
}

void tsortSetClosed(SSortHandle* pHandle) {
  atomic_store_8(&pHandle->closed, 2);
}

int32_t tsortSetFetchRawDataFp(SSortHandle* pHandle, _sort_fetch_block_fn_t fetchFp, void (*fp)(SSDataBlock*, void*),
                               void* param) {
  pHandle->fetchfp = fetchFp;
  pHandle->beforeFp = fp;
  pHandle->param = param;
  return TSDB_CODE_SUCCESS;
}

int32_t tsortSetComparFp(SSortHandle* pHandle, _sort_merge_compar_fn_t fp) {
  pHandle->comparFn = fp;
  return TSDB_CODE_SUCCESS;
}

int32_t tsortSetCompareGroupId(SSortHandle* pHandle, bool compareGroupId) {
  pHandle->cmpParam.cmpGroupId = compareGroupId;
  return TSDB_CODE_SUCCESS;
}

<<<<<<< HEAD
STupleHandle* tsortNextTuple(SSortHandle* pHandle) {
=======
static STupleHandle* tsortBufMergeSortNextTuple(SSortHandle* pHandle) {
>>>>>>> c20ac4fe
  if (tsortIsClosed(pHandle)) {
    return NULL;
  }
  if (pHandle->cmpParam.numOfSources == pHandle->numOfCompletedSources) {
    return NULL;
  }

  // All the data are hold in the buffer, no external sort is invoked.
  if (pHandle->inMemSort) {
    pHandle->tupleHandle.rowIndex += 1;
    if (pHandle->tupleHandle.rowIndex == pHandle->pDataBlock->info.rows) {
      pHandle->numOfCompletedSources = 1;
      return NULL;
    }

    return &pHandle->tupleHandle;
  }

  int32_t      index = tMergeTreeGetChosenIndex(pHandle->pMergeTree);
  SSortSource* pSource = pHandle->cmpParam.pSources[index];

  if (pHandle->needAdjust) {
    int32_t code = adjustMergeTreeForNextTuple(pSource, pHandle->pMergeTree, pHandle, &pHandle->numOfCompletedSources);
    if (code != TSDB_CODE_SUCCESS) {
      terrno = code;
      return NULL;
    }
  }

  // all sources are completed.
  if (pHandle->cmpParam.numOfSources == pHandle->numOfCompletedSources) {
    return NULL;
  }

  // Get the adjusted value after the loser tree is updated.
  index = tMergeTreeGetChosenIndex(pHandle->pMergeTree);
  pSource = pHandle->cmpParam.pSources[index];

  ASSERT(pSource->src.pBlock != NULL);

  pHandle->tupleHandle.rowIndex = pSource->src.rowIndex;
  pHandle->tupleHandle.pBlock = pSource->src.pBlock;

  pHandle->needAdjust = true;
  pSource->src.rowIndex += 1;

  return &pHandle->tupleHandle;
}

static bool tsortIsPQSortApplicable(SSortHandle* pHandle) {
  if (pHandle->type != SORT_SINGLESOURCE_SORT) return false;
  uint64_t maxRowsFitInMemory = pHandle->sortBufSize / (pHandle->maxTupleLength + sizeof(char*));
  return maxRowsFitInMemory > pHandle->maxRows;
}

static bool tsortPQCompFn(void* a, void* b, void* param) {
  SSortHandle* pHandle = param;
  int32_t res = pHandle->comparFn(a, b, param);
  if (res < 0) return 1;
  return 0;
}

static bool tsortPQComFnReverse(void*a, void* b, void* param) {
  SSortHandle* pHandle = param;
  int32_t res = pHandle->comparFn(a, b, param);
  if (res > 0) return 1;
  return 0;
}

static int32_t colDataComparFn(const void* pLeft, const void* pRight, void* param) {
  char* pLTuple = (char*)pLeft;
  char* pRTuple = (char*)pRight;
  SSortHandle* pHandle = (SSortHandle*)param;
  SArray* orderInfo = (SArray*)pHandle->pSortInfo;
  uint32_t colNum = blockDataGetNumOfCols(pHandle->pDataBlock);
  for (int32_t i = 0; i < orderInfo->size; ++i) {
    SBlockOrderInfo* pOrder = TARRAY_GET_ELEM(orderInfo, i);
    void *lData = tupleGetField(pLTuple, pOrder->slotId, colNum);
    void *rData = tupleGetField(pRTuple, pOrder->slotId, colNum);
    if (!lData && !rData) continue;
    if (!lData) return pOrder->nullFirst ? -1 : 1;
    if (!rData) return pOrder->nullFirst ? 1 : -1;

    int           type = ((SColumnInfoData*)taosArrayGet(pHandle->pDataBlock->pDataBlock, pOrder->slotId))->info.type;
    __compar_fn_t fn = getKeyComparFunc(type, pOrder->order);

    int ret = fn(lData, rData);
    if (ret == 0) {
      continue;
    } else {
      return ret;
    }
  }
  return 0;
}

static int32_t tsortOpenForPQSort(SSortHandle* pHandle) {
  pHandle->pBoundedQueue = createBoundedQueue(pHandle->maxRows, tsortPQCompFn, destoryTuple, pHandle);
  if (NULL == pHandle->pBoundedQueue) return TSDB_CODE_OUT_OF_MEMORY;
  tsortSetComparFp(pHandle, colDataComparFn);

  SSortSource** pSource = taosArrayGet(pHandle->pOrderedSource, 0);
  SSortSource*  source = *pSource;

  pHandle->pDataBlock = NULL;
  uint32_t tupleLen = 0;
  PriorityQueueNode pqNode;
  while (1) {
    // fetch data
    SSDataBlock* pBlock = pHandle->fetchfp(source->param);
    if (NULL == pBlock) break;

    if (pHandle->beforeFp != NULL) {
      pHandle->beforeFp(pBlock, pHandle->param);
    }
    if (pHandle->pDataBlock == NULL) {
      pHandle->pDataBlock = createOneDataBlock(pBlock, false);
    }
    if (pHandle->pDataBlock == NULL) return TSDB_CODE_OUT_OF_MEMORY;

    size_t colNum = blockDataGetNumOfCols(pBlock);

    if (tupleLen == 0) {
      for (size_t colIdx = 0; colIdx < colNum; ++colIdx) {
        SColumnInfoData* pCol = taosArrayGet(pBlock->pDataBlock, colIdx);
        tupleLen += pCol->info.bytes;
        if (IS_VAR_DATA_TYPE(pCol->info.type)) {
          tupleLen += sizeof(VarDataLenT);
        }
      }
    }
    size_t colLen = 0;
    for (size_t rowIdx = 0; rowIdx < pBlock->info.rows; ++rowIdx) {
      void* pTuple = createTuple(colNum, tupleLen);
      if (pTuple == NULL) return TSDB_CODE_OUT_OF_MEMORY;

      uint32_t offset = tupleGetDataStartOffset(colNum);
      for (size_t colIdx = 0; colIdx < colNum; ++colIdx) {
        SColumnInfoData* pCol = taosArrayGet(pBlock->pDataBlock, colIdx);
        if (colDataIsNull_s(pCol, rowIdx)) {
          offset = tupleAddField((char**)&pTuple, colNum, offset, colIdx, 0, 0, true, tupleLen);
        } else {
          colLen = colDataGetRowLength(pCol, rowIdx);
          offset = tupleAddField((char**)&pTuple, colNum, offset, colIdx, colDataGetData(pCol, rowIdx), colLen, false,
                                 tupleLen);
        }
      }
      pqNode.data = pTuple;
      taosBQPush(pHandle->pBoundedQueue, &pqNode);
    }
  }
  return TSDB_CODE_SUCCESS;
}

static STupleHandle* tsortPQSortNextTuple(SSortHandle* pHandle) {
  blockDataCleanup(pHandle->pDataBlock);
  blockDataEnsureCapacity(pHandle->pDataBlock, 1);
  // abondan the top tuple if queue size bigger than max size
  if (taosBQSize(pHandle->pBoundedQueue) == taosBQMaxSize(pHandle->pBoundedQueue) + 1) {
    taosBQPop(pHandle->pBoundedQueue);
  }
  if (pHandle->tmpRowIdx == 0) {
    // sort the results
    taosBQSetFn(pHandle->pBoundedQueue, tsortPQComFnReverse);
    taosBQBuildHeap(pHandle->pBoundedQueue);
  }
  if (taosBQSize(pHandle->pBoundedQueue) > 0) {
    uint32_t           colNum = blockDataGetNumOfCols(pHandle->pDataBlock);
    PriorityQueueNode* node = taosBQTop(pHandle->pBoundedQueue);
    char*              pTuple = (char*)node->data;

    for (uint32_t i = 0; i < colNum; ++i) {
      void* pData = tupleGetField(pTuple, i, colNum);
      if (!pData) {
        colDataSetNULL(bdGetColumnInfoData(pHandle->pDataBlock, i), 0);
      } else {
        colDataSetVal(bdGetColumnInfoData(pHandle->pDataBlock, i), 0, pData, false);
      }
    }
    pHandle->pDataBlock->info.rows++;
    pHandle->tmpRowIdx++;
    taosBQPop(pHandle->pBoundedQueue);
  }
  if (pHandle->pDataBlock->info.rows == 0) return NULL;
  pHandle->tupleHandle.pBlock = pHandle->pDataBlock;
  return &pHandle->tupleHandle;
}

int32_t tsortOpen(SSortHandle* pHandle) {
  if (pHandle->opened) {
    return 0;
  }

  if (pHandle->fetchfp == NULL || pHandle->comparFn == NULL) {
    return -1;
  }

  pHandle->opened = true;
  if (tsortIsPQSortApplicable(pHandle))
    return tsortOpenForPQSort(pHandle);
  else
    return tsortOpenForBufMergeSort(pHandle);
}

STupleHandle* tsortNextTuple(SSortHandle* pHandle) {
  if (pHandle->pBoundedQueue)
    return tsortPQSortNextTuple(pHandle);
  else
    return tsortBufMergeSortNextTuple(pHandle);
}

bool tsortIsNullVal(STupleHandle* pVHandle, int32_t colIndex) {
  SColumnInfoData* pColInfoSrc = taosArrayGet(pVHandle->pBlock->pDataBlock, colIndex);
  return colDataIsNull_s(pColInfoSrc, pVHandle->rowIndex);
}

void* tsortGetValue(STupleHandle* pVHandle, int32_t colIndex) {
  SColumnInfoData* pColInfo = TARRAY_GET_ELEM(pVHandle->pBlock->pDataBlock, colIndex);
  if (pColInfo->pData == NULL) {
    return NULL;
  } else {
    return colDataGetData(pColInfo, pVHandle->rowIndex);
  }
}

uint64_t tsortGetGroupId(STupleHandle* pVHandle) { return pVHandle->pBlock->info.id.groupId; }
void*    tsortGetBlockInfo(STupleHandle* pVHandle) { return &pVHandle->pBlock->info; }

SSortExecInfo tsortGetSortExecInfo(SSortHandle* pHandle) {
  SSortExecInfo info = {0};

  if (pHandle == NULL) {
    info.sortMethod = SORT_QSORT_T;  // by default
    info.sortBuffer = 2 * 1048576;   // 2mb by default
  } else {
    info.sortBuffer = pHandle->pageSize * pHandle->numOfPages;
    info.sortMethod = pHandle->inMemSort ? SORT_QSORT_T : SORT_SPILLED_MERGE_SORT_T;
    info.loops = pHandle->loops;

    if (pHandle->pBuf != NULL) {
      SDiskbasedBufStatis st = getDBufStatis(pHandle->pBuf);
      info.writeBytes = st.flushBytes;
      info.readBytes = st.loadBytes;
    }
  }

  return info;
}<|MERGE_RESOLUTION|>--- conflicted
+++ resolved
@@ -886,11 +886,7 @@
   return TSDB_CODE_SUCCESS;
 }
 
-<<<<<<< HEAD
-STupleHandle* tsortNextTuple(SSortHandle* pHandle) {
-=======
 static STupleHandle* tsortBufMergeSortNextTuple(SSortHandle* pHandle) {
->>>>>>> c20ac4fe
   if (tsortIsClosed(pHandle)) {
     return NULL;
   }
