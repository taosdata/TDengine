/*
 * Copyright (c) 2019 TAOS Data, Inc. <jhtao@taosdata.com>
 *
 * This program is free software: you can use, redistribute, and/or modify
 * it under the terms of the GNU Affero General Public License, version 3
 * or later ("AGPL"), as published by the Free Software Foundation.
 *
 * This program is distributed in the hope that it will be useful, but WITHOUT
 * ANY WARRANTY; without even the implied warranty of MERCHANTABILITY or
 * FITNESS FOR A PARTICULAR PURPOSE.
 *
 * You should have received a copy of the GNU Affero General Public License
 * along with this program. If not, see <http://www.gnu.org/licenses/>.
 */

#include "query.h"
#include "tcommon.h"

#include "tcompare.h"
#include "tdatablock.h"
#include "tdef.h"
#include "theap.h"
#include "tlosertree.h"
#include "tpagedbuf.h"
#include "tsort.h"
#include "tutil.h"
#include "tsimplehash.h"
#include "executil.h"

struct STupleHandle {
  SSDataBlock* pBlock;
  int32_t      rowIndex;
};

struct SSortHandle {
  int32_t        type;
  int32_t        pageSize;
  int32_t        numOfPages;
  SDiskbasedBuf* pBuf;
  SArray*        pSortInfo;
  SArray*        pOrderedSource;
  int32_t        loops;
  uint64_t       sortElapsed;
  int64_t        startTs;
  uint64_t       totalElapsed;

  uint64_t         pqMaxRows;
  uint32_t         pqMaxTupleLength;
  uint32_t         pqSortBufSize;
  bool             forceUsePQSort;
  BoundedQueue*    pBoundedQueue;
  uint32_t         tmpRowIdx;

  int64_t          mergeLimit;
  int64_t          currMergeLimitTs;          

  int32_t           sourceId;
  SSDataBlock*      pDataBlock;
  SMsortComparParam cmpParam;
  int32_t           numOfCompletedSources;
  bool              opened;
  int8_t            closed;
  const char*       idStr;
  bool              inMemSort;
  bool              needAdjust;
  STupleHandle      tupleHandle;
  void*             param;
  void (*beforeFp)(SSDataBlock* pBlock, void* param);

  _sort_fetch_block_fn_t  fetchfp;
  _sort_merge_compar_fn_t comparFn;
  SMultiwayMergeTreeInfo* pMergeTree;

  bool singleTableMerge;

  bool (*abortCheckFn)(void* param);
  void* abortCheckParam;

<<<<<<< HEAD
  bool           bSortByRowId;
  SDiskbasedBuf* pExtRowsBuf;
  int32_t        extRowsPageSize;
  int32_t        extRowsMemSize;
  int32_t        srcTsSlotId;
  SBlockOrderInfo extRowsOrderInfo;
=======
  void (*mergeLimitReachedFn)(uint64_t tableUid, void* param);
  void* mergeLimitReachedParam;
>>>>>>> 01c50d8d
};

void tsortSetSingleTableMerge(SSortHandle* pHandle) {
  pHandle->singleTableMerge = true;
}

void tsortSetAbortCheckFn(SSortHandle *pHandle, bool (*checkFn)(void *), void* param) {
  pHandle->abortCheckFn = checkFn;
  pHandle->abortCheckParam = param;
}

static int32_t msortComparFn(const void* pLeft, const void* pRight, void* param);

// | offset[0] | offset[1] |....| nullbitmap | data |...|
static void* createTuple(uint32_t columnNum, uint32_t tupleLen) {
  uint32_t totalLen = sizeof(uint32_t) * columnNum + BitmapLen(columnNum) + tupleLen;
  return taosMemoryCalloc(1, totalLen);
}
static void destoryAllocatedTuple(void* t) { taosMemoryFree(t); }

#define tupleOffset(tuple, colIdx) ((uint32_t*)(tuple + sizeof(uint32_t) * colIdx))
#define tupleSetOffset(tuple, colIdx, offset) (*tupleOffset(tuple, colIdx) = offset)
#define tupleSetNull(tuple, colIdx, colNum) colDataSetNull_f((char*)tuple + sizeof(uint32_t) * colNum, colIdx)
#define tupleColIsNull(tuple, colIdx, colNum) colDataIsNull_f((char*)tuple + sizeof(uint32_t) * colNum, colIdx)
#define tupleGetDataStartOffset(colNum) (sizeof(uint32_t) * colNum + BitmapLen(colNum))
#define tupleSetData(tuple, offset, data, length) memcpy(tuple + offset, data, length)

/**
 * @param t the tuple pointer addr, if realloced, *t is changed to the new addr
 * @param offset copy data into pTuple start from offset
 * @param colIndex the columnIndex, for setting null bitmap
 * @return the next offset to add field
 * */
static inline size_t tupleAddField(char** t, uint32_t colNum, uint32_t offset, uint32_t colIdx, void* data, size_t length,
                            bool isNull, uint32_t tupleLen) {
  tupleSetOffset(*t, colIdx, offset);
  if (isNull) {
    tupleSetNull(*t, colIdx, colNum);
  } else {
    if (offset + length > tupleLen + tupleGetDataStartOffset(colNum)) {
      *t = taosMemoryRealloc(*t, offset + length);
    }
    tupleSetData(*t, offset, data, length);
  }
  return offset + length;
}

static void* tupleGetField(char* t, uint32_t colIdx, uint32_t colNum) {
  if (tupleColIsNull(t, colIdx, colNum)) return NULL;
  return t + *tupleOffset(t, colIdx);
}

SSDataBlock* tsortGetSortedDataBlock(const SSortHandle* pSortHandle) {
  return createOneDataBlock(pSortHandle->pDataBlock, false);
}

#define AllocatedTupleType 0
#define ReferencedTupleType 1 // tuple references to one row in pDataBlock
typedef struct TupleDesc {
  uint8_t type;
  char*   data; // if type is AllocatedTuple, then points to the created tuple, otherwise points to the DataBlock
} TupleDesc;

typedef struct ReferencedTuple {
  TupleDesc desc;
  size_t    rowIndex;
} ReferencedTuple;

static TupleDesc* createAllocatedTuple(SSDataBlock* pBlock, size_t colNum, uint32_t tupleLen, size_t rowIdx) {
  TupleDesc* t = taosMemoryCalloc(1, sizeof(TupleDesc));
  void*      pTuple = createTuple(colNum, tupleLen);
  if (!pTuple) {
    taosMemoryFree(t);
    return NULL;
  }
  size_t   colLen = 0;
  uint32_t offset = tupleGetDataStartOffset(colNum);
  for (size_t colIdx = 0; colIdx < colNum; ++colIdx) {
    SColumnInfoData* pCol = taosArrayGet(pBlock->pDataBlock, colIdx);
    if (colDataIsNull_s(pCol, rowIdx)) {
      offset = tupleAddField((char**)&pTuple, colNum, offset, colIdx, 0, 0, true, tupleLen);
    } else {
      colLen = colDataGetRowLength(pCol, rowIdx);
      offset =
          tupleAddField((char**)&pTuple, colNum, offset, colIdx, colDataGetData(pCol, rowIdx), colLen, false, tupleLen);
    }
  }
  t->type = AllocatedTupleType;
  t->data = pTuple;
  return t;
}

void* tupleDescGetField(const TupleDesc* pDesc, int32_t colIdx, uint32_t colNum) {
  if (pDesc->type == ReferencedTupleType) {
    ReferencedTuple* pRefTuple = (ReferencedTuple*)pDesc;
    SColumnInfoData* pCol = taosArrayGet(((SSDataBlock*)pDesc->data)->pDataBlock, colIdx);
    if (colDataIsNull_s(pCol, pRefTuple->rowIndex)) return NULL;
    return colDataGetData(pCol, pRefTuple->rowIndex);
  } else {
    return tupleGetField(pDesc->data, colIdx, colNum);
  }
}

void destroyTuple(void* t) {
  TupleDesc* pDesc = t;
  if (pDesc->type == AllocatedTupleType) {
    destoryAllocatedTuple(pDesc->data);
    taosMemoryFree(pDesc);
  }
}

/**
 *
 * @param type
 * @return
 */
SSortHandle* tsortCreateSortHandle(SArray* pSortInfo, int32_t type, int32_t pageSize, int32_t numOfPages,
                                   SSDataBlock* pBlock, const char* idstr, uint64_t pqMaxRows, uint32_t pqMaxTupleLength,
                                   uint32_t pqSortBufSize) {
  SSortHandle* pSortHandle = taosMemoryCalloc(1, sizeof(SSortHandle));

  pSortHandle->type = type;
  pSortHandle->pageSize = pageSize;
  pSortHandle->numOfPages = numOfPages;
  pSortHandle->pSortInfo = taosArrayDup(pSortInfo, NULL);
  pSortHandle->loops = 0;

  pSortHandle->pqMaxTupleLength = pqMaxTupleLength;
  if (pqMaxRows != 0) {
    pSortHandle->pqSortBufSize = pqSortBufSize;
    pSortHandle->pqMaxRows = pqMaxRows;
  }
  pSortHandle->forceUsePQSort = false;

  if (pBlock != NULL) {
    pSortHandle->pDataBlock = createOneDataBlock(pBlock, false);
  }

  pSortHandle->mergeLimit = -1;

  pSortHandle->pOrderedSource = taosArrayInit(4, POINTER_BYTES);
  pSortHandle->cmpParam.orderInfo = pSortInfo;
  pSortHandle->cmpParam.cmpGroupId = false;
  pSortHandle->cmpParam.sortType = type;
  if (type == SORT_BLOCK_TS_MERGE) {
    SBlockOrderInfo* pOrder = TARRAY_GET_ELEM(pSortInfo, 0);
    pSortHandle->cmpParam.tsSlotId = pOrder->slotId;
    pSortHandle->cmpParam.order = pOrder->order;
    pSortHandle->cmpParam.cmpFn = (pOrder->order == TSDB_ORDER_ASC) ? compareInt64Val : compareInt64ValDesc;
  }
  tsortSetComparFp(pSortHandle, msortComparFn);

  if (idstr != NULL) {
    pSortHandle->idStr = taosStrdup(idstr);
  }

  return pSortHandle;
}

static int32_t sortComparCleanup(SMsortComparParam* cmpParam) {
  // NOTICE: pSource may be, if it is SORT_MULTISOURCE_MERGE
  for (int32_t i = 0; i < cmpParam->numOfSources; ++i) {
    SSortSource* pSource = cmpParam->pSources[i];
    blockDataDestroy(pSource->src.pBlock);
    if (pSource->pageIdList) {
      taosArrayDestroy(pSource->pageIdList);
    }
    taosMemoryFreeClear(pSource);
    cmpParam->pSources[i] = NULL;
  }

  cmpParam->numOfSources = 0;
  return TSDB_CODE_SUCCESS;
}

void tsortClearOrderdSource(SArray* pOrderedSource, int64_t *fetchUs, int64_t *fetchNum) {
  for (size_t i = 0; i < taosArrayGetSize(pOrderedSource); i++) {
    SSortSource** pSource = taosArrayGet(pOrderedSource, i);
    if (NULL == *pSource) {
      continue;
    }

    if (fetchUs) {
      *fetchUs += (*pSource)->fetchUs;
      *fetchNum += (*pSource)->fetchNum;
    }
    
    // release pageIdList
    if ((*pSource)->pageIdList) {
      taosArrayDestroy((*pSource)->pageIdList);
      (*pSource)->pageIdList = NULL;
    }
    if ((*pSource)->param && !(*pSource)->onlyRef) {
      taosMemoryFree((*pSource)->param);
      (*pSource)->param = NULL;
    }

    if (!(*pSource)->onlyRef && (*pSource)->src.pBlock) {
      blockDataDestroy((*pSource)->src.pBlock);
      (*pSource)->src.pBlock = NULL;
    }

    taosMemoryFreeClear(*pSource);
  }

  taosArrayClear(pOrderedSource);
}

void tsortDestroySortHandle(SSortHandle* pSortHandle) {
  if (pSortHandle == NULL) {
    return;
  }
  tsortClose(pSortHandle);
  if (pSortHandle->pMergeTree != NULL) {
    tMergeTreeDestroy(&pSortHandle->pMergeTree);
  }

  destroyDiskbasedBuf(pSortHandle->pBuf);
  taosMemoryFreeClear(pSortHandle->idStr);
  blockDataDestroy(pSortHandle->pDataBlock);
  if (pSortHandle->pBoundedQueue) destroyBoundedQueue(pSortHandle->pBoundedQueue);

  int64_t fetchUs = 0, fetchNum = 0;
  tsortClearOrderdSource(pSortHandle->pOrderedSource, &fetchUs, &fetchNum);
  qDebug("all source fetch time: %" PRId64 "us num:%" PRId64 " %s", fetchUs, fetchNum, pSortHandle->idStr);
  
  taosArrayDestroy(pSortHandle->pOrderedSource);
  if (pSortHandle->pExtRowsBuf != NULL) {
    destroyDiskbasedBuf(pSortHandle->pExtRowsBuf);
  }
  taosArrayDestroy(pSortHandle->pSortInfo);  
  taosMemoryFreeClear(pSortHandle);
}

int32_t tsortAddSource(SSortHandle* pSortHandle, void* pSource) {
  taosArrayPush(pSortHandle->pOrderedSource, &pSource);
  return TSDB_CODE_SUCCESS;
}

static int32_t doAddNewExternalMemSource(SDiskbasedBuf* pBuf, SArray* pAllSources, SSDataBlock* pBlock,
                                         int32_t* sourceId, SArray* pPageIdList) {
  SSortSource* pSource = taosMemoryCalloc(1, sizeof(SSortSource));
  if (pSource == NULL) {
    taosArrayDestroy(pPageIdList);
    return TSDB_CODE_OUT_OF_MEMORY;
  }

  pSource->src.pBlock = pBlock;
  pSource->pageIdList = pPageIdList;
  taosArrayPush(pAllSources, &pSource);

  (*sourceId) += 1;

  int32_t rowSize = blockDataGetSerialRowSize(pSource->src.pBlock);

  // The value of numOfRows must be greater than 0, which is guaranteed by the previous memory allocation
  int32_t numOfRows =
      (getBufPageSize(pBuf) - blockDataGetSerialMetaSize(taosArrayGetSize(pBlock->pDataBlock))) / rowSize;
  ASSERT(numOfRows > 0);

  return blockDataEnsureCapacity(pSource->src.pBlock, numOfRows);
}

static int32_t doAddToBuf(SSDataBlock* pDataBlock, SSortHandle* pHandle) {
  int32_t start = 0;

  if (pHandle->pBuf == NULL) {
    if (!osTempSpaceAvailable()) {
      terrno = TSDB_CODE_NO_DISKSPACE;
      qError("Add to buf failed since %s, tempDir:%s", terrstr(), tsTempDir);
      return terrno;
    }

    int32_t code = createDiskbasedBuf(&pHandle->pBuf, pHandle->pageSize, pHandle->numOfPages * pHandle->pageSize,
                                      "sortExternalBuf", tsTempDir);
    dBufSetPrintInfo(pHandle->pBuf);
    if (code != TSDB_CODE_SUCCESS) {
      return code;
    }
  }

  SArray* pPageIdList = taosArrayInit(4, sizeof(int32_t));
  while (start < pDataBlock->info.rows) {
    int32_t stop = 0;
    blockDataSplitRows(pDataBlock, pDataBlock->info.hasVarCol, start, &stop, pHandle->pageSize);
    SSDataBlock* p = blockDataExtractBlock(pDataBlock, start, stop - start + 1);
    if (p == NULL) {
      taosArrayDestroy(pPageIdList);
      return terrno;
    }

    int32_t pageId = -1;
    void*   pPage = getNewBufPage(pHandle->pBuf, &pageId);
    if (pPage == NULL) {
      taosArrayDestroy(pPageIdList);
      blockDataDestroy(p);
      return terrno;
    }

    taosArrayPush(pPageIdList, &pageId);

    int32_t size = blockDataGetSize(p) + sizeof(int32_t) + taosArrayGetSize(p->pDataBlock) * sizeof(int32_t);
    ASSERT(size <= getBufPageSize(pHandle->pBuf));

    blockDataToBuf(pPage, p);

    setBufPageDirty(pPage, true);
    releaseBufPage(pHandle->pBuf, pPage);

    blockDataDestroy(p);
    start = stop + 1;
  }

  blockDataCleanup(pDataBlock);

  SSDataBlock* pBlock = createOneDataBlock(pDataBlock, false);
  return doAddNewExternalMemSource(pHandle->pBuf, pHandle->pOrderedSource, pBlock, &pHandle->sourceId, pPageIdList);
}

static void setCurrentSourceDone(SSortSource* pSource, SSortHandle* pHandle) {
  pSource->src.rowIndex = -1;
  ++pHandle->numOfCompletedSources;
}

static int32_t sortComparInit(SMsortComparParam* pParam, SArray* pSources, int32_t startIndex, int32_t endIndex,
                              SSortHandle* pHandle) {
  pParam->pSources = taosArrayGet(pSources, startIndex);
  pParam->numOfSources = (endIndex - startIndex + 1);

  int32_t code = 0;

  // multi-pass internal merge sort is required
  if (pHandle->pBuf == NULL) {
    if (!osTempSpaceAvailable()) {
      code = terrno = TSDB_CODE_NO_DISKSPACE;
      qError("Sort compare init failed since %s, tempDir:%s, idStr:%s", terrstr(), tsTempDir, pHandle->idStr);
      return code;
    }

    code = createDiskbasedBuf(&pHandle->pBuf, pHandle->pageSize, pHandle->numOfPages * pHandle->pageSize,
                              "sortComparInit", tsTempDir);
    dBufSetPrintInfo(pHandle->pBuf);
    if (code != TSDB_CODE_SUCCESS) {
      terrno = code;
      return code;
    }
  }

  if (pHandle->type == SORT_SINGLESOURCE_SORT) {
    for (int32_t i = 0; i < pParam->numOfSources; ++i) {
      SSortSource* pSource = pParam->pSources[i];

      // set current source is done
      if (taosArrayGetSize(pSource->pageIdList) == 0) {
        setCurrentSourceDone(pSource, pHandle);
        continue;
      }

      int32_t* pPgId = taosArrayGet(pSource->pageIdList, pSource->pageIndex);

      void* pPage = getBufPage(pHandle->pBuf, *pPgId);
      if (NULL == pPage) {
        return terrno;
      }
      
      code = blockDataFromBuf(pSource->src.pBlock, pPage);
      if (code != TSDB_CODE_SUCCESS) {
        terrno = code;
        return code;
      }

      releaseBufPage(pHandle->pBuf, pPage);
    }
  } else {
    qDebug("start init for the multiway merge sort, %s", pHandle->idStr);
    int64_t st = taosGetTimestampUs();

    for (int32_t i = 0; i < pParam->numOfSources; ++i) {
      SSortSource* pSource = pParam->pSources[i];
      pSource->src.pBlock = pHandle->fetchfp(pSource->param);

      // set current source is done
      if (pSource->src.pBlock == NULL) {
        setCurrentSourceDone(pSource, pHandle);
      }
    }

    int64_t et = taosGetTimestampUs();
    qDebug("init for merge sort completed, elapsed time:%.2f ms, %s", (et - st) / 1000.0, pHandle->idStr);
  }

  return code;
}

static void appendOneRowToDataBlock(SSDataBlock* pBlock, const SSDataBlock* pSource, int32_t* rowIndex) {
  for (int32_t i = 0; i < taosArrayGetSize(pBlock->pDataBlock); ++i) {
    SColumnInfoData* pColInfo = taosArrayGet(pBlock->pDataBlock, i);

    SColumnInfoData* pSrcColInfo = taosArrayGet(pSource->pDataBlock, i);
    bool             isNull = colDataIsNull(pSrcColInfo, pSource->info.rows, *rowIndex, NULL);

    if (isNull) {
      colDataSetVal(pColInfo, pBlock->info.rows, NULL, true);
    } else {
      if (!pSrcColInfo->pData) continue;
      char* pData = colDataGetData(pSrcColInfo, *rowIndex);
      colDataSetVal(pColInfo, pBlock->info.rows, pData, false);
    }
  }

  pBlock->info.rows += 1;
  *rowIndex += 1;
}

static int32_t adjustMergeTreeForNextTuple(SSortSource* pSource, SMultiwayMergeTreeInfo* pTree, SSortHandle* pHandle,
                                           int32_t* numOfCompleted) {
  /*
   * load a new SDataBlock into memory of a given intermediate data-set source,
   * since it's last record in buffer has been chosen to be processed, as the winner of loser-tree
   */
  if (pSource->src.rowIndex >= pSource->src.pBlock->info.rows) {
    pSource->src.rowIndex = 0;

    if (pHandle->type == SORT_SINGLESOURCE_SORT) {
      pSource->pageIndex++;
      if (pSource->pageIndex >= taosArrayGetSize(pSource->pageIdList)) {
        qDebug("adjust merge tree. %d source completed %d", *numOfCompleted, pSource->pageIndex);
        (*numOfCompleted) += 1;
        pSource->src.rowIndex = -1;
        pSource->pageIndex = -1;
        pSource->src.pBlock = blockDataDestroy(pSource->src.pBlock);
      } else {
        if (pSource->pageIndex % 512 == 0) qDebug("begin source %p page %d", pSource, pSource->pageIndex);

        int32_t* pPgId = taosArrayGet(pSource->pageIdList, pSource->pageIndex);

        void*   pPage = getBufPage(pHandle->pBuf, *pPgId);
        if (pPage == NULL) {
          qError("failed to get buffer, code:%s", tstrerror(terrno));
          return terrno;
        }

        int32_t code = blockDataFromBuf(pSource->src.pBlock, pPage);
        if (code != TSDB_CODE_SUCCESS) {
          return code;
        }
        releaseBufPage(pHandle->pBuf, pPage);
      }
    } else {
      int64_t st = taosGetTimestampUs();      
      pSource->src.pBlock = pHandle->fetchfp(((SSortSource*)pSource)->param);
      pSource->fetchUs += taosGetTimestampUs() - st;
      pSource->fetchNum++;
      if (pSource->src.pBlock == NULL) {
        (*numOfCompleted) += 1;
        pSource->src.rowIndex = -1;
        qDebug("adjust merge tree. %d source completed", *numOfCompleted);
      }
    }
  }

  /*
   * Adjust loser tree otherwise, according to new candidate data
   * if the loser tree is rebuild completed, we do not need to adjust
   */
  int32_t leafNodeIndex = tMergeTreeGetAdjustIndex(pTree);

#ifdef _DEBUG_VIEW
  printf("before adjust:\t");
  tMergeTreePrint(pTree);
#endif

  tMergeTreeAdjust(pTree, leafNodeIndex);

#ifdef _DEBUG_VIEW
  printf("\nafter adjust:\t");
  tMergeTreePrint(pTree);
#endif
  return TSDB_CODE_SUCCESS;
}

static SSDataBlock* getSortedBlockDataInner(SSortHandle* pHandle, SMsortComparParam* cmpParam, int32_t capacity) {
  blockDataCleanup(pHandle->pDataBlock);

  while (1) {
    if (cmpParam->numOfSources == pHandle->numOfCompletedSources) {
      break;
    }

    int32_t index = tMergeTreeGetChosenIndex(pHandle->pMergeTree);

    SSortSource* pSource = (*cmpParam).pSources[index];
    appendOneRowToDataBlock(pHandle->pDataBlock, pSource->src.pBlock, &pSource->src.rowIndex);

    int32_t code = adjustMergeTreeForNextTuple(pSource, pHandle->pMergeTree, pHandle, &pHandle->numOfCompletedSources);
    if (code != TSDB_CODE_SUCCESS) {
      terrno = code;
      return NULL;
    }

    if (pHandle->pDataBlock->info.rows >= capacity) {
      return pHandle->pDataBlock;
    }
  }

  return (pHandle->pDataBlock->info.rows > 0) ? pHandle->pDataBlock : NULL;
}

int32_t msortComparFn(const void* pLeft, const void* pRight, void* param) {
  int32_t pLeftIdx = *(int32_t*)pLeft;
  int32_t pRightIdx = *(int32_t*)pRight;

  SMsortComparParam* pParam = (SMsortComparParam*)param;

  SArray* pInfo = pParam->orderInfo;

  SSortSource* pLeftSource = pParam->pSources[pLeftIdx];
  SSortSource* pRightSource = pParam->pSources[pRightIdx];

  // this input is exhausted, set the special value to denote this
  if (pLeftSource->src.rowIndex == -1) {
    return 1;
  }

  if (pRightSource->src.rowIndex == -1) {
    return -1;
  }

  SSDataBlock* pLeftBlock = pLeftSource->src.pBlock;
  SSDataBlock* pRightBlock = pRightSource->src.pBlock;

  if (pParam->cmpGroupId) {
    if (pLeftBlock->info.id.groupId != pRightBlock->info.id.groupId) {
      return pLeftBlock->info.id.groupId < pRightBlock->info.id.groupId ? -1 : 1;
    }
  }

  if (pParam->sortType == SORT_BLOCK_TS_MERGE) {
    SColumnInfoData* pLeftColInfoData = TARRAY_GET_ELEM(pLeftBlock->pDataBlock, pParam->tsSlotId);
    SColumnInfoData* pRightColInfoData = TARRAY_GET_ELEM(pRightBlock->pDataBlock, pParam->tsSlotId);
    int64_t*            left1 = (int64_t*)(pLeftColInfoData->pData) + pLeftSource->src.rowIndex;
    int64_t*            right1 =  (int64_t*)(pRightColInfoData->pData) + pRightSource->src.rowIndex;

    int ret = pParam->cmpFn(left1, right1);
    return ret;
  } else {
    bool isVarType;
    for (int32_t i = 0; i < pInfo->size; ++i) {
      SBlockOrderInfo* pOrder = TARRAY_GET_ELEM(pInfo, i);
      SColumnInfoData* pLeftColInfoData = TARRAY_GET_ELEM(pLeftBlock->pDataBlock, pOrder->slotId);
      SColumnInfoData* pRightColInfoData = TARRAY_GET_ELEM(pRightBlock->pDataBlock, pOrder->slotId);
      isVarType = IS_VAR_DATA_TYPE(pLeftColInfoData->info.type);

      if (pLeftColInfoData->hasNull || pRightColInfoData->hasNull) {
        bool leftNull = false;
        if (pLeftColInfoData->hasNull) {
          if (pLeftBlock->pBlockAgg == NULL) {
            leftNull = colDataIsNull_t(pLeftColInfoData, pLeftSource->src.rowIndex, isVarType);
          } else {
            leftNull = colDataIsNull(pLeftColInfoData, pLeftBlock->info.rows, pLeftSource->src.rowIndex,
                                     pLeftBlock->pBlockAgg[i]);
          }
        }

        bool rightNull = false;
        if (pRightColInfoData->hasNull) {
          if (pRightBlock->pBlockAgg == NULL) {
            rightNull = colDataIsNull_t(pRightColInfoData, pRightSource->src.rowIndex, isVarType);
          } else {
            rightNull = colDataIsNull(pRightColInfoData, pRightBlock->info.rows, pRightSource->src.rowIndex,
                                      pRightBlock->pBlockAgg[i]);
          }
        }

        if (leftNull && rightNull) {
          continue;  // continue to next slot
        }

        if (rightNull) {
          return pOrder->nullFirst ? 1 : -1;
        }

        if (leftNull) {
          return pOrder->nullFirst ? -1 : 1;
        }
      }

      void* left1, *right1;
      if (isVarType) {
        left1 = colDataGetVarData(pLeftColInfoData, pLeftSource->src.rowIndex);
        right1 = colDataGetVarData(pRightColInfoData, pRightSource->src.rowIndex);
      } else {
        left1 = colDataGetNumData(pLeftColInfoData, pLeftSource->src.rowIndex);
        right1 = colDataGetNumData(pRightColInfoData, pRightSource->src.rowIndex);
      }

      __compar_fn_t fn = pOrder->compFn;
      if (!fn) {
        fn = getKeyComparFunc(pLeftColInfoData->info.type, pOrder->order);
        pOrder->compFn = fn;
      }

      int ret = fn(left1, right1);
      if (ret == 0) {
        continue;
      } else {
        return ret;
      }
    }
  }
  return 0;
}

static int32_t doInternalMergeSort(SSortHandle* pHandle) {
  size_t numOfSources = taosArrayGetSize(pHandle->pOrderedSource);
  if (numOfSources == 0) {
    return 0;
  }

  // Calculate the I/O counts to complete the data sort.
  double sortPass = floorl(log2(numOfSources) / log2(pHandle->numOfPages));

  pHandle->totalElapsed = taosGetTimestampUs() - pHandle->startTs;

  if (sortPass > 0) {
    size_t s = pHandle->pBuf ? getTotalBufSize(pHandle->pBuf) : 0;
    qDebug("%s %d rounds mergesort required to complete the sort, first-round sorted data size:%" PRIzu
           ", sort elapsed:%" PRId64 ", total elapsed:%" PRId64,
           pHandle->idStr, (int32_t)(sortPass + 1), s, pHandle->sortElapsed, pHandle->totalElapsed);
  } else {
    qDebug("%s ordered source:%" PRIzu ", available buf:%d, no need internal sort", pHandle->idStr, numOfSources,
           pHandle->numOfPages);
  }

  int32_t numOfRows = blockDataGetCapacityInRow(pHandle->pDataBlock, pHandle->pageSize,
                                                blockDataGetSerialMetaSize(taosArrayGetSize(pHandle->pDataBlock->pDataBlock)));
  blockDataEnsureCapacity(pHandle->pDataBlock, numOfRows);

  // the initial pass + sortPass + final mergePass
  pHandle->loops = sortPass + 2;

  size_t numOfSorted = taosArrayGetSize(pHandle->pOrderedSource);
  for (int32_t t = 0; t < sortPass; ++t) {
    int64_t st = taosGetTimestampUs();

    SArray* pResList = taosArrayInit(4, POINTER_BYTES);

    int32_t numOfInputSources = pHandle->numOfPages;
    int32_t sortGroup = (numOfSorted + numOfInputSources - 1) / numOfInputSources;

    // Only *numOfInputSources* can be loaded into buffer to perform the external sort.
    for (int32_t i = 0; i < sortGroup; ++i) {
      qDebug("internal merge sort pass %d group %d. num input sources %d ", t, i, numOfInputSources);
      pHandle->sourceId += 1;

      int32_t end = (i + 1) * numOfInputSources - 1;
      if (end > numOfSorted - 1) {
        end = numOfSorted - 1;
      }

      pHandle->cmpParam.numOfSources = end - i * numOfInputSources + 1;

      int32_t code = sortComparInit(&pHandle->cmpParam, pHandle->pOrderedSource, i * numOfInputSources, end, pHandle);
      if (code != TSDB_CODE_SUCCESS) {
        taosArrayDestroy(pResList);
        return code;
      }

      code =
          tMergeTreeCreate(&pHandle->pMergeTree, pHandle->cmpParam.numOfSources, &pHandle->cmpParam, pHandle->comparFn);
      if (code != TSDB_CODE_SUCCESS) {
        taosArrayDestroy(pResList);
        return code;
      }

      int nMergedRows = 0;

      SArray* pPageIdList = taosArrayInit(4, sizeof(int32_t));
      while (1) {
        if (tsortIsClosed(pHandle) || (pHandle->abortCheckFn && pHandle->abortCheckFn(pHandle->abortCheckParam))) {
          code = terrno = TSDB_CODE_TSC_QUERY_CANCELLED;
          return code;
        }
        SSDataBlock* pDataBlock = getSortedBlockDataInner(pHandle, &pHandle->cmpParam, numOfRows);
        if (pDataBlock == NULL) {
          break;
        }

        int32_t pageId = -1;
        void*   pPage = getNewBufPage(pHandle->pBuf, &pageId);
        if (pPage == NULL) {
          taosArrayDestroy(pResList);
          taosArrayDestroy(pPageIdList);
          return terrno;
        }

        taosArrayPush(pPageIdList, &pageId);

        int32_t size =
            blockDataGetSize(pDataBlock) + sizeof(int32_t) + taosArrayGetSize(pDataBlock->pDataBlock) * sizeof(int32_t);
        ASSERT(size <= getBufPageSize(pHandle->pBuf));

        blockDataToBuf(pPage, pDataBlock);

        setBufPageDirty(pPage, true);
        releaseBufPage(pHandle->pBuf, pPage);
        nMergedRows += pDataBlock->info.rows;

        blockDataCleanup(pDataBlock);
        if ((pHandle->mergeLimit != -1) && (nMergedRows >= pHandle->mergeLimit)) {
          break;
        }        
      }

      sortComparCleanup(&pHandle->cmpParam);
      tMergeTreeDestroy(&pHandle->pMergeTree);
      pHandle->numOfCompletedSources = 0;

      SSDataBlock* pBlock = createOneDataBlock(pHandle->pDataBlock, false);
      code = doAddNewExternalMemSource(pHandle->pBuf, pResList, pBlock, &pHandle->sourceId, pPageIdList);
      if (code != TSDB_CODE_SUCCESS) {
        taosArrayDestroy(pResList);
        return code;
      }
    }

    tsortClearOrderdSource(pHandle->pOrderedSource, NULL, NULL);
    taosArrayAddAll(pHandle->pOrderedSource, pResList);
    taosArrayDestroy(pResList);

    numOfSorted = taosArrayGetSize(pHandle->pOrderedSource);

    int64_t el = taosGetTimestampUs() - st;
    pHandle->totalElapsed += el;

    SDiskbasedBufStatis statis = getDBufStatis(pHandle->pBuf);
    qDebug("%s %d round mergesort, elapsed:%" PRId64 " readDisk:%.2f Kb, flushDisk:%.2f Kb", pHandle->idStr, t + 1, el,
           statis.loadBytes / 1024.0, statis.flushBytes / 1024.0);

    if (pHandle->type == SORT_MULTISOURCE_MERGE) {
      pHandle->type = SORT_SINGLESOURCE_SORT;
      pHandle->comparFn = msortComparFn;
    }
  }

  pHandle->cmpParam.numOfSources = taosArrayGetSize(pHandle->pOrderedSource);
  return 0;
}

// get sort page size
int32_t getProperSortPageSize(size_t rowSize, uint32_t numOfCols) {
  uint32_t pgSize = rowSize * 4 + blockDataGetSerialMetaSize(numOfCols);
  if (pgSize < DEFAULT_PAGESIZE) {
    return DEFAULT_PAGESIZE;
  }

  return pgSize;
}

static int32_t createPageBuf(SSortHandle* pHandle) {
  if (pHandle->pBuf == NULL) {
    if (!osTempSpaceAvailable()) {
      terrno = TSDB_CODE_NO_DISKSPACE;
      qError("create page buf failed since %s, tempDir:%s", terrstr(), tsTempDir);
      return terrno;
    }

    int32_t code = createDiskbasedBuf(&pHandle->pBuf, pHandle->pageSize, pHandle->numOfPages * pHandle->pageSize,
                                      "tableBlocksBuf", tsTempDir);
    dBufSetPrintInfo(pHandle->pBuf);
    if (code != TSDB_CODE_SUCCESS) {
      return code;
    }
  }
  return 0;
}

void tsortAppendTupleToBlock(SSortHandle* pHandle, SSDataBlock* pBlock, STupleHandle* pTupleHandle) {
  if (pHandle->bSortByRowId) {
    int32_t pageId = *(int32_t*)tsortGetValue(pTupleHandle, 1);
    int32_t offset = *(int32_t*)tsortGetValue(pTupleHandle, 2);
    void*   page = getBufPage(pHandle->pExtRowsBuf, pageId);

    int32_t numOfCols = taosArrayGetSize(pBlock->pDataBlock);
    char*   buf = (char*)page + offset;
    char*   isNull = (char*)buf;
    char*   pStart = (char*)buf + sizeof(int8_t) * numOfCols;
    for (int32_t i = 0; i < numOfCols; ++i) {
      SColumnInfoData* pColInfo = taosArrayGet(pBlock->pDataBlock, i);

      if (!isNull[i]) {
        colDataSetVal(pColInfo, pBlock->info.rows, pStart, false);
        if (pColInfo->info.type == TSDB_DATA_TYPE_JSON) {
          int32_t dataLen = getJsonValueLen(pStart);
          pStart += dataLen;
        } else if (IS_VAR_DATA_TYPE(pColInfo->info.type)) {
          pStart += varDataTLen(pStart);
        } else {
          int32_t bytes = pColInfo->info.bytes;
          pStart += bytes;
        }
      } else {
        colDataSetNULL(pColInfo, pBlock->info.rows);
      }
    }

    if (*(int32_t*)pStart != pStart - buf) {
      qError("table merge scan row buf deserialization. length error %d != %d ", *(int32_t*)pStart,
             (int32_t)(pStart - buf));
    };

    releaseBufPage(pHandle->pExtRowsBuf, page);

    pBlock->info.dataLoad = 1;
    pBlock->info.scanFlag = ((SDataBlockInfo*)tsortGetBlockInfo(pTupleHandle))->scanFlag;
    pBlock->info.rows += 1;
  } else {
    for (int32_t i = 0; i < taosArrayGetSize(pBlock->pDataBlock); ++i) {
      SColumnInfoData* pColInfo = taosArrayGet(pBlock->pDataBlock, i);
      bool             isNull = tsortIsNullVal(pTupleHandle, i);
      if (isNull) {
        colDataSetNULL(pColInfo, pBlock->info.rows);
      } else {
        char* pData = tsortGetValue(pTupleHandle, i);
        if (pData != NULL) {
          colDataSetVal(pColInfo, pBlock->info.rows, pData, false);
        }
      }
    }

    pBlock->info.dataLoad = 1;
    pBlock->info.scanFlag = ((SDataBlockInfo*)tsortGetBlockInfo(pTupleHandle))->scanFlag;
    pBlock->info.rows += 1;
  }
}

static int32_t getPageFromExtSrcRowsBuf(SDiskbasedBuf* pResultBuf, int32_t rowBytes, int32_t* pPageId, SFilePage** ppFilePage) {
  SFilePage* pFilePage = NULL;

  int32_t pageId = -1;
  SArray* list = getDataBufPagesIdList(pResultBuf);

  if (taosArrayGetSize(list) == 0) {
    pFilePage = getNewBufPage(pResultBuf, &pageId);
    pFilePage->num = sizeof(SFilePage);
  } else {
    SPageInfo* pi = getLastPageInfo(list);
    pFilePage = getBufPage(pResultBuf, getPageId(pi));
    if (pFilePage == NULL) {
      qError("failed to get buffer, code:%s", tstrerror(terrno));
      return terrno;
    }

    pageId = getPageId(pi);

    if (pFilePage->num + rowBytes > getBufPageSize(pResultBuf)) {
      releaseBufPageInfo(pResultBuf, pi);

      pFilePage = getNewBufPage(pResultBuf, &pageId);
      if (pFilePage != NULL) {
        pFilePage->num = sizeof(SFilePage);
      }
    }
  }

  if (pFilePage == NULL) {
    qError("failed to get buffer, code:%s", tstrerror(terrno));
    return terrno;
  }

  *pPageId = pageId;
  *ppFilePage = pFilePage;
  return TSDB_CODE_SUCCESS;
}

static int32_t blockRowToBuf(SSDataBlock* pBlock, int32_t rowIdx, char* buf) {
  size_t numOfCols = taosArrayGetSize(pBlock->pDataBlock);

  char* isNull = (char*)buf;
  char* pStart = (char*)buf + sizeof(int8_t) * numOfCols;
  for (int32_t i = 0; i < numOfCols; ++i) {
    SColumnInfoData* pCol = taosArrayGet(pBlock->pDataBlock, i);
    if (colDataIsNull_s(pCol, rowIdx)) {
      isNull[i] = 1;
      continue;
    }

    isNull[i] = 0;
    char* pData = colDataGetData(pCol, rowIdx);
    if (pCol->info.type == TSDB_DATA_TYPE_JSON) {
      if (pCol->pData) {
        int32_t dataLen = getJsonValueLen(pData);
        memcpy(pStart, pData, dataLen);
        pStart += dataLen;
      } else {
        // the column that is pre-allocated has no data and has offset
        *pStart = 0;
        pStart += 1;
      }
    } else if (IS_VAR_DATA_TYPE(pCol->info.type)) {
      if (pCol->pData) {
        varDataCopy(pStart, pData);
        pStart += varDataTLen(pData);
      } else {
        // the column that is pre-allocated has no data and has offset
        *(VarDataLenT*)(pStart) = 0;
        pStart += VARSTR_HEADER_SIZE;
      }
    } else {
      int32_t bytes = pCol->info.bytes;
      memcpy(pStart, pData, bytes);
      pStart += bytes;
    }
  }
  *(int32_t*)pStart = (char*)pStart - (char*)buf;
  pStart += sizeof(int32_t);
  return (int32_t)(pStart - (char*)buf);
}

static int32_t saveBlockRowToExtRowsBuf(SSortHandle* pHandle, SSDataBlock* pBlock, int32_t rowIdx, int32_t* pPageId, int32_t* pOffset, int32_t* pLength) {
  SDiskbasedBuf* pResultBuf = pHandle->pExtRowsBuf;
  int32_t rowBytes = blockDataGetRowSize(pBlock) + taosArrayGetSize(pBlock->pDataBlock) + sizeof(int32_t);
  int32_t pageId = -1;
  SFilePage* pFilePage = NULL;
  int32_t code = getPageFromExtSrcRowsBuf(pResultBuf, rowBytes, &pageId, &pFilePage);
  if (code != TSDB_CODE_SUCCESS) {
    return code;
  }

  *pPageId = pageId;
  *pOffset = pFilePage->num;
  *pLength = blockRowToBuf(pBlock, rowIdx, (char*)pFilePage + (*pOffset));

  pFilePage->num += (*pLength);
  setBufPageDirty(pFilePage, true);
  releaseBufPage(pResultBuf, pFilePage);
  return 0;
}


static void appendToRowIndexDataBlock(SSortHandle* pHandle, SSDataBlock* pSource, int32_t* rowIndex) {
  int32_t pageId = -1;
  int32_t offset = -1;
  int32_t length = -1;
  saveBlockRowToExtRowsBuf(pHandle, pSource, *rowIndex, &pageId, &offset, &length);

  SSDataBlock* pBlock = pHandle->pDataBlock;
  SColumnInfoData* pSrcTsCol = taosArrayGet(pSource->pDataBlock, pHandle->extRowsOrderInfo.slotId);
  SColumnInfoData* pTsCol = taosArrayGet(pBlock->pDataBlock, 0);
  char* pData = colDataGetData(pSrcTsCol, *rowIndex);
  colDataSetVal(pTsCol, pBlock->info.rows, pData, false);

  SColumnInfoData* pPageIdCol = taosArrayGet(pBlock->pDataBlock, 1);
  colDataSetInt32(pPageIdCol, pBlock->info.rows, &pageId);

  SColumnInfoData* pOffsetCol = taosArrayGet(pBlock->pDataBlock, 2);
  colDataSetInt32(pOffsetCol, pBlock->info.rows, &offset);

  pBlock->info.rows += 1;
  *rowIndex += 1;
}

static void initRowIdSort(SSortHandle* pHandle) {

  SSDataBlock* pSortInput = createDataBlock();
  SColumnInfoData tsCol = createColumnInfoData(TSDB_DATA_TYPE_TIMESTAMP, 8, 1);
  blockDataAppendColInfo(pSortInput, &tsCol);
  SColumnInfoData pageIdCol = createColumnInfoData(TSDB_DATA_TYPE_INT, 4, 2);
  blockDataAppendColInfo(pSortInput, &pageIdCol);
  SColumnInfoData  offsetCol = createColumnInfoData(TSDB_DATA_TYPE_INT, 4, 3);
  blockDataAppendColInfo(pSortInput, &offsetCol);

  blockDataDestroy(pHandle->pDataBlock);
  pHandle->pDataBlock = pSortInput;

  int32_t  rowSize = blockDataGetRowSize(pHandle->pDataBlock);
  size_t nCols = taosArrayGetSize(pHandle->pDataBlock->pDataBlock);
  pHandle->pageSize = getProperSortPageSize(rowSize, nCols);
  pHandle->numOfPages = 2048;

  SBlockOrderInfo* pOrder = taosArrayGet(pHandle->pSortInfo, 0);
  SBlockOrderInfo bi = {0};
  bi.order = pOrder->order;
  bi.slotId = 0;
  bi.nullFirst = NULL_ORDER_FIRST;

  SArray*         aOrder = taosArrayInit(1, sizeof(SBlockOrderInfo));
  taosArrayPush(aOrder, &bi);

  taosArrayDestroy(pHandle->pSortInfo);
  pHandle->pSortInfo = aOrder;
  return;
}

int32_t tsortSetSortByRowId(SSortHandle* pHandle, int32_t extRowsPageSize, int32_t extRowsMemSize) {
  int32_t code = createDiskbasedBuf(&pHandle->pExtRowsBuf, extRowsPageSize, extRowsMemSize, "sort-ext-rows", tsTempDir);
  dBufSetPrintInfo(pHandle->pExtRowsBuf);
  pHandle->extRowsPageSize = extRowsPageSize;
  pHandle->extRowsMemSize = extRowsMemSize;
  SBlockOrderInfo* pOrder = taosArrayGet(pHandle->pSortInfo, 0);
  pHandle->extRowsOrderInfo = *pOrder;
  initRowIdSort(pHandle);
  pHandle->bSortByRowId = true;
  return code;
}

typedef struct SBlkMergeSupport {
  int64_t** aTs;
  int32_t* aRowIdx;
  int32_t order;
} SBlkMergeSupport;

static int32_t blockCompareTsFn(const void* pLeft, const void* pRight, void* param) {
  int32_t left = *(int32_t*)pLeft;
  int32_t right = *(int32_t*)pRight;

  SBlkMergeSupport* pSup = (SBlkMergeSupport*)param;
  if (pSup->aRowIdx[left] == -1) {
    return 1;
  } else if (pSup->aRowIdx[right] == -1) {
    return -1;
  }

  int64_t leftTs = pSup->aTs[left][pSup->aRowIdx[left]];
  int64_t rightTs = pSup->aTs[right][pSup->aRowIdx[right]];

  int32_t ret = leftTs>rightTs ? 1 : ((leftTs < rightTs) ? -1 : 0);
  if (pSup->order == TSDB_ORDER_DESC) {
    ret = -1 * ret;
  }
  return ret;
}

static int32_t appendDataBlockToPageBuf(SSortHandle* pHandle, SSDataBlock* blk, SArray* aPgId) {
  int32_t pageId = -1;
  void*   pPage = getNewBufPage(pHandle->pBuf, &pageId);
  if (pPage == NULL) {
    return terrno;
  }
  taosArrayPush(aPgId, &pageId);

  int32_t size = blockDataGetSize(blk) + sizeof(int32_t) + taosArrayGetSize(blk->pDataBlock) * sizeof(int32_t);
  ASSERT(size <= getBufPageSize(pHandle->pBuf));
  
  blockDataToBuf(pPage, blk);

  setBufPageDirty(pPage, true);
  releaseBufPage(pHandle->pBuf, pPage);

  return 0;
}

static int32_t getPageBufIncForRow(SSDataBlock* blk, int32_t row, int32_t rowIdxInPage) {
  int sz = 0;
  int numCols = taosArrayGetSize(blk->pDataBlock);
  if (!blk->info.hasVarCol) {
    sz += numCols * ((rowIdxInPage & 0x7) == 0 ? 1: 0);
    sz += blockDataGetRowSize(blk);
  } else {
    for (int32_t i = 0; i < numCols; ++i) {
      SColumnInfoData* pColInfoData = TARRAY_GET_ELEM(blk->pDataBlock, i);
      if (IS_VAR_DATA_TYPE(pColInfoData->info.type)) {
        if ((pColInfoData->varmeta.offset[row] != -1) && (pColInfoData->pData)) {
          char* p = colDataGetData(pColInfoData, row);
          sz += varDataTLen(p);
        }

        sz += sizeof(pColInfoData->varmeta.offset[0]);
      } else {
        sz += pColInfoData->info.bytes;

        if (((rowIdxInPage) & 0x07) == 0) {
          sz += 1; // bitmap
        }
      }
    }    
  }
  return sz;
}

static int32_t sortBlocksToExtSource(SSortHandle* pHandle, SArray* aBlk, SArray* aExtSrc) {
  int32_t code = TSDB_CODE_SUCCESS;
  int pgHeaderSz = sizeof(int32_t) + sizeof(int32_t) * taosArrayGetSize(pHandle->pDataBlock->pDataBlock);
  int32_t rowCap = blockDataGetCapacityInRow(pHandle->pDataBlock, pHandle->pageSize, pgHeaderSz);
  blockDataEnsureCapacity(pHandle->pDataBlock, rowCap);
  blockDataCleanup(pHandle->pDataBlock);
  int32_t numBlks = taosArrayGetSize(aBlk);

  SBlockOrderInfo* pOrigBlockOrder = (!pHandle->bSortByRowId) ? taosArrayGet(pHandle->pSortInfo, 0) : &pHandle->extRowsOrderInfo;
  SBlockOrderInfo* pHandleBlockOrder = taosArrayGet(pHandle->pSortInfo, 0);
  SBlkMergeSupport sup;
  sup.aRowIdx = taosMemoryCalloc(numBlks, sizeof(int32_t));
  sup.aTs = taosMemoryCalloc(numBlks, sizeof(int64_t*));
  sup.order = pOrigBlockOrder->order;
  for (int i = 0; i < numBlks; ++i) {
    SSDataBlock* blk = taosArrayGetP(aBlk, i);
    SColumnInfoData* col = taosArrayGet(blk->pDataBlock, pOrigBlockOrder->slotId);
    sup.aTs[i] = (int64_t*)col->pData;
    sup.aRowIdx[i] = 0;
  }

  int32_t totalRows = 0;
  for (int i = 0; i < numBlks; ++i) {
    SSDataBlock* blk = taosArrayGetP(aBlk, i);
    totalRows += blk->info.rows;
  }

  SMultiwayMergeTreeInfo* pTree = NULL;        
  code = tMergeTreeCreate(&pTree, taosArrayGetSize(aBlk), &sup, blockCompareTsFn);
  if (TSDB_CODE_SUCCESS != code) {
    taosMemoryFree(sup.aRowIdx);
    taosMemoryFree(sup.aTs);
    return code;
  }

  SArray* aPgId = taosArrayInit(8, sizeof(int32_t));
  int32_t nRows = 0;
  int32_t nMergedRows = 0;
  bool mergeLimitReached = false;
  size_t blkPgSz = pgHeaderSz;
  int64_t lastPageBufTs = (pHandleBlockOrder->order == TSDB_ORDER_ASC) ? INT64_MAX : INT64_MIN;
  int64_t currTs = (pHandleBlockOrder->order == TSDB_ORDER_ASC) ? INT64_MAX : INT64_MIN;
  while (nRows < totalRows) {
    int32_t minIdx = tMergeTreeGetChosenIndex(pTree);
    SSDataBlock* minBlk = taosArrayGetP(aBlk, minIdx);
    int32_t minRow = sup.aRowIdx[minIdx];
    SSDataBlock* incBlock = (pHandle->bSortByRowId) ? pHandle->pDataBlock : minBlk;
    int32_t bufInc = getPageBufIncForRow(incBlock, minRow, pHandle->pDataBlock->info.rows);

    if (blkPgSz <= pHandle->pageSize && blkPgSz + bufInc > pHandle->pageSize) {
        SColumnInfoData* tsCol = taosArrayGet(pHandle->pDataBlock->pDataBlock, pHandleBlockOrder->slotId);
        lastPageBufTs = ((int64_t*)tsCol->pData)[pHandle->pDataBlock->info.rows - 1];
        code = appendDataBlockToPageBuf(pHandle, pHandle->pDataBlock, aPgId);
        if (code != TSDB_CODE_SUCCESS) {
          taosMemoryFree(pTree);
          taosArrayDestroy(aPgId);
          taosMemoryFree(sup.aRowIdx);
          taosMemoryFree(sup.aTs);
          return code;
        }
        nMergedRows += pHandle->pDataBlock->info.rows;
        blockDataCleanup(pHandle->pDataBlock);
        blkPgSz = pgHeaderSz;
        incBlock = (pHandle->bSortByRowId) ? pHandle->pDataBlock : minBlk;
        bufInc = getPageBufIncForRow(incBlock, minRow, 0);
        
        if ((pHandle->mergeLimit != -1) && (nMergedRows >= pHandle->mergeLimit)) {
          mergeLimitReached = true;
          if ((lastPageBufTs < pHandle->currMergeLimitTs && pHandleBlockOrder->order == TSDB_ORDER_ASC) ||
              (lastPageBufTs > pHandle->currMergeLimitTs && pHandleBlockOrder->order == TSDB_ORDER_DESC)) {
                pHandle->currMergeLimitTs = lastPageBufTs;
          }
          break;
        }        
    }
    blockDataEnsureCapacity(pHandle->pDataBlock, pHandle->pDataBlock->info.rows + 1);
    if (!pHandle->bSortByRowId) {
        appendOneRowToDataBlock(pHandle->pDataBlock, minBlk, &minRow);
    } else {
        appendToRowIndexDataBlock(pHandle, minBlk, &minRow);
    }
    blkPgSz += bufInc;

    ++nRows;

    if (sup.aRowIdx[minIdx] == minBlk->info.rows - 1) {
      sup.aRowIdx[minIdx] = -1;
    } else {
      ++sup.aRowIdx[minIdx];
    }
    tMergeTreeAdjust(pTree, tMergeTreeGetAdjustIndex(pTree));
  }
  if (pHandle->pDataBlock->info.rows > 0) {
    if (!mergeLimitReached) {
      SColumnInfoData* tsCol = taosArrayGet(pHandle->pDataBlock->pDataBlock, pHandleBlockOrder->slotId);
      lastPageBufTs = ((int64_t*)tsCol->pData)[pHandle->pDataBlock->info.rows - 1];
      code = appendDataBlockToPageBuf(pHandle, pHandle->pDataBlock, aPgId);
      if (code != TSDB_CODE_SUCCESS) {
        taosArrayDestroy(aPgId);
        taosMemoryFree(pTree);
        taosMemoryFree(sup.aRowIdx);
        taosMemoryFree(sup.aTs);
        return code;
      }      
      nMergedRows += pHandle->pDataBlock->info.rows;
      if ((pHandle->mergeLimit != -1) && (nMergedRows >= pHandle->mergeLimit)) {
          mergeLimitReached = true;
          if ((lastPageBufTs < pHandle->currMergeLimitTs && pHandleBlockOrder->order == TSDB_ORDER_ASC) ||
              (lastPageBufTs > pHandle->currMergeLimitTs && pHandleBlockOrder->order == TSDB_ORDER_DESC)) {
                pHandle->currMergeLimitTs = lastPageBufTs;
          }
      }
    }
    blockDataCleanup(pHandle->pDataBlock);
  }
  SSDataBlock* pMemSrcBlk = createOneDataBlock(pHandle->pDataBlock, false);
  doAddNewExternalMemSource(pHandle->pBuf, aExtSrc, pMemSrcBlk, &pHandle->sourceId, aPgId);

  taosMemoryFree(sup.aRowIdx);
  taosMemoryFree(sup.aTs);

  tMergeTreeDestroy(&pTree);

  return 0;
}

static SSDataBlock* getRowsBlockWithinMergeLimit(const SSortHandle* pHandle, SSHashObj* mTableNumRows, SSDataBlock* pOrigBlk, bool* pExtractedBlock) {
  int64_t nRows = 0;
  int64_t prevRows = 0;
  void*   pNum = tSimpleHashGet(mTableNumRows, &pOrigBlk->info.id.uid, sizeof(pOrigBlk->info.id.uid));
  if (pNum == NULL) {
    prevRows = 0;
    nRows = pOrigBlk->info.rows;
    tSimpleHashPut(mTableNumRows, &pOrigBlk->info.id.uid, sizeof(pOrigBlk->info.id.uid), &nRows, sizeof(nRows));
  } else {
    prevRows = *(int64_t*)pNum;
    *(int64_t*)pNum = *(int64_t*)pNum + pOrigBlk->info.rows;
    nRows = *(int64_t*)pNum;
  }

  int64_t keepRows = pOrigBlk->info.rows;
  if (nRows >= pHandle->mergeLimit) {
    if (pHandle->mergeLimitReachedFn) {
      pHandle->mergeLimitReachedFn(pOrigBlk->info.id.uid, pHandle->mergeLimitReachedParam);
    }
    keepRows = pHandle->mergeLimit - prevRows;
  }
  
  SSDataBlock* pBlock = NULL;
  if (keepRows != pOrigBlk->info.rows) {
    pBlock = blockDataExtractBlock(pOrigBlk, 0, keepRows);
    *pExtractedBlock = true;
  } else {
    *pExtractedBlock = false;
    pBlock = pOrigBlk;
  }
  return pBlock;
}

static int32_t createBlocksMergeSortInitialSources(SSortHandle* pHandle) {
  size_t           nSrc = taosArrayGetSize(pHandle->pOrderedSource);
  SArray*          aExtSrc = taosArrayInit(nSrc, POINTER_BYTES);

  size_t maxBufSize = (pHandle->bSortByRowId) ? pHandle->extRowsMemSize : (pHandle->numOfPages * pHandle->pageSize);

  int32_t code = createPageBuf(pHandle);
  if (code != TSDB_CODE_SUCCESS) {
    taosArrayDestroy(aExtSrc);
    return code;
  }

  SSortSource* pSrc = taosArrayGetP(pHandle->pOrderedSource, 0);
  int32_t      szSort = 0;

  SBlockOrderInfo* pOrigOrder = (!pHandle->bSortByRowId) ? taosArrayGet(pHandle->pSortInfo, 0) : &pHandle->extRowsOrderInfo;
  if (pOrigOrder->order == TSDB_ORDER_ASC) {
    pHandle->currMergeLimitTs = INT64_MAX;
  } else {
    pHandle->currMergeLimitTs = INT64_MIN;
  }

  SSHashObj* mTableNumRows = tSimpleHashInit(8192, taosGetDefaultHashFunction(TSDB_DATA_TYPE_UBIGINT));
  SArray* aBlkSort = taosArrayInit(8, POINTER_BYTES);
  SSHashObj* mUidBlk = tSimpleHashInit(64, taosGetDefaultHashFunction(TSDB_DATA_TYPE_UBIGINT));
  while (1) {
    SSDataBlock* pBlk = pHandle->fetchfp(pSrc->param);

    int64_t p = taosGetTimestampUs();
    bool bExtractedBlock = false;
    if (pBlk != NULL && pHandle->mergeLimit > 0) {
      pBlk = getRowsBlockWithinMergeLimit(pHandle, mTableNumRows, pBlk, &bExtractedBlock);
    }

    if (pBlk != NULL) {
      SColumnInfoData* tsCol = taosArrayGet(pBlk->pDataBlock, pOrigOrder->slotId);
      int64_t firstRowTs = *(int64_t*)tsCol->pData;
      if ((pOrigOrder->order == TSDB_ORDER_ASC && firstRowTs > pHandle->currMergeLimitTs)  ||
          (pOrigOrder->order == TSDB_ORDER_DESC && firstRowTs < pHandle->currMergeLimitTs)) {
            continue;
          }
    }

    if (pBlk != NULL) {
      szSort += blockDataGetSize(pBlk);

      void* ppBlk = tSimpleHashGet(mUidBlk, &pBlk->info.id.uid, sizeof(pBlk->info.id.uid));
      if (ppBlk != NULL) {
        SSDataBlock* tBlk = *(SSDataBlock**)(ppBlk);
        blockDataMerge(tBlk, pBlk);
        if (bExtractedBlock) {
          blockDataDestroy(pBlk);
        }
      } else {
        SSDataBlock* tBlk = (bExtractedBlock) ? pBlk : createOneDataBlock(pBlk, true);
        tSimpleHashPut(mUidBlk, &pBlk->info.id.uid, sizeof(pBlk->info.id.uid), &tBlk, POINTER_BYTES);
        taosArrayPush(aBlkSort, &tBlk);
      }
    }

    if ((pBlk != NULL && szSort > maxBufSize) || (pBlk == NULL && szSort > 0)) {
      tSimpleHashClear(mUidBlk);

<<<<<<< HEAD
      int64_t p = taosGetTimestampUs();
      code = sortBlocksToExtSource(pHandle, aBlkSort, aExtSrc);
=======
      code = sortBlocksToExtSource(pHandle, aBlkSort, pOrder, aExtSrc);
>>>>>>> 01c50d8d
      if (code != TSDB_CODE_SUCCESS) {
        tSimpleHashCleanup(mUidBlk);
        taosArrayDestroy(aBlkSort);
        taosArrayDestroy(aExtSrc);
        return code;
      }

      int64_t el = taosGetTimestampUs() - p;
      pHandle->sortElapsed += el;

      for (int i = 0; i < taosArrayGetSize(aBlkSort); ++i) {
        blockDataDestroy(taosArrayGetP(aBlkSort, i));
      }
      taosArrayClear(aBlkSort);
      szSort = 0;
      qDebug("source %zu created", taosArrayGetSize(aExtSrc));
    }
    if (pBlk == NULL) {
      break;
    }

    if (tsortIsClosed(pHandle)) {
      tSimpleHashClear(mUidBlk);
      for (int i = 0; i < taosArrayGetSize(aBlkSort); ++i) {
        blockDataDestroy(taosArrayGetP(aBlkSort, i));
      }
      taosArrayClear(aBlkSort);
      break;
    }
  }

  tSimpleHashCleanup(mUidBlk);
  taosArrayDestroy(aBlkSort);
  tsortClearOrderdSource(pHandle->pOrderedSource, NULL, NULL);
  if (!tsortIsClosed(pHandle)) {
    taosArrayAddAll(pHandle->pOrderedSource, aExtSrc);
  }
  taosArrayDestroy(aExtSrc);
  tSimpleHashCleanup(mTableNumRows);
  pHandle->type = SORT_SINGLESOURCE_SORT;
  return TSDB_CODE_SUCCESS;
}

static int32_t createBlocksQuickSortInitialSources(SSortHandle* pHandle) {
  int32_t code = 0;
  size_t  sortBufSize = pHandle->numOfPages * pHandle->pageSize;

  SSortSource** pSource = taosArrayGet(pHandle->pOrderedSource, 0);
  SSortSource*  source = *pSource;
  *pSource = NULL;

  tsortClearOrderdSource(pHandle->pOrderedSource, NULL, NULL);

  while (1) {
    SSDataBlock* pBlock = pHandle->fetchfp(source->param);
    if (pBlock == NULL) {
      break;
    }

    if (pHandle->pDataBlock == NULL) {
      uint32_t numOfCols = taosArrayGetSize(pBlock->pDataBlock);
      pHandle->pageSize = getProperSortPageSize(blockDataGetRowSize(pBlock), numOfCols);

      // todo, number of pages are set according to the total available sort buffer
      pHandle->numOfPages = 1024;
      sortBufSize = pHandle->numOfPages * pHandle->pageSize;
      pHandle->pDataBlock = createOneDataBlock(pBlock, false);
    }

    if (pHandle->beforeFp != NULL) {
      pHandle->beforeFp(pBlock, pHandle->param);
    }

    code = blockDataMerge(pHandle->pDataBlock, pBlock);
    if (code != TSDB_CODE_SUCCESS) {
      if (source->param && !source->onlyRef) {
        taosMemoryFree(source->param);
      }
      if (!source->onlyRef && source->src.pBlock) {
        blockDataDestroy(source->src.pBlock);
        source->src.pBlock = NULL;
      }
      taosMemoryFree(source);
      return code;
    }

    size_t size = blockDataGetSize(pHandle->pDataBlock);
    if (size > sortBufSize) {
      // Perform the in-memory sort and then flush data in the buffer into disk.
      int64_t p = taosGetTimestampUs();
      code = blockDataSort(pHandle->pDataBlock, pHandle->pSortInfo);
      if (code != 0) {
        if (source->param && !source->onlyRef) {
          taosMemoryFree(source->param);
        }
        if (!source->onlyRef && source->src.pBlock) {
          blockDataDestroy(source->src.pBlock);
          source->src.pBlock = NULL;
        }

        taosMemoryFree(source);
        return code;
      }

      int64_t el = taosGetTimestampUs() - p;
      pHandle->sortElapsed += el;
      if (pHandle->pqMaxRows > 0) blockDataKeepFirstNRows(pHandle->pDataBlock, pHandle->pqMaxRows);
      code = doAddToBuf(pHandle->pDataBlock, pHandle);
      if (code != TSDB_CODE_SUCCESS) {
        return code;
      }
    }
  }

  if (source->param && !source->onlyRef) {
    taosMemoryFree(source->param);
  }

  taosMemoryFree(source);

  if (pHandle->pDataBlock != NULL && pHandle->pDataBlock->info.rows > 0) {
    size_t size = blockDataGetSize(pHandle->pDataBlock);

    // Perform the in-memory sort and then flush data in the buffer into disk.
    int64_t p = taosGetTimestampUs();

    code = blockDataSort(pHandle->pDataBlock, pHandle->pSortInfo);
    if (code != 0) {
      return code;
    }

    if (pHandle->pqMaxRows > 0) blockDataKeepFirstNRows(pHandle->pDataBlock, pHandle->pqMaxRows);
    int64_t el = taosGetTimestampUs() - p;
    pHandle->sortElapsed += el;

    // All sorted data can fit in memory, external memory sort is not needed. Return to directly
    if (size <= sortBufSize && pHandle->pBuf == NULL) {
      pHandle->cmpParam.numOfSources = 1;
      pHandle->inMemSort = true;

      pHandle->loops = 1;
      pHandle->tupleHandle.rowIndex = -1;
      pHandle->tupleHandle.pBlock = pHandle->pDataBlock;
      return 0;
    } else {
      code = doAddToBuf(pHandle->pDataBlock, pHandle);
    }
  }
  return code;
}

static int32_t createInitialSources(SSortHandle* pHandle) {
  int32_t code = 0;

  if (pHandle->type == SORT_SINGLESOURCE_SORT) {
    code = createBlocksQuickSortInitialSources(pHandle);
  } else if (pHandle->type == SORT_BLOCK_TS_MERGE) {
    code = createBlocksMergeSortInitialSources(pHandle);
  }
  qDebug("%zu sources created", taosArrayGetSize(pHandle->pOrderedSource));
  return code;
}

static bool tsortOpenForBufMergeSort(SSortHandle* pHandle) {
  int32_t code = createInitialSources(pHandle);
  if (code != TSDB_CODE_SUCCESS) {
    return code;
  }

  // do internal sort
  code = doInternalMergeSort(pHandle);
  if (code != TSDB_CODE_SUCCESS) {
    return code;
  }

  int32_t numOfSources = taosArrayGetSize(pHandle->pOrderedSource);
  if (pHandle->pBuf != NULL) {
    ASSERT(numOfSources <= getNumOfInMemBufPages(pHandle->pBuf));
  }

  if (numOfSources == 0) {
    return 0;
  }

  code = sortComparInit(&pHandle->cmpParam, pHandle->pOrderedSource, 0, numOfSources - 1, pHandle);
  if (code != TSDB_CODE_SUCCESS) {
    return code;
  }

  return tMergeTreeCreate(&pHandle->pMergeTree, pHandle->cmpParam.numOfSources, &pHandle->cmpParam, pHandle->comparFn);
}

int32_t tsortClose(SSortHandle* pHandle) {
  atomic_val_compare_exchange_8(&pHandle->closed, 0, 1);
  taosMsleep(10);
  return TSDB_CODE_SUCCESS;
}

bool tsortIsClosed(SSortHandle* pHandle) {
  return atomic_val_compare_exchange_8(&pHandle->closed, 1, 2);
}

void tsortSetClosed(SSortHandle* pHandle) {
  atomic_store_8(&pHandle->closed, 2);
}

void tsortSetMergeLimit(SSortHandle* pHandle, int64_t mergeLimit) {
  pHandle->mergeLimit = mergeLimit;
}

int32_t tsortSetFetchRawDataFp(SSortHandle* pHandle, _sort_fetch_block_fn_t fetchFp, void (*fp)(SSDataBlock*, void*),
                               void* param) {
  pHandle->fetchfp = fetchFp;
  pHandle->beforeFp = fp;
  pHandle->param = param;
  return TSDB_CODE_SUCCESS;
}

int32_t tsortSetComparFp(SSortHandle* pHandle, _sort_merge_compar_fn_t fp) {
  pHandle->comparFn = fp;
  return TSDB_CODE_SUCCESS;
}

int32_t tsortSetCompareGroupId(SSortHandle* pHandle, bool compareGroupId) {
  pHandle->cmpParam.cmpGroupId = compareGroupId;
  return TSDB_CODE_SUCCESS;
}

static STupleHandle* tsortBufMergeSortNextTuple(SSortHandle* pHandle) {
  if (tsortIsClosed(pHandle)) {
    return NULL;
  }
  if (pHandle->cmpParam.numOfSources == pHandle->numOfCompletedSources) {
    return NULL;
  }

  // All the data are hold in the buffer, no external sort is invoked.
  if (pHandle->inMemSort) {
    pHandle->tupleHandle.rowIndex += 1;
    if (pHandle->tupleHandle.rowIndex == pHandle->pDataBlock->info.rows) {
      pHandle->numOfCompletedSources = 1;
      return NULL;
    }

    return &pHandle->tupleHandle;
  }

  int32_t      index = tMergeTreeGetChosenIndex(pHandle->pMergeTree);
  SSortSource* pSource = pHandle->cmpParam.pSources[index];

  if (pHandle->needAdjust) {
    int32_t code = adjustMergeTreeForNextTuple(pSource, pHandle->pMergeTree, pHandle, &pHandle->numOfCompletedSources);
    if (code != TSDB_CODE_SUCCESS) {
      terrno = code;
      return NULL;
    }
  }

  // all sources are completed.
  if (pHandle->cmpParam.numOfSources == pHandle->numOfCompletedSources) {
    return NULL;
  }

  // Get the adjusted value after the loser tree is updated.
  index = tMergeTreeGetChosenIndex(pHandle->pMergeTree);
  pSource = pHandle->cmpParam.pSources[index];

  ASSERT(pSource->src.pBlock != NULL);

  pHandle->tupleHandle.rowIndex = pSource->src.rowIndex;
  pHandle->tupleHandle.pBlock = pSource->src.pBlock;

  pHandle->needAdjust = true;
  pSource->src.rowIndex += 1;

  return &pHandle->tupleHandle;
}

static bool tsortIsForceUsePQSort(SSortHandle* pHandle) {
  return pHandle->forceUsePQSort == true;
}

void tsortSetForceUsePQSort(SSortHandle* pHandle) {
  pHandle->forceUsePQSort = true;
}

static bool tsortIsPQSortApplicable(SSortHandle* pHandle) {
  if (pHandle->type != SORT_SINGLESOURCE_SORT) return false;
  if (tsortIsForceUsePQSort(pHandle)) return true;
  uint64_t maxRowsFitInMemory = pHandle->pqSortBufSize / (pHandle->pqMaxTupleLength + sizeof(char*));
  return maxRowsFitInMemory > pHandle->pqMaxRows;
}

static bool tsortPQCompFn(void* a, void* b, void* param) {
  SSortHandle* pHandle = param;
  int32_t res = pHandle->comparFn(a, b, param);
  if (res < 0) return 1;
  return 0;
}

static bool tsortPQComFnReverse(void*a, void* b, void* param) {
  SSortHandle* pHandle = param;
  int32_t res = pHandle->comparFn(a, b, param);
  if (res > 0) return 1;
  return 0;
}

static int32_t tupleComparFn(const void* pLeft, const void* pRight, void* param) {
  TupleDesc* pLeftDesc = (TupleDesc*)pLeft;
  TupleDesc* pRightDesc = (TupleDesc*)pRight;

  SSortHandle* pHandle = (SSortHandle*)param;
  SArray* orderInfo = (SArray*)pHandle->pSortInfo;
  uint32_t colNum = blockDataGetNumOfCols(pHandle->pDataBlock);
  for (int32_t i = 0; i < orderInfo->size; ++i) {
    SBlockOrderInfo* pOrder = TARRAY_GET_ELEM(orderInfo, i);
    void *lData = tupleDescGetField(pLeftDesc, pOrder->slotId, colNum);
    void *rData = tupleDescGetField(pRightDesc, pOrder->slotId, colNum);
    if (!lData && !rData) continue;
    if (!lData) return pOrder->nullFirst ? -1 : 1;
    if (!rData) return pOrder->nullFirst ? 1 : -1;

    int           type = ((SColumnInfoData*)taosArrayGet(pHandle->pDataBlock->pDataBlock, pOrder->slotId))->info.type;
    __compar_fn_t fn = getKeyComparFunc(type, pOrder->order);

    int ret = fn(lData, rData);
    if (ret == 0) {
      continue;
    } else {
      return ret;
    }
  }
  return 0;
}

static int32_t tsortOpenForPQSort(SSortHandle* pHandle) {
  pHandle->pBoundedQueue = createBoundedQueue(pHandle->pqMaxRows, tsortPQCompFn, destroyTuple, pHandle);
  if (NULL == pHandle->pBoundedQueue) return TSDB_CODE_OUT_OF_MEMORY;
  tsortSetComparFp(pHandle, tupleComparFn);

  SSortSource** pSource = taosArrayGet(pHandle->pOrderedSource, 0);
  SSortSource*  source = *pSource;

  pHandle->pDataBlock = NULL;
  uint32_t tupleLen = 0;
  PriorityQueueNode pqNode;
  while (1) {
    // fetch data
    SSDataBlock* pBlock = pHandle->fetchfp(source->param);
    if (NULL == pBlock) break;

    if (pHandle->beforeFp != NULL) {
      pHandle->beforeFp(pBlock, pHandle->param);
    }
    if (pHandle->pDataBlock == NULL) {
      pHandle->pDataBlock = createOneDataBlock(pBlock, false);
    }
    if (pHandle->pDataBlock == NULL) return TSDB_CODE_OUT_OF_MEMORY;

    size_t colNum = blockDataGetNumOfCols(pBlock);

    if (tupleLen == 0) {
      for (size_t colIdx = 0; colIdx < colNum; ++colIdx) {
        SColumnInfoData* pCol = taosArrayGet(pBlock->pDataBlock, colIdx);
        tupleLen += pCol->info.bytes;
        if (IS_VAR_DATA_TYPE(pCol->info.type)) {
          tupleLen += sizeof(VarDataLenT);
        }
      }
    }
    ReferencedTuple refTuple = {.desc.data = (char*)pBlock, .desc.type = ReferencedTupleType, .rowIndex = 0};
    for (size_t rowIdx = 0; rowIdx < pBlock->info.rows; ++rowIdx) {
      refTuple.rowIndex = rowIdx;
      pqNode.data = &refTuple;
      PriorityQueueNode* pPushedNode = taosBQPush(pHandle->pBoundedQueue, &pqNode);
      if (!pPushedNode) {
        // do nothing if push failed
      } else {
        pPushedNode->data = createAllocatedTuple(pBlock, colNum, tupleLen, rowIdx);
        if (pPushedNode->data == NULL) return TSDB_CODE_OUT_OF_MEMORY;
      }
    }
  }
  return TSDB_CODE_SUCCESS;
}

static STupleHandle* tsortPQSortNextTuple(SSortHandle* pHandle) {
  if (pHandle->pDataBlock == NULL) { // when no input stream datablock
    return NULL;
  }
  blockDataCleanup(pHandle->pDataBlock);
  blockDataEnsureCapacity(pHandle->pDataBlock, 1);
  // abandon the top tuple if queue size bigger than max size
  if (taosBQSize(pHandle->pBoundedQueue) == taosBQMaxSize(pHandle->pBoundedQueue) + 1) {
    taosBQPop(pHandle->pBoundedQueue);
  }
  if (pHandle->tmpRowIdx == 0) {
    // sort the results
    taosBQSetFn(pHandle->pBoundedQueue, tsortPQComFnReverse);
    taosBQBuildHeap(pHandle->pBoundedQueue);
  }
  if (taosBQSize(pHandle->pBoundedQueue) > 0) {
    uint32_t           colNum = blockDataGetNumOfCols(pHandle->pDataBlock);
    PriorityQueueNode* node = taosBQTop(pHandle->pBoundedQueue);
    char*              pTuple = ((TupleDesc*)node->data)->data;

    for (uint32_t i = 0; i < colNum; ++i) {
      void* pData = tupleGetField(pTuple, i, colNum);
      if (!pData) {
        colDataSetNULL(bdGetColumnInfoData(pHandle->pDataBlock, i), 0);
      } else {
        colDataSetVal(bdGetColumnInfoData(pHandle->pDataBlock, i), 0, pData, false);
      }
    }
    pHandle->pDataBlock->info.rows++;
    pHandle->tmpRowIdx++;
    taosBQPop(pHandle->pBoundedQueue);
  }
  if (pHandle->pDataBlock->info.rows == 0) return NULL;
  pHandle->tupleHandle.pBlock = pHandle->pDataBlock;
  return &pHandle->tupleHandle;
}

static STupleHandle* tsortSingleTableMergeNextTuple(SSortHandle* pHandle) {
  if (1 == pHandle->numOfCompletedSources) return NULL;
  if (pHandle->tupleHandle.pBlock && pHandle->tupleHandle.rowIndex + 1 < pHandle->tupleHandle.pBlock->info.rows) {
    pHandle->tupleHandle.rowIndex++;
  } else {
    if (pHandle->tupleHandle.rowIndex == -1) return NULL;
    SSortSource** pSource = taosArrayGet(pHandle->pOrderedSource, 0);
    SSortSource*  source = *pSource;
    SSDataBlock*  pBlock = pHandle->fetchfp(source->param);
    if (!pBlock || pBlock->info.rows == 0) {
      setCurrentSourceDone(source, pHandle);
      pHandle->tupleHandle.pBlock = NULL;
      return NULL;
    }
    pHandle->tupleHandle.pBlock = pBlock;
    pHandle->tupleHandle.rowIndex = 0;
  }
  return &pHandle->tupleHandle;
}

int32_t tsortOpen(SSortHandle* pHandle) {
  if (pHandle->opened) {
    return 0;
  }

  if (pHandle->fetchfp == NULL || pHandle->comparFn == NULL) {
    return -1;
  }

  pHandle->opened = true;
  if (tsortIsPQSortApplicable(pHandle))
    return tsortOpenForPQSort(pHandle);
  else
    return tsortOpenForBufMergeSort(pHandle);
}

STupleHandle* tsortNextTuple(SSortHandle* pHandle) {
  if (pHandle->singleTableMerge)
    return tsortSingleTableMergeNextTuple(pHandle);
  else if (pHandle->pBoundedQueue)
    return tsortPQSortNextTuple(pHandle);
  else
    return tsortBufMergeSortNextTuple(pHandle);
}

bool tsortIsNullVal(STupleHandle* pVHandle, int32_t colIndex) {
  SColumnInfoData* pColInfoSrc = taosArrayGet(pVHandle->pBlock->pDataBlock, colIndex);
  return colDataIsNull_s(pColInfoSrc, pVHandle->rowIndex);
}

void* tsortGetValue(STupleHandle* pVHandle, int32_t colIndex) {
  SColumnInfoData* pColInfo = TARRAY_GET_ELEM(pVHandle->pBlock->pDataBlock, colIndex);
  if (pColInfo->pData == NULL) {
    return NULL;
  } else {
    return colDataGetData(pColInfo, pVHandle->rowIndex);
  }
}

uint64_t tsortGetGroupId(STupleHandle* pVHandle) { return pVHandle->pBlock->info.id.groupId; }
void*    tsortGetBlockInfo(STupleHandle* pVHandle) { return &pVHandle->pBlock->info; }

SSortExecInfo tsortGetSortExecInfo(SSortHandle* pHandle) {
  SSortExecInfo info = {0};

  if (pHandle == NULL) {
    info.sortMethod = SORT_QSORT_T;  // by default
    info.sortBuffer = 2 * 1048576;   // 2mb by default
  } else {
    info.sortBuffer = pHandle->pageSize * pHandle->numOfPages;
    info.sortMethod = pHandle->inMemSort ? SORT_QSORT_T : SORT_SPILLED_MERGE_SORT_T;
    info.loops = pHandle->loops;

    if (pHandle->pBuf != NULL) {
      SDiskbasedBufStatis st = getDBufStatis(pHandle->pBuf);
      info.writeBytes = st.flushBytes;
      info.readBytes = st.loadBytes;
    }
  }

  return info;
}

int32_t tsortCompAndBuildKeys(const SArray* pSortCols, char* keyBuf, int32_t* keyLen,
                              const STupleHandle* pTuple) {
  int32_t ret;
  if (0 == compKeys(pSortCols, keyBuf, *keyLen, pTuple->pBlock, pTuple->rowIndex)) {
    ret = 0;
  } else {
    *keyLen = buildKeys(keyBuf, pSortCols, pTuple->pBlock, pTuple->rowIndex);
    ret = 1;
  }
  return ret;
}

void tsortSetMergeLimitReachedFp(SSortHandle* pHandle, void (*mergeLimitReachedCb)(uint64_t tableUid, void* param), void* param) {
  pHandle->mergeLimitReachedFn = mergeLimitReachedCb;
  pHandle->mergeLimitReachedParam = param;
}<|MERGE_RESOLUTION|>--- conflicted
+++ resolved
@@ -76,17 +76,15 @@
   bool (*abortCheckFn)(void* param);
   void* abortCheckParam;
 
-<<<<<<< HEAD
   bool           bSortByRowId;
   SDiskbasedBuf* pExtRowsBuf;
   int32_t        extRowsPageSize;
   int32_t        extRowsMemSize;
   int32_t        srcTsSlotId;
   SBlockOrderInfo extRowsOrderInfo;
-=======
+  
   void (*mergeLimitReachedFn)(uint64_t tableUid, void* param);
   void* mergeLimitReachedParam;
->>>>>>> 01c50d8d
 };
 
 void tsortSetSingleTableMerge(SSortHandle* pHandle) {
@@ -1389,12 +1387,9 @@
     if ((pBlk != NULL && szSort > maxBufSize) || (pBlk == NULL && szSort > 0)) {
       tSimpleHashClear(mUidBlk);
 
-<<<<<<< HEAD
       int64_t p = taosGetTimestampUs();
       code = sortBlocksToExtSource(pHandle, aBlkSort, aExtSrc);
-=======
-      code = sortBlocksToExtSource(pHandle, aBlkSort, pOrder, aExtSrc);
->>>>>>> 01c50d8d
+
       if (code != TSDB_CODE_SUCCESS) {
         tSimpleHashCleanup(mUidBlk);
         taosArrayDestroy(aBlkSort);
