--- conflicted
+++ resolved
@@ -73,10 +73,6 @@
                                     SOperatorInfo** pOptrInfo) {
   QRY_OPTR_CHECK(pOptrInfo);
 
-<<<<<<< HEAD
-  int32_t        code = TSDB_CODE_SUCCESS;
-  int32_t        lino = 0;
-=======
   int32_t    lino = 0;
   int32_t    code = 0;
   int32_t    num = 0;
@@ -84,7 +80,6 @@
   int32_t    numOfScalarExpr = 0;
   SExprInfo* pScalarExprInfo = NULL;
 
->>>>>>> 9f161c43
   SAggOperatorInfo* pInfo = taosMemoryCalloc(1, sizeof(SAggOperatorInfo));
   SOperatorInfo*    pOperator = taosMemoryCalloc(1, sizeof(SOperatorInfo));
   if (pInfo == NULL || pOperator == NULL) {
@@ -101,13 +96,8 @@
   size_t keyBufSize = sizeof(int64_t) + sizeof(int64_t) + POINTER_BYTES;
   initResultSizeInfo(&pOperator->resultInfo, 4096);
 
-<<<<<<< HEAD
-  int32_t    num = 0;
-  SExprInfo* pExprInfo = createExprInfo(pAggNode->pAggFuncs, pAggNode->pGroupKeys, &num);
-=======
   code = createExprInfo(pAggNode->pAggFuncs, pAggNode->pGroupKeys, &pExprInfo, &num);
   TSDB_CHECK_CODE(code, lino, _error);
->>>>>>> 9f161c43
 
   code = initAggSup(&pOperator->exprSupp, &pInfo->aggSup, pExprInfo, num, keyBufSize, pTaskInfo->id.str,
                                pTaskInfo->streamInfo.pState, &pTaskInfo->storageAPI.functionStore);
