/*
 * Copyright (c) 2019 TAOS Data, Inc. <jhtao@taosdata.com>
 *
 * This program is free software: you can use, redistribute, and/or modify
 * it under the terms of the GNU Affero General Public License, version 3
 * or later ("AGPL"), as published by the Free Software Foundation.
 *
 * This program is distributed in the hope that it will be useful, but WITHOUT
 * ANY WARRANTY; without even the implied warranty of MERCHANTABILITY or
 * FITNESS FOR A PARTICULAR PURPOSE.
 *
 * You should have received a copy of the GNU Affero General Public License
 * along with this program. If not, see <http://www.gnu.org/licenses/>.
 */
#include "executorInt.h"
#include "filter.h"
#include "function.h"
#include "functionMgt.h"
#include "operator.h"
#include "querytask.h"
#include "storageapi.h"
#include "tcommon.h"
#include "tcompare.h"
#include "tdatablock.h"
#include "tfill.h"
#include "ttime.h"

typedef struct STimeSliceOperatorInfo {
  SSDataBlock*         pRes;
  STimeWindow          win;
  SInterval            interval;
  int64_t              current;
  SArray*              pPrevRow;     // SArray<SGroupValue>
  SArray*              pNextRow;     // SArray<SGroupValue>
  SArray*              pLinearInfo;  // SArray<SFillLinearInfo>
  bool                 isPrevRowSet;
  bool                 isNextRowSet;
  int32_t              fillType;      // fill type
  SColumn              tsCol;         // primary timestamp column
  SExprSupp            scalarSup;     // scalar calculation
  struct SFillColInfo* pFillColInfo;  // fill column info
  SRowKey              prevKey;
  bool                 prevTsSet;
  uint64_t             groupId;
  SArray*              pPrevGroupKeys;
  SSDataBlock*         pNextGroupRes;
  SSDataBlock*         pRemainRes;   // save block unfinished processing
  int32_t              remainIndex;  // the remaining index in the block to be processed
  bool                 hasPk;
  SColumn              pkCol;
  int64_t              rangeInterval;
} STimeSliceOperatorInfo;

static void destroyTimeSliceOperatorInfo(void* param);

static void doKeepPrevRows(STimeSliceOperatorInfo* pSliceInfo, const SSDataBlock* pBlock, int32_t rowIndex) {
  int32_t numOfCols = taosArrayGetSize(pBlock->pDataBlock);
  for (int32_t i = 0; i < numOfCols; ++i) {
    SColumnInfoData* pColInfoData = taosArrayGet(pBlock->pDataBlock, i);

    SGroupKeys* pkey = taosArrayGet(pSliceInfo->pPrevRow, i);
    if (!colDataIsNull_s(pColInfoData, rowIndex)) {
      pkey->isNull = false;
      char* val = colDataGetData(pColInfoData, rowIndex);
      if (IS_VAR_DATA_TYPE(pkey->type)) {
        int32_t bytes = calcStrBytesByType(pkey->type, val);
        memcpy(pkey->pData, val, bytes);
      } else {
        memcpy(pkey->pData, val, pkey->bytes);
      }
    } else {
      pkey->isNull = true;
    }
  }

  pSliceInfo->isPrevRowSet = true;
}

static void doKeepNextRows(STimeSliceOperatorInfo* pSliceInfo, const SSDataBlock* pBlock, int32_t rowIndex) {
  int32_t numOfCols = taosArrayGetSize(pBlock->pDataBlock);
  for (int32_t i = 0; i < numOfCols; ++i) {
    SColumnInfoData* pColInfoData = taosArrayGet(pBlock->pDataBlock, i);

    SGroupKeys* pkey = taosArrayGet(pSliceInfo->pNextRow, i);
    if (!colDataIsNull_s(pColInfoData, rowIndex)) {
      pkey->isNull = false;
      char* val = colDataGetData(pColInfoData, rowIndex);
      if (!IS_VAR_DATA_TYPE(pkey->type)) {
        memcpy(pkey->pData, val, pkey->bytes);
      } else {
        int32_t bytes = calcStrBytesByType(pkey->type, val);
        memcpy(pkey->pData, val, bytes);
      }
    } else {
      pkey->isNull = true;
    }
  }

  pSliceInfo->isNextRowSet = true;
}

static void doKeepLinearInfo(STimeSliceOperatorInfo* pSliceInfo, const SSDataBlock* pBlock, int32_t rowIndex) {
  int32_t numOfCols = taosArrayGetSize(pBlock->pDataBlock);
  for (int32_t i = 0; i < numOfCols; ++i) {
    SColumnInfoData* pColInfoData = taosArrayGet(pBlock->pDataBlock, i);
    SColumnInfoData* pTsCol = taosArrayGet(pBlock->pDataBlock, pSliceInfo->tsCol.slotId);
    SFillLinearInfo* pLinearInfo = taosArrayGet(pSliceInfo->pLinearInfo, i);

    if (!IS_MATHABLE_TYPE(pColInfoData->info.type)) {
      continue;
    }

    // null value is represented by using key = INT64_MIN for now.
    // TODO: optimize to ignore null values for linear interpolation.
    if (!pLinearInfo->isStartSet) {
      if (!colDataIsNull_s(pColInfoData, rowIndex)) {
        pLinearInfo->start.key = *(int64_t*)colDataGetData(pTsCol, rowIndex);
        char* p = colDataGetData(pColInfoData, rowIndex);
        if (IS_VAR_DATA_TYPE(pColInfoData->info.type)) {
          if (IS_STR_DATA_BLOB(pColInfoData->info.type)) {
            memcpy(pLinearInfo->start.val, p, blobDataTLen(p));
          } else {
            memcpy(pLinearInfo->start.val, p, varDataTLen(p));
          }
        } else {
          memcpy(pLinearInfo->start.val, p, pLinearInfo->bytes);
        }
      }
      pLinearInfo->isStartSet = true;
    } else if (!pLinearInfo->isEndSet) {
      if (!colDataIsNull_s(pColInfoData, rowIndex)) {
        pLinearInfo->end.key = *(int64_t*)colDataGetData(pTsCol, rowIndex);

        char* p = colDataGetData(pColInfoData, rowIndex);
        if (IS_VAR_DATA_TYPE(pColInfoData->info.type)) {
          if (IS_STR_DATA_BLOB(pColInfoData->info.type)) {
            memcpy(pLinearInfo->end.val, p, blobDataTLen(p));
          } else {
            memcpy(pLinearInfo->end.val, p, varDataTLen(p));
          }
        } else {
          memcpy(pLinearInfo->end.val, p, pLinearInfo->bytes);
        }
      }
      pLinearInfo->isEndSet = true;
    } else {
      pLinearInfo->start.key = pLinearInfo->end.key;
      memcpy(pLinearInfo->start.val, pLinearInfo->end.val, pLinearInfo->bytes);

      if (!colDataIsNull_s(pColInfoData, rowIndex)) {
        pLinearInfo->end.key = *(int64_t*)colDataGetData(pTsCol, rowIndex);

        char* p = colDataGetData(pColInfoData, rowIndex);
        if (IS_VAR_DATA_TYPE(pColInfoData->info.type)) {
          if (IS_STR_DATA_BLOB(pColInfoData->info.type)) {
            memcpy(pLinearInfo->end.val, p, blobDataTLen(p));
          } else {
            memcpy(pLinearInfo->end.val, p, varDataTLen(p));
          }
        } else {
          memcpy(pLinearInfo->end.val, p, pLinearInfo->bytes);
        }

      } else {
        pLinearInfo->end.key = INT64_MIN;
      }
    }
  }
}

static FORCE_INLINE int32_t timeSliceEnsureBlockCapacity(STimeSliceOperatorInfo* pSliceInfo, SSDataBlock* pBlock) {
  if (pBlock->info.rows < pBlock->info.capacity) {
    return TSDB_CODE_SUCCESS;
  }

  uint32_t winNum = (pSliceInfo->win.ekey - pSliceInfo->win.skey) / pSliceInfo->interval.interval;
  uint32_t newRowsNum = pBlock->info.rows + TMIN(winNum / 4 + 1, 1048576);
  int32_t  code = blockDataEnsureCapacity(pBlock, newRowsNum);
  if (code != TSDB_CODE_SUCCESS) {
    qError("%s failed at line %d since %s", __func__, __LINE__, tstrerror(code));
    return code;
  }

  return TSDB_CODE_SUCCESS;
}

bool isIrowtsPseudoColumn(SExprInfo* pExprInfo) {
  char* name = pExprInfo->pExpr->_function.functionName;
  return (IS_TIMESTAMP_TYPE(pExprInfo->base.resSchema.type) && strcasecmp(name, "_irowts") == 0);
}

bool isIsfilledPseudoColumn(SExprInfo* pExprInfo) {
  char* name = pExprInfo->pExpr->_function.functionName;
  return (IS_BOOLEAN_TYPE(pExprInfo->base.resSchema.type) && strcasecmp(name, "_isfilled") == 0);
}

bool isIrowtsOriginPseudoColumn(SExprInfo* pExprInfo) {
  const char* name = pExprInfo->pExpr->_function.functionName;
  return (IS_TIMESTAMP_TYPE(pExprInfo->base.resSchema.type) && strcasecmp(name, "_irowts_origin") == 0);
}

static void tRowGetKeyFromColData(int64_t ts, SColumnInfoData* pPkCol, int32_t rowIndex, SRowKey* pKey) {
  pKey->ts = ts;
  pKey->numOfPKs = 1;

  int8_t t = pPkCol->info.type;

  pKey->pks[0].type = t;
  if (IS_NUMERIC_TYPE(t)) {
    valueSetDatum(pKey->pks, t, colDataGetData(pPkCol, rowIndex), tDataTypes[t].bytes);
  } else {
    char* p = colDataGetVarData(pPkCol, rowIndex);
    pKey->pks[0].pData = (uint8_t*)varDataVal(p);
    pKey->pks[0].nData = varDataLen(p);
  }
}

// only the timestamp is needed to complete the duplicated timestamp check.
static bool checkDuplicateTimestamps(STimeSliceOperatorInfo* pSliceInfo, SColumnInfoData* pTsCol,
                                     SColumnInfoData* pPkCol, int32_t curIndex, int32_t rows) {
  int64_t currentTs = *(int64_t*)colDataGetData(pTsCol, curIndex);
  if (currentTs > pSliceInfo->win.ekey) {
    return false;
  }

  SRowKey cur = {.ts = currentTs, .numOfPKs = (pPkCol != NULL) ? 1 : 0};
  if (pPkCol != NULL) {
    cur.pks[0].type = pPkCol->info.type;
    if (IS_VAR_DATA_TYPE(pPkCol->info.type)) {
      cur.pks[0].pData = (uint8_t*)colDataGetVarData(pPkCol, curIndex);
    } else {
      valueSetDatum(cur.pks, pPkCol->info.type, colDataGetData(pPkCol, curIndex), pPkCol->info.bytes);
    }
  }

  // let's discard the duplicated ts
  if ((pSliceInfo->prevTsSet == true) && (currentTs == pSliceInfo->prevKey.ts)) {
    return true;
  }

  pSliceInfo->prevTsSet = true;
  tRowKeyAssign(&pSliceInfo->prevKey, &cur);

  return false;
}

bool isInterpFunc(SExprInfo* pExprInfo) {
  int32_t functionType = pExprInfo->pExpr->_function.functionType;
  return (functionType == FUNCTION_TYPE_INTERP);
}

static bool isGroupKeyFunc(SExprInfo* pExprInfo) {
  int32_t functionType = pExprInfo->pExpr->_function.functionType;
  return (functionType == FUNCTION_TYPE_GROUP_KEY);
}

static bool isSelectGroupConstValueFunc(SExprInfo* pExprInfo) {
  int32_t functionType = pExprInfo->pExpr->_function.functionType;
  return (functionType == FUNCTION_TYPE_GROUP_CONST_VALUE);
}

bool getIgoreNullRes(SExprSupp* pExprSup) {
  for (int32_t i = 0; i < pExprSup->numOfExprs; ++i) {
    SExprInfo* pExprInfo = &pExprSup->pExprInfo[i];

    if (isInterpFunc(pExprInfo)) {
      for (int32_t j = 0; j < pExprInfo->base.numOfParams; ++j) {
        SFunctParam* pFuncParam = &pExprInfo->base.pParam[j];
        if (pFuncParam->type == FUNC_PARAM_TYPE_VALUE) {
          return pFuncParam->param.i ? true : false;
        }
      }
    }
  }

  return false;
}

bool checkNullRow(SExprSupp* pExprSup, SSDataBlock* pSrcBlock, int32_t index, bool ignoreNull) {
  if (!ignoreNull) {
    return false;
  }

  for (int32_t j = 0; j < pExprSup->numOfExprs; ++j) {
    SExprInfo* pExprInfo = &pExprSup->pExprInfo[j];

    if (isInterpFunc(pExprInfo)) {
      int32_t          srcSlot = pExprInfo->base.pParam[0].pCol->slotId;
      SColumnInfoData* pSrc = taosArrayGet(pSrcBlock->pDataBlock, srcSlot);

      if (colDataIsNull_s(pSrc, index)) {
        return true;
      }
    }
  }

  return false;
}

static int32_t interpColSetKey(SColumnInfoData* pDst, int32_t rowNum, SGroupKeys* pKey) {
  int32_t code = 0;
  if (pKey->isNull == false) {
    code = colDataSetVal(pDst, rowNum, pKey->pData, false);
  } else {
    colDataSetNULL(pDst, rowNum);
  }
  return code;
}

static bool interpSetFillRowWithRangeIntervalCheck(STimeSliceOperatorInfo* pSliceInfo, SArray** ppFillRow,
                                                   SArray* pFillRefRow, int64_t fillRefRowTs) {
  *ppFillRow = NULL;
  if (pSliceInfo->rangeInterval <= 0 || llabs(fillRefRowTs - pSliceInfo->current) <= pSliceInfo->rangeInterval) {
    *ppFillRow = pFillRefRow;
    return true;
  }
  return false;
}

static bool interpDetermineNearFillRow(STimeSliceOperatorInfo* pSliceInfo, SArray** ppNearRow) {
  if (!pSliceInfo->isPrevRowSet && !pSliceInfo->isNextRowSet) {
    *ppNearRow = NULL;
    return false;
  }
  SGroupKeys *pPrevTsKey = NULL, *pNextTsKey = NULL;
  int64_t *   pPrevTs = NULL, *pNextTs = NULL;
  if (pSliceInfo->isPrevRowSet) {
    pPrevTsKey = taosArrayGet(pSliceInfo->pPrevRow, pSliceInfo->tsCol.slotId);
    pPrevTs = (int64_t*)pPrevTsKey->pData;
  }
  if (pSliceInfo->isNextRowSet) {
    pNextTsKey = taosArrayGet(pSliceInfo->pNextRow, pSliceInfo->tsCol.slotId);
    pNextTs = (int64_t*)pNextTsKey->pData;
  }
  if (!pPrevTsKey) {
    *ppNearRow = pSliceInfo->pNextRow;
    (void)interpSetFillRowWithRangeIntervalCheck(pSliceInfo, ppNearRow, pSliceInfo->pNextRow, *pNextTs);
  } else if (!pNextTsKey) {
    *ppNearRow = pSliceInfo->pPrevRow;
    (void)interpSetFillRowWithRangeIntervalCheck(pSliceInfo, ppNearRow, pSliceInfo->pPrevRow, *pPrevTs);
  } else {
    if (llabs(pSliceInfo->current - *pPrevTs) <= llabs(*pNextTs - pSliceInfo->current)) {
      // take prev if euqal
      (void)interpSetFillRowWithRangeIntervalCheck(pSliceInfo, ppNearRow, pSliceInfo->pPrevRow, *pPrevTs);
    } else {
      (void)interpSetFillRowWithRangeIntervalCheck(pSliceInfo, ppNearRow, pSliceInfo->pNextRow, *pNextTs);
    }
  }
  return true;
}

static bool interpDetermineFillRefRow(STimeSliceOperatorInfo* pSliceInfo, SArray** ppOutRow) {
  bool needFill = false;
  if (pSliceInfo->fillType == TSDB_FILL_PREV) {
    if (pSliceInfo->isPrevRowSet) {
      SGroupKeys* pTsCol = taosArrayGet(pSliceInfo->pPrevRow, pSliceInfo->tsCol.slotId);
      (void)interpSetFillRowWithRangeIntervalCheck(pSliceInfo, ppOutRow, pSliceInfo->pPrevRow,
                                                   *(int64_t*)pTsCol->pData);
      needFill = true;
    }
  } else if (pSliceInfo->fillType == TSDB_FILL_NEXT) {
    if (pSliceInfo->isNextRowSet) {
      SGroupKeys* pTsCol = taosArrayGet(pSliceInfo->pNextRow, pSliceInfo->tsCol.slotId);
      (void)interpSetFillRowWithRangeIntervalCheck(pSliceInfo, ppOutRow, pSliceInfo->pNextRow,
                                                   *(int64_t*)pTsCol->pData);
      needFill = true;
    }
  } else if (pSliceInfo->fillType == TSDB_FILL_NEAR) {
    needFill = interpDetermineNearFillRow(pSliceInfo, ppOutRow);
  } else {
    needFill = true;
  }
  return needFill;
}

static bool genInterpolationResult(STimeSliceOperatorInfo* pSliceInfo, SExprSupp* pExprSup, SSDataBlock* pResBlock,
                                   SSDataBlock* pSrcBlock, int32_t index, bool beforeTs, SExecTaskInfo* pTaskInfo) {
  int32_t code = TSDB_CODE_SUCCESS;
  int32_t lino = 0;
  int32_t rows = pResBlock->info.rows;
  code = timeSliceEnsureBlockCapacity(pSliceInfo, pResBlock);
  QUERY_CHECK_CODE(code, lino, _end);
  // todo set the correct primary timestamp column

  // output the result
  int32_t fillColIndex = 0;
  int32_t groupKeyIndex = 0;
  bool    hasInterp = true;
  SArray* pFillRefRow = NULL;
  bool    needFill = interpDetermineFillRefRow(pSliceInfo, &pFillRefRow);
  for (int32_t j = 0; j < pExprSup->numOfExprs; ++j) {
    SExprInfo* pExprInfo = &pExprSup->pExprInfo[j];

    int32_t          dstSlot = pExprInfo->base.resSchema.slotId;
    SColumnInfoData* pDst = taosArrayGet(pResBlock->pDataBlock, dstSlot);

    if (isIrowtsPseudoColumn(pExprInfo)) {
      code = colDataSetVal(pDst, rows, (char*)&pSliceInfo->current, false);
      QUERY_CHECK_CODE(code, lino, _end);
      continue;
    } else if (isIsfilledPseudoColumn(pExprInfo)) {
      bool isFilled = true;
      code = colDataSetVal(pDst, pResBlock->info.rows, (char*)&isFilled, false);
      QUERY_CHECK_CODE(code, lino, _end);
      continue;
    } else if (!isInterpFunc(pExprInfo) && !isIrowtsOriginPseudoColumn(pExprInfo)) {
      if (isGroupKeyFunc(pExprInfo) || isSelectGroupConstValueFunc(pExprInfo)) {
        if (pSrcBlock != NULL) {
          int32_t          srcSlot = pExprInfo->base.pParam[0].pCol->slotId;
          SColumnInfoData* pSrc = taosArrayGet(pSrcBlock->pDataBlock, srcSlot);

          if (colDataIsNull_s(pSrc, index)) {
            colDataSetNULL(pDst, pResBlock->info.rows);
            continue;
          }

          char* v = colDataGetData(pSrc, index);
          code = colDataSetVal(pDst, pResBlock->info.rows, v, false);
          QUERY_CHECK_CODE(code, lino, _end);
        } else if (!isSelectGroupConstValueFunc(pExprInfo)) {
          // use stored group key
          SGroupKeys* pkey = taosArrayGet(pSliceInfo->pPrevGroupKeys, groupKeyIndex);
          QUERY_CHECK_NULL(pkey, code, lino, _end, terrno);
          groupKeyIndex++;
          if (pkey->isNull == false) {
            code = colDataSetVal(pDst, rows, pkey->pData, false);
            QUERY_CHECK_CODE(code, lino, _end);
          } else {
            colDataSetNULL(pDst, rows);
          }
        } else {
          int32_t     srcSlot = pExprInfo->base.pParam[0].pCol->slotId;
          SGroupKeys* pkey = taosArrayGet(pSliceInfo->pPrevRow, srcSlot);
          if (pkey->isNull == false) {
            code = colDataSetVal(pDst, rows, pkey->pData, false);
            QUERY_CHECK_CODE(code, lino, _end);
          } else {
            colDataSetNULL(pDst, rows);
          }
        }
      }
      continue;
    }

    int32_t srcSlot =
        isIrowtsOriginPseudoColumn(pExprInfo) ? pSliceInfo->tsCol.slotId : pExprInfo->base.pParam[0].pCol->slotId;
    switch (pSliceInfo->fillType) {
      case TSDB_FILL_NULL:
      case TSDB_FILL_NULL_F: {
        colDataSetNULL(pDst, rows);
        break;
      }

      case TSDB_FILL_PREV:
      case TSDB_FILL_NEAR:
      case TSDB_FILL_NEXT: {
        if (!needFill) {
          hasInterp = false;
          break;
        }
        if (pFillRefRow) {
          code = interpColSetKey(pDst, rows, taosArrayGet(pFillRefRow, srcSlot));
          QUERY_CHECK_CODE(code, lino, _end);
          break;
        }
        // no fillRefRow, fall through to fill specified values
        if (srcSlot == pSliceInfo->tsCol.slotId) {
          // if is _irowts_origin, there is no value to fill, just set to null
          colDataSetNULL(pDst, rows);
          break;
        }
      }
      case TSDB_FILL_SET_VALUE:
      case TSDB_FILL_SET_VALUE_F: {
        SVariant* pVar = &pSliceInfo->pFillColInfo[fillColIndex].fillVal;

        bool isNull = (TSDB_DATA_TYPE_NULL == pVar->nType) ? true : false;
        if (pDst->info.type == TSDB_DATA_TYPE_FLOAT) {
          float v = 0;
          if (!IS_VAR_DATA_TYPE(pVar->nType)) {
            GET_TYPED_DATA(v, float, pVar->nType, &pVar->f, 0);
          } else {
            v = taosStr2Float(varDataVal(pVar->pz), NULL);
          }
          code = colDataSetVal(pDst, rows, (char*)&v, isNull);
          QUERY_CHECK_CODE(code, lino, _end);
        } else if (pDst->info.type == TSDB_DATA_TYPE_DOUBLE) {
          double v = 0;
          if (!IS_VAR_DATA_TYPE(pVar->nType)) {
            GET_TYPED_DATA(v, double, pVar->nType, &pVar->d, 0);
          } else {
            v = taosStr2Double(varDataVal(pVar->pz), NULL);
          }
          code = colDataSetVal(pDst, rows, (char*)&v, isNull);
          QUERY_CHECK_CODE(code, lino, _end);
        } else if (IS_SIGNED_NUMERIC_TYPE(pDst->info.type)) {
          int64_t v = 0;
          if (!IS_VAR_DATA_TYPE(pVar->nType)) {
            GET_TYPED_DATA(v, int64_t, pVar->nType, &pVar->i, 0);
          } else {
            v = taosStr2Int64(varDataVal(pVar->pz), NULL, 10);
          }
          code = colDataSetVal(pDst, rows, (char*)&v, isNull);
          QUERY_CHECK_CODE(code, lino, _end);
        } else if (IS_UNSIGNED_NUMERIC_TYPE(pDst->info.type)) {
          uint64_t v = 0;
          if (!IS_VAR_DATA_TYPE(pVar->nType)) {
            GET_TYPED_DATA(v, uint64_t, pVar->nType, &pVar->u, 0);
          } else {
            v = taosStr2UInt64(varDataVal(pVar->pz), NULL, 10);
          }
          code = colDataSetVal(pDst, rows, (char*)&v, isNull);
          QUERY_CHECK_CODE(code, lino, _end);
        } else if (IS_BOOLEAN_TYPE(pDst->info.type)) {
          bool v = false;
          if (!IS_VAR_DATA_TYPE(pVar->nType)) {
            GET_TYPED_DATA(v, bool, pVar->nType, &pVar->i, 0);
          } else {
            v = taosStr2Int8(varDataVal(pVar->pz), NULL, 10);
          }
          code = colDataSetVal(pDst, rows, (char*)&v, isNull);
          QUERY_CHECK_CODE(code, lino, _end);
        }

        ++fillColIndex;
        break;
      }

      case TSDB_FILL_LINEAR: {
        SFillLinearInfo* pLinearInfo = taosArrayGet(pSliceInfo->pLinearInfo, srcSlot);

        SPoint start = pLinearInfo->start;
        SPoint end = pLinearInfo->end;
        SPoint current = {.key = pSliceInfo->current};

        // do not interpolate before ts range, only increate pSliceInfo->current
        if (beforeTs && !pLinearInfo->isEndSet) {
          return true;
        }

        if (!pLinearInfo->isStartSet || !pLinearInfo->isEndSet) {
          hasInterp = false;
          break;
        }

        if (end.key != INT64_MIN && end.key < pSliceInfo->current) {
          hasInterp = false;
          break;
        }

        if (start.key == INT64_MIN || end.key == INT64_MIN) {
          colDataSetNULL(pDst, rows);
          break;
        }

        current.val = taosMemoryCalloc(pLinearInfo->bytes, 1);
        QUERY_CHECK_NULL(current.val, code, lino, _end, terrno);
        taosGetLinearInterpolationVal(&current, pLinearInfo->type, &start, &end, pLinearInfo->type,
                                      typeGetTypeModFromColInfo(&pDst->info));
        code = colDataSetVal(pDst, rows, (char*)current.val, false);
        QUERY_CHECK_CODE(code, lino, _end);

        taosMemoryFree(current.val);
        break;
      }
      case TSDB_FILL_NONE:
      default:
        break;
    }
  }

  if (hasInterp) {
    pResBlock->info.rows += 1;
  }

_end:
  if (code != TSDB_CODE_SUCCESS) {
    qError("%s failed at line %d since %s", __func__, lino, tstrerror(code));
    pTaskInfo->code = code;
    T_LONG_JMP(pTaskInfo->env, code);
  }
  return hasInterp;
}

static int32_t addCurrentRowToResult(STimeSliceOperatorInfo* pSliceInfo, SExprSupp* pExprSup, SSDataBlock* pResBlock,
                                     SSDataBlock* pSrcBlock, int32_t index) {
  int32_t code = TSDB_CODE_SUCCESS;
  int32_t lino = 0;
  code = timeSliceEnsureBlockCapacity(pSliceInfo, pResBlock);
  QUERY_CHECK_CODE(code, lino, _end);
  for (int32_t j = 0; j < pExprSup->numOfExprs; ++j) {
    SExprInfo* pExprInfo = &pExprSup->pExprInfo[j];

    int32_t          dstSlot = pExprInfo->base.resSchema.slotId;
    SColumnInfoData* pDst = taosArrayGet(pResBlock->pDataBlock, dstSlot);

    if (isIrowtsPseudoColumn(pExprInfo) || isIrowtsOriginPseudoColumn(pExprInfo)) {
      code = colDataSetVal(pDst, pResBlock->info.rows, (char*)&pSliceInfo->current, false);
      QUERY_CHECK_CODE(code, lino, _end);
    } else if (isIsfilledPseudoColumn(pExprInfo)) {
      bool isFilled = false;
      code = colDataSetVal(pDst, pResBlock->info.rows, (char*)&isFilled, false);
      QUERY_CHECK_CODE(code, lino, _end);
    } else {
      int32_t          srcSlot = pExprInfo->base.pParam[0].pCol->slotId;
      SColumnInfoData* pSrc = taosArrayGet(pSrcBlock->pDataBlock, srcSlot);

      if (colDataIsNull_s(pSrc, index)) {
        colDataSetNULL(pDst, pResBlock->info.rows);
        continue;
      }

      char* v = colDataGetData(pSrc, index);
      code = colDataSetVal(pDst, pResBlock->info.rows, v, false);
      QUERY_CHECK_CODE(code, lino, _end);
    }
  }

  pResBlock->info.rows += 1;

_end:
  if (code != TSDB_CODE_SUCCESS) {
    qError("%s failed at line %d since %s", __func__, lino, tstrerror(code));
  }
  return code;
}

static int32_t initPrevRowsKeeper(STimeSliceOperatorInfo* pInfo, SSDataBlock* pBlock) {
  int32_t code = TSDB_CODE_SUCCESS;
  int32_t lino = 0;
  if (pInfo->pPrevRow != NULL) {
    return TSDB_CODE_SUCCESS;
  }

  pInfo->pPrevRow = taosArrayInit(4, sizeof(SGroupKeys));
  if (pInfo->pPrevRow == NULL) {
    return terrno;
  }

  int32_t numOfCols = taosArrayGetSize(pBlock->pDataBlock);
  for (int32_t i = 0; i < numOfCols; ++i) {
    SColumnInfoData* pColInfo = taosArrayGet(pBlock->pDataBlock, i);

    SGroupKeys key = {0};
    key.bytes = pColInfo->info.bytes;
    key.type = pColInfo->info.type;
    key.isNull = false;
    key.pData = taosMemoryCalloc(1, pColInfo->info.bytes);
    QUERY_CHECK_NULL(key.pData, code, lino, _end, terrno);
    void* tmp = taosArrayPush(pInfo->pPrevRow, &key);
    QUERY_CHECK_NULL(tmp, code, lino, _end, terrno);
  }

  pInfo->isPrevRowSet = false;

_end:
  if (code != TSDB_CODE_SUCCESS) {
    qError("%s failed at line %d since %s", __func__, lino, tstrerror(code));
  }
  return code;
}

static int32_t initNextRowsKeeper(STimeSliceOperatorInfo* pInfo, SSDataBlock* pBlock) {
  int32_t code = TSDB_CODE_SUCCESS;
  int32_t lino = 0;
  if (pInfo->pNextRow != NULL) {
    return TSDB_CODE_SUCCESS;
  }

  pInfo->pNextRow = taosArrayInit(4, sizeof(SGroupKeys));
  if (pInfo->pNextRow == NULL) {
    return terrno;
  }

  int32_t numOfCols = taosArrayGetSize(pBlock->pDataBlock);
  for (int32_t i = 0; i < numOfCols; ++i) {
    SColumnInfoData* pColInfo = taosArrayGet(pBlock->pDataBlock, i);

    SGroupKeys key = {0};
    key.bytes = pColInfo->info.bytes;
    key.type = pColInfo->info.type;
    key.isNull = false;
    key.pData = taosMemoryCalloc(1, pColInfo->info.bytes);
    QUERY_CHECK_NULL(key.pData, code, lino, _end, terrno);

    void* tmp = taosArrayPush(pInfo->pNextRow, &key);
    QUERY_CHECK_NULL(tmp, code, lino, _end, terrno);
  }

  pInfo->isNextRowSet = false;

_end:
  if (code != TSDB_CODE_SUCCESS) {
    qError("%s failed at line %d since %s", __func__, lino, tstrerror(code));
  }
  return code;
}

static int32_t initFillLinearInfo(STimeSliceOperatorInfo* pInfo, SSDataBlock* pBlock) {
  int32_t code = TSDB_CODE_SUCCESS;
  int32_t lino = 0;
  if (pInfo->pLinearInfo != NULL) {
    return TSDB_CODE_SUCCESS;
  }

  pInfo->pLinearInfo = taosArrayInit(4, sizeof(SFillLinearInfo));
  if (pInfo->pLinearInfo == NULL) {
    return terrno;
  }

  int32_t numOfCols = taosArrayGetSize(pBlock->pDataBlock);
  for (int32_t i = 0; i < numOfCols; ++i) {
    SColumnInfoData* pColInfo = taosArrayGet(pBlock->pDataBlock, i);

    SFillLinearInfo linearInfo = {0};
    linearInfo.start.key = INT64_MIN;
    linearInfo.end.key = INT64_MIN;
    linearInfo.start.val = taosMemoryCalloc(1, pColInfo->info.bytes);
    QUERY_CHECK_NULL(linearInfo.start.val, code, lino, _end, terrno);

    linearInfo.end.val = taosMemoryCalloc(1, pColInfo->info.bytes);
    QUERY_CHECK_NULL(linearInfo.end.val, code, lino, _end, terrno);
    linearInfo.isStartSet = false;
    linearInfo.isEndSet = false;
    linearInfo.type = pColInfo->info.type;
    linearInfo.bytes = pColInfo->info.bytes;
    void* tmp = taosArrayPush(pInfo->pLinearInfo, &linearInfo);
    QUERY_CHECK_NULL(tmp, code, lino, _end, terrno);
  }

_end:
  if (code != TSDB_CODE_SUCCESS) {
    qError("%s failed at line %d since %s", __func__, lino, tstrerror(code));
  }
  return code;
}

static void destroyGroupKey(void* pKey) {
  SGroupKeys* key = (SGroupKeys*)pKey;
  if (key->pData != NULL) {
    taosMemoryFreeClear(key->pData);
  }
}

static int32_t initGroupKeyKeeper(STimeSliceOperatorInfo* pInfo, SExprSupp* pExprSup) {
  if (pInfo->pPrevGroupKeys != NULL) {
    return TSDB_CODE_SUCCESS;
  }

  pInfo->pPrevGroupKeys = taosArrayInit(pExprSup->numOfExprs, sizeof(SGroupKeys));
  if (pInfo->pPrevGroupKeys == NULL) {
    return terrno;
  }

  for (int32_t i = 0; i < pExprSup->numOfExprs; ++i) {
    SExprInfo* pExprInfo = &pExprSup->pExprInfo[i];

    if (isGroupKeyFunc(pExprInfo)) {
      SGroupKeys key = {.bytes = pExprInfo->base.resSchema.bytes,
                        .type = pExprInfo->base.resSchema.type,
                        .isNull = false,
                        .pData = taosMemoryCalloc(1, pExprInfo->base.resSchema.bytes)};
      if (!key.pData) {
        taosArrayDestroyEx(pInfo->pPrevGroupKeys, destroyGroupKey);
        pInfo->pPrevGroupKeys = NULL;
        return terrno;
      }
      if (NULL == taosArrayPush(pInfo->pPrevGroupKeys, &key)) {
        taosMemoryFree(key.pData);
        taosArrayDestroyEx(pInfo->pPrevGroupKeys, destroyGroupKey);
        pInfo->pPrevGroupKeys = NULL;
        return terrno;
      }
    }
  }

  return TSDB_CODE_SUCCESS;
}

static int32_t initKeeperInfo(STimeSliceOperatorInfo* pInfo, SSDataBlock* pBlock, SExprSupp* pExprSup) {
  int32_t code;
  code = initPrevRowsKeeper(pInfo, pBlock);
  if (code != TSDB_CODE_SUCCESS) {
    return TSDB_CODE_FAILED;
  }

  code = initNextRowsKeeper(pInfo, pBlock);
  if (code != TSDB_CODE_SUCCESS) {
    return TSDB_CODE_FAILED;
  }

  code = initFillLinearInfo(pInfo, pBlock);
  if (code != TSDB_CODE_SUCCESS) {
    return TSDB_CODE_FAILED;
  }

  code = initGroupKeyKeeper(pInfo, pExprSup);
  if (code != TSDB_CODE_SUCCESS) {
    return TSDB_CODE_FAILED;
  }

  return TSDB_CODE_SUCCESS;
}

static void resetPrevRowsKeeper(STimeSliceOperatorInfo* pInfo) {
  if (pInfo->pPrevRow == NULL) {
    return;
  }

  for (int32_t i = 0; i < taosArrayGetSize(pInfo->pLinearInfo); ++i) {
    SGroupKeys* pKey = taosArrayGet(pInfo->pPrevRow, i);
    pKey->isNull = false;
  }

  pInfo->isPrevRowSet = false;

  return;
}

static void resetNextRowsKeeper(STimeSliceOperatorInfo* pInfo) {
  if (pInfo->pNextRow == NULL) {
    return;
  }

  for (int32_t i = 0; i < taosArrayGetSize(pInfo->pLinearInfo); ++i) {
    SGroupKeys* pKey = taosArrayGet(pInfo->pPrevRow, i);
    pKey->isNull = false;
  }

  pInfo->isNextRowSet = false;

  return;
}

static void resetFillLinearInfo(STimeSliceOperatorInfo* pInfo) {
  if (pInfo->pLinearInfo == NULL) {
    return;
  }

  for (int32_t i = 0; i < taosArrayGetSize(pInfo->pLinearInfo); ++i) {
    SFillLinearInfo* pLinearInfo = taosArrayGet(pInfo->pLinearInfo, i);
    pLinearInfo->start.key = INT64_MIN;
    pLinearInfo->end.key = INT64_MIN;
    pLinearInfo->isStartSet = false;
    pLinearInfo->isEndSet = false;
  }

  return;
}

static void resetKeeperInfo(STimeSliceOperatorInfo* pInfo) {
  resetPrevRowsKeeper(pInfo);
  resetNextRowsKeeper(pInfo);
  resetFillLinearInfo(pInfo);
}

static bool checkThresholdReached(STimeSliceOperatorInfo* pSliceInfo, int32_t threshold) {
  SSDataBlock* pResBlock = pSliceInfo->pRes;
  if (pResBlock->info.rows > threshold) {
    return true;
  }

  return false;
}

static bool checkWindowBoundReached(STimeSliceOperatorInfo* pSliceInfo) {
  if (pSliceInfo->current > pSliceInfo->win.ekey) {
    return true;
  }

  return false;
}

static void saveBlockStatus(STimeSliceOperatorInfo* pSliceInfo, SSDataBlock* pBlock, int32_t curIndex) {
  SSDataBlock* pResBlock = pSliceInfo->pRes;

  SColumnInfoData* pTsCol = taosArrayGet(pBlock->pDataBlock, pSliceInfo->tsCol.slotId);
  if (curIndex < pBlock->info.rows - 1) {
    pSliceInfo->pRemainRes = pBlock;
    pSliceInfo->remainIndex = curIndex + 1;
    return;
  }

  // all data in remaining block processed
  pSliceInfo->pRemainRes = NULL;
}

static void doTimesliceImpl(SOperatorInfo* pOperator, STimeSliceOperatorInfo* pSliceInfo, SSDataBlock* pBlock,
                            SExecTaskInfo* pTaskInfo, bool ignoreNull) {
  int32_t      code = TSDB_CODE_SUCCESS;
  int32_t      lino = 0;
  SSDataBlock* pResBlock = pSliceInfo->pRes;
  SInterval*   pInterval = &pSliceInfo->interval;

  SColumnInfoData* pTsCol = taosArrayGet(pBlock->pDataBlock, pSliceInfo->tsCol.slotId);
  SColumnInfoData* pPkCol = NULL;

  if (pSliceInfo->hasPk) {
    pPkCol = taosArrayGet(pBlock->pDataBlock, pSliceInfo->pkCol.slotId);
  }

  int32_t i = (pSliceInfo->pRemainRes == NULL) ? 0 : pSliceInfo->remainIndex;
  for (; i < pBlock->info.rows; ++i) {
    int64_t ts = *(int64_t*)colDataGetData(pTsCol, i);

    // check for duplicate timestamps
    if (checkDuplicateTimestamps(pSliceInfo, pTsCol, pPkCol, i, pBlock->info.rows)) {
      continue;
    }

    if (checkNullRow(&pOperator->exprSupp, pBlock, i, ignoreNull)) {
      continue;
    }

    if (ts == pSliceInfo->current) {
      code = addCurrentRowToResult(pSliceInfo, &pOperator->exprSupp, pResBlock, pBlock, i);
      QUERY_CHECK_CODE(code, lino, _end);

      doKeepPrevRows(pSliceInfo, pBlock, i);
      doKeepLinearInfo(pSliceInfo, pBlock, i);

      pSliceInfo->current =
          taosTimeAdd(pSliceInfo->current, pInterval->interval, pInterval->intervalUnit, pInterval->precision, NULL);

      if (checkWindowBoundReached(pSliceInfo)) {
        break;
      }

      if (checkThresholdReached(pSliceInfo, pOperator->resultInfo.threshold)) {
        saveBlockStatus(pSliceInfo, pBlock, i);
        return;
      }
    } else if (ts < pSliceInfo->current) {
      // in case of interpolation window starts and ends between two datapoints, fill(prev) need to interpolate
      doKeepPrevRows(pSliceInfo, pBlock, i);
      doKeepLinearInfo(pSliceInfo, pBlock, i);

      if (i < pBlock->info.rows - 1) {
        // in case of interpolation window starts and ends between two datapoints, fill(next) need to interpolate
        doKeepNextRows(pSliceInfo, pBlock, i + 1);
        int64_t nextTs = *(int64_t*)colDataGetData(pTsCol, i + 1);
        if (nextTs > pSliceInfo->current) {
          while (pSliceInfo->current < nextTs && pSliceInfo->current <= pSliceInfo->win.ekey) {
            if (!genInterpolationResult(pSliceInfo, &pOperator->exprSupp, pResBlock, pBlock, i, false, pTaskInfo) &&
                pSliceInfo->fillType == TSDB_FILL_LINEAR) {
              break;
            } else {
              pSliceInfo->current = taosTimeAdd(pSliceInfo->current, pInterval->interval, pInterval->intervalUnit,
                                                pInterval->precision, NULL);
            }
          }

          if (checkWindowBoundReached(pSliceInfo)) {
            break;
          }
          if (checkThresholdReached(pSliceInfo, pOperator->resultInfo.threshold)) {
            saveBlockStatus(pSliceInfo, pBlock, i);
            return;
          }
        } else {
          // ignore current row, and do nothing
        }
      } else {  // it is the last row of current block
        doKeepPrevRows(pSliceInfo, pBlock, i);
      }
    } else {  // ts > pSliceInfo->current
      // in case of interpolation window starts and ends between two datapoints, fill(next) need to interpolate
      doKeepNextRows(pSliceInfo, pBlock, i);
      doKeepLinearInfo(pSliceInfo, pBlock, i);

      while (pSliceInfo->current < ts && pSliceInfo->current <= pSliceInfo->win.ekey) {
        if (!genInterpolationResult(pSliceInfo, &pOperator->exprSupp, pResBlock, pBlock, i, true, pTaskInfo) &&
            pSliceInfo->fillType == TSDB_FILL_LINEAR) {
          break;
        } else {
          pSliceInfo->current = taosTimeAdd(pSliceInfo->current, pInterval->interval, pInterval->intervalUnit,
                                            pInterval->precision, NULL);
        }
      }

      // add current row if timestamp match
      if (ts == pSliceInfo->current && pSliceInfo->current <= pSliceInfo->win.ekey) {
        code = addCurrentRowToResult(pSliceInfo, &pOperator->exprSupp, pResBlock, pBlock, i);
        QUERY_CHECK_CODE(code, lino, _end);

        pSliceInfo->current =
            taosTimeAdd(pSliceInfo->current, pInterval->interval, pInterval->intervalUnit, pInterval->precision, NULL);
      }
      doKeepPrevRows(pSliceInfo, pBlock, i);

      if (checkWindowBoundReached(pSliceInfo)) {
        break;
      }
      if (checkThresholdReached(pSliceInfo, pOperator->resultInfo.threshold)) {
        saveBlockStatus(pSliceInfo, pBlock, i);
        return;
      }
    }
  }

  // if reached here, meaning block processing finished naturally,
  // or interpolation reach window upper bound
  pSliceInfo->pRemainRes = NULL;

_end:
  if (code != TSDB_CODE_SUCCESS) {
    qError("%s failed at line %d since %s", __func__, lino, tstrerror(code));
    pTaskInfo->code = code;
    T_LONG_JMP(pTaskInfo->env, code);
  }
}

static void genInterpAfterDataBlock(STimeSliceOperatorInfo* pSliceInfo, SOperatorInfo* pOperator, int32_t index) {
  SSDataBlock* pResBlock = pSliceInfo->pRes;
  SInterval*   pInterval = &pSliceInfo->interval;

  if (pSliceInfo->fillType == TSDB_FILL_NEXT || pSliceInfo->fillType == TSDB_FILL_LINEAR ||
      pSliceInfo->pPrevGroupKeys == NULL) {
    return;
  }

  while (pSliceInfo->current <= pSliceInfo->win.ekey) {
    (void)genInterpolationResult(pSliceInfo, &pOperator->exprSupp, pResBlock, NULL, index, false, pOperator->pTaskInfo);
    pSliceInfo->current =
        taosTimeAdd(pSliceInfo->current, pInterval->interval, pInterval->intervalUnit, pInterval->precision, NULL);
  }
}

static int32_t copyPrevGroupKey(SExprSupp* pExprSup, SArray* pGroupKeys, SSDataBlock* pSrcBlock) {
  int32_t groupKeyIdx = 0;
  for (int32_t j = 0; j < pExprSup->numOfExprs; ++j) {
    SExprInfo* pExprInfo = &pExprSup->pExprInfo[j];

    if (isGroupKeyFunc(pExprInfo)) {
      int32_t     srcSlot = pExprInfo->base.pParam[0].pCol->slotId;
      SGroupKeys* pGroupKey = taosArrayGet(pGroupKeys, groupKeyIdx);
      if (pGroupKey == NULL) {
        return terrno;
      }
      groupKeyIdx++;
      SColumnInfoData* pSrc = taosArrayGet(pSrcBlock->pDataBlock, srcSlot);

      if (colDataIsNull_s(pSrc, 0)) {
        pGroupKey->isNull = true;
        break;
      }

      char* v = colDataGetData(pSrc, 0);
      if (IS_VAR_DATA_TYPE(pGroupKey->type)) {
        if (IS_STR_DATA_BLOB(pGroupKey->type)) {
          memcpy(pGroupKey->pData, v, blobDataTLen(v));
        } else {
          memcpy(pGroupKey->pData, v, varDataTLen(v));
        }
      } else {
        memcpy(pGroupKey->pData, v, pGroupKey->bytes);
      }

      pGroupKey->isNull = false;
    }
  }
  return TSDB_CODE_SUCCESS;
}

static void resetTimesliceInfo(STimeSliceOperatorInfo* pSliceInfo) {
  pSliceInfo->current = pSliceInfo->win.skey;
  pSliceInfo->prevTsSet = false;
  resetKeeperInfo(pSliceInfo);
}

static void doHandleTimeslice(SOperatorInfo* pOperator, SSDataBlock* pBlock) {
  SExecTaskInfo* pTaskInfo = pOperator->pTaskInfo;

  STimeSliceOperatorInfo* pSliceInfo = pOperator->info;
  SExprSupp*              pSup = &pOperator->exprSupp;
  bool                    ignoreNull = getIgoreNullRes(pSup);
  int32_t                 order = TSDB_ORDER_ASC;

  if (checkWindowBoundReached(pSliceInfo)) {
    return;
  }

  int32_t code = initKeeperInfo(pSliceInfo, pBlock, &pOperator->exprSupp);
  if (code != TSDB_CODE_SUCCESS) {
    T_LONG_JMP(pTaskInfo->env, code);
  }

  if (pSliceInfo->scalarSup.pExprInfo != NULL) {
    SExprSupp* pExprSup = &pSliceInfo->scalarSup;
    code = projectApplyFunctions(pExprSup->pExprInfo, pBlock, pBlock, pExprSup->pCtx, pExprSup->numOfExprs, NULL,
                                 GET_STM_RTINFO(pOperator->pTaskInfo));
    if (code != TSDB_CODE_SUCCESS) {
      qError("%s failed at line %d since %s", __func__, __LINE__, tstrerror(code));
      T_LONG_JMP(pTaskInfo->env, code);
    }
  }

  // the pDataBlock are always the same one, no need to call this again
  code = setInputDataBlock(pSup, pBlock, order, MAIN_SCAN, true);
  if (code != TSDB_CODE_SUCCESS) {
    qError("%s failed at line %d since %s", __func__, __LINE__, tstrerror(code));
    T_LONG_JMP(pTaskInfo->env, code);
  }
  doTimesliceImpl(pOperator, pSliceInfo, pBlock, pTaskInfo, ignoreNull);
  code = copyPrevGroupKey(&pOperator->exprSupp, pSliceInfo->pPrevGroupKeys, pBlock);
  if (code != TSDB_CODE_SUCCESS) {
    qError("%s failed at line %d since %s", __func__, __LINE__, tstrerror(code));
    T_LONG_JMP(pTaskInfo->env, code);
  }
}

static int32_t doTimesliceNext(SOperatorInfo* pOperator, SSDataBlock** ppRes) {
  int32_t        code = TSDB_CODE_SUCCESS;
  int32_t        lino = 0;
  SExecTaskInfo* pTaskInfo = pOperator->pTaskInfo;
  if (pOperator->status == OP_EXEC_DONE) {
    (*ppRes) = NULL;
    return code;
  }

  STimeSliceOperatorInfo* pSliceInfo = pOperator->info;
  SSDataBlock*            pResBlock = pSliceInfo->pRes;

  blockDataCleanup(pResBlock);

  while (1) {
    if (pSliceInfo->pNextGroupRes != NULL) {
      doHandleTimeslice(pOperator, pSliceInfo->pNextGroupRes);
      if (checkWindowBoundReached(pSliceInfo) || checkThresholdReached(pSliceInfo, pOperator->resultInfo.threshold)) {
        code = doFilter(pResBlock, pOperator->exprSupp.pFilterInfo, NULL);
        QUERY_CHECK_CODE(code, lino, _finished);
        if (pSliceInfo->pRemainRes == NULL) {
          pSliceInfo->pNextGroupRes = NULL;
        }
        if (pResBlock->info.rows != 0) {
          goto _finished;
        } else {
          // after fillter if result block has 0 rows, go back to
          // process pNextGroupRes again for unfinished data
          continue;
        }
      }
      pSliceInfo->pNextGroupRes = NULL;
    }

    while (1) {
      SSDataBlock* pBlock = pSliceInfo->pRemainRes ? pSliceInfo->pRemainRes : getNextBlockFromDownstream(pOperator, 0);
      if (pBlock == NULL) {
        setOperatorCompleted(pOperator);
        break;
      }

      pResBlock->info.scanFlag = pBlock->info.scanFlag;
      if (pSliceInfo->groupId == 0 && pBlock->info.id.groupId != 0) {
        pSliceInfo->groupId = pBlock->info.id.groupId;
      } else {
        if (pSliceInfo->groupId != pBlock->info.id.groupId) {
          pSliceInfo->groupId = pBlock->info.id.groupId;
          pSliceInfo->pNextGroupRes = pBlock;
          break;
        }
      }

      doHandleTimeslice(pOperator, pBlock);
      if (checkWindowBoundReached(pSliceInfo) || checkThresholdReached(pSliceInfo, pOperator->resultInfo.threshold)) {
        code = doFilter(pResBlock, pOperator->exprSupp.pFilterInfo, NULL);
        QUERY_CHECK_CODE(code, lino, _finished);
        if (pResBlock->info.rows != 0) {
          goto _finished;
        }
      }
    }
    // post work for a specific group

    // check if need to interpolate after last datablock
    // except for fill(next), fill(linear)
    genInterpAfterDataBlock(pSliceInfo, pOperator, 0);

    code = doFilter(pResBlock, pOperator->exprSupp.pFilterInfo, NULL);
    QUERY_CHECK_CODE(code, lino, _finished);
    if (pOperator->status == OP_EXEC_DONE) {
      break;
    }

    // restore initial value for next group
    resetTimesliceInfo(pSliceInfo);
    if (pResBlock->info.rows != 0) {
      break;
    }
  }

_finished:
  // restore the value
  setTaskStatus(pOperator->pTaskInfo, TASK_COMPLETED);
  if (pResBlock->info.rows == 0) {
    pOperator->status = OP_EXEC_DONE;
  }
  if (code != TSDB_CODE_SUCCESS) {
    qError("%s failed at line %d since %s", __func__, lino, tstrerror(code));
    pTaskInfo->code = code;
    T_LONG_JMP(pTaskInfo->env, code);
  }

  (*ppRes) = pResBlock->info.rows == 0 ? NULL : pResBlock;
  return code;
}

static int32_t extractPkColumnFromFuncs(SNodeList* pFuncs, bool* pHasPk, SColumn* pPkColumn) {
  SNode* pNode;
  FOREACH(pNode, pFuncs) {
    if ((nodeType(pNode) == QUERY_NODE_TARGET) && (nodeType(((STargetNode*)pNode)->pExpr) == QUERY_NODE_FUNCTION)) {
      SFunctionNode* pFunc = (SFunctionNode*)((STargetNode*)pNode)->pExpr;
      if (fmIsInterpFunc(pFunc->funcId) && pFunc->hasPk) {
        SNode* pNode2 = (pFunc->pParameterList->pTail->pNode);
        if ((nodeType(pNode2) == QUERY_NODE_COLUMN) && ((SColumnNode*)pNode2)->isPk) {
          *pHasPk = true;
          *pPkColumn = extractColumnFromColumnNode((SColumnNode*)pNode2);
          break;
        }
      }
    }
  }
  return TSDB_CODE_SUCCESS;
}

/**
 * @brief Determine the actual time range for reading data based on the RANGE clause and the WHERE conditions.
 * @param[in] cond The range specified by WHERE condition.
 * @param[in] range The range specified by RANGE clause.
 * @param[out] twindow The range to be read in DESC order, and only one record is needed.
 * @param[out] extTwindow The external range to read for only one record, which is used for FILL clause.
 * @note `cond` and `twindow` may be the same address.
 */
static int32_t getQueryExtWindow(const STimeWindow* cond, const STimeWindow* range, STimeWindow* twindow,
                                 STimeWindow* extTwindows) {
  int32_t     code = TSDB_CODE_SUCCESS;
  int32_t     lino = 0;
  STimeWindow tempWindow;

  if (cond->skey > cond->ekey || range->skey > range->ekey) {
    *twindow = extTwindows[0] = extTwindows[1] = TSWINDOW_DESC_INITIALIZER;
    return code;
  }

  if (range->ekey < cond->skey) {
    extTwindows[1] = *cond;
    *twindow = extTwindows[0] = TSWINDOW_DESC_INITIALIZER;
    return code;
  }

  if (cond->ekey < range->skey) {
    extTwindows[0] = *cond;
    *twindow = extTwindows[1] = TSWINDOW_DESC_INITIALIZER;
    return code;
  }

  // Only scan data in the time range intersecion.
  extTwindows[0] = extTwindows[1] = *cond;
  twindow->skey = TMAX(cond->skey, range->skey);
  twindow->ekey = TMIN(cond->ekey, range->ekey);
  extTwindows[0].ekey = twindow->skey - 1;
  extTwindows[1].skey = twindow->ekey + 1;

  return code;
}

<<<<<<< HEAD
int32_t createTimeSliceOperatorInfo(SOperatorInfo* downstream, SPhysiNode* pPhyNode, SExecTaskInfo* pTaskInfo,
                                    SOperatorInfo** pOptrInfo) {
=======
static int32_t resetTimeSliceOperState(SOperatorInfo* pOper) {
  STimeSliceOperatorInfo* pInfo = pOper->info;
  SExecTaskInfo*           pTaskInfo = pOper->pTaskInfo;
  SInterpFuncPhysiNode* pPhynode = (SInterpFuncPhysiNode*)pOper->pPhyNode;
  pOper->status = OP_NOT_OPENED;

  setTaskStatus(pOper->pTaskInfo, TASK_NOT_COMPLETED);

  int32_t  code = resetExprSupp(&pOper->exprSupp, pTaskInfo, pPhynode->pFuncs, NULL,
                         &pTaskInfo->storageAPI.functionStore);
  if (code == 0) {
    code = resetExprSupp(&pInfo->scalarSup, pTaskInfo, pPhynode->pExprs, NULL,
                         &pTaskInfo->storageAPI.functionStore);
  }

  pInfo->current = pInfo->win.skey;
  pInfo->prevTsSet = false;
  pInfo->prevKey.ts = INT64_MIN;
  pInfo->groupId = 0;
  pInfo->pNextGroupRes = NULL;
  pInfo->pRemainRes = NULL;
  pInfo->remainIndex = 0;

  if (pInfo->hasPk) {
    pInfo->prevKey.numOfPKs = 1;
    pInfo->prevKey.pks[0].type = pInfo->pkCol.type;

    if (IS_VAR_DATA_TYPE(pInfo->pkCol.type)) {
      memset(pInfo->prevKey.pks[0].pData, 0, pInfo->pkCol.bytes);
    }
  }
  blockDataCleanup(pInfo->pRes);

  for (int32_t i = 0; i < taosArrayGetSize(pInfo->pPrevRow); ++i) {
    SGroupKeys* pKey = taosArrayGet(pInfo->pPrevRow, i);
    taosMemoryFree(pKey->pData);
  }
  taosArrayDestroy(pInfo->pPrevRow);
  pInfo->pPrevRow = NULL;

  for (int32_t i = 0; i < taosArrayGetSize(pInfo->pNextRow); ++i) {
    SGroupKeys* pKey = taosArrayGet(pInfo->pNextRow, i);
    taosMemoryFree(pKey->pData);
  }
  taosArrayDestroy(pInfo->pNextRow);
  pInfo->pNextRow = NULL;

  for (int32_t i = 0; i < taosArrayGetSize(pInfo->pLinearInfo); ++i) {
    SFillLinearInfo* pKey = taosArrayGet(pInfo->pLinearInfo, i);
    taosMemoryFree(pKey->start.val);
    taosMemoryFree(pKey->end.val);
  }
  taosArrayDestroy(pInfo->pLinearInfo);
  pInfo->pLinearInfo = NULL;

  if (pInfo->pPrevGroupKeys) {
    taosArrayDestroyEx(pInfo->pPrevGroupKeys, destroyGroupKey);
    pInfo->pPrevGroupKeys = NULL;
  }

  return code;
}

int32_t createTimeSliceOperatorInfo(SOperatorInfo* downstream, SPhysiNode* pPhyNode, SExecTaskInfo* pTaskInfo, SOperatorInfo** pOptrInfo) {
>>>>>>> bcc25e56
  QRY_PARAM_CHECK(pOptrInfo);

  int32_t                 code = 0;
  int32_t                 lino = 0;
  STimeSliceOperatorInfo* pInfo = taosMemoryCalloc(1, sizeof(STimeSliceOperatorInfo));
  SOperatorInfo*          pOperator = taosMemoryCalloc(1, sizeof(SOperatorInfo));

  if (pOperator == NULL || pInfo == NULL) {
    code = terrno;
    goto _error;
  }

  pOperator->pPhyNode = pPhyNode;
  SInterpFuncPhysiNode* pInterpPhyNode = (SInterpFuncPhysiNode*)pPhyNode;
  SExprSupp*            pSup = &pOperator->exprSupp;

  int32_t    numOfExprs = 0;
  SExprInfo* pExprInfo = NULL;
  code = createExprInfo(pInterpPhyNode->pFuncs, NULL, &pExprInfo, &numOfExprs);
  QUERY_CHECK_CODE(code, lino, _error);

  code = initExprSupp(pSup, pExprInfo, numOfExprs, &pTaskInfo->storageAPI.functionStore);
  QUERY_CHECK_CODE(code, lino, _error);

  if (pInterpPhyNode->pExprs != NULL) {
    int32_t    num = 0;
    SExprInfo* pScalarExprInfo = NULL;
    code = createExprInfo(pInterpPhyNode->pExprs, NULL, &pScalarExprInfo, &num);
    QUERY_CHECK_CODE(code, lino, _error);

    code = initExprSupp(&pInfo->scalarSup, pScalarExprInfo, num, &pTaskInfo->storageAPI.functionStore);
    QUERY_CHECK_CODE(code, lino, _error);
  }

  code = filterInitFromNode((SNode*)pInterpPhyNode->node.pConditions, &pOperator->exprSupp.pFilterInfo, 0,
                            pTaskInfo->pStreamRuntimeInfo);
  QUERY_CHECK_CODE(code, lino, _error);

  pInfo->tsCol = extractColumnFromColumnNode((SColumnNode*)pInterpPhyNode->pTimeSeries);
  code = extractPkColumnFromFuncs(pInterpPhyNode->pFuncs, &pInfo->hasPk, &pInfo->pkCol);
  QUERY_CHECK_CODE(code, lino, _error);

  pInfo->fillType = convertFillType(pInterpPhyNode->fillMode);
  initResultSizeInfo(&pOperator->resultInfo, 4096);

  pInfo->pFillColInfo =
      createFillColInfo(pExprInfo, numOfExprs, NULL, 0, NULL, 0, (SNodeListNode*)pInterpPhyNode->pFillValues);
  QUERY_CHECK_NULL(pInfo->pFillColInfo, code, lino, _error, terrno);

  pInfo->pLinearInfo = NULL;
  pInfo->pRes = createDataBlockFromDescNode(pPhyNode->pOutputDataBlockDesc);
  QUERY_CHECK_NULL(pInfo->pRes, code, lino, _error, terrno);
  pInfo->win = pInterpPhyNode->timeRange;
  pInfo->interval.interval = pInterpPhyNode->interval;
  pInfo->current = pInfo->win.skey;
  pInfo->prevTsSet = false;
  pInfo->prevKey.ts = INT64_MIN;
  pInfo->groupId = 0;
  pInfo->pPrevGroupKeys = NULL;
  pInfo->pNextGroupRes = NULL;
  pInfo->pRemainRes = NULL;
  pInfo->remainIndex = 0;
  pInfo->rangeInterval = pInterpPhyNode->rangeInterval;

  if (pInfo->hasPk) {
    pInfo->prevKey.numOfPKs = 1;
    pInfo->prevKey.ts = INT64_MIN;
    pInfo->prevKey.pks[0].type = pInfo->pkCol.type;

    if (IS_VAR_DATA_TYPE(pInfo->pkCol.type)) {
      pInfo->prevKey.pks[0].pData = taosMemoryCalloc(1, pInfo->pkCol.bytes);
      QUERY_CHECK_NULL(pInfo->prevKey.pks[0].pData, code, lino, _error, terrno);
    }
  }

  if (downstream->operatorType == QUERY_NODE_PHYSICAL_PLAN_TABLE_SCAN) {
    STableScanInfo*      pScanInfo = (STableScanInfo*)downstream->info;
    SQueryTableDataCond* cond = &pScanInfo->base.cond;
    cond->type = TIMEWINDOW_RANGE_EXTERNAL;
    code = getQueryExtWindow(&cond->twindows, &pInfo->win, &cond->twindows, cond->extTwindows);
    QUERY_CHECK_CODE(code, lino, _error);
  }
  
  setOperatorInfo(pOperator, "TimeSliceOperator", QUERY_NODE_PHYSICAL_PLAN_INTERP_FUNC, false, OP_NOT_OPENED, pInfo,
                  pTaskInfo);
  pOperator->fpSet = createOperatorFpSet(optrDummyOpenFn, doTimesliceNext, NULL, destroyTimeSliceOperatorInfo,
                                         optrDefaultBufFn, NULL, optrDefaultGetNextExtFn, NULL);

  code = blockDataEnsureCapacity(pInfo->pRes, pOperator->resultInfo.capacity);
  QUERY_CHECK_CODE(code, lino, _error);

  //  int32_t code = initKeeperInfo(pSliceInfo, pBlock, &pOperator->exprSupp);
  setOperatorResetStateFn(pOperator, resetTimeSliceOperState);
  
  code = appendDownstream(pOperator, &downstream, 1);
  QUERY_CHECK_CODE(code, lino, _error);

  *pOptrInfo = pOperator;
  return TSDB_CODE_SUCCESS;

_error:
  if (code != TSDB_CODE_SUCCESS) {
    qError("%s failed at line %d since %s", __func__, lino, tstrerror(code));
  }
  if (pInfo != NULL) destroyTimeSliceOperatorInfo(pInfo);
  destroyOperatorAndDownstreams(pOperator, &downstream, 1);
  pTaskInfo->code = code;
  return code;
}

void destroyTimeSliceOperatorInfo(void* param) {
  STimeSliceOperatorInfo* pInfo = (STimeSliceOperatorInfo*)param;

  blockDataDestroy(pInfo->pRes);
  pInfo->pRes = NULL;

  for (int32_t i = 0; i < taosArrayGetSize(pInfo->pPrevRow); ++i) {
    SGroupKeys* pKey = taosArrayGet(pInfo->pPrevRow, i);
    taosMemoryFree(pKey->pData);
  }
  taosArrayDestroy(pInfo->pPrevRow);

  for (int32_t i = 0; i < taosArrayGetSize(pInfo->pNextRow); ++i) {
    SGroupKeys* pKey = taosArrayGet(pInfo->pNextRow, i);
    taosMemoryFree(pKey->pData);
  }
  taosArrayDestroy(pInfo->pNextRow);

  for (int32_t i = 0; i < taosArrayGetSize(pInfo->pLinearInfo); ++i) {
    SFillLinearInfo* pKey = taosArrayGet(pInfo->pLinearInfo, i);
    taosMemoryFree(pKey->start.val);
    taosMemoryFree(pKey->end.val);
  }
  taosArrayDestroy(pInfo->pLinearInfo);

  if (pInfo->pPrevGroupKeys) {
    taosArrayDestroyEx(pInfo->pPrevGroupKeys, destroyGroupKey);
    pInfo->pPrevGroupKeys = NULL;
  }
  if (pInfo->hasPk && IS_VAR_DATA_TYPE(pInfo->pkCol.type)) {
    taosMemoryFreeClear(pInfo->prevKey.pks[0].pData);
  }

  cleanupExprSupp(&pInfo->scalarSup);
  if (pInfo->pFillColInfo != NULL) {
    for (int32_t i = 0; i < pInfo->pFillColInfo->numOfFillExpr; ++i) {
      taosVariantDestroy(&pInfo->pFillColInfo[i].fillVal);
    }
    taosMemoryFree(pInfo->pFillColInfo);
  }
  taosMemoryFreeClear(param);
}

int64_t getMinWindowSize(struct SOperatorInfo* pOperator) {
  if (pOperator == NULL) {
    return 0;
  }

  switch (pOperator->operatorType) {
    case QUERY_NODE_PHYSICAL_PLAN_MERGE_STATE:
      return ((SStateWindowOperatorInfo*)pOperator->info)->trueForLimit;
<<<<<<< HEAD
    case QUERY_NODE_PHYSICAL_PLAN_STREAM_STATE:
      return ((SStreamStateAggOperatorInfo*)pOperator->info)->trueForLimit;
    case QUERY_NODE_PHYSICAL_PLAN_MERGE_EVENT:
      return ((SEventWindowOperatorInfo*)pOperator->info)->trueForLimit;
    case QUERY_NODE_PHYSICAL_PLAN_STREAM_EVENT:
      return ((SStreamEventAggOperatorInfo*)pOperator->info)->trueForLimit;
=======
    case QUERY_NODE_PHYSICAL_PLAN_MERGE_EVENT:
      return ((SEventWindowOperatorInfo*)pOperator->info)->trueForLimit;
>>>>>>> bcc25e56
    default:
      return 0;
  }
}<|MERGE_RESOLUTION|>--- conflicted
+++ resolved
@@ -1264,10 +1264,6 @@
   return code;
 }
 
-<<<<<<< HEAD
-int32_t createTimeSliceOperatorInfo(SOperatorInfo* downstream, SPhysiNode* pPhyNode, SExecTaskInfo* pTaskInfo,
-                                    SOperatorInfo** pOptrInfo) {
-=======
 static int32_t resetTimeSliceOperState(SOperatorInfo* pOper) {
   STimeSliceOperatorInfo* pInfo = pOper->info;
   SExecTaskInfo*           pTaskInfo = pOper->pTaskInfo;
@@ -1332,7 +1328,6 @@
 }
 
 int32_t createTimeSliceOperatorInfo(SOperatorInfo* downstream, SPhysiNode* pPhyNode, SExecTaskInfo* pTaskInfo, SOperatorInfo** pOptrInfo) {
->>>>>>> bcc25e56
   QRY_PARAM_CHECK(pOptrInfo);
 
   int32_t                 code = 0;
@@ -1494,17 +1489,8 @@
   switch (pOperator->operatorType) {
     case QUERY_NODE_PHYSICAL_PLAN_MERGE_STATE:
       return ((SStateWindowOperatorInfo*)pOperator->info)->trueForLimit;
-<<<<<<< HEAD
-    case QUERY_NODE_PHYSICAL_PLAN_STREAM_STATE:
-      return ((SStreamStateAggOperatorInfo*)pOperator->info)->trueForLimit;
     case QUERY_NODE_PHYSICAL_PLAN_MERGE_EVENT:
       return ((SEventWindowOperatorInfo*)pOperator->info)->trueForLimit;
-    case QUERY_NODE_PHYSICAL_PLAN_STREAM_EVENT:
-      return ((SStreamEventAggOperatorInfo*)pOperator->info)->trueForLimit;
-=======
-    case QUERY_NODE_PHYSICAL_PLAN_MERGE_EVENT:
-      return ((SEventWindowOperatorInfo*)pOperator->info)->trueForLimit;
->>>>>>> bcc25e56
     default:
       return 0;
   }
