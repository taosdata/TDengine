--- conflicted
+++ resolved
@@ -91,7 +91,6 @@
     SColumnInfoData* pTsCol = taosArrayGet(pBlock->pDataBlock, pSliceInfo->tsCol.slotId);
     SFillLinearInfo* pLinearInfo = taosArrayGet(pSliceInfo->pLinearInfo, i);
 
-
     if (!IS_MATHABLE_TYPE(pColInfoData->info.type)) {
       continue;
     }
@@ -100,7 +99,6 @@
     // TODO: optimize to ignore null values for linear interpolation.
     if (!pLinearInfo->isStartSet) {
       if (!colDataIsNull_s(pColInfoData, rowIndex)) {
-
         pLinearInfo->start.key = *(int64_t*)colDataGetData(pTsCol, rowIndex);
         char* p = colDataGetData(pColInfoData, rowIndex);
         if (IS_VAR_DATA_TYPE(pColInfoData->info.type)) {
@@ -144,9 +142,7 @@
       }
     }
   }
-
-}
-
+}
 
 static FORCE_INLINE int32_t timeSliceEnsureBlockCapacity(STimeSliceOperatorInfo* pSliceInfo, SSDataBlock* pBlock) {
   if (pBlock->info.rows < pBlock->info.capacity) {
@@ -160,8 +156,8 @@
   return TSDB_CODE_SUCCESS;
 }
 
-
-static bool genInterpolationResult(STimeSliceOperatorInfo* pSliceInfo, SExprSupp* pExprSup, SSDataBlock* pResBlock, bool beforeTs) {
+static bool genInterpolationResult(STimeSliceOperatorInfo* pSliceInfo, SExprSupp* pExprSup, SSDataBlock* pResBlock,
+                                   bool beforeTs) {
   int32_t rows = pResBlock->info.rows;
   timeSliceEnsureBlockCapacity(pSliceInfo, pResBlock);
   // todo set the correct primary timestamp column
@@ -293,14 +289,10 @@
     SColumnInfoData* pDst = taosArrayGet(pResBlock->pDataBlock, dstSlot);
 
     if (IS_TIMESTAMP_TYPE(pExprInfo->base.resSchema.type)) {
-<<<<<<< HEAD
-      colDataAppend(pDst, pResBlock->info.rows, (char*)&pSliceInfo->current, false);
+      colDataSetVal(pDst, pResBlock->info.rows, (char*)&pSliceInfo->current, false);
     } else if (IS_BOOLEAN_TYPE(pExprInfo->base.resSchema.type)) {
       bool isFilled = false;
-      colDataAppend(pDst, pResBlock->info.rows, (char*)&isFilled, false);
-=======
-      colDataSetVal(pDst, pResBlock->info.rows, (char*)&pSliceInfo->current, false);
->>>>>>> c16bbfad
+      colDataSetVal(pDst, pResBlock->info.rows, (char*)&isFilled, false);
     } else {
       int32_t          srcSlot = pExprInfo->base.pParam[0].pCol->slotId;
       SColumnInfoData* pSrc = taosArrayGet(pSrcBlock->pDataBlock, srcSlot);
@@ -318,7 +310,6 @@
   pResBlock->info.rows += 1;
   return;
 }
-
 
 static int32_t initPrevRowsKeeper(STimeSliceOperatorInfo* pInfo, SSDataBlock* pBlock) {
   if (pInfo->pPrevRow != NULL) {
@@ -491,11 +482,12 @@
           int64_t nextTs = *(int64_t*)colDataGetData(pTsCol, i + 1);
           if (nextTs > pSliceInfo->current) {
             while (pSliceInfo->current < nextTs && pSliceInfo->current <= pSliceInfo->win.ekey) {
-              if (!genInterpolationResult(pSliceInfo, &pOperator->exprSupp, pResBlock, false) && pSliceInfo->fillType == TSDB_FILL_LINEAR) {
+              if (!genInterpolationResult(pSliceInfo, &pOperator->exprSupp, pResBlock, false) &&
+                  pSliceInfo->fillType == TSDB_FILL_LINEAR) {
                 break;
               } else {
-                pSliceInfo->current =
-                    taosTimeAdd(pSliceInfo->current, pInterval->interval, pInterval->intervalUnit, pInterval->precision);
+                pSliceInfo->current = taosTimeAdd(pSliceInfo->current, pInterval->interval, pInterval->intervalUnit,
+                                                  pInterval->precision);
               }
             }
 
@@ -515,7 +507,8 @@
         doKeepLinearInfo(pSliceInfo, pBlock, i);
 
         while (pSliceInfo->current < ts && pSliceInfo->current <= pSliceInfo->win.ekey) {
-          if (!genInterpolationResult(pSliceInfo, &pOperator->exprSupp, pResBlock, true) && pSliceInfo->fillType == TSDB_FILL_LINEAR) {
+          if (!genInterpolationResult(pSliceInfo, &pOperator->exprSupp, pResBlock, true) &&
+              pSliceInfo->fillType == TSDB_FILL_LINEAR) {
             break;
           } else {
             pSliceInfo->current =
@@ -610,14 +603,15 @@
 
   setOperatorInfo(pOperator, "TimeSliceOperator", QUERY_NODE_PHYSICAL_PLAN_INTERP_FUNC, false, OP_NOT_OPENED, pInfo,
                   pTaskInfo);
-  pOperator->fpSet = createOperatorFpSet(optrDummyOpenFn, doTimeslice, NULL, destroyTimeSliceOperatorInfo, optrDefaultBufFn, NULL);
+  pOperator->fpSet =
+      createOperatorFpSet(optrDummyOpenFn, doTimeslice, NULL, destroyTimeSliceOperatorInfo, optrDefaultBufFn, NULL);
 
   blockDataEnsureCapacity(pInfo->pRes, pOperator->resultInfo.capacity);
 
   code = appendDownstream(pOperator, &downstream, 1);
   return pOperator;
 
-  _error:
+_error:
   taosMemoryFree(pInfo);
   taosMemoryFree(pOperator);
   pTaskInfo->code = TSDB_CODE_OUT_OF_MEMORY;
