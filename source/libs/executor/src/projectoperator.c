/*
 * Copyright (c) 2019 TAOS Data, Inc. <jhtao@taosdata.com>
 *
 * This program is free software: you can use, redistribute, and/or modify
 * it under the terms of the GNU Affero General Public License, version 3
 * or later ("AGPL"), as published by the Free Software Foundation.
 *
 * This program is distributed in the hope that it will be useful, but WITHOUT
 * ANY WARRANTY; without even the implied warranty of MERCHANTABILITY or
 * FITNESS FOR A PARTICULAR PURPOSE.
 *
 * You should have received a copy of the GNU Affero General Public License
 * along with this program. If not, see <http://www.gnu.org/licenses/>.
 */

#include "executorInt.h"
#include "filter.h"
#include "functionMgt.h"
#include "operator.h"
#include "querytask.h"
#include "tdatablock.h"

typedef struct SProjectOperatorInfo {
  SOptrBasicInfo binfo;
  SAggSupporter  aggSup;
  SArray*        pPseudoColInfo;
  SLimitInfo     limitInfo;
  bool           mergeDataBlocks;
  SSDataBlock*   pFinalRes;
  bool           inputIgnoreGroup;
  bool           outputIgnoreGroup;
} SProjectOperatorInfo;

typedef struct SIndefOperatorInfo {
  SOptrBasicInfo binfo;
  SAggSupporter  aggSup;
  SArray*        pPseudoColInfo;
  SExprSupp      scalarSup;
  uint64_t       groupId;
  SSDataBlock*   pNextGroupRes;
} SIndefOperatorInfo;

static int32_t      doGenerateSourceData(SOperatorInfo* pOperator);
static SSDataBlock* doProjectOperation1(SOperatorInfo* pOperator);
static int32_t      doProjectOperation(SOperatorInfo* pOperator, SSDataBlock** pResBlock);
static SSDataBlock* doApplyIndefinitFunction1(SOperatorInfo* pOperator);
static int32_t      doApplyIndefinitFunction(SOperatorInfo* pOperator, SSDataBlock** pResBlock);
static int32_t      setRowTsColumnOutputInfo(SqlFunctionCtx* pCtx, int32_t numOfCols, SArray** pResList);
static int32_t      setFunctionResultOutput(SOperatorInfo* pOperator, SOptrBasicInfo* pInfo, SAggSupporter* pSup,
                                            int32_t stage, int32_t numOfExprs);

static void destroyProjectOperatorInfo(void* param) {
  if (NULL == param) {
    return;
  }

  SProjectOperatorInfo* pInfo = (SProjectOperatorInfo*)param;
  cleanupBasicInfo(&pInfo->binfo);
  cleanupAggSup(&pInfo->aggSup);
  taosArrayDestroy(pInfo->pPseudoColInfo);

  blockDataDestroy(pInfo->pFinalRes);
  taosMemoryFreeClear(param);
}

static void destroyIndefinitOperatorInfo(void* param) {
  SIndefOperatorInfo* pInfo = (SIndefOperatorInfo*)param;
  if (pInfo == NULL) {
    return;
  }

  cleanupBasicInfo(&pInfo->binfo);
  taosArrayDestroy(pInfo->pPseudoColInfo);
  cleanupAggSup(&pInfo->aggSup);
  cleanupExprSupp(&pInfo->scalarSup);

  taosMemoryFreeClear(param);
}

void streamOperatorReleaseState(SOperatorInfo* pOperator) {
  SOperatorInfo* downstream = pOperator->pDownstream[0];
  if (downstream->fpSet.releaseStreamStateFn) {
    downstream->fpSet.releaseStreamStateFn(downstream);
  }
}

void streamOperatorReloadState(SOperatorInfo* pOperator) {
  SOperatorInfo* downstream = pOperator->pDownstream[0];
  if (downstream->fpSet.reloadStreamStateFn) {
    downstream->fpSet.reloadStreamStateFn(downstream);
  }
}

int32_t createProjectOperatorInfo(SOperatorInfo* downstream, SProjectPhysiNode* pProjPhyNode, SExecTaskInfo* pTaskInfo,
                                  SOperatorInfo** pOptrInfo) {
  QRY_OPTR_CHECK(pOptrInfo);

  int32_t code = TSDB_CODE_SUCCESS;
  SProjectOperatorInfo* pInfo = taosMemoryCalloc(1, sizeof(SProjectOperatorInfo));
  SOperatorInfo*        pOperator = taosMemoryCalloc(1, sizeof(SOperatorInfo));
  if (pInfo == NULL || pOperator == NULL) {
    code = TSDB_CODE_OUT_OF_MEMORY;
    goto _error;
  }

  pOperator->exprSupp.hasWindowOrGroup = false;
  pOperator->pTaskInfo = pTaskInfo;

  int32_t    lino = 0;
  int32_t    numOfCols = 0;
  SExprInfo* pExprInfo = NULL;
  code = createExprInfo(pProjPhyNode->pProjections, NULL, &pExprInfo, &numOfCols);
  TSDB_CHECK_CODE(code, lino, _error);

  SSDataBlock* pResBlock = createDataBlockFromDescNode(pProjPhyNode->node.pOutputDataBlockDesc);
  TSDB_CHECK_NULL(pResBlock, code, lino, _error, terrno);

  initLimitInfo(pProjPhyNode->node.pLimit, pProjPhyNode->node.pSlimit, &pInfo->limitInfo);

  pInfo->binfo.pRes = pResBlock;
  pInfo->pFinalRes = NULL;

  code = createOneDataBlock(pResBlock, false, &pInfo->pFinalRes);
  TSDB_CHECK_CODE(code, lino, _error);

  pInfo->binfo.inputTsOrder = pProjPhyNode->node.inputTsOrder;
  pInfo->binfo.outputTsOrder = pProjPhyNode->node.outputTsOrder;
  pInfo->inputIgnoreGroup = pProjPhyNode->inputIgnoreGroup;
  pInfo->outputIgnoreGroup = pProjPhyNode->ignoreGroupId;

  if (pTaskInfo->execModel == OPTR_EXEC_MODEL_STREAM || pTaskInfo->execModel == OPTR_EXEC_MODEL_QUEUE) {
    pInfo->mergeDataBlocks = false;
  } else {
    if (!pProjPhyNode->ignoreGroupId) {
      pInfo->mergeDataBlocks = false;
    } else {
      pInfo->mergeDataBlocks = pProjPhyNode->mergeDataBlock;
    }
  }

  int32_t numOfRows = 4096;
  size_t  keyBufSize = sizeof(int64_t) + sizeof(int64_t) + POINTER_BYTES;

  // Make sure the size of SSDataBlock will never exceed the size of 2MB.
  int32_t TWOMB = 2 * 1024 * 1024;
  if (numOfRows * pResBlock->info.rowSize > TWOMB) {
    numOfRows = TWOMB / pResBlock->info.rowSize;
  }

  initResultSizeInfo(&pOperator->resultInfo, numOfRows);
  code = initAggSup(&pOperator->exprSupp, &pInfo->aggSup, pExprInfo, numOfCols, keyBufSize, pTaskInfo->id.str,
                    pTaskInfo->streamInfo.pState, &pTaskInfo->storageAPI.functionStore);
  TSDB_CHECK_CODE(code, lino, _error);

  initBasicInfo(&pInfo->binfo, pResBlock);
  code = setFunctionResultOutput(pOperator, &pInfo->binfo, &pInfo->aggSup, MAIN_SCAN, numOfCols);
  TSDB_CHECK_CODE(code, lino, _error);

  code = filterInitFromNode((SNode*)pProjPhyNode->node.pConditions, &pOperator->exprSupp.pFilterInfo, 0);
  TSDB_CHECK_CODE(code, lino, _error);

  code = setRowTsColumnOutputInfo(pOperator->exprSupp.pCtx, numOfCols, &pInfo->pPseudoColInfo);
  TSDB_CHECK_CODE(code, lino, _error);

  setOperatorInfo(pOperator, "ProjectOperator", QUERY_NODE_PHYSICAL_PLAN_PROJECT, false, OP_NOT_OPENED, pInfo,
                  pTaskInfo);
  pOperator->fpSet = createOperatorFpSet(optrDummyOpenFn, doProjectOperation1, NULL, destroyProjectOperatorInfo,
                                         optrDefaultBufFn, NULL, optrDefaultGetNextExtFn, NULL);
  setOperatorStreamStateFn(pOperator, streamOperatorReleaseState, streamOperatorReloadState);

  if (NULL != downstream) {
    code = appendDownstream(pOperator, &downstream, 1);
    if (code != TSDB_CODE_SUCCESS) {
      goto _error;
    }
  }

  *pOptrInfo = pOperator;
  return code;

_error:
  destroyProjectOperatorInfo(pInfo);
  taosMemoryFree(pOperator);
  pTaskInfo->code = code;
  return code;
}

static int32_t discardGroupDataBlock(SSDataBlock* pBlock, SLimitInfo* pLimitInfo) {
  if (pLimitInfo->remainGroupOffset > 0) {
    // it is the first group
    if (pLimitInfo->currentGroupId == 0 || pLimitInfo->currentGroupId == pBlock->info.id.groupId) {
      pLimitInfo->currentGroupId = pBlock->info.id.groupId;
      return PROJECT_RETRIEVE_CONTINUE;
    } else if (pLimitInfo->currentGroupId != pBlock->info.id.groupId) {
      // now it is the data from a new group
      pLimitInfo->remainGroupOffset -= 1;
      pLimitInfo->currentGroupId = pBlock->info.id.groupId;

      // ignore data block in current group
      if (pLimitInfo->remainGroupOffset > 0) {
        return PROJECT_RETRIEVE_CONTINUE;
      }

      pLimitInfo->currentGroupId = 0;
    }
  }

  return PROJECT_RETRIEVE_DONE;
}

static int32_t setInfoForNewGroup(SSDataBlock* pBlock, SLimitInfo* pLimitInfo, SOperatorInfo* pOperator) {
  // remainGroupOffset == 0
  // here check for a new group data, we need to handle the data of the previous group.
  ASSERT(pLimitInfo->remainGroupOffset == 0 || pLimitInfo->remainGroupOffset == -1);

  bool newGroup = false;
  if (0 == pBlock->info.id.groupId) {
    pLimitInfo->numOfOutputGroups = 1;
  } else if (pLimitInfo->currentGroupId != pBlock->info.id.groupId) {
    pLimitInfo->currentGroupId = pBlock->info.id.groupId;
    pLimitInfo->numOfOutputGroups += 1;
    newGroup = true;
  } else {
    return PROJECT_RETRIEVE_CONTINUE;
  }

  if ((pLimitInfo->slimit.limit >= 0) && (pLimitInfo->slimit.limit < pLimitInfo->numOfOutputGroups)) {
    setOperatorCompleted(pOperator);
    return PROJECT_RETRIEVE_DONE;
  }

  // reset the value for a new group data
  // existing rows that belongs to previous group.
  if (newGroup) {
    resetLimitInfoForNextGroup(pLimitInfo);
  }

  return PROJECT_RETRIEVE_CONTINUE;
}

// todo refactor
static int32_t doIngroupLimitOffset(SLimitInfo* pLimitInfo, uint64_t groupId, SSDataBlock* pBlock,
                                    SOperatorInfo* pOperator) {
  // set current group id
  pLimitInfo->currentGroupId = groupId;
  bool limitReached = applyLimitOffset(pLimitInfo, pBlock, pOperator->pTaskInfo);
  if (pBlock->info.rows == 0 && 0 != pLimitInfo->limit.limit) {
    return PROJECT_RETRIEVE_CONTINUE;
  } else {
    if (limitReached && (pLimitInfo->slimit.limit >= 0 && pLimitInfo->slimit.limit <= pLimitInfo->numOfOutputGroups)) {
      setOperatorCompleted(pOperator);
    } else if (limitReached && groupId == 0) {
      setOperatorCompleted(pOperator);
    }
  }

  return PROJECT_RETRIEVE_DONE;
}

int32_t doProjectOperation(SOperatorInfo* pOperator, SSDataBlock** pResBlock) {
  QRY_OPTR_CHECK(pResBlock);

  SProjectOperatorInfo* pProjectInfo = pOperator->info;
  SOptrBasicInfo*       pInfo = &pProjectInfo->binfo;
  SExprSupp*            pSup = &pOperator->exprSupp;
  SSDataBlock*          pRes = pInfo->pRes;
  SSDataBlock*          pFinalRes = pProjectInfo->pFinalRes;
  int32_t               code = 0;
  int64_t               st = 0;
  int32_t               order = pInfo->inputTsOrder;
  int32_t               scanFlag = 0;

  blockDataCleanup(pFinalRes);
  SExecTaskInfo* pTaskInfo = pOperator->pTaskInfo;

  if (pOperator->status == OP_EXEC_DONE) {
    return code;
  }

  if (pOperator->cost.openCost == 0) {
    st = taosGetTimestampUs();
  }

  SOperatorInfo* downstream = pOperator->numOfDownstream > 0 ? pOperator->pDownstream[0] : NULL;
  SLimitInfo*    pLimitInfo = &pProjectInfo->limitInfo;

  if (downstream == NULL) {
    code = doGenerateSourceData(pOperator);
    if (code != TSDB_CODE_SUCCESS) {
      T_LONG_JMP(pTaskInfo->env, code);
    }

    if (pProjectInfo->outputIgnoreGroup) {
      pRes->info.id.groupId = 0;
    }

    *pResBlock = (pRes->info.rows > 0)? pRes:NULL;
    return code;
  }

  while (1) {
    while (1) {
      blockDataCleanup(pRes);

      // The downstream exec may change the value of the newgroup, so use a local variable instead.
      SSDataBlock* pBlock = getNextBlockFromDownstream(pOperator, 0);
      if (pBlock == NULL) {
        qDebug("set op close, exec %d, status %d rows %" PRId64 , pTaskInfo->execModel, pOperator->status, pFinalRes->info.rows);
        setOperatorCompleted(pOperator);
        break;
      }
//      if (pTaskInfo->execModel == OPTR_EXEC_MODEL_QUEUE) {
//        qDebug("set status recv");
//        pOperator->status = OP_EXEC_RECV;
//      }

      // for stream interval
      if (pBlock->info.type == STREAM_RETRIEVE || pBlock->info.type == STREAM_DELETE_RESULT ||
          pBlock->info.type == STREAM_DELETE_DATA || pBlock->info.type == STREAM_CREATE_CHILD_TABLE ||
          pBlock->info.type == STREAM_CHECKPOINT) {

        *pResBlock = pBlock;
        return code;
      }

      if (pProjectInfo->inputIgnoreGroup) {
        pBlock->info.id.groupId = 0;
      }

      int32_t status = discardGroupDataBlock(pBlock, pLimitInfo);
      if (status == PROJECT_RETRIEVE_CONTINUE) {
        continue;
      }

      (void) setInfoForNewGroup(pBlock, pLimitInfo, pOperator);
      if (pOperator->status == OP_EXEC_DONE) {
        break;
      }

      if (pProjectInfo->mergeDataBlocks) {
        pFinalRes->info.scanFlag = scanFlag = pBlock->info.scanFlag;
      } else {
        pRes->info.scanFlag = scanFlag = pBlock->info.scanFlag;
      }

      code = setInputDataBlock(pSup, pBlock, order, scanFlag, false);
      if (code) {
        T_LONG_JMP(pTaskInfo->env, code);
      }

      code = blockDataEnsureCapacity(pInfo->pRes, pInfo->pRes->info.rows + pBlock->info.rows);
      if (code != TSDB_CODE_SUCCESS) {
        T_LONG_JMP(pTaskInfo->env, code);
      }

      code = projectApplyFunctions(pSup->pExprInfo, pInfo->pRes, pBlock, pSup->pCtx, pSup->numOfExprs,
                                   pProjectInfo->pPseudoColInfo);
      if (code != TSDB_CODE_SUCCESS) {
        T_LONG_JMP(pTaskInfo->env, code);
      }

      status = doIngroupLimitOffset(pLimitInfo, pBlock->info.id.groupId, pInfo->pRes, pOperator);
      if (status == PROJECT_RETRIEVE_CONTINUE) {
        continue;
      }

      break;
    }

    if (pProjectInfo->mergeDataBlocks) {
      if (pRes->info.rows > 0) {
        pFinalRes->info.id.groupId = 0;  // clear groupId
        pFinalRes->info.version = pRes->info.version;

        // continue merge data, ignore the group id
        int32_t ret = blockDataMerge(pFinalRes, pRes);
        if (ret < 0) {
          pTaskInfo->code = code;
          return code;
        }

        if (pFinalRes->info.rows + pRes->info.rows <= pOperator->resultInfo.threshold && (pOperator->status != OP_EXEC_DONE)) {
          continue;
        }
      }

      // do apply filter
      code = doFilter(pFinalRes, pOperator->exprSupp.pFilterInfo, NULL);
      if (code) {
        pTaskInfo->code = code;
        return code;
      }

      // when apply the limit/offset for each group, pRes->info.rows may be 0, due to limit constraint.
      if (pFinalRes->info.rows > 0 || (pOperator->status == OP_EXEC_DONE)) {
        qDebug("project return %" PRId64 " rows, status %d", pFinalRes->info.rows, pOperator->status);
        break;
      }
    } else {
      // do apply filter
      if (pRes->info.rows > 0) {
        code = doFilter(pRes, pOperator->exprSupp.pFilterInfo, NULL);
        if (code) {
          pTaskInfo->code = code;
          return code;
        }

        if (pRes->info.rows == 0) {
          continue;
        }
      }

      // no results generated
      break;
    }
  }

  SSDataBlock* p = pProjectInfo->mergeDataBlocks ? pFinalRes : pRes;
  pOperator->resultInfo.totalRows += p->info.rows;
  p->info.dataLoad = 1;

  if (pOperator->cost.openCost == 0) {
    pOperator->cost.openCost = (taosGetTimestampUs() - st) / 1000.0;
  }

  if (pProjectInfo->outputIgnoreGroup) {
    p->info.id.groupId = 0;
  }

  if (pTaskInfo->execModel == OPTR_EXEC_MODEL_STREAM) {
    printDataBlock(p, getStreamOpName(pOperator->operatorType), GET_TASKID(pTaskInfo));
  }

  *pResBlock = (p->info.rows > 0)? p:NULL;
  return code;
}

SSDataBlock* doProjectOperation1(SOperatorInfo* pOperator) {
  SSDataBlock* pRes = NULL;
  int32_t code = doProjectOperation(pOperator, &pRes);
  if (code && pOperator->pTaskInfo->code == 0) {
    pOperator->pTaskInfo->code = code;
  }

  return pRes;
}

int32_t createIndefinitOutputOperatorInfo(SOperatorInfo* downstream, SPhysiNode* pNode,
                                                 SExecTaskInfo* pTaskInfo, SOperatorInfo** pOptrInfo) {
  QRY_OPTR_CHECK(pOptrInfo);
  int32_t code = 0;
  int32_t lino = 0;
  int32_t numOfRows = 4096;
  size_t  keyBufSize = sizeof(int64_t) + sizeof(int64_t) + POINTER_BYTES;

  SIndefOperatorInfo* pInfo = taosMemoryCalloc(1, sizeof(SIndefOperatorInfo));
  SOperatorInfo*      pOperator = taosMemoryCalloc(1, sizeof(SOperatorInfo));
  if (pInfo == NULL || pOperator == NULL) {
    code = TSDB_CODE_OUT_OF_MEMORY;
    goto _error;
  }

  pOperator->pTaskInfo = pTaskInfo;

  SExprSupp* pSup = &pOperator->exprSupp;
  pSup->hasWindowOrGroup = false;

  SIndefRowsFuncPhysiNode* pPhyNode = (SIndefRowsFuncPhysiNode*)pNode;

  int32_t    numOfExpr = 0;
  SExprInfo* pExprInfo = NULL;
  code = createExprInfo(pPhyNode->pFuncs, NULL, &pExprInfo, &numOfExpr);
  TSDB_CHECK_CODE(code, lino, _error);

  if (pPhyNode->pExprs != NULL) {
    int32_t    num = 0;
    SExprInfo* pSExpr = NULL;
    code = createExprInfo(pPhyNode->pExprs, NULL, &pSExpr, &num);
    QUERY_CHECK_CODE(code, lino, _error);

    code = initExprSupp(&pInfo->scalarSup, pSExpr, num, &pTaskInfo->storageAPI.functionStore);
    if (code != TSDB_CODE_SUCCESS) {
      goto _error;
    }
  }

  SSDataBlock* pResBlock = createDataBlockFromDescNode(pPhyNode->node.pOutputDataBlockDesc);
<<<<<<< HEAD
  TSDB_CHECK_NULL(pInfo->binfo.pRes, code, lino, _error, terrno);
=======
  TSDB_CHECK_NULL(pResBlock, code, lino, _error, terrno);
>>>>>>> e9c11bf5

  // Make sure the size of SSDataBlock will never exceed the size of 2MB.
  int32_t TWOMB = 2 * 1024 * 1024;
  if (numOfRows * pResBlock->info.rowSize > TWOMB) {
    numOfRows = TWOMB / pResBlock->info.rowSize;
  }

  initBasicInfo(&pInfo->binfo, pResBlock);
  initResultSizeInfo(&pOperator->resultInfo, numOfRows);
  code = blockDataEnsureCapacity(pResBlock, numOfRows);
  TSDB_CHECK_CODE(code, lino, _error);

  code = initAggSup(pSup, &pInfo->aggSup, pExprInfo, numOfExpr, keyBufSize, pTaskInfo->id.str,
                            pTaskInfo->streamInfo.pState, &pTaskInfo->storageAPI.functionStore);
  TSDB_CHECK_CODE(code, lino, _error);

  code = setFunctionResultOutput(pOperator, &pInfo->binfo, &pInfo->aggSup, MAIN_SCAN, numOfExpr);
  TSDB_CHECK_CODE(code, lino, _error);

  code = filterInitFromNode((SNode*)pPhyNode->node.pConditions, &pOperator->exprSupp.pFilterInfo, 0);
  TSDB_CHECK_CODE(code, lino, _error);

  pInfo->binfo.pRes = pResBlock;
  pInfo->binfo.inputTsOrder = pNode->inputTsOrder;
  pInfo->binfo.outputTsOrder = pNode->outputTsOrder;
  code = setRowTsColumnOutputInfo(pSup->pCtx, numOfExpr, &pInfo->pPseudoColInfo);
  TSDB_CHECK_CODE(code, lino, _error);

  setOperatorInfo(pOperator, "IndefinitOperator", QUERY_NODE_PHYSICAL_PLAN_INDEF_ROWS_FUNC, false, OP_NOT_OPENED, pInfo,
                  pTaskInfo);
  pOperator->fpSet = createOperatorFpSet(optrDummyOpenFn, doApplyIndefinitFunction1, NULL, destroyIndefinitOperatorInfo,
                                         optrDefaultBufFn, NULL, optrDefaultGetNextExtFn, NULL);

  code = appendDownstream(pOperator, &downstream, 1);
  if (code != TSDB_CODE_SUCCESS) {
    goto _error;
  }

  *pOptrInfo = pOperator;
  return code;

_error:
  destroyIndefinitOperatorInfo(pInfo);
  taosMemoryFree(pOperator);
  pTaskInfo->code = code;
  return code;
}

static void doHandleDataBlock(SOperatorInfo* pOperator, SSDataBlock* pBlock, SOperatorInfo* downstream,
                              SExecTaskInfo* pTaskInfo) {
  SIndefOperatorInfo* pIndefInfo = pOperator->info;
  SOptrBasicInfo*     pInfo = &pIndefInfo->binfo;
  SExprSupp*          pSup = &pOperator->exprSupp;

  int32_t order = pInfo->inputTsOrder;
  int32_t scanFlag = pBlock->info.scanFlag;
  int32_t code = TSDB_CODE_SUCCESS;

  // there is an scalar expression that needs to be calculated before apply the group aggregation.
  SExprSupp* pScalarSup = &pIndefInfo->scalarSup;
  if (pScalarSup->pExprInfo != NULL) {
    code = projectApplyFunctions(pScalarSup->pExprInfo, pBlock, pBlock, pScalarSup->pCtx, pScalarSup->numOfExprs,
                                 pIndefInfo->pPseudoColInfo);
    if (code != TSDB_CODE_SUCCESS) {
      T_LONG_JMP(pTaskInfo->env, code);
    }
  }

  code = setInputDataBlock(pSup, pBlock, order, scanFlag, false);
  if (code) {
    T_LONG_JMP(pTaskInfo->env, code);
  }

  code = blockDataEnsureCapacity(pInfo->pRes, pInfo->pRes->info.rows + pBlock->info.rows);
  if (code != TSDB_CODE_SUCCESS) {
    T_LONG_JMP(pTaskInfo->env, code);
  }

  code = projectApplyFunctions(pSup->pExprInfo, pInfo->pRes, pBlock, pSup->pCtx, pSup->numOfExprs,
                               pIndefInfo->pPseudoColInfo);
  if (code != TSDB_CODE_SUCCESS) {
    T_LONG_JMP(pTaskInfo->env, code);
  }
}

SSDataBlock* doApplyIndefinitFunction1(SOperatorInfo* pOperator) {
  SSDataBlock* pResBlock = NULL;
  pOperator->pTaskInfo->code = doApplyIndefinitFunction(pOperator, &pResBlock);
  return pResBlock;
}

int32_t doApplyIndefinitFunction(SOperatorInfo* pOperator, SSDataBlock** pResBlock) {
  QRY_OPTR_CHECK(pResBlock);

  SIndefOperatorInfo* pIndefInfo = pOperator->info;
  SOptrBasicInfo*     pInfo = &pIndefInfo->binfo;
  SExprSupp*          pSup = &pOperator->exprSupp;
  int64_t             st = 0;
  int32_t             code = 0;
  SSDataBlock*        pRes = pInfo->pRes;

  blockDataCleanup(pRes);

  SExecTaskInfo* pTaskInfo = pOperator->pTaskInfo;
  if (pOperator->status == OP_EXEC_DONE) {
    return 0;
  }

  if (pOperator->cost.openCost == 0) {
    st = taosGetTimestampUs();
  }

  SOperatorInfo* downstream = pOperator->pDownstream[0];

  while (1) {
    // here we need to handle the existsed group results
    if (pIndefInfo->pNextGroupRes != NULL) {  // todo extract method
      for (int32_t k = 0; k < pSup->numOfExprs; ++k) {
        SqlFunctionCtx* pCtx = &pSup->pCtx[k];

        SResultRowEntryInfo* pResInfo = GET_RES_INFO(pCtx);
        pResInfo->initialized = false;
        pCtx->pOutput = NULL;
      }

      doHandleDataBlock(pOperator, pIndefInfo->pNextGroupRes, downstream, pTaskInfo);
      pIndefInfo->pNextGroupRes = NULL;
    }

    if (pInfo->pRes->info.rows < pOperator->resultInfo.threshold) {
      while (1) {
        // The downstream exec may change the value of the newgroup, so use a local variable instead.
        SSDataBlock* pBlock = getNextBlockFromDownstream(pOperator, 0);
        if (pBlock == NULL) {
          setOperatorCompleted(pOperator);
          break;
        }
        pInfo->pRes->info.scanFlag = pBlock->info.scanFlag;

        if (pIndefInfo->groupId == 0 && pBlock->info.id.groupId != 0) {
          pIndefInfo->groupId = pBlock->info.id.groupId;  // this is the initial group result
        } else {
          if (pIndefInfo->groupId != pBlock->info.id.groupId) {  // reset output buffer and computing status
            pIndefInfo->groupId = pBlock->info.id.groupId;
            pIndefInfo->pNextGroupRes = pBlock;
            break;
          }
        }

        doHandleDataBlock(pOperator, pBlock, downstream, pTaskInfo);
        if (pInfo->pRes->info.rows >= pOperator->resultInfo.threshold) {
          break;
        }
      }
    }

    code = doFilter(pInfo->pRes, pOperator->exprSupp.pFilterInfo, NULL);
    if (code) {
      pTaskInfo->code = code;
      return code;
    }

    size_t rows = pInfo->pRes->info.rows;
    if (rows > 0 || pOperator->status == OP_EXEC_DONE) {
      break;
    } else {
      blockDataCleanup(pInfo->pRes);
    }
  }

  size_t rows = pInfo->pRes->info.rows;
  pOperator->resultInfo.totalRows += rows;

  if (pOperator->cost.openCost == 0) {
    pOperator->cost.openCost = (taosGetTimestampUs() - st) / 1000.0;
  }

  *pResBlock = (rows > 0) ? pInfo->pRes : NULL;
  return code;
}

int32_t initCtxOutputBuffer(SqlFunctionCtx* pCtx, int32_t size) {
  for (int32_t j = 0; j < size; ++j) {
    struct SResultRowEntryInfo* pResInfo = GET_RES_INFO(&pCtx[j]);
    if (isRowEntryInitialized(pResInfo) || fmIsPseudoColumnFunc(pCtx[j].functionId) || pCtx[j].functionId == -1 ||
        fmIsScalarFunc(pCtx[j].functionId)) {
      continue;
    }

    (void)pCtx[j].fpSet.init(&pCtx[j], pCtx[j].resultInfo);
  }

  return 0;
}

/*
 * The start of each column SResultRowEntryInfo is denote by RowCellInfoOffset.
 * Note that in case of top/bottom query, the whole multiple rows of result is treated as only one row of results.
 * +------------+-----------------result column 1------------+------------------result column 2-----------+
 * | SResultRow | SResultRowEntryInfo | intermediate buffer1 | SResultRowEntryInfo | intermediate buffer 2|
 * +------------+--------------------------------------------+--------------------------------------------+
 *           offset[0]                                  offset[1]                                   offset[2]
 */
// TODO refactor: some function move away
int32_t setFunctionResultOutput(SOperatorInfo* pOperator, SOptrBasicInfo* pInfo, SAggSupporter* pSup, int32_t stage,
                             int32_t numOfExprs) {
  SExecTaskInfo*  pTaskInfo = pOperator->pTaskInfo;
  SqlFunctionCtx* pCtx = pOperator->exprSupp.pCtx;
  int32_t*        rowEntryInfoOffset = pOperator->exprSupp.rowEntryInfoOffset;

  SResultRowInfo* pResultRowInfo = &pInfo->resultRowInfo;
  initResultRowInfo(pResultRowInfo);

  int64_t     tid = 0;
  int64_t     groupId = 0;
  SResultRow* pRow = doSetResultOutBufByKey(pSup->pResultBuf, pResultRowInfo, (char*)&tid, sizeof(tid), true, groupId,
                                            pTaskInfo, false, pSup, true);

  for (int32_t i = 0; i < numOfExprs; ++i) {
    struct SResultRowEntryInfo* pEntry = getResultEntryInfo(pRow, i, rowEntryInfoOffset);
    cleanupResultRowEntry(pEntry);

    pCtx[i].resultInfo = pEntry;
    pCtx[i].scanFlag = stage;
  }

  return initCtxOutputBuffer(pCtx, numOfExprs);
}

int32_t setRowTsColumnOutputInfo(SqlFunctionCtx* pCtx, int32_t numOfCols, SArray** pResList) {
  QRY_OPTR_CHECK(pResList);
  SArray* pList = taosArrayInit(4, sizeof(int32_t));
  if (pList == NULL) {
    return terrno;
  }

  for (int32_t i = 0; i < numOfCols; ++i) {
    if (fmIsPseudoColumnFunc(pCtx[i].functionId)) {
      void* px = taosArrayPush(pList, &i);
      if (px == NULL) {
        return terrno;
      }
    }
  }

  *pResList = pList;
  return 0;
}

int32_t doGenerateSourceData(SOperatorInfo* pOperator) {
  SProjectOperatorInfo* pProjectInfo = pOperator->info;

  SExprSupp*   pSup = &pOperator->exprSupp;
  SSDataBlock* pRes = pProjectInfo->binfo.pRes;
  SExprInfo*   pExpr = pSup->pExprInfo;
  int64_t      st = taosGetTimestampUs();
  SExecTaskInfo* pTaskInfo = pOperator->pTaskInfo;

  int32_t code = blockDataEnsureCapacity(pRes, pOperator->resultInfo.capacity);
  if (code) {
    return code;
  }

  for (int32_t k = 0; k < pSup->numOfExprs; ++k) {
    int32_t outputSlotId = pExpr[k].base.resSchema.slotId;

    if (pExpr[k].pExpr->nodeType == QUERY_NODE_VALUE) {
      SColumnInfoData* pColInfoData = taosArrayGet(pRes->pDataBlock, outputSlotId);
      if (pColInfoData == NULL) {
        return terrno;
      }

      int32_t type = pExpr[k].base.pParam[0].param.nType;
      if (TSDB_DATA_TYPE_NULL == type) {
        colDataSetNNULL(pColInfoData, 0, 1);
      } else {
        code = colDataSetVal(pColInfoData, 0, taosVariantGet(&pExpr[k].base.pParam[0].param, type), false);
        if (code) {
          return code;
        }
      }
    } else if (pExpr[k].pExpr->nodeType == QUERY_NODE_FUNCTION) {
      SqlFunctionCtx* pfCtx = &pSup->pCtx[k];

      // UDF scalar functions will be calculated here, for example, select foo(n) from (select 1 n).
      // UDF aggregate functions will be handled in agg operator.
      if (fmIsScalarFunc(pfCtx->functionId)) {
        SArray* pBlockList = taosArrayInit(4, POINTER_BYTES);
        if (pBlockList == NULL) {
          return terrno;
        }

        void* px = taosArrayPush(pBlockList, &pRes);
        if (px == NULL) {
          return terrno;
        }

        SColumnInfoData* pResColData = taosArrayGet(pRes->pDataBlock, outputSlotId);
        if (pResColData == NULL) {
          return terrno;
        }

        SColumnInfoData  idata = {.info = pResColData->info, .hasNull = true};

        SScalarParam dest = {.columnData = &idata};
        code = scalarCalculate((SNode*)pExpr[k].pExpr->_function.pFunctNode, pBlockList, &dest);
        if (code != TSDB_CODE_SUCCESS) {
          taosArrayDestroy(pBlockList);
          return code;
        }

        int32_t startOffset = pRes->info.rows;
        ASSERT(pRes->info.capacity > 0);
        code = colDataAssign(pResColData, &idata, dest.numOfRows, &pRes->info);
        if (code) {
          return code;
        }

        colDataDestroy(&idata);
        taosArrayDestroy(pBlockList);
      } else {
        return TSDB_CODE_OPS_NOT_SUPPORT;
      }
    } else {
      return TSDB_CODE_OPS_NOT_SUPPORT;
    }
  }

  pRes->info.rows = 1;
  code = doFilter(pRes, pOperator->exprSupp.pFilterInfo, NULL);
  if (code) {
    pTaskInfo->code = code;
    return code;
  }

  (void) doIngroupLimitOffset(&pProjectInfo->limitInfo, 0, pRes, pOperator);

  pOperator->resultInfo.totalRows += pRes->info.rows;

  setOperatorCompleted(pOperator);
  if (pOperator->cost.openCost == 0) {
    pOperator->cost.openCost = (taosGetTimestampUs() - st) / 1000.0;
  }

  return code;
}

static void setPseudoOutputColInfo(SSDataBlock* pResult, SqlFunctionCtx* pCtx, SArray* pPseudoList) {
  size_t num = (pPseudoList != NULL) ? taosArrayGetSize(pPseudoList) : 0;
  for (int32_t i = 0; i < num; ++i) {
    pCtx[i].pOutput = taosArrayGet(pResult->pDataBlock, i);
    if (pCtx[i].pOutput == NULL) {
      qError("failed to get the output buf, ptr is null");
    }
  }
}

int32_t projectApplyFunctions(SExprInfo* pExpr, SSDataBlock* pResult, SSDataBlock* pSrcBlock, SqlFunctionCtx* pCtx,
                              int32_t numOfOutput, SArray* pPseudoList) {
  int32_t lino = 0;
  int32_t code = TSDB_CODE_SUCCESS;
  setPseudoOutputColInfo(pResult, pCtx, pPseudoList);
  pResult->info.dataLoad = 1;

  SArray* processByRowFunctionCtx = NULL;
  if (pSrcBlock == NULL) {
    for (int32_t k = 0; k < numOfOutput; ++k) {
      int32_t outputSlotId = pExpr[k].base.resSchema.slotId;

      ASSERT(pExpr[k].pExpr->nodeType == QUERY_NODE_VALUE);
      SColumnInfoData* pColInfoData = taosArrayGet(pResult->pDataBlock, outputSlotId);
      if (pColInfoData == NULL) {
        code = terrno;
        TSDB_CHECK_CODE(code, lino, _exit);
      }

      int32_t type = pExpr[k].base.pParam[0].param.nType;
      if (TSDB_DATA_TYPE_NULL == type) {
        colDataSetNNULL(pColInfoData, 0, 1);
      } else {
        code = colDataSetVal(pColInfoData, 0, taosVariantGet(&pExpr[k].base.pParam[0].param, type), false);
        TSDB_CHECK_CODE(code, lino, _exit);
      }
    }

    pResult->info.rows = 1;
    goto _exit;
  }

  if (pResult != pSrcBlock) {
    pResult->info.id.groupId = pSrcBlock->info.id.groupId;
    memcpy(pResult->info.parTbName, pSrcBlock->info.parTbName, TSDB_TABLE_NAME_LEN);
  }

  // if the source equals to the destination, it is to create a new column as the result of scalar
  // function or some operators.
  bool createNewColModel = (pResult == pSrcBlock);
  if (createNewColModel) {
    code = blockDataEnsureCapacity(pResult, pResult->info.rows);
    if (code) {
      goto _exit;
    }
  }

  int32_t numOfRows = 0;

  for (int32_t k = 0; k < numOfOutput; ++k) {
    int32_t               outputSlotId = pExpr[k].base.resSchema.slotId;
    SqlFunctionCtx*       pfCtx = &pCtx[k];
    SInputColumnInfoData* pInputData = &pfCtx->input;

    if (pExpr[k].pExpr->nodeType == QUERY_NODE_COLUMN) {  // it is a project query
      SColumnInfoData* pColInfoData = taosArrayGet(pResult->pDataBlock, outputSlotId);
      if (pColInfoData == NULL) {
        code = terrno;
        TSDB_CHECK_CODE(code, lino, _exit);
      }

      if (pResult->info.rows > 0 && !createNewColModel) {
        int32_t ret = 0;

        if (pInputData->pData[0] == NULL) {
          int32_t slotId = pfCtx->param[0].pCol->slotId;

          SColumnInfoData* pInput = taosArrayGet(pSrcBlock->pDataBlock, slotId);
          if (pInput == NULL) {
            code = terrno;
            TSDB_CHECK_CODE(code, lino, _exit);
          }

          ret = colDataMergeCol(pColInfoData, pResult->info.rows, (int32_t*)&pResult->info.capacity, pInput,
                                pSrcBlock->info.rows);
        } else {
          ret = colDataMergeCol(pColInfoData, pResult->info.rows, (int32_t*)&pResult->info.capacity,
                                pInputData->pData[0], pInputData->numOfRows);
        }

        if (ret < 0) {
          code = ret;
        }

        TSDB_CHECK_CODE(code, lino, _exit);
      } else {
        if (pInputData->pData[0] == NULL) {
          int32_t slotId = pfCtx->param[0].pCol->slotId;

          SColumnInfoData* pInput = taosArrayGet(pSrcBlock->pDataBlock, slotId);
          if (pInput == NULL) {
            code = terrno;
            TSDB_CHECK_CODE(code, lino, _exit);
          }

          code = colDataAssign(pColInfoData, pInput, pSrcBlock->info.rows, &pResult->info);
          numOfRows = pSrcBlock->info.rows;
        } else {
          code = colDataAssign(pColInfoData, pInputData->pData[0], pInputData->numOfRows, &pResult->info);
          numOfRows = pInputData->numOfRows;
        }

        TSDB_CHECK_CODE(code, lino, _exit);
      }
    } else if (pExpr[k].pExpr->nodeType == QUERY_NODE_VALUE) {
      SColumnInfoData* pColInfoData = taosArrayGet(pResult->pDataBlock, outputSlotId);
      if (pColInfoData == NULL) {
        code = terrno;
        TSDB_CHECK_CODE(code, lino, _exit);
      }

      int32_t offset = createNewColModel ? 0 : pResult->info.rows;

      int32_t type = pExpr[k].base.pParam[0].param.nType;
      if (TSDB_DATA_TYPE_NULL == type) {
        colDataSetNNULL(pColInfoData, offset, pSrcBlock->info.rows);
      } else {
        char* p = taosVariantGet(&pExpr[k].base.pParam[0].param, type);
        for (int32_t i = 0; i < pSrcBlock->info.rows; ++i) {
          code = colDataSetVal(pColInfoData, i + offset, p, false);
          TSDB_CHECK_CODE(code, lino, _exit);
        }
      }

      numOfRows = pSrcBlock->info.rows;
    } else if (pExpr[k].pExpr->nodeType == QUERY_NODE_OPERATOR) {
      SArray* pBlockList = taosArrayInit(4, POINTER_BYTES);
      if (pBlockList == NULL) {
        code = terrno;
        goto _exit;
      }

      void* px = taosArrayPush(pBlockList, &pSrcBlock);
      if (px == NULL) {
        code = terrno;
        taosArrayDestroy(pBlockList);
        goto _exit;
      }

      SColumnInfoData* pResColData = taosArrayGet(pResult->pDataBlock, outputSlotId);
      if (pResColData == NULL) {
        code = terrno;
        taosArrayDestroy(pBlockList);
        goto _exit;
      }

      SColumnInfoData  idata = {.info = pResColData->info, .hasNull = true};

      SScalarParam dest = {.columnData = &idata};
      code = scalarCalculate(pExpr[k].pExpr->_optrRoot.pRootNode, pBlockList, &dest);
      if (code != TSDB_CODE_SUCCESS) {
        taosArrayDestroy(pBlockList);
        goto _exit;
      }

      int32_t startOffset = createNewColModel ? 0 : pResult->info.rows;
      ASSERT(pResult->info.capacity > 0);

      int32_t ret = colDataMergeCol(pResColData, startOffset, (int32_t*)&pResult->info.capacity, &idata, dest.numOfRows);
      if (ret < 0) {
        code = ret;
      }

      colDataDestroy(&idata);
      TSDB_CHECK_CODE(code, lino, _exit);

      numOfRows = dest.numOfRows;
      taosArrayDestroy(pBlockList);
    } else if (pExpr[k].pExpr->nodeType == QUERY_NODE_FUNCTION) {
      // _rowts/_c0, not tbname column
      if (fmIsPseudoColumnFunc(pfCtx->functionId) && (!fmIsScanPseudoColumnFunc(pfCtx->functionId))) {
        // do nothing
      } else if (fmIsIndefiniteRowsFunc(pfCtx->functionId)) {
        SResultRowEntryInfo* pResInfo = GET_RES_INFO(pfCtx);
        (void) pfCtx->fpSet.init(pfCtx, pResInfo);

        pfCtx->pOutput = taosArrayGet(pResult->pDataBlock, outputSlotId);
        if (pfCtx->pOutput == NULL) {
          code = terrno;
          TSDB_CHECK_CODE(code, lino, _exit);
        }

        pfCtx->offset = createNewColModel ? 0 : pResult->info.rows;  // set the start offset

        // set the timestamp(_rowts) output buffer
        if (taosArrayGetSize(pPseudoList) > 0) {
          int32_t* outputColIndex = taosArrayGet(pPseudoList, 0);
          if (outputColIndex == NULL) {
            code = terrno;
            goto _exit;
          }

          pfCtx->pTsOutput = (SColumnInfoData*)pCtx[*outputColIndex].pOutput;
        }

        // link pDstBlock to set selectivity value
        if (pfCtx->subsidiaries.num > 0) {
          pfCtx->pDstBlock = pResult;
        }

        code = pfCtx->fpSet.process(pfCtx);
        if (code != TSDB_CODE_SUCCESS) {
          goto _exit;
        }

        numOfRows = pResInfo->numOfRes;
        if (fmIsProcessByRowFunc(pfCtx->functionId)) {
          if (NULL == processByRowFunctionCtx) {
            processByRowFunctionCtx = taosArrayInit(1, sizeof(SqlFunctionCtx*));
            if (!processByRowFunctionCtx) {
              code = terrno;
              goto _exit;
            }
          }

          void* px = taosArrayPush(processByRowFunctionCtx, &pfCtx);
          if (px == NULL) {
            code = terrno;
            goto _exit;
          }
        }
      } else if (fmIsAggFunc(pfCtx->functionId)) {
        // selective value output should be set during corresponding function execution
        if (fmIsSelectValueFunc(pfCtx->functionId)) {
          continue;
        }
        // _group_key function for "partition by tbname" + csum(col_name) query
        SColumnInfoData* pOutput = taosArrayGet(pResult->pDataBlock, outputSlotId);
        if (pOutput == NULL) {
          code = terrno;
          TSDB_CHECK_CODE(code, lino, _exit);
        }

        int32_t          slotId = pfCtx->param[0].pCol->slotId;

        // todo handle the json tag
        SColumnInfoData* pInput = taosArrayGet(pSrcBlock->pDataBlock, slotId);
        if (pInput == NULL) {
          code = terrno;
          TSDB_CHECK_CODE(code, lino, _exit);
        }

        for (int32_t f = 0; f < pSrcBlock->info.rows; ++f) {
          bool isNull = colDataIsNull_s(pInput, f);
          if (isNull) {
            colDataSetNULL(pOutput, pResult->info.rows + f);
          } else {
            char* data = colDataGetData(pInput, f);
            code = colDataSetVal(pOutput, pResult->info.rows + f, data, isNull);
            TSDB_CHECK_CODE(code, lino, _exit);
          }
        }

      } else {
        SArray* pBlockList = taosArrayInit(4, POINTER_BYTES);
        if (pBlockList == NULL) {
          code = terrno;
          goto _exit;
        }

        void* px = taosArrayPush(pBlockList, &pSrcBlock);
        if (px == NULL) {
          code = terrno;
          goto _exit;
        }

        SColumnInfoData* pResColData = taosArrayGet(pResult->pDataBlock, outputSlotId);
        if (pResColData == NULL) {
          taosArrayDestroy(pBlockList);
          code = terrno;
          goto _exit;
        }

        SColumnInfoData  idata = {.info = pResColData->info, .hasNull = true};

        SScalarParam dest = {.columnData = &idata};
        code = scalarCalculate((SNode*)pExpr[k].pExpr->_function.pFunctNode, pBlockList, &dest);
        if (code != TSDB_CODE_SUCCESS) {
          taosArrayDestroy(pBlockList);
          goto _exit;
        }

        int32_t startOffset = createNewColModel ? 0 : pResult->info.rows;
        ASSERT(pResult->info.capacity > 0);
        int32_t ret = colDataMergeCol(pResColData, startOffset, (int32_t*)&pResult->info.capacity, &idata, dest.numOfRows);
        if (ret < 0) {
          code = ret;
        }

        colDataDestroy(&idata);

        numOfRows = dest.numOfRows;
        taosArrayDestroy(pBlockList);
        TSDB_CHECK_CODE(code, lino, _exit);
      }
    } else {
      return TSDB_CODE_OPS_NOT_SUPPORT;
    }
  }

  if (processByRowFunctionCtx && taosArrayGetSize(processByRowFunctionCtx) > 0){
    SqlFunctionCtx** pfCtx = taosArrayGet(processByRowFunctionCtx, 0);
    if (pfCtx == NULL) {
      code = terrno;
      goto _exit;
    }

    code = (*pfCtx)->fpSet.processFuncByRow(processByRowFunctionCtx);
    TSDB_CHECK_CODE(code, lino, _exit);
    numOfRows = (*pfCtx)->resultInfo->numOfRes;
  }

  if (!createNewColModel) {
    pResult->info.rows += numOfRows;
  }

_exit:
  if(processByRowFunctionCtx) {
    taosArrayDestroy(processByRowFunctionCtx);
  }
  return code;
}<|MERGE_RESOLUTION|>--- conflicted
+++ resolved
@@ -485,11 +485,7 @@
   }
 
   SSDataBlock* pResBlock = createDataBlockFromDescNode(pPhyNode->node.pOutputDataBlockDesc);
-<<<<<<< HEAD
-  TSDB_CHECK_NULL(pInfo->binfo.pRes, code, lino, _error, terrno);
-=======
   TSDB_CHECK_NULL(pResBlock, code, lino, _error, terrno);
->>>>>>> e9c11bf5
 
   // Make sure the size of SSDataBlock will never exceed the size of 2MB.
   int32_t TWOMB = 2 * 1024 * 1024;
