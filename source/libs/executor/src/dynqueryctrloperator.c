--- conflicted
+++ resolved
@@ -1019,12 +1019,6 @@
   return code;
 }
 
-<<<<<<< HEAD
-int32_t vtbScan(SOperatorInfo* pOperator, SSDataBlock** pRes) {
-  int32_t                    code = TSDB_CODE_SUCCESS;
-  SDynQueryCtrlOperatorInfo* pInfo = pOperator->info;
-  SStbJoinDynCtrlInfo*       pStbJoin = (SStbJoinDynCtrlInfo*)&pInfo->stbJoin;
-=======
 static int32_t buildVtbScanOperatorParam(SDynQueryCtrlOperatorInfo* pInfo, SOperatorParam** ppRes) {
   *ppRes = taosMemoryMalloc(sizeof(SOperatorParam));
   if (NULL == *ppRes) {
@@ -1221,7 +1215,6 @@
   SExecTaskInfo*             pTaskInfo = pOperator->pTaskInfo;
   SReadHandle*               pHandle = &pVtbScan->readHandle;
   SMetaReader                mr = {0};
->>>>>>> 021fe84a
 
   QRY_PARAM_CHECK(pRes);
   if (pOperator->status == OP_EXEC_DONE) {
@@ -1233,22 +1226,6 @@
     st = taosGetTimestampUs();
   }
 
-<<<<<<< HEAD
-  if (!pStbJoin->ctx.prev.joinBuild) {
-    buildStbJoinTableList(pOperator);
-    if (pStbJoin->execInfo.prevBlkRows <= 0) {
-      setOperatorCompleted(pOperator);
-      goto _return;
-    }
-  }
-
-  QRY_ERR_JRET(seqJoinContinueCurrRetrieve(pOperator, pRes));
-  if (*pRes) {
-    goto _return;
-  }
-
-  QRY_ERR_JRET(seqJoinLaunchNewRetrieve(pOperator, pRes));
-=======
   size_t num = taosArrayGetSize(pVtbScan->childTableList);
 
   if (num == 0) {
@@ -1345,7 +1322,6 @@
       }
     }
   }
->>>>>>> 021fe84a
 
 _return:
   if (pOperator->cost.openCost == 0) {
@@ -1357,11 +1333,7 @@
     pOperator->pTaskInfo->code = code;
     T_LONG_JMP(pOperator->pTaskInfo->env, code);
   } else {
-<<<<<<< HEAD
-    code = seqStableJoinComposeRes(pStbJoin, *pRes);
-=======
     //code = seqStableJoinComposeRes(pStbJoin, *pRes);
->>>>>>> 021fe84a
   }
   return code;
 }
@@ -1394,42 +1366,6 @@
   return TSDB_CODE_SUCCESS;
 }
 
-<<<<<<< HEAD
-static int32_t getVirtualChildTableMeta(SReadHandle* pHandle, uint64_t suid) {
-  int32_t      code = TSDB_CODE_SUCCESS;
-  int32_t      line = 0;
-  SMetaReader  mr = {0};
-  SArray      *pList = NULL;
-  pHandle->api.metaReaderFn.initReader(&mr, pHandle->vnode, META_READER_LOCK, &pHandle->api.metaFn);
-  pList = taosArrayInit(4, sizeof(uint64_t));
-  QUERY_CHECK_NULL(pList, code, line, _return, terrno);
-
-  QUERY_CHECK_CODE(pHandle->api.metaFn.getChildTableList(&mr, suid, pList), line, _return);
-
-  size_t num = taosArrayGetSize(pList);
-  for (int32_t i = 0; i < num; ++i) {
-    uint64_t* id = taosArrayGet(pList, i);
-    QUERY_CHECK_NULL(id, code, line, _return, terrno);
-    QUERY_CHECK_CODE(pHandle->api.metaReaderFn.getTableEntryByUid(&mr, *id), line, _return);
-
-    SColRefExWrapper colRefExWrapper = {0};
-    colRefExWrapper.nCols = mr.me.colRef.nCols;
-    for (int32_t j = 0; j < mr.me.colRef.nCols; j++) {
-      colRefExWrapper.pColRefEx[j].colRef.id = mr.me.colRef.pColRef[j].id;
-      colRefExWrapper.pColRefEx[j].colRef.hasRef = mr.me.colRef.pColRef[j].hasRef;
-      tstrncpy(colRefExWrapper.pColRefEx[j].colRef.refColName, mr.me.colRef.pColRef[j].refColName, TSDB_COL_NAME_LEN);
-      tstrncpy(colRefExWrapper.pColRefEx[j].colRef.refTableName, mr.me.colRef.pColRef[j].refTableName, TSDB_TABLE_NAME_LEN);
-      tstrncpy(colRefExWrapper.pColRefEx[j].colRef.refDbName, mr.me.colRef.pColRef[j].refDbName, TSDB_DB_NAME_LEN);
-    }
-  }
-  taosArrayDestroy(pList);
-  pList = NULL;
-
-
-
-_return:
-
-=======
 static int32_t initVtbScanInfo(SOperatorInfo* pOperator, SDynQueryCtrlOperatorInfo* pInfo, SReadHandle* pHandle,
                                         SDynQueryCtrlPhysiNode* pPhyciNode, SExecTaskInfo* pTaskInfo) {
   int32_t      code = TSDB_CODE_SUCCESS;
@@ -1463,7 +1399,6 @@
   QUERY_CHECK_NULL(pInfo->vtbScan.dbVgInfoMap, code, line, _return, terrno);
 
 _return:
->>>>>>> 021fe84a
   return code;
 }
 
@@ -1509,10 +1444,7 @@
       nextFp = seqStableJoin;
       break;
     case DYN_QTYPE_VTB_SCAN:
-<<<<<<< HEAD
-=======
       QUERY_CHECK_CODE(initVtbScanInfo(pOperator, pInfo, pHandle, pPhyciNode, pTaskInfo), code, _error);
->>>>>>> 021fe84a
       nextFp = vtbScan;
       break;
     default:
