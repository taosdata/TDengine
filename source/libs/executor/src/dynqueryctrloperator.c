/*
 * Copyright (c) 2019 TAOS Data, Inc. <jhtao@taosdata.com>
 *
 * This program is free software: you can use, redistribute, and/or modify
 * it under the terms of the GNU Affero General Public License, version 3
 * or later ("AGPL"), as published by the Free Software Foundation.
 *
 * This program is distributed in the hope that it will be useful, but WITHOUT
 * ANY WARRANTY; without even the implied warranty of MERCHANTABILITY or
 * FITNESS FOR A PARTICULAR PURPOSE.
 *
 * You should have received a copy of the GNU Affero General Public License
 * along with this program. If not, see <http://www.gnu.org/licenses/>.
 */

#include "executorInt.h"
#include "filter.h"
#include "function.h"
#include "operator.h"
#include "os.h"
#include "querynodes.h"
#include "querytask.h"
#include "tcompare.h"
#include "tdatablock.h"
#include "thash.h"
#include "tmsg.h"
#include "ttypes.h"
#include "dynqueryctrl.h"

int64_t gSessionId = 0;

void freeVgTableList(void* ptr) { 
  taosArrayDestroy(*(SArray**)ptr); 
}

static void destroyStbJoinTableList(SStbJoinTableList* pListHead) {
  SStbJoinTableList* pNext = NULL;
  
  while (pListHead) {
    taosMemoryFree(pListHead->pLeftVg);
    taosMemoryFree(pListHead->pLeftUid);
    taosMemoryFree(pListHead->pRightVg);
    taosMemoryFree(pListHead->pRightUid);
    pNext = pListHead->pNext;
    taosMemoryFree(pListHead);
    pListHead = pNext;
  }
}

static void destroyStbJoinDynCtrlInfo(SStbJoinDynCtrlInfo* pStbJoin) {
  qDebug("dynQueryCtrl exec info, prevBlk:%" PRId64 ", prevRows:%" PRId64 ", postBlk:%" PRId64 ", postRows:%" PRId64 ", leftCacheNum:%" PRId64 ", rightCacheNum:%" PRId64, 
         pStbJoin->execInfo.prevBlkNum, pStbJoin->execInfo.prevBlkRows, pStbJoin->execInfo.postBlkNum, 
         pStbJoin->execInfo.postBlkRows, pStbJoin->execInfo.leftCacheNum, pStbJoin->execInfo.rightCacheNum);

  if (pStbJoin->basic.batchFetch) {
    if (pStbJoin->ctx.prev.leftHash) {
      tSimpleHashSetFreeFp(pStbJoin->ctx.prev.leftHash, freeVgTableList);
      tSimpleHashCleanup(pStbJoin->ctx.prev.leftHash);
    }
    if (pStbJoin->ctx.prev.rightHash) {
      tSimpleHashSetFreeFp(pStbJoin->ctx.prev.rightHash, freeVgTableList);
      tSimpleHashCleanup(pStbJoin->ctx.prev.rightHash);
    }
  } else {
    if (pStbJoin->ctx.prev.leftCache) {
      tSimpleHashCleanup(pStbJoin->ctx.prev.leftCache);
    }
    if (pStbJoin->ctx.prev.rightCache) {
      tSimpleHashCleanup(pStbJoin->ctx.prev.rightCache);
    }
    if (pStbJoin->ctx.prev.onceTable) {
      tSimpleHashCleanup(pStbJoin->ctx.prev.onceTable);
    }
  }

  destroyStbJoinTableList(pStbJoin->ctx.prev.pListHead);
}

static void destroyDynQueryCtrlOperator(void* param) {
  SDynQueryCtrlOperatorInfo* pDyn = (SDynQueryCtrlOperatorInfo*)param;

  switch (pDyn->qType) {
    case DYN_QTYPE_STB_HASH:
      destroyStbJoinDynCtrlInfo(&pDyn->stbJoin);
      break;
    default:
      qError("unsupported dynamic query ctrl type: %d", pDyn->qType);
      break;
  }

  taosMemoryFreeClear(param);
}

static FORCE_INLINE bool tableNeedCache(int64_t uid, SStbJoinPrevJoinCtx* pPrev, SStbJoinPostJoinCtx* pPost, bool rightTable, bool batchFetch) {
  if (batchFetch) {
    return true;
  }
  
  if (rightTable) {
    return pPost->rightCurrUid == pPost->rightNextUid;
  }

  uint32_t* num = tSimpleHashGet(pPrev->leftCache, &uid, sizeof(uid));

  return (NULL == num) ? false : true;
}

static void updatePostJoinCurrTableInfo(SStbJoinDynCtrlInfo*          pStbJoin) {
  SStbJoinPrevJoinCtx*       pPrev = &pStbJoin->ctx.prev;
  SStbJoinPostJoinCtx*       pPost = &pStbJoin->ctx.post;
  SStbJoinTableList*         pNode = pPrev->pListHead;
  int32_t*                   leftVgId = pNode->pLeftVg + pNode->readIdx;
  int32_t*                   rightVgId = pNode->pRightVg + pNode->readIdx;
  int64_t*                   leftUid = pNode->pLeftUid + pNode->readIdx;
  int64_t*                   rightUid = pNode->pRightUid + pNode->readIdx;
  int64_t                    readIdx = pNode->readIdx + 1;
  int64_t                    rightPrevUid = pPost->rightCurrUid;

  pPost->leftCurrUid = *leftUid;
  pPost->rightCurrUid = *rightUid;

  pPost->leftVgId = *leftVgId;
  pPost->rightVgId = *rightVgId;

  while (true) {
    if (readIdx < pNode->uidNum) {
      pPost->rightNextUid = *(pNode->pRightUid + readIdx);
      break;
    }
    
    pNode = pNode->pNext;
    if (NULL == pNode) {
      pPost->rightNextUid = 0;
      break;
    }
    
    rightUid = pNode->pRightUid;
    readIdx = 0;
  }

  pPost->leftNeedCache = tableNeedCache(*leftUid, pPrev, pPost, false, pStbJoin->basic.batchFetch);
  pPost->rightNeedCache = tableNeedCache(*rightUid, pPrev, pPost, true, pStbJoin->basic.batchFetch);

  if (pPost->rightNeedCache && rightPrevUid != pPost->rightCurrUid) {
    tSimpleHashPut(pPrev->rightCache, &pPost->rightCurrUid, sizeof(pPost->rightCurrUid), NULL, 0);
    pStbJoin->execInfo.rightCacheNum++;
  }  
}


static int32_t buildGroupCacheOperatorParam(SOperatorParam** ppRes, int32_t downstreamIdx, int32_t vgId, int64_t tbUid, bool needCache, SOperatorParam* pChild) {
  *ppRes = taosMemoryMalloc(sizeof(SOperatorParam));
  if (NULL == *ppRes) {
    freeOperatorParam(pChild, OP_GET_PARAM);
    return TSDB_CODE_OUT_OF_MEMORY;
  }
  if (pChild) {
    (*ppRes)->pChildren = taosArrayInit(1, POINTER_BYTES);
    if (NULL == (*ppRes)->pChildren) {
      freeOperatorParam(pChild, OP_GET_PARAM);
      freeOperatorParam(*ppRes, OP_GET_PARAM);
      *ppRes = NULL;
      return TSDB_CODE_OUT_OF_MEMORY;
    }
    if (NULL == taosArrayPush((*ppRes)->pChildren, &pChild)) {
      freeOperatorParam(pChild, OP_GET_PARAM);
      freeOperatorParam(*ppRes, OP_GET_PARAM);
      *ppRes = NULL;
      return TSDB_CODE_OUT_OF_MEMORY;
    }
  } else {
    (*ppRes)->pChildren = NULL;
  }

  SGcOperatorParam* pGc = taosMemoryMalloc(sizeof(SGcOperatorParam));
  if (NULL == pGc) {
    freeOperatorParam(*ppRes, OP_GET_PARAM);
    *ppRes = NULL;
    return TSDB_CODE_OUT_OF_MEMORY;
  }

  pGc->sessionId = atomic_add_fetch_64(&gSessionId, 1);
  pGc->downstreamIdx = downstreamIdx;
  pGc->vgId = vgId;
  pGc->tbUid = tbUid;
  pGc->needCache = needCache;

  (*ppRes)->opType = QUERY_NODE_PHYSICAL_PLAN_GROUP_CACHE;
  (*ppRes)->downstreamIdx = downstreamIdx;
  (*ppRes)->value = pGc;

  return TSDB_CODE_SUCCESS;
}


static int32_t buildGroupCacheNotifyOperatorParam(SOperatorParam** ppRes, int32_t downstreamIdx, int32_t vgId, int64_t tbUid) {
  *ppRes = taosMemoryMalloc(sizeof(SOperatorParam));
  if (NULL == *ppRes) {
    return TSDB_CODE_OUT_OF_MEMORY;
  }
  (*ppRes)->pChildren = NULL;

  SGcNotifyOperatorParam* pGc = taosMemoryMalloc(sizeof(SGcNotifyOperatorParam));
  if (NULL == pGc) {
    freeOperatorParam(*ppRes, OP_NOTIFY_PARAM);
    return TSDB_CODE_OUT_OF_MEMORY;
  }

  pGc->downstreamIdx = downstreamIdx;
  pGc->vgId = vgId;
  pGc->tbUid = tbUid;

  (*ppRes)->opType = QUERY_NODE_PHYSICAL_PLAN_GROUP_CACHE;
  (*ppRes)->downstreamIdx = downstreamIdx;
  (*ppRes)->value = pGc;

  return TSDB_CODE_SUCCESS;
}


static int32_t buildExchangeOperatorParam(SOperatorParam** ppRes, int32_t downstreamIdx, int32_t* pVgId, int64_t* pUid) {
  *ppRes = taosMemoryMalloc(sizeof(SOperatorParam));
  if (NULL == *ppRes) {
    return TSDB_CODE_OUT_OF_MEMORY;
  }
  (*ppRes)->pChildren = NULL;
  
  SExchangeOperatorParam* pExc = taosMemoryMalloc(sizeof(SExchangeOperatorParam));
  if (NULL == pExc) {
    return TSDB_CODE_OUT_OF_MEMORY;
  }

  pExc->multiParams = false;
  pExc->basic.vgId = *pVgId;
  pExc->basic.tableSeq = true;
  pExc->basic.srcOpType = QUERY_NODE_PHYSICAL_PLAN_TABLE_SCAN;
  pExc->basic.uidList = taosArrayInit(1, sizeof(int64_t));
  if (NULL == pExc->basic.uidList) {
    taosMemoryFree(pExc);
    return TSDB_CODE_OUT_OF_MEMORY;
  }
  taosArrayPush(pExc->basic.uidList, pUid);

  (*ppRes)->opType = QUERY_NODE_PHYSICAL_PLAN_EXCHANGE;
  (*ppRes)->downstreamIdx = downstreamIdx;
  (*ppRes)->value = pExc;
  
  return TSDB_CODE_SUCCESS;
}


static int32_t buildBatchExchangeOperatorParam(SOperatorParam** ppRes, int32_t downstreamIdx, SSHashObj* pVg) {
  *ppRes = taosMemoryMalloc(sizeof(SOperatorParam));
  if (NULL == *ppRes) {
    return TSDB_CODE_OUT_OF_MEMORY;
  }
  (*ppRes)->pChildren = NULL;
  
  SExchangeOperatorBatchParam* pExc = taosMemoryMalloc(sizeof(SExchangeOperatorBatchParam));
  if (NULL == pExc) {
    taosMemoryFreeClear(*ppRes);
    return TSDB_CODE_OUT_OF_MEMORY;
  }

  pExc->multiParams = true;
  pExc->pBatchs = tSimpleHashInit(tSimpleHashGetSize(pVg), taosGetDefaultHashFunction(TSDB_DATA_TYPE_INT));
  if (NULL == pExc->pBatchs) {
    taosMemoryFree(pExc);
    taosMemoryFreeClear(*ppRes);
    return TSDB_CODE_OUT_OF_MEMORY;
  }
  tSimpleHashSetFreeFp(pExc->pBatchs, freeExchangeGetBasicOperatorParam);
  
  SExchangeOperatorBasicParam basic;
  basic.srcOpType = QUERY_NODE_PHYSICAL_PLAN_TABLE_SCAN;

  int32_t iter = 0;
  void* p = NULL;
  while (NULL != (p = tSimpleHashIterate(pVg, p, &iter))) {
    int32_t* pVgId = tSimpleHashGetKey(p, NULL);
    SArray* pUidList = *(SArray**)p;
    basic.vgId = *pVgId;
    basic.uidList = pUidList;
    basic.tableSeq = false;
    
    tSimpleHashPut(pExc->pBatchs, pVgId, sizeof(*pVgId), &basic, sizeof(basic));   

    qTrace("build downstreamIdx %d batch scan, vgId:%d, uidNum:%" PRId64, downstreamIdx, *pVgId, (int64_t)taosArrayGetSize(pUidList));
    *(SArray**)p = NULL;
  }

  (*ppRes)->opType = QUERY_NODE_PHYSICAL_PLAN_EXCHANGE;
  (*ppRes)->downstreamIdx = downstreamIdx;
  (*ppRes)->value = pExc;
  
  return TSDB_CODE_SUCCESS;
}


static int32_t buildMergeJoinOperatorParam(SOperatorParam** ppRes, bool initParam, SOperatorParam* pChild0, SOperatorParam* pChild1) {
  *ppRes = taosMemoryMalloc(sizeof(SOperatorParam));
  if (NULL == *ppRes) {
    freeOperatorParam(pChild0, OP_GET_PARAM);
    freeOperatorParam(pChild1, OP_GET_PARAM);
    return TSDB_CODE_OUT_OF_MEMORY;
  }
  (*ppRes)->pChildren = taosArrayInit(2, POINTER_BYTES);
  if (NULL == *ppRes) {
    freeOperatorParam(pChild0, OP_GET_PARAM);
    freeOperatorParam(pChild1, OP_GET_PARAM);
    freeOperatorParam(*ppRes, OP_GET_PARAM);
    *ppRes = NULL;
    return TSDB_CODE_OUT_OF_MEMORY;
  }
  if (NULL == taosArrayPush((*ppRes)->pChildren, &pChild0)) {
    freeOperatorParam(pChild0, OP_GET_PARAM);
    freeOperatorParam(pChild1, OP_GET_PARAM);
    freeOperatorParam(*ppRes, OP_GET_PARAM);
    *ppRes = NULL;
    return TSDB_CODE_OUT_OF_MEMORY;
  }
  if (NULL == taosArrayPush((*ppRes)->pChildren, &pChild1)) {
    freeOperatorParam(pChild1, OP_GET_PARAM);
    freeOperatorParam(*ppRes, OP_GET_PARAM);
    *ppRes = NULL;
    return TSDB_CODE_OUT_OF_MEMORY;
  }
  
  SSortMergeJoinOperatorParam* pJoin = taosMemoryMalloc(sizeof(SSortMergeJoinOperatorParam));
  if (NULL == pJoin) {
    freeOperatorParam(*ppRes, OP_GET_PARAM);
    *ppRes = NULL;
    return TSDB_CODE_OUT_OF_MEMORY;
  }

  pJoin->initDownstream = initParam;
  
  (*ppRes)->opType = QUERY_NODE_PHYSICAL_PLAN_MERGE_JOIN;
  (*ppRes)->value = pJoin;

  return TSDB_CODE_SUCCESS;
}


static int32_t buildMergeJoinNotifyOperatorParam(SOperatorParam** ppRes, SOperatorParam* pChild0, SOperatorParam* pChild1) {
  *ppRes = taosMemoryMalloc(sizeof(SOperatorParam));
  if (NULL == *ppRes) {
    freeOperatorParam(pChild0, OP_NOTIFY_PARAM);
    freeOperatorParam(pChild1, OP_NOTIFY_PARAM);
    return TSDB_CODE_OUT_OF_MEMORY;
  }
  (*ppRes)->pChildren = taosArrayInit(2, POINTER_BYTES);
  if (NULL == *ppRes) {
    taosMemoryFreeClear(*ppRes);
    freeOperatorParam(pChild0, OP_NOTIFY_PARAM);
    freeOperatorParam(pChild1, OP_NOTIFY_PARAM);
    return TSDB_CODE_OUT_OF_MEMORY;
  }
  if (pChild0 && NULL == taosArrayPush((*ppRes)->pChildren, &pChild0)) {
    freeOperatorParam(*ppRes, OP_NOTIFY_PARAM);
    freeOperatorParam(pChild0, OP_NOTIFY_PARAM);
    freeOperatorParam(pChild1, OP_NOTIFY_PARAM);
    *ppRes = NULL;
    return TSDB_CODE_OUT_OF_MEMORY;
  }
  if (pChild1 && NULL == taosArrayPush((*ppRes)->pChildren, &pChild1)) {
    freeOperatorParam(*ppRes, OP_NOTIFY_PARAM);
    freeOperatorParam(pChild1, OP_NOTIFY_PARAM);
    *ppRes = NULL;
    return TSDB_CODE_OUT_OF_MEMORY;
  }
  
  (*ppRes)->opType = QUERY_NODE_PHYSICAL_PLAN_MERGE_JOIN;
  (*ppRes)->value = NULL;

  return TSDB_CODE_SUCCESS;
}



static int32_t buildBatchTableScanOperatorParam(SOperatorParam** ppRes, int32_t downstreamIdx, SSHashObj* pVg) {
  int32_t code = TSDB_CODE_SUCCESS;
  int32_t vgNum = tSimpleHashGetSize(pVg);
  if (vgNum <= 0 || vgNum > 1) {
    qError("Invalid vgroup num %d to build table scan operator param", vgNum);
    return TSDB_CODE_QRY_EXECUTOR_INTERNAL_ERROR;
  }

  int32_t iter = 0;
  void* p = NULL;
  while (NULL != (p = tSimpleHashIterate(pVg, p, &iter))) {
    int32_t* pVgId = tSimpleHashGetKey(p, NULL);
    SArray* pUidList = *(SArray**)p;

    code = buildTableScanOperatorParam(ppRes, pUidList, QUERY_NODE_PHYSICAL_PLAN_TABLE_SCAN, false);
    if (code) {
      return code;
    }
    taosArrayDestroy(pUidList);
    *(SArray**)p = NULL;
  }
  
  return TSDB_CODE_SUCCESS;
}


static int32_t buildSingleTableScanOperatorParam(SOperatorParam** ppRes, int32_t downstreamIdx, int32_t* pVgId, int64_t* pUid) {
  SArray* pUidList = taosArrayInit(1, sizeof(int64_t));
  if (NULL == pUidList) {
    return TSDB_CODE_OUT_OF_MEMORY;
  }
  taosArrayPush(pUidList, pUid);

  int32_t code = buildTableScanOperatorParam(ppRes, pUidList, QUERY_NODE_PHYSICAL_PLAN_TABLE_SCAN, true);
  taosArrayDestroy(pUidList);
  if (code) {
    return code;
  }
  
  return TSDB_CODE_SUCCESS;
}

static int32_t buildSeqStbJoinOperatorParam(SDynQueryCtrlOperatorInfo* pInfo, SStbJoinPrevJoinCtx* pPrev, SStbJoinPostJoinCtx* pPost, SOperatorParam** ppParam) {
  int64_t                     rowIdx = pPrev->pListHead->readIdx;
  SOperatorParam*             pSrcParam0 = NULL;
  SOperatorParam*             pSrcParam1 = NULL;
  SOperatorParam*             pGcParam0 = NULL;
  SOperatorParam*             pGcParam1 = NULL;  
  int32_t*                    leftVg = pPrev->pListHead->pLeftVg + rowIdx;
  int64_t*                    leftUid = pPrev->pListHead->pLeftUid + rowIdx;
  int32_t*                    rightVg = pPrev->pListHead->pRightVg + rowIdx;
  int64_t*                    rightUid = pPrev->pListHead->pRightUid + rowIdx;
  int32_t                     code = TSDB_CODE_SUCCESS;

  qDebug("start %" PRId64 ":%" PRId64 "th stbJoin, left:%d,%" PRIu64 " - right:%d,%" PRIu64, 
      rowIdx, pPrev->tableNum, *leftVg, *leftUid, *rightVg, *rightUid);

  updatePostJoinCurrTableInfo(&pInfo->stbJoin);
  
  if (pInfo->stbJoin.basic.batchFetch) {
    if (pPrev->leftHash) {
      code = pInfo->stbJoin.basic.srcScan[0] ? buildBatchTableScanOperatorParam(&pSrcParam0, 0, pPrev->leftHash) : buildBatchExchangeOperatorParam(&pSrcParam0, 0, pPrev->leftHash);
      if (TSDB_CODE_SUCCESS == code) {
        code = pInfo->stbJoin.basic.srcScan[1] ? buildBatchTableScanOperatorParam(&pSrcParam1, 1, pPrev->rightHash) : buildBatchExchangeOperatorParam(&pSrcParam1, 1, pPrev->rightHash);
      }
      if (TSDB_CODE_SUCCESS == code) {
        tSimpleHashCleanup(pPrev->leftHash);
        tSimpleHashCleanup(pPrev->rightHash);
        pPrev->leftHash = NULL;
        pPrev->rightHash = NULL;
      }
    }
  } else {
    code = pInfo->stbJoin.basic.srcScan[0] ? buildSingleTableScanOperatorParam(&pSrcParam0, 0, leftVg, leftUid) : buildExchangeOperatorParam(&pSrcParam0, 0, leftVg, leftUid);
    if (TSDB_CODE_SUCCESS == code) {
      code = pInfo->stbJoin.basic.srcScan[1] ? buildSingleTableScanOperatorParam(&pSrcParam1, 1, rightVg, rightUid) : buildExchangeOperatorParam(&pSrcParam1, 1, rightVg, rightUid);
    }
  }

<<<<<<< HEAD
  bool initParam = pSrcParam0 ? true : false;  
=======
  bool initParam = pSrcParam0 ? true : false;
>>>>>>> 5df72091
  if (TSDB_CODE_SUCCESS == code) {
    code = buildGroupCacheOperatorParam(&pGcParam0, 0, *leftVg, *leftUid, pPost->leftNeedCache, pSrcParam0);
    pSrcParam0 = NULL;
  }
  if (TSDB_CODE_SUCCESS == code) {
    code = buildGroupCacheOperatorParam(&pGcParam1, 1, *rightVg, *rightUid, pPost->rightNeedCache, pSrcParam1);
    pSrcParam1 = NULL;
  }
  if (TSDB_CODE_SUCCESS == code) {
    code = buildMergeJoinOperatorParam(ppParam, initParam, pGcParam0, pGcParam1);
  }
  if (TSDB_CODE_SUCCESS != code) {
    if (pSrcParam0) {
      freeOperatorParam(pSrcParam0, OP_GET_PARAM);
    }
    if (pSrcParam1) {
      freeOperatorParam(pSrcParam1, OP_GET_PARAM);
    }
    if (pGcParam0) {
      freeOperatorParam(pGcParam0, OP_GET_PARAM);
    }
    if (pGcParam1) {
      freeOperatorParam(pGcParam1, OP_GET_PARAM);
    }
    if (*ppParam) {
      freeOperatorParam(*ppParam, OP_GET_PARAM);
      *ppParam = NULL;
    }
  }
  
  return code;
}


static void seqJoinLaunchNewRetrieveImpl(SOperatorInfo* pOperator, SSDataBlock** ppRes) {
  SDynQueryCtrlOperatorInfo* pInfo = pOperator->info;
  SStbJoinDynCtrlInfo*       pStbJoin = (SStbJoinDynCtrlInfo*)&pInfo->stbJoin;
  SStbJoinPrevJoinCtx*       pPrev = &pStbJoin->ctx.prev;
  SStbJoinPostJoinCtx*       pPost = &pStbJoin->ctx.post;
  SOperatorParam*            pParam = NULL;
  int32_t                    code  = buildSeqStbJoinOperatorParam(pInfo, pPrev, pPost, &pParam);
  if (TSDB_CODE_SUCCESS != code) {
    pOperator->pTaskInfo->code = code;
    T_LONG_JMP(pOperator->pTaskInfo->env, pOperator->pTaskInfo->code);
  }

  qDebug("%s dynamic post task begin", GET_TASKID(pOperator->pTaskInfo));
  *ppRes = pOperator->pDownstream[1]->fpSet.getNextExtFn(pOperator->pDownstream[1], pParam);
  if (*ppRes) {
    pPost->isStarted = true;
    pStbJoin->execInfo.postBlkNum++;
    pStbJoin->execInfo.postBlkRows += (*ppRes)->info.rows;
    qDebug("%s join res block retrieved", GET_TASKID(pOperator->pTaskInfo));
  } else {
    qDebug("%s Empty join res block retrieved", GET_TASKID(pOperator->pTaskInfo));
  }
}


static int32_t notifySeqJoinTableCacheEnd(SOperatorInfo* pOperator, SStbJoinPostJoinCtx* pPost, bool leftTable) {
  SOperatorParam* pGcParam = NULL;
  SOperatorParam* pMergeJoinParam = NULL;
  int32_t         downstreamId = leftTable ? 0 : 1;
  int32_t         vgId = leftTable ? pPost->leftVgId : pPost->rightVgId;
  int64_t         uid = leftTable ? pPost->leftCurrUid : pPost->rightCurrUid;

  qDebug("notify table %" PRIu64 " in vgId %d downstreamId %d cache end", uid, vgId, downstreamId);

  int32_t code = buildGroupCacheNotifyOperatorParam(&pGcParam, downstreamId, vgId, uid);
  if (TSDB_CODE_SUCCESS != code) {
    return code;
  }
  code = buildMergeJoinNotifyOperatorParam(&pMergeJoinParam, pGcParam, NULL);
  if (TSDB_CODE_SUCCESS != code) {
    return code;
  }

  return optrDefaultNotifyFn(pOperator->pDownstream[1], pMergeJoinParam);
}

static void handleSeqJoinCurrRetrieveEnd(SOperatorInfo* pOperator, SStbJoinDynCtrlInfo*          pStbJoin) {
  SStbJoinPostJoinCtx* pPost = &pStbJoin->ctx.post;

  pPost->isStarted = false;
  
  if (pStbJoin->basic.batchFetch) {
    return;
  }
  
  if (pPost->leftNeedCache) {
    uint32_t* num = tSimpleHashGet(pStbJoin->ctx.prev.leftCache, &pPost->leftCurrUid, sizeof(pPost->leftCurrUid));
    if (num && --(*num) <= 0) {
      tSimpleHashRemove(pStbJoin->ctx.prev.leftCache, &pPost->leftCurrUid, sizeof(pPost->leftCurrUid));
      notifySeqJoinTableCacheEnd(pOperator, pPost, true);
    }
  }
  
  if (!pPost->rightNeedCache) {
    void* v = tSimpleHashGet(pStbJoin->ctx.prev.rightCache, &pPost->rightCurrUid, sizeof(pPost->rightCurrUid));
    if (NULL != v) {
      tSimpleHashRemove(pStbJoin->ctx.prev.rightCache, &pPost->rightCurrUid, sizeof(pPost->rightCurrUid));
      notifySeqJoinTableCacheEnd(pOperator, pPost, false);
    }
  }
}


static FORCE_INLINE void seqJoinContinueCurrRetrieve(SOperatorInfo* pOperator, SSDataBlock** ppRes) {
  SDynQueryCtrlOperatorInfo* pInfo = pOperator->info;
  SStbJoinPostJoinCtx*       pPost = &pInfo->stbJoin.ctx.post;
  SStbJoinPrevJoinCtx*       pPrev = &pInfo->stbJoin.ctx.prev;

  if (!pPost->isStarted) {
    return;
  }
  
  qDebug("%s dynQueryCtrl continue to retrieve block from post op", GET_TASKID(pOperator->pTaskInfo));
  
  *ppRes = getNextBlockFromDownstream(pOperator, 1);
  if (NULL == *ppRes) {
    handleSeqJoinCurrRetrieveEnd(pOperator, &pInfo->stbJoin);
    pPrev->pListHead->readIdx++;
  } else {
    pInfo->stbJoin.execInfo.postBlkNum++;
    pInfo->stbJoin.execInfo.postBlkRows += (*ppRes)->info.rows;
    return;
  }
}

static FORCE_INLINE int32_t addToJoinVgroupHash(SSHashObj* pHash, void* pKey, int32_t keySize, void* pVal, int32_t valSize) {
  SArray** ppArray = tSimpleHashGet(pHash, pKey, keySize);
  if (NULL == ppArray) {
    SArray* pArray = taosArrayInit(10, valSize);
    if (NULL == pArray) {
      return TSDB_CODE_OUT_OF_MEMORY;
    }
    if (NULL == taosArrayPush(pArray, pVal)) {
      taosArrayDestroy(pArray);
      return TSDB_CODE_OUT_OF_MEMORY;
    }
    if (tSimpleHashPut(pHash, pKey, keySize, &pArray, POINTER_BYTES)) {
      taosArrayDestroy(pArray);      
      return TSDB_CODE_OUT_OF_MEMORY;
    }
    return TSDB_CODE_SUCCESS;
  }

  if (NULL == taosArrayPush(*ppArray, pVal)) {
    return TSDB_CODE_OUT_OF_MEMORY;
  }
  
  return TSDB_CODE_SUCCESS;
}

static FORCE_INLINE int32_t addToJoinTableHash(SSHashObj* pHash, SSHashObj* pOnceHash, void* pKey, int32_t keySize) {
  uint32_t* pNum = tSimpleHashGet(pHash, pKey, keySize);
  if (NULL == pNum) {
    uint32_t n = 1;
    if (tSimpleHashPut(pHash, pKey, keySize, &n, sizeof(n))) {
      return TSDB_CODE_OUT_OF_MEMORY;
    }
    if (tSimpleHashPut(pOnceHash, pKey, keySize, NULL, 0)) {
      return TSDB_CODE_OUT_OF_MEMORY;
    }
    return TSDB_CODE_SUCCESS;
  }

  switch (*pNum) {
    case 0:
      break;
    case UINT32_MAX:
      *pNum = 0;
      break;
    default:
      if (1 == (*pNum)) {
        tSimpleHashRemove(pOnceHash, pKey, keySize);
      }
      (*pNum)++;
      break;
  }
  
  return TSDB_CODE_SUCCESS;
}


static void freeStbJoinTableList(SStbJoinTableList* pList) {
  if (NULL == pList) {
    return;
  }
  taosMemoryFree(pList->pLeftVg);
  taosMemoryFree(pList->pLeftUid);
  taosMemoryFree(pList->pRightVg);
  taosMemoryFree(pList->pRightUid);
  taosMemoryFree(pList);
}

static int32_t appendStbJoinTableList(SStbJoinPrevJoinCtx* pCtx, int64_t rows, int32_t* pLeftVg, int64_t* pLeftUid, int32_t* pRightVg, int64_t* pRightUid) {
  SStbJoinTableList* pNew = taosMemoryMalloc(sizeof(SStbJoinTableList));
  if (NULL == pNew) {
    return TSDB_CODE_OUT_OF_MEMORY;
  }
  pNew->pLeftVg = taosMemoryMalloc(rows * sizeof(*pLeftVg));
  pNew->pLeftUid = taosMemoryMalloc(rows * sizeof(*pLeftUid));
  pNew->pRightVg = taosMemoryMalloc(rows * sizeof(*pRightVg));
  pNew->pRightUid = taosMemoryMalloc(rows * sizeof(*pRightUid));
  if (NULL == pNew->pLeftVg || NULL == pNew->pLeftUid || NULL == pNew->pRightVg || NULL == pNew->pRightUid) {
    freeStbJoinTableList(pNew);
    return TSDB_CODE_OUT_OF_MEMORY;
  }

  memcpy(pNew->pLeftVg, pLeftVg, rows * sizeof(*pLeftVg));
  memcpy(pNew->pLeftUid, pLeftUid, rows * sizeof(*pLeftUid));
  memcpy(pNew->pRightVg, pRightVg, rows * sizeof(*pRightVg));
  memcpy(pNew->pRightUid, pRightUid, rows * sizeof(*pRightUid));

  pNew->readIdx = 0;
  pNew->uidNum = rows;
  pNew->pNext = NULL;
  
  if (pCtx->pListTail) {
    pCtx->pListTail->pNext = pNew;
    pCtx->pListTail = pNew;
  } else {
    pCtx->pListHead = pNew;
    pCtx->pListTail= pNew;
  }

  return TSDB_CODE_SUCCESS;
}

static void doBuildStbJoinTableHash(SOperatorInfo* pOperator, SSDataBlock* pBlock) {
  int32_t                    code = TSDB_CODE_SUCCESS;
  SDynQueryCtrlOperatorInfo* pInfo = pOperator->info;
  SStbJoinDynCtrlInfo*       pStbJoin = (SStbJoinDynCtrlInfo*)&pInfo->stbJoin;
  SColumnInfoData*           pVg0 = taosArrayGet(pBlock->pDataBlock, pStbJoin->basic.vgSlot[0]);
  SColumnInfoData*           pVg1 = taosArrayGet(pBlock->pDataBlock, pStbJoin->basic.vgSlot[1]);
  SColumnInfoData*           pUid0 = taosArrayGet(pBlock->pDataBlock, pStbJoin->basic.uidSlot[0]);
  SColumnInfoData*           pUid1 = taosArrayGet(pBlock->pDataBlock, pStbJoin->basic.uidSlot[1]);

  if (pStbJoin->basic.batchFetch) {
    for (int32_t i = 0; i < pBlock->info.rows; ++i) {
      int32_t* leftVg = (int32_t*)(pVg0->pData + pVg0->info.bytes * i);
      int64_t* leftUid = (int64_t*)(pUid0->pData + pUid0->info.bytes * i);
      int32_t* rightVg = (int32_t*)(pVg1->pData + pVg1->info.bytes * i);
      int64_t* rightUid = (int64_t*)(pUid1->pData + pUid1->info.bytes * i);

      code = addToJoinVgroupHash(pStbJoin->ctx.prev.leftHash, leftVg, sizeof(*leftVg), leftUid, sizeof(*leftUid));
      if (TSDB_CODE_SUCCESS != code) {
        break;
      }
      code = addToJoinVgroupHash(pStbJoin->ctx.prev.rightHash, rightVg, sizeof(*rightVg), rightUid, sizeof(*rightUid));
      if (TSDB_CODE_SUCCESS != code) {
        break;
      }
    }
  } else {
    for (int32_t i = 0; i < pBlock->info.rows; ++i) {
      int64_t* leftUid = (int64_t*)(pUid0->pData + pUid0->info.bytes * i);
    
      code = addToJoinTableHash(pStbJoin->ctx.prev.leftCache, pStbJoin->ctx.prev.onceTable, leftUid, sizeof(*leftUid));
      if (TSDB_CODE_SUCCESS != code) {
        break;
      }
    }
  }

  if (TSDB_CODE_SUCCESS == code) {
    code = appendStbJoinTableList(&pStbJoin->ctx.prev, pBlock->info.rows, (int32_t*)pVg0->pData, (int64_t*)pUid0->pData, (int32_t*)pVg1->pData, (int64_t*)pUid1->pData);
    if (TSDB_CODE_SUCCESS == code) {
      pStbJoin->ctx.prev.tableNum += pBlock->info.rows;
    }
  }

  if (TSDB_CODE_SUCCESS != code) {
    pOperator->pTaskInfo->code = code;
    T_LONG_JMP(pOperator->pTaskInfo->env, pOperator->pTaskInfo->code);
  }
}


static void postProcessStbJoinTableHash(SOperatorInfo* pOperator) {
  SDynQueryCtrlOperatorInfo* pInfo = pOperator->info;
  SStbJoinDynCtrlInfo*       pStbJoin = (SStbJoinDynCtrlInfo*)&pInfo->stbJoin;

  if (pStbJoin->basic.batchFetch) {
    return;
  }

  if (tSimpleHashGetSize(pStbJoin->ctx.prev.leftCache) == tSimpleHashGetSize(pStbJoin->ctx.prev.onceTable)) {
    tSimpleHashClear(pStbJoin->ctx.prev.leftCache);
    return;
  }

  uint64_t* pUid = NULL;
  int32_t iter = 0;
  while (NULL != (pUid = tSimpleHashIterate(pStbJoin->ctx.prev.onceTable, pUid, &iter))) {
    tSimpleHashRemove(pStbJoin->ctx.prev.leftCache, pUid, sizeof(*pUid));
  }

  pStbJoin->execInfo.leftCacheNum = tSimpleHashGetSize(pStbJoin->ctx.prev.leftCache);
  qDebug("more than 1 ref build table num %" PRId64, (int64_t)tSimpleHashGetSize(pStbJoin->ctx.prev.leftCache));

  // debug only
  iter = 0;
  uint32_t* num = NULL;
  while (NULL != (num = tSimpleHashIterate(pStbJoin->ctx.prev.leftCache, num, &iter))) {
    ASSERT(*num > 1);
  }
}

static void buildStbJoinTableList(SOperatorInfo* pOperator) {
  SDynQueryCtrlOperatorInfo* pInfo = pOperator->info;
  SStbJoinDynCtrlInfo*       pStbJoin = (SStbJoinDynCtrlInfo*)&pInfo->stbJoin;

  while (true) {
    SSDataBlock* pBlock = getNextBlockFromDownstream(pOperator, 0);
    if (NULL == pBlock) {
      break;
    }

    pStbJoin->execInfo.prevBlkNum++;
    pStbJoin->execInfo.prevBlkRows += pBlock->info.rows;
    
    doBuildStbJoinTableHash(pOperator, pBlock);
  }

  postProcessStbJoinTableHash(pOperator);

  pStbJoin->ctx.prev.joinBuild = true;
}

static void seqJoinLaunchNewRetrieve(SOperatorInfo* pOperator, SSDataBlock** ppRes) {
  SDynQueryCtrlOperatorInfo* pInfo = pOperator->info;
  SStbJoinDynCtrlInfo*       pStbJoin = (SStbJoinDynCtrlInfo*)&pInfo->stbJoin;
  SStbJoinPrevJoinCtx*       pPrev = &pStbJoin->ctx.prev;
  SStbJoinTableList*         pNode = pPrev->pListHead;

  while (pNode) {
    if (pNode->readIdx >= pNode->uidNum) {
      pPrev->pListHead = pNode->pNext;
      freeStbJoinTableList(pNode);
      pNode = pPrev->pListHead;
      continue;
    }
    
    seqJoinLaunchNewRetrieveImpl(pOperator, ppRes);
    if (*ppRes) {
      return;
    }

    handleSeqJoinCurrRetrieveEnd(pOperator, pStbJoin);
    pPrev->pListHead->readIdx++;
  }

  *ppRes = NULL;
  setOperatorCompleted(pOperator);

  return;
}

static FORCE_INLINE SSDataBlock* seqStableJoinComposeRes(SStbJoinDynCtrlInfo*        pStbJoin, SSDataBlock* pBlock) {
  pBlock->info.id.blockId = pStbJoin->outputBlkId;
  return pBlock;
}


SSDataBlock* seqStableJoin(SOperatorInfo* pOperator) {
  SDynQueryCtrlOperatorInfo* pInfo = pOperator->info;
  SStbJoinDynCtrlInfo*       pStbJoin = (SStbJoinDynCtrlInfo*)&pInfo->stbJoin;
  SSDataBlock* pRes = NULL;

  if (pOperator->status == OP_EXEC_DONE) {
    return pRes;
  }

  int64_t st = 0;
  if (pOperator->cost.openCost == 0) {
    st = taosGetTimestampUs();
  }

  if (!pStbJoin->ctx.prev.joinBuild) {
    buildStbJoinTableList(pOperator);
    if (pStbJoin->execInfo.prevBlkRows <= 0) {
      setOperatorCompleted(pOperator);
      goto _return;
    }
  }

  seqJoinContinueCurrRetrieve(pOperator, &pRes);
  if (pRes) {
    goto _return;
  }
  
  seqJoinLaunchNewRetrieve(pOperator, &pRes);

_return:

  if (pOperator->cost.openCost == 0) {
    pOperator->cost.openCost = (taosGetTimestampUs() - st) / 1000.0;
  }
  
  return pRes ? seqStableJoinComposeRes(pStbJoin, pRes) : NULL;
}

int32_t initSeqStbJoinTableHash(SStbJoinPrevJoinCtx* pPrev, bool batchFetch) {
  if (batchFetch) {
    pPrev->leftHash = tSimpleHashInit(20, taosGetDefaultHashFunction(TSDB_DATA_TYPE_INT));
    if (NULL == pPrev->leftHash) {
      return TSDB_CODE_OUT_OF_MEMORY;
    }
    pPrev->rightHash = tSimpleHashInit(20, taosGetDefaultHashFunction(TSDB_DATA_TYPE_INT));
    if (NULL == pPrev->rightHash) {
      return TSDB_CODE_OUT_OF_MEMORY;
    }
  } else {
    pPrev->leftCache = tSimpleHashInit(20, taosGetDefaultHashFunction(TSDB_DATA_TYPE_BIGINT));
    if (NULL == pPrev->leftCache) {
      return TSDB_CODE_OUT_OF_MEMORY;
    }
    pPrev->rightCache = tSimpleHashInit(20, taosGetDefaultHashFunction(TSDB_DATA_TYPE_BIGINT));
    if (NULL == pPrev->rightCache) {
      return TSDB_CODE_OUT_OF_MEMORY;
    }
    pPrev->onceTable = tSimpleHashInit(20, taosGetDefaultHashFunction(TSDB_DATA_TYPE_BIGINT));
    if (NULL == pPrev->onceTable) {
      return TSDB_CODE_OUT_OF_MEMORY;
    }
  }

  return TSDB_CODE_SUCCESS;
}


SOperatorInfo* createDynQueryCtrlOperatorInfo(SOperatorInfo** pDownstream, int32_t numOfDownstream,
                                           SDynQueryCtrlPhysiNode* pPhyciNode, SExecTaskInfo* pTaskInfo) {
  SDynQueryCtrlOperatorInfo* pInfo = taosMemoryCalloc(1, sizeof(SDynQueryCtrlOperatorInfo));
  SOperatorInfo*     pOperator = taosMemoryCalloc(1, sizeof(SOperatorInfo));
  __optr_fn_t        nextFp = NULL;

  int32_t code = TSDB_CODE_SUCCESS;
  if (pOperator == NULL || pInfo == NULL) {
    code = TSDB_CODE_OUT_OF_MEMORY;
    goto _error;
  }

  pTaskInfo->dynamicTask = pPhyciNode->node.dynamicOp;

  code = appendDownstream(pOperator, pDownstream, numOfDownstream);
  if (TSDB_CODE_SUCCESS != code) {
    goto _error;
  }

  pInfo->qType = pPhyciNode->qType;
  switch (pInfo->qType) {
    case DYN_QTYPE_STB_HASH:
      memcpy(&pInfo->stbJoin.basic, &pPhyciNode->stbJoin, sizeof(pPhyciNode->stbJoin));
      pInfo->stbJoin.outputBlkId = pPhyciNode->node.pOutputDataBlockDesc->dataBlockId;
      code = initSeqStbJoinTableHash(&pInfo->stbJoin.ctx.prev, pInfo->stbJoin.basic.batchFetch);
      if (TSDB_CODE_SUCCESS != code) {
        goto _error;
      }
      nextFp = seqStableJoin;
      break;
    default:
      qError("unsupported dynamic query ctrl type: %d", pInfo->qType);
      code = TSDB_CODE_INVALID_PARA;
      goto _error;
  }
  
  setOperatorInfo(pOperator, "DynQueryCtrlOperator", QUERY_NODE_PHYSICAL_PLAN_DYN_QUERY_CTRL, false, OP_NOT_OPENED, pInfo, pTaskInfo);

  pOperator->fpSet = createOperatorFpSet(optrDummyOpenFn, nextFp, NULL, destroyDynQueryCtrlOperator, optrDefaultBufFn, NULL, optrDefaultGetNextExtFn, NULL);

  return pOperator;

_error:
  if (pInfo != NULL) {
    destroyDynQueryCtrlOperator(pInfo);
  }

  taosMemoryFree(pOperator);
  pTaskInfo->code = code;
  return NULL;
}

<|MERGE_RESOLUTION|>--- conflicted
+++ resolved
@@ -457,11 +457,7 @@
     }
   }
 
-<<<<<<< HEAD
-  bool initParam = pSrcParam0 ? true : false;  
-=======
   bool initParam = pSrcParam0 ? true : false;
->>>>>>> 5df72091
   if (TSDB_CODE_SUCCESS == code) {
     code = buildGroupCacheOperatorParam(&pGcParam0, 0, *leftVg, *leftUid, pPost->leftNeedCache, pSrcParam0);
     pSrcParam0 = NULL;
