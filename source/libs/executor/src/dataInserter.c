--- conflicted
+++ resolved
@@ -21,13 +21,10 @@
 #include "executor.h"
 #include "executorInt.h"
 #include "functionMgt.h"
-<<<<<<< HEAD
-=======
 #include "libs/new-stream/stream.h"
 #include "osAtomic.h"
 #include "osMemory.h"
 #include "osSemaphore.h"
->>>>>>> bcc25e56
 #include "planner.h"
 #include "query.h"
 #include "querytask.h"
@@ -411,15 +408,9 @@
   return TSDB_CODE_SUCCESS;
 }
 
-<<<<<<< HEAD
-void freeUseDbOutput_tmp(void* pOutput) {
-  SUseDbOutput* pOut = *(SUseDbOutput**)pOutput;
-  if (NULL == pOutput) {
-=======
 void freeUseDbOutput_tmp(void* ppOutput) {
   SUseDbOutput* pOut = *(SUseDbOutput**)ppOutput;
   if (NULL == ppOutput) {
->>>>>>> bcc25e56
     return;
   }
 
@@ -427,20 +418,12 @@
     freeVgInfo(pOut->dbVgroup);
   }
   taosMemFree(pOut);
-<<<<<<< HEAD
-}
-
-static int32_t processUseDbRspForInserter(void* param, SDataBuf* pMsg, int32_t code) {
-  int32_t              lino = 0;
-  SDataInserterHandle* pInserter = (SDataInserterHandle*)param;
-=======
   *(SUseDbOutput**)ppOutput = NULL;
 }
 
 static int32_t processUseDbRspForInserter(void* param, SDataBuf* pMsg, int32_t code) {
   int32_t       lino = 0;
   SDBVgInfoReq* pVgInfoReq = (SDBVgInfoReq*)param;
->>>>>>> bcc25e56
 
   if (TSDB_CODE_SUCCESS != code) {
     // pInserter->pTaskInfo->code = rpcCvtErrCode(code);
@@ -453,31 +436,6 @@
     goto _return;
   }
 
-<<<<<<< HEAD
-  pInserter->pRsp = taosMemoryMalloc(sizeof(SUseDbRsp));
-  QUERY_CHECK_NULL(pInserter->pRsp, code, lino, _return, terrno);
-
-  code = tDeserializeSUseDbRsp(pMsg->pData, (int32_t)pMsg->len, pInserter->pRsp);
-  QUERY_CHECK_CODE(code, lino, _return);
-
-  taosMemoryFreeClear(pMsg->pData);
-
-  code = tsem_post(&pInserter->ready);
-  QUERY_CHECK_CODE(code, lino, _return);
-
-  return code;
-_return:
-  qError("%s failed at line %d since %s", __func__, lino, tstrerror(code));
-  return code;
-}
-
-static int32_t buildDbVgInfoMapForInserter(SDataInserterHandle* pInserter, SReadHandle* pHandle, const char* dbFName,
-                                           SUseDbOutput* output) {
-  int32_t    code = TSDB_CODE_SUCCESS;
-  int32_t    lino = 0;
-  char*      buf1 = NULL;
-  SUseDbReq* pReq = NULL;
-=======
   pVgInfoReq->pRsp = taosMemoryMalloc(sizeof(SUseDbRsp));
   QUERY_CHECK_NULL(pVgInfoReq->pRsp, code, lino, _return, terrno);
 
@@ -521,7 +479,6 @@
     qError("tsem_init failed, error:%s", tstrerror(code));
     return code;
   }
->>>>>>> bcc25e56
 
   pReq = taosMemoryMalloc(sizeof(SUseDbReq));
   QUERY_CHECK_NULL(pReq, code, lino, _return, terrno);
@@ -541,40 +498,17 @@
   SMsgSendInfo* pMsgSendInfo = taosMemoryCalloc(1, sizeof(SMsgSendInfo));
   QUERY_CHECK_NULL(pMsgSendInfo, code, lino, _return, terrno);
 
-<<<<<<< HEAD
-  pMsgSendInfo->param = pInserter;
-  pMsgSendInfo->msgInfo.pData = buf1;
-=======
   SEpSet pEpSet = {0};
   QUERY_CHECK_CODE(getCurrentMnodeEpset(&pEpSet), lino, _return);
 
   pMsgSendInfo->param = &dbVgInfoReq;
   pMsgSendInfo->msgInfo.pData = buf1;
   buf1 = NULL;
->>>>>>> bcc25e56
   pMsgSendInfo->msgInfo.len = contLen;
   pMsgSendInfo->msgType = TDMT_MND_GET_DB_INFO;
   pMsgSendInfo->fp = processUseDbRspForInserter;
   // pMsgSendInfo->requestId = pTaskInfo->id.queryId;
 
-<<<<<<< HEAD
-  tsem_init(&pInserter->ready, 0, 0);
-
-  code = asyncSendMsgToServer(pHandle->pMsgCb->clientRpc, &pInserter->pNode->epSet, NULL, pMsgSendInfo);
-  QUERY_CHECK_CODE(code, lino, _return);
-
-  code = tsem_wait(&pInserter->ready);
-  QUERY_CHECK_CODE(code, lino, _return);
-
-  code = queryBuildUseDbOutput(output, pInserter->pRsp);
-  QUERY_CHECK_CODE(code, lino, _return);
-
-_return:
-  taosMemoryFree(pReq);
-  if (pInserter->pRsp) {
-    tFreeSUsedbRsp(pInserter->pRsp);
-    taosMemoryFreeClear(pInserter->pRsp);
-=======
   code = asyncSendMsgToServer(clientRpc, &pEpSet, NULL, pMsgSendInfo);
   QUERY_CHECK_CODE(code, lino, _return);
 
@@ -613,7 +547,6 @@
   if (dbVgInfoReq.pRsp) {
     tFreeSUsedbRsp(dbVgInfoReq.pRsp);
     taosMemoryFreeClear(dbVgInfoReq.pRsp);
->>>>>>> bcc25e56
   }
   return code;
 }
@@ -628,14 +561,10 @@
   pTbReq->ctb.tagNum = tagNum;
   if (sname) {
     pTbReq->ctb.stbName = taosStrdup(sname);
-<<<<<<< HEAD
-    if (!pTbReq->ctb.stbName) return terrno;
-=======
     if (!pTbReq->ctb.stbName) {
       taosMemoryFree(pTbReq->name);
       return terrno;
     }
->>>>>>> bcc25e56
   }
   pTbReq->ctb.tagName = taosArrayDup(tagName, NULL);
   if (!pTbReq->ctb.tagName) return terrno;
@@ -658,43 +587,6 @@
   return 0;
 }
 
-<<<<<<< HEAD
-int inserterVgInfoComp(const void* lp, const void* rp) {
-  SVgroupInfo* pLeft = (SVgroupInfo*)lp;
-  SVgroupInfo* pRight = (SVgroupInfo*)rp;
-  if (pLeft->hashBegin < pRight->hashBegin) {
-    return -1;
-  } else if (pLeft->hashBegin > pRight->hashBegin) {
-    return 1;
-  }
-
-  return 0;
-}
-
-int32_t inserterGetVgId(SDBVgInfo* dbInfo, char* tbName, int32_t* vgId) {
-  if (NULL == dbInfo) {
-    return TSDB_CODE_CTG_INTERNAL_ERROR;
-  }
-
-  if (dbInfo->vgHash && NULL == dbInfo->vgArray) {
-    int32_t vgSize = taosHashGetSize(dbInfo->vgHash);
-    dbInfo->vgArray = taosArrayInit(vgSize, sizeof(SVgroupInfo));
-    if (NULL == dbInfo->vgArray) {
-      return terrno;
-    }
-
-    void* pIter = taosHashIterate(dbInfo->vgHash, NULL);
-    while (pIter) {
-      if (NULL == taosArrayPush(dbInfo->vgArray, pIter)) {
-        taosHashCancelIterate(dbInfo->vgHash, pIter);
-        return terrno;
-      }
-
-      pIter = taosHashIterate(dbInfo->vgHash, pIter);
-    }
-
-    taosArraySort(dbInfo->vgArray, inserterVgInfoComp);
-=======
 
 int32_t inserterGetVgInfo(SDBVgInfo* dbInfo, char* tbName, SVgroupInfo* pVgInfo) {
   if (NULL == dbInfo) {
@@ -704,7 +596,6 @@
   if (NULL == dbInfo->vgArray) {
     qError("empty db vgArray, hashSize:%d", taosHashGetSize(dbInfo->vgHash));
     return TSDB_CODE_QRY_EXECUTOR_INTERNAL_ERROR;
->>>>>>> bcc25e56
   }
 
   uint32_t hashValue =
@@ -713,11 +604,6 @@
   if (NULL == vgInfo) {
     qError("no hash range found for hash value [%u], table:%s, numOfVgId:%d", hashValue, tbName,
            (int32_t)taosArrayGetSize(dbInfo->vgArray));
-<<<<<<< HEAD
-    return TSDB_CODE_CTG_INTERNAL_ERROR;
-  }
-  *vgId = vgInfo->vgId;
-=======
     return TSDB_CODE_QRY_EXECUTOR_INTERNAL_ERROR;
   }
   
@@ -737,7 +623,6 @@
   }
   *vgId = vgInfo.vgId;
 
->>>>>>> bcc25e56
   return TSDB_CODE_SUCCESS;
 }
 
@@ -765,11 +650,7 @@
       return TSDB_CODE_OUT_OF_MEMORY;
     }
 
-<<<<<<< HEAD
-    code = buildDbVgInfoMapForInserter(pInserter, pInserter->pParam->readHandle, dbFName, output);
-=======
     code = buildDbVgInfoMap(pInserter->pParam->readHandle->pMsgCb->clientRpc, dbFName, output);
->>>>>>> bcc25e56
     QUERY_CHECK_CODE(code, line, _return);
 
     code = taosHashPut(pInserter->dbVgInfoMap, dbFName, strlen(dbFName), &output, POINTER_BYTES);
@@ -783,14 +664,6 @@
 
 _return:
   qError("%s failed at line %d since %s", __func__, line, tstrerror(code));
-<<<<<<< HEAD
-  freeUseDbOutput_tmp(output);
-  return code;
-}
-
-static int32_t sendSubmitRequest(SDataInserterHandle* pInserter, void* pMsg, int32_t msgLen, void* pTransporter,
-                                 SEpSet* pEpset) {
-=======
   freeUseDbOutput_tmp(&output);
   return code;
 }
@@ -803,7 +676,6 @@
 
 static int32_t sendSubmitRequest(SDataInserterHandle* pInserter, void* putParam, void* pMsg, int32_t msgLen,
                                  void* pTransporter, SEpSet* pEpset) {
->>>>>>> bcc25e56
   // send the fetch remote task result reques
   SMsgSendInfo* pMsgSendInfo = taosMemoryCalloc(1, sizeof(SMsgSendInfo));
   if (NULL == pMsgSendInfo) {
@@ -865,336 +737,6 @@
   SArray* pVals = NULL;
   SArray* pTagVals = NULL;
   int32_t numOfBlks = 0;
-<<<<<<< HEAD
-
-  terrno = TSDB_CODE_SUCCESS;
-
-  int32_t colNum = taosArrayGetSize(pDataBlock->pDataBlock);
-  int32_t rows = pDataBlock->info.rows;
-
-  if (!pTagVals && !(pTagVals = taosArrayInit(colNum, sizeof(STagVal)))) {
-    goto _end;
-  }
-
-  if (!pVals && !(pVals = taosArrayInit(colNum, sizeof(SColVal)))) {
-    goto _end;
-  }
-
-  SDBVgInfo* dbInfo = NULL;
-  int32_t    code = inserterGetDbVgInfo(pInserter, pInserter->dbFName, &dbInfo);
-  if (code != TSDB_CODE_SUCCESS) {
-    terrno = code;
-    goto _end;
-  }
-
-  for (int32_t j = 0; j < rows; ++j) {
-    SSubmitTbData tbData = {0};
-    if (!(tbData.aRowP = taosArrayInit(rows, sizeof(SRow*)))) {
-      goto _end;
-    }
-    tbData.suid = suid;
-    tbData.uid = uid;
-    tbData.sver = pTSchema->version;
-
-    int64_t lastTs = TSKEY_MIN;
-
-    taosArrayClear(pVals);
-
-    int32_t offset = 0;
-    taosArrayClear(pTagVals);
-    tbData.uid = 0;
-    tbData.pCreateTbReq = taosMemoryCalloc(1, sizeof(SVCreateTbReq));
-    if (NULL == tbData.pCreateTbReq) {
-      tDestroySubmitTbData(&tbData, TSDB_MSG_FLG_ENCODE);
-      goto _end;
-    }
-    tbData.flags |= SUBMIT_REQ_AUTO_CREATE_TABLE;
-
-    SColumnInfoData* tbname = taosArrayGet(pDataBlock->pDataBlock, 0);
-    if (NULL == tbname) {
-      terrno = TSDB_CODE_QRY_EXECUTOR_INTERNAL_ERROR;
-      qError("Insert into stable must have tbname column");
-      tDestroySubmitTbData(&tbData, TSDB_MSG_FLG_ENCODE);
-      goto _end;
-    }
-    if (tbname->info.type != TSDB_DATA_TYPE_BINARY) {
-      terrno = TSDB_CODE_QRY_EXECUTOR_INTERNAL_ERROR;
-      qError("tbname column must be binary");
-      tDestroySubmitTbData(&tbData, TSDB_MSG_FLG_ENCODE);
-      goto _end;
-    }
-
-    if (colDataIsNull_s(tbname, j)) {
-      qError("insert into stable tbname column is null");
-      tDestroySubmitTbData(&tbData, TSDB_MSG_FLG_ENCODE);
-      goto _end;
-    }
-    void*   data = colDataGetVarData(tbname, j);
-    SValue  sv = (SValue){TSDB_DATA_TYPE_VARCHAR, .nData = varDataLen(data), .pData = varDataVal(data)};
-    SColVal cv = COL_VAL_VALUE(0, sv);
-
-    char tbFullName[TSDB_TABLE_FNAME_LEN];
-    char tableName[TSDB_TABLE_FNAME_LEN];
-    memcpy(tableName, sv.pData, sv.nData);
-    tableName[sv.nData] = '\0';
-
-    int32_t len = snprintf(tbFullName, TSDB_TABLE_FNAME_LEN, "%s.%s", pInserter->dbFName, tableName);
-    if (len >= TSDB_TABLE_FNAME_LEN) {
-      terrno = TSDB_CODE_QRY_EXECUTOR_INTERNAL_ERROR;
-      qError("table name too long after format, len:%d, maxLen:%d", len, TSDB_TABLE_FNAME_LEN);
-      tDestroySubmitTbData(&tbData, TSDB_MSG_FLG_ENCODE);
-      goto _end;
-    }
-    int32_t vgIdForTbName = 0;
-    code = inserterGetVgId(dbInfo, tbFullName, &vgIdForTbName);
-    if (code != TSDB_CODE_SUCCESS) {
-      terrno = code;
-      tDestroySubmitTbData(&tbData, TSDB_MSG_FLG_ENCODE);
-      goto _end;
-    }
-
-    SSubmitReq2* pReq = taosHashGet(pHash, &vgIdForTbName, sizeof(int32_t));
-    if (pReq == NULL) {
-      pReq = taosMemoryCalloc(1, sizeof(SSubmitReq2));
-      if (NULL == pReq) {
-        tDestroySubmitTbData(&tbData, TSDB_MSG_FLG_ENCODE);
-        goto _end;
-      }
-
-      if (!(pReq->aSubmitTbData = taosArrayInit(1, sizeof(SSubmitTbData)))) {
-        tDestroySubmitTbData(&tbData, TSDB_MSG_FLG_ENCODE);
-        goto _end;
-      }
-      taosHashPut(pHash, &vgIdForTbName, sizeof(int32_t), pReq, sizeof(SSubmitReq2));
-    }
-
-    if (code != TSDB_CODE_SUCCESS) {
-      terrno = code;
-      tDestroySubmitTbData(&tbData, TSDB_MSG_FLG_ENCODE);
-      goto _end;
-    }
-    SArray* TagNames = taosArrayInit(8, TSDB_COL_NAME_LEN);
-    if (!TagNames) {
-      terrno = TSDB_CODE_QRY_EXECUTOR_INTERNAL_ERROR;
-      tDestroySubmitTbData(&tbData, TSDB_MSG_FLG_ENCODE);
-      goto _end;
-    }
-    for (int32_t i = 0; i < pInserter->pTagSchema->nCols; ++i) {
-      SSchema* tSchema = &pInserter->pTagSchema->pSchema[i];
-      int16_t  colIdx = tSchema->colId;
-      int16_t* slotId = taosHashGet(pInserter->pCols, &colIdx, sizeof(colIdx));
-      if (NULL == slotId) {
-        continue;
-      }
-      if (NULL == taosArrayPush(TagNames, tSchema->name)) {
-        tDestroySubmitTbData(&tbData, TSDB_MSG_FLG_ENCODE);
-        goto _end;
-      }
-
-      colIdx = *slotId;
-      SColumnInfoData* pColInfoData = taosArrayGet(pDataBlock->pDataBlock, colIdx);
-      if (NULL == pColInfoData) {
-        terrno = TSDB_CODE_QRY_EXECUTOR_INTERNAL_ERROR;
-        tDestroySubmitTbData(&tbData, TSDB_MSG_FLG_ENCODE);
-        goto _end;
-      }
-      // void* var = POINTER_SHIFT(pColInfoData->pData, j * pColInfoData->info.bytes);
-      switch (pColInfoData->info.type) {
-        case TSDB_DATA_TYPE_NCHAR:
-        case TSDB_DATA_TYPE_VARBINARY:
-        case TSDB_DATA_TYPE_VARCHAR: {
-          if (pColInfoData->info.type != tSchema->type) {
-            qError("tag:%d type:%d in block dismatch with schema tag:%d type:%d", colIdx, pColInfoData->info.type, i,
-                   tSchema->type);
-            terrno = TSDB_CODE_QRY_EXECUTOR_INTERNAL_ERROR;
-            tDestroySubmitTbData(&tbData, TSDB_MSG_FLG_ENCODE);
-            goto _end;
-          }
-          if (colDataIsNull_s(pColInfoData, j)) {
-            continue;
-          } else {
-            void*   data = colDataGetVarData(pColInfoData, j);
-            STagVal tv = (STagVal){
-                .cid = tSchema->colId, .type = tSchema->type, .nData = varDataLen(data), .pData = varDataVal(data)};
-            if (NULL == taosArrayPush(pTagVals, &tv)) {
-              tDestroySubmitTbData(&tbData, TSDB_MSG_FLG_ENCODE);
-              goto _end;
-            }
-          }
-          break;
-        }
-        case TSDB_DATA_TYPE_BLOB:
-        case TSDB_DATA_TYPE_JSON:
-        case TSDB_DATA_TYPE_MEDIUMBLOB:
-          qError("the tag type %" PRIi16 " is defined but not implemented yet", pColInfoData->info.type);
-          terrno = TSDB_CODE_APP_ERROR;
-          tDestroySubmitTbData(&tbData, TSDB_MSG_FLG_ENCODE);
-          goto _end;
-          break;
-        default:
-          if (pColInfoData->info.type < TSDB_DATA_TYPE_MAX && pColInfoData->info.type > TSDB_DATA_TYPE_NULL) {
-            if (colDataIsNull_s(pColInfoData, j)) {
-              continue;
-            } else {
-              void*   data = colDataGetData(pColInfoData, j);
-              STagVal tv = {.cid = tSchema->colId, .type = tSchema->type};
-              memcpy(&tv.i64, data, tSchema->bytes);
-              if (NULL == taosArrayPush(pTagVals, &tv)) {
-                tDestroySubmitTbData(&tbData, TSDB_MSG_FLG_ENCODE);
-                goto _end;
-              }
-            }
-          } else {
-            uError("the column type %" PRIi16 " is undefined\n", pColInfoData->info.type);
-            terrno = TSDB_CODE_APP_ERROR;
-            tDestroySubmitTbData(&tbData, TSDB_MSG_FLG_ENCODE);
-            goto _end;
-          }
-          break;
-      }
-    }
-    STag* pTag = NULL;
-    code = tTagNew(pTagVals, 1, false, &pTag);
-    if (code != TSDB_CODE_SUCCESS) {
-      terrno = code;
-      qError("failed to create tag, error:%s", tstrerror(code));
-      tDestroySubmitTbData(&tbData, TSDB_MSG_FLG_ENCODE);
-      goto _end;
-    }
-
-    code = inserterBuildCreateTbReq(tbData.pCreateTbReq, tableName, pTag, suid, pInserter->pNode->tableName, TagNames,
-                                    pInserter->pTagSchema->nCols, TSDB_DEFAULT_TABLE_TTL);
-    if (code != TSDB_CODE_SUCCESS) {
-      terrno = code;
-      qError("failed to build create table request, error:%s", tstrerror(code));
-      tDestroySubmitTbData(&tbData, TSDB_MSG_FLG_ENCODE);
-      goto _end;
-    }
-
-    for (int32_t k = 0; k < pTSchema->numOfCols; ++k) {
-      int16_t         colIdx = k;
-      const STColumn* pCol = &pTSchema->columns[k];
-      int16_t*        slotId = taosHashGet(pInserter->pCols, &pCol->colId, sizeof(pCol->colId));
-      if (NULL == slotId) {
-        continue;
-      }
-      colIdx = *slotId;
-
-      SColumnInfoData* pColInfoData = taosArrayGet(pDataBlock->pDataBlock, colIdx);
-      if (NULL == pColInfoData) {
-        terrno = TSDB_CODE_QRY_EXECUTOR_INTERNAL_ERROR;
-        tDestroySubmitTbData(&tbData, TSDB_MSG_FLG_ENCODE);
-        goto _end;
-      }
-      void* var = POINTER_SHIFT(pColInfoData->pData, j * pColInfoData->info.bytes);
-
-      switch (pColInfoData->info.type) {
-        case TSDB_DATA_TYPE_NCHAR:
-        case TSDB_DATA_TYPE_VARBINARY:
-        case TSDB_DATA_TYPE_VARCHAR: {
-          if (pColInfoData->info.type != pCol->type) {
-            qError("column:%d type:%d in block dismatch with schema col:%d type:%d", colIdx, pColInfoData->info.type, k,
-                   pCol->type);
-            terrno = TSDB_CODE_QRY_EXECUTOR_INTERNAL_ERROR;
-            tDestroySubmitTbData(&tbData, TSDB_MSG_FLG_ENCODE);
-            goto _end;
-          }
-          if (colDataIsNull_s(pColInfoData, j)) {
-            SColVal cv = COL_VAL_NULL(pCol->colId, pCol->type);
-            if (NULL == taosArrayPush(pVals, &cv)) {
-              tDestroySubmitTbData(&tbData, TSDB_MSG_FLG_ENCODE);
-              goto _end;
-            }
-          } else {
-            void*  data = colDataGetVarData(pColInfoData, j);
-            SValue  sv = (SValue){.type = pCol->type, .nData = varDataLen(data), .pData = varDataVal(data)};
-            SColVal cv = COL_VAL_VALUE(pCol->colId, sv);
-            if (NULL == taosArrayPush(pVals, &cv)) {
-              tDestroySubmitTbData(&tbData, TSDB_MSG_FLG_ENCODE);
-              goto _end;
-            }
-          }
-          break;
-        }
-        case TSDB_DATA_TYPE_BLOB:
-        case TSDB_DATA_TYPE_JSON:
-        case TSDB_DATA_TYPE_MEDIUMBLOB:
-          qError("the column type %" PRIi16 " is defined but not implemented yet", pColInfoData->info.type);
-          terrno = TSDB_CODE_APP_ERROR;
-          tDestroySubmitTbData(&tbData, TSDB_MSG_FLG_ENCODE);
-          goto _end;
-          break;
-        default:
-          if (pColInfoData->info.type < TSDB_DATA_TYPE_MAX && pColInfoData->info.type > TSDB_DATA_TYPE_NULL) {
-            if (colDataIsNull_s(pColInfoData, j)) {
-              if (PRIMARYKEY_TIMESTAMP_COL_ID == pCol->colId) {
-                qError("Primary timestamp column should not be null");
-                terrno = TSDB_CODE_PAR_INCORRECT_TIMESTAMP_VAL;
-                tDestroySubmitTbData(&tbData, TSDB_MSG_FLG_ENCODE);
-                goto _end;
-              }
-
-              SColVal cv = COL_VAL_NULL(pCol->colId, pCol->type);
-              if (NULL == taosArrayPush(pVals, &cv)) {
-                tDestroySubmitTbData(&tbData, TSDB_MSG_FLG_ENCODE);
-                goto _end;
-              }
-            } else {
-              // if (PRIMARYKEY_TIMESTAMP_COL_ID == pCol->colId && !needSortMerge) {
-              //   if (*(int64_t*)var <= lastTs) {
-              //     needSortMerge = true;
-              //   } else {
-              //     lastTs = *(int64_t*)var;
-              //   }
-              // }
-
-              SValue sv = {.type = pCol->type};
-              valueSetDatum(&sv, sv.type, var, tDataTypes[pCol->type].bytes);
-              SColVal cv = COL_VAL_VALUE(pCol->colId, sv);
-              if (NULL == taosArrayPush(pVals, &cv)) {
-                tDestroySubmitTbData(&tbData, TSDB_MSG_FLG_ENCODE);
-                goto _end;
-              }
-            }
-          } else {
-            uError("the column type %" PRIi16 " is undefined\n", pColInfoData->info.type);
-            terrno = TSDB_CODE_APP_ERROR;
-            tDestroySubmitTbData(&tbData, TSDB_MSG_FLG_ENCODE);
-            goto _end;
-          }
-          break;
-      }
-    }
-
-    SRow* pRow = NULL;
-    if ((terrno = tRowBuild(pVals, pTSchema, &pRow)) < 0) {
-      tDestroySubmitTbData(&tbData, TSDB_MSG_FLG_ENCODE);
-      goto _end;
-    }
-    if (NULL == taosArrayPush(tbData.aRowP, &pRow)) {
-      tDestroySubmitTbData(&tbData, TSDB_MSG_FLG_ENCODE);
-      goto _end;
-    }
-
-    if (NULL == taosArrayPush(pReq->aSubmitTbData, &tbData)) {
-      goto _end;
-    }
-  }
-
-_end:
-  taosArrayDestroy(pTagVals);
-  taosArrayDestroy(pVals);
-
-  return terrno;
-}
-
-int32_t buildSubmitReqFromBlock(SDataInserterHandle* pInserter, SSubmitReq2** ppReq, const SSDataBlock* pDataBlock,
-                                const STSchema* pTSchema, int64_t uid, int32_t vgId, tb_uid_t suid) {
-  SSubmitReq2* pReq = *ppReq;
-  SArray*      pVals = NULL;
-  int32_t      numOfBlks = 0;
-=======
->>>>>>> bcc25e56
 
   terrno = TSDB_CODE_SUCCESS;
 
@@ -2346,15 +1888,6 @@
   return code;
 }
 
-<<<<<<< HEAD
-_end:
-  taosArrayDestroy(pVals);
-  if (terrno != 0) {
-    *ppReq = NULL;
-    if (pReq) {
-      tDestroySubmitReq(pReq, TSDB_MSG_FLG_ENCODE);
-      taosMemoryFree(pReq);
-=======
 // todo 和 buildStreamSubmitReqFromBlock 总的公共部分提取接口，待其他修改稳定后进行防止多人修改冲突
 int32_t buildStreamSubmitReqFromBlock(SDataInserterHandle* pInserter, SStreamDataInserterInfo* pInserterInfo,
                                       SSubmitReq2** ppReq, const SSDataBlock* pDataBlock, SVgroupInfo* vgInfo) {
@@ -2369,7 +1902,6 @@
     if (!(pReq = taosMemoryCalloc(1, sizeof(SSubmitReq2)))) {
       code = terrno;
       QUERY_CHECK_CODE(code, lino, _end);
->>>>>>> bcc25e56
     }
     *ppReq = pReq;
 
@@ -2441,82 +1973,6 @@
   return code;
 }
 
-<<<<<<< HEAD
-int32_t dataBlocksToSubmitReqArray(SDataInserterHandle* pInserter, SArray* pMsgs) {
-  const SArray*   pBlocks = pInserter->pDataBlocks;
-  const STSchema* pTSchema = pInserter->pSchema;
-  int64_t         uid = pInserter->pNode->tableId;
-  int64_t         suid = pInserter->pNode->stableId;
-  int32_t         vgId = pInserter->pNode->vgId;
-  int32_t         sz = taosArrayGetSize(pBlocks);
-  int32_t         code = 0;
-
-  SHashObj* pHash = NULL;
-  void*     iterator = NULL;
-
-  for (int32_t i = 0; i < sz; i++) {
-    SSDataBlock* pDataBlock = taosArrayGetP(pBlocks, i);  // pDataBlock select查询到的结果
-    if (NULL == pDataBlock) {
-      return TSDB_CODE_QRY_EXECUTOR_INTERNAL_ERROR;
-    }
-    if (pHash == NULL) {
-      pHash = taosHashInit(sz * pDataBlock->info.rows, taosGetDefaultHashFunction(TSDB_DATA_TYPE_INT), false,
-                           HASH_ENTRY_LOCK);
-      if (NULL == pHash) {
-        return terrno;
-      }
-    }
-    code = buildSubmitReqFromStbBlock(pInserter, pHash, pDataBlock, pTSchema, uid, vgId, suid);
-    if (code != TSDB_CODE_SUCCESS) {
-      goto _end;
-    }
-  }
-
-  size_t keyLen = 0;
-  while ((iterator = taosHashIterate(pHash, iterator))) {
-    SSubmitReq2* pReq = (SSubmitReq2*)iterator;
-    int32_t*     ctbVgId = taosHashGetKey(iterator, &keyLen);
-
-    SSubmitTbDataMsg* pMsg = taosMemoryCalloc(1, sizeof(SSubmitTbDataMsg));
-    if (NULL == pMsg) {
-      code = terrno;
-      goto _end;
-    }
-    code = submitReqToMsg(*ctbVgId, pReq, &pMsg->pData, &pMsg->len);
-    if (code != TSDB_CODE_SUCCESS) {
-      goto _end;
-    }
-    if (NULL == taosArrayPush(pMsgs, &pMsg)) {
-      code = terrno;
-      goto _end;
-    }
-  }
-
-_end:
-  if (pHash != NULL) {
-    while ((iterator = taosHashIterate(pHash, iterator))) {
-      SSubmitReq2* pReq = (SSubmitReq2*)iterator;
-      if (pReq) {
-        tDestroySubmitReq(pReq, TSDB_MSG_FLG_ENCODE);
-        // taosMemoryFree(pReq);
-      }
-    }
-    taosHashCleanup(pHash);
-  }
-
-  return code;
-}
-
-int32_t dataBlocksToSubmitReq(SDataInserterHandle* pInserter, void** pMsg, int32_t* msgLen) {
-  const SArray*   pBlocks = pInserter->pDataBlocks;
-  const STSchema* pTSchema = pInserter->pSchema;
-  int64_t         uid = pInserter->pNode->tableId;
-  int64_t         suid = pInserter->pNode->stableId;
-  int32_t         vgId = pInserter->pNode->vgId;
-  int32_t         sz = taosArrayGetSize(pBlocks);
-  int32_t         code = 0;
-  SSubmitReq2*    pReq = NULL;
-=======
 int32_t streamDataBlocksToSubmitReq(SDataInserterHandle* pInserter, SStreamDataInserterInfo* pInserterInfo, void** pMsg,
                                     int32_t* msgLen, SVgroupInfo* vgInfo) {
   const SArray* pBlocks = pInserter->pDataBlocks;
@@ -2524,7 +1980,6 @@
   int32_t      sz = taosArrayGetSize(pBlocks);
   int32_t      code = 0;
   SSubmitReq2* pReq = NULL;
->>>>>>> bcc25e56
 
   for (int32_t i = 0; i < sz; i++) {
     SSDataBlock* pDataBlock = taosArrayGetP(pBlocks, i);  // pDataBlock select查询到的结果
@@ -2575,13 +2030,8 @@
       taosArrayClear(pInserter->pDataBlocks);
       for (int32_t i = 0; i < taosArrayGetSize(pMsgs); ++i) {
         SSubmitTbDataMsg* pMsg = taosArrayGetP(pMsgs, i);
-<<<<<<< HEAD
-        code = sendSubmitRequest(pInserter, pMsg->pData, pMsg->len, pInserter->pParam->readHandle->pMsgCb->clientRpc,
-                                 &pInserter->pNode->epSet);
-=======
         code = sendSubmitRequest(pInserter, NULL, pMsg->pData, pMsg->len,
                                  pInserter->pParam->readHandle->pMsgCb->clientRpc, &pInserter->pNode->epSet);
->>>>>>> bcc25e56
         if (code) {
           for (int j = i + 1; j < taosArrayGetSize(pMsgs); ++j) {
             SSubmitTbDataMsg* pMsg2 = taosArrayGetP(pMsgs, j);
@@ -2591,7 +2041,6 @@
           return code;
         }
         QRY_ERR_RET(tsem_wait(&pInserter->ready));
-<<<<<<< HEAD
 
         if (pInserter->submitRes.code) {
           for (int j = i + 1; j < taosArrayGetSize(pMsgs); ++j) {
@@ -2615,41 +2064,6 @@
 
       taosArrayClear(pInserter->pDataBlocks);
 
-      code = sendSubmitRequest(pInserter, pMsg, msgLen, pInserter->pParam->readHandle->pMsgCb->clientRpc,
-                               &pInserter->pNode->epSet);
-      if (code) {
-        return code;
-      }
-
-      QRY_ERR_RET(tsem_wait(&pInserter->ready));
-
-      if (pInserter->submitRes.code) {
-        return pInserter->submitRes.code;
-      }
-=======
-
-        if (pInserter->submitRes.code) {
-          for (int j = i + 1; j < taosArrayGetSize(pMsgs); ++j) {
-            SSubmitTbDataMsg* pMsg2 = taosArrayGetP(pMsgs, j);
-            destroySSubmitTbDataMsg(pMsg2);
-          }
-          taosArrayDestroy(pMsgs);
-          return pInserter->submitRes.code;
-        }
-      }
-
-      taosArrayDestroy(pMsgs);
-
-    } else {
-      void*   pMsg = NULL;
-      int32_t msgLen = 0;
-      int32_t code = dataBlocksToSubmitReq(pInserter, &pMsg, &msgLen);
-      if (code) {
-        return code;
-      }
-
-      taosArrayClear(pInserter->pDataBlocks);
-
       code = sendSubmitRequest(pInserter, NULL, pMsg, msgLen, pInserter->pParam->readHandle->pMsgCb->clientRpc,
                                &pInserter->pNode->epSet);
       if (code) {
@@ -2750,7 +2164,6 @@
       code = pInserter->submitRes.code;
       stError("submitRes err:%s, code:%0x", tstrerror(pInserter->submitRes.code), pInserter->submitRes.code);
       QUERY_CHECK_CODE(code, lino, _return);
->>>>>>> bcc25e56
     }
 
     *pContinue = true;
