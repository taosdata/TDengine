/*
 * Copyright (c) 2019 TAOS Data, Inc. <jhtao@taosdata.com>
 *
 * This program is free software: you can use, redistribute, and/or modify
 * it under the terms of the GNU Affero General Public License, version 3
 * or later ("AGPL"), as published by the Free Software Foundation.
 *
 * This program is distributed in the hope that it will be useful, but WITHOUT
 * ANY WARRANTY; without even the implied warranty of MERCHANTABILITY or
 * FITNESS FOR A PARTICULAR PURPOSE.
 *
 * You should have received a copy of the GNU Affero General Public License
 * along with this program. If not, see <http://www.gnu.org/licenses/>.
 */

#include <stdint.h>
#include <stdlib.h>
#include <string.h>
#include "dataSinkInt.h"
#include "dataSinkMgt.h"
#include "executor.h"
#include "executorInt.h"
#include "functionMgt.h"
#include "libs/new-stream/stream.h"
#include "osAtomic.h"
#include "osMemory.h"
#include "osSemaphore.h"
#include "planner.h"
#include "query.h"
#include "querytask.h"
#include "storageapi.h"
#include "taoserror.h"
#include "tarray.h"
#include "tcompression.h"
#include "tdatablock.h"
#include "tdataformat.h"
#include "tglobal.h"
#include "thash.h"
#include "tmsg.h"
#include "tqueue.h"

extern SDataSinkStat gDataSinkStat;
SHashObj*            gStreamGrpTableHash = NULL;
typedef struct SSubmitRes {
  int64_t      affectedRows;
  int32_t      code;
  SSubmitRsp2* pRsp;
} SSubmitRes;

typedef struct SSubmitTbDataMsg {
  int32_t vgId;
  int32_t len;
  void*   pData;
} SSubmitTbDataMsg;

static void destroySSubmitTbDataMsg(void* p) {
  if (p == NULL) return;
  SSubmitTbDataMsg* pVg = p;
  taosMemoryFree(pVg->pData);
  taosMemoryFree(pVg);
}

typedef struct SDataInserterHandle {
  SDataSinkHandle     sink;
  SDataSinkManager*   pManager;
  STSchema*           pSchema;
  SQueryInserterNode* pNode;
  SSubmitRes          submitRes;
  SInserterParam*     pParam;
  SArray*             pDataBlocks;
  SHashObj*           pCols;
  int32_t             status;
  bool                queryEnd;
  bool                fullOrderColList;
  uint64_t            useconds;
  uint64_t            cachedSize;
  uint64_t            flags;
  TdThreadMutex       mutex;
  tsem_t              ready;
  bool                explain;
  bool                isStbInserter;
  SSchemaWrapper*     pTagSchema;
  const char*         dbFName;
  SHashObj*           dbVgInfoMap;
  SUseDbRsp*          pRsp;
} SDataInserterHandle;

typedef struct SSubmitRspParam {
  SDataInserterHandle* pInserter;
  void*                putParam;
} SSubmitRspParam;

typedef struct SInsertTableRes {
  int64_t uid;
  int64_t vgid;
  int32_t version;
  char*   tbname;
} SInsertTableRes;

static void freeCacheTbInfo(void* p) {
  SInsertTableRes* pTbRes = (SInsertTableRes*)p;
  if (pTbRes->tbname) {
    taosMemFree(pTbRes->tbname);
    pTbRes->tbname = NULL;
  }
}

int32_t initInserterGrpInfo() {
  gStreamGrpTableHash = taosHashInit(8, taosGetDefaultHashFunction(TSDB_DATA_TYPE_BIGINT), true, HASH_ENTRY_LOCK);
  if (NULL == gStreamGrpTableHash) {
    qError("failed to create stream group table hash");
    return terrno;
  }
  taosHashSetFreeFp(gStreamGrpTableHash, freeCacheTbInfo);
  return TSDB_CODE_SUCCESS;
}

void destroyInserterGrpInfo() {
  static int8_t destoryGrpInfo = 0;
  int8_t        flag = atomic_val_compare_exchange_8(&destoryGrpInfo, 0, 1);
  if (flag != 0) {
    return;
  }
  if (NULL != gStreamGrpTableHash) {
    taosHashCleanup(gStreamGrpTableHash);
    gStreamGrpTableHash = NULL;
  }
}

static int32_t checkResAndGetTableId(const SSubmitRes* pSubmitRes, int8_t tbType, SInsertTableRes* res) {
  int32_t code = TSDB_CODE_SUCCESS;
  if (!pSubmitRes->pRsp) {
    stError("create table response is NULL");
    return TSDB_CODE_MND_STREAM_INTERNAL_ERROR;
  }
  if (pSubmitRes->pRsp->aCreateTbRsp->size != 1) {
    stError("create table response size is not 1");
    return TSDB_CODE_MND_STREAM_INTERNAL_ERROR;
  }
  SVCreateTbRsp* pCreateTbRsp = taosArrayGet(pSubmitRes->pRsp->aCreateTbRsp, 0);
  if (pCreateTbRsp->code != 0 && pCreateTbRsp->code != TSDB_CODE_TDB_TABLE_ALREADY_EXIST) {
    stError("create table failed, code:%d", pCreateTbRsp->code);
    return pCreateTbRsp->code;
  }
  if (!pCreateTbRsp->pMeta || pCreateTbRsp->pMeta->tuid == 0) {
    stError("create table can not get tuid");
    return TSDB_CODE_MND_STREAM_INTERNAL_ERROR;
  }
  res->uid = pCreateTbRsp->pMeta->tuid;
  res->version = pCreateTbRsp->pMeta->sversion;
  res->vgid = pCreateTbRsp->pMeta->vgId;
  stDebug("inserter callback, uid:%" PRId64 "  vgid: %" PRId64 ", version: %d", res->uid, res->vgid, res->version);

  return TSDB_CODE_SUCCESS;
}

static int32_t saveCreateGrpTableInfo(SStreamDataInserterInfo* pInserterInfo, const SSubmitRes* pSubmitRes,
                                      int8_t tbType) {
  int32_t          code = TSDB_CODE_SUCCESS;
  int64_t          key[2] = {pInserterInfo->streamId, pInserterInfo->groupId};
  SInsertTableRes* pTbRes = taosHashGet(gStreamGrpTableHash, key, sizeof(key));
  if (NULL == pTbRes) {
    return TSDB_CODE_MND_STREAM_INTERNAL_ERROR;
  }

  code = checkResAndGetTableId(pSubmitRes, tbType, pTbRes);
  if (code) {
    return code;
  }
  return TSDB_CODE_SUCCESS;
}

static int32_t initTableInfo(SStreamDataInserterInfo* pInserterInfo) {
  int32_t         code = TSDB_CODE_SUCCESS;
  SInsertTableRes res = {0};
  res.tbname = taosStrdup(pInserterInfo->tbName);
  if (res.tbname == NULL) {
    stError("failed to allocate memory for table name");
    return terrno;
  }
  int64_t key[2] = {pInserterInfo->streamId, pInserterInfo->groupId};
  code = taosHashPut(gStreamGrpTableHash, key, sizeof(key), &res, sizeof(SInsertTableRes));
  if(code == TSDB_CODE_DUP_KEY) {
    taosMemFree(res.tbname);
    return TSDB_CODE_SUCCESS;
  }
  if (code != 0 && code != TSDB_CODE_DUP_KEY) {
    return code;
  }

  return TSDB_CODE_SUCCESS;
}

static bool colsIsSupported(const STableMetaRsp* pTableMetaRsp, const SStreamInserterParam* pInserterParam) {
  SArray* pCreatingFields = pInserterParam->pFields;
  if (pTableMetaRsp->numOfColumns < pCreatingFields->size) {
    return false;
  }

  for (int32_t i = 0; i < pCreatingFields->size; ++i) {
    SFieldWithOptions* pField = taosArrayGet(pCreatingFields, i);
    if (NULL == pField) {
      stError("isSupportedSTableSchema: failed to get field from array");
      return false;
    }
    if (strncmp(pTableMetaRsp->pSchemas[i].name, pField->name, TSDB_COL_NAME_LEN) != 0) {
      return false;
    }

    if (pTableMetaRsp->pSchemas[i].type != pField->type || pTableMetaRsp->pSchemas[i].bytes != pField->bytes) {
      return false;
    }
  }
  return true;
}

static bool TagsIsSupported(const STableMetaRsp* pTableMetaRsp, const SStreamInserterParam* pInserterParam) {
  SArray* pCreatingTags = pInserterParam->pTagFields;
  if (pTableMetaRsp->numOfTags < pCreatingTags->size) {
    return false;
  }

  int32_t            tagIndexOffset = -1;
  SFieldWithOptions* pField = taosArrayGet(pCreatingTags, 0);
  if (NULL == pField) {
    stError("isSupportedSTableSchema: failed to get field from array");
    return false;
  }
  for (int32_t i = 0; i < pTableMetaRsp->numOfColumns + pTableMetaRsp->numOfTags; ++i) {
    if (strncmp(pTableMetaRsp->pSchemas[i].name, pField->name, TSDB_COL_NAME_LEN) != 0) {
      tagIndexOffset = i;
      break;
    }
  }
  if (tagIndexOffset == -1) {
    stError("isSupportedSTableSchema: failed to get tag index");
    return false;
  }

  for (int32_t i = 0; i < pTableMetaRsp->numOfTags; ++i) {
    int32_t            index = i + tagIndexOffset;
    SFieldWithOptions* pField = taosArrayGet(pCreatingTags, i);
    if (NULL == pField) {
      stError("isSupportedSTableSchema: failed to get field from array");
      return false;
    }
    if (strncmp(pTableMetaRsp->pSchemas[index].name, pField->name, TSDB_COL_NAME_LEN) != 0) {
      return false;
    }

    if (pTableMetaRsp->pSchemas[index].type != pField->type || pTableMetaRsp->pSchemas[index].bytes != pField->bytes) {
      return false;
    }
  }
  return true;
}

static bool isSupportedSTableSchema(const STableMetaRsp* pTableMetaRsp, const SStreamInserterParam* pInserterParam) {
  if (!colsIsSupported(pTableMetaRsp, pInserterParam)) {
    return false;
  }
  if (!TagsIsSupported(pTableMetaRsp, pInserterParam)) {
    return false;
  }
  return true;
}

static bool isSupportedNTableSchema(const STableMetaRsp* pTableMetaRsp, const SStreamInserterParam* pInserterParam) {
  return colsIsSupported(pTableMetaRsp, pInserterParam);
}

static int32_t checkAndSaveCreateGrpTableInfo(SDataInserterHandle*     pInserthandle,
                                              SStreamDataInserterInfo* pInserterInfo) {
  int32_t     code = TSDB_CODE_SUCCESS;
  SSubmitRes* pSubmitRes = &pInserthandle->submitRes;
  int8_t      tbType = pInserthandle->pParam->streamInserterParam->tbType;

  SVCreateTbRsp*        pCreateTbRsp = taosArrayGet(pSubmitRes->pRsp->aCreateTbRsp, 0);
  SSchema*              pExistRow = pCreateTbRsp->pMeta->pSchemas;
  SStreamInserterParam* pInserterParam = pInserthandle->pParam->streamInserterParam;

<<<<<<< HEAD
  if (tbType == TSDB_CHILD_TABLE || tbType == TSDB_SUPER_TABLE) {
=======
  if (tbType == TSDB_CHILD_TABLE) {
>>>>>>> 0272343c
    if (!isSupportedSTableSchema(pCreateTbRsp->pMeta, pInserterParam)) {
      stError("create table failed, schema is not supported");
      return TSDB_CODE_STREAM_INSERT_SCHEMA_NOT_MATCH;
    }
  } else if (tbType == TSDB_NORMAL_TABLE) {
    if (!isSupportedNTableSchema(pCreateTbRsp->pMeta, pInserterParam)) {
      stError("create table failed, schema is not supported");
      return TSDB_CODE_STREAM_INSERT_SCHEMA_NOT_MATCH;
    }
  } else {
    stError("checkAndSaveCreateGrpTableInfo failed, tbType:%d is not supported", tbType);
    return TSDB_CODE_MND_STREAM_INTERNAL_ERROR;
  }

  int64_t          key[2] = {pInserterInfo->streamId, pInserterInfo->groupId};
  SInsertTableRes* pTbRes = taosHashGet(gStreamGrpTableHash, key, sizeof(key));
  if (NULL == pTbRes) {
    return TSDB_CODE_MND_STREAM_INTERNAL_ERROR;
  }

  SInsertTableRes res = {0};
  code = checkResAndGetTableId(pSubmitRes, tbType, pTbRes);
  if (code) {
    return code;
  }

  return TSDB_CODE_SUCCESS;
}

int32_t inserterCallback(void* param, SDataBuf* pMsg, int32_t code) {
  SSubmitRspParam*     pParam = (SSubmitRspParam*)param;
  SDataInserterHandle* pInserter = pParam->pInserter;
  int32_t              code2 = 0;

  if (code) {
    pInserter->submitRes.code = code;
  } else {
    pInserter->submitRes.code = TSDB_CODE_SUCCESS;
  }
  SDecoder coder = {0};

  if (code == TSDB_CODE_SUCCESS) {
    pInserter->submitRes.pRsp = taosMemoryCalloc(1, sizeof(SSubmitRsp2));
    if (NULL == pInserter->submitRes.pRsp) {
      pInserter->submitRes.code = terrno;
      goto _return;
    }

    tDecoderInit(&coder, pMsg->pData, pMsg->len);
    code = tDecodeSSubmitRsp2(&coder, pInserter->submitRes.pRsp);
    if (code) {
      tDestroySSubmitRsp2(pInserter->submitRes.pRsp, TSDB_MSG_FLG_DECODE);
      taosMemoryFree(pInserter->submitRes.pRsp);
      pInserter->submitRes.code = code;
      goto _return;
    }

    if (pInserter->submitRes.pRsp->affectedRows > 0) {
      SArray* pCreateTbList = pInserter->submitRes.pRsp->aCreateTbRsp;
      int32_t numOfTables = taosArrayGetSize(pCreateTbList);

      for (int32_t i = 0; i < numOfTables; ++i) {
        SVCreateTbRsp* pRsp = taosArrayGet(pCreateTbList, i);
        if (NULL == pRsp) {
          pInserter->submitRes.code = TSDB_CODE_QRY_EXECUTOR_INTERNAL_ERROR;
          goto _return;
        }
        if (TSDB_CODE_SUCCESS != pRsp->code) {
          code = pRsp->code;
          tDestroySSubmitRsp2(pInserter->submitRes.pRsp, TSDB_MSG_FLG_DECODE);
          taosMemoryFree(pInserter->submitRes.pRsp);
          pInserter->submitRes.code = code;
          goto _return;
        }
      }
    }

    if (pParam->putParam != NULL && ((SStreamDataInserterInfo*)pParam->putParam)->isAutoCreateTable) {
      saveCreateGrpTableInfo((SStreamDataInserterInfo*)pParam->putParam, &pInserter->submitRes,
                             pInserter->pParam->streamInserterParam->tbType);
    }

    pInserter->submitRes.affectedRows += pInserter->submitRes.pRsp->affectedRows;
    qDebug("submit rsp received, affectedRows:%d, total:%" PRId64, pInserter->submitRes.pRsp->affectedRows,
           pInserter->submitRes.affectedRows);
    tDestroySSubmitRsp2(pInserter->submitRes.pRsp, TSDB_MSG_FLG_DECODE);
    taosMemoryFree(pInserter->submitRes.pRsp);
  }

  if (TSDB_CODE_TDB_TABLE_ALREADY_EXIST == code) {
    pInserter->submitRes.code = code;
    if (pParam->putParam != NULL && ((SStreamDataInserterInfo*)pParam->putParam)->isAutoCreateTable) {
      pInserter->submitRes.pRsp = taosMemoryCalloc(1, sizeof(SSubmitRsp2));
      if (NULL == pInserter->submitRes.pRsp) {
        pInserter->submitRes.code = terrno;
        goto _return;
      }

      tDecoderInit(&coder, pMsg->pData, pMsg->len);
      code2 = tDecodeSSubmitRsp2(&coder, pInserter->submitRes.pRsp);
      if (code2 == TSDB_CODE_SUCCESS) {
        code2 = checkAndSaveCreateGrpTableInfo(pInserter, (SStreamDataInserterInfo*)pParam->putParam);
      }
      tDestroySSubmitRsp2(pInserter->submitRes.pRsp, TSDB_MSG_FLG_DECODE);
      taosMemoryFree(pInserter->submitRes.pRsp);
      if (code2) {
        pInserter->submitRes.code = code2;
        goto _return;
      }
    }
  }

_return:

  tDecoderClear(&coder);
  code2 = tsem_post(&pInserter->ready);
  if (code2 < 0) {
    qError("tsem_post inserter ready failed, error:%s", tstrerror(code2));
    if (TSDB_CODE_SUCCESS == code) {
      pInserter->submitRes.code = code2;
    }
  }

  taosMemoryFree(pMsg->pData);

  return TSDB_CODE_SUCCESS;
}

void freeUseDbOutput_tmp(void* ppOutput) {
  SUseDbOutput* pOut = *(SUseDbOutput**)ppOutput;
  if (NULL == ppOutput) {
    return;
  }

  if (pOut->dbVgroup) {
    freeVgInfo(pOut->dbVgroup);
  }
  taosMemFree(pOut);
  *(SUseDbOutput**)ppOutput = NULL;
}

static int32_t processUseDbRspForInserter(void* param, SDataBuf* pMsg, int32_t code) {
  int32_t       lino = 0;
  SDBVgInfoReq* pVgInfoReq = (SDBVgInfoReq*)param;

  if (TSDB_CODE_SUCCESS != code) {
    // pInserter->pTaskInfo->code = rpcCvtErrCode(code);
    // if (pInserter->pTaskInfo->code != code) {
    //   qError("load db info rsp received, error:%s, cvted error:%s", tstrerror(code),
    //          tstrerror(pInserter->pTaskInfo->code));
    // } else {
    //   qError("load db info rsp received, error:%s", tstrerror(code));
    // }
    goto _return;
  }

  pVgInfoReq->pRsp = taosMemoryMalloc(sizeof(SUseDbRsp));
  QUERY_CHECK_NULL(pVgInfoReq->pRsp, code, lino, _return, terrno);

  code = tDeserializeSUseDbRsp(pMsg->pData, (int32_t)pMsg->len, pVgInfoReq->pRsp);
  QUERY_CHECK_CODE(code, lino, _return);

_return:
  taosMemoryFreeClear(pMsg->pData);
  taosMemoryFreeClear(pMsg->pEpSet);
  if (code != 0){
    qError("%s failed at line %d since %s", __func__, lino, tstrerror(code));
  }
  int ret = tsem_post(&pVgInfoReq->ready);
  if (ret != 0) {
    qError("%s failed code: %d", __func__, ret);
  }
  return code;
}


int inserterVgInfoComp(const void* lp, const void* rp) {
  SVgroupInfo* pLeft = (SVgroupInfo*)lp;
  SVgroupInfo* pRight = (SVgroupInfo*)rp;
  if (pLeft->hashBegin < pRight->hashBegin) {
    return -1;
  } else if (pLeft->hashBegin > pRight->hashBegin) {
    return 1;
  }

  return 0;
}

static int32_t buildDbVgInfoMap(void* clientRpc, const char* dbFName, SUseDbOutput* output) {
  int32_t      code = TSDB_CODE_SUCCESS;
  int32_t      lino = 0;
  char*        buf1 = NULL;
  SUseDbReq*   pReq = NULL;
  SDBVgInfoReq dbVgInfoReq = {0};
  code = tsem_init(&dbVgInfoReq.ready, 0, 0);
  if (code != TSDB_CODE_SUCCESS) {
    qError("tsem_init failed, error:%s", tstrerror(code));
    return code;
  }

  pReq = taosMemoryMalloc(sizeof(SUseDbReq));
  QUERY_CHECK_NULL(pReq, code, lino, _return, terrno);

  tstrncpy(pReq->db, dbFName, TSDB_DB_FNAME_LEN);
  QUERY_CHECK_CODE(code, lino, _return);

  int32_t contLen = tSerializeSUseDbReq(NULL, 0, pReq);
  buf1 = taosMemoryCalloc(1, contLen);
  QUERY_CHECK_NULL(buf1, code, lino, _return, terrno);

  int32_t tempRes = tSerializeSUseDbReq(buf1, contLen, pReq);
  if (tempRes < 0) {
    QUERY_CHECK_CODE(terrno, lino, _return);
  }

  SMsgSendInfo* pMsgSendInfo = taosMemoryCalloc(1, sizeof(SMsgSendInfo));
  QUERY_CHECK_NULL(pMsgSendInfo, code, lino, _return, terrno);

  SEpSet pEpSet = {0};
  QUERY_CHECK_CODE(getCurrentMnodeEpset(&pEpSet), lino, _return);

  pMsgSendInfo->param = &dbVgInfoReq;
  pMsgSendInfo->msgInfo.pData = buf1;
  buf1 = NULL;
  pMsgSendInfo->msgInfo.len = contLen;
  pMsgSendInfo->msgType = TDMT_MND_GET_DB_INFO;
  pMsgSendInfo->fp = processUseDbRspForInserter;
  // pMsgSendInfo->requestId = pTaskInfo->id.queryId;

  code = asyncSendMsgToServer(clientRpc, &pEpSet, NULL, pMsgSendInfo);
  QUERY_CHECK_CODE(code, lino, _return);

  code = tsem_wait(&dbVgInfoReq.ready);
  QUERY_CHECK_CODE(code, lino, _return);

  code = queryBuildUseDbOutput(output, dbVgInfoReq.pRsp);
  QUERY_CHECK_CODE(code, lino, _return);

  output->dbVgroup->vgArray = taosArrayInit(dbVgInfoReq.pRsp->vgNum, sizeof(SVgroupInfo));
  if (NULL == output->dbVgroup->vgArray) {
    code = terrno;
    QUERY_CHECK_CODE(code, lino, _return);
  }

  void* pIter = taosHashIterate(output->dbVgroup->vgHash, NULL);
  while (pIter) {
    if (NULL == taosArrayPush(output->dbVgroup->vgArray, pIter)) {
      taosHashCancelIterate(output->dbVgroup->vgHash, pIter);
      return terrno;
    }

    pIter = taosHashIterate(output->dbVgroup->vgHash, pIter);
  }

  taosArraySort(output->dbVgroup->vgArray, inserterVgInfoComp);

_return:

  if (code) {
    qError("%s failed at line %d since %s", __func__, lino, tstrerror(code));
    taosMemoryFree(buf1);
  }
  taosMemoryFree(pReq);
  tsem_destroy(&dbVgInfoReq.ready);
  if (dbVgInfoReq.pRsp) {
    tFreeSUsedbRsp(dbVgInfoReq.pRsp);
    taosMemoryFreeClear(dbVgInfoReq.pRsp);
  }
  return code;
}

int32_t inserterBuildCreateTbReq(SVCreateTbReq* pTbReq, const char* tname, STag* pTag, int64_t suid, const char* sname,
                                 SArray* tagName, uint8_t tagNum, int32_t ttl) {
  pTbReq->type = TD_CHILD_TABLE;
  pTbReq->ctb.pTag = (uint8_t*)pTag;
  pTbReq->name = taosStrdup(tname);
  if (!pTbReq->name) return terrno;
  pTbReq->ctb.suid = suid;
  pTbReq->ctb.tagNum = tagNum;
  if (sname) {
    pTbReq->ctb.stbName = taosStrdup(sname);
    if (!pTbReq->ctb.stbName) {
      taosMemoryFree(pTbReq->name);
      return terrno;
    }
  }
  pTbReq->ctb.tagName = taosArrayDup(tagName, NULL);
  if (!pTbReq->ctb.tagName) return terrno;
  pTbReq->ttl = ttl;
  pTbReq->commentLen = -1;

  return TSDB_CODE_SUCCESS;
}

int32_t inserterHashValueComp(void const* lp, void const* rp) {
  uint32_t*    key = (uint32_t*)lp;
  SVgroupInfo* pVg = (SVgroupInfo*)rp;

  if (*key < pVg->hashBegin) {
    return -1;
  } else if (*key > pVg->hashEnd) {
    return 1;
  }

  return 0;
}


int32_t inserterGetVgInfo(SDBVgInfo* dbInfo, char* tbName, SVgroupInfo* pVgInfo) {
  if (NULL == dbInfo) {
    return TSDB_CODE_QRY_EXECUTOR_INTERNAL_ERROR;
  }

  if (NULL == dbInfo->vgArray) {
    qError("empty db vgArray, hashSize:%d", taosHashGetSize(dbInfo->vgHash));
    return TSDB_CODE_QRY_EXECUTOR_INTERNAL_ERROR;
  }

  uint32_t hashValue =
      taosGetTbHashVal(tbName, (int32_t)strlen(tbName), dbInfo->hashMethod, dbInfo->hashPrefix, dbInfo->hashSuffix);
  SVgroupInfo* vgInfo = taosArraySearch(dbInfo->vgArray, &hashValue, inserterHashValueComp, TD_EQ);
  if (NULL == vgInfo) {
    qError("no hash range found for hash value [%u], table:%s, numOfVgId:%d", hashValue, tbName,
           (int32_t)taosArrayGetSize(dbInfo->vgArray));
    return TSDB_CODE_QRY_EXECUTOR_INTERNAL_ERROR;
  }
  
  *pVgInfo = *vgInfo;
<<<<<<< HEAD
  qDebug("insert get vgInfo, tbName:%s vgId:%d epset(%s:%d)", tbName, pVgInfo->vgId, pVgInfo->epSet.eps[0].fqdn,
=======
  qInfo("insert get vgInfo, tbName:%s vgId:%d epset(%s:%d)", tbName, pVgInfo->vgId, pVgInfo->epSet.eps[0].fqdn,
>>>>>>> 0272343c
        pVgInfo->epSet.eps[0].port);
        
  return TSDB_CODE_SUCCESS;
}

int32_t inserterGetVgId(SDBVgInfo* dbInfo, char* tbName, int32_t* vgId) {
  SVgroupInfo vgInfo = {0};
  int32_t     code = inserterGetVgInfo(dbInfo, tbName, &vgInfo);
  if (code != TSDB_CODE_SUCCESS) {
    qError("inserterGetVgId failed, code:%d", code);
    return code;
  }
  *vgId = vgInfo.vgId;

  return TSDB_CODE_SUCCESS;
}

int32_t inserterGetDbVgInfo(SDataInserterHandle* pInserter, const char* dbFName, SDBVgInfo** dbVgInfo) {
  int32_t       code = TSDB_CODE_SUCCESS;
  int32_t       line = 0;
  SUseDbOutput* output = NULL;

  // QRY_PARAM_CHECK(dbVgInfo);
  // QRY_PARAM_CHECK(pInserter);
  // QRY_PARAM_CHECK(name);

  if (pInserter->dbVgInfoMap == NULL) {
    pInserter->dbVgInfoMap = taosHashInit(4, taosGetDefaultHashFunction(TSDB_DATA_TYPE_BINARY), false, HASH_NO_LOCK);
    if (pInserter->dbVgInfoMap == NULL) {
      return TSDB_CODE_OUT_OF_MEMORY;
    }
  }

  SUseDbOutput** find = (SUseDbOutput**)taosHashGet(pInserter->dbVgInfoMap, dbFName, strlen(dbFName));

  if (find == NULL) {
    output = taosMemoryMalloc(sizeof(SUseDbOutput));
    if (output == NULL) {
      return TSDB_CODE_OUT_OF_MEMORY;
    }

    code = buildDbVgInfoMap(pInserter->pParam->readHandle->pMsgCb->clientRpc, dbFName, output);
    QUERY_CHECK_CODE(code, line, _return);

    code = taosHashPut(pInserter->dbVgInfoMap, dbFName, strlen(dbFName), &output, POINTER_BYTES);
    QUERY_CHECK_CODE(code, line, _return);
  } else {
    output = *find;
  }

  *dbVgInfo = output->dbVgroup;
  return code;

_return:
  qError("%s failed at line %d since %s", __func__, line, tstrerror(code));
  freeUseDbOutput_tmp(&output);
  return code;
}

int32_t getExistVgInfo(SDataInserterHandle* pInserter, SStreamInserterParam* pInsertParam,
                       SStreamDataInserterInfo* pInserterInfo, SVgroupInfo* pVgInfo) {
  return getDbVgInfoForExec(pInserter->pParam->readHandle->pMsgCb->clientRpc, pInsertParam->dbFName,
                              pInserterInfo->tbName, pVgInfo);
}

static int32_t sendSubmitRequest(SDataInserterHandle* pInserter, void* putParam, void* pMsg, int32_t msgLen,
                                 void* pTransporter, SEpSet* pEpset) {
  // send the fetch remote task result reques
  SMsgSendInfo* pMsgSendInfo = taosMemoryCalloc(1, sizeof(SMsgSendInfo));
  if (NULL == pMsgSendInfo) {
    taosMemoryFreeClear(pMsg);
    return terrno;
  }

  SSubmitRspParam* pParam = taosMemoryCalloc(1, sizeof(SSubmitRspParam));
  if (NULL == pParam) {
    taosMemoryFreeClear(pMsg);
    taosMemoryFreeClear(pMsgSendInfo);
    return terrno;
  }
  pParam->pInserter = pInserter;
  pParam->putParam = putParam;

  pMsgSendInfo->param = pParam;
  pMsgSendInfo->paramFreeFp = taosAutoMemoryFree;
  pMsgSendInfo->msgInfo.pData = pMsg;
  pMsgSendInfo->msgInfo.len = msgLen;
  pMsgSendInfo->msgType = TDMT_VND_SUBMIT;
  pMsgSendInfo->fp = inserterCallback;

  return asyncSendMsgToServer(pTransporter, pEpset, NULL, pMsgSendInfo);
}

static int32_t submitReqToMsg(int32_t vgId, SSubmitReq2* pReq, void** pData, int32_t* pLen) {
  int32_t code = TSDB_CODE_SUCCESS;
  int32_t len = 0;
  void*   pBuf = NULL;
  tEncodeSize(tEncodeSubmitReq, pReq, len, code);
  if (TSDB_CODE_SUCCESS == code) {
    SEncoder encoder;
    len += sizeof(SSubmitReq2Msg);
    pBuf = taosMemoryMalloc(len);
    if (NULL == pBuf) {
      return terrno;
    }
    ((SSubmitReq2Msg*)pBuf)->header.vgId = htonl(vgId);
    ((SSubmitReq2Msg*)pBuf)->header.contLen = htonl(len);
    ((SSubmitReq2Msg*)pBuf)->version = htobe64(1);
    tEncoderInit(&encoder, POINTER_SHIFT(pBuf, sizeof(SSubmitReq2Msg)), len - sizeof(SSubmitReq2Msg));
    code = tEncodeSubmitReq(&encoder, pReq);
    tEncoderClear(&encoder);
  }

  if (TSDB_CODE_SUCCESS == code) {
    *pData = pBuf;
    *pLen = len;
  } else {
    taosMemoryFree(pBuf);
  }

  return code;
}

int32_t buildSubmitReqFromStbBlock(SDataInserterHandle* pInserter, SHashObj* pHash, const SSDataBlock* pDataBlock,
                                   const STSchema* pTSchema, int64_t uid, int32_t vgId, tb_uid_t suid) {
  SArray* pVals = NULL;
  SArray* pTagVals = NULL;
  int32_t numOfBlks = 0;

  terrno = TSDB_CODE_SUCCESS;

  int32_t colNum = taosArrayGetSize(pDataBlock->pDataBlock);
  int32_t rows = pDataBlock->info.rows;

  if (!pTagVals && !(pTagVals = taosArrayInit(colNum, sizeof(STagVal)))) {
    goto _end;
  }

  if (!pVals && !(pVals = taosArrayInit(colNum, sizeof(SColVal)))) {
    goto _end;
  }

  SDBVgInfo* dbInfo = NULL;
  int32_t    code = inserterGetDbVgInfo(pInserter, pInserter->dbFName, &dbInfo);
  if (code != TSDB_CODE_SUCCESS) {
    terrno = code;
    goto _end;
  }

  for (int32_t j = 0; j < rows; ++j) {
    SSubmitTbData tbData = {0};
    if (!(tbData.aRowP = taosArrayInit(rows, sizeof(SRow*)))) {
      goto _end;
    }
    tbData.suid = suid;
    tbData.uid = uid;
    tbData.sver = pTSchema->version;

    int64_t lastTs = TSKEY_MIN;

    taosArrayClear(pVals);

    int32_t offset = 0;
    taosArrayClear(pTagVals);
    tbData.uid = 0;
    tbData.pCreateTbReq = taosMemoryCalloc(1, sizeof(SVCreateTbReq));
    if (NULL == tbData.pCreateTbReq) {
      tDestroySubmitTbData(&tbData, TSDB_MSG_FLG_ENCODE);
      goto _end;
    }
    tbData.flags |= SUBMIT_REQ_AUTO_CREATE_TABLE;

    SColumnInfoData* tbname = taosArrayGet(pDataBlock->pDataBlock, 0);
    if (NULL == tbname) {
      terrno = TSDB_CODE_QRY_EXECUTOR_INTERNAL_ERROR;
      qError("Insert into stable must have tbname column");
      tDestroySubmitTbData(&tbData, TSDB_MSG_FLG_ENCODE);
      goto _end;
    }
    if (tbname->info.type != TSDB_DATA_TYPE_BINARY) {
      terrno = TSDB_CODE_QRY_EXECUTOR_INTERNAL_ERROR;
      qError("tbname column must be binary");
      tDestroySubmitTbData(&tbData, TSDB_MSG_FLG_ENCODE);
      goto _end;
    }

    if (colDataIsNull_s(tbname, j)) {
      qError("insert into stable tbname column is null");
      tDestroySubmitTbData(&tbData, TSDB_MSG_FLG_ENCODE);
      goto _end;
    }
    void*   data = colDataGetVarData(tbname, j);
    SValue  sv = (SValue){TSDB_DATA_TYPE_VARCHAR, .nData = varDataLen(data), .pData = varDataVal(data)};
    SColVal cv = COL_VAL_VALUE(0, sv);

    char tbFullName[TSDB_TABLE_FNAME_LEN];
    char tableName[TSDB_TABLE_FNAME_LEN];
    memcpy(tableName, sv.pData, sv.nData);
    tableName[sv.nData] = '\0';

    int32_t len = snprintf(tbFullName, TSDB_TABLE_FNAME_LEN, "%s.%s", pInserter->dbFName, tableName);
    if (len >= TSDB_TABLE_FNAME_LEN) {
      terrno = TSDB_CODE_QRY_EXECUTOR_INTERNAL_ERROR;
      qError("table name too long after format, len:%d, maxLen:%d", len, TSDB_TABLE_FNAME_LEN);
      tDestroySubmitTbData(&tbData, TSDB_MSG_FLG_ENCODE);
      goto _end;
    }
    int32_t vgIdForTbName = 0;
    code = inserterGetVgId(dbInfo, tbFullName, &vgIdForTbName);
    if (code != TSDB_CODE_SUCCESS) {
      terrno = code;
      tDestroySubmitTbData(&tbData, TSDB_MSG_FLG_ENCODE);
      goto _end;
    }

    SSubmitReq2* pReq = taosHashGet(pHash, &vgIdForTbName, sizeof(int32_t));
    if (pReq == NULL) {
      pReq = taosMemoryCalloc(1, sizeof(SSubmitReq2));
      if (NULL == pReq) {
        tDestroySubmitTbData(&tbData, TSDB_MSG_FLG_ENCODE);
        goto _end;
      }

      if (!(pReq->aSubmitTbData = taosArrayInit(1, sizeof(SSubmitTbData)))) {
        tDestroySubmitTbData(&tbData, TSDB_MSG_FLG_ENCODE);
        goto _end;
      }
      taosHashPut(pHash, &vgIdForTbName, sizeof(int32_t), pReq, sizeof(SSubmitReq2));
    }

    if (code != TSDB_CODE_SUCCESS) {
      terrno = code;
      tDestroySubmitTbData(&tbData, TSDB_MSG_FLG_ENCODE);
      goto _end;
    }
    SArray* TagNames = taosArrayInit(8, TSDB_COL_NAME_LEN);
    if (!TagNames) {
      terrno = TSDB_CODE_QRY_EXECUTOR_INTERNAL_ERROR;
      tDestroySubmitTbData(&tbData, TSDB_MSG_FLG_ENCODE);
      goto _end;
    }
    for (int32_t i = 0; i < pInserter->pTagSchema->nCols; ++i) {
      SSchema* tSchema = &pInserter->pTagSchema->pSchema[i];
      int16_t  colIdx = tSchema->colId;
      int16_t* slotId = taosHashGet(pInserter->pCols, &colIdx, sizeof(colIdx));
      if (NULL == slotId) {
        continue;
      }
      if (NULL == taosArrayPush(TagNames, tSchema->name)) {
        tDestroySubmitTbData(&tbData, TSDB_MSG_FLG_ENCODE);
        goto _end;
      }

      colIdx = *slotId;
      SColumnInfoData* pColInfoData = taosArrayGet(pDataBlock->pDataBlock, colIdx);
      if (NULL == pColInfoData) {
        terrno = TSDB_CODE_QRY_EXECUTOR_INTERNAL_ERROR;
        tDestroySubmitTbData(&tbData, TSDB_MSG_FLG_ENCODE);
        goto _end;
      }
      // void* var = POINTER_SHIFT(pColInfoData->pData, j * pColInfoData->info.bytes);
      switch (pColInfoData->info.type) {
        case TSDB_DATA_TYPE_NCHAR:
        case TSDB_DATA_TYPE_VARBINARY:
        case TSDB_DATA_TYPE_VARCHAR: {
          if (pColInfoData->info.type != tSchema->type) {
            qError("tag:%d type:%d in block dismatch with schema tag:%d type:%d", colIdx, pColInfoData->info.type, i,
                   tSchema->type);
            terrno = TSDB_CODE_QRY_EXECUTOR_INTERNAL_ERROR;
            tDestroySubmitTbData(&tbData, TSDB_MSG_FLG_ENCODE);
            goto _end;
          }
          if (colDataIsNull_s(pColInfoData, j)) {
            continue;
          } else {
            void*   data = colDataGetVarData(pColInfoData, j);
            STagVal tv = (STagVal){
                .cid = tSchema->colId, .type = tSchema->type, .nData = varDataLen(data), .pData = varDataVal(data)};
            if (NULL == taosArrayPush(pTagVals, &tv)) {
              tDestroySubmitTbData(&tbData, TSDB_MSG_FLG_ENCODE);
              goto _end;
            }
          }
          break;
        }
        case TSDB_DATA_TYPE_BLOB:
        case TSDB_DATA_TYPE_JSON:
        case TSDB_DATA_TYPE_MEDIUMBLOB:
          qError("the tag type %" PRIi16 " is defined but not implemented yet", pColInfoData->info.type);
          terrno = TSDB_CODE_APP_ERROR;
          tDestroySubmitTbData(&tbData, TSDB_MSG_FLG_ENCODE);
          goto _end;
          break;
        default:
          if (pColInfoData->info.type < TSDB_DATA_TYPE_MAX && pColInfoData->info.type > TSDB_DATA_TYPE_NULL) {
            if (colDataIsNull_s(pColInfoData, j)) {
              continue;
            } else {
              void*   data = colDataGetData(pColInfoData, j);
              STagVal tv = {.cid = tSchema->colId, .type = tSchema->type};
              memcpy(&tv.i64, data, tSchema->bytes);
              if (NULL == taosArrayPush(pTagVals, &tv)) {
                tDestroySubmitTbData(&tbData, TSDB_MSG_FLG_ENCODE);
                goto _end;
              }
            }
          } else {
            uError("the column type %" PRIi16 " is undefined\n", pColInfoData->info.type);
            terrno = TSDB_CODE_APP_ERROR;
            tDestroySubmitTbData(&tbData, TSDB_MSG_FLG_ENCODE);
            goto _end;
          }
          break;
      }
    }
    STag* pTag = NULL;
    code = tTagNew(pTagVals, 1, false, &pTag);
    if (code != TSDB_CODE_SUCCESS) {
      terrno = code;
      qError("failed to create tag, error:%s", tstrerror(code));
      tDestroySubmitTbData(&tbData, TSDB_MSG_FLG_ENCODE);
      goto _end;
    }

    code = inserterBuildCreateTbReq(tbData.pCreateTbReq, tableName, pTag, suid, pInserter->pNode->tableName, TagNames,
                                    pInserter->pTagSchema->nCols, TSDB_DEFAULT_TABLE_TTL);
    if (code != TSDB_CODE_SUCCESS) {
      terrno = code;
      qError("failed to build create table request, error:%s", tstrerror(code));
      tDestroySubmitTbData(&tbData, TSDB_MSG_FLG_ENCODE);
      goto _end;
    }

    for (int32_t k = 0; k < pTSchema->numOfCols; ++k) {
      int16_t         colIdx = k;
      const STColumn* pCol = &pTSchema->columns[k];
      int16_t*        slotId = taosHashGet(pInserter->pCols, &pCol->colId, sizeof(pCol->colId));
      if (NULL == slotId) {
        continue;
      }
      colIdx = *slotId;

      SColumnInfoData* pColInfoData = taosArrayGet(pDataBlock->pDataBlock, colIdx);
      if (NULL == pColInfoData) {
        terrno = TSDB_CODE_QRY_EXECUTOR_INTERNAL_ERROR;
        tDestroySubmitTbData(&tbData, TSDB_MSG_FLG_ENCODE);
        goto _end;
      }
      void* var = POINTER_SHIFT(pColInfoData->pData, j * pColInfoData->info.bytes);

      switch (pColInfoData->info.type) {
        case TSDB_DATA_TYPE_NCHAR:
        case TSDB_DATA_TYPE_VARBINARY:
        case TSDB_DATA_TYPE_VARCHAR: {
          if (pColInfoData->info.type != pCol->type) {
            qError("column:%d type:%d in block dismatch with schema col:%d type:%d", colIdx, pColInfoData->info.type, k,
                   pCol->type);
            terrno = TSDB_CODE_QRY_EXECUTOR_INTERNAL_ERROR;
            tDestroySubmitTbData(&tbData, TSDB_MSG_FLG_ENCODE);
            goto _end;
          }
          if (colDataIsNull_s(pColInfoData, j)) {
            SColVal cv = COL_VAL_NULL(pCol->colId, pCol->type);
            if (NULL == taosArrayPush(pVals, &cv)) {
              tDestroySubmitTbData(&tbData, TSDB_MSG_FLG_ENCODE);
              goto _end;
            }
          } else {
            void*   data = colDataGetVarData(pColInfoData, j);
            SValue  sv = (SValue){.type = pCol->type, .nData = varDataLen(data), .pData = varDataVal(data)};
            SColVal cv = COL_VAL_VALUE(pCol->colId, sv);
            if (NULL == taosArrayPush(pVals, &cv)) {
              tDestroySubmitTbData(&tbData, TSDB_MSG_FLG_ENCODE);
              goto _end;
            }
          }
          break;
        }
        case TSDB_DATA_TYPE_BLOB:
        case TSDB_DATA_TYPE_JSON:
        case TSDB_DATA_TYPE_MEDIUMBLOB:
          qError("the column type %" PRIi16 " is defined but not implemented yet", pColInfoData->info.type);
          terrno = TSDB_CODE_APP_ERROR;
          tDestroySubmitTbData(&tbData, TSDB_MSG_FLG_ENCODE);
          goto _end;
          break;
        default:
          if (pColInfoData->info.type < TSDB_DATA_TYPE_MAX && pColInfoData->info.type > TSDB_DATA_TYPE_NULL) {
            if (colDataIsNull_s(pColInfoData, j)) {
              if (PRIMARYKEY_TIMESTAMP_COL_ID == pCol->colId) {
                qError("Primary timestamp column should not be null");
                terrno = TSDB_CODE_PAR_INCORRECT_TIMESTAMP_VAL;
                tDestroySubmitTbData(&tbData, TSDB_MSG_FLG_ENCODE);
                goto _end;
              }

              SColVal cv = COL_VAL_NULL(pCol->colId, pCol->type);
              if (NULL == taosArrayPush(pVals, &cv)) {
                tDestroySubmitTbData(&tbData, TSDB_MSG_FLG_ENCODE);
                goto _end;
              }
            } else {
              // if (PRIMARYKEY_TIMESTAMP_COL_ID == pCol->colId && !needSortMerge) {
              //   if (*(int64_t*)var <= lastTs) {
              //     needSortMerge = true;
              //   } else {
              //     lastTs = *(int64_t*)var;
              //   }
              // }

              SValue sv = {.type = pCol->type};
              valueSetDatum(&sv, sv.type, var, tDataTypes[pCol->type].bytes);
              SColVal cv = COL_VAL_VALUE(pCol->colId, sv);
              if (NULL == taosArrayPush(pVals, &cv)) {
                tDestroySubmitTbData(&tbData, TSDB_MSG_FLG_ENCODE);
                goto _end;
              }
            }
          } else {
            uError("the column type %" PRIi16 " is undefined\n", pColInfoData->info.type);
            terrno = TSDB_CODE_APP_ERROR;
            tDestroySubmitTbData(&tbData, TSDB_MSG_FLG_ENCODE);
            goto _end;
          }
          break;
      }
    }

    SRow* pRow = NULL;
    SRowBuildScanInfo sinfo = {0};
    if ((terrno = tRowBuild(pVals, pTSchema, &pRow, &sinfo)) < 0) {
      tDestroySubmitTbData(&tbData, TSDB_MSG_FLG_ENCODE);
      goto _end;
    }
    if (NULL == taosArrayPush(tbData.aRowP, &pRow)) {
      tDestroySubmitTbData(&tbData, TSDB_MSG_FLG_ENCODE);
      goto _end;
    }

    if (NULL == taosArrayPush(pReq->aSubmitTbData, &tbData)) {
      goto _end;
    }
  }

_end:
  taosArrayDestroy(pTagVals);
  taosArrayDestroy(pVals);

  return terrno;
}

int32_t buildSubmitReqFromBlock(SDataInserterHandle* pInserter, SSubmitReq2** ppReq, const SSDataBlock* pDataBlock,
                                const STSchema* pTSchema, int64_t* uid, int32_t* vgId, tb_uid_t* suid) {
  SSubmitReq2* pReq = *ppReq;
  SArray*      pVals = NULL;
  SArray*      pTagVals = NULL;
  int32_t      numOfBlks = 0;
  char*        tableName = NULL;
  int32_t      code = 0, lino = 0;

  terrno = TSDB_CODE_SUCCESS;

  if (NULL == pReq) {
    if (!(pReq = taosMemoryCalloc(1, sizeof(SSubmitReq2)))) {
      goto _end;
    }

    if (!(pReq->aSubmitTbData = taosArrayInit(1, sizeof(SSubmitTbData)))) {
      goto _end;
    }
  }

  int32_t colNum = taosArrayGetSize(pDataBlock->pDataBlock);
  int32_t rows = pDataBlock->info.rows;

  SSubmitTbData tbData = {0};
  if (!(tbData.aRowP = taosArrayInit(rows, sizeof(SRow*)))) {
    goto _end;
  }
  tbData.suid = *suid;
  tbData.uid = *uid;
  tbData.sver = pTSchema->version;

  if (!pVals && !(pVals = taosArrayInit(colNum, sizeof(SColVal)))) {
    taosArrayDestroy(tbData.aRowP);
    goto _end;
  }

  if (pInserter->isStbInserter) {
    if (!pTagVals && !(pTagVals = taosArrayInit(colNum, sizeof(STagVal)))) {
      taosArrayDestroy(tbData.aRowP);
      goto _end;
    }
  }

  int64_t lastTs = TSKEY_MIN;
  bool    needSortMerge = false;

  for (int32_t j = 0; j < rows; ++j) {  // iterate by row
    taosArrayClear(pVals);

    int32_t offset = 0;
    // 处理超级表的tbname和tags
    if (pInserter->isStbInserter) {
      taosArrayClear(pTagVals);
      tbData.uid = 0;
      *uid = 0;
      tbData.pCreateTbReq = taosMemoryCalloc(1, sizeof(SVCreateTbReq));
      tbData.flags |= SUBMIT_REQ_AUTO_CREATE_TABLE;

      SColumnInfoData* tbname = taosArrayGet(pDataBlock->pDataBlock, 0);
      if (NULL == tbname) {
        terrno = TSDB_CODE_QRY_EXECUTOR_INTERNAL_ERROR;
        qError("Insert into stable must have tbname column");
        goto _end;
      }
      if (tbname->info.type != TSDB_DATA_TYPE_BINARY) {
        terrno = TSDB_CODE_QRY_EXECUTOR_INTERNAL_ERROR;
        qError("tbname column must be binary");
        goto _end;
      }

      if (colDataIsNull_s(tbname, j)) {
        qError("insert into stable tbname column is null");
        goto _end;
      }
      void*   data = colDataGetVarData(tbname, j);
      SValue  sv = (SValue){TSDB_DATA_TYPE_VARCHAR, .nData = varDataLen(data),
                            .pData = varDataVal(data)};  // address copy, no value
      SColVal cv = COL_VAL_VALUE(0, sv);

      // 获取子表vgId
      SDBVgInfo* dbInfo = NULL;
      code = inserterGetDbVgInfo(pInserter, pInserter->dbFName, &dbInfo);
      if (code != TSDB_CODE_SUCCESS) {
        goto _end;
      }

      char tbFullName[TSDB_TABLE_FNAME_LEN];
      taosMemoryFreeClear(tableName);
      tableName = taosMemoryCalloc(1, sv.nData + 1);
      TSDB_CHECK_NULL(tableName, code, lino, _end, terrno);
      tstrncpy(tableName, sv.pData, sv.nData);
      tableName[sv.nData] = '\0';

      int32_t len = snprintf(tbFullName, TSDB_TABLE_FNAME_LEN, "%s.%s", pInserter->dbFName, tableName);
      if (len >= TSDB_TABLE_FNAME_LEN) {
        terrno = TSDB_CODE_QRY_EXECUTOR_INTERNAL_ERROR;
        qError("table name too long after format, len:%d, maxLen:%d", len, TSDB_TABLE_FNAME_LEN);
        goto _end;
      }
      code = inserterGetVgId(dbInfo, tbFullName, vgId);
      if (code != TSDB_CODE_SUCCESS) {
        terrno = code;
        goto _end;
      }
      // 解析tag
      SArray* TagNames = taosArrayInit(8, TSDB_COL_NAME_LEN);
      if (!TagNames) {
        terrno = TSDB_CODE_QRY_EXECUTOR_INTERNAL_ERROR;
        goto _end;
      }
      for (int32_t i = 0; i < pInserter->pTagSchema->nCols; ++i) {
        SSchema* tSchema = &pInserter->pTagSchema->pSchema[i];
        int16_t  colIdx = tSchema->colId;
        if (NULL == taosArrayPush(TagNames, tSchema->name)) {
          goto _end;
        }
        int16_t* slotId = taosHashGet(pInserter->pCols, &colIdx, sizeof(colIdx));
        if (NULL == slotId) {
          continue;
        }

        colIdx = *slotId;
        SColumnInfoData* pColInfoData = taosArrayGet(pDataBlock->pDataBlock, colIdx);
        if (NULL == pColInfoData) {
          terrno = TSDB_CODE_QRY_EXECUTOR_INTERNAL_ERROR;
          goto _end;
        }
        // void* var = POINTER_SHIFT(pColInfoData->pData, j * pColInfoData->info.bytes);
        switch (pColInfoData->info.type) {
          case TSDB_DATA_TYPE_NCHAR:
          case TSDB_DATA_TYPE_VARBINARY:
          case TSDB_DATA_TYPE_VARCHAR: {  // TSDB_DATA_TYPE_BINARY
            if (pColInfoData->info.type != tSchema->type) {
              qError("tag:%d type:%d in block dismatch with schema tag:%d type:%d", colIdx, pColInfoData->info.type, i,
                     tSchema->type);
              terrno = TSDB_CODE_QRY_EXECUTOR_INTERNAL_ERROR;
              goto _end;
            }
            if (colDataIsNull_s(pColInfoData, j)) {
              continue;
            } else {
              void*   data = colDataGetVarData(pColInfoData, j);
              STagVal tv = (STagVal){.cid = tSchema->colId,
                                     .type = tSchema->type,
                                     .nData = varDataLen(data),
                                     .pData = varDataVal(data)};  // address copy, no value
              if (NULL == taosArrayPush(pTagVals, &tv)) {
                goto _end;
              }
            }
            break;
          }
          case TSDB_DATA_TYPE_BLOB:
          case TSDB_DATA_TYPE_JSON:
          case TSDB_DATA_TYPE_MEDIUMBLOB:
            qError("the tag type %" PRIi16 " is defined but not implemented yet", pColInfoData->info.type);
            terrno = TSDB_CODE_APP_ERROR;
            goto _end;
            break;
          default:
            if (pColInfoData->info.type < TSDB_DATA_TYPE_MAX && pColInfoData->info.type > TSDB_DATA_TYPE_NULL) {
              if (colDataIsNull_s(pColInfoData, j)) {
                continue;
              } else {
                void*   data = colDataGetData(pColInfoData, j);
                STagVal tv = {.cid = tSchema->colId, .type = tSchema->type};
                memcpy(&tv.i64, data, tSchema->bytes);
                if (NULL == taosArrayPush(pTagVals, &tv)) {
                  goto _end;
                }
              }
            } else {
              uError("the column type %" PRIi16 " is undefined\n", pColInfoData->info.type);
              terrno = TSDB_CODE_APP_ERROR;
              goto _end;
            }
            break;
        }
      }
      STag* pTag = NULL;
      code = tTagNew(pTagVals, 1, false, &pTag);
      if (code != TSDB_CODE_SUCCESS) {
        terrno = code;
        qError("failed to create tag, error:%s", tstrerror(code));
        goto _end;
      }

      inserterBuildCreateTbReq(tbData.pCreateTbReq, tableName, pTag, *suid, pInserter->pNode->tableName, TagNames,
                               pInserter->pTagSchema->nCols, TSDB_DEFAULT_TABLE_TTL);
    }

    for (int32_t k = 0; k < pTSchema->numOfCols; ++k) {  // iterate by column
      int16_t         colIdx = k;
      const STColumn* pCol = &pTSchema->columns[k];
      if (!pInserter->fullOrderColList) {
        int16_t* slotId = taosHashGet(pInserter->pCols, &pCol->colId, sizeof(pCol->colId));
        if (NULL == slotId) {
          continue;
        }

        colIdx = *slotId;
      }

      SColumnInfoData* pColInfoData = taosArrayGet(pDataBlock->pDataBlock, colIdx);
      if (NULL == pColInfoData) {
        terrno = TSDB_CODE_QRY_EXECUTOR_INTERNAL_ERROR;
        goto _end;
      }
      void* var = POINTER_SHIFT(pColInfoData->pData, j * pColInfoData->info.bytes);

      switch (pColInfoData->info.type) {
        case TSDB_DATA_TYPE_NCHAR:
        case TSDB_DATA_TYPE_VARBINARY:
        case TSDB_DATA_TYPE_VARCHAR: {  // TSDB_DATA_TYPE_BINARY
          if (pColInfoData->info.type != pCol->type) {
            qError("column:%d type:%d in block dismatch with schema col:%d type:%d", colIdx, pColInfoData->info.type, k,
                   pCol->type);
            terrno = TSDB_CODE_QRY_EXECUTOR_INTERNAL_ERROR;
            goto _end;
          }
          if (colDataIsNull_s(pColInfoData, j)) {
            SColVal cv = COL_VAL_NULL(pCol->colId, pCol->type);
            if (NULL == taosArrayPush(pVals, &cv)) {
              goto _end;
            }
          } else {
            void*  data = colDataGetVarData(pColInfoData, j);
            SValue sv = (SValue){
                .type = pCol->type, .nData = varDataLen(data), .pData = varDataVal(data)};  // address copy, no value
            SColVal cv = COL_VAL_VALUE(pCol->colId, sv);
            if (NULL == taosArrayPush(pVals, &cv)) {
              goto _end;
            }
          }
          break;
        }
        case TSDB_DATA_TYPE_BLOB:
        case TSDB_DATA_TYPE_MEDIUMBLOB:
        case TSDB_DATA_TYPE_JSON:
          qError("the column type %" PRIi16 " is defined but not implemented yet", pColInfoData->info.type);
          terrno = TSDB_CODE_APP_ERROR;
          goto _end;
          break;
        default:
          if (pColInfoData->info.type < TSDB_DATA_TYPE_MAX && pColInfoData->info.type > TSDB_DATA_TYPE_NULL) {
            if (colDataIsNull_s(pColInfoData, j)) {
              if (PRIMARYKEY_TIMESTAMP_COL_ID == pCol->colId) {
                qError("Primary timestamp column should not be null");
                terrno = TSDB_CODE_PAR_INCORRECT_TIMESTAMP_VAL;
                goto _end;
              }

              SColVal cv = COL_VAL_NULL(pCol->colId, pCol->type);  // should use pCol->type
              if (NULL == taosArrayPush(pVals, &cv)) {
                goto _end;
              }
            } else {
              if (PRIMARYKEY_TIMESTAMP_COL_ID == pCol->colId && !needSortMerge) {
                if (*(int64_t*)var <= lastTs) {
                  needSortMerge = true;
                } else {
                  lastTs = *(int64_t*)var;
                }
              }

              SValue sv = {.type = pCol->type};
              valueSetDatum(&sv, sv.type, var, tDataTypes[pCol->type].bytes);
              SColVal cv = COL_VAL_VALUE(pCol->colId, sv);
              if (NULL == taosArrayPush(pVals, &cv)) {
                goto _end;
              }
            }
          } else {
            uError("the column type %" PRIi16 " is undefined\n", pColInfoData->info.type);
            terrno = TSDB_CODE_APP_ERROR;
            goto _end;
          }
          break;
      }
    }

    SRow*             pRow = NULL;
    SRowBuildScanInfo sinfo = {0};
    if ((terrno = tRowBuild(pVals, pTSchema, &pRow, &sinfo)) < 0) {
      tDestroySubmitTbData(&tbData, TSDB_MSG_FLG_ENCODE);
      goto _end;
    }
    if (NULL == taosArrayPush(tbData.aRowP, &pRow)) {
      goto _end;
    }
  }

  if (needSortMerge) {
    if ((tRowSort(tbData.aRowP) != TSDB_CODE_SUCCESS) ||
        (terrno = tRowMerge(tbData.aRowP, (STSchema*)pTSchema, PREFER_NON_NULL)) != 0) {
      goto _end;
    }
  }

  if (NULL == taosArrayPush(pReq->aSubmitTbData, &tbData)) {
    goto _end;
  }

_end:

  taosMemoryFreeClear(tableName);

  taosArrayDestroy(pTagVals);
  taosArrayDestroy(pVals);
  if (terrno != 0) {
    *ppReq = NULL;
    if (pReq) {
      tDestroySubmitReq(pReq, TSDB_MSG_FLG_ENCODE);
      taosMemoryFree(pReq);
    }

    return terrno;
  }
  *ppReq = pReq;

  return TSDB_CODE_SUCCESS;
}

int32_t dataBlocksToSubmitReqArray(SDataInserterHandle* pInserter, SArray* pMsgs) {
  const SArray*   pBlocks = pInserter->pDataBlocks;
  const STSchema* pTSchema = pInserter->pSchema;
  int64_t         uid = pInserter->pNode->tableId;
  int64_t         suid = pInserter->pNode->stableId;
  int32_t         vgId = pInserter->pNode->vgId;
  int32_t         sz = taosArrayGetSize(pBlocks);
  int32_t         code = 0;

  SHashObj* pHash = NULL;
  void*     iterator = NULL;

  for (int32_t i = 0; i < sz; i++) {
    SSDataBlock* pDataBlock = taosArrayGetP(pBlocks, i);  // pDataBlock select查询到的结果
    if (NULL == pDataBlock) {
      return TSDB_CODE_QRY_EXECUTOR_INTERNAL_ERROR;
    }
    if (pHash == NULL) {
      pHash = taosHashInit(sz * pDataBlock->info.rows, taosGetDefaultHashFunction(TSDB_DATA_TYPE_INT), false,
                           HASH_ENTRY_LOCK);
      if (NULL == pHash) {
        return terrno;
      }
    }
    code = buildSubmitReqFromStbBlock(pInserter, pHash, pDataBlock, pTSchema, uid, vgId, suid);
    if (code != TSDB_CODE_SUCCESS) {
      goto _end;
    }
  }

  size_t keyLen = 0;
  while ((iterator = taosHashIterate(pHash, iterator))) {
    SSubmitReq2* pReq = (SSubmitReq2*)iterator;
    int32_t*     ctbVgId = taosHashGetKey(iterator, &keyLen);

    SSubmitTbDataMsg* pMsg = taosMemoryCalloc(1, sizeof(SSubmitTbDataMsg));
    if (NULL == pMsg) {
      code = terrno;
      goto _end;
    }
    code = submitReqToMsg(*ctbVgId, pReq, &pMsg->pData, &pMsg->len);
    if (code != TSDB_CODE_SUCCESS) {
      goto _end;
    }
    if (NULL == taosArrayPush(pMsgs, &pMsg)) {
      code = terrno;
      goto _end;
    }
  }

_end:
  if (pHash != NULL) {
    while ((iterator = taosHashIterate(pHash, iterator))) {
      SSubmitReq2* pReq = (SSubmitReq2*)iterator;
      if (pReq) {
        tDestroySubmitReq(pReq, TSDB_MSG_FLG_ENCODE);
        // taosMemoryFree(pReq);
      }
    }
    taosHashCleanup(pHash);
  }

  return code;
}

int32_t dataBlocksToSubmitReq(SDataInserterHandle* pInserter, void** pMsg, int32_t* msgLen) {
  const SArray*   pBlocks = pInserter->pDataBlocks;
  const STSchema* pTSchema = pInserter->pSchema;
  int64_t         uid = pInserter->pNode->tableId;
  int64_t         suid = pInserter->pNode->stableId;
  int32_t         vgId = pInserter->pNode->vgId;
  int32_t         sz = taosArrayGetSize(pBlocks);
  int32_t         code = 0;
  SSubmitReq2*    pReq = NULL;

  for (int32_t i = 0; i < sz; i++) {
    SSDataBlock* pDataBlock = taosArrayGetP(pBlocks, i);  // pDataBlock select查询到的结果
    if (NULL == pDataBlock) {
      return TSDB_CODE_QRY_EXECUTOR_INTERNAL_ERROR;
    }
    code = buildSubmitReqFromBlock(pInserter, &pReq, pDataBlock, pTSchema, &uid, &vgId, &suid);
    if (code) {
      if (pReq) {
        tDestroySubmitReq(pReq, TSDB_MSG_FLG_ENCODE);
        taosMemoryFree(pReq);
      }

      return code;
    }
  }

  code = submitReqToMsg(vgId, pReq, pMsg, msgLen);
  tDestroySubmitReq(pReq, TSDB_MSG_FLG_ENCODE);
  taosMemoryFree(pReq);

  return code;
}

static int32_t getStreamTableId(SStreamDataInserterInfo* pInserterInfo, SInsertTableRes* pTbInfo) {
  int64_t          key[2] = {pInserterInfo->streamId, pInserterInfo->groupId};
  SInsertTableRes* pTbRes = taosHashGet(gStreamGrpTableHash, key, sizeof(key));
  if (NULL == pTbRes) {
    return TSDB_CODE_STREAM_INSERT_TBINFO_NOT_FOUND;
  }
  pTbInfo->uid = pTbRes->uid;
  pTbInfo->version = pTbRes->version;
  pTbInfo->vgid = pTbRes->vgid;
  pTbInfo->tbname = pTbRes->tbname;
  return TSDB_CODE_SUCCESS;
}

int32_t buildNormalTableCreateReq(SDataInserterHandle* pInserter, SStreamInserterParam* pInsertParam,
                                  SSubmitTbData* tbData, SVgroupInfo* vgInfo) {
  int32_t code = TSDB_CODE_SUCCESS;

  tbData->suid = 0;

  tbData->pCreateTbReq = taosMemoryCalloc(1, sizeof(SVCreateTbReq));
  if (NULL == tbData->pCreateTbReq) {
    goto _end;
  }
  tbData->flags |= SUBMIT_REQ_AUTO_CREATE_TABLE;
  tbData->pCreateTbReq->type = TSDB_NORMAL_TABLE;
  tbData->pCreateTbReq->flags |= (TD_CREATE_NORMAL_TB_IN_STREAM | TD_CREATE_IF_NOT_EXISTS);
  tbData->pCreateTbReq->uid = 0;
  tbData->sver = pInsertParam->sver;

  tbData->pCreateTbReq->name = taosStrdup(pInsertParam->tbname);
  if (!tbData->pCreateTbReq->name) return terrno;

  code = getDbVgInfoForExec(pInserter->pParam->readHandle->pMsgCb->clientRpc, pInsertParam->dbFName,
                              pInsertParam->tbname, vgInfo);
  if (code != TSDB_CODE_SUCCESS) {
    goto _end;
  }

  int32_t numOfCols = pInsertParam->pFields->size;
  tbData->pCreateTbReq->ntb.schemaRow.nCols = numOfCols;
  tbData->pCreateTbReq->ntb.schemaRow.version = pInsertParam->pSchema->version;

  tbData->pCreateTbReq->ntb.schemaRow.pSchema = taosMemoryCalloc(numOfCols, sizeof(SSchema));
  if (NULL == tbData->pCreateTbReq->ntb.schemaRow.pSchema) {
    goto _end;
  }
  for (int32_t i = 0; i < numOfCols; ++i) {
    SFieldWithOptions* pField = taosArrayGet(pInsertParam->pFields, i);
    if (NULL == pField) {
      terrno = TSDB_CODE_QRY_EXECUTOR_INTERNAL_ERROR;
      goto _end;
    }
    tbData->pCreateTbReq->ntb.schemaRow.pSchema[i].colId = i + 1;
    tbData->pCreateTbReq->ntb.schemaRow.pSchema[i].type = pField->type;
    tbData->pCreateTbReq->ntb.schemaRow.pSchema[i].bytes = pField->bytes;
    tbData->pCreateTbReq->ntb.schemaRow.pSchema[i].flags = pField->flags;
    if (i == 0 && pField->type != TSDB_DATA_TYPE_TIMESTAMP) {
      terrno = TSDB_CODE_QRY_EXECUTOR_INTERNAL_ERROR;
      qError("buildNormalTableCreateReq, the first column must be timestamp.");
      goto _end;
    }
    if (i == 0) {
      tbData->pCreateTbReq->ntb.schemaRow.pSchema[i].flags |= COL_IS_KEY;
    }
    snprintf(tbData->pCreateTbReq->ntb.schemaRow.pSchema[i].name, TSDB_COL_NAME_LEN, "%s", pField->name);
  }
  return TSDB_CODE_SUCCESS;
_end:
  return code;
}

// reference tBuildTSchema funciton
static int32_t buildTSchmaFromInserter(SStreamInserterParam* pInsertParam, STSchema** ppTSchema) {
  int32_t code = TSDB_CODE_SUCCESS;

  int32_t   numOfCols = pInsertParam->pFields->size;
  STSchema* pTSchema = taosMemoryCalloc(1, sizeof(STSchema) + sizeof(STColumn) * numOfCols);
  if (NULL == pTSchema) {
    return terrno;
  }
  if (pInsertParam->tbType == TSDB_NORMAL_TABLE) {
    pTSchema->version =
        1;  // normal table version start from 1, if has exist table, it will be reset by resetInserterTbVersion
  } else {
    pTSchema->version = pInsertParam->sver;
  }
  pTSchema->numOfCols = numOfCols;

  SFieldWithOptions* pField = taosArrayGet(pInsertParam->pFields, 0);
  if (NULL == pField) {
    code = TSDB_CODE_QRY_EXECUTOR_INTERNAL_ERROR;
    goto _end;
  }
  pTSchema->columns[0].colId = PRIMARYKEY_TIMESTAMP_COL_ID;
  pTSchema->columns[0].type = pField->type;
  pTSchema->columns[0].flags = pField->flags | COL_IS_KEY;
  pTSchema->columns[0].bytes = TYPE_BYTES[pField->type];
  pTSchema->columns[0].offset = -1;

  pTSchema->tlen = 0;
  pTSchema->flen = 0;
  for (int32_t i = 1; i < numOfCols; ++i) {
    SFieldWithOptions* pField = taosArrayGet(pInsertParam->pFields, i);
    if (NULL == pField) {
      code = TSDB_CODE_QRY_EXECUTOR_INTERNAL_ERROR;
      goto _end;
    }
    pTSchema->columns[i].colId = i + 1;
    pTSchema->columns[i].type = pField->type;
    pTSchema->columns[i].flags = pField->flags;
    pTSchema->columns[i].bytes = pField->bytes;
    pTSchema->columns[i].offset = pTSchema->flen;

    if (IS_VAR_DATA_TYPE(pField->type)) {
      pTSchema->columns[i].bytes = pField->bytes;
      pTSchema->tlen += (TYPE_BYTES[pField->type] + pField->bytes);
    } else {
      pTSchema->columns[i].bytes = TYPE_BYTES[pField->type];
      pTSchema->tlen += TYPE_BYTES[pField->type];
    }

    pTSchema->flen += TYPE_BYTES[pField->type];
  }

#if 1
  pTSchema->tlen += (int32_t)TD_BITMAP_BYTES(numOfCols);
#endif

_end:
  if (code != TSDB_CODE_SUCCESS) {
    taosMemoryFree(pTSchema);
    *ppTSchema = NULL;
  } else {
    *ppTSchema = pTSchema;
  }
  return code;
}

static int32_t getTagValsFromStreamInserterInfo(SStreamDataInserterInfo* pInserterInfo, int32_t preCols,
                                                SArray** ppTagVals) {
  int32_t code = TSDB_CODE_SUCCESS;
  int32_t nTags = pInserterInfo->pTagVals->size;
  *ppTagVals = taosArrayInit(nTags, sizeof(STagVal));
  if (!ppTagVals) {
    return terrno;
  }
  for (int32_t i = 0; i < pInserterInfo->pTagVals->size; ++i) {
    SStreamTagInfo* pTagInfo = taosArrayGet(pInserterInfo->pTagVals, i);
    STagVal         tagVal = {
                .cid = preCols + i + 1,
                .type = pTagInfo->val.data.type,
    };
    if (!pTagInfo->val.isNull) {
      if (IS_VAR_DATA_TYPE(pTagInfo->val.data.type)) {
        tagVal.nData = pTagInfo->val.data.nData;
        tagVal.pData = pTagInfo->val.data.pData;
      } else {
        tagVal.i64 = pTagInfo->val.data.val;
      }

      if (NULL == taosArrayPush(*ppTagVals, &tagVal)) {
        code = terrno;
        goto _end;
      }
    }
  }
_end:
  if (code != TSDB_CODE_SUCCESS) {
    taosArrayDestroy(*ppTagVals);
    *ppTagVals = NULL;
  }
  return code;
}

static int32_t buildStreamSubTableCreateReq(SDataInserterHandle* pInserter, SStreamInserterParam* pInsertParam,
                                            SStreamDataInserterInfo* pInserterInfo, SSubmitTbData* tbData,
                                            SVgroupInfo* vgInfo) {
  int32_t code = TSDB_CODE_SUCCESS;
  STag* pTag = NULL;
  SArray* pTagVals = NULL;
  SArray* TagNames = NULL;

  if (pInsertParam->pTagFields == NULL) {
    stError("buildStreamSubTableCreateReq, pTagFields is NULL");
    return TSDB_CODE_STREAM_INTERNAL_ERROR;
  }
  if (pInserterInfo->pTagVals == NULL || pInserterInfo->pTagVals->size == 0) {
    stError("buildStreamSubTableCreateReq, pTagVals is NULL");
    return TSDB_CODE_STREAM_INTERNAL_ERROR;
  }
  if (pInsertParam->suid <= 0 || pInsertParam->sver <= 0) {
    stError("buildStreamSubTableCreateReq, suid:%" PRId64
            ", sver:%d"
            " must be greater than 0",
            pInsertParam->suid, pInsertParam->sver);
    return TSDB_CODE_STREAM_INTERNAL_ERROR;
  }
  int32_t nTags = pInserterInfo->pTagVals->size;

  TagNames = taosArrayInit(nTags, TSDB_COL_NAME_LEN);
  if (!TagNames) {
    code = terrno;
    goto _end;
  }
  for (int32_t i = 0; i < nTags; ++i) {
    SFieldWithOptions* pField = taosArrayGet(pInsertParam->pTagFields, i);
    if (NULL == taosArrayPush(TagNames, pField->name)) {
      goto _end;
    }
  }

  tbData->flags |= SUBMIT_REQ_AUTO_CREATE_TABLE;
  tbData->uid = 0;
  tbData->suid = pInsertParam->suid;
  tbData->sver = pInsertParam->sver;

  tbData->pCreateTbReq = taosMemoryCalloc(1, sizeof(SVCreateTbReq));
  if (NULL == tbData->pCreateTbReq) {
    code = terrno;
    goto _end;
  }
  tbData->pCreateTbReq->type = TSDB_CHILD_TABLE;
  tbData->pCreateTbReq->flags |= (TD_CREATE_SUB_TB_IN_STREAM | TD_CREATE_IF_NOT_EXISTS);

  code = getDbVgInfoForExec(pInserter->pParam->readHandle->pMsgCb->clientRpc, pInsertParam->dbFName,
                              pInserterInfo->tbName, vgInfo);
  if (code != TSDB_CODE_SUCCESS) {
    goto _end;
  }

  code = getTagValsFromStreamInserterInfo(pInserterInfo, pInsertParam->pFields->size, &pTagVals);
  if (code != TSDB_CODE_SUCCESS) {
    goto _end;
  }

  code = tTagNew(pTagVals, pInsertParam->sver, false, &pTag);
  if (code != TSDB_CODE_SUCCESS) {
    qError("failed to create tag, error:%s", tstrerror(code));
    goto _end;
  }
  code = inserterBuildCreateTbReq(tbData->pCreateTbReq, pInserterInfo->tbName, pTag, tbData->suid,
                                  pInsertParam->stbname, TagNames, nTags, TSDB_DEFAULT_TABLE_TTL);
  if (code != TSDB_CODE_SUCCESS) {
    qError("failed to build create table request, error:%s", tstrerror(code));
    goto _end;
  }

_end:
  if (code != TSDB_CODE_SUCCESS) {
    if (tbData->pCreateTbReq) {
      taosMemoryFree(tbData->pCreateTbReq->name);
      taosMemoryFree(tbData->pCreateTbReq);
    }
  }
  if (TagNames) {
    taosArrayDestroy(TagNames);
  }
  if (pTagVals) {
    taosArrayDestroy(pTagVals);
  }
  return code;
}

static int32_t buildInsertData(SStreamInserterParam* pInsertParam, const SSDataBlock* pDataBlock,
                               SSubmitTbData* tbData) {
  int32_t code = TSDB_CODE_SUCCESS;
  int32_t lino = 0;

  int32_t   rows = pDataBlock->info.rows;
  int32_t   numOfCols = pInsertParam->pFields->size;
  int32_t   colNum = taosArrayGetSize(pDataBlock->pDataBlock);
  STSchema* pTSchema = pInsertParam->pSchema;

  int64_t lastTs = TSKEY_MIN;
  bool    needSortMerge = false;

  SArray* pVals = NULL;
  if (!(pVals = taosArrayInit(colNum, sizeof(SColVal)))) {
    code = terrno;
    QUERY_CHECK_CODE(code, lino, _end);
  }

  for (int32_t j = 0; j < rows; ++j) {  // iterate by row
    taosArrayClear(pVals);

    bool tsIsNull = false;
    for (int32_t k = 0; k < numOfCols; ++k) {  // iterate by column
      int16_t colIdx = k + 1;

      SFieldWithOptions* pCol = taosArrayGet(pInsertParam->pFields, k);
<<<<<<< HEAD
      if (PRIMARYKEY_TIMESTAMP_COL_ID != colIdx && TSDB_DATA_TYPE_NULL == pCol->type) {
        SColVal cv = COL_VAL_NULL(colIdx, pCol->type);
        if (NULL == taosArrayPush(pVals, &cv)) {
          code = terrno;
          QUERY_CHECK_CODE(code, lino, _end);
        }
        continue;
      }
=======
>>>>>>> 0272343c

      SColumnInfoData* pColInfoData = taosArrayGet(pDataBlock->pDataBlock, k);
      if (NULL == pColInfoData) {
        code = TSDB_CODE_QRY_EXECUTOR_INTERNAL_ERROR;
        QUERY_CHECK_CODE(code, lino, _end);
      }
      void* var = POINTER_SHIFT(pColInfoData->pData, j * pColInfoData->info.bytes);

      switch (pColInfoData->info.type) {
        case TSDB_DATA_TYPE_NCHAR:
        case TSDB_DATA_TYPE_VARBINARY:
        case TSDB_DATA_TYPE_VARCHAR: {  // TSDB_DATA_TYPE_BINARY
          if (pColInfoData->info.type != pCol->type) {
            qError("tb:%s column:%d type:%d in block dismatch with schema col:%d type:%d", pInsertParam->tbname, k,
                   pColInfoData->info.type, k, pCol->type);
            code = TSDB_CODE_QRY_EXECUTOR_INTERNAL_ERROR;
            QUERY_CHECK_CODE(code, lino, _end);
          }
          if (colDataIsNull_s(pColInfoData, j)) {
            SColVal cv = COL_VAL_NULL(colIdx, pCol->type);
            if (NULL == taosArrayPush(pVals, &cv)) {
              code = terrno;
              QUERY_CHECK_CODE(code, lino, _end);
            }
          } else {
            if (pColInfoData->pData == NULL) {
              qError("build insert tb:%s, column:%d data is NULL in block", pInsertParam->tbname, k);
              code = TSDB_CODE_QRY_EXECUTOR_INTERNAL_ERROR;
              QUERY_CHECK_CODE(code, lino, _end);
            }
            void*  data = colDataGetVarData(pColInfoData, j);
            SValue sv = (SValue){
                .type = pCol->type, .nData = varDataLen(data), .pData = varDataVal(data)};  // address copy, no value
            SColVal cv = COL_VAL_VALUE(colIdx, sv);
            if (NULL == taosArrayPush(pVals, &cv)) {
              code = terrno;
              QUERY_CHECK_CODE(code, lino, _end);
            }
          }
          break;
        }
        case TSDB_DATA_TYPE_BLOB:
        case TSDB_DATA_TYPE_JSON:
        case TSDB_DATA_TYPE_MEDIUMBLOB:
          qError("the column type %" PRIi16 " is defined but not implemented yet", pColInfoData->info.type);
          code = TSDB_CODE_APP_ERROR;
          QUERY_CHECK_CODE(code, lino, _end);
          break;
        default:
          if (pColInfoData->info.type < TSDB_DATA_TYPE_MAX && pColInfoData->info.type > TSDB_DATA_TYPE_NULL) {
            if (colDataIsNull_s(pColInfoData, j)) {
              if (PRIMARYKEY_TIMESTAMP_COL_ID == colIdx) {
                tsIsNull = true;
                qInfo("Primary timestamp column should not be null, skip this row");
                break;
              }

              SColVal cv = COL_VAL_NULL(colIdx, pCol->type);  // should use pCol->type
              if (NULL == taosArrayPush(pVals, &cv)) {
                code = terrno;
                QUERY_CHECK_CODE(code, lino, _end);
              }
            } else {
              if (PRIMARYKEY_TIMESTAMP_COL_ID == colIdx && !needSortMerge) {
                if (*(int64_t*)var <= lastTs) {
                  needSortMerge = true;
                } else {
                  lastTs = *(int64_t*)var;
                }
              }

              SValue sv = {.type = pCol->type};
              valueSetDatum(&sv, sv.type, var, tDataTypes[pCol->type].bytes);
              SColVal cv = COL_VAL_VALUE(colIdx, sv);
              if (NULL == taosArrayPush(pVals, &cv)) {
                code = terrno;
                QUERY_CHECK_CODE(code, lino, _end);
              }
            }
          } else {
            uError("the column type %" PRIi16 " is undefined\n", pColInfoData->info.type);
            code = TSDB_CODE_APP_ERROR;
            QUERY_CHECK_CODE(code, lino, _end);
          }
          break;
      }
      if(tsIsNull) break;  // skip remaining columns because the primary key is null 
    }
    if(tsIsNull) continue;  // skip this row if primary key is null
    SRow* pRow = NULL;
<<<<<<< HEAD
    if ((code = tRowBuild(pVals, pTSchema, &pRow)) != TSDB_CODE_SUCCESS) {
=======
    
    SRowBuildScanInfo sinfo = {0};
    if ((code = tRowBuild(pVals, pTSchema, &pRow, &sinfo)) != TSDB_CODE_SUCCESS) {
>>>>>>> 0272343c
      QUERY_CHECK_CODE(code, lino, _end);
    }
    if (NULL == taosArrayPush(tbData->aRowP, &pRow)) {
      taosMemFree(pRow);
      code = terrno;
      QUERY_CHECK_CODE(code, lino, _end);
    }
  }
  if(taosArrayGetSize(tbData->aRowP) == 0) {
    stDebug("no valid data to insert, skip this block");
    code = TSDB_CODE_STREAM_NO_DATA;
  }
  if (needSortMerge) {
    if ((tRowSort(tbData->aRowP) != TSDB_CODE_SUCCESS) ||
<<<<<<< HEAD
        (code = tRowMerge(tbData->aRowP, (STSchema*)pTSchema, KEEP_CONSISTENCY)) != 0) {
=======
        (code = tRowMerge(tbData->aRowP, (STSchema*)pTSchema, 0)) != 0) {
>>>>>>> 0272343c
      QUERY_CHECK_CODE(code, lino, _end);
    }
  }

_end:
  taosArrayDestroy(pVals);
  if (code != TSDB_CODE_SUCCESS) {
    tDestroySubmitTbData(tbData, TSDB_MSG_FLG_ENCODE);
  }
  return code;
}

// todo 和 buildStreamSubmitReqFromBlock 总的公共部分提取接口，待其他修改稳定后进行防止多人修改冲突
int32_t buildStreamSubmitReqFromBlock(SDataInserterHandle* pInserter, SStreamDataInserterInfo* pInserterInfo,
                                      SSubmitReq2** ppReq, const SSDataBlock* pDataBlock, SVgroupInfo* vgInfo) {
  SSubmitReq2* pReq = *ppReq;
  int32_t      numOfBlks = 0;

  int32_t               code = TSDB_CODE_SUCCESS;
  int32_t               lino = 0;
  SStreamInserterParam* pInsertParam = pInserter->pParam->streamInserterParam;

  if (NULL == pReq) {
    if (!(pReq = taosMemoryCalloc(1, sizeof(SSubmitReq2)))) {
      code = terrno;
      QUERY_CHECK_CODE(code, lino, _end);
    }
    *ppReq = pReq;

    if (!(pReq->aSubmitTbData = taosArrayInit(1, sizeof(SSubmitTbData)))) {
      code = terrno;
      QUERY_CHECK_CODE(code, lino, _end);
    }
  }

  STSchema* pTSchema = pInsertParam->pSchema;

  int32_t colNum = taosArrayGetSize(pDataBlock->pDataBlock);
  int32_t rows = pDataBlock->info.rows;

  SSubmitTbData tbData = {0};
  if (!(tbData.aRowP = taosArrayInit(rows, sizeof(SRow*)))) {
    code = terrno;
    QUERY_CHECK_CODE(code, lino, _end);
  }

  if (pInserterInfo->isAutoCreateTable) {
    if (pInsertParam->tbType == TSDB_NORMAL_TABLE) {
      code = buildNormalTableCreateReq(pInserter, pInsertParam, &tbData, vgInfo);
    } else if (pInsertParam->tbType == TSDB_SUPER_TABLE) {
      code = buildStreamSubTableCreateReq(pInserter, pInsertParam, pInserterInfo, &tbData, vgInfo);
    } else {
      code = TSDB_CODE_MND_STREAM_INTERNAL_ERROR;
      stError("buildStreamSubmitReqFromBlock, unknown table type %d", pInsertParam->tbType);
    }
    QUERY_CHECK_CODE(code, lino, _end);
    code = initTableInfo(pInserterInfo);
    QUERY_CHECK_CODE(code, lino, _end);
  } else {
    SInsertTableRes tbInfo = {0};
    code = getStreamTableId(pInserterInfo, &tbInfo);
    QUERY_CHECK_CODE(code, lino, _end);
    pInserterInfo->tbName = tbInfo.tbname; // pInserterInfo->tbName wouldn't be delete

    tbData.uid = tbInfo.uid;
    tbData.sver = tbInfo.version;
    code = getExistVgInfo(pInserter, pInsertParam, pInserterInfo, vgInfo);
    QUERY_CHECK_CODE(code, lino, _end);
    if (pInsertParam->tbType == TSDB_SUPER_TABLE) {
      tbData.suid = pInsertParam->suid;
      tbData.sver = pInsertParam->sver;
    }
  }
  stDebug("[data inserter], Handle:%p, STREAM:0x%" PRIx64 " GROUP:%" PRId64 " tbname:%s autoCreate:%d uid:%" PRId64
          " suid:%" PRId64 " sver:%d vgid:%d",
          pInserter, pInserterInfo->streamId, pInserterInfo->groupId, pInserterInfo->tbName,
          pInserterInfo->isAutoCreateTable, tbData.uid, tbData.suid, tbData.sver, vgInfo->vgId);

  code = buildInsertData(pInsertParam, pDataBlock, &tbData);
  QUERY_CHECK_CODE(code, lino, _end);

  if (NULL == taosArrayPush(pReq->aSubmitTbData, &tbData)) {
    code = terrno;
    tDestroySubmitTbData(&tbData, TSDB_MSG_FLG_ENCODE);
    QUERY_CHECK_CODE(code, lino, _end);
  }

_end:
  if (code != 0) {
    if (tbData.aRowP) {
      taosArrayDestroy(tbData.aRowP);
    }
  }

  return code;
}

int32_t streamDataBlocksToSubmitReq(SDataInserterHandle* pInserter, SStreamDataInserterInfo* pInserterInfo, void** pMsg,
                                    int32_t* msgLen, SVgroupInfo* vgInfo) {
  const SArray* pBlocks = pInserter->pDataBlocks;

  int32_t      sz = taosArrayGetSize(pBlocks);
  int32_t      code = 0;
  SSubmitReq2* pReq = NULL;

  for (int32_t i = 0; i < sz; i++) {
    SSDataBlock* pDataBlock = taosArrayGetP(pBlocks, i);  // pDataBlock select查询到的结果
    if (NULL == pDataBlock) {
      return TSDB_CODE_QRY_EXECUTOR_INTERNAL_ERROR;
    }
    stDebug("[data inserter], Handle:%p, STREAM:0x%" PRIx64 " GROUP:%" PRId64
            " tbname:%s autoCreate:%d block: %d/%d rows:%" PRId64,
            pInserter, pInserterInfo->streamId, pInserterInfo->groupId, pInserterInfo->tbName,
            pInserterInfo->isAutoCreateTable, i + 1, sz, pDataBlock->info.rows);
    code = buildStreamSubmitReqFromBlock(pInserter, pInserterInfo, &pReq, pDataBlock, vgInfo);
    if (code) {
      if (pReq) {
        tDestroySubmitReq(pReq, TSDB_MSG_FLG_ENCODE);
        taosMemoryFree(pReq);
      }

      return code;
    }
  }

  code = submitReqToMsg(vgInfo->vgId, pReq, pMsg, msgLen);
  tDestroySubmitReq(pReq, TSDB_MSG_FLG_ENCODE);
  taosMemoryFree(pReq);
  stDebug("[data inserter], submit req, vgid:%d, TREAM:0x%" PRIx64 " GROUP:%" PRId64 " tbname:%s autoCreate:%d code:%d ",
          vgInfo->vgId, pInserterInfo->streamId, pInserterInfo->groupId, pInserterInfo->tbName,
          pInserterInfo->isAutoCreateTable, code);

  return code;
}

static int32_t putDataBlock(SDataSinkHandle* pHandle, const SInputData* pInput, bool* pContinue) {
  SDataInserterHandle* pInserter = (SDataInserterHandle*)pHandle;
  if (!pInserter->explain) {
    if (NULL == taosArrayPush(pInserter->pDataBlocks, &pInput->pData)) {
      return terrno;
    }
    if (pInserter->isStbInserter) {
      SArray* pMsgs = taosArrayInit(4, sizeof(POINTER_BYTES));
      if (NULL == pMsgs) {
        return terrno;
      }
      int32_t code = dataBlocksToSubmitReqArray(pInserter, pMsgs);
      if (code) {
        taosArrayDestroyP(pMsgs, destroySSubmitTbDataMsg);
        return code;
      }
      taosArrayClear(pInserter->pDataBlocks);
      for (int32_t i = 0; i < taosArrayGetSize(pMsgs); ++i) {
        SSubmitTbDataMsg* pMsg = taosArrayGetP(pMsgs, i);
        code = sendSubmitRequest(pInserter, NULL, pMsg->pData, pMsg->len,
                                 pInserter->pParam->readHandle->pMsgCb->clientRpc, &pInserter->pNode->epSet);
        if (code) {
          for (int j = i + 1; j < taosArrayGetSize(pMsgs); ++j) {
            SSubmitTbDataMsg* pMsg2 = taosArrayGetP(pMsgs, j);
            destroySSubmitTbDataMsg(pMsg2);
          }
          taosArrayDestroy(pMsgs);
          return code;
        }
        QRY_ERR_RET(tsem_wait(&pInserter->ready));

        if (pInserter->submitRes.code) {
          for (int j = i + 1; j < taosArrayGetSize(pMsgs); ++j) {
            SSubmitTbDataMsg* pMsg2 = taosArrayGetP(pMsgs, j);
            destroySSubmitTbDataMsg(pMsg2);
          }
          taosArrayDestroy(pMsgs);
          return pInserter->submitRes.code;
        }
      }

      taosArrayDestroy(pMsgs);

    } else {
      void*   pMsg = NULL;
      int32_t msgLen = 0;
      int32_t code = dataBlocksToSubmitReq(pInserter, &pMsg, &msgLen);
      if (code) {
        return code;
      }

      taosArrayClear(pInserter->pDataBlocks);

      code = sendSubmitRequest(pInserter, NULL, pMsg, msgLen, pInserter->pParam->readHandle->pMsgCb->clientRpc,
                               &pInserter->pNode->epSet);
      if (code) {
        return code;
      }

      QRY_ERR_RET(tsem_wait(&pInserter->ready));

      if (pInserter->submitRes.code) {
        return pInserter->submitRes.code;
      }
    }
  }

  *pContinue = true;

  return TSDB_CODE_SUCCESS;
}

static int32_t resetInserterTbVersion(SDataInserterHandle* pInserter, const SInputData* pInput) {
  SInsertTableRes pTbInfo = {0};
  int32_t         code = getStreamTableId(pInput->pStreamDataInserterInfo, &pTbInfo);
  if (code != TSDB_CODE_SUCCESS) {
    return code;
  }

  stDebug("resetInserterTbVersion, streamId:0x%" PRIx64 " groupId:%" PRId64 " tbName:%s, uid:%" PRId64 ", version:%d",
          pInput->pStreamDataInserterInfo->streamId, pInput->pStreamDataInserterInfo->groupId,
          pInput->pStreamDataInserterInfo->tbName, pTbInfo.uid, pTbInfo.version);
  pInserter->pParam->streamInserterParam->pSchema->version = pTbInfo.version;
  if (pInserter->pParam->streamInserterParam->tbType != TSDB_NORMAL_TABLE) {
    pInserter->pParam->streamInserterParam->sver = pTbInfo.version;
  }

  return code;
}

static int32_t putStreamDataBlock(SDataSinkHandle* pHandle, const SInputData* pInput, bool* pContinue) {
  int32_t              code = 0;
  int32_t              lino = 0;
  SDataInserterHandle* pInserter = (SDataInserterHandle*)pHandle;
  if (!pInserter || !pInserter->pParam || !pInserter->pParam->streamInserterParam) {
    stError("putStreamDataBlock invalid param, pInserter: %p, pParam:%p", pInserter, pInserter ? pInserter->pParam : NULL);
    return TSDB_CODE_QRY_EXECUTOR_INTERNAL_ERROR;
  }
  if (!pInserter->explain) {
    code = TSDB_CODE_SUCCESS;
    if (NULL == taosArrayPush(pInserter->pDataBlocks, &pInput->pData)) {
      return terrno;
    }
    void*       pMsg = NULL;
    int32_t     msgLen = 0;
    SVgroupInfo vgInfo = {0};

    if (pInserter->pParam->streamInserterParam->pSchema == NULL) {
      code = buildTSchmaFromInserter(pInserter->pParam->streamInserterParam,
                                     &pInserter->pParam->streamInserterParam->pSchema);
      QUERY_CHECK_CODE(code, lino, _return);
    }

    code = streamDataBlocksToSubmitReq(pInserter, pInput->pStreamDataInserterInfo, &pMsg, &msgLen, &vgInfo);
    QUERY_CHECK_CODE(code, lino, _return);

    code = sendSubmitRequest(pInserter, pInput->pStreamDataInserterInfo, pMsg, msgLen,
                             pInserter->pParam->readHandle->pMsgCb->clientRpc, &vgInfo.epSet);
    QUERY_CHECK_CODE(code, lino, _return);

    code = tsem_wait(&pInserter->ready);
    QUERY_CHECK_CODE(code, lino, _return);

    if (pInserter->submitRes.code == TSDB_CODE_TDB_TABLE_ALREADY_EXIST) {
      pInput->pStreamDataInserterInfo->isAutoCreateTable = false;
      code = resetInserterTbVersion(pInserter, pInput);
      QUERY_CHECK_CODE(code, lino, _return);

      code = streamDataBlocksToSubmitReq(pInserter, pInput->pStreamDataInserterInfo, &pMsg, &msgLen, &vgInfo);
      QUERY_CHECK_CODE(code, lino, _return);

      code = sendSubmitRequest(pInserter, pInput->pStreamDataInserterInfo, pMsg, msgLen,
                               pInserter->pParam->readHandle->pMsgCb->clientRpc, &vgInfo.epSet);
      QUERY_CHECK_CODE(code, lino, _return);

      code = tsem_wait(&pInserter->ready);
      QUERY_CHECK_CODE(code, lino, _return);
    }

    if ((pInserter->submitRes.code == TSDB_CODE_TDB_TABLE_NOT_EXIST &&
        !pInput->pStreamDataInserterInfo->isAutoCreateTable) || pInserter->submitRes.code == TSDB_CODE_VND_INVALID_VGROUP_ID) {
      rmDbVgInfoFromCache(pInserter->pParam->streamInserterParam->dbFName);
      stInfo("putStreamDataBlock, stream inserter table info not found, groupId:%" PRId64
             ", tbName:%s. so reset dbVgInfo",
             pInput->pStreamDataInserterInfo->groupId, pInput->pStreamDataInserterInfo->tbName);
      code = TSDB_CODE_STREAM_INSERT_TBINFO_NOT_FOUND;
      QUERY_CHECK_CODE(code, lino, _return);
    }

    if (pInserter->submitRes.code) {
      code = pInserter->submitRes.code;
      stError("submitRes err:%s, code:%0x", tstrerror(pInserter->submitRes.code), pInserter->submitRes.code);
      QUERY_CHECK_CODE(code, lino, _return);
    }

    *pContinue = true;

  _return:
    taosArrayClear(pInserter->pDataBlocks);
    if(code == TSDB_CODE_STREAM_NO_DATA) {
      stDebug("putStreamDataBlock, no valid data to insert, skip this block");
      code = TSDB_CODE_SUCCESS;
    } else if (code) {
      stError("submitRes err:%s, code:%0x lino:%d", tstrerror(code), code, lino);
      return code;
    }
    return code;
  }
  return TSDB_CODE_SUCCESS;
}

static void endPut(struct SDataSinkHandle* pHandle, uint64_t useconds) {
  SDataInserterHandle* pInserter = (SDataInserterHandle*)pHandle;
  (void)taosThreadMutexLock(&pInserter->mutex);
  pInserter->queryEnd = true;
  pInserter->useconds = useconds;
  (void)taosThreadMutexUnlock(&pInserter->mutex);
}

static void getDataLength(SDataSinkHandle* pHandle, int64_t* pLen, int64_t* pRawLen, bool* pQueryEnd) {
  SDataInserterHandle* pDispatcher = (SDataInserterHandle*)pHandle;
  *pLen = pDispatcher->submitRes.affectedRows;
  qDebug("got total affectedRows %" PRId64, *pLen);
}

static int32_t destroyDataSinker(SDataSinkHandle* pHandle) {
  SDataInserterHandle* pInserter = (SDataInserterHandle*)pHandle;
  (void)atomic_sub_fetch_64(&gDataSinkStat.cachedSize, pInserter->cachedSize);
  taosArrayDestroy(pInserter->pDataBlocks);
  taosMemoryFree(pInserter->pSchema);
  if (pInserter->pParam->streamInserterParam) {
    destroyStreamInserterParam(pInserter->pParam->streamInserterParam);
    taosMemoryFree(pInserter->pParam->readHandle); // only for stream
  }
  taosMemoryFree(pInserter->pParam);
  taosHashCleanup(pInserter->pCols);
  nodesDestroyNode((SNode*)pInserter->pNode);
  pInserter->pNode = NULL;

  (void)taosThreadMutexDestroy(&pInserter->mutex);

  taosMemoryFree(pInserter->pManager);

  if (pInserter->dbVgInfoMap) {
    taosHashCleanup(pInserter->dbVgInfoMap);
  }

  return TSDB_CODE_SUCCESS;
}

static int32_t getCacheSize(struct SDataSinkHandle* pHandle, uint64_t* size) {
  SDataInserterHandle* pDispatcher = (SDataInserterHandle*)pHandle;

  *size = atomic_load_64(&pDispatcher->cachedSize);
  return TSDB_CODE_SUCCESS;
}

static int32_t getSinkFlags(struct SDataSinkHandle* pHandle, uint64_t* pFlags) {
  SDataInserterHandle* pDispatcher = (SDataInserterHandle*)pHandle;

  *pFlags = atomic_load_64(&pDispatcher->flags);
  return TSDB_CODE_SUCCESS;
}

int32_t createDataInserter(SDataSinkManager* pManager, SDataSinkNode** ppDataSink, DataSinkHandle* pHandle,
                           void* pParam) {
  SDataSinkNode*       pDataSink = *ppDataSink;
  SDataInserterHandle* inserter = taosMemoryCalloc(1, sizeof(SDataInserterHandle));
  if (NULL == inserter) {
    taosMemoryFree(pParam);
    goto _return;
  }

  SQueryInserterNode* pInserterNode = (SQueryInserterNode*)pDataSink;
  inserter->sink.fPut = putDataBlock;
  inserter->sink.fEndPut = endPut;
  inserter->sink.fGetLen = getDataLength;
  inserter->sink.fGetData = NULL;
  inserter->sink.fDestroy = destroyDataSinker;
  inserter->sink.fGetCacheSize = getCacheSize;
  inserter->sink.fGetFlags = getSinkFlags;
  inserter->pManager = pManager;
  inserter->pNode = pInserterNode;
  inserter->pParam = pParam;
  inserter->status = DS_BUF_EMPTY;
  inserter->queryEnd = false;
  inserter->explain = pInserterNode->explain;
  *ppDataSink = NULL;

  int64_t suid = 0;
  int32_t code = pManager->pAPI->metaFn.getTableSchema(inserter->pParam->readHandle->vnode, pInserterNode->tableId,
                                                       &inserter->pSchema, &suid, &inserter->pTagSchema);
  if (code) {
    terrno = code;
    goto _return;
  }

  pManager->pAPI->metaFn.getBasicInfo(inserter->pParam->readHandle->vnode, &inserter->dbFName, NULL, NULL, NULL);

  if (pInserterNode->tableType == TSDB_SUPER_TABLE) {
    inserter->isStbInserter = true;
  }

  if (pInserterNode->stableId != suid) {
    terrno = TSDB_CODE_TDB_INVALID_TABLE_ID;
    goto _return;
  }

  inserter->pDataBlocks = taosArrayInit(1, POINTER_BYTES);
  if (NULL == inserter->pDataBlocks) {
    goto _return;
  }
  QRY_ERR_JRET(taosThreadMutexInit(&inserter->mutex, NULL));

  inserter->fullOrderColList = pInserterNode->pCols->length == inserter->pSchema->numOfCols;

  inserter->pCols = taosHashInit(pInserterNode->pCols->length, taosGetDefaultHashFunction(TSDB_DATA_TYPE_SMALLINT),
                                 false, HASH_NO_LOCK);
  if (NULL == inserter->pCols) {
    goto _return;
  }

  SNode*  pNode = NULL;
  int32_t i = 0;
  bool    foundTbname = false;
  FOREACH(pNode, pInserterNode->pCols) {
    if (pNode->type == QUERY_NODE_FUNCTION && ((SFunctionNode*)pNode)->funcType == FUNCTION_TYPE_TBNAME) {
      int16_t colId = 0;
      int16_t slotId = 0;
      QRY_ERR_JRET(taosHashPut(inserter->pCols, &colId, sizeof(colId), &slotId, sizeof(slotId)));
      foundTbname = true;
      continue;
    }
    SColumnNode* pCol = (SColumnNode*)pNode;
    QRY_ERR_JRET(taosHashPut(inserter->pCols, &pCol->colId, sizeof(pCol->colId), &pCol->slotId, sizeof(pCol->slotId)));
    if (inserter->fullOrderColList && pCol->colId != inserter->pSchema->columns[i].colId) {
      inserter->fullOrderColList = false;
    }
    ++i;
  }

  if (inserter->isStbInserter && !foundTbname) {
    QRY_ERR_JRET(TSDB_CODE_PAR_TBNAME_ERROR);
  }

  QRY_ERR_JRET(tsem_init(&inserter->ready, 0, 0));

  inserter->dbVgInfoMap = NULL;

  *pHandle = inserter;
  return TSDB_CODE_SUCCESS;

_return:

  if (inserter) {
    (void)destroyDataSinker((SDataSinkHandle*)inserter);
    taosMemoryFree(inserter);
  } else {
    taosMemoryFree(pManager);
  }

  nodesDestroyNode((SNode*)*ppDataSink);
  *ppDataSink = NULL;

  return terrno;
}

                           
static TdThreadOnce g_dbVgInfoMgrInit = PTHREAD_ONCE_INIT;

SDBVgInfoMgr g_dbVgInfoMgr = {0};
                           
void dbVgInfoMgrInitOnce() {
  g_dbVgInfoMgr.dbVgInfoMap = taosHashInit(4, taosGetDefaultHashFunction(TSDB_DATA_TYPE_BINARY), false, HASH_ENTRY_LOCK);
  if (g_dbVgInfoMgr.dbVgInfoMap == NULL) {
    stError("%s failed at line %d, error:%s", __FUNCTION__, __LINE__, tstrerror(terrno));
    return;
  }

  taosHashSetFreeFp(g_dbVgInfoMgr.dbVgInfoMap, freeUseDbOutput_tmp);
}



int32_t createStreamDataInserter(SDataSinkManager* pManager, DataSinkHandle* pHandle, void* pParam) {
  int32_t code = TSDB_CODE_SUCCESS, lino = 0;

  TAOS_UNUSED(taosThreadOnce(&g_dbVgInfoMgrInit, dbVgInfoMgrInitOnce));
  TSDB_CHECK_NULL(g_dbVgInfoMgr.dbVgInfoMap, code, lino, _exit, terrno);

  SDataInserterHandle* inserter = taosMemoryCalloc(1, sizeof(SDataInserterHandle));
  TSDB_CHECK_NULL(inserter, code, lino, _exit, terrno);

  inserter->sink.fPut = putStreamDataBlock;
  inserter->sink.fEndPut = endPut;
  inserter->sink.fGetLen = getDataLength;
  inserter->sink.fGetData = NULL;
  inserter->sink.fDestroy = destroyDataSinker;
  inserter->sink.fGetCacheSize = getCacheSize;
  inserter->sink.fGetFlags = getSinkFlags;
  inserter->pManager = pManager;
  inserter->pNode = NULL;
  inserter->pParam = pParam;
  inserter->status = DS_BUF_EMPTY;
  inserter->queryEnd = false;
  inserter->explain = false;

  inserter->pDataBlocks = taosArrayInit(1, POINTER_BYTES);
  TSDB_CHECK_NULL(inserter->pDataBlocks, code, lino, _exit, terrno);
  
  TAOS_CHECK_EXIT(taosThreadMutexInit(&inserter->mutex, NULL));
  TAOS_CHECK_EXIT(tsem_init(&inserter->ready, 0, 0));

  inserter->dbVgInfoMap = NULL;

  *pHandle = inserter;
  return TSDB_CODE_SUCCESS;

_exit:

  if (inserter) {
    (void)destroyDataSinker((SDataSinkHandle*)inserter);
    taosMemoryFree(inserter);
  } else {
    taosMemoryFree(pManager);
  }

  if (code) {
    stError("%s failed at line %d, error:%s", __FUNCTION__, lino, tstrerror(code));
  }

  return code;
}



int32_t getDbVgInfoByTbName(void* clientRpc, const char* dbFName, SDBVgInfo** dbVgInfo) {
  int32_t       code = TSDB_CODE_SUCCESS;
  int32_t       line = 0;
  SUseDbOutput* output = NULL;

  SUseDbOutput** find = (SUseDbOutput**)taosHashGet(g_dbVgInfoMgr.dbVgInfoMap, dbFName, strlen(dbFName));

  if (find == NULL) {
    output = taosMemoryCalloc(1, sizeof(SUseDbOutput));
    if (output == NULL) {
      return TSDB_CODE_OUT_OF_MEMORY;
    }

    code = buildDbVgInfoMap(clientRpc, dbFName, output);
    QUERY_CHECK_CODE(code, line, _return);

    code = taosHashPut(g_dbVgInfoMgr.dbVgInfoMap, dbFName, strlen(dbFName), &output, POINTER_BYTES);
    if (code == TSDB_CODE_DUP_KEY) {
      code = TSDB_CODE_SUCCESS;
      // another thread has put the same dbFName, so we need to free the output
      freeUseDbOutput_tmp(&output);
      find = (SUseDbOutput**)taosHashGet(g_dbVgInfoMgr.dbVgInfoMap, dbFName, strlen(dbFName));
      if (find == NULL) {
        QUERY_CHECK_CODE(code = TSDB_CODE_QRY_EXECUTOR_INTERNAL_ERROR, line, _return);
      }
      output = *find;
    }
    QUERY_CHECK_CODE(code, line, _return);
  } else {
    output = *find;
  }

  *dbVgInfo = output->dbVgroup;
  return code;

_return:
  qError("%s failed at line %d since %s", __func__, line, tstrerror(code));
  freeUseDbOutput_tmp(&output);
  return code;
}

int32_t getDbVgInfoForExec(void* clientRpc, const char* dbFName, const char* tbName, SVgroupInfo* pVgInfo) {
  SDBVgInfo* dbInfo = NULL;
  int32_t code = 0, lino = 0;
  char tbFullName[TSDB_TABLE_FNAME_LEN];
  snprintf(tbFullName, TSDB_TABLE_FNAME_LEN, "%s.%s", dbFName, tbName);
  
  taosRLockLatch(&g_dbVgInfoMgr.lock);
  
  TAOS_CHECK_EXIT(getDbVgInfoByTbName(clientRpc, dbFName, &dbInfo));

  TAOS_CHECK_EXIT(inserterGetVgInfo(dbInfo, tbFullName, pVgInfo));

_exit:

  taosRUnLockLatch(&g_dbVgInfoMgr.lock);

  if (code) {
    qError("%s failed at line %d since %s", __func__, lino, tstrerror(code));
  }

  return code;
}

void rmDbVgInfoFromCache(const char* dbFName) {
  taosWLockLatch(&g_dbVgInfoMgr.lock);
  
  taosHashRemove(g_dbVgInfoMgr.dbVgInfoMap, dbFName, strlen(dbFName));
  
  taosWUnLockLatch(&g_dbVgInfoMgr.lock);
}<|MERGE_RESOLUTION|>--- conflicted
+++ resolved
@@ -279,11 +279,7 @@
   SSchema*              pExistRow = pCreateTbRsp->pMeta->pSchemas;
   SStreamInserterParam* pInserterParam = pInserthandle->pParam->streamInserterParam;
 
-<<<<<<< HEAD
   if (tbType == TSDB_CHILD_TABLE || tbType == TSDB_SUPER_TABLE) {
-=======
-  if (tbType == TSDB_CHILD_TABLE) {
->>>>>>> 0272343c
     if (!isSupportedSTableSchema(pCreateTbRsp->pMeta, pInserterParam)) {
       stError("create table failed, schema is not supported");
       return TSDB_CODE_STREAM_INSERT_SCHEMA_NOT_MATCH;
@@ -612,11 +608,7 @@
   }
   
   *pVgInfo = *vgInfo;
-<<<<<<< HEAD
   qDebug("insert get vgInfo, tbName:%s vgId:%d epset(%s:%d)", tbName, pVgInfo->vgId, pVgInfo->epSet.eps[0].fqdn,
-=======
-  qInfo("insert get vgInfo, tbName:%s vgId:%d epset(%s:%d)", tbName, pVgInfo->vgId, pVgInfo->epSet.eps[0].fqdn,
->>>>>>> 0272343c
         pVgInfo->epSet.eps[0].port);
         
   return TSDB_CODE_SUCCESS;
@@ -1780,7 +1772,6 @@
       int16_t colIdx = k + 1;
 
       SFieldWithOptions* pCol = taosArrayGet(pInsertParam->pFields, k);
-<<<<<<< HEAD
       if (PRIMARYKEY_TIMESTAMP_COL_ID != colIdx && TSDB_DATA_TYPE_NULL == pCol->type) {
         SColVal cv = COL_VAL_NULL(colIdx, pCol->type);
         if (NULL == taosArrayPush(pVals, &cv)) {
@@ -1789,8 +1780,6 @@
         }
         continue;
       }
-=======
->>>>>>> 0272343c
 
       SColumnInfoData* pColInfoData = taosArrayGet(pDataBlock->pDataBlock, k);
       if (NULL == pColInfoData) {
@@ -1881,13 +1870,7 @@
     }
     if(tsIsNull) continue;  // skip this row if primary key is null
     SRow* pRow = NULL;
-<<<<<<< HEAD
     if ((code = tRowBuild(pVals, pTSchema, &pRow)) != TSDB_CODE_SUCCESS) {
-=======
-    
-    SRowBuildScanInfo sinfo = {0};
-    if ((code = tRowBuild(pVals, pTSchema, &pRow, &sinfo)) != TSDB_CODE_SUCCESS) {
->>>>>>> 0272343c
       QUERY_CHECK_CODE(code, lino, _end);
     }
     if (NULL == taosArrayPush(tbData->aRowP, &pRow)) {
@@ -1902,11 +1885,7 @@
   }
   if (needSortMerge) {
     if ((tRowSort(tbData->aRowP) != TSDB_CODE_SUCCESS) ||
-<<<<<<< HEAD
         (code = tRowMerge(tbData->aRowP, (STSchema*)pTSchema, KEEP_CONSISTENCY)) != 0) {
-=======
-        (code = tRowMerge(tbData->aRowP, (STSchema*)pTSchema, 0)) != 0) {
->>>>>>> 0272343c
       QUERY_CHECK_CODE(code, lino, _end);
     }
   }
