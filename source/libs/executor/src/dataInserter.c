/*
 * Copyright (c) 2019 TAOS Data, Inc. <jhtao@taosdata.com>
 *
 * This program is free software: you can use, redistribute, and/or modify
 * it under the terms of the GNU Affero General Public License, version 3
 * or later ("AGPL"), as published by the Free Software Foundation.
 *
 * This program is distributed in the hope that it will be useful, but WITHOUT
 * ANY WARRANTY; without even the implied warranty of MERCHANTABILITY or
 * FITNESS FOR A PARTICULAR PURPOSE.
 *
 * You should have received a copy of the GNU Affero General Public License
 * along with this program. If not, see <http://www.gnu.org/licenses/>.
 */

#include <stdint.h>
#include <stdlib.h>
#include <string.h>
#include "dataSinkInt.h"
#include "dataSinkMgt.h"
#include "executil.h"
#include "executor.h"
#include "executorInt.h"
#include "functionMgt.h"
#include "libs/new-stream/stream.h"
#include "osAtomic.h"
#include "osMemPool.h"
#include "osMemory.h"
#include "osSemaphore.h"
#include "planner.h"
#include "query.h"
#include "querytask.h"
#include "storageapi.h"
#include "taoserror.h"
#include "tarray.h"
#include "tcompression.h"
#include "tdatablock.h"
#include "tdataformat.h"
#include "tglobal.h"
#include "thash.h"
#include "tlog.h"
#include "tmsg.h"
#include "tqueue.h"

extern SDataSinkStat gDataSinkStat;
SHashObj*            gStreamGrpTableHash = NULL;
typedef struct SSubmitRes {
  int64_t      affectedRows;
  int32_t      code;
  SSubmitRsp2* pRsp;
} SSubmitRes;

typedef struct SSubmitTbDataMsg {
  int32_t vgId;
  int32_t len;
  void*   pData;
} SSubmitTbDataMsg;

static void destroySSubmitTbDataMsg(void* p) {
  if (p == NULL) return;
  SSubmitTbDataMsg* pVg = p;
  taosMemoryFree(pVg->pData);
  taosMemoryFree(pVg);
}

typedef struct SDataInserterHandle {
  SDataSinkHandle     sink;
  SDataSinkManager*   pManager;
  STSchema*           pSchema;
  SQueryInserterNode* pNode;
  SSubmitRes          submitRes;
  SInserterParam*     pParam;
  SArray*             pDataBlocks;
  SHashObj*           pCols;
  int32_t             status;
  bool                queryEnd;
  bool                fullOrderColList;
  uint64_t            useconds;
  uint64_t            cachedSize;
  uint64_t            flags;
  TdThreadMutex       mutex;
  tsem_t              ready;
  bool                explain;
  bool                isStbInserter;
  SSchemaWrapper*     pTagSchema;
  const char*         dbFName;
  SHashObj*           dbVgInfoMap;
  SUseDbRsp*          pRsp;
  int32_t             rows;;
  SHashObj*           pReqTableMap;
} SDataInserterHandle;

typedef struct SSubmitRspParam {
  SDataInserterHandle* pInserter;
  void*                putParam;
} SSubmitRspParam;

typedef struct SBuildInsertDataInfo {
  SSubmitTbData     pTbData;
  SInsertTableInfo* pTbInfo;
  int64_t           lastTs;
  bool              needSortMerge;
} SBuildInsertDataInfo;

typedef struct SDropTbCtx {
  SSTriggerDropRequest* req;
  tsem_t                ready;
  int32_t               code;
} SDropTbCtx;
typedef struct SDropTbDataMsg {
  SMsgHead header;
  void*    pData;
} SDropTbDataMsg;

typedef struct SRunnerDropTableInfo {
  SSTriggerDropRequest* pReq;
  int32_t               code;
} SRunnerDropTableInfo;

typedef struct SDataInserterReqCallbackParam {
  int64_t            streamId;
  SArray*            pTbDatas;
  SInsertStreamInfo* pStreamInfo;
} SDataInserterReqCallbackParam;

// static int32_t initInsertProcessInfo(SBuildInsertDataInfo* pBuildInsertDataInfo, int32_t rows) {
//   pBuildInsertDataInfo->lastTs = TSKEY_MIN;
//   pBuildInsertDataInfo->needSortMerge = false;

//   if (!(pBuildInsertDataInfo->pTbData.aRowP = taosArrayInit(rows, sizeof(SRow*)))) {
//     return terrno;
//   }

//   return TSDB_CODE_SUCCESS;
// }

// static void freeCacheTbInfo(void* pp) {
//   if (pp == NULL || *(SInsertTableInfo**)pp == NULL) {
//     return;
//   }
//   SInsertTableInfo* pTbInfo = *(SInsertTableInfo**)pp;
//   if (pTbInfo->tbname) {
//     taosMemFree(pTbInfo->tbname);
//     pTbInfo->tbname = NULL;
//   }
//   taosMemoryFree(pTbInfo);
// }

static void freeCacheStreamInfo(void* pp) {
  if (pp == NULL || *(SHashObj**)pp == NULL) {
    return;
  }
  SInsertStreamInfo* pStreamInfo = *(SInsertStreamInfo**)pp;
  taosHashCleanup(pStreamInfo->pInsertGrpInfo);
  taosMemFreeClear(pStreamInfo->pSchema);
}

static int32_t addNewStreamInfo(int64_t streamId) {
  SHashObj* pGrpInfo = taosHashInit(1, taosGetDefaultHashFunction(TSDB_DATA_TYPE_BIGINT), false, HASH_ENTRY_LOCK);
  if (pGrpInfo == NULL) {
    return terrno;
  }
  SInsertStreamInfo* streamInfo = taosMemoryCalloc(1, sizeof(SInsertStreamInfo));
  if (streamInfo == NULL) {
    taosHashCleanup(pGrpInfo);
    return terrno;
  }
  streamInfo->pInsertGrpInfo = pGrpInfo;

  int32_t code = taosHashPut(gStreamGrpTableHash, &streamId, sizeof(int64_t), &streamInfo, sizeof(SInsertStreamInfo*));
  if (code == TSDB_CODE_DUP_KEY) {
    taosHashCleanup(pGrpInfo);
    code = TSDB_CODE_SUCCESS;
  } else if (code != TSDB_CODE_SUCCESS) {
    taosHashCleanup(pGrpInfo);
  }
  return code;
}

int32_t initInserterStmInfo() {
  gStreamGrpTableHash = taosHashInit(8, taosGetDefaultHashFunction(TSDB_DATA_TYPE_BIGINT), false, HASH_ENTRY_LOCK);
  if (NULL == gStreamGrpTableHash) {
    qError("failed to create stream group table hash");
    return terrno;
  }
  taosHashSetFreeFp(gStreamGrpTableHash, freeCacheStreamInfo);
  return TSDB_CODE_SUCCESS;
}

void destroyInserterStmInfo() {
  static int8_t destoryGrpInfo = 0;
  int8_t        flag = atomic_val_compare_exchange_8(&destoryGrpInfo, 0, 1);
  if (flag != 0) {
    return;
  }
  if (NULL != gStreamGrpTableHash) {
    taosHashCleanup(gStreamGrpTableHash);
    gStreamGrpTableHash = NULL;
  }
}

// static int32_t checkResAndResetTableInfo(const SVCreateTbRsp* pRsp, SInsertTableInfo* res,
//                                          bool* pSchemaChaned) {
//   int32_t code = TSDB_CODE_SUCCESS;

//   if (pRsp->code != 0 && pRsp->code != TSDB_CODE_TDB_TABLE_ALREADY_EXIST) {
//     stError("create table failed, code:%d", pRsp->code);
//     return pRsp->code;
//   }
//   if (!pRsp->pMeta || pRsp->pMeta->tuid == 0) {
//     stError("create table can not get tuid");
//     return TSDB_CODE_MND_STREAM_INTERNAL_ERROR;
//   }

//   *pSchemaChaned = false;
//   res->uid = pRsp->pMeta->tuid;

//   if (pRsp->pMeta->sversion != 0 && res->version != pRsp->pMeta->sversion) {
//     *pSchemaChaned = true;
//   }

//   stDebug("inserter callback, uid:%" PRId64 "  vgid: %" PRId64 ", version: %d", res->uid, res->vgid, res->version);

//   return TSDB_CODE_SUCCESS;
// }

// static int32_t createNewInsertTbInfo(SStreamDataInserterInfo* pInserterInfo, const SSubmitRes* pSubmitRes,
//                                      SInsertTableInfo* pOldInsertTbInfo, SInsertTableInfo** ppNewInsertTbInfo) {
//   SVCreateTbRsp* pCreateTbRsp = taosArrayGet(pSubmitRes->pRsp->aCreateTbRsp, 0);
//   if (pCreateTbRsp->code != 0 && pCreateTbRsp->code != TSDB_CODE_TDB_TABLE_ALREADY_EXIST) {
//     stError("create table failed, code:%d", pCreateTbRsp->code);
//     return pCreateTbRsp->code;
//   }

//   SInsertTableInfo* res = taosMemoryCalloc(1, sizeof(SInsertTableInfo));
//   if (res == NULL) {
//     return terrno;
//   }
//   res->tbname = taosStrdup(pOldInsertTbInfo->tbname);
//   if (res->tbname == NULL) {
//     taosMemoryFree(res);
//     stError("failed to allocate memory for table name");
//     return terrno;
//   }

//   res->vgid = pCreateTbRsp->pMeta->vgId;

//   res->uid = pCreateTbRsp->pMeta->tuid;
//   res->vgid = pCreateTbRsp->pMeta->vgId;

//   res->version = pCreateTbRsp->pMeta->sversion;
//   *pInserterInfo->ppSchema =
//       tBuildTSchema(pCreateTbRsp->pMeta->pSchemas, pCreateTbRsp->pMeta->numOfColumns, res->version);
//   if (*pInserterInfo->ppSchema == NULL) {
//     stError("failed to build schema for table:%s, uid:%" PRId64 ", vgid:%" PRId64 ", version:%d", res->tbname, res->uid,
//             res->vgid, res->version);
//     return terrno;
//   }
//   *ppNewInsertTbInfo = res;
//   return TSDB_CODE_SUCCESS;
// }

int32_t        getExistStreamInsertTableInfo(int64_t streamId, int64_t groupId, SInsertTableInfo** ppTbInfo);
static int32_t updateInsertGrpTableUid(SArray* pInserterInfoArray, const SVCreateTbRsp* pRsp) {
  int32_t code = TSDB_CODE_SUCCESS;

  SInsertTableInfo** ppInserterInfo = taosArrayGet(pInserterInfoArray, pRsp->index);
  if (!ppInserterInfo || !(*ppInserterInfo)) {
    stError("failed to get inserter table info for index:%d", pRsp->index);
    return TSDB_CODE_MND_STREAM_INTERNAL_ERROR;
  }
  (*ppInserterInfo)->uid = pRsp->pMeta->tuid;

  return code;
}

int32_t        getExistStreamInsertInfo(int64_t streamId, SInsertStreamInfo** ppStreamInfo);
static int32_t updateInsertGrpTableInfo(SDataInserterReqCallbackParam* pCallbackParam, const SVCreateTbRsp* pRsp) {
  int32_t            code = TSDB_CODE_SUCCESS;
  int32_t            lino = 0;
  SInsertStreamInfo* pStreamInfo = NULL;

  code = getExistStreamInsertInfo(pCallbackParam->streamId, &pStreamInfo);
  QUERY_CHECK_CODE(code, lino, _exit);

  STSchema* pSchemaNew = tBuildTSchema(pRsp->pMeta->pSchemas, pRsp->pMeta->numOfColumns, pRsp->pMeta->sversion);
  STSchema* pSchemaOld = pStreamInfo->pSchema;
  if (atomic_val_compare_exchange_ptr((void**)&pStreamInfo->pSchema, pSchemaOld, pSchemaNew) != pSchemaOld) {
    taosMemoryFree(pSchemaNew);
    return TSDB_CODE_SUCCESS;
  } else {
    taosMemoryFree(pSchemaOld);
  }
  pStreamInfo->version = pRsp->pMeta->sversion;

_exit:
  if (code != TSDB_CODE_SUCCESS) {
    stError("failed to check and reset table info for streamId:%" PRIx64 ", code:%d", pCallbackParam->streamId, code);
  }
  return code;
}

static int32_t buildTSchemaFromInserter(SStreamInserterParam* pInsertParam, STSchema** ppTSchema);
int32_t getTableVgInfo(const SDataInserterHandle* pInserter, const char* dbFName, const char* tbName, SVgroupInfo* pVgInfo);

static int32_t initTableInfo(const SDataInserterHandle* pInserter, const SInputData* pInput,
                             SInsertTableInfo** ppTbInfo) {
  int32_t               code = TSDB_CODE_SUCCESS;
  int32_t               lino = 0;
  SStreamInserterParam* pInsertParam = NULL;
  SInsertTableInfo*     res = taosMemoryCalloc(1, sizeof(SInsertTableInfo));
  if (res == NULL) {
    return terrno;
  }

  TAOS_CHECK_EXIT(streamCalcOutputTbName(pInput->pStreamDataInserterInfo->pSubTableExpr, res->tbname,
                                         pInput->pStreamDataInserterInfo->pStreamRuntimeFuncInfo));

  pInsertParam = pInserter->pParam->streamInserterParam;
  res->uid = 0;

  code = getTableVgInfo(pInserter, pInsertParam->dbFName, res->tbname, &res->vgInfo);
  QUERY_CHECK_CODE(code, lino, _exit);

  *ppTbInfo = res;

_exit:
  if (code != TSDB_CODE_SUCCESS) {
    stError("failed to build table info for streamId:%" PRIx64 ", groupId:%" PRIx64 ", code:%d",
            pInput->pStreamDataInserterInfo->streamId, pInput->pStreamDataInserterInfo->groupId, code);
    taosMemoryFree(res);
  }
  return code;
}

static bool colsIsSupported(const STableMetaRsp* pTableMetaRsp, const SStreamInserterParam* pInserterParam) {
  SArray* pCreatingFields = pInserterParam->pFields;

  for (int32_t i = 0; i < pCreatingFields->size; ++i) {
    SFieldWithOptions* pField = taosArrayGet(pCreatingFields, i);
    if (NULL == pField) {
      stError("isSupportedSTableSchema: failed to get field from array");
      return false;
    }

    for (int j = 0; j < pTableMetaRsp->numOfColumns; ++j) {
      if (strncmp(pTableMetaRsp->pSchemas[j].name, pField->name, TSDB_COL_NAME_LEN) == 0) {
        if (pTableMetaRsp->pSchemas[j].type == pField->type && pTableMetaRsp->pSchemas[j].bytes == pField->bytes) {
          break;
        } else {
          return false;
        }
      }
    }
  }
  return true;
}

static bool TagsIsSupported(const STableMetaRsp* pTableMetaRsp, const SStreamInserterParam* pInserterParam) {
  SArray* pCreatingTags = pInserterParam->pTagFields;

  int32_t            tagIndexOffset = -1;
  SFieldWithOptions* pField = taosArrayGet(pCreatingTags, 0);
  if (NULL == pField) {
    stError("isSupportedSTableSchema: failed to get field from array");
    return false;
  }
  for (int32_t i = 0; i < pTableMetaRsp->numOfColumns + pTableMetaRsp->numOfTags; ++i) {
    if (strncmp(pTableMetaRsp->pSchemas[i].name, pField->name, TSDB_COL_NAME_LEN) != 0) {
      tagIndexOffset = i;
      break;
    }
  }
  if (tagIndexOffset == -1) {
    stError("isSupportedSTableSchema: failed to get tag index");
    return false;
  }

  for (int32_t i = 0; i < pTableMetaRsp->numOfTags; ++i) {
    int32_t            index = i + tagIndexOffset;
    SFieldWithOptions* pField = taosArrayGet(pCreatingTags, i);
    if (NULL == pField) {
      stError("isSupportedSTableSchema: failed to get field from array");
      return false;
    }

    for(int32_t j = 0; j < pTableMetaRsp->numOfTags; ++j) {
      if (strncmp(pTableMetaRsp->pSchemas[index].name, pField->name, TSDB_COL_NAME_LEN) == 0) {
        if (pTableMetaRsp->pSchemas[index].type == pField->type &&
            pTableMetaRsp->pSchemas[index].bytes == pField->bytes) {
          break;
        } else {
          return false;
        }
      }
    }
  }
  return true;
}

static bool isSupportedSTableSchema(const STableMetaRsp* pTableMetaRsp, const SStreamInserterParam* pInserterParam) {
  if (!colsIsSupported(pTableMetaRsp, pInserterParam)) {
    return false;
  }
  if (!TagsIsSupported(pTableMetaRsp, pInserterParam)) {
    return false;
  }
  return true;
}

static bool isSupportedNTableSchema(const STableMetaRsp* pTableMetaRsp, const SStreamInserterParam* pInserterParam) {
  return colsIsSupported(pTableMetaRsp, pInserterParam);
}

static int32_t checkAndSaveCreateGrpTableInfo(SDataInserterHandle* pInserthandle, SVCreateTbRsp* pCreateTbRsp,
                                              SDataInserterReqCallbackParam* pCallbackParam) {
  int32_t     code = TSDB_CODE_SUCCESS;
  SSubmitRes* pSubmitRes = &pInserthandle->submitRes;
  int8_t      tbType = pInserthandle->pParam->streamInserterParam->tbType;

  SSchema*              pExistRow = pCreateTbRsp->pMeta->pSchemas;
  SStreamInserterParam* pInserterParam = pInserthandle->pParam->streamInserterParam;

  if (tbType == TSDB_CHILD_TABLE || tbType == TSDB_SUPER_TABLE) {
    if (!isSupportedSTableSchema(pCreateTbRsp->pMeta, pInserterParam)) {
      stError("create table failed, schema is not supported");
      return TSDB_CODE_STREAM_INSERT_SCHEMA_NOT_MATCH;
    }
  } else if (tbType == TSDB_NORMAL_TABLE) {
    if (!isSupportedNTableSchema(pCreateTbRsp->pMeta, pInserterParam)) {
      stError("create table failed, schema is not supported");
      return TSDB_CODE_STREAM_INSERT_SCHEMA_NOT_MATCH;
    }
  } else {
    stError("checkAndSaveCreateGrpTableInfo failed, tbType:%d is not supported", tbType);
    return TSDB_CODE_MND_STREAM_INTERNAL_ERROR;
  }

  return updateInsertGrpTableInfo(pCallbackParam, pCreateTbRsp);
}

int32_t inserterCallback(void* param, SDataBuf* pMsg, int32_t code) {
  SSubmitRspParam*     pParam = (SSubmitRspParam*)param;
  SDataInserterHandle* pInserter = pParam->pInserter;

  if (code) {
    pInserter->submitRes.code = code;
  } else {
    pInserter->submitRes.code = TSDB_CODE_SUCCESS;
  }
  SDecoder coder = {0};

  if (code == TSDB_CODE_SUCCESS) {
    pInserter->submitRes.pRsp = taosMemoryCalloc(1, sizeof(SSubmitRsp2));
    if (NULL == pInserter->submitRes.pRsp) {
      pInserter->submitRes.code = terrno;
      goto _return;
    }

    tDecoderInit(&coder, pMsg->pData, pMsg->len);
    code = tDecodeSSubmitRsp2(&coder, pInserter->submitRes.pRsp);
    if (code) {
      tDestroySSubmitRsp2(pInserter->submitRes.pRsp, TSDB_MSG_FLG_DECODE);
      taosMemoryFree(pInserter->submitRes.pRsp);
      pInserter->submitRes.code = code;
      goto _return;
    }

    if (pInserter->submitRes.pRsp->affectedRows > 0) {
      SArray* pCreateTbList = pInserter->submitRes.pRsp->aCreateTbRsp;
      int32_t numOfTables = taosArrayGetSize(pCreateTbList);

      for (int32_t i = 0; i < numOfTables; ++i) {
        SVCreateTbRsp* pRsp = taosArrayGet(pCreateTbList, i);
        if (NULL == pRsp) {
          pInserter->submitRes.code = TSDB_CODE_QRY_EXECUTOR_INTERNAL_ERROR;
          goto _return;
        }
        if (TSDB_CODE_SUCCESS != pRsp->code) {
          code = pRsp->code;
          tDestroySSubmitRsp2(pInserter->submitRes.pRsp, TSDB_MSG_FLG_DECODE);
          taosMemoryFree(pInserter->submitRes.pRsp);
          pInserter->submitRes.code = code;
          goto _return;
        }
      }
    }

    pInserter->submitRes.affectedRows += pInserter->submitRes.pRsp->affectedRows;
    qDebug("submit rsp received, affectedRows:%d, total:%" PRId64, pInserter->submitRes.pRsp->affectedRows,
           pInserter->submitRes.affectedRows);
    tDestroySSubmitRsp2(pInserter->submitRes.pRsp, TSDB_MSG_FLG_DECODE);
    taosMemoryFree(pInserter->submitRes.pRsp);
  }

_return:

  tDecoderClear(&coder);
  TAOS_UNUSED(tsem_post(&pInserter->ready));

  taosMemoryFree(pMsg->pData);

  return TSDB_CODE_SUCCESS;
}

int32_t streamInserterCallback(void* param, SDataBuf* pMsg, int32_t code) {
  SSubmitRspParam*     pParam = (SSubmitRspParam*)param;
  SDataInserterHandle* pInserter = pParam->pInserter;
  int32_t              code2 = 0;

  if (code) {
    pInserter->submitRes.code = code;
  } else {
    pInserter->submitRes.code = TSDB_CODE_SUCCESS;
  }
  SDecoder coder = {0};

  if (TSDB_CODE_SUCCESS == code) {
    pInserter->submitRes.pRsp = taosMemoryCalloc(1, sizeof(SSubmitRsp2));
    if (NULL == pInserter->submitRes.pRsp) {
      pInserter->submitRes.code = terrno;
      goto _return;
    }

    tDecoderInit(&coder, pMsg->pData, pMsg->len);
    code = tDecodeSSubmitRsp2(&coder, pInserter->submitRes.pRsp);
    if (code) {
      tDestroySSubmitRsp2(pInserter->submitRes.pRsp, TSDB_MSG_FLG_DECODE);
      taosMemoryFree(pInserter->submitRes.pRsp);
      pInserter->submitRes.code = code;
      goto _return;
    }

    SArray* pCreateTbList = pInserter->submitRes.pRsp->aCreateTbRsp;
    int32_t numOfTables = taosArrayGetSize(pCreateTbList);

    qDebug("[data inserter]stream inserter callback, streamId:0x%" PRIx64 " numOfCreateTables:%d",
           ((SDataInserterReqCallbackParam*)(pParam->putParam))->streamId,  numOfTables);

    for (int32_t i = 0; i < numOfTables; ++i) {
      SVCreateTbRsp* pRsp = taosArrayGet(pCreateTbList, i);
      if (NULL == pRsp) {
        pInserter->submitRes.code = TSDB_CODE_QRY_EXECUTOR_INTERNAL_ERROR;
        goto _return;
      }
      if (TSDB_CODE_SUCCESS == pRsp->code || TSDB_CODE_TDB_TABLE_ALREADY_EXIST == pRsp->code) {
        // pParam->putParam: SInsertTableInfo* array;
        code2 = updateInsertGrpTableUid(((SDataInserterReqCallbackParam*)(pParam->putParam))->pTbDatas, pRsp);
      }
      if (code2) {
        qError("[data inserter]update inserter table info failed, error:%s", tstrerror(code2));
      }
    }

    pInserter->submitRes.affectedRows += pInserter->submitRes.pRsp->affectedRows;
    qDebug("[data inserter]submit rsp received, affectedRows:%d, total:%" PRId64, pInserter->submitRes.pRsp->affectedRows,
           pInserter->submitRes.affectedRows);
    tDestroySSubmitRsp2(pInserter->submitRes.pRsp, TSDB_MSG_FLG_DECODE);
    taosMemoryFree(pInserter->submitRes.pRsp);
  } else if (TSDB_CODE_TDB_INVALID_TABLE_SCHEMA_VER == code) {
    pInserter->submitRes.code = TSDB_CODE_TDB_TABLE_ALREADY_EXIST;
    pInserter->submitRes.pRsp = taosMemoryCalloc(1, sizeof(SSubmitRsp2));
    if (NULL == pInserter->submitRes.pRsp) {
      code2 = terrno;
      goto _return;
    }

    tDecoderInit(&coder, pMsg->pData, pMsg->len);
    code2 = tDecodeSSubmitRsp2(&coder, pInserter->submitRes.pRsp);
    if (code2 == TSDB_CODE_SUCCESS) {
      SVCreateTbRsp* pCreateTbRsp = taosArrayGet(pInserter->submitRes.pRsp->aCreateTbRsp, 0);
      code2 = checkAndSaveCreateGrpTableInfo(pInserter, pCreateTbRsp, (SDataInserterReqCallbackParam*)(pParam->putParam));
    }
    tDestroySSubmitRsp2(pInserter->submitRes.pRsp, TSDB_MSG_FLG_DECODE);
    taosMemoryFree(pInserter->submitRes.pRsp);
  }

_return:

  if (code2) {
    qError("update inserter table info failed, error:%s", tstrerror(code2));
  }
  tDecoderClear(&coder);
  TAOS_UNUSED(tsem_post(&pInserter->ready));

  taosMemoryFree(pMsg->pData);

  return TSDB_CODE_SUCCESS;
}

void freeUseDbOutput_tmp(void* ppOutput) {
  SUseDbOutput* pOut = *(SUseDbOutput**)ppOutput;
  if (NULL == pOut) {
    return;
  }

  if (pOut->dbVgroup) {
    freeVgInfo(pOut->dbVgroup);
  }
  taosMemFree(pOut);
  *(SUseDbOutput**)ppOutput = NULL;
}

static int32_t processUseDbRspForInserter(void* param, SDataBuf* pMsg, int32_t code) {
  int32_t       lino = 0;
  SDBVgInfoReq* pVgInfoReq = (SDBVgInfoReq*)param;

  if (TSDB_CODE_SUCCESS != code) {
    // pInserter->pTaskInfo->code = rpcCvtErrCode(code);
    // if (pInserter->pTaskInfo->code != code) {
    //   qError("load db info rsp received, error:%s, cvted error:%s", tstrerror(code),
    //          tstrerror(pInserter->pTaskInfo->code));
    // } else {
    //   qError("load db info rsp received, error:%s", tstrerror(code));
    // }
    goto _return;
  }

  pVgInfoReq->pRsp = taosMemoryMalloc(sizeof(SUseDbRsp));
  QUERY_CHECK_NULL(pVgInfoReq->pRsp, code, lino, _return, terrno);

  code = tDeserializeSUseDbRsp(pMsg->pData, (int32_t)pMsg->len, pVgInfoReq->pRsp);
  QUERY_CHECK_CODE(code, lino, _return);

_return:
  taosMemoryFreeClear(pMsg->pData);
  taosMemoryFreeClear(pMsg->pEpSet);
  if (code != 0){
    qError("%s failed at line %d since %s", __func__, lino, tstrerror(code));
  }
  int ret = tsem_post(&pVgInfoReq->ready);
  if (ret != 0) {
    qError("%s failed code: %d", __func__, ret);
  }
  return code;
}


int inserterVgInfoComp(const void* lp, const void* rp) {
  SVgroupInfo* pLeft = (SVgroupInfo*)lp;
  SVgroupInfo* pRight = (SVgroupInfo*)rp;
  if (pLeft->hashBegin < pRight->hashBegin) {
    return -1;
  } else if (pLeft->hashBegin > pRight->hashBegin) {
    return 1;
  }

  return 0;
}

static int32_t buildDbVgInfoMap(void* clientRpc, const char* dbFName, SUseDbOutput* output) {
  int32_t      code = TSDB_CODE_SUCCESS;
  int32_t      lino = 0;
  char*        buf1 = NULL;
  SUseDbReq*   pReq = NULL;
  SDBVgInfoReq dbVgInfoReq = {0};
  code = tsem_init(&dbVgInfoReq.ready, 0, 0);
  if (code != TSDB_CODE_SUCCESS) {
    qError("tsem_init failed, error:%s", tstrerror(code));
    return code;
  }

  pReq = taosMemoryMalloc(sizeof(SUseDbReq));
  QUERY_CHECK_NULL(pReq, code, lino, _return, terrno);

  tstrncpy(pReq->db, dbFName, TSDB_DB_FNAME_LEN);
  QUERY_CHECK_CODE(code, lino, _return);

  int32_t contLen = tSerializeSUseDbReq(NULL, 0, pReq);
  buf1 = taosMemoryCalloc(1, contLen);
  QUERY_CHECK_NULL(buf1, code, lino, _return, terrno);

  int32_t tempRes = tSerializeSUseDbReq(buf1, contLen, pReq);
  if (tempRes < 0) {
    QUERY_CHECK_CODE(terrno, lino, _return);
  }

  SMsgSendInfo* pMsgSendInfo = taosMemoryCalloc(1, sizeof(SMsgSendInfo));
  QUERY_CHECK_NULL(pMsgSendInfo, code, lino, _return, terrno);

  SEpSet pEpSet = {0};
  QUERY_CHECK_CODE(getCurrentMnodeEpset(&pEpSet), lino, _return);

  pMsgSendInfo->param = &dbVgInfoReq;
  pMsgSendInfo->msgInfo.pData = buf1;
  buf1 = NULL;
  pMsgSendInfo->msgInfo.len = contLen;
  pMsgSendInfo->msgType = TDMT_MND_GET_DB_INFO;
  pMsgSendInfo->fp = processUseDbRspForInserter;
  // pMsgSendInfo->requestId = pTaskInfo->id.queryId;

  code = asyncSendMsgToServer(clientRpc, &pEpSet, NULL, pMsgSendInfo);
  QUERY_CHECK_CODE(code, lino, _return);

  code = tsem_wait(&dbVgInfoReq.ready);
  QUERY_CHECK_CODE(code, lino, _return);

  code = queryBuildUseDbOutput(output, dbVgInfoReq.pRsp);
  QUERY_CHECK_CODE(code, lino, _return);

  output->dbVgroup->vgArray = taosArrayInit(dbVgInfoReq.pRsp->vgNum, sizeof(SVgroupInfo));
  if (NULL == output->dbVgroup->vgArray) {
    code = terrno;
    QUERY_CHECK_CODE(code, lino, _return);
  }

  void* pIter = taosHashIterate(output->dbVgroup->vgHash, NULL);
  while (pIter) {
    if (NULL == taosArrayPush(output->dbVgroup->vgArray, pIter)) {
      taosHashCancelIterate(output->dbVgroup->vgHash, pIter);
      return terrno;
    }

    pIter = taosHashIterate(output->dbVgroup->vgHash, pIter);
  }

  taosArraySort(output->dbVgroup->vgArray, inserterVgInfoComp);

_return:

  if (code) {
    qError("%s failed at line %d since %s", __func__, lino, tstrerror(code));
    taosMemoryFree(buf1);
  }
  taosMemoryFree(pReq);
  TAOS_UNUSED(tsem_destroy(&dbVgInfoReq.ready));
  if (dbVgInfoReq.pRsp) {
    tFreeSUsedbRsp(dbVgInfoReq.pRsp);
    taosMemoryFreeClear(dbVgInfoReq.pRsp);
  }
  return code;
}

int32_t inserterBuildCreateTbReq(SVCreateTbReq* pTbReq, const char* tname, STag* pTag, int64_t suid, const char* sname,
                                 SArray* tagName, uint8_t tagNum, int32_t ttl) {
  pTbReq->type = TD_CHILD_TABLE;
  pTbReq->ctb.pTag = (uint8_t*)pTag;
  pTbReq->name = taosStrdup(tname);
  if (!pTbReq->name) return terrno;
  pTbReq->ctb.suid = suid;
  pTbReq->ctb.tagNum = tagNum;
  if (sname) {
    pTbReq->ctb.stbName = taosStrdup(sname);
    if (!pTbReq->ctb.stbName) {
      taosMemoryFree(pTbReq->name);
      return terrno;
    }
  }
  pTbReq->ctb.tagName = tagName;
  pTbReq->ttl = ttl;
  pTbReq->commentLen = -1;

  return TSDB_CODE_SUCCESS;
}

int32_t inserterHashValueComp(void const* lp, void const* rp) {
  uint32_t*    key = (uint32_t*)lp;
  SVgroupInfo* pVg = (SVgroupInfo*)rp;

  if (*key < pVg->hashBegin) {
    return -1;
  } else if (*key > pVg->hashEnd) {
    return 1;
  }

  return 0;
}


int32_t inserterGetVgInfo(SDBVgInfo* dbInfo, char* tbName, SVgroupInfo* pVgInfo) {
  if (NULL == dbInfo) {
    return TSDB_CODE_QRY_EXECUTOR_INTERNAL_ERROR;
  }

  if (NULL == dbInfo->vgArray) {
    qError("empty db vgArray, hashSize:%d", taosHashGetSize(dbInfo->vgHash));
    return TSDB_CODE_QRY_EXECUTOR_INTERNAL_ERROR;
  }

  uint32_t hashValue =
      taosGetTbHashVal(tbName, (int32_t)strlen(tbName), dbInfo->hashMethod, dbInfo->hashPrefix, dbInfo->hashSuffix);
  SVgroupInfo* vgInfo = taosArraySearch(dbInfo->vgArray, &hashValue, inserterHashValueComp, TD_EQ);
  if (NULL == vgInfo) {
    qError("no hash range found for hash value [%u], table:%s, numOfVgId:%d", hashValue, tbName,
           (int32_t)taosArrayGetSize(dbInfo->vgArray));
    return TSDB_CODE_QRY_EXECUTOR_INTERNAL_ERROR;
  }
  
  *pVgInfo = *vgInfo;
  qDebug("insert get vgInfo, tbName:%s vgId:%d epset(%s:%d)", tbName, pVgInfo->vgId, pVgInfo->epSet.eps[0].fqdn,
        pVgInfo->epSet.eps[0].port);
        
  return TSDB_CODE_SUCCESS;
}

int32_t inserterGetVgId(SDBVgInfo* dbInfo, char* tbName, int32_t* vgId) {
  SVgroupInfo vgInfo = {0};
  int32_t     code = inserterGetVgInfo(dbInfo, tbName, &vgInfo);
  if (code != TSDB_CODE_SUCCESS) {
    qError("inserterGetVgId failed, code:%d", code);
    return code;
  }
  *vgId = vgInfo.vgId;

  return TSDB_CODE_SUCCESS;
}

int32_t inserterGetDbVgInfo(SDataInserterHandle* pInserter, const char* dbFName, SDBVgInfo** dbVgInfo) {
  int32_t       code = TSDB_CODE_SUCCESS;
  int32_t       line = 0;
  SUseDbOutput* output = NULL;

  // QRY_PARAM_CHECK(dbVgInfo);
  // QRY_PARAM_CHECK(pInserter);
  // QRY_PARAM_CHECK(name);

  if (pInserter->dbVgInfoMap == NULL) {
    pInserter->dbVgInfoMap = taosHashInit(4, taosGetDefaultHashFunction(TSDB_DATA_TYPE_BINARY), false, HASH_NO_LOCK);
    if (pInserter->dbVgInfoMap == NULL) {
      return TSDB_CODE_OUT_OF_MEMORY;
    }
  }

  SUseDbOutput** find = (SUseDbOutput**)taosHashGet(pInserter->dbVgInfoMap, dbFName, strlen(dbFName));

  if (find == NULL) {
    output = taosMemoryMalloc(sizeof(SUseDbOutput));
    if (output == NULL) {
      return TSDB_CODE_OUT_OF_MEMORY;
    }

    code = buildDbVgInfoMap(pInserter->pParam->readHandle->pMsgCb->clientRpc, dbFName, output);
    QUERY_CHECK_CODE(code, line, _return);

    code = taosHashPut(pInserter->dbVgInfoMap, dbFName, strlen(dbFName), &output, POINTER_BYTES);
    QUERY_CHECK_CODE(code, line, _return);
  } else {
    output = *find;
  }

  *dbVgInfo = output->dbVgroup;
  return code;

_return:
  qError("%s failed at line %d since %s", __func__, line, tstrerror(code));
  freeUseDbOutput_tmp(&output);
  return code;
}

int32_t getTableVgInfo(const SDataInserterHandle* pInserter, const char* dbFName,
                       const char* tbName, SVgroupInfo* pVgInfo) {
  return getDbVgInfoForExec(pInserter->pParam->readHandle->pMsgCb->clientRpc, dbFName,
                              tbName, pVgInfo);
}

static int32_t sendSubmitRequest(SDataInserterHandle* pInserter, void* putParam, void* pMsg, int32_t msgLen,
                                 void* pTransporter, SEpSet* pEpset) {
  // send the fetch remote task result reques
  SMsgSendInfo* pMsgSendInfo = taosMemoryCalloc(1, sizeof(SMsgSendInfo));
  if (NULL == pMsgSendInfo) {
    taosMemoryFreeClear(pMsg);
    return terrno;
  }

  SSubmitRspParam* pParam = taosMemoryCalloc(1, sizeof(SSubmitRspParam));
  if (NULL == pParam) {
    taosMemoryFreeClear(pMsg);
    taosMemoryFreeClear(pMsgSendInfo);
    return terrno;
  }
  pParam->pInserter = pInserter;
  pParam->putParam = putParam;

  pMsgSendInfo->param = pParam;
  pMsgSendInfo->paramFreeFp = taosAutoMemoryFree;
  pMsgSendInfo->msgInfo.pData = pMsg;
  pMsgSendInfo->msgInfo.len = msgLen;
  pMsgSendInfo->msgType = TDMT_VND_SUBMIT;
  pMsgSendInfo->fp = inserterCallback;

  return asyncSendMsgToServer(pTransporter, pEpset, NULL, pMsgSendInfo);
}

static int32_t sendStreamSubmitRequest(SDataInserterHandle* pInserter, void* putParam, void* pMsg, int32_t msgLen,
                                 void* pTransporter, SEpSet* pEpset) {
  // send the fetch remote task result reques
  SMsgSendInfo* pMsgSendInfo = taosMemoryCalloc(1, sizeof(SMsgSendInfo));
  if (NULL == pMsgSendInfo) {
    taosMemoryFreeClear(pMsg);
    return terrno;
  }

  SSubmitRspParam* pParam = taosMemoryCalloc(1, sizeof(SSubmitRspParam));
  if (NULL == pParam) {
    taosMemoryFreeClear(pMsg);
    taosMemoryFreeClear(pMsgSendInfo);
    return terrno;
  }
  pParam->pInserter = pInserter;
  pParam->putParam = putParam;

  pMsgSendInfo->param = pParam;
  pMsgSendInfo->paramFreeFp = taosAutoMemoryFree;
  pMsgSendInfo->msgInfo.pData = pMsg;
  pMsgSendInfo->msgInfo.len = msgLen;
  pMsgSendInfo->msgType = TDMT_VND_SUBMIT;
  pMsgSendInfo->fp = streamInserterCallback;

  return asyncSendMsgToServer(pTransporter, pEpset, NULL, pMsgSendInfo);
}

static int32_t submitReqToMsg(int32_t vgId, SSubmitReq2* pReq, void** pData, int32_t* pLen) {
  int32_t code = TSDB_CODE_SUCCESS;
  int32_t len = 0;
  void*   pBuf = NULL;
  tEncodeSize(tEncodeSubmitReq, pReq, len, code);
  if (TSDB_CODE_SUCCESS == code) {
    SEncoder encoder;
    len += sizeof(SSubmitReq2Msg);
    pBuf = taosMemoryMalloc(len);
    if (NULL == pBuf) {
      return terrno;
    }
    ((SSubmitReq2Msg*)pBuf)->header.vgId = htonl(vgId);
    ((SSubmitReq2Msg*)pBuf)->header.contLen = htonl(len);
    ((SSubmitReq2Msg*)pBuf)->version = htobe64(1);
    tEncoderInit(&encoder, POINTER_SHIFT(pBuf, sizeof(SSubmitReq2Msg)), len - sizeof(SSubmitReq2Msg));
    code = tEncodeSubmitReq(&encoder, pReq);
    tEncoderClear(&encoder);
  }

  if (TSDB_CODE_SUCCESS == code) {
    *pData = pBuf;
    *pLen = len;
  } else {
    taosMemoryFree(pBuf);
  }

  return code;
}

int32_t buildSubmitReqFromStbBlock(SDataInserterHandle* pInserter, SHashObj* pHash, const SSDataBlock* pDataBlock,
                                   const STSchema* pTSchema, int64_t uid, int32_t vgId, tb_uid_t suid) {
  SArray* pVals = NULL;
  SArray* pTagVals = NULL;
  SSubmitReq2** ppReq = NULL;
  int32_t numOfBlks = 0;

  terrno = TSDB_CODE_SUCCESS;

  int32_t colNum = taosArrayGetSize(pDataBlock->pDataBlock);
  int32_t rows = pDataBlock->info.rows;

  if (!pTagVals && !(pTagVals = taosArrayInit(colNum, sizeof(STagVal)))) {
    goto _end;
  }

  if (!pVals && !(pVals = taosArrayInit(colNum, sizeof(SColVal)))) {
    goto _end;
  }

  SDBVgInfo* dbInfo = NULL;
  int32_t    code = inserterGetDbVgInfo(pInserter, pInserter->dbFName, &dbInfo);
  if (code != TSDB_CODE_SUCCESS) {
    terrno = code;
    goto _end;
  }

  for (int32_t j = 0; j < rows; ++j) {
    SSubmitTbData tbData = {0};
    if (!(tbData.aRowP = taosArrayInit(rows, sizeof(SRow*)))) {
      goto _end;
    }
    tbData.suid = suid;
    tbData.uid = uid;
    tbData.sver = pTSchema->version;

    int64_t lastTs = TSKEY_MIN;

    taosArrayClear(pVals);

    int32_t offset = 0;
    taosArrayClear(pTagVals);
    tbData.uid = 0;
    tbData.pCreateTbReq = taosMemoryCalloc(1, sizeof(SVCreateTbReq));
    if (NULL == tbData.pCreateTbReq) {
      tDestroySubmitTbData(&tbData, TSDB_MSG_FLG_ENCODE);
      goto _end;
    }
    tbData.flags |= SUBMIT_REQ_AUTO_CREATE_TABLE;

    SColumnInfoData* tbname = taosArrayGet(pDataBlock->pDataBlock, 0);
    if (NULL == tbname) {
      terrno = TSDB_CODE_QRY_EXECUTOR_INTERNAL_ERROR;
      qError("Insert into stable must have tbname column");
      tDestroySubmitTbData(&tbData, TSDB_MSG_FLG_ENCODE);
      goto _end;
    }
    if (tbname->info.type != TSDB_DATA_TYPE_BINARY) {
      terrno = TSDB_CODE_QRY_EXECUTOR_INTERNAL_ERROR;
      qError("tbname column must be binary");
      tDestroySubmitTbData(&tbData, TSDB_MSG_FLG_ENCODE);
      goto _end;
    }

    if (colDataIsNull_s(tbname, j)) {
      qError("insert into stable tbname column is null");
      tDestroySubmitTbData(&tbData, TSDB_MSG_FLG_ENCODE);
      goto _end;
    }
    void*   data = colDataGetVarData(tbname, j);
    SValue  sv = (SValue){TSDB_DATA_TYPE_VARCHAR, .nData = varDataLen(data), .pData = varDataVal(data)};
    SColVal cv = COL_VAL_VALUE(0, sv);

    char tbFullName[TSDB_TABLE_FNAME_LEN];
    char tableName[TSDB_TABLE_FNAME_LEN];
    memcpy(tableName, sv.pData, sv.nData);
    tableName[sv.nData] = '\0';

    int32_t len = snprintf(tbFullName, TSDB_TABLE_FNAME_LEN, "%s.%s", pInserter->dbFName, tableName);
    if (len >= TSDB_TABLE_FNAME_LEN) {
      terrno = TSDB_CODE_QRY_EXECUTOR_INTERNAL_ERROR;
      qError("table name too long after format, len:%d, maxLen:%d", len, TSDB_TABLE_FNAME_LEN);
      tDestroySubmitTbData(&tbData, TSDB_MSG_FLG_ENCODE);
      goto _end;
    }
    int32_t vgIdForTbName = 0;
    code = inserterGetVgId(dbInfo, tbFullName, &vgIdForTbName);
    if (code != TSDB_CODE_SUCCESS) {
      terrno = code;
      tDestroySubmitTbData(&tbData, TSDB_MSG_FLG_ENCODE);
      goto _end;
    }
    SSubmitReq2* pReq = NULL;
    ppReq = taosHashGet(pHash, &vgIdForTbName, sizeof(int32_t));
    if (ppReq == NULL) {
      pReq = taosMemoryCalloc(1, sizeof(SSubmitReq2));
      if (NULL == pReq) {
        tDestroySubmitTbData(&tbData, TSDB_MSG_FLG_ENCODE);
        goto _end;
      }

      if (!(pReq->aSubmitTbData = taosArrayInit(1, sizeof(SSubmitTbData)))) {
        tDestroySubmitTbData(&tbData, TSDB_MSG_FLG_ENCODE);
        goto _end;
      }
      code = taosHashPut(pHash, &vgIdForTbName, sizeof(int32_t), &pReq, POINTER_BYTES);
    } else {
      pReq = *ppReq;
    }

    if (code != TSDB_CODE_SUCCESS) {
      terrno = code;
      tDestroySubmitTbData(&tbData, TSDB_MSG_FLG_ENCODE);
      goto _end;
    }
    SArray* TagNames = taosArrayInit(8, TSDB_COL_NAME_LEN);
    if (!TagNames) {
      terrno = TSDB_CODE_QRY_EXECUTOR_INTERNAL_ERROR;
      tDestroySubmitTbData(&tbData, TSDB_MSG_FLG_ENCODE);
      goto _end;
    }
    for (int32_t i = 0; i < pInserter->pTagSchema->nCols; ++i) {
      SSchema* tSchema = &pInserter->pTagSchema->pSchema[i];
      int16_t  colIdx = tSchema->colId;
      int16_t* slotId = taosHashGet(pInserter->pCols, &colIdx, sizeof(colIdx));
      if (NULL == slotId) {
        continue;
      }
      if (NULL == taosArrayPush(TagNames, tSchema->name)) {
        taosArrayDestroy(TagNames);
        tDestroySubmitTbData(&tbData, TSDB_MSG_FLG_ENCODE);
        goto _end;
      }

      colIdx = *slotId;
      SColumnInfoData* pColInfoData = taosArrayGet(pDataBlock->pDataBlock, colIdx);
      if (NULL == pColInfoData) {
        terrno = TSDB_CODE_QRY_EXECUTOR_INTERNAL_ERROR;
        taosArrayDestroy(TagNames);
        tDestroySubmitTbData(&tbData, TSDB_MSG_FLG_ENCODE);
        goto _end;
      }
      // void* var = POINTER_SHIFT(pColInfoData->pData, j * pColInfoData->info.bytes);
      switch (pColInfoData->info.type) {
        case TSDB_DATA_TYPE_NCHAR:
        case TSDB_DATA_TYPE_VARBINARY:
        case TSDB_DATA_TYPE_VARCHAR: {
          if (pColInfoData->info.type != tSchema->type) {
            qError("tag:%d type:%d in block dismatch with schema tag:%d type:%d", colIdx, pColInfoData->info.type, i,
                   tSchema->type);
            terrno = TSDB_CODE_QRY_EXECUTOR_INTERNAL_ERROR;
            taosArrayDestroy(TagNames);
            tDestroySubmitTbData(&tbData, TSDB_MSG_FLG_ENCODE);
            goto _end;
          }
          if (colDataIsNull_s(pColInfoData, j)) {
            continue;
          } else {
            void*   data = colDataGetVarData(pColInfoData, j);
            STagVal tv = (STagVal){
                .cid = tSchema->colId, .type = tSchema->type, .nData = varDataLen(data), .pData = varDataVal(data)};
            if (NULL == taosArrayPush(pTagVals, &tv)) {
              taosArrayDestroy(TagNames);
              tDestroySubmitTbData(&tbData, TSDB_MSG_FLG_ENCODE);
              goto _end;
            }
          }
          break;
        }
        case TSDB_DATA_TYPE_BLOB:
        case TSDB_DATA_TYPE_JSON:
        case TSDB_DATA_TYPE_MEDIUMBLOB:
          qError("the tag type %" PRIi16 " is defined but not implemented yet", pColInfoData->info.type);
          terrno = TSDB_CODE_APP_ERROR;
          taosArrayDestroy(TagNames);
          tDestroySubmitTbData(&tbData, TSDB_MSG_FLG_ENCODE);
          goto _end;
          break;
        default:
          if (pColInfoData->info.type < TSDB_DATA_TYPE_MAX && pColInfoData->info.type > TSDB_DATA_TYPE_NULL) {
            if (colDataIsNull_s(pColInfoData, j)) {
              continue;
            } else {
              void*   data = colDataGetData(pColInfoData, j);
              STagVal tv = {.cid = tSchema->colId, .type = tSchema->type};
              memcpy(&tv.i64, data, tSchema->bytes);
              if (NULL == taosArrayPush(pTagVals, &tv)) {
                taosArrayDestroy(TagNames);
                tDestroySubmitTbData(&tbData, TSDB_MSG_FLG_ENCODE);
                goto _end;
              }
            }
          } else {
            uError("the column type %" PRIi16 " is undefined\n", pColInfoData->info.type);
            terrno = TSDB_CODE_APP_ERROR;
            taosArrayDestroy(TagNames);
            tDestroySubmitTbData(&tbData, TSDB_MSG_FLG_ENCODE);
            goto _end;
          }
          break;
      }
    }
    STag* pTag = NULL;
    code = tTagNew(pTagVals, 1, false, &pTag);
    if (code != TSDB_CODE_SUCCESS) {
      terrno = code;
      qError("failed to create tag, error:%s", tstrerror(code));
      taosArrayDestroy(TagNames);
      tDestroySubmitTbData(&tbData, TSDB_MSG_FLG_ENCODE);
      goto _end;
    }

    code = inserterBuildCreateTbReq(tbData.pCreateTbReq, tableName, pTag, suid, pInserter->pNode->tableName, TagNames,
                                    pInserter->pTagSchema->nCols, TSDB_DEFAULT_TABLE_TTL);
    if (code != TSDB_CODE_SUCCESS) {
      terrno = code;
      qError("failed to build create table request, error:%s", tstrerror(code));
      tDestroySubmitTbData(&tbData, TSDB_MSG_FLG_ENCODE);
      goto _end;
    }

    for (int32_t k = 0; k < pTSchema->numOfCols; ++k) {
      int16_t         colIdx = k;
      const STColumn* pCol = &pTSchema->columns[k];
      int16_t*        slotId = taosHashGet(pInserter->pCols, &pCol->colId, sizeof(pCol->colId));
      if (NULL == slotId) {
        continue;
      }
      colIdx = *slotId;

      SColumnInfoData* pColInfoData = taosArrayGet(pDataBlock->pDataBlock, colIdx);
      if (NULL == pColInfoData) {
        terrno = TSDB_CODE_QRY_EXECUTOR_INTERNAL_ERROR;
        tDestroySubmitTbData(&tbData, TSDB_MSG_FLG_ENCODE);
        goto _end;
      }
      void* var = POINTER_SHIFT(pColInfoData->pData, j * pColInfoData->info.bytes);

      switch (pColInfoData->info.type) {
        case TSDB_DATA_TYPE_NCHAR:
        case TSDB_DATA_TYPE_VARBINARY:
        case TSDB_DATA_TYPE_VARCHAR: {
          if (pColInfoData->info.type != pCol->type) {
            qError("column:%d type:%d in block dismatch with schema col:%d type:%d", colIdx, pColInfoData->info.type, k,
                   pCol->type);
            terrno = TSDB_CODE_QRY_EXECUTOR_INTERNAL_ERROR;
            tDestroySubmitTbData(&tbData, TSDB_MSG_FLG_ENCODE);
            goto _end;
          }
          if (colDataIsNull_s(pColInfoData, j)) {
            SColVal cv = COL_VAL_NULL(pCol->colId, pCol->type);
            if (NULL == taosArrayPush(pVals, &cv)) {
              tDestroySubmitTbData(&tbData, TSDB_MSG_FLG_ENCODE);
              goto _end;
            }
          } else {
            void*   data = colDataGetVarData(pColInfoData, j);
            SValue  sv = (SValue){.type = pCol->type, .nData = varDataLen(data), .pData = varDataVal(data)};
            SColVal cv = COL_VAL_VALUE(pCol->colId, sv);
            if (NULL == taosArrayPush(pVals, &cv)) {
              tDestroySubmitTbData(&tbData, TSDB_MSG_FLG_ENCODE);
              goto _end;
            }
          }
          break;
        }
        case TSDB_DATA_TYPE_BLOB:
        case TSDB_DATA_TYPE_JSON:
        case TSDB_DATA_TYPE_MEDIUMBLOB:
          qError("the column type %" PRIi16 " is defined but not implemented yet", pColInfoData->info.type);
          terrno = TSDB_CODE_APP_ERROR;
          tDestroySubmitTbData(&tbData, TSDB_MSG_FLG_ENCODE);
          goto _end;
          break;
        default:
          if (pColInfoData->info.type < TSDB_DATA_TYPE_MAX && pColInfoData->info.type > TSDB_DATA_TYPE_NULL) {
            if (colDataIsNull_s(pColInfoData, j)) {
              if (PRIMARYKEY_TIMESTAMP_COL_ID == pCol->colId) {
                qError("Primary timestamp column should not be null");
                terrno = TSDB_CODE_PAR_INCORRECT_TIMESTAMP_VAL;
                tDestroySubmitTbData(&tbData, TSDB_MSG_FLG_ENCODE);
                goto _end;
              }

              SColVal cv = COL_VAL_NULL(pCol->colId, pCol->type);
              if (NULL == taosArrayPush(pVals, &cv)) {
                tDestroySubmitTbData(&tbData, TSDB_MSG_FLG_ENCODE);
                goto _end;
              }
            } else {
              // if (PRIMARYKEY_TIMESTAMP_COL_ID == pCol->colId && !needSortMerge) {
              //   if (*(int64_t*)var <= lastTs) {
              //     needSortMerge = true;
              //   } else {
              //     lastTs = *(int64_t*)var;
              //   }
              // }

              SValue sv = {.type = pCol->type};
              valueSetDatum(&sv, sv.type, var, tDataTypes[pCol->type].bytes);
              SColVal cv = COL_VAL_VALUE(pCol->colId, sv);
              if (NULL == taosArrayPush(pVals, &cv)) {
                tDestroySubmitTbData(&tbData, TSDB_MSG_FLG_ENCODE);
                goto _end;
              }
            }
          } else {
            uError("the column type %" PRIi16 " is undefined\n", pColInfoData->info.type);
            terrno = TSDB_CODE_APP_ERROR;
            tDestroySubmitTbData(&tbData, TSDB_MSG_FLG_ENCODE);
            goto _end;
          }
          break;
      }
    }

    SRow* pRow = NULL;
    SRowBuildScanInfo sinfo = {0};
    if ((terrno = tRowBuild(pVals, pTSchema, &pRow, &sinfo)) < 0) {
      tDestroySubmitTbData(&tbData, TSDB_MSG_FLG_ENCODE);
      goto _end;
    }
    if (NULL == taosArrayPush(tbData.aRowP, &pRow)) {
      tDestroySubmitTbData(&tbData, TSDB_MSG_FLG_ENCODE);
      goto _end;
    }

    if (NULL == taosArrayPush(pReq->aSubmitTbData, &tbData)) {
      goto _end;
    }
  }

_end:
  taosArrayDestroy(pTagVals);
  taosArrayDestroy(pVals);

  return terrno;
}

int32_t buildSubmitReqFromBlock(SDataInserterHandle* pInserter, SSubmitReq2** ppReq, const SSDataBlock* pDataBlock,
                                const STSchema* pTSchema, int64_t* uid, int32_t* vgId, tb_uid_t* suid) {
  SSubmitReq2* pReq = *ppReq;
  SArray*      pVals = NULL;
  SArray*      pTagVals = NULL;
  int32_t      numOfBlks = 0;
  char*        tableName = NULL;
  int32_t      code = 0, lino = 0;

  terrno = TSDB_CODE_SUCCESS;

  if (NULL == pReq) {
    if (!(pReq = taosMemoryCalloc(1, sizeof(SSubmitReq2)))) {
      goto _end;
    }

    if (!(pReq->aSubmitTbData = taosArrayInit(1, sizeof(SSubmitTbData)))) {
      goto _end;
    }
  }

  int32_t colNum = taosArrayGetSize(pDataBlock->pDataBlock);
  int32_t rows = pDataBlock->info.rows;

  SSubmitTbData tbData = {0};
  if (!(tbData.aRowP = taosArrayInit(rows, sizeof(SRow*)))) {
    goto _end;
  }
  tbData.suid = *suid;
  tbData.uid = *uid;
  tbData.sver = pTSchema->version;

  if (!pVals && !(pVals = taosArrayInit(colNum, sizeof(SColVal)))) {
    taosArrayDestroy(tbData.aRowP);
    goto _end;
  }

  if (pInserter->isStbInserter) {
    if (!pTagVals && !(pTagVals = taosArrayInit(colNum, sizeof(STagVal)))) {
      taosArrayDestroy(tbData.aRowP);
      goto _end;
    }
  }

  int64_t lastTs = TSKEY_MIN;
  bool    needSortMerge = false;

  for (int32_t j = 0; j < rows; ++j) {  // iterate by row
    taosArrayClear(pVals);

    int32_t offset = 0;
    // 处理超级表的tbname和tags
    if (pInserter->isStbInserter) {
      taosArrayClear(pTagVals);
      tbData.uid = 0;
      *uid = 0;
      tbData.pCreateTbReq = taosMemoryCalloc(1, sizeof(SVCreateTbReq));
      tbData.flags |= SUBMIT_REQ_AUTO_CREATE_TABLE;

      SColumnInfoData* tbname = taosArrayGet(pDataBlock->pDataBlock, 0);
      if (NULL == tbname) {
        terrno = TSDB_CODE_QRY_EXECUTOR_INTERNAL_ERROR;
        qError("Insert into stable must have tbname column");
        goto _end;
      }
      if (tbname->info.type != TSDB_DATA_TYPE_BINARY) {
        terrno = TSDB_CODE_QRY_EXECUTOR_INTERNAL_ERROR;
        qError("tbname column must be binary");
        goto _end;
      }

      if (colDataIsNull_s(tbname, j)) {
        qError("insert into stable tbname column is null");
        goto _end;
      }
      void*   data = colDataGetVarData(tbname, j);
      SValue  sv = (SValue){TSDB_DATA_TYPE_VARCHAR, .nData = varDataLen(data),
                            .pData = varDataVal(data)};  // address copy, no value
      SColVal cv = COL_VAL_VALUE(0, sv);

      // 获取子表vgId
      SDBVgInfo* dbInfo = NULL;
      code = inserterGetDbVgInfo(pInserter, pInserter->dbFName, &dbInfo);
      if (code != TSDB_CODE_SUCCESS) {
        goto _end;
      }

      char tbFullName[TSDB_TABLE_FNAME_LEN];
      taosMemoryFreeClear(tableName);
      tableName = taosMemoryCalloc(1, sv.nData + 1);
      TSDB_CHECK_NULL(tableName, code, lino, _end, terrno);
      tstrncpy(tableName, sv.pData, sv.nData);
      tableName[sv.nData] = '\0';

      int32_t len = snprintf(tbFullName, TSDB_TABLE_FNAME_LEN, "%s.%s", pInserter->dbFName, tableName);
      if (len >= TSDB_TABLE_FNAME_LEN) {
        terrno = TSDB_CODE_QRY_EXECUTOR_INTERNAL_ERROR;
        qError("table name too long after format, len:%d, maxLen:%d", len, TSDB_TABLE_FNAME_LEN);
        goto _end;
      }
      code = inserterGetVgId(dbInfo, tbFullName, vgId);
      if (code != TSDB_CODE_SUCCESS) {
        terrno = code;
        goto _end;
      }
      // 解析tag
      SArray* TagNames = taosArrayInit(8, TSDB_COL_NAME_LEN);
      if (!TagNames) {
        terrno = TSDB_CODE_QRY_EXECUTOR_INTERNAL_ERROR;
        goto _end;
      }
      for (int32_t i = 0; i < pInserter->pTagSchema->nCols; ++i) {
        SSchema* tSchema = &pInserter->pTagSchema->pSchema[i];
        int16_t  colIdx = tSchema->colId;
        if (NULL == taosArrayPush(TagNames, tSchema->name)) {
          goto _end;
        }
        int16_t* slotId = taosHashGet(pInserter->pCols, &colIdx, sizeof(colIdx));
        if (NULL == slotId) {
          continue;
        }

        colIdx = *slotId;
        SColumnInfoData* pColInfoData = taosArrayGet(pDataBlock->pDataBlock, colIdx);
        if (NULL == pColInfoData) {
          terrno = TSDB_CODE_QRY_EXECUTOR_INTERNAL_ERROR;
          goto _end;
        }
        // void* var = POINTER_SHIFT(pColInfoData->pData, j * pColInfoData->info.bytes);
        switch (pColInfoData->info.type) {
          case TSDB_DATA_TYPE_NCHAR:
          case TSDB_DATA_TYPE_VARBINARY:
          case TSDB_DATA_TYPE_VARCHAR: {  // TSDB_DATA_TYPE_BINARY
            if (pColInfoData->info.type != tSchema->type) {
              qError("tag:%d type:%d in block dismatch with schema tag:%d type:%d", colIdx, pColInfoData->info.type, i,
                     tSchema->type);
              terrno = TSDB_CODE_QRY_EXECUTOR_INTERNAL_ERROR;
              goto _end;
            }
            if (colDataIsNull_s(pColInfoData, j)) {
              continue;
            } else {
              void*   data = colDataGetVarData(pColInfoData, j);
              STagVal tv = (STagVal){.cid = tSchema->colId,
                                     .type = tSchema->type,
                                     .nData = varDataLen(data),
                                     .pData = varDataVal(data)};  // address copy, no value
              if (NULL == taosArrayPush(pTagVals, &tv)) {
                goto _end;
              }
            }
            break;
          }
          case TSDB_DATA_TYPE_BLOB:
          case TSDB_DATA_TYPE_JSON:
          case TSDB_DATA_TYPE_MEDIUMBLOB:
            qError("the tag type %" PRIi16 " is defined but not implemented yet", pColInfoData->info.type);
            terrno = TSDB_CODE_APP_ERROR;
            goto _end;
            break;
          default:
            if (pColInfoData->info.type < TSDB_DATA_TYPE_MAX && pColInfoData->info.type > TSDB_DATA_TYPE_NULL) {
              if (colDataIsNull_s(pColInfoData, j)) {
                continue;
              } else {
                void*   data = colDataGetData(pColInfoData, j);
                STagVal tv = {.cid = tSchema->colId, .type = tSchema->type};
                memcpy(&tv.i64, data, tSchema->bytes);
                if (NULL == taosArrayPush(pTagVals, &tv)) {
                  goto _end;
                }
              }
            } else {
              uError("the column type %" PRIi16 " is undefined\n", pColInfoData->info.type);
              terrno = TSDB_CODE_APP_ERROR;
              goto _end;
            }
            break;
        }
      }
      STag* pTag = NULL;
      code = tTagNew(pTagVals, 1, false, &pTag);
      if (code != TSDB_CODE_SUCCESS) {
        terrno = code;
        qError("failed to create tag, error:%s", tstrerror(code));
        goto _end;
      }

      code = inserterBuildCreateTbReq(tbData.pCreateTbReq, tableName, pTag, *suid, pInserter->pNode->tableName, TagNames,
                               pInserter->pTagSchema->nCols, TSDB_DEFAULT_TABLE_TTL);
    }

    for (int32_t k = 0; k < pTSchema->numOfCols; ++k) {  // iterate by column
      int16_t         colIdx = k;
      const STColumn* pCol = &pTSchema->columns[k];
      if (!pInserter->fullOrderColList) {
        int16_t* slotId = taosHashGet(pInserter->pCols, &pCol->colId, sizeof(pCol->colId));
        if (NULL == slotId) {
          continue;
        }

        colIdx = *slotId;
      }

      SColumnInfoData* pColInfoData = taosArrayGet(pDataBlock->pDataBlock, colIdx);
      if (NULL == pColInfoData) {
        terrno = TSDB_CODE_QRY_EXECUTOR_INTERNAL_ERROR;
        goto _end;
      }
      void* var = POINTER_SHIFT(pColInfoData->pData, j * pColInfoData->info.bytes);

      switch (pColInfoData->info.type) {
        case TSDB_DATA_TYPE_NCHAR:
        case TSDB_DATA_TYPE_VARBINARY:
        case TSDB_DATA_TYPE_VARCHAR: {  // TSDB_DATA_TYPE_BINARY
          if (pColInfoData->info.type != pCol->type) {
            qError("column:%d type:%d in block dismatch with schema col:%d type:%d", colIdx, pColInfoData->info.type, k,
                   pCol->type);
            terrno = TSDB_CODE_QRY_EXECUTOR_INTERNAL_ERROR;
            goto _end;
          }
          if (colDataIsNull_s(pColInfoData, j)) {
            SColVal cv = COL_VAL_NULL(pCol->colId, pCol->type);
            if (NULL == taosArrayPush(pVals, &cv)) {
              goto _end;
            }
          } else {
            void*  data = colDataGetVarData(pColInfoData, j);
            SValue sv = (SValue){
                .type = pCol->type, .nData = varDataLen(data), .pData = varDataVal(data)};  // address copy, no value
            SColVal cv = COL_VAL_VALUE(pCol->colId, sv);
            if (NULL == taosArrayPush(pVals, &cv)) {
              goto _end;
            }
          }
          break;
        }
        case TSDB_DATA_TYPE_BLOB:
        case TSDB_DATA_TYPE_MEDIUMBLOB:
        case TSDB_DATA_TYPE_JSON:
          qError("the column type %" PRIi16 " is defined but not implemented yet", pColInfoData->info.type);
          terrno = TSDB_CODE_APP_ERROR;
          goto _end;
          break;
        default:
          if (pColInfoData->info.type < TSDB_DATA_TYPE_MAX && pColInfoData->info.type > TSDB_DATA_TYPE_NULL) {
            if (colDataIsNull_s(pColInfoData, j)) {
              if (PRIMARYKEY_TIMESTAMP_COL_ID == pCol->colId) {
                qError("Primary timestamp column should not be null");
                terrno = TSDB_CODE_PAR_INCORRECT_TIMESTAMP_VAL;
                goto _end;
              }

              SColVal cv = COL_VAL_NULL(pCol->colId, pCol->type);  // should use pCol->type
              if (NULL == taosArrayPush(pVals, &cv)) {
                goto _end;
              }
            } else {
              if (PRIMARYKEY_TIMESTAMP_COL_ID == pCol->colId && !needSortMerge) {
                if (*(int64_t*)var <= lastTs) {
                  needSortMerge = true;
                } else {
                  lastTs = *(int64_t*)var;
                }
              }

              SValue sv = {.type = pCol->type};
              valueSetDatum(&sv, sv.type, var, tDataTypes[pCol->type].bytes);
              SColVal cv = COL_VAL_VALUE(pCol->colId, sv);
              if (NULL == taosArrayPush(pVals, &cv)) {
                goto _end;
              }
            }
          } else {
            uError("the column type %" PRIi16 " is undefined\n", pColInfoData->info.type);
            terrno = TSDB_CODE_APP_ERROR;
            goto _end;
          }
          break;
      }
    }

    SRow*             pRow = NULL;
    SRowBuildScanInfo sinfo = {0};
    if ((terrno = tRowBuild(pVals, pTSchema, &pRow, &sinfo)) < 0) {
      tDestroySubmitTbData(&tbData, TSDB_MSG_FLG_ENCODE);
      goto _end;
    }
    if (NULL == taosArrayPush(tbData.aRowP, &pRow)) {
      goto _end;
    }
  }

  if (needSortMerge) {
    if ((tRowSort(tbData.aRowP) != TSDB_CODE_SUCCESS) ||
        (terrno = tRowMerge(tbData.aRowP, (STSchema*)pTSchema, KEEP_CONSISTENCY)) != 0) {
      goto _end;
    }
  }

  if (NULL == taosArrayPush(pReq->aSubmitTbData, &tbData)) {
    goto _end;
  }

_end:

  taosMemoryFreeClear(tableName);

  taosArrayDestroy(pTagVals);
  taosArrayDestroy(pVals);
  if (terrno != 0) {
    *ppReq = NULL;
    if (pReq) {
      tDestroySubmitReq(pReq, TSDB_MSG_FLG_ENCODE);
      taosMemoryFree(pReq);
    }

    return terrno;
  }
  *ppReq = pReq;

  return TSDB_CODE_SUCCESS;
}

static void destroySubmitReqWrapper(void* p) {
  SSubmitReq2* pReq = *(SSubmitReq2**)p;
  if (pReq != NULL) {
    tDestroySubmitReq(pReq, TSDB_MSG_FLG_ENCODE);
    taosMemoryFree(pReq);
  }
}

int32_t dataBlocksToSubmitReqArray(SDataInserterHandle* pInserter, SArray* pMsgs) {
  const SArray*   pBlocks = pInserter->pDataBlocks;
  const STSchema* pTSchema = pInserter->pSchema;
  int64_t         uid = pInserter->pNode->tableId;
  int64_t         suid = pInserter->pNode->stableId;
  int32_t         vgId = pInserter->pNode->vgId;
  int32_t         sz = taosArrayGetSize(pBlocks);
  int32_t         code = 0;

  SHashObj* pHash = NULL;
  void*     iterator = NULL;

  for (int32_t i = 0; i < sz; i++) {
    SSDataBlock* pDataBlock = taosArrayGetP(pBlocks, i);  // pDataBlock select查询到的结果
    if (NULL == pDataBlock) {
      return TSDB_CODE_QRY_EXECUTOR_INTERNAL_ERROR;
    }
    if (pHash == NULL) {
      pHash = taosHashInit(sz * pDataBlock->info.rows, taosGetDefaultHashFunction(TSDB_DATA_TYPE_INT), false,
                           HASH_ENTRY_LOCK);
      if (NULL == pHash) {
        return terrno;
      }
      taosHashSetFreeFp(pHash, destroySubmitReqWrapper);
    }
    code = buildSubmitReqFromStbBlock(pInserter, pHash, pDataBlock, pTSchema, uid, vgId, suid);
    if (code != TSDB_CODE_SUCCESS) {
      goto _end;
    }
  }

  size_t keyLen = 0;
  while ((iterator = taosHashIterate(pHash, iterator))) {
    SSubmitReq2* pReq = *(SSubmitReq2**)iterator;
    int32_t*     ctbVgId = taosHashGetKey(iterator, &keyLen);

    SSubmitTbDataMsg* pMsg = taosMemoryCalloc(1, sizeof(SSubmitTbDataMsg));
    if (NULL == pMsg) {
      code = terrno;
      goto _end;
    }
    code = submitReqToMsg(*ctbVgId, pReq, &pMsg->pData, &pMsg->len);
    if (code != TSDB_CODE_SUCCESS) {
      goto _end;
    }
    if (NULL == taosArrayPush(pMsgs, &pMsg)) {
      code = terrno;
      goto _end;
    }
  }

_end:
  if (pHash != NULL) {
    taosHashCleanup(pHash);
  }

  return code;
}

int32_t dataBlocksToSubmitReq(SDataInserterHandle* pInserter, void** pMsg, int32_t* msgLen) {
  const SArray*   pBlocks = pInserter->pDataBlocks;
  const STSchema* pTSchema = pInserter->pSchema;
  int64_t         uid = pInserter->pNode->tableId;
  int64_t         suid = pInserter->pNode->stableId;
  int32_t         vgId = pInserter->pNode->vgId;
  int32_t         sz = taosArrayGetSize(pBlocks);
  int32_t         code = 0;
  SSubmitReq2*    pReq = NULL;

  for (int32_t i = 0; i < sz; i++) {
    SSDataBlock* pDataBlock = taosArrayGetP(pBlocks, i);  // pDataBlock select查询到的结果
    if (NULL == pDataBlock) {
      return TSDB_CODE_QRY_EXECUTOR_INTERNAL_ERROR;
    }
    code = buildSubmitReqFromBlock(pInserter, &pReq, pDataBlock, pTSchema, &uid, &vgId, &suid);
    if (code) {
      if (pReq) {
        tDestroySubmitReq(pReq, TSDB_MSG_FLG_ENCODE);
        taosMemoryFree(pReq);
      }

      return code;
    }
  }

  code = submitReqToMsg(vgId, pReq, pMsg, msgLen);
  tDestroySubmitReq(pReq, TSDB_MSG_FLG_ENCODE);
  taosMemoryFree(pReq);

  return code;
}

int32_t getExistStreamInsertInfo(int64_t streamId, SInsertStreamInfo** ppStreamInfo) {
  int32_t code = TSDB_CODE_SUCCESS;
  int32_t lino = 0;

  SHashObj** ppStmHash = taosHashGet(gStreamGrpTableHash, &streamId, sizeof(int64_t));
  if (!ppStmHash) {
    return TSDB_CODE_STREAM_INSERT_TBINFO_NOT_FOUND;
  }

  *ppStreamInfo = *(SInsertStreamInfo**)ppStmHash;
  return TSDB_CODE_SUCCESS;
}

int32_t getStreamInsertTableInfo(int64_t streamId, int64_t groupId, SInsertStreamInfo** ppStreamInfo,
                                 SInsertTableInfo** ppTbInfo) {
  int32_t code = TSDB_CODE_SUCCESS;
  int32_t lino = 0;

  SInsertStreamInfo** ppStmHash = taosHashGet(gStreamGrpTableHash, &streamId, sizeof(int64_t));
  if (!ppStmHash) {
    code = addNewStreamInfo(streamId);
    QUERY_CHECK_CODE(code, lino, _end);
    ppStmHash = taosHashGet(gStreamGrpTableHash, &streamId, sizeof(int64_t));
  }
  if (!ppStmHash) {
    code = terrno;
    QUERY_CHECK_CODE(code, lino, _end);
  }

  *ppStreamInfo = *(SInsertStreamInfo**)ppStmHash;
  SInsertTableInfo** pTmp = taosHashAcquire((*ppStreamInfo)->pInsertGrpInfo, &groupId, sizeof(int64_t));

  *ppTbInfo = pTmp ? *pTmp : NULL;
_end:
  if (code != TSDB_CODE_SUCCESS) {
    *ppTbInfo = NULL;
    stError("getStreamInsertTableInfo failed, streamId:%" PRId64 ", groupId:%" PRId64 ", code:%d", streamId, groupId,
            code);
  }
  return code;
}

int32_t getExistStreamInsertTableInfo(int64_t streamId, int64_t groupId, SInsertTableInfo** ppTbInfo) {
  SHashObj** ppStmHash = taosHashGet(gStreamGrpTableHash, &streamId, sizeof(int64_t));
  if (!ppStmHash) {
    return TSDB_CODE_STREAM_INSERT_TBINFO_NOT_FOUND;
  }

  SInsertStreamInfo* pStreamInfo = *(SInsertStreamInfo**)ppStmHash;
  SInsertTableInfo**  pTmp = taosHashAcquire(pStreamInfo->pInsertGrpInfo, &groupId, sizeof(int64_t));
  if (!pTmp) {
    return TSDB_CODE_STREAM_INSERT_TBINFO_NOT_FOUND;
  }

  *ppTbInfo = *pTmp;

  return TSDB_CODE_SUCCESS;
}

static int32_t releaseStreamInsertTableInfo(SInsertTableInfo** ppTbInfo) {
  taosHashRelease(gStreamGrpTableHash, ppTbInfo);
  return TSDB_CODE_SUCCESS;
}

int32_t buildNormalTableCreateReq(SDataInserterHandle* pInserter, SStreamInserterParam* pInsertParam, SBuildInsertDataInfo* pTbDataInfo) {
  int32_t code = TSDB_CODE_SUCCESS;

  SSubmitTbData* tbData = &pTbDataInfo->pTbData;
  tbData->suid = 0;

  tbData->pCreateTbReq = taosMemoryCalloc(1, sizeof(SVCreateTbReq));
  if (NULL == tbData->pCreateTbReq) {
    goto _end;
  }
  tbData->flags |= (SUBMIT_REQ_AUTO_CREATE_TABLE | SUBMIT_REQ_SCHEMA_RES);
  tbData->pCreateTbReq->type = TSDB_NORMAL_TABLE;
  tbData->pCreateTbReq->flags |= (TD_CREATE_NORMAL_TB_IN_STREAM | TD_CREATE_IF_NOT_EXISTS);
  tbData->pCreateTbReq->uid = 0;
  tbData->sver = pInsertParam->sver;

  tbData->pCreateTbReq->name = taosStrdup(pTbDataInfo->pTbInfo->tbname);
  if (!tbData->pCreateTbReq->name) return terrno;

  int32_t numOfCols = pInsertParam->pFields->size;
  tbData->pCreateTbReq->ntb.schemaRow.nCols = numOfCols;
  tbData->pCreateTbReq->ntb.schemaRow.version = 1;

  tbData->pCreateTbReq->ntb.schemaRow.pSchema = taosMemoryCalloc(numOfCols, sizeof(SSchema));
  if (NULL == tbData->pCreateTbReq->ntb.schemaRow.pSchema) {
    goto _end;
  }
  for (int32_t i = 0; i < numOfCols; ++i) {
    SFieldWithOptions* pField = taosArrayGet(pInsertParam->pFields, i);
    if (NULL == pField) {
      terrno = TSDB_CODE_QRY_EXECUTOR_INTERNAL_ERROR;
      goto _end;
    }
    tbData->pCreateTbReq->ntb.schemaRow.pSchema[i].colId = i + 1;
    tbData->pCreateTbReq->ntb.schemaRow.pSchema[i].type = pField->type;
    tbData->pCreateTbReq->ntb.schemaRow.pSchema[i].bytes = pField->bytes;
    tbData->pCreateTbReq->ntb.schemaRow.pSchema[i].flags = pField->flags;
    if (i == 0 && pField->type != TSDB_DATA_TYPE_TIMESTAMP) {
      terrno = TSDB_CODE_QRY_EXECUTOR_INTERNAL_ERROR;
      qError("buildNormalTableCreateReq, the first column must be timestamp.");
      goto _end;
    }
    snprintf(tbData->pCreateTbReq->ntb.schemaRow.pSchema[i].name, TSDB_COL_NAME_LEN, "%s", pField->name);
    if (IS_DECIMAL_TYPE(pField->type)) {
      if (!tbData->pCreateTbReq->pExtSchemas) {
        tbData->pCreateTbReq->pExtSchemas = taosMemoryCalloc(numOfCols, sizeof(SExtSchema));
        if (NULL == tbData->pCreateTbReq->pExtSchemas) {
          tdDestroySVCreateTbReq(tbData->pCreateTbReq);
          tbData->pCreateTbReq = NULL;
          return terrno;
        }
      }
      tbData->pCreateTbReq->pExtSchemas[i].typeMod = pField->typeMod;
    }
  }
  return TSDB_CODE_SUCCESS;
_end:
  return code;
}

// reference tBuildTSchema funciton
static int32_t buildTSchemaFromInserter(SStreamInserterParam* pInsertParam, STSchema** ppTSchema) {
  int32_t code = TSDB_CODE_SUCCESS;

  int32_t   numOfCols = pInsertParam->pFields->size;
  STSchema* pTSchema = taosMemoryCalloc(1, sizeof(STSchema) + sizeof(STColumn) * numOfCols);
  if (NULL == pTSchema) {
    return terrno;
  }
  if (pInsertParam->tbType == TSDB_NORMAL_TABLE) {
    pTSchema->version =
        1;  // normal table version start from 1, if has exist table, it will be reset by resetInserterTbVersion
  } else {
    pTSchema->version = pInsertParam->sver;
  }
  pTSchema->numOfCols = numOfCols;

  SFieldWithOptions* pField = taosArrayGet(pInsertParam->pFields, 0);
  if (NULL == pField) {
    code = TSDB_CODE_QRY_EXECUTOR_INTERNAL_ERROR;
    goto _end;
  }
  pTSchema->columns[0].colId = PRIMARYKEY_TIMESTAMP_COL_ID;
  pTSchema->columns[0].type = pField->type;
  pTSchema->columns[0].flags = pField->flags;
  pTSchema->columns[0].bytes = TYPE_BYTES[pField->type];
  pTSchema->columns[0].offset = -1;

  pTSchema->tlen = 0;
  pTSchema->flen = 0;
  for (int32_t i = 1; i < numOfCols; ++i) {
    SFieldWithOptions* pField = taosArrayGet(pInsertParam->pFields, i);
    if (NULL == pField) {
      code = TSDB_CODE_QRY_EXECUTOR_INTERNAL_ERROR;
      goto _end;
    }
    pTSchema->columns[i].colId = i + 1;
    pTSchema->columns[i].type = pField->type;
    pTSchema->columns[i].flags = pField->flags;
    pTSchema->columns[i].bytes = pField->bytes;
    pTSchema->columns[i].offset = pTSchema->flen;

    if (IS_VAR_DATA_TYPE(pField->type)) {
      pTSchema->columns[i].bytes = pField->bytes;
      pTSchema->tlen += (TYPE_BYTES[pField->type] + pField->bytes);
    } else {
      pTSchema->columns[i].bytes = TYPE_BYTES[pField->type];
      pTSchema->tlen += TYPE_BYTES[pField->type];
    }

    pTSchema->flen += TYPE_BYTES[pField->type];
  }

#if 1
  pTSchema->tlen += (int32_t)TD_BITMAP_BYTES(numOfCols);
#endif

_end:
  if (code != TSDB_CODE_SUCCESS) {
    taosMemoryFree(pTSchema);
    *ppTSchema = NULL;
  } else {
    *ppTSchema = pTSchema;
  }
  return code;
}

static int32_t getTagValsFromStreamInserterInfo(SStreamDataInserterInfo* pInserterInfo, int32_t preCols,
                                                SArray** ppTagVals) {
  int32_t code = TSDB_CODE_SUCCESS;
  int32_t nTags = pInserterInfo->pTagVals->size;
  *ppTagVals = taosArrayInit(nTags, sizeof(STagVal));
  if (!ppTagVals) {
    return terrno;
  }
  for (int32_t i = 0; i < pInserterInfo->pTagVals->size; ++i) {
    SStreamTagInfo* pTagInfo = taosArrayGet(pInserterInfo->pTagVals, i);
    STagVal         tagVal = {
                .cid = preCols + i + 1,
                .type = pTagInfo->val.data.type,
    };
    if (!pTagInfo->val.isNull) {
      if (IS_VAR_DATA_TYPE(pTagInfo->val.data.type)) {
        tagVal.nData = pTagInfo->val.data.nData;
        tagVal.pData = pTagInfo->val.data.pData;
      } else {
        tagVal.i64 = pTagInfo->val.data.val;
      }

      if (NULL == taosArrayPush(*ppTagVals, &tagVal)) {
        code = terrno;
        goto _end;
      }
    }
  }
_end:
  if (code != TSDB_CODE_SUCCESS) {
    taosArrayDestroy(*ppTagVals);
    *ppTagVals = NULL;
  }
  return code;
}

static int32_t buildStreamSubTableCreateReq(SDataInserterHandle* pInserter, SStreamInserterParam* pInsertParam, SInsertTableInfo* pTbInfo,
                                            SStreamDataInserterInfo* pInserterInfo, SSubmitTbData* tbData) {
  int32_t code = TSDB_CODE_SUCCESS;
  STag* pTag = NULL;
  SArray* pTagVals = NULL;
  SArray* TagNames = NULL;

  if (pInsertParam->pTagFields == NULL) {
    stError("buildStreamSubTableCreateReq, pTagFields is NULL");
    return TSDB_CODE_STREAM_INTERNAL_ERROR;
  }
  if (pInserterInfo->pTagVals == NULL || pInserterInfo->pTagVals->size == 0) {
    stError("buildStreamSubTableCreateReq, pTagVals is NULL");
    return TSDB_CODE_STREAM_INTERNAL_ERROR;
  }
  if (pInsertParam->suid <= 0 || pInsertParam->sver <= 0) {
    stError("buildStreamSubTableCreateReq, suid:%" PRId64
            ", sver:%d"
            " must be greater than 0",
            pInsertParam->suid, pInsertParam->sver);
    return TSDB_CODE_STREAM_INTERNAL_ERROR;
  }
  int32_t nTags = pInserterInfo->pTagVals->size;

  TagNames = taosArrayInit(nTags, TSDB_COL_NAME_LEN);
  if (!TagNames) {
    code = terrno;
    goto _end;
  }
  for (int32_t i = 0; i < nTags; ++i) {
    SFieldWithOptions* pField = taosArrayGet(pInsertParam->pTagFields, i);
    if (NULL == taosArrayPush(TagNames, pField->name)) {
      goto _end;
    }
  }

  tbData->flags |= (SUBMIT_REQ_AUTO_CREATE_TABLE | SUBMIT_REQ_SCHEMA_RES);
  tbData->uid = 0;
  tbData->suid = pInsertParam->suid;
  tbData->sver = pInsertParam->sver;

  tbData->pCreateTbReq = taosMemoryCalloc(1, sizeof(SVCreateTbReq));
  if (NULL == tbData->pCreateTbReq) {
    code = terrno;
    goto _end;
  }
  tbData->pCreateTbReq->type = TSDB_CHILD_TABLE;
  tbData->pCreateTbReq->flags |= (TD_CREATE_SUB_TB_IN_STREAM | TD_CREATE_IF_NOT_EXISTS);

  code = getTagValsFromStreamInserterInfo(pInserterInfo, pInsertParam->pFields->size, &pTagVals);
  if (code != TSDB_CODE_SUCCESS) {
    goto _end;
  }

  code = tTagNew(pTagVals, pInsertParam->sver, false, &pTag);
  if (code != TSDB_CODE_SUCCESS) {
    qError("failed to create tag, error:%s", tstrerror(code));
    goto _end;
  }
  code = inserterBuildCreateTbReq(tbData->pCreateTbReq, pTbInfo->tbname, pTag, tbData->suid, pInsertParam->stbname,
                                  TagNames, nTags, TSDB_DEFAULT_TABLE_TTL);
  if (code != TSDB_CODE_SUCCESS) {
    qError("failed to build create table request, error:%s", tstrerror(code));
    goto _end;
  }

_end:
  if (code != TSDB_CODE_SUCCESS) {
    if (tbData->pCreateTbReq) {
      taosMemoryFreeClear(tbData->pCreateTbReq->name);
      taosMemoryFreeClear(tbData->pCreateTbReq);
    }
    if (TagNames) {
      taosArrayDestroy(TagNames);
    }
  }

  if (pTagVals) {
    taosArrayDestroy(pTagVals);
  }
  return code;
}

static int32_t appendInsertData(SStreamInserterParam* pInsertParam, const SSDataBlock* pDataBlock,
                                SSubmitTbData* tbData, STSchema* pTSchema, SBuildInsertDataInfo* dataInsertInfo) {
  int32_t code = TSDB_CODE_SUCCESS;
  int32_t lino = 0;

  int32_t rows = pDataBlock ? pDataBlock->info.rows : 0;
  int32_t numOfCols = pInsertParam->pFields->size;
  int32_t colNum = pDataBlock ? taosArrayGetSize(pDataBlock->pDataBlock) : 0;

  SArray* pVals = NULL;
  if (!(pVals = taosArrayInit(colNum, sizeof(SColVal)))) {
    code = terrno;
    QUERY_CHECK_CODE(code, lino, _end);
  }

  for (int32_t j = 0; j < rows; ++j) {  // iterate by row
    taosArrayClear(pVals);

    bool tsOrPrimaryKeyIsNull = false;
    for (int32_t k = 0; k < numOfCols; ++k) {  // iterate by column
      int16_t colIdx = k + 1;

      SFieldWithOptions* pCol = taosArrayGet(pInsertParam->pFields, k);
      if (PRIMARYKEY_TIMESTAMP_COL_ID != colIdx && TSDB_DATA_TYPE_NULL == pCol->type) {
        SColVal cv = COL_VAL_NULL(colIdx, pCol->type);
        if (NULL == taosArrayPush(pVals, &cv)) {
          code = terrno;
          QUERY_CHECK_CODE(code, lino, _end);
        }
        continue;
      }

      SColumnInfoData* pColInfoData = taosArrayGet(pDataBlock->pDataBlock, k);
      if (NULL == pColInfoData) {
        code = TSDB_CODE_QRY_EXECUTOR_INTERNAL_ERROR;
        QUERY_CHECK_CODE(code, lino, _end);
      }
      void* var = POINTER_SHIFT(pColInfoData->pData, j * pColInfoData->info.bytes);

      if (colDataIsNull_s(pColInfoData, j) && (pCol->flags & COL_IS_KEY)) {
        tsOrPrimaryKeyIsNull = true;
        qDebug("Primary key column should not be null, skip this row");
        break;
      }
      switch (pColInfoData->info.type) {
        case TSDB_DATA_TYPE_NCHAR:
        case TSDB_DATA_TYPE_VARBINARY:
        case TSDB_DATA_TYPE_VARCHAR: {  // TSDB_DATA_TYPE_BINARY
          if (pColInfoData->info.type != pCol->type) {
            qError("tb:%s column:%d type:%d in block dismatch with schema col:%d type:%d", pInsertParam->tbname, k,
                   pColInfoData->info.type, k, pCol->type);
            code = TSDB_CODE_QRY_EXECUTOR_INTERNAL_ERROR;
            QUERY_CHECK_CODE(code, lino, _end);
          }
          if (colDataIsNull_s(pColInfoData, j)) {
            SColVal cv = COL_VAL_NULL(colIdx, pCol->type);
            if (NULL == taosArrayPush(pVals, &cv)) {
              code = terrno;
              QUERY_CHECK_CODE(code, lino, _end);
            }
          } else {
            if (pColInfoData->pData == NULL) {
              qError("build insert tb:%s, column:%d data is NULL in block", pInsertParam->tbname, k);
              code = TSDB_CODE_QRY_EXECUTOR_INTERNAL_ERROR;
              QUERY_CHECK_CODE(code, lino, _end);
            }
            void*  data = colDataGetVarData(pColInfoData, j);
            SValue sv = (SValue){
                .type = pCol->type, .nData = varDataLen(data), .pData = varDataVal(data)};  // address copy, no value
            SColVal cv = COL_VAL_VALUE(colIdx, sv);
            if (NULL == taosArrayPush(pVals, &cv)) {
              code = terrno;
              QUERY_CHECK_CODE(code, lino, _end);
            }
          }
          break;
        }
        case TSDB_DATA_TYPE_BLOB:
        case TSDB_DATA_TYPE_JSON:
        case TSDB_DATA_TYPE_MEDIUMBLOB:
          qError("the column type %" PRIi16 " is defined but not implemented yet", pColInfoData->info.type);
          code = TSDB_CODE_APP_ERROR;
          QUERY_CHECK_CODE(code, lino, _end);
          break;
        default:
          if (pColInfoData->info.type < TSDB_DATA_TYPE_MAX && pColInfoData->info.type > TSDB_DATA_TYPE_NULL) {
            if (colDataIsNull_s(pColInfoData, j)) {
              if (PRIMARYKEY_TIMESTAMP_COL_ID == colIdx) {
                tsOrPrimaryKeyIsNull = true;
                qDebug("Primary timestamp column should not be null, skip this row");
                break;
              }

              SColVal cv = COL_VAL_NULL(colIdx, pCol->type);  // should use pCol->type
              if (NULL == taosArrayPush(pVals, &cv)) {
                code = terrno;
                QUERY_CHECK_CODE(code, lino, _end);
              }
            } else {
              if (PRIMARYKEY_TIMESTAMP_COL_ID == colIdx && !dataInsertInfo->needSortMerge) {
                if (*(int64_t*)var <= dataInsertInfo->lastTs) {
                  dataInsertInfo->needSortMerge = true;
                } else {
                  dataInsertInfo->lastTs = *(int64_t*)var;
                }
              }

              SValue sv = {.type = pCol->type};
              valueSetDatum(&sv, sv.type, var, tDataTypes[pCol->type].bytes);
              SColVal cv = COL_VAL_VALUE(colIdx, sv);
              if (NULL == taosArrayPush(pVals, &cv)) {
                code = terrno;
                QUERY_CHECK_CODE(code, lino, _end);
              }
            }
          } else {
            uError("the column type %" PRIi16 " is undefined\n", pColInfoData->info.type);
            code = TSDB_CODE_APP_ERROR;
            QUERY_CHECK_CODE(code, lino, _end);
          }
          break;
      }
      if (tsOrPrimaryKeyIsNull) break;  // skip remaining columns because the primary key is null
    }
    if (tsOrPrimaryKeyIsNull) continue;  // skip this row if primary key is null
    SRow*             pRow = NULL;
    SRowBuildScanInfo sinfo = {0};
    if ((code = tRowBuild(pVals, pTSchema, &pRow, &sinfo)) != TSDB_CODE_SUCCESS) {
      QUERY_CHECK_CODE(code, lino, _end);
    }
    if (NULL == taosArrayPush(tbData->aRowP, &pRow)) {
      taosMemFree(pRow);
      code = terrno;
      QUERY_CHECK_CODE(code, lino, _end);
    }
  }
<<<<<<< HEAD
  if (dataInsertInfo->isLastBlock) {
    int32_t nRows = taosArrayGetSize(tbData->aRowP);
    if (taosArrayGetSize(tbData->aRowP) == 0) {
      tbData->flags |= SUBMIT_REQ_ONLY_CREATE_TABLE;
      stDebug("no valid data to insert, try to only create tabale:%s", pInsertParam->tbname);
    }
    stDebug("appendInsertData, isLastBlock:%d, needSortMerge:%d, totalRows:%d", dataInsertInfo->isLastBlock,
            dataInsertInfo->needSortMerge, nRows);
    if (dataInsertInfo->needSortMerge) {
      if ((tRowSort(tbData->aRowP) != TSDB_CODE_SUCCESS) ||
          (code = tRowMerge(tbData->aRowP, (STSchema*)pTSchema, KEEP_CONSISTENCY)) != 0) {
        QUERY_CHECK_CODE(code, lino, _end);
      }
=======

  if (dataInsertInfo->needSortMerge) {
    if ((tRowSort(tbData->aRowP) != TSDB_CODE_SUCCESS) ||
        (code = tRowMerge(tbData->aRowP, (STSchema*)pTSchema, KEEP_CONSISTENCY)) != 0) {
      QUERY_CHECK_CODE(code, lino, _end);
>>>>>>> b9e11b47
    }
  }

_end:
  taosArrayDestroy(pVals);
  return code;
}

#if 0
// todo 和 buildStreamSubmitReqFromBlock 总的公共部分提取接口，待其他修改稳定后进行防止多人修改冲突
int32_t buildStreamSubmitReqFromBlock(SDataInserterHandle* pInserter, SStreamDataInserterInfo* pInserterInfo,
                                      SSubmitReq2** ppReq, const SSDataBlock* pDataBlock, SVgroupInfo* vgInfo,
                                      SBuildInsertDataInfo* tbDataInfo) {
  SSubmitReq2* pReq = *ppReq;
  int32_t      numOfBlks = 0;

  int32_t               code = TSDB_CODE_SUCCESS;
  int32_t               lino = 0;
  SStreamInserterParam* pInsertParam = pInserter->pParam->streamInserterParam;
  SInsertTableInfo**    ppTbInfo = NULL;
  SInsertTableInfo*     pTbInfo = NULL;
  STSchema*             pTSchema = NULL;
  SSubmitTbData*        tbData = &tbDataInfo->pTbData;
  int32_t               colNum = 0;
  int32_t               rows = 0;

  if (NULL == pReq) {
    if (!(pReq = taosMemoryCalloc(1, sizeof(SSubmitReq2)))) {
      code = terrno;
      QUERY_CHECK_CODE(code, lino, _end);
    }
    *ppReq = pReq;

    if (!(pReq->aSubmitTbData = taosArrayInit(1, sizeof(SSubmitTbData)))) {
      code = terrno;
      QUERY_CHECK_CODE(code, lino, _end);
    }
  }

  if (pDataBlock) {
    colNum = taosArrayGetSize(pDataBlock->pDataBlock);
    rows = pDataBlock->info.rows;
  }

  tbData->flags |= SUBMIT_REQ_SCHEMA_RES;

  if (tbDataInfo->isFirstBlock) {
    if (pInserterInfo->isAutoCreateTable) {
      //code = initTableInfo(pInserter, pInserterInfo);
      QUERY_CHECK_CODE(code, lino, _end);
      if (pInsertParam->tbType == TSDB_NORMAL_TABLE) {
        code = buildNormalTableCreateReq(pInserter, pInsertParam, tbData);
      } else if (pInsertParam->tbType == TSDB_SUPER_TABLE) {
        code = buildStreamSubTableCreateReq(pInserter, pInsertParam, pInserterInfo, tbData);
      } else {
        code = TSDB_CODE_MND_STREAM_INTERNAL_ERROR;
        stError("buildStreamSubmitReqFromBlock, unknown table type %d", pInsertParam->tbType);
      }
      QUERY_CHECK_CODE(code, lino, _end);
    }
  }

  code = getStreamInsertTableInfo(pInserterInfo->streamId, pInserterInfo->groupId, &ppTbInfo);
  QUERY_CHECK_CODE(code, lino, _end);

  pTbInfo = *ppTbInfo;
  if (tbDataInfo->isFirstBlock) {
    if (!pInserterInfo->isAutoCreateTable) {
      tstrncpy(pInserterInfo->tbName, pTbInfo->tbname, TSDB_TABLE_NAME_LEN);
    }

    tbData->uid = pTbInfo->uid;
    tbData->sver = pTbInfo->version;

    if (pInsertParam->tbType == TSDB_SUPER_TABLE) {
      tbData->suid = pInsertParam->suid;
    }

    pTSchema = *pInserterInfo->ppSchema;
  } else {
    pTSchema = *pInserterInfo->ppSchema;
  }

  code = getTableVgInfo(pInserter, pInsertParam->dbFName, pTbInfo->tbname, vgInfo);
  QUERY_CHECK_CODE(code, lino, _end);

  stDebug("[data inserter], Handle:%p, STREAM:0x%" PRIx64 " GROUP:%" PRId64 " tbname:%s autoCreate:%d uid:%" PRId64
          " suid:%" PRId64 " sver:%d vgid:%d isLastBlock:%d",
          pInserter, pInserterInfo->streamId, pInserterInfo->groupId, pInserterInfo->tbName,
          pInserterInfo->isAutoCreateTable, tbData->uid, tbData->suid, tbData->sver, vgInfo->vgId, tbDataInfo->isFirstBlock);

  code = appendInsertData(pInsertParam, pDataBlock, tbData, pTSchema, tbDataInfo);
  QUERY_CHECK_CODE(code, lino, _end);

_end:
  releaseStreamInsertTableInfo(ppTbInfo);
  if (code != TSDB_CODE_SUCCESS) {
    stError(
        "buildStreamSubmitReqFromBlock, code:0x%0x, streamId:0x%" PRIx64 " groupId:%" PRId64 " tbname:%s autoCreate:%d",
        code, pInserterInfo->streamId, pInserterInfo->groupId, pInserterInfo->tbName, pInserterInfo->isAutoCreateTable);
  }
  return code;
}

int32_t streamDataBlocksToSubmitReq(SDataInserterHandle* pInserter, SStreamDataInserterInfo* pInserterInfo, void** pMsg,
                                    int32_t* msgLen, SVgroupInfo* vgInfo) {
  int32_t code = 0;
  int32_t lino = 0;

  const SArray*        pBlocks = pInserter->pDataBlocks;
  int32_t              sz = taosArrayGetSize(pBlocks);
  SSubmitReq2*         pReq = NULL;
  SBuildInsertDataInfo tbDataInfo = {0};

  int32_t rows = 0;
  for (int32_t i = 0; i < sz; i++) {
    SSDataBlock* pDataBlock = taosArrayGetP(pBlocks, i);
    if (NULL == pDataBlock) {
      stDebug("data block is NULL, just create empty table");
      continue;
    }
    rows += pDataBlock->info.rows;
  }
  code = initInsertProcessInfo(&tbDataInfo, rows);
  if (code != TSDB_CODE_SUCCESS) {
    stError("streamDataBlocksToSubmitReq, initInsertDataInfo failed, code:%d", code);
    return code;
  }

  for (int32_t i = 0; i < sz; i++) {
    tbDataInfo.isFirstBlock = (i == 0);
    tbDataInfo.isLastBlock = (i == sz - 1);
    SSDataBlock* pDataBlock = taosArrayGetP(pBlocks, i);  // pDataBlock select查询到的结果
    stDebug("[data inserter], Handle:%p, STREAM:0x%" PRIx64 " GROUP:%" PRId64
            " tbname:%s autoCreate:%d block: %d/%d rows:%" PRId64,
            pInserter, pInserterInfo->streamId, pInserterInfo->groupId, pInserterInfo->tbName,
            pInserterInfo->isAutoCreateTable, i + 1, sz, pDataBlock ? pDataBlock->info.rows : 0);
    code = buildStreamSubmitReqFromBlock(pInserter, pInserterInfo, &pReq, pDataBlock, vgInfo, &tbDataInfo);
    QUERY_CHECK_CODE(code, lino, _end);
  }

  if (NULL == taosArrayPush(pReq->aSubmitTbData, &tbDataInfo.pTbData)) {
    code = terrno;
    QUERY_CHECK_CODE(code, lino, _end);
  }

  code = submitReqToMsg(vgInfo->vgId, pReq, pMsg, msgLen);
  tDestroySubmitReq(pReq, TSDB_MSG_FLG_ENCODE);
  taosMemoryFree(pReq);
  stDebug("[data inserter], submit req, vgid:%d, TREAM:0x%" PRIx64 " GROUP:%" PRId64
          " tbname:%s autoCreate:%d code:%d ",
          vgInfo->vgId, pInserterInfo->streamId, pInserterInfo->groupId, pInserterInfo->tbName,
          pInserterInfo->isAutoCreateTable, code);

_end:
  if (code != 0) {
    tDestroySubmitTbData(&tbDataInfo.pTbData, TSDB_MSG_FLG_ENCODE);
    tDestroySubmitReq(pReq, TSDB_MSG_FLG_ENCODE);
    taosMemoryFree(pReq);
  }

  return code;
}
#endif

static int32_t putDataBlock(SDataSinkHandle* pHandle, const SInputData* pInput, bool* pContinue) {
  SDataInserterHandle* pInserter = (SDataInserterHandle*)pHandle;
  if (!pInserter->explain) {
    if (NULL == taosArrayPush(pInserter->pDataBlocks, &pInput->pData)) {
      return terrno;
    }
    if (pInserter->isStbInserter) {
      SArray* pMsgs = taosArrayInit(4, sizeof(POINTER_BYTES));
      if (NULL == pMsgs) {
        return terrno;
      }
      int32_t code = dataBlocksToSubmitReqArray(pInserter, pMsgs);
      if (code) {
        taosArrayDestroyP(pMsgs, destroySSubmitTbDataMsg);
        return code;
      }
      taosArrayClear(pInserter->pDataBlocks);
      for (int32_t i = 0; i < taosArrayGetSize(pMsgs); ++i) {
        SSubmitTbDataMsg* pMsg = taosArrayGetP(pMsgs, i);
        code = sendSubmitRequest(pInserter, NULL, pMsg->pData, pMsg->len,
                                 pInserter->pParam->readHandle->pMsgCb->clientRpc, &pInserter->pNode->epSet);
        taosMemoryFree(pMsg);
        if (code) {
          for (int j = i + 1; j < taosArrayGetSize(pMsgs); ++j) {
            SSubmitTbDataMsg* pMsg2 = taosArrayGetP(pMsgs, j);
            destroySSubmitTbDataMsg(pMsg2);
          }
          taosArrayDestroy(pMsgs);
          return code;
        }
        QRY_ERR_RET(tsem_wait(&pInserter->ready));

        if (pInserter->submitRes.code) {
          for (int j = i + 1; j < taosArrayGetSize(pMsgs); ++j) {
            SSubmitTbDataMsg* pMsg2 = taosArrayGetP(pMsgs, j);
            destroySSubmitTbDataMsg(pMsg2);
          }
          taosArrayDestroy(pMsgs);
          return pInserter->submitRes.code;
        }
      }

      taosArrayDestroy(pMsgs);

    } else {
      void*   pMsg = NULL;
      int32_t msgLen = 0;
      int32_t code = dataBlocksToSubmitReq(pInserter, &pMsg, &msgLen);
      if (code) {
        return code;
      }

      taosArrayClear(pInserter->pDataBlocks);

      code = sendSubmitRequest(pInserter, NULL, pMsg, msgLen, pInserter->pParam->readHandle->pMsgCb->clientRpc,
                               &pInserter->pNode->epSet);
      if (code) {
        return code;
      }

      QRY_ERR_RET(tsem_wait(&pInserter->ready));

      if (pInserter->submitRes.code) {
        return pInserter->submitRes.code;
      }
    }
  }

  *pContinue = true;

  return TSDB_CODE_SUCCESS;
}

static int32_t resetInserterTbVersion(SDataInserterHandle* pInserter, const SInputData* pInput) {
  // SInsertTableInfo** ppTbInfo = NULL;
  // int32_t           code = getStreamInsertTableInfo(pInput->pStreamDataInserterInfo->streamId, pInput->pStreamDataInserterInfo->groupId, &ppTbInfo);
  // if (code != TSDB_CODE_SUCCESS) {
  //   return code;
  // }

  // SInsertTableInfo*  pTbInfo  = *ppTbInfo;
  // stDebug("resetInserterTbVersion, streamId:0x%" PRIx64 " groupId:%" PRId64 " tbName:%s, uid:%" PRId64 ", version:%d",
  //         pInput->pStreamDataInserterInfo->streamId, pInput->pStreamDataInserterInfo->groupId,
  //         pInput->pStreamDataInserterInfo->tbName, pTbInfo->uid, pTbInfo->version);
  // if (pInserter->pParam->streamInserterParam->tbType != TSDB_NORMAL_TABLE) {
  //   pInserter->pParam->streamInserterParam->sver = pTbInfo->version;
  // }
  // code = releaseStreamInsertTableInfo(ppTbInfo);
  // return code;
  return 0;
}

// 流输出信息，包括输出表 scchema等信息，缓存到hash表中，key: streamId+groupId
static int32_t initStreamInserterInfo(SDataInserterHandle* pInserter, SInsertStreamInfo* pStreamInfo) {
  int32_t               code = TSDB_CODE_SUCCESS;
  int32_t               lino = 0;
  SStreamInserterParam* pInsertParam = pInserter->pParam->streamInserterParam;

  if (pStreamInfo->pSchema == NULL) {
    code = buildTSchemaFromInserter(pInsertParam, &pStreamInfo->pSchema);
    QUERY_CHECK_CODE(code, lino, _end);
  }

  if (pInsertParam->tbType == TSDB_NORMAL_TABLE) {
    pStreamInfo->version = 1;
  } else {
    pStreamInfo->version = pInsertParam->sver;
  }

_end:
  return code;
}

// 流分组输出表信息，包括输出表名，uid，version, vgid 等信息
static int32_t initInsertTableInfo(SDataInserterHandle* pInserter, const SInputData* pInput,
                                   SInsertStreamInfo* pStreamInfo, SInsertTableInfo** ppTbInfo) {
  int32_t code = TSDB_CODE_SUCCESS;
  int32_t lino = 0;

  code = initStreamInserterInfo(pInserter, pStreamInfo);
  QUERY_CHECK_CODE(code, lino, _end);
  code = initTableInfo(pInserter, pInput, ppTbInfo);
  QUERY_CHECK_CODE(code, lino, _end);

  code = taosHashPut(pStreamInfo->pInsertGrpInfo, &pInput->pStreamDataInserterInfo->groupId, sizeof(int64_t), ppTbInfo,
                     sizeof(SInsertTableInfo*));

_end:
  if (code != TSDB_CODE_SUCCESS) {
    stError("initInsertTableInfo, code:0x%0x, lino:%d, streamId:0x%" PRIx64 " groupId:%" PRId64 " tbName:%s", code,
            lino, pInput->pStreamDataInserterInfo->streamId, pInput->pStreamDataInserterInfo->groupId,
            (*ppTbInfo) ? (*ppTbInfo)->tbname : "unknown");
  }
  return code;
}

static int32_t initInsertReqInfo(SDataInserterHandle* pInserter, const SInputData* pInput,
                                 SInsertStreamInfo* pStreamInfo, SInsertTableInfo* pTbInfo,
                                 SBuildInsertDataInfo** ppTbDataInfo) {
  int32_t               code = TSDB_CODE_SUCCESS;
  int32_t               lino = 0;
  SStreamInserterParam* pInsertParam = pInserter->pParam->streamInserterParam;

  size_t tbNameLen = strlen(pTbInfo->tbname);
  *ppTbDataInfo = taosHashGet(pInserter->pReqTableMap, &pTbInfo->tbname, tbNameLen);
  if(*ppTbDataInfo == NULL) {
    *ppTbDataInfo = taosMemoryCalloc(1, sizeof(SBuildInsertDataInfo));
    if (NULL == *ppTbDataInfo) {
      code = terrno;
      QUERY_CHECK_CODE(code, lino, _end);
    }
    (*ppTbDataInfo)->pTbInfo = pTbInfo;         // todo (*ppTbDataInfo)->pTbInfo should be a list<SInsertTableInfo*>
    (*ppTbDataInfo)->pTbData.aRowP = taosArrayInit(1024, sizeof(SRow*));
    if (NULL == (*ppTbDataInfo)->pTbData.aRowP) {
      code = terrno;
      QUERY_CHECK_CODE(code, lino, _end);
    }
    if(!pInserter->pReqTableMap) {
      pInserter->pReqTableMap = taosHashInit(4, taosGetDefaultHashFunction(TSDB_DATA_TYPE_BINARY), false, HASH_NO_LOCK);
      if(!pInserter->pReqTableMap) {
        code = terrno;
        QUERY_CHECK_CODE(code, lino, _end);
      }
    }
    code = taosHashPut(pInserter->pReqTableMap, &pTbInfo->tbname, tbNameLen, ppTbDataInfo,
                      sizeof(SBuildInsertDataInfo*));
    if(code != TSDB_CODE_SUCCESS) {
      taosMemFree(*ppTbDataInfo);
      *ppTbDataInfo = NULL;
      QUERY_CHECK_CODE(code, lino, _end);
    }
  }

  if (pTbInfo->uid <= 0) {
    if (pInsertParam->tbType == TSDB_NORMAL_TABLE) {
      code = buildNormalTableCreateReq(pInserter, pInsertParam, *ppTbDataInfo);
    } else if (pInsertParam->tbType == TSDB_SUPER_TABLE) {
      code = buildStreamSubTableCreateReq(pInserter, pInsertParam, pTbInfo, pInput->pStreamDataInserterInfo,
                                          &(*ppTbDataInfo)->pTbData);
    } else {
      code = TSDB_CODE_MND_STREAM_INTERNAL_ERROR;
      stError("buildStreamSubmitReqFromBlock, unknown table type %d", pInsertParam->tbType);
    }
  } else {
    (*ppTbDataInfo)->pTbData.sver = pStreamInfo->version;
    (*ppTbDataInfo)->pTbData.uid = pTbInfo->uid;
    if (pInsertParam->tbType == TSDB_SUPER_TABLE) {
      (*ppTbDataInfo)->pTbData.suid = pInsertParam->suid;
    }
  }

  QUERY_CHECK_CODE(code, lino, _end);

  return TSDB_CODE_SUCCESS;
_end:
  if (code != TSDB_CODE_SUCCESS) {
    stError("initInsertReqInfo, code:0x%0x, lino:%d, streamId:0x%" PRIx64 " groupId:%" PRId64 " tbName:%s", code, lino,
            pInput->pStreamDataInserterInfo->streamId, pInput->pStreamDataInserterInfo->groupId, pTbInfo->tbname);
  }
  return code;
}

#define VGROUPSMAXFORINSERT (128)
typedef struct SBuildVNodeInsertDataInfo {
  SSubmitReq2*             req;
  SArray*                  pTbDatas;  // SInsertTableInfo* array;
  int64_t                  streamId;
  SStreamDataInserterInfo* pStreamInfo;
} SBuildVNodeInsertDataInfo;

static int32_t SendInsertReq(SDataInserterHandle* pInserter, int64_t streamId, SInsertStreamInfo* pStreamInfo) {
  int32_t code = TSDB_CODE_SUCCESS;
  int32_t lino = 0;

  SBuildVNodeInsertDataInfo pVNodeReqs[VGROUPSMAXFORINSERT] = {0};

  void* pIter = taosHashIterate(pInserter->pReqTableMap, NULL);
  while (pIter) {
    SBuildInsertDataInfo* tmp = *(SBuildInsertDataInfo**)pIter;
    if (tmp->pTbInfo->vgInfo.vgId < VGROUPSMAXFORINSERT) {
      if (pVNodeReqs[tmp->pTbInfo->vgInfo.vgId].req == NULL) {
        pVNodeReqs[tmp->pTbInfo->vgInfo.vgId].req = taosMemoryCalloc(1, sizeof(SSubmitReq2));
        if (NULL == pVNodeReqs[tmp->pTbInfo->vgInfo.vgId].req) {
          code = terrno;
          QUERY_CHECK_CODE(code, lino, _end);
        }

        pVNodeReqs[tmp->pTbInfo->vgInfo.vgId].req->aSubmitTbData = taosArrayInit(1, sizeof(SSubmitTbData));
        if (NULL == pVNodeReqs[tmp->pTbInfo->vgInfo.vgId].req->aSubmitTbData) {
          code = terrno;
          QUERY_CHECK_CODE(code, lino, _end);
        }
        if (!pVNodeReqs[tmp->pTbInfo->vgInfo.vgId].pTbDatas) {
          pVNodeReqs[tmp->pTbInfo->vgInfo.vgId].pTbDatas = taosArrayInit(1, sizeof(SInsertTableInfo*));
          if (NULL == pVNodeReqs[tmp->pTbInfo->vgInfo.vgId].pTbDatas) {
            code = terrno;
            QUERY_CHECK_CODE(code, lino, _end);
          }
        }
      }
      if (taosArrayPush(pVNodeReqs[tmp->pTbInfo->vgInfo.vgId].pTbDatas, &tmp->pTbInfo) == NULL) {
        code = terrno;
        QUERY_CHECK_CODE(code, lino, _end);
      }
      if (NULL == taosArrayPush(pVNodeReqs[tmp->pTbInfo->vgInfo.vgId].req->aSubmitTbData, &tmp->pTbData)) {
        code = terrno;
        QUERY_CHECK_CODE(code, lino, _end);
      } else {
        // Successfully added to the request
      }
      stDebug("[data inserter]push table info to array, vnodeid:%d streamId:0x%" PRIx64 "%" PRId64
              "th: tbName:%s, hasCreateReq:%d",
              tmp->pTbInfo->vgInfo.vgId, streamId, pVNodeReqs[tmp->pTbInfo->vgInfo.vgId].req->aSubmitTbData->size - 1,
              tmp->pTbInfo->tbname, tmp->pTbData.pCreateTbReq != NULL);

    } else {
      // todo
    }
    pIter = taosHashIterate(pInserter->pReqTableMap, pIter);
  }

  int32_t reqNum = 0;
  for (int i = 0; i < VGROUPSMAXFORINSERT; ++i) {
    if (pVNodeReqs[i].req == NULL) {
      continue;
    }
    void*   pMsg = NULL;
    int32_t msgLen = 0;
    code = submitReqToMsg(i, pVNodeReqs[i].req, &pMsg, &msgLen);
    QUERY_CHECK_CODE(code, lino, _end);

    SInsertTableInfo** ppTbData = taosArrayGet(pVNodeReqs[i].pTbDatas, 0);
    if (ppTbData == NULL) {
      code = TSDB_CODE_QRY_EXECUTOR_INTERNAL_ERROR;
      QUERY_CHECK_CODE(code, lino, _end);
    }

    SDataInserterReqCallbackParam callbackParam = {
        .streamId = streamId, .pTbDatas = pVNodeReqs[i].pTbDatas, .pStreamInfo = pStreamInfo};
    code = sendStreamSubmitRequest(pInserter, &callbackParam, pMsg, msgLen,
                                   pInserter->pParam->readHandle->pMsgCb->clientRpc, &(*ppTbData)->vgInfo.epSet);
    if (code != TSDB_CODE_SUCCESS) {
      taosArrayDestroy(pVNodeReqs[i].pTbDatas);
      taosMemoryFree(pMsg);
    }
    QUERY_CHECK_CODE(code, lino, _end);

    code = tsem_wait(&pInserter->ready);
    taosArrayDestroy(pVNodeReqs[i].pTbDatas);
    QUERY_CHECK_CODE(code, lino, _end);

    tDestroySubmitReq(pVNodeReqs[i].req, TSDB_MSG_FLG_ENCODE);
    taosMemoryFree(pVNodeReqs[i].req);
    pVNodeReqs[i].req = NULL;
    ++reqNum;
  }
  code = TSDB_CODE_SUCCESS;

_end:
  if (code != TSDB_CODE_SUCCESS) {
    stError("SendInsertReq, code:0x%0x, lino:%d, streamId:0x%" PRIx64, code, lino, streamId);
  }
  return code;
}

void clearInsertReqInfo(SDataInserterHandle* pInserter) {
  void* pIter = taosHashIterate(pInserter->pReqTableMap, NULL);
  while (pIter) {
    SBuildInsertDataInfo* tmp = *(SBuildInsertDataInfo**)pIter;
    // tDestroySubmitTbData(&tmp->pTbData, TSDB_MSG_FLG_ENCODE);
    taosMemoryFree(tmp);
    pIter = taosHashIterate(pInserter->pReqTableMap, pIter);
  }
  taosHashClear(pInserter->pReqTableMap);
}

static int32_t appendBlockDataIntoReq(SDataInserterHandle* pInserter, const SInputData* pInput,
                                      SInsertStreamInfo* pStreamInfo, SInsertTableInfo* pTbInfo) {
  int32_t               code = 0;
  int32_t               lino = 0;
  SStreamInserterParam* pInsertParam = pInserter->pParam->streamInserterParam;

  SBuildInsertDataInfo* pTbDataInfo = NULL;

  code = initInsertReqInfo(pInserter, pInput, pStreamInfo, pTbInfo, &pTbDataInfo);
  QUERY_CHECK_CODE(code, lino, _return);

  code = appendInsertData(pInsertParam, pInput->pData, &pTbDataInfo->pTbData, pStreamInfo->pSchema, pTbDataInfo);
  QUERY_CHECK_CODE(code, lino, _return);
  pInserter->rows += pInput->pData->info.rows;

_return:
  if (code) {
    stError("appendBlockDataIntoReq, code:0x%0x, lino:%d, streamId:0x%" PRIx64 " groupId:%" PRId64, code, lino,
            pInput->pStreamDataInserterInfo->streamId, pInput->pStreamDataInserterInfo->groupId);
  }
  return code;
}

static int32_t putStreamDataBlock(SDataSinkHandle* pHandle, const SInputData* pInput, bool* pContinue) {
  int32_t               code = 0;
  int32_t               lino = 0;
  SInsertTableInfo*     pTbInfo = NULL;
  SDataInserterHandle*  pInserter = (SDataInserterHandle*)pHandle;
  SStreamInserterParam* pInsertParam = pInserter->pParam->streamInserterParam;
  if (!pInserter || !pInserter->pParam || !pInserter->pParam->streamInserterParam || !pInput) {
    stError("[data inserter]putStreamDataBlock invalid param, pInserter: %p, pParam:%p, pInput:%p", pInserter,
            pInserter ? pInserter->pParam : NULL, pInput);
    return TSDB_CODE_QRY_EXECUTOR_INTERNAL_ERROR;
  }
  if (!pInserter->explain && pInput->pData) {
    uint64_t grpId = pInput->pData->info.id.groupId;
    int64_t  streamId = pInput->pStreamDataInserterInfo->streamId;

    SInsertStreamInfo* pStreamInfo = NULL;
    code = getStreamInsertTableInfo(streamId, grpId, &pStreamInfo, &pTbInfo);
    QUERY_CHECK_CODE(code, lino, _return);

    if (pTbInfo == NULL) {
      code = initInsertTableInfo(pInserter, pInput, pStreamInfo, &pTbInfo);
      QUERY_CHECK_CODE(code, lino, _return);
    }

    code = appendBlockDataIntoReq(pInserter, pInput, pStreamInfo, pTbInfo);
    QUERY_CHECK_CODE(code, lino, _return);

    if (pInput->pStreamDataInserterInfo->finished || pInserter->rows >= 4096) {
      code = SendInsertReq(pInserter, streamId, pStreamInfo);
      pInserter->rows = 0;
      clearInsertReqInfo(pInserter);
      QUERY_CHECK_CODE(code, lino, _return);
    }

  } else if (pInput->pStreamDataInserterInfo->finished) {
    // send remaining data
    if (pInserter->rows > 0) {
      int64_t streamId = pInput->pStreamDataInserterInfo->streamId;

      SInsertStreamInfo* pStreamInfo = NULL;
      code = getExistStreamInsertInfo(streamId, &pStreamInfo);
      QUERY_CHECK_CODE(code, lino, _return);

      code = SendInsertReq(pInserter, streamId, pStreamInfo);
      pInserter->rows = 0;
      clearInsertReqInfo(pInserter);
      QUERY_CHECK_CODE(code, lino, _return);
    }
  }

_return:

  if (code) {
    stError("[data inserter]putStreamDataBlock, code:0x%0x, lino:%d, streamId:0x%" PRIx64 " groupId:%" PRId64, code, lino,
            pInput->pStreamDataInserterInfo->streamId, pInput->pStreamDataInserterInfo->groupId);
  }
  return code;
}

#if 0
static int32_t putStreamDataBlock(SDataSinkHandle* pHandle, const SInputData* pInput, bool* pContinue) {
  int32_t              code = 0;
  int32_t              lino = 0;
  SDataInserterHandle* pInserter = (SDataInserterHandle*)pHandle;
  if (!pInserter || !pInserter->pParam || !pInserter->pParam->streamInserterParam) {
    stError("putStreamDataBlock invalid param, pInserter: %p, pParam:%p", pInserter, pInserter ? pInserter->pParam : NULL);
    return TSDB_CODE_QRY_EXECUTOR_INTERNAL_ERROR;
  }
  if (!pInserter->explain) {
    code = TSDB_CODE_SUCCESS;
    if (NULL == taosArrayPush(pInserter->pDataBlocks, &pInput->pData)) {
      return terrno;
    }
    void*       pMsg = NULL;
    int32_t     msgLen = 0;
    SVgroupInfo vgInfo = {0};

    code = streamDataBlocksToSubmitReq(pInserter, pInput->pStreamDataInserterInfo, &pMsg, &msgLen, &vgInfo);
    QUERY_CHECK_CODE(code, lino, _return);

    code = sendSubmitRequest(pInserter, pInput->pStreamDataInserterInfo, pMsg, msgLen,
                             pInserter->pParam->readHandle->pMsgCb->clientRpc, &vgInfo.epSet);
    QUERY_CHECK_CODE(code, lino, _return);

    code = tsem_wait(&pInserter->ready);
    QUERY_CHECK_CODE(code, lino, _return);

    if (pInserter->submitRes.code == TSDB_CODE_TDB_TABLE_ALREADY_EXIST) {
      pInput->pStreamDataInserterInfo->isAutoCreateTable = false;
      code = resetInserterTbVersion(pInserter, pInput);
      QUERY_CHECK_CODE(code, lino, _return);

      code = streamDataBlocksToSubmitReq(pInserter, pInput->pStreamDataInserterInfo, &pMsg, &msgLen, &vgInfo);
      QUERY_CHECK_CODE(code, lino, _return);

      code = sendSubmitRequest(pInserter, pInput->pStreamDataInserterInfo, pMsg, msgLen,
                               pInserter->pParam->readHandle->pMsgCb->clientRpc, &vgInfo.epSet);
      QUERY_CHECK_CODE(code, lino, _return);

      code = tsem_wait(&pInserter->ready);
      QUERY_CHECK_CODE(code, lino, _return);
    }

    if (pInput->pStreamDataInserterInfo->isAutoCreateTable &&
        pInserter->submitRes.code == TSDB_CODE_VND_INVALID_VGROUP_ID) {
      rmDbVgInfoFromCache(pInserter->pParam->streamInserterParam->dbFName);
      stInfo("putStreamDataBlock, stream inserter table info not found, groupId:%" PRId64
             ", tbName:%s. so reset dbVgInfo and try again",
             pInput->pStreamDataInserterInfo->groupId, pInput->pStreamDataInserterInfo->tbName);
      return putStreamDataBlock(pHandle, pInput, pContinue);
    }

    if ((pInserter->submitRes.code == TSDB_CODE_TDB_TABLE_NOT_EXIST &&
        !pInput->pStreamDataInserterInfo->isAutoCreateTable) || pInserter->submitRes.code == TSDB_CODE_VND_INVALID_VGROUP_ID) {
      rmDbVgInfoFromCache(pInserter->pParam->streamInserterParam->dbFName);
      stInfo("putStreamDataBlock, stream inserter table info not found, groupId:%" PRId64
             ", tbName:%s. so reset dbVgInfo",
             pInput->pStreamDataInserterInfo->groupId, pInput->pStreamDataInserterInfo->tbName);
      code = TSDB_CODE_STREAM_INSERT_TBINFO_NOT_FOUND;
      QUERY_CHECK_CODE(code, lino, _return);
    }

    if (pInserter->submitRes.code) {
      code = pInserter->submitRes.code;
      stError("submitRes err:%s, code:%0x", tstrerror(pInserter->submitRes.code), pInserter->submitRes.code);
      QUERY_CHECK_CODE(code, lino, _return);
    }

    *pContinue = true;

  _return:
    taosArrayClear(pInserter->pDataBlocks);
    if(code == TSDB_CODE_STREAM_NO_DATA) {
      stDebug("putStreamDataBlock, no valid data to insert, skip this block");
      code = TSDB_CODE_SUCCESS;
    } else if (code) {
      stError("submitRes err:%s, code:%0x lino:%d", tstrerror(code), code, lino);
      return code;
    }
    return code;
  }
  return TSDB_CODE_SUCCESS;
}
#endif

static void endPut(struct SDataSinkHandle* pHandle, uint64_t useconds) {
  SDataInserterHandle* pInserter = (SDataInserterHandle*)pHandle;
  (void)taosThreadMutexLock(&pInserter->mutex);
  pInserter->queryEnd = true;
  pInserter->useconds = useconds;
  (void)taosThreadMutexUnlock(&pInserter->mutex);
}

static void getDataLength(SDataSinkHandle* pHandle, int64_t* pLen, int64_t* pRawLen, bool* pQueryEnd) {
  SDataInserterHandle* pDispatcher = (SDataInserterHandle*)pHandle;
  *pLen = pDispatcher->submitRes.affectedRows;
  qDebug("got total affectedRows %" PRId64, *pLen);
}

static int32_t destroyDataSinker(SDataSinkHandle* pHandle) {
  SDataInserterHandle* pInserter = (SDataInserterHandle*)pHandle;
  (void)atomic_sub_fetch_64(&gDataSinkStat.cachedSize, pInserter->cachedSize);
  taosArrayDestroy(pInserter->pDataBlocks);
  taosMemoryFree(pInserter->pSchema);
  if (pInserter->pParam->streamInserterParam) {
    destroyStreamInserterParam(pInserter->pParam->streamInserterParam);
    taosMemoryFree(pInserter->pParam->readHandle); // only for stream
  }
  taosMemoryFree(pInserter->pParam);
  taosHashCleanup(pInserter->pCols);
  nodesDestroyNode((SNode*)pInserter->pNode);
  pInserter->pNode = NULL;

  (void)taosThreadMutexDestroy(&pInserter->mutex);

  taosMemoryFree(pInserter->pManager);

  if (pInserter->dbVgInfoMap) {
    taosHashSetFreeFp(pInserter->dbVgInfoMap, freeUseDbOutput_tmp);
    taosHashCleanup(pInserter->dbVgInfoMap);
  }

  if (pInserter->pTagSchema) {
    taosMemoryFreeClear(pInserter->pTagSchema->pSchema);
    taosMemoryFree(pInserter->pTagSchema);
  }

  return TSDB_CODE_SUCCESS;
}

static int32_t getCacheSize(struct SDataSinkHandle* pHandle, uint64_t* size) {
  SDataInserterHandle* pDispatcher = (SDataInserterHandle*)pHandle;

  *size = atomic_load_64(&pDispatcher->cachedSize);
  return TSDB_CODE_SUCCESS;
}

static int32_t getSinkFlags(struct SDataSinkHandle* pHandle, uint64_t* pFlags) {
  SDataInserterHandle* pDispatcher = (SDataInserterHandle*)pHandle;

  *pFlags = atomic_load_64(&pDispatcher->flags);
  return TSDB_CODE_SUCCESS;
}

int32_t createDataInserter(SDataSinkManager* pManager, SDataSinkNode** ppDataSink, DataSinkHandle* pHandle,
                           void* pParam) {
  SDataSinkNode*       pDataSink = *ppDataSink;
  SDataInserterHandle* inserter = taosMemoryCalloc(1, sizeof(SDataInserterHandle));
  if (NULL == inserter) {
    taosMemoryFree(pParam);
    goto _return;
  }

  SQueryInserterNode* pInserterNode = (SQueryInserterNode*)pDataSink;
  inserter->sink.fPut = putDataBlock;
  inserter->sink.fEndPut = endPut;
  inserter->sink.fGetLen = getDataLength;
  inserter->sink.fGetData = NULL;
  inserter->sink.fDestroy = destroyDataSinker;
  inserter->sink.fGetCacheSize = getCacheSize;
  inserter->sink.fGetFlags = getSinkFlags;
  inserter->pManager = pManager;
  inserter->pNode = pInserterNode;
  inserter->pParam = pParam;
  inserter->status = DS_BUF_EMPTY;
  inserter->queryEnd = false;
  inserter->explain = pInserterNode->explain;
  *ppDataSink = NULL;

  int64_t suid = 0;
  int32_t code = pManager->pAPI->metaFn.getTableSchema(inserter->pParam->readHandle->vnode, pInserterNode->tableId,
                                                       &inserter->pSchema, &suid, &inserter->pTagSchema);
  if (code) {
    terrno = code;
    goto _return;
  }

  pManager->pAPI->metaFn.getBasicInfo(inserter->pParam->readHandle->vnode, &inserter->dbFName, NULL, NULL, NULL);

  if (pInserterNode->tableType == TSDB_SUPER_TABLE) {
    inserter->isStbInserter = true;
  }

  if (pInserterNode->stableId != suid) {
    terrno = TSDB_CODE_TDB_INVALID_TABLE_ID;
    goto _return;
  }

  inserter->pDataBlocks = taosArrayInit(1, POINTER_BYTES);
  if (NULL == inserter->pDataBlocks) {
    goto _return;
  }
  QRY_ERR_JRET(taosThreadMutexInit(&inserter->mutex, NULL));

  inserter->fullOrderColList = pInserterNode->pCols->length == inserter->pSchema->numOfCols;

  inserter->pCols = taosHashInit(pInserterNode->pCols->length, taosGetDefaultHashFunction(TSDB_DATA_TYPE_SMALLINT),
                                 false, HASH_NO_LOCK);
  if (NULL == inserter->pCols) {
    goto _return;
  }

  SNode*  pNode = NULL;
  int32_t i = 0;
  bool    foundTbname = false;
  FOREACH(pNode, pInserterNode->pCols) {
    if (pNode->type == QUERY_NODE_FUNCTION && ((SFunctionNode*)pNode)->funcType == FUNCTION_TYPE_TBNAME) {
      int16_t colId = 0;
      int16_t slotId = 0;
      QRY_ERR_JRET(taosHashPut(inserter->pCols, &colId, sizeof(colId), &slotId, sizeof(slotId)));
      foundTbname = true;
      continue;
    }
    SColumnNode* pCol = (SColumnNode*)pNode;
    QRY_ERR_JRET(taosHashPut(inserter->pCols, &pCol->colId, sizeof(pCol->colId), &pCol->slotId, sizeof(pCol->slotId)));
    if (inserter->fullOrderColList && pCol->colId != inserter->pSchema->columns[i].colId) {
      inserter->fullOrderColList = false;
    }
    ++i;
  }

  if (inserter->isStbInserter && !foundTbname) {
    QRY_ERR_JRET(TSDB_CODE_PAR_TBNAME_ERROR);
  }

  QRY_ERR_JRET(tsem_init(&inserter->ready, 0, 0));

  inserter->dbVgInfoMap = NULL;

  *pHandle = inserter;
  return TSDB_CODE_SUCCESS;

_return:

  if (inserter) {
    (void)destroyDataSinker((SDataSinkHandle*)inserter);
    taosMemoryFree(inserter);
  } else {
    taosMemoryFree(pManager);
  }

  nodesDestroyNode((SNode*)*ppDataSink);
  *ppDataSink = NULL;

  return terrno;
}

                           
static TdThreadOnce g_dbVgInfoMgrInit = PTHREAD_ONCE_INIT;

SDBVgInfoMgr g_dbVgInfoMgr = {0};
                           
void dbVgInfoMgrInitOnce() {
  g_dbVgInfoMgr.dbVgInfoMap = taosHashInit(4, taosGetDefaultHashFunction(TSDB_DATA_TYPE_BINARY), false, HASH_ENTRY_LOCK);
  if (g_dbVgInfoMgr.dbVgInfoMap == NULL) {
    stError("%s failed at line %d, error:%s", __FUNCTION__, __LINE__, tstrerror(terrno));
    return;
  }

  taosHashSetFreeFp(g_dbVgInfoMgr.dbVgInfoMap, freeUseDbOutput_tmp);
}



int32_t createStreamDataInserter(SDataSinkManager* pManager, DataSinkHandle* pHandle, void* pParam) {
  int32_t code = TSDB_CODE_SUCCESS, lino = 0;

  TAOS_UNUSED(taosThreadOnce(&g_dbVgInfoMgrInit, dbVgInfoMgrInitOnce));
  TSDB_CHECK_NULL(g_dbVgInfoMgr.dbVgInfoMap, code, lino, _exit, terrno);

  SDataInserterHandle* inserter = taosMemoryCalloc(1, sizeof(SDataInserterHandle));
  TSDB_CHECK_NULL(inserter, code, lino, _exit, terrno);

  inserter->sink.fPut = putStreamDataBlock;
  inserter->sink.fEndPut = endPut;
  inserter->sink.fGetLen = getDataLength;
  inserter->sink.fGetData = NULL;
  inserter->sink.fDestroy = destroyDataSinker;
  inserter->sink.fGetCacheSize = getCacheSize;
  inserter->sink.fGetFlags = getSinkFlags;
  inserter->pManager = pManager;
  inserter->pNode = NULL;
  inserter->pParam = pParam;
  inserter->status = DS_BUF_EMPTY;
  inserter->queryEnd = false;
  inserter->explain = false;

  inserter->pDataBlocks = taosArrayInit(1, POINTER_BYTES);
  TSDB_CHECK_NULL(inserter->pDataBlocks, code, lino, _exit, terrno);
  
  TAOS_CHECK_EXIT(taosThreadMutexInit(&inserter->mutex, NULL));
  TAOS_CHECK_EXIT(tsem_init(&inserter->ready, 0, 0));

  inserter->dbVgInfoMap = NULL;

  *pHandle = inserter;
  return TSDB_CODE_SUCCESS;

_exit:

  if (inserter) {
    (void)destroyDataSinker((SDataSinkHandle*)inserter);
    taosMemoryFree(inserter);
  } else {
    taosMemoryFree(pManager);
  }

  if (code) {
    stError("%s failed at line %d, error:%s", __FUNCTION__, lino, tstrerror(code));
  }

  return code;
}

int32_t getDbVgInfoByTbName(void* clientRpc, const char* dbFName, SUseDbOutputPPter* pUseDbHashInfo) {
  int32_t       code = TSDB_CODE_SUCCESS;
  int32_t       line = 0;
  SUseDbOutput* output = NULL;

  SUseDbOutputPPter find = (SUseDbOutputPPter)taosHashAcquire(g_dbVgInfoMgr.dbVgInfoMap, dbFName, strlen(dbFName));

  if (find == NULL) {
    output = taosMemoryCalloc(1, sizeof(SUseDbOutput));
    if (output == NULL) {
      return terrno;
    }

    code = buildDbVgInfoMap(clientRpc, dbFName, output);
    QUERY_CHECK_CODE(code, line, _return);

    code = taosHashPut(g_dbVgInfoMgr.dbVgInfoMap, dbFName, strlen(dbFName), &output, POINTER_BYTES);
    if (code == TSDB_CODE_DUP_KEY) {
      code = TSDB_CODE_SUCCESS;
      // another thread has put the same dbFName, so we need to free the output
      freeUseDbOutput_tmp(&output);
    }
    QUERY_CHECK_CODE(code, line, _return);
    find = (SUseDbOutputPPter)taosHashAcquire(g_dbVgInfoMgr.dbVgInfoMap, dbFName, strlen(dbFName));
    if (find == NULL) {
      QUERY_CHECK_CODE(code = TSDB_CODE_QRY_EXECUTOR_INTERNAL_ERROR, line, _return);
    }
  } else {
    // found in cache
  }

  *pUseDbHashInfo = find;
  return code;

_return:
  qError("%s failed at line %d since %s", __func__, line, tstrerror(code));
  freeUseDbOutput_tmp(&output);
  return code;
}

int32_t getDbVgInfoForExec(void* clientRpc, const char* dbFName, const char* tbName, SVgroupInfo* pVgInfo) {
  SUseDbOutputPPter dbInfo = NULL;
  int32_t code = 0, lino = 0;
  char tbFullName[TSDB_TABLE_FNAME_LEN];
  snprintf(tbFullName, TSDB_TABLE_FNAME_LEN, "%s.%s", dbFName, tbName);
  
  TAOS_CHECK_EXIT(getDbVgInfoByTbName(clientRpc, dbFName, &dbInfo));

  TAOS_CHECK_EXIT(inserterGetVgInfo((*dbInfo)->dbVgroup, tbFullName, pVgInfo));

_exit:

  if(dbInfo) {
    taosHashRelease(g_dbVgInfoMgr.dbVgInfoMap, dbInfo);
    dbInfo = NULL;
  }

  if (code) {
    qError("%s failed at line %d since %s", __func__, lino, tstrerror(code));
  }

  return code;
}

void rmDbVgInfoFromCache(const char* dbFName) {
  TAOS_UNUSED(taosHashRemove(g_dbVgInfoMgr.dbVgInfoMap, dbFName, strlen(dbFName)));
}

static int32_t dropTableReqToMsg(int32_t vgId, SVDropTbBatchReq* pReq, void** pData, int32_t* pLen) {
  int32_t code = TSDB_CODE_SUCCESS;
  int32_t len = 0;
  void*   pBuf = NULL;
  tEncodeSize(tEncodeSVDropTbBatchReq, pReq, len, code);
  if (TSDB_CODE_SUCCESS == code) {
    SEncoder encoder;
    len += sizeof(SMsgHead);
    pBuf = taosMemoryMalloc(len);
    if (NULL == pBuf) {
      return terrno;
    }
    ((SDropTbDataMsg*)pBuf)->header.vgId = htonl(vgId);
    ((SDropTbDataMsg*)pBuf)->header.contLen = htonl(len);
    //((SDropTbDataMsg*)pBuf)->pData = POINTER_SHIFT(pBuf, sizeof(SMsgHead));
    tEncoderInit(&encoder, POINTER_SHIFT(pBuf, sizeof(SMsgHead)), len - sizeof(SMsgHead));
    code = tEncodeSVDropTbBatchReq(&encoder, pReq);
    tEncoderClear(&encoder);
  }

  if (TSDB_CODE_SUCCESS == code) {
    *pData = pBuf;
    *pLen = len;
  } else {
    taosMemoryFree(pBuf);
  }

  return code;
}

int32_t dropTbCallback(void* param, SDataBuf* pMsg, int32_t code) {
  SDropTbCtx* pCtx = (SDropTbCtx*)param;
  if (code) {
    stError("dropTbCallback, code:%d, stream:%" PRId64 " gid:%" PRId64, code, pCtx->req->streamId, pCtx->req->gid);
  }
  pCtx->code = code;
  code = tsem_post(&pCtx->ready);
  taosMemoryFree(pMsg->pData);

  return TSDB_CODE_SUCCESS;
}

static int32_t sendDropTbRequest(SDropTbCtx* ctx, void* pMsg, int32_t msgLen, void* pTransporter, SEpSet* pEpset) {
  // send the fetch remote task result reques
  SMsgSendInfo* pMsgSendInfo = taosMemoryCalloc(1, sizeof(SMsgSendInfo));
  if (NULL == pMsgSendInfo) {
    return terrno;
  }

  pMsgSendInfo->param = ctx;
  pMsgSendInfo->paramFreeFp = NULL;
  pMsgSendInfo->msgInfo.pData = pMsg;
  pMsgSendInfo->msgInfo.len = msgLen;
  pMsgSendInfo->msgType = TDMT_VND_SNODE_DROP_TABLE;
  pMsgSendInfo->fp = dropTbCallback;

  return asyncSendMsgToServer(pTransporter, pEpset, NULL, pMsgSendInfo);
}

int32_t doDropStreamTable(SMsgCb* pMsgCb, void* pTaskOutput, SSTriggerDropRequest* pReq) {
  SStreamRunnerTaskOutput* pOutput = pTaskOutput;
  int32_t                  code = 0;
  int32_t                  lino = 0;
  SVDropTbBatchReq         req = {.nReqs = 1};
  SVDropTbReq*             pDropReq = NULL;
  int32_t                  msgLen = 0;
  tsem_t*                  pSem = NULL;
  SDropTbDataMsg*          pMsg = NULL;

  SInsertTableInfo* ppTbInfo = NULL;
  int32_t           vgId = 0;

  req.pArray = taosArrayInit_s(sizeof(SVDropTbReq), 1);
  if (!req.pArray) return terrno;

  pDropReq = taosArrayGet(req.pArray, 0);

  code = getExistStreamInsertTableInfo(pReq->streamId, pReq->gid, &ppTbInfo);
  if (TSDB_CODE_SUCCESS == code) {
    pDropReq->name = taosStrdup(ppTbInfo->tbname);
    pDropReq->suid = ppTbInfo->uid;
    pDropReq->uid = ppTbInfo->uid;
    pDropReq->igNotExists = true;
    vgId = ppTbInfo->vgInfo.vgId;

    int64_t key[2] = {pReq->streamId, pReq->gid};
    TAOS_UNUSED(taosHashRemove(gStreamGrpTableHash, key, sizeof(key)));
  } else {
    code = TSDB_CODE_STREAM_INSERT_TBINFO_NOT_FOUND;
  }
  QUERY_CHECK_CODE(code, lino, _end);

  code = dropTableReqToMsg(vgId, &req, (void**)&pMsg, &msgLen);
  QUERY_CHECK_CODE(code, lino, _end);

  SVgroupInfo vgInfo = {0};
  code = getDbVgInfoForExec(pMsgCb->clientRpc, pOutput->outDbFName, pDropReq->name, &vgInfo);
  QUERY_CHECK_CODE(code, lino, _end);

  SDropTbCtx ctx = {.req = pReq};
  code = tsem_init(&ctx.ready, 0, 0);
  QUERY_CHECK_CODE(code, lino, _end);
  pSem = &ctx.ready;

  code = sendDropTbRequest(&ctx, pMsg, msgLen, pMsgCb->clientRpc, &vgInfo.epSet);
  QUERY_CHECK_CODE(code, lino, _end);
  pMsg = NULL;  // now owned by sendDropTbRequest

  code = tsem_wait(&ctx.ready);
  code = ctx.code;
  stDebug("doDropStreamTable,  code:0x%" PRIx32 " req:%p, streamId:0x%" PRIx64 " groupId:%" PRId64 " tbname:%s", code, pReq,
          pReq->streamId, pReq->gid, pDropReq ? pDropReq->name : "unknown");

_end:
  if (code != TSDB_CODE_SUCCESS && code != TSDB_CODE_STREAM_INSERT_TBINFO_NOT_FOUND) {
    stError("doDropStreamTable, code:0x%" PRIx32 ", streamId:0x%" PRIx64 " groupId:%" PRId64 " tbname:%s", code, pReq->streamId,
            pReq->gid, pDropReq ? pDropReq->name : "unknown");
    if (pMsg) {
      taosMemoryFreeClear(pMsg);
    }
  }
  if (pSem) tsem_destroy(pSem);
  if (pDropReq && pDropReq->name) taosMemoryFreeClear(pDropReq->name);
  if (ppTbInfo) releaseStreamInsertTableInfo(&ppTbInfo);
  taosArrayDestroy(req.pArray);

  return code;
}

int32_t doDropStreamTableByTbName(SMsgCb* pMsgCb, void* pTaskOutput, SSTriggerDropRequest* pReq, char* tbName) {
  SStreamRunnerTaskOutput* pOutput = pTaskOutput;
  int32_t                  code = 0;
  int32_t                  lino = 0;
  SVDropTbBatchReq         req = {.nReqs = 1};
  SVDropTbReq*             pDropReq = NULL;
  int32_t                  msgLen = 0;
  tsem_t*                  pSem = NULL;
  SDropTbDataMsg*          pMsg = NULL;

  TAOS_UNUSED(taosThreadOnce(&g_dbVgInfoMgrInit, dbVgInfoMgrInitOnce));

  req.pArray = taosArrayInit_s(sizeof(SVDropTbReq), 1);
  if (!req.pArray) return terrno;

  pDropReq = taosArrayGet(req.pArray, 0);

  pDropReq->name = tbName;
  pDropReq->igNotExists = true;

  int64_t key[2] = {pReq->streamId, pReq->gid};
  TAOS_UNUSED(taosHashRemove(gStreamGrpTableHash, key, sizeof(key)));

  SVgroupInfo vgInfo = {0};
  code = getDbVgInfoForExec(pMsgCb->clientRpc, pOutput->outDbFName, pDropReq->name, &vgInfo);
  QUERY_CHECK_CODE(code, lino, _end);

  code = dropTableReqToMsg(vgInfo.vgId, &req, (void**)&pMsg, &msgLen);
  QUERY_CHECK_CODE(code, lino, _end);

  SDropTbCtx ctx = {.req = pReq};
  code = tsem_init(&ctx.ready, 0, 0);
  QUERY_CHECK_CODE(code, lino, _end);
  pSem = &ctx.ready;

  code = sendDropTbRequest(&ctx, pMsg, msgLen, pMsgCb->clientRpc, &vgInfo.epSet);
  QUERY_CHECK_CODE(code, lino, _end);
  pMsg = NULL;  // now owned by sendDropTbRequest

  code = tsem_wait(&ctx.ready);
  code = ctx.code;
  stDebug("doDropStreamTableByTbName,  code:%d req:%p, streamId:0x%" PRIx64 " groupId:%" PRId64 " tbname:%s", code, pReq,
          pReq->streamId, pReq->gid, pDropReq ? pDropReq->name : "unknown");

_end:
  if (code != TSDB_CODE_SUCCESS) {
    stError("doDropStreamTableByTbName, code:%d, streamId:0x%" PRIx64 " groupId:%" PRId64 " tbname:%s", code, pReq->streamId,
            pReq->gid, pDropReq ? pDropReq->name : "unknown");
    if (pMsg) {
      taosMemoryFreeClear(pMsg);
    }
  }
  if (pSem) tsem_destroy(pSem);
  taosArrayDestroy(req.pArray);

  return code;
}<|MERGE_RESOLUTION|>--- conflicted
+++ resolved
@@ -198,67 +198,6 @@
     gStreamGrpTableHash = NULL;
   }
 }
-
-// static int32_t checkResAndResetTableInfo(const SVCreateTbRsp* pRsp, SInsertTableInfo* res,
-//                                          bool* pSchemaChaned) {
-//   int32_t code = TSDB_CODE_SUCCESS;
-
-//   if (pRsp->code != 0 && pRsp->code != TSDB_CODE_TDB_TABLE_ALREADY_EXIST) {
-//     stError("create table failed, code:%d", pRsp->code);
-//     return pRsp->code;
-//   }
-//   if (!pRsp->pMeta || pRsp->pMeta->tuid == 0) {
-//     stError("create table can not get tuid");
-//     return TSDB_CODE_MND_STREAM_INTERNAL_ERROR;
-//   }
-
-//   *pSchemaChaned = false;
-//   res->uid = pRsp->pMeta->tuid;
-
-//   if (pRsp->pMeta->sversion != 0 && res->version != pRsp->pMeta->sversion) {
-//     *pSchemaChaned = true;
-//   }
-
-//   stDebug("inserter callback, uid:%" PRId64 "  vgid: %" PRId64 ", version: %d", res->uid, res->vgid, res->version);
-
-//   return TSDB_CODE_SUCCESS;
-// }
-
-// static int32_t createNewInsertTbInfo(SStreamDataInserterInfo* pInserterInfo, const SSubmitRes* pSubmitRes,
-//                                      SInsertTableInfo* pOldInsertTbInfo, SInsertTableInfo** ppNewInsertTbInfo) {
-//   SVCreateTbRsp* pCreateTbRsp = taosArrayGet(pSubmitRes->pRsp->aCreateTbRsp, 0);
-//   if (pCreateTbRsp->code != 0 && pCreateTbRsp->code != TSDB_CODE_TDB_TABLE_ALREADY_EXIST) {
-//     stError("create table failed, code:%d", pCreateTbRsp->code);
-//     return pCreateTbRsp->code;
-//   }
-
-//   SInsertTableInfo* res = taosMemoryCalloc(1, sizeof(SInsertTableInfo));
-//   if (res == NULL) {
-//     return terrno;
-//   }
-//   res->tbname = taosStrdup(pOldInsertTbInfo->tbname);
-//   if (res->tbname == NULL) {
-//     taosMemoryFree(res);
-//     stError("failed to allocate memory for table name");
-//     return terrno;
-//   }
-
-//   res->vgid = pCreateTbRsp->pMeta->vgId;
-
-//   res->uid = pCreateTbRsp->pMeta->tuid;
-//   res->vgid = pCreateTbRsp->pMeta->vgId;
-
-//   res->version = pCreateTbRsp->pMeta->sversion;
-//   *pInserterInfo->ppSchema =
-//       tBuildTSchema(pCreateTbRsp->pMeta->pSchemas, pCreateTbRsp->pMeta->numOfColumns, res->version);
-//   if (*pInserterInfo->ppSchema == NULL) {
-//     stError("failed to build schema for table:%s, uid:%" PRId64 ", vgid:%" PRId64 ", version:%d", res->tbname, res->uid,
-//             res->vgid, res->version);
-//     return terrno;
-//   }
-//   *ppNewInsertTbInfo = res;
-//   return TSDB_CODE_SUCCESS;
-// }
 
 int32_t        getExistStreamInsertTableInfo(int64_t streamId, int64_t groupId, SInsertTableInfo** ppTbInfo);
 static int32_t updateInsertGrpTableUid(SArray* pInserterInfoArray, const SVCreateTbRsp* pRsp) {
@@ -2148,27 +2087,11 @@
       QUERY_CHECK_CODE(code, lino, _end);
     }
   }
-<<<<<<< HEAD
-  if (dataInsertInfo->isLastBlock) {
-    int32_t nRows = taosArrayGetSize(tbData->aRowP);
-    if (taosArrayGetSize(tbData->aRowP) == 0) {
-      tbData->flags |= SUBMIT_REQ_ONLY_CREATE_TABLE;
-      stDebug("no valid data to insert, try to only create tabale:%s", pInsertParam->tbname);
-    }
-    stDebug("appendInsertData, isLastBlock:%d, needSortMerge:%d, totalRows:%d", dataInsertInfo->isLastBlock,
-            dataInsertInfo->needSortMerge, nRows);
-    if (dataInsertInfo->needSortMerge) {
-      if ((tRowSort(tbData->aRowP) != TSDB_CODE_SUCCESS) ||
-          (code = tRowMerge(tbData->aRowP, (STSchema*)pTSchema, KEEP_CONSISTENCY)) != 0) {
-        QUERY_CHECK_CODE(code, lino, _end);
-      }
-=======
 
   if (dataInsertInfo->needSortMerge) {
     if ((tRowSort(tbData->aRowP) != TSDB_CODE_SUCCESS) ||
         (code = tRowMerge(tbData->aRowP, (STSchema*)pTSchema, KEEP_CONSISTENCY)) != 0) {
       QUERY_CHECK_CODE(code, lino, _end);
->>>>>>> b9e11b47
     }
   }
 
@@ -2176,163 +2099,6 @@
   taosArrayDestroy(pVals);
   return code;
 }
-
-#if 0
-// todo 和 buildStreamSubmitReqFromBlock 总的公共部分提取接口，待其他修改稳定后进行防止多人修改冲突
-int32_t buildStreamSubmitReqFromBlock(SDataInserterHandle* pInserter, SStreamDataInserterInfo* pInserterInfo,
-                                      SSubmitReq2** ppReq, const SSDataBlock* pDataBlock, SVgroupInfo* vgInfo,
-                                      SBuildInsertDataInfo* tbDataInfo) {
-  SSubmitReq2* pReq = *ppReq;
-  int32_t      numOfBlks = 0;
-
-  int32_t               code = TSDB_CODE_SUCCESS;
-  int32_t               lino = 0;
-  SStreamInserterParam* pInsertParam = pInserter->pParam->streamInserterParam;
-  SInsertTableInfo**    ppTbInfo = NULL;
-  SInsertTableInfo*     pTbInfo = NULL;
-  STSchema*             pTSchema = NULL;
-  SSubmitTbData*        tbData = &tbDataInfo->pTbData;
-  int32_t               colNum = 0;
-  int32_t               rows = 0;
-
-  if (NULL == pReq) {
-    if (!(pReq = taosMemoryCalloc(1, sizeof(SSubmitReq2)))) {
-      code = terrno;
-      QUERY_CHECK_CODE(code, lino, _end);
-    }
-    *ppReq = pReq;
-
-    if (!(pReq->aSubmitTbData = taosArrayInit(1, sizeof(SSubmitTbData)))) {
-      code = terrno;
-      QUERY_CHECK_CODE(code, lino, _end);
-    }
-  }
-
-  if (pDataBlock) {
-    colNum = taosArrayGetSize(pDataBlock->pDataBlock);
-    rows = pDataBlock->info.rows;
-  }
-
-  tbData->flags |= SUBMIT_REQ_SCHEMA_RES;
-
-  if (tbDataInfo->isFirstBlock) {
-    if (pInserterInfo->isAutoCreateTable) {
-      //code = initTableInfo(pInserter, pInserterInfo);
-      QUERY_CHECK_CODE(code, lino, _end);
-      if (pInsertParam->tbType == TSDB_NORMAL_TABLE) {
-        code = buildNormalTableCreateReq(pInserter, pInsertParam, tbData);
-      } else if (pInsertParam->tbType == TSDB_SUPER_TABLE) {
-        code = buildStreamSubTableCreateReq(pInserter, pInsertParam, pInserterInfo, tbData);
-      } else {
-        code = TSDB_CODE_MND_STREAM_INTERNAL_ERROR;
-        stError("buildStreamSubmitReqFromBlock, unknown table type %d", pInsertParam->tbType);
-      }
-      QUERY_CHECK_CODE(code, lino, _end);
-    }
-  }
-
-  code = getStreamInsertTableInfo(pInserterInfo->streamId, pInserterInfo->groupId, &ppTbInfo);
-  QUERY_CHECK_CODE(code, lino, _end);
-
-  pTbInfo = *ppTbInfo;
-  if (tbDataInfo->isFirstBlock) {
-    if (!pInserterInfo->isAutoCreateTable) {
-      tstrncpy(pInserterInfo->tbName, pTbInfo->tbname, TSDB_TABLE_NAME_LEN);
-    }
-
-    tbData->uid = pTbInfo->uid;
-    tbData->sver = pTbInfo->version;
-
-    if (pInsertParam->tbType == TSDB_SUPER_TABLE) {
-      tbData->suid = pInsertParam->suid;
-    }
-
-    pTSchema = *pInserterInfo->ppSchema;
-  } else {
-    pTSchema = *pInserterInfo->ppSchema;
-  }
-
-  code = getTableVgInfo(pInserter, pInsertParam->dbFName, pTbInfo->tbname, vgInfo);
-  QUERY_CHECK_CODE(code, lino, _end);
-
-  stDebug("[data inserter], Handle:%p, STREAM:0x%" PRIx64 " GROUP:%" PRId64 " tbname:%s autoCreate:%d uid:%" PRId64
-          " suid:%" PRId64 " sver:%d vgid:%d isLastBlock:%d",
-          pInserter, pInserterInfo->streamId, pInserterInfo->groupId, pInserterInfo->tbName,
-          pInserterInfo->isAutoCreateTable, tbData->uid, tbData->suid, tbData->sver, vgInfo->vgId, tbDataInfo->isFirstBlock);
-
-  code = appendInsertData(pInsertParam, pDataBlock, tbData, pTSchema, tbDataInfo);
-  QUERY_CHECK_CODE(code, lino, _end);
-
-_end:
-  releaseStreamInsertTableInfo(ppTbInfo);
-  if (code != TSDB_CODE_SUCCESS) {
-    stError(
-        "buildStreamSubmitReqFromBlock, code:0x%0x, streamId:0x%" PRIx64 " groupId:%" PRId64 " tbname:%s autoCreate:%d",
-        code, pInserterInfo->streamId, pInserterInfo->groupId, pInserterInfo->tbName, pInserterInfo->isAutoCreateTable);
-  }
-  return code;
-}
-
-int32_t streamDataBlocksToSubmitReq(SDataInserterHandle* pInserter, SStreamDataInserterInfo* pInserterInfo, void** pMsg,
-                                    int32_t* msgLen, SVgroupInfo* vgInfo) {
-  int32_t code = 0;
-  int32_t lino = 0;
-
-  const SArray*        pBlocks = pInserter->pDataBlocks;
-  int32_t              sz = taosArrayGetSize(pBlocks);
-  SSubmitReq2*         pReq = NULL;
-  SBuildInsertDataInfo tbDataInfo = {0};
-
-  int32_t rows = 0;
-  for (int32_t i = 0; i < sz; i++) {
-    SSDataBlock* pDataBlock = taosArrayGetP(pBlocks, i);
-    if (NULL == pDataBlock) {
-      stDebug("data block is NULL, just create empty table");
-      continue;
-    }
-    rows += pDataBlock->info.rows;
-  }
-  code = initInsertProcessInfo(&tbDataInfo, rows);
-  if (code != TSDB_CODE_SUCCESS) {
-    stError("streamDataBlocksToSubmitReq, initInsertDataInfo failed, code:%d", code);
-    return code;
-  }
-
-  for (int32_t i = 0; i < sz; i++) {
-    tbDataInfo.isFirstBlock = (i == 0);
-    tbDataInfo.isLastBlock = (i == sz - 1);
-    SSDataBlock* pDataBlock = taosArrayGetP(pBlocks, i);  // pDataBlock select查询到的结果
-    stDebug("[data inserter], Handle:%p, STREAM:0x%" PRIx64 " GROUP:%" PRId64
-            " tbname:%s autoCreate:%d block: %d/%d rows:%" PRId64,
-            pInserter, pInserterInfo->streamId, pInserterInfo->groupId, pInserterInfo->tbName,
-            pInserterInfo->isAutoCreateTable, i + 1, sz, pDataBlock ? pDataBlock->info.rows : 0);
-    code = buildStreamSubmitReqFromBlock(pInserter, pInserterInfo, &pReq, pDataBlock, vgInfo, &tbDataInfo);
-    QUERY_CHECK_CODE(code, lino, _end);
-  }
-
-  if (NULL == taosArrayPush(pReq->aSubmitTbData, &tbDataInfo.pTbData)) {
-    code = terrno;
-    QUERY_CHECK_CODE(code, lino, _end);
-  }
-
-  code = submitReqToMsg(vgInfo->vgId, pReq, pMsg, msgLen);
-  tDestroySubmitReq(pReq, TSDB_MSG_FLG_ENCODE);
-  taosMemoryFree(pReq);
-  stDebug("[data inserter], submit req, vgid:%d, TREAM:0x%" PRIx64 " GROUP:%" PRId64
-          " tbname:%s autoCreate:%d code:%d ",
-          vgInfo->vgId, pInserterInfo->streamId, pInserterInfo->groupId, pInserterInfo->tbName,
-          pInserterInfo->isAutoCreateTable, code);
-
-_end:
-  if (code != 0) {
-    tDestroySubmitTbData(&tbDataInfo.pTbData, TSDB_MSG_FLG_ENCODE);
-    tDestroySubmitReq(pReq, TSDB_MSG_FLG_ENCODE);
-    taosMemoryFree(pReq);
-  }
-
-  return code;
-}
-#endif
 
 static int32_t putDataBlock(SDataSinkHandle* pHandle, const SInputData* pInput, bool* pContinue) {
   SDataInserterHandle* pInserter = (SDataInserterHandle*)pHandle;
@@ -2732,92 +2498,6 @@
   return code;
 }
 
-#if 0
-static int32_t putStreamDataBlock(SDataSinkHandle* pHandle, const SInputData* pInput, bool* pContinue) {
-  int32_t              code = 0;
-  int32_t              lino = 0;
-  SDataInserterHandle* pInserter = (SDataInserterHandle*)pHandle;
-  if (!pInserter || !pInserter->pParam || !pInserter->pParam->streamInserterParam) {
-    stError("putStreamDataBlock invalid param, pInserter: %p, pParam:%p", pInserter, pInserter ? pInserter->pParam : NULL);
-    return TSDB_CODE_QRY_EXECUTOR_INTERNAL_ERROR;
-  }
-  if (!pInserter->explain) {
-    code = TSDB_CODE_SUCCESS;
-    if (NULL == taosArrayPush(pInserter->pDataBlocks, &pInput->pData)) {
-      return terrno;
-    }
-    void*       pMsg = NULL;
-    int32_t     msgLen = 0;
-    SVgroupInfo vgInfo = {0};
-
-    code = streamDataBlocksToSubmitReq(pInserter, pInput->pStreamDataInserterInfo, &pMsg, &msgLen, &vgInfo);
-    QUERY_CHECK_CODE(code, lino, _return);
-
-    code = sendSubmitRequest(pInserter, pInput->pStreamDataInserterInfo, pMsg, msgLen,
-                             pInserter->pParam->readHandle->pMsgCb->clientRpc, &vgInfo.epSet);
-    QUERY_CHECK_CODE(code, lino, _return);
-
-    code = tsem_wait(&pInserter->ready);
-    QUERY_CHECK_CODE(code, lino, _return);
-
-    if (pInserter->submitRes.code == TSDB_CODE_TDB_TABLE_ALREADY_EXIST) {
-      pInput->pStreamDataInserterInfo->isAutoCreateTable = false;
-      code = resetInserterTbVersion(pInserter, pInput);
-      QUERY_CHECK_CODE(code, lino, _return);
-
-      code = streamDataBlocksToSubmitReq(pInserter, pInput->pStreamDataInserterInfo, &pMsg, &msgLen, &vgInfo);
-      QUERY_CHECK_CODE(code, lino, _return);
-
-      code = sendSubmitRequest(pInserter, pInput->pStreamDataInserterInfo, pMsg, msgLen,
-                               pInserter->pParam->readHandle->pMsgCb->clientRpc, &vgInfo.epSet);
-      QUERY_CHECK_CODE(code, lino, _return);
-
-      code = tsem_wait(&pInserter->ready);
-      QUERY_CHECK_CODE(code, lino, _return);
-    }
-
-    if (pInput->pStreamDataInserterInfo->isAutoCreateTable &&
-        pInserter->submitRes.code == TSDB_CODE_VND_INVALID_VGROUP_ID) {
-      rmDbVgInfoFromCache(pInserter->pParam->streamInserterParam->dbFName);
-      stInfo("putStreamDataBlock, stream inserter table info not found, groupId:%" PRId64
-             ", tbName:%s. so reset dbVgInfo and try again",
-             pInput->pStreamDataInserterInfo->groupId, pInput->pStreamDataInserterInfo->tbName);
-      return putStreamDataBlock(pHandle, pInput, pContinue);
-    }
-
-    if ((pInserter->submitRes.code == TSDB_CODE_TDB_TABLE_NOT_EXIST &&
-        !pInput->pStreamDataInserterInfo->isAutoCreateTable) || pInserter->submitRes.code == TSDB_CODE_VND_INVALID_VGROUP_ID) {
-      rmDbVgInfoFromCache(pInserter->pParam->streamInserterParam->dbFName);
-      stInfo("putStreamDataBlock, stream inserter table info not found, groupId:%" PRId64
-             ", tbName:%s. so reset dbVgInfo",
-             pInput->pStreamDataInserterInfo->groupId, pInput->pStreamDataInserterInfo->tbName);
-      code = TSDB_CODE_STREAM_INSERT_TBINFO_NOT_FOUND;
-      QUERY_CHECK_CODE(code, lino, _return);
-    }
-
-    if (pInserter->submitRes.code) {
-      code = pInserter->submitRes.code;
-      stError("submitRes err:%s, code:%0x", tstrerror(pInserter->submitRes.code), pInserter->submitRes.code);
-      QUERY_CHECK_CODE(code, lino, _return);
-    }
-
-    *pContinue = true;
-
-  _return:
-    taosArrayClear(pInserter->pDataBlocks);
-    if(code == TSDB_CODE_STREAM_NO_DATA) {
-      stDebug("putStreamDataBlock, no valid data to insert, skip this block");
-      code = TSDB_CODE_SUCCESS;
-    } else if (code) {
-      stError("submitRes err:%s, code:%0x lino:%d", tstrerror(code), code, lino);
-      return code;
-    }
-    return code;
-  }
-  return TSDB_CODE_SUCCESS;
-}
-#endif
-
 static void endPut(struct SDataSinkHandle* pHandle, uint64_t useconds) {
   SDataInserterHandle* pInserter = (SDataInserterHandle*)pHandle;
   (void)taosThreadMutexLock(&pInserter->mutex);
