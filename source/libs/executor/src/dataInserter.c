--- conflicted
+++ resolved
@@ -2160,15 +2160,9 @@
     SSDataBlock* pDataBlock = taosArrayGetP(pBlocks, i);  // pDataBlock select查询到的结果
     ST_TASK_DLOG("[data inserter], Handle:%p, GROUP:%" PRId64
             " tbname:%s autoCreate:%d block: %d/%d rows:%" PRId64,
-<<<<<<< HEAD
             pInserter, pInserterInfo->groupId, pInserterInfo->tbName,
             pInserterInfo->isAutoCreateTable, i + 1, sz, pDataBlock->info.rows);
     code = buildStreamSubmitReqFromBlock(pTask, pInserter, pInserterInfo, &pReq, pDataBlock, vgInfo, &tbDataInfo);
-=======
-            pInserter, pInserterInfo->streamId, pInserterInfo->groupId, pInserterInfo->tbName,
-            pInserterInfo->isAutoCreateTable, i + 1, sz, pDataBlock ? pDataBlock->info.rows : 0);
-    code = buildStreamSubmitReqFromBlock(pInserter, pInserterInfo, &pReq, pDataBlock, vgInfo, &tbDataInfo);
->>>>>>> 68f67353
     QUERY_CHECK_CODE(code, lino, _end);
   }
 
