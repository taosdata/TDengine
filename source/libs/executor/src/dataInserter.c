/*
 * Copyright (c) 2019 TAOS Data, Inc. <jhtao@taosdata.com>
 *
 * This program is free software: you can use, redistribute, and/or modify
 * it under the terms of the GNU Affero General Public License, version 3
 * or later ("AGPL"), as published by the Free Software Foundation.
 *
 * This program is distributed in the hope that it will be useful, but WITHOUT
 * ANY WARRANTY; without even the implied warranty of MERCHANTABILITY or
 * FITNESS FOR A PARTICULAR PURPOSE.
 *
 * You should have received a copy of the GNU Affero General Public License
 * along with this program. If not, see <http://www.gnu.org/licenses/>.
 */

#include "dataSinkInt.h"
#include "dataSinkMgt.h"
#include "executorimpl.h"
#include "planner.h"
#include "tcompression.h"
#include "tdatablock.h"
#include "tglobal.h"
#include "tqueue.h"

extern SDataSinkStat gDataSinkStat;

typedef struct SSubmitRes {
  int64_t     affectedRows;
  int32_t     code;
  SSubmitRsp2* pRsp;
} SSubmitRes;

typedef struct SDataInserterHandle {
  SDataSinkHandle     sink;
  SDataSinkManager*   pManager;
  STSchema*           pSchema;
  SQueryInserterNode* pNode;
  SSubmitRes          submitRes;
  SInserterParam*     pParam;
  SArray*             pDataBlocks;
  SHashObj*           pCols;
  int32_t             status;
  bool                queryEnd;
  bool                fullOrderColList;
  uint64_t            useconds;
  uint64_t            cachedSize;
  TdThreadMutex       mutex;
  tsem_t              ready;
} SDataInserterHandle;

typedef struct SSubmitRspParam {
  SDataInserterHandle* pInserter;
} SSubmitRspParam;

int32_t inserterCallback(void* param, SDataBuf* pMsg, int32_t code) {
  SSubmitRspParam*     pParam = (SSubmitRspParam*)param;
  SDataInserterHandle* pInserter = pParam->pInserter;

  pInserter->submitRes.code = code;

  if (code == TSDB_CODE_SUCCESS) {
    pInserter->submitRes.pRsp = taosMemoryCalloc(1, sizeof(SSubmitRsp2));
    SDecoder coder = {0};
    tDecoderInit(&coder, pMsg->pData, pMsg->len);
    code = tDecodeSSubmitRsp2(&coder, pInserter->submitRes.pRsp);
    if (code) {
      taosMemoryFree(pInserter->submitRes.pRsp);
      pInserter->submitRes.code = code;
      goto _return;
    }

    if (pInserter->submitRes.pRsp->affectedRows > 0) {
      SArray* pCreateTbList = pInserter->submitRes.pRsp->aCreateTbRsp;
      int32_t numOfTables = taosArrayGetSize(pCreateTbList);

      for (int32_t i = 0; i < numOfTables; ++i) {
        SVCreateTbRsp* pRsp = taosArrayGet(pCreateTbList, i);
        if (TSDB_CODE_SUCCESS != pRsp->code) {
          code = pRsp->code;
          taosMemoryFree(pInserter->submitRes.pRsp);
          pInserter->submitRes.code = code;
          goto _return;
        }
      }
    }

    pInserter->submitRes.affectedRows += pInserter->submitRes.pRsp->affectedRows;
    qDebug("submit rsp received, affectedRows:%d, total:%"PRId64, pInserter->submitRes.pRsp->affectedRows,
           pInserter->submitRes.affectedRows);
    tDecoderClear(&coder);
    taosMemoryFree(pInserter->submitRes.pRsp);
  }

_return:
  tsem_post(&pInserter->ready);
  taosMemoryFree(pMsg->pData);
  return TSDB_CODE_SUCCESS;
}

static int32_t sendSubmitRequest(SDataInserterHandle* pInserter, void* pMsg, int32_t msgLen, void* pTransporter, SEpSet* pEpset) {
  // send the fetch remote task result reques
  SMsgSendInfo* pMsgSendInfo = taosMemoryCalloc(1, sizeof(SMsgSendInfo));
  if (NULL == pMsgSendInfo) {
    taosMemoryFreeClear(pMsg);
    terrno = TSDB_CODE_OUT_OF_MEMORY;
    return terrno;
  }

  SSubmitRspParam* pParam = taosMemoryCalloc(1, sizeof(SSubmitRspParam));
  pParam->pInserter = pInserter;

  pMsgSendInfo->param = pParam;
  pMsgSendInfo->paramFreeFp = taosMemoryFree;
  pMsgSendInfo->msgInfo.pData = pMsg;
  pMsgSendInfo->msgInfo.len = msgLen;
  pMsgSendInfo->msgType = TDMT_VND_SUBMIT;
  pMsgSendInfo->fp = inserterCallback;

  int64_t transporterId = 0;
  return asyncSendMsgToServer(pTransporter, pEpset, &transporterId, pMsgSendInfo);
}

<<<<<<< HEAD
static int32_t submitReqToMsg(int32_t vgId, SSubmitReq2* pReq, void** pData, int32_t* pLen) {
  int32_t  code = TSDB_CODE_SUCCESS;
  int32_t len = 0;
  void*    pBuf = NULL;
  tEncodeSize(tEncodeSSubmitReq2, pReq, len, code);
  if (TSDB_CODE_SUCCESS == code) {
    SEncoder encoder;
    len += sizeof(SMsgHead);
    pBuf = taosMemoryMalloc(len);
    if (NULL == pBuf) {
      return TSDB_CODE_OUT_OF_MEMORY;
    }
    ((SMsgHead*)pBuf)->vgId = htonl(vgId);
    ((SMsgHead*)pBuf)->contLen = htonl(len);
    tEncoderInit(&encoder, POINTER_SHIFT(pBuf, sizeof(SMsgHead)), len - sizeof(SMsgHead));
    code = tEncodeSSubmitReq2(&encoder, pReq);
    tEncoderClear(&encoder);
  }
=======
int32_t dataBlockToSubmit(SDataInserterHandle* pInserter, SSubmitReq** pReq) {
  const SArray*   pBlocks = pInserter->pDataBlocks;
  const STSchema* pTSchema = pInserter->pSchema;
  int64_t         uid = pInserter->pNode->tableId;
  int64_t         suid = pInserter->pNode->stableId;
  int32_t         vgId = pInserter->pNode->vgId;
>>>>>>> cae835bd

  if (TSDB_CODE_SUCCESS == code) {
    *pData = pBuf;
    *pLen = len;
  } else {
    taosMemoryFree(pBuf);
  }
  return code;
}


int32_t buildSubmitReqFromBlock(SDataInserterHandle* pInserter, SSubmitReq2** ppReq, const SSDataBlock* pDataBlock, const STSchema* pTSchema,
                                    int64_t uid, int32_t vgId, tb_uid_t suid) {
  SSubmitReq2* pReq = *ppReq;
  SArray*      pVals = NULL;
  int32_t      numOfBlks = 0;

  terrno = TSDB_CODE_SUCCESS;

  if (NULL == pReq) {
    if (!(pReq = taosMemoryMalloc(sizeof(SSubmitReq2)))) {
      terrno = TSDB_CODE_OUT_OF_MEMORY;
      goto _end;
    }

    if (!(pReq->aSubmitTbData = taosArrayInit(1, sizeof(SSubmitTbData)))) {
      terrno = TSDB_CODE_OUT_OF_MEMORY;
      goto _end;
    }
  }

<<<<<<< HEAD
  int32_t colNum = taosArrayGetSize(pDataBlock->pDataBlock);
  int32_t rows = pDataBlock->info.rows;
=======
      ignoreRow = false;
      for (int32_t k = 0; k < pTSchema->numOfCols; k++) {
        const STColumn*  pColumn = &pTSchema->columns[k];
        SColumnInfoData* pColData = NULL;
        int16_t          colIdx = k;
        if (!pInserter->fullOrderColList) {
          int16_t* slotId = taosHashGet(pInserter->pCols, &pColumn->colId, sizeof(pColumn->colId));
          if (NULL == slotId) {
            continue;
          }
>>>>>>> cae835bd

  SSubmitTbData tbData = {0};
  if (!(tbData.aRowP = taosArrayInit(rows, sizeof(SRow*)))) {
    goto _end;
  }
  tbData.suid = suid;
  tbData.uid = uid;
  tbData.sver = pTSchema->version;

  if (!pVals && !(pVals = taosArrayInit(colNum, sizeof(SColVal)))) {
    taosArrayDestroy(tbData.aRowP);
    goto _end;
  }

  int64_t lastTs = TSKEY_MIN;
  bool    ignoreRow = false;
  bool    disorderTs = false;

  for (int32_t j = 0; j < rows; ++j) {  // iterate by row
    taosArrayClear(pVals);

    int32_t offset = 0;
    for (int32_t k = 0; k < pTSchema->numOfCols; ++k) {  // iterate by column
      int16_t  colIdx = k;
      const STColumn*  pCol = &pTSchema->columns[k];
      if (!pInserter->fullOrderColList) {
        int16_t* slotId = taosHashGet(pInserter->pCols, &pCol->colId, sizeof(pCol->colId));
        if (NULL == slotId) {
          continue;
        }

        colIdx = *slotId;
      }
      
      SColumnInfoData* pColInfoData = taosArrayGet(pDataBlock->pDataBlock, colIdx);
      void*            var = POINTER_SHIFT(pColInfoData->pData, j * pColInfoData->info.bytes);

      switch (pColInfoData->info.type) {
        case TSDB_DATA_TYPE_NCHAR:
        case TSDB_DATA_TYPE_VARCHAR: {  // TSDB_DATA_TYPE_BINARY
          ASSERT(pColInfoData->info.type == pCol->type);
          if (colDataIsNull_s(pColInfoData, j)) {
            SColVal cv = COL_VAL_NULL(pCol->colId, pCol->type);
            taosArrayPush(pVals, &cv);
          } else {
            void*   data = colDataGetVarData(pColInfoData, j);
            SValue  sv = (SValue){.nData = varDataLen(data), .pData = varDataVal(data)};  // address copy, no value
            SColVal cv = COL_VAL_VALUE(pCol->colId, pCol->type, sv);
            taosArrayPush(pVals, &cv);
          }
          break;
        }
        case TSDB_DATA_TYPE_VARBINARY:
        case TSDB_DATA_TYPE_DECIMAL:
        case TSDB_DATA_TYPE_BLOB:
        case TSDB_DATA_TYPE_JSON:
        case TSDB_DATA_TYPE_MEDIUMBLOB:
          uError("the column type %" PRIi16 " is defined but not implemented yet", pColInfoData->info.type);
          ASSERT(0);
          break;
        default:
          if (pColInfoData->info.type < TSDB_DATA_TYPE_MAX && pColInfoData->info.type > TSDB_DATA_TYPE_NULL) {
            if (colDataIsNull_s(pColInfoData, j)) {
              SColVal cv = COL_VAL_NULL(pCol->colId, pCol->type);  // should use pCol->type
              taosArrayPush(pVals, &cv);
            } else {
              if (PRIMARYKEY_TIMESTAMP_COL_ID == pCol->colId) {
                if (*(int64_t*)var == lastTs) {
                  ignoreRow = true;
                } else if (*(int64_t*)var < lastTs) {
                  disorderTs = true;
                } else {
                  lastTs = *(int64_t*)var;
                }
              }
          
              SValue sv;
              memcpy(&sv.val, var, tDataTypes[pCol->type].bytes);
              SColVal cv = COL_VAL_VALUE(pCol->colId, pCol->type, sv);
              taosArrayPush(pVals, &cv);
            }
          } else {
            uError("the column type %" PRIi16 " is undefined\n", pColInfoData->info.type);
            ASSERT(0);
          }
<<<<<<< HEAD
          break;
=======
          tdAppendColValToRow(&rb, pColumn->colId, pColumn->type, TD_VTYPE_NORM, data, true, pColumn->offset, k);
        }
      }
      if (!pInserter->fullOrderColList) {
        rb.hasNone = true;
>>>>>>> cae835bd
      }

      if (ignoreRow) {
        break;
      }
    }

    if (ignoreRow) {
      ignoreRow = false;
      continue;
    }
    
    SRow* pRow = NULL;
    if ((terrno = tRowBuild(pVals, pTSchema, &pRow)) < 0) {
      tDestroySSubmitTbData(&tbData, TSDB_MSG_FLG_ENCODE);
      goto _end;
    }
    taosArrayPush(tbData.aRowP, &pRow);
  }

  if (disorderTs) {
    tRowSort(tbData.aRowP);
    if ((terrno = tRowMerge(tbData.aRowP, (STSchema*)pTSchema, 0)) != 0) {
      goto _end;
    }
  }

  taosArrayPush(pReq->aSubmitTbData, &tbData);


_end:
  taosArrayDestroy(pVals);
  if (terrno != 0) {
    *ppReq = NULL;
    if (pReq) {
      tDestroySSubmitReq2(pReq, TSDB_MSG_FLG_ENCODE);
      taosMemoryFree(pReq);
    }
    return TSDB_CODE_FAILED;
  }
  *ppReq = pReq;
  return TSDB_CODE_SUCCESS;
}


int32_t dataBlocksToSubmitReq(SDataInserterHandle* pInserter, void** pMsg, int32_t* msgLen) {
  const SArray*   pBlocks = pInserter->pDataBlocks;
  const STSchema* pTSchema = pInserter->pSchema;
  int64_t         uid = pInserter->pNode->tableId;
  int64_t         suid = pInserter->pNode->stableId;
  int32_t         vgId = pInserter->pNode->vgId;
  int32_t         sz = taosArrayGetSize(pBlocks);
  int32_t         code = 0;
  SSubmitReq2    *pReq = NULL;

  for (int32_t i = 0; i < sz; i++) {
    SSDataBlock* pDataBlock = taosArrayGetP(pBlocks, i);

    code = buildSubmitReqFromBlock(pInserter, &pReq, pDataBlock, pTSchema, uid, vgId, suid);
    if (code) {
      if (pReq) {
        tDestroySSubmitReq2(pReq, TSDB_MSG_FLG_ENCODE);
        taosMemoryFree(pReq);
      }

      return code;
    }
  }

  code = submitReqToMsg(vgId, pReq, pMsg, msgLen);
  tDestroySSubmitReq2(pReq, TSDB_MSG_FLG_ENCODE);
  taosMemoryFree(pReq);
  
  return code;
}

static int32_t putDataBlock(SDataSinkHandle* pHandle, const SInputData* pInput, bool* pContinue) {
  SDataInserterHandle* pInserter = (SDataInserterHandle*)pHandle;
  taosArrayPush(pInserter->pDataBlocks, &pInput->pData);
  void* pMsg = NULL;
  int32_t msgLen = 0;
  int32_t     code = dataBlocksToSubmitReq(pInserter, &pMsg, &msgLen);
  if (code) {
    return code;
  }

  taosArrayClear(pInserter->pDataBlocks);
  
  code = sendSubmitRequest(pInserter, pMsg, msgLen, pInserter->pParam->readHandle->pMsgCb->clientRpc, &pInserter->pNode->epSet);
  if (code) {
    return code;
  }

  tsem_wait(&pInserter->ready);

  if (pInserter->submitRes.code) {
    return pInserter->submitRes.code;
  }

  *pContinue = true;

  return TSDB_CODE_SUCCESS;
}

static void endPut(struct SDataSinkHandle* pHandle, uint64_t useconds) {
  SDataInserterHandle* pInserter = (SDataInserterHandle*)pHandle;
  taosThreadMutexLock(&pInserter->mutex);
  pInserter->queryEnd = true;
  pInserter->useconds = useconds;
  taosThreadMutexUnlock(&pInserter->mutex);
}

static void getDataLength(SDataSinkHandle* pHandle, int64_t* pLen, bool* pQueryEnd) {
  SDataInserterHandle* pDispatcher = (SDataInserterHandle*)pHandle;
  *pLen = pDispatcher->submitRes.affectedRows;
  qDebug("got total affectedRows %" PRId64, *pLen);
}

static int32_t destroyDataSinker(SDataSinkHandle* pHandle) {
  SDataInserterHandle* pInserter = (SDataInserterHandle*)pHandle;
  atomic_sub_fetch_64(&gDataSinkStat.cachedSize, pInserter->cachedSize);
  taosArrayDestroy(pInserter->pDataBlocks);
  taosMemoryFree(pInserter->pSchema);
  taosMemoryFree(pInserter->pParam);
  taosHashCleanup(pInserter->pCols);
  taosThreadMutexDestroy(&pInserter->mutex);
  return TSDB_CODE_SUCCESS;
}

static int32_t getCacheSize(struct SDataSinkHandle* pHandle, uint64_t* size) {
  SDataInserterHandle* pDispatcher = (SDataInserterHandle*)pHandle;

  *size = atomic_load_64(&pDispatcher->cachedSize);
  return TSDB_CODE_SUCCESS;
}

int32_t createDataInserter(SDataSinkManager* pManager, const SDataSinkNode* pDataSink, DataSinkHandle* pHandle,
                           void* pParam) {
  SDataInserterHandle* inserter = taosMemoryCalloc(1, sizeof(SDataInserterHandle));
  if (NULL == inserter) {
    terrno = TSDB_CODE_OUT_OF_MEMORY;
    return TSDB_CODE_OUT_OF_MEMORY;
  }

  SQueryInserterNode* pInserterNode = (SQueryInserterNode*)pDataSink;
  inserter->sink.fPut = putDataBlock;
  inserter->sink.fEndPut = endPut;
  inserter->sink.fGetLen = getDataLength;
  inserter->sink.fGetData = NULL;
  inserter->sink.fDestroy = destroyDataSinker;
  inserter->sink.fGetCacheSize = getCacheSize;
  inserter->pManager = pManager;
  inserter->pNode = pInserterNode;
  inserter->pParam = pParam;
  inserter->status = DS_BUF_EMPTY;
  inserter->queryEnd = false;

  int64_t suid = 0;
  int32_t code =
      tsdbGetTableSchema(inserter->pParam->readHandle->vnode, pInserterNode->tableId, &inserter->pSchema, &suid);
  if (code) {
    destroyDataSinker((SDataSinkHandle*)inserter);
    taosMemoryFree(inserter);
    return code;
  }

  if (pInserterNode->stableId != suid) {
    destroyDataSinker((SDataSinkHandle*)inserter);
    taosMemoryFree(inserter);
    terrno = TSDB_CODE_TDB_INVALID_TABLE_ID;
    return terrno;
  }

  inserter->pDataBlocks = taosArrayInit(1, POINTER_BYTES);
  taosThreadMutexInit(&inserter->mutex, NULL);
  if (NULL == inserter->pDataBlocks) {
    destroyDataSinker((SDataSinkHandle*)inserter);
    taosMemoryFree(inserter);
    terrno = TSDB_CODE_OUT_OF_MEMORY;
    return TSDB_CODE_OUT_OF_MEMORY;
  }

  inserter->fullOrderColList = pInserterNode->pCols->length == inserter->pSchema->numOfCols;

  inserter->pCols = taosHashInit(pInserterNode->pCols->length, taosGetDefaultHashFunction(TSDB_DATA_TYPE_SMALLINT),
                                 false, HASH_NO_LOCK);
  SNode* pNode = NULL;
  int32_t i = 0;
  FOREACH(pNode, pInserterNode->pCols) {
    SColumnNode* pCol = (SColumnNode*)pNode;
    taosHashPut(inserter->pCols, &pCol->colId, sizeof(pCol->colId), &pCol->slotId, sizeof(pCol->slotId));
    if (inserter->fullOrderColList && pCol->colId != inserter->pSchema->columns[i].colId) {
      inserter->fullOrderColList = false;
    }
    ++i;
  }

  tsem_init(&inserter->ready, 0, 0);

  *pHandle = inserter;
  return TSDB_CODE_SUCCESS;
}<|MERGE_RESOLUTION|>--- conflicted
+++ resolved
@@ -25,8 +25,8 @@
 extern SDataSinkStat gDataSinkStat;
 
 typedef struct SSubmitRes {
-  int64_t     affectedRows;
-  int32_t     code;
+  int64_t      affectedRows;
+  int32_t      code;
   SSubmitRsp2* pRsp;
 } SSubmitRes;
 
@@ -85,7 +85,7 @@
     }
 
     pInserter->submitRes.affectedRows += pInserter->submitRes.pRsp->affectedRows;
-    qDebug("submit rsp received, affectedRows:%d, total:%"PRId64, pInserter->submitRes.pRsp->affectedRows,
+    qDebug("submit rsp received, affectedRows:%d, total:%" PRId64, pInserter->submitRes.pRsp->affectedRows,
            pInserter->submitRes.affectedRows);
     tDecoderClear(&coder);
     taosMemoryFree(pInserter->submitRes.pRsp);
@@ -97,7 +97,8 @@
   return TSDB_CODE_SUCCESS;
 }
 
-static int32_t sendSubmitRequest(SDataInserterHandle* pInserter, void* pMsg, int32_t msgLen, void* pTransporter, SEpSet* pEpset) {
+static int32_t sendSubmitRequest(SDataInserterHandle* pInserter, void* pMsg, int32_t msgLen, void* pTransporter,
+                                 SEpSet* pEpset) {
   // send the fetch remote task result reques
   SMsgSendInfo* pMsgSendInfo = taosMemoryCalloc(1, sizeof(SMsgSendInfo));
   if (NULL == pMsgSendInfo) {
@@ -120,11 +121,10 @@
   return asyncSendMsgToServer(pTransporter, pEpset, &transporterId, pMsgSendInfo);
 }
 
-<<<<<<< HEAD
 static int32_t submitReqToMsg(int32_t vgId, SSubmitReq2* pReq, void** pData, int32_t* pLen) {
-  int32_t  code = TSDB_CODE_SUCCESS;
+  int32_t code = TSDB_CODE_SUCCESS;
   int32_t len = 0;
-  void*    pBuf = NULL;
+  void*   pBuf = NULL;
   tEncodeSize(tEncodeSSubmitReq2, pReq, len, code);
   if (TSDB_CODE_SUCCESS == code) {
     SEncoder encoder;
@@ -139,14 +139,6 @@
     code = tEncodeSSubmitReq2(&encoder, pReq);
     tEncoderClear(&encoder);
   }
-=======
-int32_t dataBlockToSubmit(SDataInserterHandle* pInserter, SSubmitReq** pReq) {
-  const SArray*   pBlocks = pInserter->pDataBlocks;
-  const STSchema* pTSchema = pInserter->pSchema;
-  int64_t         uid = pInserter->pNode->tableId;
-  int64_t         suid = pInserter->pNode->stableId;
-  int32_t         vgId = pInserter->pNode->vgId;
->>>>>>> cae835bd
 
   if (TSDB_CODE_SUCCESS == code) {
     *pData = pBuf;
@@ -157,9 +149,8 @@
   return code;
 }
 
-
-int32_t buildSubmitReqFromBlock(SDataInserterHandle* pInserter, SSubmitReq2** ppReq, const SSDataBlock* pDataBlock, const STSchema* pTSchema,
-                                    int64_t uid, int32_t vgId, tb_uid_t suid) {
+int32_t buildSubmitReqFromBlock(SDataInserterHandle* pInserter, SSubmitReq2** ppReq, const SSDataBlock* pDataBlock,
+                                const STSchema* pTSchema, int64_t uid, int32_t vgId, tb_uid_t suid) {
   SSubmitReq2* pReq = *ppReq;
   SArray*      pVals = NULL;
   int32_t      numOfBlks = 0;
@@ -178,21 +169,8 @@
     }
   }
 
-<<<<<<< HEAD
   int32_t colNum = taosArrayGetSize(pDataBlock->pDataBlock);
   int32_t rows = pDataBlock->info.rows;
-=======
-      ignoreRow = false;
-      for (int32_t k = 0; k < pTSchema->numOfCols; k++) {
-        const STColumn*  pColumn = &pTSchema->columns[k];
-        SColumnInfoData* pColData = NULL;
-        int16_t          colIdx = k;
-        if (!pInserter->fullOrderColList) {
-          int16_t* slotId = taosHashGet(pInserter->pCols, &pColumn->colId, sizeof(pColumn->colId));
-          if (NULL == slotId) {
-            continue;
-          }
->>>>>>> cae835bd
 
   SSubmitTbData tbData = {0};
   if (!(tbData.aRowP = taosArrayInit(rows, sizeof(SRow*)))) {
@@ -216,8 +194,8 @@
 
     int32_t offset = 0;
     for (int32_t k = 0; k < pTSchema->numOfCols; ++k) {  // iterate by column
-      int16_t  colIdx = k;
-      const STColumn*  pCol = &pTSchema->columns[k];
+      int16_t         colIdx = k;
+      const STColumn* pCol = &pTSchema->columns[k];
       if (!pInserter->fullOrderColList) {
         int16_t* slotId = taosHashGet(pInserter->pCols, &pCol->colId, sizeof(pCol->colId));
         if (NULL == slotId) {
@@ -226,7 +204,7 @@
 
         colIdx = *slotId;
       }
-      
+
       SColumnInfoData* pColInfoData = taosArrayGet(pDataBlock->pDataBlock, colIdx);
       void*            var = POINTER_SHIFT(pColInfoData->pData, j * pColInfoData->info.bytes);
 
@@ -268,7 +246,7 @@
                   lastTs = *(int64_t*)var;
                 }
               }
-          
+
               SValue sv;
               memcpy(&sv.val, var, tDataTypes[pCol->type].bytes);
               SColVal cv = COL_VAL_VALUE(pCol->colId, pCol->type, sv);
@@ -278,15 +256,7 @@
             uError("the column type %" PRIi16 " is undefined\n", pColInfoData->info.type);
             ASSERT(0);
           }
-<<<<<<< HEAD
           break;
-=======
-          tdAppendColValToRow(&rb, pColumn->colId, pColumn->type, TD_VTYPE_NORM, data, true, pColumn->offset, k);
-        }
-      }
-      if (!pInserter->fullOrderColList) {
-        rb.hasNone = true;
->>>>>>> cae835bd
       }
 
       if (ignoreRow) {
@@ -298,7 +268,7 @@
       ignoreRow = false;
       continue;
     }
-    
+
     SRow* pRow = NULL;
     if ((terrno = tRowBuild(pVals, pTSchema, &pRow)) < 0) {
       tDestroySSubmitTbData(&tbData, TSDB_MSG_FLG_ENCODE);
@@ -315,7 +285,6 @@
   }
 
   taosArrayPush(pReq->aSubmitTbData, &tbData);
-
 
 _end:
   taosArrayDestroy(pVals);
@@ -330,7 +299,6 @@
   *ppReq = pReq;
   return TSDB_CODE_SUCCESS;
 }
-
 
 int32_t dataBlocksToSubmitReq(SDataInserterHandle* pInserter, void** pMsg, int32_t* msgLen) {
   const SArray*   pBlocks = pInserter->pDataBlocks;
@@ -340,7 +308,7 @@
   int32_t         vgId = pInserter->pNode->vgId;
   int32_t         sz = taosArrayGetSize(pBlocks);
   int32_t         code = 0;
-  SSubmitReq2    *pReq = NULL;
+  SSubmitReq2*    pReq = NULL;
 
   for (int32_t i = 0; i < sz; i++) {
     SSDataBlock* pDataBlock = taosArrayGetP(pBlocks, i);
@@ -359,23 +327,24 @@
   code = submitReqToMsg(vgId, pReq, pMsg, msgLen);
   tDestroySSubmitReq2(pReq, TSDB_MSG_FLG_ENCODE);
   taosMemoryFree(pReq);
-  
+
   return code;
 }
 
 static int32_t putDataBlock(SDataSinkHandle* pHandle, const SInputData* pInput, bool* pContinue) {
   SDataInserterHandle* pInserter = (SDataInserterHandle*)pHandle;
   taosArrayPush(pInserter->pDataBlocks, &pInput->pData);
-  void* pMsg = NULL;
+  void*   pMsg = NULL;
   int32_t msgLen = 0;
-  int32_t     code = dataBlocksToSubmitReq(pInserter, &pMsg, &msgLen);
+  int32_t code = dataBlocksToSubmitReq(pInserter, &pMsg, &msgLen);
   if (code) {
     return code;
   }
 
   taosArrayClear(pInserter->pDataBlocks);
-  
-  code = sendSubmitRequest(pInserter, pMsg, msgLen, pInserter->pParam->readHandle->pMsgCb->clientRpc, &pInserter->pNode->epSet);
+
+  code = sendSubmitRequest(pInserter, pMsg, msgLen, pInserter->pParam->readHandle->pMsgCb->clientRpc,
+                           &pInserter->pNode->epSet);
   if (code) {
     return code;
   }
@@ -473,7 +442,7 @@
 
   inserter->pCols = taosHashInit(pInserterNode->pCols->length, taosGetDefaultHashFunction(TSDB_DATA_TYPE_SMALLINT),
                                  false, HASH_NO_LOCK);
-  SNode* pNode = NULL;
+  SNode*  pNode = NULL;
   int32_t i = 0;
   FOREACH(pNode, pInserterNode->pCols) {
     SColumnNode* pCol = (SColumnNode*)pNode;
