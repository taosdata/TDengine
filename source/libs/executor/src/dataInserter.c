/*
 * Copyright (c) 2019 TAOS Data, Inc. <jhtao@taosdata.com>
 *
 * This program is free software: you can use, redistribute, and/or modify
 * it under the terms of the GNU Affero General Public License, version 3
 * or later ("AGPL"), as published by the Free Software Foundation.
 *
 * This program is distributed in the hope that it will be useful, but WITHOUT
 * ANY WARRANTY; without even the implied warranty of MERCHANTABILITY or
 * FITNESS FOR A PARTICULAR PURPOSE.
 *
 * You should have received a copy of the GNU Affero General Public License
 * along with this program. If not, see <http://www.gnu.org/licenses/>.
 */

#include <stdint.h>
#include <stdlib.h>
#include <string.h>
#include "dataSinkInt.h"
#include "dataSinkMgt.h"
#include "executor.h"
#include "executorInt.h"
#include "functionMgt.h"
#include "libs/new-stream/stream.h"
#include "osAtomic.h"
#include "osMemory.h"
#include "osSemaphore.h"
#include "planner.h"
#include "query.h"
#include "querytask.h"
#include "storageapi.h"
#include "taoserror.h"
#include "tarray.h"
#include "tcompression.h"
#include "tdatablock.h"
#include "tdataformat.h"
#include "tglobal.h"
#include "thash.h"
#include "tmsg.h"
#include "tqueue.h"

extern SDataSinkStat gDataSinkStat;
SHashObj*            gStreamGrpTableHash = NULL;
typedef struct SSubmitRes {
  int64_t      affectedRows;
  int32_t      code;
  SSubmitRsp2* pRsp;
} SSubmitRes;

typedef struct SSubmitTbDataMsg {
  int32_t vgId;
  int32_t len;
  void*   pData;
} SSubmitTbDataMsg;

static void destroySSubmitTbDataMsg(void* p) {
  if (p == NULL) return;
  SSubmitTbDataMsg* pVg = p;
  taosMemoryFree(pVg->pData);
  taosMemoryFree(pVg);
}

typedef struct SDataInserterHandle {
  SDataSinkHandle     sink;
  SDataSinkManager*   pManager;
  STSchema*           pSchema;
  SQueryInserterNode* pNode;
  SSubmitRes          submitRes;
  SInserterParam*     pParam;
  SArray*             pDataBlocks;
  SHashObj*           pCols;
  int32_t             status;
  bool                queryEnd;
  bool                fullOrderColList;
  uint64_t            useconds;
  uint64_t            cachedSize;
  uint64_t            flags;
  TdThreadMutex       mutex;
  tsem_t              ready;
  bool                explain;
  bool                isStbInserter;
  SSchemaWrapper*     pTagSchema;
  const char*         dbFName;
  SHashObj*           dbVgInfoMap;
  SUseDbRsp*          pRsp;
} SDataInserterHandle;

typedef struct SSubmitRspParam {
  SDataInserterHandle* pInserter;
  void*                putParam;
} SSubmitRspParam;

typedef struct SInsertTableRes {
  int64_t uid;
  int64_t vgid;
  int32_t version;
  char*   tbname;
} SInsertTableRes;

static void freeCacheTbInfo(void* p) {
  SInsertTableRes* pTbRes = (SInsertTableRes*)p;
  if (pTbRes->tbname) {
    taosMemFree(pTbRes->tbname);
    pTbRes->tbname = NULL;
  }
}

int32_t initInserterGrpInfo() {
  gStreamGrpTableHash = taosHashInit(8, taosGetDefaultHashFunction(TSDB_DATA_TYPE_BIGINT), true, HASH_ENTRY_LOCK);
  if (NULL == gStreamGrpTableHash) {
    qError("failed to create stream group table hash");
    return terrno;
  }
  taosHashSetFreeFp(gStreamGrpTableHash, freeCacheTbInfo);
  return TSDB_CODE_SUCCESS;
}

void destroyInserterGrpInfo() {
  static int8_t destoryGrpInfo = 0;
  int8_t        flag = atomic_val_compare_exchange_8(&destoryGrpInfo, 0, 1);
  if (flag != 0) {
    return;
  }
  if (NULL != gStreamGrpTableHash) {
    taosHashCleanup(gStreamGrpTableHash);
    gStreamGrpTableHash = NULL;
  }
}

static int32_t checkResAndGetTableId(const SSubmitRes* pSubmitRes, int8_t tbType, SInsertTableRes* res) {
  int32_t code = TSDB_CODE_SUCCESS;
  if (!pSubmitRes->pRsp) {
    stError("create table response is NULL");
    return TSDB_CODE_MND_STREAM_INTERNAL_ERROR;
  }
  if (pSubmitRes->pRsp->aCreateTbRsp->size != 1) {
    stError("create table response size is not 1");
    return TSDB_CODE_MND_STREAM_INTERNAL_ERROR;
  }
  SVCreateTbRsp* pCreateTbRsp = taosArrayGet(pSubmitRes->pRsp->aCreateTbRsp, 0);
  if (pCreateTbRsp->code != 0 && pCreateTbRsp->code != TSDB_CODE_TDB_TABLE_ALREADY_EXIST) {
    stError("create table failed, code:%d", pCreateTbRsp->code);
    return pCreateTbRsp->code;
  }
  if (!pCreateTbRsp->pMeta || pCreateTbRsp->pMeta->tuid == 0) {
    stError("create table can not get tuid");
    return TSDB_CODE_MND_STREAM_INTERNAL_ERROR;
  }
  res->uid = pCreateTbRsp->pMeta->tuid;
  res->version = pCreateTbRsp->pMeta->sversion;
  res->vgid = pCreateTbRsp->pMeta->vgId;
  stDebug("inserter callback, uid:%" PRId64 "  vgid: %" PRId64 ", version: %d", res->uid, res->vgid, res->version);

  return TSDB_CODE_SUCCESS;
}

static int32_t saveCreateGrpTableInfo(SStreamDataInserterInfo* pInserterInfo, const SSubmitRes* pSubmitRes,
                                      int8_t tbType) {
  int32_t          code = TSDB_CODE_SUCCESS;
  int64_t          key[2] = {pInserterInfo->streamId, pInserterInfo->groupId};
  SInsertTableRes* pTbRes = taosHashGet(gStreamGrpTableHash, key, sizeof(key));
  if (NULL == pTbRes) {
    return TSDB_CODE_MND_STREAM_INTERNAL_ERROR;
  }

  code = checkResAndGetTableId(pSubmitRes, tbType, pTbRes);
  if (code) {
    return code;
  }
  return TSDB_CODE_SUCCESS;
}

static int32_t initTableInfo(SStreamDataInserterInfo* pInserterInfo) {
  int32_t         code = TSDB_CODE_SUCCESS;
  SInsertTableRes res = {0};
  res.tbname = taosStrdup(pInserterInfo->tbName);
  if (res.tbname == NULL) {
    stError("failed to allocate memory for table name");
    return terrno;
  }
  int64_t key[2] = {pInserterInfo->streamId, pInserterInfo->groupId};
  code = taosHashPut(gStreamGrpTableHash, key, sizeof(key), &res, sizeof(SInsertTableRes));
  if(code == TSDB_CODE_DUP_KEY) {
    taosMemFree(res.tbname);
    return TSDB_CODE_SUCCESS;
  }
  if (code != 0 && code != TSDB_CODE_DUP_KEY) {
    return code;
  }

  return TSDB_CODE_SUCCESS;
}

static bool colsIsSupported(const STableMetaRsp* pTableMetaRsp, const SStreamInserterParam* pInserterParam) {
  SArray* pCreatingFields = pInserterParam->pFields;
  if (pTableMetaRsp->numOfColumns < pCreatingFields->size) {
    return false;
  }

  for (int32_t i = 0; i < pCreatingFields->size; ++i) {
    SFieldWithOptions* pField = taosArrayGet(pCreatingFields, i);
    if (NULL == pField) {
      stError("isSupportedSTableSchema: failed to get field from array");
      return false;
    }
    if (strncmp(pTableMetaRsp->pSchemas[i].name, pField->name, TSDB_COL_NAME_LEN) != 0) {
      return false;
    }

    if (pTableMetaRsp->pSchemas[i].type != pField->type || pTableMetaRsp->pSchemas[i].bytes != pField->bytes) {
      return false;
    }
  }
  return true;
}

static bool TagsIsSupported(const STableMetaRsp* pTableMetaRsp, const SStreamInserterParam* pInserterParam) {
  SArray* pCreatingTags = pInserterParam->pTagFields;
  if (pTableMetaRsp->numOfTags < pCreatingTags->size) {
    return false;
  }

  int32_t            tagIndexOffset = -1;
  SFieldWithOptions* pField = taosArrayGet(pCreatingTags, 0);
  if (NULL == pField) {
    stError("isSupportedSTableSchema: failed to get field from array");
    return false;
  }
  for (int32_t i = 0; i < pTableMetaRsp->numOfColumns + pTableMetaRsp->numOfTags; ++i) {
    if (strncmp(pTableMetaRsp->pSchemas[i].name, pField->name, TSDB_COL_NAME_LEN) != 0) {
      tagIndexOffset = i;
      break;
    }
  }
  if (tagIndexOffset == -1) {
    stError("isSupportedSTableSchema: failed to get tag index");
    return false;
  }

  for (int32_t i = 0; i < pTableMetaRsp->numOfTags; ++i) {
    int32_t            index = i + tagIndexOffset;
    SFieldWithOptions* pField = taosArrayGet(pCreatingTags, i);
    if (NULL == pField) {
      stError("isSupportedSTableSchema: failed to get field from array");
      return false;
    }
    if (strncmp(pTableMetaRsp->pSchemas[index].name, pField->name, TSDB_COL_NAME_LEN) != 0) {
      return false;
    }

    if (pTableMetaRsp->pSchemas[index].type != pField->type || pTableMetaRsp->pSchemas[index].bytes != pField->bytes) {
      return false;
    }
  }
  return true;
}

static bool isSupportedSTableSchema(const STableMetaRsp* pTableMetaRsp, const SStreamInserterParam* pInserterParam) {
  if (!colsIsSupported(pTableMetaRsp, pInserterParam)) {
    return false;
  }
  if (!TagsIsSupported(pTableMetaRsp, pInserterParam)) {
    return false;
  }
  return true;
}

static bool isSupportedNTableSchema(const STableMetaRsp* pTableMetaRsp, const SStreamInserterParam* pInserterParam) {
  return colsIsSupported(pTableMetaRsp, pInserterParam);
}

static int32_t checkAndSaveCreateGrpTableInfo(SDataInserterHandle*     pInserthandle,
                                              SStreamDataInserterInfo* pInserterInfo) {
  int32_t     code = TSDB_CODE_SUCCESS;
  SSubmitRes* pSubmitRes = &pInserthandle->submitRes;
  int8_t      tbType = pInserthandle->pParam->streamInserterParam->tbType;

  SVCreateTbRsp*        pCreateTbRsp = taosArrayGet(pSubmitRes->pRsp->aCreateTbRsp, 0);
  SSchema*              pExistRow = pCreateTbRsp->pMeta->pSchemas;
  SStreamInserterParam* pInserterParam = pInserthandle->pParam->streamInserterParam;

  if (tbType == TSDB_CHILD_TABLE || tbType == TSDB_SUPER_TABLE) {
    if (!isSupportedSTableSchema(pCreateTbRsp->pMeta, pInserterParam)) {
      stError("create table failed, schema is not supported");
      return TSDB_CODE_STREAM_INSERT_SCHEMA_NOT_MATCH;
    }
  } else if (tbType == TSDB_NORMAL_TABLE) {
    if (!isSupportedNTableSchema(pCreateTbRsp->pMeta, pInserterParam)) {
      stError("create table failed, schema is not supported");
      return TSDB_CODE_STREAM_INSERT_SCHEMA_NOT_MATCH;
    }
  } else {
    stError("checkAndSaveCreateGrpTableInfo failed, tbType:%d is not supported", tbType);
    return TSDB_CODE_MND_STREAM_INTERNAL_ERROR;
  }

  int64_t          key[2] = {pInserterInfo->streamId, pInserterInfo->groupId};
  SInsertTableRes* pTbRes = taosHashGet(gStreamGrpTableHash, key, sizeof(key));
  if (NULL == pTbRes) {
    return TSDB_CODE_MND_STREAM_INTERNAL_ERROR;
  }

  SInsertTableRes res = {0};
  code = checkResAndGetTableId(pSubmitRes, tbType, pTbRes);
  if (code) {
    return code;
  }

  return TSDB_CODE_SUCCESS;
}

int32_t inserterCallback(void* param, SDataBuf* pMsg, int32_t code) {
  SSubmitRspParam*     pParam = (SSubmitRspParam*)param;
  SDataInserterHandle* pInserter = pParam->pInserter;
  int32_t              code2 = 0;

  if (code) {
    pInserter->submitRes.code = code;
  } else {
    pInserter->submitRes.code = TSDB_CODE_SUCCESS;
  }
  SDecoder coder = {0};

  if (code == TSDB_CODE_SUCCESS) {
    pInserter->submitRes.pRsp = taosMemoryCalloc(1, sizeof(SSubmitRsp2));
    if (NULL == pInserter->submitRes.pRsp) {
      pInserter->submitRes.code = terrno;
      goto _return;
    }

    tDecoderInit(&coder, pMsg->pData, pMsg->len);
    code = tDecodeSSubmitRsp2(&coder, pInserter->submitRes.pRsp);
    if (code) {
      tDestroySSubmitRsp2(pInserter->submitRes.pRsp, TSDB_MSG_FLG_DECODE);
      taosMemoryFree(pInserter->submitRes.pRsp);
      pInserter->submitRes.code = code;
      goto _return;
    }

    if (pInserter->submitRes.pRsp->affectedRows > 0) {
      SArray* pCreateTbList = pInserter->submitRes.pRsp->aCreateTbRsp;
      int32_t numOfTables = taosArrayGetSize(pCreateTbList);

      for (int32_t i = 0; i < numOfTables; ++i) {
        SVCreateTbRsp* pRsp = taosArrayGet(pCreateTbList, i);
        if (NULL == pRsp) {
          pInserter->submitRes.code = TSDB_CODE_QRY_EXECUTOR_INTERNAL_ERROR;
          goto _return;
        }
        if (TSDB_CODE_SUCCESS != pRsp->code) {
          code = pRsp->code;
          tDestroySSubmitRsp2(pInserter->submitRes.pRsp, TSDB_MSG_FLG_DECODE);
          taosMemoryFree(pInserter->submitRes.pRsp);
          pInserter->submitRes.code = code;
          goto _return;
        }
      }
    }

    if (pParam->putParam != NULL && ((SStreamDataInserterInfo*)pParam->putParam)->isAutoCreateTable) {
      saveCreateGrpTableInfo((SStreamDataInserterInfo*)pParam->putParam, &pInserter->submitRes,
                             pInserter->pParam->streamInserterParam->tbType);
    }

    pInserter->submitRes.affectedRows += pInserter->submitRes.pRsp->affectedRows;
    qDebug("submit rsp received, affectedRows:%d, total:%" PRId64, pInserter->submitRes.pRsp->affectedRows,
           pInserter->submitRes.affectedRows);
    tDestroySSubmitRsp2(pInserter->submitRes.pRsp, TSDB_MSG_FLG_DECODE);
    taosMemoryFree(pInserter->submitRes.pRsp);
  }

  if (TSDB_CODE_TDB_TABLE_ALREADY_EXIST == code) {
    pInserter->submitRes.code = code;
    if (pParam->putParam != NULL && ((SStreamDataInserterInfo*)pParam->putParam)->isAutoCreateTable) {
      pInserter->submitRes.pRsp = taosMemoryCalloc(1, sizeof(SSubmitRsp2));
      if (NULL == pInserter->submitRes.pRsp) {
        pInserter->submitRes.code = terrno;
        goto _return;
      }

      tDecoderInit(&coder, pMsg->pData, pMsg->len);
      code2 = tDecodeSSubmitRsp2(&coder, pInserter->submitRes.pRsp);
      if (code2 == TSDB_CODE_SUCCESS) {
        code2 = checkAndSaveCreateGrpTableInfo(pInserter, (SStreamDataInserterInfo*)pParam->putParam);
      }
      tDestroySSubmitRsp2(pInserter->submitRes.pRsp, TSDB_MSG_FLG_DECODE);
      taosMemoryFree(pInserter->submitRes.pRsp);
      if (code2) {
        pInserter->submitRes.code = code2;
        goto _return;
      }
    }
  }

_return:

  tDecoderClear(&coder);
  code2 = tsem_post(&pInserter->ready);
  if (code2 < 0) {
    qError("tsem_post inserter ready failed, error:%s", tstrerror(code2));
    if (TSDB_CODE_SUCCESS == code) {
      pInserter->submitRes.code = code2;
    }
  }

  taosMemoryFree(pMsg->pData);

  return TSDB_CODE_SUCCESS;
}

void freeUseDbOutput_tmp(void* ppOutput) {
  SUseDbOutput* pOut = *(SUseDbOutput**)ppOutput;
  if (NULL == ppOutput) {
    return;
  }

  if (pOut->dbVgroup) {
    freeVgInfo(pOut->dbVgroup);
  }
  taosMemFree(pOut);
  *(SUseDbOutput**)ppOutput = NULL;
}

static int32_t processUseDbRspForInserter(void* param, SDataBuf* pMsg, int32_t code) {
  int32_t       lino = 0;
  SDBVgInfoReq* pVgInfoReq = (SDBVgInfoReq*)param;

  if (TSDB_CODE_SUCCESS != code) {
    // pInserter->pTaskInfo->code = rpcCvtErrCode(code);
    // if (pInserter->pTaskInfo->code != code) {
    //   qError("load db info rsp received, error:%s, cvted error:%s", tstrerror(code),
    //          tstrerror(pInserter->pTaskInfo->code));
    // } else {
    //   qError("load db info rsp received, error:%s", tstrerror(code));
    // }
    goto _return;
  }

  pVgInfoReq->pRsp = taosMemoryMalloc(sizeof(SUseDbRsp));
  QUERY_CHECK_NULL(pVgInfoReq->pRsp, code, lino, _return, terrno);

  code = tDeserializeSUseDbRsp(pMsg->pData, (int32_t)pMsg->len, pVgInfoReq->pRsp);
  QUERY_CHECK_CODE(code, lino, _return);

_return:
  taosMemoryFreeClear(pMsg->pData);
  taosMemoryFreeClear(pMsg->pEpSet);
  if (code != 0){
    qError("%s failed at line %d since %s", __func__, lino, tstrerror(code));
  }
  int ret = tsem_post(&pVgInfoReq->ready);
  if (ret != 0) {
    qError("%s failed code: %d", __func__, ret);
  }
  return code;
}


int inserterVgInfoComp(const void* lp, const void* rp) {
  SVgroupInfo* pLeft = (SVgroupInfo*)lp;
  SVgroupInfo* pRight = (SVgroupInfo*)rp;
  if (pLeft->hashBegin < pRight->hashBegin) {
    return -1;
  } else if (pLeft->hashBegin > pRight->hashBegin) {
    return 1;
  }

  return 0;
}

static int32_t buildDbVgInfoMap(void* clientRpc, const char* dbFName, SUseDbOutput* output) {
  int32_t      code = TSDB_CODE_SUCCESS;
  int32_t      lino = 0;
  char*        buf1 = NULL;
  SUseDbReq*   pReq = NULL;
  SDBVgInfoReq dbVgInfoReq = {0};
  code = tsem_init(&dbVgInfoReq.ready, 0, 0);
  if (code != TSDB_CODE_SUCCESS) {
    qError("tsem_init failed, error:%s", tstrerror(code));
    return code;
  }

  pReq = taosMemoryMalloc(sizeof(SUseDbReq));
  QUERY_CHECK_NULL(pReq, code, lino, _return, terrno);

  tstrncpy(pReq->db, dbFName, TSDB_DB_FNAME_LEN);
  QUERY_CHECK_CODE(code, lino, _return);

  int32_t contLen = tSerializeSUseDbReq(NULL, 0, pReq);
  buf1 = taosMemoryCalloc(1, contLen);
  QUERY_CHECK_NULL(buf1, code, lino, _return, terrno);

  int32_t tempRes = tSerializeSUseDbReq(buf1, contLen, pReq);
  if (tempRes < 0) {
    QUERY_CHECK_CODE(terrno, lino, _return);
  }

  SMsgSendInfo* pMsgSendInfo = taosMemoryCalloc(1, sizeof(SMsgSendInfo));
  QUERY_CHECK_NULL(pMsgSendInfo, code, lino, _return, terrno);

  SEpSet pEpSet = {0};
  QUERY_CHECK_CODE(getCurrentMnodeEpset(&pEpSet), lino, _return);

  pMsgSendInfo->param = &dbVgInfoReq;
  pMsgSendInfo->msgInfo.pData = buf1;
  buf1 = NULL;
  pMsgSendInfo->msgInfo.len = contLen;
  pMsgSendInfo->msgType = TDMT_MND_GET_DB_INFO;
  pMsgSendInfo->fp = processUseDbRspForInserter;
  // pMsgSendInfo->requestId = pTaskInfo->id.queryId;

  code = asyncSendMsgToServer(clientRpc, &pEpSet, NULL, pMsgSendInfo);
  QUERY_CHECK_CODE(code, lino, _return);

  code = tsem_wait(&dbVgInfoReq.ready);
  QUERY_CHECK_CODE(code, lino, _return);

  code = queryBuildUseDbOutput(output, dbVgInfoReq.pRsp);
  QUERY_CHECK_CODE(code, lino, _return);

  output->dbVgroup->vgArray = taosArrayInit(dbVgInfoReq.pRsp->vgNum, sizeof(SVgroupInfo));
  if (NULL == output->dbVgroup->vgArray) {
    code = terrno;
    QUERY_CHECK_CODE(code, lino, _return);
  }

  void* pIter = taosHashIterate(output->dbVgroup->vgHash, NULL);
  while (pIter) {
    if (NULL == taosArrayPush(output->dbVgroup->vgArray, pIter)) {
      taosHashCancelIterate(output->dbVgroup->vgHash, pIter);
      return terrno;
    }

    pIter = taosHashIterate(output->dbVgroup->vgHash, pIter);
  }

  taosArraySort(output->dbVgroup->vgArray, inserterVgInfoComp);

_return:

  if (code) {
    qError("%s failed at line %d since %s", __func__, lino, tstrerror(code));
    taosMemoryFree(buf1);
  }
  taosMemoryFree(pReq);
  tsem_destroy(&dbVgInfoReq.ready);
  if (dbVgInfoReq.pRsp) {
    tFreeSUsedbRsp(dbVgInfoReq.pRsp);
    taosMemoryFreeClear(dbVgInfoReq.pRsp);
  }
  return code;
}

int32_t inserterBuildCreateTbReq(SVCreateTbReq* pTbReq, const char* tname, STag* pTag, int64_t suid, const char* sname,
                                 SArray* tagName, uint8_t tagNum, int32_t ttl) {
  pTbReq->type = TD_CHILD_TABLE;
  pTbReq->ctb.pTag = (uint8_t*)pTag;
  pTbReq->name = taosStrdup(tname);
  if (!pTbReq->name) return terrno;
  pTbReq->ctb.suid = suid;
  pTbReq->ctb.tagNum = tagNum;
  if (sname) {
    pTbReq->ctb.stbName = taosStrdup(sname);
    if (!pTbReq->ctb.stbName) {
      taosMemoryFree(pTbReq->name);
      return terrno;
    }
  }
  pTbReq->ctb.tagName = tagName;
  if (!pTbReq->ctb.tagName) return terrno;

  pTbReq->ttl = ttl;
  pTbReq->commentLen = -1;

  return TSDB_CODE_SUCCESS;
}

int32_t inserterHashValueComp(void const* lp, void const* rp) {
  uint32_t*    key = (uint32_t*)lp;
  SVgroupInfo* pVg = (SVgroupInfo*)rp;

  if (*key < pVg->hashBegin) {
    return -1;
  } else if (*key > pVg->hashEnd) {
    return 1;
  }

  return 0;
}


int32_t inserterGetVgInfo(SDBVgInfo* dbInfo, char* tbName, SVgroupInfo* pVgInfo) {
  if (NULL == dbInfo) {
    return TSDB_CODE_QRY_EXECUTOR_INTERNAL_ERROR;
  }

  if (NULL == dbInfo->vgArray) {
    qError("empty db vgArray, hashSize:%d", taosHashGetSize(dbInfo->vgHash));
    return TSDB_CODE_QRY_EXECUTOR_INTERNAL_ERROR;
  }

  uint32_t hashValue =
      taosGetTbHashVal(tbName, (int32_t)strlen(tbName), dbInfo->hashMethod, dbInfo->hashPrefix, dbInfo->hashSuffix);
  SVgroupInfo* vgInfo = taosArraySearch(dbInfo->vgArray, &hashValue, inserterHashValueComp, TD_EQ);
  if (NULL == vgInfo) {
    qError("no hash range found for hash value [%u], table:%s, numOfVgId:%d", hashValue, tbName,
           (int32_t)taosArrayGetSize(dbInfo->vgArray));
    return TSDB_CODE_QRY_EXECUTOR_INTERNAL_ERROR;
  }
  
  *pVgInfo = *vgInfo;
  qDebug("insert get vgInfo, tbName:%s vgId:%d epset(%s:%d)", tbName, pVgInfo->vgId, pVgInfo->epSet.eps[0].fqdn,
        pVgInfo->epSet.eps[0].port);
        
  return TSDB_CODE_SUCCESS;
}

int32_t inserterGetVgId(SDBVgInfo* dbInfo, char* tbName, int32_t* vgId) {
  SVgroupInfo vgInfo = {0};
  int32_t     code = inserterGetVgInfo(dbInfo, tbName, &vgInfo);
  if (code != TSDB_CODE_SUCCESS) {
    qError("inserterGetVgId failed, code:%d", code);
    return code;
  }
  *vgId = vgInfo.vgId;

  return TSDB_CODE_SUCCESS;
}

int32_t inserterGetDbVgInfo(SDataInserterHandle* pInserter, const char* dbFName, SDBVgInfo** dbVgInfo) {
  int32_t       code = TSDB_CODE_SUCCESS;
  int32_t       line = 0;
  SUseDbOutput* output = NULL;

  // QRY_PARAM_CHECK(dbVgInfo);
  // QRY_PARAM_CHECK(pInserter);
  // QRY_PARAM_CHECK(name);

  if (pInserter->dbVgInfoMap == NULL) {
    pInserter->dbVgInfoMap = taosHashInit(4, taosGetDefaultHashFunction(TSDB_DATA_TYPE_BINARY), false, HASH_NO_LOCK);
    if (pInserter->dbVgInfoMap == NULL) {
      return TSDB_CODE_OUT_OF_MEMORY;
    }
  }

  SUseDbOutput** find = (SUseDbOutput**)taosHashGet(pInserter->dbVgInfoMap, dbFName, strlen(dbFName));

  if (find == NULL) {
    output = taosMemoryMalloc(sizeof(SUseDbOutput));
    if (output == NULL) {
      return TSDB_CODE_OUT_OF_MEMORY;
    }

    code = buildDbVgInfoMap(pInserter->pParam->readHandle->pMsgCb->clientRpc, dbFName, output);
    QUERY_CHECK_CODE(code, line, _return);

    code = taosHashPut(pInserter->dbVgInfoMap, dbFName, strlen(dbFName), &output, POINTER_BYTES);
    QUERY_CHECK_CODE(code, line, _return);
  } else {
    output = *find;
  }

  *dbVgInfo = output->dbVgroup;
  return code;

_return:
  qError("%s failed at line %d since %s", __func__, line, tstrerror(code));
  freeUseDbOutput_tmp(&output);
  return code;
}

int32_t getExistVgInfo(SDataInserterHandle* pInserter, SStreamInserterParam* pInsertParam,
                       SStreamDataInserterInfo* pInserterInfo, SVgroupInfo* pVgInfo) {
  return getDbVgInfoForExec(pInserter->pParam->readHandle->pMsgCb->clientRpc, pInsertParam->dbFName,
                              pInserterInfo->tbName, pVgInfo);
}

static int32_t sendSubmitRequest(SDataInserterHandle* pInserter, void* putParam, void* pMsg, int32_t msgLen,
                                 void* pTransporter, SEpSet* pEpset) {
  // send the fetch remote task result reques
  SMsgSendInfo* pMsgSendInfo = taosMemoryCalloc(1, sizeof(SMsgSendInfo));
  if (NULL == pMsgSendInfo) {
    taosMemoryFreeClear(pMsg);
    return terrno;
  }

  SSubmitRspParam* pParam = taosMemoryCalloc(1, sizeof(SSubmitRspParam));
  if (NULL == pParam) {
    taosMemoryFreeClear(pMsg);
    taosMemoryFreeClear(pMsgSendInfo);
    return terrno;
  }
  pParam->pInserter = pInserter;
  pParam->putParam = putParam;

  pMsgSendInfo->param = pParam;
  pMsgSendInfo->paramFreeFp = taosAutoMemoryFree;
  pMsgSendInfo->msgInfo.pData = pMsg;
  pMsgSendInfo->msgInfo.len = msgLen;
  pMsgSendInfo->msgType = TDMT_VND_SUBMIT;
  pMsgSendInfo->fp = inserterCallback;

  return asyncSendMsgToServer(pTransporter, pEpset, NULL, pMsgSendInfo);
}

static int32_t submitReqToMsg(int32_t vgId, SSubmitReq2* pReq, void** pData, int32_t* pLen) {
  int32_t code = TSDB_CODE_SUCCESS;
  int32_t len = 0;
  void*   pBuf = NULL;
  tEncodeSize(tEncodeSubmitReq, pReq, len, code);
  if (TSDB_CODE_SUCCESS == code) {
    SEncoder encoder;
    len += sizeof(SSubmitReq2Msg);
    pBuf = taosMemoryMalloc(len);
    if (NULL == pBuf) {
      return terrno;
    }
    ((SSubmitReq2Msg*)pBuf)->header.vgId = htonl(vgId);
    ((SSubmitReq2Msg*)pBuf)->header.contLen = htonl(len);
    ((SSubmitReq2Msg*)pBuf)->version = htobe64(1);
    tEncoderInit(&encoder, POINTER_SHIFT(pBuf, sizeof(SSubmitReq2Msg)), len - sizeof(SSubmitReq2Msg));
    code = tEncodeSubmitReq(&encoder, pReq);
    tEncoderClear(&encoder);
  }

  if (TSDB_CODE_SUCCESS == code) {
    *pData = pBuf;
    *pLen = len;
  } else {
    taosMemoryFree(pBuf);
  }

  return code;
}

int32_t buildSubmitReqFromStbBlock(SDataInserterHandle* pInserter, SHashObj* pHash, const SSDataBlock* pDataBlock,
                                   const STSchema* pTSchema, int64_t uid, int32_t vgId, tb_uid_t suid) {
  SArray* pVals = NULL;
  SArray* pTagVals = NULL;
  SSubmitReq2** ppReq = NULL;
  int32_t numOfBlks = 0;

  terrno = TSDB_CODE_SUCCESS;

  int32_t colNum = taosArrayGetSize(pDataBlock->pDataBlock);
  int32_t rows = pDataBlock->info.rows;

  if (!pTagVals && !(pTagVals = taosArrayInit(colNum, sizeof(STagVal)))) {
    goto _end;
  }

  if (!pVals && !(pVals = taosArrayInit(colNum, sizeof(SColVal)))) {
    goto _end;
  }

  SDBVgInfo* dbInfo = NULL;
  int32_t    code = inserterGetDbVgInfo(pInserter, pInserter->dbFName, &dbInfo);
  if (code != TSDB_CODE_SUCCESS) {
    terrno = code;
    goto _end;
  }

  for (int32_t j = 0; j < rows; ++j) {
    SSubmitTbData tbData = {0};
    if (!(tbData.aRowP = taosArrayInit(rows, sizeof(SRow*)))) {
      goto _end;
    }
    tbData.suid = suid;
    tbData.uid = uid;
    tbData.sver = pTSchema->version;

    int64_t lastTs = TSKEY_MIN;

    taosArrayClear(pVals);

    int32_t offset = 0;
    taosArrayClear(pTagVals);
    tbData.uid = 0;
    tbData.pCreateTbReq = taosMemoryCalloc(1, sizeof(SVCreateTbReq));
    if (NULL == tbData.pCreateTbReq) {
      tDestroySubmitTbData(&tbData, TSDB_MSG_FLG_ENCODE);
      goto _end;
    }
    tbData.flags |= SUBMIT_REQ_AUTO_CREATE_TABLE;

    SColumnInfoData* tbname = taosArrayGet(pDataBlock->pDataBlock, 0);
    if (NULL == tbname) {
      terrno = TSDB_CODE_QRY_EXECUTOR_INTERNAL_ERROR;
      qError("Insert into stable must have tbname column");
      tDestroySubmitTbData(&tbData, TSDB_MSG_FLG_ENCODE);
      goto _end;
    }
    if (tbname->info.type != TSDB_DATA_TYPE_BINARY) {
      terrno = TSDB_CODE_QRY_EXECUTOR_INTERNAL_ERROR;
      qError("tbname column must be binary");
      tDestroySubmitTbData(&tbData, TSDB_MSG_FLG_ENCODE);
      goto _end;
    }

    if (colDataIsNull_s(tbname, j)) {
      qError("insert into stable tbname column is null");
      tDestroySubmitTbData(&tbData, TSDB_MSG_FLG_ENCODE);
      goto _end;
    }
    void*   data = colDataGetVarData(tbname, j);
    SValue  sv = (SValue){TSDB_DATA_TYPE_VARCHAR, .nData = varDataLen(data), .pData = varDataVal(data)};
    SColVal cv = COL_VAL_VALUE(0, sv);

    char tbFullName[TSDB_TABLE_FNAME_LEN];
    char tableName[TSDB_TABLE_FNAME_LEN];
    memcpy(tableName, sv.pData, sv.nData);
    tableName[sv.nData] = '\0';

    int32_t len = snprintf(tbFullName, TSDB_TABLE_FNAME_LEN, "%s.%s", pInserter->dbFName, tableName);
    if (len >= TSDB_TABLE_FNAME_LEN) {
      terrno = TSDB_CODE_QRY_EXECUTOR_INTERNAL_ERROR;
      qError("table name too long after format, len:%d, maxLen:%d", len, TSDB_TABLE_FNAME_LEN);
      tDestroySubmitTbData(&tbData, TSDB_MSG_FLG_ENCODE);
      goto _end;
    }
    int32_t vgIdForTbName = 0;
    code = inserterGetVgId(dbInfo, tbFullName, &vgIdForTbName);
    if (code != TSDB_CODE_SUCCESS) {
      terrno = code;
      tDestroySubmitTbData(&tbData, TSDB_MSG_FLG_ENCODE);
      goto _end;
    }
    SSubmitReq2* pReq = NULL;
    ppReq = taosHashGet(pHash, &vgIdForTbName, sizeof(int32_t));
    if (ppReq == NULL) {
      pReq = taosMemoryCalloc(1, sizeof(SSubmitReq2));
      if (NULL == pReq) {
        tDestroySubmitTbData(&tbData, TSDB_MSG_FLG_ENCODE);
        goto _end;
      }

      if (!(pReq->aSubmitTbData = taosArrayInit(1, sizeof(SSubmitTbData)))) {
        tDestroySubmitTbData(&tbData, TSDB_MSG_FLG_ENCODE);
        goto _end;
      }
      taosHashPut(pHash, &vgIdForTbName, sizeof(int32_t), &pReq, POINTER_BYTES);
    } else {
      pReq = *ppReq;
    }

    if (code != TSDB_CODE_SUCCESS) {
      terrno = code;
      tDestroySubmitTbData(&tbData, TSDB_MSG_FLG_ENCODE);
      goto _end;
    }
    SArray* TagNames = taosArrayInit(8, TSDB_COL_NAME_LEN);
    if (!TagNames) {
      terrno = TSDB_CODE_QRY_EXECUTOR_INTERNAL_ERROR;
      tDestroySubmitTbData(&tbData, TSDB_MSG_FLG_ENCODE);
      goto _end;
    }
    for (int32_t i = 0; i < pInserter->pTagSchema->nCols; ++i) {
      SSchema* tSchema = &pInserter->pTagSchema->pSchema[i];
      int16_t  colIdx = tSchema->colId;
      int16_t* slotId = taosHashGet(pInserter->pCols, &colIdx, sizeof(colIdx));
      if (NULL == slotId) {
        continue;
      }
      if (NULL == taosArrayPush(TagNames, tSchema->name)) {
        taosArrayDestroy(TagNames);
        tDestroySubmitTbData(&tbData, TSDB_MSG_FLG_ENCODE);
        goto _end;
      }

      colIdx = *slotId;
      SColumnInfoData* pColInfoData = taosArrayGet(pDataBlock->pDataBlock, colIdx);
      if (NULL == pColInfoData) {
        terrno = TSDB_CODE_QRY_EXECUTOR_INTERNAL_ERROR;
        taosArrayDestroy(TagNames);
        tDestroySubmitTbData(&tbData, TSDB_MSG_FLG_ENCODE);
        goto _end;
      }
      // void* var = POINTER_SHIFT(pColInfoData->pData, j * pColInfoData->info.bytes);
      switch (pColInfoData->info.type) {
        case TSDB_DATA_TYPE_NCHAR:
        case TSDB_DATA_TYPE_VARBINARY:
        case TSDB_DATA_TYPE_VARCHAR: {
          if (pColInfoData->info.type != tSchema->type) {
            qError("tag:%d type:%d in block dismatch with schema tag:%d type:%d", colIdx, pColInfoData->info.type, i,
                   tSchema->type);
            terrno = TSDB_CODE_QRY_EXECUTOR_INTERNAL_ERROR;
            taosArrayDestroy(TagNames);
            tDestroySubmitTbData(&tbData, TSDB_MSG_FLG_ENCODE);
            goto _end;
          }
          if (colDataIsNull_s(pColInfoData, j)) {
            continue;
          } else {
            void*   data = colDataGetVarData(pColInfoData, j);
            STagVal tv = (STagVal){
                .cid = tSchema->colId, .type = tSchema->type, .nData = varDataLen(data), .pData = varDataVal(data)};
            if (NULL == taosArrayPush(pTagVals, &tv)) {
              taosArrayDestroy(TagNames);
              tDestroySubmitTbData(&tbData, TSDB_MSG_FLG_ENCODE);
              goto _end;
            }
          }
          break;
        }
        case TSDB_DATA_TYPE_BLOB:
        case TSDB_DATA_TYPE_JSON:
        case TSDB_DATA_TYPE_MEDIUMBLOB:
          qError("the tag type %" PRIi16 " is defined but not implemented yet", pColInfoData->info.type);
          terrno = TSDB_CODE_APP_ERROR;
          taosArrayDestroy(TagNames);
          tDestroySubmitTbData(&tbData, TSDB_MSG_FLG_ENCODE);
          goto _end;
          break;
        default:
          if (pColInfoData->info.type < TSDB_DATA_TYPE_MAX && pColInfoData->info.type > TSDB_DATA_TYPE_NULL) {
            if (colDataIsNull_s(pColInfoData, j)) {
              continue;
            } else {
              void*   data = colDataGetData(pColInfoData, j);
              STagVal tv = {.cid = tSchema->colId, .type = tSchema->type};
              memcpy(&tv.i64, data, tSchema->bytes);
              if (NULL == taosArrayPush(pTagVals, &tv)) {
                taosArrayDestroy(TagNames);
                tDestroySubmitTbData(&tbData, TSDB_MSG_FLG_ENCODE);
                goto _end;
              }
            }
          } else {
            uError("the column type %" PRIi16 " is undefined\n", pColInfoData->info.type);
            terrno = TSDB_CODE_APP_ERROR;
            taosArrayDestroy(TagNames);
            tDestroySubmitTbData(&tbData, TSDB_MSG_FLG_ENCODE);
            goto _end;
          }
          break;
      }
    }
    STag* pTag = NULL;
    code = tTagNew(pTagVals, 1, false, &pTag);
    if (code != TSDB_CODE_SUCCESS) {
      terrno = code;
      qError("failed to create tag, error:%s", tstrerror(code));
      taosArrayDestroy(TagNames);
      tDestroySubmitTbData(&tbData, TSDB_MSG_FLG_ENCODE);
      goto _end;
    }

    code = inserterBuildCreateTbReq(tbData.pCreateTbReq, tableName, pTag, suid, pInserter->pNode->tableName, TagNames,
                                    pInserter->pTagSchema->nCols, TSDB_DEFAULT_TABLE_TTL);
    if (code != TSDB_CODE_SUCCESS) {
      terrno = code;
      qError("failed to build create table request, error:%s", tstrerror(code));
      tDestroySubmitTbData(&tbData, TSDB_MSG_FLG_ENCODE);
      goto _end;
    }

    for (int32_t k = 0; k < pTSchema->numOfCols; ++k) {
      int16_t         colIdx = k;
      const STColumn* pCol = &pTSchema->columns[k];
      int16_t*        slotId = taosHashGet(pInserter->pCols, &pCol->colId, sizeof(pCol->colId));
      if (NULL == slotId) {
        continue;
      }
      colIdx = *slotId;

      SColumnInfoData* pColInfoData = taosArrayGet(pDataBlock->pDataBlock, colIdx);
      if (NULL == pColInfoData) {
        terrno = TSDB_CODE_QRY_EXECUTOR_INTERNAL_ERROR;
        tDestroySubmitTbData(&tbData, TSDB_MSG_FLG_ENCODE);
        goto _end;
      }
      void* var = POINTER_SHIFT(pColInfoData->pData, j * pColInfoData->info.bytes);

      switch (pColInfoData->info.type) {
        case TSDB_DATA_TYPE_NCHAR:
        case TSDB_DATA_TYPE_VARBINARY:
        case TSDB_DATA_TYPE_VARCHAR: {
          if (pColInfoData->info.type != pCol->type) {
            qError("column:%d type:%d in block dismatch with schema col:%d type:%d", colIdx, pColInfoData->info.type, k,
                   pCol->type);
            terrno = TSDB_CODE_QRY_EXECUTOR_INTERNAL_ERROR;
            tDestroySubmitTbData(&tbData, TSDB_MSG_FLG_ENCODE);
            goto _end;
          }
          if (colDataIsNull_s(pColInfoData, j)) {
            SColVal cv = COL_VAL_NULL(pCol->colId, pCol->type);
            if (NULL == taosArrayPush(pVals, &cv)) {
              tDestroySubmitTbData(&tbData, TSDB_MSG_FLG_ENCODE);
              goto _end;
            }
          } else {
            void*   data = colDataGetVarData(pColInfoData, j);
            SValue  sv = (SValue){.type = pCol->type, .nData = varDataLen(data), .pData = varDataVal(data)};
            SColVal cv = COL_VAL_VALUE(pCol->colId, sv);
            if (NULL == taosArrayPush(pVals, &cv)) {
              tDestroySubmitTbData(&tbData, TSDB_MSG_FLG_ENCODE);
              goto _end;
            }
          }
          break;
        }
        case TSDB_DATA_TYPE_BLOB:
        case TSDB_DATA_TYPE_JSON:
        case TSDB_DATA_TYPE_MEDIUMBLOB:
          qError("the column type %" PRIi16 " is defined but not implemented yet", pColInfoData->info.type);
          terrno = TSDB_CODE_APP_ERROR;
          tDestroySubmitTbData(&tbData, TSDB_MSG_FLG_ENCODE);
          goto _end;
          break;
        default:
          if (pColInfoData->info.type < TSDB_DATA_TYPE_MAX && pColInfoData->info.type > TSDB_DATA_TYPE_NULL) {
            if (colDataIsNull_s(pColInfoData, j)) {
              if (PRIMARYKEY_TIMESTAMP_COL_ID == pCol->colId) {
                qError("Primary timestamp column should not be null");
                terrno = TSDB_CODE_PAR_INCORRECT_TIMESTAMP_VAL;
                tDestroySubmitTbData(&tbData, TSDB_MSG_FLG_ENCODE);
                goto _end;
              }

              SColVal cv = COL_VAL_NULL(pCol->colId, pCol->type);
              if (NULL == taosArrayPush(pVals, &cv)) {
                tDestroySubmitTbData(&tbData, TSDB_MSG_FLG_ENCODE);
                goto _end;
              }
            } else {
              // if (PRIMARYKEY_TIMESTAMP_COL_ID == pCol->colId && !needSortMerge) {
              //   if (*(int64_t*)var <= lastTs) {
              //     needSortMerge = true;
              //   } else {
              //     lastTs = *(int64_t*)var;
              //   }
              // }

              SValue sv = {.type = pCol->type};
              valueSetDatum(&sv, sv.type, var, tDataTypes[pCol->type].bytes);
              SColVal cv = COL_VAL_VALUE(pCol->colId, sv);
              if (NULL == taosArrayPush(pVals, &cv)) {
                tDestroySubmitTbData(&tbData, TSDB_MSG_FLG_ENCODE);
                goto _end;
              }
            }
          } else {
            uError("the column type %" PRIi16 " is undefined\n", pColInfoData->info.type);
            terrno = TSDB_CODE_APP_ERROR;
            tDestroySubmitTbData(&tbData, TSDB_MSG_FLG_ENCODE);
            goto _end;
          }
          break;
      }
    }

    SRow* pRow = NULL;
    SRowBuildScanInfo sinfo = {0};
    if ((terrno = tRowBuild(pVals, pTSchema, &pRow, &sinfo)) < 0) {
      tDestroySubmitTbData(&tbData, TSDB_MSG_FLG_ENCODE);
      goto _end;
    }
    if (NULL == taosArrayPush(tbData.aRowP, &pRow)) {
      tDestroySubmitTbData(&tbData, TSDB_MSG_FLG_ENCODE);
      goto _end;
    }

    if (NULL == taosArrayPush(pReq->aSubmitTbData, &tbData)) {
      goto _end;
    }
  }

_end:
  taosArrayDestroy(pTagVals);
  taosArrayDestroy(pVals);

  return terrno;
}

int32_t buildSubmitReqFromBlock(SDataInserterHandle* pInserter, SSubmitReq2** ppReq, const SSDataBlock* pDataBlock,
                                const STSchema* pTSchema, int64_t* uid, int32_t* vgId, tb_uid_t* suid) {
  SSubmitReq2* pReq = *ppReq;
  SArray*      pVals = NULL;
  SArray*      pTagVals = NULL;
  int32_t      numOfBlks = 0;
  char*        tableName = NULL;
  int32_t      code = 0, lino = 0;

  terrno = TSDB_CODE_SUCCESS;

  if (NULL == pReq) {
    if (!(pReq = taosMemoryCalloc(1, sizeof(SSubmitReq2)))) {
      goto _end;
    }

    if (!(pReq->aSubmitTbData = taosArrayInit(1, sizeof(SSubmitTbData)))) {
      goto _end;
    }
  }

  int32_t colNum = taosArrayGetSize(pDataBlock->pDataBlock);
  int32_t rows = pDataBlock->info.rows;

  SSubmitTbData tbData = {0};
  if (!(tbData.aRowP = taosArrayInit(rows, sizeof(SRow*)))) {
    goto _end;
  }
  tbData.suid = *suid;
  tbData.uid = *uid;
  tbData.sver = pTSchema->version;

  if (!pVals && !(pVals = taosArrayInit(colNum, sizeof(SColVal)))) {
    taosArrayDestroy(tbData.aRowP);
    goto _end;
  }

  if (pInserter->isStbInserter) {
    if (!pTagVals && !(pTagVals = taosArrayInit(colNum, sizeof(STagVal)))) {
      taosArrayDestroy(tbData.aRowP);
      goto _end;
    }
  }

  int64_t lastTs = TSKEY_MIN;
  bool    needSortMerge = false;

  for (int32_t j = 0; j < rows; ++j) {  // iterate by row
    taosArrayClear(pVals);

    int32_t offset = 0;
    // 处理超级表的tbname和tags
    if (pInserter->isStbInserter) {
      taosArrayClear(pTagVals);
      tbData.uid = 0;
      *uid = 0;
      tbData.pCreateTbReq = taosMemoryCalloc(1, sizeof(SVCreateTbReq));
      tbData.flags |= SUBMIT_REQ_AUTO_CREATE_TABLE;

      SColumnInfoData* tbname = taosArrayGet(pDataBlock->pDataBlock, 0);
      if (NULL == tbname) {
        terrno = TSDB_CODE_QRY_EXECUTOR_INTERNAL_ERROR;
        qError("Insert into stable must have tbname column");
        goto _end;
      }
      if (tbname->info.type != TSDB_DATA_TYPE_BINARY) {
        terrno = TSDB_CODE_QRY_EXECUTOR_INTERNAL_ERROR;
        qError("tbname column must be binary");
        goto _end;
      }

      if (colDataIsNull_s(tbname, j)) {
        qError("insert into stable tbname column is null");
        goto _end;
      }
      void*   data = colDataGetVarData(tbname, j);
      SValue  sv = (SValue){TSDB_DATA_TYPE_VARCHAR, .nData = varDataLen(data),
                            .pData = varDataVal(data)};  // address copy, no value
      SColVal cv = COL_VAL_VALUE(0, sv);

      // 获取子表vgId
      SDBVgInfo* dbInfo = NULL;
      code = inserterGetDbVgInfo(pInserter, pInserter->dbFName, &dbInfo);
      if (code != TSDB_CODE_SUCCESS) {
        goto _end;
      }

      char tbFullName[TSDB_TABLE_FNAME_LEN];
      taosMemoryFreeClear(tableName);
      tableName = taosMemoryCalloc(1, sv.nData + 1);
      TSDB_CHECK_NULL(tableName, code, lino, _end, terrno);
      tstrncpy(tableName, sv.pData, sv.nData);
      tableName[sv.nData] = '\0';

      int32_t len = snprintf(tbFullName, TSDB_TABLE_FNAME_LEN, "%s.%s", pInserter->dbFName, tableName);
      if (len >= TSDB_TABLE_FNAME_LEN) {
        terrno = TSDB_CODE_QRY_EXECUTOR_INTERNAL_ERROR;
        qError("table name too long after format, len:%d, maxLen:%d", len, TSDB_TABLE_FNAME_LEN);
        goto _end;
      }
      code = inserterGetVgId(dbInfo, tbFullName, vgId);
      if (code != TSDB_CODE_SUCCESS) {
        terrno = code;
        goto _end;
      }
      // 解析tag
      SArray* TagNames = taosArrayInit(8, TSDB_COL_NAME_LEN);
      if (!TagNames) {
        terrno = TSDB_CODE_QRY_EXECUTOR_INTERNAL_ERROR;
        goto _end;
      }
      for (int32_t i = 0; i < pInserter->pTagSchema->nCols; ++i) {
        SSchema* tSchema = &pInserter->pTagSchema->pSchema[i];
        int16_t  colIdx = tSchema->colId;
        if (NULL == taosArrayPush(TagNames, tSchema->name)) {
          goto _end;
        }
        int16_t* slotId = taosHashGet(pInserter->pCols, &colIdx, sizeof(colIdx));
        if (NULL == slotId) {
          continue;
        }

        colIdx = *slotId;
        SColumnInfoData* pColInfoData = taosArrayGet(pDataBlock->pDataBlock, colIdx);
        if (NULL == pColInfoData) {
          terrno = TSDB_CODE_QRY_EXECUTOR_INTERNAL_ERROR;
          goto _end;
        }
        // void* var = POINTER_SHIFT(pColInfoData->pData, j * pColInfoData->info.bytes);
        switch (pColInfoData->info.type) {
          case TSDB_DATA_TYPE_NCHAR:
          case TSDB_DATA_TYPE_VARBINARY:
          case TSDB_DATA_TYPE_VARCHAR: {  // TSDB_DATA_TYPE_BINARY
            if (pColInfoData->info.type != tSchema->type) {
              qError("tag:%d type:%d in block dismatch with schema tag:%d type:%d", colIdx, pColInfoData->info.type, i,
                     tSchema->type);
              terrno = TSDB_CODE_QRY_EXECUTOR_INTERNAL_ERROR;
              goto _end;
            }
            if (colDataIsNull_s(pColInfoData, j)) {
              continue;
            } else {
              void*   data = colDataGetVarData(pColInfoData, j);
              STagVal tv = (STagVal){.cid = tSchema->colId,
                                     .type = tSchema->type,
                                     .nData = varDataLen(data),
                                     .pData = varDataVal(data)};  // address copy, no value
              if (NULL == taosArrayPush(pTagVals, &tv)) {
                goto _end;
              }
            }
            break;
          }
          case TSDB_DATA_TYPE_BLOB:
          case TSDB_DATA_TYPE_JSON:
          case TSDB_DATA_TYPE_MEDIUMBLOB:
            qError("the tag type %" PRIi16 " is defined but not implemented yet", pColInfoData->info.type);
            terrno = TSDB_CODE_APP_ERROR;
            goto _end;
            break;
          default:
            if (pColInfoData->info.type < TSDB_DATA_TYPE_MAX && pColInfoData->info.type > TSDB_DATA_TYPE_NULL) {
              if (colDataIsNull_s(pColInfoData, j)) {
                continue;
              } else {
                void*   data = colDataGetData(pColInfoData, j);
                STagVal tv = {.cid = tSchema->colId, .type = tSchema->type};
                memcpy(&tv.i64, data, tSchema->bytes);
                if (NULL == taosArrayPush(pTagVals, &tv)) {
                  goto _end;
                }
              }
            } else {
              uError("the column type %" PRIi16 " is undefined\n", pColInfoData->info.type);
              terrno = TSDB_CODE_APP_ERROR;
              goto _end;
            }
            break;
        }
      }
      STag* pTag = NULL;
      code = tTagNew(pTagVals, 1, false, &pTag);
      if (code != TSDB_CODE_SUCCESS) {
        terrno = code;
        qError("failed to create tag, error:%s", tstrerror(code));
        goto _end;
      }

      inserterBuildCreateTbReq(tbData.pCreateTbReq, tableName, pTag, *suid, pInserter->pNode->tableName, TagNames,
                               pInserter->pTagSchema->nCols, TSDB_DEFAULT_TABLE_TTL);
    }

    for (int32_t k = 0; k < pTSchema->numOfCols; ++k) {  // iterate by column
      int16_t         colIdx = k;
      const STColumn* pCol = &pTSchema->columns[k];
      if (!pInserter->fullOrderColList) {
        int16_t* slotId = taosHashGet(pInserter->pCols, &pCol->colId, sizeof(pCol->colId));
        if (NULL == slotId) {
          continue;
        }

        colIdx = *slotId;
      }

      SColumnInfoData* pColInfoData = taosArrayGet(pDataBlock->pDataBlock, colIdx);
      if (NULL == pColInfoData) {
        terrno = TSDB_CODE_QRY_EXECUTOR_INTERNAL_ERROR;
        goto _end;
      }
      void* var = POINTER_SHIFT(pColInfoData->pData, j * pColInfoData->info.bytes);

      switch (pColInfoData->info.type) {
        case TSDB_DATA_TYPE_NCHAR:
        case TSDB_DATA_TYPE_VARBINARY:
        case TSDB_DATA_TYPE_VARCHAR: {  // TSDB_DATA_TYPE_BINARY
          if (pColInfoData->info.type != pCol->type) {
            qError("column:%d type:%d in block dismatch with schema col:%d type:%d", colIdx, pColInfoData->info.type, k,
                   pCol->type);
            terrno = TSDB_CODE_QRY_EXECUTOR_INTERNAL_ERROR;
            goto _end;
          }
          if (colDataIsNull_s(pColInfoData, j)) {
            SColVal cv = COL_VAL_NULL(pCol->colId, pCol->type);
            if (NULL == taosArrayPush(pVals, &cv)) {
              goto _end;
            }
          } else {
            void*  data = colDataGetVarData(pColInfoData, j);
            SValue sv = (SValue){
                .type = pCol->type, .nData = varDataLen(data), .pData = varDataVal(data)};  // address copy, no value
            SColVal cv = COL_VAL_VALUE(pCol->colId, sv);
            if (NULL == taosArrayPush(pVals, &cv)) {
              goto _end;
            }
          }
          break;
        }
        case TSDB_DATA_TYPE_BLOB:
        case TSDB_DATA_TYPE_MEDIUMBLOB:
        case TSDB_DATA_TYPE_JSON:
          qError("the column type %" PRIi16 " is defined but not implemented yet", pColInfoData->info.type);
          terrno = TSDB_CODE_APP_ERROR;
          goto _end;
          break;
        default:
          if (pColInfoData->info.type < TSDB_DATA_TYPE_MAX && pColInfoData->info.type > TSDB_DATA_TYPE_NULL) {
            if (colDataIsNull_s(pColInfoData, j)) {
              if (PRIMARYKEY_TIMESTAMP_COL_ID == pCol->colId) {
                qError("Primary timestamp column should not be null");
                terrno = TSDB_CODE_PAR_INCORRECT_TIMESTAMP_VAL;
                goto _end;
              }

              SColVal cv = COL_VAL_NULL(pCol->colId, pCol->type);  // should use pCol->type
              if (NULL == taosArrayPush(pVals, &cv)) {
                goto _end;
              }
            } else {
              if (PRIMARYKEY_TIMESTAMP_COL_ID == pCol->colId && !needSortMerge) {
                if (*(int64_t*)var <= lastTs) {
                  needSortMerge = true;
                } else {
                  lastTs = *(int64_t*)var;
                }
              }

              SValue sv = {.type = pCol->type};
              valueSetDatum(&sv, sv.type, var, tDataTypes[pCol->type].bytes);
              SColVal cv = COL_VAL_VALUE(pCol->colId, sv);
              if (NULL == taosArrayPush(pVals, &cv)) {
                goto _end;
              }
            }
          } else {
            uError("the column type %" PRIi16 " is undefined\n", pColInfoData->info.type);
            terrno = TSDB_CODE_APP_ERROR;
            goto _end;
          }
          break;
      }
    }

    SRow*             pRow = NULL;
    SRowBuildScanInfo sinfo = {0};
    if ((terrno = tRowBuild(pVals, pTSchema, &pRow, &sinfo)) < 0) {
      tDestroySubmitTbData(&tbData, TSDB_MSG_FLG_ENCODE);
      goto _end;
    }
    if (NULL == taosArrayPush(tbData.aRowP, &pRow)) {
      goto _end;
    }
  }

  if (needSortMerge) {
    if ((tRowSort(tbData.aRowP) != TSDB_CODE_SUCCESS) ||
        (terrno = tRowMerge(tbData.aRowP, (STSchema*)pTSchema, KEEP_CONSISTENCY)) != 0) {
      goto _end;
    }
  }

  if (NULL == taosArrayPush(pReq->aSubmitTbData, &tbData)) {
    goto _end;
  }

_end:

  taosMemoryFreeClear(tableName);

  taosArrayDestroy(pTagVals);
  taosArrayDestroy(pVals);
  if (terrno != 0) {
    *ppReq = NULL;
    if (pReq) {
      tDestroySubmitReq(pReq, TSDB_MSG_FLG_ENCODE);
      taosMemoryFree(pReq);
    }

    return terrno;
  }
  *ppReq = pReq;

  return TSDB_CODE_SUCCESS;
}

static void destroySubmitReqWrapper(void* p) {
  SSubmitReq2* pReq = *(SSubmitReq2**)p;
  if (pReq != NULL) {
    tDestroySubmitReq(pReq, TSDB_MSG_FLG_ENCODE);
    taosMemoryFree(pReq);
  }
}

int32_t dataBlocksToSubmitReqArray(SDataInserterHandle* pInserter, SArray* pMsgs) {
  const SArray*   pBlocks = pInserter->pDataBlocks;
  const STSchema* pTSchema = pInserter->pSchema;
  int64_t         uid = pInserter->pNode->tableId;
  int64_t         suid = pInserter->pNode->stableId;
  int32_t         vgId = pInserter->pNode->vgId;
  int32_t         sz = taosArrayGetSize(pBlocks);
  int32_t         code = 0;

  SHashObj* pHash = NULL;
  void*     iterator = NULL;

  for (int32_t i = 0; i < sz; i++) {
    SSDataBlock* pDataBlock = taosArrayGetP(pBlocks, i);  // pDataBlock select查询到的结果
    if (NULL == pDataBlock) {
      return TSDB_CODE_QRY_EXECUTOR_INTERNAL_ERROR;
    }
    if (pHash == NULL) {
      pHash = taosHashInit(sz * pDataBlock->info.rows, taosGetDefaultHashFunction(TSDB_DATA_TYPE_INT), false,
                           HASH_ENTRY_LOCK);
      if (NULL == pHash) {
        return terrno;
      }
      taosHashSetFreeFp(pHash, destroySubmitReqWrapper);
    }
    code = buildSubmitReqFromStbBlock(pInserter, pHash, pDataBlock, pTSchema, uid, vgId, suid);
    if (code != TSDB_CODE_SUCCESS) {
      goto _end;
    }
  }

  size_t keyLen = 0;
  while ((iterator = taosHashIterate(pHash, iterator))) {
    SSubmitReq2* pReq = *(SSubmitReq2**)iterator;
    int32_t*     ctbVgId = taosHashGetKey(iterator, &keyLen);

    SSubmitTbDataMsg* pMsg = taosMemoryCalloc(1, sizeof(SSubmitTbDataMsg));
    if (NULL == pMsg) {
      code = terrno;
      goto _end;
    }
    code = submitReqToMsg(*ctbVgId, pReq, &pMsg->pData, &pMsg->len);
    if (code != TSDB_CODE_SUCCESS) {
      goto _end;
    }
    if (NULL == taosArrayPush(pMsgs, &pMsg)) {
      code = terrno;
      goto _end;
    }
  }

_end:
  if (pHash != NULL) {
    taosHashCleanup(pHash);
  }

  return code;
}

int32_t dataBlocksToSubmitReq(SDataInserterHandle* pInserter, void** pMsg, int32_t* msgLen) {
  const SArray*   pBlocks = pInserter->pDataBlocks;
  const STSchema* pTSchema = pInserter->pSchema;
  int64_t         uid = pInserter->pNode->tableId;
  int64_t         suid = pInserter->pNode->stableId;
  int32_t         vgId = pInserter->pNode->vgId;
  int32_t         sz = taosArrayGetSize(pBlocks);
  int32_t         code = 0;
  SSubmitReq2*    pReq = NULL;

  for (int32_t i = 0; i < sz; i++) {
    SSDataBlock* pDataBlock = taosArrayGetP(pBlocks, i);  // pDataBlock select查询到的结果
    if (NULL == pDataBlock) {
      return TSDB_CODE_QRY_EXECUTOR_INTERNAL_ERROR;
    }
    code = buildSubmitReqFromBlock(pInserter, &pReq, pDataBlock, pTSchema, &uid, &vgId, &suid);
    if (code) {
      if (pReq) {
        tDestroySubmitReq(pReq, TSDB_MSG_FLG_ENCODE);
        taosMemoryFree(pReq);
      }

      return code;
    }
  }

  code = submitReqToMsg(vgId, pReq, pMsg, msgLen);
  tDestroySubmitReq(pReq, TSDB_MSG_FLG_ENCODE);
  taosMemoryFree(pReq);

  return code;
}

static int32_t getStreamTableId(SStreamDataInserterInfo* pInserterInfo, SInsertTableRes* pTbInfo) {
  int64_t          key[2] = {pInserterInfo->streamId, pInserterInfo->groupId};
  SInsertTableRes* pTbRes = taosHashGet(gStreamGrpTableHash, key, sizeof(key));
  if (NULL == pTbRes) {
    return TSDB_CODE_STREAM_INSERT_TBINFO_NOT_FOUND;
  }
  pTbInfo->uid = pTbRes->uid;
  pTbInfo->version = pTbRes->version;
  pTbInfo->vgid = pTbRes->vgid;
  pTbInfo->tbname = pTbRes->tbname;
  return TSDB_CODE_SUCCESS;
}

int32_t buildNormalTableCreateReq(SDataInserterHandle* pInserter, SStreamInserterParam* pInsertParam,
                                  SSubmitTbData* tbData, SVgroupInfo* vgInfo) {
  int32_t code = TSDB_CODE_SUCCESS;

  tbData->suid = 0;

  tbData->pCreateTbReq = taosMemoryCalloc(1, sizeof(SVCreateTbReq));
  if (NULL == tbData->pCreateTbReq) {
    goto _end;
  }
  tbData->flags |= SUBMIT_REQ_AUTO_CREATE_TABLE;
  tbData->pCreateTbReq->type = TSDB_NORMAL_TABLE;
  tbData->pCreateTbReq->flags |= (TD_CREATE_NORMAL_TB_IN_STREAM | TD_CREATE_IF_NOT_EXISTS);
  tbData->pCreateTbReq->uid = 0;
  tbData->sver = pInsertParam->sver;

  tbData->pCreateTbReq->name = taosStrdup(pInsertParam->tbname);
  if (!tbData->pCreateTbReq->name) return terrno;

  code = getDbVgInfoForExec(pInserter->pParam->readHandle->pMsgCb->clientRpc, pInsertParam->dbFName,
                              pInsertParam->tbname, vgInfo);
  if (code != TSDB_CODE_SUCCESS) {
    goto _end;
  }

  int32_t numOfCols = pInsertParam->pFields->size;
  tbData->pCreateTbReq->ntb.schemaRow.nCols = numOfCols;
  tbData->pCreateTbReq->ntb.schemaRow.version = pInsertParam->pSchema->version;

  tbData->pCreateTbReq->ntb.schemaRow.pSchema = taosMemoryCalloc(numOfCols, sizeof(SSchema));
  if (NULL == tbData->pCreateTbReq->ntb.schemaRow.pSchema) {
    goto _end;
  }
  for (int32_t i = 0; i < numOfCols; ++i) {
    SFieldWithOptions* pField = taosArrayGet(pInsertParam->pFields, i);
    if (NULL == pField) {
      terrno = TSDB_CODE_QRY_EXECUTOR_INTERNAL_ERROR;
      goto _end;
    }
    tbData->pCreateTbReq->ntb.schemaRow.pSchema[i].colId = i + 1;
    tbData->pCreateTbReq->ntb.schemaRow.pSchema[i].type = pField->type;
    tbData->pCreateTbReq->ntb.schemaRow.pSchema[i].bytes = pField->bytes;
    tbData->pCreateTbReq->ntb.schemaRow.pSchema[i].flags = pField->flags;
    if (i == 0 && pField->type != TSDB_DATA_TYPE_TIMESTAMP) {
      terrno = TSDB_CODE_QRY_EXECUTOR_INTERNAL_ERROR;
      qError("buildNormalTableCreateReq, the first column must be timestamp.");
      goto _end;
    }
    if (i == 0) {
      tbData->pCreateTbReq->ntb.schemaRow.pSchema[i].flags |= COL_IS_KEY;
    }
    snprintf(tbData->pCreateTbReq->ntb.schemaRow.pSchema[i].name, TSDB_COL_NAME_LEN, "%s", pField->name);
  }
  return TSDB_CODE_SUCCESS;
_end:
  return code;
}

// reference tBuildTSchema funciton
static int32_t buildTSchmaFromInserter(SStreamInserterParam* pInsertParam, STSchema** ppTSchema) {
  int32_t code = TSDB_CODE_SUCCESS;

  int32_t   numOfCols = pInsertParam->pFields->size;
  STSchema* pTSchema = taosMemoryCalloc(1, sizeof(STSchema) + sizeof(STColumn) * numOfCols);
  if (NULL == pTSchema) {
    return terrno;
  }
  if (pInsertParam->tbType == TSDB_NORMAL_TABLE) {
    pTSchema->version =
        1;  // normal table version start from 1, if has exist table, it will be reset by resetInserterTbVersion
  } else {
    pTSchema->version = pInsertParam->sver;
  }
  pTSchema->numOfCols = numOfCols;

  SFieldWithOptions* pField = taosArrayGet(pInsertParam->pFields, 0);
  if (NULL == pField) {
    code = TSDB_CODE_QRY_EXECUTOR_INTERNAL_ERROR;
    goto _end;
  }
  pTSchema->columns[0].colId = PRIMARYKEY_TIMESTAMP_COL_ID;
  pTSchema->columns[0].type = pField->type;
  pTSchema->columns[0].flags = pField->flags | COL_IS_KEY;
  pTSchema->columns[0].bytes = TYPE_BYTES[pField->type];
  pTSchema->columns[0].offset = -1;

  pTSchema->tlen = 0;
  pTSchema->flen = 0;
  for (int32_t i = 1; i < numOfCols; ++i) {
    SFieldWithOptions* pField = taosArrayGet(pInsertParam->pFields, i);
    if (NULL == pField) {
      code = TSDB_CODE_QRY_EXECUTOR_INTERNAL_ERROR;
      goto _end;
    }
    pTSchema->columns[i].colId = i + 1;
    pTSchema->columns[i].type = pField->type;
    pTSchema->columns[i].flags = pField->flags;
    pTSchema->columns[i].bytes = pField->bytes;
    pTSchema->columns[i].offset = pTSchema->flen;

    if (IS_VAR_DATA_TYPE(pField->type)) {
      pTSchema->columns[i].bytes = pField->bytes;
      pTSchema->tlen += (TYPE_BYTES[pField->type] + pField->bytes);
    } else {
      pTSchema->columns[i].bytes = TYPE_BYTES[pField->type];
      pTSchema->tlen += TYPE_BYTES[pField->type];
    }

    pTSchema->flen += TYPE_BYTES[pField->type];
  }

#if 1
  pTSchema->tlen += (int32_t)TD_BITMAP_BYTES(numOfCols);
#endif

_end:
  if (code != TSDB_CODE_SUCCESS) {
    taosMemoryFree(pTSchema);
    *ppTSchema = NULL;
  } else {
    *ppTSchema = pTSchema;
  }
  return code;
}

static int32_t getTagValsFromStreamInserterInfo(SStreamDataInserterInfo* pInserterInfo, int32_t preCols,
                                                SArray** ppTagVals) {
  int32_t code = TSDB_CODE_SUCCESS;
  int32_t nTags = pInserterInfo->pTagVals->size;
  *ppTagVals = taosArrayInit(nTags, sizeof(STagVal));
  if (!ppTagVals) {
    return terrno;
  }
  for (int32_t i = 0; i < pInserterInfo->pTagVals->size; ++i) {
    SStreamTagInfo* pTagInfo = taosArrayGet(pInserterInfo->pTagVals, i);
    STagVal         tagVal = {
                .cid = preCols + i + 1,
                .type = pTagInfo->val.data.type,
    };
    if (!pTagInfo->val.isNull) {
      if (IS_VAR_DATA_TYPE(pTagInfo->val.data.type)) {
        tagVal.nData = pTagInfo->val.data.nData;
        tagVal.pData = pTagInfo->val.data.pData;
      } else {
        tagVal.i64 = pTagInfo->val.data.val;
      }

      if (NULL == taosArrayPush(*ppTagVals, &tagVal)) {
        code = terrno;
        goto _end;
      }
    }
  }
_end:
  if (code != TSDB_CODE_SUCCESS) {
    taosArrayDestroy(*ppTagVals);
    *ppTagVals = NULL;
  }
  return code;
}

static int32_t buildStreamSubTableCreateReq(SDataInserterHandle* pInserter, SStreamInserterParam* pInsertParam,
                                            SStreamDataInserterInfo* pInserterInfo, SSubmitTbData* tbData,
                                            SVgroupInfo* vgInfo) {
  int32_t code = TSDB_CODE_SUCCESS;
  STag* pTag = NULL;
  SArray* pTagVals = NULL;
  SArray* TagNames = NULL;

  if (pInsertParam->pTagFields == NULL) {
    stError("buildStreamSubTableCreateReq, pTagFields is NULL");
    return TSDB_CODE_STREAM_INTERNAL_ERROR;
  }
  if (pInserterInfo->pTagVals == NULL || pInserterInfo->pTagVals->size == 0) {
    stError("buildStreamSubTableCreateReq, pTagVals is NULL");
    return TSDB_CODE_STREAM_INTERNAL_ERROR;
  }
  if (pInsertParam->suid <= 0 || pInsertParam->sver <= 0) {
    stError("buildStreamSubTableCreateReq, suid:%" PRId64
            ", sver:%d"
            " must be greater than 0",
            pInsertParam->suid, pInsertParam->sver);
    return TSDB_CODE_STREAM_INTERNAL_ERROR;
  }
  int32_t nTags = pInserterInfo->pTagVals->size;

  TagNames = taosArrayInit(nTags, TSDB_COL_NAME_LEN);
  if (!TagNames) {
    code = terrno;
    goto _end;
  }
  for (int32_t i = 0; i < nTags; ++i) {
    SFieldWithOptions* pField = taosArrayGet(pInsertParam->pTagFields, i);
    if (NULL == taosArrayPush(TagNames, pField->name)) {
      goto _end;
    }
  }

  tbData->flags |= SUBMIT_REQ_AUTO_CREATE_TABLE;
  tbData->uid = 0;
  tbData->suid = pInsertParam->suid;
  tbData->sver = pInsertParam->sver;

  tbData->pCreateTbReq = taosMemoryCalloc(1, sizeof(SVCreateTbReq));
  if (NULL == tbData->pCreateTbReq) {
    code = terrno;
    goto _end;
  }
  tbData->pCreateTbReq->type = TSDB_CHILD_TABLE;
  tbData->pCreateTbReq->flags |= (TD_CREATE_SUB_TB_IN_STREAM | TD_CREATE_IF_NOT_EXISTS);

  code = getDbVgInfoForExec(pInserter->pParam->readHandle->pMsgCb->clientRpc, pInsertParam->dbFName,
                              pInserterInfo->tbName, vgInfo);
  if (code != TSDB_CODE_SUCCESS) {
    goto _end;
  }

  code = getTagValsFromStreamInserterInfo(pInserterInfo, pInsertParam->pFields->size, &pTagVals);
  if (code != TSDB_CODE_SUCCESS) {
    goto _end;
  }

  code = tTagNew(pTagVals, pInsertParam->sver, false, &pTag);
  if (code != TSDB_CODE_SUCCESS) {
    qError("failed to create tag, error:%s", tstrerror(code));
    goto _end;
  }
  code = inserterBuildCreateTbReq(tbData->pCreateTbReq, pInserterInfo->tbName, pTag, tbData->suid,
                                  pInsertParam->stbname, TagNames, nTags, TSDB_DEFAULT_TABLE_TTL);
  if (code != TSDB_CODE_SUCCESS) {
    qError("failed to build create table request, error:%s", tstrerror(code));
    goto _end;
  }

_end:
  if (code != TSDB_CODE_SUCCESS) {
    if (tbData->pCreateTbReq) {
      taosMemoryFree(tbData->pCreateTbReq->name);
      taosMemoryFree(tbData->pCreateTbReq);
    }
    if (TagNames) {
      taosArrayDestroy(TagNames);
    }
  }

  if (pTagVals) {
    taosArrayDestroy(pTagVals);
  }
  return code;
}

static int32_t buildInsertData(SStreamInserterParam* pInsertParam, const SSDataBlock* pDataBlock,
                               SSubmitTbData* tbData) {
  int32_t code = TSDB_CODE_SUCCESS;
  int32_t lino = 0;

  int32_t   rows = pDataBlock->info.rows;
  int32_t   numOfCols = pInsertParam->pFields->size;
  int32_t   colNum = taosArrayGetSize(pDataBlock->pDataBlock);
  STSchema* pTSchema = pInsertParam->pSchema;

  int64_t lastTs = TSKEY_MIN;
  bool    needSortMerge = false;

  SArray* pVals = NULL;
  if (!(pVals = taosArrayInit(colNum, sizeof(SColVal)))) {
    code = terrno;
    QUERY_CHECK_CODE(code, lino, _end);
  }

  for (int32_t j = 0; j < rows; ++j) {  // iterate by row
    taosArrayClear(pVals);

    bool tsIsNull = false;
    for (int32_t k = 0; k < numOfCols; ++k) {  // iterate by column
      int16_t colIdx = k + 1;

      SFieldWithOptions* pCol = taosArrayGet(pInsertParam->pFields, k);
      if (PRIMARYKEY_TIMESTAMP_COL_ID != colIdx && TSDB_DATA_TYPE_NULL == pCol->type) {
        SColVal cv = COL_VAL_NULL(colIdx, pCol->type);
        if (NULL == taosArrayPush(pVals, &cv)) {
          code = terrno;
          QUERY_CHECK_CODE(code, lino, _end);
        }
        continue;
      }

      SColumnInfoData* pColInfoData = taosArrayGet(pDataBlock->pDataBlock, k);
      if (NULL == pColInfoData) {
        code = TSDB_CODE_QRY_EXECUTOR_INTERNAL_ERROR;
        QUERY_CHECK_CODE(code, lino, _end);
      }
      void* var = POINTER_SHIFT(pColInfoData->pData, j * pColInfoData->info.bytes);

      switch (pColInfoData->info.type) {
        case TSDB_DATA_TYPE_NCHAR:
        case TSDB_DATA_TYPE_VARBINARY:
        case TSDB_DATA_TYPE_VARCHAR: {  // TSDB_DATA_TYPE_BINARY
          if (pColInfoData->info.type != pCol->type) {
            qError("tb:%s column:%d type:%d in block dismatch with schema col:%d type:%d", pInsertParam->tbname, k,
                   pColInfoData->info.type, k, pCol->type);
            code = TSDB_CODE_QRY_EXECUTOR_INTERNAL_ERROR;
            QUERY_CHECK_CODE(code, lino, _end);
          }
          if (colDataIsNull_s(pColInfoData, j)) {
            SColVal cv = COL_VAL_NULL(colIdx, pCol->type);
            if (NULL == taosArrayPush(pVals, &cv)) {
              code = terrno;
              QUERY_CHECK_CODE(code, lino, _end);
            }
          } else {
            if (pColInfoData->pData == NULL) {
              qError("build insert tb:%s, column:%d data is NULL in block", pInsertParam->tbname, k);
              code = TSDB_CODE_QRY_EXECUTOR_INTERNAL_ERROR;
              QUERY_CHECK_CODE(code, lino, _end);
            }
            void*  data = colDataGetVarData(pColInfoData, j);
            SValue sv = (SValue){
                .type = pCol->type, .nData = varDataLen(data), .pData = varDataVal(data)};  // address copy, no value
            SColVal cv = COL_VAL_VALUE(colIdx, sv);
            if (NULL == taosArrayPush(pVals, &cv)) {
              code = terrno;
              QUERY_CHECK_CODE(code, lino, _end);
            }
          }
          break;
        }
        case TSDB_DATA_TYPE_BLOB:
        case TSDB_DATA_TYPE_JSON:
        case TSDB_DATA_TYPE_MEDIUMBLOB:
          qError("the column type %" PRIi16 " is defined but not implemented yet", pColInfoData->info.type);
          code = TSDB_CODE_APP_ERROR;
          QUERY_CHECK_CODE(code, lino, _end);
          break;
        default:
          if (pColInfoData->info.type < TSDB_DATA_TYPE_MAX && pColInfoData->info.type > TSDB_DATA_TYPE_NULL) {
            if (colDataIsNull_s(pColInfoData, j)) {
              if (PRIMARYKEY_TIMESTAMP_COL_ID == colIdx) {
                tsIsNull = true;
                qInfo("Primary timestamp column should not be null, skip this row");
                break;
              }

              SColVal cv = COL_VAL_NULL(colIdx, pCol->type);  // should use pCol->type
              if (NULL == taosArrayPush(pVals, &cv)) {
                code = terrno;
                QUERY_CHECK_CODE(code, lino, _end);
              }
            } else {
              if (PRIMARYKEY_TIMESTAMP_COL_ID == colIdx && !needSortMerge) {
                if (*(int64_t*)var <= lastTs) {
                  needSortMerge = true;
                } else {
                  lastTs = *(int64_t*)var;
                }
              }

              SValue sv = {.type = pCol->type};
              valueSetDatum(&sv, sv.type, var, tDataTypes[pCol->type].bytes);
              SColVal cv = COL_VAL_VALUE(colIdx, sv);
              if (NULL == taosArrayPush(pVals, &cv)) {
                code = terrno;
                QUERY_CHECK_CODE(code, lino, _end);
              }
            }
          } else {
            uError("the column type %" PRIi16 " is undefined\n", pColInfoData->info.type);
            code = TSDB_CODE_APP_ERROR;
            QUERY_CHECK_CODE(code, lino, _end);
          }
          break;
      }
      if(tsIsNull) break;  // skip remaining columns because the primary key is null 
    }
    if(tsIsNull) continue;  // skip this row if primary key is null
    SRow* pRow = NULL;
    SRowBuildScanInfo sinfo = {0};
    if ((code = tRowBuild(pVals, pTSchema, &pRow, &sinfo)) != TSDB_CODE_SUCCESS) {
      QUERY_CHECK_CODE(code, lino, _end);
    }
    if (NULL == taosArrayPush(tbData->aRowP, &pRow)) {
      taosMemFree(pRow);
      code = terrno;
      QUERY_CHECK_CODE(code, lino, _end);
    }
  }
  if(taosArrayGetSize(tbData->aRowP) == 0) {
    stDebug("no valid data to insert, skip this block");
    code = TSDB_CODE_STREAM_NO_DATA;
  }
  if (needSortMerge) {
    if ((tRowSort(tbData->aRowP) != TSDB_CODE_SUCCESS) ||
        (code = tRowMerge(tbData->aRowP, (STSchema*)pTSchema, KEEP_CONSISTENCY)) != 0) {
      QUERY_CHECK_CODE(code, lino, _end);
    }
  }

_end:
  taosArrayDestroy(pVals);
  if (code != TSDB_CODE_SUCCESS) {
    tDestroySubmitTbData(tbData, TSDB_MSG_FLG_ENCODE);
  }
  return code;
}

// todo 和 buildStreamSubmitReqFromBlock 总的公共部分提取接口，待其他修改稳定后进行防止多人修改冲突
int32_t buildStreamSubmitReqFromBlock(SDataInserterHandle* pInserter, SStreamDataInserterInfo* pInserterInfo,
                                      SSubmitReq2** ppReq, const SSDataBlock* pDataBlock, SVgroupInfo* vgInfo) {
  SSubmitReq2* pReq = *ppReq;
  int32_t      numOfBlks = 0;

  int32_t               code = TSDB_CODE_SUCCESS;
  int32_t               lino = 0;
  SStreamInserterParam* pInsertParam = pInserter->pParam->streamInserterParam;

  if (NULL == pReq) {
    if (!(pReq = taosMemoryCalloc(1, sizeof(SSubmitReq2)))) {
      code = terrno;
      QUERY_CHECK_CODE(code, lino, _end);
    }
    *ppReq = pReq;

    if (!(pReq->aSubmitTbData = taosArrayInit(1, sizeof(SSubmitTbData)))) {
      code = terrno;
      QUERY_CHECK_CODE(code, lino, _end);
    }
  }

  STSchema* pTSchema = pInsertParam->pSchema;

  int32_t colNum = taosArrayGetSize(pDataBlock->pDataBlock);
  int32_t rows = pDataBlock->info.rows;

  SSubmitTbData tbData = {0};
  if (!(tbData.aRowP = taosArrayInit(rows, sizeof(SRow*)))) {
    code = terrno;
    QUERY_CHECK_CODE(code, lino, _end);
  }

  if (pInserterInfo->isAutoCreateTable) {
    if (pInsertParam->tbType == TSDB_NORMAL_TABLE) {
      code = buildNormalTableCreateReq(pInserter, pInsertParam, &tbData, vgInfo);
    } else if (pInsertParam->tbType == TSDB_SUPER_TABLE) {
      code = buildStreamSubTableCreateReq(pInserter, pInsertParam, pInserterInfo, &tbData, vgInfo);
    } else {
      code = TSDB_CODE_MND_STREAM_INTERNAL_ERROR;
      stError("buildStreamSubmitReqFromBlock, unknown table type %d", pInsertParam->tbType);
    }
    QUERY_CHECK_CODE(code, lino, _end);
    code = initTableInfo(pInserterInfo);
    QUERY_CHECK_CODE(code, lino, _end);
  } else {
    SInsertTableRes tbInfo = {0};
    code = getStreamTableId(pInserterInfo, &tbInfo);
    QUERY_CHECK_CODE(code, lino, _end);
    pInserterInfo->tbName = tbInfo.tbname; // pInserterInfo->tbName wouldn't be delete

    tbData.uid = tbInfo.uid;
    tbData.sver = tbInfo.version;
    code = getExistVgInfo(pInserter, pInsertParam, pInserterInfo, vgInfo);
    QUERY_CHECK_CODE(code, lino, _end);
    if (pInsertParam->tbType == TSDB_SUPER_TABLE) {
      tbData.suid = pInsertParam->suid;
      tbData.sver = pInsertParam->sver;
    }
  }
  stDebug("[data inserter], Handle:%p, STREAM:0x%" PRIx64 " GROUP:%" PRId64 " tbname:%s autoCreate:%d uid:%" PRId64
          " suid:%" PRId64 " sver:%d vgid:%d",
          pInserter, pInserterInfo->streamId, pInserterInfo->groupId, pInserterInfo->tbName,
          pInserterInfo->isAutoCreateTable, tbData.uid, tbData.suid, tbData.sver, vgInfo->vgId);

  code = buildInsertData(pInsertParam, pDataBlock, &tbData);
  QUERY_CHECK_CODE(code, lino, _end);

  if (NULL == taosArrayPush(pReq->aSubmitTbData, &tbData)) {
    code = terrno;
    tDestroySubmitTbData(&tbData, TSDB_MSG_FLG_ENCODE);
    QUERY_CHECK_CODE(code, lino, _end);
  }

_end:
  if (code != 0) {
    if (tbData.aRowP) {
      taosArrayDestroy(tbData.aRowP);
    }
  }

  return code;
}

int32_t streamDataBlocksToSubmitReq(SDataInserterHandle* pInserter, SStreamDataInserterInfo* pInserterInfo, void** pMsg,
                                    int32_t* msgLen, SVgroupInfo* vgInfo) {
  const SArray* pBlocks = pInserter->pDataBlocks;

  int32_t      sz = taosArrayGetSize(pBlocks);
  int32_t      code = 0;
  SSubmitReq2* pReq = NULL;

  for (int32_t i = 0; i < sz; i++) {
    SSDataBlock* pDataBlock = taosArrayGetP(pBlocks, i);  // pDataBlock select查询到的结果
    if (NULL == pDataBlock) {
      return TSDB_CODE_QRY_EXECUTOR_INTERNAL_ERROR;
    }
    stDebug("[data inserter], Handle:%p, STREAM:0x%" PRIx64 " GROUP:%" PRId64
            " tbname:%s autoCreate:%d block: %d/%d rows:%" PRId64,
            pInserter, pInserterInfo->streamId, pInserterInfo->groupId, pInserterInfo->tbName,
            pInserterInfo->isAutoCreateTable, i + 1, sz, pDataBlock->info.rows);
    code = buildStreamSubmitReqFromBlock(pInserter, pInserterInfo, &pReq, pDataBlock, vgInfo);
    if (code) {
      if (pReq) {
        tDestroySubmitReq(pReq, TSDB_MSG_FLG_ENCODE);
        taosMemoryFree(pReq);
      }

      return code;
    }
  }

  code = submitReqToMsg(vgInfo->vgId, pReq, pMsg, msgLen);
  tDestroySubmitReq(pReq, TSDB_MSG_FLG_ENCODE);
  taosMemoryFree(pReq);
  stDebug("[data inserter], submit req, vgid:%d, TREAM:0x%" PRIx64 " GROUP:%" PRId64 " tbname:%s autoCreate:%d code:%d ",
          vgInfo->vgId, pInserterInfo->streamId, pInserterInfo->groupId, pInserterInfo->tbName,
          pInserterInfo->isAutoCreateTable, code);

  return code;
}

static int32_t putDataBlock(SDataSinkHandle* pHandle, const SInputData* pInput, bool* pContinue) {
  SDataInserterHandle* pInserter = (SDataInserterHandle*)pHandle;
  if (!pInserter->explain) {
    if (NULL == taosArrayPush(pInserter->pDataBlocks, &pInput->pData)) {
      return terrno;
    }
    if (pInserter->isStbInserter) {
      SArray* pMsgs = taosArrayInit(4, sizeof(POINTER_BYTES));
      if (NULL == pMsgs) {
        return terrno;
      }
      int32_t code = dataBlocksToSubmitReqArray(pInserter, pMsgs);
      if (code) {
        taosArrayDestroyP(pMsgs, destroySSubmitTbDataMsg);
        return code;
      }
      taosArrayClear(pInserter->pDataBlocks);
      for (int32_t i = 0; i < taosArrayGetSize(pMsgs); ++i) {
        SSubmitTbDataMsg* pMsg = taosArrayGetP(pMsgs, i);
<<<<<<< HEAD
        code = sendSubmitRequest(pInserter, pMsg->pData, pMsg->len, pInserter->pParam->readHandle->pMsgCb->clientRpc,
                                 &pInserter->pNode->epSet);
=======
        code = sendSubmitRequest(pInserter, NULL, pMsg->pData, pMsg->len,
                                 pInserter->pParam->readHandle->pMsgCb->clientRpc, &pInserter->pNode->epSet);
>>>>>>> 88851efb
        taosMemoryFree(pMsg);
        if (code) {
          for (int j = i + 1; j < taosArrayGetSize(pMsgs); ++j) {
            SSubmitTbDataMsg* pMsg2 = taosArrayGetP(pMsgs, j);
            destroySSubmitTbDataMsg(pMsg2);
          }
          taosArrayDestroy(pMsgs);
          return code;
        }
        QRY_ERR_RET(tsem_wait(&pInserter->ready));

        if (pInserter->submitRes.code) {
          for (int j = i + 1; j < taosArrayGetSize(pMsgs); ++j) {
            SSubmitTbDataMsg* pMsg2 = taosArrayGetP(pMsgs, j);
            destroySSubmitTbDataMsg(pMsg2);
          }
          taosArrayDestroy(pMsgs);
          return pInserter->submitRes.code;
        }
      }

      taosArrayDestroy(pMsgs);

    } else {
      void*   pMsg = NULL;
      int32_t msgLen = 0;
      int32_t code = dataBlocksToSubmitReq(pInserter, &pMsg, &msgLen);
      if (code) {
        return code;
      }

      taosArrayClear(pInserter->pDataBlocks);

      code = sendSubmitRequest(pInserter, NULL, pMsg, msgLen, pInserter->pParam->readHandle->pMsgCb->clientRpc,
                               &pInserter->pNode->epSet);
      if (code) {
        return code;
      }

      QRY_ERR_RET(tsem_wait(&pInserter->ready));

      if (pInserter->submitRes.code) {
        return pInserter->submitRes.code;
      }
    }
  }

  *pContinue = true;

  return TSDB_CODE_SUCCESS;
}

static int32_t resetInserterTbVersion(SDataInserterHandle* pInserter, const SInputData* pInput) {
  SInsertTableRes pTbInfo = {0};
  int32_t         code = getStreamTableId(pInput->pStreamDataInserterInfo, &pTbInfo);
  if (code != TSDB_CODE_SUCCESS) {
    return code;
  }

  stDebug("resetInserterTbVersion, streamId:0x%" PRIx64 " groupId:%" PRId64 " tbName:%s, uid:%" PRId64 ", version:%d",
          pInput->pStreamDataInserterInfo->streamId, pInput->pStreamDataInserterInfo->groupId,
          pInput->pStreamDataInserterInfo->tbName, pTbInfo.uid, pTbInfo.version);
  pInserter->pParam->streamInserterParam->pSchema->version = pTbInfo.version;
  if (pInserter->pParam->streamInserterParam->tbType != TSDB_NORMAL_TABLE) {
    pInserter->pParam->streamInserterParam->sver = pTbInfo.version;
  }

  return code;
}

static int32_t putStreamDataBlock(SDataSinkHandle* pHandle, const SInputData* pInput, bool* pContinue) {
  int32_t              code = 0;
  int32_t              lino = 0;
  SDataInserterHandle* pInserter = (SDataInserterHandle*)pHandle;
  if (!pInserter || !pInserter->pParam || !pInserter->pParam->streamInserterParam) {
    stError("putStreamDataBlock invalid param, pInserter: %p, pParam:%p", pInserter, pInserter ? pInserter->pParam : NULL);
    return TSDB_CODE_QRY_EXECUTOR_INTERNAL_ERROR;
  }
  if (!pInserter->explain) {
    code = TSDB_CODE_SUCCESS;
    if (NULL == taosArrayPush(pInserter->pDataBlocks, &pInput->pData)) {
      return terrno;
    }
    void*       pMsg = NULL;
    int32_t     msgLen = 0;
    SVgroupInfo vgInfo = {0};

    if (pInserter->pParam->streamInserterParam->pSchema == NULL) {
      code = buildTSchmaFromInserter(pInserter->pParam->streamInserterParam,
                                     &pInserter->pParam->streamInserterParam->pSchema);
      QUERY_CHECK_CODE(code, lino, _return);
    }

    code = streamDataBlocksToSubmitReq(pInserter, pInput->pStreamDataInserterInfo, &pMsg, &msgLen, &vgInfo);
    QUERY_CHECK_CODE(code, lino, _return);

    code = sendSubmitRequest(pInserter, pInput->pStreamDataInserterInfo, pMsg, msgLen,
                             pInserter->pParam->readHandle->pMsgCb->clientRpc, &vgInfo.epSet);
    QUERY_CHECK_CODE(code, lino, _return);

    code = tsem_wait(&pInserter->ready);
    QUERY_CHECK_CODE(code, lino, _return);

    if (pInserter->submitRes.code == TSDB_CODE_TDB_TABLE_ALREADY_EXIST) {
      pInput->pStreamDataInserterInfo->isAutoCreateTable = false;
      code = resetInserterTbVersion(pInserter, pInput);
      QUERY_CHECK_CODE(code, lino, _return);

      code = streamDataBlocksToSubmitReq(pInserter, pInput->pStreamDataInserterInfo, &pMsg, &msgLen, &vgInfo);
      QUERY_CHECK_CODE(code, lino, _return);

      code = sendSubmitRequest(pInserter, pInput->pStreamDataInserterInfo, pMsg, msgLen,
                               pInserter->pParam->readHandle->pMsgCb->clientRpc, &vgInfo.epSet);
      QUERY_CHECK_CODE(code, lino, _return);

      code = tsem_wait(&pInserter->ready);
      QUERY_CHECK_CODE(code, lino, _return);
    }

    if ((pInserter->submitRes.code == TSDB_CODE_TDB_TABLE_NOT_EXIST &&
        !pInput->pStreamDataInserterInfo->isAutoCreateTable) || pInserter->submitRes.code == TSDB_CODE_VND_INVALID_VGROUP_ID) {
      rmDbVgInfoFromCache(pInserter->pParam->streamInserterParam->dbFName);
      stInfo("putStreamDataBlock, stream inserter table info not found, groupId:%" PRId64
             ", tbName:%s. so reset dbVgInfo",
             pInput->pStreamDataInserterInfo->groupId, pInput->pStreamDataInserterInfo->tbName);
      code = TSDB_CODE_STREAM_INSERT_TBINFO_NOT_FOUND;
      QUERY_CHECK_CODE(code, lino, _return);
    }

    if (pInserter->submitRes.code) {
      code = pInserter->submitRes.code;
      stError("submitRes err:%s, code:%0x", tstrerror(pInserter->submitRes.code), pInserter->submitRes.code);
      QUERY_CHECK_CODE(code, lino, _return);
    }

    *pContinue = true;

  _return:
    taosArrayClear(pInserter->pDataBlocks);
    if(code == TSDB_CODE_STREAM_NO_DATA) {
      stDebug("putStreamDataBlock, no valid data to insert, skip this block");
      code = TSDB_CODE_SUCCESS;
    } else if (code) {
      stError("submitRes err:%s, code:%0x lino:%d", tstrerror(code), code, lino);
      return code;
    }
    return code;
  }
  return TSDB_CODE_SUCCESS;
}

static void endPut(struct SDataSinkHandle* pHandle, uint64_t useconds) {
  SDataInserterHandle* pInserter = (SDataInserterHandle*)pHandle;
  (void)taosThreadMutexLock(&pInserter->mutex);
  pInserter->queryEnd = true;
  pInserter->useconds = useconds;
  (void)taosThreadMutexUnlock(&pInserter->mutex);
}

static void getDataLength(SDataSinkHandle* pHandle, int64_t* pLen, int64_t* pRawLen, bool* pQueryEnd) {
  SDataInserterHandle* pDispatcher = (SDataInserterHandle*)pHandle;
  *pLen = pDispatcher->submitRes.affectedRows;
  qDebug("got total affectedRows %" PRId64, *pLen);
}

static int32_t destroyDataSinker(SDataSinkHandle* pHandle) {
  SDataInserterHandle* pInserter = (SDataInserterHandle*)pHandle;
  (void)atomic_sub_fetch_64(&gDataSinkStat.cachedSize, pInserter->cachedSize);
  taosArrayDestroy(pInserter->pDataBlocks);
  taosMemoryFree(pInserter->pSchema);
  if (pInserter->pParam->streamInserterParam) {
    destroyStreamInserterParam(pInserter->pParam->streamInserterParam);
    taosMemoryFree(pInserter->pParam->readHandle); // only for stream
  }
  taosMemoryFree(pInserter->pParam);
  taosHashCleanup(pInserter->pCols);
  nodesDestroyNode((SNode*)pInserter->pNode);
  pInserter->pNode = NULL;

  (void)taosThreadMutexDestroy(&pInserter->mutex);

  taosMemoryFree(pInserter->pManager);

  if (pInserter->dbVgInfoMap) {
    taosHashSetFreeFp(pInserter->dbVgInfoMap, freeUseDbOutput_tmp);
    taosHashCleanup(pInserter->dbVgInfoMap);
  }

  if (pInserter->pTagSchema) {
    taosMemoryFreeClear(pInserter->pTagSchema->pSchema);
    taosMemoryFree(pInserter->pTagSchema);
  }

  return TSDB_CODE_SUCCESS;
}

static int32_t getCacheSize(struct SDataSinkHandle* pHandle, uint64_t* size) {
  SDataInserterHandle* pDispatcher = (SDataInserterHandle*)pHandle;

  *size = atomic_load_64(&pDispatcher->cachedSize);
  return TSDB_CODE_SUCCESS;
}

static int32_t getSinkFlags(struct SDataSinkHandle* pHandle, uint64_t* pFlags) {
  SDataInserterHandle* pDispatcher = (SDataInserterHandle*)pHandle;

  *pFlags = atomic_load_64(&pDispatcher->flags);
  return TSDB_CODE_SUCCESS;
}

int32_t createDataInserter(SDataSinkManager* pManager, SDataSinkNode** ppDataSink, DataSinkHandle* pHandle,
                           void* pParam) {
  SDataSinkNode*       pDataSink = *ppDataSink;
  SDataInserterHandle* inserter = taosMemoryCalloc(1, sizeof(SDataInserterHandle));
  if (NULL == inserter) {
    taosMemoryFree(pParam);
    goto _return;
  }

  SQueryInserterNode* pInserterNode = (SQueryInserterNode*)pDataSink;
  inserter->sink.fPut = putDataBlock;
  inserter->sink.fEndPut = endPut;
  inserter->sink.fGetLen = getDataLength;
  inserter->sink.fGetData = NULL;
  inserter->sink.fDestroy = destroyDataSinker;
  inserter->sink.fGetCacheSize = getCacheSize;
  inserter->sink.fGetFlags = getSinkFlags;
  inserter->pManager = pManager;
  inserter->pNode = pInserterNode;
  inserter->pParam = pParam;
  inserter->status = DS_BUF_EMPTY;
  inserter->queryEnd = false;
  inserter->explain = pInserterNode->explain;
  *ppDataSink = NULL;

  int64_t suid = 0;
  int32_t code = pManager->pAPI->metaFn.getTableSchema(inserter->pParam->readHandle->vnode, pInserterNode->tableId,
                                                       &inserter->pSchema, &suid, &inserter->pTagSchema);
  if (code) {
    terrno = code;
    goto _return;
  }

  pManager->pAPI->metaFn.getBasicInfo(inserter->pParam->readHandle->vnode, &inserter->dbFName, NULL, NULL, NULL);

  if (pInserterNode->tableType == TSDB_SUPER_TABLE) {
    inserter->isStbInserter = true;
  }

  if (pInserterNode->stableId != suid) {
    terrno = TSDB_CODE_TDB_INVALID_TABLE_ID;
    goto _return;
  }

  inserter->pDataBlocks = taosArrayInit(1, POINTER_BYTES);
  if (NULL == inserter->pDataBlocks) {
    goto _return;
  }
  QRY_ERR_JRET(taosThreadMutexInit(&inserter->mutex, NULL));

  inserter->fullOrderColList = pInserterNode->pCols->length == inserter->pSchema->numOfCols;

  inserter->pCols = taosHashInit(pInserterNode->pCols->length, taosGetDefaultHashFunction(TSDB_DATA_TYPE_SMALLINT),
                                 false, HASH_NO_LOCK);
  if (NULL == inserter->pCols) {
    goto _return;
  }

  SNode*  pNode = NULL;
  int32_t i = 0;
  bool    foundTbname = false;
  FOREACH(pNode, pInserterNode->pCols) {
    if (pNode->type == QUERY_NODE_FUNCTION && ((SFunctionNode*)pNode)->funcType == FUNCTION_TYPE_TBNAME) {
      int16_t colId = 0;
      int16_t slotId = 0;
      QRY_ERR_JRET(taosHashPut(inserter->pCols, &colId, sizeof(colId), &slotId, sizeof(slotId)));
      foundTbname = true;
      continue;
    }
    SColumnNode* pCol = (SColumnNode*)pNode;
    QRY_ERR_JRET(taosHashPut(inserter->pCols, &pCol->colId, sizeof(pCol->colId), &pCol->slotId, sizeof(pCol->slotId)));
    if (inserter->fullOrderColList && pCol->colId != inserter->pSchema->columns[i].colId) {
      inserter->fullOrderColList = false;
    }
    ++i;
  }

  if (inserter->isStbInserter && !foundTbname) {
    QRY_ERR_JRET(TSDB_CODE_PAR_TBNAME_ERROR);
  }

  QRY_ERR_JRET(tsem_init(&inserter->ready, 0, 0));

  inserter->dbVgInfoMap = NULL;

  *pHandle = inserter;
  return TSDB_CODE_SUCCESS;

_return:

  if (inserter) {
    (void)destroyDataSinker((SDataSinkHandle*)inserter);
    taosMemoryFree(inserter);
  } else {
    taosMemoryFree(pManager);
  }

  nodesDestroyNode((SNode*)*ppDataSink);
  *ppDataSink = NULL;

  return terrno;
}

                           
static TdThreadOnce g_dbVgInfoMgrInit = PTHREAD_ONCE_INIT;

SDBVgInfoMgr g_dbVgInfoMgr = {0};
                           
void dbVgInfoMgrInitOnce() {
  g_dbVgInfoMgr.dbVgInfoMap = taosHashInit(4, taosGetDefaultHashFunction(TSDB_DATA_TYPE_BINARY), false, HASH_ENTRY_LOCK);
  if (g_dbVgInfoMgr.dbVgInfoMap == NULL) {
    stError("%s failed at line %d, error:%s", __FUNCTION__, __LINE__, tstrerror(terrno));
    return;
  }

  taosHashSetFreeFp(g_dbVgInfoMgr.dbVgInfoMap, freeUseDbOutput_tmp);
}



int32_t createStreamDataInserter(SDataSinkManager* pManager, DataSinkHandle* pHandle, void* pParam) {
  int32_t code = TSDB_CODE_SUCCESS, lino = 0;

  TAOS_UNUSED(taosThreadOnce(&g_dbVgInfoMgrInit, dbVgInfoMgrInitOnce));
  TSDB_CHECK_NULL(g_dbVgInfoMgr.dbVgInfoMap, code, lino, _exit, terrno);

  SDataInserterHandle* inserter = taosMemoryCalloc(1, sizeof(SDataInserterHandle));
  TSDB_CHECK_NULL(inserter, code, lino, _exit, terrno);

  inserter->sink.fPut = putStreamDataBlock;
  inserter->sink.fEndPut = endPut;
  inserter->sink.fGetLen = getDataLength;
  inserter->sink.fGetData = NULL;
  inserter->sink.fDestroy = destroyDataSinker;
  inserter->sink.fGetCacheSize = getCacheSize;
  inserter->sink.fGetFlags = getSinkFlags;
  inserter->pManager = pManager;
  inserter->pNode = NULL;
  inserter->pParam = pParam;
  inserter->status = DS_BUF_EMPTY;
  inserter->queryEnd = false;
  inserter->explain = false;

  inserter->pDataBlocks = taosArrayInit(1, POINTER_BYTES);
  TSDB_CHECK_NULL(inserter->pDataBlocks, code, lino, _exit, terrno);
  
  TAOS_CHECK_EXIT(taosThreadMutexInit(&inserter->mutex, NULL));
  TAOS_CHECK_EXIT(tsem_init(&inserter->ready, 0, 0));

  inserter->dbVgInfoMap = NULL;

  *pHandle = inserter;
  return TSDB_CODE_SUCCESS;

_exit:

  if (inserter) {
    (void)destroyDataSinker((SDataSinkHandle*)inserter);
    taosMemoryFree(inserter);
  } else {
    taosMemoryFree(pManager);
  }

  if (code) {
    stError("%s failed at line %d, error:%s", __FUNCTION__, lino, tstrerror(code));
  }

  return code;
}



int32_t getDbVgInfoByTbName(void* clientRpc, const char* dbFName, SDBVgInfo** dbVgInfo) {
  int32_t       code = TSDB_CODE_SUCCESS;
  int32_t       line = 0;
  SUseDbOutput* output = NULL;

  SUseDbOutput** find = (SUseDbOutput**)taosHashGet(g_dbVgInfoMgr.dbVgInfoMap, dbFName, strlen(dbFName));

  if (find == NULL) {
    output = taosMemoryCalloc(1, sizeof(SUseDbOutput));
    if (output == NULL) {
      return TSDB_CODE_OUT_OF_MEMORY;
    }

    code = buildDbVgInfoMap(clientRpc, dbFName, output);
    QUERY_CHECK_CODE(code, line, _return);

    code = taosHashPut(g_dbVgInfoMgr.dbVgInfoMap, dbFName, strlen(dbFName), &output, POINTER_BYTES);
    if (code == TSDB_CODE_DUP_KEY) {
      code = TSDB_CODE_SUCCESS;
      // another thread has put the same dbFName, so we need to free the output
      freeUseDbOutput_tmp(&output);
      find = (SUseDbOutput**)taosHashGet(g_dbVgInfoMgr.dbVgInfoMap, dbFName, strlen(dbFName));
      if (find == NULL) {
        QUERY_CHECK_CODE(code = TSDB_CODE_QRY_EXECUTOR_INTERNAL_ERROR, line, _return);
      }
      output = *find;
    }
    QUERY_CHECK_CODE(code, line, _return);
  } else {
    output = *find;
  }

  *dbVgInfo = output->dbVgroup;
  return code;

_return:
  qError("%s failed at line %d since %s", __func__, line, tstrerror(code));
  freeUseDbOutput_tmp(&output);
  return code;
}

int32_t getDbVgInfoForExec(void* clientRpc, const char* dbFName, const char* tbName, SVgroupInfo* pVgInfo) {
  SDBVgInfo* dbInfo = NULL;
  int32_t code = 0, lino = 0;
  char tbFullName[TSDB_TABLE_FNAME_LEN];
  snprintf(tbFullName, TSDB_TABLE_FNAME_LEN, "%s.%s", dbFName, tbName);
  
  taosRLockLatch(&g_dbVgInfoMgr.lock);
  
  TAOS_CHECK_EXIT(getDbVgInfoByTbName(clientRpc, dbFName, &dbInfo));

  TAOS_CHECK_EXIT(inserterGetVgInfo(dbInfo, tbFullName, pVgInfo));

_exit:

  taosRUnLockLatch(&g_dbVgInfoMgr.lock);

  if (code) {
    qError("%s failed at line %d since %s", __func__, lino, tstrerror(code));
  }

  return code;
}

void rmDbVgInfoFromCache(const char* dbFName) {
  taosWLockLatch(&g_dbVgInfoMgr.lock);
  
  taosHashRemove(g_dbVgInfoMgr.dbVgInfoMap, dbFName, strlen(dbFName));
  
  taosWUnLockLatch(&g_dbVgInfoMgr.lock);
}<|MERGE_RESOLUTION|>--- conflicted
+++ resolved
@@ -2056,13 +2056,8 @@
       taosArrayClear(pInserter->pDataBlocks);
       for (int32_t i = 0; i < taosArrayGetSize(pMsgs); ++i) {
         SSubmitTbDataMsg* pMsg = taosArrayGetP(pMsgs, i);
-<<<<<<< HEAD
-        code = sendSubmitRequest(pInserter, pMsg->pData, pMsg->len, pInserter->pParam->readHandle->pMsgCb->clientRpc,
-                                 &pInserter->pNode->epSet);
-=======
         code = sendSubmitRequest(pInserter, NULL, pMsg->pData, pMsg->len,
                                  pInserter->pParam->readHandle->pMsgCb->clientRpc, &pInserter->pNode->epSet);
->>>>>>> 88851efb
         taosMemoryFree(pMsg);
         if (code) {
           for (int j = i + 1; j < taosArrayGetSize(pMsgs); ++j) {
