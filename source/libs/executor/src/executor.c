/*
 * Copyright (c) 2019 TAOS Data, Inc. <jhtao@taosdata.com>
 *
 * This program is free software: you can use, redistribute, and/or modify
 * it under the terms of the GNU Affero General Public License, version 3
 * or later ("AGPL"), as published by the Free Software Foundation.
 *
 * This program is distributed in the hope that it will be useful, but WITHOUT
 * ANY WARRANTY; without even the implied warranty of MERCHANTABILITY or
 * FITNESS FOR A PARTICULAR PURPOSE.
 *
 * You should have received a copy of the GNU Affero General Public License
 * along with this program. If not, see <http://www.gnu.org/licenses/>.
 */

#include "executor.h"
#include <stdint.h>
#include "cmdnodes.h"
#include "executorInt.h"
#include "libs/new-stream/stream.h"
#include "operator.h"
#include "osMemPool.h"
#include "osMemory.h"
#include "planner.h"
#include "query.h"
#include "querytask.h"
#include "streamexecutorInt.h"
#include "tdatablock.h"
#include "tref.h"
#include "trpc.h"
#include "tudf.h"
#include "wal.h"
#include "dataSinkInt.h"
#include "storageapi.h"

static TdThreadOnce initPoolOnce = PTHREAD_ONCE_INIT;
int32_t             exchangeObjRefPool = -1;
SGlobalExecInfo     gExecInfo = {0};

void gExecInfoInit(void* pDnode, getDnodeId_f getDnodeId, getMnodeEpset_f getMnode) {
  gExecInfo.dnode = pDnode;
  gExecInfo.getMnode = getMnode;
  gExecInfo.getDnodeId = getDnodeId;
  return;
}

int32_t getCurrentMnodeEpset(SEpSet *pEpSet) {
  if(gExecInfo.dnode == NULL || gExecInfo.getMnode == NULL) {
    qError("gExecInfo is not initialized");
    return TSDB_CODE_APP_ERROR;
  }
  gExecInfo.getMnode(gExecInfo.dnode, pEpSet);
  return TSDB_CODE_SUCCESS;
}

static void cleanupRefPool() {
  int32_t ref = atomic_val_compare_exchange_32(&exchangeObjRefPool, exchangeObjRefPool, 0);
  taosCloseRef(ref);
}

static void initRefPool() {
  exchangeObjRefPool = taosOpenRef(1024, doDestroyExchangeOperatorInfo);
  (void)atexit(cleanupRefPool);
}

static int32_t doSetSMABlock(SOperatorInfo* pOperator, void* input, size_t numOfBlocks, int32_t type, char* id) {
  int32_t code = TSDB_CODE_SUCCESS;
  int32_t lino = 0;
  if (pOperator->operatorType != QUERY_NODE_PHYSICAL_PLAN_STREAM_SCAN) {
    if (pOperator->numOfDownstream == 0) {
      qError("failed to find stream scan operator to set the input data block, %s" PRIx64, id);
      return TSDB_CODE_APP_ERROR;
    }

    if (pOperator->numOfDownstream > 1) {  // not handle this in join query
      qError("join not supported for stream block scan, %s" PRIx64, id);
      return TSDB_CODE_APP_ERROR;
    }
    pOperator->status = OP_NOT_OPENED;
    return doSetSMABlock(pOperator->pDownstream[0], input, numOfBlocks, type, id);
  } else {
    pOperator->status = OP_NOT_OPENED;

    SStreamScanInfo* pInfo = pOperator->info;

    if (type == STREAM_INPUT__MERGED_SUBMIT) {
      for (int32_t i = 0; i < numOfBlocks; i++) {
        SPackedData* pReq = POINTER_SHIFT(input, i * sizeof(SPackedData));
        void*        tmp = taosArrayPush(pInfo->pBlockLists, pReq);
        QUERY_CHECK_NULL(tmp, code, lino, _end, terrno);
      }
      pInfo->blockType = STREAM_INPUT__DATA_SUBMIT;
    } else if (type == STREAM_INPUT__DATA_SUBMIT) {
      void* tmp = taosArrayPush(pInfo->pBlockLists, &input);
      QUERY_CHECK_NULL(tmp, code, lino, _end, terrno);
      pInfo->blockType = STREAM_INPUT__DATA_SUBMIT;
    } else if (type == STREAM_INPUT__DATA_BLOCK) {
      for (int32_t i = 0; i < numOfBlocks; ++i) {
        SSDataBlock* pDataBlock = &((SSDataBlock*)input)[i];
        SPackedData  tmp = {.pDataBlock = pDataBlock};
        void*        tmpItem = taosArrayPush(pInfo->pBlockLists, &tmp);
        QUERY_CHECK_NULL(tmpItem, code, lino, _end, terrno);
      }
      pInfo->blockType = STREAM_INPUT__DATA_BLOCK;
    } else if (type == STREAM_INPUT__CHECKPOINT) {
      SPackedData tmp = {.pDataBlock = input};
      void*       tmpItem = taosArrayPush(pInfo->pBlockLists, &tmp);
      QUERY_CHECK_NULL(tmpItem, code, lino, _end, terrno);
      pInfo->blockType = STREAM_INPUT__CHECKPOINT;
    } else if (type == STREAM_INPUT__REF_DATA_BLOCK) {
      for (int32_t i = 0; i < numOfBlocks; ++i) {
        SPackedData* pReq = POINTER_SHIFT(input, i * sizeof(SPackedData));
        void*        tmp = taosArrayPush(pInfo->pBlockLists, pReq);
        QUERY_CHECK_NULL(tmp, code, lino, _end, terrno);
      }
      pInfo->blockType = STREAM_INPUT__DATA_BLOCK;
    }

    return TSDB_CODE_SUCCESS;
  }

_end:
  if (code != TSDB_CODE_SUCCESS) {
    qError("%s failed at line %d since %s", __func__, lino, tstrerror(code));
  }
  return code;
}

static int32_t doSetStreamOpOpen(SOperatorInfo* pOperator, char* id) {
  if (pOperator->operatorType != QUERY_NODE_PHYSICAL_PLAN_STREAM_SCAN) {
    if (pOperator->numOfDownstream == 0) {
      qError("failed to find stream scan operator to set the input data block, %s" PRIx64, id);
      return TSDB_CODE_APP_ERROR;
    }

    if (pOperator->numOfDownstream > 1) {  // not handle this in join query
      qError("join not supported for stream block scan, %s" PRIx64, id);
      return TSDB_CODE_APP_ERROR;
    }

    pOperator->status = OP_NOT_OPENED;
    return doSetStreamOpOpen(pOperator->pDownstream[0], id);
  }
  return 0;
}

<<<<<<< HEAD
=======
static void clearStreamBlock(SOperatorInfo* pOperator) {
  if (pOperator->operatorType != QUERY_NODE_PHYSICAL_PLAN_STREAM_SCAN) {
    if (pOperator->numOfDownstream == 1) {
      return clearStreamBlock(pOperator->pDownstream[0]);
    }
  } else {
    SStreamScanInfo* pInfo = pOperator->info;
    doClearBufferedBlocks(pInfo);
  }
}

void qResetTaskInfoCode(qTaskInfo_t tinfo) {
  SExecTaskInfo* pTaskInfo = (SExecTaskInfo*)tinfo;
  pTaskInfo->code = 0;
  clearStreamBlock(pTaskInfo->pRoot);
}

static int32_t doSetStreamBlock(SOperatorInfo* pOperator, void* input, size_t numOfBlocks, int32_t type,
                                const char* id) {
  int32_t code = TSDB_CODE_SUCCESS;
  int32_t lino = 0;
  if (pOperator->operatorType != QUERY_NODE_PHYSICAL_PLAN_STREAM_SCAN) {
    if (pOperator->numOfDownstream == 0) {
      qError("failed to find stream scan operator to set the input data block, %s" PRIx64, id);
      return TSDB_CODE_APP_ERROR;
    }

    if (pOperator->numOfDownstream > 1) {  // not handle this in join query
      qError("join not supported for stream block scan, %s" PRIx64, id);
      return TSDB_CODE_APP_ERROR;
    }
    pOperator->status = OP_NOT_OPENED;
    return doSetStreamBlock(pOperator->pDownstream[0], input, numOfBlocks, type, id);
  } else {
    pOperator->status = OP_NOT_OPENED;
    SStreamScanInfo* pInfo = pOperator->info;

    qDebug("s-task:%s in this batch, %d blocks need to be processed", id, (int32_t)numOfBlocks);
    QUERY_CHECK_CONDITION((pInfo->validBlockIndex == 0 && taosArrayGetSize(pInfo->pBlockLists) == 0), code, lino, _end,
                          TSDB_CODE_QRY_EXECUTOR_INTERNAL_ERROR);

    if (type == STREAM_INPUT__MERGED_SUBMIT) {
      for (int32_t i = 0; i < numOfBlocks; i++) {
        SPackedData* pReq = POINTER_SHIFT(input, i * sizeof(SPackedData));
        void*        tmp = taosArrayPush(pInfo->pBlockLists, pReq);
        QUERY_CHECK_NULL(tmp, code, lino, _end, terrno);
      }

      pInfo->blockType = STREAM_INPUT__DATA_SUBMIT;
    } else if (type == STREAM_INPUT__DATA_SUBMIT) {
      void* tmp = taosArrayPush(pInfo->pBlockLists, input);
      QUERY_CHECK_NULL(tmp, code, lino, _end, terrno);

      pInfo->blockType = STREAM_INPUT__DATA_SUBMIT;
    } else if (type == STREAM_INPUT__DATA_BLOCK) {
      for (int32_t i = 0; i < numOfBlocks; ++i) {
        SSDataBlock* pDataBlock = &((SSDataBlock*)input)[i];
        SPackedData  tmp = {.pDataBlock = pDataBlock};
        void*        tmpItem = taosArrayPush(pInfo->pBlockLists, &tmp);
        QUERY_CHECK_NULL(tmpItem, code, lino, _end, terrno);
        uTrace("%s,parName:%s, groupId:%"PRIu64, __FUNCTION__, pDataBlock->info.parTbName, pDataBlock->info.id.groupId)
      }

      pInfo->blockType = STREAM_INPUT__DATA_BLOCK;
    } else if (type == STREAM_INPUT__CHECKPOINT_TRIGGER || type == STREAM_INPUT__RECALCULATE) {
      SPackedData tmp = {.pDataBlock = input};
      void*       tmpItem = taosArrayPush(pInfo->pBlockLists, &tmp);
      QUERY_CHECK_NULL(tmpItem, code, lino, _end, terrno);

      pInfo->blockType =
          (type == STREAM_INPUT__CHECKPOINT_TRIGGER) ? STREAM_INPUT__CHECKPOINT : STREAM_INPUT__RECALCULATE;
    } else {
      code = TSDB_CODE_QRY_EXECUTOR_INTERNAL_ERROR;
      QUERY_CHECK_CODE(code, lino, _end);
    }

    return TSDB_CODE_SUCCESS;
  }

_end:
  if (code != TSDB_CODE_SUCCESS) {
    qError("%s failed at line %d since %s", __func__, lino, tstrerror(code));
  }
  return code;
}

>>>>>>> 6a2bfaa0
int32_t doSetTaskId(SOperatorInfo* pOperator, SStorageAPI* pAPI) {
  SExecTaskInfo* pTaskInfo = pOperator->pTaskInfo;
  if (pOperator->operatorType == QUERY_NODE_PHYSICAL_PLAN_STREAM_SCAN) {
    SStreamScanInfo* pStreamScanInfo = pOperator->info;
    if (pStreamScanInfo->pTableScanOp != NULL) {
      STableScanInfo* pScanInfo = pStreamScanInfo->pTableScanOp->info;
      if (pScanInfo->base.dataReader != NULL) {
        int32_t code = pAPI->tsdReader.tsdSetReaderTaskId(pScanInfo->base.dataReader, pTaskInfo->id.str);
        if (code) {
          qError("failed to set reader id for executor, code:%s", tstrerror(code));
          return code;
        }
      }
    }
  } else {
    if (pOperator->pDownstream) return doSetTaskId(pOperator->pDownstream[0], pAPI);
  }

  return 0;
}

int32_t qSetTaskId(qTaskInfo_t tinfo, uint64_t taskId, uint64_t queryId) {
  SExecTaskInfo* pTaskInfo = tinfo;
  pTaskInfo->id.queryId = queryId;
  buildTaskId(taskId, queryId, pTaskInfo->id.str);

  // set the idstr for tsdbReader
  return doSetTaskId(pTaskInfo->pRoot, &pTaskInfo->storageAPI);
}

int32_t qSetSMAInput(qTaskInfo_t tinfo, const void* pBlocks, size_t numOfBlocks, int32_t type) {
  if (tinfo == NULL) {
    return TSDB_CODE_APP_ERROR;
  }

  if (pBlocks == NULL || numOfBlocks == 0) {
    return TSDB_CODE_SUCCESS;
  }

  SExecTaskInfo* pTaskInfo = (SExecTaskInfo*)tinfo;

  int32_t code = doSetSMABlock(pTaskInfo->pRoot, (void*)pBlocks, numOfBlocks, type, GET_TASKID(pTaskInfo));
  if (code != TSDB_CODE_SUCCESS) {
    qError("%s failed to set the sma block data", GET_TASKID(pTaskInfo));
  } else {
    qDebug("%s set the sma block successfully", GET_TASKID(pTaskInfo));
  }

  return code;
}

qTaskInfo_t qCreateQueueExecTaskInfo(void* msg, SReadHandle* pReaderHandle, int32_t vgId, int32_t* numOfCols,
                                     uint64_t id) {
  if (msg == NULL) {  // create raw scan
    SExecTaskInfo* pTaskInfo = NULL;

    int32_t code = doCreateTask(0, id, vgId, OPTR_EXEC_MODEL_QUEUE, &pReaderHandle->api, &pTaskInfo);
    if (NULL == pTaskInfo || code != 0) {
      return NULL;
    }

    code = createRawScanOperatorInfo(pReaderHandle, pTaskInfo, &pTaskInfo->pRoot);
    if (NULL == pTaskInfo->pRoot || code != 0) {
      taosMemoryFree(pTaskInfo);
      return NULL;
    }

    pTaskInfo->storageAPI = pReaderHandle->api;
    qDebug("create raw scan task info completed, vgId:%d, %s", vgId, GET_TASKID(pTaskInfo));
    return pTaskInfo;
  }

  SSubplan* pPlan = NULL;
  int32_t   code = qStringToSubplan(msg, &pPlan);
  if (code != TSDB_CODE_SUCCESS) {
    terrno = code;
    return NULL;
  }

  qTaskInfo_t pTaskInfo = NULL;
  code = qCreateExecTask(pReaderHandle, vgId, 0, pPlan, &pTaskInfo, NULL, 0, NULL, OPTR_EXEC_MODEL_QUEUE);
  if (code != TSDB_CODE_SUCCESS) {
    qDestroyTask(pTaskInfo);
    terrno = code;
    return NULL;
  }

  // extract the number of output columns
  SDataBlockDescNode* pDescNode = pPlan->pNode->pOutputDataBlockDesc;
  *numOfCols = 0;

  SNode* pNode;
  FOREACH(pNode, pDescNode->pSlots) {
    SSlotDescNode* pSlotDesc = (SSlotDescNode*)pNode;
    if (pSlotDesc->output) {
      ++(*numOfCols);
    }
  }

  return pTaskInfo;
}

static int32_t checkInsertParam(SStreamInserterParam* streamInserterParam) {
  if (streamInserterParam == NULL) {
    return TSDB_CODE_SUCCESS;
  }

  if (streamInserterParam->tbType == TSDB_CHILD_TABLE && streamInserterParam->suid <= 0) {
    stError("insertParam: invalid suid:%" PRIx64 " for child table", streamInserterParam->suid);
    return TSDB_CODE_INVALID_PARA;
  }

  if ( streamInserterParam->dbFName == NULL || strlen(streamInserterParam->dbFName) == 0) {
    stError("insertParam: invalid db/table name");
    return TSDB_CODE_INVALID_PARA;
  }

  if (streamInserterParam->suid <= 0 &&
      (streamInserterParam->tbname == NULL || strlen(streamInserterParam->tbname) == 0)) {
    stError("insertParam: invalid table name, suid:%" PRIx64 "", streamInserterParam->suid);
    return TSDB_CODE_INVALID_PARA;
  }

  return TSDB_CODE_SUCCESS;
}

static int32_t qCreateStreamExecTask(SReadHandle* readHandle, int32_t vgId, uint64_t taskId, SSubplan* pSubplan,
                                     qTaskInfo_t* pTaskInfo, DataSinkHandle* handle, int8_t compressResult, char* sql,
                                     EOPTR_EXEC_MODEL model, SStreamInserterParam* streamInserterParam) {
  if (pSubplan == NULL || pTaskInfo == NULL || handle == NULL) {
    qError("invalid parameter, pSubplan:%p, pTaskInfo:%p, handle:%p", pSubplan, pTaskInfo, handle);
    return TSDB_CODE_INVALID_PARA;
  }
  int32_t code = checkInsertParam(streamInserterParam);
  if (code != TSDB_CODE_SUCCESS) {
    qError("invalid stream inserter param, code:%s", tstrerror(code));
    return code;
  }
  SInserterParam* pInserterParam = NULL;
  SExecTaskInfo** pTask = (SExecTaskInfo**)pTaskInfo;
  (void)taosThreadOnce(&initPoolOnce, initRefPool);
  qDebug("start to create task, TID:0x%" PRIx64 " QID:0x%" PRIx64 ", vgId:%d", taskId, pSubplan->id.queryId, vgId);

  code = createExecTaskInfo(pSubplan, pTask, readHandle, taskId, vgId, sql, model);
  if (code != TSDB_CODE_SUCCESS || NULL == *pTask) {
    qError("failed to createExecTaskInfo, code:%s", tstrerror(code));
    goto _error;
  }

  SDataSinkMgtCfg cfg = {.maxDataBlockNum = 500, .maxDataBlockNumPerQuery = 50, .compress = compressResult};
  void*           pSinkManager = NULL;
  code = dsDataSinkMgtInit(&cfg, &(*pTask)->storageAPI, &pSinkManager);
  if (code != TSDB_CODE_SUCCESS) {
    qError("failed to dsDataSinkMgtInit, code:%s, %s", tstrerror(code), (*pTask)->id.str);
    goto _error;
  }

  if (streamInserterParam) {
    pInserterParam = taosMemoryCalloc(1, sizeof(SInserterParam));
    if (NULL == pInserterParam) {
      qError("failed to taosMemoryCalloc, code:%s, %s", tstrerror(terrno), (*pTask)->id.str);
      code = terrno;
      goto _error;
    }
    pInserterParam->readHandle = taosMemCalloc(1, sizeof(SReadHandle));
    pInserterParam->readHandle->pMsgCb = readHandle->pMsgCb;
    cloneStreamInserterParam(&pInserterParam->streamInserterParam, streamInserterParam);

    code = createStreamDataInserter(pSinkManager, handle, pInserterParam);
    if (code) {
      qError("failed to createStreamDataInserter, code:%s, %s", tstrerror(code), (*pTask)->id.str);
    }
  }
  qDebug("subplan task create completed, TID:0x%" PRIx64 " QID:0x%" PRIx64 " code:%s", taskId, pSubplan->id.queryId,
         tstrerror(code));

_error:
  if (code != TSDB_CODE_SUCCESS) {
    if (pInserterParam != NULL) {
      taosMemoryFree(pInserterParam);
    }
  }
  return code;
}

int32_t qCreateStreamExecTaskInfo(qTaskInfo_t* pTaskInfo, void* msg, SReadHandle* readers,
                                  SStreamInserterParam* pInserterParams, int32_t vgId, int32_t taskId) {
  if (msg == NULL) {
    return TSDB_CODE_INVALID_PARA;
  }

  *pTaskInfo = NULL;

  SSubplan* pPlan = NULL;
  int32_t   code = qStringToSubplan(msg, &pPlan);
  if (code != TSDB_CODE_SUCCESS) {
    return code;
  }
  // todo: add stream inserter param
  code = qCreateStreamExecTask(readers, vgId, taskId, pPlan, pTaskInfo, &pInserterParams->pSinkHandle, 0, NULL,
                               OPTR_EXEC_MODEL_STREAM, pInserterParams);
  if (code != TSDB_CODE_SUCCESS) {
    qDestroyTask(*pTaskInfo);
    return code;
  }

  code = qStreamInfoResetTimewindowFilter(*pTaskInfo);
  if (code != TSDB_CODE_SUCCESS) {
    qDestroyTask(*pTaskInfo);
  }

  return code;
}

static int32_t filterUnqualifiedTables(const SStreamScanInfo* pScanInfo, const SArray* tableIdList, const char* idstr,
                                       SStorageAPI* pAPI, SArray** ppArrayRes) {
  int32_t code = TSDB_CODE_SUCCESS;
  int32_t lino = 0;
  SArray* qa = taosArrayInit(4, sizeof(tb_uid_t));
  QUERY_CHECK_NULL(qa, code, lino, _error, terrno);
  int32_t numOfUids = taosArrayGetSize(tableIdList);
  if (numOfUids == 0) {
    (*ppArrayRes) = qa;
    goto _error;
  }

  STableScanInfo* pTableScanInfo = pScanInfo->pTableScanOp->info;

  uint64_t suid = 0;
  uint64_t uid = 0;
  int32_t  type = 0;
  tableListGetSourceTableInfo(pTableScanInfo->base.pTableListInfo, &suid, &uid, &type);

  // let's discard the tables those are not created according to the queried super table.
  SMetaReader mr = {0};
  pAPI->metaReaderFn.initReader(&mr, pScanInfo->readHandle.vnode, META_READER_LOCK, &pAPI->metaFn);
  for (int32_t i = 0; i < numOfUids; ++i) {
    uint64_t* id = (uint64_t*)taosArrayGet(tableIdList, i);
    QUERY_CHECK_NULL(id, code, lino, _end, terrno);

    int32_t code = pAPI->metaReaderFn.getTableEntryByUid(&mr, *id);
    if (code != TSDB_CODE_SUCCESS) {
      qError("failed to get table meta, uid:%" PRIu64 " code:%s, %s", *id, tstrerror(terrno), idstr);
      continue;
    }

    tDecoderClear(&mr.coder);

    if (mr.me.type == TSDB_SUPER_TABLE) {
      continue;
    } else {
      if (type == TSDB_SUPER_TABLE) {
        // this new created child table does not belong to the scanned super table.
        if (mr.me.type != TSDB_CHILD_TABLE || mr.me.ctbEntry.suid != suid) {
          continue;
        }
      } else {  // ordinary table
        // In case that the scanned target table is an ordinary table. When replay the WAL during restore the vnode, we
        // should check all newly created ordinary table to make sure that this table isn't the destination table.
        if (mr.me.uid != uid) {
          continue;
        }
      }
    }

    if (pScanInfo->pTagCond != NULL) {
      bool          qualified = false;
      STableKeyInfo info = {.groupId = 0, .uid = mr.me.uid};
      code = isQualifiedTable(&info, pScanInfo->pTagCond, pScanInfo->readHandle.vnode, &qualified, pAPI);
      if (code != TSDB_CODE_SUCCESS) {
        qError("failed to filter new table, uid:0x%" PRIx64 ", %s", info.uid, idstr);
        continue;
      }

      if (!qualified) {
        continue;
      }
    }

    // handle multiple partition
    void* tmp = taosArrayPush(qa, id);
    QUERY_CHECK_NULL(tmp, code, lino, _end, terrno);
  }

_end:

  pAPI->metaReaderFn.clearReader(&mr);
  (*ppArrayRes) = qa;

_error:
  if (code != TSDB_CODE_SUCCESS) {
    qError("%s failed at line %d since %s", __func__, lino, tstrerror(code));
  }
  return code;
}

int32_t qUpdateTableListForStreamScanner(qTaskInfo_t tinfo, const SArray* tableIdList, bool isAdd) {
  SExecTaskInfo* pTaskInfo = (SExecTaskInfo*)tinfo;
  const char*    id = GET_TASKID(pTaskInfo);
  int32_t        code = 0;

  if (isAdd) {
    qDebug("try to add %d tables id into query list, %s", (int32_t)taosArrayGetSize(tableIdList), id);
  }

  // traverse to the stream scanner node to add this table id
  SOperatorInfo* pInfo = NULL;
  code = extractOperatorInTree(pTaskInfo->pRoot, QUERY_NODE_PHYSICAL_PLAN_STREAM_SCAN, id, &pInfo);
  if (code != 0 || pInfo == NULL) {
    return code;
  }

  SStreamScanInfo* pScanInfo = pInfo->info;
  if (pInfo->pTaskInfo->execModel == OPTR_EXEC_MODEL_QUEUE) {  // clear meta cache for subscription if tag is changed
    for (int32_t i = 0; i < taosArrayGetSize(tableIdList); ++i) {
      int64_t*        uid = (int64_t*)taosArrayGet(tableIdList, i);
      STableScanInfo* pTableScanInfo = pScanInfo->pTableScanOp->info;
      taosLRUCacheErase(pTableScanInfo->base.metaCache.pTableMetaEntryCache, uid, LONG_BYTES);
    }
  }

  if (isAdd) {  // add new table id
    SArray* qa = NULL;
    code = filterUnqualifiedTables(pScanInfo, tableIdList, id, &pTaskInfo->storageAPI, &qa);
    if (code != TSDB_CODE_SUCCESS) {
      taosArrayDestroy(qa);
      return code;
    }
    int32_t numOfQualifiedTables = taosArrayGetSize(qa);
    qDebug("%d qualified child tables added into stream scanner, %s", numOfQualifiedTables, id);
    pTaskInfo->storageAPI.tqReaderFn.tqReaderAddTables(pScanInfo->tqReader, qa);

    bool   assignUid = false;
    size_t bufLen = (pScanInfo->pGroupTags != NULL) ? getTableTagsBufLen(pScanInfo->pGroupTags) : 0;
    char*  keyBuf = NULL;
    if (bufLen > 0) {
      assignUid = groupbyTbname(pScanInfo->pGroupTags);
      keyBuf = taosMemoryMalloc(bufLen);
      if (keyBuf == NULL) {
        taosArrayDestroy(qa);
        return terrno;
      }
    }

    STableListInfo* pTableListInfo = ((STableScanInfo*)pScanInfo->pTableScanOp->info)->base.pTableListInfo;
    taosWLockLatch(&pTaskInfo->lock);

    for (int32_t i = 0; i < numOfQualifiedTables; ++i) {
      uint64_t* uid = taosArrayGet(qa, i);
      if (!uid) {
        taosMemoryFree(keyBuf);
        taosArrayDestroy(qa);
        taosWUnLockLatch(&pTaskInfo->lock);
        return terrno;
      }
      STableKeyInfo keyInfo = {.uid = *uid, .groupId = 0};

      if (bufLen > 0) {
        if (assignUid) {
          keyInfo.groupId = keyInfo.uid;
        } else {
          code = getGroupIdFromTagsVal(pScanInfo->readHandle.vnode, keyInfo.uid, pScanInfo->pGroupTags, keyBuf,
                                       &keyInfo.groupId, &pTaskInfo->storageAPI);
          if (code != TSDB_CODE_SUCCESS) {
            taosMemoryFree(keyBuf);
            taosArrayDestroy(qa);
            taosWUnLockLatch(&pTaskInfo->lock);
            return code;
          }
        }
      }

      code = tableListAddTableInfo(pTableListInfo, keyInfo.uid, keyInfo.groupId);
      if (code != TSDB_CODE_SUCCESS) {
        taosMemoryFree(keyBuf);
        taosArrayDestroy(qa);
        taosWUnLockLatch(&pTaskInfo->lock);
        return code;
      }
    }

    taosWUnLockLatch(&pTaskInfo->lock);
    if (keyBuf != NULL) {
      taosMemoryFree(keyBuf);
    }

    taosArrayDestroy(qa);
  } else {  // remove the table id in current list
    qDebug("%d remove child tables from the stream scanner, %s", (int32_t)taosArrayGetSize(tableIdList), id);
    taosWLockLatch(&pTaskInfo->lock);
    pTaskInfo->storageAPI.tqReaderFn.tqReaderRemoveTables(pScanInfo->tqReader, tableIdList);
    taosWUnLockLatch(&pTaskInfo->lock);
  }

  return code;
}

int32_t qGetQueryTableSchemaVersion(qTaskInfo_t tinfo, char* dbName, int32_t dbNameBuffLen, char* tableName,
                                    int32_t tbaleNameBuffLen, int32_t* sversion, int32_t* tversion, int32_t* rversion,
                                    int32_t idx, bool* tbGet) {
  *tbGet = false;

  if (tinfo == NULL || dbName == NULL || tableName == NULL) {
    return TSDB_CODE_INVALID_PARA;
  }
  SExecTaskInfo* pTaskInfo = (SExecTaskInfo*)tinfo;

  if (taosArrayGetSize(pTaskInfo->schemaInfos) <= idx) {
    return TSDB_CODE_SUCCESS;
  }

  SSchemaInfo* pSchemaInfo = taosArrayGet(pTaskInfo->schemaInfos, idx);
  if (!pSchemaInfo) {
    qError("%s failed at line %d since %s", __func__, __LINE__, tstrerror(terrno));
    return terrno;
  }

  *sversion = pSchemaInfo->sw->version;
  *tversion = pSchemaInfo->tversion;
  *rversion = pSchemaInfo->rversion;
  if (pSchemaInfo->dbname) {
    tstrncpy(dbName, pSchemaInfo->dbname, dbNameBuffLen);
  } else {
    dbName[0] = 0;
  }
  if (pSchemaInfo->tablename) {
    tstrncpy(tableName, pSchemaInfo->tablename, tbaleNameBuffLen);
  } else {
    tableName[0] = 0;
  }

  *tbGet = true;

  return TSDB_CODE_SUCCESS;
}

bool qIsDynamicExecTask(qTaskInfo_t tinfo) { return ((SExecTaskInfo*)tinfo)->dynamicTask; }

void qDestroyOperatorParam(SOperatorParam* pParam) {
  if (NULL == pParam) {
    return;
  }
  freeOperatorParam(pParam, OP_GET_PARAM);
}

void qUpdateOperatorParam(qTaskInfo_t tinfo, void* pParam) {
  TSWAP(pParam, ((SExecTaskInfo*)tinfo)->pOpParam);
  ((SExecTaskInfo*)tinfo)->paramSet = false;
}

int32_t qExecutorInit(void) {
  (void)taosThreadOnce(&initPoolOnce, initRefPool);
  return TSDB_CODE_SUCCESS;
}

int32_t qCreateExecTask(SReadHandle* readHandle, int32_t vgId, uint64_t taskId, SSubplan* pSubplan,
                        qTaskInfo_t* pTaskInfo, DataSinkHandle* handle, int8_t compressResult, char* sql,
                        EOPTR_EXEC_MODEL model) {
  SExecTaskInfo** pTask = (SExecTaskInfo**)pTaskInfo;
  (void)taosThreadOnce(&initPoolOnce, initRefPool);

  qDebug("start to create task, TID:0x%" PRIx64 " QID:0x%" PRIx64 ", vgId:%d", taskId, pSubplan->id.queryId, vgId);

  int32_t code = createExecTaskInfo(pSubplan, pTask, readHandle, taskId, vgId, sql, model);
  if (code != TSDB_CODE_SUCCESS || NULL == *pTask) {
    qError("failed to createExecTaskInfo, code:%s", tstrerror(code));
    goto _error;
  }

  if (handle) {
    SDataSinkMgtCfg cfg = {.maxDataBlockNum = 500, .maxDataBlockNumPerQuery = 50, .compress = compressResult};
    void*           pSinkManager = NULL;
    code = dsDataSinkMgtInit(&cfg, &(*pTask)->storageAPI, &pSinkManager);
    if (code != TSDB_CODE_SUCCESS) {
      qError("failed to dsDataSinkMgtInit, code:%s, %s", tstrerror(code), (*pTask)->id.str);
      goto _error;
    }

    void* pSinkParam = NULL;
    code = createDataSinkParam(pSubplan->pDataSink, &pSinkParam, (*pTask), readHandle);
    if (code != TSDB_CODE_SUCCESS) {
      qError("failed to createDataSinkParam, vgId:%d, code:%s, %s", vgId, tstrerror(code), (*pTask)->id.str);
      taosMemoryFree(pSinkManager);
      goto _error;
    }

    SDataSinkNode* pSink = NULL;
    if (readHandle->localExec) {
      code = nodesCloneNode((SNode*)pSubplan->pDataSink, (SNode**)&pSink);
      if (code != TSDB_CODE_SUCCESS) {
        qError("failed to nodesCloneNode, srcType:%d, code:%s, %s", nodeType(pSubplan->pDataSink), tstrerror(code),
               (*pTask)->id.str);
        taosMemoryFree(pSinkManager);
        goto _error;
      }
    }

    // pSinkParam has been freed during create sinker.
    code = dsCreateDataSinker(pSinkManager, readHandle->localExec ? &pSink : &pSubplan->pDataSink, handle, pSinkParam,
                              (*pTask)->id.str, pSubplan->processOneBlock);
    if (code) {
      qError("s-task:%s failed to create data sinker, code:%s", (*pTask)->id.str, tstrerror(code));
    }
  }

  qDebug("subplan task create completed, TID:0x%" PRIx64 " QID:0x%" PRIx64 " code:%s", taskId, pSubplan->id.queryId,
         tstrerror(code));

_error:
  // if failed to add ref for all tables in this query, abort current query
  return code;
}

static void freeBlock(void* param) {
  SSDataBlock* pBlock = *(SSDataBlock**)param;
  blockDataDestroy(pBlock);
}

int32_t qExecTaskOpt(qTaskInfo_t tinfo, SArray* pResList, uint64_t* useconds, bool* hasMore, SLocalFetch* pLocal,
                     bool processOneBlock) {
  int32_t        code = TSDB_CODE_SUCCESS;
  int32_t        lino = 0;
  SExecTaskInfo* pTaskInfo = (SExecTaskInfo*)tinfo;
  int64_t        threadId = taosGetSelfPthreadId();

  if (pLocal) {
    memcpy(&pTaskInfo->localFetch, pLocal, sizeof(*pLocal));
  }

  taosArrayClear(pResList);

  int64_t curOwner = 0;
  if ((curOwner = atomic_val_compare_exchange_64(&pTaskInfo->owner, 0, threadId)) != 0) {
    qError("%s-%p execTask is now executed by thread:%p", GET_TASKID(pTaskInfo), pTaskInfo, (void*)curOwner);
    pTaskInfo->code = TSDB_CODE_QRY_IN_EXEC;
    return pTaskInfo->code;
  }

  if (pTaskInfo->cost.start == 0) {
    pTaskInfo->cost.start = taosGetTimestampUs();
  }

  if (isTaskKilled(pTaskInfo)) {
    atomic_store_64(&pTaskInfo->owner, 0);
    qDebug("%s already killed, abort", GET_TASKID(pTaskInfo));
    return pTaskInfo->code;
  }

  // error occurs, record the error code and return to client
  int32_t ret = setjmp(pTaskInfo->env);
  if (ret != TSDB_CODE_SUCCESS) {
    pTaskInfo->code = ret;
    (void)cleanUpUdfs();

    qDebug("%s task abort due to error/cancel occurs, code:%s", GET_TASKID(pTaskInfo), tstrerror(pTaskInfo->code));
    atomic_store_64(&pTaskInfo->owner, 0);

    return pTaskInfo->code;
  }

  qDebug("%s execTask is launched", GET_TASKID(pTaskInfo));

  int32_t      current = 0;
  SSDataBlock* pRes = NULL;
  int64_t      st = taosGetTimestampUs();

  if (pTaskInfo->pOpParam && !pTaskInfo->paramSet) {
    pTaskInfo->paramSet = true;
    code = pTaskInfo->pRoot->fpSet.getNextExtFn(pTaskInfo->pRoot, pTaskInfo->pOpParam, &pRes);
  } else {
    code = pTaskInfo->pRoot->fpSet.getNextFn(pTaskInfo->pRoot, &pRes);
  }

  QUERY_CHECK_CODE(code, lino, _end);
  code = blockDataCheck(pRes);
  QUERY_CHECK_CODE(code, lino, _end);

  if (pRes == NULL) {
    st = taosGetTimestampUs();
  }

  int32_t rowsThreshold = pTaskInfo->pSubplan->rowsThreshold;
  if (!pTaskInfo->pSubplan->dynamicRowThreshold || 4096 <= pTaskInfo->pSubplan->rowsThreshold) {
    rowsThreshold = 4096;
  }

  int32_t blockIndex = 0;
  while (pRes != NULL) {
    SSDataBlock* p = NULL;
    if (blockIndex >= taosArrayGetSize(pTaskInfo->pResultBlockList)) {
      SSDataBlock* p1 = NULL;
      code = createOneDataBlock(pRes, true, &p1);
      QUERY_CHECK_CODE(code, lino, _end);

      void* tmp = taosArrayPush(pTaskInfo->pResultBlockList, &p1);
      QUERY_CHECK_NULL(tmp, code, lino, _end, terrno);
      p = p1;
    } else {
      void* tmp = taosArrayGet(pTaskInfo->pResultBlockList, blockIndex);
      QUERY_CHECK_NULL(tmp, code, lino, _end, terrno);

      p = *(SSDataBlock**)tmp;
      code = copyDataBlock(p, pRes);
      QUERY_CHECK_CODE(code, lino, _end);
    }

    blockIndex += 1;

    current += p->info.rows;
    QUERY_CHECK_CONDITION((p->info.rows > 0 || p->info.type == STREAM_CHECKPOINT), code, lino, _end,
                          TSDB_CODE_QRY_EXECUTOR_INTERNAL_ERROR);
    void* tmp = taosArrayPush(pResList, &p);
    QUERY_CHECK_NULL(tmp, code, lino, _end, terrno);

    if (current >= rowsThreshold || processOneBlock) {
      break;
    }

    code = pTaskInfo->pRoot->fpSet.getNextFn(pTaskInfo->pRoot, &pRes);
    QUERY_CHECK_CODE(code, lino, _end);
    code = blockDataCheck(pRes);
    QUERY_CHECK_CODE(code, lino, _end);
  }

  if (pTaskInfo->pSubplan->dynamicRowThreshold) {
    pTaskInfo->pSubplan->rowsThreshold -= current;
  }

  *hasMore = (pRes != NULL);
  uint64_t el = (taosGetTimestampUs() - st);

  pTaskInfo->cost.elapsedTime += el;
  if (NULL == pRes) {
    *useconds = pTaskInfo->cost.elapsedTime;
  }

_end:
  (void)cleanUpUdfs();

  uint64_t total = pTaskInfo->pRoot->resultInfo.totalRows;
  qDebug("%s task suspended, %d rows in %d blocks returned, total:%" PRId64 " rows, in sinkNode:%d, elapsed:%.2f ms",
         GET_TASKID(pTaskInfo), current, (int32_t)taosArrayGetSize(pResList), total, 0, el / 1000.0);

  atomic_store_64(&pTaskInfo->owner, 0);
  if (code) {
    pTaskInfo->code = code;
    qError("%s failed at line %d since %s", __func__, lino, tstrerror(code));
  }

  return pTaskInfo->code;
}

void qCleanExecTaskBlockBuf(qTaskInfo_t tinfo) {
  SExecTaskInfo* pTaskInfo = (SExecTaskInfo*)tinfo;
  SArray*        pList = pTaskInfo->pResultBlockList;
  size_t         num = taosArrayGetSize(pList);
  for (int32_t i = 0; i < num; ++i) {
    SSDataBlock** p = taosArrayGet(pTaskInfo->pResultBlockList, i);
    if (p) {
      blockDataDestroy(*p);
    }
  }

  taosArrayClear(pTaskInfo->pResultBlockList);
}

int32_t qExecTask(qTaskInfo_t tinfo, SSDataBlock** pRes, uint64_t* useconds) {
  SExecTaskInfo* pTaskInfo = (SExecTaskInfo*)tinfo;
  int64_t        threadId = taosGetSelfPthreadId();
  int64_t        curOwner = 0;

  *pRes = NULL;

  // todo extract method
  taosRLockLatch(&pTaskInfo->lock);
  bool isKilled = isTaskKilled(pTaskInfo);
  if (isKilled) {
    qDebug("%s already killed, abort", GET_TASKID(pTaskInfo));

    taosRUnLockLatch(&pTaskInfo->lock);
    return pTaskInfo->code;
  }

  if (pTaskInfo->owner != 0) {
    qError("%s-%p execTask is now executed by thread:%p", GET_TASKID(pTaskInfo), pTaskInfo, (void*)curOwner);
    pTaskInfo->code = TSDB_CODE_QRY_IN_EXEC;

    taosRUnLockLatch(&pTaskInfo->lock);
    return pTaskInfo->code;
  }

  pTaskInfo->owner = threadId;
  taosRUnLockLatch(&pTaskInfo->lock);

  if (pTaskInfo->cost.start == 0) {
    pTaskInfo->cost.start = taosGetTimestampUs();
  }

  // error occurs, record the error code and return to client
  int32_t ret = setjmp(pTaskInfo->env);
  if (ret != TSDB_CODE_SUCCESS) {
    pTaskInfo->code = ret;
    (void)cleanUpUdfs();
    qDebug("%s task abort due to error/cancel occurs, code:%s", GET_TASKID(pTaskInfo), tstrerror(pTaskInfo->code));
    atomic_store_64(&pTaskInfo->owner, 0);
    return pTaskInfo->code;
  }

  qDebug("%s execTask is launched", GET_TASKID(pTaskInfo));

  int64_t st = taosGetTimestampUs();

  int32_t code = pTaskInfo->pRoot->fpSet.getNextFn(pTaskInfo->pRoot, pRes);
  if (code) {
    pTaskInfo->code = code;
    qError("%s failed at line %d, code:%s %s", __func__, __LINE__, tstrerror(code), GET_TASKID(pTaskInfo));
  }

  code = blockDataCheck(*pRes);
  if (code) {
    pTaskInfo->code = code;
    qError("%s failed at line %d, code:%s %s", __func__, __LINE__, tstrerror(code), GET_TASKID(pTaskInfo));
  }

  uint64_t el = (taosGetTimestampUs() - st);

  pTaskInfo->cost.elapsedTime += el;
  if (NULL == *pRes) {
    *useconds = pTaskInfo->cost.elapsedTime;
  }

  (void)cleanUpUdfs();

  int32_t  current = (*pRes != NULL) ? (*pRes)->info.rows : 0;
  uint64_t total = pTaskInfo->pRoot->resultInfo.totalRows;

  qDebug("%s task suspended, %d rows returned, total:%" PRId64 " rows, in sinkNode:%d, elapsed:%.2f ms",
         GET_TASKID(pTaskInfo), current, total, 0, el / 1000.0);

  atomic_store_64(&pTaskInfo->owner, 0);
  return pTaskInfo->code;
}

int32_t qAppendTaskStopInfo(SExecTaskInfo* pTaskInfo, SExchangeOpStopInfo* pInfo) {
  taosWLockLatch(&pTaskInfo->stopInfo.lock);
  void* tmp = taosArrayPush(pTaskInfo->stopInfo.pStopInfo, pInfo);
  taosWUnLockLatch(&pTaskInfo->stopInfo.lock);

  if (!tmp) {
    qError("%s failed at line %d since %s", __func__, __LINE__, tstrerror(terrno));
    return terrno;
  }
  return TSDB_CODE_SUCCESS;
}

int32_t stopInfoComp(void const* lp, void const* rp) {
  SExchangeOpStopInfo* key = (SExchangeOpStopInfo*)lp;
  SExchangeOpStopInfo* pInfo = (SExchangeOpStopInfo*)rp;

  if (key->refId < pInfo->refId) {
    return -1;
  } else if (key->refId > pInfo->refId) {
    return 1;
  }

  return 0;
}

void qRemoveTaskStopInfo(SExecTaskInfo* pTaskInfo, SExchangeOpStopInfo* pInfo) {
  taosWLockLatch(&pTaskInfo->stopInfo.lock);
  int32_t idx = taosArraySearchIdx(pTaskInfo->stopInfo.pStopInfo, pInfo, stopInfoComp, TD_EQ);
  if (idx >= 0) {
    taosArrayRemove(pTaskInfo->stopInfo.pStopInfo, idx);
  }
  taosWUnLockLatch(&pTaskInfo->stopInfo.lock);
}

void qStopTaskOperators(SExecTaskInfo* pTaskInfo) {
  taosWLockLatch(&pTaskInfo->stopInfo.lock);

  int32_t num = taosArrayGetSize(pTaskInfo->stopInfo.pStopInfo);
  for (int32_t i = 0; i < num; ++i) {
    SExchangeOpStopInfo* pStop = taosArrayGet(pTaskInfo->stopInfo.pStopInfo, i);
    if (!pStop) {
      qError("%s failed at line %d since %s", __func__, __LINE__, tstrerror(terrno));
      continue;
    }
    SExchangeInfo* pExchangeInfo = taosAcquireRef(exchangeObjRefPool, pStop->refId);
    if (pExchangeInfo) {
      int32_t code = tsem_post(&pExchangeInfo->ready);
      if (code != TSDB_CODE_SUCCESS) {
        qError("%s failed at line %d since %s", __func__, __LINE__, tstrerror(code));
      }
      code = taosReleaseRef(exchangeObjRefPool, pStop->refId);
      if (code != TSDB_CODE_SUCCESS) {
        qError("%s failed at line %d since %s", __func__, __LINE__, tstrerror(code));
      }
    }
  }

  taosWUnLockLatch(&pTaskInfo->stopInfo.lock);
}

int32_t qAsyncKillTask(qTaskInfo_t qinfo, int32_t rspCode) {
  SExecTaskInfo* pTaskInfo = (SExecTaskInfo*)qinfo;
  if (pTaskInfo == NULL) {
    return TSDB_CODE_QRY_INVALID_QHANDLE;
  }

  qDebug("%s execTask async killed", GET_TASKID(pTaskInfo));

  setTaskKilled(pTaskInfo, rspCode);
  qStopTaskOperators(pTaskInfo);

  return TSDB_CODE_SUCCESS;
}

int32_t qKillTask(qTaskInfo_t tinfo, int32_t rspCode, int64_t waitDuration) {
  int64_t        st = taosGetTimestampMs();
  SExecTaskInfo* pTaskInfo = (SExecTaskInfo*)tinfo;
  if (pTaskInfo == NULL) {
    return TSDB_CODE_QRY_INVALID_QHANDLE;
  }

  if (waitDuration > 0) {
    qDebug("%s sync killed execTask, and waiting for at most %.2fs", GET_TASKID(pTaskInfo), waitDuration / 1000.0);
  } else {
    qDebug("%s async killed execTask", GET_TASKID(pTaskInfo));
  }

  setTaskKilled(pTaskInfo, TSDB_CODE_TSC_QUERY_KILLED);

  if (waitDuration > 0) {
    while (1) {
      taosWLockLatch(&pTaskInfo->lock);
      if (qTaskIsExecuting(pTaskInfo)) {  // let's wait for 100 ms and try again
        taosWUnLockLatch(&pTaskInfo->lock);

        taosMsleep(200);

        int64_t d = taosGetTimestampMs() - st;
        if (d >= waitDuration && waitDuration >= 0) {
          qWarn("%s waiting more than %.2fs, not wait anymore", GET_TASKID(pTaskInfo), waitDuration / 1000.0);
          return TSDB_CODE_SUCCESS;
        }
      } else {  // not running now
        pTaskInfo->code = rspCode;
        taosWUnLockLatch(&pTaskInfo->lock);
        return TSDB_CODE_SUCCESS;
      }
    }
  }

  int64_t et = taosGetTimestampMs() - st;
  if (et < waitDuration) {
    qInfo("%s  waiting %.2fs for executor stopping", GET_TASKID(pTaskInfo), et / 1000.0);
    return TSDB_CODE_SUCCESS;
  }
  return TSDB_CODE_SUCCESS;
}

bool qTaskIsExecuting(qTaskInfo_t qinfo) {
  SExecTaskInfo* pTaskInfo = (SExecTaskInfo*)qinfo;
  if (NULL == pTaskInfo) {
    return false;
  }

  return 0 != atomic_load_64(&pTaskInfo->owner);
}

static void printTaskExecCostInLog(SExecTaskInfo* pTaskInfo) {
  STaskCostInfo* pSummary = &pTaskInfo->cost;
  int64_t        idleTime = pSummary->start - pSummary->created;

  SFileBlockLoadRecorder* pRecorder = pSummary->pRecoder;
  if (pSummary->pRecoder != NULL) {
    qDebug(
        "%s :cost summary: idle:%.2f ms, elapsed time:%.2f ms, extract tableList:%.2f ms, "
        "createGroupIdMap:%.2f ms, total blocks:%d, "
        "load block SMA:%d, load data block:%d, total rows:%" PRId64 ", check rows:%" PRId64,
        GET_TASKID(pTaskInfo), idleTime / 1000.0, pSummary->elapsedTime / 1000.0, pSummary->extractListTime,
        pSummary->groupIdMapTime, pRecorder->totalBlocks, pRecorder->loadBlockStatis, pRecorder->loadBlocks,
        pRecorder->totalRows, pRecorder->totalCheckedRows);
  } else {
    qDebug("%s :cost summary: idle in queue:%.2f ms, elapsed time:%.2f ms", GET_TASKID(pTaskInfo), idleTime / 1000.0,
           pSummary->elapsedTime / 1000.0);
  }
}

void qDestroyTask(qTaskInfo_t qTaskHandle) {
  SExecTaskInfo* pTaskInfo = (SExecTaskInfo*)qTaskHandle;
  if (pTaskInfo == NULL) {
    return;
  }

  if (pTaskInfo->pRoot != NULL) {
    qDebug("%s execTask completed, numOfRows:%" PRId64, GET_TASKID(pTaskInfo), pTaskInfo->pRoot->resultInfo.totalRows);
  } else {
    qDebug("%s execTask completed", GET_TASKID(pTaskInfo));
  }

  printTaskExecCostInLog(pTaskInfo);  // print the query cost summary
  doDestroyTask(pTaskInfo);
}

int32_t qGetExplainExecInfo(qTaskInfo_t tinfo, SArray* pExecInfoList) {
  SExecTaskInfo* pTaskInfo = (SExecTaskInfo*)tinfo;
  return getOperatorExplainExecInfo(pTaskInfo->pRoot, pExecInfoList);
}

void qExtractStreamScanner(qTaskInfo_t tinfo, void** scanner) {
  SExecTaskInfo* pTaskInfo = (SExecTaskInfo*)tinfo;
  SOperatorInfo* pOperator = pTaskInfo->pRoot;

  while (1) {
    uint16_t type = pOperator->operatorType;
    if (type == QUERY_NODE_PHYSICAL_PLAN_STREAM_SCAN) {
      *scanner = pOperator->info;
      break;
    } else {
      pOperator = pOperator->pDownstream[0];
    }
  }
}

int32_t qStreamSourceScanParamForHistoryScanStep1(qTaskInfo_t tinfo, SVersionRange* pVerRange, STimeWindow* pWindow) {
  int32_t        code = TSDB_CODE_SUCCESS;
  int32_t        lino = 0;
  SExecTaskInfo* pTaskInfo = (SExecTaskInfo*)tinfo;
  QUERY_CHECK_CONDITION((pTaskInfo->execModel == OPTR_EXEC_MODEL_STREAM), code, lino, _end,
                        TSDB_CODE_QRY_EXECUTOR_INTERNAL_ERROR);

  SStreamTaskInfo* pStreamInfo = &pTaskInfo->streamInfo;

  pStreamInfo->fillHistoryVer = *pVerRange;
  pStreamInfo->fillHistoryWindow = *pWindow;
  pStreamInfo->recoverStep = STREAM_RECOVER_STEP__PREPARE1;

  qDebug("%s step 1. set param for stream scanner for scan-history data, verRange:%" PRId64 " - %" PRId64
         ", window:%" PRId64 " - %" PRId64,
         GET_TASKID(pTaskInfo), pStreamInfo->fillHistoryVer.minVer, pStreamInfo->fillHistoryVer.maxVer, pWindow->skey,
         pWindow->ekey);
_end:
  if (code != TSDB_CODE_SUCCESS) {
    qError("%s failed at line %d since %s", __func__, lino, tstrerror(code));
  }
  return code;
}

int32_t qStreamSourceScanParamForHistoryScanStep2(qTaskInfo_t tinfo, SVersionRange* pVerRange, STimeWindow* pWindow) {
  int32_t        code = TSDB_CODE_SUCCESS;
  int32_t        lino = 0;
  if (tinfo == NULL){
    return TSDB_CODE_INTERNAL_ERROR;
  }
  SExecTaskInfo* pTaskInfo = (SExecTaskInfo*)tinfo;
  QUERY_CHECK_CONDITION((pTaskInfo->execModel == OPTR_EXEC_MODEL_STREAM), code, lino, _end,
                        TSDB_CODE_QRY_EXECUTOR_INTERNAL_ERROR);

  SStreamTaskInfo* pStreamInfo = &pTaskInfo->streamInfo;

  pStreamInfo->fillHistoryVer = *pVerRange;
  pStreamInfo->fillHistoryWindow = *pWindow;
  pStreamInfo->recoverStep = STREAM_RECOVER_STEP__PREPARE2;

  qDebug("%s step 2. set param for stream scanner scan wal, verRange:%" PRId64 "-%" PRId64 ", window:%" PRId64
         "-%" PRId64,
         GET_TASKID(pTaskInfo), pStreamInfo->fillHistoryVer.minVer, pStreamInfo->fillHistoryVer.maxVer, pWindow->skey,
         pWindow->ekey);
_end:
  if (code != TSDB_CODE_SUCCESS) {
    qError("%s failed at line %d since %s", __func__, lino, tstrerror(code));
  }
  return code;
}

int32_t qStreamRecoverFinish(qTaskInfo_t tinfo) {
  int32_t        code = TSDB_CODE_SUCCESS;
  int32_t        lino = 0;
  SExecTaskInfo* pTaskInfo = (SExecTaskInfo*)tinfo;
  QUERY_CHECK_CONDITION((pTaskInfo->execModel == OPTR_EXEC_MODEL_STREAM), code, lino, _end,
                        TSDB_CODE_QRY_EXECUTOR_INTERNAL_ERROR);
  pTaskInfo->streamInfo.recoverStep = STREAM_RECOVER_STEP__NONE;

_end:
  if (code != TSDB_CODE_SUCCESS) {
    qError("%s failed at line %d since %s", __func__, lino, tstrerror(code));
  }
  return code;
}

static int32_t getOpratorIntervalInfo(SOperatorInfo* pOperator, int64_t* pWaterMark, SInterval* pInterval,
                                      STimeWindow* pLastWindow, TSKEY* pRecInteral) {
  if (pOperator->operatorType != QUERY_NODE_PHYSICAL_PLAN_STREAM_SCAN) {
    return getOpratorIntervalInfo(pOperator->pDownstream[0], pWaterMark, pInterval, pLastWindow, pRecInteral);
  }
  SStreamScanInfo* pScanOp = (SStreamScanInfo*)pOperator->info;
  *pWaterMark = pScanOp->twAggSup.waterMark;
  *pInterval = pScanOp->interval;
  *pLastWindow = pScanOp->lastScanRange;
  *pRecInteral = pScanOp->recalculateInterval;
  return TSDB_CODE_SUCCESS;
}

int32_t qGetStreamIntervalExecInfo(qTaskInfo_t tinfo, int64_t* pWaterMark, SInterval* pInterval,
                                   STimeWindow* pLastWindow, TSKEY* pRecInteral) {
  SExecTaskInfo* pTaskInfo = (SExecTaskInfo*)tinfo;
  SOperatorInfo* pOperator = pTaskInfo->pRoot;
  return getOpratorIntervalInfo(pOperator, pWaterMark, pInterval, pLastWindow, pRecInteral);
}

int32_t qSetStreamOperatorOptionForScanHistory(qTaskInfo_t tinfo) {
  SExecTaskInfo* pTaskInfo = (SExecTaskInfo*)tinfo;
  SOperatorInfo* pOperator = pTaskInfo->pRoot;

  while (1) {
    int32_t type = pOperator->operatorType;
    // iterate operator tree
    if (pOperator->numOfDownstream != 1 || pOperator->pDownstream[0] == NULL) {
      if (pOperator->numOfDownstream > 1) {
        qError("unexpected stream, multiple downstream");
        return -1;
      }
      return 0;
    } else {
      pOperator = pOperator->pDownstream[0];
    }
  }

  return 0;
}

bool qStreamScanhistoryFinished(qTaskInfo_t tinfo) {
  SExecTaskInfo* pTaskInfo = (SExecTaskInfo*)tinfo;
  return pTaskInfo->streamInfo.recoverScanFinished;
}

int32_t qStreamInfoResetTimewindowFilter(qTaskInfo_t tinfo) {
  SExecTaskInfo* pTaskInfo = (SExecTaskInfo*)tinfo;
  STimeWindow*   pWindow = &pTaskInfo->streamInfo.fillHistoryWindow;

  qDebug("%s remove timeWindow filter:%" PRId64 "-%" PRId64 ", set new window:%" PRId64 "-%" PRId64,
         GET_TASKID(pTaskInfo), pWindow->skey, pWindow->ekey, INT64_MIN, INT64_MAX);

  pWindow->skey = INT64_MIN;
  pWindow->ekey = INT64_MAX;
  return 0;
}

void* qExtractReaderFromStreamScanner(void* scanner) {
  SStreamScanInfo* pInfo = scanner;
  return (void*)pInfo->tqReader;
}

const SSchemaWrapper* qExtractSchemaFromTask(qTaskInfo_t tinfo) {
  SExecTaskInfo* pTaskInfo = (SExecTaskInfo*)tinfo;
  return pTaskInfo->streamInfo.schema;
}

const char* qExtractTbnameFromTask(qTaskInfo_t tinfo) {
  SExecTaskInfo* pTaskInfo = (SExecTaskInfo*)tinfo;
  return pTaskInfo->streamInfo.tbName;
}

SMqBatchMetaRsp* qStreamExtractMetaMsg(qTaskInfo_t tinfo) {
  SExecTaskInfo* pTaskInfo = (SExecTaskInfo*)tinfo;
  return &pTaskInfo->streamInfo.btMetaRsp;
}

int32_t qStreamExtractOffset(qTaskInfo_t tinfo, STqOffsetVal* pOffset) {
  SExecTaskInfo* pTaskInfo = (SExecTaskInfo*)tinfo;
  tOffsetCopy(pOffset, &pTaskInfo->streamInfo.currentOffset);
  return 0;
  /*if (code != TSDB_CODE_SUCCESS) {
    qError("%s failed at line %d since %s", __func__, __LINE__, tstrerror(code));
    pTaskInfo->code = code;
    T_LONG_JMP(pTaskInfo->env, code);
  }*/
}

int32_t initQueryTableDataCondForTmq(SQueryTableDataCond* pCond, SSnapContext* sContext, SMetaTableInfo* pMtInfo) {
  memset(pCond, 0, sizeof(SQueryTableDataCond));
  pCond->order = TSDB_ORDER_ASC;
  pCond->numOfCols = pMtInfo->schema->nCols;
  pCond->colList = taosMemoryCalloc(pCond->numOfCols, sizeof(SColumnInfo));
  pCond->pSlotList = taosMemoryMalloc(sizeof(int32_t) * pCond->numOfCols);
  if (pCond->colList == NULL || pCond->pSlotList == NULL) {
    taosMemoryFreeClear(pCond->colList);
    taosMemoryFreeClear(pCond->pSlotList);
    return terrno;
  }

  TAOS_SET_OBJ_ALIGNED(&pCond->twindows, TSWINDOW_INITIALIZER);
  pCond->suid = pMtInfo->suid;
  pCond->type = TIMEWINDOW_RANGE_CONTAINED;
  pCond->startVersion = -1;
  pCond->endVersion = sContext->snapVersion;

  for (int32_t i = 0; i < pCond->numOfCols; ++i) {
    SColumnInfo* pColInfo = &pCond->colList[i];
    pColInfo->type = pMtInfo->schema->pSchema[i].type;
    pColInfo->bytes = pMtInfo->schema->pSchema[i].bytes;
    pColInfo->colId = pMtInfo->schema->pSchema[i].colId;
    pColInfo->pk = pMtInfo->schema->pSchema[i].flags & COL_IS_KEY;

    pCond->pSlotList[i] = i;
  }

  return TSDB_CODE_SUCCESS;
}

void qStreamSetOpen(qTaskInfo_t tinfo) {
  SExecTaskInfo* pTaskInfo = (SExecTaskInfo*)tinfo;
  SOperatorInfo* pOperator = pTaskInfo->pRoot;
  pOperator->status = OP_NOT_OPENED;
}

void qStreamSetSourceExcluded(qTaskInfo_t tinfo, int8_t sourceExcluded) {
  SExecTaskInfo* pTaskInfo = (SExecTaskInfo*)tinfo;
  pTaskInfo->streamInfo.sourceExcluded = sourceExcluded;
}

int32_t qStreamPrepareScan(qTaskInfo_t tinfo, STqOffsetVal* pOffset, int8_t subType) {
  int32_t        code = TSDB_CODE_SUCCESS;
  SExecTaskInfo* pTaskInfo = (SExecTaskInfo*)tinfo;
  SStorageAPI*   pAPI = &pTaskInfo->storageAPI;

  SOperatorInfo* pOperator = pTaskInfo->pRoot;
  const char*    id = GET_TASKID(pTaskInfo);

  if (subType == TOPIC_SUB_TYPE__COLUMN && pOffset->type == TMQ_OFFSET__LOG) {
    code = extractOperatorInTree(pOperator, QUERY_NODE_PHYSICAL_PLAN_STREAM_SCAN, id, &pOperator);
    if (pOperator == NULL || code != 0) {
      return code;
    }

    SStreamScanInfo* pInfo = pOperator->info;
    SStoreTqReader*  pReaderAPI = &pTaskInfo->storageAPI.tqReaderFn;
    SWalReader*      pWalReader = pReaderAPI->tqReaderGetWalReader(pInfo->tqReader);
    walReaderVerifyOffset(pWalReader, pOffset);
  }
  // if pOffset equal to current offset, means continue consume
  if (tOffsetEqual(pOffset, &pTaskInfo->streamInfo.currentOffset)) {
    return 0;
  }

  if (subType == TOPIC_SUB_TYPE__COLUMN) {
    code = extractOperatorInTree(pOperator, QUERY_NODE_PHYSICAL_PLAN_STREAM_SCAN, id, &pOperator);
    if (pOperator == NULL || code != 0) {
      return code;
    }

    SStreamScanInfo* pInfo = pOperator->info;
    STableScanInfo*  pScanInfo = pInfo->pTableScanOp->info;
    STableScanBase*  pScanBaseInfo = &pScanInfo->base;
    STableListInfo*  pTableListInfo = pScanBaseInfo->pTableListInfo;

    if (pOffset->type == TMQ_OFFSET__LOG) {
      pTaskInfo->storageAPI.tsdReader.tsdReaderClose(pScanBaseInfo->dataReader);
      pScanBaseInfo->dataReader = NULL;

      SStoreTqReader* pReaderAPI = &pTaskInfo->storageAPI.tqReaderFn;
      SWalReader*     pWalReader = pReaderAPI->tqReaderGetWalReader(pInfo->tqReader);
      walReaderVerifyOffset(pWalReader, pOffset);
      code = pReaderAPI->tqReaderSeek(pInfo->tqReader, pOffset->version, id);
      if (code < 0) {
        qError("tqReaderSeek failed ver:%" PRId64 ", %s", pOffset->version, id);
        return code;
      }
    } else if (pOffset->type == TMQ_OFFSET__SNAPSHOT_DATA) {
      // iterate all tables from tableInfoList, and retrieve rows from each table one-by-one
      // those data are from the snapshot in tsdb, besides the data in the wal file.
      int64_t uid = pOffset->uid;
      int64_t ts = pOffset->ts;
      int32_t index = 0;

      // this value may be changed if new tables are created
      taosRLockLatch(&pTaskInfo->lock);
      int32_t numOfTables = 0;
      code = tableListGetSize(pTableListInfo, &numOfTables);
      if (code != TSDB_CODE_SUCCESS) {
        qError("%s failed at line %d since %s", __func__, __LINE__, tstrerror(code));
        taosRUnLockLatch(&pTaskInfo->lock);
        return code;
      }

      if (uid == 0) {
        if (numOfTables != 0) {
          STableKeyInfo* tmp = tableListGetInfo(pTableListInfo, 0);
          if (!tmp) {
            qError("%s failed at line %d since %s", __func__, __LINE__, tstrerror(terrno));
            taosRUnLockLatch(&pTaskInfo->lock);
            return terrno;
          }
          if (tmp) uid = tmp->uid;
          ts = INT64_MIN;
          pScanInfo->currentTable = 0;
        } else {
          taosRUnLockLatch(&pTaskInfo->lock);
          qError("no table in table list, %s", id);
          return TSDB_CODE_TMQ_NO_TABLE_QUALIFIED;
        }
      }
      pTaskInfo->storageAPI.tqReaderFn.tqSetTablePrimaryKey(pInfo->tqReader, uid);

      qDebug("switch to table uid:%" PRId64 " ts:%" PRId64 "% " PRId64 " rows returned", uid, ts,
             pInfo->pTableScanOp->resultInfo.totalRows);
      pInfo->pTableScanOp->resultInfo.totalRows = 0;

      // start from current accessed position
      // we cannot start from the pScanInfo->currentTable, since the commit offset may cause the rollback of the start
      // position, let's find it from the beginning.
      index = tableListFind(pTableListInfo, uid, 0);
      taosRUnLockLatch(&pTaskInfo->lock);

      if (index >= 0) {
        pScanInfo->currentTable = index;
      } else {
        qError("vgId:%d uid:%" PRIu64 " not found in table list, total:%d, index:%d %s", pTaskInfo->id.vgId, uid,
               numOfTables, pScanInfo->currentTable, id);
        return TSDB_CODE_TMQ_NO_TABLE_QUALIFIED;
      }

      STableKeyInfo keyInfo = {.uid = uid};
      int64_t       oldSkey = pScanBaseInfo->cond.twindows.skey;

      // let's start from the next ts that returned to consumer.
      if (pTaskInfo->storageAPI.tqReaderFn.tqGetTablePrimaryKey(pInfo->tqReader)) {
        pScanBaseInfo->cond.twindows.skey = ts;
      } else {
        pScanBaseInfo->cond.twindows.skey = ts + 1;
      }
      pScanInfo->scanTimes = 0;

      if (pScanBaseInfo->dataReader == NULL) {
        code = pTaskInfo->storageAPI.tsdReader.tsdReaderOpen(pScanBaseInfo->readHandle.vnode, &pScanBaseInfo->cond,
                                                             &keyInfo, 1, pScanInfo->pResBlock,
                                                             (void**)&pScanBaseInfo->dataReader, id, NULL);
        if (code != TSDB_CODE_SUCCESS) {
          qError("prepare read tsdb snapshot failed, uid:%" PRId64 ", code:%s %s", pOffset->uid, tstrerror(code), id);
          return code;
        }

        qDebug("tsdb reader created with offset(snapshot) uid:%" PRId64 " ts:%" PRId64 " table index:%d, total:%d, %s",
               uid, pScanBaseInfo->cond.twindows.skey, pScanInfo->currentTable, numOfTables, id);
      } else {
        code = pTaskInfo->storageAPI.tsdReader.tsdSetQueryTableList(pScanBaseInfo->dataReader, &keyInfo, 1);
        if (code != TSDB_CODE_SUCCESS) {
          qError("%s failed at line %d since %s", __func__, __LINE__, tstrerror(code));
          return code;
        }

        code = pTaskInfo->storageAPI.tsdReader.tsdReaderResetStatus(pScanBaseInfo->dataReader, &pScanBaseInfo->cond);
        if (code != TSDB_CODE_SUCCESS) {
          qError("%s failed at line %d since %s", __func__, __LINE__, tstrerror(code));
          return code;
        }
        qDebug("tsdb reader offset seek snapshot to uid:%" PRId64 " ts %" PRId64 "  table index:%d numOfTable:%d, %s",
               uid, pScanBaseInfo->cond.twindows.skey, pScanInfo->currentTable, numOfTables, id);
      }

      // restore the key value
      pScanBaseInfo->cond.twindows.skey = oldSkey;
    } else {
      qError("invalid pOffset->type:%d, %s", pOffset->type, id);
      return TSDB_CODE_PAR_INTERNAL_ERROR;
    }

  } else {  // subType == TOPIC_SUB_TYPE__TABLE/TOPIC_SUB_TYPE__DB
    if (pOffset->type == TMQ_OFFSET__SNAPSHOT_DATA) {
      SStreamRawScanInfo* pInfo = pOperator->info;
      SSnapContext*       sContext = pInfo->sContext;
      SOperatorInfo*      p = NULL;

      code = extractOperatorInTree(pOperator, QUERY_NODE_PHYSICAL_PLAN_TABLE_SCAN, id, &p);
      if (code != 0) {
        return code;
      }

      STableListInfo* pTableListInfo = ((SStreamRawScanInfo*)(p->info))->pTableListInfo;

      if (pAPI->snapshotFn.setForSnapShot(sContext, pOffset->uid) != 0) {
        qError("setDataForSnapShot error. uid:%" PRId64 " , %s", pOffset->uid, id);
        return TSDB_CODE_PAR_INTERNAL_ERROR;
      }

      SMetaTableInfo mtInfo = {0};
      code = pTaskInfo->storageAPI.snapshotFn.getMetaTableInfoFromSnapshot(sContext, &mtInfo);
      if (code != 0) {
        destroyMetaTableInfo(&mtInfo);
        return code;
      }
      pTaskInfo->storageAPI.tsdReader.tsdReaderClose(pInfo->dataReader);
      pInfo->dataReader = NULL;

      cleanupQueryTableDataCond(&pTaskInfo->streamInfo.tableCond);
      tableListClear(pTableListInfo);

      if (mtInfo.uid == 0) {
        destroyMetaTableInfo(&mtInfo);
        goto end;  // no data
      }

      pAPI->snapshotFn.taosXSetTablePrimaryKey(sContext, mtInfo.uid);
      code = initQueryTableDataCondForTmq(&pTaskInfo->streamInfo.tableCond, sContext, &mtInfo);
      if (code != TSDB_CODE_SUCCESS) {
        qError("%s failed at line %d since %s", __func__, __LINE__, tstrerror(code));
        destroyMetaTableInfo(&mtInfo);
        return code;
      }
      if (pAPI->snapshotFn.taosXGetTablePrimaryKey(sContext)) {
        pTaskInfo->streamInfo.tableCond.twindows.skey = pOffset->ts;
      } else {
        pTaskInfo->streamInfo.tableCond.twindows.skey = pOffset->ts + 1;
      }

      code = tableListAddTableInfo(pTableListInfo, mtInfo.uid, 0);
      if (code != TSDB_CODE_SUCCESS) {
        destroyMetaTableInfo(&mtInfo);
        qError("%s failed at line %d since %s", __func__, __LINE__, tstrerror(code));
        return code;
      }

      STableKeyInfo* pList = tableListGetInfo(pTableListInfo, 0);
      if (!pList) {
        qError("%s failed at line %d since %s", __func__, __LINE__, tstrerror(code));
        destroyMetaTableInfo(&mtInfo);
        return code;
      }
      int32_t size = 0;
      code = tableListGetSize(pTableListInfo, &size);
      if (code != TSDB_CODE_SUCCESS) {
        qError("%s failed at line %d since %s", __func__, __LINE__, tstrerror(code));
        destroyMetaTableInfo(&mtInfo);
        return code;
      }

      code = pTaskInfo->storageAPI.tsdReader.tsdReaderOpen(pInfo->vnode, &pTaskInfo->streamInfo.tableCond, pList, size,
                                                           NULL, (void**)&pInfo->dataReader, NULL, NULL);
      if (code != TSDB_CODE_SUCCESS) {
        qError("%s failed at line %d since %s", __func__, __LINE__, tstrerror(code));
        destroyMetaTableInfo(&mtInfo);
        return code;
      }

      cleanupQueryTableDataCond(&pTaskInfo->streamInfo.tableCond);
      tstrncpy(pTaskInfo->streamInfo.tbName, mtInfo.tbName, TSDB_TABLE_NAME_LEN);
      //      pTaskInfo->streamInfo.suid = mtInfo.suid == 0 ? mtInfo.uid : mtInfo.suid;
      tDeleteSchemaWrapper(pTaskInfo->streamInfo.schema);
      pTaskInfo->streamInfo.schema = mtInfo.schema;

      qDebug("tmqsnap qStreamPrepareScan snapshot data uid:%" PRId64 " ts %" PRId64 " %s", mtInfo.uid, pOffset->ts, id);
    } else if (pOffset->type == TMQ_OFFSET__SNAPSHOT_META) {
      SStreamRawScanInfo* pInfo = pOperator->info;
      SSnapContext*       sContext = pInfo->sContext;
      code = pTaskInfo->storageAPI.snapshotFn.setForSnapShot(sContext, pOffset->uid);
      if (code != 0) {
        qError("setForSnapShot error. uid:%" PRIu64 " ,version:%" PRId64, pOffset->uid, pOffset->version);
        return code;
      }
      qDebug("tmqsnap qStreamPrepareScan snapshot meta uid:%" PRId64 " ts %" PRId64 " %s", pOffset->uid, pOffset->ts,
             id);
    } else if (pOffset->type == TMQ_OFFSET__LOG) {
      SStreamRawScanInfo* pInfo = pOperator->info;
      pTaskInfo->storageAPI.tsdReader.tsdReaderClose(pInfo->dataReader);
      pInfo->dataReader = NULL;
      qDebug("tmqsnap qStreamPrepareScan snapshot log, %s", id);
    }
  }

end:
  tOffsetCopy(&pTaskInfo->streamInfo.currentOffset, pOffset);
  return 0;
}

void qProcessRspMsg(void* parent, SRpcMsg* pMsg, SEpSet* pEpSet) {
  SMsgSendInfo* pSendInfo = (SMsgSendInfo*)pMsg->info.ahandle;
  if (pMsg->info.ahandle == NULL) {
    qError("pMsg->info.ahandle is NULL");
    return;
  }

  SDataBuf buf = {.len = pMsg->contLen, .pData = NULL};

  if (pMsg->contLen > 0) {
    buf.pData = taosMemoryCalloc(1, pMsg->contLen);
    if (buf.pData == NULL) {
      pMsg->code = terrno;
    } else {
      memcpy(buf.pData, pMsg->pCont, pMsg->contLen);
    }
  }

  (void)pSendInfo->fp(pSendInfo->param, &buf, pMsg->code);
  rpcFreeCont(pMsg->pCont);
  destroySendMsgInfo(pSendInfo);
}

SArray* qGetQueriedTableListInfo(qTaskInfo_t tinfo) {
  int32_t        code = TSDB_CODE_SUCCESS;
  int32_t        lino = 0;
  SExecTaskInfo* pTaskInfo = tinfo;
  SArray*        plist = NULL;

  code = getTableListInfo(pTaskInfo, &plist);
  if (code || plist == NULL) {
    return NULL;
  }

  // only extract table in the first elements
  STableListInfo* pTableListInfo = taosArrayGetP(plist, 0);

  SArray* pUidList = taosArrayInit(10, sizeof(uint64_t));
  QUERY_CHECK_NULL(pUidList, code, lino, _end, terrno);

  int32_t numOfTables = 0;
  code = tableListGetSize(pTableListInfo, &numOfTables);
  QUERY_CHECK_CODE(code, lino, _end);

  for (int32_t i = 0; i < numOfTables; ++i) {
    STableKeyInfo* pKeyInfo = tableListGetInfo(pTableListInfo, i);
    QUERY_CHECK_NULL(pKeyInfo, code, lino, _end, terrno);
    void* tmp = taosArrayPush(pUidList, &pKeyInfo->uid);
    QUERY_CHECK_NULL(tmp, code, lino, _end, terrno);
  }

  taosArrayDestroy(plist);

_end:
  if (code != TSDB_CODE_SUCCESS) {
    qError("%s failed at line %d since %s", __func__, lino, tstrerror(code));
    T_LONG_JMP(pTaskInfo->env, code);
  }
  return pUidList;
}

static int32_t extractTableList(SArray* pList, const SOperatorInfo* pOperator) {
  int32_t        code = TSDB_CODE_SUCCESS;
  int32_t        lino = 0;
  SExecTaskInfo* pTaskInfo = pOperator->pTaskInfo;

  if (pOperator->operatorType == QUERY_NODE_PHYSICAL_PLAN_STREAM_SCAN) {
    SStreamScanInfo* pScanInfo = pOperator->info;
    STableScanInfo*  pTableScanInfo = pScanInfo->pTableScanOp->info;

    void* tmp = taosArrayPush(pList, &pTableScanInfo->base.pTableListInfo);
    QUERY_CHECK_NULL(tmp, code, lino, _end, terrno);
  } else if (pOperator->operatorType == QUERY_NODE_PHYSICAL_PLAN_TABLE_SCAN) {
    STableScanInfo* pScanInfo = pOperator->info;

    void* tmp = taosArrayPush(pList, &pScanInfo->base.pTableListInfo);
    QUERY_CHECK_NULL(tmp, code, lino, _end, terrno);
  } else {
    if (pOperator->pDownstream != NULL && pOperator->pDownstream[0] != NULL) {
      code = extractTableList(pList, pOperator->pDownstream[0]);
    }
  }

_end:
  if (code != TSDB_CODE_SUCCESS) {
    qError("%s %s failed at line %d since %s", pTaskInfo->id.str, __func__, lino, tstrerror(code));
  }
  return code;
}

int32_t getTableListInfo(const SExecTaskInfo* pTaskInfo, SArray** pList) {
  if (pList == NULL) {
    return TSDB_CODE_INVALID_PARA;
  }

  *pList = NULL;
  SArray* pArray = taosArrayInit(0, POINTER_BYTES);
  if (pArray == NULL) {
    return terrno;
  }

  int32_t code = extractTableList(pArray, pTaskInfo->pRoot);
  if (code == 0) {
    *pList = pArray;
  } else {
    taosArrayDestroy(pArray);
  }
  return code;
}

int32_t qStreamOperatorReleaseState(qTaskInfo_t tInfo) {
  SExecTaskInfo* pTaskInfo = (SExecTaskInfo*)tInfo;
  if (pTaskInfo->pRoot->fpSet.releaseStreamStateFn != NULL) {
    pTaskInfo->pRoot->fpSet.releaseStreamStateFn(pTaskInfo->pRoot);
  }
  return 0;
}

int32_t qStreamOperatorReloadState(qTaskInfo_t tInfo) {
  SExecTaskInfo* pTaskInfo = (SExecTaskInfo*)tInfo;
  if (pTaskInfo->pRoot->fpSet.reloadStreamStateFn != NULL) {
    pTaskInfo->pRoot->fpSet.reloadStreamStateFn(pTaskInfo->pRoot);
  }
  return 0;
}

void qResetTaskCode(qTaskInfo_t tinfo) {
  SExecTaskInfo* pTaskInfo = (SExecTaskInfo*)tinfo;

  int32_t code = pTaskInfo->code;
  pTaskInfo->code = 0;
  qDebug("0x%" PRIx64 " reset task code to be success, prev:%s", pTaskInfo->id.taskId, tstrerror(code));
}

int32_t collectExprsToReplaceForStream(SOperatorInfo* pOper, SArray* pExprs) {
  int32_t code = 0;
  return code;
}

int32_t streamCollectExprsForReplace(qTaskInfo_t tInfo, SArray* pExprs) {
  SExecTaskInfo* pTaskInfo = (SExecTaskInfo*)tInfo;
  int32_t        code = collectExprsToReplaceForStream(pTaskInfo->pRoot, pExprs);
  return code;
}

int32_t clearStatesForOperator(SOperatorInfo* pOper) {
  int32_t code = 0;
  if (pOper->fpSet.resetStateFn) {
    code = pOper->fpSet.resetStateFn(pOper);
  }
  pOper->status = OP_NOT_OPENED;
  for (int32_t i = 0; i < pOper->numOfDownstream && code == 0; ++i) {
    code = clearStatesForOperator(pOper->pDownstream[i]);
  }
  return code;
}

int32_t streamClearStatesForOperators(qTaskInfo_t tInfo) {
  int32_t        code = 0;
  SExecTaskInfo* pTaskInfo = (SExecTaskInfo*)tInfo;
  SOperatorInfo* pOper = pTaskInfo->pRoot;
  code = clearStatesForOperator(pOper);
  return code;
}

static int32_t streamDoNotification(qTaskInfo_t tInfo, const SSDataBlock* pBlock) {
  int32_t code = 0;
  int32_t lino = 0;
  if (!pBlock || pBlock->info.rows <= 0) return code;
  return 0;

  EStreamNotifyEventType  eventType = SNOTIFY_EVENT_WINDOW_CLOSE;
  SStreamNotifyEventSupp* pSupp = NULL;
  STaskNotifyEventStat    stats = {0};
  pSupp->pWindowEventHashMap =
      taosHashInit(4096, taosGetDefaultHashFunction(TSDB_DATA_TYPE_BINARY), true, HASH_NO_LOCK);
  QUERY_CHECK_NULL(pSupp->pWindowEventHashMap, code, lino, _end, terrno);
  // TODO wjm pSupp->windowType = ???

  // code = addAggResultNotifyEvent(pBlock, NULL, NULL, pSupp, &stats);
  if (code == 0) {
    code = buildNotifyEventBlock(tInfo, pSupp, &stats);
  }
  // add NotifyEvent
  //
  // build notify block
  //
  // send events

  return code;
_end:
  return code;
}

int32_t streamExecuteTask(qTaskInfo_t tInfo, SSDataBlock** pRes, uint64_t* useconds) {
  SExecTaskInfo* pTaskInfo = (SExecTaskInfo*)tInfo;
  int64_t        threadId = taosGetSelfPthreadId();
  int64_t        curOwner = 0;

  *pRes = NULL;

  // todo extract method
  taosRLockLatch(&pTaskInfo->lock);
  bool isKilled = isTaskKilled(pTaskInfo);
  if (isKilled) {
    // clearStreamBlock(pTaskInfo->pRoot);
    qDebug("%s already killed, abort", GET_TASKID(pTaskInfo));

    taosRUnLockLatch(&pTaskInfo->lock);
    return pTaskInfo->code;
  }

  if (pTaskInfo->owner != 0) {
    qError("%s-%p execTask is now executed by thread:%p", GET_TASKID(pTaskInfo), pTaskInfo, (void*)curOwner);
    pTaskInfo->code = TSDB_CODE_QRY_IN_EXEC;

    taosRUnLockLatch(&pTaskInfo->lock);
    return pTaskInfo->code;
  }

  pTaskInfo->owner = threadId;
  taosRUnLockLatch(&pTaskInfo->lock);

  if (pTaskInfo->cost.start == 0) {
    pTaskInfo->cost.start = taosGetTimestampUs();
  }

  // error occurs, record the error code and return to client
  int32_t ret = setjmp(pTaskInfo->env);
  if (ret != TSDB_CODE_SUCCESS) {
    pTaskInfo->code = ret;
    (void)cleanUpUdfs();
    qDebug("%s task abort due to error/cancel occurs, code:%s", GET_TASKID(pTaskInfo), tstrerror(pTaskInfo->code));
    atomic_store_64(&pTaskInfo->owner, 0);
    return pTaskInfo->code;
  }

  qDebug("%s execTask is launched", GET_TASKID(pTaskInfo));

  int64_t st = taosGetTimestampUs();

  int32_t code = pTaskInfo->pRoot->fpSet.getNextFn(pTaskInfo->pRoot, pRes);
  if (code) {
    pTaskInfo->code = code;
    qError("%s failed at line %d, code:%s %s", __func__, __LINE__, tstrerror(code), GET_TASKID(pTaskInfo));
  } else {
    code = streamForceOutput(tInfo, pRes);
  }
  if (code) {
    pTaskInfo->code = code;
    qError("%s failed at line %d, code:%s %s", __func__, __LINE__, tstrerror(code), GET_TASKID(pTaskInfo));
  } else {
    code = blockDataCheck(*pRes);
  }
  if (code) {
    pTaskInfo->code = code;
    qError("%s failed at line %d, code:%s %s", __func__, __LINE__, tstrerror(code), GET_TASKID(pTaskInfo));
  } else {
    code = streamDoNotification(tInfo, *pRes);
  }
  if (code) {
    pTaskInfo->code = code;
    qError("%s failed at line %d, code:%s %s", __func__, __LINE__, tstrerror(code), GET_TASKID(pTaskInfo));
  }

  uint64_t el = (taosGetTimestampUs() - st);

  pTaskInfo->cost.elapsedTime += el;
  if (NULL == *pRes) {
    *useconds = pTaskInfo->cost.elapsedTime;
  }

  (void)cleanUpUdfs();

  int32_t  current = (*pRes != NULL) ? (*pRes)->info.rows : 0;
  uint64_t total = pTaskInfo->pRoot->resultInfo.totalRows;

  qDebug("%s task suspended, %d rows returned, total:%" PRId64 " rows, in sinkNode:%d, elapsed:%.2f ms",
         GET_TASKID(pTaskInfo), current, total, 0, el / 1000.0);

  atomic_store_64(&pTaskInfo->owner, 0);
  return pTaskInfo->code;
}

void streamSetTaskRuntimeInfo(qTaskInfo_t tinfo, SStreamRuntimeInfo* pStreamRuntimeInfo) {
  SExecTaskInfo* pTaskInfo = (SExecTaskInfo*)tinfo;
  pTaskInfo->pStreamRuntimeInfo = pStreamRuntimeInfo;
}

int32_t qStreamCreateTableListForReader(void* pVnode, uint64_t suid, uint64_t uid, int8_t tableType,
                                        SNodeList* pGroupTags, bool groupSort, SNode* pTagCond, SNode* pTagIndexCond,
                                        SStorageAPI* storageAPI, void** pTableListInfo) {
  STableListInfo* pList = tableListCreate();
  if (pList == NULL) {
    qError("%s failed at line %d since %s", __func__, __LINE__, tstrerror(terrno));
    return terrno;
  }

  SScanPhysiNode pScanNode = {.suid = suid, .uid = uid, .tableType = tableType};
  SReadHandle    pHandle = {.vnode = pVnode};
  SExecTaskInfo  pTaskInfo = {.id.str = "", .storageAPI = *storageAPI};

  int32_t code = createScanTableListInfo(&pScanNode, pGroupTags, groupSort, &pHandle, pList, pTagCond, pTagIndexCond, &pTaskInfo);
  if (code != 0) {
    tableListDestroy(pList);
    qError("failed to createScanTableListInfo, code:%s", tstrerror(code));
    return code;
  }
  *pTableListInfo = pList;
  return 0;
}

int32_t qStreamGetTableList(void* pTableListInfo, int32_t currentGroupId, STableKeyInfo** pKeyInfo, int32_t* size) {
  if (currentGroupId == -1) {
    *size = taosArrayGetSize(((STableListInfo*)pTableListInfo)->pTableList);
    *pKeyInfo = taosArrayGet(((STableListInfo*)pTableListInfo)->pTableList, 0);
    return 0;
  }
  return tableListGetGroupList(pTableListInfo, currentGroupId, pKeyInfo, size);
}

int32_t qStreamGetGroupIndex(void* pTableListInfo, int64_t gid) {
  for (int32_t i = 0; i < ((STableListInfo*)pTableListInfo)->numOfOuputGroups; ++i) {
    int32_t offset = ((STableListInfo*)pTableListInfo)->groupOffset[i];

    STableKeyInfo* pKeyInfo = taosArrayGet(((STableListInfo*)pTableListInfo)->pTableList, offset);
    if (pKeyInfo != NULL && pKeyInfo->groupId == gid) {
      return i;
    }
  }
  return -1;
}

void qStreamDestroyTableList(void* pTableListInfo) { tableListDestroy(pTableListInfo); }

uint64_t qStreamGetGroupId(void* pTableListInfo, int64_t uid) { return tableListGetTableGroupId(pTableListInfo, uid); }

int32_t qStreamGetTableListGroupNum(const void* pTableList) { return ((STableListInfo*)pTableList)->numOfOuputGroups; }

int32_t qStreamFilter(SSDataBlock* pBlock, void* pFilterInfo) { return doFilter(pBlock, pFilterInfo, NULL); }

bool qStreamUidInTableList(void* pTableListInfo, uint64_t uid) {
  return tableListGetTableGroupId(pTableListInfo, uid) != -1;
}

void streamDestroyExecTask(qTaskInfo_t tInfo) {}

static int32_t streamCalcOneScalarExpr(SNode* pExpr, SScalarParam* pDst, const SStreamRuntimeFuncInfo* pExtraParams) {
  int32_t    code = 0;
  SNode*     pNode = 0;
  SNodeList* pList = NULL;
  SExprInfo* pExprInfo = NULL;
  int32_t    numOfExprs = 1;
  int32_t*   offset = 0;
  STargetNode* pTargetNode = NULL;
  code = nodesMakeNode(QUERY_NODE_TARGET, (SNode**)&pTargetNode);
  if (code == 0) code = nodesCloneNode(pExpr, &pNode);

  if (code == 0) {
    pTargetNode->dataBlockId = 0;
    pTargetNode->pExpr = pNode;
    pTargetNode->slotId = 0;
  }
  if (code == 0) {
    code = nodesMakeList(&pList);
  }
  if (code == 0) {
    code = nodesListAppend(pList, (SNode*)pTargetNode);
  }
  if (code == 0) {
    pNode = NULL;
    code = createExprInfo(pList, NULL, &pExprInfo, &numOfExprs);
  }

  if (code == 0) {
    const char* pVal = NULL;
    int32_t     len = 0;
    SNode*      pSclNode = NULL;
    switch (pExprInfo->pExpr->nodeType) {
      case QUERY_NODE_FUNCTION:
        pSclNode = (SNode*)pExprInfo->pExpr->_function.pFunctNode;
        break;
      case QUERY_NODE_OPERATOR:
        pSclNode = pExprInfo->pExpr->_optrRoot.pRootNode;
        break;
      default:
        code = TSDB_CODE_OPS_NOT_SUPPORT;
        break;
    }
    SArray* pBlockList = taosArrayInit(2, POINTER_BYTES);
    SSDataBlock block = {0};
    SSDataBlock* pBlock = &block;
    taosArrayPush(pBlockList, &pBlock);
    if (code == 0) code = scalarCalculate(pSclNode, pBlockList, pDst, pExtraParams);
    taosArrayDestroy(pBlockList);
  }

  nodesDestroyList(pList);
  destroyExprInfo(pExprInfo, numOfExprs);
  return code;
}

int32_t streamForceOutput(qTaskInfo_t tInfo, SSDataBlock** pRes) {
  SExecTaskInfo* pTaskInfo = (SExecTaskInfo*)tInfo;
  const SArray*  pForceOutputCols = pTaskInfo->pStreamRuntimeInfo->pForceOutputCols;
  int32_t        code = 0;
  SNode*         pNode = NULL;
  SScalarParam   dst = {0};
  if (!pForceOutputCols) return 0;
  if (pRes && *pRes && (*pRes)->info.rows > 0) return 0;
  if (!pRes) {
    code = createDataBlock(pRes);
  }

  if (code == 0 && (!(*pRes)->pDataBlock || (*pRes)->pDataBlock->size == 0)) {
    int32_t idx = 0;
    for (int32_t i = 0; i < pForceOutputCols->size; ++i) {
      SStreamOutCol*  pCol = (SStreamOutCol*)taosArrayGet(pForceOutputCols, i);
      SColumnInfoData colInfo = createColumnInfoData(pCol->type.type, pCol->type.bytes, idx++);
      colInfo.info.precision = pCol->type.precision;
      colInfo.info.scale = pCol->type.scale;
      code = blockDataAppendColInfo(*pRes, &colInfo);
      if (code != 0) break;
    }
  }

  blockDataEnsureCapacity(*pRes, 1);

  // loop all exprs for force output, execute all exprs
  int32_t idx = 0;
  for (int32_t i = 0; i < pForceOutputCols->size; ++i) {
    SStreamOutCol* pCol = (SStreamOutCol*)taosArrayGet(pForceOutputCols, i);
    pNode = pCol->expr;
    SColumnInfoData* pInfo = taosArrayGet((*pRes)->pDataBlock, idx);
    if (nodeType(pNode) == QUERY_NODE_VALUE) {
      void* p = nodesGetValueFromNode((SValueNode*)pNode);
      code = colDataSetVal(pInfo, 0, p, ((SValueNode*)pNode)->isNull);
    } else {
      dst.columnData = pInfo;
      code = streamCalcOneScalarExpr(pNode, &dst, &pTaskInfo->pStreamRuntimeInfo->funcInfo);
    }
    ++idx;
    if (code != 0) break;
  }
  return code;
}

int32_t streamCalcOutputTbName(SNode* pExpr, char* tbname, const SStreamRuntimeFuncInfo* pStreamRuntimeInfo) {
  int32_t      code = 0;
  const char*  pVal = NULL;
  SScalarParam dst = {0};
  int32_t      len = 0;
  // execute the expr
  switch (pExpr->type) {
    case QUERY_NODE_VALUE: {
      int32_t type = pExpr->type;
      if (!IS_STR_DATA_TYPE(type)) {
        qError("invalid sub tb expr with non-str type");
        code = TSDB_CODE_INVALID_PARA;
        break;
      }
      pVal = nodesGetValueFromNode((SValueNode*)pExpr);
      len = strlen(pVal);
    } break;
    case QUERY_NODE_FUNCTION: {
      SFunctionNode* pFunc = (SFunctionNode*)pExpr;
      if (!IS_STR_DATA_TYPE(pFunc->node.resType.type)) {
        qError("invalid sub tb expr with non-str type func");
        code = TSDB_CODE_INVALID_PARA;
        break;
      }
      SColumnInfoData colInfo =
          createColumnInfoData(((SExprNode*)pExpr)->resType.type, ((SExprNode*)pExpr)->resType.bytes, 0);
      dst.columnData = &colInfo;
      code = streamCalcOneScalarExpr(pExpr, &dst, pStreamRuntimeInfo);
      if (code == 0) {
        pVal = varDataVal(colDataGetVarData(dst.columnData, 0));
        len = varDataLen(colDataGetVarData(dst.columnData, 0));
      }
    } break;
    default:
      qError("wrong subtable expr with type: %d", pExpr->type);
      code = TSDB_CODE_OPS_NOT_SUPPORT;
      break;
  }
  if (code == 0) {
    if (!pVal || len == 0) {
      qError("tbname generated with no characters which is not allowed");
      code = TSDB_CODE_INVALID_PARA;
    }
    memcpy(tbname, pVal, len);
  }
  return code;
}

void destoryStreamInserterParam(SStreamInserterParam* pParam) {
  if (pParam) {
    if (pParam->tbname) {
      taosMemFree(pParam->tbname);
      pParam->tbname = NULL;
    }
    if (pParam->dbFName) {
      taosMemFree(pParam->dbFName);
      pParam->dbFName = NULL;
    }
    if (pParam->pFields) {
      taosArrayDestroy(pParam->pFields);
      pParam->pFields = NULL;
    }
    if (pParam->pTagFields) {
      taosArrayDestroy(pParam->pTagFields);
      pParam->pTagFields = NULL;
    }
    if (pParam->pSchema) {
      taosMemFree(pParam->pSchema);
      pParam->pSchema = NULL;
    }
    taosMemFree(pParam);
  }
}

int32_t cloneStreamInserterParam(SStreamInserterParam** ppDst, SStreamInserterParam* pSrc) {
  int32_t code = 0;
  if (ppDst == NULL || pSrc == NULL) {
    return TSDB_CODE_INVALID_PARA;
  }
  *ppDst = (SStreamInserterParam*)taosMemoryCalloc(1, sizeof(SStreamInserterParam));
  if (*ppDst == NULL) {
    return terrno;
  }
  (*ppDst)->suid = pSrc->suid;
  (*ppDst)->sver = pSrc->sver;
  (*ppDst)->tbType = pSrc->tbType;
  (*ppDst)->tbname = taosStrdup(pSrc->tbname);
  if ((*ppDst)->tbname == NULL) {
    code = terrno;
    goto _err;
  }
  (*ppDst)->dbFName = taosStrdup(pSrc->dbFName);
  if ((*ppDst)->dbFName == NULL) {
    code = terrno;
    goto _err;
  }
  (*ppDst)->pSinkHandle = pSrc->pSinkHandle;   // don't need clone and free

  if (pSrc->pFields && pSrc->pFields->size > 0) {
    (*ppDst)->pFields = taosArrayDup(pSrc->pFields, NULL);
    if ((*ppDst)->pFields == NULL) {
      code = terrno;
      goto _err;
    }
  } else {
    (*ppDst)->pFields = NULL;
  }
  if (pSrc->pTagFields && pSrc->pTagFields->size > 0) {
    (*ppDst)->pTagFields = taosArrayDup(pSrc->pTagFields, NULL);
    if ((*ppDst)->pTagFields == NULL) {
      code = terrno;
      goto _err;
    }
  } else {
    (*ppDst)->pTagFields = NULL;
  }

_err:
  if (code != 0 && *ppDst) {
    destoryStreamInserterParam(*ppDst);
    *ppDst = NULL;
  }
  return code;
}<|MERGE_RESOLUTION|>--- conflicted
+++ resolved
@@ -144,95 +144,6 @@
   return 0;
 }
 
-<<<<<<< HEAD
-=======
-static void clearStreamBlock(SOperatorInfo* pOperator) {
-  if (pOperator->operatorType != QUERY_NODE_PHYSICAL_PLAN_STREAM_SCAN) {
-    if (pOperator->numOfDownstream == 1) {
-      return clearStreamBlock(pOperator->pDownstream[0]);
-    }
-  } else {
-    SStreamScanInfo* pInfo = pOperator->info;
-    doClearBufferedBlocks(pInfo);
-  }
-}
-
-void qResetTaskInfoCode(qTaskInfo_t tinfo) {
-  SExecTaskInfo* pTaskInfo = (SExecTaskInfo*)tinfo;
-  pTaskInfo->code = 0;
-  clearStreamBlock(pTaskInfo->pRoot);
-}
-
-static int32_t doSetStreamBlock(SOperatorInfo* pOperator, void* input, size_t numOfBlocks, int32_t type,
-                                const char* id) {
-  int32_t code = TSDB_CODE_SUCCESS;
-  int32_t lino = 0;
-  if (pOperator->operatorType != QUERY_NODE_PHYSICAL_PLAN_STREAM_SCAN) {
-    if (pOperator->numOfDownstream == 0) {
-      qError("failed to find stream scan operator to set the input data block, %s" PRIx64, id);
-      return TSDB_CODE_APP_ERROR;
-    }
-
-    if (pOperator->numOfDownstream > 1) {  // not handle this in join query
-      qError("join not supported for stream block scan, %s" PRIx64, id);
-      return TSDB_CODE_APP_ERROR;
-    }
-    pOperator->status = OP_NOT_OPENED;
-    return doSetStreamBlock(pOperator->pDownstream[0], input, numOfBlocks, type, id);
-  } else {
-    pOperator->status = OP_NOT_OPENED;
-    SStreamScanInfo* pInfo = pOperator->info;
-
-    qDebug("s-task:%s in this batch, %d blocks need to be processed", id, (int32_t)numOfBlocks);
-    QUERY_CHECK_CONDITION((pInfo->validBlockIndex == 0 && taosArrayGetSize(pInfo->pBlockLists) == 0), code, lino, _end,
-                          TSDB_CODE_QRY_EXECUTOR_INTERNAL_ERROR);
-
-    if (type == STREAM_INPUT__MERGED_SUBMIT) {
-      for (int32_t i = 0; i < numOfBlocks; i++) {
-        SPackedData* pReq = POINTER_SHIFT(input, i * sizeof(SPackedData));
-        void*        tmp = taosArrayPush(pInfo->pBlockLists, pReq);
-        QUERY_CHECK_NULL(tmp, code, lino, _end, terrno);
-      }
-
-      pInfo->blockType = STREAM_INPUT__DATA_SUBMIT;
-    } else if (type == STREAM_INPUT__DATA_SUBMIT) {
-      void* tmp = taosArrayPush(pInfo->pBlockLists, input);
-      QUERY_CHECK_NULL(tmp, code, lino, _end, terrno);
-
-      pInfo->blockType = STREAM_INPUT__DATA_SUBMIT;
-    } else if (type == STREAM_INPUT__DATA_BLOCK) {
-      for (int32_t i = 0; i < numOfBlocks; ++i) {
-        SSDataBlock* pDataBlock = &((SSDataBlock*)input)[i];
-        SPackedData  tmp = {.pDataBlock = pDataBlock};
-        void*        tmpItem = taosArrayPush(pInfo->pBlockLists, &tmp);
-        QUERY_CHECK_NULL(tmpItem, code, lino, _end, terrno);
-        uTrace("%s,parName:%s, groupId:%"PRIu64, __FUNCTION__, pDataBlock->info.parTbName, pDataBlock->info.id.groupId)
-      }
-
-      pInfo->blockType = STREAM_INPUT__DATA_BLOCK;
-    } else if (type == STREAM_INPUT__CHECKPOINT_TRIGGER || type == STREAM_INPUT__RECALCULATE) {
-      SPackedData tmp = {.pDataBlock = input};
-      void*       tmpItem = taosArrayPush(pInfo->pBlockLists, &tmp);
-      QUERY_CHECK_NULL(tmpItem, code, lino, _end, terrno);
-
-      pInfo->blockType =
-          (type == STREAM_INPUT__CHECKPOINT_TRIGGER) ? STREAM_INPUT__CHECKPOINT : STREAM_INPUT__RECALCULATE;
-    } else {
-      code = TSDB_CODE_QRY_EXECUTOR_INTERNAL_ERROR;
-      QUERY_CHECK_CODE(code, lino, _end);
-    }
-
-    return TSDB_CODE_SUCCESS;
-  }
-
-_end:
-  if (code != TSDB_CODE_SUCCESS) {
-    qError("%s failed at line %d since %s", __func__, lino, tstrerror(code));
-  }
-  return code;
-}
-
->>>>>>> 6a2bfaa0
 int32_t doSetTaskId(SOperatorInfo* pOperator, SStorageAPI* pAPI) {
   SExecTaskInfo* pTaskInfo = pOperator->pTaskInfo;
   if (pOperator->operatorType == QUERY_NODE_PHYSICAL_PLAN_STREAM_SCAN) {
