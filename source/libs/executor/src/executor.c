/*
 * Copyright (c) 2019 TAOS Data, Inc. <jhtao@taosdata.com>
 *
 * This program is free software: you can use, redistribute, and/or modify
 * it under the terms of the GNU Affero General Public License, version 3
 * or later ("AGPL"), as published by the Free Software Foundation.
 *
 * This program is distributed in the hope that it will be useful, but WITHOUT
 * ANY WARRANTY; without even the implied warranty of MERCHANTABILITY or
 * FITNESS FOR A PARTICULAR PURPOSE.
 *
 * You should have received a copy of the GNU Affero General Public License
 * along with this program. If not, see <http://www.gnu.org/licenses/>.
 */

#include "executor.h"
#include <libs/transport/trpc.h>
#include <libs/wal/wal.h>
#include "executorInt.h"
#include "operator.h"
#include "planner.h"
#include "querytask.h"
#include "tdatablock.h"
#include "tref.h"
#include "tudf.h"

#include "storageapi.h"

static TdThreadOnce initPoolOnce = PTHREAD_ONCE_INIT;
int32_t             exchangeObjRefPool = -1;

static void cleanupRefPool() {
  int32_t ref = atomic_val_compare_exchange_32(&exchangeObjRefPool, exchangeObjRefPool, 0);
  taosCloseRef(ref);
}

static void initRefPool() {
  exchangeObjRefPool = taosOpenRef(1024, doDestroyExchangeOperatorInfo);
  atexit(cleanupRefPool);
}

static int32_t doSetSMABlock(SOperatorInfo* pOperator, void* input, size_t numOfBlocks, int32_t type, char* id) {
  if (pOperator->operatorType != QUERY_NODE_PHYSICAL_PLAN_STREAM_SCAN) {
    if (pOperator->numOfDownstream == 0) {
      qError("failed to find stream scan operator to set the input data block, %s" PRIx64, id);
      return TSDB_CODE_APP_ERROR;
    }

    if (pOperator->numOfDownstream > 1) {  // not handle this in join query
      qError("join not supported for stream block scan, %s" PRIx64, id);
      return TSDB_CODE_APP_ERROR;
    }
    pOperator->status = OP_NOT_OPENED;
    return doSetSMABlock(pOperator->pDownstream[0], input, numOfBlocks, type, id);
  } else {
    pOperator->status = OP_NOT_OPENED;

    SStreamScanInfo* pInfo = pOperator->info;

    if (type == STREAM_INPUT__MERGED_SUBMIT) {
      for (int32_t i = 0; i < numOfBlocks; i++) {
        SPackedData* pReq = POINTER_SHIFT(input, i * sizeof(SPackedData));
        taosArrayPush(pInfo->pBlockLists, pReq);
      }
      pInfo->blockType = STREAM_INPUT__DATA_SUBMIT;
    } else if (type == STREAM_INPUT__DATA_SUBMIT) {
      taosArrayPush(pInfo->pBlockLists, &input);
      pInfo->blockType = STREAM_INPUT__DATA_SUBMIT;
    } else if (type == STREAM_INPUT__DATA_BLOCK) {
      for (int32_t i = 0; i < numOfBlocks; ++i) {
        SSDataBlock* pDataBlock = &((SSDataBlock*)input)[i];
        SPackedData  tmp = {
             .pDataBlock = pDataBlock,
        };
        taosArrayPush(pInfo->pBlockLists, &tmp);
      }
      pInfo->blockType = STREAM_INPUT__DATA_BLOCK;
    }

    return TSDB_CODE_SUCCESS;
  }
}

static int32_t doSetStreamOpOpen(SOperatorInfo* pOperator, char* id) {
  if (pOperator->operatorType != QUERY_NODE_PHYSICAL_PLAN_STREAM_SCAN) {
    if (pOperator->numOfDownstream == 0) {
      qError("failed to find stream scan operator to set the input data block, %s" PRIx64, id);
      return TSDB_CODE_APP_ERROR;
    }

    if (pOperator->numOfDownstream > 1) {  // not handle this in join query
      qError("join not supported for stream block scan, %s" PRIx64, id);
      return TSDB_CODE_APP_ERROR;
    }

    pOperator->status = OP_NOT_OPENED;
    return doSetStreamOpOpen(pOperator->pDownstream[0], id);
  }
  return 0;
}

static void clearStreamBlock(SOperatorInfo* pOperator) {
  if (pOperator->operatorType != QUERY_NODE_PHYSICAL_PLAN_STREAM_SCAN) {
    if (pOperator->numOfDownstream == 1) {
      return clearStreamBlock(pOperator->pDownstream[0]);
    }
  } else {
    SStreamScanInfo* pInfo = pOperator->info;
    doClearBufferedBlocks(pInfo);
  }
}

void resetTaskInfo(qTaskInfo_t tinfo) {
  SExecTaskInfo* pTaskInfo = (SExecTaskInfo*)tinfo;
  pTaskInfo->code = 0;
  clearStreamBlock(pTaskInfo->pRoot);
}

static int32_t doSetStreamBlock(SOperatorInfo* pOperator, void* input, size_t numOfBlocks, int32_t type, const char* id) {
  if (pOperator->operatorType != QUERY_NODE_PHYSICAL_PLAN_STREAM_SCAN) {
    if (pOperator->numOfDownstream == 0) {
      qError("failed to find stream scan operator to set the input data block, %s" PRIx64, id);
      return TSDB_CODE_APP_ERROR;
    }

    if (pOperator->numOfDownstream > 1) {  // not handle this in join query
      qError("join not supported for stream block scan, %s" PRIx64, id);
      return TSDB_CODE_APP_ERROR;
    }
    pOperator->status = OP_NOT_OPENED;
    return doSetStreamBlock(pOperator->pDownstream[0], input, numOfBlocks, type, id);
  } else {
    pOperator->status = OP_NOT_OPENED;
    SStreamScanInfo* pInfo = pOperator->info;

    qDebug("s-task:%s in this batch, %d blocks need to be processed", id, (int32_t)numOfBlocks);
    ASSERT(pInfo->validBlockIndex == 0 && taosArrayGetSize(pInfo->pBlockLists) == 0);

    if (type == STREAM_INPUT__MERGED_SUBMIT) {
      for (int32_t i = 0; i < numOfBlocks; i++) {
        SPackedData* pReq = POINTER_SHIFT(input, i * sizeof(SPackedData));
        taosArrayPush(pInfo->pBlockLists, pReq);
      }

      pInfo->blockType = STREAM_INPUT__DATA_SUBMIT;
    } else if (type == STREAM_INPUT__DATA_SUBMIT) {
      taosArrayPush(pInfo->pBlockLists, input);
      pInfo->blockType = STREAM_INPUT__DATA_SUBMIT;
    } else if (type == STREAM_INPUT__DATA_BLOCK) {
      for (int32_t i = 0; i < numOfBlocks; ++i) {
        SSDataBlock* pDataBlock = &((SSDataBlock*)input)[i];
        SPackedData  tmp = { .pDataBlock = pDataBlock };
        taosArrayPush(pInfo->pBlockLists, &tmp);
      }

      pInfo->blockType = STREAM_INPUT__DATA_BLOCK;
    } else {
      ASSERT(0);
    }

    return TSDB_CODE_SUCCESS;
  }
}

void doSetTaskId(SOperatorInfo* pOperator, SStorageAPI *pAPI) {
  SExecTaskInfo* pTaskInfo = pOperator->pTaskInfo;
  if (pOperator->operatorType == QUERY_NODE_PHYSICAL_PLAN_STREAM_SCAN) {
    SStreamScanInfo* pStreamScanInfo = pOperator->info;
    if (pStreamScanInfo->pTableScanOp != NULL) {
      STableScanInfo* pScanInfo = pStreamScanInfo->pTableScanOp->info;
      if (pScanInfo->base.dataReader != NULL) {
        pAPI->tsdReader.tsdSetReaderTaskId(pScanInfo->base.dataReader, pTaskInfo->id.str);
      }
    }
  } else {
    doSetTaskId(pOperator->pDownstream[0], pAPI);
  }
}

void qSetTaskId(qTaskInfo_t tinfo, uint64_t taskId, uint64_t queryId) {
  SExecTaskInfo* pTaskInfo = tinfo;
  pTaskInfo->id.queryId = queryId;
  buildTaskId(taskId, queryId, pTaskInfo->id.str);

  // set the idstr for tsdbReader
  doSetTaskId(pTaskInfo->pRoot, &pTaskInfo->storageAPI);
}

int32_t qSetStreamOpOpen(qTaskInfo_t tinfo) {
  if (tinfo == NULL) {
    return TSDB_CODE_APP_ERROR;
  }

  SExecTaskInfo* pTaskInfo = (SExecTaskInfo*)tinfo;

  int32_t code = doSetStreamOpOpen(pTaskInfo->pRoot, GET_TASKID(pTaskInfo));
  if (code != TSDB_CODE_SUCCESS) {
    qError("%s failed to set the stream block data", GET_TASKID(pTaskInfo));
  } else {
    qDebug("%s set the stream block successfully", GET_TASKID(pTaskInfo));
  }

  return code;
}

void qGetCheckpointVersion(qTaskInfo_t tinfo, int64_t* dataVer, int64_t* ckId) {
  SExecTaskInfo* pTaskInfo = tinfo;
  *dataVer = pTaskInfo->streamInfo.dataVersion;
  *ckId = pTaskInfo->streamInfo.checkPointId;
}


int32_t qSetMultiStreamInput(qTaskInfo_t tinfo, const void* pBlocks, size_t numOfBlocks, int32_t type) {
  if (tinfo == NULL) {
    return TSDB_CODE_APP_ERROR;
  }

  if (pBlocks == NULL || numOfBlocks == 0) {
    return TSDB_CODE_SUCCESS;
  }

  SExecTaskInfo* pTaskInfo = (SExecTaskInfo*)tinfo;

  int32_t code = doSetStreamBlock(pTaskInfo->pRoot, (void*)pBlocks, numOfBlocks, type, GET_TASKID(pTaskInfo));
  if (code != TSDB_CODE_SUCCESS) {
    qError("%s failed to set the stream block data", GET_TASKID(pTaskInfo));
  } else {
    qDebug("%s set the stream block successfully", GET_TASKID(pTaskInfo));
  }

  return code;
}

int32_t qSetSMAInput(qTaskInfo_t tinfo, const void* pBlocks, size_t numOfBlocks, int32_t type) {
  if (tinfo == NULL) {
    return TSDB_CODE_APP_ERROR;
  }

  if (pBlocks == NULL || numOfBlocks == 0) {
    return TSDB_CODE_SUCCESS;
  }

  SExecTaskInfo* pTaskInfo = (SExecTaskInfo*)tinfo;

  int32_t code = doSetSMABlock(pTaskInfo->pRoot, (void*)pBlocks, numOfBlocks, type, GET_TASKID(pTaskInfo));
  if (code != TSDB_CODE_SUCCESS) {
    qError("%s failed to set the sma block data", GET_TASKID(pTaskInfo));
  } else {
    qDebug("%s set the sma block successfully", GET_TASKID(pTaskInfo));
  }

  return code;
}

qTaskInfo_t qCreateQueueExecTaskInfo(void* msg, SReadHandle* pReaderHandle, int32_t vgId, int32_t* numOfCols,
                                     uint64_t id) {
  if (msg == NULL) {  // create raw scan
    SExecTaskInfo* pTaskInfo = doCreateTask(0, id, vgId, OPTR_EXEC_MODEL_QUEUE, &pReaderHandle->api);
    if (NULL == pTaskInfo) {
      terrno = TSDB_CODE_OUT_OF_MEMORY;
      return NULL;
    }

    pTaskInfo->pRoot = createRawScanOperatorInfo(pReaderHandle, pTaskInfo);
    if (NULL == pTaskInfo->pRoot) {
      terrno = TSDB_CODE_OUT_OF_MEMORY;
      taosMemoryFree(pTaskInfo);
      return NULL;
    }

    pTaskInfo->storageAPI = pReaderHandle->api;
    qDebug("create raw scan task info completed, vgId:%d, %s", vgId, GET_TASKID(pTaskInfo));
    return pTaskInfo;
  }

  SSubplan* pPlan = NULL;
  int32_t   code = qStringToSubplan(msg, &pPlan);
  if (code != TSDB_CODE_SUCCESS) {
    terrno = code;
    return NULL;
  }

  qTaskInfo_t pTaskInfo = NULL;
  code = qCreateExecTask(pReaderHandle, vgId, 0, pPlan, &pTaskInfo, NULL, NULL, OPTR_EXEC_MODEL_QUEUE);
  if (code != TSDB_CODE_SUCCESS) {
    nodesDestroyNode((SNode*)pPlan);
    qDestroyTask(pTaskInfo);
    terrno = code;
    return NULL;
  }

  // extract the number of output columns
  SDataBlockDescNode* pDescNode = pPlan->pNode->pOutputDataBlockDesc;
  *numOfCols = 0;

  SNode* pNode;
  FOREACH(pNode, pDescNode->pSlots) {
    SSlotDescNode* pSlotDesc = (SSlotDescNode*)pNode;
    if (pSlotDesc->output) {
      ++(*numOfCols);
    }
  }

  return pTaskInfo;
}

qTaskInfo_t qCreateStreamExecTaskInfo(void* msg, SReadHandle* readers, int32_t vgId, int32_t taskId) {
  if (msg == NULL) {
    return NULL;
  }

  SSubplan* pPlan = NULL;
  int32_t   code = qStringToSubplan(msg, &pPlan);
  if (code != TSDB_CODE_SUCCESS) {
    terrno = code;
    return NULL;
  }

  qTaskInfo_t pTaskInfo = NULL;
  code = qCreateExecTask(readers, vgId, taskId, pPlan, &pTaskInfo, NULL, NULL, OPTR_EXEC_MODEL_STREAM);
  if (code != TSDB_CODE_SUCCESS) {
    nodesDestroyNode((SNode*)pPlan);
    qDestroyTask(pTaskInfo);
    terrno = code;
    return NULL;
  }

  qStreamInfoResetTimewindowFilter(pTaskInfo);
  return pTaskInfo;
}

static SArray* filterUnqualifiedTables(const SStreamScanInfo* pScanInfo, const SArray* tableIdList, const char* idstr,
    SStorageAPI* pAPI) {
  SArray* qa = taosArrayInit(4, sizeof(tb_uid_t));
  int32_t numOfUids = taosArrayGetSize(tableIdList);
  if (numOfUids == 0) {
    return qa;
  }

  STableScanInfo* pTableScanInfo = pScanInfo->pTableScanOp->info;

  uint64_t suid = 0;
  uint64_t uid = 0;
  int32_t type = 0;
  tableListGetSourceTableInfo(pTableScanInfo->base.pTableListInfo, &suid, &uid, &type);

  // let's discard the tables those are not created according to the queried super table.
  SMetaReader mr = {0};
  pAPI->metaReaderFn.initReader(&mr, pScanInfo->readHandle.vnode, 0, &pAPI->metaFn);
  for (int32_t i = 0; i < numOfUids; ++i) {
    uint64_t* id = (uint64_t*)taosArrayGet(tableIdList, i);

    int32_t code = pAPI->metaReaderFn.getTableEntryByUid(&mr, *id);
    if (code != TSDB_CODE_SUCCESS) {
      qError("failed to get table meta, uid:%" PRIu64 " code:%s, %s", *id, tstrerror(terrno), idstr);
      continue;
    }

    tDecoderClear(&mr.coder);

    if (mr.me.type == TSDB_SUPER_TABLE) {
      continue;
    } else {
      if (type == TSDB_SUPER_TABLE) {
        // this new created child table does not belong to the scanned super table.
        if (mr.me.type != TSDB_CHILD_TABLE || mr.me.ctbEntry.suid != suid) {
          continue;
        }
      } else {  // ordinary table
        // In case that the scanned target table is an ordinary table. When replay the WAL during restore the vnode, we
        // should check all newly created ordinary table to make sure that this table isn't the destination table.
        if (mr.me.uid != uid) {
          continue;
        }
      }
    }

    if (pScanInfo->pTagCond != NULL) {
      bool          qualified = false;
      STableKeyInfo info = {.groupId = 0, .uid = mr.me.uid};
      code = isQualifiedTable(&info, pScanInfo->pTagCond, pScanInfo->readHandle.vnode, &qualified, pAPI);
      if (code != TSDB_CODE_SUCCESS) {
        qError("failed to filter new table, uid:0x%" PRIx64 ", %s", info.uid, idstr);
        continue;
      }

      if (!qualified) {
        continue;
      }
    }

    // handle multiple partition
    taosArrayPush(qa, id);
  }

  pAPI->metaReaderFn.clearReader(&mr);
  return qa;
}

int32_t qUpdateTableListForStreamScanner(qTaskInfo_t tinfo, const SArray* tableIdList, bool isAdd) {
  SExecTaskInfo* pTaskInfo = (SExecTaskInfo*)tinfo;
  const char*    id = GET_TASKID(pTaskInfo);
  int32_t        code = 0;

  if (isAdd) {
    qDebug("try to add %d tables id into query list, %s", (int32_t)taosArrayGetSize(tableIdList), id);
  }

  // traverse to the stream scanner node to add this table id
  SOperatorInfo*   pInfo = extractOperatorInTree(pTaskInfo->pRoot, QUERY_NODE_PHYSICAL_PLAN_STREAM_SCAN, id);
  SStreamScanInfo* pScanInfo = pInfo->info;

  if (isAdd) {  // add new table id
    SArray* qa = filterUnqualifiedTables(pScanInfo, tableIdList, id, &pTaskInfo->storageAPI);
    int32_t numOfQualifiedTables = taosArrayGetSize(qa);
    qDebug("%d qualified child tables added into stream scanner, %s", numOfQualifiedTables, id);
    code = pTaskInfo->storageAPI.tqReaderFn.tqReaderAddTables(pScanInfo->tqReader, qa);
    if (code != TSDB_CODE_SUCCESS) {
      taosArrayDestroy(qa);
      return code;
    }

    bool   assignUid = false;
    size_t bufLen = (pScanInfo->pGroupTags != NULL) ? getTableTagsBufLen(pScanInfo->pGroupTags) : 0;
    char*  keyBuf = NULL;
    if (bufLen > 0) {
      assignUid = groupbyTbname(pScanInfo->pGroupTags);
      keyBuf = taosMemoryMalloc(bufLen);
      if (keyBuf == NULL) {
        taosArrayDestroy(qa);
        return TSDB_CODE_OUT_OF_MEMORY;
      }
    }

    STableListInfo* pTableListInfo = ((STableScanInfo*)pScanInfo->pTableScanOp->info)->base.pTableListInfo;
    taosWLockLatch(&pTaskInfo->lock);

    for (int32_t i = 0; i < numOfQualifiedTables; ++i) {
      uint64_t*     uid = taosArrayGet(qa, i);
      STableKeyInfo keyInfo = {.uid = *uid, .groupId = 0};

      if (bufLen > 0) {
        if (assignUid) {
          keyInfo.groupId = keyInfo.uid;
        } else {
          code = getGroupIdFromTagsVal(pScanInfo->readHandle.vnode, keyInfo.uid, pScanInfo->pGroupTags, keyBuf,
                                       &keyInfo.groupId, &pTaskInfo->storageAPI);
          if (code != TSDB_CODE_SUCCESS) {
            taosMemoryFree(keyBuf);
            taosArrayDestroy(qa);
            taosWUnLockLatch(&pTaskInfo->lock);
            return code;
          }
        }
      }

      tableListAddTableInfo(pTableListInfo, keyInfo.uid, keyInfo.groupId);
    }

    taosWUnLockLatch(&pTaskInfo->lock);
    if (keyBuf != NULL) {
      taosMemoryFree(keyBuf);
    }

    taosArrayDestroy(qa);
  } else {  // remove the table id in current list
    qDebug("%d remove child tables from the stream scanner, %s", (int32_t)taosArrayGetSize(tableIdList), id);
    taosWLockLatch(&pTaskInfo->lock);
    code = pTaskInfo->storageAPI.tqReaderFn.tqReaderRemoveTables(pScanInfo->tqReader, tableIdList);
    taosWUnLockLatch(&pTaskInfo->lock);
  }

  return code;
}

int32_t qGetQueryTableSchemaVersion(qTaskInfo_t tinfo, char* dbName, char* tableName, int32_t* sversion,
                                    int32_t* tversion, int32_t idx) {
  ASSERT(tinfo != NULL && dbName != NULL && tableName != NULL);
  SExecTaskInfo* pTaskInfo = (SExecTaskInfo*)tinfo;

  if (taosArrayGetSize(pTaskInfo->schemaInfos) <= idx) {
    return -1;
  }

  SSchemaInfo* pSchemaInfo = taosArrayGet(pTaskInfo->schemaInfos, idx);

  *sversion = pSchemaInfo->sw->version;
  *tversion = pSchemaInfo->tversion;
  if (pSchemaInfo->dbname) {
    strcpy(dbName, pSchemaInfo->dbname);
  } else {
    dbName[0] = 0;
  }
  if (pSchemaInfo->tablename) {
    strcpy(tableName, pSchemaInfo->tablename);
  } else {
    tableName[0] = 0;
  }

  return TSDB_CODE_SUCCESS;
}

bool qIsDynamicExecTask(qTaskInfo_t tinfo) {
  return ((SExecTaskInfo*)tinfo)->dynamicTask;
}

void destroyOperatorParam(SOperatorParam* pParam) {
  if (NULL == pParam) {
    return;
  }

  //TODO
}

void qUpdateOperatorParam(qTaskInfo_t tinfo, void* pParam) {
  destroyOperatorParam(((SExecTaskInfo*)tinfo)->pOpParam);
  ((SExecTaskInfo*)tinfo)->pOpParam = pParam;
  ((SExecTaskInfo*)tinfo)->paramSet = false;
}

int32_t qCreateExecTask(SReadHandle* readHandle, int32_t vgId, uint64_t taskId, SSubplan* pSubplan,
                        qTaskInfo_t* pTaskInfo, DataSinkHandle* handle, char* sql, EOPTR_EXEC_MODEL model) {
  SExecTaskInfo** pTask = (SExecTaskInfo**)pTaskInfo;
  taosThreadOnce(&initPoolOnce, initRefPool);

  qDebug("start to create task, TID:0x%" PRIx64 " QID:0x%" PRIx64 ", vgId:%d", taskId, pSubplan->id.queryId, vgId);

  int32_t code = createExecTaskInfo(pSubplan, pTask, readHandle, taskId, vgId, sql, model);
  if (code != TSDB_CODE_SUCCESS || NULL == *pTask) {
    qError("failed to createExecTaskInfo, code: %s", tstrerror(code));
    goto _error;
  }

  SDataSinkMgtCfg cfg = {.maxDataBlockNum = 500, .maxDataBlockNumPerQuery = 50};
  code = dsDataSinkMgtInit(&cfg, &(*pTask)->storageAPI);
  if (code != TSDB_CODE_SUCCESS) {
    qError("failed to dsDataSinkMgtInit, code:%s, %s", tstrerror(code), (*pTask)->id.str);
    goto _error;
  }

  if (handle) {
    void* pSinkParam = NULL;
    code = createDataSinkParam(pSubplan->pDataSink, &pSinkParam, (*pTask), readHandle);
    if (code != TSDB_CODE_SUCCESS) {
      qError("failed to createDataSinkParam, vgId:%d, code:%s, %s", vgId, tstrerror(code), (*pTask)->id.str);
      goto _error;
    }

    // pSinkParam has been freed during create sinker.
    code = dsCreateDataSinker(pSubplan->pDataSink, handle, pSinkParam, (*pTask)->id.str);
  }

  qDebug("subplan task create completed, TID:0x%" PRIx64 " QID:0x%" PRIx64, taskId, pSubplan->id.queryId);

_error:
  // if failed to add ref for all tables in this query, abort current query
  return code;
}

static void freeBlock(void* param) {
  SSDataBlock* pBlock = *(SSDataBlock**)param;
  blockDataDestroy(pBlock);
}

int32_t qExecTaskOpt(qTaskInfo_t tinfo, SArray* pResList, uint64_t* useconds, bool* hasMore, SLocalFetch* pLocal) {
  SExecTaskInfo* pTaskInfo = (SExecTaskInfo*)tinfo;
  int64_t        threadId = taosGetSelfPthreadId();

  if (pLocal) {
    memcpy(&pTaskInfo->localFetch, pLocal, sizeof(*pLocal));
  }

  taosArrayClear(pResList);

  int64_t curOwner = 0;
  if ((curOwner = atomic_val_compare_exchange_64(&pTaskInfo->owner, 0, threadId)) != 0) {
    qError("%s-%p execTask is now executed by thread:%p", GET_TASKID(pTaskInfo), pTaskInfo, (void*)curOwner);
    pTaskInfo->code = TSDB_CODE_QRY_IN_EXEC;
    return pTaskInfo->code;
  }

  if (pTaskInfo->cost.start == 0) {
    pTaskInfo->cost.start = taosGetTimestampUs();
  }

  if (isTaskKilled(pTaskInfo)) {
    atomic_store_64(&pTaskInfo->owner, 0);
    qDebug("%s already killed, abort", GET_TASKID(pTaskInfo));
    return TSDB_CODE_SUCCESS;
  }

  // error occurs, record the error code and return to client
  int32_t ret = setjmp(pTaskInfo->env);
  if (ret != TSDB_CODE_SUCCESS) {
    pTaskInfo->code = ret;
    cleanUpUdfs();

    qDebug("%s task abort due to error/cancel occurs, code:%s", GET_TASKID(pTaskInfo), tstrerror(pTaskInfo->code));
    atomic_store_64(&pTaskInfo->owner, 0);

    return pTaskInfo->code;
  }

  qDebug("%s execTask is launched", GET_TASKID(pTaskInfo));

  int32_t      current = 0;
  SSDataBlock* pRes = NULL;

  int64_t st = taosGetTimestampUs();

  if (pTaskInfo->pOpParam && !pTaskInfo->paramSet) {
    pTaskInfo->paramSet = true;
    pRes = pTaskInfo->pRoot->fpSet.getNextExtFn(pTaskInfo->pRoot, pTaskInfo->pOpParam);
  } else {
    pRes = pTaskInfo->pRoot->fpSet.getNextFn(pTaskInfo->pRoot);
  }
  
  int32_t blockIndex = 0;
<<<<<<< HEAD
  while (pRes != NULL) {
=======
  int32_t rowsThreshold = pTaskInfo->pSubplan->rowsThreshold;
  if (!pTaskInfo->pSubplan->dynamicRowThreshold || 4096 <= pTaskInfo->pSubplan->rowsThreshold) {
    rowsThreshold = 4096;
  }
  while ((pRes = pTaskInfo->pRoot->fpSet.getNextFn(pTaskInfo->pRoot)) != NULL) {
>>>>>>> a6ecb725
    SSDataBlock* p = NULL;
    if (blockIndex >= taosArrayGetSize(pTaskInfo->pResultBlockList)) {
      SSDataBlock* p1 = createOneDataBlock(pRes, true);
      taosArrayPush(pTaskInfo->pResultBlockList, &p1);
      p = p1;
    } else {
      p = *(SSDataBlock**)taosArrayGet(pTaskInfo->pResultBlockList, blockIndex);
      copyDataBlock(p, pRes);
    }

    blockIndex += 1;

    current += p->info.rows;
    ASSERT(p->info.rows > 0);
    taosArrayPush(pResList, &p);

    if (current >= rowsThreshold) {
      break;
    }

    pRes = pTaskInfo->pRoot->fpSet.getNextFn(pTaskInfo->pRoot);
  }
  if (pTaskInfo->pSubplan->dynamicRowThreshold) {
    pTaskInfo->pSubplan->rowsThreshold -= current;
  }

  *hasMore = (pRes != NULL);
  uint64_t el = (taosGetTimestampUs() - st);

  pTaskInfo->cost.elapsedTime += el;
  if (NULL == pRes) {
    *useconds = pTaskInfo->cost.elapsedTime;
  }

  cleanUpUdfs();

  uint64_t total = pTaskInfo->pRoot->resultInfo.totalRows;
  qDebug("%s task suspended, %d rows in %d blocks returned, total:%" PRId64 " rows, in sinkNode:%d, elapsed:%.2f ms",
         GET_TASKID(pTaskInfo), current, (int32_t)taosArrayGetSize(pResList), total, 0, el / 1000.0);

  atomic_store_64(&pTaskInfo->owner, 0);
  return pTaskInfo->code;
}

void qCleanExecTaskBlockBuf(qTaskInfo_t tinfo) {
  SExecTaskInfo* pTaskInfo = (SExecTaskInfo*)tinfo;
  SArray*        pList = pTaskInfo->pResultBlockList;
  size_t         num = taosArrayGetSize(pList);
  for (int32_t i = 0; i < num; ++i) {
    SSDataBlock** p = taosArrayGet(pTaskInfo->pResultBlockList, i);
    blockDataDestroy(*p);
  }

  taosArrayClear(pTaskInfo->pResultBlockList);
}

int32_t qExecTask(qTaskInfo_t tinfo, SSDataBlock** pRes, uint64_t* useconds) {
  SExecTaskInfo* pTaskInfo = (SExecTaskInfo*)tinfo;
  int64_t        threadId = taosGetSelfPthreadId();

  *pRes = NULL;
  int64_t curOwner = 0;

  // todo extract method
  taosRLockLatch(&pTaskInfo->lock);
  bool isKilled = isTaskKilled(pTaskInfo);
  if (isKilled) {
    clearStreamBlock(pTaskInfo->pRoot);
    qDebug("%s already killed, abort", GET_TASKID(pTaskInfo));

    taosRUnLockLatch(&pTaskInfo->lock);
    return TSDB_CODE_SUCCESS;
  }

  if (pTaskInfo->owner != 0) {
    qError("%s-%p execTask is now executed by thread:%p", GET_TASKID(pTaskInfo), pTaskInfo, (void*)curOwner);
    pTaskInfo->code = TSDB_CODE_QRY_IN_EXEC;

    taosRUnLockLatch(&pTaskInfo->lock);
    return pTaskInfo->code;
  }

  pTaskInfo->owner = threadId;
  taosRUnLockLatch(&pTaskInfo->lock);

  if (pTaskInfo->cost.start == 0) {
    pTaskInfo->cost.start = taosGetTimestampUs();
  }

  // error occurs, record the error code and return to client
  int32_t ret = setjmp(pTaskInfo->env);
  if (ret != TSDB_CODE_SUCCESS) {
    pTaskInfo->code = ret;
    cleanUpUdfs();
    qDebug("%s task abort due to error/cancel occurs, code:%s", GET_TASKID(pTaskInfo), tstrerror(pTaskInfo->code));
    atomic_store_64(&pTaskInfo->owner, 0);
    return pTaskInfo->code;
  }

  qDebug("%s execTask is launched", GET_TASKID(pTaskInfo));

  int64_t st = taosGetTimestampUs();

  *pRes = pTaskInfo->pRoot->fpSet.getNextFn(pTaskInfo->pRoot);
  uint64_t el = (taosGetTimestampUs() - st);

  pTaskInfo->cost.elapsedTime += el;
  if (NULL == *pRes) {
    *useconds = pTaskInfo->cost.elapsedTime;
  }

  cleanUpUdfs();

  int32_t  current = (*pRes != NULL) ? (*pRes)->info.rows : 0;
  uint64_t total = pTaskInfo->pRoot->resultInfo.totalRows;

  qDebug("%s task suspended, %d rows returned, total:%" PRId64 " rows, in sinkNode:%d, elapsed:%.2f ms",
         GET_TASKID(pTaskInfo), current, total, 0, el / 1000.0);

  atomic_store_64(&pTaskInfo->owner, 0);
  return pTaskInfo->code;
}

int32_t qAppendTaskStopInfo(SExecTaskInfo* pTaskInfo, SExchangeOpStopInfo* pInfo) {
  taosWLockLatch(&pTaskInfo->stopInfo.lock);
  taosArrayPush(pTaskInfo->stopInfo.pStopInfo, pInfo);
  taosWUnLockLatch(&pTaskInfo->stopInfo.lock);

  return TSDB_CODE_SUCCESS;
}

int32_t stopInfoComp(void const* lp, void const* rp) {
  SExchangeOpStopInfo* key = (SExchangeOpStopInfo*)lp;
  SExchangeOpStopInfo* pInfo = (SExchangeOpStopInfo*)rp;

  if (key->refId < pInfo->refId) {
    return -1;
  } else if (key->refId > pInfo->refId) {
    return 1;
  }

  return 0;
}

void qRemoveTaskStopInfo(SExecTaskInfo* pTaskInfo, SExchangeOpStopInfo* pInfo) {
  taosWLockLatch(&pTaskInfo->stopInfo.lock);
  int32_t idx = taosArraySearchIdx(pTaskInfo->stopInfo.pStopInfo, pInfo, stopInfoComp, TD_EQ);
  if (idx >= 0) {
    taosArrayRemove(pTaskInfo->stopInfo.pStopInfo, idx);
  }
  taosWUnLockLatch(&pTaskInfo->stopInfo.lock);
}

void qStopTaskOperators(SExecTaskInfo* pTaskInfo) {
  taosWLockLatch(&pTaskInfo->stopInfo.lock);

  int32_t num = taosArrayGetSize(pTaskInfo->stopInfo.pStopInfo);
  for (int32_t i = 0; i < num; ++i) {
    SExchangeOpStopInfo* pStop = taosArrayGet(pTaskInfo->stopInfo.pStopInfo, i);
    SExchangeInfo*       pExchangeInfo = taosAcquireRef(exchangeObjRefPool, pStop->refId);
    if (pExchangeInfo) {
      tsem_post(&pExchangeInfo->ready);
      taosReleaseRef(exchangeObjRefPool, pStop->refId);
    }
  }

  taosWUnLockLatch(&pTaskInfo->stopInfo.lock);
}

int32_t qAsyncKillTask(qTaskInfo_t qinfo, int32_t rspCode) {
  SExecTaskInfo* pTaskInfo = (SExecTaskInfo*)qinfo;
  if (pTaskInfo == NULL) {
    return TSDB_CODE_QRY_INVALID_QHANDLE;
  }

  qDebug("%s execTask async killed", GET_TASKID(pTaskInfo));

  setTaskKilled(pTaskInfo, rspCode);
  qStopTaskOperators(pTaskInfo);

  return TSDB_CODE_SUCCESS;
}

int32_t qKillTask(qTaskInfo_t tinfo, int32_t rspCode) {
  SExecTaskInfo* pTaskInfo = (SExecTaskInfo*)tinfo;
  if (pTaskInfo == NULL) {
    return TSDB_CODE_QRY_INVALID_QHANDLE;
  }

  qDebug("%s sync killed execTask", GET_TASKID(pTaskInfo));
  setTaskKilled(pTaskInfo, TSDB_CODE_TSC_QUERY_KILLED);

  taosWLockLatch(&pTaskInfo->lock);
  while (qTaskIsExecuting(pTaskInfo)) {
    taosMsleep(10);
  }
  pTaskInfo->code = rspCode;
  taosWUnLockLatch(&pTaskInfo->lock);

  return TSDB_CODE_SUCCESS;
}

bool qTaskIsExecuting(qTaskInfo_t qinfo) {
  SExecTaskInfo* pTaskInfo = (SExecTaskInfo*)qinfo;
  if (NULL == pTaskInfo) {
    return false;
  }

  return 0 != atomic_load_64(&pTaskInfo->owner);
}

static void printTaskExecCostInLog(SExecTaskInfo* pTaskInfo) {
  STaskCostInfo* pSummary = &pTaskInfo->cost;
  int64_t        idleTime = pSummary->start - pSummary->created;

  SFileBlockLoadRecorder* pRecorder = pSummary->pRecoder;
  if (pSummary->pRecoder != NULL) {
    qDebug(
        "%s :cost summary: idle:%.2f ms, elapsed time:%.2f ms, extract tableList:%.2f ms, "
        "createGroupIdMap:%.2f ms, total blocks:%d, "
        "load block SMA:%d, load data block:%d, total rows:%" PRId64 ", check rows:%" PRId64,
        GET_TASKID(pTaskInfo), idleTime / 1000.0, pSummary->elapsedTime / 1000.0, pSummary->extractListTime,
        pSummary->groupIdMapTime, pRecorder->totalBlocks, pRecorder->loadBlockStatis, pRecorder->loadBlocks,
        pRecorder->totalRows, pRecorder->totalCheckedRows);
  } else {
    qDebug("%s :cost summary: idle in queue:%.2f ms, elapsed time:%.2f ms", GET_TASKID(pTaskInfo), idleTime / 1000.0,
           pSummary->elapsedTime / 1000.0);
  }
}

void qDestroyTask(qTaskInfo_t qTaskHandle) {
  SExecTaskInfo* pTaskInfo = (SExecTaskInfo*)qTaskHandle;
  if (pTaskInfo == NULL) {
    return;
  }

  if (pTaskInfo->pRoot != NULL) {
    qDebug("%s execTask completed, numOfRows:%" PRId64, GET_TASKID(pTaskInfo), pTaskInfo->pRoot->resultInfo.totalRows);
  } else {
    qDebug("%s execTask completed", GET_TASKID(pTaskInfo));
  }

  printTaskExecCostInLog(pTaskInfo);  // print the query cost summary
  doDestroyTask(pTaskInfo);
}

int32_t qGetExplainExecInfo(qTaskInfo_t tinfo, SArray* pExecInfoList) {
  SExecTaskInfo* pTaskInfo = (SExecTaskInfo*)tinfo;
  return getOperatorExplainExecInfo(pTaskInfo->pRoot, pExecInfoList);
}

int32_t qSerializeTaskStatus(qTaskInfo_t tinfo, char** pOutput, int32_t* len) {
  SExecTaskInfo* pTaskInfo = (struct SExecTaskInfo*)tinfo;
  if (pTaskInfo->pRoot == NULL) {
    return TSDB_CODE_INVALID_PARA;
  }

  int32_t nOptrWithVal = 0;
  //  int32_t code = encodeOperator(pTaskInfo->pRoot, pOutput, len, &nOptrWithVal);
  //  if ((code == TSDB_CODE_SUCCESS) && (nOptrWithVal == 0)) {
  //    taosMemoryFreeClear(*pOutput);
  //    *len = 0;
  //  }
  return 0;
}

int32_t qDeserializeTaskStatus(qTaskInfo_t tinfo, const char* pInput, int32_t len) {
  SExecTaskInfo* pTaskInfo = (struct SExecTaskInfo*)tinfo;

  if (pTaskInfo == NULL || pInput == NULL || len == 0) {
    return TSDB_CODE_INVALID_PARA;
  }

  return 0;
  //  return decodeOperator(pTaskInfo->pRoot, pInput, len);
}

int32_t qExtractStreamScanner(qTaskInfo_t tinfo, void** scanner) {
  SExecTaskInfo* pTaskInfo = (SExecTaskInfo*)tinfo;
  SOperatorInfo* pOperator = pTaskInfo->pRoot;

  while (1) {
    uint16_t type = pOperator->operatorType;
    if (type == QUERY_NODE_PHYSICAL_PLAN_STREAM_SCAN) {
      *scanner = pOperator->info;
      return 0;
    } else {
      ASSERT(pOperator->numOfDownstream == 1);
      pOperator = pOperator->pDownstream[0];
    }
  }
}

int32_t qStreamSourceScanParamForHistoryScanStep1(qTaskInfo_t tinfo, SVersionRange *pVerRange, STimeWindow* pWindow) {
  SExecTaskInfo* pTaskInfo = (SExecTaskInfo*)tinfo;
  ASSERT(pTaskInfo->execModel == OPTR_EXEC_MODEL_STREAM);

  SStreamTaskInfo* pStreamInfo = &pTaskInfo->streamInfo;

  pStreamInfo->fillHistoryVer = *pVerRange;
  pStreamInfo->fillHistoryWindow = *pWindow;
  pStreamInfo->recoverStep = STREAM_RECOVER_STEP__PREPARE1;

  qDebug("%s step 1. set param for stream scanner for scan-history data, verRange:%" PRId64 " - %" PRId64 ", window:%" PRId64
         " - %" PRId64,
         GET_TASKID(pTaskInfo), pStreamInfo->fillHistoryVer.minVer, pStreamInfo->fillHistoryVer.maxVer, pWindow->skey,
         pWindow->ekey);
  return 0;
}

int32_t qStreamSourceScanParamForHistoryScanStep2(qTaskInfo_t tinfo, SVersionRange *pVerRange, STimeWindow* pWindow) {
  SExecTaskInfo* pTaskInfo = (SExecTaskInfo*)tinfo;
  ASSERT(pTaskInfo->execModel == OPTR_EXEC_MODEL_STREAM);

  SStreamTaskInfo* pStreamInfo = &pTaskInfo->streamInfo;

  pStreamInfo->fillHistoryVer = *pVerRange;
  pStreamInfo->fillHistoryWindow = *pWindow;
  pStreamInfo->recoverStep = STREAM_RECOVER_STEP__PREPARE2;

  qDebug("%s step 2. set param for stream scanner for scan-history data, verRange:%" PRId64 " - %" PRId64
         ", window:%" PRId64 " - %" PRId64,
         GET_TASKID(pTaskInfo), pStreamInfo->fillHistoryVer.minVer, pStreamInfo->fillHistoryVer.maxVer, pWindow->skey,
         pWindow->ekey);
  return 0;
}

int32_t qStreamRecoverFinish(qTaskInfo_t tinfo) {
  SExecTaskInfo* pTaskInfo = (SExecTaskInfo*)tinfo;
  ASSERT(pTaskInfo->execModel == OPTR_EXEC_MODEL_STREAM);
  pTaskInfo->streamInfo.recoverStep = STREAM_RECOVER_STEP__NONE;
  return 0;
}

int32_t qSetStreamOperatorOptionForScanHistory(qTaskInfo_t tinfo) {
  SExecTaskInfo* pTaskInfo = (SExecTaskInfo*)tinfo;
  SOperatorInfo* pOperator = pTaskInfo->pRoot;

  while (1) {
    int32_t type = pOperator->operatorType;
    if (type == QUERY_NODE_PHYSICAL_PLAN_STREAM_INTERVAL || type == QUERY_NODE_PHYSICAL_PLAN_STREAM_SEMI_INTERVAL ||
        type == QUERY_NODE_PHYSICAL_PLAN_STREAM_FINAL_INTERVAL) {
      SStreamIntervalOperatorInfo* pInfo = pOperator->info;
      STimeWindowAggSupp* pSup = &pInfo->twAggSup;

      ASSERT(pSup->calTrigger == STREAM_TRIGGER_AT_ONCE || pSup->calTrigger == STREAM_TRIGGER_WINDOW_CLOSE);
      ASSERT(pSup->calTriggerSaved == 0 && pSup->deleteMarkSaved == 0);

      qInfo("save stream param for interval: %d,  %" PRId64, pSup->calTrigger, pSup->deleteMark);

      pSup->calTriggerSaved = pSup->calTrigger;
      pSup->deleteMarkSaved = pSup->deleteMark;
      pSup->calTrigger = STREAM_TRIGGER_AT_ONCE;
      pSup->deleteMark = INT64_MAX;
      pInfo->ignoreExpiredDataSaved = pInfo->ignoreExpiredData;
      pInfo->ignoreExpiredData = false;
    } else if (type == QUERY_NODE_PHYSICAL_PLAN_STREAM_SESSION ||
               type == QUERY_NODE_PHYSICAL_PLAN_STREAM_SEMI_SESSION ||
               type == QUERY_NODE_PHYSICAL_PLAN_STREAM_FINAL_SESSION) {
      SStreamSessionAggOperatorInfo* pInfo = pOperator->info;
      STimeWindowAggSupp* pSup = &pInfo->twAggSup;

      ASSERT(pSup->calTrigger == STREAM_TRIGGER_AT_ONCE || pSup->calTrigger == STREAM_TRIGGER_WINDOW_CLOSE);
      ASSERT(pSup->calTriggerSaved == 0 && pSup->deleteMarkSaved == 0);

      qInfo("save stream param for session: %d,  %" PRId64, pSup->calTrigger, pSup->deleteMark);

      pSup->calTriggerSaved = pSup->calTrigger;
      pSup->deleteMarkSaved = pSup->deleteMark;
      pSup->calTrigger = STREAM_TRIGGER_AT_ONCE;
      pSup->deleteMark = INT64_MAX;
      pInfo->ignoreExpiredDataSaved = pInfo->ignoreExpiredData;
      pInfo->ignoreExpiredData = false;
    } else if (type == QUERY_NODE_PHYSICAL_PLAN_STREAM_STATE) {
      SStreamStateAggOperatorInfo* pInfo = pOperator->info;
      STimeWindowAggSupp* pSup = &pInfo->twAggSup;

      ASSERT(pSup->calTrigger == STREAM_TRIGGER_AT_ONCE || pSup->calTrigger == STREAM_TRIGGER_WINDOW_CLOSE);
      ASSERT(pSup->calTriggerSaved == 0 && pSup->deleteMarkSaved == 0);

      qInfo("save stream param for state: %d,  %" PRId64, pSup->calTrigger, pSup->deleteMark);

      pSup->calTriggerSaved = pSup->calTrigger;
      pSup->deleteMarkSaved = pSup->deleteMark;
      pSup->calTrigger = STREAM_TRIGGER_AT_ONCE;
      pSup->deleteMark = INT64_MAX;
      pInfo->ignoreExpiredDataSaved = pInfo->ignoreExpiredData;
      pInfo->ignoreExpiredData = false;
    }

    // iterate operator tree
    if (pOperator->numOfDownstream != 1 || pOperator->pDownstream[0] == NULL) {
      if (pOperator->numOfDownstream > 1) {
        qError("unexpected stream, multiple downstream");
        ASSERT(0);
        return -1;
      }
      return 0;
    } else {
      pOperator = pOperator->pDownstream[0];
    }
  }

  return 0;
}

int32_t qRestoreStreamOperatorOption(qTaskInfo_t tinfo) {
  SExecTaskInfo* pTaskInfo = (SExecTaskInfo*)tinfo;
  const char*    id = GET_TASKID(pTaskInfo);
  SOperatorInfo* pOperator = pTaskInfo->pRoot;

  while (1) {
    uint16_t type = pOperator->operatorType;
    if (type == QUERY_NODE_PHYSICAL_PLAN_STREAM_INTERVAL || type == QUERY_NODE_PHYSICAL_PLAN_STREAM_SEMI_INTERVAL ||
        type == QUERY_NODE_PHYSICAL_PLAN_STREAM_FINAL_INTERVAL) {
      SStreamIntervalOperatorInfo* pInfo = pOperator->info;
      pInfo->twAggSup.calTrigger = pInfo->twAggSup.calTriggerSaved;
      pInfo->twAggSup.deleteMark = pInfo->twAggSup.deleteMarkSaved;
      pInfo->ignoreExpiredData = pInfo->ignoreExpiredDataSaved;
      qInfo("%s restore stream agg executors param for interval: %d,  %" PRId64, id, pInfo->twAggSup.calTrigger,
            pInfo->twAggSup.deleteMark);
    } else if (type == QUERY_NODE_PHYSICAL_PLAN_STREAM_SESSION ||
               type == QUERY_NODE_PHYSICAL_PLAN_STREAM_SEMI_SESSION ||
               type == QUERY_NODE_PHYSICAL_PLAN_STREAM_FINAL_SESSION) {
      SStreamSessionAggOperatorInfo* pInfo = pOperator->info;
      pInfo->twAggSup.calTrigger = pInfo->twAggSup.calTriggerSaved;
      pInfo->twAggSup.deleteMark = pInfo->twAggSup.deleteMarkSaved;
      pInfo->ignoreExpiredData = pInfo->ignoreExpiredDataSaved;
      qInfo("%s restore stream agg executor param for session: %d,  %" PRId64, id, pInfo->twAggSup.calTrigger,
            pInfo->twAggSup.deleteMark);
    } else if (type == QUERY_NODE_PHYSICAL_PLAN_STREAM_STATE) {
      SStreamStateAggOperatorInfo* pInfo = pOperator->info;
      pInfo->twAggSup.calTrigger = pInfo->twAggSup.calTriggerSaved;
      pInfo->twAggSup.deleteMark = pInfo->twAggSup.deleteMarkSaved;
      pInfo->ignoreExpiredData = pInfo->ignoreExpiredDataSaved;
      qInfo("%s restore stream agg executor param for state: %d,  %" PRId64, id, pInfo->twAggSup.calTrigger,
            pInfo->twAggSup.deleteMark);
    }

    // iterate operator tree
    if (pOperator->numOfDownstream != 1 || pOperator->pDownstream[0] == NULL) {
      if (pOperator->numOfDownstream > 1) {
        qError("unexpected stream, multiple downstream");
        return -1;
      }
      return 0;
    } else {
      pOperator = pOperator->pDownstream[0];
    }
  }
}

bool qStreamRecoverScanFinished(qTaskInfo_t tinfo) {
  SExecTaskInfo* pTaskInfo = (SExecTaskInfo*)tinfo;
  return pTaskInfo->streamInfo.recoverScanFinished;
}

int32_t qStreamInfoResetTimewindowFilter(qTaskInfo_t tinfo) {
  SExecTaskInfo* pTaskInfo = (SExecTaskInfo*)tinfo;
  STimeWindow* pWindow = &pTaskInfo->streamInfo.fillHistoryWindow;

  qDebug("%s remove scan-history filter window:%" PRId64 "-%" PRId64 ", set new window:%" PRId64 "-%" PRId64,
         GET_TASKID(pTaskInfo), pWindow->skey, pWindow->ekey, INT64_MIN, INT64_MAX);

  pWindow->skey = INT64_MIN;
  pWindow->ekey = INT64_MAX;
  return 0;
}

void* qExtractReaderFromStreamScanner(void* scanner) {
  SStreamScanInfo* pInfo = scanner;
  return (void*)pInfo->tqReader;
}

const SSchemaWrapper* qExtractSchemaFromTask(qTaskInfo_t tinfo) {
  SExecTaskInfo* pTaskInfo = (SExecTaskInfo*)tinfo;
  return pTaskInfo->streamInfo.schema;
}

const char* qExtractTbnameFromTask(qTaskInfo_t tinfo) {
  SExecTaskInfo* pTaskInfo = (SExecTaskInfo*)tinfo;
  return pTaskInfo->streamInfo.tbName;
}

SMqMetaRsp* qStreamExtractMetaMsg(qTaskInfo_t tinfo) {
  SExecTaskInfo* pTaskInfo = (SExecTaskInfo*)tinfo;
  return &pTaskInfo->streamInfo.metaRsp;
}

void qStreamExtractOffset(qTaskInfo_t tinfo, STqOffsetVal* pOffset) {
  SExecTaskInfo* pTaskInfo = (SExecTaskInfo*)tinfo;
  memcpy(pOffset, &pTaskInfo->streamInfo.currentOffset, sizeof(STqOffsetVal));
}

int32_t initQueryTableDataCondForTmq(SQueryTableDataCond* pCond, SSnapContext* sContext, SMetaTableInfo* pMtInfo) {
  memset(pCond, 0, sizeof(SQueryTableDataCond));
  pCond->order = TSDB_ORDER_ASC;
  pCond->numOfCols = pMtInfo->schema->nCols;
  pCond->colList = taosMemoryCalloc(pCond->numOfCols, sizeof(SColumnInfo));
  pCond->pSlotList = taosMemoryMalloc(sizeof(int32_t) * pCond->numOfCols);
  if (pCond->colList == NULL || pCond->pSlotList == NULL) {
    taosMemoryFreeClear(pCond->colList);
    taosMemoryFreeClear(pCond->pSlotList);
    terrno = TSDB_CODE_OUT_OF_MEMORY;
    return terrno;
  }

  pCond->twindows = TSWINDOW_INITIALIZER;
  pCond->suid = pMtInfo->suid;
  pCond->type = TIMEWINDOW_RANGE_CONTAINED;
  pCond->startVersion = -1;
  pCond->endVersion = sContext->snapVersion;

  for (int32_t i = 0; i < pCond->numOfCols; ++i) {
    SColumnInfo* pColInfo = &pCond->colList[i];
    pColInfo->type = pMtInfo->schema->pSchema[i].type;
    pColInfo->bytes = pMtInfo->schema->pSchema[i].bytes;
    pColInfo->colId = pMtInfo->schema->pSchema[i].colId;

    pCond->pSlotList[i] = i;
  }

  return TSDB_CODE_SUCCESS;
}

void qStreamSetOpen(qTaskInfo_t tinfo) {
  SExecTaskInfo* pTaskInfo = (SExecTaskInfo*)tinfo;
  SOperatorInfo* pOperator = pTaskInfo->pRoot;
  pOperator->status = OP_NOT_OPENED;
}

int32_t qStreamPrepareScan(qTaskInfo_t tinfo, STqOffsetVal* pOffset, int8_t subType) {
  SExecTaskInfo* pTaskInfo = (SExecTaskInfo*)tinfo;
  SStorageAPI* pAPI = &pTaskInfo->storageAPI;

  SOperatorInfo* pOperator = pTaskInfo->pRoot;
  const char*    id = GET_TASKID(pTaskInfo);

  if(subType == TOPIC_SUB_TYPE__COLUMN && pOffset->type == TMQ_OFFSET__LOG){
    pOperator = extractOperatorInTree(pOperator, QUERY_NODE_PHYSICAL_PLAN_STREAM_SCAN, id);
    if (pOperator == NULL) {
      return -1;
    }
    SStreamScanInfo* pInfo = pOperator->info;
    SStoreTqReader* pReaderAPI = &pTaskInfo->storageAPI.tqReaderFn;
    SWalReader* pWalReader = pReaderAPI->tqReaderGetWalReader(pInfo->tqReader);
    walReaderVerifyOffset(pWalReader, pOffset);
  }
  // if pOffset equal to current offset, means continue consume
  if (tOffsetEqual(pOffset, &pTaskInfo->streamInfo.currentOffset)) {
    return 0;
  }

  if (subType == TOPIC_SUB_TYPE__COLUMN) {
    pOperator = extractOperatorInTree(pOperator, QUERY_NODE_PHYSICAL_PLAN_STREAM_SCAN, id);
    if (pOperator == NULL) {
      return -1;
    }

    SStreamScanInfo* pInfo = pOperator->info;
    STableScanInfo*  pScanInfo = pInfo->pTableScanOp->info;
    STableScanBase*  pScanBaseInfo = &pScanInfo->base;
    STableListInfo*  pTableListInfo = pScanBaseInfo->pTableListInfo;

    if (pOffset->type == TMQ_OFFSET__LOG) {
      // todo refactor: move away
      pTaskInfo->storageAPI.tsdReader.tsdReaderClose(pScanBaseInfo->dataReader);
      pScanBaseInfo->dataReader = NULL;

      SStoreTqReader* pReaderAPI = &pTaskInfo->storageAPI.tqReaderFn;
      SWalReader* pWalReader = pReaderAPI->tqReaderGetWalReader(pInfo->tqReader);
      walReaderVerifyOffset(pWalReader, pOffset);
      if (pReaderAPI->tqReaderSeek(pInfo->tqReader, pOffset->version, id) < 0) {
        qError("tqReaderSeek failed ver:%" PRId64 ", %s", pOffset->version, id);
        return -1;
      }
    } else if (pOffset->type == TMQ_OFFSET__SNAPSHOT_DATA) {
      // iterate all tables from tableInfoList, and retrieve rows from each table one-by-one
      // those data are from the snapshot in tsdb, besides the data in the wal file.
      int64_t uid = pOffset->uid;
      int64_t ts = pOffset->ts;
      int32_t index = 0;

      // this value may be changed if new tables are created
      taosRLockLatch(&pTaskInfo->lock);
      int32_t numOfTables = tableListGetSize(pTableListInfo);

      if (uid == 0) {
        if (numOfTables != 0) {
          STableKeyInfo* pTableInfo = tableListGetInfo(pTableListInfo, 0);
          uid = pTableInfo->uid;
          ts = INT64_MIN;
          pScanInfo->currentTable = 0;
        } else {
          taosRUnLockLatch(&pTaskInfo->lock);
          qError("no table in table list, %s", id);
          terrno = TSDB_CODE_PAR_INTERNAL_ERROR;
          return -1;
        }
      }

      qDebug("switch to table uid:%" PRId64 " ts:%" PRId64 "% " PRId64 " rows returned", uid, ts,
             pInfo->pTableScanOp->resultInfo.totalRows);
      pInfo->pTableScanOp->resultInfo.totalRows = 0;

      // start from current accessed position
      // we cannot start from the pScanInfo->currentTable, since the commit offset may cause the rollback of the start
      // position, let's find it from the beginning.
      index = tableListFind(pTableListInfo, uid, 0);
      taosRUnLockLatch(&pTaskInfo->lock);

      if (index >= 0) {
        pScanInfo->currentTable = index;
      } else {
        qError("vgId:%d uid:%" PRIu64 " not found in table list, total:%d, index:%d %s", pTaskInfo->id.vgId, uid,
               numOfTables, pScanInfo->currentTable, id);
        terrno = TSDB_CODE_PAR_INTERNAL_ERROR;
        return -1;
      }

      STableKeyInfo keyInfo = {.uid = uid};
      int64_t       oldSkey = pScanBaseInfo->cond.twindows.skey;

      // let's start from the next ts that returned to consumer.
      pScanBaseInfo->cond.twindows.skey = ts + 1;
      pScanInfo->scanTimes = 0;

      if (pScanBaseInfo->dataReader == NULL) {
        int32_t code = pTaskInfo->storageAPI.tsdReader.tsdReaderOpen(pScanBaseInfo->readHandle.vnode, &pScanBaseInfo->cond, &keyInfo, 1,
                                      pScanInfo->pResBlock, (void**) &pScanBaseInfo->dataReader, id, false, NULL);
        if (code != TSDB_CODE_SUCCESS) {
          qError("prepare read tsdb snapshot failed, uid:%" PRId64 ", code:%s %s", pOffset->uid, tstrerror(code), id);
          terrno = code;
          return -1;
        }

        qDebug("tsdb reader created with offset(snapshot) uid:%" PRId64 " ts:%" PRId64 " table index:%d, total:%d, %s",
               uid, pScanBaseInfo->cond.twindows.skey, pScanInfo->currentTable, numOfTables, id);
      } else {
        pTaskInfo->storageAPI.tsdReader.tsdSetQueryTableList(pScanBaseInfo->dataReader, &keyInfo, 1);
        pTaskInfo->storageAPI.tsdReader.tsdReaderResetStatus(pScanBaseInfo->dataReader, &pScanBaseInfo->cond);
        qDebug("tsdb reader offset seek snapshot to uid:%" PRId64 " ts %" PRId64 "  table index:%d numOfTable:%d, %s",
               uid, pScanBaseInfo->cond.twindows.skey, pScanInfo->currentTable, numOfTables, id);
      }

      // restore the key value
      pScanBaseInfo->cond.twindows.skey = oldSkey;
    } else {
      qError("invalid pOffset->type:%d, %s", pOffset->type, id);
      terrno = TSDB_CODE_PAR_INTERNAL_ERROR;
      return -1;
    }

  } else {  // subType == TOPIC_SUB_TYPE__TABLE/TOPIC_SUB_TYPE__DB

    if (pOffset->type == TMQ_OFFSET__SNAPSHOT_DATA) {
      SStreamRawScanInfo* pInfo = pOperator->info;
      SSnapContext*       sContext = pInfo->sContext;

      SOperatorInfo*  p = extractOperatorInTree(pOperator, QUERY_NODE_PHYSICAL_PLAN_TABLE_SCAN, id);
      STableListInfo* pTableListInfo = ((SStreamRawScanInfo*)(p->info))->pTableListInfo;

      if (pAPI->snapshotFn.setForSnapShot(sContext, pOffset->uid) != 0) {
        qError("setDataForSnapShot error. uid:%" PRId64 " , %s", pOffset->uid, id);
        terrno = TSDB_CODE_PAR_INTERNAL_ERROR;
        return -1;
      }

      SMetaTableInfo mtInfo = pTaskInfo->storageAPI.snapshotFn.getMetaTableInfoFromSnapshot(sContext);
      pTaskInfo->storageAPI.tsdReader.tsdReaderClose(pInfo->dataReader);
      pInfo->dataReader = NULL;

      cleanupQueryTableDataCond(&pTaskInfo->streamInfo.tableCond);
      tableListClear(pTableListInfo);

      if (mtInfo.uid == 0) {
        goto end;  // no data
      }

      initQueryTableDataCondForTmq(&pTaskInfo->streamInfo.tableCond, sContext, &mtInfo);
      pTaskInfo->streamInfo.tableCond.twindows.skey = pOffset->ts;

      tableListAddTableInfo(pTableListInfo, mtInfo.uid, 0);

      STableKeyInfo* pList = tableListGetInfo(pTableListInfo, 0);
      int32_t        size = tableListGetSize(pTableListInfo);

      pTaskInfo->storageAPI.tsdReader.tsdReaderOpen(pInfo->vnode, &pTaskInfo->streamInfo.tableCond, pList, size, NULL, (void**) &pInfo->dataReader, NULL,
                     false, NULL);

      cleanupQueryTableDataCond(&pTaskInfo->streamInfo.tableCond);
      strcpy(pTaskInfo->streamInfo.tbName, mtInfo.tbName);
      tDeleteSchemaWrapper(pTaskInfo->streamInfo.schema);
      pTaskInfo->streamInfo.schema = mtInfo.schema;

      qDebug("tmqsnap qStreamPrepareScan snapshot data uid:%" PRId64 " ts %" PRId64 " %s", mtInfo.uid, pOffset->ts, id);
    } else if (pOffset->type == TMQ_OFFSET__SNAPSHOT_META) {
      SStreamRawScanInfo* pInfo = pOperator->info;
      SSnapContext*       sContext = pInfo->sContext;
      if (pTaskInfo->storageAPI.snapshotFn.setForSnapShot(sContext, pOffset->uid) != 0) {
        qError("setForSnapShot error. uid:%" PRIu64 " ,version:%" PRId64, pOffset->uid, pOffset->version);
        terrno = TSDB_CODE_PAR_INTERNAL_ERROR;
        return -1;
      }
      qDebug("tmqsnap qStreamPrepareScan snapshot meta uid:%" PRId64 " ts %" PRId64 " %s", pOffset->uid, pOffset->ts,
             id);
    } else if (pOffset->type == TMQ_OFFSET__LOG) {
      SStreamRawScanInfo* pInfo = pOperator->info;
      pTaskInfo->storageAPI.tsdReader.tsdReaderClose(pInfo->dataReader);
      pInfo->dataReader = NULL;
      qDebug("tmqsnap qStreamPrepareScan snapshot log, %s", id);
    }
  }

end:
  pTaskInfo->streamInfo.currentOffset = *pOffset;

  return 0;
}

void qProcessRspMsg(void* parent, SRpcMsg* pMsg, SEpSet* pEpSet) {
  SMsgSendInfo* pSendInfo = (SMsgSendInfo*)pMsg->info.ahandle;
  if (pMsg->info.ahandle == NULL) {
    qError("pMsg->info.ahandle is NULL");
    return;
  }

  SDataBuf buf = {.len = pMsg->contLen, .pData = NULL};

  if (pMsg->contLen > 0) {
    buf.pData = taosMemoryCalloc(1, pMsg->contLen);
    if (buf.pData == NULL) {
      terrno = TSDB_CODE_OUT_OF_MEMORY;
      pMsg->code = TSDB_CODE_OUT_OF_MEMORY;
    } else {
      memcpy(buf.pData, pMsg->pCont, pMsg->contLen);
    }
  }

  pSendInfo->fp(pSendInfo->param, &buf, pMsg->code);
  rpcFreeCont(pMsg->pCont);
  destroySendMsgInfo(pSendInfo);
}

SArray* qGetQueriedTableListInfo(qTaskInfo_t tinfo) {
  SExecTaskInfo* pTaskInfo = tinfo;
  SArray* plist = getTableListInfo(pTaskInfo);

  // only extract table in the first elements
  STableListInfo* pTableListInfo = taosArrayGetP(plist, 0);

  SArray* pUidList = taosArrayInit(10, sizeof(uint64_t));

  int32_t numOfTables = tableListGetSize(pTableListInfo);
  for(int32_t i = 0; i < numOfTables; ++i) {
    STableKeyInfo* pKeyInfo = tableListGetInfo(pTableListInfo, i);
    taosArrayPush(pUidList, &pKeyInfo->uid);
  }

  taosArrayDestroy(plist);
  return pUidList;
}

static void extractTableList(SArray* pList, const SOperatorInfo* pOperator) {
  if (pOperator->operatorType == QUERY_NODE_PHYSICAL_PLAN_STREAM_SCAN) {
    SStreamScanInfo* pScanInfo = pOperator->info;
    STableScanInfo*  pTableScanInfo = pScanInfo->pTableScanOp->info;
    taosArrayPush(pList, &pTableScanInfo->base.pTableListInfo);
  } else if (pOperator->operatorType == QUERY_NODE_PHYSICAL_PLAN_TABLE_SCAN) {
    STableScanInfo* pScanInfo = pOperator->info;
    taosArrayPush(pList, &pScanInfo->base.pTableListInfo);
  } else {
    if (pOperator->pDownstream != NULL && pOperator->pDownstream[0] != NULL) {
      extractTableList(pList, pOperator->pDownstream[0]);
    }
  }
}

SArray* getTableListInfo(const SExecTaskInfo* pTaskInfo) {
  SArray*        pArray = taosArrayInit(0, POINTER_BYTES);
  SOperatorInfo* pOperator = pTaskInfo->pRoot;
  extractTableList(pArray, pOperator);
  return pArray;
}

int32_t qStreamOperatorReleaseState(qTaskInfo_t tInfo) {
  SExecTaskInfo* pTaskInfo = (SExecTaskInfo*) tInfo;
  pTaskInfo->pRoot->fpSet.releaseStreamStateFn(pTaskInfo->pRoot);
  return 0;
}

int32_t qStreamOperatorReloadState(qTaskInfo_t tInfo) {
  SExecTaskInfo* pTaskInfo = (SExecTaskInfo*) tInfo;
  pTaskInfo->pRoot->fpSet.reloadStreamStateFn(pTaskInfo->pRoot);
  return 0;
}<|MERGE_RESOLUTION|>--- conflicted
+++ resolved
@@ -615,16 +615,12 @@
     pRes = pTaskInfo->pRoot->fpSet.getNextFn(pTaskInfo->pRoot);
   }
   
-  int32_t blockIndex = 0;
-<<<<<<< HEAD
-  while (pRes != NULL) {
-=======
   int32_t rowsThreshold = pTaskInfo->pSubplan->rowsThreshold;
   if (!pTaskInfo->pSubplan->dynamicRowThreshold || 4096 <= pTaskInfo->pSubplan->rowsThreshold) {
     rowsThreshold = 4096;
   }
-  while ((pRes = pTaskInfo->pRoot->fpSet.getNextFn(pTaskInfo->pRoot)) != NULL) {
->>>>>>> a6ecb725
+  int32_t blockIndex = 0;
+  while (pRes != NULL) {
     SSDataBlock* p = NULL;
     if (blockIndex >= taosArrayGetSize(pTaskInfo->pResultBlockList)) {
       SSDataBlock* p1 = createOneDataBlock(pRes, true);
