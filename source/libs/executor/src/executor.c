/*
 * Copyright (c) 2019 TAOS Data, Inc. <jhtao@taosdata.com>
 *
 * This program is free software: you can use, redistribute, and/or modify
 * it under the terms of the GNU Affero General Public License, version 3
 * or later ("AGPL"), as published by the Free Software Foundation.
 *
 * This program is distributed in the hope that it will be useful, but WITHOUT
 * ANY WARRANTY; without even the implied warranty of MERCHANTABILITY or
 * FITNESS FOR A PARTICULAR PURPOSE.
 *
 * You should have received a copy of the GNU Affero General Public License
 * along with this program. If not, see <http://www.gnu.org/licenses/>.
 */

#include "executor.h"
#include "executorimpl.h"
#include "planner.h"
#include "tdatablock.h"
#include "tref.h"
#include "tudf.h"
#include "vnode.h"

static TdThreadOnce initPoolOnce = PTHREAD_ONCE_INIT;
int32_t             exchangeObjRefPool = -1;

static void cleanupRefPool() {
  int32_t ref = atomic_val_compare_exchange_32(&exchangeObjRefPool, exchangeObjRefPool, 0);
  taosCloseRef(ref);
}

static void initRefPool() {
  exchangeObjRefPool = taosOpenRef(1024, doDestroyExchangeOperatorInfo);
  atexit(cleanupRefPool);
}

static int32_t doSetSMABlock(SOperatorInfo* pOperator, void* input, size_t numOfBlocks, int32_t type, char* id) {
  if (pOperator->operatorType != QUERY_NODE_PHYSICAL_PLAN_STREAM_SCAN) {
    if (pOperator->numOfDownstream == 0) {
      qError("failed to find stream scan operator to set the input data block, %s" PRIx64, id);
      return TSDB_CODE_APP_ERROR;
    }

    if (pOperator->numOfDownstream > 1) {  // not handle this in join query
      qError("join not supported for stream block scan, %s" PRIx64, id);
      return TSDB_CODE_APP_ERROR;
    }
    pOperator->status = OP_NOT_OPENED;
    return doSetSMABlock(pOperator->pDownstream[0], input, numOfBlocks, type, id);
  } else {
    pOperator->status = OP_NOT_OPENED;

    SStreamScanInfo* pInfo = pOperator->info;

    if (type == STREAM_INPUT__MERGED_SUBMIT) {
      for (int32_t i = 0; i < numOfBlocks; i++) {
        SPackedData* pReq = POINTER_SHIFT(input, i * sizeof(SPackedData));
        taosArrayPush(pInfo->pBlockLists, pReq);
      }
      pInfo->blockType = STREAM_INPUT__DATA_SUBMIT;
    } else if (type == STREAM_INPUT__DATA_SUBMIT) {
      taosArrayPush(pInfo->pBlockLists, &input);
      pInfo->blockType = STREAM_INPUT__DATA_SUBMIT;
    } else if (type == STREAM_INPUT__DATA_BLOCK) {
      for (int32_t i = 0; i < numOfBlocks; ++i) {
        SSDataBlock* pDataBlock = &((SSDataBlock*)input)[i];
        SPackedData  tmp = {
             .pDataBlock = pDataBlock,
        };
        taosArrayPush(pInfo->pBlockLists, &tmp);
      }
      pInfo->blockType = STREAM_INPUT__DATA_BLOCK;
    }

    return TSDB_CODE_SUCCESS;
  }
}

static int32_t doSetStreamOpOpen(SOperatorInfo* pOperator, char* id) {
  if (pOperator->operatorType != QUERY_NODE_PHYSICAL_PLAN_STREAM_SCAN) {
    if (pOperator->numOfDownstream == 0) {
      qError("failed to find stream scan operator to set the input data block, %s" PRIx64, id);
      return TSDB_CODE_APP_ERROR;
    }

    if (pOperator->numOfDownstream > 1) {  // not handle this in join query
      qError("join not supported for stream block scan, %s" PRIx64, id);
      return TSDB_CODE_APP_ERROR;
    }
    pOperator->status = OP_NOT_OPENED;
    return doSetStreamOpOpen(pOperator->pDownstream[0], id);
  }
  return 0;
}

static void clearStreamBlock(SOperatorInfo* pOperator) {
  if (pOperator->operatorType != QUERY_NODE_PHYSICAL_PLAN_STREAM_SCAN) {
    if (pOperator->numOfDownstream == 1) {
      return clearStreamBlock(pOperator->pDownstream[0]);
    }
  } else {
    SStreamScanInfo* pInfo = pOperator->info;
    doClearBufferedBlocks(pInfo);
  }
}

void resetTaskInfo(qTaskInfo_t tinfo) {
  SExecTaskInfo* pTaskInfo = (SExecTaskInfo*)tinfo;
  pTaskInfo->code = 0;
  clearStreamBlock(pTaskInfo->pRoot);
}

static int32_t doSetStreamBlock(SOperatorInfo* pOperator, void* input, size_t numOfBlocks, int32_t type, char* id) {
  if (pOperator->operatorType != QUERY_NODE_PHYSICAL_PLAN_STREAM_SCAN) {
    if (pOperator->numOfDownstream == 0) {
      qError("failed to find stream scan operator to set the input data block, %s" PRIx64, id);
      return TSDB_CODE_APP_ERROR;
    }

    if (pOperator->numOfDownstream > 1) {  // not handle this in join query
      qError("join not supported for stream block scan, %s" PRIx64, id);
      return TSDB_CODE_APP_ERROR;
    }
    pOperator->status = OP_NOT_OPENED;
    return doSetStreamBlock(pOperator->pDownstream[0], input, numOfBlocks, type, id);
  } else {
    pOperator->status = OP_NOT_OPENED;

    SStreamScanInfo* pInfo = pOperator->info;
    qDebug("s-task set source blocks:%d %s", (int32_t)numOfBlocks, id);
    ASSERT(pInfo->validBlockIndex == 0 && taosArrayGetSize(pInfo->pBlockLists) == 0);

    if (type == STREAM_INPUT__MERGED_SUBMIT) {
      for (int32_t i = 0; i < numOfBlocks; i++) {
        SPackedData* pReq = POINTER_SHIFT(input, i * sizeof(SPackedData));
        taosArrayPush(pInfo->pBlockLists, pReq);
      }
      pInfo->blockType = STREAM_INPUT__DATA_SUBMIT;
    } else if (type == STREAM_INPUT__DATA_SUBMIT) {
      ASSERT(numOfBlocks == 1);
      taosArrayPush(pInfo->pBlockLists, input);
      pInfo->blockType = STREAM_INPUT__DATA_SUBMIT;
    } else if (type == STREAM_INPUT__DATA_BLOCK) {
      for (int32_t i = 0; i < numOfBlocks; ++i) {
        SSDataBlock* pDataBlock = &((SSDataBlock*)input)[i];
        SPackedData  tmp = {
             .pDataBlock = pDataBlock,
        };
        taosArrayPush(pInfo->pBlockLists, &tmp);
      }
      pInfo->blockType = STREAM_INPUT__DATA_BLOCK;
    } else {
      ASSERT(0);
    }

    return TSDB_CODE_SUCCESS;
  }
}

void doSetTaskId(SOperatorInfo* pOperator) {
  SExecTaskInfo* pTaskInfo = pOperator->pTaskInfo;
  if (pOperator->operatorType == QUERY_NODE_PHYSICAL_PLAN_STREAM_SCAN) {
    SStreamScanInfo* pStreamScanInfo = pOperator->info;
    STableScanInfo*  pScanInfo = pStreamScanInfo->pTableScanOp->info;
    if (pScanInfo->base.dataReader != NULL) {
      tsdbReaderSetId(pScanInfo->base.dataReader, pTaskInfo->id.str);
    }
  } else {
    doSetTaskId(pOperator->pDownstream[0]);
  }
}

void qSetTaskId(qTaskInfo_t tinfo, uint64_t taskId, uint64_t queryId) {
  SExecTaskInfo* pTaskInfo = tinfo;
  pTaskInfo->id.queryId = queryId;

  taosMemoryFreeClear(pTaskInfo->id.str);
  pTaskInfo->id.str = buildTaskId(taskId, queryId);

  // set the idstr for tsdbReader
  doSetTaskId(pTaskInfo->pRoot);
}

int32_t qSetStreamOpOpen(qTaskInfo_t tinfo) {
  if (tinfo == NULL) {
    return TSDB_CODE_APP_ERROR;
  }

  SExecTaskInfo* pTaskInfo = (SExecTaskInfo*)tinfo;

  int32_t code = doSetStreamOpOpen(pTaskInfo->pRoot, GET_TASKID(pTaskInfo));
  if (code != TSDB_CODE_SUCCESS) {
    qError("%s failed to set the stream block data", GET_TASKID(pTaskInfo));
  } else {
    qDebug("%s set the stream block successfully", GET_TASKID(pTaskInfo));
  }

  return code;
}

void qGetCheckpointVersion(qTaskInfo_t tinfo, int64_t* dataVer, int64_t* ckId) {
  SExecTaskInfo* pTaskInfo = tinfo;
  *dataVer = pTaskInfo->streamInfo.dataVersion;
  *ckId = pTaskInfo->streamInfo.checkPointId;
}

<<<<<<< HEAD
=======

>>>>>>> f8b672f0
int32_t qSetMultiStreamInput(qTaskInfo_t tinfo, const void* pBlocks, size_t numOfBlocks, int32_t type) {
  if (tinfo == NULL) {
    return TSDB_CODE_APP_ERROR;
  }

  if (pBlocks == NULL || numOfBlocks == 0) {
    return TSDB_CODE_SUCCESS;
  }

  SExecTaskInfo* pTaskInfo = (SExecTaskInfo*)tinfo;

  int32_t code = doSetStreamBlock(pTaskInfo->pRoot, (void*)pBlocks, numOfBlocks, type, GET_TASKID(pTaskInfo));
  if (code != TSDB_CODE_SUCCESS) {
    qError("%s failed to set the stream block data", GET_TASKID(pTaskInfo));
  } else {
    qDebug("%s set the stream block successfully", GET_TASKID(pTaskInfo));
  }

  return code;
}

int32_t qSetSMAInput(qTaskInfo_t tinfo, const void* pBlocks, size_t numOfBlocks, int32_t type) {
  if (tinfo == NULL) {
    return TSDB_CODE_APP_ERROR;
  }

  if (pBlocks == NULL || numOfBlocks == 0) {
    return TSDB_CODE_SUCCESS;
  }

  SExecTaskInfo* pTaskInfo = (SExecTaskInfo*)tinfo;

  int32_t code = doSetSMABlock(pTaskInfo->pRoot, (void*)pBlocks, numOfBlocks, type, GET_TASKID(pTaskInfo));
  if (code != TSDB_CODE_SUCCESS) {
    qError("%s failed to set the sma block data", GET_TASKID(pTaskInfo));
  } else {
    qDebug("%s set the sma block successfully", GET_TASKID(pTaskInfo));
  }

  return code;
}

qTaskInfo_t qCreateQueueExecTaskInfo(void* msg, SReadHandle* pReaderHandle, int32_t vgId, int32_t* numOfCols,
                                     uint64_t id) {
  if (msg == NULL) {  // create raw scan
    SExecTaskInfo* pTaskInfo = doCreateExecTaskInfo(0, id, vgId, OPTR_EXEC_MODEL_QUEUE, "");
    if (NULL == pTaskInfo) {
      terrno = TSDB_CODE_OUT_OF_MEMORY;
      return NULL;
    }
    pTaskInfo->pRoot = createRawScanOperatorInfo(pReaderHandle, pTaskInfo);
    if (NULL == pTaskInfo->pRoot) {
      terrno = TSDB_CODE_OUT_OF_MEMORY;
      taosMemoryFree(pTaskInfo);
      return NULL;
    }

    qDebug("create raw scan task info completed, vgId:%d, %s", vgId, GET_TASKID(pTaskInfo));
    return pTaskInfo;
  }

  struct SSubplan* pPlan = NULL;

  int32_t code = qStringToSubplan(msg, &pPlan);
  if (code != TSDB_CODE_SUCCESS) {
    terrno = code;
    return NULL;
  }

  qTaskInfo_t pTaskInfo = NULL;
  code = qCreateExecTask(pReaderHandle, vgId, 0, pPlan, &pTaskInfo, NULL, NULL, OPTR_EXEC_MODEL_QUEUE);
  if (code != TSDB_CODE_SUCCESS) {
    nodesDestroyNode((SNode*)pPlan);
    qDestroyTask(pTaskInfo);
    terrno = code;
    return NULL;
  }

  // extract the number of output columns
  SDataBlockDescNode* pDescNode = pPlan->pNode->pOutputDataBlockDesc;
  *numOfCols = 0;

  SNode* pNode;
  FOREACH(pNode, pDescNode->pSlots) {
    SSlotDescNode* pSlotDesc = (SSlotDescNode*)pNode;
    if (pSlotDesc->output) {
      ++(*numOfCols);
    }
  }

  return pTaskInfo;
}

qTaskInfo_t qCreateStreamExecTaskInfo(void* msg, SReadHandle* readers, int32_t vgId) {
  if (msg == NULL) {
    return NULL;
  }

  struct SSubplan* pPlan = NULL;
  int32_t          code = qStringToSubplan(msg, &pPlan);
  if (code != TSDB_CODE_SUCCESS) {
    terrno = code;
    return NULL;
  }

  qTaskInfo_t pTaskInfo = NULL;
  code = qCreateExecTask(readers, vgId, 0, pPlan, &pTaskInfo, NULL, NULL, OPTR_EXEC_MODEL_STREAM);
  if (code != TSDB_CODE_SUCCESS) {
    nodesDestroyNode((SNode*)pPlan);
    qDestroyTask(pTaskInfo);
    terrno = code;
    return NULL;
  }

  return pTaskInfo;
}

static SArray* filterUnqualifiedTables(const SStreamScanInfo* pScanInfo, const SArray* tableIdList, const char* idstr) {
  SArray* qa = taosArrayInit(4, sizeof(tb_uid_t));
  int32_t numOfUids = taosArrayGetSize(tableIdList);
  if (numOfUids == 0) {
    return qa;
  }

  // let's discard the tables those are not created according to the queried super table.
  SMetaReader mr = {0};
  metaReaderInit(&mr, pScanInfo->readHandle.meta, 0);
  for (int32_t i = 0; i < numOfUids; ++i) {
    uint64_t* id = (uint64_t*)taosArrayGet(tableIdList, i);

    int32_t code = metaGetTableEntryByUid(&mr, *id);
    if (code != TSDB_CODE_SUCCESS) {
      qError("failed to get table meta, uid:%" PRIu64 " code:%s, %s", *id, tstrerror(terrno), idstr);
      continue;
    }

    tDecoderClear(&mr.coder);

    // TODO handle ntb case
    if (mr.me.type != TSDB_CHILD_TABLE || mr.me.ctbEntry.suid != pScanInfo->tableUid) {
      continue;
    }

    if (pScanInfo->pTagCond != NULL) {
      bool          qualified = false;
      STableKeyInfo info = {.groupId = 0, .uid = mr.me.uid};
      code = isQualifiedTable(&info, pScanInfo->pTagCond, pScanInfo->readHandle.meta, &qualified);
      if (code != TSDB_CODE_SUCCESS) {
        qError("failed to filter new table, uid:0x%" PRIx64 ", %s", info.uid, idstr);
        continue;
      }

      if (!qualified) {
        continue;
      }
    }

    // handle multiple partition
    taosArrayPush(qa, id);
  }

  metaReaderClear(&mr);
  return qa;
}

int32_t qUpdateTableListForStreamScanner(qTaskInfo_t tinfo, const SArray* tableIdList, bool isAdd, SArray* pList) {
  SExecTaskInfo* pTaskInfo = (SExecTaskInfo*)tinfo;
  const char*    id = GET_TASKID(pTaskInfo);
  int32_t        code = 0;

  if (isAdd) {
    qDebug("add %d tables id into query list, %s", (int32_t)taosArrayGetSize(tableIdList), id);
  }

  // traverse to the stream scanner node to add this table id
  SOperatorInfo*   pInfo = extractOperatorInTree(pTaskInfo->pRoot, QUERY_NODE_PHYSICAL_PLAN_STREAM_SCAN, id);
  SStreamScanInfo* pScanInfo = pInfo->info;

  if (isAdd) {  // add new table id
    SArray* qa = filterUnqualifiedTables(pScanInfo, tableIdList, GET_TASKID(pTaskInfo));
    int32_t numOfQualifiedTables = taosArrayGetSize(qa);

    if (pList != NULL) {
      taosArrayAddAll(pList, qa);
    }

    qDebug("%d qualified child tables added into stream scanner, %s", numOfQualifiedTables, id);
    code = tqReaderAddTbUidList(pScanInfo->tqReader, qa);
    if (code != TSDB_CODE_SUCCESS) {
      taosArrayDestroy(qa);
      return code;
    }

    bool   assignUid = false;
    size_t bufLen = (pScanInfo->pGroupTags != NULL) ? getTableTagsBufLen(pScanInfo->pGroupTags) : 0;
    char*  keyBuf = NULL;
    if (bufLen > 0) {
      assignUid = groupbyTbname(pScanInfo->pGroupTags);
      keyBuf = taosMemoryMalloc(bufLen);
      if (keyBuf == NULL) {
        taosArrayDestroy(qa);
        return TSDB_CODE_OUT_OF_MEMORY;
      }
    }

    STableListInfo* pTableListInfo = ((STableScanInfo*)pScanInfo->pTableScanOp->info)->base.pTableListInfo;
    taosWLockLatch(&pTaskInfo->lock);

    for (int32_t i = 0; i < numOfQualifiedTables; ++i) {
      uint64_t*     uid = taosArrayGet(qa, i);
      STableKeyInfo keyInfo = {.uid = *uid, .groupId = 0};

      if (bufLen > 0) {
        if (assignUid) {
          keyInfo.groupId = keyInfo.uid;
        } else {
          code = getGroupIdFromTagsVal(pScanInfo->readHandle.meta, keyInfo.uid, pScanInfo->pGroupTags, keyBuf,
                                       &keyInfo.groupId);
          if (code != TSDB_CODE_SUCCESS) {
            taosMemoryFree(keyBuf);
            taosArrayDestroy(qa);
            taosWUnLockLatch(&pTaskInfo->lock);
            return code;
          }
        }
      }

      tableListAddTableInfo(pTableListInfo, keyInfo.uid, keyInfo.groupId);
    }

    taosWUnLockLatch(&pTaskInfo->lock);
    if (keyBuf != NULL) {
      taosMemoryFree(keyBuf);
    }

    taosArrayDestroy(qa);
  } else {  // remove the table id in current list
    qDebug("%d remove child tables from the stream scanner, %s", (int32_t)taosArrayGetSize(tableIdList), id);
    taosWLockLatch(&pTaskInfo->lock);
    code = tqReaderRemoveTbUidList(pScanInfo->tqReader, tableIdList);
    taosWUnLockLatch(&pTaskInfo->lock);
  }

  return code;
}

int32_t qGetQueryTableSchemaVersion(qTaskInfo_t tinfo, char* dbName, char* tableName, int32_t* sversion,
                                    int32_t* tversion) {
  ASSERT(tinfo != NULL && dbName != NULL && tableName != NULL);
  SExecTaskInfo* pTaskInfo = (SExecTaskInfo*)tinfo;

  if (pTaskInfo->schemaInfo.sw == NULL) {
    return TSDB_CODE_SUCCESS;
  }

  *sversion = pTaskInfo->schemaInfo.sw->version;
  *tversion = pTaskInfo->schemaInfo.tversion;
  if (pTaskInfo->schemaInfo.dbname) {
    strcpy(dbName, pTaskInfo->schemaInfo.dbname);
  } else {
    dbName[0] = 0;
  }
  if (pTaskInfo->schemaInfo.tablename) {
    strcpy(tableName, pTaskInfo->schemaInfo.tablename);
  } else {
    tableName[0] = 0;
  }

  return 0;
}

int32_t qCreateExecTask(SReadHandle* readHandle, int32_t vgId, uint64_t taskId, SSubplan* pSubplan,
                        qTaskInfo_t* pTaskInfo, DataSinkHandle* handle, char* sql, EOPTR_EXEC_MODEL model) {
  SExecTaskInfo** pTask = (SExecTaskInfo**)pTaskInfo;
  taosThreadOnce(&initPoolOnce, initRefPool);

  qDebug("start to create task, TID:0x%" PRIx64 " QID:0x%" PRIx64 ", vgId:%d", taskId, pSubplan->id.queryId, vgId);

  int32_t code = createExecTaskInfo(pSubplan, pTask, readHandle, taskId, vgId, sql, model);
  if (code != TSDB_CODE_SUCCESS) {
    qError("failed to createExecTaskInfo, code: %s", tstrerror(code));
    goto _error;
  }

  SDataSinkMgtCfg cfg = {.maxDataBlockNum = 500, .maxDataBlockNumPerQuery = 50};
  code = dsDataSinkMgtInit(&cfg);
  if (code != TSDB_CODE_SUCCESS) {
    qError("failed to dsDataSinkMgtInit, code:%s, %s", tstrerror(code), (*pTask)->id.str);
    goto _error;
  }

  if (handle) {
    void* pSinkParam = NULL;
    code = createDataSinkParam(pSubplan->pDataSink, &pSinkParam, (*pTask), readHandle);
    if (code != TSDB_CODE_SUCCESS) {
      qError("failed to createDataSinkParam, vgId:%d, code:%s, %s", vgId, tstrerror(code), (*pTask)->id.str);
      goto _error;
    }

    code = dsCreateDataSinker(pSubplan->pDataSink, handle, pSinkParam, (*pTask)->id.str);
    if (code != TSDB_CODE_SUCCESS) {
      taosMemoryFreeClear(pSinkParam);
    }
  }

  qDebug("subplan task create completed, TID:0x%" PRIx64 " QID:0x%" PRIx64, taskId, pSubplan->id.queryId);

_error:
  // if failed to add ref for all tables in this query, abort current query
  return code;
}

static void freeBlock(void* param) {
  SSDataBlock* pBlock = *(SSDataBlock**)param;
  blockDataDestroy(pBlock);
}

int32_t qExecTaskOpt(qTaskInfo_t tinfo, SArray* pResList, uint64_t* useconds, bool* hasMore, SLocalFetch* pLocal) {
  SExecTaskInfo* pTaskInfo = (SExecTaskInfo*)tinfo;
  int64_t        threadId = taosGetSelfPthreadId();

  if (pLocal) {
    memcpy(&pTaskInfo->localFetch, pLocal, sizeof(*pLocal));
  }

  taosArrayClear(pResList);

  int64_t curOwner = 0;
  if ((curOwner = atomic_val_compare_exchange_64(&pTaskInfo->owner, 0, threadId)) != 0) {
    qError("%s-%p execTask is now executed by thread:%p", GET_TASKID(pTaskInfo), pTaskInfo, (void*)curOwner);
    pTaskInfo->code = TSDB_CODE_QRY_IN_EXEC;
    return pTaskInfo->code;
  }

  if (pTaskInfo->cost.start == 0) {
    pTaskInfo->cost.start = taosGetTimestampUs();
  }

  if (isTaskKilled(pTaskInfo)) {
    atomic_store_64(&pTaskInfo->owner, 0);
    qDebug("%s already killed, abort", GET_TASKID(pTaskInfo));
    return TSDB_CODE_SUCCESS;
  }

  // error occurs, record the error code and return to client
  int32_t ret = setjmp(pTaskInfo->env);
  if (ret != TSDB_CODE_SUCCESS) {
    pTaskInfo->code = ret;
    cleanUpUdfs();

    qDebug("%s task abort due to error/cancel occurs, code:%s", GET_TASKID(pTaskInfo), tstrerror(pTaskInfo->code));
    atomic_store_64(&pTaskInfo->owner, 0);

    return pTaskInfo->code;
  }

  qDebug("%s execTask is launched", GET_TASKID(pTaskInfo));

  int32_t      current = 0;
  SSDataBlock* pRes = NULL;

  int64_t st = taosGetTimestampUs();

  int32_t blockIndex = 0;
  while ((pRes = pTaskInfo->pRoot->fpSet.getNextFn(pTaskInfo->pRoot)) != NULL) {
    SSDataBlock* p = NULL;
    if (blockIndex >= taosArrayGetSize(pTaskInfo->pResultBlockList)) {
      SSDataBlock* p1 = createOneDataBlock(pRes, true);
      taosArrayPush(pTaskInfo->pResultBlockList, &p1);
      p = p1;
    } else {
      p = *(SSDataBlock**)taosArrayGet(pTaskInfo->pResultBlockList, blockIndex);
      copyDataBlock(p, pRes);
    }

    blockIndex += 1;

    current += p->info.rows;
    ASSERT(p->info.rows > 0);
    taosArrayPush(pResList, &p);

    if (current >= 4096) {
      break;
    }
  }

  *hasMore = (pRes != NULL);
  uint64_t el = (taosGetTimestampUs() - st);

  pTaskInfo->cost.elapsedTime += el;
  if (NULL == pRes) {
    *useconds = pTaskInfo->cost.elapsedTime;
  }

  cleanUpUdfs();

  uint64_t total = pTaskInfo->pRoot->resultInfo.totalRows;
  qDebug("%s task suspended, %d rows in %d blocks returned, total:%" PRId64 " rows, in sinkNode:%d, elapsed:%.2f ms",
         GET_TASKID(pTaskInfo), current, (int32_t)taosArrayGetSize(pResList), total, 0, el / 1000.0);

  atomic_store_64(&pTaskInfo->owner, 0);
  return pTaskInfo->code;
}

void qCleanExecTaskBlockBuf(qTaskInfo_t tinfo) {
  SExecTaskInfo* pTaskInfo = (SExecTaskInfo*)tinfo;
  SArray*        pList = pTaskInfo->pResultBlockList;
  size_t         num = taosArrayGetSize(pList);
  for (int32_t i = 0; i < num; ++i) {
    SSDataBlock** p = taosArrayGet(pTaskInfo->pResultBlockList, i);
    blockDataDestroy(*p);
  }

  taosArrayClear(pTaskInfo->pResultBlockList);
}

int32_t qExecTask(qTaskInfo_t tinfo, SSDataBlock** pRes, uint64_t* useconds) {
  SExecTaskInfo* pTaskInfo = (SExecTaskInfo*)tinfo;
  int64_t        threadId = taosGetSelfPthreadId();

  *pRes = NULL;
  int64_t curOwner = 0;
  if ((curOwner = atomic_val_compare_exchange_64(&pTaskInfo->owner, 0, threadId)) != 0) {
    qError("%s-%p execTask is now executed by thread:%p", GET_TASKID(pTaskInfo), pTaskInfo, (void*)curOwner);
    pTaskInfo->code = TSDB_CODE_QRY_IN_EXEC;
    return pTaskInfo->code;
  }

  if (pTaskInfo->cost.start == 0) {
    pTaskInfo->cost.start = taosGetTimestampUs();
  }

  if (isTaskKilled(pTaskInfo)) {
    clearStreamBlock(pTaskInfo->pRoot);
    atomic_store_64(&pTaskInfo->owner, 0);
    qDebug("%s already killed, abort", GET_TASKID(pTaskInfo));
    return TSDB_CODE_SUCCESS;
  }

  // error occurs, record the error code and return to client
  int32_t ret = setjmp(pTaskInfo->env);
  if (ret != TSDB_CODE_SUCCESS) {
    pTaskInfo->code = ret;
    cleanUpUdfs();
    qDebug("%s task abort due to error/cancel occurs, code:%s", GET_TASKID(pTaskInfo), tstrerror(pTaskInfo->code));
    atomic_store_64(&pTaskInfo->owner, 0);
    return pTaskInfo->code;
  }

  qDebug("%s execTask is launched", GET_TASKID(pTaskInfo));

  int64_t st = taosGetTimestampUs();

  *pRes = pTaskInfo->pRoot->fpSet.getNextFn(pTaskInfo->pRoot);
  uint64_t el = (taosGetTimestampUs() - st);

  pTaskInfo->cost.elapsedTime += el;
  if (NULL == *pRes) {
    *useconds = pTaskInfo->cost.elapsedTime;
  }

  cleanUpUdfs();

  int32_t  current = (*pRes != NULL) ? (*pRes)->info.rows : 0;
  uint64_t total = pTaskInfo->pRoot->resultInfo.totalRows;

  qDebug("%s task suspended, %d rows returned, total:%" PRId64 " rows, in sinkNode:%d, elapsed:%.2f ms",
         GET_TASKID(pTaskInfo), current, total, 0, el / 1000.0);

  atomic_store_64(&pTaskInfo->owner, 0);
  return pTaskInfo->code;
}

int32_t qAppendTaskStopInfo(SExecTaskInfo* pTaskInfo, SExchangeOpStopInfo* pInfo) {
  taosWLockLatch(&pTaskInfo->stopInfo.lock);
  taosArrayPush(pTaskInfo->stopInfo.pStopInfo, pInfo);
  taosWUnLockLatch(&pTaskInfo->stopInfo.lock);

  return TSDB_CODE_SUCCESS;
}

int32_t stopInfoComp(void const* lp, void const* rp) {
  SExchangeOpStopInfo* key = (SExchangeOpStopInfo*)lp;
  SExchangeOpStopInfo* pInfo = (SExchangeOpStopInfo*)rp;

  if (key->refId < pInfo->refId) {
    return -1;
  } else if (key->refId > pInfo->refId) {
    return 1;
  }

  return 0;
}

void qRemoveTaskStopInfo(SExecTaskInfo* pTaskInfo, SExchangeOpStopInfo* pInfo) {
  taosWLockLatch(&pTaskInfo->stopInfo.lock);
  int32_t idx = taosArraySearchIdx(pTaskInfo->stopInfo.pStopInfo, pInfo, stopInfoComp, TD_EQ);
  if (idx >= 0) {
    taosArrayRemove(pTaskInfo->stopInfo.pStopInfo, idx);
  }
  taosWUnLockLatch(&pTaskInfo->stopInfo.lock);

  return;
}

void qStopTaskOperators(SExecTaskInfo* pTaskInfo) {
  taosWLockLatch(&pTaskInfo->stopInfo.lock);

  int32_t num = taosArrayGetSize(pTaskInfo->stopInfo.pStopInfo);
  for (int32_t i = 0; i < num; ++i) {
    SExchangeOpStopInfo* pStop = taosArrayGet(pTaskInfo->stopInfo.pStopInfo, i);
    SExchangeInfo*       pExchangeInfo = taosAcquireRef(exchangeObjRefPool, pStop->refId);
    if (pExchangeInfo) {
      tsem_post(&pExchangeInfo->ready);
      taosReleaseRef(exchangeObjRefPool, pStop->refId);
    }
  }

  taosWUnLockLatch(&pTaskInfo->stopInfo.lock);
}

int32_t qAsyncKillTask(qTaskInfo_t qinfo, int32_t rspCode) {
  SExecTaskInfo* pTaskInfo = (SExecTaskInfo*)qinfo;
  if (pTaskInfo == NULL) {
    return TSDB_CODE_QRY_INVALID_QHANDLE;
  }

  qDebug("%s execTask async killed", GET_TASKID(pTaskInfo));

  setTaskKilled(pTaskInfo, rspCode);
  qStopTaskOperators(pTaskInfo);

  return TSDB_CODE_SUCCESS;
}

int32_t qKillTask(qTaskInfo_t tinfo, int32_t rspCode) {
  SExecTaskInfo* pTaskInfo = (SExecTaskInfo*)tinfo;
  if (pTaskInfo == NULL) {
    return TSDB_CODE_QRY_INVALID_QHANDLE;
  }

  qDebug("%s sync killed execTask", GET_TASKID(pTaskInfo));
  setTaskKilled(pTaskInfo, TSDB_CODE_TSC_QUERY_KILLED);

  while (qTaskIsExecuting(pTaskInfo)) {
    taosMsleep(10);
  }

  pTaskInfo->code = rspCode;
  return TSDB_CODE_SUCCESS;
}

bool qTaskIsExecuting(qTaskInfo_t qinfo) {
  SExecTaskInfo* pTaskInfo = (SExecTaskInfo*)qinfo;
  if (NULL == pTaskInfo) {
    return false;
  }

  return 0 != atomic_load_64(&pTaskInfo->owner);
}

static void printTaskExecCostInLog(SExecTaskInfo* pTaskInfo) {
  STaskCostInfo* pSummary = &pTaskInfo->cost;
  int64_t        idleTime = pSummary->start - pSummary->created;

  SFileBlockLoadRecorder* pRecorder = pSummary->pRecoder;
  if (pSummary->pRecoder != NULL) {
    qDebug(
        "%s :cost summary: idle:%.2f ms, elapsed time:%.2f ms, extract tableList:%.2f ms, "
        "createGroupIdMap:%.2f ms, total blocks:%d, "
        "load block SMA:%d, load data block:%d, total rows:%" PRId64 ", check rows:%" PRId64,
        GET_TASKID(pTaskInfo), idleTime / 1000.0, pSummary->elapsedTime / 1000.0, pSummary->extractListTime,
        pSummary->groupIdMapTime, pRecorder->totalBlocks, pRecorder->loadBlockStatis, pRecorder->loadBlocks,
        pRecorder->totalRows, pRecorder->totalCheckedRows);
  } else {
    qDebug("%s :cost summary: idle in queue:%.2f ms, elapsed time:%.2f ms", GET_TASKID(pTaskInfo), idleTime / 1000.0,
           pSummary->elapsedTime / 1000.0);
  }
}

void qDestroyTask(qTaskInfo_t qTaskHandle) {
  SExecTaskInfo* pTaskInfo = (SExecTaskInfo*)qTaskHandle;
  if (pTaskInfo == NULL) {
    return;
  }

  qDebug("%s execTask completed, numOfRows:%" PRId64, GET_TASKID(pTaskInfo), pTaskInfo->pRoot->resultInfo.totalRows);

  printTaskExecCostInLog(pTaskInfo);  // print the query cost summary
  doDestroyTask(pTaskInfo);
}

int32_t qGetExplainExecInfo(qTaskInfo_t tinfo, SArray* pExecInfoList) {
  SExecTaskInfo* pTaskInfo = (SExecTaskInfo*)tinfo;
  return getOperatorExplainExecInfo(pTaskInfo->pRoot, pExecInfoList);
}

int32_t qSerializeTaskStatus(qTaskInfo_t tinfo, char** pOutput, int32_t* len) {
  SExecTaskInfo* pTaskInfo = (struct SExecTaskInfo*)tinfo;
  if (pTaskInfo->pRoot == NULL) {
    return TSDB_CODE_INVALID_PARA;
  }

  int32_t nOptrWithVal = 0;
  //  int32_t code = encodeOperator(pTaskInfo->pRoot, pOutput, len, &nOptrWithVal);
  //  if ((code == TSDB_CODE_SUCCESS) && (nOptrWithVal == 0)) {
  //    taosMemoryFreeClear(*pOutput);
  //    *len = 0;
  //  }
  return 0;
}

int32_t qDeserializeTaskStatus(qTaskInfo_t tinfo, const char* pInput, int32_t len) {
  SExecTaskInfo* pTaskInfo = (struct SExecTaskInfo*)tinfo;

  if (pTaskInfo == NULL || pInput == NULL || len == 0) {
    return TSDB_CODE_INVALID_PARA;
  }

  return 0;
  //  return decodeOperator(pTaskInfo->pRoot, pInput, len);
}

int32_t qExtractStreamScanner(qTaskInfo_t tinfo, void** scanner) {
  SExecTaskInfo* pTaskInfo = (SExecTaskInfo*)tinfo;
  SOperatorInfo* pOperator = pTaskInfo->pRoot;

  while (1) {
    uint16_t type = pOperator->operatorType;
    if (type == QUERY_NODE_PHYSICAL_PLAN_STREAM_SCAN) {
      *scanner = pOperator->info;
      return 0;
    } else {
      ASSERT(pOperator->numOfDownstream == 1);
      pOperator = pOperator->pDownstream[0];
    }
  }
}

#if 0
int32_t qStreamInput(qTaskInfo_t tinfo, void* pItem) {
  SExecTaskInfo* pTaskInfo = (SExecTaskInfo*)tinfo;
  ASSERT(pTaskInfo->execModel == OPTR_EXEC_MODEL_STREAM);
  taosWriteQitem(pTaskInfo->streamInfo.inputQueue->queue, pItem);
  return 0;
}
#endif

int32_t qStreamSourceRecoverStep1(qTaskInfo_t tinfo, int64_t ver) {
  SExecTaskInfo* pTaskInfo = (SExecTaskInfo*)tinfo;
  ASSERT(pTaskInfo->execModel == OPTR_EXEC_MODEL_STREAM);
  pTaskInfo->streamInfo.fillHistoryVer1 = ver;
  pTaskInfo->streamInfo.recoverStep = STREAM_RECOVER_STEP__PREPARE1;
  return 0;
}

int32_t qStreamSourceRecoverStep2(qTaskInfo_t tinfo, int64_t ver) {
  SExecTaskInfo* pTaskInfo = (SExecTaskInfo*)tinfo;
  ASSERT(pTaskInfo->execModel == OPTR_EXEC_MODEL_STREAM);
  pTaskInfo->streamInfo.fillHistoryVer2 = ver;
  pTaskInfo->streamInfo.recoverStep = STREAM_RECOVER_STEP__PREPARE2;
  return 0;
}

int32_t qStreamRecoverFinish(qTaskInfo_t tinfo) {
  SExecTaskInfo* pTaskInfo = (SExecTaskInfo*)tinfo;
  ASSERT(pTaskInfo->execModel == OPTR_EXEC_MODEL_STREAM);
  pTaskInfo->streamInfo.recoverStep = STREAM_RECOVER_STEP__NONE;
  return 0;
}

int32_t qStreamSetParamForRecover(qTaskInfo_t tinfo) {
  SExecTaskInfo* pTaskInfo = (SExecTaskInfo*)tinfo;
  SOperatorInfo* pOperator = pTaskInfo->pRoot;

  while (1) {
    if (pOperator->operatorType == QUERY_NODE_PHYSICAL_PLAN_STREAM_INTERVAL ||
        pOperator->operatorType == QUERY_NODE_PHYSICAL_PLAN_STREAM_SEMI_INTERVAL ||
        pOperator->operatorType == QUERY_NODE_PHYSICAL_PLAN_STREAM_FINAL_INTERVAL) {
      SStreamIntervalOperatorInfo* pInfo = pOperator->info;
      ASSERT(pInfo->twAggSup.calTrigger == STREAM_TRIGGER_AT_ONCE ||
             pInfo->twAggSup.calTrigger == STREAM_TRIGGER_WINDOW_CLOSE);
      ASSERT(pInfo->twAggSup.calTriggerSaved == 0);
      ASSERT(pInfo->twAggSup.deleteMarkSaved == 0);

      qInfo("save stream param for interval: %d,  %" PRId64, pInfo->twAggSup.calTrigger, pInfo->twAggSup.deleteMark);

      pInfo->twAggSup.calTriggerSaved = pInfo->twAggSup.calTrigger;
      pInfo->twAggSup.deleteMarkSaved = pInfo->twAggSup.deleteMark;
      pInfo->twAggSup.calTrigger = STREAM_TRIGGER_AT_ONCE;
      pInfo->twAggSup.deleteMark = INT64_MAX;
      pInfo->ignoreExpiredDataSaved = pInfo->ignoreExpiredData;
      pInfo->ignoreExpiredData = false;
    } else if (pOperator->operatorType == QUERY_NODE_PHYSICAL_PLAN_STREAM_SESSION ||
               pOperator->operatorType == QUERY_NODE_PHYSICAL_PLAN_STREAM_SEMI_SESSION ||
               pOperator->operatorType == QUERY_NODE_PHYSICAL_PLAN_STREAM_FINAL_SESSION) {
      SStreamSessionAggOperatorInfo* pInfo = pOperator->info;
      ASSERT(pInfo->twAggSup.calTrigger == STREAM_TRIGGER_AT_ONCE ||
             pInfo->twAggSup.calTrigger == STREAM_TRIGGER_WINDOW_CLOSE);
      ASSERT(pInfo->twAggSup.calTriggerSaved == 0);
      ASSERT(pInfo->twAggSup.deleteMarkSaved == 0);

      qInfo("save stream param for session: %d,  %" PRId64, pInfo->twAggSup.calTrigger, pInfo->twAggSup.deleteMark);

      pInfo->twAggSup.calTriggerSaved = pInfo->twAggSup.calTrigger;
      pInfo->twAggSup.deleteMarkSaved = pInfo->twAggSup.deleteMark;
      pInfo->twAggSup.calTrigger = STREAM_TRIGGER_AT_ONCE;
      pInfo->twAggSup.deleteMark = INT64_MAX;
      pInfo->ignoreExpiredDataSaved = pInfo->ignoreExpiredData;
      pInfo->ignoreExpiredData = false;
    } else if (pOperator->operatorType == QUERY_NODE_PHYSICAL_PLAN_STREAM_STATE) {
      SStreamStateAggOperatorInfo* pInfo = pOperator->info;
      ASSERT(pInfo->twAggSup.calTrigger == STREAM_TRIGGER_AT_ONCE ||
             pInfo->twAggSup.calTrigger == STREAM_TRIGGER_WINDOW_CLOSE);
      ASSERT(pInfo->twAggSup.calTriggerSaved == 0);
      ASSERT(pInfo->twAggSup.deleteMarkSaved == 0);

      qInfo("save stream param for state: %d,  %" PRId64, pInfo->twAggSup.calTrigger, pInfo->twAggSup.deleteMark);

      pInfo->twAggSup.calTriggerSaved = pInfo->twAggSup.calTrigger;
      pInfo->twAggSup.deleteMarkSaved = pInfo->twAggSup.deleteMark;
      pInfo->twAggSup.calTrigger = STREAM_TRIGGER_AT_ONCE;
      pInfo->twAggSup.deleteMark = INT64_MAX;
      pInfo->ignoreExpiredDataSaved = pInfo->ignoreExpiredData;
      pInfo->ignoreExpiredData = false;
    }

    // iterate operator tree
    if (pOperator->numOfDownstream != 1 || pOperator->pDownstream[0] == NULL) {
      if (pOperator->numOfDownstream > 1) {
        qError("unexpected stream, multiple downstream");
        ASSERT(0);
        return -1;
      }
      return 0;
    } else {
      pOperator = pOperator->pDownstream[0];
    }
  }

  return 0;
}

int32_t qStreamRestoreParam(qTaskInfo_t tinfo) {
  SExecTaskInfo* pTaskInfo = (SExecTaskInfo*)tinfo;
  SOperatorInfo* pOperator = pTaskInfo->pRoot;

  while (1) {
    if (pOperator->operatorType == QUERY_NODE_PHYSICAL_PLAN_STREAM_INTERVAL ||
        pOperator->operatorType == QUERY_NODE_PHYSICAL_PLAN_STREAM_SEMI_INTERVAL ||
        pOperator->operatorType == QUERY_NODE_PHYSICAL_PLAN_STREAM_FINAL_INTERVAL) {
      SStreamIntervalOperatorInfo* pInfo = pOperator->info;
      pInfo->twAggSup.calTrigger = pInfo->twAggSup.calTriggerSaved;
      pInfo->twAggSup.deleteMark = pInfo->twAggSup.deleteMarkSaved;
      pInfo->ignoreExpiredData = pInfo->ignoreExpiredDataSaved;
      qInfo("restore stream param for interval: %d,  %" PRId64, pInfo->twAggSup.calTrigger, pInfo->twAggSup.deleteMark);
    } else if (pOperator->operatorType == QUERY_NODE_PHYSICAL_PLAN_STREAM_SESSION ||
               pOperator->operatorType == QUERY_NODE_PHYSICAL_PLAN_STREAM_SEMI_SESSION ||
               pOperator->operatorType == QUERY_NODE_PHYSICAL_PLAN_STREAM_FINAL_SESSION) {
      SStreamSessionAggOperatorInfo* pInfo = pOperator->info;
      pInfo->twAggSup.calTrigger = pInfo->twAggSup.calTriggerSaved;
      pInfo->twAggSup.deleteMark = pInfo->twAggSup.deleteMarkSaved;
      pInfo->ignoreExpiredData = pInfo->ignoreExpiredDataSaved;
      qInfo("restore stream param for session: %d,  %" PRId64, pInfo->twAggSup.calTrigger, pInfo->twAggSup.deleteMark);
    } else if (pOperator->operatorType == QUERY_NODE_PHYSICAL_PLAN_STREAM_STATE) {
      SStreamStateAggOperatorInfo* pInfo = pOperator->info;
      pInfo->twAggSup.calTrigger = pInfo->twAggSup.calTriggerSaved;
      pInfo->twAggSup.deleteMark = pInfo->twAggSup.deleteMarkSaved;
      pInfo->ignoreExpiredData = pInfo->ignoreExpiredDataSaved;
      qInfo("restore stream param for state: %d,  %" PRId64, pInfo->twAggSup.calTrigger, pInfo->twAggSup.deleteMark);
    }

    // iterate operator tree
    if (pOperator->numOfDownstream != 1 || pOperator->pDownstream[0] == NULL) {
      if (pOperator->numOfDownstream > 1) {
        qError("unexpected stream, multiple downstream");
        /*ASSERT(0);*/
        return -1;
      }
      return 0;
    } else {
      pOperator = pOperator->pDownstream[0];
    }
  }
  return 0;
}

bool qStreamRecoverScanFinished(qTaskInfo_t tinfo) {
  SExecTaskInfo* pTaskInfo = (SExecTaskInfo*)tinfo;
  return pTaskInfo->streamInfo.recoverScanFinished;
}

void* qExtractReaderFromStreamScanner(void* scanner) {
  SStreamScanInfo* pInfo = scanner;
  return (void*)pInfo->tqReader;
}

const SSchemaWrapper* qExtractSchemaFromTask(qTaskInfo_t tinfo) {
  SExecTaskInfo* pTaskInfo = (SExecTaskInfo*)tinfo;
  return pTaskInfo->streamInfo.schema;
}

const char* qExtractTbnameFromTask(qTaskInfo_t tinfo) {
  SExecTaskInfo* pTaskInfo = (SExecTaskInfo*)tinfo;
  return pTaskInfo->streamInfo.tbName;
}

SMqMetaRsp* qStreamExtractMetaMsg(qTaskInfo_t tinfo) {
  SExecTaskInfo* pTaskInfo = (SExecTaskInfo*)tinfo;
  return &pTaskInfo->streamInfo.metaRsp;
}

void qStreamExtractOffset(qTaskInfo_t tinfo, STqOffsetVal* pOffset) {
  SExecTaskInfo* pTaskInfo = (SExecTaskInfo*)tinfo;
  memcpy(pOffset, &pTaskInfo->streamInfo.currentOffset, sizeof(STqOffsetVal));
}

int32_t initQueryTableDataCondForTmq(SQueryTableDataCond* pCond, SSnapContext* sContext, SMetaTableInfo* pMtInfo) {
  memset(pCond, 0, sizeof(SQueryTableDataCond));
  pCond->order = TSDB_ORDER_ASC;
  pCond->numOfCols = pMtInfo->schema->nCols;
  pCond->colList = taosMemoryCalloc(pCond->numOfCols, sizeof(SColumnInfo));
  pCond->pSlotList = taosMemoryMalloc(sizeof(int32_t) * pCond->numOfCols);
  if (pCond->colList == NULL || pCond->pSlotList == NULL) {
    taosMemoryFreeClear(pCond->colList);
    taosMemoryFreeClear(pCond->pSlotList);
    terrno = TSDB_CODE_OUT_OF_MEMORY;
    return terrno;
  }

  pCond->twindows = TSWINDOW_INITIALIZER;
  pCond->suid = pMtInfo->suid;
  pCond->type = TIMEWINDOW_RANGE_CONTAINED;
  pCond->startVersion = -1;
  pCond->endVersion = sContext->snapVersion;

  for (int32_t i = 0; i < pCond->numOfCols; ++i) {
    SColumnInfo* pColInfo = &pCond->colList[i];
    pColInfo->type = pMtInfo->schema->pSchema[i].type;
    pColInfo->bytes = pMtInfo->schema->pSchema[i].bytes;
    pColInfo->colId = pMtInfo->schema->pSchema[i].colId;

    pCond->pSlotList[i] = i;
  }

  return TSDB_CODE_SUCCESS;
}

int32_t qStreamSetScanMemData(qTaskInfo_t tinfo, SPackedData submit) {
  SExecTaskInfo* pTaskInfo = (SExecTaskInfo*)tinfo;
  if ((pTaskInfo->execModel != OPTR_EXEC_MODEL_QUEUE) || (pTaskInfo->streamInfo.submit.msgStr != NULL)) {
    qError("qStreamSetScanMemData err:%d,%p", pTaskInfo->execModel, pTaskInfo->streamInfo.submit.msgStr);
    terrno = TSDB_CODE_PAR_INTERNAL_ERROR;
    return -1;
  }
  qDebug("set the submit block for future scan");

  pTaskInfo->streamInfo.submit = submit;
  return 0;
}

void qStreamSetOpen(qTaskInfo_t tinfo) {
  SExecTaskInfo* pTaskInfo = (SExecTaskInfo*)tinfo;
  SOperatorInfo* pOperator = pTaskInfo->pRoot;
  pOperator->status = OP_NOT_OPENED;
}

int32_t qStreamPrepareScan(qTaskInfo_t tinfo, STqOffsetVal* pOffset, int8_t subType) {
  SExecTaskInfo* pTaskInfo = (SExecTaskInfo*)tinfo;
  SOperatorInfo* pOperator = pTaskInfo->pRoot;
  const char*    id = GET_TASKID(pTaskInfo);

  // if pOffset equal to current offset, means continue consume
  if (tOffsetEqual(pOffset, &pTaskInfo->streamInfo.currentOffset)) {
    return 0;
  }

  if (subType == TOPIC_SUB_TYPE__COLUMN) {
    pOperator = extractOperatorInTree(pOperator, QUERY_NODE_PHYSICAL_PLAN_STREAM_SCAN, id);
    if (pOperator == NULL) {
      return -1;
    }
    SStreamScanInfo* pInfo = pOperator->info;
    STableScanInfo*  pScanInfo = pInfo->pTableScanOp->info;
    STableScanBase*  pScanBaseInfo = &pScanInfo->base;
    STableListInfo*  pTableListInfo = pScanBaseInfo->pTableListInfo;

    if (pOffset->type == TMQ_OFFSET__LOG) {
      tsdbReaderClose(pScanBaseInfo->dataReader);
      pScanBaseInfo->dataReader = NULL;

      // let's seek to the next version in wal file
      if (tqSeekVer(pInfo->tqReader, pOffset->version + 1, id) < 0) {
        qError("tqSeekVer failed ver:%" PRId64 ", %s", pOffset->version + 1, id);
        return -1;
      }
    } else if (pOffset->type == TMQ_OFFSET__SNAPSHOT_DATA) {
      // iterate all tables from tableInfoList, and retrieve rows from each table one-by-one
      // those data are from the snapshot in tsdb, besides the data in the wal file.
      int64_t uid = pOffset->uid;
      int64_t ts = pOffset->ts;
      int32_t index = 0;

      // this value may be changed if new tables are created
      taosRLockLatch(&pTaskInfo->lock);
      int32_t numOfTables = tableListGetSize(pTableListInfo);

      if (uid == 0) {
        if (numOfTables != 0) {
          STableKeyInfo* pTableInfo = tableListGetInfo(pTableListInfo, 0);
          uid = pTableInfo->uid;
          ts = INT64_MIN;
          pScanInfo->currentTable = 0;
        } else {
          taosRUnLockLatch(&pTaskInfo->lock);
          qError("no table in table list, %s", id);
          terrno = TSDB_CODE_PAR_INTERNAL_ERROR;
          return -1;
        }
      }

      qDebug("switch to table uid:%" PRId64 " ts:%" PRId64 "% " PRId64 " rows returned", uid, ts,
             pInfo->pTableScanOp->resultInfo.totalRows);
      pInfo->pTableScanOp->resultInfo.totalRows = 0;

      // start from current accessed position
      // we cannot start from the pScanInfo->currentTable, since the commit offset may cause the rollback of the start
      // position, let's find it from the beginning.
      index = tableListFind(pTableListInfo, uid, 0);
      taosRUnLockLatch(&pTaskInfo->lock);

      if (index >= 0) {
        pScanInfo->currentTable = index;
      } else {
        qError("vgId:%d uid:%" PRIu64 " not found in table list, total:%d, index:%d %s", pTaskInfo->id.vgId, uid,
               numOfTables, pScanInfo->currentTable, id);
        terrno = TSDB_CODE_PAR_INTERNAL_ERROR;
        return -1;
      }

      STableKeyInfo keyInfo = {.uid = uid};
      int64_t       oldSkey = pScanBaseInfo->cond.twindows.skey;

      // let's start from the next ts that returned to consumer.
      pScanBaseInfo->cond.twindows.skey = ts + 1;
      pScanInfo->scanTimes = 0;

      if (pScanBaseInfo->dataReader == NULL) {
        int32_t code = tsdbReaderOpen(pScanBaseInfo->readHandle.vnode, &pScanBaseInfo->cond, &keyInfo, 1,
                                      pScanInfo->pResBlock, &pScanBaseInfo->dataReader, id, false);
        if (code != TSDB_CODE_SUCCESS) {
          qError("prepare read tsdb snapshot failed, uid:%" PRId64 ", code:%s %s", pOffset->uid, tstrerror(code), id);
          terrno = code;
          return -1;
        }

        qDebug("tsdb reader created with offset(snapshot) uid:%" PRId64 " ts:%" PRId64 " table index:%d, total:%d, %s",
               uid, pScanBaseInfo->cond.twindows.skey, pScanInfo->currentTable, numOfTables, id);
      } else {
        tsdbSetTableList(pScanBaseInfo->dataReader, &keyInfo, 1);
        tsdbReaderReset(pScanBaseInfo->dataReader, &pScanBaseInfo->cond);
        qDebug("tsdb reader offset seek snapshot to uid:%" PRId64 " ts %" PRId64 "  table index:%d numOfTable:%d, %s",
               uid, pScanBaseInfo->cond.twindows.skey, pScanInfo->currentTable, numOfTables, id);
      }

      // restore the key value
      pScanBaseInfo->cond.twindows.skey = oldSkey;
    } else {
      qError("invalid pOffset->type:%d, %s", pOffset->type, id);
      terrno = TSDB_CODE_PAR_INTERNAL_ERROR;
      return -1;
    }

  } else {  // subType == TOPIC_SUB_TYPE__TABLE/TOPIC_SUB_TYPE__DB

    if (pOffset->type == TMQ_OFFSET__SNAPSHOT_DATA) {
      SStreamRawScanInfo* pInfo = pOperator->info;
      SSnapContext*       sContext = pInfo->sContext;

      SOperatorInfo*  p = extractOperatorInTree(pOperator, QUERY_NODE_PHYSICAL_PLAN_TABLE_SCAN, id);
      STableListInfo* pTableListInfo = ((SStreamRawScanInfo*)(p->info))->pTableListInfo;

      if (setForSnapShot(sContext, pOffset->uid) != 0) {
        qError("setDataForSnapShot error. uid:%" PRId64 " , %s", pOffset->uid, id);
        terrno = TSDB_CODE_PAR_INTERNAL_ERROR;
        return -1;
      }

      SMetaTableInfo mtInfo = getUidfromSnapShot(sContext);
      tsdbReaderClose(pInfo->dataReader);
      pInfo->dataReader = NULL;

      cleanupQueryTableDataCond(&pTaskInfo->streamInfo.tableCond);
      tableListClear(pTableListInfo);

      if (mtInfo.uid == 0) {
        goto end;  // no data
      }

      initQueryTableDataCondForTmq(&pTaskInfo->streamInfo.tableCond, sContext, &mtInfo);
      pTaskInfo->streamInfo.tableCond.twindows.skey = pOffset->ts;

      tableListAddTableInfo(pTableListInfo, mtInfo.uid, 0);

      STableKeyInfo* pList = tableListGetInfo(pTableListInfo, 0);
      int32_t        size = tableListGetSize(pTableListInfo);

      tsdbReaderOpen(pInfo->vnode, &pTaskInfo->streamInfo.tableCond, pList, size, NULL, &pInfo->dataReader, NULL,
                     false);

      cleanupQueryTableDataCond(&pTaskInfo->streamInfo.tableCond);
      strcpy(pTaskInfo->streamInfo.tbName, mtInfo.tbName);
      tDeleteSSchemaWrapper(pTaskInfo->streamInfo.schema);
      pTaskInfo->streamInfo.schema = mtInfo.schema;

      qDebug("tmqsnap qStreamPrepareScan snapshot data uid:%" PRId64 " ts %" PRId64 " %s", mtInfo.uid, pOffset->ts, id);
    } else if (pOffset->type == TMQ_OFFSET__SNAPSHOT_META) {
      SStreamRawScanInfo* pInfo = pOperator->info;
      SSnapContext*       sContext = pInfo->sContext;
      if (setForSnapShot(sContext, pOffset->uid) != 0) {
        qError("setForSnapShot error. uid:%" PRIu64 " ,version:%" PRId64, pOffset->uid, pOffset->version);
        terrno = TSDB_CODE_PAR_INTERNAL_ERROR;
        return -1;
      }
      qDebug("tmqsnap qStreamPrepareScan snapshot meta uid:%" PRId64 " ts %" PRId64 " %s", pOffset->uid, pOffset->ts,
             id);
    } else if (pOffset->type == TMQ_OFFSET__LOG) {
      SStreamRawScanInfo* pInfo = pOperator->info;
      tsdbReaderClose(pInfo->dataReader);
      pInfo->dataReader = NULL;
      qDebug("tmqsnap qStreamPrepareScan snapshot log, %s", id);
    }
  }

end:
  pTaskInfo->streamInfo.currentOffset = *pOffset;

  return 0;
}

void qProcessRspMsg(void* parent, SRpcMsg* pMsg, SEpSet* pEpSet) {
  SMsgSendInfo* pSendInfo = (SMsgSendInfo*)pMsg->info.ahandle;
  if (pMsg->info.ahandle == NULL) {
    qError("pMsg->info.ahandle is NULL");
    return;
  }

  SDataBuf buf = {.len = pMsg->contLen, .pData = NULL};

  if (pMsg->contLen > 0) {
    buf.pData = taosMemoryCalloc(1, pMsg->contLen);
    if (buf.pData == NULL) {
      terrno = TSDB_CODE_OUT_OF_MEMORY;
      pMsg->code = TSDB_CODE_OUT_OF_MEMORY;
    } else {
      memcpy(buf.pData, pMsg->pCont, pMsg->contLen);
    }
  }

  pSendInfo->fp(pSendInfo->param, &buf, pMsg->code);
  rpcFreeCont(pMsg->pCont);
  destroySendMsgInfo(pSendInfo);
}

SArray* qGetQueriedTableListInfo(qTaskInfo_t tinfo) {
  SExecTaskInfo* pTaskInfo = tinfo;
  SArray* plist = getTableListInfo(pTaskInfo);

  // only extract table in the first elements
  STableListInfo* pTableListInfo = taosArrayGetP(plist, 0);

  SArray* pUidList = taosArrayInit(10, sizeof(uint64_t));

  int32_t numOfTables = tableListGetSize(pTableListInfo);
  for(int32_t i = 0; i < numOfTables; ++i) {
    STableKeyInfo* pKeyInfo = tableListGetInfo(pTableListInfo, i);
    taosArrayPush(pUidList, &pKeyInfo->uid);
  }

  taosArrayDestroy(plist);
  return pUidList;
}<|MERGE_RESOLUTION|>--- conflicted
+++ resolved
@@ -204,10 +204,7 @@
   *ckId = pTaskInfo->streamInfo.checkPointId;
 }
 
-<<<<<<< HEAD
-=======
-
->>>>>>> f8b672f0
+
 int32_t qSetMultiStreamInput(qTaskInfo_t tinfo, const void* pBlocks, size_t numOfBlocks, int32_t type) {
   if (tinfo == NULL) {
     return TSDB_CODE_APP_ERROR;
