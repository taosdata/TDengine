--- conflicted
+++ resolved
@@ -1212,15 +1212,9 @@
   const char*    id = GET_TASKID(pTaskInfo);
 
   if (subType == TOPIC_SUB_TYPE__COLUMN && pOffset->type == TMQ_OFFSET__LOG) {
-<<<<<<< HEAD
     code = extractOperatorInTree(pOperator, QUERY_NODE_PHYSICAL_PLAN_STREAM_SCAN, id, &pOperator);
     if (pOperator == NULL || code != 0) {
       return code;
-=======
-    pOperator = extractOperatorInTree(pOperator, QUERY_NODE_PHYSICAL_PLAN_STREAM_SCAN, id);
-    if (pOperator == NULL) {
-      return TAOS_GET_TERRNO(TSDB_CODE_OUT_OF_MEMORY);
->>>>>>> 21f6ddf3
     }
 
     SStreamScanInfo* pInfo = pOperator->info;
@@ -1234,15 +1228,9 @@
   }
 
   if (subType == TOPIC_SUB_TYPE__COLUMN) {
-<<<<<<< HEAD
     extractOperatorInTree(pOperator, QUERY_NODE_PHYSICAL_PLAN_STREAM_SCAN, id, &pOperator);
     if (pOperator == NULL || code != 0) {
       return code;
-=======
-    pOperator = extractOperatorInTree(pOperator, QUERY_NODE_PHYSICAL_PLAN_STREAM_SCAN, id);
-    if (pOperator == NULL) {
-      return TAOS_GET_TERRNO(TSDB_CODE_OUT_OF_MEMORY);
->>>>>>> 21f6ddf3
     }
 
     SStreamScanInfo* pInfo = pOperator->info;
