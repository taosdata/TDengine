--- conflicted
+++ resolved
@@ -1791,12 +1791,7 @@
   SReadHandle    pHandle = {.vnode = pVnode};
   SExecTaskInfo  pTaskInfo = {.id.str = "", .storageAPI = *storageAPI};
 
-<<<<<<< HEAD
-  int32_t code = createScanTableListInfo(&pScanNode, pGroupTags, groupSort, &pHandle, pList, pTagCond, pTagIndexCond,
-                                         &pTaskInfo, groupIdMap);
-=======
   code = createScanTableListInfo(&pScanNode, pGroupTags, groupSort, &pHandle, pList, pTagCond, pTagIndexCond, &pTaskInfo, groupIdMap);
->>>>>>> 04b6e947
   if (code != 0) {
     tableListDestroy(pList);
     qError("failed to createScanTableListInfo, code:%s", tstrerror(code));
@@ -1820,28 +1815,15 @@
       }
       STableKeyInfo info = {.uid = *(uint64_t*)tmp, .groupId = 0};
 
-<<<<<<< HEAD
-int32_t qStreamSetTableList(void** pTableListInfo, uint64_t uid, uint64_t gid) {
-  if (*pTableListInfo == NULL) {
-    *pTableListInfo = tableListCreate();
-    if (*pTableListInfo == NULL) {
-      return terrno;
-=======
       void* p = taosArrayPush(((STableListInfo*)pListInfo)->pTableList, &info);
       if (p == NULL) {
         return terrno;
       }
->>>>>>> 04b6e947
     }
   }
   return code;
 }
 
-<<<<<<< HEAD
-int32_t qStreamGetGroupIndex(void* pTableListInfo, int64_t gid) {
-  if (((STableListInfo*)pTableListInfo)->groupOffset == NULL) {
-    return 0;
-=======
 int32_t qStreamFilterTableListForReader(void* pVnode, SArray* uidList,
                                         SNodeList* pGroupTags, SNode* pTagCond, SNode* pTagIndexCond,
                                         SStorageAPI* storageAPI, SHashObj* groupIdMap, uint64_t suid, SArray** tableList) {
@@ -1855,7 +1837,6 @@
   if (uidListCopy == NULL) {
     code = terrno;
     goto end;
->>>>>>> 04b6e947
   }
   SScanPhysiNode pScanNode = {.suid = suid, .tableType = TD_SUPER_TABLE};
   SReadHandle    pHandle = {.vnode = pVnode};
@@ -1894,21 +1875,10 @@
 }
 
 void qStreamDestroyTableList(void* pTableListInfo) { tableListDestroy(pTableListInfo); }
-<<<<<<< HEAD
-
-uint64_t qStreamGetGroupId(void* pTableListInfo, int64_t uid) { return tableListGetTableGroupId(pTableListInfo, uid); }
-
-int32_t qStreamGetTableListGroupNum(const void* pTableList) { return ((STableListInfo*)pTableList)->numOfOuputGroups; }
-void    qStreamSetTableListGroupNum(const void* pTableList, int32_t groupNum) {
-  ((STableListInfo*)pTableList)->numOfOuputGroups = groupNum;
-}
-SArray* qStreamGetTableArrayList(const void* pTableList) { return ((STableListInfo*)pTableList)->pTableList; }
-=======
 SArray*  qStreamGetTableListArray(void* pTableListInfo) {
   STableListInfo* pList = pTableListInfo;
   return pList->pTableList;
 }
->>>>>>> 04b6e947
 
 int32_t qStreamFilter(SSDataBlock* pBlock, void* pFilterInfo, SColumnInfoData** pRet) {
   return doFilter(pBlock, pFilterInfo, NULL, pRet);
