--- conflicted
+++ resolved
@@ -491,8 +491,8 @@
 
   taosThreadOnce(&initPoolOnce, initRefPool);
 
-<<<<<<< HEAD
-  qDebug("start to create subplan task, TID:0x%" PRIx64 " QID:0x%" PRIx64, taskId, pSubplan->id.queryId);
+  qDebug("start to create task, TID:0x%" PRIx64 " QID:0x%" PRIx64 ", vgId:%d", taskId, pSubplan->id.queryId, vgId);
+
   int64_t procMemory = 0;
   if (taosGetProcMemory(&procMemory)) {
     if (tsQueryRssThreshold > 0 && procMemory >= tsQueryRssThreshold) {
@@ -500,9 +500,6 @@
       return TSDB_CODE_QRY_RSS_THRESHOLD;
     }
   }
-=======
-  qDebug("start to create task, TID:0x%" PRIx64 " QID:0x%" PRIx64 ", vgId:%d", taskId, pSubplan->id.queryId, vgId);
->>>>>>> 7cf169b8
 
   int32_t code = createExecTaskInfo(pSubplan, pTask, readHandle, taskId, vgId, sql, model);
   if (code != TSDB_CODE_SUCCESS) {
