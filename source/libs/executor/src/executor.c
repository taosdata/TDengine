/*
 * Copyright (c) 2019 TAOS Data, Inc. <jhtao@taosdata.com>
 *
 * This program is free software: you can use, redistribute, and/or modify
 * it under the terms of the GNU Affero General Public License, version 3
 * or later ("AGPL"), as published by the Free Software Foundation.
 *
 * This program is distributed in the hope that it will be useful, but WITHOUT
 * ANY WARRANTY; without even the implied warranty of MERCHANTABILITY or
 * FITNESS FOR A PARTICULAR PURPOSE.
 *
 * You should have received a copy of the GNU Affero General Public License
 * along with this program. If not, see <http://www.gnu.org/licenses/>.
 */

#include "executor.h"
#include "executorimpl.h"
#include "planner.h"
#include "tdatablock.h"
#include "tref.h"
#include "tudf.h"
#include "vnode.h"

static TdThreadOnce initPoolOnce = PTHREAD_ONCE_INIT;
int32_t             exchangeObjRefPool = -1;

static void initRefPool() { exchangeObjRefPool = taosOpenRef(1024, doDestroyExchangeOperatorInfo); }
static void cleanupRefPool() {
  int32_t ref = atomic_val_compare_exchange_32(&exchangeObjRefPool, exchangeObjRefPool, 0);
  taosCloseRef(ref);
}

static int32_t doSetStreamBlock(SOperatorInfo* pOperator, void* input, size_t numOfBlocks, int32_t type, char* id) {
  ASSERT(pOperator != NULL);
  if (pOperator->operatorType != QUERY_NODE_PHYSICAL_PLAN_STREAM_SCAN) {
    if (pOperator->numOfDownstream == 0) {
      qError("failed to find stream scan operator to set the input data block, %s" PRIx64, id);
      return TSDB_CODE_QRY_APP_ERROR;
    }

    if (pOperator->numOfDownstream > 1) {  // not handle this in join query
      qError("join not supported for stream block scan, %s" PRIx64, id);
      return TSDB_CODE_QRY_APP_ERROR;
    }
    pOperator->status = OP_NOT_OPENED;
    return doSetStreamBlock(pOperator->pDownstream[0], input, numOfBlocks, type, id);
  } else {
    pOperator->status = OP_NOT_OPENED;

    SStreamScanInfo* pInfo = pOperator->info;
    /*pInfo->assignBlockUid = assignUid;*/

    // TODO: if a block was set but not consumed,
    // prevent setting a different type of block
    pInfo->validBlockIndex = 0;
    taosArrayClear(pInfo->pBlockLists);

    if (type == STREAM_INPUT__MERGED_SUBMIT) {
      ASSERT(numOfBlocks > 1);
      for (int32_t i = 0; i < numOfBlocks; i++) {
        SSubmitReq* pReq = *(void**)POINTER_SHIFT(input, i * sizeof(void*));
        taosArrayPush(pInfo->pBlockLists, &pReq);
      }
      pInfo->blockType = STREAM_INPUT__DATA_SUBMIT;
    } else if (type == STREAM_INPUT__DATA_SUBMIT) {
      /*if (tqReaderSetDataMsg(pInfo->tqReader, input, 0) < 0) {*/
      /*qError("submit msg messed up when initing stream block, %s" PRIx64, id);*/
      /*return TSDB_CODE_QRY_APP_ERROR;*/
      /*}*/
      ASSERT(numOfBlocks == 1);
      /*if (numOfBlocks == 1) {*/
      taosArrayPush(pInfo->pBlockLists, &input);
      pInfo->blockType = STREAM_INPUT__DATA_SUBMIT;
      /*} else {*/
      /*}*/
    } else if (type == STREAM_INPUT__DATA_BLOCK) {
      for (int32_t i = 0; i < numOfBlocks; ++i) {
        SSDataBlock* pDataBlock = &((SSDataBlock*)input)[i];

        // TODO optimize
        SSDataBlock* p = createOneDataBlock(pDataBlock, false);
        p->info = pDataBlock->info;

        taosArrayClear(p->pDataBlock);
        taosArrayAddAll(p->pDataBlock, pDataBlock->pDataBlock);
        taosArrayPush(pInfo->pBlockLists, &p);
      }
      pInfo->blockType = STREAM_INPUT__DATA_BLOCK;
    } else {
      ASSERT(0);
    }

    return TSDB_CODE_SUCCESS;
  }
}

int32_t qSetMultiStreamInput(qTaskInfo_t tinfo, const void* pBlocks, size_t numOfBlocks, int32_t type) {
  if (tinfo == NULL) {
    return TSDB_CODE_QRY_APP_ERROR;
  }

  if (pBlocks == NULL || numOfBlocks == 0) {
    return TSDB_CODE_SUCCESS;
  }

  SExecTaskInfo* pTaskInfo = (SExecTaskInfo*)tinfo;

  int32_t code = doSetStreamBlock(pTaskInfo->pRoot, (void**)pBlocks, numOfBlocks, type, GET_TASKID(pTaskInfo));
  if (code != TSDB_CODE_SUCCESS) {
    qError("%s failed to set the stream block data", GET_TASKID(pTaskInfo));
  } else {
    qDebug("%s set the stream block successfully", GET_TASKID(pTaskInfo));
  }

  return code;
}

qTaskInfo_t qCreateQueueExecTaskInfo(void* msg, SReadHandle* readers, int32_t* numOfCols, SSchemaWrapper** pSchema) {
  if (msg == NULL) {
    // TODO create raw scan
    return NULL;
  }

  struct SSubplan* pPlan = NULL;
  int32_t          code = qStringToSubplan(msg, &pPlan);
  if (code != TSDB_CODE_SUCCESS) {
    terrno = code;
    return NULL;
  }

  qTaskInfo_t pTaskInfo = NULL;
  code = qCreateExecTask(readers, 0, 0, pPlan, &pTaskInfo, NULL, NULL, OPTR_EXEC_MODEL_QUEUE);
  if (code != TSDB_CODE_SUCCESS) {
    nodesDestroyNode((SNode*)pPlan);
    qDestroyTask(pTaskInfo);
    terrno = code;
    return NULL;
  }

  // extract the number of output columns
  SDataBlockDescNode* pDescNode = pPlan->pNode->pOutputDataBlockDesc;
  *numOfCols = 0;

  SNode* pNode;
  FOREACH(pNode, pDescNode->pSlots) {
    SSlotDescNode* pSlotDesc = (SSlotDescNode*)pNode;
    if (pSlotDesc->output) {
      ++(*numOfCols);
    }
  }

  *pSchema = tCloneSSchemaWrapper(((SExecTaskInfo*)pTaskInfo)->schemaInfo.qsw);
  return pTaskInfo;
}

qTaskInfo_t qCreateStreamExecTaskInfo(void* msg, SReadHandle* readers) {
  if (msg == NULL) {
    return NULL;
  }

  /*qDebugL("stream task string %s", (const char*)msg);*/

  struct SSubplan* pPlan = NULL;
  int32_t          code = qStringToSubplan(msg, &pPlan);
  if (code != TSDB_CODE_SUCCESS) {
    terrno = code;
    return NULL;
  }

  qTaskInfo_t pTaskInfo = NULL;
  code = qCreateExecTask(readers, 0, 0, pPlan, &pTaskInfo, NULL, NULL, OPTR_EXEC_MODEL_STREAM);
  if (code != TSDB_CODE_SUCCESS) {
    nodesDestroyNode((SNode*)pPlan);
    qDestroyTask(pTaskInfo);
    terrno = code;
    return NULL;
  }

  return pTaskInfo;
}

static SArray* filterUnqualifiedTables(const SStreamScanInfo* pScanInfo, const SArray* tableIdList, const char* idstr) {
  SArray* qa = taosArrayInit(4, sizeof(tb_uid_t));

  // let's discard the tables those are not created according to the queried super table.
  SMetaReader mr = {0};
  metaReaderInit(&mr, pScanInfo->readHandle.meta, 0);
  for (int32_t i = 0; i < taosArrayGetSize(tableIdList); ++i) {
    uint64_t* id = (uint64_t*)taosArrayGet(tableIdList, i);

    int32_t code = metaGetTableEntryByUid(&mr, *id);
    if (code != TSDB_CODE_SUCCESS) {
      qError("failed to get table meta, uid:%" PRIu64 " code:%s, %s", *id, tstrerror(terrno), idstr);
      continue;
    }

    // TODO handle ntb case
    if (mr.me.type != TSDB_CHILD_TABLE || mr.me.ctbEntry.suid != pScanInfo->tableUid) {
      continue;
    }

    if (pScanInfo->pTagCond != NULL) {
      bool          qualified = false;
      STableKeyInfo info = {.groupId = 0, .uid = mr.me.uid};
      code = isQualifiedTable(&info, pScanInfo->pTagCond, pScanInfo->readHandle.meta, &qualified);
      if (code != TSDB_CODE_SUCCESS) {
        qError("failed to filter new table, uid:0x%" PRIx64 ", %s", info.uid, idstr);
        continue;
      }

      if (!qualified) {
        continue;
      }
    }

    // handle multiple partition
    taosArrayPush(qa, id);
  }

  metaReaderClear(&mr);
  return qa;
}

int32_t qUpdateQualifiedTableId(qTaskInfo_t tinfo, const SArray* tableIdList, bool isAdd) {
  SExecTaskInfo* pTaskInfo = (SExecTaskInfo*)tinfo;

  // traverse to the stream scanner node to add this table id
  SOperatorInfo* pInfo = pTaskInfo->pRoot;
  while (pInfo->operatorType != QUERY_NODE_PHYSICAL_PLAN_STREAM_SCAN) {
    pInfo = pInfo->pDownstream[0];
  }

  int32_t          code = 0;
  SStreamScanInfo* pScanInfo = pInfo->info;
  if (isAdd) {  // add new table id
    SArray* qa = filterUnqualifiedTables(pScanInfo, tableIdList, GET_TASKID(pTaskInfo));

    qDebug(" %d qualified child tables added into stream scanner", (int32_t)taosArrayGetSize(qa));
    code = tqReaderAddTbUidList(pScanInfo->tqReader, qa);
    if (code != TSDB_CODE_SUCCESS) {
      return code;
    }

    // todo refactor STableList
    bool assignUid = false;
    size_t bufLen = (pScanInfo->pGroupTags != NULL) ? getTableTagsBufLen(pScanInfo->pGroupTags) : 0;
    char*  keyBuf = NULL;
    if (bufLen > 0) {
      assignUid = groupbyTbname(pScanInfo->pGroupTags);
      keyBuf = taosMemoryMalloc(bufLen);
      if (keyBuf == NULL) {
        return TSDB_CODE_OUT_OF_MEMORY;
      }
    }

    bool assignUid = false;

    if (LIST_LENGTH(pScanInfo->pGroupTags) > 0) {
      SNode* p = nodesListGetNode(pScanInfo->pGroupTags, 0);
      if (p->type == QUERY_NODE_FUNCTION) {
        // partition by tbname/group by tbname
        assignUid = (strcmp(((struct SFunctionNode*)p)->functionName, "tbname") == 0);
      }
    }

    for (int32_t i = 0; i < taosArrayGetSize(qa); ++i) {
      uint64_t*     uid = taosArrayGet(qa, i);
      STableKeyInfo keyInfo = {.uid = *uid, .groupId = 0};

      if (bufLen > 0) {
        if (assignUid) {
          keyInfo.groupId = keyInfo.uid;
        } else {
          code = getGroupIdFromTagsVal(pScanInfo->readHandle.meta, keyInfo.uid, pScanInfo->pGroupTags, keyBuf,
                                       &keyInfo.groupId);
          if (code != TSDB_CODE_SUCCESS) {
            return code;
          }
        }
      }

      taosArrayPush(pTaskInfo->tableqinfoList.pTableList, &keyInfo);
<<<<<<< HEAD
      taosHashPut(pTaskInfo->tableqinfoList.map, &keyInfo.uid, sizeof(keyInfo.uid), &keyInfo.groupId, sizeof(keyInfo.groupId));
=======
      if (pTaskInfo->tableqinfoList.map == NULL) {
        pTaskInfo->tableqinfoList.map =
            taosHashInit(32, taosGetDefaultHashFunction(TSDB_DATA_TYPE_BINARY), false, HASH_NO_LOCK);
      }

      taosHashPut(pTaskInfo->tableqinfoList.map, uid, sizeof(uid), &keyInfo.groupId, sizeof(keyInfo.groupId));
>>>>>>> d67f8c38
    }

    if (keyBuf != NULL) {
      taosMemoryFree(keyBuf);
    }

    taosArrayDestroy(qa);
  } else {  // remove the table id in current list
    qDebug(" %d remove child tables from the stream scanner", (int32_t)taosArrayGetSize(tableIdList));
    code = tqReaderRemoveTbUidList(pScanInfo->tqReader, tableIdList);
  }

  return code;
}

int32_t qGetQueryTableSchemaVersion(qTaskInfo_t tinfo, char* dbName, char* tableName, int32_t* sversion,
                                    int32_t* tversion) {
  ASSERT(tinfo != NULL && dbName != NULL && tableName != NULL);
  SExecTaskInfo* pTaskInfo = (SExecTaskInfo*)tinfo;

  if (pTaskInfo->schemaInfo.sw == NULL) {
    return TSDB_CODE_SUCCESS;
  }

  *sversion = pTaskInfo->schemaInfo.sw->version;
  *tversion = pTaskInfo->schemaInfo.tversion;
  if (pTaskInfo->schemaInfo.dbname) {
    strcpy(dbName, pTaskInfo->schemaInfo.dbname);
  } else {
    dbName[0] = 0;
  }
  if (pTaskInfo->schemaInfo.tablename) {
    strcpy(tableName, pTaskInfo->schemaInfo.tablename);
  } else {
    tableName[0] = 0;
  }

  return 0;
}

int32_t qCreateExecTask(SReadHandle* readHandle, int32_t vgId, uint64_t taskId, SSubplan* pSubplan,
                        qTaskInfo_t* pTaskInfo, DataSinkHandle* handle, const char* sql, EOPTR_EXEC_MODEL model) {
  assert(pSubplan != NULL);
  SExecTaskInfo** pTask = (SExecTaskInfo**)pTaskInfo;

  taosThreadOnce(&initPoolOnce, initRefPool);
  atexit(cleanupRefPool);

  int32_t code = createExecTaskInfoImpl(pSubplan, pTask, readHandle, taskId, sql, model);
  if (code != TSDB_CODE_SUCCESS) {
    goto _error;
  }

  SDataSinkMgtCfg cfg = {.maxDataBlockNum = 1000, .maxDataBlockNumPerQuery = 100};
  code = dsDataSinkMgtInit(&cfg);
  if (code != TSDB_CODE_SUCCESS) {
    goto _error;
  }

  if (handle) {
    void* pSinkParam = NULL;
    code = createDataSinkParam(pSubplan->pDataSink, &pSinkParam, pTaskInfo, readHandle);
    if (code != TSDB_CODE_SUCCESS) {
      goto _error;
    }

    code = dsCreateDataSinker(pSubplan->pDataSink, handle, pSinkParam);
    if (code != TSDB_CODE_SUCCESS) {
      taosMemoryFreeClear(pSinkParam);
    }
  }

_error:
  // if failed to add ref for all tables in this query, abort current query
  return code;
}

#ifdef TEST_IMPL
// wait moment
int waitMoment(SQInfo* pQInfo) {
  if (pQInfo->sql) {
    int   ms = 0;
    char* pcnt = strstr(pQInfo->sql, " count(*)");
    if (pcnt) return 0;

    char* pos = strstr(pQInfo->sql, " t_");
    if (pos) {
      pos += 3;
      ms = atoi(pos);
      while (*pos >= '0' && *pos <= '9') {
        pos++;
      }
      char unit_char = *pos;
      if (unit_char == 'h') {
        ms *= 3600 * 1000;
      } else if (unit_char == 'm') {
        ms *= 60 * 1000;
      } else if (unit_char == 's') {
        ms *= 1000;
      }
    }
    if (ms == 0) return 0;
    printf("test wait sleep %dms. sql=%s ...\n", ms, pQInfo->sql);

    if (ms < 1000) {
      taosMsleep(ms);
    } else {
      int used_ms = 0;
      while (used_ms < ms) {
        taosMsleep(1000);
        used_ms += 1000;
        if (isTaskKilled(pQInfo)) {
          printf("test check query is canceled, sleep break.%s\n", pQInfo->sql);
          break;
        }
      }
    }
  }
  return 1;
}
#endif

int32_t qExecTask(qTaskInfo_t tinfo, SSDataBlock** pRes, uint64_t* useconds) {
  SExecTaskInfo* pTaskInfo = (SExecTaskInfo*)tinfo;
  int64_t        threadId = taosGetSelfPthreadId();

  *pRes = NULL;
  int64_t curOwner = 0;
  if ((curOwner = atomic_val_compare_exchange_64(&pTaskInfo->owner, 0, threadId)) != 0) {
    qError("%s-%p execTask is now executed by thread:%p", GET_TASKID(pTaskInfo), pTaskInfo, (void*)curOwner);
    pTaskInfo->code = TSDB_CODE_QRY_IN_EXEC;
    return pTaskInfo->code;
  }

  if (pTaskInfo->cost.start == 0) {
    pTaskInfo->cost.start = taosGetTimestampMs();
  }

  if (isTaskKilled(pTaskInfo)) {
    atomic_store_64(&pTaskInfo->owner, 0);
    qDebug("%s already killed, abort", GET_TASKID(pTaskInfo));
    return TSDB_CODE_SUCCESS;
  }

  // error occurs, record the error code and return to client
  int32_t ret = setjmp(pTaskInfo->env);
  if (ret != TSDB_CODE_SUCCESS) {
    pTaskInfo->code = ret;
    cleanUpUdfs();
    qDebug("%s task abort due to error/cancel occurs, code:%s", GET_TASKID(pTaskInfo), tstrerror(pTaskInfo->code));
    atomic_store_64(&pTaskInfo->owner, 0);

    return pTaskInfo->code;
  }

  qDebug("%s execTask is launched", GET_TASKID(pTaskInfo));

  int64_t st = taosGetTimestampUs();

  *pRes = pTaskInfo->pRoot->fpSet.getNextFn(pTaskInfo->pRoot);
  uint64_t el = (taosGetTimestampUs() - st);

  pTaskInfo->cost.elapsedTime += el;
  if (NULL == *pRes) {
    *useconds = pTaskInfo->cost.elapsedTime;
  }

  cleanUpUdfs();

  int32_t  current = (*pRes != NULL) ? (*pRes)->info.rows : 0;
  uint64_t total = pTaskInfo->pRoot->resultInfo.totalRows;

  qDebug("%s task suspended, %d rows returned, total:%" PRId64 " rows, in sinkNode:%d, elapsed:%.2f ms",
         GET_TASKID(pTaskInfo), current, total, 0, el / 1000.0);

  atomic_store_64(&pTaskInfo->owner, 0);
  return pTaskInfo->code;
}

int32_t qKillTask(qTaskInfo_t qinfo) {
  SExecTaskInfo* pTaskInfo = (SExecTaskInfo*)qinfo;
  if (pTaskInfo == NULL) {
    return TSDB_CODE_QRY_INVALID_QHANDLE;
  }

  qAsyncKillTask(qinfo);

  // Wait for the query executing thread being stopped/
  // Once the query is stopped, the owner of qHandle will be cleared immediately.
  while (pTaskInfo->owner != 0) {
    taosMsleep(100);
  }

  return TSDB_CODE_SUCCESS;
}

int32_t qAsyncKillTask(qTaskInfo_t qinfo) {
  SExecTaskInfo* pTaskInfo = (SExecTaskInfo*)qinfo;

  if (pTaskInfo == NULL) {
    return TSDB_CODE_QRY_INVALID_QHANDLE;
  }

  qDebug("%s execTask async killed", GET_TASKID(pTaskInfo));
  setTaskKilled(pTaskInfo);
  return TSDB_CODE_SUCCESS;
}

void qDestroyTask(qTaskInfo_t qTaskHandle) {
  SExecTaskInfo* pTaskInfo = (SExecTaskInfo*)qTaskHandle;
  if (pTaskInfo == NULL) {
    return;
  }

  qDebug("%s execTask completed, numOfRows:%" PRId64, GET_TASKID(pTaskInfo), pTaskInfo->pRoot->resultInfo.totalRows);

  queryCostStatis(pTaskInfo);  // print the query cost summary
  doDestroyTask(pTaskInfo);
}

int32_t qGetExplainExecInfo(qTaskInfo_t tinfo, int32_t* resNum, SExplainExecInfo** pRes) {
  SExecTaskInfo* pTaskInfo = (SExecTaskInfo*)tinfo;
  int32_t        capacity = 0;

  return getOperatorExplainExecInfo(pTaskInfo->pRoot, pRes, &capacity, resNum);
}

int32_t qSerializeTaskStatus(qTaskInfo_t tinfo, char** pOutput, int32_t* len) {
  SExecTaskInfo* pTaskInfo = (struct SExecTaskInfo*)tinfo;
  if (pTaskInfo->pRoot == NULL) {
    return TSDB_CODE_INVALID_PARA;
  }

  int32_t nOptrWithVal = 0;
  int32_t code = encodeOperator(pTaskInfo->pRoot, pOutput, len, &nOptrWithVal);
  if ((code == TSDB_CODE_SUCCESS) && (nOptrWithVal = 0)) {
    taosMemoryFreeClear(*pOutput);
    *len = 0;
  }
  return code;
}

int32_t qDeserializeTaskStatus(qTaskInfo_t tinfo, const char* pInput, int32_t len) {
  SExecTaskInfo* pTaskInfo = (struct SExecTaskInfo*)tinfo;

  if (pTaskInfo == NULL || pInput == NULL || len == 0) {
    return TSDB_CODE_INVALID_PARA;
  }

  return decodeOperator(pTaskInfo->pRoot, pInput, len);
}

int32_t qExtractStreamScanner(qTaskInfo_t tinfo, void** scanner) {
  SExecTaskInfo* pTaskInfo = (SExecTaskInfo*)tinfo;
  SOperatorInfo* pOperator = pTaskInfo->pRoot;

  while (1) {
    uint8_t type = pOperator->operatorType;
    if (type == QUERY_NODE_PHYSICAL_PLAN_STREAM_SCAN) {
      *scanner = pOperator->info;
      return 0;
    } else {
      ASSERT(pOperator->numOfDownstream == 1);
      pOperator = pOperator->pDownstream[0];
    }
  }
}

#if 0
int32_t qStreamInput(qTaskInfo_t tinfo, void* pItem) {
  SExecTaskInfo* pTaskInfo = (SExecTaskInfo*)tinfo;
  ASSERT(pTaskInfo->execModel == OPTR_EXEC_MODEL_STREAM);
  taosWriteQitem(pTaskInfo->streamInfo.inputQueue->queue, pItem);
  return 0;
}
#endif

int32_t qStreamPrepareRecover(qTaskInfo_t tinfo, int64_t startVer, int64_t endVer) {
  SExecTaskInfo* pTaskInfo = (SExecTaskInfo*)tinfo;
  ASSERT(pTaskInfo->execModel == OPTR_EXEC_MODEL_STREAM);
  pTaskInfo->streamInfo.recoverStartVer = startVer;
  pTaskInfo->streamInfo.recoverEndVer = endVer;
  pTaskInfo->streamInfo.recoverStep = STREAM_RECOVER_STEP__PREPARE;
  return 0;
}

void* qExtractReaderFromStreamScanner(void* scanner) {
  SStreamScanInfo* pInfo = scanner;
  return (void*)pInfo->tqReader;
}

const SSchemaWrapper* qExtractSchemaFromStreamScanner(void* scanner) {
  SStreamScanInfo* pInfo = scanner;
  return pInfo->tqReader->pSchemaWrapper;
}

void* qStreamExtractMetaMsg(qTaskInfo_t tinfo) {
  SExecTaskInfo* pTaskInfo = (SExecTaskInfo*)tinfo;
  ASSERT(pTaskInfo->execModel == OPTR_EXEC_MODEL_QUEUE);
  return pTaskInfo->streamInfo.metaBlk;
}

int32_t qStreamExtractOffset(qTaskInfo_t tinfo, STqOffsetVal* pOffset) {
  SExecTaskInfo* pTaskInfo = (SExecTaskInfo*)tinfo;
  ASSERT(pTaskInfo->execModel == OPTR_EXEC_MODEL_QUEUE);
  memcpy(pOffset, &pTaskInfo->streamInfo.lastStatus, sizeof(STqOffsetVal));
  return 0;
}

int32_t qStreamPrepareScan(qTaskInfo_t tinfo, const STqOffsetVal* pOffset) {
  SExecTaskInfo* pTaskInfo = (SExecTaskInfo*)tinfo;
  SOperatorInfo* pOperator = pTaskInfo->pRoot;
  ASSERT(pTaskInfo->execModel == OPTR_EXEC_MODEL_QUEUE);
  pTaskInfo->streamInfo.prepareStatus = *pOffset;
  if (!tOffsetEqual(pOffset, &pTaskInfo->streamInfo.lastStatus)) {
    while (1) {
      uint8_t type = pOperator->operatorType;
      pOperator->status = OP_OPENED;
      // TODO add more check
      if (type != QUERY_NODE_PHYSICAL_PLAN_STREAM_SCAN) {
        ASSERT(pOperator->numOfDownstream == 1);
        pOperator = pOperator->pDownstream[0];
      }

      SStreamScanInfo* pInfo = pOperator->info;
      if (pOffset->type == TMQ_OFFSET__LOG) {
        STableScanInfo* pTSInfo = pInfo->pTableScanOp->info;
        tsdbReaderClose(pTSInfo->dataReader);
        pTSInfo->dataReader = NULL;
#if 0
          if (tOffsetEqual(pOffset, &pTaskInfo->streamInfo.lastStatus) &&
              pInfo->tqReader->pWalReader->curVersion != pOffset->version) {
            qError("prepare scan ver %ld actual ver %ld, last %ld", pOffset->version,
                   pInfo->tqReader->pWalReader->curVersion, pTaskInfo->streamInfo.lastStatus.version);
            ASSERT(0);
          }
#endif
        if (tqSeekVer(pInfo->tqReader, pOffset->version + 1) < 0) {
          return -1;
        }
        ASSERT(pInfo->tqReader->pWalReader->curVersion == pOffset->version + 1);
      } else if (pOffset->type == TMQ_OFFSET__SNAPSHOT_DATA) {
        /*pInfo->blockType = STREAM_INPUT__TABLE_SCAN;*/
        int64_t uid = pOffset->uid;
        int64_t ts = pOffset->ts;

        if (uid == 0) {
          if (taosArrayGetSize(pTaskInfo->tableqinfoList.pTableList) != 0) {
            STableKeyInfo* pTableInfo = taosArrayGet(pTaskInfo->tableqinfoList.pTableList, 0);
            uid = pTableInfo->uid;
            ts = INT64_MIN;
          } else {
            return -1;
          }
        }

        /*if (pTaskInfo->streamInfo.lastStatus.type != TMQ_OFFSET__SNAPSHOT_DATA ||*/
        /*pTaskInfo->streamInfo.lastStatus.uid != uid || pTaskInfo->streamInfo.lastStatus.ts != ts) {*/
        STableScanInfo* pTableScanInfo = pInfo->pTableScanOp->info;
        int32_t         tableSz = taosArrayGetSize(pTaskInfo->tableqinfoList.pTableList);

#ifndef NDEBUG

        qDebug("switch to next table %ld (cursor %d), %ld rows returned", uid, pTableScanInfo->currentTable,
               pInfo->pTableScanOp->resultInfo.totalRows);
        pInfo->pTableScanOp->resultInfo.totalRows = 0;
#endif

        bool found = false;
        for (int32_t i = 0; i < tableSz; i++) {
          STableKeyInfo* pTableInfo = taosArrayGet(pTaskInfo->tableqinfoList.pTableList, i);
          if (pTableInfo->uid == uid) {
            found = true;
            pTableScanInfo->currentTable = i;
            break;
          }
        }

        // TODO after dropping table, table may be not found
        ASSERT(found);

        if (pTableScanInfo->dataReader == NULL) {
          if (tsdbReaderOpen(pTableScanInfo->readHandle.vnode, &pTableScanInfo->cond,
                             pTaskInfo->tableqinfoList.pTableList, &pTableScanInfo->dataReader, NULL) < 0 ||
              pTableScanInfo->dataReader == NULL) {
            ASSERT(0);
          }
        }

        tsdbSetTableId(pTableScanInfo->dataReader, uid);
        int64_t oldSkey = pTableScanInfo->cond.twindows.skey;
        pTableScanInfo->cond.twindows.skey = ts + 1;
        tsdbReaderReset(pTableScanInfo->dataReader, &pTableScanInfo->cond);
        pTableScanInfo->cond.twindows.skey = oldSkey;
        pTableScanInfo->scanTimes = 0;

        qDebug("tsdb reader offset seek to uid %ld ts %ld, table cur set to %d , all table num %d", uid, ts,
               pTableScanInfo->currentTable, tableSz);
        /*}*/

      } else {
        ASSERT(0);
      }
      return 0;
    }
  }
  return 0;
}<|MERGE_RESOLUTION|>--- conflicted
+++ resolved
@@ -253,16 +253,6 @@
       }
     }
 
-    bool assignUid = false;
-
-    if (LIST_LENGTH(pScanInfo->pGroupTags) > 0) {
-      SNode* p = nodesListGetNode(pScanInfo->pGroupTags, 0);
-      if (p->type == QUERY_NODE_FUNCTION) {
-        // partition by tbname/group by tbname
-        assignUid = (strcmp(((struct SFunctionNode*)p)->functionName, "tbname") == 0);
-      }
-    }
-
     for (int32_t i = 0; i < taosArrayGetSize(qa); ++i) {
       uint64_t*     uid = taosArrayGet(qa, i);
       STableKeyInfo keyInfo = {.uid = *uid, .groupId = 0};
@@ -280,16 +270,12 @@
       }
 
       taosArrayPush(pTaskInfo->tableqinfoList.pTableList, &keyInfo);
-<<<<<<< HEAD
-      taosHashPut(pTaskInfo->tableqinfoList.map, &keyInfo.uid, sizeof(keyInfo.uid), &keyInfo.groupId, sizeof(keyInfo.groupId));
-=======
       if (pTaskInfo->tableqinfoList.map == NULL) {
         pTaskInfo->tableqinfoList.map =
             taosHashInit(32, taosGetDefaultHashFunction(TSDB_DATA_TYPE_BINARY), false, HASH_NO_LOCK);
       }
 
       taosHashPut(pTaskInfo->tableqinfoList.map, uid, sizeof(uid), &keyInfo.groupId, sizeof(keyInfo.groupId));
->>>>>>> d67f8c38
     }
 
     if (keyBuf != NULL) {
