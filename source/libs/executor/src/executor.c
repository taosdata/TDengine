/*
 * Copyright (c) 2019 TAOS Data, Inc. <jhtao@taosdata.com>
 *
 * This program is free software: you can use, redistribute, and/or modify
 * it under the terms of the GNU Affero General Public License, version 3
 * or later ("AGPL"), as published by the Free Software Foundation.
 *
 * This program is distributed in the hope that it will be useful, but WITHOUT
 * ANY WARRANTY; without even the implied warranty of MERCHANTABILITY or
 * FITNESS FOR A PARTICULAR PURPOSE.
 *
 * You should have received a copy of the GNU Affero General Public License
 * along with this program. If not, see <http://www.gnu.org/licenses/>.
 */

#include "executor.h"
#include "executorimpl.h"
#include "planner.h"
#include "tq.h"

static int32_t doSetStreamBlock(SOperatorInfo* pOperator, void* input, char* id) {
  ASSERT(pOperator != NULL);
  if (pOperator->operatorType != QUERY_NODE_PHYSICAL_PLAN_STREAM_SCAN) {
    if (pOperator->numOfDownstream == 0) {
      qError("failed to find stream scan operator to set the input data block, %s" PRIx64, id);
      return TSDB_CODE_QRY_APP_ERROR;
    }

    if (pOperator->numOfDownstream > 1) {  // not handle this in join query
      qError("join not supported for stream block scan, %s" PRIx64, id);
      return TSDB_CODE_QRY_APP_ERROR;
    }

    return doSetStreamBlock(pOperator->pDownstream[0], input, id);
  } else {
    SStreamBlockScanInfo* pInfo = pOperator->info;
    if (tqReadHandleSetMsg(pInfo->readerHandle, input, 0) < 0) {
      qError("submit msg messed up when initing stream block, %s" PRIx64, id);
      return TSDB_CODE_QRY_APP_ERROR;
    }
    return TSDB_CODE_SUCCESS;
  }
}

int32_t qSetStreamInput(qTaskInfo_t tinfo, const void* input) {
  if (tinfo == NULL) {
    return TSDB_CODE_QRY_APP_ERROR;
  }

  if (input == NULL) {
    return TSDB_CODE_SUCCESS;
  }

  SExecTaskInfo* pTaskInfo = (SExecTaskInfo*)tinfo;

  int32_t code = doSetStreamBlock(pTaskInfo->pRoot, (void*)input, GET_TASKID(pTaskInfo));
  if (code != TSDB_CODE_SUCCESS) {
    qError("%s failed to set the stream block data", GET_TASKID(pTaskInfo));
  } else {
    qDebug("%s set the stream block successfully", GET_TASKID(pTaskInfo));
  }

  return code;
}

qTaskInfo_t qCreateStreamExecTaskInfo(void* msg, void* streamReadHandle) {
  if (msg == NULL || streamReadHandle == NULL) {
    return NULL;
  }

  // print those info into log
#if 0
  pMsg->sId = pMsg->sId;
  pMsg->queryId = pMsg->queryId;
  pMsg->taskId = pMsg->taskId;
  pMsg->contentLen = pMsg->contentLen;
#endif

  struct SSubplan* plan = NULL;
  int32_t          code = qStringToSubplan(msg, &plan);
  if (code != TSDB_CODE_SUCCESS) {
    terrno = code;
    return NULL;
  }

  qTaskInfo_t pTaskInfo = NULL;
  code = qCreateExecTask(streamReadHandle, 0, 0, plan, &pTaskInfo, NULL);
  if (code != TSDB_CODE_SUCCESS) {
    // TODO: destroy SSubplan & pTaskInfo
    terrno = code;
    return NULL;
  }

  return pTaskInfo;
}

int32_t qUpdateQualifiedTableId(qTaskInfo_t tinfo, SArray* tableIdList, bool isAdd) {
  SExecTaskInfo* pTaskInfo = (SExecTaskInfo*)tinfo;

  // traverse to the streamscan node to add this table id
  SOperatorInfo* pInfo = pTaskInfo->pRoot;
<<<<<<< HEAD
  while(pInfo->operatorType != QUERY_NODE_PHYSICAL_PLAN_STREAM_SCAN) {
=======
  while (pInfo->operatorType != OP_StreamScan) {
>>>>>>> 0600478b
    pInfo = pInfo->pDownstream[0];
  }

  SStreamBlockScanInfo* pScanInfo = pInfo->info;
  if (isAdd) {
    int32_t code = tqReadHandleAddTbUidList(pScanInfo->readerHandle, tableIdList);
    if (code != TSDB_CODE_SUCCESS) {
      return code;
    }
  } else {
    assert(0);
  }

  return TSDB_CODE_SUCCESS;
}<|MERGE_RESOLUTION|>--- conflicted
+++ resolved
@@ -99,11 +99,7 @@
 
   // traverse to the streamscan node to add this table id
   SOperatorInfo* pInfo = pTaskInfo->pRoot;
-<<<<<<< HEAD
   while(pInfo->operatorType != QUERY_NODE_PHYSICAL_PLAN_STREAM_SCAN) {
-=======
-  while (pInfo->operatorType != OP_StreamScan) {
->>>>>>> 0600478b
     pInfo = pInfo->pDownstream[0];
   }
 
