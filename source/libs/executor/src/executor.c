/*
 * Copyright (c) 2019 TAOS Data, Inc. <jhtao@taosdata.com>
 *
 * This program is free software: you can use, redistribute, and/or modify
 * it under the terms of the GNU Affero General Public License, version 3
 * or later ("AGPL"), as published by the Free Software Foundation.
 *
 * This program is distributed in the hope that it will be useful, but WITHOUT
 * ANY WARRANTY; without even the implied warranty of MERCHANTABILITY or
 * FITNESS FOR A PARTICULAR PURPOSE.
 *
 * You should have received a copy of the GNU Affero General Public License
 * along with this program. If not, see <http://www.gnu.org/licenses/>.
 */

#include "executor.h"
#include "executorimpl.h"
#include "planner.h"
#include "tdatablock.h"
#include "tref.h"
#include "tudf.h"
#include "vnode.h"

static TdThreadOnce initPoolOnce = PTHREAD_ONCE_INIT;
int32_t             exchangeObjRefPool = -1;

static void cleanupRefPool() {
  int32_t ref = atomic_val_compare_exchange_32(&exchangeObjRefPool, exchangeObjRefPool, 0);
  taosCloseRef(ref);
}

static void initRefPool() { 
  exchangeObjRefPool = taosOpenRef(1024, doDestroyExchangeOperatorInfo);   
  atexit(cleanupRefPool);
}

static int32_t doSetSMABlock(SOperatorInfo* pOperator, void* input, size_t numOfBlocks, int32_t type, char* id) {
  if (pOperator->operatorType != QUERY_NODE_PHYSICAL_PLAN_STREAM_SCAN) {
    if (pOperator->numOfDownstream == 0) {
      qError("failed to find stream scan operator to set the input data block, %s" PRIx64, id);
      return TSDB_CODE_APP_ERROR;
    }

    if (pOperator->numOfDownstream > 1) {  // not handle this in join query
      qError("join not supported for stream block scan, %s" PRIx64, id);
      return TSDB_CODE_APP_ERROR;
    }
    pOperator->status = OP_NOT_OPENED;
    return doSetSMABlock(pOperator->pDownstream[0], input, numOfBlocks, type, id);
  } else {
    pOperator->status = OP_NOT_OPENED;

    SStreamScanInfo* pInfo = pOperator->info;

    if (type == STREAM_INPUT__MERGED_SUBMIT) {
      for (int32_t i = 0; i < numOfBlocks; i++) {
        SPackedData* pReq = POINTER_SHIFT(input, i * sizeof(SPackedData));
        taosArrayPush(pInfo->pBlockLists, pReq);
      }
      pInfo->blockType = STREAM_INPUT__DATA_SUBMIT;
    } else if (type == STREAM_INPUT__DATA_SUBMIT) {
      taosArrayPush(pInfo->pBlockLists, &input);
      pInfo->blockType = STREAM_INPUT__DATA_SUBMIT;
    } else if (type == STREAM_INPUT__DATA_BLOCK) {
      for (int32_t i = 0; i < numOfBlocks; ++i) {
        SSDataBlock* pDataBlock = &((SSDataBlock*)input)[i];
        SPackedData  tmp = {
             .pDataBlock = pDataBlock,
        };
        taosArrayPush(pInfo->pBlockLists, &tmp);
      }
      pInfo->blockType = STREAM_INPUT__DATA_BLOCK;
    }

    return TSDB_CODE_SUCCESS;
  }
}

static int32_t doSetStreamOpOpen(SOperatorInfo* pOperator, char* id) {
  if (pOperator->operatorType != QUERY_NODE_PHYSICAL_PLAN_STREAM_SCAN) {
    if (pOperator->numOfDownstream == 0) {
      qError("failed to find stream scan operator to set the input data block, %s" PRIx64, id);
      return TSDB_CODE_APP_ERROR;
    }

    if (pOperator->numOfDownstream > 1) {  // not handle this in join query
      qError("join not supported for stream block scan, %s" PRIx64, id);
      return TSDB_CODE_APP_ERROR;
    }
    pOperator->status = OP_NOT_OPENED;
    return doSetStreamOpOpen(pOperator->pDownstream[0], id);
  }
  return 0;
}

static void clearStreamBlock(SOperatorInfo* pOperator) {
  if (pOperator->operatorType != QUERY_NODE_PHYSICAL_PLAN_STREAM_SCAN) {
    if (pOperator->numOfDownstream == 1) {
      return clearStreamBlock(pOperator->pDownstream[0]);
    }
  } else {
    SStreamScanInfo* pInfo = pOperator->info;
    doClearBufferedBlocks(pInfo);
  }
}

void resetTaskInfo(qTaskInfo_t tinfo) {
  SExecTaskInfo* pTaskInfo = (SExecTaskInfo*)tinfo;
  pTaskInfo->code = 0;
  clearStreamBlock(pTaskInfo->pRoot);
}

static int32_t doSetStreamBlock(SOperatorInfo* pOperator, void* input, size_t numOfBlocks, int32_t type, char* id) {
  if (pOperator->operatorType != QUERY_NODE_PHYSICAL_PLAN_STREAM_SCAN) {
    if (pOperator->numOfDownstream == 0) {
      qError("failed to find stream scan operator to set the input data block, %s" PRIx64, id);
      return TSDB_CODE_APP_ERROR;
    }

    if (pOperator->numOfDownstream > 1) {  // not handle this in join query
      qError("join not supported for stream block scan, %s" PRIx64, id);
      return TSDB_CODE_APP_ERROR;
    }
    pOperator->status = OP_NOT_OPENED;
    return doSetStreamBlock(pOperator->pDownstream[0], input, numOfBlocks, type, id);
  } else {
    pOperator->status = OP_NOT_OPENED;

    SStreamScanInfo* pInfo = pOperator->info;
    qDebug("stream set total blocks:%d, task id:%s" PRIx64, (int32_t)numOfBlocks, id);
    ASSERT(pInfo->validBlockIndex == 0);
    ASSERT(taosArrayGetSize(pInfo->pBlockLists) == 0);

    if (type == STREAM_INPUT__MERGED_SUBMIT) {
      // ASSERT(numOfBlocks > 1);
      for (int32_t i = 0; i < numOfBlocks; i++) {
        SPackedData* pReq = POINTER_SHIFT(input, i * sizeof(SPackedData));
        taosArrayPush(pInfo->pBlockLists, pReq);
      }
      pInfo->blockType = STREAM_INPUT__DATA_SUBMIT;
    } else if (type == STREAM_INPUT__DATA_SUBMIT) {
      ASSERT(numOfBlocks == 1);
      taosArrayPush(pInfo->pBlockLists, input);
      pInfo->blockType = STREAM_INPUT__DATA_SUBMIT;
    } else if (type == STREAM_INPUT__DATA_BLOCK) {
      for (int32_t i = 0; i < numOfBlocks; ++i) {
        SSDataBlock* pDataBlock = &((SSDataBlock*)input)[i];
        SPackedData  tmp = {
             .pDataBlock = pDataBlock,
        };
        taosArrayPush(pInfo->pBlockLists, &tmp);
      }
      pInfo->blockType = STREAM_INPUT__DATA_BLOCK;
    } else {
      ASSERT(0);
    }

    return TSDB_CODE_SUCCESS;
  }
}

void doSetTaskId(SOperatorInfo* pOperator) {
  SExecTaskInfo* pTaskInfo = pOperator->pTaskInfo;
  if (pOperator->operatorType == QUERY_NODE_PHYSICAL_PLAN_STREAM_SCAN) {
    SStreamScanInfo* pStreamScanInfo = pOperator->info;
    STableScanInfo*  pScanInfo = pStreamScanInfo->pTableScanOp->info;
    if (pScanInfo->base.dataReader != NULL) {
      tsdbReaderSetId(pScanInfo->base.dataReader, pTaskInfo->id.str);
    }
  } else {
    doSetTaskId(pOperator->pDownstream[0]);
  }
}

void qSetTaskId(qTaskInfo_t tinfo, uint64_t taskId, uint64_t queryId) {
  SExecTaskInfo* pTaskInfo = tinfo;
  pTaskInfo->id.queryId = queryId;

  taosMemoryFreeClear(pTaskInfo->id.str);
  pTaskInfo->id.str = buildTaskId(taskId, queryId);

  // set the idstr for tsdbReader
  doSetTaskId(pTaskInfo->pRoot);
}

int32_t qSetStreamOpOpen(qTaskInfo_t tinfo) {
  if (tinfo == NULL) {
    return TSDB_CODE_APP_ERROR;
  }

  SExecTaskInfo* pTaskInfo = (SExecTaskInfo*)tinfo;

  int32_t code = doSetStreamOpOpen(pTaskInfo->pRoot, GET_TASKID(pTaskInfo));
  if (code != TSDB_CODE_SUCCESS) {
    qError("%s failed to set the stream block data", GET_TASKID(pTaskInfo));
  } else {
    qDebug("%s set the stream block successfully", GET_TASKID(pTaskInfo));
  }

  return code;
}

int32_t qSetMultiStreamInput(qTaskInfo_t tinfo, const void* pBlocks, size_t numOfBlocks, int32_t type) {
  if (tinfo == NULL) {
    return TSDB_CODE_APP_ERROR;
  }

  if (pBlocks == NULL || numOfBlocks == 0) {
    return TSDB_CODE_SUCCESS;
  }

  SExecTaskInfo* pTaskInfo = (SExecTaskInfo*)tinfo;

  int32_t code = doSetStreamBlock(pTaskInfo->pRoot, (void*)pBlocks, numOfBlocks, type, GET_TASKID(pTaskInfo));
  if (code != TSDB_CODE_SUCCESS) {
    qError("%s failed to set the stream block data", GET_TASKID(pTaskInfo));
  } else {
    qDebug("%s set the stream block successfully", GET_TASKID(pTaskInfo));
  }

  return code;
}

int32_t qSetSMAInput(qTaskInfo_t tinfo, const void* pBlocks, size_t numOfBlocks, int32_t type) {
  if (tinfo == NULL) {
    return TSDB_CODE_APP_ERROR;
  }

  if (pBlocks == NULL || numOfBlocks == 0) {
    return TSDB_CODE_SUCCESS;
  }

  SExecTaskInfo* pTaskInfo = (SExecTaskInfo*)tinfo;

  int32_t code = doSetSMABlock(pTaskInfo->pRoot, (void*)pBlocks, numOfBlocks, type, GET_TASKID(pTaskInfo));
  if (code != TSDB_CODE_SUCCESS) {
    qError("%s failed to set the sma block data", GET_TASKID(pTaskInfo));
  } else {
    qDebug("%s set the sma block successfully", GET_TASKID(pTaskInfo));
  }

  return code;
}

<<<<<<< HEAD
qTaskInfo_t qCreateQueueExecTaskInfo(void* msg, SReadHandle* pReaderHandle, int32_t vgId, int32_t* numOfCols, SSchemaWrapper** pSchema) {
  if (msg == NULL) {
    // create raw scan
    SExecTaskInfo* pTaskInfo = taosMemoryCalloc(1, sizeof(SExecTaskInfo));
=======
qTaskInfo_t qCreateQueueExecTaskInfo(void* msg, SReadHandle* pReaderHandle, int32_t vgId, int32_t* numOfCols, uint64_t id) {
  if (msg == NULL) { // create raw scan
    SExecTaskInfo* pTaskInfo = doCreateExecTaskInfo(0, id, vgId, OPTR_EXEC_MODEL_QUEUE, "");
>>>>>>> 0e53e578
    if (NULL == pTaskInfo) {
      terrno = TSDB_CODE_OUT_OF_MEMORY;
      return NULL;
    }
<<<<<<< HEAD

    setTaskStatus(pTaskInfo, TASK_NOT_COMPLETED);

    pTaskInfo->cost.created = taosGetTimestampUs();
    pTaskInfo->execModel = OPTR_EXEC_MODEL_QUEUE;
=======

>>>>>>> 0e53e578
    pTaskInfo->pRoot = createRawScanOperatorInfo(pReaderHandle, pTaskInfo);
    if (NULL == pTaskInfo->pRoot) {
      terrno = TSDB_CODE_OUT_OF_MEMORY;
      taosMemoryFree(pTaskInfo);
      return NULL;
    }

    qDebug("create raw scan task info completed, vgId:%d, %s", vgId, GET_TASKID(pTaskInfo));
    return pTaskInfo;
  }

  struct SSubplan* pPlan = NULL;

  int32_t code = qStringToSubplan(msg, &pPlan);
  if (code != TSDB_CODE_SUCCESS) {
    terrno = code;
    return NULL;
  }

  qTaskInfo_t pTaskInfo = NULL;
  code = qCreateExecTask(pReaderHandle, vgId, 0, pPlan, &pTaskInfo, NULL, NULL, OPTR_EXEC_MODEL_QUEUE);
  if (code != TSDB_CODE_SUCCESS) {
    nodesDestroyNode((SNode*)pPlan);
    qDestroyTask(pTaskInfo);
    terrno = code;
    return NULL;
  }

  // extract the number of output columns
  SDataBlockDescNode* pDescNode = pPlan->pNode->pOutputDataBlockDesc;
  *numOfCols = 0;

  SNode* pNode;
  FOREACH(pNode, pDescNode->pSlots) {
    SSlotDescNode* pSlotDesc = (SSlotDescNode*)pNode;
    if (pSlotDesc->output) {
      ++(*numOfCols);
    }
  }

  return pTaskInfo;
}

qTaskInfo_t qCreateStreamExecTaskInfo(void* msg, SReadHandle* readers, int32_t vgId) {
  if (msg == NULL) {
    return NULL;
  }

  struct SSubplan* pPlan = NULL;
  int32_t          code = qStringToSubplan(msg, &pPlan);
  if (code != TSDB_CODE_SUCCESS) {
    terrno = code;
    return NULL;
  }

  qTaskInfo_t pTaskInfo = NULL;
  code = qCreateExecTask(readers, vgId, 0, pPlan, &pTaskInfo, NULL, NULL, OPTR_EXEC_MODEL_STREAM);
  if (code != TSDB_CODE_SUCCESS) {
    nodesDestroyNode((SNode*)pPlan);
    qDestroyTask(pTaskInfo);
    terrno = code;
    return NULL;
  }

  return pTaskInfo;
}

static SArray* filterUnqualifiedTables(const SStreamScanInfo* pScanInfo, const SArray* tableIdList, const char* idstr) {
  SArray* qa = taosArrayInit(4, sizeof(tb_uid_t));
  int32_t numOfUids = taosArrayGetSize(tableIdList);
  if (numOfUids == 0) {
    return qa;
  }

  // let's discard the tables those are not created according to the queried super table.
  SMetaReader mr = {0};
  metaReaderInit(&mr, pScanInfo->readHandle.meta, 0);
  for (int32_t i = 0; i < numOfUids; ++i) {
    uint64_t* id = (uint64_t*)taosArrayGet(tableIdList, i);

    int32_t code = metaGetTableEntryByUid(&mr, *id);
    if (code != TSDB_CODE_SUCCESS) {
      qError("failed to get table meta, uid:%" PRIu64 " code:%s, %s", *id, tstrerror(terrno), idstr);
      continue;
    }

    tDecoderClear(&mr.coder);

    // TODO handle ntb case
    if (mr.me.type != TSDB_CHILD_TABLE || mr.me.ctbEntry.suid != pScanInfo->tableUid) {
      continue;
    }

    if (pScanInfo->pTagCond != NULL) {
      bool          qualified = false;
      STableKeyInfo info = {.groupId = 0, .uid = mr.me.uid};
      code = isQualifiedTable(&info, pScanInfo->pTagCond, pScanInfo->readHandle.meta, &qualified);
      if (code != TSDB_CODE_SUCCESS) {
        qError("failed to filter new table, uid:0x%" PRIx64 ", %s", info.uid, idstr);
        continue;
      }

      if (!qualified) {
        continue;
      }
    }

    // handle multiple partition
    taosArrayPush(qa, id);
  }

  metaReaderClear(&mr);
  return qa;
}

int32_t qUpdateQualifiedTableId(qTaskInfo_t tinfo, const SArray* tableIdList, bool isAdd) {
  SExecTaskInfo* pTaskInfo = (SExecTaskInfo*)tinfo;

  if (isAdd) {
    qDebug("add %d tables id into query list, %s", (int32_t)taosArrayGetSize(tableIdList), pTaskInfo->id.str);
  }

  // traverse to the stream scanner node to add this table id
  SOperatorInfo* pInfo = pTaskInfo->pRoot;
  while (pInfo->operatorType != QUERY_NODE_PHYSICAL_PLAN_STREAM_SCAN) {
    pInfo = pInfo->pDownstream[0];
  }

  int32_t          code = 0;
  SStreamScanInfo* pScanInfo = pInfo->info;
  if (isAdd) {  // add new table id
    SArray* qa = filterUnqualifiedTables(pScanInfo, tableIdList, GET_TASKID(pTaskInfo));
    int32_t numOfQualifiedTables = taosArrayGetSize(qa);

    qDebug(" %d qualified child tables added into stream scanner", numOfQualifiedTables);

    code = tqReaderAddTbUidList(pScanInfo->tqReader, qa);
    if (code != TSDB_CODE_SUCCESS) {
      taosArrayDestroy(qa);
      return code;
    }

    bool   assignUid = false;
    size_t bufLen = (pScanInfo->pGroupTags != NULL) ? getTableTagsBufLen(pScanInfo->pGroupTags) : 0;
    char*  keyBuf = NULL;
    if (bufLen > 0) {
      assignUid = groupbyTbname(pScanInfo->pGroupTags);
      keyBuf = taosMemoryMalloc(bufLen);
      if (keyBuf == NULL) {
        taosArrayDestroy(qa);
        return TSDB_CODE_OUT_OF_MEMORY;
      }
    }

    STableListInfo* pTableListInfo = ((STableScanInfo*)pScanInfo->pTableScanOp->info)->base.pTableListInfo;
    taosWLockLatch(&pTaskInfo->lock);

    for (int32_t i = 0; i < numOfQualifiedTables; ++i) {
      uint64_t*     uid = taosArrayGet(qa, i);
      STableKeyInfo keyInfo = {.uid = *uid, .groupId = 0};

      if (bufLen > 0) {
        if (assignUid) {
          keyInfo.groupId = keyInfo.uid;
        } else {
          code = getGroupIdFromTagsVal(pScanInfo->readHandle.meta, keyInfo.uid, pScanInfo->pGroupTags, keyBuf,
                                       &keyInfo.groupId);
          if (code != TSDB_CODE_SUCCESS) {
            taosMemoryFree(keyBuf);
            taosArrayDestroy(qa);
            taosWUnLockLatch(&pTaskInfo->lock);
            return code;
          }
        }
      }

#if 0
      bool exists = false;
      for (int32_t k = 0; k < taosArrayGetSize(pListInfo->pTableList); ++k) {
        STableKeyInfo* pKeyInfo = taosArrayGet(pListInfo->pTableList, k);
        if (pKeyInfo->uid == keyInfo.uid) {
          qWarn("ignore duplicated query table uid:%" PRIu64 " added, %s", pKeyInfo->uid, pTaskInfo->id.str);
          exists = true;
        }
      }

      if (!exists) {
#endif

      tableListAddTableInfo(pTableListInfo, keyInfo.uid, keyInfo.groupId);
    }

    taosWUnLockLatch(&pTaskInfo->lock);
    if (keyBuf != NULL) {
      taosMemoryFree(keyBuf);
    }

    taosArrayDestroy(qa);
  } else {  // remove the table id in current list
    qDebug(" %d remove child tables from the stream scanner", (int32_t)taosArrayGetSize(tableIdList));
    taosWLockLatch(&pTaskInfo->lock);
    code = tqReaderRemoveTbUidList(pScanInfo->tqReader, tableIdList);
    taosWUnLockLatch(&pTaskInfo->lock);
  }

  return code;
}

int32_t qGetQueryTableSchemaVersion(qTaskInfo_t tinfo, char* dbName, char* tableName, int32_t* sversion,
                                    int32_t* tversion) {
  ASSERT(tinfo != NULL && dbName != NULL && tableName != NULL);
  SExecTaskInfo* pTaskInfo = (SExecTaskInfo*)tinfo;

  if (pTaskInfo->schemaInfo.sw == NULL) {
    return TSDB_CODE_SUCCESS;
  }

  *sversion = pTaskInfo->schemaInfo.sw->version;
  *tversion = pTaskInfo->schemaInfo.tversion;
  if (pTaskInfo->schemaInfo.dbname) {
    strcpy(dbName, pTaskInfo->schemaInfo.dbname);
  } else {
    dbName[0] = 0;
  }
  if (pTaskInfo->schemaInfo.tablename) {
    strcpy(tableName, pTaskInfo->schemaInfo.tablename);
  } else {
    tableName[0] = 0;
  }

  return 0;
}

int32_t qCreateExecTask(SReadHandle* readHandle, int32_t vgId, uint64_t taskId, SSubplan* pSubplan,
                        qTaskInfo_t* pTaskInfo, DataSinkHandle* handle, char* sql, EOPTR_EXEC_MODEL model) {
  SExecTaskInfo** pTask = (SExecTaskInfo**)pTaskInfo;
  taosThreadOnce(&initPoolOnce, initRefPool);

  qDebug("start to create task, TID:0x%" PRIx64 " QID:0x%" PRIx64 ", vgId:%d", taskId, pSubplan->id.queryId, vgId);

  int32_t code = createExecTaskInfo(pSubplan, pTask, readHandle, taskId, vgId, sql, model);
  if (code != TSDB_CODE_SUCCESS) {
    qError("failed to createExecTaskInfo, code: %s", tstrerror(code));
    goto _error;
  }

  SDataSinkMgtCfg cfg = {.maxDataBlockNum = 500, .maxDataBlockNumPerQuery = 50};
  code = dsDataSinkMgtInit(&cfg);
  if (code != TSDB_CODE_SUCCESS) {
    qError("failed to dsDataSinkMgtInit, code:%s, %s", tstrerror(code), (*pTask)->id.str);
    goto _error;
  }

  if (handle) {
    void* pSinkParam = NULL;

    SArray* pInfoList = getTableListInfo(*pTask);
    STableListInfo* pTableListInfo = taosArrayGetP(pInfoList, 0);
    taosArrayDestroy(pInfoList);

    code = createDataSinkParam(pSubplan->pDataSink, &pSinkParam, pTableListInfo, readHandle);
    if (code != TSDB_CODE_SUCCESS) {
      qError("failed to createDataSinkParam, vgId:%d, code:%s, %s", vgId, tstrerror(code), (*pTask)->id.str);
      goto _error;
    }

    code = dsCreateDataSinker(pSubplan->pDataSink, handle, pSinkParam, (*pTask)->id.str);
    if (code != TSDB_CODE_SUCCESS) {
      taosMemoryFreeClear(pSinkParam);
    }
  }

  qDebug("subplan task create completed, TID:0x%" PRIx64 " QID:0x%" PRIx64, taskId, pSubplan->id.queryId);

_error:
  // if failed to add ref for all tables in this query, abort current query
  return code;
}

static void freeBlock(void* param) {
  SSDataBlock* pBlock = *(SSDataBlock**)param;
  blockDataDestroy(pBlock);
}

int32_t qExecTaskOpt(qTaskInfo_t tinfo, SArray* pResList, uint64_t* useconds, bool* hasMore, SLocalFetch* pLocal) {
  SExecTaskInfo* pTaskInfo = (SExecTaskInfo*)tinfo;
  int64_t        threadId = taosGetSelfPthreadId();

  if (pLocal) {
    memcpy(&pTaskInfo->localFetch, pLocal, sizeof(*pLocal));
  }

  taosArrayClear(pResList);

  int64_t curOwner = 0;
  if ((curOwner = atomic_val_compare_exchange_64(&pTaskInfo->owner, 0, threadId)) != 0) {
    qError("%s-%p execTask is now executed by thread:%p", GET_TASKID(pTaskInfo), pTaskInfo, (void*)curOwner);
    pTaskInfo->code = TSDB_CODE_QRY_IN_EXEC;
    return pTaskInfo->code;
  }

  if (pTaskInfo->cost.start == 0) {
    pTaskInfo->cost.start = taosGetTimestampUs();
  }

  if (isTaskKilled(pTaskInfo)) {
    atomic_store_64(&pTaskInfo->owner, 0);
    qDebug("%s already killed, abort", GET_TASKID(pTaskInfo));
    return TSDB_CODE_SUCCESS;
  }

  // error occurs, record the error code and return to client
  int32_t ret = setjmp(pTaskInfo->env);
  if (ret != TSDB_CODE_SUCCESS) {
    pTaskInfo->code = ret;
    cleanUpUdfs();

    qDebug("%s task abort due to error/cancel occurs, code:%s", GET_TASKID(pTaskInfo), tstrerror(pTaskInfo->code));
    atomic_store_64(&pTaskInfo->owner, 0);

    return pTaskInfo->code;
  }

  qDebug("%s execTask is launched", GET_TASKID(pTaskInfo));

  int32_t      current = 0;
  SSDataBlock* pRes = NULL;

  int64_t st = taosGetTimestampUs();

  int32_t blockIndex = 0;
  while ((pRes = pTaskInfo->pRoot->fpSet.getNextFn(pTaskInfo->pRoot)) != NULL) {
    SSDataBlock* p = NULL;
    if (blockIndex >= taosArrayGetSize(pTaskInfo->pResultBlockList)) {
      SSDataBlock* p1 = createOneDataBlock(pRes, true);
      taosArrayPush(pTaskInfo->pResultBlockList, &p1);
      p = p1;
    } else {
      p = *(SSDataBlock**)taosArrayGet(pTaskInfo->pResultBlockList, blockIndex);
      copyDataBlock(p, pRes);
    }

    blockIndex += 1;

    current += p->info.rows;
    ASSERT(p->info.rows > 0);
    taosArrayPush(pResList, &p);

    if (current >= 4096) {
      break;
    }
  }

  *hasMore = (pRes != NULL);
  uint64_t el = (taosGetTimestampUs() - st);

  pTaskInfo->cost.elapsedTime += el;
  if (NULL == pRes) {
    *useconds = pTaskInfo->cost.elapsedTime;
  }

  cleanUpUdfs();

  uint64_t total = pTaskInfo->pRoot->resultInfo.totalRows;
  qDebug("%s task suspended, %d rows in %d blocks returned, total:%" PRId64 " rows, in sinkNode:%d, elapsed:%.2f ms",
         GET_TASKID(pTaskInfo), current, (int32_t)taosArrayGetSize(pResList), total, 0, el / 1000.0);

  atomic_store_64(&pTaskInfo->owner, 0);
  return pTaskInfo->code;
}

void qCleanExecTaskBlockBuf(qTaskInfo_t tinfo) {
  SExecTaskInfo* pTaskInfo = (SExecTaskInfo*)tinfo;
  SArray*        pList = pTaskInfo->pResultBlockList;
  size_t         num = taosArrayGetSize(pList);
  for (int32_t i = 0; i < num; ++i) {
    SSDataBlock** p = taosArrayGet(pTaskInfo->pResultBlockList, i);
    blockDataDestroy(*p);
  }

  taosArrayClear(pTaskInfo->pResultBlockList);
}

int32_t qExecTask(qTaskInfo_t tinfo, SSDataBlock** pRes, uint64_t* useconds) {
  SExecTaskInfo* pTaskInfo = (SExecTaskInfo*)tinfo;
  int64_t        threadId = taosGetSelfPthreadId();

  *pRes = NULL;
  int64_t curOwner = 0;
  if ((curOwner = atomic_val_compare_exchange_64(&pTaskInfo->owner, 0, threadId)) != 0) {
    qError("%s-%p execTask is now executed by thread:%p", GET_TASKID(pTaskInfo), pTaskInfo, (void*)curOwner);
    pTaskInfo->code = TSDB_CODE_QRY_IN_EXEC;
    return pTaskInfo->code;
  }

  if (pTaskInfo->cost.start == 0) {
    pTaskInfo->cost.start = taosGetTimestampUs();
  }

  if (isTaskKilled(pTaskInfo)) {
    clearStreamBlock(pTaskInfo->pRoot);
    atomic_store_64(&pTaskInfo->owner, 0);
    qDebug("%s already killed, abort", GET_TASKID(pTaskInfo));
    return TSDB_CODE_SUCCESS;
  }

  // error occurs, record the error code and return to client
  int32_t ret = setjmp(pTaskInfo->env);
  if (ret != TSDB_CODE_SUCCESS) {
    pTaskInfo->code = ret;
    cleanUpUdfs();
    qDebug("%s task abort due to error/cancel occurs, code:%s", GET_TASKID(pTaskInfo), tstrerror(pTaskInfo->code));
    atomic_store_64(&pTaskInfo->owner, 0);
    return pTaskInfo->code;
  }

  qDebug("%s execTask is launched", GET_TASKID(pTaskInfo));

  int64_t st = taosGetTimestampUs();

  *pRes = pTaskInfo->pRoot->fpSet.getNextFn(pTaskInfo->pRoot);
  uint64_t el = (taosGetTimestampUs() - st);

  pTaskInfo->cost.elapsedTime += el;
  if (NULL == *pRes) {
    *useconds = pTaskInfo->cost.elapsedTime;
  }

  cleanUpUdfs();

  int32_t  current = (*pRes != NULL) ? (*pRes)->info.rows : 0;
  uint64_t total = pTaskInfo->pRoot->resultInfo.totalRows;

  qDebug("%s task suspended, %d rows returned, total:%" PRId64 " rows, in sinkNode:%d, elapsed:%.2f ms",
         GET_TASKID(pTaskInfo), current, total, 0, el / 1000.0);

  atomic_store_64(&pTaskInfo->owner, 0);
  return pTaskInfo->code;
}

int32_t qAppendTaskStopInfo(SExecTaskInfo* pTaskInfo, SExchangeOpStopInfo* pInfo) {
  taosWLockLatch(&pTaskInfo->stopInfo.lock);
  taosArrayPush(pTaskInfo->stopInfo.pStopInfo, pInfo);
  taosWUnLockLatch(&pTaskInfo->stopInfo.lock);

  return TSDB_CODE_SUCCESS;
}

int32_t stopInfoComp(void const* lp, void const* rp) {
  SExchangeOpStopInfo* key = (SExchangeOpStopInfo*)lp;
  SExchangeOpStopInfo* pInfo = (SExchangeOpStopInfo*)rp;

  if (key->refId < pInfo->refId) {
    return -1;
  } else if (key->refId > pInfo->refId) {
    return 1;
  }

  return 0;
}

void qRemoveTaskStopInfo(SExecTaskInfo* pTaskInfo, SExchangeOpStopInfo* pInfo) {
  taosWLockLatch(&pTaskInfo->stopInfo.lock);
  int32_t idx = taosArraySearchIdx(pTaskInfo->stopInfo.pStopInfo, pInfo, stopInfoComp, TD_EQ);
  if (idx >= 0) {
    taosArrayRemove(pTaskInfo->stopInfo.pStopInfo, idx);
  }
  taosWUnLockLatch(&pTaskInfo->stopInfo.lock);

  return;
}

void qStopTaskOperators(SExecTaskInfo* pTaskInfo) {
  taosWLockLatch(&pTaskInfo->stopInfo.lock);

  int32_t num = taosArrayGetSize(pTaskInfo->stopInfo.pStopInfo);
  for (int32_t i = 0; i < num; ++i) {
    SExchangeOpStopInfo* pStop = taosArrayGet(pTaskInfo->stopInfo.pStopInfo, i);
    SExchangeInfo*       pExchangeInfo = taosAcquireRef(exchangeObjRefPool, pStop->refId);
    if (pExchangeInfo) {
      tsem_post(&pExchangeInfo->ready);
      taosReleaseRef(exchangeObjRefPool, pStop->refId);
    }
  }

  taosWUnLockLatch(&pTaskInfo->stopInfo.lock);
}

int32_t qAsyncKillTask(qTaskInfo_t qinfo, int32_t rspCode) {
  SExecTaskInfo* pTaskInfo = (SExecTaskInfo*)qinfo;
  if (pTaskInfo == NULL) {
    return TSDB_CODE_QRY_INVALID_QHANDLE;
  }

  qDebug("%s execTask async killed", GET_TASKID(pTaskInfo));

  setTaskKilled(pTaskInfo, rspCode);
  qStopTaskOperators(pTaskInfo);

  return TSDB_CODE_SUCCESS;
}

int32_t qKillTask(qTaskInfo_t tinfo, int32_t rspCode) {
  SExecTaskInfo* pTaskInfo = (SExecTaskInfo*)tinfo;
  if (pTaskInfo == NULL) {
    return TSDB_CODE_QRY_INVALID_QHANDLE;
  }

  qDebug("%s sync killed execTask", GET_TASKID(pTaskInfo));
  setTaskKilled(pTaskInfo, TSDB_CODE_TSC_QUERY_KILLED);

  while(qTaskIsExecuting(pTaskInfo)) {
    taosMsleep(10);
  }

  pTaskInfo->code = rspCode;
  return TSDB_CODE_SUCCESS;
}

bool qTaskIsExecuting(qTaskInfo_t qinfo) {
  SExecTaskInfo* pTaskInfo = (SExecTaskInfo*)qinfo;
  if (NULL == pTaskInfo) {
    return false;
  }

  return 0 != atomic_load_64(&pTaskInfo->owner);
}

static void printTaskExecCostInLog(SExecTaskInfo* pTaskInfo) {
  STaskCostInfo* pSummary = &pTaskInfo->cost;
  int64_t        idleTime = pSummary->start - pSummary->created;

  SFileBlockLoadRecorder* pRecorder = pSummary->pRecoder;
  if (pSummary->pRecoder != NULL) {
    qDebug(
        "%s :cost summary: idle:%.2f ms, elapsed time:%.2f ms, extract tableList:%.2f ms, "
        "createGroupIdMap:%.2f ms, total blocks:%d, "
        "load block SMA:%d, load data block:%d, total rows:%" PRId64 ", check rows:%" PRId64,
        GET_TASKID(pTaskInfo), idleTime / 1000.0, pSummary->elapsedTime / 1000.0, pSummary->extractListTime,
        pSummary->groupIdMapTime, pRecorder->totalBlocks, pRecorder->loadBlockStatis, pRecorder->loadBlocks,
        pRecorder->totalRows, pRecorder->totalCheckedRows);
  } else {
    qDebug("%s :cost summary: idle in queue:%.2f ms, elapsed time:%.2f ms", GET_TASKID(pTaskInfo), idleTime / 1000.0,
           pSummary->elapsedTime / 1000.0);
  }
}

void qDestroyTask(qTaskInfo_t qTaskHandle) {
  SExecTaskInfo* pTaskInfo = (SExecTaskInfo*)qTaskHandle;
  if (pTaskInfo == NULL) {
    return;
  }

  qDebug("%s execTask completed, numOfRows:%" PRId64, GET_TASKID(pTaskInfo), pTaskInfo->pRoot->resultInfo.totalRows);

  printTaskExecCostInLog(pTaskInfo);  // print the query cost summary
  doDestroyTask(pTaskInfo);
}

int32_t qGetExplainExecInfo(qTaskInfo_t tinfo, SArray* pExecInfoList) {
  SExecTaskInfo* pTaskInfo = (SExecTaskInfo*)tinfo;
  return getOperatorExplainExecInfo(pTaskInfo->pRoot, pExecInfoList);
}

int32_t qSerializeTaskStatus(qTaskInfo_t tinfo, char** pOutput, int32_t* len) {
  SExecTaskInfo* pTaskInfo = (struct SExecTaskInfo*)tinfo;
  if (pTaskInfo->pRoot == NULL) {
    return TSDB_CODE_INVALID_PARA;
  }

  int32_t nOptrWithVal = 0;
  //  int32_t code = encodeOperator(pTaskInfo->pRoot, pOutput, len, &nOptrWithVal);
  //  if ((code == TSDB_CODE_SUCCESS) && (nOptrWithVal == 0)) {
  //    taosMemoryFreeClear(*pOutput);
  //    *len = 0;
  //  }
  return 0;
}

int32_t qDeserializeTaskStatus(qTaskInfo_t tinfo, const char* pInput, int32_t len) {
  SExecTaskInfo* pTaskInfo = (struct SExecTaskInfo*)tinfo;

  if (pTaskInfo == NULL || pInput == NULL || len == 0) {
    return TSDB_CODE_INVALID_PARA;
  }

  return 0;
  //  return decodeOperator(pTaskInfo->pRoot, pInput, len);
}

int32_t qExtractStreamScanner(qTaskInfo_t tinfo, void** scanner) {
  SExecTaskInfo* pTaskInfo = (SExecTaskInfo*)tinfo;
  SOperatorInfo* pOperator = pTaskInfo->pRoot;

  while (1) {
    uint16_t type = pOperator->operatorType;
    if (type == QUERY_NODE_PHYSICAL_PLAN_STREAM_SCAN) {
      *scanner = pOperator->info;
      return 0;
    } else {
      ASSERT(pOperator->numOfDownstream == 1);
      pOperator = pOperator->pDownstream[0];
    }
  }
}

#if 0
int32_t qStreamInput(qTaskInfo_t tinfo, void* pItem) {
  SExecTaskInfo* pTaskInfo = (SExecTaskInfo*)tinfo;
  ASSERT(pTaskInfo->execModel == OPTR_EXEC_MODEL_STREAM);
  taosWriteQitem(pTaskInfo->streamInfo.inputQueue->queue, pItem);
  return 0;
}
#endif

int32_t qStreamSourceRecoverStep1(qTaskInfo_t tinfo, int64_t ver) {
  SExecTaskInfo* pTaskInfo = (SExecTaskInfo*)tinfo;
  ASSERT(pTaskInfo->execModel == OPTR_EXEC_MODEL_STREAM);
  pTaskInfo->streamInfo.fillHistoryVer1 = ver;
  pTaskInfo->streamInfo.recoverStep = STREAM_RECOVER_STEP__PREPARE1;
  return 0;
}

int32_t qStreamSourceRecoverStep2(qTaskInfo_t tinfo, int64_t ver) {
  SExecTaskInfo* pTaskInfo = (SExecTaskInfo*)tinfo;
  ASSERT(pTaskInfo->execModel == OPTR_EXEC_MODEL_STREAM);
  pTaskInfo->streamInfo.fillHistoryVer2 = ver;
  pTaskInfo->streamInfo.recoverStep = STREAM_RECOVER_STEP__PREPARE2;
  return 0;
}

int32_t qStreamRecoverFinish(qTaskInfo_t tinfo) {
  SExecTaskInfo* pTaskInfo = (SExecTaskInfo*)tinfo;
  ASSERT(pTaskInfo->execModel == OPTR_EXEC_MODEL_STREAM);
  pTaskInfo->streamInfo.recoverStep = STREAM_RECOVER_STEP__NONE;
  return 0;
}

int32_t qStreamSetParamForRecover(qTaskInfo_t tinfo) {
  SExecTaskInfo* pTaskInfo = (SExecTaskInfo*)tinfo;
  SOperatorInfo* pOperator = pTaskInfo->pRoot;

  while (1) {
    if (pOperator->operatorType == QUERY_NODE_PHYSICAL_PLAN_STREAM_INTERVAL ||
        pOperator->operatorType == QUERY_NODE_PHYSICAL_PLAN_STREAM_SEMI_INTERVAL ||
        pOperator->operatorType == QUERY_NODE_PHYSICAL_PLAN_STREAM_FINAL_INTERVAL) {
      SStreamIntervalOperatorInfo* pInfo = pOperator->info;
      ASSERT(pInfo->twAggSup.calTrigger == STREAM_TRIGGER_AT_ONCE ||
             pInfo->twAggSup.calTrigger == STREAM_TRIGGER_WINDOW_CLOSE);
      ASSERT(pInfo->twAggSup.calTriggerSaved == 0);
      ASSERT(pInfo->twAggSup.deleteMarkSaved == 0);

      qInfo("save stream param for interval: %d,  %" PRId64, pInfo->twAggSup.calTrigger, pInfo->twAggSup.deleteMark);

      pInfo->twAggSup.calTriggerSaved = pInfo->twAggSup.calTrigger;
      pInfo->twAggSup.deleteMarkSaved = pInfo->twAggSup.deleteMark;
      pInfo->twAggSup.calTrigger = STREAM_TRIGGER_AT_ONCE;
      pInfo->twAggSup.deleteMark = INT64_MAX;
      pInfo->ignoreExpiredDataSaved = pInfo->ignoreExpiredData;
      pInfo->ignoreExpiredData = false;
    } else if (pOperator->operatorType == QUERY_NODE_PHYSICAL_PLAN_STREAM_SESSION ||
               pOperator->operatorType == QUERY_NODE_PHYSICAL_PLAN_STREAM_SEMI_SESSION ||
               pOperator->operatorType == QUERY_NODE_PHYSICAL_PLAN_STREAM_FINAL_SESSION) {
      SStreamSessionAggOperatorInfo* pInfo = pOperator->info;
      ASSERT(pInfo->twAggSup.calTrigger == STREAM_TRIGGER_AT_ONCE ||
             pInfo->twAggSup.calTrigger == STREAM_TRIGGER_WINDOW_CLOSE);
      ASSERT(pInfo->twAggSup.calTriggerSaved == 0);
      ASSERT(pInfo->twAggSup.deleteMarkSaved == 0);

      qInfo("save stream param for session: %d,  %" PRId64, pInfo->twAggSup.calTrigger, pInfo->twAggSup.deleteMark);

      pInfo->twAggSup.calTriggerSaved = pInfo->twAggSup.calTrigger;
      pInfo->twAggSup.deleteMarkSaved = pInfo->twAggSup.deleteMark;
      pInfo->twAggSup.calTrigger = STREAM_TRIGGER_AT_ONCE;
      pInfo->twAggSup.deleteMark = INT64_MAX;
      pInfo->ignoreExpiredDataSaved = pInfo->ignoreExpiredData;
      pInfo->ignoreExpiredData = false;
    } else if (pOperator->operatorType == QUERY_NODE_PHYSICAL_PLAN_STREAM_STATE) {
      SStreamStateAggOperatorInfo* pInfo = pOperator->info;
      ASSERT(pInfo->twAggSup.calTrigger == STREAM_TRIGGER_AT_ONCE ||
             pInfo->twAggSup.calTrigger == STREAM_TRIGGER_WINDOW_CLOSE);
      ASSERT(pInfo->twAggSup.calTriggerSaved == 0);
      ASSERT(pInfo->twAggSup.deleteMarkSaved == 0);

      qInfo("save stream param for state: %d,  %" PRId64, pInfo->twAggSup.calTrigger, pInfo->twAggSup.deleteMark);

      pInfo->twAggSup.calTriggerSaved = pInfo->twAggSup.calTrigger;
      pInfo->twAggSup.deleteMarkSaved = pInfo->twAggSup.deleteMark;
      pInfo->twAggSup.calTrigger = STREAM_TRIGGER_AT_ONCE;
      pInfo->twAggSup.deleteMark = INT64_MAX;
      pInfo->ignoreExpiredDataSaved = pInfo->ignoreExpiredData;
      pInfo->ignoreExpiredData = false;
    }

    // iterate operator tree
    if (pOperator->numOfDownstream != 1 || pOperator->pDownstream[0] == NULL) {
      if (pOperator->numOfDownstream > 1) {
        qError("unexpected stream, multiple downstream");
        ASSERT(0);
        return -1;
      }
      return 0;
    } else {
      pOperator = pOperator->pDownstream[0];
    }
  }

  return 0;
}

int32_t qStreamRestoreParam(qTaskInfo_t tinfo) {
  SExecTaskInfo* pTaskInfo = (SExecTaskInfo*)tinfo;
  SOperatorInfo* pOperator = pTaskInfo->pRoot;

  while (1) {
    if (pOperator->operatorType == QUERY_NODE_PHYSICAL_PLAN_STREAM_INTERVAL ||
        pOperator->operatorType == QUERY_NODE_PHYSICAL_PLAN_STREAM_SEMI_INTERVAL ||
        pOperator->operatorType == QUERY_NODE_PHYSICAL_PLAN_STREAM_FINAL_INTERVAL) {
      SStreamIntervalOperatorInfo* pInfo = pOperator->info;
      pInfo->twAggSup.calTrigger = pInfo->twAggSup.calTriggerSaved;
      pInfo->twAggSup.deleteMark = pInfo->twAggSup.deleteMarkSaved;
      pInfo->ignoreExpiredData = pInfo->ignoreExpiredDataSaved;
      qInfo("restore stream param for interval: %d,  %" PRId64, pInfo->twAggSup.calTrigger, pInfo->twAggSup.deleteMark);
    } else if (pOperator->operatorType == QUERY_NODE_PHYSICAL_PLAN_STREAM_SESSION ||
               pOperator->operatorType == QUERY_NODE_PHYSICAL_PLAN_STREAM_SEMI_SESSION ||
               pOperator->operatorType == QUERY_NODE_PHYSICAL_PLAN_STREAM_FINAL_SESSION) {
      SStreamSessionAggOperatorInfo* pInfo = pOperator->info;
      pInfo->twAggSup.calTrigger = pInfo->twAggSup.calTriggerSaved;
      pInfo->twAggSup.deleteMark = pInfo->twAggSup.deleteMarkSaved;
      pInfo->ignoreExpiredData = pInfo->ignoreExpiredDataSaved;
      qInfo("restore stream param for session: %d,  %" PRId64, pInfo->twAggSup.calTrigger, pInfo->twAggSup.deleteMark);
    } else if (pOperator->operatorType == QUERY_NODE_PHYSICAL_PLAN_STREAM_STATE) {
      SStreamStateAggOperatorInfo* pInfo = pOperator->info;
      pInfo->twAggSup.calTrigger = pInfo->twAggSup.calTriggerSaved;
      pInfo->twAggSup.deleteMark = pInfo->twAggSup.deleteMarkSaved;
      pInfo->ignoreExpiredData = pInfo->ignoreExpiredDataSaved;
      qInfo("restore stream param for state: %d,  %" PRId64, pInfo->twAggSup.calTrigger, pInfo->twAggSup.deleteMark);
    }

    // iterate operator tree
    if (pOperator->numOfDownstream != 1 || pOperator->pDownstream[0] == NULL) {
      if (pOperator->numOfDownstream > 1) {
        qError("unexpected stream, multiple downstream");
        /*ASSERT(0);*/
        return -1;
      }
      return 0;
    } else {
      pOperator = pOperator->pDownstream[0];
    }
  }
  return 0;
}

bool qStreamRecoverScanFinished(qTaskInfo_t tinfo) {
  SExecTaskInfo* pTaskInfo = (SExecTaskInfo*)tinfo;
  return pTaskInfo->streamInfo.recoverScanFinished;
}

void* qExtractReaderFromStreamScanner(void* scanner) {
  SStreamScanInfo* pInfo = scanner;
  return (void*)pInfo->tqReader;
}

const SSchemaWrapper* qExtractSchemaFromTask(qTaskInfo_t tinfo) {
  SExecTaskInfo* pTaskInfo = (SExecTaskInfo*)tinfo;
  return pTaskInfo->streamInfo.schema;
}

const char* qExtractTbnameFromTask(qTaskInfo_t tinfo) {
  SExecTaskInfo* pTaskInfo = (SExecTaskInfo*)tinfo;
  return pTaskInfo->streamInfo.tbName;
}

SMqMetaRsp* qStreamExtractMetaMsg(qTaskInfo_t tinfo) {
  SExecTaskInfo* pTaskInfo = (SExecTaskInfo*)tinfo;
  return &pTaskInfo->streamInfo.metaRsp;
}

int64_t qStreamExtractPrepareUid(qTaskInfo_t tinfo) {
  SExecTaskInfo* pTaskInfo = (SExecTaskInfo*)tinfo;
  return pTaskInfo->streamInfo.prepareStatus.uid;
}

int32_t qStreamExtractOffset(qTaskInfo_t tinfo, STqOffsetVal* pOffset) {
  SExecTaskInfo* pTaskInfo = (SExecTaskInfo*)tinfo;
  memcpy(pOffset, &pTaskInfo->streamInfo.lastStatus, sizeof(STqOffsetVal));
  return 0;
}

int32_t initQueryTableDataCondForTmq(SQueryTableDataCond* pCond, SSnapContext* sContext, SMetaTableInfo* pMtInfo) {
  memset(pCond, 0, sizeof(SQueryTableDataCond));
  pCond->order = TSDB_ORDER_ASC;
  pCond->numOfCols = pMtInfo->schema->nCols;
  pCond->colList = taosMemoryCalloc(pCond->numOfCols, sizeof(SColumnInfo));
  pCond->pSlotList = taosMemoryMalloc(sizeof(int32_t) * pCond->numOfCols);
  if (pCond->colList == NULL || pCond->pSlotList == NULL) {
    taosMemoryFreeClear(pCond->colList);
    taosMemoryFreeClear(pCond->pSlotList);
    terrno = TSDB_CODE_OUT_OF_MEMORY;
    return terrno;
  }

  pCond->twindows = TSWINDOW_INITIALIZER;
  pCond->suid = pMtInfo->suid;
  pCond->type = TIMEWINDOW_RANGE_CONTAINED;
  pCond->startVersion = -1;
  pCond->endVersion = sContext->snapVersion;

  for (int32_t i = 0; i < pCond->numOfCols; ++i) {
    SColumnInfo* pColInfo = &pCond->colList[i];
    pColInfo->type = pMtInfo->schema->pSchema[i].type;
    pColInfo->bytes = pMtInfo->schema->pSchema[i].bytes;
    pColInfo->colId = pMtInfo->schema->pSchema[i].colId;

    pCond->pSlotList[i] = i;
  }

  return TSDB_CODE_SUCCESS;
}

int32_t qStreamSetScanMemData(qTaskInfo_t tinfo, SPackedData submit) {
  SExecTaskInfo* pTaskInfo = (SExecTaskInfo*)tinfo;
  if((pTaskInfo->execModel != OPTR_EXEC_MODEL_QUEUE) || (pTaskInfo->streamInfo.submit.msgStr != NULL)){
    qError("qStreamSetScanMemData err:%d,%p", pTaskInfo->execModel, pTaskInfo->streamInfo.submit.msgStr);
    return -1;
  }
  qDebug("set the submit block for future scan");

  pTaskInfo->streamInfo.submit = submit;
  return 0;
}

int32_t qStreamPrepareScan(qTaskInfo_t tinfo, STqOffsetVal* pOffset, int8_t subType) {
<<<<<<< HEAD
  SExecTaskInfo* pTaskInfo = (SExecTaskInfo*)tinfo;
  SOperatorInfo* pOperator = pTaskInfo->pRoot;
=======
  SExecTaskInfo*  pTaskInfo = (SExecTaskInfo*)tinfo;
  SOperatorInfo*  pOperator = pTaskInfo->pRoot;
  const char*     id = GET_TASKID(pTaskInfo);

>>>>>>> 0e53e578
  pTaskInfo->streamInfo.prepareStatus = *pOffset;
  pTaskInfo->streamInfo.returned = 0;

  if (tOffsetEqual(pOffset, &pTaskInfo->streamInfo.lastStatus)) {
    return 0;
  }

  if (subType == TOPIC_SUB_TYPE__COLUMN) {
    pOperator->status = OP_OPENED;
<<<<<<< HEAD

    // TODO add more check
    if (pOperator->operatorType != QUERY_NODE_PHYSICAL_PLAN_STREAM_SCAN) {
      if(pOperator->numOfDownstream != 1){
        qError("pOperator->numOfDownstream != 1:%d", pOperator->numOfDownstream);
        return -1;
      }
      pOperator = pOperator->pDownstream[0];
    }
=======
    pOperator = extractOperatorInTree(pOperator, QUERY_NODE_PHYSICAL_PLAN_STREAM_SCAN, id);
>>>>>>> 0e53e578

    SStreamScanInfo* pInfo = pOperator->info;
    STableScanInfo*  pScanInfo = pInfo->pTableScanOp->info;
    STableScanBase*  pScanBaseInfo = &pScanInfo->base;
    STableListInfo* pTableListInfo = pScanBaseInfo->pTableListInfo;

    if (pOffset->type == TMQ_OFFSET__LOG) {
      tsdbReaderClose(pScanBaseInfo->dataReader);
      pScanBaseInfo->dataReader = NULL;

      // let's seek to the next version in wal file
      if (tqSeekVer(pInfo->tqReader, pOffset->version + 1, pTaskInfo->id.str) < 0) {
<<<<<<< HEAD
        qError("tqSeekVer failed ver:%" PRId64, pOffset->version + 1);
=======
        qError("tqSeekVer failed ver:%"PRId64", %s", pOffset->version + 1, id);
>>>>>>> 0e53e578
        return -1;
      }
    } else if (pOffset->type == TMQ_OFFSET__SNAPSHOT_DATA) {
      // iterate all tables from tableInfoList, and retrieve rows from each table one-by-one
      // those data are from the snapshot in tsdb, besides the data in the wal file.
      int64_t uid = pOffset->uid;
      int64_t ts = pOffset->ts;
      int32_t index = 0;

      // this value may be changed if new tables are created
      taosRLockLatch(&pTaskInfo->lock);
      int32_t numOfTables = tableListGetSize(pTableListInfo);

      if (uid == 0) {
        if (numOfTables != 0) {
          STableKeyInfo* pTableInfo = tableListGetInfo(pTableListInfo, 0);
          uid = pTableInfo->uid;
          ts = INT64_MIN;
          pScanInfo->currentTable = 0;
        } else {
<<<<<<< HEAD
          qError("uid == 0 and tablelist size is 0");
=======
          taosRUnLockLatch(&pTaskInfo->lock);
          qError("no table in table list, %s", id);
>>>>>>> 0e53e578
          return -1;
        }
      }

<<<<<<< HEAD
      /*if (pTaskInfo->streamInfo.lastStatus.type != TMQ_OFFSET__SNAPSHOT_DATA ||*/
      /*pTaskInfo->streamInfo.lastStatus.uid != uid || pTaskInfo->streamInfo.lastStatus.ts != ts) {*/
      STableScanInfo* pTableScanInfo = pInfo->pTableScanOp->info;
      int32_t         numOfTables = tableListGetSize(pTaskInfo->pTableInfoList);

      qDebug("switch to table uid:%" PRId64 " ts:%" PRId64 "% "PRId64 " rows returned", uid, ts, pInfo->pTableScanOp->resultInfo.totalRows);
=======
>>>>>>> 0e53e578
      pInfo->pTableScanOp->resultInfo.totalRows = 0;

      // start from current accessed position
      // we cannot start from the pScanInfo->currentTable, since the commit offset may cause the rollback of the start
      // position, let's find it from the beginning.
      index = tableListFind(pTableListInfo, uid, 0);
      taosRUnLockLatch(&pTaskInfo->lock);

      if (index >= 0) {
        pScanInfo->currentTable = index;
      } else {
        qError("vgId:%d uid:%" PRIu64 " not found in table list, total:%d, index:%d %s", pTaskInfo->id.vgId, uid,
               numOfTables, pScanInfo->currentTable, id);
        return -1;
      }

<<<<<<< HEAD
      // TODO after dropping table, table may not found
      if(!found){
        qError("uid not found in tablelist %" PRId64, uid);
        return -1;
      }
=======
      STableKeyInfo keyInfo = {.uid = uid};
      int64_t oldSkey = pScanBaseInfo->cond.twindows.skey;
>>>>>>> 0e53e578

      // let's start from the next ts that returned to consumer.
      pScanBaseInfo->cond.twindows.skey = ts + 1;
      pScanInfo->scanTimes = 0;

<<<<<<< HEAD
        if (tsdbReaderOpen(pTableScanInfo->base.readHandle.vnode, &pTableScanInfo->base.cond, pList, num,
                           pTableScanInfo->pResBlock, &pTableScanInfo->base.dataReader, NULL) < 0 ||
            pTableScanInfo->base.dataReader == NULL) {
          qError("tsdbReaderOpen failed. uid:%" PRIi64, pOffset->uid);
=======
      if (pScanBaseInfo->dataReader == NULL) {
        int32_t code = tsdbReaderOpen(pScanBaseInfo->readHandle.vnode, &pScanBaseInfo->cond, &keyInfo, 1,
                                      pScanInfo->pResBlock, &pScanBaseInfo->dataReader, id, false);
        if (code != TSDB_CODE_SUCCESS) {
          qError("prepare read tsdb snapshot failed, uid:%" PRId64 ", code:%s %s", pOffset->uid, tstrerror(code), id);
          terrno = code;
>>>>>>> 0e53e578
          return -1;
        }

        qDebug("tsdb reader created with offset(snapshot) uid:%" PRId64 " ts:%" PRId64 " table index:%d, total:%d, %s",
               uid, pScanBaseInfo->cond.twindows.skey, pScanInfo->currentTable, numOfTables, id);
      } else {
        tsdbSetTableList(pScanBaseInfo->dataReader, &keyInfo, 1);
        tsdbReaderReset(pScanBaseInfo->dataReader, &pScanBaseInfo->cond);
        qDebug("tsdb reader offset seek snapshot to uid:%" PRId64 " ts %" PRId64 "  table index:%d numOfTable:%d, %s",
               uid, pScanBaseInfo->cond.twindows.skey, pScanInfo->currentTable, numOfTables, id);
      }

<<<<<<< HEAD
      qDebug("tsdb reader offset seek snapshot to uid:%" PRId64 " ts %" PRId64 ", table cur set to %d , all table num %d", uid,
             ts, pTableScanInfo->currentTable, numOfTables);
    } else {
      qError("invalid pOffset->type:%d", pOffset->type);
      return -1;
    }
  } else if (pOffset->type == TMQ_OFFSET__SNAPSHOT_DATA) {
    SStreamRawScanInfo* pInfo = pOperator->info;
    SSnapContext*       sContext = pInfo->sContext;
    if (setForSnapShot(sContext, pOffset->uid) != 0) {
      qError("setDataForSnapShot error. uid:%" PRIi64, pOffset->uid);
=======
      // restore the key value
      pScanBaseInfo->cond.twindows.skey = oldSkey;
    } else {
      qError("invalid pOffset->type:%d, %s", pOffset->type, id);
>>>>>>> 0e53e578
      return -1;
    }

  } else {  // subType == TOPIC_SUB_TYPE__TABLE/TOPIC_SUB_TYPE__DB

    if (pOffset->type == TMQ_OFFSET__SNAPSHOT_DATA) {
      SStreamRawScanInfo* pInfo = pOperator->info;
      SSnapContext*       sContext = pInfo->sContext;

      SOperatorInfo* p = extractOperatorInTree(pOperator, QUERY_NODE_PHYSICAL_PLAN_TABLE_SCAN, id);
      STableListInfo* pTableListInfo = ((SStreamRawScanInfo*)(p->info))->pTableListInfo;

      if (setForSnapShot(sContext, pOffset->uid) != 0) {
        qError("setDataForSnapShot error. uid:%" PRId64" , %s", pOffset->uid, id);
        return -1;
      }

      SMetaTableInfo mtInfo = getUidfromSnapShot(sContext);
      tsdbReaderClose(pInfo->dataReader);
      pInfo->dataReader = NULL;

      cleanupQueryTableDataCond(&pTaskInfo->streamInfo.tableCond);
      tableListClear(pTableListInfo);

<<<<<<< HEAD
    STableKeyInfo* pList = tableListGetInfo(pTaskInfo->pTableInfoList, 0);
    int32_t        size = tableListGetSize(pTaskInfo->pTableInfoList);
=======
      if (mtInfo.uid == 0) {
        return 0;  // no data
      }
>>>>>>> 0e53e578

      initQueryTableDataCondForTmq(&pTaskInfo->streamInfo.tableCond, sContext, &mtInfo);
      pTaskInfo->streamInfo.tableCond.twindows.skey = pOffset->ts;

      tableListAddTableInfo(pTableListInfo, mtInfo.uid, 0);

      STableKeyInfo* pList = tableListGetInfo(pTableListInfo, 0);
      int32_t        size = tableListGetSize(pTableListInfo);

      tsdbReaderOpen(pInfo->vnode, &pTaskInfo->streamInfo.tableCond, pList, size, NULL, &pInfo->dataReader, NULL, false);

      cleanupQueryTableDataCond(&pTaskInfo->streamInfo.tableCond);
      strcpy(pTaskInfo->streamInfo.tbName, mtInfo.tbName);
      tDeleteSSchemaWrapper(pTaskInfo->streamInfo.schema);
      pTaskInfo->streamInfo.schema = mtInfo.schema;

      qDebug("tmqsnap qStreamPrepareScan snapshot data uid:%" PRId64 " ts %" PRId64" %s", mtInfo.uid, pOffset->ts, id);
    } else if (pOffset->type == TMQ_OFFSET__SNAPSHOT_META) {
      SStreamRawScanInfo* pInfo = pOperator->info;
      SSnapContext*       sContext = pInfo->sContext;
      if (setForSnapShot(sContext, pOffset->uid) != 0) {
        qError("setForSnapShot error. uid:%" PRIu64 " ,version:%" PRId64, pOffset->uid, pOffset->version);
        return -1;
      }
      qDebug("tmqsnap qStreamPrepareScan snapshot meta uid:%" PRId64 " ts %" PRId64 " %s", pOffset->uid, pOffset->ts, id);
    } else if (pOffset->type == TMQ_OFFSET__LOG) {
      SStreamRawScanInfo* pInfo = pOperator->info;
      tsdbReaderClose(pInfo->dataReader);
      pInfo->dataReader = NULL;
      qDebug("tmqsnap qStreamPrepareScan snapshot log, %s", id);
    }
  }

  return 0;
}

void qProcessRspMsg(void* parent, SRpcMsg* pMsg, SEpSet* pEpSet) {
  SMsgSendInfo* pSendInfo = (SMsgSendInfo*)pMsg->info.ahandle;
  if(pMsg->info.ahandle == NULL){
    qError("pMsg->info.ahandle is NULL");
    return;
  }

  SDataBuf buf = {.len = pMsg->contLen, .pData = NULL};

  if (pMsg->contLen > 0) {
    buf.pData = taosMemoryCalloc(1, pMsg->contLen);
    if (buf.pData == NULL) {
      terrno = TSDB_CODE_OUT_OF_MEMORY;
      pMsg->code = TSDB_CODE_OUT_OF_MEMORY;
    } else {
      memcpy(buf.pData, pMsg->pCont, pMsg->contLen);
    }
  }

  pSendInfo->fp(pSendInfo->param, &buf, pMsg->code);
  rpcFreeCont(pMsg->pCont);
  destroySendMsgInfo(pSendInfo);
}
<|MERGE_RESOLUTION|>--- conflicted
+++ resolved
@@ -29,8 +29,8 @@
   taosCloseRef(ref);
 }
 
-static void initRefPool() { 
-  exchangeObjRefPool = taosOpenRef(1024, doDestroyExchangeOperatorInfo);   
+static void initRefPool() {
+  exchangeObjRefPool = taosOpenRef(1024, doDestroyExchangeOperatorInfo);
   atexit(cleanupRefPool);
 }
 
@@ -242,29 +242,14 @@
   return code;
 }
 
-<<<<<<< HEAD
-qTaskInfo_t qCreateQueueExecTaskInfo(void* msg, SReadHandle* pReaderHandle, int32_t vgId, int32_t* numOfCols, SSchemaWrapper** pSchema) {
-  if (msg == NULL) {
-    // create raw scan
-    SExecTaskInfo* pTaskInfo = taosMemoryCalloc(1, sizeof(SExecTaskInfo));
-=======
-qTaskInfo_t qCreateQueueExecTaskInfo(void* msg, SReadHandle* pReaderHandle, int32_t vgId, int32_t* numOfCols, uint64_t id) {
-  if (msg == NULL) { // create raw scan
+qTaskInfo_t qCreateQueueExecTaskInfo(void* msg, SReadHandle* pReaderHandle, int32_t vgId, int32_t* numOfCols,
+                                     uint64_t id) {
+  if (msg == NULL) {  // create raw scan
     SExecTaskInfo* pTaskInfo = doCreateExecTaskInfo(0, id, vgId, OPTR_EXEC_MODEL_QUEUE, "");
->>>>>>> 0e53e578
     if (NULL == pTaskInfo) {
       terrno = TSDB_CODE_OUT_OF_MEMORY;
       return NULL;
     }
-<<<<<<< HEAD
-
-    setTaskStatus(pTaskInfo, TASK_NOT_COMPLETED);
-
-    pTaskInfo->cost.created = taosGetTimestampUs();
-    pTaskInfo->execModel = OPTR_EXEC_MODEL_QUEUE;
-=======
-
->>>>>>> 0e53e578
     pTaskInfo->pRoot = createRawScanOperatorInfo(pReaderHandle, pTaskInfo);
     if (NULL == pTaskInfo->pRoot) {
       terrno = TSDB_CODE_OUT_OF_MEMORY;
@@ -521,7 +506,7 @@
   if (handle) {
     void* pSinkParam = NULL;
 
-    SArray* pInfoList = getTableListInfo(*pTask);
+    SArray*         pInfoList = getTableListInfo(*pTask);
     STableListInfo* pTableListInfo = taosArrayGetP(pInfoList, 0);
     taosArrayDestroy(pInfoList);
 
@@ -776,7 +761,7 @@
   qDebug("%s sync killed execTask", GET_TASKID(pTaskInfo));
   setTaskKilled(pTaskInfo, TSDB_CODE_TSC_QUERY_KILLED);
 
-  while(qTaskIsExecuting(pTaskInfo)) {
+  while (qTaskIsExecuting(pTaskInfo)) {
     taosMsleep(10);
   }
 
@@ -1088,7 +1073,7 @@
 
 int32_t qStreamSetScanMemData(qTaskInfo_t tinfo, SPackedData submit) {
   SExecTaskInfo* pTaskInfo = (SExecTaskInfo*)tinfo;
-  if((pTaskInfo->execModel != OPTR_EXEC_MODEL_QUEUE) || (pTaskInfo->streamInfo.submit.msgStr != NULL)){
+  if ((pTaskInfo->execModel != OPTR_EXEC_MODEL_QUEUE) || (pTaskInfo->streamInfo.submit.msgStr != NULL)) {
     qError("qStreamSetScanMemData err:%d,%p", pTaskInfo->execModel, pTaskInfo->streamInfo.submit.msgStr);
     return -1;
   }
@@ -1099,15 +1084,10 @@
 }
 
 int32_t qStreamPrepareScan(qTaskInfo_t tinfo, STqOffsetVal* pOffset, int8_t subType) {
-<<<<<<< HEAD
   SExecTaskInfo* pTaskInfo = (SExecTaskInfo*)tinfo;
   SOperatorInfo* pOperator = pTaskInfo->pRoot;
-=======
-  SExecTaskInfo*  pTaskInfo = (SExecTaskInfo*)tinfo;
-  SOperatorInfo*  pOperator = pTaskInfo->pRoot;
-  const char*     id = GET_TASKID(pTaskInfo);
-
->>>>>>> 0e53e578
+  const char*    id = GET_TASKID(pTaskInfo);
+
   pTaskInfo->streamInfo.prepareStatus = *pOffset;
   pTaskInfo->streamInfo.returned = 0;
 
@@ -1117,24 +1097,12 @@
 
   if (subType == TOPIC_SUB_TYPE__COLUMN) {
     pOperator->status = OP_OPENED;
-<<<<<<< HEAD
-
-    // TODO add more check
-    if (pOperator->operatorType != QUERY_NODE_PHYSICAL_PLAN_STREAM_SCAN) {
-      if(pOperator->numOfDownstream != 1){
-        qError("pOperator->numOfDownstream != 1:%d", pOperator->numOfDownstream);
-        return -1;
-      }
-      pOperator = pOperator->pDownstream[0];
-    }
-=======
     pOperator = extractOperatorInTree(pOperator, QUERY_NODE_PHYSICAL_PLAN_STREAM_SCAN, id);
->>>>>>> 0e53e578
 
     SStreamScanInfo* pInfo = pOperator->info;
     STableScanInfo*  pScanInfo = pInfo->pTableScanOp->info;
     STableScanBase*  pScanBaseInfo = &pScanInfo->base;
-    STableListInfo* pTableListInfo = pScanBaseInfo->pTableListInfo;
+    STableListInfo*  pTableListInfo = pScanBaseInfo->pTableListInfo;
 
     if (pOffset->type == TMQ_OFFSET__LOG) {
       tsdbReaderClose(pScanBaseInfo->dataReader);
@@ -1142,11 +1110,7 @@
 
       // let's seek to the next version in wal file
       if (tqSeekVer(pInfo->tqReader, pOffset->version + 1, pTaskInfo->id.str) < 0) {
-<<<<<<< HEAD
-        qError("tqSeekVer failed ver:%" PRId64, pOffset->version + 1);
-=======
-        qError("tqSeekVer failed ver:%"PRId64", %s", pOffset->version + 1, id);
->>>>>>> 0e53e578
+        qError("tqSeekVer failed ver:%" PRId64 ", %s", pOffset->version + 1, id);
         return -1;
       }
     } else if (pOffset->type == TMQ_OFFSET__SNAPSHOT_DATA) {
@@ -1167,25 +1131,12 @@
           ts = INT64_MIN;
           pScanInfo->currentTable = 0;
         } else {
-<<<<<<< HEAD
-          qError("uid == 0 and tablelist size is 0");
-=======
           taosRUnLockLatch(&pTaskInfo->lock);
           qError("no table in table list, %s", id);
->>>>>>> 0e53e578
           return -1;
         }
       }
 
-<<<<<<< HEAD
-      /*if (pTaskInfo->streamInfo.lastStatus.type != TMQ_OFFSET__SNAPSHOT_DATA ||*/
-      /*pTaskInfo->streamInfo.lastStatus.uid != uid || pTaskInfo->streamInfo.lastStatus.ts != ts) {*/
-      STableScanInfo* pTableScanInfo = pInfo->pTableScanOp->info;
-      int32_t         numOfTables = tableListGetSize(pTaskInfo->pTableInfoList);
-
-      qDebug("switch to table uid:%" PRId64 " ts:%" PRId64 "% "PRId64 " rows returned", uid, ts, pInfo->pTableScanOp->resultInfo.totalRows);
-=======
->>>>>>> 0e53e578
       pInfo->pTableScanOp->resultInfo.totalRows = 0;
 
       // start from current accessed position
@@ -1202,34 +1153,19 @@
         return -1;
       }
 
-<<<<<<< HEAD
-      // TODO after dropping table, table may not found
-      if(!found){
-        qError("uid not found in tablelist %" PRId64, uid);
-        return -1;
-      }
-=======
       STableKeyInfo keyInfo = {.uid = uid};
-      int64_t oldSkey = pScanBaseInfo->cond.twindows.skey;
->>>>>>> 0e53e578
+      int64_t       oldSkey = pScanBaseInfo->cond.twindows.skey;
 
       // let's start from the next ts that returned to consumer.
       pScanBaseInfo->cond.twindows.skey = ts + 1;
       pScanInfo->scanTimes = 0;
 
-<<<<<<< HEAD
-        if (tsdbReaderOpen(pTableScanInfo->base.readHandle.vnode, &pTableScanInfo->base.cond, pList, num,
-                           pTableScanInfo->pResBlock, &pTableScanInfo->base.dataReader, NULL) < 0 ||
-            pTableScanInfo->base.dataReader == NULL) {
-          qError("tsdbReaderOpen failed. uid:%" PRIi64, pOffset->uid);
-=======
       if (pScanBaseInfo->dataReader == NULL) {
         int32_t code = tsdbReaderOpen(pScanBaseInfo->readHandle.vnode, &pScanBaseInfo->cond, &keyInfo, 1,
                                       pScanInfo->pResBlock, &pScanBaseInfo->dataReader, id, false);
         if (code != TSDB_CODE_SUCCESS) {
           qError("prepare read tsdb snapshot failed, uid:%" PRId64 ", code:%s %s", pOffset->uid, tstrerror(code), id);
           terrno = code;
->>>>>>> 0e53e578
           return -1;
         }
 
@@ -1242,24 +1178,10 @@
                uid, pScanBaseInfo->cond.twindows.skey, pScanInfo->currentTable, numOfTables, id);
       }
 
-<<<<<<< HEAD
-      qDebug("tsdb reader offset seek snapshot to uid:%" PRId64 " ts %" PRId64 ", table cur set to %d , all table num %d", uid,
-             ts, pTableScanInfo->currentTable, numOfTables);
-    } else {
-      qError("invalid pOffset->type:%d", pOffset->type);
-      return -1;
-    }
-  } else if (pOffset->type == TMQ_OFFSET__SNAPSHOT_DATA) {
-    SStreamRawScanInfo* pInfo = pOperator->info;
-    SSnapContext*       sContext = pInfo->sContext;
-    if (setForSnapShot(sContext, pOffset->uid) != 0) {
-      qError("setDataForSnapShot error. uid:%" PRIi64, pOffset->uid);
-=======
       // restore the key value
       pScanBaseInfo->cond.twindows.skey = oldSkey;
     } else {
       qError("invalid pOffset->type:%d, %s", pOffset->type, id);
->>>>>>> 0e53e578
       return -1;
     }
 
@@ -1269,11 +1191,11 @@
       SStreamRawScanInfo* pInfo = pOperator->info;
       SSnapContext*       sContext = pInfo->sContext;
 
-      SOperatorInfo* p = extractOperatorInTree(pOperator, QUERY_NODE_PHYSICAL_PLAN_TABLE_SCAN, id);
+      SOperatorInfo*  p = extractOperatorInTree(pOperator, QUERY_NODE_PHYSICAL_PLAN_TABLE_SCAN, id);
       STableListInfo* pTableListInfo = ((SStreamRawScanInfo*)(p->info))->pTableListInfo;
 
       if (setForSnapShot(sContext, pOffset->uid) != 0) {
-        qError("setDataForSnapShot error. uid:%" PRId64" , %s", pOffset->uid, id);
+        qError("setDataForSnapShot error. uid:%" PRId64 " , %s", pOffset->uid, id);
         return -1;
       }
 
@@ -1284,14 +1206,9 @@
       cleanupQueryTableDataCond(&pTaskInfo->streamInfo.tableCond);
       tableListClear(pTableListInfo);
 
-<<<<<<< HEAD
-    STableKeyInfo* pList = tableListGetInfo(pTaskInfo->pTableInfoList, 0);
-    int32_t        size = tableListGetSize(pTaskInfo->pTableInfoList);
-=======
       if (mtInfo.uid == 0) {
         return 0;  // no data
       }
->>>>>>> 0e53e578
 
       initQueryTableDataCondForTmq(&pTaskInfo->streamInfo.tableCond, sContext, &mtInfo);
       pTaskInfo->streamInfo.tableCond.twindows.skey = pOffset->ts;
@@ -1301,14 +1218,15 @@
       STableKeyInfo* pList = tableListGetInfo(pTableListInfo, 0);
       int32_t        size = tableListGetSize(pTableListInfo);
 
-      tsdbReaderOpen(pInfo->vnode, &pTaskInfo->streamInfo.tableCond, pList, size, NULL, &pInfo->dataReader, NULL, false);
+      tsdbReaderOpen(pInfo->vnode, &pTaskInfo->streamInfo.tableCond, pList, size, NULL, &pInfo->dataReader, NULL,
+                     false);
 
       cleanupQueryTableDataCond(&pTaskInfo->streamInfo.tableCond);
       strcpy(pTaskInfo->streamInfo.tbName, mtInfo.tbName);
       tDeleteSSchemaWrapper(pTaskInfo->streamInfo.schema);
       pTaskInfo->streamInfo.schema = mtInfo.schema;
 
-      qDebug("tmqsnap qStreamPrepareScan snapshot data uid:%" PRId64 " ts %" PRId64" %s", mtInfo.uid, pOffset->ts, id);
+      qDebug("tmqsnap qStreamPrepareScan snapshot data uid:%" PRId64 " ts %" PRId64 " %s", mtInfo.uid, pOffset->ts, id);
     } else if (pOffset->type == TMQ_OFFSET__SNAPSHOT_META) {
       SStreamRawScanInfo* pInfo = pOperator->info;
       SSnapContext*       sContext = pInfo->sContext;
@@ -1316,7 +1234,8 @@
         qError("setForSnapShot error. uid:%" PRIu64 " ,version:%" PRId64, pOffset->uid, pOffset->version);
         return -1;
       }
-      qDebug("tmqsnap qStreamPrepareScan snapshot meta uid:%" PRId64 " ts %" PRId64 " %s", pOffset->uid, pOffset->ts, id);
+      qDebug("tmqsnap qStreamPrepareScan snapshot meta uid:%" PRId64 " ts %" PRId64 " %s", pOffset->uid, pOffset->ts,
+             id);
     } else if (pOffset->type == TMQ_OFFSET__LOG) {
       SStreamRawScanInfo* pInfo = pOperator->info;
       tsdbReaderClose(pInfo->dataReader);
@@ -1330,7 +1249,7 @@
 
 void qProcessRspMsg(void* parent, SRpcMsg* pMsg, SEpSet* pEpSet) {
   SMsgSendInfo* pSendInfo = (SMsgSendInfo*)pMsg->info.ahandle;
-  if(pMsg->info.ahandle == NULL){
+  if (pMsg->info.ahandle == NULL) {
     qError("pMsg->info.ahandle is NULL");
     return;
   }
@@ -1350,4 +1269,4 @@
   pSendInfo->fp(pSendInfo->param, &buf, pMsg->code);
   rpcFreeCont(pMsg->pCont);
   destroySendMsgInfo(pSendInfo);
-}
+}