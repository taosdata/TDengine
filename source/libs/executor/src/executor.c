--- conflicted
+++ resolved
@@ -631,11 +631,7 @@
 }
 
 int32_t qExecutorInit(void) {
-<<<<<<< HEAD
   (void)taosThreadOnce(&initPoolOnce, initRefPool);
-=======
-  (void) taosThreadOnce(&initPoolOnce, initRefPool);
->>>>>>> 100136fa
   return TSDB_CODE_SUCCESS;
 }
 
