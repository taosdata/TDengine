/*
 * Copyright (c) 2019 TAOS Data, Inc. <jhtao@taosdata.com>
 *
 * This program is free software: you can use, redistribute, and/or modify
 * it under the terms of the GNU Affero General Public License, version 3
 * or later ("AGPL"), as published by the Free Software Foundation.
 *
 * This program is distributed in the hope that it will be useful, but WITHOUT
 * ANY WARRANTY; without even the implied warranty of MERCHANTABILITY or
 * FITNESS FOR A PARTICULAR PURPOSE.
 *
 * You should have received a copy of the GNU Affero General Public License
 * along with this program. If not, see <http://www.gnu.org/licenses/>.
 */

#include "executor.h"
#include <stdint.h>
#include "cmdnodes.h"
#include "dataSinkInt.h"
#include "executil.h"
#include "executorInt.h"
#include "libs/new-stream/stream.h"
#include "operator.h"
#include "osMemPool.h"
#include "osMemory.h"
#include "planner.h"
#include "query.h"
#include "querytask.h"
#include "storageapi.h"
#include "streamexecutorInt.h"
#include "taosdef.h"
#include "tarray.h"
#include "tdatablock.h"
#include "tref.h"
#include "trpc.h"
#include "tudf.h"
#include "wal.h"

static TdThreadOnce initPoolOnce = PTHREAD_ONCE_INIT;
int32_t             exchangeObjRefPool = -1;
SGlobalExecInfo     gExecInfo = {0};

void gExecInfoInit(void* pDnode, getDnodeId_f getDnodeId, getMnodeEpset_f getMnode) {
  gExecInfo.dnode = pDnode;
  gExecInfo.getMnode = getMnode;
  gExecInfo.getDnodeId = getDnodeId;
  return;
}

int32_t getCurrentMnodeEpset(SEpSet* pEpSet) {
  if (gExecInfo.dnode == NULL || gExecInfo.getMnode == NULL) {
    qError("gExecInfo is not initialized");
    return TSDB_CODE_APP_ERROR;
  }
  gExecInfo.getMnode(gExecInfo.dnode, pEpSet);
  return TSDB_CODE_SUCCESS;
}

static void cleanupRefPool() {
  int32_t ref = atomic_val_compare_exchange_32(&exchangeObjRefPool, exchangeObjRefPool, 0);
  taosCloseRef(ref);
}

static void initRefPool() {
  exchangeObjRefPool = taosOpenRef(1024, doDestroyExchangeOperatorInfo);
  (void)atexit(cleanupRefPool);
}

static int32_t doSetSMABlock(SOperatorInfo* pOperator, void* input, size_t numOfBlocks, int32_t type, char* id) {
  int32_t code = TSDB_CODE_SUCCESS;
  int32_t lino = 0;
  if (pOperator->operatorType != QUERY_NODE_PHYSICAL_PLAN_STREAM_SCAN) {
    if (pOperator->numOfDownstream == 0) {
      qError("failed to find stream scan operator to set the input data block, %s" PRIx64, id);
      return TSDB_CODE_APP_ERROR;
    }

    if (pOperator->numOfDownstream > 1) {  // not handle this in join query
      qError("join not supported for stream block scan, %s" PRIx64, id);
      return TSDB_CODE_APP_ERROR;
    }
    pOperator->status = OP_NOT_OPENED;
    return doSetSMABlock(pOperator->pDownstream[0], input, numOfBlocks, type, id);
  } else {
    pOperator->status = OP_NOT_OPENED;

    SStreamScanInfo* pInfo = pOperator->info;

    if (type == STREAM_INPUT__MERGED_SUBMIT) {
      for (int32_t i = 0; i < numOfBlocks; i++) {
        SPackedData* pReq = POINTER_SHIFT(input, i * sizeof(SPackedData));
        void*        tmp = taosArrayPush(pInfo->pBlockLists, pReq);
        QUERY_CHECK_NULL(tmp, code, lino, _end, terrno);
      }
      pInfo->blockType = STREAM_INPUT__DATA_SUBMIT;
    } else if (type == STREAM_INPUT__DATA_SUBMIT) {
      void* tmp = taosArrayPush(pInfo->pBlockLists, &input);
      QUERY_CHECK_NULL(tmp, code, lino, _end, terrno);
      pInfo->blockType = STREAM_INPUT__DATA_SUBMIT;
    } else if (type == STREAM_INPUT__DATA_BLOCK) {
      for (int32_t i = 0; i < numOfBlocks; ++i) {
        SSDataBlock* pDataBlock = &((SSDataBlock*)input)[i];
        SPackedData  tmp = {.pDataBlock = pDataBlock};
        void*        tmpItem = taosArrayPush(pInfo->pBlockLists, &tmp);
        QUERY_CHECK_NULL(tmpItem, code, lino, _end, terrno);
      }
      pInfo->blockType = STREAM_INPUT__DATA_BLOCK;
    } else if (type == STREAM_INPUT__CHECKPOINT) {
      SPackedData tmp = {.pDataBlock = input};
      void*       tmpItem = taosArrayPush(pInfo->pBlockLists, &tmp);
      QUERY_CHECK_NULL(tmpItem, code, lino, _end, terrno);
      pInfo->blockType = STREAM_INPUT__CHECKPOINT;
    } else if (type == STREAM_INPUT__REF_DATA_BLOCK) {
      for (int32_t i = 0; i < numOfBlocks; ++i) {
        SPackedData* pReq = POINTER_SHIFT(input, i * sizeof(SPackedData));
        void*        tmp = taosArrayPush(pInfo->pBlockLists, pReq);
        QUERY_CHECK_NULL(tmp, code, lino, _end, terrno);
      }
      pInfo->blockType = STREAM_INPUT__DATA_BLOCK;
    }

    return TSDB_CODE_SUCCESS;
  }

_end:
  if (code != TSDB_CODE_SUCCESS) {
    qError("%s failed at line %d since %s", __func__, lino, tstrerror(code));
  }
  return code;
}

static int32_t doSetStreamOpOpen(SOperatorInfo* pOperator, char* id) {
  if (pOperator->operatorType != QUERY_NODE_PHYSICAL_PLAN_STREAM_SCAN) {
    if (pOperator->numOfDownstream == 0) {
      qError("failed to find stream scan operator to set the input data block, %s" PRIx64, id);
      return TSDB_CODE_APP_ERROR;
    }

    if (pOperator->numOfDownstream > 1) {  // not handle this in join query
      qError("join not supported for stream block scan, %s" PRIx64, id);
      return TSDB_CODE_APP_ERROR;
    }

    pOperator->status = OP_NOT_OPENED;
    return doSetStreamOpOpen(pOperator->pDownstream[0], id);
  }
  return 0;
}

int32_t doSetTaskId(SOperatorInfo* pOperator, SStorageAPI* pAPI) {
  SExecTaskInfo* pTaskInfo = pOperator->pTaskInfo;
  if (pOperator->operatorType == QUERY_NODE_PHYSICAL_PLAN_STREAM_SCAN) {
    SStreamScanInfo* pStreamScanInfo = pOperator->info;
    if (pStreamScanInfo->pTableScanOp != NULL) {
      STableScanInfo* pScanInfo = pStreamScanInfo->pTableScanOp->info;
      if (pScanInfo->base.dataReader != NULL) {
        int32_t code = pAPI->tsdReader.tsdSetReaderTaskId(pScanInfo->base.dataReader, pTaskInfo->id.str);
        if (code) {
          qError("failed to set reader id for executor, code:%s", tstrerror(code));
          return code;
        }
      }
    }
  } else {
    if (pOperator->pDownstream) return doSetTaskId(pOperator->pDownstream[0], pAPI);
  }

  return 0;
}

int32_t qSetTaskId(qTaskInfo_t tinfo, uint64_t taskId, uint64_t queryId) {
  SExecTaskInfo* pTaskInfo = tinfo;
  pTaskInfo->id.queryId = queryId;
  buildTaskId(taskId, queryId, pTaskInfo->id.str, 64);

  // set the idstr for tsdbReader
  return doSetTaskId(pTaskInfo->pRoot, &pTaskInfo->storageAPI);
}

bool qTaskIsDone(qTaskInfo_t tinfo) {
  SExecTaskInfo* pTaskInfo = tinfo;
  return pTaskInfo->status == OP_EXEC_DONE;
}

int32_t qSetSMAInput(qTaskInfo_t tinfo, const void* pBlocks, size_t numOfBlocks, int32_t type) {
  if (tinfo == NULL) {
    return TSDB_CODE_APP_ERROR;
  }

  if (pBlocks == NULL || numOfBlocks == 0) {
    return TSDB_CODE_SUCCESS;
  }

  SExecTaskInfo* pTaskInfo = (SExecTaskInfo*)tinfo;

  int32_t code = doSetSMABlock(pTaskInfo->pRoot, (void*)pBlocks, numOfBlocks, type, GET_TASKID(pTaskInfo));
  if (code != TSDB_CODE_SUCCESS) {
    qError("%s failed to set the sma block data", GET_TASKID(pTaskInfo));
  } else {
    qDebug("%s set the sma block successfully", GET_TASKID(pTaskInfo));
  }

  return code;
}

qTaskInfo_t qCreateQueueExecTaskInfo(void* msg, SReadHandle* pReaderHandle, int32_t vgId, int32_t* numOfCols,
                                     uint64_t id) {
  if (msg == NULL) {  // create raw scan
    SExecTaskInfo* pTaskInfo = NULL;

    int32_t code = doCreateTask(0, id, vgId, OPTR_EXEC_MODEL_QUEUE, &pReaderHandle->api, &pTaskInfo);
    if (NULL == pTaskInfo || code != 0) {
      return NULL;
    }

    code = createTmqRawScanOperatorInfo(pReaderHandle, pTaskInfo, &pTaskInfo->pRoot);
    if (NULL == pTaskInfo->pRoot || code != 0) {
      taosMemoryFree(pTaskInfo);
      return NULL;
    }

    pTaskInfo->storageAPI = pReaderHandle->api;
    qDebug("create raw scan task info completed, vgId:%d, %s", vgId, GET_TASKID(pTaskInfo));
    return pTaskInfo;
  }

  SSubplan* pPlan = NULL;
  int32_t   code = qStringToSubplan(msg, &pPlan);
  if (code != TSDB_CODE_SUCCESS) {
    terrno = code;
    return NULL;
  }

  qTaskInfo_t pTaskInfo = NULL;
  code = qCreateExecTask(pReaderHandle, vgId, 0, pPlan, &pTaskInfo, NULL, 0, NULL, OPTR_EXEC_MODEL_QUEUE);
  if (code != TSDB_CODE_SUCCESS) {
    qDestroyTask(pTaskInfo);
    terrno = code;
    return NULL;
  }

  // extract the number of output columns
  SDataBlockDescNode* pDescNode = pPlan->pNode->pOutputDataBlockDesc;
  *numOfCols = 0;

  SNode* pNode;
  FOREACH(pNode, pDescNode->pSlots) {
    SSlotDescNode* pSlotDesc = (SSlotDescNode*)pNode;
    if (pSlotDesc->output) {
      ++(*numOfCols);
    }
  }

  return pTaskInfo;
}

static int32_t checkInsertParam(SStreamInserterParam* streamInserterParam) {
  if (streamInserterParam == NULL) {
    return TSDB_CODE_SUCCESS;
  }

  if (streamInserterParam->tbType == TSDB_SUPER_TABLE && streamInserterParam->suid <= 0) {
    stError("insertParam: invalid suid:%" PRIx64 " for child table", streamInserterParam->suid);
    return TSDB_CODE_INVALID_PARA;
  }

  if (streamInserterParam->dbFName == NULL || strlen(streamInserterParam->dbFName) == 0) {
    stError("insertParam: invalid db/table name");
    return TSDB_CODE_INVALID_PARA;
  }

  if (streamInserterParam->suid <= 0 &&
      (streamInserterParam->tbname == NULL || strlen(streamInserterParam->tbname) == 0)) {
    stError("insertParam: invalid table name, suid:%" PRIx64 "", streamInserterParam->suid);
    return TSDB_CODE_INVALID_PARA;
  }

  return TSDB_CODE_SUCCESS;
}

static int32_t qCreateStreamExecTask(SReadHandle* readHandle, int32_t vgId, uint64_t taskId, SSubplan* pSubplan,
                                     qTaskInfo_t* pTaskInfo, DataSinkHandle* handle, int8_t compressResult, char* sql,
                                     EOPTR_EXEC_MODEL model, SStreamInserterParam* streamInserterParam) {
  if (pSubplan == NULL || pTaskInfo == NULL) {
    qError("invalid parameter, pSubplan:%p, pTaskInfo:%p", pSubplan, pTaskInfo);
    nodesDestroyNode((SNode *)pSubplan);
    return TSDB_CODE_INVALID_PARA;
  }
  int32_t lino = 0;
  int32_t code = checkInsertParam(streamInserterParam);
  if (code != TSDB_CODE_SUCCESS) {
    qError("invalid stream inserter param, code:%s", tstrerror(code));
    nodesDestroyNode((SNode *)pSubplan);
    return code;
  }
  SInserterParam* pInserterParam = NULL;
  SExecTaskInfo** pTask = (SExecTaskInfo**)pTaskInfo;
  (void)taosThreadOnce(&initPoolOnce, initRefPool);
  qDebug("start to create task, TID:0x%" PRIx64 " QID:0x%" PRIx64 ", vgId:%d", taskId, pSubplan->id.queryId, vgId);

  code = createExecTaskInfo(pSubplan, pTask, readHandle, taskId, vgId, sql, model);
  if (code != TSDB_CODE_SUCCESS || NULL == *pTask) {
    qError("failed to createExecTaskInfo, code:%s", tstrerror(code));
    goto _error;
  }

  if (streamInserterParam) {
    SDataSinkMgtCfg cfg = {.maxDataBlockNum = 500, .maxDataBlockNumPerQuery = 50, .compress = compressResult};
    void*           pSinkManager = NULL;
    code = dsDataSinkMgtInit(&cfg, &(*pTask)->storageAPI, &pSinkManager);
    if (code != TSDB_CODE_SUCCESS) {
      qError("failed to dsDataSinkMgtInit, code:%s, %s", tstrerror(code), (*pTask)->id.str);
      goto _error;
    }

    pInserterParam = taosMemoryCalloc(1, sizeof(SInserterParam));
    if (NULL == pInserterParam) {
      qError("failed to taosMemoryCalloc, code:%s, %s", tstrerror(terrno), (*pTask)->id.str);
      code = terrno;
      goto _error;
    }
    code = cloneStreamInserterParam(&pInserterParam->streamInserterParam, streamInserterParam);
    TSDB_CHECK_CODE(code, lino, _error);
    
    pInserterParam->readHandle = taosMemCalloc(1, sizeof(SReadHandle));
    pInserterParam->readHandle->pMsgCb = readHandle->pMsgCb;

    code = createStreamDataInserter(pSinkManager, handle, pInserterParam);
    if (code) {
      qError("failed to createStreamDataInserter, code:%s, %s", tstrerror(code), (*pTask)->id.str);
    }
  }
  qDebug("subplan task create completed, TID:0x%" PRIx64 " QID:0x%" PRIx64 " code:%s", taskId, pSubplan->id.queryId,
         tstrerror(code));

_error:

  if (code != TSDB_CODE_SUCCESS) {
    qError("%s failed at line %d, error:%s", __FUNCTION__, lino, tstrerror(code));
    if (pInserterParam != NULL) {
      taosMemoryFree(pInserterParam);
    }
  }
  return code;
}

bool qNeedReset(qTaskInfo_t pInfo) {
  if (pInfo == NULL) {
    return false;
  }
  SExecTaskInfo*  pTaskInfo = (SExecTaskInfo*)pInfo;
  SOperatorInfo*  pOperator = pTaskInfo->pRoot;
  if (pOperator == NULL || pOperator->pPhyNode == NULL) {
    return false;
  }
  int32_t node = nodeType(pOperator->pPhyNode);
  return (QUERY_NODE_PHYSICAL_PLAN_TABLE_SCAN == node || 
          QUERY_NODE_PHYSICAL_PLAN_TABLE_MERGE_SCAN == node ||
          QUERY_NODE_PHYSICAL_PLAN_SYSTABLE_SCAN == node);
}

static void setReadHandle(SReadHandle* pHandle, STableScanBase* pScanBaseInfo) {
  if (pHandle == NULL || pScanBaseInfo == NULL) {
    return;
  }

  pScanBaseInfo->readHandle.uid = pHandle->uid;
  pScanBaseInfo->readHandle.winRangeValid = pHandle->winRangeValid;
  pScanBaseInfo->readHandle.winRange = pHandle->winRange;
<<<<<<< HEAD
  pScanBaseInfo->readHandle.extWinRangeValid = pHandle->extWinRangeValid;
  pScanBaseInfo->readHandle.extWinRange = pHandle->extWinRange;
=======
  pScanBaseInfo->readHandle.cacheSttStatis = pHandle->cacheSttStatis;
>>>>>>> ac6c05c5
}

int32_t qResetTableScan(qTaskInfo_t pInfo, SReadHandle* handle) {
  if (pInfo == NULL) {
    return TSDB_CODE_INVALID_PARA;
  }
  SExecTaskInfo*  pTaskInfo = (SExecTaskInfo*)pInfo;
  SOperatorInfo*  pOperator = pTaskInfo->pRoot;

  void*           info = pOperator->info;
  STableScanBase* pScanBaseInfo = NULL;

  if (QUERY_NODE_PHYSICAL_PLAN_TABLE_SCAN == nodeType(pOperator->pPhyNode)) {
    pScanBaseInfo = &((STableScanInfo*)info)->base;
    setReadHandle(handle, pScanBaseInfo);
  } else if (QUERY_NODE_PHYSICAL_PLAN_TABLE_MERGE_SCAN == nodeType(pOperator->pPhyNode)) {
    pScanBaseInfo = &((STableMergeScanInfo*)info)->base;
    setReadHandle(handle, pScanBaseInfo);
  }

  qDebug("reset table scan, name:%s, id:%s, time range: [%" PRId64 ", %" PRId64 "]", pOperator->name, GET_TASKID(pTaskInfo), handle->winRange.skey,
  handle->winRange.ekey);
  return pOperator->fpSet.resetStateFn(pOperator);
}

int32_t qCreateStreamExecTaskInfo(qTaskInfo_t* pTaskInfo, void* msg, SReadHandle* readers,
                                  SStreamInserterParam* pInserterParams, int32_t vgId, int32_t taskId) {
  if (msg == NULL) {
    return TSDB_CODE_INVALID_PARA;
  }

  *pTaskInfo = NULL;

  SSubplan* pPlan = NULL;
  int32_t   code = qStringToSubplan(msg, &pPlan);
  if (code != TSDB_CODE_SUCCESS) {
    nodesDestroyNode((SNode *)pPlan);
    return code;
  }
  // todo: add stream inserter param
  code = qCreateStreamExecTask(readers, vgId, taskId, pPlan, pTaskInfo,
                               pInserterParams ? &pInserterParams->pSinkHandle : NULL, 0, NULL, OPTR_EXEC_MODEL_STREAM,
                               pInserterParams);
  if (code != TSDB_CODE_SUCCESS) {
    qDestroyTask(*pTaskInfo);
    return code;
  }

  return code;
}

static int32_t filterUnqualifiedTables(const SStreamScanInfo* pScanInfo, const SArray* tableIdList, const char* idstr,
                                       SStorageAPI* pAPI, SArray** ppArrayRes) {
  int32_t code = TSDB_CODE_SUCCESS;
  int32_t lino = 0;
  SArray* qa = taosArrayInit(4, sizeof(tb_uid_t));
  QUERY_CHECK_NULL(qa, code, lino, _error, terrno);
  int32_t numOfUids = taosArrayGetSize(tableIdList);
  if (numOfUids == 0) {
    (*ppArrayRes) = qa;
    goto _error;
  }

  STableScanInfo* pTableScanInfo = pScanInfo->pTableScanOp->info;

  uint64_t suid = 0;
  uint64_t uid = 0;
  int32_t  type = 0;
  tableListGetSourceTableInfo(pTableScanInfo->base.pTableListInfo, &suid, &uid, &type);

  // let's discard the tables those are not created according to the queried super table.
  SMetaReader mr = {0};
  pAPI->metaReaderFn.initReader(&mr, pScanInfo->readHandle.vnode, META_READER_LOCK, &pAPI->metaFn);
  for (int32_t i = 0; i < numOfUids; ++i) {
    uint64_t* id = (uint64_t*)taosArrayGet(tableIdList, i);
    QUERY_CHECK_NULL(id, code, lino, _end, terrno);

    int32_t code = pAPI->metaReaderFn.getTableEntryByUid(&mr, *id);
    if (code != TSDB_CODE_SUCCESS) {
      qError("failed to get table meta, uid:%" PRIu64 " code:%s, %s", *id, tstrerror(terrno), idstr);
      continue;
    }

    tDecoderClear(&mr.coder);

    if (mr.me.type == TSDB_SUPER_TABLE) {
      continue;
    } else {
      if (type == TSDB_SUPER_TABLE) {
        // this new created child table does not belong to the scanned super table.
        if (mr.me.type != TSDB_CHILD_TABLE || mr.me.ctbEntry.suid != suid) {
          continue;
        }
      } else {  // ordinary table
        // In case that the scanned target table is an ordinary table. When replay the WAL during restore the vnode, we
        // should check all newly created ordinary table to make sure that this table isn't the destination table.
        if (mr.me.uid != uid) {
          continue;
        }
      }
    }

    if (pScanInfo->pTagCond != NULL) {
      bool          qualified = false;
      STableKeyInfo info = {.groupId = 0, .uid = mr.me.uid};
      code = isQualifiedTable(&info, pScanInfo->pTagCond, pScanInfo->readHandle.vnode, &qualified, pAPI);
      if (code != TSDB_CODE_SUCCESS) {
        qError("failed to filter new table, uid:0x%" PRIx64 ", %s", info.uid, idstr);
        continue;
      }

      if (!qualified) {
        continue;
      }
    }

    // handle multiple partition
    void* tmp = taosArrayPush(qa, id);
    QUERY_CHECK_NULL(tmp, code, lino, _end, terrno);
  }

_end:

  pAPI->metaReaderFn.clearReader(&mr);
  (*ppArrayRes) = qa;

_error:
  if (code != TSDB_CODE_SUCCESS) {
    qError("%s failed at line %d since %s", __func__, lino, tstrerror(code));
  }
  return code;
}

int32_t qUpdateTableListForStreamScanner(qTaskInfo_t tinfo, const SArray* tableIdList, bool isAdd) {
  SExecTaskInfo* pTaskInfo = (SExecTaskInfo*)tinfo;
  const char*    id = GET_TASKID(pTaskInfo);
  int32_t        code = 0;

  if (isAdd) {
    qDebug("try to add %d tables id into query list, %s", (int32_t)taosArrayGetSize(tableIdList), id);
  }

  // traverse to the stream scanner node to add this table id
  SOperatorInfo* pInfo = NULL;
  code = extractOperatorInTree(pTaskInfo->pRoot, QUERY_NODE_PHYSICAL_PLAN_STREAM_SCAN, id, &pInfo);
  if (code != 0 || pInfo == NULL) {
    return code;
  }

  SStreamScanInfo* pScanInfo = pInfo->info;
  if (pInfo->pTaskInfo->execModel == OPTR_EXEC_MODEL_QUEUE) {  // clear meta cache for subscription if tag is changed
    for (int32_t i = 0; i < taosArrayGetSize(tableIdList); ++i) {
      int64_t*        uid = (int64_t*)taosArrayGet(tableIdList, i);
      STableScanInfo* pTableScanInfo = pScanInfo->pTableScanOp->info;
      taosLRUCacheErase(pTableScanInfo->base.metaCache.pTableMetaEntryCache, uid, LONG_BYTES);
    }
  }

  if (isAdd) {  // add new table id
    SArray* qa = NULL;
    code = filterUnqualifiedTables(pScanInfo, tableIdList, id, &pTaskInfo->storageAPI, &qa);
    if (code != TSDB_CODE_SUCCESS) {
      taosArrayDestroy(qa);
      return code;
    }
    int32_t numOfQualifiedTables = taosArrayGetSize(qa);
    qDebug("%d qualified child tables added into stream scanner, %s", numOfQualifiedTables, id);
    pTaskInfo->storageAPI.tqReaderFn.tqReaderAddTables(pScanInfo->tqReader, qa);

    bool   assignUid = false;
    size_t bufLen = (pScanInfo->pGroupTags != NULL) ? getTableTagsBufLen(pScanInfo->pGroupTags) : 0;
    char*  keyBuf = NULL;
    if (bufLen > 0) {
      assignUid = groupbyTbname(pScanInfo->pGroupTags);
      keyBuf = taosMemoryMalloc(bufLen);
      if (keyBuf == NULL) {
        taosArrayDestroy(qa);
        return terrno;
      }
    }

    STableListInfo* pTableListInfo = ((STableScanInfo*)pScanInfo->pTableScanOp->info)->base.pTableListInfo;
    taosWLockLatch(&pTaskInfo->lock);

    for (int32_t i = 0; i < numOfQualifiedTables; ++i) {
      uint64_t* uid = taosArrayGet(qa, i);
      if (!uid) {
        taosMemoryFree(keyBuf);
        taosArrayDestroy(qa);
        taosWUnLockLatch(&pTaskInfo->lock);
        return terrno;
      }
      STableKeyInfo keyInfo = {.uid = *uid, .groupId = 0};

      if (bufLen > 0) {
        if (assignUid) {
          keyInfo.groupId = keyInfo.uid;
        } else {
          code = getGroupIdFromTagsVal(pScanInfo->readHandle.vnode, keyInfo.uid, pScanInfo->pGroupTags, keyBuf,
                                       &keyInfo.groupId, &pTaskInfo->storageAPI);
          if (code != TSDB_CODE_SUCCESS) {
            taosMemoryFree(keyBuf);
            taosArrayDestroy(qa);
            taosWUnLockLatch(&pTaskInfo->lock);
            return code;
          }
        }
      }

      code = tableListAddTableInfo(pTableListInfo, keyInfo.uid, keyInfo.groupId);
      if (code != TSDB_CODE_SUCCESS) {
        taosMemoryFree(keyBuf);
        taosArrayDestroy(qa);
        taosWUnLockLatch(&pTaskInfo->lock);
        return code;
      }
    }

    taosWUnLockLatch(&pTaskInfo->lock);
    if (keyBuf != NULL) {
      taosMemoryFree(keyBuf);
    }

    taosArrayDestroy(qa);
  } else {  // remove the table id in current list
    qDebug("%d remove child tables from the stream scanner, %s", (int32_t)taosArrayGetSize(tableIdList), id);
    taosWLockLatch(&pTaskInfo->lock);
    pTaskInfo->storageAPI.tqReaderFn.tqReaderRemoveTables(pScanInfo->tqReader, tableIdList);
    taosWUnLockLatch(&pTaskInfo->lock);
  }

  return code;
}

int32_t qGetQueryTableSchemaVersion(qTaskInfo_t tinfo, char* dbName, int32_t dbNameBuffLen, char* tableName,
                                    int32_t tbaleNameBuffLen, int32_t* sversion, int32_t* tversion, int32_t* rversion,
                                    int32_t idx, bool* tbGet) {
  *tbGet = false;

  if (tinfo == NULL || dbName == NULL || tableName == NULL) {
    return TSDB_CODE_INVALID_PARA;
  }
  SExecTaskInfo* pTaskInfo = (SExecTaskInfo*)tinfo;

  if (taosArrayGetSize(pTaskInfo->schemaInfos) <= idx) {
    return TSDB_CODE_SUCCESS;
  }

  SSchemaInfo* pSchemaInfo = taosArrayGet(pTaskInfo->schemaInfos, idx);
  if (!pSchemaInfo) {
    qError("%s failed at line %d since %s", __func__, __LINE__, tstrerror(terrno));
    return terrno;
  }

  *sversion = pSchemaInfo->sw->version;
  *tversion = pSchemaInfo->tversion;
  *rversion = pSchemaInfo->rversion;
  if (pSchemaInfo->dbname) {
    tstrncpy(dbName, pSchemaInfo->dbname, dbNameBuffLen);
  } else {
    dbName[0] = 0;
  }
  if (pSchemaInfo->tablename) {
    tstrncpy(tableName, pSchemaInfo->tablename, tbaleNameBuffLen);
  } else {
    tableName[0] = 0;
  }

  *tbGet = true;

  return TSDB_CODE_SUCCESS;
}

bool qIsDynamicExecTask(qTaskInfo_t tinfo) { return ((SExecTaskInfo*)tinfo)->dynamicTask; }

void qDestroyOperatorParam(SOperatorParam* pParam) {
  if (NULL == pParam) {
    return;
  }
  freeOperatorParam(pParam, OP_GET_PARAM);
}

void qUpdateOperatorParam(qTaskInfo_t tinfo, void* pParam) {
  TSWAP(pParam, ((SExecTaskInfo*)tinfo)->pOpParam);
  ((SExecTaskInfo*)tinfo)->paramSet = false;
}

int32_t qExecutorInit(void) {
  (void)taosThreadOnce(&initPoolOnce, initRefPool);
  return TSDB_CODE_SUCCESS;
}

int32_t qCreateExecTask(SReadHandle* readHandle, int32_t vgId, uint64_t taskId, SSubplan* pSubplan,
                        qTaskInfo_t* pTaskInfo, DataSinkHandle* handle, int8_t compressResult, char* sql,
                        EOPTR_EXEC_MODEL model) {
  SExecTaskInfo** pTask = (SExecTaskInfo**)pTaskInfo;
  (void)taosThreadOnce(&initPoolOnce, initRefPool);

  qDebug("start to create task, TID:0x%" PRIx64 " QID:0x%" PRIx64 ", vgId:%d", taskId, pSubplan->id.queryId, vgId);

  readHandle->uid = 0;
  int32_t code = createExecTaskInfo(pSubplan, pTask, readHandle, taskId, vgId, sql, model);
  if (code != TSDB_CODE_SUCCESS || NULL == *pTask) {
    qError("failed to createExecTaskInfo, code:%s", tstrerror(code));
    goto _error;
  }

  if (handle) {
    SDataSinkMgtCfg cfg = {.maxDataBlockNum = 500, .maxDataBlockNumPerQuery = 50, .compress = compressResult};
    void*           pSinkManager = NULL;
    code = dsDataSinkMgtInit(&cfg, &(*pTask)->storageAPI, &pSinkManager);
    if (code != TSDB_CODE_SUCCESS) {
      qError("failed to dsDataSinkMgtInit, code:%s, %s", tstrerror(code), (*pTask)->id.str);
      goto _error;
    }

    void* pSinkParam = NULL;
    code = createDataSinkParam(pSubplan->pDataSink, &pSinkParam, (*pTask), readHandle);
    if (code != TSDB_CODE_SUCCESS) {
      qError("failed to createDataSinkParam, vgId:%d, code:%s, %s", vgId, tstrerror(code), (*pTask)->id.str);
      taosMemoryFree(pSinkManager);
      goto _error;
    }

    SDataSinkNode* pSink = NULL;
    if (readHandle->localExec) {
      code = nodesCloneNode((SNode*)pSubplan->pDataSink, (SNode**)&pSink);
      if (code != TSDB_CODE_SUCCESS) {
        qError("failed to nodesCloneNode, srcType:%d, code:%s, %s", nodeType(pSubplan->pDataSink), tstrerror(code),
               (*pTask)->id.str);
        taosMemoryFree(pSinkManager);
        goto _error;
      }
    }

    // pSinkParam has been freed during create sinker.
    code = dsCreateDataSinker(pSinkManager, readHandle->localExec ? &pSink : &pSubplan->pDataSink, handle, pSinkParam,
                              (*pTask)->id.str, pSubplan->processOneBlock);
    if (code) {
      qError("s-task:%s failed to create data sinker, code:%s", (*pTask)->id.str, tstrerror(code));
    }
  }

  qDebug("subplan task create completed, TID:0x%" PRIx64 " QID:0x%" PRIx64 " code:%s", taskId, pSubplan->id.queryId,
         tstrerror(code));

_error:
  // if failed to add ref for all tables in this query, abort current query
  return code;
}

static void freeBlock(void* param) {
  SSDataBlock* pBlock = *(SSDataBlock**)param;
  blockDataDestroy(pBlock);
}

int32_t qExecTaskOpt(qTaskInfo_t tinfo, SArray* pResList, uint64_t* useconds, bool* hasMore, SLocalFetch* pLocal,
                     bool processOneBlock) {
  int32_t        code = TSDB_CODE_SUCCESS;
  int32_t        lino = 0;
  SExecTaskInfo* pTaskInfo = (SExecTaskInfo*)tinfo;
  int64_t        threadId = taosGetSelfPthreadId();

  if (pLocal) {
    memcpy(&pTaskInfo->localFetch, pLocal, sizeof(*pLocal));
  }

  taosArrayClear(pResList);

  int64_t curOwner = 0;
  if ((curOwner = atomic_val_compare_exchange_64(&pTaskInfo->owner, 0, threadId)) != 0) {
    qError("%s-%p execTask is now executed by thread:%p", GET_TASKID(pTaskInfo), pTaskInfo, (void*)curOwner);
    pTaskInfo->code = TSDB_CODE_QRY_IN_EXEC;
    return pTaskInfo->code;
  }

  if (pTaskInfo->cost.start == 0) {
    pTaskInfo->cost.start = taosGetTimestampUs();
  }

  if (isTaskKilled(pTaskInfo)) {
    atomic_store_64(&pTaskInfo->owner, 0);
    qDebug("%s already killed, abort", GET_TASKID(pTaskInfo));
    return pTaskInfo->code;
  }

  // error occurs, record the error code and return to client
  int32_t ret = setjmp(pTaskInfo->env);
  if (ret != TSDB_CODE_SUCCESS) {
    pTaskInfo->code = ret;
    (void)cleanUpUdfs();

    qDebug("%s task abort due to error/cancel occurs, code:%s", GET_TASKID(pTaskInfo), tstrerror(pTaskInfo->code));
    atomic_store_64(&pTaskInfo->owner, 0);

    return pTaskInfo->code;
  }

  qDebug("%s execTask is launched", GET_TASKID(pTaskInfo));

  int32_t      current = 0;
  SSDataBlock* pRes = NULL;
  int64_t      st = taosGetTimestampUs();

  if (pTaskInfo->pOpParam && !pTaskInfo->paramSet) {
    pTaskInfo->paramSet = true;
    code = pTaskInfo->pRoot->fpSet.getNextExtFn(pTaskInfo->pRoot, pTaskInfo->pOpParam, &pRes);
  } else {
    code = pTaskInfo->pRoot->fpSet.getNextFn(pTaskInfo->pRoot, &pRes);
  }

  QUERY_CHECK_CODE(code, lino, _end);
  code = blockDataCheck(pRes);
  QUERY_CHECK_CODE(code, lino, _end);

  if (pRes == NULL) {
    st = taosGetTimestampUs();
  }

  int32_t rowsThreshold = pTaskInfo->pSubplan->rowsThreshold;
  if (!pTaskInfo->pSubplan->dynamicRowThreshold || 4096 <= pTaskInfo->pSubplan->rowsThreshold) {
    rowsThreshold = 4096;
  }

  int32_t blockIndex = 0;
  while (pRes != NULL) {
    SSDataBlock* p = NULL;
    if (blockIndex >= taosArrayGetSize(pTaskInfo->pResultBlockList)) {
      SSDataBlock* p1 = NULL;
      code = createOneDataBlock(pRes, true, &p1);
      QUERY_CHECK_CODE(code, lino, _end);

      void* tmp = taosArrayPush(pTaskInfo->pResultBlockList, &p1);
      QUERY_CHECK_NULL(tmp, code, lino, _end, terrno);
      p = p1;
    } else {
      void* tmp = taosArrayGet(pTaskInfo->pResultBlockList, blockIndex);
      QUERY_CHECK_NULL(tmp, code, lino, _end, terrno);

      p = *(SSDataBlock**)tmp;
      code = copyDataBlock(p, pRes);
      QUERY_CHECK_CODE(code, lino, _end);
    }

    blockIndex += 1;

    current += p->info.rows;
    QUERY_CHECK_CONDITION((p->info.rows > 0 || p->info.type == STREAM_CHECKPOINT), code, lino, _end,
                          TSDB_CODE_QRY_EXECUTOR_INTERNAL_ERROR);
    void* tmp = taosArrayPush(pResList, &p);
    QUERY_CHECK_NULL(tmp, code, lino, _end, terrno);

    if (current >= rowsThreshold || processOneBlock) {
      break;
    }

    code = pTaskInfo->pRoot->fpSet.getNextFn(pTaskInfo->pRoot, &pRes);
    QUERY_CHECK_CODE(code, lino, _end);
    code = blockDataCheck(pRes);
    QUERY_CHECK_CODE(code, lino, _end);
  }

  if (pTaskInfo->pSubplan->dynamicRowThreshold) {
    pTaskInfo->pSubplan->rowsThreshold -= current;
  }

  *hasMore = (pRes != NULL);
  uint64_t el = (taosGetTimestampUs() - st);

  pTaskInfo->cost.elapsedTime += el;
  if (NULL == pRes) {
    *useconds = pTaskInfo->cost.elapsedTime;
  }

_end:
  (void)cleanUpUdfs();

  uint64_t total = pTaskInfo->pRoot->resultInfo.totalRows;
  qDebug("%s task suspended, %d rows in %d blocks returned, total:%" PRId64 " rows, in sinkNode:%d, elapsed:%.2f ms",
         GET_TASKID(pTaskInfo), current, (int32_t)taosArrayGetSize(pResList), total, 0, el / 1000.0);

  atomic_store_64(&pTaskInfo->owner, 0);
  if (code) {
    pTaskInfo->code = code;
    qError("%s failed at line %d since %s", __func__, lino, tstrerror(code));
  }

  return pTaskInfo->code;
}

void qCleanExecTaskBlockBuf(qTaskInfo_t tinfo) {
  SExecTaskInfo* pTaskInfo = (SExecTaskInfo*)tinfo;
  SArray*        pList = pTaskInfo->pResultBlockList;
  size_t         num = taosArrayGetSize(pList);
  for (int32_t i = 0; i < num; ++i) {
    SSDataBlock** p = taosArrayGet(pTaskInfo->pResultBlockList, i);
    if (p) {
      blockDataDestroy(*p);
    }
  }

  taosArrayClear(pTaskInfo->pResultBlockList);
}

int32_t qExecTask(qTaskInfo_t tinfo, SSDataBlock** pRes, uint64_t* useconds) {
  SExecTaskInfo* pTaskInfo = (SExecTaskInfo*)tinfo;
  int64_t        threadId = taosGetSelfPthreadId();
  int64_t        curOwner = 0;

  *pRes = NULL;

  // todo extract method
  taosRLockLatch(&pTaskInfo->lock);
  bool isKilled = isTaskKilled(pTaskInfo);
  if (isKilled) {
    qDebug("%s already killed, abort", GET_TASKID(pTaskInfo));

    taosRUnLockLatch(&pTaskInfo->lock);
    return pTaskInfo->code;
  }

  if (pTaskInfo->owner != 0) {
    qError("%s-%p execTask is now executed by thread:%p", GET_TASKID(pTaskInfo), pTaskInfo, (void*)curOwner);
    pTaskInfo->code = TSDB_CODE_QRY_IN_EXEC;

    taosRUnLockLatch(&pTaskInfo->lock);
    return pTaskInfo->code;
  }

  pTaskInfo->owner = threadId;
  taosRUnLockLatch(&pTaskInfo->lock);

  if (pTaskInfo->cost.start == 0) {
    pTaskInfo->cost.start = taosGetTimestampUs();
  }

  // error occurs, record the error code and return to client
  int32_t ret = setjmp(pTaskInfo->env);
  if (ret != TSDB_CODE_SUCCESS) {
    pTaskInfo->code = ret;
    (void)cleanUpUdfs();
    qDebug("%s task abort due to error/cancel occurs, code:%s", GET_TASKID(pTaskInfo), tstrerror(pTaskInfo->code));
    atomic_store_64(&pTaskInfo->owner, 0);
    return pTaskInfo->code;
  }

  qDebug("%s execTask is launched", GET_TASKID(pTaskInfo));

  int64_t st = taosGetTimestampUs();
  int32_t code = TSDB_CODE_SUCCESS;
  if (pTaskInfo->pOpParam && !pTaskInfo->paramSet) {
    pTaskInfo->paramSet = true;
    code = pTaskInfo->pRoot->fpSet.getNextExtFn(pTaskInfo->pRoot, pTaskInfo->pOpParam, pRes);
  } else {
    code = pTaskInfo->pRoot->fpSet.getNextFn(pTaskInfo->pRoot, pRes);
  }
  if (code) {
    pTaskInfo->code = code;
    qError("%s failed at line %d, code:%s %s", __func__, __LINE__, tstrerror(code), GET_TASKID(pTaskInfo));
  }

  code = blockDataCheck(*pRes);
  if (code) {
    pTaskInfo->code = code;
    qError("%s failed at line %d, code:%s %s", __func__, __LINE__, tstrerror(code), GET_TASKID(pTaskInfo));
  }

  uint64_t el = (taosGetTimestampUs() - st);

  pTaskInfo->cost.elapsedTime += el;
  if (NULL == *pRes) {
    *useconds = pTaskInfo->cost.elapsedTime;
  }

  (void)cleanUpUdfs();

  int32_t  current = (*pRes != NULL) ? (*pRes)->info.rows : 0;
  uint64_t total = pTaskInfo->pRoot->resultInfo.totalRows;

  qDebug("%s task suspended, %d rows returned, total:%" PRId64 " rows, in sinkNode:%d, elapsed:%.2f ms",
         GET_TASKID(pTaskInfo), current, total, 0, el / 1000.0);

  atomic_store_64(&pTaskInfo->owner, 0);
  return pTaskInfo->code;
}

int32_t qAppendTaskStopInfo(SExecTaskInfo* pTaskInfo, SExchangeOpStopInfo* pInfo) {
  taosWLockLatch(&pTaskInfo->stopInfo.lock);
  void* tmp = taosArrayPush(pTaskInfo->stopInfo.pStopInfo, pInfo);
  taosWUnLockLatch(&pTaskInfo->stopInfo.lock);

  if (!tmp) {
    qError("%s failed at line %d since %s", __func__, __LINE__, tstrerror(terrno));
    return terrno;
  }
  return TSDB_CODE_SUCCESS;
}

int32_t stopInfoComp(void const* lp, void const* rp) {
  SExchangeOpStopInfo* key = (SExchangeOpStopInfo*)lp;
  SExchangeOpStopInfo* pInfo = (SExchangeOpStopInfo*)rp;

  if (key->refId < pInfo->refId) {
    return -1;
  } else if (key->refId > pInfo->refId) {
    return 1;
  }

  return 0;
}

void qRemoveTaskStopInfo(SExecTaskInfo* pTaskInfo, SExchangeOpStopInfo* pInfo) {
  taosWLockLatch(&pTaskInfo->stopInfo.lock);
  int32_t idx = taosArraySearchIdx(pTaskInfo->stopInfo.pStopInfo, pInfo, stopInfoComp, TD_EQ);
  if (idx >= 0) {
    taosArrayRemove(pTaskInfo->stopInfo.pStopInfo, idx);
  }
  taosWUnLockLatch(&pTaskInfo->stopInfo.lock);
}

void qStopTaskOperators(SExecTaskInfo* pTaskInfo) {
  taosWLockLatch(&pTaskInfo->stopInfo.lock);

  int32_t num = taosArrayGetSize(pTaskInfo->stopInfo.pStopInfo);
  for (int32_t i = 0; i < num; ++i) {
    SExchangeOpStopInfo* pStop = taosArrayGet(pTaskInfo->stopInfo.pStopInfo, i);
    if (!pStop) {
      qError("%s failed at line %d since %s", __func__, __LINE__, tstrerror(terrno));
      continue;
    }
    SExchangeInfo* pExchangeInfo = taosAcquireRef(exchangeObjRefPool, pStop->refId);
    if (pExchangeInfo) {
      int32_t code = tsem_post(&pExchangeInfo->ready);
      if (code != TSDB_CODE_SUCCESS) {
        qError("%s failed at line %d since %s", __func__, __LINE__, tstrerror(code));
      } else {
        qDebug("post to exchange %" PRId64 " to stop", pStop->refId);
      }
      code = taosReleaseRef(exchangeObjRefPool, pStop->refId);
      if (code != TSDB_CODE_SUCCESS) {
        qError("%s failed at line %d since %s", __func__, __LINE__, tstrerror(code));
      }
    }
  }

  taosWUnLockLatch(&pTaskInfo->stopInfo.lock);
}

int32_t qAsyncKillTask(qTaskInfo_t qinfo, int32_t rspCode) {
  SExecTaskInfo* pTaskInfo = (SExecTaskInfo*)qinfo;
  if (pTaskInfo == NULL) {
    return TSDB_CODE_QRY_INVALID_QHANDLE;
  }

  qDebug("%s execTask async killed", GET_TASKID(pTaskInfo));

  setTaskKilled(pTaskInfo, rspCode);
  qStopTaskOperators(pTaskInfo);

  return TSDB_CODE_SUCCESS;
}

int32_t qKillTask(qTaskInfo_t tinfo, int32_t rspCode, int64_t waitDuration) {
  int64_t        st = taosGetTimestampMs();
  SExecTaskInfo* pTaskInfo = (SExecTaskInfo*)tinfo;
  if (pTaskInfo == NULL) {
    return TSDB_CODE_QRY_INVALID_QHANDLE;
  }

  if (waitDuration > 0) {
    qDebug("%s sync killed execTask, and waiting for at most %.2fs", GET_TASKID(pTaskInfo), waitDuration / 1000.0);
  } else {
    qDebug("%s async killed execTask", GET_TASKID(pTaskInfo));
  }

  setTaskKilled(pTaskInfo, TSDB_CODE_TSC_QUERY_KILLED);

  if (waitDuration > 0) {
    while (1) {
      taosWLockLatch(&pTaskInfo->lock);
      if (qTaskIsExecuting(pTaskInfo)) {  // let's wait for 100 ms and try again
        taosWUnLockLatch(&pTaskInfo->lock);

        taosMsleep(200);

        int64_t d = taosGetTimestampMs() - st;
        if (d >= waitDuration && waitDuration >= 0) {
          qWarn("%s waiting more than %.2fs, not wait anymore", GET_TASKID(pTaskInfo), waitDuration / 1000.0);
          return TSDB_CODE_SUCCESS;
        }
      } else {  // not running now
        pTaskInfo->code = rspCode;
        taosWUnLockLatch(&pTaskInfo->lock);
        return TSDB_CODE_SUCCESS;
      }
    }
  }

  int64_t et = taosGetTimestampMs() - st;
  if (et < waitDuration) {
    qInfo("%s  waiting %.2fs for executor stopping", GET_TASKID(pTaskInfo), et / 1000.0);
    return TSDB_CODE_SUCCESS;
  }
  return TSDB_CODE_SUCCESS;
}

bool qTaskIsExecuting(qTaskInfo_t qinfo) {
  SExecTaskInfo* pTaskInfo = (SExecTaskInfo*)qinfo;
  if (NULL == pTaskInfo) {
    return false;
  }

  return 0 != atomic_load_64(&pTaskInfo->owner);
}

static void printTaskExecCostInLog(SExecTaskInfo* pTaskInfo) {
  STaskCostInfo* pSummary = &pTaskInfo->cost;
  int64_t        idleTime = pSummary->start - pSummary->created;

  SFileBlockLoadRecorder* pRecorder = pSummary->pRecoder;
  if (pSummary->pRecoder != NULL) {
    qDebug(
        "%s :cost summary: idle:%.2f ms, elapsed time:%.2f ms, extract tableList:%.2f ms, "
        "createGroupIdMap:%.2f ms, total blocks:%d, "
        "load block SMA:%d, load data block:%d, total rows:%" PRId64 ", check rows:%" PRId64,
        GET_TASKID(pTaskInfo), idleTime / 1000.0, pSummary->elapsedTime / 1000.0, pSummary->extractListTime,
        pSummary->groupIdMapTime, pRecorder->totalBlocks, pRecorder->loadBlockStatis, pRecorder->loadBlocks,
        pRecorder->totalRows, pRecorder->totalCheckedRows);
  } else {
    qDebug("%s :cost summary: idle in queue:%.2f ms, elapsed time:%.2f ms", GET_TASKID(pTaskInfo), idleTime / 1000.0,
           pSummary->elapsedTime / 1000.0);
  }
}

void qDestroyTask(qTaskInfo_t qTaskHandle) {
  SExecTaskInfo* pTaskInfo = (SExecTaskInfo*)qTaskHandle;
  if (pTaskInfo == NULL) {
    return;
  }

  if (pTaskInfo->pRoot != NULL) {
    qDebug("%s execTask completed, numOfRows:%" PRId64, GET_TASKID(pTaskInfo), pTaskInfo->pRoot->resultInfo.totalRows);
  } else {
    qDebug("%s execTask completed", GET_TASKID(pTaskInfo));
  }

  printTaskExecCostInLog(pTaskInfo);  // print the query cost summary
  doDestroyTask(pTaskInfo);
}

int32_t qGetExplainExecInfo(qTaskInfo_t tinfo, SArray* pExecInfoList) {
  SExecTaskInfo* pTaskInfo = (SExecTaskInfo*)tinfo;
  return getOperatorExplainExecInfo(pTaskInfo->pRoot, pExecInfoList);
}

void qExtractTmqScanner(qTaskInfo_t tinfo, void** scanner) {
  SExecTaskInfo* pTaskInfo = (SExecTaskInfo*)tinfo;
  SOperatorInfo* pOperator = pTaskInfo->pRoot;

  while (1) {
    uint16_t type = pOperator->operatorType;
    if (type == QUERY_NODE_PHYSICAL_PLAN_STREAM_SCAN) {
      *scanner = pOperator->info;
      break;
    } else {
      pOperator = pOperator->pDownstream[0];
    }
  }
}

static int32_t getOpratorIntervalInfo(SOperatorInfo* pOperator, int64_t* pWaterMark, SInterval* pInterval,
                                      STimeWindow* pLastWindow, TSKEY* pRecInteral) {
  if (pOperator->operatorType != QUERY_NODE_PHYSICAL_PLAN_STREAM_SCAN) {
    return getOpratorIntervalInfo(pOperator->pDownstream[0], pWaterMark, pInterval, pLastWindow, pRecInteral);
  }
  SStreamScanInfo* pScanOp = (SStreamScanInfo*)pOperator->info;
  *pWaterMark = pScanOp->twAggSup.waterMark;
  *pInterval = pScanOp->interval;
  *pLastWindow = pScanOp->lastScanRange;
  *pRecInteral = pScanOp->recalculateInterval;
  return TSDB_CODE_SUCCESS;
}

void* qExtractReaderFromTmqScanner(void* scanner) {
  SStreamScanInfo* pInfo = scanner;
  return (void*)pInfo->tqReader;
}

const SSchemaWrapper* qExtractSchemaFromTask(qTaskInfo_t tinfo) {
  SExecTaskInfo* pTaskInfo = (SExecTaskInfo*)tinfo;
  return pTaskInfo->streamInfo.schema;
}

const char* qExtractTbnameFromTask(qTaskInfo_t tinfo) {
  SExecTaskInfo* pTaskInfo = (SExecTaskInfo*)tinfo;
  return pTaskInfo->streamInfo.tbName;
}

SMqBatchMetaRsp* qStreamExtractMetaMsg(qTaskInfo_t tinfo) {
  SExecTaskInfo* pTaskInfo = (SExecTaskInfo*)tinfo;
  return &pTaskInfo->streamInfo.btMetaRsp;
}

int32_t qStreamExtractOffset(qTaskInfo_t tinfo, STqOffsetVal* pOffset) {
  SExecTaskInfo* pTaskInfo = (SExecTaskInfo*)tinfo;
  tOffsetCopy(pOffset, &pTaskInfo->streamInfo.currentOffset);
  return 0;
  /*if (code != TSDB_CODE_SUCCESS) {
    qError("%s failed at line %d since %s", __func__, __LINE__, tstrerror(code));
    pTaskInfo->code = code;
    T_LONG_JMP(pTaskInfo->env, code);
  }*/
}

int32_t initQueryTableDataCondForTmq(SQueryTableDataCond* pCond, SSnapContext* sContext, SMetaTableInfo* pMtInfo) {
  memset(pCond, 0, sizeof(SQueryTableDataCond));
  pCond->order = TSDB_ORDER_ASC;
  pCond->numOfCols = pMtInfo->schema->nCols;
  pCond->colList = taosMemoryCalloc(pCond->numOfCols, sizeof(SColumnInfo));
  pCond->pSlotList = taosMemoryMalloc(sizeof(int32_t) * pCond->numOfCols);
  if (pCond->colList == NULL || pCond->pSlotList == NULL) {
    taosMemoryFreeClear(pCond->colList);
    taosMemoryFreeClear(pCond->pSlotList);
    return terrno;
  }

  TAOS_SET_OBJ_ALIGNED(&pCond->twindows, TSWINDOW_INITIALIZER);
  pCond->suid = pMtInfo->suid;
  pCond->type = TIMEWINDOW_RANGE_CONTAINED;
  pCond->startVersion = -1;
  pCond->endVersion = sContext->snapVersion;

  for (int32_t i = 0; i < pCond->numOfCols; ++i) {
    SColumnInfo* pColInfo = &pCond->colList[i];
    pColInfo->type = pMtInfo->schema->pSchema[i].type;
    pColInfo->bytes = pMtInfo->schema->pSchema[i].bytes;
    if (pMtInfo->pExtSchemas != NULL) {
      decimalFromTypeMod(pMtInfo->pExtSchemas[i].typeMod, &pColInfo->precision, &pColInfo->scale);
    }
    pColInfo->colId = pMtInfo->schema->pSchema[i].colId;
    pColInfo->pk = pMtInfo->schema->pSchema[i].flags & COL_IS_KEY;

    pCond->pSlotList[i] = i;
  }

  return TSDB_CODE_SUCCESS;
}

void qStreamSetOpen(qTaskInfo_t tinfo) {
  SExecTaskInfo* pTaskInfo = (SExecTaskInfo*)tinfo;
  SOperatorInfo* pOperator = pTaskInfo->pRoot;
  pOperator->status = OP_NOT_OPENED;
}

void qStreamSetSourceExcluded(qTaskInfo_t tinfo, int8_t sourceExcluded) {
  SExecTaskInfo* pTaskInfo = (SExecTaskInfo*)tinfo;
  pTaskInfo->streamInfo.sourceExcluded = sourceExcluded;
}

int32_t qStreamPrepareScan(qTaskInfo_t tinfo, STqOffsetVal* pOffset, int8_t subType) {
  int32_t        code = TSDB_CODE_SUCCESS;
  SExecTaskInfo* pTaskInfo = (SExecTaskInfo*)tinfo;
  SStorageAPI*   pAPI = &pTaskInfo->storageAPI;

  SOperatorInfo* pOperator = pTaskInfo->pRoot;
  const char*    id = GET_TASKID(pTaskInfo);

  if (subType == TOPIC_SUB_TYPE__COLUMN && pOffset->type == TMQ_OFFSET__LOG) {
    code = extractOperatorInTree(pOperator, QUERY_NODE_PHYSICAL_PLAN_STREAM_SCAN, id, &pOperator);
    if (pOperator == NULL || code != 0) {
      return code;
    }

    SStreamScanInfo* pInfo = pOperator->info;
    SStoreTqReader*  pReaderAPI = &pTaskInfo->storageAPI.tqReaderFn;
    SWalReader*      pWalReader = pReaderAPI->tqReaderGetWalReader(pInfo->tqReader);
    walReaderVerifyOffset(pWalReader, pOffset);
  }
  // if pOffset equal to current offset, means continue consume
  if (tOffsetEqual(pOffset, &pTaskInfo->streamInfo.currentOffset)) {
    return 0;
  }

  if (subType == TOPIC_SUB_TYPE__COLUMN) {
    code = extractOperatorInTree(pOperator, QUERY_NODE_PHYSICAL_PLAN_STREAM_SCAN, id, &pOperator);
    if (pOperator == NULL || code != 0) {
      return code;
    }

    SStreamScanInfo* pInfo = pOperator->info;
    STableScanInfo*  pScanInfo = pInfo->pTableScanOp->info;
    STableScanBase*  pScanBaseInfo = &pScanInfo->base;
    STableListInfo*  pTableListInfo = pScanBaseInfo->pTableListInfo;

    if (pOffset->type == TMQ_OFFSET__LOG) {
      pTaskInfo->storageAPI.tsdReader.tsdReaderClose(pScanBaseInfo->dataReader);
      pScanBaseInfo->dataReader = NULL;

      SStoreTqReader* pReaderAPI = &pTaskInfo->storageAPI.tqReaderFn;
      SWalReader*     pWalReader = pReaderAPI->tqReaderGetWalReader(pInfo->tqReader);
      walReaderVerifyOffset(pWalReader, pOffset);
      code = pReaderAPI->tqReaderSeek(pInfo->tqReader, pOffset->version, id);
      if (code < 0) {
        qError("tqReaderSeek failed ver:%" PRId64 ", %s", pOffset->version, id);
        return code;
      }
    } else if (pOffset->type == TMQ_OFFSET__SNAPSHOT_DATA) {
      // iterate all tables from tableInfoList, and retrieve rows from each table one-by-one
      // those data are from the snapshot in tsdb, besides the data in the wal file.
      int64_t uid = pOffset->uid;
      int64_t ts = pOffset->ts;
      int32_t index = 0;

      // this value may be changed if new tables are created
      taosRLockLatch(&pTaskInfo->lock);
      int32_t numOfTables = 0;
      code = tableListGetSize(pTableListInfo, &numOfTables);
      if (code != TSDB_CODE_SUCCESS) {
        qError("%s failed at line %d since %s", __func__, __LINE__, tstrerror(code));
        taosRUnLockLatch(&pTaskInfo->lock);
        return code;
      }

      if (uid == 0) {
        if (numOfTables != 0) {
          STableKeyInfo* tmp = tableListGetInfo(pTableListInfo, 0);
          if (!tmp) {
            qError("%s failed at line %d since %s", __func__, __LINE__, tstrerror(terrno));
            taosRUnLockLatch(&pTaskInfo->lock);
            return terrno;
          }
          if (tmp) uid = tmp->uid;
          ts = INT64_MIN;
          pScanInfo->currentTable = 0;
        } else {
          taosRUnLockLatch(&pTaskInfo->lock);
          qError("no table in table list, %s", id);
          return TSDB_CODE_TMQ_NO_TABLE_QUALIFIED;
        }
      }
      pTaskInfo->storageAPI.tqReaderFn.tqSetTablePrimaryKey(pInfo->tqReader, uid);

      qDebug("switch to table uid:%" PRId64 " ts:%" PRId64 "% " PRId64 " rows returned", uid, ts,
             pInfo->pTableScanOp->resultInfo.totalRows);
      pInfo->pTableScanOp->resultInfo.totalRows = 0;

      // start from current accessed position
      // we cannot start from the pScanInfo->currentTable, since the commit offset may cause the rollback of the start
      // position, let's find it from the beginning.
      index = tableListFind(pTableListInfo, uid, 0);
      taosRUnLockLatch(&pTaskInfo->lock);

      if (index >= 0) {
        pScanInfo->currentTable = index;
      } else {
        qError("vgId:%d uid:%" PRIu64 " not found in table list, total:%d, index:%d %s", pTaskInfo->id.vgId, uid,
               numOfTables, pScanInfo->currentTable, id);
        return TSDB_CODE_TMQ_NO_TABLE_QUALIFIED;
      }

      STableKeyInfo keyInfo = {.uid = uid};
      int64_t       oldSkey = pScanBaseInfo->cond.twindows.skey;

      // let's start from the next ts that returned to consumer.
      if (pTaskInfo->storageAPI.tqReaderFn.tqGetTablePrimaryKey(pInfo->tqReader)) {
        pScanBaseInfo->cond.twindows.skey = ts;
      } else {
        pScanBaseInfo->cond.twindows.skey = ts + 1;
      }
      pScanInfo->scanTimes = 0;

      if (pScanBaseInfo->dataReader == NULL) {
        code = pTaskInfo->storageAPI.tsdReader.tsdReaderOpen(pScanBaseInfo->readHandle.vnode, &pScanBaseInfo->cond,
                                                             &keyInfo, 1, pScanInfo->pResBlock,
                                                             (void**)&pScanBaseInfo->dataReader, id, NULL);
        if (code != TSDB_CODE_SUCCESS) {
          qError("prepare read tsdb snapshot failed, uid:%" PRId64 ", code:%s %s", pOffset->uid, tstrerror(code), id);
          return code;
        }

        qDebug("tsdb reader created with offset(snapshot) uid:%" PRId64 " ts:%" PRId64 " table index:%d, total:%d, %s",
               uid, pScanBaseInfo->cond.twindows.skey, pScanInfo->currentTable, numOfTables, id);
      } else {
        code = pTaskInfo->storageAPI.tsdReader.tsdSetQueryTableList(pScanBaseInfo->dataReader, &keyInfo, 1);
        if (code != TSDB_CODE_SUCCESS) {
          qError("%s failed at line %d since %s", __func__, __LINE__, tstrerror(code));
          return code;
        }

        code = pTaskInfo->storageAPI.tsdReader.tsdReaderResetStatus(pScanBaseInfo->dataReader, &pScanBaseInfo->cond);
        if (code != TSDB_CODE_SUCCESS) {
          qError("%s failed at line %d since %s", __func__, __LINE__, tstrerror(code));
          return code;
        }
        qDebug("tsdb reader offset seek snapshot to uid:%" PRId64 " ts %" PRId64 "  table index:%d numOfTable:%d, %s",
               uid, pScanBaseInfo->cond.twindows.skey, pScanInfo->currentTable, numOfTables, id);
      }

      // restore the key value
      pScanBaseInfo->cond.twindows.skey = oldSkey;
    } else {
      qError("invalid pOffset->type:%d, %s", pOffset->type, id);
      return TSDB_CODE_PAR_INTERNAL_ERROR;
    }

  } else {  // subType == TOPIC_SUB_TYPE__TABLE/TOPIC_SUB_TYPE__DB
    if (pOffset->type == TMQ_OFFSET__SNAPSHOT_DATA) {
      SStreamRawScanInfo* pInfo = pOperator->info;
      SSnapContext*       sContext = pInfo->sContext;
      SOperatorInfo*      p = NULL;

      code = extractOperatorInTree(pOperator, QUERY_NODE_PHYSICAL_PLAN_TABLE_SCAN, id, &p);
      if (code != 0) {
        return code;
      }

      STableListInfo* pTableListInfo = ((SStreamRawScanInfo*)(p->info))->pTableListInfo;

      if (pAPI->snapshotFn.setForSnapShot(sContext, pOffset->uid) != 0) {
        qError("setDataForSnapShot error. uid:%" PRId64 " , %s", pOffset->uid, id);
        return TSDB_CODE_PAR_INTERNAL_ERROR;
      }

      SMetaTableInfo mtInfo = {0};
      code = pTaskInfo->storageAPI.snapshotFn.getMetaTableInfoFromSnapshot(sContext, &mtInfo);
      if (code != 0) {
        destroyMetaTableInfo(&mtInfo);
        return code;
      }
      pTaskInfo->storageAPI.tsdReader.tsdReaderClose(pInfo->dataReader);
      pInfo->dataReader = NULL;

      cleanupQueryTableDataCond(&pTaskInfo->streamInfo.tableCond);
      tableListClear(pTableListInfo);

      if (mtInfo.uid == 0) {
        destroyMetaTableInfo(&mtInfo);
        goto end;  // no data
      }

      pAPI->snapshotFn.taosXSetTablePrimaryKey(sContext, mtInfo.uid);
      code = initQueryTableDataCondForTmq(&pTaskInfo->streamInfo.tableCond, sContext, &mtInfo);
      if (code != TSDB_CODE_SUCCESS) {
        qError("%s failed at line %d since %s", __func__, __LINE__, tstrerror(code));
        destroyMetaTableInfo(&mtInfo);
        return code;
      }
      if (pAPI->snapshotFn.taosXGetTablePrimaryKey(sContext)) {
        pTaskInfo->streamInfo.tableCond.twindows.skey = pOffset->ts;
      } else {
        pTaskInfo->streamInfo.tableCond.twindows.skey = pOffset->ts + 1;
      }

      code = tableListAddTableInfo(pTableListInfo, mtInfo.uid, 0);
      if (code != TSDB_CODE_SUCCESS) {
        destroyMetaTableInfo(&mtInfo);
        qError("%s failed at line %d since %s", __func__, __LINE__, tstrerror(code));
        return code;
      }

      STableKeyInfo* pList = tableListGetInfo(pTableListInfo, 0);
      if (!pList) {
        qError("%s failed at line %d since %s", __func__, __LINE__, tstrerror(code));
        destroyMetaTableInfo(&mtInfo);
        return code;
      }
      int32_t size = 0;
      code = tableListGetSize(pTableListInfo, &size);
      if (code != TSDB_CODE_SUCCESS) {
        qError("%s failed at line %d since %s", __func__, __LINE__, tstrerror(code));
        destroyMetaTableInfo(&mtInfo);
        return code;
      }

      code = pTaskInfo->storageAPI.tsdReader.tsdReaderOpen(pInfo->vnode, &pTaskInfo->streamInfo.tableCond, pList, size,
                                                           NULL, (void**)&pInfo->dataReader, NULL, NULL);
      if (code != TSDB_CODE_SUCCESS) {
        qError("%s failed at line %d since %s", __func__, __LINE__, tstrerror(code));
        destroyMetaTableInfo(&mtInfo);
        return code;
      }

      cleanupQueryTableDataCond(&pTaskInfo->streamInfo.tableCond);
      tstrncpy(pTaskInfo->streamInfo.tbName, mtInfo.tbName, TSDB_TABLE_NAME_LEN);
      //      pTaskInfo->streamInfo.suid = mtInfo.suid == 0 ? mtInfo.uid : mtInfo.suid;
      tDeleteSchemaWrapper(pTaskInfo->streamInfo.schema);
      pTaskInfo->streamInfo.schema = mtInfo.schema;
      taosMemoryFreeClear(mtInfo.pExtSchemas);

      qDebug("tmqsnap qStreamPrepareScan snapshot data uid:%" PRId64 " ts %" PRId64 " %s", mtInfo.uid, pOffset->ts, id);
    } else if (pOffset->type == TMQ_OFFSET__SNAPSHOT_META) {
      SStreamRawScanInfo* pInfo = pOperator->info;
      SSnapContext*       sContext = pInfo->sContext;
      code = pTaskInfo->storageAPI.snapshotFn.setForSnapShot(sContext, pOffset->uid);
      if (code != 0) {
        qError("setForSnapShot error. uid:%" PRIu64 " ,version:%" PRId64, pOffset->uid, pOffset->version);
        return code;
      }
      qDebug("tmqsnap qStreamPrepareScan snapshot meta uid:%" PRId64 " ts %" PRId64 " %s", pOffset->uid, pOffset->ts,
             id);
    } else if (pOffset->type == TMQ_OFFSET__LOG) {
      SStreamRawScanInfo* pInfo = pOperator->info;
      pTaskInfo->storageAPI.tsdReader.tsdReaderClose(pInfo->dataReader);
      pInfo->dataReader = NULL;
      qDebug("tmqsnap qStreamPrepareScan snapshot log, %s", id);
    }
  }

end:
  tOffsetCopy(&pTaskInfo->streamInfo.currentOffset, pOffset);
  return 0;
}

void qProcessRspMsg(void* parent, SRpcMsg* pMsg, SEpSet* pEpSet) {
  SMsgSendInfo* pSendInfo = (SMsgSendInfo*)pMsg->info.ahandle;
  if (pMsg->info.ahandle == NULL) {
    qError("pMsg->info.ahandle is NULL");
    return;
  }

  qDebug("rsp msg got, code:%x, len:%d, 0x%" PRIx64 ":0x%" PRIx64, 
      pMsg->code, pMsg->contLen, TRACE_GET_ROOTID(&pMsg->info.traceId), TRACE_GET_MSGID(&pMsg->info.traceId));

  SDataBuf buf = {.len = pMsg->contLen, .pData = NULL};

  if (pMsg->contLen > 0) {
    buf.pData = taosMemoryCalloc(1, pMsg->contLen);
    if (buf.pData == NULL) {
      pMsg->code = terrno;
    } else {
      memcpy(buf.pData, pMsg->pCont, pMsg->contLen);
    }
  }

  (void)pSendInfo->fp(pSendInfo->param, &buf, pMsg->code);
  rpcFreeCont(pMsg->pCont);
  destroySendMsgInfo(pSendInfo);
}

SArray* qGetQueriedTableListInfo(qTaskInfo_t tinfo) {
  int32_t        code = TSDB_CODE_SUCCESS;
  int32_t        lino = 0;
  SExecTaskInfo* pTaskInfo = tinfo;
  SArray*        plist = NULL;

  code = getTableListInfo(pTaskInfo, &plist);
  if (code || plist == NULL) {
    return NULL;
  }

  // only extract table in the first elements
  STableListInfo* pTableListInfo = taosArrayGetP(plist, 0);

  SArray* pUidList = taosArrayInit(10, sizeof(uint64_t));
  QUERY_CHECK_NULL(pUidList, code, lino, _end, terrno);

  int32_t numOfTables = 0;
  code = tableListGetSize(pTableListInfo, &numOfTables);
  QUERY_CHECK_CODE(code, lino, _end);

  for (int32_t i = 0; i < numOfTables; ++i) {
    STableKeyInfo* pKeyInfo = tableListGetInfo(pTableListInfo, i);
    QUERY_CHECK_NULL(pKeyInfo, code, lino, _end, terrno);
    void* tmp = taosArrayPush(pUidList, &pKeyInfo->uid);
    QUERY_CHECK_NULL(tmp, code, lino, _end, terrno);
  }

  taosArrayDestroy(plist);

_end:
  if (code != TSDB_CODE_SUCCESS) {
    qError("%s failed at line %d since %s", __func__, lino, tstrerror(code));
    T_LONG_JMP(pTaskInfo->env, code);
  }
  return pUidList;
}

static int32_t extractTableList(SArray* pList, const SOperatorInfo* pOperator) {
  int32_t        code = TSDB_CODE_SUCCESS;
  int32_t        lino = 0;
  SExecTaskInfo* pTaskInfo = pOperator->pTaskInfo;

  if (pOperator->operatorType == QUERY_NODE_PHYSICAL_PLAN_STREAM_SCAN) {
    SStreamScanInfo* pScanInfo = pOperator->info;
    STableScanInfo*  pTableScanInfo = pScanInfo->pTableScanOp->info;

    void* tmp = taosArrayPush(pList, &pTableScanInfo->base.pTableListInfo);
    QUERY_CHECK_NULL(tmp, code, lino, _end, terrno);
  } else if (pOperator->operatorType == QUERY_NODE_PHYSICAL_PLAN_TABLE_SCAN) {
    STableScanInfo* pScanInfo = pOperator->info;

    void* tmp = taosArrayPush(pList, &pScanInfo->base.pTableListInfo);
    QUERY_CHECK_NULL(tmp, code, lino, _end, terrno);
  } else {
    if (pOperator->pDownstream != NULL && pOperator->pDownstream[0] != NULL) {
      code = extractTableList(pList, pOperator->pDownstream[0]);
    }
  }

_end:
  if (code != TSDB_CODE_SUCCESS) {
    qError("%s %s failed at line %d since %s", pTaskInfo->id.str, __func__, lino, tstrerror(code));
  }
  return code;
}

int32_t getTableListInfo(const SExecTaskInfo* pTaskInfo, SArray** pList) {
  if (pList == NULL) {
    return TSDB_CODE_INVALID_PARA;
  }

  *pList = NULL;
  SArray* pArray = taosArrayInit(0, POINTER_BYTES);
  if (pArray == NULL) {
    return terrno;
  }

  int32_t code = extractTableList(pArray, pTaskInfo->pRoot);
  if (code == 0) {
    *pList = pArray;
  } else {
    taosArrayDestroy(pArray);
  }
  return code;
}

int32_t qStreamOperatorReleaseState(qTaskInfo_t tInfo) {
  SExecTaskInfo* pTaskInfo = (SExecTaskInfo*)tInfo;
  if (pTaskInfo->pRoot->fpSet.releaseStreamStateFn != NULL) {
    pTaskInfo->pRoot->fpSet.releaseStreamStateFn(pTaskInfo->pRoot);
  }
  return 0;
}

int32_t qStreamOperatorReloadState(qTaskInfo_t tInfo) {
  SExecTaskInfo* pTaskInfo = (SExecTaskInfo*)tInfo;
  if (pTaskInfo->pRoot->fpSet.reloadStreamStateFn != NULL) {
    pTaskInfo->pRoot->fpSet.reloadStreamStateFn(pTaskInfo->pRoot);
  }
  return 0;
}

void qResetTaskCode(qTaskInfo_t tinfo) {
  SExecTaskInfo* pTaskInfo = (SExecTaskInfo*)tinfo;

  int32_t code = pTaskInfo->code;
  pTaskInfo->code = 0;
  qDebug("0x%" PRIx64 " reset task code to be success, prev:%s", pTaskInfo->id.taskId, tstrerror(code));
}

int32_t collectExprsToReplaceForStream(SOperatorInfo* pOper, SArray* pExprs) {
  int32_t code = 0;
  return code;
}

int32_t streamCollectExprsForReplace(qTaskInfo_t tInfo, SArray* pExprs) {
  SExecTaskInfo* pTaskInfo = (SExecTaskInfo*)tInfo;
  int32_t        code = collectExprsToReplaceForStream(pTaskInfo->pRoot, pExprs);
  return code;
}

int32_t clearStatesForOperator(SOperatorInfo* pOper) {
  int32_t code = 0;

  freeResetOperatorParams(pOper, OP_GET_PARAM, true);
  freeResetOperatorParams(pOper, OP_NOTIFY_PARAM, true);

  if (pOper->fpSet.resetStateFn) {
    code = pOper->fpSet.resetStateFn(pOper);
  }
  pOper->status = OP_NOT_OPENED;
  for (int32_t i = 0; i < pOper->numOfDownstream && code == 0; ++i) {
    code = clearStatesForOperator(pOper->pDownstream[i]);
  }
  return code;
}

int32_t streamClearStatesForOperators(qTaskInfo_t tInfo) {
  int32_t        code = 0;
  SExecTaskInfo* pTaskInfo = (SExecTaskInfo*)tInfo;
  SOperatorInfo* pOper = pTaskInfo->pRoot;
  pTaskInfo->code = TSDB_CODE_SUCCESS;
  code = clearStatesForOperator(pOper);
  return code;
}

int32_t streamExecuteTask(qTaskInfo_t tInfo, SSDataBlock** ppRes, uint64_t* useconds, bool* finished) {
  SExecTaskInfo* pTaskInfo = (SExecTaskInfo*)tInfo;
  int64_t        threadId = taosGetSelfPthreadId();
  int64_t        curOwner = 0;

  *ppRes = NULL;

  // todo extract method
  taosRLockLatch(&pTaskInfo->lock);
  bool isKilled = isTaskKilled(pTaskInfo);
  if (isKilled) {
    // clearStreamBlock(pTaskInfo->pRoot);
    qDebug("%s already killed, abort", GET_TASKID(pTaskInfo));

    taosRUnLockLatch(&pTaskInfo->lock);
    return pTaskInfo->code;
  }

  if (pTaskInfo->owner != 0) {
    qError("%s-%p execTask is now executed by thread:%p", GET_TASKID(pTaskInfo), pTaskInfo, (void*)curOwner);
    pTaskInfo->code = TSDB_CODE_QRY_IN_EXEC;

    taosRUnLockLatch(&pTaskInfo->lock);
    return pTaskInfo->code;
  }

  pTaskInfo->owner = threadId;
  taosRUnLockLatch(&pTaskInfo->lock);

  if (pTaskInfo->cost.start == 0) {
    pTaskInfo->cost.start = taosGetTimestampUs();
  }

  // error occurs, record the error code and return to client
  int32_t ret = setjmp(pTaskInfo->env);
  if (ret != TSDB_CODE_SUCCESS) {
    pTaskInfo->code = ret;
    (void)cleanUpUdfs();
    qDebug("%s task abort due to error/cancel occurs, code:%s", GET_TASKID(pTaskInfo), tstrerror(pTaskInfo->code));
    atomic_store_64(&pTaskInfo->owner, 0);
    return pTaskInfo->code;
  }

  qDebug("%s execTask is launched", GET_TASKID(pTaskInfo));

  int64_t st = taosGetTimestampUs();

  int32_t code = pTaskInfo->pRoot->fpSet.getNextFn(pTaskInfo->pRoot, ppRes);
  if (code) {
    pTaskInfo->code = code;
    qError("%s failed at line %d, code:%s %s", __func__, __LINE__, tstrerror(code), GET_TASKID(pTaskInfo));
  } else {
    *finished = *ppRes == NULL;
    code = blockDataCheck(*ppRes);
  }
  if (code) {
    pTaskInfo->code = code;
    qError("%s failed at line %d, code:%s %s", __func__, __LINE__, tstrerror(code), GET_TASKID(pTaskInfo));
  }

  uint64_t el = (taosGetTimestampUs() - st);

  pTaskInfo->cost.elapsedTime += el;
  if (NULL == *ppRes) {
    *useconds = pTaskInfo->cost.elapsedTime;
  }

  (void)cleanUpUdfs();

  int32_t  current = (*ppRes != NULL) ? (*ppRes)->info.rows : 0;
  uint64_t total = pTaskInfo->pRoot->resultInfo.totalRows;

  qDebug("%s task suspended, %d rows returned, total:%" PRId64 " rows, in sinkNode:%d, elapsed:%.2f ms",
         GET_TASKID(pTaskInfo), current, total, 0, el / 1000.0);

  atomic_store_64(&pTaskInfo->owner, 0);
  return pTaskInfo->code;
}

// void streamSetTaskRuntimeInfo(qTaskInfo_t tinfo, SStreamRuntimeInfo* pStreamRuntimeInfo) {
//   SExecTaskInfo* pTaskInfo = (SExecTaskInfo*)tinfo;
//   pTaskInfo->pStreamRuntimeInfo = pStreamRuntimeInfo;
// }

int32_t qStreamCreateTableListForReader(void* pVnode, uint64_t suid, uint64_t uid, int8_t tableType,
                                        SNodeList* pGroupTags, bool groupSort, SNode* pTagCond, SNode* pTagIndexCond,
                                        SStorageAPI* storageAPI, void** pTableListInfo, SHashObj* groupIdMap) {
  int32_t code = 0;                                        
  if (*pTableListInfo != NULL) {
    qDebug("table list already exists, no need to create again");
    goto end;
  }
  STableListInfo* pList = tableListCreate();
  if (pList == NULL) {
    qError("%s failed at line %d since %s", __func__, __LINE__, tstrerror(terrno));
    code = terrno;
    goto end;
  }

  SScanPhysiNode pScanNode = {.suid = suid, .uid = uid, .tableType = tableType};
  SReadHandle    pHandle = {.vnode = pVnode};
  SExecTaskInfo  pTaskInfo = {.id.str = "", .storageAPI = *storageAPI};

  code = createScanTableListInfo(&pScanNode, pGroupTags, groupSort, &pHandle, pList, pTagCond, pTagIndexCond, &pTaskInfo, groupIdMap);
  if (code != 0) {
    tableListDestroy(pList);
    qError("failed to createScanTableListInfo, code:%s", tstrerror(code));
    goto end;
  }
  *pTableListInfo = pList;

end:
  return 0;
}

static int32_t doFilterTableByTagCond(void* pVnode, void* pListInfo, SArray* pUidList, SNode* pTagCond, SStorageAPI* pStorageAPI){
  bool   listAdded = false;
  int32_t code = doFilterByTagCond(pListInfo, pUidList, pTagCond, pVnode, SFLT_NOT_INDEX, pStorageAPI, true, &listAdded, NULL);
  if (code == 0 && !listAdded) {
    int32_t numOfTables = taosArrayGetSize(pUidList);
    for (int i = 0; i < numOfTables; i++) {
      void* tmp = taosArrayGet(pUidList, i);
      if (tmp == NULL) {
        return terrno;
      }
      STableKeyInfo info = {.uid = *(uint64_t*)tmp, .groupId = 0};

      void* p = taosArrayPush(((STableListInfo*)pListInfo)->pTableList, &info);
      if (p == NULL) {
        return terrno;
      }
    }
  }
  return code;
}

int32_t qStreamFilterTableListForReader(void* pVnode, SArray* uidList,
                                        SNodeList* pGroupTags, SNode* pTagCond, SNode* pTagIndexCond,
                                        SStorageAPI* storageAPI, SHashObj* groupIdMap, uint64_t suid, SArray** tableList) {
  int32_t code = TSDB_CODE_SUCCESS;
  STableListInfo* pList = tableListCreate();
  if (pList == NULL) {
    code = terrno;
    goto end;
  }
  SArray* uidListCopy = taosArrayDup(uidList, NULL);
  if (uidListCopy == NULL) {
    code = terrno;
    goto end;
<<<<<<< HEAD
  }
  SScanPhysiNode pScanNode = {.suid = suid, .tableType = TD_SUPER_TABLE};
  SReadHandle    pHandle = {.vnode = pVnode};

  pList->idInfo.suid = suid;
  pList->idInfo.tableType = TD_SUPER_TABLE;
  code = doFilterTableByTagCond(pVnode, pList, uidList, pTagCond, storageAPI);
  if (code != TSDB_CODE_SUCCESS) {
    goto end;
  }                                              
  code = buildGroupIdMapForAllTables(pList, &pHandle, &pScanNode, pGroupTags, false, NULL, storageAPI, groupIdMap);
  if (code != TSDB_CODE_SUCCESS) {
    goto end;
  }
  *tableList = pList->pTableList;
  pList->pTableList = NULL;

=======
  }
  SScanPhysiNode pScanNode = {.suid = suid, .tableType = TD_SUPER_TABLE};
  SReadHandle    pHandle = {.vnode = pVnode};

  pList->idInfo.suid = suid;
  pList->idInfo.tableType = TD_SUPER_TABLE;
  code = doFilterTableByTagCond(pVnode, pList, uidList, pTagCond, storageAPI);
  if (code != TSDB_CODE_SUCCESS) {
    goto end;
  }                                              
  code = buildGroupIdMapForAllTables(pList, &pHandle, &pScanNode, pGroupTags, false, NULL, storageAPI, groupIdMap);
  if (code != TSDB_CODE_SUCCESS) {
    goto end;
  }
  *tableList = pList->pTableList;
  pList->pTableList = NULL;

>>>>>>> ac6c05c5
  taosArrayClear(uidList);
  for (int32_t i = 0; i < taosArrayGetSize(uidListCopy); i++){
    void* tmp = taosArrayGet(uidListCopy, i);
    if (tmp == NULL) {
      continue;
    }
    int32_t* slot = taosHashGet(pList->map, tmp, LONG_BYTES);
    if (slot == NULL) {
      if (taosArrayPush(uidList, tmp) == NULL) {
        code = terrno;
        goto end;
      }
    }
  }
end:
  taosArrayDestroy(uidListCopy);
  tableListDestroy(pList);
  return code;
}

// int32_t qStreamGetGroupIndex(void* pTableListInfo, int64_t gid, TdThreadRwlock* lock) {
//   int32_t index = -1;
//   (void)taosThreadRwlockRdlock(lock);
//   if (((STableListInfo*)pTableListInfo)->groupOffset == NULL){
//     index = 0;
//     goto end;
//   }
//   for (int32_t i = 0; i < ((STableListInfo*)pTableListInfo)->numOfOuputGroups; ++i) {
//     int32_t offset = ((STableListInfo*)pTableListInfo)->groupOffset[i];

//     STableKeyInfo* pKeyInfo = taosArrayGet(((STableListInfo*)pTableListInfo)->pTableList, offset);
//     if (pKeyInfo != NULL && pKeyInfo->groupId == gid) {
//       index = i;
//       goto end;
//     }
//   }
// end:
//   (void)taosThreadRwlockUnlock(lock);
//   return index;
// }

void qStreamDestroyTableList(void* pTableListInfo) { tableListDestroy(pTableListInfo); }
SArray*  qStreamGetTableListArray(void* pTableListInfo) {
  STableListInfo* pList = pTableListInfo;
  return pList->pTableList;
}
<<<<<<< HEAD
// int32_t qStreamGetTableListGroupNum(const void* pTableList, TdThreadRwlock* lock) { 
//   (void)taosThreadRwlockRdlock(lock);
//   int32_t code = ((STableListInfo*)pTableList)->numOfOuputGroups; 
//   (void)taosThreadRwlockUnlock(lock);
//   return code; 
// }

// void    qStreamSetTableListGroupNum(void* pTableList, int32_t groupNum, TdThreadRwlock* lock) {
//   (void)taosThreadRwlockWrlock(lock);
//   ((STableListInfo*)pTableList)->numOfOuputGroups = groupNum; 
//   (void)taosThreadRwlockUnlock(lock);
// }

// SArray* qStreamGetTableArrayList(const void* pTableList, TdThreadRwlock* lock) { 
//   SArray* pList = NULL;
//   (void)taosThreadRwlockRdlock(lock); 
//   pList = ((STableListInfo*)pTableList)->pTableList;
//   (void)taosThreadRwlockUnlock(lock);
//   return pList;
// }
=======
>>>>>>> ac6c05c5

int32_t qStreamFilter(SSDataBlock* pBlock, void* pFilterInfo, SColumnInfoData** pRet) { return doFilter(pBlock, pFilterInfo, NULL, pRet); }

void streamDestroyExecTask(qTaskInfo_t tInfo) {
  qDebug("streamDestroyExecTask called, task:%p", tInfo);
  qDestroyTask(tInfo);
}

int32_t streamCalcOneScalarExpr(SNode* pExpr, SScalarParam* pDst, const SStreamRuntimeFuncInfo* pExtraParams) {
  return streamCalcOneScalarExprInRange(pExpr, pDst, -1, -1, pExtraParams);
}

int32_t streamCalcOneScalarExprInRange(SNode* pExpr, SScalarParam* pDst, int32_t rowStartIdx, int32_t rowEndIdx,
                                       const SStreamRuntimeFuncInfo* pExtraParams) {
  int32_t      code = 0;
  SNode*       pNode = 0;
  SNodeList*   pList = NULL;
  SExprInfo*   pExprInfo = NULL;
  int32_t      numOfExprs = 1;
  int32_t*     offset = 0;
  STargetNode* pTargetNode = NULL;
  code = nodesMakeNode(QUERY_NODE_TARGET, (SNode**)&pTargetNode);
  if (code == 0) code = nodesCloneNode(pExpr, &pNode);

  if (code == 0) {
    pTargetNode->dataBlockId = 0;
    pTargetNode->pExpr = pNode;
    pTargetNode->slotId = 0;
  }
  if (code == 0) {
    code = nodesMakeList(&pList);
  }
  if (code == 0) {
    code = nodesListAppend(pList, (SNode*)pTargetNode);
  }
  if (code == 0) {
    pNode = NULL;
    code = createExprInfo(pList, NULL, &pExprInfo, &numOfExprs);
  }

  if (code == 0) {
    const char* pVal = NULL;
    int32_t     len = 0;
    SNode*      pSclNode = NULL;
    switch (pExprInfo->pExpr->nodeType) {
      case QUERY_NODE_FUNCTION:
        pSclNode = (SNode*)pExprInfo->pExpr->_function.pFunctNode;
        break;
      case QUERY_NODE_OPERATOR:
        pSclNode = pExprInfo->pExpr->_optrRoot.pRootNode;
        break;
      default:
        code = TSDB_CODE_OPS_NOT_SUPPORT;
        break;
    }
    SArray*     pBlockList = taosArrayInit(2, POINTER_BYTES);
    SSDataBlock block = {0};
    block.info.rows = 1;
    SSDataBlock* pBlock = &block;
    void*        tmp = taosArrayPush(pBlockList, &pBlock);
    if (tmp == NULL) {
      code = terrno;
    }
    if (code == 0) {
      code = scalarCalculateInRange(pSclNode, pBlockList, pDst, rowStartIdx, rowEndIdx, pExtraParams, NULL);
    }
    taosArrayDestroy(pBlockList);
  }
  nodesDestroyList(pList);
  destroyExprInfo(pExprInfo, numOfExprs);
  taosMemoryFreeClear(pExprInfo);
  return code;
}

int32_t streamForceOutput(qTaskInfo_t tInfo, SSDataBlock** pRes, int32_t winIdx) {
  SExecTaskInfo* pTaskInfo = (SExecTaskInfo*)tInfo;
  const SArray*  pForceOutputCols = pTaskInfo->pStreamRuntimeInfo->pForceOutputCols;
  int32_t        code = 0;
  SNode*         pNode = NULL;
  if (!pForceOutputCols) return 0;
  if (!*pRes) {
    code = createDataBlock(pRes);
  }

  if (code == 0 && (!(*pRes)->pDataBlock || (*pRes)->pDataBlock->size == 0)) {
    int32_t idx = 0;
    for (int32_t i = 0; i < pForceOutputCols->size; ++i) {
      SStreamOutCol*  pCol = (SStreamOutCol*)taosArrayGet(pForceOutputCols, i);
      SColumnInfoData colInfo = createColumnInfoData(pCol->type.type, pCol->type.bytes, idx++);
      colInfo.info.precision = pCol->type.precision;
      colInfo.info.scale = pCol->type.scale;
      code = blockDataAppendColInfo(*pRes, &colInfo);
      if (code != 0) break;
    }
  }

  code = blockDataEnsureCapacity(*pRes, (*pRes)->info.rows + 1);
  if (code != TSDB_CODE_SUCCESS) {
    qError("failed to ensure capacity for force output, code:%s", tstrerror(code));
    return code;
  }

  // loop all exprs for force output, execute all exprs
  int32_t idx = 0;
  int32_t rowIdx = (*pRes)->info.rows;
  int32_t tmpWinIdx = pTaskInfo->pStreamRuntimeInfo->funcInfo.curIdx;
  pTaskInfo->pStreamRuntimeInfo->funcInfo.curIdx = winIdx;
  for (int32_t i = 0; i < pForceOutputCols->size; ++i) {
    SScalarParam   dst = {0};
    SStreamOutCol* pCol = (SStreamOutCol*)taosArrayGet(pForceOutputCols, i);
    code = nodesStringToNode(pCol->expr, &pNode);
    if (code != 0) break;
    SColumnInfoData* pInfo = taosArrayGet((*pRes)->pDataBlock, idx);
    if (nodeType(pNode) == QUERY_NODE_VALUE) {
      void* p = nodesGetValueFromNode((SValueNode*)pNode);
      code = colDataSetVal(pInfo, rowIdx, p, ((SValueNode*)pNode)->isNull);
    } else {
      dst.columnData = pInfo;
      dst.numOfRows = rowIdx;
      dst.colAlloced = false;
      code = streamCalcOneScalarExprInRange(pNode, &dst, rowIdx, rowIdx, &pTaskInfo->pStreamRuntimeInfo->funcInfo);
    }
    ++idx;
    // TODO sclFreeParam(&dst);
    nodesDestroyNode(pNode);
    if (code != 0) break;
  }
  if (code == TSDB_CODE_SUCCESS) {
    (*pRes)->info.rows++;
  }
  pTaskInfo->pStreamRuntimeInfo->funcInfo.curIdx = tmpWinIdx;
  return code;
}

int32_t streamCalcOutputTbName(SNode* pExpr, char* tbname, SStreamRuntimeFuncInfo* pStreamRuntimeInfo) {
  int32_t      code = 0;
  const char*  pVal = NULL;
  SScalarParam dst = {0};
  int32_t      len = 0;
  int32_t      nextIdx = pStreamRuntimeInfo->curIdx;
  pStreamRuntimeInfo->curIdx = 0;  // always use the first window to calc tbname
  // execute the expr
  switch (pExpr->type) {
    case QUERY_NODE_VALUE: {
      SValueNode* pValue = (SValueNode*)pExpr;
      int32_t     type = pValue->node.resType.type;
      if (!IS_STR_DATA_TYPE(type)) {
        qError("invalid sub tb expr with non-str type");
        code = TSDB_CODE_INVALID_PARA;
        break;
      }
      void* pTmp = nodesGetValueFromNode((SValueNode*)pExpr);
      if (pTmp == NULL) {
        qError("invalid sub tb expr with null value");
        code = TSDB_CODE_INVALID_PARA;
        break;
      }
      pVal = varDataVal(pTmp);
      len = varDataLen(pTmp);
    } break;
    case QUERY_NODE_FUNCTION: {
      SFunctionNode* pFunc = (SFunctionNode*)pExpr;
      if (!IS_STR_DATA_TYPE(pFunc->node.resType.type)) {
        qError("invalid sub tb expr with non-str type func");
        code = TSDB_CODE_INVALID_PARA;
        break;
      }
      SColumnInfoData* pCol = taosMemoryCalloc(1, sizeof(SColumnInfoData));
      if (!pCol) {
        code = terrno;
        qError("failed to allocate col info data at: %s, %d", __func__, __LINE__);
        break;
      }

      pCol->hasNull = true;
      pCol->info.type = ((SExprNode*)pExpr)->resType.type;
      pCol->info.colId = 0;
      pCol->info.bytes = ((SExprNode*)pExpr)->resType.bytes;
      pCol->info.precision = ((SExprNode*)pExpr)->resType.precision;
      pCol->info.scale = ((SExprNode*)pExpr)->resType.scale;
      code = colInfoDataEnsureCapacity(pCol, 1, true);
      if (code != 0) {
        qError("failed to ensure capacity for col info data at: %s, %d", __func__, __LINE__);
        taosMemoryFree(pCol);
        break;
      }
      dst.columnData = pCol;
      dst.numOfRows = 1;
      dst.colAlloced = true;
      code = streamCalcOneScalarExpr(pExpr, &dst, pStreamRuntimeInfo);
      if (colDataIsNull_var(dst.columnData, 0)) {
        qInfo("invalid sub tb expr with null value");
        code = TSDB_CODE_MND_STREAM_TBNAME_CALC_FAILED;
      }
      if (code == 0) {
        pVal = varDataVal(colDataGetVarData(dst.columnData, 0));
        len = varDataLen(colDataGetVarData(dst.columnData, 0));
      }
    } break;
    default:
      qError("wrong subtable expr with type: %d", pExpr->type);
      code = TSDB_CODE_OPS_NOT_SUPPORT;
      break;
  }
  if (code == 0) {
    if (!pVal || len == 0) {
      qError("tbname generated with no characters which is not allowed");
      code = TSDB_CODE_INVALID_PARA;
    }
    if(len > TSDB_TABLE_NAME_LEN - 1) {
      qError("tbname generated with too long characters, max allowed is %d, got %d, truncated.", TSDB_TABLE_NAME_LEN - 1, len);
      len = TSDB_TABLE_NAME_LEN - 1;
    }

    memcpy(tbname, pVal, len);
    tbname[len] = '\0';  // ensure null terminated
    if (NULL != strchr(tbname, '.')) {
      code = TSDB_CODE_PAR_INVALID_IDENTIFIER_NAME;
      qError("tbname generated with invalid characters, '.' is not allowed");
    }
  }
  // TODO free dst
  sclFreeParam(&dst);
  pStreamRuntimeInfo->curIdx = nextIdx; // restore
  return code;
}

void destroyStreamInserterParam(SStreamInserterParam* pParam) {
  if (pParam) {
    if (pParam->tbname) {
      taosMemFree(pParam->tbname);
      pParam->tbname = NULL;
    }
    if (pParam->stbname) {
      taosMemFree(pParam->stbname);
      pParam->stbname = NULL;
    }
    if (pParam->dbFName) {
      taosMemFree(pParam->dbFName);
      pParam->dbFName = NULL;
    }
    if (pParam->pFields) {
      taosArrayDestroy(pParam->pFields);
      pParam->pFields = NULL;
    }
    if (pParam->pTagFields) {
      taosArrayDestroy(pParam->pTagFields);
      pParam->pTagFields = NULL;
    }
    taosMemFree(pParam);
  }
}

int32_t cloneStreamInserterParam(SStreamInserterParam** ppDst, SStreamInserterParam* pSrc) {
  int32_t code = 0, lino = 0;
  if (ppDst == NULL || pSrc == NULL) {
    TAOS_CHECK_EXIT(TSDB_CODE_INVALID_PARA);
  }
  *ppDst = (SStreamInserterParam*)taosMemoryCalloc(1, sizeof(SStreamInserterParam));
  TSDB_CHECK_NULL(*ppDst, code, lino, _exit, terrno);

  (*ppDst)->suid = pSrc->suid;
  (*ppDst)->sver = pSrc->sver;
  (*ppDst)->tbType = pSrc->tbType;
  (*ppDst)->tbname = taosStrdup(pSrc->tbname);
  TSDB_CHECK_NULL((*ppDst)->tbname, code, lino, _exit, terrno);

  if (pSrc->stbname) {
    (*ppDst)->stbname = taosStrdup(pSrc->stbname);
    TSDB_CHECK_NULL((*ppDst)->stbname, code, lino, _exit, terrno);
  }

  (*ppDst)->dbFName = taosStrdup(pSrc->dbFName);
  TSDB_CHECK_NULL((*ppDst)->dbFName, code, lino, _exit, terrno);

  (*ppDst)->pSinkHandle = pSrc->pSinkHandle;  // don't need clone and free

  if (pSrc->pFields && pSrc->pFields->size > 0) {
    (*ppDst)->pFields = taosArrayDup(pSrc->pFields, NULL);
    TSDB_CHECK_NULL((*ppDst)->pFields, code, lino, _exit, terrno);
  } else {
    (*ppDst)->pFields = NULL;
  }
  
  if (pSrc->pTagFields && pSrc->pTagFields->size > 0) {
    (*ppDst)->pTagFields = taosArrayDup(pSrc->pTagFields, NULL);
    TSDB_CHECK_NULL((*ppDst)->pTagFields, code, lino, _exit, terrno);
  } else {
    (*ppDst)->pTagFields = NULL;
  }

_exit:

  if (code != 0) {
    if (*ppDst) {
      destroyStreamInserterParam(*ppDst);
      *ppDst = NULL;
    }
    
    stError("%s failed at line %d, error:%s", __FUNCTION__, lino, tstrerror(code));
  }
  return code;
}

int32_t dropStreamTable(SMsgCb* pMsgCb, void* pOutput, SSTriggerDropRequest* pReq) {
  return doDropStreamTable(pMsgCb, pOutput, pReq);
}

int32_t dropStreamTableByTbName(SMsgCb* pMsgCb, void* pOutput, SSTriggerDropRequest* pReq, char* tbName) {
  return doDropStreamTableByTbName(pMsgCb, pOutput, pReq, tbName);
}<|MERGE_RESOLUTION|>--- conflicted
+++ resolved
@@ -367,12 +367,9 @@
   pScanBaseInfo->readHandle.uid = pHandle->uid;
   pScanBaseInfo->readHandle.winRangeValid = pHandle->winRangeValid;
   pScanBaseInfo->readHandle.winRange = pHandle->winRange;
-<<<<<<< HEAD
   pScanBaseInfo->readHandle.extWinRangeValid = pHandle->extWinRangeValid;
   pScanBaseInfo->readHandle.extWinRange = pHandle->extWinRange;
-=======
   pScanBaseInfo->readHandle.cacheSttStatis = pHandle->cacheSttStatis;
->>>>>>> ac6c05c5
 }
 
 int32_t qResetTableScan(qTaskInfo_t pInfo, SReadHandle* handle) {
@@ -1808,7 +1805,6 @@
   if (uidListCopy == NULL) {
     code = terrno;
     goto end;
-<<<<<<< HEAD
   }
   SScanPhysiNode pScanNode = {.suid = suid, .tableType = TD_SUPER_TABLE};
   SReadHandle    pHandle = {.vnode = pVnode};
@@ -1826,25 +1822,6 @@
   *tableList = pList->pTableList;
   pList->pTableList = NULL;
 
-=======
-  }
-  SScanPhysiNode pScanNode = {.suid = suid, .tableType = TD_SUPER_TABLE};
-  SReadHandle    pHandle = {.vnode = pVnode};
-
-  pList->idInfo.suid = suid;
-  pList->idInfo.tableType = TD_SUPER_TABLE;
-  code = doFilterTableByTagCond(pVnode, pList, uidList, pTagCond, storageAPI);
-  if (code != TSDB_CODE_SUCCESS) {
-    goto end;
-  }                                              
-  code = buildGroupIdMapForAllTables(pList, &pHandle, &pScanNode, pGroupTags, false, NULL, storageAPI, groupIdMap);
-  if (code != TSDB_CODE_SUCCESS) {
-    goto end;
-  }
-  *tableList = pList->pTableList;
-  pList->pTableList = NULL;
-
->>>>>>> ac6c05c5
   taosArrayClear(uidList);
   for (int32_t i = 0; i < taosArrayGetSize(uidListCopy); i++){
     void* tmp = taosArrayGet(uidListCopy, i);
@@ -1891,29 +1868,6 @@
   STableListInfo* pList = pTableListInfo;
   return pList->pTableList;
 }
-<<<<<<< HEAD
-// int32_t qStreamGetTableListGroupNum(const void* pTableList, TdThreadRwlock* lock) { 
-//   (void)taosThreadRwlockRdlock(lock);
-//   int32_t code = ((STableListInfo*)pTableList)->numOfOuputGroups; 
-//   (void)taosThreadRwlockUnlock(lock);
-//   return code; 
-// }
-
-// void    qStreamSetTableListGroupNum(void* pTableList, int32_t groupNum, TdThreadRwlock* lock) {
-//   (void)taosThreadRwlockWrlock(lock);
-//   ((STableListInfo*)pTableList)->numOfOuputGroups = groupNum; 
-//   (void)taosThreadRwlockUnlock(lock);
-// }
-
-// SArray* qStreamGetTableArrayList(const void* pTableList, TdThreadRwlock* lock) { 
-//   SArray* pList = NULL;
-//   (void)taosThreadRwlockRdlock(lock); 
-//   pList = ((STableListInfo*)pTableList)->pTableList;
-//   (void)taosThreadRwlockUnlock(lock);
-//   return pList;
-// }
-=======
->>>>>>> ac6c05c5
 
 int32_t qStreamFilter(SSDataBlock* pBlock, void* pFilterInfo, SColumnInfoData** pRet) { return doFilter(pBlock, pFilterInfo, NULL, pRet); }
 
