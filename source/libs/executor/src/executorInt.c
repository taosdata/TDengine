/*
 * Copyright (c) 2019 TAOS Data, Inc. <jhtao@taosdata.com>
 *
 * This program is free software: you can use, redistribute, and/or modify
 * it under the terms of the GNU Affero General Public License, version 3
 * or later ("AGPL"), as published by the Free Software Foundation.
 *
 * This program is distributed in the hope that it will be useful, but WITHOUT
 * ANY WARRANTY; without even the implied warranty of MERCHANTABILITY or
 * FITNESS FOR A PARTICULAR PURPOSE.
 *
 * You should have received a copy of the GNU Affero General Public License
 * along with this program. If not, see <http://www.gnu.org/licenses/>.
 */

#include "filter.h"
#include "function.h"
#include "functionMgt.h"
#include "os.h"
#include "querynodes.h"
#include "tfill.h"
#include "tname.h"

#include "tdatablock.h"
#include "tmsg.h"
#include "ttime.h"

#include "executorInt.h"
#include "index.h"
#include "operator.h"
#include "query.h"
#include "querytask.h"
#include "storageapi.h"
#include "tcompare.h"
#include "thash.h"
#include "ttypes.h"

#define SET_REVERSE_SCAN_FLAG(runtime)    ((runtime)->scanFlag = REVERSE_SCAN)
#define GET_FORWARD_DIRECTION_FACTOR(ord) (((ord) == TSDB_ORDER_ASC) ? QUERY_ASC_FORWARD_STEP : QUERY_DESC_FORWARD_STEP)

#if 0
static UNUSED_FUNC void *u_malloc (size_t __size) {
  uint32_t v = taosRand();

  if (v % 1000 <= 0) {
    return NULL;
  } else {
    return taosMemoryMalloc(__size);
  }
}

static UNUSED_FUNC void* u_calloc(size_t num, size_t __size) {
  uint32_t v = taosRand();
  if (v % 1000 <= 0) {
    return NULL;
  } else {
    return taosMemoryCalloc(num, __size);
  }
}

static UNUSED_FUNC void* u_realloc(void* p, size_t __size) {
  uint32_t v = taosRand();
  if (v % 5 <= 1) {
    return NULL;
  } else {
    return taosMemoryRealloc(p, __size);
  }
}

#define calloc  u_calloc
#define malloc  u_malloc
#define realloc u_realloc
#endif

static int32_t setBlockSMAInfo(SqlFunctionCtx* pCtx, SExprInfo* pExpr, SSDataBlock* pBlock);

static int32_t initCtxOutputBuffer(SqlFunctionCtx* pCtx, int32_t size);
static void    doApplyScalarCalculation(SOperatorInfo* pOperator, SSDataBlock* pBlock, int32_t order, int32_t scanFlag);

static int32_t doSetInputDataBlock(SExprSupp* pExprSup, SSDataBlock* pBlock, int32_t order, int32_t scanFlag,
                                   bool createDummyCol);
static void    doCopyToSDataBlock(SExecTaskInfo* pTaskInfo, SSDataBlock* pBlock, SExprSupp* pSup, SDiskbasedBuf* pBuf,
                                  SGroupResInfo* pGroupResInfo, int32_t threshold, bool ignoreGroup,
                                  int64_t minWindowSize);

SResultRow* getNewResultRow(SDiskbasedBuf* pResultBuf, int32_t* currentPageId, int32_t interBufSize) {
  SFilePage* pData = NULL;

  // in the first scan, new space needed for results
  int32_t pageId = -1;
  if (*currentPageId == -1) {
    pData = getNewBufPage(pResultBuf, &pageId);
    if (pData == NULL) {
      qError("failed to get buffer, code:%s", tstrerror(terrno));
      return NULL;
    }
    pData->num = sizeof(SFilePage);
  } else {
    pData = getBufPage(pResultBuf, *currentPageId);
    if (pData == NULL) {
      qError("failed to get buffer, code:%s", tstrerror(terrno));
      return NULL;
    }

    pageId = *currentPageId;

    if (pData->num + interBufSize > getBufPageSize(pResultBuf)) {
      // release current page first, and prepare the next one
      releaseBufPage(pResultBuf, pData);

      pData = getNewBufPage(pResultBuf, &pageId);
      if (pData == NULL) {
        qError("failed to get buffer, code:%s", tstrerror(terrno));
        return NULL;
      }
      pData->num = sizeof(SFilePage);
    }
  }

  setBufPageDirty(pData, true);

  // set the number of rows in current disk page
  SResultRow* pResultRow = (SResultRow*)((char*)pData + pData->num);

  memset((char*)pResultRow, 0, interBufSize);
  pResultRow->pageId = pageId;
  pResultRow->offset = (int32_t)pData->num;

  *currentPageId = pageId;
  pData->num += interBufSize;
  return pResultRow;
}

/**
 * the struct of key in hash table
 * +----------+---------------+
 * | group id |   key data    |
 * | 8 bytes  | actual length |
 * +----------+---------------+
 */
SResultRow* doSetResultOutBufByKey(SDiskbasedBuf* pResultBuf, SResultRowInfo* pResultRowInfo, char* pData,
                                   int32_t bytes, bool masterscan, uint64_t groupId, SExecTaskInfo* pTaskInfo,
                                   bool isIntervalQuery, SAggSupporter* pSup, bool keepGroup) {
  SET_RES_WINDOW_KEY(pSup->keyBuf, pData, bytes, groupId);
  if (!keepGroup) {
    *(uint64_t*)pSup->keyBuf = calcGroupId(pSup->keyBuf, GET_RES_WINDOW_KEY_LEN(bytes));
  }

  SResultRowPosition* p1 =
      (SResultRowPosition*)tSimpleHashGet(pSup->pResultRowHashTable, pSup->keyBuf, GET_RES_WINDOW_KEY_LEN(bytes));

  SResultRow* pResult = NULL;

  // in case of repeat scan/reverse scan, no new time window added.
  if (isIntervalQuery) {
    if (p1 != NULL) {  // the *p1 may be NULL in case of sliding+offset exists.
      pResult = getResultRowByPos(pResultBuf, p1, true);
      if (pResult == NULL) {
        pTaskInfo->code = terrno;
        return NULL;
      }

      if (pResult->pageId != p1->pageId || pResult->offset != p1->offset) {
        terrno = TSDB_CODE_QRY_EXECUTOR_INTERNAL_ERROR;
        pTaskInfo->code = terrno;
        return NULL;
      }
    }
  } else {
    // In case of group by column query, the required SResultRow object must be existInCurrentResusltRowInfo in the
    // pResultRowInfo object.
    if (p1 != NULL) {
      // todo
      pResult = getResultRowByPos(pResultBuf, p1, true);
      if (NULL == pResult) {
        pTaskInfo->code = terrno;
        return NULL;
      }

      if (pResult->pageId != p1->pageId || pResult->offset != p1->offset) {
        terrno = TSDB_CODE_QRY_EXECUTOR_INTERNAL_ERROR;
        pTaskInfo->code = terrno;
        return NULL;
      }
    }
  }

  // 1. close current opened time window
  if (pResultRowInfo->cur.pageId != -1 && ((pResult == NULL) || (pResult->pageId != pResultRowInfo->cur.pageId))) {
    SResultRowPosition pos = pResultRowInfo->cur;
    SFilePage*         pPage = getBufPage(pResultBuf, pos.pageId);
    if (pPage == NULL) {
      qError("failed to get buffer, code:%s, %s", tstrerror(terrno), GET_TASKID(pTaskInfo));
      pTaskInfo->code = terrno;
      return NULL;
    }
    releaseBufPage(pResultBuf, pPage);
  }

  // allocate a new buffer page
  if (pResult == NULL) {
    pResult = getNewResultRow(pResultBuf, &pSup->currentPageId, pSup->resultRowSize);
    if (pResult == NULL) {
      pTaskInfo->code = terrno;
      return NULL;
    }

    // add a new result set for a new group
    SResultRowPosition pos = {.pageId = pResult->pageId, .offset = pResult->offset};
    int32_t code = tSimpleHashPut(pSup->pResultRowHashTable, pSup->keyBuf, GET_RES_WINDOW_KEY_LEN(bytes), &pos,
                                  sizeof(SResultRowPosition));
    if (code != TSDB_CODE_SUCCESS) {
      qError("%s failed at line %d since %s", __func__, __LINE__, tstrerror(code));
      pTaskInfo->code = code;
      return NULL;
    }
  }

  // 2. set the new time window to be the new active time window
  pResultRowInfo->cur = (SResultRowPosition){.pageId = pResult->pageId, .offset = pResult->offset};

  // too many time window in query
  if (pTaskInfo->execModel == OPTR_EXEC_MODEL_BATCH &&
      tSimpleHashGetSize(pSup->pResultRowHashTable) > MAX_INTERVAL_TIME_WINDOW) {
    pTaskInfo->code = TSDB_CODE_QRY_TOO_MANY_TIMEWINDOW;
    return NULL;
  }

  return pResult;
}

//  query_range_start, query_range_end, window_duration, window_start, window_end
int32_t initExecTimeWindowInfo(SColumnInfoData* pColData, STimeWindow* pQueryWindow) {
  pColData->info.type = TSDB_DATA_TYPE_TIMESTAMP;
  pColData->info.bytes = sizeof(int64_t);

  int32_t code = colInfoDataEnsureCapacity(pColData, 5, false);
  if (code != TSDB_CODE_SUCCESS) {
    return code;
  }
  colDataSetInt64(pColData, 0, &pQueryWindow->skey);
  colDataSetInt64(pColData, 1, &pQueryWindow->ekey);

  int64_t interval = 0;
  colDataSetInt64(pColData, 2, &interval);  // this value may be variable in case of 'n' and 'y'.
  colDataSetInt64(pColData, 3, &pQueryWindow->skey);
  colDataSetInt64(pColData, 4, &pQueryWindow->ekey);
  return TSDB_CODE_SUCCESS;
}

static int32_t doSetInputDataBlockInfo(SExprSupp* pExprSup, SSDataBlock* pBlock, int32_t order, int32_t scanFlag) {
  int32_t         code = TSDB_CODE_SUCCESS;
  int32_t         lino = 0;
  SqlFunctionCtx* pCtx = pExprSup->pCtx;
  for (int32_t i = 0; i < pExprSup->numOfExprs; ++i) {
    pCtx[i].order = order;
    pCtx[i].input.numOfRows = pBlock->info.rows;
    code = setBlockSMAInfo(&pCtx[i], &pExprSup->pExprInfo[i], pBlock);
    QUERY_CHECK_CODE(code, lino, _end);
    pCtx[i].pSrcBlock = pBlock;
    pCtx[i].scanFlag = scanFlag;
  }

_end:
  if (code != TSDB_CODE_SUCCESS) {
    qError("%s failed at line %d since %s", __func__, lino, tstrerror(code));
  }
  return code;
}

int32_t setInputDataBlock(SExprSupp* pExprSup, SSDataBlock* pBlock, int32_t order, int32_t scanFlag,
                          bool createDummyCol) {
  if (pBlock->pBlockAgg != NULL) {
    return doSetInputDataBlockInfo(pExprSup, pBlock, order, scanFlag);
  } else {
    return doSetInputDataBlock(pExprSup, pBlock, order, scanFlag, createDummyCol);
  }
}

static int32_t doCreateConstantValColumnInfo(SInputColumnInfoData* pInput, SFunctParam* pFuncParam, int32_t paramIndex,
                                             int32_t numOfRows) {
  int32_t          code = TSDB_CODE_SUCCESS;
  int32_t          lino = 0;
  SColumnInfoData* pColInfo = NULL;
  if (pInput->pData[paramIndex] == NULL) {
    pColInfo = taosMemoryCalloc(1, sizeof(SColumnInfoData));
    QUERY_CHECK_NULL(pColInfo, code, lino, _end, terrno);

    // Set the correct column info (data type and bytes)
    pColInfo->info.type = pFuncParam->param.nType;
    pColInfo->info.bytes = pFuncParam->param.nLen;

    pInput->pData[paramIndex] = pColInfo;
  } else {
    pColInfo = pInput->pData[paramIndex];
  }

  code = colInfoDataEnsureCapacity(pColInfo, numOfRows, false);
  QUERY_CHECK_CODE(code, lino, _end);

  int8_t type = pFuncParam->param.nType;
  if (type == TSDB_DATA_TYPE_BIGINT || type == TSDB_DATA_TYPE_UBIGINT) {
    int64_t v = pFuncParam->param.i;
    for (int32_t i = 0; i < numOfRows; ++i) {
      colDataSetInt64(pColInfo, i, &v);
    }
  } else if (type == TSDB_DATA_TYPE_DOUBLE) {
    double v = pFuncParam->param.d;
    for (int32_t i = 0; i < numOfRows; ++i) {
      colDataSetDouble(pColInfo, i, &v);
    }
  } else if (type == TSDB_DATA_TYPE_VARCHAR || type == TSDB_DATA_TYPE_GEOMETRY) {
    char* tmp = taosMemoryMalloc(pFuncParam->param.nLen + VARSTR_HEADER_SIZE);
    QUERY_CHECK_NULL(tmp, code, lino, _end, terrno);

    STR_WITH_SIZE_TO_VARSTR(tmp, pFuncParam->param.pz, pFuncParam->param.nLen);
    for (int32_t i = 0; i < numOfRows; ++i) {
      code = colDataSetVal(pColInfo, i, tmp, false);
      QUERY_CHECK_CODE(code, lino, _end);
    }
    taosMemoryFree(tmp);
  }

_end:
  if (code != TSDB_CODE_SUCCESS) {
    qError("%s failed at line %d since %s", __func__, lino, tstrerror(code));
  }
  return code;
}

static int32_t doSetInputDataBlock(SExprSupp* pExprSup, SSDataBlock* pBlock, int32_t order, int32_t scanFlag,
                                   bool createDummyCol) {
  int32_t         code = TSDB_CODE_SUCCESS;
  int32_t         lino = 0;
  SqlFunctionCtx* pCtx = pExprSup->pCtx;

  for (int32_t i = 0; i < pExprSup->numOfExprs; ++i) {
    pCtx[i].order = order;
    pCtx[i].input.numOfRows = pBlock->info.rows;

    pCtx[i].pSrcBlock = pBlock;
    pCtx[i].scanFlag = scanFlag;

    SInputColumnInfoData* pInput = &pCtx[i].input;
    pInput->uid = pBlock->info.id.uid;
    pInput->colDataSMAIsSet = false;

    SExprInfo* pOneExpr = &pExprSup->pExprInfo[i];
    bool       hasPk = pOneExpr->pExpr->nodeType == QUERY_NODE_FUNCTION && pOneExpr->pExpr->_function.pFunctNode->hasPk;
    pCtx[i].hasPrimaryKey = hasPk;

    int16_t tsParamIdx = (!hasPk) ? pOneExpr->base.numOfParams - 1 : pOneExpr->base.numOfParams - 2;
    int16_t pkParamIdx = pOneExpr->base.numOfParams - 1;

    for (int32_t j = 0; j < pOneExpr->base.numOfParams; ++j) {
      SFunctParam* pFuncParam = &pOneExpr->base.pParam[j];
      if (pFuncParam->type == FUNC_PARAM_TYPE_COLUMN) {
        int32_t slotId = pFuncParam->pCol->slotId;
        pInput->pData[j] = taosArrayGet(pBlock->pDataBlock, slotId);
        pInput->totalRows = pBlock->info.rows;
        pInput->numOfRows = pBlock->info.rows;
        pInput->startRowIndex = 0;
        pInput->blankFill = pBlock->info.blankFill;

        // NOTE: the last parameter is the primary timestamp column
        // todo: refactor this

        if (fmIsImplicitTsFunc(pCtx[i].functionId) && (j == tsParamIdx)) {
          pInput->pPTS = pInput->pData[j];  // in case of merge function, this is not always the ts column data.
        }
        if (hasPk && (j == pkParamIdx)) {
          pInput->pPrimaryKey = pInput->pData[j];
        }
        QUERY_CHECK_CONDITION((pInput->pData[j] != NULL), code, lino, _end, TSDB_CODE_QRY_EXECUTOR_INTERNAL_ERROR);
      } else if (pFuncParam->type == FUNC_PARAM_TYPE_VALUE) {
        // todo avoid case: top(k, 12), 12 is the value parameter.
        // sum(11), 11 is also the value parameter.
        if (createDummyCol && pOneExpr->base.numOfParams == 1) {
          pInput->totalRows = pBlock->info.rows;
          pInput->numOfRows = pBlock->info.rows;
          pInput->startRowIndex = 0;
          pInput->blankFill = pBlock->info.blankFill;

          code = doCreateConstantValColumnInfo(pInput, pFuncParam, j, pBlock->info.rows);
          QUERY_CHECK_CODE(code, lino, _end);
        }
      }
    }
  }

_end:
  if (code != TSDB_CODE_SUCCESS) {
    qError("%s failed at line %d since %s", __func__, lino, tstrerror(code));
  }
  return code;
}

bool functionNeedToExecute(SqlFunctionCtx* pCtx) {
  struct SResultRowEntryInfo* pResInfo = GET_RES_INFO(pCtx);

  // in case of timestamp column, always generated results.
  int32_t functionId = pCtx->functionId;
  if (functionId == -1) {
    return false;
  }

  if (pCtx->scanFlag == PRE_SCAN) {
    return fmIsRepeatScanFunc(pCtx->functionId);
  }

  if (isRowEntryCompleted(pResInfo)) {
    return false;
  }

  return true;
}

static int32_t doCreateConstantValColumnSMAInfo(SInputColumnInfoData* pInput, SFunctParam* pFuncParam, int32_t type,
                                                int32_t paramIndex, int32_t numOfRows) {
  if (pInput->pData[paramIndex] == NULL) {
    pInput->pData[paramIndex] = taosMemoryCalloc(1, sizeof(SColumnInfoData));
    if (pInput->pData[paramIndex] == NULL) {
      return terrno;
    }

    // Set the correct column info (data type and bytes)
    pInput->pData[paramIndex]->info.type = type;
    pInput->pData[paramIndex]->info.bytes = tDataTypes[type].bytes;
  }

  SColumnDataAgg* da = NULL;
  if (pInput->pColumnDataAgg[paramIndex] == NULL) {
    da = taosMemoryCalloc(1, sizeof(SColumnDataAgg));
    if (!da) {
      return terrno;
    }
    pInput->pColumnDataAgg[paramIndex] = da;
  } else {
    da = pInput->pColumnDataAgg[paramIndex];
  }

  if (type == TSDB_DATA_TYPE_BIGINT) {
    int64_t v = pFuncParam->param.i;
    *da = (SColumnDataAgg){.numOfNull = 0, .min = v, .max = v, .sum = v * numOfRows};
  } else if (type == TSDB_DATA_TYPE_DOUBLE) {
    double v = pFuncParam->param.d;
    *da = (SColumnDataAgg){.numOfNull = 0};

    *(double*)&da->min = v;
    *(double*)&da->max = v;
    *(double*)&da->sum = v * numOfRows;
  } else if (type == TSDB_DATA_TYPE_BOOL) {  // todo validate this data type
    bool v = pFuncParam->param.i;

    *da = (SColumnDataAgg){.numOfNull = 0};
    *(bool*)&da->min = 0;
    *(bool*)&da->max = v;
    *(bool*)&da->sum = v * numOfRows;
  } else if (type == TSDB_DATA_TYPE_TIMESTAMP) {
    // do nothing
  } else {
    qError("invalid constant type for sma info");
  }

  return TSDB_CODE_SUCCESS;
}

int32_t setBlockSMAInfo(SqlFunctionCtx* pCtx, SExprInfo* pExprInfo, SSDataBlock* pBlock) {
  int32_t code = TSDB_CODE_SUCCESS;
  int32_t lino = 0;
  int32_t numOfRows = pBlock->info.rows;

  SInputColumnInfoData* pInput = &pCtx->input;
  pInput->numOfRows = numOfRows;
  pInput->totalRows = numOfRows;

  if (pBlock->pBlockAgg != NULL) {
    pInput->colDataSMAIsSet = true;

    for (int32_t j = 0; j < pExprInfo->base.numOfParams; ++j) {
      SFunctParam* pFuncParam = &pExprInfo->base.pParam[j];

      if (pFuncParam->type == FUNC_PARAM_TYPE_COLUMN) {
        int32_t slotId = pFuncParam->pCol->slotId;
        pInput->pColumnDataAgg[j] = &pBlock->pBlockAgg[slotId];
        if (pInput->pColumnDataAgg[j]->colId == -1) {
          pInput->colDataSMAIsSet = false;
        }

        // Here we set the column info data since the data type for each column data is required, but
        // the data in the corresponding SColumnInfoData will not be used.
        pInput->pData[j] = taosArrayGet(pBlock->pDataBlock, slotId);
      } else if (pFuncParam->type == FUNC_PARAM_TYPE_VALUE) {
        code = doCreateConstantValColumnSMAInfo(pInput, pFuncParam, pFuncParam->param.nType, j, pBlock->info.rows);
        QUERY_CHECK_CODE(code, lino, _end);
      }
    }
  } else {
    pInput->colDataSMAIsSet = false;
  }

_end:
  if (code != TSDB_CODE_SUCCESS) {
    qError("%s failed at line %d since %s", __func__, lino, tstrerror(code));
  }
  return code;
}

/////////////////////////////////////////////////////////////////////////////////////////////
STimeWindow getAlignQueryTimeWindow(const SInterval* pInterval, int64_t key) {
  STimeWindow win = {0};
  win.skey = taosTimeTruncate(key, pInterval);

  /*
   * if the realSkey > INT64_MAX - pInterval->interval, the query duration between
   * realSkey and realEkey must be less than one interval.Therefore, no need to adjust the query ranges.
   */
  win.ekey = taosTimeGetIntervalEnd(win.skey, pInterval);
  if (win.ekey < win.skey) {
    win.ekey = INT64_MAX;
  }

  return win;
}

int32_t setResultRowInitCtx(SResultRow* pResult, SqlFunctionCtx* pCtx, int32_t numOfOutput,
                            int32_t* rowEntryInfoOffset) {
  bool init = false;
  for (int32_t i = 0; i < numOfOutput; ++i) {
    pCtx[i].resultInfo = getResultEntryInfo(pResult, i, rowEntryInfoOffset);
    if (init) {
      continue;
    }

    struct SResultRowEntryInfo* pResInfo = pCtx[i].resultInfo;
    
    if (isRowEntryCompleted(pResInfo) && isRowEntryInitialized(pResInfo)) {
      continue;
    }

    if (pCtx[i].isPseudoFunc) {
      continue;
    }

    if (!pResInfo->initialized) {
      if (pCtx[i].functionId != -1) {
        int32_t code = pCtx[i].fpSet.init(&pCtx[i], pResInfo);
        if (code != TSDB_CODE_SUCCESS && fmIsUserDefinedFunc(pCtx[i].functionId)) {
          pResInfo->initialized = false;
          qError("failed to initialize udf, funcId:%d error:%s", pCtx[i].functionId, tstrerror(code));
          return TSDB_CODE_UDF_FUNC_EXEC_FAILURE;
        } else if (code != TSDB_CODE_SUCCESS) {
          qError("failed to initialize function context, funcId:%d error:%s", pCtx[i].functionId, tstrerror(code));
          return code;
        }
      } else {
        pResInfo->initialized = true;
      }
    } else {
      init = true;
    }
  }
  return TSDB_CODE_SUCCESS;
}

void clearResultRowInitFlag(SqlFunctionCtx* pCtx, int32_t numOfOutput) {
  for (int32_t i = 0; i < numOfOutput; ++i) {
    SResultRowEntryInfo* pResInfo = pCtx[i].resultInfo;
    if (pResInfo == NULL) {
      continue;
    }

    pResInfo->initialized = false;
    pResInfo->numOfRes = 0;
    pResInfo->isNullRes = 0;
    pResInfo->complete = false;
  }
}

int32_t doFilter(SSDataBlock* pBlock, SFilterInfo* pFilterInfo, SColMatchInfo* pColMatchInfo) {
  int32_t code = TSDB_CODE_SUCCESS;
  int32_t lino = 0;
  if (pFilterInfo == NULL || pBlock->info.rows == 0) {
    return TSDB_CODE_SUCCESS;
  }

  SFilterColumnParam param1 = {.numOfCols = taosArrayGetSize(pBlock->pDataBlock), .pDataBlock = pBlock->pDataBlock};
  SColumnInfoData*   p = NULL;

  code = filterSetDataFromSlotId(pFilterInfo, &param1);
  QUERY_CHECK_CODE(code, lino, _err);

  int32_t status = 0;
  code =
      filterExecute(pFilterInfo, pBlock, &p, NULL, param1.numOfCols, &status);
  QUERY_CHECK_CODE(code, lino, _err);

  code = extractQualifiedTupleByFilterResult(pBlock, p, status);
  QUERY_CHECK_CODE(code, lino, _err);

  if (pColMatchInfo != NULL) {
    size_t size = taosArrayGetSize(pColMatchInfo->pList);
    for (int32_t i = 0; i < size; ++i) {
      SColMatchItem* pInfo = taosArrayGet(pColMatchInfo->pList, i);
      QUERY_CHECK_NULL(pInfo, code, lino, _err, terrno);
      if (pInfo->colId == PRIMARYKEY_TIMESTAMP_COL_ID) {
        SColumnInfoData* pColData = taosArrayGet(pBlock->pDataBlock, pInfo->dstSlotId);
        QUERY_CHECK_NULL(pColData, code, lino, _err, terrno);
        if (pColData->info.type == TSDB_DATA_TYPE_TIMESTAMP) {
          code = blockDataUpdateTsWindow(pBlock, pInfo->dstSlotId);
          QUERY_CHECK_CODE(code, lino, _err);
          break;
        }
      }
    }
  }
  code = blockDataCheck(pBlock);
  QUERY_CHECK_CODE(code, lino, _err);
_err:
  if (code != TSDB_CODE_SUCCESS) {
    qError("%s failed at line %d since %s", __func__, lino, tstrerror(code));
  }
  colDataDestroy(p);
  taosMemoryFree(p);
  return code;
}

int32_t extractQualifiedTupleByFilterResult(SSDataBlock* pBlock, const SColumnInfoData* p, int32_t status) {
  int32_t code = TSDB_CODE_SUCCESS;
  int8_t* pIndicator = (int8_t*)p->pData;
  if (status == FILTER_RESULT_ALL_QUALIFIED) {
    // here nothing needs to be done
  } else if (status == FILTER_RESULT_NONE_QUALIFIED) {
    code = trimDataBlock(pBlock, pBlock->info.rows, NULL);
    pBlock->info.rows = 0;
  } else if (status == FILTER_RESULT_PARTIAL_QUALIFIED) {
    code = trimDataBlock(pBlock, pBlock->info.rows, (bool*)pIndicator);
  } else {
    qError("unknown filter result type: %d", status);
  }
  return code;
}

void doUpdateNumOfRows(SqlFunctionCtx* pCtx, SResultRow* pRow, int32_t numOfExprs, const int32_t* rowEntryOffset) {
  bool returnNotNull = false;
  for (int32_t j = 0; j < numOfExprs; ++j) {
    SResultRowEntryInfo* pResInfo = getResultEntryInfo(pRow, j, rowEntryOffset);
    if (!isRowEntryInitialized(pResInfo)) {
      continue;
    } else {
    }

    if (pRow->numOfRows < pResInfo->numOfRes) {
      pRow->numOfRows = pResInfo->numOfRes;
    }

    if (pCtx[j].isNotNullFunc) {
      returnNotNull = true;
    }
  }
  // if all expr skips all blocks, e.g. all null inputs for max function, output one row in final result.
  //  except for first/last, which require not null output, output no rows
  if (pRow->numOfRows == 0 && !returnNotNull) {
    pRow->numOfRows = 1;
  }
}

int32_t copyResultrowToDataBlock(SExprInfo* pExprInfo, int32_t numOfExprs, SResultRow* pRow, SqlFunctionCtx* pCtx,
                                 SSDataBlock* pBlock, const int32_t* rowEntryOffset, SExecTaskInfo* pTaskInfo) {
  int32_t code = TSDB_CODE_SUCCESS;
  int32_t lino = 0;
  for (int32_t j = 0; j < numOfExprs; ++j) {
    int32_t slotId = pExprInfo[j].base.resSchema.slotId;

    pCtx[j].resultInfo = getResultEntryInfo(pRow, j, rowEntryOffset);
    if (pCtx[j].fpSet.finalize) {
      if (strcmp(pCtx[j].pExpr->pExpr->_function.functionName, "_group_key") == 0 ||
          strcmp(pCtx[j].pExpr->pExpr->_function.functionName, "_group_const_value") == 0) {
        // for groupkey along with functions that output multiple lines(e.g. Histogram)
        // need to match groupkey result for each output row of that function.
        if (pCtx[j].resultInfo->numOfRes != 0) {
          pCtx[j].resultInfo->numOfRes = pRow->numOfRows;
        }
      }

      code = pCtx[j].fpSet.finalize(&pCtx[j], pBlock);
      if (TSDB_CODE_SUCCESS != code) {
        qError("%s build result data block error, code %s", GET_TASKID(pTaskInfo), tstrerror(code));
        QUERY_CHECK_CODE(code, lino, _end);
      }
    } else if (strcmp(pCtx[j].pExpr->pExpr->_function.functionName, "_select_value") == 0) {
      // do nothing
    } else {
      // expand the result into multiple rows. E.g., _wstart, top(k, 20)
      // the _wstart needs to copy to 20 following rows, since the results of top-k expands to 20 different rows.
      SColumnInfoData* pColInfoData = taosArrayGet(pBlock->pDataBlock, slotId);
      QUERY_CHECK_NULL(pColInfoData, code, lino, _end, terrno);
<<<<<<< HEAD
      char* in = GET_ROWCELL_INTERBUF(pCtx[j].resultInfo);
      for (int32_t k = 0; k < pRow->numOfRows; ++k) {
=======
      char*            in = GET_ROWCELL_INTERBUF(pCtx[j].resultInfo);
      for (int32_t k = 0; k < pRow->numOfRows; ++k) {        
>>>>>>> bcc25e56
        code = colDataSetValOrCover(pColInfoData, pBlock->info.rows + k, in, pCtx[j].resultInfo->isNullRes);
        QUERY_CHECK_CODE(code, lino, _end);
      }
    }
  }

_end:
  if (code != TSDB_CODE_SUCCESS) {
    qError("%s failed at line %d since %s", __func__, lino, tstrerror(code));
  }
  return code;
}

// todo refactor. SResultRow has direct pointer in miainfo
void finalizeResultRows(SDiskbasedBuf* pBuf, SResultRowPosition* resultRowPosition, SExprSupp* pSup,
                        SSDataBlock* pBlock, SExecTaskInfo* pTaskInfo) {
  SFilePage* page = getBufPage(pBuf, resultRowPosition->pageId);
  if (page == NULL) {
    qError("failed to get buffer, code:%s, %s", tstrerror(terrno), GET_TASKID(pTaskInfo));
    T_LONG_JMP(pTaskInfo->env, terrno);
  }

  SResultRow* pRow = (SResultRow*)((char*)page + resultRowPosition->offset);

  SqlFunctionCtx* pCtx = pSup->pCtx;
  SExprInfo*      pExprInfo = pSup->pExprInfo;
  const int32_t*  rowEntryOffset = pSup->rowEntryInfoOffset;

  doUpdateNumOfRows(pCtx, pRow, pSup->numOfExprs, rowEntryOffset);
  if (pRow->numOfRows == 0) {
    releaseBufPage(pBuf, page);
    return;
  }

  int32_t size = pBlock->info.capacity;
  while (pBlock->info.rows + pRow->numOfRows > size) {
    size = size * 1.25;
  }

  int32_t code = blockDataEnsureCapacity(pBlock, size);
  if (TAOS_FAILED(code)) {
    releaseBufPage(pBuf, page);
    qError("%s ensure result data capacity failed, code %s", GET_TASKID(pTaskInfo), tstrerror(code));
    T_LONG_JMP(pTaskInfo->env, code);
  }

  code = copyResultrowToDataBlock(pExprInfo, pSup->numOfExprs, pRow, pCtx, pBlock, rowEntryOffset, pTaskInfo);
  if (TAOS_FAILED(code)) {
    releaseBufPage(pBuf, page);
    qError("%s copy result row to datablock failed, code %s", GET_TASKID(pTaskInfo), tstrerror(code));
    T_LONG_JMP(pTaskInfo->env, code);
  }

  releaseBufPage(pBuf, page);
  pBlock->info.rows += pRow->numOfRows;
}

void doCopyToSDataBlockByHash(SExecTaskInfo* pTaskInfo, SSDataBlock* pBlock, SExprSupp* pSup, SDiskbasedBuf* pBuf,
                              SGroupResInfo* pGroupResInfo, SSHashObj* pHashmap, int32_t threshold, bool ignoreGroup) {
  int32_t         code = TSDB_CODE_SUCCESS;
  int32_t         lino = 0;
  SExprInfo*      pExprInfo = pSup->pExprInfo;
  int32_t         numOfExprs = pSup->numOfExprs;
  int32_t*        rowEntryOffset = pSup->rowEntryInfoOffset;
  SqlFunctionCtx* pCtx = pSup->pCtx;

  size_t  keyLen = 0;
  int32_t numOfRows = tSimpleHashGetSize(pHashmap);

  // begin from last iter
  void*   pData = pGroupResInfo->dataPos;
  int32_t iter = pGroupResInfo->iter;
  while ((pData = tSimpleHashIterate(pHashmap, pData, &iter)) != NULL) {
    void*               key = tSimpleHashGetKey(pData, &keyLen);
    SResultRowPosition* pos = pData;
    uint64_t            groupId = *(uint64_t*)key;

    SFilePage* page = getBufPage(pBuf, pos->pageId);
    if (page == NULL) {
      qError("failed to get buffer, code:%s, %s", tstrerror(terrno), GET_TASKID(pTaskInfo));
      T_LONG_JMP(pTaskInfo->env, terrno);
    }

    SResultRow* pRow = (SResultRow*)((char*)page + pos->offset);

    doUpdateNumOfRows(pCtx, pRow, numOfExprs, rowEntryOffset);

    // no results, continue to check the next one
    if (pRow->numOfRows == 0) {
      pGroupResInfo->index += 1;
      pGroupResInfo->iter = iter;
      pGroupResInfo->dataPos = pData;

      releaseBufPage(pBuf, page);
      continue;
    }

    if (!ignoreGroup) {
      if (pBlock->info.id.groupId == 0) {
        pBlock->info.id.groupId = groupId;
      } else {
        // current value belongs to different group, it can't be packed into one datablock
        if (pBlock->info.id.groupId != groupId) {
          releaseBufPage(pBuf, page);
          break;
        }
      }
    }

    if (pBlock->info.rows + pRow->numOfRows > pBlock->info.capacity) {
      uint32_t newSize = pBlock->info.rows + pRow->numOfRows + ((numOfRows - iter) > 1 ? 1 : 0);
      code = blockDataEnsureCapacity(pBlock, newSize);
      QUERY_CHECK_CODE(code, lino, _end);
      qDebug("datablock capacity not sufficient, expand to required:%d, current capacity:%d, %s", newSize,
             pBlock->info.capacity, GET_TASKID(pTaskInfo));
      // todo set the pOperator->resultInfo size
    }

    pGroupResInfo->index += 1;
    pGroupResInfo->iter = iter;
    pGroupResInfo->dataPos = pData;

    code = copyResultrowToDataBlock(pExprInfo, numOfExprs, pRow, pCtx, pBlock, rowEntryOffset, pTaskInfo);
    releaseBufPage(pBuf, page);
    QUERY_CHECK_CODE(code, lino, _end);
    pBlock->info.rows += pRow->numOfRows;
    if (pBlock->info.rows >= threshold) {
      break;
    }
  }

  qDebug("%s result generated, rows:%" PRId64 ", groupId:%" PRIu64, GET_TASKID(pTaskInfo), pBlock->info.rows,
         pBlock->info.id.groupId);
  pBlock->info.dataLoad = 1;
  code = blockDataUpdateTsWindow(pBlock, 0);
  QUERY_CHECK_CODE(code, lino, _end);

_end:
  if (code != TSDB_CODE_SUCCESS) {
    qError("%s failed at line %d since %s", __func__, lino, tstrerror(code));
    T_LONG_JMP(pTaskInfo->env, code);
  }
}

void doCopyToSDataBlock(SExecTaskInfo* pTaskInfo, SSDataBlock* pBlock, SExprSupp* pSup, SDiskbasedBuf* pBuf,
                        SGroupResInfo* pGroupResInfo, int32_t threshold, bool ignoreGroup, int64_t minWindowSize) {
  int32_t         code = TSDB_CODE_SUCCESS;
  int32_t         lino = 0;
  SExprInfo*      pExprInfo = pSup->pExprInfo;
  int32_t         numOfExprs = pSup->numOfExprs;
  int32_t*        rowEntryOffset = pSup->rowEntryInfoOffset;
  SqlFunctionCtx* pCtx = pSup->pCtx;

  int32_t numOfRows = getNumOfTotalRes(pGroupResInfo);

  for (int32_t i = pGroupResInfo->index; i < numOfRows; i += 1) {
    SResKeyPos* pPos = taosArrayGetP(pGroupResInfo->pRows, i);
    SFilePage*  page = getBufPage(pBuf, pPos->pos.pageId);
    if (page == NULL) {
      qError("failed to get buffer, code:%s, %s", tstrerror(terrno), GET_TASKID(pTaskInfo));
      T_LONG_JMP(pTaskInfo->env, terrno);
    }

    SResultRow* pRow = (SResultRow*)((char*)page + pPos->pos.offset);

    doUpdateNumOfRows(pCtx, pRow, numOfExprs, rowEntryOffset);

    // no results, continue to check the next one
    if (pRow->numOfRows == 0) {
      pGroupResInfo->index += 1;
      releaseBufPage(pBuf, page);
      continue;
    }
    // skip the window which is less than the windowMinSize
    if (pRow->win.ekey - pRow->win.skey < minWindowSize) {
      qDebug("skip small window, groupId: %" PRId64 ", windowSize: %" PRId64 ", minWindowSize: %" PRId64, pPos->groupId,
             pRow->win.ekey - pRow->win.skey, minWindowSize);
      pGroupResInfo->index += 1;
      releaseBufPage(pBuf, page);
      continue;
    }

    if (!ignoreGroup) {
      if (pBlock->info.id.groupId == 0) {
        pBlock->info.id.groupId = pPos->groupId;
      } else {
        // current value belongs to different group, it can't be packed into one datablock
        if (pBlock->info.id.groupId != pPos->groupId) {
          releaseBufPage(pBuf, page);
          break;
        }
      }
    }

    if (pBlock->info.rows + pRow->numOfRows > pBlock->info.capacity) {
      uint32_t newSize = pBlock->info.rows + pRow->numOfRows + ((numOfRows - i) > 1 ? 1 : 0);
      code = blockDataEnsureCapacity(pBlock, newSize);
      QUERY_CHECK_CODE(code, lino, _end);
      qDebug("datablock capacity not sufficient, expand to required:%d, current capacity:%d, %s", newSize,
             pBlock->info.capacity, GET_TASKID(pTaskInfo));
      // todo set the pOperator->resultInfo size
    }

    pGroupResInfo->index += 1;
    code = copyResultrowToDataBlock(pExprInfo, numOfExprs, pRow, pCtx, pBlock, rowEntryOffset, pTaskInfo);
    releaseBufPage(pBuf, page);
    QUERY_CHECK_CODE(code, lino, _end);

    pBlock->info.rows += pRow->numOfRows;
    if (pBlock->info.rows >= threshold) {
      break;
    }
  }

  qDebug("%s result generated, rows:%" PRId64 ", groupId:%" PRIu64, GET_TASKID(pTaskInfo), pBlock->info.rows,
         pBlock->info.id.groupId);
  pBlock->info.dataLoad = 1;
  code = blockDataUpdateTsWindow(pBlock, 0);
  QUERY_CHECK_CODE(code, lino, _end);

_end:
  if (code != TSDB_CODE_SUCCESS) {
    qError("%s failed at line %d since %s", __func__, lino, tstrerror(code));
    T_LONG_JMP(pTaskInfo->env, code);
  }
}

void doBuildResultDatablock(SOperatorInfo* pOperator, SOptrBasicInfo* pbInfo, SGroupResInfo* pGroupResInfo,
                            SDiskbasedBuf* pBuf) {
  SExecTaskInfo* pTaskInfo = pOperator->pTaskInfo;
  SSDataBlock*   pBlock = pbInfo->pRes;

  // set output datablock version
  pBlock->info.version = pTaskInfo->version;

  blockDataCleanup(pBlock);
  if (!hasRemainResults(pGroupResInfo)) {
    return;
  }

  // clear the existed group id
  pBlock->info.id.groupId = 0;
  if (!pbInfo->mergeResultBlock) {
    doCopyToSDataBlock(pTaskInfo, pBlock, &pOperator->exprSupp, pBuf, pGroupResInfo, pOperator->resultInfo.threshold,
                       false, getMinWindowSize(pOperator));
  } else {
    while (hasRemainResults(pGroupResInfo)) {
      doCopyToSDataBlock(pTaskInfo, pBlock, &pOperator->exprSupp, pBuf, pGroupResInfo, pOperator->resultInfo.threshold,
                         true, getMinWindowSize(pOperator));
      if (pBlock->info.rows >= pOperator->resultInfo.threshold) {
        break;
      }

      // clearing group id to continue to merge data that belong to different groups
      pBlock->info.id.groupId = 0;
    }

    // clear the group id info in SSDataBlock, since the client does not need it
    pBlock->info.id.groupId = 0;
  }
}

void destroyExprInfo(SExprInfo* pExpr, int32_t numOfExprs) {
  for (int32_t i = 0; i < numOfExprs; ++i) {
    SExprInfo* pExprInfo = &pExpr[i];
    for (int32_t j = 0; j < pExprInfo->base.numOfParams; ++j) {
      if (pExprInfo->base.pParam[j].type == FUNC_PARAM_TYPE_COLUMN) {
        taosMemoryFreeClear(pExprInfo->base.pParam[j].pCol);
      } else if (pExprInfo->base.pParam[j].type == FUNC_PARAM_TYPE_VALUE) {
        taosVariantDestroy(&pExprInfo->base.pParam[j].param);
      }
    }

    taosMemoryFree(pExprInfo->base.pParam);
    taosMemoryFree(pExprInfo->pExpr);
  }
}

int32_t getBufferPgSize(int32_t rowSize, uint32_t* defaultPgsz, int64_t* defaultBufsz) {
  *defaultPgsz = 4096;
  uint32_t last = *defaultPgsz;
  while (*defaultPgsz < rowSize * 4) {
    *defaultPgsz <<= 1u;
    if (*defaultPgsz < last) {
      return TSDB_CODE_INVALID_PARA;
    }
    last = *defaultPgsz;
  }

  // The default buffer for each operator in query is 10MB.
  // at least four pages need to be in buffer
  // TODO: make this variable to be configurable.
  *defaultBufsz = 4096 * 2560;
  if ((*defaultBufsz) <= (*defaultPgsz)) {
    (*defaultBufsz) = (*defaultPgsz) * 4;
    if (*defaultBufsz < ((int64_t)(*defaultPgsz)) * 4) {
      return TSDB_CODE_INVALID_PARA;
    }
  }

  return 0;
}

void initResultSizeInfo(SResultInfo* pResultInfo, int32_t numOfRows) {
  if (numOfRows == 0) {
    numOfRows = 4096;
  }

  pResultInfo->capacity = numOfRows;
  pResultInfo->threshold = numOfRows * 0.75;

  if (pResultInfo->threshold == 0) {
    pResultInfo->threshold = numOfRows;
  }
  pResultInfo->totalRows = 0;
}

void initBasicInfo(SOptrBasicInfo* pInfo, SSDataBlock* pBlock) {
  pInfo->pRes = pBlock;
  initResultRowInfo(&pInfo->resultRowInfo);
}

void destroySqlFunctionCtx(SqlFunctionCtx* pCtx, SExprInfo* pExpr, int32_t numOfOutput) {
  if (pCtx == NULL) {
    return;
  }

  for (int32_t i = 0; i < numOfOutput; ++i) {
    if (pExpr != NULL) {
      SExprInfo* pExprInfo = &pExpr[i];
      for (int32_t j = 0; j < pExprInfo->base.numOfParams; ++j) {
        if (pExprInfo->base.pParam[j].type == FUNC_PARAM_TYPE_VALUE) {
          colDataDestroy(pCtx[i].input.pData[j]);
          taosMemoryFree(pCtx[i].input.pData[j]);
          taosMemoryFree(pCtx[i].input.pColumnDataAgg[j]);
        }
      }
    }
    for (int32_t j = 0; j < pCtx[i].numOfParams; ++j) {
      taosVariantDestroy(&pCtx[i].param[j].param);
    }

    taosMemoryFreeClear(pCtx[i].subsidiaries.pCtx);
    taosMemoryFreeClear(pCtx[i].subsidiaries.buf);
    taosMemoryFree(pCtx[i].input.pData);
    taosMemoryFree(pCtx[i].input.pColumnDataAgg);

    if (pCtx[i].udfName != NULL) {
      taosMemoryFree(pCtx[i].udfName);
    }
  }

  taosMemoryFreeClear(pCtx);
  return;
}

int32_t initExprSupp(SExprSupp* pSup, SExprInfo* pExprInfo, int32_t numOfExpr, SFunctionStateStore* pStore) {
  pSup->pExprInfo = pExprInfo;
  pSup->numOfExprs = numOfExpr;
  if (pSup->pExprInfo != NULL) {
    pSup->pCtx = createSqlFunctionCtx(pExprInfo, numOfExpr, &pSup->rowEntryInfoOffset, pStore);
    if (pSup->pCtx == NULL) {
      return terrno;
    }
  }

  return TSDB_CODE_SUCCESS;
}

void cleanupExprSupp(SExprSupp* pSupp) {
  destroySqlFunctionCtx(pSupp->pCtx, pSupp->pExprInfo, pSupp->numOfExprs);
  if (pSupp->pExprInfo != NULL) {
    destroyExprInfo(pSupp->pExprInfo, pSupp->numOfExprs);
    taosMemoryFreeClear(pSupp->pExprInfo);
  }

  if (pSupp->pFilterInfo != NULL) {
    filterFreeInfo(pSupp->pFilterInfo);
    pSupp->pFilterInfo = NULL;
  }

  taosMemoryFree(pSupp->rowEntryInfoOffset);
  memset(pSupp, 0, sizeof(SExprSupp));
}

void cleanupExprSuppWithoutFilter(SExprSupp* pSupp) {
  destroySqlFunctionCtx(pSupp->pCtx, pSupp->pExprInfo, pSupp->numOfExprs);
  if (pSupp->pExprInfo != NULL) {
    destroyExprInfo(pSupp->pExprInfo, pSupp->numOfExprs);
    taosMemoryFreeClear(pSupp->pExprInfo);
  }

  taosMemoryFreeClear(pSupp->rowEntryInfoOffset);
  pSupp->numOfExprs = 0;
  pSupp->hasWindowOrGroup = false;
  pSupp->pCtx = NULL;
}

void cleanupBasicInfo(SOptrBasicInfo* pInfo) {
  blockDataDestroy(pInfo->pRes);
  pInfo->pRes = NULL;
}

bool groupbyTbname(SNodeList* pGroupList) {
  bool   bytbname = false;
  SNode* pNode = NULL;
  FOREACH(pNode, pGroupList) {
    if (pNode->type == QUERY_NODE_FUNCTION) {
      bytbname = (strcmp(((struct SFunctionNode*)pNode)->functionName, "tbname") == 0);
      break;
    }
  }
  return bytbname;
}

int32_t createDataSinkParam(SDataSinkNode* pNode, void** pParam, SExecTaskInfo* pTask, SReadHandle* readHandle) {
  switch (pNode->type) {
    case QUERY_NODE_PHYSICAL_PLAN_QUERY_INSERT: {
      SInserterParam* pInserterParam = taosMemoryCalloc(1, sizeof(SInserterParam));
      if (NULL == pInserterParam) {
        return terrno;
      }
      pInserterParam->readHandle = readHandle;

      *pParam = pInserterParam;
      break;
    }
    case QUERY_NODE_PHYSICAL_PLAN_DELETE: {
      SDeleterParam* pDeleterParam = taosMemoryCalloc(1, sizeof(SDeleterParam));
      if (NULL == pDeleterParam) {
        return terrno;
      }

      SArray* pInfoList = NULL;
      int32_t code = getTableListInfo(pTask, &pInfoList);
      if (code != TSDB_CODE_SUCCESS || pInfoList == NULL) {
        taosMemoryFree(pDeleterParam);
        return code;
      }

      STableListInfo* pTableListInfo = taosArrayGetP(pInfoList, 0);
      taosArrayDestroy(pInfoList);

      pDeleterParam->suid = tableListGetSuid(pTableListInfo);

      // TODO extract uid list
      int32_t numOfTables = 0;
      code = tableListGetSize(pTableListInfo, &numOfTables);
      if (code != TSDB_CODE_SUCCESS) {
        qError("%s failed at line %d since %s", __func__, __LINE__, tstrerror(code));
        taosMemoryFree(pDeleterParam);
        return code;
      }

      pDeleterParam->pUidList = taosArrayInit(numOfTables, sizeof(uint64_t));
      if (NULL == pDeleterParam->pUidList) {
        taosMemoryFree(pDeleterParam);
        return terrno;
      }

      for (int32_t i = 0; i < numOfTables; ++i) {
        STableKeyInfo* pTable = tableListGetInfo(pTableListInfo, i);
        if (!pTable) {
          taosArrayDestroy(pDeleterParam->pUidList);
          taosMemoryFree(pDeleterParam);
          return TSDB_CODE_QRY_EXECUTOR_INTERNAL_ERROR;
        }
        void* tmp = taosArrayPush(pDeleterParam->pUidList, &pTable->uid);
        if (!tmp) {
          taosArrayDestroy(pDeleterParam->pUidList);
          taosMemoryFree(pDeleterParam);
          return terrno;
        }
      }

      *pParam = pDeleterParam;
      break;
    }
    default:
      break;
  }

  return TSDB_CODE_SUCCESS;
}

void streamOpReleaseState(SOperatorInfo* pOperator) {
  SOperatorInfo* downstream = pOperator->pDownstream[0];
  if (downstream->fpSet.releaseStreamStateFn) {
    downstream->fpSet.releaseStreamStateFn(downstream);
  }
}

void streamOpReloadState(SOperatorInfo* pOperator) {
  SOperatorInfo* downstream = pOperator->pDownstream[0];
  if (downstream->fpSet.reloadStreamStateFn) {
    downstream->fpSet.reloadStreamStateFn(downstream);
  }
}

void freeOperatorParamImpl(SOperatorParam* pParam, SOperatorParamType type) {
  int32_t childrenNum = taosArrayGetSize(pParam->pChildren);
  for (int32_t i = 0; i < childrenNum; ++i) {
    SOperatorParam* pChild = taosArrayGetP(pParam->pChildren, i);
    freeOperatorParam(pChild, type);
  }

  taosArrayDestroy(pParam->pChildren);
  pParam->pChildren = NULL;

  taosMemoryFreeClear(pParam->value);

  taosMemoryFree(pParam);
}

void freeExchangeGetBasicOperatorParam(void* pParam) {
  SExchangeOperatorBasicParam* pBasic = (SExchangeOperatorBasicParam*)pParam;
  taosArrayDestroy(pBasic->uidList);
  if (pBasic->colMap) {
    taosArrayDestroy(pBasic->colMap->colMap);
    taosMemoryFreeClear(pBasic->colMap);
  }
}

void freeExchangeGetOperatorParam(SOperatorParam* pParam) {
  SExchangeOperatorParam* pExcParam = (SExchangeOperatorParam*)pParam->value;
  if (pExcParam->multiParams) {
    SExchangeOperatorBatchParam* pExcBatch = (SExchangeOperatorBatchParam*)pParam->value;
    tSimpleHashCleanup(pExcBatch->pBatchs);
  } else {
    freeExchangeGetBasicOperatorParam(&pExcParam->basic);
  }

  freeOperatorParamImpl(pParam, OP_GET_PARAM);
}

void freeExchangeNotifyOperatorParam(SOperatorParam* pParam) { freeOperatorParamImpl(pParam, OP_NOTIFY_PARAM); }

void freeGroupCacheGetOperatorParam(SOperatorParam* pParam) { freeOperatorParamImpl(pParam, OP_GET_PARAM); }

void freeGroupCacheNotifyOperatorParam(SOperatorParam* pParam) { freeOperatorParamImpl(pParam, OP_NOTIFY_PARAM); }

void freeMergeJoinGetOperatorParam(SOperatorParam* pParam) { freeOperatorParamImpl(pParam, OP_GET_PARAM); }

void freeMergeJoinNotifyOperatorParam(SOperatorParam* pParam) { freeOperatorParamImpl(pParam, OP_NOTIFY_PARAM); }

void freeTagScanGetOperatorParam(SOperatorParam* pParam) { freeOperatorParamImpl(pParam, OP_GET_PARAM); }

void freeTableScanGetOperatorParam(SOperatorParam* pParam) {
  STableScanOperatorParam* pTableScanParam = (STableScanOperatorParam*)pParam->value;
  taosArrayDestroy(pTableScanParam->pUidList);
  if (pTableScanParam->pOrgTbInfo) {
    taosArrayDestroy(pTableScanParam->pOrgTbInfo->colMap);
    taosMemoryFreeClear(pTableScanParam->pOrgTbInfo);
  }
  freeOperatorParamImpl(pParam, OP_GET_PARAM);
}

void freeTableScanNotifyOperatorParam(SOperatorParam* pParam) { freeOperatorParamImpl(pParam, OP_NOTIFY_PARAM); }

void freeTagScanNotifyOperatorParam(SOperatorParam* pParam) { freeOperatorParamImpl(pParam, OP_NOTIFY_PARAM); }

void freeOpParamItem(void* pItem) {
  SOperatorParam* pParam = *(SOperatorParam**)pItem;
  pParam->reUse = false;
  freeOperatorParam(pParam, OP_GET_PARAM);
}

void freeVirtualTableScanGetOperatorParam(SOperatorParam* pParam) {
  SVTableScanOperatorParam* pVTableScanParam = (SVTableScanOperatorParam*)pParam->value;
  taosArrayDestroyEx(pVTableScanParam->pOpParamArray, freeOpParamItem);
  freeOpParamItem(&pVTableScanParam->pTagScanOp);
  freeOperatorParamImpl(pParam, OP_GET_PARAM);
}

void freeVTableScanNotifyOperatorParam(SOperatorParam* pParam) { freeOperatorParamImpl(pParam, OP_NOTIFY_PARAM); }

void freeOperatorParam(SOperatorParam* pParam, SOperatorParamType type) {
  if (NULL == pParam || pParam->reUse) {
    return;
  }

  switch (pParam->opType) {
    case QUERY_NODE_PHYSICAL_PLAN_EXCHANGE:
      type == OP_GET_PARAM ? freeExchangeGetOperatorParam(pParam) : freeExchangeNotifyOperatorParam(pParam);
      break;
    case QUERY_NODE_PHYSICAL_PLAN_GROUP_CACHE:
      type == OP_GET_PARAM ? freeGroupCacheGetOperatorParam(pParam) : freeGroupCacheNotifyOperatorParam(pParam);
      break;
    case QUERY_NODE_PHYSICAL_PLAN_MERGE_JOIN:
      type == OP_GET_PARAM ? freeMergeJoinGetOperatorParam(pParam) : freeMergeJoinNotifyOperatorParam(pParam);
      break;
    case QUERY_NODE_PHYSICAL_PLAN_TABLE_SCAN:
      type == OP_GET_PARAM ? freeTableScanGetOperatorParam(pParam) : freeTableScanNotifyOperatorParam(pParam);
      break;
    case QUERY_NODE_PHYSICAL_PLAN_VIRTUAL_TABLE_SCAN:
      type == OP_GET_PARAM ? freeVirtualTableScanGetOperatorParam(pParam) : freeVTableScanNotifyOperatorParam(pParam);
      break;
    case QUERY_NODE_PHYSICAL_PLAN_TAG_SCAN:
      type == OP_GET_PARAM ? freeTagScanGetOperatorParam(pParam) : freeTagScanNotifyOperatorParam(pParam);
      break;
    default:
      qError("unsupported op %d param, type %d", pParam->opType, type);
      break;
  }
}

void freeResetOperatorParams(struct SOperatorInfo* pOperator, SOperatorParamType type, bool allFree) {
  SOperatorParam**  ppParam = NULL;
  SOperatorParam*** pppDownstramParam = NULL;
  switch (type) {
    case OP_GET_PARAM:
      ppParam = &pOperator->pOperatorGetParam;
      pppDownstramParam = &pOperator->pDownstreamGetParams;
      break;
    case OP_NOTIFY_PARAM:
      ppParam = &pOperator->pOperatorNotifyParam;
      pppDownstramParam = &pOperator->pDownstreamNotifyParams;
      break;
    default:
      return;
  }

  if (*ppParam) {
    freeOperatorParam(*ppParam, type);
    *ppParam = NULL;
  }

  if (*pppDownstramParam) {
    for (int32_t i = 0; i < pOperator->numOfDownstream; ++i) {
      if ((*pppDownstramParam)[i]) {
        freeOperatorParam((*pppDownstramParam)[i], type);
        (*pppDownstramParam)[i] = NULL;
      }
    }
    if (allFree) {
      taosMemoryFreeClear(*pppDownstramParam);
    }
  }
}

FORCE_INLINE int32_t getNextBlockFromDownstreamImpl(struct SOperatorInfo* pOperator, int32_t idx, bool clearParam,
                                                    SSDataBlock** pResBlock) {
  QRY_PARAM_CHECK(pResBlock);

  int32_t code = 0;
  if (pOperator->pDownstreamGetParams && pOperator->pDownstreamGetParams[idx]) {
    qDebug("DynOp: op %s start to get block from downstream %s", pOperator->name, pOperator->pDownstream[idx]->name);
    code = pOperator->pDownstream[idx]->fpSet.getNextExtFn(pOperator->pDownstream[idx],
                                                           pOperator->pDownstreamGetParams[idx], pResBlock);
    if (clearParam && (code == 0)) {
      freeOperatorParam(pOperator->pDownstreamGetParams[idx], OP_GET_PARAM);
      pOperator->pDownstreamGetParams[idx] = NULL;
    }

    if (code) {
      qError("failed to get next data block from upstream at %s, line:%d code:%s", __func__, __LINE__, tstrerror(code));
    }
    return code;
  }

  code = pOperator->pDownstream[idx]->fpSet.getNextFn(pOperator->pDownstream[idx], pResBlock);
  if (code) {
    qError("failed to get next data block from upstream at %s, %d code:%s", __func__, __LINE__, tstrerror(code));
  }
  return code;
}

bool compareVal(const char* v, const SStateKeys* pKey) {
  if (IS_VAR_DATA_TYPE(pKey->type)) {
    if (IS_STR_DATA_BLOB(pKey->type)) {
      if (blobDataLen(v) != blobDataLen(pKey->pData)) {
        return false;
      } else {
        return memcmp(blobDataVal(v), blobDataVal(pKey->pData), blobDataLen(v)) == 0;
      }
    } else {
      if (varDataLen(v) != varDataLen(pKey->pData)) {
        return false;
      } else {
        return memcmp(varDataVal(v), varDataVal(pKey->pData), varDataLen(v)) == 0;
      }
    }
  } else {
    return memcmp(pKey->pData, v, pKey->bytes) == 0;
  }
}<|MERGE_RESOLUTION|>--- conflicted
+++ resolved
@@ -695,13 +695,8 @@
       // the _wstart needs to copy to 20 following rows, since the results of top-k expands to 20 different rows.
       SColumnInfoData* pColInfoData = taosArrayGet(pBlock->pDataBlock, slotId);
       QUERY_CHECK_NULL(pColInfoData, code, lino, _end, terrno);
-<<<<<<< HEAD
-      char* in = GET_ROWCELL_INTERBUF(pCtx[j].resultInfo);
-      for (int32_t k = 0; k < pRow->numOfRows; ++k) {
-=======
       char*            in = GET_ROWCELL_INTERBUF(pCtx[j].resultInfo);
       for (int32_t k = 0; k < pRow->numOfRows; ++k) {        
->>>>>>> bcc25e56
         code = colDataSetValOrCover(pColInfoData, pBlock->info.rows + k, in, pCtx[j].resultInfo->isNullRes);
         QUERY_CHECK_CODE(code, lino, _end);
       }
