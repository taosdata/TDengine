/*
 * Copyright (c) 2019 TAOS Data, Inc. <jhtao@taosdata.com>
 *
 * This program is free software: you can use, redistribute, and/or modify
 * it under the terms of the GNU Affero General Public License, version 3
 * or later ("AGPL"), as published by the Free Software Foundation.
 *
 * This program is distributed in the hope that it will be useful, but WITHOUT
 * ANY WARRANTY; without even the implied warranty of MERCHANTABILITY or
 * FITNESS FOR A PARTICULAR PURPOSE.
 *
 * You should have received a copy of the GNU Affero General Public License
 * along with this program. If not, see <http://www.gnu.org/licenses/>.
 */

#include "filter.h"
#include "function.h"
#include "functionMgt.h"
#include "os.h"
#include "querynodes.h"
#include "tfill.h"
#include "tname.h"

#include "tdatablock.h"
#include "tmsg.h"
#include "ttime.h"

#include "executorInt.h"
#include "index.h"
#include "operator.h"
#include "query.h"
#include "querytask.h"
#include "tcompare.h"
#include "thash.h"
#include "ttypes.h"
#include "storageapi.h"

#define SET_REVERSE_SCAN_FLAG(runtime)    ((runtime)->scanFlag = REVERSE_SCAN)
#define GET_FORWARD_DIRECTION_FACTOR(ord) (((ord) == TSDB_ORDER_ASC) ? QUERY_ASC_FORWARD_STEP : QUERY_DESC_FORWARD_STEP)

#if 0
static UNUSED_FUNC void *u_malloc (size_t __size) {
  uint32_t v = taosRand();

  if (v % 1000 <= 0) {
    return NULL;
  } else {
    return taosMemoryMalloc(__size);
  }
}

static UNUSED_FUNC void* u_calloc(size_t num, size_t __size) {
  uint32_t v = taosRand();
  if (v % 1000 <= 0) {
    return NULL;
  } else {
    return taosMemoryCalloc(num, __size);
  }
}

static UNUSED_FUNC void* u_realloc(void* p, size_t __size) {
  uint32_t v = taosRand();
  if (v % 5 <= 1) {
    return NULL;
  } else {
    return taosMemoryRealloc(p, __size);
  }
}

#define calloc  u_calloc
#define malloc  u_malloc
#define realloc u_realloc
#endif

static void setBlockSMAInfo(SqlFunctionCtx* pCtx, SExprInfo* pExpr, SSDataBlock* pBlock);

static void initCtxOutputBuffer(SqlFunctionCtx* pCtx, int32_t size);
static void doApplyScalarCalculation(SOperatorInfo* pOperator, SSDataBlock* pBlock, int32_t order, int32_t scanFlag);

static void    extractQualifiedTupleByFilterResult(SSDataBlock* pBlock, const SColumnInfoData* p, int32_t status);
static int32_t doSetInputDataBlock(SExprSupp* pExprSup, SSDataBlock* pBlock, int32_t order, int32_t scanFlag,
                                   bool createDummyCol);
static int32_t doCopyToSDataBlock(SExecTaskInfo* pTaskInfo, SSDataBlock* pBlock, SExprSupp* pSup, SDiskbasedBuf* pBuf,
                                  SGroupResInfo* pGroupResInfo, int32_t threshold, bool ignoreGroup);

SResultRow* getNewResultRow(SDiskbasedBuf* pResultBuf, int32_t* currentPageId, int32_t interBufSize) {
  SFilePage* pData = NULL;

  // in the first scan, new space needed for results
  int32_t pageId = -1;
  if (*currentPageId == -1) {
    pData = getNewBufPage(pResultBuf, &pageId);
    pData->num = sizeof(SFilePage);
  } else {
    pData = getBufPage(pResultBuf, *currentPageId);
    if (pData == NULL) {
      qError("failed to get buffer, code:%s", tstrerror(terrno));
      return NULL;
    }

    pageId = *currentPageId;

    if (pData->num + interBufSize > getBufPageSize(pResultBuf)) {
      // release current page first, and prepare the next one
      releaseBufPage(pResultBuf, pData);

      pData = getNewBufPage(pResultBuf, &pageId);
      if (pData != NULL) {
        pData->num = sizeof(SFilePage);
      }
    }
  }

  if (pData == NULL) {
    return NULL;
  }

  setBufPageDirty(pData, true);

  // set the number of rows in current disk page
  SResultRow* pResultRow = (SResultRow*)((char*)pData + pData->num);

  memset((char*)pResultRow, 0, interBufSize);
  pResultRow->pageId = pageId;
  pResultRow->offset = (int32_t)pData->num;

  *currentPageId = pageId;
  pData->num += interBufSize;
  return pResultRow;
}

/**
 * the struct of key in hash table
 * +----------+---------------+
 * | group id |   key data    |
 * | 8 bytes  | actual length |
 * +----------+---------------+
 */
SResultRow* doSetResultOutBufByKey(SDiskbasedBuf* pResultBuf, SResultRowInfo* pResultRowInfo, char* pData,
                                   int16_t bytes, bool masterscan, uint64_t groupId, SExecTaskInfo* pTaskInfo,
                                   bool isIntervalQuery, SAggSupporter* pSup, bool keepGroup) {
  SET_RES_WINDOW_KEY(pSup->keyBuf, pData, bytes, groupId);
  if (!keepGroup) {
    *(uint64_t*)pSup->keyBuf = calcGroupId(pSup->keyBuf, GET_RES_WINDOW_KEY_LEN(bytes));
  }

  SResultRowPosition* p1 =
      (SResultRowPosition*)tSimpleHashGet(pSup->pResultRowHashTable, pSup->keyBuf, GET_RES_WINDOW_KEY_LEN(bytes));

  SResultRow* pResult = NULL;

  // in case of repeat scan/reverse scan, no new time window added.
  if (isIntervalQuery) {
    if (p1 != NULL) {  // the *p1 may be NULL in case of sliding+offset exists.
      pResult = getResultRowByPos(pResultBuf, p1, true);
      if (NULL == pResult) {
        T_LONG_JMP(pTaskInfo->env, terrno);
      }

      ASSERT(pResult->pageId == p1->pageId && pResult->offset == p1->offset);
    }
  } else {
    // In case of group by column query, the required SResultRow object must be existInCurrentResusltRowInfo in the
    // pResultRowInfo object.
    if (p1 != NULL) {
      // todo
      pResult = getResultRowByPos(pResultBuf, p1, true);
      if (NULL == pResult) {
        T_LONG_JMP(pTaskInfo->env, terrno);
      }

      ASSERT(pResult->pageId == p1->pageId && pResult->offset == p1->offset);
    }
  }

  // 1. close current opened time window
  if (pResultRowInfo->cur.pageId != -1 && ((pResult == NULL) || (pResult->pageId != pResultRowInfo->cur.pageId))) {
    SResultRowPosition pos = pResultRowInfo->cur;
    SFilePage*         pPage = getBufPage(pResultBuf, pos.pageId);
    if (pPage == NULL) {
      qError("failed to get buffer, code:%s, %s", tstrerror(terrno), GET_TASKID(pTaskInfo));
      T_LONG_JMP(pTaskInfo->env, terrno);
    }
    releaseBufPage(pResultBuf, pPage);
  }

  // allocate a new buffer page
  if (pResult == NULL) {
    pResult = getNewResultRow(pResultBuf, &pSup->currentPageId, pSup->resultRowSize);
    if (pResult == NULL) {
      T_LONG_JMP(pTaskInfo->env, terrno);
    }

    // add a new result set for a new group
    SResultRowPosition pos = {.pageId = pResult->pageId, .offset = pResult->offset};
    tSimpleHashPut(pSup->pResultRowHashTable, pSup->keyBuf, GET_RES_WINDOW_KEY_LEN(bytes), &pos,
                   sizeof(SResultRowPosition));
  }

  // 2. set the new time window to be the new active time window
  pResultRowInfo->cur = (SResultRowPosition){.pageId = pResult->pageId, .offset = pResult->offset};

  // too many time window in query
  if (pTaskInfo->execModel == OPTR_EXEC_MODEL_BATCH &&
      tSimpleHashGetSize(pSup->pResultRowHashTable) > MAX_INTERVAL_TIME_WINDOW) {
    T_LONG_JMP(pTaskInfo->env, TSDB_CODE_QRY_TOO_MANY_TIMEWINDOW);
  }

  return pResult;
}

//  query_range_start, query_range_end, window_duration, window_start, window_end
void initExecTimeWindowInfo(SColumnInfoData* pColData, STimeWindow* pQueryWindow) {
  pColData->info.type = TSDB_DATA_TYPE_TIMESTAMP;
  pColData->info.bytes = sizeof(int64_t);

  colInfoDataEnsureCapacity(pColData, 5, false);
  colDataSetInt64(pColData, 0, &pQueryWindow->skey);
  colDataSetInt64(pColData, 1, &pQueryWindow->ekey);

  int64_t interval = 0;
  colDataSetInt64(pColData, 2, &interval);  // this value may be variable in case of 'n' and 'y'.
  colDataSetInt64(pColData, 3, &pQueryWindow->skey);
  colDataSetInt64(pColData, 4, &pQueryWindow->ekey);
}

static void doSetInputDataBlockInfo(SExprSupp* pExprSup, SSDataBlock* pBlock, int32_t order, int32_t scanFlag) {
  SqlFunctionCtx* pCtx = pExprSup->pCtx;
  for (int32_t i = 0; i < pExprSup->numOfExprs; ++i) {
    pCtx[i].order = order;
    pCtx[i].input.numOfRows = pBlock->info.rows;
    setBlockSMAInfo(&pCtx[i], &pExprSup->pExprInfo[i], pBlock);
    pCtx[i].pSrcBlock = pBlock;
    pCtx[i].scanFlag = scanFlag;
  }
}

void setInputDataBlock(SExprSupp* pExprSup, SSDataBlock* pBlock, int32_t order, int32_t scanFlag, bool createDummyCol) {
  if (pBlock->pBlockAgg != NULL) {
    doSetInputDataBlockInfo(pExprSup, pBlock, order, scanFlag);
  } else {
    doSetInputDataBlock(pExprSup, pBlock, order, scanFlag, createDummyCol);
  }
}

static int32_t doCreateConstantValColumnInfo(SInputColumnInfoData* pInput, SFunctParam* pFuncParam, int32_t paramIndex,
                                             int32_t numOfRows) {
  SColumnInfoData* pColInfo = NULL;
  if (pInput->pData[paramIndex] == NULL) {
    pColInfo = taosMemoryCalloc(1, sizeof(SColumnInfoData));
    if (pColInfo == NULL) {
      return TSDB_CODE_OUT_OF_MEMORY;
    }

    // Set the correct column info (data type and bytes)
    pColInfo->info.type = pFuncParam->param.nType;
    pColInfo->info.bytes = pFuncParam->param.nLen;

    pInput->pData[paramIndex] = pColInfo;
  } else {
    pColInfo = pInput->pData[paramIndex];
  }

  colInfoDataEnsureCapacity(pColInfo, numOfRows, false);

  int8_t type = pFuncParam->param.nType;
  if (type == TSDB_DATA_TYPE_BIGINT || type == TSDB_DATA_TYPE_UBIGINT) {
    int64_t v = pFuncParam->param.i;
    for (int32_t i = 0; i < numOfRows; ++i) {
      colDataSetInt64(pColInfo, i, &v);
    }
  } else if (type == TSDB_DATA_TYPE_DOUBLE) {
    double v = pFuncParam->param.d;
    for (int32_t i = 0; i < numOfRows; ++i) {
      colDataSetDouble(pColInfo, i, &v);
    }
  } else if (type == TSDB_DATA_TYPE_VARCHAR || type == TSDB_DATA_TYPE_GEOMETRY) {
    char* tmp = taosMemoryMalloc(pFuncParam->param.nLen + VARSTR_HEADER_SIZE);
    STR_WITH_SIZE_TO_VARSTR(tmp, pFuncParam->param.pz, pFuncParam->param.nLen);
    for (int32_t i = 0; i < numOfRows; ++i) {
      colDataSetVal(pColInfo, i, tmp, false);
    }
    taosMemoryFree(tmp);
  }

  return TSDB_CODE_SUCCESS;
}

static int32_t doSetInputDataBlock(SExprSupp* pExprSup, SSDataBlock* pBlock, int32_t order, int32_t scanFlag,
                                   bool createDummyCol) {
  int32_t         code = TSDB_CODE_SUCCESS;
  SqlFunctionCtx* pCtx = pExprSup->pCtx;

  for (int32_t i = 0; i < pExprSup->numOfExprs; ++i) {
    pCtx[i].order = order;
    pCtx[i].input.numOfRows = pBlock->info.rows;

    pCtx[i].pSrcBlock = pBlock;
    pCtx[i].scanFlag = scanFlag;

    SInputColumnInfoData* pInput = &pCtx[i].input;
    pInput->uid = pBlock->info.id.uid;
    pInput->colDataSMAIsSet = false;

    SExprInfo* pOneExpr = &pExprSup->pExprInfo[i];
    for (int32_t j = 0; j < pOneExpr->base.numOfParams; ++j) {
      SFunctParam* pFuncParam = &pOneExpr->base.pParam[j];
      if (pFuncParam->type == FUNC_PARAM_TYPE_COLUMN) {
        int32_t slotId = pFuncParam->pCol->slotId;
        pInput->pData[j] = taosArrayGet(pBlock->pDataBlock, slotId);
        pInput->totalRows = pBlock->info.rows;
        pInput->numOfRows = pBlock->info.rows;
        pInput->startRowIndex = 0;

        // NOTE: the last parameter is the primary timestamp column
        // todo: refactor this
        if (fmIsImplicitTsFunc(pCtx[i].functionId) && (j == pOneExpr->base.numOfParams - 1)) {
          pInput->pPTS = pInput->pData[j];  // in case of merge function, this is not always the ts column data.
        }
        ASSERT(pInput->pData[j] != NULL);
      } else if (pFuncParam->type == FUNC_PARAM_TYPE_VALUE) {
        // todo avoid case: top(k, 12), 12 is the value parameter.
        // sum(11), 11 is also the value parameter.
        if (createDummyCol && pOneExpr->base.numOfParams == 1) {
          pInput->totalRows = pBlock->info.rows;
          pInput->numOfRows = pBlock->info.rows;
          pInput->startRowIndex = 0;

          code = doCreateConstantValColumnInfo(pInput, pFuncParam, j, pBlock->info.rows);
          if (code != TSDB_CODE_SUCCESS) {
            return code;
          }
        }
      }
    }
  }

  return code;
}

bool functionNeedToExecute(SqlFunctionCtx* pCtx) {
  struct SResultRowEntryInfo* pResInfo = GET_RES_INFO(pCtx);

  // in case of timestamp column, always generated results.
  int32_t functionId = pCtx->functionId;
  if (functionId == -1) {
    return false;
  }

  if (pCtx->scanFlag == PRE_SCAN) {
    return fmIsRepeatScanFunc(pCtx->functionId);
  }

  if (isRowEntryCompleted(pResInfo)) {
    return false;
  }

  return true;
}

static int32_t doCreateConstantValColumnSMAInfo(SInputColumnInfoData* pInput, SFunctParam* pFuncParam, int32_t type,
                                                int32_t paramIndex, int32_t numOfRows) {
  if (pInput->pData[paramIndex] == NULL) {
    pInput->pData[paramIndex] = taosMemoryCalloc(1, sizeof(SColumnInfoData));
    if (pInput->pData[paramIndex] == NULL) {
      return TSDB_CODE_OUT_OF_MEMORY;
    }

    // Set the correct column info (data type and bytes)
    pInput->pData[paramIndex]->info.type = type;
    pInput->pData[paramIndex]->info.bytes = tDataTypes[type].bytes;
  }

  SColumnDataAgg* da = NULL;
  if (pInput->pColumnDataAgg[paramIndex] == NULL) {
    da = taosMemoryCalloc(1, sizeof(SColumnDataAgg));
    pInput->pColumnDataAgg[paramIndex] = da;
    if (da == NULL) {
      return TSDB_CODE_OUT_OF_MEMORY;
    }
  } else {
    da = pInput->pColumnDataAgg[paramIndex];
  }

  if (type == TSDB_DATA_TYPE_BIGINT) {
    int64_t v = pFuncParam->param.i;
    *da = (SColumnDataAgg){.numOfNull = 0, .min = v, .max = v, .sum = v * numOfRows};
  } else if (type == TSDB_DATA_TYPE_DOUBLE) {
    double v = pFuncParam->param.d;
    *da = (SColumnDataAgg){.numOfNull = 0};

    *(double*)&da->min = v;
    *(double*)&da->max = v;
    *(double*)&da->sum = v * numOfRows;
  } else if (type == TSDB_DATA_TYPE_BOOL) {  // todo validate this data type
    bool v = pFuncParam->param.i;

    *da = (SColumnDataAgg){.numOfNull = 0};
    *(bool*)&da->min = 0;
    *(bool*)&da->max = v;
    *(bool*)&da->sum = v * numOfRows;
  } else if (type == TSDB_DATA_TYPE_TIMESTAMP) {
    // do nothing
  } else {
    qError("invalid constant type for sma info");
  }

  return TSDB_CODE_SUCCESS;
}

void setBlockSMAInfo(SqlFunctionCtx* pCtx, SExprInfo* pExprInfo, SSDataBlock* pBlock) {
  int32_t numOfRows = pBlock->info.rows;

  SInputColumnInfoData* pInput = &pCtx->input;
  pInput->numOfRows = numOfRows;
  pInput->totalRows = numOfRows;

  if (pBlock->pBlockAgg != NULL) {
    pInput->colDataSMAIsSet = true;

    for (int32_t j = 0; j < pExprInfo->base.numOfParams; ++j) {
      SFunctParam* pFuncParam = &pExprInfo->base.pParam[j];

      if (pFuncParam->type == FUNC_PARAM_TYPE_COLUMN) {
        int32_t slotId = pFuncParam->pCol->slotId;
        pInput->pColumnDataAgg[j] = pBlock->pBlockAgg[slotId];
        if (pInput->pColumnDataAgg[j] == NULL) {
          pInput->colDataSMAIsSet = false;
        }

        // Here we set the column info data since the data type for each column data is required, but
        // the data in the corresponding SColumnInfoData will not be used.
        pInput->pData[j] = taosArrayGet(pBlock->pDataBlock, slotId);
      } else if (pFuncParam->type == FUNC_PARAM_TYPE_VALUE) {
        doCreateConstantValColumnSMAInfo(pInput, pFuncParam, pFuncParam->param.nType, j, pBlock->info.rows);
      }
    }
  } else {
    pInput->colDataSMAIsSet = false;
  }
}

/////////////////////////////////////////////////////////////////////////////////////////////
STimeWindow getAlignQueryTimeWindow(const SInterval* pInterval, int64_t key) {
  STimeWindow win = {0};
  win.skey = taosTimeTruncate(key, pInterval);

  /*
   * if the realSkey > INT64_MAX - pInterval->interval, the query duration between
   * realSkey and realEkey must be less than one interval.Therefore, no need to adjust the query ranges.
   */
  win.ekey = taosTimeAdd(win.skey, pInterval->interval, pInterval->intervalUnit, pInterval->precision) - 1;
  if (win.ekey < win.skey) {
    win.ekey = INT64_MAX;
  }

  return win;
}

void setResultRowInitCtx(SResultRow* pResult, SqlFunctionCtx* pCtx, int32_t numOfOutput, int32_t* rowEntryInfoOffset) {
  bool init = false;
  for (int32_t i = 0; i < numOfOutput; ++i) {
    pCtx[i].resultInfo = getResultEntryInfo(pResult, i, rowEntryInfoOffset);
    if (init) {
      continue;
    }

    struct SResultRowEntryInfo* pResInfo = pCtx[i].resultInfo;
    if (isRowEntryCompleted(pResInfo) && isRowEntryInitialized(pResInfo)) {
      continue;
    }

    if (pCtx[i].isPseudoFunc) {
      continue;
    }

    if (!pResInfo->initialized) {
      if (pCtx[i].functionId != -1) {
        pCtx[i].fpSet.init(&pCtx[i], pResInfo);
      } else {
        pResInfo->initialized = true;
      }
    } else {
      init = true;
    }
  }
}

void clearResultRowInitFlag(SqlFunctionCtx* pCtx, int32_t numOfOutput) {
  for (int32_t i = 0; i < numOfOutput; ++i) {
    SResultRowEntryInfo* pResInfo = pCtx[i].resultInfo;
    if (pResInfo == NULL) {
      continue;
    }

    pResInfo->initialized = false;
    pResInfo->numOfRes = 0;
    pResInfo->isNullRes = 0;
    pResInfo->complete = false;
  }
}

int32_t doFilter(SSDataBlock* pBlock, SFilterInfo* pFilterInfo, SColMatchInfo* pColMatchInfo) {
  if (pFilterInfo == NULL || pBlock->info.rows == 0) {
    return TSDB_CODE_SUCCESS;
  }

  SFilterColumnParam param1 = {.numOfCols = taosArrayGetSize(pBlock->pDataBlock), .pDataBlock = pBlock->pDataBlock};
  SColumnInfoData*   p = NULL;

  int32_t code = filterSetDataFromSlotId(pFilterInfo, &param1);
  if (code != TSDB_CODE_SUCCESS) {
    goto _err;
  }

  int32_t status = 0;
  code = filterExecute(pFilterInfo, pBlock, &p, NULL, param1.numOfCols, &status);
  if (code != TSDB_CODE_SUCCESS) {
    goto _err;
  }

  extractQualifiedTupleByFilterResult(pBlock, p, status);

  if (pColMatchInfo != NULL) {
    size_t size = taosArrayGetSize(pColMatchInfo->pList);
    for (int32_t i = 0; i < size; ++i) {
      SColMatchItem* pInfo = taosArrayGet(pColMatchInfo->pList, i);
      if (pInfo->colId == PRIMARYKEY_TIMESTAMP_COL_ID) {
        SColumnInfoData* pColData = taosArrayGet(pBlock->pDataBlock, pInfo->dstSlotId);
        if (pColData->info.type == TSDB_DATA_TYPE_TIMESTAMP) {
          blockDataUpdateTsWindow(pBlock, pInfo->dstSlotId);
          break;
        }
      }
    }
  }
  code = TSDB_CODE_SUCCESS;

_err:
  colDataDestroy(p);
  taosMemoryFree(p);
  return code;
}

void extractQualifiedTupleByFilterResult(SSDataBlock* pBlock, const SColumnInfoData* p, int32_t status) {
  int8_t* pIndicator = (int8_t*)p->pData;
  if (status == FILTER_RESULT_ALL_QUALIFIED) {
    // here nothing needs to be done
  } else if (status == FILTER_RESULT_NONE_QUALIFIED) {
    pBlock->info.rows = 0;
  } else if (status == FILTER_RESULT_PARTIAL_QUALIFIED) {
    trimDataBlock(pBlock, pBlock->info.rows, (bool*)pIndicator);
  } else {
    qError("unknown filter result type: %d", status);
  }
}

void doUpdateNumOfRows(SqlFunctionCtx* pCtx, SResultRow* pRow, int32_t numOfExprs, const int32_t* rowEntryOffset) {
  bool returnNotNull = false;
  for (int32_t j = 0; j < numOfExprs; ++j) {
    SResultRowEntryInfo* pResInfo = getResultEntryInfo(pRow, j, rowEntryOffset);
    if (!isRowEntryInitialized(pResInfo)) {
      continue;
    } else {
    }

    if (pRow->numOfRows < pResInfo->numOfRes) {
      pRow->numOfRows = pResInfo->numOfRes;
    }

    if (pCtx[j].isNotNullFunc) {
      returnNotNull = true;
    }
  }
  // if all expr skips all blocks, e.g. all null inputs for max function, output one row in final result.
  //  except for first/last, which require not null output, output no rows
  if (pRow->numOfRows == 0 && !returnNotNull) {
    pRow->numOfRows = 1;
  }
}

void copyResultrowToDataBlock(SExprInfo* pExprInfo, int32_t numOfExprs, SResultRow* pRow, SqlFunctionCtx* pCtx,
                              SSDataBlock* pBlock, const int32_t* rowEntryOffset, SExecTaskInfo* pTaskInfo) {
  for (int32_t j = 0; j < numOfExprs; ++j) {
    int32_t slotId = pExprInfo[j].base.resSchema.slotId;

    pCtx[j].resultInfo = getResultEntryInfo(pRow, j, rowEntryOffset);
    if (pCtx[j].fpSet.finalize) {
      if (strcmp(pCtx[j].pExpr->pExpr->_function.functionName, "_group_key") == 0) {
        // for groupkey along with functions that output multiple lines(e.g. Histogram)
        // need to match groupkey result for each output row of that function.
        if (pCtx[j].resultInfo->numOfRes != 0) {
          pCtx[j].resultInfo->numOfRes = pRow->numOfRows;
        }
      }

      blockDataEnsureCapacity(pBlock, pBlock->info.rows + pCtx[j].resultInfo->numOfRes);
      int32_t code = pCtx[j].fpSet.finalize(&pCtx[j], pBlock);
      if (TAOS_FAILED(code)) {
        qError("%s build result data block error, code %s", GET_TASKID(pTaskInfo), tstrerror(code));
        T_LONG_JMP(pTaskInfo->env, code);
      }
    } else if (strcmp(pCtx[j].pExpr->pExpr->_function.functionName, "_select_value") == 0) {
      // do nothing
    } else {
      // expand the result into multiple rows. E.g., _wstart, top(k, 20)
      // the _wstart needs to copy to 20 following rows, since the results of top-k expands to 20 different rows.
      SColumnInfoData* pColInfoData = taosArrayGet(pBlock->pDataBlock, slotId);
      char*            in = GET_ROWCELL_INTERBUF(pCtx[j].resultInfo);
      for (int32_t k = 0; k < pRow->numOfRows; ++k) {
        colDataSetVal(pColInfoData, pBlock->info.rows + k, in, pCtx[j].resultInfo->isNullRes);
      }
    }
  }
}

// todo refactor. SResultRow has direct pointer in miainfo
int32_t finalizeResultRows(SDiskbasedBuf* pBuf, SResultRowPosition* resultRowPosition, SExprSupp* pSup,
                           SSDataBlock* pBlock, SExecTaskInfo* pTaskInfo) {
  SFilePage* page = getBufPage(pBuf, resultRowPosition->pageId);
  if (page == NULL) {
    qError("failed to get buffer, code:%s, %s", tstrerror(terrno), GET_TASKID(pTaskInfo));
    T_LONG_JMP(pTaskInfo->env, terrno);
  }

  SResultRow* pRow = (SResultRow*)((char*)page + resultRowPosition->offset);

  SqlFunctionCtx* pCtx = pSup->pCtx;
  SExprInfo*      pExprInfo = pSup->pExprInfo;
  const int32_t*  rowEntryOffset = pSup->rowEntryInfoOffset;

  doUpdateNumOfRows(pCtx, pRow, pSup->numOfExprs, rowEntryOffset);
  if (pRow->numOfRows == 0) {
    releaseBufPage(pBuf, page);
    return 0;
  }

  int32_t size = pBlock->info.capacity;
  while (pBlock->info.rows + pRow->numOfRows > size) {
    size = size * 1.25;
  }

  int32_t code = blockDataEnsureCapacity(pBlock, size);
  if (TAOS_FAILED(code)) {
    releaseBufPage(pBuf, page);
    qError("%s ensure result data capacity failed, code %s", GET_TASKID(pTaskInfo), tstrerror(code));
    T_LONG_JMP(pTaskInfo->env, code);
  }

  copyResultrowToDataBlock(pExprInfo, pSup->numOfExprs, pRow, pCtx, pBlock, rowEntryOffset, pTaskInfo);

  releaseBufPage(pBuf, page);
  pBlock->info.rows += pRow->numOfRows;
  return 0;
}

int32_t doCopyToSDataBlock(SExecTaskInfo* pTaskInfo, SSDataBlock* pBlock, SExprSupp* pSup, SDiskbasedBuf* pBuf,
                           SGroupResInfo* pGroupResInfo, int32_t threshold, bool ignoreGroup) {
  SExprInfo*      pExprInfo = pSup->pExprInfo;
  int32_t         numOfExprs = pSup->numOfExprs;
  int32_t*        rowEntryOffset = pSup->rowEntryInfoOffset;
  SqlFunctionCtx* pCtx = pSup->pCtx;

  int32_t numOfRows = getNumOfTotalRes(pGroupResInfo);

  for (int32_t i = pGroupResInfo->index; i < numOfRows; i += 1) {
    SResKeyPos* pPos = taosArrayGetP(pGroupResInfo->pRows, i);
    SFilePage*  page = getBufPage(pBuf, pPos->pos.pageId);
    if (page == NULL) {
      qError("failed to get buffer, code:%s, %s", tstrerror(terrno), GET_TASKID(pTaskInfo));
      T_LONG_JMP(pTaskInfo->env, terrno);
    }

    SResultRow* pRow = (SResultRow*)((char*)page + pPos->pos.offset);

    doUpdateNumOfRows(pCtx, pRow, numOfExprs, rowEntryOffset);

    // no results, continue to check the next one
    if (pRow->numOfRows == 0) {
      pGroupResInfo->index += 1;
      releaseBufPage(pBuf, page);
      continue;
    }

    if (!ignoreGroup) {
      if (pBlock->info.id.groupId == 0) {
        pBlock->info.id.groupId = pPos->groupId;
      } else {
        // current value belongs to different group, it can't be packed into one datablock
        if (pBlock->info.id.groupId != pPos->groupId) {
          releaseBufPage(pBuf, page);
          break;
        }
      }
    }

    if (pBlock->info.rows + pRow->numOfRows > pBlock->info.capacity) {
      uint32_t newSize = pBlock->info.rows + pRow->numOfRows + ((numOfRows - i) > 1 ? 1 : 0);
      blockDataEnsureCapacity(pBlock, newSize);
      qDebug("datablock capacity not sufficient, expand to required:%d, current capacity:%d, %s",
             newSize, pBlock->info.capacity, GET_TASKID(pTaskInfo));
      // todo set the pOperator->resultInfo size
    }

    pGroupResInfo->index += 1;
    copyResultrowToDataBlock(pExprInfo, numOfExprs, pRow, pCtx, pBlock, rowEntryOffset, pTaskInfo);

    releaseBufPage(pBuf, page);
    pBlock->info.rows += pRow->numOfRows;
    if (pBlock->info.rows >= threshold) {
      break;
    }
  }

  qDebug("%s result generated, rows:%" PRId64 ", groupId:%" PRIu64, GET_TASKID(pTaskInfo), pBlock->info.rows,
         pBlock->info.id.groupId);
  pBlock->info.dataLoad = 1;
  blockDataUpdateTsWindow(pBlock, 0);
  return 0;
}

void doBuildStreamResBlock(SOperatorInfo* pOperator, SOptrBasicInfo* pbInfo, SGroupResInfo* pGroupResInfo,
                           SDiskbasedBuf* pBuf) {
  SExecTaskInfo* pTaskInfo = pOperator->pTaskInfo;
  SStorageAPI* pAPI = &pTaskInfo->storageAPI;

  SSDataBlock*   pBlock = pbInfo->pRes;

  // set output datablock version
  pBlock->info.version = pTaskInfo->version;

  blockDataCleanup(pBlock);
  if (!hasRemainResults(pGroupResInfo)) {
    return;
  }

  // clear the existed group id
  pBlock->info.id.groupId = 0;
  ASSERT(!pbInfo->mergeResultBlock);
  doCopyToSDataBlock(pTaskInfo, pBlock, &pOperator->exprSupp, pBuf, pGroupResInfo, pOperator->resultInfo.threshold, false);

  void* tbname = NULL;
  if (pAPI->stateStore.streamStateGetParName((void*)pTaskInfo->streamInfo.pState, pBlock->info.id.groupId, &tbname) < 0) {
    pBlock->info.parTbName[0] = 0;
  } else {
    memcpy(pBlock->info.parTbName, tbname, TSDB_TABLE_NAME_LEN);
  }
<<<<<<< HEAD
  streamFreeVal(tbname);
=======

  pAPI->stateStore.streamStateFreeVal(tbname);
>>>>>>> 3c2bf197
}

void doBuildResultDatablock(SOperatorInfo* pOperator, SOptrBasicInfo* pbInfo, SGroupResInfo* pGroupResInfo,
                            SDiskbasedBuf* pBuf) {
  SExecTaskInfo* pTaskInfo = pOperator->pTaskInfo;
  SSDataBlock*   pBlock = pbInfo->pRes;

  // set output datablock version
  pBlock->info.version = pTaskInfo->version;

  blockDataCleanup(pBlock);
  if (!hasRemainResults(pGroupResInfo)) {
    return;
  }

  // clear the existed group id
  pBlock->info.id.groupId = 0;
  if (!pbInfo->mergeResultBlock) {
    doCopyToSDataBlock(pTaskInfo, pBlock, &pOperator->exprSupp, pBuf, pGroupResInfo, pOperator->resultInfo.threshold, false);
  } else {
    while (hasRemainResults(pGroupResInfo)) {
      doCopyToSDataBlock(pTaskInfo, pBlock, &pOperator->exprSupp, pBuf, pGroupResInfo, pOperator->resultInfo.threshold, true);
      if (pBlock->info.rows >= pOperator->resultInfo.threshold) {
        break;
      }

      // clearing group id to continue to merge data that belong to different groups
      pBlock->info.id.groupId = 0;
    }

    // clear the group id info in SSDataBlock, since the client does not need it
    pBlock->info.id.groupId = 0;
  }
}

void destroyExprInfo(SExprInfo* pExpr, int32_t numOfExprs) {
  for (int32_t i = 0; i < numOfExprs; ++i) {
    SExprInfo* pExprInfo = &pExpr[i];
    for (int32_t j = 0; j < pExprInfo->base.numOfParams; ++j) {
      if (pExprInfo->base.pParam[j].type == FUNC_PARAM_TYPE_COLUMN) {
        taosMemoryFreeClear(pExprInfo->base.pParam[j].pCol);
      } else if (pExprInfo->base.pParam[j].type == FUNC_PARAM_TYPE_VALUE) {
        taosVariantDestroy(&pExprInfo->base.pParam[j].param);
      }
    }

    taosMemoryFree(pExprInfo->base.pParam);
    taosMemoryFree(pExprInfo->pExpr);
  }
}

int32_t getBufferPgSize(int32_t rowSize, uint32_t* defaultPgsz, uint32_t* defaultBufsz) {
  *defaultPgsz = 4096;
  uint32_t last = *defaultPgsz;
  while (*defaultPgsz < rowSize * 4) {
    *defaultPgsz <<= 1u;
    if (*defaultPgsz < last) {
      return TSDB_CODE_INVALID_PARA;
    }
    last = *defaultPgsz;
  }

  // The default buffer for each operator in query is 10MB.
  // at least four pages need to be in buffer
  // TODO: make this variable to be configurable.
  *defaultBufsz = 4096 * 2560;
  if ((*defaultBufsz) <= (*defaultPgsz)) {
    (*defaultBufsz) = (*defaultPgsz) * 4;
    if (*defaultBufsz < ((int64_t)(*defaultPgsz)) * 4) {
      return TSDB_CODE_INVALID_PARA;
    }
  }

  return 0;
}

void initResultSizeInfo(SResultInfo* pResultInfo, int32_t numOfRows) {
  if (numOfRows == 0) {
    numOfRows = 4096;
  }

  pResultInfo->capacity = numOfRows;
  pResultInfo->threshold = numOfRows * 0.75;

  if (pResultInfo->threshold == 0) {
    pResultInfo->threshold = numOfRows;
  }
}

void initBasicInfo(SOptrBasicInfo* pInfo, SSDataBlock* pBlock) {
  pInfo->pRes = pBlock;
  initResultRowInfo(&pInfo->resultRowInfo);
}

static void* destroySqlFunctionCtx(SqlFunctionCtx* pCtx, int32_t numOfOutput) {
  if (pCtx == NULL) {
    return NULL;
  }

  for (int32_t i = 0; i < numOfOutput; ++i) {
    for (int32_t j = 0; j < pCtx[i].numOfParams; ++j) {
      taosVariantDestroy(&pCtx[i].param[j].param);
    }

    taosMemoryFreeClear(pCtx[i].subsidiaries.pCtx);
    taosMemoryFreeClear(pCtx[i].subsidiaries.buf);
    taosMemoryFree(pCtx[i].input.pData);
    taosMemoryFree(pCtx[i].input.pColumnDataAgg);

    if (pCtx[i].udfName != NULL) {
      taosMemoryFree(pCtx[i].udfName);
    }
  }

  taosMemoryFreeClear(pCtx);
  return NULL;
}

int32_t initExprSupp(SExprSupp* pSup, SExprInfo* pExprInfo, int32_t numOfExpr, SFunctionStateStore* pStore) {
  pSup->pExprInfo = pExprInfo;
  pSup->numOfExprs = numOfExpr;
  if (pSup->pExprInfo != NULL) {
    pSup->pCtx = createSqlFunctionCtx(pExprInfo, numOfExpr, &pSup->rowEntryInfoOffset, pStore);
    if (pSup->pCtx == NULL) {
      return TSDB_CODE_OUT_OF_MEMORY;
    }
  }

  return TSDB_CODE_SUCCESS;
}

void cleanupExprSupp(SExprSupp* pSupp) {
  destroySqlFunctionCtx(pSupp->pCtx, pSupp->numOfExprs);
  if (pSupp->pExprInfo != NULL) {
    destroyExprInfo(pSupp->pExprInfo, pSupp->numOfExprs);
    taosMemoryFreeClear(pSupp->pExprInfo);
  }

  if (pSupp->pFilterInfo != NULL) {
    filterFreeInfo(pSupp->pFilterInfo);
    pSupp->pFilterInfo = NULL;
  }

  taosMemoryFree(pSupp->rowEntryInfoOffset);
}

void cleanupBasicInfo(SOptrBasicInfo* pInfo) { pInfo->pRes = blockDataDestroy(pInfo->pRes); }

bool groupbyTbname(SNodeList* pGroupList) {
  bool bytbname = false;
  if (LIST_LENGTH(pGroupList) == 1) {
    SNode* p = nodesListGetNode(pGroupList, 0);
    if (p->type == QUERY_NODE_FUNCTION) {
      // partition by tbname/group by tbname
      bytbname = (strcmp(((struct SFunctionNode*)p)->functionName, "tbname") == 0);
    }
  }

  return bytbname;
}

int32_t createDataSinkParam(SDataSinkNode* pNode, void** pParam, SExecTaskInfo* pTask, SReadHandle* readHandle) {
  switch (pNode->type) {
    case QUERY_NODE_PHYSICAL_PLAN_QUERY_INSERT: {
      SInserterParam* pInserterParam = taosMemoryCalloc(1, sizeof(SInserterParam));
      if (NULL == pInserterParam) {
        return TSDB_CODE_OUT_OF_MEMORY;
      }
      pInserterParam->readHandle = readHandle;

      *pParam = pInserterParam;
      break;
    }
    case QUERY_NODE_PHYSICAL_PLAN_DELETE: {
      SDeleterParam* pDeleterParam = taosMemoryCalloc(1, sizeof(SDeleterParam));
      if (NULL == pDeleterParam) {
        return TSDB_CODE_OUT_OF_MEMORY;
      }

      SArray*         pInfoList = getTableListInfo(pTask);
      STableListInfo* pTableListInfo = taosArrayGetP(pInfoList, 0);
      taosArrayDestroy(pInfoList);

      pDeleterParam->suid = tableListGetSuid(pTableListInfo);

      // TODO extract uid list
      int32_t numOfTables = tableListGetSize(pTableListInfo);
      pDeleterParam->pUidList = taosArrayInit(numOfTables, sizeof(uint64_t));
      if (NULL == pDeleterParam->pUidList) {
        taosMemoryFree(pDeleterParam);
        return TSDB_CODE_OUT_OF_MEMORY;
      }

      for (int32_t i = 0; i < numOfTables; ++i) {
        STableKeyInfo* pTable = tableListGetInfo(pTableListInfo, i);
        taosArrayPush(pDeleterParam->pUidList, &pTable->uid);
      }

      *pParam = pDeleterParam;
      break;
    }
    default:
      break;
  }

  return TSDB_CODE_SUCCESS;
}

<<<<<<< HEAD
int32_t resultRowEncode(void* k, int32_t* size, char* buf) {
  // SResultRow* key = k;
  // int         len = 0;
  // int         struLen = *size;
  // len += taosEncodeFixedI32((void**)&buf, key->pageId);

  // uint32_t offset = key->offset;
  // len += taosEncodeFixedU32((void**)&buf, offset);

  // len += taosEncodeFixedI8((void**)&buf, key->startInterp);
  // len += taosEncodeFixedI8((void**)&buf, key->endInterp);
  // len += taosEncodeFixedI8((void**)&buf, key->closed);
  // len += taosEncodeFixedU32((void**)&buf, key->numOfRows);

  // len += taosEncodeFixedI64((void**)&buf, key->win.skey);
  // len += taosEncodeFixedI64((void**)&buf, key->win.ekey);

  // int32_t numOfEntryInfo = (struLen - sizeof(SResultRow)) / sizeof(struct SResultRowEntryInfo);
  // len += taosEncodeFixedI32((void**)&buf, numOfEntryInfo);
  // for (int i = 0; i < numOfEntryInfo; i++) {
  //   SResultRowEntryInfo* p = &key->pEntryInfo[i];

  //   uint8_t value = p->initialized ? 1 : 0;
  //   len += taosEncodeFixedU8((void**)&buf, value);

  //   value = p->complete ? 1 : 0;
  //   len += taosEncodeFixedU8((void**)&buf, value);

  //   value = p->isNullRes;
  //   len += taosEncodeFixedU8((void**)&buf, value);

  //   len += taosEncodeFixedU16((void**)&buf, p->numOfRes);
  // }
  // {
  //   char* strBuf = taosMemoryCalloc(1, *size * 100);
  //   resultRowToString(key, *size, strBuf);
  //   qWarn("encode result row:%s", strBuf);
  // }

  // return len;
  return 0;
}

int32_t resultRowDecode(void** k, size_t size, char* buf) {
  // char*    p1 = buf;
  // int32_t  numOfEntryInfo = 0;
  // uint32_t entryOffset = sizeof(int32_t) + sizeof(uint32_t) + sizeof(int8_t) + sizeof(int8_t) + sizeof(int8_t) +
  //                        sizeof(uint32_t) + sizeof(int64_t) + sizeof(int64_t);
  // taosDecodeFixedI32(p1 + entryOffset, &numOfEntryInfo);

  // char* p = buf;
  // size = sizeof(SResultRow) + numOfEntryInfo * sizeof(SResultRowEntryInfo);
  // SResultRow* key = taosMemoryCalloc(1, size);

  // p = taosDecodeFixedI32(p, (int32_t*)&key->pageId);
  // uint32_t offset = 0;
  // p = taosDecodeFixedU32(p, &offset);
  // key->offset = offset;

  // p = taosDecodeFixedI8(p, (int8_t*)(&key->startInterp));
  // p = taosDecodeFixedI8(p, (int8_t*)(&key->endInterp));
  // p = taosDecodeFixedI8(p, (int8_t*)&key->closed);
  // p = taosDecodeFixedU32(p, &key->numOfRows);

  // p = taosDecodeFixedI64(p, &key->win.skey);
  // p = taosDecodeFixedI64(p, &key->win.ekey);
  // p = taosDecodeFixedI32(p, &numOfEntryInfo);
  // for (int i = 0; i < numOfEntryInfo; i++) {
  //   SResultRowEntryInfo* pInfo = &key->pEntryInfo[i];
  //   uint8_t              value = 0;
  //   p = taosDecodeFixedU8(p, &value);
  //   pInfo->initialized = (value == 1) ? true : false;

  //   p = taosDecodeFixedU8(p, &value);
  //   pInfo->complete = (value == 1) ? true : false;

  //   p = taosDecodeFixedU8(p, &value);
  //   pInfo->isNullRes = value;

  //   p = taosDecodeFixedU16(p, &pInfo->numOfRes);
  // }
  // *k = key;

  // {
  //   char* strBuf = taosMemoryCalloc(1, size * 100);
  //   resultRowToString(key, size, strBuf);
  //   qWarn("decode result row:%s", strBuf);
  // }
  // return size;
  return 0;
}

int32_t saveOutputBuf(SStreamState* pState, SWinKey* pKey, SResultRow* pResult, int32_t resSize) {
  // char* buf = taosMemoryCalloc(1, resSize * 10);
  // int   len = resultRowEncode((void*)pResult, &resSize, buf);
  // char* buf = taosMemoryCalloc(1, resSize);
  // memcpy(buf, pResult, resSize);
  streamStatePut(pState, pKey, (char*)pResult, resSize);
  // taosMemoryFree(buf);
  return TSDB_CODE_SUCCESS;
}

int32_t releaseOutputBuf(SStreamState* pState, SWinKey* pKey, SResultRow* pResult) {
  streamStateReleaseBuf(pState, pKey, pResult);
  return TSDB_CODE_SUCCESS;
}

int32_t saveSessionDiscBuf(SStreamState* pState, SSessionKey* key, void* buf, int32_t size) {
  streamStateSessionPut(pState, key, (const void*)buf, size);
  releaseOutputBuf(pState, NULL, (SResultRow*)buf);
  return TSDB_CODE_SUCCESS;
}

int32_t buildSessionResultDataBlock(SOperatorInfo* pOperator, SStreamState* pState, SSDataBlock* pBlock,
=======
int32_t releaseOutputBuf(void* pState, SWinKey* pKey, SResultRow* pResult, SStateStore* pAPI) {
  pAPI->streamStateReleaseBuf(pState, pKey, pResult);
  return TSDB_CODE_SUCCESS;
}

int32_t saveSessionDiscBuf(void* pState, SSessionKey* key, void* buf, int32_t size, SStateStore* pAPI) {
  pAPI->streamStateSessionPut(pState, key, (const void*)buf, size);
  releaseOutputBuf(pState, NULL, (SResultRow*)buf, pAPI);
  return TSDB_CODE_SUCCESS;
}

int32_t buildSessionResultDataBlock(SOperatorInfo* pOperator, void* pState, SSDataBlock* pBlock,
>>>>>>> 3c2bf197
                                    SExprSupp* pSup, SGroupResInfo* pGroupResInfo) {
  SExecTaskInfo*  pTaskInfo = pOperator->pTaskInfo;
  SStorageAPI* pAPI = &pTaskInfo->storageAPI;

  SExprInfo*      pExprInfo = pSup->pExprInfo;
  int32_t         numOfExprs = pSup->numOfExprs;
  int32_t*        rowEntryOffset = pSup->rowEntryInfoOffset;
  SqlFunctionCtx* pCtx = pSup->pCtx;

  int32_t numOfRows = getNumOfTotalRes(pGroupResInfo);

  for (int32_t i = pGroupResInfo->index; i < numOfRows; i += 1) {
    SSessionKey* pKey = taosArrayGet(pGroupResInfo->pRows, i);
    int32_t      size = 0;
    void*        pVal = NULL;
    int32_t      code = pAPI->stateStore.streamStateSessionGet(pState, pKey, &pVal, &size);
    // ASSERT(code == 0);
    if (code == -1) {
      // for history
      qWarn("===stream===not found session result key:%" PRId64 ", ekey:%" PRId64 ", groupId:%" PRIu64, pKey->win.skey,
            pKey->win.ekey, pKey->groupId);
      pGroupResInfo->index += 1;
      continue;
    }
    SResultRow* pRow = (SResultRow*)pVal;
    doUpdateNumOfRows(pCtx, pRow, numOfExprs, rowEntryOffset);
    // no results, continue to check the next one
    if (pRow->numOfRows == 0) {
      pGroupResInfo->index += 1;
      releaseOutputBuf(pState, NULL, pRow, &pAPI->stateStore);
      continue;
    }

    if (pBlock->info.id.groupId == 0) {
      pBlock->info.id.groupId = pKey->groupId;

      void* tbname = NULL;
      if (pAPI->stateStore.streamStateGetParName((void*)pTaskInfo->streamInfo.pState, pBlock->info.id.groupId, &tbname) < 0) {
        pBlock->info.parTbName[0] = 0;
      } else {
        memcpy(pBlock->info.parTbName, tbname, TSDB_TABLE_NAME_LEN);
      }
<<<<<<< HEAD
      streamFreeVal(tbname);
=======
      pAPI->stateStore.streamStateFreeVal(tbname);
>>>>>>> 3c2bf197
    } else {
      // current value belongs to different group, it can't be packed into one datablock
      if (pBlock->info.id.groupId != pKey->groupId) {
        releaseOutputBuf(pState, NULL, pRow, &pAPI->stateStore);
        break;
      }
    }

    if (pBlock->info.rows + pRow->numOfRows > pBlock->info.capacity) {
      ASSERT(pBlock->info.rows > 0);
      releaseOutputBuf(pState, NULL, pRow, &pAPI->stateStore);
      break;
    }

    pGroupResInfo->index += 1;

    for (int32_t j = 0; j < numOfExprs; ++j) {
      int32_t slotId = pExprInfo[j].base.resSchema.slotId;

      pCtx[j].resultInfo = getResultEntryInfo(pRow, j, rowEntryOffset);
      if (pCtx[j].fpSet.finalize) {
        int32_t code1 = pCtx[j].fpSet.finalize(&pCtx[j], pBlock);
        if (TAOS_FAILED(code1)) {
          qError("%s build result data block error, code %s", GET_TASKID(pTaskInfo), tstrerror(code1));
          T_LONG_JMP(pTaskInfo->env, code1);
        }
      } else if (strcmp(pCtx[j].pExpr->pExpr->_function.functionName, "_select_value") == 0) {
        // do nothing, todo refactor
      } else {
        // expand the result into multiple rows. E.g., _wstart, top(k, 20)
        // the _wstart needs to copy to 20 following rows, since the results of top-k expands to 20 different rows.
        SColumnInfoData* pColInfoData = taosArrayGet(pBlock->pDataBlock, slotId);
        char*            in = GET_ROWCELL_INTERBUF(pCtx[j].resultInfo);
        for (int32_t k = 0; k < pRow->numOfRows; ++k) {
          colDataSetVal(pColInfoData, pBlock->info.rows + k, in, pCtx[j].resultInfo->isNullRes);
        }
      }
    }

    pBlock->info.dataLoad = 1;
    pBlock->info.rows += pRow->numOfRows;
<<<<<<< HEAD
    releaseOutputBuf(pState, NULL, pRow);
=======
    releaseOutputBuf(pState, NULL, pRow, &pAPI->stateStore);
>>>>>>> 3c2bf197
  }
  blockDataUpdateTsWindow(pBlock, 0);
  return TSDB_CODE_SUCCESS;
}

void streamOpReleaseState(SOperatorInfo* pOperator) {
  SOperatorInfo* downstream = pOperator->pDownstream[0];
  if (downstream->fpSet.releaseStreamStateFn) {
    downstream->fpSet.releaseStreamStateFn(downstream);
  }
}

void streamOpReloadState(SOperatorInfo* pOperator) {
  SOperatorInfo* downstream = pOperator->pDownstream[0];
  if (downstream->fpSet.reloadStreamStateFn) {
    downstream->fpSet.reloadStreamStateFn(downstream);
  }
}<|MERGE_RESOLUTION|>--- conflicted
+++ resolved
@@ -745,12 +745,8 @@
   } else {
     memcpy(pBlock->info.parTbName, tbname, TSDB_TABLE_NAME_LEN);
   }
-<<<<<<< HEAD
-  streamFreeVal(tbname);
-=======
 
   pAPI->stateStore.streamStateFreeVal(tbname);
->>>>>>> 3c2bf197
 }
 
 void doBuildResultDatablock(SOperatorInfo* pOperator, SOptrBasicInfo* pbInfo, SGroupResInfo* pGroupResInfo,
@@ -959,122 +955,6 @@
   return TSDB_CODE_SUCCESS;
 }
 
-<<<<<<< HEAD
-int32_t resultRowEncode(void* k, int32_t* size, char* buf) {
-  // SResultRow* key = k;
-  // int         len = 0;
-  // int         struLen = *size;
-  // len += taosEncodeFixedI32((void**)&buf, key->pageId);
-
-  // uint32_t offset = key->offset;
-  // len += taosEncodeFixedU32((void**)&buf, offset);
-
-  // len += taosEncodeFixedI8((void**)&buf, key->startInterp);
-  // len += taosEncodeFixedI8((void**)&buf, key->endInterp);
-  // len += taosEncodeFixedI8((void**)&buf, key->closed);
-  // len += taosEncodeFixedU32((void**)&buf, key->numOfRows);
-
-  // len += taosEncodeFixedI64((void**)&buf, key->win.skey);
-  // len += taosEncodeFixedI64((void**)&buf, key->win.ekey);
-
-  // int32_t numOfEntryInfo = (struLen - sizeof(SResultRow)) / sizeof(struct SResultRowEntryInfo);
-  // len += taosEncodeFixedI32((void**)&buf, numOfEntryInfo);
-  // for (int i = 0; i < numOfEntryInfo; i++) {
-  //   SResultRowEntryInfo* p = &key->pEntryInfo[i];
-
-  //   uint8_t value = p->initialized ? 1 : 0;
-  //   len += taosEncodeFixedU8((void**)&buf, value);
-
-  //   value = p->complete ? 1 : 0;
-  //   len += taosEncodeFixedU8((void**)&buf, value);
-
-  //   value = p->isNullRes;
-  //   len += taosEncodeFixedU8((void**)&buf, value);
-
-  //   len += taosEncodeFixedU16((void**)&buf, p->numOfRes);
-  // }
-  // {
-  //   char* strBuf = taosMemoryCalloc(1, *size * 100);
-  //   resultRowToString(key, *size, strBuf);
-  //   qWarn("encode result row:%s", strBuf);
-  // }
-
-  // return len;
-  return 0;
-}
-
-int32_t resultRowDecode(void** k, size_t size, char* buf) {
-  // char*    p1 = buf;
-  // int32_t  numOfEntryInfo = 0;
-  // uint32_t entryOffset = sizeof(int32_t) + sizeof(uint32_t) + sizeof(int8_t) + sizeof(int8_t) + sizeof(int8_t) +
-  //                        sizeof(uint32_t) + sizeof(int64_t) + sizeof(int64_t);
-  // taosDecodeFixedI32(p1 + entryOffset, &numOfEntryInfo);
-
-  // char* p = buf;
-  // size = sizeof(SResultRow) + numOfEntryInfo * sizeof(SResultRowEntryInfo);
-  // SResultRow* key = taosMemoryCalloc(1, size);
-
-  // p = taosDecodeFixedI32(p, (int32_t*)&key->pageId);
-  // uint32_t offset = 0;
-  // p = taosDecodeFixedU32(p, &offset);
-  // key->offset = offset;
-
-  // p = taosDecodeFixedI8(p, (int8_t*)(&key->startInterp));
-  // p = taosDecodeFixedI8(p, (int8_t*)(&key->endInterp));
-  // p = taosDecodeFixedI8(p, (int8_t*)&key->closed);
-  // p = taosDecodeFixedU32(p, &key->numOfRows);
-
-  // p = taosDecodeFixedI64(p, &key->win.skey);
-  // p = taosDecodeFixedI64(p, &key->win.ekey);
-  // p = taosDecodeFixedI32(p, &numOfEntryInfo);
-  // for (int i = 0; i < numOfEntryInfo; i++) {
-  //   SResultRowEntryInfo* pInfo = &key->pEntryInfo[i];
-  //   uint8_t              value = 0;
-  //   p = taosDecodeFixedU8(p, &value);
-  //   pInfo->initialized = (value == 1) ? true : false;
-
-  //   p = taosDecodeFixedU8(p, &value);
-  //   pInfo->complete = (value == 1) ? true : false;
-
-  //   p = taosDecodeFixedU8(p, &value);
-  //   pInfo->isNullRes = value;
-
-  //   p = taosDecodeFixedU16(p, &pInfo->numOfRes);
-  // }
-  // *k = key;
-
-  // {
-  //   char* strBuf = taosMemoryCalloc(1, size * 100);
-  //   resultRowToString(key, size, strBuf);
-  //   qWarn("decode result row:%s", strBuf);
-  // }
-  // return size;
-  return 0;
-}
-
-int32_t saveOutputBuf(SStreamState* pState, SWinKey* pKey, SResultRow* pResult, int32_t resSize) {
-  // char* buf = taosMemoryCalloc(1, resSize * 10);
-  // int   len = resultRowEncode((void*)pResult, &resSize, buf);
-  // char* buf = taosMemoryCalloc(1, resSize);
-  // memcpy(buf, pResult, resSize);
-  streamStatePut(pState, pKey, (char*)pResult, resSize);
-  // taosMemoryFree(buf);
-  return TSDB_CODE_SUCCESS;
-}
-
-int32_t releaseOutputBuf(SStreamState* pState, SWinKey* pKey, SResultRow* pResult) {
-  streamStateReleaseBuf(pState, pKey, pResult);
-  return TSDB_CODE_SUCCESS;
-}
-
-int32_t saveSessionDiscBuf(SStreamState* pState, SSessionKey* key, void* buf, int32_t size) {
-  streamStateSessionPut(pState, key, (const void*)buf, size);
-  releaseOutputBuf(pState, NULL, (SResultRow*)buf);
-  return TSDB_CODE_SUCCESS;
-}
-
-int32_t buildSessionResultDataBlock(SOperatorInfo* pOperator, SStreamState* pState, SSDataBlock* pBlock,
-=======
 int32_t releaseOutputBuf(void* pState, SWinKey* pKey, SResultRow* pResult, SStateStore* pAPI) {
   pAPI->streamStateReleaseBuf(pState, pKey, pResult);
   return TSDB_CODE_SUCCESS;
@@ -1087,7 +967,6 @@
 }
 
 int32_t buildSessionResultDataBlock(SOperatorInfo* pOperator, void* pState, SSDataBlock* pBlock,
->>>>>>> 3c2bf197
                                     SExprSupp* pSup, SGroupResInfo* pGroupResInfo) {
   SExecTaskInfo*  pTaskInfo = pOperator->pTaskInfo;
   SStorageAPI* pAPI = &pTaskInfo->storageAPI;
@@ -1130,11 +1009,7 @@
       } else {
         memcpy(pBlock->info.parTbName, tbname, TSDB_TABLE_NAME_LEN);
       }
-<<<<<<< HEAD
-      streamFreeVal(tbname);
-=======
       pAPI->stateStore.streamStateFreeVal(tbname);
->>>>>>> 3c2bf197
     } else {
       // current value belongs to different group, it can't be packed into one datablock
       if (pBlock->info.id.groupId != pKey->groupId) {
@@ -1176,11 +1051,7 @@
 
     pBlock->info.dataLoad = 1;
     pBlock->info.rows += pRow->numOfRows;
-<<<<<<< HEAD
-    releaseOutputBuf(pState, NULL, pRow);
-=======
     releaseOutputBuf(pState, NULL, pRow, &pAPI->stateStore);
->>>>>>> 3c2bf197
   }
   blockDataUpdateTsWindow(pBlock, 0);
   return TSDB_CODE_SUCCESS;
