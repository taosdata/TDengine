--- conflicted
+++ resolved
@@ -66,11 +66,7 @@
   colInfo.info.type = pInfo->type;
   if (pInfo->type == TSDB_DATA_TYPE_NCHAR) {
     colInfo.info.bytes = TSDB_NCHAR_SIZE * VARCOUNT + VARSTR_HEADER_SIZE;
-<<<<<<< HEAD
-  } else if (pInfo->type == TSDB_DATA_TYPE_BINARY) {
-=======
-  } else if(pInfo->type == TSDB_DATA_TYPE_BINARY || pInfo->type == TSDB_DATA_TYPE_GEOMETRY) {
->>>>>>> c62ad391
+  } else if (pInfo->type == TSDB_DATA_TYPE_BINARY || pInfo->type == TSDB_DATA_TYPE_GEOMETRY) {
     colInfo.info.bytes = VARCOUNT + VARSTR_HEADER_SIZE;
   } else {
     colInfo.info.bytes = tDataTypes[pInfo->type].bytes;
@@ -97,13 +93,8 @@
       varDataSetLen(str, len);
       colDataSetVal(pColInfo, i, reinterpret_cast<const char*>(str), false);
       pBlock->info.hasVarCol = true;
-<<<<<<< HEAD
       printf("nchar: %s\n", strOri);
-    } else if (pInfo->type == TSDB_DATA_TYPE_BINARY) {
-=======
-      printf("nchar: %s\n",strOri);
-    } else if(pInfo->type == TSDB_DATA_TYPE_BINARY || pInfo->type == TSDB_DATA_TYPE_GEOMETRY){
->>>>>>> c62ad391
+    } else if (pInfo->type == TSDB_DATA_TYPE_BINARY || pInfo->type == TSDB_DATA_TYPE_GEOMETRY) {
       int32_t size = taosRand() % VARCOUNT;
       char    str[64] = {0};
       taosRandStr(varDataVal(str), size);
