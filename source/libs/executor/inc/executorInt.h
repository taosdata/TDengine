/*
 * Copyright (c) 2019 TAOS Data, Inc. <jhtao@taosdata.com>
 *
 * This program is free software: you can use, redistribute, and/or modify
 * it under the terms of the GNU Affero General Public License, version 3
 * or later ("AGPL"), as published by the Free Software Foundation.
 *
 * This program is distributed in the hope that it will be useful, but WITHOUT
 * ANY WARRANTY; without even the implied warranty of MERCHANTABILITY or
 * FITNESS FOR A PARTICULAR PURPOSE.
 *
 * You should have received a copy of the GNU Affero General Public License
 * along with this program. If not, see <http://www.gnu.org/licenses/>.
 */
#ifndef TDENGINE_EXECUTORINT_H
#define TDENGINE_EXECUTORINT_H

#ifdef __cplusplus
extern "C" {
#endif

#include "os.h"
#include "tcommon.h"
#include "theap.h"
#include "tlosertree.h"
#include "tsort.h"
#include "tvariant.h"

#include "dataSinkMgt.h"
#include "executil.h"
#include "executor.h"
#include "planner.h"
#include "scalar.h"
#include "taosdef.h"
#include "tarray.h"
#include "tfill.h"
#include "thash.h"
#include "tlockfree.h"
#include "tmsg.h"
#include "tpagedbuf.h"
#include "tlrucache.h"
#include "tworker.h"

typedef int32_t (*__block_search_fn_t)(char* data, int32_t num, int64_t key, int32_t order);

typedef struct STsdbReader STsdbReader;
typedef struct STqReader   STqReader;

typedef enum SOperatorParamType { OP_GET_PARAM = 1, OP_NOTIFY_PARAM } SOperatorParamType;

typedef enum EExtWinMode {
  EEXT_MODE_SCALAR = 1,
  EEXT_MODE_AGG,
  EEXT_MODE_INDEFR_FUNC,
} EExtWinMode;

#define IS_VALID_SESSION_WIN(winInfo)        ((winInfo).sessionWin.win.skey > 0)
#define SET_SESSION_WIN_INVALID(winInfo)     ((winInfo).sessionWin.win.skey = INT64_MIN)
#define IS_INVALID_SESSION_WIN_KEY(winKey)   ((winKey).win.skey <= 0)
#define SET_SESSION_WIN_KEY_INVALID(pWinKey) ((pWinKey)->win.skey = INT64_MIN)

#define IS_STREAM_MODE(_task) ((_task)->execModel == OPTR_EXEC_MODEL_STREAM)

/**
 * If the number of generated results is greater than this value,
 * query query will be halt and return results to client immediate.
 */
typedef struct SResultInfo {  // TODO refactor
  int64_t totalRows;          // total generated result size in rows
  int64_t totalBytes;         // total results in bytes.
  int32_t capacity;           // capacity of current result output buffer
  int32_t threshold;          // result size threshold in rows.
} SResultInfo;

typedef struct STableQueryInfo {
  TSKEY              lastKey;  // last check ts, todo remove it later
  SResultRowPosition pos;      // current active time window
} STableQueryInfo;

typedef struct SLimit {
  int64_t limit;
  int64_t offset;
} SLimit;

typedef struct STableScanAnalyzeInfo SFileBlockLoadRecorder;

enum {
  STREAM_RECOVER_STEP__NONE = 0,
  STREAM_RECOVER_STEP__PREPARE1,
  STREAM_RECOVER_STEP__PREPARE2,
  STREAM_RECOVER_STEP__SCAN1,
};

extern int32_t exchangeObjRefPool;

typedef struct {
  char*   pData;
  bool    isNull;
  int16_t type;
  int32_t bytes;
} SGroupKeys, SStateKeys;

typedef struct {
  char*           tablename;
  char*           dbname;
  int32_t         tversion;
  int32_t         rversion;
  SSchemaWrapper* sw;
  SSchemaWrapper* qsw;
} SSchemaInfo;

typedef struct SExchangeOpStopInfo {
  int32_t operatorType;
  int64_t refId;
} SExchangeOpStopInfo;

typedef struct SGcOperatorParam {
  int64_t sessionId;
  int32_t downstreamIdx;
  int32_t vgId;
  int64_t tbUid;
  bool    needCache;
} SGcOperatorParam;

typedef struct SGcNotifyOperatorParam {
  int32_t downstreamIdx;
  int32_t vgId;
  int64_t tbUid;
} SGcNotifyOperatorParam;

struct SExprSupp {
  SExprInfo*      pExprInfo;
  int32_t         numOfExprs;  // the number of scalar expression in group operator
  SqlFunctionCtx* pCtx;
  int32_t*        rowEntryInfoOffset;  // offset value for each row result cell info
  SFilterInfo*    pFilterInfo;
  bool            hasWindowOrGroup;
<<<<<<< HEAD
};
=======
  bool            hasIndefRowsFunc;
} SExprSupp;
>>>>>>> 05bccc16

typedef enum {
  EX_SOURCE_DATA_NOT_READY = 0x1,
  EX_SOURCE_DATA_STARTED,
  EX_SOURCE_DATA_READY,
  EX_SOURCE_DATA_EXHAUSTED,
} EX_SOURCE_STATUS;

#define COL_MATCH_FROM_COL_ID  0x1
#define COL_MATCH_FROM_SLOT_ID 0x2

typedef struct SLoadRemoteDataInfo {
  uint64_t totalSize;     // total load bytes from remote
  uint64_t totalRows;     // total number of rows
  uint64_t totalElapsed;  // total elapsed time
} SLoadRemoteDataInfo;

typedef struct SLimitInfo {
  SLimit   limit;
  SLimit   slimit;
  uint64_t currentGroupId;
  int64_t  remainGroupOffset;
  int64_t  numOfOutputGroups;
  int64_t  remainOffset;
  int64_t  numOfOutputRows;
} SLimitInfo;

typedef struct SSortMergeJoinOperatorParam {
  bool initDownstream;
} SSortMergeJoinOperatorParam;

typedef struct SExchangeOperatorBasicParam {
  int32_t               vgId;
  int32_t               srcOpType;
  bool                  tableSeq;
  SArray*               uidList;
  bool                  isVtbRefScan;
  bool                  isVtbTagScan;
  bool                  isNewDeployed; // used with newDeployedSrc
  SOrgTbInfo*           colMap;
  STimeWindow           window;
  SDownstreamSourceNode newDeployedSrc; // used with isNewDeployed
} SExchangeOperatorBasicParam;

typedef struct SExchangeOperatorBatchParam {
  bool       multiParams;
  SSHashObj* pBatchs;  // SExchangeOperatorBasicParam
} SExchangeOperatorBatchParam;

typedef struct SExchangeOperatorParam {
  bool                        multiParams;
  SExchangeOperatorBasicParam basic;
} SExchangeOperatorParam;

typedef struct SExchangeSrcIndex {
  int32_t srcIdx;
  int32_t inUseIdx;
} SExchangeSrcIndex;

typedef struct SExchangeInfo {
  int64_t    seqId;
  SArray*    pSources;
  SSHashObj* pHashSources;
  SArray*    pSourceDataInfo;
  tsem_t     ready;
  void*      pTransporter;

  // SArray<SSDataBlock*>, result block list, used to keep the multi-block that
  // passed by downstream operator
  SArray*      pResultBlockList;
  SArray*      pRecycledBlocks;  // build a pool for small data block to avoid to repeatly create and then destroy.
  SSDataBlock* pDummyBlock;      // dummy block, not keep data
  bool         seqLoadData;      // sequential load data or not, false by default
  bool         dynamicOp;
  bool         dynTbname;         // %%tbname for stream    
  int32_t      current;
  SLoadRemoteDataInfo loadInfo;
  uint64_t            self;
  SLimitInfo          limitInfo;
  int64_t             openedTs;  // start exec time stamp, todo: move to SLoadRemoteDataInfo
  char*               pTaskId;
  SArray*             pFetchRpcHandles;
} SExchangeInfo;

typedef struct SScanInfo {
  int32_t numOfAsc;
  int32_t numOfDesc;
} SScanInfo;

typedef struct SSampleExecInfo {
  double   sampleRatio;  // data block sample ratio, 1 by default
  uint32_t seed;         // random seed value
} SSampleExecInfo;

enum {
  TABLE_SCAN__TABLE_ORDER = 1,
  TABLE_SCAN__BLOCK_ORDER = 2,
};

typedef enum ETableCountState {
  TABLE_COUNT_STATE_NONE = 0,       // before start scan
  TABLE_COUNT_STATE_SCAN = 1,       // cur group scanning
  TABLE_COUNT_STATE_PROCESSED = 2,  // cur group processed
  TABLE_COUNT_STATE_END = 3,        // finish or noneed to process
} ETableCountState;

struct SAggSupporter {
  SSHashObj*     pResultRowHashTable;  // quick locate the window object for each result
  char*          keyBuf;               // window key buffer
  SDiskbasedBuf* pResultBuf;           // query result buffer based on blocked-wised disk file
  int32_t        resultRowSize;  // the result buffer size for each result row, with the meta data size for each row
  int32_t        currentPageId;  // current write page id
};

typedef struct {
  // if the upstream is an interval operator, the interval info is also kept here to get the time window to check if
  // current data block needs to be loaded.
  SInterval      interval;
  SAggSupporter* pAggSup;
  SExprSupp*     pExprSup;  // expr supporter of aggregate operator
} SAggOptrPushDownInfo;

typedef struct STableMetaCacheInfo {
  SLRUCache* pTableMetaEntryCache;  // 100 by default
  uint64_t   metaFetch;
  uint64_t   cacheHit;
} STableMetaCacheInfo;

typedef struct STableScanBase {
  STsdbReader*           dataReader;
  SFileBlockLoadRecorder readRecorder;
  SQueryTableDataCond    cond;
  SQueryTableDataCond    orgCond; // use for virtual super table scan
  SAggOptrPushDownInfo   pdInfo;
  SColMatchInfo          matchInfo;
  SReadHandle            readHandle;
  SExprSupp              pseudoSup;
  STableMetaCacheInfo    metaCache;
  int32_t                scanFlag;  // table scan flag to denote if it is a repeat/reverse/main scan
  int32_t                dataBlockLoadFlag;
  SLimitInfo             limitInfo;
  // there are more than one table list exists in one task, if only one vnode exists.
  STableListInfo* pTableListInfo;
  TsdReader       readerAPI;
} STableScanBase;

typedef struct STableScanInfo {
  STableScanBase  base;
  SScanInfo       scanInfo;
  int32_t         scanTimes;
  SSDataBlock*    pResBlock;
  SHashObj*       pIgnoreTables;
  SSampleExecInfo sample;           // sample execution info
  int32_t         tableStartIndex;  // current group scan start
  int32_t         tableEndIndex;    // current group scan end
  int32_t         currentGroupId;
  int32_t         currentTable;
  int8_t          scanMode;
  int8_t          assignBlockUid;
  uint8_t         countState;  // empty table count state
  bool            hasGroupByTag;
  bool            filesetDelimited;
  bool            needCountEmptyTable;
  SSDataBlock*    pOrgBlock;
  bool            ignoreTag;
  bool            virtualStableScan;
} STableScanInfo;

typedef enum ESubTableInputType {
  SUB_TABLE_MEM_BLOCK,
  SUB_TABLE_EXT_PAGES,
} ESubTableInputType;

typedef struct STmsSubTableInput {
  STsdbReader*        pReader;
  SQueryTableDataCond tblCond;
  STableKeyInfo*      pKeyInfo;
  bool                bInMemReader;
  ESubTableInputType  type;
  SSDataBlock*        pReaderBlock;

  SArray*      aBlockPages;
  SSDataBlock* pPageBlock;
  int32_t      pageIdx;

  int32_t      rowIdx;
  int64_t*     aTs;
  SSDataBlock* pInputBlock;
} STmsSubTableInput;

typedef struct SBlockOrderInfo SBlockOrderInfo;
typedef struct STmsSubTablesMergeInfo {
  SBlockOrderInfo* pTsOrderInfo;
  SBlockOrderInfo* pPkOrderInfo;

  int32_t                 numSubTables;
  STmsSubTableInput*      aInputs;
  SMultiwayMergeTreeInfo* pTree;
  int32_t                 numSubTablesCompleted;

  int32_t        numTableBlocksInMem;
  SDiskbasedBuf* pBlocksBuf;

  int32_t numInMemReaders;
} STmsSubTablesMergeInfo;

typedef struct STableMergeScanInfo {
  int32_t         tableStartIndex;
  int32_t         tableEndIndex;
  bool            hasGroupId;
  uint64_t        groupId;
  STableScanBase  base;
  int32_t         bufPageSize;
  uint32_t        sortBufSize;  // max buffer size for in-memory sort
  SArray*         pSortInfo;
  SSortHandle*    pSortHandle;
  SSDataBlock*    pSortInputBlock;
  SSDataBlock*    pReaderBlock;
  int64_t         startTs;  // sort start time
  SLimitInfo      limitInfo;
  int64_t         numOfRows;
  SScanInfo       scanInfo;
  int32_t         scanTimes;
  int32_t         readIdx;
  SSDataBlock*    pResBlock;
  SSampleExecInfo sample;         // sample execution info
  SSHashObj*      mTableNumRows;  // uid->num of table rows
  SHashObj*       mSkipTables;
  int64_t         mergeLimit;
  SSortExecInfo   sortExecInfo;
  bool            needCountEmptyTable;
  bool            bGroupProcessed;  // the group return data means processed
  bool            filesetDelimited;
  bool            bNewFilesetEvent;
  bool            bNextDurationBlockEvent;
  int32_t         numNextDurationBlocks;
  SSDataBlock*    nextDurationBlocks[2];
  bool            rtnNextDurationBlocks;
  int32_t         nextDurationBlocksIdx;
  bool            bSortRowId;

  STmsSubTablesMergeInfo* pSubTablesMergeInfo;
} STableMergeScanInfo;

typedef struct STagScanFilterContext {
  SHashObj* colHash;
  int32_t   index;
  SArray*   cInfoList;
  int32_t   code;
} STagScanFilterContext;

typedef struct STagScanInfo {
  SColumnInfo*          pCols;
  SSDataBlock*          pRes;
  SColMatchInfo         matchInfo;
  int32_t               curPos;
  SReadHandle           readHandle;
  STableListInfo*       pTableListInfo;
  uint64_t              suid;
  void*                 pCtbCursor;
  SNode*                pTagCond;
  SNode*                pTagIndexCond;
  STagScanFilterContext filterCtx;
  SArray*               aUidTags;     // SArray<STUidTagInfo>
  SArray*               aFilterIdxs;  // SArray<int32_t>
  SStorageAPI*          pStorageAPI;
  SLimitInfo            limitInfo;
} STagScanInfo;

typedef enum EStreamScanMode {
  STREAM_SCAN_FROM_READERHANDLE = 1,
  STREAM_SCAN_FROM_RES,
  STREAM_SCAN_FROM_UPDATERES,
  STREAM_SCAN_FROM_DELETE_DATA,
  STREAM_SCAN_FROM_DATAREADER_RETRIEVE,
  STREAM_SCAN_FROM_DATAREADER_RANGE,
  STREAM_SCAN_FROM_CREATE_TABLERES,
} EStreamScanMode;

enum {
  PROJECT_RETRIEVE_CONTINUE = 0x1,
  PROJECT_RETRIEVE_DONE = 0x2,
};

typedef struct SStreamAggSupporter {
  int32_t         resultRowSize;  // the result buffer size for each result row, with the meta data size for each row
  SSDataBlock*    pScanBlock;
  SStreamState*   pState;
  int64_t         gap;        // stream session window gap
  SqlFunctionCtx* pDummyCtx;  // for combine
  SSHashObj*      pResultRows;
  int32_t         stateKeySize;
  int16_t         stateKeyType;
  SDiskbasedBuf*  pResultBuf;
  SStateStore     stateStore;
  STimeWindow     winRange;
  SStorageAPI*    pSessionAPI;
  struct SUpdateInfo* pUpdateInfo;
  int32_t             windowCount;
  int32_t             windowSliding;
  SStreamStateCur*    pCur;
} SStreamAggSupporter;

typedef struct SWindowSupporter {
  SStreamAggSupporter* pStreamAggSup;
  int64_t              gap;
  uint16_t             parentType;
  SAggSupporter*       pIntervalAggSup;
} SWindowSupporter;

typedef struct SPartitionBySupporter {
  SArray* pGroupCols;     // group by columns, SArray<SColumn>
  SArray* pGroupColVals;  // current group column values, SArray<SGroupKeys>
  char*   keyBuf;         // group by keys for hash
  bool    needCalc;       // partition by column
} SPartitionBySupporter;

typedef struct SPartitionDataInfo {
  uint64_t groupId;
  char*    tbname;
  SArray*  rowIds;
} SPartitionDataInfo;

typedef struct STimeWindowAggSupp {
  int8_t          calTrigger;
  int8_t          calTriggerSaved;
  int64_t         deleteMark;
  int64_t         deleteMarkSaved;
  int64_t         waterMark;
  TSKEY           maxTs;
  TSKEY           minTs;
  SColumnInfoData timeWindowData;  // query time window info for scalar function execution.
} STimeWindowAggSupp;

typedef struct SStreamNotifyEventSupp {
  SHashObj*    pWindowEventHashMap;  // Hash map from gorupid+skey+eventType to the list node of window event.
  SHashObj*    pTableNameHashMap;    // Hash map from groupid to the dest child table name.
  SSDataBlock* pEventBlock;          // The datablock contains all window events and results.
  SArray*      pSessionKeys;
  const char*  windowType;
} SStreamNotifyEventSupp;

typedef struct SSteamOpBasicInfo {
  int32_t                primaryPkIndex;
  int16_t                operatorFlag;
  SStreamNotifyEventSupp notifyEventSup;
  bool                   recvCkBlock;
  SSDataBlock*           pCheckpointRes;
  SSHashObj*             pSeDeleted;
  void*                  pDelIterator;
  SSDataBlock*           pDelRes;
  SArray*                pUpdated;
  STableTsDataState*     pTsDataState;
  int32_t                numOfRecv;
} SSteamOpBasicInfo;

typedef struct SStreamFillSupporter {
  int32_t        type;  // fill type
  SInterval      interval;
  SResultRowData prev;
  TSKEY          prevOriginKey;
  SResultRowData cur;
  SResultRowData next;
  TSKEY          nextOriginKey;
  SResultRowData nextNext;
  SFillColInfo*  pAllColInfo;  // fill exprs and not fill exprs
  SExprSupp      notFillExprSup;
  int32_t        numOfAllCols;  // number of all exprs, including the tags columns
  int32_t        numOfFillCols;
  int32_t        numOfNotFillCols;
  int32_t        rowSize;
  SSHashObj*     pResMap;
  bool           hasDelete;
  SStorageAPI*   pAPI;
  STimeWindow    winRange;
  int32_t        pkColBytes;
  __compar_fn_t  comparePkColFn;
  int32_t*       pOffsetInfo;
  bool           normalFill;
  void*          pEmptyRow;
  SArray*        pResultRange;
} SStreamFillSupporter;

typedef struct SStreamScanInfo {
  SSteamOpBasicInfo basic;
  SExprInfo*        pPseudoExpr;
  int32_t           numOfPseudoExpr;
  SExprSupp         tbnameCalSup;
  SExprSupp*        pPartTbnameSup;
  SExprSupp         tagCalSup;
  int32_t           primaryTsIndex;  // primary time stamp slot id
  int32_t           primaryKeyIndex;
  SReadHandle       readHandle;
  SInterval         interval;  // if the upstream is an interval operator, the interval info is also kept here.
  SColMatchInfo     matchInfo;

  SArray*      pBlockLists;  // multiple SSDatablock.
  SSDataBlock* pRes;         // result SSDataBlock
  SSDataBlock* pUpdateRes;   // update SSDataBlock
  int32_t      updateResIndex;
  int32_t      blockType;        // current block type
  int32_t      validBlockIndex;  // Is current data has returned?
  uint64_t     numOfExec;        // execution times
  STqReader*   tqReader;

  SHashObj*       pVtableMergeHandles;  // key: vtable uid, value: SStreamVtableMergeHandle
  SDiskbasedBuf*  pVtableMergeBuf;      // page buffer used by vtable merge
  SArray*         pVtableReadyHandles;
  STableListInfo* pTableListInfo;

  uint64_t            groupId;
  bool                igCheckGroupId;
  struct SUpdateInfo* pUpdateInfo;

  EStreamScanMode       scanMode;
  struct SOperatorInfo* pStreamScanOp;
  struct SOperatorInfo* pTableScanOp;
  SArray*               childIds;
  SWindowSupporter      windowSup;
  SPartitionBySupporter partitionSup;
  SExprSupp*            pPartScalarSup;
  bool                  assignBlockUid;  // assign block uid to groupId, temporarily used for generating rollup SMA.
  int32_t               scanWinIndex;    // for state operator
  SSDataBlock*          pDeleteDataRes;  // delete data SSDataBlock
  int32_t               deleteDataIndex;
  STimeWindow           updateWin;
  STimeWindowAggSupp    twAggSup;
  SSDataBlock*          pUpdateDataRes;
  SStreamFillSupporter* pFillSup;
  // status for tmq
  SNodeList* pGroupTags;
  SNode*     pTagCond;
  SNode*     pTagIndexCond;

  // recover
  int32_t      blockRecoverTotCnt;
  SSDataBlock* pRecoverRes;

  SSDataBlock*      pCreateTbRes;
  int8_t            igCheckUpdate;
  int8_t            igExpired;
  void*             pState;  // void
  SStoreTqReader    readerFn;
  SStateStore       stateStore;
  SSDataBlock*      pCheckpointRes;
  int8_t            pkColType;
  int32_t           pkColLen;
  bool              useGetResultRange;
  STimeWindow       lastScanRange;
  SSDataBlock*      pRangeScanRes;  // update SSDataBlock
  bool              hasPart;

  //nonblock data scan
  TSKEY                  recalculateInterval;
  __compar_fn_t          comparePkColFn;
  SScanRange             curRange;
  struct SOperatorInfo*  pRecTableScanOp;
  bool                   scanAllTables;
  SSHashObj*             pRecRangeMap;
  SArray*                pRecRangeRes;
} SStreamScanInfo;

typedef struct {
  struct SVnode*       vnode;  // todo remove this
  SSDataBlock          pRes;   // result SSDataBlock
  STsdbReader*         dataReader;
  struct SSnapContext* sContext;
  SStorageAPI*         pAPI;
  STableListInfo*      pTableListInfo;
} SStreamRawScanInfo;

typedef struct STableCountScanSupp {
  int16_t dbNameSlotId;
  int16_t stbNameSlotId;
  int16_t tbCountSlotId;
  bool    groupByDbName;
  bool    groupByStbName;
  char    dbNameFilter[TSDB_DB_NAME_LEN];
  char    stbNameFilter[TSDB_TABLE_NAME_LEN];
} STableCountScanSupp;

typedef struct SOptrBasicInfo {
  SResultRowInfo resultRowInfo;
  SSDataBlock*   pRes;
  bool           mergeResultBlock;
  int32_t        inputTsOrder;
  int32_t        outputTsOrder;
} SOptrBasicInfo;

typedef struct SIntervalAggOperatorInfo {
  SOptrBasicInfo     binfo;              // basic info
  SAggSupporter      aggSup;             // aggregate supporter
  SExprSupp          scalarSupp;         // supporter for perform scalar function
  SGroupResInfo      groupResInfo;       // multiple results build supporter
  SInterval          interval;           // interval info
  int32_t            primaryTsIndex;     // primary time stamp slot id from result of downstream operator.
  STimeWindow        win;                // query time range
  bool               timeWindowInterpo;  // interpolation needed or not
  SArray*            pInterpCols;        // interpolation columns
  EOPTR_EXEC_MODEL   execModel;          // operator execution model [batch model|stream model]
  STimeWindowAggSupp twAggSup;
  SArray*            pPrevValues;  //  SArray<SGroupKeys> used to keep the previous not null value for interpolation.
  bool               cleanGroupResInfo;
  struct SOperatorInfo* pOperator;
  // for limit optimization
  bool          limited;
  int64_t       limit;
  bool          slimited;
  int64_t       slimit;
  uint64_t      curGroupId;  // initialize to UINT64_MAX
  uint64_t      handledGroupNum;
  BoundedQueue* pBQ;
} SIntervalAggOperatorInfo;

typedef struct SMergeAlignedIntervalAggOperatorInfo {
  SIntervalAggOperatorInfo* intervalAggOperatorInfo;

  uint64_t     groupId;  // current groupId
  int64_t      curTs;    // current ts
  SSDataBlock* prefetchedBlock;
  SResultRow*  pResultRow;
} SMergeAlignedIntervalAggOperatorInfo;

typedef struct SOpCheckPointInfo {
  uint16_t  checkPointId;
  SHashObj* children;  // key:child id
} SOpCheckPointInfo;

typedef struct SDataGroupInfo {
  uint64_t groupId;
  int64_t  numOfRows;
  SArray*  pPageList;
  SArray*  blockForNotLoaded;   // SSDataBlock that data is not loaded
  int32_t  offsetForNotLoaded;  // read offset for SSDataBlock that data is not loaded
} SDataGroupInfo;

typedef struct SWindowRowsSup {
  STimeWindow win;
  TSKEY       prevTs;
  int32_t     startRowIndex;
  int32_t     numOfRows;
  uint64_t    groupId;
  uint32_t    numNullRows;  // number of continuous rows with null state col
} SWindowRowsSup;

// return true if there are continuous rows with null state col
static inline bool hasContinuousNullRows(SWindowRowsSup* pRowSup) {
  return pRowSup->numNullRows > 0;
}

// reset on initialization or found of a row with non-null state col
static inline void resetNumNullRows(SWindowRowsSup* pRowSup) {
  pRowSup->numNullRows = 0;
}

typedef int32_t (*AggImplFn)(struct SOperatorInfo* pOperator, SSDataBlock* pBlock);

typedef struct SSessionAggOperatorInfo {
  SOptrBasicInfo        binfo;
  SAggSupporter         aggSup;
  SExprSupp             scalarSupp;  // supporter for perform scalar function
  SGroupResInfo         groupResInfo;
  SWindowRowsSup        winSup;
  bool                  reptScan;  // next round scan
  int64_t               gap;       // session window gap
  int32_t               tsSlotId;  // primary timestamp slot id
  STimeWindowAggSupp    twAggSup;
  struct SOperatorInfo* pOperator;
  bool                  cleanGroupResInfo;
} SSessionAggOperatorInfo;

typedef struct SStateWindowOperatorInfo {
  SOptrBasicInfo        binfo;
  SAggSupporter         aggSup;
  SExprSupp             scalarSup;
  SGroupResInfo         groupResInfo;
  SWindowRowsSup        winSup;
  SColumn               stateCol;  // start row index
  bool                  hasKey;
  SStateKeys            stateKey;
  int32_t               tsSlotId;  // primary timestamp column slot id
  STimeWindowAggSupp    twAggSup;
  struct SOperatorInfo* pOperator;
  bool                  cleanGroupResInfo;
  int64_t               trueForLimit;
  EStateWinExtendOption extendOption;
} SStateWindowOperatorInfo;


typedef struct SEventWindowOperatorInfo {
  SOptrBasicInfo     binfo;
  SAggSupporter      aggSup;
  SExprSupp          scalarSup;
  SWindowRowsSup     winSup;
  int32_t            tsSlotId;  // primary timestamp column slot id
  STimeWindowAggSupp twAggSup;
  uint64_t           groupId;  // current group id, used to identify the data block from different groups
  SFilterInfo*       pStartCondInfo;
  SFilterInfo*       pEndCondInfo;
  bool               inWindow;
  SResultRow*        pRow;
  SSDataBlock*       pPreDataBlock;
  struct SOperatorInfo*     pOperator;
  int64_t            trueForLimit;
} SEventWindowOperatorInfo;

#define OPTR_IS_OPENED(_optr)  (((_optr)->status & OP_OPENED) == OP_OPENED)
#define OPTR_SET_OPENED(_optr) ((_optr)->status |= OP_OPENED)
#define OPTR_CLR_OPENED(_optr) ((_optr)->status &= ~OP_OPENED)

SSchemaWrapper* extractQueriedColumnSchema(SScanPhysiNode* pScanNode);

int32_t initQueriedTableSchemaInfo(SReadHandle* pHandle, SScanPhysiNode* pScanNode, const char* dbName,
                                   SExecTaskInfo* pTaskInfo);
void    cleanupQueriedTableScanInfo(void* p);

void initBasicInfo(SOptrBasicInfo* pInfo, SSDataBlock* pBlock);
void cleanupBasicInfo(SOptrBasicInfo* pInfo);

int32_t initExprSupp(SExprSupp* pSup, SExprInfo* pExprInfo, int32_t numOfExpr, SFunctionStateStore* pStore);
void checkIndefRowsFuncs(SExprSupp* pSup);
void    cleanupExprSupp(SExprSupp* pSup);
void    cleanupExprSuppWithoutFilter(SExprSupp* pSupp);

void     cleanupResultInfoInStream(SExecTaskInfo* pTaskInfo, void* pState, SExprSupp* pSup,
                                   SGroupResInfo* pGroupResInfo);
void     cleanupResultInfoInHashMap(SExecTaskInfo* pTaskInfo, SExprSupp* pSup, SDiskbasedBuf* pBuf,
                                    SGroupResInfo* pGroupResInfo, SSHashObj* pHashmap);
void     cleanupResultInfo(SExecTaskInfo* pTaskInfo, SExprSupp* pSup, SGroupResInfo* pGroupResInfo,
                           SAggSupporter *pAggSup, bool cleanHashmap);
void     cleanupResultInfoWithoutHash(SExecTaskInfo* pTaskInfo, SExprSupp* pSup, SDiskbasedBuf* pBuf,
                                      SGroupResInfo* pGroupResInfo);

int32_t initAggSup(SExprSupp* pSup, SAggSupporter* pAggSup, SExprInfo* pExprInfo, int32_t numOfCols, size_t keyBufSize,
                   const char* pkey, void* pState, SFunctionStateStore* pStore);
void    cleanupAggSup(SAggSupporter* pAggSup);

void initResultSizeInfo(SResultInfo* pResultInfo, int32_t numOfRows);

void doBuildResultDatablock(struct SOperatorInfo* pOperator, SOptrBasicInfo* pbInfo, SGroupResInfo* pGroupResInfo,
                            SDiskbasedBuf* pBuf);

/**
 * @brief copydata from hash table, instead of copying from SGroupResInfo's pRow
 */
void doCopyToSDataBlockByHash(SExecTaskInfo* pTaskInfo, SSDataBlock* pBlock, SExprSupp* pSup, SDiskbasedBuf* pBuf,
                              SGroupResInfo* pGroupResInfo, SSHashObj* pHashmap, int32_t threshold, bool ignoreGroup);
void doCopyToSDataBlock(SExecTaskInfo* pTaskInfo, SSDataBlock* pBlock, SExprSupp* pSup, SDiskbasedBuf* pBuf,
                        SGroupResInfo* pGroupResInfo, int32_t threshold, bool ignoreGroup, int64_t minWindowSize);

bool hasLimitOffsetInfo(SLimitInfo* pLimitInfo);
bool hasSlimitOffsetInfo(SLimitInfo* pLimitInfo);
void initLimitInfo(const SNode* pLimit, const SNode* pSLimit, SLimitInfo* pLimitInfo);
void resetLimitInfoForNextGroup(SLimitInfo* pLimitInfo);
bool applyLimitOffset(SLimitInfo* pLimitInfo, SSDataBlock* pBlock, SExecTaskInfo* pTaskInfo);

int32_t applyAggFunctionOnPartialTuples(SExecTaskInfo* taskInfo, SqlFunctionCtx* pCtx, SColumnInfoData* pTimeWindowData,
                                        int32_t offset, int32_t forwardStep, int32_t numOfTotal, int32_t numOfOutput);

int32_t setFunctionResultOutput(struct SOperatorInfo* pOperator, SOptrBasicInfo* pInfo, SAggSupporter* pSup, int32_t stage,
                             int32_t numOfExprs);
int32_t      setRowTsColumnOutputInfo(SqlFunctionCtx* pCtx, int32_t numOfCols, SArray** pResList);                             
int32_t extractDataBlockFromFetchRsp(SSDataBlock* pRes, char* pData, SArray* pColList, char** pNextStart);
void    updateLoadRemoteInfo(SLoadRemoteDataInfo* pInfo, int64_t numOfRows, int32_t dataLen, int64_t startTs,
                             struct SOperatorInfo* pOperator);

STimeWindow getFirstQualifiedTimeWindow(int64_t ts, STimeWindow* pWindow, SInterval* pInterval, int32_t order);
int32_t     getBufferPgSize(int32_t rowSize, uint32_t* defaultPgsz, int64_t* defaultBufsz);

extern void doDestroyExchangeOperatorInfo(void* param);

int32_t doFilter(SSDataBlock* pBlock, SFilterInfo* pFilterInfo, SColMatchInfo* pColMatchInfo, SColumnInfoData** pRet);
int32_t addTagPseudoColumnData(SReadHandle* pHandle, const SExprInfo* pExpr, int32_t numOfExpr, SSDataBlock* pBlock,
                               int32_t rows, SExecTaskInfo* pTask, STableMetaCacheInfo* pCache);

int32_t appendOneRowToDataBlock(SSDataBlock* pBlock, STupleHandle* pTupleHandle);
int32_t setResultRowInitCtx(SResultRow* pResult, SqlFunctionCtx* pCtx, int32_t numOfOutput,
                            int32_t* rowEntryInfoOffset);
void    clearResultRowInitFlag(SqlFunctionCtx* pCtx, int32_t numOfOutput);

SResultRow* doSetResultOutBufByKey(SDiskbasedBuf* pResultBuf, SResultRowInfo* pResultRowInfo, char* pData,
                                   int32_t bytes, bool masterscan, uint64_t groupId, SExecTaskInfo* pTaskInfo,
                                   bool isIntervalQuery, SAggSupporter* pSup, bool keepGroup);

int32_t projectApplyFunctions(SExprInfo* pExpr, SSDataBlock* pResult, SSDataBlock* pSrcBlock, SqlFunctionCtx* pCtx,
                              int32_t numOfOutput, SArray* pPseudoList, const void* pExtraParams);
int32_t projectApplyFunctionsWithSelect(SExprInfo* pExpr, SSDataBlock* pResult, SSDataBlock* pSrcBlock,
                                        SqlFunctionCtx* pCtx, int32_t numOfOutput, SArray* pPseudoList,
                                        const void* pExtraParams, bool doSelectFunc, bool hasIndefRowsFunc);

int32_t setInputDataBlock(SExprSupp* pExprSupp, SSDataBlock* pBlock, int32_t order, int32_t scanFlag,
                          bool createDummyCol);

int32_t checkForQueryBuf(size_t numOfTables);

int32_t createDataSinkParam(SDataSinkNode* pNode, void** pParam, SExecTaskInfo* pTask, SReadHandle* readHandle);

STimeWindow getActiveTimeWindow(SDiskbasedBuf* pBuf, SResultRowInfo* pResultRowInfo, int64_t ts, SInterval* pInterval,
                                int32_t order);
int32_t getNumOfRowsInTimeWindow(SDataBlockInfo* pDataBlockInfo, TSKEY* pPrimaryColumn, int32_t startPos, TSKEY ekey,
                                 __block_search_fn_t searchFn, STableQueryInfo* item, int32_t order);
int32_t binarySearchForKey(char* pValue, int num, TSKEY key, int order);
SResultRow* getNewResultRow(SDiskbasedBuf* pResultBuf, int32_t* currentPageId, int32_t interBufSize);
void getCurSessionWindow(SStreamAggSupporter* pAggSup, TSKEY startTs, TSKEY endTs, uint64_t groupId, SSessionKey* pKey);
bool isInTimeWindow(STimeWindow* pWin, TSKEY ts, int64_t gap);
bool functionNeedToExecute(SqlFunctionCtx* pCtx);
bool isOverdue(TSKEY ts, STimeWindowAggSupp* pSup);
bool isCloseWindow(STimeWindow* pWin, STimeWindowAggSupp* pSup);
bool isDeletedStreamWindow(STimeWindow* pWin, uint64_t groupId, void* pState, STimeWindowAggSupp* pTwSup,
                           SStateStore* pStore);

uint64_t calGroupIdByData(SPartitionBySupporter* pParSup, SExprSupp* pExprSup, SSDataBlock* pBlock, int32_t rowId);

void finalizeResultRows(SDiskbasedBuf* pBuf, SResultRowPosition* resultRowPosition, SExprSupp* pSup,
                        SSDataBlock* pBlock, SExecTaskInfo* pTaskInfo);

bool    groupbyTbname(SNodeList* pGroupList);
void    getNextIntervalWindow(SInterval* pInterval, STimeWindow* tw, int32_t order);
int32_t getForwardStepsInBlock(int32_t numOfRows, __block_search_fn_t searchFn, TSKEY ekey, int32_t pos, int32_t order,
                               int64_t* pData);
SSDataBlock* buildCreateTableBlock(SExprSupp* tbName, SExprSupp* tag);
SExprInfo*   createExpr(SNodeList* pNodeList, int32_t* numOfExprs);

int32_t copyResultrowToDataBlock(SExprInfo* pExprInfo, int32_t numOfExprs, SResultRow* pRow, SqlFunctionCtx* pCtx,
                                 SSDataBlock* pBlock, const int32_t* rowEntryOffset, SExecTaskInfo* pTaskInfo);
void doUpdateNumOfRows(SqlFunctionCtx* pCtx, SResultRow* pRow, int32_t numOfExprs, const int32_t* rowEntryOffset);

void    streamOpReleaseState(struct SOperatorInfo* pOperator);
void    streamOpReloadState(struct SOperatorInfo* pOperator);
void    destroyStreamAggSupporter(SStreamAggSupporter* pSup);
void    clearGroupResInfo(SGroupResInfo* pGroupResInfo);
int32_t initBasicInfoEx(SOptrBasicInfo* pBasicInfo, SExprSupp* pSup, SExprInfo* pExprInfo, int32_t numOfCols,
                        SSDataBlock* pResultBlock, SFunctionStateStore* pStore);
int32_t initStreamAggSupporter(SStreamAggSupporter* pSup, SExprSupp* pExpSup, int32_t numOfOutput, int64_t gap,
                               SStreamState* pState, int32_t keySize, int16_t keyType, SStateStore* pStore,
                               SReadHandle* pHandle, STimeWindowAggSupp* pTwAggSup, const char* taskIdStr,
                               SStorageAPI* pApi, int32_t tsIndex, int8_t stateType, int32_t ratio);
int32_t initDownStream(struct SOperatorInfo* downstream, SStreamAggSupporter* pAggSup, uint16_t type,
                       int32_t tsColIndex, STimeWindowAggSupp* pTwSup, struct SSteamOpBasicInfo* pBasic, int64_t recalculateInterval);
int32_t getMaxTsWins(const SArray* pAllWins, SArray* pMaxWins);
void    initGroupResInfoFromArrayList(SGroupResInfo* pGroupResInfo, SArray* pArrayList);
void    getSessionHashKey(const SSessionKey* pKey, SSessionKey* pHashKey);
int32_t deleteSessionWinState(SStreamAggSupporter* pAggSup, SSDataBlock* pBlock, SSHashObj* pMapUpdate,
                              SSHashObj* pMapDelete, SSHashObj* pPkDelete, bool needAdd);
int32_t getAllSessionWindow(SSHashObj* pHashMap, SSHashObj* pStUpdated);
int32_t closeSessionWindow(SSHashObj* pHashMap, STimeWindowAggSupp* pTwSup, SSHashObj* pClosed);
int32_t copyUpdateResult(SSHashObj** ppWinUpdated, SArray* pUpdated, __compar_fn_t compar);
int32_t sessionKeyCompareAsc(const void* pKey1, const void* pKey2);
void    removeSessionDeleteResults(SSHashObj* pHashMap, SArray* pWins);
int32_t doOneWindowAggImpl(SColumnInfoData* pTimeWindowData, SResultWindowInfo* pCurWin, SResultRow** pResult,
                           int32_t startIndex, int32_t winRows, int32_t rows, int32_t numOutput,
                           struct SOperatorInfo* pOperator, int64_t winDelta);
void    setSessionWinOutputInfo(SSHashObj* pStUpdated, SResultWindowInfo* pWinInfo);
int32_t saveSessionOutputBuf(SStreamAggSupporter* pAggSup, SResultWindowInfo* pWinInfo);
int32_t saveResult(SResultWindowInfo winInfo, SSHashObj* pStUpdated);
int32_t saveDeleteRes(SSHashObj* pStDelete, SSessionKey key);
void    removeSessionResult(SStreamAggSupporter* pAggSup, SSHashObj* pHashMap, SSHashObj* pResMap, SSessionKey* pKey);
void    doBuildDeleteDataBlock(struct SOperatorInfo* pOp, SSHashObj* pStDeleted, SSDataBlock* pBlock, void** Ite,
                               SGroupResInfo* pGroupResInfo);
void    doBuildSessionResult(struct SOperatorInfo* pOperator, void* pState, SGroupResInfo* pGroupResInfo,
                             SSDataBlock* pBlock, SArray* pSessionKeys);
int32_t getSessionWindowInfoByKey(SStreamAggSupporter* pAggSup, SSessionKey* pKey, SResultWindowInfo* pWinInfo);
void    getNextSessionWinInfo(SStreamAggSupporter* pAggSup, SSHashObj* pStUpdated, SResultWindowInfo* pCurWin,
                              SResultWindowInfo* pNextWin);
int32_t compactTimeWindow(SExprSupp* pSup, SStreamAggSupporter* pAggSup, STimeWindowAggSupp* pTwAggSup,
                          SExecTaskInfo* pTaskInfo, SResultWindowInfo* pCurWin, SResultWindowInfo* pNextWin,
                          SSHashObj* pStUpdated, SSHashObj* pStDeleted, bool addGap);
void    releaseOutputBuf(void* pState, SRowBuffPos* pPos, SStateStore* pAPI);
void    resetWinRange(STimeWindow* winRange);
int64_t getDeleteMark(SWindowPhysiNode* pWinPhyNode, int64_t interval);
void    resetUnCloseSessionWinInfo(SSHashObj* winMap);
void    setStreamOperatorCompleted(struct SOperatorInfo* pOperator);
void    reloadAggSupFromDownStream(struct SOperatorInfo* downstream, SStreamAggSupporter* pAggSup);
void    destroyFlusedPos(void* pRes);
bool    isIrowtsPseudoColumn(SExprInfo* pExprInfo);
bool    isIsfilledPseudoColumn(SExprInfo* pExprInfo);
bool    isInterpFunc(SExprInfo* pExprInfo);
bool    isIrowtsOriginPseudoColumn(SExprInfo* pExprInfo);

int32_t encodeSSessionKey(void** buf, SSessionKey* key);
void*   decodeSSessionKey(void* buf, SSessionKey* key);
int32_t encodeSResultWindowInfo(void** buf, SResultWindowInfo* key, int32_t outLen);
void*   decodeSResultWindowInfo(void* buf, SResultWindowInfo* key, int32_t outLen);
int32_t encodeSTimeWindowAggSupp(void** buf, STimeWindowAggSupp* pTwAggSup);
void*   decodeSTimeWindowAggSupp(void* buf, STimeWindowAggSupp* pTwAggSup);

void    destroyOperatorParamValue(void* pValues);
int32_t mergeOperatorParams(SOperatorParam* pDst, SOperatorParam* pSrc);
int32_t buildTableScanOperatorParam(SOperatorParam** ppRes, SArray* pUidList, int32_t srcOpType, bool tableSeq);
int32_t buildTableScanOperatorParamEx(SOperatorParam** ppRes, SArray* pUidList, int32_t srcOpType, SOrgTbInfo *pMap, bool tableSeq, STimeWindow *window);
void    freeExchangeGetBasicOperatorParam(void* pParam);
void    freeOperatorParam(SOperatorParam* pParam, SOperatorParamType type);
void    freeResetOperatorParams(struct SOperatorInfo* pOperator, SOperatorParamType type, bool allFree);
int32_t getNextBlockFromDownstreamImpl(struct SOperatorInfo* pOperator, int32_t idx, bool clearParam,
                                       SSDataBlock** pResBlock);
void getCountWinRange(SStreamAggSupporter* pAggSup, const SSessionKey* pKey, EStreamType mode, SSessionKey* pDelRange);
void    doDeleteSessionWindow(SStreamAggSupporter* pAggSup, SSessionKey* pKey);

int32_t saveDeleteInfo(SArray* pWins, SSessionKey key);
void    removeSessionResults(SStreamAggSupporter* pAggSup, SSHashObj* pHashMap, SArray* pWins);
int32_t copyDeleteWindowInfo(SArray* pResWins, SSHashObj* pStDeleted);
int32_t copyDeleteSessionKey(SSHashObj* source, SSHashObj* dest);

bool inSlidingWindow(SInterval* pInterval, STimeWindow* pWin, SDataBlockInfo* pBlockInfo);
bool inCalSlidingWindow(SInterval* pInterval, STimeWindow* pWin, TSKEY calStart, TSKEY calEnd, EStreamType blockType);
bool compareVal(const char* v, const SStateKeys* pKey);
bool inWinRange(STimeWindow* range, STimeWindow* cur);
int32_t doDeleteTimeWindows(SStreamAggSupporter* pAggSup, SSDataBlock* pBlock, SArray* result);

int32_t getNextQualifiedWindow(SInterval* pInterval, STimeWindow* pNext, SDataBlockInfo* pDataBlockInfo,
                               TSKEY* primaryKeys, int32_t prevPosition, int32_t order);
int32_t extractQualifiedTupleByFilterResult(SSDataBlock* pBlock, const SColumnInfoData* p, int32_t status);
bool    getIgoreNullRes(SExprSupp* pExprSup);
bool    checkNullRow(SExprSupp* pExprSup, SSDataBlock* pSrcBlock, int32_t index, bool ignoreNull);
int64_t getMinWindowSize(struct SOperatorInfo* pOperator);

void    destroyTmqScanOperatorInfo(void* param);
int32_t checkUpdateData(SStreamScanInfo* pInfo, bool invertible, SSDataBlock* pBlock, bool out);
void resetBasicOperatorState(SOptrBasicInfo* pBasicInfo);

int32_t addNewResultRowBuf(SResultRow* pWindowRes, SDiskbasedBuf* pResultBuf, uint32_t size);

#ifdef __cplusplus
}
#endif

#endif  // TDENGINE_EXECUTORINT_H<|MERGE_RESOLUTION|>--- conflicted
+++ resolved
@@ -135,12 +135,8 @@
   int32_t*        rowEntryInfoOffset;  // offset value for each row result cell info
   SFilterInfo*    pFilterInfo;
   bool            hasWindowOrGroup;
-<<<<<<< HEAD
+  bool            hasIndefRowsFunc;
 };
-=======
-  bool            hasIndefRowsFunc;
-} SExprSupp;
->>>>>>> 05bccc16
 
 typedef enum {
   EX_SOURCE_DATA_NOT_READY = 0x1,
