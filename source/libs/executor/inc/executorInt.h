/*
 * Copyright (c) 2019 TAOS Data, Inc. <jhtao@taosdata.com>
 *
 * This program is free software: you can use, redistribute, and/or modify
 * it under the terms of the GNU Affero General Public License, version 3
 * or later ("AGPL"), as published by the Free Software Foundation.
 *
 * This program is distributed in the hope that it will be useful, but WITHOUT
 * ANY WARRANTY; without even the implied warranty of MERCHANTABILITY or
 * FITNESS FOR A PARTICULAR PURPOSE.
 *
 * You should have received a copy of the GNU Affero General Public License
 * along with this program. If not, see <http://www.gnu.org/licenses/>.
 */
#ifndef TDENGINE_EXECUTORINT_H
#define TDENGINE_EXECUTORINT_H

#ifdef __cplusplus
extern "C" {
#endif

#include "os.h"
#include "tcommon.h"
#include "theap.h"
#include "tlosertree.h"
#include "tsort.h"
#include "tvariant.h"

#include "dataSinkMgt.h"
#include "executil.h"
#include "executor.h"
#include "planner.h"
#include "scalar.h"
#include "taosdef.h"
#include "tarray.h"
#include "tfill.h"
#include "thash.h"
#include "tlockfree.h"
#include "tmsg.h"
#include "tpagedbuf.h"
// #include "tstream.h"
// #include "tstreamUpdate.h"
#include "tlrucache.h"
#include "tworker.h"

typedef int32_t (*__block_search_fn_t)(char* data, int32_t num, int64_t key, int32_t order);

typedef struct STsdbReader STsdbReader;
typedef struct STqReader   STqReader;

typedef enum SOperatorParamType { OP_GET_PARAM = 1, OP_NOTIFY_PARAM } SOperatorParamType;

#define IS_VALID_SESSION_WIN(winInfo)        ((winInfo).sessionWin.win.skey > 0)
#define SET_SESSION_WIN_INVALID(winInfo)     ((winInfo).sessionWin.win.skey = INT64_MIN)
#define IS_INVALID_SESSION_WIN_KEY(winKey)   ((winKey).win.skey <= 0)
#define SET_SESSION_WIN_KEY_INVALID(pWinKey) ((pWinKey)->win.skey = INT64_MIN)

/**
 * If the number of generated results is greater than this value,
 * query query will be halt and return results to client immediate.
 */
typedef struct SResultInfo {  // TODO refactor
  int64_t totalRows;          // total generated result size in rows
  int64_t totalBytes;         // total results in bytes.
  int32_t capacity;           // capacity of current result output buffer
  int32_t threshold;          // result size threshold in rows.
} SResultInfo;

typedef struct STableQueryInfo {
  TSKEY              lastKey;  // last check ts, todo remove it later
  SResultRowPosition pos;      // current active time window
} STableQueryInfo;

typedef struct SLimit {
  int64_t limit;
  int64_t offset;
} SLimit;

typedef struct STableScanAnalyzeInfo SFileBlockLoadRecorder;

enum {
  STREAM_RECOVER_STEP__NONE = 0,
  STREAM_RECOVER_STEP__PREPARE1,
  STREAM_RECOVER_STEP__PREPARE2,
  STREAM_RECOVER_STEP__SCAN1,
};

extern int32_t exchangeObjRefPool;

typedef struct {
  char*   pData;
  bool    isNull;
  int16_t type;
  int32_t bytes;
} SGroupKeys, SStateKeys;

typedef struct {
  char*           tablename;
  char*           dbname;
  int32_t         tversion;
  SSchemaWrapper* sw;
  SSchemaWrapper* qsw;
} SSchemaInfo;

typedef struct SExchangeOpStopInfo {
  int32_t operatorType;
  int64_t refId;
} SExchangeOpStopInfo;

typedef struct SGcOperatorParam {
  int64_t sessionId;
  int32_t downstreamIdx;
  int32_t vgId;
  int64_t tbUid;
  bool    needCache;
} SGcOperatorParam;

typedef struct SGcNotifyOperatorParam {
  int32_t downstreamIdx;
  int32_t vgId;
  int64_t tbUid;
} SGcNotifyOperatorParam;

typedef struct SExprSupp {
  SExprInfo*      pExprInfo;
  int32_t         numOfExprs;  // the number of scalar expression in group operator
  SqlFunctionCtx* pCtx;
  int32_t*        rowEntryInfoOffset;  // offset value for each row result cell info
  SFilterInfo*    pFilterInfo;
  bool            hasWindowOrGroup;
} SExprSupp;

typedef enum {
  EX_SOURCE_DATA_NOT_READY = 0x1,
  EX_SOURCE_DATA_STARTED,
  EX_SOURCE_DATA_READY,
  EX_SOURCE_DATA_EXHAUSTED,
} EX_SOURCE_STATUS;

#define COL_MATCH_FROM_COL_ID  0x1
#define COL_MATCH_FROM_SLOT_ID 0x2

typedef struct SLoadRemoteDataInfo {
  uint64_t totalSize;     // total load bytes from remote
  uint64_t totalRows;     // total number of rows
  uint64_t totalElapsed;  // total elapsed time
} SLoadRemoteDataInfo;

typedef struct SLimitInfo {
  SLimit   limit;
  SLimit   slimit;
  uint64_t currentGroupId;
  int64_t  remainGroupOffset;
  int64_t  numOfOutputGroups;
  int64_t  remainOffset;
  int64_t  numOfOutputRows;
} SLimitInfo;

typedef struct SSortMergeJoinOperatorParam {
  bool initDownstream;
} SSortMergeJoinOperatorParam;

typedef struct SExchangeOperatorBasicParam {
  int32_t vgId;
  int32_t srcOpType;
  bool    tableSeq;
  SArray* uidList;
} SExchangeOperatorBasicParam;

typedef struct SExchangeOperatorBatchParam {
  bool       multiParams;
  SSHashObj* pBatchs;  // SExchangeOperatorBasicParam
} SExchangeOperatorBatchParam;

typedef struct SExchangeOperatorParam {
  bool                        multiParams;
  SExchangeOperatorBasicParam basic;
} SExchangeOperatorParam;

typedef struct SExchangeSrcIndex {
  int32_t srcIdx;
  int32_t inUseIdx;
} SExchangeSrcIndex;

typedef struct SExchangeInfo {
  SArray*    pSources;
  SSHashObj* pHashSources;
  SArray*    pSourceDataInfo;
  tsem_t     ready;
  void*      pTransporter;

  // SArray<SSDataBlock*>, result block list, used to keep the multi-block that
  // passed by downstream operator
  SArray*      pResultBlockList;
  SArray*      pRecycledBlocks;  // build a pool for small data block to avoid to repeatly create and then destroy.
  SSDataBlock* pDummyBlock;      // dummy block, not keep data
  bool         seqLoadData;      // sequential load data or not, false by default
  bool         dynamicOp;
  int32_t      current;
  SLoadRemoteDataInfo loadInfo;
  uint64_t            self;
  SLimitInfo          limitInfo;
  int64_t             openedTs;  // start exec time stamp, todo: move to SLoadRemoteDataInfo
  char*               pTaskId;
} SExchangeInfo;

typedef struct SScanInfo {
  int32_t numOfAsc;
  int32_t numOfDesc;
} SScanInfo;

typedef struct SSampleExecInfo {
  double   sampleRatio;  // data block sample ratio, 1 by default
  uint32_t seed;         // random seed value
} SSampleExecInfo;

enum {
  TABLE_SCAN__TABLE_ORDER = 1,
  TABLE_SCAN__BLOCK_ORDER = 2,
};

typedef enum ETableCountState {
  TABLE_COUNT_STATE_NONE = 0,       // before start scan
  TABLE_COUNT_STATE_SCAN = 1,       // cur group scanning
  TABLE_COUNT_STATE_PROCESSED = 2,  // cur group processed
  TABLE_COUNT_STATE_END = 3,        // finish or noneed to process
} ETableCountState;

typedef struct SAggSupporter {
  SSHashObj*     pResultRowHashTable;  // quick locate the window object for each result
  char*          keyBuf;               // window key buffer
  SDiskbasedBuf* pResultBuf;           // query result buffer based on blocked-wised disk file
  int32_t        resultRowSize;  // the result buffer size for each result row, with the meta data size for each row
  int32_t        currentPageId;  // current write page id
} SAggSupporter;

typedef struct {
  // if the upstream is an interval operator, the interval info is also kept here to get the time window to check if
  // current data block needs to be loaded.
  SInterval      interval;
  SAggSupporter* pAggSup;
  SExprSupp*     pExprSup;  // expr supporter of aggregate operator
} SAggOptrPushDownInfo;

typedef struct STableMetaCacheInfo {
  SLRUCache* pTableMetaEntryCache;  // 100 by default
  uint64_t   metaFetch;
  uint64_t   cacheHit;
} STableMetaCacheInfo;

typedef struct STableScanBase {
  STsdbReader*           dataReader;
  SFileBlockLoadRecorder readRecorder;
  SQueryTableDataCond    cond;
  SAggOptrPushDownInfo   pdInfo;
  SColMatchInfo          matchInfo;
  SReadHandle            readHandle;
  SExprSupp              pseudoSup;
  STableMetaCacheInfo    metaCache;
  int32_t                scanFlag;  // table scan flag to denote if it is a repeat/reverse/main scan
  int32_t                dataBlockLoadFlag;
  SLimitInfo             limitInfo;
  // there are more than one table list exists in one task, if only one vnode exists.
  STableListInfo* pTableListInfo;
  TsdReader       readerAPI;
} STableScanBase;

typedef struct STableScanInfo {
  STableScanBase  base;
  SScanInfo       scanInfo;
  int32_t         scanTimes;
  SSDataBlock*    pResBlock;
  SHashObj*       pIgnoreTables;
  SSampleExecInfo sample;           // sample execution info
  int32_t         tableStartIndex;  // current group scan start
  int32_t         tableEndIndex;    // current group scan end
  int32_t         currentGroupId;
  int32_t         currentTable;
  int8_t          scanMode;
  int8_t          assignBlockUid;
  uint8_t         countState;  // empty table count state
  bool            hasGroupByTag;
  bool            filesetDelimited;
  bool            needCountEmptyTable;
} STableScanInfo;

typedef enum ESubTableInputType {
  SUB_TABLE_MEM_BLOCK,
  SUB_TABLE_EXT_PAGES,
} ESubTableInputType;

typedef struct STmsSubTableInput {
  STsdbReader*        pReader;
  SQueryTableDataCond tblCond;
  STableKeyInfo*      pKeyInfo;
  bool                bInMemReader;
  ESubTableInputType  type;
  SSDataBlock*        pReaderBlock;

  SArray*      aBlockPages;
  SSDataBlock* pPageBlock;
  int32_t      pageIdx;

  int32_t      rowIdx;
  int64_t*     aTs;
  SSDataBlock* pInputBlock;
} STmsSubTableInput;

typedef struct SBlockOrderInfo SBlockOrderInfo;
typedef struct STmsSubTablesMergeInfo {
  SBlockOrderInfo* pTsOrderInfo;
  SBlockOrderInfo* pPkOrderInfo;

  int32_t                 numSubTables;
  STmsSubTableInput*      aInputs;
  SMultiwayMergeTreeInfo* pTree;
  int32_t                 numSubTablesCompleted;

  int32_t        numTableBlocksInMem;
  SDiskbasedBuf* pBlocksBuf;

  int32_t numInMemReaders;
} STmsSubTablesMergeInfo;

typedef struct STableMergeScanInfo {
  int32_t         tableStartIndex;
  int32_t         tableEndIndex;
  bool            hasGroupId;
  uint64_t        groupId;
  STableScanBase  base;
  int32_t         bufPageSize;
  uint32_t        sortBufSize;  // max buffer size for in-memory sort
  SArray*         pSortInfo;
  SSortHandle*    pSortHandle;
  SSDataBlock*    pSortInputBlock;
  SSDataBlock*    pReaderBlock;
  int64_t         startTs;  // sort start time
  SLimitInfo      limitInfo;
  int64_t         numOfRows;
  SScanInfo       scanInfo;
  int32_t         scanTimes;
  int32_t         readIdx;
  SSDataBlock*    pResBlock;
  SSampleExecInfo sample;         // sample execution info
  SSHashObj*      mTableNumRows;  // uid->num of table rows
  SHashObj*       mSkipTables;
  int64_t         mergeLimit;
  SSortExecInfo   sortExecInfo;
  bool            needCountEmptyTable;
  bool            bGroupProcessed;  // the group return data means processed
  bool            filesetDelimited;
  bool            bNewFilesetEvent;
  bool            bNextDurationBlockEvent;
  int32_t         numNextDurationBlocks;
  SSDataBlock*    nextDurationBlocks[2];
  bool            rtnNextDurationBlocks;
  int32_t         nextDurationBlocksIdx;
  bool            bSortRowId;

  STmsSubTablesMergeInfo* pSubTablesMergeInfo;
} STableMergeScanInfo;

typedef struct STagScanFilterContext {
  SHashObj* colHash;
  int32_t   index;
  SArray*   cInfoList;
  int32_t   code;
} STagScanFilterContext;

typedef struct STagScanInfo {
  SColumnInfo*          pCols;
  SSDataBlock*          pRes;
  SColMatchInfo         matchInfo;
  int32_t               curPos;
  SReadHandle           readHandle;
  STableListInfo*       pTableListInfo;
  uint64_t              suid;
  void*                 pCtbCursor;
  SNode*                pTagCond;
  SNode*                pTagIndexCond;
  STagScanFilterContext filterCtx;
  SArray*               aUidTags;     // SArray<STUidTagInfo>
  SArray*               aFilterIdxs;  // SArray<int32_t>
  SStorageAPI*          pStorageAPI;
  SLimitInfo            limitInfo;
} STagScanInfo;

typedef enum EStreamScanMode {
  STREAM_SCAN_FROM_READERHANDLE = 1,
  STREAM_SCAN_FROM_RES,
  STREAM_SCAN_FROM_UPDATERES,
  STREAM_SCAN_FROM_DELETE_DATA,
  STREAM_SCAN_FROM_DATAREADER_RETRIEVE,
  STREAM_SCAN_FROM_DATAREADER_RANGE,
} EStreamScanMode;

enum {
  PROJECT_RETRIEVE_CONTINUE = 0x1,
  PROJECT_RETRIEVE_DONE = 0x2,
};

typedef struct SStreamAggSupporter {
  int32_t         resultRowSize;  // the result buffer size for each result row, with the meta data size for each row
  SSDataBlock*    pScanBlock;
  SStreamState*   pState;
  int64_t         gap;        // stream session window gap
  SqlFunctionCtx* pDummyCtx;  // for combine
  SSHashObj*      pResultRows;
  int32_t         stateKeySize;
  int16_t         stateKeyType;
  SDiskbasedBuf*  pResultBuf;
  SStateStore     stateStore;
  STimeWindow     winRange;
  SStorageAPI*    pSessionAPI;
  struct SUpdateInfo* pUpdateInfo;
  int32_t             windowCount;
  int32_t             windowSliding;
} SStreamAggSupporter;

typedef struct SWindowSupporter {
  SStreamAggSupporter* pStreamAggSup;
  int64_t              gap;
  uint16_t             parentType;
  SAggSupporter*       pIntervalAggSup;
} SWindowSupporter;

typedef struct SPartitionBySupporter {
  SArray* pGroupCols;     // group by columns, SArray<SColumn>
  SArray* pGroupColVals;  // current group column values, SArray<SGroupKeys>
  char*   keyBuf;         // group by keys for hash
  bool    needCalc;       // partition by column
} SPartitionBySupporter;

typedef struct SPartitionDataInfo {
  uint64_t groupId;
  char*    tbname;
  SArray*  rowIds;
} SPartitionDataInfo;

typedef struct STimeWindowAggSupp {
  int8_t          calTrigger;
  int8_t          calTriggerSaved;
  int64_t         deleteMark;
  int64_t         deleteMarkSaved;
  int64_t         waterMark;
  TSKEY           maxTs;
  TSKEY           minTs;
  SColumnInfoData timeWindowData;  // query time window info for scalar function execution.
} STimeWindowAggSupp;

typedef struct SSteamOpBasicInfo {
  int32_t primaryPkIndex;
  bool    updateOperatorInfo;
} SSteamOpBasicInfo;

typedef struct SStreamScanInfo {
  SSteamOpBasicInfo basic;
  SExprInfo*        pPseudoExpr;
  int32_t           numOfPseudoExpr;
  SExprSupp         tbnameCalSup;
  SExprSupp*        pPartTbnameSup;
  SExprSupp         tagCalSup;
  int32_t           primaryTsIndex;  // primary time stamp slot id
  int32_t           primaryKeyIndex;
  SReadHandle       readHandle;
  SInterval         interval;  // if the upstream is an interval operator, the interval info is also kept here.
  SColMatchInfo     matchInfo;

  SArray*      pBlockLists;  // multiple SSDatablock.
  SSDataBlock* pRes;         // result SSDataBlock
  SSDataBlock* pUpdateRes;   // update SSDataBlock
  int32_t      updateResIndex;
  int32_t      blockType;        // current block type
  int32_t      validBlockIndex;  // Is current data has returned?
  uint64_t     numOfExec;        // execution times
  STqReader*   tqReader;

  uint64_t            groupId;
  struct SUpdateInfo* pUpdateInfo;

  EStreamScanMode       scanMode;
  struct SOperatorInfo* pStreamScanOp;
  struct SOperatorInfo* pTableScanOp;
  SArray*               childIds;
  SWindowSupporter      windowSup;
  SPartitionBySupporter partitionSup;
  SExprSupp*            pPartScalarSup;
  bool                  assignBlockUid;  // assign block uid to groupId, temporarily used for generating rollup SMA.
  int32_t               scanWinIndex;    // for state operator
  SSDataBlock*          pDeleteDataRes;  // delete data SSDataBlock
  int32_t               deleteDataIndex;
  STimeWindow           updateWin;
  STimeWindowAggSupp    twAggSup;
  SSDataBlock*          pUpdateDataRes;
  // status for tmq
  SNodeList* pGroupTags;
  SNode*     pTagCond;
  SNode*     pTagIndexCond;

  // recover
  int32_t      blockRecoverTotCnt;
  SSDataBlock* pRecoverRes;

  SSDataBlock*   pCreateTbRes;
  int8_t         igCheckUpdate;
  int8_t         igExpired;
  void*          pState;  // void
  SStoreTqReader readerFn;
  SStateStore    stateStore;
  SSDataBlock*   pCheckpointRes;
  int8_t         pkColType;
  int32_t        pkColLen;
} SStreamScanInfo;

typedef struct {
  struct SVnode*       vnode;  // todo remove this
  SSDataBlock          pRes;   // result SSDataBlock
  STsdbReader*         dataReader;
  struct SSnapContext* sContext;
  SStorageAPI*         pAPI;
  STableListInfo*      pTableListInfo;
} SStreamRawScanInfo;

typedef struct STableCountScanSupp {
  int16_t dbNameSlotId;
  int16_t stbNameSlotId;
  int16_t tbCountSlotId;
  bool    groupByDbName;
  bool    groupByStbName;
  char    dbNameFilter[TSDB_DB_NAME_LEN];
  char    stbNameFilter[TSDB_TABLE_NAME_LEN];
} STableCountScanSupp;

typedef struct SOptrBasicInfo {
  SResultRowInfo resultRowInfo;
  SSDataBlock*   pRes;
  bool           mergeResultBlock;
  int32_t        inputTsOrder;
  int32_t        outputTsOrder;
} SOptrBasicInfo;

typedef struct SIntervalAggOperatorInfo {
  SOptrBasicInfo     binfo;              // basic info
  SAggSupporter      aggSup;             // aggregate supporter
  SExprSupp          scalarSupp;         // supporter for perform scalar function
  SGroupResInfo      groupResInfo;       // multiple results build supporter
  SInterval          interval;           // interval info
  int32_t            primaryTsIndex;     // primary time stamp slot id from result of downstream operator.
  STimeWindow        win;                // query time range
  bool               timeWindowInterpo;  // interpolation needed or not
  SArray*            pInterpCols;        // interpolation columns
  EOPTR_EXEC_MODEL   execModel;          // operator execution model [batch model|stream model]
  STimeWindowAggSupp twAggSup;
  SArray*            pPrevValues;  //  SArray<SGroupKeys> used to keep the previous not null value for interpolation.
  // for limit optimization
  bool          limited;
  int64_t       limit;
  bool          slimited;
  int64_t       slimit;
  uint64_t      curGroupId;  // initialize to UINT64_MAX
  uint64_t      handledGroupNum;
  BoundedQueue* pBQ;
} SIntervalAggOperatorInfo;

typedef struct SMergeAlignedIntervalAggOperatorInfo {
  SIntervalAggOperatorInfo* intervalAggOperatorInfo;

  uint64_t     groupId;  // current groupId
  int64_t      curTs;    // current ts
  SSDataBlock* prefetchedBlock;
  SResultRow*  pResultRow;
} SMergeAlignedIntervalAggOperatorInfo;

typedef struct SOpCheckPointInfo {
  uint16_t  checkPointId;
  SHashObj* children;  // key:child id
} SOpCheckPointInfo;

typedef struct SStreamIntervalOperatorInfo {
  SOptrBasicInfo      binfo;  // basic info
  SSteamOpBasicInfo   basic;
  SAggSupporter       aggSup;          // aggregate supporter
  SExprSupp           scalarSupp;      // supporter for perform scalar function
  SGroupResInfo       groupResInfo;    // multiple results build supporter
  SInterval           interval;        // interval info
  int32_t             primaryTsIndex;  // primary time stamp slot id from result of downstream operator.
  STimeWindowAggSupp  twAggSup;
  bool                invertible;
  bool                ignoreExpiredData;
  bool                ignoreExpiredDataSaved;
  SArray*             pDelWins;  // SWinRes
  int32_t             delIndex;
  SSDataBlock*        pDelRes;
  SPhysiNode*         pPhyNode;  // create new child
  SHashObj*           pPullDataMap;
  SArray*             pPullWins;  // SPullWindowInfo
  int32_t             pullIndex;
  SSDataBlock*        pPullDataRes;
  SArray*             pChildren;
  int32_t             numOfChild;
  SStreamState*       pState;  // void
  SWinKey             delKey;
  uint64_t            numOfDatapack;
  SArray*             pUpdated;
  SSHashObj*          pUpdatedMap;
  int64_t             dataVersion;
  SStateStore         stateStore;
  bool                recvGetAll;
  SHashObj*           pFinalPullDataMap;
  SOpCheckPointInfo   checkPointInfo;
  bool                reCkBlock;
  SSDataBlock*        pCheckpointRes;
  struct SUpdateInfo* pUpdateInfo;
  bool                recvRetrive;
  SSDataBlock*        pMidRetriveRes;
  bool                recvPullover;
  SSDataBlock*        pMidPulloverRes;
  bool                clearState;
  SArray*             pMidPullDatas;
  int32_t             midDelIndex;
  SSHashObj*          pDeletedMap;
  bool                destHasPrimaryKey;
} SStreamIntervalOperatorInfo;

typedef struct SDataGroupInfo {
  uint64_t groupId;
  int64_t  numOfRows;
  SArray*  pPageList;
  SArray*  blockForNotLoaded;   // SSDataBlock that data is not loaded
  int32_t  offsetForNotLoaded;  // read offset for SSDataBlock that data is not loaded
} SDataGroupInfo;

typedef struct SWindowRowsSup {
  STimeWindow win;
  TSKEY       prevTs;
  int32_t     startRowIndex;
  int32_t     numOfRows;
  uint64_t    groupId;
} SWindowRowsSup;

typedef struct SResultWindowInfo {
  SRowBuffPos* pStatePos;
  SSessionKey  sessionWin;
  bool         isOutput;
} SResultWindowInfo;

typedef struct SStreamSessionAggOperatorInfo {
  SOptrBasicInfo      binfo;
  SSteamOpBasicInfo   basic;
  SStreamAggSupporter streamAggSup;
  SExprSupp           scalarSupp;  // supporter for perform scalar function
  SGroupResInfo       groupResInfo;
  int32_t             primaryTsIndex;  // primary timestamp slot id
  int32_t             endTsIndex;      // window end timestamp slot id
  int32_t             order;           // current SSDataBlock scan order
  STimeWindowAggSupp  twAggSup;
  SSDataBlock*        pWinBlock;   // window result
  SSDataBlock*        pDelRes;     // delete result
  SSDataBlock*        pUpdateRes;  // update window
  bool                returnUpdate;
  SSHashObj*          pStDeleted;
  void*               pDelIterator;
  SArray*             pChildren;  // cache for children's result; final stream operator
  SPhysiNode*         pPhyNode;   // create new child
  bool                ignoreExpiredData;
  bool                ignoreExpiredDataSaved;
  SArray*             pUpdated;
  SSHashObj*          pStUpdated;
  int64_t             dataVersion;
  SArray*             historyWins;
  bool                isHistoryOp;
  bool                reCkBlock;
  SSDataBlock*        pCheckpointRes;
  bool                clearState;
  bool                recvGetAll;
  bool                destHasPrimaryKey;
  SSHashObj*          pPkDeleted;
} SStreamSessionAggOperatorInfo;

typedef struct SStreamStateAggOperatorInfo {
  SOptrBasicInfo      binfo;
  SSteamOpBasicInfo   basic;
  SStreamAggSupporter streamAggSup;
  SExprSupp           scalarSupp;  // supporter for perform scalar function
  SGroupResInfo       groupResInfo;
  int32_t             primaryTsIndex;  // primary timestamp slot id
  STimeWindowAggSupp  twAggSup;
  SColumn             stateCol;
  SSDataBlock*        pDelRes;
  SSHashObj*          pSeDeleted;
  void*               pDelIterator;
  SArray*             pChildren;  // cache for children's result;
  bool                ignoreExpiredData;
  bool                ignoreExpiredDataSaved;
  SArray*             pUpdated;
  SSHashObj*          pSeUpdated;
  int64_t             dataVersion;
  bool                isHistoryOp;
  SArray*             historyWins;
  bool                reCkBlock;
  SSDataBlock*        pCheckpointRes;
  bool                recvGetAll;
  SSHashObj*          pPkDeleted;
  bool                destHasPrimaryKey;
} SStreamStateAggOperatorInfo;

typedef struct SStreamEventAggOperatorInfo {
  SOptrBasicInfo      binfo;
  SSteamOpBasicInfo   basic;
  SStreamAggSupporter streamAggSup;
  SExprSupp           scalarSupp;  // supporter for perform scalar function
  SGroupResInfo       groupResInfo;
  int32_t             primaryTsIndex;  // primary timestamp slot id
  STimeWindowAggSupp  twAggSup;
  SSDataBlock*        pDelRes;
  SSHashObj*          pSeDeleted;
  void*               pDelIterator;
  SArray*             pChildren;  // cache for children's result;
  bool                ignoreExpiredData;
  bool                ignoreExpiredDataSaved;
  SArray*             pUpdated;
  SSHashObj*          pSeUpdated;
  SSHashObj*          pAllUpdated;
  int64_t             dataVersion;
  bool                isHistoryOp;
  SArray*             historyWins;
  bool                reCkBlock;
  bool                recvGetAll;
  SSDataBlock*        pCheckpointRes;
  SFilterInfo*        pStartCondInfo;
  SFilterInfo*        pEndCondInfo;
  SSHashObj*          pPkDeleted;
  bool                destHasPrimaryKey;
} SStreamEventAggOperatorInfo;

typedef struct SStreamCountAggOperatorInfo {
  SOptrBasicInfo      binfo;
  SSteamOpBasicInfo   basic;
  SStreamAggSupporter streamAggSup;
  SExprSupp           scalarSupp;  // supporter for perform scalar function
  SGroupResInfo       groupResInfo;
  int32_t             primaryTsIndex;  // primary timestamp slot id
  STimeWindowAggSupp  twAggSup;
  SSDataBlock*        pDelRes;
  SSHashObj*          pStDeleted;
  void*               pDelIterator;
  bool                ignoreExpiredData;
  bool                ignoreExpiredDataSaved;
  SArray*             pUpdated;
  SSHashObj*          pStUpdated;
  int64_t             dataVersion;
  SArray*             historyWins;
  bool                reCkBlock;
  bool                recvGetAll;
  SSDataBlock*        pCheckpointRes;
  SSHashObj*          pPkDeleted;
  bool                destHasPrimaryKey;
} SStreamCountAggOperatorInfo;

typedef struct SStreamPartitionOperatorInfo {
  SOptrBasicInfo        binfo;
  SSteamOpBasicInfo     basic;
  SPartitionBySupporter partitionSup;
  SExprSupp             scalarSup;
  SExprSupp             tbnameCalSup;
  SExprSupp             tagCalSup;
  SHashObj*             pPartitions;
  void*                 parIte;
  void*                 pTbNameIte;
  SSDataBlock*          pInputDataBlock;
  int32_t               tsColIndex;
  SSDataBlock*          pDelRes;
  SSDataBlock*          pCreateTbRes;
} SStreamPartitionOperatorInfo;

typedef struct SStreamFillSupporter {
  int32_t        type;  // fill type
  SInterval      interval;
  SResultRowData prev;
  SResultRowData cur;
  SResultRowData next;
  SResultRowData nextNext;
  SFillColInfo*  pAllColInfo;  // fill exprs and not fill exprs
  SExprSupp      notFillExprSup;
  int32_t        numOfAllCols;  // number of all exprs, including the tags columns
  int32_t        numOfFillCols;
  int32_t        numOfNotFillCols;
  int32_t        rowSize;
  SSHashObj*     pResMap;
  bool           hasDelete;
  SStorageAPI*   pAPI;
  STimeWindow    winRange;
} SStreamFillSupporter;

typedef struct SStreamFillOperatorInfo {
  SSteamOpBasicInfo     basic;
  SStreamFillSupporter* pFillSup;
  SSDataBlock*          pRes;
  SSDataBlock*          pSrcBlock;
  int32_t               srcRowIndex;
  SSDataBlock*          pSrcDelBlock;
  int32_t               srcDelRowIndex;
  SSDataBlock*          pDelRes;
  SColMatchInfo         matchInfo;
  int32_t               primaryTsCol;
  int32_t               primarySrcSlotId;
  SStreamFillInfo*      pFillInfo;
} SStreamFillOperatorInfo;

typedef struct SStreamTimeSliceOperatorInfo {
  SSteamOpBasicInfo     basic;
  STimeWindowAggSupp    twAggSup;
  SStreamAggSupporter   streamAggSup;
  SStreamFillSupporter* pFillSup;
  SStreamFillInfo*      pFillInfo;
  SSDataBlock*          pRes;
  SSDataBlock*          pDelRes;
  bool                  recvCkBlock;
  SSDataBlock*          pCheckpointRes;
  int32_t               fillType;
  SResultRowData        leftRow;
  SResultRowData        valueRow;
  SResultRowData        rightRow;
  int32_t               primaryTsIndex;
  SExprSupp             scalarSup;  // scalar calculation
  bool                  ignoreExpiredData;
  bool                  ignoreExpiredDataSaved;
  bool                  destHasPrimaryKey;
  SArray*               historyPoints;
  SArray*               pUpdated;  // SWinKey
  SSHashObj*            pUpdatedMap;
  int32_t               delIndex;
  SArray*               pDelWins;  // SWinKey
  SSHashObj*            pDeletedMap;
  uint64_t              numOfDatapack;
  SGroupResInfo         groupResInfo;
  bool                  ignoreNull;
} SStreamTimeSliceOperatorInfo;

#define OPTR_IS_OPENED(_optr)  (((_optr)->status & OP_OPENED) == OP_OPENED)
#define OPTR_SET_OPENED(_optr) ((_optr)->status |= OP_OPENED)

SSchemaWrapper* extractQueriedColumnSchema(SScanPhysiNode* pScanNode);

int32_t initQueriedTableSchemaInfo(SReadHandle* pHandle, SScanPhysiNode* pScanNode, const char* dbName,
                                   SExecTaskInfo* pTaskInfo);
void    cleanupQueriedTableScanInfo(void* p);

void initBasicInfo(SOptrBasicInfo* pInfo, SSDataBlock* pBlock);
void cleanupBasicInfo(SOptrBasicInfo* pInfo);

int32_t initExprSupp(SExprSupp* pSup, SExprInfo* pExprInfo, int32_t numOfExpr, SFunctionStateStore* pStore);
void    cleanupExprSupp(SExprSupp* pSup);

int32_t initAggSup(SExprSupp* pSup, SAggSupporter* pAggSup, SExprInfo* pExprInfo, int32_t numOfCols, size_t keyBufSize,
                   const char* pkey, void* pState, SFunctionStateStore* pStore);
void    cleanupAggSup(SAggSupporter* pAggSup);

void initResultSizeInfo(SResultInfo* pResultInfo, int32_t numOfRows);

void doBuildResultDatablock(struct SOperatorInfo* pOperator, SOptrBasicInfo* pbInfo, SGroupResInfo* pGroupResInfo,
                            SDiskbasedBuf* pBuf);

/**
 * @brief copydata from hash table, instead of copying from SGroupResInfo's pRow
 */
void doCopyToSDataBlockByHash(SExecTaskInfo* pTaskInfo, SSDataBlock* pBlock, SExprSupp* pSup, SDiskbasedBuf* pBuf,
                              SGroupResInfo* pGroupResInfo, SSHashObj* pHashmap, int32_t threshold, bool ignoreGroup);

bool hasLimitOffsetInfo(SLimitInfo* pLimitInfo);
bool hasSlimitOffsetInfo(SLimitInfo* pLimitInfo);
void initLimitInfo(const SNode* pLimit, const SNode* pSLimit, SLimitInfo* pLimitInfo);
void resetLimitInfoForNextGroup(SLimitInfo* pLimitInfo);
bool applyLimitOffset(SLimitInfo* pLimitInfo, SSDataBlock* pBlock, SExecTaskInfo* pTaskInfo);

void applyAggFunctionOnPartialTuples(SExecTaskInfo* taskInfo, SqlFunctionCtx* pCtx, SColumnInfoData* pTimeWindowData,
                                     int32_t offset, int32_t forwardStep, int32_t numOfTotal, int32_t numOfOutput);

int32_t extractDataBlockFromFetchRsp(SSDataBlock* pRes, char* pData, SArray* pColList, char** pNextStart);
void    updateLoadRemoteInfo(SLoadRemoteDataInfo* pInfo, int64_t numOfRows, int32_t dataLen, int64_t startTs,
                             struct SOperatorInfo* pOperator);

STimeWindow getFirstQualifiedTimeWindow(int64_t ts, STimeWindow* pWindow, SInterval* pInterval, int32_t order);
int32_t     getBufferPgSize(int32_t rowSize, uint32_t* defaultPgsz, uint32_t* defaultBufsz);

extern void doDestroyExchangeOperatorInfo(void* param);

int32_t doFilterImpl(SSDataBlock* pBlock, SFilterInfo* pFilterInfo, SColMatchInfo* pColMatchInfo,
                     SColumnInfoData** pResCol);
int32_t doFilter(SSDataBlock* pBlock, SFilterInfo* pFilterInfo, SColMatchInfo* pColMatchInfo);
int32_t addTagPseudoColumnData(SReadHandle* pHandle, const SExprInfo* pExpr, int32_t numOfExpr, SSDataBlock* pBlock,
                               int32_t rows, SExecTaskInfo* pTask, STableMetaCacheInfo* pCache);

int32_t appendOneRowToDataBlock(SSDataBlock* pBlock, STupleHandle* pTupleHandle);
int32_t setTbNameColData(const SSDataBlock* pBlock, SColumnInfoData* pColInfoData, int32_t functionId,
                         const char* name);
int32_t setVgIdColData(const SSDataBlock* pBlock, SColumnInfoData* pColInfoData, int32_t functionId, int32_t vgId);
int32_t setVgVerColData(const SSDataBlock* pBlock, SColumnInfoData* pColInfoData, int32_t functionId, int64_t vgVer);

int32_t setResultRowInitCtx(SResultRow* pResult, SqlFunctionCtx* pCtx, int32_t numOfOutput,
                            int32_t* rowEntryInfoOffset);
void    clearResultRowInitFlag(SqlFunctionCtx* pCtx, int32_t numOfOutput);

SResultRow* doSetResultOutBufByKey(SDiskbasedBuf* pResultBuf, SResultRowInfo* pResultRowInfo, char* pData,
                                   int32_t bytes, bool masterscan, uint64_t groupId, SExecTaskInfo* pTaskInfo,
                                   bool isIntervalQuery, SAggSupporter* pSup, bool keepGroup);

int32_t projectApplyFunctions(SExprInfo* pExpr, SSDataBlock* pResult, SSDataBlock* pSrcBlock, SqlFunctionCtx* pCtx,
                              int32_t numOfOutput, SArray* pPseudoList);

int32_t setInputDataBlock(SExprSupp* pExprSupp, SSDataBlock* pBlock, int32_t order, int32_t scanFlag,
                          bool createDummyCol);

int32_t checkForQueryBuf(size_t numOfTables);

int32_t createDataSinkParam(SDataSinkNode* pNode, void** pParam, SExecTaskInfo* pTask, SReadHandle* readHandle);

STimeWindow getActiveTimeWindow(SDiskbasedBuf* pBuf, SResultRowInfo* pResultRowInfo, int64_t ts, SInterval* pInterval,
                                int32_t order);
int32_t getNumOfRowsInTimeWindow(SDataBlockInfo* pDataBlockInfo, TSKEY* pPrimaryColumn, int32_t startPos, TSKEY ekey,
                                 __block_search_fn_t searchFn, STableQueryInfo* item, int32_t order);
int32_t binarySearchForKey(char* pValue, int num, TSKEY key, int order);
SResultRow* getNewResultRow(SDiskbasedBuf* pResultBuf, int32_t* currentPageId, int32_t interBufSize);
void getCurSessionWindow(SStreamAggSupporter* pAggSup, TSKEY startTs, TSKEY endTs, uint64_t groupId, SSessionKey* pKey);
bool isInTimeWindow(STimeWindow* pWin, TSKEY ts, int64_t gap);
bool functionNeedToExecute(SqlFunctionCtx* pCtx);
bool isOverdue(TSKEY ts, STimeWindowAggSupp* pSup);
bool isCloseWindow(STimeWindow* pWin, STimeWindowAggSupp* pSup);
bool isDeletedStreamWindow(STimeWindow* pWin, uint64_t groupId, void* pState, STimeWindowAggSupp* pTwSup,
                           SStateStore* pStore);
int32_t appendDataToSpecialBlock(SSDataBlock* pBlock, TSKEY* pStartTs, TSKEY* pEndTs, uint64_t* pUid, uint64_t* pGp,
                                 void* pTbName);

uint64_t calGroupIdByData(SPartitionBySupporter* pParSup, SExprSupp* pExprSup, SSDataBlock* pBlock, int32_t rowId);

void finalizeResultRows(SDiskbasedBuf* pBuf, SResultRowPosition* resultRowPosition, SExprSupp* pSup,
                        SSDataBlock* pBlock, SExecTaskInfo* pTaskInfo);

bool    groupbyTbname(SNodeList* pGroupList);
void    getNextIntervalWindow(SInterval* pInterval, STimeWindow* tw, int32_t order);
int32_t getForwardStepsInBlock(int32_t numOfRows, __block_search_fn_t searchFn, TSKEY ekey, int32_t pos, int32_t order,
                               int64_t* pData);
int32_t appendCreateTableRow(void* pState, SExprSupp* pTableSup, SExprSupp* pTagSup, uint64_t groupId,
                             SSDataBlock* pSrcBlock, int32_t rowId, SSDataBlock* pDestBlock, SStateStore* pAPI);

SSDataBlock* buildCreateTableBlock(SExprSupp* tbName, SExprSupp* tag);
SExprInfo*   createExpr(SNodeList* pNodeList, int32_t* numOfExprs);
void         destroyExprInfo(SExprInfo* pExpr, int32_t numOfExprs);

void copyResultrowToDataBlock(SExprInfo* pExprInfo, int32_t numOfExprs, SResultRow* pRow, SqlFunctionCtx* pCtx,
                              SSDataBlock* pBlock, const int32_t* rowEntryOffset, SExecTaskInfo* pTaskInfo);
void doUpdateNumOfRows(SqlFunctionCtx* pCtx, SResultRow* pRow, int32_t numOfExprs, const int32_t* rowEntryOffset);
void doClearBufferedBlocks(SStreamScanInfo* pInfo);

void     streamOpReleaseState(struct SOperatorInfo* pOperator);
void     streamOpReloadState(struct SOperatorInfo* pOperator);
void     destroyStreamAggSupporter(SStreamAggSupporter* pSup);
void     clearGroupResInfo(SGroupResInfo* pGroupResInfo);
int32_t  initBasicInfoEx(SOptrBasicInfo* pBasicInfo, SExprSupp* pSup, SExprInfo* pExprInfo, int32_t numOfCols,
                         SSDataBlock* pResultBlock, SFunctionStateStore* pStore);
int32_t  initStreamAggSupporter(SStreamAggSupporter* pSup, SExprSupp* pExpSup, int32_t numOfOutput, int64_t gap,
                                SStreamState* pState, int32_t keySize, int16_t keyType, SStateStore* pStore,
                                SReadHandle* pHandle, STimeWindowAggSupp* pTwAggSup, const char* taskIdStr,
                                SStorageAPI* pApi, int32_t tsIndex);
int32_t  initDownStream(struct SOperatorInfo* downstream, SStreamAggSupporter* pAggSup, uint16_t type,
                        int32_t tsColIndex, STimeWindowAggSupp* pTwSup, struct SSteamOpBasicInfo* pBasic);
int32_t  getMaxTsWins(const SArray* pAllWins, SArray* pMaxWins);
void     initGroupResInfoFromArrayList(SGroupResInfo* pGroupResInfo, SArray* pArrayList);
void     getSessionHashKey(const SSessionKey* pKey, SSessionKey* pHashKey);
int32_t  deleteSessionWinState(SStreamAggSupporter* pAggSup, SSDataBlock* pBlock, SSHashObj* pMapUpdate,
                               SSHashObj* pMapDelete, SSHashObj* pPkDelete, bool needAdd);
int32_t  getAllSessionWindow(SSHashObj* pHashMap, SSHashObj* pStUpdated);
int32_t  closeSessionWindow(SSHashObj* pHashMap, STimeWindowAggSupp* pTwSup, SSHashObj* pClosed);
int32_t  copyUpdateResult(SSHashObj** ppWinUpdated, SArray* pUpdated, __compar_fn_t compar);
int32_t  sessionKeyCompareAsc(const void* pKey1, const void* pKey2);
void     removeSessionDeleteResults(SSHashObj* pHashMap, SArray* pWins);
int32_t  doOneWindowAggImpl(SColumnInfoData* pTimeWindowData, SResultWindowInfo* pCurWin, SResultRow** pResult,
                            int32_t startIndex, int32_t winRows, int32_t rows, int32_t numOutput,
                            struct SOperatorInfo* pOperator, int64_t winDelta);
void     setSessionWinOutputInfo(SSHashObj* pStUpdated, SResultWindowInfo* pWinInfo);
int32_t  saveSessionOutputBuf(SStreamAggSupporter* pAggSup, SResultWindowInfo* pWinInfo);
int32_t  saveResult(SResultWindowInfo winInfo, SSHashObj* pStUpdated);
int32_t  saveDeleteRes(SSHashObj* pStDelete, SSessionKey key);
void     removeSessionResult(SStreamAggSupporter* pAggSup, SSHashObj* pHashMap, SSHashObj* pResMap, SSessionKey* pKey);
void     doBuildDeleteDataBlock(struct SOperatorInfo* pOp, SSHashObj* pStDeleted, SSDataBlock* pBlock, void** Ite);
void     doBuildSessionResult(struct SOperatorInfo* pOperator, void* pState, SGroupResInfo* pGroupResInfo,
                              SSDataBlock* pBlock);
int32_t  getSessionWindowInfoByKey(SStreamAggSupporter* pAggSup, SSessionKey* pKey, SResultWindowInfo* pWinInfo);
void     getNextSessionWinInfo(SStreamAggSupporter* pAggSup, SSHashObj* pStUpdated, SResultWindowInfo* pCurWin,
                               SResultWindowInfo* pNextWin);
int32_t  compactTimeWindow(SExprSupp* pSup, SStreamAggSupporter* pAggSup, STimeWindowAggSupp* pTwAggSup,
                           SExecTaskInfo* pTaskInfo, SResultWindowInfo* pCurWin, SResultWindowInfo* pNextWin,
                           SSHashObj* pStUpdated, SSHashObj* pStDeleted, bool addGap);
void     releaseOutputBuf(void* pState, SRowBuffPos* pPos, SStateStore* pAPI);
void     resetWinRange(STimeWindow* winRange);
bool     checkExpiredData(SStateStore* pAPI, SUpdateInfo* pUpdateInfo, STimeWindowAggSupp* pTwSup, uint64_t tableId,
                          TSKEY ts, void* pPkVal, int32_t len);
int64_t  getDeleteMark(SWindowPhysiNode* pWinPhyNode, int64_t interval);
void     resetUnCloseSessionWinInfo(SSHashObj* winMap);
void     setStreamOperatorCompleted(struct SOperatorInfo* pOperator);
void     reloadAggSupFromDownStream(struct SOperatorInfo* downstream, SStreamAggSupporter* pAggSup);
void     destroyFlusedPos(void* pRes);
bool     isIrowtsPseudoColumn(SExprInfo* pExprInfo);
bool     isIsfilledPseudoColumn(SExprInfo* pExprInfo);

int32_t encodeSSessionKey(void** buf, SSessionKey* key);
void*   decodeSSessionKey(void* buf, SSessionKey* key);
int32_t encodeSResultWindowInfo(void** buf, SResultWindowInfo* key, int32_t outLen);
void*   decodeSResultWindowInfo(void* buf, SResultWindowInfo* key, int32_t outLen);
int32_t encodeSTimeWindowAggSupp(void** buf, STimeWindowAggSupp* pTwAggSup);
void*   decodeSTimeWindowAggSupp(void* buf, STimeWindowAggSupp* pTwAggSup);

void    destroyOperatorParamValue(void* pValues);
int32_t mergeOperatorParams(SOperatorParam* pDst, SOperatorParam* pSrc);
int32_t buildTableScanOperatorParam(SOperatorParam** ppRes, SArray* pUidList, int32_t srcOpType, bool tableSeq);
void    freeExchangeGetBasicOperatorParam(void* pParam);
void    freeOperatorParam(SOperatorParam* pParam, SOperatorParamType type);
void    freeResetOperatorParams(struct SOperatorInfo* pOperator, SOperatorParamType type, bool allFree);
int32_t getNextBlockFromDownstreamImpl(struct SOperatorInfo* pOperator, int32_t idx, bool clearParam,
                                       SSDataBlock** pResBlock);
void getCountWinRange(SStreamAggSupporter* pAggSup, const SSessionKey* pKey, EStreamType mode, SSessionKey* pDelRange);
void doDeleteSessionWindow(SStreamAggSupporter* pAggSup, SSessionKey* pKey);

int32_t saveDeleteInfo(SArray* pWins, SSessionKey key);
void    removeSessionResults(SStreamAggSupporter* pAggSup, SSHashObj* pHashMap, SArray* pWins);
int32_t copyDeleteWindowInfo(SArray* pResWins, SSHashObj* pStDeleted);
int32_t copyDeleteSessionKey(SSHashObj* source, SSHashObj* dest);

bool inSlidingWindow(SInterval* pInterval, STimeWindow* pWin, SDataBlockInfo* pBlockInfo);
bool inCalSlidingWindow(SInterval* pInterval, STimeWindow* pWin, TSKEY calStart, TSKEY calEnd, EStreamType blockType);
bool compareVal(const char* v, const SStateKeys* pKey);
bool inWinRange(STimeWindow* range, STimeWindow* cur);
int32_t doDeleteTimeWindows(SStreamAggSupporter* pAggSup, SSDataBlock* pBlock, SArray* result);

int32_t getNextQualifiedWindow(SInterval* pInterval, STimeWindow* pNext, SDataBlockInfo* pDataBlockInfo,
                               TSKEY* primaryKeys, int32_t prevPosition, int32_t order);
<<<<<<< HEAD
void    extractQualifiedTupleByFilterResult(SSDataBlock* pBlock, const SColumnInfoData* p, int32_t status);
bool    getIgoreNullRes(SExprSupp* pExprSup);
bool    checkNullRow(SExprSupp* pExprSup, SSDataBlock* pSrcBlock, int32_t index, bool ignoreNull);
=======
int32_t extractQualifiedTupleByFilterResult(SSDataBlock* pBlock, const SColumnInfoData* p, int32_t status);
>>>>>>> f77223d2

#ifdef __cplusplus
}
#endif

#endif  // TDENGINE_EXECUTORINT_H<|MERGE_RESOLUTION|>--- conflicted
+++ resolved
@@ -1034,13 +1034,9 @@
 
 int32_t getNextQualifiedWindow(SInterval* pInterval, STimeWindow* pNext, SDataBlockInfo* pDataBlockInfo,
                                TSKEY* primaryKeys, int32_t prevPosition, int32_t order);
-<<<<<<< HEAD
-void    extractQualifiedTupleByFilterResult(SSDataBlock* pBlock, const SColumnInfoData* p, int32_t status);
+int32_t extractQualifiedTupleByFilterResult(SSDataBlock* pBlock, const SColumnInfoData* p, int32_t status);
 bool    getIgoreNullRes(SExprSupp* pExprSup);
 bool    checkNullRow(SExprSupp* pExprSup, SSDataBlock* pSrcBlock, int32_t index, bool ignoreNull);
-=======
-int32_t extractQualifiedTupleByFilterResult(SSDataBlock* pBlock, const SColumnInfoData* p, int32_t status);
->>>>>>> f77223d2
 
 #ifdef __cplusplus
 }
