/*
 * Copyright (c) 2019 TAOS Data, Inc. <jhtao@taosdata.com>
 *
 * This program is free software: you can use, redistribute, and/or modify
 * it under the terms of the GNU Affero General Public License, version 3
 * or later ("AGPL"), as published by the Free Software Foundation.
 *
 * This program is distributed in the hope that it will be useful, but WITHOUT
 * ANY WARRANTY; without even the implied warranty of MERCHANTABILITY or
 * FITNESS FOR A PARTICULAR PURPOSE.
 *
 * You should have received a copy of the GNU Affero General Public License
 * along with this program. If not, see <http://www.gnu.org/licenses/>.
 */
#ifndef TDENGINE_EXECUTORINT_H
#define TDENGINE_EXECUTORINT_H

#ifdef __cplusplus
extern "C" {
#endif

#include "os.h"
#include "tcommon.h"
#include "theap.h"
#include "tlosertree.h"
#include "tsort.h"
#include "tvariant.h"

#include "dataSinkMgt.h"
#include "executil.h"
#include "executor.h"
#include "planner.h"
#include "scalar.h"
#include "taosdef.h"
#include "tarray.h"
#include "tfill.h"
#include "thash.h"
#include "tlockfree.h"
#include "tmsg.h"
#include "tpagedbuf.h"
#include "tlrucache.h"
#include "tworker.h"

typedef int32_t (*__block_search_fn_t)(char* data, int32_t num, int64_t key, int32_t order);

typedef struct STsdbReader STsdbReader;
typedef struct STqReader   STqReader;

typedef enum SOperatorParamType { OP_GET_PARAM = 1, OP_NOTIFY_PARAM } SOperatorParamType;

typedef enum EExtWinMode {
  EEXT_MODE_SCALAR = 1,
  EEXT_MODE_AGG,
  EEXT_MODE_INDEFR_FUNC,
} EExtWinMode;

#define IS_VALID_SESSION_WIN(winInfo)        ((winInfo).sessionWin.win.skey > 0)
#define SET_SESSION_WIN_INVALID(winInfo)     ((winInfo).sessionWin.win.skey = INT64_MIN)
#define IS_INVALID_SESSION_WIN_KEY(winKey)   ((winKey).win.skey <= 0)
#define SET_SESSION_WIN_KEY_INVALID(pWinKey) ((pWinKey)->win.skey = INT64_MIN)

#define IS_STREAM_MODE(_task) ((_task)->execModel == OPTR_EXEC_MODEL_STREAM)

/**
 * If the number of generated results is greater than this value,
 * query query will be halt and return results to client immediate.
 */
typedef struct SResultInfo {  // TODO refactor
  int64_t totalRows;          // total generated result size in rows
  int64_t totalBytes;         // total results in bytes.
  int32_t capacity;           // capacity of current result output buffer
  int32_t threshold;          // result size threshold in rows.
} SResultInfo;

typedef struct STableQueryInfo {
  TSKEY              lastKey;  // last check ts, todo remove it later
  SResultRowPosition pos;      // current active time window
} STableQueryInfo;

typedef struct SLimit {
  int64_t limit;
  int64_t offset;
} SLimit;

typedef struct STableScanAnalyzeInfo SFileBlockLoadRecorder;

enum {
  STREAM_RECOVER_STEP__NONE = 0,
  STREAM_RECOVER_STEP__PREPARE1,
  STREAM_RECOVER_STEP__PREPARE2,
  STREAM_RECOVER_STEP__SCAN1,
};

extern int32_t exchangeObjRefPool;

typedef struct {
  char*   pData;
  bool    isNull;
  int16_t type;
  int32_t bytes;
} SGroupKeys, SStateKeys;

typedef struct {
  char*           tablename;
  char*           dbname;
  int32_t         tversion;
  int32_t         rversion;
  SSchemaWrapper* sw;
  SSchemaWrapper* qsw;
} SSchemaInfo;

typedef struct SExchangeOpStopInfo {
  int32_t operatorType;
  int64_t refId;
} SExchangeOpStopInfo;

typedef struct SGcOperatorParam {
  int64_t sessionId;
  int32_t downstreamIdx;
  int32_t vgId;
  int64_t tbUid;
  bool    needCache;
} SGcOperatorParam;

typedef struct SGcNotifyOperatorParam {
  int32_t downstreamIdx;
  int32_t vgId;
  int64_t tbUid;
} SGcNotifyOperatorParam;

struct SExprSupp {
  SExprInfo*      pExprInfo;
  int32_t         numOfExprs;  // the number of scalar expression in group operator
  SqlFunctionCtx* pCtx;
  int32_t*        rowEntryInfoOffset;  // offset value for each row result cell info
  SFilterInfo*    pFilterInfo;
  bool            hasWindowOrGroup;
  bool            hasIndefRowsFunc;
};

typedef enum {
  EX_SOURCE_DATA_NOT_READY = 0x1,
  EX_SOURCE_DATA_STARTED,
  EX_SOURCE_DATA_READY,
  EX_SOURCE_DATA_EXHAUSTED,
} EX_SOURCE_STATUS;

#define COL_MATCH_FROM_COL_ID  0x1
#define COL_MATCH_FROM_SLOT_ID 0x2

typedef struct SLoadRemoteDataInfo {
  uint64_t totalSize;     // total load bytes from remote
  uint64_t totalRows;     // total number of rows
  uint64_t totalElapsed;  // total elapsed time
} SLoadRemoteDataInfo;

typedef struct SLimitInfo {
  SLimit   limit;
  SLimit   slimit;
  uint64_t currentGroupId;
  int64_t  remainGroupOffset;
  int64_t  numOfOutputGroups;
  int64_t  remainOffset;
  int64_t  numOfOutputRows;
} SLimitInfo;

typedef struct SSortMergeJoinOperatorParam {
  bool initDownstream;
} SSortMergeJoinOperatorParam;

typedef struct SExchangeOperatorBasicParam {
  int32_t               vgId;
  int32_t               srcOpType;
  bool                  tableSeq;
  SArray*               uidList;
  bool                  isVtbRefScan;
  bool                  isVtbTagScan;
  bool                  isNewDeployed; // used with newDeployedSrc
  SOrgTbInfo*           colMap;
  STimeWindow           window;
  SDownstreamSourceNode newDeployedSrc; // used with isNewDeployed
} SExchangeOperatorBasicParam;

typedef struct SExchangeOperatorBatchParam {
  bool       multiParams;
  SSHashObj* pBatchs;  // SExchangeOperatorBasicParam
} SExchangeOperatorBatchParam;

typedef struct SExchangeOperatorParam {
  bool                        multiParams;
  SExchangeOperatorBasicParam basic;
} SExchangeOperatorParam;

typedef struct SExchangeSrcIndex {
  int32_t srcIdx;
  int32_t inUseIdx;
} SExchangeSrcIndex;

typedef struct SExchangeInfo {
  int64_t    seqId;
  SArray*    pSources;
  SSHashObj* pHashSources;
  SArray*    pSourceDataInfo;
  tsem_t     ready;
  void*      pTransporter;

  // SArray<SSDataBlock*>, result block list, used to keep the multi-block that
  // passed by downstream operator
  SArray*      pResultBlockList;
  SArray*      pRecycledBlocks;  // build a pool for small data block to avoid to repeatly create and then destroy.
  SSDataBlock* pDummyBlock;      // dummy block, not keep data
  bool         seqLoadData;      // sequential load data or not, false by default
  bool         dynamicOp;
  bool         dynTbname;         // %%tbname for stream    
  int32_t      current;
  SLoadRemoteDataInfo loadInfo;
  uint64_t            self;
  SLimitInfo          limitInfo;
  int64_t             openedTs;  // start exec time stamp, todo: move to SLoadRemoteDataInfo
  char*               pTaskId;
  SArray*             pFetchRpcHandles;
} SExchangeInfo;

typedef struct SScanInfo {
  int32_t numOfAsc;
  int32_t numOfDesc;
} SScanInfo;

typedef struct SSampleExecInfo {
  double   sampleRatio;  // data block sample ratio, 1 by default
  uint32_t seed;         // random seed value
} SSampleExecInfo;

enum {
  TABLE_SCAN__TABLE_ORDER = 1,
  TABLE_SCAN__BLOCK_ORDER = 2,
};

typedef enum ETableCountState {
  TABLE_COUNT_STATE_NONE = 0,       // before start scan
  TABLE_COUNT_STATE_SCAN = 1,       // cur group scanning
  TABLE_COUNT_STATE_PROCESSED = 2,  // cur group processed
  TABLE_COUNT_STATE_END = 3,        // finish or noneed to process
} ETableCountState;

struct SAggSupporter {
  SSHashObj*     pResultRowHashTable;  // quick locate the window object for each result
  char*          keyBuf;               // window key buffer
  SDiskbasedBuf* pResultBuf;           // query result buffer based on blocked-wised disk file
  int32_t        resultRowSize;  // the result buffer size for each result row, with the meta data size for each row
  int32_t        currentPageId;  // current write page id
};

typedef struct {
  // if the upstream is an interval operator, the interval info is also kept here to get the time window to check if
  // current data block needs to be loaded.
  SInterval      interval;
  SAggSupporter* pAggSup;
  SExprSupp*     pExprSup;  // expr supporter of aggregate operator
} SAggOptrPushDownInfo;

typedef struct STableMetaCacheInfo {
  SLRUCache* pTableMetaEntryCache;  // 100 by default
  uint64_t   metaFetch;
  uint64_t   cacheHit;
} STableMetaCacheInfo;

typedef struct STableScanBase {
  STsdbReader*           dataReader;
  SFileBlockLoadRecorder readRecorder;
  SQueryTableDataCond    cond;
  SQueryTableDataCond    orgCond; // use for virtual super table scan
  SAggOptrPushDownInfo   pdInfo;
  SColMatchInfo          matchInfo;
  SReadHandle            readHandle;
  SExprSupp              pseudoSup;
  STableMetaCacheInfo    metaCache;
  int32_t                scanFlag;  // table scan flag to denote if it is a repeat/reverse/main scan
  int32_t                dataBlockLoadFlag;
  SLimitInfo             limitInfo;
  // there are more than one table list exists in one task, if only one vnode exists.
  STableListInfo* pTableListInfo;
  TsdReader       readerAPI;
} STableScanBase;

typedef struct STableScanInfo {
  STableScanBase  base;
  SScanInfo       scanInfo;
  int32_t         scanTimes;
  SSDataBlock*    pResBlock;
  SHashObj*       pIgnoreTables;
  SSampleExecInfo sample;           // sample execution info
  int32_t         tableStartIndex;  // current group scan start
  int32_t         tableEndIndex;    // current group scan end
  int32_t         currentGroupId;
  int32_t         currentTable;
  int8_t          scanMode;
  int8_t          assignBlockUid;
  uint8_t         countState;  // empty table count state
  bool            hasGroupByTag;
  bool            filesetDelimited;
  bool            needCountEmptyTable;
  SSDataBlock*    pOrgBlock;
  bool            ignoreTag;
  bool            virtualStableScan;
  SHashObj*       readerCache;
  bool            newReader;
} STableScanInfo;

typedef enum ESubTableInputType {
  SUB_TABLE_MEM_BLOCK,
  SUB_TABLE_EXT_PAGES,
} ESubTableInputType;

typedef struct STmsSubTableInput {
  STsdbReader*        pReader;
  SQueryTableDataCond tblCond;
  STableKeyInfo*      pKeyInfo;
  bool                bInMemReader;
  ESubTableInputType  type;
  SSDataBlock*        pReaderBlock;

  SArray*      aBlockPages;
  SSDataBlock* pPageBlock;
  int32_t      pageIdx;

  int32_t      rowIdx;
  int64_t*     aTs;
  SSDataBlock* pInputBlock;
} STmsSubTableInput;

typedef struct SBlockOrderInfo SBlockOrderInfo;
typedef struct STmsSubTablesMergeInfo {
  SBlockOrderInfo* pTsOrderInfo;
  SBlockOrderInfo* pPkOrderInfo;

  int32_t                 numSubTables;
  STmsSubTableInput*      aInputs;
  SMultiwayMergeTreeInfo* pTree;
  int32_t                 numSubTablesCompleted;

  int32_t        numTableBlocksInMem;
  SDiskbasedBuf* pBlocksBuf;

  int32_t numInMemReaders;
} STmsSubTablesMergeInfo;

typedef struct STableMergeScanInfo {
  int32_t         tableStartIndex;
  int32_t         tableEndIndex;
  bool            hasGroupId;
  uint64_t        groupId;
  STableScanBase  base;
  int32_t         bufPageSize;
  uint32_t        sortBufSize;  // max buffer size for in-memory sort
  SArray*         pSortInfo;
  SSortHandle*    pSortHandle;
  SSDataBlock*    pSortInputBlock;
  SSDataBlock*    pReaderBlock;
  int64_t         startTs;  // sort start time
  SLimitInfo      limitInfo;
  int64_t         numOfRows;
  SScanInfo       scanInfo;
  int32_t         scanTimes;
  int32_t         readIdx;
  SSDataBlock*    pResBlock;
  SSampleExecInfo sample;         // sample execution info
  SSHashObj*      mTableNumRows;  // uid->num of table rows
  SHashObj*       mSkipTables;
  int64_t         mergeLimit;
  SSortExecInfo   sortExecInfo;
  bool            needCountEmptyTable;
  bool            bGroupProcessed;  // the group return data means processed
  bool            filesetDelimited;
  bool            bNewFilesetEvent;
  bool            bNextDurationBlockEvent;
  int32_t         numNextDurationBlocks;
  SSDataBlock*    nextDurationBlocks[2];
  bool            rtnNextDurationBlocks;
  int32_t         nextDurationBlocksIdx;
  bool            bSortRowId;

  STmsSubTablesMergeInfo* pSubTablesMergeInfo;
} STableMergeScanInfo;

typedef struct STagScanFilterContext {
  SHashObj* colHash;
  int32_t   index;
  SArray*   cInfoList;
  int32_t   code;
} STagScanFilterContext;

typedef struct STagScanInfo {
  SColumnInfo*          pCols;
  SSDataBlock*          pRes;
  SColMatchInfo         matchInfo;
  int32_t               curPos;
  SReadHandle           readHandle;
  STableListInfo*       pTableListInfo;
  uint64_t              suid;
  void*                 pCtbCursor;
  SNode*                pTagCond;
  SNode*                pTagIndexCond;
  STagScanFilterContext filterCtx;
  SArray*               aUidTags;     // SArray<STUidTagInfo>
  SArray*               aFilterIdxs;  // SArray<int32_t>
  SStorageAPI*          pStorageAPI;
  SLimitInfo            limitInfo;
} STagScanInfo;

typedef enum EStreamScanMode {
  STREAM_SCAN_FROM_READERHANDLE = 1,
  STREAM_SCAN_FROM_RES,
  STREAM_SCAN_FROM_UPDATERES,
  STREAM_SCAN_FROM_DELETE_DATA,
  STREAM_SCAN_FROM_DATAREADER_RETRIEVE,
  STREAM_SCAN_FROM_DATAREADER_RANGE,
  STREAM_SCAN_FROM_CREATE_TABLERES,
} EStreamScanMode;

enum {
  PROJECT_RETRIEVE_CONTINUE = 0x1,
  PROJECT_RETRIEVE_DONE = 0x2,
};

typedef struct SStreamAggSupporter {
  int32_t         resultRowSize;  // the result buffer size for each result row, with the meta data size for each row
  SSDataBlock*    pScanBlock;
  SStreamState*   pState;
  int64_t         gap;        // stream session window gap
  SqlFunctionCtx* pDummyCtx;  // for combine
  SSHashObj*      pResultRows;
  int32_t         stateKeySize;
  int16_t         stateKeyType;
  SDiskbasedBuf*  pResultBuf;
  SStateStore     stateStore;
  STimeWindow     winRange;
  SStorageAPI*    pSessionAPI;
  struct SUpdateInfo* pUpdateInfo;
  int32_t             windowCount;
  int32_t             windowSliding;
  SStreamStateCur*    pCur;
} SStreamAggSupporter;

typedef struct SWindowSupporter {
  SStreamAggSupporter* pStreamAggSup;
  int64_t              gap;
  uint16_t             parentType;
  SAggSupporter*       pIntervalAggSup;
} SWindowSupporter;

typedef struct SPartitionBySupporter {
  SArray* pGroupCols;     // group by columns, SArray<SColumn>
  SArray* pGroupColVals;  // current group column values, SArray<SGroupKeys>
  char*   keyBuf;         // group by keys for hash
  bool    needCalc;       // partition by column
} SPartitionBySupporter;

typedef struct SPartitionDataInfo {
  uint64_t groupId;
  char*    tbname;
  SArray*  rowIds;
} SPartitionDataInfo;

typedef struct STimeWindowAggSupp {
  int8_t          calTrigger;
  int8_t          calTriggerSaved;
  int64_t         deleteMark;
  int64_t         deleteMarkSaved;
  int64_t         waterMark;
  TSKEY           maxTs;
  TSKEY           minTs;
  SColumnInfoData timeWindowData;  // query time window info for scalar function execution.
} STimeWindowAggSupp;

typedef struct SStreamNotifyEventSupp {
  SHashObj*    pWindowEventHashMap;  // Hash map from gorupid+skey+eventType to the list node of window event.
  SHashObj*    pTableNameHashMap;    // Hash map from groupid to the dest child table name.
  SSDataBlock* pEventBlock;          // The datablock contains all window events and results.
  SArray*      pSessionKeys;
  const char*  windowType;
} SStreamNotifyEventSupp;

typedef struct SSteamOpBasicInfo {
  int32_t                primaryPkIndex;
  int16_t                operatorFlag;
  SStreamNotifyEventSupp notifyEventSup;
  bool                   recvCkBlock;
  SSDataBlock*           pCheckpointRes;
  SSHashObj*             pSeDeleted;
  void*                  pDelIterator;
  SSDataBlock*           pDelRes;
  SArray*                pUpdated;
  STableTsDataState*     pTsDataState;
  int32_t                numOfRecv;
} SSteamOpBasicInfo;

typedef struct SStreamFillSupporter {
  int32_t        type;  // fill type
  SInterval      interval;
  SResultRowData prev;
  TSKEY          prevOriginKey;
  SResultRowData cur;
  SResultRowData next;
  TSKEY          nextOriginKey;
  SResultRowData nextNext;
  SFillColInfo*  pAllColInfo;  // fill exprs and not fill exprs
  SExprSupp      notFillExprSup;
  int32_t        numOfAllCols;  // number of all exprs, including the tags columns
  int32_t        numOfFillCols;
  int32_t        numOfNotFillCols;
  int32_t        rowSize;
  SSHashObj*     pResMap;
  bool           hasDelete;
  SStorageAPI*   pAPI;
  STimeWindow    winRange;
  int32_t        pkColBytes;
  __compar_fn_t  comparePkColFn;
  int32_t*       pOffsetInfo;
  bool           normalFill;
  void*          pEmptyRow;
  SArray*        pResultRange;
} SStreamFillSupporter;

typedef struct SStreamScanInfo {
  SSteamOpBasicInfo basic;
  SExprInfo*        pPseudoExpr;
  int32_t           numOfPseudoExpr;
  SExprSupp         tbnameCalSup;
  SExprSupp*        pPartTbnameSup;
  SExprSupp         tagCalSup;
  int32_t           primaryTsIndex;  // primary time stamp slot id
  int32_t           primaryKeyIndex;
  SReadHandle       readHandle;
  SInterval         interval;  // if the upstream is an interval operator, the interval info is also kept here.
  SColMatchInfo     matchInfo;

  SArray*      pBlockLists;  // multiple SSDatablock.
  SSDataBlock* pRes;         // result SSDataBlock
  SSDataBlock* pUpdateRes;   // update SSDataBlock
  int32_t      updateResIndex;
  int32_t      blockType;        // current block type
  int32_t      validBlockIndex;  // Is current data has returned?
  uint64_t     numOfExec;        // execution times
  STqReader*   tqReader;

  SHashObj*       pVtableMergeHandles;  // key: vtable uid, value: SStreamVtableMergeHandle
  SDiskbasedBuf*  pVtableMergeBuf;      // page buffer used by vtable merge
  SArray*         pVtableReadyHandles;
  STableListInfo* pTableListInfo;

  uint64_t            groupId;
  bool                igCheckGroupId;
  struct SUpdateInfo* pUpdateInfo;

  EStreamScanMode       scanMode;
  struct SOperatorInfo* pStreamScanOp;
  struct SOperatorInfo* pTableScanOp;
  SArray*               childIds;
  SWindowSupporter      windowSup;
  SPartitionBySupporter partitionSup;
  SExprSupp*            pPartScalarSup;
  bool                  assignBlockUid;  // assign block uid to groupId, temporarily used for generating rollup SMA.
  int32_t               scanWinIndex;    // for state operator
  SSDataBlock*          pDeleteDataRes;  // delete data SSDataBlock
  int32_t               deleteDataIndex;
  STimeWindow           updateWin;
  STimeWindowAggSupp    twAggSup;
  SSDataBlock*          pUpdateDataRes;
  SStreamFillSupporter* pFillSup;
  // status for tmq
  SNodeList* pGroupTags;
  SNode*     pTagCond;
  SNode*     pTagIndexCond;

  // recover
  int32_t      blockRecoverTotCnt;
  SSDataBlock* pRecoverRes;

  SSDataBlock*      pCreateTbRes;
  int8_t            igCheckUpdate;
  int8_t            igExpired;
  void*             pState;  // void
  SStoreTqReader    readerFn;
  SStateStore       stateStore;
  SSDataBlock*      pCheckpointRes;
  int8_t            pkColType;
  int32_t           pkColLen;
  bool              useGetResultRange;
  STimeWindow       lastScanRange;
  SSDataBlock*      pRangeScanRes;  // update SSDataBlock
  bool              hasPart;

  //nonblock data scan
  TSKEY                  recalculateInterval;
  __compar_fn_t          comparePkColFn;
  SScanRange             curRange;
  struct SOperatorInfo*  pRecTableScanOp;
  bool                   scanAllTables;
  SSHashObj*             pRecRangeMap;
  SArray*                pRecRangeRes;
} SStreamScanInfo;

typedef struct {
  struct SVnode*       vnode;  // todo remove this
  SSDataBlock          pRes;   // result SSDataBlock
  STsdbReader*         dataReader;
  struct SSnapContext* sContext;
  SStorageAPI*         pAPI;
  STableListInfo*      pTableListInfo;
} SStreamRawScanInfo;

typedef struct STableCountScanSupp {
  int16_t dbNameSlotId;
  int16_t stbNameSlotId;
  int16_t tbCountSlotId;
  bool    groupByDbName;
  bool    groupByStbName;
  char    dbNameFilter[TSDB_DB_NAME_LEN];
  char    stbNameFilter[TSDB_TABLE_NAME_LEN];
} STableCountScanSupp;

typedef struct SOptrBasicInfo {
  SResultRowInfo resultRowInfo;
  SSDataBlock*   pRes;
  bool           mergeResultBlock;
  int32_t        inputTsOrder;
  int32_t        outputTsOrder;
} SOptrBasicInfo;

typedef struct SIntervalAggOperatorInfo {
  SOptrBasicInfo     binfo;              // basic info
  SAggSupporter      aggSup;             // aggregate supporter
  SExprSupp          scalarSupp;         // supporter for perform scalar function
  SGroupResInfo      groupResInfo;       // multiple results build supporter
  SInterval          interval;           // interval info
  int32_t            primaryTsIndex;     // primary time stamp slot id from result of downstream operator.
  STimeWindow        win;                // query time range
  bool               timeWindowInterpo;  // interpolation needed or not
  SArray*            pInterpCols;        // interpolation columns
  EOPTR_EXEC_MODEL   execModel;          // operator execution model [batch model|stream model]
  STimeWindowAggSupp twAggSup;
  SArray*            pPrevValues;  //  SArray<SGroupKeys> used to keep the previous not null value for interpolation.
  bool               cleanGroupResInfo;
  struct SOperatorInfo* pOperator;
  // for limit optimization
  bool          limited;
  int64_t       limit;
  bool          slimited;
  int64_t       slimit;
  uint64_t      curGroupId;  // initialize to UINT64_MAX
  uint64_t      handledGroupNum;
  BoundedQueue* pBQ;
} SIntervalAggOperatorInfo;

typedef struct SMergeAlignedIntervalAggOperatorInfo {
  SIntervalAggOperatorInfo* intervalAggOperatorInfo;

  uint64_t     groupId;  // current groupId
  int64_t      curTs;    // current ts
  SSDataBlock* prefetchedBlock;
  SResultRow*  pResultRow;
} SMergeAlignedIntervalAggOperatorInfo;

typedef struct SOpCheckPointInfo {
  uint16_t  checkPointId;
  SHashObj* children;  // key:child id
} SOpCheckPointInfo;

typedef struct SDataGroupInfo {
  uint64_t groupId;
  int64_t  numOfRows;
  SArray*  pPageList;
  SArray*  blockForNotLoaded;   // SSDataBlock that data is not loaded
  int32_t  offsetForNotLoaded;  // read offset for SSDataBlock that data is not loaded
} SDataGroupInfo;

typedef struct SWindowRowsSup {
  STimeWindow win;
  TSKEY       prevTs;
  int32_t     startRowIndex;
  int32_t     numOfRows;
  uint64_t    groupId;
  uint32_t    numNullRows;  // number of continuous rows with null state col
} SWindowRowsSup;

// return true if there are continuous rows with null state col
<<<<<<< HEAD
static inline bool hasContinuousNullRows(SWindowRowsSup* pRowSup) {
  return pRowSup->numNullRows > 0;
}
=======
// state window operator needs to handle these rows specially
static inline bool hasContinuousNullRows(SWindowRowsSup* pRowSup) {
  return pRowSup->numNullRows > 0;
}

// reset on initialization or found of a row with non-null state col
static inline void resetNumNullRows(SWindowRowsSup* pRowSup) {
  pRowSup->numNullRows = 0;
}

typedef int32_t (*AggImplFn)(struct SOperatorInfo* pOperator, SSDataBlock* pBlock);
>>>>>>> 94ec06eb

// reset on initialization or found of a row with non-null state col
static inline void resetNumNullRows(SWindowRowsSup* pRowSup) {
  pRowSup->numNullRows = 0;
}

typedef int32_t (*AggImplFn)(struct SOperatorInfo* pOperator, SSDataBlock* pBlock);

typedef struct SSessionAggOperatorInfo {
  SOptrBasicInfo        binfo;
  SAggSupporter         aggSup;
  SExprSupp             scalarSupp;  // supporter for perform scalar function
  SGroupResInfo         groupResInfo;
  SWindowRowsSup        winSup;
  bool                  reptScan;  // next round scan
  int64_t               gap;       // session window gap
  int32_t               tsSlotId;  // primary timestamp slot id
  STimeWindowAggSupp    twAggSup;
  struct SOperatorInfo* pOperator;
  bool                  cleanGroupResInfo;
} SSessionAggOperatorInfo;

typedef struct SStateWindowOperatorInfo {
  SOptrBasicInfo        binfo;
  SAggSupporter         aggSup;
  SExprSupp             scalarSup;
  SGroupResInfo         groupResInfo;
  SWindowRowsSup        winSup;
  SColumn               stateCol;  // start row index
  bool                  hasKey;
  SStateKeys            stateKey;
  int32_t               tsSlotId;  // primary timestamp column slot id
  STimeWindowAggSupp    twAggSup;
  struct SOperatorInfo* pOperator;
  bool                  cleanGroupResInfo;
  int64_t               trueForLimit;
  EStateWinExtendOption extendOption;
} SStateWindowOperatorInfo;


typedef struct SEventWindowOperatorInfo {
  SOptrBasicInfo     binfo;
  SAggSupporter      aggSup;
  SExprSupp          scalarSup;
  SWindowRowsSup     winSup;
  int32_t            tsSlotId;  // primary timestamp column slot id
  STimeWindowAggSupp twAggSup;
  uint64_t           groupId;  // current group id, used to identify the data block from different groups
  SFilterInfo*       pStartCondInfo;
  SFilterInfo*       pEndCondInfo;
  bool               inWindow;
  SResultRow*        pRow;
  SSDataBlock*       pPreDataBlock;
  struct SOperatorInfo*     pOperator;
  int64_t            trueForLimit;
} SEventWindowOperatorInfo;

#define OPTR_IS_OPENED(_optr)  (((_optr)->status & OP_OPENED) == OP_OPENED)
#define OPTR_SET_OPENED(_optr) ((_optr)->status |= OP_OPENED)
#define OPTR_CLR_OPENED(_optr) ((_optr)->status &= ~OP_OPENED)

SSchemaWrapper* extractQueriedColumnSchema(SScanPhysiNode* pScanNode);

int32_t initQueriedTableSchemaInfo(SReadHandle* pHandle, SScanPhysiNode* pScanNode, const char* dbName,
                                   SExecTaskInfo* pTaskInfo);
void    cleanupQueriedTableScanInfo(void* p);

void initBasicInfo(SOptrBasicInfo* pInfo, SSDataBlock* pBlock);
void cleanupBasicInfo(SOptrBasicInfo* pInfo);

int32_t initExprSupp(SExprSupp* pSup, SExprInfo* pExprInfo, int32_t numOfExpr, SFunctionStateStore* pStore);
void checkIndefRowsFuncs(SExprSupp* pSup);
void    cleanupExprSupp(SExprSupp* pSup);
void    cleanupExprSuppWithoutFilter(SExprSupp* pSupp);

void     cleanupResultInfoInStream(SExecTaskInfo* pTaskInfo, void* pState, SExprSupp* pSup,
                                   SGroupResInfo* pGroupResInfo);
void     cleanupResultInfoInHashMap(SExecTaskInfo* pTaskInfo, SExprSupp* pSup, SDiskbasedBuf* pBuf,
                                    SGroupResInfo* pGroupResInfo, SSHashObj* pHashmap);
void     cleanupResultInfo(SExecTaskInfo* pTaskInfo, SExprSupp* pSup, SGroupResInfo* pGroupResInfo,
                           SAggSupporter *pAggSup, bool cleanHashmap);
void     cleanupResultInfoWithoutHash(SExecTaskInfo* pTaskInfo, SExprSupp* pSup, SDiskbasedBuf* pBuf,
                                      SGroupResInfo* pGroupResInfo);

int32_t initAggSup(SExprSupp* pSup, SAggSupporter* pAggSup, SExprInfo* pExprInfo, int32_t numOfCols, size_t keyBufSize,
                   const char* pkey, void* pState, SFunctionStateStore* pStore);
void    cleanupAggSup(SAggSupporter* pAggSup);

void initResultSizeInfo(SResultInfo* pResultInfo, int32_t numOfRows);

void doBuildResultDatablock(struct SOperatorInfo* pOperator, SOptrBasicInfo* pbInfo, SGroupResInfo* pGroupResInfo,
                            SDiskbasedBuf* pBuf);

/**
 * @brief copydata from hash table, instead of copying from SGroupResInfo's pRow
 */
void doCopyToSDataBlockByHash(SExecTaskInfo* pTaskInfo, SSDataBlock* pBlock, SExprSupp* pSup, SDiskbasedBuf* pBuf,
                              SGroupResInfo* pGroupResInfo, SSHashObj* pHashmap, int32_t threshold, bool ignoreGroup);
void doCopyToSDataBlock(SExecTaskInfo* pTaskInfo, SSDataBlock* pBlock, SExprSupp* pSup, SDiskbasedBuf* pBuf,
                        SGroupResInfo* pGroupResInfo, int32_t threshold, bool ignoreGroup, int64_t minWindowSize);

bool hasLimitOffsetInfo(SLimitInfo* pLimitInfo);
bool hasSlimitOffsetInfo(SLimitInfo* pLimitInfo);
void initLimitInfo(const SNode* pLimit, const SNode* pSLimit, SLimitInfo* pLimitInfo);
void resetLimitInfoForNextGroup(SLimitInfo* pLimitInfo);
bool applyLimitOffset(SLimitInfo* pLimitInfo, SSDataBlock* pBlock, SExecTaskInfo* pTaskInfo);

int32_t applyAggFunctionOnPartialTuples(SExecTaskInfo* taskInfo, SqlFunctionCtx* pCtx, SColumnInfoData* pTimeWindowData,
                                        int32_t offset, int32_t forwardStep, int32_t numOfTotal, int32_t numOfOutput);

int32_t setFunctionResultOutput(struct SOperatorInfo* pOperator, SOptrBasicInfo* pInfo, SAggSupporter* pSup, int32_t stage,
                             int32_t numOfExprs);
int32_t      setRowTsColumnOutputInfo(SqlFunctionCtx* pCtx, int32_t numOfCols, SArray** pResList);                             
int32_t extractDataBlockFromFetchRsp(SSDataBlock* pRes, char* pData, SArray* pColList, char** pNextStart);
void    updateLoadRemoteInfo(SLoadRemoteDataInfo* pInfo, int64_t numOfRows, int32_t dataLen, int64_t startTs,
                             struct SOperatorInfo* pOperator);

STimeWindow getFirstQualifiedTimeWindow(int64_t ts, STimeWindow* pWindow, SInterval* pInterval, int32_t order);
int32_t     getBufferPgSize(int32_t rowSize, uint32_t* defaultPgsz, int64_t* defaultBufsz);

extern void doDestroyExchangeOperatorInfo(void* param);

int32_t doFilter(SSDataBlock* pBlock, SFilterInfo* pFilterInfo, SColMatchInfo* pColMatchInfo, SColumnInfoData** pRet);
int32_t addTagPseudoColumnData(SReadHandle* pHandle, const SExprInfo* pExpr, int32_t numOfExpr, SSDataBlock* pBlock,
                               int32_t rows, SExecTaskInfo* pTask, STableMetaCacheInfo* pCache);

int32_t appendOneRowToDataBlock(SSDataBlock* pBlock, STupleHandle* pTupleHandle);
int32_t setResultRowInitCtx(SResultRow* pResult, SqlFunctionCtx* pCtx, int32_t numOfOutput,
                            int32_t* rowEntryInfoOffset);
void    clearResultRowInitFlag(SqlFunctionCtx* pCtx, int32_t numOfOutput);

SResultRow* doSetResultOutBufByKey(SDiskbasedBuf* pResultBuf, SResultRowInfo* pResultRowInfo, char* pData,
                                   int32_t bytes, bool masterscan, uint64_t groupId, SExecTaskInfo* pTaskInfo,
                                   bool isIntervalQuery, SAggSupporter* pSup, bool keepGroup);

int32_t projectApplyFunctions(SExprInfo* pExpr, SSDataBlock* pResult, SSDataBlock* pSrcBlock, SqlFunctionCtx* pCtx,
                              int32_t numOfOutput, SArray* pPseudoList, const void* pExtraParams);
int32_t projectApplyFunctionsWithSelect(SExprInfo* pExpr, SSDataBlock* pResult, SSDataBlock* pSrcBlock,
                                        SqlFunctionCtx* pCtx, int32_t numOfOutput, SArray* pPseudoList,
                                        const void* pExtraParams, bool doSelectFunc, bool hasIndefRowsFunc);

int32_t setInputDataBlock(SExprSupp* pExprSupp, SSDataBlock* pBlock, int32_t order, int32_t scanFlag,
                          bool createDummyCol);

int32_t checkForQueryBuf(size_t numOfTables);

int32_t createDataSinkParam(SDataSinkNode* pNode, void** pParam, SExecTaskInfo* pTask, SReadHandle* readHandle);

STimeWindow getActiveTimeWindow(SDiskbasedBuf* pBuf, SResultRowInfo* pResultRowInfo, int64_t ts, SInterval* pInterval,
                                int32_t order);
int32_t getNumOfRowsInTimeWindow(SDataBlockInfo* pDataBlockInfo, TSKEY* pPrimaryColumn, int32_t startPos, TSKEY ekey,
                                 __block_search_fn_t searchFn, STableQueryInfo* item, int32_t order);
int32_t binarySearchForKey(char* pValue, int num, TSKEY key, int order);
SResultRow* getNewResultRow(SDiskbasedBuf* pResultBuf, int32_t* currentPageId, int32_t interBufSize);
void getCurSessionWindow(SStreamAggSupporter* pAggSup, TSKEY startTs, TSKEY endTs, uint64_t groupId, SSessionKey* pKey);
bool isInTimeWindow(STimeWindow* pWin, TSKEY ts, int64_t gap);
bool functionNeedToExecute(SqlFunctionCtx* pCtx);
bool isOverdue(TSKEY ts, STimeWindowAggSupp* pSup);
bool isCloseWindow(STimeWindow* pWin, STimeWindowAggSupp* pSup);
bool isDeletedStreamWindow(STimeWindow* pWin, uint64_t groupId, void* pState, STimeWindowAggSupp* pTwSup,
                           SStateStore* pStore);

uint64_t calGroupIdByData(SPartitionBySupporter* pParSup, SExprSupp* pExprSup, SSDataBlock* pBlock, int32_t rowId);

void finalizeResultRows(SDiskbasedBuf* pBuf, SResultRowPosition* resultRowPosition, SExprSupp* pSup,
                        SSDataBlock* pBlock, SExecTaskInfo* pTaskInfo);

bool    groupbyTbname(SNodeList* pGroupList);
void    getNextIntervalWindow(SInterval* pInterval, STimeWindow* tw, int32_t order);
int32_t getForwardStepsInBlock(int32_t numOfRows, __block_search_fn_t searchFn, TSKEY ekey, int32_t pos, int32_t order,
                               int64_t* pData);
SSDataBlock* buildCreateTableBlock(SExprSupp* tbName, SExprSupp* tag);
SExprInfo*   createExpr(SNodeList* pNodeList, int32_t* numOfExprs);

int32_t copyResultrowToDataBlock(SExprInfo* pExprInfo, int32_t numOfExprs, SResultRow* pRow, SqlFunctionCtx* pCtx,
                                 SSDataBlock* pBlock, const int32_t* rowEntryOffset, SExecTaskInfo* pTaskInfo);
void doUpdateNumOfRows(SqlFunctionCtx* pCtx, SResultRow* pRow, int32_t numOfExprs, const int32_t* rowEntryOffset);

void    streamOpReleaseState(struct SOperatorInfo* pOperator);
void    streamOpReloadState(struct SOperatorInfo* pOperator);
void    destroyStreamAggSupporter(SStreamAggSupporter* pSup);
void    clearGroupResInfo(SGroupResInfo* pGroupResInfo);
int32_t initBasicInfoEx(SOptrBasicInfo* pBasicInfo, SExprSupp* pSup, SExprInfo* pExprInfo, int32_t numOfCols,
                        SSDataBlock* pResultBlock, SFunctionStateStore* pStore);
int32_t initStreamAggSupporter(SStreamAggSupporter* pSup, SExprSupp* pExpSup, int32_t numOfOutput, int64_t gap,
                               SStreamState* pState, int32_t keySize, int16_t keyType, SStateStore* pStore,
                               SReadHandle* pHandle, STimeWindowAggSupp* pTwAggSup, const char* taskIdStr,
                               SStorageAPI* pApi, int32_t tsIndex, int8_t stateType, int32_t ratio);
int32_t initDownStream(struct SOperatorInfo* downstream, SStreamAggSupporter* pAggSup, uint16_t type,
                       int32_t tsColIndex, STimeWindowAggSupp* pTwSup, struct SSteamOpBasicInfo* pBasic, int64_t recalculateInterval);
int32_t getMaxTsWins(const SArray* pAllWins, SArray* pMaxWins);
void    initGroupResInfoFromArrayList(SGroupResInfo* pGroupResInfo, SArray* pArrayList);
void    getSessionHashKey(const SSessionKey* pKey, SSessionKey* pHashKey);
int32_t deleteSessionWinState(SStreamAggSupporter* pAggSup, SSDataBlock* pBlock, SSHashObj* pMapUpdate,
                              SSHashObj* pMapDelete, SSHashObj* pPkDelete, bool needAdd);
int32_t getAllSessionWindow(SSHashObj* pHashMap, SSHashObj* pStUpdated);
int32_t closeSessionWindow(SSHashObj* pHashMap, STimeWindowAggSupp* pTwSup, SSHashObj* pClosed);
int32_t copyUpdateResult(SSHashObj** ppWinUpdated, SArray* pUpdated, __compar_fn_t compar);
int32_t sessionKeyCompareAsc(const void* pKey1, const void* pKey2);
void    removeSessionDeleteResults(SSHashObj* pHashMap, SArray* pWins);
int32_t doOneWindowAggImpl(SColumnInfoData* pTimeWindowData, SResultWindowInfo* pCurWin, SResultRow** pResult,
                           int32_t startIndex, int32_t winRows, int32_t rows, int32_t numOutput,
                           struct SOperatorInfo* pOperator, int64_t winDelta);
void    setSessionWinOutputInfo(SSHashObj* pStUpdated, SResultWindowInfo* pWinInfo);
int32_t saveSessionOutputBuf(SStreamAggSupporter* pAggSup, SResultWindowInfo* pWinInfo);
int32_t saveResult(SResultWindowInfo winInfo, SSHashObj* pStUpdated);
int32_t saveDeleteRes(SSHashObj* pStDelete, SSessionKey key);
void    removeSessionResult(SStreamAggSupporter* pAggSup, SSHashObj* pHashMap, SSHashObj* pResMap, SSessionKey* pKey);
void    doBuildDeleteDataBlock(struct SOperatorInfo* pOp, SSHashObj* pStDeleted, SSDataBlock* pBlock, void** Ite,
                               SGroupResInfo* pGroupResInfo);
void    doBuildSessionResult(struct SOperatorInfo* pOperator, void* pState, SGroupResInfo* pGroupResInfo,
                             SSDataBlock* pBlock, SArray* pSessionKeys);
int32_t getSessionWindowInfoByKey(SStreamAggSupporter* pAggSup, SSessionKey* pKey, SResultWindowInfo* pWinInfo);
void    getNextSessionWinInfo(SStreamAggSupporter* pAggSup, SSHashObj* pStUpdated, SResultWindowInfo* pCurWin,
                              SResultWindowInfo* pNextWin);
int32_t compactTimeWindow(SExprSupp* pSup, SStreamAggSupporter* pAggSup, STimeWindowAggSupp* pTwAggSup,
                          SExecTaskInfo* pTaskInfo, SResultWindowInfo* pCurWin, SResultWindowInfo* pNextWin,
                          SSHashObj* pStUpdated, SSHashObj* pStDeleted, bool addGap);
void    releaseOutputBuf(void* pState, SRowBuffPos* pPos, SStateStore* pAPI);
void    resetWinRange(STimeWindow* winRange);
int64_t getDeleteMark(SWindowPhysiNode* pWinPhyNode, int64_t interval);
void    resetUnCloseSessionWinInfo(SSHashObj* winMap);
void    setStreamOperatorCompleted(struct SOperatorInfo* pOperator);
void    reloadAggSupFromDownStream(struct SOperatorInfo* downstream, SStreamAggSupporter* pAggSup);
void    destroyFlusedPos(void* pRes);
bool    isIrowtsPseudoColumn(SExprInfo* pExprInfo);
bool    isIsfilledPseudoColumn(SExprInfo* pExprInfo);
bool    isInterpFunc(SExprInfo* pExprInfo);
bool    isIrowtsOriginPseudoColumn(SExprInfo* pExprInfo);

int32_t encodeSSessionKey(void** buf, SSessionKey* key);
void*   decodeSSessionKey(void* buf, SSessionKey* key);
int32_t encodeSResultWindowInfo(void** buf, SResultWindowInfo* key, int32_t outLen);
void*   decodeSResultWindowInfo(void* buf, SResultWindowInfo* key, int32_t outLen);
int32_t encodeSTimeWindowAggSupp(void** buf, STimeWindowAggSupp* pTwAggSup);
void*   decodeSTimeWindowAggSupp(void* buf, STimeWindowAggSupp* pTwAggSup);

void    destroyOperatorParamValue(void* pValues);
int32_t mergeOperatorParams(SOperatorParam* pDst, SOperatorParam* pSrc);
int32_t buildTableScanOperatorParam(SOperatorParam** ppRes, SArray* pUidList, int32_t srcOpType, bool tableSeq);
int32_t buildTableScanOperatorParamEx(SOperatorParam** ppRes, SArray* pUidList, int32_t srcOpType, SOrgTbInfo *pMap, bool tableSeq, STimeWindow *window);
void    freeExchangeGetBasicOperatorParam(void* pParam);
void    freeOperatorParam(SOperatorParam* pParam, SOperatorParamType type);
void    freeResetOperatorParams(struct SOperatorInfo* pOperator, SOperatorParamType type, bool allFree);
int32_t getNextBlockFromDownstreamImpl(struct SOperatorInfo* pOperator, int32_t idx, bool clearParam,
                                       SSDataBlock** pResBlock);
void getCountWinRange(SStreamAggSupporter* pAggSup, const SSessionKey* pKey, EStreamType mode, SSessionKey* pDelRange);
void    doDeleteSessionWindow(SStreamAggSupporter* pAggSup, SSessionKey* pKey);

int32_t saveDeleteInfo(SArray* pWins, SSessionKey key);
void    removeSessionResults(SStreamAggSupporter* pAggSup, SSHashObj* pHashMap, SArray* pWins);
int32_t copyDeleteWindowInfo(SArray* pResWins, SSHashObj* pStDeleted);
int32_t copyDeleteSessionKey(SSHashObj* source, SSHashObj* dest);

bool inSlidingWindow(SInterval* pInterval, STimeWindow* pWin, SDataBlockInfo* pBlockInfo);
bool inCalSlidingWindow(SInterval* pInterval, STimeWindow* pWin, TSKEY calStart, TSKEY calEnd, EStreamType blockType);
bool compareVal(const char* v, const SStateKeys* pKey);
bool inWinRange(STimeWindow* range, STimeWindow* cur);
int32_t doDeleteTimeWindows(SStreamAggSupporter* pAggSup, SSDataBlock* pBlock, SArray* result);

int32_t getNextQualifiedWindow(SInterval* pInterval, STimeWindow* pNext, SDataBlockInfo* pDataBlockInfo,
                               TSKEY* primaryKeys, int32_t prevPosition, int32_t order);
int32_t extractQualifiedTupleByFilterResult(SSDataBlock* pBlock, const SColumnInfoData* p, int32_t status);
bool    getIgoreNullRes(SExprSupp* pExprSup);
bool    checkNullRow(SExprSupp* pExprSup, SSDataBlock* pSrcBlock, int32_t index, bool ignoreNull);
int64_t getMinWindowSize(struct SOperatorInfo* pOperator);

void    destroyTmqScanOperatorInfo(void* param);
int32_t checkUpdateData(SStreamScanInfo* pInfo, bool invertible, SSDataBlock* pBlock, bool out);
void resetBasicOperatorState(SOptrBasicInfo* pBasicInfo);

int32_t addNewResultRowBuf(SResultRow* pWindowRes, SDiskbasedBuf* pResultBuf, uint32_t size);

#ifdef __cplusplus
}
#endif

#endif  // TDENGINE_EXECUTORINT_H<|MERGE_RESOLUTION|>--- conflicted
+++ resolved
@@ -685,23 +685,10 @@
 } SWindowRowsSup;
 
 // return true if there are continuous rows with null state col
-<<<<<<< HEAD
-static inline bool hasContinuousNullRows(SWindowRowsSup* pRowSup) {
-  return pRowSup->numNullRows > 0;
-}
-=======
 // state window operator needs to handle these rows specially
 static inline bool hasContinuousNullRows(SWindowRowsSup* pRowSup) {
   return pRowSup->numNullRows > 0;
 }
-
-// reset on initialization or found of a row with non-null state col
-static inline void resetNumNullRows(SWindowRowsSup* pRowSup) {
-  pRowSup->numNullRows = 0;
-}
-
-typedef int32_t (*AggImplFn)(struct SOperatorInfo* pOperator, SSDataBlock* pBlock);
->>>>>>> 94ec06eb
 
 // reset on initialization or found of a row with non-null state col
 static inline void resetNumNullRows(SWindowRowsSup* pRowSup) {
