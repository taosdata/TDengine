/*
 * Copyright (c) 2019 TAOS Data, Inc. <jhtao@taosdata.com>
 *
 * This program is free software: you can use, redistribute, and/or modify
 * it under the terms of the GNU Affero General Public License, version 3
 * or later ("AGPL"), as published by the Free Software Foundation.
 *
 * This program is distributed in the hope that it will be useful, but WITHOUT
 * ANY WARRANTY; without even the implied warranty of MERCHANTABILITY or
 * FITNESS FOR A PARTICULAR PURPOSE.
 *
 * You should have received a copy of the GNU Affero General Public License
 * along with this program. If not, see <http://www.gnu.org/licenses/>.
 */
#ifndef TDENGINE_EXECUTORINT_H
#define TDENGINE_EXECUTORINT_H

#ifdef __cplusplus
extern "C" {
#endif

#include "os.h"
#include "tcommon.h"
#include "theap.h"
#include "tlosertree.h"
#include "tsort.h"
#include "tvariant.h"

#include "dataSinkMgt.h"
#include "executil.h"
#include "executor.h"
#include "planner.h"
#include "scalar.h"
#include "taosdef.h"
#include "tarray.h"
#include "tfill.h"
#include "thash.h"
#include "tlockfree.h"
#include "tmsg.h"
#include "tpagedbuf.h"
// #include "tstream.h"
// #include "tstreamUpdate.h"
#include "tlrucache.h"
#include "tworker.h"

typedef int32_t (*__block_search_fn_t)(char* data, int32_t num, int64_t key, int32_t order);

typedef struct STsdbReader STsdbReader;
typedef struct STqReader   STqReader;

typedef enum SOperatorParamType { OP_GET_PARAM = 1, OP_NOTIFY_PARAM } SOperatorParamType;

#define IS_VALID_SESSION_WIN(winInfo)        ((winInfo).sessionWin.win.skey > 0)
#define SET_SESSION_WIN_INVALID(winInfo)     ((winInfo).sessionWin.win.skey = INT64_MIN)
#define IS_INVALID_SESSION_WIN_KEY(winKey)   ((winKey).win.skey <= 0)
#define SET_SESSION_WIN_KEY_INVALID(pWinKey) ((pWinKey)->win.skey = INT64_MIN)

/**
 * If the number of generated results is greater than this value,
 * query query will be halt and return results to client immediate.
 */
typedef struct SResultInfo {  // TODO refactor
  int64_t totalRows;          // total generated result size in rows
  int64_t totalBytes;         // total results in bytes.
  int32_t capacity;           // capacity of current result output buffer
  int32_t threshold;          // result size threshold in rows.
} SResultInfo;

typedef struct STableQueryInfo {
  TSKEY              lastKey;  // last check ts, todo remove it later
  SResultRowPosition pos;      // current active time window
} STableQueryInfo;

typedef struct SLimit {
  int64_t limit;
  int64_t offset;
} SLimit;

typedef struct STableScanAnalyzeInfo SFileBlockLoadRecorder;

enum {
  STREAM_RECOVER_STEP__NONE = 0,
  STREAM_RECOVER_STEP__PREPARE1,
  STREAM_RECOVER_STEP__PREPARE2,
  STREAM_RECOVER_STEP__SCAN1,
};

extern int32_t exchangeObjRefPool;

typedef struct {
  char*   pData;
  bool    isNull;
  int16_t type;
  int32_t bytes;
} SGroupKeys, SStateKeys;

typedef struct {
  char*           tablename;
  char*           dbname;
  int32_t         tversion;
  SSchemaWrapper* sw;
  SSchemaWrapper* qsw;
} SSchemaInfo;

typedef struct SExchangeOpStopInfo {
  int32_t operatorType;
  int64_t refId;
} SExchangeOpStopInfo;

typedef struct SGcOperatorParam {
  int64_t sessionId;
  int32_t downstreamIdx;
  int32_t vgId;
  int64_t tbUid;
  bool    needCache;
} SGcOperatorParam;

typedef struct SGcNotifyOperatorParam {
  int32_t downstreamIdx;
  int32_t vgId;
  int64_t tbUid;
} SGcNotifyOperatorParam;

typedef struct SExprSupp {
  SExprInfo*      pExprInfo;
  int32_t         numOfExprs;  // the number of scalar expression in group operator
  SqlFunctionCtx* pCtx;
  int32_t*        rowEntryInfoOffset;  // offset value for each row result cell info
  SFilterInfo*    pFilterInfo;
  bool            hasWindowOrGroup;
} SExprSupp;

typedef enum {
  EX_SOURCE_DATA_NOT_READY = 0x1,
  EX_SOURCE_DATA_STARTED,
  EX_SOURCE_DATA_READY,
  EX_SOURCE_DATA_EXHAUSTED,
} EX_SOURCE_STATUS;

#define COL_MATCH_FROM_COL_ID  0x1
#define COL_MATCH_FROM_SLOT_ID 0x2

typedef struct SLoadRemoteDataInfo {
  uint64_t totalSize;     // total load bytes from remote
  uint64_t totalRows;     // total number of rows
  uint64_t totalElapsed;  // total elapsed time
} SLoadRemoteDataInfo;

typedef struct SLimitInfo {
  SLimit   limit;
  SLimit   slimit;
  uint64_t currentGroupId;
  int64_t  remainGroupOffset;
  int64_t  numOfOutputGroups;
  int64_t  remainOffset;
  int64_t  numOfOutputRows;
} SLimitInfo;

typedef struct SSortMergeJoinOperatorParam {
  bool initDownstream;
} SSortMergeJoinOperatorParam;

typedef struct SExchangeOperatorBasicParam {
  int32_t vgId;
  int32_t srcOpType;
  bool    tableSeq;
  SArray* uidList;
} SExchangeOperatorBasicParam;

typedef struct SExchangeOperatorBatchParam {
  bool       multiParams;
  SSHashObj* pBatchs;  // SExchangeOperatorBasicParam
} SExchangeOperatorBatchParam;

typedef struct SExchangeOperatorParam {
  bool                        multiParams;
  SExchangeOperatorBasicParam basic;
} SExchangeOperatorParam;

typedef struct SExchangeSrcIndex {
  int32_t srcIdx;
  int32_t inUseIdx;
} SExchangeSrcIndex;

typedef struct SExchangeInfo {
  SArray*    pSources;
  SSHashObj* pHashSources;
  SArray*    pSourceDataInfo;
  tsem_t     ready;
  void*      pTransporter;

  // SArray<SSDataBlock*>, result block list, used to keep the multi-block that
  // passed by downstream operator
  SArray*      pResultBlockList;
  SArray*      pRecycledBlocks;  // build a pool for small data block to avoid to repeatly create and then destroy.
  SSDataBlock* pDummyBlock;      // dummy block, not keep data
  bool         seqLoadData;      // sequential load data or not, false by default
  bool         dynamicOp;
  int32_t      current;
  SLoadRemoteDataInfo loadInfo;
  uint64_t            self;
  SLimitInfo          limitInfo;
  int64_t             openedTs;  // start exec time stamp, todo: move to SLoadRemoteDataInfo
  char*               pTaskId;
  SArray*             pFetchRpcHandles;
} SExchangeInfo;

typedef struct SScanInfo {
  int32_t numOfAsc;
  int32_t numOfDesc;
} SScanInfo;

typedef struct SSampleExecInfo {
  double   sampleRatio;  // data block sample ratio, 1 by default
  uint32_t seed;         // random seed value
} SSampleExecInfo;

enum {
  TABLE_SCAN__TABLE_ORDER = 1,
  TABLE_SCAN__BLOCK_ORDER = 2,
};

typedef enum ETableCountState {
  TABLE_COUNT_STATE_NONE = 0,       // before start scan
  TABLE_COUNT_STATE_SCAN = 1,       // cur group scanning
  TABLE_COUNT_STATE_PROCESSED = 2,  // cur group processed
  TABLE_COUNT_STATE_END = 3,        // finish or noneed to process
} ETableCountState;

typedef struct SAggSupporter {
  SSHashObj*     pResultRowHashTable;  // quick locate the window object for each result
  char*          keyBuf;               // window key buffer
  SDiskbasedBuf* pResultBuf;           // query result buffer based on blocked-wised disk file
  int32_t        resultRowSize;  // the result buffer size for each result row, with the meta data size for each row
  int32_t        currentPageId;  // current write page id
} SAggSupporter;

typedef struct {
  // if the upstream is an interval operator, the interval info is also kept here to get the time window to check if
  // current data block needs to be loaded.
  SInterval      interval;
  SAggSupporter* pAggSup;
  SExprSupp*     pExprSup;  // expr supporter of aggregate operator
} SAggOptrPushDownInfo;

typedef struct STableMetaCacheInfo {
  SLRUCache* pTableMetaEntryCache;  // 100 by default
  uint64_t   metaFetch;
  uint64_t   cacheHit;
} STableMetaCacheInfo;

typedef struct STableScanBase {
  STsdbReader*           dataReader;
  SFileBlockLoadRecorder readRecorder;
  SQueryTableDataCond    cond;
  SAggOptrPushDownInfo   pdInfo;
  SColMatchInfo          matchInfo;
  SReadHandle            readHandle;
  SExprSupp              pseudoSup;
  STableMetaCacheInfo    metaCache;
  int32_t                scanFlag;  // table scan flag to denote if it is a repeat/reverse/main scan
  int32_t                dataBlockLoadFlag;
  SLimitInfo             limitInfo;
  // there are more than one table list exists in one task, if only one vnode exists.
  STableListInfo* pTableListInfo;
  TsdReader       readerAPI;
} STableScanBase;

typedef struct STableScanInfo {
  STableScanBase  base;
  SScanInfo       scanInfo;
  int32_t         scanTimes;
  SSDataBlock*    pResBlock;
  SHashObj*       pIgnoreTables;
  SSampleExecInfo sample;           // sample execution info
  int32_t         tableStartIndex;  // current group scan start
  int32_t         tableEndIndex;    // current group scan end
  int32_t         currentGroupId;
  int32_t         currentTable;
  int8_t          scanMode;
  int8_t          assignBlockUid;
  uint8_t         countState;  // empty table count state
  bool            hasGroupByTag;
  bool            filesetDelimited;
  bool            needCountEmptyTable;
} STableScanInfo;

typedef enum ESubTableInputType {
  SUB_TABLE_MEM_BLOCK,
  SUB_TABLE_EXT_PAGES,
} ESubTableInputType;

typedef struct STmsSubTableInput {
  STsdbReader*        pReader;
  SQueryTableDataCond tblCond;
  STableKeyInfo*      pKeyInfo;
  bool                bInMemReader;
  ESubTableInputType  type;
  SSDataBlock*        pReaderBlock;

  SArray*      aBlockPages;
  SSDataBlock* pPageBlock;
  int32_t      pageIdx;

  int32_t      rowIdx;
  int64_t*     aTs;
  SSDataBlock* pInputBlock;
} STmsSubTableInput;

typedef struct SBlockOrderInfo SBlockOrderInfo;
typedef struct STmsSubTablesMergeInfo {
  SBlockOrderInfo* pTsOrderInfo;
  SBlockOrderInfo* pPkOrderInfo;

  int32_t                 numSubTables;
  STmsSubTableInput*      aInputs;
  SMultiwayMergeTreeInfo* pTree;
  int32_t                 numSubTablesCompleted;

  int32_t        numTableBlocksInMem;
  SDiskbasedBuf* pBlocksBuf;

  int32_t numInMemReaders;
} STmsSubTablesMergeInfo;

typedef struct STableMergeScanInfo {
  int32_t         tableStartIndex;
  int32_t         tableEndIndex;
  bool            hasGroupId;
  uint64_t        groupId;
  STableScanBase  base;
  int32_t         bufPageSize;
  uint32_t        sortBufSize;  // max buffer size for in-memory sort
  SArray*         pSortInfo;
  SSortHandle*    pSortHandle;
  SSDataBlock*    pSortInputBlock;
  SSDataBlock*    pReaderBlock;
  int64_t         startTs;  // sort start time
  SLimitInfo      limitInfo;
  int64_t         numOfRows;
  SScanInfo       scanInfo;
  int32_t         scanTimes;
  int32_t         readIdx;
  SSDataBlock*    pResBlock;
  SSampleExecInfo sample;         // sample execution info
  SSHashObj*      mTableNumRows;  // uid->num of table rows
  SHashObj*       mSkipTables;
  int64_t         mergeLimit;
  SSortExecInfo   sortExecInfo;
  bool            needCountEmptyTable;
  bool            bGroupProcessed;  // the group return data means processed
  bool            filesetDelimited;
  bool            bNewFilesetEvent;
  bool            bNextDurationBlockEvent;
  int32_t         numNextDurationBlocks;
  SSDataBlock*    nextDurationBlocks[2];
  bool            rtnNextDurationBlocks;
  int32_t         nextDurationBlocksIdx;
  bool            bSortRowId;

  STmsSubTablesMergeInfo* pSubTablesMergeInfo;
} STableMergeScanInfo;

typedef struct STagScanFilterContext {
  SHashObj* colHash;
  int32_t   index;
  SArray*   cInfoList;
  int32_t   code;
} STagScanFilterContext;

typedef struct STagScanInfo {
  SColumnInfo*          pCols;
  SSDataBlock*          pRes;
  SColMatchInfo         matchInfo;
  int32_t               curPos;
  SReadHandle           readHandle;
  STableListInfo*       pTableListInfo;
  uint64_t              suid;
  void*                 pCtbCursor;
  SNode*                pTagCond;
  SNode*                pTagIndexCond;
  STagScanFilterContext filterCtx;
  SArray*               aUidTags;     // SArray<STUidTagInfo>
  SArray*               aFilterIdxs;  // SArray<int32_t>
  SStorageAPI*          pStorageAPI;
  SLimitInfo            limitInfo;
} STagScanInfo;

typedef enum EStreamScanMode {
  STREAM_SCAN_FROM_READERHANDLE = 1,
  STREAM_SCAN_FROM_RES,
  STREAM_SCAN_FROM_UPDATERES,
  STREAM_SCAN_FROM_DELETE_DATA,
  STREAM_SCAN_FROM_DATAREADER_RETRIEVE,
  STREAM_SCAN_FROM_DATAREADER_RANGE,
} EStreamScanMode;

enum {
  PROJECT_RETRIEVE_CONTINUE = 0x1,
  PROJECT_RETRIEVE_DONE = 0x2,
};

typedef struct SStreamAggSupporter {
  int32_t         resultRowSize;  // the result buffer size for each result row, with the meta data size for each row
  SSDataBlock*    pScanBlock;
  SStreamState*   pState;
  int64_t         gap;        // stream session window gap
  SqlFunctionCtx* pDummyCtx;  // for combine
  SSHashObj*      pResultRows;
  int32_t         stateKeySize;
  int16_t         stateKeyType;
  SDiskbasedBuf*  pResultBuf;
  SStateStore     stateStore;
  STimeWindow     winRange;
  SStorageAPI*    pSessionAPI;
  struct SUpdateInfo* pUpdateInfo;
  int32_t             windowCount;
  int32_t             windowSliding;
  SStreamStateCur*    pCur;
} SStreamAggSupporter;

typedef struct SWindowSupporter {
  SStreamAggSupporter* pStreamAggSup;
  int64_t              gap;
  uint16_t             parentType;
  SAggSupporter*       pIntervalAggSup;
} SWindowSupporter;

typedef struct SPartitionBySupporter {
  SArray* pGroupCols;     // group by columns, SArray<SColumn>
  SArray* pGroupColVals;  // current group column values, SArray<SGroupKeys>
  char*   keyBuf;         // group by keys for hash
  bool    needCalc;       // partition by column
} SPartitionBySupporter;

typedef struct SPartitionDataInfo {
  uint64_t groupId;
  char*    tbname;
  SArray*  rowIds;
} SPartitionDataInfo;

typedef struct STimeWindowAggSupp {
  int8_t          calTrigger;
  int8_t          calTriggerSaved;
  int64_t         deleteMark;
  int64_t         deleteMarkSaved;
  int64_t         waterMark;
  TSKEY           maxTs;
  TSKEY           minTs;
  SColumnInfoData timeWindowData;  // query time window info for scalar function execution.
} STimeWindowAggSupp;

typedef struct SStreamNotifyEventSupp {
  SArray*      pWindowEvents;      // Array of SStreamNotifyEvent, storing window events and trigger values.
  SHashObj*    pTableNameHashMap;  // Hash map from groupid to the dest child table name.
  SHashObj*    pResultHashMap;     // Hash map from groupid+skey to the window agg result.
  SSDataBlock* pEventBlock;        // The datablock contains all window events and results.
} SStreamNotifyEventSupp;

typedef struct SSteamOpBasicInfo {
<<<<<<< HEAD
  int32_t primaryPkIndex;
  int16_t operatorFlag;
=======
  int32_t                primaryPkIndex;
  bool                   updateOperatorInfo;
  SStreamNotifyEventSupp windowEventSup;
>>>>>>> 8c060064
} SSteamOpBasicInfo;

typedef struct SStreamFillSupporter {
  int32_t        type;  // fill type
  SInterval      interval;
  SResultRowData prev;
  TSKEY          prevOriginKey;
  SResultRowData cur;
  SResultRowData next;
  TSKEY          nextOriginKey;
  SResultRowData nextNext;
  SFillColInfo*  pAllColInfo;  // fill exprs and not fill exprs
  SExprSupp      notFillExprSup;
  int32_t        numOfAllCols;  // number of all exprs, including the tags columns
  int32_t        numOfFillCols;
  int32_t        numOfNotFillCols;
  int32_t        rowSize;
  SSHashObj*     pResMap;
  bool           hasDelete;
  SStorageAPI*   pAPI;
  STimeWindow    winRange;
  int32_t        pkColBytes;
  __compar_fn_t  comparePkColFn;
  int32_t*       pOffsetInfo;
} SStreamFillSupporter;

typedef struct SStreamScanInfo {
  SSteamOpBasicInfo basic;
  SExprInfo*        pPseudoExpr;
  int32_t           numOfPseudoExpr;
  SExprSupp         tbnameCalSup;
  SExprSupp*        pPartTbnameSup;
  SExprSupp         tagCalSup;
  int32_t           primaryTsIndex;  // primary time stamp slot id
  int32_t           primaryKeyIndex;
  SReadHandle       readHandle;
  SInterval         interval;  // if the upstream is an interval operator, the interval info is also kept here.
  SColMatchInfo     matchInfo;

  SArray*      pBlockLists;  // multiple SSDatablock.
  SSDataBlock* pRes;         // result SSDataBlock
  SSDataBlock* pUpdateRes;   // update SSDataBlock
  int32_t      updateResIndex;
  int32_t      blockType;        // current block type
  int32_t      validBlockIndex;  // Is current data has returned?
  uint64_t     numOfExec;        // execution times
  STqReader*   tqReader;

  uint64_t            groupId;
  bool                igCheckGroupId;
  struct SUpdateInfo* pUpdateInfo;

  EStreamScanMode       scanMode;
  struct SOperatorInfo* pStreamScanOp;
  struct SOperatorInfo* pTableScanOp;
  SArray*               childIds;
  SWindowSupporter      windowSup;
  SPartitionBySupporter partitionSup;
  SExprSupp*            pPartScalarSup;
  bool                  assignBlockUid;  // assign block uid to groupId, temporarily used for generating rollup SMA.
  int32_t               scanWinIndex;    // for state operator
  SSDataBlock*          pDeleteDataRes;  // delete data SSDataBlock
  int32_t               deleteDataIndex;
  STimeWindow           updateWin;
  STimeWindowAggSupp    twAggSup;
  SSDataBlock*          pUpdateDataRes;
  SStreamFillSupporter* pFillSup;
  // status for tmq
  SNodeList* pGroupTags;
  SNode*     pTagCond;
  SNode*     pTagIndexCond;

  // recover
  int32_t      blockRecoverTotCnt;
  SSDataBlock* pRecoverRes;

  SSDataBlock*      pCreateTbRes;
  int8_t            igCheckUpdate;
  int8_t            igExpired;
  void*             pState;  // void
  SStoreTqReader    readerFn;
  SStateStore       stateStore;
  SSDataBlock*      pCheckpointRes;
  int8_t            pkColType;
  int32_t           pkColLen;
  bool              useGetResultRange;
  STimeWindow       lastScanRange;
  SSDataBlock*      pRangeScanRes;  // update SSDataBlock
  bool              hasPart;

  //nonblock data scan
  STableTsDataState      tsDataState;
  TSKEY                  recalculateInterval;
  __compar_fn_t          comparePkColFn;
  SScanRange             curRange;
  struct SOperatorInfo*  pRecTableScanOp;
  bool                   scanAllTables;
} SStreamScanInfo;

typedef struct {
  struct SVnode*       vnode;  // todo remove this
  SSDataBlock          pRes;   // result SSDataBlock
  STsdbReader*         dataReader;
  struct SSnapContext* sContext;
  SStorageAPI*         pAPI;
  STableListInfo*      pTableListInfo;
} SStreamRawScanInfo;

typedef struct STableCountScanSupp {
  int16_t dbNameSlotId;
  int16_t stbNameSlotId;
  int16_t tbCountSlotId;
  bool    groupByDbName;
  bool    groupByStbName;
  char    dbNameFilter[TSDB_DB_NAME_LEN];
  char    stbNameFilter[TSDB_TABLE_NAME_LEN];
} STableCountScanSupp;

typedef struct SOptrBasicInfo {
  SResultRowInfo resultRowInfo;
  SSDataBlock*   pRes;
  bool           mergeResultBlock;
  int32_t        inputTsOrder;
  int32_t        outputTsOrder;
} SOptrBasicInfo;

typedef struct SIntervalAggOperatorInfo {
  SOptrBasicInfo     binfo;              // basic info
  SAggSupporter      aggSup;             // aggregate supporter
  SExprSupp          scalarSupp;         // supporter for perform scalar function
  SGroupResInfo      groupResInfo;       // multiple results build supporter
  SInterval          interval;           // interval info
  int32_t            primaryTsIndex;     // primary time stamp slot id from result of downstream operator.
  STimeWindow        win;                // query time range
  bool               timeWindowInterpo;  // interpolation needed or not
  SArray*            pInterpCols;        // interpolation columns
  EOPTR_EXEC_MODEL   execModel;          // operator execution model [batch model|stream model]
  STimeWindowAggSupp twAggSup;
  SArray*            pPrevValues;  //  SArray<SGroupKeys> used to keep the previous not null value for interpolation.
  bool               cleanGroupResInfo;
  struct SOperatorInfo* pOperator;
  // for limit optimization
  bool          limited;
  int64_t       limit;
  bool          slimited;
  int64_t       slimit;
  uint64_t      curGroupId;  // initialize to UINT64_MAX
  uint64_t      handledGroupNum;
  BoundedQueue* pBQ;
} SIntervalAggOperatorInfo;

typedef struct SMergeAlignedIntervalAggOperatorInfo {
  SIntervalAggOperatorInfo* intervalAggOperatorInfo;

  uint64_t     groupId;  // current groupId
  int64_t      curTs;    // current ts
  SSDataBlock* prefetchedBlock;
  SResultRow*  pResultRow;
} SMergeAlignedIntervalAggOperatorInfo;

typedef struct SOpCheckPointInfo {
  uint16_t  checkPointId;
  SHashObj* children;  // key:child id
} SOpCheckPointInfo;

typedef struct SStreamIntervalOperatorInfo {
  SOptrBasicInfo      binfo;  // basic info
  SSteamOpBasicInfo   basic;
  SAggSupporter       aggSup;          // aggregate supporter
  SExprSupp           scalarSupp;      // supporter for perform scalar function
  SGroupResInfo       groupResInfo;    // multiple results build supporter
  SInterval           interval;        // interval info
  int32_t             primaryTsIndex;  // primary time stamp slot id from result of downstream operator.
  STimeWindowAggSupp  twAggSup;
  bool                invertible;
  bool                ignoreExpiredData;
  bool                ignoreExpiredDataSaved;
  SArray*             pDelWins;  // SWinRes
  int32_t             delIndex;
  SSDataBlock*        pDelRes;
  SPhysiNode*         pPhyNode;  // create new child
  SHashObj*           pPullDataMap;
  SArray*             pPullWins;  // SPullWindowInfo
  int32_t             pullIndex;
  SSDataBlock*        pPullDataRes;
  SArray*             pChildren;
  int32_t             numOfChild;
  SStreamState*       pState;  // void
  SWinKey             delKey;
  uint64_t            numOfDatapack;
  SArray*             pUpdated;
  SSHashObj*          pUpdatedMap;
  int64_t             dataVersion;
  SStateStore         stateStore;
  bool                recvGetAll;
  SHashObj*           pFinalPullDataMap;
  SOpCheckPointInfo   checkPointInfo;
  bool                reCkBlock;
  SSDataBlock*        pCheckpointRes;
  struct SUpdateInfo* pUpdateInfo;
  bool                recvRetrive;
  SSDataBlock*        pMidRetriveRes;
  bool                recvPullover;
  SSDataBlock*        pMidPulloverRes;
  bool                clearState;
  SArray*             pMidPullDatas;
  int32_t             midDelIndex;
  SSHashObj*          pDeletedMap;
  bool                destHasPrimaryKey;
  struct SOperatorInfo* pOperator;
} SStreamIntervalOperatorInfo;

typedef struct SDataGroupInfo {
  uint64_t groupId;
  int64_t  numOfRows;
  SArray*  pPageList;
  SArray*  blockForNotLoaded;   // SSDataBlock that data is not loaded
  int32_t  offsetForNotLoaded;  // read offset for SSDataBlock that data is not loaded
} SDataGroupInfo;

typedef struct SWindowRowsSup {
  STimeWindow win;
  TSKEY       prevTs;
  int32_t     startRowIndex;
  int32_t     numOfRows;
  uint64_t    groupId;
} SWindowRowsSup;

typedef struct SResultWindowInfo {
  SRowBuffPos* pStatePos;
  SSessionKey  sessionWin;
  bool         isOutput;
} SResultWindowInfo;

typedef struct SStreamSessionAggOperatorInfo {
  SOptrBasicInfo      binfo;
  SSteamOpBasicInfo   basic;
  SStreamAggSupporter streamAggSup;
  SExprSupp           scalarSupp;  // supporter for perform scalar function
  SGroupResInfo       groupResInfo;
  int32_t             primaryTsIndex;  // primary timestamp slot id
  int32_t             endTsIndex;      // window end timestamp slot id
  int32_t             order;           // current SSDataBlock scan order
  STimeWindowAggSupp  twAggSup;
  SSDataBlock*        pWinBlock;   // window result
  SSDataBlock*        pDelRes;     // delete result
  SSDataBlock*        pUpdateRes;  // update window
  bool                returnUpdate;
  SSHashObj*          pStDeleted;
  void*               pDelIterator;
  SArray*             pChildren;  // cache for children's result; final stream operator
  SPhysiNode*         pPhyNode;   // create new child
  bool                ignoreExpiredData;
  bool                ignoreExpiredDataSaved;
  SArray*             pUpdated;
  SSHashObj*          pStUpdated;
  int64_t             dataVersion;
  SArray*             historyWins;
  bool                isHistoryOp;
  bool                reCkBlock;
  SSDataBlock*        pCheckpointRes;
  bool                clearState;
  bool                recvGetAll;
  bool                destHasPrimaryKey;
  SSHashObj*          pPkDeleted;
  struct SOperatorInfo* pOperator;
} SStreamSessionAggOperatorInfo;

typedef struct SStreamStateAggOperatorInfo {
  SOptrBasicInfo      binfo;
  SSteamOpBasicInfo   basic;
  SStreamAggSupporter streamAggSup;
  SExprSupp           scalarSupp;  // supporter for perform scalar function
  SGroupResInfo       groupResInfo;
  int32_t             primaryTsIndex;  // primary timestamp slot id
  STimeWindowAggSupp  twAggSup;
  SColumn             stateCol;
  SSDataBlock*        pDelRes;
  SSHashObj*          pSeDeleted;
  void*               pDelIterator;
  SArray*             pChildren;  // cache for children's result;
  bool                ignoreExpiredData;
  bool                ignoreExpiredDataSaved;
  SArray*             pUpdated;
  SSHashObj*          pSeUpdated;
  int64_t             dataVersion;
  bool                isHistoryOp;
  SArray*             historyWins;
  bool                reCkBlock;
  SSDataBlock*        pCheckpointRes;
  bool                recvGetAll;
  SSHashObj*          pPkDeleted;
  bool                destHasPrimaryKey;
  struct SOperatorInfo* pOperator;
} SStreamStateAggOperatorInfo;

typedef struct SStreamEventAggOperatorInfo {
  SOptrBasicInfo      binfo;
  SSteamOpBasicInfo   basic;
  SStreamAggSupporter streamAggSup;
  SExprSupp           scalarSupp;  // supporter for perform scalar function
  SGroupResInfo       groupResInfo;
  int32_t             primaryTsIndex;  // primary timestamp slot id
  STimeWindowAggSupp  twAggSup;
  SSDataBlock*        pDelRes;
  SSHashObj*          pSeDeleted;
  void*               pDelIterator;
  SArray*             pChildren;  // cache for children's result;
  bool                ignoreExpiredData;
  bool                ignoreExpiredDataSaved;
  SArray*             pUpdated;
  SSHashObj*          pSeUpdated;
  SSHashObj*          pAllUpdated;
  int64_t             dataVersion;
  bool                isHistoryOp;
  SArray*             historyWins;
  bool                reCkBlock;
  bool                recvGetAll;
  SSDataBlock*        pCheckpointRes;
  SFilterInfo*        pStartCondInfo;
  SFilterInfo*        pEndCondInfo;
  SSHashObj*          pPkDeleted;
  bool                destHasPrimaryKey;
  struct SOperatorInfo* pOperator;
  SNodeList*            pStartCondCols;
  SNodeList*            pEndCondCols;
} SStreamEventAggOperatorInfo;

typedef struct SStreamCountAggOperatorInfo {
  SOptrBasicInfo      binfo;
  SSteamOpBasicInfo   basic;
  SStreamAggSupporter streamAggSup;
  SExprSupp           scalarSupp;  // supporter for perform scalar function
  SGroupResInfo       groupResInfo;
  int32_t             primaryTsIndex;  // primary timestamp slot id
  STimeWindowAggSupp  twAggSup;
  SSDataBlock*        pDelRes;
  SSHashObj*          pStDeleted;
  void*               pDelIterator;
  bool                ignoreExpiredData;
  bool                ignoreExpiredDataSaved;
  SArray*             pUpdated;
  SSHashObj*          pStUpdated;
  int64_t             dataVersion;
  SArray*             historyWins;
  bool                reCkBlock;
  bool                recvGetAll;
  SSDataBlock*        pCheckpointRes;
  SSHashObj*          pPkDeleted;
  bool                destHasPrimaryKey;
  struct SOperatorInfo* pOperator;
} SStreamCountAggOperatorInfo;

typedef struct SStreamPartitionOperatorInfo {
  SOptrBasicInfo        binfo;
  SSteamOpBasicInfo     basic;
  SPartitionBySupporter partitionSup;
  SExprSupp             scalarSup;
  SExprSupp             tbnameCalSup;
  SExprSupp             tagCalSup;
  SHashObj*             pPartitions;
  void*                 parIte;
  void*                 pTbNameIte;
  SSDataBlock*          pInputDataBlock;
  int32_t               tsColIndex;
  SSDataBlock*          pDelRes;
  SSDataBlock*          pCreateTbRes;
} SStreamPartitionOperatorInfo;

typedef struct SStreamFillOperatorInfo {
  SSteamOpBasicInfo     basic;
  SStreamFillSupporter* pFillSup;
  SSDataBlock*          pRes;
  SSDataBlock*          pSrcBlock;
  int32_t               srcRowIndex;
  SSDataBlock*          pSrcDelBlock;
  int32_t               srcDelRowIndex;
  SSDataBlock*          pDelRes;
  SColMatchInfo         matchInfo;
  int32_t               primaryTsCol;
  int32_t               primarySrcSlotId;
  SStreamFillInfo*      pFillInfo;
  SArray*               pCloseTs;
  SArray*               pUpdated;
  SGroupResInfo         groupResInfo;
  SStreamState*         pState;
  SStateStore           stateStore;
} SStreamFillOperatorInfo;

typedef struct SStreamTimeSliceOperatorInfo {
  SSteamOpBasicInfo     basic;
  STimeWindowAggSupp    twAggSup;
  SStreamAggSupporter   streamAggSup;
  SStreamFillSupporter* pFillSup;
  SStreamFillInfo*      pFillInfo;
  SSDataBlock*          pRes;
  SSDataBlock*          pDelRes;
  bool                  recvCkBlock;
  SSDataBlock*          pCheckpointRes;
  int32_t               fillType;
  SResultRowData        leftRow;
  SResultRowData        valueRow;
  SResultRowData        rightRow;
  int32_t               primaryTsIndex;
  SExprSupp             scalarSup;  // scalar calculation
  bool                  ignoreExpiredData;
  bool                  ignoreExpiredDataSaved;
  bool                  destHasPrimaryKey;
  SArray*               historyPoints;
  SArray*               pUpdated;  // SWinKey
  SArray*               historyWins;
  SSHashObj*            pUpdatedMap;
  int32_t               delIndex;
  SArray*               pDelWins;  // SWinKey
  SSHashObj*            pDeletedMap;
  uint64_t              numOfDatapack;
  SGroupResInfo         groupResInfo;
  bool                  ignoreNull;
  bool                  isHistoryOp;
  SArray*               pCloseTs;
  struct SOperatorInfo* pOperator;
} SStreamTimeSliceOperatorInfo;

typedef int32_t (*IntervalAggImplFn)(struct SOperatorInfo* pOperator, SSDataBlock* pBlock);
typedef int32_t (*GetRemainResultFn)(SStreamAggSupporter* pAggSup, SArray* pUpdated, int32_t capacity);

typedef struct SStreamIntervalSliceOperatorInfo {
  SSteamOpBasicInfo     basic;
  SOptrBasicInfo        binfo;
  STimeWindowAggSupp    twAggSup;
  SStreamAggSupporter   streamAggSup;
  SExprSupp             scalarSup;
  SInterval             interval;
  bool                  recvCkBlock;
  SSDataBlock*          pCheckpointRes;
  int32_t               primaryTsIndex;
  SSHashObj*            pUpdatedMap;  // SWinKey
  SArray*               pUpdated;     // SWinKey
  SSHashObj*            pDeletedMap;
  SArray*               pDelWins;
  SSDataBlock*          pDelRes;
  int32_t               delIndex;
  bool                  destHasPrimaryKey;
  int64_t               endTs;
  SGroupResInfo         groupResInfo;
  struct SOperatorInfo* pOperator;
  bool                  hasFill;
  bool                  hasInterpoFunc;
  int32_t*              pOffsetInfo;
  int32_t               numOfKeep;
  TSKEY                 tsOfKeep;
  IntervalAggImplFn     pIntervalAggFn;
} SStreamIntervalSliceOperatorInfo;

#define OPTR_IS_OPENED(_optr)  (((_optr)->status & OP_OPENED) == OP_OPENED)
#define OPTR_SET_OPENED(_optr) ((_optr)->status |= OP_OPENED)

SSchemaWrapper* extractQueriedColumnSchema(SScanPhysiNode* pScanNode);

int32_t initQueriedTableSchemaInfo(SReadHandle* pHandle, SScanPhysiNode* pScanNode, const char* dbName,
                                   SExecTaskInfo* pTaskInfo);
void    cleanupQueriedTableScanInfo(void* p);

void initBasicInfo(SOptrBasicInfo* pInfo, SSDataBlock* pBlock);
void cleanupBasicInfo(SOptrBasicInfo* pInfo);

int32_t initExprSupp(SExprSupp* pSup, SExprInfo* pExprInfo, int32_t numOfExpr, SFunctionStateStore* pStore);
void    cleanupExprSupp(SExprSupp* pSup);

void     cleanupResultInfoInStream(SExecTaskInfo* pTaskInfo, void* pState, SExprSupp* pSup,
                                   SGroupResInfo* pGroupResInfo);
void     cleanupResultInfoInHashMap(SExecTaskInfo* pTaskInfo, SExprSupp* pSup, SDiskbasedBuf* pBuf,
                                    SGroupResInfo* pGroupResInfo, SSHashObj* pHashmap);
void     cleanupResultInfo(SExecTaskInfo* pTaskInfo, SExprSupp* pSup, SGroupResInfo* pGroupResInfo,
                           SAggSupporter *pAggSup, bool cleanHashmap);
void     cleanupResultInfoWithoutHash(SExecTaskInfo* pTaskInfo, SExprSupp* pSup, SDiskbasedBuf* pBuf,
                                      SGroupResInfo* pGroupResInfo);

int32_t initAggSup(SExprSupp* pSup, SAggSupporter* pAggSup, SExprInfo* pExprInfo, int32_t numOfCols, size_t keyBufSize,
                   const char* pkey, void* pState, SFunctionStateStore* pStore);
void    cleanupAggSup(SAggSupporter* pAggSup);

void initResultSizeInfo(SResultInfo* pResultInfo, int32_t numOfRows);

void doBuildResultDatablock(struct SOperatorInfo* pOperator, SOptrBasicInfo* pbInfo, SGroupResInfo* pGroupResInfo,
                            SDiskbasedBuf* pBuf);

/**
 * @brief copydata from hash table, instead of copying from SGroupResInfo's pRow
 */
void doCopyToSDataBlockByHash(SExecTaskInfo* pTaskInfo, SSDataBlock* pBlock, SExprSupp* pSup, SDiskbasedBuf* pBuf,
                              SGroupResInfo* pGroupResInfo, SSHashObj* pHashmap, int32_t threshold, bool ignoreGroup);

bool hasLimitOffsetInfo(SLimitInfo* pLimitInfo);
bool hasSlimitOffsetInfo(SLimitInfo* pLimitInfo);
void initLimitInfo(const SNode* pLimit, const SNode* pSLimit, SLimitInfo* pLimitInfo);
void resetLimitInfoForNextGroup(SLimitInfo* pLimitInfo);
bool applyLimitOffset(SLimitInfo* pLimitInfo, SSDataBlock* pBlock, SExecTaskInfo* pTaskInfo);

int32_t applyAggFunctionOnPartialTuples(SExecTaskInfo* taskInfo, SqlFunctionCtx* pCtx, SColumnInfoData* pTimeWindowData,
                                        int32_t offset, int32_t forwardStep, int32_t numOfTotal, int32_t numOfOutput);

int32_t extractDataBlockFromFetchRsp(SSDataBlock* pRes, char* pData, SArray* pColList, char** pNextStart);
void    updateLoadRemoteInfo(SLoadRemoteDataInfo* pInfo, int64_t numOfRows, int32_t dataLen, int64_t startTs,
                             struct SOperatorInfo* pOperator);

STimeWindow getFirstQualifiedTimeWindow(int64_t ts, STimeWindow* pWindow, SInterval* pInterval, int32_t order);
int32_t     getBufferPgSize(int32_t rowSize, uint32_t* defaultPgsz, int64_t* defaultBufsz);

extern void doDestroyExchangeOperatorInfo(void* param);

int32_t doFilter(SSDataBlock* pBlock, SFilterInfo* pFilterInfo, SColMatchInfo* pColMatchInfo);
int32_t addTagPseudoColumnData(SReadHandle* pHandle, const SExprInfo* pExpr, int32_t numOfExpr, SSDataBlock* pBlock,
                               int32_t rows, SExecTaskInfo* pTask, STableMetaCacheInfo* pCache);

int32_t appendOneRowToDataBlock(SSDataBlock* pBlock, STupleHandle* pTupleHandle);
int32_t setTbNameColData(const SSDataBlock* pBlock, SColumnInfoData* pColInfoData, int32_t functionId,
                         const char* name);
int32_t setVgIdColData(const SSDataBlock* pBlock, SColumnInfoData* pColInfoData, int32_t functionId, int32_t vgId);
int32_t setVgVerColData(const SSDataBlock* pBlock, SColumnInfoData* pColInfoData, int32_t functionId, int64_t vgVer);

int32_t setResultRowInitCtx(SResultRow* pResult, SqlFunctionCtx* pCtx, int32_t numOfOutput,
                            int32_t* rowEntryInfoOffset);
void    clearResultRowInitFlag(SqlFunctionCtx* pCtx, int32_t numOfOutput);

SResultRow* doSetResultOutBufByKey(SDiskbasedBuf* pResultBuf, SResultRowInfo* pResultRowInfo, char* pData,
                                   int32_t bytes, bool masterscan, uint64_t groupId, SExecTaskInfo* pTaskInfo,
                                   bool isIntervalQuery, SAggSupporter* pSup, bool keepGroup);

int32_t projectApplyFunctions(SExprInfo* pExpr, SSDataBlock* pResult, SSDataBlock* pSrcBlock, SqlFunctionCtx* pCtx,
                              int32_t numOfOutput, SArray* pPseudoList);

int32_t setInputDataBlock(SExprSupp* pExprSupp, SSDataBlock* pBlock, int32_t order, int32_t scanFlag,
                          bool createDummyCol);

int32_t checkForQueryBuf(size_t numOfTables);

int32_t createDataSinkParam(SDataSinkNode* pNode, void** pParam, SExecTaskInfo* pTask, SReadHandle* readHandle);

STimeWindow getActiveTimeWindow(SDiskbasedBuf* pBuf, SResultRowInfo* pResultRowInfo, int64_t ts, SInterval* pInterval,
                                int32_t order);
int32_t getNumOfRowsInTimeWindow(SDataBlockInfo* pDataBlockInfo, TSKEY* pPrimaryColumn, int32_t startPos, TSKEY ekey,
                                 __block_search_fn_t searchFn, STableQueryInfo* item, int32_t order);
int32_t binarySearchForKey(char* pValue, int num, TSKEY key, int order);
SResultRow* getNewResultRow(SDiskbasedBuf* pResultBuf, int32_t* currentPageId, int32_t interBufSize);
void getCurSessionWindow(SStreamAggSupporter* pAggSup, TSKEY startTs, TSKEY endTs, uint64_t groupId, SSessionKey* pKey);
bool isInTimeWindow(STimeWindow* pWin, TSKEY ts, int64_t gap);
bool functionNeedToExecute(SqlFunctionCtx* pCtx);
bool isOverdue(TSKEY ts, STimeWindowAggSupp* pSup);
bool isCloseWindow(STimeWindow* pWin, STimeWindowAggSupp* pSup);
bool isDeletedStreamWindow(STimeWindow* pWin, uint64_t groupId, void* pState, STimeWindowAggSupp* pTwSup,
                           SStateStore* pStore);
int32_t appendDataToSpecialBlock(SSDataBlock* pBlock, TSKEY* pStartTs, TSKEY* pEndTs, uint64_t* pUid, uint64_t* pGp,
                                 void* pTbName);

uint64_t calGroupIdByData(SPartitionBySupporter* pParSup, SExprSupp* pExprSup, SSDataBlock* pBlock, int32_t rowId);

void finalizeResultRows(SDiskbasedBuf* pBuf, SResultRowPosition* resultRowPosition, SExprSupp* pSup,
                        SSDataBlock* pBlock, SExecTaskInfo* pTaskInfo);

bool    groupbyTbname(SNodeList* pGroupList);
void    getNextIntervalWindow(SInterval* pInterval, STimeWindow* tw, int32_t order);
int32_t getForwardStepsInBlock(int32_t numOfRows, __block_search_fn_t searchFn, TSKEY ekey, int32_t pos, int32_t order,
                               int64_t* pData);
int32_t appendCreateTableRow(void* pState, SExprSupp* pTableSup, SExprSupp* pTagSup, uint64_t groupId,
                             SSDataBlock* pSrcBlock, int32_t rowId, SSDataBlock* pDestBlock, SStateStore* pAPI);

SSDataBlock* buildCreateTableBlock(SExprSupp* tbName, SExprSupp* tag);
SExprInfo*   createExpr(SNodeList* pNodeList, int32_t* numOfExprs);
void         destroyExprInfo(SExprInfo* pExpr, int32_t numOfExprs);

int32_t copyResultrowToDataBlock(SExprInfo* pExprInfo, int32_t numOfExprs, SResultRow* pRow, SqlFunctionCtx* pCtx,
                                 SSDataBlock* pBlock, const int32_t* rowEntryOffset, SExecTaskInfo* pTaskInfo);
void doUpdateNumOfRows(SqlFunctionCtx* pCtx, SResultRow* pRow, int32_t numOfExprs, const int32_t* rowEntryOffset);
void doClearBufferedBlocks(SStreamScanInfo* pInfo);

void    streamOpReleaseState(struct SOperatorInfo* pOperator);
void    streamOpReloadState(struct SOperatorInfo* pOperator);
void    destroyStreamAggSupporter(SStreamAggSupporter* pSup);
void    clearGroupResInfo(SGroupResInfo* pGroupResInfo);
int32_t initBasicInfoEx(SOptrBasicInfo* pBasicInfo, SExprSupp* pSup, SExprInfo* pExprInfo, int32_t numOfCols,
                        SSDataBlock* pResultBlock, SFunctionStateStore* pStore);
int32_t initStreamAggSupporter(SStreamAggSupporter* pSup, SExprSupp* pExpSup, int32_t numOfOutput, int64_t gap,
                               SStreamState* pState, int32_t keySize, int16_t keyType, SStateStore* pStore,
                               SReadHandle* pHandle, STimeWindowAggSupp* pTwAggSup, const char* taskIdStr,
                               SStorageAPI* pApi, int32_t tsIndex, int8_t stateType, int32_t ratio);
int32_t initDownStream(struct SOperatorInfo* downstream, SStreamAggSupporter* pAggSup, uint16_t type,
                       int32_t tsColIndex, STimeWindowAggSupp* pTwSup, struct SSteamOpBasicInfo* pBasic);
int32_t getMaxTsWins(const SArray* pAllWins, SArray* pMaxWins);
void    initGroupResInfoFromArrayList(SGroupResInfo* pGroupResInfo, SArray* pArrayList);
void    getSessionHashKey(const SSessionKey* pKey, SSessionKey* pHashKey);
int32_t deleteSessionWinState(SStreamAggSupporter* pAggSup, SSDataBlock* pBlock, SSHashObj* pMapUpdate,
                              SSHashObj* pMapDelete, SSHashObj* pPkDelete, bool needAdd);
int32_t getAllSessionWindow(SSHashObj* pHashMap, SSHashObj* pStUpdated);
int32_t closeSessionWindow(SSHashObj* pHashMap, STimeWindowAggSupp* pTwSup, SSHashObj* pClosed);
int32_t copyUpdateResult(SSHashObj** ppWinUpdated, SArray* pUpdated, __compar_fn_t compar);
int32_t sessionKeyCompareAsc(const void* pKey1, const void* pKey2);
void    removeSessionDeleteResults(SSHashObj* pHashMap, SArray* pWins);
int32_t doOneWindowAggImpl(SColumnInfoData* pTimeWindowData, SResultWindowInfo* pCurWin, SResultRow** pResult,
                           int32_t startIndex, int32_t winRows, int32_t rows, int32_t numOutput,
                           struct SOperatorInfo* pOperator, int64_t winDelta);
void    setSessionWinOutputInfo(SSHashObj* pStUpdated, SResultWindowInfo* pWinInfo);
int32_t saveSessionOutputBuf(SStreamAggSupporter* pAggSup, SResultWindowInfo* pWinInfo);
int32_t saveResult(SResultWindowInfo winInfo, SSHashObj* pStUpdated);
int32_t saveDeleteRes(SSHashObj* pStDelete, SSessionKey key);
void    removeSessionResult(SStreamAggSupporter* pAggSup, SSHashObj* pHashMap, SSHashObj* pResMap, SSessionKey* pKey);
void    doBuildDeleteDataBlock(struct SOperatorInfo* pOp, SSHashObj* pStDeleted, SSDataBlock* pBlock, void** Ite);
void    doBuildSessionResult(struct SOperatorInfo* pOperator, void* pState, SGroupResInfo* pGroupResInfo,
                             SSDataBlock* pBlock);
int32_t getSessionWindowInfoByKey(SStreamAggSupporter* pAggSup, SSessionKey* pKey, SResultWindowInfo* pWinInfo);
void    getNextSessionWinInfo(SStreamAggSupporter* pAggSup, SSHashObj* pStUpdated, SResultWindowInfo* pCurWin,
                              SResultWindowInfo* pNextWin);
int32_t compactTimeWindow(SExprSupp* pSup, SStreamAggSupporter* pAggSup, STimeWindowAggSupp* pTwAggSup,
                          SExecTaskInfo* pTaskInfo, SResultWindowInfo* pCurWin, SResultWindowInfo* pNextWin,
                          SSHashObj* pStUpdated, SSHashObj* pStDeleted, bool addGap);
void    releaseOutputBuf(void* pState, SRowBuffPos* pPos, SStateStore* pAPI);
void    resetWinRange(STimeWindow* winRange);
bool    checkExpiredData(SStateStore* pAPI, SUpdateInfo* pUpdateInfo, STimeWindowAggSupp* pTwSup, uint64_t tableId,
                         TSKEY ts, void* pPkVal, int32_t len);
int64_t getDeleteMark(SWindowPhysiNode* pWinPhyNode, int64_t interval);
void    resetUnCloseSessionWinInfo(SSHashObj* winMap);
void    setStreamOperatorCompleted(struct SOperatorInfo* pOperator);
void    reloadAggSupFromDownStream(struct SOperatorInfo* downstream, SStreamAggSupporter* pAggSup);
void    destroyFlusedPos(void* pRes);
bool    isIrowtsPseudoColumn(SExprInfo* pExprInfo);
bool    isIsfilledPseudoColumn(SExprInfo* pExprInfo);
bool    isInterpFunc(SExprInfo* pExprInfo);
bool    isIrowtsOriginPseudoColumn(SExprInfo* pExprInfo);

int32_t encodeSSessionKey(void** buf, SSessionKey* key);
void*   decodeSSessionKey(void* buf, SSessionKey* key);
int32_t encodeSResultWindowInfo(void** buf, SResultWindowInfo* key, int32_t outLen);
void*   decodeSResultWindowInfo(void* buf, SResultWindowInfo* key, int32_t outLen);
int32_t encodeSTimeWindowAggSupp(void** buf, STimeWindowAggSupp* pTwAggSup);
void*   decodeSTimeWindowAggSupp(void* buf, STimeWindowAggSupp* pTwAggSup);

void    destroyOperatorParamValue(void* pValues);
int32_t mergeOperatorParams(SOperatorParam* pDst, SOperatorParam* pSrc);
int32_t buildTableScanOperatorParam(SOperatorParam** ppRes, SArray* pUidList, int32_t srcOpType, bool tableSeq);
void    freeExchangeGetBasicOperatorParam(void* pParam);
void    freeOperatorParam(SOperatorParam* pParam, SOperatorParamType type);
void    freeResetOperatorParams(struct SOperatorInfo* pOperator, SOperatorParamType type, bool allFree);
int32_t getNextBlockFromDownstreamImpl(struct SOperatorInfo* pOperator, int32_t idx, bool clearParam,
                                       SSDataBlock** pResBlock);
void getCountWinRange(SStreamAggSupporter* pAggSup, const SSessionKey* pKey, EStreamType mode, SSessionKey* pDelRange);
void doDeleteSessionWindow(SStreamAggSupporter* pAggSup, SSessionKey* pKey);

int32_t saveDeleteInfo(SArray* pWins, SSessionKey key);
void    removeSessionResults(SStreamAggSupporter* pAggSup, SSHashObj* pHashMap, SArray* pWins);
int32_t copyDeleteWindowInfo(SArray* pResWins, SSHashObj* pStDeleted);
int32_t copyDeleteSessionKey(SSHashObj* source, SSHashObj* dest);

bool inSlidingWindow(SInterval* pInterval, STimeWindow* pWin, SDataBlockInfo* pBlockInfo);
bool inCalSlidingWindow(SInterval* pInterval, STimeWindow* pWin, TSKEY calStart, TSKEY calEnd, EStreamType blockType);
bool compareVal(const char* v, const SStateKeys* pKey);
bool inWinRange(STimeWindow* range, STimeWindow* cur);
int32_t doDeleteTimeWindows(SStreamAggSupporter* pAggSup, SSDataBlock* pBlock, SArray* result);

int32_t getNextQualifiedWindow(SInterval* pInterval, STimeWindow* pNext, SDataBlockInfo* pDataBlockInfo,
                               TSKEY* primaryKeys, int32_t prevPosition, int32_t order);
int32_t extractQualifiedTupleByFilterResult(SSDataBlock* pBlock, const SColumnInfoData* p, int32_t status);
bool    getIgoreNullRes(SExprSupp* pExprSup);
bool    checkNullRow(SExprSupp* pExprSup, SSDataBlock* pSrcBlock, int32_t index, bool ignoreNull);

#ifdef __cplusplus
}
#endif

#endif  // TDENGINE_EXECUTORINT_H<|MERGE_RESOLUTION|>--- conflicted
+++ resolved
@@ -458,14 +458,9 @@
 } SStreamNotifyEventSupp;
 
 typedef struct SSteamOpBasicInfo {
-<<<<<<< HEAD
-  int32_t primaryPkIndex;
-  int16_t operatorFlag;
-=======
   int32_t                primaryPkIndex;
-  bool                   updateOperatorInfo;
+  int16_t                operatorFlag;
   SStreamNotifyEventSupp windowEventSup;
->>>>>>> 8c060064
 } SSteamOpBasicInfo;
 
 typedef struct SStreamFillSupporter {
