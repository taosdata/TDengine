--- conflicted
+++ resolved
@@ -72,8 +72,8 @@
 void setStreamOperatorState(SSteamOpBasicInfo* pBasicInfo, EStreamType type);
 bool needSaveStreamOperatorInfo(SSteamOpBasicInfo* pBasicInfo);
 void saveStreamOperatorStateComplete(SSteamOpBasicInfo* pBasicInfo);
-<<<<<<< HEAD
-void initStreamBasicInfo(SSteamOpBasicInfo* pBasicInfo);
+int32_t initStreamBasicInfo(SSteamOpBasicInfo* pBasicInfo);
+void destroyStreamBasicInfo(SSteamOpBasicInfo* pBasicInfo);
 void setFillHistoryOperatorFlag(SSteamOpBasicInfo* pBasicInfo);
 bool isHistoryOperator(SSteamOpBasicInfo* pBasicInfo);
 void setFinalOperatorFlag(SSteamOpBasicInfo* pBasicInfo);
@@ -86,10 +86,6 @@
 bool isRecalculateOperator(SSteamOpBasicInfo* pBasicInfo);
 void setSingleOperatorFlag(SSteamOpBasicInfo* pBasicInfo);
 bool isSingleOperator(SSteamOpBasicInfo* pBasicInfo);
-=======
-int32_t initStreamBasicInfo(SSteamOpBasicInfo* pBasicInfo);
-void destroyStreamBasicInfo(SSteamOpBasicInfo* pBasicInfo);
->>>>>>> 8c060064
 
 int64_t getDeleteMarkFromOption(SStreamNodeOption* pOption);
 void    removeDeleteResults(SSHashObj* pUpdatedMap, SArray* pDelWins);
@@ -134,6 +130,13 @@
 int32_t buildAllResultKey(SStateStore* pStateStore, SStreamState* pState, TSKEY ts, SArray* pUpdated);
 int32_t initOffsetInfo(int32_t** ppOffset, SSDataBlock* pRes);
 TSKEY   compareTs(void* pKey);
+
+int32_t addEventAggNotifyEvent(EStreamNotifyEventType eventType, const SSessionKey* pSessionKey,
+                               const SSDataBlock* pInputBlock, const SNodeList* pCondCols, int32_t ri,
+                               SStreamNotifyEventSupp* sup);
+int32_t addAggResultNotifyEvent(const SSDataBlock* pResultBlock, const SSchemaWrapper* pSchemaWrapper,
+                                SStreamNotifyEventSupp* sup);
+int32_t buildNotifyEventBlock(const SExecTaskInfo* pTaskInfo, SStreamNotifyEventSupp* sup);
 void doStreamIntervalSaveCheckpoint(struct SOperatorInfo* pOperator);
 int32_t getIntervalSliceCurStateBuf(SStreamAggSupporter* pAggSup, SInterval* pInterval, bool needPrev, STimeWindow* pTWin, int64_t groupId,
                                     SInervalSlicePoint* pCurPoint, SInervalSlicePoint* pPrevPoint, int32_t* pWinCode);
@@ -184,13 +187,6 @@
                                          STableListInfo* pTableListInfo, SExecTaskInfo* pTaskInfo,
                                          struct SOperatorInfo** pOptrInfo);
 
-int32_t addEventAggNotifyEvent(EStreamNotifyEventType eventType, const SSessionKey* pSessionKey,
-                               const SSDataBlock* pInputBlock, const SNodeList* pCondCols, int32_t ri,
-                               SStreamNotifyEventSupp* sup);
-int32_t addAggResultNotifyEvent(const SSDataBlock* pResultBlock, const SSchemaWrapper* pSchemaWrapper,
-                                SStreamNotifyEventSupp* sup);
-int32_t buildNotifyEventBlock(const SExecTaskInfo* pTaskInfo, SStreamNotifyEventSupp* sup);
-
 #ifdef __cplusplus
 }
 #endif
