--- conflicted
+++ resolved
@@ -36,18 +36,20 @@
 typedef int32_t (*__optr_get_ext_fn_t)(struct SOperatorInfo* pOptr, SOperatorParam* param, SSDataBlock** pRes);
 typedef int32_t (*__optr_notify_fn_t)(struct SOperatorInfo* pOptr, SOperatorParam* param);
 typedef void (*__optr_state_fn_t)(struct SOperatorInfo* pOptr);
+typedef int32_t (* __optr_reset_state_fn_t)(struct SOperatorInfo* pOptr);
 
 typedef struct SOperatorFpSet {
-  __optr_open_fn_t    _openFn;  // DO NOT invoke this function directly
-  __optr_fn_t         getNextFn;
-  __optr_fn_t         cleanupFn;  // call this function to release the allocated resources ASAP
-  __optr_close_fn_t   closeFn;
-  __optr_reqBuf_fn_t  reqBufFn;  // total used buffer for blocking operator
-  __optr_explain_fn_t getExplainFn;
-  __optr_get_ext_fn_t getNextExtFn;
-  __optr_notify_fn_t  notifyFn;
-  __optr_state_fn_t   releaseStreamStateFn;
-  __optr_state_fn_t   reloadStreamStateFn;
+  __optr_open_fn_t        _openFn;  // DO NOT invoke this function directly
+  __optr_fn_t             getNextFn;
+  __optr_fn_t             cleanupFn;  // call this function to release the allocated resources ASAP
+  __optr_close_fn_t       closeFn;
+  __optr_reqBuf_fn_t      reqBufFn;  // total used buffer for blocking operator
+  __optr_explain_fn_t     getExplainFn;
+  __optr_get_ext_fn_t     getNextExtFn;
+  __optr_notify_fn_t      notifyFn;
+  __optr_state_fn_t       releaseStreamStateFn;
+  __optr_state_fn_t       reloadStreamStateFn;
+  __optr_reset_state_fn_t resetStateFn;
 } SOperatorFpSet;
 
 enum {
@@ -78,6 +80,7 @@
   int32_t                numOfDownstream;  // number of downstream. The value is always ONE expect for join operator
   int32_t                numOfRealDownstream;
   SOperatorFpSet         fpSet;
+  const void*            pPhyNode;
 } SOperatorInfo;
 
 // operator creater functions
@@ -92,7 +95,7 @@
 
 int32_t createTagScanOperatorInfo(SReadHandle* pReadHandle, STagScanPhysiNode* pPhyNode, STableListInfo* pTableListInfo, SNode* pTagCond, SNode*pTagIndexCond, SExecTaskInfo* pTaskInfo, SOperatorInfo** pInfo);
 
-int32_t createSysTableScanOperatorInfo(void* readHandle, SSystemTableScanPhysiNode* pScanPhyNode, const char* pUser, SExecTaskInfo* pTaskInfo, SOperatorInfo** pInfo);
+int32_t createSysTableScanOperatorInfo(void* readHandle, SSystemTableScanPhysiNode* pScanPhyNode, STableListInfo* pTableListInfo, const char* pUser, SExecTaskInfo* pTaskInfo, SOperatorInfo** pInfo);
 
 int32_t createTableCountScanOperatorInfo(SReadHandle* handle, STableCountScanPhysiNode* pNode, SExecTaskInfo* pTaskInfo, SOperatorInfo** pInfo);
 
@@ -114,59 +117,32 @@
 
 int32_t createMergeAlignedIntervalOperatorInfo(SOperatorInfo* downstream, SMergeAlignedIntervalPhysiNode* pNode, SExecTaskInfo* pTaskInfo, SOperatorInfo** pInfo);
 
-int32_t createStreamFinalIntervalOperatorInfo(SOperatorInfo* downstream, SPhysiNode* pPhyNode, SExecTaskInfo* pTaskInfo, int32_t numOfChild, SReadHandle* pHandle, SOperatorInfo** pInfo);
-
-int32_t createSemiIntervalSliceOperatorInfo(SOperatorInfo* downstream, SPhysiNode* pPhyNode, SExecTaskInfo* pTaskInfo, SReadHandle* pHandle, SOperatorInfo** pInfo);
-
-int32_t createFinalIntervalSliceOperatorInfo(SOperatorInfo* downstream, SPhysiNode* pPhyNode, SExecTaskInfo* pTaskInfo, SReadHandle* pHandle, SOperatorInfo** pInfo);
-
 int32_t createSessionAggOperatorInfo(SOperatorInfo* downstream, SSessionWinodwPhysiNode* pSessionNode, SExecTaskInfo* pTaskInfo, SOperatorInfo** pInfo);
 
 int32_t createGroupOperatorInfo(SOperatorInfo* downstream, SAggPhysiNode* pAggNode, SExecTaskInfo* pTaskInfo, SOperatorInfo** pInfo);
 
 int32_t createDataBlockInfoScanOperator(SReadHandle* readHandle, SBlockDistScanPhysiNode* pBlockScanNode, STableListInfo* pTableListInfo, SExecTaskInfo* pTaskInfo, SOperatorInfo** pInfo);
 
-int32_t createStreamScanOperatorInfo(SReadHandle* pHandle, STableScanPhysiNode* pTableScanNode, SNode* pTagCond, STableListInfo* pTableListInfo, SExecTaskInfo* pTaskInfo, SOperatorInfo** pInfo);
-
-int32_t createRawScanOperatorInfo(SReadHandle* pHandle, SExecTaskInfo* pTaskInfo, SOperatorInfo** pInfo);
+int32_t createTmqScanOperatorInfo(SReadHandle* pHandle, STableScanPhysiNode* pTableScanNode, SNode* pTagCond, STableListInfo* pTableListInfo, SExecTaskInfo* pTaskInfo, SOperatorInfo** pInfo);
+
+int32_t createTmqRawScanOperatorInfo(SReadHandle* pHandle, SExecTaskInfo* pTaskInfo, SOperatorInfo** pInfo);
 
 int32_t createFillOperatorInfo(SOperatorInfo* downstream, SFillPhysiNode* pPhyFillNode, SExecTaskInfo* pTaskInfo, SOperatorInfo** pInfo);
 
-int32_t createStatewindowOperatorInfo(SOperatorInfo* downstream, SStateWinodwPhysiNode* pStateNode, SExecTaskInfo* pTaskInfo, SOperatorInfo** pInfo);
+int32_t createStatewindowOperatorInfo(SOperatorInfo* downstream, SStateWindowPhysiNode* pStateNode, SExecTaskInfo* pTaskInfo, SOperatorInfo** pInfo);
 
 int32_t createPartitionOperatorInfo(SOperatorInfo* downstream, SPartitionPhysiNode* pPartNode, SExecTaskInfo* pTaskInfo, SOperatorInfo** pInfo);
 
-int32_t createStreamPartitionOperatorInfo(SOperatorInfo* downstream, SStreamPartitionPhysiNode* pPartNode, SExecTaskInfo* pTaskInfo, SOperatorInfo** pInfo);
-
 int32_t createTimeSliceOperatorInfo(SOperatorInfo* downstream, SPhysiNode* pNode, SExecTaskInfo* pTaskInfo, SOperatorInfo** pInfo);
 
 int32_t createForecastOperatorInfo(SOperatorInfo* downstream, SPhysiNode* pNode, SExecTaskInfo* pTaskInfo, SOperatorInfo** pInfo);
 
-<<<<<<< HEAD
-=======
 int32_t createGenericAnalysisOperatorInfo(SOperatorInfo* downstream, SPhysiNode* physiNode, SExecTaskInfo* pTaskInfo, SOperatorInfo** pOptrInfo);
 
->>>>>>> 3d72775f
 int32_t createMergeJoinOperatorInfo(SOperatorInfo** pDownstream, int32_t numOfDownstream, SSortMergeJoinPhysiNode* pJoinNode, SExecTaskInfo* pTaskInfo, SOperatorInfo** pInfo);
 
 int32_t createHashJoinOperatorInfo(SOperatorInfo** pDownstream, int32_t numOfDownstream, SHashJoinPhysiNode* pJoinNode, SExecTaskInfo* pTaskInfo, SOperatorInfo** pInfo);
 
-int32_t createStreamSessionAggOperatorInfo(SOperatorInfo* downstream, SPhysiNode* pPhyNode, SExecTaskInfo* pTaskInfo, SReadHandle* pHandle, SOperatorInfo** pInfo);
-
-int32_t createStreamFinalSessionAggOperatorInfo(SOperatorInfo* downstream, SPhysiNode* pPhyNode, SExecTaskInfo* pTaskInfo, int32_t numOfChild, SReadHandle* pHandle, SOperatorInfo** pInfo);
-
-int32_t createStreamSingleIntervalOperatorInfo(SOperatorInfo* downstream, SPhysiNode* pPhyNode, SExecTaskInfo* pTaskInfo, SReadHandle* pHandle, SOperatorInfo** pInfo);
-
-int32_t createStreamIntervalSliceOperatorInfo(SOperatorInfo* downstream, SPhysiNode* pPhyNode, SExecTaskInfo* pTaskInfo, SReadHandle* pHandle, SOperatorInfo** ppOptInfo);
-
-int32_t createStreamStateAggOperatorInfo(SOperatorInfo* downstream, SPhysiNode* pPhyNode, SExecTaskInfo* pTaskInfo, SReadHandle* pHandle, SOperatorInfo** pInfo);
-
-int32_t createStreamFillOperatorInfo(SOperatorInfo* downstream, SStreamFillPhysiNode* pPhyFillNode, SExecTaskInfo* pTaskInfo, SReadHandle* pHandle, SOperatorInfo** pInfo);
-
-int32_t createStreamEventAggOperatorInfo(SOperatorInfo* downstream, SPhysiNode* pPhyNode, SExecTaskInfo* pTaskInfo, SReadHandle* pHandle, SOperatorInfo** pInfo);
-
-int32_t createStreamCountAggOperatorInfo(SOperatorInfo* downstream, SPhysiNode* pPhyNode, SExecTaskInfo* pTaskInfo, SReadHandle* pHandle, SOperatorInfo** pInfo);
-
 int32_t createGroupSortOperatorInfo(SOperatorInfo* downstream, SGroupSortPhysiNode* pSortPhyNode, SExecTaskInfo* pTaskInfo, SOperatorInfo** pInfo);
 
 int32_t createEventwindowOperatorInfo(SOperatorInfo* downstream, SPhysiNode* physiNode, SExecTaskInfo* pTaskInfo, SOperatorInfo** pInfo);
@@ -177,36 +153,27 @@
 
 int32_t createAnomalywindowOperatorInfo(SOperatorInfo* downstream, SPhysiNode* physiNode, SExecTaskInfo* pTaskInfo, SOperatorInfo** pInfo);
 
-int32_t createDynQueryCtrlOperatorInfo(SOperatorInfo** pDownstream, int32_t numOfDownstream, SDynQueryCtrlPhysiNode* pPhyciNode, SExecTaskInfo* pTaskInfo, SReadHandle* pHandle, SOperatorInfo** pInfo);
-
-int32_t createStreamTimeSliceOperatorInfo(SOperatorInfo* downstream, SPhysiNode* pPhyNode, SExecTaskInfo* pTaskInfo, SReadHandle* pHandle, SOperatorInfo** ppOptInfo);
-
-int32_t createSessionNonblockOperatorInfo(SOperatorInfo* downstream, SPhysiNode* pPhyNode, SExecTaskInfo* pTaskInfo, SReadHandle* pHandle, SOperatorInfo** ppOptInfo);
-
-int32_t createSemiSessionNonblockOperatorInfo(SOperatorInfo* downstream, SPhysiNode* pPhyNode, SExecTaskInfo* pTaskInfo, SReadHandle* pHandle, SOperatorInfo** ppOptInfo);
-
-int32_t createFinalSessionNonblockOperatorInfo(SOperatorInfo* downstream, SPhysiNode* pPhyNode, SExecTaskInfo* pTaskInfo, SReadHandle* pHandle, SOperatorInfo** ppOptInfo);
-
-int32_t createStateNonblockOperatorInfo(SOperatorInfo* downstream, SPhysiNode* pPhyNode, SExecTaskInfo* pTaskInfo, SReadHandle* pHandle, SOperatorInfo** ppOptInfo);
-
-int32_t createEventNonblockOperatorInfo(SOperatorInfo* downstream, SPhysiNode* pPhyNode, SExecTaskInfo* pTaskInfo, SReadHandle* pHandle, SOperatorInfo** ppOptInfo);
-
-int32_t createVirtualTableMergeOperatorInfo(SOperatorInfo** pDownstream, SReadHandle* readHandle, STableListInfo* pTableListInfo, int32_t numOfDownstream, SVirtualScanPhysiNode * pJoinNode, SExecTaskInfo* pTaskInfo, SOperatorInfo** pOptrInfo);
-
-int32_t createStreamVtableMergeOperatorInfo(SOperatorInfo* pDownstream, SReadHandle* pHandle, SVirtualScanPhysiNode* pVirtualScanNode, SNode* pTagCond, STableListInfo* pTableListInfo, SExecTaskInfo* pTaskInfo, SOperatorInfo** pInfo);
+int32_t createDynQueryCtrlOperatorInfo(SOperatorInfo** pDownstream, int32_t numOfDownstream, SDynQueryCtrlPhysiNode* pPhyciNode, SExecTaskInfo* pTaskInfo, SMsgCb* pMsgCb, SOperatorInfo** pInfo);
+
+int32_t createVirtualTableMergeOperatorInfo(SOperatorInfo** pDownstream, int32_t numOfDownstream, SVirtualScanPhysiNode * pJoinNode, SExecTaskInfo* pTaskInfo, SOperatorInfo** pOptrInfo);
+
+int32_t createExternalWindowOperator(SOperatorInfo* pDownstream, SPhysiNode* pPhynode, SExecTaskInfo* pTaskInfo, SOperatorInfo** pOptrOut);
+int32_t createMergeAlignedExternalWindowOperator(SOperatorInfo* pDownstream, SPhysiNode* pPhynode, SExecTaskInfo* pTaskInfo, SOperatorInfo** ppOptrOut);
+
 // clang-format on
 
 SOperatorFpSet createOperatorFpSet(__optr_open_fn_t openFn, __optr_fn_t nextFn, __optr_fn_t cleanup,
                                    __optr_close_fn_t closeFn, __optr_reqBuf_fn_t reqBufFn,
                                    __optr_explain_fn_t explain, __optr_get_ext_fn_t nextExtFn, __optr_notify_fn_t notifyFn);
 void           setOperatorStreamStateFn(SOperatorInfo* pOperator, __optr_state_fn_t relaseFn, __optr_state_fn_t reloadFn);
+void           setOperatorResetStateFn(SOperatorInfo* pOperator, __optr_reset_state_fn_t resetFn);
 int32_t        optrDummyOpenFn(SOperatorInfo* pOperator);
 int32_t        appendDownstream(SOperatorInfo* p, SOperatorInfo** pDownstream, int32_t num);
 void           setOperatorCompleted(SOperatorInfo* pOperator);
 void           setOperatorInfo(SOperatorInfo* pOperator, const char* name, int32_t type, bool blocking, int32_t status,
                                void* pInfo, SExecTaskInfo* pTaskInfo);
 int32_t        optrDefaultBufFn(SOperatorInfo* pOperator);
-int32_t optrDefaultGetNextExtFn(struct SOperatorInfo* pOperator, SOperatorParam* pParam, SSDataBlock** pRes);
+int32_t        optrDefaultGetNextExtFn(struct SOperatorInfo* pOperator, SOperatorParam* pParam, SSDataBlock** pRes);
 int32_t        optrDefaultNotifyFn(struct SOperatorInfo* pOperator, SOperatorParam* pParam);
 SSDataBlock*   getNextBlockFromDownstream(struct SOperatorInfo* pOperator, int32_t idx);
 SSDataBlock*   getNextBlockFromDownstreamRemain(struct SOperatorInfo* pOperator, int32_t idx);
@@ -221,15 +188,24 @@
 int32_t        extractOperatorInTree(SOperatorInfo* pOperator, int32_t type, const char* id, SOperatorInfo** pOptrInfo);
 int32_t        getTableScanInfo(SOperatorInfo* pOperator, int32_t* order, int32_t* scanFlag, bool inheritUsOrder);
 int32_t        stopTableScanOperator(SOperatorInfo* pOperator, const char* pIdStr, SStorageAPI* pAPI);
-int32_t        clearParTbNameHashPtr(SOperatorInfo* pOperator, const char* pIdStr, SStorageAPI* pAPI);
 int32_t        getOperatorExplainExecInfo(struct SOperatorInfo* operatorInfo, SArray* pExecInfoList);
 void *         getOperatorParam(int32_t opType, SOperatorParam* param, int32_t idx);
 
 void doKeepTuple(SWindowRowsSup* pRowSup, int64_t ts, int32_t rowIndex, uint64_t groupId);
 void doKeepNewWindowStartInfo(SWindowRowsSup* pRowSup, const int64_t* tsList,
   int32_t rowIndex, uint64_t groupId);
-void doKeepCurStateWindowEndInfo(SWindowRowsSup* pRowSup, const int64_t* tsList,
-  int32_t rowIndex);
+void doKeepNewStateWindowStartInfo(SWindowRowsSup* pRowSup, const int64_t* tsList,
+  int32_t rowIndex, uint64_t groupId, const EStateWinExtendOption* extendOption, bool hasPrevWin);
+void doKeepCurStateWindowEndInfo(SWindowRowsSup* pRowSup, const int64_t* tsList, 
+  int32_t rowIndex, const EStateWinExtendOption* extendOption);
+
+void resetOperatorState(SOperatorInfo* pOper);
+
+int32_t resetAggSup(SExprSupp* pExprSupp, SAggSupporter* pSup, SExecTaskInfo* pTaskInfo,
+                    SNodeList* pNodeList, SNodeList* pGroupKeys, size_t keyBufSize, const char* pKey, void* pState,
+                    SFunctionStateStore* pStore);
+int32_t resetExprSupp(SExprSupp* pExprSupp, SExecTaskInfo* pTaskInfo, SNodeList* pNodeList,
+                      SNodeList* pGroupKeys, SFunctionStateStore* pStore);
 
 #ifdef __cplusplus
 }
