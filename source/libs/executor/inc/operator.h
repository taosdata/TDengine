--- conflicted
+++ resolved
@@ -48,12 +48,9 @@
 typedef void (*__optr_close_fn_t)(void* param);
 typedef int32_t (*__optr_explain_fn_t)(struct SOperatorInfo* pOptr, void** pOptrExplain, uint32_t* len);
 typedef int32_t (*__optr_reqBuf_fn_t)(struct SOperatorInfo* pOptr);
-<<<<<<< HEAD
 typedef SSDataBlock* (*__optr_get_ext_fn_t)(struct SOperatorInfo* pOptr, SOperatorParam* param);
 typedef SSDataBlock* (*__optr_notify_fn_t)(struct SOperatorInfo* pOptr, SOperatorParam* param);
-=======
 typedef void (*__optr_state_fn_t)(struct SOperatorInfo* pOptr);
->>>>>>> 9b3e34d5
 
 typedef struct SOperatorFpSet {
   __optr_open_fn_t    _openFn;  // DO NOT invoke this function directly
@@ -64,13 +61,10 @@
   __optr_encode_fn_t  encodeResultRow;
   __optr_decode_fn_t  decodeResultRow;
   __optr_explain_fn_t getExplainFn;
-<<<<<<< HEAD
   __optr_get_ext_fn_t getNextExtFn;
   __optr_notify_fn_t  notifyFn;
-=======
   __optr_state_fn_t   releaseStreamStateFn;
   __optr_state_fn_t   reloadStreamStateFn;
->>>>>>> 9b3e34d5
 } SOperatorFpSet;
 
 enum {
@@ -154,13 +148,9 @@
 
 SOperatorInfo* createMergeJoinOperatorInfo(SOperatorInfo** pDownstream, int32_t numOfDownstream, SSortMergeJoinPhysiNode* pJoinNode, SExecTaskInfo* pTaskInfo);
 
-<<<<<<< HEAD
 SOperatorInfo* createHashJoinOperatorInfo(SOperatorInfo** pDownstream, int32_t numOfDownstream,         SHashJoinPhysiNode* pJoinNode, SExecTaskInfo* pTaskInfo);
 
-SOperatorInfo* createStreamSessionAggOperatorInfo(SOperatorInfo* downstream, SPhysiNode* pPhyNode, SExecTaskInfo* pTaskInfo);
-=======
 SOperatorInfo* createStreamSessionAggOperatorInfo(SOperatorInfo* downstream, SPhysiNode* pPhyNode, SExecTaskInfo* pTaskInfo, SReadHandle* pHandle);
->>>>>>> 9b3e34d5
 
 SOperatorInfo* createStreamFinalSessionAggOperatorInfo(SOperatorInfo* downstream, SPhysiNode* pPhyNode, SExecTaskInfo* pTaskInfo, int32_t numOfChild, SReadHandle* pHandle);
 
@@ -179,13 +169,9 @@
 // clang-format on
 
 SOperatorFpSet createOperatorFpSet(__optr_open_fn_t openFn, __optr_fn_t nextFn, __optr_fn_t cleanup,
-<<<<<<< HEAD
                                    __optr_close_fn_t closeFn, __optr_reqBuf_fn_t reqBufFn,
                                    __optr_explain_fn_t explain, __optr_get_ext_fn_t nextExtFn, __optr_notify_fn_t notifyFn);
-=======
-                                   __optr_close_fn_t closeFn, __optr_reqBuf_fn_t reqBufFn, __optr_explain_fn_t explain);
 void           setOperatorStreamStateFn(SOperatorInfo* pOperator, __optr_state_fn_t relaseFn, __optr_state_fn_t reloadFn);
->>>>>>> 9b3e34d5
 int32_t        optrDummyOpenFn(SOperatorInfo* pOperator);
 int32_t        appendDownstream(SOperatorInfo* p, SOperatorInfo** pDownstream, int32_t num);
 void           setOperatorCompleted(SOperatorInfo* pOperator);
