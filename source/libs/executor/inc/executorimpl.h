--- conflicted
+++ resolved
@@ -680,13 +680,10 @@
 SOperatorInfo* createAggregateOperatorInfo(SOperatorInfo* downstream, SExprInfo* pExprInfo, int32_t numOfCols, SSDataBlock* pResultBlock,
                                            SExecTaskInfo* pTaskInfo, const STableGroupInfo* pTableGroupInfo);
 SOperatorInfo* createMultiTableAggOperatorInfo(SOperatorInfo* downstream, SExprInfo* pExprInfo, int32_t numOfCols, SSDataBlock* pResBlock, SExecTaskInfo* pTaskInfo, const STableGroupInfo* pTableGroupInfo);
-<<<<<<< HEAD
+
 SOperatorInfo* createProjectOperatorInfo(SOperatorInfo* downstream, SExprInfo* pExprInfo, int32_t num, SSDataBlock* pResBlock, SLimit* pLimit, SExecTaskInfo* pTaskInfo);
 SOperatorInfo *createSortOperatorInfo(SOperatorInfo* downstream, SSDataBlock* pResBlock, SArray* pSortInfo, SArray* pIndexMap, SExecTaskInfo* pTaskInfo);
-=======
-SOperatorInfo* createProjectOperatorInfo(SOperatorInfo* downstream, SExprInfo* pExprInfo, int32_t num, SSDataBlock* pResBlock, SLimit* pLimit, SLimit* pSlimit, SExecTaskInfo* pTaskInfo);
-SOperatorInfo *createSortOperatorInfo(SOperatorInfo* downstream, SSDataBlock* pResBlock, SArray* pSortInfo, SExecTaskInfo* pTaskInfo);
->>>>>>> f072afe7
+
 SOperatorInfo* createSortedMergeOperatorInfo(SOperatorInfo** downstream, int32_t numOfDownstream, SExprInfo* pExprInfo, int32_t num, SArray* pSortInfo, SArray* pGroupInfo, SExecTaskInfo* pTaskInfo);
 SOperatorInfo* createSysTableScanOperatorInfo(void* pSysTableReadHandle, SSDataBlock* pResBlock, const SName* pName,
                                               SNode* pCondition, SEpSet epset, SArray* colList, SExecTaskInfo* pTaskInfo, bool showRewrite, int32_t accountId);
