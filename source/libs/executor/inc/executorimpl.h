/*
 * Copyright (c) 2019 TAOS Data, Inc. <jhtao@taosdata.com>
 *
 * This program is free software: you can use, redistribute, and/or modify
 * it under the terms of the GNU Affero General Public License, version 3
 * or later ("AGPL"), as published by the Free Software Foundation.
 *
 * This program is distributed in the hope that it will be useful, but WITHOUT
 * ANY WARRANTY; without even the implied warranty of MERCHANTABILITY or
 * FITNESS FOR A PARTICULAR PURPOSE.
 *
 * You should have received a copy of the GNU Affero General Public License
 * along with this program. If not, see <http://www.gnu.org/licenses/>.
 */
#ifndef TDENGINE_EXECUTORIMPL_H
#define TDENGINE_EXECUTORIMPL_H

#ifdef __cplusplus
extern "C" {
#endif

#include "os.h"
#include "tcommon.h"
#include "tlosertree.h"
#include "tsort.h"
#include "ttszip.h"
#include "tvariant.h"

#include "dataSinkMgt.h"
#include "executil.h"
#include "executor.h"
#include "planner.h"
#include "scalar.h"
#include "taosdef.h"
#include "tarray.h"
#include "tfill.h"
#include "thash.h"
#include "tlockfree.h"
#include "tmsg.h"
#include "tpagedbuf.h"
#include "tstream.h"
#include "tstreamUpdate.h"

#include "executorInt.h"
#include "vnode.h"

typedef int32_t (*__block_search_fn_t)(char* data, int32_t num, int64_t key, int32_t order);

#define Q_STATUS_EQUAL(p, s)                 (((p) & (s)) != 0u)
#define IS_VALID_SESSION_WIN(winInfo)        ((winInfo).sessionWin.win.skey > 0)
#define SET_SESSION_WIN_INVALID(winInfo)     ((winInfo).sessionWin.win.skey = INT64_MIN)
#define IS_INVALID_SESSION_WIN_KEY(winKey)   ((winKey).win.skey <= 0)
#define SET_SESSION_WIN_KEY_INVALID(pWinKey) ((pWinKey)->win.skey = INT64_MIN)

enum {
  // when this task starts to execute, this status will set
  TASK_NOT_COMPLETED = 0x1u,

  /* Task is over
   * 1. this status is used in one row result query process, e.g., count/sum/first/last/ avg...etc.
   * 2. when all data within queried time window, it is also denoted as query_completed
   */
  TASK_COMPLETED = 0x2u,
};

/**
 * If the number of generated results is greater than this value,
 * query query will be halt and return results to client immediate.
 */
typedef struct SResultInfo {  // TODO refactor
  int64_t totalRows;          // total generated result size in rows
  int64_t totalBytes;         // total results in bytes.
  int32_t capacity;           // capacity of current result output buffer
  int32_t threshold;          // result size threshold in rows.
} SResultInfo;

typedef struct STableQueryInfo {
  TSKEY              lastKey;  // last check ts, todo remove it later
  SResultRowPosition pos;      // current active time window
} STableQueryInfo;

typedef struct SLimit {
  int64_t limit;
  int64_t offset;
} SLimit;

typedef struct STableScanAnalyzeInfo SFileBlockLoadRecorder;

typedef struct STaskCostInfo {
  int64_t  created;
  int64_t  start;
  uint64_t elapsedTime;
  double   extractListTime;
  double   groupIdMapTime;
  SFileBlockLoadRecorder* pRecoder;
} STaskCostInfo;

typedef struct SOperatorCostInfo {
  double openCost;
  double totalCost;
} SOperatorCostInfo;

struct SOperatorInfo;

typedef int32_t (*__optr_encode_fn_t)(struct SOperatorInfo* pOperator, char** result, int32_t* length);
typedef int32_t (*__optr_decode_fn_t)(struct SOperatorInfo* pOperator, char* result);

typedef int32_t (*__optr_open_fn_t)(struct SOperatorInfo* pOptr);
typedef SSDataBlock* (*__optr_fn_t)(struct SOperatorInfo* pOptr);
typedef void (*__optr_close_fn_t)(void* param);
typedef int32_t (*__optr_explain_fn_t)(struct SOperatorInfo* pOptr, void** pOptrExplain, uint32_t* len);

typedef struct STaskIdInfo {
  uint64_t queryId;  // this is also a request id
  uint64_t subplanId;
  uint64_t templateId;
  char*    str;
} STaskIdInfo;

enum {
  STREAM_RECOVER_STEP__NONE = 0,
  STREAM_RECOVER_STEP__PREPARE1,
  STREAM_RECOVER_STEP__PREPARE2,
  STREAM_RECOVER_STEP__SCAN,
};

typedef struct {
  // TODO remove prepareStatus
  STqOffsetVal      prepareStatus;  // for tmq
  STqOffsetVal      lastStatus;     // for tmq
  SMqMetaRsp        metaRsp;        // for tmq fetching meta
  int8_t            returned;
  int64_t           snapshotVer;
  const SSubmitReq* pReq;

  SSchemaWrapper*     schema;
  char                tbName[TSDB_TABLE_NAME_LEN];
  int8_t              recoverStep;
  SQueryTableDataCond tableCond;
  int64_t             fillHistoryVer1;
  int64_t             fillHistoryVer2;

  // int8_t        triggerSaved;
  // int64_t       deleteMarkSaved;
  SStreamState* pState;
} SStreamTaskInfo;

typedef struct {
  char*           tablename;
  char*           dbname;
  int32_t         tversion;
  SSchemaWrapper* sw;
  SSchemaWrapper* qsw;
} SSchemaInfo;

typedef struct SExecTaskInfo {
  STaskIdInfo   id;
  uint32_t      status;
  STimeWindow   window;
  STaskCostInfo cost;
  int64_t       owner;  // if it is in execution
  int32_t       code;

  int64_t               version;  // used for stream to record wal version
  SStreamTaskInfo       streamInfo;
  SSchemaInfo           schemaInfo;
  STableListInfo*       pTableInfoList;  // this is a table list
  const char*           sql;             // query sql string
  jmp_buf               env;             // jump to this position when error happens.
  EOPTR_EXEC_MODEL      execModel;       // operator execution model [batch model|stream model]
  SSubplan*             pSubplan;
  struct SOperatorInfo* pRoot;
  SLocalFetch           localFetch;
} SExecTaskInfo;

enum {
  OP_NOT_OPENED = 0x0,
  OP_OPENED = 0x1,
  OP_RES_TO_RETURN = 0x5,
  OP_EXEC_DONE = 0x9,
  OP_EXEC_RECV = 0x11,
};

typedef struct SOperatorFpSet {
  __optr_open_fn_t    _openFn;  // DO NOT invoke this function directly
  __optr_fn_t         getNextFn;
  __optr_fn_t         getStreamResFn;  // execute the aggregate in the stream model, todo remove it
  __optr_fn_t         cleanupFn;       // call this function to release the allocated resources ASAP
  __optr_close_fn_t   closeFn;
  __optr_encode_fn_t  encodeResultRow;
  __optr_decode_fn_t  decodeResultRow;
  __optr_explain_fn_t getExplainFn;
} SOperatorFpSet;

typedef struct SExprSupp {
  SExprInfo*      pExprInfo;
  int32_t         numOfExprs;  // the number of scalar expression in group operator
  SqlFunctionCtx* pCtx;
  int32_t*        rowEntryInfoOffset;  // offset value for each row result cell info
  SFilterInfo*    pFilterInfo;
} SExprSupp;

typedef struct SOperatorInfo {
  uint16_t               operatorType;
  int16_t                resultDataBlockId;
  bool                   blocking;  // block operator or not
  uint8_t                status;    // denote if current operator is completed
  char*                  name;      // name, for debug purpose
  void*                  info;      // extension attribution
  SExprSupp              exprSupp;
  SExecTaskInfo*         pTaskInfo;
  SOperatorCostInfo      cost;
  SResultInfo            resultInfo;
  struct SOperatorInfo** pDownstream;      // downstram pointer list
  int32_t                numOfDownstream;  // number of downstream. The value is always ONE expect for join operator
  SOperatorFpSet         fpSet;
} SOperatorInfo;

typedef enum {
  EX_SOURCE_DATA_NOT_READY = 0x1,
  EX_SOURCE_DATA_READY = 0x2,
  EX_SOURCE_DATA_EXHAUSTED = 0x3,
} EX_SOURCE_STATUS;

#define COL_MATCH_FROM_COL_ID  0x1
#define COL_MATCH_FROM_SLOT_ID 0x2

typedef struct SSourceDataInfo {
  int32_t            index;
  SRetrieveTableRsp* pRsp;
  uint64_t           totalRows;
  int32_t            code;
  EX_SOURCE_STATUS   status;
  const char*        taskId;
} SSourceDataInfo;

typedef struct SLoadRemoteDataInfo {
  uint64_t totalSize;     // total load bytes from remote
  uint64_t totalRows;     // total number of rows
  uint64_t totalElapsed;  // total elapsed time
} SLoadRemoteDataInfo;

typedef struct SLimitInfo {
  SLimit   limit;
  SLimit   slimit;
  uint64_t currentGroupId;
  int64_t  remainGroupOffset;
  int64_t  numOfOutputGroups;
  int64_t  remainOffset;
  int64_t  numOfOutputRows;
} SLimitInfo;

typedef struct SExchangeInfo {
  SArray* pSources;
  SArray* pSourceDataInfo;
  tsem_t  ready;
  void*   pTransporter;
  // SArray<SSDataBlock*>, result block list, used to keep the multi-block that
  // passed by downstream operator
  SArray*             pResultBlockList;
  int32_t             rspBlockIndex;  // indicate the return block index in pResultBlockList
  SSDataBlock*        pDummyBlock;    // dummy block, not keep data
  bool                seqLoadData;    // sequential load data or not, false by default
  int32_t             current;
  SLoadRemoteDataInfo loadInfo;
  uint64_t            self;
  SLimitInfo          limitInfo;
} SExchangeInfo;

typedef struct SScanInfo {
  int32_t numOfAsc;
  int32_t numOfDesc;
} SScanInfo;

typedef struct SSampleExecInfo {
  double   sampleRatio;  // data block sample ratio, 1 by default
  uint32_t seed;         // random seed value
} SSampleExecInfo;

enum {
  TABLE_SCAN__TABLE_ORDER = 1,
  TABLE_SCAN__BLOCK_ORDER = 2,
};

typedef struct SAggSupporter {
  SSHashObj*     pResultRowHashTable;  // quick locate the window object for each result
  char*          keyBuf;               // window key buffer
  SDiskbasedBuf* pResultBuf;           // query result buffer based on blocked-wised disk file
  int32_t        resultRowSize;  // the result buffer size for each result row, with the meta data size for each row
  int32_t        currentPageId;  // current write page id
} SAggSupporter;

typedef struct {
  // if the upstream is an interval operator, the interval info is also kept here to get the time window to check if
  // current data block needs to be loaded.
  SInterval      interval;
  SAggSupporter* pAggSup;
  SExprSupp*     pExprSup;  // expr supporter of aggregate operator
} SAggOptrPushDownInfo;

typedef struct STableMetaCacheInfo {
  SLRUCache*             pTableMetaEntryCache; // 100 by default
  uint64_t               metaFetch;
  uint64_t               cacheHit;
} STableMetaCacheInfo;

typedef struct STableScanInfo {
  STsdbReader*           dataReader;
  SReadHandle            readHandle;
  SLimitInfo             limitInfo;
  SFileBlockLoadRecorder readRecorder;
  SScanInfo              scanInfo;
  int32_t                scanTimes;
  SSDataBlock*           pResBlock;
  SColMatchInfo          matchInfo;
  SExprSupp              pseudoSup;
  SQueryTableDataCond    cond;
  int32_t                scanFlag;  // table scan flag to denote if it is a repeat/reverse/main scan
  int32_t                dataBlockLoadFlag;
  SSampleExecInfo        sample;  // sample execution info
  int32_t                currentGroupId;
  int32_t                currentTable;
  int8_t                 scanMode;
  SAggOptrPushDownInfo   pdInfo;
  int8_t                 assignBlockUid;
  STableMetaCacheInfo    metaCache;
} STableScanInfo;

typedef struct STableMergeScanInfo {
  STableListInfo*        tableListInfo;
  int32_t                tableStartIndex;
  int32_t                tableEndIndex;
  bool                   hasGroupId;
  uint64_t               groupId;
  SArray*                queryConds;   // array of queryTableDataCond
  STsdbReader*           pReader;
  SReadHandle            readHandle;
  int32_t                bufPageSize;
  uint32_t               sortBufSize;  // max buffer size for in-memory sort
  SArray*                pSortInfo;
  SSortHandle*           pSortHandle;
  SSDataBlock*           pSortInputBlock;
  int64_t                startTs;  // sort start time
  SArray*                sortSourceParams;
  SLimitInfo             limitInfo;
  SFileBlockLoadRecorder readRecorder;
  int64_t                numOfRows;
  SScanInfo              scanInfo;
  int32_t                scanTimes;
  SqlFunctionCtx*        pCtx;         // which belongs to the direct upstream operator operator query context
  SResultRowInfo*        pResultRowInfo;
  int32_t*               rowEntryInfoOffset;
  SExprInfo*             pExpr;
  SSDataBlock*           pResBlock;
  SColMatchInfo          matchInfo;
  int32_t                numOfOutput;
  SExprSupp              pseudoSup;
  SQueryTableDataCond    cond;
  int32_t                scanFlag;  // table scan flag to denote if it is a repeat/reverse/main scan
  int32_t                dataBlockLoadFlag;

  // if the upstream is an interval operator, the interval info is also kept here to get the time
  // window to check if current data block needs to be loaded.
  SInterval       interval;
  SSampleExecInfo sample;  // sample execution info
  SSortExecInfo   sortExecInfo;
} STableMergeScanInfo;

typedef struct STagScanInfo {
  SColumnInfo*    pCols;
  SSDataBlock*    pRes;
  SColMatchInfo   matchInfo;
  int32_t         curPos;
  SReadHandle     readHandle;
  STableListInfo* pTableList;
} STagScanInfo;

typedef struct SLastrowScanInfo {
  SSDataBlock*  pRes;
  SReadHandle   readHandle;
  void*         pLastrowReader;
  SColMatchInfo matchInfo;
  int32_t*      pSlotIds;
  SExprSupp     pseudoExprSup;
  int32_t       retrieveType;
  int32_t       currentGroupIndex;
  SSDataBlock*  pBufferredRes;
  SArray*       pUidList;
  int32_t       indexOfBufferedRes;
} SLastrowScanInfo;

typedef enum EStreamScanMode {
  STREAM_SCAN_FROM_READERHANDLE = 1,
  STREAM_SCAN_FROM_RES,
  STREAM_SCAN_FROM_UPDATERES,
  STREAM_SCAN_FROM_DELETE_DATA,
  STREAM_SCAN_FROM_DATAREADER_RETRIEVE,
  STREAM_SCAN_FROM_DATAREADER_RANGE,
} EStreamScanMode;

enum {
  PROJECT_RETRIEVE_CONTINUE = 0x1,
  PROJECT_RETRIEVE_DONE = 0x2,
};

typedef struct SCatchSupporter {
  SHashObj*      pWindowHashTable;  // quick locate the window object for each window
  SDiskbasedBuf* pDataBuf;          // buffer based on blocked-wised disk file
  int32_t        keySize;
  int64_t*       pKeyBuf;
} SCatchSupporter;

typedef struct SStreamAggSupporter {
  int32_t         resultRowSize;  // the result buffer size for each result row, with the meta data size for each row
  SSDataBlock*    pScanBlock;
  SStreamState*   pState;
  int64_t         gap;        // stream session window gap
  SqlFunctionCtx* pDummyCtx;  // for combine
  SSHashObj*      pResultRows;
  int32_t         stateKeySize;
  int16_t         stateKeyType;
  SDiskbasedBuf*  pResultBuf;
} SStreamAggSupporter;

typedef struct SWindowSupporter {
  SStreamAggSupporter* pStreamAggSup;
  int64_t              gap;
  uint16_t             parentType;
  SAggSupporter*       pIntervalAggSup;
} SWindowSupporter;

typedef struct SPartitionBySupporter {
  SArray* pGroupCols;     // group by columns, SArray<SColumn>
  SArray* pGroupColVals;  // current group column values, SArray<SGroupKeys>
  char*   keyBuf;         // group by keys for hash
  bool    needCalc;       // partition by column
} SPartitionBySupporter;

typedef struct SPartitionDataInfo {
  uint64_t groupId;
  char*    tbname;
  SArray*  tags;
  SArray*  rowIds;
} SPartitionDataInfo;

typedef struct STimeWindowAggSupp {
  int8_t          calTrigger;
  int8_t          calTriggerSaved;
  int64_t         deleteMark;
  int64_t         deleteMarkSaved;
  int64_t         waterMark;
  TSKEY           maxTs;
  TSKEY           minTs;
  SColumnInfoData timeWindowData;  // query time window info for scalar function execution.
} STimeWindowAggSupp;

typedef struct SStreamScanInfo {
  uint64_t      tableUid;  // queried super table uid
  SExprInfo*    pPseudoExpr;
  int32_t       numOfPseudoExpr;
  SExprSupp     tbnameCalSup;
  SExprSupp     tagCalSup;
  int32_t       primaryTsIndex;  // primary time stamp slot id
  SReadHandle   readHandle;
  SInterval     interval;  // if the upstream is an interval operator, the interval info is also kept here.
  SColMatchInfo matchInfo;

  SArray*      pBlockLists;  // multiple SSDatablock.
  SSDataBlock* pRes;         // result SSDataBlock
  SSDataBlock* pUpdateRes;   // update SSDataBlock
  int32_t      updateResIndex;
  int32_t      blockType;        // current block type
  int32_t      validBlockIndex;  // Is current data has returned?
  uint64_t     numOfExec;        // execution times
  STqReader*   tqReader;

  uint64_t     groupId;
  SUpdateInfo* pUpdateInfo;

  EStreamScanMode       scanMode;
  SOperatorInfo*        pStreamScanOp;
  SOperatorInfo*        pTableScanOp;
  SArray*               childIds;
  SWindowSupporter      windowSup;
  SPartitionBySupporter partitionSup;
  SExprSupp*            pPartScalarSup;
  bool                  assignBlockUid;  // assign block uid to groupId, temporarily used for generating rollup SMA.
  int32_t               scanWinIndex;    // for state operator
  int32_t               pullDataResIndex;
  SSDataBlock*          pPullDataRes;    // pull data SSDataBlock
  SSDataBlock*          pDeleteDataRes;  // delete data SSDataBlock
  int32_t               deleteDataIndex;
  STimeWindow           updateWin;
  STimeWindowAggSupp    twAggSup;
  SSDataBlock*          pUpdateDataRes;
  // status for tmq
  SNodeList* pGroupTags;
  SNode*     pTagCond;
  SNode*     pTagIndexCond;
} SStreamScanInfo;

typedef struct {
  //  int8_t    subType;
  //  bool      withMeta;
  //  int64_t   suid;
  //  int64_t   snapVersion;
  //  void     *metaInfo;
  //  void     *dataInfo;
  SVnode*       vnode;
  SSDataBlock   pRes;  // result SSDataBlock
  STsdbReader*  dataReader;
  SSnapContext* sContext;
} SStreamRawScanInfo;

typedef struct SSysTableIndex {
  int8_t  init;
  SArray* uids;
  int32_t lastIdx;
} SSysTableIndex;

typedef struct SSysTableScanInfo {
  SRetrieveMetaTableRsp* pRsp;
  SRetrieveTableReq      req;
  SEpSet                 epSet;
  tsem_t                 ready;
  SReadHandle            readHandle;
  int32_t                accountId;
  const char*            pUser;
  bool                   sysInfo;
  bool                   showRewrite;
  SNode*                 pCondition;  // db_name filter condition, to discard data that are not in current database
  SMTbCursor*            pCur;        // cursor for iterate the local table meta store.
  SSysTableIndex*        pIdx;        // idx for local table meta
  SColMatchInfo          matchInfo;
  SName                  name;
  SSDataBlock*           pRes;
  int64_t                numOfBlocks;  // extract basic running information.
  SLoadRemoteDataInfo    loadInfo;
} SSysTableScanInfo;

typedef struct SBlockDistInfo {
  SSDataBlock*   pResBlock;
  STsdbReader*   pHandle;
  SReadHandle    readHandle;
  uint64_t       uid;  // table uid
} SBlockDistInfo;

// todo remove this
typedef struct SOptrBasicInfo {
  SResultRowInfo resultRowInfo;
  SSDataBlock*   pRes;
  bool           mergeResultBlock;
} SOptrBasicInfo;

typedef struct SIntervalAggOperatorInfo {
  SOptrBasicInfo     binfo;              // basic info
  SAggSupporter      aggSup;             // aggregate supporter
  SExprSupp          scalarSupp;         // supporter for perform scalar function
  SGroupResInfo      groupResInfo;       // multiple results build supporter
  SInterval          interval;           // interval info
  int32_t            primaryTsIndex;     // primary time stamp slot id from result of downstream operator.
  STimeWindow        win;                // query time range
  bool               timeWindowInterpo;  // interpolation needed or not
  SArray*            pInterpCols;        // interpolation columns
  int32_t            resultTsOrder;      // result timestamp order
  int32_t            inputOrder;         // input data ts order
  EOPTR_EXEC_MODEL   execModel;          // operator execution model [batch model|stream model]
  STimeWindowAggSupp twAggSup;
  SArray*            pPrevValues;  //  SArray<SGroupKeys> used to keep the previous not null value for interpolation.
} SIntervalAggOperatorInfo;

typedef struct SMergeAlignedIntervalAggOperatorInfo {
  SIntervalAggOperatorInfo* intervalAggOperatorInfo;

  uint64_t     groupId;  // current groupId
  int64_t      curTs;    // current ts
  SSDataBlock* prefetchedBlock;
  SResultRow*  pResultRow;
} SMergeAlignedIntervalAggOperatorInfo;

typedef struct SStreamIntervalOperatorInfo {
  SOptrBasicInfo     binfo;           // basic info
  SAggSupporter      aggSup;          // aggregate supporter
  SExprSupp          scalarSupp;      // supporter for perform scalar function
  SGroupResInfo      groupResInfo;    // multiple results build supporter
  SInterval          interval;        // interval info
  int32_t            primaryTsIndex;  // primary time stamp slot id from result of downstream operator.
  STimeWindowAggSupp twAggSup;
  bool               invertible;
  bool               ignoreExpiredData;
  SArray*            pDelWins;  // SWinRes
  int32_t            delIndex;
  SSDataBlock*       pDelRes;
  SPhysiNode*        pPhyNode;  // create new child
  SHashObj*          pPullDataMap;
  SArray*            pPullWins;  // SPullWindowInfo
  int32_t            pullIndex;
  SSDataBlock*       pPullDataRes;
  bool               isFinal;
  SArray*            pChildren;
  SStreamState*      pState;
  SWinKey            delKey;
  SHashObj*          pGroupIdTbNameMap;  // uint64_t -> char[TSDB_TABLE_NAME_LEN]
} SStreamIntervalOperatorInfo;

typedef struct SAggOperatorInfo {
  SOptrBasicInfo   binfo;
  SAggSupporter    aggSup;
  STableQueryInfo* current;
  uint64_t         groupId;
  SGroupResInfo    groupResInfo;
  SExprSupp        scalarExprSup;
} SAggOperatorInfo;

typedef struct SProjectOperatorInfo {
  SOptrBasicInfo binfo;
  SAggSupporter  aggSup;
  SArray*        pPseudoColInfo;
  SLimitInfo     limitInfo;
  bool           mergeDataBlocks;
  SSDataBlock*   pFinalRes;
} SProjectOperatorInfo;

typedef struct SIndefOperatorInfo {
  SOptrBasicInfo binfo;
  SAggSupporter  aggSup;
  SArray*        pPseudoColInfo;
  SExprSupp      scalarSup;
  uint64_t       groupId;
  SSDataBlock*   pNextGroupRes;
} SIndefOperatorInfo;

typedef struct SFillOperatorInfo {
  struct SFillInfo* pFillInfo;
  SSDataBlock*      pRes;
  SSDataBlock*      pFinalRes;
  int64_t           totalInputRows;
  void**            p;
  SSDataBlock*      existNewGroupBlock;
  STimeWindow       win;
  SColMatchInfo     matchInfo;
  int32_t           primaryTsCol;
  int32_t           primarySrcSlotId;
  uint64_t          curGroupId;  // current handled group id
  SExprInfo*        pExprInfo;
  int32_t           numOfExpr;
  SExprSupp         noFillExprSupp;
} SFillOperatorInfo;

typedef struct SGroupbyOperatorInfo {
  SOptrBasicInfo binfo;
  SAggSupporter  aggSup;
  SArray*        pGroupCols;     // group by columns, SArray<SColumn>
  SArray*        pGroupColVals;  // current group column values, SArray<SGroupKeys>
  bool           isInit;       // denote if current val is initialized or not
  char*          keyBuf;       // group by keys for hash
  int32_t        groupKeyLen;  // total group by column width
  SGroupResInfo  groupResInfo;
  SExprSupp      scalarSup;
} SGroupbyOperatorInfo;

typedef struct SDataGroupInfo {
  uint64_t groupId;
  int64_t  numOfRows;
  SArray*  pPageList;
} SDataGroupInfo;

// The sort in partition may be needed later.
typedef struct SPartitionOperatorInfo {
  SOptrBasicInfo binfo;
  SArray*        pGroupCols;
  SArray*        pGroupColVals;  // current group column values, SArray<SGroupKeys>
  char*          keyBuf;         // group by keys for hash
  int32_t        groupKeyLen;    // total group by column width
  SHashObj*      pGroupSet;      // quick locate the window object for each result

  SDiskbasedBuf* pBuf;              // query result buffer based on blocked-wised disk file
  int32_t        rowCapacity;       // maximum number of rows for each buffer page
  int32_t*       columnOffset;      // start position for each column data
  SArray*        sortedGroupArray;  // SDataGroupInfo sorted by group id
  int32_t        groupIndex;        // group index
  int32_t        pageIndex;         // page index of current group
  SExprSupp      scalarSup;
} SPartitionOperatorInfo;

typedef struct SWindowRowsSup {
  STimeWindow win;
  TSKEY       prevTs;
  int32_t     startRowIndex;
  int32_t     numOfRows;
  uint64_t    groupId;
} SWindowRowsSup;

typedef struct SSessionAggOperatorInfo {
  SOptrBasicInfo binfo;
  SAggSupporter  aggSup;

  SGroupResInfo      groupResInfo;
  SWindowRowsSup     winSup;
  bool               reptScan;  // next round scan
  int64_t            gap;       // session window gap
  int32_t            tsSlotId;  // primary timestamp slot id
  STimeWindowAggSupp twAggSup;
} SSessionAggOperatorInfo;

typedef struct SResultWindowInfo {
  void*       pOutputBuf;
  SSessionKey sessionWin;
  bool        isOutput;
} SResultWindowInfo;

typedef struct SStateWindowInfo {
  SResultWindowInfo winInfo;
  SStateKeys*       pStateKey;
} SStateWindowInfo;

typedef struct SStreamSessionAggOperatorInfo {
  SOptrBasicInfo      binfo;
  SStreamAggSupporter streamAggSup;
  SExprSupp           scalarSupp;  // supporter for perform scalar function
  SGroupResInfo       groupResInfo;
  int32_t             primaryTsIndex;  // primary timestamp slot id
  int32_t             endTsIndex;      // window end timestamp slot id
  int32_t             order;           // current SSDataBlock scan order
  STimeWindowAggSupp  twAggSup;
  SSDataBlock*        pWinBlock;   // window result
  SSDataBlock*        pDelRes;     // delete result
  SSDataBlock*        pUpdateRes;  // update window
  bool                returnUpdate;
  SSHashObj*          pStDeleted;
  void*               pDelIterator;
  SArray*             pChildren;  // cache for children's result; final stream operator
  SPhysiNode*         pPhyNode;   // create new child
  bool                isFinal;
  bool                ignoreExpiredData;
  SHashObj*           pGroupIdTbNameMap;
} SStreamSessionAggOperatorInfo;

typedef struct SStreamStateAggOperatorInfo {
  SOptrBasicInfo      binfo;
  SStreamAggSupporter streamAggSup;
  SExprSupp           scalarSupp;  // supporter for perform scalar function
  SGroupResInfo       groupResInfo;
  int32_t             primaryTsIndex;  // primary timestamp slot id
  STimeWindowAggSupp  twAggSup;
  SColumn             stateCol;
  SSDataBlock*        pDelRes;
  SSHashObj*          pSeDeleted;
  void*               pDelIterator;
  SArray*             pChildren;  // cache for children's result;
  bool                ignoreExpiredData;
  SHashObj*           pGroupIdTbNameMap;
} SStreamStateAggOperatorInfo;

typedef struct SStreamPartitionOperatorInfo {
  SOptrBasicInfo        binfo;
  SPartitionBySupporter partitionSup;
  SExprSupp             scalarSup;
  SExprSupp             tbnameCalSup;
  SExprSupp             tagCalSup;
  SHashObj*             pPartitions;
  void*                 parIte;
  SSDataBlock*          pInputDataBlock;
  int32_t               tsColIndex;
  SSDataBlock*          pDelRes;
} SStreamPartitionOperatorInfo;

typedef struct SStreamFillOperatorInfo {
  SStreamFillSupporter* pFillSup;
  SSDataBlock*          pRes;
  SSDataBlock*          pSrcBlock;
  int32_t               srcRowIndex;
  SSDataBlock*          pPrevSrcBlock;
  SSDataBlock*          pSrcDelBlock;
  int32_t               srcDelRowIndex;
  SSDataBlock*          pDelRes;
  SColMatchInfo         matchInfo;
  int32_t               primaryTsCol;
  int32_t               primarySrcSlotId;
  SStreamFillInfo*      pFillInfo;
} SStreamFillOperatorInfo;

typedef struct STimeSliceOperatorInfo {
  SSDataBlock*         pRes;
  STimeWindow          win;
  SInterval            interval;
  int64_t              current;
  SArray*              pPrevRow;     // SArray<SGroupValue>
  SArray*              pNextRow;     // SArray<SGroupValue>
  SArray*              pLinearInfo;  // SArray<SFillLinearInfo>
  bool                 fillLastPoint;
  bool                 isPrevRowSet;
  bool                 isNextRowSet;
  int32_t              fillType;      // fill type
  SColumn              tsCol;         // primary timestamp column
  SExprSupp            scalarSup;     // scalar calculation
  struct SFillColInfo* pFillColInfo;  // fill column info
} STimeSliceOperatorInfo;

typedef struct SStateWindowOperatorInfo {
  // SOptrBasicInfo should be first, SAggSupporter should be second for stream encode
  SOptrBasicInfo binfo;
  SAggSupporter  aggSup;
  SExprSupp      scalarSup;

  SGroupResInfo      groupResInfo;
  SWindowRowsSup     winSup;
  SColumn            stateCol;  // start row index
  bool               hasKey;
  SStateKeys         stateKey;
  int32_t            tsSlotId;  // primary timestamp column slot id
  STimeWindowAggSupp twAggSup;
} SStateWindowOperatorInfo;

typedef struct SSortOperatorInfo {
  SOptrBasicInfo binfo;
  uint32_t       sortBufSize;  // max buffer size for in-memory sort
  SArray*        pSortInfo;
  SSortHandle*   pSortHandle;
  SColMatchInfo  matchInfo;
  int32_t        bufPageSize;
  int64_t        startTs;      // sort start time
  uint64_t       sortElapsed;  // sort elapsed time, time to flush to disk not included.
  SLimitInfo     limitInfo;
} SSortOperatorInfo;

typedef struct SJoinOperatorInfo {
  SSDataBlock* pRes;
  int32_t      joinType;
  int32_t      inputOrder;

  SSDataBlock* pLeft;
  int32_t      leftPos;
  SColumnInfo  leftCol;

  SSDataBlock* pRight;
  int32_t      rightPos;
  SColumnInfo  rightCol;
  SNode*       pCondAfterMerge;
} SJoinOperatorInfo;

#define OPTR_IS_OPENED(_optr)  (((_optr)->status & OP_OPENED) == OP_OPENED)
#define OPTR_SET_OPENED(_optr) ((_optr)->status |= OP_OPENED)

void doDestroyExchangeOperatorInfo(void* param);

SOperatorFpSet createOperatorFpSet(__optr_open_fn_t openFn, __optr_fn_t nextFn, __optr_fn_t streamFn,
                                   __optr_fn_t cleanup, __optr_close_fn_t closeFn, __optr_explain_fn_t explain);

int32_t operatorDummyOpenFn(SOperatorInfo* pOperator);
int32_t appendDownstream(SOperatorInfo* p, SOperatorInfo** pDownstream, int32_t num);

void    initBasicInfo(SOptrBasicInfo* pInfo, SSDataBlock* pBlock);
void    cleanupBasicInfo(SOptrBasicInfo* pInfo);
int32_t initExprSupp(SExprSupp* pSup, SExprInfo* pExprInfo, int32_t numOfExpr);
void    cleanupExprSupp(SExprSupp* pSup);
void    destroyExprInfo(SExprInfo* pExpr, int32_t numOfExprs);
int32_t initAggInfo(SExprSupp* pSup, SAggSupporter* pAggSup, SExprInfo* pExprInfo, int32_t numOfCols, size_t keyBufSize,
                    const char* pkey);
void    initResultSizeInfo(SResultInfo* pResultInfo, int32_t numOfRows);

void doBuildStreamResBlock(SOperatorInfo* pOperator, SOptrBasicInfo* pbInfo, SGroupResInfo* pGroupResInfo,
                           SDiskbasedBuf* pBuf);
void doBuildResultDatablock(SOperatorInfo* pOperator, SOptrBasicInfo* pbInfo, SGroupResInfo* pGroupResInfo,
                            SDiskbasedBuf* pBuf);

int32_t handleLimitOffset(SOperatorInfo* pOperator, SLimitInfo* pLimitInfo, SSDataBlock* pBlock, bool holdDataInBuf);
bool    hasLimitOffsetInfo(SLimitInfo* pLimitInfo);
void    initLimitInfo(const SNode* pLimit, const SNode* pSLimit, SLimitInfo* pLimitInfo);
void applyLimitOffset(SLimitInfo* pLimitInfo, SSDataBlock* pBlock, SExecTaskInfo* pTaskInfo, SOperatorInfo* pOperator);

void doApplyFunctions(SExecTaskInfo* taskInfo, SqlFunctionCtx* pCtx, SColumnInfoData* pTimeWindowData, int32_t offset,
                      int32_t forwardStep, int32_t numOfTotal, int32_t numOfOutput);

int32_t extractDataBlockFromFetchRsp(SSDataBlock* pRes, char* pData, SArray* pColList, char** pNextStart);
void    updateLoadRemoteInfo(SLoadRemoteDataInfo* pInfo, int32_t numOfRows, int32_t dataLen, int64_t startTs,
                             SOperatorInfo* pOperator);

STimeWindow getFirstQualifiedTimeWindow(int64_t ts, STimeWindow* pWindow, SInterval* pInterval, int32_t order);

int32_t getTableScanInfo(SOperatorInfo* pOperator, int32_t* order, int32_t* scanFlag);
int32_t getBufferPgSize(int32_t rowSize, uint32_t* defaultPgsz, uint32_t* defaultBufsz);

void    doSetOperatorCompleted(SOperatorInfo* pOperator);
<<<<<<< HEAD
void    doFilter(const SNode* pFilterNode, SSDataBlock* pBlock, SColMatchInfo* pColMatchInfo, SFilterInfo* pFilterInfo);
int32_t addTagPseudoColumnData(SReadHandle* pHandle, const SExprInfo* pExpr, int32_t numOfExpr,
                               SSDataBlock* pBlock, int32_t rows, const char* idStr, STableMetaCacheInfo * pCache);
=======
void    doFilter(SSDataBlock* pBlock, SFilterInfo* pFilterInfo, SColMatchInfo* pColMatchInfo);
int32_t addTagPseudoColumnData(SReadHandle* pHandle, SExprInfo* pPseudoExpr, int32_t numOfPseudoExpr,
                               SSDataBlock* pBlock, int32_t rows, const char* idStr);
>>>>>>> b8dd3843

void cleanupAggSup(SAggSupporter* pAggSup);
void appendOneRowToDataBlock(SSDataBlock* pBlock, STupleHandle* pTupleHandle);
void setTbNameColData(const SSDataBlock* pBlock, SColumnInfoData* pColInfoData, int32_t functionId, const char* name);

int32_t doPrepareScan(SOperatorInfo* pOperator, uint64_t uid, int64_t ts);
int32_t doGetScanStatus(SOperatorInfo* pOperator, uint64_t* uid, int64_t* ts);

SSDataBlock* loadNextDataBlock(void* param);

void setResultRowInitCtx(SResultRow* pResult, SqlFunctionCtx* pCtx, int32_t numOfOutput, int32_t* rowEntryInfoOffset);

SResultRow* doSetResultOutBufByKey(SDiskbasedBuf* pResultBuf, SResultRowInfo* pResultRowInfo, char* pData,
                                   int16_t bytes, bool masterscan, uint64_t groupId, SExecTaskInfo* pTaskInfo,
                                   bool isIntervalQuery, SAggSupporter* pSup);

SOperatorInfo* createExchangeOperatorInfo(void* pTransporter, SExchangePhysiNode* pExNode, SExecTaskInfo* pTaskInfo);

SOperatorInfo* createTableScanOperatorInfo(STableScanPhysiNode* pTableScanNode, SReadHandle* pHandle,
                                           SExecTaskInfo* pTaskInfo);
SOperatorInfo* createTagScanOperatorInfo(SReadHandle* pReadHandle, STagScanPhysiNode* pPhyNode,
                                         STableListInfo* pTableListInfo, SExecTaskInfo* pTaskInfo);
SOperatorInfo* createSysTableScanOperatorInfo(void* readHandle, SSystemTableScanPhysiNode* pScanPhyNode,
                                              const char* pUser, SExecTaskInfo* pTaskInfo);

SOperatorInfo* createAggregateOperatorInfo(SOperatorInfo* downstream, SAggPhysiNode* pNode, SExecTaskInfo* pTaskInfo);

SOperatorInfo* createIndefinitOutputOperatorInfo(SOperatorInfo* downstream, SPhysiNode* pNode,
                                                 SExecTaskInfo* pTaskInfo);
SOperatorInfo* createProjectOperatorInfo(SOperatorInfo* downstream, SProjectPhysiNode* pProjPhyNode,
                                         SExecTaskInfo* pTaskInfo);
SOperatorInfo* createSortOperatorInfo(SOperatorInfo* downstream, SSortPhysiNode* pSortNode, SExecTaskInfo* pTaskInfo);
SOperatorInfo* createMultiwayMergeOperatorInfo(SOperatorInfo** dowStreams, size_t numStreams,
                                               SMergePhysiNode* pMergePhysiNode, SExecTaskInfo* pTaskInfo);
SOperatorInfo* createCacherowsScanOperator(SLastRowScanPhysiNode* pTableScanNode, SReadHandle* readHandle,
                                           SExecTaskInfo* pTaskInfo);

SOperatorInfo* createIntervalOperatorInfo(SOperatorInfo* downstream, SIntervalPhysiNode* pPhyNode,
                                          SExecTaskInfo* pTaskInfo, bool isStream);
SOperatorInfo* createMergeIntervalOperatorInfo(SOperatorInfo* downstream, SMergeIntervalPhysiNode* pIntervalPhyNode,
                                               SExecTaskInfo* pTaskInfo);
SOperatorInfo* createMergeAlignedIntervalOperatorInfo(SOperatorInfo* downstream, SMergeAlignedIntervalPhysiNode* pNode,
                                                      SExecTaskInfo* pTaskInfo);
SOperatorInfo* createStreamFinalIntervalOperatorInfo(SOperatorInfo* downstream, SPhysiNode* pPhyNode,
                                                     SExecTaskInfo* pTaskInfo, int32_t numOfChild);
SOperatorInfo* createSessionAggOperatorInfo(SOperatorInfo* downstream, SSessionWinodwPhysiNode* pSessionNode,
                                            SExecTaskInfo* pTaskInfo);
SOperatorInfo* createGroupOperatorInfo(SOperatorInfo* downstream, SAggPhysiNode* pAggNode, SExecTaskInfo* pTaskInfo);
SOperatorInfo* createDataBlockInfoScanOperator(SReadHandle* readHandle, SBlockDistScanPhysiNode* pBlockScanNode,
                                               SExecTaskInfo* pTaskInfo);

SOperatorInfo* createStreamScanOperatorInfo(SReadHandle* pHandle, STableScanPhysiNode* pTableScanNode, SNode* pTagCond,
                                            SExecTaskInfo* pTaskInfo);

SOperatorInfo* createRawScanOperatorInfo(SReadHandle* pHandle, SExecTaskInfo* pTaskInfo);

SOperatorInfo* createFillOperatorInfo(SOperatorInfo* downstream, SFillPhysiNode* pPhyFillNode,
                                      SExecTaskInfo* pTaskInfo);
SOperatorInfo* createStatewindowOperatorInfo(SOperatorInfo* downstream, SStateWinodwPhysiNode* pStateNode,
                                             SExecTaskInfo* pTaskInfo);
SOperatorInfo* createPartitionOperatorInfo(SOperatorInfo* downstream, SPartitionPhysiNode* pPartNode,
                                           SExecTaskInfo* pTaskInfo);

SOperatorInfo* createStreamPartitionOperatorInfo(SOperatorInfo* downstream, SStreamPartitionPhysiNode* pPartNode,
                                                 SExecTaskInfo* pTaskInfo);

SOperatorInfo* createTimeSliceOperatorInfo(SOperatorInfo* downstream, SPhysiNode* pNode, SExecTaskInfo* pTaskInfo);
SOperatorInfo* createMergeJoinOperatorInfo(SOperatorInfo** pDownstream, int32_t numOfDownstream,
                                           SSortMergeJoinPhysiNode* pJoinNode, SExecTaskInfo* pTaskInfo);

SOperatorInfo* createStreamSessionAggOperatorInfo(SOperatorInfo* downstream, SPhysiNode* pPhyNode,
                                                  SExecTaskInfo* pTaskInfo);
SOperatorInfo* createStreamFinalSessionAggOperatorInfo(SOperatorInfo* downstream, SPhysiNode* pPhyNode,
                                                       SExecTaskInfo* pTaskInfo, int32_t numOfChild);
SOperatorInfo* createStreamIntervalOperatorInfo(SOperatorInfo* downstream, SPhysiNode* pPhyNode,
                                                SExecTaskInfo* pTaskInfo);

SOperatorInfo* createStreamStateAggOperatorInfo(SOperatorInfo* downstream, SPhysiNode* pPhyNode,
                                                SExecTaskInfo* pTaskInfo);
SOperatorInfo* createStreamFillOperatorInfo(SOperatorInfo* downstream, SStreamFillPhysiNode* pPhyFillNode,
                                            SExecTaskInfo* pTaskInfo);

int32_t projectApplyFunctions(SExprInfo* pExpr, SSDataBlock* pResult, SSDataBlock* pSrcBlock, SqlFunctionCtx* pCtx,
                              int32_t numOfOutput, SArray* pPseudoList);

void setInputDataBlock(SExprSupp* pExprSupp, SSDataBlock* pBlock, int32_t order, int32_t scanFlag, bool createDummyCol);

bool    isTaskKilled(SExecTaskInfo* pTaskInfo);
int32_t checkForQueryBuf(size_t numOfTables);

void setTaskKilled(SExecTaskInfo* pTaskInfo);
void queryCostStatis(SExecTaskInfo* pTaskInfo);

void    doDestroyTask(SExecTaskInfo* pTaskInfo);
int32_t getMaximumIdleDurationSec();

/*
 * ops:     root operator
 * data:    *data save the result of encode, need to be freed by caller
 * length:  *length save the length of *data
 * nOptrWithVal: *nOptrWithVal save the number of optr with value
 * return:  result code, 0 means success
 */
int32_t encodeOperator(SOperatorInfo* ops, char** data, int32_t* length, int32_t* nOptrWithVal);

/*
 * ops:    root operator, created by caller
 * data:   save the result of decode
 * length: the length of data
 * return: result code, 0 means success
 */
int32_t decodeOperator(SOperatorInfo* ops, const char* data, int32_t length);

void    setTaskStatus(SExecTaskInfo* pTaskInfo, int8_t status);
int32_t createExecTaskInfoImpl(SSubplan* pPlan, SExecTaskInfo** pTaskInfo, SReadHandle* pHandle, uint64_t taskId,
                               char* sql, EOPTR_EXEC_MODEL model);
int32_t createDataSinkParam(SDataSinkNode* pNode, void** pParam, qTaskInfo_t* pTaskInfo, SReadHandle* readHandle);
int32_t getOperatorExplainExecInfo(SOperatorInfo* operatorInfo, SArray* pExecInfoList);

int32_t aggDecodeResultRow(SOperatorInfo* pOperator, char* result);
int32_t aggEncodeResultRow(SOperatorInfo* pOperator, char** result, int32_t* length);

STimeWindow getActiveTimeWindow(SDiskbasedBuf* pBuf, SResultRowInfo* pResultRowInfo, int64_t ts, SInterval* pInterval,
                                int32_t order);
int32_t getNumOfRowsInTimeWindow(SDataBlockInfo* pDataBlockInfo, TSKEY* pPrimaryColumn, int32_t startPos, TSKEY ekey,
                                 __block_search_fn_t searchFn, STableQueryInfo* item, int32_t order);
int32_t binarySearchForKey(char* pValue, int num, TSKEY key, int order);
SResultRow* getNewResultRow(SDiskbasedBuf* pResultBuf, int32_t* currentPageId, int32_t interBufSize);
void getCurSessionWindow(SStreamAggSupporter* pAggSup, TSKEY startTs, TSKEY endTs, uint64_t groupId, SSessionKey* pKey);
bool isInTimeWindow(STimeWindow* pWin, TSKEY ts, int64_t gap);
bool functionNeedToExecute(SqlFunctionCtx* pCtx);
bool isOverdue(TSKEY ts, STimeWindowAggSupp* pSup);
bool isCloseWindow(STimeWindow* pWin, STimeWindowAggSupp* pSup);
bool isDeletedWindow(STimeWindow* pWin, uint64_t groupId, SAggSupporter* pSup);
bool isDeletedStreamWindow(STimeWindow* pWin, uint64_t groupId, SStreamState* pState, STimeWindowAggSupp* pTwSup);
void appendOneRowToStreamSpecialBlock(SSDataBlock* pBlock, TSKEY* pStartTs, TSKEY* pEndTs, uint64_t* pUid,
                                      uint64_t* pGp, void* pTbName);
void printDataBlock(SSDataBlock* pBlock, const char* flag);
uint64_t calGroupIdByData(SPartitionBySupporter* pParSup, SExprSupp* pExprSup, SSDataBlock* pBlock, int32_t rowId);

int32_t finalizeResultRows(SDiskbasedBuf* pBuf, SResultRowPosition* resultRowPosition, SExprSupp* pSup,
                           SSDataBlock* pBlock, SExecTaskInfo* pTaskInfo);

SOperatorInfo* createGroupSortOperatorInfo(SOperatorInfo* downstream, SGroupSortPhysiNode* pSortPhyNode,
                                           SExecTaskInfo* pTaskInfo);
SOperatorInfo* createTableMergeScanOperatorInfo(STableScanPhysiNode* pTableScanNode, STableListInfo* pTableListInfo,
                                                SReadHandle* readHandle, SExecTaskInfo* pTaskInfo);

void copyUpdateDataBlock(SSDataBlock* pDest, SSDataBlock* pSource, int32_t tsColIndex);

bool    groupbyTbname(SNodeList* pGroupList);
void*   destroySqlFunctionCtx(SqlFunctionCtx* pCtx, int32_t numOfOutput);
int32_t buildDataBlockFromGroupRes(SOperatorInfo* pOperator, SStreamState* pState, SSDataBlock* pBlock, SExprSupp* pSup,
                                   SGroupResInfo* pGroupResInfo);
int32_t saveSessionDiscBuf(SStreamState* pState, SSessionKey* key, void* buf, int32_t size);
int32_t buildSessionResultDataBlock(SOperatorInfo* pOperator, SStreamState* pState, SSDataBlock* pBlock,
                                    SExprSupp* pSup, SGroupResInfo* pGroupResInfo);
int32_t setOutputBuf(SStreamState* pState, STimeWindow* win, SResultRow** pResult, int64_t tableGroupId,
                     SqlFunctionCtx* pCtx, int32_t numOfOutput, int32_t* rowEntryInfoOffset, SAggSupporter* pAggSup);
int32_t releaseOutputBuf(SStreamState* pState, SWinKey* pKey, SResultRow* pResult);
int32_t saveOutputBuf(SStreamState* pState, SWinKey* pKey, SResultRow* pResult, int32_t resSize);
void    getNextIntervalWindow(SInterval* pInterval, STimeWindow* tw, int32_t order);

#ifdef __cplusplus
}
#endif

#endif  // TDENGINE_EXECUTORIMPL_H<|MERGE_RESOLUTION|>--- conflicted
+++ resolved
@@ -882,15 +882,9 @@
 int32_t getBufferPgSize(int32_t rowSize, uint32_t* defaultPgsz, uint32_t* defaultBufsz);
 
 void    doSetOperatorCompleted(SOperatorInfo* pOperator);
-<<<<<<< HEAD
-void    doFilter(const SNode* pFilterNode, SSDataBlock* pBlock, SColMatchInfo* pColMatchInfo, SFilterInfo* pFilterInfo);
+void    doFilter(SSDataBlock* pBlock, SFilterInfo* pFilterInfo, SColMatchInfo* pColMatchInfo);
 int32_t addTagPseudoColumnData(SReadHandle* pHandle, const SExprInfo* pExpr, int32_t numOfExpr,
                                SSDataBlock* pBlock, int32_t rows, const char* idStr, STableMetaCacheInfo * pCache);
-=======
-void    doFilter(SSDataBlock* pBlock, SFilterInfo* pFilterInfo, SColMatchInfo* pColMatchInfo);
-int32_t addTagPseudoColumnData(SReadHandle* pHandle, SExprInfo* pPseudoExpr, int32_t numOfPseudoExpr,
-                               SSDataBlock* pBlock, int32_t rows, const char* idStr);
->>>>>>> b8dd3843
 
 void cleanupAggSup(SAggSupporter* pAggSup);
 void appendOneRowToDataBlock(SSDataBlock* pBlock, STupleHandle* pTupleHandle);
