--- conflicted
+++ resolved
@@ -299,18 +299,11 @@
 };
 
 typedef struct SAggSupporter {
-<<<<<<< HEAD
   SHashObj*      pResultRowHashTable;  // quick locate the window object for each result
   char*          keyBuf;               // window key buffer
   SDiskbasedBuf* pResultBuf;           // query result buffer based on blocked-wised disk file
   int32_t        resultRowSize;        // the result buffer size for each result row, with the meta data size for each row
   int32_t        currentPageId;        // current write page id
-=======
-  SSHashObj*     pResultRowHashTable;  // quick locate the window object for each result
-  char*          keyBuf;               // window key buffer
-  SDiskbasedBuf* pResultBuf;           // query result buffer based on blocked-wised disk file
-  int32_t        resultRowSize;        // the result buffer size for each result row, with the meta data size for each row
->>>>>>> fe4d13da
 } SAggSupporter;
 
 typedef struct {
