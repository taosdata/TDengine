/*
 * Copyright (c) 2019 TAOS Data, Inc. <jhtao@taosdata.com>
 *
 * This program is free software: you can use, redistribute, and/or modify
 * it under the terms of the GNU Affero General Public License, version 3
 * or later ("AGPL"), as published by the Free Software Foundation.
 *
 * This program is distributed in the hope that it will be useful, but WITHOUT
 * ANY WARRANTY; without even the implied warranty of MERCHANTABILITY or
 * FITNESS FOR A PARTICULAR PURPOSE.
 *
 * You should have received a copy of the GNU Affero General Public License
 * along with this program. If not, see <http://www.gnu.org/licenses/>.
 */
#ifndef TDENGINE_EXECUTORIMPL_H
#define TDENGINE_EXECUTORIMPL_H

#ifdef __cplusplus
extern "C" {
#endif

#include "os.h"
#include "tcommon.h"
#include "tlosertree.h"
#include "tsort.h"
#include "ttszip.h"
#include "tvariant.h"

#include "dataSinkMgt.h"
#include "executil.h"
#include "executor.h"
#include "planner.h"
#include "scalar.h"
#include "taosdef.h"
#include "tarray.h"
#include "tfill.h"
#include "thash.h"
#include "tlockfree.h"
#include "tmsg.h"
#include "tpagedbuf.h"
#include "tstream.h"
#include "tstreamUpdate.h"

#include "executorInt.h"
#include "vnode.h"

typedef int32_t (*__block_search_fn_t)(char* data, int32_t num, int64_t key, int32_t order);

#define Q_STATUS_EQUAL(p, s)                 (((p) & (s)) != 0u)
#define IS_VALID_SESSION_WIN(winInfo)        ((winInfo).sessionWin.win.skey > 0)
#define SET_SESSION_WIN_INVALID(winInfo)     ((winInfo).sessionWin.win.skey = INT64_MIN)
#define IS_INVALID_SESSION_WIN_KEY(winKey)   ((winKey).win.skey <= 0)
#define SET_SESSION_WIN_KEY_INVALID(pWinKey) ((pWinKey)->win.skey = INT64_MIN)

enum {
  // when this task starts to execute, this status will set
  TASK_NOT_COMPLETED = 0x1u,

  /* Task is over
   * 1. this status is used in one row result query process, e.g., count/sum/first/last/ avg...etc.
   * 2. when all data within queried time window, it is also denoted as query_completed
   */
  TASK_COMPLETED = 0x2u,
};

/**
 * If the number of generated results is greater than this value,
 * query query will be halt and return results to client immediate.
 */
typedef struct SResultInfo {  // TODO refactor
  int64_t totalRows;          // total generated result size in rows
  int64_t totalBytes;         // total results in bytes.
  int32_t capacity;           // capacity of current result output buffer
  int32_t threshold;          // result size threshold in rows.
} SResultInfo;

typedef struct STableQueryInfo {
  TSKEY              lastKey;  // last check ts, todo remove it later
  SResultRowPosition pos;      // current active time window
} STableQueryInfo;

typedef struct SLimit {
  int64_t limit;
  int64_t offset;
} SLimit;

typedef struct STableScanAnalyzeInfo SFileBlockLoadRecorder;

typedef struct STaskCostInfo {
  int64_t  created;
  int64_t  start;
  uint64_t loadStatisTime;
  uint64_t loadFileBlockTime;
  uint64_t loadDataInCacheTime;
  uint64_t loadStatisSize;
  uint64_t loadFileBlockSize;
  uint64_t loadDataInCacheSize;

  uint64_t loadDataTime;

  SFileBlockLoadRecorder* pRecoder;
  uint64_t                elapsedTime;

  uint64_t winInfoSize;
  uint64_t tableInfoSize;
  uint64_t hashSize;
  uint64_t numOfTimeWindows;

  SArray*   queryProfEvents;      // SArray<SQueryProfEvent>
  SHashObj* operatorProfResults;  // map<operator_type, SQueryProfEvent>
} STaskCostInfo;

typedef struct SOperatorCostInfo {
  double openCost;
  double totalCost;
} SOperatorCostInfo;

struct SOperatorInfo;

typedef int32_t (*__optr_encode_fn_t)(struct SOperatorInfo* pOperator, char** result, int32_t* length);
typedef int32_t (*__optr_decode_fn_t)(struct SOperatorInfo* pOperator, char* result);

typedef int32_t (*__optr_open_fn_t)(struct SOperatorInfo* pOptr);
typedef SSDataBlock* (*__optr_fn_t)(struct SOperatorInfo* pOptr);
typedef void (*__optr_close_fn_t)(void* param);
typedef int32_t (*__optr_explain_fn_t)(struct SOperatorInfo* pOptr, void** pOptrExplain, uint32_t* len);

typedef struct STaskIdInfo {
  uint64_t queryId;  // this is also a request id
  uint64_t subplanId;
  uint64_t templateId;
  char*    str;
} STaskIdInfo;

enum {
  STREAM_RECOVER_STEP__NONE = 0,
  STREAM_RECOVER_STEP__PREPARE1,
  STREAM_RECOVER_STEP__PREPARE2,
  STREAM_RECOVER_STEP__SCAN,
};

typedef struct {
  // TODO remove prepareStatus
  STqOffsetVal      prepareStatus;  // for tmq
  STqOffsetVal      lastStatus;     // for tmq
  SMqMetaRsp        metaRsp;        // for tmq fetching meta
  int8_t            returned;
  int64_t           snapshotVer;
  const SSubmitReq* pReq;

  SSchemaWrapper*     schema;
  char                tbName[TSDB_TABLE_NAME_LEN];
  SSDataBlock*        pullOverBlk;  // for streaming
  SWalFilterCond      cond;
  int64_t             lastScanUid;
  int8_t              recoverStep;
  SQueryTableDataCond tableCond;
  int64_t             recoverStartVer;
  int64_t             recoverEndVer;
  int64_t             fillHistoryVer1;
  int64_t             fillHistoryVer2;

  int8_t        triggerSaved;
  int64_t       deleteMarkSaved;
  SStreamState* pState;
} SStreamTaskInfo;

typedef struct {
  char*           tablename;
  char*           dbname;
  int32_t         tversion;
  SSchemaWrapper* sw;
  SSchemaWrapper* qsw;
} SSchemaInfo;

typedef struct SExecTaskInfo {
  STaskIdInfo   id;
  uint32_t      status;
  STimeWindow   window;
  STaskCostInfo cost;
  int64_t       owner;  // if it is in execution
  int32_t       code;

  int64_t               version;  // used for stream to record wal version
  SStreamTaskInfo       streamInfo;
  SSchemaInfo           schemaInfo;
  STableListInfo*       pTableInfoList;  // this is a table list
  const char*           sql;             // query sql string
  jmp_buf               env;             // jump to this position when error happens.
  EOPTR_EXEC_MODEL      execModel;       // operator execution model [batch model|stream model]
  SSubplan*             pSubplan;
  struct SOperatorInfo* pRoot;
  SLocalFetch           localFetch;
} SExecTaskInfo;

enum {
  OP_NOT_OPENED = 0x0,
  OP_OPENED = 0x1,
  OP_RES_TO_RETURN = 0x5,
  OP_EXEC_DONE = 0x9,
  OP_EXEC_RECV = 0x11,
};

typedef struct SOperatorFpSet {
  __optr_open_fn_t    _openFn;  // DO NOT invoke this function directly
  __optr_fn_t         getNextFn;
  __optr_fn_t         getStreamResFn;  // execute the aggregate in the stream model, todo remove it
  __optr_fn_t         cleanupFn;       // call this function to release the allocated resources ASAP
  __optr_close_fn_t   closeFn;
  __optr_encode_fn_t  encodeResultRow;
  __optr_decode_fn_t  decodeResultRow;
  __optr_explain_fn_t getExplainFn;
} SOperatorFpSet;

typedef struct SExprSupp {
  SExprInfo*      pExprInfo;
  int32_t         numOfExprs;  // the number of scalar expression in group operator
  SqlFunctionCtx* pCtx;
  int32_t*        rowEntryInfoOffset;  // offset value for each row result cell info
  SFilterInfo*    pFilterInfo;
} SExprSupp;

typedef struct SOperatorInfo {
  uint16_t               operatorType;
  int16_t                resultDataBlockId;
  bool                   blocking;  // block operator or not
  uint8_t                status;    // denote if current operator is completed
  char*                  name;      // name, for debug purpose
  void*                  info;      // extension attribution
  SExprSupp              exprSupp;
  SExecTaskInfo*         pTaskInfo;
  SOperatorCostInfo      cost;
  SResultInfo            resultInfo;
  struct SOperatorInfo** pDownstream;      // downstram pointer list
  int32_t                numOfDownstream;  // number of downstream. The value is always ONE expect for join operator
  SOperatorFpSet         fpSet;
} SOperatorInfo;

typedef enum {
  EX_SOURCE_DATA_NOT_READY = 0x1,
  EX_SOURCE_DATA_READY = 0x2,
  EX_SOURCE_DATA_EXHAUSTED = 0x3,
} EX_SOURCE_STATUS;

#define COL_MATCH_FROM_COL_ID  0x1
#define COL_MATCH_FROM_SLOT_ID 0x2

typedef struct SSourceDataInfo {
  int32_t            index;
  SRetrieveTableRsp* pRsp;
  uint64_t           totalRows;
  int32_t            code;
  EX_SOURCE_STATUS   status;
  const char*        taskId;
} SSourceDataInfo;

typedef struct SLoadRemoteDataInfo {
  uint64_t totalSize;     // total load bytes from remote
  uint64_t totalRows;     // total number of rows
  uint64_t totalElapsed;  // total elapsed time
} SLoadRemoteDataInfo;

typedef struct SLimitInfo {
  SLimit   limit;
  SLimit   slimit;
  uint64_t currentGroupId;
  int64_t  remainGroupOffset;
  int64_t  numOfOutputGroups;
  int64_t  remainOffset;
  int64_t  numOfOutputRows;
} SLimitInfo;

typedef struct SExchangeInfo {
  SArray* pSources;
  SArray* pSourceDataInfo;
  tsem_t  ready;
  void*   pTransporter;
  // SArray<SSDataBlock*>, result block list, used to keep the multi-block that
  // passed by downstream operator
  SArray*             pResultBlockList;
  int32_t             rspBlockIndex;  // indicate the return block index in pResultBlockList
  SSDataBlock*        pDummyBlock;    // dummy block, not keep data
  bool                seqLoadData;    // sequential load data or not, false by default
  int32_t             current;
  SLoadRemoteDataInfo loadInfo;
  uint64_t            self;
  SLimitInfo          limitInfo;
} SExchangeInfo;

typedef struct SScanInfo {
  int32_t numOfAsc;
  int32_t numOfDesc;
} SScanInfo;

typedef struct SSampleExecInfo {
  double   sampleRatio;  // data block sample ratio, 1 by default
  uint32_t seed;         // random seed value
} SSampleExecInfo;

enum {
  TABLE_SCAN__TABLE_ORDER = 1,
  TABLE_SCAN__BLOCK_ORDER = 2,
};

typedef struct SAggSupporter {
  SSHashObj*     pResultRowHashTable;  // quick locate the window object for each result
  char*          keyBuf;               // window key buffer
  SDiskbasedBuf* pResultBuf;           // query result buffer based on blocked-wised disk file
  int32_t        resultRowSize;  // the result buffer size for each result row, with the meta data size for each row
  int32_t        currentPageId;  // current write page id
} SAggSupporter;

typedef struct {
  // if the upstream is an interval operator, the interval info is also kept here to get the time window to check if
  // current data block needs to be loaded.
  SInterval      interval;
  SAggSupporter* pAggSup;
  SExprSupp*     pExprSup;  // expr supporter of aggregate operator
} SAggOptrPushDownInfo;

typedef struct STableScanInfo {
  STsdbReader*           dataReader;
  SReadHandle            readHandle;
  SLimitInfo             limitInfo;
  SFileBlockLoadRecorder readRecorder;
  SScanInfo              scanInfo;
  int32_t                scanTimes;
  SNode*                 pFilterNode;  // filter info, which is push down by optimizer
  SSDataBlock*           pResBlock;
  SColMatchInfo          matchInfo;
  SExprSupp              pseudoSup;
  SQueryTableDataCond    cond;
  int32_t                scanFlag;  // table scan flag to denote if it is a repeat/reverse/main scan
  int32_t                dataBlockLoadFlag;
  SSampleExecInfo        sample;  // sample execution info
  int32_t                currentGroupId;
  int32_t                currentTable;
  int8_t                 scanMode;
  SAggOptrPushDownInfo   pdInfo;
  int8_t                 assignBlockUid;
} STableScanInfo;

typedef struct STableMergeScanInfo {
  STableListInfo*        tableListInfo;
  int32_t                tableStartIndex;
  int32_t                tableEndIndex;
  bool                   hasGroupId;
  uint64_t               groupId;
  SArray*                dataReaders;  // array of tsdbReaderT*
  SArray*                queryConds;   // array of queryTableDataCond
  STsdbReader*           pReader;
  SReadHandle            readHandle;
  int32_t                bufPageSize;
  uint32_t               sortBufSize;  // max buffer size for in-memory sort
  SArray*                pSortInfo;
  SSortHandle*           pSortHandle;
  SSDataBlock*           pSortInputBlock;
  int64_t                startTs;  // sort start time
  SArray*                sortSourceParams;
  SLimitInfo             limitInfo;
  SFileBlockLoadRecorder readRecorder;
  int64_t                numOfRows;
  SScanInfo              scanInfo;
  int32_t                scanTimes;
  SNode*                 pFilterNode;  // filter info, which is push down by optimizer
  SqlFunctionCtx*        pCtx;         // which belongs to the direct upstream operator operator query context
  SResultRowInfo*        pResultRowInfo;
  int32_t*               rowEntryInfoOffset;
  SExprInfo*             pExpr;
  SSDataBlock*           pResBlock;
  SColMatchInfo          matchInfo;
  int32_t                numOfOutput;
  SExprSupp              pseudoSup;
  SQueryTableDataCond    cond;
  int32_t                scanFlag;  // table scan flag to denote if it is a repeat/reverse/main scan
  int32_t                dataBlockLoadFlag;

  // if the upstream is an interval operator, the interval info is also kept here to get the time
  // window to check if current data block needs to be loaded.
  SInterval       interval;
  SSampleExecInfo sample;  // sample execution info
  SSortExecInfo   sortExecInfo;
} STableMergeScanInfo;

typedef struct STagScanInfo {
  SColumnInfo*    pCols;
  SSDataBlock*    pRes;
  SColMatchInfo   matchInfo;
  int32_t         curPos;
  SReadHandle     readHandle;
  STableListInfo* pTableList;
} STagScanInfo;

typedef struct SLastrowScanInfo {
  SSDataBlock*  pRes;
  SReadHandle   readHandle;
  void*         pLastrowReader;
  SColMatchInfo matchInfo;
  int32_t*      pSlotIds;
  SExprSupp     pseudoExprSup;
  int32_t       retrieveType;
  int32_t       currentGroupIndex;
  SSDataBlock*  pBufferredRes;
  SArray*       pUidList;
  int32_t       indexOfBufferedRes;
} SLastrowScanInfo;

typedef enum EStreamScanMode {
  STREAM_SCAN_FROM_READERHANDLE = 1,
  STREAM_SCAN_FROM_RES,
  STREAM_SCAN_FROM_UPDATERES,
  STREAM_SCAN_FROM_DELETE_DATA,
  STREAM_SCAN_FROM_DATAREADER_RETRIEVE,
  STREAM_SCAN_FROM_DATAREADER_RANGE,
} EStreamScanMode;

enum {
  PROJECT_RETRIEVE_CONTINUE = 0x1,
  PROJECT_RETRIEVE_DONE = 0x2,
};

typedef struct SCatchSupporter {
  SHashObj*      pWindowHashTable;  // quick locate the window object for each window
  SDiskbasedBuf* pDataBuf;          // buffer based on blocked-wised disk file
  int32_t        keySize;
  int64_t*       pKeyBuf;
} SCatchSupporter;

typedef struct SStreamAggSupporter {
  int32_t         resultRowSize;  // the result buffer size for each result row, with the meta data size for each row
  SSDataBlock*    pScanBlock;
  SStreamState*   pState;
  int64_t         gap;        // stream session window gap
  SqlFunctionCtx* pDummyCtx;  // for combine
  SSHashObj*      pResultRows;
  int32_t         stateKeySize;
  int16_t         stateKeyType;
  SDiskbasedBuf*  pResultBuf;
} SStreamAggSupporter;

typedef struct SWindowSupporter {
  SStreamAggSupporter* pStreamAggSup;
  int64_t              gap;
  uint16_t             parentType;
  SAggSupporter*       pIntervalAggSup;
} SWindowSupporter;

typedef struct SPartitionBySupporter {
  SArray* pGroupCols;     // group by columns, SArray<SColumn>
  SArray* pGroupColVals;  // current group column values, SArray<SGroupKeys>
  char*   keyBuf;         // group by keys for hash
  bool    needCalc;       // partition by column
} SPartitionBySupporter;

typedef struct SPartitionDataInfo {
  uint64_t groupId;
  char*    tbname;
  SArray*  tags;
  SArray*  rowIds;
} SPartitionDataInfo;

typedef struct STimeWindowAggSupp {
  int8_t          calTrigger;
  int64_t         waterMark;
  int64_t         deleteMark;
  TSKEY           maxTs;
  TSKEY           minTs;
  SColumnInfoData timeWindowData;  // query time window info for scalar function execution.
} STimeWindowAggSupp;

typedef struct SStreamScanInfo {
  uint64_t      tableUid;  // queried super table uid
  SExprInfo*    pPseudoExpr;
  int32_t       numOfPseudoExpr;
  SExprSupp     tbnameCalSup;
  SExprSupp     tagCalSup;
  int32_t       primaryTsIndex;  // primary time stamp slot id
  SReadHandle   readHandle;
  SInterval     interval;  // if the upstream is an interval operator, the interval info is also kept here.
  SColMatchInfo matchInfo;
  SNode*        pCondition;

  SArray*      pBlockLists;  // multiple SSDatablock.
  SSDataBlock* pRes;         // result SSDataBlock
  SSDataBlock* pUpdateRes;   // update SSDataBlock
  int32_t      updateResIndex;
  int32_t      blockType;        // current block type
  int32_t      validBlockIndex;  // Is current data has returned?
  uint64_t     numOfExec;        // execution times
  STqReader*   tqReader;

  uint64_t     groupId;
  SUpdateInfo* pUpdateInfo;

  EStreamScanMode       scanMode;
  SOperatorInfo*        pStreamScanOp;
  SOperatorInfo*        pTableScanOp;
  SArray*               childIds;
  SWindowSupporter      windowSup;
  SPartitionBySupporter partitionSup;
  SExprSupp*            pPartScalarSup;
  bool                  assignBlockUid;  // assign block uid to groupId, temporarily used for generating rollup SMA.
  int32_t               scanWinIndex;    // for state operator
  int32_t               pullDataResIndex;
  SSDataBlock*          pPullDataRes;    // pull data SSDataBlock
  SSDataBlock*          pDeleteDataRes;  // delete data SSDataBlock
  int32_t               deleteDataIndex;
  STimeWindow           updateWin;
  STimeWindowAggSupp    twAggSup;
  SSDataBlock*          pUpdateDataRes;
  // status for tmq
  SNodeList* pGroupTags;
  SNode*     pTagCond;
  SNode*     pTagIndexCond;
} SStreamScanInfo;

typedef struct {
  //  int8_t    subType;
  //  bool      withMeta;
  //  int64_t   suid;
  //  int64_t   snapVersion;
  //  void     *metaInfo;
  //  void     *dataInfo;
  SVnode*       vnode;
  SSDataBlock   pRes;  // result SSDataBlock
  STsdbReader*  dataReader;
  SSnapContext* sContext;
} SStreamRawScanInfo;

typedef struct SSysTableIndex {
  int8_t  init;
  SArray* uids;
  int32_t lastIdx;
} SSysTableIndex;

typedef struct SSysTableScanInfo {
  SRetrieveMetaTableRsp* pRsp;
  SRetrieveTableReq      req;
  SEpSet                 epSet;
  tsem_t                 ready;
  SReadHandle            readHandle;
  int32_t                accountId;
  const char*            pUser;
  bool                   sysInfo;
  bool                   showRewrite;
  SNode*                 pCondition;  // db_name filter condition, to discard data that are not in current database
  SMTbCursor*            pCur;        // cursor for iterate the local table meta store.
  SSysTableIndex*        pIdx;        // idx for local table meta
  SColMatchInfo          matchInfo;
  SName                  name;
  SSDataBlock*           pRes;
  int64_t                numOfBlocks;  // extract basic running information.
  SLoadRemoteDataInfo    loadInfo;
} SSysTableScanInfo;

typedef struct SBlockDistInfo {
  SSDataBlock* pResBlock;
  STsdbReader* pHandle;
  SReadHandle  readHandle;
  uint64_t     uid;  // table uid
} SBlockDistInfo;

// todo remove this
typedef struct SOptrBasicInfo {
  SResultRowInfo resultRowInfo;
  SSDataBlock*   pRes;
  bool           mergeResultBlock;
} SOptrBasicInfo;

typedef struct SIntervalAggOperatorInfo {
  // SOptrBasicInfo should be first, SAggSupporter should be second for stream encode
  SOptrBasicInfo     binfo;              // basic info
  SAggSupporter      aggSup;             // aggregate supporter
  SExprSupp          scalarSupp;         // supporter for perform scalar function
  SGroupResInfo      groupResInfo;       // multiple results build supporter
  SInterval          interval;           // interval info
  int32_t            primaryTsIndex;     // primary time stamp slot id from result of downstream operator.
  STimeWindow        win;                // query time range
  bool               timeWindowInterpo;  // interpolation needed or not
  SArray*            pInterpCols;        // interpolation columns
  int32_t            resultTsOrder;      // result timestamp order
  int32_t            inputOrder;         // input data ts order
  EOPTR_EXEC_MODEL   execModel;          // operator execution model [batch model|stream model]
  STimeWindowAggSupp twAggSup;
  SArray*            pPrevValues;  //  SArray<SGroupKeys> used to keep the previous not null value for interpolation.
  SNode*             pCondition;
} SIntervalAggOperatorInfo;

typedef struct SMergeAlignedIntervalAggOperatorInfo {
  SIntervalAggOperatorInfo* intervalAggOperatorInfo;

  //  bool         hasGroupId;
  uint64_t     groupId;  // current groupId
  int64_t      curTs;    // current ts
  SSDataBlock* prefetchedBlock;
  SNode*       pCondition;
  SResultRow*  pResultRow;
} SMergeAlignedIntervalAggOperatorInfo;

typedef struct SStreamIntervalOperatorInfo {
  // SOptrBasicInfo should be first, SAggSupporter should be second for stream encode
  SOptrBasicInfo     binfo;           // basic info
  SAggSupporter      aggSup;          // aggregate supporter
  SExprSupp          scalarSupp;      // supporter for perform scalar function
  SGroupResInfo      groupResInfo;    // multiple results build supporter
  SInterval          interval;        // interval info
  int32_t            primaryTsIndex;  // primary time stamp slot id from result of downstream operator.
  STimeWindowAggSupp twAggSup;
  bool               invertible;
  bool               ignoreExpiredData;
  SArray*            pDelWins;  // SWinRes
  int32_t            delIndex;
  SSDataBlock*       pDelRes;
  SPhysiNode*        pPhyNode;  // create new child
  SHashObj*          pPullDataMap;
  SArray*            pPullWins;  // SPullWindowInfo
  int32_t            pullIndex;
  SSDataBlock*       pPullDataRes;
  bool               isFinal;
  SArray*            pChildren;
  SStreamState*      pState;
  SWinKey            delKey;
  SHashObj*          pGroupIdTbNameMap;  // uint64_t -> char[TSDB_TABLE_NAME_LEN]
} SStreamIntervalOperatorInfo;

typedef struct SAggOperatorInfo {
  // SOptrBasicInfo should be first, SAggSupporter should be second for stream encode
  SOptrBasicInfo binfo;
  SAggSupporter  aggSup;

  STableQueryInfo* current;
  uint64_t         groupId;
  SGroupResInfo    groupResInfo;
  SExprSupp        scalarExprSup;
  SNode*           pCondition;
} SAggOperatorInfo;

typedef struct SProjectOperatorInfo {
  SOptrBasicInfo binfo;
  SAggSupporter  aggSup;
  SNode*         pFilterNode;  // filter info, which is push down by optimizer
  SArray*        pPseudoColInfo;
  SLimitInfo     limitInfo;
  bool           mergeDataBlocks;
  SSDataBlock*   pFinalRes;
  SNode*         pCondition;
} SProjectOperatorInfo;

typedef struct SIndefOperatorInfo {
  SOptrBasicInfo binfo;
  SAggSupporter  aggSup;
  SArray*        pPseudoColInfo;
  SExprSupp      scalarSup;
  SNode*         pCondition;
  uint64_t       groupId;

  SSDataBlock* pNextGroupRes;
} SIndefOperatorInfo;

typedef struct SFillOperatorInfo {
  struct SFillInfo* pFillInfo;
  SSDataBlock*      pRes;
  SSDataBlock*      pFinalRes;
  int64_t           totalInputRows;
  void**            p;
  SSDataBlock*      existNewGroupBlock;
  STimeWindow       win;
  SNode*            pCondition;
  SColMatchInfo     matchInfo;
  int32_t           primaryTsCol;
  int32_t           primarySrcSlotId;
  uint64_t          curGroupId;  // current handled group id
  SExprInfo*        pExprInfo;
  int32_t           numOfExpr;
  SExprSupp         noFillExprSupp;
} SFillOperatorInfo;

typedef struct SGroupbyOperatorInfo {
  SOptrBasicInfo binfo;
  SAggSupporter  aggSup;
  SArray*        pGroupCols;     // group by columns, SArray<SColumn>
  SArray*        pGroupColVals;  // current group column values, SArray<SGroupKeys>
  SNode*         pCondition;
  bool           isInit;       // denote if current val is initialized or not
  char*          keyBuf;       // group by keys for hash
  int32_t        groupKeyLen;  // total group by column width
  SGroupResInfo  groupResInfo;
  SExprSupp      scalarSup;
} SGroupbyOperatorInfo;

typedef struct SDataGroupInfo {
  uint64_t groupId;
  int64_t  numOfRows;
  SArray*  pPageList;
} SDataGroupInfo;

// The sort in partition may be needed later.
typedef struct SPartitionOperatorInfo {
  SOptrBasicInfo binfo;
  SArray*        pGroupCols;
  SArray*        pGroupColVals;  // current group column values, SArray<SGroupKeys>
  char*          keyBuf;         // group by keys for hash
  int32_t        groupKeyLen;    // total group by column width
  SHashObj*      pGroupSet;      // quick locate the window object for each result

  SDiskbasedBuf* pBuf;              // query result buffer based on blocked-wised disk file
  int32_t        rowCapacity;       // maximum number of rows for each buffer page
  int32_t*       columnOffset;      // start position for each column data
  SArray*        sortedGroupArray;  // SDataGroupInfo sorted by group id
  int32_t        groupIndex;        // group index
  int32_t        pageIndex;         // page index of current group
  SExprSupp      scalarSup;
} SPartitionOperatorInfo;

typedef struct SWindowRowsSup {
  STimeWindow win;
  TSKEY       prevTs;
  int32_t     startRowIndex;
  int32_t     numOfRows;
  uint64_t    groupId;
} SWindowRowsSup;

typedef struct SSessionAggOperatorInfo {
  SOptrBasicInfo binfo;
  SAggSupporter  aggSup;

  SGroupResInfo      groupResInfo;
  SWindowRowsSup     winSup;
  bool               reptScan;  // next round scan
  int64_t            gap;       // session window gap
  int32_t            tsSlotId;  // primary timestamp slot id
  STimeWindowAggSupp twAggSup;
  const SNode*       pCondition;
} SSessionAggOperatorInfo;

typedef struct SResultWindowInfo {
  void*       pOutputBuf;
  SSessionKey sessionWin;
  bool        isOutput;
} SResultWindowInfo;

typedef struct SStateWindowInfo {
  SResultWindowInfo winInfo;
  SStateKeys*       pStateKey;
} SStateWindowInfo;

typedef struct SStreamSessionAggOperatorInfo {
  SOptrBasicInfo      binfo;
  SStreamAggSupporter streamAggSup;
  SExprSupp           scalarSupp;  // supporter for perform scalar function
  SGroupResInfo       groupResInfo;
  int32_t             primaryTsIndex;  // primary timestamp slot id
  int32_t             endTsIndex;      // window end timestamp slot id
  int32_t             order;           // current SSDataBlock scan order
  STimeWindowAggSupp  twAggSup;
  SSDataBlock*        pWinBlock;   // window result
  SSDataBlock*        pDelRes;     // delete result
  SSDataBlock*        pUpdateRes;  // update window
  bool                returnUpdate;
  SSHashObj*          pStDeleted;
  void*               pDelIterator;
  SArray*             pChildren;  // cache for children's result; final stream operator
  SPhysiNode*         pPhyNode;   // create new child
  bool                isFinal;
  bool                ignoreExpiredData;
  SHashObj*           pGroupIdTbNameMap;
} SStreamSessionAggOperatorInfo;

typedef struct SStreamStateAggOperatorInfo {
  SOptrBasicInfo      binfo;
  SStreamAggSupporter streamAggSup;
  SExprSupp           scalarSupp;  // supporter for perform scalar function
  SGroupResInfo       groupResInfo;
  int32_t             primaryTsIndex;  // primary timestamp slot id
  STimeWindowAggSupp  twAggSup;
  SColumn             stateCol;
  SSDataBlock*        pDelRes;
  SSHashObj*          pSeDeleted;
  void*               pDelIterator;
  SArray*             pChildren;  // cache for children's result;
  bool                ignoreExpiredData;
  SHashObj*           pGroupIdTbNameMap;
} SStreamStateAggOperatorInfo;

typedef struct SStreamPartitionOperatorInfo {
  SOptrBasicInfo        binfo;
  SPartitionBySupporter partitionSup;
  SExprSupp             scalarSup;
  SExprSupp             tbnameCalSup;
  SExprSupp             tagCalSup;
  SHashObj*             pPartitions;
  void*                 parIte;
  SSDataBlock*          pInputDataBlock;
  int32_t               tsColIndex;
  SSDataBlock*          pDelRes;
} SStreamPartitionOperatorInfo;

typedef struct SStreamFillOperatorInfo {
  SStreamFillSupporter* pFillSup;
  SSDataBlock*          pRes;
  SSDataBlock*          pSrcBlock;
  int32_t               srcRowIndex;
  SSDataBlock*          pPrevSrcBlock;
  SSDataBlock*          pSrcDelBlock;
  int32_t               srcDelRowIndex;
  SSDataBlock*          pDelRes;
  SNode*                pCondition;
  SColMatchInfo         matchInfo;
  int32_t               primaryTsCol;
  int32_t               primarySrcSlotId;
  SStreamFillInfo*      pFillInfo;
} SStreamFillOperatorInfo;

typedef struct STimeSliceOperatorInfo {
  SSDataBlock*         pRes;
  STimeWindow          win;
  SInterval            interval;
  int64_t              current;
  SArray*              pPrevRow;     // SArray<SGroupValue>
  SArray*              pNextRow;     // SArray<SGroupValue>
  SArray*              pLinearInfo;  // SArray<SFillLinearInfo>
  bool                 fillLastPoint;
  bool                 isPrevRowSet;
  bool                 isNextRowSet;
  int32_t              fillType;      // fill type
  SColumn              tsCol;         // primary timestamp column
  SExprSupp            scalarSup;     // scalar calculation
  struct SFillColInfo* pFillColInfo;  // fill column info
} STimeSliceOperatorInfo;

typedef struct SStateWindowOperatorInfo {
  // SOptrBasicInfo should be first, SAggSupporter should be second for stream encode
  SOptrBasicInfo binfo;
  SAggSupporter  aggSup;
  SExprSupp      scalarSup;

  SGroupResInfo      groupResInfo;
  SWindowRowsSup     winSup;
  SColumn            stateCol;  // start row index
  bool               hasKey;
  SStateKeys         stateKey;
  int32_t            tsSlotId;  // primary timestamp column slot id
  STimeWindowAggSupp twAggSup;
  const SNode*       pCondition;
} SStateWindowOperatorInfo;

typedef struct SSortOperatorInfo {
  SOptrBasicInfo binfo;
  uint32_t       sortBufSize;  // max buffer size for in-memory sort
  SArray*        pSortInfo;
  SSortHandle*   pSortHandle;
  SColMatchInfo  matchInfo;
  int32_t        bufPageSize;
  int64_t        startTs;      // sort start time
  uint64_t       sortElapsed;  // sort elapsed time, time to flush to disk not included.
  SLimitInfo     limitInfo;
  SNode*         pCondition;
} SSortOperatorInfo;

typedef struct STagFilterOperatorInfo {
  SOptrBasicInfo binfo;
} STagFilterOperatorInfo;

typedef struct SJoinOperatorInfo {
  SSDataBlock* pRes;
  int32_t      joinType;
  int32_t      inputOrder;

  SSDataBlock* pLeft;
  int32_t      leftPos;
  SColumnInfo  leftCol;

  SSDataBlock* pRight;
  int32_t      rightPos;
  SColumnInfo  rightCol;
  SNode*       pCondAfterMerge;
} SJoinOperatorInfo;

#define OPTR_IS_OPENED(_optr)  (((_optr)->status & OP_OPENED) == OP_OPENED)
#define OPTR_SET_OPENED(_optr) ((_optr)->status |= OP_OPENED)

void doDestroyExchangeOperatorInfo(void* param);

SOperatorFpSet createOperatorFpSet(__optr_open_fn_t openFn, __optr_fn_t nextFn, __optr_fn_t streamFn,
                                   __optr_fn_t cleanup, __optr_close_fn_t closeFn, __optr_explain_fn_t explain);

int32_t operatorDummyOpenFn(SOperatorInfo* pOperator);
int32_t appendDownstream(SOperatorInfo* p, SOperatorInfo** pDownstream, int32_t num);

void    initBasicInfo(SOptrBasicInfo* pInfo, SSDataBlock* pBlock);
void    cleanupBasicInfo(SOptrBasicInfo* pInfo);
int32_t initExprSupp(SExprSupp* pSup, SExprInfo* pExprInfo, int32_t numOfExpr);
void    cleanupExprSupp(SExprSupp* pSup);
void    destroyExprInfo(SExprInfo* pExpr, int32_t numOfExprs);
int32_t initAggInfo(SExprSupp* pSup, SAggSupporter* pAggSup, SExprInfo* pExprInfo, int32_t numOfCols, size_t keyBufSize,
                    const char* pkey);
void    initResultSizeInfo(SResultInfo* pResultInfo, int32_t numOfRows);

void doBuildStreamResBlock(SOperatorInfo* pOperator, SOptrBasicInfo* pbInfo, SGroupResInfo* pGroupResInfo,
                           SDiskbasedBuf* pBuf);
void doBuildResultDatablock(SOperatorInfo* pOperator, SOptrBasicInfo* pbInfo, SGroupResInfo* pGroupResInfo,
                            SDiskbasedBuf* pBuf);

int32_t handleLimitOffset(SOperatorInfo* pOperator, SLimitInfo* pLimitInfo, SSDataBlock* pBlock, bool holdDataInBuf);
bool    hasLimitOffsetInfo(SLimitInfo* pLimitInfo);
void    initLimitInfo(const SNode* pLimit, const SNode* pSLimit, SLimitInfo* pLimitInfo);
void applyLimitOffset(SLimitInfo* pLimitInfo, SSDataBlock* pBlock, SExecTaskInfo* pTaskInfo, SOperatorInfo* pOperator);

void doApplyFunctions(SExecTaskInfo* taskInfo, SqlFunctionCtx* pCtx, SColumnInfoData* pTimeWindowData, int32_t offset,
                      int32_t forwardStep, int32_t numOfTotal, int32_t numOfOutput);

int32_t extractDataBlockFromFetchRsp(SSDataBlock* pRes, char* pData, SArray* pColList, char** pNextStart);
void    updateLoadRemoteInfo(SLoadRemoteDataInfo* pInfo, int32_t numOfRows, int32_t dataLen, int64_t startTs,
                             SOperatorInfo* pOperator);

STimeWindow getFirstQualifiedTimeWindow(int64_t ts, STimeWindow* pWindow, SInterval* pInterval, int32_t order);

int32_t getTableScanInfo(SOperatorInfo* pOperator, int32_t* order, int32_t* scanFlag);
int32_t getBufferPgSize(int32_t rowSize, uint32_t* defaultPgsz, uint32_t* defaultBufsz);

void    doSetOperatorCompleted(SOperatorInfo* pOperator);
void    doFilter(const SNode* pFilterNode, SSDataBlock* pBlock, SColMatchInfo* pColMatchInfo, SFilterInfo* pFilterInfo);
int32_t addTagPseudoColumnData(SReadHandle* pHandle, SExprInfo* pPseudoExpr, int32_t numOfPseudoExpr,
                               SSDataBlock* pBlock, const char* idStr);

void cleanupAggSup(SAggSupporter* pAggSup);
void appendOneRowToDataBlock(SSDataBlock* pBlock, STupleHandle* pTupleHandle);
void setTbNameColData(void* pMeta, const SSDataBlock* pBlock, SColumnInfoData* pColInfoData, int32_t functionId);

int32_t doPrepareScan(SOperatorInfo* pOperator, uint64_t uid, int64_t ts);
int32_t doGetScanStatus(SOperatorInfo* pOperator, uint64_t* uid, int64_t* ts);

SSDataBlock* loadNextDataBlock(void* param);

void setResultRowInitCtx(SResultRow* pResult, SqlFunctionCtx* pCtx, int32_t numOfOutput, int32_t* rowEntryInfoOffset);

SResultRow* doSetResultOutBufByKey(SDiskbasedBuf* pResultBuf, SResultRowInfo* pResultRowInfo, char* pData,
                                   int16_t bytes, bool masterscan, uint64_t groupId, SExecTaskInfo* pTaskInfo,
                                   bool isIntervalQuery, SAggSupporter* pSup);

SOperatorInfo* createExchangeOperatorInfo(void* pTransporter, SExchangePhysiNode* pExNode, SExecTaskInfo* pTaskInfo);

SOperatorInfo* createTableScanOperatorInfo(STableScanPhysiNode* pTableScanNode, SReadHandle* pHandle,
                                           SExecTaskInfo* pTaskInfo);
SOperatorInfo* createTagScanOperatorInfo(SReadHandle* pReadHandle, STagScanPhysiNode* pPhyNode,
                                         STableListInfo* pTableListInfo, SExecTaskInfo* pTaskInfo);
SOperatorInfo* createSysTableScanOperatorInfo(void* readHandle, SSystemTableScanPhysiNode* pScanPhyNode,
                                              const char* pUser, SExecTaskInfo* pTaskInfo);

SOperatorInfo* createAggregateOperatorInfo(SOperatorInfo* downstream, SAggPhysiNode* pNode, SExecTaskInfo* pTaskInfo);

SOperatorInfo* createIndefinitOutputOperatorInfo(SOperatorInfo* downstream, SPhysiNode* pNode,
                                                 SExecTaskInfo* pTaskInfo);
SOperatorInfo* createProjectOperatorInfo(SOperatorInfo* downstream, SProjectPhysiNode* pProjPhyNode,
                                         SExecTaskInfo* pTaskInfo);
SOperatorInfo* createSortOperatorInfo(SOperatorInfo* downstream, SSortPhysiNode* pSortNode, SExecTaskInfo* pTaskInfo);
SOperatorInfo* createMultiwayMergeOperatorInfo(SOperatorInfo** dowStreams, size_t numStreams,
                                               SMergePhysiNode* pMergePhysiNode, SExecTaskInfo* pTaskInfo);
SOperatorInfo* createCacherowsScanOperator(SLastRowScanPhysiNode* pTableScanNode, SReadHandle* readHandle,
                                           SExecTaskInfo* pTaskInfo);

SOperatorInfo* createIntervalOperatorInfo(SOperatorInfo* downstream, SIntervalPhysiNode* pPhyNode,
                                          SExecTaskInfo* pTaskInfo, bool isStream);
SOperatorInfo* createMergeIntervalOperatorInfo(SOperatorInfo* downstream, SMergeIntervalPhysiNode* pIntervalPhyNode,
                                               SExecTaskInfo* pTaskInfo);
SOperatorInfo* createMergeAlignedIntervalOperatorInfo(SOperatorInfo* downstream, SMergeAlignedIntervalPhysiNode* pNode,
                                                      SExecTaskInfo* pTaskInfo);
SOperatorInfo* createStreamFinalIntervalOperatorInfo(SOperatorInfo* downstream, SPhysiNode* pPhyNode,
                                                     SExecTaskInfo* pTaskInfo, int32_t numOfChild);
SOperatorInfo* createSessionAggOperatorInfo(SOperatorInfo* downstream, SSessionWinodwPhysiNode* pSessionNode,
                                            SExecTaskInfo* pTaskInfo);
SOperatorInfo* createGroupOperatorInfo(SOperatorInfo* downstream, SAggPhysiNode* pAggNode, SExecTaskInfo* pTaskInfo);
SOperatorInfo* createDataBlockInfoScanOperator(SReadHandle* readHandle, SBlockDistScanPhysiNode* pBlockScanNode,
                                               SExecTaskInfo* pTaskInfo);

SOperatorInfo* createStreamScanOperatorInfo(SReadHandle* pHandle, STableScanPhysiNode* pTableScanNode, SNode* pTagCond,
                                            SExecTaskInfo* pTaskInfo);

SOperatorInfo* createRawScanOperatorInfo(SReadHandle* pHandle, SExecTaskInfo* pTaskInfo);

SOperatorInfo* createFillOperatorInfo(SOperatorInfo* downstream, SFillPhysiNode* pPhyFillNode,
                                      SExecTaskInfo* pTaskInfo);
SOperatorInfo* createStatewindowOperatorInfo(SOperatorInfo* downstream, SStateWinodwPhysiNode* pStateNode,
                                             SExecTaskInfo* pTaskInfo);
SOperatorInfo* createPartitionOperatorInfo(SOperatorInfo* downstream, SPartitionPhysiNode* pPartNode,
                                           SExecTaskInfo* pTaskInfo);

SOperatorInfo* createStreamPartitionOperatorInfo(SOperatorInfo* downstream, SStreamPartitionPhysiNode* pPartNode,
                                                 SExecTaskInfo* pTaskInfo);

SOperatorInfo* createTimeSliceOperatorInfo(SOperatorInfo* downstream, SPhysiNode* pNode, SExecTaskInfo* pTaskInfo);
SOperatorInfo* createMergeJoinOperatorInfo(SOperatorInfo** pDownstream, int32_t numOfDownstream,
                                           SSortMergeJoinPhysiNode* pJoinNode, SExecTaskInfo* pTaskInfo);

SOperatorInfo* createStreamSessionAggOperatorInfo(SOperatorInfo* downstream, SPhysiNode* pPhyNode,
                                                  SExecTaskInfo* pTaskInfo);
SOperatorInfo* createStreamFinalSessionAggOperatorInfo(SOperatorInfo* downstream, SPhysiNode* pPhyNode,
                                                       SExecTaskInfo* pTaskInfo, int32_t numOfChild);
SOperatorInfo* createStreamIntervalOperatorInfo(SOperatorInfo* downstream, SPhysiNode* pPhyNode,
                                                SExecTaskInfo* pTaskInfo);

SOperatorInfo* createStreamStateAggOperatorInfo(SOperatorInfo* downstream, SPhysiNode* pPhyNode,
                                                SExecTaskInfo* pTaskInfo);
SOperatorInfo* createStreamFillOperatorInfo(SOperatorInfo* downstream, SStreamFillPhysiNode* pPhyFillNode,
                                            SExecTaskInfo* pTaskInfo);

int32_t projectApplyFunctions(SExprInfo* pExpr, SSDataBlock* pResult, SSDataBlock* pSrcBlock, SqlFunctionCtx* pCtx,
                              int32_t numOfOutput, SArray* pPseudoList);

void setInputDataBlock(SExprSupp* pExprSupp, SSDataBlock* pBlock, int32_t order, int32_t scanFlag, bool createDummyCol);

bool    isTaskKilled(SExecTaskInfo* pTaskInfo);
int32_t checkForQueryBuf(size_t numOfTables);

void setTaskKilled(SExecTaskInfo* pTaskInfo);
void queryCostStatis(SExecTaskInfo* pTaskInfo);

void    doDestroyTask(SExecTaskInfo* pTaskInfo);
int32_t getMaximumIdleDurationSec();

/*
 * ops:     root operator
 * data:    *data save the result of encode, need to be freed by caller
 * length:  *length save the length of *data
 * nOptrWithVal: *nOptrWithVal save the number of optr with value
 * return:  result code, 0 means success
 */
int32_t encodeOperator(SOperatorInfo* ops, char** data, int32_t* length, int32_t* nOptrWithVal);

/*
 * ops:    root operator, created by caller
 * data:   save the result of decode
 * length: the length of data
 * return: result code, 0 means success
 */
int32_t decodeOperator(SOperatorInfo* ops, const char* data, int32_t length);

void    setTaskStatus(SExecTaskInfo* pTaskInfo, int8_t status);
int32_t createExecTaskInfoImpl(SSubplan* pPlan, SExecTaskInfo** pTaskInfo, SReadHandle* pHandle, uint64_t taskId,
                               char* sql, EOPTR_EXEC_MODEL model);
int32_t createDataSinkParam(SDataSinkNode* pNode, void** pParam, qTaskInfo_t* pTaskInfo, SReadHandle* readHandle);
int32_t getOperatorExplainExecInfo(SOperatorInfo* operatorInfo, SArray* pExecInfoList);

int32_t aggDecodeResultRow(SOperatorInfo* pOperator, char* result);
int32_t aggEncodeResultRow(SOperatorInfo* pOperator, char** result, int32_t* length);

STimeWindow getActiveTimeWindow(SDiskbasedBuf* pBuf, SResultRowInfo* pResultRowInfo, int64_t ts, SInterval* pInterval,
                                int32_t order);
int32_t getNumOfRowsInTimeWindow(SDataBlockInfo* pDataBlockInfo, TSKEY* pPrimaryColumn, int32_t startPos, TSKEY ekey,
                                 __block_search_fn_t searchFn, STableQueryInfo* item, int32_t order);
int32_t binarySearchForKey(char* pValue, int num, TSKEY key, int order);
SResultRow* getNewResultRow(SDiskbasedBuf* pResultBuf, int32_t* currentPageId, int32_t interBufSize);
void getCurSessionWindow(SStreamAggSupporter* pAggSup, TSKEY startTs, TSKEY endTs, uint64_t groupId, SSessionKey* pKey);
bool isInTimeWindow(STimeWindow* pWin, TSKEY ts, int64_t gap);
bool functionNeedToExecute(SqlFunctionCtx* pCtx);
bool isOverdue(TSKEY ts, STimeWindowAggSupp* pSup);
bool isCloseWindow(STimeWindow* pWin, STimeWindowAggSupp* pSup);
bool isDeletedWindow(STimeWindow* pWin, uint64_t groupId, SAggSupporter* pSup);
bool isDeletedStreamWindow(STimeWindow* pWin, uint64_t groupId, SStreamState* pState, STimeWindowAggSupp* pTwSup);
void appendOneRowToStreamSpecialBlock(SSDataBlock* pBlock, TSKEY* pStartTs, TSKEY* pEndTs, uint64_t* pUid,
                                      uint64_t* pGp, void* pTbName);
void printDataBlock(SSDataBlock* pBlock, const char* flag);
uint64_t calGroupIdByData(SPartitionBySupporter* pParSup, SExprSupp* pExprSup, SSDataBlock* pBlock, int32_t rowId);

int32_t finalizeResultRows(SDiskbasedBuf* pBuf, SResultRowPosition* resultRowPosition, SExprSupp* pSup,
                           SSDataBlock* pBlock, SExecTaskInfo* pTaskInfo);

SOperatorInfo* createGroupSortOperatorInfo(SOperatorInfo* downstream, SGroupSortPhysiNode* pSortPhyNode,
                                           SExecTaskInfo* pTaskInfo);
SOperatorInfo* createTableMergeScanOperatorInfo(STableScanPhysiNode* pTableScanNode, STableListInfo* pTableListInfo,
                                                SReadHandle* readHandle, SExecTaskInfo* pTaskInfo);

void copyUpdateDataBlock(SSDataBlock* pDest, SSDataBlock* pSource, int32_t tsColIndex);

bool    groupbyTbname(SNodeList* pGroupList);
<<<<<<< HEAD
int32_t setGroupIdMapForAllTables(STableListInfo* pTableListInfo, SReadHandle* pHandle, SNodeList* groupKey, bool groupSort);
=======
>>>>>>> 79bb5f82
void*   destroySqlFunctionCtx(SqlFunctionCtx* pCtx, int32_t numOfOutput);
int32_t buildDataBlockFromGroupRes(SOperatorInfo* pOperator, SStreamState* pState, SSDataBlock* pBlock, SExprSupp* pSup,
                                   SGroupResInfo* pGroupResInfo);
int32_t saveSessionDiscBuf(SStreamState* pState, SSessionKey* key, void* buf, int32_t size);
int32_t buildSessionResultDataBlock(SOperatorInfo* pOperator, SStreamState* pState, SSDataBlock* pBlock,
                                    SExprSupp* pSup, SGroupResInfo* pGroupResInfo);
int32_t setOutputBuf(SStreamState* pState, STimeWindow* win, SResultRow** pResult, int64_t tableGroupId,
                     SqlFunctionCtx* pCtx, int32_t numOfOutput, int32_t* rowEntryInfoOffset, SAggSupporter* pAggSup);
int32_t releaseOutputBuf(SStreamState* pState, SWinKey* pKey, SResultRow* pResult);
int32_t saveOutputBuf(SStreamState* pState, SWinKey* pKey, SResultRow* pResult, int32_t resSize);
void    getNextIntervalWindow(SInterval* pInterval, STimeWindow* tw, int32_t order);

#ifdef __cplusplus
}
#endif

#endif  // TDENGINE_EXECUTORIMPL_H<|MERGE_RESOLUTION|>--- conflicted
+++ resolved
@@ -1073,10 +1073,6 @@
 void copyUpdateDataBlock(SSDataBlock* pDest, SSDataBlock* pSource, int32_t tsColIndex);
 
 bool    groupbyTbname(SNodeList* pGroupList);
-<<<<<<< HEAD
-int32_t setGroupIdMapForAllTables(STableListInfo* pTableListInfo, SReadHandle* pHandle, SNodeList* groupKey, bool groupSort);
-=======
->>>>>>> 79bb5f82
 void*   destroySqlFunctionCtx(SqlFunctionCtx* pCtx, int32_t numOfOutput);
 int32_t buildDataBlockFromGroupRes(SOperatorInfo* pOperator, SStreamState* pState, SSDataBlock* pBlock, SExprSupp* pSup,
                                    SGroupResInfo* pGroupResInfo);
