/*
 * Copyright (c) 2019 TAOS Data, Inc. <jhtao@taosdata.com>
 *
 * This program is free software: you can use, redistribute, and/or modify
 * it under the terms of the GNU Affero General Public License, version 3
 * or later ("AGPL"), as published by the Free Software Foundation.
 *
 * This program is distributed in the hope that it will be useful, but WITHOUT
 * ANY WARRANTY; without even the implied warranty of MERCHANTABILITY or
 * FITNESS FOR A PARTICULAR PURPOSE.
 *
 * You should have received a copy of the GNU Affero General Public License
 * along with this program. If not, see <http://www.gnu.org/licenses/>.
 */
// clang-format off
#ifndef TDENGINE_EXECUTORIMPL_H
#define TDENGINE_EXECUTORIMPL_H

#ifdef __cplusplus
extern "C" {
#endif

#include "os.h"
#include "tcommon.h"
#include "tlosertree.h"
#include "tsort.h"
#include "ttszip.h"
#include "tvariant.h"

#include "dataSinkMgt.h"
#include "executil.h"
#include "executor.h"
#include "planner.h"
#include "scalar.h"
#include "taosdef.h"
#include "tarray.h"
#include "thash.h"
#include "tlockfree.h"
#include "tmsg.h"
#include "tpagedbuf.h"
#include "tstream.h"
#include "tstreamUpdate.h"

#include "executorInt.h"
#include "vnode.h"

typedef int32_t (*__block_search_fn_t)(char* data, int32_t num, int64_t key, int32_t order);

#define IS_QUERY_KILLED(_q)   ((_q)->code == TSDB_CODE_TSC_QUERY_CANCELLED)
#define Q_STATUS_EQUAL(p, s)  (((p) & (s)) != 0u)
#define QUERY_IS_ASC_QUERY(q) (GET_FORWARD_DIRECTION_FACTOR((q)->order.order) == QUERY_ASC_FORWARD_STEP)

#define NEEDTO_COMPRESS_QUERY(size) ((size) > tsCompressColData ? 1 : 0)

enum {
  // when this task starts to execute, this status will set
  TASK_NOT_COMPLETED = 0x1u,

  /* Task is over
   * 1. this status is used in one row result query process, e.g., count/sum/first/last/ avg...etc.
   * 2. when all data within queried time window, it is also denoted as query_completed
   */
  TASK_COMPLETED = 0x2u,
};

/**
 * If the number of generated results is greater than this value,
 * query query will be halt and return results to client immediate.
 */
typedef struct SResultInfo {  // TODO refactor
  int64_t totalRows;          // total generated result size in rows
  int64_t totalBytes;         // total results in bytes.
  int32_t capacity;           // capacity of current result output buffer
  int32_t threshold;          // result size threshold in rows.
} SResultInfo;

typedef struct STableQueryInfo {
  TSKEY              lastKey;  // last check ts, todo remove it later
  SResultRowPosition pos;      // current active time window
} STableQueryInfo;

typedef struct SLimit {
  int64_t limit;
  int64_t offset;
} SLimit;

typedef struct STableScanAnalyzeInfo SFileBlockLoadRecorder;

typedef struct STaskCostInfo {
  int64_t  created;
  int64_t  start;
  uint64_t loadStatisTime;
  uint64_t loadFileBlockTime;
  uint64_t loadDataInCacheTime;
  uint64_t loadStatisSize;
  uint64_t loadFileBlockSize;
  uint64_t loadDataInCacheSize;

  uint64_t loadDataTime;

  SFileBlockLoadRecorder* pRecoder;
  uint64_t                elapsedTime;

  uint64_t winInfoSize;
  uint64_t tableInfoSize;
  uint64_t hashSize;
  uint64_t numOfTimeWindows;

  SArray*   queryProfEvents;      // SArray<SQueryProfEvent>
  SHashObj* operatorProfResults;  // map<operator_type, SQueryProfEvent>
} STaskCostInfo;

typedef struct SOperatorCostInfo {
  double openCost;
  double totalCost;
} SOperatorCostInfo;

struct SOperatorInfo;

typedef int32_t (*__optr_encode_fn_t)(struct SOperatorInfo* pOperator, char** result, int32_t* length);
typedef int32_t (*__optr_decode_fn_t)(struct SOperatorInfo* pOperator, char* result);

typedef int32_t (*__optr_open_fn_t)(struct SOperatorInfo* pOptr);
typedef SSDataBlock* (*__optr_fn_t)(struct SOperatorInfo* pOptr);
typedef void (*__optr_close_fn_t)(void* param);
typedef int32_t (*__optr_explain_fn_t)(struct SOperatorInfo* pOptr, void** pOptrExplain, uint32_t* len);

typedef struct STaskIdInfo {
  uint64_t queryId;  // this is also a request id
  uint64_t subplanId;
  uint64_t templateId;
  char*    str;
} STaskIdInfo;

enum {
  STREAM_RECOVER_STEP__NONE = 0,
  STREAM_RECOVER_STEP__PREPARE,
  STREAM_RECOVER_STEP__SCAN,
};

typedef struct {
  // TODO remove prepareStatus
  STqOffsetVal prepareStatus;  // for tmq
  STqOffsetVal lastStatus;     // for tmq
  SMqMetaRsp   metaRsp;        // for tmq fetching meta
  int8_t       returned;
  int64_t      snapshotVer;

  SSchemaWrapper*     schema;
  char                tbName[TSDB_TABLE_NAME_LEN];
  SSDataBlock*        pullOverBlk;  // for streaming
  SWalFilterCond      cond;
  int64_t             lastScanUid;
  int8_t              recoverStep;
  SQueryTableDataCond tableCond;
  int64_t             recoverStartVer;
  int64_t             recoverEndVer;
  SStreamState*       pState;
} SStreamTaskInfo;

typedef struct {
  char*           tablename;
  char*           dbname;
  int32_t         tversion;
  SSchemaWrapper* sw;
  SSchemaWrapper* qsw;
} SSchemaInfo;

typedef struct SExecTaskInfo {
  STaskIdInfo   id;
  uint32_t      status;
  STimeWindow   window;
  STaskCostInfo cost;
  int64_t       owner;  // if it is in execution
  int32_t       code;

  int64_t               version;  // used for stream to record wal version
  SStreamTaskInfo       streamInfo;
  SSchemaInfo           schemaInfo;
  STableListInfo        tableqinfoList;  // this is a table list
  const char*           sql;             // query sql string
  jmp_buf               env;             // jump to this position when error happens.
  EOPTR_EXEC_MODEL      execModel;       // operator execution model [batch model|stream model]
  SSubplan*             pSubplan;
  struct SOperatorInfo* pRoot;
} SExecTaskInfo;

enum {
  OP_NOT_OPENED = 0x0,
  OP_OPENED = 0x1,
  OP_RES_TO_RETURN = 0x5,
  OP_EXEC_DONE = 0x9,
};

typedef struct SOperatorFpSet {
  __optr_open_fn_t    _openFn;  // DO NOT invoke this function directly
  __optr_fn_t         getNextFn;
  __optr_fn_t         getStreamResFn;  // execute the aggregate in the stream model, todo remove it
  __optr_fn_t         cleanupFn;       // call this function to release the allocated resources ASAP
  __optr_close_fn_t   closeFn;
  __optr_encode_fn_t  encodeResultRow;
  __optr_decode_fn_t  decodeResultRow;
  __optr_explain_fn_t getExplainFn;
} SOperatorFpSet;

typedef struct SExprSupp {
  SExprInfo*      pExprInfo;
  int32_t         numOfExprs;  // the number of scalar expression in group operator
  SqlFunctionCtx* pCtx;
  int32_t*        rowEntryInfoOffset;  // offset value for each row result cell info
} SExprSupp;

typedef struct SOperatorInfo {
  uint16_t               operatorType;
  int16_t                resultDataBlockId;
  bool                   blocking;  // block operator or not
  uint8_t                status;    // denote if current operator is completed
  char*                  name;      // name, for debug purpose
  void*                  info;      // extension attribution
  SExprSupp              exprSupp;
  SExecTaskInfo*         pTaskInfo;
  SOperatorCostInfo      cost;
  SResultInfo            resultInfo;
  struct SOperatorInfo** pDownstream;      // downstram pointer list
  int32_t                numOfDownstream;  // number of downstream. The value is always ONE expect for join operator
  SOperatorFpSet         fpSet;
} SOperatorInfo;

typedef enum {
  EX_SOURCE_DATA_NOT_READY = 0x1,
  EX_SOURCE_DATA_READY = 0x2,
  EX_SOURCE_DATA_EXHAUSTED = 0x3,
} EX_SOURCE_STATUS;

#define COL_MATCH_FROM_COL_ID  0x1
#define COL_MATCH_FROM_SLOT_ID 0x2

typedef struct SSourceDataInfo {
  int32_t            index;
  SRetrieveTableRsp* pRsp;
  uint64_t           totalRows;
  int32_t            code;
  EX_SOURCE_STATUS   status;
  const char*        taskId;
} SSourceDataInfo;

typedef struct SLoadRemoteDataInfo {
  uint64_t totalSize;     // total load bytes from remote
  uint64_t totalRows;     // total number of rows
  uint64_t totalElapsed;  // total elapsed time
} SLoadRemoteDataInfo;

typedef struct SLimitInfo {
  SLimit   limit;
  SLimit   slimit;
  uint64_t currentGroupId;
  int64_t  remainGroupOffset;
  int64_t  numOfOutputGroups;
  int64_t  remainOffset;
  int64_t  numOfOutputRows;
} SLimitInfo;

typedef struct SExchangeInfo {
  SArray* pSources;
  SArray* pSourceDataInfo;
  tsem_t  ready;
  void*   pTransporter;
  // SArray<SSDataBlock*>, result block list, used to keep the multi-block that
  // passed by downstream operator
  SArray*             pResultBlockList;
  int32_t             rspBlockIndex;  // indicate the return block index in pResultBlockList
  SSDataBlock*        pDummyBlock;    // dummy block, not keep data
  bool                seqLoadData;    // sequential load data or not, false by default
  int32_t             current;
  SLoadRemoteDataInfo loadInfo;
  uint64_t            self;
  SLimitInfo          limitInfo;
} SExchangeInfo;

typedef struct SColMatchInfo {
  int32_t srcSlotId;  // source slot id
  int32_t colId;
  int32_t targetSlotId;
  bool    output;  // todo remove this?
  bool    reserved;
  int32_t matchType;  // determinate the source according to col id or slot id
} SColMatchInfo;

typedef struct SScanInfo {
  int32_t numOfAsc;
  int32_t numOfDesc;
} SScanInfo;

typedef struct SSampleExecInfo {
  double   sampleRatio;  // data block sample ratio, 1 by default
  uint32_t seed;         // random seed value
} SSampleExecInfo;

enum {
  TABLE_SCAN__TABLE_ORDER = 1,
  TABLE_SCAN__BLOCK_ORDER = 2,
};

typedef struct SAggSupporter {
  SSHashObj*     pResultRowHashTable;  // quick locate the window object for each result
  char*          keyBuf;               // window key buffer
  SDiskbasedBuf* pResultBuf;           // query result buffer based on blocked-wised disk file
  int32_t        resultRowSize;  // the result buffer size for each result row, with the meta data size for each row
  int32_t        currentPageId;  // current write page id
} SAggSupporter;

typedef struct {
  // if the upstream is an interval operator, the interval info is also kept here to get the time window to check if
  // current data block needs to be loaded.
  SInterval      interval;
  SAggSupporter* pAggSup;
  SExprSupp*     pExprSup;  // expr supporter of aggregate operator
} SAggOptrPushDownInfo;

typedef struct STableScanInfo {
  STsdbReader* dataReader;
  SReadHandle  readHandle;

  SFileBlockLoadRecorder readRecorder;
  SScanInfo              scanInfo;
  int32_t                scanTimes;
  SNode*                 pFilterNode;  // filter info, which is push down by optimizer

  SSDataBlock*         pResBlock;
  SArray*              pColMatchInfo;
  SExprSupp            pseudoSup;
  SQueryTableDataCond  cond;
  int32_t              scanFlag;  // table scan flag to denote if it is a repeat/reverse/main scan
  int32_t              dataBlockLoadFlag;
  SSampleExecInfo      sample;  // sample execution info
  int32_t              currentGroupId;
  int32_t              currentTable;
  int8_t               scanMode;
  int8_t               noTable;
  SAggOptrPushDownInfo pdInfo;
  int8_t               assignBlockUid;
} STableScanInfo;

typedef struct STableMergeScanInfo {
  STableListInfo* tableListInfo;
  int32_t         tableStartIndex;
  int32_t         tableEndIndex;
  bool            hasGroupId;
  uint64_t        groupId;
  SArray*         dataReaders;  // array of tsdbReaderT*
  SReadHandle     readHandle;
  int32_t         bufPageSize;
  uint32_t        sortBufSize;  // max buffer size for in-memory sort
  SArray*         pSortInfo;
  SSortHandle*    pSortHandle;

  SSDataBlock* pSortInputBlock;
  int64_t      startTs;  // sort start time
  SArray*      sortSourceParams;

  SFileBlockLoadRecorder readRecorder;
  int64_t                numOfRows;
  SScanInfo              scanInfo;
  int32_t                scanTimes;
  SNode*                 pFilterNode;  // filter info, which is push down by optimizer
  SqlFunctionCtx*        pCtx;         // which belongs to the direct upstream operator operator query context
  SResultRowInfo*        pResultRowInfo;
  int32_t*               rowEntryInfoOffset;
  SExprInfo*             pExpr;
  SSDataBlock*           pResBlock;
  SArray*                pColMatchInfo;
  int32_t                numOfOutput;

  SExprSupp pseudoSup;

  SQueryTableDataCond cond;
  int32_t             scanFlag;  // table scan flag to denote if it is a repeat/reverse/main scan
  int32_t             dataBlockLoadFlag;
  // if the upstream is an interval operator, the interval info is also kept here to get the time
  // window to check if current data block needs to be loaded.
  SInterval       interval;
  SSampleExecInfo sample;  // sample execution info

  SSortExecInfo sortExecInfo;
} STableMergeScanInfo;

typedef struct STagScanInfo {
  SColumnInfo*    pCols;
  SSDataBlock*    pRes;
  SArray*         pColMatchInfo;
  int32_t         curPos;
  SReadHandle     readHandle;
  STableListInfo* pTableList;
} STagScanInfo;

typedef struct SLastrowScanInfo {
  SSDataBlock* pRes;
  SReadHandle  readHandle;
  void*        pLastrowReader;
  SArray*      pColMatchInfo;
  int32_t*     pSlotIds;
  SExprSupp    pseudoExprSup;
  int32_t      retrieveType;
  int32_t      currentGroupIndex;
  SSDataBlock* pBufferredRes;
  SArray*      pUidList;
  int32_t      indexOfBufferedRes;
} SLastrowScanInfo;

typedef enum EStreamScanMode {
  STREAM_SCAN_FROM_READERHANDLE = 1,
  STREAM_SCAN_FROM_RES,
  STREAM_SCAN_FROM_UPDATERES,
  STREAM_SCAN_FROM_DELETERES,
  STREAM_SCAN_FROM_DATAREADER_RETRIEVE,
  STREAM_SCAN_FROM_DATAREADER_RANGE,
} EStreamScanMode;

enum {
  PROJECT_RETRIEVE_CONTINUE = 0x1,
  PROJECT_RETRIEVE_DONE = 0x2,
};

typedef struct SCatchSupporter {
  SHashObj*      pWindowHashTable;  // quick locate the window object for each window
  SDiskbasedBuf* pDataBuf;          // buffer based on blocked-wised disk file
  int32_t        keySize;
  int64_t*       pKeyBuf;
} SCatchSupporter;

typedef struct SStreamAggSupporter {
  SHashObj*      pResultRows;
  SArray*        pCurWins;
  int32_t        valueSize;
  int32_t        keySize;
  char*          pKeyBuf;        // window key buffer
  SDiskbasedBuf* pResultBuf;     // query result buffer based on blocked-wised disk file
  int32_t        resultRowSize;  // the result buffer size for each result row, with the meta data size for each row
  int32_t        currentPageId;  // buffer page that is active
  SSDataBlock*   pScanBlock;
} SStreamAggSupporter;

typedef struct SWindowSupporter {
  SStreamAggSupporter* pStreamAggSup;
  int64_t              gap;
  uint16_t             parentType;
  SAggSupporter*       pIntervalAggSup;
} SWindowSupporter;

typedef struct SPartitionBySupporter {
  SArray* pGroupCols;     // group by columns, SArray<SColumn>
  SArray* pGroupColVals;  // current group column values, SArray<SGroupKeys>
  char*   keyBuf;         // group by keys for hash
  bool    needCalc;       // partition by column
} SPartitionBySupporter;

typedef struct SPartitionDataInfo {
  uint64_t groupId;
  SArray*  rowIds;
} SPartitionDataInfo;

typedef struct STimeWindowSupp {
  int8_t          calTrigger;
  int64_t         waterMark;
  TSKEY           maxTs;
  SColumnInfoData timeWindowData;  // query time window info for scalar function execution.
} STimeWindowAggSupp;

typedef struct SStreamScanInfo {
  uint64_t    tableUid;  // queried super table uid
  SExprInfo*  pPseudoExpr;
  int32_t     numOfPseudoExpr;
  int32_t     primaryTsIndex;  // primary time stamp slot id
  SReadHandle readHandle;
  SInterval   interval;       // if the upstream is an interval operator, the interval info is also kept here.
  SArray*     pColMatchInfo;  //
  SNode*      pCondition;

  SArray*      pBlockLists;  // multiple SSDatablock.
  SSDataBlock* pRes;         // result SSDataBlock
  SSDataBlock* pUpdateRes;   // update SSDataBlock
  int32_t      updateResIndex;
  int32_t      blockType;        // current block type
  int32_t      validBlockIndex;  // Is current data has returned?
  uint64_t     numOfExec;        // execution times
  STqReader*   tqReader;

  uint64_t     groupId;
  SUpdateInfo* pUpdateInfo;

  EStreamScanMode       scanMode;
  SOperatorInfo*        pStreamScanOp;
  SOperatorInfo*        pTableScanOp;
  SArray*               childIds;
  SWindowSupporter      windowSup;
  SPartitionBySupporter partitionSup;
  SExprSupp*            pPartScalarSup;
  bool                  assignBlockUid;  // assign block uid to groupId, temporarily used for generating rollup SMA.
  int32_t               scanWinIndex;    // for state operator
  int32_t               pullDataResIndex;
  SSDataBlock*          pPullDataRes;    // pull data SSDataBlock
  SSDataBlock*          pDeleteDataRes;  // delete data SSDataBlock
  int32_t               deleteDataIndex;
  STimeWindow           updateWin;
  STimeWindowAggSupp    twAggSup;
  SSDataBlock*          pUpdateDataRes;
  // status for tmq
  SNodeList* pGroupTags;
  SNode*     pTagCond;
  SNode*     pTagIndexCond;
} SStreamScanInfo;

typedef struct {
  //  int8_t    subType;
  //  bool      withMeta;
  //  int64_t   suid;
  //  int64_t   snapVersion;
  //  void     *metaInfo;
  //  void     *dataInfo;
  SVnode*       vnode;
  SSDataBlock   pRes;  // result SSDataBlock
  STsdbReader*  dataReader;
  SSnapContext* sContext;
} SStreamRawScanInfo;

typedef struct SSysTableScanInfo {
  SRetrieveMetaTableRsp* pRsp;
  SRetrieveTableReq      req;
  SEpSet                 epSet;
  tsem_t                 ready;
  SReadHandle            readHandle;
  int32_t                accountId;
  const char*            pUser;
  bool                   sysInfo;
  bool                   showRewrite;
  SNode*                 pCondition;  // db_name filter condition, to discard data that are not in current database
  SMTbCursor*            pCur;        // cursor for iterate the local table meta store.
  SArray*                scanCols;    // SArray<int16_t> scan column id list
  SName                  name;
  SSDataBlock*           pRes;
  int64_t                numOfBlocks;  // extract basic running information.
  SLoadRemoteDataInfo    loadInfo;
} SSysTableScanInfo;

typedef struct SBlockDistInfo {
  SSDataBlock* pResBlock;
  void*        pHandle;
  SReadHandle  readHandle;
  uint64_t     uid;  // table uid
} SBlockDistInfo;

// todo remove this
typedef struct SOptrBasicInfo {
  SResultRowInfo resultRowInfo;
  SSDataBlock*   pRes;
  bool           mergeResultBlock;
} SOptrBasicInfo;

typedef struct SIntervalAggOperatorInfo {
  // SOptrBasicInfo should be first, SAggSupporter should be second for stream encode
  SOptrBasicInfo     binfo;              // basic info
  SAggSupporter      aggSup;             // aggregate supporter
  SExprSupp          scalarSupp;         // supporter for perform scalar function
  SGroupResInfo      groupResInfo;       // multiple results build supporter
  SInterval          interval;           // interval info
  int32_t            primaryTsIndex;     // primary time stamp slot id from result of downstream operator.
  STimeWindow        win;                // query time range
  bool               timeWindowInterpo;  // interpolation needed or not
  SArray*            pInterpCols;        // interpolation columns
  int32_t            resultTsOrder;      // result timestamp order
  int32_t            inputOrder;         // input data ts order
  EOPTR_EXEC_MODEL   execModel;          // operator execution model [batch model|stream model]
  STimeWindowAggSupp twAggSup;
  bool               invertible;
  SArray*            pPrevValues;  //  SArray<SGroupKeys> used to keep the previous not null value for interpolation.
  bool               ignoreExpiredData;
  SArray*            pRecycledPages;
  SArray*            pDelWins;  // SWinRes
  int32_t            delIndex;
  SSDataBlock*       pDelRes;
  SNode*             pCondition;
} SIntervalAggOperatorInfo;

typedef struct SMergeAlignedIntervalAggOperatorInfo {
  SIntervalAggOperatorInfo* intervalAggOperatorInfo;

  bool         hasGroupId;
  uint64_t     groupId;  // current groupId
  int64_t      curTs;    // current ts
  SSDataBlock* prefetchedBlock;
  SNode*       pCondition;
} SMergeAlignedIntervalAggOperatorInfo;

typedef struct SStreamFinalIntervalOperatorInfo {
  // SOptrBasicInfo should be first, SAggSupporter should be second for stream encode
  SOptrBasicInfo     binfo;           // basic info
  SAggSupporter      aggSup;          // aggregate supporter
  SExprSupp          scalarSupp;      // supporter for perform scalar function
  SGroupResInfo      groupResInfo;    // multiple results build supporter
  SInterval          interval;        // interval info
  int32_t            primaryTsIndex;  // primary time stamp slot id from result of downstream operator.
  int32_t            order;           // current SSDataBlock scan order
  STimeWindowAggSupp twAggSup;
  SArray*            pChildren;
  SSDataBlock*       pUpdateRes;
  bool               returnUpdate;
  SPhysiNode*        pPhyNode;  // create new child
  bool               isFinal;
  SHashObj*          pPullDataMap;
  SArray*            pPullWins;  // SPullWindowInfo
  int32_t            pullIndex;
  SSDataBlock*       pPullDataRes;
  bool               ignoreExpiredData;
  SArray*            pRecycledPages;
  SArray*            pDelWins;  // SWinRes
  int32_t            delIndex;
  SSDataBlock*       pDelRes;
} SStreamFinalIntervalOperatorInfo;

typedef struct SAggOperatorInfo {
  // SOptrBasicInfo should be first, SAggSupporter should be second for stream encode
  SOptrBasicInfo binfo;
  SAggSupporter  aggSup;

  STableQueryInfo* current;
  uint64_t         groupId;
  SGroupResInfo    groupResInfo;
  SExprSupp        scalarExprSup;
  SNode*           pCondition;
} SAggOperatorInfo;

typedef struct SProjectOperatorInfo {
  // SOptrBasicInfo should be first, SAggSupporter should be second for stream encode
  SOptrBasicInfo binfo;
  SAggSupporter  aggSup;
  SNode*         pFilterNode;  // filter info, which is push down by optimizer
  SArray*        pPseudoColInfo;
  SLimitInfo     limitInfo;
  bool           mergeDataBlocks;
  SSDataBlock*   pFinalRes;
  SNode*         pCondition;
} SProjectOperatorInfo;

typedef struct SIndefOperatorInfo {
  SOptrBasicInfo binfo;
  SAggSupporter  aggSup;
  SArray*        pPseudoColInfo;
  SExprSupp      scalarSup;
  SNode*         pCondition;
  uint64_t       groupId;

  SSDataBlock* pNextGroupRes;
} SIndefOperatorInfo;

typedef struct SFillOperatorInfo {
  struct SFillInfo* pFillInfo;
  SSDataBlock*      pRes;
  SSDataBlock*      pFinalRes;
  int64_t           totalInputRows;
  void**            p;
  SSDataBlock*      existNewGroupBlock;
  STimeWindow       win;
  SNode*            pCondition;
  SArray*           pColMatchColInfo;
  int32_t           primaryTsCol;
  int32_t           primarySrcSlotId;
  uint64_t          curGroupId;  // current handled group id
  SExprInfo*        pExprInfo;
  int32_t           numOfExpr;
  SExprInfo*        pNotFillExprInfo;
  int32_t           numOfNotFillExpr;
} SFillOperatorInfo;

typedef struct SGroupbyOperatorInfo {
  // SOptrBasicInfo should be first, SAggSupporter should be second for stream encode
  SOptrBasicInfo binfo;
  SAggSupporter  aggSup;

  SArray*       pGroupCols;     // group by columns, SArray<SColumn>
  SArray*       pGroupColVals;  // current group column values, SArray<SGroupKeys>
  SNode*        pCondition;
  bool          isInit;       // denote if current val is initialized or not
  char*         keyBuf;       // group by keys for hash
  int32_t       groupKeyLen;  // total group by column width
  SGroupResInfo groupResInfo;
  SExprSupp     scalarSup;
} SGroupbyOperatorInfo;

typedef struct SDataGroupInfo {
  uint64_t groupId;
  int64_t  numOfRows;
  SArray*  pPageList;
} SDataGroupInfo;

// The sort in partition may be needed later.
typedef struct SPartitionOperatorInfo {
  SOptrBasicInfo binfo;
  SArray*        pGroupCols;
  SArray*        pGroupColVals;  // current group column values, SArray<SGroupKeys>
  char*          keyBuf;         // group by keys for hash
  int32_t        groupKeyLen;    // total group by column width
  SHashObj*      pGroupSet;      // quick locate the window object for each result

  SDiskbasedBuf* pBuf;              // query result buffer based on blocked-wised disk file
  int32_t        rowCapacity;       // maximum number of rows for each buffer page
  int32_t*       columnOffset;      // start position for each column data
  SArray*        sortedGroupArray;  // SDataGroupInfo sorted by group id
  int32_t        groupIndex;        // group index
  int32_t        pageIndex;         // page index of current group
  SExprSupp      scalarSup;
} SPartitionOperatorInfo;

typedef struct SWindowRowsSup {
  STimeWindow win;
  TSKEY       prevTs;
  int32_t     startRowIndex;
  int32_t     numOfRows;
  uint64_t    groupId;
} SWindowRowsSup;

typedef struct SSessionAggOperatorInfo {
  // SOptrBasicInfo should be first, SAggSupporter should be second for stream encode
  SOptrBasicInfo binfo;
  SAggSupporter  aggSup;

  SGroupResInfo      groupResInfo;
  SWindowRowsSup     winSup;
  bool               reptScan;  // next round scan
  int64_t            gap;       // session window gap
  int32_t            tsSlotId;  // primary timestamp slot id
  STimeWindowAggSupp twAggSup;
  const SNode*       pCondition;
} SSessionAggOperatorInfo;

typedef struct SResultWindowInfo {
  SResultRowPosition pos;
  STimeWindow        win;
  uint64_t           groupId;
  bool               isOutput;
  bool               isClosed;
} SResultWindowInfo;

typedef struct SStateWindowInfo {
  SResultWindowInfo winInfo;
  SStateKeys        stateKey;
} SStateWindowInfo;

typedef struct SStreamSessionAggOperatorInfo {
  SOptrBasicInfo      binfo;
  SStreamAggSupporter streamAggSup;
  SExprSupp           scalarSupp;  // supporter for perform scalar function
  SGroupResInfo       groupResInfo;
  int64_t             gap;             // session window gap
  int32_t             primaryTsIndex;  // primary timestamp slot id
  int32_t             endTsIndex;      // window end timestamp slot id
  int32_t             order;           // current SSDataBlock scan order
  STimeWindowAggSupp  twAggSup;
  SSDataBlock*        pWinBlock;   // window result
  SqlFunctionCtx*     pDummyCtx;   // for combine
  SSDataBlock*        pDelRes;     // delete result
  SSDataBlock*        pUpdateRes;  // update window
  bool                returnUpdate;
  SHashObj*           pStDeleted;
  void*               pDelIterator;
  SArray*             pChildren;  // cache for children's result; final stream operator
  SPhysiNode*         pPhyNode;   // create new child
  bool                isFinal;
  bool                ignoreExpiredData;
} SStreamSessionAggOperatorInfo;

typedef struct SStreamPartitionOperatorInfo {
  SOptrBasicInfo        binfo;
  SPartitionBySupporter partitionSup;
  SExprSupp             scalarSup;
  SHashObj*             pPartitions;
  void*                 parIte;
  SSDataBlock*          pInputDataBlock;
  int32_t               tsColIndex;
} SStreamPartitionOperatorInfo;

typedef struct STimeSliceOperatorInfo {
  SSDataBlock*         pRes;
  STimeWindow          win;
  SInterval            interval;
  int64_t              current;
  SArray*              pPrevRow;     // SArray<SGroupValue>
  SArray*              pNextRow;     // SArray<SGroupValue>
  SArray*              pLinearInfo;  // SArray<SFillLinearInfo>
  bool                 fillLastPoint;
  bool                 isPrevRowSet;
  bool                 isNextRowSet;
  int32_t              fillType;      // fill type
  SColumn              tsCol;         // primary timestamp column
  SExprSupp            scalarSup;     // scalar calculation
  struct SFillColInfo* pFillColInfo;  // fill column info
} STimeSliceOperatorInfo;

typedef struct SStateWindowOperatorInfo {
  // SOptrBasicInfo should be first, SAggSupporter should be second for stream encode
  SOptrBasicInfo binfo;
  SAggSupporter  aggSup;

  SGroupResInfo      groupResInfo;
  SWindowRowsSup     winSup;
  SColumn            stateCol;  // start row index
  bool               hasKey;
  SStateKeys         stateKey;
  int32_t            tsSlotId;  // primary timestamp column slot id
  STimeWindowAggSupp twAggSup;
  //  bool             reptScan;
  const SNode* pCondition;
} SStateWindowOperatorInfo;

typedef struct SStreamStateAggOperatorInfo {
  SOptrBasicInfo      binfo;
  SStreamAggSupporter streamAggSup;
  SExprSupp           scalarSupp;  // supporter for perform scalar function
  SGroupResInfo       groupResInfo;
  int32_t             primaryTsIndex;  // primary timestamp slot id
  int32_t             order;           // current SSDataBlock scan order
  STimeWindowAggSupp  twAggSup;
  SColumn             stateCol;
  SqlFunctionCtx*     pDummyCtx;  // for combine
  SSDataBlock*        pDelRes;
  SHashObj*           pSeDeleted;
  void*               pDelIterator;
  SArray*             pChildren;  // cache for children's result;
  bool                ignoreExpiredData;
} SStreamStateAggOperatorInfo;

typedef struct SSortedMergeOperatorInfo {
  // SOptrBasicInfo should be first, SAggSupporter should be second for stream encode
  SOptrBasicInfo binfo;
  SAggSupporter  aggSup;

  SArray*        pSortInfo;
  int32_t        numOfSources;
  SSortHandle*   pSortHandle;
  int32_t        bufPageSize;
  uint32_t       sortBufSize;  // max buffer size for in-memory sort
  int32_t        resultRowFactor;
  bool           hasGroupVal;
  SDiskbasedBuf* pTupleStore;  // keep the final results
  int32_t        numOfResPerPage;
  char**         groupVal;
  SArray*        groupInfo;
} SSortedMergeOperatorInfo;

typedef struct SSortOperatorInfo {
  SOptrBasicInfo binfo;
  uint32_t       sortBufSize;  // max buffer size for in-memory sort
  SArray*        pSortInfo;
  SSortHandle*   pSortHandle;
  SArray*        pColMatchInfo;  // for index map from table scan output
  int32_t        bufPageSize;

  int64_t    startTs;      // sort start time
  uint64_t   sortElapsed;  // sort elapsed time, time to flush to disk not included.
  SLimitInfo limitInfo;
  SNode*     pCondition;
} SSortOperatorInfo;

typedef struct STagFilterOperatorInfo {
  SOptrBasicInfo binfo;
} STagFilterOperatorInfo;

typedef struct SJoinOperatorInfo {
  SSDataBlock* pRes;
  int32_t      joinType;
  int32_t      inputOrder;

  SSDataBlock* pLeft;
  int32_t      leftPos;
  SColumnInfo  leftCol;

  SSDataBlock* pRight;
  int32_t      rightPos;
  SColumnInfo  rightCol;
  SNode*       pCondAfterMerge;
} SJoinOperatorInfo;

#define OPTR_IS_OPENED(_optr)  (((_optr)->status & OP_OPENED) == OP_OPENED)
#define OPTR_SET_OPENED(_optr) ((_optr)->status |= OP_OPENED)

void doDestroyExchangeOperatorInfo(void* param);

SOperatorFpSet createOperatorFpSet(__optr_open_fn_t openFn, __optr_fn_t nextFn, __optr_fn_t streamFn,
                                   __optr_fn_t cleanup, __optr_close_fn_t closeFn, __optr_encode_fn_t encode,
                                   __optr_decode_fn_t decode, __optr_explain_fn_t explain);

int32_t operatorDummyOpenFn(SOperatorInfo* pOperator);
void    operatorDummyCloseFn(void* param, int32_t numOfCols);
int32_t appendDownstream(SOperatorInfo* p, SOperatorInfo** pDownstream, int32_t num);

void    initBasicInfo(SOptrBasicInfo* pInfo, SSDataBlock* pBlock);
void    cleanupBasicInfo(SOptrBasicInfo* pInfo);
int32_t initExprSupp(SExprSupp* pSup, SExprInfo* pExprInfo, int32_t numOfExpr);
void    cleanupExprSupp(SExprSupp* pSup);
void    destroyExprInfo(SExprInfo* pExpr, int32_t numOfExprs);
int32_t initAggInfo(SExprSupp* pSup, SAggSupporter* pAggSup, SExprInfo* pExprInfo, int32_t numOfCols, size_t keyBufSize,
                    const char* pkey);
void    initResultSizeInfo(SResultInfo* pResultInfo, int32_t numOfRows);
void    doBuildResultDatablock(SOperatorInfo* pOperator, SOptrBasicInfo* pbInfo, SGroupResInfo* pGroupResInfo,
                               SDiskbasedBuf* pBuf);
int32_t handleLimitOffset(SOperatorInfo* pOperator, SLimitInfo* pLimitInfo, SSDataBlock* pBlock, bool holdDataInBuf);
bool    hasLimitOffsetInfo(SLimitInfo* pLimitInfo);
void    initLimitInfo(const SNode* pLimit, const SNode* pSLimit, SLimitInfo* pLimitInfo);

void doApplyFunctions(SExecTaskInfo* taskInfo, SqlFunctionCtx* pCtx, SColumnInfoData* pTimeWindowData, int32_t offset,
                      int32_t forwardStep, int32_t numOfTotal, int32_t numOfOutput);

<<<<<<< HEAD
int32_t extractDataBlockFromFetchRsp(SSDataBlock* pRes, char* pData, SArray* pColList, char** pNextStart);
void updateLoadRemoteInfo(SLoadRemoteDataInfo *pInfo, int32_t numOfRows, int32_t dataLen, int64_t startTs,
                          SOperatorInfo* pOperator);
=======
int32_t extractDataBlockFromFetchRsp(SSDataBlock* pRes, char* pData, int32_t numOfOutput, SArray* pColList,
                                     char** pNextStart);
void    updateLoadRemoteInfo(SLoadRemoteDataInfo* pInfo, int32_t numOfRows, int32_t dataLen, int64_t startTs,
                             SOperatorInfo* pOperator);
>>>>>>> 1a764d64

STimeWindow getFirstQualifiedTimeWindow(int64_t ts, STimeWindow* pWindow, SInterval* pInterval, int32_t order);

int32_t getTableScanInfo(SOperatorInfo* pOperator, int32_t* order, int32_t* scanFlag);
int32_t getBufferPgSize(int32_t rowSize, uint32_t* defaultPgsz, uint32_t* defaultBufsz);

void    doSetOperatorCompleted(SOperatorInfo* pOperator);
void    doFilter(const SNode* pFilterNode, SSDataBlock* pBlock, const SArray* pColMatchInfo);
int32_t addTagPseudoColumnData(SReadHandle* pHandle, SExprInfo* pPseudoExpr, int32_t numOfPseudoExpr,
                               SSDataBlock* pBlock, const char* idStr);

void cleanupAggSup(SAggSupporter* pAggSup);
void destroyBasicOperatorInfo(void* param, int32_t numOfOutput);
void appendOneRowToDataBlock(SSDataBlock* pBlock, STupleHandle* pTupleHandle);
void setTbNameColData(void* pMeta, const SSDataBlock* pBlock, SColumnInfoData* pColInfoData, int32_t functionId);

int32_t doPrepareScan(SOperatorInfo* pOperator, uint64_t uid, int64_t ts);
int32_t doGetScanStatus(SOperatorInfo* pOperator, uint64_t* uid, int64_t* ts);

SSDataBlock* loadNextDataBlock(void* param);

void setResultRowInitCtx(SResultRow* pResult, SqlFunctionCtx* pCtx, int32_t numOfOutput, int32_t* rowEntryInfoOffset);

SResultRow* doSetResultOutBufByKey(SDiskbasedBuf* pResultBuf, SResultRowInfo* pResultRowInfo, char* pData,
                                   int16_t bytes, bool masterscan, uint64_t groupId, SExecTaskInfo* pTaskInfo,
                                   bool isIntervalQuery, SAggSupporter* pSup);

SOperatorInfo* createExchangeOperatorInfo(void* pTransporter, SExchangePhysiNode* pExNode, SExecTaskInfo* pTaskInfo);

SOperatorInfo* createTableScanOperatorInfo(STableScanPhysiNode* pTableScanNode, SReadHandle* pHandle,
                                           SExecTaskInfo* pTaskInfo);
SOperatorInfo* createTagScanOperatorInfo(SReadHandle* pReadHandle, STagScanPhysiNode* pPhyNode,
                                         STableListInfo* pTableListInfo, SExecTaskInfo* pTaskInfo);
SOperatorInfo* createSysTableScanOperatorInfo(void* readHandle, SSystemTableScanPhysiNode* pScanPhyNode,
                                              const char* pUser, SExecTaskInfo* pTaskInfo);

SOperatorInfo* createAggregateOperatorInfo(SOperatorInfo* downstream, SExprInfo* pExprInfo, int32_t numOfCols,
                                           SSDataBlock* pResultBlock, SNode* pCondition, SExprInfo* pScalarExprInfo,
                                           int32_t numOfScalarExpr, bool mergeResult, SExecTaskInfo* pTaskInfo);

SOperatorInfo* createIndefinitOutputOperatorInfo(SOperatorInfo* downstream, SPhysiNode* pNode,
                                                 SExecTaskInfo* pTaskInfo);
SOperatorInfo* createProjectOperatorInfo(SOperatorInfo* downstream, SProjectPhysiNode* pProjPhyNode,
                                         SExecTaskInfo* pTaskInfo);
SOperatorInfo* createSortOperatorInfo(SOperatorInfo* downstream, SSortPhysiNode* pSortNode, SExecTaskInfo* pTaskInfo);
SOperatorInfo* createMultiwayMergeOperatorInfo(SOperatorInfo** dowStreams, size_t numStreams,
                                               SMergePhysiNode* pMergePhysiNode, SExecTaskInfo* pTaskInfo);
SOperatorInfo* createCacherowsScanOperator(SLastRowScanPhysiNode* pTableScanNode, SReadHandle* readHandle,
                                           SExecTaskInfo* pTaskInfo);

SOperatorInfo* createIntervalOperatorInfo(SOperatorInfo* downstream, SExprInfo* pExprInfo, int32_t numOfCols,
                                          SSDataBlock* pResBlock, SInterval* pInterval, int32_t primaryTsSlotId,
                                          STimeWindowAggSupp* pTwAggSupp, SIntervalPhysiNode* pPhyNode,
                                          SExecTaskInfo* pTaskInfo, bool isStream);
SOperatorInfo* createMergeIntervalOperatorInfo(SOperatorInfo* downstream, SMergeIntervalPhysiNode* pIntervalPhyNode,
                                               SExecTaskInfo* pTaskInfo);
SOperatorInfo* createMergeAlignedIntervalOperatorInfo(SOperatorInfo* downstream, SMergeAlignedIntervalPhysiNode* pNode,
                                                      SExecTaskInfo* pTaskInfo);
SOperatorInfo* createStreamFinalIntervalOperatorInfo(SOperatorInfo* downstream, SPhysiNode* pPhyNode,
                                                     SExecTaskInfo* pTaskInfo, int32_t numOfChild);
SOperatorInfo* createSessionAggOperatorInfo(SOperatorInfo* downstream, SSessionWinodwPhysiNode* pSessionNode,
                                            SExecTaskInfo* pTaskInfo);
SOperatorInfo* createGroupOperatorInfo(SOperatorInfo* downstream, SExprInfo* pExprInfo, int32_t numOfCols,
                                       SSDataBlock* pResultBlock, SArray* pGroupColList, SNode* pCondition,
                                       SExprInfo* pScalarExprInfo, int32_t numOfScalarExpr, SExecTaskInfo* pTaskInfo);
SOperatorInfo* createDataBlockInfoScanOperator(void* dataReader, SReadHandle* readHandle, uint64_t uid,
                                               SBlockDistScanPhysiNode* pBlockScanNode, SExecTaskInfo* pTaskInfo);

SOperatorInfo* createStreamScanOperatorInfo(SReadHandle* pHandle, STableScanPhysiNode* pTableScanNode, SNode* pTagCond,
                                            SExecTaskInfo* pTaskInfo);

SOperatorInfo* createRawScanOperatorInfo(SReadHandle* pHandle, SExecTaskInfo* pTaskInfo);

SOperatorInfo* createFillOperatorInfo(SOperatorInfo* downstream, SFillPhysiNode* pPhyFillNode,
                                      SExecTaskInfo* pTaskInfo);
SOperatorInfo* createStatewindowOperatorInfo(SOperatorInfo* downstream, SStateWinodwPhysiNode* pStateNode,
                                             SExecTaskInfo* pTaskInfo);
SOperatorInfo* createPartitionOperatorInfo(SOperatorInfo* downstream, SPartitionPhysiNode* pPartNode,
                                           SExecTaskInfo* pTaskInfo);

SOperatorInfo* createStreamPartitionOperatorInfo(SOperatorInfo* downstream, SPartitionPhysiNode* pPartNode,
                                                 SExecTaskInfo* pTaskInfo);

SOperatorInfo* createTimeSliceOperatorInfo(SOperatorInfo* downstream, SPhysiNode* pNode, SExecTaskInfo* pTaskInfo);
SOperatorInfo* createMergeJoinOperatorInfo(SOperatorInfo** pDownstream, int32_t numOfDownstream,
                                           SSortMergeJoinPhysiNode* pJoinNode, SExecTaskInfo* pTaskInfo);

SOperatorInfo* createStreamSessionAggOperatorInfo(SOperatorInfo* downstream, SPhysiNode* pPhyNode,
                                                  SExecTaskInfo* pTaskInfo);
SOperatorInfo* createStreamFinalSessionAggOperatorInfo(SOperatorInfo* downstream, SPhysiNode* pPhyNode,
                                                       SExecTaskInfo* pTaskInfo, int32_t numOfChild);

SOperatorInfo* createStreamStateAggOperatorInfo(SOperatorInfo* downstream, SPhysiNode* pPhyNode,
                                                SExecTaskInfo* pTaskInfo);

int32_t projectApplyFunctions(SExprInfo* pExpr, SSDataBlock* pResult, SSDataBlock* pSrcBlock, SqlFunctionCtx* pCtx,
                              int32_t numOfOutput, SArray* pPseudoList);

void setInputDataBlock(SOperatorInfo* pOperator, SqlFunctionCtx* pCtx, SSDataBlock* pBlock, int32_t order,
                       int32_t scanFlag, bool createDummyCol);

bool    isTaskKilled(SExecTaskInfo* pTaskInfo);
int32_t checkForQueryBuf(size_t numOfTables);

void setTaskKilled(SExecTaskInfo* pTaskInfo);
void queryCostStatis(SExecTaskInfo* pTaskInfo);

void    doDestroyTask(SExecTaskInfo* pTaskInfo);
int32_t getMaximumIdleDurationSec();

/*
 * ops:     root operator
 * data:    *data save the result of encode, need to be freed by caller
 * length:  *length save the length of *data
 * nOptrWithVal: *nOptrWithVal save the number of optr with value
 * return:  result code, 0 means success
 */
int32_t encodeOperator(SOperatorInfo* ops, char** data, int32_t* length, int32_t* nOptrWithVal);

/*
 * ops:    root operator, created by caller
 * data:   save the result of decode
 * length: the length of data
 * return: result code, 0 means success
 */
int32_t decodeOperator(SOperatorInfo* ops, const char* data, int32_t length);

void    setTaskStatus(SExecTaskInfo* pTaskInfo, int8_t status);
int32_t createExecTaskInfoImpl(SSubplan* pPlan, SExecTaskInfo** pTaskInfo, SReadHandle* pHandle, uint64_t taskId,
                               char* sql, EOPTR_EXEC_MODEL model);
int32_t createDataSinkParam(SDataSinkNode* pNode, void** pParam, qTaskInfo_t* pTaskInfo, SReadHandle* readHandle);
int32_t getOperatorExplainExecInfo(SOperatorInfo* operatorInfo, SArray* pExecInfoList);

int32_t aggDecodeResultRow(SOperatorInfo* pOperator, char* result);
int32_t aggEncodeResultRow(SOperatorInfo* pOperator, char** result, int32_t* length);

STimeWindow getActiveTimeWindow(SDiskbasedBuf* pBuf, SResultRowInfo* pResultRowInfo, int64_t ts, SInterval* pInterval,
                                int32_t order);
int32_t getNumOfRowsInTimeWindow(SDataBlockInfo* pDataBlockInfo, TSKEY* pPrimaryColumn, int32_t startPos, TSKEY ekey,
                                 __block_search_fn_t searchFn, STableQueryInfo* item, int32_t order);
int32_t binarySearchForKey(char* pValue, int num, TSKEY key, int order);
int32_t initStreamAggSupporter(SStreamAggSupporter* pSup, const char* pKey, SqlFunctionCtx* pCtx, int32_t numOfOutput,
                               int32_t size);
SResultRow*        getNewResultRow(SDiskbasedBuf* pResultBuf, int32_t* currentPageId, int32_t interBufSize);
SResultWindowInfo* getSessionTimeWindow(SStreamAggSupporter* pAggSup, TSKEY startTs, TSKEY endTs, uint64_t groupId,
                                        int64_t gap, int32_t* pIndex);
SResultWindowInfo* getCurSessionWindow(SStreamAggSupporter* pAggSup, TSKEY startTs, TSKEY endTs, uint64_t groupId,
                                       int64_t gap, int32_t* pIndex);
bool               isInTimeWindow(STimeWindow* pWin, TSKEY ts, int64_t gap);
bool               functionNeedToExecute(SqlFunctionCtx* pCtx);
bool               isOverdue(TSKEY ts, STimeWindowAggSupp* pSup);
bool               isCloseWindow(STimeWindow* pWin, STimeWindowAggSupp* pSup);
bool               isDeletedWindow(STimeWindow* pWin, uint64_t groupId, SAggSupporter* pSup);
void               appendOneRow(SSDataBlock* pBlock, TSKEY* pStartTs, TSKEY* pEndTs, uint64_t* pUid, uint64_t* pGp);
void               printDataBlock(SSDataBlock* pBlock, const char* flag);
uint64_t calGroupIdByData(SPartitionBySupporter* pParSup, SExprSupp* pExprSup, SSDataBlock* pBlock, int32_t rowId);

int32_t finalizeResultRowIntoResultDataBlock(SDiskbasedBuf* pBuf, SResultRowPosition* resultRowPosition,
                                             SqlFunctionCtx* pCtx, SExprInfo* pExprInfo, int32_t numOfExprs,
                                             const int32_t* rowCellOffset, SSDataBlock* pBlock,
                                             SExecTaskInfo* pTaskInfo);

int32_t createScanTableListInfo(SScanPhysiNode* pScanNode, SNodeList* pGroupTags, bool groupSort, SReadHandle* pHandle,
                                STableListInfo* pTableListInfo, SNode* pTagCond, SNode* pTagIndexCond,
                                const char* idstr);

SOperatorInfo* createGroupSortOperatorInfo(SOperatorInfo* downstream, SGroupSortPhysiNode* pSortPhyNode,
                                           SExecTaskInfo* pTaskInfo);
SOperatorInfo* createTableMergeScanOperatorInfo(STableScanPhysiNode* pTableScanNode, STableListInfo* pTableListInfo,
                                                SReadHandle* readHandle, SExecTaskInfo* pTaskInfo);

void copyUpdateDataBlock(SSDataBlock* pDest, SSDataBlock* pSource, int32_t tsColIndex);

bool    groupbyTbname(SNodeList* pGroupList);
int32_t generateGroupIdMap(STableListInfo* pTableListInfo, SReadHandle* pHandle, SNodeList* groupKey);
void*   destroySqlFunctionCtx(SqlFunctionCtx* pCtx, int32_t numOfOutput);

#ifdef __cplusplus
}
#endif

#endif  // TDENGINE_EXECUTORIMPL_H<|MERGE_RESOLUTION|>--- conflicted
+++ resolved
@@ -909,16 +909,9 @@
 void doApplyFunctions(SExecTaskInfo* taskInfo, SqlFunctionCtx* pCtx, SColumnInfoData* pTimeWindowData, int32_t offset,
                       int32_t forwardStep, int32_t numOfTotal, int32_t numOfOutput);
 
-<<<<<<< HEAD
 int32_t extractDataBlockFromFetchRsp(SSDataBlock* pRes, char* pData, SArray* pColList, char** pNextStart);
-void updateLoadRemoteInfo(SLoadRemoteDataInfo *pInfo, int32_t numOfRows, int32_t dataLen, int64_t startTs,
-                          SOperatorInfo* pOperator);
-=======
-int32_t extractDataBlockFromFetchRsp(SSDataBlock* pRes, char* pData, int32_t numOfOutput, SArray* pColList,
-                                     char** pNextStart);
 void    updateLoadRemoteInfo(SLoadRemoteDataInfo* pInfo, int32_t numOfRows, int32_t dataLen, int64_t startTs,
                              SOperatorInfo* pOperator);
->>>>>>> 1a764d64
 
 STimeWindow getFirstQualifiedTimeWindow(int64_t ts, STimeWindow* pWindow, SInterval* pInterval, int32_t order);
 
