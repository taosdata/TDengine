--- conflicted
+++ resolved
@@ -839,10 +839,6 @@
 
 int32_t createScanTableListInfo(STableScanPhysiNode* pTableScanNode, SReadHandle* pHandle,
                                 STableListInfo* pTableListInfo, uint64_t queryId, uint64_t taskId);
-<<<<<<< HEAD
-
-=======
->>>>>>> 94fd3091
 SOperatorInfo* createGroupSortOperatorInfo(SOperatorInfo* downstream, SGroupSortPhysiNode* pSortPhyNode,
                                            SExecTaskInfo* pTaskInfo);
 SOperatorInfo* createTableMergeScanOperatorInfo(STableScanPhysiNode* pTableScanNode, STableListInfo *pTableListInfo,
