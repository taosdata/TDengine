/*
 * Copyright (c) 2019 TAOS Data, Inc. <jhtao@taosdata.com>
 *
 * This program is free software: you can use, redistribute, and/or modify
 * it under the terms of the GNU Affero General Public License, version 3
 * or later ("AGPL"), as published by the Free Software Foundation.
 *
 * This program is distributed in the hope that it will be useful, but WITHOUT
 * ANY WARRANTY; without even the implied warranty of MERCHANTABILITY or
 * FITNESS FOR A PARTICULAR PURPOSE.
 *
 * You should have received a copy of the GNU Affero General Public License
 * along with this program. If not, see <http://www.gnu.org/licenses/>.
 */
#ifndef TDENGINE_EXECUTORIMPL_H
#define TDENGINE_EXECUTORIMPL_H

#ifdef __cplusplus
extern "C" {
#endif

#include "os.h"
#include "tcommon.h"
#include "tlosertree.h"
#include "tsort.h"
#include "ttszip.h"
#include "tvariant.h"

#include "dataSinkMgt.h"
#include "executil.h"
#include "executor.h"
#include "planner.h"
#include "scalar.h"
#include "taosdef.h"
#include "tarray.h"
#include "tfill.h"
#include "thash.h"
#include "tlockfree.h"
#include "tmsg.h"
#include "tpagedbuf.h"
#include "tstream.h"
#include "tstreamUpdate.h"

#include "executorInt.h"
#include "vnode.h"

typedef int32_t (*__block_search_fn_t)(char* data, int32_t num, int64_t key, int32_t order);

#define Q_STATUS_EQUAL(p, s)                 (((p) & (s)) != 0u)
#define IS_VALID_SESSION_WIN(winInfo)        ((winInfo).sessionWin.win.skey > 0)
#define SET_SESSION_WIN_INVALID(winInfo)     ((winInfo).sessionWin.win.skey = INT64_MIN)
#define IS_INVALID_SESSION_WIN_KEY(winKey)   ((winKey).win.skey <= 0)
#define SET_SESSION_WIN_KEY_INVALID(pWinKey) ((pWinKey)->win.skey = INT64_MIN)

enum {
  // when this task starts to execute, this status will set
  TASK_NOT_COMPLETED = 0x1u,

  /* Task is over
   * 1. this status is used in one row result query process, e.g., count/sum/first/last/ avg...etc.
   * 2. when all data within queried time window, it is also denoted as query_completed
   */
  TASK_COMPLETED = 0x2u,
};

/**
 * If the number of generated results is greater than this value,
 * query query will be halt and return results to client immediate.
 */
typedef struct SResultInfo {  // TODO refactor
  int64_t totalRows;          // total generated result size in rows
  int64_t totalBytes;         // total results in bytes.
  int32_t capacity;           // capacity of current result output buffer
  int32_t threshold;          // result size threshold in rows.
} SResultInfo;

typedef struct STableQueryInfo {
  TSKEY              lastKey;  // last check ts, todo remove it later
  SResultRowPosition pos;      // current active time window
} STableQueryInfo;

typedef struct SLimit {
  int64_t limit;
  int64_t offset;
} SLimit;

typedef struct STableScanAnalyzeInfo SFileBlockLoadRecorder;

typedef struct STaskCostInfo {
  int64_t  created;
  int64_t  start;
  uint64_t loadStatisTime;
  uint64_t loadFileBlockTime;
  uint64_t loadDataInCacheTime;
  uint64_t loadStatisSize;
  uint64_t loadFileBlockSize;
  uint64_t loadDataInCacheSize;

  uint64_t loadDataTime;

  SFileBlockLoadRecorder* pRecoder;
  uint64_t                elapsedTime;

  uint64_t winInfoSize;
  uint64_t tableInfoSize;
  uint64_t hashSize;
  uint64_t numOfTimeWindows;

  SArray*   queryProfEvents;      // SArray<SQueryProfEvent>
  SHashObj* operatorProfResults;  // map<operator_type, SQueryProfEvent>
} STaskCostInfo;

typedef struct SOperatorCostInfo {
  double openCost;
  double totalCost;
} SOperatorCostInfo;

struct SOperatorInfo;

typedef int32_t (*__optr_encode_fn_t)(struct SOperatorInfo* pOperator, char** result, int32_t* length);
typedef int32_t (*__optr_decode_fn_t)(struct SOperatorInfo* pOperator, char* result);

typedef int32_t (*__optr_open_fn_t)(struct SOperatorInfo* pOptr);
typedef SSDataBlock* (*__optr_fn_t)(struct SOperatorInfo* pOptr);
typedef void (*__optr_close_fn_t)(void* param);
typedef int32_t (*__optr_explain_fn_t)(struct SOperatorInfo* pOptr, void** pOptrExplain, uint32_t* len);

typedef struct STaskIdInfo {
  uint64_t queryId;  // this is also a request id
  uint64_t subplanId;
  uint64_t templateId;
  char*    str;
} STaskIdInfo;

enum {
  STREAM_RECOVER_STEP__NONE = 0,
  STREAM_RECOVER_STEP__PREPARE1,
  STREAM_RECOVER_STEP__PREPARE2,
  STREAM_RECOVER_STEP__SCAN,
};

typedef struct {
  // TODO remove prepareStatus
  STqOffsetVal      prepareStatus;  // for tmq
  STqOffsetVal      lastStatus;     // for tmq
  SMqMetaRsp        metaRsp;        // for tmq fetching meta
  int8_t            returned;
  int64_t           snapshotVer;
  const SSubmitReq* pReq;

  SSchemaWrapper*     schema;
  char                tbName[TSDB_TABLE_NAME_LEN];
  SSDataBlock*        pullOverBlk;  // for streaming
  SWalFilterCond      cond;
  int64_t             lastScanUid;
  int8_t              recoverStep;
  SQueryTableDataCond tableCond;
  int64_t             recoverStartVer;
  int64_t             recoverEndVer;
  int64_t             fillHistoryVer1;
  int64_t             fillHistoryVer2;

  int8_t        triggerSaved;
  int64_t       deleteMarkSaved;
  SStreamState* pState;
} SStreamTaskInfo;

typedef struct {
  char*           tablename;
  char*           dbname;
  int32_t         tversion;
  SSchemaWrapper* sw;
  SSchemaWrapper* qsw;
} SSchemaInfo;

typedef struct SExecTaskInfo {
  STaskIdInfo   id;
  uint32_t      status;
  STimeWindow   window;
  STaskCostInfo cost;
  int64_t       owner;  // if it is in execution
  int32_t       code;

  int64_t               version;  // used for stream to record wal version
  SStreamTaskInfo       streamInfo;
  SSchemaInfo           schemaInfo;
  STableListInfo        tableqinfoList;  // this is a table list
  const char*           sql;             // query sql string
  jmp_buf               env;             // jump to this position when error happens.
  EOPTR_EXEC_MODEL      execModel;       // operator execution model [batch model|stream model]
  SSubplan*             pSubplan;
  struct SOperatorInfo* pRoot;
  SLocalFetch           localFetch;
} SExecTaskInfo;

enum {
  OP_NOT_OPENED = 0x0,
  OP_OPENED = 0x1,
  OP_RES_TO_RETURN = 0x5,
  OP_EXEC_DONE = 0x9,
  OP_EXEC_RECV = 0x11,
};

typedef struct SOperatorFpSet {
  __optr_open_fn_t    _openFn;  // DO NOT invoke this function directly
  __optr_fn_t         getNextFn;
  __optr_fn_t         getStreamResFn;  // execute the aggregate in the stream model, todo remove it
  __optr_fn_t         cleanupFn;       // call this function to release the allocated resources ASAP
  __optr_close_fn_t   closeFn;
  __optr_encode_fn_t  encodeResultRow;
  __optr_decode_fn_t  decodeResultRow;
  __optr_explain_fn_t getExplainFn;
} SOperatorFpSet;

typedef struct SExprSupp {
  SExprInfo*      pExprInfo;
  int32_t         numOfExprs;  // the number of scalar expression in group operator
  SqlFunctionCtx* pCtx;
  int32_t*        rowEntryInfoOffset;  // offset value for each row result cell info
  SFilterInfo*    pFilterInfo;
} SExprSupp;

typedef struct SOperatorInfo {
  uint16_t               operatorType;
  int16_t                resultDataBlockId;
  bool                   blocking;  // block operator or not
  uint8_t                status;    // denote if current operator is completed
  char*                  name;      // name, for debug purpose
  void*                  info;      // extension attribution
  SExprSupp              exprSupp;
  SExecTaskInfo*         pTaskInfo;
  SOperatorCostInfo      cost;
  SResultInfo            resultInfo;
  struct SOperatorInfo** pDownstream;      // downstram pointer list
  int32_t                numOfDownstream;  // number of downstream. The value is always ONE expect for join operator
  SOperatorFpSet         fpSet;
} SOperatorInfo;

typedef enum {
  EX_SOURCE_DATA_NOT_READY = 0x1,
  EX_SOURCE_DATA_READY = 0x2,
  EX_SOURCE_DATA_EXHAUSTED = 0x3,
} EX_SOURCE_STATUS;

#define COL_MATCH_FROM_COL_ID  0x1
#define COL_MATCH_FROM_SLOT_ID 0x2

typedef struct SSourceDataInfo {
  int32_t            index;
  SRetrieveTableRsp* pRsp;
  uint64_t           totalRows;
  int32_t            code;
  EX_SOURCE_STATUS   status;
  const char*        taskId;
} SSourceDataInfo;

typedef struct SLoadRemoteDataInfo {
  uint64_t totalSize;     // total load bytes from remote
  uint64_t totalRows;     // total number of rows
  uint64_t totalElapsed;  // total elapsed time
} SLoadRemoteDataInfo;

typedef struct SLimitInfo {
  SLimit   limit;
  SLimit   slimit;
  uint64_t currentGroupId;
  int64_t  remainGroupOffset;
  int64_t  numOfOutputGroups;
  int64_t  remainOffset;
  int64_t  numOfOutputRows;
} SLimitInfo;

typedef struct SExchangeInfo {
  SArray* pSources;
  SArray* pSourceDataInfo;
  tsem_t  ready;
  void*   pTransporter;
  // SArray<SSDataBlock*>, result block list, used to keep the multi-block that
  // passed by downstream operator
  SArray*             pResultBlockList;
  int32_t             rspBlockIndex;  // indicate the return block index in pResultBlockList
  SSDataBlock*        pDummyBlock;    // dummy block, not keep data
  bool                seqLoadData;    // sequential load data or not, false by default
  int32_t             current;
  SLoadRemoteDataInfo loadInfo;
  uint64_t            self;
  SLimitInfo          limitInfo;
} SExchangeInfo;

typedef struct SScanInfo {
  int32_t numOfAsc;
  int32_t numOfDesc;
} SScanInfo;

typedef struct SSampleExecInfo {
  double   sampleRatio;  // data block sample ratio, 1 by default
  uint32_t seed;         // random seed value
} SSampleExecInfo;

enum {
  TABLE_SCAN__TABLE_ORDER = 1,
  TABLE_SCAN__BLOCK_ORDER = 2,
};

typedef struct SAggSupporter {
  SSHashObj*     pResultRowHashTable;  // quick locate the window object for each result
  char*          keyBuf;               // window key buffer
  SDiskbasedBuf* pResultBuf;           // query result buffer based on blocked-wised disk file
  int32_t        resultRowSize;  // the result buffer size for each result row, with the meta data size for each row
  int32_t        currentPageId;  // current write page id
} SAggSupporter;

typedef struct {
  // if the upstream is an interval operator, the interval info is also kept here to get the time window to check if
  // current data block needs to be loaded.
  SInterval      interval;
  SAggSupporter* pAggSup;
  SExprSupp*     pExprSup;  // expr supporter of aggregate operator
} SAggOptrPushDownInfo;

typedef struct STableScanInfo {
  STsdbReader*           dataReader;
  SReadHandle            readHandle;
  SLimitInfo             limitInfo;
  SFileBlockLoadRecorder readRecorder;
  SScanInfo              scanInfo;
  int32_t                scanTimes;
  SNode*                 pFilterNode;  // filter info, which is push down by optimizer
  SSDataBlock*           pResBlock;
  SColMatchInfo          matchInfo;
  SExprSupp              pseudoSup;
  SQueryTableDataCond    cond;
  int32_t                scanFlag;  // table scan flag to denote if it is a repeat/reverse/main scan
  int32_t                dataBlockLoadFlag;
  SSampleExecInfo        sample;  // sample execution info
  int32_t                currentGroupId;
  int32_t                currentTable;
  int8_t                 scanMode;
  SAggOptrPushDownInfo   pdInfo;
  int8_t                 assignBlockUid;
} STableScanInfo;

typedef struct STableMergeScanInfo {
<<<<<<< HEAD
  STableListInfo* tableListInfo;
  int32_t         tableStartIndex;
  int32_t         tableEndIndex;
  bool            hasGroupId;
  uint64_t        groupId;
  SArray*         dataReaders;  // array of tsdbReaderT*
  SReadHandle     readHandle;
  int32_t         bufPageSize;
  uint32_t        sortBufSize;  // max buffer size for in-memory sort
  SArray*         pSortInfo;
  SSortHandle*    pSortHandle;
  SSDataBlock*    pSortInputBlock;
  int64_t         startTs;  // sort start time
  SArray*         sortSourceParams;
  SLimitInfo      limitInfo;


=======
  STableListInfo*        tableListInfo;
  int32_t                tableStartIndex;
  int32_t                tableEndIndex;
  bool                   hasGroupId;
  uint64_t               groupId;
  SArray*                dataReaders;  // array of tsdbReaderT*
  SArray*                queryConds;   // array of queryTableDataCond
  STsdbReader*           pReader;
  SReadHandle            readHandle;
  int32_t                bufPageSize;
  uint32_t               sortBufSize;  // max buffer size for in-memory sort
  SArray*                pSortInfo;
  SSortHandle*           pSortHandle;
  SSDataBlock*           pSortInputBlock;
  int64_t                startTs;  // sort start time
  SArray*                sortSourceParams;
  SLimitInfo             limitInfo;
>>>>>>> d058475f
  SFileBlockLoadRecorder readRecorder;
  int64_t                numOfRows;
  SScanInfo              scanInfo;
  int32_t                scanTimes;
  SNode*                 pFilterNode;  // filter info, which is push down by optimizer
  SqlFunctionCtx*        pCtx;         // which belongs to the direct upstream operator operator query context
  SResultRowInfo*        pResultRowInfo;
  int32_t*               rowEntryInfoOffset;
  SExprInfo*             pExpr;
  SSDataBlock*           pResBlock;
  SColMatchInfo          matchInfo;
  int32_t                numOfOutput;
  SExprSupp              pseudoSup;
  SQueryTableDataCond    cond;
  int32_t                scanFlag;  // table scan flag to denote if it is a repeat/reverse/main scan
  int32_t                dataBlockLoadFlag;

  // if the upstream is an interval operator, the interval info is also kept here to get the time
  // window to check if current data block needs to be loaded.
  SInterval       interval;
  SSampleExecInfo sample;  // sample execution info
  SSortExecInfo   sortExecInfo;
} STableMergeScanInfo;

typedef struct STagScanInfo {
  SColumnInfo*    pCols;
  SSDataBlock*    pRes;
  SColMatchInfo   matchInfo;
  int32_t         curPos;
  SReadHandle     readHandle;
  STableListInfo* pTableList;
} STagScanInfo;

typedef struct SLastrowScanInfo {
  SSDataBlock*  pRes;
  SReadHandle   readHandle;
  void*         pLastrowReader;
  SColMatchInfo matchInfo;
  int32_t*      pSlotIds;
  SExprSupp     pseudoExprSup;
  int32_t       retrieveType;
  int32_t       currentGroupIndex;
  SSDataBlock*  pBufferredRes;
  SArray*       pUidList;
  int32_t       indexOfBufferedRes;
} SLastrowScanInfo;

typedef enum EStreamScanMode {
  STREAM_SCAN_FROM_READERHANDLE = 1,
  STREAM_SCAN_FROM_RES,
  STREAM_SCAN_FROM_UPDATERES,
  STREAM_SCAN_FROM_DELETE_DATA,
  STREAM_SCAN_FROM_DATAREADER_RETRIEVE,
  STREAM_SCAN_FROM_DATAREADER_RANGE,
} EStreamScanMode;

enum {
  PROJECT_RETRIEVE_CONTINUE = 0x1,
  PROJECT_RETRIEVE_DONE = 0x2,
};

typedef struct SCatchSupporter {
  SHashObj*      pWindowHashTable;  // quick locate the window object for each window
  SDiskbasedBuf* pDataBuf;          // buffer based on blocked-wised disk file
  int32_t        keySize;
  int64_t*       pKeyBuf;
} SCatchSupporter;

typedef struct SStreamAggSupporter {
  int32_t         resultRowSize;  // the result buffer size for each result row, with the meta data size for each row
  SSDataBlock*    pScanBlock;
  SStreamState*   pState;
  int64_t         gap;        // stream session window gap
  SqlFunctionCtx* pDummyCtx;  // for combine
  SSHashObj*      pResultRows;
  int32_t         stateKeySize;
  int16_t         stateKeyType;
  SDiskbasedBuf*  pResultBuf;
} SStreamAggSupporter;

typedef struct SWindowSupporter {
  SStreamAggSupporter* pStreamAggSup;
  int64_t              gap;
  uint16_t             parentType;
  SAggSupporter*       pIntervalAggSup;
} SWindowSupporter;

typedef struct SPartitionBySupporter {
  SArray* pGroupCols;     // group by columns, SArray<SColumn>
  SArray* pGroupColVals;  // current group column values, SArray<SGroupKeys>
  char*   keyBuf;         // group by keys for hash
  bool    needCalc;       // partition by column
} SPartitionBySupporter;

typedef struct SPartitionDataInfo {
  uint64_t groupId;
  char*    tbname;
  SArray*  tags;
  SArray*  rowIds;
} SPartitionDataInfo;

typedef struct STimeWindowAggSupp {
  int8_t          calTrigger;
  int64_t         waterMark;
  int64_t         deleteMark;
  TSKEY           maxTs;
  TSKEY           minTs;
  SColumnInfoData timeWindowData;  // query time window info for scalar function execution.
} STimeWindowAggSupp;

typedef struct SStreamScanInfo {
  uint64_t      tableUid;  // queried super table uid
  SExprInfo*    pPseudoExpr;
  int32_t       numOfPseudoExpr;
  SExprSupp     tbnameCalSup;
  SExprSupp     tagCalSup;
  int32_t       primaryTsIndex;  // primary time stamp slot id
  SReadHandle   readHandle;
  SInterval     interval;  // if the upstream is an interval operator, the interval info is also kept here.
  SColMatchInfo matchInfo;
  SNode*        pCondition;

  SArray*      pBlockLists;  // multiple SSDatablock.
  SSDataBlock* pRes;         // result SSDataBlock
  SSDataBlock* pUpdateRes;   // update SSDataBlock
  int32_t      updateResIndex;
  int32_t      blockType;        // current block type
  int32_t      validBlockIndex;  // Is current data has returned?
  uint64_t     numOfExec;        // execution times
  STqReader*   tqReader;

  uint64_t     groupId;
  SUpdateInfo* pUpdateInfo;

  EStreamScanMode       scanMode;
  SOperatorInfo*        pStreamScanOp;
  SOperatorInfo*        pTableScanOp;
  SArray*               childIds;
  SWindowSupporter      windowSup;
  SPartitionBySupporter partitionSup;
  SExprSupp*            pPartScalarSup;
  bool                  assignBlockUid;  // assign block uid to groupId, temporarily used for generating rollup SMA.
  int32_t               scanWinIndex;    // for state operator
  int32_t               pullDataResIndex;
  SSDataBlock*          pPullDataRes;    // pull data SSDataBlock
  SSDataBlock*          pDeleteDataRes;  // delete data SSDataBlock
  int32_t               deleteDataIndex;
  STimeWindow           updateWin;
  STimeWindowAggSupp    twAggSup;
  SSDataBlock*          pUpdateDataRes;
  // status for tmq
  SNodeList* pGroupTags;
  SNode*     pTagCond;
  SNode*     pTagIndexCond;
} SStreamScanInfo;

typedef struct {
  //  int8_t    subType;
  //  bool      withMeta;
  //  int64_t   suid;
  //  int64_t   snapVersion;
  //  void     *metaInfo;
  //  void     *dataInfo;
  SVnode*       vnode;
  SSDataBlock   pRes;  // result SSDataBlock
  STsdbReader*  dataReader;
  SSnapContext* sContext;
} SStreamRawScanInfo;

typedef struct SSysTableIndex {
  int8_t  init;
  SArray* uids;
  int32_t lastIdx;
} SSysTableIndex;

typedef struct SSysTableScanInfo {
  SRetrieveMetaTableRsp* pRsp;
  SRetrieveTableReq      req;
  SEpSet                 epSet;
  tsem_t                 ready;
  SReadHandle            readHandle;
  int32_t                accountId;
  const char*            pUser;
  bool                   sysInfo;
  bool                   showRewrite;
  SNode*                 pCondition;  // db_name filter condition, to discard data that are not in current database
  SMTbCursor*            pCur;        // cursor for iterate the local table meta store.
  SSysTableIndex*        pIdx;        // idx for local table meta
  SColMatchInfo          matchInfo;
  SName                  name;
  SSDataBlock*           pRes;
  int64_t                numOfBlocks;  // extract basic running information.
  SLoadRemoteDataInfo    loadInfo;
} SSysTableScanInfo;

typedef struct SBlockDistInfo {
  SSDataBlock* pResBlock;
  void*        pHandle;
  SReadHandle  readHandle;
  uint64_t     uid;  // table uid
} SBlockDistInfo;

// todo remove this
typedef struct SOptrBasicInfo {
  SResultRowInfo resultRowInfo;
  SSDataBlock*   pRes;
  bool           mergeResultBlock;
} SOptrBasicInfo;

typedef struct SIntervalAggOperatorInfo {
  // SOptrBasicInfo should be first, SAggSupporter should be second for stream encode
  SOptrBasicInfo     binfo;              // basic info
  SAggSupporter      aggSup;             // aggregate supporter
  SExprSupp          scalarSupp;         // supporter for perform scalar function
  SGroupResInfo      groupResInfo;       // multiple results build supporter
  SInterval          interval;           // interval info
  int32_t            primaryTsIndex;     // primary time stamp slot id from result of downstream operator.
  STimeWindow        win;                // query time range
  bool               timeWindowInterpo;  // interpolation needed or not
  SArray*            pInterpCols;        // interpolation columns
  int32_t            resultTsOrder;      // result timestamp order
  int32_t            inputOrder;         // input data ts order
  EOPTR_EXEC_MODEL   execModel;          // operator execution model [batch model|stream model]
  STimeWindowAggSupp twAggSup;
  SArray*            pPrevValues;  //  SArray<SGroupKeys> used to keep the previous not null value for interpolation.
  SNode*             pCondition;
} SIntervalAggOperatorInfo;

typedef struct SMergeAlignedIntervalAggOperatorInfo {
  SIntervalAggOperatorInfo* intervalAggOperatorInfo;

  //  bool         hasGroupId;
  uint64_t     groupId;  // current groupId
  int64_t      curTs;    // current ts
  SSDataBlock* prefetchedBlock;
  SNode*       pCondition;
  SResultRow*  pResultRow;
} SMergeAlignedIntervalAggOperatorInfo;

typedef struct SStreamIntervalOperatorInfo {
  // SOptrBasicInfo should be first, SAggSupporter should be second for stream encode
  SOptrBasicInfo     binfo;           // basic info
  SAggSupporter      aggSup;          // aggregate supporter
  SExprSupp          scalarSupp;      // supporter for perform scalar function
  SGroupResInfo      groupResInfo;    // multiple results build supporter
  SInterval          interval;        // interval info
  int32_t            primaryTsIndex;  // primary time stamp slot id from result of downstream operator.
  STimeWindowAggSupp twAggSup;
  bool               invertible;
  bool               ignoreExpiredData;
  SArray*            pDelWins;  // SWinRes
  int32_t            delIndex;
  SSDataBlock*       pDelRes;
  SPhysiNode*        pPhyNode;  // create new child
  SHashObj*          pPullDataMap;
  SArray*            pPullWins;  // SPullWindowInfo
  int32_t            pullIndex;
  SSDataBlock*       pPullDataRes;
  bool               isFinal;
  SArray*            pChildren;
  SStreamState*      pState;
  SWinKey            delKey;
  SHashObj*          pGroupIdTbNameMap;  // uint64_t -> char[TSDB_TABLE_NAME_LEN]
} SStreamIntervalOperatorInfo;

typedef struct SAggOperatorInfo {
  // SOptrBasicInfo should be first, SAggSupporter should be second for stream encode
  SOptrBasicInfo binfo;
  SAggSupporter  aggSup;

  STableQueryInfo* current;
  uint64_t         groupId;
  SGroupResInfo    groupResInfo;
  SExprSupp        scalarExprSup;
  SNode*           pCondition;
} SAggOperatorInfo;

typedef struct SProjectOperatorInfo {
  SOptrBasicInfo binfo;
  SAggSupporter  aggSup;
  SNode*         pFilterNode;  // filter info, which is push down by optimizer
  SArray*        pPseudoColInfo;
  SLimitInfo     limitInfo;
  bool           mergeDataBlocks;
  SSDataBlock*   pFinalRes;
  SNode*         pCondition;
} SProjectOperatorInfo;

typedef struct SIndefOperatorInfo {
  SOptrBasicInfo binfo;
  SAggSupporter  aggSup;
  SArray*        pPseudoColInfo;
  SExprSupp      scalarSup;
  SNode*         pCondition;
  uint64_t       groupId;

  SSDataBlock* pNextGroupRes;
} SIndefOperatorInfo;

typedef struct SFillOperatorInfo {
  struct SFillInfo* pFillInfo;
  SSDataBlock*      pRes;
  SSDataBlock*      pFinalRes;
  int64_t           totalInputRows;
  void**            p;
  SSDataBlock*      existNewGroupBlock;
  STimeWindow       win;
  SNode*            pCondition;
  SColMatchInfo     matchInfo;
  int32_t           primaryTsCol;
  int32_t           primarySrcSlotId;
  uint64_t          curGroupId;  // current handled group id
  SExprInfo*        pExprInfo;
  int32_t           numOfExpr;
  SExprSupp         noFillExprSupp;
} SFillOperatorInfo;

typedef struct SGroupbyOperatorInfo {
  SOptrBasicInfo binfo;
  SAggSupporter  aggSup;
  SArray*        pGroupCols;     // group by columns, SArray<SColumn>
  SArray*        pGroupColVals;  // current group column values, SArray<SGroupKeys>
  SNode*         pCondition;
  bool           isInit;       // denote if current val is initialized or not
  char*          keyBuf;       // group by keys for hash
  int32_t        groupKeyLen;  // total group by column width
  SGroupResInfo  groupResInfo;
  SExprSupp      scalarSup;
} SGroupbyOperatorInfo;

typedef struct SDataGroupInfo {
  uint64_t groupId;
  int64_t  numOfRows;
  SArray*  pPageList;
} SDataGroupInfo;

// The sort in partition may be needed later.
typedef struct SPartitionOperatorInfo {
  SOptrBasicInfo binfo;
  SArray*        pGroupCols;
  SArray*        pGroupColVals;  // current group column values, SArray<SGroupKeys>
  char*          keyBuf;         // group by keys for hash
  int32_t        groupKeyLen;    // total group by column width
  SHashObj*      pGroupSet;      // quick locate the window object for each result

  SDiskbasedBuf* pBuf;              // query result buffer based on blocked-wised disk file
  int32_t        rowCapacity;       // maximum number of rows for each buffer page
  int32_t*       columnOffset;      // start position for each column data
  SArray*        sortedGroupArray;  // SDataGroupInfo sorted by group id
  int32_t        groupIndex;        // group index
  int32_t        pageIndex;         // page index of current group
  SExprSupp      scalarSup;
} SPartitionOperatorInfo;

typedef struct SWindowRowsSup {
  STimeWindow win;
  TSKEY       prevTs;
  int32_t     startRowIndex;
  int32_t     numOfRows;
  uint64_t    groupId;
} SWindowRowsSup;

typedef struct SSessionAggOperatorInfo {
  SOptrBasicInfo binfo;
  SAggSupporter  aggSup;

  SGroupResInfo      groupResInfo;
  SWindowRowsSup     winSup;
  bool               reptScan;  // next round scan
  int64_t            gap;       // session window gap
  int32_t            tsSlotId;  // primary timestamp slot id
  STimeWindowAggSupp twAggSup;
  const SNode*       pCondition;
} SSessionAggOperatorInfo;

typedef struct SResultWindowInfo {
  void*       pOutputBuf;
  SSessionKey sessionWin;
  bool        isOutput;
} SResultWindowInfo;

typedef struct SStateWindowInfo {
  SResultWindowInfo winInfo;
  SStateKeys*       pStateKey;
} SStateWindowInfo;

typedef struct SStreamSessionAggOperatorInfo {
  SOptrBasicInfo      binfo;
  SStreamAggSupporter streamAggSup;
  SExprSupp           scalarSupp;  // supporter for perform scalar function
  SGroupResInfo       groupResInfo;
  int32_t             primaryTsIndex;  // primary timestamp slot id
  int32_t             endTsIndex;      // window end timestamp slot id
  int32_t             order;           // current SSDataBlock scan order
  STimeWindowAggSupp  twAggSup;
  SSDataBlock*        pWinBlock;   // window result
  SSDataBlock*        pDelRes;     // delete result
  SSDataBlock*        pUpdateRes;  // update window
  bool                returnUpdate;
  SSHashObj*          pStDeleted;
  void*               pDelIterator;
  SArray*             pChildren;  // cache for children's result; final stream operator
  SPhysiNode*         pPhyNode;   // create new child
  bool                isFinal;
  bool                ignoreExpiredData;
  SHashObj*           pGroupIdTbNameMap;
} SStreamSessionAggOperatorInfo;

typedef struct SStreamStateAggOperatorInfo {
  SOptrBasicInfo      binfo;
  SStreamAggSupporter streamAggSup;
  SExprSupp           scalarSupp;  // supporter for perform scalar function
  SGroupResInfo       groupResInfo;
  int32_t             primaryTsIndex;  // primary timestamp slot id
  STimeWindowAggSupp  twAggSup;
  SColumn             stateCol;
  SSDataBlock*        pDelRes;
  SSHashObj*          pSeDeleted;
  void*               pDelIterator;
  SArray*             pChildren;  // cache for children's result;
  bool                ignoreExpiredData;
  SHashObj*           pGroupIdTbNameMap;
} SStreamStateAggOperatorInfo;

typedef struct SStreamPartitionOperatorInfo {
  SOptrBasicInfo        binfo;
  SPartitionBySupporter partitionSup;
  SExprSupp             scalarSup;
  SExprSupp             tbnameCalSup;
  SExprSupp             tagCalSup;
  SHashObj*             pPartitions;
  void*                 parIte;
  SSDataBlock*          pInputDataBlock;
  int32_t               tsColIndex;
  SSDataBlock*          pDelRes;
} SStreamPartitionOperatorInfo;

typedef struct SStreamFillOperatorInfo {
  SStreamFillSupporter* pFillSup;
  SSDataBlock*          pRes;
  SSDataBlock*          pSrcBlock;
  int32_t               srcRowIndex;
  SSDataBlock*          pPrevSrcBlock;
  SSDataBlock*          pSrcDelBlock;
  int32_t               srcDelRowIndex;
  SSDataBlock*          pDelRes;
  SNode*                pCondition;
  SColMatchInfo         matchInfo;
  int32_t               primaryTsCol;
  int32_t               primarySrcSlotId;
  SStreamFillInfo*      pFillInfo;
} SStreamFillOperatorInfo;

typedef struct STimeSliceOperatorInfo {
  SSDataBlock*         pRes;
  STimeWindow          win;
  SInterval            interval;
  int64_t              current;
  SArray*              pPrevRow;     // SArray<SGroupValue>
  SArray*              pNextRow;     // SArray<SGroupValue>
  SArray*              pLinearInfo;  // SArray<SFillLinearInfo>
  bool                 fillLastPoint;
  bool                 isPrevRowSet;
  bool                 isNextRowSet;
  int32_t              fillType;      // fill type
  SColumn              tsCol;         // primary timestamp column
  SExprSupp            scalarSup;     // scalar calculation
  struct SFillColInfo* pFillColInfo;  // fill column info
} STimeSliceOperatorInfo;

typedef struct SStateWindowOperatorInfo {
  // SOptrBasicInfo should be first, SAggSupporter should be second for stream encode
  SOptrBasicInfo binfo;
  SAggSupporter  aggSup;
  SExprSupp      scalarSup;

  SGroupResInfo      groupResInfo;
  SWindowRowsSup     winSup;
  SColumn            stateCol;  // start row index
  bool               hasKey;
  SStateKeys         stateKey;
  int32_t            tsSlotId;  // primary timestamp column slot id
  STimeWindowAggSupp twAggSup;
  const SNode*       pCondition;
} SStateWindowOperatorInfo;

typedef struct SSortOperatorInfo {
  SOptrBasicInfo binfo;
  uint32_t       sortBufSize;  // max buffer size for in-memory sort
  SArray*        pSortInfo;
  SSortHandle*   pSortHandle;
  SColMatchInfo  matchInfo;
  int32_t        bufPageSize;
  int64_t        startTs;      // sort start time
  uint64_t       sortElapsed;  // sort elapsed time, time to flush to disk not included.
  SLimitInfo     limitInfo;
  SNode*         pCondition;
} SSortOperatorInfo;

typedef struct STagFilterOperatorInfo {
  SOptrBasicInfo binfo;
} STagFilterOperatorInfo;

typedef struct SJoinOperatorInfo {
  SSDataBlock* pRes;
  int32_t      joinType;
  int32_t      inputOrder;

  SSDataBlock* pLeft;
  int32_t      leftPos;
  SColumnInfo  leftCol;

  SSDataBlock* pRight;
  int32_t      rightPos;
  SColumnInfo  rightCol;
  SNode*       pCondAfterMerge;
} SJoinOperatorInfo;

#define OPTR_IS_OPENED(_optr)  (((_optr)->status & OP_OPENED) == OP_OPENED)
#define OPTR_SET_OPENED(_optr) ((_optr)->status |= OP_OPENED)

void doDestroyExchangeOperatorInfo(void* param);

SOperatorFpSet createOperatorFpSet(__optr_open_fn_t openFn, __optr_fn_t nextFn, __optr_fn_t streamFn,
                                   __optr_fn_t cleanup, __optr_close_fn_t closeFn, __optr_explain_fn_t explain);

int32_t operatorDummyOpenFn(SOperatorInfo* pOperator);
int32_t appendDownstream(SOperatorInfo* p, SOperatorInfo** pDownstream, int32_t num);

void    initBasicInfo(SOptrBasicInfo* pInfo, SSDataBlock* pBlock);
void    cleanupBasicInfo(SOptrBasicInfo* pInfo);
int32_t initExprSupp(SExprSupp* pSup, SExprInfo* pExprInfo, int32_t numOfExpr);
void    cleanupExprSupp(SExprSupp* pSup);
void    destroyExprInfo(SExprInfo* pExpr, int32_t numOfExprs);
int32_t initAggInfo(SExprSupp* pSup, SAggSupporter* pAggSup, SExprInfo* pExprInfo, int32_t numOfCols, size_t keyBufSize,
                    const char* pkey);
void    initResultSizeInfo(SResultInfo* pResultInfo, int32_t numOfRows);

void doBuildStreamResBlock(SOperatorInfo* pOperator, SOptrBasicInfo* pbInfo, SGroupResInfo* pGroupResInfo,
                           SDiskbasedBuf* pBuf);
void doBuildResultDatablock(SOperatorInfo* pOperator, SOptrBasicInfo* pbInfo, SGroupResInfo* pGroupResInfo,
                            SDiskbasedBuf* pBuf);

int32_t handleLimitOffset(SOperatorInfo* pOperator, SLimitInfo* pLimitInfo, SSDataBlock* pBlock, bool holdDataInBuf);
bool    hasLimitOffsetInfo(SLimitInfo* pLimitInfo);
void    initLimitInfo(const SNode* pLimit, const SNode* pSLimit, SLimitInfo* pLimitInfo);
void applyLimitOffset(SLimitInfo* pLimitInfo, SSDataBlock* pBlock, SExecTaskInfo* pTaskInfo, SOperatorInfo* pOperator);

void doApplyFunctions(SExecTaskInfo* taskInfo, SqlFunctionCtx* pCtx, SColumnInfoData* pTimeWindowData, int32_t offset,
                      int32_t forwardStep, int32_t numOfTotal, int32_t numOfOutput);

int32_t extractDataBlockFromFetchRsp(SSDataBlock* pRes, char* pData, SArray* pColList, char** pNextStart);
void    updateLoadRemoteInfo(SLoadRemoteDataInfo* pInfo, int32_t numOfRows, int32_t dataLen, int64_t startTs,
                             SOperatorInfo* pOperator);

STimeWindow getFirstQualifiedTimeWindow(int64_t ts, STimeWindow* pWindow, SInterval* pInterval, int32_t order);

int32_t getTableScanInfo(SOperatorInfo* pOperator, int32_t* order, int32_t* scanFlag);
int32_t getBufferPgSize(int32_t rowSize, uint32_t* defaultPgsz, uint32_t* defaultBufsz);

void    doSetOperatorCompleted(SOperatorInfo* pOperator);
void    doFilter(const SNode* pFilterNode, SSDataBlock* pBlock, SColMatchInfo* pColMatchInfo, SFilterInfo* pFilterInfo);
int32_t addTagPseudoColumnData(SReadHandle* pHandle, SExprInfo* pPseudoExpr, int32_t numOfPseudoExpr,
                               SSDataBlock* pBlock, const char* idStr);

void cleanupAggSup(SAggSupporter* pAggSup);
void appendOneRowToDataBlock(SSDataBlock* pBlock, STupleHandle* pTupleHandle);
void setTbNameColData(void* pMeta, const SSDataBlock* pBlock, SColumnInfoData* pColInfoData, int32_t functionId);

int32_t doPrepareScan(SOperatorInfo* pOperator, uint64_t uid, int64_t ts);
int32_t doGetScanStatus(SOperatorInfo* pOperator, uint64_t* uid, int64_t* ts);

SSDataBlock* loadNextDataBlock(void* param);

void setResultRowInitCtx(SResultRow* pResult, SqlFunctionCtx* pCtx, int32_t numOfOutput, int32_t* rowEntryInfoOffset);

SResultRow* doSetResultOutBufByKey(SDiskbasedBuf* pResultBuf, SResultRowInfo* pResultRowInfo, char* pData,
                                   int16_t bytes, bool masterscan, uint64_t groupId, SExecTaskInfo* pTaskInfo,
                                   bool isIntervalQuery, SAggSupporter* pSup);

SOperatorInfo* createExchangeOperatorInfo(void* pTransporter, SExchangePhysiNode* pExNode, SExecTaskInfo* pTaskInfo);

SOperatorInfo* createTableScanOperatorInfo(STableScanPhysiNode* pTableScanNode, SReadHandle* pHandle,
                                           SExecTaskInfo* pTaskInfo);
SOperatorInfo* createTagScanOperatorInfo(SReadHandle* pReadHandle, STagScanPhysiNode* pPhyNode,
                                         STableListInfo* pTableListInfo, SExecTaskInfo* pTaskInfo);
SOperatorInfo* createSysTableScanOperatorInfo(void* readHandle, SSystemTableScanPhysiNode* pScanPhyNode,
                                              const char* pUser, SExecTaskInfo* pTaskInfo);

SOperatorInfo* createAggregateOperatorInfo(SOperatorInfo* downstream, SAggPhysiNode* pNode, SExecTaskInfo* pTaskInfo);

SOperatorInfo* createIndefinitOutputOperatorInfo(SOperatorInfo* downstream, SPhysiNode* pNode,
                                                 SExecTaskInfo* pTaskInfo);
SOperatorInfo* createProjectOperatorInfo(SOperatorInfo* downstream, SProjectPhysiNode* pProjPhyNode,
                                         SExecTaskInfo* pTaskInfo);
SOperatorInfo* createSortOperatorInfo(SOperatorInfo* downstream, SSortPhysiNode* pSortNode, SExecTaskInfo* pTaskInfo);
SOperatorInfo* createMultiwayMergeOperatorInfo(SOperatorInfo** dowStreams, size_t numStreams,
                                               SMergePhysiNode* pMergePhysiNode, SExecTaskInfo* pTaskInfo);
SOperatorInfo* createCacherowsScanOperator(SLastRowScanPhysiNode* pTableScanNode, SReadHandle* readHandle,
                                           SExecTaskInfo* pTaskInfo);

SOperatorInfo* createIntervalOperatorInfo(SOperatorInfo* downstream, SIntervalPhysiNode* pPhyNode,
                                          SExecTaskInfo* pTaskInfo, bool isStream);
SOperatorInfo* createMergeIntervalOperatorInfo(SOperatorInfo* downstream, SMergeIntervalPhysiNode* pIntervalPhyNode,
                                               SExecTaskInfo* pTaskInfo);
SOperatorInfo* createMergeAlignedIntervalOperatorInfo(SOperatorInfo* downstream, SMergeAlignedIntervalPhysiNode* pNode,
                                                      SExecTaskInfo* pTaskInfo);
SOperatorInfo* createStreamFinalIntervalOperatorInfo(SOperatorInfo* downstream, SPhysiNode* pPhyNode,
                                                     SExecTaskInfo* pTaskInfo, int32_t numOfChild);
SOperatorInfo* createSessionAggOperatorInfo(SOperatorInfo* downstream, SSessionWinodwPhysiNode* pSessionNode,
                                            SExecTaskInfo* pTaskInfo);
SOperatorInfo* createGroupOperatorInfo(SOperatorInfo* downstream, SAggPhysiNode* pAggNode, SExecTaskInfo* pTaskInfo);
SOperatorInfo* createDataBlockInfoScanOperator(void* dataReader, SReadHandle* readHandle, uint64_t uid,
                                               SBlockDistScanPhysiNode* pBlockScanNode, SExecTaskInfo* pTaskInfo);

SOperatorInfo* createStreamScanOperatorInfo(SReadHandle* pHandle, STableScanPhysiNode* pTableScanNode, SNode* pTagCond,
                                            SExecTaskInfo* pTaskInfo);

SOperatorInfo* createRawScanOperatorInfo(SReadHandle* pHandle, SExecTaskInfo* pTaskInfo);

SOperatorInfo* createFillOperatorInfo(SOperatorInfo* downstream, SFillPhysiNode* pPhyFillNode,
                                      SExecTaskInfo* pTaskInfo);
SOperatorInfo* createStatewindowOperatorInfo(SOperatorInfo* downstream, SStateWinodwPhysiNode* pStateNode,
                                             SExecTaskInfo* pTaskInfo);
SOperatorInfo* createPartitionOperatorInfo(SOperatorInfo* downstream, SPartitionPhysiNode* pPartNode,
                                           SExecTaskInfo* pTaskInfo);

SOperatorInfo* createStreamPartitionOperatorInfo(SOperatorInfo* downstream, SStreamPartitionPhysiNode* pPartNode,
                                                 SExecTaskInfo* pTaskInfo);

SOperatorInfo* createTimeSliceOperatorInfo(SOperatorInfo* downstream, SPhysiNode* pNode, SExecTaskInfo* pTaskInfo);
SOperatorInfo* createMergeJoinOperatorInfo(SOperatorInfo** pDownstream, int32_t numOfDownstream,
                                           SSortMergeJoinPhysiNode* pJoinNode, SExecTaskInfo* pTaskInfo);

SOperatorInfo* createStreamSessionAggOperatorInfo(SOperatorInfo* downstream, SPhysiNode* pPhyNode,
                                                  SExecTaskInfo* pTaskInfo);
SOperatorInfo* createStreamFinalSessionAggOperatorInfo(SOperatorInfo* downstream, SPhysiNode* pPhyNode,
                                                       SExecTaskInfo* pTaskInfo, int32_t numOfChild);
SOperatorInfo* createStreamIntervalOperatorInfo(SOperatorInfo* downstream, SPhysiNode* pPhyNode,
                                                SExecTaskInfo* pTaskInfo);

SOperatorInfo* createStreamStateAggOperatorInfo(SOperatorInfo* downstream, SPhysiNode* pPhyNode,
                                                SExecTaskInfo* pTaskInfo);
SOperatorInfo* createStreamFillOperatorInfo(SOperatorInfo* downstream, SStreamFillPhysiNode* pPhyFillNode,
                                            SExecTaskInfo* pTaskInfo);

int32_t projectApplyFunctions(SExprInfo* pExpr, SSDataBlock* pResult, SSDataBlock* pSrcBlock, SqlFunctionCtx* pCtx,
                              int32_t numOfOutput, SArray* pPseudoList);

void setInputDataBlock(SExprSupp* pExprSupp, SSDataBlock* pBlock, int32_t order, int32_t scanFlag, bool createDummyCol);

bool    isTaskKilled(SExecTaskInfo* pTaskInfo);
int32_t checkForQueryBuf(size_t numOfTables);

void setTaskKilled(SExecTaskInfo* pTaskInfo);
void queryCostStatis(SExecTaskInfo* pTaskInfo);

void    doDestroyTask(SExecTaskInfo* pTaskInfo);
int32_t getMaximumIdleDurationSec();

/*
 * ops:     root operator
 * data:    *data save the result of encode, need to be freed by caller
 * length:  *length save the length of *data
 * nOptrWithVal: *nOptrWithVal save the number of optr with value
 * return:  result code, 0 means success
 */
int32_t encodeOperator(SOperatorInfo* ops, char** data, int32_t* length, int32_t* nOptrWithVal);

/*
 * ops:    root operator, created by caller
 * data:   save the result of decode
 * length: the length of data
 * return: result code, 0 means success
 */
int32_t decodeOperator(SOperatorInfo* ops, const char* data, int32_t length);

void    setTaskStatus(SExecTaskInfo* pTaskInfo, int8_t status);
int32_t createExecTaskInfoImpl(SSubplan* pPlan, SExecTaskInfo** pTaskInfo, SReadHandle* pHandle, uint64_t taskId,
                               char* sql, EOPTR_EXEC_MODEL model);
int32_t createDataSinkParam(SDataSinkNode* pNode, void** pParam, qTaskInfo_t* pTaskInfo, SReadHandle* readHandle);
int32_t getOperatorExplainExecInfo(SOperatorInfo* operatorInfo, SArray* pExecInfoList);

int32_t aggDecodeResultRow(SOperatorInfo* pOperator, char* result);
int32_t aggEncodeResultRow(SOperatorInfo* pOperator, char** result, int32_t* length);

STimeWindow getActiveTimeWindow(SDiskbasedBuf* pBuf, SResultRowInfo* pResultRowInfo, int64_t ts, SInterval* pInterval,
                                int32_t order);
int32_t getNumOfRowsInTimeWindow(SDataBlockInfo* pDataBlockInfo, TSKEY* pPrimaryColumn, int32_t startPos, TSKEY ekey,
                                 __block_search_fn_t searchFn, STableQueryInfo* item, int32_t order);
int32_t binarySearchForKey(char* pValue, int num, TSKEY key, int order);
SResultRow* getNewResultRow(SDiskbasedBuf* pResultBuf, int32_t* currentPageId, int32_t interBufSize);
void getCurSessionWindow(SStreamAggSupporter* pAggSup, TSKEY startTs, TSKEY endTs, uint64_t groupId, SSessionKey* pKey);
bool isInTimeWindow(STimeWindow* pWin, TSKEY ts, int64_t gap);
bool functionNeedToExecute(SqlFunctionCtx* pCtx);
bool isOverdue(TSKEY ts, STimeWindowAggSupp* pSup);
bool isCloseWindow(STimeWindow* pWin, STimeWindowAggSupp* pSup);
bool isDeletedWindow(STimeWindow* pWin, uint64_t groupId, SAggSupporter* pSup);
bool isDeletedStreamWindow(STimeWindow* pWin, uint64_t groupId, SStreamState* pState, STimeWindowAggSupp* pTwSup);
void appendOneRowToStreamSpecialBlock(SSDataBlock* pBlock, TSKEY* pStartTs, TSKEY* pEndTs, uint64_t* pUid,
                                      uint64_t* pGp, void* pTbName);
void printDataBlock(SSDataBlock* pBlock, const char* flag);
uint64_t calGroupIdByData(SPartitionBySupporter* pParSup, SExprSupp* pExprSup, SSDataBlock* pBlock, int32_t rowId);

int32_t finalizeResultRows(SDiskbasedBuf* pBuf, SResultRowPosition* resultRowPosition, SExprSupp* pSup,
                           SSDataBlock* pBlock, SExecTaskInfo* pTaskInfo);

int32_t createScanTableListInfo(SScanPhysiNode* pScanNode, SNodeList* pGroupTags, bool groupSort, SReadHandle* pHandle,
                                STableListInfo* pTableListInfo, SNode* pTagCond, SNode* pTagIndexCond,
                                const char* idstr);

SOperatorInfo* createGroupSortOperatorInfo(SOperatorInfo* downstream, SGroupSortPhysiNode* pSortPhyNode,
                                           SExecTaskInfo* pTaskInfo);
SOperatorInfo* createTableMergeScanOperatorInfo(STableScanPhysiNode* pTableScanNode, STableListInfo* pTableListInfo,
                                                SReadHandle* readHandle, SExecTaskInfo* pTaskInfo);

void copyUpdateDataBlock(SSDataBlock* pDest, SSDataBlock* pSource, int32_t tsColIndex);

bool    groupbyTbname(SNodeList* pGroupList);
int32_t generateGroupIdMap(STableListInfo* pTableListInfo, SReadHandle* pHandle, SNodeList* groupKey);
void*   destroySqlFunctionCtx(SqlFunctionCtx* pCtx, int32_t numOfOutput);
int32_t buildDataBlockFromGroupRes(SOperatorInfo* pOperator, SStreamState* pState, SSDataBlock* pBlock, SExprSupp* pSup,
                                   SGroupResInfo* pGroupResInfo);
int32_t saveSessionDiscBuf(SStreamState* pState, SSessionKey* key, void* buf, int32_t size);
int32_t buildSessionResultDataBlock(SOperatorInfo* pOperator, SStreamState* pState, SSDataBlock* pBlock,
                                    SExprSupp* pSup, SGroupResInfo* pGroupResInfo);
int32_t setOutputBuf(SStreamState* pState, STimeWindow* win, SResultRow** pResult, int64_t tableGroupId,
                     SqlFunctionCtx* pCtx, int32_t numOfOutput, int32_t* rowEntryInfoOffset, SAggSupporter* pAggSup);
int32_t releaseOutputBuf(SStreamState* pState, SWinKey* pKey, SResultRow* pResult);
int32_t saveOutputBuf(SStreamState* pState, SWinKey* pKey, SResultRow* pResult, int32_t resSize);
void    getNextIntervalWindow(SInterval* pInterval, STimeWindow* tw, int32_t order);

#ifdef __cplusplus
}
#endif

#endif  // TDENGINE_EXECUTORIMPL_H<|MERGE_RESOLUTION|>--- conflicted
+++ resolved
@@ -341,25 +341,6 @@
 } STableScanInfo;
 
 typedef struct STableMergeScanInfo {
-<<<<<<< HEAD
-  STableListInfo* tableListInfo;
-  int32_t         tableStartIndex;
-  int32_t         tableEndIndex;
-  bool            hasGroupId;
-  uint64_t        groupId;
-  SArray*         dataReaders;  // array of tsdbReaderT*
-  SReadHandle     readHandle;
-  int32_t         bufPageSize;
-  uint32_t        sortBufSize;  // max buffer size for in-memory sort
-  SArray*         pSortInfo;
-  SSortHandle*    pSortHandle;
-  SSDataBlock*    pSortInputBlock;
-  int64_t         startTs;  // sort start time
-  SArray*         sortSourceParams;
-  SLimitInfo      limitInfo;
-
-
-=======
   STableListInfo*        tableListInfo;
   int32_t                tableStartIndex;
   int32_t                tableEndIndex;
@@ -377,7 +358,6 @@
   int64_t                startTs;  // sort start time
   SArray*                sortSourceParams;
   SLimitInfo             limitInfo;
->>>>>>> d058475f
   SFileBlockLoadRecorder readRecorder;
   int64_t                numOfRows;
   SScanInfo              scanInfo;
