/*
 * Copyright (c) 2019 TAOS Data, Inc. <jhtao@taosdata.com>
 *
 * This program is free software: you can use, redistribute, and/or modify
 * it under the terms of the GNU Affero General Public License, version 3
 * or later ("AGPL"), as published by the Free Software Foundation.
 *
 * This program is distributed in the hope that it will be useful, but WITHOUT
 * ANY WARRANTY; without even the implied warranty of MERCHANTABILITY or
 * FITNESS FOR A PARTICULAR PURPOSE.
 *
 * You should have received a copy of the GNU Affero General Public License
 * along with this program. If not, see <http://www.gnu.org/licenses/>.
 */
#ifndef TDENGINE_EXECUTIL_H
#define TDENGINE_EXECUTIL_H

#include "executor.h"
#include "function.h"
#include "nodes.h"
#include "plannodes.h"
#include "storageapi.h"
#include "tcommon.h"
#include "tpagedbuf.h"
#include "tsimplehash.h"

#define T_LONG_JMP(_obj, _c) \
  do {                       \
    ASSERT((_c) != -1);      \
    longjmp((_obj), (_c));   \
  } while (0)

#define SET_RES_WINDOW_KEY(_k, _ori, _len, _uid)     \
  do {                                               \
    assert(sizeof(_uid) == sizeof(uint64_t));        \
    *(uint64_t*)(_k) = (_uid);                       \
    memcpy((_k) + sizeof(uint64_t), (_ori), (_len)); \
  } while (0)

#define GET_RES_WINDOW_KEY_LEN(_l) ((_l) + sizeof(uint64_t))

typedef struct SGroupResInfo {
  int32_t index;
  SArray* pRows;  // SArray<SResKeyPos>
  char*   pBuf;
  bool    freeItem;
} SGroupResInfo;

typedef struct SResultRow {
  int32_t                    pageId;  // pageId & rowId is the position of current result in disk-based output buffer
  int32_t                    offset : 29;  // row index in buffer page
  bool                       startInterp;  // the time window start timestamp has done the interpolation already.
  bool                       endInterp;    // the time window end timestamp has done the interpolation already.
  bool                       closed;       // this result status: closed or opened
  uint32_t                   numOfRows;    // number of rows of current time window
  STimeWindow                win;
  struct SResultRowEntryInfo pEntryInfo[];  // For each result column, there is a resultInfo
} SResultRow;

typedef struct SResultRowPosition {
  int32_t pageId;
  int32_t offset;
} SResultRowPosition;

typedef struct SResKeyPos {
  SResultRowPosition pos;
  uint64_t           groupId;
  char               key[];
} SResKeyPos;

typedef struct SResultRowInfo {
  int32_t            size;  // number of result set
  SResultRowPosition cur;
  SList*             openWindow;
} SResultRowInfo;

typedef struct SColMatchItem {
  int32_t   colId;
  int32_t   srcSlotId;
  int32_t   dstSlotId;
  bool      needOutput;
  SDataType dataType;
} SColMatchItem;

typedef struct SColMatchInfo {
  SArray* pList;      // SArray<SColMatchItem>
  int32_t matchType;  // determinate the source according to col id or slot id
} SColMatchInfo;

typedef struct SExecTaskInfo SExecTaskInfo;

typedef struct STableListIdInfo {
  uint64_t suid;
  uint64_t uid;
  int32_t  tableType;
} STableListIdInfo;

// If the numOfOutputGroups is 1, the data blocks that belongs to different groups will be provided randomly
// The numOfOutputGroups is specified by physical plan. and will not be affect by numOfGroups
typedef struct STableListInfo {
  bool             oneTableForEachGroup;
  int32_t          numOfOuputGroups;  // the data block will be generated one by one
  int32_t*         groupOffset;       // keep the offset value for each group in the tableList
  SArray*          pTableList;
  SHashObj*        map;     // speedup acquire the tableQueryInfo by table uid
  STableListIdInfo idInfo;  // this maybe the super table or ordinary table
} STableListInfo;

struct SqlFunctionCtx;

int32_t createScanTableListInfo(SScanPhysiNode* pScanNode, SNodeList* pGroupTags, bool groupSort, SReadHandle* pHandle,
                                STableListInfo* pTableListInfo, SNode* pTagCond, SNode* pTagIndexCond,
                                SExecTaskInfo* pTaskInfo);

STableListInfo* tableListCreate();
void*           tableListDestroy(STableListInfo* pTableListInfo);
void            tableListClear(STableListInfo* pTableListInfo);
int32_t         tableListGetOutputGroups(const STableListInfo* pTableList);
bool            oneTableForEachGroup(const STableListInfo* pTableList);
uint64_t        getTableGroupId(const STableListInfo* pTableList, uint64_t tableUid);
int32_t         tableListAddTableInfo(STableListInfo* pTableList, uint64_t uid, uint64_t gid);
int32_t         tableListGetGroupList(const STableListInfo* pTableList, int32_t ordinalIndex, STableKeyInfo** pKeyInfo,
                                      int32_t* num);
uint64_t        tableListGetSize(const STableListInfo* pTableList);
uint64_t        tableListGetSuid(const STableListInfo* pTableList);
STableKeyInfo*  tableListGetInfo(const STableListInfo* pTableList, int32_t index);
int32_t         tableListFind(const STableListInfo* pTableList, uint64_t uid, int32_t startIndex);
void            tableListGetSourceTableInfo(const STableListInfo* pTableList, uint64_t* psuid, uint64_t* uid, int32_t* type);

size_t getResultRowSize(struct SqlFunctionCtx* pCtx, int32_t numOfOutput);
void   initResultRowInfo(SResultRowInfo* pResultRowInfo);
void   closeResultRow(SResultRow* pResultRow);
void   resetResultRow(SResultRow* pResultRow, size_t entrySize);

struct SResultRowEntryInfo* getResultEntryInfo(const SResultRow* pRow, int32_t index, const int32_t* offset);

static FORCE_INLINE SResultRow* getResultRowByPos(SDiskbasedBuf* pBuf, SResultRowPosition* pos, bool forUpdate) {
  SFilePage* bufPage = (SFilePage*)getBufPage(pBuf, pos->pageId);
  if (!bufPage) {
    uFatal("failed to get the buffer page:%d since %s", pos->pageId, terrstr());
    return NULL;
  }
  if (forUpdate) {
    setBufPageDirty(bufPage, true);
  }

  SResultRow* pRow = (SResultRow*)((char*)bufPage + pos->offset);
  return pRow;
}

void initGroupedResultInfo(SGroupResInfo* pGroupResInfo, SSHashObj* pHashmap, int32_t order);
void cleanupGroupResInfo(SGroupResInfo* pGroupResInfo);

void initMultiResInfoFromArrayList(SGroupResInfo* pGroupResInfo, SArray* pArrayList);
bool hasRemainResults(SGroupResInfo* pGroupResInfo);

int32_t getNumOfTotalRes(SGroupResInfo* pGroupResInfo);

SSDataBlock* createDataBlockFromDescNode(SDataBlockDescNode* pNode);

EDealRes doTranslateTagExpr(SNode** pNode, void* pContext);
int32_t  getGroupIdFromTagsVal(void* pVnode, uint64_t uid, SNodeList* pGroupNode, char* keyBuf, uint64_t* pGroupId, SStorageAPI* pAPI);
size_t   getTableTagsBufLen(const SNodeList* pGroups);

SArray* createSortInfo(SNodeList* pNodeList);
SArray* extractPartitionColInfo(SNodeList* pNodeList);
int32_t extractColMatchInfo(SNodeList* pNodeList, SDataBlockDescNode* pOutputNodeList, int32_t* numOfOutputCols,
                            int32_t type, SColMatchInfo* pMatchInfo);

void       createExprFromOneNode(SExprInfo* pExp, SNode* pNode, int16_t slotId);
void       createExprFromTargetNode(SExprInfo* pExp, STargetNode* pTargetNode);
SExprInfo* createExprInfo(SNodeList* pNodeList, SNodeList* pGroupKeys, int32_t* numOfExprs);

SqlFunctionCtx* createSqlFunctionCtx(SExprInfo* pExprInfo, int32_t numOfOutput, int32_t** rowEntryInfoOffset, SFunctionStateStore* pStore);
void relocateColumnData(SSDataBlock* pBlock, const SArray* pColMatchInfo, SArray* pCols, bool outputEveryColumn);
void initExecTimeWindowInfo(SColumnInfoData* pColData, STimeWindow* pQueryWindow);

SInterval extractIntervalInfo(const STableScanPhysiNode* pTableScanNode);
SColumn   extractColumnFromColumnNode(SColumnNode* pColNode);

int32_t initQueryTableDataCond(SQueryTableDataCond* pCond, const STableScanPhysiNode* pTableScanNode);
void    cleanupQueryTableDataCond(SQueryTableDataCond* pCond);

int32_t convertFillType(int32_t mode);
int32_t resultrowComparAsc(const void* p1, const void* p2);
int32_t isQualifiedTable(STableKeyInfo* info, SNode* pTagCond, void* metaHandle, bool* pQualified, SStorageAPI* pAPI);
char*   getStreamOpName(uint16_t opType);
void    printDataBlock(SSDataBlock* pBlock, const char* flag, const char* taskIdStr);
void    printSpecDataBlock(SSDataBlock* pBlock, const char* flag, const char* opStr, const char* taskIdStr);

void getNextTimeWindow(const SInterval* pInterval, STimeWindow* tw, int32_t order);
void getInitialStartTimeWindow(SInterval* pInterval, TSKEY ts, STimeWindow* w, bool ascQuery);

<<<<<<< HEAD
TSKEY getStartTsKey(STimeWindow* win, const TSKEY* tsCols);
void updateTimeWindowInfo(SColumnInfoData* pColData, STimeWindow* pWin, int64_t  delta);

=======
SSDataBlock* createTagValBlockForFilter(SArray* pColList, int32_t numOfTables, SArray* pUidTagList, void* pVnode,
                                        SStorageAPI* pStorageAPI);
>>>>>>> df13c6fa
#endif  // TDENGINE_EXECUTIL_H<|MERGE_RESOLUTION|>--- conflicted
+++ resolved
@@ -191,12 +191,9 @@
 void getNextTimeWindow(const SInterval* pInterval, STimeWindow* tw, int32_t order);
 void getInitialStartTimeWindow(SInterval* pInterval, TSKEY ts, STimeWindow* w, bool ascQuery);
 
-<<<<<<< HEAD
 TSKEY getStartTsKey(STimeWindow* win, const TSKEY* tsCols);
 void updateTimeWindowInfo(SColumnInfoData* pColData, STimeWindow* pWin, int64_t  delta);
 
-=======
 SSDataBlock* createTagValBlockForFilter(SArray* pColList, int32_t numOfTables, SArray* pUidTagList, void* pVnode,
                                         SStorageAPI* pStorageAPI);
->>>>>>> df13c6fa
 #endif  // TDENGINE_EXECUTIL_H