--- conflicted
+++ resolved
@@ -186,11 +186,7 @@
 
 void printDataBlock(SSDataBlock* pBlock, const char* flag);
 
-<<<<<<< HEAD
 void getNextTimeWindow(const SInterval* pInterval, STimeWindow* tw, int32_t order);
 void getInitialStartTimeWindow(SInterval* pInterval, TSKEY ts, STimeWindow* w, bool ascQuery);
 
-#endif  // TDENGINE_QUERYUTIL_H
-=======
-#endif  // TDENGINE_EXECUTIL_H
->>>>>>> 46f731e4
+#endif  // TDENGINE_EXECUTIL_H