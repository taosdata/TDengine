#include <gtest/gtest.h>
#include <stdio.h>
#include "syncIO.h"
#include "syncInt.h"
#include "syncMessage.h"
#include "syncUtil.h"

void logTest() {
  sTrace("--- sync log test: trace");
  sDebug("--- sync log test: debug");
  sInfo("--- sync log test: info");
  sWarn("--- sync log test: warn");
  sError("--- sync log test: error");
  sFatal("--- sync log test: fatal");
}

SyncHeartbeat *createMsg() {
  SyncHeartbeat *pMsg = syncHeartbeatBuild(789);
  pMsg->srcId.addr = syncUtilAddr2U64("127.0.0.1", 1234);
  pMsg->srcId.vgId = 100;
  pMsg->destId.addr = syncUtilAddr2U64("127.0.0.1", 5678);
  pMsg->destId.vgId = 100;
  pMsg->term = 8;
  pMsg->commitIndex = 33;
  pMsg->privateTerm = 44;
  return pMsg;
}

void test1() {
  SyncHeartbeat *pMsg = createMsg();
  syncHeartbeatLog2((char *)"test1:", pMsg);
  syncHeartbeatDestroy(pMsg);
}

void test2() {
  SyncHeartbeat *pMsg = createMsg();
  uint32_t       len = pMsg->bytes;
<<<<<<< HEAD
  char          *serialized = (char *)taosMemoryMalloc(len);
=======
  char *         serialized = (char *)taosMemoryMalloc(len);
>>>>>>> 27f690fd
  syncHeartbeatSerialize(pMsg, serialized, len);
  SyncHeartbeat *pMsg2 = syncHeartbeatBuild(789);
  syncHeartbeatDeserialize(serialized, len, pMsg2);
  syncHeartbeatLog2((char *)"test2: syncHeartbeatSerialize -> syncHeartbeatDeserialize ", pMsg2);

  taosMemoryFree(serialized);
  syncHeartbeatDestroy(pMsg);
  syncHeartbeatDestroy(pMsg2);
}

void test3() {
  SyncHeartbeat *pMsg = createMsg();
  uint32_t       len;
<<<<<<< HEAD
  char          *serialized = syncHeartbeatSerialize2(pMsg, &len);
=======
  char *         serialized = syncHeartbeatSerialize2(pMsg, &len);
>>>>>>> 27f690fd
  SyncHeartbeat *pMsg2 = syncHeartbeatDeserialize2(serialized, len);
  syncHeartbeatLog2((char *)"test3: syncHeartbeatSerialize2 -> syncHeartbeatDeserialize2 ", pMsg2);

  taosMemoryFree(serialized);
  syncHeartbeatDestroy(pMsg);
  syncHeartbeatDestroy(pMsg2);
}

void test4() {
  SyncHeartbeat *pMsg = createMsg();
  SRpcMsg        rpcMsg;
  syncHeartbeat2RpcMsg(pMsg, &rpcMsg);
  SyncHeartbeat *pMsg2 = (SyncHeartbeat *)taosMemoryMalloc(rpcMsg.contLen);
  syncHeartbeatFromRpcMsg(&rpcMsg, pMsg2);
  syncHeartbeatLog2((char *)"test4: syncHeartbeat2RpcMsg -> syncHeartbeatFromRpcMsg ", pMsg2);

  rpcFreeCont(rpcMsg.pCont);
  syncHeartbeatDestroy(pMsg);
  syncHeartbeatDestroy(pMsg2);
}

void test5() {
  SyncHeartbeat *pMsg = createMsg();
  SRpcMsg        rpcMsg;
  syncHeartbeat2RpcMsg(pMsg, &rpcMsg);
  SyncHeartbeat *pMsg2 = syncHeartbeatFromRpcMsg2(&rpcMsg);
  syncHeartbeatLog2((char *)"test5: syncHeartbeat2RpcMsg -> syncHeartbeatFromRpcMsg2 ", pMsg2);

  rpcFreeCont(rpcMsg.pCont);
  syncHeartbeatDestroy(pMsg);
  syncHeartbeatDestroy(pMsg2);
}

int main() {
  tsAsyncLog = 0;
  sDebugFlag = DEBUG_TRACE + DEBUG_SCREEN + DEBUG_FILE;
  gRaftDetailLog = true;
  logTest();

  test1();
  test2();
  test3();
  test4();
  test5();

  return 0;
}<|MERGE_RESOLUTION|>--- conflicted
+++ resolved
@@ -35,11 +35,7 @@
 void test2() {
   SyncHeartbeat *pMsg = createMsg();
   uint32_t       len = pMsg->bytes;
-<<<<<<< HEAD
-  char          *serialized = (char *)taosMemoryMalloc(len);
-=======
   char *         serialized = (char *)taosMemoryMalloc(len);
->>>>>>> 27f690fd
   syncHeartbeatSerialize(pMsg, serialized, len);
   SyncHeartbeat *pMsg2 = syncHeartbeatBuild(789);
   syncHeartbeatDeserialize(serialized, len, pMsg2);
@@ -53,11 +49,7 @@
 void test3() {
   SyncHeartbeat *pMsg = createMsg();
   uint32_t       len;
-<<<<<<< HEAD
-  char          *serialized = syncHeartbeatSerialize2(pMsg, &len);
-=======
   char *         serialized = syncHeartbeatSerialize2(pMsg, &len);
->>>>>>> 27f690fd
   SyncHeartbeat *pMsg2 = syncHeartbeatDeserialize2(serialized, len);
   syncHeartbeatLog2((char *)"test3: syncHeartbeatSerialize2 -> syncHeartbeatDeserialize2 ", pMsg2);
 
