#include <gtest/gtest.h>
#include <stdio.h>
#include "syncIO.h"
#include "syncInt.h"
#include "syncMessage.h"
#include "syncUtil.h"

void logTest() {
  sTrace("--- sync log test: trace");
  sDebug("--- sync log test: debug");
  sInfo("--- sync log test: info");
  sWarn("--- sync log test: warn");
  sError("--- sync log test: error");
  sFatal("--- sync log test: fatal");
}

SyncHeartbeatReply *createMsg() {
  SyncHeartbeatReply *pMsg = syncHeartbeatReplyBuild(1000);
  pMsg->srcId.addr = syncUtilAddr2U64("127.0.0.1", 1234);
  pMsg->srcId.vgId = 100;
  pMsg->destId.addr = syncUtilAddr2U64("127.0.0.1", 5678);
  pMsg->destId.vgId = 100;

  pMsg->term = 33;
  pMsg->privateTerm = 44;
  pMsg->startTime = taosGetTimestampMs();
  return pMsg;
}

void test1() {
  SyncHeartbeatReply *pMsg = createMsg();
  syncHeartbeatReplyLog2((char *)"test1:", pMsg);
  syncHeartbeatReplyDestroy(pMsg);
}

void test2() {
  SyncHeartbeatReply *pMsg = createMsg();
  uint32_t            len = pMsg->bytes;
<<<<<<< HEAD
  char               *serialized = (char *)taosMemoryMalloc(len);
=======
  char *              serialized = (char *)taosMemoryMalloc(len);
>>>>>>> 27f690fd
  syncHeartbeatReplySerialize(pMsg, serialized, len);
  SyncHeartbeatReply *pMsg2 = syncHeartbeatReplyBuild(1000);
  syncHeartbeatReplyDeserialize(serialized, len, pMsg2);
  syncHeartbeatReplyLog2((char *)"test2: syncHeartbeatReplySerialize -> syncHeartbeatReplyDeserialize ", pMsg2);

  taosMemoryFree(serialized);
  syncHeartbeatReplyDestroy(pMsg);
  syncHeartbeatReplyDestroy(pMsg2);
}

void test3() {
  SyncHeartbeatReply *pMsg = createMsg();
  uint32_t            len;
<<<<<<< HEAD
  char               *serialized = syncHeartbeatReplySerialize2(pMsg, &len);
=======
  char *              serialized = syncHeartbeatReplySerialize2(pMsg, &len);
>>>>>>> 27f690fd
  SyncHeartbeatReply *pMsg2 = syncHeartbeatReplyDeserialize2(serialized, len);
  syncHeartbeatReplyLog2((char *)"test3: syncHeartbeatReplySerialize3 -> syncHeartbeatReplyDeserialize2 ", pMsg2);

  taosMemoryFree(serialized);
  syncHeartbeatReplyDestroy(pMsg);
  syncHeartbeatReplyDestroy(pMsg2);
}

void test4() {
  SyncHeartbeatReply *pMsg = createMsg();
  SRpcMsg             rpcMsg;
  syncHeartbeatReply2RpcMsg(pMsg, &rpcMsg);
  SyncHeartbeatReply *pMsg2 = syncHeartbeatReplyBuild(1000);
  syncHeartbeatReplyFromRpcMsg(&rpcMsg, pMsg2);
  syncHeartbeatReplyLog2((char *)"test4: syncHeartbeatReply2RpcMsg -> syncHeartbeatReplyFromRpcMsg ", pMsg2);

  rpcFreeCont(rpcMsg.pCont);
  syncHeartbeatReplyDestroy(pMsg);
  syncHeartbeatReplyDestroy(pMsg2);
}

void test5() {
  SyncHeartbeatReply *pMsg = createMsg();
  SRpcMsg             rpcMsg;
  syncHeartbeatReply2RpcMsg(pMsg, &rpcMsg);
  SyncHeartbeatReply *pMsg2 = syncHeartbeatReplyFromRpcMsg2(&rpcMsg);
  syncHeartbeatReplyLog2((char *)"test5: syncHeartbeatReply2RpcMsg -> syncHeartbeatReplyFromRpcMsg2 ", pMsg2);

  rpcFreeCont(rpcMsg.pCont);
  syncHeartbeatReplyDestroy(pMsg);
  syncHeartbeatReplyDestroy(pMsg2);
}

int main() {
  gRaftDetailLog = true;

  tsAsyncLog = 0;
  sDebugFlag = DEBUG_TRACE + DEBUG_SCREEN + DEBUG_FILE;
  logTest();

  test1();
  test2();
  test3();
  test4();
  test5();

  return 0;
}<|MERGE_RESOLUTION|>--- conflicted
+++ resolved
@@ -36,11 +36,7 @@
 void test2() {
   SyncHeartbeatReply *pMsg = createMsg();
   uint32_t            len = pMsg->bytes;
-<<<<<<< HEAD
-  char               *serialized = (char *)taosMemoryMalloc(len);
-=======
   char *              serialized = (char *)taosMemoryMalloc(len);
->>>>>>> 27f690fd
   syncHeartbeatReplySerialize(pMsg, serialized, len);
   SyncHeartbeatReply *pMsg2 = syncHeartbeatReplyBuild(1000);
   syncHeartbeatReplyDeserialize(serialized, len, pMsg2);
@@ -54,11 +50,7 @@
 void test3() {
   SyncHeartbeatReply *pMsg = createMsg();
   uint32_t            len;
-<<<<<<< HEAD
-  char               *serialized = syncHeartbeatReplySerialize2(pMsg, &len);
-=======
   char *              serialized = syncHeartbeatReplySerialize2(pMsg, &len);
->>>>>>> 27f690fd
   SyncHeartbeatReply *pMsg2 = syncHeartbeatReplyDeserialize2(serialized, len);
   syncHeartbeatReplyLog2((char *)"test3: syncHeartbeatReplySerialize3 -> syncHeartbeatReplyDeserialize2 ", pMsg2);
 
