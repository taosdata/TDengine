--- conflicted
+++ resolved
@@ -24,10 +24,7 @@
 #include "syncTools.h"
 #include "taosdef.h"
 #include "tlog.h"
-<<<<<<< HEAD
-=======
 #include "trpc.h"
->>>>>>> 7d291174
 #include "ttimer.h"
 
 // clang-format off
