/*
 * Copyright (c) 2019 TAOS Data, Inc. <jhtao@taosdata.com>
 *
 * This program is free software: you can use, redistribute, and/or modify
 * it under the terms of the GNU Affero General Public License, version 3
 * or later ("AGPL"), as published by the Free Software Foundation.
 *
 * This program is distributed in the hope that it will be useful, but WITHOUT
 * ANY WARRANTY; without even the implied warranty of MERCHANTABILITY or
 * FITNESS FOR A PARTICULAR PURPOSE.
 *
 * You should have received a copy of the GNU Affero General Public License
 * along with this program. If not, see <http://www.gnu.org/licenses/>.
 */

#ifndef _TD_LIBS_SYNC_INT_H
#define _TD_LIBS_SYNC_INT_H

#ifdef __cplusplus
extern "C" {
#endif

#include "sync.h"
#include "taosdef.h"
#include "trpc.h"
#include "ttimer.h"

typedef struct SyncTimeout            SyncTimeout;
typedef struct SyncClientRequest      SyncClientRequest;
typedef struct SyncRequestVote        SyncRequestVote;
typedef struct SyncRequestVoteReply   SyncRequestVoteReply;
typedef struct SyncAppendEntries      SyncAppendEntries;
typedef struct SyncAppendEntriesReply SyncAppendEntriesReply;
typedef struct SSyncEnv               SSyncEnv;
typedef struct SRaftStore             SRaftStore;
typedef struct SVotesGranted          SVotesGranted;
typedef struct SVotesRespond          SVotesRespond;
typedef struct SSyncIndexMgr          SSyncIndexMgr;
typedef struct SRaftCfg               SRaftCfg;
typedef struct SSyncRespMgr           SSyncRespMgr;
typedef struct SSyncSnapshotSender    SSyncSnapshotSender;
typedef struct SSyncSnapshotReceiver  SSyncSnapshotReceiver;
typedef struct SSyncTimer             SSyncTimer;
typedef struct SSyncHbTimerData       SSyncHbTimerData;
typedef struct SyncSnapshotSend       SyncSnapshotSend;
typedef struct SyncSnapshotRsp        SyncSnapshotRsp;
typedef struct SyncLocalCmd           SyncLocalCmd;
typedef struct SyncAppendEntriesBatch SyncAppendEntriesBatch;
typedef struct SyncPreSnapshotReply   SyncPreSnapshotReply;
typedef struct SyncHeartbeatReply     SyncHeartbeatReply;
typedef struct SyncHeartbeat          SyncHeartbeat;
typedef struct SyncPreSnapshot        SyncPreSnapshot;
typedef struct SSyncLogBuffer         SSyncLogBuffer;
typedef struct SSyncLogReplMgr        SSyncLogReplMgr;

typedef struct SRaftId {
  SyncNodeId  addr;
  SyncGroupId vgId;
} SRaftId;

typedef struct SSyncHbTimerData {
  int64_t     syncNodeRid;
  SSyncTimer* pTimer;
  SRaftId     destId;
  uint64_t    logicClock;
  int64_t     rid;
} SSyncHbTimerData;

typedef struct SSyncTimer {
  void*             pTimer;
  TAOS_TMR_CALLBACK timerCb;
  uint64_t          logicClock;
  uint64_t          counter;
  int32_t           timerMS;
  SRaftId           destId;
  int64_t           hbDataRid;
} SSyncTimer;

typedef struct SElectTimerParam {
  uint64_t   logicClock;
  SSyncNode* pSyncNode;
  int64_t    executeTime;
  void*      pData;
} SElectTimerParam;

typedef struct SPeerState {
  SyncIndex lastSendIndex;
  int64_t   lastSendTime;
} SPeerState;

typedef struct SSyncNode {
  // init by SSyncInfo
  SyncGroupId vgId;
  SRaftCfg*   pRaftCfg;
  char        path[TSDB_FILENAME_LEN];
  char        raftStorePath[TSDB_FILENAME_LEN * 2];
  char        configPath[TSDB_FILENAME_LEN * 2];

  // sync io
  SSyncLogBuffer* pLogBuf;
  SWal*         pWal;
  const SMsgCb* msgcb;
  int32_t (*syncSendMSg)(const SEpSet* pEpSet, SRpcMsg* pMsg);
  int32_t (*syncEqMsg)(const SMsgCb* msgcb, SRpcMsg* pMsg);
  int32_t (*syncEqCtrlMsg)(const SMsgCb* msgcb, SRpcMsg* pMsg);

  // init internal
  SNodeInfo myNodeInfo;
  SRaftId   myRaftId;

  int32_t   peersNum;
  SNodeInfo peersNodeInfo[TSDB_MAX_REPLICA];
  SRaftId   peersId[TSDB_MAX_REPLICA];

  int32_t replicaNum;
  SRaftId replicasId[TSDB_MAX_REPLICA];

  // raft algorithm
  SSyncFSM* pFsm;
  int32_t   quorum;
  SRaftId   leaderCache;

  // life cycle
  int64_t rid;

  // tla+ server vars
  ESyncState  state;
  SRaftStore* pRaftStore;

  // tla+ candidate vars
  SVotesGranted* pVotesGranted;
  SVotesRespond* pVotesRespond;

  // tla+ leader vars
  SSyncIndexMgr* pNextIndex;
  SSyncIndexMgr* pMatchIndex;

  // tla+ log vars
  SSyncLogStore* pLogStore;
  SyncIndex      commitIndex;

  // timer ms init
  int32_t pingBaseLine;
  int32_t electBaseLine;
  int32_t hbBaseLine;

  // ping timer
  tmr_h             pPingTimer;
  int32_t           pingTimerMS;
  uint64_t          pingTimerLogicClock;
  uint64_t          pingTimerLogicClockUser;
  TAOS_TMR_CALLBACK FpPingTimerCB;  // Timer Fp
  uint64_t          pingTimerCounter;

  // elect timer
  tmr_h             pElectTimer;
  int32_t           electTimerMS;
  uint64_t          electTimerLogicClock;
  TAOS_TMR_CALLBACK FpElectTimerCB;  // Timer Fp
  uint64_t          electTimerCounter;
  SElectTimerParam  electTimerParam;

  // heartbeat timer
  tmr_h             pHeartbeatTimer;
  int32_t           heartbeatTimerMS;
  uint64_t          heartbeatTimerLogicClock;
  uint64_t          heartbeatTimerLogicClockUser;
  TAOS_TMR_CALLBACK FpHeartbeatTimerCB;  // Timer Fp
  uint64_t          heartbeatTimerCounter;

  // peer heartbeat timer
  SSyncTimer peerHeartbeatTimerArr[TSDB_MAX_REPLICA];

  // tools
  SSyncRespMgr* pSyncRespMgr;

  // restore state
  bool restoreFinish;
  // SSnapshot*             pSnapshot;
  SSyncSnapshotSender*   senders[TSDB_MAX_REPLICA];
  SSyncSnapshotReceiver* pNewNodeReceiver;

  // log replication mgr
  SSyncLogReplMgr* logReplMgrs[TSDB_MAX_REPLICA];

  SPeerState peerStates[TSDB_MAX_REPLICA];

  // is config changing
  bool changing;

  int64_t snapshottingIndex;
  int64_t snapshottingTime;
  int64_t minMatchIndex;

  int64_t startTime;
  int64_t leaderTime;
  int64_t lastReplicateTime;

  bool isStart;

} SSyncNode;

// open/close --------------
SSyncNode* syncNodeOpen(SSyncInfo* pSyncInfo);
int32_t    syncNodeStart(SSyncNode* pSyncNode);
int32_t    syncNodeStartStandBy(SSyncNode* pSyncNode);
void       syncNodeClose(SSyncNode* pSyncNode);
void       syncNodePreClose(SSyncNode* pSyncNode);
int32_t    syncNodePropose(SSyncNode* pSyncNode, SRpcMsg* pMsg, bool isWeak);
<<<<<<< HEAD
int32_t    syncNodeRestore(SSyncNode* pSyncNode);
=======
void       syncHbTimerDataFree(SSyncHbTimerData* pData);
>>>>>>> 96df0cdd

// on message ---------------------
int32_t syncNodeOnTimeout(SSyncNode* ths, const SRpcMsg* pMsg);
int32_t syncNodeOnClientRequest(SSyncNode* ths, SRpcMsg* pMsg, SyncIndex* pRetIndex);
int32_t syncNodeOnRequestVote(SSyncNode* pNode, const SRpcMsg* pMsg);
int32_t syncNodeOnRequestVoteReply(SSyncNode* pNode, const SRpcMsg* pMsg);
int32_t syncNodeOnAppendEntries(SSyncNode* pNode, const SRpcMsg* pMsg);
int32_t syncNodeOnAppendEntriesReply(SSyncNode* ths, const SRpcMsg* pMsg);
int32_t syncNodeOnSnapshot(SSyncNode* ths, const SRpcMsg* pMsg);
int32_t syncNodeOnSnapshotReply(SSyncNode* ths, const SRpcMsg* pMsg);
int32_t syncNodeOnHeartbeat(SSyncNode* ths, const SRpcMsg* pMsg);
int32_t syncNodeOnHeartbeatReply(SSyncNode* ths, const SRpcMsg* pMsg);
int32_t syncNodeOnLocalCmd(SSyncNode* ths, const SRpcMsg* pMsg);

// timer control --------------
int32_t syncNodeStartPingTimer(SSyncNode* pSyncNode);
int32_t syncNodeStopPingTimer(SSyncNode* pSyncNode);
int32_t syncNodeStartElectTimer(SSyncNode* pSyncNode, int32_t ms);
int32_t syncNodeStopElectTimer(SSyncNode* pSyncNode);
int32_t syncNodeRestartElectTimer(SSyncNode* pSyncNode, int32_t ms);
int32_t syncNodeResetElectTimer(SSyncNode* pSyncNode);
int32_t syncNodeStartHeartbeatTimer(SSyncNode* pSyncNode);
int32_t syncNodeStopHeartbeatTimer(SSyncNode* pSyncNode);
int32_t syncNodeRestartHeartbeatTimer(SSyncNode* pSyncNode);

// utils --------------
int32_t   syncNodeSendMsgById(const SRaftId* destRaftId, SSyncNode* pSyncNode, SRpcMsg* pMsg);
int32_t   syncNodeSendMsgByInfo(const SNodeInfo* nodeInfo, SSyncNode* pSyncNode, SRpcMsg* pMsg);
SyncIndex syncMinMatchIndex(SSyncNode* pSyncNode);
int32_t   syncCacheEntry(SSyncLogStore* pLogStore, SSyncRaftEntry* pEntry, LRUHandle** h);
bool      syncNodeHeartbeatReplyTimeout(SSyncNode* pSyncNode);

// raft state change --------------
void syncNodeUpdateTerm(SSyncNode* pSyncNode, SyncTerm term);
void syncNodeUpdateTermWithoutStepDown(SSyncNode* pSyncNode, SyncTerm term);
void syncNodeStepDown(SSyncNode* pSyncNode, SyncTerm newTerm);
void syncNodeBecomeFollower(SSyncNode* pSyncNode, const char* debugStr);
void syncNodeBecomeLeader(SSyncNode* pSyncNode, const char* debugStr);
void syncNodeCandidate2Leader(SSyncNode* pSyncNode);
void syncNodeFollower2Candidate(SSyncNode* pSyncNode);
void syncNodeLeader2Follower(SSyncNode* pSyncNode);
void syncNodeCandidate2Follower(SSyncNode* pSyncNode);

// raft vote --------------
void syncNodeVoteForTerm(SSyncNode* pSyncNode, SyncTerm term, SRaftId* pRaftId);
void syncNodeVoteForSelf(SSyncNode* pSyncNode);

// log replication
SSyncLogReplMgr* syncNodeGetLogReplMgr(SSyncNode* pNode, SRaftId* pDestId);

// snapshot --------------
bool    syncNodeHasSnapshot(SSyncNode* pSyncNode);
void    syncNodeMaybeUpdateCommitBySnapshot(SSyncNode* pSyncNode);
int32_t syncNodeStartSnapshot(SSyncNode* pSyncNode, SRaftId* pDestId);

SyncIndex syncNodeGetLastIndex(const SSyncNode* pSyncNode);
SyncTerm  syncNodeGetLastTerm(SSyncNode* pSyncNode);
int32_t   syncNodeGetLastIndexTerm(SSyncNode* pSyncNode, SyncIndex* pLastIndex, SyncTerm* pLastTerm);
SyncIndex syncNodeSyncStartIndex(SSyncNode* pSyncNode);
SyncIndex syncNodeGetPreIndex(SSyncNode* pSyncNode, SyncIndex index);
SyncTerm  syncNodeGetPreTerm(SSyncNode* pSyncNode, SyncIndex index);
int32_t   syncNodeGetPreIndexTerm(SSyncNode* pSyncNode, SyncIndex index, SyncIndex* pPreIndex, SyncTerm* pPreTerm);

int32_t syncNodeDoCommit(SSyncNode* ths, SyncIndex beginIndex, SyncIndex endIndex, uint64_t flag);
int32_t syncNodeFollowerCommit(SSyncNode* ths, SyncIndex newCommitIndex);
int32_t syncNodePreCommit(SSyncNode* ths, SSyncRaftEntry* pEntry, int32_t code);

bool                 syncNodeInRaftGroup(SSyncNode* ths, SRaftId* pRaftId);
SSyncSnapshotSender* syncNodeGetSnapshotSender(SSyncNode* ths, SRaftId* pDestId);
SSyncTimer*          syncNodeGetHbTimer(SSyncNode* ths, SRaftId* pDestId);
SPeerState*          syncNodeGetPeerState(SSyncNode* ths, const SRaftId* pDestId);
bool syncNodeNeedSendAppendEntries(SSyncNode* ths, const SRaftId* pDestId, const SyncAppendEntries* pMsg);

int32_t syncGetSnapshotMeta(int64_t rid, struct SSnapshotMeta* sMeta);
int32_t syncGetSnapshotMetaByIndex(int64_t rid, SyncIndex snapshotIndex, struct SSnapshotMeta* sMeta);

int32_t syncNodeDynamicQuorum(const SSyncNode* pSyncNode);
bool    syncNodeIsMnode(SSyncNode* pSyncNode);
int32_t syncNodePeerStateInit(SSyncNode* pSyncNode);

#ifdef __cplusplus
}
#endif

#endif /*_TD_LIBS_SYNC_INT_H*/<|MERGE_RESOLUTION|>--- conflicted
+++ resolved
@@ -207,11 +207,8 @@
 void       syncNodeClose(SSyncNode* pSyncNode);
 void       syncNodePreClose(SSyncNode* pSyncNode);
 int32_t    syncNodePropose(SSyncNode* pSyncNode, SRpcMsg* pMsg, bool isWeak);
-<<<<<<< HEAD
 int32_t    syncNodeRestore(SSyncNode* pSyncNode);
-=======
 void       syncHbTimerDataFree(SSyncHbTimerData* pData);
->>>>>>> 96df0cdd
 
 // on message ---------------------
 int32_t syncNodeOnTimeout(SSyncNode* ths, const SRpcMsg* pMsg);
