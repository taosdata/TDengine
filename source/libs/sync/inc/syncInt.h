--- conflicted
+++ resolved
@@ -239,13 +239,8 @@
 bool                 syncNodeInRaftGroup(SSyncNode* ths, SRaftId* pRaftId);
 SSyncSnapshotSender* syncNodeGetSnapshotSender(SSyncNode* ths, SRaftId* pDestId);
 
-<<<<<<< HEAD
-int32_t     syncGetSnapshotMeta(int64_t rid, struct SSnapshotMeta* sMeta);
-int32_t     syncGetSnapshotMetaByIndex(int64_t rid, SyncIndex snapshotIndex, struct SSnapshotMeta* sMeta);
-=======
 int32_t syncGetSnapshotMeta(int64_t rid, struct SSnapshotMeta* sMeta);
 int32_t syncGetSnapshotMetaByIndex(int64_t rid, SyncIndex snapshotIndex, struct SSnapshotMeta* sMeta);
->>>>>>> 4cacb51e
 
 void syncStartNormal(int64_t rid);
 void syncStartStandBy(int64_t rid);
