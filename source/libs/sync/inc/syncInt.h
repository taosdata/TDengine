/*
 * Copyright (c) 2019 TAOS Data, Inc. <jhtao@taosdata.com>
 *
 * This program is free software: you can use, redistribute, and/or modify
 * it under the terms of the GNU Affero General Public License, version 3
 * or later ("AGPL"), as published by the Free Software Foundation.
 *
 * This program is distributed in the hope that it will be useful, but WITHOUT
 * ANY WARRANTY; without even the implied warranty of MERCHANTABILITY or
 * FITNESS FOR A PARTICULAR PURPOSE.
 *
 * You should have received a copy of the GNU Affero General Public License
 * along with this program. If not, see <http://www.gnu.org/licenses/>.
 */

#ifndef _TD_LIBS_SYNC_INT_H
#define _TD_LIBS_SYNC_INT_H

#ifdef __cplusplus
extern "C" {
#endif

#include "sync.h"
#include "tglobal.h"
#include "trpc.h"
#include "ttimer.h"

typedef struct SyncTimeout            SyncTimeout;
typedef struct SyncClientRequest      SyncClientRequest;
typedef struct SyncRequestVote        SyncRequestVote;
typedef struct SyncRequestVoteReply   SyncRequestVoteReply;
typedef struct SyncAppendEntries      SyncAppendEntries;
typedef struct SyncAppendEntriesReply SyncAppendEntriesReply;
typedef struct SSyncEnv               SSyncEnv;
typedef struct SVotesGranted          SVotesGranted;
typedef struct SVotesRespond          SVotesRespond;
typedef struct SSyncIndexMgr          SSyncIndexMgr;
typedef struct SSyncRespMgr           SSyncRespMgr;
typedef struct SSyncSnapshotSender    SSyncSnapshotSender;
typedef struct SSyncSnapshotReceiver  SSyncSnapshotReceiver;
typedef struct SSyncTimer             SSyncTimer;
typedef struct SSyncHbTimerData       SSyncHbTimerData;
typedef struct SyncSnapshotSend       SyncSnapshotSend;
typedef struct SyncSnapshotRsp        SyncSnapshotRsp;
typedef struct SyncLocalCmd           SyncLocalCmd;
typedef struct SyncAppendEntriesBatch SyncAppendEntriesBatch;
typedef struct SyncPreSnapshotReply   SyncPreSnapshotReply;
typedef struct SyncHeartbeatReply     SyncHeartbeatReply;
typedef struct SyncHeartbeat          SyncHeartbeat;
typedef struct SyncPreSnapshot        SyncPreSnapshot;
typedef struct SSyncLogBuffer         SSyncLogBuffer;
typedef struct SSyncLogReplMgr        SSyncLogReplMgr;

#define MAX_CONFIG_INDEX_COUNT 256

typedef struct SRaftCfg {
  SSyncCfg  cfg;
  int32_t   batchSize;
  int8_t    isStandBy;
  int8_t    snapshotStrategy;
  SyncIndex lastConfigIndex;
  int32_t   configIndexCount;
  SyncIndex configIndexArr[MAX_CONFIG_INDEX_COUNT];
} SRaftCfg;

typedef struct SRaftId {
  SyncNodeId  addr;
  SyncGroupId vgId;
} SRaftId;

typedef struct SRaftStore {
  SyncTerm      currentTerm;
  SRaftId       voteFor;
  TdThreadMutex mutex;
} SRaftStore;

struct SSyncHbTimerData {
  int64_t     syncNodeRid;
  SSyncTimer* pTimer;
  SRaftId     destId;
  uint64_t    logicClock;
  int64_t     execTime;
  int64_t     rid;
};

struct SSyncTimer {
  void*             pTimer;
  TAOS_TMR_CALLBACK timerCb;
  uint64_t          logicClock;
  uint64_t          counter;
  int32_t           timerMS;
  int64_t           timeStamp;
  SRaftId           destId;
  int64_t           hbDataRid;
};

typedef struct SElectTimerParam {
  uint64_t   logicClock;
  SSyncNode* pSyncNode;
  int64_t    executeTime;
  void*      pData;
} SElectTimerParam;

typedef struct SPeerState {
  SyncIndex lastSendIndex;
  int64_t   lastSendTime;
} SPeerState;

struct SSyncNode {
  // init by SSyncInfo
  SyncGroupId vgId;
  SRaftCfg    raftCfg;
  char        path[TSDB_FILENAME_LEN];
  char        raftStorePath[TSDB_FILENAME_LEN * 2];
  char        configPath[TSDB_FILENAME_LEN * 2];

  // sync io
  SSyncLogBuffer* pLogBuf;
  struct SWal*    pWal;
  const SMsgCb*   msgcb;
  int32_t (*syncSendMSg)(const SEpSet* pEpSet, SRpcMsg* pMsg);
  int32_t (*syncEqMsg)(const SMsgCb* msgcb, SRpcMsg* pMsg);
  int32_t (*syncEqCtrlMsg)(const SMsgCb* msgcb, SRpcMsg* pMsg);

  // init internal
  SNodeInfo myNodeInfo;
  SRaftId   myRaftId;

  int32_t   peersNum;
  SNodeInfo peersNodeInfo[TSDB_MAX_REPLICA + TSDB_MAX_LEARNER_REPLICA];
  SEpSet    peersEpset[TSDB_MAX_REPLICA + TSDB_MAX_LEARNER_REPLICA];
  SRaftId   peersId[TSDB_MAX_REPLICA + TSDB_MAX_LEARNER_REPLICA];

  int32_t replicaNum;
  int32_t totalReplicaNum;
  SRaftId replicasId[TSDB_MAX_REPLICA + TSDB_MAX_LEARNER_REPLICA];

  // raft algorithm
<<<<<<< HEAD
  SSyncFSM*     pFsm;
  int32_t       quorum;
  SRaftId       leaderCache;
=======
  SSyncFSM* pFsm;
  int32_t   quorum;
  SRaftId   leaderCache;
  SEp           leaderCacheEp;
>>>>>>> deb6c8bc
  ESyncFsmState fsmState;

  // life cycle
  int64_t rid;

  // tla+ server vars
  ESyncState state;
  SRaftStore raftStore;

  // tla+ candidate vars
  SVotesGranted* pVotesGranted;
  SVotesRespond* pVotesRespond;

  // tla+ leader vars
  SSyncIndexMgr* pNextIndex;
  SSyncIndexMgr* pMatchIndex;

  // tla+ log vars
  SSyncLogStore* pLogStore;
  SyncIndex      commitIndex;

  // assigned leader log vars
  SyncIndex assignedCommitIndex;

  SyncTerm      arbTerm;
  TdThreadMutex arbTokenMutex;
  char          arbToken[TSDB_ARB_TOKEN_SIZE];

  // timer ms init
  int32_t pingBaseLine;
  int32_t electBaseLine;
  int32_t hbBaseLine;

  // ping timer
  tmr_h             pPingTimer;
  int32_t           pingTimerMS;
  uint64_t          pingTimerLogicClock;
  uint64_t          pingTimerLogicClockUser;
  TAOS_TMR_CALLBACK FpPingTimerCB;  // Timer Fp
  uint64_t          pingTimerCounter;

  // elect timer
  tmr_h             pElectTimer;
  int32_t           electTimerMS;
  uint64_t          electTimerLogicClock;
  TAOS_TMR_CALLBACK FpElectTimerCB;  // Timer Fp
  uint64_t          electTimerCounter;
  SElectTimerParam  electTimerParam;

  // heartbeat timer
  tmr_h             pHeartbeatTimer;
  int32_t           heartbeatTimerMS;
  uint64_t          heartbeatTimerLogicClock;
  uint64_t          heartbeatTimerLogicClockUser;
  TAOS_TMR_CALLBACK FpHeartbeatTimerCB;  // Timer Fp
  uint64_t          heartbeatTimerCounter;

  // peer heartbeat timer
  SSyncTimer peerHeartbeatTimerArr[TSDB_MAX_REPLICA + TSDB_MAX_LEARNER_REPLICA];

  // tools
  SSyncRespMgr* pSyncRespMgr;

  // restore state
  bool restoreFinish;
  // SSnapshot*             pSnapshot;
  SSyncSnapshotSender*   senders[TSDB_MAX_REPLICA + TSDB_MAX_LEARNER_REPLICA];
  SSyncSnapshotReceiver* pNewNodeReceiver;

  // log replication mgr
  SSyncLogReplMgr* logReplMgrs[TSDB_MAX_REPLICA + TSDB_MAX_LEARNER_REPLICA];

  SPeerState peerStates[TSDB_MAX_REPLICA + TSDB_MAX_LEARNER_REPLICA];

  // is config changing
  bool changing;

  int64_t snapshottingIndex;
  int64_t snapshottingTime;
  int64_t minMatchIndex;

  int64_t startTime;
  int64_t roleTimeMs;
  int64_t lastReplicateTime;

  int32_t electNum;
  int32_t becomeLeaderNum;
  int32_t becomeAssignedLeaderNum;
  int32_t configChangeNum;
  int32_t hbSlowNum;
  int32_t hbrSlowNum;
  int32_t tmrRoutineNum;

  bool isStart;

  // statis
  int64_t sendCount;
  int64_t recvCount;
  int64_t slowCount;

  int32_t applyQueueErrorCount;
};

// open/close --------------
SSyncNode* syncNodeOpen(SSyncInfo* pSyncInfo, int32_t vnodeVersion);
int32_t    syncNodeStart(SSyncNode* pSyncNode);
int32_t    syncNodeStartStandBy(SSyncNode* pSyncNode);
void       syncNodeClose(SSyncNode* pSyncNode);
void       syncNodePreClose(SSyncNode* pSyncNode);
void       syncNodePostClose(SSyncNode* pSyncNode);
int32_t    syncNodePropose(SSyncNode* pSyncNode, SRpcMsg* pMsg, bool isWeak, int64_t* seq);
int32_t    syncNodeRestore(SSyncNode* pSyncNode);
void       syncHbTimerDataFree(SSyncHbTimerData* pData);

// config
int32_t syncNodeChangeConfig(SSyncNode* ths, SSyncRaftEntry* pEntry, char* str);

// on message ---------------------
int32_t syncNodeOnTimeout(SSyncNode* ths, const SRpcMsg* pMsg);
int32_t syncNodeOnClientRequest(SSyncNode* ths, SRpcMsg* pMsg, SyncIndex* pRetIndex);
int32_t syncNodeOnRequestVote(SSyncNode* pNode, const SRpcMsg* pMsg);
int32_t syncNodeOnRequestVoteReply(SSyncNode* pNode, const SRpcMsg* pMsg);
int32_t syncNodeOnAppendEntries(SSyncNode* pNode, const SRpcMsg* pMsg);
int32_t syncNodeOnAppendEntriesReply(SSyncNode* ths, const SRpcMsg* pMsg);
int32_t syncNodeOnSnapshot(SSyncNode* ths, SRpcMsg* pMsg);
int32_t syncNodeOnSnapshotRsp(SSyncNode* ths, SRpcMsg* pMsg);
int32_t syncNodeOnHeartbeat(SSyncNode* ths, const SRpcMsg* pMsg);
int32_t syncNodeOnHeartbeatReply(SSyncNode* ths, const SRpcMsg* pMsg);
int32_t syncNodeOnLocalCmd(SSyncNode* ths, const SRpcMsg* pMsg);

// timer control --------------
int32_t syncNodeStartPingTimer(SSyncNode* pSyncNode);
int32_t syncNodeStopPingTimer(SSyncNode* pSyncNode);
int32_t syncNodeStartElectTimer(SSyncNode* pSyncNode, int32_t ms);
int32_t syncNodeStopElectTimer(SSyncNode* pSyncNode);
int32_t syncNodeRestartElectTimer(SSyncNode* pSyncNode, int32_t ms);
void    syncNodeResetElectTimer(SSyncNode* pSyncNode);
int32_t syncNodeStartHeartbeatTimer(SSyncNode* pSyncNode);
int32_t syncNodeStopHeartbeatTimer(SSyncNode* pSyncNode);
int32_t syncNodeRestartHeartbeatTimer(SSyncNode* pSyncNode);

// utils --------------
int32_t   syncNodeSendMsgById(const SRaftId* destRaftId, SSyncNode* pSyncNode, SRpcMsg* pMsg);
SyncIndex syncMinMatchIndex(SSyncNode* pSyncNode);
int32_t   syncCacheEntry(SSyncLogStore* pLogStore, SSyncRaftEntry* pEntry, LRUHandle** h);
bool      syncNodeHeartbeatReplyTimeout(SSyncNode* pSyncNode);
bool      syncNodeSnapshotSending(SSyncNode* pSyncNode);
bool      syncNodeSnapshotRecving(SSyncNode* pSyncNode);
bool      syncNodeIsReadyForRead(SSyncNode* pSyncNode);

// raft state change --------------
void    syncNodeUpdateTerm(SSyncNode* pSyncNode, SyncTerm term);
void    syncNodeUpdateTermWithoutStepDown(SSyncNode* pSyncNode, SyncTerm term);
void    syncNodeStepDown(SSyncNode* pSyncNode, SyncTerm newTerm, SRaftId id);
void    syncNodeBecomeFollower(SSyncNode* pSyncNode, SRaftId leaderId, const char* debugStr);
void    syncNodeBecomeLearner(SSyncNode* pSyncNode, const char* debugStr);
void    syncNodeBecomeLeader(SSyncNode* pSyncNode, const char* debugStr);
void    syncNodeBecomeAssignedLeader(SSyncNode* pSyncNode);
void    syncNodeCandidate2Leader(SSyncNode* pSyncNode);
void    syncNodeFollower2Candidate(SSyncNode* pSyncNode);
void    syncNodeLeader2Follower(SSyncNode* pSyncNode);
void    syncNodeCandidate2Follower(SSyncNode* pSyncNode);
int32_t syncNodeAssignedLeader2Leader(SSyncNode* pSyncNode);

// raft vote --------------
void syncNodeVoteForTerm(SSyncNode* pSyncNode, SyncTerm term, SRaftId* pRaftId);
void syncNodeVoteForSelf(SSyncNode* pSyncNode, SyncTerm term);

// log replication
SSyncLogReplMgr* syncNodeGetLogReplMgr(SSyncNode* pNode, SRaftId* pDestId);

// snapshot --------------
bool    syncNodeHasSnapshot(SSyncNode* pSyncNode);
void    syncNodeMaybeUpdateCommitBySnapshot(SSyncNode* pSyncNode);
int32_t syncNodeStartSnapshot(SSyncNode* pSyncNode, SRaftId* pDestId);

SyncIndex syncNodeGetLastIndex(const SSyncNode* pSyncNode);
SyncTerm  syncNodeGetLastTerm(SSyncNode* pSyncNode);
int32_t   syncNodeGetLastIndexTerm(SSyncNode* pSyncNode, SyncIndex* pLastIndex, SyncTerm* pLastTerm);
SyncIndex syncNodeSyncStartIndex(SSyncNode* pSyncNode);
SyncIndex syncNodeGetPreIndex(SSyncNode* pSyncNode, SyncIndex index);
SyncTerm  syncNodeGetPreTerm(SSyncNode* pSyncNode, SyncIndex index);
int32_t   syncNodeGetPreIndexTerm(SSyncNode* pSyncNode, SyncIndex index, SyncIndex* pPreIndex, SyncTerm* pPreTerm);

int32_t syncNodeDoCommit(SSyncNode* ths, SyncIndex beginIndex, SyncIndex endIndex, uint64_t flag);
int32_t syncNodeFollowerCommit(SSyncNode* ths, SyncIndex newCommitIndex);
int32_t syncNodePreCommit(SSyncNode* ths, SSyncRaftEntry* pEntry, int32_t code);

bool                 syncNodeInRaftGroup(SSyncNode* ths, SRaftId* pRaftId);
SSyncSnapshotSender* syncNodeGetSnapshotSender(SSyncNode* ths, SRaftId* pDestId);
SSyncTimer*          syncNodeGetHbTimer(SSyncNode* ths, SRaftId* pDestId);
SPeerState*          syncNodeGetPeerState(SSyncNode* ths, const SRaftId* pDestId);
bool syncNodeNeedSendAppendEntries(SSyncNode* ths, const SRaftId* pDestId, const SyncAppendEntries* pMsg);

int32_t syncGetSnapshotMeta(int64_t rid, struct SSnapshotMeta* sMeta);
int32_t syncGetSnapshotMetaByIndex(int64_t rid, SyncIndex snapshotIndex, struct SSnapshotMeta* sMeta);

int32_t syncNodeDynamicQuorum(const SSyncNode* pSyncNode);
bool    syncNodeIsMnode(SSyncNode* pSyncNode);
int32_t syncNodePeerStateInit(SSyncNode* pSyncNode);

#ifdef __cplusplus
}
#endif

#endif /*_TD_LIBS_SYNC_INT_H*/<|MERGE_RESOLUTION|>--- conflicted
+++ resolved
@@ -136,16 +136,10 @@
   SRaftId replicasId[TSDB_MAX_REPLICA + TSDB_MAX_LEARNER_REPLICA];
 
   // raft algorithm
-<<<<<<< HEAD
-  SSyncFSM*     pFsm;
-  int32_t       quorum;
-  SRaftId       leaderCache;
-=======
   SSyncFSM* pFsm;
   int32_t   quorum;
   SRaftId   leaderCache;
   SEp           leaderCacheEp;
->>>>>>> deb6c8bc
   ESyncFsmState fsmState;
 
   // life cycle
