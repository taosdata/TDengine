--- conflicted
+++ resolved
@@ -149,11 +149,7 @@
 
   // restore state
   bool       restoreFinish;
-<<<<<<< HEAD
-  sem_t      restoreSem;
-=======
   //sem_t      restoreSem;
->>>>>>> 43a62936
   SSnapshot* pSnapshot;
 
 } SSyncNode;
