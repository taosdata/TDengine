/*
 * Copyright (c) 2019 TAOS Data, Inc. <jhtao@taosdata.com>
 *
 * This program is free software: you can use, redistribute, and/or modify
 * it under the terms of the GNU Affero General Public License, version 3
 * or later ("AGPL"), as published by the Free Software Foundation.
 *
 * This program is distributed in the hope that it will be useful, but WITHOUT
 * ANY WARRANTY; without even the implied warranty of MERCHANTABILITY or
 * FITNESS FOR A PARTICULAR PURPOSE.
 *
 * You should have received a copy of the GNU Affero General Public License
 * along with this program. If not, see <http://www.gnu.org/licenses/>.
 */

#include "syncAppendEntries.h"
#include "syncInt.h"
#include "syncRaftCfg.h"
#include "syncRaftLog.h"
#include "syncRaftStore.h"
#include "syncSnapshot.h"
#include "syncUtil.h"
#include "syncVoteMgr.h"
#include "wal.h"

// TLA+ Spec
// HandleAppendEntriesRequest(i, j, m) ==
//    LET logOk == \/ m.mprevLogIndex = 0
//                 \/ /\ m.mprevLogIndex > 0
//                    /\ m.mprevLogIndex <= Len(log[i])
//                    /\ m.mprevLogTerm = log[i][m.mprevLogIndex].term
//    IN /\ m.mterm <= currentTerm[i]
//       /\ \/ /\ \* reject request
//                \/ m.mterm < currentTerm[i]
//                \/ /\ m.mterm = currentTerm[i]
//                   /\ state[i] = Follower
//                   /\ \lnot logOk
//             /\ Reply([mtype           |-> AppendEntriesResponse,
//                       mterm           |-> currentTerm[i],
//                       msuccess        |-> FALSE,
//                       mmatchIndex     |-> 0,
//                       msource         |-> i,
//                       mdest           |-> j],
//                       m)
//             /\ UNCHANGED <<serverVars, logVars>>
//          \/ \* return to follower state
//             /\ m.mterm = currentTerm[i]
//             /\ state[i] = Candidate
//             /\ state' = [state EXCEPT ![i] = Follower]
//             /\ UNCHANGED <<currentTerm, votedFor, logVars, messages>>
//          \/ \* accept request
//             /\ m.mterm = currentTerm[i]
//             /\ state[i] = Follower
//             /\ logOk
//             /\ LET index == m.mprevLogIndex + 1
//                IN \/ \* already done with request
//                       /\ \/ m.mentries = << >>
//                          \/ /\ m.mentries /= << >>
//                             /\ Len(log[i]) >= index
//                             /\ log[i][index].term = m.mentries[1].term
//                          \* This could make our commitIndex decrease (for
//                          \* example if we process an old, duplicated request),
//                          \* but that doesn't really affect anything.
//                       /\ commitIndex' = [commitIndex EXCEPT ![i] =
//                                              m.mcommitIndex]
//                       /\ Reply([mtype           |-> AppendEntriesResponse,
//                                 mterm           |-> currentTerm[i],
//                                 msuccess        |-> TRUE,
//                                 mmatchIndex     |-> m.mprevLogIndex +
//                                                     Len(m.mentries),
//                                 msource         |-> i,
//                                 mdest           |-> j],
//                                 m)
//                       /\ UNCHANGED <<serverVars, log>>
//                   \/ \* conflict: remove 1 entry
//                       /\ m.mentries /= << >>
//                       /\ Len(log[i]) >= index
//                       /\ log[i][index].term /= m.mentries[1].term
//                       /\ LET new == [index2 \in 1..(Len(log[i]) - 1) |->
//                                          log[i][index2]]
//                          IN log' = [log EXCEPT ![i] = new]
//                       /\ UNCHANGED <<serverVars, commitIndex, messages>>
//                   \/ \* no conflict: append entry
//                       /\ m.mentries /= << >>
//                       /\ Len(log[i]) = m.mprevLogIndex
//                       /\ log' = [log EXCEPT ![i] =
//                                      Append(log[i], m.mentries[1])]
//                       /\ UNCHANGED <<serverVars, commitIndex, messages>>
//       /\ UNCHANGED <<candidateVars, leaderVars>>
//

int32_t syncNodeOnAppendEntriesCb(SSyncNode* ths, SyncAppendEntries* pMsg) {
  int32_t ret = 0;

  char logBuf[128] = {0};
  snprintf(logBuf, sizeof(logBuf), "==syncNodeOnAppendEntriesCb== term:%lu", ths->pRaftStore->currentTerm);
  syncAppendEntriesLog2(logBuf, pMsg);

  if (pMsg->term > ths->pRaftStore->currentTerm) {
    syncNodeUpdateTerm(ths, pMsg->term);
  }
  assert(pMsg->term <= ths->pRaftStore->currentTerm);

  // reset elect timer
  if (pMsg->term == ths->pRaftStore->currentTerm) {
    ths->leaderCache = pMsg->srcId;
    syncNodeResetElectTimer(ths);
  }
  assert(pMsg->dataLen >= 0);

  SyncTerm localPreLogTerm = 0;
  if (pMsg->prevLogIndex >= SYNC_INDEX_BEGIN && pMsg->prevLogIndex <= ths->pLogStore->getLastIndex(ths->pLogStore)) {
    SSyncRaftEntry* pEntry = ths->pLogStore->getEntry(ths->pLogStore, pMsg->prevLogIndex);
    assert(pEntry != NULL);
    localPreLogTerm = pEntry->term;
    syncEntryDestory(pEntry);
  }

  bool logOK =
      (pMsg->prevLogIndex == SYNC_INDEX_INVALID) ||
      ((pMsg->prevLogIndex >= SYNC_INDEX_BEGIN) &&
       (pMsg->prevLogIndex <= ths->pLogStore->getLastIndex(ths->pLogStore)) && (pMsg->prevLogTerm == localPreLogTerm));

  // reject request
  if ((pMsg->term < ths->pRaftStore->currentTerm) ||
      ((pMsg->term == ths->pRaftStore->currentTerm) && (ths->state == TAOS_SYNC_STATE_FOLLOWER) && !logOK)) {
    sTrace(
        "syncNodeOnAppendEntriesCb --> reject, pMsg->term:%lu, ths->pRaftStore->currentTerm:%lu, ths->state:%d, "
        "logOK:%d",
        pMsg->term, ths->pRaftStore->currentTerm, ths->state, logOK);

    SyncAppendEntriesReply* pReply = syncAppendEntriesReplyBuild(ths->vgId);
    pReply->srcId = ths->myRaftId;
    pReply->destId = pMsg->srcId;
    pReply->term = ths->pRaftStore->currentTerm;
    pReply->success = false;
    pReply->matchIndex = SYNC_INDEX_INVALID;

    SRpcMsg rpcMsg;
    syncAppendEntriesReply2RpcMsg(pReply, &rpcMsg);
    syncNodeSendMsgById(&pReply->destId, ths, &rpcMsg);
    syncAppendEntriesReplyDestroy(pReply);

    return ret;
  }

  // return to follower state
  if (pMsg->term == ths->pRaftStore->currentTerm && ths->state == TAOS_SYNC_STATE_CANDIDATE) {
    sTrace(
        "syncNodeOnAppendEntriesCb --> return to follower, pMsg->term:%lu, ths->pRaftStore->currentTerm:%lu, "
        "ths->state:%d, logOK:%d",
        pMsg->term, ths->pRaftStore->currentTerm, ths->state, logOK);

    syncNodeBecomeFollower(ths, "from candidate by append entries");

    // ret or reply?
    return ret;
  }

  // accept request
  if (pMsg->term == ths->pRaftStore->currentTerm && ths->state == TAOS_SYNC_STATE_FOLLOWER && logOK) {
    // preIndex = -1, or has preIndex entry in local log
    assert(pMsg->prevLogIndex <= ths->pLogStore->getLastIndex(ths->pLogStore));

    // has extra entries (> preIndex) in local log
    bool hasExtraEntries = pMsg->prevLogIndex < ths->pLogStore->getLastIndex(ths->pLogStore);

    // has entries in SyncAppendEntries msg
    bool hasAppendEntries = pMsg->dataLen > 0;

    sTrace(
        "syncNodeOnAppendEntriesCb --> accept, pMsg->term:%lu, ths->pRaftStore->currentTerm:%lu, ths->state:%d, "
        "logOK:%d, hasExtraEntries:%d, hasAppendEntries:%d",
        pMsg->term, ths->pRaftStore->currentTerm, ths->state, logOK, hasExtraEntries, hasAppendEntries);

    if (hasExtraEntries && hasAppendEntries) {
      // not conflict by default
      bool conflict = false;

      SyncIndex       extraIndex = pMsg->prevLogIndex + 1;
      SSyncRaftEntry* pExtraEntry = ths->pLogStore->getEntry(ths->pLogStore, extraIndex);
      assert(pExtraEntry != NULL);

      SSyncRaftEntry* pAppendEntry = syncEntryDeserialize(pMsg->data, pMsg->dataLen);
      assert(pAppendEntry != NULL);

      // log not match, conflict
      assert(extraIndex == pAppendEntry->index);
      if (pExtraEntry->term != pAppendEntry->term) {
        conflict = true;
      }

      if (conflict) {
        // roll back
        SyncIndex delBegin = ths->pLogStore->getLastIndex(ths->pLogStore);
        SyncIndex delEnd = extraIndex;

        sTrace("syncNodeOnAppendEntriesCb --> conflict:%d, delBegin:%ld, delEnd:%ld", conflict, delBegin, delEnd);

        // notice! reverse roll back!
        for (SyncIndex index = delEnd; index >= delBegin; --index) {
          if (ths->pFsm->FpRollBackCb != NULL) {
            SSyncRaftEntry* pRollBackEntry = ths->pLogStore->getEntry(ths->pLogStore, index);
            assert(pRollBackEntry != NULL);

            // if (pRollBackEntry->msgType != TDMT_SYNC_NOOP) {
            if (syncUtilUserRollback(pRollBackEntry->msgType)) {
              SRpcMsg rpcMsg;
              syncEntry2OriginalRpc(pRollBackEntry, &rpcMsg);

              SFsmCbMeta cbMeta = {0};
              cbMeta.index = pRollBackEntry->index;
              cbMeta.lastConfigIndex = syncNodeGetSnapshotConfigIndex(ths, cbMeta.index);
              cbMeta.isWeak = pRollBackEntry->isWeak;
              cbMeta.code = 0;
              cbMeta.state = ths->state;
              cbMeta.seqNum = pRollBackEntry->seqNum;
              ths->pFsm->FpRollBackCb(ths->pFsm, &rpcMsg, cbMeta);
              rpcFreeCont(rpcMsg.pCont);
            }

            syncEntryDestory(pRollBackEntry);
          }
        }

        // delete confict entries
        ths->pLogStore->truncate(ths->pLogStore, extraIndex);

        // append new entries
        ths->pLogStore->appendEntry(ths->pLogStore, pAppendEntry);

        // pre commit
        SRpcMsg rpcMsg;
        syncEntry2OriginalRpc(pAppendEntry, &rpcMsg);
        if (ths->pFsm != NULL) {
          // if (ths->pFsm->FpPreCommitCb != NULL && pAppendEntry->originalRpcType != TDMT_SYNC_NOOP) {
          if (ths->pFsm->FpPreCommitCb != NULL && syncUtilUserPreCommit(pAppendEntry->originalRpcType)) {
            SFsmCbMeta cbMeta = {0};
            cbMeta.index = pAppendEntry->index;
            cbMeta.lastConfigIndex = syncNodeGetSnapshotConfigIndex(ths, cbMeta.index);
            cbMeta.isWeak = pAppendEntry->isWeak;
            cbMeta.code = 2;
            cbMeta.state = ths->state;
            cbMeta.seqNum = pAppendEntry->seqNum;
            ths->pFsm->FpPreCommitCb(ths->pFsm, &rpcMsg, cbMeta);
          }
        }
        rpcFreeCont(rpcMsg.pCont);
      }

      // free memory
      syncEntryDestory(pExtraEntry);
      syncEntryDestory(pAppendEntry);

    } else if (hasExtraEntries && !hasAppendEntries) {
      // do nothing

    } else if (!hasExtraEntries && hasAppendEntries) {
      SSyncRaftEntry* pAppendEntry = syncEntryDeserialize(pMsg->data, pMsg->dataLen);
      assert(pAppendEntry != NULL);

      // append new entries
      ths->pLogStore->appendEntry(ths->pLogStore, pAppendEntry);

      // pre commit
      SRpcMsg rpcMsg;
      syncEntry2OriginalRpc(pAppendEntry, &rpcMsg);
      if (ths->pFsm != NULL) {
        // if (ths->pFsm->FpPreCommitCb != NULL && pAppendEntry->originalRpcType != TDMT_SYNC_NOOP) {
        if (ths->pFsm->FpPreCommitCb != NULL && syncUtilUserPreCommit(pAppendEntry->originalRpcType)) {
          SFsmCbMeta cbMeta = {0};
          cbMeta.index = pAppendEntry->index;
          cbMeta.lastConfigIndex = syncNodeGetSnapshotConfigIndex(ths, cbMeta.index);
          cbMeta.isWeak = pAppendEntry->isWeak;
          cbMeta.code = 3;
          cbMeta.state = ths->state;
          cbMeta.seqNum = pAppendEntry->seqNum;
          ths->pFsm->FpPreCommitCb(ths->pFsm, &rpcMsg, cbMeta);
        }
      }
      rpcFreeCont(rpcMsg.pCont);

      // free memory
      syncEntryDestory(pAppendEntry);

    } else if (!hasExtraEntries && !hasAppendEntries) {
      // do nothing

    } else {
      assert(0);
    }

    SyncAppendEntriesReply* pReply = syncAppendEntriesReplyBuild(ths->vgId);
    pReply->srcId = ths->myRaftId;
    pReply->destId = pMsg->srcId;
    pReply->term = ths->pRaftStore->currentTerm;
    pReply->success = true;

    if (hasAppendEntries) {
      pReply->matchIndex = pMsg->prevLogIndex + 1;
    } else {
      pReply->matchIndex = pMsg->prevLogIndex;
    }

    SRpcMsg rpcMsg;
    syncAppendEntriesReply2RpcMsg(pReply, &rpcMsg);
    syncNodeSendMsgById(&pReply->destId, ths, &rpcMsg);
    syncAppendEntriesReplyDestroy(pReply);

    // maybe update commit index from leader
    if (pMsg->commitIndex > ths->commitIndex) {
      // has commit entry in local
      if (pMsg->commitIndex <= ths->pLogStore->getLastIndex(ths->pLogStore)) {
        SyncIndex beginIndex = ths->commitIndex + 1;
        SyncIndex endIndex = pMsg->commitIndex;

        // update commit index
        ths->commitIndex = pMsg->commitIndex;

        // call back Wal
        ths->pLogStore->updateCommitIndex(ths->pLogStore, ths->commitIndex);

        int32_t code = syncNodeCommit(ths, beginIndex, endIndex, ths->state);
        ASSERT(code == 0);
      }
    }
  }

  return ret;
}

#if 0
int32_t syncNodeOnAppendEntriesCb(SSyncNode* ths, SyncAppendEntries* pMsg) {
  int32_t ret = 0;

  char logBuf[128] = {0};
  snprintf(logBuf, sizeof(logBuf), "==syncNodeOnAppendEntriesCb== term:%lu", ths->pRaftStore->currentTerm);
  syncAppendEntriesLog2(logBuf, pMsg);

  if (pMsg->term > ths->pRaftStore->currentTerm) {
    syncNodeUpdateTerm(ths, pMsg->term);
  }
  assert(pMsg->term <= ths->pRaftStore->currentTerm);

  // reset elect timer
  if (pMsg->term == ths->pRaftStore->currentTerm) {
    ths->leaderCache = pMsg->srcId;
    syncNodeResetElectTimer(ths);
  }
  assert(pMsg->dataLen >= 0);

  SyncTerm localPreLogTerm = 0;
  if (pMsg->prevLogIndex >= SYNC_INDEX_BEGIN && pMsg->prevLogIndex <= ths->pLogStore->getLastIndex(ths->pLogStore)) {
    SSyncRaftEntry* pEntry = ths->pLogStore->getEntry(ths->pLogStore, pMsg->prevLogIndex);
    assert(pEntry != NULL);
    localPreLogTerm = pEntry->term;
    syncEntryDestory(pEntry);
  }

  bool logOK =
      (pMsg->prevLogIndex == SYNC_INDEX_INVALID) ||
      ((pMsg->prevLogIndex >= SYNC_INDEX_BEGIN) &&
       (pMsg->prevLogIndex <= ths->pLogStore->getLastIndex(ths->pLogStore)) && (pMsg->prevLogTerm == localPreLogTerm));

  // reject request
  if ((pMsg->term < ths->pRaftStore->currentTerm) ||
      ((pMsg->term == ths->pRaftStore->currentTerm) && (ths->state == TAOS_SYNC_STATE_FOLLOWER) && !logOK)) {
    sTrace(
        "syncNodeOnAppendEntriesCb --> reject, pMsg->term:%lu, ths->pRaftStore->currentTerm:%lu, ths->state:%d, "
        "logOK:%d",
        pMsg->term, ths->pRaftStore->currentTerm, ths->state, logOK);

    SyncAppendEntriesReply* pReply = syncAppendEntriesReplyBuild(ths->vgId);
    pReply->srcId = ths->myRaftId;
    pReply->destId = pMsg->srcId;
    pReply->term = ths->pRaftStore->currentTerm;
    pReply->success = false;
    pReply->matchIndex = SYNC_INDEX_INVALID;

    SRpcMsg rpcMsg;
    syncAppendEntriesReply2RpcMsg(pReply, &rpcMsg);
    syncNodeSendMsgById(&pReply->destId, ths, &rpcMsg);
    syncAppendEntriesReplyDestroy(pReply);

    return ret;
  }

  // return to follower state
  if (pMsg->term == ths->pRaftStore->currentTerm && ths->state == TAOS_SYNC_STATE_CANDIDATE) {
    sTrace(
        "syncNodeOnAppendEntriesCb --> return to follower, pMsg->term:%lu, ths->pRaftStore->currentTerm:%lu, "
        "ths->state:%d, logOK:%d",
        pMsg->term, ths->pRaftStore->currentTerm, ths->state, logOK);

    syncNodeBecomeFollower(ths, "from candidate by append entries");

    // ret or reply?
    return ret;
  }

  // accept request
  if (pMsg->term == ths->pRaftStore->currentTerm && ths->state == TAOS_SYNC_STATE_FOLLOWER && logOK) {
    // preIndex = -1, or has preIndex entry in local log
    assert(pMsg->prevLogIndex <= ths->pLogStore->getLastIndex(ths->pLogStore));

    // has extra entries (> preIndex) in local log
    bool hasExtraEntries = pMsg->prevLogIndex < ths->pLogStore->getLastIndex(ths->pLogStore);

    // has entries in SyncAppendEntries msg
    bool hasAppendEntries = pMsg->dataLen > 0;

    sTrace(
        "syncNodeOnAppendEntriesCb --> accept, pMsg->term:%lu, ths->pRaftStore->currentTerm:%lu, ths->state:%d, "
        "logOK:%d, hasExtraEntries:%d, hasAppendEntries:%d",
        pMsg->term, ths->pRaftStore->currentTerm, ths->state, logOK, hasExtraEntries, hasAppendEntries);

    if (hasExtraEntries && hasAppendEntries) {
      // not conflict by default
      bool conflict = false;

      SyncIndex       extraIndex = pMsg->prevLogIndex + 1;
      SSyncRaftEntry* pExtraEntry = ths->pLogStore->getEntry(ths->pLogStore, extraIndex);
      assert(pExtraEntry != NULL);

      SSyncRaftEntry* pAppendEntry = syncEntryDeserialize(pMsg->data, pMsg->dataLen);
      assert(pAppendEntry != NULL);

      // log not match, conflict
      assert(extraIndex == pAppendEntry->index);
      if (pExtraEntry->term != pAppendEntry->term) {
        conflict = true;
      }

      if (conflict) {
        // roll back
        SyncIndex delBegin = ths->pLogStore->getLastIndex(ths->pLogStore);
        SyncIndex delEnd = extraIndex;

        sTrace("syncNodeOnAppendEntriesCb --> conflict:%d, delBegin:%ld, delEnd:%ld", conflict, delBegin, delEnd);

        // notice! reverse roll back!
        for (SyncIndex index = delEnd; index >= delBegin; --index) {
          if (ths->pFsm->FpRollBackCb != NULL) {
            SSyncRaftEntry* pRollBackEntry = ths->pLogStore->getEntry(ths->pLogStore, index);
            assert(pRollBackEntry != NULL);

            // if (pRollBackEntry->msgType != TDMT_SYNC_NOOP) {
            if (syncUtilUserRollback(pRollBackEntry->msgType)) {
              SRpcMsg rpcMsg;
              syncEntry2OriginalRpc(pRollBackEntry, &rpcMsg);

              SFsmCbMeta cbMeta;
              cbMeta.index = pRollBackEntry->index;
              cbMeta.isWeak = pRollBackEntry->isWeak;
              cbMeta.code = 0;
              cbMeta.state = ths->state;
              cbMeta.seqNum = pRollBackEntry->seqNum;
              ths->pFsm->FpRollBackCb(ths->pFsm, &rpcMsg, cbMeta);
              rpcFreeCont(rpcMsg.pCont);
            }

            syncEntryDestory(pRollBackEntry);
          }
        }

        // delete confict entries
        ths->pLogStore->truncate(ths->pLogStore, extraIndex);

        // append new entries
        ths->pLogStore->appendEntry(ths->pLogStore, pAppendEntry);

        // pre commit
        SRpcMsg rpcMsg;
        syncEntry2OriginalRpc(pAppendEntry, &rpcMsg);
        if (ths->pFsm != NULL) {
          // if (ths->pFsm->FpPreCommitCb != NULL && pAppendEntry->originalRpcType != TDMT_SYNC_NOOP) {
          if (ths->pFsm->FpPreCommitCb != NULL && syncUtilUserPreCommit(pAppendEntry->originalRpcType)) {
            SFsmCbMeta cbMeta;
            cbMeta.index = pAppendEntry->index;
            cbMeta.isWeak = pAppendEntry->isWeak;
            cbMeta.code = 2;
            cbMeta.state = ths->state;
            cbMeta.seqNum = pAppendEntry->seqNum;
            ths->pFsm->FpPreCommitCb(ths->pFsm, &rpcMsg, cbMeta);
          }
        }
        rpcFreeCont(rpcMsg.pCont);
      }

      // free memory
      syncEntryDestory(pExtraEntry);
      syncEntryDestory(pAppendEntry);

    } else if (hasExtraEntries && !hasAppendEntries) {
      // do nothing

    } else if (!hasExtraEntries && hasAppendEntries) {
      SSyncRaftEntry* pAppendEntry = syncEntryDeserialize(pMsg->data, pMsg->dataLen);
      assert(pAppendEntry != NULL);

      // append new entries
      ths->pLogStore->appendEntry(ths->pLogStore, pAppendEntry);

      // pre commit
      SRpcMsg rpcMsg;
      syncEntry2OriginalRpc(pAppendEntry, &rpcMsg);
      if (ths->pFsm != NULL) {
        // if (ths->pFsm->FpPreCommitCb != NULL && pAppendEntry->originalRpcType != TDMT_SYNC_NOOP) {
        if (ths->pFsm->FpPreCommitCb != NULL && syncUtilUserPreCommit(pAppendEntry->originalRpcType)) {
          SFsmCbMeta cbMeta;
          cbMeta.index = pAppendEntry->index;
          cbMeta.isWeak = pAppendEntry->isWeak;
          cbMeta.code = 3;
          cbMeta.state = ths->state;
          cbMeta.seqNum = pAppendEntry->seqNum;
          ths->pFsm->FpPreCommitCb(ths->pFsm, &rpcMsg, cbMeta);
        }
      }
      rpcFreeCont(rpcMsg.pCont);

      // free memory
      syncEntryDestory(pAppendEntry);

    } else if (!hasExtraEntries && !hasAppendEntries) {
      // do nothing

    } else {
      assert(0);
    }

    SyncAppendEntriesReply* pReply = syncAppendEntriesReplyBuild(ths->vgId);
    pReply->srcId = ths->myRaftId;
    pReply->destId = pMsg->srcId;
    pReply->term = ths->pRaftStore->currentTerm;
    pReply->success = true;

    if (hasAppendEntries) {
      pReply->matchIndex = pMsg->prevLogIndex + 1;
    } else {
      pReply->matchIndex = pMsg->prevLogIndex;
    }

    SRpcMsg rpcMsg;
    syncAppendEntriesReply2RpcMsg(pReply, &rpcMsg);
    syncNodeSendMsgById(&pReply->destId, ths, &rpcMsg);
    syncAppendEntriesReplyDestroy(pReply);

    // maybe update commit index from leader
    if (pMsg->commitIndex > ths->commitIndex) {
      // has commit entry in local
      if (pMsg->commitIndex <= ths->pLogStore->getLastIndex(ths->pLogStore)) {
        SyncIndex beginIndex = ths->commitIndex + 1;
        SyncIndex endIndex = pMsg->commitIndex;

        // update commit index
        ths->commitIndex = pMsg->commitIndex;

        // call back Wal
        ths->pLogStore->updateCommitIndex(ths->pLogStore, ths->commitIndex);

        // execute fsm
        if (ths->pFsm != NULL) {
          for (SyncIndex i = beginIndex; i <= endIndex; ++i) {
            if (i != SYNC_INDEX_INVALID) {
              SSyncRaftEntry* pEntry = ths->pLogStore->getEntry(ths->pLogStore, i);
              assert(pEntry != NULL);

              SRpcMsg rpcMsg;
              syncEntry2OriginalRpc(pEntry, &rpcMsg);

              if (ths->pFsm->FpCommitCb != NULL && syncUtilUserCommit(pEntry->originalRpcType)) {
                SFsmCbMeta cbMeta;
                cbMeta.index = pEntry->index;
                cbMeta.isWeak = pEntry->isWeak;
                cbMeta.code = 0;
                cbMeta.state = ths->state;
                cbMeta.seqNum = pEntry->seqNum;
                cbMeta.term = pEntry->term;
                cbMeta.currentTerm = ths->pRaftStore->currentTerm;
                cbMeta.flag = 0x11;

                SSnapshot snapshot;
                ASSERT(ths->pFsm->FpGetSnapshot != NULL);
                ths->pFsm->FpGetSnapshot(ths->pFsm, &snapshot);

                bool needExecute = true;
                if (cbMeta.index <= snapshot.lastApplyIndex) {
                  needExecute = false;
                }

                if (needExecute) {
                  ths->pFsm->FpCommitCb(ths->pFsm, &rpcMsg, cbMeta);
                }
              }

              // config change
              if (pEntry->originalRpcType == TDMT_SYNC_CONFIG_CHANGE) {
                SSyncCfg oldSyncCfg = ths->pRaftCfg->cfg;

                SSyncCfg newSyncCfg;
                int32_t  ret = syncCfgFromStr(rpcMsg.pCont, &newSyncCfg);
                ASSERT(ret == 0);

                // update new config myIndex
                bool hit = false;
                for (int i = 0; i < newSyncCfg.replicaNum; ++i) {
                  if (strcmp(ths->myNodeInfo.nodeFqdn, (newSyncCfg.nodeInfo)[i].nodeFqdn) == 0 &&
                      ths->myNodeInfo.nodePort == (newSyncCfg.nodeInfo)[i].nodePort) {
                    newSyncCfg.myIndex = i;
                    hit = true;
                    break;
                  }
                }

                SReConfigCbMeta cbMeta = {0};
                bool            isDrop;

                // I am in newConfig
                if (hit) {
                  syncNodeUpdateConfig(ths, &newSyncCfg, pEntry->index, &isDrop);

                  // change isStandBy to normal
                  if (!isDrop) {
                    if (ths->state == TAOS_SYNC_STATE_LEADER) {
                      syncNodeBecomeLeader(ths, "config change");
                    } else {
                      syncNodeBecomeFollower(ths, "config change");
                    }
                  }

                  if (gRaftDetailLog) {
                    char* sOld = syncCfg2Str(&oldSyncCfg);
                    char* sNew = syncCfg2Str(&newSyncCfg);
                    sInfo("==config change== 0x11 old:%s new:%s isDrop:%d \n", sOld, sNew, isDrop);
                    taosMemoryFree(sOld);
                    taosMemoryFree(sNew);
                  }
                }

                // always call FpReConfigCb
                if (ths->pFsm->FpReConfigCb != NULL) {
                  cbMeta.code = 0;
                  cbMeta.currentTerm = ths->pRaftStore->currentTerm;
                  cbMeta.index = pEntry->index;
                  cbMeta.term = pEntry->term;
                  cbMeta.newCfg = newSyncCfg;
                  cbMeta.oldCfg = oldSyncCfg;
                  cbMeta.seqNum = pEntry->seqNum;
                  cbMeta.flag = 0x11;
                  cbMeta.isDrop = isDrop;
                  ths->pFsm->FpReConfigCb(ths->pFsm, &rpcMsg, cbMeta);
                }
              }

              // restore finish
              if (pEntry->index == ths->pLogStore->getLastIndex(ths->pLogStore)) {
                if (ths->restoreFinish == false) {
                  if (ths->pFsm->FpRestoreFinishCb != NULL) {
                    ths->pFsm->FpRestoreFinishCb(ths->pFsm);
                  }
                  ths->restoreFinish = true;
                  sInfo("==syncNodeOnAppendEntriesCb== restoreFinish set true %p vgId:%d", ths, ths->vgId);

                  /*
                  tsem_post(&ths->restoreSem);
                  sInfo("==syncNodeOnAppendEntriesCb== RestoreFinish tsem_post %p", ths);
                  */
                }
              }

              rpcFreeCont(rpcMsg.pCont);
              syncEntryDestory(pEntry);
            }
          }
        }
      }
    }
  }

  return ret;
}
#endif

static int32_t syncNodeMakeLogSame(SSyncNode* ths, SyncAppendEntries* pMsg) {
  int32_t code;

  SyncIndex delBegin = pMsg->prevLogIndex + 1;
  SyncIndex delEnd = ths->pLogStore->syncLogLastIndex(ths->pLogStore);

  // invert roll back!
  for (SyncIndex index = delEnd; index >= delBegin; --index) {
    if (ths->pFsm->FpRollBackCb != NULL) {
      SSyncRaftEntry* pRollBackEntry;
      code = ths->pLogStore->syncLogGetEntry(ths->pLogStore, index, &pRollBackEntry);
      ASSERT(code == 0);
      ASSERT(pRollBackEntry != NULL);

      if (syncUtilUserRollback(pRollBackEntry->msgType)) {
        SRpcMsg rpcMsg;
        syncEntry2OriginalRpc(pRollBackEntry, &rpcMsg);

        SFsmCbMeta cbMeta = {0};
        cbMeta.index = pRollBackEntry->index;
        cbMeta.lastConfigIndex = syncNodeGetSnapshotConfigIndex(ths, cbMeta.index);
        cbMeta.isWeak = pRollBackEntry->isWeak;
        cbMeta.code = 0;
        cbMeta.state = ths->state;
        cbMeta.seqNum = pRollBackEntry->seqNum;
        ths->pFsm->FpRollBackCb(ths->pFsm, &rpcMsg, cbMeta);
        rpcFreeCont(rpcMsg.pCont);
      }

      syncEntryDestory(pRollBackEntry);
    }
  }

  // delete confict entries
  code = ths->pLogStore->syncLogTruncate(ths->pLogStore, delBegin);
  ASSERT(code == 0);
<<<<<<< HEAD
  sDebug("vgId:%d sync event %s currentTerm:%lu log truncate, from %ld to %ld", ths->vgId,
         syncUtilState2String(ths->state), ths->pRaftStore->currentTerm, delBegin, delEnd);
=======
  sDebug("vgId:%d, sync event %s commitIndex:%ld currentTerm:%lu log truncate, from %ld to %ld", ths->vgId,
         syncUtilState2String(ths->state), ths->commitIndex, ths->pRaftStore->currentTerm, delBegin, delEnd);
>>>>>>> fd027bef
  logStoreSimpleLog2("after syncNodeMakeLogSame", ths->pLogStore);

  return code;
}

static int32_t syncNodePreCommit(SSyncNode* ths, SSyncRaftEntry* pEntry) {
  SRpcMsg rpcMsg;
  syncEntry2OriginalRpc(pEntry, &rpcMsg);
  if (ths->pFsm != NULL) {
    if (ths->pFsm->FpPreCommitCb != NULL && syncUtilUserPreCommit(pEntry->originalRpcType)) {
      SFsmCbMeta cbMeta = {0};
      cbMeta.index = pEntry->index;
      cbMeta.lastConfigIndex = syncNodeGetSnapshotConfigIndex(ths, cbMeta.index);
      cbMeta.isWeak = pEntry->isWeak;
      cbMeta.code = 2;
      cbMeta.state = ths->state;
      cbMeta.seqNum = pEntry->seqNum;
      ths->pFsm->FpPreCommitCb(ths->pFsm, &rpcMsg, cbMeta);
    }
  }
  rpcFreeCont(rpcMsg.pCont);
  return 0;
}

// really pre log match
// prevLogIndex == -1
static bool syncNodeOnAppendEntriesLogOK(SSyncNode* pSyncNode, SyncAppendEntries* pMsg) {
  if (pMsg->prevLogIndex == SYNC_INDEX_INVALID) {
    if (gRaftDetailLog) {
      sTrace("syncNodeOnAppendEntriesLogOK true, pMsg->prevLogIndex:%ld", pMsg->prevLogIndex);
    }
    return true;
  }

  SyncIndex myLastIndex = syncNodeGetLastIndex(pSyncNode);
  if (pMsg->prevLogIndex > myLastIndex) {
    if (gRaftDetailLog) {
      sTrace("syncNodeOnAppendEntriesLogOK false, pMsg->prevLogIndex:%ld, myLastIndex:%ld", pMsg->prevLogIndex,
             myLastIndex);
    }
    return false;
  }

  SyncTerm myPreLogTerm = syncNodeGetPreTerm(pSyncNode, pMsg->prevLogIndex + 1);
  if (pMsg->prevLogIndex <= myLastIndex && pMsg->prevLogTerm == myPreLogTerm) {
    if (gRaftDetailLog) {
      sTrace(
          "syncNodeOnAppendEntriesLogOK true, pMsg->prevLogIndex:%ld, myLastIndex:%ld, pMsg->prevLogTerm:%lu, "
          "myPreLogTerm:%lu",
          pMsg->prevLogIndex, myLastIndex, pMsg->prevLogTerm, myPreLogTerm);
    }
    return true;
  }

  if (gRaftDetailLog) {
    sTrace(
        "syncNodeOnAppendEntriesLogOK false, pMsg->prevLogIndex:%ld, myLastIndex:%ld, pMsg->prevLogTerm:%lu, "
        "myPreLogTerm:%lu",
        pMsg->prevLogIndex, myLastIndex, pMsg->prevLogTerm, myPreLogTerm);
  }

  return false;
}

int32_t syncNodeOnAppendEntriesSnapshotCb(SSyncNode* ths, SyncAppendEntries* pMsg) {
  int32_t ret = 0;
  int32_t code = 0;

  // print log
  char logBuf[128] = {0};
  snprintf(logBuf, sizeof(logBuf), "recv SyncAppendEntries, vgId:%d, term:%lu", ths->vgId,
           ths->pRaftStore->currentTerm);
  syncAppendEntriesLog2(logBuf, pMsg);

  // if already drop replica, do not process
  if (!syncNodeInRaftGroup(ths, &(pMsg->srcId)) && !ths->pRaftCfg->isStandBy) {
    sInfo("recv SyncAppendEntries maybe replica already dropped");
    return ret;
  }

  // maybe update term
  if (pMsg->term > ths->pRaftStore->currentTerm) {
    syncNodeUpdateTerm(ths, pMsg->term);
  }
  ASSERT(pMsg->term <= ths->pRaftStore->currentTerm);

  // reset elect timer
  if (pMsg->term == ths->pRaftStore->currentTerm) {
    ths->leaderCache = pMsg->srcId;
    syncNodeResetElectTimer(ths);
  }
  ASSERT(pMsg->dataLen >= 0);

  // candidate to follower
  //
  // operation:
  // to follower
  do {
    bool condition = pMsg->term == ths->pRaftStore->currentTerm && ths->state == TAOS_SYNC_STATE_CANDIDATE;
    if (condition) {
      sTrace("recv SyncAppendEntries, candidate to follower");

      syncNodeBecomeFollower(ths, "from candidate by append entries");
      // do not reply?
      return ret;
    }
  } while (0);

  // fake match
  //
  // condition1:
  // I have snapshot, no log, preIndex > myLastIndex
  //
  // condition2:
  // I have snapshot, have log, log <= snapshot, preIndex > myLastIndex
  //
  // condition3:
  // I have snapshot, preIndex < snapshot.lastApplyIndex
  //
  // condition4:
  // I have snapshot, preIndex == snapshot.lastApplyIndex, no data
  //
  // operation:
  // match snapshot.lastApplyIndex - 1;
  // no operation on log
  do {
    SyncIndex myLastIndex = syncNodeGetLastIndex(ths);
    SSnapshot snapshot;
    ths->pFsm->FpGetSnapshot(ths->pFsm, &snapshot);

    bool condition0 = (pMsg->term == ths->pRaftStore->currentTerm) && (ths->state == TAOS_SYNC_STATE_FOLLOWER) &&
                      syncNodeHasSnapshot(ths);
    bool condition1 =
        condition0 && (ths->pLogStore->syncLogEntryCount(ths->pLogStore) == 0) && (pMsg->prevLogIndex > myLastIndex);
    bool condition2 = condition0 && (ths->pLogStore->syncLogLastIndex(ths->pLogStore) <= snapshot.lastApplyIndex) &&
                      (pMsg->prevLogIndex > myLastIndex);
    bool condition3 = condition0 && (pMsg->prevLogIndex < snapshot.lastApplyIndex);
    bool condition4 = condition0 && (pMsg->prevLogIndex == snapshot.lastApplyIndex) && (pMsg->dataLen == 0);
    bool condition = condition1 || condition2 || condition3 || condition4;

    if (condition) {
      sTrace(
          "recv SyncAppendEntries, fake match, myLastIndex:%ld, syncLogBeginIndex:%ld, syncLogEndIndex:%ld, "
          "condition1:%d, condition2:%d, condition3:%d, condition4:%d",
          myLastIndex, ths->pLogStore->syncLogBeginIndex(ths->pLogStore),
          ths->pLogStore->syncLogEndIndex(ths->pLogStore), condition1, condition2, condition3, condition4);

      // prepare response msg
      SyncAppendEntriesReply* pReply = syncAppendEntriesReplyBuild(ths->vgId);
      pReply->srcId = ths->myRaftId;
      pReply->destId = pMsg->srcId;
      pReply->term = ths->pRaftStore->currentTerm;
      pReply->privateTerm = ths->pNewNodeReceiver->privateTerm;
      pReply->success = true;
      pReply->matchIndex = snapshot.lastApplyIndex;

      // send response
      SRpcMsg rpcMsg;
      syncAppendEntriesReply2RpcMsg(pReply, &rpcMsg);
      syncNodeSendMsgById(&pReply->destId, ths, &rpcMsg);
      syncAppendEntriesReplyDestroy(pReply);

      return ret;
    }
  } while (0);

  // fake match2
  //
  // condition1:
  // preIndex <= my commit index
  //
  // operation:
  // if hasAppendEntries && pMsg->prevLogIndex == ths->commitIndex, append entry
  // match my-commit-index or my-commit-index + 1
  // no operation on log
  do {
    bool condition = (pMsg->term == ths->pRaftStore->currentTerm) && (ths->state == TAOS_SYNC_STATE_FOLLOWER) &&
                     (pMsg->prevLogIndex <= ths->commitIndex);
    if (condition) {
      sTrace("recv SyncAppendEntries, fake match2, msg-prevLogIndex:%ld, my-commitIndex:%ld", pMsg->prevLogIndex,
             ths->commitIndex);

      SyncIndex matchIndex = ths->commitIndex;
      bool      hasAppendEntries = pMsg->dataLen > 0;
      if (hasAppendEntries && pMsg->prevLogIndex == ths->commitIndex) {
        // append entry
        SSyncRaftEntry* pAppendEntry = syncEntryDeserialize(pMsg->data, pMsg->dataLen);
        ASSERT(pAppendEntry != NULL);

        {
          // has extra entries (> preIndex) in local log
          SyncIndex logLastIndex = ths->pLogStore->syncLogLastIndex(ths->pLogStore);
          bool      hasExtraEntries = logLastIndex > pMsg->prevLogIndex;

          if (hasExtraEntries) {
            // make log same, rollback deleted entries
            code = syncNodeMakeLogSame(ths, pMsg);
            ASSERT(code == 0);
          }
        }

        code = ths->pLogStore->syncLogAppendEntry(ths->pLogStore, pAppendEntry);
        ASSERT(code == 0);

        // pre commit
        code = syncNodePreCommit(ths, pAppendEntry);
        ASSERT(code == 0);

        matchIndex = pMsg->prevLogIndex + 1;

        syncEntryDestory(pAppendEntry);
      }

      // prepare response msg
      SyncAppendEntriesReply* pReply = syncAppendEntriesReplyBuild(ths->vgId);
      pReply->srcId = ths->myRaftId;
      pReply->destId = pMsg->srcId;
      pReply->term = ths->pRaftStore->currentTerm;
      pReply->privateTerm = ths->pNewNodeReceiver->privateTerm;
      pReply->success = true;
      pReply->matchIndex = matchIndex;

      // send response
      SRpcMsg rpcMsg;
      syncAppendEntriesReply2RpcMsg(pReply, &rpcMsg);
      syncNodeSendMsgById(&pReply->destId, ths, &rpcMsg);
      syncAppendEntriesReplyDestroy(pReply);

      return ret;
    }
  } while (0);

  // calculate logOK here, before will coredump, due to fake match
  bool logOK = syncNodeOnAppendEntriesLogOK(ths, pMsg);

  // not match
  //
  // condition1:
  // term < myTerm
  //
  // condition2:
  // !logOK
  //
  // operation:
  // not match
  // no operation on log
  do {
    bool condition1 = pMsg->term < ths->pRaftStore->currentTerm;
    bool condition2 =
        (pMsg->term == ths->pRaftStore->currentTerm) && (ths->state == TAOS_SYNC_STATE_FOLLOWER) && !logOK;
    bool condition = condition1 || condition2;

    if (condition) {
      sTrace(
          "recv SyncAppendEntries, not match, syncLogBeginIndex:%ld, syncLogEndIndex:%ld, condition1:%d, "
          "condition2:%d, logOK:%d",
          ths->pLogStore->syncLogBeginIndex(ths->pLogStore), ths->pLogStore->syncLogEndIndex(ths->pLogStore),
          condition1, condition2, logOK);

      // prepare response msg
      SyncAppendEntriesReply* pReply = syncAppendEntriesReplyBuild(ths->vgId);
      pReply->srcId = ths->myRaftId;
      pReply->destId = pMsg->srcId;
      pReply->term = ths->pRaftStore->currentTerm;
      pReply->privateTerm = ths->pNewNodeReceiver->privateTerm;
      pReply->success = false;
      pReply->matchIndex = SYNC_INDEX_INVALID;

      // send response
      SRpcMsg rpcMsg;
      syncAppendEntriesReply2RpcMsg(pReply, &rpcMsg);
      syncNodeSendMsgById(&pReply->destId, ths, &rpcMsg);
      syncAppendEntriesReplyDestroy(pReply);

      return ret;
    }
  } while (0);

  // really match
  //
  // condition:
  // logOK
  //
  // operation:
  // match
  // make log same
  do {
    bool condition = (pMsg->term == ths->pRaftStore->currentTerm) && (ths->state == TAOS_SYNC_STATE_FOLLOWER) && logOK;
    if (condition) {
      // has extra entries (> preIndex) in local log
      SyncIndex myLastIndex = syncNodeGetLastIndex(ths);
      bool      hasExtraEntries = myLastIndex > pMsg->prevLogIndex;

      // has entries in SyncAppendEntries msg
      bool hasAppendEntries = pMsg->dataLen > 0;

      sTrace("recv SyncAppendEntries, match, myLastIndex:%ld, hasExtraEntries:%d, hasAppendEntries:%d", myLastIndex,
             hasExtraEntries, hasAppendEntries);

      if (hasExtraEntries) {
        // make log same, rollback deleted entries
        code = syncNodeMakeLogSame(ths, pMsg);
        ASSERT(code == 0);
      }

      if (hasAppendEntries) {
        // append entry
        SSyncRaftEntry* pAppendEntry = syncEntryDeserialize(pMsg->data, pMsg->dataLen);
        ASSERT(pAppendEntry != NULL);

        code = ths->pLogStore->syncLogAppendEntry(ths->pLogStore, pAppendEntry);
        ASSERT(code == 0);

        // pre commit
        code = syncNodePreCommit(ths, pAppendEntry);
        ASSERT(code == 0);

        syncEntryDestory(pAppendEntry);
      }

      // prepare response msg
      SyncAppendEntriesReply* pReply = syncAppendEntriesReplyBuild(ths->vgId);
      pReply->srcId = ths->myRaftId;
      pReply->destId = pMsg->srcId;
      pReply->term = ths->pRaftStore->currentTerm;
      pReply->privateTerm = ths->pNewNodeReceiver->privateTerm;
      pReply->success = true;
      pReply->matchIndex = hasAppendEntries ? pMsg->prevLogIndex + 1 : pMsg->prevLogIndex;

      // send response
      SRpcMsg rpcMsg;
      syncAppendEntriesReply2RpcMsg(pReply, &rpcMsg);
      syncNodeSendMsgById(&pReply->destId, ths, &rpcMsg);
      syncAppendEntriesReplyDestroy(pReply);

      // maybe update commit index, leader notice me
      if (pMsg->commitIndex > ths->commitIndex) {
        // has commit entry in local
        if (pMsg->commitIndex <= ths->pLogStore->syncLogLastIndex(ths->pLogStore)) {
          // advance commit index to sanpshot first
          SSnapshot snapshot;
          ths->pFsm->FpGetSnapshot(ths->pFsm, &snapshot);
          if (snapshot.lastApplyIndex >= 0 && snapshot.lastApplyIndex > ths->commitIndex) {
            SyncIndex commitBegin = ths->commitIndex;
            SyncIndex commitEnd = snapshot.lastApplyIndex;
            ths->commitIndex = snapshot.lastApplyIndex;

<<<<<<< HEAD
            sDebug("vgId:%d sync event %s currentTerm:%lu commit by snapshot from index:%ld to index:%ld", ths->vgId,
                   syncUtilState2String(ths->state), ths->pRaftStore->currentTerm, commitBegin, commitEnd);
=======
            sDebug(
                "vgId:%d, sync event %s commitIndex:%ld currentTerm:%lu commit by snapshot from index:%ld to index:%ld",
                ths->vgId, syncUtilState2String(ths->state), ths->commitIndex, ths->pRaftStore->currentTerm,
                commitBegin, commitEnd);
>>>>>>> fd027bef
          }

          SyncIndex beginIndex = ths->commitIndex + 1;
          SyncIndex endIndex = pMsg->commitIndex;

          // update commit index
          ths->commitIndex = pMsg->commitIndex;

          // call back Wal
          code = ths->pLogStore->updateCommitIndex(ths->pLogStore, ths->commitIndex);
          ASSERT(code == 0);

          code = syncNodeCommit(ths, beginIndex, endIndex, ths->state);
          ASSERT(code == 0);
        }
      }
      return ret;
    }
  } while (0);

  return ret;
}<|MERGE_RESOLUTION|>--- conflicted
+++ resolved
@@ -717,13 +717,8 @@
   // delete confict entries
   code = ths->pLogStore->syncLogTruncate(ths->pLogStore, delBegin);
   ASSERT(code == 0);
-<<<<<<< HEAD
-  sDebug("vgId:%d sync event %s currentTerm:%lu log truncate, from %ld to %ld", ths->vgId,
-         syncUtilState2String(ths->state), ths->pRaftStore->currentTerm, delBegin, delEnd);
-=======
   sDebug("vgId:%d, sync event %s commitIndex:%ld currentTerm:%lu log truncate, from %ld to %ld", ths->vgId,
          syncUtilState2String(ths->state), ths->commitIndex, ths->pRaftStore->currentTerm, delBegin, delEnd);
->>>>>>> fd027bef
   logStoreSimpleLog2("after syncNodeMakeLogSame", ths->pLogStore);
 
   return code;
@@ -1071,15 +1066,10 @@
             SyncIndex commitEnd = snapshot.lastApplyIndex;
             ths->commitIndex = snapshot.lastApplyIndex;
 
-<<<<<<< HEAD
-            sDebug("vgId:%d sync event %s currentTerm:%lu commit by snapshot from index:%ld to index:%ld", ths->vgId,
-                   syncUtilState2String(ths->state), ths->pRaftStore->currentTerm, commitBegin, commitEnd);
-=======
             sDebug(
                 "vgId:%d, sync event %s commitIndex:%ld currentTerm:%lu commit by snapshot from index:%ld to index:%ld",
                 ths->vgId, syncUtilState2String(ths->state), ths->commitIndex, ths->pRaftStore->currentTerm,
                 commitBegin, commitEnd);
->>>>>>> fd027bef
           }
 
           SyncIndex beginIndex = ths->commitIndex + 1;
