/*
 * Copyright (c) 2019 TAOS Data, Inc. <jhtao@taosdata.com>
 *
 * This program is free software: you can use, redistribute, and/or modify
 * it under the terms of the GNU Affero General Public License, version 3
 * or later ("AGPL"), as published by the Free Software Foundation.
 *
 * This program is distributed in the hope that it will be useful, but WITHOUT
 * ANY WARRANTY; without even the implied warranty of MERCHANTABILITY or
 * FITNESS FOR A PARTICULAR PURPOSE.
 *
 * You should have received a copy of the GNU Affero General Public License
 * along with this program. If not, see <http://www.gnu.org/licenses/>.
 */

#include "syncAppendEntries.h"
#include "syncInt.h"
#include "syncRaftLog.h"
#include "syncRaftStore.h"
#include "syncUtil.h"
#include "syncVoteMgr.h"

// TLA+ Spec
// HandleAppendEntriesRequest(i, j, m) ==
//    LET logOk == \/ m.mprevLogIndex = 0
//                 \/ /\ m.mprevLogIndex > 0
//                    /\ m.mprevLogIndex <= Len(log[i])
//                    /\ m.mprevLogTerm = log[i][m.mprevLogIndex].term
//    IN /\ m.mterm <= currentTerm[i]
//       /\ \/ /\ \* reject request
//                \/ m.mterm < currentTerm[i]
//                \/ /\ m.mterm = currentTerm[i]
//                   /\ state[i] = Follower
//                   /\ \lnot logOk
//             /\ Reply([mtype           |-> AppendEntriesResponse,
//                       mterm           |-> currentTerm[i],
//                       msuccess        |-> FALSE,
//                       mmatchIndex     |-> 0,
//                       msource         |-> i,
//                       mdest           |-> j],
//                       m)
//             /\ UNCHANGED <<serverVars, logVars>>
//          \/ \* return to follower state
//             /\ m.mterm = currentTerm[i]
//             /\ state[i] = Candidate
//             /\ state' = [state EXCEPT ![i] = Follower]
//             /\ UNCHANGED <<currentTerm, votedFor, logVars, messages>>
//          \/ \* accept request
//             /\ m.mterm = currentTerm[i]
//             /\ state[i] = Follower
//             /\ logOk
//             /\ LET index == m.mprevLogIndex + 1
//                IN \/ \* already done with request
//                       /\ \/ m.mentries = << >>
//                          \/ /\ m.mentries /= << >>
//                             /\ Len(log[i]) >= index
//                             /\ log[i][index].term = m.mentries[1].term
//                          \* This could make our commitIndex decrease (for
//                          \* example if we process an old, duplicated request),
//                          \* but that doesn't really affect anything.
//                       /\ commitIndex' = [commitIndex EXCEPT ![i] =
//                                              m.mcommitIndex]
//                       /\ Reply([mtype           |-> AppendEntriesResponse,
//                                 mterm           |-> currentTerm[i],
//                                 msuccess        |-> TRUE,
//                                 mmatchIndex     |-> m.mprevLogIndex +
//                                                     Len(m.mentries),
//                                 msource         |-> i,
//                                 mdest           |-> j],
//                                 m)
//                       /\ UNCHANGED <<serverVars, log>>
//                   \/ \* conflict: remove 1 entry
//                       /\ m.mentries /= << >>
//                       /\ Len(log[i]) >= index
//                       /\ log[i][index].term /= m.mentries[1].term
//                       /\ LET new == [index2 \in 1..(Len(log[i]) - 1) |->
//                                          log[i][index2]]
//                          IN log' = [log EXCEPT ![i] = new]
//                       /\ UNCHANGED <<serverVars, commitIndex, messages>>
//                   \/ \* no conflict: append entry
//                       /\ m.mentries /= << >>
//                       /\ Len(log[i]) = m.mprevLogIndex
//                       /\ log' = [log EXCEPT ![i] =
//                                      Append(log[i], m.mentries[1])]
//                       /\ UNCHANGED <<serverVars, commitIndex, messages>>
//       /\ UNCHANGED <<candidateVars, leaderVars>>
//
<<<<<<< HEAD
int32_t syncNodeOnAppendEntriesCb(SSyncNode* ths, SyncAppendEntries* pMsg) {return 0;}
=======
int32_t syncNodeOnAppendEntriesCb(SSyncNode* ths, SyncAppendEntries* pMsg) {
  int32_t ret = 0;
  syncAppendEntriesLog2("==syncNodeOnAppendEntriesCb==", pMsg);

  if (pMsg->term > ths->pRaftStore->currentTerm) {
    syncNodeUpdateTerm(ths, pMsg->term);
  }
  assert(pMsg->term <= ths->pRaftStore->currentTerm);

  if (pMsg->term == ths->pRaftStore->currentTerm) {
    ths->leaderCache = pMsg->srcId;
    syncNodeResetElectTimer(ths);
  }
  assert(pMsg->dataLen >= 0);

  SyncTerm localPreLogTerm = 0;
  if (pMsg->prevLogTerm >= SYNC_INDEX_BEGIN && pMsg->prevLogTerm <= ths->pLogStore->getLastIndex(ths->pLogStore)) {
    SSyncRaftEntry* pEntry = logStoreGetEntry(ths->pLogStore, pMsg->prevLogTerm);
    assert(pEntry != NULL);
    localPreLogTerm = pEntry->term;
    syncEntryDestory(pEntry);
  }

  bool logOK =
      (pMsg->prevLogIndex == SYNC_INDEX_INVALID) ||
      ((pMsg->prevLogIndex >= SYNC_INDEX_BEGIN) &&
       (pMsg->prevLogIndex <= ths->pLogStore->getLastIndex(ths->pLogStore)) && (pMsg->prevLogIndex == localPreLogTerm));

  // reject
  if ((pMsg->term < ths->pRaftStore->currentTerm) ||
      ((pMsg->term == ths->pRaftStore->currentTerm) && (ths->state == TAOS_SYNC_STATE_FOLLOWER) && !logOK)) {
    SyncAppendEntriesReply* pReply = syncAppendEntriesReplyBuild();
    pReply->srcId = ths->myRaftId;
    pReply->destId = pMsg->srcId;
    pReply->term = ths->pRaftStore->currentTerm;
    pReply->success = false;
    pReply->matchIndex = SYNC_INDEX_INVALID;

    SRpcMsg rpcMsg;
    syncAppendEntriesReply2RpcMsg(pReply, &rpcMsg);
    syncNodeSendMsgById(&pReply->destId, ths, &rpcMsg);
    syncAppendEntriesReplyDestroy(pReply);

    return ret;
  }

  // return to follower state
  if (pMsg->term == ths->pRaftStore->currentTerm && ths->state == TAOS_SYNC_STATE_CANDIDATE) {
    syncNodeBecomeFollower(ths);
  }

  // accept request
  if (pMsg->term == ths->pRaftStore->currentTerm && ths->state == TAOS_SYNC_STATE_FOLLOWER && logOK) {
    bool matchSuccess = false;
    if (pMsg->prevLogIndex == SYNC_INDEX_INVALID &&
        ths->pLogStore->getLastIndex(ths->pLogStore) == SYNC_INDEX_INVALID) {
      matchSuccess = true;
    }
    if (pMsg->prevLogIndex >= SYNC_INDEX_BEGIN && pMsg->prevLogIndex <= ths->pLogStore->getLastIndex(ths->pLogStore)) {
      SSyncRaftEntry* pEntry = logStoreGetEntry(ths->pLogStore, pMsg->prevLogTerm);
      assert(pEntry != NULL);
      if (pMsg->prevLogTerm == pEntry->term) {
        matchSuccess = true;
      }
      syncEntryDestory(pEntry);
    }

    if (matchSuccess) {
      // delete conflict entries
      if (ths->pLogStore->getLastIndex(ths->pLogStore) > pMsg->prevLogIndex) {
        SyncIndex fromIndex = pMsg->prevLogIndex + 1;
        ths->pLogStore->truncate(ths->pLogStore, fromIndex);
      }

      // append one entry
      if (pMsg->dataLen > 0) {
        SSyncRaftEntry* pEntry = syncEntryDeserialize(pMsg->data, pMsg->dataLen);
        ths->pLogStore->appendEntry(ths->pLogStore, pEntry);
        syncEntryDestory(pEntry);
      }

      SyncAppendEntriesReply* pReply = syncAppendEntriesReplyBuild();
      pReply->srcId = ths->myRaftId;
      pReply->destId = pMsg->srcId;
      pReply->term = ths->pRaftStore->currentTerm;
      pReply->success = true;
      pReply->matchIndex = pMsg->prevLogIndex + 1;

      SRpcMsg rpcMsg;
      syncAppendEntriesReply2RpcMsg(pReply, &rpcMsg);
      syncNodeSendMsgById(&pReply->destId, ths, &rpcMsg);

      syncAppendEntriesReplyDestroy(pReply);
    } else {
      SyncAppendEntriesReply* pReply = syncAppendEntriesReplyBuild();
      pReply->srcId = ths->myRaftId;
      pReply->destId = pMsg->srcId;
      pReply->term = ths->pRaftStore->currentTerm;
      pReply->success = false;
      pReply->matchIndex = SYNC_INDEX_INVALID;

      SRpcMsg rpcMsg;
      syncAppendEntriesReply2RpcMsg(pReply, &rpcMsg);
      syncNodeSendMsgById(&pReply->destId, ths, &rpcMsg);
      syncAppendEntriesReplyDestroy(pReply);
    }

    if (pMsg->commitIndex > ths->commitIndex) {
      if (pMsg->commitIndex <= ths->pLogStore->getLastIndex(ths->pLogStore)) {
        // commit
        ths->commitIndex = pMsg->commitIndex;
        ths->pLogStore->updateCommitIndex(ths->pLogStore, ths->commitIndex);
      }
    }
  }

  return ret;
}
>>>>>>> 2af07843
<|MERGE_RESOLUTION|>--- conflicted
+++ resolved
@@ -85,9 +85,6 @@
 //                       /\ UNCHANGED <<serverVars, commitIndex, messages>>
 //       /\ UNCHANGED <<candidateVars, leaderVars>>
 //
-<<<<<<< HEAD
-int32_t syncNodeOnAppendEntriesCb(SSyncNode* ths, SyncAppendEntries* pMsg) {return 0;}
-=======
 int32_t syncNodeOnAppendEntriesCb(SSyncNode* ths, SyncAppendEntries* pMsg) {
   int32_t ret = 0;
   syncAppendEntriesLog2("==syncNodeOnAppendEntriesCb==", pMsg);
@@ -205,5 +202,4 @@
   }
 
   return ret;
-}
->>>>>>> 2af07843
+}