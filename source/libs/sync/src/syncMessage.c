--- conflicted
+++ resolved
@@ -116,27 +116,27 @@
 // for debug ----------------------
 void syncRpcMsgPrint(SRpcMsg* pMsg) {
   char* serialized = syncRpcMsg2Str(pMsg);
-  printf("syncRpcMsgPrint | len:%zu | %s \n", strlen(serialized), serialized);
+  printf("syncRpcMsgPrint | len:%lu | %s \n", strlen(serialized), serialized);
   fflush(NULL);
   free(serialized);
 }
 
 void syncRpcMsgPrint2(char* s, SRpcMsg* pMsg) {
   char* serialized = syncRpcMsg2Str(pMsg);
-  printf("syncRpcMsgPrint2 | len:%zu | %s | %s \n", strlen(serialized), s, serialized);
+  printf("syncRpcMsgPrint2 | len:%lu | %s | %s \n", strlen(serialized), s, serialized);
   fflush(NULL);
   free(serialized);
 }
 
 void syncRpcMsgLog(SRpcMsg* pMsg) {
   char* serialized = syncRpcMsg2Str(pMsg);
-  sTrace("syncRpcMsgLog | len:%zu | %s", strlen(serialized), serialized);
+  sTrace("syncRpcMsgLog | len:%lu | %s", strlen(serialized), serialized);
   free(serialized);
 }
 
 void syncRpcMsgLog2(char* s, SRpcMsg* pMsg) {
   char* serialized = syncRpcMsg2Str(pMsg);
-  sTrace("syncRpcMsgLog2 | len:%zu | %s | %s", strlen(serialized), s, serialized);
+  sTrace("syncRpcMsgLog2 | len:%lu | %s | %s", strlen(serialized), s, serialized);
   free(serialized);
 }
 
@@ -239,27 +239,27 @@
 // for debug ----------------------
 void syncTimeoutPrint(const SyncTimeout* pMsg) {
   char* serialized = syncTimeout2Str(pMsg);
-  printf("syncTimeoutPrint | len:%zu | %s \n", strlen(serialized), serialized);
+  printf("syncTimeoutPrint | len:%lu | %s \n", strlen(serialized), serialized);
   fflush(NULL);
   free(serialized);
 }
 
 void syncTimeoutPrint2(char* s, const SyncTimeout* pMsg) {
   char* serialized = syncTimeout2Str(pMsg);
-  printf("syncTimeoutPrint2 | len:%zu | %s | %s \n", strlen(serialized), s, serialized);
+  printf("syncTimeoutPrint2 | len:%lu | %s | %s \n", strlen(serialized), s, serialized);
   fflush(NULL);
   free(serialized);
 }
 
 void syncTimeoutLog(const SyncTimeout* pMsg) {
   char* serialized = syncTimeout2Str(pMsg);
-  sTrace("syncTimeoutLog | len:%zu | %s", strlen(serialized), serialized);
+  sTrace("syncTimeoutLog | len:%lu | %s", strlen(serialized), serialized);
   free(serialized);
 }
 
 void syncTimeoutLog2(char* s, const SyncTimeout* pMsg) {
   char* serialized = syncTimeout2Str(pMsg);
-  sTrace("syncTimeoutLog2 | len:%zu | %s | %s", strlen(serialized), s, serialized);
+  sTrace("syncTimeoutLog2 | len:%lu | %s | %s", strlen(serialized), s, serialized);
   free(serialized);
 }
 
@@ -402,27 +402,27 @@
 // for debug ----------------------
 void syncPingPrint(const SyncPing* pMsg) {
   char* serialized = syncPing2Str(pMsg);
-  printf("syncPingPrint | len:%zu | %s \n", strlen(serialized), serialized);
+  printf("syncPingPrint | len:%lu | %s \n", strlen(serialized), serialized);
   fflush(NULL);
   free(serialized);
 }
 
 void syncPingPrint2(char* s, const SyncPing* pMsg) {
   char* serialized = syncPing2Str(pMsg);
-  printf("syncPingPrint2 | len:%zu | %s | %s \n", strlen(serialized), s, serialized);
+  printf("syncPingPrint2 | len:%lu | %s | %s \n", strlen(serialized), s, serialized);
   fflush(NULL);
   free(serialized);
 }
 
 void syncPingLog(const SyncPing* pMsg) {
   char* serialized = syncPing2Str(pMsg);
-  sTrace("syncPingLog | len:%zu | %s", strlen(serialized), serialized);
+  sTrace("syncPingLog | len:%lu | %s", strlen(serialized), serialized);
   free(serialized);
 }
 
 void syncPingLog2(char* s, const SyncPing* pMsg) {
   char* serialized = syncPing2Str(pMsg);
-  sTrace("syncPingLog2 | len:%zu | %s | %s", strlen(serialized), s, serialized);
+  sTrace("syncPingLog2 | len:%lu | %s | %s", strlen(serialized), s, serialized);
   free(serialized);
 }
 
@@ -565,27 +565,27 @@
 // for debug ----------------------
 void syncPingReplyPrint(const SyncPingReply* pMsg) {
   char* serialized = syncPingReply2Str(pMsg);
-  printf("syncPingReplyPrint | len:%zu | %s \n", strlen(serialized), serialized);
+  printf("syncPingReplyPrint | len:%lu | %s \n", strlen(serialized), serialized);
   fflush(NULL);
   free(serialized);
 }
 
 void syncPingReplyPrint2(char* s, const SyncPingReply* pMsg) {
   char* serialized = syncPingReply2Str(pMsg);
-  printf("syncPingReplyPrint2 | len:%zu | %s | %s \n", strlen(serialized), s, serialized);
+  printf("syncPingReplyPrint2 | len:%lu | %s | %s \n", strlen(serialized), s, serialized);
   fflush(NULL);
   free(serialized);
 }
 
 void syncPingReplyLog(const SyncPingReply* pMsg) {
   char* serialized = syncPingReply2Str(pMsg);
-  sTrace("syncPingReplyLog | len:%zu | %s", strlen(serialized), serialized);
+  sTrace("syncPingReplyLog | len:%lu | %s", strlen(serialized), serialized);
   free(serialized);
 }
 
 void syncPingReplyLog2(char* s, const SyncPingReply* pMsg) {
   char* serialized = syncPingReply2Str(pMsg);
-  sTrace("syncPingReplyLog2 | len:%zu | %s | %s", strlen(serialized), s, serialized);
+  sTrace("syncPingReplyLog2 | len:%lu | %s | %s", strlen(serialized), s, serialized);
   free(serialized);
 }
 
@@ -698,27 +698,27 @@
 // for debug ----------------------
 void syncClientRequestPrint(const SyncClientRequest* pMsg) {
   char* serialized = syncClientRequest2Str(pMsg);
-  printf("syncClientRequestPrint | len:%zu | %s \n", strlen(serialized), serialized);
+  printf("syncClientRequestPrint | len:%lu | %s \n", strlen(serialized), serialized);
   fflush(NULL);
   free(serialized);
 }
 
 void syncClientRequestPrint2(char* s, const SyncClientRequest* pMsg) {
   char* serialized = syncClientRequest2Str(pMsg);
-  printf("syncClientRequestPrint2 | len:%zu | %s | %s \n", strlen(serialized), s, serialized);
+  printf("syncClientRequestPrint2 | len:%lu | %s | %s \n", strlen(serialized), s, serialized);
   fflush(NULL);
   free(serialized);
 }
 
 void syncClientRequestLog(const SyncClientRequest* pMsg) {
   char* serialized = syncClientRequest2Str(pMsg);
-  sTrace("syncClientRequestLog | len:%zu | %s", strlen(serialized), serialized);
+  sTrace("syncClientRequestLog | len:%lu | %s", strlen(serialized), serialized);
   free(serialized);
 }
 
 void syncClientRequestLog2(char* s, const SyncClientRequest* pMsg) {
   char* serialized = syncClientRequest2Str(pMsg);
-  sTrace("syncClientRequestLog2 | len:%zu | %s | %s", strlen(serialized), s, serialized);
+  sTrace("syncClientRequestLog2 | len:%lu | %s | %s", strlen(serialized), s, serialized);
   free(serialized);
 }
 
@@ -820,15 +820,9 @@
   cJSON_AddNumberToObject(pDestId, "vgId", pMsg->destId.vgId);
   cJSON_AddItemToObject(pRoot, "destId", pDestId);
 
-<<<<<<< HEAD
-  snprintf(u64buf, sizeof(u64buf), "%" PRIu64 "", pMsg->currentTerm);
-  cJSON_AddStringToObject(pRoot, "currentTerm", u64buf);
+  snprintf(u64buf, sizeof(u64buf), "%" PRIu64 "", pMsg->term);
+  cJSON_AddStringToObject(pRoot, "term", u64buf);
   snprintf(u64buf, sizeof(u64buf), "%" PRIu64 "", pMsg->lastLogIndex);
-=======
-  snprintf(u64buf, sizeof(u64buf), "%lu", pMsg->term);
-  cJSON_AddStringToObject(pRoot, "term", u64buf);
-  snprintf(u64buf, sizeof(u64buf), "%lu", pMsg->lastLogIndex);
->>>>>>> 23bef711
   cJSON_AddStringToObject(pRoot, "lastLogIndex", u64buf);
   snprintf(u64buf, sizeof(u64buf), "%" PRIu64 "", pMsg->lastLogTerm);
   cJSON_AddStringToObject(pRoot, "lastLogTerm", u64buf);
@@ -848,27 +842,27 @@
 // for debug ----------------------
 void syncRequestVotePrint(const SyncRequestVote* pMsg) {
   char* serialized = syncRequestVote2Str(pMsg);
-  printf("syncRequestVotePrint | len:%zu | %s \n", strlen(serialized), serialized);
+  printf("syncRequestVotePrint | len:%lu | %s \n", strlen(serialized), serialized);
   fflush(NULL);
   free(serialized);
 }
 
 void syncRequestVotePrint2(char* s, const SyncRequestVote* pMsg) {
   char* serialized = syncRequestVote2Str(pMsg);
-  printf("syncRequestVotePrint2 | len:%zu | %s | %s \n", strlen(serialized), s, serialized);
+  printf("syncRequestVotePrint2 | len:%lu | %s | %s \n", strlen(serialized), s, serialized);
   fflush(NULL);
   free(serialized);
 }
 
 void syncRequestVoteLog(const SyncRequestVote* pMsg) {
   char* serialized = syncRequestVote2Str(pMsg);
-  sTrace("syncRequestVoteLog | len:%zu | %s", strlen(serialized), serialized);
+  sTrace("syncRequestVoteLog | len:%lu | %s", strlen(serialized), serialized);
   free(serialized);
 }
 
 void syncRequestVoteLog2(char* s, const SyncRequestVote* pMsg) {
   char* serialized = syncRequestVote2Str(pMsg);
-  sTrace("syncRequestVoteLog2 | len:%zu | %s | %s", strlen(serialized), s, serialized);
+  sTrace("syncRequestVoteLog2 | len:%lu | %s | %s", strlen(serialized), s, serialized);
   free(serialized);
 }
 
@@ -989,27 +983,27 @@
 // for debug ----------------------
 void syncRequestVoteReplyPrint(const SyncRequestVoteReply* pMsg) {
   char* serialized = syncRequestVoteReply2Str(pMsg);
-  printf("syncRequestVoteReplyPrint | len:%zu | %s \n", strlen(serialized), serialized);
+  printf("syncRequestVoteReplyPrint | len:%lu | %s \n", strlen(serialized), serialized);
   fflush(NULL);
   free(serialized);
 }
 
 void syncRequestVoteReplyPrint2(char* s, const SyncRequestVoteReply* pMsg) {
   char* serialized = syncRequestVoteReply2Str(pMsg);
-  printf("syncRequestVoteReplyPrint2 | len:%zu | %s | %s \n", strlen(serialized), s, serialized);
+  printf("syncRequestVoteReplyPrint2 | len:%lu | %s | %s \n", strlen(serialized), s, serialized);
   fflush(NULL);
   free(serialized);
 }
 
 void syncRequestVoteReplyLog(const SyncRequestVoteReply* pMsg) {
   char* serialized = syncRequestVoteReply2Str(pMsg);
-  sTrace("syncRequestVoteReplyLog | len:%zu | %s", strlen(serialized), serialized);
+  sTrace("syncRequestVoteReplyLog | len:%lu | %s", strlen(serialized), serialized);
   free(serialized);
 }
 
 void syncRequestVoteReplyLog2(char* s, const SyncRequestVoteReply* pMsg) {
   char* serialized = syncRequestVoteReply2Str(pMsg);
-  sTrace("syncRequestVoteReplyLog2 | len:%zu | %s | %s", strlen(serialized), s, serialized);
+  sTrace("syncRequestVoteReplyLog2 | len:%lu | %s | %s", strlen(serialized), s, serialized);
   free(serialized);
 }
 
@@ -1114,14 +1108,10 @@
   cJSON_AddNumberToObject(pDestId, "vgId", pMsg->destId.vgId);
   cJSON_AddItemToObject(pRoot, "destId", pDestId);
 
-<<<<<<< HEAD
+  snprintf(u64buf, sizeof(u64buf), "%" PRIu64 "", pMsg->term);
+  cJSON_AddStringToObject(pRoot, "term", u64buf);
+
   snprintf(u64buf, sizeof(u64buf), "%" PRIu64 "", pMsg->prevLogIndex);
-=======
-  snprintf(u64buf, sizeof(u64buf), "%lu", pMsg->term);
-  cJSON_AddStringToObject(pRoot, "term", u64buf);
-
-  snprintf(u64buf, sizeof(u64buf), "%lu", pMsg->prevLogIndex);
->>>>>>> 23bef711
   cJSON_AddStringToObject(pRoot, "pre_log_index", u64buf);
 
   snprintf(u64buf, sizeof(u64buf), "%" PRIu64 "", pMsg->prevLogTerm);
@@ -1154,27 +1144,27 @@
 // for debug ----------------------
 void syncAppendEntriesPrint(const SyncAppendEntries* pMsg) {
   char* serialized = syncAppendEntries2Str(pMsg);
-  printf("syncAppendEntriesPrint | len:%zu | %s \n", strlen(serialized), serialized);
+  printf("syncAppendEntriesPrint | len:%lu | %s \n", strlen(serialized), serialized);
   fflush(NULL);
   free(serialized);
 }
 
 void syncAppendEntriesPrint2(char* s, const SyncAppendEntries* pMsg) {
   char* serialized = syncAppendEntries2Str(pMsg);
-  printf("syncAppendEntriesPrint2 | len:%zu | %s | %s \n", strlen(serialized), s, serialized);
+  printf("syncAppendEntriesPrint2 | len:%lu | %s | %s \n", strlen(serialized), s, serialized);
   fflush(NULL);
   free(serialized);
 }
 
 void syncAppendEntriesLog(const SyncAppendEntries* pMsg) {
   char* serialized = syncAppendEntries2Str(pMsg);
-  sTrace("syncAppendEntriesLog | len:%zu | %s", strlen(serialized), serialized);
+  sTrace("syncAppendEntriesLog | len:%lu | %s", strlen(serialized), serialized);
   free(serialized);
 }
 
 void syncAppendEntriesLog2(char* s, const SyncAppendEntries* pMsg) {
   char* serialized = syncAppendEntries2Str(pMsg);
-  sTrace("syncAppendEntriesLog2 | len:%zu | %s | %s", strlen(serialized), s, serialized);
+  sTrace("syncAppendEntriesLog2 | len:%lu | %s | %s", strlen(serialized), s, serialized);
   free(serialized);
 }
 
@@ -1277,16 +1267,11 @@
   cJSON_AddNumberToObject(pDestId, "vgId", pMsg->destId.vgId);
   cJSON_AddItemToObject(pRoot, "destId", pDestId);
 
-  snprintf(u64buf, sizeof(u64buf), "%lu", pMsg->term);
+  snprintf(u64buf, sizeof(u64buf), "%" PRIu64 "", pMsg->term);
   cJSON_AddStringToObject(pRoot, "term", u64buf);
   cJSON_AddNumberToObject(pRoot, "success", pMsg->success);
-<<<<<<< HEAD
   snprintf(u64buf, sizeof(u64buf), "%" PRIu64 "", pMsg->matchIndex);
-  cJSON_AddStringToObject(pRoot, "match_index", u64buf);
-=======
-  snprintf(u64buf, sizeof(u64buf), "%lu", pMsg->matchIndex);
   cJSON_AddStringToObject(pRoot, "matchIndex", u64buf);
->>>>>>> 23bef711
 
   cJSON* pJson = cJSON_CreateObject();
   cJSON_AddItemToObject(pJson, "SyncAppendEntriesReply", pRoot);
@@ -1303,26 +1288,26 @@
 // for debug ----------------------
 void syncAppendEntriesReplyPrint(const SyncAppendEntriesReply* pMsg) {
   char* serialized = syncAppendEntriesReply2Str(pMsg);
-  printf("syncAppendEntriesReplyPrint | len:%zu | %s \n", strlen(serialized), serialized);
+  printf("syncAppendEntriesReplyPrint | len:%lu | %s \n", strlen(serialized), serialized);
   fflush(NULL);
   free(serialized);
 }
 
 void syncAppendEntriesReplyPrint2(char* s, const SyncAppendEntriesReply* pMsg) {
   char* serialized = syncAppendEntriesReply2Str(pMsg);
-  printf("syncAppendEntriesReplyPrint2 | len:%zu | %s | %s \n", strlen(serialized), s, serialized);
+  printf("syncAppendEntriesReplyPrint2 | len:%lu | %s | %s \n", strlen(serialized), s, serialized);
   fflush(NULL);
   free(serialized);
 }
 
 void syncAppendEntriesReplyLog(const SyncAppendEntriesReply* pMsg) {
   char* serialized = syncAppendEntriesReply2Str(pMsg);
-  sTrace("syncAppendEntriesReplyLog | len:%zu | %s", strlen(serialized), serialized);
+  sTrace("syncAppendEntriesReplyLog | len:%lu | %s", strlen(serialized), serialized);
   free(serialized);
 }
 
 void syncAppendEntriesReplyLog2(char* s, const SyncAppendEntriesReply* pMsg) {
   char* serialized = syncAppendEntriesReply2Str(pMsg);
-  sTrace("syncAppendEntriesReplyLog2 | len:%zu | %s | %s", strlen(serialized), s, serialized);
+  sTrace("syncAppendEntriesReplyLog2 | len:%lu | %s | %s", strlen(serialized), s, serialized);
   free(serialized);
 }