--- conflicted
+++ resolved
@@ -36,15 +36,12 @@
 //    /\ Discard(m)
 //    /\ UNCHANGED <<serverVars, votedFor, leaderVars, logVars>>
 //
-<<<<<<< HEAD
-int32_t syncNodeOnRequestVoteReplyCb(SSyncNode* ths, SyncRequestVoteReply* pMsg) { return 0; }
-=======
 int32_t syncNodeOnRequestVoteReplyCb(SSyncNode* ths, SyncRequestVoteReply* pMsg) {
   int32_t ret = 0;
   syncRequestVoteReplyLog2("==syncNodeOnRequestVoteReplyCb==", pMsg);
 
   if (pMsg->term < ths->pRaftStore->currentTerm) {
-    sTrace("DropStaleResponse, receive term:%lu, current term:%lu", pMsg->term, ths->pRaftStore->currentTerm);
+    sTrace("DropStaleResponse, receive term:%" PRIu64 ", current term:%" PRIu64 "", pMsg->term, ths->pRaftStore->currentTerm);
     return ret;
   }
 
@@ -68,5 +65,4 @@
     }
   }
   return ret;
-}
->>>>>>> 23bef711
+}