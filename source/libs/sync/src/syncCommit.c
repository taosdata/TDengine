/*
 * Copyright (c) 2019 TAOS Data, Inc. <jhtao@taosdata.com>
 *
 * This program is free software: you can use, redistribute, and/or modify
 * it under the terms of the GNU Affero General Public License, version 3
 * or later ("AGPL"), as published by the Free Software Foundation.
 *
 * This program is distributed in the hope that it will be useful, but WITHOUT
 * ANY WARRANTY; without even the implied warranty of MERCHANTABILITY or
 * FITNESS FOR A PARTICULAR PURPOSE.
 *
 * You should have received a copy of the GNU Affero General Public License
 * along with this program. If not, see <http://www.gnu.org/licenses/>.
 */

#include "syncCommit.h"
#include "syncIndexMgr.h"
#include "syncInt.h"
#include "syncRaftCfg.h"
#include "syncRaftLog.h"
#include "syncRaftStore.h"
#include "syncUtil.h"

// \* Leader i advances its commitIndex.
// \* This is done as a separate step from handling AppendEntries responses,
// \* in part to minimize atomic regions, and in part so that leaders of
// \* single-server clusters are able to mark entries committed.
// AdvanceCommitIndex(i) ==
//     /\ state[i] = Leader
//     /\ LET \* The set of servers that agree up through index.
//            Agree(index) == {i} \cup {k \in Server :
//                                          matchIndex[i][k] >= index}
//            \* The maximum indexes for which a quorum agrees
//            agreeIndexes == {index \in 1..Len(log[i]) :
//                                 Agree(index) \in Quorum}
//            \* New value for commitIndex'[i]
//            newCommitIndex ==
//               IF /\ agreeIndexes /= {}
//                  /\ log[i][Max(agreeIndexes)].term = currentTerm[i]
//               THEN
//                   Max(agreeIndexes)
//               ELSE
//                   commitIndex[i]
//        IN commitIndex' = [commitIndex EXCEPT ![i] = newCommitIndex]
//     /\ UNCHANGED <<messages, serverVars, candidateVars, leaderVars, log>>
//
void syncMaybeAdvanceCommitIndex(SSyncNode* pSyncNode) {
  syncIndexMgrLog2("==syncNodeMaybeAdvanceCommitIndex== pNextIndex", pSyncNode->pNextIndex);
  syncIndexMgrLog2("==syncNodeMaybeAdvanceCommitIndex== pMatchIndex", pSyncNode->pMatchIndex);

  // advance commit index to sanpshot first
  SSnapshot snapshot;
  pSyncNode->pFsm->FpGetSnapshotInfo(pSyncNode->pFsm, &snapshot);
  if (snapshot.lastApplyIndex > 0 && snapshot.lastApplyIndex > pSyncNode->commitIndex) {
    SyncIndex commitBegin = pSyncNode->commitIndex;
    SyncIndex commitEnd = snapshot.lastApplyIndex;
    pSyncNode->commitIndex = snapshot.lastApplyIndex;

    char eventLog[128];
<<<<<<< HEAD
    snprintf(eventLog, sizeof(eventLog), "commit by snapshot from index:%" PRId64 " to index:%" PRId64,
             pSyncNode->commitIndex, snapshot.lastApplyIndex);
=======
    snprintf(eventLog, sizeof(eventLog), "commit by snapshot from index:%ld to index:%ld", commitBegin, commitEnd);
>>>>>>> 94cc3af0
    syncNodeEventLog(pSyncNode, eventLog);
  }

  // update commit index
  SyncIndex newCommitIndex = pSyncNode->commitIndex;
  for (SyncIndex index = syncNodeGetLastIndex(pSyncNode); index > pSyncNode->commitIndex; --index) {
    bool agree = syncAgree(pSyncNode, index);

    if (gRaftDetailLog) {
      sTrace("syncMaybeAdvanceCommitIndex syncAgree:%d, index:%" PRId64 ", pSyncNode->commitIndex:%" PRId64, agree,
             index, pSyncNode->commitIndex);
    }

    if (agree) {
      // term
      SSyncRaftEntry* pEntry = pSyncNode->pLogStore->getEntry(pSyncNode->pLogStore, index);
      ASSERT(pEntry != NULL);

      // cannot commit, even if quorum agree. need check term!
      if (pEntry->term == pSyncNode->pRaftStore->currentTerm) {
        // update commit index
        newCommitIndex = index;

        if (gRaftDetailLog) {
          sTrace("syncMaybeAdvanceCommitIndex maybe to update, newCommitIndex:%" PRId64 " commit, pSyncNode->commitIndex:%" PRId64,
                 newCommitIndex, pSyncNode->commitIndex);
        }

        syncEntryDestory(pEntry);
        break;
      } else {
        if (gRaftDetailLog) {
          sTrace("syncMaybeAdvanceCommitIndex can not commit due to term not equal, pEntry->term:%" PRIu64
                 ", pSyncNode->pRaftStore->currentTerm:%" PRIu64,
                 pEntry->term, pSyncNode->pRaftStore->currentTerm);
        }
      }

      syncEntryDestory(pEntry);
    }
  }

  // maybe execute fsm
  if (newCommitIndex > pSyncNode->commitIndex) {
    SyncIndex beginIndex = pSyncNode->commitIndex + 1;
    SyncIndex endIndex = newCommitIndex;

    if (gRaftDetailLog) {
      sTrace("syncMaybeAdvanceCommitIndex sync commit %" PRId64, newCommitIndex);
    }

    // update commit index
    pSyncNode->commitIndex = newCommitIndex;

    // call back Wal
    pSyncNode->pLogStore->updateCommitIndex(pSyncNode->pLogStore, pSyncNode->commitIndex);

    // execute fsm
    if (pSyncNode->pFsm != NULL) {
      int32_t code = syncNodeCommit(pSyncNode, beginIndex, endIndex, pSyncNode->state);
      ASSERT(code == 0);
    }
  }
}

bool syncAgreeIndex(SSyncNode* pSyncNode, SRaftId* pRaftId, SyncIndex index) {
  // I am leader, I agree
  if (syncUtilSameId(pRaftId, &(pSyncNode->myRaftId)) && pSyncNode->state == TAOS_SYNC_STATE_LEADER) {
    return true;
  }

  // follower agree
  SyncIndex matchIndex = syncIndexMgrGetIndex(pSyncNode->pMatchIndex, pRaftId);
  if (matchIndex >= index) {
    return true;
  }

  // not agree
  return false;
}

bool syncAgree(SSyncNode* pSyncNode, SyncIndex index) {
  int agreeCount = 0;
  for (int i = 0; i < pSyncNode->replicaNum; ++i) {
    if (syncAgreeIndex(pSyncNode, &(pSyncNode->replicasId[i]), index)) {
      ++agreeCount;
    }
    if (agreeCount >= pSyncNode->quorum) {
      return true;
    }
  }
  return false;
}<|MERGE_RESOLUTION|>--- conflicted
+++ resolved
@@ -57,12 +57,8 @@
     pSyncNode->commitIndex = snapshot.lastApplyIndex;
 
     char eventLog[128];
-<<<<<<< HEAD
-    snprintf(eventLog, sizeof(eventLog), "commit by snapshot from index:%" PRId64 " to index:%" PRId64,
-             pSyncNode->commitIndex, snapshot.lastApplyIndex);
-=======
-    snprintf(eventLog, sizeof(eventLog), "commit by snapshot from index:%ld to index:%ld", commitBegin, commitEnd);
->>>>>>> 94cc3af0
+    snprintf(eventLog, sizeof(eventLog), "commit by snapshot from index:%" PRId64 " to index:%" PRId64, commitBegin,
+             commitEnd);
     syncNodeEventLog(pSyncNode, eventLog);
   }
 
