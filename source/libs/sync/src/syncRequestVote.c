--- conflicted
+++ resolved
@@ -41,9 +41,6 @@
 //                 m)
 //       /\ UNCHANGED <<state, currentTerm, candidateVars, leaderVars, logVars>>
 //
-<<<<<<< HEAD
-int32_t syncNodeOnRequestVoteCb(SSyncNode* ths, SyncRequestVote* pMsg) { return 0;}
-=======
 int32_t syncNodeOnRequestVoteCb(SSyncNode* ths, SyncRequestVote* pMsg) {
   int32_t ret = 0;
   syncRequestVoteLog2("==syncNodeOnRequestVoteCb==", pMsg);
@@ -74,5 +71,4 @@
   syncRequestVoteReplyDestroy(pReply);
 
   return ret;
-}
->>>>>>> 23bef711
+}