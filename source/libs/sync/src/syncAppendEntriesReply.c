--- conflicted
+++ resolved
@@ -18,6 +18,7 @@
 #include "syncCommit.h"
 #include "syncIndexMgr.h"
 #include "syncMessage.h"
+#include "syncRaftEntry.h"
 #include "syncRaftStore.h"
 #include "syncReplication.h"
 #include "syncSnapshot.h"
@@ -37,52 +38,6 @@
 //    /\ UNCHANGED <<serverVars, candidateVars, logVars, elections>>
 //
 
-<<<<<<< HEAD
-// only start once
-static void syncNodeStartSnapshotOnce(SSyncNode* ths, SyncIndex beginIndex, SyncIndex endIndex, SyncTerm lastApplyTerm,
-                                      SyncAppendEntriesReply* pMsg) {
-  if (beginIndex > endIndex) {
-    do {
-      char logBuf[128];
-      snprintf(logBuf, sizeof(logBuf), "snapshot param error, start:%" PRId64 ", end:%" PRId64, beginIndex, endIndex);
-      syncNodeErrorLog(ths, logBuf);
-    } while (0);
-
-    return;
-  }
-
-  // get sender
-  SSyncSnapshotSender* pSender = syncNodeGetSnapshotSender(ths, &(pMsg->srcId));
-  ASSERT(pSender != NULL);
-
-  if (snapshotSenderIsStart(pSender)) {
-    do {
-      char* eventLog = snapshotSender2SimpleStr(pSender, "snapshot sender already start");
-      syncNodeErrorLog(ths, eventLog);
-      taosMemoryFree(eventLog);
-    } while (0);
-
-    return;
-  }
-
-  SSnapshot snapshot = {
-      .data = NULL, .lastApplyIndex = endIndex, .lastApplyTerm = lastApplyTerm, .lastConfigIndex = SYNC_INDEX_INVALID};
-  void*          pReader = NULL;
-  SSnapshotParam readerParam = {.start = beginIndex, .end = endIndex};
-  int32_t        code = ths->pFsm->FpSnapshotStartRead(ths->pFsm, &readerParam, &pReader);
-  ASSERT(code == 0);
-
-  if (pMsg->privateTerm < pSender->privateTerm) {
-    ASSERT(pReader != NULL);
-    snapshotSenderStart(pSender, readerParam, snapshot, pReader);
-
-  } else {
-    if (pReader != NULL) {
-      ths->pFsm->FpSnapshotStopRead(ths->pFsm, pReader);
-    }
-  }
-}
-
 int64_t syncNodeUpdateCommitIndex(SSyncNode* ths, SyncIndex commitIndex) {
   SyncIndex lastVer = ths->pLogStore->syncLogLastIndex(ths->pLogStore);
   commitIndex = TMAX(commitIndex, ths->commitIndex);
@@ -126,14 +81,10 @@
   return true;
 }
 
-static FORCE_INLINE bool syncLogIsReplicationBarrier(SSyncRaftEntry* pEntry) {
-  return pEntry->originalRpcType == TDMT_SYNC_NOOP;
-}
-
 int32_t syncLogBufferReplicateOneTo(SSyncLogReplMgr* pMgr, SSyncNode* pNode, SyncIndex index, SyncTerm* pTerm,
                                     SRaftId* pDestId, bool* pBarrier) {
   SSyncRaftEntry*    pEntry = NULL;
-  SyncAppendEntries* pMsgOut = NULL;
+  SRpcMsg            msgOut = {0};
   bool               inBuf = false;
   int32_t            ret = -1;
   SyncTerm           prevLogTerm = -1;
@@ -142,46 +93,48 @@
   pEntry = syncLogBufferGetOneEntry(pBuf, pNode, index, &inBuf);
   if (pEntry == NULL) {
     sError("vgId:%d, failed to get raft entry for index: %" PRId64 "", pNode->vgId, index);
-    goto _out;
+    goto _err;
   }
   *pBarrier = syncLogIsReplicationBarrier(pEntry);
 
   prevLogTerm = syncLogReplMgrGetPrevLogTerm(pMgr, pNode, index);
   if (prevLogTerm < 0) {
     sError("vgId:%d, failed to get prev log term since %s. index: %" PRId64 "", pNode->vgId, terrstr(), index);
-    goto _out;
+    goto _err;
   }
   if (pTerm) *pTerm = pEntry->term;
 
-  pMsgOut = syncLogToAppendEntries(pNode, pEntry, prevLogTerm);
-  if (pMsgOut == NULL) {
+  int32_t code = syncLogToAppendEntries(pNode, pEntry, prevLogTerm, &msgOut);
+  if (code < 0) {
     sError("vgId:%d, failed to get append entries for index:%" PRId64 "", pNode->vgId, index);
-    goto _out;
-  }
-
-  (void)syncNodeSendAppendEntries(pNode, pDestId, pMsgOut);
+    goto _err;
+  }
+
+  (void)syncNodeSendAppendEntries(pNode, pDestId, &msgOut);
   ret = 0;
 
   sDebug("vgId:%d, replicate one msg index: %" PRId64 " term: %" PRId64 " prevterm: %" PRId64 " to dest: 0x%016" PRIx64,
          pNode->vgId, pEntry->index, pEntry->term, prevLogTerm, pDestId->addr);
 
-_out:
-  syncAppendEntriesDestroy(pMsgOut);
-  pMsgOut = NULL;
   if (!inBuf) {
     syncEntryDestroy(pEntry);
     pEntry = NULL;
   }
-  return ret;
-}
-
-int32_t syncNodeOnAppendEntriesReply(SSyncNode* ths, SyncAppendEntriesReply* pMsg) {
+  return 0;
+
+_err:
+  rpcFreeCont(msgOut.pCont);
+  msgOut.pCont = NULL;
+  if (!inBuf) {
+    syncEntryDestroy(pEntry);
+    pEntry = NULL;
+  }
+  return -1;
+}
+
+int32_t syncNodeOnAppendEntriesReply(SSyncNode* ths, const SRpcMsg* pRpcMsg) {
+  SyncAppendEntriesReply* pMsg = pRpcMsg->pCont;
   int32_t ret = 0;
-=======
-int32_t syncNodeOnAppendEntriesReply(SSyncNode* ths, const SRpcMsg* pRpcMsg) {
-  int32_t                 ret = 0;
-  SyncAppendEntriesReply* pMsg = pRpcMsg->pCont;
->>>>>>> a186cc44
 
   // if already drop replica, do not process
   if (!syncNodeInRaftGroup(ths, &(pMsg->srcId))) {
