--- conflicted
+++ resolved
@@ -37,51 +37,9 @@
 //    /\ UNCHANGED <<serverVars, candidateVars, logVars, elections>>
 //
 
-<<<<<<< HEAD
-int32_t syncNodeOnAppendEntriesReply(SSyncNode* ths, SyncAppendEntriesReply* pMsg) {
-  int32_t ret = 0;
-=======
-// only start once
-static void syncNodeStartSnapshotOnce(SSyncNode* ths, SyncIndex beginIndex, SyncIndex endIndex, SyncTerm lastApplyTerm,
-                                      SyncAppendEntriesReply* pMsg) {
-  if (beginIndex > endIndex) {
-    sNError(ths, "snapshot param error, start:%" PRId64 ", end:%" PRId64, beginIndex, endIndex);
-    return;
-  }
-
-  // get sender
-  SSyncSnapshotSender* pSender = syncNodeGetSnapshotSender(ths, &(pMsg->srcId));
-  ASSERT(pSender != NULL);
-
-  if (snapshotSenderIsStart(pSender)) {
-    sSError(pSender, "snapshot sender already start");
-    return;
-  }
-
-  SSnapshot snapshot = {
-      .data = NULL, .lastApplyIndex = endIndex, .lastApplyTerm = lastApplyTerm, .lastConfigIndex = SYNC_INDEX_INVALID};
-  void*          pReader = NULL;
-  SSnapshotParam readerParam = {.start = beginIndex, .end = endIndex};
-  int32_t        code = ths->pFsm->FpSnapshotStartRead(ths->pFsm, &readerParam, &pReader);
-  ASSERT(code == 0);
-
-#if 0
-  if (pMsg->privateTerm < pSender->privateTerm) {
-    ASSERT(pReader != NULL);
-    snapshotSenderStart(pSender, readerParam, snapshot, pReader);
-
-  } else {
-    if (pReader != NULL) {
-      ths->pFsm->FpSnapshotStopRead(ths->pFsm, pReader);
-    }
-  }
-#endif
-}
-
 int32_t syncNodeOnAppendEntriesReply(SSyncNode* ths, const SRpcMsg* pRpcMsg) {
   int32_t                 ret = 0;
   SyncAppendEntriesReply* pMsg = pRpcMsg->pCont;
->>>>>>> 70b937cf
 
   // if already drop replica, do not process
   if (!syncNodeInRaftGroup(ths, &(pMsg->srcId))) {
