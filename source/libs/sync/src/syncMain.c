--- conflicted
+++ resolved
@@ -420,7 +420,7 @@
 
   // tla+ log vars
   cJSON_AddItemToObject(pRoot, "pLogStore", logStore2Json(pSyncNode->pLogStore));
-  snprintf(u64buf, sizeof(u64buf), "%ld", pSyncNode->commitIndex);
+  snprintf(u64buf, sizeof(u64buf), "%" PRId64 "", pSyncNode->commitIndex);
   cJSON_AddStringToObject(pRoot, "commitIndex", u64buf);
 
   // ping timer
@@ -431,15 +431,9 @@
   cJSON_AddStringToObject(pRoot, "pingTimerLogicClock", u64buf);
   snprintf(u64buf, sizeof(u64buf), "%" PRIu64 "", pSyncNode->pingTimerLogicClockUser);
   cJSON_AddStringToObject(pRoot, "pingTimerLogicClockUser", u64buf);
-<<<<<<< HEAD
-  snprintf(u64buf, sizeof(u64buf), "%p", pSyncNode->FpPingTimer);
-  cJSON_AddStringToObject(pRoot, "FpPingTimer", u64buf);
-  snprintf(u64buf, sizeof(u64buf), "%" PRIu64 "", pSyncNode->pingTimerCounter);
-=======
   snprintf(u64buf, sizeof(u64buf), "%p", pSyncNode->FpPingTimerCB);
   cJSON_AddStringToObject(pRoot, "FpPingTimerCB", u64buf);
-  snprintf(u64buf, sizeof(u64buf), "%lu", pSyncNode->pingTimerCounter);
->>>>>>> 23bef711
+  snprintf(u64buf, sizeof(u64buf), "%" PRIu64 "", pSyncNode->pingTimerCounter);
   cJSON_AddStringToObject(pRoot, "pingTimerCounter", u64buf);
 
   // elect timer
@@ -450,15 +444,9 @@
   cJSON_AddStringToObject(pRoot, "electTimerLogicClock", u64buf);
   snprintf(u64buf, sizeof(u64buf), "%" PRIu64 "", pSyncNode->electTimerLogicClockUser);
   cJSON_AddStringToObject(pRoot, "electTimerLogicClockUser", u64buf);
-<<<<<<< HEAD
-  snprintf(u64buf, sizeof(u64buf), "%p", pSyncNode->FpElectTimer);
-  cJSON_AddStringToObject(pRoot, "FpElectTimer", u64buf);
-  snprintf(u64buf, sizeof(u64buf), "%" PRIu64 "", pSyncNode->electTimerCounter);
-=======
   snprintf(u64buf, sizeof(u64buf), "%p", pSyncNode->FpElectTimerCB);
   cJSON_AddStringToObject(pRoot, "FpElectTimerCB", u64buf);
-  snprintf(u64buf, sizeof(u64buf), "%lu", pSyncNode->electTimerCounter);
->>>>>>> 23bef711
+  snprintf(u64buf, sizeof(u64buf), "%" PRIu64 "", pSyncNode->electTimerCounter);
   cJSON_AddStringToObject(pRoot, "electTimerCounter", u64buf);
 
   // heartbeat timer
@@ -469,15 +457,9 @@
   cJSON_AddStringToObject(pRoot, "heartbeatTimerLogicClock", u64buf);
   snprintf(u64buf, sizeof(u64buf), "%" PRIu64 "", pSyncNode->heartbeatTimerLogicClockUser);
   cJSON_AddStringToObject(pRoot, "heartbeatTimerLogicClockUser", u64buf);
-<<<<<<< HEAD
-  snprintf(u64buf, sizeof(u64buf), "%p", pSyncNode->FpHeartbeatTimer);
-  cJSON_AddStringToObject(pRoot, "FpHeartbeatTimer", u64buf);
-  snprintf(u64buf, sizeof(u64buf), "%" PRIu64 "", pSyncNode->heartbeatTimerCounter);
-=======
   snprintf(u64buf, sizeof(u64buf), "%p", pSyncNode->FpHeartbeatTimerCB);
   cJSON_AddStringToObject(pRoot, "FpHeartbeatTimerCB", u64buf);
-  snprintf(u64buf, sizeof(u64buf), "%lu", pSyncNode->heartbeatTimerCounter);
->>>>>>> 23bef711
+  snprintf(u64buf, sizeof(u64buf), "%" PRIu64 "", pSyncNode->heartbeatTimerCounter);
   cJSON_AddStringToObject(pRoot, "heartbeatTimerCounter", u64buf);
 
   // callback
@@ -508,34 +490,6 @@
   return serialized;
 }
 
-<<<<<<< HEAD
-// for debug --------------
-void syncNodePrint(SSyncNode* pObj) {
-  char* serialized = syncNode2Str(pObj);
-  printf("syncNodePrint | len:%zu | %s \n", strlen(serialized), serialized);
-  fflush(NULL);
-  free(serialized);
-}
-
-void syncNodePrint2(char* s, SSyncNode* pObj) {
-  char* serialized = syncNode2Str(pObj);
-  printf("syncNodePrint2 | len:%zu | %s | %s \n", strlen(serialized), s, serialized);
-  fflush(NULL);
-  free(serialized);
-}
-
-void syncNodeLog(SSyncNode* pObj) {
-  char* serialized = syncNode2Str(pObj);
-  sTrace("syncNodeLog | len:%zu | %s", strlen(serialized), serialized);
-  free(serialized);
-}
-
-void syncNodeLog2(char* s, SSyncNode* pObj) {
-  char* serialized = syncNode2Str(pObj);
-  sTrace("syncNodeLog2 | len:%zu | %s | %s", strlen(serialized), s, serialized);
-  free(serialized);
-}
-=======
 // raft state change --------------
 void syncNodeUpdateTerm(SSyncNode* pSyncNode, SyncTerm term) {
   if (term > pSyncNode->pRaftStore->currentTerm) {
@@ -549,7 +503,6 @@
   if (pSyncNode->state == TAOS_SYNC_STATE_LEADER) {
     pSyncNode->leaderCache = EMPTY_RAFT_ID;
   }
->>>>>>> 23bef711
 
   pSyncNode->state = TAOS_SYNC_STATE_FOLLOWER;
   syncNodeStopHeartbeatTimer(pSyncNode);
@@ -588,48 +541,6 @@
     pSyncNode->pMatchIndex->index[i] = SYNC_INDEX_INVALID;
   }
 
-<<<<<<< HEAD
-  return ret;
-}
-
-int32_t syncNodePingAll(SSyncNode* pSyncNode) {
-  sTrace("syncNodePingAll pSyncNode:%p ", pSyncNode);
-  int32_t ret = 0;
-  for (int i = 0; i < pSyncNode->syncCfg.replicaNum; ++i) {
-    SRaftId destId;
-    syncUtilnodeInfo2raftId(&pSyncNode->syncCfg.nodeInfo[i], pSyncNode->vgId, &destId);
-    SyncPing* pMsg = syncPingBuild3(&pSyncNode->myRaftId, &destId);
-    ret = syncNodePing(pSyncNode, &destId, pMsg);
-    assert(ret == 0);
-    syncPingDestroy(pMsg);
-  }
-
-  return 0;
-}
-
-int32_t syncNodePingPeers(SSyncNode* pSyncNode) {
-  int32_t ret = 0;
-  for (int i = 0; i < pSyncNode->peersNum; ++i) {
-    SRaftId destId;
-    syncUtilnodeInfo2raftId(&pSyncNode->peersNodeInfo[i], pSyncNode->vgId, &destId);
-    SyncPing* pMsg = syncPingBuild3(&pSyncNode->myRaftId, &destId);
-    ret = syncNodePing(pSyncNode, &destId, pMsg);
-    assert(ret == 0);
-    syncPingDestroy(pMsg);
-  }
-
-  return 0;
-}
-
-int32_t syncNodePingSelf(SSyncNode* pSyncNode) {
-  int32_t   ret;
-  SyncPing* pMsg = syncPingBuild3(&pSyncNode->myRaftId, &pSyncNode->myRaftId);
-  ret = syncNodePing(pSyncNode, &pMsg->destId, pMsg);
-  assert(ret == 0);
-  syncPingDestroy(pMsg);
-
-  return 0;
-=======
   syncNodeStopElectTimer(pSyncNode);
   syncNodeStartHeartbeatTimer(pSyncNode);
   syncNodeReplicate(pSyncNode);
@@ -644,7 +555,6 @@
 void syncNodeFollower2Candidate(SSyncNode* pSyncNode) {
   assert(pSyncNode->state == TAOS_SYNC_STATE_FOLLOWER);
   pSyncNode->state = TAOS_SYNC_STATE_CANDIDATE;
->>>>>>> 23bef711
 }
 
 void syncNodeLeader2Follower(SSyncNode* pSyncNode) {
@@ -724,13 +634,8 @@
     taosTmrReset(syncNodeEqPingTimer, pSyncNode->pingTimerMS, pSyncNode, gSyncEnv->pTimerManager,
                  &pSyncNode->pPingTimer);
   } else {
-<<<<<<< HEAD
-    sTrace("syncNodeEqPingTimer: pingTimerLogicClock:%" PRIu64 ", pingTimerLogicClockUser:%" PRIu64 "", pSyncNode->pingTimerLogicClock,
-           pSyncNode->pingTimerLogicClockUser);
-=======
-    sTrace("==syncNodeEqPingTimer== pingTimerLogicClock:%lu, pingTimerLogicClockUser:%lu",
+    sTrace("==syncNodeEqPingTimer== pingTimerLogicClock:%" PRIu64 ", pingTimerLogicClockUser:%" PRIu64 "",
            pSyncNode->pingTimerLogicClock, pSyncNode->pingTimerLogicClockUser);
->>>>>>> 23bef711
   }
 }
 
@@ -750,11 +655,7 @@
     taosTmrReset(syncNodeEqPingTimer, pSyncNode->pingTimerMS, pSyncNode, gSyncEnv->pTimerManager,
                  &pSyncNode->pPingTimer);
   } else {
-<<<<<<< HEAD
-    sTrace("syncNodeEqElectTimer: electTimerLogicClock:%" PRIu64 ", electTimerLogicClockUser:%" PRIu64 "",
-=======
-    sTrace("==syncNodeEqElectTimer== electTimerLogicClock:%lu, electTimerLogicClockUser:%lu",
->>>>>>> 23bef711
+    sTrace("==syncNodeEqElectTimer== electTimerLogicClock:%" PRIu64 ", electTimerLogicClockUser:%" PRIu64 "",
            pSyncNode->electTimerLogicClock, pSyncNode->electTimerLogicClockUser);
   }
 }
@@ -775,11 +676,7 @@
     taosTmrReset(syncNodeEqHeartbeatTimer, pSyncNode->heartbeatTimerMS, pSyncNode, gSyncEnv->pTimerManager,
                  &pSyncNode->pHeartbeatTimer);
   } else {
-<<<<<<< HEAD
-    sTrace("syncNodeEqHeartbeatTimer: heartbeatTimerLogicClock:%" PRIu64 ", heartbeatTimerLogicClockUser:%" PRIu64 "",
-=======
-    sTrace("==syncNodeEqHeartbeatTimer== heartbeatTimerLogicClock:%lu, heartbeatTimerLogicClockUser:%lu",
->>>>>>> 23bef711
+    sTrace("==syncNodeEqHeartbeatTimer== heartbeatTimerLogicClock:%" PRIu64 ", heartbeatTimerLogicClockUser:%" PRIu64 "",
            pSyncNode->heartbeatTimerLogicClock, pSyncNode->heartbeatTimerLogicClockUser);
   }
 }
