--- conflicted
+++ resolved
@@ -416,8 +416,9 @@
     // tla+ server vars
     cJSON_AddNumberToObject(pRoot, "state", pSyncNode->state);
     cJSON_AddStringToObject(pRoot, "state_str", syncUtilState2String(pSyncNode->state));
-    cJSON* pRaftStore = raftStore2Json(pSyncNode->pRaftStore);
-    cJSON_AddItemToObject(pRoot, "pRaftStore", pRaftStore);
+    char tmpBuf[RAFT_STORE_BLOCK_SIZE];
+    raftStoreSerialize(pSyncNode->pRaftStore, tmpBuf, sizeof(tmpBuf));
+    cJSON_AddStringToObject(pRoot, "pRaftStore", tmpBuf);
 
     // tla+ candidate vars
     cJSON_AddItemToObject(pRoot, "pVotesGranted", voteGranted2Json(pSyncNode->pVotesGranted));
@@ -429,46 +430,46 @@
 
     // tla+ log vars
     cJSON_AddItemToObject(pRoot, "pLogStore", logStore2Json(pSyncNode->pLogStore));
-    snprintf(u64buf, sizeof(u64buf), "%ld", pSyncNode->commitIndex);
+    snprintf(u64buf, sizeof(u64buf), "%" PRId64 "", pSyncNode->commitIndex);
     cJSON_AddStringToObject(pRoot, "commitIndex", u64buf);
 
     // ping timer
     snprintf(u64buf, sizeof(u64buf), "%p", pSyncNode->pPingTimer);
     cJSON_AddStringToObject(pRoot, "pPingTimer", u64buf);
     cJSON_AddNumberToObject(pRoot, "pingTimerMS", pSyncNode->pingTimerMS);
-    snprintf(u64buf, sizeof(u64buf), "%lu", pSyncNode->pingTimerLogicClock);
+    snprintf(u64buf, sizeof(u64buf), "%" PRIu64 "", pSyncNode->pingTimerLogicClock);
     cJSON_AddStringToObject(pRoot, "pingTimerLogicClock", u64buf);
-    snprintf(u64buf, sizeof(u64buf), "%lu", pSyncNode->pingTimerLogicClockUser);
+    snprintf(u64buf, sizeof(u64buf), "%" PRIu64 "", pSyncNode->pingTimerLogicClockUser);
     cJSON_AddStringToObject(pRoot, "pingTimerLogicClockUser", u64buf);
     snprintf(u64buf, sizeof(u64buf), "%p", pSyncNode->FpPingTimerCB);
     cJSON_AddStringToObject(pRoot, "FpPingTimerCB", u64buf);
-    snprintf(u64buf, sizeof(u64buf), "%lu", pSyncNode->pingTimerCounter);
+    snprintf(u64buf, sizeof(u64buf), "%" PRIu64 "", pSyncNode->pingTimerCounter);
     cJSON_AddStringToObject(pRoot, "pingTimerCounter", u64buf);
 
     // elect timer
     snprintf(u64buf, sizeof(u64buf), "%p", pSyncNode->pElectTimer);
     cJSON_AddStringToObject(pRoot, "pElectTimer", u64buf);
     cJSON_AddNumberToObject(pRoot, "electTimerMS", pSyncNode->electTimerMS);
-    snprintf(u64buf, sizeof(u64buf), "%lu", pSyncNode->electTimerLogicClock);
+    snprintf(u64buf, sizeof(u64buf), "%" PRIu64 "", pSyncNode->electTimerLogicClock);
     cJSON_AddStringToObject(pRoot, "electTimerLogicClock", u64buf);
-    snprintf(u64buf, sizeof(u64buf), "%lu", pSyncNode->electTimerLogicClockUser);
+    snprintf(u64buf, sizeof(u64buf), "%" PRIu64 "", pSyncNode->electTimerLogicClockUser);
     cJSON_AddStringToObject(pRoot, "electTimerLogicClockUser", u64buf);
     snprintf(u64buf, sizeof(u64buf), "%p", pSyncNode->FpElectTimerCB);
     cJSON_AddStringToObject(pRoot, "FpElectTimerCB", u64buf);
-    snprintf(u64buf, sizeof(u64buf), "%lu", pSyncNode->electTimerCounter);
+    snprintf(u64buf, sizeof(u64buf), "%" PRIu64 "", pSyncNode->electTimerCounter);
     cJSON_AddStringToObject(pRoot, "electTimerCounter", u64buf);
 
     // heartbeat timer
     snprintf(u64buf, sizeof(u64buf), "%p", pSyncNode->pHeartbeatTimer);
     cJSON_AddStringToObject(pRoot, "pHeartbeatTimer", u64buf);
     cJSON_AddNumberToObject(pRoot, "heartbeatTimerMS", pSyncNode->heartbeatTimerMS);
-    snprintf(u64buf, sizeof(u64buf), "%lu", pSyncNode->heartbeatTimerLogicClock);
+    snprintf(u64buf, sizeof(u64buf), "%" PRIu64 "", pSyncNode->heartbeatTimerLogicClock);
     cJSON_AddStringToObject(pRoot, "heartbeatTimerLogicClock", u64buf);
-    snprintf(u64buf, sizeof(u64buf), "%lu", pSyncNode->heartbeatTimerLogicClockUser);
+    snprintf(u64buf, sizeof(u64buf), "%" PRIu64 "", pSyncNode->heartbeatTimerLogicClockUser);
     cJSON_AddStringToObject(pRoot, "heartbeatTimerLogicClockUser", u64buf);
     snprintf(u64buf, sizeof(u64buf), "%p", pSyncNode->FpHeartbeatTimerCB);
     cJSON_AddStringToObject(pRoot, "FpHeartbeatTimerCB", u64buf);
-    snprintf(u64buf, sizeof(u64buf), "%lu", pSyncNode->heartbeatTimerCounter);
+    snprintf(u64buf, sizeof(u64buf), "%" PRIu64 "", pSyncNode->heartbeatTimerCounter);
     cJSON_AddStringToObject(pRoot, "heartbeatTimerCounter", u64buf);
 
     // callback
@@ -488,91 +489,6 @@
     cJSON_AddStringToObject(pRoot, "FpOnTimeout", u64buf);
   }
 
-<<<<<<< HEAD
-=======
-  // raft algorithm
-  snprintf(u64buf, sizeof(u64buf), "%p", pSyncNode->pFsm);
-  cJSON_AddStringToObject(pRoot, "pFsm", u64buf);
-  cJSON_AddNumberToObject(pRoot, "quorum", pSyncNode->quorum);
-  cJSON* pLaderCache = syncUtilRaftId2Json(&pSyncNode->leaderCache);
-  cJSON_AddItemToObject(pRoot, "leaderCache", pLaderCache);
-
-  // tla+ server vars
-  cJSON_AddNumberToObject(pRoot, "state", pSyncNode->state);
-  cJSON_AddStringToObject(pRoot, "state_str", syncUtilState2String(pSyncNode->state));
-  char tmpBuf[RAFT_STORE_BLOCK_SIZE];
-  raftStoreSerialize(pSyncNode->pRaftStore, tmpBuf, sizeof(tmpBuf));
-  cJSON_AddStringToObject(pRoot, "pRaftStore", tmpBuf);
-
-  // tla+ candidate vars
-  cJSON_AddItemToObject(pRoot, "pVotesGranted", voteGranted2Json(pSyncNode->pVotesGranted));
-  cJSON_AddItemToObject(pRoot, "pVotesRespond", votesRespond2Json(pSyncNode->pVotesRespond));
-
-  // tla+ leader vars
-  cJSON_AddItemToObject(pRoot, "pNextIndex", syncIndexMgr2Json(pSyncNode->pNextIndex));
-  cJSON_AddItemToObject(pRoot, "pMatchIndex", syncIndexMgr2Json(pSyncNode->pMatchIndex));
-
-  // tla+ log vars
-  cJSON_AddItemToObject(pRoot, "pLogStore", logStore2Json(pSyncNode->pLogStore));
-  snprintf(u64buf, sizeof(u64buf), "%" PRId64 "", pSyncNode->commitIndex);
-  cJSON_AddStringToObject(pRoot, "commitIndex", u64buf);
-
-  // ping timer
-  snprintf(u64buf, sizeof(u64buf), "%p", pSyncNode->pPingTimer);
-  cJSON_AddStringToObject(pRoot, "pPingTimer", u64buf);
-  cJSON_AddNumberToObject(pRoot, "pingTimerMS", pSyncNode->pingTimerMS);
-  snprintf(u64buf, sizeof(u64buf), "%" PRIu64 "", pSyncNode->pingTimerLogicClock);
-  cJSON_AddStringToObject(pRoot, "pingTimerLogicClock", u64buf);
-  snprintf(u64buf, sizeof(u64buf), "%" PRIu64 "", pSyncNode->pingTimerLogicClockUser);
-  cJSON_AddStringToObject(pRoot, "pingTimerLogicClockUser", u64buf);
-  snprintf(u64buf, sizeof(u64buf), "%p", pSyncNode->FpPingTimerCB);
-  cJSON_AddStringToObject(pRoot, "FpPingTimerCB", u64buf);
-  snprintf(u64buf, sizeof(u64buf), "%" PRIu64 "", pSyncNode->pingTimerCounter);
-  cJSON_AddStringToObject(pRoot, "pingTimerCounter", u64buf);
-
-  // elect timer
-  snprintf(u64buf, sizeof(u64buf), "%p", pSyncNode->pElectTimer);
-  cJSON_AddStringToObject(pRoot, "pElectTimer", u64buf);
-  cJSON_AddNumberToObject(pRoot, "electTimerMS", pSyncNode->electTimerMS);
-  snprintf(u64buf, sizeof(u64buf), "%" PRIu64 "", pSyncNode->electTimerLogicClock);
-  cJSON_AddStringToObject(pRoot, "electTimerLogicClock", u64buf);
-  snprintf(u64buf, sizeof(u64buf), "%" PRIu64 "", pSyncNode->electTimerLogicClockUser);
-  cJSON_AddStringToObject(pRoot, "electTimerLogicClockUser", u64buf);
-  snprintf(u64buf, sizeof(u64buf), "%p", pSyncNode->FpElectTimerCB);
-  cJSON_AddStringToObject(pRoot, "FpElectTimerCB", u64buf);
-  snprintf(u64buf, sizeof(u64buf), "%" PRIu64 "", pSyncNode->electTimerCounter);
-  cJSON_AddStringToObject(pRoot, "electTimerCounter", u64buf);
-
-  // heartbeat timer
-  snprintf(u64buf, sizeof(u64buf), "%p", pSyncNode->pHeartbeatTimer);
-  cJSON_AddStringToObject(pRoot, "pHeartbeatTimer", u64buf);
-  cJSON_AddNumberToObject(pRoot, "heartbeatTimerMS", pSyncNode->heartbeatTimerMS);
-  snprintf(u64buf, sizeof(u64buf), "%" PRIu64 "", pSyncNode->heartbeatTimerLogicClock);
-  cJSON_AddStringToObject(pRoot, "heartbeatTimerLogicClock", u64buf);
-  snprintf(u64buf, sizeof(u64buf), "%" PRIu64 "", pSyncNode->heartbeatTimerLogicClockUser);
-  cJSON_AddStringToObject(pRoot, "heartbeatTimerLogicClockUser", u64buf);
-  snprintf(u64buf, sizeof(u64buf), "%p", pSyncNode->FpHeartbeatTimerCB);
-  cJSON_AddStringToObject(pRoot, "FpHeartbeatTimerCB", u64buf);
-  snprintf(u64buf, sizeof(u64buf), "%" PRIu64 "", pSyncNode->heartbeatTimerCounter);
-  cJSON_AddStringToObject(pRoot, "heartbeatTimerCounter", u64buf);
-
-  // callback
-  snprintf(u64buf, sizeof(u64buf), "%p", pSyncNode->FpOnPing);
-  cJSON_AddStringToObject(pRoot, "FpOnPing", u64buf);
-  snprintf(u64buf, sizeof(u64buf), "%p", pSyncNode->FpOnPingReply);
-  cJSON_AddStringToObject(pRoot, "FpOnPingReply", u64buf);
-  snprintf(u64buf, sizeof(u64buf), "%p", pSyncNode->FpOnRequestVote);
-  cJSON_AddStringToObject(pRoot, "FpOnRequestVote", u64buf);
-  snprintf(u64buf, sizeof(u64buf), "%p", pSyncNode->FpOnRequestVoteReply);
-  cJSON_AddStringToObject(pRoot, "FpOnRequestVoteReply", u64buf);
-  snprintf(u64buf, sizeof(u64buf), "%p", pSyncNode->FpOnAppendEntries);
-  cJSON_AddStringToObject(pRoot, "FpOnAppendEntries", u64buf);
-  snprintf(u64buf, sizeof(u64buf), "%p", pSyncNode->FpOnAppendEntriesReply);
-  cJSON_AddStringToObject(pRoot, "FpOnAppendEntriesReply", u64buf);
-  snprintf(u64buf, sizeof(u64buf), "%p", pSyncNode->FpOnTimeout);
-  cJSON_AddStringToObject(pRoot, "FpOnTimeout", u64buf);
-
->>>>>>> cfd08b16
   cJSON* pJson = cJSON_CreateObject();
   cJSON_AddItemToObject(pJson, "SSyncNode", pRoot);
   return pJson;
@@ -787,7 +703,8 @@
     taosTmrReset(syncNodeEqHeartbeatTimer, pSyncNode->heartbeatTimerMS, pSyncNode, gSyncEnv->pTimerManager,
                  &pSyncNode->pHeartbeatTimer);
   } else {
-    sTrace("==syncNodeEqHeartbeatTimer== heartbeatTimerLogicClock:%" PRIu64 ", heartbeatTimerLogicClockUser:%" PRIu64 "",
+    sTrace("==syncNodeEqHeartbeatTimer== heartbeatTimerLogicClock:%" PRIu64 ", heartbeatTimerLogicClockUser:%" PRIu64
+           "",
            pSyncNode->heartbeatTimerLogicClock, pSyncNode->heartbeatTimerLogicClockUser);
   }
 }
