/*
 * Copyright (c) 2019 TAOS Data, Inc. <jhtao@taosdata.com>
 *
 * This program is free software: you can use, redistribute, and/or modify
 * it under the terms of the GNU Affero General Public License, version 3
 * or later ("AGPL"), as published by the Free Software Foundation.
 *
 * This program is distributed in the hope that it will be useful, but WITHOUT
 * ANY WARRANTY; without even the implied warranty of MERCHANTABILITY or
 * FITNESS FOR A PARTICULAR PURPOSE.
 *
 * You should have received a copy of the GNU Affero General Public License
 * along with this program. If not, see <http://www.gnu.org/licenses/>.
 */

#define _DEFAULT_SOURCE

#include "syncPipeline.h"
#include "syncCommit.h"
#include "syncIndexMgr.h"
#include "syncInt.h"
#include "syncRaftEntry.h"
#include "syncRaftStore.h"
#include "syncReplication.h"
#include "syncRespMgr.h"
#include "syncSnapshot.h"
#include "syncUtil.h"

static bool syncIsMsgBlock(tmsg_t type) {
  return (type == TDMT_VND_CREATE_TABLE) || (type == TDMT_VND_ALTER_TABLE) || (type == TDMT_VND_DROP_TABLE) ||
         (type == TDMT_VND_UPDATE_TAG_VAL) || (type == TDMT_VND_ALTER_CONFIRM);
}

int64_t syncLogBufferGetEndIndex(SSyncLogBuffer* pBuf) {
  taosThreadMutexLock(&pBuf->mutex);
  int64_t index = pBuf->endIndex;
  taosThreadMutexUnlock(&pBuf->mutex);
  return index;
}

int32_t syncLogBufferAppend(SSyncLogBuffer* pBuf, SSyncNode* pNode, SSyncRaftEntry* pEntry) {
  taosThreadMutexLock(&pBuf->mutex);
  syncLogBufferValidate(pBuf);
  SyncIndex index = pEntry->index;

  if (index - pBuf->startIndex >= pBuf->size) {
    sError("vgId:%d, failed to append due to sync log buffer full. index:%" PRId64 "", pNode->vgId, index);
    goto _out;
  }

  ASSERT(index == pBuf->endIndex);

  SSyncRaftEntry* pExist = pBuf->entries[index % pBuf->size].pItem;
  ASSERT(pExist == NULL);

  // initial log buffer with at least one item, e.g. commitIndex
  SSyncRaftEntry* pMatch = pBuf->entries[(index - 1 + pBuf->size) % pBuf->size].pItem;
  ASSERTS(pMatch != NULL, "no matched log entry");
  ASSERT(pMatch->index + 1 == index);

  SSyncLogBufEntry tmp = {.pItem = pEntry, .prevLogIndex = pMatch->index, .prevLogTerm = pMatch->term};
  pBuf->entries[index % pBuf->size] = tmp;
  pBuf->endIndex = index + 1;

  syncLogBufferValidate(pBuf);
  taosThreadMutexUnlock(&pBuf->mutex);
  return 0;

_out:
  syncLogBufferValidate(pBuf);
  syncEntryDestroy(pEntry);
  taosThreadMutexUnlock(&pBuf->mutex);
  return -1;
}

SyncTerm syncLogReplMgrGetPrevLogTerm(SSyncLogReplMgr* pMgr, SSyncNode* pNode, SyncIndex index) {
  SSyncLogBuffer* pBuf = pNode->pLogBuf;
  SSyncRaftEntry* pEntry = NULL;
  SyncIndex       prevIndex = index - 1;
  SyncTerm        prevLogTerm = -1;
  terrno = TSDB_CODE_SUCCESS;

  if (prevIndex == -1 && pNode->pLogStore->syncLogBeginIndex(pNode->pLogStore) == 0) return 0;

  if (prevIndex > pBuf->matchIndex) {
    terrno = TSDB_CODE_WAL_LOG_NOT_EXIST;
    return -1;
  }

  ASSERT(index - 1 == prevIndex);

  if (prevIndex >= pBuf->startIndex) {
    pEntry = pBuf->entries[(prevIndex + pBuf->size) % pBuf->size].pItem;
    ASSERTS(pEntry != NULL, "no log entry found");
    prevLogTerm = pEntry->term;
    return prevLogTerm;
  }

  if (pMgr && pMgr->startIndex <= prevIndex && prevIndex < pMgr->endIndex) {
    int64_t timeMs = pMgr->states[(prevIndex + pMgr->size) % pMgr->size].timeMs;
    ASSERTS(timeMs != 0, "no log entry found");
    prevLogTerm = pMgr->states[(prevIndex + pMgr->size) % pMgr->size].term;
    ASSERT(prevIndex == 0 || prevLogTerm != 0);
    return prevLogTerm;
  }

  SSnapshot snapshot = {0};
  pNode->pFsm->FpGetSnapshotInfo(pNode->pFsm, &snapshot);
  if (prevIndex == snapshot.lastApplyIndex) {
    return snapshot.lastApplyTerm;
  }

  if (pNode->pLogStore->syncLogGetEntry(pNode->pLogStore, prevIndex, &pEntry) == 0) {
    prevLogTerm = pEntry->term;
    syncEntryDestroy(pEntry);
    pEntry = NULL;
    return prevLogTerm;
  }

  sInfo("vgId:%d, failed to get log term since %s. index:%" PRId64, pNode->vgId, terrstr(), prevIndex);
  terrno = TSDB_CODE_WAL_LOG_NOT_EXIST;
  return -1;
}

SSyncRaftEntry* syncEntryBuildDummy(SyncTerm term, SyncIndex index, int32_t vgId) {
  return syncEntryBuildNoop(term, index, vgId);
}

int32_t syncLogValidateAlignmentOfCommit(SSyncNode* pNode, SyncIndex commitIndex) {
  SyncIndex firstVer = pNode->pLogStore->syncLogBeginIndex(pNode->pLogStore);
  if (firstVer > commitIndex + 1) {
    sError("vgId:%d, firstVer of WAL log greater than tsdb commit version + 1. firstVer: %" PRId64
           ", tsdb commit version: %" PRId64 "",
           pNode->vgId, firstVer, commitIndex);
    return -1;
  }

  SyncIndex lastVer = pNode->pLogStore->syncLogLastIndex(pNode->pLogStore);
  if (lastVer < commitIndex) {
    sError("vgId:%d, lastVer of WAL log less than tsdb commit version. lastVer: %" PRId64
           ", tsdb commit version: %" PRId64 "",
           pNode->vgId, lastVer, commitIndex);
    return -1;
  }

  return 0;
}

int32_t syncLogBufferInitWithoutLock(SSyncLogBuffer* pBuf, SSyncNode* pNode) {
  ASSERTS(pNode->pLogStore != NULL, "log store not created");
  ASSERTS(pNode->pFsm != NULL, "pFsm not registered");
  ASSERTS(pNode->pFsm->FpGetSnapshotInfo != NULL, "FpGetSnapshotInfo not registered");

  SSnapshot snapshot = {0};
  pNode->pFsm->FpGetSnapshotInfo(pNode->pFsm, &snapshot);

  SyncIndex commitIndex = snapshot.lastApplyIndex;
  SyncTerm  commitTerm = TMAX(snapshot.lastApplyTerm, 0);
  if (syncLogValidateAlignmentOfCommit(pNode, commitIndex)) {
    terrno = TSDB_CODE_WAL_LOG_INCOMPLETE;
    goto _err;
  }

  SyncIndex lastVer = pNode->pLogStore->syncLogLastIndex(pNode->pLogStore);
  ASSERT(lastVer >= commitIndex);
  SyncIndex toIndex = lastVer;
  // update match index
  pBuf->commitIndex = commitIndex;
  pBuf->matchIndex = toIndex;
  pBuf->endIndex = toIndex + 1;

  // load log entries in reverse order
  SSyncLogStore*  pLogStore = pNode->pLogStore;
  SyncIndex       index = toIndex;
  SSyncRaftEntry* pEntry = NULL;
  bool            takeDummy = false;

  while (true) {
    if (index <= pBuf->commitIndex) {
      takeDummy = true;
      break;
    }

    if (pLogStore->syncLogGetEntry(pLogStore, index, &pEntry) < 0) {
      sError("vgId:%d, failed to get log entry since %s. index:%" PRId64 "", pNode->vgId, terrstr(), index);
      break;
    }

    bool taken = false;
    int  emptySize = 5;
    if (toIndex - index + 1 <= pBuf->size - emptySize) {
      SSyncLogBufEntry tmp = {.pItem = pEntry, .prevLogIndex = -1, .prevLogTerm = -1};
      pBuf->entries[index % pBuf->size] = tmp;
      taken = true;
    }

    if (index < toIndex) {
      pBuf->entries[(index + 1) % pBuf->size].prevLogIndex = pEntry->index;
      pBuf->entries[(index + 1) % pBuf->size].prevLogTerm = pEntry->term;
    }

    if (!taken) {
      syncEntryDestroy(pEntry);
      pEntry = NULL;
      break;
    }

    index--;
  }

  // put a dummy record at commitIndex if present in log buffer
  if (takeDummy) {
    ASSERT(index == pBuf->commitIndex);

    SSyncRaftEntry* pDummy = syncEntryBuildDummy(commitTerm, commitIndex, pNode->vgId);
    if (pDummy == NULL) {
      terrno = TSDB_CODE_OUT_OF_MEMORY;
      goto _err;
    }
    SSyncLogBufEntry tmp = {.pItem = pDummy, .prevLogIndex = commitIndex - 1, .prevLogTerm = commitTerm};
    pBuf->entries[(commitIndex + pBuf->size) % pBuf->size] = tmp;

    if (index < toIndex) {
      pBuf->entries[(index + 1) % pBuf->size].prevLogIndex = commitIndex;
      pBuf->entries[(index + 1) % pBuf->size].prevLogTerm = commitTerm;
    }
  }

  // update startIndex
  pBuf->startIndex = takeDummy ? index : index + 1;

  sInfo("vgId:%d, init sync log buffer. buffer: [%" PRId64 " %" PRId64 " %" PRId64 ", %" PRId64 ")", pNode->vgId,
        pBuf->startIndex, pBuf->commitIndex, pBuf->matchIndex, pBuf->endIndex);

  // validate
  syncLogBufferValidate(pBuf);
  return 0;

_err:
  return -1;
}

int32_t syncLogBufferInit(SSyncLogBuffer* pBuf, SSyncNode* pNode) {
  taosThreadMutexLock(&pBuf->mutex);
  int32_t ret = syncLogBufferInitWithoutLock(pBuf, pNode);
  taosThreadMutexUnlock(&pBuf->mutex);
  return ret;
}

int32_t syncLogBufferReInit(SSyncLogBuffer* pBuf, SSyncNode* pNode) {
  taosThreadMutexLock(&pBuf->mutex);
  for (SyncIndex index = pBuf->startIndex; index < pBuf->endIndex; index++) {
    SSyncRaftEntry* pEntry = pBuf->entries[(index + pBuf->size) % pBuf->size].pItem;
    if (pEntry == NULL) continue;
    syncEntryDestroy(pEntry);
    pEntry = NULL;
    memset(&pBuf->entries[(index + pBuf->size) % pBuf->size], 0, sizeof(pBuf->entries[0]));
  }
  pBuf->startIndex = pBuf->commitIndex = pBuf->matchIndex = pBuf->endIndex = 0;
  int32_t ret = syncLogBufferInitWithoutLock(pBuf, pNode);
  if (ret < 0) {
    sError("vgId:%d, failed to re-initialize sync log buffer since %s.", pNode->vgId, terrstr());
  }
  taosThreadMutexUnlock(&pBuf->mutex);
  return ret;
}

FORCE_INLINE SyncTerm syncLogBufferGetLastMatchTerm(SSyncLogBuffer* pBuf) {
  SyncIndex       index = pBuf->matchIndex;
  SSyncRaftEntry* pEntry = pBuf->entries[(index + pBuf->size) % pBuf->size].pItem;
  ASSERT(pEntry != NULL);
  return pEntry->term;
}

int32_t syncLogBufferAccept(SSyncLogBuffer* pBuf, SSyncNode* pNode, SSyncRaftEntry* pEntry, SyncTerm prevTerm) {
  taosThreadMutexLock(&pBuf->mutex);
  syncLogBufferValidate(pBuf);
  int32_t   ret = -1;
  SyncIndex index = pEntry->index;
  SyncIndex prevIndex = pEntry->index - 1;
  SyncTerm  lastMatchTerm = syncLogBufferGetLastMatchTerm(pBuf);
  SSyncRaftEntry* pExist = NULL;
  bool            inBuf = true;

  if (index <= pBuf->commitIndex) {
    sTrace("vgId:%d, already committed. index: %" PRId64 ", term: %" PRId64 ". log buffer: [%" PRId64 " %" PRId64
           " %" PRId64 ", %" PRId64 ")",
           pNode->vgId, pEntry->index, pEntry->term, pBuf->startIndex, pBuf->commitIndex, pBuf->matchIndex,
           pBuf->endIndex);
    SyncTerm term = syncLogReplMgrGetPrevLogTerm(NULL, pNode, index + 1);
    ASSERT(pEntry->term >= 0);
    if (term == pEntry->term) {
      ret = 0;
    }
    goto _out;
  }

  if (index - pBuf->startIndex >= pBuf->size) {
    sWarn("vgId:%d, out of buffer range. index: %" PRId64 ", term: %" PRId64 ". log buffer: [%" PRId64 " %" PRId64
          " %" PRId64 ", %" PRId64 ")",
          pNode->vgId, pEntry->index, pEntry->term, pBuf->startIndex, pBuf->commitIndex, pBuf->matchIndex,
          pBuf->endIndex);
    goto _out;
  }

  if (index > pBuf->matchIndex && lastMatchTerm != prevTerm) {
    sWarn("vgId:%d, not ready to accept. index: %" PRId64 ", term: %" PRId64 ": prevterm: %" PRId64
          " != lastmatch: %" PRId64 ". log buffer: [%" PRId64 " %" PRId64 " %" PRId64 ", %" PRId64 ")",
          pNode->vgId, pEntry->index, pEntry->term, prevTerm, lastMatchTerm, pBuf->startIndex, pBuf->commitIndex,
          pBuf->matchIndex, pBuf->endIndex);
    goto _out;
  }

  // check current in buffer
  pExist = syncLogBufferGetOneEntry(pBuf, pNode, index, &inBuf);
  if (pExist != NULL) {
    ASSERT(pEntry->index == pExist->index);
    if (pEntry->term != pExist->term) {
      (void)syncLogBufferRollback(pBuf, pNode, index);
    } else {
      sTrace("vgId:%d, duplicate log entry received. index: %" PRId64 ", term: %" PRId64 ". log buffer: [%" PRId64
             " %" PRId64 " %" PRId64 ", %" PRId64 ")",
             pNode->vgId, pEntry->index, pEntry->term, pBuf->startIndex, pBuf->commitIndex, pBuf->matchIndex,
             pBuf->endIndex);
      SyncTerm existPrevTerm = syncLogReplMgrGetPrevLogTerm(NULL, pNode, index);
      ASSERT(pEntry->term == pExist->term && (pEntry->index > pBuf->matchIndex || prevTerm == existPrevTerm));
      ret = 0;
      goto _out;
    }
  }

  // update
  ASSERT(pBuf->startIndex < index);
  ASSERT(index - pBuf->startIndex < pBuf->size);
  ASSERT(pBuf->entries[index % pBuf->size].pItem == NULL);
  SSyncLogBufEntry tmp = {.pItem = pEntry, .prevLogIndex = prevIndex, .prevLogTerm = prevTerm};
  pEntry = NULL;
  pBuf->entries[index % pBuf->size] = tmp;

  // update end index
  pBuf->endIndex = TMAX(index + 1, pBuf->endIndex);

  // success
  ret = 0;

_out:
  syncEntryDestroy(pEntry);
  if (!inBuf) {
    syncEntryDestroy(pExist);
    pExist = NULL;
  }
  syncLogBufferValidate(pBuf);
  taosThreadMutexUnlock(&pBuf->mutex);
  return ret;
}

int32_t syncLogStorePersist(SSyncLogStore* pLogStore, SSyncRaftEntry* pEntry) {
  ASSERT(pEntry->index >= 0);
  SyncIndex lastVer = pLogStore->syncLogLastIndex(pLogStore);
  if (lastVer >= pEntry->index && pLogStore->syncLogTruncate(pLogStore, pEntry->index) < 0) {
    sError("failed to truncate log store since %s. from index:%" PRId64 "", terrstr(), pEntry->index);
    return -1;
  }
  lastVer = pLogStore->syncLogLastIndex(pLogStore);
  ASSERT(pEntry->index == lastVer + 1);

  if (pLogStore->syncLogAppendEntry(pLogStore, pEntry) < 0) {
    sError("failed to append sync log entry since %s. index:%" PRId64 ", term:%" PRId64 "", terrstr(), pEntry->index,
           pEntry->term);
    return -1;
  }

  lastVer = pLogStore->syncLogLastIndex(pLogStore);
  ASSERT(pEntry->index == lastVer);
  return 0;
}

int64_t syncLogBufferProceed(SSyncLogBuffer* pBuf, SSyncNode* pNode, SyncTerm* pMatchTerm) {
  taosThreadMutexLock(&pBuf->mutex);
  syncLogBufferValidate(pBuf);

  SSyncLogStore* pLogStore = pNode->pLogStore;
  int64_t        matchIndex = pBuf->matchIndex;

  while (pBuf->matchIndex + 1 < pBuf->endIndex) {
    int64_t index = pBuf->matchIndex + 1;
    ASSERT(index >= 0);

    // try to proceed
    SSyncLogBufEntry* pBufEntry = &pBuf->entries[index % pBuf->size];
    SyncIndex         prevLogIndex = pBufEntry->prevLogIndex;
    SyncTerm          prevLogTerm = pBufEntry->prevLogTerm;
    SSyncRaftEntry*   pEntry = pBufEntry->pItem;
    if (pEntry == NULL) {
      sTrace("vgId:%d, cannot proceed match index in log buffer. no raft entry at next pos of matchIndex:%" PRId64,
             pNode->vgId, pBuf->matchIndex);
      goto _out;
    }

    ASSERT(index == pEntry->index);

    // match
    SSyncRaftEntry* pMatch = pBuf->entries[(pBuf->matchIndex + pBuf->size) % pBuf->size].pItem;
    ASSERT(pMatch != NULL);
    ASSERT(pMatch->index == pBuf->matchIndex);
    ASSERT(pMatch->index + 1 == pEntry->index);
    ASSERT(prevLogIndex == pMatch->index);

    if (pMatch->term != prevLogTerm) {
      sInfo(
          "vgId:%d, mismatching sync log entries encountered. "
          "{ index:%" PRId64 ", term:%" PRId64
          " } "
          "{ index:%" PRId64 ", term:%" PRId64 ", prevLogIndex:%" PRId64 ", prevLogTerm:%" PRId64 " } ",
          pNode->vgId, pMatch->index, pMatch->term, pEntry->index, pEntry->term, prevLogIndex, prevLogTerm);
      goto _out;
    }

    // increase match index
    pBuf->matchIndex = index;

    sTrace("vgId:%d, log buffer proceed. start index: %" PRId64 ", match index: %" PRId64 ", end index: %" PRId64,
           pNode->vgId, pBuf->startIndex, pBuf->matchIndex, pBuf->endIndex);

    // replicate on demand
    (void)syncNodeReplicateWithoutLock(pNode);

    // persist
    if (syncLogStorePersist(pLogStore, pEntry) < 0) {
      sError("vgId:%d, failed to persist sync log entry from buffer since %s. index:%" PRId64, pNode->vgId, terrstr(),
             pEntry->index);
      goto _out;
    }
    ASSERT(pEntry->index == pBuf->matchIndex);

    // update my match index
    matchIndex = pBuf->matchIndex;
    syncIndexMgrSetIndex(pNode->pMatchIndex, &pNode->myRaftId, pBuf->matchIndex);
  }  // end of while

_out:
  pBuf->matchIndex = matchIndex;
  if (pMatchTerm) {
    *pMatchTerm = pBuf->entries[(matchIndex + pBuf->size) % pBuf->size].pItem->term;
  }
  syncLogBufferValidate(pBuf);
  taosThreadMutexUnlock(&pBuf->mutex);
  return matchIndex;
}

int32_t syncLogFsmExecute(SSyncNode* pNode, SSyncFSM* pFsm, ESyncState role, SyncTerm term, SSyncRaftEntry* pEntry,
                          int32_t applyCode) {
  if ((pNode->replicaNum == 1) && pNode->restoreFinish && pNode->vgId != 1) {
    return 0;
  }

  if (pNode->vgId != 1 && syncIsMsgBlock(pEntry->originalRpcType)) {
    sTrace("vgId:%d, blocking msg ready to execute, index:%" PRId64 ", term:%" PRId64 ", type:%s code:0x%x",
           pNode->vgId, pEntry->index, pEntry->term, TMSG_INFO(pEntry->originalRpcType), applyCode);
  }

<<<<<<< HEAD
  if (pEntry->originalRpcType == TDMT_VND_COMMIT) {
    sInfo("vgId:%d, fsm execute vnode commit. index: %" PRId64 ", term: %" PRId64 "", pNode->vgId, pEntry->index,
          pEntry->term);
  }

  SRpcMsg rpcMsg = {0};
=======
  SRpcMsg rpcMsg = {.code = applyCode};
>>>>>>> 8c94601d
  syncEntry2OriginalRpc(pEntry, &rpcMsg);

  SFsmCbMeta cbMeta = {0};
  cbMeta.index = pEntry->index;
  cbMeta.lastConfigIndex = syncNodeGetSnapshotConfigIndex(pNode, pEntry->index);
  cbMeta.isWeak = pEntry->isWeak;
  cbMeta.code = applyCode;
  cbMeta.state = role;
  cbMeta.seqNum = pEntry->seqNum;
  cbMeta.term = pEntry->term;
  cbMeta.currentTerm = term;
  cbMeta.flag = -1;

  (void)syncRespMgrGetAndDel(pNode->pSyncRespMgr, cbMeta.seqNum, &rpcMsg.info);
  int32_t code = pFsm->FpCommitCb(pFsm, &rpcMsg, &cbMeta);
  return code;
}

int32_t syncLogBufferValidate(SSyncLogBuffer* pBuf) {
  ASSERT(pBuf->startIndex <= pBuf->matchIndex);
  ASSERT(pBuf->commitIndex <= pBuf->matchIndex);
  ASSERT(pBuf->matchIndex < pBuf->endIndex);
  ASSERT(pBuf->endIndex - pBuf->startIndex <= pBuf->size);
  ASSERT(pBuf->entries[(pBuf->matchIndex + pBuf->size) % pBuf->size].pItem);
  return 0;
}

int32_t syncLogBufferCommit(SSyncLogBuffer* pBuf, SSyncNode* pNode, int64_t commitIndex) {
  taosThreadMutexLock(&pBuf->mutex);
  syncLogBufferValidate(pBuf);

  SSyncLogStore*  pLogStore = pNode->pLogStore;
  SSyncFSM*       pFsm = pNode->pFsm;
  ESyncState      role = pNode->state;
  SyncTerm        term = pNode->pRaftStore->currentTerm;
  SyncGroupId     vgId = pNode->vgId;
  int32_t         ret = -1;
  int64_t         upperIndex = TMIN(commitIndex, pBuf->matchIndex);
  SSyncRaftEntry* pEntry = NULL;
  bool            inBuf = false;

  if (commitIndex <= pBuf->commitIndex) {
    sDebug("vgId:%d, stale commit index. current:%" PRId64 ", notified:%" PRId64 "", vgId, pBuf->commitIndex,
           commitIndex);
    ret = 0;
    goto _out;
  }

  sTrace("vgId:%d, commit. log buffer: [%" PRId64 " %" PRId64 " %" PRId64 ", %" PRId64 "), role: %d, term: %" PRId64,
         pNode->vgId, pBuf->startIndex, pBuf->commitIndex, pBuf->matchIndex, pBuf->endIndex, role, term);

  // execute in fsm
  for (int64_t index = pBuf->commitIndex + 1; index <= upperIndex; index++) {
    // get a log entry
    pEntry = syncLogBufferGetOneEntry(pBuf, pNode, index, &inBuf);
    if (pEntry == NULL) {
      goto _out;
    }

    // execute it
    if (!syncUtilUserCommit(pEntry->originalRpcType)) {
      sInfo("vgId:%d, commit sync barrier. index: %" PRId64 ", term:%" PRId64 ", type: %s", vgId, pEntry->index,
            pEntry->term, TMSG_INFO(pEntry->originalRpcType));
    }

    if (syncLogFsmExecute(pNode, pFsm, role, term, pEntry, 0) != 0) {
      sError("vgId:%d, failed to execute sync log entry. index:%" PRId64 ", term:%" PRId64
             ", role: %d, current term: %" PRId64,
             vgId, pEntry->index, pEntry->term, role, term);
      goto _out;
    }
    pBuf->commitIndex = index;

    sTrace("vgId:%d, committed index: %" PRId64 ", term: %" PRId64 ", role: %d, current term: %" PRId64 "", pNode->vgId,
           pEntry->index, pEntry->term, role, term);

    if (!inBuf) {
      syncEntryDestroy(pEntry);
      pEntry = NULL;
    }
  }

  // recycle
  SyncIndex until = pBuf->commitIndex - (pBuf->size >> 4);
  for (SyncIndex index = pBuf->startIndex; index < until; index++) {
    SSyncRaftEntry* pEntry = pBuf->entries[(index + pBuf->size) % pBuf->size].pItem;
    ASSERT(pEntry != NULL);
    syncEntryDestroy(pEntry);
    memset(&pBuf->entries[(index + pBuf->size) % pBuf->size], 0, sizeof(pBuf->entries[0]));
    pBuf->startIndex = index + 1;
  }

  ret = 0;
_out:
  // mark as restored if needed
  if (!pNode->restoreFinish && pBuf->commitIndex >= pNode->commitIndex && pEntry != NULL &&
      pNode->pRaftStore->currentTerm <= pEntry->term) {
    pNode->pFsm->FpRestoreFinishCb(pNode->pFsm);
    pNode->restoreFinish = true;
    sInfo("vgId:%d, restore finished. log buffer: [%" PRId64 " %" PRId64 " %" PRId64 ", %" PRId64 ")", pNode->vgId,
          pBuf->startIndex, pBuf->commitIndex, pBuf->matchIndex, pBuf->endIndex);
  }

  if (!inBuf) {
    syncEntryDestroy(pEntry);
    pEntry = NULL;
  }
  syncLogBufferValidate(pBuf);
  taosThreadMutexUnlock(&pBuf->mutex);
  return ret;
}

void syncLogReplMgrReset(SSyncLogReplMgr* pMgr) {
  if (pMgr == NULL) return;

  ASSERT(pMgr->startIndex >= 0);
  for (SyncIndex index = pMgr->startIndex; index < pMgr->endIndex; index++) {
    memset(&pMgr->states[index % pMgr->size], 0, sizeof(pMgr->states[0]));
  }
  pMgr->startIndex = 0;
  pMgr->matchIndex = 0;
  pMgr->endIndex = 0;
  pMgr->restored = false;
  pMgr->retryBackoff = 0;
}

int32_t syncLogReplMgrRetryOnNeed(SSyncLogReplMgr* pMgr, SSyncNode* pNode) {
  if (pMgr->endIndex <= pMgr->startIndex) {
    return 0;
  }

  SRaftId* pDestId = &pNode->replicasId[pMgr->peerId];
  if (pMgr->retryBackoff == SYNC_MAX_RETRY_BACKOFF) {
    syncLogReplMgrReset(pMgr);
    sWarn("vgId:%d, reset sync log repl mgr since retry backoff exceeding limit. peer: %" PRIx64, pNode->vgId,
          pDestId->addr);
    return -1;
  }

  int32_t ret = -1;
  bool    retried = false;
  int64_t retryWaitMs = syncLogGetRetryBackoffTimeMs(pMgr);
  int64_t  nowMs = taosGetMonoTimestampMs();
  int      count = 0;
  int64_t  firstIndex = -1;
  SyncTerm term = -1;
  int64_t  batchSize = TMAX(1, pMgr->size >> (4 + pMgr->retryBackoff));

  for (SyncIndex index = pMgr->startIndex; index < pMgr->endIndex; index++) {
    int64_t pos = index % pMgr->size;
    ASSERT(!pMgr->states[pos].barrier || (index == pMgr->startIndex || index + 1 == pMgr->endIndex));

    if (nowMs < pMgr->states[pos].timeMs + retryWaitMs) {
      break;
    }

    if (pMgr->states[pos].acked) {
      continue;
    }

    bool barrier = false;
    if (syncLogBufferReplicateOneTo(pMgr, pNode, index, &term, pDestId, &barrier) < 0) {
      sError("vgId:%d, failed to replicate sync log entry since %s. index: %" PRId64 ", dest: %" PRIx64 "", pNode->vgId,
             terrstr(), index, pDestId->addr);
      goto _out;
    }
    ASSERT(barrier == pMgr->states[pos].barrier);
    pMgr->states[pos].timeMs = nowMs;
    pMgr->states[pos].term = term;
    pMgr->states[pos].acked = false;

    retried = true;
    if (firstIndex == -1) firstIndex = index;

    if (batchSize <= count++) {
      break;
    }
  }

  ret = 0;
_out:
  if (retried) {
    pMgr->retryBackoff = syncLogGetNextRetryBackoff(pMgr);
    sInfo("vgId:%d, resent %d sync log entries. dest: %" PRIx64 ", indexes: %" PRId64 " ..., terms: ... %" PRId64
          ", retryWaitMs: %" PRId64 ", repl mgr: [%" PRId64 " %" PRId64 ", %" PRId64 ")",
          pNode->vgId, count, pDestId->addr, firstIndex, term, retryWaitMs, pMgr->startIndex, pMgr->matchIndex,
          pMgr->endIndex);
  }
  return ret;
}

int32_t syncLogReplMgrProcessReplyInRecoveryMode(SSyncLogReplMgr* pMgr, SSyncNode* pNode,
                                                 SyncAppendEntriesReply* pMsg) {
  SSyncLogBuffer* pBuf = pNode->pLogBuf;
  SRaftId         destId = pMsg->srcId;
  ASSERT(pMgr->restored == false);
  char     host[64];
  uint16_t port;
  syncUtilU642Addr(destId.addr, host, sizeof(host), &port);

  if (pMgr->endIndex == 0) {
    ASSERT(pMgr->startIndex == 0);
    ASSERT(pMgr->matchIndex == 0);
    if (pMsg->matchIndex < 0) {
      pMgr->restored = true;
      sInfo("vgId:%d, sync log repl mgr restored. peer: %s:%d (%" PRIx64 "), mgr: rs(%d) [%" PRId64 " %" PRId64
            ", %" PRId64 "), buffer: [%" PRId64 " %" PRId64 " %" PRId64 ", %" PRId64 ")",
            pNode->vgId, host, port, destId.addr, pMgr->restored, pMgr->startIndex, pMgr->matchIndex, pMgr->endIndex,
            pBuf->startIndex, pBuf->commitIndex, pBuf->matchIndex, pBuf->endIndex);
      return 0;
    }
  } else {
    if (pMsg->lastSendIndex < pMgr->startIndex || pMsg->lastSendIndex >= pMgr->endIndex) {
      syncLogReplMgrRetryOnNeed(pMgr, pNode);
      return 0;
    }

    pMgr->states[pMsg->lastSendIndex % pMgr->size].acked = true;

    if (pMsg->success && pMsg->matchIndex == pMsg->lastSendIndex) {
      pMgr->matchIndex = pMsg->matchIndex;
      pMgr->restored = true;
      sInfo("vgId:%d, sync log repl mgr restored. peer: %s:%d (%" PRIx64 "), mgr: rs(%d) [%" PRId64 " %" PRId64
            ", %" PRId64 "), buffer: [%" PRId64 " %" PRId64 " %" PRId64 ", %" PRId64 ")",
            pNode->vgId, host, port, destId.addr, pMgr->restored, pMgr->startIndex, pMgr->matchIndex, pMgr->endIndex,
            pBuf->startIndex, pBuf->commitIndex, pBuf->matchIndex, pBuf->endIndex);
      return 0;
    }

    if (pMsg->success == false && pMsg->matchIndex >= pMsg->lastSendIndex) {
      sWarn("vgId:%d, failed to rollback match index. peer: %s:%d, match index: %" PRId64 ", last sent: %" PRId64,
            pNode->vgId, host, port, pMsg->matchIndex, pMsg->lastSendIndex);
      if (syncNodeStartSnapshot(pNode, &destId) < 0) {
        sError("vgId:%d, failed to start snapshot for peer %s:%d", pNode->vgId, host, port);
        return -1;
      }
      sInfo("vgId:%d, snapshot replication to peer %s:%d", pNode->vgId, host, port);
      return 0;
    }
  }

  // check last match term
  SyncTerm  term = -1;
  SyncIndex firstVer = pNode->pLogStore->syncLogBeginIndex(pNode->pLogStore);
  SyncIndex index = TMIN(pMsg->matchIndex, pNode->pLogBuf->matchIndex);

  if (pMsg->matchIndex < pNode->pLogBuf->matchIndex) {
    term = syncLogReplMgrGetPrevLogTerm(pMgr, pNode, index + 1);
    if (term < 0 || (term != pMsg->lastMatchTerm && (index + 1 == firstVer || index == firstVer))) {
      ASSERT(term >= 0 || terrno == TSDB_CODE_WAL_LOG_NOT_EXIST);
      if (syncNodeStartSnapshot(pNode, &destId) < 0) {
        sError("vgId:%d, failed to start snapshot for peer %s:%d", pNode->vgId, host, port);
        return -1;
      }
      sInfo("vgId:%d, snapshot replication to peer %s:%d", pNode->vgId, host, port);
      return 0;
    }

    ASSERT(index + 1 >= firstVer);

    if (term == pMsg->lastMatchTerm) {
      index = index + 1;
      ASSERT(index <= pNode->pLogBuf->matchIndex);
    } else {
      ASSERT(index > firstVer);
    }
  }

  // attempt to replicate the raft log at index
  (void)syncLogReplMgrReset(pMgr);
  return syncLogReplMgrReplicateProbeOnce(pMgr, pNode, index);
}

int32_t syncLogReplMgrProcessHeartbeatReply(SSyncLogReplMgr* pMgr, SSyncNode* pNode, SyncHeartbeatReply* pMsg) {
  SSyncLogBuffer* pBuf = pNode->pLogBuf;
  taosThreadMutexLock(&pBuf->mutex);
  if (pMsg->startTime != 0 && pMsg->startTime != pMgr->peerStartTime) {
    sInfo("vgId:%d, reset sync log repl mgr in heartbeat. peer: %" PRIx64 ", start time:%" PRId64 ", old:%" PRId64 "",
          pNode->vgId, pMsg->srcId.addr, pMsg->startTime, pMgr->peerStartTime);
    syncLogReplMgrReset(pMgr);
    pMgr->peerStartTime = pMsg->startTime;
  }
  taosThreadMutexUnlock(&pBuf->mutex);
  return 0;
}

int32_t syncLogReplMgrProcessReply(SSyncLogReplMgr* pMgr, SSyncNode* pNode, SyncAppendEntriesReply* pMsg) {
  SSyncLogBuffer* pBuf = pNode->pLogBuf;
  taosThreadMutexLock(&pBuf->mutex);
  if (pMsg->startTime != pMgr->peerStartTime) {
    sInfo("vgId:%d, reset sync log repl mgr in appendlog reply. peer: %" PRIx64 ", start time:%" PRId64
          ", old:%" PRId64,
          pNode->vgId, pMsg->srcId.addr, pMsg->startTime, pMgr->peerStartTime);
    syncLogReplMgrReset(pMgr);
    pMgr->peerStartTime = pMsg->startTime;
  }

  if (pMgr->restored) {
    (void)syncLogReplMgrProcessReplyInNormalMode(pMgr, pNode, pMsg);
  } else {
    (void)syncLogReplMgrProcessReplyInRecoveryMode(pMgr, pNode, pMsg);
  }
  taosThreadMutexUnlock(&pBuf->mutex);
  return 0;
}

int32_t syncLogReplMgrReplicateOnce(SSyncLogReplMgr* pMgr, SSyncNode* pNode) {
  if (pMgr->restored) {
    (void)syncLogReplMgrReplicateAttemptedOnce(pMgr, pNode);
  } else {
    (void)syncLogReplMgrReplicateProbeOnce(pMgr, pNode, pNode->pLogBuf->matchIndex);
  }
  return 0;
}

int32_t syncLogReplMgrReplicateProbeOnce(SSyncLogReplMgr* pMgr, SSyncNode* pNode, SyncIndex index) {
  ASSERT(!pMgr->restored);
  ASSERT(pMgr->startIndex >= 0);
  int64_t retryMaxWaitMs = SYNC_LOG_REPL_RETRY_WAIT_MS * (1 << SYNC_MAX_RETRY_BACKOFF);
  int64_t nowMs = taosGetMonoTimestampMs();

  if (pMgr->endIndex > pMgr->startIndex &&
      nowMs < pMgr->states[pMgr->startIndex % pMgr->size].timeMs + retryMaxWaitMs) {
    return 0;
  }
  (void)syncLogReplMgrReset(pMgr);

  SRaftId*  pDestId = &pNode->replicasId[pMgr->peerId];
  bool      barrier = false;
  SyncTerm  term = -1;
  if (syncLogBufferReplicateOneTo(pMgr, pNode, index, &term, pDestId, &barrier) < 0) {
    sError("vgId:%d, failed to replicate log entry since %s. index: %" PRId64 ", dest: 0x%016" PRIx64 "", pNode->vgId,
           terrstr(), index, pDestId->addr);
    return -1;
  }

  ASSERT(index >= 0);
  pMgr->states[index % pMgr->size].barrier = barrier;
  pMgr->states[index % pMgr->size].timeMs = nowMs;
  pMgr->states[index % pMgr->size].term = term;
  pMgr->states[index % pMgr->size].acked = false;

  pMgr->startIndex = index;
  pMgr->endIndex = index + 1;

  SSyncLogBuffer* pBuf = pNode->pLogBuf;
  sTrace("vgId:%d, attempted to probe the %d'th peer with msg of index:%" PRId64 " term: %" PRId64
         ". pMgr(rs:%d): [%" PRId64 " %" PRId64 ", %" PRId64 "), pBuf: [%" PRId64 " %" PRId64 " %" PRId64 ", %" PRId64
         ")",
         pNode->vgId, pMgr->peerId, index, term, pMgr->restored, pMgr->startIndex, pMgr->matchIndex, pMgr->endIndex,
         pBuf->startIndex, pBuf->commitIndex, pBuf->matchIndex, pBuf->endIndex);
  return 0;
}

int32_t syncLogReplMgrReplicateAttemptedOnce(SSyncLogReplMgr* pMgr, SSyncNode* pNode) {
  ASSERT(pMgr->restored);

  SRaftId* pDestId = &pNode->replicasId[pMgr->peerId];
  int32_t  batchSize = TMAX(1, pMgr->size >> (4 + pMgr->retryBackoff));
  int32_t  count = 0;
  int64_t  nowMs = taosGetMonoTimestampMs();
  int64_t  limit = pMgr->size >> 1;

  for (SyncIndex index = pMgr->endIndex; index <= pNode->pLogBuf->matchIndex; index++) {
    if (batchSize < count++ || limit <= index - pMgr->startIndex) {
      break;
    }
    if (pMgr->startIndex + 1 < index && pMgr->states[(index - 1) % pMgr->size].barrier) {
      break;
    }
    int64_t  pos = index % pMgr->size;
    SRaftId* pDestId = &pNode->replicasId[pMgr->peerId];
    bool     barrier = false;
    SyncTerm term = -1;
    if (syncLogBufferReplicateOneTo(pMgr, pNode, index, &term, pDestId, &barrier) < 0) {
      sError("vgId:%d, failed to replicate log entry since %s. index: %" PRId64 ", dest: 0x%016" PRIx64 "", pNode->vgId,
             terrstr(), index, pDestId->addr);
      return -1;
    }
    pMgr->states[pos].barrier = barrier;
    pMgr->states[pos].timeMs = nowMs;
    pMgr->states[pos].term = term;
    pMgr->states[pos].acked = false;

    pMgr->endIndex = index + 1;
    if (barrier) {
      sInfo("vgId:%d, replicated sync barrier to dest: %" PRIx64 ". index: %" PRId64 ", term: %" PRId64
            ", repl mgr: rs(%d) [%" PRId64 " %" PRId64 ", %" PRId64 ")",
            pNode->vgId, pDestId->addr, index, term, pMgr->restored, pMgr->startIndex, pMgr->matchIndex,
            pMgr->endIndex);
      break;
    }
  }

  syncLogReplMgrRetryOnNeed(pMgr, pNode);

  SSyncLogBuffer* pBuf = pNode->pLogBuf;
  sTrace("vgId:%d, attempted to replicate %d msgs to the %d'th peer. pMgr(rs:%d): [%" PRId64 " %" PRId64 ", %" PRId64
         "), pBuf: [%" PRId64 " %" PRId64 " %" PRId64 ", %" PRId64 ")",
         pNode->vgId, count, pMgr->peerId, pMgr->restored, pMgr->startIndex, pMgr->matchIndex, pMgr->endIndex,
         pBuf->startIndex, pBuf->commitIndex, pBuf->matchIndex, pBuf->endIndex);
  return 0;
}

int32_t syncLogReplMgrProcessReplyInNormalMode(SSyncLogReplMgr* pMgr, SSyncNode* pNode, SyncAppendEntriesReply* pMsg) {
  ASSERT(pMgr->restored == true);
  if (pMgr->startIndex <= pMsg->lastSendIndex && pMsg->lastSendIndex < pMgr->endIndex) {
     if (pMgr->startIndex < pMgr->matchIndex && pMgr->retryBackoff > 0) {
        int64_t firstSentMs = pMgr->states[pMgr->startIndex % pMgr->size].timeMs;
        int64_t lastSentMs = pMgr->states[(pMgr->endIndex - 1) % pMgr->size].timeMs;
        int64_t timeDiffMs = lastSentMs - firstSentMs;
        if (timeDiffMs > 0 && timeDiffMs < (SYNC_LOG_REPL_RETRY_WAIT_MS << (pMgr->retryBackoff - 1))) {
            pMgr->retryBackoff -= 1;
        }
    }
    pMgr->states[pMsg->lastSendIndex % pMgr->size].acked = true;
    pMgr->matchIndex = TMAX(pMgr->matchIndex, pMsg->matchIndex);
    for (SyncIndex index = pMgr->startIndex; index < pMgr->matchIndex; index++) {
      memset(&pMgr->states[index % pMgr->size], 0, sizeof(pMgr->states[0]));
    }
    pMgr->startIndex = pMgr->matchIndex;
  }

  return syncLogReplMgrReplicateAttemptedOnce(pMgr, pNode);
}

SSyncLogReplMgr* syncLogReplMgrCreate() {
  SSyncLogReplMgr* pMgr = taosMemoryCalloc(1, sizeof(SSyncLogReplMgr));
  if (pMgr == NULL) {
    terrno = TSDB_CODE_OUT_OF_MEMORY;
    return NULL;
  }

  pMgr->size = sizeof(pMgr->states) / sizeof(pMgr->states[0]);

  ASSERT(pMgr->size == TSDB_SYNC_LOG_BUFFER_SIZE);

  return pMgr;

_err:
  taosMemoryFree(pMgr);
  return NULL;
}

void syncLogReplMgrDestroy(SSyncLogReplMgr* pMgr) {
  if (pMgr == NULL) {
    return;
  }
  (void)taosMemoryFree(pMgr);
  return;
}

int32_t syncNodeLogReplMgrInit(SSyncNode* pNode) {
  for (int i = 0; i < TSDB_MAX_REPLICA; i++) {
    ASSERT(pNode->logReplMgrs[i] == NULL);
    pNode->logReplMgrs[i] = syncLogReplMgrCreate();
    pNode->logReplMgrs[i]->peerId = i;
    ASSERTS(pNode->logReplMgrs[i] != NULL, "Out of memory.");
  }
  return 0;
}

void syncNodeLogReplMgrDestroy(SSyncNode* pNode) {
  for (int i = 0; i < TSDB_MAX_REPLICA; i++) {
    syncLogReplMgrDestroy(pNode->logReplMgrs[i]);
    pNode->logReplMgrs[i] = NULL;
  }
}

SSyncLogBuffer* syncLogBufferCreate() {
  SSyncLogBuffer* pBuf = taosMemoryCalloc(1, sizeof(SSyncLogBuffer));
  if (pBuf == NULL) {
    terrno = TSDB_CODE_OUT_OF_MEMORY;
    return NULL;
  }

  pBuf->size = sizeof(pBuf->entries) / sizeof(pBuf->entries[0]);

  ASSERT(pBuf->size == TSDB_SYNC_LOG_BUFFER_SIZE);

  if (taosThreadMutexAttrInit(&pBuf->attr) < 0) {
    sError("failed to init log buffer mutexattr due to %s", strerror(errno));
    terrno = TAOS_SYSTEM_ERROR(errno);
    goto _err;
  }

  if (taosThreadMutexAttrSetType(&pBuf->attr, PTHREAD_MUTEX_RECURSIVE) < 0) {
    sError("failed to set log buffer mutexattr type due to %s", strerror(errno));
    terrno = TAOS_SYSTEM_ERROR(errno);
    goto _err;
  }

  if (taosThreadMutexInit(&pBuf->mutex, &pBuf->attr) < 0) {
    sError("failed to init log buffer mutex due to %s", strerror(errno));
    terrno = TAOS_SYSTEM_ERROR(errno);
    goto _err;
  }

  return pBuf;

_err:
  taosMemoryFree(pBuf);
  return NULL;
}

void syncLogBufferClear(SSyncLogBuffer* pBuf) {
  taosThreadMutexLock(&pBuf->mutex);
  for (SyncIndex index = pBuf->startIndex; index < pBuf->endIndex; index++) {
    SSyncRaftEntry* pEntry = pBuf->entries[(index + pBuf->size) % pBuf->size].pItem;
    if (pEntry == NULL) continue;
    syncEntryDestroy(pEntry);
    pEntry = NULL;
    memset(&pBuf->entries[(index + pBuf->size) % pBuf->size], 0, sizeof(pBuf->entries[0]));
  }
  pBuf->startIndex = pBuf->commitIndex = pBuf->matchIndex = pBuf->endIndex = 0;
  taosThreadMutexUnlock(&pBuf->mutex);
}

void syncLogBufferDestroy(SSyncLogBuffer* pBuf) {
  if (pBuf == NULL) {
    return;
  }
  syncLogBufferClear(pBuf);
  (void)taosThreadMutexDestroy(&pBuf->mutex);
  (void)taosThreadMutexAttrDestroy(&pBuf->attr);
  (void)taosMemoryFree(pBuf);
  return;
}

int32_t syncLogBufferRollback(SSyncLogBuffer* pBuf, SSyncNode* pNode, SyncIndex toIndex) {
  ASSERT(pBuf->commitIndex < toIndex && toIndex <= pBuf->endIndex);

  sInfo("vgId:%d, rollback sync log buffer. toindex: %" PRId64 ", buffer: [%" PRId64 " %" PRId64 " %" PRId64
        ", %" PRId64 ")",
        pNode->vgId, toIndex, pBuf->startIndex, pBuf->commitIndex, pBuf->matchIndex, pBuf->endIndex);

  // trunc buffer
  SyncIndex index = pBuf->endIndex - 1;
  while (index >= toIndex) {
    SSyncRaftEntry* pEntry = pBuf->entries[index % pBuf->size].pItem;
    if (pEntry != NULL) {
      (void)syncEntryDestroy(pEntry);
      pEntry = NULL;
      memset(&pBuf->entries[index % pBuf->size], 0, sizeof(pBuf->entries[0]));
    }
    index--;
  }
  pBuf->endIndex = toIndex;
  pBuf->matchIndex = TMIN(pBuf->matchIndex, index);
  ASSERT(index + 1 == toIndex);

  // trunc wal
  SyncIndex lastVer = pNode->pLogStore->syncLogLastIndex(pNode->pLogStore);
  if (lastVer >= toIndex && pNode->pLogStore->syncLogTruncate(pNode->pLogStore, toIndex) < 0) {
    sError("vgId:%d, failed to truncate log store since %s. from index:%" PRId64 "", pNode->vgId, terrstr(), toIndex);
    return -1;
  }
  lastVer = pNode->pLogStore->syncLogLastIndex(pNode->pLogStore);
  ASSERT(toIndex == lastVer + 1);

  // refill buffer on need
  if (toIndex <= pBuf->startIndex) {
    int32_t ret = syncLogBufferInitWithoutLock(pBuf, pNode);
    if (ret < 0) {
      sError("vgId:%d, failed to refill sync log buffer since %s", pNode->vgId, terrstr());
      return -1;
    }
  }

  ASSERT(pBuf->endIndex == toIndex);
  syncLogBufferValidate(pBuf);
  return 0;
}

int32_t syncLogBufferReset(SSyncLogBuffer* pBuf, SSyncNode* pNode) {
  taosThreadMutexLock(&pBuf->mutex);
  SyncIndex lastVer = pNode->pLogStore->syncLogLastIndex(pNode->pLogStore);
  ASSERT(lastVer == pBuf->matchIndex);
  SyncIndex index = pBuf->endIndex - 1;

  (void)syncLogBufferRollback(pBuf, pNode, pBuf->matchIndex + 1);

  sInfo("vgId:%d, reset sync log buffer. buffer: [%" PRId64 " %" PRId64 " %" PRId64 ", %" PRId64 ")", pNode->vgId,
        pBuf->startIndex, pBuf->commitIndex, pBuf->matchIndex, pBuf->endIndex);

  pBuf->endIndex = pBuf->matchIndex + 1;

  // reset repl mgr
  for (int i = 0; i < pNode->replicaNum; i++) {
    SSyncLogReplMgr* pMgr = pNode->logReplMgrs[i];
    syncLogReplMgrReset(pMgr);
  }
  taosThreadMutexUnlock(&pBuf->mutex);
  return 0;
}

SSyncRaftEntry* syncLogBufferGetOneEntry(SSyncLogBuffer* pBuf, SSyncNode* pNode, SyncIndex index, bool* pInBuf) {
  SSyncRaftEntry* pEntry = NULL;
  if (index >= pBuf->endIndex) {
    return NULL;
  }
  if (index > pBuf->startIndex) {  // startIndex might be dummy
    *pInBuf = true;
    pEntry = pBuf->entries[index % pBuf->size].pItem;
  } else {
    *pInBuf = false;
    if (pNode->pLogStore->syncLogGetEntry(pNode->pLogStore, index, &pEntry) < 0) {
      sError("vgId:%d, failed to get log entry since %s. index:%" PRId64 "", pNode->vgId, terrstr(), index);
    }
  }
  return pEntry;
}

int32_t syncLogBufferReplicateOneTo(SSyncLogReplMgr* pMgr, SSyncNode* pNode, SyncIndex index, SyncTerm* pTerm,
                                    SRaftId* pDestId, bool* pBarrier) {
  SSyncRaftEntry* pEntry = NULL;
  SRpcMsg         msgOut = {0};
  bool            inBuf = false;
  int32_t         ret = -1;
  SyncTerm        prevLogTerm = -1;
  SSyncLogBuffer* pBuf = pNode->pLogBuf;

  pEntry = syncLogBufferGetOneEntry(pBuf, pNode, index, &inBuf);
  if (pEntry == NULL) {
    sError("vgId:%d, failed to get raft entry for index: %" PRId64 "", pNode->vgId, index);
    if (terrno == TSDB_CODE_WAL_LOG_NOT_EXIST) {
      SSyncLogReplMgr* pMgr = syncNodeGetLogReplMgr(pNode, pDestId);
      if (pMgr) {
        sInfo("vgId:%d, reset sync log repl mgr of peer: %" PRIx64 " since %s. index: %" PRId64, pNode->vgId,
              pDestId->addr, terrstr(), index);
        (void)syncLogReplMgrReset(pMgr);
      }
    }
    goto _err;
  }
  *pBarrier = syncLogIsReplicationBarrier(pEntry);

  prevLogTerm = syncLogReplMgrGetPrevLogTerm(pMgr, pNode, index);
  if (prevLogTerm < 0) {
    sError("vgId:%d, failed to get prev log term since %s. index: %" PRId64 "", pNode->vgId, terrstr(), index);
    goto _err;
  }
  if (pTerm) *pTerm = pEntry->term;

  int32_t code = syncBuildAppendEntriesFromRaftLog(pNode, pEntry, prevLogTerm, &msgOut);
  if (code < 0) {
    sError("vgId:%d, failed to get append entries for index:%" PRId64 "", pNode->vgId, index);
    goto _err;
  }

  (void)syncNodeSendAppendEntries(pNode, pDestId, &msgOut);
  ret = 0;

  sTrace("vgId:%d, replicate one msg index: %" PRId64 " term: %" PRId64 " prevterm: %" PRId64 " to dest: 0x%016" PRIx64,
         pNode->vgId, pEntry->index, pEntry->term, prevLogTerm, pDestId->addr);

  if (!inBuf) {
    syncEntryDestroy(pEntry);
    pEntry = NULL;
  }
  return 0;

_err:
  rpcFreeCont(msgOut.pCont);
  msgOut.pCont = NULL;
  if (!inBuf) {
    syncEntryDestroy(pEntry);
    pEntry = NULL;
  }
  return -1;
}<|MERGE_RESOLUTION|>--- conflicted
+++ resolved
@@ -459,16 +459,12 @@
            pNode->vgId, pEntry->index, pEntry->term, TMSG_INFO(pEntry->originalRpcType), applyCode);
   }
 
-<<<<<<< HEAD
   if (pEntry->originalRpcType == TDMT_VND_COMMIT) {
     sInfo("vgId:%d, fsm execute vnode commit. index: %" PRId64 ", term: %" PRId64 "", pNode->vgId, pEntry->index,
           pEntry->term);
   }
 
-  SRpcMsg rpcMsg = {0};
-=======
   SRpcMsg rpcMsg = {.code = applyCode};
->>>>>>> 8c94601d
   syncEntry2OriginalRpc(pEntry, &rpcMsg);
 
   SFsmCbMeta cbMeta = {0};
