--- conflicted
+++ resolved
@@ -285,15 +285,9 @@
 int32_t syncLogBufferAccept(SSyncLogBuffer* pBuf, SSyncNode* pNode, SSyncRaftEntry* pEntry, SyncTerm prevTerm) {
   taosThreadMutexLock(&pBuf->mutex);
   syncLogBufferValidate(pBuf);
-<<<<<<< HEAD
-  int32_t   ret = -1;
-  SyncIndex index = pEntry->index;
-  SyncIndex prevIndex = pEntry->index - 1;
-=======
   int32_t         ret = -1;
   SyncIndex       index = pEntry->index;
   SyncIndex       prevIndex = pEntry->index - 1;
->>>>>>> 27bf29cd
   SyncTerm        lastMatchTerm = syncLogBufferGetLastMatchTermWithoutLock(pBuf);
   SSyncRaftEntry* pExist = NULL;
   bool            inBuf = true;
@@ -577,11 +571,7 @@
 _out:
   // mark as restored if needed
   if (!pNode->restoreFinish && pBuf->commitIndex >= pNode->commitIndex && pEntry != NULL &&
-<<<<<<< HEAD
-      pNode->pRaftStore->currentTerm <= pEntry->term) {
-=======
       pNode->raftStore.currentTerm <= pEntry->term) {
->>>>>>> 27bf29cd
     pNode->pFsm->FpRestoreFinishCb(pNode->pFsm);
     pNode->restoreFinish = true;
     sInfo("vgId:%d, restore finished. log buffer: [%" PRId64 " %" PRId64 " %" PRId64 ", %" PRId64 ")", pNode->vgId,
@@ -845,19 +835,11 @@
 int32_t syncLogReplMgrReplicateAttempt(SSyncLogReplMgr* pMgr, SSyncNode* pNode) {
   ASSERT(pMgr->restored);
 
-<<<<<<< HEAD
-  SRaftId* pDestId = &pNode->replicasId[pMgr->peerId];
-  int32_t  batchSize = TMAX(1, pMgr->size >> (4 + pMgr->retryBackoff));
-  int32_t  count = 0;
-  int64_t  nowMs = taosGetMonoTimestampMs();
-  int64_t  limit = pMgr->size >> 1;
-=======
   SRaftId*  pDestId = &pNode->replicasId[pMgr->peerId];
   int32_t   batchSize = TMAX(1, pMgr->size >> (4 + pMgr->retryBackoff));
   int32_t   count = 0;
   int64_t   nowMs = taosGetMonoTimestampMs();
   int64_t   limit = pMgr->size >> 1;
->>>>>>> 27bf29cd
   SyncTerm  term = -1;
   SyncIndex firstIndex = -1;
 
@@ -871,12 +853,8 @@
     int64_t  pos = index % pMgr->size;
     SRaftId* pDestId = &pNode->replicasId[pMgr->peerId];
     bool     barrier = false;
-<<<<<<< HEAD
-    if (syncLogBufferReplicateOneTo(pMgr, pNode, index, &term, pDestId, &barrier) < 0) {
-=======
     SyncTerm term = -1;
     if (syncLogReplMgrReplicateOneTo(pMgr, pNode, index, &term, pDestId, &barrier) < 0) {
->>>>>>> 27bf29cd
       sError("vgId:%d, failed to replicate log entry since %s. index: %" PRId64 ", dest: 0x%016" PRIx64 "", pNode->vgId,
              terrstr(), index, pDestId->addr);
       return -1;
