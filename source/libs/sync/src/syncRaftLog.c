--- conflicted
+++ resolved
@@ -410,22 +410,6 @@
 }
 
 int32_t logStoreUpdateCommitIndex(SSyncLogStore* pLogStore, SyncIndex index) {
-<<<<<<< HEAD
-  
-    SSyncLogStoreData* pData = pLogStore->data;
-    SWal*              pWal = pData->pWal;
-    // assert(walCommit(pWal, index) == 0);
-    int32_t code = walCommit(pWal, index);
-    if (code != 0) {
-      int32_t     err = terrno;
-      const char* errStr = tstrerror(err);
-      int32_t     linuxErr = errno;
-      const char* linuxErrMsg = strerror(errno);
-      sError("walCommit error, err:%d %X, msg:%s, linuxErr:%d, linuxErrMsg:%s", err, err, errStr, linuxErr,
-    linuxErrMsg); ASSERT(0);
-    }
-   
-=======
   SSyncLogStoreData* pData = pLogStore->data;
   SWal*              pWal = pData->pWal;
   // assert(walCommit(pWal, index) == 0);
@@ -438,7 +422,6 @@
     sError("walCommit error, err:%d %X, msg:%s, linuxErr:%d, linuxErrMsg:%s", err, err, errStr, linuxErr, linuxErrMsg);
     ASSERT(0);
   }
->>>>>>> f5db109e
   return 0;
 }
 
