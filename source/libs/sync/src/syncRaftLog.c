/*
 * Copyright (c) 2019 TAOS Data, Inc. <jhtao@taosdata.com>
 *
 * This program is free software: you can use, redistribute, and/or modify
 * it under the terms of the GNU Affero General Public License, version 3
 * or later ("AGPL"), as published by the Free Software Foundation.
 *
 * This program is distributed in the hope that it will be useful, but WITHOUT
 * ANY WARRANTY; without even the implied warranty of MERCHANTABILITY or
 * FITNESS FOR A PARTICULAR PURPOSE.
 *
 * You should have received a copy of the GNU Affero General Public License
 * along with this program. If not, see <http://www.gnu.org/licenses/>.
 */

#define _DEFAULT_SOURCE
#include "syncRaftLog.h"
#include "syncRaftCfg.h"
#include "syncRaftStore.h"
#include "syncUtil.h"

// log[m .. n]

// public function
static int32_t   raftLogRestoreFromSnapshot(struct SSyncLogStore* pLogStore, SyncIndex snapshotIndex);
static int32_t   raftLogAppendEntry(struct SSyncLogStore* pLogStore, SSyncRaftEntry* pEntry, bool forceSync);
static int32_t   raftLogTruncate(struct SSyncLogStore* pLogStore, SyncIndex fromIndex);
static bool      raftLogExist(struct SSyncLogStore* pLogStore, SyncIndex index);
static int32_t   raftLogUpdateCommitIndex(SSyncLogStore* pLogStore, SyncIndex index);
static SyncIndex raftlogCommitIndex(SSyncLogStore* pLogStore);
static int32_t   raftLogGetLastEntry(SSyncLogStore* pLogStore, SSyncRaftEntry** ppLastEntry);

SSyncLogStore* logStoreCreate(SSyncNode* pSyncNode) {
  SSyncLogStore* pLogStore = taosMemoryCalloc(1, sizeof(SSyncLogStore));
  if (pLogStore == NULL) {
    terrno = TSDB_CODE_OUT_OF_MEMORY;
    return NULL;
  }

  // pLogStore->pCache = taosLRUCacheInit(10 * 1024 * 1024, 1, .5);
  pLogStore->pCache = taosLRUCacheInit(30 * 1024 * 1024, 1, .5);
  if (pLogStore->pCache == NULL) {
    taosMemoryFree(pLogStore);
    terrno = TSDB_CODE_OUT_OF_MEMORY;
    return NULL;
  }

  pLogStore->cacheHit = 0;
  pLogStore->cacheMiss = 0;

  taosLRUCacheSetStrictCapacity(pLogStore->pCache, false);

  pLogStore->data = taosMemoryMalloc(sizeof(SSyncLogStoreData));
  if (!pLogStore->data) {
    taosMemoryFree(pLogStore);
    taosLRUCacheCleanup(pLogStore->pCache);
    terrno = TSDB_CODE_OUT_OF_MEMORY;
    return NULL;
  }

  SSyncLogStoreData* pData = pLogStore->data;
  pData->pSyncNode = pSyncNode;
  pData->pWal = pSyncNode->pWal;
  if (pData->pWal == NULL) {
    terrno = TSDB_CODE_SYN_INTERNAL_ERROR;
    return NULL;
  }

  (void)taosThreadMutexInit(&(pData->mutex), NULL);
  pData->pWalHandle = walOpenReader(pData->pWal, NULL, 0);
  if (!pData->pWalHandle) {
    taosMemoryFree(pLogStore);
    taosLRUCacheCleanup(pLogStore->pCache);
    (void)taosThreadMutexDestroy(&(pData->mutex));
    terrno = TSDB_CODE_OUT_OF_MEMORY;
    return NULL;
  }

  pLogStore->syncLogUpdateCommitIndex = raftLogUpdateCommitIndex;
  pLogStore->syncLogCommitIndex = raftlogCommitIndex;
  pLogStore->syncLogRestoreFromSnapshot = raftLogRestoreFromSnapshot;
  pLogStore->syncLogBeginIndex = raftLogBeginIndex;
  pLogStore->syncLogEndIndex = raftLogEndIndex;
  pLogStore->syncLogIsEmpty = raftLogIsEmpty;
  pLogStore->syncLogEntryCount = raftLogEntryCount;
  pLogStore->syncLogLastIndex = raftLogLastIndex;
  pLogStore->syncLogIndexRetention = raftLogIndexRetention;
  pLogStore->syncLogLastTerm = raftLogLastTerm;
  pLogStore->syncLogAppendEntry = raftLogAppendEntry;
  pLogStore->syncLogGetEntry = raftLogGetEntry;
  pLogStore->syncLogTruncate = raftLogTruncate;
  pLogStore->syncLogWriteIndex = raftLogWriteIndex;
  pLogStore->syncLogExist = raftLogExist;

  return pLogStore;
}

void logStoreDestory(SSyncLogStore* pLogStore) {
  if (pLogStore != NULL) {
    SSyncLogStoreData* pData = pLogStore->data;

    (void)taosThreadMutexLock(&(pData->mutex));
    if (pData->pWalHandle != NULL) {
      walCloseReader(pData->pWalHandle);
      pData->pWalHandle = NULL;
    }
    (void)taosThreadMutexUnlock(&(pData->mutex));
    (void)taosThreadMutexDestroy(&(pData->mutex));

    taosMemoryFree(pLogStore->data);

    taosLRUCacheEraseUnrefEntries(pLogStore->pCache);
    taosLRUCacheCleanup(pLogStore->pCache);

    taosMemoryFree(pLogStore);
  }
}

// log[m .. n]
static int32_t raftLogRestoreFromSnapshot(struct SSyncLogStore* pLogStore, SyncIndex snapshotIndex) {
  if (!(snapshotIndex >= 0)) return TSDB_CODE_SYN_INTERNAL_ERROR;

  SSyncLogStoreData* pData = pLogStore->data;
  SWal*              pWal = pData->pWal;
  int32_t            code = walRestoreFromSnapshot(pWal, snapshotIndex);
  if (code != 0) {
    int32_t     err = code;
    const char* errStr = tstrerror(err);
    int32_t     sysErr = ERRNO;
    const char* sysErrStr = strerror(ERRNO);

    sNError(pData->pSyncNode,
            "wal restore from snapshot error, index:%" PRId64 ", err:0x%x, msg:%s, syserr:%d, sysmsg:%s", snapshotIndex,
            err, errStr, sysErr, sysErrStr);
    TAOS_RETURN(err);
  }

  TAOS_RETURN(TSDB_CODE_SUCCESS);
}

SyncIndex raftLogBeginIndex(struct SSyncLogStore* pLogStore) {
  SSyncLogStoreData* pData = pLogStore->data;
  SWal*              pWal = pData->pWal;
  SyncIndex          firstVer = walGetFirstVer(pWal);
  return firstVer;
}

SyncIndex raftLogEndIndex(struct SSyncLogStore* pLogStore) { return raftLogLastIndex(pLogStore); }

bool raftLogIsEmpty(struct SSyncLogStore* pLogStore) {
  SSyncLogStoreData* pData = pLogStore->data;
  SWal*              pWal = pData->pWal;
  return walIsEmpty(pWal);
}

int32_t raftLogEntryCount(struct SSyncLogStore* pLogStore) {
  SyncIndex beginIndex = raftLogBeginIndex(pLogStore);
  SyncIndex endIndex = raftLogEndIndex(pLogStore);
  int32_t   count = endIndex - beginIndex + 1;
  return count > 0 ? count : 0;
}

SyncIndex raftLogLastIndex(struct SSyncLogStore* pLogStore) {
  SyncIndex          lastIndex;
  SSyncLogStoreData* pData = pLogStore->data;
  SWal*              pWal = pData->pWal;
  SyncIndex          lastVer = walGetLastVer(pWal);

  return lastVer;
}

SyncIndex raftLogIndexRetention(struct SSyncLogStore* pLogStore, int64_t bytes) {
  SyncIndex          lastIndex;
  SSyncLogStoreData* pData = pLogStore->data;
  SWal*              pWal = pData->pWal;
  SyncIndex          lastVer = walGetVerRetention(pWal, bytes);

  return lastVer;
}

SyncIndex raftLogWriteIndex(struct SSyncLogStore* pLogStore) {
  SSyncLogStoreData* pData = pLogStore->data;
  SWal*              pWal = pData->pWal;
  SyncIndex          lastVer = walGetLastVer(pWal);
  return lastVer + 1;
}

static bool raftLogExist(struct SSyncLogStore* pLogStore, SyncIndex index) {
  SSyncLogStoreData* pData = pLogStore->data;
  SWal*              pWal = pData->pWal;
  bool               b = walLogExist(pWal, index);
  return b;
}

// if success, return last term
// if not log, return 0
// if error, return SYNC_TERM_INVALID
SyncTerm raftLogLastTerm(struct SSyncLogStore* pLogStore) {
  SSyncLogStoreData* pData = pLogStore->data;
  SWal*              pWal = pData->pWal;
  if (walIsEmpty(pWal)) {
    return 0;
  } else {
    SSyncRaftEntry* pLastEntry;
    int32_t         code = raftLogGetLastEntry(pLogStore, &pLastEntry);
    if (code == 0 && pLastEntry != NULL) {
      SyncTerm lastTerm = pLastEntry->term;
      taosMemoryFree(pLastEntry);
      return lastTerm;
    } else {
      return SYNC_TERM_INVALID;
    }
  }

  // can not be here!
  return SYNC_TERM_INVALID;
}

static int32_t rafeLogReBuildEntry(SSyncRaftEntry* pEntry) {
  int32_t code = 0;
  int32_t lino = 0;
  int32_t flags = 0;
  if (pEntry == NULL) {
    TAOS_RETURN(TSDB_CODE_SYN_INTERNAL_ERROR);
  }
  uint64_t nSubmitTbData = 0;

  if (pEntry->originalRpcType != TDMT_VND_SUBMIT) {
    return code;
  }
  int32_t len = pEntry->dataLen;

  SSubmitReq2Msg* pMsg = (SSubmitReq2Msg*)pEntry->data;

  void* pReq = POINTER_SHIFT(pReq, sizeof(SSubmitReq2Msg));
  len -= sizeof(SSubmitReq2Msg);

  SSubmitReq2* pSubmitReq = &(SSubmitReq2){0};
  SDecoder     dc = {0};
  tDecoderInit(&dc, pReq, len);
  if (tStartDecode(&dc) < 0) {
    code = TSDB_CODE_INVALID_MSG;
    goto _exit;
  }

_exit:

  return code;
}
static int32_t raftLogAppendEntry(struct SSyncLogStore* pLogStore, SSyncRaftEntry* pEntry, bool forceSync) {
  SSyncLogStoreData* pData = pLogStore->data;
  SWal*              pWal = pData->pWal;

  SWalSyncInfo syncMeta = {0};
  syncMeta.isWeek = pEntry->isWeak;
  syncMeta.seqNum = pEntry->seqNum;
  syncMeta.term = pEntry->term;

  int64_t tsWriteBegin = taosGetTimestampNs();
<<<<<<< HEAD

  int32_t code = walAppendLog(pWal, pEntry->index, pEntry->originalRpcType, syncMeta, pEntry->data, pEntry->dataLen);
=======
  int32_t code = walAppendLog(pWal, pEntry->index, pEntry->originalRpcType, syncMeta, pEntry->data, pEntry->dataLen,
                              &pEntry->originRpcTraceId);
>>>>>>> 9a39af4a
  int64_t tsWriteEnd = taosGetTimestampNs();
  int64_t tsElapsed = tsWriteEnd - tsWriteBegin;

  if (TSDB_CODE_SUCCESS != code) {
    int32_t     err = terrno;
    const char* errStr = tstrerror(err);
    int32_t     sysErr = ERRNO;
    const char* sysErrStr = strerror(ERRNO);

    sNError(pData->pSyncNode, "wal write error, index:%" PRId64 ", err:0x%x, msg:%s, syserr:%d, sysmsg:%s",
            pEntry->index, err, errStr, sysErr, sysErrStr);

    TAOS_RETURN(err);
  }

  code = walFsync(pWal, forceSync);
  if (TSDB_CODE_SUCCESS != code) {
    sNError(pData->pSyncNode, "wal fsync failed since %s", tstrerror(code));
    TAOS_RETURN(code);
  }

  sGDebug(&pEntry->originRpcTraceId,
          "vgId:%d, index:%" PRId64 ", persist raft entry, type:%s origin type:%s elapsed:%" PRId64,
          pData->pSyncNode->vgId, pEntry->index, TMSG_INFO(pEntry->msgType), TMSG_INFO(pEntry->originalRpcType),
          tsElapsed);
  TAOS_RETURN(TSDB_CODE_SUCCESS);
}

// entry found, return 0
// entry not found, return -1, terrno = TSDB_CODE_WAL_LOG_NOT_EXIST
// other error, return -1
int32_t raftLogGetEntry(struct SSyncLogStore* pLogStore, SyncIndex index, SSyncRaftEntry** ppEntry) {
  SSyncLogStoreData* pData = pLogStore->data;
  SWal*              pWal = pData->pWal;
  int32_t            code = 0;

  *ppEntry = NULL;

  int64_t ts1 = taosGetTimestampNs();
  (void)taosThreadMutexLock(&(pData->mutex));

  SWalReader* pWalHandle = pData->pWalHandle;
  if (pWalHandle == NULL) {
    sError("vgId:%d, wal handle is NULL", pData->pSyncNode->vgId);
    (void)taosThreadMutexUnlock(&(pData->mutex));

    TAOS_RETURN(TSDB_CODE_SYN_INTERNAL_ERROR);
  }

  int64_t ts2 = taosGetTimestampNs();
  code = walReadVer(pWalHandle, index);
  walReadReset(pWalHandle);
  int64_t ts3 = taosGetTimestampNs();

  // code = walReadVerCached(pWalHandle, index);
  if (code != 0) {
    int32_t     err = code;
    const char* errStr = tstrerror(err);
    int32_t     sysErr = ERRNO;
    const char* sysErrStr = strerror(ERRNO);

    if (terrno == TSDB_CODE_WAL_LOG_NOT_EXIST) {
      sNTrace(pData->pSyncNode, "wal read not exist, index:%" PRId64 ", err:0x%x, msg:%s, syserr:%d, sysmsg:%s", index,
              err, errStr, sysErr, sysErrStr);
    } else {
      sNTrace(pData->pSyncNode, "wal read error, index:%" PRId64 ", err:0x%x, msg:%s, syserr:%d, sysmsg:%s", index, err,
              errStr, sysErr, sysErrStr);
    }

    /*
        int32_t saveErr = terrno;
        walCloseReadHandle(pWalHandle);
        terrno = saveErr;
    */

    (void)taosThreadMutexUnlock(&(pData->mutex));

    TAOS_RETURN(code);
  }

  *ppEntry = syncEntryBuild(pWalHandle->pHead->head.bodyLen);
  if (*ppEntry == NULL) return TSDB_CODE_SYN_INTERNAL_ERROR;
  (*ppEntry)->msgType = TDMT_SYNC_CLIENT_REQUEST;
  (*ppEntry)->originalRpcType = pWalHandle->pHead->head.msgType;
  (*ppEntry)->seqNum = pWalHandle->pHead->head.syncMeta.seqNum;
  (*ppEntry)->isWeak = pWalHandle->pHead->head.syncMeta.isWeek;
  (*ppEntry)->term = pWalHandle->pHead->head.syncMeta.term;
  (*ppEntry)->index = index;
  if ((*ppEntry)->dataLen != pWalHandle->pHead->head.bodyLen) return TSDB_CODE_SYN_INTERNAL_ERROR;
  (void)memcpy((*ppEntry)->data, pWalHandle->pHead->head.body, pWalHandle->pHead->head.bodyLen);

  /*
    int32_t saveErr = terrno;
    walCloseReadHandle(pWalHandle);
    terrno = saveErr;
  */

  (void)taosThreadMutexUnlock(&(pData->mutex));
  int64_t ts4 = taosGetTimestampNs();

  int64_t tsElapsed = ts4 - ts1;
  int64_t tsElapsedLock = ts2 - ts1;
  int64_t tsElapsedRead = ts3 - ts2;
  int64_t tsElapsedBuild = ts4 - ts3;

  sNTrace(pData->pSyncNode,
          "read index:%" PRId64 ", elapsed:%" PRId64 ", elapsed-lock:%" PRId64 ", elapsed-read:%" PRId64
          ", elapsed-build:%" PRId64,
          index, tsElapsed, tsElapsedLock, tsElapsedRead, tsElapsedBuild);

  TAOS_RETURN(code);
}

// truncate semantic
static int32_t raftLogTruncate(struct SSyncLogStore* pLogStore, SyncIndex fromIndex) {
  SSyncLogStoreData* pData = pLogStore->data;
  SWal*              pWal = pData->pWal;

  int32_t code = walRollback(pWal, fromIndex);
  if (code != 0) {
    int32_t     err = code;
    const char* errStr = tstrerror(err);
    int32_t     sysErr = ERRNO;
    const char* sysErrStr = strerror(ERRNO);
    sError("vgId:%d, wal truncate error, from-index:%" PRId64 ", err:0x%x, msg:%s, syserr:%d, sysmsg:%s",
           pData->pSyncNode->vgId, fromIndex, err, errStr, sysErr, sysErrStr);
  }

  // event log
  sNTrace(pData->pSyncNode, "log truncate, from-index:%" PRId64, fromIndex);

  TAOS_RETURN(code);
}

// entry found, return 0
// entry not found, return -1, terrno = TSDB_CODE_WAL_LOG_NOT_EXIST
// other error, return -1
static int32_t raftLogGetLastEntry(SSyncLogStore* pLogStore, SSyncRaftEntry** ppLastEntry) {
  SSyncLogStoreData* pData = pLogStore->data;
  SWal*              pWal = pData->pWal;
  if (ppLastEntry == NULL) return TSDB_CODE_SYN_INTERNAL_ERROR;

  *ppLastEntry = NULL;
  if (walIsEmpty(pWal)) {
    TAOS_RETURN(TSDB_CODE_WAL_LOG_NOT_EXIST);
  } else {
    SyncIndex lastIndex = raftLogLastIndex(pLogStore);
    if (!(lastIndex >= SYNC_INDEX_BEGIN)) return TSDB_CODE_SYN_INTERNAL_ERROR;
    int32_t code = raftLogGetEntry(pLogStore, lastIndex, ppLastEntry);

    TAOS_RETURN(code);
  }

  TAOS_RETURN(TSDB_CODE_FAILED);
}

int32_t raftLogUpdateCommitIndex(SSyncLogStore* pLogStore, SyncIndex index) {
  SSyncLogStoreData* pData = pLogStore->data;
  SWal*              pWal = pData->pWal;

  // need not update
  SyncIndex snapshotVer = walGetSnapshotVer(pWal);
  SyncIndex walCommitVer = walGetCommittedVer(pWal);
  SyncIndex wallastVer = walGetLastVer(pWal);

  if (index < snapshotVer || index > wallastVer) {
    // ignore
    TAOS_RETURN(TSDB_CODE_SUCCESS);
  }

  int32_t code = walCommit(pWal, index);
  if (code != 0) {
    int32_t     err = code;
    const char* errStr = tstrerror(err);
    int32_t     sysErr = ERRNO;
    const char* sysErrStr = strerror(ERRNO);
    sError("vgId:%d, index:%" PRId64 ", raft entry update commit index error, code:0x%x msg:%s syserr:%d sysmsg:%s",
           pData->pSyncNode->vgId, index, err, errStr, sysErr, sysErrStr);

    TAOS_RETURN(code);
  }

  TAOS_RETURN(TSDB_CODE_SUCCESS);
}

SyncIndex raftlogCommitIndex(SSyncLogStore* pLogStore) {
  SSyncLogStoreData* pData = pLogStore->data;
  return pData->pSyncNode->commitIndex;
}

SyncIndex logStoreFirstIndex(SSyncLogStore* pLogStore) {
  SSyncLogStoreData* pData = pLogStore->data;
  SWal*              pWal = pData->pWal;
  return walGetFirstVer(pWal);
}

SyncIndex logStoreWalCommitVer(SSyncLogStore* pLogStore) {
  SSyncLogStoreData* pData = pLogStore->data;
  SWal*              pWal = pData->pWal;

  return walGetCommittedVer(pWal);
}<|MERGE_RESOLUTION|>--- conflicted
+++ resolved
@@ -257,13 +257,8 @@
   syncMeta.term = pEntry->term;
 
   int64_t tsWriteBegin = taosGetTimestampNs();
-<<<<<<< HEAD
-
-  int32_t code = walAppendLog(pWal, pEntry->index, pEntry->originalRpcType, syncMeta, pEntry->data, pEntry->dataLen);
-=======
   int32_t code = walAppendLog(pWal, pEntry->index, pEntry->originalRpcType, syncMeta, pEntry->data, pEntry->dataLen,
                               &pEntry->originRpcTraceId);
->>>>>>> 9a39af4a
   int64_t tsWriteEnd = taosGetTimestampNs();
   int64_t tsElapsed = tsWriteEnd - tsWriteBegin;
 
