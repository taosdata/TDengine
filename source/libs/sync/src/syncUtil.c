/*
 * Copyright (c) 2019 TAOS Data, Inc. <jhtao@taosdata.com>
 *
 * This program is free software: you can use, redistribute, and/or modify
 * it under the terms of the GNU Affero General Public License, version 3
 * or later ("AGPL"), as published by the Free Software Foundation.
 *
 * This program is distributed in the hope that it will be useful, but WITHOUT
 * ANY WARRANTY; without even the implied warranty of MERCHANTABILITY or
 * FITNESS FOR A PARTICULAR PURPOSE.
 *
 * You should have received a copy of the GNU Affero General Public License
 * along with this program. If not, see <http://www.gnu.org/licenses/>.
 */

#define _DEFAULT_SOURCE
#include "syncUtil.h"
#include "syncIndexMgr.h"
#include "syncMessage.h"
#include "syncPipeline.h"
#include "syncRaftCfg.h"
#include "syncRaftStore.h"
#include "syncSnapshot.h"
#include "tglobal.h"
#include "ttime.h"

#define FQDNRETRYTIMES 100

static void syncCfg2SimpleStr(const SSyncCfg* pCfg, char* buf, int32_t bufLen) {
  int32_t len = tsnprintf(buf, bufLen, "{num:%d, as:%d, [", pCfg->replicaNum, pCfg->myIndex);
  for (int32_t i = 0; i < pCfg->replicaNum; ++i) {
    len += tsnprintf(buf + len, bufLen - len, "%s:%d", pCfg->nodeInfo[i].nodeFqdn, pCfg->nodeInfo[i].nodePort);
    if (i < pCfg->replicaNum - 1) {
      len += tsnprintf(buf + len, bufLen - len, "%s", ", ");
    }
  }
  len += tsnprintf(buf + len, bufLen - len, "%s", "]}");
}

void syncUtilNodeInfo2EpSet(const SNodeInfo* pInfo, SEpSet* pEpSet) {
  pEpSet->inUse = 0;
  pEpSet->numOfEps = 1;
  pEpSet->eps[0].port = pInfo->nodePort;
  tstrncpy(pEpSet->eps[0].fqdn, pInfo->nodeFqdn, TSDB_FQDN_LEN);
}

bool syncUtilNodeInfo2RaftId(const SNodeInfo* pInfo, SyncGroupId vgId, SRaftId* raftId) {
  uint32_t ipv4 = 0xFFFFFFFF;
  sDebug("vgId:%d, resolve sync addr from fqdn, ep:%s:%u", vgId, pInfo->nodeFqdn, pInfo->nodePort);

  for (int32_t i = 0; i < FQDNRETRYTIMES; i++) {
    int32_t code = taosGetIpv4FromFqdn(pInfo->nodeFqdn, &ipv4);
    if (code) {
      sError("vgId:%d, failed to resolve sync addr, dnode:%d fqdn:%s, retry", vgId, pInfo->nodeId, pInfo->nodeFqdn);
      taosSsleep(1);
    } else {
      break;
    }
  }

  if (ipv4 == 0xFFFFFFFF || ipv4 == 1) {
    sError("vgId:%d, failed to resolve sync addr, dnode:%d fqdn:%s", vgId, pInfo->nodeId, pInfo->nodeFqdn);
    terrno = TSDB_CODE_TSC_INVALID_FQDN;
    return false;
  }

  char ipbuf[TD_IP_LEN] = {0};
  taosInetNtoa(ipbuf, ipv4);
  raftId->addr = SYNC_ADDR(pInfo);
  raftId->vgId = vgId;

  sInfo("vgId:%d, sync addr:%" PRIu64 " is resolved, ep:%s:%u ip:%s ipv4:%u dnode:%d cluster:%" PRId64, vgId,
        raftId->addr, pInfo->nodeFqdn, pInfo->nodePort, ipbuf, ipv4, pInfo->nodeId, pInfo->clusterId);
  return true;
}

bool syncUtilSameId(const SRaftId* pId1, const SRaftId* pId2) {
  if (pId1->addr == pId2->addr && pId1->vgId == pId2->vgId) {
    return true;
  }

  if ((CID(pId1) == 0 || CID(pId2) == 0) && (DID(pId1) == DID(pId2)) && pId1->vgId == pId2->vgId) {
    return true;
  }

  return false;
}

bool syncUtilEmptyId(const SRaftId* pId) { return (pId->addr == 0 && pId->vgId == 0); }

static inline int32_t syncUtilRand(int32_t max) { return taosRand() % max; }

int32_t syncUtilElectRandomMS(int32_t min, int32_t max) {
  int32_t rdm = min + syncUtilRand(max - min);

  // sDebug("random min:%d, max:%d, rdm:%d", min, max, rdm);
  return rdm;
}

int32_t syncUtilQuorum(int32_t replicaNum) { return replicaNum / 2 + 1; }

void syncUtilMsgHtoN(void* msg) {
  SMsgHead* pHead = msg;
  pHead->contLen = htonl(pHead->contLen);
  pHead->vgId = htonl(pHead->vgId);
}

void syncUtilGenerateArbToken(int32_t nodeId, int32_t groupId, char* buf) {
  (void)memset(buf, 0, TSDB_ARB_TOKEN_SIZE);
  int32_t randVal = taosSafeRand() % 1000;
  int64_t currentMs = taosGetTimestampMs();
  (void)snprintf(buf, TSDB_ARB_TOKEN_SIZE, "d%d#g%d#%" PRId64 "#%d", nodeId, groupId, currentMs, randVal);
}

static void syncPrintTime(bool formatTime, int32_t* len, int64_t tsMs, int32_t i, char* buf, int32_t bufLen) {
  if (formatTime) {
    char pBuf[TD_TIME_STR_LEN] = {0};
    if (tsMs > 0) {
      if (formatTimestampLocal(pBuf, tsMs, TSDB_TIME_PRECISION_MILLI) == NULL) {
        pBuf[0] = '\0';
      }
    }
    (*len) += tsnprintf(buf + (*len), bufLen - (*len), "%d:%s", i, pBuf);
  } else {
    (*len) += tsnprintf(buf + (*len), bufLen - (*len), "%d:%" PRId64, i, tsMs);
  }
}

// for leader
static void syncHearbeatReplyTime2Str(SSyncNode* pSyncNode, char* buf, int32_t bufLen, bool formatTime) {
  int32_t len = 0;
  len += tsnprintf(buf + len, bufLen - len, "%s", "{");
  for (int32_t i = 0; i < pSyncNode->replicaNum; ++i) {
    int64_t tsMs = syncIndexMgrGetRecvTime(pSyncNode->pMatchIndex, &(pSyncNode->replicasId[i]));
    syncPrintTime(formatTime, &len, tsMs, i, buf, bufLen);
    if (i < pSyncNode->replicaNum - 1) {
      len += tsnprintf(buf + len, bufLen - len, "%s", ",");
    }
  }
  len += tsnprintf(buf + len, bufLen - len, "%s", "}");
}

static void syncSentHearbeatTime2Str(SSyncNode* pSyncNode, char* buf, int32_t bufLen, bool formatTime) {
  int32_t len = 0;
  len += tsnprintf(buf + len, bufLen - len, "%s", "{");
  for (int32_t i = 0; i < pSyncNode->replicaNum; ++i) {
    int64_t tsMs = syncIndexMgrGetSentTime(pSyncNode->pMatchIndex, &(pSyncNode->replicasId[i]));
    syncPrintTime(formatTime, &len, tsMs, i, buf, bufLen);
    if (i < pSyncNode->replicaNum - 1) {
      len += tsnprintf(buf + len, bufLen - len, "%s", ",");
    }
  }
  len += tsnprintf(buf + len, bufLen - len, "%s", "}");
}

// for follower
static void syncHearbeatTime2Str(SSyncNode* pSyncNode, char* buf, int32_t bufLen, bool formatTime) {
  int32_t len = 0;
  len += tsnprintf(buf + len, bufLen - len, "%s", "{");
  for (int32_t i = 0; i < pSyncNode->replicaNum; ++i) {
    int64_t tsMs = syncIndexMgrGetRecvTime(pSyncNode->pNextIndex, &(pSyncNode->replicasId[i]));
    syncPrintTime(formatTime, &len, tsMs, i, buf, bufLen);
    if (i < pSyncNode->replicaNum - 1) {
      len += tsnprintf(buf + len, bufLen - len, "%s", ",");
    }
  }
  len += tsnprintf(buf + len, bufLen - len, "%s", "}");
}

static void syncLogBufferStates2Str(SSyncNode* pSyncNode, char* buf, int32_t bufLen) {
  SSyncLogBuffer* pBuf = pSyncNode->pLogBuf;
  if (pBuf == NULL) {
    return;
  }
  int32_t len = 0;
  len += tsnprintf(buf + len, bufLen - len, "[%" PRId64 " %" PRId64 " %" PRId64 ", %" PRId64 ")", pBuf->startIndex,
                  pBuf->commitIndex, pBuf->matchIndex, pBuf->endIndex);
}

static void syncLogReplStates2Str(SSyncNode* pSyncNode, char* buf, int32_t bufLen) {
  int32_t len = 0;
  len += tsnprintf(buf + len, bufLen - len, "%s", "{");
  for (int32_t i = 0; i < pSyncNode->replicaNum; i++) {
    SSyncLogReplMgr* pMgr = pSyncNode->logReplMgrs[i];
    if (pMgr == NULL) break;
    len += tsnprintf(buf + len, bufLen - len, "%d:%d [%" PRId64 ", %" PRId64 ", %" PRId64 "] ", i, pMgr->restored,
                     pMgr->startIndex, pMgr->matchIndex, pMgr->endIndex);
    len += tsnprintf(buf + len, bufLen - len, "%d", pMgr->sendCount);
    if (i + 1 < pSyncNode->replicaNum) {
      len += tsnprintf(buf + len, bufLen - len, "%s", ", ");
    }
  }
  len += tsnprintf(buf + len, bufLen - len, "%s", "}");
}

static void syncPeerState2Str(SSyncNode* pSyncNode, char* buf, int32_t bufLen) {
  int32_t len = 0;
  len += tsnprintf(buf + len, bufLen - len, "%s", "{");
  for (int32_t i = 0; i < pSyncNode->replicaNum; ++i) {
    SPeerState* pState = syncNodeGetPeerState(pSyncNode, &(pSyncNode->replicasId[i]));
    if (pState == NULL) break;
    len += tsnprintf(buf + len, bufLen - len, "%d:%" PRId64 " %" PRId64 "%s", i, pState->lastSendIndex,
                    pState->lastSendTime, (i < pSyncNode->replicaNum - 1) ? ", " : "");
  }
  len += tsnprintf(buf + len, bufLen - len, "%s", "}");
}

void syncPrintNodeLog(const char* flags, ELogLevel level, int32_t dflag, bool formatTime, SSyncNode* pNode,
                      const char* format, ...) {
  if (pNode == NULL || pNode->pLogStore == NULL) return;
  int64_t currentTerm = raftStoreGetTerm(pNode);

  // save error code, otherwise it will be overwritten
  int32_t errCode = terrno;

  SSnapshot snapshot = {.data = NULL, .lastApplyIndex = -1, .lastApplyTerm = 0};
  if (pNode->pFsm != NULL && pNode->pFsm->FpGetSnapshotInfo != NULL) {
    (void)pNode->pFsm->FpGetSnapshotInfo(pNode->pFsm, &snapshot);  // vnodeSyncGetSnapshotInfo
  }

  SyncIndex logLastIndex = SYNC_INDEX_INVALID;
  SyncIndex logBeginIndex = SYNC_INDEX_INVALID;
  if (pNode->pLogStore != NULL) {
    logLastIndex = pNode->pLogStore->syncLogLastIndex(pNode->pLogStore);
    logBeginIndex = pNode->pLogStore->syncLogBeginIndex(pNode->pLogStore);
  }

  int32_t cacheHit = pNode->pLogStore->cacheHit;
  int32_t cacheMiss = pNode->pLogStore->cacheMiss;

  char cfgStr[1024] = "";
  syncCfg2SimpleStr(&pNode->raftCfg.cfg, cfgStr, sizeof(cfgStr));

  char replMgrStatesStr[1024] = "";
  syncLogReplStates2Str(pNode, replMgrStatesStr, sizeof(replMgrStatesStr));

  char bufferStatesStr[256] = "";
  syncLogBufferStates2Str(pNode, bufferStatesStr, sizeof(bufferStatesStr));

  char hbrTimeStr[256] = "";
  syncHearbeatReplyTime2Str(pNode, hbrTimeStr, sizeof(hbrTimeStr), formatTime);

  char hbTimeStr[256] = "";
  syncHearbeatTime2Str(pNode, hbTimeStr, sizeof(hbTimeStr), formatTime);

  char sentHbTimeStr[512] = "";
  syncSentHearbeatTime2Str(pNode, sentHbTimeStr, sizeof(sentHbTimeStr), formatTime);

  char    eventLog[512];  // {0};
  va_list argpointer;
  va_start(argpointer, format);
  int32_t writeLen = vsnprintf(eventLog, sizeof(eventLog), format, argpointer);
  va_end(argpointer);

  int32_t aqItems = 0;
  if (pNode != NULL && pNode->pFsm != NULL && pNode->pFsm->FpApplyQueueItems != NULL) {
    aqItems = pNode->pFsm->FpApplyQueueItems(pNode->pFsm);  // vnodeApplyQueueItems
  }

  // restore error code
  terrno = errCode;
  SyncIndex appliedIndex = pNode->pFsm->FpAppliedIndexCb(pNode->pFsm);  // vnodeSyncAppliedIndex

  if (pNode != NULL) {
    taosPrintLog(
        flags, level, dflag,
        "vgId:%d, %s, sync:%s, term:%" PRIu64 ", commit-index:%" PRId64 ", assigned-index:%" PRId64
        ", applied-index:%" PRId64 ", first-ver:%" PRId64 ", last-ver:%" PRId64 ", min:%" PRId64 ", snap:%" PRId64
        ", snap-term:%" PRIu64
        ", elect-times:%d, as-leader-times:%d, as-assigned-leader-times:%d, cfg-ch-times:%d, hb-slow:%d, hbr-slow:%d, "
        "aq-items:%d, snaping:%" PRId64 ", replicas:%d, last-cfg:%" PRId64
        ", chging:%d, restore:%d, quorum:%d, elect-lc-timer:%" PRId64 ", hb:%" PRId64
        ", buffer:%s, repl-mgrs:%s, members:%s, send hb:%s, recv hb:%s, recv hb-reply:%s, arb-token:%s, msg[sent:%d, "
        "recv:%d, slow-recv:%d]",
        pNode->vgId, eventLog, syncStr(pNode->state), currentTerm, pNode->commitIndex, pNode->assignedCommitIndex,
        appliedIndex, logBeginIndex, logLastIndex, pNode->minMatchIndex, snapshot.lastApplyIndex,
        snapshot.lastApplyTerm, pNode->electNum, pNode->becomeLeaderNum, pNode->becomeAssignedLeaderNum,
        pNode->configChangeNum, pNode->hbSlowNum, pNode->hbrSlowNum, aqItems, pNode->snapshottingIndex,
        pNode->replicaNum, pNode->raftCfg.lastConfigIndex, pNode->changing, pNode->restoreFinish,
        syncNodeDynamicQuorum(pNode), pNode->electTimerLogicClock, pNode->heartbeatTimerLogicClockUser, bufferStatesStr,
        replMgrStatesStr, cfgStr, sentHbTimeStr, hbTimeStr, hbrTimeStr, pNode->arbToken, pNode->sendCount,
        pNode->recvCount, pNode->slowCount);
  }
}

void syncPrintHbLog(const char* flags, ELogLevel level, int32_t dflag, bool formatTime, SSyncNode* pNode,
                    const char* format, ...) {
  if (pNode == NULL || pNode->pLogStore == NULL) return;
<<<<<<< HEAD
  int64_t currentTerm = raftStoreGetTerm(pNode);
=======
  int64_t currentTerm = raftStoreTryGetTerm(pNode);
>>>>>>> cb956e80

  // save error code, otherwise it will be overwritten
  int32_t errCode = terrno;

  int32_t cacheHit = pNode->pLogStore->cacheHit;
  int32_t cacheMiss = pNode->pLogStore->cacheMiss;

  char cfgStr[1024] = "";
  syncCfg2SimpleStr(&pNode->raftCfg.cfg, cfgStr, sizeof(cfgStr));

  char replMgrStatesStr[1024] = "";
  syncLogReplStates2Str(pNode, replMgrStatesStr, sizeof(replMgrStatesStr));

  char bufferStatesStr[256] = "";
  syncLogBufferStates2Str(pNode, bufferStatesStr, sizeof(bufferStatesStr));

  char hbrTimeStr[256] = "";
  syncHearbeatReplyTime2Str(pNode, hbrTimeStr, sizeof(hbrTimeStr), formatTime);

  char hbTimeStr[256] = "";
  syncHearbeatTime2Str(pNode, hbTimeStr, sizeof(hbTimeStr), formatTime);

  char sentHbTimeStr[512] = "";
  syncSentHearbeatTime2Str(pNode, sentHbTimeStr, sizeof(sentHbTimeStr), formatTime);

  char    eventLog[512];  // {0};
  va_list argpointer;
  va_start(argpointer, format);
  int32_t writeLen = vsnprintf(eventLog, sizeof(eventLog), format, argpointer);
  va_end(argpointer);

  terrno = errCode;

  if (pNode != NULL) {
    taosPrintLog(
        flags, level, dflag,
        "vgId:%d, %s, sync:%s, term:%" PRIu64 ", commit-index:%" PRId64 ", assigned-index:%" PRId64 ", min:%" PRId64
        ", elect-times:%d, as-leader-times:%d, as-assigned-leader-times:%d, cfg-ch-times:%d, hb-slow:%d, hbr-slow:%d, "
        ", snaping:%" PRId64 ", replicas:%d, last-cfg:%" PRId64
        ", chging:%d, restore:%d, quorum:%d, elect-lc-timer:%" PRId64 ", hb:%" PRId64
        ", buffer:%s, repl-mgrs:%s, members:%s, send hb:%s, recv hb:%s, recv hb-reply:%s, arb-token:%s, msg[sent:%d, "
        "recv:%d, slow-recv:%d]",
        pNode->vgId, eventLog, syncStr(pNode->state), currentTerm, pNode->commitIndex, pNode->assignedCommitIndex,
        pNode->minMatchIndex, pNode->electNum, pNode->becomeLeaderNum, pNode->becomeAssignedLeaderNum,
        pNode->configChangeNum, pNode->hbSlowNum, pNode->hbrSlowNum, pNode->snapshottingIndex, pNode->replicaNum,
        pNode->raftCfg.lastConfigIndex, pNode->changing, pNode->restoreFinish, syncNodeDynamicQuorum(pNode),
        pNode->electTimerLogicClock, pNode->heartbeatTimerLogicClockUser, bufferStatesStr, replMgrStatesStr, cfgStr,
        sentHbTimeStr, hbTimeStr, hbrTimeStr, pNode->arbToken, pNode->sendCount, pNode->recvCount, pNode->slowCount);
  }
}

void syncPrintSnapshotSenderLog(const char* flags, ELogLevel level, int32_t dflag, SSyncSnapshotSender* pSender,
                                const char* format, ...) {
  SSyncNode* pNode = pSender->pSyncNode;
  if (pNode == NULL || pNode->pLogStore == NULL) return;

  SSnapshot snapshot = {.data = NULL, .lastApplyIndex = -1, .lastApplyTerm = 0};
  if (pNode->pFsm != NULL && pNode->pFsm->FpGetSnapshotInfo != NULL) {
    (void)pNode->pFsm->FpGetSnapshotInfo(pNode->pFsm, &snapshot);
  }

  SyncIndex logLastIndex = SYNC_INDEX_INVALID;
  SyncIndex logBeginIndex = SYNC_INDEX_INVALID;
  if (pNode->pLogStore != NULL) {
    logLastIndex = pNode->pLogStore->syncLogLastIndex(pNode->pLogStore);
    logBeginIndex = pNode->pLogStore->syncLogBeginIndex(pNode->pLogStore);
  }

  char cfgStr[1024] = "";
  syncCfg2SimpleStr(&pNode->raftCfg.cfg, cfgStr, sizeof(cfgStr));

  char peerStr[1024] = "";
  syncPeerState2Str(pNode, peerStr, sizeof(peerStr));

  char    eventLog[512];  // {0};
  va_list argpointer;
  va_start(argpointer, format);
  int32_t writeLen = vsnprintf(eventLog, sizeof(eventLog), format, argpointer);
  va_end(argpointer);

  taosPrintLog(flags, level, dflag,
               "vgId:%d, %s, sync:%s, snap-sender:%p signature:(%" PRId64 ", %" PRId64 "), {start:%" PRId64
               " end:%" PRId64 " last-index:%" PRId64 " last-term:%" PRId64 " last-cfg:%" PRId64
               ", seq:%d, ack:%d, "
               " buf:[%" PRId64 " %" PRId64 ", %" PRId64
               "], finish:%d, as:%d, to-dnode:%d}"
               ", term:%" PRIu64 ", commit-index:%" PRId64 ", firstver:%" PRId64 ", lastver:%" PRId64
               ", min-match:%" PRId64 ", snap:{last-index:%" PRId64 ", term:%" PRIu64
               "}, standby:%d, batch-sz:%d, replicas:%d, last-cfg:%" PRId64
               ", chging:%d, restore:%d, quorum:%d, peer:%s, cfg:%s",
               pNode->vgId, eventLog, syncStr(pNode->state), pSender, pSender->term, pSender->startTime,
               pSender->snapshotParam.start, pSender->snapshotParam.end, pSender->snapshot.lastApplyIndex,
               pSender->snapshot.lastApplyTerm, pSender->snapshot.lastConfigIndex, pSender->seq, pSender->ack,
               pSender->pSndBuf->start, pSender->pSndBuf->cursor, pSender->pSndBuf->end, pSender->finish,
               pSender->replicaIndex, DID(&pNode->replicasId[pSender->replicaIndex]), raftStoreGetTerm(pNode),
               pNode->commitIndex, logBeginIndex, logLastIndex, pNode->minMatchIndex, snapshot.lastApplyIndex,
               snapshot.lastApplyTerm, pNode->raftCfg.isStandBy, pNode->raftCfg.batchSize, pNode->replicaNum,
               pNode->raftCfg.lastConfigIndex, pNode->changing, pNode->restoreFinish, pNode->quorum, peerStr, cfgStr);
}

void syncPrintSnapshotReceiverLog(const char* flags, ELogLevel level, int32_t dflag, SSyncSnapshotReceiver* pReceiver,
                                  const char* format, ...) {
  SSyncNode* pNode = pReceiver->pSyncNode;
  if (pNode == NULL || pNode->pLogStore == NULL) return;

  SSnapshot snapshot = {.data = NULL, .lastApplyIndex = -1, .lastApplyTerm = 0};
  if (pNode->pFsm != NULL && pNode->pFsm->FpGetSnapshotInfo != NULL) {
    (void)pNode->pFsm->FpGetSnapshotInfo(pNode->pFsm, &snapshot);
  }

  SyncIndex logLastIndex = SYNC_INDEX_INVALID;
  SyncIndex logBeginIndex = SYNC_INDEX_INVALID;
  if (pNode->pLogStore != NULL) {
    logLastIndex = pNode->pLogStore->syncLogLastIndex(pNode->pLogStore);
    logBeginIndex = pNode->pLogStore->syncLogBeginIndex(pNode->pLogStore);
  }

  char cfgStr[1024] = "";
  syncCfg2SimpleStr(&pNode->raftCfg.cfg, cfgStr, sizeof(cfgStr));

  char peerStr[1024] = "";
  syncPeerState2Str(pNode, peerStr, sizeof(peerStr));

  char    eventLog[512];  // {0};
  va_list argpointer;
  va_start(argpointer, format);
  int32_t writeLen = vsnprintf(eventLog, sizeof(eventLog), format, argpointer);
  va_end(argpointer);

  taosPrintLog(
      flags, level, dflag,
      "vgId:%d, %s, sync:%s,"
      " snap-receiver:%p signature:(%" PRId64 ", %" PRId64 "), {start:%d ack:%d buf:[%" PRId64 " %" PRId64 ", %" PRId64
      ")"
      " from-dnode:%d, start:%" PRId64 " end:%" PRId64 " last-index:%" PRId64 " last-term:%" PRIu64 " last-cfg:%" PRId64
      "}"
      ", term:%" PRIu64 ", commit-index:%" PRId64 ", firstver:%" PRId64 ", lastver:%" PRId64 ", min-match:%" PRId64
      ", snap:{last-index:%" PRId64 ", last-term:%" PRIu64 "}, standby:%d, batch-sz:%d, replicas:%d, last-cfg:%" PRId64
      ", chging:%d, restore:%d, quorum:%d, peer:%s, cfg:%s",
      pNode->vgId, eventLog, syncStr(pNode->state), pReceiver, pReceiver->term, pReceiver->startTime, pReceiver->start,
      pReceiver->ack, pReceiver->pRcvBuf->start, pReceiver->pRcvBuf->cursor, pReceiver->pRcvBuf->end,
      DID(&pReceiver->fromId), pReceiver->snapshotParam.start, pReceiver->snapshotParam.end,
      pReceiver->snapshot.lastApplyIndex, pReceiver->snapshot.lastApplyTerm, pReceiver->snapshot.lastConfigIndex,
      raftStoreGetTerm(pNode), pNode->commitIndex, logBeginIndex, logLastIndex, pNode->minMatchIndex,
      snapshot.lastApplyIndex, snapshot.lastApplyTerm, pNode->raftCfg.isStandBy, pNode->raftCfg.batchSize,
      pNode->replicaNum, pNode->raftCfg.lastConfigIndex, pNode->changing, pNode->restoreFinish, pNode->quorum, peerStr,
      cfgStr);
}

void syncLogRecvTimer(SSyncNode* pSyncNode, const SyncTimeout* pMsg, const char* s) {
  if (!(sDebugFlag & DEBUG_TRACE)) return;

  int64_t tsNow = taosGetTimestampMs();
  int64_t timeDIff = tsNow - pMsg->timeStamp;
  sNTrace(
      pSyncNode, "recv sync-timer {type:%s, lc:%" PRId64 ", ms:%d, ts:%" PRId64 ", elapsed:%" PRId64 ", data:%p}, %s",
      syncTimerTypeStr(pMsg->timeoutType), pMsg->logicClock, pMsg->timerMS, pMsg->timeStamp, timeDIff, pMsg->data, s);
}

void syncLogRecvLocalCmd(SSyncNode* pSyncNode, const SyncLocalCmd* pMsg, const char* s) {
  sNTrace(pSyncNode, "recv sync-local-cmd {cmd:%d-%s, sd-new-term:%" PRId64 ", fc-index:%" PRId64 "}, %s", pMsg->cmd,
          syncLocalCmdGetStr(pMsg->cmd), pMsg->currentTerm, pMsg->commitIndex, s);
}

void syncLogSendAppendEntriesReply(SSyncNode* pSyncNode, const SyncAppendEntriesReply* pMsg, const char* s) {
  sNTrace(pSyncNode,
          "send sync-append-entries-reply to dnode:%d, {term:%" PRId64 ", pterm:%" PRId64
          ", success:%d, lsend-index:%" PRId64 ", match:%" PRId64 "}, %s",
          DID(&pMsg->destId), pMsg->term, pMsg->lastMatchTerm, pMsg->success, pMsg->lastSendIndex, pMsg->matchIndex, s);
}

void syncLogRecvAppendEntriesReply(SSyncNode* pSyncNode, const SyncAppendEntriesReply* pMsg, const char* s) {
  sNTrace(pSyncNode,
          "recv sync-append-entries-reply from dnode:%d {term:%" PRId64 ", pterm:%" PRId64
          ", success:%d, lsend-index:%" PRId64 ", match:%" PRId64 "}, %s",
          DID(&pMsg->srcId), pMsg->term, pMsg->lastMatchTerm, pMsg->success, pMsg->lastSendIndex, pMsg->matchIndex, s);
}

void syncLogSendHeartbeat(SSyncNode* pSyncNode, const SyncHeartbeat* pMsg, bool printX, int64_t timerElapsed,
                          int64_t execTime) {
<<<<<<< HEAD
  if (printX) {
    sHTrace(pSyncNode,
            "send sync-heartbeat to dnode:%d {term:%" PRId64 ", commit-index:%" PRId64 ", min-match:%" PRId64
            ", ts:%" PRId64 "}, x",
            DID(&pMsg->destId), pMsg->term, pMsg->commitIndex, pMsg->minMatchIndex, pMsg->timeStamp);
  } else {
    sHTrace(pSyncNode,
            "send sync-heartbeat to dnode:%d {term:%" PRId64 ", commit-index:%" PRId64 ", min-match:%" PRId64
            ", ts:%" PRId64 "}, timer-elapsed:%" PRId64 ", next-exec:%" PRId64,
            DID(&pMsg->destId), pMsg->term, pMsg->commitIndex, pMsg->minMatchIndex, pMsg->timeStamp, timerElapsed,
            execTime);
=======
  if (sDebugFlag & DEBUG_TRACE) {
    char pBuf[TD_TIME_STR_LEN] = {0};
    if (pMsg->timeStamp > 0) {
      if (formatTimestampLocal(pBuf, pMsg->timeStamp, TSDB_TIME_PRECISION_MILLI) == NULL) {
        pBuf[0] = '\0';
      }
    }
    if (printX) {
      sHTrace(pSyncNode,
              "send sync-heartbeat to dnode:%d {term:%" PRId64 ", commit-index:%" PRId64 ", min-match:%" PRId64
              ", ts:%s}, x",
              DID(&pMsg->destId), pMsg->term, pMsg->commitIndex, pMsg->minMatchIndex, pBuf);
    } else {
      sHTrace(pSyncNode,
              "send sync-heartbeat to dnode:%d {term:%" PRId64 ", commit-index:%" PRId64 ", min-match:%" PRId64
              ", ts:%s}, timer-elapsed:%" PRId64 ", next-exec:%" PRId64,
              DID(&pMsg->destId), pMsg->term, pMsg->commitIndex, pMsg->minMatchIndex, pBuf, timerElapsed, execTime);
    }
>>>>>>> cb956e80
  }
}

void syncLogRecvHeartbeat(SSyncNode* pSyncNode, const SyncHeartbeat* pMsg, int64_t timeDiff, const char* s) {
  if (timeDiff > SYNC_HEARTBEAT_SLOW_MS) {
    pSyncNode->hbSlowNum++;

    char pBuf[TD_TIME_STR_LEN] = {0};
    if (pMsg->timeStamp > 0) {
      if (formatTimestampLocal(pBuf, pMsg->timeStamp, TSDB_TIME_PRECISION_MILLI) == NULL) {
        pBuf[0] = '\0';
      }
    }

    sHError(pSyncNode,
            "recv sync-heartbeat from dnode:%d slow(%d ms) {term:%" PRId64 ", commit-index:%" PRId64
            ", min-match:%" PRId64 ", ts:%s}, QID:%s, net elapsed:%" PRId64 "ms",
            DID(&pMsg->srcId), SYNC_HEARTBEAT_SLOW_MS, pMsg->term, pMsg->commitIndex, pMsg->minMatchIndex, pBuf, s,
            timeDiff);
  } else {
    if (sDebugFlag & DEBUG_TRACE) {
      char pBuf[TD_TIME_STR_LEN] = {0};
      if (pMsg->timeStamp > 0) {
        if (formatTimestampLocal(pBuf, pMsg->timeStamp, TSDB_TIME_PRECISION_MILLI) == NULL) {
          pBuf[0] = '\0';
        }
      }
      sHTrace(pSyncNode,
              "recv sync-heartbeat from dnode:%d {term:%" PRId64 ", commit-index:%" PRId64 ", min-match:%" PRId64
              ", ts:%s}, QID:%s, net elapsed:%" PRId64 "ms",
              DID(&pMsg->srcId), pMsg->term, pMsg->commitIndex, pMsg->minMatchIndex, pBuf, s, timeDiff);
    }
  }
}

void syncLogSendHeartbeatReply(SSyncNode* pSyncNode, const SyncHeartbeatReply* pMsg, const char* s) {
  sHTrace(pSyncNode, "send sync-heartbeat-reply from dnode:%d {term:%" PRId64 ", ts:%" PRId64 "}, %s",
          DID(&pMsg->destId), pMsg->term, pMsg->timeStamp, s);
}

void syncLogRecvHeartbeatReply(SSyncNode* pSyncNode, const SyncHeartbeatReply* pMsg, int64_t timeDiff, const char* s) {
  if (timeDiff > SYNC_HEARTBEAT_REPLY_SLOW_MS) {
    pSyncNode->hbrSlowNum++;

    char pBuf[TD_TIME_STR_LEN] = {0};
    if (pMsg->timeStamp > 0) {
      if (formatTimestampLocal(pBuf, pMsg->timeStamp, TSDB_TIME_PRECISION_MILLI) == NULL) {
        pBuf[0] = '\0';
      }
    }

    sHError(pSyncNode,
            "recv sync-heartbeat-reply from dnode:%d slow(%d ms) {term:%" PRId64 ", ts:%s}, %s, net elapsed:%" PRId64,
            DID(&pMsg->srcId), SYNC_HEARTBEAT_REPLY_SLOW_MS, pMsg->term, pBuf, s, timeDiff);
  } else {
    if (sDebugFlag & DEBUG_TRACE) {
      char pBuf[TD_TIME_STR_LEN] = {0};
      if (pMsg->timeStamp > 0) {
        if (formatTimestampLocal(pBuf, pMsg->timeStamp, TSDB_TIME_PRECISION_MILLI) == NULL) {
          pBuf[0] = '\0';
        }
      }
      sHTrace(pSyncNode,
              "recv sync-heartbeat-reply from dnode:%d {term:%" PRId64 ", ts:%" PRId64 "}, %s, net elapsed:%" PRId64,
              DID(&pMsg->srcId), pMsg->term, pMsg->timeStamp, s, timeDiff);
    }
  }
}

void syncLogSendSyncSnapshotSend(SSyncNode* pSyncNode, const SyncSnapshotSend* pMsg, const char* s) {
  sNDebug(pSyncNode,
          "send sync-snapshot-send to dnode:%d, %s, seq:%d, term:%" PRId64 ", begin-index:%" PRId64
          ", last-index:%" PRId64 ", last-term:%" PRId64 ", start-time:%" PRId64,
          DID(&pMsg->destId), s, pMsg->seq, pMsg->term, pMsg->beginIndex, pMsg->lastIndex, pMsg->lastTerm,
          pMsg->startTime);
}

void syncLogRecvSyncSnapshotSend(SSyncNode* pSyncNode, const SyncSnapshotSend* pMsg, const char* s) {
  sNDebug(pSyncNode,
          "recv sync-snapshot-send from dnode:%d, %s, seq:%d, term:%" PRId64 ", begin-index:%" PRId64
          ", last-index:%" PRId64 ", last-term:%" PRId64 ", start-time:%" PRId64 ", data-len:%u",
          DID(&pMsg->srcId), s, pMsg->seq, pMsg->term, pMsg->beginIndex, pMsg->lastIndex, pMsg->lastTerm,
          pMsg->startTime, pMsg->dataLen);
}

void syncLogSendSyncSnapshotRsp(SSyncNode* pSyncNode, const SyncSnapshotRsp* pMsg, const char* s) {
  sNDebug(pSyncNode,
          "send sync-snapshot-rsp to dnode:%d, %s, acked:%d, term:%" PRId64 ", begin-index:%" PRId64
          ", last-index:%" PRId64 ", last-term:%" PRId64 ", start-time:%" PRId64,
          DID(&pMsg->destId), s, pMsg->ack, pMsg->term, pMsg->snapBeginIndex, pMsg->lastIndex, pMsg->lastTerm,
          pMsg->startTime);
}

void syncLogRecvSyncSnapshotRsp(SSyncNode* pSyncNode, const SyncSnapshotRsp* pMsg, const char* s) {
  sNDebug(pSyncNode,
          "recv sync-snapshot-rsp from dnode:%d, %s, ack:%d, term:%" PRId64 ", begin-index:%" PRId64
          ", last-index:%" PRId64 ", last-term:%" PRId64 ", start-time:%" PRId64,
          DID(&pMsg->srcId), s, pMsg->ack, pMsg->term, pMsg->snapBeginIndex, pMsg->lastIndex, pMsg->lastTerm,
          pMsg->startTime);
}

void syncLogRecvAppendEntries(SSyncNode* pSyncNode, const SyncAppendEntries* pMsg, const char* s) {
  sNTrace(pSyncNode,
          "recv sync-append-entries from dnode:%d {term:%" PRId64 ", prev-log:{index:%" PRId64 ", term:%" PRId64
          "}, commit-index:%" PRId64 ", datalen:%d}, %s",
          DID(&pMsg->srcId), pMsg->term, pMsg->prevLogIndex, pMsg->prevLogTerm, pMsg->commitIndex, pMsg->dataLen, s);
}

void syncLogSendAppendEntries(SSyncNode* pSyncNode, const SyncAppendEntries* pMsg, const char* s) {
  sNTrace(pSyncNode,
          "send sync-append-entries to dnode:%d, {term:%" PRId64 ", prev-log:{index:%" PRId64 ", term:%" PRId64
          "}, index:%" PRId64 ", commit-index:%" PRId64 ", datalen:%d}, %s",
          DID(&pMsg->destId), pMsg->term, pMsg->prevLogIndex, pMsg->prevLogTerm, (pMsg->prevLogIndex + 1),
          pMsg->commitIndex, pMsg->dataLen, s);
}

void syncLogRecvRequestVote(SSyncNode* pSyncNode, const SyncRequestVote* pMsg, int32_t voteGranted, const char* errmsg,
                            const char* opt) {
  char statusMsg[64];
  snprintf(statusMsg, sizeof(statusMsg), "granted:%d", voteGranted);
  sNInfo(pSyncNode,
         "%s sync-request-vote from dnode:%d, {term:%" PRId64 ", last-index:%" PRId64 ", last-term:%" PRId64 "}, %s",
         opt, DID(&pMsg->srcId), pMsg->term, pMsg->lastLogIndex, pMsg->lastLogTerm,
         (voteGranted != -1) ? statusMsg : errmsg);
}

void syncLogSendRequestVote(SSyncNode* pNode, const SyncRequestVote* pMsg, const char* s) {
  sNInfo(pNode,
         "send sync-request-vote to dnode:%d {term:%" PRId64 ", last-index:%" PRId64 ", last-term:%" PRId64 "}, %s",
         DID(&pMsg->destId), pMsg->term, pMsg->lastLogIndex, pMsg->lastLogTerm, s);
}

void syncLogRecvRequestVoteReply(SSyncNode* pSyncNode, const SyncRequestVoteReply* pMsg, const char* s) {
  sNInfo(pSyncNode, "recv sync-request-vote-reply from dnode:%d {term:%" PRId64 ", grant:%d}, %s", DID(&pMsg->srcId),
         pMsg->term, pMsg->voteGranted, s);
}

void syncLogSendRequestVoteReply(SSyncNode* pSyncNode, const SyncRequestVoteReply* pMsg, const char* s) {
  sNInfo(pSyncNode, "send sync-request-vote-reply to dnode:%d {term:%" PRId64 ", grant:%d}, %s", DID(&pMsg->destId),
         pMsg->term, pMsg->voteGranted, s);
}

int32_t syncSnapInfoDataRealloc(SSnapshot* pSnap, int32_t size) {
  void* data = taosMemoryRealloc(pSnap->data, size);
  if (data == NULL) {
    return terrno;
  }
  pSnap->data = data;
  return 0;
}<|MERGE_RESOLUTION|>--- conflicted
+++ resolved
@@ -286,11 +286,7 @@
 void syncPrintHbLog(const char* flags, ELogLevel level, int32_t dflag, bool formatTime, SSyncNode* pNode,
                     const char* format, ...) {
   if (pNode == NULL || pNode->pLogStore == NULL) return;
-<<<<<<< HEAD
-  int64_t currentTerm = raftStoreGetTerm(pNode);
-=======
   int64_t currentTerm = raftStoreTryGetTerm(pNode);
->>>>>>> cb956e80
 
   // save error code, otherwise it will be overwritten
   int32_t errCode = terrno;
@@ -471,19 +467,6 @@
 
 void syncLogSendHeartbeat(SSyncNode* pSyncNode, const SyncHeartbeat* pMsg, bool printX, int64_t timerElapsed,
                           int64_t execTime) {
-<<<<<<< HEAD
-  if (printX) {
-    sHTrace(pSyncNode,
-            "send sync-heartbeat to dnode:%d {term:%" PRId64 ", commit-index:%" PRId64 ", min-match:%" PRId64
-            ", ts:%" PRId64 "}, x",
-            DID(&pMsg->destId), pMsg->term, pMsg->commitIndex, pMsg->minMatchIndex, pMsg->timeStamp);
-  } else {
-    sHTrace(pSyncNode,
-            "send sync-heartbeat to dnode:%d {term:%" PRId64 ", commit-index:%" PRId64 ", min-match:%" PRId64
-            ", ts:%" PRId64 "}, timer-elapsed:%" PRId64 ", next-exec:%" PRId64,
-            DID(&pMsg->destId), pMsg->term, pMsg->commitIndex, pMsg->minMatchIndex, pMsg->timeStamp, timerElapsed,
-            execTime);
-=======
   if (sDebugFlag & DEBUG_TRACE) {
     char pBuf[TD_TIME_STR_LEN] = {0};
     if (pMsg->timeStamp > 0) {
@@ -502,7 +485,6 @@
               ", ts:%s}, timer-elapsed:%" PRId64 ", next-exec:%" PRId64,
               DID(&pMsg->destId), pMsg->term, pMsg->commitIndex, pMsg->minMatchIndex, pBuf, timerElapsed, execTime);
     }
->>>>>>> cb956e80
   }
 }
 
