/*
 * Copyright (c) 2019 TAOS Data, Inc. <jhtao@taosdata.com>
 *
 * This program is free software: you can use, redistribute, and/or modify
 * it under the terms of the GNU Affero General Public License, version 3
 * or later ("AGPL"), as published by the Free Software Foundation.
 *
 * This program is distributed in the hope that it will be useful, but WITHOUT
 * ANY WARRANTY; without even the implied warranty of MERCHANTABILITY or
 * FITNESS FOR A PARTICULAR PURPOSE.
 *
 * You should have received a copy of the GNU Affero General Public License
 * along with this program. If not, see <http://www.gnu.org/licenses/>.
 */

#define _DEFAULT_SOURCE
#include "syncUtil.h"
#include "syncIndexMgr.h"
#include "syncMessage.h"
#include "syncPipeline.h"
#include "syncRaftCfg.h"
#include "syncRaftStore.h"
#include "syncSnapshot.h"
#include "tglobal.h"
#include "ttime.h"

static void syncCfg2SimpleStr(const SSyncCfg* pCfg, char* buf, int32_t bufLen) {
  int32_t len = tsnprintf(buf, bufLen, "{num:%d, as:%d, [", pCfg->replicaNum, pCfg->myIndex);
  for (int32_t i = 0; i < pCfg->replicaNum; ++i) {
    len += tsnprintf(buf + len, bufLen - len, "%s:%d", pCfg->nodeInfo[i].nodeFqdn, pCfg->nodeInfo[i].nodePort);
    if (i < pCfg->replicaNum - 1) {
      len += tsnprintf(buf + len, bufLen - len, "%s", ", ");
    }
  }
  len += tsnprintf(buf + len, bufLen - len, "%s", "]}");
}

void syncUtilNodeInfo2EpSet(const SNodeInfo* pInfo, SEpSet* pEpSet) {
  pEpSet->inUse = 0;
  pEpSet->numOfEps = 1;
  pEpSet->eps[0].port = pInfo->nodePort;
  tstrncpy(pEpSet->eps[0].fqdn, pInfo->nodeFqdn, TSDB_FQDN_LEN);
}

bool syncUtilNodeInfo2RaftId(const SNodeInfo* pInfo, SyncGroupId vgId, SRaftId* raftId) {
  uint32_t ipv4 = 0xFFFFFFFF;
  sDebug("vgId:%d, resolve sync addr from fqdn, ep:%s:%u", vgId, pInfo->nodeFqdn, pInfo->nodePort);
  for (int32_t i = 0; i < tsResolveFQDNRetryTime; i++) {
    int32_t code = taosGetIpv4FromFqdn(pInfo->nodeFqdn, &ipv4);
    if (code) {
      sError("vgId:%d, failed to resolve sync addr, dnode:%d fqdn:%s, retry", vgId, pInfo->nodeId, pInfo->nodeFqdn);
      taosSsleep(1);
    } else {
      break;
    }
  }

  if (ipv4 == 0xFFFFFFFF || ipv4 == 1) {
    sError("vgId:%d, failed to resolve sync addr, dnode:%d fqdn:%s", vgId, pInfo->nodeId, pInfo->nodeFqdn);
    terrno = TSDB_CODE_TSC_INVALID_FQDN;
    return false;
  }

  char ipbuf[TD_IP_LEN] = {0};
  tinet_ntoa(ipbuf, ipv4);
  raftId->addr = SYNC_ADDR(pInfo);
  raftId->vgId = vgId;

  sInfo("vgId:%d, sync addr:%" PRIu64 " is resolved, ep:%s:%u ip:%s ipv4:%u dnode:%d cluster:%" PRId64, vgId,
        raftId->addr, pInfo->nodeFqdn, pInfo->nodePort, ipbuf, ipv4, pInfo->nodeId, pInfo->clusterId);
  return true;
}

bool syncUtilSameId(const SRaftId* pId1, const SRaftId* pId2) {
  if (pId1->addr == pId2->addr && pId1->vgId == pId2->vgId) {
    return true;
  }

  if ((CID(pId1) == 0 || CID(pId2) == 0) && (DID(pId1) == DID(pId2)) && pId1->vgId == pId2->vgId) {
    return true;
  }

  return false;
}

bool syncUtilEmptyId(const SRaftId* pId) { return (pId->addr == 0 && pId->vgId == 0); }

static inline int32_t syncUtilRand(int32_t max) { return taosRand() % max; }

int32_t syncUtilElectRandomMS(int32_t min, int32_t max) {
  int32_t rdm = min + syncUtilRand(max - min);

  // sDebug("random min:%d, max:%d, rdm:%d", min, max, rdm);
  return rdm;
}

int32_t syncUtilQuorum(int32_t replicaNum) { return replicaNum / 2 + 1; }

void syncUtilMsgHtoN(void* msg) {
  SMsgHead* pHead = msg;
  pHead->contLen = htonl(pHead->contLen);
  pHead->vgId = htonl(pHead->vgId);
}

void syncUtilGenerateArbToken(int32_t nodeId, int32_t groupId, char* buf) {
  (void)memset(buf, 0, TSDB_ARB_TOKEN_SIZE);
  int32_t randVal = taosSafeRand() % 1000;
  int64_t currentMs = taosGetTimestampMs();
  (void)snprintf(buf, TSDB_ARB_TOKEN_SIZE, "d%d#g%d#%" PRId64 "#%d", nodeId, groupId, currentMs, randVal);
}

static void syncPrintTime(bool formatTime, int32_t* len, int64_t tsMs, int32_t i, char* buf, int32_t bufLen) {
  if (formatTime) {
    char pBuf[TD_TIME_STR_LEN] = {0};
    if (tsMs > 0) {
      if (taosFormatUtcTime(pBuf, TD_TIME_STR_LEN, tsMs, TSDB_TIME_PRECISION_MILLI) != 0) {
        pBuf[0] = '\0';
      }
    }
    (*len) += tsnprintf(buf + (*len), bufLen - (*len), "%d:%s", i, pBuf);
  } else {
    (*len) += tsnprintf(buf + (*len), bufLen - (*len), "%d:%" PRId64, i, tsMs);
  }
}

// for leader
static void syncHearbeatReplyTime2Str(SSyncNode* pSyncNode, char* buf, int32_t bufLen, bool formatTime) {
  int32_t len = 0;
  len += tsnprintf(buf + len, bufLen - len, "%s", "{");
  for (int32_t i = 0; i < pSyncNode->replicaNum; ++i) {
    int64_t tsMs = syncIndexMgrGetRecvTime(pSyncNode->pMatchIndex, &(pSyncNode->replicasId[i]));
    syncPrintTime(formatTime, &len, tsMs, i, buf, bufLen);
    if (i < pSyncNode->replicaNum - 1) {
      len += tsnprintf(buf + len, bufLen - len, "%s", ",");
    }
  }
  len += tsnprintf(buf + len, bufLen - len, "%s", "}");
}

static void syncSentHearbeatTime2Str(SSyncNode* pSyncNode, char* buf, int32_t bufLen, bool formatTime) {
  int32_t len = 0;
  len += tsnprintf(buf + len, bufLen - len, "%s", "{");
  for (int32_t i = 0; i < pSyncNode->replicaNum; ++i) {
    int64_t tsMs = syncIndexMgrGetSentTime(pSyncNode->pMatchIndex, &(pSyncNode->replicasId[i]));
    syncPrintTime(formatTime, &len, tsMs, i, buf, bufLen);
    if (i < pSyncNode->replicaNum - 1) {
      len += tsnprintf(buf + len, bufLen - len, "%s", ",");
    }
  }
  len += tsnprintf(buf + len, bufLen - len, "%s", "}");
}

// for follower
static void syncHearbeatTime2Str(SSyncNode* pSyncNode, char* buf, int32_t bufLen, bool formatTime) {
  int32_t len = 0;
  len += tsnprintf(buf + len, bufLen - len, "%s", "{");
  for (int32_t i = 0; i < pSyncNode->replicaNum; ++i) {
    int64_t tsMs = syncIndexMgrGetRecvTime(pSyncNode->pNextIndex, &(pSyncNode->replicasId[i]));
    syncPrintTime(formatTime, &len, tsMs, i, buf, bufLen);
    if (i < pSyncNode->replicaNum - 1) {
      len += tsnprintf(buf + len, bufLen - len, "%s", ",");
    }
  }
  len += tsnprintf(buf + len, bufLen - len, "%s", "}");
}

static void syncLogBufferStates2Str(SSyncNode* pSyncNode, char* buf, int32_t bufLen) {
  SSyncLogBuffer* pBuf = pSyncNode->pLogBuf;
  if (pBuf == NULL) {
    return;
  }
  int32_t len = 0;
  len += tsnprintf(buf + len, bufLen - len, "[%" PRId64 " %" PRId64 " %" PRId64 ", %" PRId64 ")", pBuf->startIndex,
                  pBuf->commitIndex, pBuf->matchIndex, pBuf->endIndex);
}

static void syncLogReplStates2Str(SSyncNode* pSyncNode, char* buf, int32_t bufLen) {
  int32_t len = 0;
  len += tsnprintf(buf + len, bufLen - len, "%s", "{");
  for (int32_t i = 0; i < pSyncNode->replicaNum; i++) {
    SSyncLogReplMgr* pMgr = pSyncNode->logReplMgrs[i];
    if (pMgr == NULL) break;
    len += tsnprintf(buf + len, bufLen - len, "%d:%d [%" PRId64 ", %" PRId64 ", %" PRId64 "] ", i, pMgr->restored,
                     pMgr->startIndex, pMgr->matchIndex, pMgr->endIndex);
    len += tsnprintf(buf + len, bufLen - len, "%d", pMgr->sendCount);
    if (i + 1 < pSyncNode->replicaNum) {
      len += tsnprintf(buf + len, bufLen - len, "%s", ", ");
    }
  }
  len += tsnprintf(buf + len, bufLen - len, "%s", "}");
}

static void syncPeerState2Str(SSyncNode* pSyncNode, char* buf, int32_t bufLen) {
  int32_t len = 0;
  len += tsnprintf(buf + len, bufLen - len, "%s", "{");
  for (int32_t i = 0; i < pSyncNode->replicaNum; ++i) {
    SPeerState* pState = syncNodeGetPeerState(pSyncNode, &(pSyncNode->replicasId[i]));
    if (pState == NULL) break;
    len += tsnprintf(buf + len, bufLen - len, "%d:%" PRId64 " %" PRId64 "%s", i, pState->lastSendIndex,
                    pState->lastSendTime, (i < pSyncNode->replicaNum - 1) ? ", " : "");
  }
  len += tsnprintf(buf + len, bufLen - len, "%s", "}");
}

void syncPrintNodeLog(const char* flags, ELogLevel level, int32_t dflag, bool formatTime, SSyncNode* pNode,
                      const char* format, ...) {
  if (pNode == NULL || pNode->pLogStore == NULL) return;
  int64_t currentTerm = raftStoreGetTerm(pNode);

  // save error code, otherwise it will be overwritten
  int32_t errCode = terrno;

  SSnapshot snapshot = {.data = NULL, .lastApplyIndex = -1, .lastApplyTerm = 0};
  if (pNode->pFsm != NULL && pNode->pFsm->FpGetSnapshotInfo != NULL) {
    (void)pNode->pFsm->FpGetSnapshotInfo(pNode->pFsm, &snapshot);
  }

  SyncIndex logLastIndex = SYNC_INDEX_INVALID;
  SyncIndex logBeginIndex = SYNC_INDEX_INVALID;
  if (pNode->pLogStore != NULL) {
    logLastIndex = pNode->pLogStore->syncLogLastIndex(pNode->pLogStore);
    logBeginIndex = pNode->pLogStore->syncLogBeginIndex(pNode->pLogStore);
  }

  int32_t cacheHit = pNode->pLogStore->cacheHit;
  int32_t cacheMiss = pNode->pLogStore->cacheMiss;

  char cfgStr[1024] = "";
  syncCfg2SimpleStr(&pNode->raftCfg.cfg, cfgStr, sizeof(cfgStr));

  char replMgrStatesStr[1024] = "";
  syncLogReplStates2Str(pNode, replMgrStatesStr, sizeof(replMgrStatesStr));

  char bufferStatesStr[256] = "";
  syncLogBufferStates2Str(pNode, bufferStatesStr, sizeof(bufferStatesStr));

  char hbrTimeStr[256] = "";
  syncHearbeatReplyTime2Str(pNode, hbrTimeStr, sizeof(hbrTimeStr), formatTime);

  char hbTimeStr[256] = "";
  syncHearbeatTime2Str(pNode, hbTimeStr, sizeof(hbTimeStr), formatTime);

  char sentHbTimeStr[512] = "";
  syncSentHearbeatTime2Str(pNode, sentHbTimeStr, sizeof(sentHbTimeStr), formatTime);

  char    eventLog[512];  // {0};
  va_list argpointer;
  va_start(argpointer, format);
  int32_t writeLen = vsnprintf(eventLog, sizeof(eventLog), format, argpointer);
  va_end(argpointer);

  int32_t aqItems = 0;
  if (pNode != NULL && pNode->pFsm != NULL && pNode->pFsm->FpApplyQueueItems != NULL) {
    aqItems = pNode->pFsm->FpApplyQueueItems(pNode->pFsm);
  }

  // restore error code
  terrno = errCode;
  SyncIndex appliedIndex = pNode->pFsm->FpAppliedIndexCb(pNode->pFsm);

  if (pNode != NULL) {
    taosPrintLog(
        flags, level, dflag,
        "vgId:%d, %s, sync:%s, term:%" PRIu64 ", commit-index:%" PRId64 ", assigned-index:%" PRId64
        ", applied-index:%" PRId64 ", first-ver:%" PRId64 ", last-ver:%" PRId64 ", min:%" PRId64 ", snap:%" PRId64
        ", snap-term:%" PRIu64
        ", elect-times:%d, as-leader-times:%d, as-assigned-leader-times:%d, cfg-ch-times:%d, hb-slow:%d, hbr-slow:%d, "
        "aq-items:%d, snaping:%" PRId64 ", replicas:%d, last-cfg:%" PRId64
        ", chging:%d, restore:%d, quorum:%d, elect-lc-timer:%" PRId64 ", hb:%" PRId64
<<<<<<< HEAD
        ", buffer:%s, repl-mgrs:%s, members:%s, send hb:%s:, recv hb:%s, recv hb-reply:%s, arb-token:%s",
=======
        ", buffer:%s, repl-mgrs:%s, members:%s, hb:%s, hb-reply:%s, arb-token:%s, msg[sent:%d, recv:%d, slow-recev:%d]",
>>>>>>> 899e5acb
        pNode->vgId, eventLog, syncStr(pNode->state), currentTerm, pNode->commitIndex, pNode->assignedCommitIndex,
        appliedIndex, logBeginIndex, logLastIndex, pNode->minMatchIndex, snapshot.lastApplyIndex,
        snapshot.lastApplyTerm, pNode->electNum, pNode->becomeLeaderNum, pNode->becomeAssignedLeaderNum,
        pNode->configChangeNum, pNode->hbSlowNum, pNode->hbrSlowNum, aqItems, pNode->snapshottingIndex,
        pNode->replicaNum, pNode->raftCfg.lastConfigIndex, pNode->changing, pNode->restoreFinish,
        syncNodeDynamicQuorum(pNode), pNode->electTimerLogicClock, pNode->heartbeatTimerLogicClockUser, bufferStatesStr,
<<<<<<< HEAD
        replMgrStatesStr, cfgStr, sentHbTimeStr, hbTimeStr, hbrTimeStr, pNode->arbToken);
=======
        replMgrStatesStr, cfgStr, hbTimeStr, hbrTimeStr, pNode->arbToken, pNode->sendCount, pNode->recvCount,
        pNode->slowCount);
>>>>>>> 899e5acb
  }
}

void syncPrintSnapshotSenderLog(const char* flags, ELogLevel level, int32_t dflag, SSyncSnapshotSender* pSender,
                                const char* format, ...) {
  SSyncNode* pNode = pSender->pSyncNode;
  if (pNode == NULL || pNode->pLogStore == NULL) return;

  SSnapshot snapshot = {.data = NULL, .lastApplyIndex = -1, .lastApplyTerm = 0};
  if (pNode->pFsm != NULL && pNode->pFsm->FpGetSnapshotInfo != NULL) {
    (void)pNode->pFsm->FpGetSnapshotInfo(pNode->pFsm, &snapshot);
  }

  SyncIndex logLastIndex = SYNC_INDEX_INVALID;
  SyncIndex logBeginIndex = SYNC_INDEX_INVALID;
  if (pNode->pLogStore != NULL) {
    logLastIndex = pNode->pLogStore->syncLogLastIndex(pNode->pLogStore);
    logBeginIndex = pNode->pLogStore->syncLogBeginIndex(pNode->pLogStore);
  }

  char cfgStr[1024] = "";
  syncCfg2SimpleStr(&pNode->raftCfg.cfg, cfgStr, sizeof(cfgStr));

  char peerStr[1024] = "";
  syncPeerState2Str(pNode, peerStr, sizeof(peerStr));

  char    eventLog[512];  // {0};
  va_list argpointer;
  va_start(argpointer, format);
  int32_t writeLen = vsnprintf(eventLog, sizeof(eventLog), format, argpointer);
  va_end(argpointer);

  taosPrintLog(flags, level, dflag,
               "vgId:%d, %s, sync:%s, snap-sender:%p signature:(%" PRId64 ", %" PRId64 "), {start:%" PRId64
               " end:%" PRId64 " last-index:%" PRId64 " last-term:%" PRId64 " last-cfg:%" PRId64
               ", seq:%d, ack:%d, "
               " buf:[%" PRId64 " %" PRId64 ", %" PRId64
               "], finish:%d, as:%d, to-dnode:%d}"
               ", term:%" PRIu64 ", commit-index:%" PRId64 ", firstver:%" PRId64 ", lastver:%" PRId64
               ", min-match:%" PRId64 ", snap:{last-index:%" PRId64 ", term:%" PRIu64
               "}, standby:%d, batch-sz:%d, replicas:%d, last-cfg:%" PRId64
               ", chging:%d, restore:%d, quorum:%d, peer:%s, cfg:%s",
               pNode->vgId, eventLog, syncStr(pNode->state), pSender, pSender->term, pSender->startTime,
               pSender->snapshotParam.start, pSender->snapshotParam.end, pSender->snapshot.lastApplyIndex,
               pSender->snapshot.lastApplyTerm, pSender->snapshot.lastConfigIndex, pSender->seq, pSender->ack,
               pSender->pSndBuf->start, pSender->pSndBuf->cursor, pSender->pSndBuf->end, pSender->finish,
               pSender->replicaIndex, DID(&pNode->replicasId[pSender->replicaIndex]), raftStoreGetTerm(pNode),
               pNode->commitIndex, logBeginIndex, logLastIndex, pNode->minMatchIndex, snapshot.lastApplyIndex,
               snapshot.lastApplyTerm, pNode->raftCfg.isStandBy, pNode->raftCfg.batchSize, pNode->replicaNum,
               pNode->raftCfg.lastConfigIndex, pNode->changing, pNode->restoreFinish, pNode->quorum, peerStr, cfgStr);
}

void syncPrintSnapshotReceiverLog(const char* flags, ELogLevel level, int32_t dflag, SSyncSnapshotReceiver* pReceiver,
                                  const char* format, ...) {
  SSyncNode* pNode = pReceiver->pSyncNode;
  if (pNode == NULL || pNode->pLogStore == NULL) return;

  SSnapshot snapshot = {.data = NULL, .lastApplyIndex = -1, .lastApplyTerm = 0};
  if (pNode->pFsm != NULL && pNode->pFsm->FpGetSnapshotInfo != NULL) {
    (void)pNode->pFsm->FpGetSnapshotInfo(pNode->pFsm, &snapshot);
  }

  SyncIndex logLastIndex = SYNC_INDEX_INVALID;
  SyncIndex logBeginIndex = SYNC_INDEX_INVALID;
  if (pNode->pLogStore != NULL) {
    logLastIndex = pNode->pLogStore->syncLogLastIndex(pNode->pLogStore);
    logBeginIndex = pNode->pLogStore->syncLogBeginIndex(pNode->pLogStore);
  }

  char cfgStr[1024] = "";
  syncCfg2SimpleStr(&pNode->raftCfg.cfg, cfgStr, sizeof(cfgStr));

  char peerStr[1024] = "";
  syncPeerState2Str(pNode, peerStr, sizeof(peerStr));

  char    eventLog[512];  // {0};
  va_list argpointer;
  va_start(argpointer, format);
  int32_t writeLen = vsnprintf(eventLog, sizeof(eventLog), format, argpointer);
  va_end(argpointer);

  taosPrintLog(
      flags, level, dflag,
      "vgId:%d, %s, sync:%s,"
      " snap-receiver:%p signature:(%" PRId64 ", %" PRId64 "), {start:%d ack:%d buf:[%" PRId64 " %" PRId64 ", %" PRId64
      ")"
      " from-dnode:%d, start:%" PRId64 " end:%" PRId64 " last-index:%" PRId64 " last-term:%" PRIu64 " last-cfg:%" PRId64
      "}"
      ", term:%" PRIu64 ", commit-index:%" PRId64 ", firstver:%" PRId64 ", lastver:%" PRId64 ", min-match:%" PRId64
      ", snap:{last-index:%" PRId64 ", last-term:%" PRIu64 "}, standby:%d, batch-sz:%d, replicas:%d, last-cfg:%" PRId64
      ", chging:%d, restore:%d, quorum:%d, peer:%s, cfg:%s",
      pNode->vgId, eventLog, syncStr(pNode->state), pReceiver, pReceiver->term, pReceiver->startTime, pReceiver->start,
      pReceiver->ack, pReceiver->pRcvBuf->start, pReceiver->pRcvBuf->cursor, pReceiver->pRcvBuf->end,
      DID(&pReceiver->fromId), pReceiver->snapshotParam.start, pReceiver->snapshotParam.end,
      pReceiver->snapshot.lastApplyIndex, pReceiver->snapshot.lastApplyTerm, pReceiver->snapshot.lastConfigIndex,
      raftStoreGetTerm(pNode), pNode->commitIndex, logBeginIndex, logLastIndex, pNode->minMatchIndex,
      snapshot.lastApplyIndex, snapshot.lastApplyTerm, pNode->raftCfg.isStandBy, pNode->raftCfg.batchSize,
      pNode->replicaNum, pNode->raftCfg.lastConfigIndex, pNode->changing, pNode->restoreFinish, pNode->quorum, peerStr,
      cfgStr);
}

void syncLogRecvTimer(SSyncNode* pSyncNode, const SyncTimeout* pMsg, const char* s) {
  if (!(sDebugFlag & DEBUG_TRACE)) return;

  int64_t tsNow = taosGetTimestampMs();
  int64_t timeDIff = tsNow - pMsg->timeStamp;
  sNTrace(
      pSyncNode, "recv sync-timer {type:%s, lc:%" PRId64 ", ms:%d, ts:%" PRId64 ", elapsed:%" PRId64 ", data:%p}, %s",
      syncTimerTypeStr(pMsg->timeoutType), pMsg->logicClock, pMsg->timerMS, pMsg->timeStamp, timeDIff, pMsg->data, s);
}

void syncLogRecvLocalCmd(SSyncNode* pSyncNode, const SyncLocalCmd* pMsg, const char* s) {
  sNTrace(pSyncNode, "recv sync-local-cmd {cmd:%d-%s, sd-new-term:%" PRId64 ", fc-index:%" PRId64 "}, %s", pMsg->cmd,
          syncLocalCmdGetStr(pMsg->cmd), pMsg->currentTerm, pMsg->commitIndex, s);
}

void syncLogSendAppendEntriesReply(SSyncNode* pSyncNode, const SyncAppendEntriesReply* pMsg, const char* s) {
  sNTrace(pSyncNode,
          "send sync-append-entries-reply to dnode:%d, {term:%" PRId64 ", pterm:%" PRId64
          ", success:%d, lsend-index:%" PRId64 ", match:%" PRId64 "}, %s",
          DID(&pMsg->destId), pMsg->term, pMsg->lastMatchTerm, pMsg->success, pMsg->lastSendIndex, pMsg->matchIndex, s);
}

void syncLogRecvAppendEntriesReply(SSyncNode* pSyncNode, const SyncAppendEntriesReply* pMsg, const char* s) {
  sNTrace(pSyncNode,
          "recv sync-append-entries-reply from dnode:%d {term:%" PRId64 ", pterm:%" PRId64
          ", success:%d, lsend-index:%" PRId64 ", match:%" PRId64 "}, %s",
          DID(&pMsg->srcId), pMsg->term, pMsg->lastMatchTerm, pMsg->success, pMsg->lastSendIndex, pMsg->matchIndex, s);
}

void syncLogSendHeartbeat(SSyncNode* pSyncNode, const SyncHeartbeat* pMsg, bool printX, int64_t timerElapsed,
                          int64_t execTime) {
  if (printX) {
    sNTrace(pSyncNode,
            "send sync-heartbeat to dnode:%d {term:%" PRId64 ", commit-index:%" PRId64 ", min-match:%" PRId64
            ", ts:%" PRId64 "}, x",
            DID(&pMsg->destId), pMsg->term, pMsg->commitIndex, pMsg->minMatchIndex, pMsg->timeStamp);
  } else {
    sNTrace(pSyncNode,
            "send sync-heartbeat to dnode:%d {term:%" PRId64 ", commit-index:%" PRId64 ", min-match:%" PRId64
            ", ts:%" PRId64 "}, timer-elapsed:%" PRId64 ", next-exec:%" PRId64,
            DID(&pMsg->destId), pMsg->term, pMsg->commitIndex, pMsg->minMatchIndex, pMsg->timeStamp, timerElapsed,
            execTime);
  }
}

void syncLogRecvHeartbeat(SSyncNode* pSyncNode, const SyncHeartbeat* pMsg, int64_t timeDiff, const char* s) {
  if (timeDiff > SYNC_HEARTBEAT_SLOW_MS) {
    pSyncNode->hbSlowNum++;

    sNTrace(pSyncNode,
            "recv sync-heartbeat from dnode:%d slow {term:%" PRId64 ", commit-index:%" PRId64 ", min-match:%" PRId64
            ", ts:%" PRId64 "}, QID:%s, net elapsed:%" PRId64,
            DID(&pMsg->srcId), pMsg->term, pMsg->commitIndex, pMsg->minMatchIndex, pMsg->timeStamp, s, timeDiff);
  }

  sNTrace(pSyncNode,
          "recv sync-heartbeat from dnode:%d {term:%" PRId64 ", commit-index:%" PRId64 ", min-match:%" PRId64
          ", ts:%" PRId64 "}, QID:%s, net elapsed:%" PRId64,
          DID(&pMsg->srcId), pMsg->term, pMsg->commitIndex, pMsg->minMatchIndex, pMsg->timeStamp, s, timeDiff);
}

void syncLogSendHeartbeatReply(SSyncNode* pSyncNode, const SyncHeartbeatReply* pMsg, const char* s) {
  sNTrace(pSyncNode, "send sync-heartbeat-reply from dnode:%d {term:%" PRId64 ", ts:%" PRId64 "}, %s",
          DID(&pMsg->destId), pMsg->term, pMsg->timeStamp, s);
}

void syncLogRecvHeartbeatReply(SSyncNode* pSyncNode, const SyncHeartbeatReply* pMsg, int64_t timeDiff, const char* s) {
  if (timeDiff > SYNC_HEARTBEAT_REPLY_SLOW_MS) {
    pSyncNode->hbrSlowNum++;

    sNTrace(pSyncNode,
            "recv sync-heartbeat-reply from dnode:%d slow {term:%" PRId64 ", ts:%" PRId64 "}, %s, net elapsed:%" PRId64,
            DID(&pMsg->srcId), pMsg->term, pMsg->timeStamp, s, timeDiff);
  }

  sNTrace(pSyncNode,
          "recv sync-heartbeat-reply from dnode:%d {term:%" PRId64 ", ts:%" PRId64 "}, %s, net elapsed:%" PRId64,
          DID(&pMsg->srcId), pMsg->term, pMsg->timeStamp, s, timeDiff);
}

void syncLogSendSyncSnapshotSend(SSyncNode* pSyncNode, const SyncSnapshotSend* pMsg, const char* s) {
  sNDebug(pSyncNode,
          "send sync-snapshot-send to dnode:%d, %s, seq:%d, term:%" PRId64 ", begin-index:%" PRId64
          ", last-index:%" PRId64 ", last-term:%" PRId64 ", start-time:%" PRId64,
          DID(&pMsg->destId), s, pMsg->seq, pMsg->term, pMsg->beginIndex, pMsg->lastIndex, pMsg->lastTerm,
          pMsg->startTime);
}

void syncLogRecvSyncSnapshotSend(SSyncNode* pSyncNode, const SyncSnapshotSend* pMsg, const char* s) {
  sNDebug(pSyncNode,
          "recv sync-snapshot-send from dnode:%d, %s, seq:%d, term:%" PRId64 ", begin-index:%" PRId64
          ", last-index:%" PRId64 ", last-term:%" PRId64 ", start-time:%" PRId64 ", data-len:%u",
          DID(&pMsg->srcId), s, pMsg->seq, pMsg->term, pMsg->beginIndex, pMsg->lastIndex, pMsg->lastTerm,
          pMsg->startTime, pMsg->dataLen);
}

void syncLogSendSyncSnapshotRsp(SSyncNode* pSyncNode, const SyncSnapshotRsp* pMsg, const char* s) {
  sNDebug(pSyncNode,
          "send sync-snapshot-rsp to dnode:%d, %s, acked:%d, term:%" PRId64 ", begin-index:%" PRId64
          ", last-index:%" PRId64 ", last-term:%" PRId64 ", start-time:%" PRId64,
          DID(&pMsg->destId), s, pMsg->ack, pMsg->term, pMsg->snapBeginIndex, pMsg->lastIndex, pMsg->lastTerm,
          pMsg->startTime);
}

void syncLogRecvSyncSnapshotRsp(SSyncNode* pSyncNode, const SyncSnapshotRsp* pMsg, const char* s) {
  sNDebug(pSyncNode,
          "recv sync-snapshot-rsp from dnode:%d, %s, ack:%d, term:%" PRId64 ", begin-index:%" PRId64
          ", last-index:%" PRId64 ", last-term:%" PRId64 ", start-time:%" PRId64,
          DID(&pMsg->srcId), s, pMsg->ack, pMsg->term, pMsg->snapBeginIndex, pMsg->lastIndex, pMsg->lastTerm,
          pMsg->startTime);
}

void syncLogRecvAppendEntries(SSyncNode* pSyncNode, const SyncAppendEntries* pMsg, const char* s) {
  sNTrace(pSyncNode,
          "recv sync-append-entries from dnode:%d {term:%" PRId64 ", prev-log:{index:%" PRId64 ", term:%" PRId64
          "}, commit-index:%" PRId64 ", datalen:%d}, %s",
          DID(&pMsg->srcId), pMsg->term, pMsg->prevLogIndex, pMsg->prevLogTerm, pMsg->commitIndex, pMsg->dataLen, s);
}

void syncLogSendAppendEntries(SSyncNode* pSyncNode, const SyncAppendEntries* pMsg, const char* s) {
  sNTrace(pSyncNode,
          "send sync-append-entries to dnode:%d, {term:%" PRId64 ", prev-log:{index:%" PRId64 ", term:%" PRId64
          "}, index:%" PRId64 ", commit-index:%" PRId64 ", datalen:%d}, %s",
          DID(&pMsg->destId), pMsg->term, pMsg->prevLogIndex, pMsg->prevLogTerm, (pMsg->prevLogIndex + 1),
          pMsg->commitIndex, pMsg->dataLen, s);
}

void syncLogRecvRequestVote(SSyncNode* pSyncNode, const SyncRequestVote* pMsg, int32_t voteGranted, const char* errmsg,
                            const char* opt) {
  char statusMsg[64];
  snprintf(statusMsg, sizeof(statusMsg), "granted:%d", voteGranted);
  sNInfo(pSyncNode,
         "%s sync-request-vote from dnode:%d, {term:%" PRId64 ", last-index:%" PRId64 ", last-term:%" PRId64 "}, %s",
         opt, DID(&pMsg->srcId), pMsg->term, pMsg->lastLogIndex, pMsg->lastLogTerm,
         (voteGranted != -1) ? statusMsg : errmsg);
}

void syncLogSendRequestVote(SSyncNode* pNode, const SyncRequestVote* pMsg, const char* s) {
  sNInfo(pNode,
         "send sync-request-vote to dnode:%d {term:%" PRId64 ", last-index:%" PRId64 ", last-term:%" PRId64 "}, %s",
         DID(&pMsg->destId), pMsg->term, pMsg->lastLogIndex, pMsg->lastLogTerm, s);
}

void syncLogRecvRequestVoteReply(SSyncNode* pSyncNode, const SyncRequestVoteReply* pMsg, const char* s) {
  sNInfo(pSyncNode, "recv sync-request-vote-reply from dnode:%d {term:%" PRId64 ", grant:%d}, %s", DID(&pMsg->srcId),
         pMsg->term, pMsg->voteGranted, s);
}

void syncLogSendRequestVoteReply(SSyncNode* pSyncNode, const SyncRequestVoteReply* pMsg, const char* s) {
  sNInfo(pSyncNode, "send sync-request-vote-reply to dnode:%d {term:%" PRId64 ", grant:%d}, %s", DID(&pMsg->destId),
         pMsg->term, pMsg->voteGranted, s);
}

int32_t syncSnapInfoDataRealloc(SSnapshot* pSnap, int32_t size) {
  void* data = taosMemoryRealloc(pSnap->data, size);
  if (data == NULL) {
    return terrno;
  }
  pSnap->data = data;
  return 0;
}<|MERGE_RESOLUTION|>--- conflicted
+++ resolved
@@ -267,23 +267,15 @@
         ", elect-times:%d, as-leader-times:%d, as-assigned-leader-times:%d, cfg-ch-times:%d, hb-slow:%d, hbr-slow:%d, "
         "aq-items:%d, snaping:%" PRId64 ", replicas:%d, last-cfg:%" PRId64
         ", chging:%d, restore:%d, quorum:%d, elect-lc-timer:%" PRId64 ", hb:%" PRId64
-<<<<<<< HEAD
-        ", buffer:%s, repl-mgrs:%s, members:%s, send hb:%s:, recv hb:%s, recv hb-reply:%s, arb-token:%s",
-=======
-        ", buffer:%s, repl-mgrs:%s, members:%s, hb:%s, hb-reply:%s, arb-token:%s, msg[sent:%d, recv:%d, slow-recev:%d]",
->>>>>>> 899e5acb
+        ", buffer:%s, repl-mgrs:%s, members:%s, send hb:%s, recv hb:%s, recv hb-reply:%s, arb-token:%s, msg[sent:%d, recv:%d, slow-recev:%d]",
         pNode->vgId, eventLog, syncStr(pNode->state), currentTerm, pNode->commitIndex, pNode->assignedCommitIndex,
         appliedIndex, logBeginIndex, logLastIndex, pNode->minMatchIndex, snapshot.lastApplyIndex,
         snapshot.lastApplyTerm, pNode->electNum, pNode->becomeLeaderNum, pNode->becomeAssignedLeaderNum,
         pNode->configChangeNum, pNode->hbSlowNum, pNode->hbrSlowNum, aqItems, pNode->snapshottingIndex,
         pNode->replicaNum, pNode->raftCfg.lastConfigIndex, pNode->changing, pNode->restoreFinish,
         syncNodeDynamicQuorum(pNode), pNode->electTimerLogicClock, pNode->heartbeatTimerLogicClockUser, bufferStatesStr,
-<<<<<<< HEAD
-        replMgrStatesStr, cfgStr, sentHbTimeStr, hbTimeStr, hbrTimeStr, pNode->arbToken);
-=======
-        replMgrStatesStr, cfgStr, hbTimeStr, hbrTimeStr, pNode->arbToken, pNode->sendCount, pNode->recvCount,
+        replMgrStatesStr, cfgStr, sentHbTimeStr, hbTimeStr, hbrTimeStr, pNode->arbToken, pNode->sendCount, pNode->recvCount,
         pNode->slowCount);
->>>>>>> 899e5acb
   }
 }
 
