/*
 * Copyright (c) 2019 TAOS Data, Inc. <jhtao@taosdata.com>
 *
 * This program is free software: you can use, redistribute, and/or modify
 * it under the terms of the GNU Affero General Public License, version 3
 * or later ("AGPL"), as published by the Free Software Foundation.
 *
 * This program is distributed in the hope that it will be useful, but WITHOUT
 * ANY WARRANTY; without even the implied warranty of MERCHANTABILITY or
 * FITNESS FOR A PARTICULAR PURPOSE.
 *
 * You should have received a copy of the GNU Affero General Public License
 * along with this program. If not, see <http://www.gnu.org/licenses/>.
 */

// clang-format off
#include "commandInt.h"
#include "plannodes.h"
#include "query.h"
#include "tcommon.h"
#include "tdatablock.h"
#include "systable.h"
#include "functionMgt.h"

char *gJoinTypeStr[JOIN_TYPE_MAX_VALUE][JOIN_STYPE_MAX_VALUE] = {
           /* NONE                OUTER                  SEMI                  ANTI                   ASOF                   WINDOW */
/*INNER*/  {"Inner Join",         NULL,                  NULL,                 NULL,                  NULL,                  NULL},
/*LEFT*/   {"Left Join",          "Left Join",           "Left Semi Join",     "Left Anti Join",      "Left ASOF Join",      "Left Window Join"},
/*RIGHT*/  {"Right Join",         "Right Join",          "Right Semi Join",    "Right Anti Join",     "Right ASOF Join",     "Right Window Join"},
/*FULL*/   {"Full Join",          "Full Join",           NULL,                 NULL,                  NULL,                  NULL},
};

int32_t qExplainGenerateResNode(SPhysiNode *pNode, SExplainGroup *group, SExplainResNode **pRes);
int32_t qExplainAppendGroupResRows(void *pCtx, int32_t groupId, int32_t level, bool singleChannel);

char *qExplainGetDynQryCtrlType(EDynQueryType type) {
  switch (type) {
    case DYN_QTYPE_STB_HASH:
      return "STable Join";
    default:
      break;
  }

  return "unknown task";
}

char* qExplainGetAsofOpStr(int32_t opType) {
  switch (opType) {
    case OP_TYPE_GREATER_THAN:
      return ">";
    case OP_TYPE_GREATER_EQUAL:
      return ">=";
    case OP_TYPE_LOWER_THAN:
      return "<";
    case OP_TYPE_LOWER_EQUAL:
      return "<=";
    case OP_TYPE_EQUAL:
      return "=";
    default:
      return "UNKNOWN";
  }
}

char* qExplainGetTimerangeTargetStr(int32_t target) {
  static char* targetName[] = {"", "Left", "Right", "Left/Right"};
  if (target <= 0 || target > 3) {
    return "Unknown";
  }

  return targetName[target];
}

void qExplainFreeResNode(SExplainResNode *resNode) {
  if (NULL == resNode) {
    return;
  }

  taosArrayDestroy(resNode->pExecInfo);

  SNode *node = NULL;
  FOREACH(node, resNode->pChildren) { qExplainFreeResNode((SExplainResNode *)node); }
  nodesClearList(resNode->pChildren);

  taosMemoryFreeClear(resNode);
}

void qExplainFreeCtx(SExplainCtx *pCtx) {
  if (NULL == pCtx) {
    return;
  }

  int32_t rowSize = taosArrayGetSize(pCtx->rows);
  for (int32_t i = 0; i < rowSize; ++i) {
    SQueryExplainRowInfo *row = taosArrayGet(pCtx->rows, i);
    taosMemoryFreeClear(row->buf);
  }

  if (EXPLAIN_MODE_ANALYZE == pCtx->mode && pCtx->groupHash) {
    void *pIter = taosHashIterate(pCtx->groupHash, NULL);
    while (pIter) {
      SExplainGroup *group = (SExplainGroup *)pIter;
      if (group->nodeExecInfo) {
        int32_t num = taosArrayGetSize(group->nodeExecInfo);
        for (int32_t i = 0; i < num; ++i) {
          SExplainRsp *rsp = taosArrayGet(group->nodeExecInfo, i);
          tFreeSExplainRsp(rsp);
        }
        taosArrayDestroy(group->nodeExecInfo);
      }

      pIter = taosHashIterate(pCtx->groupHash, pIter);
    }
  }

  taosHashCleanup(pCtx->groupHash);
  taosArrayDestroy(pCtx->rows);
  taosMemoryFreeClear(pCtx->tbuf);
  taosMemoryFree(pCtx);
}

int32_t qExplainInitCtx(SExplainCtx **pCtx, SHashObj *groupHash, bool verbose, double ratio, EExplainMode mode) {
  int32_t      code = 0;
  SExplainCtx *ctx = taosMemoryCalloc(1, sizeof(SExplainCtx));
  if (NULL == ctx) {
    qError("calloc SExplainCtx failed");
    QRY_ERR_JRET(TSDB_CODE_OUT_OF_MEMORY);
  }

  SArray *rows = taosArrayInit(10, sizeof(SQueryExplainRowInfo));
  if (NULL == rows) {
    qError("taosArrayInit SQueryExplainRowInfo failed");
    QRY_ERR_JRET(TSDB_CODE_OUT_OF_MEMORY);
  }

  char *tbuf = taosMemoryMalloc(TSDB_EXPLAIN_RESULT_ROW_SIZE);
  if (NULL == tbuf) {
    qError("malloc size %d failed", TSDB_EXPLAIN_RESULT_ROW_SIZE);
    QRY_ERR_JRET(TSDB_CODE_OUT_OF_MEMORY);
  }

  ctx->mode = mode;
  ctx->verbose = verbose;
  ctx->ratio = ratio;
  ctx->tbuf = tbuf;
  ctx->rows = rows;
  ctx->groupHash = groupHash;

  *pCtx = ctx;

  return TSDB_CODE_SUCCESS;

_return:

  taosArrayDestroy(rows);
  taosHashCleanup(groupHash);
  taosMemoryFree(ctx);

  QRY_RET(code);
}

int32_t qExplainGenerateResChildren(SPhysiNode *pNode, SExplainGroup *group, SNodeList **pChildren) {
  int32_t    tlen = 0;
  SNodeList *pPhysiChildren = pNode->pChildren;

  if (pPhysiChildren) {
    *pChildren = nodesMakeList();
    if (NULL == *pChildren) {
      qError("nodesMakeList failed");
      QRY_ERR_RET(TSDB_CODE_OUT_OF_MEMORY);
    }
  }

  SNode           *node = NULL;
  SExplainResNode *pResNode = NULL;
  FOREACH(node, pPhysiChildren) {
    QRY_ERR_RET(qExplainGenerateResNode((SPhysiNode *)node, group, &pResNode));
    QRY_ERR_RET(nodesListAppend(*pChildren, (SNode *)pResNode));
  }

  return TSDB_CODE_SUCCESS;
}

int32_t qExplainGenerateResNodeExecInfo(SPhysiNode *pNode, SArray **pExecInfo, SExplainGroup *group) {
  *pExecInfo = taosArrayInit(group->nodeNum, sizeof(SExplainExecInfo));
  if (NULL == (*pExecInfo)) {
    qError("taosArrayInit %d explainExecInfo failed", group->nodeNum);
    return TSDB_CODE_OUT_OF_MEMORY;
  }

  SExplainRsp *rsp = NULL;
  if (group->singleChannel) {
    if (0 == group->physiPlanExecIdx) {
      group->nodeIdx = 0;
    }

    rsp = taosArrayGet(group->nodeExecInfo, group->nodeIdx++);
    if (group->physiPlanExecIdx >= rsp->numOfPlans) {
      qError("physiPlanIdx %d exceed plan num %d", group->physiPlanExecIdx, rsp->numOfPlans);
      return TSDB_CODE_APP_ERROR;
    }
<<<<<<< HEAD
    
=======

>>>>>>> 9e36e334
    if(taosArrayPush(*pExecInfo, rsp->subplanInfo + group->physiPlanExecIdx) == NULL) return terrno;
  } else {
    for (int32_t i = 0; i < group->nodeNum; ++i) {
      rsp = taosArrayGet(group->nodeExecInfo, i);
      if (group->physiPlanExecIdx >= rsp->numOfPlans) {
        qError("physiPlanIdx %d exceed plan num %d", group->physiPlanExecIdx, rsp->numOfPlans);
        return TSDB_CODE_APP_ERROR;
      }

      if(taosArrayPush(*pExecInfo, rsp->subplanInfo + group->physiPlanExecIdx) == NULL) return terrno;
    }
  }

  ++group->physiPlanExecIdx;

  return TSDB_CODE_SUCCESS;
}

int32_t qExplainGenerateResNode(SPhysiNode *pNode, SExplainGroup *group, SExplainResNode **pResNode) {
  if (NULL == pNode) {
    *pResNode = NULL;
    qError("physical node is NULL");
    return TSDB_CODE_APP_ERROR;
  }

  SExplainResNode *resNode = taosMemoryCalloc(1, sizeof(SExplainResNode));
  if (NULL == resNode) {
    qError("calloc SPhysiNodeExplainRes failed");
    return TSDB_CODE_OUT_OF_MEMORY;
  }

  int32_t code = 0;
  resNode->pNode = pNode;

  if (group->nodeExecInfo) {
    QRY_ERR_JRET(qExplainGenerateResNodeExecInfo(pNode, &resNode->pExecInfo, group));
  }

  QRY_ERR_JRET(qExplainGenerateResChildren(pNode, group, &resNode->pChildren));

  *pResNode = resNode;

  return TSDB_CODE_SUCCESS;

_return:

  qExplainFreeResNode(resNode);

  QRY_RET(code);
}

int32_t qExplainBufAppendExecInfo(SArray *pExecInfo, char *tbuf, int32_t *len) {
  int32_t          tlen = *len;
  int32_t          nodeNum = taosArrayGetSize(pExecInfo);
  SExplainExecInfo maxExecInfo = {0};

  for (int32_t i = 0; i < nodeNum; ++i) {
    SExplainExecInfo *execInfo = taosArrayGet(pExecInfo, i);
    if (execInfo->startupCost > maxExecInfo.startupCost) {
      maxExecInfo.startupCost = execInfo->startupCost;
    }
    if (execInfo->totalCost > maxExecInfo.totalCost) {
      maxExecInfo.totalCost = execInfo->totalCost;
    }
    if (execInfo->numOfRows > maxExecInfo.numOfRows) {
      maxExecInfo.numOfRows = execInfo->numOfRows;
    }
  }

  EXPLAIN_ROW_APPEND(EXPLAIN_EXECINFO_FORMAT, maxExecInfo.startupCost, maxExecInfo.totalCost, maxExecInfo.numOfRows);

  *len = tlen;

  return TSDB_CODE_SUCCESS;
}

int32_t qExplainBufAppendVerboseExecInfo(SArray *pExecInfo, char *tbuf, int32_t *len) {
  int32_t          tlen = 0;
  bool             gotVerbose = false;
  int32_t          nodeNum = taosArrayGetSize(pExecInfo);
  SExplainExecInfo maxExecInfo = {0};

  for (int32_t i = 0; i < nodeNum; ++i) {
    SExplainExecInfo *execInfo = taosArrayGet(pExecInfo, i);
    if (execInfo->verboseInfo) {
      gotVerbose = true;
    }
  }

  if (gotVerbose) {
    EXPLAIN_ROW_APPEND("exec verbose info");
  }

  *len = tlen;

  return TSDB_CODE_SUCCESS;
}

int32_t qExplainResAppendRow(SExplainCtx *ctx, char *tbuf, int32_t len, int32_t level) {
  SQueryExplainRowInfo row = {0};
  row.buf = taosMemoryMalloc(len);
  if (NULL == row.buf) {
    qError("taosMemoryMalloc %d failed", len);
    QRY_ERR_RET(TSDB_CODE_OUT_OF_MEMORY);
  }

  memcpy(row.buf, tbuf, len);
  row.level = level;
  row.len = len;
  ctx->dataSize += row.len;

  if (NULL == taosArrayPush(ctx->rows, &row)) {
    qError("taosArrayPush row to explain res rows failed");
    taosMemoryFree(row.buf);
    QRY_ERR_RET(TSDB_CODE_OUT_OF_MEMORY);
  }

  return TSDB_CODE_SUCCESS;
}

static uint8_t qExplainGetIntervalPrecision(SIntervalPhysiNode *pIntNode) {
  return ((SColumnNode *)pIntNode->window.pTspk)->node.resType.precision;
}

static char* qExplainGetScanMode(STableScanPhysiNode* pScan) {
  bool isGroupByTbname = false;
  bool isGroupByTag = false;
  bool seq = false;
  bool groupOrder = false;
  if (pScan->pGroupTags && LIST_LENGTH(pScan->pGroupTags) == 1) {
    SNode* p = nodesListGetNode(pScan->pGroupTags, 0);
    if (QUERY_NODE_FUNCTION == nodeType(p) && (strcmp(((struct SFunctionNode*)p)->functionName, "tbname") == 0)) {
      isGroupByTbname = true;
    }
  }

  isGroupByTag = (NULL != pScan->pGroupTags) && !isGroupByTbname;
  if ((((!isGroupByTag) || isGroupByTbname) && pScan->groupSort) || (isGroupByTag && (pScan->groupSort || pScan->scan.groupOrderScan))) {
    return "seq_grp_order";
  }

  if ((isGroupByTbname && (pScan->groupSort || pScan->scan.groupOrderScan)) || (isGroupByTag && (pScan->groupSort || pScan->scan.groupOrderScan))) {
    return "grp_order";
  }

  return "ts_order";
}

static char* qExplainGetScanDataLoad(STableScanPhysiNode* pScan) {
  switch (pScan->dataRequired) {
    case FUNC_DATA_REQUIRED_DATA_LOAD:
      return "data";
    case FUNC_DATA_REQUIRED_SMA_LOAD:
      return "sma";
    case FUNC_DATA_REQUIRED_NOT_LOAD:
      return "no";
    default:
      break;
  }

  return "unknown";
}

int32_t qExplainResNodeToRowsImpl(SExplainResNode *pResNode, SExplainCtx *ctx, int32_t level) {
  int32_t     tlen = 0;
  bool        isVerboseLine = false;
  char       *tbuf = ctx->tbuf;
  bool        verbose = ctx->verbose;
  SPhysiNode *pNode = pResNode->pNode;
  if (NULL == pNode) {
    qError("pyhsical node in explain res node is NULL");
    return TSDB_CODE_APP_ERROR;
  }

  switch (pNode->type) {
    case QUERY_NODE_PHYSICAL_PLAN_TAG_SCAN: {
      STagScanPhysiNode *pTagScanNode = (STagScanPhysiNode *)pNode;
      EXPLAIN_ROW_NEW(level, EXPLAIN_TAG_SCAN_FORMAT, pTagScanNode->scan.tableName.tname);
      EXPLAIN_ROW_APPEND(EXPLAIN_LEFT_PARENTHESIS_FORMAT);
      if (pResNode->pExecInfo) {
        QRY_ERR_RET(qExplainBufAppendExecInfo(pResNode->pExecInfo, tbuf, &tlen));
        EXPLAIN_ROW_APPEND(EXPLAIN_BLANK_FORMAT);
      }
      if (pTagScanNode->scan.pScanPseudoCols) {
        EXPLAIN_ROW_APPEND(EXPLAIN_PSEUDO_COLUMNS_FORMAT, pTagScanNode->scan.pScanPseudoCols->length);
        EXPLAIN_ROW_APPEND(EXPLAIN_BLANK_FORMAT);
      }
      EXPLAIN_ROW_APPEND(EXPLAIN_WIDTH_FORMAT, pTagScanNode->scan.node.pOutputDataBlockDesc->totalRowSize);
      EXPLAIN_ROW_APPEND(EXPLAIN_RIGHT_PARENTHESIS_FORMAT);
      EXPLAIN_ROW_END();
      QRY_ERR_RET(qExplainResAppendRow(ctx, tbuf, tlen, level));

      if (verbose) {
        EXPLAIN_ROW_NEW(level + 1, EXPLAIN_OUTPUT_FORMAT);
        EXPLAIN_ROW_APPEND(EXPLAIN_COLUMNS_FORMAT,
                           nodesGetOutputNumFromSlotList(pTagScanNode->scan.node.pOutputDataBlockDesc->pSlots));
        EXPLAIN_ROW_APPEND(EXPLAIN_BLANK_FORMAT);
        EXPLAIN_ROW_APPEND(EXPLAIN_WIDTH_FORMAT, pTagScanNode->scan.node.pOutputDataBlockDesc->outputRowSize);
        EXPLAIN_ROW_APPEND_LIMIT(pTagScanNode->scan.node.pLimit);
        EXPLAIN_ROW_APPEND_SLIMIT(pTagScanNode->scan.node.pSlimit);
        EXPLAIN_ROW_END();
        QRY_ERR_RET(qExplainResAppendRow(ctx, tbuf, tlen, level + 1));

        if (pResNode->pExecInfo) {
          QRY_ERR_RET(qExplainBufAppendVerboseExecInfo(pResNode->pExecInfo, tbuf, &tlen));
          if (tlen) {
            EXPLAIN_ROW_END();
            QRY_ERR_RET(qExplainResAppendRow(ctx, tbuf, tlen, level + 1));
          }
        }

        if (pTagScanNode->scan.node.pConditions) {
          EXPLAIN_ROW_NEW(level + 1, EXPLAIN_FILTER_FORMAT);
          QRY_ERR_RET(nodesNodeToSQL(pTagScanNode->scan.node.pConditions, tbuf + VARSTR_HEADER_SIZE,
                                     TSDB_EXPLAIN_RESULT_ROW_SIZE, &tlen));
          EXPLAIN_ROW_END();
          QRY_ERR_RET(qExplainResAppendRow(ctx, tbuf, tlen, level + 1));
        }
      }
      break;
    }
    case QUERY_NODE_PHYSICAL_PLAN_TABLE_SEQ_SCAN:
    case QUERY_NODE_PHYSICAL_PLAN_TABLE_MERGE_SCAN:
    case QUERY_NODE_PHYSICAL_PLAN_TABLE_SCAN: {
      STableScanPhysiNode *pTblScanNode = (STableScanPhysiNode *)pNode;
      EXPLAIN_ROW_NEW(level,
                      QUERY_NODE_PHYSICAL_PLAN_TABLE_MERGE_SCAN == pNode->type ? EXPLAIN_TBL_MERGE_SCAN_FORMAT
                                                                               : EXPLAIN_TBL_SCAN_FORMAT,
                      pTblScanNode->scan.tableName.tname);
      EXPLAIN_ROW_APPEND(EXPLAIN_LEFT_PARENTHESIS_FORMAT);
      if (pResNode->pExecInfo) {
        QRY_ERR_RET(qExplainBufAppendExecInfo(pResNode->pExecInfo, tbuf, &tlen));
        EXPLAIN_ROW_APPEND(EXPLAIN_BLANK_FORMAT);
      }

      EXPLAIN_ROW_APPEND(EXPLAIN_COLUMNS_FORMAT, pTblScanNode->scan.pScanCols->length);
      EXPLAIN_ROW_APPEND(EXPLAIN_BLANK_FORMAT);
      if (pTblScanNode->scan.pScanPseudoCols) {
        EXPLAIN_ROW_APPEND(EXPLAIN_PSEUDO_COLUMNS_FORMAT, pTblScanNode->scan.pScanPseudoCols->length);
        EXPLAIN_ROW_APPEND(EXPLAIN_BLANK_FORMAT);
      }
      EXPLAIN_ROW_APPEND(EXPLAIN_WIDTH_FORMAT, pTblScanNode->scan.node.pOutputDataBlockDesc->totalRowSize);
      EXPLAIN_ROW_APPEND(EXPLAIN_BLANK_FORMAT);
      EXPLAIN_ROW_APPEND(EXPLAIN_SCAN_ORDER_FORMAT, pTblScanNode->scanSeq[0], pTblScanNode->scanSeq[1]);
      EXPLAIN_ROW_APPEND(EXPLAIN_BLANK_FORMAT);
      EXPLAIN_ROW_APPEND(EXPLAIN_SCAN_MODE_FORMAT, qExplainGetScanMode(pTblScanNode));
      EXPLAIN_ROW_APPEND(EXPLAIN_BLANK_FORMAT);
      EXPLAIN_ROW_APPEND(EXPLAIN_SCAN_DATA_LOAD_FORMAT, qExplainGetScanDataLoad(pTblScanNode));
      EXPLAIN_ROW_APPEND(EXPLAIN_RIGHT_PARENTHESIS_FORMAT);
      EXPLAIN_ROW_END();
      QRY_ERR_RET(qExplainResAppendRow(ctx, tbuf, tlen, level));

      // basic analyze output
      if (EXPLAIN_MODE_ANALYZE == ctx->mode) {
        EXPLAIN_ROW_NEW(level + 1, "I/O: ");

        int32_t                      nodeNum = taosArrayGetSize(pResNode->pExecInfo);
        struct STableScanAnalyzeInfo info = {0};

        int32_t maxIndex = 0;
        int32_t totalRows = 0;
        for (int32_t i = 0; i < nodeNum; ++i) {
          SExplainExecInfo      *execInfo = taosArrayGet(pResNode->pExecInfo, i);
          STableScanAnalyzeInfo *pScanInfo = (STableScanAnalyzeInfo *)execInfo->verboseInfo;

          info.totalBlocks += pScanInfo->totalBlocks;
          info.loadBlocks += pScanInfo->loadBlocks;
          info.totalRows += pScanInfo->totalRows;
          info.skipBlocks += pScanInfo->skipBlocks;
          info.filterTime += pScanInfo->filterTime;
          info.loadBlockStatis += pScanInfo->loadBlockStatis;
          info.totalCheckedRows += pScanInfo->totalCheckedRows;
          info.filterOutBlocks += pScanInfo->filterOutBlocks;

          if (pScanInfo->totalRows > totalRows) {
            totalRows = pScanInfo->totalRows;
            maxIndex = i;
          }
        }

        EXPLAIN_ROW_APPEND("total_blocks=%.1f", ((double)info.totalBlocks) / nodeNum);
        EXPLAIN_ROW_APPEND(EXPLAIN_BLANK_FORMAT);

        EXPLAIN_ROW_APPEND("load_blocks=%.1f", ((double)info.loadBlocks) / nodeNum);
        EXPLAIN_ROW_APPEND(EXPLAIN_BLANK_FORMAT);

        EXPLAIN_ROW_APPEND("load_block_SMAs=%.1f", ((double)info.loadBlockStatis) / nodeNum);
        EXPLAIN_ROW_APPEND(EXPLAIN_BLANK_FORMAT);

        EXPLAIN_ROW_APPEND("total_rows=%.1f", ((double)info.totalRows) / nodeNum);
        EXPLAIN_ROW_APPEND(EXPLAIN_BLANK_FORMAT);

        EXPLAIN_ROW_APPEND("check_rows=%.1f", ((double)info.totalCheckedRows) / nodeNum);
        EXPLAIN_ROW_APPEND(EXPLAIN_BLANK_FORMAT);
        EXPLAIN_ROW_END();

        QRY_ERR_RET(qExplainResAppendRow(ctx, tbuf, tlen, level + 1));

        // Rows out: Avg 4166.7 rows x 24 workers. Max 4187 rows (seg7) with 0.220 ms to first row, 1.738 ms to end,
        // start offset by 1.470 ms.
        SExplainExecInfo      *execInfo = taosArrayGet(pResNode->pExecInfo, maxIndex);
        STableScanAnalyzeInfo *p1 = (STableScanAnalyzeInfo *)execInfo->verboseInfo;

        EXPLAIN_ROW_NEW(level + 1, " ");
        EXPLAIN_ROW_APPEND("max_row_task=%d, total_rows:%" PRId64 ", ep:%s (cost=%.3f..%.3f)", maxIndex, p1->totalRows,
                           "tbd", execInfo->startupCost, execInfo->totalCost);
        EXPLAIN_ROW_APPEND(EXPLAIN_BLANK_FORMAT);
        EXPLAIN_ROW_END();

        QRY_ERR_RET(qExplainResAppendRow(ctx, tbuf, tlen, level + 1));
      }

      if (verbose) {
        EXPLAIN_ROW_NEW(level + 1, EXPLAIN_OUTPUT_FORMAT);
        EXPLAIN_ROW_APPEND(EXPLAIN_COLUMNS_FORMAT,
                           nodesGetOutputNumFromSlotList(pTblScanNode->scan.node.pOutputDataBlockDesc->pSlots));
        EXPLAIN_ROW_APPEND(EXPLAIN_BLANK_FORMAT);
        EXPLAIN_ROW_APPEND(EXPLAIN_WIDTH_FORMAT, pTblScanNode->scan.node.pOutputDataBlockDesc->outputRowSize);
        EXPLAIN_ROW_APPEND_LIMIT(pTblScanNode->scan.node.pLimit);
        EXPLAIN_ROW_APPEND_SLIMIT(pTblScanNode->scan.node.pSlimit);
        EXPLAIN_ROW_END();
        QRY_ERR_RET(qExplainResAppendRow(ctx, tbuf, tlen, level + 1));

        EXPLAIN_ROW_NEW(level + 1, EXPLAIN_TIMERANGE_FORMAT, pTblScanNode->scanRange.skey,
                        pTblScanNode->scanRange.ekey);
        EXPLAIN_ROW_END();
        QRY_ERR_RET(qExplainResAppendRow(ctx, tbuf, tlen, level + 1));

        if (NULL != pTblScanNode->pGroupTags) {
          EXPLAIN_ROW_NEW(level + 1, EXPLAIN_PARTITION_KETS_FORMAT);
          EXPLAIN_ROW_APPEND(EXPLAIN_PARTITIONS_FORMAT, pTblScanNode->pGroupTags->length);
          EXPLAIN_ROW_END();
          QRY_ERR_RET(qExplainResAppendRow(ctx, tbuf, tlen, level + 1));
        }

        if (pTblScanNode->scan.node.pConditions) {
          EXPLAIN_ROW_NEW(level + 1, EXPLAIN_FILTER_FORMAT);
          QRY_ERR_RET(nodesNodeToSQL(pTblScanNode->scan.node.pConditions, tbuf + VARSTR_HEADER_SIZE,
                                     TSDB_EXPLAIN_RESULT_ROW_SIZE, &tlen));
          EXPLAIN_ROW_END();
          QRY_ERR_RET(qExplainResAppendRow(ctx, tbuf, tlen, level + 1));
        }
      }
      break;
    }
    case QUERY_NODE_PHYSICAL_PLAN_SYSTABLE_SCAN: {
      SSystemTableScanPhysiNode *pSTblScanNode = (SSystemTableScanPhysiNode *)pNode;
      EXPLAIN_ROW_NEW(level, EXPLAIN_SYSTBL_SCAN_FORMAT, pSTblScanNode->scan.tableName.tname);
      EXPLAIN_ROW_APPEND(EXPLAIN_LEFT_PARENTHESIS_FORMAT);
      if (pResNode->pExecInfo) {
        QRY_ERR_RET(qExplainBufAppendExecInfo(pResNode->pExecInfo, tbuf, &tlen));
        EXPLAIN_ROW_APPEND(EXPLAIN_BLANK_FORMAT);
      }
      EXPLAIN_ROW_APPEND(EXPLAIN_COLUMNS_FORMAT, pSTblScanNode->scan.pScanCols->length);
      EXPLAIN_ROW_APPEND(EXPLAIN_BLANK_FORMAT);
      if (pSTblScanNode->scan.pScanPseudoCols) {
        EXPLAIN_ROW_APPEND(EXPLAIN_PSEUDO_COLUMNS_FORMAT, pSTblScanNode->scan.pScanPseudoCols->length);
        EXPLAIN_ROW_APPEND(EXPLAIN_BLANK_FORMAT);
      }
      EXPLAIN_ROW_APPEND(EXPLAIN_WIDTH_FORMAT, pSTblScanNode->scan.node.pOutputDataBlockDesc->totalRowSize);
      EXPLAIN_ROW_APPEND(EXPLAIN_BLANK_FORMAT);
      EXPLAIN_ROW_APPEND(EXPLAIN_RIGHT_PARENTHESIS_FORMAT);
      EXPLAIN_ROW_END();
      QRY_ERR_RET(qExplainResAppendRow(ctx, tbuf, tlen, level));

      if (verbose) {
        EXPLAIN_ROW_NEW(level + 1, EXPLAIN_OUTPUT_FORMAT);
        EXPLAIN_ROW_APPEND(EXPLAIN_COLUMNS_FORMAT,
                           nodesGetOutputNumFromSlotList(pSTblScanNode->scan.node.pOutputDataBlockDesc->pSlots));
        EXPLAIN_ROW_APPEND(EXPLAIN_BLANK_FORMAT);
        EXPLAIN_ROW_APPEND(EXPLAIN_WIDTH_FORMAT, pSTblScanNode->scan.node.pOutputDataBlockDesc->outputRowSize);
        EXPLAIN_ROW_APPEND_LIMIT(pSTblScanNode->scan.node.pLimit);
        EXPLAIN_ROW_APPEND_SLIMIT(pSTblScanNode->scan.node.pSlimit);
        EXPLAIN_ROW_END();
        QRY_ERR_RET(qExplainResAppendRow(ctx, tbuf, tlen, level + 1));

        if (pSTblScanNode->scan.node.pConditions) {
          EXPLAIN_ROW_NEW(level + 1, EXPLAIN_FILTER_FORMAT);
          QRY_ERR_RET(nodesNodeToSQL(pSTblScanNode->scan.node.pConditions, tbuf + VARSTR_HEADER_SIZE,
                                     TSDB_EXPLAIN_RESULT_ROW_SIZE, &tlen));
          EXPLAIN_ROW_END();
          QRY_ERR_RET(qExplainResAppendRow(ctx, tbuf, tlen, level + 1));
        }
      }
      break;
    }
    case QUERY_NODE_PHYSICAL_PLAN_PROJECT: {
      SProjectPhysiNode *pPrjNode = (SProjectPhysiNode *)pNode;
      EXPLAIN_ROW_NEW(level, EXPLAIN_PROJECTION_FORMAT);
      EXPLAIN_ROW_APPEND(EXPLAIN_LEFT_PARENTHESIS_FORMAT);
      if (pResNode->pExecInfo) {
        QRY_ERR_RET(qExplainBufAppendExecInfo(pResNode->pExecInfo, tbuf, &tlen));
        EXPLAIN_ROW_APPEND(EXPLAIN_BLANK_FORMAT);
      }
      EXPLAIN_ROW_APPEND(EXPLAIN_COLUMNS_FORMAT, pPrjNode->pProjections->length);
      EXPLAIN_ROW_APPEND(EXPLAIN_BLANK_FORMAT);
      EXPLAIN_ROW_APPEND(EXPLAIN_WIDTH_FORMAT, pPrjNode->node.pOutputDataBlockDesc->totalRowSize);
      EXPLAIN_ROW_APPEND(EXPLAIN_BLANK_FORMAT);
      EXPLAIN_ROW_APPEND(EXPLAIN_INPUT_ORDER_FORMAT, EXPLAIN_ORDER_STRING(pPrjNode->node.inputTsOrder));
      EXPLAIN_ROW_APPEND(EXPLAIN_BLANK_FORMAT);
      EXPLAIN_ROW_APPEND(EXPLAIN_RIGHT_PARENTHESIS_FORMAT);
      EXPLAIN_ROW_END();
      QRY_ERR_RET(qExplainResAppendRow(ctx, tbuf, tlen, level));

      if (verbose) {
        EXPLAIN_ROW_NEW(level + 1, EXPLAIN_OUTPUT_FORMAT);
        EXPLAIN_ROW_APPEND(EXPLAIN_COLUMNS_FORMAT,
                           nodesGetOutputNumFromSlotList(pPrjNode->node.pOutputDataBlockDesc->pSlots));
        EXPLAIN_ROW_APPEND(EXPLAIN_BLANK_FORMAT);
        EXPLAIN_ROW_APPEND(EXPLAIN_WIDTH_FORMAT, pPrjNode->node.pOutputDataBlockDesc->outputRowSize);
        EXPLAIN_ROW_APPEND_LIMIT(pPrjNode->node.pLimit);
        EXPLAIN_ROW_APPEND_SLIMIT(pPrjNode->node.pSlimit);
        EXPLAIN_ROW_END();
        QRY_ERR_RET(qExplainResAppendRow(ctx, tbuf, tlen, level + 1));

        EXPLAIN_ROW_NEW(level + 1, EXPLAIN_OUTPUT_FORMAT);
        EXPLAIN_ROW_APPEND(EXPLAIN_IGNORE_GROUPID_FORMAT, pPrjNode->ignoreGroupId ? "true" : "false");
        EXPLAIN_ROW_END();
        QRY_ERR_RET(qExplainResAppendRow(ctx, tbuf, tlen, level + 1));

        EXPLAIN_ROW_NEW(level + 1, EXPLAIN_MERGEBLOCKS_FORMAT, pPrjNode->mergeDataBlock? "True":"False");
        EXPLAIN_ROW_END();
        QRY_ERR_RET(qExplainResAppendRow(ctx, tbuf, tlen, level + 1));

        if (pPrjNode->node.pConditions) {
          EXPLAIN_ROW_NEW(level + 1, EXPLAIN_FILTER_FORMAT);
          QRY_ERR_RET(nodesNodeToSQL(pPrjNode->node.pConditions, tbuf + VARSTR_HEADER_SIZE,
                                     TSDB_EXPLAIN_RESULT_ROW_SIZE, &tlen));
          EXPLAIN_ROW_END();
          QRY_ERR_RET(qExplainResAppendRow(ctx, tbuf, tlen, level + 1));
        }
      }
      break;
    }
    case QUERY_NODE_PHYSICAL_PLAN_MERGE_JOIN: {
      SSortMergeJoinPhysiNode *pJoinNode = (SSortMergeJoinPhysiNode *)pNode;
      EXPLAIN_ROW_NEW(level, EXPLAIN_JOIN_FORMAT, gJoinTypeStr[pJoinNode->joinType][pJoinNode->subType]);
      EXPLAIN_ROW_APPEND(EXPLAIN_LEFT_PARENTHESIS_FORMAT);
      if (pResNode->pExecInfo) {
        QRY_ERR_RET(qExplainBufAppendExecInfo(pResNode->pExecInfo, tbuf, &tlen));
        EXPLAIN_ROW_APPEND(EXPLAIN_BLANK_FORMAT);
      }
      EXPLAIN_ROW_APPEND(EXPLAIN_COLUMNS_FORMAT, pJoinNode->pTargets->length);
      EXPLAIN_ROW_APPEND(EXPLAIN_BLANK_FORMAT);
      EXPLAIN_ROW_APPEND(EXPLAIN_WIDTH_FORMAT, pJoinNode->node.pOutputDataBlockDesc->totalRowSize);
      EXPLAIN_ROW_APPEND(EXPLAIN_BLANK_FORMAT);
      EXPLAIN_ROW_APPEND(EXPLAIN_INPUT_ORDER_FORMAT, EXPLAIN_ORDER_STRING(pJoinNode->node.inputTsOrder));
      EXPLAIN_ROW_APPEND(EXPLAIN_BLANK_FORMAT);
      EXPLAIN_ROW_APPEND(EXPLAIN_JOIN_ALGO, "Merge");
      EXPLAIN_ROW_APPEND(EXPLAIN_RIGHT_PARENTHESIS_FORMAT);
      EXPLAIN_ROW_END();
      QRY_ERR_RET(qExplainResAppendRow(ctx, tbuf, tlen, level));

      if (verbose) {
        EXPLAIN_ROW_NEW(level + 1, EXPLAIN_OUTPUT_FORMAT);
        EXPLAIN_ROW_APPEND(EXPLAIN_COLUMNS_FORMAT,
                           nodesGetOutputNumFromSlotList(pJoinNode->node.pOutputDataBlockDesc->pSlots));
        EXPLAIN_ROW_APPEND(EXPLAIN_BLANK_FORMAT);
        EXPLAIN_ROW_APPEND(EXPLAIN_WIDTH_FORMAT, pJoinNode->node.pOutputDataBlockDesc->outputRowSize);
        EXPLAIN_ROW_APPEND_LIMIT(pJoinNode->node.pLimit);
        EXPLAIN_ROW_APPEND_SLIMIT(pJoinNode->node.pSlimit);
        EXPLAIN_ROW_END();
        QRY_ERR_RET(qExplainResAppendRow(ctx, tbuf, tlen, level + 1));

        if (IS_ASOF_JOIN(pJoinNode->subType) || IS_WINDOW_JOIN(pJoinNode->subType)) {
          EXPLAIN_ROW_NEW(level + 1, EXPLAIN_JOIN_PARAM_FORMAT);
          if (IS_ASOF_JOIN(pJoinNode->subType)) {
            EXPLAIN_ROW_APPEND(EXPLAIN_ASOF_OP_FORMAT, qExplainGetAsofOpStr(pJoinNode->asofOpType));
            EXPLAIN_ROW_APPEND(EXPLAIN_BLANK_FORMAT);
          }
          if (NULL != pJoinNode->pWindowOffset) {
            SWindowOffsetNode* pWinOffset = (SWindowOffsetNode*)pJoinNode->pWindowOffset;
            SValueNode* pStart = (SValueNode*)pWinOffset->pStartOffset;
            SValueNode* pEnd = (SValueNode*)pWinOffset->pEndOffset;
            EXPLAIN_ROW_APPEND(EXPLAIN_WIN_OFFSET_FORMAT, pStart->literal, pEnd->literal);
            EXPLAIN_ROW_APPEND(EXPLAIN_BLANK_FORMAT);
          }
          if (NULL != pJoinNode->pJLimit) {
            SLimitNode* pJLimit = (SLimitNode*)pJoinNode->pJLimit;
            EXPLAIN_ROW_APPEND(EXPLAIN_JLIMIT_FORMAT, pJLimit->limit);
            EXPLAIN_ROW_APPEND(EXPLAIN_BLANK_FORMAT);
          }
          if (IS_WINDOW_JOIN(pJoinNode->subType)) {
            EXPLAIN_ROW_APPEND(EXPLAIN_SEQ_WIN_GRP_FORMAT, pJoinNode->seqWinGroup);
            EXPLAIN_ROW_APPEND(EXPLAIN_BLANK_FORMAT);
          }

          EXPLAIN_ROW_APPEND(EXPLAIN_GRP_JOIN_FORMAT, pJoinNode->grpJoin);
          EXPLAIN_ROW_APPEND(EXPLAIN_BLANK_FORMAT);
          EXPLAIN_ROW_END();

          QRY_ERR_RET(qExplainResAppendRow(ctx, tbuf, tlen, level + 1));
        }

        if (pJoinNode->node.pConditions) {
          EXPLAIN_ROW_NEW(level + 1, EXPLAIN_FILTER_FORMAT);
          QRY_ERR_RET(nodesNodeToSQL(pJoinNode->node.pConditions, tbuf + VARSTR_HEADER_SIZE,
                                     TSDB_EXPLAIN_RESULT_ROW_SIZE, &tlen));
          EXPLAIN_ROW_END();
          QRY_ERR_RET(qExplainResAppendRow(ctx, tbuf, tlen, level + 1));
        }

        if (NULL != pJoinNode->pPrimKeyCond) {
          EXPLAIN_ROW_NEW(level + 1, EXPLAIN_PRIM_CONDITIONS_FORMAT);
          QRY_ERR_RET(nodesNodeToSQL(pJoinNode->pPrimKeyCond, tbuf + VARSTR_HEADER_SIZE, TSDB_EXPLAIN_RESULT_ROW_SIZE, &tlen));
          EXPLAIN_ROW_END();
          QRY_ERR_RET(qExplainResAppendRow(ctx, tbuf, tlen, level + 1));
        }

        if (NULL != pJoinNode->pEqLeft && pJoinNode->pEqLeft->length > 0) {
          EXPLAIN_ROW_NEW(level + 1, EXPLAIN_JOIN_EQ_LEFT_FORMAT);
          SNode* pCol = NULL;
          FOREACH(pCol, pJoinNode->pEqLeft) {
            EXPLAIN_ROW_APPEND("`%s`.`%s` ", ((SColumnNode*)pCol)->tableAlias, ((SColumnNode*)pCol)->colName);
          }
          EXPLAIN_ROW_END();
          QRY_ERR_RET(qExplainResAppendRow(ctx, tbuf, tlen, level + 1));
        }

        if (NULL != pJoinNode->pEqRight && pJoinNode->pEqRight->length > 0) {
          EXPLAIN_ROW_NEW(level + 1, EXPLAIN_JOIN_EQ_RIGHT_FORMAT);
          SNode* pCol = NULL;
          FOREACH(pCol, pJoinNode->pEqRight) {
            EXPLAIN_ROW_APPEND("`%s`.`%s` ", ((SColumnNode*)pCol)->tableAlias, ((SColumnNode*)pCol)->colName);
          }
          EXPLAIN_ROW_END();
          QRY_ERR_RET(qExplainResAppendRow(ctx, tbuf, tlen, level + 1));
        }

        if (NULL != pJoinNode->pFullOnCond) {
          EXPLAIN_ROW_NEW(level + 1, EXPLAIN_ON_CONDITIONS_FORMAT);
          QRY_ERR_RET(
                nodesNodeToSQL(pJoinNode->pFullOnCond, tbuf + VARSTR_HEADER_SIZE, TSDB_EXPLAIN_RESULT_ROW_SIZE, &tlen));
          EXPLAIN_ROW_END();
          QRY_ERR_RET(qExplainResAppendRow(ctx, tbuf, tlen, level + 1));
        }

        if (NULL != pJoinNode->pColOnCond) {
          EXPLAIN_ROW_NEW(level + 1, EXPLAIN_COL_ON_CONDITIONS_FORMAT);
          QRY_ERR_RET(
                nodesNodeToSQL(pJoinNode->pColOnCond, tbuf + VARSTR_HEADER_SIZE, TSDB_EXPLAIN_RESULT_ROW_SIZE, &tlen));
          EXPLAIN_ROW_END();
          QRY_ERR_RET(qExplainResAppendRow(ctx, tbuf, tlen, level + 1));
        }
      }
      break;
    }
    case QUERY_NODE_PHYSICAL_PLAN_HASH_AGG: {
      SAggPhysiNode *pAggNode = (SAggPhysiNode *)pNode;
      EXPLAIN_ROW_NEW(level, EXPLAIN_AGG_FORMAT, (pAggNode->pGroupKeys ? "GroupAggragate" : "Aggragate"));
      EXPLAIN_ROW_APPEND(EXPLAIN_LEFT_PARENTHESIS_FORMAT);
      if (pResNode->pExecInfo) {
        QRY_ERR_RET(qExplainBufAppendExecInfo(pResNode->pExecInfo, tbuf, &tlen));
        EXPLAIN_ROW_APPEND(EXPLAIN_BLANK_FORMAT);
      }
      if (pAggNode->pAggFuncs) {
        EXPLAIN_ROW_APPEND(EXPLAIN_FUNCTIONS_FORMAT, pAggNode->pAggFuncs->length);
        EXPLAIN_ROW_APPEND(EXPLAIN_BLANK_FORMAT);
      }
      EXPLAIN_ROW_APPEND(EXPLAIN_WIDTH_FORMAT, pAggNode->node.pOutputDataBlockDesc->totalRowSize);
      if (pAggNode->pGroupKeys) {
        EXPLAIN_ROW_APPEND(EXPLAIN_BLANK_FORMAT);
        EXPLAIN_ROW_APPEND(EXPLAIN_GROUPS_FORMAT, pAggNode->pGroupKeys->length);
      }
      EXPLAIN_ROW_APPEND(EXPLAIN_BLANK_FORMAT);
      EXPLAIN_ROW_APPEND(EXPLAIN_INPUT_ORDER_FORMAT, EXPLAIN_ORDER_STRING(pAggNode->node.inputTsOrder));
      EXPLAIN_ROW_APPEND(EXPLAIN_BLANK_FORMAT);
      EXPLAIN_ROW_APPEND(EXPLAIN_RIGHT_PARENTHESIS_FORMAT);
      EXPLAIN_ROW_END();
      QRY_ERR_RET(qExplainResAppendRow(ctx, tbuf, tlen, level));

      if (verbose) {
        EXPLAIN_ROW_NEW(level + 1, EXPLAIN_OUTPUT_FORMAT);
        EXPLAIN_ROW_APPEND(EXPLAIN_COLUMNS_FORMAT,
                           nodesGetOutputNumFromSlotList(pAggNode->node.pOutputDataBlockDesc->pSlots));
        EXPLAIN_ROW_APPEND(EXPLAIN_BLANK_FORMAT);
        EXPLAIN_ROW_APPEND(EXPLAIN_WIDTH_FORMAT, pAggNode->node.pOutputDataBlockDesc->outputRowSize);
        EXPLAIN_ROW_APPEND_LIMIT(pAggNode->node.pLimit);
        EXPLAIN_ROW_APPEND_SLIMIT(pAggNode->node.pSlimit);
        EXPLAIN_ROW_APPEND(EXPLAIN_BLANK_FORMAT);
        EXPLAIN_ROW_APPEND(EXPLAIN_PLAN_BLOCKING, !pAggNode->node.forceCreateNonBlockingOptr);
        EXPLAIN_ROW_END();
        QRY_ERR_RET(qExplainResAppendRow(ctx, tbuf, tlen, level + 1));

        if (pAggNode->node.pConditions) {
          EXPLAIN_ROW_NEW(level + 1, EXPLAIN_FILTER_FORMAT);
          QRY_ERR_RET(nodesNodeToSQL(pAggNode->node.pConditions, tbuf + VARSTR_HEADER_SIZE,
                                     TSDB_EXPLAIN_RESULT_ROW_SIZE, &tlen));
          EXPLAIN_ROW_END();
          QRY_ERR_RET(qExplainResAppendRow(ctx, tbuf, tlen, level + 1));
        }

        EXPLAIN_ROW_NEW(level + 1, EXPLAIN_MERGEBLOCKS_FORMAT, pAggNode->mergeDataBlock? "True":"False");
        EXPLAIN_ROW_END();
        QRY_ERR_RET(qExplainResAppendRow(ctx, tbuf, tlen, level + 1));
      }
      break;
    }
    case QUERY_NODE_PHYSICAL_PLAN_INDEF_ROWS_FUNC: {
      SIndefRowsFuncPhysiNode *pIndefNode = (SIndefRowsFuncPhysiNode *)pNode;
      EXPLAIN_ROW_NEW(level, EXPLAIN_INDEF_ROWS_FORMAT);
      EXPLAIN_ROW_APPEND(EXPLAIN_LEFT_PARENTHESIS_FORMAT);
      if (pResNode->pExecInfo) {
        QRY_ERR_RET(qExplainBufAppendExecInfo(pResNode->pExecInfo, tbuf, &tlen));
        EXPLAIN_ROW_APPEND(EXPLAIN_BLANK_FORMAT);
      }
      if (pIndefNode->pFuncs) {
        EXPLAIN_ROW_APPEND(EXPLAIN_FUNCTIONS_FORMAT, pIndefNode->pFuncs->length);
        EXPLAIN_ROW_APPEND(EXPLAIN_BLANK_FORMAT);
      }
      EXPLAIN_ROW_APPEND(EXPLAIN_WIDTH_FORMAT, pIndefNode->node.pOutputDataBlockDesc->totalRowSize);
      EXPLAIN_ROW_APPEND(EXPLAIN_RIGHT_PARENTHESIS_FORMAT);
      EXPLAIN_ROW_END();
      QRY_ERR_RET(qExplainResAppendRow(ctx, tbuf, tlen, level));

      if (verbose) {
        EXPLAIN_ROW_NEW(level + 1, EXPLAIN_OUTPUT_FORMAT);
        EXPLAIN_ROW_APPEND(EXPLAIN_COLUMNS_FORMAT,
                           nodesGetOutputNumFromSlotList(pIndefNode->node.pOutputDataBlockDesc->pSlots));
        EXPLAIN_ROW_APPEND(EXPLAIN_BLANK_FORMAT);
        EXPLAIN_ROW_APPEND(EXPLAIN_WIDTH_FORMAT, pIndefNode->node.pOutputDataBlockDesc->outputRowSize);
        EXPLAIN_ROW_APPEND_LIMIT(pIndefNode->node.pLimit);
        EXPLAIN_ROW_APPEND_SLIMIT(pIndefNode->node.pSlimit);
        EXPLAIN_ROW_END();
        QRY_ERR_RET(qExplainResAppendRow(ctx, tbuf, tlen, level + 1));

        if (pIndefNode->node.pConditions) {
          EXPLAIN_ROW_NEW(level + 1, EXPLAIN_FILTER_FORMAT);
          QRY_ERR_RET(nodesNodeToSQL(pIndefNode->node.pConditions, tbuf + VARSTR_HEADER_SIZE,
                                     TSDB_EXPLAIN_RESULT_ROW_SIZE, &tlen));
          EXPLAIN_ROW_END();
          QRY_ERR_RET(qExplainResAppendRow(ctx, tbuf, tlen, level + 1));
        }
      }
      break;
    }
    case QUERY_NODE_PHYSICAL_PLAN_EXCHANGE: {
      SExchangePhysiNode *pExchNode = (SExchangePhysiNode *)pNode;
      int32_t nodeNum = 0;
      for (int32_t i = pExchNode->srcStartGroupId; i <= pExchNode->srcEndGroupId; ++i) {
        SExplainGroup      *group = taosHashGet(ctx->groupHash, &pExchNode->srcStartGroupId, sizeof(pExchNode->srcStartGroupId));
        if (NULL == group) {
          qError("exchange src group %d not in groupHash", pExchNode->srcStartGroupId);
          QRY_ERR_RET(TSDB_CODE_APP_ERROR);
        }

        nodeNum += group->nodeNum;
      }

      EXPLAIN_ROW_NEW(level, EXPLAIN_EXCHANGE_FORMAT, pExchNode->singleChannel ? 1 : nodeNum);
      EXPLAIN_ROW_APPEND(EXPLAIN_LEFT_PARENTHESIS_FORMAT);
      if (pResNode->pExecInfo) {
        QRY_ERR_RET(qExplainBufAppendExecInfo(pResNode->pExecInfo, tbuf, &tlen));
        EXPLAIN_ROW_APPEND(EXPLAIN_BLANK_FORMAT);
      }
      EXPLAIN_ROW_APPEND(EXPLAIN_WIDTH_FORMAT, pExchNode->node.pOutputDataBlockDesc->totalRowSize);
      EXPLAIN_ROW_APPEND(EXPLAIN_RIGHT_PARENTHESIS_FORMAT);
      EXPLAIN_ROW_END();
      QRY_ERR_RET(qExplainResAppendRow(ctx, tbuf, tlen, level));

      if (verbose) {
        EXPLAIN_ROW_NEW(level + 1, EXPLAIN_OUTPUT_FORMAT);
        EXPLAIN_ROW_APPEND(EXPLAIN_COLUMNS_FORMAT,
                           nodesGetOutputNumFromSlotList(pExchNode->node.pOutputDataBlockDesc->pSlots));
        EXPLAIN_ROW_APPEND(EXPLAIN_BLANK_FORMAT);
        EXPLAIN_ROW_APPEND(EXPLAIN_WIDTH_FORMAT, pExchNode->node.pOutputDataBlockDesc->outputRowSize);
        EXPLAIN_ROW_APPEND_LIMIT(pExchNode->node.pLimit);
        EXPLAIN_ROW_APPEND_SLIMIT(pExchNode->node.pSlimit);
        EXPLAIN_ROW_END();
        QRY_ERR_RET(qExplainResAppendRow(ctx, tbuf, tlen, level + 1));

        if (pExchNode->node.pConditions) {
          EXPLAIN_ROW_NEW(level + 1, EXPLAIN_FILTER_FORMAT);
          QRY_ERR_RET(nodesNodeToSQL(pExchNode->node.pConditions, tbuf + VARSTR_HEADER_SIZE,
                                     TSDB_EXPLAIN_RESULT_ROW_SIZE, &tlen));
          EXPLAIN_ROW_END();
          QRY_ERR_RET(qExplainResAppendRow(ctx, tbuf, tlen, level + 1));
        }
      }

      for (int32_t i = pExchNode->srcStartGroupId; i <= pExchNode->srcEndGroupId; ++i) {
        QRY_ERR_RET(qExplainAppendGroupResRows(ctx, i, level + 1, pExchNode->singleChannel));
      }
      break;
    }
    case QUERY_NODE_PHYSICAL_PLAN_SORT: {
      SSortPhysiNode *pSortNode = (SSortPhysiNode *)pNode;
      EXPLAIN_ROW_NEW(level, EXPLAIN_SORT_FORMAT);
      EXPLAIN_ROW_APPEND(EXPLAIN_BLANK_FORMAT);
      EXPLAIN_ROW_APPEND(EXPLAIN_INPUT_ORDER_FORMAT, EXPLAIN_ORDER_STRING(pSortNode->node.inputTsOrder));
      EXPLAIN_ROW_APPEND(EXPLAIN_BLANK_FORMAT);
      EXPLAIN_ROW_APPEND(EXPLAIN_OUTPUT_ORDER_TYPE_FORMAT, EXPLAIN_ORDER_STRING(pSortNode->node.outputTsOrder));
      EXPLAIN_ROW_APPEND(EXPLAIN_BLANK_FORMAT);
      EXPLAIN_ROW_APPEND(EXPLAIN_LEFT_PARENTHESIS_FORMAT);
      if (pResNode->pExecInfo) {
        QRY_ERR_RET(qExplainBufAppendExecInfo(pResNode->pExecInfo, tbuf, &tlen));
        EXPLAIN_ROW_APPEND(EXPLAIN_BLANK_FORMAT);
      }

      SDataBlockDescNode *pDescNode = pSortNode->node.pOutputDataBlockDesc;
      EXPLAIN_ROW_APPEND(EXPLAIN_COLUMNS_FORMAT, nodesGetOutputNumFromSlotList(pDescNode->pSlots));
      EXPLAIN_ROW_APPEND(EXPLAIN_BLANK_FORMAT);
      EXPLAIN_ROW_APPEND(EXPLAIN_WIDTH_FORMAT, pDescNode->totalRowSize);
      EXPLAIN_ROW_APPEND(EXPLAIN_RIGHT_PARENTHESIS_FORMAT);
      EXPLAIN_ROW_END();
      QRY_ERR_RET(qExplainResAppendRow(ctx, tbuf, tlen, level));

      if (EXPLAIN_MODE_ANALYZE == ctx->mode) {
        // sort key
        EXPLAIN_ROW_NEW(level + 1, "Sort Key: ");
        if (pResNode->pExecInfo) {
          for (int32_t i = 0; i < LIST_LENGTH(pSortNode->pSortKeys); ++i) {
            SOrderByExprNode *ptn = (SOrderByExprNode *)nodesListGetNode(pSortNode->pSortKeys, i);
            EXPLAIN_ROW_APPEND("%s ", nodesGetNameFromColumnNode(ptn->pExpr));
          }
        }

        EXPLAIN_ROW_END();
        QRY_ERR_RET(qExplainResAppendRow(ctx, tbuf, tlen, level));

        // sort method
        EXPLAIN_ROW_NEW(level + 1, "Sort Method: ");

        int32_t           nodeNum = taosArrayGetSize(pResNode->pExecInfo);
        SExplainExecInfo *execInfo = taosArrayGet(pResNode->pExecInfo, 0);
        SSortExecInfo    *pExecInfo = (SSortExecInfo *)execInfo->verboseInfo;
        EXPLAIN_ROW_APPEND("%s", pExecInfo->sortMethod == SORT_QSORT_T ? "quicksort" : "merge sort");
        if (pExecInfo->sortBuffer > 1024 * 1024) {
          EXPLAIN_ROW_APPEND("  Buffers:%.2f Mb", pExecInfo->sortBuffer / (1024 * 1024.0));
        } else if (pExecInfo->sortBuffer > 1024) {
          EXPLAIN_ROW_APPEND("  Buffers:%.2f Kb", pExecInfo->sortBuffer / (1024.0));
        } else {
          EXPLAIN_ROW_APPEND("  Buffers:%d b", pExecInfo->sortBuffer);
        }

        EXPLAIN_ROW_APPEND("  loops:%d", pExecInfo->loops);
        EXPLAIN_ROW_END();
        QRY_ERR_RET(qExplainResAppendRow(ctx, tbuf, tlen, level));
      }

      if (verbose) {
        EXPLAIN_ROW_NEW(level + 1, EXPLAIN_OUTPUT_FORMAT);
        EXPLAIN_ROW_APPEND(EXPLAIN_COLUMNS_FORMAT,
                           nodesGetOutputNumFromSlotList(pSortNode->node.pOutputDataBlockDesc->pSlots));
        EXPLAIN_ROW_APPEND(EXPLAIN_BLANK_FORMAT);
        EXPLAIN_ROW_APPEND(EXPLAIN_WIDTH_FORMAT, pSortNode->node.pOutputDataBlockDesc->outputRowSize);
        EXPLAIN_ROW_APPEND_LIMIT(pSortNode->node.pLimit);
        EXPLAIN_ROW_APPEND_SLIMIT(pSortNode->node.pSlimit);
        EXPLAIN_ROW_END();
        QRY_ERR_RET(qExplainResAppendRow(ctx, tbuf, tlen, level + 1));

        if (pSortNode->node.pConditions) {
          EXPLAIN_ROW_NEW(level + 1, EXPLAIN_FILTER_FORMAT);
          QRY_ERR_RET(nodesNodeToSQL(pSortNode->node.pConditions, tbuf + VARSTR_HEADER_SIZE,
                                     TSDB_EXPLAIN_RESULT_ROW_SIZE, &tlen));
          EXPLAIN_ROW_END();
          QRY_ERR_RET(qExplainResAppendRow(ctx, tbuf, tlen, level + 1));
        }
      }
      break;
    }
    case QUERY_NODE_PHYSICAL_PLAN_HASH_INTERVAL: {
      SIntervalPhysiNode *pIntNode = (SIntervalPhysiNode *)pNode;
      EXPLAIN_ROW_NEW(level, EXPLAIN_INTERVAL_FORMAT, nodesGetNameFromColumnNode(pIntNode->window.pTspk));
      EXPLAIN_ROW_APPEND(EXPLAIN_LEFT_PARENTHESIS_FORMAT);
      if (pResNode->pExecInfo) {
        QRY_ERR_RET(qExplainBufAppendExecInfo(pResNode->pExecInfo, tbuf, &tlen));
        EXPLAIN_ROW_APPEND(EXPLAIN_BLANK_FORMAT);
      }
      EXPLAIN_ROW_APPEND(EXPLAIN_FUNCTIONS_FORMAT, pIntNode->window.pFuncs->length);
      EXPLAIN_ROW_APPEND(EXPLAIN_BLANK_FORMAT);
      EXPLAIN_ROW_APPEND(EXPLAIN_WIDTH_FORMAT, pIntNode->window.node.pOutputDataBlockDesc->totalRowSize);
      EXPLAIN_ROW_APPEND(EXPLAIN_BLANK_FORMAT);
      EXPLAIN_ROW_APPEND(EXPLAIN_INPUT_ORDER_FORMAT, EXPLAIN_ORDER_STRING(pIntNode->window.node.inputTsOrder));
      EXPLAIN_ROW_APPEND(EXPLAIN_BLANK_FORMAT);
      EXPLAIN_ROW_APPEND(EXPLAIN_OUTPUT_ORDER_TYPE_FORMAT, EXPLAIN_ORDER_STRING(pIntNode->window.node.outputTsOrder));
      EXPLAIN_ROW_APPEND(EXPLAIN_BLANK_FORMAT);
      EXPLAIN_ROW_APPEND(EXPLAIN_RIGHT_PARENTHESIS_FORMAT);
      EXPLAIN_ROW_END();
      QRY_ERR_RET(qExplainResAppendRow(ctx, tbuf, tlen, level));

      if (verbose) {
        EXPLAIN_ROW_NEW(level + 1, EXPLAIN_OUTPUT_FORMAT);
        EXPLAIN_ROW_APPEND(EXPLAIN_COLUMNS_FORMAT,
                           nodesGetOutputNumFromSlotList(pIntNode->window.node.pOutputDataBlockDesc->pSlots));
        EXPLAIN_ROW_APPEND(EXPLAIN_BLANK_FORMAT);
        EXPLAIN_ROW_APPEND(EXPLAIN_WIDTH_FORMAT, pIntNode->window.node.pOutputDataBlockDesc->outputRowSize);
        EXPLAIN_ROW_APPEND_LIMIT(pIntNode->window.node.pLimit);
        EXPLAIN_ROW_APPEND_SLIMIT(pIntNode->window.node.pSlimit);
        EXPLAIN_ROW_END();
        QRY_ERR_RET(qExplainResAppendRow(ctx, tbuf, tlen, level + 1));
        uint8_t precision = qExplainGetIntervalPrecision(pIntNode);
        int64_t time1 = -1;
        int64_t time2 = -1;
        int32_t code = TSDB_CODE_SUCCESS;
        INVERAL_TIME_FROM_PRECISION_TO_UNIT(pIntNode->interval, pIntNode->intervalUnit, precision, time1);
        QRY_ERR_RET(code);
        INVERAL_TIME_FROM_PRECISION_TO_UNIT(pIntNode->sliding, pIntNode->slidingUnit, precision, time2);
        QRY_ERR_RET(code);
        EXPLAIN_ROW_NEW(level + 1, EXPLAIN_TIME_WINDOWS_FORMAT,
                        time1,
                        pIntNode->intervalUnit, pIntNode->offset, getPrecisionUnit(precision),
                        time2,
                        pIntNode->slidingUnit);
        EXPLAIN_ROW_END();
        QRY_ERR_RET(qExplainResAppendRow(ctx, tbuf, tlen, level + 1));

        if (pIntNode->window.node.pConditions) {
          EXPLAIN_ROW_NEW(level + 1, EXPLAIN_FILTER_FORMAT);
          QRY_ERR_RET(nodesNodeToSQL(pIntNode->window.node.pConditions, tbuf + VARSTR_HEADER_SIZE,
                                     TSDB_EXPLAIN_RESULT_ROW_SIZE, &tlen));
          EXPLAIN_ROW_END();
          QRY_ERR_RET(qExplainResAppendRow(ctx, tbuf, tlen, level + 1));
        }

        EXPLAIN_ROW_NEW(level + 1, EXPLAIN_MERGEBLOCKS_FORMAT, pIntNode->window.mergeDataBlock? "True":"False");
        EXPLAIN_ROW_END();
        QRY_ERR_RET(qExplainResAppendRow(ctx, tbuf, tlen, level + 1));
      }
      break;
    }
    case QUERY_NODE_PHYSICAL_PLAN_MERGE_ALIGNED_INTERVAL: {
      SMergeAlignedIntervalPhysiNode *pIntNode = (SMergeAlignedIntervalPhysiNode *)pNode;
      EXPLAIN_ROW_NEW(level, EXPLAIN_MERGE_ALIGNED_INTERVAL_FORMAT, nodesGetNameFromColumnNode(pIntNode->window.pTspk));
      EXPLAIN_ROW_APPEND(EXPLAIN_LEFT_PARENTHESIS_FORMAT);
      if (pResNode->pExecInfo) {
        QRY_ERR_RET(qExplainBufAppendExecInfo(pResNode->pExecInfo, tbuf, &tlen));
        EXPLAIN_ROW_APPEND(EXPLAIN_BLANK_FORMAT);
      }
      EXPLAIN_ROW_APPEND(EXPLAIN_FUNCTIONS_FORMAT, pIntNode->window.pFuncs->length);
      EXPLAIN_ROW_APPEND(EXPLAIN_BLANK_FORMAT);
      EXPLAIN_ROW_APPEND(EXPLAIN_WIDTH_FORMAT, pIntNode->window.node.pOutputDataBlockDesc->totalRowSize);
      EXPLAIN_ROW_APPEND(EXPLAIN_BLANK_FORMAT);
      EXPLAIN_ROW_APPEND(EXPLAIN_INPUT_ORDER_FORMAT, EXPLAIN_ORDER_STRING(pIntNode->window.node.inputTsOrder));
      EXPLAIN_ROW_APPEND(EXPLAIN_BLANK_FORMAT);
      EXPLAIN_ROW_APPEND(EXPLAIN_OUTPUT_ORDER_TYPE_FORMAT, EXPLAIN_ORDER_STRING(pIntNode->window.node.outputTsOrder));
      EXPLAIN_ROW_APPEND(EXPLAIN_RIGHT_PARENTHESIS_FORMAT);
      EXPLAIN_ROW_END();
      QRY_ERR_RET(qExplainResAppendRow(ctx, tbuf, tlen, level));

      if (verbose) {
        EXPLAIN_ROW_NEW(level + 1, EXPLAIN_OUTPUT_FORMAT);
        EXPLAIN_ROW_APPEND(EXPLAIN_COLUMNS_FORMAT,
                           nodesGetOutputNumFromSlotList(pIntNode->window.node.pOutputDataBlockDesc->pSlots));
        EXPLAIN_ROW_APPEND(EXPLAIN_BLANK_FORMAT);
        EXPLAIN_ROW_APPEND(EXPLAIN_WIDTH_FORMAT, pIntNode->window.node.pOutputDataBlockDesc->outputRowSize);
        EXPLAIN_ROW_APPEND_LIMIT(pIntNode->window.node.pLimit);
        EXPLAIN_ROW_APPEND_SLIMIT(pIntNode->window.node.pSlimit);
        EXPLAIN_ROW_END();
        QRY_ERR_RET(qExplainResAppendRow(ctx, tbuf, tlen, level + 1));
        uint8_t precision = qExplainGetIntervalPrecision(pIntNode);
        int64_t time1 = -1;
        int64_t time2 = -1;
        int32_t code = TSDB_CODE_SUCCESS;
        INVERAL_TIME_FROM_PRECISION_TO_UNIT(pIntNode->interval, pIntNode->intervalUnit, precision, time1);
        QRY_ERR_RET(code);
        INVERAL_TIME_FROM_PRECISION_TO_UNIT(pIntNode->sliding, pIntNode->slidingUnit, precision, time2);
        QRY_ERR_RET(code);
        EXPLAIN_ROW_NEW(level + 1, EXPLAIN_TIME_WINDOWS_FORMAT,
                        time1,
                        pIntNode->intervalUnit, pIntNode->offset, getPrecisionUnit(precision),
                        time2,
                        pIntNode->slidingUnit);
        EXPLAIN_ROW_END();
        QRY_ERR_RET(qExplainResAppendRow(ctx, tbuf, tlen, level + 1));

        if (pIntNode->window.node.pConditions) {
          EXPLAIN_ROW_NEW(level + 1, EXPLAIN_FILTER_FORMAT);
          QRY_ERR_RET(nodesNodeToSQL(pIntNode->window.node.pConditions, tbuf + VARSTR_HEADER_SIZE,
                                     TSDB_EXPLAIN_RESULT_ROW_SIZE, &tlen));
          EXPLAIN_ROW_END();
          QRY_ERR_RET(qExplainResAppendRow(ctx, tbuf, tlen, level + 1));
        }

        EXPLAIN_ROW_NEW(level + 1, EXPLAIN_MERGEBLOCKS_FORMAT, pIntNode->window.mergeDataBlock? "True":"False");
        EXPLAIN_ROW_END();
        QRY_ERR_RET(qExplainResAppendRow(ctx, tbuf, tlen, level + 1));
      }
      break;
    }
    case QUERY_NODE_PHYSICAL_PLAN_FILL: {
      SFillPhysiNode *pFillNode = (SFillPhysiNode *)pNode;
      EXPLAIN_ROW_NEW(level, EXPLAIN_FILL_FORMAT);
      EXPLAIN_ROW_APPEND(EXPLAIN_LEFT_PARENTHESIS_FORMAT);
      if (pResNode->pExecInfo) {
        QRY_ERR_RET(qExplainBufAppendExecInfo(pResNode->pExecInfo, tbuf, &tlen));
        EXPLAIN_ROW_APPEND(EXPLAIN_BLANK_FORMAT);
      }
      EXPLAIN_ROW_APPEND(EXPLAIN_MODE_FORMAT, nodesGetFillModeString(pFillNode->mode));
      EXPLAIN_ROW_APPEND(EXPLAIN_BLANK_FORMAT);
      EXPLAIN_ROW_APPEND(EXPLAIN_WIDTH_FORMAT, pFillNode->node.pOutputDataBlockDesc->totalRowSize);
      EXPLAIN_ROW_APPEND(EXPLAIN_BLANK_FORMAT);
      EXPLAIN_ROW_APPEND(EXPLAIN_INPUT_ORDER_FORMAT, EXPLAIN_ORDER_STRING(pFillNode->node.inputTsOrder));
      EXPLAIN_ROW_APPEND(EXPLAIN_BLANK_FORMAT);
      EXPLAIN_ROW_APPEND(EXPLAIN_RIGHT_PARENTHESIS_FORMAT);
      EXPLAIN_ROW_END();
      QRY_ERR_RET(qExplainResAppendRow(ctx, tbuf, tlen, level));

      if (verbose) {
        EXPLAIN_ROW_NEW(level + 1, EXPLAIN_OUTPUT_FORMAT);
        EXPLAIN_ROW_APPEND(EXPLAIN_COLUMNS_FORMAT,
                           nodesGetOutputNumFromSlotList(pFillNode->node.pOutputDataBlockDesc->pSlots));
        EXPLAIN_ROW_APPEND(EXPLAIN_BLANK_FORMAT);
        EXPLAIN_ROW_APPEND(EXPLAIN_WIDTH_FORMAT, pFillNode->node.pOutputDataBlockDesc->outputRowSize);
        EXPLAIN_ROW_APPEND_LIMIT(pFillNode->node.pLimit);
        EXPLAIN_ROW_APPEND_SLIMIT(pFillNode->node.pSlimit);
        EXPLAIN_ROW_END();
        QRY_ERR_RET(qExplainResAppendRow(ctx, tbuf, tlen, level + 1));
        if (pFillNode->pValues) {
          SNodeListNode *pValues = (SNodeListNode *)pFillNode->pValues;
          EXPLAIN_ROW_NEW(level + 1, EXPLAIN_FILL_VALUE_FORMAT);
          SNode  *tNode = NULL;
          int32_t i = 0;
          FOREACH(tNode, pValues->pNodeList) {
            if (i) {
              EXPLAIN_ROW_APPEND(EXPLAIN_BLANK_FORMAT);
            }
            SValueNode *tValue = (SValueNode *)tNode;
            char       *value = nodesGetStrValueFromNode(tValue);
            EXPLAIN_ROW_APPEND(EXPLAIN_STRING_TYPE_FORMAT, value);
            taosMemoryFree(value);
            ++i;
          }

          EXPLAIN_ROW_END();
          QRY_ERR_RET(qExplainResAppendRow(ctx, tbuf, tlen, level + 1));
        }

        EXPLAIN_ROW_NEW(level + 1, EXPLAIN_TIMERANGE_FORMAT, pFillNode->timeRange.skey, pFillNode->timeRange.ekey);
        EXPLAIN_ROW_END();
        QRY_ERR_RET(qExplainResAppendRow(ctx, tbuf, tlen, level + 1));

        if (pFillNode->node.pConditions) {
          EXPLAIN_ROW_NEW(level + 1, EXPLAIN_FILTER_FORMAT);
          QRY_ERR_RET(nodesNodeToSQL(pFillNode->node.pConditions, tbuf + VARSTR_HEADER_SIZE,
                                     TSDB_EXPLAIN_RESULT_ROW_SIZE, &tlen));
          EXPLAIN_ROW_END();
          QRY_ERR_RET(qExplainResAppendRow(ctx, tbuf, tlen, level + 1));
        }
      }
      break;
    }
    case QUERY_NODE_PHYSICAL_PLAN_MERGE_SESSION: {
      SSessionWinodwPhysiNode *pSessNode = (SSessionWinodwPhysiNode *)pNode;
      EXPLAIN_ROW_NEW(level, EXPLAIN_SESSION_FORMAT);
      EXPLAIN_ROW_APPEND(EXPLAIN_LEFT_PARENTHESIS_FORMAT);
      if (pResNode->pExecInfo) {
        QRY_ERR_RET(qExplainBufAppendExecInfo(pResNode->pExecInfo, tbuf, &tlen));
        EXPLAIN_ROW_APPEND(EXPLAIN_BLANK_FORMAT);
      }
      EXPLAIN_ROW_APPEND(EXPLAIN_FUNCTIONS_FORMAT, pSessNode->window.pFuncs->length);
      EXPLAIN_ROW_APPEND(EXPLAIN_BLANK_FORMAT);
      EXPLAIN_ROW_APPEND(EXPLAIN_WIDTH_FORMAT, pSessNode->window.node.pOutputDataBlockDesc->totalRowSize);
      EXPLAIN_ROW_APPEND(EXPLAIN_RIGHT_PARENTHESIS_FORMAT);
      EXPLAIN_ROW_END();
      QRY_ERR_RET(qExplainResAppendRow(ctx, tbuf, tlen, level));

      if (verbose) {
        EXPLAIN_ROW_NEW(level + 1, EXPLAIN_OUTPUT_FORMAT);
        EXPLAIN_ROW_APPEND(EXPLAIN_COLUMNS_FORMAT,
                           nodesGetOutputNumFromSlotList(pSessNode->window.node.pOutputDataBlockDesc->pSlots));
        EXPLAIN_ROW_APPEND(EXPLAIN_BLANK_FORMAT);
        EXPLAIN_ROW_APPEND(EXPLAIN_WIDTH_FORMAT, pSessNode->window.node.pOutputDataBlockDesc->outputRowSize);
        EXPLAIN_ROW_APPEND_LIMIT(pSessNode->window.node.pLimit);
        EXPLAIN_ROW_APPEND_SLIMIT(pSessNode->window.node.pSlimit);
        EXPLAIN_ROW_END();
        QRY_ERR_RET(qExplainResAppendRow(ctx, tbuf, tlen, level + 1));

        EXPLAIN_ROW_NEW(level + 1, EXPLAIN_WINDOW_FORMAT, pSessNode->gap);
        EXPLAIN_ROW_END();
        QRY_ERR_RET(qExplainResAppendRow(ctx, tbuf, tlen, level + 1));

        if (pSessNode->window.node.pConditions) {
          EXPLAIN_ROW_NEW(level + 1, EXPLAIN_FILTER_FORMAT);
          QRY_ERR_RET(nodesNodeToSQL(pSessNode->window.node.pConditions, tbuf + VARSTR_HEADER_SIZE,
                                     TSDB_EXPLAIN_RESULT_ROW_SIZE, &tlen));
          EXPLAIN_ROW_END();
          QRY_ERR_RET(qExplainResAppendRow(ctx, tbuf, tlen, level + 1));
        }
      }
      break;
    }
    case QUERY_NODE_PHYSICAL_PLAN_MERGE_STATE: {
      SStateWinodwPhysiNode *pStateNode = (SStateWinodwPhysiNode *)pNode;

      EXPLAIN_ROW_NEW(level, EXPLAIN_STATE_WINDOW_FORMAT,
                      nodesGetNameFromColumnNode(pStateNode->pStateKey));
      EXPLAIN_ROW_APPEND(EXPLAIN_LEFT_PARENTHESIS_FORMAT);
      if (pResNode->pExecInfo) {
        QRY_ERR_RET(qExplainBufAppendExecInfo(pResNode->pExecInfo, tbuf, &tlen));
        EXPLAIN_ROW_APPEND(EXPLAIN_BLANK_FORMAT);
      }

      EXPLAIN_ROW_APPEND(EXPLAIN_FUNCTIONS_FORMAT, pStateNode->window.pFuncs->length);
      EXPLAIN_ROW_APPEND(EXPLAIN_BLANK_FORMAT);
      EXPLAIN_ROW_APPEND(EXPLAIN_WIDTH_FORMAT, pStateNode->window.node.pOutputDataBlockDesc->totalRowSize);
      EXPLAIN_ROW_APPEND(EXPLAIN_RIGHT_PARENTHESIS_FORMAT);
      EXPLAIN_ROW_END();
      QRY_ERR_RET(qExplainResAppendRow(ctx, tbuf, tlen, level));

      if (verbose) {
        EXPLAIN_ROW_NEW(level + 1, EXPLAIN_OUTPUT_FORMAT);
        EXPLAIN_ROW_APPEND(EXPLAIN_COLUMNS_FORMAT,
                           nodesGetOutputNumFromSlotList(pStateNode->window.node.pOutputDataBlockDesc->pSlots));
        EXPLAIN_ROW_APPEND(EXPLAIN_BLANK_FORMAT);
        EXPLAIN_ROW_APPEND(EXPLAIN_WIDTH_FORMAT, pStateNode->window.node.pOutputDataBlockDesc->outputRowSize);
        EXPLAIN_ROW_APPEND_LIMIT(pStateNode->window.node.pLimit);
        EXPLAIN_ROW_APPEND_SLIMIT(pStateNode->window.node.pSlimit);
        EXPLAIN_ROW_END();
        QRY_ERR_RET(qExplainResAppendRow(ctx, tbuf, tlen, level + 1));

        EXPLAIN_ROW_END();
        QRY_ERR_RET(qExplainResAppendRow(ctx, tbuf, tlen, level + 1));

        if (pStateNode->window.node.pConditions) {
          EXPLAIN_ROW_NEW(level + 1, EXPLAIN_FILTER_FORMAT);
          QRY_ERR_RET(nodesNodeToSQL(pStateNode->window.node.pConditions, tbuf + VARSTR_HEADER_SIZE,
                                     TSDB_EXPLAIN_RESULT_ROW_SIZE, &tlen));
          EXPLAIN_ROW_END();
          QRY_ERR_RET(qExplainResAppendRow(ctx, tbuf, tlen, level + 1));
        }
      }
      break;
    }
    case QUERY_NODE_PHYSICAL_PLAN_PARTITION: {
      SPartitionPhysiNode *pPartNode = (SPartitionPhysiNode *)pNode;

      SNode *p = nodesListGetNode(pPartNode->pPartitionKeys, 0);
      EXPLAIN_ROW_NEW(level, EXPLAIN_PARITION_FORMAT, nodesGetNameFromColumnNode(p));
      EXPLAIN_ROW_APPEND(EXPLAIN_LEFT_PARENTHESIS_FORMAT);
      if (pResNode->pExecInfo) {
        QRY_ERR_RET(qExplainBufAppendExecInfo(pResNode->pExecInfo, tbuf, &tlen));
        EXPLAIN_ROW_APPEND(EXPLAIN_BLANK_FORMAT);
      }
      EXPLAIN_ROW_APPEND(EXPLAIN_WIDTH_FORMAT, pPartNode->node.pOutputDataBlockDesc->totalRowSize);

      EXPLAIN_ROW_APPEND(EXPLAIN_RIGHT_PARENTHESIS_FORMAT);
      EXPLAIN_ROW_END();
      QRY_ERR_RET(qExplainResAppendRow(ctx, tbuf, tlen, level));

      if (verbose) {
        EXPLAIN_ROW_NEW(level + 1, EXPLAIN_OUTPUT_FORMAT);
        EXPLAIN_ROW_APPEND(EXPLAIN_COLUMNS_FORMAT,
                           nodesGetOutputNumFromSlotList(pPartNode->node.pOutputDataBlockDesc->pSlots));
        EXPLAIN_ROW_APPEND(EXPLAIN_BLANK_FORMAT);
        EXPLAIN_ROW_APPEND(EXPLAIN_WIDTH_FORMAT, pPartNode->node.pOutputDataBlockDesc->outputRowSize);
        EXPLAIN_ROW_APPEND_LIMIT(pPartNode->node.pLimit);
        EXPLAIN_ROW_APPEND_SLIMIT(pPartNode->node.pSlimit);
        EXPLAIN_ROW_END();
        QRY_ERR_RET(qExplainResAppendRow(ctx, tbuf, tlen, level + 1));

        EXPLAIN_ROW_NEW(level + 1, EXPLAIN_PARTITION_KETS_FORMAT);
        EXPLAIN_ROW_APPEND(EXPLAIN_PARTITIONS_FORMAT, pPartNode->pPartitionKeys->length);
        EXPLAIN_ROW_END();
        QRY_ERR_RET(qExplainResAppendRow(ctx, tbuf, tlen, level + 1));

        if (pPartNode->node.pConditions) {
          EXPLAIN_ROW_NEW(level + 1, EXPLAIN_FILTER_FORMAT);
          QRY_ERR_RET(nodesNodeToSQL(pPartNode->node.pConditions, tbuf + VARSTR_HEADER_SIZE,
                                     TSDB_EXPLAIN_RESULT_ROW_SIZE, &tlen));
          EXPLAIN_ROW_END();
          QRY_ERR_RET(qExplainResAppendRow(ctx, tbuf, tlen, level + 1));
        }
      }
      break;
    }
    case QUERY_NODE_PHYSICAL_PLAN_MERGE: {
      SMergePhysiNode *pMergeNode = (SMergePhysiNode *)pNode;
      EXPLAIN_ROW_NEW(level, EXPLAIN_MERGE_FORMAT);
      EXPLAIN_ROW_APPEND(EXPLAIN_LEFT_PARENTHESIS_FORMAT);
      if (pResNode->pExecInfo) {
        QRY_ERR_RET(qExplainBufAppendExecInfo(pResNode->pExecInfo, tbuf, &tlen));
        EXPLAIN_ROW_APPEND(EXPLAIN_BLANK_FORMAT);
      }

      SDataBlockDescNode *pDescNode = pMergeNode->node.pOutputDataBlockDesc;
      EXPLAIN_ROW_APPEND(EXPLAIN_COLUMNS_FORMAT, nodesGetOutputNumFromSlotList(pDescNode->pSlots));
      EXPLAIN_ROW_APPEND(EXPLAIN_BLANK_FORMAT);
      EXPLAIN_ROW_APPEND(EXPLAIN_WIDTH_FORMAT, pDescNode->totalRowSize);
      EXPLAIN_ROW_APPEND(EXPLAIN_BLANK_FORMAT);
      EXPLAIN_ROW_APPEND(EXPLAIN_INPUT_ORDER_FORMAT, EXPLAIN_ORDER_STRING(pMergeNode->node.inputTsOrder));
      EXPLAIN_ROW_APPEND(EXPLAIN_BLANK_FORMAT);
      EXPLAIN_ROW_APPEND(EXPLAIN_OUTPUT_ORDER_TYPE_FORMAT, EXPLAIN_ORDER_STRING(pMergeNode->node.outputTsOrder));
      EXPLAIN_ROW_APPEND(EXPLAIN_BLANK_FORMAT);
      EXPLAIN_ROW_APPEND(EXPLAIN_MERGE_MODE_FORMAT, EXPLAIN_MERGE_MODE_STRING(pMergeNode->type));
      EXPLAIN_ROW_APPEND(EXPLAIN_RIGHT_PARENTHESIS_FORMAT);
      EXPLAIN_ROW_END();
      QRY_ERR_RET(qExplainResAppendRow(ctx, tbuf, tlen, level));

      if (EXPLAIN_MODE_ANALYZE == ctx->mode) {
        if (MERGE_TYPE_SORT == pMergeNode->type) {
          // sort method
          EXPLAIN_ROW_NEW(level + 1, "Sort Method: ");

          int32_t           nodeNum = taosArrayGetSize(pResNode->pExecInfo);
          SExplainExecInfo *execInfo = taosArrayGet(pResNode->pExecInfo, 0);
          SSortExecInfo    *pExecInfo = (SSortExecInfo *)execInfo->verboseInfo;
          EXPLAIN_ROW_APPEND("%s", pExecInfo->sortMethod == SORT_QSORT_T ? "quicksort" : "merge sort");
          if (pExecInfo->sortBuffer > 1024 * 1024) {
            EXPLAIN_ROW_APPEND("  Buffers:%.2f Mb", pExecInfo->sortBuffer / (1024 * 1024.0));
          } else if (pExecInfo->sortBuffer > 1024) {
            EXPLAIN_ROW_APPEND("  Buffers:%.2f Kb", pExecInfo->sortBuffer / (1024.0));
          } else {
            EXPLAIN_ROW_APPEND("  Buffers:%d b", pExecInfo->sortBuffer);
          }

          EXPLAIN_ROW_APPEND("  loops:%d", pExecInfo->loops);
          EXPLAIN_ROW_END();
          QRY_ERR_RET(qExplainResAppendRow(ctx, tbuf, tlen, level));
        }
      }

      if (verbose) {
        EXPLAIN_ROW_NEW(level + 1, EXPLAIN_OUTPUT_FORMAT);
        EXPLAIN_ROW_APPEND(EXPLAIN_COLUMNS_FORMAT,
                           nodesGetOutputNumFromSlotList(pMergeNode->node.pOutputDataBlockDesc->pSlots));
        EXPLAIN_ROW_APPEND(EXPLAIN_BLANK_FORMAT);
        EXPLAIN_ROW_APPEND(EXPLAIN_WIDTH_FORMAT, pMergeNode->node.pOutputDataBlockDesc->outputRowSize);
        EXPLAIN_ROW_APPEND_LIMIT(pMergeNode->node.pLimit);
        EXPLAIN_ROW_APPEND_SLIMIT(pMergeNode->node.pSlimit);
        EXPLAIN_ROW_END();
        QRY_ERR_RET(qExplainResAppendRow(ctx, tbuf, tlen, level + 1));

        if (MERGE_TYPE_SORT == pMergeNode->type) {
          EXPLAIN_ROW_NEW(level + 1, EXPLAIN_OUTPUT_FORMAT);
          EXPLAIN_ROW_APPEND(EXPLAIN_IGNORE_GROUPID_FORMAT, pMergeNode->ignoreGroupId ? "true" : "false");
          EXPLAIN_ROW_END();
          QRY_ERR_RET(qExplainResAppendRow(ctx, tbuf, tlen, level + 1));

          EXPLAIN_ROW_NEW(level + 1, EXPLAIN_MERGE_KEYS_FORMAT);
          if (pMergeNode->groupSort) {
            EXPLAIN_ROW_APPEND(EXPLAIN_STRING_TYPE_FORMAT, "_group_id asc");
            if (LIST_LENGTH(pMergeNode->pMergeKeys) > 0) {
              EXPLAIN_ROW_APPEND(EXPLAIN_COMMA_FORMAT);
            }
          }
          for (int32_t i = 0; i < LIST_LENGTH(pMergeNode->pMergeKeys); ++i) {
            SOrderByExprNode *ptn = (SOrderByExprNode *)nodesListGetNode(pMergeNode->pMergeKeys, i);
            EXPLAIN_ROW_APPEND(EXPLAIN_STRING_TYPE_FORMAT, nodesGetNameFromColumnNode(ptn->pExpr));
            EXPLAIN_ROW_APPEND(EXPLAIN_BLANK_FORMAT);
            EXPLAIN_ROW_APPEND(EXPLAIN_STRING_TYPE_FORMAT, EXPLAIN_ORDER_STRING(ptn->order));
            if (i != LIST_LENGTH(pMergeNode->pMergeKeys) - 1) {
              EXPLAIN_ROW_APPEND(EXPLAIN_COMMA_FORMAT);
            }
          }
          EXPLAIN_ROW_END();
          QRY_ERR_RET(qExplainResAppendRow(ctx, tbuf, tlen, level + 1));
        }

        if (pMergeNode->node.pConditions) {
          EXPLAIN_ROW_NEW(level + 1, EXPLAIN_FILTER_FORMAT);
          QRY_ERR_RET(nodesNodeToSQL(pMergeNode->node.pConditions, tbuf + VARSTR_HEADER_SIZE,
                                     TSDB_EXPLAIN_RESULT_ROW_SIZE, &tlen));
          EXPLAIN_ROW_END();
          QRY_ERR_RET(qExplainResAppendRow(ctx, tbuf, tlen, level + 1));
        }
      }
      break;
    }
    case QUERY_NODE_PHYSICAL_PLAN_BLOCK_DIST_SCAN: {
      SBlockDistScanPhysiNode *pDistScanNode = (SBlockDistScanPhysiNode *)pNode;
      EXPLAIN_ROW_NEW(level, EXPLAIN_DISTBLK_SCAN_FORMAT, pDistScanNode->tableName.tname);
      EXPLAIN_ROW_APPEND(EXPLAIN_LEFT_PARENTHESIS_FORMAT);
      if (pResNode->pExecInfo) {
        QRY_ERR_RET(qExplainBufAppendExecInfo(pResNode->pExecInfo, tbuf, &tlen));
        EXPLAIN_ROW_APPEND(EXPLAIN_BLANK_FORMAT);
      }
      EXPLAIN_ROW_APPEND(EXPLAIN_COLUMNS_FORMAT, pDistScanNode->pScanCols->length);
      EXPLAIN_ROW_APPEND(EXPLAIN_BLANK_FORMAT);
      if (pDistScanNode->pScanPseudoCols) {
        EXPLAIN_ROW_APPEND(EXPLAIN_PSEUDO_COLUMNS_FORMAT, pDistScanNode->pScanPseudoCols->length);
        EXPLAIN_ROW_APPEND(EXPLAIN_BLANK_FORMAT);
      }
      EXPLAIN_ROW_APPEND(EXPLAIN_WIDTH_FORMAT, pDistScanNode->node.pOutputDataBlockDesc->totalRowSize);
      EXPLAIN_ROW_APPEND(EXPLAIN_BLANK_FORMAT);
      EXPLAIN_ROW_APPEND(EXPLAIN_RIGHT_PARENTHESIS_FORMAT);
      EXPLAIN_ROW_END();
      QRY_ERR_RET(qExplainResAppendRow(ctx, tbuf, tlen, level));

      if (verbose) {
        EXPLAIN_ROW_NEW(level + 1, EXPLAIN_OUTPUT_FORMAT);
        EXPLAIN_ROW_APPEND(EXPLAIN_COLUMNS_FORMAT,
                           nodesGetOutputNumFromSlotList(pDistScanNode->node.pOutputDataBlockDesc->pSlots));
        EXPLAIN_ROW_APPEND(EXPLAIN_BLANK_FORMAT);
        EXPLAIN_ROW_APPEND(EXPLAIN_WIDTH_FORMAT, pDistScanNode->node.pOutputDataBlockDesc->outputRowSize);
        EXPLAIN_ROW_APPEND_LIMIT(pDistScanNode->node.pLimit);
        EXPLAIN_ROW_APPEND_SLIMIT(pDistScanNode->node.pSlimit);
        EXPLAIN_ROW_END();
        QRY_ERR_RET(qExplainResAppendRow(ctx, tbuf, tlen, level + 1));

        if (pDistScanNode->node.pConditions) {
          EXPLAIN_ROW_NEW(level + 1, EXPLAIN_FILTER_FORMAT);
          QRY_ERR_RET(nodesNodeToSQL(pDistScanNode->node.pConditions, tbuf + VARSTR_HEADER_SIZE,
                                     TSDB_EXPLAIN_RESULT_ROW_SIZE, &tlen));
          EXPLAIN_ROW_END();
          QRY_ERR_RET(qExplainResAppendRow(ctx, tbuf, tlen, level + 1));
        }
      }
      break;
    }
    case QUERY_NODE_PHYSICAL_PLAN_LAST_ROW_SCAN: {
      SLastRowScanPhysiNode *pLastRowNode = (SLastRowScanPhysiNode *)pNode;
      EXPLAIN_ROW_NEW(level, EXPLAIN_LASTROW_SCAN_FORMAT, pLastRowNode->scan.tableName.tname);
      EXPLAIN_ROW_APPEND(EXPLAIN_LEFT_PARENTHESIS_FORMAT);
      if (pResNode->pExecInfo) {
        QRY_ERR_RET(qExplainBufAppendExecInfo(pResNode->pExecInfo, tbuf, &tlen));
        EXPLAIN_ROW_APPEND(EXPLAIN_BLANK_FORMAT);
      }
      EXPLAIN_ROW_APPEND(EXPLAIN_COLUMNS_FORMAT, pLastRowNode->scan.pScanCols->length);
      EXPLAIN_ROW_APPEND(EXPLAIN_BLANK_FORMAT);
      if (pLastRowNode->scan.pScanPseudoCols) {
        EXPLAIN_ROW_APPEND(EXPLAIN_PSEUDO_COLUMNS_FORMAT, pLastRowNode->scan.pScanPseudoCols->length);
        EXPLAIN_ROW_APPEND(EXPLAIN_BLANK_FORMAT);
      }
      EXPLAIN_ROW_APPEND(EXPLAIN_WIDTH_FORMAT, pLastRowNode->scan.node.pOutputDataBlockDesc->totalRowSize);
      EXPLAIN_ROW_APPEND(EXPLAIN_BLANK_FORMAT);
      EXPLAIN_ROW_APPEND(EXPLAIN_RIGHT_PARENTHESIS_FORMAT);
      EXPLAIN_ROW_END();
      QRY_ERR_RET(qExplainResAppendRow(ctx, tbuf, tlen, level));

      if (verbose) {
        EXPLAIN_ROW_NEW(level + 1, EXPLAIN_OUTPUT_FORMAT);
        EXPLAIN_ROW_APPEND(EXPLAIN_COLUMNS_FORMAT,
                           nodesGetOutputNumFromSlotList(pLastRowNode->scan.node.pOutputDataBlockDesc->pSlots));
        EXPLAIN_ROW_APPEND(EXPLAIN_BLANK_FORMAT);
        EXPLAIN_ROW_APPEND(EXPLAIN_WIDTH_FORMAT, pLastRowNode->scan.node.pOutputDataBlockDesc->outputRowSize);
        EXPLAIN_ROW_APPEND_LIMIT(pLastRowNode->scan.node.pLimit);
        EXPLAIN_ROW_APPEND_SLIMIT(pLastRowNode->scan.node.pSlimit);
        EXPLAIN_ROW_END();
        QRY_ERR_RET(qExplainResAppendRow(ctx, tbuf, tlen, level + 1));

        if (pLastRowNode->scan.node.pConditions) {
          EXPLAIN_ROW_NEW(level + 1, EXPLAIN_FILTER_FORMAT);
          QRY_ERR_RET(nodesNodeToSQL(pLastRowNode->scan.node.pConditions, tbuf + VARSTR_HEADER_SIZE,
                                     TSDB_EXPLAIN_RESULT_ROW_SIZE, &tlen));
          EXPLAIN_ROW_END();
          QRY_ERR_RET(qExplainResAppendRow(ctx, tbuf, tlen, level + 1));
        }
      }
      break;
    }
    case QUERY_NODE_PHYSICAL_PLAN_TABLE_COUNT_SCAN: {
      STableCountScanPhysiNode *pLastRowNode = (STableCountScanPhysiNode *)pNode;
      EXPLAIN_ROW_NEW(level, EXPLAIN_TABLE_COUNT_SCAN_FORMAT,
                      ('\0' != pLastRowNode->scan.tableName.tname[0] ? pLastRowNode->scan.tableName.tname : TSDB_INS_TABLE_TABLES));
      EXPLAIN_ROW_APPEND(EXPLAIN_LEFT_PARENTHESIS_FORMAT);
      if (pResNode->pExecInfo) {
        QRY_ERR_RET(qExplainBufAppendExecInfo(pResNode->pExecInfo, tbuf, &tlen));
        EXPLAIN_ROW_APPEND(EXPLAIN_BLANK_FORMAT);
      }
      EXPLAIN_ROW_APPEND(EXPLAIN_COLUMNS_FORMAT, LIST_LENGTH(pLastRowNode->scan.pScanCols));
      EXPLAIN_ROW_APPEND(EXPLAIN_BLANK_FORMAT);
      if (pLastRowNode->scan.pScanPseudoCols) {
        EXPLAIN_ROW_APPEND(EXPLAIN_PSEUDO_COLUMNS_FORMAT, pLastRowNode->scan.pScanPseudoCols->length);
        EXPLAIN_ROW_APPEND(EXPLAIN_BLANK_FORMAT);
      }
      EXPLAIN_ROW_APPEND(EXPLAIN_WIDTH_FORMAT, pLastRowNode->scan.node.pOutputDataBlockDesc->totalRowSize);
      EXPLAIN_ROW_APPEND(EXPLAIN_BLANK_FORMAT);
      EXPLAIN_ROW_APPEND(EXPLAIN_RIGHT_PARENTHESIS_FORMAT);
      EXPLAIN_ROW_END();
      QRY_ERR_RET(qExplainResAppendRow(ctx, tbuf, tlen, level));

      if (verbose) {
        EXPLAIN_ROW_NEW(level + 1, EXPLAIN_OUTPUT_FORMAT);
        EXPLAIN_ROW_APPEND(EXPLAIN_COLUMNS_FORMAT,
                           nodesGetOutputNumFromSlotList(pLastRowNode->scan.node.pOutputDataBlockDesc->pSlots));
        EXPLAIN_ROW_APPEND(EXPLAIN_BLANK_FORMAT);
        EXPLAIN_ROW_APPEND(EXPLAIN_WIDTH_FORMAT, pLastRowNode->scan.node.pOutputDataBlockDesc->outputRowSize);
        EXPLAIN_ROW_APPEND_LIMIT(pLastRowNode->scan.node.pLimit);
        EXPLAIN_ROW_APPEND_SLIMIT(pLastRowNode->scan.node.pSlimit);
        EXPLAIN_ROW_END();
        QRY_ERR_RET(qExplainResAppendRow(ctx, tbuf, tlen, level + 1));

        if (pLastRowNode->scan.node.pConditions) {
          EXPLAIN_ROW_NEW(level + 1, EXPLAIN_FILTER_FORMAT);
          QRY_ERR_RET(nodesNodeToSQL(pLastRowNode->scan.node.pConditions, tbuf + VARSTR_HEADER_SIZE,
                                     TSDB_EXPLAIN_RESULT_ROW_SIZE, &tlen));
          EXPLAIN_ROW_END();
          QRY_ERR_RET(qExplainResAppendRow(ctx, tbuf, tlen, level + 1));
        }
      }
      break;
    }
    case QUERY_NODE_PHYSICAL_PLAN_GROUP_SORT: {
      SGroupSortPhysiNode *pSortNode = (SGroupSortPhysiNode *)pNode;
      EXPLAIN_ROW_NEW(level, EXPLAIN_GROUP_SORT_FORMAT);
      EXPLAIN_ROW_APPEND(EXPLAIN_LEFT_PARENTHESIS_FORMAT);
      if (pResNode->pExecInfo) {
        QRY_ERR_RET(qExplainBufAppendExecInfo(pResNode->pExecInfo, tbuf, &tlen));
        EXPLAIN_ROW_APPEND(EXPLAIN_BLANK_FORMAT);
      }

      SDataBlockDescNode *pDescNode = pSortNode->node.pOutputDataBlockDesc;
      EXPLAIN_ROW_APPEND(EXPLAIN_COLUMNS_FORMAT, nodesGetOutputNumFromSlotList(pDescNode->pSlots));
      EXPLAIN_ROW_APPEND(EXPLAIN_BLANK_FORMAT);
      EXPLAIN_ROW_APPEND(EXPLAIN_WIDTH_FORMAT, pDescNode->totalRowSize);
      EXPLAIN_ROW_APPEND(EXPLAIN_RIGHT_PARENTHESIS_FORMAT);
      EXPLAIN_ROW_END();
      QRY_ERR_RET(qExplainResAppendRow(ctx, tbuf, tlen, level));

      if (EXPLAIN_MODE_ANALYZE == ctx->mode) {
        // sort key
        EXPLAIN_ROW_NEW(level + 1, "Sort Key: ");
        if (pResNode->pExecInfo) {
          for (int32_t i = 0; i < LIST_LENGTH(pSortNode->pSortKeys); ++i) {
            SOrderByExprNode *ptn = (SOrderByExprNode *)nodesListGetNode(pSortNode->pSortKeys, i);
            EXPLAIN_ROW_APPEND("%s ", nodesGetNameFromColumnNode(ptn->pExpr));
          }
        }

        EXPLAIN_ROW_END();
        QRY_ERR_RET(qExplainResAppendRow(ctx, tbuf, tlen, level));

        // sort method
        EXPLAIN_ROW_NEW(level + 1, "Sort Method: ");

        int32_t           nodeNum = taosArrayGetSize(pResNode->pExecInfo);
        SExplainExecInfo *execInfo = taosArrayGet(pResNode->pExecInfo, 0);
        SSortExecInfo    *pExecInfo = (SSortExecInfo *)execInfo->verboseInfo;
        EXPLAIN_ROW_APPEND("%s", pExecInfo->sortMethod == SORT_QSORT_T ? "quicksort" : "merge sort");
        if (pExecInfo->sortBuffer > 1024 * 1024) {
          EXPLAIN_ROW_APPEND("  Buffers:%.2f Mb", pExecInfo->sortBuffer / (1024 * 1024.0));
        } else if (pExecInfo->sortBuffer > 1024) {
          EXPLAIN_ROW_APPEND("  Buffers:%.2f Kb", pExecInfo->sortBuffer / (1024.0));
        } else {
          EXPLAIN_ROW_APPEND("  Buffers:%d b", pExecInfo->sortBuffer);
        }

        EXPLAIN_ROW_APPEND("  loops:%d", pExecInfo->loops);
        EXPLAIN_ROW_END();
        QRY_ERR_RET(qExplainResAppendRow(ctx, tbuf, tlen, level));
      }

      if (verbose) {
        EXPLAIN_ROW_NEW(level + 1, EXPLAIN_OUTPUT_FORMAT);
        EXPLAIN_ROW_APPEND(EXPLAIN_COLUMNS_FORMAT,
                           nodesGetOutputNumFromSlotList(pSortNode->node.pOutputDataBlockDesc->pSlots));
        EXPLAIN_ROW_APPEND(EXPLAIN_BLANK_FORMAT);
        EXPLAIN_ROW_APPEND(EXPLAIN_WIDTH_FORMAT, pSortNode->node.pOutputDataBlockDesc->outputRowSize);
        EXPLAIN_ROW_APPEND_LIMIT(pSortNode->node.pLimit);
        EXPLAIN_ROW_APPEND_SLIMIT(pSortNode->node.pSlimit);
        EXPLAIN_ROW_END();
        QRY_ERR_RET(qExplainResAppendRow(ctx, tbuf, tlen, level + 1));

        if (pSortNode->node.pConditions) {
          EXPLAIN_ROW_NEW(level + 1, EXPLAIN_FILTER_FORMAT);
          QRY_ERR_RET(nodesNodeToSQL(pSortNode->node.pConditions, tbuf + VARSTR_HEADER_SIZE,
                                     TSDB_EXPLAIN_RESULT_ROW_SIZE, &tlen));
          EXPLAIN_ROW_END();
          QRY_ERR_RET(qExplainResAppendRow(ctx, tbuf, tlen, level + 1));
        }
      }
      break;
    }
    case QUERY_NODE_PHYSICAL_PLAN_MERGE_INTERVAL: {
      SMergeIntervalPhysiNode *pIntNode = (SMergeIntervalPhysiNode *)pNode;
      EXPLAIN_ROW_NEW(level, EXPLAIN_MERGE_INTERVAL_FORMAT, nodesGetNameFromColumnNode(pIntNode->window.pTspk));
      EXPLAIN_ROW_APPEND(EXPLAIN_LEFT_PARENTHESIS_FORMAT);
      if (pResNode->pExecInfo) {
        QRY_ERR_RET(qExplainBufAppendExecInfo(pResNode->pExecInfo, tbuf, &tlen));
        EXPLAIN_ROW_APPEND(EXPLAIN_BLANK_FORMAT);
      }
      EXPLAIN_ROW_APPEND(EXPLAIN_FUNCTIONS_FORMAT, pIntNode->window.pFuncs->length);
      EXPLAIN_ROW_APPEND(EXPLAIN_RIGHT_PARENTHESIS_FORMAT);
      EXPLAIN_ROW_END();
      QRY_ERR_RET(qExplainResAppendRow(ctx, tbuf, tlen, level));

      if (verbose) {
        EXPLAIN_ROW_NEW(level + 1, EXPLAIN_OUTPUT_FORMAT);
        EXPLAIN_ROW_APPEND(EXPLAIN_COLUMNS_FORMAT,
                           nodesGetOutputNumFromSlotList(pIntNode->window.node.pOutputDataBlockDesc->pSlots));
        EXPLAIN_ROW_APPEND(EXPLAIN_BLANK_FORMAT);
        EXPLAIN_ROW_APPEND(EXPLAIN_WIDTH_FORMAT, pIntNode->window.node.pOutputDataBlockDesc->outputRowSize);
        EXPLAIN_ROW_APPEND_LIMIT(pIntNode->window.node.pLimit);
        EXPLAIN_ROW_APPEND_SLIMIT(pIntNode->window.node.pSlimit);
        EXPLAIN_ROW_END();
        QRY_ERR_RET(qExplainResAppendRow(ctx, tbuf, tlen, level + 1));
        uint8_t precision = qExplainGetIntervalPrecision(pIntNode);
        int64_t time1 = -1;
        int64_t time2 = -1;
        int32_t code = TSDB_CODE_SUCCESS;
        INVERAL_TIME_FROM_PRECISION_TO_UNIT(pIntNode->interval, pIntNode->intervalUnit, precision, time1);
        QRY_ERR_RET(code);
        INVERAL_TIME_FROM_PRECISION_TO_UNIT(pIntNode->sliding, pIntNode->slidingUnit, precision, time2);
        QRY_ERR_RET(code);
        EXPLAIN_ROW_NEW(level + 1, EXPLAIN_TIME_WINDOWS_FORMAT,
                        time1,
                        pIntNode->intervalUnit, pIntNode->offset, getPrecisionUnit(precision),
                        time2,
                        pIntNode->slidingUnit);
        EXPLAIN_ROW_END();
        QRY_ERR_RET(qExplainResAppendRow(ctx, tbuf, tlen, level + 1));

        if (pIntNode->window.node.pConditions) {
          EXPLAIN_ROW_NEW(level + 1, EXPLAIN_FILTER_FORMAT);
          QRY_ERR_RET(nodesNodeToSQL(pIntNode->window.node.pConditions, tbuf + VARSTR_HEADER_SIZE,
                                     TSDB_EXPLAIN_RESULT_ROW_SIZE, &tlen));
          EXPLAIN_ROW_END();
          QRY_ERR_RET(qExplainResAppendRow(ctx, tbuf, tlen, level + 1));
        }
      }
      break;
    }
    case QUERY_NODE_PHYSICAL_PLAN_INTERP_FUNC: {
      SInterpFuncPhysiNode *pInterpNode = (SInterpFuncPhysiNode *)pNode;
      EXPLAIN_ROW_NEW(level, EXPLAIN_INTERP_FORMAT);
      EXPLAIN_ROW_APPEND(EXPLAIN_LEFT_PARENTHESIS_FORMAT);
      if (pResNode->pExecInfo) {
        QRY_ERR_RET(qExplainBufAppendExecInfo(pResNode->pExecInfo, tbuf, &tlen));
        EXPLAIN_ROW_APPEND(EXPLAIN_BLANK_FORMAT);
      }
      if (pInterpNode->pFuncs) {
        EXPLAIN_ROW_APPEND(EXPLAIN_FUNCTIONS_FORMAT, pInterpNode->pFuncs->length);
        EXPLAIN_ROW_APPEND(EXPLAIN_BLANK_FORMAT);
      }

      EXPLAIN_ROW_APPEND(EXPLAIN_MODE_FORMAT, nodesGetFillModeString(pInterpNode->fillMode));
      EXPLAIN_ROW_APPEND(EXPLAIN_BLANK_FORMAT);

      EXPLAIN_ROW_APPEND(EXPLAIN_RIGHT_PARENTHESIS_FORMAT);
      EXPLAIN_ROW_END();
      QRY_ERR_RET(qExplainResAppendRow(ctx, tbuf, tlen, level));

      if (verbose) {
        EXPLAIN_ROW_NEW(level + 1, EXPLAIN_OUTPUT_FORMAT);
        EXPLAIN_ROW_APPEND(EXPLAIN_COLUMNS_FORMAT,
                           nodesGetOutputNumFromSlotList(pInterpNode->node.pOutputDataBlockDesc->pSlots));
        EXPLAIN_ROW_APPEND(EXPLAIN_BLANK_FORMAT);
        EXPLAIN_ROW_APPEND(EXPLAIN_WIDTH_FORMAT, pInterpNode->node.pOutputDataBlockDesc->outputRowSize);
        EXPLAIN_ROW_APPEND_LIMIT(pInterpNode->node.pLimit);
        EXPLAIN_ROW_APPEND_SLIMIT(pInterpNode->node.pSlimit);
        EXPLAIN_ROW_END();
        QRY_ERR_RET(qExplainResAppendRow(ctx, tbuf, tlen, level + 1));
        if (pInterpNode->pFillValues) {
          SNodeListNode *pValues = (SNodeListNode *)pInterpNode->pFillValues;
          EXPLAIN_ROW_NEW(level + 1, EXPLAIN_FILL_VALUE_FORMAT);
          SNode  *tNode = NULL;
          int32_t i = 0;
          FOREACH(tNode, pValues->pNodeList) {
            if (i) {
              EXPLAIN_ROW_APPEND(EXPLAIN_BLANK_FORMAT);
            }
            SValueNode *tValue = (SValueNode *)tNode;
            char       *value = nodesGetStrValueFromNode(tValue);
            EXPLAIN_ROW_APPEND(EXPLAIN_STRING_TYPE_FORMAT, value);
            taosMemoryFree(value);
            ++i;
          }

          EXPLAIN_ROW_END();
          QRY_ERR_RET(qExplainResAppendRow(ctx, tbuf, tlen, level + 1));
        }

        EXPLAIN_ROW_NEW(level + 1, EXPLAIN_INTERVAL_VALUE_FORMAT, pInterpNode->interval, pInterpNode->intervalUnit);
        EXPLAIN_ROW_END();

        EXPLAIN_ROW_NEW(level + 1, EXPLAIN_TIMERANGE_FORMAT, pInterpNode->timeRange.skey, pInterpNode->timeRange.ekey);
        EXPLAIN_ROW_END();
        QRY_ERR_RET(qExplainResAppendRow(ctx, tbuf, tlen, level + 1));

        if (pInterpNode->node.pConditions) {
          EXPLAIN_ROW_NEW(level + 1, EXPLAIN_FILTER_FORMAT);
          QRY_ERR_RET(nodesNodeToSQL(pInterpNode->node.pConditions, tbuf + VARSTR_HEADER_SIZE,
                                     TSDB_EXPLAIN_RESULT_ROW_SIZE, &tlen));
          EXPLAIN_ROW_END();
          QRY_ERR_RET(qExplainResAppendRow(ctx, tbuf, tlen, level + 1));
        }
      }
      break;
    }
    case QUERY_NODE_PHYSICAL_PLAN_MERGE_EVENT: {
      SEventWinodwPhysiNode *pEventNode = (SEventWinodwPhysiNode *)pNode;
      EXPLAIN_ROW_NEW(level, EXPLAIN_EVENT_FORMAT);
      EXPLAIN_ROW_APPEND(EXPLAIN_LEFT_PARENTHESIS_FORMAT);
      if (pResNode->pExecInfo) {
        QRY_ERR_RET(qExplainBufAppendExecInfo(pResNode->pExecInfo, tbuf, &tlen));
        EXPLAIN_ROW_APPEND(EXPLAIN_BLANK_FORMAT);
      }
      EXPLAIN_ROW_APPEND(EXPLAIN_FUNCTIONS_FORMAT, pEventNode->window.pFuncs->length);
      EXPLAIN_ROW_APPEND(EXPLAIN_BLANK_FORMAT);
      EXPLAIN_ROW_APPEND(EXPLAIN_WIDTH_FORMAT, pEventNode->window.node.pOutputDataBlockDesc->totalRowSize);
      EXPLAIN_ROW_APPEND(EXPLAIN_RIGHT_PARENTHESIS_FORMAT);
      EXPLAIN_ROW_END();
      QRY_ERR_RET(qExplainResAppendRow(ctx, tbuf, tlen, level));

      if (verbose) {
        EXPLAIN_ROW_NEW(level + 1, EXPLAIN_EVENT_START_FORMAT);
        QRY_ERR_RET(nodesNodeToSQL(pEventNode->pStartCond, tbuf + VARSTR_HEADER_SIZE,
                                    TSDB_EXPLAIN_RESULT_ROW_SIZE, &tlen));
        EXPLAIN_ROW_END();
        QRY_ERR_RET(qExplainResAppendRow(ctx, tbuf, tlen, level + 1));

        EXPLAIN_ROW_NEW(level + 1, EXPLAIN_EVENT_END_FORMAT);
        QRY_ERR_RET(nodesNodeToSQL(pEventNode->pEndCond, tbuf + VARSTR_HEADER_SIZE,
                                    TSDB_EXPLAIN_RESULT_ROW_SIZE, &tlen));
        EXPLAIN_ROW_END();
        QRY_ERR_RET(qExplainResAppendRow(ctx, tbuf, tlen, level + 1));
      }
      break;
    }
    case QUERY_NODE_PHYSICAL_PLAN_HASH_JOIN:{
      SHashJoinPhysiNode *pJoinNode = (SHashJoinPhysiNode *)pNode;
      EXPLAIN_ROW_NEW(level, EXPLAIN_JOIN_FORMAT, gJoinTypeStr[pJoinNode->joinType][pJoinNode->subType]);
      EXPLAIN_ROW_APPEND(EXPLAIN_LEFT_PARENTHESIS_FORMAT);
      if (pResNode->pExecInfo) {
        QRY_ERR_RET(qExplainBufAppendExecInfo(pResNode->pExecInfo, tbuf, &tlen));
        EXPLAIN_ROW_APPEND(EXPLAIN_BLANK_FORMAT);
      }
      EXPLAIN_ROW_APPEND(EXPLAIN_COLUMNS_FORMAT, pJoinNode->pTargets->length);
      EXPLAIN_ROW_APPEND(EXPLAIN_BLANK_FORMAT);
      EXPLAIN_ROW_APPEND(EXPLAIN_WIDTH_FORMAT, pJoinNode->node.pOutputDataBlockDesc->totalRowSize);
      EXPLAIN_ROW_APPEND(EXPLAIN_BLANK_FORMAT);
      EXPLAIN_ROW_APPEND(EXPLAIN_INPUT_ORDER_FORMAT, EXPLAIN_ORDER_STRING(pJoinNode->node.inputTsOrder));
      EXPLAIN_ROW_APPEND(EXPLAIN_BLANK_FORMAT);
      EXPLAIN_ROW_APPEND(EXPLAIN_JOIN_ALGO, "Hash");
      EXPLAIN_ROW_APPEND(EXPLAIN_RIGHT_PARENTHESIS_FORMAT);
      EXPLAIN_ROW_END();
      QRY_ERR_RET(qExplainResAppendRow(ctx, tbuf, tlen, level));

      if (verbose) {
        EXPLAIN_ROW_NEW(level + 1, EXPLAIN_OUTPUT_FORMAT);
        EXPLAIN_ROW_APPEND(EXPLAIN_COLUMNS_FORMAT,
                           nodesGetOutputNumFromSlotList(pJoinNode->node.pOutputDataBlockDesc->pSlots));
        EXPLAIN_ROW_APPEND(EXPLAIN_BLANK_FORMAT);
        EXPLAIN_ROW_APPEND(EXPLAIN_WIDTH_FORMAT, pJoinNode->node.pOutputDataBlockDesc->outputRowSize);
        EXPLAIN_ROW_APPEND_LIMIT(pJoinNode->node.pLimit);
        EXPLAIN_ROW_APPEND_SLIMIT(pJoinNode->node.pSlimit);
        EXPLAIN_ROW_END();
        QRY_ERR_RET(qExplainResAppendRow(ctx, tbuf, tlen, level + 1));

        if (pJoinNode->node.pConditions) {
          EXPLAIN_ROW_NEW(level + 1, EXPLAIN_FILTER_FORMAT);
          QRY_ERR_RET(nodesNodeToSQL(pJoinNode->node.pConditions, tbuf + VARSTR_HEADER_SIZE,
                                     TSDB_EXPLAIN_RESULT_ROW_SIZE, &tlen));

          EXPLAIN_ROW_END();
          QRY_ERR_RET(qExplainResAppendRow(ctx, tbuf, tlen, level + 1));
        }

        bool conditionsGot = false;
        EXPLAIN_ROW_NEW(level + 1, EXPLAIN_ON_CONDITIONS_FORMAT);
        if (pJoinNode->pPrimKeyCond) {
          QRY_ERR_RET(
              nodesNodeToSQL(pJoinNode->pPrimKeyCond, tbuf + VARSTR_HEADER_SIZE, TSDB_EXPLAIN_RESULT_ROW_SIZE, &tlen));
          conditionsGot = true;
        }
        if (pJoinNode->pColEqCond) {
          if (conditionsGot) {
            EXPLAIN_ROW_APPEND(" AND ");
          }
          QRY_ERR_RET(
              nodesNodeToSQL(pJoinNode->pColEqCond, tbuf + VARSTR_HEADER_SIZE, TSDB_EXPLAIN_RESULT_ROW_SIZE, &tlen));
          conditionsGot = true;
        }
        if (pJoinNode->pTagEqCond) {
          if (conditionsGot) {
            EXPLAIN_ROW_APPEND(" AND ");
          }
          QRY_ERR_RET(
              nodesNodeToSQL(pJoinNode->pTagEqCond, tbuf + VARSTR_HEADER_SIZE, TSDB_EXPLAIN_RESULT_ROW_SIZE, &tlen));
          conditionsGot = true;
        }
        if (pJoinNode->pFullOnCond) {
          if (conditionsGot) {
            EXPLAIN_ROW_APPEND(" AND ");
          }
          QRY_ERR_RET(nodesNodeToSQL(pJoinNode->pFullOnCond, tbuf + VARSTR_HEADER_SIZE,
                                     TSDB_EXPLAIN_RESULT_ROW_SIZE, &tlen));
        }
        EXPLAIN_ROW_END();
        QRY_ERR_RET(qExplainResAppendRow(ctx, tbuf, tlen, level + 1));

        if (pJoinNode->timeRangeTarget) {
          EXPLAIN_ROW_NEW(level + 1, EXPLAIN_TABLE_TIMERANGE_FORMAT, qExplainGetTimerangeTargetStr(pJoinNode->timeRangeTarget), pJoinNode->timeRange.skey, pJoinNode->timeRange.ekey);
          EXPLAIN_ROW_END();
          QRY_ERR_RET(qExplainResAppendRow(ctx, tbuf, tlen, level + 1));
        }
      }
      break;
    }
    case QUERY_NODE_PHYSICAL_PLAN_GROUP_CACHE:{
      SGroupCachePhysiNode *pGroupCache = (SGroupCachePhysiNode *)pNode;
      EXPLAIN_ROW_NEW(level, EXPLAIN_GROUP_CACHE_FORMAT);
      EXPLAIN_ROW_APPEND(EXPLAIN_LEFT_PARENTHESIS_FORMAT);
      if (pResNode->pExecInfo) {
        QRY_ERR_RET(qExplainBufAppendExecInfo(pResNode->pExecInfo, tbuf, &tlen));
        EXPLAIN_ROW_APPEND(EXPLAIN_BLANK_FORMAT);
      }
      EXPLAIN_ROW_APPEND(EXPLAIN_GLOBAL_GROUP_FORMAT, pGroupCache->globalGrp);
      EXPLAIN_ROW_APPEND(EXPLAIN_BLANK_FORMAT);
      EXPLAIN_ROW_APPEND(EXPLAIN_GROUP_BY_UID_FORMAT, pGroupCache->grpByUid);
      EXPLAIN_ROW_APPEND(EXPLAIN_BLANK_FORMAT);
      EXPLAIN_ROW_APPEND(EXPLAIN_BATCH_SCAN_FORMAT, pGroupCache->batchFetch);
      EXPLAIN_ROW_APPEND(EXPLAIN_BLANK_FORMAT);
      EXPLAIN_ROW_APPEND(EXPLAIN_WIDTH_FORMAT, pGroupCache->node.pOutputDataBlockDesc->totalRowSize);
      EXPLAIN_ROW_APPEND(EXPLAIN_BLANK_FORMAT);
      EXPLAIN_ROW_APPEND(EXPLAIN_INPUT_ORDER_FORMAT, EXPLAIN_ORDER_STRING(pGroupCache->node.inputTsOrder));
      EXPLAIN_ROW_APPEND(EXPLAIN_BLANK_FORMAT);
      EXPLAIN_ROW_APPEND(EXPLAIN_RIGHT_PARENTHESIS_FORMAT);
      EXPLAIN_ROW_END();
      QRY_ERR_RET(qExplainResAppendRow(ctx, tbuf, tlen, level));

      if (verbose) {
        EXPLAIN_ROW_NEW(level + 1, EXPLAIN_OUTPUT_FORMAT);
        EXPLAIN_ROW_APPEND(EXPLAIN_COLUMNS_FORMAT,
                           nodesGetOutputNumFromSlotList(pGroupCache->node.pOutputDataBlockDesc->pSlots));
        EXPLAIN_ROW_APPEND(EXPLAIN_BLANK_FORMAT);
        EXPLAIN_ROW_APPEND(EXPLAIN_WIDTH_FORMAT, pGroupCache->node.pOutputDataBlockDesc->outputRowSize);
        EXPLAIN_ROW_APPEND_LIMIT(pGroupCache->node.pLimit);
        EXPLAIN_ROW_APPEND_SLIMIT(pGroupCache->node.pSlimit);
        EXPLAIN_ROW_END();
        QRY_ERR_RET(qExplainResAppendRow(ctx, tbuf, tlen, level + 1));

        if (pGroupCache->node.pConditions) {
          EXPLAIN_ROW_NEW(level + 1, EXPLAIN_FILTER_FORMAT);
          QRY_ERR_RET(nodesNodeToSQL(pGroupCache->node.pConditions, tbuf + VARSTR_HEADER_SIZE,
                                     TSDB_EXPLAIN_RESULT_ROW_SIZE, &tlen));
          EXPLAIN_ROW_END();
          QRY_ERR_RET(qExplainResAppendRow(ctx, tbuf, tlen, level + 1));
        }
      }
      break;
    }
    case QUERY_NODE_PHYSICAL_PLAN_DYN_QUERY_CTRL:{
      SDynQueryCtrlPhysiNode *pDyn = (SDynQueryCtrlPhysiNode *)pNode;
      EXPLAIN_ROW_NEW(level, EXPLAIN_DYN_QRY_CTRL_FORMAT, qExplainGetDynQryCtrlType(pDyn->qType));
      EXPLAIN_ROW_APPEND(EXPLAIN_LEFT_PARENTHESIS_FORMAT);
      if (pResNode->pExecInfo) {
        QRY_ERR_RET(qExplainBufAppendExecInfo(pResNode->pExecInfo, tbuf, &tlen));
        EXPLAIN_ROW_APPEND(EXPLAIN_BLANK_FORMAT);
      }
      EXPLAIN_ROW_APPEND(EXPLAIN_BATCH_SCAN_FORMAT, pDyn->stbJoin.batchFetch);
      EXPLAIN_ROW_APPEND(EXPLAIN_BLANK_FORMAT);
      EXPLAIN_ROW_APPEND(EXPLAIN_VGROUP_SLOT_FORMAT, pDyn->stbJoin.vgSlot[0], pDyn->stbJoin.vgSlot[1]);
      EXPLAIN_ROW_APPEND(EXPLAIN_BLANK_FORMAT);
      EXPLAIN_ROW_APPEND(EXPLAIN_UID_SLOT_FORMAT, pDyn->stbJoin.uidSlot[0], pDyn->stbJoin.uidSlot[1]);
      EXPLAIN_ROW_APPEND(EXPLAIN_BLANK_FORMAT);
      EXPLAIN_ROW_APPEND(EXPLAIN_SRC_SCAN_FORMAT, pDyn->stbJoin.srcScan[0], pDyn->stbJoin.srcScan[1]);
      EXPLAIN_ROW_APPEND(EXPLAIN_BLANK_FORMAT);
      EXPLAIN_ROW_APPEND(EXPLAIN_WIDTH_FORMAT, pDyn->node.pOutputDataBlockDesc->totalRowSize);
      EXPLAIN_ROW_APPEND(EXPLAIN_BLANK_FORMAT);
      EXPLAIN_ROW_APPEND(EXPLAIN_INPUT_ORDER_FORMAT, EXPLAIN_ORDER_STRING(pDyn->node.inputTsOrder));
      EXPLAIN_ROW_APPEND(EXPLAIN_BLANK_FORMAT);
      EXPLAIN_ROW_APPEND(EXPLAIN_RIGHT_PARENTHESIS_FORMAT);
      EXPLAIN_ROW_END();
      QRY_ERR_RET(qExplainResAppendRow(ctx, tbuf, tlen, level));

      if (verbose) {
        EXPLAIN_ROW_NEW(level + 1, EXPLAIN_OUTPUT_FORMAT);
        EXPLAIN_ROW_APPEND(EXPLAIN_COLUMNS_FORMAT,
                           nodesGetOutputNumFromSlotList(pDyn->node.pOutputDataBlockDesc->pSlots));
        EXPLAIN_ROW_APPEND(EXPLAIN_BLANK_FORMAT);
        EXPLAIN_ROW_APPEND(EXPLAIN_WIDTH_FORMAT, pDyn->node.pOutputDataBlockDesc->outputRowSize);
        EXPLAIN_ROW_APPEND_LIMIT(pDyn->node.pLimit);
        EXPLAIN_ROW_APPEND_SLIMIT(pDyn->node.pSlimit);
        EXPLAIN_ROW_END();
        QRY_ERR_RET(qExplainResAppendRow(ctx, tbuf, tlen, level + 1));

        if (pDyn->node.pConditions) {
          EXPLAIN_ROW_NEW(level + 1, EXPLAIN_FILTER_FORMAT);
          QRY_ERR_RET(nodesNodeToSQL(pDyn->node.pConditions, tbuf + VARSTR_HEADER_SIZE,
                                     TSDB_EXPLAIN_RESULT_ROW_SIZE, &tlen));
          EXPLAIN_ROW_END();
          QRY_ERR_RET(qExplainResAppendRow(ctx, tbuf, tlen, level + 1));
        }
      }
      break;
    }
    case QUERY_NODE_PHYSICAL_PLAN_MERGE_COUNT: {
      SCountWinodwPhysiNode *pCountNode = (SCountWinodwPhysiNode *)pNode;
      EXPLAIN_ROW_NEW(level, EXPLAIN_COUNT_FORMAT);
      EXPLAIN_ROW_APPEND(EXPLAIN_LEFT_PARENTHESIS_FORMAT);
      if (pResNode->pExecInfo) {
        QRY_ERR_RET(qExplainBufAppendExecInfo(pResNode->pExecInfo, tbuf, &tlen));
        EXPLAIN_ROW_APPEND(EXPLAIN_BLANK_FORMAT);
      }
      EXPLAIN_ROW_APPEND(EXPLAIN_FUNCTIONS_FORMAT, pCountNode->window.pFuncs->length);
      EXPLAIN_ROW_APPEND(EXPLAIN_BLANK_FORMAT);
      EXPLAIN_ROW_APPEND(EXPLAIN_WIDTH_FORMAT, pCountNode->window.node.pOutputDataBlockDesc->totalRowSize);
      EXPLAIN_ROW_APPEND(EXPLAIN_RIGHT_PARENTHESIS_FORMAT);
      EXPLAIN_ROW_END();
      QRY_ERR_RET(qExplainResAppendRow(ctx, tbuf, tlen, level));

      if (verbose) {
        EXPLAIN_ROW_NEW(level + 1, EXPLAIN_COUNT_NUM_FORMAT, pCountNode->windowCount);
        EXPLAIN_ROW_END();
        QRY_ERR_RET(qExplainResAppendRow(ctx, tbuf, tlen, level + 1));
        EXPLAIN_ROW_NEW(level + 1, EXPLAIN_COUNT_SLIDING_FORMAT, pCountNode->windowSliding);
        EXPLAIN_ROW_END();
        QRY_ERR_RET(qExplainResAppendRow(ctx, tbuf, tlen, level + 1));
      }
      break;
    }
    default:
      qError("not supported physical node type %d", pNode->type);
      return TSDB_CODE_APP_ERROR;
  }

  return TSDB_CODE_SUCCESS;
}

int32_t qExplainResNodeToRows(SExplainResNode *pResNode, SExplainCtx *ctx, int32_t level) {
  if (NULL == pResNode) {
    qError("explain res node is NULL");
    QRY_ERR_RET(TSDB_CODE_APP_ERROR);
  }

  int32_t code = 0;
  QRY_ERR_RET(qExplainResNodeToRowsImpl(pResNode, ctx, level));

  SNode *pNode = NULL;
  FOREACH(pNode, pResNode->pChildren) { QRY_ERR_RET(qExplainResNodeToRows((SExplainResNode *)pNode, ctx, level + 1)); }

  return TSDB_CODE_SUCCESS;
}

int32_t qExplainAppendGroupResRows(void *pCtx, int32_t groupId, int32_t level, bool singleChannel) {
  SExplainResNode *node = NULL;
  int32_t          code = 0;
  SExplainCtx     *ctx = (SExplainCtx *)pCtx;

  SExplainGroup *group = taosHashGet(ctx->groupHash, &groupId, sizeof(groupId));
  if (NULL == group) {
    qError("group %d not in groupHash", groupId);
    QRY_ERR_RET(TSDB_CODE_APP_ERROR);
  }

  group->singleChannel = singleChannel;
  group->physiPlanExecIdx = 0;

  QRY_ERR_RET(qExplainGenerateResNode(group->plan->pNode, group, &node));

  QRY_ERR_JRET(qExplainResNodeToRows(node, ctx, level));

_return:

  qExplainFreeResNode(node);

  QRY_RET(code);
}

int32_t qExplainGetRspFromCtx(void *ctx, SRetrieveTableRsp **pRsp) {
  int32_t          code = 0;
  SExplainCtx *pCtx = (SExplainCtx *)ctx;
  int32_t      rowNum = taosArrayGetSize(pCtx->rows);
  if (rowNum <= 0) {
    qError("empty explain res rows");
    QRY_ERR_RET(TSDB_CODE_APP_ERROR);
  }

  SSDataBlock    *pBlock = createDataBlock();
  SColumnInfoData infoData = createColumnInfoData(TSDB_DATA_TYPE_VARCHAR, TSDB_EXPLAIN_RESULT_ROW_SIZE, 1);
  QRY_ERR_JRET(blockDataAppendColInfo(pBlock, &infoData));
  QRY_ERR_JRET(blockDataEnsureCapacity(pBlock, rowNum));

  SColumnInfoData *pInfoData = taosArrayGet(pBlock->pDataBlock, 0);

  for (int32_t i = 0; i < rowNum; ++i) {
    SQueryExplainRowInfo *row = taosArrayGet(pCtx->rows, i);
    QRY_ERR_JRET(colDataSetVal(pInfoData, i, row->buf, false));
  }

  pBlock->info.rows = rowNum;

  int32_t rspSize = sizeof(SRetrieveTableRsp) + blockGetEncodeSize(pBlock) + PAYLOAD_PREFIX_LEN;

  SRetrieveTableRsp *rsp = (SRetrieveTableRsp *)taosMemoryCalloc(1, rspSize);
  if (NULL == rsp) {
    qError("malloc SRetrieveTableRsp failed, size:%d", rspSize);
    QRY_ERR_JRET(TSDB_CODE_OUT_OF_MEMORY);
  }

  rsp->completed = 1;
  rsp->numOfRows = htobe64((int64_t)rowNum);

  int32_t len = blockEncode(pBlock, rsp->data + PAYLOAD_PREFIX_LEN, taosArrayGetSize(pBlock->pDataBlock));

  rsp->compLen = htonl(len);
  rsp->payloadLen = htonl(len);
  rsp->compressed = 0;

  SET_PAYLOAD_LEN(rsp->data, len, len);

_return:
  blockDataDestroy(pBlock);

  *pRsp = rsp;
  QRY_RET(code);
}

int32_t qExplainPrepareCtx(SQueryPlan *pDag, SExplainCtx **pCtx) {
  int32_t        code = 0;
  SNodeListNode *plans = NULL;
  int32_t        taskNum = 0;
  SExplainGroup *pGroup = NULL;
  SExplainCtx   *ctx = NULL;

  if (pDag->numOfSubplans <= 0) {
    qError("invalid subplan num:%d", pDag->numOfSubplans);
    QRY_ERR_RET(TSDB_CODE_QRY_INVALID_INPUT);
  }

  int32_t levelNum = (int32_t)LIST_LENGTH(pDag->pSubplans);
  if (levelNum <= 0) {
    qError("invalid level num:%d", levelNum);
    QRY_ERR_RET(TSDB_CODE_QRY_INVALID_INPUT);
  }

  SHashObj *groupHash =
      taosHashInit(EXPLAIN_MAX_GROUP_NUM, taosGetDefaultHashFunction(TSDB_DATA_TYPE_INT), false, HASH_NO_LOCK);
  if (NULL == groupHash) {
    qError("groupHash %d failed", EXPLAIN_MAX_GROUP_NUM);
    QRY_ERR_RET(TSDB_CODE_OUT_OF_MEMORY);
  }

  QRY_ERR_JRET(
      qExplainInitCtx(&ctx, groupHash, pDag->explainInfo.verbose, pDag->explainInfo.ratio, pDag->explainInfo.mode));

  for (int32_t i = 0; i < levelNum; ++i) {
    plans = (SNodeListNode *)nodesListGetNode(pDag->pSubplans, i);
    if (NULL == plans) {
      qError("empty level plan, level:%d", i);
      QRY_ERR_JRET(TSDB_CODE_QRY_INVALID_INPUT);
    }

    taskNum = (int32_t)LIST_LENGTH(plans->pNodeList);
    if (taskNum <= 0) {
      qError("invalid level plan number:%d, level:%d", taskNum, i);
      QRY_ERR_JRET(TSDB_CODE_QRY_INVALID_INPUT);
    }

    SSubplan *plan = NULL;
    for (int32_t n = 0; n < taskNum; ++n) {
      plan = (SSubplan *)nodesListGetNode(plans->pNodeList, n);
      pGroup = taosHashGet(groupHash, &plan->id.groupId, sizeof(plan->id.groupId));
      if (pGroup) {
        ++pGroup->nodeNum;
        continue;
      }

      SExplainGroup group = {0};
      group.nodeNum = 1;
      group.plan = plan;

      if (0 != taosHashPut(groupHash, &plan->id.groupId, sizeof(plan->id.groupId), &group, sizeof(group))) {
        qError("taosHashPut to explainGroupHash failed, taskIdx:%d", n);
        QRY_ERR_JRET(TSDB_CODE_OUT_OF_MEMORY);
      }
    }

    if (0 == i) {
      if (taskNum > 1) {
        qError("invalid taskNum %d for level 0", taskNum);
        QRY_ERR_JRET(TSDB_CODE_QRY_INVALID_INPUT);
      }

      ctx->rootGroupId = plan->id.groupId;
    }

    qDebug("level %d group handled, taskNum:%d", i, taskNum);
  }

  *pCtx = ctx;

  return TSDB_CODE_SUCCESS;

_return:

  qExplainFreeCtx(ctx);

  QRY_RET(code);
}

int32_t qExplainAppendPlanRows(SExplainCtx *pCtx) {
  if (EXPLAIN_MODE_ANALYZE != pCtx->mode) {
    return TSDB_CODE_SUCCESS;
  }

  int32_t tlen = 0;
  char   *tbuf = pCtx->tbuf;

  EXPLAIN_SUM_ROW_NEW(EXPLAIN_RATIO_TIME_FORMAT, pCtx->ratio);
  EXPLAIN_SUM_ROW_END();
  QRY_ERR_RET(qExplainResAppendRow(pCtx, tbuf, tlen, 0));

  EXPLAIN_SUM_ROW_NEW(EXPLAIN_PLANNING_TIME_FORMAT, (double)(pCtx->jobStartTs - pCtx->reqStartTs) / 1000.0);
  EXPLAIN_SUM_ROW_END();
  QRY_ERR_RET(qExplainResAppendRow(pCtx, tbuf, tlen, 0));

  EXPLAIN_SUM_ROW_NEW(EXPLAIN_EXEC_TIME_FORMAT, (double)(pCtx->jobDoneTs - pCtx->jobStartTs) / 1000.0);
  EXPLAIN_SUM_ROW_END();
  QRY_ERR_RET(qExplainResAppendRow(pCtx, tbuf, tlen, 0));

  return TSDB_CODE_SUCCESS;
}

int32_t qExplainGenerateRsp(SExplainCtx *pCtx, SRetrieveTableRsp **pRsp) {
  QRY_ERR_RET(qExplainAppendGroupResRows(pCtx, pCtx->rootGroupId, 0, false));
  QRY_ERR_RET(qExplainAppendPlanRows(pCtx));
  QRY_ERR_RET(qExplainGetRspFromCtx(pCtx, pRsp));

  return TSDB_CODE_SUCCESS;
}

int32_t qExplainUpdateExecInfo(SExplainCtx *pCtx, SExplainRsp *pRspMsg, int32_t groupId, SRetrieveTableRsp **pRsp) {
  SExplainResNode *node = NULL;
  int32_t          code = 0;
  bool             groupDone = false;
  SExplainCtx     *ctx = (SExplainCtx *)pCtx;

  SExplainGroup *group = taosHashGet(ctx->groupHash, &groupId, sizeof(groupId));
  if (NULL == group) {
    qError("group %d not in groupHash", groupId);
    tFreeSExplainRsp(pRspMsg);
    QRY_ERR_RET(TSDB_CODE_APP_ERROR);
  }

  taosWLockLatch(&group->lock);
  if (NULL == group->nodeExecInfo) {
    group->nodeExecInfo = taosArrayInit(group->nodeNum, sizeof(SExplainRsp));
    if (NULL == group->nodeExecInfo) {
      qError("taosArrayInit %d explainExecInfo failed", group->nodeNum);
      code = TSDB_CODE_OUT_OF_MEMORY;
      TAOS_CHECK_ERRNO(code);
    }

    group->physiPlanExecNum = pRspMsg->numOfPlans;
  } else if (taosArrayGetSize(group->nodeExecInfo) >= group->nodeNum) {
    qError("group execInfo already full, size:%d, nodeNum:%d", (int32_t)taosArrayGetSize(group->nodeExecInfo),
           group->nodeNum);
    code = TSDB_CODE_APP_ERROR;
    TAOS_CHECK_ERRNO(code);
  }

  if (group->physiPlanExecNum != pRspMsg->numOfPlans) {
    qError("physiPlanExecNum %d mismatch with others %d in group %d", pRspMsg->numOfPlans, group->physiPlanExecNum,
           groupId);
    code = TSDB_CODE_APP_ERROR;
    TAOS_CHECK_ERRNO(code);
<<<<<<< HEAD
  }

  if(taosArrayPush(group->nodeExecInfo, pRspMsg) == NULL)
  {
    code = TSDB_CODE_OUT_OF_MEMORY;
    TAOS_CHECK_ERRNO(code);
  }
 
=======
  }

  if(taosArrayPush(group->nodeExecInfo, pRspMsg) == NULL)
  {
    code = TSDB_CODE_OUT_OF_MEMORY;
    TAOS_CHECK_ERRNO(code);
  }

>>>>>>> 9e36e334
  groupDone = (taosArrayGetSize(group->nodeExecInfo) >= group->nodeNum);

  taosWUnLockLatch(&group->lock);

  if (groupDone && (taosHashGetSize(pCtx->groupHash) == atomic_add_fetch_32(&pCtx->groupDoneNum, 1))) {
    if (atomic_load_8((int8_t *)&pCtx->execDone)) {
      if (0 == taosWTryLockLatch(&pCtx->lock)) {
        QRY_ERR_RET(qExplainGenerateRsp(pCtx, pRsp));
        // LEAVE LOCK THERE
      }
    }
  }

  return TSDB_CODE_SUCCESS;

_exit:
  tFreeSExplainRsp(pRspMsg);
  taosWUnLockLatch(&group->lock);
  return code;
}

int32_t qExecStaticExplain(SQueryPlan *pDag, SRetrieveTableRsp **pRsp) {
  int32_t      code = 0;
  SExplainCtx *pCtx = NULL;

  QRY_ERR_RET(qExplainPrepareCtx(pDag, &pCtx));
  QRY_ERR_JRET(qExplainGenerateRsp(pCtx, pRsp));

_return:
  qExplainFreeCtx(pCtx);
  QRY_RET(code);
}

int32_t qExecExplainBegin(SQueryPlan *pDag, SExplainCtx **pCtx, int64_t startTs) {
  QRY_ERR_RET(qExplainPrepareCtx(pDag, pCtx));

  (*pCtx)->reqStartTs = startTs;
  (*pCtx)->jobStartTs = taosGetTimestampUs();

  return TSDB_CODE_SUCCESS;
}

int32_t qExecExplainEnd(SExplainCtx *pCtx, SRetrieveTableRsp **pRsp) {
  int32_t code = 0;
  pCtx->jobDoneTs = taosGetTimestampUs();

  atomic_store_8((int8_t *)&pCtx->execDone, true);

  if (taosHashGetSize(pCtx->groupHash) == atomic_load_32(&pCtx->groupDoneNum)) {
    if (0 == taosWTryLockLatch(&pCtx->lock)) {
      QRY_ERR_RET(qExplainGenerateRsp(pCtx, pRsp));
      // LEAVE LOCK THERE
    }
  }

  return TSDB_CODE_SUCCESS;
}<|MERGE_RESOLUTION|>--- conflicted
+++ resolved
@@ -198,11 +198,7 @@
       qError("physiPlanIdx %d exceed plan num %d", group->physiPlanExecIdx, rsp->numOfPlans);
       return TSDB_CODE_APP_ERROR;
     }
-<<<<<<< HEAD
-    
-=======
-
->>>>>>> 9e36e334
+
     if(taosArrayPush(*pExecInfo, rsp->subplanInfo + group->physiPlanExecIdx) == NULL) return terrno;
   } else {
     for (int32_t i = 0; i < group->nodeNum; ++i) {
@@ -2142,7 +2138,6 @@
            groupId);
     code = TSDB_CODE_APP_ERROR;
     TAOS_CHECK_ERRNO(code);
-<<<<<<< HEAD
   }
 
   if(taosArrayPush(group->nodeExecInfo, pRspMsg) == NULL)
@@ -2150,17 +2145,7 @@
     code = TSDB_CODE_OUT_OF_MEMORY;
     TAOS_CHECK_ERRNO(code);
   }
- 
-=======
-  }
-
-  if(taosArrayPush(group->nodeExecInfo, pRspMsg) == NULL)
-  {
-    code = TSDB_CODE_OUT_OF_MEMORY;
-    TAOS_CHECK_ERRNO(code);
-  }
-
->>>>>>> 9e36e334
+
   groupDone = (taosArrayGetSize(group->nodeExecInfo) >= group->nodeNum);
 
   taosWUnLockLatch(&group->lock);
