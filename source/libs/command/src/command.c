/*
 * Copyright (c) 2019 TAOS Data, Inc. <jhtao@taosdata.com>
 *
 * This program is free software: you can use, redistribute, and/or modify
 * it under the terms of the GNU Affero General Public License, version 3
 * or later ("AGPL"), as published by the Free Software Foundation.
 *
 * This program is distributed in the hope that it will be useful, but WITHOUT
 * ANY WARRANTY; without even the implied warranty of MERCHANTABILITY or
 * FITNESS FOR A PARTICULAR PURPOSE.
 *
 * You should have received a copy of the GNU Affero General Public License
 * along with this program. If not, see <http://www.gnu.org/licenses/>.
 */

#include "command.h"
#include "catalog.h"
#include "commandInt.h"
#include "scheduler.h"
#include "systable.h"
#include "tdatablock.h"
#include "tglobal.h"
#include "tgrant.h"
#include "taosdef.h"

extern SConfig* tsCfg;

static int32_t buildRetrieveTableRsp(SSDataBlock* pBlock, int32_t numOfCols, SRetrieveTableRsp** pRsp) {
  size_t rspSize = sizeof(SRetrieveTableRsp) + blockGetEncodeSize(pBlock);
  *pRsp = taosMemoryCalloc(1, rspSize);
  if (NULL == *pRsp) {
    return TSDB_CODE_OUT_OF_MEMORY;
  }

  (*pRsp)->useconds = 0;
  (*pRsp)->completed = 1;
  (*pRsp)->precision = 0;
  (*pRsp)->compressed = 0;
  (*pRsp)->compLen = 0;
  (*pRsp)->numOfRows = htobe64((int64_t)pBlock->info.rows);
  (*pRsp)->numOfCols = htonl(numOfCols);

  int32_t len = blockEncode(pBlock, (*pRsp)->data, numOfCols);

  return TSDB_CODE_SUCCESS;
}

static int32_t getSchemaBytes(const SSchema* pSchema) {
  switch (pSchema->type) {
    case TSDB_DATA_TYPE_BINARY:
    case TSDB_DATA_TYPE_VARBINARY:
    case TSDB_DATA_TYPE_GEOMETRY:
      return (pSchema->bytes - VARSTR_HEADER_SIZE);
    case TSDB_DATA_TYPE_NCHAR:
    case TSDB_DATA_TYPE_JSON:
      return (pSchema->bytes - VARSTR_HEADER_SIZE) / TSDB_NCHAR_SIZE;
    default:
      return pSchema->bytes;
  }
}

static int32_t buildDescResultDataBlock(SSDataBlock** pOutput) {
  SSDataBlock* pBlock = createDataBlock();
  if (NULL == pBlock) {
    return TSDB_CODE_OUT_OF_MEMORY;
  }

  SColumnInfoData infoData = createColumnInfoData(TSDB_DATA_TYPE_VARCHAR, DESCRIBE_RESULT_FIELD_LEN, 1);
  int32_t         code = blockDataAppendColInfo(pBlock, &infoData);
  if (TSDB_CODE_SUCCESS == code) {
    infoData = createColumnInfoData(TSDB_DATA_TYPE_VARCHAR, DESCRIBE_RESULT_TYPE_LEN, 2);
    code = blockDataAppendColInfo(pBlock, &infoData);
  }
  if (TSDB_CODE_SUCCESS == code) {
    infoData = createColumnInfoData(TSDB_DATA_TYPE_INT, tDataTypes[TSDB_DATA_TYPE_INT].bytes, 3);
    code = blockDataAppendColInfo(pBlock, &infoData);
  }
  if (TSDB_CODE_SUCCESS == code) {
    infoData = createColumnInfoData(TSDB_DATA_TYPE_VARCHAR, DESCRIBE_RESULT_NOTE_LEN, 4);
    code = blockDataAppendColInfo(pBlock, &infoData);
  }
  if (TSDB_CODE_SUCCESS == code) {
    infoData = createColumnInfoData(TSDB_DATA_TYPE_VARCHAR, DESCRIBE_RESULT_COPRESS_OPTION_LEN, 5);
    code = blockDataAppendColInfo(pBlock, &infoData);
  }
  if (TSDB_CODE_SUCCESS == code) {
    infoData = createColumnInfoData(TSDB_DATA_TYPE_VARCHAR, DESCRIBE_RESULT_COPRESS_OPTION_LEN, 6);
    code = blockDataAppendColInfo(pBlock, &infoData);
  }
  if (TSDB_CODE_SUCCESS == code) {
    infoData = createColumnInfoData(TSDB_DATA_TYPE_VARCHAR, DESCRIBE_RESULT_COPRESS_OPTION_LEN, 7);
    code = blockDataAppendColInfo(pBlock, &infoData);
  }

  if (TSDB_CODE_SUCCESS == code) {
    *pOutput = pBlock;
  } else {
    blockDataDestroy(pBlock);
  }
  return code;
}

static int32_t setDescResultIntoDataBlock(bool sysInfoUser, SSDataBlock* pBlock, int32_t numOfRows, STableMeta* pMeta,
                                          int8_t biMode) {
  int32_t blockCap = (biMode != 0) ? numOfRows + 1 : numOfRows;
  blockDataEnsureCapacity(pBlock, blockCap);
  pBlock->info.rows = 0;

  // field
  SColumnInfoData* pCol1 = taosArrayGet(pBlock->pDataBlock, 0);
  // Type
  SColumnInfoData* pCol2 = taosArrayGet(pBlock->pDataBlock, 1);
  // Length
  SColumnInfoData* pCol3 = taosArrayGet(pBlock->pDataBlock, 2);
  // Note
  SColumnInfoData* pCol4 = taosArrayGet(pBlock->pDataBlock, 3);
  // encode
  SColumnInfoData* pCol5 = NULL;
  // compress
  SColumnInfoData* pCol6 = NULL;
  // level
  SColumnInfoData* pCol7 = NULL;
  if (useCompress(pMeta->tableType)) {
    pCol5 = taosArrayGet(pBlock->pDataBlock, 4);
    pCol6 = taosArrayGet(pBlock->pDataBlock, 5);
    pCol7 = taosArrayGet(pBlock->pDataBlock, 6);
  }

  char buf[DESCRIBE_RESULT_FIELD_LEN] = {0};
  for (int32_t i = 0; i < numOfRows; ++i) {
    if (invisibleColumn(sysInfoUser, pMeta->tableType, pMeta->schema[i].flags)) {
      continue;
    }
    STR_TO_VARSTR(buf, pMeta->schema[i].name);
    colDataSetVal(pCol1, pBlock->info.rows, buf, false);
    STR_TO_VARSTR(buf, tDataTypes[pMeta->schema[i].type].name);
    colDataSetVal(pCol2, pBlock->info.rows, buf, false);
    int32_t bytes = getSchemaBytes(pMeta->schema + i);
    colDataSetVal(pCol3, pBlock->info.rows, (const char*)&bytes, false);
    if (TSDB_VIEW_TABLE != pMeta->tableType) {
      if (i >= pMeta->tableInfo.numOfColumns) {
        STR_TO_VARSTR(buf, "TAG");
      } else if (i == 1 && pMeta->schema[i].flags & COL_IS_KEY) {
        STR_TO_VARSTR(buf, "PRIMARY KEY")
      } else {
        STR_TO_VARSTR(buf, "");
      }
    } else {
      STR_TO_VARSTR(buf, "VIEW COL");
    }
    colDataSetVal(pCol4, pBlock->info.rows, buf, false);
    if (useCompress(pMeta->tableType)) {
      if (i < pMeta->tableInfo.numOfColumns) {
        STR_TO_VARSTR(buf, columnEncodeStr(COMPRESS_L1_TYPE_U32(pMeta->schemaExt[i].compress)));
        colDataSetVal(pCol5, pBlock->info.rows, buf, false);
        STR_TO_VARSTR(buf, columnCompressStr(COMPRESS_L2_TYPE_U32(pMeta->schemaExt[i].compress)));
        colDataSetVal(pCol6, pBlock->info.rows, buf, false);
        STR_TO_VARSTR(buf, columnLevelStr(COMPRESS_L2_TYPE_LEVEL_U32(pMeta->schemaExt[i].compress)));
        colDataSetVal(pCol7, pBlock->info.rows, buf, false);
      } else {
        STR_TO_VARSTR(buf, "");
        colDataSetVal(pCol5, pBlock->info.rows, buf, false);
        STR_TO_VARSTR(buf, "");
        colDataSetVal(pCol6, pBlock->info.rows, buf, false);
        STR_TO_VARSTR(buf, "");
        colDataSetVal(pCol7, pBlock->info.rows, buf, false);
      }
    }

    ++(pBlock->info.rows);
  }
  if (pMeta->tableType == TSDB_SUPER_TABLE && biMode != 0) {
    STR_TO_VARSTR(buf, "tbname");
    colDataSetVal(pCol1, pBlock->info.rows, buf, false);
    STR_TO_VARSTR(buf, "VARCHAR");
    colDataSetVal(pCol2, pBlock->info.rows, buf, false);
    int32_t bytes = TSDB_TABLE_NAME_LEN - 1;
    colDataSetVal(pCol3, pBlock->info.rows, (const char*)&bytes, false);
    STR_TO_VARSTR(buf, "TAG");
    colDataSetVal(pCol4, pBlock->info.rows, buf, false);
    ++(pBlock->info.rows);
  }
  if (pBlock->info.rows <= 0) {
    qError("no permission to view any columns");
    return TSDB_CODE_PAR_PERMISSION_DENIED;
  }
  return TSDB_CODE_SUCCESS;
}

static int32_t execDescribe(bool sysInfoUser, SNode* pStmt, SRetrieveTableRsp** pRsp, int8_t biMode) {
  SDescribeStmt* pDesc = (SDescribeStmt*)pStmt;
  int32_t        numOfRows = TABLE_TOTAL_COL_NUM(pDesc->pMeta);

  SSDataBlock* pBlock = NULL;
  int32_t      code = buildDescResultDataBlock(&pBlock);
  if (TSDB_CODE_SUCCESS == code) {
    code = setDescResultIntoDataBlock(sysInfoUser, pBlock, numOfRows, pDesc->pMeta, biMode);
  }
  if (TSDB_CODE_SUCCESS == code) {
    if (pDesc->pMeta && useCompress(pDesc->pMeta->tableType)) {
      code = buildRetrieveTableRsp(pBlock, DESCRIBE_RESULT_COLS_COMPRESS, pRsp);
    } else {
      code = buildRetrieveTableRsp(pBlock, DESCRIBE_RESULT_COLS, pRsp);
    }
  }
  blockDataDestroy(pBlock);
  return code;
}

static int32_t execResetQueryCache() { return catalogClearCache(); }

static int32_t buildCreateDBResultDataBlock(SSDataBlock** pOutput) {
  SSDataBlock* pBlock = createDataBlock();
  if (NULL == pBlock) {
    return TSDB_CODE_OUT_OF_MEMORY;
  }

  SColumnInfoData infoData = createColumnInfoData(TSDB_DATA_TYPE_VARCHAR, SHOW_CREATE_DB_RESULT_COLS, 1);
  int32_t         code = blockDataAppendColInfo(pBlock, &infoData);
  if (TSDB_CODE_SUCCESS == code) {
    infoData = createColumnInfoData(TSDB_DATA_TYPE_VARCHAR, SHOW_CREATE_DB_RESULT_FIELD2_LEN, 2);
    code = blockDataAppendColInfo(pBlock, &infoData);
  }

  if (TSDB_CODE_SUCCESS == code) {
    *pOutput = pBlock;
  } else {
    blockDataDestroy(pBlock);
  }
  return code;
}

static int32_t buildAliveResultDataBlock(SSDataBlock** pOutput) {
  SSDataBlock* pBlock = createDataBlock();
  if (NULL == pBlock) {
    return TSDB_CODE_OUT_OF_MEMORY;
  }

  SColumnInfoData infoData = createColumnInfoData(TSDB_DATA_TYPE_INT, sizeof(int32_t), 1);
  int32_t         code = blockDataAppendColInfo(pBlock, &infoData);

  if (TSDB_CODE_SUCCESS == code) {
    *pOutput = pBlock;
  } else {
    blockDataDestroy(pBlock);
  }
  return code;
}

int64_t getValOfDiffPrecision(int8_t unit, int64_t val) {
  int64_t v = 0;
  switch (unit) {
    case 's':
      v = val / 1000;
      break;
    case 'm':
      v = val / tsTickPerMin[TSDB_TIME_PRECISION_MILLI];
      break;
    case 'h':
      v = val / (tsTickPerMin[TSDB_TIME_PRECISION_MILLI] * 60);
      break;
    case 'd':
      v = val / (tsTickPerMin[TSDB_TIME_PRECISION_MILLI] * 24 * 60);
      break;
    case 'w':
      v = val / (tsTickPerMin[TSDB_TIME_PRECISION_MILLI] * 24 * 60 * 7);
      break;
    default:
      break;
  }

  return v;
}

static char* buildRetension(SArray* pRetension) {
  size_t size = taosArrayGetSize(pRetension);
  if (size == 0) {
    return NULL;
  }

  char*   p1 = taosMemoryCalloc(1, 100);
  int32_t len = 0;

  for (int32_t i = 0; i < size; ++i) {
    SRetention* p = TARRAY_GET_ELEM(pRetension, i);
    int64_t     v1 = getValOfDiffPrecision(p->freqUnit, p->freq);
    int64_t     v2 = getValOfDiffPrecision(p->keepUnit, p->keep);
    if (i == 0) {
      len += sprintf(p1 + len, "-:%" PRId64 "%c", v2, p->keepUnit);
    } else {
      len += sprintf(p1 + len, "%" PRId64 "%c:%" PRId64 "%c", v1, p->freqUnit, v2, p->keepUnit);
    }

    if (i < size - 1) {
      len += sprintf(p1 + len, ",");
    }
  }

  return p1;
}

static const char* cacheModelStr(int8_t cacheModel) {
  switch (cacheModel) {
    case TSDB_CACHE_MODEL_NONE:
      return TSDB_CACHE_MODEL_NONE_STR;
    case TSDB_CACHE_MODEL_LAST_ROW:
      return TSDB_CACHE_MODEL_LAST_ROW_STR;
    case TSDB_CACHE_MODEL_LAST_VALUE:
      return TSDB_CACHE_MODEL_LAST_VALUE_STR;
    case TSDB_CACHE_MODEL_BOTH:
      return TSDB_CACHE_MODEL_BOTH_STR;
    default:
      break;
  }
  return TSDB_CACHE_MODEL_NONE_STR;
}

static void setCreateDBResultIntoDataBlock(SSDataBlock* pBlock, char* dbName, char* dbFName, SDbCfgInfo* pCfg) {
  blockDataEnsureCapacity(pBlock, 1);
  pBlock->info.rows = 1;

  SColumnInfoData* pCol1 = taosArrayGet(pBlock->pDataBlock, 0);
  char             buf1[SHOW_CREATE_DB_RESULT_FIELD1_LEN] = {0};
  STR_TO_VARSTR(buf1, dbName);
  colDataSetVal(pCol1, 0, buf1, false);

  SColumnInfoData* pCol2 = taosArrayGet(pBlock->pDataBlock, 1);
  char             buf2[SHOW_CREATE_DB_RESULT_FIELD2_LEN] = {0};
  int32_t          len = 0;
  char*            prec = NULL;
  switch (pCfg->precision) {
    case TSDB_TIME_PRECISION_MILLI:
      prec = TSDB_TIME_PRECISION_MILLI_STR;
      break;
    case TSDB_TIME_PRECISION_MICRO:
      prec = TSDB_TIME_PRECISION_MICRO_STR;
      break;
    case TSDB_TIME_PRECISION_NANO:
      prec = TSDB_TIME_PRECISION_NANO_STR;
      break;
    default:
      prec = "none";
      break;
  }

  char* retentions = buildRetension(pCfg->pRetensions);
  int32_t dbFNameLen = strlen(dbFName);
  int32_t hashPrefix = 0;
  if (pCfg->hashPrefix > 0) {
    hashPrefix = pCfg->hashPrefix - dbFNameLen - 1;
  } else if (pCfg->hashPrefix < 0) {
    hashPrefix = pCfg->hashPrefix + dbFNameLen + 1;
  }

  if (IS_SYS_DBNAME(dbName)) {
    len += sprintf(buf2 + VARSTR_HEADER_SIZE, "CREATE DATABASE `%s`", dbName);
  } else {
    len += sprintf(
        buf2 + VARSTR_HEADER_SIZE,
        "CREATE DATABASE `%s` BUFFER %d CACHESIZE %d CACHEMODEL '%s' COMP %d DURATION %dm "
        "WAL_FSYNC_PERIOD %d MAXROWS %d MINROWS %d STT_TRIGGER %d KEEP %dm,%dm,%dm PAGES %d PAGESIZE %d PRECISION '%s' REPLICA %d "
        "WAL_LEVEL %d VGROUPS %d SINGLE_STABLE %d TABLE_PREFIX %d TABLE_SUFFIX %d TSDB_PAGESIZE %d "
        "WAL_RETENTION_PERIOD %d WAL_RETENTION_SIZE %" PRId64 " KEEP_TIME_OFFSET %d",
        dbName, pCfg->buffer, pCfg->cacheSize, cacheModelStr(pCfg->cacheLast), pCfg->compression, pCfg->daysPerFile,
        pCfg->walFsyncPeriod, pCfg->maxRows, pCfg->minRows,  pCfg->sstTrigger, pCfg->daysToKeep0, pCfg->daysToKeep1, pCfg->daysToKeep2,
        pCfg->pages, pCfg->pageSize, prec, pCfg->replications, pCfg->walLevel, pCfg->numOfVgroups,
        1 == pCfg->numOfStables, hashPrefix, pCfg->hashSuffix, pCfg->tsdbPageSize, pCfg->walRetentionPeriod, pCfg->walRetentionSize,
        pCfg->keepTimeOffset);

    if (retentions) {
      len += sprintf(buf2 + VARSTR_HEADER_SIZE + len, " RETENTIONS %s", retentions);
    }
  }

  taosMemoryFree(retentions);

  (varDataLen(buf2)) = len;

  colDataSetVal(pCol2, 0, buf2, false);
}

#define CHECK_LEADER(n) (row[n] && (fields[n].type == TSDB_DATA_TYPE_VARCHAR && strncasecmp(row[n], "leader", varDataLen((char *)row[n] - VARSTR_HEADER_SIZE)) == 0))
// on this row, if have leader return true else return false
bool existLeaderRole(TAOS_ROW row, TAOS_FIELD* fields, int nFields) {
  // vgroup_id | db_name | tables | v1_dnode | v1_status | v2_dnode | v2_status | v3_dnode | v3_status | v4_dnode |
  // v4_status |  cacheload  | tsma |
  if (nFields != 14) {
    return false;
  }

  // check have leader on cloumn v*_status on 4 6 8 10
  if (CHECK_LEADER(4) || CHECK_LEADER(6) || CHECK_LEADER(8) || CHECK_LEADER(10)) {
    return true;
  }

  return false;
}

// get db alive status, return 1 is alive else return 0
int32_t getAliveStatusFromApi(int64_t* pConnId, char* dbName, int32_t* pStatus) {
  char    sql[128 + TSDB_DB_NAME_LEN] = "select * from information_schema.ins_vgroups";
  int32_t code;

  // filter with db name
  if (dbName && dbName[0] != 0) {
    char str[64 + TSDB_DB_NAME_LEN] = "";
    // test db name exist
    sprintf(str, "show create database %s ;", dbName);
    TAOS_RES* dbRes = taos_query(pConnId, str);
    code = taos_errno(dbRes);
    if (code != TSDB_CODE_SUCCESS) {
      taos_free_result(dbRes);
      return code;
    }
    taos_free_result(dbRes);

    sprintf(str, " where db_name='%s' ;", dbName);
    strcat(sql, str);
  }

  TAOS_RES* res = taos_query(pConnId, sql);
  code = taos_errno(res);
  if (code != TSDB_CODE_SUCCESS) {
    taos_free_result(res);
    return code;
  }

  TAOS_ROW    row = NULL;
  TAOS_FIELD* fields = taos_fetch_fields(res);
  int32_t     nFields = taos_num_fields(res);
  int32_t     nAvailble = 0;
  int32_t     nUnAvailble = 0;

  while ((row = taos_fetch_row(res)) != NULL) {
    if (existLeaderRole(row, fields, nFields)) {
      nAvailble++;
    } else {
      nUnAvailble++;
    }
  }
  taos_free_result(res);

  int32_t status = 0;
  if (nAvailble + nUnAvailble == 0 || nUnAvailble == 0) {
    status = SHOW_STATUS_AVAILABLE;
  } else if (nAvailble > 0 && nUnAvailble > 0) {
    status = SHOW_STATUS_HALF_AVAILABLE;
  } else {
    status = SHOW_STATUS_NOT_AVAILABLE;
  }

  if (pStatus) {
    *pStatus = status;
  }
  return TSDB_CODE_SUCCESS;
}

static int32_t setAliveResultIntoDataBlock(int64_t* pConnId, SSDataBlock* pBlock, char* dbName) {
  blockDataEnsureCapacity(pBlock, 1);
  pBlock->info.rows = 1;

  SColumnInfoData* pCol1 = taosArrayGet(pBlock->pDataBlock, 0);
  int32_t          status = 0;
  int32_t          code = getAliveStatusFromApi(pConnId, dbName, &status);
  if (code == TSDB_CODE_SUCCESS) {
    colDataSetVal(pCol1, 0, (const char*)&status, false);
  }
  return code;
}

static int32_t execShowAliveStatus(int64_t* pConnId, SShowAliveStmt* pStmt, SRetrieveTableRsp** pRsp) {
  SSDataBlock* pBlock = NULL;
  int32_t      code = buildAliveResultDataBlock(&pBlock);
  if (TSDB_CODE_SUCCESS == code) {
    code = setAliveResultIntoDataBlock(pConnId, pBlock, pStmt->dbName);
  }
  if (TSDB_CODE_SUCCESS == code) {
    code = buildRetrieveTableRsp(pBlock, SHOW_ALIVE_RESULT_COLS, pRsp);
  }
  blockDataDestroy(pBlock);
  return code;
}

static int32_t execShowCreateDatabase(SShowCreateDatabaseStmt* pStmt, SRetrieveTableRsp** pRsp) {
  SSDataBlock* pBlock = NULL;
  int32_t      code = buildCreateDBResultDataBlock(&pBlock);
  if (TSDB_CODE_SUCCESS == code) {
    setCreateDBResultIntoDataBlock(pBlock, pStmt->dbName, pStmt->dbFName, pStmt->pCfg);
  }
  if (TSDB_CODE_SUCCESS == code) {
    code = buildRetrieveTableRsp(pBlock, SHOW_CREATE_DB_RESULT_COLS, pRsp);
  }
  blockDataDestroy(pBlock);
  return code;
}

static int32_t buildCreateTbResultDataBlock(SSDataBlock** pOutput) {
  SSDataBlock* pBlock = createDataBlock();
  if (NULL == pBlock) {
    return TSDB_CODE_OUT_OF_MEMORY;
  }

  SColumnInfoData infoData = createColumnInfoData(TSDB_DATA_TYPE_VARCHAR, SHOW_CREATE_TB_RESULT_FIELD1_LEN, 1);
  int32_t         code = blockDataAppendColInfo(pBlock, &infoData);
  if (TSDB_CODE_SUCCESS == code) {
    infoData = createColumnInfoData(TSDB_DATA_TYPE_VARCHAR, SHOW_CREATE_TB_RESULT_FIELD2_LEN, 2);
    code = blockDataAppendColInfo(pBlock, &infoData);
  }

  if (TSDB_CODE_SUCCESS == code) {
    *pOutput = pBlock;
  } else {
    blockDataDestroy(pBlock);
  }
  return code;
}

static int32_t buildCreateViewResultDataBlock(SSDataBlock** pOutput) {
  SSDataBlock* pBlock = createDataBlock();
  if (NULL == pBlock) {
    return TSDB_CODE_OUT_OF_MEMORY;
  }

  SColumnInfoData infoData = createColumnInfoData(TSDB_DATA_TYPE_VARCHAR, SHOW_CREATE_VIEW_RESULT_FIELD1_LEN, 1);
  int32_t         code = blockDataAppendColInfo(pBlock, &infoData);
  if (TSDB_CODE_SUCCESS == code) {
    infoData = createColumnInfoData(TSDB_DATA_TYPE_VARCHAR, SHOW_CREATE_VIEW_RESULT_FIELD2_LEN, 2);
    code = blockDataAppendColInfo(pBlock, &infoData);
  }

  if (TSDB_CODE_SUCCESS == code) {
    *pOutput = pBlock;
  } else {
    blockDataDestroy(pBlock);
  }
  return code;
}



void appendColumnFields(char* buf, int32_t* len, STableCfg* pCfg) {
  for (int32_t i = 0; i < pCfg->numOfColumns; ++i) {
    SSchema* pSchema = pCfg->pSchemas + i;
    char     type[32 + 60];  // 60 byte for compress info
    sprintf(type, "%s", tDataTypes[pSchema->type].name);
    if (TSDB_DATA_TYPE_VARCHAR == pSchema->type || TSDB_DATA_TYPE_VARBINARY == pSchema->type || TSDB_DATA_TYPE_GEOMETRY == pSchema->type) {
      sprintf(type + strlen(type), "(%d)", (int32_t)(pSchema->bytes - VARSTR_HEADER_SIZE));
    } else if (TSDB_DATA_TYPE_NCHAR == pSchema->type) {
      sprintf(type + strlen(type), "(%d)", (int32_t)((pSchema->bytes - VARSTR_HEADER_SIZE) / TSDB_NCHAR_SIZE));
    }
<<<<<<< HEAD

    if (useCompress(pCfg->tableType)) {
      sprintf(type + strlen(type), " ENCODE \'%s\'", columnEncodeStr(COMPRESS_L1_TYPE_U32(pCfg->pSchemaExt[i].compress)));
      sprintf(type + strlen(type), " COMPRESS \'%s\'", columnCompressStr(COMPRESS_L2_TYPE_U32(pCfg->pSchemaExt[i].compress)));
      sprintf(type + strlen(type), " LEVEL \'%s\'", columnLevelStr(COMPRESS_L2_TYPE_LEVEL_U32(pCfg->pSchemaExt[i].compress)));
    }

    *len += sprintf(buf + VARSTR_HEADER_SIZE + *len, "%s`%s` %s", ((i > 0) ? ", " : ""), pSchema->name, type);
=======
    if (!(pSchema->flags & COL_IS_KEY)) {
      *len += sprintf(buf + VARSTR_HEADER_SIZE + *len, "%s`%s` %s", ((i > 0) ? ", " : ""), pSchema->name, type);
    } else {
      char* pk = "PRIMARY KEY";
      *len += sprintf(buf + VARSTR_HEADER_SIZE + *len, "%s`%s` %s %s", ((i > 0) ? ", " : ""), pSchema->name, type, pk);
    }
>>>>>>> 6202e1f5
  }
}

void appendTagFields(char* buf, int32_t* len, STableCfg* pCfg) {
  for (int32_t i = 0; i < pCfg->numOfTags; ++i) {
    SSchema* pSchema = pCfg->pSchemas + pCfg->numOfColumns + i;
    char     type[32];
    sprintf(type, "%s", tDataTypes[pSchema->type].name);
    if (TSDB_DATA_TYPE_VARCHAR == pSchema->type || TSDB_DATA_TYPE_VARBINARY == pSchema->type || TSDB_DATA_TYPE_GEOMETRY == pSchema->type) {
      sprintf(type + strlen(type), "(%d)", (int32_t)(pSchema->bytes - VARSTR_HEADER_SIZE));
    } else if (TSDB_DATA_TYPE_NCHAR == pSchema->type) {
      sprintf(type + strlen(type), "(%d)", (int32_t)((pSchema->bytes - VARSTR_HEADER_SIZE) / TSDB_NCHAR_SIZE));
    }

    *len += sprintf(buf + VARSTR_HEADER_SIZE + *len, "%s`%s` %s", ((i > 0) ? ", " : ""), pSchema->name, type);
  }
}

void appendTagNameFields(char* buf, int32_t* len, STableCfg* pCfg) {
  for (int32_t i = 0; i < pCfg->numOfTags; ++i) {
    SSchema* pSchema = pCfg->pSchemas + pCfg->numOfColumns + i;
    *len += sprintf(buf + VARSTR_HEADER_SIZE + *len, "%s`%s`", ((i > 0) ? ", " : ""), pSchema->name);
  }
}

int32_t appendTagValues(char* buf, int32_t* len, STableCfg* pCfg) {
  SArray* pTagVals = NULL;
  STag*   pTag = (STag*)pCfg->pTags;

  if (NULL == pCfg->pTags || pCfg->numOfTags <= 0) {
    qError("tag missed in table cfg, pointer:%p, numOfTags:%d", pCfg->pTags, pCfg->numOfTags);
    return TSDB_CODE_APP_ERROR;
  }

  if (tTagIsJson(pTag)) {
    char* pJson = parseTagDatatoJson(pTag);
    if (pJson) {
      *len += sprintf(buf + VARSTR_HEADER_SIZE + *len, "%s", pJson);
      taosMemoryFree(pJson);
    }

    return TSDB_CODE_SUCCESS;
  }

  int32_t code = tTagToValArray((const STag*)pCfg->pTags, &pTagVals);
  if (code) {
    return code;
  }

  int16_t valueNum = taosArrayGetSize(pTagVals);
  int32_t num = 0;
  int32_t j = 0;
  for (int32_t i = 0; i < pCfg->numOfTags; ++i) {
    SSchema* pSchema = pCfg->pSchemas + pCfg->numOfColumns + i;
    if (i > 0) {
      *len += sprintf(buf + VARSTR_HEADER_SIZE + *len, ", ");
    }

    if (j >= valueNum) {
      *len += sprintf(buf + VARSTR_HEADER_SIZE + *len, "NULL");
      continue;
    }

    STagVal* pTagVal = (STagVal*)taosArrayGet(pTagVals, j);
    if (pSchema->colId > pTagVal->cid) {
      qError("tag value and column mismatch, schemaId:%d, valId:%d", pSchema->colId, pTagVal->cid);
      taosArrayDestroy(pTagVals);
      return TSDB_CODE_APP_ERROR;
    } else if (pSchema->colId == pTagVal->cid) {
      char    type = pTagVal->type;
      int32_t tlen = 0;

      if (IS_VAR_DATA_TYPE(type)) {
        dataConverToStr(buf + VARSTR_HEADER_SIZE + *len, type, pTagVal->pData, pTagVal->nData, &tlen);
      } else {
        dataConverToStr(buf + VARSTR_HEADER_SIZE + *len, type, &pTagVal->i64, tDataTypes[type].bytes, &tlen);
      }
      *len += tlen;
      j++;
    } else {
      *len += sprintf(buf + VARSTR_HEADER_SIZE + *len, "NULL");
    }

    /*
    if (type == TSDB_DATA_TYPE_BINARY || type == TSDB_DATA_TYPE_GEOMETRY) {
      if (pTagVal->nData > 0) {
        if (num) {
          *len += sprintf(buf + VARSTR_HEADER_SIZE + *len, ", ");
        }

        memcpy(buf + VARSTR_HEADER_SIZE + *len, pTagVal->pData, pTagVal->nData);
        *len += pTagVal->nData;
      }
    } else if (type == TSDB_DATA_TYPE_NCHAR) {
      if (pTagVal->nData > 0) {
        if (num) {
          *len += sprintf(buf + VARSTR_HEADER_SIZE + *len, ", ");
        }
        int32_t tlen = taosUcs4ToMbs((TdUcs4 *)pTagVal->pData, pTagVal->nData, buf + VARSTR_HEADER_SIZE + *len);
      }
    } else if (type == TSDB_DATA_TYPE_DOUBLE) {
      double val = *(double *)(&pTagVal->i64);
      int    len = 0;
      term = indexTermCreate(suid, ADD_VALUE, type, key, nKey, (const char *)&val, len);
    } else if (type == TSDB_DATA_TYPE_BOOL) {
      int val = *(int *)(&pTagVal->i64);
      int len = 0;
      term = indexTermCreate(suid, ADD_VALUE, TSDB_DATA_TYPE_INT, key, nKey, (const char *)&val, len);
    }
    */
  }

  taosArrayDestroy(pTagVals);

  return TSDB_CODE_SUCCESS;
}

void appendTableOptions(char* buf, int32_t* len, SDbCfgInfo* pDbCfg, STableCfg* pCfg) {
  if (pCfg->commentLen > 0) {
    *len += sprintf(buf + VARSTR_HEADER_SIZE + *len, " COMMENT '%s'", pCfg->pComment);
  } else if (0 == pCfg->commentLen) {
    *len += sprintf(buf + VARSTR_HEADER_SIZE + *len, " COMMENT ''");
  }

  if (NULL != pDbCfg->pRetensions && pCfg->watermark1 > 0) {
    *len += sprintf(buf + VARSTR_HEADER_SIZE + *len, " WATERMARK %" PRId64 "a", pCfg->watermark1);
    if (pCfg->watermark2 > 0) {
      *len += sprintf(buf + VARSTR_HEADER_SIZE + *len, ", %" PRId64 "a", pCfg->watermark2);
    }
  }

  if (NULL != pDbCfg->pRetensions && pCfg->delay1 > 0) {
    *len += sprintf(buf + VARSTR_HEADER_SIZE + *len, " MAX_DELAY %" PRId64 "a", pCfg->delay1);
    if (pCfg->delay2 > 0) {
      *len += sprintf(buf + VARSTR_HEADER_SIZE + *len, ", %" PRId64 "a", pCfg->delay2);
    }
  }

  int32_t funcNum = taosArrayGetSize(pCfg->pFuncs);
  if (NULL != pDbCfg->pRetensions && funcNum > 0) {
    *len += sprintf(buf + VARSTR_HEADER_SIZE + *len, " ROLLUP(");
    for (int32_t i = 0; i < funcNum; ++i) {
      char* pFunc = taosArrayGet(pCfg->pFuncs, i);
      *len += sprintf(buf + VARSTR_HEADER_SIZE + *len, "%s%s", ((i > 0) ? ", " : ""), pFunc);
    }
    *len += sprintf(buf + VARSTR_HEADER_SIZE + *len, ")");
  }

  if (pCfg->ttl > 0) {
    *len += sprintf(buf + VARSTR_HEADER_SIZE + *len, " TTL %d", pCfg->ttl);
  }

  if (TSDB_SUPER_TABLE == pCfg->tableType || TSDB_NORMAL_TABLE == pCfg->tableType) {
    int32_t nSma = 0;
    for (int32_t i = 0; i < pCfg->numOfColumns; ++i) {
      if (IS_BSMA_ON(pCfg->pSchemas + i)) {
        ++nSma;
      }
    }

    if (nSma < pCfg->numOfColumns && nSma > 0) {
      bool smaOn = false;
      *len += sprintf(buf + VARSTR_HEADER_SIZE + *len, " SMA(");
      for (int32_t i = 0; i < pCfg->numOfColumns; ++i) {
        if (IS_BSMA_ON(pCfg->pSchemas + i)) {
          if (smaOn) {
            *len += sprintf(buf + VARSTR_HEADER_SIZE + *len, ",`%s`", (pCfg->pSchemas + i)->name);
          } else {
            smaOn = true;
            *len += sprintf(buf + VARSTR_HEADER_SIZE + *len, "`%s`", (pCfg->pSchemas + i)->name);
          }
        }
      }
      *len += sprintf(buf + VARSTR_HEADER_SIZE + *len, ")");
    }
  }
}

static int32_t setCreateTBResultIntoDataBlock(SSDataBlock* pBlock, SDbCfgInfo* pDbCfg, char* tbName, STableCfg* pCfg) {
  int32_t code = 0;
  blockDataEnsureCapacity(pBlock, 1);
  pBlock->info.rows = 1;

  SColumnInfoData* pCol1 = taosArrayGet(pBlock->pDataBlock, 0);
  char             buf1[SHOW_CREATE_TB_RESULT_FIELD1_LEN] = {0};
  STR_TO_VARSTR(buf1, tbName);
  colDataSetVal(pCol1, 0, buf1, false);

  SColumnInfoData* pCol2 = taosArrayGet(pBlock->pDataBlock, 1);
  char*            buf2 = taosMemoryMalloc(SHOW_CREATE_TB_RESULT_FIELD2_LEN);
  if (NULL == buf2) {
    terrno = TSDB_CODE_OUT_OF_MEMORY;
    return terrno;
  }

  int32_t len = 0;

  if (TSDB_SUPER_TABLE == pCfg->tableType) {
    len += sprintf(buf2 + VARSTR_HEADER_SIZE, "CREATE STABLE `%s` (", tbName);
    appendColumnFields(buf2, &len, pCfg);
    len += sprintf(buf2 + VARSTR_HEADER_SIZE + len, ") TAGS (");
    appendTagFields(buf2, &len, pCfg);
    len += sprintf(buf2 + VARSTR_HEADER_SIZE + len, ")");
    appendTableOptions(buf2, &len, pDbCfg, pCfg);
  } else if (TSDB_CHILD_TABLE == pCfg->tableType) {
    len += sprintf(buf2 + VARSTR_HEADER_SIZE, "CREATE TABLE `%s` USING `%s` (", tbName, pCfg->stbName);
    appendTagNameFields(buf2, &len, pCfg);
    len += sprintf(buf2 + VARSTR_HEADER_SIZE + len, ") TAGS (");
    code = appendTagValues(buf2, &len, pCfg);
    if (code) {
      taosMemoryFree(buf2);
      return code;
    }
    len += sprintf(buf2 + VARSTR_HEADER_SIZE + len, ")");
    appendTableOptions(buf2, &len, pDbCfg, pCfg);
  } else {
    len += sprintf(buf2 + VARSTR_HEADER_SIZE, "CREATE TABLE `%s` (", tbName);
    appendColumnFields(buf2, &len, pCfg);
    len += sprintf(buf2 + VARSTR_HEADER_SIZE + len, ")");
    appendTableOptions(buf2, &len, pDbCfg, pCfg);
  }

  varDataLen(buf2) = (len > 65535) ? 65535 : len;

  colDataSetVal(pCol2, 0, buf2, false);

  taosMemoryFree(buf2);

  return TSDB_CODE_SUCCESS;
}

static int32_t setCreateViewResultIntoDataBlock(SSDataBlock* pBlock, SShowCreateViewStmt* pStmt) {
  int32_t code = 0;
  blockDataEnsureCapacity(pBlock, 1);
  pBlock->info.rows = 1;

  SColumnInfoData* pCol1 = taosArrayGet(pBlock->pDataBlock, 0);
  char             buf1[SHOW_CREATE_VIEW_RESULT_FIELD1_LEN + 1] = {0};
  snprintf(varDataVal(buf1), TSDB_VIEW_FNAME_LEN + 4, "`%s`.`%s`", pStmt->dbName, pStmt->viewName);
  varDataSetLen(buf1, strlen(varDataVal(buf1)));
  colDataSetVal(pCol1, 0, buf1, false);

  SColumnInfoData* pCol2 = taosArrayGet(pBlock->pDataBlock, 1);
  char*            buf2 = taosMemoryMalloc(SHOW_CREATE_VIEW_RESULT_FIELD2_LEN);
  if (NULL == buf2) {
    terrno = TSDB_CODE_OUT_OF_MEMORY;
    return terrno;
  }

  SViewMeta* pMeta = pStmt->pViewMeta;
  snprintf(varDataVal(buf2), SHOW_CREATE_VIEW_RESULT_FIELD2_LEN - VARSTR_HEADER_SIZE, "CREATE VIEW `%s`.`%s` AS %s", pStmt->dbName, pStmt->viewName, pMeta->querySql);
  int32_t len = strlen(varDataVal(buf2));
  varDataLen(buf2) = (len > 65535) ? 65535 : len;
  colDataSetVal(pCol2, 0, buf2, false);

  taosMemoryFree(buf2);

  return TSDB_CODE_SUCCESS;
}


static int32_t execShowCreateTable(SShowCreateTableStmt* pStmt, SRetrieveTableRsp** pRsp) {
  SSDataBlock* pBlock = NULL;
  int32_t      code = buildCreateTbResultDataBlock(&pBlock);
  if (TSDB_CODE_SUCCESS == code) {
    code = setCreateTBResultIntoDataBlock(pBlock, pStmt->pDbCfg, pStmt->tableName, pStmt->pTableCfg);
  }
  if (TSDB_CODE_SUCCESS == code) {
    code = buildRetrieveTableRsp(pBlock, SHOW_CREATE_TB_RESULT_COLS, pRsp);
  }
  blockDataDestroy(pBlock);
  return code;
}

static int32_t execShowCreateSTable(SShowCreateTableStmt* pStmt, SRetrieveTableRsp** pRsp) {
  STableCfg* pCfg = (STableCfg*)pStmt->pTableCfg;
  if (TSDB_SUPER_TABLE != pCfg->tableType) {
    terrno = TSDB_CODE_TSC_NOT_STABLE_ERROR;
    return terrno;
  }

  return execShowCreateTable(pStmt, pRsp);
}

static int32_t execAlterCmd(char* cmd, char* value, bool* processed) {
  int32_t code = 0;

  if (0 == strcasecmp(cmd, COMMAND_RESET_LOG)) {
    taosResetLog();
    cfgDumpCfg(tsCfg, 0, false);
  } else if (0 == strcasecmp(cmd, COMMAND_SCHEDULE_POLICY)) {
    code = schedulerUpdatePolicy(atoi(value));
  } else if (0 == strcasecmp(cmd, COMMAND_ENABLE_RESCHEDULE)) {
    code = schedulerEnableReSchedule(atoi(value));
  } else if (0 == strcasecmp(cmd, COMMAND_CATALOG_DEBUG)) {
    code = ctgdHandleDbgCommand(value);
  } else if (0 == strcasecmp(cmd, COMMAND_ENABLE_MEM_DEBUG)) {
    code = taosMemoryDbgInit();
    if (code) {
      qError("failed to init memory dbg, error:%s", tstrerror(code));
      return code;
    }
    tsAsyncLog = false;
    qInfo("memory dbg enabled");
  } else if (0 == strcasecmp(cmd, COMMAND_DISABLE_MEM_DEBUG)) {
    code = taosMemoryDbgInitRestore();
    if (code) {
      qError("failed to restore from memory dbg, error:%s", tstrerror(code));
      return code;
    }
    qInfo("memory dbg disabled");
  } else {
    goto _return;
  }

  *processed = true;

_return:

  if (code) {
    terrno = code;
  }

  return code;
}

static int32_t execAlterLocal(SAlterLocalStmt* pStmt) {
  bool processed = false;

  if (execAlterCmd(pStmt->config, pStmt->value, &processed)) {
    return terrno;
  }

  if (processed) {
    goto _return;
  }

  if (cfgCheckRangeForDynUpdate(tsCfg, pStmt->config, pStmt->value, false)) {
    return terrno;
  }

  if (cfgSetItem(tsCfg, pStmt->config, pStmt->value, CFG_STYPE_ALTER_CMD)) {
    return terrno;
  }

  if (taosCfgDynamicOptions(tsCfg, pStmt->config, false)) {
    return terrno;
  }

_return:

  return TSDB_CODE_SUCCESS;
}

static int32_t buildLocalVariablesResultDataBlock(SSDataBlock** pOutput) {
  SSDataBlock* pBlock = taosMemoryCalloc(1, sizeof(SSDataBlock));
  if (NULL == pBlock) {
    return TSDB_CODE_OUT_OF_MEMORY;
  }

  pBlock->info.hasVarCol = true;

  pBlock->pDataBlock = taosArrayInit(SHOW_LOCAL_VARIABLES_RESULT_COLS, sizeof(SColumnInfoData));

  SColumnInfoData infoData = {0};

  infoData.info.type = TSDB_DATA_TYPE_VARCHAR;
  infoData.info.bytes = SHOW_LOCAL_VARIABLES_RESULT_FIELD1_LEN;
  taosArrayPush(pBlock->pDataBlock, &infoData);

  infoData.info.type = TSDB_DATA_TYPE_VARCHAR;
  infoData.info.bytes = SHOW_LOCAL_VARIABLES_RESULT_FIELD2_LEN;
  taosArrayPush(pBlock->pDataBlock, &infoData);

  infoData.info.type = TSDB_DATA_TYPE_VARCHAR;
  infoData.info.bytes = SHOW_LOCAL_VARIABLES_RESULT_FIELD3_LEN;
  taosArrayPush(pBlock->pDataBlock, &infoData);

  *pOutput = pBlock;
  return TSDB_CODE_SUCCESS;
}

int32_t setLocalVariablesResultIntoDataBlock(SSDataBlock* pBlock) {
  int32_t numOfCfg = taosArrayGetSize(tsCfg->array);
  int32_t numOfRows = 0;
  blockDataEnsureCapacity(pBlock, numOfCfg);

  for (int32_t i = 0, c = 0; i < numOfCfg; ++i, c = 0) {
    SConfigItem* pItem = taosArrayGet(tsCfg->array, i);
    // GRANT_CFG_SKIP;

    char name[TSDB_CONFIG_OPTION_LEN + VARSTR_HEADER_SIZE] = {0};
    STR_WITH_MAXSIZE_TO_VARSTR(name, pItem->name, TSDB_CONFIG_OPTION_LEN + VARSTR_HEADER_SIZE);
    SColumnInfoData* pColInfo = taosArrayGet(pBlock->pDataBlock, c++);
    colDataSetVal(pColInfo, i, name, false);

    char    value[TSDB_CONFIG_VALUE_LEN + VARSTR_HEADER_SIZE] = {0};
    int32_t valueLen = 0;
    cfgDumpItemValue(pItem, &value[VARSTR_HEADER_SIZE], TSDB_CONFIG_VALUE_LEN, &valueLen);
    varDataSetLen(value, valueLen);
    pColInfo = taosArrayGet(pBlock->pDataBlock, c++);
    colDataSetVal(pColInfo, i, value, false);

    char scope[TSDB_CONFIG_SCOPE_LEN + VARSTR_HEADER_SIZE] = {0};
    cfgDumpItemScope(pItem, &scope[VARSTR_HEADER_SIZE], TSDB_CONFIG_SCOPE_LEN, &valueLen);
    varDataSetLen(scope, valueLen);
    pColInfo = taosArrayGet(pBlock->pDataBlock, c++);
    colDataSetVal(pColInfo, i, scope, false);

    numOfRows++;
  }

  pBlock->info.rows = numOfRows;

  return TSDB_CODE_SUCCESS;
}

static int32_t execShowLocalVariables(SRetrieveTableRsp** pRsp) {
  SSDataBlock* pBlock = NULL;
  int32_t      code = buildLocalVariablesResultDataBlock(&pBlock);
  if (TSDB_CODE_SUCCESS == code) {
    code = setLocalVariablesResultIntoDataBlock(pBlock);
  }
  if (TSDB_CODE_SUCCESS == code) {
    code = buildRetrieveTableRsp(pBlock, SHOW_LOCAL_VARIABLES_RESULT_COLS, pRsp);
  }
  blockDataDestroy(pBlock);
  return code;
}

static int32_t createSelectResultDataBlock(SNodeList* pProjects, SSDataBlock** pOutput) {
  SSDataBlock* pBlock = createDataBlock();
  if (NULL == pBlock) {
    return TSDB_CODE_OUT_OF_MEMORY;
  }

  SNode* pProj = NULL;
  FOREACH(pProj, pProjects) {
    SExprNode*      pExpr = (SExprNode*)pProj;
    SColumnInfoData infoData = {0};
    if (TSDB_DATA_TYPE_NULL == pExpr->resType.type) {
      infoData.info.type = TSDB_DATA_TYPE_VARCHAR;
      infoData.info.bytes = 0;
    } else {
      infoData.info.type = pExpr->resType.type;
      infoData.info.bytes = pExpr->resType.bytes;
    }
    blockDataAppendColInfo(pBlock, &infoData);
  }
  *pOutput = pBlock;
  return TSDB_CODE_SUCCESS;
}

int32_t buildSelectResultDataBlock(SNodeList* pProjects, SSDataBlock* pBlock) {
  blockDataEnsureCapacity(pBlock, 1);

  int32_t index = 0;
  SNode*  pProj = NULL;
  FOREACH(pProj, pProjects) {
    if (QUERY_NODE_VALUE != nodeType(pProj)) {
      return TSDB_CODE_PAR_INVALID_SELECTED_EXPR;
    } else {
      if (((SValueNode*)pProj)->isNull) {
        colDataSetVal(taosArrayGet(pBlock->pDataBlock, index++), 0, NULL, true);
      } else {
        colDataSetVal(taosArrayGet(pBlock->pDataBlock, index++), 0, nodesGetValueFromNode((SValueNode*)pProj), false);
      }
    }
  }

  pBlock->info.rows = 1;
  return TSDB_CODE_SUCCESS;
}

static int32_t execSelectWithoutFrom(SSelectStmt* pSelect, SRetrieveTableRsp** pRsp) {
  SSDataBlock* pBlock = NULL;
  int32_t      code = createSelectResultDataBlock(pSelect->pProjectionList, &pBlock);
  if (TSDB_CODE_SUCCESS == code) {
    code = buildSelectResultDataBlock(pSelect->pProjectionList, pBlock);
  }
  if (TSDB_CODE_SUCCESS == code) {
    code = buildRetrieveTableRsp(pBlock, LIST_LENGTH(pSelect->pProjectionList), pRsp);
  }
  blockDataDestroy(pBlock);
  return code;
}

static int32_t execShowCreateView(SShowCreateViewStmt* pStmt, SRetrieveTableRsp** pRsp) {
  SSDataBlock* pBlock = NULL;
  int32_t      code = buildCreateViewResultDataBlock(&pBlock);
  if (TSDB_CODE_SUCCESS == code) {
    code = setCreateViewResultIntoDataBlock(pBlock, pStmt);
  }
  if (TSDB_CODE_SUCCESS == code) {
    code = buildRetrieveTableRsp(pBlock, SHOW_CREATE_VIEW_RESULT_COLS, pRsp);
  }
  blockDataDestroy(pBlock);
  return code;
}

int32_t qExecCommand(int64_t* pConnId, bool sysInfoUser, SNode* pStmt, SRetrieveTableRsp** pRsp, int8_t biMode) {
  switch (nodeType(pStmt)) {
    case QUERY_NODE_DESCRIBE_STMT:
      return execDescribe(sysInfoUser, pStmt, pRsp, biMode);
    case QUERY_NODE_RESET_QUERY_CACHE_STMT:
      return execResetQueryCache();
    case QUERY_NODE_SHOW_CREATE_DATABASE_STMT:
      return execShowCreateDatabase((SShowCreateDatabaseStmt*)pStmt, pRsp);
    case QUERY_NODE_SHOW_CREATE_TABLE_STMT:
      return execShowCreateTable((SShowCreateTableStmt*)pStmt, pRsp);
    case QUERY_NODE_SHOW_CREATE_STABLE_STMT:
      return execShowCreateSTable((SShowCreateTableStmt*)pStmt, pRsp);
    case QUERY_NODE_SHOW_CREATE_VIEW_STMT:
      return execShowCreateView((SShowCreateViewStmt*)pStmt, pRsp);
    case QUERY_NODE_ALTER_LOCAL_STMT:
      return execAlterLocal((SAlterLocalStmt*)pStmt);
    case QUERY_NODE_SHOW_LOCAL_VARIABLES_STMT:
      return execShowLocalVariables(pRsp);
    case QUERY_NODE_SELECT_STMT:
      return execSelectWithoutFrom((SSelectStmt*)pStmt, pRsp);
    case QUERY_NODE_SHOW_DB_ALIVE_STMT:
    case QUERY_NODE_SHOW_CLUSTER_ALIVE_STMT:
      return execShowAliveStatus(pConnId, (SShowAliveStmt*)pStmt, pRsp);
    default:
      break;
  }
  return TSDB_CODE_FAILED;
}<|MERGE_RESOLUTION|>--- conflicted
+++ resolved
@@ -548,23 +548,18 @@
     } else if (TSDB_DATA_TYPE_NCHAR == pSchema->type) {
       sprintf(type + strlen(type), "(%d)", (int32_t)((pSchema->bytes - VARSTR_HEADER_SIZE) / TSDB_NCHAR_SIZE));
     }
-<<<<<<< HEAD
 
     if (useCompress(pCfg->tableType)) {
       sprintf(type + strlen(type), " ENCODE \'%s\'", columnEncodeStr(COMPRESS_L1_TYPE_U32(pCfg->pSchemaExt[i].compress)));
       sprintf(type + strlen(type), " COMPRESS \'%s\'", columnCompressStr(COMPRESS_L2_TYPE_U32(pCfg->pSchemaExt[i].compress)));
       sprintf(type + strlen(type), " LEVEL \'%s\'", columnLevelStr(COMPRESS_L2_TYPE_LEVEL_U32(pCfg->pSchemaExt[i].compress)));
     }
-
-    *len += sprintf(buf + VARSTR_HEADER_SIZE + *len, "%s`%s` %s", ((i > 0) ? ", " : ""), pSchema->name, type);
-=======
     if (!(pSchema->flags & COL_IS_KEY)) {
       *len += sprintf(buf + VARSTR_HEADER_SIZE + *len, "%s`%s` %s", ((i > 0) ? ", " : ""), pSchema->name, type);
     } else {
       char* pk = "PRIMARY KEY";
       *len += sprintf(buf + VARSTR_HEADER_SIZE + *len, "%s`%s` %s %s", ((i > 0) ? ", " : ""), pSchema->name, type, pk);
     }
->>>>>>> 6202e1f5
   }
 }
 
