/*
 * Copyright (c) 2019 TAOS Data, Inc. <jhtao@taosdata.com>
 *
 * This program is free software: you can use, redistribute, and/or modify
 * it under the terms of the GNU Affero General Public License, version 3
 * or later ("AGPL"), as published by the Free Software Foundation.
 *
 * This program is distributed in the hope that it will be useful, but WITHOUT
 * ANY WARRANTY; without even the implied warranty of MERCHANTABILITY or
 * FITNESS FOR A PARTICULAR PURPOSE.
 *
 * You should have received a copy of the GNU Affero General Public License
 * along with this program. If not, see <http://www.gnu.org/licenses/>.
 */

#include "command.h"
#include "catalog.h"
#include "commandInt.h"
#include "scheduler.h"
#include "systable.h"
#include "tdatablock.h"
#include "tglobal.h"
#include "tgrant.h"
#include "taosdef.h"

extern SConfig* tsCfg;

static int32_t buildRetrieveTableRsp(SSDataBlock* pBlock, int32_t numOfCols, SRetrieveTableRsp** pRsp) {
  size_t rspSize = sizeof(SRetrieveTableRsp) + blockGetEncodeSize(pBlock);
  *pRsp = taosMemoryCalloc(1, rspSize);
  if (NULL == *pRsp) {
    return TSDB_CODE_OUT_OF_MEMORY;
  }

  (*pRsp)->useconds = 0;
  (*pRsp)->completed = 1;
  (*pRsp)->precision = 0;
  (*pRsp)->compressed = 0;
  (*pRsp)->compLen = 0;
  (*pRsp)->numOfRows = htobe64((int64_t)pBlock->info.rows);
  (*pRsp)->numOfCols = htonl(numOfCols);

  int32_t len = blockEncode(pBlock, (*pRsp)->data, numOfCols);

  return TSDB_CODE_SUCCESS;
}

static int32_t getSchemaBytes(const SSchema* pSchema) {
  switch (pSchema->type) {
    case TSDB_DATA_TYPE_BINARY:
    case TSDB_DATA_TYPE_VARBINARY:
    case TSDB_DATA_TYPE_GEOMETRY:
      return (pSchema->bytes - VARSTR_HEADER_SIZE);
    case TSDB_DATA_TYPE_NCHAR:
    case TSDB_DATA_TYPE_JSON:
      return (pSchema->bytes - VARSTR_HEADER_SIZE) / TSDB_NCHAR_SIZE;
    default:
      return pSchema->bytes;
  }
}

static int32_t buildDescResultDataBlock(SSDataBlock** pOutput) {
  SSDataBlock* pBlock = createDataBlock();
  if (NULL == pBlock) {
    return TSDB_CODE_OUT_OF_MEMORY;
  }

  SColumnInfoData infoData = createColumnInfoData(TSDB_DATA_TYPE_VARCHAR, DESCRIBE_RESULT_FIELD_LEN, 1);
  int32_t         code = blockDataAppendColInfo(pBlock, &infoData);
  if (TSDB_CODE_SUCCESS == code) {
    infoData = createColumnInfoData(TSDB_DATA_TYPE_VARCHAR, DESCRIBE_RESULT_TYPE_LEN, 2);
    code = blockDataAppendColInfo(pBlock, &infoData);
  }
  if (TSDB_CODE_SUCCESS == code) {
    infoData = createColumnInfoData(TSDB_DATA_TYPE_INT, tDataTypes[TSDB_DATA_TYPE_INT].bytes, 3);
    code = blockDataAppendColInfo(pBlock, &infoData);
  }
  if (TSDB_CODE_SUCCESS == code) {
    infoData = createColumnInfoData(TSDB_DATA_TYPE_VARCHAR, DESCRIBE_RESULT_NOTE_LEN, 4);
    code = blockDataAppendColInfo(pBlock, &infoData);
  }

  if (TSDB_CODE_SUCCESS == code) {
    *pOutput = pBlock;
  } else {
    blockDataDestroy(pBlock);
  }
  return code;
}

static int32_t setDescResultIntoDataBlock(bool sysInfoUser, SSDataBlock* pBlock, int32_t numOfRows, STableMeta* pMeta, int8_t biMode) {
  int32_t blockCap = (biMode != 0) ? numOfRows + 1 : numOfRows;
  blockDataEnsureCapacity(pBlock, blockCap);
  pBlock->info.rows = 0;

  // field
  SColumnInfoData* pCol1 = taosArrayGet(pBlock->pDataBlock, 0);
  // Type
  SColumnInfoData* pCol2 = taosArrayGet(pBlock->pDataBlock, 1);
  // Length
  SColumnInfoData* pCol3 = taosArrayGet(pBlock->pDataBlock, 2);
  // Note
  SColumnInfoData* pCol4 = taosArrayGet(pBlock->pDataBlock, 3);
  char             buf[DESCRIBE_RESULT_FIELD_LEN] = {0};
  for (int32_t i = 0; i < numOfRows; ++i) {
    if (invisibleColumn(sysInfoUser, pMeta->tableType, pMeta->schema[i].flags)) {
      continue;
    }
    STR_TO_VARSTR(buf, pMeta->schema[i].name);
    colDataSetVal(pCol1, pBlock->info.rows, buf, false);
    STR_TO_VARSTR(buf, tDataTypes[pMeta->schema[i].type].name);
    colDataSetVal(pCol2, pBlock->info.rows, buf, false);
    int32_t bytes = getSchemaBytes(pMeta->schema + i);
    colDataSetVal(pCol3, pBlock->info.rows, (const char*)&bytes, false);
    if (TSDB_VIEW_TABLE != pMeta->tableType) {
      if (i >= pMeta->tableInfo.numOfColumns) {
        STR_TO_VARSTR(buf, "TAG");
      } else if (i == 1 && pMeta->schema[i].flags & COL_IS_KEY) {
        STR_TO_VARSTR(buf, "PRIMARY KEY")
      } else {
        STR_TO_VARSTR(buf, "");
      }
    } else {
      STR_TO_VARSTR(buf, "VIEW COL");
    }
    colDataSetVal(pCol4, pBlock->info.rows, buf, false);
    ++(pBlock->info.rows);
  }
  if (pMeta->tableType == TSDB_SUPER_TABLE && biMode != 0) {
    STR_TO_VARSTR(buf, "tbname");
    colDataSetVal(pCol1, pBlock->info.rows, buf, false);
    STR_TO_VARSTR(buf, "VARCHAR");
    colDataSetVal(pCol2, pBlock->info.rows, buf, false);
    int32_t bytes = TSDB_TABLE_NAME_LEN - 1;
    colDataSetVal(pCol3, pBlock->info.rows, (const char*)&bytes, false);
    STR_TO_VARSTR(buf, "TAG");
    colDataSetVal(pCol4, pBlock->info.rows, buf, false);
    ++(pBlock->info.rows);
  }
  if (pBlock->info.rows <= 0) {
    qError("no permission to view any columns");
    return TSDB_CODE_PAR_PERMISSION_DENIED;
  }
  return TSDB_CODE_SUCCESS;
}

static int32_t execDescribe(bool sysInfoUser, SNode* pStmt, SRetrieveTableRsp** pRsp, int8_t biMode) {
  SDescribeStmt* pDesc = (SDescribeStmt*)pStmt;
  int32_t        numOfRows = TABLE_TOTAL_COL_NUM(pDesc->pMeta);

  SSDataBlock* pBlock = NULL;
  int32_t      code = buildDescResultDataBlock(&pBlock);
  if (TSDB_CODE_SUCCESS == code) {
    code = setDescResultIntoDataBlock(sysInfoUser, pBlock, numOfRows, pDesc->pMeta, biMode);
  }
  if (TSDB_CODE_SUCCESS == code) {
    code = buildRetrieveTableRsp(pBlock, DESCRIBE_RESULT_COLS, pRsp);
  }
  blockDataDestroy(pBlock);
  return code;
}

static int32_t execResetQueryCache() { return catalogClearCache(); }

static int32_t buildCreateDBResultDataBlock(SSDataBlock** pOutput) {
  SSDataBlock* pBlock = createDataBlock();
  if (NULL == pBlock) {
    return TSDB_CODE_OUT_OF_MEMORY;
  }

  SColumnInfoData infoData = createColumnInfoData(TSDB_DATA_TYPE_VARCHAR, SHOW_CREATE_DB_RESULT_COLS, 1);
  int32_t         code = blockDataAppendColInfo(pBlock, &infoData);
  if (TSDB_CODE_SUCCESS == code) {
    infoData = createColumnInfoData(TSDB_DATA_TYPE_VARCHAR, SHOW_CREATE_DB_RESULT_FIELD2_LEN, 2);
    code = blockDataAppendColInfo(pBlock, &infoData);
  }

  if (TSDB_CODE_SUCCESS == code) {
    *pOutput = pBlock;
  } else {
    blockDataDestroy(pBlock);
  }
  return code;
}

static int32_t buildAliveResultDataBlock(SSDataBlock** pOutput) {
  SSDataBlock* pBlock = createDataBlock();
  if (NULL == pBlock) {
    return TSDB_CODE_OUT_OF_MEMORY;
  }

  SColumnInfoData infoData = createColumnInfoData(TSDB_DATA_TYPE_INT, sizeof(int32_t), 1);
  int32_t         code = blockDataAppendColInfo(pBlock, &infoData);

  if (TSDB_CODE_SUCCESS == code) {
    *pOutput = pBlock;
  } else {
    blockDataDestroy(pBlock);
  }
  return code;
}

int64_t getValOfDiffPrecision(int8_t unit, int64_t val) {
  int64_t v = 0;
  switch (unit) {
    case 's':
      v = val / 1000;
      break;
    case 'm':
      v = val / tsTickPerMin[TSDB_TIME_PRECISION_MILLI];
      break;
    case 'h':
      v = val / (tsTickPerMin[TSDB_TIME_PRECISION_MILLI] * 60);
      break;
    case 'd':
      v = val / (tsTickPerMin[TSDB_TIME_PRECISION_MILLI] * 24 * 60);
      break;
    case 'w':
      v = val / (tsTickPerMin[TSDB_TIME_PRECISION_MILLI] * 24 * 60 * 7);
      break;
    default:
      break;
  }

  return v;
}

static char* buildRetension(SArray* pRetension) {
  size_t size = taosArrayGetSize(pRetension);
  if (size == 0) {
    return NULL;
  }

  char*   p1 = taosMemoryCalloc(1, 100);
  int32_t len = 0;

  for (int32_t i = 0; i < size; ++i) {
    SRetention* p = TARRAY_GET_ELEM(pRetension, i);
    int64_t     v1 = getValOfDiffPrecision(p->freqUnit, p->freq);
    int64_t     v2 = getValOfDiffPrecision(p->keepUnit, p->keep);
    if (i == 0) {
      len += sprintf(p1 + len, "-:%" PRId64 "%c", v2, p->keepUnit);
    } else {
      len += sprintf(p1 + len, "%" PRId64 "%c:%" PRId64 "%c", v1, p->freqUnit, v2, p->keepUnit);
    }

    if (i < size - 1) {
      len += sprintf(p1 + len, ",");
    }
  }

  return p1;
}

static const char* cacheModelStr(int8_t cacheModel) {
  switch (cacheModel) {
    case TSDB_CACHE_MODEL_NONE:
      return TSDB_CACHE_MODEL_NONE_STR;
    case TSDB_CACHE_MODEL_LAST_ROW:
      return TSDB_CACHE_MODEL_LAST_ROW_STR;
    case TSDB_CACHE_MODEL_LAST_VALUE:
      return TSDB_CACHE_MODEL_LAST_VALUE_STR;
    case TSDB_CACHE_MODEL_BOTH:
      return TSDB_CACHE_MODEL_BOTH_STR;
    default:
      break;
  }
  return TSDB_CACHE_MODEL_NONE_STR;
}

static const char* encryptAlgorithmStr(int8_t encryptAlgorithm) {
  switch (encryptAlgorithm) {
    case TSDB_ENCRYPT_ALGO_NONE:
      return TSDB_ENCRYPT_ALGO_NONE_STR;
    case TSDB_ENCRYPT_ALGO_SM4:
      return TSDB_ENCRYPT_ALGO_SM4_STR;
    default:
      break;
  }
  return TSDB_CACHE_MODEL_NONE_STR;
}

static void setCreateDBResultIntoDataBlock(SSDataBlock* pBlock, char* dbName, char* dbFName, SDbCfgInfo* pCfg) {
  blockDataEnsureCapacity(pBlock, 1);
  pBlock->info.rows = 1;

  SColumnInfoData* pCol1 = taosArrayGet(pBlock->pDataBlock, 0);
  char             buf1[SHOW_CREATE_DB_RESULT_FIELD1_LEN] = {0};
  STR_TO_VARSTR(buf1, dbName);
  colDataSetVal(pCol1, 0, buf1, false);

  SColumnInfoData* pCol2 = taosArrayGet(pBlock->pDataBlock, 1);
  char             buf2[SHOW_CREATE_DB_RESULT_FIELD2_LEN] = {0};
  int32_t          len = 0;
  char*            prec = NULL;
  switch (pCfg->precision) {
    case TSDB_TIME_PRECISION_MILLI:
      prec = TSDB_TIME_PRECISION_MILLI_STR;
      break;
    case TSDB_TIME_PRECISION_MICRO:
      prec = TSDB_TIME_PRECISION_MICRO_STR;
      break;
    case TSDB_TIME_PRECISION_NANO:
      prec = TSDB_TIME_PRECISION_NANO_STR;
      break;
    default:
      prec = "none";
      break;
  }

  char* retentions = buildRetension(pCfg->pRetensions);
  int32_t dbFNameLen = strlen(dbFName);
  int32_t hashPrefix = 0;
  if (pCfg->hashPrefix > 0) {
    hashPrefix = pCfg->hashPrefix - dbFNameLen - 1;
  } else if (pCfg->hashPrefix < 0) {
    hashPrefix = pCfg->hashPrefix + dbFNameLen + 1;
  }

  if (IS_SYS_DBNAME(dbName)) {
    len += sprintf(buf2 + VARSTR_HEADER_SIZE, "CREATE DATABASE `%s`", dbName);
  } else {
    len += sprintf(
        buf2 + VARSTR_HEADER_SIZE,
        "CREATE DATABASE `%s` BUFFER %d CACHESIZE %d CACHEMODEL '%s' COMP %d DURATION %dm "
        "WAL_FSYNC_PERIOD %d MAXROWS %d MINROWS %d STT_TRIGGER %d KEEP %dm,%dm,%dm PAGES %d PAGESIZE %d PRECISION '%s' REPLICA %d "
        "WAL_LEVEL %d VGROUPS %d SINGLE_STABLE %d TABLE_PREFIX %d TABLE_SUFFIX %d TSDB_PAGESIZE %d "
<<<<<<< HEAD
        "WAL_RETENTION_PERIOD %d WAL_RETENTION_SIZE %" PRId64 " KEEP_TIME_OFFSET %d ENCRYPT_ALGORITHM '%s'",
=======
        "WAL_RETENTION_PERIOD %d WAL_RETENTION_SIZE %" PRId64 " KEEP_TIME_OFFSET %d S3_CHUNKSIZE %d S3_KEEPLOCAL %dm S3_COMPACT %d",
>>>>>>> fb7db6a5
        dbName, pCfg->buffer, pCfg->cacheSize, cacheModelStr(pCfg->cacheLast), pCfg->compression, pCfg->daysPerFile,
        pCfg->walFsyncPeriod, pCfg->maxRows, pCfg->minRows,  pCfg->sstTrigger, pCfg->daysToKeep0, pCfg->daysToKeep1, pCfg->daysToKeep2,
        pCfg->pages, pCfg->pageSize, prec, pCfg->replications, pCfg->walLevel, pCfg->numOfVgroups,
        1 == pCfg->numOfStables, hashPrefix, pCfg->hashSuffix, pCfg->tsdbPageSize, pCfg->walRetentionPeriod, pCfg->walRetentionSize,
<<<<<<< HEAD
        pCfg->keepTimeOffset, encryptAlgorithmStr(pCfg->encryptAlgorithm));
=======
        pCfg->keepTimeOffset, pCfg->s3ChunkSize, pCfg->s3KeepLocal, pCfg->s3Compact);
>>>>>>> fb7db6a5

    if (retentions) {
      len += sprintf(buf2 + VARSTR_HEADER_SIZE + len, " RETENTIONS %s", retentions);
    }
  }

  taosMemoryFree(retentions);

  (varDataLen(buf2)) = len;

  colDataSetVal(pCol2, 0, buf2, false);
}

#define CHECK_LEADER(n) (row[n] && (fields[n].type == TSDB_DATA_TYPE_VARCHAR && strncasecmp(row[n], "leader", varDataLen((char *)row[n] - VARSTR_HEADER_SIZE)) == 0))
// on this row, if have leader return true else return false
bool existLeaderRole(TAOS_ROW row, TAOS_FIELD* fields, int nFields) {
  // vgroup_id | db_name | tables | v1_dnode | v1_status | v2_dnode | v2_status | v3_dnode | v3_status | v4_dnode |
  // v4_status |  cacheload  | tsma |
  if (nFields != 14) {
    return false;
  }

  // check have leader on cloumn v*_status on 4 6 8 10
  if (CHECK_LEADER(4) || CHECK_LEADER(6) || CHECK_LEADER(8) || CHECK_LEADER(10)) {
    return true;
  }

  return false;
}

// get db alive status, return 1 is alive else return 0
int32_t getAliveStatusFromApi(int64_t* pConnId, char* dbName, int32_t* pStatus) {
  char    sql[128 + TSDB_DB_NAME_LEN] = "select * from information_schema.ins_vgroups";
  int32_t code;

  // filter with db name
  if (dbName && dbName[0] != 0) {
    char str[64 + TSDB_DB_NAME_LEN] = "";
    // test db name exist
    sprintf(str, "show create database %s ;", dbName);
    TAOS_RES* dbRes = taos_query(pConnId, str);
    code = taos_errno(dbRes);
    if (code != TSDB_CODE_SUCCESS) {
      taos_free_result(dbRes);
      return code;
    }
    taos_free_result(dbRes);

    sprintf(str, " where db_name='%s' ;", dbName);
    strcat(sql, str);
  }

  TAOS_RES* res = taos_query(pConnId, sql);
  code = taos_errno(res);
  if (code != TSDB_CODE_SUCCESS) {
    taos_free_result(res);
    return code;
  }

  TAOS_ROW    row = NULL;
  TAOS_FIELD* fields = taos_fetch_fields(res);
  int32_t     nFields = taos_num_fields(res);
  int32_t     nAvailble = 0;
  int32_t     nUnAvailble = 0;

  while ((row = taos_fetch_row(res)) != NULL) {
    if (existLeaderRole(row, fields, nFields)) {
      nAvailble++;
    } else {
      nUnAvailble++;
    }
  }
  taos_free_result(res);

  int32_t status = 0;
  if (nAvailble + nUnAvailble == 0 || nUnAvailble == 0) {
    status = SHOW_STATUS_AVAILABLE;
  } else if (nAvailble > 0 && nUnAvailble > 0) {
    status = SHOW_STATUS_HALF_AVAILABLE;
  } else {
    status = SHOW_STATUS_NOT_AVAILABLE;
  }

  if (pStatus) {
    *pStatus = status;
  }
  return TSDB_CODE_SUCCESS;
}

static int32_t setAliveResultIntoDataBlock(int64_t* pConnId, SSDataBlock* pBlock, char* dbName) {
  blockDataEnsureCapacity(pBlock, 1);
  pBlock->info.rows = 1;

  SColumnInfoData* pCol1 = taosArrayGet(pBlock->pDataBlock, 0);
  int32_t          status = 0;
  int32_t          code = getAliveStatusFromApi(pConnId, dbName, &status);
  if (code == TSDB_CODE_SUCCESS) {
    colDataSetVal(pCol1, 0, (const char*)&status, false);
  }
  return code;
}

static int32_t execShowAliveStatus(int64_t* pConnId, SShowAliveStmt* pStmt, SRetrieveTableRsp** pRsp) {
  SSDataBlock* pBlock = NULL;
  int32_t      code = buildAliveResultDataBlock(&pBlock);
  if (TSDB_CODE_SUCCESS == code) {
    code = setAliveResultIntoDataBlock(pConnId, pBlock, pStmt->dbName);
  }
  if (TSDB_CODE_SUCCESS == code) {
    code = buildRetrieveTableRsp(pBlock, SHOW_ALIVE_RESULT_COLS, pRsp);
  }
  blockDataDestroy(pBlock);
  return code;
}

static int32_t execShowCreateDatabase(SShowCreateDatabaseStmt* pStmt, SRetrieveTableRsp** pRsp) {
  SSDataBlock* pBlock = NULL;
  int32_t      code = buildCreateDBResultDataBlock(&pBlock);
  if (TSDB_CODE_SUCCESS == code) {
    setCreateDBResultIntoDataBlock(pBlock, pStmt->dbName, pStmt->dbFName, pStmt->pCfg);
  }
  if (TSDB_CODE_SUCCESS == code) {
    code = buildRetrieveTableRsp(pBlock, SHOW_CREATE_DB_RESULT_COLS, pRsp);
  }
  blockDataDestroy(pBlock);
  return code;
}

static int32_t buildCreateTbResultDataBlock(SSDataBlock** pOutput) {
  SSDataBlock* pBlock = createDataBlock();
  if (NULL == pBlock) {
    return TSDB_CODE_OUT_OF_MEMORY;
  }

  SColumnInfoData infoData = createColumnInfoData(TSDB_DATA_TYPE_VARCHAR, SHOW_CREATE_TB_RESULT_FIELD1_LEN, 1);
  int32_t         code = blockDataAppendColInfo(pBlock, &infoData);
  if (TSDB_CODE_SUCCESS == code) {
    infoData = createColumnInfoData(TSDB_DATA_TYPE_VARCHAR, SHOW_CREATE_TB_RESULT_FIELD2_LEN, 2);
    code = blockDataAppendColInfo(pBlock, &infoData);
  }

  if (TSDB_CODE_SUCCESS == code) {
    *pOutput = pBlock;
  } else {
    blockDataDestroy(pBlock);
  }
  return code;
}

static int32_t buildCreateViewResultDataBlock(SSDataBlock** pOutput) {
  SSDataBlock* pBlock = createDataBlock();
  if (NULL == pBlock) {
    return TSDB_CODE_OUT_OF_MEMORY;
  }

  SColumnInfoData infoData = createColumnInfoData(TSDB_DATA_TYPE_VARCHAR, SHOW_CREATE_VIEW_RESULT_FIELD1_LEN, 1);
  int32_t         code = blockDataAppendColInfo(pBlock, &infoData);
  if (TSDB_CODE_SUCCESS == code) {
    infoData = createColumnInfoData(TSDB_DATA_TYPE_VARCHAR, SHOW_CREATE_VIEW_RESULT_FIELD2_LEN, 2);
    code = blockDataAppendColInfo(pBlock, &infoData);
  }

  if (TSDB_CODE_SUCCESS == code) {
    *pOutput = pBlock;
  } else {
    blockDataDestroy(pBlock);
  }
  return code;
}



void appendColumnFields(char* buf, int32_t* len, STableCfg* pCfg) {
  for (int32_t i = 0; i < pCfg->numOfColumns; ++i) {
    SSchema* pSchema = pCfg->pSchemas + i;
    char     type[32];
    sprintf(type, "%s", tDataTypes[pSchema->type].name);
    if (TSDB_DATA_TYPE_VARCHAR == pSchema->type || TSDB_DATA_TYPE_VARBINARY == pSchema->type || TSDB_DATA_TYPE_GEOMETRY == pSchema->type) {
      sprintf(type + strlen(type), "(%d)", (int32_t)(pSchema->bytes - VARSTR_HEADER_SIZE));
    } else if (TSDB_DATA_TYPE_NCHAR == pSchema->type) {
      sprintf(type + strlen(type), "(%d)", (int32_t)((pSchema->bytes - VARSTR_HEADER_SIZE) / TSDB_NCHAR_SIZE));
    }
    if (!(pSchema->flags & COL_IS_KEY)) {
      *len += sprintf(buf + VARSTR_HEADER_SIZE + *len, "%s`%s` %s", ((i > 0) ? ", " : ""), pSchema->name, type);
    } else {
      char* pk = "PRIMARY KEY";
      *len += sprintf(buf + VARSTR_HEADER_SIZE + *len, "%s`%s` %s %s", ((i > 0) ? ", " : ""), pSchema->name, type, pk);
    }
  }
}

void appendTagFields(char* buf, int32_t* len, STableCfg* pCfg) {
  for (int32_t i = 0; i < pCfg->numOfTags; ++i) {
    SSchema* pSchema = pCfg->pSchemas + pCfg->numOfColumns + i;
    char     type[32];
    sprintf(type, "%s", tDataTypes[pSchema->type].name);
    if (TSDB_DATA_TYPE_VARCHAR == pSchema->type || TSDB_DATA_TYPE_VARBINARY == pSchema->type || TSDB_DATA_TYPE_GEOMETRY == pSchema->type) {
      sprintf(type + strlen(type), "(%d)", (int32_t)(pSchema->bytes - VARSTR_HEADER_SIZE));
    } else if (TSDB_DATA_TYPE_NCHAR == pSchema->type) {
      sprintf(type + strlen(type), "(%d)", (int32_t)((pSchema->bytes - VARSTR_HEADER_SIZE) / TSDB_NCHAR_SIZE));
    }

    *len += sprintf(buf + VARSTR_HEADER_SIZE + *len, "%s`%s` %s", ((i > 0) ? ", " : ""), pSchema->name, type);
  }
}

void appendTagNameFields(char* buf, int32_t* len, STableCfg* pCfg) {
  for (int32_t i = 0; i < pCfg->numOfTags; ++i) {
    SSchema* pSchema = pCfg->pSchemas + pCfg->numOfColumns + i;
    *len += sprintf(buf + VARSTR_HEADER_SIZE + *len, "%s`%s`", ((i > 0) ? ", " : ""), pSchema->name);
  }
}

int32_t appendTagValues(char* buf, int32_t* len, STableCfg* pCfg) {
  SArray* pTagVals = NULL;
  STag*   pTag = (STag*)pCfg->pTags;

  if (NULL == pCfg->pTags || pCfg->numOfTags <= 0) {
    qError("tag missed in table cfg, pointer:%p, numOfTags:%d", pCfg->pTags, pCfg->numOfTags);
    return TSDB_CODE_APP_ERROR;
  }

  if (tTagIsJson(pTag)) {
    char* pJson = parseTagDatatoJson(pTag);
    if (pJson) {
      *len += sprintf(buf + VARSTR_HEADER_SIZE + *len, "%s", pJson);
      taosMemoryFree(pJson);
    }

    return TSDB_CODE_SUCCESS;
  }

  int32_t code = tTagToValArray((const STag*)pCfg->pTags, &pTagVals);
  if (code) {
    return code;
  }

  int16_t valueNum = taosArrayGetSize(pTagVals);
  int32_t num = 0;
  int32_t j = 0;
  for (int32_t i = 0; i < pCfg->numOfTags; ++i) {
    SSchema* pSchema = pCfg->pSchemas + pCfg->numOfColumns + i;
    if (i > 0) {
      *len += sprintf(buf + VARSTR_HEADER_SIZE + *len, ", ");
    }

    if (j >= valueNum) {
      *len += sprintf(buf + VARSTR_HEADER_SIZE + *len, "NULL");
      continue;
    }

    STagVal* pTagVal = (STagVal*)taosArrayGet(pTagVals, j);
    if (pSchema->colId > pTagVal->cid) {
      qError("tag value and column mismatch, schemaId:%d, valId:%d", pSchema->colId, pTagVal->cid);
      taosArrayDestroy(pTagVals);
      return TSDB_CODE_APP_ERROR;
    } else if (pSchema->colId == pTagVal->cid) {
      char    type = pTagVal->type;
      int32_t tlen = 0;

      if (IS_VAR_DATA_TYPE(type)) {
        dataConverToStr(buf + VARSTR_HEADER_SIZE + *len, type, pTagVal->pData, pTagVal->nData, &tlen);
      } else {
        dataConverToStr(buf + VARSTR_HEADER_SIZE + *len, type, &pTagVal->i64, tDataTypes[type].bytes, &tlen);
      }
      *len += tlen;
      j++;
    } else {
      *len += sprintf(buf + VARSTR_HEADER_SIZE + *len, "NULL");
    }

    /*
    if (type == TSDB_DATA_TYPE_BINARY || type == TSDB_DATA_TYPE_GEOMETRY) {
      if (pTagVal->nData > 0) {
        if (num) {
          *len += sprintf(buf + VARSTR_HEADER_SIZE + *len, ", ");
        }

        memcpy(buf + VARSTR_HEADER_SIZE + *len, pTagVal->pData, pTagVal->nData);
        *len += pTagVal->nData;
      }
    } else if (type == TSDB_DATA_TYPE_NCHAR) {
      if (pTagVal->nData > 0) {
        if (num) {
          *len += sprintf(buf + VARSTR_HEADER_SIZE + *len, ", ");
        }
        int32_t tlen = taosUcs4ToMbs((TdUcs4 *)pTagVal->pData, pTagVal->nData, buf + VARSTR_HEADER_SIZE + *len);
      }
    } else if (type == TSDB_DATA_TYPE_DOUBLE) {
      double val = *(double *)(&pTagVal->i64);
      int    len = 0;
      term = indexTermCreate(suid, ADD_VALUE, type, key, nKey, (const char *)&val, len);
    } else if (type == TSDB_DATA_TYPE_BOOL) {
      int val = *(int *)(&pTagVal->i64);
      int len = 0;
      term = indexTermCreate(suid, ADD_VALUE, TSDB_DATA_TYPE_INT, key, nKey, (const char *)&val, len);
    }
    */
  }

  taosArrayDestroy(pTagVals);

  return TSDB_CODE_SUCCESS;
}

void appendTableOptions(char* buf, int32_t* len, SDbCfgInfo* pDbCfg, STableCfg* pCfg) {
  if (pCfg->commentLen > 0) {
    *len += sprintf(buf + VARSTR_HEADER_SIZE + *len, " COMMENT '%s'", pCfg->pComment);
  } else if (0 == pCfg->commentLen) {
    *len += sprintf(buf + VARSTR_HEADER_SIZE + *len, " COMMENT ''");
  }

  if (NULL != pDbCfg->pRetensions && pCfg->watermark1 > 0) {
    *len += sprintf(buf + VARSTR_HEADER_SIZE + *len, " WATERMARK %" PRId64 "a", pCfg->watermark1);
    if (pCfg->watermark2 > 0) {
      *len += sprintf(buf + VARSTR_HEADER_SIZE + *len, ", %" PRId64 "a", pCfg->watermark2);
    }
  }

  if (NULL != pDbCfg->pRetensions && pCfg->delay1 > 0) {
    *len += sprintf(buf + VARSTR_HEADER_SIZE + *len, " MAX_DELAY %" PRId64 "a", pCfg->delay1);
    if (pCfg->delay2 > 0) {
      *len += sprintf(buf + VARSTR_HEADER_SIZE + *len, ", %" PRId64 "a", pCfg->delay2);
    }
  }

  int32_t funcNum = taosArrayGetSize(pCfg->pFuncs);
  if (NULL != pDbCfg->pRetensions && funcNum > 0) {
    *len += sprintf(buf + VARSTR_HEADER_SIZE + *len, " ROLLUP(");
    for (int32_t i = 0; i < funcNum; ++i) {
      char* pFunc = taosArrayGet(pCfg->pFuncs, i);
      *len += sprintf(buf + VARSTR_HEADER_SIZE + *len, "%s%s", ((i > 0) ? ", " : ""), pFunc);
    }
    *len += sprintf(buf + VARSTR_HEADER_SIZE + *len, ")");
  }

  if (pCfg->ttl > 0) {
    *len += sprintf(buf + VARSTR_HEADER_SIZE + *len, " TTL %d", pCfg->ttl);
  }

  if (TSDB_SUPER_TABLE == pCfg->tableType || TSDB_NORMAL_TABLE == pCfg->tableType) {
    int32_t nSma = 0;
    for (int32_t i = 0; i < pCfg->numOfColumns; ++i) {
      if (IS_BSMA_ON(pCfg->pSchemas + i)) {
        ++nSma;
      }
    }

    if (nSma < pCfg->numOfColumns && nSma > 0) {
      bool smaOn = false;
      *len += sprintf(buf + VARSTR_HEADER_SIZE + *len, " SMA(");
      for (int32_t i = 0; i < pCfg->numOfColumns; ++i) {
        if (IS_BSMA_ON(pCfg->pSchemas + i)) {
          if (smaOn) {
            *len += sprintf(buf + VARSTR_HEADER_SIZE + *len, ",`%s`", (pCfg->pSchemas + i)->name);
          } else {
            smaOn = true;
            *len += sprintf(buf + VARSTR_HEADER_SIZE + *len, "`%s`", (pCfg->pSchemas + i)->name);
          }
        }
      }
      *len += sprintf(buf + VARSTR_HEADER_SIZE + *len, ")");
    }
  }
}

static int32_t setCreateTBResultIntoDataBlock(SSDataBlock* pBlock, SDbCfgInfo* pDbCfg, char* tbName, STableCfg* pCfg) {
  int32_t code = 0;
  blockDataEnsureCapacity(pBlock, 1);
  pBlock->info.rows = 1;

  SColumnInfoData* pCol1 = taosArrayGet(pBlock->pDataBlock, 0);
  char             buf1[SHOW_CREATE_TB_RESULT_FIELD1_LEN] = {0};
  STR_TO_VARSTR(buf1, tbName);
  colDataSetVal(pCol1, 0, buf1, false);

  SColumnInfoData* pCol2 = taosArrayGet(pBlock->pDataBlock, 1);
  char*            buf2 = taosMemoryMalloc(SHOW_CREATE_TB_RESULT_FIELD2_LEN);
  if (NULL == buf2) {
    terrno = TSDB_CODE_OUT_OF_MEMORY;
    return terrno;
  }

  int32_t len = 0;

  if (TSDB_SUPER_TABLE == pCfg->tableType) {
    len += sprintf(buf2 + VARSTR_HEADER_SIZE, "CREATE STABLE `%s` (", tbName);
    appendColumnFields(buf2, &len, pCfg);
    len += sprintf(buf2 + VARSTR_HEADER_SIZE + len, ") TAGS (");
    appendTagFields(buf2, &len, pCfg);
    len += sprintf(buf2 + VARSTR_HEADER_SIZE + len, ")");
    appendTableOptions(buf2, &len, pDbCfg, pCfg);
  } else if (TSDB_CHILD_TABLE == pCfg->tableType) {
    len += sprintf(buf2 + VARSTR_HEADER_SIZE, "CREATE TABLE `%s` USING `%s` (", tbName, pCfg->stbName);
    appendTagNameFields(buf2, &len, pCfg);
    len += sprintf(buf2 + VARSTR_HEADER_SIZE + len, ") TAGS (");
    code = appendTagValues(buf2, &len, pCfg);
    if (code) {
      taosMemoryFree(buf2);
      return code;
    }
    len += sprintf(buf2 + VARSTR_HEADER_SIZE + len, ")");
    appendTableOptions(buf2, &len, pDbCfg, pCfg);
  } else {
    len += sprintf(buf2 + VARSTR_HEADER_SIZE, "CREATE TABLE `%s` (", tbName);
    appendColumnFields(buf2, &len, pCfg);
    len += sprintf(buf2 + VARSTR_HEADER_SIZE + len, ")");
    appendTableOptions(buf2, &len, pDbCfg, pCfg);
  }

  varDataLen(buf2) = (len > 65535) ? 65535 : len;

  colDataSetVal(pCol2, 0, buf2, false);

  taosMemoryFree(buf2);

  return TSDB_CODE_SUCCESS;
}

static int32_t setCreateViewResultIntoDataBlock(SSDataBlock* pBlock, SShowCreateViewStmt* pStmt) {
  int32_t code = 0;
  blockDataEnsureCapacity(pBlock, 1);
  pBlock->info.rows = 1;

  SColumnInfoData* pCol1 = taosArrayGet(pBlock->pDataBlock, 0);
  char             buf1[SHOW_CREATE_VIEW_RESULT_FIELD1_LEN + 1] = {0};
  snprintf(varDataVal(buf1), TSDB_VIEW_FNAME_LEN + 4, "`%s`.`%s`", pStmt->dbName, pStmt->viewName);
  varDataSetLen(buf1, strlen(varDataVal(buf1)));
  colDataSetVal(pCol1, 0, buf1, false);

  SColumnInfoData* pCol2 = taosArrayGet(pBlock->pDataBlock, 1);
  char*            buf2 = taosMemoryMalloc(SHOW_CREATE_VIEW_RESULT_FIELD2_LEN);
  if (NULL == buf2) {
    terrno = TSDB_CODE_OUT_OF_MEMORY;
    return terrno;
  }

  SViewMeta* pMeta = pStmt->pViewMeta;
  snprintf(varDataVal(buf2), SHOW_CREATE_VIEW_RESULT_FIELD2_LEN - VARSTR_HEADER_SIZE, "CREATE VIEW `%s`.`%s` AS %s", pStmt->dbName, pStmt->viewName, pMeta->querySql);
  int32_t len = strlen(varDataVal(buf2));
  varDataLen(buf2) = (len > 65535) ? 65535 : len;
  colDataSetVal(pCol2, 0, buf2, false);

  taosMemoryFree(buf2);

  return TSDB_CODE_SUCCESS;
}


static int32_t execShowCreateTable(SShowCreateTableStmt* pStmt, SRetrieveTableRsp** pRsp) {
  SSDataBlock* pBlock = NULL;
  int32_t      code = buildCreateTbResultDataBlock(&pBlock);
  if (TSDB_CODE_SUCCESS == code) {
    code = setCreateTBResultIntoDataBlock(pBlock, pStmt->pDbCfg, pStmt->tableName, pStmt->pTableCfg);
  }
  if (TSDB_CODE_SUCCESS == code) {
    code = buildRetrieveTableRsp(pBlock, SHOW_CREATE_TB_RESULT_COLS, pRsp);
  }
  blockDataDestroy(pBlock);
  return code;
}

static int32_t execShowCreateSTable(SShowCreateTableStmt* pStmt, SRetrieveTableRsp** pRsp) {
  STableCfg* pCfg = (STableCfg*)pStmt->pTableCfg;
  if (TSDB_SUPER_TABLE != pCfg->tableType) {
    terrno = TSDB_CODE_TSC_NOT_STABLE_ERROR;
    return terrno;
  }

  return execShowCreateTable(pStmt, pRsp);
}

static int32_t execAlterCmd(char* cmd, char* value, bool* processed) {
  int32_t code = 0;

  if (0 == strcasecmp(cmd, COMMAND_RESET_LOG)) {
    taosResetLog();
    cfgDumpCfg(tsCfg, 0, false);
  } else if (0 == strcasecmp(cmd, COMMAND_SCHEDULE_POLICY)) {
    code = schedulerUpdatePolicy(atoi(value));
  } else if (0 == strcasecmp(cmd, COMMAND_ENABLE_RESCHEDULE)) {
    code = schedulerEnableReSchedule(atoi(value));
  } else if (0 == strcasecmp(cmd, COMMAND_CATALOG_DEBUG)) {
    code = ctgdHandleDbgCommand(value);
  } else if (0 == strcasecmp(cmd, COMMAND_ENABLE_MEM_DEBUG)) {
    code = taosMemoryDbgInit();
    if (code) {
      qError("failed to init memory dbg, error:%s", tstrerror(code));
      return code;
    }
    tsAsyncLog = false;
    qInfo("memory dbg enabled");
  } else if (0 == strcasecmp(cmd, COMMAND_DISABLE_MEM_DEBUG)) {
    code = taosMemoryDbgInitRestore();
    if (code) {
      qError("failed to restore from memory dbg, error:%s", tstrerror(code));
      return code;
    }
    qInfo("memory dbg disabled");
  } else {
    goto _return;
  }

  *processed = true;

_return:

  if (code) {
    terrno = code;
  }

  return code;
}

static int32_t execAlterLocal(SAlterLocalStmt* pStmt) {
  bool processed = false;

  if (execAlterCmd(pStmt->config, pStmt->value, &processed)) {
    return terrno;
  }

  if (processed) {
    goto _return;
  }

  if (cfgCheckRangeForDynUpdate(tsCfg, pStmt->config, pStmt->value, false)) {
    return terrno;
  }

  if (cfgSetItem(tsCfg, pStmt->config, pStmt->value, CFG_STYPE_ALTER_CMD)) {
    return terrno;
  }

  if (taosCfgDynamicOptions(tsCfg, pStmt->config, false)) {
    return terrno;
  }

_return:

  return TSDB_CODE_SUCCESS;
}

static int32_t buildLocalVariablesResultDataBlock(SSDataBlock** pOutput) {
  SSDataBlock* pBlock = taosMemoryCalloc(1, sizeof(SSDataBlock));
  if (NULL == pBlock) {
    return TSDB_CODE_OUT_OF_MEMORY;
  }

  pBlock->info.hasVarCol = true;

  pBlock->pDataBlock = taosArrayInit(SHOW_LOCAL_VARIABLES_RESULT_COLS, sizeof(SColumnInfoData));

  SColumnInfoData infoData = {0};

  infoData.info.type = TSDB_DATA_TYPE_VARCHAR;
  infoData.info.bytes = SHOW_LOCAL_VARIABLES_RESULT_FIELD1_LEN;
  taosArrayPush(pBlock->pDataBlock, &infoData);

  infoData.info.type = TSDB_DATA_TYPE_VARCHAR;
  infoData.info.bytes = SHOW_LOCAL_VARIABLES_RESULT_FIELD2_LEN;
  taosArrayPush(pBlock->pDataBlock, &infoData);

  infoData.info.type = TSDB_DATA_TYPE_VARCHAR;
  infoData.info.bytes = SHOW_LOCAL_VARIABLES_RESULT_FIELD3_LEN;
  taosArrayPush(pBlock->pDataBlock, &infoData);

  *pOutput = pBlock;
  return TSDB_CODE_SUCCESS;
}

int32_t setLocalVariablesResultIntoDataBlock(SSDataBlock* pBlock) {
  int32_t numOfCfg = taosArrayGetSize(tsCfg->array);
  int32_t numOfRows = 0;
  blockDataEnsureCapacity(pBlock, numOfCfg);

  for (int32_t i = 0, c = 0; i < numOfCfg; ++i, c = 0) {
    SConfigItem* pItem = taosArrayGet(tsCfg->array, i);
    // GRANT_CFG_SKIP;

    char name[TSDB_CONFIG_OPTION_LEN + VARSTR_HEADER_SIZE] = {0};
    STR_WITH_MAXSIZE_TO_VARSTR(name, pItem->name, TSDB_CONFIG_OPTION_LEN + VARSTR_HEADER_SIZE);
    SColumnInfoData* pColInfo = taosArrayGet(pBlock->pDataBlock, c++);
    colDataSetVal(pColInfo, i, name, false);

    char    value[TSDB_CONFIG_VALUE_LEN + VARSTR_HEADER_SIZE] = {0};
    int32_t valueLen = 0;
    cfgDumpItemValue(pItem, &value[VARSTR_HEADER_SIZE], TSDB_CONFIG_VALUE_LEN, &valueLen);
    varDataSetLen(value, valueLen);
    pColInfo = taosArrayGet(pBlock->pDataBlock, c++);
    colDataSetVal(pColInfo, i, value, false);

    char scope[TSDB_CONFIG_SCOPE_LEN + VARSTR_HEADER_SIZE] = {0};
    cfgDumpItemScope(pItem, &scope[VARSTR_HEADER_SIZE], TSDB_CONFIG_SCOPE_LEN, &valueLen);
    varDataSetLen(scope, valueLen);
    pColInfo = taosArrayGet(pBlock->pDataBlock, c++);
    colDataSetVal(pColInfo, i, scope, false);

    numOfRows++;
  }

  pBlock->info.rows = numOfRows;

  return TSDB_CODE_SUCCESS;
}

static int32_t execShowLocalVariables(SRetrieveTableRsp** pRsp) {
  SSDataBlock* pBlock = NULL;
  int32_t      code = buildLocalVariablesResultDataBlock(&pBlock);
  if (TSDB_CODE_SUCCESS == code) {
    code = setLocalVariablesResultIntoDataBlock(pBlock);
  }
  if (TSDB_CODE_SUCCESS == code) {
    code = buildRetrieveTableRsp(pBlock, SHOW_LOCAL_VARIABLES_RESULT_COLS, pRsp);
  }
  blockDataDestroy(pBlock);
  return code;
}

static int32_t createSelectResultDataBlock(SNodeList* pProjects, SSDataBlock** pOutput) {
  SSDataBlock* pBlock = createDataBlock();
  if (NULL == pBlock) {
    return TSDB_CODE_OUT_OF_MEMORY;
  }

  SNode* pProj = NULL;
  FOREACH(pProj, pProjects) {
    SExprNode*      pExpr = (SExprNode*)pProj;
    SColumnInfoData infoData = {0};
    if (TSDB_DATA_TYPE_NULL == pExpr->resType.type) {
      infoData.info.type = TSDB_DATA_TYPE_VARCHAR;
      infoData.info.bytes = 0;
    } else {
      infoData.info.type = pExpr->resType.type;
      infoData.info.bytes = pExpr->resType.bytes;
    }
    blockDataAppendColInfo(pBlock, &infoData);
  }
  *pOutput = pBlock;
  return TSDB_CODE_SUCCESS;
}

int32_t buildSelectResultDataBlock(SNodeList* pProjects, SSDataBlock* pBlock) {
  blockDataEnsureCapacity(pBlock, 1);

  int32_t index = 0;
  SNode*  pProj = NULL;
  FOREACH(pProj, pProjects) {
    if (QUERY_NODE_VALUE != nodeType(pProj)) {
      return TSDB_CODE_PAR_INVALID_SELECTED_EXPR;
    } else {
      if (((SValueNode*)pProj)->isNull) {
        colDataSetVal(taosArrayGet(pBlock->pDataBlock, index++), 0, NULL, true);
      } else {
        colDataSetVal(taosArrayGet(pBlock->pDataBlock, index++), 0, nodesGetValueFromNode((SValueNode*)pProj), false);
      }
    }
  }

  pBlock->info.rows = 1;
  return TSDB_CODE_SUCCESS;
}

static int32_t execSelectWithoutFrom(SSelectStmt* pSelect, SRetrieveTableRsp** pRsp) {
  SSDataBlock* pBlock = NULL;
  int32_t      code = createSelectResultDataBlock(pSelect->pProjectionList, &pBlock);
  if (TSDB_CODE_SUCCESS == code) {
    code = buildSelectResultDataBlock(pSelect->pProjectionList, pBlock);
  }
  if (TSDB_CODE_SUCCESS == code) {
    code = buildRetrieveTableRsp(pBlock, LIST_LENGTH(pSelect->pProjectionList), pRsp);
  }
  blockDataDestroy(pBlock);
  return code;
}

static int32_t execShowCreateView(SShowCreateViewStmt* pStmt, SRetrieveTableRsp** pRsp) {
  SSDataBlock* pBlock = NULL;
  int32_t      code = buildCreateViewResultDataBlock(&pBlock);
  if (TSDB_CODE_SUCCESS == code) {
    code = setCreateViewResultIntoDataBlock(pBlock, pStmt);
  }
  if (TSDB_CODE_SUCCESS == code) {
    code = buildRetrieveTableRsp(pBlock, SHOW_CREATE_VIEW_RESULT_COLS, pRsp);
  }
  blockDataDestroy(pBlock);
  return code;
}

int32_t qExecCommand(int64_t* pConnId, bool sysInfoUser, SNode* pStmt, SRetrieveTableRsp** pRsp, int8_t biMode) {
  switch (nodeType(pStmt)) {
    case QUERY_NODE_DESCRIBE_STMT:
      return execDescribe(sysInfoUser, pStmt, pRsp, biMode);
    case QUERY_NODE_RESET_QUERY_CACHE_STMT:
      return execResetQueryCache();
    case QUERY_NODE_SHOW_CREATE_DATABASE_STMT:
      return execShowCreateDatabase((SShowCreateDatabaseStmt*)pStmt, pRsp);
    case QUERY_NODE_SHOW_CREATE_TABLE_STMT:
      return execShowCreateTable((SShowCreateTableStmt*)pStmt, pRsp);
    case QUERY_NODE_SHOW_CREATE_STABLE_STMT:
      return execShowCreateSTable((SShowCreateTableStmt*)pStmt, pRsp);
    case QUERY_NODE_SHOW_CREATE_VIEW_STMT:
      return execShowCreateView((SShowCreateViewStmt*)pStmt, pRsp);
    case QUERY_NODE_ALTER_LOCAL_STMT:
      return execAlterLocal((SAlterLocalStmt*)pStmt);
    case QUERY_NODE_SHOW_LOCAL_VARIABLES_STMT:
      return execShowLocalVariables(pRsp);
    case QUERY_NODE_SELECT_STMT:
      return execSelectWithoutFrom((SSelectStmt*)pStmt, pRsp);
    case QUERY_NODE_SHOW_DB_ALIVE_STMT:
    case QUERY_NODE_SHOW_CLUSTER_ALIVE_STMT:
      return execShowAliveStatus(pConnId, (SShowAliveStmt*)pStmt, pRsp);
    default:
      break;
  }
  return TSDB_CODE_FAILED;
}<|MERGE_RESOLUTION|>--- conflicted
+++ resolved
@@ -325,20 +325,12 @@
         "CREATE DATABASE `%s` BUFFER %d CACHESIZE %d CACHEMODEL '%s' COMP %d DURATION %dm "
         "WAL_FSYNC_PERIOD %d MAXROWS %d MINROWS %d STT_TRIGGER %d KEEP %dm,%dm,%dm PAGES %d PAGESIZE %d PRECISION '%s' REPLICA %d "
         "WAL_LEVEL %d VGROUPS %d SINGLE_STABLE %d TABLE_PREFIX %d TABLE_SUFFIX %d TSDB_PAGESIZE %d "
-<<<<<<< HEAD
-        "WAL_RETENTION_PERIOD %d WAL_RETENTION_SIZE %" PRId64 " KEEP_TIME_OFFSET %d ENCRYPT_ALGORITHM '%s'",
-=======
-        "WAL_RETENTION_PERIOD %d WAL_RETENTION_SIZE %" PRId64 " KEEP_TIME_OFFSET %d S3_CHUNKSIZE %d S3_KEEPLOCAL %dm S3_COMPACT %d",
->>>>>>> fb7db6a5
+        "WAL_RETENTION_PERIOD %d WAL_RETENTION_SIZE %" PRId64 " KEEP_TIME_OFFSET %d ENCRYPT_ALGORITHM '%s' S3_CHUNKSIZE %d S3_KEEPLOCAL %dm S3_COMPACT %d",
         dbName, pCfg->buffer, pCfg->cacheSize, cacheModelStr(pCfg->cacheLast), pCfg->compression, pCfg->daysPerFile,
         pCfg->walFsyncPeriod, pCfg->maxRows, pCfg->minRows,  pCfg->sstTrigger, pCfg->daysToKeep0, pCfg->daysToKeep1, pCfg->daysToKeep2,
         pCfg->pages, pCfg->pageSize, prec, pCfg->replications, pCfg->walLevel, pCfg->numOfVgroups,
         1 == pCfg->numOfStables, hashPrefix, pCfg->hashSuffix, pCfg->tsdbPageSize, pCfg->walRetentionPeriod, pCfg->walRetentionSize,
-<<<<<<< HEAD
-        pCfg->keepTimeOffset, encryptAlgorithmStr(pCfg->encryptAlgorithm));
-=======
-        pCfg->keepTimeOffset, pCfg->s3ChunkSize, pCfg->s3KeepLocal, pCfg->s3Compact);
->>>>>>> fb7db6a5
+        pCfg->keepTimeOffset, encryptAlgorithmStr(pCfg->encryptAlgorithm), pCfg->s3ChunkSize, pCfg->s3KeepLocal, pCfg->s3Compact);
 
     if (retentions) {
       len += sprintf(buf2 + VARSTR_HEADER_SIZE + len, " RETENTIONS %s", retentions);
