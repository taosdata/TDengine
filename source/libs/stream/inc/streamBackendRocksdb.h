--- conflicted
+++ resolved
@@ -219,14 +219,9 @@
 // partag cf
 int32_t streamStatePutParTag_rocksdb(SStreamState* pState, int64_t groupId, const void* tag, int32_t tagLen);
 int32_t streamStateGetParTag_rocksdb(SStreamState* pState, int64_t groupId, void** tagVal, int32_t* tagLen);
-<<<<<<< HEAD
-void streamStateParTagSeekKeyNext_rocksdb(SStreamState* pState, const int64_t groupId, SStreamStateCur* pCur);
-int32_t streamStateParTagGetKVByCur_rocksdb(SStreamStateCur* pCur, int64_t* pGroupId, void** pVal, int32_t* pVLen);
-=======
 void    streamStateParTagSeekKeyNext_rocksdb(SStreamState* pState, const int64_t groupId, SStreamStateCur* pCur);
-int32_t streamStateParTagGetKVByCur_rocksdb(SStreamStateCur* pCur, int64_t* pGroupId, const void** pVal,
+int32_t streamStateParTagGetKVByCur_rocksdb(SStreamStateCur* pCur, int64_t* pGroupId, void** pVal,
                                             int32_t* pVLen);
->>>>>>> d1bfc484
 
 // parname cf
 int32_t streamStatePutParName_rocksdb(SStreamState* pState, int64_t groupId, const char tbname[TSDB_TABLE_NAME_LEN]);
