/*
 * Copyright (c) 2019 TAOS Data, Inc. <jhtao@taosdata.com>
 *
 * This program is free software: you can use, redistribute, and/or modify
 * it under the terms of the GNU Affero General Public License, version 3
 * or later ("AGPL"), as published by the Free Software Foundation.
 *
 * This program is distributed in the hope that it will be useful, but WITHOUT
 * ANY WARRANTY; without even the implied warranty of MERCHANTABILITY or
 * FITNESS FOR A PARTICULAR PURPOSE.
 *
 * You should have received a copy of the GNU Affero General Public License
 * along with this program. If not, see <http://www.gnu.org/licenses/>.
 */

#ifndef _STREAM_BACKEDN_ROCKSDB_H_
#define _STREAM_BACKEDN_ROCKSDB_H_

#include "rocksdb/c.h"
#include "streamState.h"
#include "tcoding.h"
#include "tcommon.h"
#include "tcompare.h"
#include "ttimer.h"

typedef struct SCfComparator {
  rocksdb_comparator_t** comp;
  int32_t                numOfComp;
} SCfComparator;

typedef struct {
  rocksdb_t*                         db;
  rocksdb_writeoptions_t*            writeOpts;
  rocksdb_readoptions_t*             readOpts;
  rocksdb_options_t*                 dbOpt;
  void*                              param;
  void*                              env;
  rocksdb_cache_t*                   cache;
  TdThreadMutex                      mutex;
  rocksdb_compactionfilterfactory_t* filterFactory;
  SList*                             list;
  TdThreadMutex                      cfMutex;
  SHashObj*                          cfInst;
  int64_t                            defaultCfInit;
} SBackendWrapper;

void*      streamBackendInit(const char* path);
void       streamBackendCleanup(void* arg);
<<<<<<< HEAD
int32_t    streamBackendDoCheckpoint(void* pMeta, const char* path);
=======
void       streamBackendHandleCleanup(void* arg);
>>>>>>> 9b3e34d5
SListNode* streamBackendAddCompare(void* backend, void* arg);
void       streamBackendDelCompare(void* backend, void* arg);

int  streamStateOpenBackend(void* backend, SStreamState* pState);
void streamStateCloseBackend(SStreamState* pState, bool remove);
void streamStateDestroyCompar(void* arg);

// state cf
int32_t streamStatePut_rocksdb(SStreamState* pState, const SWinKey* key, const void* value, int32_t vLen);
int32_t streamStateGet_rocksdb(SStreamState* pState, const SWinKey* key, void** pVal, int32_t* pVLen);
int32_t streamStateDel_rocksdb(SStreamState* pState, const SWinKey* key);
int32_t streamStateClear_rocksdb(SStreamState* pState);
int32_t streamStateCurNext_rocksdb(SStreamState* pState, SStreamStateCur* pCur);
int32_t streamStateGetFirst_rocksdb(SStreamState* pState, SWinKey* key);
int32_t streamStateGetGroupKVByCur_rocksdb(SStreamStateCur* pCur, SWinKey* pKey, const void** pVal, int32_t* pVLen);
int32_t streamStateAddIfNotExist_rocksdb(SStreamState* pState, const SWinKey* key, void** pVal, int32_t* pVLen);
int32_t streamStateCurPrev_rocksdb(SStreamState* pState, SStreamStateCur* pCur);
int32_t streamStateGetKVByCur_rocksdb(SStreamStateCur* pCur, SWinKey* pKey, const void** pVal, int32_t* pVLen);
SStreamStateCur* streamStateGetAndCheckCur_rocksdb(SStreamState* pState, SWinKey* key);
SStreamStateCur* streamStateSeekKeyNext_rocksdb(SStreamState* pState, const SWinKey* key);
SStreamStateCur* streamStateSeekToLast_rocksdb(SStreamState* pState, const SWinKey* key);
SStreamStateCur* streamStateGetCur_rocksdb(SStreamState* pState, const SWinKey* key);

// func cf
int32_t streamStateFuncPut_rocksdb(SStreamState* pState, const STupleKey* key, const void* value, int32_t vLen);
int32_t streamStateFuncGet_rocksdb(SStreamState* pState, const STupleKey* key, void** pVal, int32_t* pVLen);
int32_t streamStateFuncDel_rocksdb(SStreamState* pState, const STupleKey* key);

//  session cf
int32_t streamStateSessionPut_rocksdb(SStreamState* pState, const SSessionKey* key, const void* value, int32_t vLen);
int32_t streamStateSessionGet_rocksdb(SStreamState* pState, SSessionKey* key, void** pVal, int32_t* pVLen);
int32_t streamStateSessionDel_rocksdb(SStreamState* pState, const SSessionKey* key);
SStreamStateCur* streamStateSessionSeekKeyCurrentPrev_rocksdb(SStreamState* pState, const SSessionKey* key);
SStreamStateCur* streamStateSessionSeekKeyCurrentNext_rocksdb(SStreamState* pState, SSessionKey* key);
SStreamStateCur* streamStateSessionSeekKeyNext_rocksdb(SStreamState* pState, const SSessionKey* key);
int32_t streamStateSessionGetKVByCur_rocksdb(SStreamStateCur* pCur, SSessionKey* pKey, void** pVal, int32_t* pVLen);
int32_t streamStateSessionGetKeyByRange_rocksdb(SStreamState* pState, const SSessionKey* key, SSessionKey* curKey);
int32_t streamStateSessionAddIfNotExist_rocksdb(SStreamState* pState, SSessionKey* key, TSKEY gap, void** pVal,
                                                int32_t* pVLen);
int32_t streamStateSessionClear_rocksdb(SStreamState* pState);

int32_t streamStateStateAddIfNotExist_rocksdb(SStreamState* pState, SSessionKey* key, char* pKeyData,
                                              int32_t keyDataLen, state_key_cmpr_fn fn, void** pVal, int32_t* pVLen);

// fill cf
int32_t          streamStateFillPut_rocksdb(SStreamState* pState, const SWinKey* key, const void* value, int32_t vLen);
int32_t          streamStateFillGet_rocksdb(SStreamState* pState, const SWinKey* key, void** pVal, int32_t* pVLen);
int32_t          streamStateFillDel_rocksdb(SStreamState* pState, const SWinKey* key);
SStreamStateCur* streamStateFillGetCur_rocksdb(SStreamState* pState, const SWinKey* key);
int32_t streamStateFillGetKVByCur_rocksdb(SStreamStateCur* pCur, SWinKey* pKey, const void** pVal, int32_t* pVLen);
SStreamStateCur* streamStateFillSeekKeyPrev_rocksdb(SStreamState* pState, const SWinKey* key);
SStreamStateCur* streamStateFillSeekKeyNext_rocksdb(SStreamState* pState, const SWinKey* key);

// partag cf
int32_t streamStatePutParTag_rocksdb(SStreamState* pState, int64_t groupId, const void* tag, int32_t tagLen);
int32_t streamStateGetParTag_rocksdb(SStreamState* pState, int64_t groupId, void** tagVal, int32_t* tagLen);

// parname cf
int32_t streamStatePutParName_rocksdb(SStreamState* pState, int64_t groupId, const char tbname[TSDB_TABLE_NAME_LEN]);
int32_t streamStateGetParName_rocksdb(SStreamState* pState, int64_t groupId, void** pVal);

void streamStateDestroy_rocksdb(SStreamState* pState, bool remove);

// default cf
int32_t streamDefaultPut_rocksdb(SStreamState* pState, const void* key, void* pVal, int32_t pVLen);
int32_t streamDefaultGet_rocksdb(SStreamState* pState, const void* key, void** pVal, int32_t* pVLen);
int32_t streamDefaultDel_rocksdb(SStreamState* pState, const void* key);
int32_t streamDefaultIterGet_rocksdb(SStreamState* pState, const void* start, const void* end, SArray* result);
void*   streamDefaultIterCreate_rocksdb(SStreamState* pState);
int32_t streamDefaultIterValid_rocksdb(void* iter);
void    streamDefaultIterSeek_rocksdb(void* iter, const char* key);
void    streamDefaultIterNext_rocksdb(void* iter);
char*   streamDefaultIterKey_rocksdb(void* iter, int32_t* len);
char*   streamDefaultIterVal_rocksdb(void* iter, int32_t* len);

// batch func
int     streamStateGetCfIdx(SStreamState* pState, const char* funcName);
void*   streamStateCreateBatch();
int32_t streamStateGetBatchSize(void* pBatch);
void    streamStateClearBatch(void* pBatch);
void    streamStateDestroyBatch(void* pBatch);
int32_t streamStatePutBatch(SStreamState* pState, const char* cfName, rocksdb_writebatch_t* pBatch, void* key,
                            void* val, int32_t vlen, int64_t ttl);

int32_t streamStatePutBatchOptimize(SStreamState* pState, int32_t cfIdx, rocksdb_writebatch_t* pBatch, void* key,
                                    void* val, int32_t vlen, int64_t ttl, void* tmpBuf);

int32_t streamStatePutBatch_rocksdb(SStreamState* pState, void* pBatch);
// int32_t streamDefaultIter_rocksdb(SStreamState* pState, const void* start, const void* end, SArray* result);
#endif<|MERGE_RESOLUTION|>--- conflicted
+++ resolved
@@ -46,11 +46,8 @@
 
 void*      streamBackendInit(const char* path);
 void       streamBackendCleanup(void* arg);
-<<<<<<< HEAD
+void       streamBackendHandleCleanup(void* arg);
 int32_t    streamBackendDoCheckpoint(void* pMeta, const char* path);
-=======
-void       streamBackendHandleCleanup(void* arg);
->>>>>>> 9b3e34d5
 SListNode* streamBackendAddCompare(void* backend, void* arg);
 void       streamBackendDelCompare(void* backend, void* arg);
 
