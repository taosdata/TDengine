--- conflicted
+++ resolved
@@ -238,13 +238,8 @@
 int32_t initCheckpointReadyMsg(SStreamTask* pTask, int32_t upstreamNodeId, int32_t upstreamTaskId, int32_t childId,
                                int64_t checkpointId, SRpcMsg* pMsg);
 
-<<<<<<< HEAD
-void    flushStateDataInExecutor(SStreamTask* pTask, SStreamQueueItem* pCheckpointBlock);
+int32_t flushStateDataInExecutor(SStreamTask* pTask, SStreamQueueItem* pCheckpointBlock);
 int32_t streamCreateSinkResTrigger(SStreamTrigger** pTrigger, int32_t triggerType, int32_t trigger);
-=======
-int32_t flushStateDataInExecutor(SStreamTask* pTask, SStreamQueueItem* pCheckpointBlock);
-
->>>>>>> 442bf96b
 
 #ifdef __cplusplus
 }
