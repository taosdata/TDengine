--- conflicted
+++ resolved
@@ -194,13 +194,8 @@
       taosArrayPush(pFile->pSst, &sst);
     }
   }
-<<<<<<< HEAD
   if (qDebugFlag & DEBUG_TRACE) {
     char* buf = taosMemoryCalloc(1, 128 + taosArrayGetSize(pFile->pSst) * 16);
-=======
-  {
-    char* buf = taosMemoryCalloc(1, 1024);
->>>>>>> 9dae2250
     sprintf(buf, "[current: %s,", pFile->pCurrent);
     sprintf(buf + strlen(buf), "MANIFEST: %s,", pFile->pMainfest);
     sprintf(buf + strlen(buf), "options: %s,", pFile->pOptions);
