/*
 * Copyright (c) 2019 TAOS Data, Inc. <jhtao@taosdata.com>
 *
 * This program is free software: you can use, redistribute, and/or modify
 * it under the terms of the GNU Affero General Public License, version 3
 * or later ("AGPL"), as published by the Free Software Foundation.
 *
 * This program is distributed in the hope that it will be useful, but WITHOUT
 * ANY WARRANTY; without even the implied warranty of MERCHANTABILITY or
 * FITNESS FOR A PARTICULAR PURPOSE.
 *
 * You should have received a copy of the GNU Affero General Public License
 * along with this program. If not, see <http://www.gnu.org/licenses/>.
 */

#include "streamSnapshot.h"
#include "query.h"
#include "rocksdb/c.h"
#include "streamBackendRocksdb.h"
#include "streamInt.h"
#include "tcommon.h"

enum SBackendFileType {
  ROCKSDB_OPTIONS_TYPE = 1,
  ROCKSDB_MAINFEST_TYPE = 2,
  ROCKSDB_SST_TYPE = 3,
  ROCKSDB_CURRENT_TYPE = 4,
  ROCKSDB_CHECKPOINT_META_TYPE = 5,
};

typedef struct SBackendFileItem {
  char*   name;
  int8_t  type;
  int64_t size;
  int8_t  ref;
} SBackendFileItem;
typedef struct SBackendFile {
  char*   pCurrent;
  char*   pMainfest;
  char*   pOptions;
  SArray* pSst;
  char*   pCheckpointMeta;
  char*   path;

} SBanckendFile;

typedef struct SBackendSnapFiles2 {
  char*   pCurrent;
  char*   pMainfest;
  char*   pOptions;
  SArray* pSst;
  char*   pCheckpointMeta;
  char*   path;

  int64_t         checkpointId;
  int64_t         seraial;
  int64_t         offset;
  TdFilePtr       fd;
  int8_t          filetype;
  SArray*         pFileList;
  int32_t         currFileIdx;
  SStreamTaskSnap snapInfo;
  int8_t          inited;

} SBackendSnapFile2;
struct SStreamSnapHandle {
  void*          handle;
  SBanckendFile* pBackendFile;
  int64_t        checkpointId;
  int64_t        seraial;
  int64_t        offset;
  TdFilePtr      fd;
  int8_t         filetype;
  SArray*        pFileList;
  int32_t        currFileIdx;
  char*          metaPath;

  SArray* pDbSnapSet;
  int32_t currIdx;
  int8_t  delFlag;  // 0 : not del, 1: del
};
struct SStreamSnapBlockHdr {
  int8_t  type;
  int8_t  flag;
  int64_t index;
  // int64_t streamId;
  // int64_t taskId;
  SStreamTaskSnap snapInfo;
  char            name[128];
  int64_t         totalSize;
  int64_t         size;
  uint8_t         data[];
};
struct SStreamSnapReader {
  void*             pMeta;
  int64_t           sver;
  int64_t           ever;
  SStreamSnapHandle handle;
  int64_t           checkpointId;
};
struct SStreamSnapWriter {
  void*             pMeta;
  int64_t           sver;
  int64_t           ever;
  SStreamSnapHandle handle;
};
const char*    ROCKSDB_OPTIONS = "OPTIONS";
const char*    ROCKSDB_MAINFEST = "MANIFEST";
const char*    ROCKSDB_SST = "sst";
const char*    ROCKSDB_CURRENT = "CURRENT";
const char*    ROCKSDB_CHECKPOINT_META = "CHECKPOINT";
static int64_t kBlockSize = 64 * 1024;

int32_t streamSnapHandleInit(SStreamSnapHandle* handle, char* path, void* pMeta);
void    streamSnapHandleDestroy(SStreamSnapHandle* handle);

// static void streamBuildFname(char* path, char* file, char* fullname)

#define STREAM_ROCKSDB_BUILD_FULLNAME(path, file, fullname) \
  do {                                                      \
    sprintf(fullname, "%s%s%s", path, TD_DIRSEP, file);     \
  } while (0)

int32_t streamGetFileSize(char* path, char* name, int64_t* sz) {
  int ret = 0;

  char* fullname = taosMemoryCalloc(1, strlen(path) + 32);
  sprintf(fullname, "%s%s%s", path, TD_DIRSEP, name);

  ret = taosStatFile(fullname, sz, NULL, NULL);
  taosMemoryFree(fullname);

  return ret;
}

TdFilePtr streamOpenFile(char* path, char* name, int32_t opt) {
  char fullname[256] = {0};

  STREAM_ROCKSDB_BUILD_FULLNAME(path, name, fullname);
  return taosOpenFile(fullname, opt);
}

int32_t streamTaskDbGetSnapInfo(void* arg, char* path, SArray* pSnap) { return taskDbBuildSnap(arg, pSnap); }

void snapFileDebugInfo(SBackendSnapFile2* pSnapFile) {
  if (qDebugFlag & DEBUG_DEBUG) {
    char* buf = taosMemoryCalloc(1, 512);
    sprintf(buf + strlen(buf), "[");

    if (pSnapFile->pCurrent) sprintf(buf, "current: %s,", pSnapFile->pCurrent);
    if (pSnapFile->pMainfest) sprintf(buf + strlen(buf), "MANIFEST: %s,", pSnapFile->pMainfest);
    if (pSnapFile->pOptions) sprintf(buf + strlen(buf), "options: %s,", pSnapFile->pOptions);
    if (pSnapFile->pSst) {
      for (int i = 0; i < taosArrayGetSize(pSnapFile->pSst); i++) {
        char* name = taosArrayGetP(pSnapFile->pSst, i);
        sprintf(buf + strlen(buf), "%s,", name);
      }
    }
    sprintf(buf + strlen(buf) - 1, "]");

    qInfo("%s %" PRId64 "-%" PRId64 " get file list: %s", STREAM_STATE_TRANSFER, pSnapFile->snapInfo.streamId,
          pSnapFile->snapInfo.taskId, buf);
    taosMemoryFree(buf);
  }
}

int32_t snapFileGenMeta(SBackendSnapFile2* pSnapFile) {
  SBackendFileItem item = {0};
  item.ref = 1;
  // current
  item.name = pSnapFile->pCurrent;
  item.type = ROCKSDB_CURRENT_TYPE;
  streamGetFileSize(pSnapFile->path, item.name, &item.size);
  taosArrayPush(pSnapFile->pFileList, &item);

  // mainfest
  item.name = pSnapFile->pMainfest;
  item.type = ROCKSDB_MAINFEST_TYPE;
  streamGetFileSize(pSnapFile->path, item.name, &item.size);
  taosArrayPush(pSnapFile->pFileList, &item);

  // options
  item.name = pSnapFile->pOptions;
  item.type = ROCKSDB_OPTIONS_TYPE;
  streamGetFileSize(pSnapFile->path, item.name, &item.size);
  taosArrayPush(pSnapFile->pFileList, &item);
  // sst
  for (int i = 0; i < taosArrayGetSize(pSnapFile->pSst); i++) {
    char* sst = taosArrayGetP(pSnapFile->pSst, i);
    item.name = sst;
    item.type = ROCKSDB_SST_TYPE;
    streamGetFileSize(pSnapFile->path, item.name, &item.size);
    taosArrayPush(pSnapFile->pFileList, &item);
  }
  // meta
  item.name = pSnapFile->pCheckpointMeta;
  item.type = ROCKSDB_CHECKPOINT_META_TYPE;
  if (streamGetFileSize(pSnapFile->path, item.name, &item.size) == 0) {
    taosArrayPush(pSnapFile->pFileList, &item);
  }
  return 0;
}
int32_t snapFileReadMeta(SBackendSnapFile2* pSnapFile) {
  TdDirPtr pDir = taosOpenDir(pSnapFile->path);
  if (NULL == pDir) {
    qError("%s failed to open %s", STREAM_STATE_TRANSFER, pSnapFile->path);
    return -1;
  }

  TdDirEntryPtr pDirEntry;
  while ((pDirEntry = taosReadDir(pDir)) != NULL) {
    char* name = taosGetDirEntryName(pDirEntry);
    if (strlen(name) >= strlen(ROCKSDB_CURRENT) && 0 == strncmp(name, ROCKSDB_CURRENT, strlen(ROCKSDB_CURRENT))) {
      pSnapFile->pCurrent = taosStrdup(name);
      continue;
    }
    if (strlen(name) >= strlen(ROCKSDB_MAINFEST) && 0 == strncmp(name, ROCKSDB_MAINFEST, strlen(ROCKSDB_MAINFEST))) {
      pSnapFile->pMainfest = taosStrdup(name);
      continue;
    }
    if (strlen(name) >= strlen(ROCKSDB_OPTIONS) && 0 == strncmp(name, ROCKSDB_OPTIONS, strlen(ROCKSDB_OPTIONS))) {
      pSnapFile->pOptions = taosStrdup(name);
      continue;
    }
    if (strlen(name) >= strlen(ROCKSDB_CHECKPOINT_META) &&
        0 == strncmp(name, ROCKSDB_CHECKPOINT_META, strlen(ROCKSDB_CHECKPOINT_META))) {
      pSnapFile->pCheckpointMeta = taosStrdup(name);
      continue;
    }
    if (strlen(name) >= strlen(ROCKSDB_SST) &&
        0 == strncmp(name + strlen(name) - strlen(ROCKSDB_SST), ROCKSDB_SST, strlen(ROCKSDB_SST))) {
      char* sst = taosStrdup(name);
      taosArrayPush(pSnapFile->pSst, &sst);
    }
  }
<<<<<<< HEAD
  taosCloseDir(&pDir);
  return 0;
}
int32_t streamBackendSnapInitFile(char* metaPath, SStreamTaskSnap* pSnap, SBackendSnapFile2* pSnapFile) {
  int32_t code = -1;

  char* path = taosMemoryCalloc(1, strlen(pSnap->dbPrefixPath) + 256);
  // char  idstr[64] = {0};
  sprintf(path, "%s%s%s%s%s%" PRId64 "", pSnap->dbPrefixPath, TD_DIRSEP, "checkpoints", TD_DIRSEP, "checkpoint",
          pSnap->chkpId);
  if (!taosIsDir(path)) {
    goto _ERROR;
  }
=======
  if (qDebugFlag & DEBUG_TRACE) {
    char* buf = taosMemoryCalloc(1, 128 + taosArrayGetSize(pFile->pSst) * 64);
    sprintf(buf, "[current: %s,", pFile->pCurrent);
    sprintf(buf + strlen(buf), "MANIFEST: %s,", pFile->pMainfest);
    sprintf(buf + strlen(buf), "options: %s,", pFile->pOptions);

    for (int i = 0; i < taosArrayGetSize(pFile->pSst); i++) {
      char* name = taosArrayGetP(pFile->pSst, i);
      sprintf(buf + strlen(buf), "%s,", name);
    }
    sprintf(buf + strlen(buf) - 1, "]");
>>>>>>> f7e63ad1

  pSnapFile->pSst = taosArrayInit(16, sizeof(void*));
  pSnapFile->pFileList = taosArrayInit(64, sizeof(SBackendFileItem));
  pSnapFile->path = path;
  pSnapFile->snapInfo = *pSnap;
  if ((code = snapFileReadMeta(pSnapFile)) != 0) {
    goto _ERROR;
  }
  if ((code = snapFileGenMeta(pSnapFile)) != 0) {
    goto _ERROR;
  }

  snapFileDebugInfo(pSnapFile);
  path = NULL;
  code = 0;

_ERROR:
  taosMemoryFree(path);
  return code;
}
void snapFileDestroy(SBackendSnapFile2* pSnap) {
  taosMemoryFree(pSnap->pCheckpointMeta);
  taosMemoryFree(pSnap->pCurrent);
  taosMemoryFree(pSnap->pMainfest);
  taosMemoryFree(pSnap->pOptions);
  taosMemoryFree(pSnap->path);
  for (int i = 0; i < taosArrayGetSize(pSnap->pSst); i++) {
    char* sst = taosArrayGetP(pSnap->pSst, i);
    taosMemoryFree(sst);
  }
  // unite read/write snap file
  for (int i = 0; i < taosArrayGetSize(pSnap->pFileList); i++) {
    SBackendFileItem* pItem = taosArrayGet(pSnap->pFileList, i);
    if (pItem->ref == 0) {
      taosMemoryFree(pItem->name);
    }
  }
  taosArrayDestroy(pSnap->pFileList);
  taosArrayDestroy(pSnap->pSst);
  taosCloseFile(&pSnap->fd);

  return;
}
int32_t streamSnapHandleInit(SStreamSnapHandle* pHandle, char* path, void* pMeta) {
  // impl later
  SArray* pSnapSet = taosArrayInit(4, sizeof(SStreamTaskSnap));
  int32_t code = streamTaskDbGetSnapInfo(pMeta, path, pSnapSet);
  if (code != 0) {
    return -1;
  }

  SArray* pDbSnapSet = taosArrayInit(8, sizeof(SBackendSnapFile2));

  for (int i = 0; i < taosArrayGetSize(pSnapSet); i++) {
    SStreamTaskSnap* pSnap = taosArrayGet(pSnapSet, i);

    SBackendSnapFile2 snapFile = {0};
    code = streamBackendSnapInitFile(path, pSnap, &snapFile);
    ASSERT(code == 0);
    taosArrayPush(pDbSnapSet, &snapFile);
  }
  for (int i = 0; i < taosArrayGetSize(pSnapSet); i++) {
    SStreamTaskSnap* pSnap = taosArrayGet(pSnapSet, i);
    taosMemoryFree(pSnap->dbPrefixPath);
  }
  taosArrayDestroy(pSnapSet);

  pHandle->pDbSnapSet = pDbSnapSet;
  pHandle->currIdx = 0;
  return 0;

_err:
  streamSnapHandleDestroy(pHandle);

  code = -1;
  return code;
}

void streamSnapHandleDestroy(SStreamSnapHandle* handle) {
  if (handle->pDbSnapSet) {
    for (int i = 0; i < taosArrayGetSize(handle->pDbSnapSet); i++) {
      SBackendSnapFile2* pSnapFile = taosArrayGet(handle->pDbSnapSet, i);
      snapFileDebugInfo(pSnapFile);
      snapFileDestroy(pSnapFile);
    }
    taosArrayDestroy(handle->pDbSnapSet);
  }
  taosMemoryFree(handle->metaPath);
  return;
}

int32_t streamSnapReaderOpen(void* pMeta, int64_t sver, int64_t chkpId, char* path, SStreamSnapReader** ppReader) {
  // impl later
  SStreamSnapReader* pReader = taosMemoryCalloc(1, sizeof(SStreamSnapReader));
  if (pReader == NULL) {
    return TSDB_CODE_OUT_OF_MEMORY;
  }

  if (streamSnapHandleInit(&pReader->handle, (char*)path, pMeta) < 0) {
    taosMemoryFree(pReader);
    return -1;
  }

  *ppReader = pReader;

  return 0;
}
int32_t streamSnapReaderClose(SStreamSnapReader* pReader) {
  if (pReader == NULL) return 0;

  streamSnapHandleDestroy(&pReader->handle);
  taosMemoryFree(pReader);
  return 0;
}

int32_t streamSnapRead(SStreamSnapReader* pReader, uint8_t** ppData, int64_t* size) {
  // impl later
  int32_t            code = 0;
  SStreamSnapHandle* pHandle = &pReader->handle;
  int32_t            idx = pHandle->currIdx;
  SBackendSnapFile2* pSnapFile = taosArrayGet(pHandle->pDbSnapSet, idx);
  SBackendFileItem*  item = NULL;

_NEXT:

  if (pSnapFile->fd == NULL) {
    if (pSnapFile->currFileIdx >= taosArrayGetSize(pSnapFile->pFileList)) {
      if (pHandle->currIdx + 1 < taosArrayGetSize(pHandle->pDbSnapSet)) {
        pHandle->currIdx += 1;

        pSnapFile = taosArrayGet(pHandle->pDbSnapSet, pHandle->currIdx);
        goto _NEXT;
      } else {
        *ppData = NULL;
        *size = 0;
        return 0;
      }

    } else {
      item = taosArrayGet(pSnapFile->pFileList, pSnapFile->currFileIdx);
      pSnapFile->fd = streamOpenFile(pSnapFile->path, item->name, TD_FILE_READ);
      stDebug("%s open file %s, current offset:%" PRId64 ", size:% " PRId64 ", file no.%d", STREAM_STATE_TRANSFER,
              item->name, (int64_t)pSnapFile->offset, item->size, pSnapFile->currFileIdx);
    }
  }
  item = taosArrayGet(pSnapFile->pFileList, pSnapFile->currFileIdx);

  qDebug("%s start to read file %s, current offset:%" PRId64 ", size:%" PRId64
         ", file no.%d, total set:%d, current set idx: %d",
         STREAM_STATE_TRANSFER, item->name, (int64_t)pSnapFile->offset, item->size, pSnapFile->currFileIdx,
         (int)taosArrayGetSize(pHandle->pDbSnapSet), pHandle->currIdx);

  uint8_t* buf = taosMemoryCalloc(1, sizeof(SStreamSnapBlockHdr) + kBlockSize);
  int64_t  nread = taosPReadFile(pSnapFile->fd, buf + sizeof(SStreamSnapBlockHdr), kBlockSize, pSnapFile->offset);
  if (nread == -1) {
    taosMemoryFree(buf);
    code = TAOS_SYSTEM_ERROR(terrno);
    stError("%s snap failed to read snap, file name:%s, type:%d,reason:%s", STREAM_STATE_TRANSFER, item->name,
            item->type, tstrerror(code));
    return -1;
  } else if (nread > 0 && nread <= kBlockSize) {
    // left bytes less than kBlockSize
    stDebug("%s read file %s, current offset:%" PRId64 ",size:% " PRId64 ", file no.%d", STREAM_STATE_TRANSFER,
            item->name, (int64_t)pSnapFile->offset, item->size, pSnapFile->currFileIdx);
    pSnapFile->offset += nread;
    if (pSnapFile->offset >= item->size || nread < kBlockSize) {
      taosCloseFile(&pSnapFile->fd);
      pSnapFile->offset = 0;
      pSnapFile->currFileIdx += 1;
    }
  } else {
    stDebug("%s no data read, close file no.%d, move to next file, open and read", STREAM_STATE_TRANSFER,
            pSnapFile->currFileIdx);
    taosCloseFile(&pSnapFile->fd);
    pSnapFile->offset = 0;
    pSnapFile->currFileIdx += 1;

    if (pSnapFile->currFileIdx >= taosArrayGetSize(pSnapFile->pFileList)) {
      // finish
      if (pHandle->currIdx + 1 < taosArrayGetSize(pHandle->pDbSnapSet)) {
        // skip to next snap set
        pHandle->currIdx += 1;
        pSnapFile = taosArrayGet(pHandle->pDbSnapSet, pHandle->currIdx);
        goto _NEXT;
      } else {
        *ppData = NULL;
        *size = 0;
        return 0;
      }
    }
    item = taosArrayGet(pSnapFile->pFileList, pSnapFile->currFileIdx);
    pSnapFile->fd = streamOpenFile(pSnapFile->path, item->name, TD_FILE_READ);

    nread = taosPReadFile(pSnapFile->fd, buf + sizeof(SStreamSnapBlockHdr), kBlockSize, pSnapFile->offset);
    pSnapFile->offset += nread;

    stDebug("%s open file and read file %s, current offset:%" PRId64 ", size:% " PRId64 ", file no.%d",
            STREAM_STATE_TRANSFER, item->name, (int64_t)pSnapFile->offset, item->size, pSnapFile->currFileIdx);
  }

  SStreamSnapBlockHdr* pHdr = (SStreamSnapBlockHdr*)buf;
  pHdr->size = nread;
  pHdr->type = item->type;
  pHdr->totalSize = item->size;
  pHdr->snapInfo = pSnapFile->snapInfo;

  memcpy(pHdr->name, item->name, strlen(item->name));
  pSnapFile->seraial += nread;

  *ppData = buf;
  *size = sizeof(SStreamSnapBlockHdr) + nread;
  return 0;
}
// SMetaSnapWriter ========================================
int32_t streamSnapWriterOpen(void* pMeta, int64_t sver, int64_t ever, char* path, SStreamSnapWriter** ppWriter) {
  // impl later
  SStreamSnapWriter* pWriter = taosMemoryCalloc(1, sizeof(SStreamSnapWriter));
  if (pWriter == NULL) {
    return TSDB_CODE_OUT_OF_MEMORY;
  }

  SStreamSnapHandle* pHandle = &pWriter->handle;
  pHandle->currIdx = 0;
  pHandle->metaPath = taosStrdup(path);
  pHandle->pDbSnapSet = taosArrayInit(8, sizeof(SBackendSnapFile2));

  SBackendSnapFile2 snapFile = {0};
  taosArrayPush(pHandle->pDbSnapSet, &snapFile);

  *ppWriter = pWriter;
  return 0;
}

int32_t snapInfoEqual(SStreamTaskSnap* a, SStreamTaskSnap* b) {
  if (a->streamId != b->streamId || a->taskId != b->taskId || a->chkpId != b->chkpId) {
    return 0;
  }
  return 1;
}

int32_t streamSnapWriteImpl(SStreamSnapWriter* pWriter, uint8_t* pData, uint32_t nData, SBackendSnapFile2* pSnapFile) {
  int                  code = -1;
  SStreamSnapBlockHdr* pHdr = (SStreamSnapBlockHdr*)pData;
  SStreamSnapHandle*   pHandle = &pWriter->handle;
  SStreamTaskSnap      snapInfo = pHdr->snapInfo;

  SStreamTaskSnap* pSnapInfo = &pSnapFile->snapInfo;

  SBackendFileItem* pItem = taosArrayGet(pSnapFile->pFileList, pSnapFile->currFileIdx);

  if (pSnapFile->fd == 0) {
    pSnapFile->fd = streamOpenFile(pSnapFile->path, pItem->name, TD_FILE_CREATE | TD_FILE_WRITE | TD_FILE_APPEND);
    if (pSnapFile->fd == NULL) {
      code = TAOS_SYSTEM_ERROR(terrno);
      stError("%s failed to open file name:%s%s%s, reason:%s", STREAM_STATE_TRANSFER, pHandle->metaPath, TD_DIRSEP,
              pHdr->name, tstrerror(code));
    }
  }
  if (strlen(pHdr->name) == strlen(pItem->name) && strcmp(pHdr->name, pItem->name) == 0) {
    int64_t bytes = taosPWriteFile(pSnapFile->fd, pHdr->data, pHdr->size, pSnapFile->offset);
    if (bytes != pHdr->size) {
      code = TAOS_SYSTEM_ERROR(terrno);
      stError("%s failed to write snap, file name:%s, reason:%s", STREAM_STATE_TRANSFER, pHdr->name, tstrerror(code));
      return code;
    } else {
      qInfo("succ to write data %s", pItem->name);
    }
    pSnapFile->offset += bytes;
  } else {
    taosCloseFile(&pSnapFile->fd);
    pSnapFile->offset = 0;
    pSnapFile->currFileIdx += 1;

    SBackendFileItem item = {0};
    item.name = taosStrdup(pHdr->name);
    item.type = pHdr->type;

    taosArrayPush(pSnapFile->pFileList, &item);

    SBackendFileItem* pItem = taosArrayGet(pSnapFile->pFileList, pSnapFile->currFileIdx);
    pSnapFile->fd = streamOpenFile(pSnapFile->path, pItem->name, TD_FILE_CREATE | TD_FILE_WRITE | TD_FILE_APPEND);
    if (pSnapFile->fd == NULL) {
      code = TAOS_SYSTEM_ERROR(terrno);
      stError("%s failed to open file name:%s%s%s, reason:%s", STREAM_STATE_TRANSFER, pSnapFile->path, TD_DIRSEP,
              pHdr->name, tstrerror(code));
    }

    taosPWriteFile(pSnapFile->fd, pHdr->data, pHdr->size, pSnapFile->offset);
    qInfo("succ to write data %s", pItem->name);
    pSnapFile->offset += pHdr->size;
  }
  code = 0;
_EXIT:
  return code;
}
<<<<<<< HEAD
int32_t streamSnapWrite(SStreamSnapWriter* pWriter, uint8_t* pData, uint32_t nData) {
  int32_t code = 0;

  SStreamSnapBlockHdr* pHdr = (SStreamSnapBlockHdr*)pData;
  SStreamSnapHandle*   pHandle = &pWriter->handle;
  SStreamTaskSnap      snapInfo = pHdr->snapInfo;

  SBackendSnapFile2* pDbSnapFile = taosArrayGet(pHandle->pDbSnapSet, pHandle->currIdx);
  if (pDbSnapFile->inited == 0) {
    char idstr[64] = {0};
    sprintf(idstr, "0x%" PRIx64 "-0x%x", snapInfo.streamId, (int32_t)(snapInfo.taskId));

    char* path = taosMemoryCalloc(1, strlen(pHandle->metaPath) + 256);
    sprintf(path, "%s%s%s%s%s%s%s%" PRId64 "", pHandle->metaPath, TD_DIRSEP, idstr, TD_DIRSEP, "checkpoints", TD_DIRSEP,
            "checkpoint", snapInfo.chkpId);
    if (!taosIsDir(path)) {
      code = taosMulMkDir(path);
      qInfo("%s mkdir %s", STREAM_STATE_TRANSFER, path);
      ASSERT(code == 0);
=======
int32_t streamSnapWriterClose(SStreamSnapWriter* pWriter, int8_t rollback) {
  SStreamSnapHandle* handle = &pWriter->handle;
  if (qDebugFlag & DEBUG_TRACE) {
    char* buf = (char*)taosMemoryMalloc(128 + taosArrayGetSize(handle->pFileList) * 64);
    int   n = sprintf(buf, "[");
    for (int i = 0; i < taosArrayGetSize(handle->pFileList); i++) {
      SBackendFileItem* item = taosArrayGet(handle->pFileList, i);
      if (i != taosArrayGetSize(handle->pFileList) - 1) {
        n += sprintf(buf + n, "%s %" PRId64 ",", item->name, item->size);
      } else {
        n += sprintf(buf + n, "%s %" PRId64 "]", item->name, item->size);
      }
>>>>>>> f7e63ad1
    }

    pDbSnapFile->path = path;
    pDbSnapFile->snapInfo = snapInfo;
    pDbSnapFile->pFileList = taosArrayInit(64, sizeof(SBackendFileItem));
    pDbSnapFile->currFileIdx = 0;
    pDbSnapFile->offset = 0;

    SBackendFileItem item = {0};
    item.name = taosStrdup((char*)ROCKSDB_CURRENT);
    item.type = ROCKSDB_CURRENT_TYPE;

    taosArrayPush(pDbSnapFile->pFileList, &item);

    pDbSnapFile->inited = 1;
    return streamSnapWriteImpl(pWriter, pData, nData, pDbSnapFile);
  } else {
    if (snapInfoEqual(&snapInfo, &pDbSnapFile->snapInfo)) {
      return streamSnapWriteImpl(pWriter, pData, nData, pDbSnapFile);
    } else {
      SBackendSnapFile2 snapFile = {0};
      taosArrayPush(pHandle->pDbSnapSet, &snapFile);
      pHandle->currIdx += 1;

      return streamSnapWrite(pWriter, pData, nData);
    }
  }
  return code;
}
int32_t streamSnapWriterClose(SStreamSnapWriter* pWriter, int8_t rollback) {
  if (pWriter == NULL) return 0;
  streamSnapHandleDestroy(&pWriter->handle);
  taosMemoryFree(pWriter);

  return 0;
}<|MERGE_RESOLUTION|>--- conflicted
+++ resolved
@@ -233,7 +233,6 @@
       taosArrayPush(pSnapFile->pSst, &sst);
     }
   }
-<<<<<<< HEAD
   taosCloseDir(&pDir);
   return 0;
 }
@@ -247,19 +246,6 @@
   if (!taosIsDir(path)) {
     goto _ERROR;
   }
-=======
-  if (qDebugFlag & DEBUG_TRACE) {
-    char* buf = taosMemoryCalloc(1, 128 + taosArrayGetSize(pFile->pSst) * 64);
-    sprintf(buf, "[current: %s,", pFile->pCurrent);
-    sprintf(buf + strlen(buf), "MANIFEST: %s,", pFile->pMainfest);
-    sprintf(buf + strlen(buf), "options: %s,", pFile->pOptions);
-
-    for (int i = 0; i < taosArrayGetSize(pFile->pSst); i++) {
-      char* name = taosArrayGetP(pFile->pSst, i);
-      sprintf(buf + strlen(buf), "%s,", name);
-    }
-    sprintf(buf + strlen(buf) - 1, "]");
->>>>>>> f7e63ad1
 
   pSnapFile->pSst = taosArrayInit(16, sizeof(void*));
   pSnapFile->pFileList = taosArrayInit(64, sizeof(SBackendFileItem));
@@ -555,7 +541,7 @@
 _EXIT:
   return code;
 }
-<<<<<<< HEAD
+
 int32_t streamSnapWrite(SStreamSnapWriter* pWriter, uint8_t* pData, uint32_t nData) {
   int32_t code = 0;
 
@@ -575,20 +561,6 @@
       code = taosMulMkDir(path);
       qInfo("%s mkdir %s", STREAM_STATE_TRANSFER, path);
       ASSERT(code == 0);
-=======
-int32_t streamSnapWriterClose(SStreamSnapWriter* pWriter, int8_t rollback) {
-  SStreamSnapHandle* handle = &pWriter->handle;
-  if (qDebugFlag & DEBUG_TRACE) {
-    char* buf = (char*)taosMemoryMalloc(128 + taosArrayGetSize(handle->pFileList) * 64);
-    int   n = sprintf(buf, "[");
-    for (int i = 0; i < taosArrayGetSize(handle->pFileList); i++) {
-      SBackendFileItem* item = taosArrayGet(handle->pFileList, i);
-      if (i != taosArrayGetSize(handle->pFileList) - 1) {
-        n += sprintf(buf + n, "%s %" PRId64 ",", item->name, item->size);
-      } else {
-        n += sprintf(buf + n, "%s %" PRId64 "]", item->name, item->size);
-      }
->>>>>>> f7e63ad1
     }
 
     pDbSnapFile->path = path;
