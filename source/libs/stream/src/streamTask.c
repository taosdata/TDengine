/*
 * Copyright (c) 2019 TAOS Data, Inc. <jhtao@taosdata.com>
 *
 * This program is free software: you can use, redistribute, and/or modify
 * it under the terms of the GNU Affero General Public License, version 3
 * or later ("AGPL"), as published by the Free Software Foundation.
 *
 * This program is distributed in the hope that it will be useful, but WITHOUT
 * ANY WARRANTY; without even the implied warranty of MERCHANTABILITY or
 * FITNESS FOR A PARTICULAR PURPOSE.
 *
 * You should have received a copy of the GNU Affero General Public License
 * along with this program. If not, see <http://www.gnu.org/licenses/>.
 */

#include "executor.h"
#include "streamInt.h"
#include "tmisce.h"
#include "tstream.h"
#include "ttimer.h"
#include "wal.h"

static void streamTaskDestroyUpstreamInfo(SUpstreamInfo* pUpstreamInfo);

static int32_t addToTaskset(SArray* pArray, SStreamTask* pTask) {
  int32_t childId = taosArrayGetSize(pArray);
  pTask->info.selfChildId = childId;
  taosArrayPush(pArray, &pTask);
  return 0;
}

SStreamTask* tNewStreamTask(int64_t streamId, int8_t taskLevel, bool fillHistory, int64_t triggerParam,
                            SArray* pTaskList, bool hasFillhistory) {
  SStreamTask* pTask = (SStreamTask*)taosMemoryCalloc(1, sizeof(SStreamTask));
  if (pTask == NULL) {
    terrno = TSDB_CODE_OUT_OF_MEMORY;
    return NULL;
  }
  pTask->ver = SSTREAM_TASK_VER;
  pTask->id.taskId = tGenIdPI32();
  pTask->id.streamId = streamId;
  pTask->info.taskLevel = taskLevel;
  pTask->info.fillHistory = fillHistory;
  pTask->info.triggerParam = triggerParam;

  char buf[128] = {0};
  sprintf(buf, "0x%" PRIx64 "-%d", pTask->id.streamId, pTask->id.taskId);

  pTask->id.idStr = taosStrdup(buf);
  pTask->status.schedStatus = TASK_SCHED_STATUS__INACTIVE;
  pTask->status.taskStatus = (fillHistory || hasFillhistory)? TASK_STATUS__SCAN_HISTORY:TASK_STATUS__NORMAL;
  pTask->inputInfo.status = TASK_INPUT_STATUS__NORMAL;
  pTask->outputq.status = TASK_OUTPUT_STATUS__NORMAL;

  if (fillHistory) {
    ASSERT(hasFillhistory);
  }

  addToTaskset(pTaskList, pTask);
  return pTask;
}

int32_t tEncodeStreamEpInfo(SEncoder* pEncoder, const SStreamChildEpInfo* pInfo) {
  if (tEncodeI32(pEncoder, pInfo->taskId) < 0) return -1;
  if (tEncodeI32(pEncoder, pInfo->nodeId) < 0) return -1;
  if (tEncodeI32(pEncoder, pInfo->childId) < 0) return -1;
  /*if (tEncodeI64(pEncoder, pInfo->processedVer) < 0) return -1;*/
  if (tEncodeSEpSet(pEncoder, &pInfo->epSet) < 0) return -1;
  if (tEncodeI64(pEncoder, pInfo->stage) < 0) return -1;
  return 0;
}

int32_t tDecodeStreamEpInfo(SDecoder* pDecoder, SStreamChildEpInfo* pInfo) {
  if (tDecodeI32(pDecoder, &pInfo->taskId) < 0) return -1;
  if (tDecodeI32(pDecoder, &pInfo->nodeId) < 0) return -1;
  if (tDecodeI32(pDecoder, &pInfo->childId) < 0) return -1;
  /*if (tDecodeI64(pDecoder, &pInfo->processedVer) < 0) return -1;*/
  if (tDecodeSEpSet(pDecoder, &pInfo->epSet) < 0) return -1;
  if (tDecodeI64(pDecoder, &pInfo->stage) < 0) return -1;
  return 0;
}

int32_t tEncodeStreamTask(SEncoder* pEncoder, const SStreamTask* pTask) {
  if (tStartEncode(pEncoder) < 0) return -1;
  if (tEncodeI64(pEncoder, pTask->ver) < 0) return -1;
  if (tEncodeI64(pEncoder, pTask->id.streamId) < 0) return -1;
  if (tEncodeI32(pEncoder, pTask->id.taskId) < 0) return -1;
  if (tEncodeI32(pEncoder, pTask->info.totalLevel) < 0) return -1;
  if (tEncodeI8(pEncoder, pTask->info.taskLevel) < 0) return -1;
  if (tEncodeI8(pEncoder, pTask->outputInfo.type) < 0) return -1;
  if (tEncodeI16(pEncoder, pTask->msgInfo.msgType) < 0) return -1;

  if (tEncodeI8(pEncoder, pTask->status.taskStatus) < 0) return -1;
  if (tEncodeI8(pEncoder, pTask->status.schedStatus) < 0) return -1;

  if (tEncodeI32(pEncoder, pTask->info.selfChildId) < 0) return -1;
  if (tEncodeI32(pEncoder, pTask->info.nodeId) < 0) return -1;
  if (tEncodeSEpSet(pEncoder, &pTask->info.epSet) < 0) return -1;
  if (tEncodeSEpSet(pEncoder, &pTask->info.mnodeEpset) < 0) return -1;

  if (tEncodeI64(pEncoder, pTask->chkInfo.checkpointId) < 0) return -1;
  if (tEncodeI64(pEncoder, pTask->chkInfo.checkpointVer) < 0) return -1;
  if (tEncodeI8(pEncoder, pTask->info.fillHistory) < 0) return -1;

  if (tEncodeI64(pEncoder, pTask->hTaskInfo.id.streamId)) return -1;
  int32_t taskId = pTask->hTaskInfo.id.taskId;
  if (tEncodeI32(pEncoder, taskId)) return -1;

  if (tEncodeI64(pEncoder, pTask->streamTaskId.streamId)) return -1;
  taskId = pTask->streamTaskId.taskId;
  if (tEncodeI32(pEncoder, taskId)) return -1;

  if (tEncodeU64(pEncoder, pTask->dataRange.range.minVer)) return -1;
  if (tEncodeU64(pEncoder, pTask->dataRange.range.maxVer)) return -1;
  if (tEncodeI64(pEncoder, pTask->dataRange.window.skey)) return -1;
  if (tEncodeI64(pEncoder, pTask->dataRange.window.ekey)) return -1;

  int32_t epSz = taosArrayGetSize(pTask->upstreamInfo.pList);
  if (tEncodeI32(pEncoder, epSz) < 0) return -1;
  for (int32_t i = 0; i < epSz; i++) {
    SStreamChildEpInfo* pInfo = taosArrayGetP(pTask->upstreamInfo.pList, i);
    if (tEncodeStreamEpInfo(pEncoder, pInfo) < 0) return -1;
  }

  if (pTask->info.taskLevel != TASK_LEVEL__SINK) {
    if (tEncodeCStr(pEncoder, pTask->exec.qmsg) < 0) return -1;
  }

  if (pTask->outputInfo.type == TASK_OUTPUT__TABLE) {
    if (tEncodeI64(pEncoder, pTask->outputInfo.tbSink.stbUid) < 0) return -1;
    if (tEncodeCStr(pEncoder, pTask->outputInfo.tbSink.stbFullName) < 0) return -1;
    if (tEncodeSSchemaWrapper(pEncoder, pTask->outputInfo.tbSink.pSchemaWrapper) < 0) return -1;
  } else if (pTask->outputInfo.type == TASK_OUTPUT__SMA) {
    if (tEncodeI64(pEncoder, pTask->outputInfo.smaSink.smaId) < 0) return -1;
  } else if (pTask->outputInfo.type == TASK_OUTPUT__FETCH) {
    if (tEncodeI8(pEncoder, pTask->outputInfo.fetchSink.reserved) < 0) return -1;
  } else if (pTask->outputInfo.type == TASK_OUTPUT__FIXED_DISPATCH) {
    if (tEncodeI32(pEncoder, pTask->outputInfo.fixedDispatcher.taskId) < 0) return -1;
    if (tEncodeI32(pEncoder, pTask->outputInfo.fixedDispatcher.nodeId) < 0) return -1;
    if (tEncodeSEpSet(pEncoder, &pTask->outputInfo.fixedDispatcher.epSet) < 0) return -1;
  } else if (pTask->outputInfo.type == TASK_OUTPUT__SHUFFLE_DISPATCH) {
    if (tSerializeSUseDbRspImp(pEncoder, &pTask->outputInfo.shuffleDispatcher.dbInfo) < 0) return -1;
    if (tEncodeCStr(pEncoder, pTask->outputInfo.shuffleDispatcher.stbFullName) < 0) return -1;
  }
  if (tEncodeI64(pEncoder, pTask->info.triggerParam) < 0) return -1;
  if (tEncodeCStrWithLen(pEncoder, pTask->reserve, sizeof(pTask->reserve) - 1) < 0) return -1;

  tEndEncode(pEncoder);
  return pEncoder->pos;
}

int32_t tDecodeStreamTask(SDecoder* pDecoder, SStreamTask* pTask) {
  int32_t taskId = 0;

  if (tStartDecode(pDecoder) < 0) return -1;
  if (tDecodeI64(pDecoder, &pTask->ver) < 0) return -1;
  if (pTask->ver != SSTREAM_TASK_VER) return -1;

  if (tDecodeI64(pDecoder, &pTask->id.streamId) < 0) return -1;
  if (tDecodeI32(pDecoder, &pTask->id.taskId) < 0) return -1;
  if (tDecodeI32(pDecoder, &pTask->info.totalLevel) < 0) return -1;
  if (tDecodeI8(pDecoder, &pTask->info.taskLevel) < 0) return -1;
  if (tDecodeI8(pDecoder, &pTask->outputInfo.type) < 0) return -1;
  if (tDecodeI16(pDecoder, &pTask->msgInfo.msgType) < 0) return -1;

  if (tDecodeI8(pDecoder, &pTask->status.taskStatus) < 0) return -1;
  if (tDecodeI8(pDecoder, &pTask->status.schedStatus) < 0) return -1;

  if (tDecodeI32(pDecoder, &pTask->info.selfChildId) < 0) return -1;
  if (tDecodeI32(pDecoder, &pTask->info.nodeId) < 0) return -1;
  if (tDecodeSEpSet(pDecoder, &pTask->info.epSet) < 0) return -1;
  if (tDecodeSEpSet(pDecoder, &pTask->info.mnodeEpset) < 0) return -1;

  if (tDecodeI64(pDecoder, &pTask->chkInfo.checkpointId) < 0) return -1;
  if (tDecodeI64(pDecoder, &pTask->chkInfo.checkpointVer) < 0) return -1;
  if (tDecodeI8(pDecoder, &pTask->info.fillHistory) < 0) return -1;

  if (tDecodeI64(pDecoder, &pTask->hTaskInfo.id.streamId)) return -1;
  if (tDecodeI32(pDecoder, &taskId)) return -1;
  pTask->hTaskInfo.id.taskId = taskId;

  if (tDecodeI64(pDecoder, &pTask->streamTaskId.streamId)) return -1;
  if (tDecodeI32(pDecoder, &taskId)) return -1;
  pTask->streamTaskId.taskId = taskId;

  if (tDecodeU64(pDecoder, &pTask->dataRange.range.minVer)) return -1;
  if (tDecodeU64(pDecoder, &pTask->dataRange.range.maxVer)) return -1;
  if (tDecodeI64(pDecoder, &pTask->dataRange.window.skey)) return -1;
  if (tDecodeI64(pDecoder, &pTask->dataRange.window.ekey)) return -1;

  int32_t epSz = -1;
  if (tDecodeI32(pDecoder, &epSz) < 0) return -1;

  pTask->upstreamInfo.pList = taosArrayInit(epSz, POINTER_BYTES);
  for (int32_t i = 0; i < epSz; i++) {
    SStreamChildEpInfo* pInfo = taosMemoryCalloc(1, sizeof(SStreamChildEpInfo));
    if (pInfo == NULL) return -1;
    if (tDecodeStreamEpInfo(pDecoder, pInfo) < 0) {
      taosMemoryFreeClear(pInfo);
      return -1;
    }
    taosArrayPush(pTask->upstreamInfo.pList, &pInfo);
  }

  if (pTask->info.taskLevel != TASK_LEVEL__SINK) {
    if (tDecodeCStrAlloc(pDecoder, &pTask->exec.qmsg) < 0) return -1;
  }

  if (pTask->outputInfo.type == TASK_OUTPUT__TABLE) {
    if (tDecodeI64(pDecoder, &pTask->outputInfo.tbSink.stbUid) < 0) return -1;
    if (tDecodeCStrTo(pDecoder, pTask->outputInfo.tbSink.stbFullName) < 0) return -1;
    pTask->outputInfo.tbSink.pSchemaWrapper = taosMemoryCalloc(1, sizeof(SSchemaWrapper));
    if (pTask->outputInfo.tbSink.pSchemaWrapper == NULL) return -1;
    if (tDecodeSSchemaWrapper(pDecoder, pTask->outputInfo.tbSink.pSchemaWrapper) < 0) return -1;
  } else if (pTask->outputInfo.type == TASK_OUTPUT__SMA) {
    if (tDecodeI64(pDecoder, &pTask->outputInfo.smaSink.smaId) < 0) return -1;
  } else if (pTask->outputInfo.type == TASK_OUTPUT__FETCH) {
    if (tDecodeI8(pDecoder, &pTask->outputInfo.fetchSink.reserved) < 0) return -1;
  } else if (pTask->outputInfo.type == TASK_OUTPUT__FIXED_DISPATCH) {
    if (tDecodeI32(pDecoder, &pTask->outputInfo.fixedDispatcher.taskId) < 0) return -1;
    if (tDecodeI32(pDecoder, &pTask->outputInfo.fixedDispatcher.nodeId) < 0) return -1;
    if (tDecodeSEpSet(pDecoder, &pTask->outputInfo.fixedDispatcher.epSet) < 0) return -1;
  } else if (pTask->outputInfo.type == TASK_OUTPUT__SHUFFLE_DISPATCH) {
    if (tDeserializeSUseDbRspImp(pDecoder, &pTask->outputInfo.shuffleDispatcher.dbInfo) < 0) return -1;
    if (tDecodeCStrTo(pDecoder, pTask->outputInfo.shuffleDispatcher.stbFullName) < 0) return -1;
  }
  if (tDecodeI64(pDecoder, &pTask->info.triggerParam) < 0) return -1;
  if (tDecodeCStrTo(pDecoder, pTask->reserve) < 0) return -1;

  tEndDecode(pDecoder);
  return 0;
}

int32_t tDecodeStreamTaskChkInfo(SDecoder* pDecoder, SCheckpointInfo* pChkpInfo) {
  int64_t ver;
  int64_t skip64;
  int8_t  skip8;
  int32_t skip32;
  int16_t skip16;
  SEpSet  epSet;

  if (tStartDecode(pDecoder) < 0) return -1;
  if (tDecodeI64(pDecoder, &pChkpInfo->msgVer) < 0) return -1;
  // if (ver != SSTREAM_TASK_VER) return -1;

  if (tDecodeI64(pDecoder, &skip64) < 0) return -1;
  if (tDecodeI32(pDecoder, &skip32) < 0) return -1;
  if (tDecodeI32(pDecoder, &skip32) < 0) return -1;
  if (tDecodeI8(pDecoder, &skip8) < 0) return -1;
  if (tDecodeI8(pDecoder, &skip8) < 0) return -1;
  if (tDecodeI16(pDecoder, &skip16) < 0) return -1;

  if (tDecodeI8(pDecoder, &skip8) < 0) return -1;
  if (tDecodeI8(pDecoder, &skip8) < 0) return -1;

  if (tDecodeI32(pDecoder, &skip32) < 0) return -1;
  if (tDecodeI32(pDecoder, &skip32) < 0) return -1;
  if (tDecodeSEpSet(pDecoder, &epSet) < 0) return -1;
  if (tDecodeSEpSet(pDecoder, &epSet) < 0) return -1;

  if (tDecodeI64(pDecoder, &pChkpInfo->checkpointId) < 0) return -1;
  if (tDecodeI64(pDecoder, &pChkpInfo->checkpointVer) < 0) return -1;

  tEndDecode(pDecoder);
  return 0;
}

int32_t tDecodeStreamTaskId(SDecoder* pDecoder, STaskId* pTaskId) {
  int64_t ver;
  if (tStartDecode(pDecoder) < 0) return -1;
  if (tDecodeI64(pDecoder, &ver) < 0) return -1;
  if (ver != SSTREAM_TASK_VER) return -1;

  if (tDecodeI64(pDecoder, &pTaskId->streamId) < 0) return -1;

  int32_t taskId = 0;
  if (tDecodeI32(pDecoder, &taskId) < 0) return -1;

  pTaskId->taskId = taskId;
  tEndDecode(pDecoder);
  return 0;
}

static void freeItem(void* p) {
  SStreamContinueExecInfo* pInfo = p;
  rpcFreeCont(pInfo->msg.pCont);
}

static void freeUpstreamItem(void* p) {
  SStreamChildEpInfo** pInfo = p;
  taosMemoryFree(*pInfo);
}

void tFreeStreamTask(SStreamTask* pTask) {
  int32_t taskId = pTask->id.taskId;

  STaskExecStatisInfo* pStatis = &pTask->execInfo;

  stDebug("start to free s-task:0x%x, %p, state:%p, status:%s", taskId, pTask, pTask->pState,
         streamGetTaskStatusStr(pTask->status.taskStatus));

  stDebug("s-task:0x%x task exec summary: create:%" PRId64 ", init:%" PRId64 ", start:%" PRId64
         ", updateCount:%d latestUpdate:%" PRId64 ", latestCheckPoint:%" PRId64 ", ver:%" PRId64
         " nextProcessVer:%" PRId64", checkpointCount:%d",
         taskId, pStatis->created, pStatis->init, pStatis->start, pStatis->updateCount, pStatis->latestUpdateTs,
         pTask->chkInfo.checkpointId, pTask->chkInfo.checkpointVer, pTask->chkInfo.nextProcessVer,
         pStatis->checkpoint);

  // remove the ref by timer
  while (pTask->status.timerActive > 0) {
    stDebug("s-task:%s wait for task stop timer activities", pTask->id.idStr);
    taosMsleep(10);
  }

  if (pTask->schedInfo.pTimer != NULL) {
    taosTmrStop(pTask->schedInfo.pTimer);
    pTask->schedInfo.pTimer = NULL;
  }

  if (pTask->hTaskInfo.pTimer != NULL) {
    taosTmrStop(pTask->hTaskInfo.pTimer);
    pTask->hTaskInfo.pTimer = NULL;
  }

  if (pTask->msgInfo.pTimer != NULL) {
    taosTmrStop(pTask->msgInfo.pTimer);
    pTask->msgInfo.pTimer = NULL;
  }

  int32_t status = atomic_load_8((int8_t*)&(pTask->status.taskStatus));
  if (pTask->inputInfo.queue) {
    streamQueueClose(pTask->inputInfo.queue, pTask->id.taskId);
  }

  if (pTask->outputq.queue) {
    streamQueueClose(pTask->outputq.queue, pTask->id.taskId);
  }

  if (pTask->exec.qmsg) {
    taosMemoryFree(pTask->exec.qmsg);
  }

  if (pTask->exec.pExecutor) {
    qDestroyTask(pTask->exec.pExecutor);
    pTask->exec.pExecutor = NULL;
  }

  if (pTask->exec.pWalReader != NULL) {
    walCloseReader(pTask->exec.pWalReader);
  }

  pTask->pReadyMsgList = taosArrayDestroy(pTask->pReadyMsgList);
  if (pTask->msgInfo.pData != NULL) {
    destroyDispatchMsg(pTask->msgInfo.pData, getNumOfDispatchBranch(pTask));
    pTask->msgInfo.pData = NULL;
    pTask->msgInfo.dispatchMsgType = 0;
  }

  if (pTask->outputInfo.type == TASK_OUTPUT__TABLE) {
    tDeleteSchemaWrapper(pTask->outputInfo.tbSink.pSchemaWrapper);
    taosMemoryFree(pTask->outputInfo.tbSink.pTSchema);
    tSimpleHashCleanup(pTask->outputInfo.tbSink.pTblInfo);
  } else if (pTask->outputInfo.type == TASK_OUTPUT__SHUFFLE_DISPATCH) {
    taosArrayDestroy(pTask->outputInfo.shuffleDispatcher.dbInfo.pVgroupInfos);
    pTask->checkReqIds = taosArrayDestroy(pTask->checkReqIds);
  }

  if (pTask->pState) {
    stDebug("s-task:0x%x start to free task state", taskId);
    streamStateClose(pTask->pState, status == TASK_STATUS__DROPPING);
  }

  if (pTask->id.idStr != NULL) {
    taosMemoryFree((void*)pTask->id.idStr);
  }

  if (pTask->pNameMap) {
    tSimpleHashCleanup(pTask->pNameMap);
  }

  if (pTask->pRspMsgList != NULL) {
    taosArrayDestroyEx(pTask->pRspMsgList, freeItem);
    pTask->pRspMsgList = NULL;
  }

<<<<<<< HEAD
  if (pTask->pUpstreamInfoList != NULL) {
    taosArrayDestroyEx(pTask->pUpstreamInfoList, freeUpstreamItem);
    pTask->pUpstreamInfoList = NULL;
  }
  if (pTask->pBackend) {
    taskDbRemoveRef(pTask->pBackend);
    

    pTask->pBackend = NULL;
  }
=======
  streamTaskDestroyUpstreamInfo(&pTask->upstreamInfo);

  pTask->msgInfo.pRetryList = taosArrayDestroy(pTask->msgInfo.pRetryList);
  taosMemoryFree(pTask->outputInfo.pTokenBucket);
>>>>>>> 9f9fae3b
  taosThreadMutexDestroy(&pTask->lock);
  taosMemoryFree(pTask);

  stDebug("s-task:0x%x free task completed", taskId);
}

int32_t streamTaskInit(SStreamTask* pTask, SStreamMeta* pMeta, SMsgCb* pMsgCb, int64_t ver) {
  pTask->id.idStr = createStreamTaskIdStr(pTask->id.streamId, pTask->id.taskId);
  pTask->refCnt = 1;
  pTask->status.schedStatus = TASK_SCHED_STATUS__INACTIVE;
  pTask->status.timerActive = 0;
  pTask->inputInfo.queue = streamQueueOpen(512 << 10);
  pTask->outputq.queue = streamQueueOpen(512 << 10);

  if (pTask->inputInfo.queue == NULL || pTask->outputq.queue == NULL) {
    stError("s-task:%s failed to prepare the input/output queue, initialize task failed", pTask->id.idStr);
    return TSDB_CODE_OUT_OF_MEMORY;
  }

  pTask->execInfo.created = taosGetTimestampMs();
  pTask->inputInfo.status = TASK_INPUT_STATUS__NORMAL;
  pTask->outputq.status = TASK_OUTPUT_STATUS__NORMAL;
  pTask->pMeta = pMeta;

  pTask->chkInfo.checkpointVer = ver - 1;
  pTask->chkInfo.nextProcessVer = ver;
  pTask->dataRange.range.maxVer = ver;
  pTask->dataRange.range.minVer = ver;
  pTask->pMsgCb = pMsgCb;
  pTask->msgInfo.pRetryList = taosArrayInit(4, sizeof(int32_t));

  pTask->outputInfo.pTokenBucket = taosMemoryCalloc(1, sizeof(STokenBucket));
  if (pTask->outputInfo.pTokenBucket == NULL) {
    stError("s-task:%s failed to prepare the tokenBucket, code:%s", pTask->id.idStr, tstrerror(TSDB_CODE_OUT_OF_MEMORY));
    return TSDB_CODE_OUT_OF_MEMORY;
  }

  // 2MiB per second for sink task
  // 50 times sink operator per second
  streamTaskInitTokenBucket(pTask->outputInfo.pTokenBucket, 50, 50, 2);

  TdThreadMutexAttr attr = {0};
  int code = taosThreadMutexAttrInit(&attr);
  if (code != 0) {
    stError("s-task:%s initElapsed mutex attr failed, code:%s", pTask->id.idStr, tstrerror(code));
    return code;
  }

  code = taosThreadMutexAttrSetType(&attr, PTHREAD_MUTEX_RECURSIVE);
  if (code != 0) {
    stError("s-task:%s set mutex attr recursive, code:%s", pTask->id.idStr, tstrerror(code));
    return code;
  }

<<<<<<< HEAD
  streamTaskInitTokenBucket(&pTask->tokenBucket, 150, 100);
  taosThreadMutexInit(&pTask->lock, NULL);

  if (streamTaskSetDb(pMeta, pTask) != 0) {
    return -1;
  }
=======
  taosThreadMutexInit(&pTask->lock, &attr);
>>>>>>> 9f9fae3b
  streamTaskOpenAllUpstreamInput(pTask);

  return TSDB_CODE_SUCCESS;
}

int32_t streamTaskGetNumOfDownstream(const SStreamTask* pTask) {
  if (pTask->info.taskLevel == TASK_LEVEL__SINK) {
    return 0;
  } else {
    int32_t type = pTask->outputInfo.type;
    if (type == TASK_OUTPUT__FIXED_DISPATCH || type == TASK_OUTPUT__TABLE) {
      return 1;
    } else {
      SArray* vgInfo = pTask->outputInfo.shuffleDispatcher.dbInfo.pVgroupInfos;
      return taosArrayGetSize(vgInfo);
    }
  }
}

static SStreamChildEpInfo* createStreamTaskEpInfo(const SStreamTask* pTask) {
  SStreamChildEpInfo* pEpInfo = taosMemoryMalloc(sizeof(SStreamChildEpInfo));
  if (pEpInfo == NULL) {
    terrno = TSDB_CODE_OUT_OF_MEMORY;
    return NULL;
  }

  pEpInfo->childId = pTask->info.selfChildId;
  pEpInfo->epSet = pTask->info.epSet;
  pEpInfo->nodeId = pTask->info.nodeId;
  pEpInfo->taskId = pTask->id.taskId;
  pEpInfo->stage = -1;

  return pEpInfo;
}

int32_t streamTaskSetUpstreamInfo(SStreamTask* pTask, const SStreamTask* pUpstreamTask) {
  SStreamChildEpInfo* pEpInfo = createStreamTaskEpInfo(pUpstreamTask);
  if (pEpInfo == NULL) {
    return TSDB_CODE_OUT_OF_MEMORY;
  }

  if (pTask->upstreamInfo.pList == NULL) {
    pTask->upstreamInfo.pList = taosArrayInit(4, POINTER_BYTES);
  }

  taosArrayPush(pTask->upstreamInfo.pList, &pEpInfo);
  return TSDB_CODE_SUCCESS;
}

void streamTaskUpdateUpstreamInfo(SStreamTask* pTask, int32_t nodeId, const SEpSet* pEpSet) {
  char buf[512] = {0};
  EPSET_TO_STR(pEpSet, buf);

  int32_t numOfUpstream = taosArrayGetSize(pTask->upstreamInfo.pList);
  for (int32_t i = 0; i < numOfUpstream; ++i) {
    SStreamChildEpInfo* pInfo = taosArrayGetP(pTask->upstreamInfo.pList, i);
    if (pInfo->nodeId == nodeId) {
      epsetAssign(&pInfo->epSet, pEpSet);
      stDebug("s-task:0x%x update the upstreamInfo taskId:0x%x(nodeId:%d) newEpset:%s", pTask->id.taskId,
             pInfo->taskId, nodeId, buf);
      break;
    }
  }
}

void streamTaskDestroyUpstreamInfo(SUpstreamInfo* pUpstreamInfo) {
  if (pUpstreamInfo->pList != NULL) {
    taosArrayDestroyEx(pUpstreamInfo->pList, freeUpstreamItem);
    pUpstreamInfo->numOfClosed = 0;
    pUpstreamInfo->pList = NULL;
  }
}

void streamTaskSetFixedDownstreamInfo(SStreamTask* pTask, const SStreamTask* pDownstreamTask) {
  STaskDispatcherFixed* pDispatcher = &pTask->outputInfo.fixedDispatcher;
  pDispatcher->taskId = pDownstreamTask->id.taskId;
  pDispatcher->nodeId = pDownstreamTask->info.nodeId;
  pDispatcher->epSet = pDownstreamTask->info.epSet;

  pTask->outputInfo.type = TASK_OUTPUT__FIXED_DISPATCH;
  pTask->msgInfo.msgType = TDMT_STREAM_TASK_DISPATCH;
}

void streamTaskUpdateDownstreamInfo(SStreamTask* pTask, int32_t nodeId, const SEpSet* pEpSet) {
  char buf[512] = {0};
  EPSET_TO_STR(pEpSet, buf);

  int8_t type = pTask->outputInfo.type;
  if (type == TASK_OUTPUT__SHUFFLE_DISPATCH) {
    SArray* pVgs = pTask->outputInfo.shuffleDispatcher.dbInfo.pVgroupInfos;

    int32_t numOfVgroups = taosArrayGetSize(pVgs);
    for (int32_t i = 0; i < numOfVgroups; i++) {
      SVgroupInfo* pVgInfo = taosArrayGet(pVgs, i);

      if (pVgInfo->vgId == nodeId) {
        epsetAssign(&pVgInfo->epSet, pEpSet);
        stDebug("s-task:0x%x update the dispatch info, task:0x%x(nodeId:%d) newEpset:%s", pTask->id.taskId,
               pVgInfo->taskId, nodeId, buf);
        break;
      }
    }
  } else if (type == TASK_OUTPUT__FIXED_DISPATCH) {
    STaskDispatcherFixed* pDispatcher = &pTask->outputInfo.fixedDispatcher;
    if (pDispatcher->nodeId == nodeId) {
      epsetAssign(&pDispatcher->epSet, pEpSet);
      stDebug("s-task:0x%x update the dispatch info, task:0x%x(nodeId:%d) newEpSet:%s", pTask->id.taskId,
             pDispatcher->taskId, nodeId, buf);
    }
  } else {
    // do nothing
  }
}

int32_t streamTaskStop(SStreamTask* pTask) {
  int32_t      vgId = pTask->pMeta->vgId;
  int64_t      st = taosGetTimestampMs();
  const char*  id = pTask->id.idStr;

  taosThreadMutexLock(&pTask->lock);
  if (pTask->status.taskStatus == TASK_STATUS__CK) {
    stDebug("s-task:%s in checkpoint will be discarded since task is stopped", id);
  }
  pTask->status.taskStatus = TASK_STATUS__STOP;
  taosThreadMutexUnlock(&pTask->lock);

  qKillTask(pTask->exec.pExecutor, TSDB_CODE_SUCCESS);
  while (/*pTask->status.schedStatus != TASK_SCHED_STATUS__INACTIVE */ !streamTaskIsIdle(pTask)) {
    stDebug("s-task:%s level:%d wait for task to be idle and then close, check again in 100ms", id,
            pTask->info.taskLevel);
    taosMsleep(100);
  }

  int64_t el = taosGetTimestampMs() - st;
  stDebug("vgId:%d s-task:%s is closed in %" PRId64 " ms", vgId, id, el);
  return 0;
}

int32_t doUpdateTaskEpset(SStreamTask* pTask, int32_t nodeId, SEpSet* pEpSet) {
  char buf[512] = {0};

  if (pTask->info.nodeId == nodeId) {  // execution task should be moved away
    epsetAssign(&pTask->info.epSet, pEpSet);
    EPSET_TO_STR(pEpSet, buf)
    stDebug("s-task:0x%x (vgId:%d) self node epset is updated %s", pTask->id.taskId, nodeId, buf);
  }

  // check for the dispath info and the upstream task info
  int32_t level = pTask->info.taskLevel;
  if (level == TASK_LEVEL__SOURCE) {
    streamTaskUpdateDownstreamInfo(pTask, nodeId, pEpSet);
  } else if (level == TASK_LEVEL__AGG) {
    streamTaskUpdateUpstreamInfo(pTask, nodeId, pEpSet);
    streamTaskUpdateDownstreamInfo(pTask, nodeId, pEpSet);
  } else {  // TASK_LEVEL__SINK
    streamTaskUpdateUpstreamInfo(pTask, nodeId, pEpSet);
  }

  return 0;
}

int32_t streamTaskUpdateEpsetInfo(SStreamTask* pTask, SArray* pNodeList) {
  STaskExecStatisInfo* p = &pTask->execInfo;

  int32_t numOfNodes = taosArrayGetSize(pNodeList);
  int64_t prevTs = p->latestUpdateTs;

  p->latestUpdateTs = taosGetTimestampMs();
  p->updateCount += 1;
  stDebug("s-task:%s update task nodeEp epset, updatedNodes:%d, updateCount:%d, prevTs:%" PRId64, pTask->id.idStr,
         numOfNodes, p->updateCount, prevTs);

  for (int32_t i = 0; i < taosArrayGetSize(pNodeList); ++i) {
    SNodeUpdateInfo* pInfo = taosArrayGet(pNodeList, i);
    doUpdateTaskEpset(pTask, pInfo->nodeId, &pInfo->newEp);
  }
  return 0;
}

void streamTaskResetUpstreamStageInfo(SStreamTask* pTask) {
  if (pTask->info.taskLevel == TASK_LEVEL__SOURCE) {
    return;
  }

  int32_t size = taosArrayGetSize(pTask->upstreamInfo.pList);
  for (int32_t i = 0; i < size; ++i) {
    SStreamChildEpInfo* pInfo = taosArrayGetP(pTask->upstreamInfo.pList, i);
    pInfo->stage = -1;
  }

  stDebug("s-task:%s reset all upstream tasks stage info", pTask->id.idStr);
}

bool streamTaskAllUpstreamClosed(SStreamTask* pTask) {
  return pTask->upstreamInfo.numOfClosed == taosArrayGetSize(pTask->upstreamInfo.pList);
}

bool streamTaskSetSchedStatusWait(SStreamTask* pTask) {
  bool ret = false;

  // double check
  if (pTask->status.schedStatus == TASK_SCHED_STATUS__INACTIVE) {
    taosThreadMutexLock(&pTask->lock);
    if (pTask->status.schedStatus == TASK_SCHED_STATUS__INACTIVE) {
      pTask->status.schedStatus = TASK_SCHED_STATUS__WAITING;
      ret = true;
    }
    taosThreadMutexUnlock(&pTask->lock);
  }

  return ret;
}

int8_t streamTaskSetSchedStatusActive(SStreamTask* pTask) {
  taosThreadMutexLock(&pTask->lock);
  int8_t status = pTask->status.schedStatus;
  if (status == TASK_SCHED_STATUS__WAITING) {
    pTask->status.schedStatus = TASK_SCHED_STATUS__ACTIVE;
  }
  taosThreadMutexUnlock(&pTask->lock);

  return status;
}

int8_t streamTaskSetSchedStatusInActive(SStreamTask* pTask) {
  taosThreadMutexLock(&pTask->lock);
  int8_t status = pTask->status.schedStatus;
  ASSERT(status == TASK_SCHED_STATUS__WAITING || status == TASK_SCHED_STATUS__ACTIVE ||
         status == TASK_SCHED_STATUS__INACTIVE);
  pTask->status.schedStatus = TASK_SCHED_STATUS__INACTIVE;
  taosThreadMutexUnlock(&pTask->lock);

  return status;
}

int32_t streamBuildAndSendDropTaskMsg(SMsgCb* pMsgCb, int32_t vgId, SStreamTaskId* pTaskId) {
  SVDropStreamTaskReq *pReq = rpcMallocCont(sizeof(SVDropStreamTaskReq));
  if (pReq == NULL) {
    terrno = TSDB_CODE_OUT_OF_MEMORY;
    return -1;
  }

  pReq->head.vgId = vgId;
  pReq->taskId = pTaskId->taskId;
  pReq->streamId = pTaskId->streamId;

  SRpcMsg msg = {.msgType = TDMT_STREAM_TASK_DROP, .pCont = pReq, .contLen = sizeof(SVDropStreamTaskReq)};
  int32_t code = tmsgPutToQueue(pMsgCb, WRITE_QUEUE, &msg);
  if (code != TSDB_CODE_SUCCESS) {
    stError("vgId:%d failed to send drop task:0x%x msg, code:%s", vgId, pTaskId->taskId, tstrerror(code));
    return code;
  }

  stDebug("vgId:%d build and send drop table:0x%x msg", vgId, pTaskId->taskId);
  return code;
}

STaskId streamTaskExtractKey(const SStreamTask* pTask) {
  STaskId id = {.streamId = pTask->id.streamId, .taskId = pTask->id.taskId};
  return id;
}

void streamTaskInitForLaunchHTask(SHistoryTaskInfo* pInfo) {
  pInfo->waitInterval = LAUNCH_HTASK_INTERVAL;
  pInfo->tickCount = ceil(LAUNCH_HTASK_INTERVAL / WAIT_FOR_MINIMAL_INTERVAL);
  pInfo->retryTimes = 0;
}

void streamTaskSetRetryInfoForLaunch(SHistoryTaskInfo* pInfo) {
  ASSERT(pInfo->tickCount == 0);

  pInfo->waitInterval *= RETRY_LAUNCH_INTERVAL_INC_RATE;
  pInfo->tickCount = ceil(pInfo->waitInterval / WAIT_FOR_MINIMAL_INTERVAL);
  pInfo->retryTimes += 1;
}

const char* streamGetTaskStatusStr(int32_t status) {
  switch(status) {
    case TASK_STATUS__NORMAL: return "normal";
    case TASK_STATUS__SCAN_HISTORY: return "scan-history";
    case TASK_STATUS__HALT: return "halt";
    case TASK_STATUS__PAUSE: return "paused";
    case TASK_STATUS__CK: return "check-point";
    case TASK_STATUS__DROPPING: return "dropping";
    case TASK_STATUS__STOP: return "stop";
    case TASK_STATUS__UNINIT: return "uninitialized";
    default:return "";
  }
}

void streamTaskStatusInit(STaskStatusEntry* pEntry, const SStreamTask* pTask) {
  pEntry->id.streamId = pTask->id.streamId;
  pEntry->id.taskId = pTask->id.taskId;
  pEntry->stage = -1;
  pEntry->nodeId = pTask->info.nodeId;
  pEntry->status = TASK_STATUS__STOP;
}

void streamTaskStatusCopy(STaskStatusEntry* pDst, const STaskStatusEntry* pSrc) {
  pDst->stage = pSrc->stage;
  pDst->inputQUsed = pSrc->inputQUsed;
  pDst->inputRate = pSrc->inputRate;
  pDst->processedVer = pSrc->processedVer;
  pDst->verStart = pSrc->verStart;
  pDst->verEnd = pSrc->verEnd;
  pDst->sinkQuota = pSrc->sinkQuota;
  pDst->sinkDataSize = pSrc->sinkDataSize;
  pDst->activeCheckpointId = pSrc->activeCheckpointId;
  pDst->checkpointFailed = pSrc->checkpointFailed;
}<|MERGE_RESOLUTION|>--- conflicted
+++ resolved
@@ -48,7 +48,7 @@
 
   pTask->id.idStr = taosStrdup(buf);
   pTask->status.schedStatus = TASK_SCHED_STATUS__INACTIVE;
-  pTask->status.taskStatus = (fillHistory || hasFillhistory)? TASK_STATUS__SCAN_HISTORY:TASK_STATUS__NORMAL;
+  pTask->status.taskStatus = (fillHistory || hasFillhistory) ? TASK_STATUS__SCAN_HISTORY : TASK_STATUS__NORMAL;
   pTask->inputInfo.status = TASK_INPUT_STATUS__NORMAL;
   pTask->outputq.status = TASK_OUTPUT_STATUS__NORMAL;
 
@@ -297,14 +297,14 @@
   STaskExecStatisInfo* pStatis = &pTask->execInfo;
 
   stDebug("start to free s-task:0x%x, %p, state:%p, status:%s", taskId, pTask, pTask->pState,
-         streamGetTaskStatusStr(pTask->status.taskStatus));
+          streamGetTaskStatusStr(pTask->status.taskStatus));
 
   stDebug("s-task:0x%x task exec summary: create:%" PRId64 ", init:%" PRId64 ", start:%" PRId64
-         ", updateCount:%d latestUpdate:%" PRId64 ", latestCheckPoint:%" PRId64 ", ver:%" PRId64
-         " nextProcessVer:%" PRId64", checkpointCount:%d",
-         taskId, pStatis->created, pStatis->init, pStatis->start, pStatis->updateCount, pStatis->latestUpdateTs,
-         pTask->chkInfo.checkpointId, pTask->chkInfo.checkpointVer, pTask->chkInfo.nextProcessVer,
-         pStatis->checkpoint);
+          ", updateCount:%d latestUpdate:%" PRId64 ", latestCheckPoint:%" PRId64 ", ver:%" PRId64
+          " nextProcessVer:%" PRId64 ", checkpointCount:%d",
+          taskId, pStatis->created, pStatis->init, pStatis->start, pStatis->updateCount, pStatis->latestUpdateTs,
+          pTask->chkInfo.checkpointId, pTask->chkInfo.checkpointVer, pTask->chkInfo.nextProcessVer,
+          pStatis->checkpoint);
 
   // remove the ref by timer
   while (pTask->status.timerActive > 0) {
@@ -383,23 +383,10 @@
     pTask->pRspMsgList = NULL;
   }
 
-<<<<<<< HEAD
-  if (pTask->pUpstreamInfoList != NULL) {
-    taosArrayDestroyEx(pTask->pUpstreamInfoList, freeUpstreamItem);
-    pTask->pUpstreamInfoList = NULL;
-  }
-  if (pTask->pBackend) {
-    taskDbRemoveRef(pTask->pBackend);
-    
-
-    pTask->pBackend = NULL;
-  }
-=======
   streamTaskDestroyUpstreamInfo(&pTask->upstreamInfo);
 
   pTask->msgInfo.pRetryList = taosArrayDestroy(pTask->msgInfo.pRetryList);
   taosMemoryFree(pTask->outputInfo.pTokenBucket);
->>>>>>> 9f9fae3b
   taosThreadMutexDestroy(&pTask->lock);
   taosMemoryFree(pTask);
 
@@ -433,7 +420,8 @@
 
   pTask->outputInfo.pTokenBucket = taosMemoryCalloc(1, sizeof(STokenBucket));
   if (pTask->outputInfo.pTokenBucket == NULL) {
-    stError("s-task:%s failed to prepare the tokenBucket, code:%s", pTask->id.idStr, tstrerror(TSDB_CODE_OUT_OF_MEMORY));
+    stError("s-task:%s failed to prepare the tokenBucket, code:%s", pTask->id.idStr,
+            tstrerror(TSDB_CODE_OUT_OF_MEMORY));
     return TSDB_CODE_OUT_OF_MEMORY;
   }
 
@@ -442,7 +430,7 @@
   streamTaskInitTokenBucket(pTask->outputInfo.pTokenBucket, 50, 50, 2);
 
   TdThreadMutexAttr attr = {0};
-  int code = taosThreadMutexAttrInit(&attr);
+  int               code = taosThreadMutexAttrInit(&attr);
   if (code != 0) {
     stError("s-task:%s initElapsed mutex attr failed, code:%s", pTask->id.idStr, tstrerror(code));
     return code;
@@ -454,16 +442,10 @@
     return code;
   }
 
-<<<<<<< HEAD
-  streamTaskInitTokenBucket(&pTask->tokenBucket, 150, 100);
-  taosThreadMutexInit(&pTask->lock, NULL);
-
+  taosThreadMutexInit(&pTask->lock, &attr);
   if (streamTaskSetDb(pMeta, pTask) != 0) {
     return -1;
   }
-=======
-  taosThreadMutexInit(&pTask->lock, &attr);
->>>>>>> 9f9fae3b
   streamTaskOpenAllUpstreamInput(pTask);
 
   return TSDB_CODE_SUCCESS;
@@ -522,8 +504,8 @@
     SStreamChildEpInfo* pInfo = taosArrayGetP(pTask->upstreamInfo.pList, i);
     if (pInfo->nodeId == nodeId) {
       epsetAssign(&pInfo->epSet, pEpSet);
-      stDebug("s-task:0x%x update the upstreamInfo taskId:0x%x(nodeId:%d) newEpset:%s", pTask->id.taskId,
-             pInfo->taskId, nodeId, buf);
+      stDebug("s-task:0x%x update the upstreamInfo taskId:0x%x(nodeId:%d) newEpset:%s", pTask->id.taskId, pInfo->taskId,
+              nodeId, buf);
       break;
     }
   }
@@ -562,7 +544,7 @@
       if (pVgInfo->vgId == nodeId) {
         epsetAssign(&pVgInfo->epSet, pEpSet);
         stDebug("s-task:0x%x update the dispatch info, task:0x%x(nodeId:%d) newEpset:%s", pTask->id.taskId,
-               pVgInfo->taskId, nodeId, buf);
+                pVgInfo->taskId, nodeId, buf);
         break;
       }
     }
@@ -571,7 +553,7 @@
     if (pDispatcher->nodeId == nodeId) {
       epsetAssign(&pDispatcher->epSet, pEpSet);
       stDebug("s-task:0x%x update the dispatch info, task:0x%x(nodeId:%d) newEpSet:%s", pTask->id.taskId,
-             pDispatcher->taskId, nodeId, buf);
+              pDispatcher->taskId, nodeId, buf);
     }
   } else {
     // do nothing
@@ -579,9 +561,9 @@
 }
 
 int32_t streamTaskStop(SStreamTask* pTask) {
-  int32_t      vgId = pTask->pMeta->vgId;
-  int64_t      st = taosGetTimestampMs();
-  const char*  id = pTask->id.idStr;
+  int32_t     vgId = pTask->pMeta->vgId;
+  int64_t     st = taosGetTimestampMs();
+  const char* id = pTask->id.idStr;
 
   taosThreadMutexLock(&pTask->lock);
   if (pTask->status.taskStatus == TASK_STATUS__CK) {
@@ -634,7 +616,7 @@
   p->latestUpdateTs = taosGetTimestampMs();
   p->updateCount += 1;
   stDebug("s-task:%s update task nodeEp epset, updatedNodes:%d, updateCount:%d, prevTs:%" PRId64, pTask->id.idStr,
-         numOfNodes, p->updateCount, prevTs);
+          numOfNodes, p->updateCount, prevTs);
 
   for (int32_t i = 0; i < taosArrayGetSize(pNodeList); ++i) {
     SNodeUpdateInfo* pInfo = taosArrayGet(pNodeList, i);
@@ -700,7 +682,7 @@
 }
 
 int32_t streamBuildAndSendDropTaskMsg(SMsgCb* pMsgCb, int32_t vgId, SStreamTaskId* pTaskId) {
-  SVDropStreamTaskReq *pReq = rpcMallocCont(sizeof(SVDropStreamTaskReq));
+  SVDropStreamTaskReq* pReq = rpcMallocCont(sizeof(SVDropStreamTaskReq));
   if (pReq == NULL) {
     terrno = TSDB_CODE_OUT_OF_MEMORY;
     return -1;
@@ -741,16 +723,25 @@
 }
 
 const char* streamGetTaskStatusStr(int32_t status) {
-  switch(status) {
-    case TASK_STATUS__NORMAL: return "normal";
-    case TASK_STATUS__SCAN_HISTORY: return "scan-history";
-    case TASK_STATUS__HALT: return "halt";
-    case TASK_STATUS__PAUSE: return "paused";
-    case TASK_STATUS__CK: return "check-point";
-    case TASK_STATUS__DROPPING: return "dropping";
-    case TASK_STATUS__STOP: return "stop";
-    case TASK_STATUS__UNINIT: return "uninitialized";
-    default:return "";
+  switch (status) {
+    case TASK_STATUS__NORMAL:
+      return "normal";
+    case TASK_STATUS__SCAN_HISTORY:
+      return "scan-history";
+    case TASK_STATUS__HALT:
+      return "halt";
+    case TASK_STATUS__PAUSE:
+      return "paused";
+    case TASK_STATUS__CK:
+      return "check-point";
+    case TASK_STATUS__DROPPING:
+      return "dropping";
+    case TASK_STATUS__STOP:
+      return "stop";
+    case TASK_STATUS__UNINIT:
+      return "uninitialized";
+    default:
+      return "";
   }
 }
 
