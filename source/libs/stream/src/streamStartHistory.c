--- conflicted
+++ resolved
@@ -196,13 +196,8 @@
   return qStreamSourceScanParamForHistoryScanStep2(pTask->exec.pExecutor, pVerRange, pWindow);
 }
 
-<<<<<<< HEAD
-// A fill history task needs to be started.
-int32_t streamLaunchFillHistoryTask(SStreamTask* pTask) {
-=======
 // an fill history task needs to be started.
 int32_t streamLaunchFillHistoryTask(SStreamTask* pTask, bool lock) {
->>>>>>> 40d32e16
   SStreamMeta*         pMeta = pTask->pMeta;
   STaskExecStatisInfo* pExecInfo = &pTask->execInfo;
   const char*          idStr = pTask->id.idStr;
@@ -313,10 +308,6 @@
   SStreamMeta*      pMeta = pTask->pMeta;
   SHistoryTaskInfo* pHTaskInfo = &pTask->hTaskInfo;
 
-<<<<<<< HEAD
-=======
-  //  int32_t ref = atomic_sub_fetch_32(&pTask->status.timerActive, 1);
->>>>>>> 40d32e16
   int32_t code = streamMetaAddTaskLaunchResult(pMeta, pInfo->hTaskId.streamId, pInfo->hTaskId.taskId, 0, now, false);
 
   if (code) {
@@ -335,10 +326,6 @@
   SHistoryTaskInfo* pHTaskInfo = &pTask->hTaskInfo;
 
   if (streamTaskShouldStop(pTask)) {  // record the failure
-<<<<<<< HEAD
-=======
-                                      //    int32_t ref = atomic_sub_fetch_32(&pTask->status.timerActive, 1);
->>>>>>> 40d32e16
     stDebug("s-task:0x%" PRIx64 " stopped, not launch rel history task:0x%" PRIx64, pInfo->id.taskId,
             pInfo->hTaskId.taskId);
 
