/*
 * Copyright (c) 2019 TAOS Data, Inc. <jhtao@taosdata.com>
 *
 * This program is free software: you can use, redistribute, and/or modify
 * it under the terms of the GNU Affero General Public License, version 3
 * or later ("AGPL"), as published by the Free Software Foundation.
 *
 * This program is distributed in the hope that it will be useful, but WITHOUT
 * ANY WARRANTY; without even the implied warranty of MERCHANTABILITY or
 * FITNESS FOR A PARTICULAR PURPOSE.
 *
 * You should have received a copy of the GNU Affero General Public License
 * along with this program. If not, see <http://www.gnu.org/licenses/>.
 */

#include "query.h"
#include "tdatablock.h"
#include "tencode.h"
#include "tstreamUpdate.h"
#include "ttime.h"

#define DEFAULT_FALSE_POSITIVE   0.01
#define DEFAULT_BUCKET_SIZE      131072
#define DEFAULT_MAP_CAPACITY     131072
#define DEFAULT_MAP_SIZE         (DEFAULT_MAP_CAPACITY * 100)
#define ROWS_PER_MILLISECOND     1
#define MAX_NUM_SCALABLE_BF      100000
#define MIN_NUM_SCALABLE_BF      10
#define DEFAULT_PREADD_BUCKET    1
#define MAX_INTERVAL             MILLISECOND_PER_MINUTE
#define MIN_INTERVAL             (MILLISECOND_PER_SECOND * 10)
#define DEFAULT_EXPECTED_ENTRIES 10000

static int64_t adjustExpEntries(int64_t entries) { return TMIN(DEFAULT_EXPECTED_ENTRIES, entries); }

void windowSBfAdd(SUpdateInfo *pInfo, uint64_t count) {
  if (pInfo->numSBFs < count) {
    count = pInfo->numSBFs;
  }
  for (uint64_t i = 0; i < count; ++i) {
    int64_t      rows = adjustExpEntries(pInfo->interval * ROWS_PER_MILLISECOND);
    SScalableBf *tsSBF = tScalableBfInit(rows, DEFAULT_FALSE_POSITIVE);
    taosArrayPush(pInfo->pTsSBFs, &tsSBF);
  }
}

static void clearItemHelper(void *p) {
  SScalableBf **pBf = p;
  tScalableBfDestroy(*pBf);
}

void windowSBfDelete(SUpdateInfo *pInfo, uint64_t count) {
  if (count < pInfo->numSBFs) {
    for (uint64_t i = 0; i < count; ++i) {
      SScalableBf *pTsSBFs = taosArrayGetP(pInfo->pTsSBFs, 0);
      tScalableBfDestroy(pTsSBFs);
      taosArrayRemove(pInfo->pTsSBFs, 0);
    }
  } else {
    taosArrayClearEx(pInfo->pTsSBFs, clearItemHelper);
  }
  pInfo->minTS += pInfo->interval * count;
}

static int64_t adjustInterval(int64_t interval, int32_t precision) {
  int64_t val = interval;
  if (precision != TSDB_TIME_PRECISION_MILLI) {
    val = convertTimePrecision(interval, precision, TSDB_TIME_PRECISION_MILLI);
  }

  if (val <= 0 || val > MAX_INTERVAL) {
    val = MAX_INTERVAL;
  } else if (val < MIN_INTERVAL) {
    val = MIN_INTERVAL;
  }

  if (precision != TSDB_TIME_PRECISION_MILLI) {
    val = convertTimePrecision(val, TSDB_TIME_PRECISION_MILLI, precision);
  }
  return val;
}

static int64_t adjustWatermark(int64_t adjInterval, int64_t originInt, int64_t watermark) {
  if (watermark <= adjInterval) {
    watermark = TMAX(originInt / adjInterval, 1) * adjInterval;
  } else if (watermark > MAX_NUM_SCALABLE_BF * adjInterval) {
    watermark = MAX_NUM_SCALABLE_BF * adjInterval;
  }
  return watermark;
}

SUpdateInfo *updateInfoInitP(SInterval *pInterval, int64_t watermark) {
  return updateInfoInit(pInterval->interval, pInterval->precision, watermark);
}

SUpdateInfo *updateInfoInit(int64_t interval, int32_t precision, int64_t watermark) {
  SUpdateInfo *pInfo = taosMemoryCalloc(1, sizeof(SUpdateInfo));
  if (pInfo == NULL) {
    return NULL;
  }
  pInfo->pTsBuckets = NULL;
  pInfo->pTsSBFs = NULL;
  pInfo->minTS = -1;
  pInfo->interval = adjustInterval(interval, precision);
  pInfo->watermark = adjustWatermark(pInfo->interval, interval, watermark);

  uint64_t bfSize = (uint64_t)(pInfo->watermark / pInfo->interval);

  pInfo->pTsSBFs = taosArrayInit(bfSize, sizeof(void *));
  if (pInfo->pTsSBFs == NULL) {
    updateInfoDestroy(pInfo);
    return NULL;
  }
  pInfo->numSBFs = bfSize;
  windowSBfAdd(pInfo, bfSize);

  pInfo->pTsBuckets = taosArrayInit(DEFAULT_BUCKET_SIZE, sizeof(TSKEY));
  if (pInfo->pTsBuckets == NULL) {
    updateInfoDestroy(pInfo);
    return NULL;
  }

  TSKEY dumy = 0;
  for (uint64_t i = 0; i < DEFAULT_BUCKET_SIZE; ++i) {
    taosArrayPush(pInfo->pTsBuckets, &dumy);
  }
  pInfo->numBuckets = DEFAULT_BUCKET_SIZE;
  pInfo->pCloseWinSBF = NULL;
  _hash_fn_t hashFn = taosGetDefaultHashFunction(TSDB_DATA_TYPE_UBIGINT);
  pInfo->pMap = taosHashInit(DEFAULT_MAP_CAPACITY, hashFn, true, HASH_NO_LOCK);
  pInfo->maxDataVersion = 0;
  return pInfo;
}

static SScalableBf *getSBf(SUpdateInfo *pInfo, TSKEY ts) {
  if (ts <= 0) {
    return NULL;
  }
  if (pInfo->minTS < 0) {
    pInfo->minTS = (TSKEY)(ts / pInfo->interval * pInfo->interval);
  }
  int64_t index = (int64_t)((ts - pInfo->minTS) / pInfo->interval);
  if (index < 0) {
    return NULL;
  }
  if (index >= pInfo->numSBFs) {
    uint64_t count = index + 1 - pInfo->numSBFs;
    windowSBfDelete(pInfo, count);
    windowSBfAdd(pInfo, count);
    index = pInfo->numSBFs - 1;
  }
  SScalableBf *res = taosArrayGetP(pInfo->pTsSBFs, index);
  if (res == NULL) {
    int64_t rows = adjustExpEntries(pInfo->interval * ROWS_PER_MILLISECOND);
    res = tScalableBfInit(rows, DEFAULT_FALSE_POSITIVE);
    taosArrayPush(pInfo->pTsSBFs, &res);
  }
  return res;
}

bool updateInfoIsTableInserted(SUpdateInfo *pInfo, int64_t tbUid) {
  void *pVal = taosHashGet(pInfo->pMap, &tbUid, sizeof(int64_t));
  if (pVal || taosHashGetSize(pInfo->pMap) >= DEFAULT_MAP_SIZE) return true;
  return false;
}

TSKEY updateInfoFillBlockData(SUpdateInfo *pInfo, SSDataBlock *pBlock, int32_t primaryTsCol) {
  if (pBlock == NULL || pBlock->info.rows == 0) return INT64_MIN;
  TSKEY   maxTs = INT64_MIN;
  int64_t tbUid = pBlock->info.id.uid;

  SColumnInfoData *pColDataInfo = taosArrayGet(pBlock->pDataBlock, primaryTsCol);

  for (int32_t i = 0; i < pBlock->info.rows; i++) {
    TSKEY ts = ((TSKEY *)pColDataInfo->pData)[i];
    maxTs = TMAX(maxTs, ts);
    SScalableBf *pSBf = getSBf(pInfo, ts);
    if (pSBf) {
      SUpdateKey updateKey = {
          .tbUid = tbUid,
          .ts = ts,
      };
      tScalableBfPut(pSBf, &updateKey, sizeof(SUpdateKey));
    }
  }
  TSKEY *pMaxTs = taosHashGet(pInfo->pMap, &tbUid, sizeof(int64_t));
  if (pMaxTs == NULL || *pMaxTs > maxTs) {
    taosHashPut(pInfo->pMap, &tbUid, sizeof(int64_t), &maxTs, sizeof(TSKEY));
  }
  return maxTs;
}

bool updateInfoIsUpdated(SUpdateInfo *pInfo, uint64_t tableId, TSKEY ts) {
  int32_t res = TSDB_CODE_FAILED;

  SUpdateKey updateKey = {
      .tbUid = tableId,
      .ts = ts,
  };

  TSKEY   *pMapMaxTs = taosHashGet(pInfo->pMap, &tableId, sizeof(uint64_t));
  uint64_t index = ((uint64_t)tableId) % pInfo->numBuckets;
  TSKEY    maxTs = *(TSKEY *)taosArrayGet(pInfo->pTsBuckets, index);
  if (ts < maxTs - pInfo->watermark) {
    // this window has been closed.
    if (pInfo->pCloseWinSBF) {
      res = tScalableBfPut(pInfo->pCloseWinSBF, &updateKey, sizeof(SUpdateKey));
      if (res == TSDB_CODE_SUCCESS) {
        return false;
      } else {
        return true;
      }
    }
    return true;
  }

  SScalableBf *pSBf = getSBf(pInfo, ts);
  // pSBf may be a null pointer
  if (pSBf) {
    res = tScalableBfPut(pSBf, &updateKey, sizeof(SUpdateKey));
  }

  int32_t size = taosHashGetSize(pInfo->pMap);
  if ((!pMapMaxTs && size < DEFAULT_MAP_SIZE) || (pMapMaxTs && *pMapMaxTs < ts)) {
    taosHashPut(pInfo->pMap, &tableId, sizeof(uint64_t), &ts, sizeof(TSKEY));
    return false;
  }

  if (!pMapMaxTs && maxTs < ts) {
    taosArraySet(pInfo->pTsBuckets, index, &ts);
    return false;
  }

  if (ts < pInfo->minTS) {
    return true;
  } else if (res == TSDB_CODE_SUCCESS) {
    return false;
  }
  // check from tsdb api
  return true;
}

void updateInfoDestroy(SUpdateInfo *pInfo) {
  if (pInfo == NULL) {
    return;
  }
  taosArrayDestroy(pInfo->pTsBuckets);

  uint64_t size = taosArrayGetSize(pInfo->pTsSBFs);
  for (uint64_t i = 0; i < size; i++) {
    SScalableBf *pSBF = taosArrayGetP(pInfo->pTsSBFs, i);
    tScalableBfDestroy(pSBF);
  }

  taosArrayDestroy(pInfo->pTsSBFs);
  taosHashCleanup(pInfo->pMap);
  taosMemoryFree(pInfo);
}

void updateInfoAddCloseWindowSBF(SUpdateInfo *pInfo) {
  if (pInfo->pCloseWinSBF) {
    return;
  }
  int64_t rows = adjustExpEntries(pInfo->interval * ROWS_PER_MILLISECOND);
  pInfo->pCloseWinSBF = tScalableBfInit(rows, DEFAULT_FALSE_POSITIVE);
}

void updateInfoDestoryColseWinSBF(SUpdateInfo *pInfo) {
  if (!pInfo || !pInfo->pCloseWinSBF) {
    return;
  }
  tScalableBfDestroy(pInfo->pCloseWinSBF);
  pInfo->pCloseWinSBF = NULL;
}

int32_t updateInfoSerialize(void *buf, int32_t bufLen, const SUpdateInfo *pInfo) {
<<<<<<< HEAD
  if(!pInfo) {
=======
  if (!pInfo) {
>>>>>>> 3c2bf197
    return 0;
  }

  SEncoder encoder = {0};
  tEncoderInit(&encoder, buf, bufLen);
  if (tStartEncode(&encoder) < 0) return -1;

  int32_t size = taosArrayGetSize(pInfo->pTsBuckets);
  if (tEncodeI32(&encoder, size) < 0) return -1;
  for (int32_t i = 0; i < size; i++) {
    TSKEY *pTs = (TSKEY *)taosArrayGet(pInfo->pTsBuckets, i);
    if (tEncodeI64(&encoder, *pTs) < 0) return -1;
  }

  if (tEncodeU64(&encoder, pInfo->numBuckets) < 0) return -1;

  int32_t sBfSize = taosArrayGetSize(pInfo->pTsSBFs);
  if (tEncodeI32(&encoder, sBfSize) < 0) return -1;
  for (int32_t i = 0; i < sBfSize; i++) {
    SScalableBf *pSBf = taosArrayGetP(pInfo->pTsSBFs, i);
    if (tScalableBfEncode(pSBf, &encoder) < 0) return -1;
  }

  if (tEncodeU64(&encoder, pInfo->numSBFs) < 0) return -1;
  if (tEncodeI64(&encoder, pInfo->interval) < 0) return -1;
  if (tEncodeI64(&encoder, pInfo->watermark) < 0) return -1;
  if (tEncodeI64(&encoder, pInfo->minTS) < 0) return -1;

  if (tScalableBfEncode(pInfo->pCloseWinSBF, &encoder) < 0) return -1;

  int32_t mapSize = taosHashGetSize(pInfo->pMap);
  if (tEncodeI32(&encoder, mapSize) < 0) return -1;
  void  *pIte = NULL;
  size_t keyLen = 0;
  while ((pIte = taosHashIterate(pInfo->pMap, pIte)) != NULL) {
    void *key = taosHashGetKey(pIte, &keyLen);
    if (tEncodeU64(&encoder, *(uint64_t *)key) < 0) return -1;
    if (tEncodeI64(&encoder, *(TSKEY *)pIte) < 0) return -1;
  }

  if (tEncodeU64(&encoder, pInfo->maxDataVersion) < 0) return -1;

  tEndEncode(&encoder);

  int32_t tlen = encoder.pos;
  tEncoderClear(&encoder);
  return tlen;
}

int32_t updateInfoDeserialize(void *buf, int32_t bufLen, SUpdateInfo *pInfo) {
  ASSERT(pInfo);
  SDecoder decoder = {0};
  tDecoderInit(&decoder, buf, bufLen);
  if (tStartDecode(&decoder) < 0) return -1;

  int32_t size = 0;
  if (tDecodeI32(&decoder, &size) < 0) return -1;
  pInfo->pTsBuckets = taosArrayInit(size, sizeof(TSKEY));
  TSKEY ts = INT64_MIN;
  for (int32_t i = 0; i < size; i++) {
    if (tDecodeI64(&decoder, &ts) < 0) return -1;
    taosArrayPush(pInfo->pTsBuckets, &ts);
  }

  if (tDecodeU64(&decoder, &pInfo->numBuckets) < 0) return -1;

  int32_t sBfSize = 0;
  if (tDecodeI32(&decoder, &sBfSize) < 0) return -1;
  pInfo->pTsSBFs = taosArrayInit(sBfSize, sizeof(void *));
  for (int32_t i = 0; i < sBfSize; i++) {
    SScalableBf *pSBf = tScalableBfDecode(&decoder);
    if (!pSBf) return -1;
    taosArrayPush(pInfo->pTsSBFs, &pSBf);
  }

  if (tDecodeU64(&decoder, &pInfo->numSBFs) < 0) return -1;
  if (tDecodeI64(&decoder, &pInfo->interval) < 0) return -1;
  if (tDecodeI64(&decoder, &pInfo->watermark) < 0) return -1;
  if (tDecodeI64(&decoder, &pInfo->minTS) < 0) return -1;
  pInfo->pCloseWinSBF = tScalableBfDecode(&decoder);

  int32_t mapSize = 0;
  if (tDecodeI32(&decoder, &mapSize) < 0) return -1;
  _hash_fn_t hashFn = taosGetDefaultHashFunction(TSDB_DATA_TYPE_UBIGINT);
  pInfo->pMap = taosHashInit(mapSize, hashFn, true, HASH_NO_LOCK);
  uint64_t uid = 0;
  ts = INT64_MIN;
  for (int32_t i = 0; i < mapSize; i++) {
    if (tDecodeU64(&decoder, &uid) < 0) return -1;
    if (tDecodeI64(&decoder, &ts) < 0) return -1;
    taosHashPut(pInfo->pMap, &uid, sizeof(uint64_t), &ts, sizeof(TSKEY));
  }
  ASSERT(mapSize == taosHashGetSize(pInfo->pMap));
  if (tDecodeU64(&decoder, &pInfo->maxDataVersion) < 0) return -1;

  tEndDecode(&decoder);

  tDecoderClear(&decoder);
  return 0;
}<|MERGE_RESOLUTION|>--- conflicted
+++ resolved
@@ -274,11 +274,7 @@
 }
 
 int32_t updateInfoSerialize(void *buf, int32_t bufLen, const SUpdateInfo *pInfo) {
-<<<<<<< HEAD
-  if(!pInfo) {
-=======
   if (!pInfo) {
->>>>>>> 3c2bf197
     return 0;
   }
 
