--- conflicted
+++ resolved
@@ -377,15 +377,10 @@
   int32_t code = -1;
   SRpcMsg msg = {0};
 
-<<<<<<< HEAD
-  qDebug("s-task:%s recover step2 (blocking stage) started", pTask->id.idStr);
-  if (qStreamSourceRecoverStep2(exec, ver) < 0) {
-=======
   int32_t tlen;
   tEncodeSize(tEncodeStreamScanHistoryFinishReq, pReq, tlen, code);
   if (code < 0) {
     return -1;
->>>>>>> 3c2bf197
   }
 
   buf = rpcMallocCont(sizeof(SMsgHead) + tlen);
@@ -420,19 +415,6 @@
   return 0;
 }
 
-<<<<<<< HEAD
-int32_t streamDispatchRecoverFinishReq(SStreamTask* pTask) {
-  SStreamRecoverFinishReq req = { .streamId = pTask->id.streamId, .childId = pTask->selfChildId };
-
-  // serialize
-  if (pTask->outputType == TASK_OUTPUT__FIXED_DISPATCH) {
-    qDebug("s-task:%s send recover finish msg to downstream (fix-dispatch) to taskId:%d, status:%d", pTask->id.idStr,
-           pTask->fixedEpDispatcher.taskId, pTask->status.taskStatus);
-
-    req.taskId = pTask->fixedEpDispatcher.taskId;
-    streamDispatchOneRecoverFinishReq(pTask, &req, pTask->fixedEpDispatcher.nodeId, &pTask->fixedEpDispatcher.epSet);
-  } else if (pTask->outputType == TASK_OUTPUT__SHUFFLE_DISPATCH) {
-=======
 int32_t streamDispatchTransferStateMsg(SStreamTask* pTask) {
   SStreamTransferReq req = { .streamId = pTask->id.streamId, .childId = pTask->info.selfChildId };
 
@@ -441,7 +423,6 @@
     req.downstreamTaskId = pTask->fixedEpDispatcher.taskId;
     doDispatchTransferMsg(pTask, &req, pTask->fixedEpDispatcher.nodeId, &pTask->fixedEpDispatcher.epSet);
   } else if (pTask->outputInfo.type == TASK_OUTPUT__SHUFFLE_DISPATCH) {
->>>>>>> 3c2bf197
     SArray* vgInfo = pTask->shuffleDispatcher.dbInfo.pVgroupInfos;
 
     int32_t numOfVgs = taosArrayGetSize(vgInfo);
