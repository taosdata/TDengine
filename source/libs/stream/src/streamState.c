--- conflicted
+++ resolved
@@ -683,12 +683,7 @@
   if (!pCur) {
     return;
   }
-<<<<<<< HEAD
-  stDebug("streamStateFreeCur");
-  rocksdb_iter_destroy(pCur->iter);
-=======
   if (pCur->iter) rocksdb_iter_destroy(pCur->iter);
->>>>>>> ee7258bb
   if (pCur->snapshot) rocksdb_release_snapshot(pCur->db, pCur->snapshot);
   if (pCur->readOpt) rocksdb_readoptions_destroy(pCur->readOpt);
 
@@ -719,11 +714,6 @@
 
 int32_t streamStateSessionPut(SStreamState* pState, const SSessionKey* key, void* value, int32_t vLen) {
 #ifdef USE_ROCKSDB
-<<<<<<< HEAD
-  stDebug("===stream===save skey:%" PRId64 ", ekey:%" PRId64 ", groupId:%" PRIu64, key->win.skey, key->win.ekey,
-         key->groupId);
-  return streamStateSessionPut_rocksdb(pState, key, value, vLen);
-=======
   int32_t      code = TSDB_CODE_SUCCESS;
   SRowBuffPos* pos = (SRowBuffPos*)value;
   if (pos->needFree) {
@@ -734,14 +724,13 @@
       code = streamStateSessionPut_rocksdb(pState, key, pos->pRowBuff, vLen);
       streamStateReleaseBuf(pState, pos, true);
       putFreeBuff(pState->pFileState, pos);
-      qDebug("===stream===save skey:%" PRId64 ", ekey:%" PRId64 ", groupId:%" PRIu64 ".code:%d", key->win.skey,
+      stDebug("===stream===save skey:%" PRId64 ", ekey:%" PRId64 ", groupId:%" PRIu64 ".code:%d", key->win.skey,
              key->win.ekey, key->groupId, code);
     } else {
       code = putSessionWinResultBuff(pState->pFileState, value);
     }
   }
   return code;
->>>>>>> ee7258bb
 #else
   SStateSessionKey sKey = {.key = *key, .opNum = pState->number};
   return tdbTbUpsert(pState->pTdbState->pSessionStateDb, &sKey, sizeof(SStateSessionKey), value, vLen,
