/*
 * Copyright (c) 2019 TAOS Data, Inc. <jhtao@taosdata.com>
 *
 * This program is free software: you can use, redistribute, and/or modify
 * it under the terms of the GNU Affero General Public License, version 3
 * or later ("AGPL"), as published by the Free Software Foundation.
 *
 * This program is distributed in the hope that it will be useful, but WITHOUT
 * ANY WARRANTY; without even the implied warranty of MERCHANTABILITY or
 * FITNESS FOR A PARTICULAR PURPOSE.
 *
 * You should have received a copy of the GNU Affero General Public License
 * along with this program. If not, see <http://www.gnu.org/licenses/>.
 */

#include "streamInc.h"
#include "ttimer.h"

#define STREAM_TASK_INPUT_QUEUEU_CAPACITY 20480

int32_t streamInit() {
  int8_t old;
  while (1) {
    old = atomic_val_compare_exchange_8(&streamEnv.inited, 0, 2);
    if (old != 2) break;
  }

  if (old == 0) {
    streamEnv.timer = taosTmrInit(10000, 100, 10000, "STREAM");
    if (streamEnv.timer == NULL) {
      atomic_store_8(&streamEnv.inited, 0);
      return -1;
    }
    atomic_store_8(&streamEnv.inited, 1);
  }
  return 0;
}

void streamCleanUp() {
  int8_t old;
  while (1) {
    old = atomic_val_compare_exchange_8(&streamEnv.inited, 1, 2);
    if (old != 2) break;
  }

  if (old == 1) {
    taosTmrCleanUp(streamEnv.timer);
    atomic_store_8(&streamEnv.inited, 0);
  }
}

void streamSchedByTimer(void* param, void* tmrId) {
  SStreamTask* pTask = (void*)param;

  if (streamTaskShouldStop(&pTask->status) || streamTaskShouldPause(&pTask->status)) {
    streamMetaReleaseTask(NULL, pTask);
    return;
  }

  if (atomic_load_8(&pTask->triggerStatus) == TASK_TRIGGER_STATUS__ACTIVE) {
    SStreamTrigger* trigger = taosAllocateQitem(sizeof(SStreamTrigger), DEF_QITEM, 0);
    if (trigger == NULL) return;
    trigger->type = STREAM_INPUT__GET_RES;
    trigger->pBlock = taosMemoryCalloc(1, sizeof(SSDataBlock));
    if (trigger->pBlock == NULL) {
      taosFreeQitem(trigger);
      return;
    }

    trigger->pBlock->info.type = STREAM_GET_ALL;
    atomic_store_8(&pTask->triggerStatus, TASK_TRIGGER_STATUS__INACTIVE);

    if (tAppendDataToInputQueue(pTask, (SStreamQueueItem*)trigger) < 0) {
      taosFreeQitem(trigger);
      taosTmrReset(streamSchedByTimer, (int32_t)pTask->triggerParam, pTask, streamEnv.timer, &pTask->timer);
      return;
    }

    streamSchedExec(pTask);
  }

  taosTmrReset(streamSchedByTimer, (int32_t)pTask->triggerParam, pTask, streamEnv.timer, &pTask->timer);
}

int32_t streamSetupTrigger(SStreamTask* pTask) {
  if (pTask->triggerParam != 0) {
    int32_t ref = atomic_add_fetch_32(&pTask->refCnt, 1);
    ASSERT(ref == 2);
    pTask->timer = taosTmrStart(streamSchedByTimer, (int32_t)pTask->triggerParam, pTask, streamEnv.timer);
    pTask->triggerStatus = TASK_TRIGGER_STATUS__INACTIVE;
  }
  return 0;
}

int32_t streamSchedExec(SStreamTask* pTask) {
  int8_t schedStatus =
      atomic_val_compare_exchange_8(&pTask->status.schedStatus, TASK_SCHED_STATUS__INACTIVE, TASK_SCHED_STATUS__WAITING);

  if (schedStatus == TASK_SCHED_STATUS__INACTIVE) {
    SStreamTaskRunReq* pRunReq = rpcMallocCont(sizeof(SStreamTaskRunReq));
    if (pRunReq == NULL) {
      terrno = TSDB_CODE_OUT_OF_MEMORY;
      atomic_store_8(&pTask->status.schedStatus, TASK_SCHED_STATUS__INACTIVE);
      return -1;
    }

    pRunReq->head.vgId = pTask->nodeId;
    pRunReq->streamId = pTask->id.streamId;
    pRunReq->taskId = pTask->id.taskId;

    SRpcMsg msg = { .msgType = TDMT_STREAM_TASK_RUN, .pCont = pRunReq, .contLen = sizeof(SStreamTaskRunReq) };
    tmsgPutToQueue(pTask->pMsgCb, STREAM_QUEUE, &msg);
    qDebug("trigger to run s-task:%s", pTask->id.idStr);
  }

  return 0;
}

int32_t streamTaskEnqueueBlocks(SStreamTask* pTask, const SStreamDispatchReq* pReq, SRpcMsg* pRsp) {
  SStreamDataBlock* pData = taosAllocateQitem(sizeof(SStreamDataBlock), DEF_QITEM, 0);
  int8_t            status;

  // enqueue data block
  if (pData != NULL) {
    pData->type = STREAM_INPUT__DATA_BLOCK;
    pData->srcVgId = pReq->dataSrcVgId;
    // decode
    /*pData->blocks = pReq->data;*/
    /*pBlock->sourceVer = pReq->sourceVer;*/
    streamDispatchReqToData(pReq, pData);
    if (tAppendDataToInputQueue(pTask, (SStreamQueueItem*)pData) == 0) {
      status = TASK_INPUT_STATUS__NORMAL;
    } else {  // input queue is full, upstream is blocked now
      status = TASK_INPUT_STATUS__BLOCKED;
    }
  } else {
    streamTaskInputFail(pTask);
    status = TASK_INPUT_STATUS__FAILED;
  }

  // rsp by input status
  void* buf = rpcMallocCont(sizeof(SMsgHead) + sizeof(SStreamDispatchRsp));
  ((SMsgHead*)buf)->vgId = htonl(pReq->upstreamNodeId);
  SStreamDispatchRsp* pCont = POINTER_SHIFT(buf, sizeof(SMsgHead));
  pCont->inputStatus = status;
  pCont->streamId = htobe64(pReq->streamId);
  pCont->upstreamNodeId = htonl(pReq->upstreamNodeId);
  pCont->upstreamTaskId = htonl(pReq->upstreamTaskId);
  pCont->downstreamNodeId = htonl(pTask->nodeId);
  pCont->downstreamTaskId = htonl(pTask->id.taskId);
  pRsp->pCont = buf;

  pRsp->contLen = sizeof(SMsgHead) + sizeof(SStreamDispatchRsp);
  tmsgSendRsp(pRsp);

  return status == TASK_INPUT_STATUS__NORMAL ? 0 : -1;
}

int32_t streamTaskEnqueueRetrieve(SStreamTask* pTask, SStreamRetrieveReq* pReq, SRpcMsg* pRsp) {
  SStreamDataBlock* pData = taosAllocateQitem(sizeof(SStreamDataBlock), DEF_QITEM, 0);
  int8_t            status = TASK_INPUT_STATUS__NORMAL;

  // enqueue
  if (pData != NULL) {
    qDebug("task %d(child %d) recv retrieve req from task %d, reqId %" PRId64, pTask->id.taskId, pTask->selfChildId,
           pReq->srcTaskId, pReq->reqId);

    pData->type = STREAM_INPUT__DATA_RETRIEVE;
    pData->srcVgId = 0;
    // decode
    /*pData->blocks = pReq->data;*/
    /*pBlock->sourceVer = pReq->sourceVer;*/
    streamRetrieveReqToData(pReq, pData);
    if (tAppendDataToInputQueue(pTask, (SStreamQueueItem*)pData) == 0) {
      status = TASK_INPUT_STATUS__NORMAL;
    } else {
      status = TASK_INPUT_STATUS__FAILED;
    }
  } else {
    /*streamTaskInputFail(pTask);*/
    /*status = TASK_INPUT_STATUS__FAILED;*/
  }

  // rsp by input status
  void* buf = rpcMallocCont(sizeof(SMsgHead) + sizeof(SStreamRetrieveRsp));
  ((SMsgHead*)buf)->vgId = htonl(pReq->srcNodeId);
  SStreamRetrieveRsp* pCont = POINTER_SHIFT(buf, sizeof(SMsgHead));
  pCont->streamId = pReq->streamId;
  pCont->rspToTaskId = pReq->srcTaskId;
  pCont->rspFromTaskId = pReq->dstTaskId;
  pRsp->pCont = buf;
  pRsp->contLen = sizeof(SMsgHead) + sizeof(SStreamRetrieveRsp);
  tmsgSendRsp(pRsp);
  return status == TASK_INPUT_STATUS__NORMAL ? 0 : -1;
}

int32_t streamTaskOutput(SStreamTask* pTask, SStreamDataBlock* pBlock) {
  int32_t code = 0;
  if (pTask->outputType == TASK_OUTPUT__TABLE) {
    pTask->tbSink.tbSinkFunc(pTask, pTask->tbSink.vnode, 0, pBlock->blocks);
    taosArrayDestroyEx(pBlock->blocks, (FDelete)blockDataFreeRes);
    taosFreeQitem(pBlock);
  } else if (pTask->outputType == TASK_OUTPUT__SMA) {
    pTask->smaSink.smaSink(pTask->smaSink.vnode, pTask->smaSink.smaId, pBlock->blocks);
    taosArrayDestroyEx(pBlock->blocks, (FDelete)blockDataFreeRes);
    taosFreeQitem(pBlock);
  } else {
    ASSERT(pTask->outputType == TASK_OUTPUT__FIXED_DISPATCH || pTask->outputType == TASK_OUTPUT__SHUFFLE_DISPATCH);
    code = taosWriteQitem(pTask->outputQueue->queue, pBlock);
    if (code != 0) {
      return code;
    }
    streamDispatch(pTask);
  }
  return 0;
}

int32_t streamProcessDispatchReq(SStreamTask* pTask, SStreamDispatchReq* pReq, SRpcMsg* pRsp, bool exec) {
<<<<<<< HEAD
  qDebug("s-task:%s receive dispatch msg from taskId:%d (vgId:%d)", pTask->id.idStr, pReq->upstreamTaskId,
=======
  qDebug("s-task:%s receive dispatch req from taskId:%d(vgId:%d)", pTask->id.idStr, pReq->upstreamTaskId,
>>>>>>> 5d4a3116
         pReq->upstreamNodeId);

  // todo add the input queue buffer limitation
  streamTaskEnqueueBlocks(pTask, pReq, pRsp);
  tDeleteStreamDispatchReq(pReq);

  if (exec) {
    if (streamTryExec(pTask) < 0) {
      return -1;
    }
  } else {
    streamSchedExec(pTask);
  }

  return 0;
}

int32_t streamProcessDispatchRsp(SStreamTask* pTask, SStreamDispatchRsp* pRsp, int32_t code) {
  ASSERT(pRsp->inputStatus == TASK_OUTPUT_STATUS__NORMAL || pRsp->inputStatus == TASK_OUTPUT_STATUS__BLOCKED);
  qDebug("s-task:%s receive dispatch rsp, code: %x", pTask->id.idStr, code);

  if (pTask->outputType == TASK_OUTPUT__SHUFFLE_DISPATCH) {
    int32_t leftRsp = atomic_sub_fetch_32(&pTask->shuffleDispatcher.waitingRspCnt, 1);
    qDebug("task %d is shuffle, left waiting rsp %d", pTask->id.taskId, leftRsp);
    if (leftRsp > 0) {
      return 0;
    }
  }

  int8_t old = atomic_exchange_8(&pTask->outputStatus, pRsp->inputStatus);
  ASSERT(old == TASK_OUTPUT_STATUS__WAIT);
  if (pRsp->inputStatus == TASK_INPUT_STATUS__BLOCKED) {
    // TODO: init recover timer
    ASSERT(0);
    return 0;
  }

  // continue dispatch
  streamDispatch(pTask);
  return 0;
}

int32_t streamProcessRunReq(SStreamTask* pTask) {
  if (streamTryExec(pTask) < 0) {
    return -1;
  }

  /*if (pTask->outputType == TASK_OUTPUT__FIXED_DISPATCH || pTask->outputType == TASK_OUTPUT__SHUFFLE_DISPATCH) {*/
  /*streamDispatch(pTask);*/
  /*}*/
  return 0;
}

int32_t streamProcessRetrieveReq(SStreamTask* pTask, SStreamRetrieveReq* pReq, SRpcMsg* pRsp) {
  qDebug("s-task:%s receive retrieve req from node %d taskId:%d", pTask->id.idStr, pReq->srcNodeId, pReq->srcTaskId);
  streamTaskEnqueueRetrieve(pTask, pReq, pRsp);

  ASSERT(pTask->taskLevel != TASK_LEVEL__SINK);
  streamSchedExec(pTask);
  return 0;
}

bool tInputQueueIsFull(const SStreamTask* pTask) {
  return taosQueueItemSize((pTask->inputQueue->queue)) >= STREAM_TASK_INPUT_QUEUEU_CAPACITY;
}

int32_t tAppendDataToInputQueue(SStreamTask* pTask, SStreamQueueItem* pItem) {
  int8_t type = pItem->type;

  if (type == STREAM_INPUT__DATA_SUBMIT) {
    SStreamDataSubmit2* pSubmitBlock = streamSubmitBlockClone((SStreamDataSubmit2*)pItem);
    if (pSubmitBlock == NULL) {
      qDebug("task %d %p submit enqueue failed since out of memory", pTask->id.taskId, pTask);
      terrno = TSDB_CODE_OUT_OF_MEMORY;
      atomic_store_8(&pTask->inputStatus, TASK_INPUT_STATUS__FAILED);
      return -1;
    }

    int32_t total = taosQueueItemSize(pTask->inputQueue->queue) + 1;
    qDebug("s-task:%s submit enqueue %p %p msgLen:%d ver:%" PRId64 ", total in queue:%d", pTask->id.idStr,
           pItem, pSubmitBlock->submit.msgStr, pSubmitBlock->submit.msgLen,
           pSubmitBlock->submit.ver, total);

    if ((pTask->taskLevel == TASK_LEVEL__SOURCE) && total > STREAM_TASK_INPUT_QUEUEU_CAPACITY) {
      qError("s-task:%s input queue is full, capacity:%d, abort", pTask->id.idStr, STREAM_TASK_INPUT_QUEUEU_CAPACITY);
      streamDataSubmitDestroy(pSubmitBlock);
      return -1;
    }

    taosWriteQitem(pTask->inputQueue->queue, pSubmitBlock);
  } else if (type == STREAM_INPUT__DATA_BLOCK || type == STREAM_INPUT__DATA_RETRIEVE ||
             type == STREAM_INPUT__REF_DATA_BLOCK) {
    int32_t total = taosQueueItemSize(pTask->inputQueue->queue) + 1;
    if ((pTask->taskLevel == TASK_LEVEL__SOURCE) && total > STREAM_TASK_INPUT_QUEUEU_CAPACITY) {
      qError("s-task:%s input queue is full, capacity:%d, abort", pTask->id.idStr, STREAM_TASK_INPUT_QUEUEU_CAPACITY);
      return -1;
    }

    qDebug("s-task:%s data block enqueue, total in queue:%d", pTask->id.idStr, total);
    taosWriteQitem(pTask->inputQueue->queue, pItem);
  } else if (type == STREAM_INPUT__CHECKPOINT) {
    taosWriteQitem(pTask->inputQueue->queue, pItem);
  } else if (type == STREAM_INPUT__GET_RES) {
    taosWriteQitem(pTask->inputQueue->queue, pItem);
  }

  if (type != STREAM_INPUT__GET_RES && type != STREAM_INPUT__CHECKPOINT && pTask->triggerParam != 0) {
    atomic_val_compare_exchange_8(&pTask->triggerStatus, TASK_TRIGGER_STATUS__INACTIVE, TASK_TRIGGER_STATUS__ACTIVE);
  }

#if 0
  atomic_store_8(&pTask->inputStatus, TASK_INPUT_STATUS__NORMAL);
#endif

  return 0;
}

void* streamQueueNextItem(SStreamQueue* queue) {
  int8_t dequeueFlag = atomic_exchange_8(&queue->status, STREAM_QUEUE__PROCESSING);
  if (dequeueFlag == STREAM_QUEUE__FAILED) {
    ASSERT(queue->qItem != NULL);
    return streamQueueCurItem(queue);
  } else {
    queue->qItem = NULL;
    taosGetQitem(queue->qall, &queue->qItem);
    if (queue->qItem == NULL) {
      taosReadAllQitems(queue->queue, queue->qall);
      taosGetQitem(queue->qall, &queue->qItem);
    }
    return streamQueueCurItem(queue);
  }
}

void streamTaskInputFail(SStreamTask* pTask) {
  atomic_store_8(&pTask->inputStatus, TASK_INPUT_STATUS__FAILED);
}<|MERGE_RESOLUTION|>--- conflicted
+++ resolved
@@ -216,11 +216,7 @@
 }
 
 int32_t streamProcessDispatchReq(SStreamTask* pTask, SStreamDispatchReq* pReq, SRpcMsg* pRsp, bool exec) {
-<<<<<<< HEAD
-  qDebug("s-task:%s receive dispatch msg from taskId:%d (vgId:%d)", pTask->id.idStr, pReq->upstreamTaskId,
-=======
-  qDebug("s-task:%s receive dispatch req from taskId:%d(vgId:%d)", pTask->id.idStr, pReq->upstreamTaskId,
->>>>>>> 5d4a3116
+  qDebug("s-task:%s receive dispatch msg from taskId:%d(vgId:%d)", pTask->id.idStr, pReq->upstreamTaskId,
          pReq->upstreamNodeId);
 
   // todo add the input queue buffer limitation
