/*
 * Copyright (c) 2019 TAOS Data, Inc. <jhtao@taosdata.com>
 *
 * This program is free software: you can use, redistribute, and/or modify
 * it under the terms of the GNU Affero General Public License, version 3
 * or later ("AGPL"), as published by the Free Software Foundation.
 *
 * This program is distributed in the hope that it will be useful, but WITHOUT
 * ANY WARRANTY; without even the implied warranty of MERCHANTABILITY or
 * FITNESS FOR A PARTICULAR PURPOSE.
 *
 * You should have received a copy of the GNU Affero General Public License
 * along with this program. If not, see <http://www.gnu.org/licenses/>.
 */

#include "streamInt.h"

// maximum allowed processed block batches. One block may include several submit blocks
#define MAX_STREAM_EXEC_BATCH_NUM 32
#define MIN_STREAM_EXEC_BATCH_NUM 4
#define MAX_STREAM_RESULT_DUMP_THRESHOLD  100

static int32_t streamDoTransferStateToStreamTask(SStreamTask* pTask);

bool streamTaskShouldStop(const SStreamStatus* pStatus) {
  int32_t status = atomic_load_8((int8_t*)&pStatus->taskStatus);
  return (status == TASK_STATUS__STOP) || (status == TASK_STATUS__DROPPING);
}

bool streamTaskShouldPause(const SStreamStatus* pStatus) {
  int32_t status = atomic_load_8((int8_t*)&pStatus->taskStatus);
  return (status == TASK_STATUS__PAUSE);
}

static int32_t doDumpResult(SStreamTask* pTask, SStreamQueueItem* pItem, SArray* pRes, int32_t size, int64_t* totalSize,
                            int32_t* totalBlocks) {
  int32_t numOfBlocks = taosArrayGetSize(pRes);
  if (numOfBlocks > 0) {
    SStreamDataBlock* pStreamBlocks = createStreamBlockFromResults(pItem, pTask, size, pRes);
    if (pStreamBlocks == NULL) {
      qError("s-task:%s failed to create result stream data block, code:%s", pTask->id.idStr, tstrerror(terrno));
      taosArrayDestroyEx(pRes, (FDelete)blockDataFreeRes);
      return -1;
    }

    qDebug("s-task:%s dump stream result data blocks, num:%d, size:%.2fMiB", pTask->id.idStr, numOfBlocks,
           size / 1048576.0);

    int32_t code = streamTaskOutputResultBlock(pTask, pStreamBlocks);
    if (code == TSDB_CODE_UTIL_QUEUE_OUT_OF_MEMORY) {  // back pressure and record position
      destroyStreamDataBlock(pStreamBlocks);
      return -1;
    }

    *totalSize += size;
    *totalBlocks += numOfBlocks;
  } else {
    taosArrayDestroyEx(pRes, (FDelete)blockDataFreeRes);
  }

  return TSDB_CODE_SUCCESS;
}

static int32_t streamTaskExecImpl(SStreamTask* pTask, SStreamQueueItem* pItem, int64_t* totalSize, int32_t* totalBlocks) {
  int32_t code = TSDB_CODE_SUCCESS;
  void*   pExecutor = pTask->exec.pExecutor;

  *totalBlocks = 0;
  *totalSize = 0;

  int32_t size = 0;
  int32_t numOfBlocks = 0;
  SArray* pRes = NULL;

  while (1) {
    if (pRes == NULL) {
      pRes = taosArrayInit(4, sizeof(SSDataBlock));
    }

    if (streamTaskShouldStop(&pTask->status)) {
      taosArrayDestroyEx(pRes, (FDelete)blockDataFreeRes);
      return 0;
    }

    SSDataBlock* output = NULL;
    uint64_t     ts = 0;
    if ((code = qExecTask(pExecutor, &output, &ts)) < 0) {
      if (code == TSDB_CODE_QRY_IN_EXEC) {
        resetTaskInfo(pExecutor);
      }

      qError("unexpected stream execution, s-task:%s since %s", pTask->id.idStr, tstrerror(code));
      continue;
    }

    if (output == NULL) {
      if (pItem->type == STREAM_INPUT__DATA_RETRIEVE) {
        SSDataBlock             block = {0};
        const SStreamDataBlock* pRetrieveBlock = (const SStreamDataBlock*)pItem;
        ASSERT(taosArrayGetSize(pRetrieveBlock->blocks) == 1);

        assignOneDataBlock(&block, taosArrayGet(pRetrieveBlock->blocks, 0));
        block.info.type = STREAM_PULL_OVER;
        block.info.childId = pTask->info.selfChildId;
        taosArrayPush(pRes, &block);
        numOfBlocks += 1;

        qDebug("s-task:%s(child %d) retrieve process completed, reqId:0x%" PRIx64 " dump results", pTask->id.idStr,
               pTask->info.selfChildId, pRetrieveBlock->reqId);
      }

      break;
    }

    if (output->info.type == STREAM_RETRIEVE) {
      if (streamBroadcastToChildren(pTask, output) < 0) {
        // TODO
      }
      continue;
    } else if (output->info.type == STREAM_CHECKPOINT) {
      continue; // checkpoint block not dispatch to downstream tasks
    }

    SSDataBlock block = {0};
    assignOneDataBlock(&block, output);
    block.info.childId = pTask->info.selfChildId;

    size += blockDataGetSize(output) + sizeof(SSDataBlock) + sizeof(SColumnInfoData) * blockDataGetNumOfCols(&block);
    numOfBlocks += 1;

    taosArrayPush(pRes, &block);

    qDebug("s-task:%s (child %d) executed and get %d result blocks, size:%.2fMiB", pTask->id.idStr,
           pTask->info.selfChildId, numOfBlocks, size / 1048576.0);

    // current output should be dispatched to down stream nodes
    if (numOfBlocks >= MAX_STREAM_RESULT_DUMP_THRESHOLD) {
      ASSERT(numOfBlocks == taosArrayGetSize(pRes));
      code = doDumpResult(pTask, pItem, pRes, size, totalSize, totalBlocks);
      if (code != TSDB_CODE_SUCCESS) {
        return code;
      }

      pRes = NULL;
      size = 0;
      numOfBlocks = 0;
    }
  }

  if (numOfBlocks > 0) {
    ASSERT(numOfBlocks == taosArrayGetSize(pRes));
    code = doDumpResult(pTask, pItem, pRes, size, totalSize, totalBlocks);
  } else {
    taosArrayDestroyEx(pRes, (FDelete)blockDataFreeRes);
  }

  return code;
}

int32_t streamScanExec(SStreamTask* pTask, int32_t batchSize) {
  ASSERT(pTask->info.taskLevel == TASK_LEVEL__SOURCE);
  int32_t code = TSDB_CODE_SUCCESS;
  void*   exec = pTask->exec.pExecutor;
  bool    finished = false;

  qSetStreamOpOpen(exec);

  while (!finished) {
    if (streamTaskShouldPause(&pTask->status)) {
      double el = (taosGetTimestampMs() - pTask->tsInfo.step1Start) / 1000.0;
      qDebug("s-task:%s paused from the scan-history task, elapsed time:%.2fsec", pTask->id.idStr, el);
      break;
    }

    SArray* pRes = taosArrayInit(0, sizeof(SSDataBlock));
    if (pRes == NULL) {
      terrno = TSDB_CODE_OUT_OF_MEMORY;
      return -1;
    }

    int32_t numOfBlocks = 0;
    while (1) {
      if (streamTaskShouldStop(&pTask->status)) {
        taosArrayDestroyEx(pRes, (FDelete)blockDataFreeRes);
        return 0;
      }

      if (pTask->inputStatus == TASK_INPUT_STATUS__BLOCKED) {
        qDebug("s-task:%s inputQ is blocked, wait for 10sec and retry", pTask->id.idStr);
        taosMsleep(10000);
        continue;
      }

      SSDataBlock* output = NULL;
      uint64_t     ts = 0;
      code = qExecTask(exec, &output, &ts);
      if (code != TSDB_CODE_TSC_QUERY_KILLED && code != TSDB_CODE_SUCCESS) {
        qError("%s scan-history data error occurred code:%s, continue scan", pTask->id.idStr, tstrerror(code));
        continue;
      }

      // the generated results before fill-history task been paused, should be dispatched to sink node
      if (output == NULL) {
        finished = qStreamRecoverScanFinished(exec);
        break;
      }

      SSDataBlock block = {0};
      assignOneDataBlock(&block, output);
      block.info.childId = pTask->info.selfChildId;
      taosArrayPush(pRes, &block);

      if ((++numOfBlocks) >= batchSize) {
        qDebug("s-task:%s scan exec numOfBlocks:%d, output limit:%d reached", pTask->id.idStr, numOfBlocks, batchSize);
        break;
      }
    }

    if (taosArrayGetSize(pRes) > 0) {
      SStreamDataBlock* qRes = taosAllocateQitem(sizeof(SStreamDataBlock), DEF_QITEM, 0);
      if (qRes == NULL) {
        taosArrayDestroyEx(pRes, (FDelete)blockDataFreeRes);
        terrno = TSDB_CODE_OUT_OF_MEMORY;
        return -1;
      }

      qRes->type = STREAM_INPUT__DATA_BLOCK;
      qRes->blocks = pRes;

      code = streamTaskOutputResultBlock(pTask, qRes);
      if (code == TSDB_CODE_UTIL_QUEUE_OUT_OF_MEMORY) {
        taosArrayDestroyEx(pRes, (FDelete)blockDataFreeRes);
        taosFreeQitem(qRes);
        return code;
      }
    } else {
      taosArrayDestroy(pRes);
    }
  }

  return 0;
}

int32_t streamTaskGetInputQItems(const SStreamTask* pTask) {
  int32_t numOfItems1 = taosQueueItemSize(pTask->inputQueue->queue);
  int32_t numOfItems2 = taosQallItemSize(pTask->inputQueue->qall);

  return numOfItems1 + numOfItems2;
}

// wait for the stream task to be idle
static void waitForTaskIdle(SStreamTask* pTask, SStreamTask* pStreamTask) {
  const char* id = pTask->id.idStr;

  int64_t st = taosGetTimestampMs();
  while (!streamTaskIsIdle(pStreamTask)) {
    qDebug("s-task:%s level:%d wait for stream task:%s to be idle, check again in 100ms", id, pTask->info.taskLevel,
           pStreamTask->id.idStr);
    taosMsleep(100);
  }

  double el = (taosGetTimestampMs() - st) / 1000.0;
  if (el > 0) {
    qDebug("s-task:%s wait for stream task:%s for %.2fs to be idle", id, pStreamTask->id.idStr, el);
  }
}

int32_t streamDoTransferStateToStreamTask(SStreamTask* pTask) {
  SStreamMeta* pMeta = pTask->pMeta;

  SStreamTask* pStreamTask = streamMetaAcquireTask(pMeta, pTask->streamTaskId.streamId, pTask->streamTaskId.taskId);
  if (pStreamTask == NULL) {
    qError(
        "s-task:%s failed to find related stream task:0x%x, it may have been destroyed or closed, destroy the related "
        "fill-history task",
        pTask->id.idStr, pTask->streamTaskId.taskId);

    // 1. free it and remove fill-history task from disk meta-store
    streamMetaUnregisterTask(pMeta, pTask->id.streamId, pTask->id.taskId);

    // 2. save to disk
    taosWLockLatch(&pMeta->lock);
    if (streamMetaCommit(pMeta) < 0) {
      // persist to disk
    }
    taosWUnLockLatch(&pMeta->lock);
    return TSDB_CODE_STREAM_TASK_NOT_EXIST;
  } else {
    qDebug("s-task:%s fill-history task end, update related stream task:%s info, transfer exec state", pTask->id.idStr,
           pStreamTask->id.idStr);
  }

  ASSERT(pStreamTask->historyTaskId.taskId == pTask->id.taskId && pTask->status.appendTranstateBlock == true);

  STimeWindow* pTimeWindow = &pStreamTask->dataRange.window;

  // todo. the dropping status should be append to the status after the halt completed.
  // It must be halted for a source stream task, since when the related scan-history-data task start scan the history
  // for the step 2.
  int8_t status = pStreamTask->status.taskStatus;
  if (pStreamTask->info.taskLevel == TASK_LEVEL__SOURCE) {
    ASSERT(status == TASK_STATUS__HALT || status == TASK_STATUS__DROPPING);
  } else {
    ASSERT(status == TASK_STATUS__SCAN_HISTORY);
    pStreamTask->status.taskStatus = TASK_STATUS__HALT;
    qDebug("s-task:%s halt by related fill-history task:%s", pStreamTask->id.idStr, pTask->id.idStr);
  }

  // wait for the stream task to handle all in the inputQ, and to be idle
  waitForTaskIdle(pTask, pStreamTask);

  // In case of sink tasks, no need to halt them.
  // In case of source tasks and agg tasks, we should HALT them, and wait for them to be idle. And then, it's safe to
  // start the task state transfer procedure.
  // When a task is idle with halt status, all data in inputQ are consumed.
  if (pStreamTask->info.taskLevel == TASK_LEVEL__SOURCE) {
    // update the scan data range for source task.
    qDebug("s-task:%s level:%d stream task window %" PRId64 " - %" PRId64 " update to %" PRId64 " - %" PRId64
           ", status:%s, sched-status:%d",
           pStreamTask->id.idStr, TASK_LEVEL__SOURCE, pTimeWindow->skey, pTimeWindow->ekey, INT64_MIN,
           pTimeWindow->ekey, streamGetTaskStatusStr(TASK_STATUS__NORMAL), pStreamTask->status.schedStatus);
  } else {
    qDebug("s-task:%s no need to update time window for non-source task", pStreamTask->id.idStr);
  }

  // 1. expand the query time window for stream task of WAL scanner
  pTimeWindow->skey = INT64_MIN;
  qStreamInfoResetTimewindowFilter(pStreamTask->exec.pExecutor);

  // 2. transfer the ownership of executor state
  streamTaskReleaseState(pTask);
  streamTaskReloadState(pStreamTask);

  // 3. clear the link between fill-history task and stream task info
  pStreamTask->historyTaskId.taskId = 0;

  // 4. resume the state of stream task, after this function, the stream task will run immidately. But it can not be
  // pause, since the pause allowed attribute is not set yet.
  streamTaskResumeFromHalt(pStreamTask);

  qDebug("s-task:%s fill-history task set status to be dropping, save the state into disk", pTask->id.idStr);

  // 5. free it and remove fill-history task from disk meta-store
  streamMetaUnregisterTask(pMeta, pTask->id.streamId, pTask->id.taskId);

  // 6. save to disk
  taosWLockLatch(&pMeta->lock);
  streamMetaSaveTask(pMeta, pStreamTask);
  if (streamMetaCommit(pMeta) < 0) {
    // persist to disk
  }
  taosWUnLockLatch(&pMeta->lock);

  // 7. pause allowed.
  streamTaskEnablePause(pStreamTask);
  if (taosQueueEmpty(pStreamTask->inputQueue->queue)) {
    SStreamRefDataBlock* pItem = taosAllocateQitem(sizeof(SStreamRefDataBlock), DEF_QITEM, 0);;
    SSDataBlock* pDelBlock = createSpecialDataBlock(STREAM_DELETE_DATA);
    pDelBlock->info.rows = 0;
    pDelBlock->info.version = 0;
    pItem->type = STREAM_INPUT__REF_DATA_BLOCK;
    pItem->pBlock = pDelBlock;
    int32_t code = tAppendDataToInputQueue(pStreamTask, (SStreamQueueItem*)pItem);
    qDebug("s-task:%s append dummy delete block,res:%d", pStreamTask->id.idStr, code);
  }

  streamSchedExec(pStreamTask);
  streamMetaReleaseTask(pMeta, pStreamTask);
  return TSDB_CODE_SUCCESS;
}

int32_t streamTransferStateToStreamTask(SStreamTask* pTask) {
  int32_t code = TSDB_CODE_SUCCESS;
  ASSERT(pTask->status.appendTranstateBlock == 1);

  int32_t level = pTask->info.taskLevel;
  if (level == TASK_LEVEL__SOURCE) {
    streamTaskFillHistoryFinished(pTask);
  }

  if (level == TASK_LEVEL__AGG || level == TASK_LEVEL__SOURCE) {  // do transfer task operator states.
    code = streamDoTransferStateToStreamTask(pTask);
  }

  return code;
}

<<<<<<< HEAD
// set input
static void doSetStreamInputBlock(SStreamTask* pTask, const void* pInput, int64_t* pVer, const char* id) {
  void* pExecutor = pTask->exec.pExecutor;
=======
static int32_t extractBlocksFromInputQ(SStreamTask* pTask, SStreamQueueItem** pInput, int32_t* numOfBlocks) {
  int32_t     retryTimes = 0;
  int32_t     MAX_RETRY_TIMES = 5;
  const char* id = pTask->id.idStr;

  if (pTask->info.taskLevel == TASK_LEVEL__SINK) {  // extract block from inputQ, one-by-one
    while (1) {
      if (streamTaskShouldPause(&pTask->status) || streamTaskShouldStop(&pTask->status)) {
        qDebug("s-task:%s task should pause, extract input blocks:%d", pTask->id.idStr, *numOfBlocks);
        return TSDB_CODE_SUCCESS;
      }

      SStreamQueueItem* qItem = streamQueueNextItem(pTask->inputQueue);
      if (qItem == NULL) {
        qDebug("===stream===break batchSize:%d, %s", *numOfBlocks, id);
        return TSDB_CODE_SUCCESS;
      }

      qDebug("s-task:%s sink task handle block one-by-one, type:%d", id, qItem->type);

      *numOfBlocks = 1;
      *pInput = qItem;
      return TSDB_CODE_SUCCESS;
    }
  }

  // non sink task
  while (1) {
    if (streamTaskShouldPause(&pTask->status) || streamTaskShouldStop(&pTask->status)) {
      qDebug("s-task:%s task should pause, extract input blocks:%d", pTask->id.idStr, *numOfBlocks);
      return TSDB_CODE_SUCCESS;
    }

    SStreamQueueItem* qItem = streamQueueNextItem(pTask->inputQueue);
    if (qItem == NULL) {
      if (pTask->info.taskLevel == TASK_LEVEL__SOURCE && (++retryTimes) < MAX_RETRY_TIMES) {
        taosMsleep(10);
        qDebug("try again batchSize:%d, retry:%d, %s", *numOfBlocks, retryTimes, id);
        continue;
      }

      qDebug("break batchSize:%d, %s", *numOfBlocks, id);
      return TSDB_CODE_SUCCESS;
    }

    // do not merge blocks for sink node and check point data block
    if (qItem->type == STREAM_INPUT__CHECKPOINT || qItem->type == STREAM_INPUT__CHECKPOINT_TRIGGER ||
        qItem->type == STREAM_INPUT__TRANS_STATE) {
      if (*pInput == NULL) {
        qDebug("s-task:%s checkpoint/transtate msg extracted, start to process immediately", id);
        *numOfBlocks = 1;
        *pInput = qItem;
        return TSDB_CODE_SUCCESS;
      } else {
        // previous existed blocks needs to be handle, before handle the checkpoint msg block
        qDebug("s-task:%s checkpoint/transtate msg extracted, handle previous blocks, numOfBlocks:%d", id, *numOfBlocks);
        streamQueueProcessFail(pTask->inputQueue);
        return TSDB_CODE_SUCCESS;
      }
    } else {
      if (*pInput == NULL) {
        ASSERT((*numOfBlocks) == 0);
        *pInput = qItem;
      } else {
        // todo we need to sort the data block, instead of just appending into the array list.
        void* newRet = streamMergeQueueItem(*pInput, qItem);
        if (newRet == NULL) {
          qError("s-task:%s failed to merge blocks from inputQ, numOfBlocks:%d", id, *numOfBlocks);
          streamQueueProcessFail(pTask->inputQueue);
          return TSDB_CODE_SUCCESS;
        }

        *pInput = newRet;
      }
>>>>>>> a9d88b74

  const SStreamQueueItem* pItem = pInput;
  if (pItem->type == STREAM_INPUT__GET_RES) {
    const SStreamTrigger* pTrigger = (const SStreamTrigger*)pInput;
    qSetMultiStreamInput(pExecutor, pTrigger->pBlock, 1, STREAM_INPUT__DATA_BLOCK);

  } else if (pItem->type == STREAM_INPUT__DATA_SUBMIT) {
    ASSERT(pTask->info.taskLevel == TASK_LEVEL__SOURCE);
    const SStreamDataSubmit* pSubmit = (const SStreamDataSubmit*)pInput;
    qSetMultiStreamInput(pExecutor, &pSubmit->submit, 1, STREAM_INPUT__DATA_SUBMIT);
    qDebug("s-task:%s set submit blocks as source block completed, %p %p len:%d ver:%" PRId64, id, pSubmit,
           pSubmit->submit.msgStr, pSubmit->submit.msgLen, pSubmit->submit.ver);
    ASSERT((*pVer) <= pSubmit->submit.ver);
    (*pVer) = pSubmit->submit.ver;

  } else if (pItem->type == STREAM_INPUT__DATA_BLOCK || pItem->type == STREAM_INPUT__DATA_RETRIEVE) {
    const SStreamDataBlock* pBlock = (const SStreamDataBlock*)pInput;

    SArray* pBlockList = pBlock->blocks;
    int32_t numOfBlocks = taosArrayGetSize(pBlockList);
    qDebug("s-task:%s set sdata blocks as input num:%d, ver:%" PRId64, id, numOfBlocks, pBlock->sourceVer);
    qSetMultiStreamInput(pExecutor, pBlockList->pData, numOfBlocks, STREAM_INPUT__DATA_BLOCK);

  } else if (pItem->type == STREAM_INPUT__MERGED_SUBMIT) {
    const SStreamMergedSubmit* pMerged = (const SStreamMergedSubmit*)pInput;

    SArray* pBlockList = pMerged->submits;
    int32_t numOfBlocks = taosArrayGetSize(pBlockList);
    qDebug("s-task:%s %p set (merged) submit blocks as a batch, numOfBlocks:%d, ver:%" PRId64, id, pTask, numOfBlocks,
           pMerged->ver);
    qSetMultiStreamInput(pExecutor, pBlockList->pData, numOfBlocks, STREAM_INPUT__MERGED_SUBMIT);
    ASSERT((*pVer) <= pMerged->ver);
    (*pVer) = pMerged->ver;

  } else if (pItem->type == STREAM_INPUT__REF_DATA_BLOCK) {
    const SStreamRefDataBlock* pRefBlock = (const SStreamRefDataBlock*)pInput;
    qSetMultiStreamInput(pExecutor, pRefBlock->pBlock, 1, STREAM_INPUT__DATA_BLOCK);

  } else if (pItem->type == STREAM_INPUT__CHECKPOINT || pItem->type == STREAM_INPUT__CHECKPOINT_TRIGGER) {
    const SStreamDataBlock* pCheckpoint = (const SStreamDataBlock*)pInput;
    qSetMultiStreamInput(pExecutor, pCheckpoint->blocks, 1, pItem->type);

  } else {
    ASSERT(0);
  }
}

int32_t streamProcessTranstateBlock(SStreamTask* pTask, SStreamDataBlock* pBlock) {
  const char* id = pTask->id.idStr;
  int32_t     code = TSDB_CODE_SUCCESS;

  int32_t level = pTask->info.taskLevel;
  if (level == TASK_LEVEL__AGG || level == TASK_LEVEL__SINK) {
    int32_t remain = streamAlignTransferState(pTask);
    if (remain > 0) {
      streamFreeQitem((SStreamQueueItem*)pBlock);
      qDebug("s-task:%s receive upstream transfer state msg, remain:%d", id, remain);
      return 0;
    }
  }

  // dispatch the tran-state block to downstream task immediately
  int32_t type = pTask->outputInfo.type;

  // transfer the ownership of executor state
  if (type == TASK_OUTPUT__FIXED_DISPATCH || type == TASK_OUTPUT__SHUFFLE_DISPATCH) {
    if (level == TASK_LEVEL__SOURCE) {
      qDebug("s-task:%s add transfer-state block into outputQ", id);
    } else {
      qDebug("s-task:%s all upstream tasks send transfer-state block, add transfer-state block into outputQ", id);
      ASSERT(pTask->streamTaskId.taskId != 0 && pTask->info.fillHistory == 1);
    }

    // agg task should dispatch trans-state msg to sink task, to flush all data to sink task.
    if (level == TASK_LEVEL__AGG || level == TASK_LEVEL__SOURCE) {
      pBlock->srcVgId = pTask->pMeta->vgId;
      code = taosWriteQitem(pTask->outputInfo.queue->queue, pBlock);
      if (code == 0) {
        streamDispatchStreamBlock(pTask);
      } else {
        streamFreeQitem((SStreamQueueItem*)pBlock);
      }
    } else {  // level == TASK_LEVEL__SINK
      streamFreeQitem((SStreamQueueItem*)pBlock);
    }
  } else { // non-dispatch task, do task state transfer directly
    streamFreeQitem((SStreamQueueItem*)pBlock);
    if (level != TASK_LEVEL__SINK) {
      qDebug("s-task:%s non-dispatch task, start to transfer state directly", id);
      ASSERT(pTask->info.fillHistory == 1);
      code = streamTransferStateToStreamTask(pTask);

      if (code != TSDB_CODE_SUCCESS) {
        atomic_store_8(&pTask->status.schedStatus, TASK_SCHED_STATUS__INACTIVE);
      }
    } else {
      qDebug("s-task:%s sink task does not transfer state", id);
    }
  }

  return code;
}

///**
// * todo: the batch of blocks should be tuned dynamic, according to the total elapsed time of each batch of blocks, the
// * appropriate batch of blocks should be handled in 5 to 10 sec.
// */
//int32_t streamExecForAll(SStreamTask* pTask) {
//  const char* id = pTask->id.idStr;
//
//  while (1) {
//    int32_t batchSize = 0;
//    SStreamQueueItem* pInput = NULL;
//
//    // merge multiple input data if possible in the input queue.
//    qDebug("s-task:%s start to extract data block from inputQ", id);
//
//    /*int32_t code = */extractMsgFromInputQ(pTask, &pInput, &batchSize, id);
//    if (pInput == NULL) {
//      ASSERT(batchSize == 0);
//      if (pTask->info.fillHistory && pTask->status.transferState) {
//        int32_t code = streamTransferStateToStreamTask(pTask);
//        if (code != TSDB_CODE_SUCCESS) { // todo handle this
//          return 0;
//        }
//      }
//
//      break;
//    }
//
//    if (pTask->info.taskLevel == TASK_LEVEL__SINK) {
//      ASSERT(pInput->type == STREAM_INPUT__DATA_BLOCK);
//      qDebug("s-task:%s sink task start to sink %d blocks", id, batchSize);
//      streamTaskOutputResultBlock(pTask, (SStreamDataBlock*)pInput);
//      continue;
//    }
//
//    int64_t st = taosGetTimestampMs();
//    qDebug("s-task:%s start to process batch of blocks, num:%d", id, batchSize);
//
////    {
//      // set input
//    const SStreamQueueItem* pItem = pInput;
//    qDebug("s-task:%s start to process batch of blocks, num:%d, type:%d", id, numOfBlocks, pItem->type);
//
//    int64_t ver = pTask->chkInfo.checkpointVer;
//    doSetStreamInputBlock(pTask, pInput, &ver, id);

/**
 * todo: the batch of blocks should be tuned dynamic, according to the total elapsed time of each batch of blocks, the
 * appropriate batch of blocks should be handled in 5 to 10 sec.
 */
int32_t streamExecForAll(SStreamTask* pTask) {
  const char* id = pTask->id.idStr;

  while (1) {
    int32_t           numOfBlocks = 0;
    SStreamQueueItem* pInput = NULL;
    if (streamTaskShouldStop(&pTask->status)) {
      qDebug("s-task:%s stream task is stopped", id);
      break;
    }

    // merge multiple input data if possible in the input queue.
    qDebug("s-task:%s start to extract data block from inputQ", id);

    /*int32_t code = */extractBlocksFromInputQ(pTask, &pInput, &numOfBlocks);
    if (pInput == NULL) {
      ASSERT(numOfBlocks == 0);
      return 0;
    }

    int32_t type = pInput->type;

    // dispatch checkpoint msg to all downstream tasks
    if (type == STREAM_INPUT__CHECKPOINT_TRIGGER) {
      streamProcessCheckpointBlock(pTask, (SStreamDataBlock*)pInput);
      continue;
    }

    if (pInput->type == STREAM_INPUT__TRANS_STATE) {
      streamProcessTranstateBlock(pTask, (SStreamDataBlock*)pInput);
      continue;
    }

    if (pTask->info.taskLevel == TASK_LEVEL__SINK) {
      ASSERT(type == STREAM_INPUT__DATA_BLOCK || type == STREAM_INPUT__CHECKPOINT);

      if (type == STREAM_INPUT__DATA_BLOCK) {
        qDebug("s-task:%s sink task start to sink %d blocks", id, numOfBlocks);
        streamTaskOutputResultBlock(pTask, (SStreamDataBlock*)pInput);
        continue;
      }
    }

    int64_t st = taosGetTimestampMs();

    const SStreamQueueItem* pItem = pInput;
    qDebug("s-task:%s start to process batch of blocks, num:%d, type:%d", id, numOfBlocks, pItem->type);

    int64_t ver = pTask->chkInfo.checkpointVer;
    doSetStreamInputBlock(pTask, pInput, &ver, id);

    int64_t resSize = 0;
    int32_t totalBlocks = 0;
    streamTaskExecImpl(pTask, pInput, &resSize, &totalBlocks);

    double el = (taosGetTimestampMs() - st) / 1000.0;
    qDebug("s-task:%s batch of input blocks exec end, elapsed time:%.2fs, result size:%.2fMiB, numOfBlocks:%d", id, el,
           resSize / 1048576.0, totalBlocks);

    // update the currentVer if processing the submit blocks.
    ASSERT(pTask->chkInfo.checkpointVer <= pTask->chkInfo.currentVer && ver >= pTask->chkInfo.checkpointVer);

    if (ver != pTask->chkInfo.checkpointVer) {
      qDebug("s-task:%s update checkpointVer(unsaved) from %" PRId64 " to %" PRId64, pTask->id.idStr,
             pTask->chkInfo.checkpointVer, ver);
      pTask->chkInfo.checkpointVer = ver;
    }

    streamFreeQitem(pInput);

    // do nothing after sync executor state to storage backend, untill the vnode-level checkpoint is completed.
    if (type == STREAM_INPUT__CHECKPOINT) {
      ASSERT(pTask->status.taskStatus == TASK_STATUS__CK);
      pTask->status.taskStatus = TASK_STATUS__CK_READY;
      return 0;
    }
  }

  return 0;
}

// the task may be set dropping/stopping, while it is still in the task queue, therefore, the sched-status can not
// be updated by tryExec function, therefore, the schedStatus will always be the TASK_SCHED_STATUS__WAITING.
bool streamTaskIsIdle(const SStreamTask* pTask) {
  return (pTask->status.schedStatus == TASK_SCHED_STATUS__INACTIVE || pTask->status.taskStatus == TASK_STATUS__STOP ||
          pTask->status.taskStatus == TASK_STATUS__DROPPING);
}

int32_t streamTryExec(SStreamTask* pTask) {
  // this function may be executed by multi-threads, so status check is required.
  int8_t schedStatus =
      atomic_val_compare_exchange_8(&pTask->status.schedStatus, TASK_SCHED_STATUS__WAITING, TASK_SCHED_STATUS__ACTIVE);

  const char* id = pTask->id.idStr;

  if (schedStatus == TASK_SCHED_STATUS__WAITING) {
    int32_t code = streamExecForAll(pTask);
    if (code < 0) {  // todo this status shoudl be removed
      atomic_store_8(&pTask->status.schedStatus, TASK_SCHED_STATUS__FAILED);
      return -1;
    }

    streamTaskBuildCheckpoint(pTask);

    atomic_store_8(&pTask->status.schedStatus, TASK_SCHED_STATUS__INACTIVE);
    qDebug("s-task:%s exec completed, status:%s, sched-status:%d", id, streamGetTaskStatusStr(pTask->status.taskStatus),
           pTask->status.schedStatus);

    if (!(taosQueueEmpty(pTask->inputQueue->queue) || streamTaskShouldStop(&pTask->status) ||
          streamTaskShouldPause(&pTask->status))) {
      streamSchedExec(pTask);
    }
  } else {
    qDebug("s-task:%s already started to exec by other thread, status:%s, sched-status:%d", id,
           streamGetTaskStatusStr(pTask->status.taskStatus), pTask->status.schedStatus);
  }

  return 0;
}

int32_t streamTaskReleaseState(SStreamTask* pTask) {
  qDebug("s-task:%s release exec state", pTask->id.idStr);
  void* pExecutor = pTask->exec.pExecutor;
  if (pExecutor != NULL) {
    int32_t code = qStreamOperatorReleaseState(pExecutor);
    return code;
  } else {
    return TSDB_CODE_SUCCESS;
  }
}

int32_t streamTaskReloadState(SStreamTask* pTask) {
  qDebug("s-task:%s reload exec state", pTask->id.idStr);
  void* pExecutor = pTask->exec.pExecutor;
  if (pExecutor != NULL) {
    int32_t code = qStreamOperatorReloadState(pExecutor);
    return code;
  } else {
    return TSDB_CODE_SUCCESS;
  }
}

int32_t streamAlignTransferState(SStreamTask* pTask) {
  int32_t numOfUpstream = taosArrayGetSize(pTask->pUpstreamInfoList);
  int32_t old = atomic_val_compare_exchange_32(&pTask->transferStateAlignCnt, 0, numOfUpstream);
  if (old == 0) {
    qDebug("s-task:%s set the transfer state aligncnt %d", pTask->id.idStr, numOfUpstream);
  }

  return atomic_sub_fetch_32(&pTask->transferStateAlignCnt, 1);
}<|MERGE_RESOLUTION|>--- conflicted
+++ resolved
@@ -16,9 +16,9 @@
 #include "streamInt.h"
 
 // maximum allowed processed block batches. One block may include several submit blocks
-#define MAX_STREAM_EXEC_BATCH_NUM 32
-#define MIN_STREAM_EXEC_BATCH_NUM 4
-#define MAX_STREAM_RESULT_DUMP_THRESHOLD  100
+#define MAX_STREAM_EXEC_BATCH_NUM        32
+#define MIN_STREAM_EXEC_BATCH_NUM        4
+#define MAX_STREAM_RESULT_DUMP_THRESHOLD 100
 
 static int32_t streamDoTransferStateToStreamTask(SStreamTask* pTask);
 
@@ -61,7 +61,8 @@
   return TSDB_CODE_SUCCESS;
 }
 
-static int32_t streamTaskExecImpl(SStreamTask* pTask, SStreamQueueItem* pItem, int64_t* totalSize, int32_t* totalBlocks) {
+static int32_t streamTaskExecImpl(SStreamTask* pTask, SStreamQueueItem* pItem, int64_t* totalSize,
+                                  int32_t* totalBlocks) {
   int32_t code = TSDB_CODE_SUCCESS;
   void*   pExecutor = pTask->exec.pExecutor;
 
@@ -118,7 +119,7 @@
       }
       continue;
     } else if (output->info.type == STREAM_CHECKPOINT) {
-      continue; // checkpoint block not dispatch to downstream tasks
+      continue;  // checkpoint block not dispatch to downstream tasks
     }
 
     SSDataBlock block = {0};
@@ -354,7 +355,8 @@
   // 7. pause allowed.
   streamTaskEnablePause(pStreamTask);
   if (taosQueueEmpty(pStreamTask->inputQueue->queue)) {
-    SStreamRefDataBlock* pItem = taosAllocateQitem(sizeof(SStreamRefDataBlock), DEF_QITEM, 0);;
+    SStreamRefDataBlock* pItem = taosAllocateQitem(sizeof(SStreamRefDataBlock), DEF_QITEM, 0);
+    ;
     SSDataBlock* pDelBlock = createSpecialDataBlock(STREAM_DELETE_DATA);
     pDelBlock->info.rows = 0;
     pDelBlock->info.version = 0;
@@ -385,86 +387,9 @@
   return code;
 }
 
-<<<<<<< HEAD
 // set input
 static void doSetStreamInputBlock(SStreamTask* pTask, const void* pInput, int64_t* pVer, const char* id) {
   void* pExecutor = pTask->exec.pExecutor;
-=======
-static int32_t extractBlocksFromInputQ(SStreamTask* pTask, SStreamQueueItem** pInput, int32_t* numOfBlocks) {
-  int32_t     retryTimes = 0;
-  int32_t     MAX_RETRY_TIMES = 5;
-  const char* id = pTask->id.idStr;
-
-  if (pTask->info.taskLevel == TASK_LEVEL__SINK) {  // extract block from inputQ, one-by-one
-    while (1) {
-      if (streamTaskShouldPause(&pTask->status) || streamTaskShouldStop(&pTask->status)) {
-        qDebug("s-task:%s task should pause, extract input blocks:%d", pTask->id.idStr, *numOfBlocks);
-        return TSDB_CODE_SUCCESS;
-      }
-
-      SStreamQueueItem* qItem = streamQueueNextItem(pTask->inputQueue);
-      if (qItem == NULL) {
-        qDebug("===stream===break batchSize:%d, %s", *numOfBlocks, id);
-        return TSDB_CODE_SUCCESS;
-      }
-
-      qDebug("s-task:%s sink task handle block one-by-one, type:%d", id, qItem->type);
-
-      *numOfBlocks = 1;
-      *pInput = qItem;
-      return TSDB_CODE_SUCCESS;
-    }
-  }
-
-  // non sink task
-  while (1) {
-    if (streamTaskShouldPause(&pTask->status) || streamTaskShouldStop(&pTask->status)) {
-      qDebug("s-task:%s task should pause, extract input blocks:%d", pTask->id.idStr, *numOfBlocks);
-      return TSDB_CODE_SUCCESS;
-    }
-
-    SStreamQueueItem* qItem = streamQueueNextItem(pTask->inputQueue);
-    if (qItem == NULL) {
-      if (pTask->info.taskLevel == TASK_LEVEL__SOURCE && (++retryTimes) < MAX_RETRY_TIMES) {
-        taosMsleep(10);
-        qDebug("try again batchSize:%d, retry:%d, %s", *numOfBlocks, retryTimes, id);
-        continue;
-      }
-
-      qDebug("break batchSize:%d, %s", *numOfBlocks, id);
-      return TSDB_CODE_SUCCESS;
-    }
-
-    // do not merge blocks for sink node and check point data block
-    if (qItem->type == STREAM_INPUT__CHECKPOINT || qItem->type == STREAM_INPUT__CHECKPOINT_TRIGGER ||
-        qItem->type == STREAM_INPUT__TRANS_STATE) {
-      if (*pInput == NULL) {
-        qDebug("s-task:%s checkpoint/transtate msg extracted, start to process immediately", id);
-        *numOfBlocks = 1;
-        *pInput = qItem;
-        return TSDB_CODE_SUCCESS;
-      } else {
-        // previous existed blocks needs to be handle, before handle the checkpoint msg block
-        qDebug("s-task:%s checkpoint/transtate msg extracted, handle previous blocks, numOfBlocks:%d", id, *numOfBlocks);
-        streamQueueProcessFail(pTask->inputQueue);
-        return TSDB_CODE_SUCCESS;
-      }
-    } else {
-      if (*pInput == NULL) {
-        ASSERT((*numOfBlocks) == 0);
-        *pInput = qItem;
-      } else {
-        // todo we need to sort the data block, instead of just appending into the array list.
-        void* newRet = streamMergeQueueItem(*pInput, qItem);
-        if (newRet == NULL) {
-          qError("s-task:%s failed to merge blocks from inputQ, numOfBlocks:%d", id, *numOfBlocks);
-          streamQueueProcessFail(pTask->inputQueue);
-          return TSDB_CODE_SUCCESS;
-        }
-
-        *pInput = newRet;
-      }
->>>>>>> a9d88b74
 
   const SStreamQueueItem* pItem = pInput;
   if (pItem->type == STREAM_INPUT__GET_RES) {
@@ -550,7 +475,7 @@
     } else {  // level == TASK_LEVEL__SINK
       streamFreeQitem((SStreamQueueItem*)pBlock);
     }
-  } else { // non-dispatch task, do task state transfer directly
+  } else {  // non-dispatch task, do task state transfer directly
     streamFreeQitem((SStreamQueueItem*)pBlock);
     if (level != TASK_LEVEL__SINK) {
       qDebug("s-task:%s non-dispatch task, start to transfer state directly", id);
@@ -572,7 +497,7 @@
 // * todo: the batch of blocks should be tuned dynamic, according to the total elapsed time of each batch of blocks, the
 // * appropriate batch of blocks should be handled in 5 to 10 sec.
 // */
-//int32_t streamExecForAll(SStreamTask* pTask) {
+// int32_t streamExecForAll(SStreamTask* pTask) {
 //  const char* id = pTask->id.idStr;
 //
 //  while (1) {
@@ -631,7 +556,7 @@
     // merge multiple input data if possible in the input queue.
     qDebug("s-task:%s start to extract data block from inputQ", id);
 
-    /*int32_t code = */extractBlocksFromInputQ(pTask, &pInput, &numOfBlocks);
+    /*int32_t code = */ extractBlocksFromInputQ(pTask, &pInput, &numOfBlocks);
     if (pInput == NULL) {
       ASSERT(numOfBlocks == 0);
       return 0;
