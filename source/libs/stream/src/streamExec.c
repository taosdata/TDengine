/*
 * Copyright (c) 2019 TAOS Data, Inc. <jhtao@taosdata.com>
 *
 * This program is free software: you can use, redistribute, and/or modify
 * it under the terms of the GNU Affero General Public License, version 3
 * or later ("AGPL"), as published by the Free Software Foundation.
 *
 * This program is distributed in the hope that it will be useful, but WITHOUT
 * ANY WARRANTY; without even the implied warranty of MERCHANTABILITY or
 * FITNESS FOR A PARTICULAR PURPOSE.
 *
 * You should have received a copy of the GNU Affero General Public License
 * along with this program. If not, see <http://www.gnu.org/licenses/>.
 */

#include "streamInt.h"

// maximum allowed processed block batches. One block may include several submit blocks
#define MAX_STREAM_EXEC_BATCH_NUM 32
#define MIN_STREAM_EXEC_BATCH_NUM 4
#define MAX_STREAM_RESULT_DUMP_THRESHOLD  100

static int32_t streamDoTransferStateToStreamTask(SStreamTask* pTask);

bool streamTaskShouldStop(const SStreamStatus* pStatus) {
  int32_t status = atomic_load_8((int8_t*)&pStatus->taskStatus);
  return (status == TASK_STATUS__STOP) || (status == TASK_STATUS__DROPPING);
}

bool streamTaskShouldPause(const SStreamStatus* pStatus) {
  int32_t status = atomic_load_8((int8_t*)&pStatus->taskStatus);
  return (status == TASK_STATUS__PAUSE);
}

static int32_t doDumpResult(SStreamTask* pTask, SStreamQueueItem* pItem, SArray* pRes, int32_t size, int64_t* totalSize,
                            int32_t* totalBlocks) {
  int32_t numOfBlocks = taosArrayGetSize(pRes);
  if (numOfBlocks > 0) {
    SStreamDataBlock* pStreamBlocks = createStreamBlockFromResults(pItem, pTask, size, pRes);
    if (pStreamBlocks == NULL) {
      qError("s-task:%s failed to create result stream data block, code:%s", pTask->id.idStr, tstrerror(terrno));
      taosArrayDestroyEx(pRes, (FDelete)blockDataFreeRes);
      return -1;
    }

    qDebug("s-task:%s dump stream result data blocks, num:%d, size:%.2fMiB", pTask->id.idStr, numOfBlocks,
           size / 1048576.0);

    int32_t code = streamTaskOutputResultBlock(pTask, pStreamBlocks);
    if (code == TSDB_CODE_UTIL_QUEUE_OUT_OF_MEMORY) {  // back pressure and record position
      destroyStreamDataBlock(pStreamBlocks);
      return -1;
    }

    *totalSize += size;
    *totalBlocks += numOfBlocks;
  } else {
    taosArrayDestroyEx(pRes, (FDelete)blockDataFreeRes);
  }

  return TSDB_CODE_SUCCESS;
}

static int32_t streamTaskExecImpl(SStreamTask* pTask, SStreamQueueItem* pItem, int64_t* totalSize, int32_t* totalBlocks) {
  int32_t code = TSDB_CODE_SUCCESS;
  void*   pExecutor = pTask->exec.pExecutor;

  *totalBlocks = 0;
  *totalSize = 0;

  int32_t size = 0;
  int32_t numOfBlocks = 0;
  SArray* pRes = NULL;

  while (1) {
    if (pRes == NULL) {
      pRes = taosArrayInit(4, sizeof(SSDataBlock));
    }

    if (streamTaskShouldStop(&pTask->status)) {
      taosArrayDestroyEx(pRes, (FDelete)blockDataFreeRes);
      return 0;
    }

    SSDataBlock* output = NULL;
    uint64_t     ts = 0;
    if ((code = qExecTask(pExecutor, &output, &ts)) < 0) {
      if (code == TSDB_CODE_QRY_IN_EXEC) {
        resetTaskInfo(pExecutor);
      }

      qError("unexpected stream execution, s-task:%s since %s", pTask->id.idStr, terrstr());
      continue;
    }

    if (output == NULL) {
      if (pItem->type == STREAM_INPUT__DATA_RETRIEVE) {
        SSDataBlock             block = {0};
        const SStreamDataBlock* pRetrieveBlock = (const SStreamDataBlock*)pItem;
        ASSERT(taosArrayGetSize(pRetrieveBlock->blocks) == 1);

        assignOneDataBlock(&block, taosArrayGet(pRetrieveBlock->blocks, 0));
        block.info.type = STREAM_PULL_OVER;
        block.info.childId = pTask->info.selfChildId;
        taosArrayPush(pRes, &block);
        numOfBlocks += 1;

        qDebug("s-task:%s(child %d) retrieve process completed, reqId:0x%" PRIx64 " dump results", pTask->id.idStr,
               pTask->info.selfChildId, pRetrieveBlock->reqId);
      }

      break;
    }

    if (output->info.type == STREAM_RETRIEVE) {
      if (streamBroadcastToChildren(pTask, output) < 0) {
        // TODO
      }
      continue;
    } else if (output->info.type == STREAM_CHECKPOINT) {
      continue; // checkpoint block not dispatch to downstream tasks
    }

    SSDataBlock block = {0};
    assignOneDataBlock(&block, output);
    block.info.childId = pTask->info.selfChildId;

    size += blockDataGetSize(output) + sizeof(SSDataBlock) + sizeof(SColumnInfoData) * blockDataGetNumOfCols(&block);
    numOfBlocks += 1;

    taosArrayPush(pRes, &block);

    qDebug("s-task:%s (child %d) executed and get %d result blocks, size:%.2fMiB", pTask->id.idStr,
           pTask->info.selfChildId, numOfBlocks, size / 1048576.0);

    // current output should be dispatched to down stream nodes
    if (numOfBlocks >= MAX_STREAM_RESULT_DUMP_THRESHOLD) {
      ASSERT(numOfBlocks == taosArrayGetSize(pRes));
      code = doDumpResult(pTask, pItem, pRes, size, totalSize, totalBlocks);
      if (code != TSDB_CODE_SUCCESS) {
        return code;
      }

      pRes = NULL;
      size = 0;
      numOfBlocks = 0;
    }
  }

  if (numOfBlocks > 0) {
    ASSERT(numOfBlocks == taosArrayGetSize(pRes));
    code = doDumpResult(pTask, pItem, pRes, size, totalSize, totalBlocks);
  } else {
    taosArrayDestroyEx(pRes, (FDelete)blockDataFreeRes);
  }

  return code;
}

int32_t streamScanExec(SStreamTask* pTask, int32_t batchSize) {
  ASSERT(pTask->info.taskLevel == TASK_LEVEL__SOURCE);
  int32_t code = TSDB_CODE_SUCCESS;
  void*   exec = pTask->exec.pExecutor;
  bool    finished = false;

  qSetStreamOpOpen(exec);

  while (!finished) {
    if (streamTaskShouldPause(&pTask->status)) {
      double el = (taosGetTimestampMs() - pTask->tsInfo.step1Start) / 1000.0;
      qDebug("s-task:%s paused from the scan-history task, elapsed time:%.2fsec", pTask->id.idStr, el);
      break;
    }

    SArray* pRes = taosArrayInit(0, sizeof(SSDataBlock));
    if (pRes == NULL) {
      terrno = TSDB_CODE_OUT_OF_MEMORY;
      return -1;
    }

    int32_t numOfBlocks = 0;
    while (1) {
      if (streamTaskShouldStop(&pTask->status)) {
        taosArrayDestroyEx(pRes, (FDelete)blockDataFreeRes);
        return 0;
      }

      if (pTask->inputStatus == TASK_INPUT_STATUS__BLOCKED) {
        qDebug("s-task:%s inputQ is blocked, wait for 10sec and retry", pTask->id.idStr);
        taosMsleep(10000);
        continue;
      }

      SSDataBlock* output = NULL;
      uint64_t     ts = 0;
      code = qExecTask(exec, &output, &ts);
      if (code != TSDB_CODE_TSC_QUERY_KILLED && code != TSDB_CODE_SUCCESS) {
        qError("%s scan-history data error occurred code:%s, continue scan", pTask->id.idStr, tstrerror(code));
        continue;
      }

      // the generated results before fill-history task been paused, should be dispatched to sink node
      if (output == NULL) {
        finished = qStreamRecoverScanFinished(exec);
        break;
      }

      SSDataBlock block = {0};
      assignOneDataBlock(&block, output);
      block.info.childId = pTask->info.selfChildId;
      taosArrayPush(pRes, &block);

      if ((++numOfBlocks) >= batchSize) {
        qDebug("s-task:%s scan exec numOfBlocks:%d, output limit:%d reached", pTask->id.idStr, numOfBlocks, batchSize);
        break;
      }
    }

    if (taosArrayGetSize(pRes) > 0) {
      SStreamDataBlock* qRes = taosAllocateQitem(sizeof(SStreamDataBlock), DEF_QITEM, 0);
      if (qRes == NULL) {
        taosArrayDestroyEx(pRes, (FDelete)blockDataFreeRes);
        terrno = TSDB_CODE_OUT_OF_MEMORY;
        return -1;
      }

      qRes->type = STREAM_INPUT__DATA_BLOCK;
      qRes->blocks = pRes;

      code = streamTaskOutputResultBlock(pTask, qRes);
      if (code == TSDB_CODE_UTIL_QUEUE_OUT_OF_MEMORY) {
        taosArrayDestroyEx(pRes, (FDelete)blockDataFreeRes);
        taosFreeQitem(qRes);
        return code;
      }
    } else {
      taosArrayDestroy(pRes);
    }
  }

  return 0;
}

int32_t streamTaskGetInputQItems(const SStreamTask* pTask) {
  int32_t numOfItems1 = taosQueueItemSize(pTask->inputQueue->queue);
  int32_t numOfItems2 = taosQallItemSize(pTask->inputQueue->qall);

  return numOfItems1 + numOfItems2;
}

// wait for the stream task to be idle
static void waitForTaskIdle(SStreamTask* pTask, SStreamTask* pStreamTask) {
  const char* id = pTask->id.idStr;

  int64_t st = taosGetTimestampMs();
  while (!streamTaskIsIdle(pStreamTask)) {
    qDebug("s-task:%s level:%d wait for stream task:%s to be idle, check again in 100ms", id, pTask->info.taskLevel,
           pStreamTask->id.idStr);
    taosMsleep(100);
  }

  double el = (taosGetTimestampMs() - st) / 1000.0;
  if (el > 0) {
    qDebug("s-task:%s wait for stream task:%s for %.2fs to be idle", id, pStreamTask->id.idStr, el);
  }
}

int32_t streamDoTransferStateToStreamTask(SStreamTask* pTask) {
  SStreamMeta* pMeta = pTask->pMeta;

  SStreamTask* pStreamTask = streamMetaAcquireTask(pMeta, pTask->streamTaskId.streamId, pTask->streamTaskId.taskId);
  if (pStreamTask == NULL) {
    qError(
        "s-task:%s failed to find related stream task:0x%x, it may have been destroyed or closed, destroy the related "
        "fill-history task",
        pTask->id.idStr, pTask->streamTaskId.taskId);

    // 1. free it and remove fill-history task from disk meta-store
    streamMetaUnregisterTask(pMeta, pTask->id.streamId, pTask->id.taskId);

    // 2. save to disk
    taosWLockLatch(&pMeta->lock);
    if (streamMetaCommit(pMeta) < 0) {
      // persist to disk
    }
    taosWUnLockLatch(&pMeta->lock);
    return TSDB_CODE_STREAM_TASK_NOT_EXIST;
  } else {
    qDebug("s-task:%s fill-history task end, update related stream task:%s info, transfer exec state", pTask->id.idStr,
           pStreamTask->id.idStr);
  }

  ASSERT(pStreamTask->historyTaskId.taskId == pTask->id.taskId && pTask->status.appendTranstateBlock == true);

  STimeWindow* pTimeWindow = &pStreamTask->dataRange.window;

  // todo. the dropping status should be append to the status after the halt completed.
  // It must be halted for a source stream task, since when the related scan-history-data task start scan the history
  // for the step 2.
  int8_t status = pStreamTask->status.taskStatus;
  if (pStreamTask->info.taskLevel == TASK_LEVEL__SOURCE) {
    ASSERT(status == TASK_STATUS__HALT || status == TASK_STATUS__DROPPING);
  } else {
    ASSERT(status == TASK_STATUS__SCAN_HISTORY);
    pStreamTask->status.taskStatus = TASK_STATUS__HALT;
    qDebug("s-task:%s halt by related fill-history task:%s", pStreamTask->id.idStr, pTask->id.idStr);
  }

  // wait for the stream task to handle all in the inputQ, and to be idle
  waitForTaskIdle(pTask, pStreamTask);

  // In case of sink tasks, no need to halt them.
  // In case of source tasks and agg tasks, we should HALT them, and wait for them to be idle. And then, it's safe to
  // start the task state transfer procedure.
  // When a task is idle with halt status, all data in inputQ are consumed.
  if (pStreamTask->info.taskLevel == TASK_LEVEL__SOURCE) {
    // update the scan data range for source task.
    qDebug("s-task:%s level:%d stream task window %" PRId64 " - %" PRId64 " update to %" PRId64 " - %" PRId64
           ", status:%s, sched-status:%d",
           pStreamTask->id.idStr, TASK_LEVEL__SOURCE, pTimeWindow->skey, pTimeWindow->ekey, INT64_MIN,
           pTimeWindow->ekey, streamGetTaskStatusStr(TASK_STATUS__NORMAL), pStreamTask->status.schedStatus);
  } else {
    qDebug("s-task:%s no need to update time window for non-source task", pStreamTask->id.idStr);
  }

  // 1. expand the query time window for stream task of WAL scanner
  pTimeWindow->skey = INT64_MIN;
  qStreamInfoResetTimewindowFilter(pStreamTask->exec.pExecutor);

  // 2. transfer the ownership of executor state
  streamTaskReleaseState(pTask);
  streamTaskReloadState(pStreamTask);

  // 3. clear the link between fill-history task and stream task info
  pStreamTask->historyTaskId.taskId = 0;

  // 4. resume the state of stream task, after this function, the stream task will run immidately. But it can not be
  // pause, since the pause allowed attribute is not set yet.
  streamTaskResumeFromHalt(pStreamTask);

  qDebug("s-task:%s fill-history task set status to be dropping, save the state into disk", pTask->id.idStr);

  // 5. free it and remove fill-history task from disk meta-store
  streamMetaUnregisterTask(pMeta, pTask->id.streamId, pTask->id.taskId);

  // 6. save to disk
  taosWLockLatch(&pMeta->lock);
  streamMetaSaveTask(pMeta, pStreamTask);
  if (streamMetaCommit(pMeta) < 0) {
    // persist to disk
  }
  taosWUnLockLatch(&pMeta->lock);

  // 7. pause allowed.
  streamTaskEnablePause(pStreamTask);
  if (taosQueueEmpty(pStreamTask->inputQueue->queue)) {
    SStreamRefDataBlock* pItem = taosAllocateQitem(sizeof(SStreamRefDataBlock), DEF_QITEM, 0);;
    SSDataBlock* pDelBlock = createSpecialDataBlock(STREAM_DELETE_DATA);
    pDelBlock->info.rows = 0;
    pDelBlock->info.version = 0;
    pItem->type = STREAM_INPUT__REF_DATA_BLOCK;
    pItem->pBlock = pDelBlock;
    int32_t code = tAppendDataToInputQueue(pStreamTask, (SStreamQueueItem*)pItem);
    qDebug("s-task:%s append dummy delete block,res:%d", pStreamTask->id.idStr, code);
  }

  streamSchedExec(pStreamTask);
  streamMetaReleaseTask(pMeta, pStreamTask);
  return TSDB_CODE_SUCCESS;
}

int32_t streamTransferStateToStreamTask(SStreamTask* pTask) {
  int32_t code = TSDB_CODE_SUCCESS;
  ASSERT(pTask->status.appendTranstateBlock == 1);

  int32_t level = pTask->info.taskLevel;
  if (level == TASK_LEVEL__SOURCE) {
    streamTaskFillHistoryFinished(pTask);
  }

  if (level == TASK_LEVEL__AGG || level == TASK_LEVEL__SOURCE) {  // do transfer task operator states.
    code = streamDoTransferStateToStreamTask(pTask);
  }

  return code;
}

<<<<<<< HEAD
// set input
static void doSetStreamInputBlock(SStreamTask* pTask, const void* pInput, int64_t* pVer, const char* id) {
  void* pExecutor = pTask->exec.pExecutor;

  const SStreamQueueItem* pItem = pInput;
  if (pItem->type == STREAM_INPUT__GET_RES) {
    const SStreamTrigger* pTrigger = (const SStreamTrigger*)pInput;
    qSetMultiStreamInput(pExecutor, pTrigger->pBlock, 1, STREAM_INPUT__DATA_BLOCK);

  } else if (pItem->type == STREAM_INPUT__DATA_SUBMIT) {
    ASSERT(pTask->info.taskLevel == TASK_LEVEL__SOURCE);
    const SStreamDataSubmit* pSubmit = (const SStreamDataSubmit*)pInput;
    qSetMultiStreamInput(pExecutor, &pSubmit->submit, 1, STREAM_INPUT__DATA_SUBMIT);
    qDebug("s-task:%s set submit blocks as source block completed, %p %p len:%d ver:%" PRId64, id, pSubmit,
           pSubmit->submit.msgStr, pSubmit->submit.msgLen, pSubmit->submit.ver);
    ASSERT((*pVer) <= pSubmit->submit.ver);
    (*pVer) = pSubmit->submit.ver;

  } else if (pItem->type == STREAM_INPUT__DATA_BLOCK || pItem->type == STREAM_INPUT__DATA_RETRIEVE) {
    const SStreamDataBlock* pBlock = (const SStreamDataBlock*)pInput;

    SArray* pBlockList = pBlock->blocks;
    int32_t numOfBlocks = taosArrayGetSize(pBlockList);
    qDebug("s-task:%s set sdata blocks as input num:%d, ver:%" PRId64, id, numOfBlocks, pBlock->sourceVer);
    qSetMultiStreamInput(pExecutor, pBlockList->pData, numOfBlocks, STREAM_INPUT__DATA_BLOCK);

  } else if (pItem->type == STREAM_INPUT__MERGED_SUBMIT) {
    const SStreamMergedSubmit* pMerged = (const SStreamMergedSubmit*)pInput;

    SArray* pBlockList = pMerged->submits;
    int32_t numOfBlocks = taosArrayGetSize(pBlockList);
    qDebug("s-task:%s %p set (merged) submit blocks as a batch, numOfBlocks:%d, ver:%" PRId64, id, pTask, numOfBlocks,
           pMerged->ver);
    qSetMultiStreamInput(pExecutor, pBlockList->pData, numOfBlocks, STREAM_INPUT__MERGED_SUBMIT);
    ASSERT((*pVer) <= pMerged->ver);
    (*pVer) = pMerged->ver;

  } else if (pItem->type == STREAM_INPUT__REF_DATA_BLOCK) {
    const SStreamRefDataBlock* pRefBlock = (const SStreamRefDataBlock*)pInput;
    qSetMultiStreamInput(pExecutor, pRefBlock->pBlock, 1, STREAM_INPUT__DATA_BLOCK);

  } else if (pItem->type == STREAM_INPUT__CHECKPOINT || pItem->type == STREAM_INPUT__CHECKPOINT_TRIGGER) {
    const SStreamDataBlock* pCheckpoint = (const SStreamDataBlock*)pInput;
    qSetMultiStreamInput(pExecutor, pCheckpoint->blocks, 1, pItem->type);

  } else {
    ASSERT(0);
  }
}

static int32_t extractMsgFromInputQ(SStreamTask* pTask, SStreamQueueItem** pInput, int32_t* numOfBlocks,
                                    const char* id) {
  int32_t retryTimes = 0;
  int32_t MAX_RETRY_TIMES = 5;
=======
static int32_t extractBlocksFromInputQ(SStreamTask* pTask, SStreamQueueItem** pInput, int32_t* numOfBlocks) {
  int32_t     retryTimes = 0;
  int32_t     MAX_RETRY_TIMES = 5;
  const char* id = pTask->id.idStr;

  if (pTask->info.taskLevel == TASK_LEVEL__SINK) {  // extract block from inputQ, one-by-one
    while (1) {
      if (streamTaskShouldPause(&pTask->status) || streamTaskShouldStop(&pTask->status)) {
        qDebug("s-task:%s task should pause, extract input blocks:%d", pTask->id.idStr, *numOfBlocks);
        return TSDB_CODE_SUCCESS;
      }

      SStreamQueueItem* qItem = streamQueueNextItem(pTask->inputQueue);
      if (qItem == NULL) {
        qDebug("===stream===break batchSize:%d, %s", *numOfBlocks, id);
        return TSDB_CODE_SUCCESS;
      }
>>>>>>> f8f8e7a8

      qDebug("s-task:%s sink task handle block one-by-one, type:%d", id, qItem->type);

      *numOfBlocks = 1;
      *pInput = qItem;
      return TSDB_CODE_SUCCESS;
    }
  }

  // non sink task
  while (1) {
    if (streamTaskShouldPause(&pTask->status) || streamTaskShouldStop(&pTask->status)) {
      qDebug("s-task:%s task should pause, extract input blocks:%d", pTask->id.idStr, *numOfBlocks);
      return TSDB_CODE_SUCCESS;
    }

    SStreamQueueItem* qItem = streamQueueNextItem(pTask->inputQueue);
    if (qItem == NULL) {
      if (pTask->info.taskLevel == TASK_LEVEL__SOURCE && (++retryTimes) < MAX_RETRY_TIMES) {
        taosMsleep(10);
        qDebug("===stream===try again batchSize:%d, retry:%d, %s", *numOfBlocks, retryTimes, id);
        continue;
      }

      qDebug("===stream===break batchSize:%d, %s", *numOfBlocks, id);
      return TSDB_CODE_SUCCESS;
    }

    // do not merge blocks for sink node and check point data block
    if (qItem->type == STREAM_INPUT__CHECKPOINT || qItem->type == STREAM_INPUT__CHECKPOINT_TRIGGER ||
        qItem->type == STREAM_INPUT__TRANS_STATE) {
      if (*pInput == NULL) {
        qDebug("s-task:%s checkpoint/transtate msg extracted, start to process immediately", id);
        *numOfBlocks = 1;
        *pInput = qItem;
        return TSDB_CODE_SUCCESS;
      } else {
        // previous existed blocks needs to be handle, before handle the checkpoint msg block
        qDebug("s-task:%s checkpoint/transtate msg extracted, handle previous blocks, numOfBlocks:%d", id, *numOfBlocks);
        streamQueueProcessFail(pTask->inputQueue);
        return TSDB_CODE_SUCCESS;
      }
    } else {
      if (*pInput == NULL) {
        ASSERT((*numOfBlocks) == 0);
        *pInput = qItem;
      } else {
        // todo we need to sort the data block, instead of just appending into the array list.
        void* newRet = streamMergeQueueItem(*pInput, qItem);
        if (newRet == NULL) {
          qError("s-task:%s failed to merge blocks from inputQ, numOfBlocks:%d", id, *numOfBlocks);
          streamQueueProcessFail(pTask->inputQueue);
          return TSDB_CODE_SUCCESS;
        }

        *pInput = newRet;
      }

      *numOfBlocks += 1;
      streamQueueProcessSuccess(pTask->inputQueue);

      if (*numOfBlocks >= MAX_STREAM_EXEC_BATCH_NUM) {
        qDebug("s-task:%s batch size limit:%d reached, start to process blocks", id, MAX_STREAM_EXEC_BATCH_NUM);
        return TSDB_CODE_SUCCESS;
      }
    }
  }
}

int32_t streamProcessTranstateBlock(SStreamTask* pTask, SStreamDataBlock* pBlock) {
  const char* id = pTask->id.idStr;
  int32_t     code = TSDB_CODE_SUCCESS;

  int32_t level = pTask->info.taskLevel;
  if (level == TASK_LEVEL__AGG || level == TASK_LEVEL__SINK) {
    int32_t remain = streamAlignTransferState(pTask);
    if (remain > 0) {
      streamFreeQitem((SStreamQueueItem*)pBlock);
      qDebug("s-task:%s receive upstream transfer state msg, remain:%d", id, remain);
      return 0;
    }
  }

  // dispatch the tran-state block to downstream task immediately
  int32_t type = pTask->outputInfo.type;

  // transfer the ownership of executor state
  if (type == TASK_OUTPUT__FIXED_DISPATCH || type == TASK_OUTPUT__SHUFFLE_DISPATCH) {
    if (level == TASK_LEVEL__SOURCE) {
      qDebug("s-task:%s add transfer-state block into outputQ", id);
    } else {
      qDebug("s-task:%s all upstream tasks send transfer-state block, add transfer-state block into outputQ", id);
      ASSERT(pTask->streamTaskId.taskId != 0 && pTask->info.fillHistory == 1);
    }

    // agg task should dispatch trans-state msg to sink task, to flush all data to sink task.
    if (level == TASK_LEVEL__AGG || level == TASK_LEVEL__SOURCE) {
      pBlock->srcVgId = pTask->pMeta->vgId;
      code = taosWriteQitem(pTask->outputInfo.queue->queue, pBlock);
      if (code == 0) {
        streamDispatchStreamBlock(pTask);
      } else {
        streamFreeQitem((SStreamQueueItem*)pBlock);
      }
    } else {  // level == TASK_LEVEL__SINK
      streamFreeQitem((SStreamQueueItem*)pBlock);
    }
  } else { // non-dispatch task, do task state transfer directly
    streamFreeQitem((SStreamQueueItem*)pBlock);
    if (level != TASK_LEVEL__SINK) {
      qDebug("s-task:%s non-dispatch task, start to transfer state directly", id);
      ASSERT(pTask->info.fillHistory == 1);
      code = streamTransferStateToStreamTask(pTask);

      if (code != TSDB_CODE_SUCCESS) {
        atomic_store_8(&pTask->status.schedStatus, TASK_SCHED_STATUS__INACTIVE);
      }
    } else {
      qDebug("s-task:%s sink task does not transfer state", id);
    }
  }

  return code;
}

///**
// * todo: the batch of blocks should be tuned dynamic, according to the total elapsed time of each batch of blocks, the
// * appropriate batch of blocks should be handled in 5 to 10 sec.
// */
//int32_t streamExecForAll(SStreamTask* pTask) {
//  const char* id = pTask->id.idStr;
//
//  while (1) {
//    int32_t batchSize = 0;
//    SStreamQueueItem* pInput = NULL;
//
//    // merge multiple input data if possible in the input queue.
//    qDebug("s-task:%s start to extract data block from inputQ", id);
//
//    /*int32_t code = */extractMsgFromInputQ(pTask, &pInput, &batchSize, id);
//    if (pInput == NULL) {
//      ASSERT(batchSize == 0);
//      if (pTask->info.fillHistory && pTask->status.transferState) {
//        int32_t code = streamTransferStateToStreamTask(pTask);
//        if (code != TSDB_CODE_SUCCESS) { // todo handle this
//          return 0;
//        }
//      }
//
//      break;
//    }
//
//    if (pTask->info.taskLevel == TASK_LEVEL__SINK) {
//      ASSERT(pInput->type == STREAM_INPUT__DATA_BLOCK);
//      qDebug("s-task:%s sink task start to sink %d blocks", id, batchSize);
//      streamTaskOutputResultBlock(pTask, (SStreamDataBlock*)pInput);
//      continue;
//    }
//
//    int64_t st = taosGetTimestampMs();
//    qDebug("s-task:%s start to process batch of blocks, num:%d", id, batchSize);
//
////    {
//      // set input
//    const SStreamQueueItem* pItem = pInput;
//    qDebug("s-task:%s start to process batch of blocks, num:%d, type:%d", id, numOfBlocks, pItem->type);
//
//    int64_t ver = pTask->chkInfo.checkpointVer;
//    doSetStreamInputBlock(pTask, pInput, &ver, id);

/**
 * todo: the batch of blocks should be tuned dynamic, according to the total elapsed time of each batch of blocks, the
 * appropriate batch of blocks should be handled in 5 to 10 sec.
 */
int32_t streamExecForAll(SStreamTask* pTask) {
  const char* id = pTask->id.idStr;

  while (1) {
    int32_t           numOfBlocks = 0;
    SStreamQueueItem* pInput = NULL;
    if (streamTaskShouldStop(&pTask->status)) {
      qDebug("s-task:%s stream task stopped, abort", id);
      break;
    }

    // merge multiple input data if possible in the input queue.
<<<<<<< HEAD
    extractBlocksFromInputQ(pTask, &pInput, &numOfBlocks);
=======
    qDebug("s-task:%s start to extract data block from inputQ", id);

    /*int32_t code = */extractBlocksFromInputQ(pTask, &pInput, &batchSize);
>>>>>>> f8f8e7a8
    if (pInput == NULL) {
      ASSERT(numOfBlocks == 0);
      return 0;
    }

<<<<<<< HEAD
    int32_t type = pInput->type;

    // dispatch checkpoint msg to all downstream tasks
    if (type == STREAM_INPUT__CHECKPOINT_TRIGGER) {
      streamProcessCheckpointBlock(pTask, (SStreamDataBlock*)pInput);
=======
    if (pInput->type == STREAM_INPUT__TRANS_STATE) {
      streamProcessTranstateBlock(pTask, (SStreamDataBlock*)pInput);
      continue;
    }

    if (pTask->info.taskLevel == TASK_LEVEL__SINK) {
      ASSERT(pInput->type == STREAM_INPUT__DATA_BLOCK);
      qDebug("s-task:%s sink task start to sink %d blocks", id, batchSize);
      streamTaskOutputResultBlock(pTask, (SStreamDataBlock*)pInput);
>>>>>>> f8f8e7a8
      continue;
    }

    if (pTask->info.taskLevel == TASK_LEVEL__SINK) {
      ASSERT(type == STREAM_INPUT__DATA_BLOCK || type == STREAM_INPUT__CHECKPOINT);

      if (type == STREAM_INPUT__DATA_BLOCK) {
        qDebug("s-task:%s sink task start to sink %d blocks", id, numOfBlocks);
        streamTaskOutputResultBlock(pTask, (SStreamDataBlock*)pInput);
        continue;
      }
    }

    int64_t st = taosGetTimestampMs();

    const SStreamQueueItem* pItem = pInput;
    qDebug("s-task:%s start to process batch of blocks, num:%d, type:%d", id, numOfBlocks, pItem->type);

    int64_t ver = pTask->chkInfo.checkpointVer;
    doSetStreamInputBlock(pTask, pInput, &ver, id);

    int64_t resSize = 0;
    int32_t totalBlocks = 0;
    streamTaskExecImpl(pTask, pInput, &resSize, &totalBlocks);

    double el = (taosGetTimestampMs() - st) / 1000.0;
    qDebug("s-task:%s batch of input blocks exec end, elapsed time:%.2fs, result size:%.2fMiB, numOfBlocks:%d", id, el,
           resSize / 1048576.0, totalBlocks);

    // update the currentVer if processing the submit blocks.
    ASSERT(pTask->chkInfo.checkpointVer <= pTask->chkInfo.currentVer && ver >= pTask->chkInfo.checkpointVer);

    if (ver != pTask->chkInfo.checkpointVer) {
      qDebug("s-task:%s update checkpointVer(unsaved) from %" PRId64 " to %" PRId64, pTask->id.idStr,
             pTask->chkInfo.checkpointVer, ver);
      pTask->chkInfo.checkpointVer = ver;
    }

    streamFreeQitem(pInput);

    // do nothing after sync executor state to storage backend, untill the vnode-level checkpoint is completed.
    if (type == STREAM_INPUT__CHECKPOINT) {
      ASSERT(pTask->status.taskStatus == TASK_STATUS__CK);
      pTask->status.taskStatus = TASK_STATUS__CK_READY;
      return 0;
    }
  }

  return 0;
}

// the task may be set dropping/stopping, while it is still in the task queue, therefore, the sched-status can not
// be updated by tryExec function, therefore, the schedStatus will always be the TASK_SCHED_STATUS__WAITING.
bool streamTaskIsIdle(const SStreamTask* pTask) {
  return (pTask->status.schedStatus == TASK_SCHED_STATUS__INACTIVE || pTask->status.taskStatus == TASK_STATUS__STOP ||
          pTask->status.taskStatus == TASK_STATUS__DROPPING);
}

int32_t streamTryExec(SStreamTask* pTask) {
  // this function may be executed by multi-threads, so status check is required.
  int8_t schedStatus =
      atomic_val_compare_exchange_8(&pTask->status.schedStatus, TASK_SCHED_STATUS__WAITING, TASK_SCHED_STATUS__ACTIVE);

  const char* id = pTask->id.idStr;

  if (schedStatus == TASK_SCHED_STATUS__WAITING) {
    int32_t code = streamExecForAll(pTask);
    if (code < 0) {  // todo this status shoudl be removed
      atomic_store_8(&pTask->status.schedStatus, TASK_SCHED_STATUS__FAILED);
      return -1;
    }

    // todo the task should be commit here
<<<<<<< HEAD
    if (taosQueueEmpty(pTask->inputQueue->queue)) {
      // fill-history WAL scan has completed
      if (pTask->status.transferState) {
        code = streamTransferStateToStreamTask(pTask);
        if (code != TSDB_CODE_SUCCESS) {
          return code;
        }
        streamSchedExec(pTask);
      } else {
        streamTaskBuildCheckpoint(pTask);

        atomic_store_8(&pTask->status.schedStatus, TASK_SCHED_STATUS__INACTIVE);
        qDebug("s-task:%s exec completed, status:%s, sched-status:%d", id, streamGetTaskStatusStr(pTask->status.taskStatus),
               pTask->status.schedStatus);
      }
    } else {
      streamTaskBuildCheckpoint(pTask);

      atomic_store_8(&pTask->status.schedStatus, TASK_SCHED_STATUS__INACTIVE);
      qDebug("s-task:%s exec completed, status:%s, sched-status:%d", id, streamGetTaskStatusStr(pTask->status.taskStatus),
             pTask->status.schedStatus);

      // the inputQ is empty due to the checkpoint process, so we need to scan data from WAL here.
      if ((!streamTaskShouldStop(&pTask->status)) && (!streamTaskShouldPause(&pTask->status))) {
        streamSchedExec(pTask);
      }
=======
    atomic_store_8(&pTask->status.schedStatus, TASK_SCHED_STATUS__INACTIVE);
    qDebug("s-task:%s exec completed, status:%s, sched-status:%d", id, streamGetTaskStatusStr(pTask->status.taskStatus),
           pTask->status.schedStatus);

    if (!(taosQueueEmpty(pTask->inputQueue->queue) || streamTaskShouldStop(&pTask->status) ||
          streamTaskShouldPause(&pTask->status))) {
      streamSchedExec(pTask);
>>>>>>> f8f8e7a8
    }
  } else {
    qDebug("s-task:%s already started to exec by other thread, status:%s, sched-status:%d", id,
           streamGetTaskStatusStr(pTask->status.taskStatus), pTask->status.schedStatus);
  }

  return 0;
}

int32_t streamTaskReleaseState(SStreamTask* pTask) {
  qDebug("s-task:%s release exec state", pTask->id.idStr);
  void* pExecutor = pTask->exec.pExecutor;
  if (pExecutor != NULL) {
    int32_t code = qStreamOperatorReleaseState(pExecutor);
    return code;
  } else {
    return TSDB_CODE_SUCCESS;
  }
}

int32_t streamTaskReloadState(SStreamTask* pTask) {
  qDebug("s-task:%s reload exec state", pTask->id.idStr);
  void* pExecutor = pTask->exec.pExecutor;
  if (pExecutor != NULL) {
    int32_t code = qStreamOperatorReloadState(pExecutor);
    return code;
  } else {
    return TSDB_CODE_SUCCESS;
  }
}

int32_t streamAlignTransferState(SStreamTask* pTask) {
  int32_t numOfUpstream = taosArrayGetSize(pTask->pUpstreamInfoList);
  int32_t old = atomic_val_compare_exchange_32(&pTask->transferStateAlignCnt, 0, numOfUpstream);
  if (old == 0) {
    qDebug("s-task:%s set the transfer state aligncnt %d", pTask->id.idStr, numOfUpstream);
  }

  return atomic_sub_fetch_32(&pTask->transferStateAlignCnt, 1);
}<|MERGE_RESOLUTION|>--- conflicted
+++ resolved
@@ -385,7 +385,6 @@
   return code;
 }
 
-<<<<<<< HEAD
 // set input
 static void doSetStreamInputBlock(SStreamTask* pTask, const void* pInput, int64_t* pVer, const char* id) {
   void* pExecutor = pTask->exec.pExecutor;
@@ -433,98 +432,6 @@
 
   } else {
     ASSERT(0);
-  }
-}
-
-static int32_t extractMsgFromInputQ(SStreamTask* pTask, SStreamQueueItem** pInput, int32_t* numOfBlocks,
-                                    const char* id) {
-  int32_t retryTimes = 0;
-  int32_t MAX_RETRY_TIMES = 5;
-=======
-static int32_t extractBlocksFromInputQ(SStreamTask* pTask, SStreamQueueItem** pInput, int32_t* numOfBlocks) {
-  int32_t     retryTimes = 0;
-  int32_t     MAX_RETRY_TIMES = 5;
-  const char* id = pTask->id.idStr;
-
-  if (pTask->info.taskLevel == TASK_LEVEL__SINK) {  // extract block from inputQ, one-by-one
-    while (1) {
-      if (streamTaskShouldPause(&pTask->status) || streamTaskShouldStop(&pTask->status)) {
-        qDebug("s-task:%s task should pause, extract input blocks:%d", pTask->id.idStr, *numOfBlocks);
-        return TSDB_CODE_SUCCESS;
-      }
-
-      SStreamQueueItem* qItem = streamQueueNextItem(pTask->inputQueue);
-      if (qItem == NULL) {
-        qDebug("===stream===break batchSize:%d, %s", *numOfBlocks, id);
-        return TSDB_CODE_SUCCESS;
-      }
->>>>>>> f8f8e7a8
-
-      qDebug("s-task:%s sink task handle block one-by-one, type:%d", id, qItem->type);
-
-      *numOfBlocks = 1;
-      *pInput = qItem;
-      return TSDB_CODE_SUCCESS;
-    }
-  }
-
-  // non sink task
-  while (1) {
-    if (streamTaskShouldPause(&pTask->status) || streamTaskShouldStop(&pTask->status)) {
-      qDebug("s-task:%s task should pause, extract input blocks:%d", pTask->id.idStr, *numOfBlocks);
-      return TSDB_CODE_SUCCESS;
-    }
-
-    SStreamQueueItem* qItem = streamQueueNextItem(pTask->inputQueue);
-    if (qItem == NULL) {
-      if (pTask->info.taskLevel == TASK_LEVEL__SOURCE && (++retryTimes) < MAX_RETRY_TIMES) {
-        taosMsleep(10);
-        qDebug("===stream===try again batchSize:%d, retry:%d, %s", *numOfBlocks, retryTimes, id);
-        continue;
-      }
-
-      qDebug("===stream===break batchSize:%d, %s", *numOfBlocks, id);
-      return TSDB_CODE_SUCCESS;
-    }
-
-    // do not merge blocks for sink node and check point data block
-    if (qItem->type == STREAM_INPUT__CHECKPOINT || qItem->type == STREAM_INPUT__CHECKPOINT_TRIGGER ||
-        qItem->type == STREAM_INPUT__TRANS_STATE) {
-      if (*pInput == NULL) {
-        qDebug("s-task:%s checkpoint/transtate msg extracted, start to process immediately", id);
-        *numOfBlocks = 1;
-        *pInput = qItem;
-        return TSDB_CODE_SUCCESS;
-      } else {
-        // previous existed blocks needs to be handle, before handle the checkpoint msg block
-        qDebug("s-task:%s checkpoint/transtate msg extracted, handle previous blocks, numOfBlocks:%d", id, *numOfBlocks);
-        streamQueueProcessFail(pTask->inputQueue);
-        return TSDB_CODE_SUCCESS;
-      }
-    } else {
-      if (*pInput == NULL) {
-        ASSERT((*numOfBlocks) == 0);
-        *pInput = qItem;
-      } else {
-        // todo we need to sort the data block, instead of just appending into the array list.
-        void* newRet = streamMergeQueueItem(*pInput, qItem);
-        if (newRet == NULL) {
-          qError("s-task:%s failed to merge blocks from inputQ, numOfBlocks:%d", id, *numOfBlocks);
-          streamQueueProcessFail(pTask->inputQueue);
-          return TSDB_CODE_SUCCESS;
-        }
-
-        *pInput = newRet;
-      }
-
-      *numOfBlocks += 1;
-      streamQueueProcessSuccess(pTask->inputQueue);
-
-      if (*numOfBlocks >= MAX_STREAM_EXEC_BATCH_NUM) {
-        qDebug("s-task:%s batch size limit:%d reached, start to process blocks", id, MAX_STREAM_EXEC_BATCH_NUM);
-        return TSDB_CODE_SUCCESS;
-      }
-    }
   }
 }
 
@@ -645,35 +552,24 @@
     }
 
     // merge multiple input data if possible in the input queue.
-<<<<<<< HEAD
-    extractBlocksFromInputQ(pTask, &pInput, &numOfBlocks);
-=======
     qDebug("s-task:%s start to extract data block from inputQ", id);
 
-    /*int32_t code = */extractBlocksFromInputQ(pTask, &pInput, &batchSize);
->>>>>>> f8f8e7a8
+    /*int32_t code = */extractBlocksFromInputQ(pTask, &pInput, &numOfBlocks);
     if (pInput == NULL) {
       ASSERT(numOfBlocks == 0);
       return 0;
     }
 
-<<<<<<< HEAD
     int32_t type = pInput->type;
 
     // dispatch checkpoint msg to all downstream tasks
     if (type == STREAM_INPUT__CHECKPOINT_TRIGGER) {
       streamProcessCheckpointBlock(pTask, (SStreamDataBlock*)pInput);
-=======
+      continue;
+    }
+
     if (pInput->type == STREAM_INPUT__TRANS_STATE) {
       streamProcessTranstateBlock(pTask, (SStreamDataBlock*)pInput);
-      continue;
-    }
-
-    if (pTask->info.taskLevel == TASK_LEVEL__SINK) {
-      ASSERT(pInput->type == STREAM_INPUT__DATA_BLOCK);
-      qDebug("s-task:%s sink task start to sink %d blocks", id, batchSize);
-      streamTaskOutputResultBlock(pTask, (SStreamDataBlock*)pInput);
->>>>>>> f8f8e7a8
       continue;
     }
 
@@ -746,35 +642,8 @@
       return -1;
     }
 
-    // todo the task should be commit here
-<<<<<<< HEAD
-    if (taosQueueEmpty(pTask->inputQueue->queue)) {
-      // fill-history WAL scan has completed
-      if (pTask->status.transferState) {
-        code = streamTransferStateToStreamTask(pTask);
-        if (code != TSDB_CODE_SUCCESS) {
-          return code;
-        }
-        streamSchedExec(pTask);
-      } else {
-        streamTaskBuildCheckpoint(pTask);
-
-        atomic_store_8(&pTask->status.schedStatus, TASK_SCHED_STATUS__INACTIVE);
-        qDebug("s-task:%s exec completed, status:%s, sched-status:%d", id, streamGetTaskStatusStr(pTask->status.taskStatus),
-               pTask->status.schedStatus);
-      }
-    } else {
-      streamTaskBuildCheckpoint(pTask);
-
-      atomic_store_8(&pTask->status.schedStatus, TASK_SCHED_STATUS__INACTIVE);
-      qDebug("s-task:%s exec completed, status:%s, sched-status:%d", id, streamGetTaskStatusStr(pTask->status.taskStatus),
-             pTask->status.schedStatus);
-
-      // the inputQ is empty due to the checkpoint process, so we need to scan data from WAL here.
-      if ((!streamTaskShouldStop(&pTask->status)) && (!streamTaskShouldPause(&pTask->status))) {
-        streamSchedExec(pTask);
-      }
-=======
+    streamTaskBuildCheckpoint(pTask);
+
     atomic_store_8(&pTask->status.schedStatus, TASK_SCHED_STATUS__INACTIVE);
     qDebug("s-task:%s exec completed, status:%s, sched-status:%d", id, streamGetTaskStatusStr(pTask->status.taskStatus),
            pTask->status.schedStatus);
@@ -782,7 +651,6 @@
     if (!(taosQueueEmpty(pTask->inputQueue->queue) || streamTaskShouldStop(&pTask->status) ||
           streamTaskShouldPause(&pTask->status))) {
       streamSchedExec(pTask);
->>>>>>> f8f8e7a8
     }
   } else {
     qDebug("s-task:%s already started to exec by other thread, status:%s, sched-status:%d", id,
