--- conflicted
+++ resolved
@@ -886,7 +886,6 @@
         return code;
       }
 
-<<<<<<< HEAD
       if (type == STREAM_INPUT__RECALCULATE) { // let's start the recalculation
         if ((pTask->hTaskInfo.id.streamId == 0) && (pTask->info.fillHistory == STREAM_NORMAL_TASK)) {
           stError("s-task:%s related re-calculate stream task is dropping, failed to start re-calculate", id);
@@ -905,13 +904,13 @@
             return code;
           }
         }
-=======
+      }
+
       double el = (taosGetTimestampMs() - st) / 1000.0;
       if (el > 2.0) {  // elapsed more than 5 sec, not occupy the CPU anymore
         stDebug("s-task:%s occupy more than 5.0s, release the exec threads and idle for 500ms", id);
         streamTaskSetIdleInfo(pTask, 500);
         return code;
->>>>>>> 79190b31
       }
     }
   }
