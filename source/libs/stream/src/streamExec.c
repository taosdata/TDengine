--- conflicted
+++ resolved
@@ -410,11 +410,8 @@
   streamTaskReleaseState(pTask);
   streamTaskReloadState(pStreamTask);
 
-<<<<<<< HEAD
-=======
   // clear the link between fill-history task and stream task info
   pStreamTask->historyTaskId.taskId = 0;
->>>>>>> cddf27e8
   streamTaskResumeFromHalt(pStreamTask);
 
   qDebug("s-task:%s fill-history task set status to be dropping, save the state into disk", pTask->id.idStr);
@@ -425,10 +422,7 @@
 
   // save to disk
   taosWLockLatch(&pMeta->lock);
-<<<<<<< HEAD
-=======
-
->>>>>>> cddf27e8
+
   streamMetaSaveTask(pMeta, pStreamTask);
   if (streamMetaCommit(pMeta) < 0) {
     // persist to disk
@@ -630,11 +624,7 @@
     // todo the task should be commit here
     if (taosQueueEmpty(pTask->inputQueue->queue)) {
       // fill-history WAL scan has completed
-<<<<<<< HEAD
-      if (pTask->status.taskStatus == TASK_STATUS__SCAN_HISTORY_WAL && pTask->status.transferState == true) {
-=======
       if (pTask->info.taskLevel == TASK_LEVEL__SOURCE && pTask->status.transferState == true) {
->>>>>>> cddf27e8
         streamTaskRecoverSetAllStepFinished(pTask);
         streamTaskEndScanWAL(pTask);
       } else {
