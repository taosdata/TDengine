--- conflicted
+++ resolved
@@ -332,7 +332,75 @@
   return TSDB_CODE_SUCCESS;
 }
 
-<<<<<<< HEAD
+static void waitForTaskIdle(SStreamTask* pTask, SStreamTask* pStreamTask) {
+  // wait for the stream task to be idle
+  int64_t st = taosGetTimestampMs();
+
+  while (!streamTaskIsIdle(pStreamTask)) {
+    qDebug("s-task:%s level:%d wait for stream task:%s to be idle, check again in 100ms", pTask->id.idStr,
+           pTask->info.taskLevel, pStreamTask->id.idStr);
+    taosMsleep(100);
+  }
+
+  double el = (taosGetTimestampMs() - st) / 1000.0;
+  if (el > 0) {
+    qDebug("s-task:%s wait for stream task:%s for %.2fs to handle all data in inputQ", pTask->id.idStr,
+           pStreamTask->id.idStr, el);
+  }
+}
+
+static int32_t streamTransferStateToStreamTask(SStreamTask* pTask) {
+  SStreamTask* pStreamTask = streamMetaAcquireTask(pTask->pMeta, pTask->streamTaskId.taskId);
+  qDebug("s-task:%s scan history task end, update stream task:%s info, transfer exec state", pTask->id.idStr, pStreamTask->id.idStr);
+
+  // todo handle stream task is dropped here
+
+  ASSERT(pStreamTask != NULL && pStreamTask->historyTaskId.taskId == pTask->id.taskId);
+  STimeWindow* pTimeWindow = &pStreamTask->dataRange.window;
+
+  // here we need to wait for the stream task handle all data in the input queue.
+  if (pStreamTask->info.taskLevel == TASK_LEVEL__SOURCE) {
+    ASSERT(pStreamTask->status.taskStatus == TASK_STATUS__HALT);
+  } else {
+    ASSERT(pStreamTask->status.taskStatus == TASK_STATUS__NORMAL);
+    pStreamTask->status.taskStatus = TASK_STATUS__HALT;
+  }
+
+  // wait for the stream task to be idle
+  waitForTaskIdle(pTask, pStreamTask);
+
+  if (pStreamTask->info.taskLevel == TASK_LEVEL__SOURCE) {
+    // update the scan data range for source task.
+    qDebug("s-task:%s level:%d stream task window %" PRId64 " - %" PRId64 " update to %" PRId64 " - %" PRId64
+               ", status:%s, sched-status:%d",
+           pStreamTask->id.idStr, TASK_LEVEL__SOURCE, pTimeWindow->skey, pTimeWindow->ekey, INT64_MIN,
+           pTimeWindow->ekey, streamGetTaskStatusStr(TASK_STATUS__NORMAL), pStreamTask->status.schedStatus);
+
+    // todo transfer state
+  } else {
+    // for sink tasks, they are continue to execute, no need to be halt.
+    // the process should be stopped for a while, during the term of transfer task state.
+    // OR wait for the inputQ && outputQ of agg tasks are all consumed, and then start the state transfer
+    qDebug("s-task:%s no need to update time window, for non-source task", pStreamTask->id.idStr);
+
+    // todo transfer state
+  }
+
+  // expand the query time window for stream scanner
+  pTimeWindow->skey = INT64_MIN;
+  qResetStreamInfoTimeWindow(pStreamTask->exec.pExecutor);
+
+  // transfer the ownership of executor state
+  streamTaskReleaseState(pTask);
+  streamTaskReloadState(pStreamTask);
+
+  streamSetStatusNormal(pStreamTask);
+
+  streamSchedExec(pStreamTask);
+  streamMetaReleaseTask(pTask->pMeta, pStreamTask);
+  return TSDB_CODE_SUCCESS;
+}
+
 static int32_t extractMsgFromInputQ(SStreamTask* pTask, SStreamQueueItem** pInput, int32_t* numOfBlocks,
                                     const char* id) {
   int32_t retryTimes = 0;
@@ -346,7 +414,7 @@
 
     SStreamQueueItem* qItem = streamQueueNextItem(pTask->inputQueue);
     if (qItem == NULL) {
-      if (pTask->taskLevel == TASK_LEVEL__SOURCE && (++retryTimes) < MAX_RETRY_TIMES) {
+      if (pTask->info.taskLevel == TASK_LEVEL__SOURCE && (++retryTimes) < MAX_RETRY_TIMES) {
         taosMsleep(10);
         qDebug("===stream===try again batchSize:%d, retry:%d", *numOfBlocks, retryTimes);
         continue;
@@ -357,7 +425,7 @@
     }
 
     // do not merge blocks for sink node
-    if (pTask->taskLevel == TASK_LEVEL__SINK) {
+    if (pTask->info.taskLevel == TASK_LEVEL__SINK) {
       *numOfBlocks = 1;
       *pInput = qItem;
       return TSDB_CODE_SUCCESS;
@@ -386,75 +454,6 @@
       return TSDB_CODE_SUCCESS;
     }
   }
-=======
-static void waitForTaskIdle(SStreamTask* pTask, SStreamTask* pStreamTask) {
-  // wait for the stream task to be idle
-  int64_t st = taosGetTimestampMs();
-
-  while (!streamTaskIsIdle(pStreamTask)) {
-    qDebug("s-task:%s level:%d wait for stream task:%s to be idle, check again in 100ms", pTask->id.idStr,
-           pTask->info.taskLevel, pStreamTask->id.idStr);
-    taosMsleep(100);
-  }
-
-  double el = (taosGetTimestampMs() - st) / 1000.0;
-  if (el > 0) {
-    qDebug("s-task:%s wait for stream task:%s for %.2fs to handle all data in inputQ", pTask->id.idStr,
-           pStreamTask->id.idStr, el);
-  }
-}
-
-static int32_t streamTransferStateToStreamTask(SStreamTask* pTask) {
-  SStreamTask* pStreamTask = streamMetaAcquireTask(pTask->pMeta, pTask->streamTaskId.taskId);
-  qDebug("s-task:%s scan history task end, update stream task:%s info, transfer exec state", pTask->id.idStr, pStreamTask->id.idStr);
-
-  // todo handle stream task is dropped here
-
-  ASSERT(pStreamTask != NULL && pStreamTask->historyTaskId.taskId == pTask->id.taskId);
-  STimeWindow* pTimeWindow = &pStreamTask->dataRange.window;
-
-  // here we need to wait for the stream task handle all data in the input queue.
-  if (pStreamTask->info.taskLevel == TASK_LEVEL__SOURCE) {
-    ASSERT(pStreamTask->status.taskStatus == TASK_STATUS__HALT);
-  } else {
-    ASSERT(pStreamTask->status.taskStatus == TASK_STATUS__NORMAL);
-    pStreamTask->status.taskStatus = TASK_STATUS__HALT;
-  }
-
-  // wait for the stream task to be idle
-  waitForTaskIdle(pTask, pStreamTask);
-
-  if (pStreamTask->info.taskLevel == TASK_LEVEL__SOURCE) {
-    // update the scan data range for source task.
-    qDebug("s-task:%s level:%d stream task window %" PRId64 " - %" PRId64 " update to %" PRId64 " - %" PRId64
-           ", status:%s, sched-status:%d",
-           pStreamTask->id.idStr, TASK_LEVEL__SOURCE, pTimeWindow->skey, pTimeWindow->ekey, INT64_MIN,
-           pTimeWindow->ekey, streamGetTaskStatusStr(TASK_STATUS__NORMAL), pStreamTask->status.schedStatus);
-
-    // todo transfer state
-  } else {
-    // for sink tasks, they are continue to execute, no need to be halt.
-    // the process should be stopped for a while, during the term of transfer task state.
-    // OR wait for the inputQ && outputQ of agg tasks are all consumed, and then start the state transfer
-    qDebug("s-task:%s no need to update time window, for non-source task", pStreamTask->id.idStr);
-
-    // todo transfer state
-  }
-
-  // expand the query time window for stream scanner
-  pTimeWindow->skey = INT64_MIN;
-  qResetStreamInfoTimeWindow(pStreamTask->exec.pExecutor);
-
-  // transfer the ownership of executor state
-  streamTaskReleaseState(pTask);
-  streamTaskReloadState(pStreamTask);
-
-  streamSetStatusNormal(pStreamTask);
-
-  streamSchedExec(pStreamTask);
-  streamMetaReleaseTask(pTask->pMeta, pStreamTask);
-  return TSDB_CODE_SUCCESS;
->>>>>>> 9b3e34d5
 }
 
 /**
@@ -469,77 +468,15 @@
     SStreamQueueItem* pInput = NULL;
 
     // merge multiple input data if possible in the input queue.
-    qDebug("s-task:%s start to extract data block from inputQ, status:%s", id, streamGetTaskStatusStr(pTask->status.taskStatus));
-
-<<<<<<< HEAD
+    qDebug("s-task:%s start to extract data block from inputQ", id);
+
     /*int32_t code = */extractMsgFromInputQ(pTask, &pInput, &batchSize, id);
     if (pInput == NULL) {
       ASSERT(batchSize == 0);
-=======
-    while (1) {
-      // downstream task's input queue is blocked, stop immediately
-      if (streamTaskShouldPause(&pTask->status) || (pTask->outputStatus == TASK_OUTPUT_STATUS__BLOCKED) ||
-          streamTaskShouldStop(&pTask->status)) {
-        if (batchSize > 1) {
-          break;
-        } else {
-          qDebug("123 %s", pTask->id.idStr);
-          return 0;
-        }
-      }
-
-      SStreamQueueItem* qItem = streamQueueNextItem(pTask->inputQueue);
-      if (qItem == NULL) {
-        if (pTask->info.taskLevel == TASK_LEVEL__SOURCE && batchSize < MIN_STREAM_EXEC_BATCH_NUM && times < 5) {
-          times++;
-          taosMsleep(10);
-          qDebug("===stream===try again batchSize:%d", batchSize);
-          continue;
-        }
-
-        qDebug("===stream===break batchSize:%d", batchSize);
-        break;
-      }
-
-      if (pInput == NULL) {
-        pInput = qItem;
-        streamQueueProcessSuccess(pTask->inputQueue);
-        if (pTask->info.taskLevel == TASK_LEVEL__SINK) {
-          break;
-        }
-      } else {
-        // todo we need to sort the data block, instead of just appending into the array list.
-        void* newRet = NULL;
-        if ((newRet = streamMergeQueueItem(pInput, qItem)) == NULL) {
-          streamQueueProcessFail(pTask->inputQueue);
-          break;
-        } else {
-          batchSize++;
-          pInput = newRet;
-          streamQueueProcessSuccess(pTask->inputQueue);
-
-          if (batchSize > MAX_STREAM_EXEC_BATCH_NUM) {
-            qDebug("s-task:%s batch size limit:%d reached, start to process blocks", id,
-                   MAX_STREAM_EXEC_BATCH_NUM);
-            break;
-          }
-        }
-      }
-    }
-
-    if (streamTaskShouldStop(&pTask->status)) {
-      if (pInput) {
-        streamFreeQitem(pInput);
-      }
-      return 0;
-    }
-
-    if (pInput == NULL) {
       if (pTask->info.fillHistory && pTask->status.transferState) {
         int32_t code = streamTransferStateToStreamTask(pTask);
       }
 
->>>>>>> 9b3e34d5
       break;
     }
 
@@ -550,20 +487,6 @@
       continue;
     }
 
-<<<<<<< HEAD
-    // wait for the task to be ready to go
-    while (pTask->taskLevel == TASK_LEVEL__SOURCE) {
-      int8_t status = atomic_load_8(&pTask->status.taskStatus);
-      if (status != TASK_STATUS__NORMAL && status != TASK_STATUS__PAUSE) {
-        qError("stream task wait for the end of fill history, s-task:%s, status:%d", id, status);
-        taosMsleep(100);
-      } else {
-        break;
-      }
-    }
-
-=======
->>>>>>> 9b3e34d5
     int64_t st = taosGetTimestampMs();
     qDebug("s-task:%s start to process batch of blocks, num:%d", id, batchSize);
 
@@ -608,13 +531,8 @@
     streamTaskExecImpl(pTask, pInput, &resSize, &totalBlocks);
 
     double  el = (taosGetTimestampMs() - st) / 1000.0;
-<<<<<<< HEAD
     qDebug("s-task:%s batch of input blocks exec end, elapsed time:%.2fs, result size:%.2fMiB, numOfBlocks:%d",
            id, el, resSize / 1048576.0, totalBlocks);
-=======
-    qDebug("s-task:%s batch of (%d)input blocks exec end, elapsed time:%.2fs, result size:%.2fMiB, numOfBlocks:%d",
-           id, batchSize, el, resSize / 1048576.0, totalBlocks);
->>>>>>> 9b3e34d5
 
     streamFreeQitem(pInput);
   }
