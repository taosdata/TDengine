/*
 * Copyright (c) 2019 TAOS Data, Inc. <jhtao@taosdata.com>
 *
 * This program is free software: you can use, redistribute, and/or modify
 * it under the terms of the GNU Affero General Public License, version 3
 * or later ("AGPL"), as published by the Free Software Foundation.
 *
 * This program is distributed in the hope that it will be useful, but WITHOUT
 * ANY WARRANTY; without even the implied warranty of MERCHANTABILITY or
 * FITNESS FOR A PARTICULAR PURPOSE.
 *
 * You should have received a copy of the GNU Affero General Public License
 * along with this program. If not, see <http://www.gnu.org/licenses/>.
 */

#include "streamInt.h"

// maximum allowed processed block batches. One block may include several submit blocks
#define MAX_STREAM_EXEC_BATCH_NUM 32
#define MIN_STREAM_EXEC_BATCH_NUM 4
#define MAX_STREAM_RESULT_DUMP_THRESHOLD  100

static int32_t updateCheckPointInfo(SStreamTask* pTask);

bool streamTaskShouldStop(const SStreamStatus* pStatus) {
  int32_t status = atomic_load_8((int8_t*)&pStatus->taskStatus);
  return (status == TASK_STATUS__STOP) || (status == TASK_STATUS__DROPPING);
}

bool streamTaskShouldPause(const SStreamStatus* pStatus) {
  int32_t status = atomic_load_8((int8_t*)&pStatus->taskStatus);
  return (status == TASK_STATUS__PAUSE);
}

static int32_t doDumpResult(SStreamTask* pTask, SStreamQueueItem* pItem, SArray* pRes, int32_t size, int64_t* totalSize,
                            int32_t* totalBlocks) {
  int32_t numOfBlocks = taosArrayGetSize(pRes);
  if (numOfBlocks > 0) {
    SStreamDataBlock* pStreamBlocks = createStreamBlockFromResults(pItem, pTask, size, pRes);
    if (pStreamBlocks == NULL) {
      qError("s-task:%s failed to create result stream data block, code:%s", pTask->id.idStr, tstrerror(terrno));
      taosArrayDestroyEx(pRes, (FDelete)blockDataFreeRes);
      return -1;
    }

    qDebug("s-task:%s dump stream result data blocks, num:%d, size:%.2fMiB", pTask->id.idStr, numOfBlocks,
           size / 1048576.0);

    int32_t code = streamTaskOutputResultBlock(pTask, pStreamBlocks);
    if (code == TSDB_CODE_UTIL_QUEUE_OUT_OF_MEMORY) {  // back pressure and record position
      destroyStreamDataBlock(pStreamBlocks);
      return -1;
    }

    *totalSize += size;
    *totalBlocks += numOfBlocks;
  } else {
    taosArrayDestroyEx(pRes, (FDelete)blockDataFreeRes);
  }

  return TSDB_CODE_SUCCESS;
}

static int32_t streamTaskExecImpl(SStreamTask* pTask, SStreamQueueItem* pItem, int64_t* totalSize, int32_t* totalBlocks) {
  int32_t code = TSDB_CODE_SUCCESS;
  void*   pExecutor = pTask->exec.pExecutor;

  *totalBlocks = 0;
  *totalSize = 0;

  int32_t size = 0;
  int32_t numOfBlocks = 0;
  SArray* pRes = NULL;

  while (1) {
    if (pRes == NULL) {
      pRes = taosArrayInit(4, sizeof(SSDataBlock));
    }

    if (streamTaskShouldStop(&pTask->status)) {
      taosArrayDestroyEx(pRes, (FDelete)blockDataFreeRes);
      return 0;
    }

    SSDataBlock* output = NULL;
    uint64_t     ts = 0;
    if ((code = qExecTask(pExecutor, &output, &ts)) < 0) {
      if (code == TSDB_CODE_QRY_IN_EXEC) {
        resetTaskInfo(pExecutor);
      }

      qError("unexpected stream execution, s-task:%s since %s", pTask->id.idStr, terrstr());
      continue;
    }

    if (output == NULL) {
      if (pItem->type == STREAM_INPUT__DATA_RETRIEVE) {
        SSDataBlock             block = {0};
        const SStreamDataBlock* pRetrieveBlock = (const SStreamDataBlock*)pItem;
        ASSERT(taosArrayGetSize(pRetrieveBlock->blocks) == 1);

        assignOneDataBlock(&block, taosArrayGet(pRetrieveBlock->blocks, 0));
        block.info.type = STREAM_PULL_OVER;
        block.info.childId = pTask->info.selfChildId;
        taosArrayPush(pRes, &block);
        numOfBlocks += 1;

        qDebug("s-task:%s(child %d) retrieve process completed, reqId:0x%" PRIx64 " dump results", pTask->id.idStr,
               pTask->info.selfChildId, pRetrieveBlock->reqId);
      }

      break;
    }

    if (output->info.type == STREAM_RETRIEVE) {
      if (streamBroadcastToChildren(pTask, output) < 0) {
        // TODO
      }
      continue;
    } else if (output->info.type == STREAM_CHECKPOINT) {
      continue; // checkpoint block not dispatch to downstream tasks
    }

    SSDataBlock block = {0};
    assignOneDataBlock(&block, output);
    block.info.childId = pTask->info.selfChildId;

    size += blockDataGetSize(output) + sizeof(SSDataBlock) + sizeof(SColumnInfoData) * blockDataGetNumOfCols(&block);
    numOfBlocks += 1;

    taosArrayPush(pRes, &block);

    qDebug("s-task:%s (child %d) executed and get %d result blocks, size:%.2fMiB", pTask->id.idStr,
           pTask->info.selfChildId, numOfBlocks, size / 1048576.0);

    // current output should be dispatched to down stream nodes
    if (numOfBlocks >= MAX_STREAM_RESULT_DUMP_THRESHOLD) {
      ASSERT(numOfBlocks == taosArrayGetSize(pRes));
      code = doDumpResult(pTask, pItem, pRes, size, totalSize, totalBlocks);
      if (code != TSDB_CODE_SUCCESS) {
        return code;
      }

      pRes = NULL;
      size = 0;
      numOfBlocks = 0;
    }
  }

  if (numOfBlocks > 0) {
    ASSERT(numOfBlocks == taosArrayGetSize(pRes));
    code = doDumpResult(pTask, pItem, pRes, size, totalSize, totalBlocks);
  } else {
    taosArrayDestroyEx(pRes, (FDelete)blockDataFreeRes);
  }

  return code;
}

int32_t streamScanExec(SStreamTask* pTask, int32_t batchSize) {
  ASSERT(pTask->info.taskLevel == TASK_LEVEL__SOURCE);
  int32_t code = TSDB_CODE_SUCCESS;
  void*   exec = pTask->exec.pExecutor;
  bool    finished = false;

  qSetStreamOpOpen(exec);

  while (!finished) {
    if (streamTaskShouldPause(&pTask->status)) {
      double el = (taosGetTimestampMs() - pTask->tsInfo.step1Start) / 1000.0;
      qDebug("s-task:%s paused from the scan-history task, elapsed time:%.2fsec", pTask->id.idStr, el);
      break;
    }

    SArray* pRes = taosArrayInit(0, sizeof(SSDataBlock));
    if (pRes == NULL) {
      terrno = TSDB_CODE_OUT_OF_MEMORY;
      return -1;
    }

    int32_t numOfBlocks = 0;
    while (1) {
      if (streamTaskShouldStop(&pTask->status)) {
        taosArrayDestroyEx(pRes, (FDelete)blockDataFreeRes);
        return 0;
      }

      SSDataBlock* output = NULL;
      uint64_t     ts = 0;
      code = qExecTask(exec, &output, &ts);
      if (code != TSDB_CODE_TSC_QUERY_KILLED && code != TSDB_CODE_SUCCESS) {
        qError("%s scan-history data error occurred code:%s, continue scan", pTask->id.idStr, tstrerror(code));
        continue;
      }

      // the generated results before fill-history task been paused, should be dispatched to sink node
      if (output == NULL) {
        finished = qStreamRecoverScanFinished(exec);
        break;
      }

      SSDataBlock block = {0};
      assignOneDataBlock(&block, output);
      block.info.childId = pTask->info.selfChildId;
      taosArrayPush(pRes, &block);

      if ((++numOfBlocks) >= batchSize) {
        qDebug("s-task:%s scan exec numOfBlocks:%d, output limit:%d reached", pTask->id.idStr, numOfBlocks, batchSize);
        break;
      }
    }

    if (taosArrayGetSize(pRes) > 0) {
      SStreamDataBlock* qRes = taosAllocateQitem(sizeof(SStreamDataBlock), DEF_QITEM, 0);
      if (qRes == NULL) {
        taosArrayDestroyEx(pRes, (FDelete)blockDataFreeRes);
        terrno = TSDB_CODE_OUT_OF_MEMORY;
        return -1;
      }

      qRes->type = STREAM_INPUT__DATA_BLOCK;
      qRes->blocks = pRes;

      code = streamTaskOutputResultBlock(pTask, qRes);
      if (code == TSDB_CODE_UTIL_QUEUE_OUT_OF_MEMORY) {
        taosArrayDestroyEx(pRes, (FDelete)blockDataFreeRes);
        taosFreeQitem(qRes);
        return code;
      }
    } else {
      taosArrayDestroy(pRes);
    }
  }

  return 0;
}

int32_t streamTaskGetInputQItems(const SStreamTask* pTask) {
  int32_t numOfItems1 = taosQueueItemSize(pTask->inputQueue->queue);
  int32_t numOfItems2 = taosQallItemSize(pTask->inputQueue->qall);

  return numOfItems1 + numOfItems2;
}

static void waitForTaskIdle(SStreamTask* pTask, SStreamTask* pStreamTask) {
  // wait for the stream task to be idle
  int64_t st = taosGetTimestampMs();

  while (!streamTaskIsIdle(pStreamTask)) {
    qDebug("s-task:%s level:%d wait for stream task:%s to be idle, check again in 100ms", pTask->id.idStr,
           pTask->info.taskLevel, pStreamTask->id.idStr);
    taosMsleep(100);
  }

  double el = (taosGetTimestampMs() - st) / 1000.0;
  if (el > 0) {
    qDebug("s-task:%s wait for stream task:%s for %.2fs to be idle", pTask->id.idStr,
           pStreamTask->id.idStr, el);
  }
}

static int32_t streamDoTransferStateToStreamTask(SStreamTask* pTask) {
  SStreamMeta* pMeta = pTask->pMeta;

  SStreamTask* pStreamTask = streamMetaAcquireTask(pMeta, pTask->streamTaskId.taskId);
  if (pStreamTask == NULL) {
    // todo: destroy the fill-history task here
    qError("s-task:%s failed to find related stream task:0x%x, it may have been destroyed or closed", pTask->id.idStr,
           pTask->streamTaskId.taskId);
    return TSDB_CODE_STREAM_TASK_NOT_EXIST;
  } else {
    qDebug("s-task:%s fill-history task end, update related stream task:%s info, transfer exec state", pTask->id.idStr,
           pStreamTask->id.idStr);
  }

  ASSERT(pStreamTask->historyTaskId.taskId == pTask->id.taskId && pTask->status.transferState == true);

  STimeWindow* pTimeWindow = &pStreamTask->dataRange.window;

  // todo. the dropping status should be append to the status after the halt completed.
  // It must be halted for a source stream task, since when the related scan-history-data task start scan the history
  // for the step 2.
  int8_t status = pStreamTask->status.taskStatus;
  if (pStreamTask->info.taskLevel == TASK_LEVEL__SOURCE) {
    ASSERT(status == TASK_STATUS__HALT || status == TASK_STATUS__DROPPING);
  } else {
    ASSERT(status == TASK_STATUS__SCAN_HISTORY);
    pStreamTask->status.taskStatus = TASK_STATUS__HALT;
    qDebug("s-task:%s halt by related fill-history task:%s", pStreamTask->id.idStr, pTask->id.idStr);
  }

  // wait for the stream task to handle all in the inputQ, and to be idle
  waitForTaskIdle(pTask, pStreamTask);

  // In case of sink tasks, no need to halt them.
  // In case of source tasks and agg tasks, we should HALT them, and wait for them to be idle. And then, it's safe to
  // start the task state transfer procedure.
  // When a task is idle with halt status, all data in inputQ are consumed.
  if (pStreamTask->info.taskLevel == TASK_LEVEL__SOURCE) {
    // update the scan data range for source task.
    qDebug("s-task:%s level:%d stream task window %" PRId64 " - %" PRId64 " update to %" PRId64 " - %" PRId64
           ", status:%s, sched-status:%d",
           pStreamTask->id.idStr, TASK_LEVEL__SOURCE, pTimeWindow->skey, pTimeWindow->ekey, INT64_MIN,
           pTimeWindow->ekey, streamGetTaskStatusStr(TASK_STATUS__NORMAL), pStreamTask->status.schedStatus);
  } else {
    qDebug("s-task:%s no need to update time window for non-source task", pStreamTask->id.idStr);
  }

  // 1. expand the query time window for stream task of WAL scanner
  pTimeWindow->skey = INT64_MIN;
  qStreamInfoResetTimewindowFilter(pStreamTask->exec.pExecutor);

  // 2. transfer the ownership of executor state
  streamTaskReleaseState(pTask);
  streamTaskReloadState(pStreamTask);

  // 3. clear the link between fill-history task and stream task info
  pStreamTask->historyTaskId.taskId = 0;

  // 4. resume the state of stream task, after this function, the stream task will run immidately. But it can not be
  // pause, since the pause allowed attribute is not set yet.
  streamTaskResumeFromHalt(pStreamTask);

  qDebug("s-task:%s fill-history task set status to be dropping, save the state into disk", pTask->id.idStr);
  int32_t taskId = pTask->id.taskId;

  // 5. free it and remove fill-history task from disk meta-store
  streamMetaUnregisterTask(pMeta, taskId);

  // 6. save to disk
  taosWLockLatch(&pMeta->lock);
  streamMetaSaveTask(pMeta, pStreamTask);
  if (streamMetaCommit(pMeta) < 0) {
    // persist to disk
  }
  taosWUnLockLatch(&pMeta->lock);

  // 7. pause allowed.
  streamTaskEnablePause(pStreamTask);

  streamSchedExec(pStreamTask);
  streamMetaReleaseTask(pMeta, pStreamTask);
  return TSDB_CODE_SUCCESS;
}

<<<<<<< HEAD
// set input
static void doSetStreamInputBlock(SStreamTask* pTask, const void* pInput, int64_t* pVer, const char* id) {
  void* pExecutor = pTask->exec.pExecutor;

  const SStreamQueueItem* pItem = pInput;
  if (pItem->type == STREAM_INPUT__GET_RES) {
    const SStreamTrigger* pTrigger = (const SStreamTrigger*)pInput;
    qSetMultiStreamInput(pExecutor, pTrigger->pBlock, 1, STREAM_INPUT__DATA_BLOCK);

  } else if (pItem->type == STREAM_INPUT__DATA_SUBMIT) {
    ASSERT(pTask->info.taskLevel == TASK_LEVEL__SOURCE);
    const SStreamDataSubmit* pSubmit = (const SStreamDataSubmit*)pInput;
    qSetMultiStreamInput(pExecutor, &pSubmit->submit, 1, STREAM_INPUT__DATA_SUBMIT);
    qDebug("s-task:%s set submit blocks as source block completed, %p %p len:%d ver:%" PRId64, id, pSubmit,
           pSubmit->submit.msgStr, pSubmit->submit.msgLen, pSubmit->submit.ver);
    ASSERT((*pVer) <= pSubmit->submit.ver);
    (*pVer) = pSubmit->submit.ver;

  } else if (pItem->type == STREAM_INPUT__DATA_BLOCK || pItem->type == STREAM_INPUT__DATA_RETRIEVE) {
    const SStreamDataBlock* pBlock = (const SStreamDataBlock*)pInput;

    SArray* pBlockList = pBlock->blocks;
    int32_t numOfBlocks = taosArrayGetSize(pBlockList);
    qDebug("s-task:%s set sdata blocks as input num:%d, ver:%" PRId64, id, numOfBlocks, pBlock->sourceVer);
    qSetMultiStreamInput(pExecutor, pBlockList->pData, numOfBlocks, STREAM_INPUT__DATA_BLOCK);

  } else if (pItem->type == STREAM_INPUT__MERGED_SUBMIT) {
    const SStreamMergedSubmit* pMerged = (const SStreamMergedSubmit*)pInput;

    SArray* pBlockList = pMerged->submits;
    int32_t numOfBlocks = taosArrayGetSize(pBlockList);
    qDebug("s-task:%s %p set (merged) submit blocks as a batch, numOfBlocks:%d, ver:%" PRId64, id, pTask, numOfBlocks,
           pMerged->ver);
    qSetMultiStreamInput(pExecutor, pBlockList->pData, numOfBlocks, STREAM_INPUT__MERGED_SUBMIT);
    ASSERT((*pVer) <= pMerged->ver);
    (*pVer) = pMerged->ver;

  } else if (pItem->type == STREAM_INPUT__REF_DATA_BLOCK) {
    const SStreamRefDataBlock* pRefBlock = (const SStreamRefDataBlock*)pInput;
    qSetMultiStreamInput(pExecutor, pRefBlock->pBlock, 1, STREAM_INPUT__DATA_BLOCK);

  } else if (pItem->type == STREAM_INPUT__CHECKPOINT || pItem->type == STREAM_INPUT__CHECKPOINT_TRIGGER) {
    const SStreamDataBlock* pCheckpoint = (const SStreamDataBlock*)pInput;
    qSetMultiStreamInput(pExecutor, pCheckpoint->blocks, 1, pItem->type);

  } else {
    ASSERT(0);
  }
=======
static int32_t streamTransferStateToStreamTask(SStreamTask* pTask) {
  int32_t code = TSDB_CODE_SUCCESS;
  if (!pTask->status.transferState) {
    return code;
  }

  int32_t level = pTask->info.taskLevel;
  if (level == TASK_LEVEL__SOURCE) {
    streamTaskFillHistoryFinished(pTask);
    streamTaskEndScanWAL(pTask);
  } else if (level == TASK_LEVEL__AGG) { // do transfer task operator states.
    code = streamDoTransferStateToStreamTask(pTask);
    if (code != TSDB_CODE_SUCCESS) {  // todo handle this
      return code;
    }
  }

  return code;
>>>>>>> 7ae36630
}

static int32_t extractMsgFromInputQ(SStreamTask* pTask, SStreamQueueItem** pInput, int32_t* numOfBlocks,
                                    const char* id) {
  int32_t retryTimes = 0;
  int32_t MAX_RETRY_TIMES = 5;

  while (1) {
    if (streamTaskShouldPause(&pTask->status)) {
      qDebug("s-task:%s task should pause, input blocks:%d", pTask->id.idStr, *numOfBlocks);
      return TSDB_CODE_SUCCESS;
    }

    SStreamQueueItem* qItem = streamQueueNextItem(pTask->inputQueue);
    if (qItem == NULL) {
      if (pTask->info.taskLevel == TASK_LEVEL__SOURCE && (++retryTimes) < MAX_RETRY_TIMES) {
        taosMsleep(10);
        qDebug("===stream===try again batchSize:%d, retry:%d", *numOfBlocks, retryTimes);
        continue;
      }

      qDebug("===stream===break batchSize:%d", *numOfBlocks);
      return TSDB_CODE_SUCCESS;
    }

    // do not merge blocks for sink node
    if (pTask->info.taskLevel == TASK_LEVEL__SINK) {
      *numOfBlocks = 1;
      *pInput = qItem;
      return TSDB_CODE_SUCCESS;
    }

    if (*pInput == NULL) {
      ASSERT((*numOfBlocks) == 0);
      *pInput = qItem;
    } else {
      // todo we need to sort the data block, instead of just appending into the array list.
      void* newRet = streamMergeQueueItem(*pInput, qItem);
      if (newRet == NULL) {
        if (terrno == 0) {
          qDebug("s-task:%s failed to merge blocks from inputQ, numOfBlocks:%d", id, *numOfBlocks);
        } else {
          qDebug("s-task:%s failed to merge blocks from inputQ, numOfBlocks:%d, code:%s", id, *numOfBlocks,
              tstrerror(terrno));
        }
        streamQueueProcessFail(pTask->inputQueue);
        return TSDB_CODE_SUCCESS;
      }

      *pInput = newRet;
    }

    *numOfBlocks += 1;
    streamQueueProcessSuccess(pTask->inputQueue);

    if (*numOfBlocks >= MAX_STREAM_EXEC_BATCH_NUM) {
      qDebug("s-task:%s batch size limit:%d reached, start to process blocks", id, MAX_STREAM_EXEC_BATCH_NUM);
      return TSDB_CODE_SUCCESS;
    }
  }
}

///**
// * todo: the batch of blocks should be tuned dynamic, according to the total elapsed time of each batch of blocks, the
// * appropriate batch of blocks should be handled in 5 to 10 sec.
// */
//int32_t streamExecForAll(SStreamTask* pTask) {
//  const char* id = pTask->id.idStr;
//
//  while (1) {
//    int32_t batchSize = 0;
//    SStreamQueueItem* pInput = NULL;
//
//    // merge multiple input data if possible in the input queue.
//    qDebug("s-task:%s start to extract data block from inputQ", id);
//
//    /*int32_t code = */extractMsgFromInputQ(pTask, &pInput, &batchSize, id);
//    if (pInput == NULL) {
//      ASSERT(batchSize == 0);
//      if (pTask->info.fillHistory && pTask->status.transferState) {
//        int32_t code = streamTransferStateToStreamTask(pTask);
//        if (code != TSDB_CODE_SUCCESS) { // todo handle this
//          return 0;
//        }
//      }
//
//      break;
//    }
//
//    if (pTask->info.taskLevel == TASK_LEVEL__SINK) {
//      ASSERT(pInput->type == STREAM_INPUT__DATA_BLOCK);
//      qDebug("s-task:%s sink task start to sink %d blocks", id, batchSize);
//      streamTaskOutputResultBlock(pTask, (SStreamDataBlock*)pInput);
//      continue;
//    }
//
//    int64_t st = taosGetTimestampMs();
//    qDebug("s-task:%s start to process batch of blocks, num:%d", id, batchSize);
//
////    {
//      // set input
//    const SStreamQueueItem* pItem = pInput;
//    qDebug("s-task:%s start to process batch of blocks, num:%d, type:%d", id, numOfBlocks, pItem->type);
//
//    int64_t ver = pTask->chkInfo.checkpointVer;
//    doSetStreamInputBlock(pTask, pInput, &ver, id);

/**
 * todo: the batch of blocks should be tuned dynamic, according to the total elapsed time of each batch of blocks, the
 * appropriate batch of blocks should be handled in 5 to 10 sec.
 */
int32_t streamExecForAll(SStreamTask* pTask) {
  const char* id = pTask->id.idStr;

  while (1) {
    int32_t           numOfBlocks = 0;
    SStreamQueueItem* pInput = NULL;
    if (streamTaskShouldStop(&pTask->status)) {
      qDebug("s-task:%s stream task stopped, abort", id);
      break;
    }

    // merge multiple input data if possible in the input queue.
    extractBlocksFromInputQ(pTask, &pInput, &numOfBlocks);
    if (pInput == NULL) {
      ASSERT(numOfBlocks == 0);
      return 0;
    }

    int32_t type = pInput->type;

    // dispatch checkpoint msg to all downstream tasks
    if (type == STREAM_INPUT__CHECKPOINT_TRIGGER) {
      streamProcessCheckpointBlock(pTask, (SStreamDataBlock*)pInput);
      continue;
    }

    if (pTask->info.taskLevel == TASK_LEVEL__SINK) {
      ASSERT(type == STREAM_INPUT__DATA_BLOCK || type == STREAM_INPUT__CHECKPOINT);

      if (type == STREAM_INPUT__DATA_BLOCK) {
        qDebug("s-task:%s sink task start to sink %d blocks", id, numOfBlocks);
        streamTaskOutputResultBlock(pTask, (SStreamDataBlock*)pInput);
        continue;
      }
    }

    int64_t st = taosGetTimestampMs();

    const SStreamQueueItem* pItem = pInput;
    qDebug("s-task:%s start to process batch of blocks, num:%d, type:%d", id, numOfBlocks, pItem->type);

    int64_t ver = pTask->chkInfo.checkpointVer;
    doSetStreamInputBlock(pTask, pInput, &ver, id);

    int64_t resSize = 0;
    int32_t totalBlocks = 0;
    streamTaskExecImpl(pTask, pInput, &resSize, &totalBlocks);

    double el = (taosGetTimestampMs() - st) / 1000.0;
    qDebug("s-task:%s batch of input blocks exec end, elapsed time:%.2fs, result size:%.2fMiB, numOfBlocks:%d", id, el,
           resSize / 1048576.0, totalBlocks);

    // update the currentVer if processing the submit blocks.
    ASSERT(pTask->chkInfo.checkpointVer <= pTask->chkInfo.currentVer && ver >= pTask->chkInfo.checkpointVer);

    if (ver != pTask->chkInfo.checkpointVer) {
      qDebug("s-task:%s update checkpointVer(unsaved) from %" PRId64 " to %" PRId64, pTask->id.idStr,
             pTask->chkInfo.checkpointVer, ver);
      pTask->chkInfo.checkpointVer = ver;
    }

    streamFreeQitem(pInput);

    // do nothing after sync executor state to storage backend, untill the vnode-level checkpoint is completed.
    if (type == STREAM_INPUT__CHECKPOINT) {
      ASSERT(pTask->status.taskStatus == TASK_STATUS__CK);
      pTask->status.taskStatus = TASK_STATUS__CK_READY;
      return 0;
    }
  }

  return 0;
}

bool streamTaskIsIdle(const SStreamTask* pTask) {
  return (pTask->status.schedStatus == TASK_SCHED_STATUS__INACTIVE);
}

int32_t streamTaskEndScanWAL(SStreamTask* pTask) {
  const char* id = pTask->id.idStr;
  double      el = (taosGetTimestampMs() - pTask->tsInfo.step2Start) / 1000.0;
  qDebug("s-task:%s scan-history from WAL stage(step 2) ended, elapsed time:%.2fs", id, el);

  // 1. notify all downstream tasks to transfer executor state after handle all history blocks.
  int32_t code = streamDispatchTransferStateMsg(pTask);
  if (code != TSDB_CODE_SUCCESS) {
    // todo handle error
  }

  // 2. do transfer stream task operator states.
  pTask->status.transferState = true;
  code = streamDoTransferStateToStreamTask(pTask);
  if (code != TSDB_CODE_SUCCESS) { // todo handle error
    return code;
  }

  return TSDB_CODE_SUCCESS;
}

int32_t streamTryExec(SStreamTask* pTask) {
  // this function may be executed by multi-threads, so status check is required.
  int8_t schedStatus =
      atomic_val_compare_exchange_8(&pTask->status.schedStatus, TASK_SCHED_STATUS__WAITING, TASK_SCHED_STATUS__ACTIVE);

  const char* id = pTask->id.idStr;

  if (schedStatus == TASK_SCHED_STATUS__WAITING) {
    int32_t code = streamExecForAll(pTask);
    if (code < 0) {  // todo this status shoudl be removed
      atomic_store_8(&pTask->status.schedStatus, TASK_SCHED_STATUS__FAILED);
      return -1;
    }

    // todo the task should be commit here
    if (taosQueueEmpty(pTask->inputQueue->queue)) {
<<<<<<< HEAD
      // fill-history WAL scan has completed here, and this task will be removed here.
      if (pTask->info.taskLevel == TASK_LEVEL__SOURCE && pTask->status.transferState == true) {
        streamTaskRecoverSetAllStepFinished(pTask);
        streamTaskEndScanWAL(pTask);
=======
      // fill-history WAL scan has completed
      if (pTask->status.transferState) {
        code = streamTransferStateToStreamTask(pTask);
        if (code != TSDB_CODE_SUCCESS) {
          return code;
        }
        streamSchedExec(pTask);
>>>>>>> 7ae36630
      } else {
        streamTaskBuildCheckpoint(pTask);

        atomic_store_8(&pTask->status.schedStatus, TASK_SCHED_STATUS__INACTIVE);
        qDebug("s-task:%s exec completed, status:%s, sched-status:%d", id, streamGetTaskStatusStr(pTask->status.taskStatus),
               pTask->status.schedStatus);
      }
    } else {
      streamTaskBuildCheckpoint(pTask);

      atomic_store_8(&pTask->status.schedStatus, TASK_SCHED_STATUS__INACTIVE);
      qDebug("s-task:%s exec completed, status:%s, sched-status:%d", id, streamGetTaskStatusStr(pTask->status.taskStatus),
             pTask->status.schedStatus);

      if ((!streamTaskShouldStop(&pTask->status)) && (!streamTaskShouldPause(&pTask->status))) {
        streamSchedExec(pTask);
      }
    }
  } else {
    qDebug("s-task:%s already started to exec by other thread, status:%s, sched-status:%d", id,
           streamGetTaskStatusStr(pTask->status.taskStatus), pTask->status.schedStatus);
  }

  return 0;
}

int32_t streamTaskReleaseState(SStreamTask* pTask) {
  qDebug("s-task:%s release exec state", pTask->id.idStr);
  void* pExecutor = pTask->exec.pExecutor;
  if (pExecutor != NULL) {
    int32_t code = qStreamOperatorReleaseState(pExecutor);
    return code;
  } else {
    return TSDB_CODE_SUCCESS;
  }
}

int32_t streamTaskReloadState(SStreamTask* pTask) {
  qDebug("s-task:%s reload exec state", pTask->id.idStr);
  void* pExecutor = pTask->exec.pExecutor;
  if (pExecutor != NULL) {
    int32_t code = qStreamOperatorReloadState(pExecutor);
    return code;
  } else {
    return TSDB_CODE_SUCCESS;
  }
}

int32_t streamAlignTransferState(SStreamTask* pTask) {
  int32_t numOfUpstream = taosArrayGetSize(pTask->pUpstreamInfoList);
  int32_t old = atomic_val_compare_exchange_32(&pTask->transferStateAlignCnt, 0, numOfUpstream);
  if (old == 0) {
    qDebug("s-task:%s set the transfer state aligncnt %d", pTask->id.idStr, numOfUpstream);
  }

  return atomic_sub_fetch_32(&pTask->transferStateAlignCnt, 1);
}<|MERGE_RESOLUTION|>--- conflicted
+++ resolved
@@ -343,7 +343,26 @@
   return TSDB_CODE_SUCCESS;
 }
 
-<<<<<<< HEAD
+static int32_t streamTransferStateToStreamTask(SStreamTask* pTask) {
+  int32_t code = TSDB_CODE_SUCCESS;
+  if (!pTask->status.transferState) {
+    return code;
+  }
+
+  int32_t level = pTask->info.taskLevel;
+  if (level == TASK_LEVEL__SOURCE) {
+    streamTaskFillHistoryFinished(pTask);
+    streamTaskEndScanWAL(pTask);
+  } else if (level == TASK_LEVEL__AGG) { // do transfer task operator states.
+    code = streamDoTransferStateToStreamTask(pTask);
+    if (code != TSDB_CODE_SUCCESS) {  // todo handle this
+      return code;
+    }
+  }
+
+  return code;
+}
+
 // set input
 static void doSetStreamInputBlock(SStreamTask* pTask, const void* pInput, int64_t* pVer, const char* id) {
   void* pExecutor = pTask->exec.pExecutor;
@@ -392,26 +411,6 @@
   } else {
     ASSERT(0);
   }
-=======
-static int32_t streamTransferStateToStreamTask(SStreamTask* pTask) {
-  int32_t code = TSDB_CODE_SUCCESS;
-  if (!pTask->status.transferState) {
-    return code;
-  }
-
-  int32_t level = pTask->info.taskLevel;
-  if (level == TASK_LEVEL__SOURCE) {
-    streamTaskFillHistoryFinished(pTask);
-    streamTaskEndScanWAL(pTask);
-  } else if (level == TASK_LEVEL__AGG) { // do transfer task operator states.
-    code = streamDoTransferStateToStreamTask(pTask);
-    if (code != TSDB_CODE_SUCCESS) {  // todo handle this
-      return code;
-    }
-  }
-
-  return code;
->>>>>>> 7ae36630
 }
 
 static int32_t extractMsgFromInputQ(SStreamTask* pTask, SStreamQueueItem** pInput, int32_t* numOfBlocks,
@@ -638,12 +637,6 @@
 
     // todo the task should be commit here
     if (taosQueueEmpty(pTask->inputQueue->queue)) {
-<<<<<<< HEAD
-      // fill-history WAL scan has completed here, and this task will be removed here.
-      if (pTask->info.taskLevel == TASK_LEVEL__SOURCE && pTask->status.transferState == true) {
-        streamTaskRecoverSetAllStepFinished(pTask);
-        streamTaskEndScanWAL(pTask);
-=======
       // fill-history WAL scan has completed
       if (pTask->status.transferState) {
         code = streamTransferStateToStreamTask(pTask);
@@ -651,7 +644,6 @@
           return code;
         }
         streamSchedExec(pTask);
->>>>>>> 7ae36630
       } else {
         streamTaskBuildCheckpoint(pTask);
 
