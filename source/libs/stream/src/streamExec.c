/*
 * Copyright (c) 2019 TAOS Data, Inc. <jhtao@taosdata.com>
 *
 * This program is free software: you can use, redistribute, and/or modify
 * it under the terms of the GNU Affero General Public License, version 3
 * or later ("AGPL"), as published by the Free Software Foundation.
 *
 * This program is distributed in the hope that it will be useful, but WITHOUT
 * ANY WARRANTY; without even the implied warranty of MERCHANTABILITY or
 * FITNESS FOR A PARTICULAR PURPOSE.
 *
 * You should have received a copy of the GNU Affero General Public License
 * along with this program. If not, see <http://www.gnu.org/licenses/>.
 */

#include "streamInt.h"

// maximum allowed processed block batches. One block may include several submit blocks
#define MAX_STREAM_EXEC_BATCH_NUM         32
#define STREAM_RESULT_DUMP_THRESHOLD      300
#define STREAM_RESULT_DUMP_SIZE_THRESHOLD (1048576 * 1)  // 1MiB result data
#define STREAM_SCAN_HISTORY_TIMESLICE     1000           // 1000 ms
#define MIN_INVOKE_INTERVAL               50             // 50ms
#define FILL_HISTORY_TASK_EXEC_INTERVAL   5000           // 5 sec

static int32_t streamAlignRecalculateStart(SStreamTask* pTask);
static int32_t continueDispatchRecalculateStart(SStreamDataBlock* pBlock, SStreamTask* pTask);
static int32_t streamTransferStateDoPrepare(SStreamTask* pTask);
static int32_t streamTaskExecImpl(SStreamTask* pTask, SStreamQueueItem* pItem, int64_t* totalSize,
                                  int32_t* totalBlocks);

bool streamTaskShouldStop(const SStreamTask* pTask) {
  SStreamTaskState pState = streamTaskGetStatus(pTask);
  return (pState.state == TASK_STATUS__STOP) || (pState.state == TASK_STATUS__DROPPING);
}

bool streamTaskShouldPause(const SStreamTask* pTask) {
  return (streamTaskGetStatus(pTask).state == TASK_STATUS__PAUSE);
}

static int32_t doOutputResultBlockImpl(SStreamTask* pTask, SStreamDataBlock* pBlock) {
  int32_t code = 0;
  int32_t type = pTask->outputInfo.type;
  if (type == TASK_OUTPUT__TABLE) {
    pTask->outputInfo.tbSink.tbSinkFunc(pTask, pTask->outputInfo.tbSink.vnode, pBlock->blocks);
    destroyStreamDataBlock(pBlock);
  } else if (type == TASK_OUTPUT__SMA) {
    pTask->outputInfo.smaSink.smaSink(pTask->outputInfo.smaSink.vnode, pTask->outputInfo.smaSink.smaId, pBlock->blocks);
    destroyStreamDataBlock(pBlock);
  } else {
    if (type != TASK_OUTPUT__FIXED_DISPATCH && type != TASK_OUTPUT__SHUFFLE_DISPATCH) {
      stError("s-task:%s invalid stream output type:%d, internal error", pTask->id.idStr, type);
      return TSDB_CODE_STREAM_INTERNAL_ERROR;
    }

    code = streamTaskPutDataIntoOutputQ(pTask, pBlock);
    if (code != TSDB_CODE_SUCCESS) {
      destroyStreamDataBlock(pBlock);
      return code;
    }

    // not handle error, if dispatch failed, try next time.
    // checkpoint trigger will be checked
    code = streamDispatchStreamBlock(pTask);
  }

  return code;
}

static int32_t doDumpResult(SStreamTask* pTask, SStreamQueueItem* pItem, SArray* pRes, int32_t size, int64_t* totalSize,
                            int32_t* totalBlocks) {
  int32_t numOfBlocks = taosArrayGetSize(pRes);
  if (numOfBlocks == 0) {
    taosArrayDestroyEx(pRes, (FDelete)blockDataFreeRes);
    return TSDB_CODE_SUCCESS;
  }

  SStreamDataBlock* pStreamBlocks = NULL;

  int32_t code = createStreamBlockFromResults(pItem, pTask, size, pRes, &pStreamBlocks);
  if (code) {
    stError("s-task:%s failed to create result stream data block, code:%s", pTask->id.idStr, tstrerror(terrno));
    taosArrayDestroyEx(pRes, (FDelete)blockDataFreeRes);
    return TSDB_CODE_OUT_OF_MEMORY;
  }

  stDebug("s-task:%s dump stream result data blocks, num:%d, size:%.2fMiB", pTask->id.idStr, numOfBlocks,
          SIZE_IN_MiB(size));

  code = doOutputResultBlockImpl(pTask, pStreamBlocks);
  if (code != TSDB_CODE_SUCCESS) {  // back pressure and record position
    return code;
  }

  *totalSize += size;
  *totalBlocks += numOfBlocks;

  return code;
}

static int32_t doAppendPullOverBlock(SStreamTask* pTask, int32_t* pNumOfBlocks, SStreamDataBlock* pRetrieveBlock,
                                     SArray* pRes) {
  SSDataBlock block = {0};
  int32_t     num = taosArrayGetSize(pRetrieveBlock->blocks);
  if (num != 1) {
    stError("s-task:%s invalid retrieve block number:%d, ignore", pTask->id.idStr, num);
    return TSDB_CODE_INVALID_PARA;
  }

  void*   p = taosArrayGet(pRetrieveBlock->blocks, 0);
  int32_t code = assignOneDataBlock(&block, p);
  if (code) {
    stError("s-task:%s failed to assign retrieve block, code:%s", pTask->id.idStr, tstrerror(code));
    return code;
  }

  block.info.type = STREAM_PULL_OVER;
  block.info.childId = pTask->info.selfChildId;

  p = taosArrayPush(pRes, &block);
  if (p != NULL) {
    (*pNumOfBlocks) += 1;
    stDebug("s-task:%s(child %d) retrieve res from upstream completed, QID:0x%" PRIx64, pTask->id.idStr,
            pTask->info.selfChildId, pRetrieveBlock->reqId);
  } else {
    code = terrno;
    stError("s-task:%s failed to append pull over block for retrieve data, QID:0x%" PRIx64 " code:%s", pTask->id.idStr,
            pRetrieveBlock->reqId, tstrerror(code));
  }

  return code;
}

static int32_t doAppendRecalBlock(SStreamTask* pTask, int32_t* pNumOfBlocks, SStreamTrigger* pRecalculateBlock,
                                  SArray* pRes) {
  int32_t code = 0;
  SSDataBlock block = {0};

  void* p = taosArrayPush(pRes, pRecalculateBlock->pBlock);
  if (p != NULL) {
    (*pNumOfBlocks) += 1;
    stDebug("s-task:%s(child %d) recalculate from upstream completed, QID:0x%" PRIx64, pTask->id.idStr,
            pTask->info.selfChildId, /*pRecalculateBlock->reqId*/ 0L);
  } else {
    code = terrno;
    stError("s-task:%s failed to append recalculate block for downstream, QID:0x%" PRIx64" code:%s", pTask->id.idStr,
            /*pRecalculateBlock->reqId*/0L, tstrerror(code));
  }

  return code;
}

int32_t streamTaskExecImpl(SStreamTask* pTask, SStreamQueueItem* pItem, int64_t* totalSize, int32_t* totalBlocks) {
  int32_t size = 0;
  int32_t numOfBlocks = 0;
  int32_t code = TSDB_CODE_SUCCESS;
  void*   pExecutor = pTask->exec.pExecutor;
  SArray* pRes = NULL;

  *totalBlocks = 0;
  *totalSize = 0;

  while (1) {
    SSDataBlock* output = NULL;
    uint64_t     ts = 0;

    if (pRes == NULL) {
      pRes = taosArrayInit(4, sizeof(SSDataBlock));
    }

    if (streamTaskShouldStop(pTask) || (pRes == NULL)) {
      taosArrayDestroyEx(pRes, (FDelete)blockDataFreeRes);
      return code;
    }

    if ((code = qExecTask(pExecutor, &output, &ts)) < 0) {
      if (code == TSDB_CODE_QRY_IN_EXEC) {
        qResetTaskInfoCode(pExecutor);
      }

      if (code == TSDB_CODE_OUT_OF_MEMORY || code == TSDB_CODE_INVALID_PARA || code == TSDB_CODE_FILE_CORRUPTED) {
        stFatal("s-task:%s failed to continue execute since %s", pTask->id.idStr, tstrerror(code));
        taosArrayDestroyEx(pRes, (FDelete)blockDataFreeRes);
        return code;
      } else {
        qResetTaskCode(pExecutor);
        continue;
      }
    }

    if (output == NULL) {
      if (pItem != NULL && (pItem->type == STREAM_INPUT__DATA_RETRIEVE)) {
        code = doAppendPullOverBlock(pTask, &numOfBlocks, (SStreamDataBlock*)pItem, pRes);
        if (code) {
          taosArrayDestroyEx(pRes, (FDelete)blockDataFreeRes);
          return code;
        }
      }

      break;
    }

    if (pTask->info.fillHistory == STREAM_RECALCUL_TASK && pTask->info.taskLevel == TASK_LEVEL__AGG) {
      stDebug("s-task:%s exec output type:%d", pTask->id.idStr, output->info.type);
    }

    if (output->info.type == STREAM_RETRIEVE) {
      if (streamBroadcastToUpTasks(pTask, output) < 0) {
        // TODO
      }
      continue;
    } else if (output->info.type == STREAM_CHECKPOINT) {
      continue;  // checkpoint block not dispatch to downstream tasks
    }

    SSDataBlock block = {.info.childId = pTask->info.selfChildId};
    code = assignOneDataBlock(&block, output);
    if (code) {
      stError("s-task:%s failed to build result block due to out of memory", pTask->id.idStr);
      continue;
    }

    size += blockDataGetSize(output) + sizeof(SSDataBlock) + sizeof(SColumnInfoData) * blockDataGetNumOfCols(&block);
    numOfBlocks += 1;

    void* p = taosArrayPush(pRes, &block);
    if (p == NULL) {
      stError("s-task:%s failed to add computing results, the final res may be incorrect", pTask->id.idStr);
    } else {
      stDebug("s-task:%s (child %d) executed and get %d result blocks, size:%.2fMiB", pTask->id.idStr,
              pTask->info.selfChildId, numOfBlocks, SIZE_IN_MiB(size));
    }

    // current output should be dispatched to down stream nodes
    if (numOfBlocks >= STREAM_RESULT_DUMP_THRESHOLD || size >= STREAM_RESULT_DUMP_SIZE_THRESHOLD) {
      code = doDumpResult(pTask, pItem, pRes, size, totalSize, totalBlocks);
      // todo: here we need continue retry to put it into output buffer
      if (code != TSDB_CODE_SUCCESS) {
        return code;
      }

      pRes = NULL;
      size = 0;
      numOfBlocks = 0;
    }
  }

  if (numOfBlocks > 0) {
    code = doDumpResult(pTask, pItem, pRes, size, totalSize, totalBlocks);
  } else {
    taosArrayDestroyEx(pRes, (FDelete)blockDataFreeRes);
  }

  return code;
}

// todo contiuous try to create result blocks
static int32_t handleScanhistoryResultBlocks(SStreamTask* pTask, SArray* pRes, int32_t size) {
  int32_t code = TSDB_CODE_SUCCESS;
  if (taosArrayGetSize(pRes) > 0) {
    SStreamDataBlock* pStreamBlocks = NULL;
    code = createStreamBlockFromResults(NULL, pTask, size, pRes, &pStreamBlocks);
    if (code) {
      stError("s-task:%s failed to build history result blocks", pTask->id.idStr);
      return code;
    }

    code = doOutputResultBlockImpl(pTask, pStreamBlocks);
    if (code != TSDB_CODE_SUCCESS) {  // should not have error code
      stError("s-task:%s dump fill-history results failed, code:%s", pTask->id.idStr, tstrerror(code));
    }
  } else {
    taosArrayDestroyEx(pRes, (FDelete)blockDataFreeRes);
  }
  return code;
}

static void streamScanHistoryDataImpl(SStreamTask* pTask, SArray* pRes, int32_t* pSize, bool* pFinish) {
  int32_t code = TSDB_CODE_SUCCESS;
  void*   exec = pTask->exec.pExecutor;
  int32_t numOfBlocks = 0;

  while (1) {
    if (streamTaskShouldStop(pTask)) {
      break;
    }

    if (pTask->inputq.status == TASK_INPUT_STATUS__BLOCKED) {
      stDebug("s-task:%s level:%d inputQ is blocked, retry in 5s", pTask->id.idStr, pTask->info.taskLevel);
      break;
    }

    SSDataBlock* output = NULL;
    uint64_t     ts = 0;
    code = qExecTask(exec, &output, &ts);
    if (code != TSDB_CODE_TSC_QUERY_KILLED && code != TSDB_CODE_SUCCESS) {  // if out of memory occurs, quit
      stError("s-task:%s scan-history data error occurred code:%s, continue scan-history", pTask->id.idStr,
              tstrerror(code));
      qResetTaskCode(exec);
      continue;
    }

    // the generated results before fill-history task been paused, should be dispatched to sink node
    if (output == NULL) {
      (*pFinish) = qStreamScanhistoryFinished(exec);
      break;
    }

    SSDataBlock block = {0};
    code = assignOneDataBlock(&block, output);
    if (code) {
      stError("s-task:%s failed to build result block due to out of memory", pTask->id.idStr);
    }

    block.info.childId = pTask->info.selfChildId;
    void* p = taosArrayPush(pRes, &block);
    if (p == NULL) {
      stError("s-task:%s failed to add computing results, the final res may be incorrect", pTask->id.idStr);
    }

    (*pSize) +=
        blockDataGetSize(output) + sizeof(SSDataBlock) + sizeof(SColumnInfoData) * blockDataGetNumOfCols(&block);
    numOfBlocks += 1;

    if (numOfBlocks >= STREAM_RESULT_DUMP_THRESHOLD || (*pSize) >= STREAM_RESULT_DUMP_SIZE_THRESHOLD) {
      stDebug("s-task:%s scan exec numOfBlocks:%d, size:%.2fKiB output num-limit:%d, size-limit:%.2fKiB reached",
              pTask->id.idStr, numOfBlocks, SIZE_IN_KiB(*pSize), STREAM_RESULT_DUMP_THRESHOLD,
              SIZE_IN_KiB(STREAM_RESULT_DUMP_SIZE_THRESHOLD));
      break;
    }
  }
}

static SScanhistoryDataInfo buildScanhistoryExecRet(EScanHistoryCode code, int32_t idleTime) {
  return (SScanhistoryDataInfo){code, idleTime};
}

SScanhistoryDataInfo streamScanHistoryData(SStreamTask* pTask, int64_t st) {
  void*       exec = pTask->exec.pExecutor;
  bool        finished = false;
  const char* id = pTask->id.idStr;

  if (pTask->info.taskLevel != TASK_LEVEL__SOURCE) {
    stError("s-task:%s not source scan-history task, not exec, quit", pTask->id.idStr);
    return buildScanhistoryExecRet(TASK_SCANHISTORY_QUIT, 0);
  }

  if ((!pTask->hTaskInfo.operatorOpen) || (pTask->info.fillHistory == STREAM_RECALCUL_TASK)) {
    int32_t code = qSetStreamOpOpen(exec);
    pTask->hTaskInfo.operatorOpen = true;
  }

  while (1) {
    if (streamTaskShouldPause(pTask)) {
      stDebug("s-task:%s paused from the scan-history task", id);
      // quit from step1, not continue to handle the step2
      return buildScanhistoryExecRet(TASK_SCANHISTORY_QUIT, 0);
    }

    // output queue is full, idle for 5 sec.
    if (streamQueueIsFull(pTask->outputq.queue)) {
      stWarn("s-task:%s outputQ is full, idle for 1sec and retry", id);
      return buildScanhistoryExecRet(TASK_SCANHISTORY_REXEC, STREAM_SCAN_HISTORY_TIMESLICE);
    }

    if (pTask->inputq.status == TASK_INPUT_STATUS__BLOCKED) {
      stWarn("s-task:%s downstream task inputQ blocked, idle for 5sec and retry", id);
      return buildScanhistoryExecRet(TASK_SCANHISTORY_REXEC, FILL_HISTORY_TASK_EXEC_INTERVAL);
    }

    SArray* pRes = taosArrayInit(0, sizeof(SSDataBlock));
    if (pRes == NULL) {
      terrno = TSDB_CODE_OUT_OF_MEMORY;
      stError("s-task:%s scan-history prepare result block failed, code:%s, retry later", id, tstrerror(terrno));
      continue;
    }

    int32_t size = 0;
    streamScanHistoryDataImpl(pTask, pRes, &size, &finished);

    if (streamTaskShouldStop(pTask)) {
      taosArrayDestroyEx(pRes, (FDelete)blockDataFreeRes);
      return buildScanhistoryExecRet(TASK_SCANHISTORY_QUIT, 0);
    }

    // dispatch the generated results, todo fix error
    int32_t code = handleScanhistoryResultBlocks(pTask, pRes, size);
    if (code) {
      stError("s-task:%s failed to handle scan result block, code:%s", pTask->id.idStr, tstrerror(code));
    }

    if (finished) {
      return buildScanhistoryExecRet(TASK_SCANHISTORY_CONT, 0);
    }

    int64_t el = taosGetTimestampMs() - st;
    if (el >= STREAM_SCAN_HISTORY_TIMESLICE && (pTask->info.fillHistory == 1)) {
      stDebug("s-task:%s fill-history:%d time slice exhausted, elapsed time:%.2fs, retry in 100ms", id,
              pTask->info.fillHistory, el / 1000.0);
      return buildScanhistoryExecRet(TASK_SCANHISTORY_REXEC, 100);
    }
  }
}

int32_t streamTransferStateDoPrepare(SStreamTask* pTask) {
  SStreamMeta* pMeta = pTask->pMeta;
  const char*  id = pTask->id.idStr;

  SStreamTask* pStreamTask = NULL;
  int32_t code = streamMetaAcquireTask(pMeta, pTask->streamTaskId.streamId, pTask->streamTaskId.taskId, &pStreamTask);
  if (pStreamTask == NULL || code != TSDB_CODE_SUCCESS) {
    stError(
        "s-task:%s failed to find related stream task:0x%x, may have been destroyed or closed, destroy related "
        "fill-history task",
        id, (int32_t)pTask->streamTaskId.taskId);

    // 1. free it and remove fill-history task from disk meta-store
    // todo: this function should never be failed.
    code = streamBuildAndSendDropTaskMsg(pTask->pMsgCb, pMeta->vgId, &pTask->id, 0);

    // 2. save to disk
    streamMetaWLock(pMeta);
    if (streamMetaCommit(pMeta) < 0) {
      // persist to disk
    }
    streamMetaWUnLock(pMeta);
    return TSDB_CODE_STREAM_TASK_NOT_EXIST;
  } else {
    double el = (taosGetTimestampMs() - pTask->execInfo.step2Start) / 1000.;
    stDebug(
        "s-task:%s fill-history task end, status:%s, scan wal elapsed time:%.2fSec, update related stream task:%s "
        "info, prepare transfer exec state",
        id, streamTaskGetStatus(pTask).name, el, pStreamTask->id.idStr);
  }

  ETaskStatus  status = streamTaskGetStatus(pStreamTask).state;
  STimeWindow* pTimeWindow = &pStreamTask->dataRange.window;

  // It must be halted for a source stream task, since when the related scan-history-data task start scan the history
  // for the step 2.
  if (pStreamTask->info.taskLevel == TASK_LEVEL__SOURCE) {
    if (!(status == TASK_STATUS__HALT || status == TASK_STATUS__DROPPING || status == TASK_STATUS__STOP)) {
      stError("s-task:%s invalid task status:%d", id, status);
      return TSDB_CODE_STREAM_INTERNAL_ERROR;
    }
  } else {
    if (!(status == TASK_STATUS__READY || status == TASK_STATUS__PAUSE || status == TASK_STATUS__DROPPING ||
          status == TASK_STATUS__STOP)) {
      stError("s-task:%s invalid task status:%d", id, status);
      return TSDB_CODE_STREAM_INTERNAL_ERROR;
    }
    code = streamTaskHandleEvent(pStreamTask->status.pSM, TASK_EVENT_HALT);
    if (code != TSDB_CODE_SUCCESS) {
      stError("s-task:%s halt stream task:%s failed, code:%s not transfer state to stream task", id,
              pStreamTask->id.idStr, tstrerror(code));
      streamMetaReleaseTask(pMeta, pStreamTask);
      return code;
    } else {
      stDebug("s-task:%s halt by related fill-history task:%s", pStreamTask->id.idStr, id);
    }
  }

  // In case of sink tasks, no need to halt them.
  // In case of source tasks and agg tasks, we should HALT them, and wait for them to be idle. And then, it's safe to
  // start the task state transfer procedure.
  SStreamTaskState pState = streamTaskGetStatus(pStreamTask);
  status = pState.state;
  char* p = pState.name;
  if (status == TASK_STATUS__STOP || status == TASK_STATUS__DROPPING) {
    stError("s-task:%s failed to transfer state from fill-history task:%s, status:%s", id, pStreamTask->id.idStr, p);
    streamMetaReleaseTask(pMeta, pStreamTask);
    return TSDB_CODE_STREAM_TASK_IVLD_STATUS;
  }

  // 1. expand the query time window for stream task of WAL scanner
  if (pStreamTask->info.taskLevel == TASK_LEVEL__SOURCE) {
    // update the scan data range for source task.
    stDebug("s-task:%s level:%d stream task window %" PRId64 " - %" PRId64 " update to %" PRId64 " - %" PRId64
            ", status:%s, sched-status:%d",
            pStreamTask->id.idStr, TASK_LEVEL__SOURCE, pTimeWindow->skey, pTimeWindow->ekey, INT64_MIN,
            pTimeWindow->ekey, p, pStreamTask->status.schedStatus);

    code = streamTaskResetTimewindowFilter(pStreamTask);
  } else {
    stDebug("s-task:%s no need to update/reset filter time window for non-source tasks", pStreamTask->id.idStr);
  }

  // NOTE: transfer the ownership of executor state before handle the checkpoint block during stream exec
  // 2. send msg to mnode to launch a checkpoint to keep the state for current stream
  code = streamTaskSendCheckpointReq(pStreamTask);

  // 3. the default task status should be ready or something, not halt.
  // status to the value that will be kept in disk

  // 4. open the inputQ for all upstream tasks
  streamTaskOpenAllUpstreamInput(pStreamTask);

  streamMetaReleaseTask(pMeta, pStreamTask);
  return code;
}

static int32_t haltCallback(SStreamTask* pTask, void* param) {
  streamTaskOpenAllUpstreamInput(pTask);
  return streamTaskSendCheckpointReq(pTask);
}

int32_t streamTransferStatePrepare(SStreamTask* pTask) {
  int32_t      code = TSDB_CODE_SUCCESS;
  SStreamMeta* pMeta = pTask->pMeta;

  if (pTask->status.appendTranstateBlock != 1) {
    stError("s-task:%s not set appendTransBlock flag, internal error", pTask->id.idStr);
    return TSDB_CODE_STREAM_INTERNAL_ERROR;
  }

  int32_t level = pTask->info.taskLevel;
  if (level == TASK_LEVEL__AGG || level == TASK_LEVEL__SOURCE) {  // do transfer task operator states.
    code = streamTransferStateDoPrepare(pTask);
  } else {
    // no state transfer for sink tasks, and drop fill-history task, followed by opening inputQ of sink task.
    SStreamTask* pStreamTask = NULL;
    code = streamMetaAcquireTask(pMeta, pTask->streamTaskId.streamId, pTask->streamTaskId.taskId, &pStreamTask);
    if (pStreamTask != NULL) {
      // halt the related stream sink task
      code = streamTaskHandleEventAsync(pStreamTask->status.pSM, TASK_EVENT_HALT, haltCallback, NULL);
      if (code != TSDB_CODE_SUCCESS) {
        stError("s-task:%s halt stream task:%s failed, code:%s not transfer state to stream task", pTask->id.idStr,
                pStreamTask->id.idStr, tstrerror(code));
        streamMetaReleaseTask(pMeta, pStreamTask);
        return code;
      } else {
        stDebug("s-task:%s sink task halt by related fill-history task:%s", pStreamTask->id.idStr, pTask->id.idStr);
      }
      streamMetaReleaseTask(pMeta, pStreamTask);
    }
  }

  return code;
}

// set input
static int32_t doSetStreamInputBlock(SStreamTask* pTask, const void* pInput, int64_t* pVer, const char* id) {
  void*   pExecutor = pTask->exec.pExecutor;
  int32_t code = 0;

  const SStreamQueueItem* pItem = pInput;
  if (pItem->type == STREAM_INPUT__GET_RES) {
    const SStreamTrigger* pTrigger = (const SStreamTrigger*)pInput;
    code = qSetMultiStreamInput(pExecutor, pTrigger->pBlock, 1, STREAM_INPUT__DATA_BLOCK);
    if (pTask->info.trigger == STREAM_TRIGGER_FORCE_WINDOW_CLOSE) {
      TSKEY k = pTrigger->pBlock->info.window.skey;
      stDebug("s-task:%s set force_window_close as source block, skey:%" PRId64, id, k);
      (*pVer) = k;
    }
  } else if (pItem->type == STREAM_INPUT__DATA_SUBMIT) {
    const SStreamDataSubmit* pSubmit = (const SStreamDataSubmit*)pInput;
    code = qSetMultiStreamInput(pExecutor, &pSubmit->submit, 1, STREAM_INPUT__DATA_SUBMIT);
    stDebug("s-task:%s set submit blocks as source block completed, %p %p len:%d ver:%" PRId64, id, pSubmit,
            pSubmit->submit.msgStr, pSubmit->submit.msgLen, pSubmit->submit.ver);
    if ((*pVer) > pSubmit->submit.ver) {
      stError("s-task:%s invalid recorded ver:%" PRId64 " greater than new block ver:%" PRId64 ", not update", id,
              *pVer, pSubmit->submit.ver);
    } else {
      (*pVer) = pSubmit->submit.ver;
    }
  } else if (pItem->type == STREAM_INPUT__DATA_BLOCK || pItem->type == STREAM_INPUT__DATA_RETRIEVE) {
    const SStreamDataBlock* pBlock = (const SStreamDataBlock*)pInput;

    SArray* pBlockList = pBlock->blocks;
    int32_t numOfBlocks = taosArrayGetSize(pBlockList);
    stDebug("s-task:%s set sdata blocks as input num:%d, ver:%" PRId64, id, numOfBlocks, pBlock->sourceVer);
    code = qSetMultiStreamInput(pExecutor, pBlockList->pData, numOfBlocks, STREAM_INPUT__DATA_BLOCK);

  } else if (pItem->type == STREAM_INPUT__MERGED_SUBMIT) {
    const SStreamMergedSubmit* pMerged = (const SStreamMergedSubmit*)pInput;

    SArray* pBlockList = pMerged->submits;
    int32_t numOfBlocks = taosArrayGetSize(pBlockList);
    stDebug("s-task:%s %p set (merged) submit blocks as a batch, numOfBlocks:%d, ver:%" PRId64, id, pTask, numOfBlocks,
            pMerged->ver);
    code = qSetMultiStreamInput(pExecutor, pBlockList->pData, numOfBlocks, STREAM_INPUT__MERGED_SUBMIT);

    if ((*pVer) > pMerged->ver) {
      stError("s-task:%s invalid recorded ver:%" PRId64 " greater than new block ver:%" PRId64 ", not update", id,
              *pVer, pMerged->ver);
    } else {
      (*pVer) = pMerged->ver;
    }

  } else if (pItem->type == STREAM_INPUT__REF_DATA_BLOCK) {
    const SStreamRefDataBlock* pRefBlock = (const SStreamRefDataBlock*)pInput;
    code = qSetMultiStreamInput(pExecutor, pRefBlock->pBlock, 1, STREAM_INPUT__DATA_BLOCK);

  } else if (pItem->type == STREAM_INPUT__CHECKPOINT || pItem->type == STREAM_INPUT__CHECKPOINT_TRIGGER ||
             pItem->type == STREAM_INPUT__RECALCULATE) {
    const SStreamDataBlock* pCheckpoint = (const SStreamDataBlock*)pInput;
    code = qSetMultiStreamInput(pExecutor, pCheckpoint->blocks, 1, pItem->type);

    if (pItem->type == STREAM_INPUT__RECALCULATE) {
      int32_t t = ((SStreamDataBlock*) pCheckpoint)->type;
      int32_t tId = (int32_t)pTask->hTaskInfo.id.taskId;
      if (t == STREAM_RECALCULATE_START) {
        stDebug("s-task:%s set recalculate block to start related recalculate task:0x%x", id, tId);
      } else {
        stDebug("s-task:%s set recalculate block:%d, task:0x%x", id, t, tId);
      }
    }
  } else {
    stError("s-task:%s invalid input block type:%d, discard", id, pItem->type);
    code = TSDB_CODE_STREAM_INTERNAL_ERROR;
  }

  return code;
}

void streamProcessTransstateBlock(SStreamTask* pTask, SStreamDataBlock* pBlock) {
  const char* id = pTask->id.idStr;
  int32_t     code = TSDB_CODE_SUCCESS;
  int32_t     level = pTask->info.taskLevel;

  // dispatch the tran-state block to downstream task immediately
  int32_t type = pTask->outputInfo.type;

  if (level == TASK_LEVEL__AGG || level == TASK_LEVEL__SINK) {
    int32_t remain = streamAlignTransferState(pTask);
    if (remain > 0) {
      streamFreeQitem((SStreamQueueItem*)pBlock);
      stDebug("s-task:%s receive upstream trans-state msg, not sent remain:%d", id, remain);
      return;
    }
  }

  // transfer the ownership of executor state
  if (type == TASK_OUTPUT__FIXED_DISPATCH || type == TASK_OUTPUT__SHUFFLE_DISPATCH) {
    if (level == TASK_LEVEL__SOURCE) {
      stDebug("s-task:%s add transfer-state block into outputQ", id);
    } else {
      stDebug("s-task:%s all upstream tasks send transfer-state block, add transfer-state block into outputQ", id);
    }

    // agg task should dispatch trans-state msg to sink task, to flush all data to sink task.
    if (level == TASK_LEVEL__AGG || level == TASK_LEVEL__SOURCE) {
      pBlock->srcVgId = pTask->pMeta->vgId;
      code = taosWriteQitem(pTask->outputq.queue->pQueue, pBlock);
      if (code == 0) {
        code = streamDispatchStreamBlock(pTask);
        if (code) {
          stError("s-task:%s failed to dispatch stream block, code:%s", id, tstrerror(code));
        }
      } else {  // todo put into queue failed, retry
        streamFreeQitem((SStreamQueueItem*)pBlock);
      }
    } else {  // level == TASK_LEVEL__SINK
      streamFreeQitem((SStreamQueueItem*)pBlock);
    }
  } else {  // non-dispatch task, do task state transfer directly
    streamFreeQitem((SStreamQueueItem*)pBlock);
    stDebug("s-task:%s non-dispatch task, level:%d start to transfer state directly", id, level);

    code = streamTransferStatePrepare(pTask);
    if (code != TSDB_CODE_SUCCESS) {
      stError("s-task:%s failed to prepare transfer state, code:%s", id, tstrerror(code));
      int8_t status = streamTaskSetSchedStatusInactive(pTask);  // let's ignore this return status
    }
  }
}

// static void streamTaskSetIdleInfo(SStreamTask* pTask, int32_t idleTime) { pTask->status.schedIdleTime = idleTime; }
static void setLastExecTs(SStreamTask* pTask, int64_t ts) { pTask->status.lastExecTs = ts; }

static void doRecordThroughput(STaskExecStatisInfo* pInfo, int64_t totalBlocks, int64_t totalSize, int64_t blockSize,
                               double st, const char* id) {
  double el = (taosGetTimestampMs() - st) / 1000.0;

  stDebug("s-task:%s batch of input blocks exec end, elapsed time:%.2fs, result size:%.2fMiB, numOfBlocks:%" PRId64, id,
          el, SIZE_IN_MiB(totalSize), totalBlocks);

  pInfo->outputDataBlocks += totalBlocks;
  pInfo->outputDataSize += totalSize;
  if (fabs(el - 0.0) <= DBL_EPSILON) {
    pInfo->procsThroughput = 0;
    pInfo->outputThroughput = 0;
  } else {
    pInfo->outputThroughput = (totalSize / el);
    pInfo->procsThroughput = (blockSize / el);
  }
}

static int32_t doStreamTaskExecImpl(SStreamTask* pTask, SStreamQueueItem* pBlock, int32_t num) {
  const char*      id = pTask->id.idStr;
  int32_t          blockSize = 0;
  int64_t          st = taosGetTimestampMs();
  SCheckpointInfo* pInfo = &pTask->chkInfo;
  int64_t          ver = pInfo->processedVer;
  int64_t          totalSize = 0;
  int32_t          totalBlocks = 0;
  int32_t          code = 0;

  stDebug("s-task:%s start to process batch blocks, num:%d, type:%s", id, num, streamQueueItemGetTypeStr(pBlock->type));
  code = doSetStreamInputBlock(pTask, pBlock, &ver, id);
  if (code) {
    stError("s-task:%s failed to set input block, not exec for these blocks", id);
    return code;
  }

  code = streamTaskExecImpl(pTask, pBlock, &totalSize, &totalBlocks);
  if (code) {
    return code;
  }

  doRecordThroughput(&pTask->execInfo, totalBlocks, totalSize, blockSize, st, pTask->id.idStr);

  // update the currentVer if processing the submitted blocks.
  if (!(pInfo->checkpointVer <= pInfo->nextProcessVer && ver >= pInfo->checkpointVer)) {
    stError("s-task:%s invalid info, checkpointVer:%" PRId64 ", nextProcessVer:%" PRId64 " currentVer:%" PRId64, id,
            pInfo->checkpointVer, pInfo->nextProcessVer, ver);
    return code;
  }

  if (ver != pInfo->processedVer) {
    stDebug("s-task:%s update processedVer(unsaved) from %" PRId64 " to %" PRId64 " nextProcessVer:%" PRId64
            " ckpt:%" PRId64,
            id, pInfo->processedVer, ver, pInfo->nextProcessVer, pInfo->checkpointVer);
    pInfo->processedVer = ver;
  }

  return code;
}

// do nothing after sync executor state to storage backend, untill checkpoint is completed.
static int32_t doHandleChkptBlock(SStreamTask* pTask) {
  int32_t     code = 0;
  const char* id = pTask->id.idStr;

  streamMutexLock(&pTask->lock);
  SStreamTaskState pState = streamTaskGetStatus(pTask);
  streamMutexUnlock(&pTask->lock);

  if (pState.state == TASK_STATUS__CK) {  // todo other thread may change the status
    stDebug("s-task:%s checkpoint block received, set status:%s", id, pState.name);
    code = streamTaskBuildCheckpoint(pTask);  // ignore this error msg, and continue
  } else {                                    // todo refactor
    if (pTask->info.taskLevel == TASK_LEVEL__SOURCE) {
      code = streamTaskSendCheckpointSourceRsp(pTask);
    } else {
      code = streamTaskSendCheckpointReadyMsg(pTask);
    }

    if (code != TSDB_CODE_SUCCESS) {
      // todo: let's retry send rsp to upstream/mnode
      stError("s-task:%s failed to send checkpoint rsp to upstream, checkpointId:%d, code:%s", id, 0,
              tstrerror(code));
    }
  }

//  streamMutexUnlock(&pTask->lock);
  return code;
}

int32_t flushStateDataInExecutor(SStreamTask* pTask, SStreamQueueItem* pCheckpointBlock) {
  const char* id = pTask->id.idStr;

  // 1. transfer the ownership of executor state
  bool dropRelHTask = (streamTaskGetPrevStatus(pTask) == TASK_STATUS__HALT);
  if (dropRelHTask) {
    STaskId*     pHTaskId = &pTask->hTaskInfo.id;
    SStreamTask* pHTask = NULL;
    int32_t      code = streamMetaAcquireTask(pTask->pMeta, pHTaskId->streamId, pHTaskId->taskId, &pHTask);
    if (code == TSDB_CODE_SUCCESS) {  // ignore the error code.
      code = streamTaskReleaseState(pHTask);
      if (code) {
        stError("s-task:%s failed to release query state, code:%s", pHTask->id.idStr, tstrerror(code));
      }

      if (code == TSDB_CODE_SUCCESS) {
        code = streamTaskReloadState(pTask);
        if (code) {
          stError("s-task:%s failed to reload query state, code:%s", pTask->id.idStr, tstrerror(code));
        }
      }

      stDebug("s-task:%s transfer state from fill-history task:%s, status:%s completed", id, pHTask->id.idStr,
              streamTaskGetStatus(pHTask).name);
      // todo execute qExecTask to fetch the reload-generated result, if this is stream is for session window query.
      /*
       * while(1) {
       * qExecTask()
       * }
       * // put into the output queue.
       */
      streamMetaReleaseTask(pTask->pMeta, pHTask);
    } else {
      stError("s-task:%s related fill-history task:0x%x failed to acquire, transfer state failed", id,
              (int32_t)pHTaskId->taskId);
    }
  } else {
    stDebug("s-task:%s no transfer-state needed", id);
  }

  // 2. flush data in executor to K/V store, which should be completed before do checkpoint in the K/V.
  int32_t code = doStreamTaskExecImpl(pTask, pCheckpointBlock, 1);
  if (code) {
    stError("s-task:%s failed to exec stream task before checkpoint, code:%s", id, tstrerror(code));
  }

  return code;
}

/**
 * todo: the batch of blocks should be tuned dynamic, according to the total elapsed time of each batch of blocks, the
 * appropriate batch of blocks should be handled in 5 to 10 sec.
 */
static int32_t doStreamExecTask(SStreamTask* pTask) {
  const char* id = pTask->id.idStr;
  int32_t     code = 0;
  int32_t     vgId = pTask->pMeta->vgId;
  int32_t     taskLevel = pTask->info.taskLevel;
  int32_t     taskType = pTask->info.fillHistory;

  // merge multiple input data if possible in the input queue.
  int64_t st = taosGetTimestampMs();
  stDebug("s-task:%s start to extract data block from inputQ, ts:%" PRId64, id, st);

  while (1) {
    int32_t           blockSize = 0;
    int32_t           numOfBlocks = 0;
    SStreamQueueItem* pInput = NULL;

    if (streamTaskShouldStop(pTask) || (streamTaskGetStatus(pTask).state == TASK_STATUS__UNINIT)) {
      stDebug("s-task:%s stream task is stopped", id);
      return 0;
    }

    if (streamQueueIsFull(pTask->outputq.queue)) {
      stTrace("s-task:%s outputQ is full, idle for 500ms and retry", id);
      streamTaskSetIdleInfo(pTask, 1000);
      return 0;
    }

    if (pTask->inputq.status == TASK_INPUT_STATUS__BLOCKED) {
      stTrace("s-task:%s downstream task inputQ blocked, idle for 1sec and retry", id);
      streamTaskSetIdleInfo(pTask, 1000);
      return 0;
    }

    if (taosGetTimestampMs() - pTask->status.lastExecTs < MIN_INVOKE_INTERVAL) {
      stDebug("s-task:%s invoke exec too fast, idle and retry in 50ms", id);
      streamTaskSetIdleInfo(pTask, MIN_INVOKE_INTERVAL);
      return 0;
    }

    EExtractDataCode ret = streamTaskGetDataFromInputQ(pTask, &pInput, &numOfBlocks, &blockSize);
    if (ret == EXEC_AFTER_IDLE) {
      streamTaskSetIdleInfo(pTask, MIN_INVOKE_INTERVAL);
      return 0;
    } else {
      if (pInput == NULL) {
        return 0;
      }
    }

    pTask->execInfo.inputDataBlocks += numOfBlocks;
    pTask->execInfo.inputDataSize += blockSize;

    // dispatch checkpoint msg to all downstream tasks
    int32_t type = pInput->type;
    if (type == STREAM_INPUT__CHECKPOINT_TRIGGER) {
#if 0
      // Injection error: for automatic kill long trans test
      taosMsleep(50*1000);
#endif
      code = streamProcessCheckpointTriggerBlock(pTask, (SStreamDataBlock*)pInput);
      if (code != 0) {
        stError("s-task:%s failed to process checkpoint-trigger block, code:%s", pTask->id.idStr, tstrerror(code));
      }
      continue;
    }

    if (type == STREAM_INPUT__TRANS_STATE) {
      streamProcessTransstateBlock(pTask, (SStreamDataBlock*)pInput);
      continue;
    }

    if (type == STREAM_INPUT__CHECKPOINT) {
      code = doHandleChkptBlock(pTask);
      streamFreeQitem(pInput);
      return code;
    }

    if (taskLevel == TASK_LEVEL__SINK) {
      if (type != STREAM_INPUT__DATA_BLOCK && type != STREAM_INPUT__RECALCULATE) {
        stError("s-task:%s invalid block type:%d for sink task, discard", id, type);
        continue;
      }

      // here only handle the data block sink operation
      if (type == STREAM_INPUT__DATA_BLOCK) {
        pTask->execInfo.sink.dataSize += blockSize;
        stDebug("s-task:%s sink task start to sink %d blocks, size:%.2fKiB", id, numOfBlocks, SIZE_IN_KiB(blockSize));
        code = doOutputResultBlockImpl(pTask, (SStreamDataBlock*)pInput);
        if (code != TSDB_CODE_SUCCESS) {
          return code;
        }

        double el = (taosGetTimestampMs() - st) / 1000.0;
        pTask->execInfo.procsThroughput = (fabs(el - 0.0) <= DBL_EPSILON) ? 0 : (blockSize / el);
      } else {
        streamFreeQitem((SStreamQueueItem*)pInput);
      }

      continue;
    }

    if (type == STREAM_INPUT__RECALCULATE) {
      if (taskType == STREAM_NORMAL_TASK && taskLevel == TASK_LEVEL__AGG) {
        int32_t remain = streamAlignRecalculateStart(pTask);
        if (remain > 0) {
          streamFreeQitem((SStreamQueueItem*)pInput);
          stDebug("s-task:%s receive upstream recalculate msg, not sent remain:%d", id, remain);
          return code;
        }

        stDebug("s-task:%s all upstream send recalculate msg, continue", id);
      }

      // 1. generate the recalculating snapshot for related recalculate tasks.
      if ((taskType == STREAM_NORMAL_TASK) &&
          ((taskLevel == TASK_LEVEL__AGG) || (taskLevel == TASK_LEVEL__SOURCE && (!pTask->info.hasAggTasks)))) {
        code = doStreamTaskExecImpl(pTask, pInput, numOfBlocks);
      } else if (taskType == STREAM_RECALCUL_TASK && taskLevel == TASK_LEVEL__AGG) {
        // send retrieve to upstream tasks (source tasks, to start to recalculate procedure.
        stDebug("s-task:%s recalculate agg task send retrieve to upstream source tasks", id);
        code = doStreamTaskExecImpl(pTask, pInput, numOfBlocks);
      }
    }

    if (type != STREAM_INPUT__RECALCULATE) {
      code = doStreamTaskExecImpl(pTask, pInput, numOfBlocks);
    }

    if (code) {
      streamFreeQitem(pInput);
      return code;
    }

    // for stream with only 1 task, start related re-calculate stream task directly.
    // We only start the re-calculate agg task here, and do NOT start the source task, for streams with agg-tasks.
    if ((type == STREAM_INPUT__RECALCULATE) && (taskType == STREAM_NORMAL_TASK)) {
      SSDataBlock* pb = taosArrayGet(((SStreamDataBlock*)pInput)->blocks, 0);

      if ((taskLevel == TASK_LEVEL__AGG) || ((taskLevel == TASK_LEVEL__SOURCE) && (!pTask->info.hasAggTasks))) {
        if (pTask->hTaskInfo.id.streamId == 0) {
          stError("s-task:%s related re-calculate stream task is dropping, failed to start re-calculate", id);
          streamFreeQitem(pInput);
          return TSDB_CODE_STREAM_INTERNAL_ERROR;
        }

        if (pTask->info.trigger != STREAM_TRIGGER_CONTINUOUS_WINDOW_CLOSE) {
          stError("s-task:%s invalid trigger model, expect:%d, actually:%d, not exec tasks", id,
                  STREAM_TRIGGER_CONTINUOUS_WINDOW_CLOSE, pTask->info.trigger);
          streamFreeQitem(pInput);
          return TSDB_CODE_STREAM_INTERNAL_ERROR;
        }

        SStreamTask* pHTask = NULL;
        code = streamMetaAcquireTask(pTask->pMeta, pTask->hTaskInfo.id.streamId, pTask->hTaskInfo.id.taskId, &pHTask);
        if (code != 0) {
          stError("s-task:%s failed to acquire related recalculate task:0x%x, not start the recalculation, code:%s", id,
                  (int32_t)pTask->hTaskInfo.id.taskId, tstrerror(code));
          streamFreeQitem(pInput);
          return code;
        }

        if (pb->info.type == STREAM_RECALCULATE_START) {
          // start the related recalculate task to do recalculate
          stDebug("s-task:%s start recalculate task to do recalculate:0x%x", id, pHTask->id.taskId);

          if (taskLevel == TASK_LEVEL__SOURCE) {
            code = streamStartScanHistoryAsync(pHTask, 0);
          } else {  // for agg task, in normal stream queue to execute
            SStreamDataBlock* pRecalBlock = NULL;
            code = streamCreateRecalculateBlock(pTask, &pRecalBlock, STREAM_RECALCULATE_START);
            if (code) {
              stError("s-task:%s failed to generate recalculate block, code:%s", id, tstrerror(code));
            } else {
              code = streamTaskPutDataIntoInputQ(pHTask, (SStreamQueueItem*)pRecalBlock);
              if (code != TSDB_CODE_SUCCESS) {
                stError("s-task:%s failed to put recalculate block into q, code:%s", pTask->id.idStr, tstrerror(code));
              } else {
                stDebug("s-task:%s put recalculate block into inputQ", pHTask->id.idStr);
              }
              code = streamTrySchedExec(pHTask);
            }
          }
        }
        streamMetaReleaseTask(pTask->pMeta, pHTask);
        streamFreeQitem(pInput);
      } else if ((taskLevel == TASK_LEVEL__SOURCE) && pTask->info.hasAggTasks) {
        code = continueDispatchRecalculateStart((SStreamDataBlock*)pInput, pTask);
      } else {
        streamFreeQitem(pInput);
      }
    }

<<<<<<< HEAD
    if (code) {
      return code;
    }

    if (taskType == STREAM_RECALCUL_TASK && taskLevel == TASK_LEVEL__AGG && type != STREAM_INPUT__RECALCULATE) {
      bool complete = qStreamScanhistoryFinished(pTask->exec.pExecutor);
      if (complete) {
        stDebug("s-task:%s recalculate agg task complete recalculate procedure", id);
        return 0;
=======
      double el = (taosGetTimestampMs() - st) / 1000.0;
      if (el > 2.0) {  // elapsed more than 5 sec, not occupy the CPU anymore
        stDebug("s-task:%s occupy more than 5.0s, release the exec threads and idle for 500ms", id);
        streamTaskSetIdleInfo(pTask, 500);
        return code;
>>>>>>> 19133588
      }
    }

    double el = (taosGetTimestampMs() - st) / 1000.0;
    if (el > 2.0) {  // elapsed more than 5 sec, not occupy the CPU anymore
      stDebug("s-task:%s occupy more than 5.0s, release the exec threads and idle for 500ms", id);
      streamTaskSetIdleInfo(pTask, 500);
      return code;
    }
  }
}

// the task may be set dropping/stopping, while it is still in the task queue, therefore, the sched-status can not
// be updated by tryExec function, therefore, the schedStatus will always be the TASK_SCHED_STATUS__WAITING.
bool streamTaskIsIdle(const SStreamTask* pTask) {
  ETaskStatus status = streamTaskGetStatus(pTask).state;
  return (pTask->status.schedStatus == TASK_SCHED_STATUS__INACTIVE || status == TASK_STATUS__STOP ||
          status == TASK_STATUS__DROPPING);
}

bool streamTaskReadyToRun(const SStreamTask* pTask, char** pStatus) {
  SStreamTaskState pState = streamTaskGetStatus(pTask);

  ETaskStatus st = pState.state;
  if (pStatus != NULL) {
    *pStatus = pState.name;
  }

  // pause & halt will still run for sink tasks.
  if (streamTaskIsSinkTask(pTask)) {
    return (st == TASK_STATUS__READY || st == TASK_STATUS__SCAN_HISTORY || st == TASK_STATUS__CK ||
            st == TASK_STATUS__PAUSE || st == TASK_STATUS__HALT);
  } else {
    return (st == TASK_STATUS__READY || st == TASK_STATUS__SCAN_HISTORY || st == TASK_STATUS__CK ||
            st == TASK_STATUS__HALT);
  }
}

static bool shouldNotCont(SStreamTask* pTask) {
  int32_t       level = pTask->info.taskLevel;
  SStreamQueue* pQueue = pTask->inputq.queue;
  ETaskStatus   status = streamTaskGetStatus(pTask).state;

  // 1. task should jump out
  bool quit = (status == TASK_STATUS__STOP) || (status == TASK_STATUS__PAUSE) || (status == TASK_STATUS__DROPPING);

  // 2. checkpoint procedure, the source task's checkpoint queue is empty, not read from ordinary queue
  bool emptyCkQueue = (taosQueueItemSize(pQueue->pChkptQueue) == 0);

  // 3. no data in ordinary queue
  bool emptyBlockQueue = (streamQueueGetNumOfItems(pQueue) == 0);

  if (quit) {
    return true;
  } else {
    if (status == TASK_STATUS__CK && level == TASK_LEVEL__SOURCE) {
      // in checkpoint procedure, we only check whether the controller queue is empty or not
      return emptyCkQueue;
    } else { // otherwise, if the block queue is empty, not continue.
      return emptyBlockQueue && emptyCkQueue;
    }
  }
}

int32_t streamResumeTask(SStreamTask* pTask) {
  const char* id = pTask->id.idStr;
  int32_t     level = pTask->info.taskLevel;
  int32_t     code = 0;

  if (pTask->status.schedStatus != TASK_SCHED_STATUS__ACTIVE) {
    stError("s-task:%s invalid sched status:%d, not resume task", pTask->id.idStr, pTask->status.schedStatus);
    return code;
  }

  while (1) {
    code = doStreamExecTask(pTask);
    if (code) {
      stError("s-task:%s failed to exec stream task, code:%s, continue", id, tstrerror(code));
    }

    streamMutexLock(&pTask->lock);

    if (shouldNotCont(pTask)) {
      atomic_store_8(&pTask->status.schedStatus, TASK_SCHED_STATUS__INACTIVE);
      streamTaskClearSchedIdleInfo(pTask);
      streamMutexUnlock(&pTask->lock);

      setLastExecTs(pTask, taosGetTimestampMs());

      char* p = streamTaskGetStatus(pTask).name;
      stDebug("s-task:%s exec completed, status:%s, sched-status:%d, lastExecTs:%" PRId64, id, p,
              pTask->status.schedStatus, pTask->status.lastExecTs);

      return code;
    } else {
      // check if this task needs to be idle for a while
      if (pTask->status.schedIdleTime > 0) {
        streamTaskResumeInFuture(pTask);

        streamMutexUnlock(&pTask->lock);
        setLastExecTs(pTask, taosGetTimestampMs());
        return code;
      }
    }

    streamMutexUnlock(&pTask->lock);
  }

  return code;
}

int32_t streamExecTask(SStreamTask* pTask) {
  // this function may be executed by multi-threads, so status check is required.
  const char* id = pTask->id.idStr;
  int32_t     code = 0;

  int8_t schedStatus = streamTaskSetSchedStatusActive(pTask);
  if (schedStatus == TASK_SCHED_STATUS__WAITING) {
    code = streamResumeTask(pTask);
  } else {
    char* p = streamTaskGetStatus(pTask).name;
    stDebug("s-task:%s already started to exec by other thread, status:%s, sched-status:%d", id, p,
            pTask->status.schedStatus);
  }

  return code;
}

int32_t streamTaskReleaseState(SStreamTask* pTask) {
  stDebug("s-task:%s release exec state", pTask->id.idStr);
  void* pExecutor = pTask->exec.pExecutor;

  int32_t code = TSDB_CODE_SUCCESS;
  if (pExecutor != NULL) {
    code = qStreamOperatorReleaseState(pExecutor);
  }

  return code;
}

int32_t streamTaskReloadState(SStreamTask* pTask) {
  stDebug("s-task:%s reload exec state", pTask->id.idStr);
  void* pExecutor = pTask->exec.pExecutor;

  int32_t code = TSDB_CODE_SUCCESS;
  if (pExecutor != NULL) {
    code = qStreamOperatorReloadState(pExecutor);
  }

  return code;
}

int32_t streamAlignTransferState(SStreamTask* pTask) {
  int32_t numOfUpstream = taosArrayGetSize(pTask->upstreamInfo.pList);
  int32_t old = atomic_val_compare_exchange_32(&pTask->transferStateAlignCnt, 0, numOfUpstream);
  if (old == 0) {
    stDebug("s-task:%s set the transfer state aligncnt %d", pTask->id.idStr, numOfUpstream);
  }

  return atomic_sub_fetch_32(&pTask->transferStateAlignCnt, 1);
}

int32_t streamAlignRecalculateStart(SStreamTask* pTask) {
  int32_t numOfUpstream = taosArrayGetSize(pTask->upstreamInfo.pList);
  int32_t old = atomic_val_compare_exchange_32(&pTask->recalculateAlignCnt, 0, numOfUpstream);
  if (old == 0) {
    stDebug("s-task:%s set start recalculate state aligncnt %d", pTask->id.idStr, numOfUpstream);
  }

  return atomic_sub_fetch_32(&pTask->recalculateAlignCnt, 1);
}

int32_t continueDispatchRecalculateStart(SStreamDataBlock* pBlock, SStreamTask* pTask) {
  pBlock->srcTaskId = pTask->id.taskId;
  pBlock->srcVgId = pTask->pMeta->vgId;

  int32_t code = taosWriteQitem(pTask->outputq.queue->pQueue, pBlock);
  if (code == 0) {
    code = streamDispatchStreamBlock(pTask);
  } else {
    stError("s-task:%s failed to put recalculate start block into outputQ, code:%s", pTask->id.idStr, tstrerror(code));
    streamFreeQitem((SStreamQueueItem*)pBlock);
  }

  return code;
}<|MERGE_RESOLUTION|>--- conflicted
+++ resolved
@@ -1002,7 +1002,6 @@
       }
     }
 
-<<<<<<< HEAD
     if (code) {
       return code;
     }
@@ -1012,13 +1011,6 @@
       if (complete) {
         stDebug("s-task:%s recalculate agg task complete recalculate procedure", id);
         return 0;
-=======
-      double el = (taosGetTimestampMs() - st) / 1000.0;
-      if (el > 2.0) {  // elapsed more than 5 sec, not occupy the CPU anymore
-        stDebug("s-task:%s occupy more than 5.0s, release the exec threads and idle for 500ms", id);
-        streamTaskSetIdleInfo(pTask, 500);
-        return code;
->>>>>>> 19133588
       }
     }
 
