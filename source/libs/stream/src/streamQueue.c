/*
 * Copyright (c) 2019 TAOS Data, Inc. <jhtao@taosdata.com>
 *
 * This program is free software: you can use, redistribute, and/or modify
 * it under the terms of the GNU Affero General Public License, version 3
 * or later ("AGPL"), as published by the Free Software Foundation.
 *
 * This program is distributed in the hope that it will be useful, but WITHOUT
 * ANY WARRANTY; without even the implied warranty of MERCHANTABILITY or
 * FITNESS FOR A PARTICULAR PURPOSE.
 *
 * You should have received a copy of the GNU Affero General Public License
 * along with this program. If not, see <http://www.gnu.org/licenses/>.
 */

#include "streamInt.h"

#define MAX_STREAM_EXEC_BATCH_NUM 32
#define MAX_SMOOTH_BURST_RATIO    5  // 5 sec

// todo refactor:
// read data from input queue
typedef struct SQueueReader {
  SStreamQueue* pQueue;
  int32_t       taskLevel;
  int32_t       maxBlocks;     // maximum block in one batch
  int32_t       waitDuration;  // maximum wait time to format several block into a batch to process, unit: ms
} SQueueReader;

#define streamQueueCurItem(_q) ((_q)->qItem)

static bool streamTaskExtractAvailableToken(STokenBucket* pBucket, const char* id);
static void streamTaskPutbackToken(STokenBucket* pBucket);
static void streamTaskConsumeQuota(STokenBucket* pBucket, int32_t bytes);
static void streamQueueNextItemInSourceQ(SStreamQueue* pQueue, SStreamQueueItem** pItem, ETaskStatus status, const char* id);

static void streamQueueCleanup(SStreamQueue* pQueue) {
  SStreamQueueItem* qItem = NULL;
  while (1) {
    streamQueueNextItemInSourceQ(pQueue, &qItem, TASK_STATUS__READY, "");
    if (qItem == NULL) {
      break;
    }
    streamFreeQitem(qItem);
  }
  pQueue->status = STREAM_QUEUE__SUCESS;
}

int32_t streamQueueOpen(int64_t cap, SStreamQueue** pQ) {
  *pQ = NULL;

  int32_t code = 0;
  int32_t lino = 0;

  SStreamQueue* pQueue = taosMemoryCalloc(1, sizeof(SStreamQueue));
  if (pQueue == NULL) {
    return terrno;
  }

  code = taosOpenQueue(&pQueue->pQueue);
  TSDB_CHECK_CODE(code, lino, _error);

  code = taosAllocateQall(&pQueue->qall);
  TSDB_CHECK_CODE(code, lino, _error);

  code = taosOpenQueue(&pQueue->pChkptQueue);
  TSDB_CHECK_CODE(code, lino, _error);

  pQueue->status = STREAM_QUEUE__SUCESS;

  taosSetQueueCapacity(pQueue->pQueue, cap);
  taosSetQueueMemoryCapacity(pQueue->pQueue, cap * 1024);

  *pQ = pQueue;
  return code;

_error:
  streamQueueClose(pQueue, 0);
  stError("failed to open stream queue at line:%d, code:%s", lino, tstrerror(code));
  return code;
}

void streamQueueClose(SStreamQueue* pQueue, int32_t taskId) {
  stDebug("s-task:0x%x free the queue:%p, items in queue:%d", taskId, pQueue->pQueue,
          taosQueueItemSize(pQueue->pQueue));
  streamQueueCleanup(pQueue);

  taosFreeQall(pQueue->qall);
  taosCloseQueue(pQueue->pQueue);
  pQueue->pQueue = NULL;

  taosCloseQueue(pQueue->pChkptQueue);
  pQueue->pChkptQueue = NULL;

  taosMemoryFree(pQueue);
}

void streamQueueNextItem(SStreamQueue* pQueue, SStreamQueueItem** pItem) {
  *pItem = NULL;
  int8_t flag = atomic_exchange_8(&pQueue->status, STREAM_QUEUE__PROCESSING);

  if (flag == STREAM_QUEUE__FAILED) {
    *pItem = streamQueueCurItem(pQueue);
  } else {
    pQueue->qItem = NULL;
    (void) taosGetQitem(pQueue->qall, &pQueue->qItem);

    if (pQueue->qItem == NULL) {
      (void) taosReadAllQitems(pQueue->pQueue, pQueue->qall);
      (void) taosGetQitem(pQueue->qall, &pQueue->qItem);
    }

    *pItem = streamQueueCurItem(pQueue);
  }
}

void streamQueueNextItemInSourceQ(SStreamQueue* pQueue, SStreamQueueItem** pItem, ETaskStatus status, const char* id) {
  *pItem = NULL;
  int8_t flag = atomic_exchange_8(&pQueue->status, STREAM_QUEUE__PROCESSING);

  if (flag == STREAM_QUEUE__CHKPTFAILED) {
    *pItem = pQueue->qChkptItem;
    return;
  }

  if (flag == STREAM_QUEUE__FAILED) {
    *pItem = pQueue->qItem;
    return;
  }

  pQueue->qChkptItem = NULL;
  taosReadQitem(pQueue->pChkptQueue, (void**)&pQueue->qChkptItem);
  if (pQueue->qChkptItem != NULL) {
    stDebug("s-task:%s read data from checkpoint queue, status:%d", id, status);
    *pItem = pQueue->qChkptItem;
    return;
  }

  // if in checkpoint status, not read data from ordinary input q.
  if (status == TASK_STATUS__CK) {
    stDebug("s-task:%s in checkpoint status, not read data in block queue, status:%d", id, status);
    return;
  }

  // let's try the ordinary input q
  pQueue->qItem = NULL;
  int32_t num = taosGetQitem(pQueue->qall, &pQueue->qItem);

  if (pQueue->qItem == NULL) {
    num = taosReadAllQitems(pQueue->pQueue, pQueue->qall);
    num = taosGetQitem(pQueue->qall, &pQueue->qItem);
  }

  *pItem = streamQueueCurItem(pQueue);
}

void streamQueueProcessSuccess(SStreamQueue* queue) {
  if (atomic_load_8(&queue->status) != STREAM_QUEUE__PROCESSING) {
    stError("invalid queue status:%d, expect:%d", atomic_load_8(&queue->status), STREAM_QUEUE__PROCESSING);
    return;
  }

  queue->qItem = NULL;
  queue->qChkptItem = NULL;
  atomic_store_8(&queue->status, STREAM_QUEUE__SUCESS);
}

void streamQueueProcessFail(SStreamQueue* queue) {
  if (atomic_load_8(&queue->status) != STREAM_QUEUE__PROCESSING) {
    stError("invalid queue status:%d, expect:%d", atomic_load_8(&queue->status), STREAM_QUEUE__PROCESSING);
    return;
  }
  atomic_store_8(&queue->status, STREAM_QUEUE__FAILED);
}

void streamQueueGetSourceChkptFailed(SStreamQueue* pQueue) {
  if (atomic_load_8(&pQueue->status) != STREAM_QUEUE__PROCESSING) {
    stError("invalid queue status:%d, expect:%d", atomic_load_8(&pQueue->status), STREAM_QUEUE__PROCESSING);
    return;
  }
  atomic_store_8(&pQueue->status, STREAM_QUEUE__CHKPTFAILED);
}

bool streamQueueIsFull(const SStreamQueue* pQueue) {
  int32_t numOfItems = streamQueueGetNumOfItems(pQueue);
  if (numOfItems >= STREAM_TASK_QUEUE_CAPACITY) {
    return true;
  }

  return (SIZE_IN_MiB(taosQueueMemorySize(pQueue->pQueue)) >= STREAM_TASK_QUEUE_CAPACITY_IN_SIZE);
}

int32_t streamQueueGetNumOfItems(const SStreamQueue* pQueue) {
  int32_t numOfItems1 = taosQueueItemSize(pQueue->pQueue);
  int32_t numOfItems2 = taosQallItemSize(pQueue->qall);

  return numOfItems1 + numOfItems2;
}

int32_t streamQueueGetNumOfUnAccessedItems(const SStreamQueue* pQueue) {
  int32_t numOfItems1 = taosQueueItemSize(pQueue->pQueue);
  int32_t numOfItems2 = taosQallUnAccessedItemSize(pQueue->qall);

  return numOfItems1 + numOfItems2;
}

int32_t streamQueueGetItemSize(const SStreamQueue* pQueue) {
  return taosQueueMemorySize(pQueue->pQueue) + taosQallUnAccessedMemSize(pQueue->qall);
}

int32_t streamQueueItemGetSize(const SStreamQueueItem* pItem) {
  STaosQnode* p = (STaosQnode*)((char*)pItem - sizeof(STaosQnode));
  return p->dataSize;
}

void streamQueueItemIncSize(const SStreamQueueItem* pItem, int32_t size) {
  STaosQnode* p = (STaosQnode*)((char*)pItem - sizeof(STaosQnode));
  p->dataSize += size;
}

const char* streamQueueItemGetTypeStr(int32_t type) {
  switch (type) {
    case STREAM_INPUT__CHECKPOINT:
      return "checkpoint";
    case STREAM_INPUT__CHECKPOINT_TRIGGER:
      return "checkpoint-trigger";
    case STREAM_INPUT__TRANS_STATE:
      return "trans-state";
    case STREAM_INPUT__REF_DATA_BLOCK:
      return "ref-block";
    case STREAM_INPUT__RECALCULATE:
      return "recalculate";
    default:
      return "datablock";
  }
}

EExtractDataCode streamTaskGetDataFromInputQ(SStreamTask* pTask, SStreamQueueItem** pInput, int32_t* numOfBlocks,
                                             int32_t* blockSize) {
  const char*   id = pTask->id.idStr;
  int32_t       taskLevel = pTask->info.taskLevel;
  SStreamQueue* pQueue = pTask->inputq.queue;

  *pInput = NULL;
  *numOfBlocks = 0;
  *blockSize = 0;

  // no available token in bucket for sink task, let's wait for a little bit
  if (taskLevel == TASK_LEVEL__SINK && (!streamTaskExtractAvailableToken(pTask->outputInfo.pTokenBucket, id))) {
    stDebug("s-task:%s no available token in bucket for sink data, wait for 10ms", id);
    return EXEC_AFTER_IDLE;
  }

  while (1) {
    ETaskStatus status = streamTaskGetStatus(pTask).state;
    if (status == TASK_STATUS__PAUSE || status == TASK_STATUS__STOP) {
      stDebug("s-task:%s task should pause/stop, extract input blocks:%d", id, *numOfBlocks);
      return EXEC_CONTINUE;
    }

    SStreamQueueItem* qItem = NULL;
    if (taskLevel == TASK_LEVEL__SOURCE) {
      streamQueueNextItemInSourceQ(pQueue, &qItem, status, id);
    } else {
      streamQueueNextItem(pQueue, &qItem);
    }

    if (qItem == NULL) {
      // restore the token to bucket
      if (*numOfBlocks > 0) {
        *blockSize = streamQueueItemGetSize(*pInput);
        if (taskLevel == TASK_LEVEL__SINK) {
          streamTaskConsumeQuota(pTask->outputInfo.pTokenBucket, *blockSize);
        }
      } else {
        streamTaskPutbackToken(pTask->outputInfo.pTokenBucket);
      }

      return EXEC_CONTINUE;
    }

    // do not merge blocks for sink node and check point data block
    int8_t type = qItem->type;
    if (type == STREAM_INPUT__CHECKPOINT || type == STREAM_INPUT__CHECKPOINT_TRIGGER ||
        type == STREAM_INPUT__TRANS_STATE || type == STREAM_INPUT__REF_DATA_BLOCK || type == STREAM_INPUT__RECALCULATE) {
      const char* p = streamQueueItemGetTypeStr(type);

      if (*pInput == NULL) {
        stDebug("s-task:%s %s msg extracted, start to process immediately", id, p);

        // restore the token to bucket in case of checkpoint/trans-state msg
        streamTaskPutbackToken(pTask->outputInfo.pTokenBucket);
        *blockSize = 0;
        *numOfBlocks = 1;
        *pInput = qItem;
        return EXEC_CONTINUE;
      } else {  // previous existed blocks needs to be handled, before handle the checkpoint msg block
        stDebug("s-task:%s %s msg extracted, handle previous blocks, numOfBlocks:%d", id, p, *numOfBlocks);
        *blockSize = streamQueueItemGetSize(*pInput);
        if (taskLevel == TASK_LEVEL__SINK) {
          streamTaskConsumeQuota(pTask->outputInfo.pTokenBucket, *blockSize);
        }

        if ((type == STREAM_INPUT__CHECKPOINT_TRIGGER || type == STREAM_INPUT__CHECKPOINT) &&
            (taskLevel == TASK_LEVEL__SOURCE)) {
          streamQueueGetSourceChkptFailed(pQueue);
        } else {
          streamQueueProcessFail(pQueue);
        }
        return EXEC_CONTINUE;
      }
    } else {
      if (*pInput == NULL) {
        *pInput = qItem;
      } else { // merge current block failed, let's handle the already merged blocks.
        void*   newRet = NULL;
        int32_t code = streamQueueMergeQueueItem(*pInput, qItem, (SStreamQueueItem**)&newRet);
        if (newRet == NULL) {
          if (code != -1) {
            stError("s-task:%s failed to merge blocks from inputQ, numOfBlocks:%d, code:%s", id, *numOfBlocks,
                    tstrerror(code));
          }

          *blockSize = streamQueueItemGetSize(*pInput);
          if (taskLevel == TASK_LEVEL__SINK) {
            streamTaskConsumeQuota(pTask->outputInfo.pTokenBucket, *blockSize);
          }

          streamQueueProcessFail(pQueue);
          return EXEC_CONTINUE;
        }

        *pInput = newRet;
      }

      *numOfBlocks += 1;
      streamQueueProcessSuccess(pQueue);

      if (*numOfBlocks >= MAX_STREAM_EXEC_BATCH_NUM) {
        stDebug("s-task:%s batch size limit:%d reached, start to process blocks", id, MAX_STREAM_EXEC_BATCH_NUM);

        *blockSize = streamQueueItemGetSize(*pInput);
        if (taskLevel == TASK_LEVEL__SINK) {
          streamTaskConsumeQuota(pTask->outputInfo.pTokenBucket, *blockSize);
        }

        return EXEC_CONTINUE;
      }
    }
  }
}

int32_t streamTaskPutDataIntoInputQ(SStreamTask* pTask, SStreamQueueItem* pItem) {
  int8_t      type = pItem->type;
  STaosQueue* pQueue = pTask->inputq.queue->pQueue;
  int32_t     level = pTask->info.taskLevel;
  int32_t     total = streamQueueGetNumOfItems(pTask->inputq.queue) + 1;

  if (type == STREAM_INPUT__DATA_SUBMIT) {
    SStreamDataSubmit* px = (SStreamDataSubmit*)pItem;
    if ((pTask->info.taskLevel == TASK_LEVEL__SOURCE) && streamQueueIsFull(pTask->inputq.queue)) {
      double size = SIZE_IN_MiB(taosQueueMemorySize(pQueue));
      stTrace(
          "s-task:%s inputQ is full, capacity(size:%d num:%dMiB), current(blocks:%d, size:%.2fMiB) stop to push data",
          pTask->id.idStr, STREAM_TASK_QUEUE_CAPACITY, STREAM_TASK_QUEUE_CAPACITY_IN_SIZE, total, size);
      streamDataSubmitDestroy(px);
      return TSDB_CODE_STREAM_INPUTQ_FULL;
    }

    int32_t msgLen = px->submit.msgLen;
    int64_t ver = px->submit.ver;

    int32_t code = taosWriteQitem(pQueue, pItem);
    if (code != TSDB_CODE_SUCCESS) {
      streamDataSubmitDestroy(px);
      return code;
    }

    double size = SIZE_IN_MiB(taosQueueMemorySize(pQueue));

    // use the local variable to avoid the pItem be freed by other threads, since it has been put into queue already.
    stDebug("s-task:%s submit enqueue msgLen:%d ver:%" PRId64 ", total in queue:%d, size:%.2fMiB", pTask->id.idStr,
            msgLen, ver, total, size + SIZE_IN_MiB(msgLen));
  } else if (type == STREAM_INPUT__DATA_BLOCK || type == STREAM_INPUT__REF_DATA_BLOCK) {
    if (streamQueueIsFull(pTask->inputq.queue)) {
      double size = SIZE_IN_MiB(taosQueueMemorySize(pQueue));

      stTrace("s-task:%s input queue is full, capacity:%d size:%d MiB, current(blocks:%d, size:%.2fMiB) abort",
              pTask->id.idStr, STREAM_TASK_QUEUE_CAPACITY, STREAM_TASK_QUEUE_CAPACITY_IN_SIZE, total, size);
      streamFreeQitem(pItem);
      return TSDB_CODE_STREAM_INPUTQ_FULL;
    }

    int32_t code = taosWriteQitem(pQueue, pItem);
    if (code != TSDB_CODE_SUCCESS) {
      streamFreeQitem(pItem);
      return code;
    }

    double size = SIZE_IN_MiB(taosQueueMemorySize(pQueue));
    stDebug("s-task:%s blockdata enqueue, total in queue:%d, size:%.2fMiB", pTask->id.idStr, total, size);
  } else if (type == STREAM_INPUT__CHECKPOINT || type == STREAM_INPUT__CHECKPOINT_TRIGGER ||
<<<<<<< HEAD
             type == STREAM_INPUT__TRANS_STATE || type == STREAM_INPUT__DATA_RETRIEVE || type == STREAM_INPUT__RECALCULATE) {
    int32_t code = taosWriteQitem(pQueue, pItem);
    if (code != TSDB_CODE_SUCCESS) {
      streamFreeQitem(pItem);
      return code;
    }
=======
             type == STREAM_INPUT__TRANS_STATE || type == STREAM_INPUT__DATA_RETRIEVE) {
>>>>>>> 19133588

    int32_t code = 0;
    if ((type == STREAM_INPUT__CHECKPOINT_TRIGGER || type == STREAM_INPUT__CHECKPOINT) && (level == TASK_LEVEL__SOURCE)) {
      STaosQueue* pChkptQ = pTask->inputq.queue->pChkptQueue;
      code = taosWriteQitem(pChkptQ, pItem);

      double  size = SIZE_IN_MiB(taosQueueMemorySize(pChkptQ));
      int32_t num = taosQueueItemSize(pChkptQ);

      stDebug("s-task:%s level:%d %s checkpoint enqueue ctrl queue, total in queue:%d, size:%.2fMiB, data queue:%d",
              pTask->id.idStr, pTask->info.taskLevel, streamQueueItemGetTypeStr(type), num, size, (total - 1));
    } else {
      code = taosWriteQitem(pQueue, pItem);
      if (code != TSDB_CODE_SUCCESS) {
        streamFreeQitem(pItem);
        return code;
      }

      double size = SIZE_IN_MiB(taosQueueMemorySize(pQueue));
      stDebug("s-task:%s level:%d %s blockdata enqueue, total in queue:%d, size:%.2fMiB", pTask->id.idStr,
              pTask->info.taskLevel, streamQueueItemGetTypeStr(type), total, size);
    }
  } else if (type == STREAM_INPUT__GET_RES) {
    // use the default memory limit, refactor later.
    int32_t code = taosWriteQitem(pQueue, pItem);
    if (code != TSDB_CODE_SUCCESS) {
      streamFreeQitem(pItem);
      return code;
    }

    double size = SIZE_IN_MiB(taosQueueMemorySize(pQueue));
    stDebug("s-task:%s data res enqueue, current(blocks:%d, size:%.2fMiB)", pTask->id.idStr, total, size);
  } else {
    stError("s-task:%s invalid type:%d to put in inputQ", pTask->id.idStr, type);
    return TSDB_CODE_INVALID_PARA;
  }

  if (type != STREAM_INPUT__GET_RES && type != STREAM_INPUT__CHECKPOINT && type != STREAM_INPUT__CHECKPOINT_TRIGGER &&
      type != STREAM_INPUT__RECALCULATE && (pTask->info.delaySchedParam != 0)) {
    (void)atomic_val_compare_exchange_8(&pTask->schedInfo.status, TASK_TRIGGER_STATUS__INACTIVE,
                                        TASK_TRIGGER_STATUS__MAY_ACTIVE);
    stDebug("s-task:%s new data arrived, active the sched-trigger, triggerStatus:%d", pTask->id.idStr,
            pTask->schedInfo.status);
  }

  return 0;
}

int32_t streamTaskPutTranstateIntoInputQ(SStreamTask* pTask) {
  int32_t           code = 0;
  SStreamDataBlock* pTranstate = NULL;
  SSDataBlock*      pBlock = NULL;

  code = taosAllocateQitem(sizeof(SStreamDataBlock), DEF_QITEM, sizeof(SSDataBlock), (void**)&pTranstate);
  if (code) {
    return code;
  }

  pBlock = taosMemoryCalloc(1, sizeof(SSDataBlock));
  if (pBlock == NULL) {
    code = terrno;
    goto _err;
  }

  pTranstate->type = STREAM_INPUT__TRANS_STATE;

  pBlock->info.type = STREAM_TRANS_STATE;
  pBlock->info.rows = 1;
  pBlock->info.childId = pTask->info.selfChildId;

  pTranstate->blocks = taosArrayInit(4, sizeof(SSDataBlock));  // pBlock;
  if (pTranstate->blocks == NULL) {
    code = terrno;
    goto _err;
  }

  void* p = taosArrayPush(pTranstate->blocks, pBlock);
  if (p == NULL) {
    code = terrno;
    goto _err;
  }

  taosMemoryFree(pBlock);
  if (streamTaskPutDataIntoInputQ(pTask, (SStreamQueueItem*)pTranstate) < 0) {
    code = TSDB_CODE_OUT_OF_MEMORY;
    goto _err;
  }

  pTask->status.appendTranstateBlock = true;
  return TSDB_CODE_SUCCESS;

_err:
  taosMemoryFree(pBlock);
  taosFreeQitem(pTranstate);
  return code;
}

// the result should be put into the outputQ in any cases, the result may be lost otherwise.
int32_t streamTaskPutDataIntoOutputQ(SStreamTask* pTask, SStreamDataBlock* pBlock) {
  STaosQueue* pQueue = pTask->outputq.queue->pQueue;
  int32_t     code = taosWriteQitem(pQueue, pBlock);

  int32_t total = streamQueueGetNumOfItems(pTask->outputq.queue);
  double  size = SIZE_IN_MiB(taosQueueMemorySize(pQueue));
  if (code != 0) {
    stError("s-task:%s failed to put res into outputQ, outputQ items:%d, size:%.2fMiB code:%s, result lost",
            pTask->id.idStr, total + 1, size, tstrerror(code));
  } else {
    if (streamQueueIsFull(pTask->outputq.queue)) {
      stWarn(
          "s-task:%s outputQ is full(outputQ items:%d, size:%.2fMiB), set the output status BLOCKING, wait for 500ms "
          "after handle this batch of blocks",
          pTask->id.idStr, total, size);
    } else {
      stDebug("s-task:%s data put into outputQ, outputQ items:%d, size:%.2fMiB", pTask->id.idStr, total, size);
    }
  }

  return code;
}

int32_t streamTaskInitTokenBucket(STokenBucket* pBucket, int32_t numCap, int32_t numRate, float quotaRate,
                                  const char* id) {
  if (numCap < 10 || numRate < 10 || pBucket == NULL) {
    stError("failed to init sink task bucket, cap:%d, rate:%d", numCap, numRate);
    return TSDB_CODE_INVALID_PARA;
  }

  pBucket->numCapacity = numCap;
  pBucket->numOfToken = numCap;
  pBucket->numRate = numRate;

  pBucket->quotaRate = quotaRate;
  pBucket->quotaCapacity = quotaRate * MAX_SMOOTH_BURST_RATIO;
  pBucket->quotaRemain = pBucket->quotaCapacity;

  pBucket->tokenFillTimestamp = taosGetTimestampMs();
  pBucket->quotaFillTimestamp = taosGetTimestampMs();
  stDebug("s-task:%s sink quotaRate:%.2fMiB, numRate:%d", id, quotaRate, numRate);
  return TSDB_CODE_SUCCESS;
}

static void fillTokenBucket(STokenBucket* pBucket, const char* id) {
  int64_t now = taosGetTimestampMs();

  int64_t deltaToken = now - pBucket->tokenFillTimestamp;
  if (pBucket->numOfToken < 0) {
    return;
  }

  int32_t incNum = (deltaToken / 1000.0) * pBucket->numRate;
  if (incNum > 0) {
    pBucket->numOfToken = TMIN(pBucket->numOfToken + incNum, pBucket->numCapacity);
    pBucket->tokenFillTimestamp = now;
  }

  // increase the new available quota as time goes on
  int64_t deltaQuota = now - pBucket->quotaFillTimestamp;
  double  incSize = (deltaQuota / 1000.0) * pBucket->quotaRate;
  if (incSize > 0) {
    pBucket->quotaRemain = TMIN(pBucket->quotaRemain + incSize, pBucket->quotaCapacity);
    pBucket->quotaFillTimestamp = now;
  }

  if (incNum > 0 || incSize > 0) {
    stTrace("token/quota available, token:%d inc:%d, token_TsDelta:%" PRId64
            ", quota:%.2fMiB inc:%.3fMiB quotaTs:%" PRId64 " now:%" PRId64 "ms, %s",
            pBucket->numOfToken, incNum, deltaToken, pBucket->quotaRemain, incSize, deltaQuota, now, id);
  }
}

bool streamTaskExtractAvailableToken(STokenBucket* pBucket, const char* id) {
  fillTokenBucket(pBucket, id);

  if (pBucket->numOfToken > 0) {
    if (pBucket->quotaRemain > 0) {
      pBucket->numOfToken -= 1;
      return true;
    } else {  // no available size quota now
      return false;
    }
  } else {
    return false;
  }
}

void streamTaskPutbackToken(STokenBucket* pBucket) {
  pBucket->numOfToken = TMIN(pBucket->numOfToken + 1, pBucket->numCapacity);
}

// size in KB
void streamTaskConsumeQuota(STokenBucket* pBucket, int32_t bytes) { pBucket->quotaRemain -= SIZE_IN_MiB(bytes); }

void streamTaskInputFail(SStreamTask* pTask) { atomic_store_8(&pTask->inputq.status, TASK_INPUT_STATUS__FAILED); }<|MERGE_RESOLUTION|>--- conflicted
+++ resolved
@@ -400,16 +400,7 @@
     double size = SIZE_IN_MiB(taosQueueMemorySize(pQueue));
     stDebug("s-task:%s blockdata enqueue, total in queue:%d, size:%.2fMiB", pTask->id.idStr, total, size);
   } else if (type == STREAM_INPUT__CHECKPOINT || type == STREAM_INPUT__CHECKPOINT_TRIGGER ||
-<<<<<<< HEAD
              type == STREAM_INPUT__TRANS_STATE || type == STREAM_INPUT__DATA_RETRIEVE || type == STREAM_INPUT__RECALCULATE) {
-    int32_t code = taosWriteQitem(pQueue, pItem);
-    if (code != TSDB_CODE_SUCCESS) {
-      streamFreeQitem(pItem);
-      return code;
-    }
-=======
-             type == STREAM_INPUT__TRANS_STATE || type == STREAM_INPUT__DATA_RETRIEVE) {
->>>>>>> 19133588
 
     int32_t code = 0;
     if ((type == STREAM_INPUT__CHECKPOINT_TRIGGER || type == STREAM_INPUT__CHECKPOINT) && (level == TASK_LEVEL__SOURCE)) {
