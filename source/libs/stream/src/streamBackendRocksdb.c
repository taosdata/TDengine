--- conflicted
+++ resolved
@@ -3107,42 +3107,6 @@
   return rocksdb_create_iterator_cf(wrapper->db, *readOpt, ((rocksdb_column_family_handle_t**)wrapper->pCf)[idx]);
 }
 
-<<<<<<< HEAD
-#define STREAM_STATE_PUT_ROCKSDB(pState, funcname, key, value, vLen)                                              \
-  do {                                                                                                            \
-    code = 0;                                                                                                     \
-    char  buf[128] = {0};                                                                                         \
-    char* err = NULL;                                                                                             \
-    int   i = streamStateGetCfIdx(pState, funcname);                                                              \
-    if (i < 0) {                                                                                                  \
-      stWarn("streamState failed to get cf name: %s", funcname);                                                  \
-      code = TSDB_CODE_THIRDPARTY_ERROR;                                                                          \
-      break;                                                                                                      \
-    }                                                                                                             \
-    STaskDbWrapper* wrapper = pState->pTdbState->pOwner->pBackend;                                                \
-    if (pState->pTdbState->recalc) {                                                                              \
-      wrapper = pState->pTdbState->pOwner->pRecalBackend;                                                         \
-    }                                                                                                             \
-    TAOS_UNUSED(atomic_add_fetch_64(&wrapper->dataWritten, 1));                                                   \
-    char toString[128] = {0};                                                                                     \
-    if (stDebugFlag & DEBUG_TRACE) TAOS_UNUSED((ginitDict[i].toStrFunc((void*)key, toString)));                   \
-    int32_t                         klen = ginitDict[i].enFunc((void*)key, buf);                                  \
-    rocksdb_column_family_handle_t* pHandle = ((rocksdb_column_family_handle_t**)wrapper->pCf)[ginitDict[i].idx]; \
-    rocksdb_writeoptions_t*         opts = wrapper->writeOpt;                                                     \
-    rocksdb_t*                      db = wrapper->db;                                                             \
-    char*                           ttlV = NULL;                                                                  \
-    int32_t                         ttlVLen = ginitDict[i].enValueFunc((char*)value, vLen, 0, &ttlV);             \
-    rocksdb_put_cf(db, opts, pHandle, (const char*)buf, klen, (const char*)ttlV, (size_t)ttlVLen, &err);          \
-    if (err != NULL) {                                                                                            \
-      stError("streamState str: %s failed to write to %s, err: %s", toString, funcname, err);                     \
-      taosMemoryFree(err);                                                                                        \
-      code = TSDB_CODE_THIRDPARTY_ERROR;                                                                          \
-    } else {                                                                                                      \
-      stTrace("streamState str:%s succ to write to %s, rowValLen:%d, ttlValLen:%d, %p", toString, funcname, vLen, \
-              ttlVLen, wrapper);                                                                                  \
-    }                                                                                                             \
-    taosMemoryFree(ttlV);                                                                                         \
-=======
 #define STREAM_STATE_PUT_ROCKSDB(pState, funcname, key, value, vLen)                                                 \
   do {                                                                                                               \
     code = 0;                                                                                                        \
@@ -3174,7 +3138,6 @@
              funcname, vLen, ttlVLen, wrapper);                                                                      \
     }                                                                                                                \
     taosMemoryFree(ttlV);                                                                                            \
->>>>>>> 0baea6ad
   } while (0);
 
 #define STREAM_STATE_GET_ROCKSDB(pState, funcname, key, pVal, vLen)                                                   \
