--- conflicted
+++ resolved
@@ -1743,11 +1743,7 @@
         stError("failed to open cf, %p %s_%s, reason:%s", pState, wrapper->idstr, funcName, err);
         taosMemoryFree(err);
       } else {
-<<<<<<< HEAD
         stDebug("succ to to open cf, %p %s_%s", pState, wrapper->idstr, funcName);
-=======
-        qDebug("succ to to open cf, %p %s_%s", pState, wrapper->idstr, funcName);
->>>>>>> ee7258bb
         wrapper->pHandle[idx] = cf;
       }
     }
@@ -1983,13 +1979,8 @@
   memset(*pVal, 0, size);
   return 0;
 }
-<<<<<<< HEAD
-int32_t streamStateCurPrev_rocksdb(SStreamState* pState, SStreamStateCur* pCur) {
+int32_t streamStateCurPrev_rocksdb(SStreamStateCur* pCur) {
   stDebug("streamStateCurPrev_rocksdb");
-=======
-int32_t streamStateCurPrev_rocksdb(SStreamStateCur* pCur) {
-  qDebug("streamStateCurPrev_rocksdb");
->>>>>>> ee7258bb
   if (!pCur) return -1;
 
   rocksdb_iter_prev(pCur->iter);
@@ -2032,13 +2023,8 @@
 }
 
 SStreamStateCur* streamStateSeekKeyNext_rocksdb(SStreamState* pState, const SWinKey* key) {
-<<<<<<< HEAD
   stDebug("streamStateSeekKeyNext_rocksdb");
-  SStreamStateCur* pCur = taosMemoryCalloc(1, sizeof(SStreamStateCur));
-=======
-  qDebug("streamStateSeekKeyNext_rocksdb");
   SStreamStateCur* pCur = createStreamStateCursor();
->>>>>>> ee7258bb
   if (pCur == NULL) {
     return NULL;
   }
@@ -2075,13 +2061,8 @@
   return NULL;
 }
 
-<<<<<<< HEAD
-SStreamStateCur* streamStateSeekToLast_rocksdb(SStreamState* pState, const SWinKey* key) {
+SStreamStateCur* streamStateSeekToLast_rocksdb(SStreamState* pState) {
   stDebug("streamStateGetCur_rocksdb");
-=======
-SStreamStateCur* streamStateSeekToLast_rocksdb(SStreamState* pState) {
-  qDebug("streamStateGetCur_rocksdb");
->>>>>>> ee7258bb
   int32_t code = 0;
 
   const SStateKey maxStateKey = {.key = {.groupId = UINT64_MAX, .ts = INT64_MAX}, .opNum = INT64_MAX};
@@ -2439,13 +2420,8 @@
 }
 
 SStreamStateCur* streamStateFillGetCur_rocksdb(SStreamState* pState, const SWinKey* key) {
-<<<<<<< HEAD
   stDebug("streamStateFillGetCur_rocksdb");
-  SStreamStateCur*   pCur = taosMemoryCalloc(1, sizeof(SStreamStateCur));
-=======
-  qDebug("streamStateFillGetCur_rocksdb");
   SStreamStateCur*   pCur = createStreamStateCursor();
->>>>>>> ee7258bb
   SBackendCfWrapper* wrapper = pState->pTdbState->pBackendCfWrapper;
 
   if (pCur == NULL) return NULL;
