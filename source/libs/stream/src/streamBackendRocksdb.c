/*
 * Copyright (c) 2019 TAOS Data, Inc. <jhtao@taosdata.com>
 *
 * This program is free software: you can use, redistribute, and/or modify
 * it under the terms of the GNU Affero General Public License, version 3
 * or later ("AGPL"), as published by the Free Software Foundation.
 *
 * This program is distributed in the hope that it will be useful, but WITHOUT
 * ANY WARRANTY; without even the implied warranty of MERCHANTABILITY or
 * FITNESS FOR A PARTICULAR PURPOSE.
 *
 * You should have received a copy of the GNU Affero General Public License
 * along with this program. If not, see <http://www.gnu.org/licenses/>.
 */

#include "streamBackendRocksdb.h"
#include "lz4.h"
#include "streamInt.h"
#include "tcommon.h"
#include "tref.h"

typedef struct SCompactFilteFactory {
  void* status;
} SCompactFilteFactory;

typedef struct {
  rocksdb_t*                       db;
  rocksdb_column_family_handle_t** pHandle;
  rocksdb_writeoptions_t*          wOpt;
  rocksdb_readoptions_t*           rOpt;
  rocksdb_options_t**              cfOpt;
  rocksdb_options_t*               dbOpt;
  RocksdbCfParam*                  param;
  void*                            pBackend;
  SListNode*                       pCompareNode;
  rocksdb_comparator_t**           pCompares;
} RocksdbCfInst;

int32_t streamStateOpenBackendCf(void* backend, char* name, char** cfs, int32_t nCf);

void            destroyRocksdbCfInst(RocksdbCfInst* inst);
int32_t         getCfIdx(const char* cfName);
STaskDbWrapper* taskDbOpenImpl(const char* key, char* statePath, char* dbPath);

static int32_t backendCopyFiles(const char* src, const char* dst);

void        destroyCompactFilteFactory(void* arg);
void        destroyCompactFilte(void* arg);
const char* compactFilteFactoryName(void* arg);
const char* compactFilteFactoryNameSess(void* arg);
const char* compactFilteFactoryNameState(void* arg);
const char* compactFilteFactoryNameFunc(void* arg);
const char* compactFilteFactoryNameFill(void* arg);

const char* compactFilteName(void* arg);
const char* compactFilteNameSess(void* arg);
const char* compactFilteNameState(void* arg);
const char* compactFilteNameFill(void* arg);
const char* compactFilteNameFunc(void* arg);

unsigned char compactFilte(void* arg, int level, const char* key, size_t klen, const char* val, size_t vlen,
                           char** newval, size_t* newvlen, unsigned char* value_changed);
rocksdb_compactionfilter_t* compactFilteFactoryCreateFilter(void* arg, rocksdb_compactionfiltercontext_t* ctx);
rocksdb_compactionfilter_t* compactFilteFactoryCreateFilterSess(void* arg, rocksdb_compactionfiltercontext_t* ctx);
rocksdb_compactionfilter_t* compactFilteFactoryCreateFilterState(void* arg, rocksdb_compactionfiltercontext_t* ctx);
rocksdb_compactionfilter_t* compactFilteFactoryCreateFilterFunc(void* arg, rocksdb_compactionfiltercontext_t* ctx);
rocksdb_compactionfilter_t* compactFilteFactoryCreateFilterFill(void* arg, rocksdb_compactionfiltercontext_t* ctx);

typedef int (*__db_key_encode_fn_t)(void* key, char* buf);
typedef int (*__db_key_decode_fn_t)(void* key, char* buf);
typedef int (*__db_key_tostr_fn_t)(void* key, char* buf);
typedef const char* (*__db_key_cmpname_fn_t)(void* statue);
typedef int (*__db_key_cmp_fn_t)(void* state, const char* aBuf, size_t aLen, const char* bBuf, size_t bLen);
typedef void (*__db_key_cmp_destroy_fn_t)(void* state);
typedef int32_t (*__db_value_encode_fn_t)(void* value, int32_t vlen, int64_t ttl, char** dest);
typedef int32_t (*__db_value_decode_fn_t)(void* value, int32_t vlen, int64_t* ttl, char** dest);

typedef rocksdb_compactionfilter_t* (*__db_factory_create_fn_t)(void* arg, rocksdb_compactionfiltercontext_t* ctx);
typedef const char* (*__db_factory_name_fn_t)(void* arg);
typedef void (*__db_factory_destroy_fn_t)(void* arg);
typedef struct {
  const char*               key;
  int32_t                   len;
  int                       idx;
  __db_key_cmp_fn_t         cmpKey;
  __db_key_encode_fn_t      enFunc;
  __db_key_decode_fn_t      deFunc;
  __db_key_tostr_fn_t       toStrFunc;
  __db_key_cmpname_fn_t     cmpName;
  __db_key_cmp_destroy_fn_t destroyCmp;
  __db_value_encode_fn_t    enValueFunc;
  __db_value_decode_fn_t    deValueFunc;

  __db_factory_create_fn_t  createFilter;
  __db_factory_destroy_fn_t destroyFilter;
  __db_factory_name_fn_t    funcName;

} SCfInit;

const char* compareDefaultName(void* name);
const char* compareStateName(void* name);
const char* compareWinKeyName(void* name);
const char* compareSessionKeyName(void* name);
const char* compareFuncKeyName(void* name);
const char* compareParKeyName(void* name);
const char* comparePartagKeyName(void* name);

int defaultKeyComp(void* state, const char* aBuf, size_t aLen, const char* bBuf, size_t bLen);
int defaultKeyEncode(void* k, char* buf);
int defaultKeyDecode(void* k, char* buf);
int defaultKeyToString(void* k, char* buf);

int stateKeyDBComp(void* state, const char* aBuf, size_t aLen, const char* bBuf, size_t bLen);
int stateKeyEncode(void* k, char* buf);
int stateKeyDecode(void* k, char* buf);
int stateKeyToString(void* k, char* buf);

int stateSessionKeyDBComp(void* state, const char* aBuf, size_t aLen, const char* bBuf, size_t bLen);
int stateSessionKeyEncode(void* ses, char* buf);
int stateSessionKeyDecode(void* ses, char* buf);
int stateSessionKeyToString(void* k, char* buf);

int winKeyDBComp(void* state, const char* aBuf, size_t aLen, const char* bBuf, size_t bLen);
int winKeyEncode(void* k, char* buf);
int winKeyDecode(void* k, char* buf);
int winKeyToString(void* k, char* buf);

int tupleKeyDBComp(void* state, const char* aBuf, size_t aLen, const char* bBuf, size_t bLen);
int tupleKeyEncode(void* k, char* buf);
int tupleKeyDecode(void* k, char* buf);
int tupleKeyToString(void* k, char* buf);

int parKeyDBComp(void* state, const char* aBuf, size_t aLen, const char* bBuf, size_t bLen);
int parKeyEncode(void* k, char* buf);
int parKeyDecode(void* k, char* buf);
int parKeyToString(void* k, char* buf);

int32_t valueEncode(void* value, int32_t vlen, int64_t ttl, char** dest);
int32_t valueDecode(void* value, int32_t vlen, int64_t* ttl, char** dest);
int32_t valueToString(void* k, char* buf);
int32_t valueIsStale(void* k, int64_t ts);

void        destroyCompare(void* arg);
static void cleanDir(const char* pPath, const char* id);

static bool                streamStateIterSeekAndValid(rocksdb_iterator_t* iter, char* buf, size_t len);
static rocksdb_iterator_t* streamStateIterCreate(SStreamState* pState, const char* cfName,
                                                 rocksdb_snapshot_t** snapshot, rocksdb_readoptions_t** readOpt);

void taskDbRefChkp(STaskDbWrapper* pTaskDb, int64_t chkp);
void taskDbUnRefChkp(STaskDbWrapper* pTaskDb, int64_t chkp);

int32_t chkpAddExtraInfo(char* pChkpIdDir, int64_t chkpId, int64_t processId);
int32_t chkpLoadExtraInfo(char* pChkpIdDir, int64_t* chkpId, int64_t* processId);

int32_t  copyFiles(const char* src, const char* dst);
uint32_t nextPow2(uint32_t x);

SCfInit ginitDict[] = {
    {"default", 7, 0, defaultKeyComp, defaultKeyEncode, defaultKeyDecode, defaultKeyToString, compareDefaultName,
     destroyCompare, valueEncode, valueDecode, compactFilteFactoryCreateFilter, destroyCompactFilteFactory,
     compactFilteFactoryName},

    {"state", 5, 1, stateKeyDBComp, stateKeyEncode, stateKeyDecode, stateKeyToString, compareStateName, destroyCompare,
     valueEncode, valueDecode, compactFilteFactoryCreateFilterState, destroyCompactFilteFactory,
     compactFilteFactoryNameState},

    {"fill", 4, 2, winKeyDBComp, winKeyEncode, winKeyDecode, winKeyToString, compareWinKeyName, destroyCompare,
     valueEncode, valueDecode, compactFilteFactoryCreateFilterFill, destroyCompactFilteFactory,
     compactFilteFactoryNameFill},

    {"sess", 4, 3, stateSessionKeyDBComp, stateSessionKeyEncode, stateSessionKeyDecode, stateSessionKeyToString,
     compareSessionKeyName, destroyCompare, valueEncode, valueDecode, compactFilteFactoryCreateFilterSess,
     destroyCompactFilteFactory, compactFilteFactoryNameSess},

    {"func", 4, 4, tupleKeyDBComp, tupleKeyEncode, tupleKeyDecode, tupleKeyToString, compareFuncKeyName, destroyCompare,
     valueEncode, valueDecode, compactFilteFactoryCreateFilterFunc, destroyCompactFilteFactory,
     compactFilteFactoryNameFunc},

    {"parname", 7, 5, parKeyDBComp, parKeyEncode, parKeyDecode, parKeyToString, compareParKeyName, destroyCompare,
     valueEncode, valueDecode, compactFilteFactoryCreateFilter, destroyCompactFilteFactory, compactFilteFactoryName},

    {"partag", 6, 6, parKeyDBComp, parKeyEncode, parKeyDecode, parKeyToString, comparePartagKeyName, destroyCompare,
     valueEncode, valueDecode, compactFilteFactoryCreateFilter, destroyCompactFilteFactory, compactFilteFactoryName},
};

int32_t getCfIdx(const char* cfName) {
  int    idx = -1;
  size_t len = strlen(cfName);
  for (int i = 0; i < sizeof(ginitDict) / sizeof(ginitDict[0]); i++) {
    if (len == ginitDict[i].len && strncmp(cfName, ginitDict[i].key, strlen(cfName)) == 0) {
      idx = i;
      break;
    }
  }
  return idx;
}

bool isValidCheckpoint(const char* dir) {
  // not implement yet
  return true;
}

/*
 *copy pChkpIdDir's file to state dir
 */
int32_t rebuildDirFromCheckpoint(const char* path, int64_t chkpId, char** dst) {
  // impl later
  int32_t code = 0;
  int32_t cap = strlen(path) + 64;
  int32_t nBytes = 0;

  char* state = taosMemoryCalloc(1, cap);
  if (state == NULL) {
    return terrno;
  }

  nBytes = snprintf(state, cap, "%s%s%s", path, TD_DIRSEP, "state");
  if (nBytes <= 0 || nBytes >= cap) {
    taosMemoryFree(state);
    return TSDB_CODE_OUT_OF_RANGE;
  }

  if (chkpId != 0) {
    char* chkp = taosMemoryCalloc(1, cap);
    if (chkp == NULL) {
      taosMemoryFree(state);
      return terrno;
    }

    nBytes = snprintf(chkp, cap, "%s%s%s%scheckpoint%" PRId64 "", path, TD_DIRSEP, "checkpoints", TD_DIRSEP, chkpId);
    if (nBytes <= 0 || nBytes >= cap) {
      taosMemoryFree(state);
      taosMemoryFree(chkp);
      return TSDB_CODE_OUT_OF_RANGE;
    }

    if (taosIsDir(chkp) && isValidCheckpoint(chkp)) {
      cleanDir(state, "");
      code = backendCopyFiles(chkp, state);
      if (code != 0) {
        stError("failed to restart stream backend from %s, reason: %s", chkp, tstrerror(TAOS_SYSTEM_ERROR(code)));
      } else {
        stInfo("start to restart stream backend at checkpoint path: %s", chkp);
      }

    } else {
      stError("failed to start stream backend at %s, reason: %s, restart from default state dir:%s", chkp,
              tstrerror(terrno), state);
      code = taosMkDir(state);
      if (code != 0) {
        code = TAOS_SYSTEM_ERROR(errno);
      }
    }

    taosMemoryFree(chkp);
  }

  *dst = state;
  return code;
}

typedef struct {
  char    pCurrName[24];
  int64_t currChkptId;

  char    pManifestName[24];
  int64_t manifestChkptId;

  char    processName[24];
  int64_t processId;
} SSChkpMetaOnS3;

int32_t remoteChkp_readMetaData(char* path, SSChkpMetaOnS3** pMeta) {
  int32_t   code = 0;
  int32_t   cap = strlen(path) + 32;
  TdFilePtr pFile = NULL;

  char* metaPath = taosMemoryCalloc(1, cap);
  if (metaPath == NULL) {
    return terrno;
  }

  int32_t n = snprintf(metaPath, cap, "%s%s%s", path, TD_DIRSEP, "META");
  if (n <= 0 || n >= cap) {
    taosMemoryFree(metaPath);
    return TSDB_CODE_OUT_OF_MEMORY;
  }

  pFile = taosOpenFile(path, TD_FILE_READ);
  if (pFile == NULL) {
    code = terrno;
    goto _EXIT;
  }

  char buf[256] = {0};
  if (taosReadFile(pFile, buf, sizeof(buf)) <= 0) {
    code = terrno;
    goto _EXIT;
  }

  SSChkpMetaOnS3* p = taosMemoryCalloc(1, sizeof(SSChkpMetaOnS3));
  if (p == NULL) {
    code = terrno;
    goto _EXIT;
  }
  n = sscanf(buf, META_ON_S3_FORMATE, p->pCurrName, &p->currChkptId, p->pManifestName, &p->manifestChkptId,
             p->processName, &p->processId);
  if (n != 6) {
    code = TSDB_CODE_INVALID_MSG;
    taosMemoryFree(p);
    goto _EXIT;
  }

  if (p->currChkptId != p->manifestChkptId) {
    code = TSDB_CODE_INVALID_MSG;
    taosMemoryFree(p);
    goto _EXIT;
  }
  *pMeta = p;
  code = 0;
_EXIT:
  taosCloseFile(&pFile);
  taosMemoryFree(metaPath);
  return code;
}

int32_t remoteChkp_validAndCvtMeta(char* path, SSChkpMetaOnS3* pMeta, int64_t chkpId) {
  int32_t code = 0;
  int32_t nBytes = 0;

  int32_t cap = strlen(path) + 64;
  char*   src = taosMemoryCalloc(1, cap);
  char*   dst = taosMemoryCalloc(1, cap);
  if (src == NULL || dst == NULL) {
    code = terrno;
    goto _EXIT;
  }

  if (pMeta->currChkptId != chkpId || pMeta->manifestChkptId != chkpId) {
    code = TSDB_CODE_INVALID_CFG;
    goto _EXIT;
  }
  // rename current_chkp/mainfest to current
  for (int i = 0; i < 2; i++) {
    char* key = (i == 0 ? pMeta->pCurrName : pMeta->pManifestName);
    if (strlen(key) <= 0) {
      code = TSDB_CODE_INVALID_PARA;
      goto _EXIT;
    }

    nBytes = snprintf(src, cap, "%s%s%s_%" PRId64 "", path, TD_DIRSEP, key, pMeta->currChkptId);
    if (nBytes <= 0 || nBytes >= cap) {
      code = TSDB_CODE_OUT_OF_RANGE;
      goto _EXIT;
    }

    if (taosStatFile(src, NULL, NULL, NULL) != 0) {
      code = terrno;
      goto _EXIT;
    }

    nBytes = snprintf(dst, cap, "%s%s%s", path, TD_DIRSEP, key);
    if (nBytes <= 0 || nBytes >= cap) {
      code = TSDB_CODE_OUT_OF_RANGE;
      goto _EXIT;
    }

    code = taosRenameFile(src, dst);
    if (code != 0) {
      goto _EXIT;
    }

    memset(src, 0, cap);
    memset(dst, 0, cap);
  }
  code = 0;

// rename manifest_chkp to manifest
_EXIT:
  taosMemoryFree(src);
  taosMemoryFree(dst);
  return code;
}
int32_t remoteChkpGetDelFile(char* path, SArray* toDel) {
  int32_t code = 0;
  int32_t nBytes = 0;

  SSChkpMetaOnS3* pMeta = NULL;
  code = remoteChkp_readMetaData(path, &pMeta);
  if (code != 0) {
    return code;
  }

  for (int i = 0; i < 2; i++) {
    char* key = (i == 0 ? pMeta->pCurrName : pMeta->pManifestName);

    int32_t cap = strlen(key) + 32;
    char*   p = taosMemoryCalloc(1, cap);
    if (p == NULL) {
      taosMemoryFree(pMeta);
      return terrno;
    }

    nBytes = snprintf(p, cap, "%s_%" PRId64 "", key, pMeta->currChkptId);
    if (nBytes <= 0 || nBytes >= cap) {
      taosMemoryFree(pMeta);
      taosMemoryFree(p);
      return TSDB_CODE_OUT_OF_RANGE;
    }
    if (taosArrayPush(toDel, &p) == NULL) {
      taosMemoryFree(pMeta);
      taosMemoryFree(p);
      return terrno;
    }
  }

  return 0;
}

void cleanDir(const char* pPath, const char* id) {
  if (pPath == NULL) {
    stError("%s try to clean dir, but path is NULL", id);
    return;
  }

  if (taosIsDir(pPath)) {
    taosRemoveDir(pPath);
    if (taosMkDir(pPath) != 0) {
      stError("%s failed to create dir:%s", id, pPath);
    }
    stInfo("%s clear dir:%s, succ", id, pPath);
  }
}

int32_t createDirIfNotExist(const char* pPath) {
  if (!taosIsDir(pPath)) {
    return taosMulMkDir(pPath);
  } else {
    return 0;
  }
}

int32_t rebuildFromRemoteChkp_rsync(const char* key, char* checkpointPath, int64_t checkpointId, char* defaultPath) {
  int32_t code = 0;
  if (taosIsDir(checkpointPath)) {
    taosRemoveDir(checkpointPath);
    stDebug("remove local checkpoint data dir:%s succ", checkpointPath);
  }

  cleanDir(defaultPath, key);
  stDebug("clear local default dir before downloading checkpoint data:%s succ", defaultPath);

  code = streamTaskDownloadCheckpointData(key, checkpointPath, checkpointId);
  if (code != 0) {
    stError("failed to download checkpoint data:%s", key);
    return code;
  }

  stDebug("download remote checkpoint data for checkpointId:%" PRId64 ", %s", checkpointId, key);
  return backendCopyFiles(checkpointPath, defaultPath);
}

int32_t rebuildDataFromS3(char* chkpPath, int64_t chkpId) {
  SSChkpMetaOnS3* pMeta = NULL;

  int32_t code = remoteChkp_readMetaData(chkpPath, &pMeta);
  if (code != 0) {
    return code;
  }

  if (pMeta->currChkptId != chkpId || pMeta->manifestChkptId != chkpId) {
    taosMemoryFree(pMeta);
    return TSDB_CODE_INVALID_PARA;
  }

  code = remoteChkp_validAndCvtMeta(chkpPath, pMeta, chkpId);
  if (code != 0) {
    taosMemoryFree(pMeta);
    return code;
  }
  taosMemoryFree(pMeta);

  return chkpAddExtraInfo(chkpPath, chkpId, pMeta->processId);
}

int32_t rebuildFromRemoteChkp_s3(const char* key, char* chkpPath, int64_t chkpId, char* defaultPath) {
  int8_t  rename = 0;
  int32_t code = streamTaskDownloadCheckpointData(key, chkpPath, chkpId);
  if (code != 0) {
    return code;
  }

  int32_t cap = strlen(defaultPath) + 32;

  char* defaultTmp = taosMemoryCalloc(1, cap);
  if (defaultTmp == NULL) {
    return terrno;
  }

  int32_t nBytes = snprintf(defaultPath, cap, "%s%s", defaultPath, "_tmp");
  if (nBytes <= 0 || nBytes >= cap) {
    taosMemoryFree(defaultPath);
    return TSDB_CODE_OUT_OF_RANGE;
  }

  if (taosIsDir(defaultTmp)) taosRemoveDir(defaultTmp);
  if (taosIsDir(defaultPath)) {
    code = taosRenameFile(defaultPath, defaultTmp);
    if (code != 0) {
      goto _EXIT;
    } else {
      rename = 1;
    }
  } else {
    code = taosMkDir(defaultPath);
    if (code != 0) {
      code = TAOS_SYSTEM_ERROR(errno);
      goto _EXIT;
    }
  }

  code = rebuildDataFromS3(chkpPath, chkpId);
  if (code != 0) {
    goto _EXIT;
  }

  code = backendCopyFiles(chkpPath, defaultPath);
  if (code != 0) {
    goto _EXIT;
  }
  code = 0;

_EXIT:
  if (code != 0) {
    if (rename) {
      TAOS_UNUSED(taosRenameFile(defaultTmp, defaultPath));
    }
  }

  if (taosIsDir(defaultPath)) {
    taosRemoveDir(defaultPath);
  }

  taosMemoryFree(defaultTmp);
  return code;
}

int32_t rebuildFromRemoteCheckpoint(const char* key, char* checkpointPath, int64_t checkpointId, char* defaultPath) {
  ECHECKPOINT_BACKUP_TYPE type = streamGetCheckpointBackupType();
  if (type == DATA_UPLOAD_S3) {
    return rebuildFromRemoteChkp_s3(key, checkpointPath, checkpointId, defaultPath);
  } else if (type == DATA_UPLOAD_RSYNC) {
    return rebuildFromRemoteChkp_rsync(key, checkpointPath, checkpointId, defaultPath);
  } else {
    stError("%s no remote backup checkpoint data for:%" PRId64, key, checkpointId);
  }

  return -1;
}

int32_t copyFiles_create(char* src, char* dst, int8_t type) {
  // create and copy file
  int32_t err = taosCopyFile(src, dst);

  if (errno == EXDEV || errno == ENOTSUP) {
    errno = 0;
    return 0;
  }
  return 0;
}
int32_t copyFiles_hardlink(char* src, char* dst, int8_t type) {
  // same fs and hard link
  return taosLinkFile(src, dst);
}

int32_t backendFileCopyFilesImpl(const char* src, const char* dst) {
  const char* current = "CURRENT";
  size_t      currLen = strlen(current);

  const char* info = "info";
  size_t      infoLen = strlen(info);

  int32_t code = 0;
  int32_t sLen = strlen(src);
  int32_t dLen = strlen(dst);
  int32_t cap = TMAX(sLen, dLen) + 64;
  int32_t nBytes = 0;

  char* srcName = taosMemoryCalloc(1, cap);
  char* dstName = taosMemoryCalloc(1, cap);
  if (srcName == NULL || dstName == NULL) {
    taosMemoryFree(srcName);
    taosMemoryFree(dstName);
    return terrno;
  }

  // copy file to dst
  TdDirPtr pDir = taosOpenDir(src);
  if (pDir == NULL) {
    code = terrno;
    goto _ERROR;
  }

  errno = 0;
  TdDirEntryPtr de = NULL;
  while ((de = taosReadDir(pDir)) != NULL) {
    char* name = taosGetDirEntryName(de);
    if (strcmp(name, ".") == 0 || strcmp(name, "..") == 0) {
      continue;
    }

    nBytes = snprintf(srcName, cap, "%s%s%s", src, TD_DIRSEP, name);
    if (nBytes <= 0 || nBytes >= cap) {
      code = TSDB_CODE_OUT_OF_RANGE;
      goto _ERROR;
    }

    nBytes = snprintf(dstName, cap, "%s%s%s", dst, TD_DIRSEP, name);
    if (nBytes <= 0 || nBytes >= cap) {
      code = TSDB_CODE_OUT_OF_RANGE;
      goto _ERROR;
    }

    if (strncmp(name, current, strlen(name) <= currLen ? strlen(name) : currLen) == 0) {
      code = copyFiles_create(srcName, dstName, 0);
      if (code != 0) {
        code = TAOS_SYSTEM_ERROR(errno);
        stError("failed to copy file, detail: %s to %s reason:%s", srcName, dstName, tstrerror(code));
        goto _ERROR;
      }
    } else if (strncmp(name, info, strlen(name) <= infoLen ? strlen(name) : infoLen) == 0) {
      code = copyFiles_create(srcName, dstName, 0);
      if (code != 0) {
        code = TAOS_SYSTEM_ERROR(errno);
        stError("failed to copy file, detail: %s to %s reason:%s", srcName, dstName, tstrerror(code));
        goto _ERROR;
      }

    } else {
      code = copyFiles_hardlink(srcName, dstName, 0);
      if (code != 0) {
        code = TAOS_SYSTEM_ERROR(errno);
        stError("failed to hard link file, detail:%s to %s, reason:%s", srcName, dstName, tstrerror(code));
        goto _ERROR;
      } else {
        stDebug("succ hard link file:%s to %s", srcName, dstName);
      }
    }

    memset(srcName, 0, cap);
    memset(dstName, 0, cap);
  }

  taosMemoryFreeClear(srcName);
  taosMemoryFreeClear(dstName);
  TAOS_UNUSED(taosCloseDir(&pDir));
  return code;

_ERROR:
  taosMemoryFreeClear(srcName);
  taosMemoryFreeClear(dstName);
  TAOS_UNUSED(taosCloseDir(&pDir));
  return code;
}

int32_t backendCopyFiles(const char* src, const char* dst) { return backendFileCopyFilesImpl(src, dst); }

static int32_t rebuildFromLocalCheckpoint(const char* pTaskIdStr, const char* checkpointPath, int64_t checkpointId,
                                          const char* defaultPath, int64_t* processVer) {
  int32_t code = 0;
  cleanDir(defaultPath, pTaskIdStr);

  if (taosIsDir(checkpointPath) && isValidCheckpoint(checkpointPath)) {
    stDebug("%s local checkpoint data existed, checkpointId:%" PRId64 " copy to backend dir", pTaskIdStr, checkpointId);

    code = backendCopyFiles(checkpointPath, defaultPath);
    if (code != TSDB_CODE_SUCCESS) {
      cleanDir(defaultPath, pTaskIdStr);
      stError("%s failed to start stream backend from local %s, reason:%s, try download checkpoint from remote",
              pTaskIdStr, checkpointPath, tstrerror(TAOS_SYSTEM_ERROR(code)));
      code = TSDB_CODE_SUCCESS;
    } else {
      stInfo("%s copy checkpoint data from:%s to:%s succ, try to start stream backend", pTaskIdStr, checkpointPath,
             defaultPath);
    }
  } else {
    code = terrno;
    stError("%s no valid data for checkpointId:%" PRId64 " in %s", pTaskIdStr, checkpointId, checkpointPath);
  }

  return code;
}

int32_t restoreCheckpointData(const char* path, const char* key, int64_t chkptId, char** dbPrefixPath, char** dbPath,
                              int64_t* processVer) {
  int32_t code = 0;

  char* prefixPath = NULL;
  char* defaultPath = NULL;
  char* checkpointPath = NULL;
  char* checkpointRoot = NULL;

  int32_t cap = strlen(path) + 128;
  int32_t nBytes;

  // alloc buf
  prefixPath = taosMemoryCalloc(1, cap);
  defaultPath = taosMemoryCalloc(1, cap);
  checkpointPath = taosMemoryCalloc(1, cap);
  checkpointRoot = taosMemoryCalloc(1, cap);
  if (prefixPath == NULL || defaultPath == NULL || checkpointPath == NULL || checkpointRoot == NULL) {
    code = terrno;
    goto _EXIT;
  }

  nBytes = snprintf(prefixPath, cap, "%s%s%s", path, TD_DIRSEP, key);
  if (nBytes <= 0 || nBytes >= cap) {
    code = TSDB_CODE_OUT_OF_RANGE;
    goto _EXIT;
  }

  code = createDirIfNotExist(prefixPath);
  if (code != 0) {
    code = TAOS_SYSTEM_ERROR(errno);
    goto _EXIT;
  }

  nBytes = snprintf(defaultPath, cap, "%s%s%s", prefixPath, TD_DIRSEP, "state");
  if (nBytes <= 0 || nBytes >= cap) {
    code = TSDB_CODE_OUT_OF_RANGE;
    goto _EXIT;
  }

  code = createDirIfNotExist(defaultPath);
  if (code != 0) {
    code = TAOS_SYSTEM_ERROR(errno);
    goto _EXIT;
  }

  nBytes = snprintf(checkpointRoot, cap, "%s%s%s", prefixPath, TD_DIRSEP, "checkpoints");
  if (nBytes <= 0 || nBytes >= cap) {
    code = TSDB_CODE_OUT_OF_RANGE;
    goto _EXIT;
  }

  code = createDirIfNotExist(checkpointRoot);
  if (code != 0) {
    code = TAOS_SYSTEM_ERROR(errno);
    goto _EXIT;
  }

  stDebug("%s check local backend dir:%s, checkpointId:%" PRId64 " succ", key, defaultPath, chkptId);
  if (chkptId > 0) {
    nBytes = snprintf(checkpointPath, cap, "%s%s%s%s%s%" PRId64 "", prefixPath, TD_DIRSEP, "checkpoints", TD_DIRSEP,
                      "checkpoint", chkptId);
    if (nBytes <= 0 || nBytes >= cap) {
      code = TSDB_CODE_OUT_OF_RANGE;
      goto _EXIT;
    }

    code = rebuildFromLocalCheckpoint(key, checkpointPath, chkptId, defaultPath, processVer);
    if (code != 0) {
      code = rebuildFromRemoteCheckpoint(key, checkpointPath, chkptId, defaultPath);
    }

    if (code != 0) {
      stError("failed to start stream backend at %s, restart from defaultPath:%s, reason:%s", checkpointPath,
              defaultPath, tstrerror(code));
      code = 0;  // reset the error code
    }
  } else {  // no valid checkpoint id
    stInfo("%s no valid checkpoint ever generated, no need to copy checkpoint data, clean defaultPath:%s", key,
           defaultPath);
    cleanDir(defaultPath, key);
  }

  *dbPath = defaultPath;
  *dbPrefixPath = prefixPath;
  defaultPath = NULL;
  prefixPath = NULL;

  code = 0;

_EXIT:
  taosMemoryFree(defaultPath);
  taosMemoryFree(prefixPath);
  taosMemoryFree(checkpointPath);
  taosMemoryFree(checkpointRoot);
  return code;
}
bool streamBackendDataIsExist(const char* path, int64_t chkpId) {
  bool    exist = true;
  int32_t cap = strlen(path) + 32;

  char* state = taosMemoryCalloc(1, cap);
  if (state == NULL) {
    terrno = TSDB_CODE_OUT_OF_MEMORY;
    return false;
  }

  int16_t nBytes = snprintf(state, cap, "%s%s%s", path, TD_DIRSEP, "state");
  if (nBytes <= 0 || nBytes >= cap) {
    terrno = TSDB_CODE_OUT_OF_RANGE;
    exist = false;
  } else {
    if (!taosDirExist(state)) {
      exist = false;
    }
  }

  taosMemoryFree(state);
  return exist;
}

int32_t streamBackendInit(const char* streamPath, int64_t chkpId, int32_t vgId, SBackendWrapper** pBackend) {
  char*   backendPath = NULL;
  int32_t code = 0;
  int32_t lino = 0;
  char*   err = NULL;
  size_t  nCf = 0;

  *pBackend = NULL;

  code = rebuildDirFromCheckpoint(streamPath, chkpId, &backendPath);
  TSDB_CHECK_CODE(code, lino, _EXIT);

  stDebug("start to init stream backend:%s, checkpointId:%" PRId64 " vgId:%d", backendPath, chkpId, vgId);

  uint32_t         dbMemLimit = nextPow2(tsMaxStreamBackendCache) << 20;
  SBackendWrapper* pHandle = taosMemoryCalloc(1, sizeof(SBackendWrapper));
  TSDB_CHECK_NULL(pHandle, code, lino, _EXIT, terrno);

  pHandle->list = tdListNew(sizeof(SCfComparator));
  TSDB_CHECK_NULL(pHandle->list, code, lino, _EXIT, terrno);

  code = taosThreadMutexInit(&pHandle->mutex, NULL);
  TSDB_CHECK_CODE(code, lino, _EXIT);

  code = taosThreadMutexInit(&pHandle->cfMutex, NULL);
  TSDB_CHECK_CODE(code, lino, _EXIT);

  pHandle->cfInst = taosHashInit(64, taosGetDefaultHashFunction(TSDB_DATA_TYPE_BINARY), false, HASH_NO_LOCK);
  TSDB_CHECK_NULL(pHandle->cfInst, code, lino, _EXIT, terrno);

  rocksdb_env_t* env = rocksdb_create_default_env();  // rocksdb_envoptions_create();

  int32_t nBGThread = tsNumOfSnodeStreamThreads <= 2 ? 1 : tsNumOfSnodeStreamThreads / 2;
  rocksdb_env_set_low_priority_background_threads(env, nBGThread);
  rocksdb_env_set_high_priority_background_threads(env, nBGThread);

  rocksdb_cache_t* cache = rocksdb_cache_create_lru(dbMemLimit / 2);

  rocksdb_options_t* opts = rocksdb_options_create();
  rocksdb_options_set_env(opts, env);
  rocksdb_options_set_create_if_missing(opts, 1);
  rocksdb_options_set_create_missing_column_families(opts, 1);
  rocksdb_options_set_max_total_wal_size(opts, dbMemLimit);
  rocksdb_options_set_recycle_log_file_num(opts, 6);
  rocksdb_options_set_max_write_buffer_number(opts, 3);
  rocksdb_options_set_info_log_level(opts, 1);
  rocksdb_options_set_db_write_buffer_size(opts, dbMemLimit);
  rocksdb_options_set_write_buffer_size(opts, dbMemLimit / 2);
  rocksdb_options_set_atomic_flush(opts, 1);

  pHandle->env = env;
  pHandle->dbOpt = opts;
  pHandle->cache = cache;
  pHandle->filterFactory = rocksdb_compactionfilterfactory_create(
      NULL, destroyCompactFilteFactory, compactFilteFactoryCreateFilter, compactFilteFactoryName);
  rocksdb_options_set_compaction_filter_factory(pHandle->dbOpt, pHandle->filterFactory);

  char** cfs = rocksdb_list_column_families(opts, backendPath, &nCf, &err);
  if (nCf == 0 || nCf == 1 || err != NULL) {
    taosMemoryFreeClear(err);
    pHandle->db = rocksdb_open(opts, backendPath, &err);
    if (err != NULL) {
      stError("failed to open rocksdb, path:%s, reason:%s", backendPath, err);
      taosMemoryFreeClear(err);
      rocksdb_list_column_families_destroy(cfs, nCf);
      goto _EXIT;
    }
  } else {
    /*
      list all cf and get prefix
    */
    code = streamStateOpenBackendCf(pHandle, (char*)backendPath, cfs, nCf);
    if (code != 0) {
      rocksdb_list_column_families_destroy(cfs, nCf);
      goto _EXIT;
    }
  }

  if (cfs != NULL) {
    rocksdb_list_column_families_destroy(cfs, nCf);
  }

  stDebug("init stream backend at %s, backend:%p, vgId:%d", backendPath, pHandle, vgId);
  taosMemoryFreeClear(backendPath);

  *pBackend = pHandle;
  return code;

_EXIT:
  rocksdb_options_destroy(opts);
  rocksdb_cache_destroy(cache);
  rocksdb_env_destroy(env);
  streamMutexDestroy(&pHandle->mutex);
  streamMutexDestroy(&pHandle->cfMutex);
  taosHashCleanup(pHandle->cfInst);
  pHandle->list = tdListFree(pHandle->list);
  taosMemoryFree(pHandle);
  stDebug("failed to init stream backend at %s, vgId:%d line:%d code:%s", backendPath, vgId, lino, tstrerror(code));
  taosMemoryFree(backendPath);
  return code;
}
void streamBackendCleanup(void* arg) {
  SBackendWrapper* pHandle = (SBackendWrapper*)arg;

  void* pIter = taosHashIterate(pHandle->cfInst, NULL);
  while (pIter != NULL) {
    RocksdbCfInst* inst = *(RocksdbCfInst**)pIter;
    destroyRocksdbCfInst(inst);
    pIter = taosHashIterate(pHandle->cfInst, pIter);
  }

  taosHashCleanup(pHandle->cfInst);

  if (pHandle->db) {
    rocksdb_close(pHandle->db);
    pHandle->db = NULL;
  }
  rocksdb_options_destroy(pHandle->dbOpt);
  rocksdb_env_destroy(pHandle->env);
  rocksdb_cache_destroy(pHandle->cache);

  SListNode* head = tdListPopHead(pHandle->list);
  while (head != NULL) {
    streamStateDestroyCompar(head->data);
    taosMemoryFree(head);
    head = tdListPopHead(pHandle->list);
  }

  pHandle->list = tdListFree(pHandle->list);
  streamMutexDestroy(&pHandle->mutex);

  streamMutexDestroy(&pHandle->cfMutex);
  stDebug("destroy stream backend :%p", pHandle);
  taosMemoryFree(pHandle);
  return;
}
void streamBackendHandleCleanup(void* arg) {
  SBackendCfWrapper* wrapper = arg;
  bool               remove = wrapper->remove;
  TAOS_UNUSED(taosThreadRwlockWrlock(&wrapper->rwLock));

  stDebug("start to do-close backendwrapper %p, %s", wrapper, wrapper->idstr);
  if (wrapper->rocksdb == NULL) {
    TAOS_UNUSED(taosThreadRwlockUnlock(&wrapper->rwLock));
    return;
  }

  int cfLen = sizeof(ginitDict) / sizeof(ginitDict[0]);

  char* err = NULL;
  if (remove) {
    for (int i = 0; i < cfLen; i++) {
      if (wrapper->pHandle[i] != NULL) rocksdb_drop_column_family(wrapper->rocksdb, wrapper->pHandle[i], &err);
      if (err != NULL) {
        stError("failed to drop cf:%s_%s, reason:%s", wrapper->idstr, ginitDict[i].key, err);
        taosMemoryFreeClear(err);
      }
    }
  } else {
    rocksdb_flushoptions_t* flushOpt = rocksdb_flushoptions_create();
    rocksdb_flushoptions_set_wait(flushOpt, 1);

    for (int i = 0; i < cfLen; i++) {
      if (wrapper->pHandle[i] != NULL) rocksdb_flush_cf(wrapper->rocksdb, flushOpt, wrapper->pHandle[i], &err);
      if (err != NULL) {
        stError("failed to flush cf:%s_%s, reason:%s", wrapper->idstr, ginitDict[i].key, err);
        taosMemoryFreeClear(err);
      }
    }
    rocksdb_flushoptions_destroy(flushOpt);
  }

  for (int i = 0; i < cfLen; i++) {
    if (wrapper->pHandle[i] != NULL) {
      rocksdb_column_family_handle_destroy(wrapper->pHandle[i]);
    }
  }
  taosMemoryFreeClear(wrapper->pHandle);

  for (int i = 0; i < cfLen; i++) {
    rocksdb_options_destroy(wrapper->cfOpts[i]);
    rocksdb_block_based_options_destroy(((RocksdbCfParam*)wrapper->param)[i].tableOpt);
  }

  if (remove) {
    streamBackendDelCompare(wrapper->pBackend, wrapper->pComparNode);
  }
  rocksdb_writeoptions_destroy(wrapper->writeOpts);
  wrapper->writeOpts = NULL;

  rocksdb_readoptions_destroy(wrapper->readOpts);
  wrapper->readOpts = NULL;
  taosMemoryFreeClear(wrapper->cfOpts);
  taosMemoryFreeClear(wrapper->param);
  TAOS_UNUSED(taosThreadRwlockUnlock(&wrapper->rwLock));

  TAOS_UNUSED(taosThreadRwlockDestroy(&wrapper->rwLock));
  wrapper->rocksdb = NULL;
  // taosReleaseRef(streamBackendId, wrapper->backendId);

  stDebug("end to do-close backendwrapper %p, %s", wrapper, wrapper->idstr);
  taosMemoryFree(wrapper);
  return;
}

#ifdef BUILD_NO_CALL
int32_t getLatestCheckpoint(void* arg, int64_t* checkpoint) {
  SStreamMeta* pMeta = arg;
  taosWLockLatch(&pMeta->chkpDirLock);
  int64_t tc = 0;
  int32_t sz = taosArrayGetSize(pMeta->chkpSaved);
  if (sz <= 0) {
    taosWUnLockLatch(&pMeta->chkpDirLock);
    return -1;
  } else {
    tc = *(int64_t*)taosArrayGetLast(pMeta->chkpSaved);
  }

  taosArrayPush(pMeta->chkpInUse, &tc);

  *checkpoint = tc;
  taosWUnLockLatch(&pMeta->chkpDirLock);
  return 0;
}
/*
 *  checkpointSave |--cp1--|--cp2--|--cp3--|--cp4--|--cp5--|
 *  chkpInUse: |--cp2--|--cp4--|
 *  chkpInUse is doing translation, cannot del until
 *  replication is finished
 */
int32_t delObsoleteCheckpoint(void* arg, const char* path) {
  SStreamMeta* pMeta = arg;

  taosWLockLatch(&pMeta->chkpDirLock);

  SArray* chkpDel = taosArrayInit(10, sizeof(int64_t));
  SArray* chkpDup = taosArrayInit(10, sizeof(int64_t));

  int64_t firsId = 0;
  if (taosArrayGetSize(pMeta->chkpInUse) >= 1) {
    firsId = *(int64_t*)taosArrayGet(pMeta->chkpInUse, 0);

    for (int i = 0; i < taosArrayGetSize(pMeta->chkpSaved); i++) {
      int64_t id = *(int64_t*)taosArrayGet(pMeta->chkpSaved, i);
      if (id >= firsId) {
        taosArrayPush(chkpDup, &id);
      } else {
        taosArrayPush(chkpDel, &id);
      }
    }
  } else {
    int32_t sz = taosArrayGetSize(pMeta->chkpSaved);
    int32_t dsz = sz - pMeta->chkpCap;  // del size

    for (int i = 0; i < dsz; i++) {
      int64_t id = *(int64_t*)taosArrayGet(pMeta->chkpSaved, i);
      taosArrayPush(chkpDel, &id);
    }
    for (int i = dsz < 0 ? 0 : dsz; i < sz; i++) {
      int64_t id = *(int64_t*)taosArrayGet(pMeta->chkpSaved, i);
      taosArrayPush(chkpDup, &id);
    }
  }
  taosArrayDestroy(pMeta->chkpSaved);
  pMeta->chkpSaved = chkpDup;

  taosWUnLockLatch(&pMeta->chkpDirLock);

  for (int i = 0; i < taosArrayGetSize(chkpDel); i++) {
    int64_t id = *(int64_t*)taosArrayGet(chkpDel, i);
    char    tbuf[256] = {0};
    sprintf(tbuf, "%s%scheckpoint%" PRId64 "", path, TD_DIRSEP, id);
    if (taosIsDir(tbuf)) {
      taosRemoveDir(tbuf);
    }
  }
  taosArrayDestroy(chkpDel);
  return 0;
}
#endif
/*
 *  checkpointSave |--cp1--|--cp2--|--cp3--|--cp4--|--cp5--|
 *  chkpInUse: |--cp2--|--cp4--|
 *  chkpInUse is doing translation, cannot del until
 *  replication is finished
 */
int32_t chkpMayDelObsolete(void* arg, int64_t chkpId, char* path) {
  int32_t         code = 0;
  STaskDbWrapper* pBackend = arg;
  SArray *        chkpDel = NULL, *chkpDup = NULL;
  TAOS_UNUSED(taosThreadRwlockWrlock(&pBackend->chkpDirLock));

  if (taosArrayPush(pBackend->chkpSaved, &chkpId) == NULL) {
    TAOS_CHECK_GOTO(terrno, NULL, _exception);
  }

  chkpDel = taosArrayInit(8, sizeof(int64_t));
  if (chkpDel == NULL) {
    TAOS_CHECK_GOTO(terrno, NULL, _exception);
  }

  chkpDup = taosArrayInit(8, sizeof(int64_t));
  if (chkpDup == NULL) {
    TAOS_CHECK_GOTO(terrno, NULL, _exception);
  }

  int64_t firsId = 0;
  if (taosArrayGetSize(pBackend->chkpInUse) >= 1) {
    firsId = *(int64_t*)taosArrayGet(pBackend->chkpInUse, 0);

    for (int i = 0; i < taosArrayGetSize(pBackend->chkpSaved); i++) {
      int64_t id = *(int64_t*)taosArrayGet(pBackend->chkpSaved, i);
      if (id >= firsId) {
        if (taosArrayPush(chkpDup, &id) == NULL) {
          TAOS_CHECK_GOTO(terrno, NULL, _exception);
        }
      } else {
        if (taosArrayPush(chkpDel, &id) == NULL) {
          TAOS_CHECK_GOTO(terrno, NULL, _exception);
        }
      }
    }
  } else {
    int32_t sz = taosArrayGetSize(pBackend->chkpSaved);
    int32_t dsz = sz - pBackend->chkpCap;  // del size

    for (int i = 0; i < dsz; i++) {
      int64_t id = *(int64_t*)taosArrayGet(pBackend->chkpSaved, i);
      if (taosArrayPush(chkpDel, &id) == NULL) {
        TAOS_CHECK_GOTO(terrno, NULL, _exception);
      }
    }
    for (int i = dsz < 0 ? 0 : dsz; i < sz; i++) {
      int64_t id = *(int64_t*)taosArrayGet(pBackend->chkpSaved, i);
      if (taosArrayPush(chkpDup, &id) == NULL) {
        TAOS_CHECK_GOTO(terrno, NULL, _exception);
      }
    }
  }

  taosArrayDestroy(pBackend->chkpSaved);
  pBackend->chkpSaved = chkpDup;
  chkpDup = NULL;

  TAOS_UNUSED(taosThreadRwlockUnlock(&pBackend->chkpDirLock));

  for (int i = 0; i < taosArrayGetSize(chkpDel); i++) {
    int64_t id = *(int64_t*)taosArrayGet(chkpDel, i);
    char    tbuf[256] = {0};
    if (snprintf(tbuf, sizeof(tbuf), "%s%scheckpoint%" PRId64 "", path, TD_DIRSEP, id) >= sizeof(tbuf)) {
      code = TSDB_CODE_OUT_OF_RANGE;
      TAOS_CHECK_GOTO(code, NULL, _exception);
    }

    stInfo("backend remove obsolete checkpoint: %s", tbuf);
    if (taosIsDir(tbuf)) {
      taosRemoveDir(tbuf);
    }
  }
  taosArrayDestroy(chkpDel);
  return 0;
_exception:
  taosArrayDestroy(chkpDup);
  taosArrayDestroy(chkpDel);
  TAOS_UNUSED(taosThreadRwlockUnlock(&pBackend->chkpDirLock));
  return code;
}

int chkpIdComp(const void* a, const void* b) {
  int64_t x = *(int64_t*)a;
  int64_t y = *(int64_t*)b;
  if (x == y) return 0;

  return x < y ? -1 : 1;
}
int32_t taskDbLoadChkpInfo(STaskDbWrapper* pBackend) {
  int32_t code = 0;
  int32_t nBytes = 0;
  int32_t cap = 256;
  char*   pChkpDir = taosMemoryCalloc(1, cap);
  if (pChkpDir == NULL) {
    return terrno;
  }

  nBytes = snprintf(pChkpDir, cap, "%s%s%s", pBackend->path, TD_DIRSEP, "checkpoints");
  if (nBytes >= cap) {
    return TSDB_CODE_OUT_OF_RANGE;
  }
  if (!taosIsDir(pChkpDir)) {
    taosMemoryFree(pChkpDir);
    return 0;
  }
  TdDirPtr pDir = taosOpenDir(pChkpDir);
  if (pDir == NULL) {
    taosMemoryFree(pChkpDir);
    return 0;
  }
  TdDirEntryPtr de = NULL;
  while ((de = taosReadDir(pDir)) != NULL) {
    if (strcmp(taosGetDirEntryName(de), ".") == 0 || strcmp(taosGetDirEntryName(de), "..") == 0) continue;

    if (taosDirEntryIsDir(de)) {
      char    checkpointPrefix[32] = {0};
      int64_t checkpointId = 0;

      int ret = sscanf(taosGetDirEntryName(de), "checkpoint%" PRId64 "", &checkpointId);
      if (ret == 1) {
        if (taosArrayPush(pBackend->chkpSaved, &checkpointId) == NULL) {
          TAOS_CHECK_GOTO(terrno, NULL, _exception);
        }
      }
    } else {
      continue;
    }
  }
  taosArraySort(pBackend->chkpSaved, chkpIdComp);

  taosMemoryFree(pChkpDir);
  TAOS_UNUSED(taosCloseDir(&pDir));

  return 0;
_exception:
  taosMemoryFree(pChkpDir);
  TAOS_UNUSED(taosCloseDir(&pDir));
  return code;
}
int32_t chkpGetAllDbCfHandle2(STaskDbWrapper* pBackend, rocksdb_column_family_handle_t*** ppHandle) {
  int32_t code = 0;
  SArray* pHandle = taosArrayInit(8, POINTER_BYTES);
  for (int i = 0; i < sizeof(ginitDict) / sizeof(ginitDict[0]); i++) {
    if (pBackend->pCf[i]) {
      rocksdb_column_family_handle_t* p = pBackend->pCf[i];
      if (taosArrayPush(pHandle, &p) == NULL) {
        code = terrno;
        goto _exception;
      }
    }
  }
  int32_t nCf = taosArrayGetSize(pHandle);
  if (nCf == 0) {
    taosArrayDestroy(pHandle);
    return nCf;
  }

  rocksdb_column_family_handle_t** ppCf = taosMemoryCalloc(nCf, sizeof(rocksdb_column_family_handle_t*));
  if (ppCf == NULL) {
    TAOS_CHECK_GOTO(terrno, NULL, _exception);
  }
  for (int i = 0; i < nCf; i++) {
    ppCf[i] = taosArrayGetP(pHandle, i);
  }

  taosArrayDestroy(pHandle);

  *ppHandle = ppCf;
  return nCf;
_exception:
  taosArrayDestroy(pHandle);
  return code;
}

int32_t chkpDoDbCheckpoint(rocksdb_t* db, char* path) {
  int32_t               code = -1;
  char*                 err = NULL;
  rocksdb_checkpoint_t* cp = rocksdb_checkpoint_object_create(db, &err);
  if (cp == NULL || err != NULL) {
    stError("failed to do checkpoint at:%s, reason:%s", path, err);
    taosMemoryFreeClear(err);
    code = TSDB_CODE_THIRDPARTY_ERROR;
    goto _ERROR;
  }
  rocksdb_checkpoint_create(cp, path, UINT64_MAX, &err);
  if (err != NULL) {
    stError("failed to do checkpoint at:%s, reason:%s", path, err);
    taosMemoryFreeClear(err);
    code = TSDB_CODE_THIRDPARTY_ERROR;
  } else {
    code = 0;
  }
_ERROR:
  rocksdb_checkpoint_object_destroy(cp);
  return code;
}

int32_t chkpPreFlushDb(rocksdb_t* db, rocksdb_column_family_handle_t** cf, int32_t nCf) {
  int   code = 0;
  char* err = NULL;

  rocksdb_flushoptions_t* flushOpt = rocksdb_flushoptions_create();
  if (flushOpt == NULL) {
    return TSDB_CODE_OUT_OF_MEMORY;
  }

  rocksdb_flushoptions_set_wait(flushOpt, 1);

  rocksdb_flush_cfs(db, flushOpt, cf, nCf, &err);
  if (err != NULL) {
    stError("failed to flush db before streamBackend clean up, reason:%s", err);
    taosMemoryFree(err);
    code = TSDB_CODE_THIRDPARTY_ERROR;
  }
  rocksdb_flushoptions_destroy(flushOpt);
  return code;
}

int32_t chkpPreBuildDir(char* path, int64_t chkpId, char** chkpDir, char** chkpIdDir) {
  int32_t code = 0;
  int32_t cap = strlen(path) + 256;
  int32_t nBytes = 0;

  char* pChkpDir = taosMemoryCalloc(1, cap);
  char* pChkpIdDir = taosMemoryCalloc(1, cap);
  if (pChkpDir == NULL || pChkpIdDir == NULL) {
    code = terrno;
    goto _EXIT;
  }

  nBytes = snprintf(pChkpDir, cap, "%s%s%s", path, TD_DIRSEP, "checkpoints");
  if (nBytes <= 0 || nBytes >= cap) {
    code = TSDB_CODE_OUT_OF_RANGE;
    goto _EXIT;
  }

  nBytes = snprintf(pChkpIdDir, cap, "%s%s%s%" PRId64, pChkpDir, TD_DIRSEP, "checkpoint", chkpId);
  if (nBytes <= 0 || nBytes >= cap) {
    code = TSDB_CODE_OUT_OF_RANGE;
    goto _EXIT;
  }

  code = taosMulModeMkDir(pChkpDir, 0755, true);
  if (code != 0) {
    code = terrno;
    stError("failed to prepare checkpoint dir, path:%s, reason:%s", path, tstrerror(code));
    goto _EXIT;
  }

  if (taosIsDir(pChkpIdDir)) {
    stInfo("stream rm exist checkpoint%s", pChkpIdDir);
    taosRemoveDir(pChkpIdDir);
  }

  *chkpDir = pChkpDir;
  *chkpIdDir = pChkpIdDir;
  return 0;
_EXIT:
  taosMemoryFree(pChkpDir);
  taosMemoryFree(pChkpIdDir);
  return code;
}

int32_t taskDbBuildSnap(void* arg, SArray* pSnap) {
  // vnode task->db
  SStreamMeta* pMeta = arg;

  streamMutexLock(&pMeta->backendMutex);
  void*   pIter = taosHashIterate(pMeta->pTaskDbUnique, NULL);
  int32_t code = 0;

  while (pIter) {
    STaskDbWrapper* pTaskDb = *(STaskDbWrapper**)pIter;

    void* p = taskDbAddRef(pTaskDb);
    if (p == NULL) {
      terrno = 0;
      pIter = taosHashIterate(pMeta->pTaskDbUnique, pIter);
      continue;
    }

    // add chkpId to in-use-ckpkIdSet
    taskDbRefChkp(pTaskDb, pTaskDb->chkpId);

    code = taskDbDoCheckpoint(pTaskDb, pTaskDb->chkpId, ((SStreamTask*)pTaskDb->pTask)->chkInfo.processedVer);
    if (code != 0) {
      // remove chkpId from in-use-ckpkIdSet
      taskDbUnRefChkp(pTaskDb, pTaskDb->chkpId);
      taskDbRemoveRef(pTaskDb);
      break;
    }

    SStreamTask*    pTask = pTaskDb->pTask;
    SStreamTaskSnap snap = {.streamId = pTask->id.streamId,
                            .taskId = pTask->id.taskId,
                            .chkpId = pTaskDb->chkpId,
                            .dbPrefixPath = taosStrdup(pTaskDb->path)};
    if (snap.dbPrefixPath == NULL) {
      // remove chkpid from chkp-in-use set
      taskDbUnRefChkp(pTaskDb, pTaskDb->chkpId);
      taskDbRemoveRef(pTaskDb);
      code = terrno;
      break;
    }
    if (taosArrayPush(pSnap, &snap) == NULL) {
      taskDbUnRefChkp(pTaskDb, pTaskDb->chkpId);
      taskDbRemoveRef(pTaskDb);
      code = terrno;
      break;
    }

    taskDbRemoveRef(pTaskDb);
    pIter = taosHashIterate(pMeta->pTaskDbUnique, pIter);
  }
  streamMutexUnlock(&pMeta->backendMutex);
  return code;
}
int32_t taskDbDestroySnap(void* arg, SArray* pSnapInfo) {
  if (pSnapInfo == NULL) return 0;
  SStreamMeta* pMeta = arg;
  int32_t      code = 0;
  int32_t      cap = 256;
  int32_t      nBytes = 0;
  streamMutexLock(&pMeta->backendMutex);

  char buf[256] = {0};
  for (int i = 0; i < taosArrayGetSize(pSnapInfo); i++) {
    SStreamTaskSnap* pSnap = taosArrayGet(pSnapInfo, i);
    nBytes = snprintf(buf, cap, "0x%" PRIx64 "-0x%x", pSnap->streamId, (int32_t)pSnap->taskId);
    if (nBytes <= 0 || nBytes >= cap) {
      code = TSDB_CODE_OUT_OF_RANGE;
      break;
    }
    STaskDbWrapper** pTaskDb = taosHashGet(pMeta->pTaskDbUnique, buf, strlen(buf));
    if (pTaskDb == NULL || *pTaskDb == NULL) {
      stWarn("stream backend:%p failed to find task db, streamId:% " PRId64 "", pMeta, pSnap->streamId);
      memset(buf, 0, sizeof(buf));
      continue;
    }
    memset(buf, 0, sizeof(buf));

    taskDbUnRefChkp(*pTaskDb, pSnap->chkpId);
  }
  streamMutexUnlock(&pMeta->backendMutex);
  return code;
}
#ifdef BUILD_NO_CALL
int32_t streamBackendAddInUseChkp(void* arg, int64_t chkpId) {
  // if (arg == NULL) return 0;

  // SStreamMeta* pMeta = arg;
  // taosWLockLatch(&pMeta->chkpDirLock);
  // taosArrayPush(pMeta->chkpInUse, &chkpId);
  // taosWUnLockLatch(&pMeta->chkpDirLock);
  return 0;
}
int32_t streamBackendDelInUseChkp(void* arg, int64_t chkpId) {
  return 0;
  // if (arg == NULL) return 0;

  // SStreamMeta* pMeta = arg;
  // taosWLockLatch(&pMeta->chkpDirLock);
  // if (taosArrayGetSize(pMeta->chkpInUse) > 0) {
  //   int64_t id = *(int64_t*)taosArrayGet(pMeta->chkpInUse, 0);
  //   if (id == chkpId) {
  //     taosArrayPopFrontBatch(pMeta->chkpInUse, 1);
  //   }
  // }
  // taosWUnLockLatch(&pMeta->chkpDirLock);
}
#endif

/*
   0
*/

void* taskAcquireDb(int64_t refId) {
  // acquire
  void* p = taosAcquireRef(taskDbWrapperId, refId);
  return p;
}
void taskReleaseDb(int64_t refId) {
  // release
  TAOS_UNUSED(taosReleaseRef(taskDbWrapperId, refId));
}

int64_t taskGetDBRef(void* arg) {
  if (arg == NULL) return -1;
  STaskDbWrapper* pDb = arg;
  return pDb->refId;
}

int32_t chkpLoadExtraInfo(char* pChkpIdDir, int64_t* chkpId, int64_t* processId) {
  TdFilePtr pFile = NULL;
  int32_t   code = 0;

  char    buf[256] = {0};
  int32_t nBytes = 0;

  int32_t len = strlen(pChkpIdDir);
  if (len == 0) {
    code = TSDB_CODE_INVALID_PARA;
    stError("failed to load extra info, dir:%s, reason:%s", pChkpIdDir, tstrerror(code));
    return code;
  }

  int32_t cap = len + 64;
  char*   pDst = taosMemoryCalloc(1, cap);
  if (pDst == NULL) {
    code = terrno;
    stError("failed to alloc memory to load extra info, dir:%s", pChkpIdDir);
    goto _EXIT;
  }

  nBytes = snprintf(pDst, cap, "%s%sinfo", pChkpIdDir, TD_DIRSEP);
  if (nBytes <= 0 || nBytes >= cap) {
    code = TSDB_CODE_OUT_OF_RANGE;
    stError("failed to build dst to load extra info, dir:%s", pChkpIdDir);
    goto _EXIT;
  }

  pFile = taosOpenFile(pDst, TD_FILE_READ);
  if (pFile == NULL) {
    // compatible with previous version
    *processId = -1;
    code = 0;
    stWarn("failed to open file to load extra info, file:%s, reason:%s", pDst, tstrerror(terrno));
    goto _EXIT;
  }

  if (taosReadFile(pFile, buf, sizeof(buf)) <= 0) {
    code = terrno;
    stError("failed to read file to load extra info, file:%s, reason:%s", pDst, tstrerror(code));
    goto _EXIT;
  }

  if (sscanf(buf, "%" PRId64 " %" PRId64 "", chkpId, processId) < 2) {
    code = TSDB_CODE_INVALID_PARA;
    stError("failed to read file content to load extra info, file:%s, reason:%s", pDst, tstrerror(code));
    goto _EXIT;
  }
  code = 0;
_EXIT:
  taosMemoryFree(pDst);
  TAOS_UNUSED(taosCloseFile(&pFile));
  return code;
}
int32_t chkpAddExtraInfo(char* pChkpIdDir, int64_t chkpId, int64_t processId) {
  int32_t code = 0;

  TdFilePtr pFile = NULL;

  char    buf[256] = {0};
  int32_t nBytes = 0;

  int32_t len = strlen(pChkpIdDir);
  if (len == 0) {
    code = TSDB_CODE_INVALID_PARA;
    stError("failed to add extra info, dir:%s, reason:%s", pChkpIdDir, tstrerror(code));
    return code;
  }

  int32_t cap = len + 64;
  char*   pDst = taosMemoryCalloc(1, cap);
  if (pDst == NULL) {
    code = terrno;
    stError("failed to alloc memory to add extra info, dir:%s", pChkpIdDir);
    goto _EXIT;
  }

  nBytes = snprintf(pDst, cap, "%s%sinfo", pChkpIdDir, TD_DIRSEP);
  if (nBytes <= 0 || nBytes >= cap) {
    code = TSDB_CODE_OUT_OF_RANGE;
    stError("failed to build dst to add extra info, dir:%s, reason:%s", pChkpIdDir, tstrerror(code));
    goto _EXIT;
  }

  pFile = taosOpenFile(pDst, TD_FILE_CREATE | TD_FILE_WRITE | TD_FILE_TRUNC);
  if (pFile == NULL) {
    code = terrno;
    stError("failed to open file to add extra info, file:%s, reason:%s", pDst, tstrerror(code));
    goto _EXIT;
  }

  nBytes = snprintf(buf, sizeof(buf), "%" PRId64 " %" PRId64 "", chkpId, processId);
  if (nBytes <= 0 || nBytes >= sizeof(buf)) {
    code = TSDB_CODE_OUT_OF_RANGE;
    stError("failed to build content to add extra info, dir:%s,reason:%s", pChkpIdDir, tstrerror(code));
    goto _EXIT;
  }

  if (nBytes != taosWriteFile(pFile, buf, nBytes)) {
    code = terrno;
    stError("failed to write file to add extra info, file:%s, reason:%s", pDst, tstrerror(code));
    goto _EXIT;
  }
  code = 0;

_EXIT:
  TAOS_UNUSED(taosCloseFile(&pFile));
  taosMemoryFree(pDst);
  return code;
}
int32_t taskDbDoCheckpoint(void* arg, int64_t chkpId, int64_t processId) {
  STaskDbWrapper* pTaskDb = arg;
  int64_t         st = taosGetTimestampMs();
  int32_t         code = 0;
  int64_t         refId = pTaskDb->refId;

  if (taosAcquireRef(taskDbWrapperId, refId) == NULL) {
    code = terrno;
    return code;
  }

  char* pChkpDir = NULL;
  char* pChkpIdDir = NULL;
  if ((code = chkpPreBuildDir(pTaskDb->path, chkpId, &pChkpDir, &pChkpIdDir)) < 0) {
    goto _EXIT;
  }
  // Get all cf and acquire cfWrappter
  rocksdb_column_family_handle_t** ppCf = NULL;

  int32_t nCf = chkpGetAllDbCfHandle2(pTaskDb, &ppCf);
  stDebug("stream backend:%p start to do checkpoint at:%s, cf num: %d ", pTaskDb, pChkpIdDir, nCf);

  int64_t written = atomic_load_64(&pTaskDb->dataWritten);

  // flush db
  if (written > 0) {
    stDebug("stream backend:%p start to flush db at:%s, data written:%" PRId64 "", pTaskDb, pChkpIdDir, written);
    code = chkpPreFlushDb(pTaskDb->db, ppCf, nCf);
    if (code != 0) goto _EXIT;
  } else {
    stDebug("stream backend:%p not need flush db at:%s, data written:%" PRId64 "", pTaskDb, pChkpIdDir, written);
  }

  // do checkpoint
  if ((code = chkpDoDbCheckpoint(pTaskDb->db, pChkpIdDir)) != 0) {
    stError("stream backend:%p failed to do checkpoint at:%s", pTaskDb, pChkpIdDir);
    goto _EXIT;
  } else {
    stDebug("stream backend:%p end to do checkpoint at:%s, time cost:%" PRId64 "ms", pTaskDb, pChkpIdDir,
            taosGetTimestampMs() - st);
  }

  // add extra info to checkpoint
  if ((code = chkpAddExtraInfo(pChkpIdDir, chkpId, processId)) != 0) {
    stError("stream backend:%p failed to add extra info to checkpoint at:%s", pTaskDb, pChkpIdDir);
    goto _EXIT;
  }

  // delete ttl checkpoint
  code = chkpMayDelObsolete(pTaskDb, chkpId, pChkpDir);
  if (code < 0) {
    goto _EXIT;
  }

  TAOS_UNUSED(atomic_store_64(&pTaskDb->dataWritten, 0));
  pTaskDb->chkpId = chkpId;

_EXIT:

  // clear checkpoint dir if failed
  if (code != 0 && pChkpDir != NULL) {
    if (taosDirExist(pChkpIdDir)) {
      TAOS_UNUSED(taosRemoveDir(pChkpIdDir));
    }
  }
  taosMemoryFree(pChkpIdDir);
  taosMemoryFree(pChkpDir);

  TAOS_UNUSED(taosReleaseRef(taskDbWrapperId, refId));
  taosMemoryFree(ppCf);
  return code;
}

int32_t streamBackendDoCheckpoint(void* arg, int64_t chkpId, int64_t processVer) {
  return taskDbDoCheckpoint(arg, chkpId, processVer);
}

SListNode* streamBackendAddCompare(void* backend, void* arg) {
  SBackendWrapper* pHandle = (SBackendWrapper*)backend;
  SListNode*       node = NULL;
  streamMutexLock(&pHandle->mutex);
  node = tdListAdd(pHandle->list, arg);
  streamMutexUnlock(&pHandle->mutex);
  return node;
}
void streamBackendDelCompare(void* backend, void* arg) {
  SBackendWrapper* pHandle = (SBackendWrapper*)backend;
  SListNode*       node = NULL;
  streamMutexLock(&pHandle->mutex);
  node = tdListPopNode(pHandle->list, arg);
  streamMutexUnlock(&pHandle->mutex);
  if (node) {
    streamStateDestroyCompar(node->data);
    taosMemoryFree(node);
  }
}
void destroyRocksdbCfInst(RocksdbCfInst* inst) {
  int cfLen = sizeof(ginitDict) / sizeof(ginitDict[0]);
  if (inst->pHandle) {
    for (int i = 0; i < cfLen; i++) {
      if (inst->pHandle[i]) rocksdb_column_family_handle_destroy((inst->pHandle)[i]);
    }
    taosMemoryFree(inst->pHandle);
  }

  if (inst->cfOpt) {
    for (int i = 0; i < cfLen; i++) {
      rocksdb_options_destroy(inst->cfOpt[i]);
      rocksdb_block_based_options_destroy(((RocksdbCfParam*)inst->param)[i].tableOpt);
    }
    taosMemoryFreeClear(inst->cfOpt);
    taosMemoryFreeClear(inst->param);
  }
  if (inst->wOpt) rocksdb_writeoptions_destroy(inst->wOpt);
  if (inst->rOpt) rocksdb_readoptions_destroy(inst->rOpt);

  taosMemoryFree(inst);
}

// |key|-----value------|
// |key|ttl|len|userData

int defaultKeyComp(void* state, const char* aBuf, size_t aLen, const char* bBuf, size_t bLen) {
  int len = aLen < bLen ? aLen : bLen;
  int ret = memcmp(aBuf, bBuf, len);
  if (ret == 0) {
    if (aLen < bLen)
      return -1;
    else if (aLen > bLen)
      return 1;
    else
      return 0;
  } else {
    return ret;
  }
}
int streamStateValueIsStale(char* v) {
  int64_t ts = 0;
  TAOS_UNUSED(taosDecodeFixedI64(v, &ts));
  return (ts != 0 && ts < taosGetTimestampMs()) ? 1 : 0;
}
int iterValueIsStale(rocksdb_iterator_t* iter) {
  size_t len;
  char*  v = (char*)rocksdb_iter_value(iter, &len);
  return streamStateValueIsStale(v);
}
int defaultKeyEncode(void* k, char* buf) {
  int len = strlen((char*)k);
  memcpy(buf, (char*)k, len);
  return len;
}
int defaultKeyDecode(void* k, char* buf) {
  int len = strlen(buf);
  memcpy(k, buf, len);
  return len;
}
int defaultKeyToString(void* k, char* buf) {
  // just to debug
  return sprintf(buf, "key: %s", (char*)k);
}
//
//  SStateKey
//  |--groupid--|---ts------|--opNum----|
//  |--uint64_t-|-uint64_t--|--int64_t--|
//
//
//
int stateKeyDBComp(void* state, const char* aBuf, size_t aLen, const char* bBuf, size_t bLen) {
  SStateKey key1, key2;
  memset(&key1, 0, sizeof(key1));
  memset(&key2, 0, sizeof(key2));

  char* p1 = (char*)aBuf;
  char* p2 = (char*)bBuf;

  p1 = taosDecodeFixedU64(p1, &key1.key.groupId);
  p2 = taosDecodeFixedU64(p2, &key2.key.groupId);

  p1 = taosDecodeFixedI64(p1, &key1.key.ts);
  p2 = taosDecodeFixedI64(p2, &key2.key.ts);

  TAOS_UNUSED(taosDecodeFixedI64(p1, &key1.opNum));
  TAOS_UNUSED(taosDecodeFixedI64(p2, &key2.opNum));

  return stateKeyCmpr(&key1, sizeof(key1), &key2, sizeof(key2));
}

int stateKeyEncode(void* k, char* buf) {
  SStateKey* key = k;
  int        len = 0;
  len += taosEncodeFixedU64((void**)&buf, key->key.groupId);
  len += taosEncodeFixedI64((void**)&buf, key->key.ts);
  len += taosEncodeFixedI64((void**)&buf, key->opNum);
  return len;
}
int stateKeyDecode(void* k, char* buf) {
  SStateKey* key = k;
  int        len = 0;
  char*      p = buf;
  p = taosDecodeFixedU64(p, &key->key.groupId);
  p = taosDecodeFixedI64(p, &key->key.ts);
  p = taosDecodeFixedI64(p, &key->opNum);
  return p - buf;
}

int stateKeyToString(void* k, char* buf) {
  SStateKey* key = k;
  int        n = 0;
  n += sprintf(buf + n, "[groupId:%" PRIu64 ",", key->key.groupId);
  n += sprintf(buf + n, "ts:%" PRIi64 ",", key->key.ts);
  n += sprintf(buf + n, "opNum:%" PRIi64 "]", key->opNum);
  return n;
}

//
// SStateSessionKey
//  |-----------SSessionKey----------|
//  |-----STimeWindow-----|
//  |---skey--|---ekey----|--groupId-|--opNum--|
//  |---int64-|--int64_t--|--uint64--|--int64_t|
// |
//
int stateSessionKeyDBComp(void* state, const char* aBuf, size_t aLen, const char* bBuf, size_t bLen) {
  SStateSessionKey w1, w2;
  memset(&w1, 0, sizeof(w1));
  memset(&w2, 0, sizeof(w2));

  char* p1 = (char*)aBuf;
  char* p2 = (char*)bBuf;

  p1 = taosDecodeFixedI64(p1, &w1.key.win.skey);
  p2 = taosDecodeFixedI64(p2, &w2.key.win.skey);

  p1 = taosDecodeFixedI64(p1, &w1.key.win.ekey);
  p2 = taosDecodeFixedI64(p2, &w2.key.win.ekey);

  p1 = taosDecodeFixedU64(p1, &w1.key.groupId);
  p2 = taosDecodeFixedU64(p2, &w2.key.groupId);

  p1 = taosDecodeFixedI64(p1, &w1.opNum);
  p2 = taosDecodeFixedI64(p2, &w2.opNum);

  return stateSessionKeyCmpr(&w1, sizeof(w1), &w2, sizeof(w2));
}
int stateSessionKeyEncode(void* k, char* buf) {
  SStateSessionKey* sess = k;
  int               len = 0;
  len += taosEncodeFixedI64((void**)&buf, sess->key.win.skey);
  len += taosEncodeFixedI64((void**)&buf, sess->key.win.ekey);
  len += taosEncodeFixedU64((void**)&buf, sess->key.groupId);
  len += taosEncodeFixedI64((void**)&buf, sess->opNum);
  return len;
}
int stateSessionKeyDecode(void* k, char* buf) {
  SStateSessionKey* sess = k;
  int               len = 0;

  char* p = buf;
  p = taosDecodeFixedI64(p, &sess->key.win.skey);
  p = taosDecodeFixedI64(p, &sess->key.win.ekey);
  p = taosDecodeFixedU64(p, &sess->key.groupId);
  p = taosDecodeFixedI64(p, &sess->opNum);
  return p - buf;
}
int stateSessionKeyToString(void* k, char* buf) {
  SStateSessionKey* key = k;
  int               n = 0;
  n += sprintf(buf + n, "[skey:%" PRIi64 ",", key->key.win.skey);
  n += sprintf(buf + n, "ekey:%" PRIi64 ",", key->key.win.ekey);
  n += sprintf(buf + n, "groupId:%" PRIu64 ",", key->key.groupId);
  n += sprintf(buf + n, "opNum:%" PRIi64 "]", key->opNum);
  return n;
}

/**
 *  SWinKey
 *  |------groupId------|-----ts------|
 *  |------uint64-------|----int64----|
 */
int winKeyDBComp(void* state, const char* aBuf, size_t aLen, const char* bBuf, size_t bLen) {
  SWinKey w1, w2;
  memset(&w1, 0, sizeof(w1));
  memset(&w2, 0, sizeof(w2));

  char* p1 = (char*)aBuf;
  char* p2 = (char*)bBuf;

  p1 = taosDecodeFixedU64(p1, &w1.groupId);
  p2 = taosDecodeFixedU64(p2, &w2.groupId);

  p1 = taosDecodeFixedI64(p1, &w1.ts);
  p2 = taosDecodeFixedI64(p2, &w2.ts);

  return winKeyCmpr(&w1, sizeof(w1), &w2, sizeof(w2));
}

int winKeyEncode(void* k, char* buf) {
  SWinKey* key = k;
  int      len = 0;
  len += taosEncodeFixedU64((void**)&buf, key->groupId);
  len += taosEncodeFixedI64((void**)&buf, key->ts);
  return len;
}

int winKeyDecode(void* k, char* buf) {
  SWinKey* key = k;
  int      len = 0;
  char*    p = buf;
  p = taosDecodeFixedU64(p, &key->groupId);
  p = taosDecodeFixedI64(p, &key->ts);
  return len;
}

int winKeyToString(void* k, char* buf) {
  SWinKey* key = k;
  int      n = 0;
  n += sprintf(buf + n, "[groupId:%" PRIu64 ",", key->groupId);
  n += sprintf(buf + n, "ts:%" PRIi64 "]", key->ts);
  return n;
}
/*
 * STupleKey
 * |---groupId---|---ts---|---exprIdx---|
 * |---uint64--|---int64--|---int32-----|
 */
int tupleKeyDBComp(void* state, const char* aBuf, size_t aLen, const char* bBuf, size_t bLen) {
  STupleKey w1, w2;
  memset(&w1, 0, sizeof(w1));
  memset(&w2, 0, sizeof(w2));

  char* p1 = (char*)aBuf;
  char* p2 = (char*)bBuf;

  p1 = taosDecodeFixedU64(p1, &w1.groupId);
  p2 = taosDecodeFixedU64(p2, &w2.groupId);

  p1 = taosDecodeFixedI64(p1, &w1.ts);
  p2 = taosDecodeFixedI64(p2, &w2.ts);

  p1 = taosDecodeFixedI32(p1, &w1.exprIdx);
  p2 = taosDecodeFixedI32(p2, &w2.exprIdx);

  return STupleKeyCmpr(&w1, sizeof(w1), &w2, sizeof(w2));
}

int tupleKeyEncode(void* k, char* buf) {
  STupleKey* key = k;
  int        len = 0;
  len += taosEncodeFixedU64((void**)&buf, key->groupId);
  len += taosEncodeFixedI64((void**)&buf, key->ts);
  len += taosEncodeFixedI32((void**)&buf, key->exprIdx);
  return len;
}
int tupleKeyDecode(void* k, char* buf) {
  STupleKey* key = k;
  int        len = 0;
  char*      p = buf;
  p = taosDecodeFixedU64(p, &key->groupId);
  p = taosDecodeFixedI64(p, &key->ts);
  p = taosDecodeFixedI32(p, &key->exprIdx);
  return len;
}
int tupleKeyToString(void* k, char* buf) {
  int        n = 0;
  STupleKey* key = k;
  n += sprintf(buf + n, "[groupId:%" PRIu64 ",", key->groupId);
  n += sprintf(buf + n, "ts:%" PRIi64 ",", key->ts);
  n += sprintf(buf + n, "exprIdx:%d]", key->exprIdx);
  return n;
}

int parKeyDBComp(void* state, const char* aBuf, size_t aLen, const char* bBuf, size_t bLen) {
  int64_t w1, w2;
  memset(&w1, 0, sizeof(w1));
  memset(&w2, 0, sizeof(w2));
  char* p1 = (char*)aBuf;
  char* p2 = (char*)bBuf;

  TAOS_UNUSED(taosDecodeFixedI64(p1, &w1));
  TAOS_UNUSED(taosDecodeFixedI64(p2, &w2));
  if (w1 == w2) {
    return 0;
  } else {
    return w1 < w2 ? -1 : 1;
  }
}
int parKeyEncode(void* k, char* buf) {
  int64_t* groupid = k;
  int      len = taosEncodeFixedI64((void**)&buf, *groupid);
  return len;
}
int parKeyDecode(void* k, char* buf) {
  char*    p = buf;
  int64_t* groupid = k;

  p = taosDecodeFixedI64(p, groupid);
  return p - buf;
}
int parKeyToString(void* k, char* buf) {
  int64_t* key = k;
  int      n = 0;
  n = sprintf(buf + n, "[groupId:%" PRIi64 "]", *key);
  return n;
}
int32_t valueToString(void* k, char* buf) {
  SStreamValue* key = k;
  int           n = 0;
  n += sprintf(buf + n, "[unixTimestamp:%" PRIi64 ",", key->unixTimestamp);
  n += sprintf(buf + n, "len:%d,", key->len);
  n += sprintf(buf + n, "data:%s]", key->data);
  return n;
}

/*1: stale, 0: no stale*/
int32_t valueIsStale(void* k, int64_t ts) {
  SStreamValue* key = k;
  if (key->unixTimestamp < ts) {
    return 1;
  }
  return 0;
}

void destroyCompare(void* arg) {
  TAOS_UNUSED(arg);
  return;
}

int32_t valueEncode(void* value, int32_t vlen, int64_t ttl, char** dest) {
  int32_t      code = 0;
  SStreamValue key = {.unixTimestamp = ttl, .len = vlen, .rawLen = vlen, .compress = 0, .data = (char*)(value)};
  int32_t      len = 0;
  char*        dst = NULL;
  if (vlen > 512) {
    dst = taosMemoryCalloc(1, vlen + 128);
    if (dst == NULL) {
      return terrno;
    }
    int32_t dstCap = vlen + 128;
    int32_t compressedSize = LZ4_compress_default((char*)value, dst, vlen, dstCap);
    if (compressedSize < vlen) {
      key.compress = 1;
      key.len = compressedSize;
      value = dst;
    }
  }

  if (*dest == NULL) {
    size_t size = sizeof(key.unixTimestamp) + sizeof(key.len) + sizeof(key.rawLen) + sizeof(key.compress) + key.len;
    char*  p = taosMemoryCalloc(1, size);
    if (p == NULL) {
      code = terrno;
      goto _exception;
    }
    char* buf = p;
    len += taosEncodeFixedI64((void**)&buf, key.unixTimestamp);
    len += taosEncodeFixedI32((void**)&buf, key.len);
    len += taosEncodeFixedI32((void**)&buf, key.rawLen);
    len += taosEncodeFixedI8((void**)&buf, key.compress);
    if (value != NULL && key.len != 0) {
      len += taosEncodeBinary((void**)&buf, (char*)value, key.len);
    }
    *dest = p;
  } else {
    char* buf = *dest;
    len += taosEncodeFixedI64((void**)&buf, key.unixTimestamp);
    len += taosEncodeFixedI32((void**)&buf, key.len);
    len += taosEncodeFixedI32((void**)&buf, key.rawLen);
    len += taosEncodeFixedI8((void**)&buf, key.compress);
    if (value != NULL && key.len != 0) {
      len += taosEncodeBinary((void**)&buf, (char*)value, key.len);
    }
  }

  taosMemoryFree(dst);
  return len;
_exception:
  taosMemoryFree(dst);
  return code;
}

/*
 *  ret >= 0 : found valid value
 *  ret < 0 : error or timeout
 */
int32_t valueDecode(void* value, int32_t vlen, int64_t* ttl, char** dest) {
  int32_t      code = -1;
  SStreamValue key = {0};
  char*        p = value;

  char* pCompressData = NULL;
  char* pOutput = NULL;
  if (streamStateValueIsStale(p)) {
    code = TSDB_CODE_INVALID_DATA_FMT;
    goto _EXCEPT;
  }

  p = taosDecodeFixedI64(p, &key.unixTimestamp);
  p = taosDecodeFixedI32(p, &key.len);
  if (key.len == 0) {
    code = 0;
    goto _EXCEPT;
  }
  if (vlen == (sizeof(key.unixTimestamp) + sizeof(key.len) + key.len)) {
    // compatiable with previous data
    p = taosDecodeBinary(p, (void**)&pOutput, key.len);
    if (p == NULL) {
      code = terrno;
      goto _EXCEPT;
    }

  } else {
    p = taosDecodeFixedI32(p, &key.rawLen);
    p = taosDecodeFixedI8(p, &key.compress);
    if (vlen != (sizeof(key.unixTimestamp) + sizeof(key.len) + sizeof(key.rawLen) + sizeof(key.compress) + key.len)) {
      stError("vlen: %d, read len: %d", vlen, key.len);
      code = TSDB_CODE_INVALID_DATA_FMT;
      goto _EXCEPT;
    }
    if (key.compress == 1) {
      p = taosDecodeBinary(p, (void**)&pCompressData, key.len);
      if (p == NULL) {
        code = terrno;
        goto _EXCEPT;
      }
      pOutput = taosMemoryCalloc(1, key.rawLen);
      if (pOutput == NULL) {
        code = terrno;
        goto _EXCEPT;
      }

      int32_t rawLen = LZ4_decompress_safe(pCompressData, pOutput, key.len, key.rawLen);
      if (rawLen != key.rawLen) {
        stError("read invalid read, rawlen: %d, currlen: %d", key.rawLen, key.len);
        code = TSDB_CODE_INVALID_DATA_FMT;
        goto _EXCEPT;
      }
      key.len = rawLen;
    } else {
      p = taosDecodeBinary(p, (void**)&pOutput, key.len);
      if (p == NULL) {
        code = terrno;
        goto _EXCEPT;
      }
    }
  }

  if (ttl != NULL) *ttl = key.unixTimestamp == 0 ? 0 : key.unixTimestamp - taosGetTimestampMs();

  code = 0;
  if (dest) {
    *dest = pOutput;
    pOutput = NULL;
  }
  taosMemoryFree(pCompressData);
  taosMemoryFree(pOutput);
  return key.len;

_EXCEPT:
  if (dest != NULL) *dest = NULL;
  if (ttl != NULL) *ttl = 0;

  taosMemoryFree(pOutput);
  taosMemoryFree(pCompressData);
  return code;
}

const char* compareDefaultName(void* arg) {
  TAOS_UNUSED(arg);
  return ginitDict[0].key;
}
const char* compareStateName(void* arg) {
  TAOS_UNUSED(arg);
  return ginitDict[1].key;
}
const char* compareWinKeyName(void* arg) { return ginitDict[2].key; }
const char* compareSessionKeyName(void* arg) {
  TAOS_UNUSED(arg);
  return ginitDict[3].key;
}
const char* compareFuncKeyName(void* arg) {
  TAOS_UNUSED(arg);
  return ginitDict[4].key;
}
const char* compareParKeyName(void* arg) {
  TAOS_UNUSED(arg);
  return ginitDict[5].key;
}
const char* comparePartagKeyName(void* arg) {
  TAOS_UNUSED(arg);
  return ginitDict[6].key;
}

void destroyCompactFilteFactory(void* arg) {
  if (arg == NULL) return;
}
const char* compactFilteFactoryName(void* arg) {
  SCompactFilteFactory* state = arg;
  return "stream_compact_factory_filter_default";
}
const char* compactFilteFactoryNameSess(void* arg) {
  SCompactFilteFactory* state = arg;
  return "stream_compact_factory_filter_sess";
}
const char* compactFilteFactoryNameState(void* arg) {
  SCompactFilteFactory* state = arg;
  return "stream_compact_factory_filter_state";
}
const char* compactFilteFactoryNameFill(void* arg) {
  SCompactFilteFactory* state = arg;
  return "stream_compact_factory_filter_fill";
}
const char* compactFilteFactoryNameFunc(void* arg) {
  SCompactFilteFactory* state = arg;
  return "stream_compact_factory_filter_func";
}

void          destroyCompactFilte(void* arg) { TAOS_UNUSED(arg); }
unsigned char compactFilte(void* arg, int level, const char* key, size_t klen, const char* val, size_t vlen,
                           char** newval, size_t* newvlen, unsigned char* value_changed) {
  return streamStateValueIsStale((char*)val) ? 1 : 0;
}
const char* compactFilteName(void* arg) { return "stream_filte_default"; }
const char* compactFilteNameSess(void* arg) { return "stream_filte_sess"; }
const char* compactFilteNameState(void* arg) { return "stream_filte_state"; }
const char* compactFilteNameFill(void* arg) { return "stream_filte_fill"; }
const char* compactFilteNameFunc(void* arg) { return "stream_filte_func"; }

unsigned char compactFilteSess(void* arg, int level, const char* key, size_t klen, const char* val, size_t vlen,
                               char** newval, size_t* newvlen, unsigned char* value_changed) {
  // not impl yet
  return 0;
}

unsigned char compactFilteState(void* arg, int level, const char* key, size_t klen, const char* val, size_t vlen,
                                char** newval, size_t* newvlen, unsigned char* value_changed) {
  // not impl yet
  return 0;
}

unsigned char compactFilteFill(void* arg, int level, const char* key, size_t klen, const char* val, size_t vlen,
                               char** newval, size_t* newvlen, unsigned char* value_changed) {
  // not impl yet
  return 0;
}

unsigned char compactFilteFunc(void* arg, int level, const char* key, size_t klen, const char* val, size_t vlen,
                               char** newval, size_t* newvlen, unsigned char* value_changed) {
  // not impl yet
  return 0;
  // return streamStateValueIsStale((char*)val) ? 1 : 0;
}

rocksdb_compactionfilter_t* compactFilteFactoryCreateFilter(void* arg, rocksdb_compactionfiltercontext_t* ctx) {
  SCompactFilteFactory*       state = arg;
  rocksdb_compactionfilter_t* filter =
      rocksdb_compactionfilter_create(state, destroyCompactFilte, compactFilte, compactFilteName);
  return filter;
}
rocksdb_compactionfilter_t* compactFilteFactoryCreateFilterSess(void* arg, rocksdb_compactionfiltercontext_t* ctx) {
  SCompactFilteFactory*       state = arg;
  rocksdb_compactionfilter_t* filter =
      rocksdb_compactionfilter_create(state, destroyCompactFilte, compactFilteSess, compactFilteNameSess);
  return filter;
}
rocksdb_compactionfilter_t* compactFilteFactoryCreateFilterState(void* arg, rocksdb_compactionfiltercontext_t* ctx) {
  SCompactFilteFactory*       state = arg;
  rocksdb_compactionfilter_t* filter =
      rocksdb_compactionfilter_create(state, destroyCompactFilte, compactFilteState, compactFilteNameState);
  return filter;
}
rocksdb_compactionfilter_t* compactFilteFactoryCreateFilterFill(void* arg, rocksdb_compactionfiltercontext_t* ctx) {
  SCompactFilteFactory*       state = arg;
  rocksdb_compactionfilter_t* filter =
      rocksdb_compactionfilter_create(state, destroyCompactFilte, compactFilteFill, compactFilteNameFill);
  return filter;
}
rocksdb_compactionfilter_t* compactFilteFactoryCreateFilterFunc(void* arg, rocksdb_compactionfiltercontext_t* ctx) {
  SCompactFilteFactory*       state = arg;
  rocksdb_compactionfilter_t* filter =
      rocksdb_compactionfilter_create(state, destroyCompactFilte, compactFilteFunc, compactFilteNameFunc);
  return filter;
}

int32_t taskDbOpenCfs(STaskDbWrapper* pTask, char* path, char** pCfNames, int32_t nCf) {
  int32_t code = -1;
  char*   err = NULL;

  rocksdb_options_t** cfOpts = taosMemoryCalloc(nCf, sizeof(rocksdb_options_t*));
  if (cfOpts == NULL) {
    return terrno;
  }
  rocksdb_column_family_handle_t** cfHandle = taosMemoryCalloc(nCf, sizeof(rocksdb_column_family_handle_t*));
  if (cfHandle == NULL) {
    return terrno;
  }

  for (int i = 0; i < nCf; i++) {
    int32_t idx = getCfIdx(pCfNames[i]);
    cfOpts[i] = pTask->pCfOpts[idx];
  }

  rocksdb_t* db = rocksdb_open_column_families(pTask->dbOpt, path, nCf, (const char* const*)pCfNames,
                                               (const rocksdb_options_t* const*)cfOpts, cfHandle, &err);

  if (err != NULL) {
    stError("failed to open cf path: %s", err);
    taosMemoryFree(err);
    goto _EXIT;
  }

  for (int i = 0; i < nCf; i++) {
    int32_t idx = getCfIdx(pCfNames[i]);
    pTask->pCf[idx] = cfHandle[i];
  }

  pTask->db = db;
  code = 0;

_EXIT:
  taosMemoryFree(cfOpts);
  taosMemoryFree(cfHandle);
  return code;
}

void* taskDbAddRef(void* pTaskDb) {
  STaskDbWrapper* pBackend = pTaskDb;
  return taosAcquireRef(taskDbWrapperId, pBackend->refId);
}

void taskDbRemoveRef(void* pTaskDb) {
  if (pTaskDb == NULL) {
    return;
  }

  STaskDbWrapper* pBackend = pTaskDb;
  TAOS_UNUSED(taosReleaseRef(taskDbWrapperId, pBackend->refId));
}

void taskDbSetClearFileFlag(void* pTaskDb) {
  if (pTaskDb == NULL) {
    return;
  }

  STaskDbWrapper* pBackend = pTaskDb;
  atomic_store_8(&pBackend->removeAllFiles, 1);
}

void taskDbInitOpt(STaskDbWrapper* pTaskDb) {
  rocksdb_env_t* env = rocksdb_create_default_env();

  rocksdb_cache_t*   cache = rocksdb_cache_create_lru(256);
  rocksdb_options_t* opts = rocksdb_options_create();
  rocksdb_options_set_env(opts, env);
  rocksdb_options_set_create_if_missing(opts, 1);
  rocksdb_options_set_create_missing_column_families(opts, 1);
  // rocksdb_options_set_max_total_wal_size(opts, dbMemLimit);
  // rocksdb_options_set_ecycle_log_file_num(opts, 6);
  rocksdb_options_set_max_write_buffer_number(opts, 3);
  rocksdb_options_set_info_log_level(opts, 1);
  rocksdb_options_set_db_write_buffer_size(opts, 256 << 20);
  rocksdb_options_set_write_buffer_size(opts, 128 << 20);
  rocksdb_options_set_atomic_flush(opts, 1);

  pTaskDb->dbOpt = opts;
  pTaskDb->env = env;
  pTaskDb->cache = cache;
  pTaskDb->filterFactory = rocksdb_compactionfilterfactory_create(
      NULL, destroyCompactFilteFactory, compactFilteFactoryCreateFilter, compactFilteFactoryName);
  rocksdb_options_set_compaction_filter_factory(pTaskDb->dbOpt, pTaskDb->filterFactory);
  pTaskDb->readOpt = rocksdb_readoptions_create();
  pTaskDb->writeOpt = rocksdb_writeoptions_create();
  rocksdb_writeoptions_disable_WAL(pTaskDb->writeOpt, 1);

  size_t nCf = sizeof(ginitDict) / sizeof(ginitDict[0]);
  pTaskDb->pCf = taosMemoryCalloc(nCf, sizeof(rocksdb_column_family_handle_t*));
  pTaskDb->pCfParams = taosMemoryCalloc(nCf, sizeof(RocksdbCfParam));
  pTaskDb->pCfOpts = taosMemoryCalloc(nCf, sizeof(rocksdb_options_t*));
  pTaskDb->pCompares = taosMemoryCalloc(nCf, sizeof(rocksdb_comparator_t*));
  if (pTaskDb->pCf == NULL || pTaskDb->pCfParams == NULL || pTaskDb->pCfOpts == NULL || pTaskDb->pCompares == NULL) {
    stError("failed to alloc memory for cf");
    taosMemoryFreeClear(pTaskDb->pCf);
    taosMemoryFreeClear(pTaskDb->pCfParams);
    taosMemoryFreeClear(pTaskDb->pCfOpts);
    taosMemoryFreeClear(pTaskDb->pCompares);
    return;
  }

  for (int i = 0; i < nCf; i++) {
    rocksdb_options_t*                   opt = rocksdb_options_create_copy(pTaskDb->dbOpt);
    rocksdb_block_based_table_options_t* tableOpt = rocksdb_block_based_options_create();
    rocksdb_block_based_options_set_block_cache(tableOpt, pTaskDb->cache);
    rocksdb_block_based_options_set_partition_filters(tableOpt, 1);

    rocksdb_filterpolicy_t* filter = rocksdb_filterpolicy_create_bloom(15);
    rocksdb_block_based_options_set_filter_policy(tableOpt, filter);

    rocksdb_options_set_block_based_table_factory((rocksdb_options_t*)opt, tableOpt);

    SCfInit* cfPara = &ginitDict[i];

    rocksdb_comparator_t* compare =
        rocksdb_comparator_create(NULL, cfPara->destroyCmp, cfPara->cmpKey, cfPara->cmpName);
    rocksdb_options_set_comparator((rocksdb_options_t*)opt, compare);

    rocksdb_compactionfilterfactory_t* filterFactory =
        rocksdb_compactionfilterfactory_create(NULL, cfPara->destroyFilter, cfPara->createFilter, cfPara->funcName);
    rocksdb_options_set_compaction_filter_factory(opt, filterFactory);

    pTaskDb->pCompares[i] = compare;
    pTaskDb->pCfOpts[i] = opt;
    pTaskDb->pCfParams[i].tableOpt = tableOpt;
  }
  return;
}
void taskDbInitChkpOpt(STaskDbWrapper* pTaskDb) {
  pTaskDb->chkpId = -1;
  pTaskDb->chkpCap = 4;
  pTaskDb->chkpSaved = taosArrayInit(4, sizeof(int64_t));
  TAOS_UNUSED(taskDbLoadChkpInfo(pTaskDb));

  pTaskDb->chkpInUse = taosArrayInit(4, sizeof(int64_t));

  TAOS_UNUSED(taosThreadRwlockInit(&pTaskDb->chkpDirLock, NULL));
}

void taskDbRefChkp(STaskDbWrapper* pTaskDb, int64_t chkp) {
  TAOS_UNUSED(taosThreadRwlockWrlock(&pTaskDb->chkpDirLock));
  if (taosArrayPush(pTaskDb->chkpInUse, &chkp) == NULL) {
    stError("failed to push chkp: %" PRIi64 " into inuse", chkp);
  }
  taosArraySort(pTaskDb->chkpInUse, chkpIdComp);
  TAOS_UNUSED(taosThreadRwlockUnlock(&pTaskDb->chkpDirLock));
}

void taskDbUnRefChkp(STaskDbWrapper* pTaskDb, int64_t chkp) {
  TAOS_UNUSED(taosThreadRwlockWrlock(&pTaskDb->chkpDirLock));
  int32_t size = taosArrayGetSize(pTaskDb->chkpInUse);
  for (int i = 0; i < size; i++) {
    int64_t* p = taosArrayGet(pTaskDb->chkpInUse, i);
    if (*p == chkp) {
      taosArrayRemove(pTaskDb->chkpInUse, i);
      break;
    }
  }
  TAOS_UNUSED(taosThreadRwlockUnlock(&pTaskDb->chkpDirLock));
}

void taskDbDestroyChkpOpt(STaskDbWrapper* pTaskDb) {
  taosArrayDestroy(pTaskDb->chkpSaved);
  taosArrayDestroy(pTaskDb->chkpInUse);
  TAOS_UNUSED(taosThreadRwlockDestroy(&pTaskDb->chkpDirLock));
}

int32_t taskDbBuildFullPath(char* path, char* key, char** dbFullPath, char** stateFullPath) {
  int32_t code = 0;
  int32_t cap = strlen(path) + 128, nBytes = 0;
  char*   statePath = NULL;
  char*   dbPath = NULL;

  statePath = taosMemoryCalloc(1, cap);
  if (statePath == NULL) {
    TAOS_CHECK_GOTO(terrno, NULL, _err);
  }

  nBytes = snprintf(statePath, cap, "%s%s%s", path, TD_DIRSEP, key);
  if (nBytes < 0 || nBytes >= cap) {
    code = TSDB_CODE_OUT_OF_RANGE;
    TAOS_CHECK_GOTO(code, NULL, _err);
  }

  if (!taosDirExist(statePath)) {
    code = taosMulMkDir(statePath);
    TAOS_CHECK_GOTO(code, NULL, _err);
  }

  dbPath = taosMemoryCalloc(1, cap);
  if (dbPath == NULL) {
    TAOS_CHECK_GOTO(terrno, NULL, _err);
  }
  nBytes = snprintf(dbPath, cap, "%s%s%s", statePath, TD_DIRSEP, "state");
  if (nBytes < 0 || nBytes >= cap) {
    code = TSDB_CODE_OUT_OF_RANGE;
    TAOS_CHECK_GOTO(code, NULL, _err);
  }

  if (!taosDirExist(dbPath)) {
    code = taosMulMkDir(dbPath);
    TAOS_CHECK_GOTO(code, NULL, _err);
  }

  *dbFullPath = dbPath;
  *stateFullPath = statePath;
  return 0;
_err:
  stError("failed to create dir: %s, reason:%s", dbPath, tstrerror(code));

  taosMemoryFree(statePath);
  taosMemoryFree(dbPath);
  return code;
}

void taskDbUpdateChkpId(void* pTaskDb, int64_t chkpId) {
  STaskDbWrapper* p = pTaskDb;
  TAOS_UNUSED(streamMutexLock(&p->mutex));
  p->chkpId = chkpId;
  TAOS_UNUSED(streamMutexUnlock(&p->mutex));
}

STaskDbWrapper* taskDbOpenImpl(const char* key, char* statePath, char* dbPath) {
  char*   err = NULL;
  char**  cfNames = NULL;
  size_t  nCf = 0;
  int32_t code = 0;
  int32_t lino = 0;

  STaskDbWrapper* pTaskDb = taosMemoryCalloc(1, sizeof(STaskDbWrapper));
  TSDB_CHECK_NULL(pTaskDb, code, lino, _EXIT, terrno);

  pTaskDb->idstr = key ? taosStrdup(key) : NULL;
  pTaskDb->path = statePath ? taosStrdup(statePath) : NULL;

  code = taosThreadMutexInit(&pTaskDb->mutex, NULL);
  TSDB_CHECK_CODE(code, lino, _EXIT);

  taskDbInitChkpOpt(pTaskDb);
  taskDbInitOpt(pTaskDb);

  cfNames = rocksdb_list_column_families(pTaskDb->dbOpt, dbPath, &nCf, &err);
  if (nCf == 0) {
    stInfo("%s newly create db in state-backend", key);
    // pre create db
    pTaskDb->db = rocksdb_open(pTaskDb->pCfOpts[0], dbPath, &err);
    if (pTaskDb->db == NULL) {
      stError("%s open state-backend failed, reason:%s", key, err);
      code = TSDB_CODE_STREAM_INTERNAL_ERROR;
      goto _EXIT;
    }

    rocksdb_close(pTaskDb->db);
    pTaskDb->db = NULL;

    if (cfNames != NULL) {
      rocksdb_list_column_families_destroy(cfNames, nCf);
    }

    taosMemoryFree(err);
    err = NULL;

    cfNames = rocksdb_list_column_families(pTaskDb->dbOpt, dbPath, &nCf, &err);
    if (err != NULL) {
      stError("%s failed to create column-family, %s, %" PRIzu ", reason:%s", key, dbPath, nCf, err);
      code = TSDB_CODE_STREAM_INTERNAL_ERROR;
      goto _EXIT;
    }
  }

  if ((code = taskDbOpenCfs(pTaskDb, dbPath, cfNames, nCf)) != 0) {
    goto _EXIT;
  }

  if (cfNames != NULL) {
    rocksdb_list_column_families_destroy(cfNames, nCf);
    cfNames = NULL;
  }

  stDebug("init s-task backend in:%s, backend:%p, %s", dbPath, pTaskDb, key);
  return pTaskDb;

_EXIT:
  stError("%s taskDb open failed, %s at line:%d code:%s", key, __func__, lino, tstrerror(code));

  taskDbDestroy(pTaskDb, false);
  if (err) taosMemoryFree(err);
  if (cfNames) rocksdb_list_column_families_destroy(cfNames, nCf);
  return NULL;
}

int32_t taskDbOpen(const char* path, const char* key, int64_t chkptId, int64_t* processVer, STaskDbWrapper** ppTaskDb) {
  char* statePath = NULL;
  char* dbPath = NULL;
  int   code = 0;
  if ((code = restoreCheckpointData(path, key, chkptId, &statePath, &dbPath, processVer)) < 0) {
    stError("failed to restore checkpoint data, path:%s, key:%s, checkpointId: %" PRId64 "reason:%s", path, key,
            chkptId, tstrerror(code));
    return code;
  }

  STaskDbWrapper* pTaskDb = taskDbOpenImpl(key, statePath, dbPath);
  if (pTaskDb != NULL) {
    int64_t chkpId = -1, ver = -1;
    if ((code = chkpLoadExtraInfo(dbPath, &chkpId, &ver)) == 0) {
      *processVer = ver;
    } else {
      stError("failed to load extra info, path:%s, key:%s, checkpointId: %" PRId64 "reason:%s", path, key, chkptId,
              tstrerror(code));
      taskDbDestroy(pTaskDb, false);
      return code;
    }
  } else {
    code = TSDB_CODE_INVALID_PARA;
  }

  taosMemoryFree(dbPath);
  taosMemoryFree(statePath);
  *ppTaskDb = pTaskDb;
  return code;
}

void taskDbDestroy(void* pDb, bool flush) {
  STaskDbWrapper* wrapper = pDb;
  if (wrapper == NULL) return;

  streamMetaRemoveDB(wrapper->pMeta, wrapper->idstr);

  stDebug("succ to destroy stream backend:%p", wrapper);

  int8_t nCf = tListLen(ginitDict);
  if (flush && wrapper->removeAllFiles == 0) {
    if (wrapper->db && wrapper->pCf) {
      rocksdb_flushoptions_t* flushOpt = rocksdb_flushoptions_create();
      rocksdb_flushoptions_set_wait(flushOpt, 1);

      char*                            err = NULL;
      rocksdb_column_family_handle_t** cfs = taosMemoryCalloc(1, sizeof(rocksdb_column_family_handle_t*) * nCf);
      int                              numOfFlushCf = 0;
      for (int i = 0; i < nCf; i++) {
        if (wrapper->pCf[i] != NULL) {
          cfs[numOfFlushCf++] = wrapper->pCf[i];
        }
      }
      if (numOfFlushCf != 0) {
        rocksdb_flush_cfs(wrapper->db, flushOpt, cfs, numOfFlushCf, &err);
        if (err != NULL) {
          stError("failed to flush all cfs, reason:%s", err);
          taosMemoryFreeClear(err);
        }
      }
      taosMemoryFree(cfs);
      rocksdb_flushoptions_destroy(flushOpt);
    }
  }

  if (wrapper->pCf != NULL) {
    for (int i = 0; i < nCf; i++) {
      if (wrapper->pCf[i] != NULL) {
        rocksdb_column_family_handle_destroy(wrapper->pCf[i]);
      }
    }
  }

  if (wrapper->db) {
    rocksdb_close(wrapper->db);
    wrapper->db = NULL;
  }

  rocksdb_options_destroy(wrapper->dbOpt);
  rocksdb_readoptions_destroy(wrapper->readOpt);
  rocksdb_writeoptions_destroy(wrapper->writeOpt);
  rocksdb_env_destroy(wrapper->env);
  rocksdb_cache_destroy(wrapper->cache);

  taosMemoryFree(wrapper->pCf);
  for (int i = 0; i < nCf; i++) {
    rocksdb_options_t*                   opt = wrapper->pCfOpts[i];
    rocksdb_comparator_t*                compare = wrapper->pCompares[i];
    rocksdb_block_based_table_options_t* tblOpt = wrapper->pCfParams[i].tableOpt;

    rocksdb_options_destroy(opt);
    rocksdb_comparator_destroy(compare);
    rocksdb_block_based_options_destroy(tblOpt);
  }
  taosMemoryFree(wrapper->pCompares);
  taosMemoryFree(wrapper->pCfOpts);
  taosMemoryFree(wrapper->pCfParams);

  streamMutexDestroy(&wrapper->mutex);

  taskDbDestroyChkpOpt(wrapper);

  taosMemoryFree(wrapper->idstr);

  if (wrapper->removeAllFiles) {
    char* err = NULL;
    stInfo("drop task remove backend dat:%s", wrapper->path);
    taosRemoveDir(wrapper->path);
  }
  taosMemoryFree(wrapper->path);
  taosMemoryFree(wrapper);

  return;
}

void taskDbDestroy2(void* pDb) { taskDbDestroy(pDb, true); }

int32_t taskDbGenChkpUploadData__rsync(STaskDbWrapper* pDb, int64_t chkpId, char** path) {
  int32_t code = 0;
  int64_t refId = pDb->refId;
  int32_t nBytes = 0;

  if (taosAcquireRef(taskDbWrapperId, refId) == NULL) {
    code = terrno;
    return code;
  }

  int32_t cap = strlen(pDb->path) + 128;

  char* buf = taosMemoryCalloc(1, cap);
  if (buf == NULL) {
    TAOS_UNUSED(taosReleaseRef(taskDbWrapperId, refId));
    return terrno;
  }

  nBytes =
      snprintf(buf, cap, "%s%s%s%s%s%" PRId64 "", pDb->path, TD_DIRSEP, "checkpoints", TD_DIRSEP, "checkpoint", chkpId);
  if (nBytes <= 0 || nBytes >= cap) {
    taosMemoryFree(buf);
    TAOS_UNUSED(taosReleaseRef(taskDbWrapperId, refId));
    return TSDB_CODE_OUT_OF_RANGE;
  }

  if (taosIsDir(buf)) {
    code = 0;
    *path = buf;
  } else {
    taosMemoryFree(buf);
  }

  TAOS_UNUSED(taosReleaseRef(taskDbWrapperId, refId));
  return code;
}

int32_t taskDbGenChkpUploadData__s3(STaskDbWrapper* pDb, void* bkdChkpMgt, int64_t chkpId, char** path, SArray* list,
                                    const char* idStr) {
  int32_t  code = 0;
  int32_t  cap = strlen(pDb->path) + 32;
  SBkdMgt* p = (SBkdMgt*)bkdChkpMgt;

  char* temp = taosMemoryCalloc(1, cap);
  if (temp == NULL) {
    return terrno;
  }

  int32_t nBytes = snprintf(temp, cap, "%s%s%s%" PRId64, pDb->path, TD_DIRSEP, "tmp", chkpId);
  if (nBytes <= 0 || nBytes >= cap) {
    taosMemoryFree(temp);
    return TSDB_CODE_OUT_OF_RANGE;
  }

  if (taosDirExist(temp)) {
    cleanDir(temp, idStr);
  } else {
    code = taosMkDir(temp);
    if (code != 0) {
      taosMemoryFree(temp);
      return TAOS_SYSTEM_ERROR(errno);
    }
  }

  code = bkdMgtGetDelta(p, pDb->idstr, chkpId, list, temp);
  *path = temp;

  return code;
}

int32_t taskDbGenChkpUploadData(void* arg, void* mgt, int64_t chkpId, int8_t type, char** path, SArray* list,
                                const char* idStr) {
  int32_t                 code = -1;
  STaskDbWrapper*         pDb = arg;
  ECHECKPOINT_BACKUP_TYPE utype = type;

  taskDbRefChkp(pDb, chkpId);
  if (utype == DATA_UPLOAD_RSYNC) {
    code = taskDbGenChkpUploadData__rsync(pDb, chkpId, path);
  } else if (utype == DATA_UPLOAD_S3) {
    code = taskDbGenChkpUploadData__s3(pDb, mgt, chkpId, path, list, idStr);
  }
  taskDbUnRefChkp(pDb, chkpId);
  return code;
}

int32_t taskDbOpenCfByKey(STaskDbWrapper* pDb, const char* key) {
  int32_t code = 0;
  char*   err = NULL;
  int8_t  idx = getCfIdx(key);

  if (idx == -1) return -1;

  if (pDb->pCf[idx] != NULL) return code;

  rocksdb_column_family_handle_t* cf =
      rocksdb_create_column_family(pDb->db, pDb->pCfOpts[idx], ginitDict[idx].key, &err);
  if (err != NULL) {
    stError("failed to open cf, key:%s, reason: %s", key, err);
    taosMemoryFree(err);
    code = -1;
    return code;
  }

  pDb->pCf[idx] = cf;
  return code;
}
int32_t copyDataAt(RocksdbCfInst* pSrc, STaskDbWrapper* pDst, int8_t i) {
  int32_t WRITE_BATCH = 1024;
  char*   err = NULL;
  int     code = 0;

  rocksdb_readoptions_t* pRdOpt = rocksdb_readoptions_create();

  rocksdb_writebatch_t* wb = rocksdb_writebatch_create();
  rocksdb_iterator_t*   pIter = rocksdb_create_iterator_cf(pSrc->db, pRdOpt, pSrc->pHandle[i]);
  rocksdb_iter_seek_to_first(pIter);
  while (rocksdb_iter_valid(pIter)) {
    if (rocksdb_writebatch_count(wb) >= WRITE_BATCH) {
      rocksdb_write(pDst->db, pDst->writeOpt, wb, &err);
      if (err != NULL) {
        code = -1;
        goto _EXIT;
      }
      rocksdb_writebatch_clear(wb);
    }

    size_t klen = 0, vlen = 0;
    char*  key = (char*)rocksdb_iter_key(pIter, &klen);
    char*  val = (char*)rocksdb_iter_value(pIter, &vlen);

    rocksdb_writebatch_put_cf(wb, pDst->pCf[i], key, klen, val, vlen);
    rocksdb_iter_next(pIter);
  }

  if (rocksdb_writebatch_count(wb) > 0) {
    rocksdb_write(pDst->db, pDst->writeOpt, wb, &err);
    if (err != NULL) {
      code = -1;
      goto _EXIT;
    }
  }

_EXIT:
  rocksdb_writebatch_destroy(wb);
  rocksdb_iter_destroy(pIter);
  rocksdb_readoptions_destroy(pRdOpt);
  taosMemoryFree(err);

  return code;
}

int32_t streamStateCvtDataFormat(char* path, char* key, void* pCfInst) {
  int nCf = sizeof(ginitDict) / sizeof(ginitDict[0]);

  int32_t code = 0;

  int64_t         processVer = -1;
  STaskDbWrapper* pTaskDb = NULL;

  code = taskDbOpen(path, key, 0, &processVer, &pTaskDb);
  RocksdbCfInst* pSrcBackend = pCfInst;

  for (int i = 0; i < nCf; i++) {
    rocksdb_column_family_handle_t* pSrcCf = pSrcBackend->pHandle[i];
    if (pSrcCf == NULL) continue;

    code = taskDbOpenCfByKey(pTaskDb, ginitDict[i].key);
    if (code != 0) goto _EXIT;

    code = copyDataAt(pSrcBackend, pTaskDb, i);
    if (code != 0) goto _EXIT;
  }

_EXIT:
  taskDbDestroy(pTaskDb, true);

  return code;
}
int32_t streamStateOpenBackendCf(void* backend, char* name, char** cfs, int32_t nCf) {
  SBackendWrapper* handle = backend;
  char*            err = NULL;
  int64_t          streamId;
  int32_t          taskId, dummy = 0;
  char             suffix[64] = {0};
  int32_t          code = 0;

  rocksdb_options_t**              cfOpts = taosMemoryCalloc(nCf, sizeof(rocksdb_options_t*));
  RocksdbCfParam*                  params = taosMemoryCalloc(nCf, sizeof(RocksdbCfParam));
  rocksdb_comparator_t**           pCompare = taosMemoryCalloc(nCf, sizeof(rocksdb_comparator_t*));
  rocksdb_column_family_handle_t** cfHandle = taosMemoryCalloc(nCf, sizeof(rocksdb_column_family_handle_t*));

  for (int i = 0; i < nCf; i++) {
    char* cf = cfs[i];
    char  funcname[64] = {0};

    cfOpts[i] = rocksdb_options_create_copy(handle->dbOpt);
    if (i == 0) continue;
    if (3 == sscanf(cf, "0x%" PRIx64 "-%d_%s", &streamId, &taskId, funcname)) {
      rocksdb_block_based_table_options_t* tableOpt = rocksdb_block_based_options_create();
      rocksdb_block_based_options_set_block_cache(tableOpt, handle->cache);
      rocksdb_block_based_options_set_partition_filters(tableOpt, 1);

      rocksdb_filterpolicy_t* filter = rocksdb_filterpolicy_create_bloom(15);
      rocksdb_block_based_options_set_filter_policy(tableOpt, filter);

      rocksdb_options_set_block_based_table_factory((rocksdb_options_t*)cfOpts[i], tableOpt);
      params[i].tableOpt = tableOpt;

      int idx = streamStateGetCfIdx(NULL, funcname);
      if (idx < 0 || idx >= sizeof(ginitDict) / sizeof(ginitDict[0])) {
        stError("failed to open cf");
        return -1;
      }
      SCfInit* cfPara = &ginitDict[idx];

      rocksdb_comparator_t* compare =
          rocksdb_comparator_create(NULL, cfPara->destroyCmp, cfPara->cmpKey, cfPara->cmpName);
      rocksdb_options_set_comparator((rocksdb_options_t*)cfOpts[i], compare);
      pCompare[i] = compare;
    }
  }
  rocksdb_t* db = rocksdb_open_column_families(handle->dbOpt, name, nCf, (const char* const*)cfs,
                                               (const rocksdb_options_t* const*)cfOpts, cfHandle, &err);
  if (err != NULL) {
    stError("failed to open rocksdb cf, reason:%s", err);
    taosMemoryFree(err);
    taosMemoryFree(cfHandle);
    taosMemoryFree(pCompare);
    taosMemoryFree(params);
    taosMemoryFree(cfOpts);
    // fix other leak
    return TSDB_CODE_THIRDPARTY_ERROR;
  } else {
    stDebug("succ to open rocksdb cf");
  }
  // close default cf
  if (((rocksdb_column_family_handle_t**)cfHandle)[0] != 0) {
    rocksdb_column_family_handle_destroy(cfHandle[0]);
    cfHandle[0] = NULL;
  }
  rocksdb_options_destroy(cfOpts[0]);

  handle->db = db;

  static int32_t cfLen = sizeof(ginitDict) / sizeof(ginitDict[0]);
  for (int i = 0; i < nCf; i++) {
    char* cf = cfs[i];
    if (i == 0) continue;  // skip default column family, not set opt

    char funcname[64] = {0};
    if (3 == sscanf(cf, "0x%" PRIx64 "-%d_%s", &streamId, &taskId, funcname)) {
      char    idstr[128] = {0};
      int32_t nBytes = snprintf(idstr, sizeof(idstr), "0x%" PRIx64 "-%d", streamId, taskId);
      if (nBytes <= 0 || nBytes >= sizeof(idstr)) {
        code = TSDB_CODE_OUT_OF_RANGE;
        stError("failed to open cf since %s", tstrerror(code));
        return code;
      }

      int idx = streamStateGetCfIdx(NULL, funcname);

      RocksdbCfInst*  inst = NULL;
      RocksdbCfInst** pInst = taosHashGet(handle->cfInst, idstr, strlen(idstr) + 1);
      if (pInst == NULL || *pInst == NULL) {
        inst = taosMemoryCalloc(1, sizeof(RocksdbCfInst));
        inst->pHandle = taosMemoryCalloc(cfLen, sizeof(rocksdb_column_family_handle_t*));
        inst->cfOpt = taosMemoryCalloc(cfLen, sizeof(rocksdb_options_t*));
        inst->wOpt = rocksdb_writeoptions_create();
        inst->rOpt = rocksdb_readoptions_create();
        inst->param = taosMemoryCalloc(cfLen, sizeof(RocksdbCfParam));
        inst->pBackend = handle;
        inst->db = db;
        inst->pCompares = taosMemoryCalloc(cfLen, sizeof(rocksdb_comparator_t*));

        inst->dbOpt = handle->dbOpt;
        rocksdb_writeoptions_disable_WAL(inst->wOpt, 1);
        TAOS_UNUSED(taosHashPut(handle->cfInst, idstr, strlen(idstr) + 1, &inst, sizeof(void*)));
      } else {
        inst = *pInst;
      }
      inst->cfOpt[idx] = cfOpts[i];
      inst->pCompares[idx] = pCompare[i];
      memcpy(&(inst->param[idx]), &(params[i]), sizeof(RocksdbCfParam));
      inst->pHandle[idx] = cfHandle[i];
    }
  }
  void* pIter = taosHashIterate(handle->cfInst, NULL);
  while (pIter) {
    RocksdbCfInst* inst = *(RocksdbCfInst**)pIter;

    for (int i = 0; i < cfLen; i++) {
      if (inst->cfOpt[i] == NULL) {
        rocksdb_options_t*                   opt = rocksdb_options_create_copy(handle->dbOpt);
        rocksdb_block_based_table_options_t* tableOpt = rocksdb_block_based_options_create();
        rocksdb_block_based_options_set_block_cache(tableOpt, handle->cache);
        rocksdb_block_based_options_set_partition_filters(tableOpt, 1);

        rocksdb_filterpolicy_t* filter = rocksdb_filterpolicy_create_bloom(15);
        rocksdb_block_based_options_set_filter_policy(tableOpt, filter);

        rocksdb_options_set_block_based_table_factory((rocksdb_options_t*)opt, tableOpt);

        SCfInit* cfPara = &ginitDict[i];

        rocksdb_comparator_t* compare =
            rocksdb_comparator_create(NULL, cfPara->destroyCmp, cfPara->cmpKey, cfPara->cmpName);
        rocksdb_options_set_comparator((rocksdb_options_t*)opt, compare);

        inst->pCompares[i] = compare;
        inst->cfOpt[i] = opt;
        inst->param[i].tableOpt = tableOpt;
      }
    }
    SCfComparator compare = {.comp = inst->pCompares, .numOfComp = cfLen};
    inst->pCompareNode = streamBackendAddCompare(handle, &compare);
    pIter = taosHashIterate(handle->cfInst, pIter);
  }

  taosMemoryFree(cfHandle);
  taosMemoryFree(pCompare);
  taosMemoryFree(params);
  taosMemoryFree(cfOpts);
  return 0;
}

void streamStateDestroyCompar(void* arg) {
  SCfComparator* comp = (SCfComparator*)arg;
  for (int i = 0; i < comp->numOfComp; i++) {
    if (comp->comp[i]) rocksdb_comparator_destroy(comp->comp[i]);
  }
  taosMemoryFree(comp->comp);
}

int streamStateGetCfIdx(SStreamState* pState, const char* funcName) {
  int    idx = -1;
  size_t len = strlen(funcName);
  for (int i = 0; i < sizeof(ginitDict) / sizeof(ginitDict[0]); i++) {
    if (len == ginitDict[i].len && strncmp(funcName, ginitDict[i].key, strlen(funcName)) == 0) {
      idx = i;
      break;
    }
  }
  if (pState != NULL && idx != -1) {
    STaskDbWrapper* wrapper = pState->pTdbState->pOwner->pBackend;
    if (wrapper == NULL) {
      return -1;
    }

    streamMutexLock(&wrapper->mutex);

    rocksdb_column_family_handle_t* cf = wrapper->pCf[idx];
    if (cf == NULL) {
      char* err = NULL;
      cf = rocksdb_create_column_family(wrapper->db, wrapper->pCfOpts[idx], ginitDict[idx].key, &err);
      if (err != NULL) {
        idx = -1;
        stError("failed to open cf, %p %s_%s, reason:%s", pState, wrapper->idstr, funcName, err);
        rocksdb_column_family_handle_destroy(cf);
        taosMemoryFree(err);
      } else {
        stDebug("succ to open cf, %p %s_%s", pState, wrapper->idstr, funcName);
        wrapper->pCf[idx] = cf;
      }
    }
    streamMutexUnlock(&wrapper->mutex);
  }

  return idx;
}
bool streamStateIterSeekAndValid(rocksdb_iterator_t* iter, char* buf, size_t len) {
  rocksdb_iter_seek(iter, buf, len);
  if (!rocksdb_iter_valid(iter)) {
    rocksdb_iter_seek_for_prev(iter, buf, len);
    if (!rocksdb_iter_valid(iter)) {
      return false;
    }
  }
  return true;
}
rocksdb_iterator_t* streamStateIterCreate(SStreamState* pState, const char* cfKeyName, rocksdb_snapshot_t** snapshot,
                                          rocksdb_readoptions_t** readOpt) {
  int idx = streamStateGetCfIdx(pState, cfKeyName);

  *readOpt = rocksdb_readoptions_create();

  STaskDbWrapper* wrapper = pState->pTdbState->pOwner->pBackend;
  if (snapshot != NULL) {
    *snapshot = (rocksdb_snapshot_t*)rocksdb_create_snapshot(wrapper->db);
    rocksdb_readoptions_set_snapshot(*readOpt, *snapshot);
    rocksdb_readoptions_set_fill_cache(*readOpt, 0);
  }

  return rocksdb_create_iterator_cf(wrapper->db, *readOpt, ((rocksdb_column_family_handle_t**)wrapper->pCf)[idx]);
}

#define STREAM_STATE_PUT_ROCKSDB(pState, funcname, key, value, vLen)                                              \
  do {                                                                                                            \
    code = 0;                                                                                                     \
    char  buf[128] = {0};                                                                                         \
    char* err = NULL;                                                                                             \
    int   i = streamStateGetCfIdx(pState, funcname);                                                              \
    if (i < 0) {                                                                                                  \
      stWarn("streamState failed to get cf name: %s", funcname);                                                  \
      code = TSDB_CODE_THIRDPARTY_ERROR;                                                                          \
      break;                                                                                                      \
    }                                                                                                             \
    STaskDbWrapper* wrapper = pState->pTdbState->pOwner->pBackend;                                                \
    TAOS_UNUSED(atomic_add_fetch_64(&wrapper->dataWritten, 1));                                                   \
    char toString[128] = {0};                                                                                     \
    if (stDebugFlag & DEBUG_TRACE) TAOS_UNUSED((ginitDict[i].toStrFunc((void*)key, toString)));                   \
    int32_t                         klen = ginitDict[i].enFunc((void*)key, buf);                                  \
    rocksdb_column_family_handle_t* pHandle = ((rocksdb_column_family_handle_t**)wrapper->pCf)[ginitDict[i].idx]; \
    rocksdb_writeoptions_t*         opts = wrapper->writeOpt;                                                     \
    rocksdb_t*                      db = wrapper->db;                                                             \
    char*                           ttlV = NULL;                                                                  \
    int32_t                         ttlVLen = ginitDict[i].enValueFunc((char*)value, vLen, 0, &ttlV);             \
    rocksdb_put_cf(db, opts, pHandle, (const char*)buf, klen, (const char*)ttlV, (size_t)ttlVLen, &err);          \
    if (err != NULL) {                                                                                            \
      stError("streamState str: %s failed to write to %s, err: %s", toString, funcname, err);                     \
      taosMemoryFree(err);                                                                                        \
      code = TSDB_CODE_THIRDPARTY_ERROR;                                                                          \
    } else {                                                                                                      \
      stTrace("streamState str:%s succ to write to %s, rowValLen:%d, ttlValLen:%d, %p", toString, funcname, vLen, \
              ttlVLen, wrapper);                                                                                  \
    }                                                                                                             \
    taosMemoryFree(ttlV);                                                                                         \
  } while (0);

#define STREAM_STATE_GET_ROCKSDB(pState, funcname, key, pVal, vLen)                                                   \
  do {                                                                                                                \
    code = 0;                                                                                                         \
    char  buf[128] = {0};                                                                                             \
    char* err = NULL;                                                                                                 \
    int   i = streamStateGetCfIdx(pState, funcname);                                                                  \
    if (i < 0) {                                                                                                      \
      stWarn("streamState failed to get cf name: %s", funcname);                                                      \
      code = -1;                                                                                                      \
      break;                                                                                                          \
    }                                                                                                                 \
    STaskDbWrapper* wrapper = pState->pTdbState->pOwner->pBackend;                                                    \
    char            toString[128] = {0};                                                                              \
    if (stDebugFlag & DEBUG_TRACE) TAOS_UNUSED((ginitDict[i].toStrFunc((void*)key, toString)));                       \
    int32_t                         klen = ginitDict[i].enFunc((void*)key, buf);                                      \
    rocksdb_column_family_handle_t* pHandle = ((rocksdb_column_family_handle_t**)wrapper->pCf)[ginitDict[i].idx];     \
    rocksdb_t*                      db = wrapper->db;                                                                 \
    rocksdb_readoptions_t*          opts = wrapper->readOpt;                                                          \
    size_t                          len = 0;                                                                          \
    char* val = rocksdb_get_cf(db, opts, pHandle, (const char*)buf, klen, (size_t*)&len, &err);                       \
    if (val == NULL || len == 0) {                                                                                    \
      if (err == NULL) {                                                                                              \
        stTrace("streamState str: %s failed to read from %s_%s, err: not exist", toString, wrapper->idstr, funcname); \
      } else {                                                                                                        \
        stError("streamState str: %s failed to read from %s_%s, err: %s", toString, wrapper->idstr, funcname, err);   \
        taosMemoryFreeClear(err);                                                                                     \
      }                                                                                                               \
      code = -1;                                                                                                      \
    } else {                                                                                                          \
      char*   p = NULL;                                                                                               \
      int32_t tlen = ginitDict[i].deValueFunc(val, len, NULL, (char**)pVal);                                          \
      if (tlen <= 0) {                                                                                                \
        stError("streamState str: %s failed to read from %s_%s, err: already ttl ", toString, wrapper->idstr,         \
                funcname);                                                                                            \
        code = -1;                                                                                                    \
      } else {                                                                                                        \
        stTrace("streamState str: %s succ to read from %s_%s, valLen:%d, %p", toString, wrapper->idstr, funcname,     \
                tlen, wrapper);                                                                                       \
      }                                                                                                               \
      taosMemoryFree(val);                                                                                            \
      if (vLen != NULL) *vLen = tlen;                                                                                 \
    }                                                                                                                 \
  } while (0);

#define STREAM_STATE_DEL_ROCKSDB(pState, funcname, key)                                                           \
  do {                                                                                                            \
    code = 0;                                                                                                     \
    char  buf[128] = {0};                                                                                         \
    char* err = NULL;                                                                                             \
    int   i = streamStateGetCfIdx(pState, funcname);                                                              \
    if (i < 0) {                                                                                                  \
      stWarn("streamState failed to get cf name: %s_%s", pState->pTdbState->idstr, funcname);                     \
      code = TSDB_CODE_THIRDPARTY_ERROR;                                                                          \
      break;                                                                                                      \
    }                                                                                                             \
    STaskDbWrapper* wrapper = pState->pTdbState->pOwner->pBackend;                                                \
    TAOS_UNUSED(atomic_add_fetch_64(&wrapper->dataWritten, 1));                                                   \
    char toString[128] = {0};                                                                                     \
    if (stDebugFlag & DEBUG_TRACE) TAOS_UNUSED(ginitDict[i].toStrFunc((void*)key, toString));                     \
    int32_t                         klen = ginitDict[i].enFunc((void*)key, buf);                                  \
    rocksdb_column_family_handle_t* pHandle = ((rocksdb_column_family_handle_t**)wrapper->pCf)[ginitDict[i].idx]; \
    rocksdb_t*                      db = wrapper->db;                                                             \
    rocksdb_writeoptions_t*         opts = wrapper->writeOpt;                                                     \
    rocksdb_delete_cf(db, opts, pHandle, (const char*)buf, klen, &err);                                           \
    if (err != NULL) {                                                                                            \
      stError("streamState str: %s failed to del from %s_%s, err: %s", toString, wrapper->idstr, funcname, err);  \
      taosMemoryFree(err);                                                                                        \
      code = TSDB_CODE_THIRDPARTY_ERROR;                                                                          \
    } else {                                                                                                      \
      stTrace("streamState str: %s succ to del from %s_%s", toString, wrapper->idstr, funcname);                  \
    }                                                                                                             \
  } while (0);

// state cf
int32_t streamStatePut_rocksdb(SStreamState* pState, const SWinKey* key, const void* value, int32_t vLen) {
  int code = 0;

  SStateKey sKey = {.key = *key, .opNum = pState->number};
  char*     dst = NULL;
  size_t    size = 0;
  if (pState->pResultRowStore.resultRowPut == NULL || pState->pExprSupp == NULL) {
    STREAM_STATE_PUT_ROCKSDB(pState, "state", &sKey, (void*)value, (int32_t)vLen);
  } else {
    code = (pState->pResultRowStore.resultRowPut)(pState->pExprSupp, value, vLen, &dst, &size);
    if (code != 0) {
      return code;
    }
    STREAM_STATE_PUT_ROCKSDB(pState, "state", &sKey, (void*)dst, (int32_t)size);
    taosMemoryFree(dst);
  }
  return code;
}
int32_t streamStateGet_rocksdb(SStreamState* pState, const SWinKey* key, void** pVal, int32_t* pVLen) {
  int       code = 0;
  SStateKey sKey = {.key = *key, .opNum = pState->number};

  char*  tVal = NULL;
  size_t tValLen = 0;
  STREAM_STATE_GET_ROCKSDB(pState, "state", &sKey, &tVal, &tValLen);
  if (code != 0) {
    taosMemoryFree(tVal);
    return code;
  }
  if (pState->pResultRowStore.resultRowGet == NULL || pState->pExprSupp == NULL) {
    *pVal = tVal;
    *pVLen = tValLen;
    return code;
  }
  size_t pValLen = 0;
  code = (pState->pResultRowStore.resultRowGet)(pState->pExprSupp, tVal, tValLen, (char**)pVal, &pValLen);
  *pVLen = (int32_t)pValLen;
  taosMemoryFree(tVal);
  return code;
}
int32_t streamStateDel_rocksdb(SStreamState* pState, const SWinKey* key) {
  int       code = 0;
  SStateKey sKey = {.key = *key, .opNum = pState->number};
  STREAM_STATE_DEL_ROCKSDB(pState, "state", &sKey);
  return code;
}
int32_t streamStateClear_rocksdb(SStreamState* pState) {
  stDebug("streamStateClear_rocksdb");

  STaskDbWrapper* wrapper = pState->pTdbState->pOwner->pBackend;
  TAOS_UNUSED(atomic_add_fetch_64(&wrapper->dataWritten, 1));

  char      sKeyStr[128] = {0};
  char      eKeyStr[128] = {0};
  SStateKey sKey = {.key = {.ts = 0, .groupId = 0}, .opNum = pState->number};
  SStateKey eKey = {.key = {.ts = INT64_MAX, .groupId = UINT64_MAX}, .opNum = pState->number};

  int sLen = stateKeyEncode(&sKey, sKeyStr);
  int eLen = stateKeyEncode(&eKey, eKeyStr);

  if (wrapper->pCf[1] != NULL) {
    char* err = NULL;
    rocksdb_delete_range_cf(wrapper->db, wrapper->writeOpt, wrapper->pCf[1], sKeyStr, sLen, eKeyStr, eLen, &err);
    if (err != NULL) {
      char toStringStart[128] = {0};
      char toStringEnd[128] = {0};
      TAOS_UNUSED(stateKeyToString(&sKey, toStringStart));
      TAOS_UNUSED(stateKeyToString(&eKey, toStringEnd));

      stWarn("failed to delete range cf(state) start: %s, end:%s, reason:%s", toStringStart, toStringEnd, err);
      taosMemoryFree(err);
    } else {
      rocksdb_compact_range_cf(wrapper->db, wrapper->pCf[1], sKeyStr, sLen, eKeyStr, eLen);
    }
  }

  return 0;
}
void streamStateCurNext_rocksdb(SStreamStateCur* pCur) {
  if (pCur && pCur->iter && rocksdb_iter_valid(pCur->iter)) {
    rocksdb_iter_next(pCur->iter);
  }
}
int32_t streamStateGetFirst_rocksdb(SStreamState* pState, SWinKey* key) {
  int code = 0;
  stDebug("streamStateGetFirst_rocksdb");
  SWinKey tmp = {.ts = 0, .groupId = 0};
  code = streamStatePut_rocksdb(pState, &tmp, NULL, 0);
  if (code != 0) {
    return code;
  }

  SStreamStateCur* pCur = streamStateSeekKeyNext_rocksdb(pState, &tmp);
  code = streamStateGetKVByCur_rocksdb(pState, pCur, key, NULL, 0);
  if (code != 0) {
    return code;
  }
  streamStateFreeCur(pCur);
  return streamStateDel_rocksdb(pState, &tmp);
}

int32_t streamStateFillGetGroupKVByCur_rocksdb(SStreamStateCur* pCur, SWinKey* pKey, const void** pVal,
                                               int32_t* pVLen) {
  if (!pCur) {
    return -1;
  }
  uint64_t groupId = pKey->groupId;

  int32_t code = streamStateFillGetKVByCur_rocksdb(pCur, pKey, pVal, pVLen);
  if (code == 0) {
    if (pKey->groupId == groupId) {
      return 0;
    }
    if (pVal != NULL) {
      taosMemoryFree((void*)*pVal);
      *pVal = NULL;
    }
  }
  return -1;
}
int32_t streamStateAddIfNotExist_rocksdb(SStreamState* pState, const SWinKey* key, void** pVal, int32_t* pVLen) {
  stDebug("streamStateAddIfNotExist_rocksdb");
  int32_t size = *pVLen;
  if (streamStateGet_rocksdb(pState, key, pVal, pVLen) == 0) {
    return 0;
  }
  *pVal = taosMemoryMalloc(size);
  if (*pVal == NULL) {
    return terrno;
  }
  memset(*pVal, 0, size);
  return 0;
}
void streamStateCurPrev_rocksdb(SStreamStateCur* pCur) {
  if (pCur) {
    rocksdb_iter_prev(pCur->iter);
  }
}
int32_t streamStateGetKVByCur_rocksdb(SStreamState* pState, SStreamStateCur* pCur, SWinKey* pKey, const void** pVal,
                                      int32_t* pVLen) {
  if (!pCur) return -1;
  SStateKey  tkey;
  SStateKey* pKtmp = &tkey;

  if (rocksdb_iter_valid(pCur->iter) && !iterValueIsStale(pCur->iter)) {
    size_t tlen;
    char*  keyStr = (char*)rocksdb_iter_key(pCur->iter, &tlen);
    TAOS_UNUSED(stateKeyDecode((void*)pKtmp, keyStr));
    if (pKtmp->opNum != pCur->number) {
      return -1;
    }

    if (pVLen != NULL) {
      size_t      vlen = 0;
      const char* valStr = rocksdb_iter_value(pCur->iter, &vlen);
      char*       val = NULL;
      int32_t     len = valueDecode((void*)valStr, vlen, NULL, (char**)val);
      if (len <= 0) {
        taosMemoryFree(val);
        return -1;
      }

      char*  tVal = val;
      size_t tVlen = len;

      if (pVal != NULL) {
        if (pState != NULL && pState->pResultRowStore.resultRowGet != NULL && pState->pExprSupp != NULL) {
          int code =
              (pState->pResultRowStore.resultRowGet)(pState->pExprSupp, val, len, (char**)&tVal, (size_t*)&tVlen);
          if (code != 0) {
            taosMemoryFree(val);
            return code;
          }
          taosMemoryFree(val);
          *pVal = (char*)tVal;
        } else {
          stInfo("streamStateGetKVByCur_rocksdb, pState = %p, pResultRowStore = %p, pExprSupp = %p", pState,
                 pState->pResultRowStore.resultRowGet, pState->pExprSupp);
          *pVal = (char*)tVal;
        }
      } else {
        taosMemoryFree(val);
      }
      *pVLen = (int32_t)tVlen;
    }

    *pKey = pKtmp->key;
    return 0;
  }
  return -1;
}
SStreamStateCur* streamStateGetAndCheckCur_rocksdb(SStreamState* pState, SWinKey* key) {
  SStreamStateCur* pCur = streamStateFillGetCur_rocksdb(pState, key);
  if (pCur) {
    int32_t code = streamStateFillGetGroupKVByCur_rocksdb(pCur, key, NULL, 0);
    if (code == 0) return pCur;
    streamStateFreeCur(pCur);
  }
  return NULL;
}

SStreamStateCur* streamStateSeekKeyNext_rocksdb(SStreamState* pState, const SWinKey* key) {
  SStreamStateCur* pCur = createStreamStateCursor();
  if (pCur == NULL) {
    return NULL;
  }
  STaskDbWrapper* wrapper = pState->pTdbState->pOwner->pBackend;
  pCur->number = pState->number;
  pCur->db = wrapper->db;
  pCur->iter = streamStateIterCreate(pState, "state", (rocksdb_snapshot_t**)&pCur->snapshot,
                                     (rocksdb_readoptions_t**)&pCur->readOpt);

  SStateKey sKey = {.key = *key, .opNum = pState->number};
  char      buf[128] = {0};
  int       len = stateKeyEncode((void*)&sKey, buf);
  if (!streamStateIterSeekAndValid(pCur->iter, buf, len)) {
    streamStateFreeCur(pCur);
    return NULL;
  }
  // skip ttl expired data
  while (rocksdb_iter_valid(pCur->iter) && iterValueIsStale(pCur->iter)) {
    rocksdb_iter_next(pCur->iter);
  }

  if (rocksdb_iter_valid(pCur->iter)) {
    SStateKey curKey;
    size_t    kLen;
    char*     keyStr = (char*)rocksdb_iter_key(pCur->iter, &kLen);
    TAOS_UNUSED(stateKeyDecode((void*)&curKey, keyStr));
    if (stateKeyCmpr(&sKey, sizeof(sKey), &curKey, sizeof(curKey)) > 0) {
      return pCur;
    }
    rocksdb_iter_next(pCur->iter);
    return pCur;
  }
  streamStateFreeCur(pCur);
  return NULL;
}

SStreamStateCur* streamStateSeekToLast_rocksdb(SStreamState* pState) {
  int32_t code = 0;

  const SStateKey maxStateKey = {.key = {.groupId = UINT64_MAX, .ts = INT64_MAX}, .opNum = INT64_MAX};
  STREAM_STATE_PUT_ROCKSDB(pState, "state", &maxStateKey, "", 0);
  if (code != 0) {
    return NULL;
  }

  {
    char tbuf[256] = {0};
    TAOS_UNUSED(stateKeyToString((void*)&maxStateKey, tbuf));
    stDebug("seek to last:%s", tbuf);
  }

  SStreamStateCur* pCur = createStreamStateCursor();
  if (pCur == NULL) return NULL;

  pCur->number = pState->number;
  pCur->db = ((STaskDbWrapper*)pState->pTdbState->pOwner->pBackend)->db;
  pCur->iter = streamStateIterCreate(pState, "state", (rocksdb_snapshot_t**)&pCur->snapshot,
                                     (rocksdb_readoptions_t**)&pCur->readOpt);

  char    buf[128] = {0};
  int32_t klen = stateKeyEncode((void*)&maxStateKey, buf);
  rocksdb_iter_seek(pCur->iter, buf, (size_t)klen);
  rocksdb_iter_prev(pCur->iter);
  while (rocksdb_iter_valid(pCur->iter) && iterValueIsStale(pCur->iter)) {
    rocksdb_iter_prev(pCur->iter);
  }

  if (!rocksdb_iter_valid(pCur->iter)) {
    streamStateFreeCur(pCur);
    pCur = NULL;
  }

  STREAM_STATE_DEL_ROCKSDB(pState, "state", &maxStateKey);
  return pCur;
}

SStreamStateCur* streamStateGetCur_rocksdb(SStreamState* pState, const SWinKey* key) {
  stDebug("streamStateGetCur_rocksdb");
  STaskDbWrapper* wrapper = pState->pTdbState->pOwner->pBackend;

  SStreamStateCur* pCur = createStreamStateCursor();
  if (pCur == NULL) return NULL;

  pCur->db = wrapper->db;
  pCur->iter = streamStateIterCreate(pState, "state", (rocksdb_snapshot_t**)&pCur->snapshot,
                                     (rocksdb_readoptions_t**)&pCur->readOpt);
  pCur->number = pState->number;

  SStateKey sKey = {.key = *key, .opNum = pState->number};
  char      buf[128] = {0};
  int       len = stateKeyEncode((void*)&sKey, buf);

  rocksdb_iter_seek(pCur->iter, buf, len);

  if (rocksdb_iter_valid(pCur->iter) && !iterValueIsStale(pCur->iter)) {
    SStateKey curKey;
    size_t    kLen = 0;
    char*     keyStr = (char*)rocksdb_iter_key(pCur->iter, &kLen);
    TAOS_UNUSED(stateKeyDecode((void*)&curKey, keyStr));

    if (stateKeyCmpr(&sKey, sizeof(sKey), &curKey, sizeof(curKey)) == 0) {
      pCur->number = pState->number;
      return pCur;
    }
  }
  streamStateFreeCur(pCur);
  return NULL;
}

// func cf
int32_t streamStateFuncPut_rocksdb(SStreamState* pState, const STupleKey* key, const void* value, int32_t vLen) {
  int    code = 0;
  char*  dst = NULL;
  size_t size = 0;
  if (pState->pResultRowStore.resultRowPut == NULL || pState->pExprSupp == NULL) {
    STREAM_STATE_PUT_ROCKSDB(pState, "func", key, (void*)value, (int32_t)vLen);
    return code;
  }
  code = (pState->pResultRowStore.resultRowPut)(pState->pExprSupp, value, vLen, &dst, &size);
  if (code != 0) {
    return code;
  }
  STREAM_STATE_PUT_ROCKSDB(pState, "func", key, (void*)dst, (int32_t)size);
  taosMemoryFree(dst);

  return code;
}
int32_t streamStateFuncGet_rocksdb(SStreamState* pState, const STupleKey* key, void** pVal, int32_t* pVLen) {
  int    code = 0;
  char*  tVal = NULL;
  size_t tValLen = 0;
  STREAM_STATE_GET_ROCKSDB(pState, "func", key, tVal, &tValLen);
  if (code != 0) {
    taosMemoryFree(tVal);
    return code;
  }

  if (pState->pResultRowStore.resultRowGet == NULL || pState->pExprSupp == NULL) {
    *pVal = tVal;
    *pVLen = tValLen;
    return code;
  }

  size_t pValLen = 0;
  code = (pState->pResultRowStore.resultRowGet)(pState->pExprSupp, tVal, tValLen, (char**)pVal, &pValLen);
  *pVLen = (int32_t)pValLen;

  taosMemoryFree(tVal);
  return code;
}
int32_t streamStateFuncDel_rocksdb(SStreamState* pState, const STupleKey* key) {
  int code = 0;
  STREAM_STATE_DEL_ROCKSDB(pState, "func", key);
  return 0;
}

// session cf
int32_t streamStateSessionPut_rocksdb(SStreamState* pState, const SSessionKey* key, const void* value, int32_t vLen) {
  int              code = 0;
  SStateSessionKey sKey = {.key = *key, .opNum = pState->number};
  if (value == NULL || vLen == 0) {
    stError("streamStateSessionPut_rocksdb val: %p, len: %d", value, vLen);
  }
  char*  dst = NULL;
  size_t size = 0;
  if (pState->pResultRowStore.resultRowPut == NULL || pState->pExprSupp == NULL) {
    STREAM_STATE_PUT_ROCKSDB(pState, "sess", &sKey, (void*)value, (int32_t)vLen);
    return code;
  }

  code = (pState->pResultRowStore.resultRowPut)(pState->pExprSupp, value, vLen, &dst, &size);
  if (code != 0) {
    return code;
  }
  STREAM_STATE_PUT_ROCKSDB(pState, "sess", &sKey, dst, (int32_t)size);
  taosMemoryFree(dst);

  return code;
}
int32_t streamStateSessionGet_rocksdb(SStreamState* pState, SSessionKey* key, void** pVal, int32_t* pVLen) {
  stDebug("streamStateSessionGet_rocksdb");
  int              code = 0;
  SStreamStateCur* pCur = streamStateSessionSeekKeyCurrentNext_rocksdb(pState, key);
  SSessionKey      resKey = *key;
  void*            tmp = NULL;
  int32_t          vLen = 0;

  code = streamStateSessionGetKVByCur_rocksdb(pState, pCur, &resKey, &tmp, &vLen);
  if (code == 0 && key->win.skey == resKey.win.skey) {
    *key = resKey;

    if (pVal) {
      *pVal = tmp;
      tmp = NULL;
    };
    if (pVLen) *pVLen = vLen;
  } else {
    code = -1;
  }

  taosMemoryFree(tmp);
  streamStateFreeCur(pCur);
  return code;
}

int32_t streamStateSessionDel_rocksdb(SStreamState* pState, const SSessionKey* key) {
  int              code = 0;
  SStateSessionKey sKey = {.key = *key, .opNum = pState->number};
  STREAM_STATE_DEL_ROCKSDB(pState, "sess", &sKey);
  return code;
}

SStreamStateCur* streamStateSessionSeekToLast_rocksdb(SStreamState* pState, int64_t groupId) {
  stDebug("streamStateSessionSeekToLast_rocksdb");

  int32_t code = 0;

  SSessionKey      maxSessionKey = {.groupId = groupId, .win = {.skey = INT64_MAX, .ekey = INT64_MAX}};
  SStateSessionKey maxKey = {.key = maxSessionKey, .opNum = pState->number};

  STREAM_STATE_PUT_ROCKSDB(pState, "sess", &maxKey, "", 0);
  if (code != 0) {
    return NULL;
  }
  STaskDbWrapper* wrapper = pState->pTdbState->pOwner->pBackend;

  SStreamStateCur* pCur = createStreamStateCursor();
  pCur->number = pState->number;
  pCur->db = wrapper->db;
  pCur->iter = streamStateIterCreate(pState, "sess", (rocksdb_snapshot_t**)&pCur->snapshot,
                                     (rocksdb_readoptions_t**)&pCur->readOpt);

  char    buf[128] = {0};
  int32_t klen = stateSessionKeyEncode((void*)&maxKey, buf);
  rocksdb_iter_seek(pCur->iter, buf, (size_t)klen);
  rocksdb_iter_prev(pCur->iter);
  while (rocksdb_iter_valid(pCur->iter) && iterValueIsStale(pCur->iter)) {
    rocksdb_iter_prev(pCur->iter);
  }

  if (!rocksdb_iter_valid(pCur->iter)) {
    streamStateFreeCur(pCur);
    pCur = NULL;
  }

  STREAM_STATE_DEL_ROCKSDB(pState, "sess", &maxKey);
  return pCur;
}

int32_t streamStateSessionCurPrev_rocksdb(SStreamStateCur* pCur) {
  stDebug("streamStateCurPrev_rocksdb");
  if (!pCur) return -1;

  rocksdb_iter_prev(pCur->iter);
  return 0;
}

SStreamStateCur* streamStateSessionSeekKeyCurrentPrev_rocksdb(SStreamState* pState, const SSessionKey* key) {
  stDebug("streamStateSessionSeekKeyCurrentPrev_rocksdb");

  STaskDbWrapper*  wrapper = pState->pTdbState->pOwner->pBackend;
  SStreamStateCur* pCur = createStreamStateCursor();
  if (pCur == NULL) {
    return NULL;
  }

  pCur->number = pState->number;
  pCur->db = wrapper->db;
  pCur->iter = streamStateIterCreate(pState, "sess", (rocksdb_snapshot_t**)&pCur->snapshot,
                                     (rocksdb_readoptions_t**)&pCur->readOpt);
  if (pCur->iter == NULL) {
    streamStateFreeCur(pCur);
    return NULL;
  }

  char             buf[128] = {0};
  SStateSessionKey sKey = {.key = *key, .opNum = pState->number};
  int              len = stateSessionKeyEncode(&sKey, buf);
  if (!streamStateIterSeekAndValid(pCur->iter, buf, len)) {
    streamStateFreeCur(pCur);
    return NULL;
  }
  while (rocksdb_iter_valid(pCur->iter) && iterValueIsStale(pCur->iter)) rocksdb_iter_prev(pCur->iter);

  if (!rocksdb_iter_valid(pCur->iter)) {
    streamStateFreeCur(pCur);
    return NULL;
  }

  int32_t          c = 0;
  size_t           klen;
  const char*      iKey = rocksdb_iter_key(pCur->iter, &klen);
  SStateSessionKey curKey = {0};
  TAOS_UNUSED(stateSessionKeyDecode(&curKey, (char*)iKey));
  if (stateSessionKeyCmpr(&sKey, sizeof(sKey), &curKey, sizeof(curKey)) >= 0) return pCur;

  if (!rocksdb_iter_valid(pCur->iter)) {
    streamStateFreeCur(pCur);
    return NULL;
  }

  rocksdb_iter_prev(pCur->iter);
  if (!rocksdb_iter_valid(pCur->iter)) {
    streamStateFreeCur(pCur);
    return NULL;
  }
  return pCur;
}
SStreamStateCur* streamStateSessionSeekKeyCurrentNext_rocksdb(SStreamState* pState, SSessionKey* key) {
  stDebug("streamStateSessionSeekKeyCurrentNext_rocksdb");
  STaskDbWrapper*  wrapper = pState->pTdbState->pOwner->pBackend;
  SStreamStateCur* pCur = createStreamStateCursor();
  if (pCur == NULL) {
    return NULL;
  }
  pCur->db = wrapper->db;
  pCur->iter = streamStateIterCreate(pState, "sess", (rocksdb_snapshot_t**)&pCur->snapshot,
                                     (rocksdb_readoptions_t**)&pCur->readOpt);
  pCur->number = pState->number;

  char             buf[128] = {0};
  SStateSessionKey sKey = {.key = *key, .opNum = pState->number};
  int              len = stateSessionKeyEncode(&sKey, buf);

  if (!streamStateIterSeekAndValid(pCur->iter, buf, len)) {
    streamStateFreeCur(pCur);
    return NULL;
  }
  if (iterValueIsStale(pCur->iter)) {
    streamStateFreeCur(pCur);
    return NULL;
  }
  size_t           klen;
  const char*      iKey = rocksdb_iter_key(pCur->iter, &klen);
  SStateSessionKey curKey = {0};
  TAOS_UNUSED(stateSessionKeyDecode(&curKey, (char*)iKey));
  if (stateSessionKeyCmpr(&sKey, sizeof(sKey), &curKey, sizeof(curKey)) <= 0) return pCur;

  rocksdb_iter_next(pCur->iter);
  if (!rocksdb_iter_valid(pCur->iter)) {
    streamStateFreeCur(pCur);
    return NULL;
  }
  return pCur;
}

SStreamStateCur* streamStateSessionSeekKeyNext_rocksdb(SStreamState* pState, const SSessionKey* key) {
  stDebug("streamStateSessionSeekKeyNext_rocksdb");
  STaskDbWrapper*  wrapper = pState->pTdbState->pOwner->pBackend;
  SStreamStateCur* pCur = createStreamStateCursor();
  if (pCur == NULL) {
    return NULL;
  }
  pCur->db = wrapper->db;
  pCur->iter = streamStateIterCreate(pState, "sess", (rocksdb_snapshot_t**)&pCur->snapshot,
                                     (rocksdb_readoptions_t**)&pCur->readOpt);
  pCur->number = pState->number;

  SStateSessionKey sKey = {.key = *key, .opNum = pState->number};

  char buf[128] = {0};
  int  len = stateSessionKeyEncode(&sKey, buf);
  if (!streamStateIterSeekAndValid(pCur->iter, buf, len)) {
    streamStateFreeCur(pCur);
    return NULL;
  }
  while (rocksdb_iter_valid(pCur->iter) && iterValueIsStale(pCur->iter)) rocksdb_iter_next(pCur->iter);
  if (!rocksdb_iter_valid(pCur->iter)) {
    streamStateFreeCur(pCur);
    return NULL;
  }

  size_t           klen;
  const char*      iKey = rocksdb_iter_key(pCur->iter, &klen);
  SStateSessionKey curKey = {0};
  TAOS_UNUSED(stateSessionKeyDecode(&curKey, (char*)iKey));
  if (stateSessionKeyCmpr(&sKey, sizeof(sKey), &curKey, sizeof(curKey)) < 0) return pCur;

  rocksdb_iter_next(pCur->iter);
  if (!rocksdb_iter_valid(pCur->iter)) {
    streamStateFreeCur(pCur);
    return NULL;
  }
  return pCur;
}

SStreamStateCur* streamStateSessionSeekKeyPrev_rocksdb(SStreamState* pState, const SSessionKey* key) {
  stDebug("streamStateSessionSeekKeyPrev_rocksdb");
  STaskDbWrapper*  wrapper = pState->pTdbState->pOwner->pBackend;
  SStreamStateCur* pCur = createStreamStateCursor();
  if (pCur == NULL) {
    return NULL;
  }
  pCur->db = wrapper->db;
  pCur->iter = streamStateIterCreate(pState, "sess", (rocksdb_snapshot_t**)&pCur->snapshot,
                                     (rocksdb_readoptions_t**)&pCur->readOpt);
  pCur->number = pState->number;

  SStateSessionKey sKey = {.key = *key, .opNum = pState->number};

  char buf[128] = {0};
  int  len = stateSessionKeyEncode(&sKey, buf);
  if (!streamStateIterSeekAndValid(pCur->iter, buf, len)) {
    streamStateFreeCur(pCur);
    return NULL;
  }
  while (rocksdb_iter_valid(pCur->iter) && iterValueIsStale(pCur->iter)) rocksdb_iter_prev(pCur->iter);
  if (!rocksdb_iter_valid(pCur->iter)) {
    streamStateFreeCur(pCur);
    return NULL;
  }

  size_t           klen;
  const char*      iKey = rocksdb_iter_key(pCur->iter, &klen);
  SStateSessionKey curKey = {0};
  TAOS_UNUSED(stateSessionKeyDecode(&curKey, (char*)iKey));
  if (stateSessionKeyCmpr(&sKey, sizeof(sKey), &curKey, sizeof(curKey)) > 0) return pCur;

  rocksdb_iter_prev(pCur->iter);
  if (!rocksdb_iter_valid(pCur->iter)) {
    streamStateFreeCur(pCur);
    return NULL;
  }
  return pCur;
}

int32_t streamStateSessionGetKVByCur_rocksdb(SStreamState* pState, SStreamStateCur* pCur, SSessionKey* pKey,
                                             void** pVal, int32_t* pVLen) {
  if (!pCur) {
    return -1;
  }
  SStateSessionKey ktmp = {0};
  size_t           kLen = 0, vLen = 0;

  if (!rocksdb_iter_valid(pCur->iter) || iterValueIsStale(pCur->iter)) {
    return -1;
  }
  const char* curKey = rocksdb_iter_key(pCur->iter, (size_t*)&kLen);
  TAOS_UNUSED(stateSessionKeyDecode((void*)&ktmp, (char*)curKey));

  if (pVal != NULL) *pVal = NULL;
  if (pVLen != NULL) *pVLen = 0;

  SStateSessionKey* pKTmp = &ktmp;
  const char*       vval = rocksdb_iter_value(pCur->iter, (size_t*)&vLen);
  char*             val = NULL;
  int32_t           len = valueDecode((void*)vval, vLen, NULL, &val);
  if (len < 0) {
    taosMemoryFree(val);
    return -1;
  }

  if (pKTmp->opNum != pCur->number) {
    taosMemoryFree(val);
    return -1;
  }
  if (pKey->groupId != 0 && pKey->groupId != pKTmp->key.groupId) {
    taosMemoryFree(val);
    return -1;
  }

  char*  tVal = val;
  size_t tVlen = len;

  if (pVal != NULL) {
    if (pState != NULL && pState->pResultRowStore.resultRowGet != NULL && pState->pExprSupp != NULL) {
      int code = (pState->pResultRowStore.resultRowGet)(pState->pExprSupp, val, len, (char**)&tVal, (size_t*)&tVlen);
      if (code != 0) {
        taosMemoryFree(val);
        return code;
      }
      taosMemoryFree(val);
      *pVal = (char*)tVal;
    } else {
      *pVal = (char*)tVal;
    }
  } else {
    taosMemoryFree(val);
  }

  if (pVLen != NULL) *pVLen = (int32_t)tVlen;

  *pKey = pKTmp->key;
  return 0;
}
// fill cf
int32_t streamStateFillPut_rocksdb(SStreamState* pState, const SWinKey* key, const void* value, int32_t vLen) {
  int code = 0;

  STREAM_STATE_PUT_ROCKSDB(pState, "fill", key, value, vLen);
  return code;
}

int32_t streamStateFillGet_rocksdb(SStreamState* pState, const SWinKey* key, void** pVal, int32_t* pVLen) {
  int code = 0;

  STREAM_STATE_GET_ROCKSDB(pState, "fill", key, pVal, pVLen);
  return code;
}
int32_t streamStateFillDel_rocksdb(SStreamState* pState, const SWinKey* key) {
  int code = 0;
  STREAM_STATE_DEL_ROCKSDB(pState, "fill", key);
  return code;
}

SStreamStateCur* streamStateFillGetCur_rocksdb(SStreamState* pState, const SWinKey* key) {
  stDebug("streamStateFillGetCur_rocksdb");
  SStreamStateCur* pCur = createStreamStateCursor();
  STaskDbWrapper*  wrapper = pState->pTdbState->pOwner->pBackend;

  if (pCur == NULL) return NULL;

  pCur->db = wrapper->db;
  pCur->iter = streamStateIterCreate(pState, "fill", (rocksdb_snapshot_t**)&pCur->snapshot,
                                     (rocksdb_readoptions_t**)&pCur->readOpt);
  pCur->number = pState->number;

  char buf[128] = {0};
  int  len = winKeyEncode((void*)key, buf);
  if (!streamStateIterSeekAndValid(pCur->iter, buf, len)) {
    streamStateFreeCur(pCur);
    return NULL;
  }
  if (iterValueIsStale(pCur->iter)) {
    streamStateFreeCur(pCur);
    return NULL;
  }

  if (rocksdb_iter_valid(pCur->iter)) {
    size_t  kLen;
    SWinKey curKey;
    char*   keyStr = (char*)rocksdb_iter_key(pCur->iter, &kLen);
    TAOS_UNUSED(winKeyDecode((void*)&curKey, keyStr));
    if (winKeyCmpr(key, sizeof(*key), &curKey, sizeof(curKey)) == 0) {
      return pCur;
    }
  }

  streamStateFreeCur(pCur);
  return NULL;
}
int32_t streamStateFillGetKVByCur_rocksdb(SStreamStateCur* pCur, SWinKey* pKey, const void** pVal, int32_t* pVLen) {
  if (!pCur) {
    return -1;
  }
  SWinKey winKey;
  if (!rocksdb_iter_valid(pCur->iter) || iterValueIsStale(pCur->iter)) {
    return -1;
  }
  size_t klen, vlen;
  char*  keyStr = (char*)rocksdb_iter_key(pCur->iter, &klen);
  TAOS_UNUSED(winKeyDecode(&winKey, keyStr));

  const char* valStr = rocksdb_iter_value(pCur->iter, &vlen);
  int32_t     len = valueDecode((void*)valStr, vlen, NULL, (char**)pVal);
  if (len < 0) {
    return -1;
  }
  if (pVLen != NULL) *pVLen = len;

  *pKey = winKey;
  return 0;
}

SStreamStateCur* streamStateFillSeekKeyNext_rocksdb(SStreamState* pState, const SWinKey* key) {
  stDebug("streamStateFillSeekKeyNext_rocksdb");
  STaskDbWrapper*  wrapper = pState->pTdbState->pOwner->pBackend;
  SStreamStateCur* pCur = createStreamStateCursor();
  if (!pCur) {
    return NULL;
  }

  pCur->db = wrapper->db;
  pCur->iter = streamStateIterCreate(pState, "fill", (rocksdb_snapshot_t**)&pCur->snapshot,
                                     (rocksdb_readoptions_t**)&pCur->readOpt);
  pCur->number = pState->number;

  char buf[128] = {0};
  int  len = winKeyEncode((void*)key, buf);
  if (!streamStateIterSeekAndValid(pCur->iter, buf, len)) {
    streamStateFreeCur(pCur);
    return NULL;
  }
  // skip stale data
  while (rocksdb_iter_valid(pCur->iter) && iterValueIsStale(pCur->iter)) {
    rocksdb_iter_next(pCur->iter);
  }

  if (rocksdb_iter_valid(pCur->iter)) {
    SWinKey curKey;
    size_t  kLen = 0;
    char*   keyStr = (char*)rocksdb_iter_key(pCur->iter, &kLen);
    TAOS_UNUSED(winKeyDecode((void*)&curKey, keyStr));
    if (winKeyCmpr(key, sizeof(*key), &curKey, sizeof(curKey)) < 0) {
      return pCur;
    }
    rocksdb_iter_next(pCur->iter);
    return pCur;
  }
  streamStateFreeCur(pCur);
  return NULL;
}
SStreamStateCur* streamStateFillSeekKeyPrev_rocksdb(SStreamState* pState, const SWinKey* key) {
  stDebug("streamStateFillSeekKeyPrev_rocksdb");
  STaskDbWrapper*  wrapper = pState->pTdbState->pOwner->pBackend;
  SStreamStateCur* pCur = createStreamStateCursor();
  if (pCur == NULL) {
    return NULL;
  }

  pCur->db = wrapper->db;
  pCur->iter = streamStateIterCreate(pState, "fill", (rocksdb_snapshot_t**)&pCur->snapshot,
                                     (rocksdb_readoptions_t**)&pCur->readOpt);
  pCur->number = pState->number;

  char buf[128] = {0};
  int  len = winKeyEncode((void*)key, buf);
  if (!streamStateIterSeekAndValid(pCur->iter, buf, len)) {
    streamStateFreeCur(pCur);
    return NULL;
  }
  while (rocksdb_iter_valid(pCur->iter) && iterValueIsStale(pCur->iter)) {
    rocksdb_iter_prev(pCur->iter);
  }

  if (rocksdb_iter_valid(pCur->iter)) {
    SWinKey curKey;
    size_t  kLen = 0;
    char*   keyStr = (char*)rocksdb_iter_key(pCur->iter, &kLen);
    TAOS_UNUSED(winKeyDecode((void*)&curKey, keyStr));
    if (winKeyCmpr(key, sizeof(*key), &curKey, sizeof(curKey)) > 0) {
      return pCur;
    }
    rocksdb_iter_prev(pCur->iter);
    return pCur;
  }

  streamStateFreeCur(pCur);
  return NULL;
}

SStreamStateCur* streamStateFillSeekToLast_rocksdb(SStreamState* pState) {
  SWinKey key = {.groupId = UINT64_MAX, .ts = INT64_MAX};
  return streamStateFillSeekKeyPrev_rocksdb(pState, &key);
}

#ifdef BUILD_NO_CALL
int32_t streamStateSessionGetKeyByRange_rocksdb(SStreamState* pState, const SSessionKey* key, SSessionKey* curKey) {
  stDebug("streamStateSessionGetKeyByRange_rocksdb");
  STaskDbWrapper*  wrapper = pState->pTdbState->pOwner->pBackend;
  SStreamStateCur* pCur = createStreamStateCursor();
  if (pCur == NULL) {
    return -1;
  }
  pCur->db = wrapper->db;
  pCur->iter = streamStateIterCreate(pState, "sess", (rocksdb_snapshot_t**)&pCur->snapshot,
                                     (rocksdb_readoptions_t**)&pCur->readOpt);
  pCur->number = pState->number;

  SStateSessionKey sKey = {.key = *key, .opNum = pState->number};
  int32_t          c = 0;
  char             buf[128] = {0};
  int              len = stateSessionKeyEncode(&sKey, buf);
  if (!streamStateIterSeekAndValid(pCur->iter, buf, len)) {
    streamStateFreeCur(pCur);
    return -1;
  }

  size_t           kLen;
  const char*      iKeyStr = rocksdb_iter_key(pCur->iter, (size_t*)&kLen);
  SStateSessionKey iKey = {0};
  stateSessionKeyDecode(&iKey, (char*)iKeyStr);

  c = stateSessionKeyCmpr(&sKey, sizeof(sKey), &iKey, sizeof(iKey));

  SSessionKey resKey = *key;
  int32_t     code = streamStateSessionGetKVByCur_rocksdb(pState, pCur, &resKey, NULL, NULL);
  if (code == 0 && sessionRangeKeyCmpr(key, &resKey) == 0) {
    *curKey = resKey;
    streamStateFreeCur(pCur);
    return code;
  }

  if (c > 0) {
    streamStateCurNext_rocksdb(pCur);
    code = streamStateSessionGetKVByCur_rocksdb(pState, pCur, &resKey, NULL, NULL);
    if (code == 0 && sessionRangeKeyCmpr(key, &resKey) == 0) {
      *curKey = resKey;
      streamStateFreeCur(pCur);
      return code;
    }
  } else if (c < 0) {
    streamStateCurPrev(pState, pCur);
    code = streamStateSessionGetKVByCur_rocksdb(pState, pCur, &resKey, NULL, NULL);
    if (code == 0 && sessionRangeKeyCmpr(key, &resKey) == 0) {
      *curKey = resKey;
      streamStateFreeCur(pCur);
      return code;
    }
  }

  streamStateFreeCur(pCur);
  return -1;
}
#endif

int32_t streamStateSessionAddIfNotExist_rocksdb(SStreamState* pState, SSessionKey* key, TSKEY gap, void** pVal,
                                                int32_t* pVLen) {
  stDebug("streamStateSessionAddIfNotExist_rocksdb");
  // todo refactor
  int32_t     res = 0;
  SSessionKey originKey = *key;
  SSessionKey searchKey = *key;
  searchKey.win.skey = key->win.skey - gap;
  searchKey.win.ekey = key->win.ekey + gap;
  int32_t valSize = *pVLen;

  void* tmp = taosMemoryMalloc(valSize);
  if (tmp == NULL) {
    return terrno;
  }

  SStreamStateCur* pCur = streamStateSessionSeekKeyCurrentPrev_rocksdb(pState, key);
  int32_t          code = streamStateSessionGetKVByCur_rocksdb(pState, pCur, key, pVal, pVLen);

  if (code == 0) {
    if (sessionRangeKeyCmpr(&searchKey, key) == 0) {
      memcpy(tmp, *pVal, *pVLen);
      taosMemoryFreeClear(*pVal);
      goto _end;
    }
    taosMemoryFreeClear(*pVal);
    streamStateCurNext_rocksdb(pCur);
  } else {
    *key = originKey;
    streamStateFreeCur(pCur);
    taosMemoryFreeClear(*pVal);
    pCur = streamStateSessionSeekKeyNext_rocksdb(pState, key);
  }

  code = streamStateSessionGetKVByCur_rocksdb(pState, pCur, key, pVal, pVLen);
  if (code == 0) {
    if (sessionRangeKeyCmpr(&searchKey, key) == 0) {
      memcpy(tmp, *pVal, *pVLen);
      goto _end;
    }
  }

  *key = originKey;
  res = 1;
  memset(tmp, 0, valSize);

_end:
  taosMemoryFree(*pVal);
  *pVal = tmp;
  streamStateFreeCur(pCur);
  return res;
}
void streamStateSessionClear_rocksdb(SStreamState* pState) {
  stDebug("streamStateSessionClear_rocksdb");
  SSessionKey      key = {.win.skey = 0, .win.ekey = 0, .groupId = 0};
  SStreamStateCur* pCur = streamStateSessionSeekKeyCurrentNext_rocksdb(pState, &key);

  while (1) {
    SSessionKey delKey = {0};
    void*       buf = NULL;
    int32_t     size = 0;
    int32_t     code = streamStateSessionGetKVByCur_rocksdb(pState, pCur, &delKey, &buf, &size);
    if (code == 0 && size > 0) {
      memset(buf, 0, size);
      // refactor later
      TAOS_UNUSED(streamStateSessionPut_rocksdb(pState, &delKey, buf, size));
    } else {
      taosMemoryFreeClear(buf);
      break;
    }
    taosMemoryFreeClear(buf);

    streamStateCurNext_rocksdb(pCur);
  }
  streamStateFreeCur(pCur);
}
int32_t streamStateStateAddIfNotExist_rocksdb(SStreamState* pState, SSessionKey* key, char* pKeyData,
                                              int32_t keyDataLen, state_key_cmpr_fn fn, void** pVal, int32_t* pVLen) {
  stDebug("streamStateStateAddIfNotExist_rocksdb");
  // todo refactor
  int32_t     res = 0;
  SSessionKey tmpKey = *key;
  int32_t     valSize = *pVLen;
  void*       tmp = taosMemoryMalloc(valSize);
  if (!tmp) {
    return -1;
  }

  SStreamStateCur* pCur = streamStateSessionSeekKeyCurrentPrev_rocksdb(pState, key);
  int32_t          code = streamStateSessionGetKVByCur_rocksdb(pState, pCur, key, pVal, pVLen);
  if (code == 0) {
    if (key->win.skey <= tmpKey.win.skey && tmpKey.win.ekey <= key->win.ekey) {
      memcpy(tmp, *pVal, valSize);
      goto _end;
    }

    void* stateKey = (char*)(*pVal) + (valSize - keyDataLen);
    if (fn(pKeyData, stateKey) == true) {
      memcpy(tmp, *pVal, valSize);
      goto _end;
    }

    streamStateCurNext_rocksdb(pCur);
  } else {
    *key = tmpKey;
    streamStateFreeCur(pCur);
    pCur = streamStateSessionSeekKeyNext_rocksdb(pState, key);
  }
  taosMemoryFreeClear(*pVal);
  code = streamStateSessionGetKVByCur_rocksdb(pState, pCur, key, pVal, pVLen);
  if (code == 0) {
    void* stateKey = (char*)(*pVal) + (valSize - keyDataLen);
    if (fn(pKeyData, stateKey) == true) {
      memcpy(tmp, *pVal, valSize);
      goto _end;
    }
  }
  taosMemoryFreeClear(*pVal);

  *key = tmpKey;
  res = 1;
  memset(tmp, 0, valSize);

_end:
  taosMemoryFreeClear(*pVal);
  *pVal = tmp;
  streamStateFreeCur(pCur);
  return res;
}

//  partag cf
int32_t streamStatePutParTag_rocksdb(SStreamState* pState, int64_t groupId, const void* tag, int32_t tagLen) {
  int    code = 0;
  char*  dst = NULL;
  size_t size = 0;
  if (pState->pResultRowStore.resultRowPut == NULL || pState->pExprSupp == NULL || tag == NULL) {
    STREAM_STATE_PUT_ROCKSDB(pState, "partag", &groupId, tag, tagLen);
    return code;
  }
  code = (pState->pResultRowStore.resultRowPut)(pState->pExprSupp, tag, tagLen, &dst, &size);
  if (code != 0) {
    return code;
  }
  STREAM_STATE_PUT_ROCKSDB(pState, "partag", &groupId, dst, (int32_t)size);
  taosMemoryFree(dst);
  return code;
}

void streamStateParTagSeekKeyNext_rocksdb(SStreamState* pState, const int64_t groupId, SStreamStateCur* pCur) {
  if (pCur == NULL) {
    return;
  }
  STaskDbWrapper* wrapper = pState->pTdbState->pOwner->pBackend;
  pCur->number = pState->number;
  pCur->db = wrapper->db;
  pCur->iter = streamStateIterCreate(pState, "partag", (rocksdb_snapshot_t**)&pCur->snapshot,
                                     (rocksdb_readoptions_t**)&pCur->readOpt);
  int i = streamStateGetCfIdx(pState, "partag");
  if (i < 0) {
    stError("streamState failed to put to cf name:%s", "partag");
    return;
  }

  char    buf[128] = {0};
  int32_t klen = ginitDict[i].enFunc((void*)&groupId, buf);
  if (!streamStateIterSeekAndValid(pCur->iter, buf, klen)) {
    return;
  }
  // skip ttl expired data
  while (rocksdb_iter_valid(pCur->iter) && iterValueIsStale(pCur->iter)) {
    rocksdb_iter_next(pCur->iter);
  }

  if (rocksdb_iter_valid(pCur->iter)) {
    int64_t curGroupId;
    size_t  kLen = 0;
    char*   keyStr = (char*)rocksdb_iter_key(pCur->iter, &kLen);
    TAOS_UNUSED(parKeyDecode((void*)&curGroupId, keyStr));
    if (curGroupId > groupId) return;

    rocksdb_iter_next(pCur->iter);
  }
}

<<<<<<< HEAD
int32_t streamStateParTagGetKVByCur_rocksdb(SStreamStateCur* pCur, int64_t* pGroupId, void** pVal, int32_t* pVLen) {
=======
int32_t streamStateParTagGetKVByCur_rocksdb(SStreamStateCur* pCur, int64_t* pGroupId, const void** pVal,
                                            int32_t* pVLen) {
  stDebug("streamStateFillGetKVByCur_rocksdb");
>>>>>>> d1bfc484
  if (!pCur) {
    return -1;
  }
  SWinKey winKey;
  if (!rocksdb_iter_valid(pCur->iter) || iterValueIsStale(pCur->iter)) {
    return -1;
  }

  size_t klen, vlen;
  char*  keyStr = (char*)rocksdb_iter_key(pCur->iter, &klen);
  (void)parKeyDecode(pGroupId, keyStr);

  if (pVal) {
    const char* valStr = rocksdb_iter_value(pCur->iter, &vlen);
    int32_t     len = valueDecode((void*)valStr, vlen, NULL, (char**)pVal);
    if (len < 0) {
      return -1;
    }
    if (pVLen != NULL) *pVLen = len;
  }

  return 0;
}

int32_t streamStateGetParTag_rocksdb(SStreamState* pState, int64_t groupId, void** tagVal, int32_t* tagLen) {
  int    code = 0;
  char*  tVal;
  size_t tValLen = 0;
  STREAM_STATE_GET_ROCKSDB(pState, "partag", &groupId, &tVal, &tValLen);
  if (code != 0) {
    taosMemoryFree(tVal);
    return code;
  }
  code = (pState->pResultRowStore.resultRowGet)(pState->pExprSupp, tVal, tValLen, (char**)tagVal, (size_t*)tagLen);
  taosMemoryFree(tVal);

  return code;
}

// parname cfg
int32_t streamStatePutParName_rocksdb(SStreamState* pState, int64_t groupId, const char tbname[TSDB_TABLE_NAME_LEN]) {
  int code = 0;
  STREAM_STATE_PUT_ROCKSDB(pState, "parname", &groupId, (char*)tbname, TSDB_TABLE_NAME_LEN);
  return code;
}
int32_t streamStateGetParName_rocksdb(SStreamState* pState, int64_t groupId, void** pVal) {
  int    code = 0;
  size_t tagLen;
  STREAM_STATE_GET_ROCKSDB(pState, "parname", &groupId, pVal, &tagLen);
  return code;
}

int32_t streamStateDeleteParName_rocksdb(SStreamState* pState, int64_t groupId) {
  int    code = 0;
  STREAM_STATE_DEL_ROCKSDB(pState, "parname", &groupId);
  return code;
}

int32_t streamDefaultPut_rocksdb(SStreamState* pState, const void* key, void* pVal, int32_t pVLen) {
  int code = 0;
  STREAM_STATE_PUT_ROCKSDB(pState, "default", key, pVal, pVLen);
  return code;
}
int32_t streamDefaultGet_rocksdb(SStreamState* pState, const void* key, void** pVal, int32_t* pVLen) {
  int code = 0;
  STREAM_STATE_GET_ROCKSDB(pState, "default", key, pVal, pVLen);
  return code;
}
int32_t streamDefaultDel_rocksdb(SStreamState* pState, const void* key) {
  int code = 0;
  STREAM_STATE_DEL_ROCKSDB(pState, "default", key);
  return code;
}

int32_t streamDefaultIterGet_rocksdb(SStreamState* pState, const void* start, const void* end, SArray* result) {
  int   code = 0;
  char* err = NULL;

  STaskDbWrapper*        wrapper = pState->pTdbState->pOwner->pBackend;
  rocksdb_snapshot_t*    snapshot = NULL;
  rocksdb_readoptions_t* readopts = NULL;
  rocksdb_iterator_t*    pIter = streamStateIterCreate(pState, "default", &snapshot, &readopts);
  if (pIter == NULL) {
    return -1;
  }
  size_t klen = 0;
  rocksdb_iter_seek(pIter, start, strlen(start));
  while (rocksdb_iter_valid(pIter)) {
    const char* key = rocksdb_iter_key(pIter, &klen);
    int32_t     vlen = 0;
    const char* vval = rocksdb_iter_value(pIter, (size_t*)&vlen);
    char*       val = NULL;
    int32_t     len = valueDecode((void*)vval, vlen, NULL, NULL);
    if (len < 0) {
      rocksdb_iter_next(pIter);
      continue;
    }

    if (end != NULL && strcmp(key, end) > 0) {
      break;
    }
    if (strncmp(key, start, strlen(start)) == 0 && strlen(key) >= strlen(start) + 1) {
      int64_t checkPoint = 0;
      if (sscanf(key + strlen(key), ":%" PRId64 "", &checkPoint) == 1) {
        if (taosArrayPush(result, &checkPoint) == NULL) {
          code = terrno;
          break;
        }
      }
    } else {
      break;
    }
    rocksdb_iter_next(pIter);
  }
  rocksdb_release_snapshot(wrapper->db, snapshot);
  rocksdb_readoptions_destroy(readopts);
  rocksdb_iter_destroy(pIter);
  return code;
}
#ifdef BUILD_NO_CALL
void* streamDefaultIterCreate_rocksdb(SStreamState* pState) {
  SStreamStateCur* pCur = createStreamStateCursor();
  STaskDbWrapper*  wrapper = pState->pTdbState->pOwner->pBackend;

  pCur->db = wrapper->db;
  pCur->iter = streamStateIterCreate(pState, "default", (rocksdb_snapshot_t**)&pCur->snapshot,
                                     (rocksdb_readoptions_t**)&pCur->readOpt);
  pCur->number = pState->number;
  return pCur;
}
bool streamDefaultIterValid_rocksdb(void* iter) {
  if (iter) {
    return false;
  }
  SStreamStateCur* pCur = iter;
  return (rocksdb_iter_valid(pCur->iter) && !iterValueIsStale(pCur->iter)) ? true : false;
}
void streamDefaultIterSeek_rocksdb(void* iter, const char* key) {
  SStreamStateCur* pCur = iter;
  rocksdb_iter_seek(pCur->iter, key, strlen(key));
}
void streamDefaultIterNext_rocksdb(void* iter) {
  SStreamStateCur* pCur = iter;
  rocksdb_iter_next(pCur->iter);
}
char* streamDefaultIterKey_rocksdb(void* iter, int32_t* len) {
  SStreamStateCur* pCur = iter;
  return (char*)rocksdb_iter_key(pCur->iter, (size_t*)len);
}
char* streamDefaultIterVal_rocksdb(void* iter, int32_t* len) {
  SStreamStateCur* pCur = iter;
  char*            ret = NULL;

  int32_t     vlen = 0;
  const char* val = rocksdb_iter_value(pCur->iter, (size_t*)&vlen);
  *len = valueDecode((void*)val, vlen, NULL, &ret);
  if (*len < 0) {
    taosMemoryFree(ret);
    return NULL;
  }

  return ret;
}
#endif
// batch func
void* streamStateCreateBatch() {
  rocksdb_writebatch_t* pBatch = rocksdb_writebatch_create();
  return pBatch;
}
int32_t streamStateGetBatchSize(void* pBatch) {
  if (pBatch == NULL) return 0;
  return rocksdb_writebatch_count(pBatch);
}

void    streamStateClearBatch(void* pBatch) { rocksdb_writebatch_clear((rocksdb_writebatch_t*)pBatch); }
void    streamStateDestroyBatch(void* pBatch) { rocksdb_writebatch_destroy((rocksdb_writebatch_t*)pBatch); }
int32_t streamStatePutBatch(SStreamState* pState, const char* cfKeyName, rocksdb_writebatch_t* pBatch, void* key,
                            void* val, int32_t vlen, int64_t ttl) {
  int32_t         code = 0;
  STaskDbWrapper* wrapper = pState->pTdbState->pOwner->pBackend;
  TAOS_UNUSED(atomic_add_fetch_64(&wrapper->dataWritten, 1));

  int i = streamStateGetCfIdx(pState, cfKeyName);
  if (i < 0) {
    stError("streamState failed to put to cf name:%s", cfKeyName);
    return -1;
  }

  char    buf[128] = {0};
  int32_t klen = ginitDict[i].enFunc((void*)key, buf);

  char*   ttlV = NULL;
  int32_t ttlVLen = ginitDict[i].enValueFunc(val, vlen, ttl, &ttlV);

  rocksdb_column_family_handle_t* pCf = wrapper->pCf[ginitDict[i].idx];
  rocksdb_writebatch_put_cf((rocksdb_writebatch_t*)pBatch, pCf, buf, (size_t)klen, ttlV, (size_t)ttlVLen);
  taosMemoryFree(ttlV);

  {
    char tbuf[256] = {0};
    TAOS_UNUSED(ginitDict[i].toStrFunc((void*)key, tbuf));
    stTrace("streamState str: %s succ to write to %s_%s, len: %d", tbuf, wrapper->idstr, ginitDict[i].key, vlen);
  }
  return 0;
}

int32_t streamStatePutBatchOptimize(SStreamState* pState, int32_t cfIdx, rocksdb_writebatch_t* pBatch, void* key,
                                    void* val, int32_t vlen, int64_t ttl, void* tmpBuf) {
  int32_t code = 0;
  char    buf[128] = {0};

  char*  dst = NULL;
  size_t size = 0;
  if (pState->pResultRowStore.resultRowPut == NULL || pState->pExprSupp == NULL) {
    dst = val;
    size = vlen;
  } else {
    code = (pState->pResultRowStore.resultRowPut)(pState->pExprSupp, val, vlen, &dst, &size);
    if (code != 0) {
      return code;
    }
  }
  int32_t klen = ginitDict[cfIdx].enFunc((void*)key, buf);
  char*   ttlV = tmpBuf;
  int32_t ttlVLen = ginitDict[cfIdx].enValueFunc(dst, size, ttl, &ttlV);

  STaskDbWrapper* wrapper = pState->pTdbState->pOwner->pBackend;

  TAOS_UNUSED(atomic_add_fetch_64(&wrapper->dataWritten, 1));

  rocksdb_column_family_handle_t* pCf = wrapper->pCf[ginitDict[cfIdx].idx];
  rocksdb_writebatch_put_cf((rocksdb_writebatch_t*)pBatch, pCf, buf, (size_t)klen, ttlV, (size_t)ttlVLen);

  if (pState->pResultRowStore.resultRowPut != NULL && pState->pExprSupp != NULL) {
    taosMemoryFree(dst);
  }

  if (tmpBuf == NULL) {
    taosMemoryFree(ttlV);
  }

  {
    char tbuf[256] = {0};
    TAOS_UNUSED(ginitDict[cfIdx].toStrFunc((void*)key, tbuf));
    stTrace("streamState str: %s succ to write to %s_%s", tbuf, wrapper->idstr, ginitDict[cfIdx].key);
  }
  return 0;
}
int32_t streamStatePutBatch_rocksdb(SStreamState* pState, void* pBatch) {
  char*           err = NULL;
  STaskDbWrapper* wrapper = pState->pTdbState->pOwner->pBackend;
  TAOS_UNUSED(atomic_add_fetch_64(&wrapper->dataWritten, 1));
  rocksdb_write(wrapper->db, wrapper->writeOpt, (rocksdb_writebatch_t*)pBatch, &err);
  if (err != NULL) {
    stError("streamState failed to write batch, err:%s", err);
    taosMemoryFree(err);
    return -1;
  } else {
    stDebug("write batch to backend:%p", wrapper->db);
  }
  return 0;
}
uint32_t nextPow2(uint32_t x) {
  if (x <= 1) return 2;
  x = x - 1;
  x = x | (x >> 1);
  x = x | (x >> 2);
  x = x | (x >> 4);
  x = x | (x >> 8);
  x = x | (x >> 16);
  return x + 1;
}

#ifdef BUILD_NO_CALL
int32_t copyFiles(const char* src, const char* dst) {
  int32_t code = 0;
  // opt later, just hard link
  int32_t sLen = strlen(src);
  int32_t dLen = strlen(dst);
  char*   srcName = taosMemoryCalloc(1, sLen + 64);
  char*   dstName = taosMemoryCalloc(1, dLen + 64);

  TdDirPtr pDir = taosOpenDir(src);
  if (pDir == NULL) {
    taosMemoryFree(srcName);
    taosMemoryFree(dstName);
    return -1;
  }

  TdDirEntryPtr de = NULL;
  while ((de = taosReadDir(pDir)) != NULL) {
    char* name = taosGetDirEntryName(de);
    if (strcmp(name, ".") == 0 || strcmp(name, "..") == 0) continue;

    sprintf(srcName, "%s%s%s", src, TD_DIRSEP, name);
    sprintf(dstName, "%s%s%s", dst, TD_DIRSEP, name);
    if (!taosDirEntryIsDir(de)) {
      code = taosCopyFile(srcName, dstName);
      if (code == -1) {
        goto _err;
      }
    }

    memset(srcName, 0, sLen + 64);
    memset(dstName, 0, dLen + 64);
  }

_err:
  taosMemoryFreeClear(srcName);
  taosMemoryFreeClear(dstName);
  taosCloseDir(&pDir);
  return code >= 0 ? 0 : -1;
}
#endif

int32_t isBkdDataMeta(char* name, int32_t len) {
  const char* pCurrent = "CURRENT";
  int32_t     currLen = strlen(pCurrent);

  const char* pManifest = "MANIFEST-";
  int32_t     maniLen = strlen(pManifest);

  if (len >= maniLen && strncmp(name, pManifest, maniLen) == 0) {
    return 1;
  } else if (len == currLen && strcmp(name, pCurrent) == 0) {
    return 1;
  }
  return 0;
}
int32_t compareHashTableImpl(SHashObj* p1, SHashObj* p2, SArray* diff) {
  int32_t code = 0;
  size_t  len = 0;
  void*   pIter = taosHashIterate(p2, NULL);
  while (pIter) {
    char* name = taosHashGetKey(pIter, &len);
    if (!isBkdDataMeta(name, len) && !taosHashGet(p1, name, len)) {
      char* fname = taosMemoryCalloc(1, len + 1);
      if (fname == NULL) {
        return terrno;
      }
      tstrncpy(fname, name, strlen(name));
      if (taosArrayPush(diff, &fname) == NULL) {
        taosMemoryFree(fname);
        return terrno;
      }
    }
    pIter = taosHashIterate(p2, pIter);
  }
  return code;
}
int32_t compareHashTable(SHashObj* p1, SHashObj* p2, SArray* add, SArray* del) {
  int32_t code = 0;

  code = compareHashTableImpl(p1, p2, add);
  if (code != 0) {
    code = compareHashTableImpl(p2, p1, del);
  }

  return code;
}

void hashTableToDebug(SHashObj* pTbl, char** buf) {
  size_t  sz = taosHashGetSize(pTbl);
  int32_t total = 0;
  int32_t cap = sz * 16 + 4;

  char* p = taosMemoryCalloc(1, cap);
  if (p == NULL) {
    stError("failed to alloc memory for stream snapshot debug info");
    return;
  }

  void* pIter = taosHashIterate(pTbl, NULL);
  while (pIter) {
    size_t len = 0;
    char*  name = taosHashGetKey(pIter, &len);
    if (name == NULL || len <= 0) {
      pIter = taosHashIterate(pTbl, pIter);
      continue;
    }
    int32_t left = cap - strlen(p);
    int32_t nBytes = snprintf(p + total, left, "%s,", name);
    if (nBytes <= 0 || nBytes >= left) {
      stError("failed to debug snapshot info since %s", tstrerror(TSDB_CODE_OUT_OF_RANGE));
      taosMemoryFree(p);
      return;
    }

    pIter = taosHashIterate(pTbl, pIter);
    total += nBytes;
  }
  if (total > 0) {
    p[total - 1] = 0;
  }
  *buf = p;
}
void strArrayDebugInfo(SArray* pArr, char** buf) {
  int32_t sz = taosArrayGetSize(pArr);
  if (sz <= 0) return;

  int32_t code = 0;
  int32_t total = 0, nBytes = 0;
  int32_t cap = 64 + sz * 64;

  char* p = (char*)taosMemoryCalloc(1, cap);
  if (p == NULL) {
    stError("failed to alloc memory for stream snapshot debug info");
    return;
  }

  for (int i = 0; i < sz; i++) {
    char*   name = taosArrayGetP(pArr, i);
    int32_t left = cap - strlen(p);
    nBytes = snprintf(p + total, left, "%s,", name);
    if (nBytes <= 0 || nBytes >= left) {
      code = TSDB_CODE_OUT_OF_RANGE;
      stError("failed to debug snapshot info since %s", tstrerror(code));
      taosMemoryFree(p);
      return;
    }

    total += nBytes;
  }

  p[total - 1] = 0;

  *buf = p;
}
void dbChkpDebugInfo(SDbChkp* pDb) {
  if (stDebugFlag & DEBUG_INFO) {
    char* p[4] = {NULL};

    hashTableToDebug(pDb->pSstTbl[pDb->idx], &p[0]);
    if (p[0]) stTrace("chkp previous file: [%s]", p[0]);

    hashTableToDebug(pDb->pSstTbl[1 - pDb->idx], &p[1]);
    if (p[1]) stTrace("chkp curr file: [%s]", p[1]);

    strArrayDebugInfo(pDb->pAdd, &p[2]);
    if (p[2]) stTrace("chkp newly addded file: [%s]", p[2]);

    strArrayDebugInfo(pDb->pDel, &p[3]);
    if (p[3]) stTrace("chkp newly deleted file: [%s]", p[3]);

    for (int i = 0; i < 4; i++) {
      taosMemoryFree(p[i]);
    }
  }
}
int32_t dbChkpGetDelta(SDbChkp* p, int64_t chkpId, SArray* list) {
  int32_t code = 0;
  int32_t nBytes;
  TAOS_UNUSED(taosThreadRwlockWrlock(&p->rwLock));

  p->preCkptId = p->curChkpId;
  p->curChkpId = chkpId;
  const char* pCurrent = "CURRENT";
  int32_t     currLen = strlen(pCurrent);

  const char* pManifest = "MANIFEST-";
  int32_t     maniLen = strlen(pManifest);

  const char* pSST = ".sst";
  int32_t     sstLen = strlen(pSST);

  memset(p->buf, 0, p->len);

  nBytes =
      snprintf(p->buf, p->len, "%s%s%s%scheckpoint%" PRId64 "", p->path, TD_DIRSEP, "checkpoints", TD_DIRSEP, chkpId);
  if (nBytes <= 0 || nBytes >= p->len) {
    TAOS_UNUSED(taosThreadRwlockUnlock(&p->rwLock));
    return TSDB_CODE_OUT_OF_RANGE;
  }

  taosArrayClearP(p->pAdd, NULL);
  taosArrayClearP(p->pDel, NULL);
  taosHashClear(p->pSstTbl[1 - p->idx]);

  TdDirPtr pDir = taosOpenDir(p->buf);
  if (pDir == NULL) {
    TAOS_UNUSED(taosThreadRwlockUnlock(&p->rwLock));
    return terrno;
  }

  TdDirEntryPtr de = NULL;
  int8_t        dummy = 0;
  while ((de = taosReadDir(pDir)) != NULL) {
    char* name = taosGetDirEntryName(de);
    if (strcmp(name, ".") == 0 || strcmp(name, "..") == 0) continue;
    if (strlen(name) == currLen && strcmp(name, pCurrent) == 0) {
      taosMemoryFreeClear(p->pCurrent);

      p->pCurrent = taosStrdup(name);
      if (p->pCurrent == NULL) {
        code = terrno;
        break;
      }
      continue;
    }

    if (strlen(name) >= maniLen && strncmp(name, pManifest, maniLen) == 0) {
      taosMemoryFreeClear(p->pManifest);
      p->pManifest = taosStrdup(name);
      if (p->pManifest == NULL) {
        code = terrno;
        break;
      }
      continue;
    }
    if (strlen(name) >= sstLen && strncmp(name + strlen(name) - 4, pSST, sstLen) == 0) {
      if (taosHashPut(p->pSstTbl[1 - p->idx], name, strlen(name), &dummy, sizeof(dummy)) != 0) {
        break;
      }
      continue;
    }
  }
  TAOS_UNUSED(taosCloseDir(&pDir));
  if (code != 0) {
    TAOS_UNUSED(taosThreadRwlockUnlock(&p->rwLock));
    return code;
  }

  if (p->init == 0) {
    void* pIter = taosHashIterate(p->pSstTbl[1 - p->idx], NULL);
    while (pIter) {
      size_t len = 0;
      char*  name = taosHashGetKey(pIter, &len);
      if (name != NULL && !isBkdDataMeta(name, len)) {
        char* fname = taosMemoryCalloc(1, len + 1);
        if (fname == NULL) {
          TAOS_UNUSED(taosThreadRwlockUnlock(&p->rwLock));
          return terrno;
        }

        tstrncpy(fname, name, strlen(name));
        if (taosArrayPush(p->pAdd, &fname) == NULL) {
          taosMemoryFree(fname);
          TAOS_UNUSED(taosThreadRwlockUnlock(&p->rwLock));
          return terrno;
        }
      }
      pIter = taosHashIterate(p->pSstTbl[1 - p->idx], pIter);
    }
    if (taosArrayGetSize(p->pAdd) > 0) p->update = 1;

    p->init = 1;
    p->preCkptId = -1;
    p->curChkpId = chkpId;
  } else {
    int32_t code = compareHashTable(p->pSstTbl[p->idx], p->pSstTbl[1 - p->idx], p->pAdd, p->pDel);
    if (code != 0) {
      // dead code
      taosArrayClearP(p->pAdd, NULL);
      taosArrayClearP(p->pDel, NULL);
      taosHashClear(p->pSstTbl[1 - p->idx]);
      p->update = 0;
      return code;
    }

    if (taosArrayGetSize(p->pAdd) == 0 && taosArrayGetSize(p->pDel) == 0) {
      p->update = 0;
    }

    p->preCkptId = p->curChkpId;
    p->curChkpId = chkpId;
  }

  dbChkpDebugInfo(p);

  p->idx = 1 - p->idx;

  TAOS_UNUSED(taosThreadRwlockUnlock(&p->rwLock));

  return code;
}

void dbChkpDestroy(SDbChkp* pChkp);

int32_t dbChkpCreate(char* path, int64_t initChkpId, SDbChkp** ppChkp) {
  int32_t  code = 0;
  SDbChkp* p = taosMemoryCalloc(1, sizeof(SDbChkp));
  if (p == NULL) {
    code = terrno;
    goto _EXIT;
  }

  p->curChkpId = initChkpId;
  p->preCkptId = -1;
  p->pSST = taosArrayInit(64, sizeof(void*));
  if (p->pSST == NULL) {
    code = terrno;
    dbChkpDestroy(p);
    return code;
  }

  p->path = path;
  p->len = strlen(path) + 128;
  p->buf = taosMemoryCalloc(1, p->len);
  if (p->buf == NULL) {
    code = terrno;
    goto _EXIT;
  }

  p->idx = 0;
  p->pSstTbl[0] = taosHashInit(64, taosGetDefaultHashFunction(TSDB_DATA_TYPE_BINARY), false, HASH_ENTRY_LOCK);
  if (p->pSstTbl[0] == NULL) {
    code = terrno;
    goto _EXIT;
  }

  p->pSstTbl[1] = taosHashInit(64, taosGetDefaultHashFunction(TSDB_DATA_TYPE_BINARY), false, HASH_ENTRY_LOCK);
  if (p->pSstTbl[1] == NULL) {
    code = terrno;
    goto _EXIT;
  }

  p->pAdd = taosArrayInit(64, sizeof(void*));
  if (p->pAdd == NULL) {
    code = terrno;
    goto _EXIT;
  }

  p->pDel = taosArrayInit(64, sizeof(void*));
  if (p->pDel == NULL) {
    code = terrno;
    goto _EXIT;
  }

  p->update = 0;
  TAOS_UNUSED(taosThreadRwlockInit(&p->rwLock, NULL));

  SArray* list = NULL;
  code = dbChkpGetDelta(p, initChkpId, list);
  if (code != 0) {
    goto _EXIT;
  }
  *ppChkp = p;
  return code;
_EXIT:
  dbChkpDestroy(p);
  return code;
}

void dbChkpDestroy(SDbChkp* pChkp) {
  if (pChkp == NULL) return;

  taosMemoryFree(pChkp->buf);
  taosMemoryFree(pChkp->path);

  taosArrayDestroyP(pChkp->pSST, NULL);
  taosArrayDestroyP(pChkp->pAdd, NULL);
  taosArrayDestroyP(pChkp->pDel, NULL);

  taosHashCleanup(pChkp->pSstTbl[0]);
  taosHashCleanup(pChkp->pSstTbl[1]);

  taosMemoryFree(pChkp->pCurrent);
  taosMemoryFree(pChkp->pManifest);
  taosMemoryFree(pChkp);
}
#ifdef BUILD_NO_CALL
int32_t dbChkpInit(SDbChkp* p) {
  if (p == NULL) return 0;
  return 0;
}
#endif
int32_t dbChkpDumpTo(SDbChkp* p, char* dname, SArray* list) {
  static char* chkpMeta = "META";
  int32_t      code = 0;

  TAOS_UNUSED(taosThreadRwlockRdlock(&p->rwLock));

  int32_t cap = p->len + 128;

  char* buffer = taosMemoryCalloc(4, cap);
  if (buffer == NULL) {
    code = terrno;
    goto _ERROR;
  }

  char* srcBuf = buffer;
  char* dstBuf = &srcBuf[cap];
  char* srcDir = &dstBuf[cap];
  char* dstDir = &srcDir[cap];

  int nBytes = snprintf(srcDir, cap, "%s%s%s%s%s%" PRId64 "", p->path, TD_DIRSEP, "checkpoints", TD_DIRSEP,
                        "checkpoint", p->curChkpId);
  if (nBytes <= 0 || nBytes >= cap) {
    code = TSDB_CODE_OUT_OF_RANGE;
    goto _ERROR;
  }

  nBytes = snprintf(dstDir, cap, "%s", dname);
  if (nBytes <= 0 || nBytes >= cap) {
    code = TSDB_CODE_OUT_OF_RANGE;
    goto _ERROR;
  }

  if (!taosDirExist(srcDir)) {
    stError("failed to dump srcDir %s, reason: not exist such dir", srcDir);
    code = TSDB_CODE_INVALID_PARA;
    goto _ERROR;
  }
  int64_t chkpId = 0, processId = -1;
  code = chkpLoadExtraInfo(srcDir, &chkpId, &processId);
  if (code < 0) {
    stError("failed to load extra info from %s, reason:%s", srcDir, code != 0 ? "unkown" : tstrerror(code));

    goto _ERROR;
  }

  // add file to $name dir
  for (int i = 0; i < taosArrayGetSize(p->pAdd); i++) {
    memset(srcBuf, 0, cap);
    memset(dstBuf, 0, cap);

    char* filename = taosArrayGetP(p->pAdd, i);
    nBytes = snprintf(srcBuf, cap, "%s%s%s", srcDir, TD_DIRSEP, filename);
    if (nBytes <= 0 || nBytes >= cap) {
      code = TSDB_CODE_OUT_OF_RANGE;
      goto _ERROR;
    }

    nBytes = snprintf(dstBuf, cap, "%s%s%s", dstDir, TD_DIRSEP, filename);
    if (nBytes <= 0 || nBytes >= cap) {
      code = TSDB_CODE_OUT_OF_RANGE;
      goto _ERROR;
    }

    if (taosCopyFile(srcBuf, dstBuf) < 0) {
      code = TAOS_SYSTEM_ERROR(errno);
      stError("failed to copy file from %s to %s, reason:%s", srcBuf, dstBuf, tstrerror(code));
      goto _ERROR;
    }
  }
  // del file in $name
  for (int i = 0; i < taosArrayGetSize(p->pDel); i++) {
    char* filename = taosArrayGetP(p->pDel, i);
    char* p = taosStrdup(filename);
    if (p == NULL) {
      code = terrno;
      goto _ERROR;
    }
    if (taosArrayPush(list, &p) == NULL) {
      taosMemoryFree(p);
      code = terrno;
      goto _ERROR;
    }
  }

  // copy current file to dst dir
  memset(srcBuf, 0, cap);
  memset(dstBuf, 0, cap);

  nBytes = snprintf(srcBuf, cap, "%s%s%s", srcDir, TD_DIRSEP, p->pCurrent);
  if (nBytes <= 0 || nBytes >= cap) {
    code = TSDB_CODE_OUT_OF_RANGE;
    goto _ERROR;
  }

  nBytes = snprintf(dstBuf, cap, "%s%s%s_%" PRId64 "", dstDir, TD_DIRSEP, p->pCurrent, p->curChkpId);
  if (nBytes <= 0 || nBytes >= cap) {
    code = TSDB_CODE_OUT_OF_RANGE;
    goto _ERROR;
  }

  if (taosCopyFile(srcBuf, dstBuf) < 0) {
    code = TAOS_SYSTEM_ERROR(errno);
    stError("failed to copy file from %s to %s, reason:%s", srcBuf, dstBuf, tstrerror(code));
    goto _ERROR;
  }

  // copy manifest file to dst dir
  memset(srcBuf, 0, cap);
  memset(dstBuf, 0, cap);

  nBytes = snprintf(srcBuf, cap, "%s%s%s", srcDir, TD_DIRSEP, p->pManifest);
  if (nBytes <= 0 || nBytes >= cap) {
    code = TSDB_CODE_OUT_OF_RANGE;
    goto _ERROR;
  }

  nBytes = snprintf(dstBuf, cap, "%s%s%s_%" PRId64 "", dstDir, TD_DIRSEP, p->pManifest, p->curChkpId);
  if (nBytes <= 0 || nBytes >= cap) {
    code = TSDB_CODE_OUT_OF_RANGE;
    goto _ERROR;
  }

  if (taosCopyFile(srcBuf, dstBuf) < 0) {
    code = terrno;
    stError("failed to copy file from %s to %s, reason:%s", srcBuf, dstBuf, tstrerror(code));
    goto _ERROR;
  }
  memset(dstBuf, 0, cap);
  nBytes = snprintf(dstBuf, cap, "%s%s%s", dstDir, TD_DIRSEP, chkpMeta);
  if (nBytes <= 0 || nBytes >= cap) {
    code = TSDB_CODE_OUT_OF_RANGE;
    goto _ERROR;
  }

  TdFilePtr pFile = taosOpenFile(dstBuf, TD_FILE_CREATE | TD_FILE_WRITE | TD_FILE_TRUNC);
  if (pFile == NULL) {
    code = terrno;
    stError("chkp failed to create meta file: %s, reason:%s", dstDir, tstrerror(code));
    goto _ERROR;
  }

  char content[256] = {0};
  nBytes = tsnprintf(content, sizeof(content), META_ON_S3_FORMATE, p->pCurrent, p->curChkpId, p->pManifest,
                     p->curChkpId, "processVer", processId);
  if (nBytes <= 0 || nBytes >= sizeof(content)) {
    code = TSDB_CODE_OUT_OF_RANGE;
    stError("chkp failed to format meta file: %s, reason: invalid msg", dstDir);
    TAOS_UNUSED(taosCloseFile(&pFile));
    goto _ERROR;
  }

  nBytes = taosWriteFile(pFile, content, strlen(content));
  if (nBytes != strlen(content)) {
    code = terrno;
    stError("chkp failed to write meta file: %s,reason:%s", dstDir, tstrerror(code));
    TAOS_UNUSED(taosCloseFile(&pFile));
    goto _ERROR;
  }
  TAOS_UNUSED(taosCloseFile(&pFile));

  // clear delta data buf
  taosArrayClearP(p->pAdd, NULL);
  taosArrayClearP(p->pDel, NULL);
  code = 0;

_ERROR:
  taosMemoryFree(buffer);
  TAOS_UNUSED(taosThreadRwlockUnlock(&p->rwLock));
  return code;
}

int32_t bkdMgtCreate(char* path, SBkdMgt** mgt) {
  int32_t  code = 0;
  SBkdMgt* p = taosMemoryCalloc(1, sizeof(SBkdMgt));
  if (p == NULL) {
    return terrno;
  }

  p->pDbChkpTbl = taosHashInit(64, taosGetDefaultHashFunction(TSDB_DATA_TYPE_BINARY), true, HASH_ENTRY_LOCK);
  if (p->pDbChkpTbl == NULL) {
    code = terrno;
    bkdMgtDestroy(p);
    return code;
  }

  p->path = taosStrdup(path);
  if (p->path == NULL) {
    code = terrno;
    bkdMgtDestroy(p);
    return code;
  }

  if (taosThreadRwlockInit(&p->rwLock, NULL) != 0) {
    code = TAOS_SYSTEM_ERROR(errno);
    bkdMgtDestroy(p);
    return code;
  }
  *mgt = p;

  return code;
}

void bkdMgtDestroy(SBkdMgt* bm) {
  if (bm == NULL) return;
  void* pIter = taosHashIterate(bm->pDbChkpTbl, NULL);
  while (pIter) {
    SDbChkp* pChkp = *(SDbChkp**)(pIter);
    dbChkpDestroy(pChkp);

    pIter = taosHashIterate(bm->pDbChkpTbl, pIter);
  }

  TAOS_UNUSED(taosThreadRwlockDestroy(&bm->rwLock));
  taosMemoryFree(bm->path);
  taosHashCleanup(bm->pDbChkpTbl);

  taosMemoryFree(bm);
}
int32_t bkdMgtGetDelta(SBkdMgt* bm, char* taskId, int64_t chkpId, SArray* list, char* dname) {
  int32_t code = 0;
  TAOS_UNUSED(taosThreadRwlockWrlock(&bm->rwLock));
  SDbChkp** ppChkp = taosHashGet(bm->pDbChkpTbl, taskId, strlen(taskId));
  SDbChkp*  pChkp = ppChkp != NULL ? *ppChkp : NULL;

  if (pChkp == NULL) {
    int32_t cap = strlen(bm->path) + 64;
    char*   path = taosMemoryCalloc(1, cap);
    if (path == NULL) {
      TAOS_UNUSED(taosThreadRwlockUnlock(&bm->rwLock));
      return terrno;
    }

    int32_t nBytes = snprintf(path, cap, "%s%s%s", bm->path, TD_DIRSEP, taskId);
    if (nBytes <= 0 || nBytes >= cap) {
      taosMemoryFree(path);
      TAOS_UNUSED(taosThreadRwlockUnlock(&bm->rwLock));
      code = TSDB_CODE_OUT_OF_RANGE;
      return code;
    }

    SDbChkp* p = NULL;
    code = dbChkpCreate(path, chkpId, &p);
    if (code != 0) {
      taosMemoryFree(path);
      TAOS_UNUSED(taosThreadRwlockUnlock(&bm->rwLock));
      return code;
    }

    if (taosHashPut(bm->pDbChkpTbl, taskId, strlen(taskId), &p, sizeof(void*)) != 0) {
      dbChkpDestroy(p);
      TAOS_UNUSED(taosThreadRwlockUnlock(&bm->rwLock));
      code = terrno;
      return code;
    }

    pChkp = p;
    code = dbChkpDumpTo(pChkp, dname, list);
    TAOS_UNUSED(taosThreadRwlockUnlock(&bm->rwLock));
    return code;
  } else {
    code = dbChkpGetDelta(pChkp, chkpId, NULL);
    if (code == 0) {
      code = dbChkpDumpTo(pChkp, dname, list);
    }
  }

  TAOS_UNUSED(taosThreadRwlockUnlock(&bm->rwLock));
  return code;
}

#ifdef BUILD_NO_CALL
int32_t bkdMgtAddChkp(SBkdMgt* bm, char* task, char* path) {
  int32_t code = -1;

  taosThreadRwlockWrlock(&bm->rwLock);
  SDbChkp** pp = taosHashGet(bm->pDbChkpTbl, task, strlen(task));
  if (pp == NULL) {
    SDbChkp* p = NULL;
    code = dbChkpCreate(path, 0, &p);
    if (code != 0) {
      taosHashPut(bm->pDbChkpTbl, task, strlen(task), &p, sizeof(void*));
      code = 0;
    }
  } else {
    stError("task chkp already exists");
  }

  taosThreadRwlockUnlock(&bm->rwLock);

  return code;
}

int32_t bkdMgtDumpTo(SBkdMgt* bm, char* taskId, char* dname) {
  int32_t code = 0;
  taosThreadRwlockRdlock(&bm->rwLock);

  SDbChkp* p = taosHashGet(bm->pDbChkpTbl, taskId, strlen(taskId));
  code = dbChkpDumpTo(p, dname, NULL);

  taosThreadRwlockUnlock(&bm->rwLock);
  return code;
}
#endif

SStreamStateCur* streamStateSeekKeyPrev_rocksdb(SStreamState* pState, const SWinKey* key) {
  stDebug("streamStateSeekKeyPrev_rocksdb");
  STaskDbWrapper*  wrapper = pState->pTdbState->pOwner->pBackend;
  SStreamStateCur* pCur = createStreamStateCursor();
  if (pCur == NULL) {
    return NULL;
  }

  pCur->db = wrapper->db;
  pCur->iter = streamStateIterCreate(pState, "state", (rocksdb_snapshot_t**)&pCur->snapshot,
                                     (rocksdb_readoptions_t**)&pCur->readOpt);
  pCur->number = pState->number;

  char buf[128] = {0};
  int  len = winKeyEncode((void*)key, buf);
  if (!streamStateIterSeekAndValid(pCur->iter, buf, len)) {
    streamStateFreeCur(pCur);
    return NULL;
  }
  while (rocksdb_iter_valid(pCur->iter) && iterValueIsStale(pCur->iter)) {
    rocksdb_iter_prev(pCur->iter);
  }

  if (rocksdb_iter_valid(pCur->iter)) {
    SWinKey curKey;
    size_t  kLen = 0;
    char*   keyStr = (char*)rocksdb_iter_key(pCur->iter, &kLen);
    TAOS_UNUSED(winKeyDecode((void*)&curKey, keyStr));
    if (winKeyCmpr(key, sizeof(*key), &curKey, sizeof(curKey)) > 0) {
      return pCur;
    }
    rocksdb_iter_prev(pCur->iter);
    return pCur;
  }

  streamStateFreeCur(pCur);
  return NULL;
}

int32_t streamStateGetGroupKVByCur_rocksdb(SStreamState* pState, SStreamStateCur* pCur, SWinKey* pKey,
                                           const void** pVal, int32_t* pVLen) {
  if (!pCur) {
    return -1;
  }
  uint64_t groupId = pKey->groupId;

  int32_t code = streamStateGetKVByCur_rocksdb(pState, pCur, pKey, pVal, pVLen);
  if (code == 0) {
    if (pKey->groupId == groupId) {
      return 0;
    }
    if (pVal != NULL) {
      taosMemoryFree((void*)*pVal);
      *pVal = NULL;
    }
  }
  return -1;
}<|MERGE_RESOLUTION|>--- conflicted
+++ resolved
@@ -4293,13 +4293,9 @@
   }
 }
 
-<<<<<<< HEAD
-int32_t streamStateParTagGetKVByCur_rocksdb(SStreamStateCur* pCur, int64_t* pGroupId, void** pVal, int32_t* pVLen) {
-=======
-int32_t streamStateParTagGetKVByCur_rocksdb(SStreamStateCur* pCur, int64_t* pGroupId, const void** pVal,
+int32_t streamStateParTagGetKVByCur_rocksdb(SStreamStateCur* pCur, int64_t* pGroupId, void** pVal,
                                             int32_t* pVLen) {
   stDebug("streamStateFillGetKVByCur_rocksdb");
->>>>>>> d1bfc484
   if (!pCur) {
     return -1;
   }
