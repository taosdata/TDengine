--- conflicted
+++ resolved
@@ -3460,11 +3460,8 @@
           taosMemoryFree(val);
           *pVal = (char*)tVal;
         } else {
-<<<<<<< HEAD
-=======
           stInfo("streamStateGetKVByCur_rocksdb, pState = %p, pResultRowStore = %p, pExprSupp = %p", pState,
                  pState->pResultRowStore.resultRowGet, pState->pExprSupp);
->>>>>>> 9bd22e4e
           *pVal = (char*)tVal;
         }
       } else {
