/*
 * Copyright (c) 2019 TAOS Data, Inc. <jhtao@taosdata.com>
 *
 * This program is free software: you can use, redistribute, and/or modify
 * it under the terms of the GNU Affero General Public License, version 3
 * or later ("AGPL"), as published by the Free Software Foundation.
 *
 * This program is distributed in the hope that it will be useful, but WITHOUT
 * ANY WARRANTY; without even the implied warranty of MERCHANTABILITY or
 * FITNESS FOR A PARTICULAR PURPOSE.
 *
 * You should have received a copy of the GNU Affero General Public License
 * along with this program. If not, see <http://www.gnu.org/licenses/>.
 */

#include "streamBackendRocksdb.h"
#include "lz4.h"
#include "streamInt.h"
#include "tcommon.h"
#include "tref.h"

typedef struct SCompactFilteFactory {
  void* status;
} SCompactFilteFactory;

typedef struct {
  rocksdb_t*                       db;
  rocksdb_column_family_handle_t** pHandle;
  rocksdb_writeoptions_t*          wOpt;
  rocksdb_readoptions_t*           rOpt;
  rocksdb_options_t**              cfOpt;
  rocksdb_options_t*               dbOpt;
  RocksdbCfParam*                  param;
  void*                            pBackend;
  SListNode*                       pCompareNode;
  rocksdb_comparator_t**           pCompares;
} RocksdbCfInst;

int32_t streamStateOpenBackendCf(void* backend, char* name, char** cfs, int32_t nCf);

void            destroyRocksdbCfInst(RocksdbCfInst* inst);
int32_t         getCfIdx(const char* cfName);
STaskDbWrapper* taskDbOpenImpl(const char* key, char* statePath, char* dbPath);

static int32_t backendCopyFiles(const char* src, const char* dst);

void        destroyCompactFilteFactory(void* arg);
void        destroyCompactFilte(void* arg);
const char* compactFilteFactoryName(void* arg);
const char* compactFilteFactoryNameSess(void* arg);
const char* compactFilteFactoryNameState(void* arg);
const char* compactFilteFactoryNameFunc(void* arg);
const char* compactFilteFactoryNameFill(void* arg);

const char* compactFilteName(void* arg);
const char* compactFilteNameSess(void* arg);
const char* compactFilteNameState(void* arg);
const char* compactFilteNameFill(void* arg);
const char* compactFilteNameFunc(void* arg);

unsigned char compactFilte(void* arg, int level, const char* key, size_t klen, const char* val, size_t vlen,
                           char** newval, size_t* newvlen, unsigned char* value_changed);
rocksdb_compactionfilter_t* compactFilteFactoryCreateFilter(void* arg, rocksdb_compactionfiltercontext_t* ctx);
rocksdb_compactionfilter_t* compactFilteFactoryCreateFilterSess(void* arg, rocksdb_compactionfiltercontext_t* ctx);
rocksdb_compactionfilter_t* compactFilteFactoryCreateFilterState(void* arg, rocksdb_compactionfiltercontext_t* ctx);
rocksdb_compactionfilter_t* compactFilteFactoryCreateFilterFunc(void* arg, rocksdb_compactionfiltercontext_t* ctx);
rocksdb_compactionfilter_t* compactFilteFactoryCreateFilterFill(void* arg, rocksdb_compactionfiltercontext_t* ctx);

typedef int (*__db_key_encode_fn_t)(void* key, char* buf);
typedef int (*__db_key_decode_fn_t)(void* key, char* buf);
typedef int (*__db_key_tostr_fn_t)(void* key, char* buf);
typedef const char* (*__db_key_cmpname_fn_t)(void* statue);
typedef int (*__db_key_cmp_fn_t)(void* state, const char* aBuf, size_t aLen, const char* bBuf, size_t bLen);
typedef void (*__db_key_cmp_destroy_fn_t)(void* state);
typedef int32_t (*__db_value_encode_fn_t)(void* value, int32_t vlen, int64_t ttl, char** dest);
typedef int32_t (*__db_value_decode_fn_t)(void* value, int32_t vlen, int64_t* ttl, char** dest);

typedef rocksdb_compactionfilter_t* (*__db_factory_create_fn_t)(void* arg, rocksdb_compactionfiltercontext_t* ctx);
typedef const char* (*__db_factory_name_fn_t)(void* arg);
typedef void (*__db_factory_destroy_fn_t)(void* arg);
typedef struct {
  const char*               key;
  int32_t                   len;
  int                       idx;
  __db_key_cmp_fn_t         cmpKey;
  __db_key_encode_fn_t      enFunc;
  __db_key_decode_fn_t      deFunc;
  __db_key_tostr_fn_t       toStrFunc;
  __db_key_cmpname_fn_t     cmpName;
  __db_key_cmp_destroy_fn_t destroyCmp;
  __db_value_encode_fn_t    enValueFunc;
  __db_value_decode_fn_t    deValueFunc;

  __db_factory_create_fn_t  createFilter;
  __db_factory_destroy_fn_t destroyFilter;
  __db_factory_name_fn_t    funcName;

} SCfInit;

const char* compareDefaultName(void* name);
const char* compareStateName(void* name);
const char* compareWinKeyName(void* name);
const char* compareSessionKeyName(void* name);
const char* compareFuncKeyName(void* name);
const char* compareParKeyName(void* name);
const char* comparePartagKeyName(void* name);

int defaultKeyComp(void* state, const char* aBuf, size_t aLen, const char* bBuf, size_t bLen);
int defaultKeyEncode(void* k, char* buf);
int defaultKeyDecode(void* k, char* buf);
int defaultKeyToString(void* k, char* buf);

int stateKeyDBComp(void* state, const char* aBuf, size_t aLen, const char* bBuf, size_t bLen);
int stateKeyEncode(void* k, char* buf);
int stateKeyDecode(void* k, char* buf);
int stateKeyToString(void* k, char* buf);

int stateSessionKeyDBComp(void* state, const char* aBuf, size_t aLen, const char* bBuf, size_t bLen);
int stateSessionKeyEncode(void* ses, char* buf);
int stateSessionKeyDecode(void* ses, char* buf);
int stateSessionKeyToString(void* k, char* buf);

int winKeyDBComp(void* state, const char* aBuf, size_t aLen, const char* bBuf, size_t bLen);
int winKeyEncode(void* k, char* buf);
int winKeyDecode(void* k, char* buf);
int winKeyToString(void* k, char* buf);

int tupleKeyDBComp(void* state, const char* aBuf, size_t aLen, const char* bBuf, size_t bLen);
int tupleKeyEncode(void* k, char* buf);
int tupleKeyDecode(void* k, char* buf);
int tupleKeyToString(void* k, char* buf);

int parKeyDBComp(void* state, const char* aBuf, size_t aLen, const char* bBuf, size_t bLen);
int parKeyEncode(void* k, char* buf);
int parKeyDecode(void* k, char* buf);
int parKeyToString(void* k, char* buf);

int32_t valueEncode(void* value, int32_t vlen, int64_t ttl, char** dest);
int32_t valueDecode(void* value, int32_t vlen, int64_t* ttl, char** dest);
int32_t valueToString(void* k, char* buf);
int32_t valueIsStale(void* k, int64_t ts);

void        destroyCompare(void* arg);
static void cleanDir(const char* pPath, const char* id);

static bool                streamStateIterSeekAndValid(rocksdb_iterator_t* iter, char* buf, size_t len);
static rocksdb_iterator_t* streamStateIterCreate(SStreamState* pState, const char* cfName,
                                                 rocksdb_snapshot_t** snapshot, rocksdb_readoptions_t** readOpt);

void taskDbRefChkp(STaskDbWrapper* pTaskDb, int64_t chkp);
void taskDbUnRefChkp(STaskDbWrapper* pTaskDb, int64_t chkp);

int32_t chkpAddExtraInfo(char* pChkpIdDir, int64_t chkpId, int64_t processId);
int32_t chkpLoadExtraInfo(char* pChkpIdDir, int64_t* chkpId, int64_t* processId);

int32_t  copyFiles(const char* src, const char* dst);
uint32_t nextPow2(uint32_t x);

SCfInit ginitDict[] = {
    {"default", 7, 0, defaultKeyComp, defaultKeyEncode, defaultKeyDecode, defaultKeyToString, compareDefaultName,
     destroyCompare, valueEncode, valueDecode, compactFilteFactoryCreateFilter, destroyCompactFilteFactory,
     compactFilteFactoryName},

    {"state", 5, 1, stateKeyDBComp, stateKeyEncode, stateKeyDecode, stateKeyToString, compareStateName, destroyCompare,
     valueEncode, valueDecode, compactFilteFactoryCreateFilterState, destroyCompactFilteFactory,
     compactFilteFactoryNameState},

    {"fill", 4, 2, winKeyDBComp, winKeyEncode, winKeyDecode, winKeyToString, compareWinKeyName, destroyCompare,
     valueEncode, valueDecode, compactFilteFactoryCreateFilterFill, destroyCompactFilteFactory,
     compactFilteFactoryNameFill},

    {"sess", 4, 3, stateSessionKeyDBComp, stateSessionKeyEncode, stateSessionKeyDecode, stateSessionKeyToString,
     compareSessionKeyName, destroyCompare, valueEncode, valueDecode, compactFilteFactoryCreateFilterSess,
     destroyCompactFilteFactory, compactFilteFactoryNameSess},

    {"func", 4, 4, tupleKeyDBComp, tupleKeyEncode, tupleKeyDecode, tupleKeyToString, compareFuncKeyName, destroyCompare,
     valueEncode, valueDecode, compactFilteFactoryCreateFilterFunc, destroyCompactFilteFactory,
     compactFilteFactoryNameFunc},

    {"parname", 7, 5, parKeyDBComp, parKeyEncode, parKeyDecode, parKeyToString, compareParKeyName, destroyCompare,
     valueEncode, valueDecode, compactFilteFactoryCreateFilter, destroyCompactFilteFactory, compactFilteFactoryName},

    {"partag", 6, 6, parKeyDBComp, parKeyEncode, parKeyDecode, parKeyToString, comparePartagKeyName, destroyCompare,
     valueEncode, valueDecode, compactFilteFactoryCreateFilter, destroyCompactFilteFactory, compactFilteFactoryName},
};

int32_t getCfIdx(const char* cfName) {
  int    idx = -1;
  size_t len = strlen(cfName);
  for (int i = 0; i < sizeof(ginitDict) / sizeof(ginitDict[0]); i++) {
    if (len == ginitDict[i].len && strncmp(cfName, ginitDict[i].key, strlen(cfName)) == 0) {
      idx = i;
      break;
    }
  }
  return idx;
}

bool isValidCheckpoint(const char* dir) {
  // not implement yet
  return true;
}

/*
 *copy pChkpIdDir's file to state dir
 */
int32_t rebuildDirFromCheckpoint(const char* path, int64_t chkpId, char** dst) {
  // impl later
  int32_t code = 0;
  int32_t cap = strlen(path) + 64;
  int32_t nBytes = 0;

  char* state = taosMemoryCalloc(1, cap);
  if (state == NULL) {
    return terrno;
  }

  nBytes = snprintf(state, cap, "%s%s%s", path, TD_DIRSEP, "state");
  if (nBytes <= 0 || nBytes >= cap) {
    taosMemoryFree(state);
    return TSDB_CODE_OUT_OF_RANGE;
  }

  if (chkpId != 0) {
    char* chkp = taosMemoryCalloc(1, cap);
    if (chkp == NULL) {
      taosMemoryFree(state);
      return terrno;
    }

    nBytes = snprintf(chkp, cap, "%s%s%s%scheckpoint%" PRId64 "", path, TD_DIRSEP, "checkpoints", TD_DIRSEP, chkpId);
    if (nBytes <= 0 || nBytes >= cap) {
      taosMemoryFree(state);
      taosMemoryFree(chkp);
      return TSDB_CODE_OUT_OF_RANGE;
    }

    if (taosIsDir(chkp) && isValidCheckpoint(chkp)) {
      cleanDir(state, "");
      code = backendCopyFiles(chkp, state);
      if (code != 0) {
        stError("failed to restart stream backend from %s, reason: %s", chkp, tstrerror(TAOS_SYSTEM_ERROR(code)));
      } else {
        stInfo("start to restart stream backend at checkpoint path: %s", chkp);
      }

    } else {
      stError("failed to start stream backend at %s, reason: %s, restart from default state dir:%s", chkp,
              tstrerror(terrno), state);
      code = taosMkDir(state);
      if (code != 0) {
        code = TAOS_SYSTEM_ERROR(errno);
      }
    }

    taosMemoryFree(chkp);
  }

  *dst = state;
  return code;
}

typedef struct {
  char    pCurrName[24];
  int64_t currChkptId;

  char    pManifestName[24];
  int64_t manifestChkptId;

  char    processName[24];
  int64_t processId;
} SSChkpMetaOnS3;

int32_t remoteChkp_readMetaData(char* path, SSChkpMetaOnS3** pMeta) {
  int32_t   code = 0;
  int32_t   cap = strlen(path) + 32;
  TdFilePtr pFile = NULL;

  char* metaPath = taosMemoryCalloc(1, cap);
  if (metaPath == NULL) {
    return terrno;
  }

  int32_t n = snprintf(metaPath, cap, "%s%s%s", path, TD_DIRSEP, "META");
  if (n <= 0 || n >= cap) {
    taosMemoryFree(metaPath);
    return TSDB_CODE_OUT_OF_MEMORY;
  }

  pFile = taosOpenFile(path, TD_FILE_READ);
  if (pFile == NULL) {
    code = terrno;
    goto _EXIT;
  }

  char buf[256] = {0};
  if (taosReadFile(pFile, buf, sizeof(buf)) <= 0) {
    code = terrno;
    goto _EXIT;
  }

  SSChkpMetaOnS3* p = taosMemoryCalloc(1, sizeof(SSChkpMetaOnS3));
  if (p == NULL) {
    code = terrno;
    goto _EXIT;
  }
  n = sscanf(buf, META_ON_S3_FORMATE, p->pCurrName, &p->currChkptId, p->pManifestName, &p->manifestChkptId,
             p->processName, &p->processId);
  if (n != 6) {
    code = TSDB_CODE_INVALID_MSG;
    taosMemoryFree(p);
    goto _EXIT;
  }

  if (p->currChkptId != p->manifestChkptId) {
    code = TSDB_CODE_INVALID_MSG;
    taosMemoryFree(p);
    goto _EXIT;
  }
  *pMeta = p;
  code = 0;
_EXIT:
  taosCloseFile(&pFile);
  taosMemoryFree(metaPath);
  return code;
}

int32_t remoteChkp_validAndCvtMeta(char* path, SSChkpMetaOnS3* pMeta, int64_t chkpId) {
  int32_t code = 0;
  int32_t nBytes = 0;

  int32_t cap = strlen(path) + 64;
  char*   src = taosMemoryCalloc(1, cap);
  char*   dst = taosMemoryCalloc(1, cap);
  if (src == NULL || dst == NULL) {
    code = terrno;
    goto _EXIT;
  }

  if (pMeta->currChkptId != chkpId || pMeta->manifestChkptId != chkpId) {
    code = TSDB_CODE_INVALID_CFG;
    goto _EXIT;
  }
  // rename current_chkp/mainfest to current
  for (int i = 0; i < 2; i++) {
    char* key = (i == 0 ? pMeta->pCurrName : pMeta->pManifestName);
    if (strlen(key) <= 0) {
      code = TSDB_CODE_INVALID_PARA;
      goto _EXIT;
    }

    nBytes = snprintf(src, cap, "%s%s%s_%" PRId64 "", path, TD_DIRSEP, key, pMeta->currChkptId);
    if (nBytes <= 0 || nBytes >= cap) {
      code = TSDB_CODE_OUT_OF_RANGE;
      goto _EXIT;
    }

    if (taosStatFile(src, NULL, NULL, NULL) != 0) {
      code = terrno;
      goto _EXIT;
    }

    nBytes = snprintf(dst, cap, "%s%s%s", path, TD_DIRSEP, key);
    if (nBytes <= 0 || nBytes >= cap) {
      code = TSDB_CODE_OUT_OF_RANGE;
      goto _EXIT;
    }

    code = taosRenameFile(src, dst);
    if (code != 0) {
      goto _EXIT;
    }

    memset(src, 0, cap);
    memset(dst, 0, cap);
  }
  code = 0;

// rename manifest_chkp to manifest
_EXIT:
  taosMemoryFree(src);
  taosMemoryFree(dst);
  return code;
}
int32_t remoteChkpGetDelFile(char* path, SArray* toDel) {
  int32_t code = 0;
  int32_t nBytes = 0;

  SSChkpMetaOnS3* pMeta = NULL;
  code = remoteChkp_readMetaData(path, &pMeta);
  if (code != 0) {
    return code;
  }

  for (int i = 0; i < 2; i++) {
    char* key = (i == 0 ? pMeta->pCurrName : pMeta->pManifestName);

    int32_t cap = strlen(key) + 32;
    char*   p = taosMemoryCalloc(1, cap);
    if (p == NULL) {
      taosMemoryFree(pMeta);
      return terrno;
    }

    nBytes = snprintf(p, cap, "%s_%" PRId64 "", key, pMeta->currChkptId);
    if (nBytes <= 0 || nBytes >= cap) {
      taosMemoryFree(pMeta);
      taosMemoryFree(p);
      return TSDB_CODE_OUT_OF_RANGE;
    }
    if (taosArrayPush(toDel, &p) == NULL) {
      taosMemoryFree(pMeta);
      taosMemoryFree(p);
      return terrno;
    }
  }

  return 0;
}

void cleanDir(const char* pPath, const char* id) {
  if (pPath == NULL) {
    stError("%s try to clean dir, but path is NULL", id);
    return;
  }

  if (taosIsDir(pPath)) {
    taosRemoveDir(pPath);
    if (taosMkDir(pPath) != 0) {
      stError("%s failed to create dir:%s", id, pPath);
    }
    stInfo("%s clear dir:%s, succ", id, pPath);
  }
}

int32_t createDirIfNotExist(const char* pPath) {
  if (!taosIsDir(pPath)) {
    return taosMulMkDir(pPath);
  } else {
    return 0;
  }
}

int32_t rebuildFromRemoteChkp_rsync(const char* key, char* checkpointPath, int64_t checkpointId, char* defaultPath) {
  int32_t code = 0;
  if (taosIsDir(checkpointPath)) {
    taosRemoveDir(checkpointPath);
    stDebug("remove local checkpoint data dir:%s succ", checkpointPath);
  }

  cleanDir(defaultPath, key);
  stDebug("clear local default dir before downloading checkpoint data:%s succ", defaultPath);

  code = streamTaskDownloadCheckpointData(key, checkpointPath, checkpointId);
  if (code != 0) {
    stError("failed to download checkpoint data:%s", key);
    return code;
  }

  stDebug("download remote checkpoint data for checkpointId:%" PRId64 ", %s", checkpointId, key);
  return backendCopyFiles(checkpointPath, defaultPath);
}

int32_t rebuildDataFromS3(char* chkpPath, int64_t chkpId) {
  SSChkpMetaOnS3* pMeta = NULL;

  int32_t code = remoteChkp_readMetaData(chkpPath, &pMeta);
  if (code != 0) {
    return code;
  }

  if (pMeta->currChkptId != chkpId || pMeta->manifestChkptId != chkpId) {
    taosMemoryFree(pMeta);
    return TSDB_CODE_INVALID_PARA;
  }

  code = remoteChkp_validAndCvtMeta(chkpPath, pMeta, chkpId);
  if (code != 0) {
    taosMemoryFree(pMeta);
    return code;
  }
  taosMemoryFree(pMeta);

  return chkpAddExtraInfo(chkpPath, chkpId, pMeta->processId);
}

int32_t rebuildFromRemoteChkp_s3(const char* key, char* chkpPath, int64_t chkpId, char* defaultPath) {
  int8_t  rename = 0;
  int32_t code = streamTaskDownloadCheckpointData(key, chkpPath, chkpId);
  if (code != 0) {
    return code;
  }

  int32_t cap = strlen(defaultPath) + 32;

  char* defaultTmp = taosMemoryCalloc(1, cap);
  if (defaultTmp == NULL) {
    return terrno;
  }

  int32_t nBytes = snprintf(defaultPath, cap, "%s%s", defaultPath, "_tmp");
  if (nBytes <= 0 || nBytes >= cap) {
    taosMemoryFree(defaultPath);
    return TSDB_CODE_OUT_OF_RANGE;
  }

  if (taosIsDir(defaultTmp)) taosRemoveDir(defaultTmp);
  if (taosIsDir(defaultPath)) {
    code = taosRenameFile(defaultPath, defaultTmp);
    if (code != 0) {
      goto _EXIT;
    } else {
      rename = 1;
    }
  } else {
    code = taosMkDir(defaultPath);
    if (code != 0) {
      code = TAOS_SYSTEM_ERROR(errno);
      goto _EXIT;
    }
  }

  code = rebuildDataFromS3(chkpPath, chkpId);
  if (code != 0) {
    goto _EXIT;
  }

  code = backendCopyFiles(chkpPath, defaultPath);
  if (code != 0) {
    goto _EXIT;
  }
  code = 0;

_EXIT:
  if (code != 0) {
    if (rename) {
      TAOS_UNUSED(taosRenameFile(defaultTmp, defaultPath));
    }
  }

  if (taosIsDir(defaultPath)) {
    taosRemoveDir(defaultPath);
  }

  taosMemoryFree(defaultTmp);
  return code;
}

int32_t rebuildFromRemoteCheckpoint(const char* key, char* checkpointPath, int64_t checkpointId, char* defaultPath) {
  ECHECKPOINT_BACKUP_TYPE type = streamGetCheckpointBackupType();
  if (type == DATA_UPLOAD_S3) {
    return rebuildFromRemoteChkp_s3(key, checkpointPath, checkpointId, defaultPath);
  } else if (type == DATA_UPLOAD_RSYNC) {
    return rebuildFromRemoteChkp_rsync(key, checkpointPath, checkpointId, defaultPath);
  } else {
    stError("%s no remote backup checkpoint data for:%" PRId64, key, checkpointId);
  }

  return -1;
}

int32_t copyFiles_create(char* src, char* dst, int8_t type) {
  // create and copy file
  int32_t err = taosCopyFile(src, dst);

  if (errno == EXDEV || errno == ENOTSUP) {
    errno = 0;
    return 0;
  }
  return 0;
}
int32_t copyFiles_hardlink(char* src, char* dst, int8_t type) {
  // same fs and hard link
  return taosLinkFile(src, dst);
}

int32_t backendFileCopyFilesImpl(const char* src, const char* dst) {
  const char* current = "CURRENT";
  size_t      currLen = strlen(current);

  const char* info = "info";
  size_t      infoLen = strlen(info);

  int32_t code = 0;
  int32_t sLen = strlen(src);
  int32_t dLen = strlen(dst);
  int32_t cap = TMAX(sLen, dLen) + 64;
  int32_t nBytes = 0;

  char* srcName = taosMemoryCalloc(1, cap);
  char* dstName = taosMemoryCalloc(1, cap);
  if (srcName == NULL || dstName == NULL) {
    taosMemoryFree(srcName);
    taosMemoryFree(dstName);
    return terrno;
  }

  // copy file to dst
  TdDirPtr pDir = taosOpenDir(src);
  if (pDir == NULL) {
    code = terrno;
    goto _ERROR;
  }

  errno = 0;
  TdDirEntryPtr de = NULL;
  while ((de = taosReadDir(pDir)) != NULL) {
    char* name = taosGetDirEntryName(de);
    if (strcmp(name, ".") == 0 || strcmp(name, "..") == 0) {
      continue;
    }

    nBytes = snprintf(srcName, cap, "%s%s%s", src, TD_DIRSEP, name);
    if (nBytes <= 0 || nBytes >= cap) {
      code = TSDB_CODE_OUT_OF_RANGE;
      goto _ERROR;
    }

    nBytes = snprintf(dstName, cap, "%s%s%s", dst, TD_DIRSEP, name);
    if (nBytes <= 0 || nBytes >= cap) {
      code = TSDB_CODE_OUT_OF_RANGE;
      goto _ERROR;
    }

    if (strncmp(name, current, strlen(name) <= currLen ? strlen(name) : currLen) == 0) {
      code = copyFiles_create(srcName, dstName, 0);
      if (code != 0) {
        code = TAOS_SYSTEM_ERROR(errno);
        stError("failed to copy file, detail: %s to %s reason:%s", srcName, dstName, tstrerror(code));
        goto _ERROR;
      }
    } else if (strncmp(name, info, strlen(name) <= infoLen ? strlen(name) : infoLen) == 0) {
      code = copyFiles_create(srcName, dstName, 0);
      if (code != 0) {
        code = TAOS_SYSTEM_ERROR(errno);
        stError("failed to copy file, detail: %s to %s reason:%s", srcName, dstName, tstrerror(code));
        goto _ERROR;
      }

    } else {
      code = copyFiles_hardlink(srcName, dstName, 0);
      if (code != 0) {
        code = TAOS_SYSTEM_ERROR(errno);
        stError("failed to hard link file, detail:%s to %s, reason:%s", srcName, dstName, tstrerror(code));
        goto _ERROR;
      } else {
        stDebug("succ hard link file:%s to %s", srcName, dstName);
      }
    }

    memset(srcName, 0, cap);
    memset(dstName, 0, cap);
  }

  taosMemoryFreeClear(srcName);
  taosMemoryFreeClear(dstName);
  TAOS_UNUSED(taosCloseDir(&pDir));
  return code;

_ERROR:
  taosMemoryFreeClear(srcName);
  taosMemoryFreeClear(dstName);
  TAOS_UNUSED(taosCloseDir(&pDir));
  return code;
}

int32_t backendCopyFiles(const char* src, const char* dst) { return backendFileCopyFilesImpl(src, dst); }

static int32_t rebuildFromLocalCheckpoint(const char* pTaskIdStr, const char* checkpointPath, int64_t checkpointId,
                                          const char* defaultPath, int64_t* processVer) {
  int32_t code = 0;
  cleanDir(defaultPath, pTaskIdStr);

  if (taosIsDir(checkpointPath) && isValidCheckpoint(checkpointPath)) {
    stDebug("%s local checkpoint data existed, checkpointId:%" PRId64 " copy to backend dir", pTaskIdStr, checkpointId);

    code = backendCopyFiles(checkpointPath, defaultPath);
    if (code != TSDB_CODE_SUCCESS) {
      cleanDir(defaultPath, pTaskIdStr);
      stError("%s failed to start stream backend from local %s, reason:%s, try download checkpoint from remote",
              pTaskIdStr, checkpointPath, tstrerror(TAOS_SYSTEM_ERROR(code)));
      code = TSDB_CODE_SUCCESS;
    } else {
      stInfo("%s copy checkpoint data from:%s to:%s succ, try to start stream backend", pTaskIdStr, checkpointPath,
             defaultPath);
    }
  } else {
    code = terrno;
    stError("%s no valid data for checkpointId:%" PRId64 " in %s", pTaskIdStr, checkpointId, checkpointPath);
  }

  return code;
}

int32_t restoreCheckpointData(const char* path, const char* key, int64_t chkptId, char** dbPrefixPath, char** dbPath,
                              int64_t* processVer) {
  int32_t code = 0;

  char* prefixPath = NULL;
  char* defaultPath = NULL;
  char* checkpointPath = NULL;
  char* checkpointRoot = NULL;

  int32_t cap = strlen(path) + 128;
  int32_t nBytes;

  // alloc buf
  prefixPath = taosMemoryCalloc(1, cap);
  defaultPath = taosMemoryCalloc(1, cap);
  checkpointPath = taosMemoryCalloc(1, cap);
  checkpointRoot = taosMemoryCalloc(1, cap);
  if (prefixPath == NULL || defaultPath == NULL || checkpointPath == NULL || checkpointRoot == NULL) {
    code = terrno;
    goto _EXIT;
  }

  nBytes = snprintf(prefixPath, cap, "%s%s%s", path, TD_DIRSEP, key);
  if (nBytes <= 0 || nBytes >= cap) {
    code = TSDB_CODE_OUT_OF_RANGE;
    goto _EXIT;
  }

  code = createDirIfNotExist(prefixPath);
  if (code != 0) {
    code = TAOS_SYSTEM_ERROR(errno);
    goto _EXIT;
  }

  nBytes = snprintf(defaultPath, cap, "%s%s%s", prefixPath, TD_DIRSEP, "state");
  if (nBytes <= 0 || nBytes >= cap) {
    code = TSDB_CODE_OUT_OF_RANGE;
    goto _EXIT;
  }

  code = createDirIfNotExist(defaultPath);
  if (code != 0) {
    code = TAOS_SYSTEM_ERROR(errno);
    goto _EXIT;
  }

  nBytes = snprintf(checkpointRoot, cap, "%s%s%s", prefixPath, TD_DIRSEP, "checkpoints");
  if (nBytes <= 0 || nBytes >= cap) {
    code = TSDB_CODE_OUT_OF_RANGE;
    goto _EXIT;
  }

  code = createDirIfNotExist(checkpointRoot);
  if (code != 0) {
    code = TAOS_SYSTEM_ERROR(errno);
    goto _EXIT;
  }

  stDebug("%s check local backend dir:%s, checkpointId:%" PRId64 " succ", key, defaultPath, chkptId);
  if (chkptId > 0) {
    nBytes = snprintf(checkpointPath, cap, "%s%s%s%s%s%" PRId64 "", prefixPath, TD_DIRSEP, "checkpoints", TD_DIRSEP,
                      "checkpoint", chkptId);
    if (nBytes <= 0 || nBytes >= cap) {
      code = TSDB_CODE_OUT_OF_RANGE;
      goto _EXIT;
    }

    code = rebuildFromLocalCheckpoint(key, checkpointPath, chkptId, defaultPath, processVer);
    if (code != 0) {
      code = rebuildFromRemoteCheckpoint(key, checkpointPath, chkptId, defaultPath);
    }

    if (code != 0) {
      stError("failed to start stream backend at %s, restart from defaultPath:%s, reason:%s", checkpointPath,
              defaultPath, tstrerror(code));
      code = 0;  // reset the error code
    }
  } else {  // no valid checkpoint id
    stInfo("%s no valid checkpoint ever generated, no need to copy checkpoint data, clean defaultPath:%s", key,
           defaultPath);
    cleanDir(defaultPath, key);
  }

  *dbPath = defaultPath;
  *dbPrefixPath = prefixPath;
  defaultPath = NULL;
  prefixPath = NULL;

  code = 0;

_EXIT:
  taosMemoryFree(defaultPath);
  taosMemoryFree(prefixPath);
  taosMemoryFree(checkpointPath);
  taosMemoryFree(checkpointRoot);
  return code;
}
bool streamBackendDataIsExist(const char* path, int64_t chkpId) {
  bool    exist = true;
  int32_t cap = strlen(path) + 32;

  char* state = taosMemoryCalloc(1, cap);
  if (state == NULL) {
    terrno = TSDB_CODE_OUT_OF_MEMORY;
    return false;
  }

  int16_t nBytes = snprintf(state, cap, "%s%s%s", path, TD_DIRSEP, "state");
  if (nBytes <= 0 || nBytes >= cap) {
    terrno = TSDB_CODE_OUT_OF_RANGE;
    exist = false;
  } else {
    if (!taosDirExist(state)) {
      exist = false;
    }
  }

  taosMemoryFree(state);
  return exist;
}

int32_t streamBackendInit(const char* streamPath, int64_t chkpId, int32_t vgId, SBackendWrapper** pBackend) {
  char*   backendPath = NULL;
  int32_t code = 0;
  int32_t lino = 0;
  char*   err = NULL;
  size_t  nCf = 0;

  *pBackend = NULL;

  code = rebuildDirFromCheckpoint(streamPath, chkpId, &backendPath);
  TSDB_CHECK_CODE(code, lino, _EXIT);

  stDebug("start to init stream backend:%s, checkpointId:%" PRId64 " vgId:%d", backendPath, chkpId, vgId);

  uint32_t         dbMemLimit = nextPow2(tsMaxStreamBackendCache) << 20;
  SBackendWrapper* pHandle = taosMemoryCalloc(1, sizeof(SBackendWrapper));
  TSDB_CHECK_NULL(pHandle, code, lino, _EXIT, terrno);

  pHandle->list = tdListNew(sizeof(SCfComparator));
  TSDB_CHECK_NULL(pHandle->list, code, lino, _EXIT, terrno);

  code = taosThreadMutexInit(&pHandle->mutex, NULL);
  TSDB_CHECK_CODE(code, lino, _EXIT);

  code = taosThreadMutexInit(&pHandle->cfMutex, NULL);
  TSDB_CHECK_CODE(code, lino, _EXIT);

  pHandle->cfInst = taosHashInit(64, taosGetDefaultHashFunction(TSDB_DATA_TYPE_BINARY), false, HASH_NO_LOCK);
  TSDB_CHECK_NULL(pHandle->cfInst, code, lino, _EXIT, terrno);

  pHandle->vgId = vgId;

  rocksdb_env_t* env = rocksdb_create_default_env();  // rocksdb_envoptions_create();

  int32_t nBGThread = tsNumOfSnodeStreamThreads <= 2 ? 1 : tsNumOfSnodeStreamThreads / 2;
  rocksdb_env_set_low_priority_background_threads(env, nBGThread);
  rocksdb_env_set_high_priority_background_threads(env, nBGThread);

  rocksdb_cache_t* cache = rocksdb_cache_create_lru(dbMemLimit / 2);

  rocksdb_options_t* opts = rocksdb_options_create();
  rocksdb_options_set_env(opts, env);
  rocksdb_options_set_create_if_missing(opts, 1);
  rocksdb_options_set_create_missing_column_families(opts, 1);
  rocksdb_options_set_max_total_wal_size(opts, dbMemLimit);
  rocksdb_options_set_recycle_log_file_num(opts, 6);
  rocksdb_options_set_max_write_buffer_number(opts, 3);
  rocksdb_options_set_info_log_level(opts, 1);
  rocksdb_options_set_db_write_buffer_size(opts, dbMemLimit);
  rocksdb_options_set_write_buffer_size(opts, dbMemLimit / 2);
  rocksdb_options_set_atomic_flush(opts, 1);

  pHandle->env = env;
  pHandle->dbOpt = opts;
  pHandle->cache = cache;
  pHandle->filterFactory = rocksdb_compactionfilterfactory_create(
      NULL, destroyCompactFilteFactory, compactFilteFactoryCreateFilter, compactFilteFactoryName);
  rocksdb_options_set_compaction_filter_factory(pHandle->dbOpt, pHandle->filterFactory);

  char** cfs = rocksdb_list_column_families(opts, backendPath, &nCf, &err);
  if (nCf == 0 || nCf == 1 || err != NULL) {
    taosMemoryFreeClear(err);
    pHandle->db = rocksdb_open(opts, backendPath, &err);
    if (err != NULL) {
      stError("failed to open rocksdb, path:%s, reason:%s", backendPath, err);
      taosMemoryFreeClear(err);
      rocksdb_list_column_families_destroy(cfs, nCf);
      goto _EXIT;
    }
  } else {
    /*
      list all cf and get prefix
    */
    code = streamStateOpenBackendCf(pHandle, (char*)backendPath, cfs, nCf);
    if (code != 0) {
      rocksdb_list_column_families_destroy(cfs, nCf);
      goto _EXIT;
    }
  }

  if (cfs != NULL) {
    rocksdb_list_column_families_destroy(cfs, nCf);
  }

  stDebug("init stream backend at %s, backend:%p, vgId:%d", backendPath, pHandle, vgId);
  taosMemoryFreeClear(backendPath);

  *pBackend = pHandle;
  return code;

_EXIT:
  rocksdb_options_destroy(opts);
  rocksdb_cache_destroy(cache);
  rocksdb_env_destroy(env);
  streamMutexDestroy(&pHandle->mutex);
  streamMutexDestroy(&pHandle->cfMutex);
  taosHashCleanup(pHandle->cfInst);
  pHandle->list = tdListFree(pHandle->list);
  taosMemoryFree(pHandle);
  stDebug("failed to init stream backend at %s, vgId:%d line:%d code:%s", backendPath, vgId, lino, tstrerror(code));
  taosMemoryFree(backendPath);
  return code;
}

void streamBackendCleanup(void* arg) {
  SBackendWrapper* pHandle = (SBackendWrapper*)arg;

  void* pIter = taosHashIterate(pHandle->cfInst, NULL);
  while (pIter != NULL) {
    RocksdbCfInst* inst = *(RocksdbCfInst**)pIter;
    destroyRocksdbCfInst(inst);
    pIter = taosHashIterate(pHandle->cfInst, pIter);
  }

  taosHashCleanup(pHandle->cfInst);

  if (pHandle->db) {
    rocksdb_close(pHandle->db);
    pHandle->db = NULL;
  }

  rocksdb_options_destroy(pHandle->dbOpt);
  rocksdb_env_destroy(pHandle->env);
  rocksdb_cache_destroy(pHandle->cache);

  SListNode* head = tdListPopHead(pHandle->list);
  while (head != NULL) {
    streamStateDestroyCompar(head->data);
    taosMemoryFree(head);
    head = tdListPopHead(pHandle->list);
  }

  pHandle->list = tdListFree(pHandle->list);
  streamMutexDestroy(&pHandle->mutex);

  streamMutexDestroy(&pHandle->cfMutex);
  stDebug("vgId:%d destroy stream backend:%p", (int32_t)pHandle->vgId, pHandle);
  taosMemoryFree(pHandle);
}

void streamBackendHandleCleanup(void* arg) {
  SBackendCfWrapper* wrapper = arg;
  bool               remove = wrapper->remove;
  TAOS_UNUSED(taosThreadRwlockWrlock(&wrapper->rwLock));

  stDebug("start to do-close backendWrapper %p, %s", wrapper, wrapper->idstr);
  if (wrapper->rocksdb == NULL) {
    TAOS_UNUSED(taosThreadRwlockUnlock(&wrapper->rwLock));
    return;
  }

  int cfLen = sizeof(ginitDict) / sizeof(ginitDict[0]);

  char* err = NULL;
  if (remove) {
    for (int i = 0; i < cfLen; i++) {
      if (wrapper->pHandle[i] != NULL) rocksdb_drop_column_family(wrapper->rocksdb, wrapper->pHandle[i], &err);
      if (err != NULL) {
        stError("failed to drop cf:%s_%s, reason:%s", wrapper->idstr, ginitDict[i].key, err);
        taosMemoryFreeClear(err);
      }
    }
  } else {
    rocksdb_flushoptions_t* flushOpt = rocksdb_flushoptions_create();
    rocksdb_flushoptions_set_wait(flushOpt, 1);

    for (int i = 0; i < cfLen; i++) {
      if (wrapper->pHandle[i] != NULL) rocksdb_flush_cf(wrapper->rocksdb, flushOpt, wrapper->pHandle[i], &err);
      if (err != NULL) {
        stError("failed to flush cf:%s_%s, reason:%s", wrapper->idstr, ginitDict[i].key, err);
        taosMemoryFreeClear(err);
      }
    }
    rocksdb_flushoptions_destroy(flushOpt);
  }

  for (int i = 0; i < cfLen; i++) {
    if (wrapper->pHandle[i] != NULL) {
      rocksdb_column_family_handle_destroy(wrapper->pHandle[i]);
    }
  }
  taosMemoryFreeClear(wrapper->pHandle);

  for (int i = 0; i < cfLen; i++) {
    rocksdb_options_destroy(wrapper->cfOpts[i]);
    rocksdb_block_based_options_destroy(((RocksdbCfParam*)wrapper->param)[i].tableOpt);
  }

  if (remove) {
    streamBackendDelCompare(wrapper->pBackend, wrapper->pComparNode);
  }
  rocksdb_writeoptions_destroy(wrapper->writeOpts);
  wrapper->writeOpts = NULL;

  rocksdb_readoptions_destroy(wrapper->readOpts);
  wrapper->readOpts = NULL;
  taosMemoryFreeClear(wrapper->cfOpts);
  taosMemoryFreeClear(wrapper->param);
  TAOS_UNUSED(taosThreadRwlockUnlock(&wrapper->rwLock));

  TAOS_UNUSED(taosThreadRwlockDestroy(&wrapper->rwLock));
  wrapper->rocksdb = NULL;
  // taosReleaseRef(streamBackendId, wrapper->backendId);

  stDebug("end to do-close backendwrapper %p, %s", wrapper, wrapper->idstr);
  taosMemoryFree(wrapper);
  return;
}

#ifdef BUILD_NO_CALL
int32_t getLatestCheckpoint(void* arg, int64_t* checkpoint) {
  SStreamMeta* pMeta = arg;
  taosWLockLatch(&pMeta->chkpDirLock);
  int64_t tc = 0;
  int32_t sz = taosArrayGetSize(pMeta->chkpSaved);
  if (sz <= 0) {
    taosWUnLockLatch(&pMeta->chkpDirLock);
    return -1;
  } else {
    tc = *(int64_t*)taosArrayGetLast(pMeta->chkpSaved);
  }

  taosArrayPush(pMeta->chkpInUse, &tc);

  *checkpoint = tc;
  taosWUnLockLatch(&pMeta->chkpDirLock);
  return 0;
}
/*
 *  checkpointSave |--cp1--|--cp2--|--cp3--|--cp4--|--cp5--|
 *  chkpInUse: |--cp2--|--cp4--|
 *  chkpInUse is doing translation, cannot del until
 *  replication is finished
 */
int32_t delObsoleteCheckpoint(void* arg, const char* path) {
  SStreamMeta* pMeta = arg;

  taosWLockLatch(&pMeta->chkpDirLock);

  SArray* chkpDel = taosArrayInit(10, sizeof(int64_t));
  SArray* chkpDup = taosArrayInit(10, sizeof(int64_t));

  int64_t firsId = 0;
  if (taosArrayGetSize(pMeta->chkpInUse) >= 1) {
    firsId = *(int64_t*)taosArrayGet(pMeta->chkpInUse, 0);

    for (int i = 0; i < taosArrayGetSize(pMeta->chkpSaved); i++) {
      int64_t id = *(int64_t*)taosArrayGet(pMeta->chkpSaved, i);
      if (id >= firsId) {
        taosArrayPush(chkpDup, &id);
      } else {
        taosArrayPush(chkpDel, &id);
      }
    }
  } else {
    int32_t sz = taosArrayGetSize(pMeta->chkpSaved);
    int32_t dsz = sz - pMeta->chkpCap;  // del size

    for (int i = 0; i < dsz; i++) {
      int64_t id = *(int64_t*)taosArrayGet(pMeta->chkpSaved, i);
      taosArrayPush(chkpDel, &id);
    }
    for (int i = dsz < 0 ? 0 : dsz; i < sz; i++) {
      int64_t id = *(int64_t*)taosArrayGet(pMeta->chkpSaved, i);
      taosArrayPush(chkpDup, &id);
    }
  }
  taosArrayDestroy(pMeta->chkpSaved);
  pMeta->chkpSaved = chkpDup;

  taosWUnLockLatch(&pMeta->chkpDirLock);

  for (int i = 0; i < taosArrayGetSize(chkpDel); i++) {
    int64_t id = *(int64_t*)taosArrayGet(chkpDel, i);
    char    tbuf[256] = {0};
    sprintf(tbuf, "%s%scheckpoint%" PRId64 "", path, TD_DIRSEP, id);
    if (taosIsDir(tbuf)) {
      taosRemoveDir(tbuf);
    }
  }
  taosArrayDestroy(chkpDel);
  return 0;
}
#endif
/*
 *  checkpointSave |--cp1--|--cp2--|--cp3--|--cp4--|--cp5--|
 *  chkpInUse: |--cp2--|--cp4--|
 *  chkpInUse is doing translation, cannot del until
 *  replication is finished
 */
int32_t chkpMayDelObsolete(void* arg, int64_t chkpId, char* path) {
  int32_t         code = 0;
  STaskDbWrapper* pBackend = arg;
  SArray *        chkpDel = NULL, *chkpDup = NULL;
  TAOS_UNUSED(taosThreadRwlockWrlock(&pBackend->chkpDirLock));

  if (taosArrayPush(pBackend->chkpSaved, &chkpId) == NULL) {
    TAOS_CHECK_GOTO(terrno, NULL, _exception);
  }

  chkpDel = taosArrayInit(8, sizeof(int64_t));
  if (chkpDel == NULL) {
    TAOS_CHECK_GOTO(terrno, NULL, _exception);
  }

  chkpDup = taosArrayInit(8, sizeof(int64_t));
  if (chkpDup == NULL) {
    TAOS_CHECK_GOTO(terrno, NULL, _exception);
  }

  int64_t firsId = 0;
  if (taosArrayGetSize(pBackend->chkpInUse) >= 1) {
    firsId = *(int64_t*)taosArrayGet(pBackend->chkpInUse, 0);

    for (int i = 0; i < taosArrayGetSize(pBackend->chkpSaved); i++) {
      int64_t id = *(int64_t*)taosArrayGet(pBackend->chkpSaved, i);
      if (id >= firsId) {
        if (taosArrayPush(chkpDup, &id) == NULL) {
          TAOS_CHECK_GOTO(terrno, NULL, _exception);
        }
      } else {
        if (taosArrayPush(chkpDel, &id) == NULL) {
          TAOS_CHECK_GOTO(terrno, NULL, _exception);
        }
      }
    }
  } else {
    int32_t sz = taosArrayGetSize(pBackend->chkpSaved);
    int32_t dsz = sz - pBackend->chkpCap;  // del size

    for (int i = 0; i < dsz; i++) {
      int64_t id = *(int64_t*)taosArrayGet(pBackend->chkpSaved, i);
      if (taosArrayPush(chkpDel, &id) == NULL) {
        TAOS_CHECK_GOTO(terrno, NULL, _exception);
      }
    }
    for (int i = dsz < 0 ? 0 : dsz; i < sz; i++) {
      int64_t id = *(int64_t*)taosArrayGet(pBackend->chkpSaved, i);
      if (taosArrayPush(chkpDup, &id) == NULL) {
        TAOS_CHECK_GOTO(terrno, NULL, _exception);
      }
    }
  }

  taosArrayDestroy(pBackend->chkpSaved);
  pBackend->chkpSaved = chkpDup;
  chkpDup = NULL;

  TAOS_UNUSED(taosThreadRwlockUnlock(&pBackend->chkpDirLock));

  for (int i = 0; i < taosArrayGetSize(chkpDel); i++) {
    int64_t id = *(int64_t*)taosArrayGet(chkpDel, i);
    char    tbuf[256] = {0};
    if (snprintf(tbuf, sizeof(tbuf), "%s%scheckpoint%" PRId64 "", path, TD_DIRSEP, id) >= sizeof(tbuf)) {
      code = TSDB_CODE_OUT_OF_RANGE;
      TAOS_CHECK_GOTO(code, NULL, _exception);
    }

    stInfo("backend remove obsolete checkpoint: %s", tbuf);
    if (taosIsDir(tbuf)) {
      taosRemoveDir(tbuf);
    }
  }
  taosArrayDestroy(chkpDel);
  return 0;
_exception:
  taosArrayDestroy(chkpDup);
  taosArrayDestroy(chkpDel);
  TAOS_UNUSED(taosThreadRwlockUnlock(&pBackend->chkpDirLock));
  return code;
}

int chkpIdComp(const void* a, const void* b) {
  int64_t x = *(int64_t*)a;
  int64_t y = *(int64_t*)b;
  if (x == y) return 0;

  return x < y ? -1 : 1;
}
int32_t taskDbLoadChkpInfo(STaskDbWrapper* pBackend) {
  int32_t code = 0;
  int32_t nBytes = 0;
  int32_t cap = 256;
  char*   pChkpDir = taosMemoryCalloc(1, cap);
  if (pChkpDir == NULL) {
    return terrno;
  }

  nBytes = snprintf(pChkpDir, cap, "%s%s%s", pBackend->path, TD_DIRSEP, "checkpoints");
  if (nBytes >= cap) {
    return TSDB_CODE_OUT_OF_RANGE;
  }
  if (!taosIsDir(pChkpDir)) {
    taosMemoryFree(pChkpDir);
    return 0;
  }
  TdDirPtr pDir = taosOpenDir(pChkpDir);
  if (pDir == NULL) {
    taosMemoryFree(pChkpDir);
    return 0;
  }
  TdDirEntryPtr de = NULL;
  while ((de = taosReadDir(pDir)) != NULL) {
    if (strcmp(taosGetDirEntryName(de), ".") == 0 || strcmp(taosGetDirEntryName(de), "..") == 0) continue;

    if (taosDirEntryIsDir(de)) {
      char    checkpointPrefix[32] = {0};
      int64_t checkpointId = 0;

      int ret = sscanf(taosGetDirEntryName(de), "checkpoint%" PRId64 "", &checkpointId);
      if (ret == 1) {
        if (taosArrayPush(pBackend->chkpSaved, &checkpointId) == NULL) {
          TAOS_CHECK_GOTO(terrno, NULL, _exception);
        }
      }
    } else {
      continue;
    }
  }
  taosArraySort(pBackend->chkpSaved, chkpIdComp);

  taosMemoryFree(pChkpDir);
  TAOS_UNUSED(taosCloseDir(&pDir));

  return 0;
_exception:
  taosMemoryFree(pChkpDir);
  TAOS_UNUSED(taosCloseDir(&pDir));
  return code;
}
int32_t chkpGetAllDbCfHandle2(STaskDbWrapper* pBackend, rocksdb_column_family_handle_t*** ppHandle) {
  int32_t code = 0;
  SArray* pHandle = taosArrayInit(8, POINTER_BYTES);
  for (int i = 0; i < sizeof(ginitDict) / sizeof(ginitDict[0]); i++) {
    if (pBackend->pCf[i]) {
      rocksdb_column_family_handle_t* p = pBackend->pCf[i];
      if (taosArrayPush(pHandle, &p) == NULL) {
        code = terrno;
        goto _exception;
      }
    }
  }
  int32_t nCf = taosArrayGetSize(pHandle);
  if (nCf == 0) {
    taosArrayDestroy(pHandle);
    return nCf;
  }

  rocksdb_column_family_handle_t** ppCf = taosMemoryCalloc(nCf, sizeof(rocksdb_column_family_handle_t*));
  if (ppCf == NULL) {
    TAOS_CHECK_GOTO(terrno, NULL, _exception);
  }
  for (int i = 0; i < nCf; i++) {
    ppCf[i] = taosArrayGetP(pHandle, i);
  }

  taosArrayDestroy(pHandle);

  *ppHandle = ppCf;
  return nCf;
_exception:
  taosArrayDestroy(pHandle);
  return code;
}

int32_t chkpDoDbCheckpoint(rocksdb_t* db, char* path) {
  int32_t               code = -1;
  char*                 err = NULL;
  rocksdb_checkpoint_t* cp = rocksdb_checkpoint_object_create(db, &err);
  if (cp == NULL || err != NULL) {
    stError("failed to do checkpoint at:%s, reason:%s", path, err);
    taosMemoryFreeClear(err);
    code = TSDB_CODE_THIRDPARTY_ERROR;
    goto _ERROR;
  }
  rocksdb_checkpoint_create(cp, path, UINT64_MAX, &err);
  if (err != NULL) {
    stError("failed to do checkpoint at:%s, reason:%s", path, err);
    taosMemoryFreeClear(err);
    code = TSDB_CODE_THIRDPARTY_ERROR;
  } else {
    code = 0;
  }
_ERROR:
  rocksdb_checkpoint_object_destroy(cp);
  return code;
}

int32_t chkpPreFlushDb(rocksdb_t* db, rocksdb_column_family_handle_t** cf, int32_t nCf) {
  int   code = 0;
  char* err = NULL;

  rocksdb_flushoptions_t* flushOpt = rocksdb_flushoptions_create();
  if (flushOpt == NULL) {
    return TSDB_CODE_OUT_OF_MEMORY;
  }

  rocksdb_flushoptions_set_wait(flushOpt, 1);

  rocksdb_flush_cfs(db, flushOpt, cf, nCf, &err);
  if (err != NULL) {
    stError("failed to flush db before streamBackend clean up, reason:%s", err);
    taosMemoryFree(err);
    code = TSDB_CODE_THIRDPARTY_ERROR;
  }
  rocksdb_flushoptions_destroy(flushOpt);
  return code;
}

int32_t chkpPreBuildDir(char* path, int64_t chkpId, char** chkpDir, char** chkpIdDir) {
  int32_t code = 0;
  int32_t cap = strlen(path) + 256;
  int32_t nBytes = 0;

  char* pChkpDir = taosMemoryCalloc(1, cap);
  char* pChkpIdDir = taosMemoryCalloc(1, cap);
  if (pChkpDir == NULL || pChkpIdDir == NULL) {
    code = terrno;
    goto _EXIT;
  }

  nBytes = snprintf(pChkpDir, cap, "%s%s%s", path, TD_DIRSEP, "checkpoints");
  if (nBytes <= 0 || nBytes >= cap) {
    code = TSDB_CODE_OUT_OF_RANGE;
    goto _EXIT;
  }

  nBytes = snprintf(pChkpIdDir, cap, "%s%s%s%" PRId64, pChkpDir, TD_DIRSEP, "checkpoint", chkpId);
  if (nBytes <= 0 || nBytes >= cap) {
    code = TSDB_CODE_OUT_OF_RANGE;
    goto _EXIT;
  }

  code = taosMulModeMkDir(pChkpDir, 0755, true);
  if (code != 0) {
    code = terrno;
    stError("failed to prepare checkpoint dir, path:%s, reason:%s", path, tstrerror(code));
    goto _EXIT;
  }

  if (taosIsDir(pChkpIdDir)) {
    stInfo("stream rm exist checkpoint%s", pChkpIdDir);
    taosRemoveDir(pChkpIdDir);
  }

  *chkpDir = pChkpDir;
  *chkpIdDir = pChkpIdDir;
  return 0;
_EXIT:
  taosMemoryFree(pChkpDir);
  taosMemoryFree(pChkpIdDir);
  return code;
}

int32_t taskDbBuildSnap(void* arg, SArray* pSnap) {
  // vnode task->db
  SStreamMeta* pMeta = arg;

  streamMutexLock(&pMeta->backendMutex);
  void*   pIter = taosHashIterate(pMeta->pTaskDbUnique, NULL);
  int32_t code = 0;

  while (pIter) {
    STaskDbWrapper* pTaskDb = *(STaskDbWrapper**)pIter;

    void* p = taskDbAddRef(pTaskDb);
    if (p == NULL) {
      terrno = 0;
      pIter = taosHashIterate(pMeta->pTaskDbUnique, pIter);
      continue;
    }

    // add chkpId to in-use-ckpkIdSet
    taskDbRefChkp(pTaskDb, pTaskDb->chkpId);

    code = taskDbDoCheckpoint(pTaskDb, pTaskDb->chkpId, ((SStreamTask*)pTaskDb->pTask)->chkInfo.processedVer);
    if (code != 0) {
      // remove chkpId from in-use-ckpkIdSet
      taskDbUnRefChkp(pTaskDb, pTaskDb->chkpId);
      taskDbRemoveRef(pTaskDb);
      break;
    }

    SStreamTask*    pTask = pTaskDb->pTask;
    SStreamTaskSnap snap = {.streamId = pTask->id.streamId,
                            .taskId = pTask->id.taskId,
                            .chkpId = pTaskDb->chkpId,
                            .dbPrefixPath = taosStrdup(pTaskDb->path)};
    if (snap.dbPrefixPath == NULL) {
      // remove chkpid from chkp-in-use set
      taskDbUnRefChkp(pTaskDb, pTaskDb->chkpId);
      taskDbRemoveRef(pTaskDb);
      code = terrno;
      break;
    }
    if (taosArrayPush(pSnap, &snap) == NULL) {
      taskDbUnRefChkp(pTaskDb, pTaskDb->chkpId);
      taskDbRemoveRef(pTaskDb);
      code = terrno;
      break;
    }

    taskDbRemoveRef(pTaskDb);
    pIter = taosHashIterate(pMeta->pTaskDbUnique, pIter);
  }
  streamMutexUnlock(&pMeta->backendMutex);
  return code;
}
int32_t taskDbDestroySnap(void* arg, SArray* pSnapInfo) {
  if (pSnapInfo == NULL) return 0;
  SStreamMeta* pMeta = arg;
  int32_t      code = 0;
  int32_t      cap = 256;
  int32_t      nBytes = 0;
  streamMutexLock(&pMeta->backendMutex);

  char buf[256] = {0};
  for (int i = 0; i < taosArrayGetSize(pSnapInfo); i++) {
    SStreamTaskSnap* pSnap = taosArrayGet(pSnapInfo, i);
    nBytes = snprintf(buf, cap, "0x%" PRIx64 "-0x%x", pSnap->streamId, (int32_t)pSnap->taskId);
    if (nBytes <= 0 || nBytes >= cap) {
      code = TSDB_CODE_OUT_OF_RANGE;
      break;
    }
    STaskDbWrapper** pTaskDb = taosHashGet(pMeta->pTaskDbUnique, buf, strlen(buf));
    if (pTaskDb == NULL || *pTaskDb == NULL) {
      stWarn("stream backend:%p failed to find task db, streamId:% " PRId64 "", pMeta, pSnap->streamId);
      memset(buf, 0, sizeof(buf));
      continue;
    }
    memset(buf, 0, sizeof(buf));

    taskDbUnRefChkp(*pTaskDb, pSnap->chkpId);
  }
  streamMutexUnlock(&pMeta->backendMutex);
  return code;
}
#ifdef BUILD_NO_CALL
int32_t streamBackendAddInUseChkp(void* arg, int64_t chkpId) {
  // if (arg == NULL) return 0;

  // SStreamMeta* pMeta = arg;
  // taosWLockLatch(&pMeta->chkpDirLock);
  // taosArrayPush(pMeta->chkpInUse, &chkpId);
  // taosWUnLockLatch(&pMeta->chkpDirLock);
  return 0;
}
int32_t streamBackendDelInUseChkp(void* arg, int64_t chkpId) {
  return 0;
  // if (arg == NULL) return 0;

  // SStreamMeta* pMeta = arg;
  // taosWLockLatch(&pMeta->chkpDirLock);
  // if (taosArrayGetSize(pMeta->chkpInUse) > 0) {
  //   int64_t id = *(int64_t*)taosArrayGet(pMeta->chkpInUse, 0);
  //   if (id == chkpId) {
  //     taosArrayPopFrontBatch(pMeta->chkpInUse, 1);
  //   }
  // }
  // taosWUnLockLatch(&pMeta->chkpDirLock);
}
#endif

/*
   0
*/

void* taskAcquireDb(int64_t refId) {
  // acquire
  void* p = taosAcquireRef(taskDbWrapperId, refId);
  return p;
}
void taskReleaseDb(int64_t refId) {
  // release
  TAOS_UNUSED(taosReleaseRef(taskDbWrapperId, refId));
}

int64_t taskGetDBRef(void* arg) {
  if (arg == NULL) return -1;
  STaskDbWrapper* pDb = arg;
  return pDb->refId;
}

int32_t chkpLoadExtraInfo(char* pChkpIdDir, int64_t* chkpId, int64_t* processId) {
  TdFilePtr pFile = NULL;
  int32_t   code = 0;

  char    buf[256] = {0};
  int32_t nBytes = 0;

  int32_t len = strlen(pChkpIdDir);
  if (len == 0) {
    code = TSDB_CODE_INVALID_PARA;
    stError("failed to load extra info, dir:%s, reason:%s", pChkpIdDir, tstrerror(code));
    return code;
  }

  int32_t cap = len + 64;
  char*   pDst = taosMemoryCalloc(1, cap);
  if (pDst == NULL) {
    code = terrno;
    stError("failed to alloc memory to load extra info, dir:%s", pChkpIdDir);
    goto _EXIT;
  }

  nBytes = snprintf(pDst, cap, "%s%sinfo", pChkpIdDir, TD_DIRSEP);
  if (nBytes <= 0 || nBytes >= cap) {
    code = TSDB_CODE_OUT_OF_RANGE;
    stError("failed to build dst to load extra info, dir:%s", pChkpIdDir);
    goto _EXIT;
  }

  pFile = taosOpenFile(pDst, TD_FILE_READ);
  if (pFile == NULL) {
    // compatible with previous version
    *processId = -1;
    code = 0;
    stWarn("failed to open file to load extra info, file:%s, reason:%s", pDst, tstrerror(terrno));
    goto _EXIT;
  }

  if (taosReadFile(pFile, buf, sizeof(buf)) <= 0) {
    code = terrno;
    stError("failed to read file to load extra info, file:%s, reason:%s", pDst, tstrerror(code));
    goto _EXIT;
  }

  if (sscanf(buf, "%" PRId64 " %" PRId64 "", chkpId, processId) < 2) {
    code = TSDB_CODE_INVALID_PARA;
    stError("failed to read file content to load extra info, file:%s, reason:%s", pDst, tstrerror(code));
    goto _EXIT;
  }
  code = 0;
_EXIT:
  taosMemoryFree(pDst);
  TAOS_UNUSED(taosCloseFile(&pFile));
  return code;
}
int32_t chkpAddExtraInfo(char* pChkpIdDir, int64_t chkpId, int64_t processId) {
  int32_t code = 0;

  TdFilePtr pFile = NULL;

  char    buf[256] = {0};
  int32_t nBytes = 0;

  int32_t len = strlen(pChkpIdDir);
  if (len == 0) {
    code = TSDB_CODE_INVALID_PARA;
    stError("failed to add extra info, dir:%s, reason:%s", pChkpIdDir, tstrerror(code));
    return code;
  }

  int32_t cap = len + 64;
  char*   pDst = taosMemoryCalloc(1, cap);
  if (pDst == NULL) {
    code = terrno;
    stError("failed to alloc memory to add extra info, dir:%s", pChkpIdDir);
    goto _EXIT;
  }

  nBytes = snprintf(pDst, cap, "%s%sinfo", pChkpIdDir, TD_DIRSEP);
  if (nBytes <= 0 || nBytes >= cap) {
    code = TSDB_CODE_OUT_OF_RANGE;
    stError("failed to build dst to add extra info, dir:%s, reason:%s", pChkpIdDir, tstrerror(code));
    goto _EXIT;
  }

  pFile = taosOpenFile(pDst, TD_FILE_CREATE | TD_FILE_WRITE | TD_FILE_TRUNC);
  if (pFile == NULL) {
    code = terrno;
    stError("failed to open file to add extra info, file:%s, reason:%s", pDst, tstrerror(code));
    goto _EXIT;
  }

  nBytes = snprintf(buf, sizeof(buf), "%" PRId64 " %" PRId64 "", chkpId, processId);
  if (nBytes <= 0 || nBytes >= sizeof(buf)) {
    code = TSDB_CODE_OUT_OF_RANGE;
    stError("failed to build content to add extra info, dir:%s,reason:%s", pChkpIdDir, tstrerror(code));
    goto _EXIT;
  }

  if (nBytes != taosWriteFile(pFile, buf, nBytes)) {
    code = terrno;
    stError("failed to write file to add extra info, file:%s, reason:%s", pDst, tstrerror(code));
    goto _EXIT;
  }
  code = 0;

_EXIT:
  TAOS_UNUSED(taosCloseFile(&pFile));
  taosMemoryFree(pDst);
  return code;
}
int32_t taskDbDoCheckpoint(void* arg, int64_t chkpId, int64_t processId) {
  STaskDbWrapper* pTaskDb = arg;
  int64_t         st = taosGetTimestampMs();
  int32_t         code = 0;
  int64_t         refId = pTaskDb->refId;

  if (taosAcquireRef(taskDbWrapperId, refId) == NULL) {
    code = terrno;
    return code;
  }

  char* pChkpDir = NULL;
  char* pChkpIdDir = NULL;
  if ((code = chkpPreBuildDir(pTaskDb->path, chkpId, &pChkpDir, &pChkpIdDir)) < 0) {
    goto _EXIT;
  }
  // Get all cf and acquire cfWrappter
  rocksdb_column_family_handle_t** ppCf = NULL;

  int32_t nCf = chkpGetAllDbCfHandle2(pTaskDb, &ppCf);
  stDebug("stream backend:%p start to do checkpoint at:%s, cf num: %d ", pTaskDb, pChkpIdDir, nCf);

  int64_t written = atomic_load_64(&pTaskDb->dataWritten);

  // flush db
  if (written > 0) {
    stDebug("stream backend:%p start to flush db at:%s, data written:%" PRId64 "", pTaskDb, pChkpIdDir, written);
    code = chkpPreFlushDb(pTaskDb->db, ppCf, nCf);
    if (code != 0) goto _EXIT;
  } else {
    stDebug("stream backend:%p not need flush db at:%s, data written:%" PRId64 "", pTaskDb, pChkpIdDir, written);
  }

  // do checkpoint
  if ((code = chkpDoDbCheckpoint(pTaskDb->db, pChkpIdDir)) != 0) {
    stError("stream backend:%p failed to do checkpoint at:%s", pTaskDb, pChkpIdDir);
    goto _EXIT;
  } else {
    stDebug("stream backend:%p end to do checkpoint at:%s, time cost:%" PRId64 "ms", pTaskDb, pChkpIdDir,
            taosGetTimestampMs() - st);
  }

  // add extra info to checkpoint
  if ((code = chkpAddExtraInfo(pChkpIdDir, chkpId, processId)) != 0) {
    stError("stream backend:%p failed to add extra info to checkpoint at:%s", pTaskDb, pChkpIdDir);
    goto _EXIT;
  }

  // delete ttl checkpoint
  code = chkpMayDelObsolete(pTaskDb, chkpId, pChkpDir);
  if (code < 0) {
    goto _EXIT;
  }

  TAOS_UNUSED(atomic_store_64(&pTaskDb->dataWritten, 0));
  pTaskDb->chkpId = chkpId;

_EXIT:

  // clear checkpoint dir if failed
  if (code != 0 && pChkpDir != NULL) {
    if (taosDirExist(pChkpIdDir)) {
      TAOS_UNUSED(taosRemoveDir(pChkpIdDir));
    }
  }
  taosMemoryFree(pChkpIdDir);
  taosMemoryFree(pChkpDir);

  TAOS_UNUSED(taosReleaseRef(taskDbWrapperId, refId));
  taosMemoryFree(ppCf);
  return code;
}

int32_t streamBackendDoCheckpoint(void* arg, int64_t chkpId, int64_t processVer) {
  return taskDbDoCheckpoint(arg, chkpId, processVer);
}

SListNode* streamBackendAddCompare(void* backend, void* arg) {
  SBackendWrapper* pHandle = (SBackendWrapper*)backend;
  SListNode*       node = NULL;
  streamMutexLock(&pHandle->mutex);
  node = tdListAdd(pHandle->list, arg);
  streamMutexUnlock(&pHandle->mutex);
  return node;
}
void streamBackendDelCompare(void* backend, void* arg) {
  SBackendWrapper* pHandle = (SBackendWrapper*)backend;
  SListNode*       node = NULL;
  streamMutexLock(&pHandle->mutex);
  node = tdListPopNode(pHandle->list, arg);
  streamMutexUnlock(&pHandle->mutex);
  if (node) {
    streamStateDestroyCompar(node->data);
    taosMemoryFree(node);
  }
}
void destroyRocksdbCfInst(RocksdbCfInst* inst) {
  int cfLen = sizeof(ginitDict) / sizeof(ginitDict[0]);
  if (inst->pHandle) {
    for (int i = 0; i < cfLen; i++) {
      if (inst->pHandle[i]) rocksdb_column_family_handle_destroy((inst->pHandle)[i]);
    }
    taosMemoryFree(inst->pHandle);
  }

  if (inst->cfOpt) {
    for (int i = 0; i < cfLen; i++) {
      rocksdb_options_destroy(inst->cfOpt[i]);
      rocksdb_block_based_options_destroy(((RocksdbCfParam*)inst->param)[i].tableOpt);
    }
    taosMemoryFreeClear(inst->cfOpt);
    taosMemoryFreeClear(inst->param);
  }
  if (inst->wOpt) rocksdb_writeoptions_destroy(inst->wOpt);
  if (inst->rOpt) rocksdb_readoptions_destroy(inst->rOpt);

  taosMemoryFree(inst);
}

// |key|-----value------|
// |key|ttl|len|userData

int defaultKeyComp(void* state, const char* aBuf, size_t aLen, const char* bBuf, size_t bLen) {
  int len = aLen < bLen ? aLen : bLen;
  int ret = memcmp(aBuf, bBuf, len);
  if (ret == 0) {
    if (aLen < bLen)
      return -1;
    else if (aLen > bLen)
      return 1;
    else
      return 0;
  } else {
    return ret;
  }
}
int streamStateValueIsStale(char* v) {
  int64_t ts = 0;
  TAOS_UNUSED(taosDecodeFixedI64(v, &ts));
  return (ts != 0 && ts < taosGetTimestampMs()) ? 1 : 0;
}
int iterValueIsStale(rocksdb_iterator_t* iter) {
  size_t len;
  char*  v = (char*)rocksdb_iter_value(iter, &len);
  return streamStateValueIsStale(v);
}
int defaultKeyEncode(void* k, char* buf) {
  int len = strlen((char*)k);
  memcpy(buf, (char*)k, len);
  return len;
}
int defaultKeyDecode(void* k, char* buf) {
  int len = strlen(buf);
  memcpy(k, buf, len);
  return len;
}
int defaultKeyToString(void* k, char* buf) {
  // just to debug
  return sprintf(buf, "key: %s", (char*)k);
}
//
//  SStateKey
//  |--groupid--|---ts------|--opNum----|
//  |--uint64_t-|-uint64_t--|--int64_t--|
//
//
//
int stateKeyDBComp(void* state, const char* aBuf, size_t aLen, const char* bBuf, size_t bLen) {
  SStateKey key1, key2;
  memset(&key1, 0, sizeof(key1));
  memset(&key2, 0, sizeof(key2));

  char* p1 = (char*)aBuf;
  char* p2 = (char*)bBuf;

  p1 = taosDecodeFixedU64(p1, &key1.key.groupId);
  p2 = taosDecodeFixedU64(p2, &key2.key.groupId);

  p1 = taosDecodeFixedI64(p1, &key1.key.ts);
  p2 = taosDecodeFixedI64(p2, &key2.key.ts);

  TAOS_UNUSED(taosDecodeFixedI64(p1, &key1.opNum));
  TAOS_UNUSED(taosDecodeFixedI64(p2, &key2.opNum));

  return stateKeyCmpr(&key1, sizeof(key1), &key2, sizeof(key2));
}

int stateKeyEncode(void* k, char* buf) {
  SStateKey* key = k;
  int        len = 0;
  len += taosEncodeFixedU64((void**)&buf, key->key.groupId);
  len += taosEncodeFixedI64((void**)&buf, key->key.ts);
  len += taosEncodeFixedI64((void**)&buf, key->opNum);
  return len;
}
int stateKeyDecode(void* k, char* buf) {
  SStateKey* key = k;
  int        len = 0;
  char*      p = buf;
  p = taosDecodeFixedU64(p, &key->key.groupId);
  p = taosDecodeFixedI64(p, &key->key.ts);
  p = taosDecodeFixedI64(p, &key->opNum);
  return p - buf;
}

int32_t stateKeyToString(void* k, char* buf) {
  SStateKey* key = k;
  int        n = 0;
  n += sprintf(buf + n, "[groupId:%" PRIu64 ",", key->key.groupId);
  n += sprintf(buf + n, "ts:%" PRIi64 ",", key->key.ts);
  n += sprintf(buf + n, "opNum:%" PRIi64 "]", key->opNum);
  return n;
}

//
// SStateSessionKey
//  |-----------SSessionKey----------|
//  |-----STimeWindow-----|
//  |---skey--|---ekey----|--groupId-|--opNum--|
//  |---int64-|--int64_t--|--uint64--|--int64_t|
// |
//
int stateSessionKeyDBComp(void* state, const char* aBuf, size_t aLen, const char* bBuf, size_t bLen) {
  SStateSessionKey w1, w2;
  memset(&w1, 0, sizeof(w1));
  memset(&w2, 0, sizeof(w2));

  char* p1 = (char*)aBuf;
  char* p2 = (char*)bBuf;

  p1 = taosDecodeFixedI64(p1, &w1.key.win.skey);
  p2 = taosDecodeFixedI64(p2, &w2.key.win.skey);

  p1 = taosDecodeFixedI64(p1, &w1.key.win.ekey);
  p2 = taosDecodeFixedI64(p2, &w2.key.win.ekey);

  p1 = taosDecodeFixedU64(p1, &w1.key.groupId);
  p2 = taosDecodeFixedU64(p2, &w2.key.groupId);

  p1 = taosDecodeFixedI64(p1, &w1.opNum);
  p2 = taosDecodeFixedI64(p2, &w2.opNum);

  return stateSessionKeyCmpr(&w1, sizeof(w1), &w2, sizeof(w2));
}
int stateSessionKeyEncode(void* k, char* buf) {
  SStateSessionKey* sess = k;
  int               len = 0;
  len += taosEncodeFixedI64((void**)&buf, sess->key.win.skey);
  len += taosEncodeFixedI64((void**)&buf, sess->key.win.ekey);
  len += taosEncodeFixedU64((void**)&buf, sess->key.groupId);
  len += taosEncodeFixedI64((void**)&buf, sess->opNum);
  return len;
}
int stateSessionKeyDecode(void* k, char* buf) {
  SStateSessionKey* sess = k;
  int               len = 0;

  char* p = buf;
  p = taosDecodeFixedI64(p, &sess->key.win.skey);
  p = taosDecodeFixedI64(p, &sess->key.win.ekey);
  p = taosDecodeFixedU64(p, &sess->key.groupId);
  p = taosDecodeFixedI64(p, &sess->opNum);
  return p - buf;
}
int stateSessionKeyToString(void* k, char* buf) {
  SStateSessionKey* key = k;
  int               n = 0;
  n += sprintf(buf + n, "[skey:%" PRIi64 ",", key->key.win.skey);
  n += sprintf(buf + n, "ekey:%" PRIi64 ",", key->key.win.ekey);
  n += sprintf(buf + n, "groupId:%" PRIu64 ",", key->key.groupId);
  n += sprintf(buf + n, "opNum:%" PRIi64 "]", key->opNum);
  return n;
}

/**
 *  SWinKey
 *  |------groupId------|-----ts------|
 *  |------uint64-------|----int64----|
 */
int winKeyDBComp(void* state, const char* aBuf, size_t aLen, const char* bBuf, size_t bLen) {
  SWinKey w1, w2;
  memset(&w1, 0, sizeof(w1));
  memset(&w2, 0, sizeof(w2));

  char* p1 = (char*)aBuf;
  char* p2 = (char*)bBuf;

  p1 = taosDecodeFixedU64(p1, &w1.groupId);
  p2 = taosDecodeFixedU64(p2, &w2.groupId);

  p1 = taosDecodeFixedI64(p1, &w1.ts);
  p2 = taosDecodeFixedI64(p2, &w2.ts);

  return winKeyCmpr(&w1, sizeof(w1), &w2, sizeof(w2));
}

int winKeyEncode(void* k, char* buf) {
  SWinKey* key = k;
  int      len = 0;
  len += taosEncodeFixedU64((void**)&buf, key->groupId);
  len += taosEncodeFixedI64((void**)&buf, key->ts);
  return len;
}

int winKeyDecode(void* k, char* buf) {
  SWinKey* key = k;
  int      len = 0;
  char*    p = buf;
  p = taosDecodeFixedU64(p, &key->groupId);
  p = taosDecodeFixedI64(p, &key->ts);
  return len;
}

int winKeyToString(void* k, char* buf) {
  SWinKey* key = k;
  int      n = 0;
  n += sprintf(buf + n, "[groupId:%" PRIu64 ",", key->groupId);
  n += sprintf(buf + n, "ts:%" PRIi64 "]", key->ts);
  return n;
}
/*
 * STupleKey
 * |---groupId---|---ts---|---exprIdx---|
 * |---uint64--|---int64--|---int32-----|
 */
int tupleKeyDBComp(void* state, const char* aBuf, size_t aLen, const char* bBuf, size_t bLen) {
  STupleKey w1, w2;
  memset(&w1, 0, sizeof(w1));
  memset(&w2, 0, sizeof(w2));

  char* p1 = (char*)aBuf;
  char* p2 = (char*)bBuf;

  p1 = taosDecodeFixedU64(p1, &w1.groupId);
  p2 = taosDecodeFixedU64(p2, &w2.groupId);

  p1 = taosDecodeFixedI64(p1, &w1.ts);
  p2 = taosDecodeFixedI64(p2, &w2.ts);

  p1 = taosDecodeFixedI32(p1, &w1.exprIdx);
  p2 = taosDecodeFixedI32(p2, &w2.exprIdx);

  return STupleKeyCmpr(&w1, sizeof(w1), &w2, sizeof(w2));
}

int tupleKeyEncode(void* k, char* buf) {
  STupleKey* key = k;
  int        len = 0;
  len += taosEncodeFixedU64((void**)&buf, key->groupId);
  len += taosEncodeFixedI64((void**)&buf, key->ts);
  len += taosEncodeFixedI32((void**)&buf, key->exprIdx);
  return len;
}
int tupleKeyDecode(void* k, char* buf) {
  STupleKey* key = k;
  int        len = 0;
  char*      p = buf;
  p = taosDecodeFixedU64(p, &key->groupId);
  p = taosDecodeFixedI64(p, &key->ts);
  p = taosDecodeFixedI32(p, &key->exprIdx);
  return len;
}
int tupleKeyToString(void* k, char* buf) {
  int        n = 0;
  STupleKey* key = k;
  n += sprintf(buf + n, "[groupId:%" PRIu64 ",", key->groupId);
  n += sprintf(buf + n, "ts:%" PRIi64 ",", key->ts);
  n += sprintf(buf + n, "exprIdx:%d]", key->exprIdx);
  return n;
}

int parKeyDBComp(void* state, const char* aBuf, size_t aLen, const char* bBuf, size_t bLen) {
  int64_t w1, w2;
  memset(&w1, 0, sizeof(w1));
  memset(&w2, 0, sizeof(w2));
  char* p1 = (char*)aBuf;
  char* p2 = (char*)bBuf;

  TAOS_UNUSED(taosDecodeFixedI64(p1, &w1));
  TAOS_UNUSED(taosDecodeFixedI64(p2, &w2));
  if (w1 == w2) {
    return 0;
  } else {
    return w1 < w2 ? -1 : 1;
  }
}
int parKeyEncode(void* k, char* buf) {
  int64_t* groupid = k;
  int      len = taosEncodeFixedI64((void**)&buf, *groupid);
  return len;
}
int parKeyDecode(void* k, char* buf) {
  char*    p = buf;
  int64_t* groupid = k;

  p = taosDecodeFixedI64(p, groupid);
  return p - buf;
}
int parKeyToString(void* k, char* buf) {
  int64_t* key = k;
  int      n = 0;
  n = sprintf(buf + n, "[groupId:%" PRIi64 "]", *key);
  return n;
}
int32_t valueToString(void* k, char* buf) {
  SStreamValue* key = k;
  int           n = 0;
  n += sprintf(buf + n, "[unixTimestamp:%" PRIi64 ",", key->unixTimestamp);
  n += sprintf(buf + n, "len:%d,", key->len);
  n += sprintf(buf + n, "data:%s]", key->data);
  return n;
}

/*1: stale, 0: no stale*/
int32_t valueIsStale(void* k, int64_t ts) {
  SStreamValue* key = k;
  if (key->unixTimestamp < ts) {
    return 1;
  }
  return 0;
}

void destroyCompare(void* arg) {
  TAOS_UNUSED(arg);
  return;
}

int32_t valueEncode(void* value, int32_t vlen, int64_t ttl, char** dest) {
  int32_t      code = 0;
  SStreamValue key = {.unixTimestamp = ttl, .len = vlen, .rawLen = vlen, .compress = 0, .data = (char*)(value)};
  int32_t      len = 0;
  char*        dst = NULL;
  if (vlen > 512) {
    dst = taosMemoryCalloc(1, vlen + 128);
    if (dst == NULL) {
      return terrno;
    }
    int32_t dstCap = vlen + 128;
    int32_t compressedSize = LZ4_compress_default((char*)value, dst, vlen, dstCap);
    if (compressedSize < vlen) {
      key.compress = 1;
      key.len = compressedSize;
      value = dst;
    }
  }

  if (*dest == NULL) {
    size_t size = sizeof(key.unixTimestamp) + sizeof(key.len) + sizeof(key.rawLen) + sizeof(key.compress) + key.len;
    char*  p = taosMemoryCalloc(1, size);
    if (p == NULL) {
      code = terrno;
      goto _exception;
    }
    char* buf = p;
    len += taosEncodeFixedI64((void**)&buf, key.unixTimestamp);
    len += taosEncodeFixedI32((void**)&buf, key.len);
    len += taosEncodeFixedI32((void**)&buf, key.rawLen);
    len += taosEncodeFixedI8((void**)&buf, key.compress);
    if (value != NULL && key.len != 0) {
      len += taosEncodeBinary((void**)&buf, (char*)value, key.len);
    }
    *dest = p;
  } else {
    char* buf = *dest;
    len += taosEncodeFixedI64((void**)&buf, key.unixTimestamp);
    len += taosEncodeFixedI32((void**)&buf, key.len);
    len += taosEncodeFixedI32((void**)&buf, key.rawLen);
    len += taosEncodeFixedI8((void**)&buf, key.compress);
    if (value != NULL && key.len != 0) {
      len += taosEncodeBinary((void**)&buf, (char*)value, key.len);
    }
  }

  taosMemoryFree(dst);
  return len;
_exception:
  taosMemoryFree(dst);
  return code;
}

/*
 *  ret >= 0 : found valid value
 *  ret < 0 : error or timeout
 */
int32_t valueDecode(void* value, int32_t vlen, int64_t* ttl, char** dest) {
  int32_t      code = -1;
  SStreamValue key = {0};
  char*        p = value;

  char* pCompressData = NULL;
  char* pOutput = NULL;
  if (streamStateValueIsStale(p)) {
    code = TSDB_CODE_INVALID_DATA_FMT;
    goto _EXCEPT;
  }

  p = taosDecodeFixedI64(p, &key.unixTimestamp);
  p = taosDecodeFixedI32(p, &key.len);
  if (key.len == 0) {
    code = 0;
    goto _EXCEPT;
  }
  if (vlen == (sizeof(key.unixTimestamp) + sizeof(key.len) + key.len)) {
    // compatiable with previous data
    p = taosDecodeBinary(p, (void**)&pOutput, key.len);
    if (p == NULL) {
      code = terrno;
      goto _EXCEPT;
    }

  } else {
    p = taosDecodeFixedI32(p, &key.rawLen);
    p = taosDecodeFixedI8(p, &key.compress);
    if (vlen != (sizeof(key.unixTimestamp) + sizeof(key.len) + sizeof(key.rawLen) + sizeof(key.compress) + key.len)) {
      stError("vlen: %d, read len: %d", vlen, key.len);
      code = TSDB_CODE_INVALID_DATA_FMT;
      goto _EXCEPT;
    }
    if (key.compress == 1) {
      p = taosDecodeBinary(p, (void**)&pCompressData, key.len);
      if (p == NULL) {
        code = terrno;
        goto _EXCEPT;
      }
      pOutput = taosMemoryCalloc(1, key.rawLen);
      if (pOutput == NULL) {
        code = terrno;
        goto _EXCEPT;
      }

      int32_t rawLen = LZ4_decompress_safe(pCompressData, pOutput, key.len, key.rawLen);
      if (rawLen != key.rawLen) {
        stError("read invalid read, rawlen: %d, currlen: %d", key.rawLen, key.len);
        code = TSDB_CODE_INVALID_DATA_FMT;
        goto _EXCEPT;
      }
      key.len = rawLen;
    } else {
      p = taosDecodeBinary(p, (void**)&pOutput, key.len);
      if (p == NULL) {
        code = terrno;
        goto _EXCEPT;
      }
    }
  }

  if (ttl != NULL) *ttl = key.unixTimestamp == 0 ? 0 : key.unixTimestamp - taosGetTimestampMs();

  code = 0;
  if (dest) {
    *dest = pOutput;
    pOutput = NULL;
  }
  taosMemoryFree(pCompressData);
  taosMemoryFree(pOutput);
  return key.len;

_EXCEPT:
  if (dest != NULL) *dest = NULL;
  if (ttl != NULL) *ttl = 0;

  taosMemoryFree(pOutput);
  taosMemoryFree(pCompressData);
  return code;
}

const char* compareDefaultName(void* arg) {
  TAOS_UNUSED(arg);
  return ginitDict[0].key;
}
const char* compareStateName(void* arg) {
  TAOS_UNUSED(arg);
  return ginitDict[1].key;
}
const char* compareWinKeyName(void* arg) { return ginitDict[2].key; }
const char* compareSessionKeyName(void* arg) {
  TAOS_UNUSED(arg);
  return ginitDict[3].key;
}
const char* compareFuncKeyName(void* arg) {
  TAOS_UNUSED(arg);
  return ginitDict[4].key;
}
const char* compareParKeyName(void* arg) {
  TAOS_UNUSED(arg);
  return ginitDict[5].key;
}
const char* comparePartagKeyName(void* arg) {
  TAOS_UNUSED(arg);
  return ginitDict[6].key;
}

void destroyCompactFilteFactory(void* arg) {
  if (arg == NULL) return;
}
const char* compactFilteFactoryName(void* arg) {
  SCompactFilteFactory* state = arg;
  return "stream_compact_factory_filter_default";
}
const char* compactFilteFactoryNameSess(void* arg) {
  SCompactFilteFactory* state = arg;
  return "stream_compact_factory_filter_sess";
}
const char* compactFilteFactoryNameState(void* arg) {
  SCompactFilteFactory* state = arg;
  return "stream_compact_factory_filter_state";
}
const char* compactFilteFactoryNameFill(void* arg) {
  SCompactFilteFactory* state = arg;
  return "stream_compact_factory_filter_fill";
}
const char* compactFilteFactoryNameFunc(void* arg) {
  SCompactFilteFactory* state = arg;
  return "stream_compact_factory_filter_func";
}

void          destroyCompactFilte(void* arg) { TAOS_UNUSED(arg); }
unsigned char compactFilte(void* arg, int level, const char* key, size_t klen, const char* val, size_t vlen,
                           char** newval, size_t* newvlen, unsigned char* value_changed) {
  return streamStateValueIsStale((char*)val) ? 1 : 0;
}
const char* compactFilteName(void* arg) { return "stream_filte_default"; }
const char* compactFilteNameSess(void* arg) { return "stream_filte_sess"; }
const char* compactFilteNameState(void* arg) { return "stream_filte_state"; }
const char* compactFilteNameFill(void* arg) { return "stream_filte_fill"; }
const char* compactFilteNameFunc(void* arg) { return "stream_filte_func"; }

unsigned char compactFilteSess(void* arg, int level, const char* key, size_t klen, const char* val, size_t vlen,
                               char** newval, size_t* newvlen, unsigned char* value_changed) {
  // not impl yet
  return 0;
}

unsigned char compactFilteState(void* arg, int level, const char* key, size_t klen, const char* val, size_t vlen,
                                char** newval, size_t* newvlen, unsigned char* value_changed) {
  // not impl yet
  return 0;
}

unsigned char compactFilteFill(void* arg, int level, const char* key, size_t klen, const char* val, size_t vlen,
                               char** newval, size_t* newvlen, unsigned char* value_changed) {
  // not impl yet
  return 0;
}

unsigned char compactFilteFunc(void* arg, int level, const char* key, size_t klen, const char* val, size_t vlen,
                               char** newval, size_t* newvlen, unsigned char* value_changed) {
  // not impl yet
  return 0;
  // return streamStateValueIsStale((char*)val) ? 1 : 0;
}

rocksdb_compactionfilter_t* compactFilteFactoryCreateFilter(void* arg, rocksdb_compactionfiltercontext_t* ctx) {
  SCompactFilteFactory*       state = arg;
  rocksdb_compactionfilter_t* filter =
      rocksdb_compactionfilter_create(state, destroyCompactFilte, compactFilte, compactFilteName);
  return filter;
}
rocksdb_compactionfilter_t* compactFilteFactoryCreateFilterSess(void* arg, rocksdb_compactionfiltercontext_t* ctx) {
  SCompactFilteFactory*       state = arg;
  rocksdb_compactionfilter_t* filter =
      rocksdb_compactionfilter_create(state, destroyCompactFilte, compactFilteSess, compactFilteNameSess);
  return filter;
}
rocksdb_compactionfilter_t* compactFilteFactoryCreateFilterState(void* arg, rocksdb_compactionfiltercontext_t* ctx) {
  SCompactFilteFactory*       state = arg;
  rocksdb_compactionfilter_t* filter =
      rocksdb_compactionfilter_create(state, destroyCompactFilte, compactFilteState, compactFilteNameState);
  return filter;
}
rocksdb_compactionfilter_t* compactFilteFactoryCreateFilterFill(void* arg, rocksdb_compactionfiltercontext_t* ctx) {
  SCompactFilteFactory*       state = arg;
  rocksdb_compactionfilter_t* filter =
      rocksdb_compactionfilter_create(state, destroyCompactFilte, compactFilteFill, compactFilteNameFill);
  return filter;
}
rocksdb_compactionfilter_t* compactFilteFactoryCreateFilterFunc(void* arg, rocksdb_compactionfiltercontext_t* ctx) {
  SCompactFilteFactory*       state = arg;
  rocksdb_compactionfilter_t* filter =
      rocksdb_compactionfilter_create(state, destroyCompactFilte, compactFilteFunc, compactFilteNameFunc);
  return filter;
}

int32_t taskDbOpenCfs(STaskDbWrapper* pTask, char* path, char** pCfNames, int32_t nCf) {
  int32_t code = -1;
  char*   err = NULL;

  rocksdb_options_t** cfOpts = taosMemoryCalloc(nCf, sizeof(rocksdb_options_t*));
  if (cfOpts == NULL) {
    return terrno;
  }
  rocksdb_column_family_handle_t** cfHandle = taosMemoryCalloc(nCf, sizeof(rocksdb_column_family_handle_t*));
  if (cfHandle == NULL) {
    return terrno;
  }

  for (int i = 0; i < nCf; i++) {
    int32_t idx = getCfIdx(pCfNames[i]);
    cfOpts[i] = pTask->pCfOpts[idx];
  }

  rocksdb_t* db = rocksdb_open_column_families(pTask->dbOpt, path, nCf, (const char* const*)pCfNames,
                                               (const rocksdb_options_t* const*)cfOpts, cfHandle, &err);

  if (err != NULL) {
    stError("failed to open cf path: %s", err);
    taosMemoryFree(err);
    goto _EXIT;
  }

  for (int i = 0; i < nCf; i++) {
    int32_t idx = getCfIdx(pCfNames[i]);
    pTask->pCf[idx] = cfHandle[i];
  }

  pTask->db = db;
  code = 0;

_EXIT:
  taosMemoryFree(cfOpts);
  taosMemoryFree(cfHandle);
  return code;
}

void* taskDbAddRef(void* pTaskDb) {
  STaskDbWrapper* pBackend = pTaskDb;
  return taosAcquireRef(taskDbWrapperId, pBackend->refId);
}

void taskDbRemoveRef(void* pTaskDb) {
  if (pTaskDb == NULL) {
    return;
  }

  STaskDbWrapper* pBackend = pTaskDb;
  TAOS_UNUSED(taosReleaseRef(taskDbWrapperId, pBackend->refId));
}

void taskDbSetClearFileFlag(void* pTaskDb) {
  if (pTaskDb == NULL) {
    return;
  }

  STaskDbWrapper* pBackend = pTaskDb;
  atomic_store_8(&pBackend->removeAllFiles, 1);
}

void taskDbInitOpt(STaskDbWrapper* pTaskDb) {
  rocksdb_env_t* env = rocksdb_create_default_env();

  rocksdb_cache_t*   cache = rocksdb_cache_create_lru(256);
  rocksdb_options_t* opts = rocksdb_options_create();
  rocksdb_options_set_env(opts, env);
  rocksdb_options_set_create_if_missing(opts, 1);
  rocksdb_options_set_create_missing_column_families(opts, 1);
  // rocksdb_options_set_max_total_wal_size(opts, dbMemLimit);
  // rocksdb_options_set_ecycle_log_file_num(opts, 6);
  rocksdb_options_set_max_write_buffer_number(opts, 3);
  rocksdb_options_set_info_log_level(opts, 1);
  rocksdb_options_set_db_write_buffer_size(opts, 256 << 20);
  rocksdb_options_set_write_buffer_size(opts, 128 << 20);
  rocksdb_options_set_atomic_flush(opts, 1);

  pTaskDb->dbOpt = opts;
  pTaskDb->env = env;
  pTaskDb->cache = cache;
  pTaskDb->filterFactory = rocksdb_compactionfilterfactory_create(
      NULL, destroyCompactFilteFactory, compactFilteFactoryCreateFilter, compactFilteFactoryName);
  rocksdb_options_set_compaction_filter_factory(pTaskDb->dbOpt, pTaskDb->filterFactory);
  pTaskDb->readOpt = rocksdb_readoptions_create();
  pTaskDb->writeOpt = rocksdb_writeoptions_create();
  rocksdb_writeoptions_disable_WAL(pTaskDb->writeOpt, 1);

  size_t nCf = sizeof(ginitDict) / sizeof(ginitDict[0]);
  pTaskDb->pCf = taosMemoryCalloc(nCf, sizeof(rocksdb_column_family_handle_t*));
  pTaskDb->pCfParams = taosMemoryCalloc(nCf, sizeof(RocksdbCfParam));
  pTaskDb->pCfOpts = taosMemoryCalloc(nCf, sizeof(rocksdb_options_t*));
  pTaskDb->pCompares = taosMemoryCalloc(nCf, sizeof(rocksdb_comparator_t*));
  if (pTaskDb->pCf == NULL || pTaskDb->pCfParams == NULL || pTaskDb->pCfOpts == NULL || pTaskDb->pCompares == NULL) {
    stError("failed to alloc memory for cf");
    taosMemoryFreeClear(pTaskDb->pCf);
    taosMemoryFreeClear(pTaskDb->pCfParams);
    taosMemoryFreeClear(pTaskDb->pCfOpts);
    taosMemoryFreeClear(pTaskDb->pCompares);
    return;
  }

  for (int i = 0; i < nCf; i++) {
    rocksdb_options_t*                   opt = rocksdb_options_create_copy(pTaskDb->dbOpt);
    rocksdb_block_based_table_options_t* tableOpt = rocksdb_block_based_options_create();
    rocksdb_block_based_options_set_block_cache(tableOpt, pTaskDb->cache);
    rocksdb_block_based_options_set_partition_filters(tableOpt, 1);

    rocksdb_filterpolicy_t* filter = rocksdb_filterpolicy_create_bloom(15);
    rocksdb_block_based_options_set_filter_policy(tableOpt, filter);

    rocksdb_options_set_block_based_table_factory((rocksdb_options_t*)opt, tableOpt);

    SCfInit* cfPara = &ginitDict[i];

    rocksdb_comparator_t* compare =
        rocksdb_comparator_create(NULL, cfPara->destroyCmp, cfPara->cmpKey, cfPara->cmpName);
    rocksdb_options_set_comparator((rocksdb_options_t*)opt, compare);

    rocksdb_compactionfilterfactory_t* filterFactory =
        rocksdb_compactionfilterfactory_create(NULL, cfPara->destroyFilter, cfPara->createFilter, cfPara->funcName);
    rocksdb_options_set_compaction_filter_factory(opt, filterFactory);

    pTaskDb->pCompares[i] = compare;
    pTaskDb->pCfOpts[i] = opt;
    pTaskDb->pCfParams[i].tableOpt = tableOpt;
  }
  return;
}
void taskDbInitChkpOpt(STaskDbWrapper* pTaskDb) {
  pTaskDb->chkpId = -1;
  pTaskDb->chkpCap = 4;
  pTaskDb->chkpSaved = taosArrayInit(4, sizeof(int64_t));
  TAOS_UNUSED(taskDbLoadChkpInfo(pTaskDb));

  pTaskDb->chkpInUse = taosArrayInit(4, sizeof(int64_t));

  TAOS_UNUSED(taosThreadRwlockInit(&pTaskDb->chkpDirLock, NULL));
}

void taskDbRefChkp(STaskDbWrapper* pTaskDb, int64_t chkp) {
  TAOS_UNUSED(taosThreadRwlockWrlock(&pTaskDb->chkpDirLock));
  if (taosArrayPush(pTaskDb->chkpInUse, &chkp) == NULL) {
    stError("failed to push chkp: %" PRIi64 " into inuse", chkp);
  }
  taosArraySort(pTaskDb->chkpInUse, chkpIdComp);
  TAOS_UNUSED(taosThreadRwlockUnlock(&pTaskDb->chkpDirLock));
}

void taskDbUnRefChkp(STaskDbWrapper* pTaskDb, int64_t chkp) {
  TAOS_UNUSED(taosThreadRwlockWrlock(&pTaskDb->chkpDirLock));
  int32_t size = taosArrayGetSize(pTaskDb->chkpInUse);
  for (int i = 0; i < size; i++) {
    int64_t* p = taosArrayGet(pTaskDb->chkpInUse, i);
    if (*p == chkp) {
      taosArrayRemove(pTaskDb->chkpInUse, i);
      break;
    }
  }
  TAOS_UNUSED(taosThreadRwlockUnlock(&pTaskDb->chkpDirLock));
}

void taskDbDestroyChkpOpt(STaskDbWrapper* pTaskDb) {
  taosArrayDestroy(pTaskDb->chkpSaved);
  taosArrayDestroy(pTaskDb->chkpInUse);
  TAOS_UNUSED(taosThreadRwlockDestroy(&pTaskDb->chkpDirLock));
}

int32_t taskDbBuildFullPath(char* path, char* key, char** dbFullPath, char** stateFullPath) {
  int32_t code = 0;
  int32_t cap = strlen(path) + 128, nBytes = 0;
  char*   statePath = NULL;
  char*   dbPath = NULL;

  statePath = taosMemoryCalloc(1, cap);
  if (statePath == NULL) {
    TAOS_CHECK_GOTO(terrno, NULL, _err);
  }

  nBytes = snprintf(statePath, cap, "%s%s%s", path, TD_DIRSEP, key);
  if (nBytes < 0 || nBytes >= cap) {
    code = TSDB_CODE_OUT_OF_RANGE;
    TAOS_CHECK_GOTO(code, NULL, _err);
  }

  if (!taosDirExist(statePath)) {
    code = taosMulMkDir(statePath);
    TAOS_CHECK_GOTO(code, NULL, _err);
  }

  dbPath = taosMemoryCalloc(1, cap);
  if (dbPath == NULL) {
    TAOS_CHECK_GOTO(terrno, NULL, _err);
  }
  nBytes = snprintf(dbPath, cap, "%s%s%s", statePath, TD_DIRSEP, "state");
  if (nBytes < 0 || nBytes >= cap) {
    code = TSDB_CODE_OUT_OF_RANGE;
    TAOS_CHECK_GOTO(code, NULL, _err);
  }

  if (!taosDirExist(dbPath)) {
    code = taosMulMkDir(dbPath);
    TAOS_CHECK_GOTO(code, NULL, _err);
  }

  *dbFullPath = dbPath;
  *stateFullPath = statePath;
  return 0;
_err:
  stError("failed to create dir: %s, reason:%s", dbPath, tstrerror(code));

  taosMemoryFree(statePath);
  taosMemoryFree(dbPath);
  return code;
}

void taskDbUpdateChkpId(void* pTaskDb, int64_t chkpId) {
  STaskDbWrapper* p = pTaskDb;
  TAOS_UNUSED(streamMutexLock(&p->mutex));
  p->chkpId = chkpId;
  TAOS_UNUSED(streamMutexUnlock(&p->mutex));
}

STaskDbWrapper* taskDbOpenImpl(const char* key, char* statePath, char* dbPath) {
  char*   err = NULL;
  char**  cfNames = NULL;
  size_t  nCf = 0;
  int32_t code = 0;
  int32_t lino = 0;

  STaskDbWrapper* pTaskDb = taosMemoryCalloc(1, sizeof(STaskDbWrapper));
  TSDB_CHECK_NULL(pTaskDb, code, lino, _EXIT, terrno);

  pTaskDb->idstr = key ? taosStrdup(key) : NULL;
  pTaskDb->path = statePath ? taosStrdup(statePath) : NULL;

  code = taosThreadMutexInit(&pTaskDb->mutex, NULL);
  TSDB_CHECK_CODE(code, lino, _EXIT);

  taskDbInitChkpOpt(pTaskDb);
  taskDbInitOpt(pTaskDb);

  cfNames = rocksdb_list_column_families(pTaskDb->dbOpt, dbPath, &nCf, &err);
  if (nCf == 0) {
    stInfo("%s newly create db in state-backend", key);
    // pre create db
    pTaskDb->db = rocksdb_open(pTaskDb->pCfOpts[0], dbPath, &err);
    if (pTaskDb->db == NULL) {
      stError("%s open state-backend failed, reason:%s", key, err);
      code = TSDB_CODE_STREAM_INTERNAL_ERROR;
      goto _EXIT;
    }

    rocksdb_close(pTaskDb->db);
    pTaskDb->db = NULL;

    if (cfNames != NULL) {
      rocksdb_list_column_families_destroy(cfNames, nCf);
    }

    taosMemoryFree(err);
    err = NULL;

    cfNames = rocksdb_list_column_families(pTaskDb->dbOpt, dbPath, &nCf, &err);
    if (err != NULL) {
      stError("%s failed to create column-family, %s, %" PRIzu ", reason:%s", key, dbPath, nCf, err);
      code = TSDB_CODE_STREAM_INTERNAL_ERROR;
      goto _EXIT;
    }
  }

  if ((code = taskDbOpenCfs(pTaskDb, dbPath, cfNames, nCf)) != 0) {
    goto _EXIT;
  }

  if (cfNames != NULL) {
    rocksdb_list_column_families_destroy(cfNames, nCf);
    cfNames = NULL;
  }

  stDebug("init s-task backend in:%s, backend:%p, %s", dbPath, pTaskDb, key);
  return pTaskDb;

_EXIT:
  stError("%s taskDb open failed, %s at line:%d code:%s", key, __func__, lino, tstrerror(code));

  taskDbDestroy(pTaskDb, false);
  if (err) taosMemoryFree(err);
  if (cfNames) rocksdb_list_column_families_destroy(cfNames, nCf);
  return NULL;
}

int32_t taskDbOpen(const char* path, const char* key, int64_t chkptId, int64_t* processVer, STaskDbWrapper** ppTaskDb) {
  char* statePath = NULL;
  char* dbPath = NULL;
  int   code = 0;
  if ((code = restoreCheckpointData(path, key, chkptId, &statePath, &dbPath, processVer)) < 0) {
    stError("failed to restore checkpoint data, path:%s, key:%s, checkpointId: %" PRId64 "reason:%s", path, key,
            chkptId, tstrerror(code));
    return code;
  }

  STaskDbWrapper* pTaskDb = taskDbOpenImpl(key, statePath, dbPath);
  if (pTaskDb != NULL) {
    int64_t chkpId = -1, ver = -1;
    if ((code = chkpLoadExtraInfo(dbPath, &chkpId, &ver)) == 0) {
      *processVer = ver;
    } else {
      stError("failed to load extra info, path:%s, key:%s, checkpointId: %" PRId64 "reason:%s", path, key, chkptId,
              tstrerror(code));
      taskDbDestroy(pTaskDb, false);
      return code;
    }
  } else {
    code = TSDB_CODE_INVALID_PARA;
  }

  taosMemoryFree(dbPath);
  taosMemoryFree(statePath);
  *ppTaskDb = pTaskDb;
  return code;
}

void taskDbDestroy(void* pDb, bool flush) {
  STaskDbWrapper* wrapper = pDb;
  if (wrapper == NULL) {
    return;
  }

  int64_t st = taosGetTimestampMs();
  streamMetaRemoveDB(wrapper->pMeta, wrapper->idstr);

  stDebug("%s succ to destroy stream backend:%p", wrapper->idstr, wrapper);

  int8_t nCf = tListLen(ginitDict);
  if (flush && wrapper->removeAllFiles == 0) {
    if (wrapper->db && wrapper->pCf) {
      rocksdb_flushoptions_t* flushOpt = rocksdb_flushoptions_create();
      rocksdb_flushoptions_set_wait(flushOpt, 1);

      char*                            err = NULL;
      rocksdb_column_family_handle_t** cfs = taosMemoryCalloc(1, sizeof(rocksdb_column_family_handle_t*) * nCf);
      int                              numOfFlushCf = 0;
      for (int i = 0; i < nCf; i++) {
        if (wrapper->pCf[i] != NULL) {
          cfs[numOfFlushCf++] = wrapper->pCf[i];
        }
      }
      if (numOfFlushCf != 0) {
        rocksdb_flush_cfs(wrapper->db, flushOpt, cfs, numOfFlushCf, &err);
        if (err != NULL) {
          stError("failed to flush all cfs, reason:%s", err);
          taosMemoryFreeClear(err);
        }
      }
      taosMemoryFree(cfs);
      rocksdb_flushoptions_destroy(flushOpt);
    }
  }

  if (wrapper->pCf != NULL) {
    for (int i = 0; i < nCf; i++) {
      if (wrapper->pCf[i] != NULL) {
        rocksdb_column_family_handle_destroy(wrapper->pCf[i]);
      }
    }
  }

  if (wrapper->db) {
    rocksdb_close(wrapper->db);
    wrapper->db = NULL;
  }

  rocksdb_options_destroy(wrapper->dbOpt);
  rocksdb_readoptions_destroy(wrapper->readOpt);
  rocksdb_writeoptions_destroy(wrapper->writeOpt);
  rocksdb_env_destroy(wrapper->env);
  rocksdb_cache_destroy(wrapper->cache);

  taosMemoryFree(wrapper->pCf);
  for (int i = 0; i < nCf; i++) {
    rocksdb_options_t*                   opt = wrapper->pCfOpts[i];
    rocksdb_comparator_t*                compare = wrapper->pCompares[i];
    rocksdb_block_based_table_options_t* tblOpt = wrapper->pCfParams[i].tableOpt;

    rocksdb_options_destroy(opt);
    rocksdb_comparator_destroy(compare);
    rocksdb_block_based_options_destroy(tblOpt);
  }

  taosMemoryFree(wrapper->pCompares);
  taosMemoryFree(wrapper->pCfOpts);
  taosMemoryFree(wrapper->pCfParams);

  streamMutexDestroy(&wrapper->mutex);
  taskDbDestroyChkpOpt(wrapper);

  if (wrapper->removeAllFiles) {
    char* err = NULL;
    stInfo("drop task remove backend data:%s", wrapper->path);
    taosRemoveDir(wrapper->path);
  }

  int64_t et = taosGetTimestampMs();
  stDebug("%s destroy stream backend:%p completed, elapsed time:%.2fs", wrapper->idstr, wrapper, (et - st) / 1000.0);

  taosMemoryFree(wrapper->idstr);
  taosMemoryFree(wrapper->path);
  taosMemoryFree(wrapper);
}

void taskDbDestroy2(void* pDb) { taskDbDestroy(pDb, true); }

int32_t taskDbGenChkpUploadData__rsync(STaskDbWrapper* pDb, int64_t chkpId, char** path) {
  int32_t code = 0;
  int64_t refId = pDb->refId;
  int32_t nBytes = 0;

  if (taosAcquireRef(taskDbWrapperId, refId) == NULL) {
    code = terrno;
    return code;
  }

  int32_t cap = strlen(pDb->path) + 128;

  char* buf = taosMemoryCalloc(1, cap);
  if (buf == NULL) {
    TAOS_UNUSED(taosReleaseRef(taskDbWrapperId, refId));
    return terrno;
  }

  nBytes =
      snprintf(buf, cap, "%s%s%s%s%s%" PRId64 "", pDb->path, TD_DIRSEP, "checkpoints", TD_DIRSEP, "checkpoint", chkpId);
  if (nBytes <= 0 || nBytes >= cap) {
    taosMemoryFree(buf);
    TAOS_UNUSED(taosReleaseRef(taskDbWrapperId, refId));
    return TSDB_CODE_OUT_OF_RANGE;
  }

  if (taosIsDir(buf)) {
    code = 0;
    *path = buf;
  } else {
    taosMemoryFree(buf);
  }

  TAOS_UNUSED(taosReleaseRef(taskDbWrapperId, refId));
  return code;
}

int32_t taskDbGenChkpUploadData__s3(STaskDbWrapper* pDb, void* bkdChkpMgt, int64_t chkpId, char** path, SArray* list,
                                    const char* idStr) {
  int32_t  code = 0;
  int32_t  cap = strlen(pDb->path) + 32;
  SBkdMgt* p = (SBkdMgt*)bkdChkpMgt;

  char* temp = taosMemoryCalloc(1, cap);
  if (temp == NULL) {
    return terrno;
  }

  int32_t nBytes = snprintf(temp, cap, "%s%s%s%" PRId64, pDb->path, TD_DIRSEP, "tmp", chkpId);
  if (nBytes <= 0 || nBytes >= cap) {
    taosMemoryFree(temp);
    return TSDB_CODE_OUT_OF_RANGE;
  }

  if (taosDirExist(temp)) {
    cleanDir(temp, idStr);
  } else {
    code = taosMkDir(temp);
    if (code != 0) {
      taosMemoryFree(temp);
      return TAOS_SYSTEM_ERROR(errno);
    }
  }

  code = bkdMgtGetDelta(p, pDb->idstr, chkpId, list, temp);
  *path = temp;

  return code;
}

int32_t taskDbGenChkpUploadData(void* arg, void* mgt, int64_t chkpId, int8_t type, char** path, SArray* list,
                                const char* idStr) {
  int32_t                 code = -1;
  STaskDbWrapper*         pDb = arg;
  ECHECKPOINT_BACKUP_TYPE utype = type;

  taskDbRefChkp(pDb, chkpId);
  if (utype == DATA_UPLOAD_RSYNC) {
    code = taskDbGenChkpUploadData__rsync(pDb, chkpId, path);
  } else if (utype == DATA_UPLOAD_S3) {
    code = taskDbGenChkpUploadData__s3(pDb, mgt, chkpId, path, list, idStr);
  }
  taskDbUnRefChkp(pDb, chkpId);
  return code;
}

int32_t taskDbOpenCfByKey(STaskDbWrapper* pDb, const char* key) {
  int32_t code = 0;
  char*   err = NULL;
  int8_t  idx = getCfIdx(key);

  if (idx == -1) return -1;

  if (pDb->pCf[idx] != NULL) return code;

  rocksdb_column_family_handle_t* cf =
      rocksdb_create_column_family(pDb->db, pDb->pCfOpts[idx], ginitDict[idx].key, &err);
  if (err != NULL) {
    stError("failed to open cf, key:%s, reason: %s", key, err);
    taosMemoryFree(err);
    code = -1;
    return code;
  }

  pDb->pCf[idx] = cf;
  return code;
}
int32_t copyDataAt(RocksdbCfInst* pSrc, STaskDbWrapper* pDst, int8_t i) {
  int32_t WRITE_BATCH = 1024;
  char*   err = NULL;
  int     code = 0;

  rocksdb_readoptions_t* pRdOpt = rocksdb_readoptions_create();

  rocksdb_writebatch_t* wb = rocksdb_writebatch_create();
  rocksdb_iterator_t*   pIter = rocksdb_create_iterator_cf(pSrc->db, pRdOpt, pSrc->pHandle[i]);
  rocksdb_iter_seek_to_first(pIter);
  while (rocksdb_iter_valid(pIter)) {
    if (rocksdb_writebatch_count(wb) >= WRITE_BATCH) {
      rocksdb_write(pDst->db, pDst->writeOpt, wb, &err);
      if (err != NULL) {
        code = -1;
        goto _EXIT;
      }
      rocksdb_writebatch_clear(wb);
    }

    size_t klen = 0, vlen = 0;
    char*  key = (char*)rocksdb_iter_key(pIter, &klen);
    char*  val = (char*)rocksdb_iter_value(pIter, &vlen);

    rocksdb_writebatch_put_cf(wb, pDst->pCf[i], key, klen, val, vlen);
    rocksdb_iter_next(pIter);
  }

  if (rocksdb_writebatch_count(wb) > 0) {
    rocksdb_write(pDst->db, pDst->writeOpt, wb, &err);
    if (err != NULL) {
      code = -1;
      goto _EXIT;
    }
  }

_EXIT:
  rocksdb_writebatch_destroy(wb);
  rocksdb_iter_destroy(pIter);
  rocksdb_readoptions_destroy(pRdOpt);
  taosMemoryFree(err);

  return code;
}

int32_t streamStateCvtDataFormat(char* path, char* key, void* pCfInst) {
  int nCf = sizeof(ginitDict) / sizeof(ginitDict[0]);

  int32_t code = 0;

  int64_t         processVer = -1;
  STaskDbWrapper* pTaskDb = NULL;

  code = taskDbOpen(path, key, 0, &processVer, &pTaskDb);
  RocksdbCfInst* pSrcBackend = pCfInst;

  for (int i = 0; i < nCf; i++) {
    rocksdb_column_family_handle_t* pSrcCf = pSrcBackend->pHandle[i];
    if (pSrcCf == NULL) continue;

    code = taskDbOpenCfByKey(pTaskDb, ginitDict[i].key);
    if (code != 0) goto _EXIT;

    code = copyDataAt(pSrcBackend, pTaskDb, i);
    if (code != 0) goto _EXIT;
  }

_EXIT:
  taskDbDestroy(pTaskDb, true);

  return code;
}
int32_t streamStateOpenBackendCf(void* backend, char* name, char** cfs, int32_t nCf) {
  SBackendWrapper* handle = backend;
  char*            err = NULL;
  int64_t          streamId;
  int32_t          taskId, dummy = 0;
  char             suffix[64] = {0};
  int32_t          code = 0;

  rocksdb_options_t**              cfOpts = taosMemoryCalloc(nCf, sizeof(rocksdb_options_t*));
  RocksdbCfParam*                  params = taosMemoryCalloc(nCf, sizeof(RocksdbCfParam));
  rocksdb_comparator_t**           pCompare = taosMemoryCalloc(nCf, sizeof(rocksdb_comparator_t*));
  rocksdb_column_family_handle_t** cfHandle = taosMemoryCalloc(nCf, sizeof(rocksdb_column_family_handle_t*));

  for (int i = 0; i < nCf; i++) {
    char* cf = cfs[i];
    char  funcname[64] = {0};

    cfOpts[i] = rocksdb_options_create_copy(handle->dbOpt);
    if (i == 0) continue;
    if (3 == sscanf(cf, "0x%" PRIx64 "-%d_%s", &streamId, &taskId, funcname)) {
      rocksdb_block_based_table_options_t* tableOpt = rocksdb_block_based_options_create();
      rocksdb_block_based_options_set_block_cache(tableOpt, handle->cache);
      rocksdb_block_based_options_set_partition_filters(tableOpt, 1);

      rocksdb_filterpolicy_t* filter = rocksdb_filterpolicy_create_bloom(15);
      rocksdb_block_based_options_set_filter_policy(tableOpt, filter);

      rocksdb_options_set_block_based_table_factory((rocksdb_options_t*)cfOpts[i], tableOpt);
      params[i].tableOpt = tableOpt;

      int idx = streamStateGetCfIdx(NULL, funcname);
      if (idx < 0 || idx >= sizeof(ginitDict) / sizeof(ginitDict[0])) {
        stError("failed to open cf");
        return -1;
      }
      SCfInit* cfPara = &ginitDict[idx];

      rocksdb_comparator_t* compare =
          rocksdb_comparator_create(NULL, cfPara->destroyCmp, cfPara->cmpKey, cfPara->cmpName);
      rocksdb_options_set_comparator((rocksdb_options_t*)cfOpts[i], compare);
      pCompare[i] = compare;
    }
  }
  rocksdb_t* db = rocksdb_open_column_families(handle->dbOpt, name, nCf, (const char* const*)cfs,
                                               (const rocksdb_options_t* const*)cfOpts, cfHandle, &err);
  if (err != NULL) {
    stError("failed to open rocksdb cf, reason:%s", err);
    taosMemoryFree(err);
    taosMemoryFree(cfHandle);
    taosMemoryFree(pCompare);
    taosMemoryFree(params);
    taosMemoryFree(cfOpts);
    // fix other leak
    return TSDB_CODE_THIRDPARTY_ERROR;
  } else {
    stDebug("succ to open rocksdb cf");
  }
  // close default cf
  if (((rocksdb_column_family_handle_t**)cfHandle)[0] != 0) {
    rocksdb_column_family_handle_destroy(cfHandle[0]);
    cfHandle[0] = NULL;
  }
  rocksdb_options_destroy(cfOpts[0]);

  handle->db = db;

  static int32_t cfLen = sizeof(ginitDict) / sizeof(ginitDict[0]);
  for (int i = 0; i < nCf; i++) {
    char* cf = cfs[i];
    if (i == 0) continue;  // skip default column family, not set opt

    char funcname[64] = {0};
    if (3 == sscanf(cf, "0x%" PRIx64 "-%d_%s", &streamId, &taskId, funcname)) {
      char    idstr[128] = {0};
      int32_t nBytes = snprintf(idstr, sizeof(idstr), "0x%" PRIx64 "-%d", streamId, taskId);
      if (nBytes <= 0 || nBytes >= sizeof(idstr)) {
        code = TSDB_CODE_OUT_OF_RANGE;
        stError("failed to open cf since %s", tstrerror(code));
        return code;
      }

      int idx = streamStateGetCfIdx(NULL, funcname);

      RocksdbCfInst*  inst = NULL;
      RocksdbCfInst** pInst = taosHashGet(handle->cfInst, idstr, strlen(idstr) + 1);
      if (pInst == NULL || *pInst == NULL) {
        inst = taosMemoryCalloc(1, sizeof(RocksdbCfInst));
        inst->pHandle = taosMemoryCalloc(cfLen, sizeof(rocksdb_column_family_handle_t*));
        inst->cfOpt = taosMemoryCalloc(cfLen, sizeof(rocksdb_options_t*));
        inst->wOpt = rocksdb_writeoptions_create();
        inst->rOpt = rocksdb_readoptions_create();
        inst->param = taosMemoryCalloc(cfLen, sizeof(RocksdbCfParam));
        inst->pBackend = handle;
        inst->db = db;
        inst->pCompares = taosMemoryCalloc(cfLen, sizeof(rocksdb_comparator_t*));

        inst->dbOpt = handle->dbOpt;
        rocksdb_writeoptions_disable_WAL(inst->wOpt, 1);
        TAOS_UNUSED(taosHashPut(handle->cfInst, idstr, strlen(idstr) + 1, &inst, sizeof(void*)));
      } else {
        inst = *pInst;
      }
      inst->cfOpt[idx] = cfOpts[i];
      inst->pCompares[idx] = pCompare[i];
      memcpy(&(inst->param[idx]), &(params[i]), sizeof(RocksdbCfParam));
      inst->pHandle[idx] = cfHandle[i];
    }
  }
  void* pIter = taosHashIterate(handle->cfInst, NULL);
  while (pIter) {
    RocksdbCfInst* inst = *(RocksdbCfInst**)pIter;

    for (int i = 0; i < cfLen; i++) {
      if (inst->cfOpt[i] == NULL) {
        rocksdb_options_t*                   opt = rocksdb_options_create_copy(handle->dbOpt);
        rocksdb_block_based_table_options_t* tableOpt = rocksdb_block_based_options_create();
        rocksdb_block_based_options_set_block_cache(tableOpt, handle->cache);
        rocksdb_block_based_options_set_partition_filters(tableOpt, 1);

        rocksdb_filterpolicy_t* filter = rocksdb_filterpolicy_create_bloom(15);
        rocksdb_block_based_options_set_filter_policy(tableOpt, filter);

        rocksdb_options_set_block_based_table_factory((rocksdb_options_t*)opt, tableOpt);

        SCfInit* cfPara = &ginitDict[i];

        rocksdb_comparator_t* compare =
            rocksdb_comparator_create(NULL, cfPara->destroyCmp, cfPara->cmpKey, cfPara->cmpName);
        rocksdb_options_set_comparator((rocksdb_options_t*)opt, compare);

        inst->pCompares[i] = compare;
        inst->cfOpt[i] = opt;
        inst->param[i].tableOpt = tableOpt;
      }
    }
    SCfComparator compare = {.comp = inst->pCompares, .numOfComp = cfLen};
    inst->pCompareNode = streamBackendAddCompare(handle, &compare);
    pIter = taosHashIterate(handle->cfInst, pIter);
  }

  taosMemoryFree(cfHandle);
  taosMemoryFree(pCompare);
  taosMemoryFree(params);
  taosMemoryFree(cfOpts);
  return 0;
}

void streamStateDestroyCompar(void* arg) {
  SCfComparator* comp = (SCfComparator*)arg;
  for (int i = 0; i < comp->numOfComp; i++) {
    if (comp->comp[i]) rocksdb_comparator_destroy(comp->comp[i]);
  }
  taosMemoryFree(comp->comp);
}

int streamStateGetCfIdx(SStreamState* pState, const char* funcName) {
  int    idx = -1;
  size_t len = strlen(funcName);
  for (int i = 0; i < sizeof(ginitDict) / sizeof(ginitDict[0]); i++) {
    if (len == ginitDict[i].len && strncmp(funcName, ginitDict[i].key, strlen(funcName)) == 0) {
      idx = i;
      break;
    }
  }
  if (pState != NULL && idx != -1) {
    STaskDbWrapper* wrapper = pState->pTdbState->pOwner->pBackend;
    if (wrapper == NULL) {
      return -1;
    }

    streamMutexLock(&wrapper->mutex);

    rocksdb_column_family_handle_t* cf = wrapper->pCf[idx];
    if (cf == NULL) {
      char* err = NULL;
      cf = rocksdb_create_column_family(wrapper->db, wrapper->pCfOpts[idx], ginitDict[idx].key, &err);
      if (err != NULL) {
        idx = -1;
        stError("failed to open cf, %p %s_%s, reason:%s", pState, wrapper->idstr, funcName, err);
        rocksdb_column_family_handle_destroy(cf);
        taosMemoryFree(err);
      } else {
        stDebug("succ to open cf, %p %s_%s", pState, wrapper->idstr, funcName);
        wrapper->pCf[idx] = cf;
      }
    }
    streamMutexUnlock(&wrapper->mutex);
  }

  return idx;
}
bool streamStateIterSeekAndValid(rocksdb_iterator_t* iter, char* buf, size_t len) {
  rocksdb_iter_seek(iter, buf, len);
  if (!rocksdb_iter_valid(iter)) {
    rocksdb_iter_seek_for_prev(iter, buf, len);
    if (!rocksdb_iter_valid(iter)) {
      return false;
    }
  }
  return true;
}
rocksdb_iterator_t* streamStateIterCreate(SStreamState* pState, const char* cfKeyName, rocksdb_snapshot_t** snapshot,
                                          rocksdb_readoptions_t** readOpt) {
  int idx = streamStateGetCfIdx(pState, cfKeyName);

  *readOpt = rocksdb_readoptions_create();

  STaskDbWrapper* wrapper = pState->pTdbState->pOwner->pBackend;
  if (snapshot != NULL) {
    *snapshot = (rocksdb_snapshot_t*)rocksdb_create_snapshot(wrapper->db);
    rocksdb_readoptions_set_snapshot(*readOpt, *snapshot);
    rocksdb_readoptions_set_fill_cache(*readOpt, 0);
  }

  return rocksdb_create_iterator_cf(wrapper->db, *readOpt, ((rocksdb_column_family_handle_t**)wrapper->pCf)[idx]);
}

#define STREAM_STATE_PUT_ROCKSDB(pState, funcname, key, value, vLen)                                                 \
  do {                                                                                                               \
    code = 0;                                                                                                        \
    char  buf[128] = {0};                                                                                            \
    char* err = NULL;                                                                                                \
    int   i = streamStateGetCfIdx(pState, funcname);                                                                 \
    if (i < 0) {                                                                                                     \
      stWarn("streamState failed to get cf name: %s", funcname);                                                     \
      code = TSDB_CODE_THIRDPARTY_ERROR;                                                                             \
      break;                                                                                                         \
    }                                                                                                                \
    STaskDbWrapper* wrapper = pState->pTdbState->pOwner->pBackend;                                                   \
    TAOS_UNUSED(atomic_add_fetch_64(&wrapper->dataWritten, 1));                                                      \
    char toString[128] = {0};                                                                                        \
<<<<<<< HEAD
    TAOS_UNUSED((ginitDict[i].toStrFunc((void*)key, toString)));                                                     \
=======
    TAOS_UNUSED((ginitDict[i].toStrFunc((void*)key, toString)));                      \
>>>>>>> ec7177cb
    int32_t                         klen = ginitDict[i].enFunc((void*)key, buf);                                     \
    rocksdb_column_family_handle_t* pHandle = ((rocksdb_column_family_handle_t**)wrapper->pCf)[ginitDict[i].idx];    \
    rocksdb_writeoptions_t*         opts = wrapper->writeOpt;                                                        \
    rocksdb_t*                      db = wrapper->db;                                                                \
    char*                           ttlV = NULL;                                                                     \
    int32_t                         ttlVLen = ginitDict[i].enValueFunc((char*)value, vLen, 0, &ttlV);                \
    rocksdb_put_cf(db, opts, pHandle, (const char*)buf, klen, (const char*)ttlV, (size_t)ttlVLen, &err);             \
    if (err != NULL) {                                                                                               \
      stError("streamState str: %s failed to write to %s, err: %s", toString, funcname, err);                        \
      taosMemoryFree(err);                                                                                           \
      code = TSDB_CODE_THIRDPARTY_ERROR;                                                                             \
    } else {                                                                                                         \
      stInfo("[InternalERR] write streamState str:%s succ to write to %s, rowValLen:%d, ttlValLen:%d, %p", toString, \
             funcname, vLen, ttlVLen, wrapper);                                                                      \
    }                                                                                                                \
    taosMemoryFree(ttlV);                                                                                            \
  } while (0);

#define STREAM_STATE_GET_ROCKSDB(pState, funcname, key, pVal, vLen)                                                   \
  do {                                                                                                                \
    code = 0;                                                                                                         \
    char  buf[128] = {0};                                                                                             \
    char* err = NULL;                                                                                                 \
    int   i = streamStateGetCfIdx(pState, funcname);                                                                  \
    if (i < 0) {                                                                                                      \
      stWarn("streamState failed to get cf name: %s", funcname);                                                      \
      code = -1;                                                                                                      \
      break;                                                                                                          \
    }                                                                                                                 \
    STaskDbWrapper* wrapper = pState->pTdbState->pOwner->pBackend;                                                    \
    char            toString[128] = {0};                                                                              \
    if (stDebugFlag & DEBUG_TRACE) TAOS_UNUSED((ginitDict[i].toStrFunc((void*)key, toString)));                       \
    int32_t                         klen = ginitDict[i].enFunc((void*)key, buf);                                      \
    rocksdb_column_family_handle_t* pHandle = ((rocksdb_column_family_handle_t**)wrapper->pCf)[ginitDict[i].idx];     \
    rocksdb_t*                      db = wrapper->db;                                                                 \
    rocksdb_readoptions_t*          opts = wrapper->readOpt;                                                          \
    size_t                          len = 0;                                                                          \
    char* val = rocksdb_get_cf(db, opts, pHandle, (const char*)buf, klen, (size_t*)&len, &err);                       \
    if (val == NULL || len == 0) {                                                                                    \
      if (err == NULL) {                                                                                              \
        stTrace("streamState str: %s failed to read from %s_%s, err: not exist", toString, wrapper->idstr, funcname); \
      } else {                                                                                                        \
        stError("streamState str: %s failed to read from %s_%s, err: %s", toString, wrapper->idstr, funcname, err);   \
        taosMemoryFreeClear(err);                                                                                     \
      }                                                                                                               \
      code = -1;                                                                                                      \
    } else {                                                                                                          \
      char*   p = NULL;                                                                                               \
      int32_t tlen = ginitDict[i].deValueFunc(val, len, NULL, (char**)pVal);                                          \
      if (tlen <= 0) {                                                                                                \
        stError("streamState str: %s failed to read from %s_%s, err: already ttl ", toString, wrapper->idstr,         \
                funcname);                                                                                            \
        code = -1;                                                                                                    \
      } else {                                                                                                        \
        stTrace("streamState str: %s succ to read from %s_%s, valLen:%d, %p", toString, wrapper->idstr, funcname,     \
                tlen, wrapper);                                                                                       \
      }                                                                                                               \
      taosMemoryFree(val);                                                                                            \
      if (vLen != NULL) *vLen = tlen;                                                                                 \
    }                                                                                                                 \
  } while (0);

#define STREAM_STATE_DEL_ROCKSDB(pState, funcname, key)                                                           \
  do {                                                                                                            \
    code = 0;                                                                                                     \
    char  buf[128] = {0};                                                                                         \
    char* err = NULL;                                                                                             \
    int   i = streamStateGetCfIdx(pState, funcname);                                                              \
    if (i < 0) {                                                                                                  \
      stWarn("streamState failed to get cf name: %s_%s", pState->pTdbState->idstr, funcname);                     \
      code = TSDB_CODE_THIRDPARTY_ERROR;                                                                          \
      break;                                                                                                      \
    }                                                                                                             \
    STaskDbWrapper* wrapper = pState->pTdbState->pOwner->pBackend;                                                \
    TAOS_UNUSED(atomic_add_fetch_64(&wrapper->dataWritten, 1));                                                   \
    char toString[128] = {0};                                                                                     \
    if (stDebugFlag & DEBUG_TRACE) TAOS_UNUSED(ginitDict[i].toStrFunc((void*)key, toString));                     \
    int32_t                         klen = ginitDict[i].enFunc((void*)key, buf);                                  \
    rocksdb_column_family_handle_t* pHandle = ((rocksdb_column_family_handle_t**)wrapper->pCf)[ginitDict[i].idx]; \
    rocksdb_t*                      db = wrapper->db;                                                             \
    rocksdb_writeoptions_t*         opts = wrapper->writeOpt;                                                     \
    rocksdb_delete_cf(db, opts, pHandle, (const char*)buf, klen, &err);                                           \
    if (err != NULL) {                                                                                            \
      stError("streamState str: %s failed to del from %s_%s, err: %s", toString, wrapper->idstr, funcname, err);  \
      taosMemoryFree(err);                                                                                        \
      code = TSDB_CODE_THIRDPARTY_ERROR;                                                                          \
    } else {                                                                                                      \
      stTrace("streamState str: %s succ to del from %s_%s", toString, wrapper->idstr, funcname);                  \
    }                                                                                                             \
  } while (0);

// state cf
int32_t streamStatePut_rocksdb(SStreamState* pState, const SWinKey* key, const void* value, int32_t vLen) {
  int code = 0;

  SStateKey sKey = {.key = *key, .opNum = pState->number};
  char*     dst = NULL;
  size_t    size = 0;
  if (pState->pResultRowStore.resultRowPut == NULL || pState->pExprSupp == NULL) {
    STREAM_STATE_PUT_ROCKSDB(pState, "state", &sKey, (void*)value, (int32_t)vLen);
  } else {
    code = (pState->pResultRowStore.resultRowPut)(pState->pExprSupp, value, vLen, &dst, &size);
    if (code != 0) {
      return code;
    }
    STREAM_STATE_PUT_ROCKSDB(pState, "state", &sKey, (void*)dst, (int32_t)size);
    taosMemoryFree(dst);
  }

  stError("[InternalERR] user len:%d, rocks len:%zu", vLen, size);
  return code;
}
int32_t streamStateGet_rocksdb(SStreamState* pState, const SWinKey* key, void** pVal, int32_t* pVLen) {
  int       code = 0;
  SStateKey sKey = {.key = *key, .opNum = pState->number};

  char*  tVal = NULL;
  size_t tValLen = 0;
  STREAM_STATE_GET_ROCKSDB(pState, "state", &sKey, &tVal, &tValLen);
  if (code != 0) {
    taosMemoryFree(tVal);
    return code;
  }
  if (pState->pResultRowStore.resultRowGet == NULL || pState->pExprSupp == NULL) {
    *pVal = tVal;
    *pVLen = tValLen;
    return code;
  }
  size_t pValLen = 0;
  code = (pState->pResultRowStore.resultRowGet)(pState->pExprSupp, tVal, tValLen, (char**)pVal, &pValLen);
  *pVLen = (int32_t)pValLen;
  taosMemoryFree(tVal);
  return code;
}
int32_t streamStateDel_rocksdb(SStreamState* pState, const SWinKey* key) {
  int       code = 0;
  SStateKey sKey = {.key = *key, .opNum = pState->number};
  STREAM_STATE_DEL_ROCKSDB(pState, "state", &sKey);
  return code;
}
int32_t streamStateClear_rocksdb(SStreamState* pState) {
  stDebug("streamStateClear_rocksdb");

  STaskDbWrapper* wrapper = pState->pTdbState->pOwner->pBackend;
  TAOS_UNUSED(atomic_add_fetch_64(&wrapper->dataWritten, 1));

  char      sKeyStr[128] = {0};
  char      eKeyStr[128] = {0};
  SStateKey sKey = {.key = {.ts = 0, .groupId = 0}, .opNum = pState->number};
  SStateKey eKey = {.key = {.ts = INT64_MAX, .groupId = UINT64_MAX}, .opNum = pState->number};

  int sLen = stateKeyEncode(&sKey, sKeyStr);
  int eLen = stateKeyEncode(&eKey, eKeyStr);

  if (wrapper->pCf[1] != NULL) {
    char* err = NULL;
    rocksdb_delete_range_cf(wrapper->db, wrapper->writeOpt, wrapper->pCf[1], sKeyStr, sLen, eKeyStr, eLen, &err);
    if (err != NULL) {
      char toStringStart[128] = {0};
      char toStringEnd[128] = {0};
      TAOS_UNUSED(stateKeyToString(&sKey, toStringStart));
      TAOS_UNUSED(stateKeyToString(&eKey, toStringEnd));

      stWarn("failed to delete range cf(state) start: %s, end:%s, reason:%s", toStringStart, toStringEnd, err);
      taosMemoryFree(err);
    } else {
      rocksdb_compact_range_cf(wrapper->db, wrapper->pCf[1], sKeyStr, sLen, eKeyStr, eLen);
    }
  }

  return 0;
}
void streamStateCurNext_rocksdb(SStreamStateCur* pCur) {
  if (pCur && pCur->iter && rocksdb_iter_valid(pCur->iter)) {
    rocksdb_iter_next(pCur->iter);
  }
}
int32_t streamStateGetFirst_rocksdb(SStreamState* pState, SWinKey* key) {
  int code = 0;
  stDebug("streamStateGetFirst_rocksdb");
  SWinKey tmp = {.ts = 0, .groupId = 0};
  code = streamStatePut_rocksdb(pState, &tmp, NULL, 0);
  if (code != 0) {
    return code;
  }

  SStreamStateCur* pCur = streamStateSeekKeyNext_rocksdb(pState, &tmp);
  code = streamStateGetKVByCur_rocksdb(pState, pCur, key, NULL, 0);
  if (code != 0) {
    return code;
  }
  streamStateFreeCur(pCur);
  return streamStateDel_rocksdb(pState, &tmp);
}

int32_t streamStateFillGetGroupKVByCur_rocksdb(SStreamStateCur* pCur, SWinKey* pKey, const void** pVal,
                                               int32_t* pVLen) {
  if (!pCur) {
    return -1;
  }
  uint64_t groupId = pKey->groupId;

  int32_t code = streamStateFillGetKVByCur_rocksdb(pCur, pKey, pVal, pVLen);
  if (code == 0) {
    if (pKey->groupId == groupId) {
      return 0;
    }
    if (pVal != NULL) {
      taosMemoryFree((void*)*pVal);
      *pVal = NULL;
    }
  }
  return -1;
}
int32_t streamStateAddIfNotExist_rocksdb(SStreamState* pState, const SWinKey* key, void** pVal, int32_t* pVLen) {
  stDebug("streamStateAddIfNotExist_rocksdb");
  int32_t size = *pVLen;
  if (streamStateGet_rocksdb(pState, key, pVal, pVLen) == 0) {
    return 0;
  }
  *pVal = taosMemoryMalloc(size);
  if (*pVal == NULL) {
    return terrno;
  }
  memset(*pVal, 0, size);
  return 0;
}
void streamStateCurPrev_rocksdb(SStreamStateCur* pCur) {
  if (pCur) {
    rocksdb_iter_prev(pCur->iter);
  }
}
int32_t streamStateGetKVByCur_rocksdb(SStreamState* pState, SStreamStateCur* pCur, SWinKey* pKey, const void** pVal,
                                      int32_t* pVLen) {
  if (!pCur) return -1;
  SStateKey  tkey;
  SStateKey* pKtmp = &tkey;

  if (rocksdb_iter_valid(pCur->iter) && !iterValueIsStale(pCur->iter)) {
    size_t tlen;
    char*  keyStr = (char*)rocksdb_iter_key(pCur->iter, &tlen);
    TAOS_UNUSED(stateKeyDecode((void*)pKtmp, keyStr));
    if (pKtmp->opNum != pCur->number) {
      return -1;
    }

    if (pVLen != NULL) {
      size_t      vlen = 0;
      const char* valStr = rocksdb_iter_value(pCur->iter, &vlen);
      char*       val = NULL;
      int32_t     len = valueDecode((void*)valStr, vlen, NULL, (char**)val);
      if (len <= 0) {
        taosMemoryFree(val);
        return -1;
      }

      char*  tVal = val;
      size_t tVlen = len;

      if (pVal != NULL) {
        if (pState != NULL && pState->pResultRowStore.resultRowGet != NULL && pState->pExprSupp != NULL) {
          int code =
              (pState->pResultRowStore.resultRowGet)(pState->pExprSupp, val, len, (char**)&tVal, (size_t*)&tVlen);
          if (code != 0) {
            taosMemoryFree(val);
            return code;
          }
          taosMemoryFree(val);
          *pVal = (char*)tVal;
        } else {
          stInfo("streamStateGetKVByCur_rocksdb, pState = %p, pResultRowStore = %p, pExprSupp = %p", pState,
                 pState->pResultRowStore.resultRowGet, pState->pExprSupp);
          *pVal = (char*)tVal;
        }
      } else {
        taosMemoryFree(val);
      }
      *pVLen = (int32_t)tVlen;
    }

    *pKey = pKtmp->key;
    return 0;
  }
  return -1;
}
SStreamStateCur* streamStateGetAndCheckCur_rocksdb(SStreamState* pState, SWinKey* key) {
  SStreamStateCur* pCur = streamStateFillGetCur_rocksdb(pState, key);
  if (pCur) {
    int32_t code = streamStateFillGetGroupKVByCur_rocksdb(pCur, key, NULL, 0);
    if (code == 0) return pCur;
    streamStateFreeCur(pCur);
  }
  return NULL;
}

SStreamStateCur* streamStateSeekKeyNext_rocksdb(SStreamState* pState, const SWinKey* key) {
  SStreamStateCur* pCur = createStreamStateCursor();
  if (pCur == NULL) {
    return NULL;
  }
  STaskDbWrapper* wrapper = pState->pTdbState->pOwner->pBackend;
  pCur->number = pState->number;
  pCur->db = wrapper->db;
  pCur->iter = streamStateIterCreate(pState, "state", (rocksdb_snapshot_t**)&pCur->snapshot,
                                     (rocksdb_readoptions_t**)&pCur->readOpt);

  SStateKey sKey = {.key = *key, .opNum = pState->number};
  char      buf[128] = {0};
  int       len = stateKeyEncode((void*)&sKey, buf);
  if (!streamStateIterSeekAndValid(pCur->iter, buf, len)) {
    streamStateFreeCur(pCur);
    return NULL;
  }
  // skip ttl expired data
  while (rocksdb_iter_valid(pCur->iter) && iterValueIsStale(pCur->iter)) {
    rocksdb_iter_next(pCur->iter);
  }

  if (rocksdb_iter_valid(pCur->iter)) {
    SStateKey curKey;
    size_t    kLen;
    char*     keyStr = (char*)rocksdb_iter_key(pCur->iter, &kLen);
    TAOS_UNUSED(stateKeyDecode((void*)&curKey, keyStr));
    if (stateKeyCmpr(&sKey, sizeof(sKey), &curKey, sizeof(curKey)) > 0) {
      return pCur;
    }
    rocksdb_iter_next(pCur->iter);
    return pCur;
  }
  streamStateFreeCur(pCur);
  return NULL;
}

SStreamStateCur* streamStateSeekToLast_rocksdb(SStreamState* pState) {
  int32_t code = 0;

  const SStateKey maxStateKey = {.key = {.groupId = UINT64_MAX, .ts = INT64_MAX}, .opNum = INT64_MAX};
  STREAM_STATE_PUT_ROCKSDB(pState, "state", &maxStateKey, "", 0);
  if (code != 0) {
    return NULL;
  }

  {
    char tbuf[256] = {0};
    TAOS_UNUSED(stateKeyToString((void*)&maxStateKey, tbuf));
    stDebug("seek to last:%s", tbuf);
  }

  SStreamStateCur* pCur = createStreamStateCursor();
  if (pCur == NULL) return NULL;

  pCur->number = pState->number;
  pCur->db = ((STaskDbWrapper*)pState->pTdbState->pOwner->pBackend)->db;
  pCur->iter = streamStateIterCreate(pState, "state", (rocksdb_snapshot_t**)&pCur->snapshot,
                                     (rocksdb_readoptions_t**)&pCur->readOpt);

  char    buf[128] = {0};
  int32_t klen = stateKeyEncode((void*)&maxStateKey, buf);
  rocksdb_iter_seek(pCur->iter, buf, (size_t)klen);
  rocksdb_iter_prev(pCur->iter);
  while (rocksdb_iter_valid(pCur->iter) && iterValueIsStale(pCur->iter)) {
    rocksdb_iter_prev(pCur->iter);
  }

  if (!rocksdb_iter_valid(pCur->iter)) {
    streamStateFreeCur(pCur);
    pCur = NULL;
  }

  STREAM_STATE_DEL_ROCKSDB(pState, "state", &maxStateKey);
  return pCur;
}

SStreamStateCur* streamStateGetCur_rocksdb(SStreamState* pState, const SWinKey* key) {
  stDebug("streamStateGetCur_rocksdb");
  STaskDbWrapper* wrapper = pState->pTdbState->pOwner->pBackend;

  SStreamStateCur* pCur = createStreamStateCursor();
  if (pCur == NULL) return NULL;

  pCur->db = wrapper->db;
  pCur->iter = streamStateIterCreate(pState, "state", (rocksdb_snapshot_t**)&pCur->snapshot,
                                     (rocksdb_readoptions_t**)&pCur->readOpt);
  pCur->number = pState->number;

  SStateKey sKey = {.key = *key, .opNum = pState->number};
  char      buf[128] = {0};
  int       len = stateKeyEncode((void*)&sKey, buf);

  rocksdb_iter_seek(pCur->iter, buf, len);

  if (rocksdb_iter_valid(pCur->iter) && !iterValueIsStale(pCur->iter)) {
    SStateKey curKey;
    size_t    kLen = 0;
    char*     keyStr = (char*)rocksdb_iter_key(pCur->iter, &kLen);
    TAOS_UNUSED(stateKeyDecode((void*)&curKey, keyStr));

    if (stateKeyCmpr(&sKey, sizeof(sKey), &curKey, sizeof(curKey)) == 0) {
      pCur->number = pState->number;
      return pCur;
    }
  }
  streamStateFreeCur(pCur);
  return NULL;
}

// func cf
int32_t streamStateFuncPut_rocksdb(SStreamState* pState, const STupleKey* key, const void* value, int32_t vLen) {
  int    code = 0;
  char*  dst = NULL;
  size_t size = 0;
  if (pState->pResultRowStore.resultRowPut == NULL || pState->pExprSupp == NULL) {
    STREAM_STATE_PUT_ROCKSDB(pState, "func", key, (void*)value, (int32_t)vLen);
    return code;
  }
  code = (pState->pResultRowStore.resultRowPut)(pState->pExprSupp, value, vLen, &dst, &size);
  if (code != 0) {
    return code;
  }
  STREAM_STATE_PUT_ROCKSDB(pState, "func", key, (void*)dst, (int32_t)size);
  taosMemoryFree(dst);

  return code;
}
int32_t streamStateFuncGet_rocksdb(SStreamState* pState, const STupleKey* key, void** pVal, int32_t* pVLen) {
  int    code = 0;
  char*  tVal = NULL;
  size_t tValLen = 0;
  STREAM_STATE_GET_ROCKSDB(pState, "func", key, tVal, &tValLen);
  if (code != 0) {
    taosMemoryFree(tVal);
    return code;
  }

  if (pState->pResultRowStore.resultRowGet == NULL || pState->pExprSupp == NULL) {
    *pVal = tVal;
    *pVLen = tValLen;
    return code;
  }

  size_t pValLen = 0;
  code = (pState->pResultRowStore.resultRowGet)(pState->pExprSupp, tVal, tValLen, (char**)pVal, &pValLen);
  *pVLen = (int32_t)pValLen;

  taosMemoryFree(tVal);
  return code;
}
int32_t streamStateFuncDel_rocksdb(SStreamState* pState, const STupleKey* key) {
  int code = 0;
  STREAM_STATE_DEL_ROCKSDB(pState, "func", key);
  return 0;
}

// session cf
int32_t streamStateSessionPut_rocksdb(SStreamState* pState, const SSessionKey* key, const void* value, int32_t vLen) {
  int              code = 0;
  SStateSessionKey sKey = {.key = *key, .opNum = pState->number};
  if (value == NULL || vLen == 0) {
    stError("streamStateSessionPut_rocksdb val: %p, len: %d", value, vLen);
  }
  char*  dst = NULL;
  size_t size = 0;
  if (pState->pResultRowStore.resultRowPut == NULL || pState->pExprSupp == NULL) {
    STREAM_STATE_PUT_ROCKSDB(pState, "sess", &sKey, (void*)value, (int32_t)vLen);
    return code;
  }

  code = (pState->pResultRowStore.resultRowPut)(pState->pExprSupp, value, vLen, &dst, &size);
  if (code != 0) {
    return code;
  }

  stError("[InternalERR] raw len:%d to rocks len:%zu", vLen, size);
  STREAM_STATE_PUT_ROCKSDB(pState, "sess", &sKey, dst, (int32_t)size);
  taosMemoryFree(dst);

  return code;
}
int32_t streamStateSessionGet_rocksdb(SStreamState* pState, SSessionKey* key, void** pVal, int32_t* pVLen) {
  stDebug("streamStateSessionGet_rocksdb");
  int              code = 0;
  SStreamStateCur* pCur = streamStateSessionSeekKeyCurrentNext_rocksdb(pState, key);
  SSessionKey      resKey = *key;
  void*            tmp = NULL;
  int32_t          vLen = 0;

  code = streamStateSessionGetKVByCur_rocksdb(pState, pCur, &resKey, &tmp, &vLen);
  if (code == 0 && key->win.skey == resKey.win.skey) {
    *key = resKey;

    if (pVal) {
      *pVal = tmp;
      tmp = NULL;
    };
    if (pVLen) *pVLen = vLen;
  } else {
    code = -1;
  }

  taosMemoryFree(tmp);
  streamStateFreeCur(pCur);
  return code;
}

int32_t streamStateSessionDel_rocksdb(SStreamState* pState, const SSessionKey* key) {
  int              code = 0;
  SStateSessionKey sKey = {.key = *key, .opNum = pState->number};
  STREAM_STATE_DEL_ROCKSDB(pState, "sess", &sKey);
  return code;
}

SStreamStateCur* streamStateSessionSeekToLast_rocksdb(SStreamState* pState, int64_t groupId) {
  stDebug("streamStateSessionSeekToLast_rocksdb");

  int32_t code = 0;

  SSessionKey      maxSessionKey = {.groupId = groupId, .win = {.skey = INT64_MAX, .ekey = INT64_MAX}};
  SStateSessionKey maxKey = {.key = maxSessionKey, .opNum = pState->number};

  STREAM_STATE_PUT_ROCKSDB(pState, "sess", &maxKey, "", 0);
  if (code != 0) {
    return NULL;
  }
  STaskDbWrapper* wrapper = pState->pTdbState->pOwner->pBackend;

  SStreamStateCur* pCur = createStreamStateCursor();
  pCur->number = pState->number;
  pCur->db = wrapper->db;
  pCur->iter = streamStateIterCreate(pState, "sess", (rocksdb_snapshot_t**)&pCur->snapshot,
                                     (rocksdb_readoptions_t**)&pCur->readOpt);

  char    buf[128] = {0};
  int32_t klen = stateSessionKeyEncode((void*)&maxKey, buf);
  rocksdb_iter_seek(pCur->iter, buf, (size_t)klen);
  rocksdb_iter_prev(pCur->iter);
  while (rocksdb_iter_valid(pCur->iter) && iterValueIsStale(pCur->iter)) {
    rocksdb_iter_prev(pCur->iter);
  }

  if (!rocksdb_iter_valid(pCur->iter)) {
    streamStateFreeCur(pCur);
    pCur = NULL;
  }

  STREAM_STATE_DEL_ROCKSDB(pState, "sess", &maxKey);
  return pCur;
}

int32_t streamStateSessionCurPrev_rocksdb(SStreamStateCur* pCur) {
  stDebug("streamStateCurPrev_rocksdb");
  if (!pCur) return -1;

  rocksdb_iter_prev(pCur->iter);
  return 0;
}

SStreamStateCur* streamStateSessionSeekKeyCurrentPrev_rocksdb(SStreamState* pState, const SSessionKey* key) {
  stDebug("streamStateSessionSeekKeyCurrentPrev_rocksdb");

  STaskDbWrapper*  wrapper = pState->pTdbState->pOwner->pBackend;
  SStreamStateCur* pCur = createStreamStateCursor();
  if (pCur == NULL) {
    return NULL;
  }

  pCur->number = pState->number;
  pCur->db = wrapper->db;
  pCur->iter = streamStateIterCreate(pState, "sess", (rocksdb_snapshot_t**)&pCur->snapshot,
                                     (rocksdb_readoptions_t**)&pCur->readOpt);
  if (pCur->iter == NULL) {
    streamStateFreeCur(pCur);
    return NULL;
  }

  char             buf[128] = {0};
  SStateSessionKey sKey = {.key = *key, .opNum = pState->number};
  int              len = stateSessionKeyEncode(&sKey, buf);
  if (!streamStateIterSeekAndValid(pCur->iter, buf, len)) {
    streamStateFreeCur(pCur);
    return NULL;
  }
  while (rocksdb_iter_valid(pCur->iter) && iterValueIsStale(pCur->iter)) rocksdb_iter_prev(pCur->iter);

  if (!rocksdb_iter_valid(pCur->iter)) {
    streamStateFreeCur(pCur);
    return NULL;
  }

  int32_t          c = 0;
  size_t           klen;
  const char*      iKey = rocksdb_iter_key(pCur->iter, &klen);
  SStateSessionKey curKey = {0};
  TAOS_UNUSED(stateSessionKeyDecode(&curKey, (char*)iKey));
  if (stateSessionKeyCmpr(&sKey, sizeof(sKey), &curKey, sizeof(curKey)) >= 0) return pCur;

  if (!rocksdb_iter_valid(pCur->iter)) {
    streamStateFreeCur(pCur);
    return NULL;
  }

  rocksdb_iter_prev(pCur->iter);
  if (!rocksdb_iter_valid(pCur->iter)) {
    streamStateFreeCur(pCur);
    return NULL;
  }
  return pCur;
}
SStreamStateCur* streamStateSessionSeekKeyCurrentNext_rocksdb(SStreamState* pState, SSessionKey* key) {
  stDebug("streamStateSessionSeekKeyCurrentNext_rocksdb");
  STaskDbWrapper*  wrapper = pState->pTdbState->pOwner->pBackend;
  SStreamStateCur* pCur = createStreamStateCursor();
  if (pCur == NULL) {
    return NULL;
  }
  pCur->db = wrapper->db;
  pCur->iter = streamStateIterCreate(pState, "sess", (rocksdb_snapshot_t**)&pCur->snapshot,
                                     (rocksdb_readoptions_t**)&pCur->readOpt);
  pCur->number = pState->number;

  char             buf[128] = {0};
  SStateSessionKey sKey = {.key = *key, .opNum = pState->number};
  int              len = stateSessionKeyEncode(&sKey, buf);

  if (!streamStateIterSeekAndValid(pCur->iter, buf, len)) {
    streamStateFreeCur(pCur);
    return NULL;
  }
  if (iterValueIsStale(pCur->iter)) {
    streamStateFreeCur(pCur);
    return NULL;
  }
  size_t           klen;
  const char*      iKey = rocksdb_iter_key(pCur->iter, &klen);
  SStateSessionKey curKey = {0};
  TAOS_UNUSED(stateSessionKeyDecode(&curKey, (char*)iKey));
  if (stateSessionKeyCmpr(&sKey, sizeof(sKey), &curKey, sizeof(curKey)) <= 0) return pCur;

  rocksdb_iter_next(pCur->iter);
  if (!rocksdb_iter_valid(pCur->iter)) {
    streamStateFreeCur(pCur);
    return NULL;
  }
  return pCur;
}

SStreamStateCur* streamStateSessionSeekKeyNext_rocksdb(SStreamState* pState, const SSessionKey* key) {
  stDebug("streamStateSessionSeekKeyNext_rocksdb");
  STaskDbWrapper*  wrapper = pState->pTdbState->pOwner->pBackend;
  SStreamStateCur* pCur = createStreamStateCursor();
  if (pCur == NULL) {
    return NULL;
  }
  pCur->db = wrapper->db;
  pCur->iter = streamStateIterCreate(pState, "sess", (rocksdb_snapshot_t**)&pCur->snapshot,
                                     (rocksdb_readoptions_t**)&pCur->readOpt);
  pCur->number = pState->number;

  SStateSessionKey sKey = {.key = *key, .opNum = pState->number};

  char buf[128] = {0};
  int  len = stateSessionKeyEncode(&sKey, buf);
  if (!streamStateIterSeekAndValid(pCur->iter, buf, len)) {
    streamStateFreeCur(pCur);
    return NULL;
  }
  while (rocksdb_iter_valid(pCur->iter) && iterValueIsStale(pCur->iter)) rocksdb_iter_next(pCur->iter);
  if (!rocksdb_iter_valid(pCur->iter)) {
    streamStateFreeCur(pCur);
    return NULL;
  }

  size_t           klen;
  const char*      iKey = rocksdb_iter_key(pCur->iter, &klen);
  SStateSessionKey curKey = {0};
  TAOS_UNUSED(stateSessionKeyDecode(&curKey, (char*)iKey));
  if (stateSessionKeyCmpr(&sKey, sizeof(sKey), &curKey, sizeof(curKey)) < 0) return pCur;

  rocksdb_iter_next(pCur->iter);
  if (!rocksdb_iter_valid(pCur->iter)) {
    streamStateFreeCur(pCur);
    return NULL;
  }
  return pCur;
}

SStreamStateCur* streamStateSessionSeekKeyPrev_rocksdb(SStreamState* pState, const SSessionKey* key) {
  stDebug("streamStateSessionSeekKeyPrev_rocksdb");
  STaskDbWrapper*  wrapper = pState->pTdbState->pOwner->pBackend;
  SStreamStateCur* pCur = createStreamStateCursor();
  if (pCur == NULL) {
    return NULL;
  }
  pCur->db = wrapper->db;
  pCur->iter = streamStateIterCreate(pState, "sess", (rocksdb_snapshot_t**)&pCur->snapshot,
                                     (rocksdb_readoptions_t**)&pCur->readOpt);
  pCur->number = pState->number;

  SStateSessionKey sKey = {.key = *key, .opNum = pState->number};

  char buf[128] = {0};
  int  len = stateSessionKeyEncode(&sKey, buf);
  if (!streamStateIterSeekAndValid(pCur->iter, buf, len)) {
    streamStateFreeCur(pCur);
    return NULL;
  }
  while (rocksdb_iter_valid(pCur->iter) && iterValueIsStale(pCur->iter)) rocksdb_iter_prev(pCur->iter);
  if (!rocksdb_iter_valid(pCur->iter)) {
    streamStateFreeCur(pCur);
    return NULL;
  }

  size_t           klen;
  const char*      iKey = rocksdb_iter_key(pCur->iter, &klen);
  SStateSessionKey curKey = {0};
  TAOS_UNUSED(stateSessionKeyDecode(&curKey, (char*)iKey));
  if (stateSessionKeyCmpr(&sKey, sizeof(sKey), &curKey, sizeof(curKey)) > 0) return pCur;

  rocksdb_iter_prev(pCur->iter);
  if (!rocksdb_iter_valid(pCur->iter)) {
    streamStateFreeCur(pCur);
    return NULL;
  }
  return pCur;
}

int32_t streamStateSessionGetKVByCur_rocksdb(SStreamState* pState, SStreamStateCur* pCur, SSessionKey* pKey,
                                             void** pVal, int32_t* pVLen) {
  if (!pCur) {
    return -1;
  }
  SStateSessionKey ktmp = {0};
  size_t           kLen = 0, vLen = 0;

  if (!rocksdb_iter_valid(pCur->iter) || iterValueIsStale(pCur->iter)) {
    return -1;
  }
  const char* curKey = rocksdb_iter_key(pCur->iter, (size_t*)&kLen);
  TAOS_UNUSED(stateSessionKeyDecode((void*)&ktmp, (char*)curKey));

  if (pVal != NULL) *pVal = NULL;
  if (pVLen != NULL) *pVLen = 0;

  SStateSessionKey* pKTmp = &ktmp;
  const char*       vval = rocksdb_iter_value(pCur->iter, (size_t*)&vLen);
  char*             val = NULL;
  int32_t           len = valueDecode((void*)vval, vLen, NULL, &val);
  if (len < 0) {
    taosMemoryFree(val);
    return -1;
  }

  if (pKTmp->opNum != pCur->number) {
    taosMemoryFree(val);
    return -1;
  }
  if (pKey->groupId != 0 && pKey->groupId != pKTmp->key.groupId) {
    taosMemoryFree(val);
    return -1;
  }

  char*  tVal = val;
  size_t tVlen = len;

  if (pVal != NULL) {
    if (pState != NULL && pState->pResultRowStore.resultRowGet != NULL && pState->pExprSupp != NULL) {
      int code = (pState->pResultRowStore.resultRowGet)(pState->pExprSupp, val, len, (char**)&tVal, (size_t*)&tVlen);
      if (code != 0) {
        taosMemoryFree(val);
        return code;
      }
      taosMemoryFree(val);
      *pVal = (char*)tVal;
    } else {
      *pVal = (char*)tVal;
    }
  } else {
    taosMemoryFree(val);
  }

  if (pVLen != NULL) *pVLen = (int32_t)tVlen;

  *pKey = pKTmp->key;
  qInfo("[InternalERR]: rocsks val len:%d to user_val_len:%zu", len, tVlen);

  return 0;
}
// fill cf
int32_t streamStateFillPut_rocksdb(SStreamState* pState, const SWinKey* key, const void* value, int32_t vLen) {
  int code = 0;

  STREAM_STATE_PUT_ROCKSDB(pState, "fill", key, value, vLen);
  return code;
}

int32_t streamStateFillGet_rocksdb(SStreamState* pState, const SWinKey* key, void** pVal, int32_t* pVLen) {
  int code = 0;

  STREAM_STATE_GET_ROCKSDB(pState, "fill", key, pVal, pVLen);
  return code;
}
int32_t streamStateFillDel_rocksdb(SStreamState* pState, const SWinKey* key) {
  int code = 0;
  STREAM_STATE_DEL_ROCKSDB(pState, "fill", key);
  return code;
}

SStreamStateCur* streamStateFillGetCur_rocksdb(SStreamState* pState, const SWinKey* key) {
  stDebug("streamStateFillGetCur_rocksdb");
  SStreamStateCur* pCur = createStreamStateCursor();
  STaskDbWrapper*  wrapper = pState->pTdbState->pOwner->pBackend;

  if (pCur == NULL) return NULL;

  pCur->db = wrapper->db;
  pCur->iter = streamStateIterCreate(pState, "fill", (rocksdb_snapshot_t**)&pCur->snapshot,
                                     (rocksdb_readoptions_t**)&pCur->readOpt);
  pCur->number = pState->number;

  char buf[128] = {0};
  int  len = winKeyEncode((void*)key, buf);
  if (!streamStateIterSeekAndValid(pCur->iter, buf, len)) {
    streamStateFreeCur(pCur);
    return NULL;
  }
  if (iterValueIsStale(pCur->iter)) {
    streamStateFreeCur(pCur);
    return NULL;
  }

  if (rocksdb_iter_valid(pCur->iter)) {
    size_t  kLen;
    SWinKey curKey;
    char*   keyStr = (char*)rocksdb_iter_key(pCur->iter, &kLen);
    TAOS_UNUSED(winKeyDecode((void*)&curKey, keyStr));
    if (winKeyCmpr(key, sizeof(*key), &curKey, sizeof(curKey)) == 0) {
      return pCur;
    }
  }

  streamStateFreeCur(pCur);
  return NULL;
}
int32_t streamStateFillGetKVByCur_rocksdb(SStreamStateCur* pCur, SWinKey* pKey, const void** pVal, int32_t* pVLen) {
  if (!pCur) {
    return -1;
  }
  SWinKey winKey;
  if (!rocksdb_iter_valid(pCur->iter) || iterValueIsStale(pCur->iter)) {
    return -1;
  }
  size_t klen, vlen;
  char*  keyStr = (char*)rocksdb_iter_key(pCur->iter, &klen);
  TAOS_UNUSED(winKeyDecode(&winKey, keyStr));

  const char* valStr = rocksdb_iter_value(pCur->iter, &vlen);
  int32_t     len = valueDecode((void*)valStr, vlen, NULL, (char**)pVal);
  if (len < 0) {
    return -1;
  }
  if (pVLen != NULL) *pVLen = len;

  *pKey = winKey;
  return 0;
}

SStreamStateCur* streamStateFillSeekKeyNext_rocksdb(SStreamState* pState, const SWinKey* key) {
  stDebug("streamStateFillSeekKeyNext_rocksdb");
  STaskDbWrapper*  wrapper = pState->pTdbState->pOwner->pBackend;
  SStreamStateCur* pCur = createStreamStateCursor();
  if (!pCur) {
    return NULL;
  }

  pCur->db = wrapper->db;
  pCur->iter = streamStateIterCreate(pState, "fill", (rocksdb_snapshot_t**)&pCur->snapshot,
                                     (rocksdb_readoptions_t**)&pCur->readOpt);
  pCur->number = pState->number;

  char buf[128] = {0};
  int  len = winKeyEncode((void*)key, buf);
  if (!streamStateIterSeekAndValid(pCur->iter, buf, len)) {
    streamStateFreeCur(pCur);
    return NULL;
  }
  // skip stale data
  while (rocksdb_iter_valid(pCur->iter) && iterValueIsStale(pCur->iter)) {
    rocksdb_iter_next(pCur->iter);
  }

  if (rocksdb_iter_valid(pCur->iter)) {
    SWinKey curKey;
    size_t  kLen = 0;
    char*   keyStr = (char*)rocksdb_iter_key(pCur->iter, &kLen);
    TAOS_UNUSED(winKeyDecode((void*)&curKey, keyStr));
    if (winKeyCmpr(key, sizeof(*key), &curKey, sizeof(curKey)) < 0) {
      return pCur;
    }
    rocksdb_iter_next(pCur->iter);
    return pCur;
  }
  streamStateFreeCur(pCur);
  return NULL;
}
SStreamStateCur* streamStateFillSeekKeyPrev_rocksdb(SStreamState* pState, const SWinKey* key) {
  stDebug("streamStateFillSeekKeyPrev_rocksdb");
  STaskDbWrapper*  wrapper = pState->pTdbState->pOwner->pBackend;
  SStreamStateCur* pCur = createStreamStateCursor();
  if (pCur == NULL) {
    return NULL;
  }

  pCur->db = wrapper->db;
  pCur->iter = streamStateIterCreate(pState, "fill", (rocksdb_snapshot_t**)&pCur->snapshot,
                                     (rocksdb_readoptions_t**)&pCur->readOpt);
  pCur->number = pState->number;

  char buf[128] = {0};
  int  len = winKeyEncode((void*)key, buf);
  if (!streamStateIterSeekAndValid(pCur->iter, buf, len)) {
    streamStateFreeCur(pCur);
    return NULL;
  }
  while (rocksdb_iter_valid(pCur->iter) && iterValueIsStale(pCur->iter)) {
    rocksdb_iter_prev(pCur->iter);
  }

  if (rocksdb_iter_valid(pCur->iter)) {
    SWinKey curKey;
    size_t  kLen = 0;
    char*   keyStr = (char*)rocksdb_iter_key(pCur->iter, &kLen);
    TAOS_UNUSED(winKeyDecode((void*)&curKey, keyStr));
    if (winKeyCmpr(key, sizeof(*key), &curKey, sizeof(curKey)) > 0) {
      return pCur;
    }
    rocksdb_iter_prev(pCur->iter);
    return pCur;
  }

  streamStateFreeCur(pCur);
  return NULL;
}

SStreamStateCur* streamStateFillSeekToLast_rocksdb(SStreamState* pState) {
  SWinKey key = {.groupId = UINT64_MAX, .ts = INT64_MAX};
  return streamStateFillSeekKeyPrev_rocksdb(pState, &key);
}

#ifdef BUILD_NO_CALL
int32_t streamStateSessionGetKeyByRange_rocksdb(SStreamState* pState, const SSessionKey* key, SSessionKey* curKey) {
  stDebug("streamStateSessionGetKeyByRange_rocksdb");
  STaskDbWrapper*  wrapper = pState->pTdbState->pOwner->pBackend;
  SStreamStateCur* pCur = createStreamStateCursor();
  if (pCur == NULL) {
    return -1;
  }
  pCur->db = wrapper->db;
  pCur->iter = streamStateIterCreate(pState, "sess", (rocksdb_snapshot_t**)&pCur->snapshot,
                                     (rocksdb_readoptions_t**)&pCur->readOpt);
  pCur->number = pState->number;

  SStateSessionKey sKey = {.key = *key, .opNum = pState->number};
  int32_t          c = 0;
  char             buf[128] = {0};
  int              len = stateSessionKeyEncode(&sKey, buf);
  if (!streamStateIterSeekAndValid(pCur->iter, buf, len)) {
    streamStateFreeCur(pCur);
    return -1;
  }

  size_t           kLen;
  const char*      iKeyStr = rocksdb_iter_key(pCur->iter, (size_t*)&kLen);
  SStateSessionKey iKey = {0};
  stateSessionKeyDecode(&iKey, (char*)iKeyStr);

  c = stateSessionKeyCmpr(&sKey, sizeof(sKey), &iKey, sizeof(iKey));

  SSessionKey resKey = *key;
  int32_t     code = streamStateSessionGetKVByCur_rocksdb(pState, pCur, &resKey, NULL, NULL);
  if (code == 0 && sessionRangeKeyCmpr(key, &resKey) == 0) {
    *curKey = resKey;
    streamStateFreeCur(pCur);
    return code;
  }

  if (c > 0) {
    streamStateCurNext_rocksdb(pCur);
    code = streamStateSessionGetKVByCur_rocksdb(pState, pCur, &resKey, NULL, NULL);
    if (code == 0 && sessionRangeKeyCmpr(key, &resKey) == 0) {
      *curKey = resKey;
      streamStateFreeCur(pCur);
      return code;
    }
  } else if (c < 0) {
    streamStateCurPrev(pState, pCur);
    code = streamStateSessionGetKVByCur_rocksdb(pState, pCur, &resKey, NULL, NULL);
    if (code == 0 && sessionRangeKeyCmpr(key, &resKey) == 0) {
      *curKey = resKey;
      streamStateFreeCur(pCur);
      return code;
    }
  }

  streamStateFreeCur(pCur);
  return -1;
}
#endif

int32_t streamStateSessionAddIfNotExist_rocksdb(SStreamState* pState, SSessionKey* key, TSKEY gap, void** pVal,
                                                int32_t* pVLen) {
  stDebug("streamStateSessionAddIfNotExist_rocksdb");
  // todo refactor
  int32_t     res = 0;
  SSessionKey originKey = *key;
  SSessionKey searchKey = *key;
  searchKey.win.skey = key->win.skey - gap;
  searchKey.win.ekey = key->win.ekey + gap;
  int32_t valSize = *pVLen;

  void* tmp = taosMemoryMalloc(valSize);
  if (tmp == NULL) {
    return terrno;
  }

  SStreamStateCur* pCur = streamStateSessionSeekKeyCurrentPrev_rocksdb(pState, key);
  int32_t          code = streamStateSessionGetKVByCur_rocksdb(pState, pCur, key, pVal, pVLen);

  if (code == 0) {
    if (sessionRangeKeyCmpr(&searchKey, key) == 0) {
      memcpy(tmp, *pVal, *pVLen);
      taosMemoryFreeClear(*pVal);
      goto _end;
    }
    taosMemoryFreeClear(*pVal);
    streamStateCurNext_rocksdb(pCur);
  } else {
    *key = originKey;
    streamStateFreeCur(pCur);
    taosMemoryFreeClear(*pVal);
    pCur = streamStateSessionSeekKeyNext_rocksdb(pState, key);
  }

  code = streamStateSessionGetKVByCur_rocksdb(pState, pCur, key, pVal, pVLen);
  if (code == 0) {
    if (sessionRangeKeyCmpr(&searchKey, key) == 0) {
      memcpy(tmp, *pVal, *pVLen);
      goto _end;
    }
  }

  *key = originKey;
  res = 1;
  memset(tmp, 0, valSize);

_end:
  taosMemoryFree(*pVal);
  *pVal = tmp;
  streamStateFreeCur(pCur);
  return res;
}
void streamStateSessionClear_rocksdb(SStreamState* pState) {
  stDebug("streamStateSessionClear_rocksdb");
  SSessionKey      key = {.win.skey = 0, .win.ekey = 0, .groupId = 0};
  SStreamStateCur* pCur = streamStateSessionSeekKeyCurrentNext_rocksdb(pState, &key);

  while (1) {
    SSessionKey delKey = {0};
    void*       buf = NULL;
    int32_t     size = 0;
    int32_t     code = streamStateSessionGetKVByCur_rocksdb(pState, pCur, &delKey, &buf, &size);
    if (code == 0 && size > 0) {
      memset(buf, 0, size);
      // refactor later
      TAOS_UNUSED(streamStateSessionPut_rocksdb(pState, &delKey, buf, size));
    } else {
      taosMemoryFreeClear(buf);
      break;
    }
    taosMemoryFreeClear(buf);

    streamStateCurNext_rocksdb(pCur);
  }
  streamStateFreeCur(pCur);
}
int32_t streamStateStateAddIfNotExist_rocksdb(SStreamState* pState, SSessionKey* key, char* pKeyData,
                                              int32_t keyDataLen, state_key_cmpr_fn fn, void** pVal, int32_t* pVLen) {
  stDebug("streamStateStateAddIfNotExist_rocksdb");
  // todo refactor
  int32_t     res = 0;
  SSessionKey tmpKey = *key;
  int32_t     valSize = *pVLen;

  SStreamStateCur* pCur = streamStateSessionSeekKeyCurrentPrev_rocksdb(pState, key);
  int32_t          code = streamStateSessionGetKVByCur_rocksdb(pState, pCur, key, pVal, pVLen);
  if (code == 0) {
    if (key->win.skey <= tmpKey.win.skey && tmpKey.win.ekey <= key->win.ekey) {
      goto _end;
    }

    void* stateKey = (char*)(*pVal) + (valSize - keyDataLen);
    if (fn(pKeyData, stateKey) == true) {
      goto _end;
    }

    streamStateCurNext_rocksdb(pCur);
  } else {
    *key = tmpKey;
    streamStateFreeCur(pCur);
    pCur = streamStateSessionSeekKeyNext_rocksdb(pState, key);
  }
  taosMemoryFreeClear(*pVal);
  code = streamStateSessionGetKVByCur_rocksdb(pState, pCur, key, pVal, pVLen);
  if (code == 0) {
    void* stateKey = (char*)(*pVal) + (valSize - keyDataLen);
    if (fn(pKeyData, stateKey) == true) {
      goto _end;
    }
  }
  taosMemoryFreeClear(*pVal);

  *key = tmpKey;
  res = 1;

_end:
<<<<<<< HEAD
  if (res == 0 && valSize > *pVLen) {
    stError("[InternalERR] [skey:%" PRId64 ",ekey:%" PRId64 ",groupId:%" PRIu64
            "],valSize:%d bigger than get rocksdb len:%d",
            key->win.skey, key->win.ekey, key->groupId, valSize, *pVLen);
=======
  if (res == 0 && valSize > *pVLen){
    stError("[InternalERR] [skey:%"PRId64 ",ekey:%"PRId64 ",groupId:%"PRIu64 "],valSize:%d bigger than get rocksdb len:%d", key->win.skey, key->win.ekey, key->groupId, valSize, *pVLen);
>>>>>>> ec7177cb
  }
  streamStateFreeCur(pCur);
  return res;
}

//  partag cf
int32_t streamStatePutParTag_rocksdb(SStreamState* pState, int64_t groupId, const void* tag, int32_t tagLen) {
  int    code = 0;
  char*  dst = NULL;
  size_t size = 0;
  if (pState->pResultRowStore.resultRowPut == NULL || pState->pExprSupp == NULL || tag == NULL) {
    STREAM_STATE_PUT_ROCKSDB(pState, "partag", &groupId, tag, tagLen);
    return code;
  }
  code = (pState->pResultRowStore.resultRowPut)(pState->pExprSupp, tag, tagLen, &dst, &size);
  if (code != 0) {
    return code;
  }
  STREAM_STATE_PUT_ROCKSDB(pState, "partag", &groupId, dst, (int32_t)size);
  taosMemoryFree(dst);
  return code;
}

void streamStateParTagSeekKeyNext_rocksdb(SStreamState* pState, const int64_t groupId, SStreamStateCur* pCur) {
  if (pCur == NULL) {
    return;
  }
  STaskDbWrapper* wrapper = pState->pTdbState->pOwner->pBackend;
  pCur->number = pState->number;
  pCur->db = wrapper->db;
  pCur->iter = streamStateIterCreate(pState, "partag", (rocksdb_snapshot_t**)&pCur->snapshot,
                                     (rocksdb_readoptions_t**)&pCur->readOpt);
  int i = streamStateGetCfIdx(pState, "partag");
  if (i < 0) {
    stError("streamState failed to put to cf name:%s", "partag");
    return;
  }

  char    buf[128] = {0};
  int32_t klen = ginitDict[i].enFunc((void*)&groupId, buf);
  if (!streamStateIterSeekAndValid(pCur->iter, buf, klen)) {
    return;
  }
  // skip ttl expired data
  while (rocksdb_iter_valid(pCur->iter) && iterValueIsStale(pCur->iter)) {
    rocksdb_iter_next(pCur->iter);
  }

  if (rocksdb_iter_valid(pCur->iter)) {
    int64_t curGroupId;
    size_t  kLen = 0;
    char*   keyStr = (char*)rocksdb_iter_key(pCur->iter, &kLen);
    TAOS_UNUSED(parKeyDecode((void*)&curGroupId, keyStr));
    if (curGroupId > groupId) return;

    rocksdb_iter_next(pCur->iter);
  }
}

int32_t streamStateParTagGetKVByCur_rocksdb(SStreamStateCur* pCur, int64_t* pGroupId, const void** pVal,
                                            int32_t* pVLen) {
  stDebug("streamStateFillGetKVByCur_rocksdb");
  if (!pCur) {
    return -1;
  }
  SWinKey winKey;
  if (!rocksdb_iter_valid(pCur->iter) || iterValueIsStale(pCur->iter)) {
    return -1;
  }

  size_t klen, vlen;
  char*  keyStr = (char*)rocksdb_iter_key(pCur->iter, &klen);
  (void)parKeyDecode(pGroupId, keyStr);

  if (pVal) {
    const char* valStr = rocksdb_iter_value(pCur->iter, &vlen);
    int32_t     len = valueDecode((void*)valStr, vlen, NULL, (char**)pVal);
    if (len < 0) {
      return -1;
    }
    if (pVLen != NULL) *pVLen = len;
  }

  return 0;
}

#ifdef BUILD_NO_CALL
int32_t streamStateGetParTag_rocksdb(SStreamState* pState, int64_t groupId, void** tagVal, int32_t* tagLen) {
  int    code = 0;
  char*  tVal;
  size_t tValLen = 0;
  STREAM_STATE_GET_ROCKSDB(pState, "partag", &groupId, &tVal, &tValLen);
  if (code != 0) {
    taosMemoryFree(tVal);
    return code;
  }
  code = (pState->pResultRowStore.resultRowGet)(pState->pExprSupp, tVal, tValLen, (char**)tagVal, (size_t*)tagLen);
  taosMemoryFree(tVal);

  return code;
}
#endif
// parname cfg
int32_t streamStatePutParName_rocksdb(SStreamState* pState, int64_t groupId, const char tbname[TSDB_TABLE_NAME_LEN]) {
  int code = 0;
  STREAM_STATE_PUT_ROCKSDB(pState, "parname", &groupId, (char*)tbname, TSDB_TABLE_NAME_LEN);
  return code;
}
int32_t streamStateGetParName_rocksdb(SStreamState* pState, int64_t groupId, void** pVal) {
  int    code = 0;
  size_t tagLen;
  STREAM_STATE_GET_ROCKSDB(pState, "parname", &groupId, pVal, &tagLen);
  return code;
}

int32_t streamStateDeleteParName_rocksdb(SStreamState* pState, int64_t groupId) {
  int code = 0;
  STREAM_STATE_DEL_ROCKSDB(pState, "parname", &groupId);
  return code;
}

int32_t streamDefaultPut_rocksdb(SStreamState* pState, const void* key, void* pVal, int32_t pVLen) {
  int code = 0;
  STREAM_STATE_PUT_ROCKSDB(pState, "default", key, pVal, pVLen);
  return code;
}
int32_t streamDefaultGet_rocksdb(SStreamState* pState, const void* key, void** pVal, int32_t* pVLen) {
  int code = 0;
  STREAM_STATE_GET_ROCKSDB(pState, "default", key, pVal, pVLen);
  return code;
}
int32_t streamDefaultDel_rocksdb(SStreamState* pState, const void* key) {
  int code = 0;
  STREAM_STATE_DEL_ROCKSDB(pState, "default", key);
  return code;
}

int32_t streamDefaultIterGet_rocksdb(SStreamState* pState, const void* start, const void* end, SArray* result) {
  int   code = 0;
  char* err = NULL;

  STaskDbWrapper*        wrapper = pState->pTdbState->pOwner->pBackend;
  rocksdb_snapshot_t*    snapshot = NULL;
  rocksdb_readoptions_t* readopts = NULL;
  rocksdb_iterator_t*    pIter = streamStateIterCreate(pState, "default", &snapshot, &readopts);
  if (pIter == NULL) {
    return -1;
  }
  size_t klen = 0;
  rocksdb_iter_seek(pIter, start, strlen(start));
  while (rocksdb_iter_valid(pIter)) {
    const char* key = rocksdb_iter_key(pIter, &klen);
    int32_t     vlen = 0;
    const char* vval = rocksdb_iter_value(pIter, (size_t*)&vlen);
    char*       val = NULL;
    int32_t     len = valueDecode((void*)vval, vlen, NULL, NULL);
    if (len < 0) {
      rocksdb_iter_next(pIter);
      continue;
    }

    if (end != NULL && strcmp(key, end) > 0) {
      break;
    }
    if (strncmp(key, start, strlen(start)) == 0 && strlen(key) >= strlen(start) + 1) {
      int64_t checkPoint = 0;
      if (sscanf(key + strlen(key), ":%" PRId64 "", &checkPoint) == 1) {
        if (taosArrayPush(result, &checkPoint) == NULL) {
          code = terrno;
          break;
        }
      }
    } else {
      break;
    }
    rocksdb_iter_next(pIter);
  }
  rocksdb_release_snapshot(wrapper->db, snapshot);
  rocksdb_readoptions_destroy(readopts);
  rocksdb_iter_destroy(pIter);
  return code;
}
#ifdef BUILD_NO_CALL
void* streamDefaultIterCreate_rocksdb(SStreamState* pState) {
  SStreamStateCur* pCur = createStreamStateCursor();
  STaskDbWrapper*  wrapper = pState->pTdbState->pOwner->pBackend;

  pCur->db = wrapper->db;
  pCur->iter = streamStateIterCreate(pState, "default", (rocksdb_snapshot_t**)&pCur->snapshot,
                                     (rocksdb_readoptions_t**)&pCur->readOpt);
  pCur->number = pState->number;
  return pCur;
}
bool streamDefaultIterValid_rocksdb(void* iter) {
  if (iter) {
    return false;
  }
  SStreamStateCur* pCur = iter;
  return (rocksdb_iter_valid(pCur->iter) && !iterValueIsStale(pCur->iter)) ? true : false;
}
void streamDefaultIterSeek_rocksdb(void* iter, const char* key) {
  SStreamStateCur* pCur = iter;
  rocksdb_iter_seek(pCur->iter, key, strlen(key));
}
void streamDefaultIterNext_rocksdb(void* iter) {
  SStreamStateCur* pCur = iter;
  rocksdb_iter_next(pCur->iter);
}
char* streamDefaultIterKey_rocksdb(void* iter, int32_t* len) {
  SStreamStateCur* pCur = iter;
  return (char*)rocksdb_iter_key(pCur->iter, (size_t*)len);
}
char* streamDefaultIterVal_rocksdb(void* iter, int32_t* len) {
  SStreamStateCur* pCur = iter;
  char*            ret = NULL;

  int32_t     vlen = 0;
  const char* val = rocksdb_iter_value(pCur->iter, (size_t*)&vlen);
  *len = valueDecode((void*)val, vlen, NULL, &ret);
  if (*len < 0) {
    taosMemoryFree(ret);
    return NULL;
  }

  return ret;
}
#endif
// batch func
void* streamStateCreateBatch() {
  rocksdb_writebatch_t* pBatch = rocksdb_writebatch_create();
  return pBatch;
}
int32_t streamStateGetBatchSize(void* pBatch) {
  if (pBatch == NULL) return 0;
  return rocksdb_writebatch_count(pBatch);
}

void    streamStateClearBatch(void* pBatch) { rocksdb_writebatch_clear((rocksdb_writebatch_t*)pBatch); }
void    streamStateDestroyBatch(void* pBatch) { rocksdb_writebatch_destroy((rocksdb_writebatch_t*)pBatch); }
int32_t streamStatePutBatch(SStreamState* pState, const char* cfKeyName, rocksdb_writebatch_t* pBatch, void* key,
                            void* val, int32_t vlen, int64_t ttl) {
  int32_t         code = 0;
  STaskDbWrapper* wrapper = pState->pTdbState->pOwner->pBackend;
  TAOS_UNUSED(atomic_add_fetch_64(&wrapper->dataWritten, 1));

  int i = streamStateGetCfIdx(pState, cfKeyName);
  if (i < 0) {
    stError("streamState failed to put to cf name:%s", cfKeyName);
    return -1;
  }

  char    buf[128] = {0};
  int32_t klen = ginitDict[i].enFunc((void*)key, buf);

  char*   ttlV = NULL;
  int32_t ttlVLen = ginitDict[i].enValueFunc(val, vlen, ttl, &ttlV);

  rocksdb_column_family_handle_t* pCf = wrapper->pCf[ginitDict[i].idx];
  rocksdb_writebatch_put_cf((rocksdb_writebatch_t*)pBatch, pCf, buf, (size_t)klen, ttlV, (size_t)ttlVLen);
  taosMemoryFree(ttlV);

  {
    char tbuf[256] = {0};
    TAOS_UNUSED(ginitDict[i].toStrFunc((void*)key, tbuf));
    stTrace("streamState str: %s succ to write to %s_%s, len: %d", tbuf, wrapper->idstr, ginitDict[i].key, vlen);
  }
  return 0;
}

int32_t streamStatePutBatchOptimize(SStreamState* pState, int32_t cfIdx, rocksdb_writebatch_t* pBatch, void* key,
                                    void* val, int32_t vlen, int64_t ttl, void* tmpBuf) {
  int32_t code = 0;
  char    buf[128] = {0};
  char    toString[128] = {0};

  char*  dst = NULL;
  size_t size = 0;
  if (pState->pResultRowStore.resultRowPut == NULL || pState->pExprSupp == NULL) {
    dst = val;
    size = vlen;
  } else {
    code = (pState->pResultRowStore.resultRowPut)(pState->pExprSupp, val, vlen, &dst, &size);
    if (code != 0) {
      return code;
    }
  }
  int32_t klen = ginitDict[cfIdx].enFunc((void*)key, buf);

  ginitDict[cfIdx].toStrFunc((void*)key, toString);
<<<<<<< HEAD
  stError("[InternalERR] write cfIdx:%d key:%s user len:%d, rocks len:%zu", cfIdx, toString, vlen, size);
=======
  qInfo("[InternalERR] write cfIdx:%d key:%s vlen:%d", cfIdx, toString, vlen);
>>>>>>> ec7177cb

  char*   ttlV = tmpBuf;
  int32_t ttlVLen = ginitDict[cfIdx].enValueFunc(dst, size, ttl, &ttlV);

  STaskDbWrapper* wrapper = pState->pTdbState->pOwner->pBackend;

  TAOS_UNUSED(atomic_add_fetch_64(&wrapper->dataWritten, 1));

  rocksdb_column_family_handle_t* pCf = wrapper->pCf[ginitDict[cfIdx].idx];
  rocksdb_writebatch_put_cf((rocksdb_writebatch_t*)pBatch, pCf, buf, (size_t)klen, ttlV, (size_t)ttlVLen);

  if (pState->pResultRowStore.resultRowPut != NULL && pState->pExprSupp != NULL) {
    taosMemoryFree(dst);
  }

  if (tmpBuf == NULL) {
    taosMemoryFree(ttlV);
  }

  {
    char tbuf[256] = {0};
    TAOS_UNUSED(ginitDict[cfIdx].toStrFunc((void*)key, tbuf));
    stTrace("streamState str: %s succ to write to %s_%s", tbuf, wrapper->idstr, ginitDict[cfIdx].key);
  }
  return 0;
}
int32_t streamStatePutBatch_rocksdb(SStreamState* pState, void* pBatch) {
  char*           err = NULL;
  STaskDbWrapper* wrapper = pState->pTdbState->pOwner->pBackend;
  TAOS_UNUSED(atomic_add_fetch_64(&wrapper->dataWritten, 1));
  rocksdb_write(wrapper->db, wrapper->writeOpt, (rocksdb_writebatch_t*)pBatch, &err);
  if (err != NULL) {
    stError("streamState failed to write batch, err:%s", err);
    taosMemoryFree(err);
    return -1;
  } else {
    stDebug("write batch to backend:%p", wrapper->db);
  }
  return 0;
}
uint32_t nextPow2(uint32_t x) {
  if (x <= 1) return 2;
  x = x - 1;
  x = x | (x >> 1);
  x = x | (x >> 2);
  x = x | (x >> 4);
  x = x | (x >> 8);
  x = x | (x >> 16);
  return x + 1;
}

#ifdef BUILD_NO_CALL
int32_t copyFiles(const char* src, const char* dst) {
  int32_t code = 0;
  // opt later, just hard link
  int32_t sLen = strlen(src);
  int32_t dLen = strlen(dst);
  char*   srcName = taosMemoryCalloc(1, sLen + 64);
  char*   dstName = taosMemoryCalloc(1, dLen + 64);

  TdDirPtr pDir = taosOpenDir(src);
  if (pDir == NULL) {
    taosMemoryFree(srcName);
    taosMemoryFree(dstName);
    return -1;
  }

  TdDirEntryPtr de = NULL;
  while ((de = taosReadDir(pDir)) != NULL) {
    char* name = taosGetDirEntryName(de);
    if (strcmp(name, ".") == 0 || strcmp(name, "..") == 0) continue;

    sprintf(srcName, "%s%s%s", src, TD_DIRSEP, name);
    sprintf(dstName, "%s%s%s", dst, TD_DIRSEP, name);
    if (!taosDirEntryIsDir(de)) {
      code = taosCopyFile(srcName, dstName);
      if (code == -1) {
        goto _err;
      }
    }

    memset(srcName, 0, sLen + 64);
    memset(dstName, 0, dLen + 64);
  }

_err:
  taosMemoryFreeClear(srcName);
  taosMemoryFreeClear(dstName);
  taosCloseDir(&pDir);
  return code >= 0 ? 0 : -1;
}
#endif

int32_t isBkdDataMeta(char* name, int32_t len) {
  const char* pCurrent = "CURRENT";
  int32_t     currLen = strlen(pCurrent);

  const char* pManifest = "MANIFEST-";
  int32_t     maniLen = strlen(pManifest);

  if (len >= maniLen && strncmp(name, pManifest, maniLen) == 0) {
    return 1;
  } else if (len == currLen && strcmp(name, pCurrent) == 0) {
    return 1;
  }
  return 0;
}
int32_t compareHashTableImpl(SHashObj* p1, SHashObj* p2, SArray* diff) {
  int32_t code = 0;
  size_t  len = 0;
  void*   pIter = taosHashIterate(p2, NULL);
  while (pIter) {
    char* name = taosHashGetKey(pIter, &len);
    if (!isBkdDataMeta(name, len) && !taosHashGet(p1, name, len)) {
      int32_t cap = len + 1;
      char*   fname = taosMemoryCalloc(1, cap);
      if (fname == NULL) {
        return terrno;
      }
      tstrncpy(fname, name, cap);
      if (taosArrayPush(diff, &fname) == NULL) {
        taosMemoryFree(fname);
        return terrno;
      }
    }
    pIter = taosHashIterate(p2, pIter);
  }
  return code;
}
int32_t compareHashTable(SHashObj* p1, SHashObj* p2, SArray* add, SArray* del) {
  int32_t code = 0;

  code = compareHashTableImpl(p1, p2, add);
  if (code != 0) {
    code = compareHashTableImpl(p2, p1, del);
  }

  return code;
}

void hashTableToDebug(SHashObj* pTbl, char** buf) {
  size_t  sz = taosHashGetSize(pTbl);
  int32_t total = 0;
  int32_t cap = sz * 16 + 4;

  char* p = taosMemoryCalloc(1, cap);
  if (p == NULL) {
    stError("failed to alloc memory for stream snapshot debug info");
    return;
  }

  void* pIter = taosHashIterate(pTbl, NULL);
  while (pIter) {
    size_t len = 0;
    char*  name = taosHashGetKey(pIter, &len);
    if (name == NULL || len <= 0) {
      pIter = taosHashIterate(pTbl, pIter);
      continue;
    }
    int32_t left = cap - strlen(p);
    int32_t nBytes = snprintf(p + total, left, "%s,", name);
    if (nBytes <= 0 || nBytes >= left) {
      stError("failed to debug snapshot info since %s", tstrerror(TSDB_CODE_OUT_OF_RANGE));
      taosMemoryFree(p);
      return;
    }

    pIter = taosHashIterate(pTbl, pIter);
    total += nBytes;
  }
  if (total > 0) {
    p[total - 1] = 0;
  }
  *buf = p;
}
void strArrayDebugInfo(SArray* pArr, char** buf) {
  int32_t sz = taosArrayGetSize(pArr);
  if (sz <= 0) return;

  int32_t code = 0;
  int32_t total = 0, nBytes = 0;
  int32_t cap = 64 + sz * 64;

  char* p = (char*)taosMemoryCalloc(1, cap);
  if (p == NULL) {
    stError("failed to alloc memory for stream snapshot debug info");
    return;
  }

  for (int i = 0; i < sz; i++) {
    char*   name = taosArrayGetP(pArr, i);
    int32_t left = cap - strlen(p);
    nBytes = snprintf(p + total, left, "%s,", name);
    if (nBytes <= 0 || nBytes >= left) {
      code = TSDB_CODE_OUT_OF_RANGE;
      stError("failed to debug snapshot info since %s", tstrerror(code));
      taosMemoryFree(p);
      return;
    }

    total += nBytes;
  }

  p[total - 1] = 0;

  *buf = p;
}
void dbChkpDebugInfo(SDbChkp* pDb) {
  if (stDebugFlag & DEBUG_INFO) {
    char* p[4] = {NULL};

    hashTableToDebug(pDb->pSstTbl[pDb->idx], &p[0]);
    if (p[0]) stTrace("chkp previous file: [%s]", p[0]);

    hashTableToDebug(pDb->pSstTbl[1 - pDb->idx], &p[1]);
    if (p[1]) stTrace("chkp curr file: [%s]", p[1]);

    strArrayDebugInfo(pDb->pAdd, &p[2]);
    if (p[2]) stTrace("chkp newly addded file: [%s]", p[2]);

    strArrayDebugInfo(pDb->pDel, &p[3]);
    if (p[3]) stTrace("chkp newly deleted file: [%s]", p[3]);

    for (int i = 0; i < 4; i++) {
      taosMemoryFree(p[i]);
    }
  }
}
int32_t dbChkpGetDelta(SDbChkp* p, int64_t chkpId, SArray* list) {
  int32_t code = 0;
  int32_t nBytes;
  TAOS_UNUSED(taosThreadRwlockWrlock(&p->rwLock));

  p->preCkptId = p->curChkpId;
  p->curChkpId = chkpId;
  const char* pCurrent = "CURRENT";
  int32_t     currLen = strlen(pCurrent);

  const char* pManifest = "MANIFEST-";
  int32_t     maniLen = strlen(pManifest);

  const char* pSST = ".sst";
  int32_t     sstLen = strlen(pSST);

  memset(p->buf, 0, p->len);

  nBytes =
      snprintf(p->buf, p->len, "%s%s%s%scheckpoint%" PRId64 "", p->path, TD_DIRSEP, "checkpoints", TD_DIRSEP, chkpId);
  if (nBytes <= 0 || nBytes >= p->len) {
    TAOS_UNUSED(taosThreadRwlockUnlock(&p->rwLock));
    return TSDB_CODE_OUT_OF_RANGE;
  }

  taosArrayClearP(p->pAdd, NULL);
  taosArrayClearP(p->pDel, NULL);
  taosHashClear(p->pSstTbl[1 - p->idx]);

  TdDirPtr pDir = taosOpenDir(p->buf);
  if (pDir == NULL) {
    TAOS_UNUSED(taosThreadRwlockUnlock(&p->rwLock));
    return terrno;
  }

  TdDirEntryPtr de = NULL;
  int8_t        dummy = 0;
  while ((de = taosReadDir(pDir)) != NULL) {
    char* name = taosGetDirEntryName(de);
    if (strcmp(name, ".") == 0 || strcmp(name, "..") == 0) continue;
    if (strlen(name) == currLen && strcmp(name, pCurrent) == 0) {
      taosMemoryFreeClear(p->pCurrent);

      p->pCurrent = taosStrdup(name);
      if (p->pCurrent == NULL) {
        code = terrno;
        break;
      }
      continue;
    }

    if (strlen(name) >= maniLen && strncmp(name, pManifest, maniLen) == 0) {
      taosMemoryFreeClear(p->pManifest);
      p->pManifest = taosStrdup(name);
      if (p->pManifest == NULL) {
        code = terrno;
        break;
      }
      continue;
    }
    if (strlen(name) >= sstLen && strncmp(name + strlen(name) - 4, pSST, sstLen) == 0) {
      if (taosHashPut(p->pSstTbl[1 - p->idx], name, strlen(name), &dummy, sizeof(dummy)) != 0) {
        break;
      }
      continue;
    }
  }
  TAOS_UNUSED(taosCloseDir(&pDir));
  if (code != 0) {
    TAOS_UNUSED(taosThreadRwlockUnlock(&p->rwLock));
    return code;
  }

  if (p->init == 0) {
    void* pIter = taosHashIterate(p->pSstTbl[1 - p->idx], NULL);
    while (pIter) {
      size_t len = 0;
      char*  name = taosHashGetKey(pIter, &len);
      if (name != NULL && !isBkdDataMeta(name, len)) {
        int32_t cap = len + 1;
        char*   fname = taosMemoryCalloc(1, cap);
        if (fname == NULL) {
          TAOS_UNUSED(taosThreadRwlockUnlock(&p->rwLock));
          return terrno;
        }

        tstrncpy(fname, name, cap);
        if (taosArrayPush(p->pAdd, &fname) == NULL) {
          taosMemoryFree(fname);
          TAOS_UNUSED(taosThreadRwlockUnlock(&p->rwLock));
          return terrno;
        }
      }
      pIter = taosHashIterate(p->pSstTbl[1 - p->idx], pIter);
    }
    if (taosArrayGetSize(p->pAdd) > 0) p->update = 1;

    p->init = 1;
    p->preCkptId = -1;
    p->curChkpId = chkpId;
  } else {
    int32_t code = compareHashTable(p->pSstTbl[p->idx], p->pSstTbl[1 - p->idx], p->pAdd, p->pDel);
    if (code != 0) {
      // dead code
      taosArrayClearP(p->pAdd, NULL);
      taosArrayClearP(p->pDel, NULL);
      taosHashClear(p->pSstTbl[1 - p->idx]);
      p->update = 0;
      return code;
    }

    if (taosArrayGetSize(p->pAdd) == 0 && taosArrayGetSize(p->pDel) == 0) {
      p->update = 0;
    }

    p->preCkptId = p->curChkpId;
    p->curChkpId = chkpId;
  }

  dbChkpDebugInfo(p);

  p->idx = 1 - p->idx;

  TAOS_UNUSED(taosThreadRwlockUnlock(&p->rwLock));

  return code;
}

void dbChkpDestroy(SDbChkp* pChkp);

int32_t dbChkpCreate(char* path, int64_t initChkpId, SDbChkp** ppChkp) {
  int32_t  code = 0;
  SDbChkp* p = taosMemoryCalloc(1, sizeof(SDbChkp));
  if (p == NULL) {
    code = terrno;
    goto _EXIT;
  }

  p->curChkpId = initChkpId;
  p->preCkptId = -1;
  p->pSST = taosArrayInit(64, sizeof(void*));
  if (p->pSST == NULL) {
    code = terrno;
    dbChkpDestroy(p);
    return code;
  }

  p->path = path;
  p->len = strlen(path) + 128;
  p->buf = taosMemoryCalloc(1, p->len);
  if (p->buf == NULL) {
    code = terrno;
    goto _EXIT;
  }

  p->idx = 0;
  p->pSstTbl[0] = taosHashInit(64, taosGetDefaultHashFunction(TSDB_DATA_TYPE_BINARY), false, HASH_ENTRY_LOCK);
  if (p->pSstTbl[0] == NULL) {
    code = terrno;
    goto _EXIT;
  }

  p->pSstTbl[1] = taosHashInit(64, taosGetDefaultHashFunction(TSDB_DATA_TYPE_BINARY), false, HASH_ENTRY_LOCK);
  if (p->pSstTbl[1] == NULL) {
    code = terrno;
    goto _EXIT;
  }

  p->pAdd = taosArrayInit(64, sizeof(void*));
  if (p->pAdd == NULL) {
    code = terrno;
    goto _EXIT;
  }

  p->pDel = taosArrayInit(64, sizeof(void*));
  if (p->pDel == NULL) {
    code = terrno;
    goto _EXIT;
  }

  p->update = 0;
  TAOS_UNUSED(taosThreadRwlockInit(&p->rwLock, NULL));

  SArray* list = NULL;
  code = dbChkpGetDelta(p, initChkpId, list);
  if (code != 0) {
    goto _EXIT;
  }
  *ppChkp = p;
  return code;
_EXIT:
  dbChkpDestroy(p);
  return code;
}

void dbChkpDestroy(SDbChkp* pChkp) {
  if (pChkp == NULL) return;

  taosMemoryFree(pChkp->buf);
  taosMemoryFree(pChkp->path);

  taosArrayDestroyP(pChkp->pSST, NULL);
  taosArrayDestroyP(pChkp->pAdd, NULL);
  taosArrayDestroyP(pChkp->pDel, NULL);

  taosHashCleanup(pChkp->pSstTbl[0]);
  taosHashCleanup(pChkp->pSstTbl[1]);

  taosMemoryFree(pChkp->pCurrent);
  taosMemoryFree(pChkp->pManifest);
  taosMemoryFree(pChkp);
}
#ifdef BUILD_NO_CALL
int32_t dbChkpInit(SDbChkp* p) {
  if (p == NULL) return 0;
  return 0;
}
#endif
int32_t dbChkpDumpTo(SDbChkp* p, char* dname, SArray* list) {
  static char* chkpMeta = "META";
  int32_t      code = 0;

  TAOS_UNUSED(taosThreadRwlockRdlock(&p->rwLock));

  int32_t cap = p->len + 128;

  char* buffer = taosMemoryCalloc(4, cap);
  if (buffer == NULL) {
    code = terrno;
    goto _ERROR;
  }

  char* srcBuf = buffer;
  char* dstBuf = &srcBuf[cap];
  char* srcDir = &dstBuf[cap];
  char* dstDir = &srcDir[cap];

  int nBytes = snprintf(srcDir, cap, "%s%s%s%s%s%" PRId64 "", p->path, TD_DIRSEP, "checkpoints", TD_DIRSEP,
                        "checkpoint", p->curChkpId);
  if (nBytes <= 0 || nBytes >= cap) {
    code = TSDB_CODE_OUT_OF_RANGE;
    goto _ERROR;
  }

  nBytes = snprintf(dstDir, cap, "%s", dname);
  if (nBytes <= 0 || nBytes >= cap) {
    code = TSDB_CODE_OUT_OF_RANGE;
    goto _ERROR;
  }

  if (!taosDirExist(srcDir)) {
    stError("failed to dump srcDir %s, reason: not exist such dir", srcDir);
    code = TSDB_CODE_INVALID_PARA;
    goto _ERROR;
  }
  int64_t chkpId = 0, processId = -1;
  code = chkpLoadExtraInfo(srcDir, &chkpId, &processId);
  if (code < 0) {
    stError("failed to load extra info from %s, reason:%s", srcDir, code != 0 ? "unkown" : tstrerror(code));

    goto _ERROR;
  }

  // add file to $name dir
  for (int i = 0; i < taosArrayGetSize(p->pAdd); i++) {
    memset(srcBuf, 0, cap);
    memset(dstBuf, 0, cap);

    char* filename = taosArrayGetP(p->pAdd, i);
    nBytes = snprintf(srcBuf, cap, "%s%s%s", srcDir, TD_DIRSEP, filename);
    if (nBytes <= 0 || nBytes >= cap) {
      code = TSDB_CODE_OUT_OF_RANGE;
      goto _ERROR;
    }

    nBytes = snprintf(dstBuf, cap, "%s%s%s", dstDir, TD_DIRSEP, filename);
    if (nBytes <= 0 || nBytes >= cap) {
      code = TSDB_CODE_OUT_OF_RANGE;
      goto _ERROR;
    }

    if (taosCopyFile(srcBuf, dstBuf) < 0) {
      code = TAOS_SYSTEM_ERROR(errno);
      stError("failed to copy file from %s to %s, reason:%s", srcBuf, dstBuf, tstrerror(code));
      goto _ERROR;
    }
  }
  // del file in $name
  for (int i = 0; i < taosArrayGetSize(p->pDel); i++) {
    char* filename = taosArrayGetP(p->pDel, i);
    char* p = taosStrdup(filename);
    if (p == NULL) {
      code = terrno;
      goto _ERROR;
    }
    if (taosArrayPush(list, &p) == NULL) {
      taosMemoryFree(p);
      code = terrno;
      goto _ERROR;
    }
  }

  // copy current file to dst dir
  memset(srcBuf, 0, cap);
  memset(dstBuf, 0, cap);

  nBytes = snprintf(srcBuf, cap, "%s%s%s", srcDir, TD_DIRSEP, p->pCurrent);
  if (nBytes <= 0 || nBytes >= cap) {
    code = TSDB_CODE_OUT_OF_RANGE;
    goto _ERROR;
  }

  nBytes = snprintf(dstBuf, cap, "%s%s%s_%" PRId64 "", dstDir, TD_DIRSEP, p->pCurrent, p->curChkpId);
  if (nBytes <= 0 || nBytes >= cap) {
    code = TSDB_CODE_OUT_OF_RANGE;
    goto _ERROR;
  }

  if (taosCopyFile(srcBuf, dstBuf) < 0) {
    code = TAOS_SYSTEM_ERROR(errno);
    stError("failed to copy file from %s to %s, reason:%s", srcBuf, dstBuf, tstrerror(code));
    goto _ERROR;
  }

  // copy manifest file to dst dir
  memset(srcBuf, 0, cap);
  memset(dstBuf, 0, cap);

  nBytes = snprintf(srcBuf, cap, "%s%s%s", srcDir, TD_DIRSEP, p->pManifest);
  if (nBytes <= 0 || nBytes >= cap) {
    code = TSDB_CODE_OUT_OF_RANGE;
    goto _ERROR;
  }

  nBytes = snprintf(dstBuf, cap, "%s%s%s_%" PRId64 "", dstDir, TD_DIRSEP, p->pManifest, p->curChkpId);
  if (nBytes <= 0 || nBytes >= cap) {
    code = TSDB_CODE_OUT_OF_RANGE;
    goto _ERROR;
  }

  if (taosCopyFile(srcBuf, dstBuf) < 0) {
    code = terrno;
    stError("failed to copy file from %s to %s, reason:%s", srcBuf, dstBuf, tstrerror(code));
    goto _ERROR;
  }
  memset(dstBuf, 0, cap);
  nBytes = snprintf(dstBuf, cap, "%s%s%s", dstDir, TD_DIRSEP, chkpMeta);
  if (nBytes <= 0 || nBytes >= cap) {
    code = TSDB_CODE_OUT_OF_RANGE;
    goto _ERROR;
  }

  TdFilePtr pFile = taosOpenFile(dstBuf, TD_FILE_CREATE | TD_FILE_WRITE | TD_FILE_TRUNC);
  if (pFile == NULL) {
    code = terrno;
    stError("chkp failed to create meta file: %s, reason:%s", dstDir, tstrerror(code));
    goto _ERROR;
  }

  char content[256] = {0};
  nBytes = tsnprintf(content, sizeof(content), META_ON_S3_FORMATE, p->pCurrent, p->curChkpId, p->pManifest,
                     p->curChkpId, "processVer", processId);
  if (nBytes <= 0 || nBytes >= sizeof(content)) {
    code = TSDB_CODE_OUT_OF_RANGE;
    stError("chkp failed to format meta file: %s, reason: invalid msg", dstDir);
    TAOS_UNUSED(taosCloseFile(&pFile));
    goto _ERROR;
  }

  nBytes = taosWriteFile(pFile, content, strlen(content));
  if (nBytes != strlen(content)) {
    code = terrno;
    stError("chkp failed to write meta file: %s,reason:%s", dstDir, tstrerror(code));
    TAOS_UNUSED(taosCloseFile(&pFile));
    goto _ERROR;
  }
  TAOS_UNUSED(taosCloseFile(&pFile));

  // clear delta data buf
  taosArrayClearP(p->pAdd, NULL);
  taosArrayClearP(p->pDel, NULL);
  code = 0;

_ERROR:
  taosMemoryFree(buffer);
  TAOS_UNUSED(taosThreadRwlockUnlock(&p->rwLock));
  return code;
}

int32_t bkdMgtCreate(char* path, SBkdMgt** mgt) {
  int32_t  code = 0;
  SBkdMgt* p = taosMemoryCalloc(1, sizeof(SBkdMgt));
  if (p == NULL) {
    return terrno;
  }

  p->pDbChkpTbl = taosHashInit(64, taosGetDefaultHashFunction(TSDB_DATA_TYPE_BINARY), true, HASH_ENTRY_LOCK);
  if (p->pDbChkpTbl == NULL) {
    code = terrno;
    bkdMgtDestroy(p);
    return code;
  }

  p->path = taosStrdup(path);
  if (p->path == NULL) {
    code = terrno;
    bkdMgtDestroy(p);
    return code;
  }

  if (taosThreadRwlockInit(&p->rwLock, NULL) != 0) {
    code = TAOS_SYSTEM_ERROR(errno);
    bkdMgtDestroy(p);
    return code;
  }
  *mgt = p;

  return code;
}

void bkdMgtDestroy(SBkdMgt* bm) {
  if (bm == NULL) return;
  void* pIter = taosHashIterate(bm->pDbChkpTbl, NULL);
  while (pIter) {
    SDbChkp* pChkp = *(SDbChkp**)(pIter);
    dbChkpDestroy(pChkp);

    pIter = taosHashIterate(bm->pDbChkpTbl, pIter);
  }

  TAOS_UNUSED(taosThreadRwlockDestroy(&bm->rwLock));
  taosMemoryFree(bm->path);
  taosHashCleanup(bm->pDbChkpTbl);

  taosMemoryFree(bm);
}
int32_t bkdMgtGetDelta(SBkdMgt* bm, char* taskId, int64_t chkpId, SArray* list, char* dname) {
  int32_t code = 0;
  TAOS_UNUSED(taosThreadRwlockWrlock(&bm->rwLock));
  SDbChkp** ppChkp = taosHashGet(bm->pDbChkpTbl, taskId, strlen(taskId));
  SDbChkp*  pChkp = ppChkp != NULL ? *ppChkp : NULL;

  if (pChkp == NULL) {
    int32_t cap = strlen(bm->path) + 64;
    char*   path = taosMemoryCalloc(1, cap);
    if (path == NULL) {
      TAOS_UNUSED(taosThreadRwlockUnlock(&bm->rwLock));
      return terrno;
    }

    int32_t nBytes = snprintf(path, cap, "%s%s%s", bm->path, TD_DIRSEP, taskId);
    if (nBytes <= 0 || nBytes >= cap) {
      taosMemoryFree(path);
      TAOS_UNUSED(taosThreadRwlockUnlock(&bm->rwLock));
      code = TSDB_CODE_OUT_OF_RANGE;
      return code;
    }

    SDbChkp* p = NULL;
    code = dbChkpCreate(path, chkpId, &p);
    if (code != 0) {
      taosMemoryFree(path);
      TAOS_UNUSED(taosThreadRwlockUnlock(&bm->rwLock));
      return code;
    }

    if (taosHashPut(bm->pDbChkpTbl, taskId, strlen(taskId), &p, sizeof(void*)) != 0) {
      dbChkpDestroy(p);
      TAOS_UNUSED(taosThreadRwlockUnlock(&bm->rwLock));
      code = terrno;
      return code;
    }

    pChkp = p;
    code = dbChkpDumpTo(pChkp, dname, list);
    TAOS_UNUSED(taosThreadRwlockUnlock(&bm->rwLock));
    return code;
  } else {
    code = dbChkpGetDelta(pChkp, chkpId, NULL);
    if (code == 0) {
      code = dbChkpDumpTo(pChkp, dname, list);
    }
  }

  TAOS_UNUSED(taosThreadRwlockUnlock(&bm->rwLock));
  return code;
}

#ifdef BUILD_NO_CALL
int32_t bkdMgtAddChkp(SBkdMgt* bm, char* task, char* path) {
  int32_t code = -1;

  taosThreadRwlockWrlock(&bm->rwLock);
  SDbChkp** pp = taosHashGet(bm->pDbChkpTbl, task, strlen(task));
  if (pp == NULL) {
    SDbChkp* p = NULL;
    code = dbChkpCreate(path, 0, &p);
    if (code != 0) {
      taosHashPut(bm->pDbChkpTbl, task, strlen(task), &p, sizeof(void*));
      code = 0;
    }
  } else {
    stError("task chkp already exists");
  }

  taosThreadRwlockUnlock(&bm->rwLock);

  return code;
}

int32_t bkdMgtDumpTo(SBkdMgt* bm, char* taskId, char* dname) {
  int32_t code = 0;
  taosThreadRwlockRdlock(&bm->rwLock);

  SDbChkp* p = taosHashGet(bm->pDbChkpTbl, taskId, strlen(taskId));
  code = dbChkpDumpTo(p, dname, NULL);

  taosThreadRwlockUnlock(&bm->rwLock);
  return code;
}
#endif

SStreamStateCur* streamStateSeekKeyPrev_rocksdb(SStreamState* pState, const SWinKey* key) {
  stDebug("streamStateSeekKeyPrev_rocksdb");
  STaskDbWrapper*  wrapper = pState->pTdbState->pOwner->pBackend;
  SStreamStateCur* pCur = createStreamStateCursor();
  if (pCur == NULL) {
    return NULL;
  }

  pCur->db = wrapper->db;
  pCur->iter = streamStateIterCreate(pState, "state", (rocksdb_snapshot_t**)&pCur->snapshot,
                                     (rocksdb_readoptions_t**)&pCur->readOpt);
  pCur->number = pState->number;

  char buf[128] = {0};
  int  len = winKeyEncode((void*)key, buf);
  if (!streamStateIterSeekAndValid(pCur->iter, buf, len)) {
    streamStateFreeCur(pCur);
    return NULL;
  }
  while (rocksdb_iter_valid(pCur->iter) && iterValueIsStale(pCur->iter)) {
    rocksdb_iter_prev(pCur->iter);
  }

  if (rocksdb_iter_valid(pCur->iter)) {
    SWinKey curKey;
    size_t  kLen = 0;
    char*   keyStr = (char*)rocksdb_iter_key(pCur->iter, &kLen);
    TAOS_UNUSED(winKeyDecode((void*)&curKey, keyStr));
    if (winKeyCmpr(key, sizeof(*key), &curKey, sizeof(curKey)) > 0) {
      return pCur;
    }
    rocksdb_iter_prev(pCur->iter);
    return pCur;
  }

  streamStateFreeCur(pCur);
  return NULL;
}

int32_t streamStateGetGroupKVByCur_rocksdb(SStreamState* pState, SStreamStateCur* pCur, SWinKey* pKey,
                                           const void** pVal, int32_t* pVLen) {
  if (!pCur) {
    return -1;
  }
  uint64_t groupId = pKey->groupId;

  int32_t code = streamStateGetKVByCur_rocksdb(pState, pCur, pKey, pVal, pVLen);
  if (code == 0) {
    if (pKey->groupId == groupId) {
      return 0;
    }
    if (pVal != NULL) {
      taosMemoryFree((void*)*pVal);
      *pVal = NULL;
    }
  }
  return -1;
}<|MERGE_RESOLUTION|>--- conflicted
+++ resolved
@@ -3115,11 +3115,8 @@
     STaskDbWrapper* wrapper = pState->pTdbState->pOwner->pBackend;                                                   \
     TAOS_UNUSED(atomic_add_fetch_64(&wrapper->dataWritten, 1));                                                      \
     char toString[128] = {0};                                                                                        \
-<<<<<<< HEAD
+
     TAOS_UNUSED((ginitDict[i].toStrFunc((void*)key, toString)));                                                     \
-=======
-    TAOS_UNUSED((ginitDict[i].toStrFunc((void*)key, toString)));                      \
->>>>>>> ec7177cb
     int32_t                         klen = ginitDict[i].enFunc((void*)key, buf);                                     \
     rocksdb_column_family_handle_t* pHandle = ((rocksdb_column_family_handle_t**)wrapper->pCf)[ginitDict[i].idx];    \
     rocksdb_writeoptions_t*         opts = wrapper->writeOpt;                                                        \
@@ -4243,15 +4240,8 @@
   res = 1;
 
 _end:
-<<<<<<< HEAD
-  if (res == 0 && valSize > *pVLen) {
-    stError("[InternalERR] [skey:%" PRId64 ",ekey:%" PRId64 ",groupId:%" PRIu64
-            "],valSize:%d bigger than get rocksdb len:%d",
-            key->win.skey, key->win.ekey, key->groupId, valSize, *pVLen);
-=======
   if (res == 0 && valSize > *pVLen){
     stError("[InternalERR] [skey:%"PRId64 ",ekey:%"PRId64 ",groupId:%"PRIu64 "],valSize:%d bigger than get rocksdb len:%d", key->win.skey, key->win.ekey, key->groupId, valSize, *pVLen);
->>>>>>> ec7177cb
   }
   streamStateFreeCur(pCur);
   return res;
@@ -4541,11 +4531,7 @@
   int32_t klen = ginitDict[cfIdx].enFunc((void*)key, buf);
 
   ginitDict[cfIdx].toStrFunc((void*)key, toString);
-<<<<<<< HEAD
   stError("[InternalERR] write cfIdx:%d key:%s user len:%d, rocks len:%zu", cfIdx, toString, vlen, size);
-=======
-  qInfo("[InternalERR] write cfIdx:%d key:%s vlen:%d", cfIdx, toString, vlen);
->>>>>>> ec7177cb
 
   char*   ttlV = tmpBuf;
   int32_t ttlVLen = ginitDict[cfIdx].enValueFunc(dst, size, ttl, &ttlV);
