/*
 * Copyright (c) 2019 TAOS Data, Inc. <jhtao@taosdata.com>
 *
 * This program is free software: you can use, redistribute, and/or modify
 * it under the terms of the GNU Affero General Public License, version 3
 * or later ("AGPL"), as published by the Free Software Foundation.
 *
 * This program is distributed in the hope that it will be useful, but WITHOUT
 * ANY WARRANTY; without even the implied warranty of MERCHANTABILITY or
 * FITNESS FOR A PARTICULAR PURPOSE.
 *
 * You should have received a copy of the GNU Affero General Public License
 * along with this program. If not, see <http://www.gnu.org/licenses/>.
 */

#include "streamBackendRocksdb.h"
#include "lz4.h"
#include "streamInt.h"
#include "tcommon.h"
#include "tref.h"

typedef struct SCompactFilteFactory {
  void* status;
} SCompactFilteFactory;

typedef struct {
  rocksdb_t*                       db;
  rocksdb_column_family_handle_t** pHandle;
  rocksdb_writeoptions_t*          wOpt;
  rocksdb_readoptions_t*           rOpt;
  rocksdb_options_t**              cfOpt;
  rocksdb_options_t*               dbOpt;
  RocksdbCfParam*                  param;
  void*                            pBackend;
  SListNode*                       pCompareNode;
  rocksdb_comparator_t**           pCompares;
} RocksdbCfInst;

int32_t streamStateOpenBackendCf(void* backend, char* name, char** cfs, int32_t nCf);

void            destroyRocksdbCfInst(RocksdbCfInst* inst);
int32_t         getCfIdx(const char* cfName);
STaskDbWrapper* taskDbOpenImpl(const char* key, char* statePath, char* dbPath);

static int32_t backendCopyFiles(const char* src, const char* dst);

void        destroyCompactFilteFactory(void* arg);
void        destroyCompactFilte(void* arg);
const char* compactFilteFactoryName(void* arg);
const char* compactFilteFactoryNameSess(void* arg);
const char* compactFilteFactoryNameState(void* arg);
const char* compactFilteFactoryNameFunc(void* arg);
const char* compactFilteFactoryNameFill(void* arg);

const char* compactFilteName(void* arg);
const char* compactFilteNameSess(void* arg);
const char* compactFilteNameState(void* arg);
const char* compactFilteNameFill(void* arg);
const char* compactFilteNameFunc(void* arg);

unsigned char compactFilte(void* arg, int level, const char* key, size_t klen, const char* val, size_t vlen,
                           char** newval, size_t* newvlen, unsigned char* value_changed);
rocksdb_compactionfilter_t* compactFilteFactoryCreateFilter(void* arg, rocksdb_compactionfiltercontext_t* ctx);
rocksdb_compactionfilter_t* compactFilteFactoryCreateFilterSess(void* arg, rocksdb_compactionfiltercontext_t* ctx);
rocksdb_compactionfilter_t* compactFilteFactoryCreateFilterState(void* arg, rocksdb_compactionfiltercontext_t* ctx);
rocksdb_compactionfilter_t* compactFilteFactoryCreateFilterFunc(void* arg, rocksdb_compactionfiltercontext_t* ctx);
rocksdb_compactionfilter_t* compactFilteFactoryCreateFilterFill(void* arg, rocksdb_compactionfiltercontext_t* ctx);

typedef int (*__db_key_encode_fn_t)(void* key, char* buf);
typedef int (*__db_key_decode_fn_t)(void* key, char* buf);
typedef int (*__db_key_tostr_fn_t)(void* key, char* buf);
typedef const char* (*__db_key_cmpname_fn_t)(void* statue);
typedef int (*__db_key_cmp_fn_t)(void* state, const char* aBuf, size_t aLen, const char* bBuf, size_t bLen);
typedef void (*__db_key_cmp_destroy_fn_t)(void* state);
typedef int32_t (*__db_value_encode_fn_t)(void* value, int32_t vlen, int64_t ttl, char** dest);
typedef int32_t (*__db_value_decode_fn_t)(void* value, int32_t vlen, int64_t* ttl, char** dest);

typedef rocksdb_compactionfilter_t* (*__db_factory_create_fn_t)(void* arg, rocksdb_compactionfiltercontext_t* ctx);
typedef const char* (*__db_factory_name_fn_t)(void* arg);
typedef void (*__db_factory_destroy_fn_t)(void* arg);
typedef struct {
  const char*               key;
  int32_t                   len;
  int                       idx;
  __db_key_cmp_fn_t         cmpKey;
  __db_key_encode_fn_t      enFunc;
  __db_key_decode_fn_t      deFunc;
  __db_key_tostr_fn_t       toStrFunc;
  __db_key_cmpname_fn_t     cmpName;
  __db_key_cmp_destroy_fn_t destroyCmp;
  __db_value_encode_fn_t    enValueFunc;
  __db_value_decode_fn_t    deValueFunc;

  __db_factory_create_fn_t  createFilter;
  __db_factory_destroy_fn_t destroyFilter;
  __db_factory_name_fn_t    funcName;

} SCfInit;

const char* compareDefaultName(void* name);
const char* compareStateName(void* name);
const char* compareWinKeyName(void* name);
const char* compareSessionKeyName(void* name);
const char* compareFuncKeyName(void* name);
const char* compareParKeyName(void* name);
const char* comparePartagKeyName(void* name);

int defaultKeyComp(void* state, const char* aBuf, size_t aLen, const char* bBuf, size_t bLen);
int defaultKeyEncode(void* k, char* buf);
int defaultKeyDecode(void* k, char* buf);
int defaultKeyToString(void* k, char* buf);

int stateKeyDBComp(void* state, const char* aBuf, size_t aLen, const char* bBuf, size_t bLen);
int stateKeyEncode(void* k, char* buf);
int stateKeyDecode(void* k, char* buf);
int stateKeyToString(void* k, char* buf);

int stateSessionKeyDBComp(void* state, const char* aBuf, size_t aLen, const char* bBuf, size_t bLen);
int stateSessionKeyEncode(void* ses, char* buf);
int stateSessionKeyDecode(void* ses, char* buf);
int stateSessionKeyToString(void* k, char* buf);

int winKeyDBComp(void* state, const char* aBuf, size_t aLen, const char* bBuf, size_t bLen);
int winKeyEncode(void* k, char* buf);
int winKeyDecode(void* k, char* buf);
int winKeyToString(void* k, char* buf);

int tupleKeyDBComp(void* state, const char* aBuf, size_t aLen, const char* bBuf, size_t bLen);
int tupleKeyEncode(void* k, char* buf);
int tupleKeyDecode(void* k, char* buf);
int tupleKeyToString(void* k, char* buf);

int parKeyDBComp(void* state, const char* aBuf, size_t aLen, const char* bBuf, size_t bLen);
int parKeyEncode(void* k, char* buf);
int parKeyDecode(void* k, char* buf);
int parKeyToString(void* k, char* buf);

int32_t valueEncode(void* value, int32_t vlen, int64_t ttl, char** dest);
int32_t valueDecode(void* value, int32_t vlen, int64_t* ttl, char** dest);
int32_t valueToString(void* k, char* buf);
int32_t valueIsStale(void* k, int64_t ts);

void        destroyCompare(void* arg);
static void cleanDir(const char* pPath, const char* id);

static bool                streamStateIterSeekAndValid(rocksdb_iterator_t* iter, char* buf, size_t len);
static rocksdb_iterator_t* streamStateIterCreate(SStreamState* pState, const char* cfName,
                                                 rocksdb_snapshot_t** snapshot, rocksdb_readoptions_t** readOpt);

void taskDbRefChkp(STaskDbWrapper* pTaskDb, int64_t chkp);
void taskDbUnRefChkp(STaskDbWrapper* pTaskDb, int64_t chkp);

int32_t chkpAddExtraInfo(char* pChkpIdDir, int64_t chkpId, int64_t processId);
int32_t chkpLoadExtraInfo(char* pChkpIdDir, int64_t* chkpId, int64_t* processId);

int32_t  copyFiles(const char* src, const char* dst);
uint32_t nextPow2(uint32_t x);

SCfInit ginitDict[] = {
    {"default", 7, 0, defaultKeyComp, defaultKeyEncode, defaultKeyDecode, defaultKeyToString, compareDefaultName,
     destroyCompare, valueEncode, valueDecode, compactFilteFactoryCreateFilter, destroyCompactFilteFactory,
     compactFilteFactoryName},

    {"state", 5, 1, stateKeyDBComp, stateKeyEncode, stateKeyDecode, stateKeyToString, compareStateName, destroyCompare,
     valueEncode, valueDecode, compactFilteFactoryCreateFilterState, destroyCompactFilteFactory,
     compactFilteFactoryNameState},

    {"fill", 4, 2, winKeyDBComp, winKeyEncode, winKeyDecode, winKeyToString, compareWinKeyName, destroyCompare,
     valueEncode, valueDecode, compactFilteFactoryCreateFilterFill, destroyCompactFilteFactory,
     compactFilteFactoryNameFill},

    {"sess", 4, 3, stateSessionKeyDBComp, stateSessionKeyEncode, stateSessionKeyDecode, stateSessionKeyToString,
     compareSessionKeyName, destroyCompare, valueEncode, valueDecode, compactFilteFactoryCreateFilterSess,
     destroyCompactFilteFactory, compactFilteFactoryNameSess},

    {"func", 4, 4, tupleKeyDBComp, tupleKeyEncode, tupleKeyDecode, tupleKeyToString, compareFuncKeyName, destroyCompare,
     valueEncode, valueDecode, compactFilteFactoryCreateFilterFunc, destroyCompactFilteFactory,
     compactFilteFactoryNameFunc},

    {"parname", 7, 5, parKeyDBComp, parKeyEncode, parKeyDecode, parKeyToString, compareParKeyName, destroyCompare,
     valueEncode, valueDecode, compactFilteFactoryCreateFilter, destroyCompactFilteFactory, compactFilteFactoryName},

    {"partag", 6, 6, parKeyDBComp, parKeyEncode, parKeyDecode, parKeyToString, comparePartagKeyName, destroyCompare,
     valueEncode, valueDecode, compactFilteFactoryCreateFilter, destroyCompactFilteFactory, compactFilteFactoryName},
};

int32_t getCfIdx(const char* cfName) {
  int    idx = -1;
  size_t len = strlen(cfName);
  for (int i = 0; i < sizeof(ginitDict) / sizeof(ginitDict[0]); i++) {
    if (len == ginitDict[i].len && strncmp(cfName, ginitDict[i].key, strlen(cfName)) == 0) {
      idx = i;
      break;
    }
  }
  return idx;
}

bool isValidCheckpoint(const char* dir) {
  // not implement yet
  return true;
}

/*
 *copy pChkpIdDir's file to state dir
 */
int32_t rebuildDirFromCheckpoint(const char* path, int64_t chkpId, char** dst) {
  // impl later
  int32_t code = 0;
  int32_t cap = strlen(path) + 64;
  int32_t nBytes = 0;

  char* state = taosMemoryCalloc(1, cap);
  if (state == NULL) {
    return terrno;
  }

  nBytes = snprintf(state, cap, "%s%s%s", path, TD_DIRSEP, "state");
  if (nBytes <= 0 || nBytes >= cap) {
    taosMemoryFree(state);
    return TSDB_CODE_OUT_OF_RANGE;
  }

  if (chkpId != 0) {
    char* chkp = taosMemoryCalloc(1, cap);
    if (chkp == NULL) {
      taosMemoryFree(state);
      return terrno;
    }

    nBytes = snprintf(chkp, cap, "%s%s%s%scheckpoint%" PRId64 "", path, TD_DIRSEP, "checkpoints", TD_DIRSEP, chkpId);
    if (nBytes <= 0 || nBytes >= cap) {
      taosMemoryFree(state);
      taosMemoryFree(chkp);
      return TSDB_CODE_OUT_OF_RANGE;
    }

    if (taosIsDir(chkp) && isValidCheckpoint(chkp)) {
      cleanDir(state, "");
      code = backendCopyFiles(chkp, state);
      if (code != 0) {
        stError("failed to restart stream backend from %s, reason: %s", chkp, tstrerror(TAOS_SYSTEM_ERROR(code)));
      } else {
        stInfo("start to restart stream backend at checkpoint path: %s", chkp);
      }

    } else {
      stError("failed to start stream backend at %s, reason: %s, restart from default state dir:%s", chkp,
              tstrerror(terrno), state);
      code = taosMkDir(state);
      if (code != 0) {
        code = TAOS_SYSTEM_ERROR(errno);
      }
    }

    taosMemoryFree(chkp);
  }

  *dst = state;
  return code;
}

typedef struct {
  char    pCurrName[24];
  int64_t currChkptId;

  char    pManifestName[24];
  int64_t manifestChkptId;

  char    processName[24];
  int64_t processId;
} SSChkpMetaOnS3;

int32_t remoteChkp_readMetaData(char* path, SSChkpMetaOnS3** pMeta) {
  int32_t   code = 0;
  int32_t   cap = strlen(path) + 32;
  TdFilePtr pFile = NULL;

  char* metaPath = taosMemoryCalloc(1, cap);
  if (metaPath == NULL) {
    return terrno;
  }

  int32_t n = snprintf(metaPath, cap, "%s%s%s", path, TD_DIRSEP, "META");
  if (n <= 0 || n >= cap) {
    taosMemoryFree(metaPath);
    return TSDB_CODE_OUT_OF_MEMORY;
  }

  pFile = taosOpenFile(path, TD_FILE_READ);
  if (pFile == NULL) {
    code = terrno;
    goto _EXIT;
  }

  char buf[256] = {0};
  if (taosReadFile(pFile, buf, sizeof(buf)) <= 0) {
    code = terrno;
    goto _EXIT;
  }

  SSChkpMetaOnS3* p = taosMemoryCalloc(1, sizeof(SSChkpMetaOnS3));
  if (p == NULL) {
    code = terrno;
    goto _EXIT;
  }
  n = sscanf(buf, META_ON_S3_FORMATE, p->pCurrName, &p->currChkptId, p->pManifestName, &p->manifestChkptId,
             p->processName, &p->processId);
  if (n != 6) {
    code = TSDB_CODE_INVALID_MSG;
    taosMemoryFree(p);
    goto _EXIT;
  }

  if (p->currChkptId != p->manifestChkptId) {
    code = TSDB_CODE_INVALID_MSG;
    taosMemoryFree(p);
    goto _EXIT;
  }
  *pMeta = p;
  code = 0;
_EXIT:
  taosCloseFile(&pFile);
  taosMemoryFree(metaPath);
  return code;
}

int32_t remoteChkp_validAndCvtMeta(char* path, SSChkpMetaOnS3* pMeta, int64_t chkpId) {
  int32_t code = 0;
  int32_t nBytes = 0;

  int32_t cap = strlen(path) + 64;
  char*   src = taosMemoryCalloc(1, cap);
  char*   dst = taosMemoryCalloc(1, cap);
  if (src == NULL || dst == NULL) {
    code = terrno;
    goto _EXIT;
  }

  if (pMeta->currChkptId != chkpId || pMeta->manifestChkptId != chkpId) {
    code = TSDB_CODE_INVALID_CFG;
    goto _EXIT;
  }
  // rename current_chkp/mainfest to current
  for (int i = 0; i < 2; i++) {
    char* key = (i == 0 ? pMeta->pCurrName : pMeta->pManifestName);
    if (strlen(key) <= 0) {
      code = TSDB_CODE_INVALID_PARA;
      goto _EXIT;
    }

    nBytes = snprintf(src, cap, "%s%s%s_%" PRId64 "", path, TD_DIRSEP, key, pMeta->currChkptId);
    if (nBytes <= 0 || nBytes >= cap) {
      code = TSDB_CODE_OUT_OF_RANGE;
      goto _EXIT;
    }

    if (taosStatFile(src, NULL, NULL, NULL) != 0) {
      code = terrno;
      goto _EXIT;
    }

    nBytes = snprintf(dst, cap, "%s%s%s", path, TD_DIRSEP, key);
    if (nBytes <= 0 || nBytes >= cap) {
      code = TSDB_CODE_OUT_OF_RANGE;
      goto _EXIT;
    }

    code = taosRenameFile(src, dst);
    if (code != 0) {
      goto _EXIT;
    }

    memset(src, 0, cap);
    memset(dst, 0, cap);
  }
  code = 0;

// rename manifest_chkp to manifest
_EXIT:
  taosMemoryFree(src);
  taosMemoryFree(dst);
  return code;
}
int32_t remoteChkpGetDelFile(char* path, SArray* toDel) {
  int32_t code = 0;
  int32_t nBytes = 0;

  SSChkpMetaOnS3* pMeta = NULL;
  code = remoteChkp_readMetaData(path, &pMeta);
  if (code != 0) {
    return code;
  }

  for (int i = 0; i < 2; i++) {
    char* key = (i == 0 ? pMeta->pCurrName : pMeta->pManifestName);

    int32_t cap = strlen(key) + 32;
    char*   p = taosMemoryCalloc(1, cap);
    if (p == NULL) {
      taosMemoryFree(pMeta);
      return terrno;
    }

    nBytes = snprintf(p, cap, "%s_%" PRId64 "", key, pMeta->currChkptId);
    if (nBytes <= 0 || nBytes >= cap) {
      taosMemoryFree(pMeta);
      taosMemoryFree(p);
      return TSDB_CODE_OUT_OF_RANGE;
    }
    if (taosArrayPush(toDel, &p) == NULL) {
      taosMemoryFree(pMeta);
      taosMemoryFree(p);
      return terrno;
    }
  }

  return 0;
}

void cleanDir(const char* pPath, const char* id) {
  if (pPath == NULL) {
    stError("%s try to clean dir, but path is NULL", id);
    return;
  }

  if (taosIsDir(pPath)) {
    taosRemoveDir(pPath);
    if (taosMkDir(pPath) != 0) {
      stError("%s failed to create dir:%s", id, pPath);
    }
    stInfo("%s clear dir:%s, succ", id, pPath);
  }
}

int32_t createDirIfNotExist(const char* pPath) {
  if (!taosIsDir(pPath)) {
    return taosMulMkDir(pPath);
  } else {
    return 0;
  }
}

int32_t rebuildFromRemoteChkp_rsync(const char* key, char* checkpointPath, int64_t checkpointId, char* defaultPath) {
  int32_t code = 0;
  if (taosIsDir(checkpointPath)) {
    taosRemoveDir(checkpointPath);
    stDebug("remove local checkpoint data dir:%s succ", checkpointPath);
  }

  cleanDir(defaultPath, key);
  stDebug("clear local default dir before downloading checkpoint data:%s succ", defaultPath);

  code = streamTaskDownloadCheckpointData(key, checkpointPath, checkpointId);
  if (code != 0) {
    stError("failed to download checkpoint data:%s", key);
    return code;
  }

  stDebug("download remote checkpoint data for checkpointId:%" PRId64 ", %s", checkpointId, key);
  return backendCopyFiles(checkpointPath, defaultPath);
}

int32_t rebuildDataFromS3(char* chkpPath, int64_t chkpId) {
  SSChkpMetaOnS3* pMeta = NULL;

  int32_t code = remoteChkp_readMetaData(chkpPath, &pMeta);
  if (code != 0) {
    return code;
  }

  if (pMeta->currChkptId != chkpId || pMeta->manifestChkptId != chkpId) {
    taosMemoryFree(pMeta);
    return TSDB_CODE_INVALID_PARA;
  }

  code = remoteChkp_validAndCvtMeta(chkpPath, pMeta, chkpId);
  if (code != 0) {
    taosMemoryFree(pMeta);
    return code;
  }
  taosMemoryFree(pMeta);

  return chkpAddExtraInfo(chkpPath, chkpId, pMeta->processId);
}

int32_t rebuildFromRemoteChkp_s3(const char* key, char* chkpPath, int64_t chkpId, char* defaultPath) {
  int8_t  rename = 0;
  int32_t code = streamTaskDownloadCheckpointData(key, chkpPath, chkpId);
  if (code != 0) {
    return code;
  }

  int32_t cap = strlen(defaultPath) + 32;

  char* defaultTmp = taosMemoryCalloc(1, cap);
  if (defaultTmp == NULL) {
    return terrno;
  }

  int32_t nBytes = snprintf(defaultPath, cap, "%s%s", defaultPath, "_tmp");
  if (nBytes <= 0 || nBytes >= cap) {
    taosMemoryFree(defaultPath);
    return TSDB_CODE_OUT_OF_RANGE;
  }

  if (taosIsDir(defaultTmp)) taosRemoveDir(defaultTmp);
  if (taosIsDir(defaultPath)) {
    code = taosRenameFile(defaultPath, defaultTmp);
    if (code != 0) {
      goto _EXIT;
    } else {
      rename = 1;
    }
  } else {
    code = taosMkDir(defaultPath);
    if (code != 0) {
      code = TAOS_SYSTEM_ERROR(errno);
      goto _EXIT;
    }
  }

  code = rebuildDataFromS3(chkpPath, chkpId);
  if (code != 0) {
    goto _EXIT;
  }

  code = backendCopyFiles(chkpPath, defaultPath);
  if (code != 0) {
    goto _EXIT;
  }
  code = 0;

_EXIT:
  if (code != 0) {
    if (rename) {
      TAOS_UNUSED(taosRenameFile(defaultTmp, defaultPath));
    }
  }

  if (taosIsDir(defaultPath)) {
    taosRemoveDir(defaultPath);
  }

  taosMemoryFree(defaultTmp);
  return code;
}

int32_t rebuildFromRemoteCheckpoint(const char* key, char* checkpointPath, int64_t checkpointId, char* defaultPath) {
  ECHECKPOINT_BACKUP_TYPE type = streamGetCheckpointBackupType();
  if (type == DATA_UPLOAD_S3) {
    return rebuildFromRemoteChkp_s3(key, checkpointPath, checkpointId, defaultPath);
  } else if (type == DATA_UPLOAD_RSYNC) {
    return rebuildFromRemoteChkp_rsync(key, checkpointPath, checkpointId, defaultPath);
  } else {
    stError("%s no remote backup checkpoint data for:%" PRId64, key, checkpointId);
  }

  return -1;
}

int32_t copyFiles_create(char* src, char* dst, int8_t type) {
  // create and copy file
  int32_t err = taosCopyFile(src, dst);

  if (errno == EXDEV || errno == ENOTSUP) {
    errno = 0;
    return 0;
  }
  return 0;
}
int32_t copyFiles_hardlink(char* src, char* dst, int8_t type) {
  // same fs and hard link
  return taosLinkFile(src, dst);
}

int32_t backendFileCopyFilesImpl(const char* src, const char* dst) {
  const char* current = "CURRENT";
  size_t      currLen = strlen(current);

  const char* info = "info";
  size_t      infoLen = strlen(info);

  int32_t code = 0;
  int32_t sLen = strlen(src);
  int32_t dLen = strlen(dst);
  int32_t cap = TMAX(sLen, dLen) + 64;
  int32_t nBytes = 0;

  char* srcName = taosMemoryCalloc(1, cap);
  char* dstName = taosMemoryCalloc(1, cap);
  if (srcName == NULL || dstName == NULL) {
    taosMemoryFree(srcName);
    taosMemoryFree(dstName);
    return terrno;
  }

  // copy file to dst
  TdDirPtr pDir = taosOpenDir(src);
  if (pDir == NULL) {
    code = terrno;
    goto _ERROR;
  }

  errno = 0;
  TdDirEntryPtr de = NULL;
  while ((de = taosReadDir(pDir)) != NULL) {
    char* name = taosGetDirEntryName(de);
    if (strcmp(name, ".") == 0 || strcmp(name, "..") == 0) {
      continue;
    }

    nBytes = snprintf(srcName, cap, "%s%s%s", src, TD_DIRSEP, name);
    if (nBytes <= 0 || nBytes >= cap) {
      code = TSDB_CODE_OUT_OF_RANGE;
      goto _ERROR;
    }

    nBytes = snprintf(dstName, cap, "%s%s%s", dst, TD_DIRSEP, name);
    if (nBytes <= 0 || nBytes >= cap) {
      code = TSDB_CODE_OUT_OF_RANGE;
      goto _ERROR;
    }

    if (strncmp(name, current, strlen(name) <= currLen ? strlen(name) : currLen) == 0) {
      code = copyFiles_create(srcName, dstName, 0);
      if (code != 0) {
        code = TAOS_SYSTEM_ERROR(errno);
        stError("failed to copy file, detail: %s to %s reason:%s", srcName, dstName, tstrerror(code));
        goto _ERROR;
      }
    } else if (strncmp(name, info, strlen(name) <= infoLen ? strlen(name) : infoLen) == 0) {
      code = copyFiles_create(srcName, dstName, 0);
      if (code != 0) {
        code = TAOS_SYSTEM_ERROR(errno);
        stError("failed to copy file, detail: %s to %s reason:%s", srcName, dstName, tstrerror(code));
        goto _ERROR;
      }

    } else {
      code = copyFiles_hardlink(srcName, dstName, 0);
      if (code != 0) {
        code = TAOS_SYSTEM_ERROR(errno);
        stError("failed to hard link file, detail:%s to %s, reason:%s", srcName, dstName, tstrerror(code));
        goto _ERROR;
      } else {
        stDebug("succ hard link file:%s to %s", srcName, dstName);
      }
    }

    memset(srcName, 0, cap);
    memset(dstName, 0, cap);
  }

  taosMemoryFreeClear(srcName);
  taosMemoryFreeClear(dstName);
  TAOS_UNUSED(taosCloseDir(&pDir));
  return code;

_ERROR:
  taosMemoryFreeClear(srcName);
  taosMemoryFreeClear(dstName);
  TAOS_UNUSED(taosCloseDir(&pDir));
  return code;
}

int32_t backendCopyFiles(const char* src, const char* dst) { return backendFileCopyFilesImpl(src, dst); }

static int32_t rebuildFromLocalCheckpoint(const char* pTaskIdStr, const char* checkpointPath, int64_t checkpointId,
                                          const char* defaultPath, int64_t* processVer) {
  int32_t code = 0;
  cleanDir(defaultPath, pTaskIdStr);

  if (taosIsDir(checkpointPath) && isValidCheckpoint(checkpointPath)) {
    stDebug("%s local checkpoint data existed, checkpointId:%" PRId64 " copy to backend dir", pTaskIdStr, checkpointId);

    code = backendCopyFiles(checkpointPath, defaultPath);
    if (code != TSDB_CODE_SUCCESS) {
      cleanDir(defaultPath, pTaskIdStr);
      stError("%s failed to start stream backend from local %s, reason:%s, try download checkpoint from remote",
              pTaskIdStr, checkpointPath, tstrerror(TAOS_SYSTEM_ERROR(code)));
      code = TSDB_CODE_SUCCESS;
    } else {
      stInfo("%s copy checkpoint data from:%s to:%s succ, try to start stream backend", pTaskIdStr, checkpointPath,
             defaultPath);
    }
  } else {
    code = terrno;
    stError("%s no valid data for checkpointId:%" PRId64 " in %s", pTaskIdStr, checkpointId, checkpointPath);
  }

  return code;
}

int32_t restoreCheckpointData(const char* path, const char* key, int64_t chkptId, char** dbPrefixPath, char** dbPath,
                              int64_t* processVer) {
  int32_t code = 0;

  char* prefixPath = NULL;
  char* defaultPath = NULL;
  char* checkpointPath = NULL;
  char* checkpointRoot = NULL;

  int32_t cap = strlen(path) + 128;
  int32_t nBytes;

  // alloc buf
  prefixPath = taosMemoryCalloc(1, cap);
  defaultPath = taosMemoryCalloc(1, cap);
  checkpointPath = taosMemoryCalloc(1, cap);
  checkpointRoot = taosMemoryCalloc(1, cap);
  if (prefixPath == NULL || defaultPath == NULL || checkpointPath == NULL || checkpointRoot == NULL) {
    code = terrno;
    goto _EXIT;
  }

  nBytes = snprintf(prefixPath, cap, "%s%s%s", path, TD_DIRSEP, key);
  if (nBytes <= 0 || nBytes >= cap) {
    code = TSDB_CODE_OUT_OF_RANGE;
    goto _EXIT;
  }

  code = createDirIfNotExist(prefixPath);
  if (code != 0) {
    code = TAOS_SYSTEM_ERROR(errno);
    goto _EXIT;
  }

  nBytes = snprintf(defaultPath, cap, "%s%s%s", prefixPath, TD_DIRSEP, "state");
  if (nBytes <= 0 || nBytes >= cap) {
    code = TSDB_CODE_OUT_OF_RANGE;
    goto _EXIT;
  }

  code = createDirIfNotExist(defaultPath);
  if (code != 0) {
    code = TAOS_SYSTEM_ERROR(errno);
    goto _EXIT;
  }

  nBytes = snprintf(checkpointRoot, cap, "%s%s%s", prefixPath, TD_DIRSEP, "checkpoints");
  if (nBytes <= 0 || nBytes >= cap) {
    code = TSDB_CODE_OUT_OF_RANGE;
    goto _EXIT;
  }

  code = createDirIfNotExist(checkpointRoot);
  if (code != 0) {
    code = TAOS_SYSTEM_ERROR(errno);
    goto _EXIT;
  }

  stDebug("%s check local backend dir:%s, checkpointId:%" PRId64 " succ", key, defaultPath, chkptId);
  if (chkptId > 0) {
    nBytes = snprintf(checkpointPath, cap, "%s%s%s%s%s%" PRId64 "", prefixPath, TD_DIRSEP, "checkpoints", TD_DIRSEP,
                      "checkpoint", chkptId);
    if (nBytes <= 0 || nBytes >= cap) {
      code = TSDB_CODE_OUT_OF_RANGE;
      goto _EXIT;
    }

    code = rebuildFromLocalCheckpoint(key, checkpointPath, chkptId, defaultPath, processVer);
    if (code != 0) {
      code = rebuildFromRemoteCheckpoint(key, checkpointPath, chkptId, defaultPath);
    }

    if (code != 0) {
      stError("failed to start stream backend at %s, restart from defaultPath:%s, reason:%s", checkpointPath,
              defaultPath, tstrerror(code));
      code = 0;  // reset the error code
    }
  } else {  // no valid checkpoint id
    stInfo("%s no valid checkpoint ever generated, no need to copy checkpoint data, clean defaultPath:%s", key,
           defaultPath);
    cleanDir(defaultPath, key);
  }

  *dbPath = defaultPath;
  *dbPrefixPath = prefixPath;
  defaultPath = NULL;
  prefixPath = NULL;

  code = 0;

_EXIT:
  taosMemoryFree(defaultPath);
  taosMemoryFree(prefixPath);
  taosMemoryFree(checkpointPath);
  taosMemoryFree(checkpointRoot);
  return code;
}
bool streamBackendDataIsExist(const char* path, int64_t chkpId) {
  bool    exist = true;
  int32_t cap = strlen(path) + 32;

  char* state = taosMemoryCalloc(1, cap);
  if (state == NULL) {
    terrno = TSDB_CODE_OUT_OF_MEMORY;
    return false;
  }

  int16_t nBytes = snprintf(state, cap, "%s%s%s", path, TD_DIRSEP, "state");
  if (nBytes <= 0 || nBytes >= cap) {
    terrno = TSDB_CODE_OUT_OF_RANGE;
    exist = false;
  } else {
    if (!taosDirExist(state)) {
      exist = false;
    }
  }

  taosMemoryFree(state);
  return exist;
}

int32_t streamBackendInit(const char* streamPath, int64_t chkpId, int32_t vgId, SBackendWrapper** pBackend) {
  char*   backendPath = NULL;
  int32_t code = 0;
  int32_t lino = 0;
  char*   err = NULL;
  size_t  nCf = 0;

  *pBackend = NULL;

  code = rebuildDirFromCheckpoint(streamPath, chkpId, &backendPath);
  TSDB_CHECK_CODE(code, lino, _EXIT);

  stDebug("start to init stream backend:%s, checkpointId:%" PRId64 " vgId:%d", backendPath, chkpId, vgId);

  uint32_t         dbMemLimit = nextPow2(tsMaxStreamBackendCache) << 20;
  SBackendWrapper* pHandle = taosMemoryCalloc(1, sizeof(SBackendWrapper));
  TSDB_CHECK_NULL(pHandle, code, lino, _EXIT, terrno);

  pHandle->list = tdListNew(sizeof(SCfComparator));
  TSDB_CHECK_NULL(pHandle->list, code, lino, _EXIT, terrno);

  code = taosThreadMutexInit(&pHandle->mutex, NULL);
  TSDB_CHECK_CODE(code, lino, _EXIT);

  code = taosThreadMutexInit(&pHandle->cfMutex, NULL);
  TSDB_CHECK_CODE(code, lino, _EXIT);

  pHandle->cfInst = taosHashInit(64, taosGetDefaultHashFunction(TSDB_DATA_TYPE_BINARY), false, HASH_NO_LOCK);
  TSDB_CHECK_NULL(pHandle->cfInst, code, lino, _EXIT, terrno);

  pHandle->vgId = vgId;

  rocksdb_env_t* env = rocksdb_create_default_env();  // rocksdb_envoptions_create();

  int32_t nBGThread = tsNumOfSnodeStreamThreads <= 2 ? 1 : tsNumOfSnodeStreamThreads / 2;
  rocksdb_env_set_low_priority_background_threads(env, nBGThread);
  rocksdb_env_set_high_priority_background_threads(env, nBGThread);

  rocksdb_cache_t* cache = rocksdb_cache_create_lru(dbMemLimit / 2);

  rocksdb_options_t* opts = rocksdb_options_create();
  rocksdb_options_set_env(opts, env);
  rocksdb_options_set_create_if_missing(opts, 1);
  rocksdb_options_set_create_missing_column_families(opts, 1);
  rocksdb_options_set_max_total_wal_size(opts, dbMemLimit);
  rocksdb_options_set_recycle_log_file_num(opts, 6);
  rocksdb_options_set_max_write_buffer_number(opts, 3);
  rocksdb_options_set_info_log_level(opts, 1);
  rocksdb_options_set_db_write_buffer_size(opts, dbMemLimit);
  rocksdb_options_set_write_buffer_size(opts, dbMemLimit / 2);
  rocksdb_options_set_atomic_flush(opts, 1);

  pHandle->env = env;
  pHandle->dbOpt = opts;
  pHandle->cache = cache;
  pHandle->filterFactory = rocksdb_compactionfilterfactory_create(
      NULL, destroyCompactFilteFactory, compactFilteFactoryCreateFilter, compactFilteFactoryName);
  rocksdb_options_set_compaction_filter_factory(pHandle->dbOpt, pHandle->filterFactory);

  char** cfs = rocksdb_list_column_families(opts, backendPath, &nCf, &err);
  if (nCf == 0 || nCf == 1 || err != NULL) {
    taosMemoryFreeClear(err);
    pHandle->db = rocksdb_open(opts, backendPath, &err);
    if (err != NULL) {
      stError("failed to open rocksdb, path:%s, reason:%s", backendPath, err);
      taosMemoryFreeClear(err);
      rocksdb_list_column_families_destroy(cfs, nCf);
      goto _EXIT;
    }
  } else {
    /*
      list all cf and get prefix
    */
    code = streamStateOpenBackendCf(pHandle, (char*)backendPath, cfs, nCf);
    if (code != 0) {
      rocksdb_list_column_families_destroy(cfs, nCf);
      goto _EXIT;
    }
  }

  if (cfs != NULL) {
    rocksdb_list_column_families_destroy(cfs, nCf);
  }

  stDebug("init stream backend at %s, backend:%p, vgId:%d", backendPath, pHandle, vgId);
  taosMemoryFreeClear(backendPath);

  *pBackend = pHandle;
  return code;

_EXIT:
  rocksdb_options_destroy(opts);
  rocksdb_cache_destroy(cache);
  rocksdb_env_destroy(env);
  streamMutexDestroy(&pHandle->mutex);
  streamMutexDestroy(&pHandle->cfMutex);
  taosHashCleanup(pHandle->cfInst);
  pHandle->list = tdListFree(pHandle->list);
  taosMemoryFree(pHandle);
  stDebug("failed to init stream backend at %s, vgId:%d line:%d code:%s", backendPath, vgId, lino, tstrerror(code));
  taosMemoryFree(backendPath);
  return code;
}

void streamBackendCleanup(void* arg) {
  SBackendWrapper* pHandle = (SBackendWrapper*)arg;

  void* pIter = taosHashIterate(pHandle->cfInst, NULL);
  while (pIter != NULL) {
    RocksdbCfInst* inst = *(RocksdbCfInst**)pIter;
    destroyRocksdbCfInst(inst);
    pIter = taosHashIterate(pHandle->cfInst, pIter);
  }

  taosHashCleanup(pHandle->cfInst);

  if (pHandle->db) {
    rocksdb_close(pHandle->db);
    pHandle->db = NULL;
  }

  rocksdb_options_destroy(pHandle->dbOpt);
  rocksdb_env_destroy(pHandle->env);
  rocksdb_cache_destroy(pHandle->cache);

  SListNode* head = tdListPopHead(pHandle->list);
  while (head != NULL) {
    streamStateDestroyCompar(head->data);
    taosMemoryFree(head);
    head = tdListPopHead(pHandle->list);
  }

  pHandle->list = tdListFree(pHandle->list);
  streamMutexDestroy(&pHandle->mutex);

  streamMutexDestroy(&pHandle->cfMutex);
<<<<<<< HEAD
  stDebug("vgId:%d destroy stream backend:%p", (int32_t)pHandle->vgId, pHandle);
=======
  stDebug("vgId:%d destroy stream backend:%p", (int32_t) pHandle->vgId, pHandle);
>>>>>>> cd69cd3f
  taosMemoryFree(pHandle);
}

void streamBackendHandleCleanup(void* arg) {
  SBackendCfWrapper* wrapper = arg;
  bool               remove = wrapper->remove;
  TAOS_UNUSED(taosThreadRwlockWrlock(&wrapper->rwLock));

  stDebug("start to do-close backendWrapper %p, %s", wrapper, wrapper->idstr);
  if (wrapper->rocksdb == NULL) {
    TAOS_UNUSED(taosThreadRwlockUnlock(&wrapper->rwLock));
    return;
  }

  int cfLen = sizeof(ginitDict) / sizeof(ginitDict[0]);

  char* err = NULL;
  if (remove) {
    for (int i = 0; i < cfLen; i++) {
      if (wrapper->pHandle[i] != NULL) rocksdb_drop_column_family(wrapper->rocksdb, wrapper->pHandle[i], &err);
      if (err != NULL) {
        stError("failed to drop cf:%s_%s, reason:%s", wrapper->idstr, ginitDict[i].key, err);
        taosMemoryFreeClear(err);
      }
    }
  } else {
    rocksdb_flushoptions_t* flushOpt = rocksdb_flushoptions_create();
    rocksdb_flushoptions_set_wait(flushOpt, 1);

    for (int i = 0; i < cfLen; i++) {
      if (wrapper->pHandle[i] != NULL) rocksdb_flush_cf(wrapper->rocksdb, flushOpt, wrapper->pHandle[i], &err);
      if (err != NULL) {
        stError("failed to flush cf:%s_%s, reason:%s", wrapper->idstr, ginitDict[i].key, err);
        taosMemoryFreeClear(err);
      }
    }
    rocksdb_flushoptions_destroy(flushOpt);
  }

  for (int i = 0; i < cfLen; i++) {
    if (wrapper->pHandle[i] != NULL) {
      rocksdb_column_family_handle_destroy(wrapper->pHandle[i]);
    }
  }
  taosMemoryFreeClear(wrapper->pHandle);

  for (int i = 0; i < cfLen; i++) {
    rocksdb_options_destroy(wrapper->cfOpts[i]);
    rocksdb_block_based_options_destroy(((RocksdbCfParam*)wrapper->param)[i].tableOpt);
  }

  if (remove) {
    streamBackendDelCompare(wrapper->pBackend, wrapper->pComparNode);
  }
  rocksdb_writeoptions_destroy(wrapper->writeOpts);
  wrapper->writeOpts = NULL;

  rocksdb_readoptions_destroy(wrapper->readOpts);
  wrapper->readOpts = NULL;
  taosMemoryFreeClear(wrapper->cfOpts);
  taosMemoryFreeClear(wrapper->param);
  TAOS_UNUSED(taosThreadRwlockUnlock(&wrapper->rwLock));

  TAOS_UNUSED(taosThreadRwlockDestroy(&wrapper->rwLock));
  wrapper->rocksdb = NULL;
  // taosReleaseRef(streamBackendId, wrapper->backendId);

  stDebug("end to do-close backendwrapper %p, %s", wrapper, wrapper->idstr);
  taosMemoryFree(wrapper);
  return;
}

#ifdef BUILD_NO_CALL
int32_t getLatestCheckpoint(void* arg, int64_t* checkpoint) {
  SStreamMeta* pMeta = arg;
  taosWLockLatch(&pMeta->chkpDirLock);
  int64_t tc = 0;
  int32_t sz = taosArrayGetSize(pMeta->chkpSaved);
  if (sz <= 0) {
    taosWUnLockLatch(&pMeta->chkpDirLock);
    return -1;
  } else {
    tc = *(int64_t*)taosArrayGetLast(pMeta->chkpSaved);
  }

  taosArrayPush(pMeta->chkpInUse, &tc);

  *checkpoint = tc;
  taosWUnLockLatch(&pMeta->chkpDirLock);
  return 0;
}
/*
 *  checkpointSave |--cp1--|--cp2--|--cp3--|--cp4--|--cp5--|
 *  chkpInUse: |--cp2--|--cp4--|
 *  chkpInUse is doing translation, cannot del until
 *  replication is finished
 */
int32_t delObsoleteCheckpoint(void* arg, const char* path) {
  SStreamMeta* pMeta = arg;

  taosWLockLatch(&pMeta->chkpDirLock);

  SArray* chkpDel = taosArrayInit(10, sizeof(int64_t));
  SArray* chkpDup = taosArrayInit(10, sizeof(int64_t));

  int64_t firsId = 0;
  if (taosArrayGetSize(pMeta->chkpInUse) >= 1) {
    firsId = *(int64_t*)taosArrayGet(pMeta->chkpInUse, 0);

    for (int i = 0; i < taosArrayGetSize(pMeta->chkpSaved); i++) {
      int64_t id = *(int64_t*)taosArrayGet(pMeta->chkpSaved, i);
      if (id >= firsId) {
        taosArrayPush(chkpDup, &id);
      } else {
        taosArrayPush(chkpDel, &id);
      }
    }
  } else {
    int32_t sz = taosArrayGetSize(pMeta->chkpSaved);
    int32_t dsz = sz - pMeta->chkpCap;  // del size

    for (int i = 0; i < dsz; i++) {
      int64_t id = *(int64_t*)taosArrayGet(pMeta->chkpSaved, i);
      taosArrayPush(chkpDel, &id);
    }
    for (int i = dsz < 0 ? 0 : dsz; i < sz; i++) {
      int64_t id = *(int64_t*)taosArrayGet(pMeta->chkpSaved, i);
      taosArrayPush(chkpDup, &id);
    }
  }
  taosArrayDestroy(pMeta->chkpSaved);
  pMeta->chkpSaved = chkpDup;

  taosWUnLockLatch(&pMeta->chkpDirLock);

  for (int i = 0; i < taosArrayGetSize(chkpDel); i++) {
    int64_t id = *(int64_t*)taosArrayGet(chkpDel, i);
    char    tbuf[256] = {0};
    sprintf(tbuf, "%s%scheckpoint%" PRId64 "", path, TD_DIRSEP, id);
    if (taosIsDir(tbuf)) {
      taosRemoveDir(tbuf);
    }
  }
  taosArrayDestroy(chkpDel);
  return 0;
}
#endif
/*
 *  checkpointSave |--cp1--|--cp2--|--cp3--|--cp4--|--cp5--|
 *  chkpInUse: |--cp2--|--cp4--|
 *  chkpInUse is doing translation, cannot del until
 *  replication is finished
 */
int32_t chkpMayDelObsolete(void* arg, int64_t chkpId, char* path) {
  int32_t         code = 0;
  STaskDbWrapper* pBackend = arg;
  SArray *        chkpDel = NULL, *chkpDup = NULL;
  TAOS_UNUSED(taosThreadRwlockWrlock(&pBackend->chkpDirLock));

  if (taosArrayPush(pBackend->chkpSaved, &chkpId) == NULL) {
    TAOS_CHECK_GOTO(terrno, NULL, _exception);
  }

  chkpDel = taosArrayInit(8, sizeof(int64_t));
  if (chkpDel == NULL) {
    TAOS_CHECK_GOTO(terrno, NULL, _exception);
  }

  chkpDup = taosArrayInit(8, sizeof(int64_t));
  if (chkpDup == NULL) {
    TAOS_CHECK_GOTO(terrno, NULL, _exception);
  }

  int64_t firsId = 0;
  if (taosArrayGetSize(pBackend->chkpInUse) >= 1) {
    firsId = *(int64_t*)taosArrayGet(pBackend->chkpInUse, 0);

    for (int i = 0; i < taosArrayGetSize(pBackend->chkpSaved); i++) {
      int64_t id = *(int64_t*)taosArrayGet(pBackend->chkpSaved, i);
      if (id >= firsId) {
        if (taosArrayPush(chkpDup, &id) == NULL) {
          TAOS_CHECK_GOTO(terrno, NULL, _exception);
        }
      } else {
        if (taosArrayPush(chkpDel, &id) == NULL) {
          TAOS_CHECK_GOTO(terrno, NULL, _exception);
        }
      }
    }
  } else {
    int32_t sz = taosArrayGetSize(pBackend->chkpSaved);
    int32_t dsz = sz - pBackend->chkpCap;  // del size

    for (int i = 0; i < dsz; i++) {
      int64_t id = *(int64_t*)taosArrayGet(pBackend->chkpSaved, i);
      if (taosArrayPush(chkpDel, &id) == NULL) {
        TAOS_CHECK_GOTO(terrno, NULL, _exception);
      }
    }
    for (int i = dsz < 0 ? 0 : dsz; i < sz; i++) {
      int64_t id = *(int64_t*)taosArrayGet(pBackend->chkpSaved, i);
      if (taosArrayPush(chkpDup, &id) == NULL) {
        TAOS_CHECK_GOTO(terrno, NULL, _exception);
      }
    }
  }

  taosArrayDestroy(pBackend->chkpSaved);
  pBackend->chkpSaved = chkpDup;
  chkpDup = NULL;

  TAOS_UNUSED(taosThreadRwlockUnlock(&pBackend->chkpDirLock));

  for (int i = 0; i < taosArrayGetSize(chkpDel); i++) {
    int64_t id = *(int64_t*)taosArrayGet(chkpDel, i);
    char    tbuf[256] = {0};
    if (snprintf(tbuf, sizeof(tbuf), "%s%scheckpoint%" PRId64 "", path, TD_DIRSEP, id) >= sizeof(tbuf)) {
      code = TSDB_CODE_OUT_OF_RANGE;
      TAOS_CHECK_GOTO(code, NULL, _exception);
    }

    stInfo("backend remove obsolete checkpoint: %s", tbuf);
    if (taosIsDir(tbuf)) {
      taosRemoveDir(tbuf);
    }
  }
  taosArrayDestroy(chkpDel);
  return 0;
_exception:
  taosArrayDestroy(chkpDup);
  taosArrayDestroy(chkpDel);
  TAOS_UNUSED(taosThreadRwlockUnlock(&pBackend->chkpDirLock));
  return code;
}

int chkpIdComp(const void* a, const void* b) {
  int64_t x = *(int64_t*)a;
  int64_t y = *(int64_t*)b;
  if (x == y) return 0;

  return x < y ? -1 : 1;
}
int32_t taskDbLoadChkpInfo(STaskDbWrapper* pBackend) {
  int32_t code = 0;
  int32_t nBytes = 0;
  int32_t cap = 256;
  char*   pChkpDir = taosMemoryCalloc(1, cap);
  if (pChkpDir == NULL) {
    return terrno;
  }

  nBytes = snprintf(pChkpDir, cap, "%s%s%s", pBackend->path, TD_DIRSEP, "checkpoints");
  if (nBytes >= cap) {
    return TSDB_CODE_OUT_OF_RANGE;
  }
  if (!taosIsDir(pChkpDir)) {
    taosMemoryFree(pChkpDir);
    return 0;
  }
  TdDirPtr pDir = taosOpenDir(pChkpDir);
  if (pDir == NULL) {
    taosMemoryFree(pChkpDir);
    return 0;
  }
  TdDirEntryPtr de = NULL;
  while ((de = taosReadDir(pDir)) != NULL) {
    if (strcmp(taosGetDirEntryName(de), ".") == 0 || strcmp(taosGetDirEntryName(de), "..") == 0) continue;

    if (taosDirEntryIsDir(de)) {
      char    checkpointPrefix[32] = {0};
      int64_t checkpointId = 0;

      int ret = sscanf(taosGetDirEntryName(de), "checkpoint%" PRId64 "", &checkpointId);
      if (ret == 1) {
        if (taosArrayPush(pBackend->chkpSaved, &checkpointId) == NULL) {
          TAOS_CHECK_GOTO(terrno, NULL, _exception);
        }
      }
    } else {
      continue;
    }
  }
  taosArraySort(pBackend->chkpSaved, chkpIdComp);

  taosMemoryFree(pChkpDir);
  TAOS_UNUSED(taosCloseDir(&pDir));

  return 0;
_exception:
  taosMemoryFree(pChkpDir);
  TAOS_UNUSED(taosCloseDir(&pDir));
  return code;
}
int32_t chkpGetAllDbCfHandle2(STaskDbWrapper* pBackend, rocksdb_column_family_handle_t*** ppHandle) {
  int32_t code = 0;
  SArray* pHandle = taosArrayInit(8, POINTER_BYTES);
  for (int i = 0; i < sizeof(ginitDict) / sizeof(ginitDict[0]); i++) {
    if (pBackend->pCf[i]) {
      rocksdb_column_family_handle_t* p = pBackend->pCf[i];
      if (taosArrayPush(pHandle, &p) == NULL) {
        code = terrno;
        goto _exception;
      }
    }
  }
  int32_t nCf = taosArrayGetSize(pHandle);
  if (nCf == 0) {
    taosArrayDestroy(pHandle);
    return nCf;
  }

  rocksdb_column_family_handle_t** ppCf = taosMemoryCalloc(nCf, sizeof(rocksdb_column_family_handle_t*));
  if (ppCf == NULL) {
    TAOS_CHECK_GOTO(terrno, NULL, _exception);
  }
  for (int i = 0; i < nCf; i++) {
    ppCf[i] = taosArrayGetP(pHandle, i);
  }

  taosArrayDestroy(pHandle);

  *ppHandle = ppCf;
  return nCf;
_exception:
  taosArrayDestroy(pHandle);
  return code;
}

int32_t chkpDoDbCheckpoint(rocksdb_t* db, char* path) {
  int32_t               code = -1;
  char*                 err = NULL;
  rocksdb_checkpoint_t* cp = rocksdb_checkpoint_object_create(db, &err);
  if (cp == NULL || err != NULL) {
    stError("failed to do checkpoint at:%s, reason:%s", path, err);
    taosMemoryFreeClear(err);
    code = TSDB_CODE_THIRDPARTY_ERROR;
    goto _ERROR;
  }
  rocksdb_checkpoint_create(cp, path, UINT64_MAX, &err);
  if (err != NULL) {
    stError("failed to do checkpoint at:%s, reason:%s", path, err);
    taosMemoryFreeClear(err);
    code = TSDB_CODE_THIRDPARTY_ERROR;
  } else {
    code = 0;
  }
_ERROR:
  rocksdb_checkpoint_object_destroy(cp);
  return code;
}

int32_t chkpPreFlushDb(rocksdb_t* db, rocksdb_column_family_handle_t** cf, int32_t nCf) {
  int   code = 0;
  char* err = NULL;

  rocksdb_flushoptions_t* flushOpt = rocksdb_flushoptions_create();
  if (flushOpt == NULL) {
    return TSDB_CODE_OUT_OF_MEMORY;
  }

  rocksdb_flushoptions_set_wait(flushOpt, 1);

  rocksdb_flush_cfs(db, flushOpt, cf, nCf, &err);
  if (err != NULL) {
    stError("failed to flush db before streamBackend clean up, reason:%s", err);
    taosMemoryFree(err);
    code = TSDB_CODE_THIRDPARTY_ERROR;
  }
  rocksdb_flushoptions_destroy(flushOpt);
  return code;
}

int32_t chkpPreBuildDir(char* path, int64_t chkpId, char** chkpDir, char** chkpIdDir) {
  int32_t code = 0;
  int32_t cap = strlen(path) + 256;
  int32_t nBytes = 0;

  char* pChkpDir = taosMemoryCalloc(1, cap);
  char* pChkpIdDir = taosMemoryCalloc(1, cap);
  if (pChkpDir == NULL || pChkpIdDir == NULL) {
    code = terrno;
    goto _EXIT;
  }

  nBytes = snprintf(pChkpDir, cap, "%s%s%s", path, TD_DIRSEP, "checkpoints");
  if (nBytes <= 0 || nBytes >= cap) {
    code = TSDB_CODE_OUT_OF_RANGE;
    goto _EXIT;
  }

  nBytes = snprintf(pChkpIdDir, cap, "%s%s%s%" PRId64, pChkpDir, TD_DIRSEP, "checkpoint", chkpId);
  if (nBytes <= 0 || nBytes >= cap) {
    code = TSDB_CODE_OUT_OF_RANGE;
    goto _EXIT;
  }

  code = taosMulModeMkDir(pChkpDir, 0755, true);
  if (code != 0) {
    code = terrno;
    stError("failed to prepare checkpoint dir, path:%s, reason:%s", path, tstrerror(code));
    goto _EXIT;
  }

  if (taosIsDir(pChkpIdDir)) {
    stInfo("stream rm exist checkpoint%s", pChkpIdDir);
    taosRemoveDir(pChkpIdDir);
  }

  *chkpDir = pChkpDir;
  *chkpIdDir = pChkpIdDir;
  return 0;
_EXIT:
  taosMemoryFree(pChkpDir);
  taosMemoryFree(pChkpIdDir);
  return code;
}

int32_t taskDbBuildSnap(void* arg, SArray* pSnap) {
  // vnode task->db
  SStreamMeta* pMeta = arg;

  streamMutexLock(&pMeta->backendMutex);
  void*   pIter = taosHashIterate(pMeta->pTaskDbUnique, NULL);
  int32_t code = 0;

  while (pIter) {
    STaskDbWrapper* pTaskDb = *(STaskDbWrapper**)pIter;

    void* p = taskDbAddRef(pTaskDb);
    if (p == NULL) {
      terrno = 0;
      pIter = taosHashIterate(pMeta->pTaskDbUnique, pIter);
      continue;
    }

    // add chkpId to in-use-ckpkIdSet
    taskDbRefChkp(pTaskDb, pTaskDb->chkpId);

    code = taskDbDoCheckpoint(pTaskDb, pTaskDb->chkpId, ((SStreamTask*)pTaskDb->pTask)->chkInfo.processedVer);
    if (code != 0) {
      // remove chkpId from in-use-ckpkIdSet
      taskDbUnRefChkp(pTaskDb, pTaskDb->chkpId);
      taskDbRemoveRef(pTaskDb);
      break;
    }

    SStreamTask*    pTask = pTaskDb->pTask;
    SStreamTaskSnap snap = {.streamId = pTask->id.streamId,
                            .taskId = pTask->id.taskId,
                            .chkpId = pTaskDb->chkpId,
                            .dbPrefixPath = taosStrdup(pTaskDb->path)};
    if (snap.dbPrefixPath == NULL) {
      // remove chkpid from chkp-in-use set
      taskDbUnRefChkp(pTaskDb, pTaskDb->chkpId);
      taskDbRemoveRef(pTaskDb);
      code = terrno;
      break;
    }
    if (taosArrayPush(pSnap, &snap) == NULL) {
      taskDbUnRefChkp(pTaskDb, pTaskDb->chkpId);
      taskDbRemoveRef(pTaskDb);
      code = terrno;
      break;
    }

    taskDbRemoveRef(pTaskDb);
    pIter = taosHashIterate(pMeta->pTaskDbUnique, pIter);
  }
  streamMutexUnlock(&pMeta->backendMutex);
  return code;
}
int32_t taskDbDestroySnap(void* arg, SArray* pSnapInfo) {
  if (pSnapInfo == NULL) return 0;
  SStreamMeta* pMeta = arg;
  int32_t      code = 0;
  int32_t      cap = 256;
  int32_t      nBytes = 0;
  streamMutexLock(&pMeta->backendMutex);

  char buf[256] = {0};
  for (int i = 0; i < taosArrayGetSize(pSnapInfo); i++) {
    SStreamTaskSnap* pSnap = taosArrayGet(pSnapInfo, i);
    nBytes = snprintf(buf, cap, "0x%" PRIx64 "-0x%x", pSnap->streamId, (int32_t)pSnap->taskId);
    if (nBytes <= 0 || nBytes >= cap) {
      code = TSDB_CODE_OUT_OF_RANGE;
      break;
    }
    STaskDbWrapper** pTaskDb = taosHashGet(pMeta->pTaskDbUnique, buf, strlen(buf));
    if (pTaskDb == NULL || *pTaskDb == NULL) {
      stWarn("stream backend:%p failed to find task db, streamId:% " PRId64 "", pMeta, pSnap->streamId);
      memset(buf, 0, sizeof(buf));
      continue;
    }
    memset(buf, 0, sizeof(buf));

    taskDbUnRefChkp(*pTaskDb, pSnap->chkpId);
  }
  streamMutexUnlock(&pMeta->backendMutex);
  return code;
}
#ifdef BUILD_NO_CALL
int32_t streamBackendAddInUseChkp(void* arg, int64_t chkpId) {
  // if (arg == NULL) return 0;

  // SStreamMeta* pMeta = arg;
  // taosWLockLatch(&pMeta->chkpDirLock);
  // taosArrayPush(pMeta->chkpInUse, &chkpId);
  // taosWUnLockLatch(&pMeta->chkpDirLock);
  return 0;
}
int32_t streamBackendDelInUseChkp(void* arg, int64_t chkpId) {
  return 0;
  // if (arg == NULL) return 0;

  // SStreamMeta* pMeta = arg;
  // taosWLockLatch(&pMeta->chkpDirLock);
  // if (taosArrayGetSize(pMeta->chkpInUse) > 0) {
  //   int64_t id = *(int64_t*)taosArrayGet(pMeta->chkpInUse, 0);
  //   if (id == chkpId) {
  //     taosArrayPopFrontBatch(pMeta->chkpInUse, 1);
  //   }
  // }
  // taosWUnLockLatch(&pMeta->chkpDirLock);
}
#endif

/*
   0
*/

void* taskAcquireDb(int64_t refId) {
  // acquire
  void* p = taosAcquireRef(taskDbWrapperId, refId);
  return p;
}
void taskReleaseDb(int64_t refId) {
  // release
  TAOS_UNUSED(taosReleaseRef(taskDbWrapperId, refId));
}

int64_t taskGetDBRef(void* arg) {
  if (arg == NULL) return -1;
  STaskDbWrapper* pDb = arg;
  return pDb->refId;
}

int32_t chkpLoadExtraInfo(char* pChkpIdDir, int64_t* chkpId, int64_t* processId) {
  TdFilePtr pFile = NULL;
  int32_t   code = 0;

  char    buf[256] = {0};
  int32_t nBytes = 0;

  int32_t len = strlen(pChkpIdDir);
  if (len == 0) {
    code = TSDB_CODE_INVALID_PARA;
    stError("failed to load extra info, dir:%s, reason:%s", pChkpIdDir, tstrerror(code));
    return code;
  }

  int32_t cap = len + 64;
  char*   pDst = taosMemoryCalloc(1, cap);
  if (pDst == NULL) {
    code = terrno;
    stError("failed to alloc memory to load extra info, dir:%s", pChkpIdDir);
    goto _EXIT;
  }

  nBytes = snprintf(pDst, cap, "%s%sinfo", pChkpIdDir, TD_DIRSEP);
  if (nBytes <= 0 || nBytes >= cap) {
    code = TSDB_CODE_OUT_OF_RANGE;
    stError("failed to build dst to load extra info, dir:%s", pChkpIdDir);
    goto _EXIT;
  }

  pFile = taosOpenFile(pDst, TD_FILE_READ);
  if (pFile == NULL) {
    // compatible with previous version
    *processId = -1;
    code = 0;
    stWarn("failed to open file to load extra info, file:%s, reason:%s", pDst, tstrerror(terrno));
    goto _EXIT;
  }

  if (taosReadFile(pFile, buf, sizeof(buf)) <= 0) {
    code = terrno;
    stError("failed to read file to load extra info, file:%s, reason:%s", pDst, tstrerror(code));
    goto _EXIT;
  }

  if (sscanf(buf, "%" PRId64 " %" PRId64 "", chkpId, processId) < 2) {
    code = TSDB_CODE_INVALID_PARA;
    stError("failed to read file content to load extra info, file:%s, reason:%s", pDst, tstrerror(code));
    goto _EXIT;
  }
  code = 0;
_EXIT:
  taosMemoryFree(pDst);
  TAOS_UNUSED(taosCloseFile(&pFile));
  return code;
}
int32_t chkpAddExtraInfo(char* pChkpIdDir, int64_t chkpId, int64_t processId) {
  int32_t code = 0;

  TdFilePtr pFile = NULL;

  char    buf[256] = {0};
  int32_t nBytes = 0;

  int32_t len = strlen(pChkpIdDir);
  if (len == 0) {
    code = TSDB_CODE_INVALID_PARA;
    stError("failed to add extra info, dir:%s, reason:%s", pChkpIdDir, tstrerror(code));
    return code;
  }

  int32_t cap = len + 64;
  char*   pDst = taosMemoryCalloc(1, cap);
  if (pDst == NULL) {
    code = terrno;
    stError("failed to alloc memory to add extra info, dir:%s", pChkpIdDir);
    goto _EXIT;
  }

  nBytes = snprintf(pDst, cap, "%s%sinfo", pChkpIdDir, TD_DIRSEP);
  if (nBytes <= 0 || nBytes >= cap) {
    code = TSDB_CODE_OUT_OF_RANGE;
    stError("failed to build dst to add extra info, dir:%s, reason:%s", pChkpIdDir, tstrerror(code));
    goto _EXIT;
  }

  pFile = taosOpenFile(pDst, TD_FILE_CREATE | TD_FILE_WRITE | TD_FILE_TRUNC);
  if (pFile == NULL) {
    code = terrno;
    stError("failed to open file to add extra info, file:%s, reason:%s", pDst, tstrerror(code));
    goto _EXIT;
  }

  nBytes = snprintf(buf, sizeof(buf), "%" PRId64 " %" PRId64 "", chkpId, processId);
  if (nBytes <= 0 || nBytes >= sizeof(buf)) {
    code = TSDB_CODE_OUT_OF_RANGE;
    stError("failed to build content to add extra info, dir:%s,reason:%s", pChkpIdDir, tstrerror(code));
    goto _EXIT;
  }

  if (nBytes != taosWriteFile(pFile, buf, nBytes)) {
    code = terrno;
    stError("failed to write file to add extra info, file:%s, reason:%s", pDst, tstrerror(code));
    goto _EXIT;
  }
  code = 0;

_EXIT:
  TAOS_UNUSED(taosCloseFile(&pFile));
  taosMemoryFree(pDst);
  return code;
}
int32_t taskDbDoCheckpoint(void* arg, int64_t chkpId, int64_t processId) {
  STaskDbWrapper* pTaskDb = arg;
  int64_t         st = taosGetTimestampMs();
  int32_t         code = 0;
  int64_t         refId = pTaskDb->refId;

  if (taosAcquireRef(taskDbWrapperId, refId) == NULL) {
    code = terrno;
    return code;
  }

  char* pChkpDir = NULL;
  char* pChkpIdDir = NULL;
  if ((code = chkpPreBuildDir(pTaskDb->path, chkpId, &pChkpDir, &pChkpIdDir)) < 0) {
    goto _EXIT;
  }
  // Get all cf and acquire cfWrappter
  rocksdb_column_family_handle_t** ppCf = NULL;

  int32_t nCf = chkpGetAllDbCfHandle2(pTaskDb, &ppCf);
  stDebug("stream backend:%p start to do checkpoint at:%s, cf num: %d ", pTaskDb, pChkpIdDir, nCf);

  int64_t written = atomic_load_64(&pTaskDb->dataWritten);

  // flush db
  if (written > 0) {
    stDebug("stream backend:%p start to flush db at:%s, data written:%" PRId64 "", pTaskDb, pChkpIdDir, written);
    code = chkpPreFlushDb(pTaskDb->db, ppCf, nCf);
    if (code != 0) goto _EXIT;
  } else {
    stDebug("stream backend:%p not need flush db at:%s, data written:%" PRId64 "", pTaskDb, pChkpIdDir, written);
  }

  // do checkpoint
  if ((code = chkpDoDbCheckpoint(pTaskDb->db, pChkpIdDir)) != 0) {
    stError("stream backend:%p failed to do checkpoint at:%s", pTaskDb, pChkpIdDir);
    goto _EXIT;
  } else {
    stDebug("stream backend:%p end to do checkpoint at:%s, time cost:%" PRId64 "ms", pTaskDb, pChkpIdDir,
            taosGetTimestampMs() - st);
  }

  // add extra info to checkpoint
  if ((code = chkpAddExtraInfo(pChkpIdDir, chkpId, processId)) != 0) {
    stError("stream backend:%p failed to add extra info to checkpoint at:%s", pTaskDb, pChkpIdDir);
    goto _EXIT;
  }

  // delete ttl checkpoint
  code = chkpMayDelObsolete(pTaskDb, chkpId, pChkpDir);
  if (code < 0) {
    goto _EXIT;
  }

  TAOS_UNUSED(atomic_store_64(&pTaskDb->dataWritten, 0));
  pTaskDb->chkpId = chkpId;

_EXIT:

  // clear checkpoint dir if failed
  if (code != 0 && pChkpDir != NULL) {
    if (taosDirExist(pChkpIdDir)) {
      TAOS_UNUSED(taosRemoveDir(pChkpIdDir));
    }
  }
  taosMemoryFree(pChkpIdDir);
  taosMemoryFree(pChkpDir);

  TAOS_UNUSED(taosReleaseRef(taskDbWrapperId, refId));
  taosMemoryFree(ppCf);
  return code;
}

int32_t streamBackendDoCheckpoint(void* arg, int64_t chkpId, int64_t processVer) {
  return taskDbDoCheckpoint(arg, chkpId, processVer);
}

SListNode* streamBackendAddCompare(void* backend, void* arg) {
  SBackendWrapper* pHandle = (SBackendWrapper*)backend;
  SListNode*       node = NULL;
  streamMutexLock(&pHandle->mutex);
  node = tdListAdd(pHandle->list, arg);
  streamMutexUnlock(&pHandle->mutex);
  return node;
}
void streamBackendDelCompare(void* backend, void* arg) {
  SBackendWrapper* pHandle = (SBackendWrapper*)backend;
  SListNode*       node = NULL;
  streamMutexLock(&pHandle->mutex);
  node = tdListPopNode(pHandle->list, arg);
  streamMutexUnlock(&pHandle->mutex);
  if (node) {
    streamStateDestroyCompar(node->data);
    taosMemoryFree(node);
  }
}
void destroyRocksdbCfInst(RocksdbCfInst* inst) {
  int cfLen = sizeof(ginitDict) / sizeof(ginitDict[0]);
  if (inst->pHandle) {
    for (int i = 0; i < cfLen; i++) {
      if (inst->pHandle[i]) rocksdb_column_family_handle_destroy((inst->pHandle)[i]);
    }
    taosMemoryFree(inst->pHandle);
  }

  if (inst->cfOpt) {
    for (int i = 0; i < cfLen; i++) {
      rocksdb_options_destroy(inst->cfOpt[i]);
      rocksdb_block_based_options_destroy(((RocksdbCfParam*)inst->param)[i].tableOpt);
    }
    taosMemoryFreeClear(inst->cfOpt);
    taosMemoryFreeClear(inst->param);
  }
  if (inst->wOpt) rocksdb_writeoptions_destroy(inst->wOpt);
  if (inst->rOpt) rocksdb_readoptions_destroy(inst->rOpt);

  taosMemoryFree(inst);
}

// |key|-----value------|
// |key|ttl|len|userData

int defaultKeyComp(void* state, const char* aBuf, size_t aLen, const char* bBuf, size_t bLen) {
  int len = aLen < bLen ? aLen : bLen;
  int ret = memcmp(aBuf, bBuf, len);
  if (ret == 0) {
    if (aLen < bLen)
      return -1;
    else if (aLen > bLen)
      return 1;
    else
      return 0;
  } else {
    return ret;
  }
}
int streamStateValueIsStale(char* v) {
  int64_t ts = 0;
  TAOS_UNUSED(taosDecodeFixedI64(v, &ts));
  return (ts != 0 && ts < taosGetTimestampMs()) ? 1 : 0;
}
int iterValueIsStale(rocksdb_iterator_t* iter) {
  size_t len;
  char*  v = (char*)rocksdb_iter_value(iter, &len);
  return streamStateValueIsStale(v);
}
int defaultKeyEncode(void* k, char* buf) {
  int len = strlen((char*)k);
  memcpy(buf, (char*)k, len);
  return len;
}
int defaultKeyDecode(void* k, char* buf) {
  int len = strlen(buf);
  memcpy(k, buf, len);
  return len;
}
int defaultKeyToString(void* k, char* buf) {
  // just to debug
  return sprintf(buf, "key: %s", (char*)k);
}
//
//  SStateKey
//  |--groupid--|---ts------|--opNum----|
//  |--uint64_t-|-uint64_t--|--int64_t--|
//
//
//
int stateKeyDBComp(void* state, const char* aBuf, size_t aLen, const char* bBuf, size_t bLen) {
  SStateKey key1, key2;
  memset(&key1, 0, sizeof(key1));
  memset(&key2, 0, sizeof(key2));

  char* p1 = (char*)aBuf;
  char* p2 = (char*)bBuf;

  p1 = taosDecodeFixedU64(p1, &key1.key.groupId);
  p2 = taosDecodeFixedU64(p2, &key2.key.groupId);

  p1 = taosDecodeFixedI64(p1, &key1.key.ts);
  p2 = taosDecodeFixedI64(p2, &key2.key.ts);

  TAOS_UNUSED(taosDecodeFixedI64(p1, &key1.opNum));
  TAOS_UNUSED(taosDecodeFixedI64(p2, &key2.opNum));

  return stateKeyCmpr(&key1, sizeof(key1), &key2, sizeof(key2));
}

int stateKeyEncode(void* k, char* buf) {
  SStateKey* key = k;
  int        len = 0;
  len += taosEncodeFixedU64((void**)&buf, key->key.groupId);
  len += taosEncodeFixedI64((void**)&buf, key->key.ts);
  len += taosEncodeFixedI64((void**)&buf, key->opNum);
  return len;
}
int stateKeyDecode(void* k, char* buf) {
  SStateKey* key = k;
  int        len = 0;
  char*      p = buf;
  p = taosDecodeFixedU64(p, &key->key.groupId);
  p = taosDecodeFixedI64(p, &key->key.ts);
  p = taosDecodeFixedI64(p, &key->opNum);
  return p - buf;
}

int32_t stateKeyToString(void* k, char* buf) {
  SStateKey* key = k;
  int        n = 0;
  n += sprintf(buf + n, "[groupId:%" PRIu64 ",", key->key.groupId);
  n += sprintf(buf + n, "ts:%" PRIi64 ",", key->key.ts);
  n += sprintf(buf + n, "opNum:%" PRIi64 "]", key->opNum);
  return n;
}

//
// SStateSessionKey
//  |-----------SSessionKey----------|
//  |-----STimeWindow-----|
//  |---skey--|---ekey----|--groupId-|--opNum--|
//  |---int64-|--int64_t--|--uint64--|--int64_t|
// |
//
int stateSessionKeyDBComp(void* state, const char* aBuf, size_t aLen, const char* bBuf, size_t bLen) {
  SStateSessionKey w1, w2;
  memset(&w1, 0, sizeof(w1));
  memset(&w2, 0, sizeof(w2));

  char* p1 = (char*)aBuf;
  char* p2 = (char*)bBuf;

  p1 = taosDecodeFixedI64(p1, &w1.key.win.skey);
  p2 = taosDecodeFixedI64(p2, &w2.key.win.skey);

  p1 = taosDecodeFixedI64(p1, &w1.key.win.ekey);
  p2 = taosDecodeFixedI64(p2, &w2.key.win.ekey);

  p1 = taosDecodeFixedU64(p1, &w1.key.groupId);
  p2 = taosDecodeFixedU64(p2, &w2.key.groupId);

  p1 = taosDecodeFixedI64(p1, &w1.opNum);
  p2 = taosDecodeFixedI64(p2, &w2.opNum);

  return stateSessionKeyCmpr(&w1, sizeof(w1), &w2, sizeof(w2));
}
int stateSessionKeyEncode(void* k, char* buf) {
  SStateSessionKey* sess = k;
  int               len = 0;
  len += taosEncodeFixedI64((void**)&buf, sess->key.win.skey);
  len += taosEncodeFixedI64((void**)&buf, sess->key.win.ekey);
  len += taosEncodeFixedU64((void**)&buf, sess->key.groupId);
  len += taosEncodeFixedI64((void**)&buf, sess->opNum);
  return len;
}
int stateSessionKeyDecode(void* k, char* buf) {
  SStateSessionKey* sess = k;
  int               len = 0;

  char* p = buf;
  p = taosDecodeFixedI64(p, &sess->key.win.skey);
  p = taosDecodeFixedI64(p, &sess->key.win.ekey);
  p = taosDecodeFixedU64(p, &sess->key.groupId);
  p = taosDecodeFixedI64(p, &sess->opNum);
  return p - buf;
}
int stateSessionKeyToString(void* k, char* buf) {
  SStateSessionKey* key = k;
  int               n = 0;
  n += sprintf(buf + n, "[skey:%" PRIi64 ",", key->key.win.skey);
  n += sprintf(buf + n, "ekey:%" PRIi64 ",", key->key.win.ekey);
  n += sprintf(buf + n, "groupId:%" PRIu64 ",", key->key.groupId);
  n += sprintf(buf + n, "opNum:%" PRIi64 "]", key->opNum);
  return n;
}

/**
 *  SWinKey
 *  |------groupId------|-----ts------|
 *  |------uint64-------|----int64----|
 */
int winKeyDBComp(void* state, const char* aBuf, size_t aLen, const char* bBuf, size_t bLen) {
  SWinKey w1, w2;
  memset(&w1, 0, sizeof(w1));
  memset(&w2, 0, sizeof(w2));

  char* p1 = (char*)aBuf;
  char* p2 = (char*)bBuf;

  p1 = taosDecodeFixedU64(p1, &w1.groupId);
  p2 = taosDecodeFixedU64(p2, &w2.groupId);

  p1 = taosDecodeFixedI64(p1, &w1.ts);
  p2 = taosDecodeFixedI64(p2, &w2.ts);

  return winKeyCmpr(&w1, sizeof(w1), &w2, sizeof(w2));
}

int winKeyEncode(void* k, char* buf) {
  SWinKey* key = k;
  int      len = 0;
  len += taosEncodeFixedU64((void**)&buf, key->groupId);
  len += taosEncodeFixedI64((void**)&buf, key->ts);
  return len;
}

int winKeyDecode(void* k, char* buf) {
  SWinKey* key = k;
  int      len = 0;
  char*    p = buf;
  p = taosDecodeFixedU64(p, &key->groupId);
  p = taosDecodeFixedI64(p, &key->ts);
  return len;
}

int winKeyToString(void* k, char* buf) {
  SWinKey* key = k;
  int      n = 0;
  n += sprintf(buf + n, "[groupId:%" PRIu64 ",", key->groupId);
  n += sprintf(buf + n, "ts:%" PRIi64 "]", key->ts);
  return n;
}
/*
 * STupleKey
 * |---groupId---|---ts---|---exprIdx---|
 * |---uint64--|---int64--|---int32-----|
 */
int tupleKeyDBComp(void* state, const char* aBuf, size_t aLen, const char* bBuf, size_t bLen) {
  STupleKey w1, w2;
  memset(&w1, 0, sizeof(w1));
  memset(&w2, 0, sizeof(w2));

  char* p1 = (char*)aBuf;
  char* p2 = (char*)bBuf;

  p1 = taosDecodeFixedU64(p1, &w1.groupId);
  p2 = taosDecodeFixedU64(p2, &w2.groupId);

  p1 = taosDecodeFixedI64(p1, &w1.ts);
  p2 = taosDecodeFixedI64(p2, &w2.ts);

  p1 = taosDecodeFixedI32(p1, &w1.exprIdx);
  p2 = taosDecodeFixedI32(p2, &w2.exprIdx);

  return STupleKeyCmpr(&w1, sizeof(w1), &w2, sizeof(w2));
}

int tupleKeyEncode(void* k, char* buf) {
  STupleKey* key = k;
  int        len = 0;
  len += taosEncodeFixedU64((void**)&buf, key->groupId);
  len += taosEncodeFixedI64((void**)&buf, key->ts);
  len += taosEncodeFixedI32((void**)&buf, key->exprIdx);
  return len;
}
int tupleKeyDecode(void* k, char* buf) {
  STupleKey* key = k;
  int        len = 0;
  char*      p = buf;
  p = taosDecodeFixedU64(p, &key->groupId);
  p = taosDecodeFixedI64(p, &key->ts);
  p = taosDecodeFixedI32(p, &key->exprIdx);
  return len;
}
int tupleKeyToString(void* k, char* buf) {
  int        n = 0;
  STupleKey* key = k;
  n += sprintf(buf + n, "[groupId:%" PRIu64 ",", key->groupId);
  n += sprintf(buf + n, "ts:%" PRIi64 ",", key->ts);
  n += sprintf(buf + n, "exprIdx:%d]", key->exprIdx);
  return n;
}

int parKeyDBComp(void* state, const char* aBuf, size_t aLen, const char* bBuf, size_t bLen) {
  int64_t w1, w2;
  memset(&w1, 0, sizeof(w1));
  memset(&w2, 0, sizeof(w2));
  char* p1 = (char*)aBuf;
  char* p2 = (char*)bBuf;

  TAOS_UNUSED(taosDecodeFixedI64(p1, &w1));
  TAOS_UNUSED(taosDecodeFixedI64(p2, &w2));
  if (w1 == w2) {
    return 0;
  } else {
    return w1 < w2 ? -1 : 1;
  }
}
int parKeyEncode(void* k, char* buf) {
  int64_t* groupid = k;
  int      len = taosEncodeFixedI64((void**)&buf, *groupid);
  return len;
}
int parKeyDecode(void* k, char* buf) {
  char*    p = buf;
  int64_t* groupid = k;

  p = taosDecodeFixedI64(p, groupid);
  return p - buf;
}
int parKeyToString(void* k, char* buf) {
  int64_t* key = k;
  int      n = 0;
  n = sprintf(buf + n, "[groupId:%" PRIi64 "]", *key);
  return n;
}
int32_t valueToString(void* k, char* buf) {
  SStreamValue* key = k;
  int           n = 0;
  n += sprintf(buf + n, "[unixTimestamp:%" PRIi64 ",", key->unixTimestamp);
  n += sprintf(buf + n, "len:%d,", key->len);
  n += sprintf(buf + n, "data:%s]", key->data);
  return n;
}

/*1: stale, 0: no stale*/
int32_t valueIsStale(void* k, int64_t ts) {
  SStreamValue* key = k;
  if (key->unixTimestamp < ts) {
    return 1;
  }
  return 0;
}

void destroyCompare(void* arg) {
  TAOS_UNUSED(arg);
  return;
}

int32_t valueEncode(void* value, int32_t vlen, int64_t ttl, char** dest) {
  int32_t      code = 0;
  SStreamValue key = {.unixTimestamp = ttl, .len = vlen, .rawLen = vlen, .compress = 0, .data = (char*)(value)};
  int32_t      len = 0;
  char*        dst = NULL;
  if (vlen > 512) {
    dst = taosMemoryCalloc(1, vlen + 128);
    if (dst == NULL) {
      return terrno;
    }
    int32_t dstCap = vlen + 128;
    int32_t compressedSize = LZ4_compress_default((char*)value, dst, vlen, dstCap);
    if (compressedSize < vlen) {
      key.compress = 1;
      key.len = compressedSize;
      value = dst;
    }
  }

  if (*dest == NULL) {
    size_t size = sizeof(key.unixTimestamp) + sizeof(key.len) + sizeof(key.rawLen) + sizeof(key.compress) + key.len;
    char*  p = taosMemoryCalloc(1, size);
    if (p == NULL) {
      code = terrno;
      goto _exception;
    }
    char* buf = p;
    len += taosEncodeFixedI64((void**)&buf, key.unixTimestamp);
    len += taosEncodeFixedI32((void**)&buf, key.len);
    len += taosEncodeFixedI32((void**)&buf, key.rawLen);
    len += taosEncodeFixedI8((void**)&buf, key.compress);
    if (value != NULL && key.len != 0) {
      len += taosEncodeBinary((void**)&buf, (char*)value, key.len);
    }
    *dest = p;
  } else {
    char* buf = *dest;
    len += taosEncodeFixedI64((void**)&buf, key.unixTimestamp);
    len += taosEncodeFixedI32((void**)&buf, key.len);
    len += taosEncodeFixedI32((void**)&buf, key.rawLen);
    len += taosEncodeFixedI8((void**)&buf, key.compress);
    if (value != NULL && key.len != 0) {
      len += taosEncodeBinary((void**)&buf, (char*)value, key.len);
    }
  }

  taosMemoryFree(dst);
  return len;
_exception:
  taosMemoryFree(dst);
  return code;
}

/*
 *  ret >= 0 : found valid value
 *  ret < 0 : error or timeout
 */
int32_t valueDecode(void* value, int32_t vlen, int64_t* ttl, char** dest) {
  int32_t      code = -1;
  SStreamValue key = {0};
  char*        p = value;

  char* pCompressData = NULL;
  char* pOutput = NULL;
  if (streamStateValueIsStale(p)) {
    code = TSDB_CODE_INVALID_DATA_FMT;
    goto _EXCEPT;
  }

  p = taosDecodeFixedI64(p, &key.unixTimestamp);
  p = taosDecodeFixedI32(p, &key.len);
  if (key.len == 0) {
    code = 0;
    goto _EXCEPT;
  }
  if (vlen == (sizeof(key.unixTimestamp) + sizeof(key.len) + key.len)) {
    // compatiable with previous data
    p = taosDecodeBinary(p, (void**)&pOutput, key.len);
    if (p == NULL) {
      code = terrno;
      goto _EXCEPT;
    }

  } else {
    p = taosDecodeFixedI32(p, &key.rawLen);
    p = taosDecodeFixedI8(p, &key.compress);
    if (vlen != (sizeof(key.unixTimestamp) + sizeof(key.len) + sizeof(key.rawLen) + sizeof(key.compress) + key.len)) {
      stError("vlen: %d, read len: %d", vlen, key.len);
      code = TSDB_CODE_INVALID_DATA_FMT;
      goto _EXCEPT;
    }
    if (key.compress == 1) {
      p = taosDecodeBinary(p, (void**)&pCompressData, key.len);
      if (p == NULL) {
        code = terrno;
        goto _EXCEPT;
      }
      pOutput = taosMemoryCalloc(1, key.rawLen);
      if (pOutput == NULL) {
        code = terrno;
        goto _EXCEPT;
      }

      int32_t rawLen = LZ4_decompress_safe(pCompressData, pOutput, key.len, key.rawLen);
      if (rawLen != key.rawLen) {
        stError("read invalid read, rawlen: %d, currlen: %d", key.rawLen, key.len);
        code = TSDB_CODE_INVALID_DATA_FMT;
        goto _EXCEPT;
      }
      key.len = rawLen;
    } else {
      p = taosDecodeBinary(p, (void**)&pOutput, key.len);
      if (p == NULL) {
        code = terrno;
        goto _EXCEPT;
      }
    }
  }

  if (ttl != NULL) *ttl = key.unixTimestamp == 0 ? 0 : key.unixTimestamp - taosGetTimestampMs();

  code = 0;
  if (dest) {
    *dest = pOutput;
    pOutput = NULL;
  }
  taosMemoryFree(pCompressData);
  taosMemoryFree(pOutput);
  return key.len;

_EXCEPT:
  if (dest != NULL) *dest = NULL;
  if (ttl != NULL) *ttl = 0;

  taosMemoryFree(pOutput);
  taosMemoryFree(pCompressData);
  return code;
}

const char* compareDefaultName(void* arg) {
  TAOS_UNUSED(arg);
  return ginitDict[0].key;
}
const char* compareStateName(void* arg) {
  TAOS_UNUSED(arg);
  return ginitDict[1].key;
}
const char* compareWinKeyName(void* arg) { return ginitDict[2].key; }
const char* compareSessionKeyName(void* arg) {
  TAOS_UNUSED(arg);
  return ginitDict[3].key;
}
const char* compareFuncKeyName(void* arg) {
  TAOS_UNUSED(arg);
  return ginitDict[4].key;
}
const char* compareParKeyName(void* arg) {
  TAOS_UNUSED(arg);
  return ginitDict[5].key;
}
const char* comparePartagKeyName(void* arg) {
  TAOS_UNUSED(arg);
  return ginitDict[6].key;
}

void destroyCompactFilteFactory(void* arg) {
  if (arg == NULL) return;
}
const char* compactFilteFactoryName(void* arg) {
  SCompactFilteFactory* state = arg;
  return "stream_compact_factory_filter_default";
}
const char* compactFilteFactoryNameSess(void* arg) {
  SCompactFilteFactory* state = arg;
  return "stream_compact_factory_filter_sess";
}
const char* compactFilteFactoryNameState(void* arg) {
  SCompactFilteFactory* state = arg;
  return "stream_compact_factory_filter_state";
}
const char* compactFilteFactoryNameFill(void* arg) {
  SCompactFilteFactory* state = arg;
  return "stream_compact_factory_filter_fill";
}
const char* compactFilteFactoryNameFunc(void* arg) {
  SCompactFilteFactory* state = arg;
  return "stream_compact_factory_filter_func";
}

void          destroyCompactFilte(void* arg) { TAOS_UNUSED(arg); }
unsigned char compactFilte(void* arg, int level, const char* key, size_t klen, const char* val, size_t vlen,
                           char** newval, size_t* newvlen, unsigned char* value_changed) {
  return streamStateValueIsStale((char*)val) ? 1 : 0;
}
const char* compactFilteName(void* arg) { return "stream_filte_default"; }
const char* compactFilteNameSess(void* arg) { return "stream_filte_sess"; }
const char* compactFilteNameState(void* arg) { return "stream_filte_state"; }
const char* compactFilteNameFill(void* arg) { return "stream_filte_fill"; }
const char* compactFilteNameFunc(void* arg) { return "stream_filte_func"; }

unsigned char compactFilteSess(void* arg, int level, const char* key, size_t klen, const char* val, size_t vlen,
                               char** newval, size_t* newvlen, unsigned char* value_changed) {
  // not impl yet
  return 0;
}

unsigned char compactFilteState(void* arg, int level, const char* key, size_t klen, const char* val, size_t vlen,
                                char** newval, size_t* newvlen, unsigned char* value_changed) {
  // not impl yet
  return 0;
}

unsigned char compactFilteFill(void* arg, int level, const char* key, size_t klen, const char* val, size_t vlen,
                               char** newval, size_t* newvlen, unsigned char* value_changed) {
  // not impl yet
  return 0;
}

unsigned char compactFilteFunc(void* arg, int level, const char* key, size_t klen, const char* val, size_t vlen,
                               char** newval, size_t* newvlen, unsigned char* value_changed) {
  // not impl yet
  return 0;
  // return streamStateValueIsStale((char*)val) ? 1 : 0;
}

rocksdb_compactionfilter_t* compactFilteFactoryCreateFilter(void* arg, rocksdb_compactionfiltercontext_t* ctx) {
  SCompactFilteFactory*       state = arg;
  rocksdb_compactionfilter_t* filter =
      rocksdb_compactionfilter_create(state, destroyCompactFilte, compactFilte, compactFilteName);
  return filter;
}
rocksdb_compactionfilter_t* compactFilteFactoryCreateFilterSess(void* arg, rocksdb_compactionfiltercontext_t* ctx) {
  SCompactFilteFactory*       state = arg;
  rocksdb_compactionfilter_t* filter =
      rocksdb_compactionfilter_create(state, destroyCompactFilte, compactFilteSess, compactFilteNameSess);
  return filter;
}
rocksdb_compactionfilter_t* compactFilteFactoryCreateFilterState(void* arg, rocksdb_compactionfiltercontext_t* ctx) {
  SCompactFilteFactory*       state = arg;
  rocksdb_compactionfilter_t* filter =
      rocksdb_compactionfilter_create(state, destroyCompactFilte, compactFilteState, compactFilteNameState);
  return filter;
}
rocksdb_compactionfilter_t* compactFilteFactoryCreateFilterFill(void* arg, rocksdb_compactionfiltercontext_t* ctx) {
  SCompactFilteFactory*       state = arg;
  rocksdb_compactionfilter_t* filter =
      rocksdb_compactionfilter_create(state, destroyCompactFilte, compactFilteFill, compactFilteNameFill);
  return filter;
}
rocksdb_compactionfilter_t* compactFilteFactoryCreateFilterFunc(void* arg, rocksdb_compactionfiltercontext_t* ctx) {
  SCompactFilteFactory*       state = arg;
  rocksdb_compactionfilter_t* filter =
      rocksdb_compactionfilter_create(state, destroyCompactFilte, compactFilteFunc, compactFilteNameFunc);
  return filter;
}

int32_t taskDbOpenCfs(STaskDbWrapper* pTask, char* path, char** pCfNames, int32_t nCf) {
  int32_t code = -1;
  char*   err = NULL;

  rocksdb_options_t** cfOpts = taosMemoryCalloc(nCf, sizeof(rocksdb_options_t*));
  if (cfOpts == NULL) {
    return terrno;
  }
  rocksdb_column_family_handle_t** cfHandle = taosMemoryCalloc(nCf, sizeof(rocksdb_column_family_handle_t*));
  if (cfHandle == NULL) {
    return terrno;
  }

  for (int i = 0; i < nCf; i++) {
    int32_t idx = getCfIdx(pCfNames[i]);
    cfOpts[i] = pTask->pCfOpts[idx];
  }

  rocksdb_t* db = rocksdb_open_column_families(pTask->dbOpt, path, nCf, (const char* const*)pCfNames,
                                               (const rocksdb_options_t* const*)cfOpts, cfHandle, &err);

  if (err != NULL) {
    stError("failed to open cf path: %s", err);
    taosMemoryFree(err);
    goto _EXIT;
  }

  for (int i = 0; i < nCf; i++) {
    int32_t idx = getCfIdx(pCfNames[i]);
    pTask->pCf[idx] = cfHandle[i];
  }

  pTask->db = db;
  code = 0;

_EXIT:
  taosMemoryFree(cfOpts);
  taosMemoryFree(cfHandle);
  return code;
}

void* taskDbAddRef(void* pTaskDb) {
  STaskDbWrapper* pBackend = pTaskDb;
  return taosAcquireRef(taskDbWrapperId, pBackend->refId);
}

void taskDbRemoveRef(void* pTaskDb) {
  if (pTaskDb == NULL) {
    return;
  }

  STaskDbWrapper* pBackend = pTaskDb;
  TAOS_UNUSED(taosReleaseRef(taskDbWrapperId, pBackend->refId));
}

void taskDbSetClearFileFlag(void* pTaskDb) {
  if (pTaskDb == NULL) {
    return;
  }

  STaskDbWrapper* pBackend = pTaskDb;
  atomic_store_8(&pBackend->removeAllFiles, 1);
}

void taskDbInitOpt(STaskDbWrapper* pTaskDb) {
  rocksdb_env_t* env = rocksdb_create_default_env();

  rocksdb_cache_t*   cache = rocksdb_cache_create_lru(256);
  rocksdb_options_t* opts = rocksdb_options_create();
  rocksdb_options_set_env(opts, env);
  rocksdb_options_set_create_if_missing(opts, 1);
  rocksdb_options_set_create_missing_column_families(opts, 1);
  // rocksdb_options_set_max_total_wal_size(opts, dbMemLimit);
  // rocksdb_options_set_ecycle_log_file_num(opts, 6);
  rocksdb_options_set_max_write_buffer_number(opts, 3);
  rocksdb_options_set_info_log_level(opts, 1);
  rocksdb_options_set_db_write_buffer_size(opts, 256 << 20);
  rocksdb_options_set_write_buffer_size(opts, 128 << 20);
  rocksdb_options_set_atomic_flush(opts, 1);

  pTaskDb->dbOpt = opts;
  pTaskDb->env = env;
  pTaskDb->cache = cache;
  pTaskDb->filterFactory = rocksdb_compactionfilterfactory_create(
      NULL, destroyCompactFilteFactory, compactFilteFactoryCreateFilter, compactFilteFactoryName);
  rocksdb_options_set_compaction_filter_factory(pTaskDb->dbOpt, pTaskDb->filterFactory);
  pTaskDb->readOpt = rocksdb_readoptions_create();
  pTaskDb->writeOpt = rocksdb_writeoptions_create();
  rocksdb_writeoptions_disable_WAL(pTaskDb->writeOpt, 1);

  size_t nCf = sizeof(ginitDict) / sizeof(ginitDict[0]);
  pTaskDb->pCf = taosMemoryCalloc(nCf, sizeof(rocksdb_column_family_handle_t*));
  pTaskDb->pCfParams = taosMemoryCalloc(nCf, sizeof(RocksdbCfParam));
  pTaskDb->pCfOpts = taosMemoryCalloc(nCf, sizeof(rocksdb_options_t*));
  pTaskDb->pCompares = taosMemoryCalloc(nCf, sizeof(rocksdb_comparator_t*));
  if (pTaskDb->pCf == NULL || pTaskDb->pCfParams == NULL || pTaskDb->pCfOpts == NULL || pTaskDb->pCompares == NULL) {
    stError("failed to alloc memory for cf");
    taosMemoryFreeClear(pTaskDb->pCf);
    taosMemoryFreeClear(pTaskDb->pCfParams);
    taosMemoryFreeClear(pTaskDb->pCfOpts);
    taosMemoryFreeClear(pTaskDb->pCompares);
    return;
  }

  for (int i = 0; i < nCf; i++) {
    rocksdb_options_t*                   opt = rocksdb_options_create_copy(pTaskDb->dbOpt);
    rocksdb_block_based_table_options_t* tableOpt = rocksdb_block_based_options_create();
    rocksdb_block_based_options_set_block_cache(tableOpt, pTaskDb->cache);
    rocksdb_block_based_options_set_partition_filters(tableOpt, 1);

    rocksdb_filterpolicy_t* filter = rocksdb_filterpolicy_create_bloom(15);
    rocksdb_block_based_options_set_filter_policy(tableOpt, filter);

    rocksdb_options_set_block_based_table_factory((rocksdb_options_t*)opt, tableOpt);

    SCfInit* cfPara = &ginitDict[i];

    rocksdb_comparator_t* compare =
        rocksdb_comparator_create(NULL, cfPara->destroyCmp, cfPara->cmpKey, cfPara->cmpName);
    rocksdb_options_set_comparator((rocksdb_options_t*)opt, compare);

    rocksdb_compactionfilterfactory_t* filterFactory =
        rocksdb_compactionfilterfactory_create(NULL, cfPara->destroyFilter, cfPara->createFilter, cfPara->funcName);
    rocksdb_options_set_compaction_filter_factory(opt, filterFactory);

    pTaskDb->pCompares[i] = compare;
    pTaskDb->pCfOpts[i] = opt;
    pTaskDb->pCfParams[i].tableOpt = tableOpt;
  }
  return;
}
void taskDbInitChkpOpt(STaskDbWrapper* pTaskDb) {
  pTaskDb->chkpId = -1;
  pTaskDb->chkpCap = 4;
  pTaskDb->chkpSaved = taosArrayInit(4, sizeof(int64_t));
  TAOS_UNUSED(taskDbLoadChkpInfo(pTaskDb));

  pTaskDb->chkpInUse = taosArrayInit(4, sizeof(int64_t));

  TAOS_UNUSED(taosThreadRwlockInit(&pTaskDb->chkpDirLock, NULL));
}

void taskDbRefChkp(STaskDbWrapper* pTaskDb, int64_t chkp) {
  TAOS_UNUSED(taosThreadRwlockWrlock(&pTaskDb->chkpDirLock));
  if (taosArrayPush(pTaskDb->chkpInUse, &chkp) == NULL) {
    stError("failed to push chkp: %" PRIi64 " into inuse", chkp);
  }
  taosArraySort(pTaskDb->chkpInUse, chkpIdComp);
  TAOS_UNUSED(taosThreadRwlockUnlock(&pTaskDb->chkpDirLock));
}

void taskDbUnRefChkp(STaskDbWrapper* pTaskDb, int64_t chkp) {
  TAOS_UNUSED(taosThreadRwlockWrlock(&pTaskDb->chkpDirLock));
  int32_t size = taosArrayGetSize(pTaskDb->chkpInUse);
  for (int i = 0; i < size; i++) {
    int64_t* p = taosArrayGet(pTaskDb->chkpInUse, i);
    if (*p == chkp) {
      taosArrayRemove(pTaskDb->chkpInUse, i);
      break;
    }
  }
  TAOS_UNUSED(taosThreadRwlockUnlock(&pTaskDb->chkpDirLock));
}

void taskDbDestroyChkpOpt(STaskDbWrapper* pTaskDb) {
  taosArrayDestroy(pTaskDb->chkpSaved);
  taosArrayDestroy(pTaskDb->chkpInUse);
  TAOS_UNUSED(taosThreadRwlockDestroy(&pTaskDb->chkpDirLock));
}

int32_t taskDbBuildFullPath(char* path, char* key, char** dbFullPath, char** stateFullPath) {
  int32_t code = 0;
  int32_t cap = strlen(path) + 128, nBytes = 0;
  char*   statePath = NULL;
  char*   dbPath = NULL;

  statePath = taosMemoryCalloc(1, cap);
  if (statePath == NULL) {
    TAOS_CHECK_GOTO(terrno, NULL, _err);
  }

  nBytes = snprintf(statePath, cap, "%s%s%s", path, TD_DIRSEP, key);
  if (nBytes < 0 || nBytes >= cap) {
    code = TSDB_CODE_OUT_OF_RANGE;
    TAOS_CHECK_GOTO(code, NULL, _err);
  }

  if (!taosDirExist(statePath)) {
    code = taosMulMkDir(statePath);
    TAOS_CHECK_GOTO(code, NULL, _err);
  }

  dbPath = taosMemoryCalloc(1, cap);
  if (dbPath == NULL) {
    TAOS_CHECK_GOTO(terrno, NULL, _err);
  }
  nBytes = snprintf(dbPath, cap, "%s%s%s", statePath, TD_DIRSEP, "state");
  if (nBytes < 0 || nBytes >= cap) {
    code = TSDB_CODE_OUT_OF_RANGE;
    TAOS_CHECK_GOTO(code, NULL, _err);
  }

  if (!taosDirExist(dbPath)) {
    code = taosMulMkDir(dbPath);
    TAOS_CHECK_GOTO(code, NULL, _err);
  }

  *dbFullPath = dbPath;
  *stateFullPath = statePath;
  return 0;
_err:
  stError("failed to create dir: %s, reason:%s", dbPath, tstrerror(code));

  taosMemoryFree(statePath);
  taosMemoryFree(dbPath);
  return code;
}

void taskDbUpdateChkpId(void* pTaskDb, int64_t chkpId) {
  STaskDbWrapper* p = pTaskDb;
  TAOS_UNUSED(streamMutexLock(&p->mutex));
  p->chkpId = chkpId;
  TAOS_UNUSED(streamMutexUnlock(&p->mutex));
}

STaskDbWrapper* taskDbOpenImpl(const char* key, char* statePath, char* dbPath) {
  char*   err = NULL;
  char**  cfNames = NULL;
  size_t  nCf = 0;
  int32_t code = 0;
  int32_t lino = 0;

  STaskDbWrapper* pTaskDb = taosMemoryCalloc(1, sizeof(STaskDbWrapper));
  TSDB_CHECK_NULL(pTaskDb, code, lino, _EXIT, terrno);

  pTaskDb->idstr = key ? taosStrdup(key) : NULL;
  pTaskDb->path = statePath ? taosStrdup(statePath) : NULL;

  code = taosThreadMutexInit(&pTaskDb->mutex, NULL);
  TSDB_CHECK_CODE(code, lino, _EXIT);

  taskDbInitChkpOpt(pTaskDb);
  taskDbInitOpt(pTaskDb);

  cfNames = rocksdb_list_column_families(pTaskDb->dbOpt, dbPath, &nCf, &err);
  if (nCf == 0) {
    stInfo("%s newly create db in state-backend", key);
    // pre create db
    pTaskDb->db = rocksdb_open(pTaskDb->pCfOpts[0], dbPath, &err);
    if (pTaskDb->db == NULL) {
      stError("%s open state-backend failed, reason:%s", key, err);
      code = TSDB_CODE_STREAM_INTERNAL_ERROR;
      goto _EXIT;
    }

    rocksdb_close(pTaskDb->db);
    pTaskDb->db = NULL;

    if (cfNames != NULL) {
      rocksdb_list_column_families_destroy(cfNames, nCf);
    }

    taosMemoryFree(err);
    err = NULL;

    cfNames = rocksdb_list_column_families(pTaskDb->dbOpt, dbPath, &nCf, &err);
    if (err != NULL) {
      stError("%s failed to create column-family, %s, %" PRIzu ", reason:%s", key, dbPath, nCf, err);
      code = TSDB_CODE_STREAM_INTERNAL_ERROR;
      goto _EXIT;
    }
  }

  if ((code = taskDbOpenCfs(pTaskDb, dbPath, cfNames, nCf)) != 0) {
    goto _EXIT;
  }

  if (cfNames != NULL) {
    rocksdb_list_column_families_destroy(cfNames, nCf);
    cfNames = NULL;
  }

  stDebug("init s-task backend in:%s, backend:%p, %s", dbPath, pTaskDb, key);
  return pTaskDb;

_EXIT:
  stError("%s taskDb open failed, %s at line:%d code:%s", key, __func__, lino, tstrerror(code));

  taskDbDestroy(pTaskDb, false);
  if (err) taosMemoryFree(err);
  if (cfNames) rocksdb_list_column_families_destroy(cfNames, nCf);
  return NULL;
}

int32_t taskDbOpen(const char* path, const char* key, int64_t chkptId, int64_t* processVer, STaskDbWrapper** ppTaskDb) {
  char* statePath = NULL;
  char* dbPath = NULL;
  int   code = 0;
  if ((code = restoreCheckpointData(path, key, chkptId, &statePath, &dbPath, processVer)) < 0) {
    stError("failed to restore checkpoint data, path:%s, key:%s, checkpointId: %" PRId64 "reason:%s", path, key,
            chkptId, tstrerror(code));
    return code;
  }

  STaskDbWrapper* pTaskDb = taskDbOpenImpl(key, statePath, dbPath);
  if (pTaskDb != NULL) {
    int64_t chkpId = -1, ver = -1;
    if ((code = chkpLoadExtraInfo(dbPath, &chkpId, &ver)) == 0) {
      *processVer = ver;
    } else {
      stError("failed to load extra info, path:%s, key:%s, checkpointId: %" PRId64 "reason:%s", path, key, chkptId,
              tstrerror(code));
      taskDbDestroy(pTaskDb, false);
      return code;
    }
  } else {
    code = TSDB_CODE_INVALID_PARA;
  }

  taosMemoryFree(dbPath);
  taosMemoryFree(statePath);
  *ppTaskDb = pTaskDb;
  return code;
}

void taskDbDestroy(void* pDb, bool flush) {
  STaskDbWrapper* wrapper = pDb;
  if (wrapper == NULL) {
    return;
  }

  int64_t st = taosGetTimestampMs();
  streamMetaRemoveDB(wrapper->pMeta, wrapper->idstr);

  stDebug("%s succ to destroy stream backend:%p", wrapper->idstr, wrapper);

  int8_t nCf = tListLen(ginitDict);
  if (flush && wrapper->removeAllFiles == 0) {
    if (wrapper->db && wrapper->pCf) {
      rocksdb_flushoptions_t* flushOpt = rocksdb_flushoptions_create();
      rocksdb_flushoptions_set_wait(flushOpt, 1);

      char*                            err = NULL;
      rocksdb_column_family_handle_t** cfs = taosMemoryCalloc(1, sizeof(rocksdb_column_family_handle_t*) * nCf);
      int                              numOfFlushCf = 0;
      for (int i = 0; i < nCf; i++) {
        if (wrapper->pCf[i] != NULL) {
          cfs[numOfFlushCf++] = wrapper->pCf[i];
        }
      }
      if (numOfFlushCf != 0) {
        rocksdb_flush_cfs(wrapper->db, flushOpt, cfs, numOfFlushCf, &err);
        if (err != NULL) {
          stError("failed to flush all cfs, reason:%s", err);
          taosMemoryFreeClear(err);
        }
      }
      taosMemoryFree(cfs);
      rocksdb_flushoptions_destroy(flushOpt);
    }
  }

  if (wrapper->pCf != NULL) {
    for (int i = 0; i < nCf; i++) {
      if (wrapper->pCf[i] != NULL) {
        rocksdb_column_family_handle_destroy(wrapper->pCf[i]);
      }
    }
  }

  if (wrapper->db) {
    rocksdb_close(wrapper->db);
    wrapper->db = NULL;
  }

  rocksdb_options_destroy(wrapper->dbOpt);
  rocksdb_readoptions_destroy(wrapper->readOpt);
  rocksdb_writeoptions_destroy(wrapper->writeOpt);
  rocksdb_env_destroy(wrapper->env);
  rocksdb_cache_destroy(wrapper->cache);

  taosMemoryFree(wrapper->pCf);
  for (int i = 0; i < nCf; i++) {
    rocksdb_options_t*                   opt = wrapper->pCfOpts[i];
    rocksdb_comparator_t*                compare = wrapper->pCompares[i];
    rocksdb_block_based_table_options_t* tblOpt = wrapper->pCfParams[i].tableOpt;

    rocksdb_options_destroy(opt);
    rocksdb_comparator_destroy(compare);
    rocksdb_block_based_options_destroy(tblOpt);
  }

  taosMemoryFree(wrapper->pCompares);
  taosMemoryFree(wrapper->pCfOpts);
  taosMemoryFree(wrapper->pCfParams);

  streamMutexDestroy(&wrapper->mutex);
  taskDbDestroyChkpOpt(wrapper);

  if (wrapper->removeAllFiles) {
    char* err = NULL;
    stInfo("drop task remove backend data:%s", wrapper->path);
    taosRemoveDir(wrapper->path);
  }

  int64_t et = taosGetTimestampMs();
<<<<<<< HEAD
  stDebug("%s destroy stream backend:%p completed, elapsed time:%.2fs", wrapper->idstr, wrapper, (et - st) / 1000.0);
=======
  stDebug("%s destroy stream backend:%p completed, elapsed time:%.2fs", wrapper->idstr, wrapper, (et - st)/1000.0);
>>>>>>> cd69cd3f

  taosMemoryFree(wrapper->idstr);
  taosMemoryFree(wrapper->path);
  taosMemoryFree(wrapper);
}

void taskDbDestroy2(void* pDb) { taskDbDestroy(pDb, true); }

int32_t taskDbGenChkpUploadData__rsync(STaskDbWrapper* pDb, int64_t chkpId, char** path) {
  int32_t code = 0;
  int64_t refId = pDb->refId;
  int32_t nBytes = 0;

  if (taosAcquireRef(taskDbWrapperId, refId) == NULL) {
    code = terrno;
    return code;
  }

  int32_t cap = strlen(pDb->path) + 128;

  char* buf = taosMemoryCalloc(1, cap);
  if (buf == NULL) {
    TAOS_UNUSED(taosReleaseRef(taskDbWrapperId, refId));
    return terrno;
  }

  nBytes =
      snprintf(buf, cap, "%s%s%s%s%s%" PRId64 "", pDb->path, TD_DIRSEP, "checkpoints", TD_DIRSEP, "checkpoint", chkpId);
  if (nBytes <= 0 || nBytes >= cap) {
    taosMemoryFree(buf);
    TAOS_UNUSED(taosReleaseRef(taskDbWrapperId, refId));
    return TSDB_CODE_OUT_OF_RANGE;
  }

  if (taosIsDir(buf)) {
    code = 0;
    *path = buf;
  } else {
    taosMemoryFree(buf);
  }

  TAOS_UNUSED(taosReleaseRef(taskDbWrapperId, refId));
  return code;
}

int32_t taskDbGenChkpUploadData__s3(STaskDbWrapper* pDb, void* bkdChkpMgt, int64_t chkpId, char** path, SArray* list,
                                    const char* idStr) {
  int32_t  code = 0;
  int32_t  cap = strlen(pDb->path) + 32;
  SBkdMgt* p = (SBkdMgt*)bkdChkpMgt;

  char* temp = taosMemoryCalloc(1, cap);
  if (temp == NULL) {
    return terrno;
  }

  int32_t nBytes = snprintf(temp, cap, "%s%s%s%" PRId64, pDb->path, TD_DIRSEP, "tmp", chkpId);
  if (nBytes <= 0 || nBytes >= cap) {
    taosMemoryFree(temp);
    return TSDB_CODE_OUT_OF_RANGE;
  }

  if (taosDirExist(temp)) {
    cleanDir(temp, idStr);
  } else {
    code = taosMkDir(temp);
    if (code != 0) {
      taosMemoryFree(temp);
      return TAOS_SYSTEM_ERROR(errno);
    }
  }

  code = bkdMgtGetDelta(p, pDb->idstr, chkpId, list, temp);
  *path = temp;

  return code;
}

int32_t taskDbGenChkpUploadData(void* arg, void* mgt, int64_t chkpId, int8_t type, char** path, SArray* list,
                                const char* idStr) {
  int32_t                 code = -1;
  STaskDbWrapper*         pDb = arg;
  ECHECKPOINT_BACKUP_TYPE utype = type;

  taskDbRefChkp(pDb, chkpId);
  if (utype == DATA_UPLOAD_RSYNC) {
    code = taskDbGenChkpUploadData__rsync(pDb, chkpId, path);
  } else if (utype == DATA_UPLOAD_S3) {
    code = taskDbGenChkpUploadData__s3(pDb, mgt, chkpId, path, list, idStr);
  }
  taskDbUnRefChkp(pDb, chkpId);
  return code;
}

int32_t taskDbOpenCfByKey(STaskDbWrapper* pDb, const char* key) {
  int32_t code = 0;
  char*   err = NULL;
  int8_t  idx = getCfIdx(key);

  if (idx == -1) return -1;

  if (pDb->pCf[idx] != NULL) return code;

  rocksdb_column_family_handle_t* cf =
      rocksdb_create_column_family(pDb->db, pDb->pCfOpts[idx], ginitDict[idx].key, &err);
  if (err != NULL) {
    stError("failed to open cf, key:%s, reason: %s", key, err);
    taosMemoryFree(err);
    code = -1;
    return code;
  }

  pDb->pCf[idx] = cf;
  return code;
}
int32_t copyDataAt(RocksdbCfInst* pSrc, STaskDbWrapper* pDst, int8_t i) {
  int32_t WRITE_BATCH = 1024;
  char*   err = NULL;
  int     code = 0;

  rocksdb_readoptions_t* pRdOpt = rocksdb_readoptions_create();

  rocksdb_writebatch_t* wb = rocksdb_writebatch_create();
  rocksdb_iterator_t*   pIter = rocksdb_create_iterator_cf(pSrc->db, pRdOpt, pSrc->pHandle[i]);
  rocksdb_iter_seek_to_first(pIter);
  while (rocksdb_iter_valid(pIter)) {
    if (rocksdb_writebatch_count(wb) >= WRITE_BATCH) {
      rocksdb_write(pDst->db, pDst->writeOpt, wb, &err);
      if (err != NULL) {
        code = -1;
        goto _EXIT;
      }
      rocksdb_writebatch_clear(wb);
    }

    size_t klen = 0, vlen = 0;
    char*  key = (char*)rocksdb_iter_key(pIter, &klen);
    char*  val = (char*)rocksdb_iter_value(pIter, &vlen);

    rocksdb_writebatch_put_cf(wb, pDst->pCf[i], key, klen, val, vlen);
    rocksdb_iter_next(pIter);
  }

  if (rocksdb_writebatch_count(wb) > 0) {
    rocksdb_write(pDst->db, pDst->writeOpt, wb, &err);
    if (err != NULL) {
      code = -1;
      goto _EXIT;
    }
  }

_EXIT:
  rocksdb_writebatch_destroy(wb);
  rocksdb_iter_destroy(pIter);
  rocksdb_readoptions_destroy(pRdOpt);
  taosMemoryFree(err);

  return code;
}

int32_t streamStateCvtDataFormat(char* path, char* key, void* pCfInst) {
  int nCf = sizeof(ginitDict) / sizeof(ginitDict[0]);

  int32_t code = 0;

  int64_t         processVer = -1;
  STaskDbWrapper* pTaskDb = NULL;

  code = taskDbOpen(path, key, 0, &processVer, &pTaskDb);
  RocksdbCfInst* pSrcBackend = pCfInst;

  for (int i = 0; i < nCf; i++) {
    rocksdb_column_family_handle_t* pSrcCf = pSrcBackend->pHandle[i];
    if (pSrcCf == NULL) continue;

    code = taskDbOpenCfByKey(pTaskDb, ginitDict[i].key);
    if (code != 0) goto _EXIT;

    code = copyDataAt(pSrcBackend, pTaskDb, i);
    if (code != 0) goto _EXIT;
  }

_EXIT:
  taskDbDestroy(pTaskDb, true);

  return code;
}
int32_t streamStateOpenBackendCf(void* backend, char* name, char** cfs, int32_t nCf) {
  SBackendWrapper* handle = backend;
  char*            err = NULL;
  int64_t          streamId;
  int32_t          taskId, dummy = 0;
  char             suffix[64] = {0};
  int32_t          code = 0;

  rocksdb_options_t**              cfOpts = taosMemoryCalloc(nCf, sizeof(rocksdb_options_t*));
  RocksdbCfParam*                  params = taosMemoryCalloc(nCf, sizeof(RocksdbCfParam));
  rocksdb_comparator_t**           pCompare = taosMemoryCalloc(nCf, sizeof(rocksdb_comparator_t*));
  rocksdb_column_family_handle_t** cfHandle = taosMemoryCalloc(nCf, sizeof(rocksdb_column_family_handle_t*));

  for (int i = 0; i < nCf; i++) {
    char* cf = cfs[i];
    char  funcname[64] = {0};

    cfOpts[i] = rocksdb_options_create_copy(handle->dbOpt);
    if (i == 0) continue;
    if (3 == sscanf(cf, "0x%" PRIx64 "-%d_%s", &streamId, &taskId, funcname)) {
      rocksdb_block_based_table_options_t* tableOpt = rocksdb_block_based_options_create();
      rocksdb_block_based_options_set_block_cache(tableOpt, handle->cache);
      rocksdb_block_based_options_set_partition_filters(tableOpt, 1);

      rocksdb_filterpolicy_t* filter = rocksdb_filterpolicy_create_bloom(15);
      rocksdb_block_based_options_set_filter_policy(tableOpt, filter);

      rocksdb_options_set_block_based_table_factory((rocksdb_options_t*)cfOpts[i], tableOpt);
      params[i].tableOpt = tableOpt;

      int idx = streamStateGetCfIdx(NULL, funcname);
      if (idx < 0 || idx >= sizeof(ginitDict) / sizeof(ginitDict[0])) {
        stError("failed to open cf");
        return -1;
      }
      SCfInit* cfPara = &ginitDict[idx];

      rocksdb_comparator_t* compare =
          rocksdb_comparator_create(NULL, cfPara->destroyCmp, cfPara->cmpKey, cfPara->cmpName);
      rocksdb_options_set_comparator((rocksdb_options_t*)cfOpts[i], compare);
      pCompare[i] = compare;
    }
  }
  rocksdb_t* db = rocksdb_open_column_families(handle->dbOpt, name, nCf, (const char* const*)cfs,
                                               (const rocksdb_options_t* const*)cfOpts, cfHandle, &err);
  if (err != NULL) {
    stError("failed to open rocksdb cf, reason:%s", err);
    taosMemoryFree(err);
    taosMemoryFree(cfHandle);
    taosMemoryFree(pCompare);
    taosMemoryFree(params);
    taosMemoryFree(cfOpts);
    // fix other leak
    return TSDB_CODE_THIRDPARTY_ERROR;
  } else {
    stDebug("succ to open rocksdb cf");
  }
  // close default cf
  if (((rocksdb_column_family_handle_t**)cfHandle)[0] != 0) {
    rocksdb_column_family_handle_destroy(cfHandle[0]);
    cfHandle[0] = NULL;
  }
  rocksdb_options_destroy(cfOpts[0]);

  handle->db = db;

  static int32_t cfLen = sizeof(ginitDict) / sizeof(ginitDict[0]);
  for (int i = 0; i < nCf; i++) {
    char* cf = cfs[i];
    if (i == 0) continue;  // skip default column family, not set opt

    char funcname[64] = {0};
    if (3 == sscanf(cf, "0x%" PRIx64 "-%d_%s", &streamId, &taskId, funcname)) {
      char    idstr[128] = {0};
      int32_t nBytes = snprintf(idstr, sizeof(idstr), "0x%" PRIx64 "-%d", streamId, taskId);
      if (nBytes <= 0 || nBytes >= sizeof(idstr)) {
        code = TSDB_CODE_OUT_OF_RANGE;
        stError("failed to open cf since %s", tstrerror(code));
        return code;
      }

      int idx = streamStateGetCfIdx(NULL, funcname);

      RocksdbCfInst*  inst = NULL;
      RocksdbCfInst** pInst = taosHashGet(handle->cfInst, idstr, strlen(idstr) + 1);
      if (pInst == NULL || *pInst == NULL) {
        inst = taosMemoryCalloc(1, sizeof(RocksdbCfInst));
        inst->pHandle = taosMemoryCalloc(cfLen, sizeof(rocksdb_column_family_handle_t*));
        inst->cfOpt = taosMemoryCalloc(cfLen, sizeof(rocksdb_options_t*));
        inst->wOpt = rocksdb_writeoptions_create();
        inst->rOpt = rocksdb_readoptions_create();
        inst->param = taosMemoryCalloc(cfLen, sizeof(RocksdbCfParam));
        inst->pBackend = handle;
        inst->db = db;
        inst->pCompares = taosMemoryCalloc(cfLen, sizeof(rocksdb_comparator_t*));

        inst->dbOpt = handle->dbOpt;
        rocksdb_writeoptions_disable_WAL(inst->wOpt, 1);
        TAOS_UNUSED(taosHashPut(handle->cfInst, idstr, strlen(idstr) + 1, &inst, sizeof(void*)));
      } else {
        inst = *pInst;
      }
      inst->cfOpt[idx] = cfOpts[i];
      inst->pCompares[idx] = pCompare[i];
      memcpy(&(inst->param[idx]), &(params[i]), sizeof(RocksdbCfParam));
      inst->pHandle[idx] = cfHandle[i];
    }
  }
  void* pIter = taosHashIterate(handle->cfInst, NULL);
  while (pIter) {
    RocksdbCfInst* inst = *(RocksdbCfInst**)pIter;

    for (int i = 0; i < cfLen; i++) {
      if (inst->cfOpt[i] == NULL) {
        rocksdb_options_t*                   opt = rocksdb_options_create_copy(handle->dbOpt);
        rocksdb_block_based_table_options_t* tableOpt = rocksdb_block_based_options_create();
        rocksdb_block_based_options_set_block_cache(tableOpt, handle->cache);
        rocksdb_block_based_options_set_partition_filters(tableOpt, 1);

        rocksdb_filterpolicy_t* filter = rocksdb_filterpolicy_create_bloom(15);
        rocksdb_block_based_options_set_filter_policy(tableOpt, filter);

        rocksdb_options_set_block_based_table_factory((rocksdb_options_t*)opt, tableOpt);

        SCfInit* cfPara = &ginitDict[i];

        rocksdb_comparator_t* compare =
            rocksdb_comparator_create(NULL, cfPara->destroyCmp, cfPara->cmpKey, cfPara->cmpName);
        rocksdb_options_set_comparator((rocksdb_options_t*)opt, compare);

        inst->pCompares[i] = compare;
        inst->cfOpt[i] = opt;
        inst->param[i].tableOpt = tableOpt;
      }
    }
    SCfComparator compare = {.comp = inst->pCompares, .numOfComp = cfLen};
    inst->pCompareNode = streamBackendAddCompare(handle, &compare);
    pIter = taosHashIterate(handle->cfInst, pIter);
  }

  taosMemoryFree(cfHandle);
  taosMemoryFree(pCompare);
  taosMemoryFree(params);
  taosMemoryFree(cfOpts);
  return 0;
}

void streamStateDestroyCompar(void* arg) {
  SCfComparator* comp = (SCfComparator*)arg;
  for (int i = 0; i < comp->numOfComp; i++) {
    if (comp->comp[i]) rocksdb_comparator_destroy(comp->comp[i]);
  }
  taosMemoryFree(comp->comp);
}

int streamStateGetCfIdx(SStreamState* pState, const char* funcName) {
  int    idx = -1;
  size_t len = strlen(funcName);
  for (int i = 0; i < sizeof(ginitDict) / sizeof(ginitDict[0]); i++) {
    if (len == ginitDict[i].len && strncmp(funcName, ginitDict[i].key, strlen(funcName)) == 0) {
      idx = i;
      break;
    }
  }
  if (pState != NULL && idx != -1) {
    STaskDbWrapper* wrapper = pState->pTdbState->pOwner->pBackend;
    if (wrapper == NULL) {
      return -1;
    }

    streamMutexLock(&wrapper->mutex);

    rocksdb_column_family_handle_t* cf = wrapper->pCf[idx];
    if (cf == NULL) {
      char* err = NULL;
      cf = rocksdb_create_column_family(wrapper->db, wrapper->pCfOpts[idx], ginitDict[idx].key, &err);
      if (err != NULL) {
        idx = -1;
        stError("failed to open cf, %p %s_%s, reason:%s", pState, wrapper->idstr, funcName, err);
        rocksdb_column_family_handle_destroy(cf);
        taosMemoryFree(err);
      } else {
        stDebug("succ to open cf, %p %s_%s", pState, wrapper->idstr, funcName);
        wrapper->pCf[idx] = cf;
      }
    }
    streamMutexUnlock(&wrapper->mutex);
  }

  return idx;
}
bool streamStateIterSeekAndValid(rocksdb_iterator_t* iter, char* buf, size_t len) {
  rocksdb_iter_seek(iter, buf, len);
  if (!rocksdb_iter_valid(iter)) {
    rocksdb_iter_seek_for_prev(iter, buf, len);
    if (!rocksdb_iter_valid(iter)) {
      return false;
    }
  }
  return true;
}
rocksdb_iterator_t* streamStateIterCreate(SStreamState* pState, const char* cfKeyName, rocksdb_snapshot_t** snapshot,
                                          rocksdb_readoptions_t** readOpt) {
  int idx = streamStateGetCfIdx(pState, cfKeyName);

  *readOpt = rocksdb_readoptions_create();

  STaskDbWrapper* wrapper = pState->pTdbState->pOwner->pBackend;
  if (snapshot != NULL) {
    *snapshot = (rocksdb_snapshot_t*)rocksdb_create_snapshot(wrapper->db);
    rocksdb_readoptions_set_snapshot(*readOpt, *snapshot);
    rocksdb_readoptions_set_fill_cache(*readOpt, 0);
  }

  return rocksdb_create_iterator_cf(wrapper->db, *readOpt, ((rocksdb_column_family_handle_t**)wrapper->pCf)[idx]);
}

#define STREAM_STATE_PUT_ROCKSDB(pState, funcname, key, value, vLen)                                                 \
  do {                                                                                                               \
    code = 0;                                                                                                        \
    char  buf[128] = {0};                                                                                            \
    char* err = NULL;                                                                                                \
    int   i = streamStateGetCfIdx(pState, funcname);                                                                 \
    if (i < 0) {                                                                                                     \
      stWarn("streamState failed to get cf name: %s", funcname);                                                     \
      code = TSDB_CODE_THIRDPARTY_ERROR;                                                                             \
      break;                                                                                                         \
    }                                                                                                                \
    STaskDbWrapper* wrapper = pState->pTdbState->pOwner->pBackend;                                                   \
    TAOS_UNUSED(atomic_add_fetch_64(&wrapper->dataWritten, 1));                                                      \
    char toString[128] = {0};                                                                                        \
    TAOS_UNUSED((ginitDict[i].toStrFunc((void*)key, toString)));                      \
    int32_t                         klen = ginitDict[i].enFunc((void*)key, buf);                                     \
    rocksdb_column_family_handle_t* pHandle = ((rocksdb_column_family_handle_t**)wrapper->pCf)[ginitDict[i].idx];    \
    rocksdb_writeoptions_t*         opts = wrapper->writeOpt;                                                        \
    rocksdb_t*                      db = wrapper->db;                                                                \
    char*                           ttlV = NULL;                                                                     \
    int32_t                         ttlVLen = ginitDict[i].enValueFunc((char*)value, vLen, 0, &ttlV);                \
    rocksdb_put_cf(db, opts, pHandle, (const char*)buf, klen, (const char*)ttlV, (size_t)ttlVLen, &err);             \
    if (err != NULL) {                                                                                               \
      stError("streamState str: %s failed to write to %s, err: %s", toString, funcname, err);                        \
      taosMemoryFree(err);                                                                                           \
      code = TSDB_CODE_THIRDPARTY_ERROR;                                                                             \
    } else {                                                                                                         \
      stInfo("[InternalERR] write streamState str:%s succ to write to %s, rowValLen:%d, ttlValLen:%d, %p", toString, \
             funcname, vLen, ttlVLen, wrapper);                                                                      \
    }                                                                                                                \
    taosMemoryFree(ttlV);                                                                                            \
  } while (0);

#define STREAM_STATE_GET_ROCKSDB(pState, funcname, key, pVal, vLen)                                                   \
  do {                                                                                                                \
    code = 0;                                                                                                         \
    char  buf[128] = {0};                                                                                             \
    char* err = NULL;                                                                                                 \
    int   i = streamStateGetCfIdx(pState, funcname);                                                                  \
    if (i < 0) {                                                                                                      \
      stWarn("streamState failed to get cf name: %s", funcname);                                                      \
      code = -1;                                                                                                      \
      break;                                                                                                          \
    }                                                                                                                 \
    STaskDbWrapper* wrapper = pState->pTdbState->pOwner->pBackend;                                                    \
    char            toString[128] = {0};                                                                              \
    if (stDebugFlag & DEBUG_TRACE) TAOS_UNUSED((ginitDict[i].toStrFunc((void*)key, toString)));                       \
    int32_t                         klen = ginitDict[i].enFunc((void*)key, buf);                                      \
    rocksdb_column_family_handle_t* pHandle = ((rocksdb_column_family_handle_t**)wrapper->pCf)[ginitDict[i].idx];     \
    rocksdb_t*                      db = wrapper->db;                                                                 \
    rocksdb_readoptions_t*          opts = wrapper->readOpt;                                                          \
    size_t                          len = 0;                                                                          \
    char* val = rocksdb_get_cf(db, opts, pHandle, (const char*)buf, klen, (size_t*)&len, &err);                       \
    if (val == NULL || len == 0) {                                                                                    \
      if (err == NULL) {                                                                                              \
        stTrace("streamState str: %s failed to read from %s_%s, err: not exist", toString, wrapper->idstr, funcname); \
      } else {                                                                                                        \
        stError("streamState str: %s failed to read from %s_%s, err: %s", toString, wrapper->idstr, funcname, err);   \
        taosMemoryFreeClear(err);                                                                                     \
      }                                                                                                               \
      code = -1;                                                                                                      \
    } else {                                                                                                          \
      char*   p = NULL;                                                                                               \
      int32_t tlen = ginitDict[i].deValueFunc(val, len, NULL, (char**)pVal);                                          \
      if (tlen <= 0) {                                                                                                \
        stError("streamState str: %s failed to read from %s_%s, err: already ttl ", toString, wrapper->idstr,         \
                funcname);                                                                                            \
        code = -1;                                                                                                    \
      } else {                                                                                                        \
        stTrace("streamState str: %s succ to read from %s_%s, valLen:%d, %p", toString, wrapper->idstr, funcname,     \
                tlen, wrapper);                                                                                       \
      }                                                                                                               \
      taosMemoryFree(val);                                                                                            \
      if (vLen != NULL) *vLen = tlen;                                                                                 \
    }                                                                                                                 \
  } while (0);

#define STREAM_STATE_DEL_ROCKSDB(pState, funcname, key)                                                           \
  do {                                                                                                            \
    code = 0;                                                                                                     \
    char  buf[128] = {0};                                                                                         \
    char* err = NULL;                                                                                             \
    int   i = streamStateGetCfIdx(pState, funcname);                                                              \
    if (i < 0) {                                                                                                  \
      stWarn("streamState failed to get cf name: %s_%s", pState->pTdbState->idstr, funcname);                     \
      code = TSDB_CODE_THIRDPARTY_ERROR;                                                                          \
      break;                                                                                                      \
    }                                                                                                             \
    STaskDbWrapper* wrapper = pState->pTdbState->pOwner->pBackend;                                                \
    TAOS_UNUSED(atomic_add_fetch_64(&wrapper->dataWritten, 1));                                                   \
    char toString[128] = {0};                                                                                     \
    if (stDebugFlag & DEBUG_TRACE) TAOS_UNUSED(ginitDict[i].toStrFunc((void*)key, toString));                     \
    int32_t                         klen = ginitDict[i].enFunc((void*)key, buf);                                  \
    rocksdb_column_family_handle_t* pHandle = ((rocksdb_column_family_handle_t**)wrapper->pCf)[ginitDict[i].idx]; \
    rocksdb_t*                      db = wrapper->db;                                                             \
    rocksdb_writeoptions_t*         opts = wrapper->writeOpt;                                                     \
    rocksdb_delete_cf(db, opts, pHandle, (const char*)buf, klen, &err);                                           \
    if (err != NULL) {                                                                                            \
      stError("streamState str: %s failed to del from %s_%s, err: %s", toString, wrapper->idstr, funcname, err);  \
      taosMemoryFree(err);                                                                                        \
      code = TSDB_CODE_THIRDPARTY_ERROR;                                                                          \
    } else {                                                                                                      \
      stTrace("streamState str: %s succ to del from %s_%s", toString, wrapper->idstr, funcname);                  \
    }                                                                                                             \
  } while (0);

// state cf
int32_t streamStatePut_rocksdb(SStreamState* pState, const SWinKey* key, const void* value, int32_t vLen) {
  int code = 0;

  SStateKey sKey = {.key = *key, .opNum = pState->number};
  char*     dst = NULL;
  size_t    size = 0;
  if (pState->pResultRowStore.resultRowPut == NULL || pState->pExprSupp == NULL) {
    STREAM_STATE_PUT_ROCKSDB(pState, "state", &sKey, (void*)value, (int32_t)vLen);
  } else {
    code = (pState->pResultRowStore.resultRowPut)(pState->pExprSupp, value, vLen, &dst, &size);
    if (code != 0) {
      return code;
    }
    STREAM_STATE_PUT_ROCKSDB(pState, "state", &sKey, (void*)dst, (int32_t)size);
    taosMemoryFree(dst);
  }
  return code;
}
int32_t streamStateGet_rocksdb(SStreamState* pState, const SWinKey* key, void** pVal, int32_t* pVLen) {
  int       code = 0;
  SStateKey sKey = {.key = *key, .opNum = pState->number};

  char*  tVal = NULL;
  size_t tValLen = 0;
  STREAM_STATE_GET_ROCKSDB(pState, "state", &sKey, &tVal, &tValLen);
  if (code != 0) {
    taosMemoryFree(tVal);
    return code;
  }
  if (pState->pResultRowStore.resultRowGet == NULL || pState->pExprSupp == NULL) {
    *pVal = tVal;
    *pVLen = tValLen;
    return code;
  }
  size_t pValLen = 0;
  code = (pState->pResultRowStore.resultRowGet)(pState->pExprSupp, tVal, tValLen, (char**)pVal, &pValLen);
  *pVLen = (int32_t)pValLen;
  taosMemoryFree(tVal);
  return code;
}
int32_t streamStateDel_rocksdb(SStreamState* pState, const SWinKey* key) {
  int       code = 0;
  SStateKey sKey = {.key = *key, .opNum = pState->number};
  STREAM_STATE_DEL_ROCKSDB(pState, "state", &sKey);
  return code;
}
int32_t streamStateClear_rocksdb(SStreamState* pState) {
  stDebug("streamStateClear_rocksdb");

  STaskDbWrapper* wrapper = pState->pTdbState->pOwner->pBackend;
  TAOS_UNUSED(atomic_add_fetch_64(&wrapper->dataWritten, 1));

  char      sKeyStr[128] = {0};
  char      eKeyStr[128] = {0};
  SStateKey sKey = {.key = {.ts = 0, .groupId = 0}, .opNum = pState->number};
  SStateKey eKey = {.key = {.ts = INT64_MAX, .groupId = UINT64_MAX}, .opNum = pState->number};

  int sLen = stateKeyEncode(&sKey, sKeyStr);
  int eLen = stateKeyEncode(&eKey, eKeyStr);

  if (wrapper->pCf[1] != NULL) {
    char* err = NULL;
    rocksdb_delete_range_cf(wrapper->db, wrapper->writeOpt, wrapper->pCf[1], sKeyStr, sLen, eKeyStr, eLen, &err);
    if (err != NULL) {
      char toStringStart[128] = {0};
      char toStringEnd[128] = {0};
      TAOS_UNUSED(stateKeyToString(&sKey, toStringStart));
      TAOS_UNUSED(stateKeyToString(&eKey, toStringEnd));

      stWarn("failed to delete range cf(state) start: %s, end:%s, reason:%s", toStringStart, toStringEnd, err);
      taosMemoryFree(err);
    } else {
      rocksdb_compact_range_cf(wrapper->db, wrapper->pCf[1], sKeyStr, sLen, eKeyStr, eLen);
    }
  }

  return 0;
}
void streamStateCurNext_rocksdb(SStreamStateCur* pCur) {
  if (pCur && pCur->iter && rocksdb_iter_valid(pCur->iter)) {
    rocksdb_iter_next(pCur->iter);
  }
}
int32_t streamStateGetFirst_rocksdb(SStreamState* pState, SWinKey* key) {
  int code = 0;
  stDebug("streamStateGetFirst_rocksdb");
  SWinKey tmp = {.ts = 0, .groupId = 0};
  code = streamStatePut_rocksdb(pState, &tmp, NULL, 0);
  if (code != 0) {
    return code;
  }

  SStreamStateCur* pCur = streamStateSeekKeyNext_rocksdb(pState, &tmp);
  code = streamStateGetKVByCur_rocksdb(pState, pCur, key, NULL, 0);
  if (code != 0) {
    return code;
  }
  streamStateFreeCur(pCur);
  return streamStateDel_rocksdb(pState, &tmp);
}

int32_t streamStateFillGetGroupKVByCur_rocksdb(SStreamStateCur* pCur, SWinKey* pKey, const void** pVal,
                                               int32_t* pVLen) {
  if (!pCur) {
    return -1;
  }
  uint64_t groupId = pKey->groupId;

  int32_t code = streamStateFillGetKVByCur_rocksdb(pCur, pKey, pVal, pVLen);
  if (code == 0) {
    if (pKey->groupId == groupId) {
      return 0;
    }
    if (pVal != NULL) {
      taosMemoryFree((void*)*pVal);
      *pVal = NULL;
    }
  }
  return -1;
}
int32_t streamStateAddIfNotExist_rocksdb(SStreamState* pState, const SWinKey* key, void** pVal, int32_t* pVLen) {
  stDebug("streamStateAddIfNotExist_rocksdb");
  int32_t size = *pVLen;
  if (streamStateGet_rocksdb(pState, key, pVal, pVLen) == 0) {
    return 0;
  }
  *pVal = taosMemoryMalloc(size);
  if (*pVal == NULL) {
    return terrno;
  }
  memset(*pVal, 0, size);
  return 0;
}
void streamStateCurPrev_rocksdb(SStreamStateCur* pCur) {
  if (pCur) {
    rocksdb_iter_prev(pCur->iter);
  }
}
int32_t streamStateGetKVByCur_rocksdb(SStreamState* pState, SStreamStateCur* pCur, SWinKey* pKey, const void** pVal,
                                      int32_t* pVLen) {
  if (!pCur) return -1;
  SStateKey  tkey;
  SStateKey* pKtmp = &tkey;

  if (rocksdb_iter_valid(pCur->iter) && !iterValueIsStale(pCur->iter)) {
    size_t tlen;
    char*  keyStr = (char*)rocksdb_iter_key(pCur->iter, &tlen);
    TAOS_UNUSED(stateKeyDecode((void*)pKtmp, keyStr));
    if (pKtmp->opNum != pCur->number) {
      return -1;
    }

    if (pVLen != NULL) {
      size_t      vlen = 0;
      const char* valStr = rocksdb_iter_value(pCur->iter, &vlen);
      char*       val = NULL;
      int32_t     len = valueDecode((void*)valStr, vlen, NULL, (char**)val);
      if (len <= 0) {
        taosMemoryFree(val);
        return -1;
      }

      char*  tVal = val;
      size_t tVlen = len;

      if (pVal != NULL) {
        if (pState != NULL && pState->pResultRowStore.resultRowGet != NULL && pState->pExprSupp != NULL) {
          int code =
              (pState->pResultRowStore.resultRowGet)(pState->pExprSupp, val, len, (char**)&tVal, (size_t*)&tVlen);
          if (code != 0) {
            taosMemoryFree(val);
            return code;
          }
          taosMemoryFree(val);
          *pVal = (char*)tVal;
        } else {
          stInfo("streamStateGetKVByCur_rocksdb, pState = %p, pResultRowStore = %p, pExprSupp = %p", pState,
                 pState->pResultRowStore.resultRowGet, pState->pExprSupp);
          *pVal = (char*)tVal;
        }
      } else {
        taosMemoryFree(val);
      }
      *pVLen = (int32_t)tVlen;
    }

    *pKey = pKtmp->key;
    return 0;
  }
  return -1;
}
SStreamStateCur* streamStateGetAndCheckCur_rocksdb(SStreamState* pState, SWinKey* key) {
  SStreamStateCur* pCur = streamStateFillGetCur_rocksdb(pState, key);
  if (pCur) {
    int32_t code = streamStateFillGetGroupKVByCur_rocksdb(pCur, key, NULL, 0);
    if (code == 0) return pCur;
    streamStateFreeCur(pCur);
  }
  return NULL;
}

SStreamStateCur* streamStateSeekKeyNext_rocksdb(SStreamState* pState, const SWinKey* key) {
  SStreamStateCur* pCur = createStreamStateCursor();
  if (pCur == NULL) {
    return NULL;
  }
  STaskDbWrapper* wrapper = pState->pTdbState->pOwner->pBackend;
  pCur->number = pState->number;
  pCur->db = wrapper->db;
  pCur->iter = streamStateIterCreate(pState, "state", (rocksdb_snapshot_t**)&pCur->snapshot,
                                     (rocksdb_readoptions_t**)&pCur->readOpt);

  SStateKey sKey = {.key = *key, .opNum = pState->number};
  char      buf[128] = {0};
  int       len = stateKeyEncode((void*)&sKey, buf);
  if (!streamStateIterSeekAndValid(pCur->iter, buf, len)) {
    streamStateFreeCur(pCur);
    return NULL;
  }
  // skip ttl expired data
  while (rocksdb_iter_valid(pCur->iter) && iterValueIsStale(pCur->iter)) {
    rocksdb_iter_next(pCur->iter);
  }

  if (rocksdb_iter_valid(pCur->iter)) {
    SStateKey curKey;
    size_t    kLen;
    char*     keyStr = (char*)rocksdb_iter_key(pCur->iter, &kLen);
    TAOS_UNUSED(stateKeyDecode((void*)&curKey, keyStr));
    if (stateKeyCmpr(&sKey, sizeof(sKey), &curKey, sizeof(curKey)) > 0) {
      return pCur;
    }
    rocksdb_iter_next(pCur->iter);
    return pCur;
  }
  streamStateFreeCur(pCur);
  return NULL;
}

SStreamStateCur* streamStateSeekToLast_rocksdb(SStreamState* pState) {
  int32_t code = 0;

  const SStateKey maxStateKey = {.key = {.groupId = UINT64_MAX, .ts = INT64_MAX}, .opNum = INT64_MAX};
  STREAM_STATE_PUT_ROCKSDB(pState, "state", &maxStateKey, "", 0);
  if (code != 0) {
    return NULL;
  }

  {
    char tbuf[256] = {0};
    TAOS_UNUSED(stateKeyToString((void*)&maxStateKey, tbuf));
    stDebug("seek to last:%s", tbuf);
  }

  SStreamStateCur* pCur = createStreamStateCursor();
  if (pCur == NULL) return NULL;

  pCur->number = pState->number;
  pCur->db = ((STaskDbWrapper*)pState->pTdbState->pOwner->pBackend)->db;
  pCur->iter = streamStateIterCreate(pState, "state", (rocksdb_snapshot_t**)&pCur->snapshot,
                                     (rocksdb_readoptions_t**)&pCur->readOpt);

  char    buf[128] = {0};
  int32_t klen = stateKeyEncode((void*)&maxStateKey, buf);
  rocksdb_iter_seek(pCur->iter, buf, (size_t)klen);
  rocksdb_iter_prev(pCur->iter);
  while (rocksdb_iter_valid(pCur->iter) && iterValueIsStale(pCur->iter)) {
    rocksdb_iter_prev(pCur->iter);
  }

  if (!rocksdb_iter_valid(pCur->iter)) {
    streamStateFreeCur(pCur);
    pCur = NULL;
  }

  STREAM_STATE_DEL_ROCKSDB(pState, "state", &maxStateKey);
  return pCur;
}

SStreamStateCur* streamStateGetCur_rocksdb(SStreamState* pState, const SWinKey* key) {
  stDebug("streamStateGetCur_rocksdb");
  STaskDbWrapper* wrapper = pState->pTdbState->pOwner->pBackend;

  SStreamStateCur* pCur = createStreamStateCursor();
  if (pCur == NULL) return NULL;

  pCur->db = wrapper->db;
  pCur->iter = streamStateIterCreate(pState, "state", (rocksdb_snapshot_t**)&pCur->snapshot,
                                     (rocksdb_readoptions_t**)&pCur->readOpt);
  pCur->number = pState->number;

  SStateKey sKey = {.key = *key, .opNum = pState->number};
  char      buf[128] = {0};
  int       len = stateKeyEncode((void*)&sKey, buf);

  rocksdb_iter_seek(pCur->iter, buf, len);

  if (rocksdb_iter_valid(pCur->iter) && !iterValueIsStale(pCur->iter)) {
    SStateKey curKey;
    size_t    kLen = 0;
    char*     keyStr = (char*)rocksdb_iter_key(pCur->iter, &kLen);
    TAOS_UNUSED(stateKeyDecode((void*)&curKey, keyStr));

    if (stateKeyCmpr(&sKey, sizeof(sKey), &curKey, sizeof(curKey)) == 0) {
      pCur->number = pState->number;
      return pCur;
    }
  }
  streamStateFreeCur(pCur);
  return NULL;
}

// func cf
int32_t streamStateFuncPut_rocksdb(SStreamState* pState, const STupleKey* key, const void* value, int32_t vLen) {
  int    code = 0;
  char*  dst = NULL;
  size_t size = 0;
  if (pState->pResultRowStore.resultRowPut == NULL || pState->pExprSupp == NULL) {
    STREAM_STATE_PUT_ROCKSDB(pState, "func", key, (void*)value, (int32_t)vLen);
    return code;
  }
  code = (pState->pResultRowStore.resultRowPut)(pState->pExprSupp, value, vLen, &dst, &size);
  if (code != 0) {
    return code;
  }
  STREAM_STATE_PUT_ROCKSDB(pState, "func", key, (void*)dst, (int32_t)size);
  taosMemoryFree(dst);

  return code;
}
int32_t streamStateFuncGet_rocksdb(SStreamState* pState, const STupleKey* key, void** pVal, int32_t* pVLen) {
  int    code = 0;
  char*  tVal = NULL;
  size_t tValLen = 0;
  STREAM_STATE_GET_ROCKSDB(pState, "func", key, tVal, &tValLen);
  if (code != 0) {
    taosMemoryFree(tVal);
    return code;
  }

  if (pState->pResultRowStore.resultRowGet == NULL || pState->pExprSupp == NULL) {
    *pVal = tVal;
    *pVLen = tValLen;
    return code;
  }

  size_t pValLen = 0;
  code = (pState->pResultRowStore.resultRowGet)(pState->pExprSupp, tVal, tValLen, (char**)pVal, &pValLen);
  *pVLen = (int32_t)pValLen;

  taosMemoryFree(tVal);
  return code;
}
int32_t streamStateFuncDel_rocksdb(SStreamState* pState, const STupleKey* key) {
  int code = 0;
  STREAM_STATE_DEL_ROCKSDB(pState, "func", key);
  return 0;
}

// session cf
int32_t streamStateSessionPut_rocksdb(SStreamState* pState, const SSessionKey* key, const void* value, int32_t vLen) {
  int              code = 0;
  SStateSessionKey sKey = {.key = *key, .opNum = pState->number};
  if (value == NULL || vLen == 0) {
    stError("streamStateSessionPut_rocksdb val: %p, len: %d", value, vLen);
  }
  char*  dst = NULL;
  size_t size = 0;
  if (pState->pResultRowStore.resultRowPut == NULL || pState->pExprSupp == NULL) {
    STREAM_STATE_PUT_ROCKSDB(pState, "sess", &sKey, (void*)value, (int32_t)vLen);
    return code;
  }

  code = (pState->pResultRowStore.resultRowPut)(pState->pExprSupp, value, vLen, &dst, &size);
  if (code != 0) {
    return code;
  }
  STREAM_STATE_PUT_ROCKSDB(pState, "sess", &sKey, dst, (int32_t)size);
  taosMemoryFree(dst);

  return code;
}
int32_t streamStateSessionGet_rocksdb(SStreamState* pState, SSessionKey* key, void** pVal, int32_t* pVLen) {
  stDebug("streamStateSessionGet_rocksdb");
  int              code = 0;
  SStreamStateCur* pCur = streamStateSessionSeekKeyCurrentNext_rocksdb(pState, key);
  SSessionKey      resKey = *key;
  void*            tmp = NULL;
  int32_t          vLen = 0;

  code = streamStateSessionGetKVByCur_rocksdb(pState, pCur, &resKey, &tmp, &vLen);
  if (code == 0 && key->win.skey == resKey.win.skey) {
    *key = resKey;

    if (pVal) {
      *pVal = tmp;
      tmp = NULL;
    };
    if (pVLen) *pVLen = vLen;
  } else {
    code = -1;
  }

  taosMemoryFree(tmp);
  streamStateFreeCur(pCur);
  return code;
}

int32_t streamStateSessionDel_rocksdb(SStreamState* pState, const SSessionKey* key) {
  int              code = 0;
  SStateSessionKey sKey = {.key = *key, .opNum = pState->number};
  STREAM_STATE_DEL_ROCKSDB(pState, "sess", &sKey);
  return code;
}

SStreamStateCur* streamStateSessionSeekToLast_rocksdb(SStreamState* pState, int64_t groupId) {
  stDebug("streamStateSessionSeekToLast_rocksdb");

  int32_t code = 0;

  SSessionKey      maxSessionKey = {.groupId = groupId, .win = {.skey = INT64_MAX, .ekey = INT64_MAX}};
  SStateSessionKey maxKey = {.key = maxSessionKey, .opNum = pState->number};

  STREAM_STATE_PUT_ROCKSDB(pState, "sess", &maxKey, "", 0);
  if (code != 0) {
    return NULL;
  }
  STaskDbWrapper* wrapper = pState->pTdbState->pOwner->pBackend;

  SStreamStateCur* pCur = createStreamStateCursor();
  pCur->number = pState->number;
  pCur->db = wrapper->db;
  pCur->iter = streamStateIterCreate(pState, "sess", (rocksdb_snapshot_t**)&pCur->snapshot,
                                     (rocksdb_readoptions_t**)&pCur->readOpt);

  char    buf[128] = {0};
  int32_t klen = stateSessionKeyEncode((void*)&maxKey, buf);
  rocksdb_iter_seek(pCur->iter, buf, (size_t)klen);
  rocksdb_iter_prev(pCur->iter);
  while (rocksdb_iter_valid(pCur->iter) && iterValueIsStale(pCur->iter)) {
    rocksdb_iter_prev(pCur->iter);
  }

  if (!rocksdb_iter_valid(pCur->iter)) {
    streamStateFreeCur(pCur);
    pCur = NULL;
  }

  STREAM_STATE_DEL_ROCKSDB(pState, "sess", &maxKey);
  return pCur;
}

int32_t streamStateSessionCurPrev_rocksdb(SStreamStateCur* pCur) {
  stDebug("streamStateCurPrev_rocksdb");
  if (!pCur) return -1;

  rocksdb_iter_prev(pCur->iter);
  return 0;
}

SStreamStateCur* streamStateSessionSeekKeyCurrentPrev_rocksdb(SStreamState* pState, const SSessionKey* key) {
  stDebug("streamStateSessionSeekKeyCurrentPrev_rocksdb");

  STaskDbWrapper*  wrapper = pState->pTdbState->pOwner->pBackend;
  SStreamStateCur* pCur = createStreamStateCursor();
  if (pCur == NULL) {
    return NULL;
  }

  pCur->number = pState->number;
  pCur->db = wrapper->db;
  pCur->iter = streamStateIterCreate(pState, "sess", (rocksdb_snapshot_t**)&pCur->snapshot,
                                     (rocksdb_readoptions_t**)&pCur->readOpt);
  if (pCur->iter == NULL) {
    streamStateFreeCur(pCur);
    return NULL;
  }

  char             buf[128] = {0};
  SStateSessionKey sKey = {.key = *key, .opNum = pState->number};
  int              len = stateSessionKeyEncode(&sKey, buf);
  if (!streamStateIterSeekAndValid(pCur->iter, buf, len)) {
    streamStateFreeCur(pCur);
    return NULL;
  }
  while (rocksdb_iter_valid(pCur->iter) && iterValueIsStale(pCur->iter)) rocksdb_iter_prev(pCur->iter);

  if (!rocksdb_iter_valid(pCur->iter)) {
    streamStateFreeCur(pCur);
    return NULL;
  }

  int32_t          c = 0;
  size_t           klen;
  const char*      iKey = rocksdb_iter_key(pCur->iter, &klen);
  SStateSessionKey curKey = {0};
  TAOS_UNUSED(stateSessionKeyDecode(&curKey, (char*)iKey));
  if (stateSessionKeyCmpr(&sKey, sizeof(sKey), &curKey, sizeof(curKey)) >= 0) return pCur;

  if (!rocksdb_iter_valid(pCur->iter)) {
    streamStateFreeCur(pCur);
    return NULL;
  }

  rocksdb_iter_prev(pCur->iter);
  if (!rocksdb_iter_valid(pCur->iter)) {
    streamStateFreeCur(pCur);
    return NULL;
  }
  return pCur;
}
SStreamStateCur* streamStateSessionSeekKeyCurrentNext_rocksdb(SStreamState* pState, SSessionKey* key) {
  stDebug("streamStateSessionSeekKeyCurrentNext_rocksdb");
  STaskDbWrapper*  wrapper = pState->pTdbState->pOwner->pBackend;
  SStreamStateCur* pCur = createStreamStateCursor();
  if (pCur == NULL) {
    return NULL;
  }
  pCur->db = wrapper->db;
  pCur->iter = streamStateIterCreate(pState, "sess", (rocksdb_snapshot_t**)&pCur->snapshot,
                                     (rocksdb_readoptions_t**)&pCur->readOpt);
  pCur->number = pState->number;

  char             buf[128] = {0};
  SStateSessionKey sKey = {.key = *key, .opNum = pState->number};
  int              len = stateSessionKeyEncode(&sKey, buf);

  if (!streamStateIterSeekAndValid(pCur->iter, buf, len)) {
    streamStateFreeCur(pCur);
    return NULL;
  }
  if (iterValueIsStale(pCur->iter)) {
    streamStateFreeCur(pCur);
    return NULL;
  }
  size_t           klen;
  const char*      iKey = rocksdb_iter_key(pCur->iter, &klen);
  SStateSessionKey curKey = {0};
  TAOS_UNUSED(stateSessionKeyDecode(&curKey, (char*)iKey));
  if (stateSessionKeyCmpr(&sKey, sizeof(sKey), &curKey, sizeof(curKey)) <= 0) return pCur;

  rocksdb_iter_next(pCur->iter);
  if (!rocksdb_iter_valid(pCur->iter)) {
    streamStateFreeCur(pCur);
    return NULL;
  }
  return pCur;
}

SStreamStateCur* streamStateSessionSeekKeyNext_rocksdb(SStreamState* pState, const SSessionKey* key) {
  stDebug("streamStateSessionSeekKeyNext_rocksdb");
  STaskDbWrapper*  wrapper = pState->pTdbState->pOwner->pBackend;
  SStreamStateCur* pCur = createStreamStateCursor();
  if (pCur == NULL) {
    return NULL;
  }
  pCur->db = wrapper->db;
  pCur->iter = streamStateIterCreate(pState, "sess", (rocksdb_snapshot_t**)&pCur->snapshot,
                                     (rocksdb_readoptions_t**)&pCur->readOpt);
  pCur->number = pState->number;

  SStateSessionKey sKey = {.key = *key, .opNum = pState->number};

  char buf[128] = {0};
  int  len = stateSessionKeyEncode(&sKey, buf);
  if (!streamStateIterSeekAndValid(pCur->iter, buf, len)) {
    streamStateFreeCur(pCur);
    return NULL;
  }
  while (rocksdb_iter_valid(pCur->iter) && iterValueIsStale(pCur->iter)) rocksdb_iter_next(pCur->iter);
  if (!rocksdb_iter_valid(pCur->iter)) {
    streamStateFreeCur(pCur);
    return NULL;
  }

  size_t           klen;
  const char*      iKey = rocksdb_iter_key(pCur->iter, &klen);
  SStateSessionKey curKey = {0};
  TAOS_UNUSED(stateSessionKeyDecode(&curKey, (char*)iKey));
  if (stateSessionKeyCmpr(&sKey, sizeof(sKey), &curKey, sizeof(curKey)) < 0) return pCur;

  rocksdb_iter_next(pCur->iter);
  if (!rocksdb_iter_valid(pCur->iter)) {
    streamStateFreeCur(pCur);
    return NULL;
  }
  return pCur;
}

SStreamStateCur* streamStateSessionSeekKeyPrev_rocksdb(SStreamState* pState, const SSessionKey* key) {
  stDebug("streamStateSessionSeekKeyPrev_rocksdb");
  STaskDbWrapper*  wrapper = pState->pTdbState->pOwner->pBackend;
  SStreamStateCur* pCur = createStreamStateCursor();
  if (pCur == NULL) {
    return NULL;
  }
  pCur->db = wrapper->db;
  pCur->iter = streamStateIterCreate(pState, "sess", (rocksdb_snapshot_t**)&pCur->snapshot,
                                     (rocksdb_readoptions_t**)&pCur->readOpt);
  pCur->number = pState->number;

  SStateSessionKey sKey = {.key = *key, .opNum = pState->number};

  char buf[128] = {0};
  int  len = stateSessionKeyEncode(&sKey, buf);
  if (!streamStateIterSeekAndValid(pCur->iter, buf, len)) {
    streamStateFreeCur(pCur);
    return NULL;
  }
  while (rocksdb_iter_valid(pCur->iter) && iterValueIsStale(pCur->iter)) rocksdb_iter_prev(pCur->iter);
  if (!rocksdb_iter_valid(pCur->iter)) {
    streamStateFreeCur(pCur);
    return NULL;
  }

  size_t           klen;
  const char*      iKey = rocksdb_iter_key(pCur->iter, &klen);
  SStateSessionKey curKey = {0};
  TAOS_UNUSED(stateSessionKeyDecode(&curKey, (char*)iKey));
  if (stateSessionKeyCmpr(&sKey, sizeof(sKey), &curKey, sizeof(curKey)) > 0) return pCur;

  rocksdb_iter_prev(pCur->iter);
  if (!rocksdb_iter_valid(pCur->iter)) {
    streamStateFreeCur(pCur);
    return NULL;
  }
  return pCur;
}

int32_t streamStateSessionGetKVByCur_rocksdb(SStreamState* pState, SStreamStateCur* pCur, SSessionKey* pKey,
                                             void** pVal, int32_t* pVLen) {
  if (!pCur) {
    return -1;
  }
  SStateSessionKey ktmp = {0};
  size_t           kLen = 0, vLen = 0;

  if (!rocksdb_iter_valid(pCur->iter) || iterValueIsStale(pCur->iter)) {
    return -1;
  }
  const char* curKey = rocksdb_iter_key(pCur->iter, (size_t*)&kLen);
  TAOS_UNUSED(stateSessionKeyDecode((void*)&ktmp, (char*)curKey));

  if (pVal != NULL) *pVal = NULL;
  if (pVLen != NULL) *pVLen = 0;

  SStateSessionKey* pKTmp = &ktmp;
  const char*       vval = rocksdb_iter_value(pCur->iter, (size_t*)&vLen);
  char*             val = NULL;
  int32_t           len = valueDecode((void*)vval, vLen, NULL, &val);
  if (len < 0) {
    taosMemoryFree(val);
    return -1;
  }

  if (pKTmp->opNum != pCur->number) {
    taosMemoryFree(val);
    return -1;
  }
  if (pKey->groupId != 0 && pKey->groupId != pKTmp->key.groupId) {
    taosMemoryFree(val);
    return -1;
  }

  char*  tVal = val;
  size_t tVlen = len;

  if (pVal != NULL) {
    if (pState != NULL && pState->pResultRowStore.resultRowGet != NULL && pState->pExprSupp != NULL) {
      int code = (pState->pResultRowStore.resultRowGet)(pState->pExprSupp, val, len, (char**)&tVal, (size_t*)&tVlen);
      if (code != 0) {
        taosMemoryFree(val);
        return code;
      }
      taosMemoryFree(val);
      *pVal = (char*)tVal;
    } else {
      *pVal = (char*)tVal;
    }
  } else {
    taosMemoryFree(val);
  }

  if (pVLen != NULL) *pVLen = (int32_t)tVlen;

  *pKey = pKTmp->key;
  return 0;
}
// fill cf
int32_t streamStateFillPut_rocksdb(SStreamState* pState, const SWinKey* key, const void* value, int32_t vLen) {
  int code = 0;

  STREAM_STATE_PUT_ROCKSDB(pState, "fill", key, value, vLen);
  return code;
}

int32_t streamStateFillGet_rocksdb(SStreamState* pState, const SWinKey* key, void** pVal, int32_t* pVLen) {
  int code = 0;

  STREAM_STATE_GET_ROCKSDB(pState, "fill", key, pVal, pVLen);
  return code;
}
int32_t streamStateFillDel_rocksdb(SStreamState* pState, const SWinKey* key) {
  int code = 0;
  STREAM_STATE_DEL_ROCKSDB(pState, "fill", key);
  return code;
}

SStreamStateCur* streamStateFillGetCur_rocksdb(SStreamState* pState, const SWinKey* key) {
  stDebug("streamStateFillGetCur_rocksdb");
  SStreamStateCur* pCur = createStreamStateCursor();
  STaskDbWrapper*  wrapper = pState->pTdbState->pOwner->pBackend;

  if (pCur == NULL) return NULL;

  pCur->db = wrapper->db;
  pCur->iter = streamStateIterCreate(pState, "fill", (rocksdb_snapshot_t**)&pCur->snapshot,
                                     (rocksdb_readoptions_t**)&pCur->readOpt);
  pCur->number = pState->number;

  char buf[128] = {0};
  int  len = winKeyEncode((void*)key, buf);
  if (!streamStateIterSeekAndValid(pCur->iter, buf, len)) {
    streamStateFreeCur(pCur);
    return NULL;
  }
  if (iterValueIsStale(pCur->iter)) {
    streamStateFreeCur(pCur);
    return NULL;
  }

  if (rocksdb_iter_valid(pCur->iter)) {
    size_t  kLen;
    SWinKey curKey;
    char*   keyStr = (char*)rocksdb_iter_key(pCur->iter, &kLen);
    TAOS_UNUSED(winKeyDecode((void*)&curKey, keyStr));
    if (winKeyCmpr(key, sizeof(*key), &curKey, sizeof(curKey)) == 0) {
      return pCur;
    }
  }

  streamStateFreeCur(pCur);
  return NULL;
}
int32_t streamStateFillGetKVByCur_rocksdb(SStreamStateCur* pCur, SWinKey* pKey, const void** pVal, int32_t* pVLen) {
  if (!pCur) {
    return -1;
  }
  SWinKey winKey;
  if (!rocksdb_iter_valid(pCur->iter) || iterValueIsStale(pCur->iter)) {
    return -1;
  }
  size_t klen, vlen;
  char*  keyStr = (char*)rocksdb_iter_key(pCur->iter, &klen);
  TAOS_UNUSED(winKeyDecode(&winKey, keyStr));

  const char* valStr = rocksdb_iter_value(pCur->iter, &vlen);
  int32_t     len = valueDecode((void*)valStr, vlen, NULL, (char**)pVal);
  if (len < 0) {
    return -1;
  }
  if (pVLen != NULL) *pVLen = len;

  *pKey = winKey;
  return 0;
}

SStreamStateCur* streamStateFillSeekKeyNext_rocksdb(SStreamState* pState, const SWinKey* key) {
  stDebug("streamStateFillSeekKeyNext_rocksdb");
  STaskDbWrapper*  wrapper = pState->pTdbState->pOwner->pBackend;
  SStreamStateCur* pCur = createStreamStateCursor();
  if (!pCur) {
    return NULL;
  }

  pCur->db = wrapper->db;
  pCur->iter = streamStateIterCreate(pState, "fill", (rocksdb_snapshot_t**)&pCur->snapshot,
                                     (rocksdb_readoptions_t**)&pCur->readOpt);
  pCur->number = pState->number;

  char buf[128] = {0};
  int  len = winKeyEncode((void*)key, buf);
  if (!streamStateIterSeekAndValid(pCur->iter, buf, len)) {
    streamStateFreeCur(pCur);
    return NULL;
  }
  // skip stale data
  while (rocksdb_iter_valid(pCur->iter) && iterValueIsStale(pCur->iter)) {
    rocksdb_iter_next(pCur->iter);
  }

  if (rocksdb_iter_valid(pCur->iter)) {
    SWinKey curKey;
    size_t  kLen = 0;
    char*   keyStr = (char*)rocksdb_iter_key(pCur->iter, &kLen);
    TAOS_UNUSED(winKeyDecode((void*)&curKey, keyStr));
    if (winKeyCmpr(key, sizeof(*key), &curKey, sizeof(curKey)) < 0) {
      return pCur;
    }
    rocksdb_iter_next(pCur->iter);
    return pCur;
  }
  streamStateFreeCur(pCur);
  return NULL;
}
SStreamStateCur* streamStateFillSeekKeyPrev_rocksdb(SStreamState* pState, const SWinKey* key) {
  stDebug("streamStateFillSeekKeyPrev_rocksdb");
  STaskDbWrapper*  wrapper = pState->pTdbState->pOwner->pBackend;
  SStreamStateCur* pCur = createStreamStateCursor();
  if (pCur == NULL) {
    return NULL;
  }

  pCur->db = wrapper->db;
  pCur->iter = streamStateIterCreate(pState, "fill", (rocksdb_snapshot_t**)&pCur->snapshot,
                                     (rocksdb_readoptions_t**)&pCur->readOpt);
  pCur->number = pState->number;

  char buf[128] = {0};
  int  len = winKeyEncode((void*)key, buf);
  if (!streamStateIterSeekAndValid(pCur->iter, buf, len)) {
    streamStateFreeCur(pCur);
    return NULL;
  }
  while (rocksdb_iter_valid(pCur->iter) && iterValueIsStale(pCur->iter)) {
    rocksdb_iter_prev(pCur->iter);
  }

  if (rocksdb_iter_valid(pCur->iter)) {
    SWinKey curKey;
    size_t  kLen = 0;
    char*   keyStr = (char*)rocksdb_iter_key(pCur->iter, &kLen);
    TAOS_UNUSED(winKeyDecode((void*)&curKey, keyStr));
    if (winKeyCmpr(key, sizeof(*key), &curKey, sizeof(curKey)) > 0) {
      return pCur;
    }
    rocksdb_iter_prev(pCur->iter);
    return pCur;
  }

  streamStateFreeCur(pCur);
  return NULL;
}

SStreamStateCur* streamStateFillSeekToLast_rocksdb(SStreamState* pState) {
  SWinKey key = {.groupId = UINT64_MAX, .ts = INT64_MAX};
  return streamStateFillSeekKeyPrev_rocksdb(pState, &key);
}

#ifdef BUILD_NO_CALL
int32_t streamStateSessionGetKeyByRange_rocksdb(SStreamState* pState, const SSessionKey* key, SSessionKey* curKey) {
  stDebug("streamStateSessionGetKeyByRange_rocksdb");
  STaskDbWrapper*  wrapper = pState->pTdbState->pOwner->pBackend;
  SStreamStateCur* pCur = createStreamStateCursor();
  if (pCur == NULL) {
    return -1;
  }
  pCur->db = wrapper->db;
  pCur->iter = streamStateIterCreate(pState, "sess", (rocksdb_snapshot_t**)&pCur->snapshot,
                                     (rocksdb_readoptions_t**)&pCur->readOpt);
  pCur->number = pState->number;

  SStateSessionKey sKey = {.key = *key, .opNum = pState->number};
  int32_t          c = 0;
  char             buf[128] = {0};
  int              len = stateSessionKeyEncode(&sKey, buf);
  if (!streamStateIterSeekAndValid(pCur->iter, buf, len)) {
    streamStateFreeCur(pCur);
    return -1;
  }

  size_t           kLen;
  const char*      iKeyStr = rocksdb_iter_key(pCur->iter, (size_t*)&kLen);
  SStateSessionKey iKey = {0};
  stateSessionKeyDecode(&iKey, (char*)iKeyStr);

  c = stateSessionKeyCmpr(&sKey, sizeof(sKey), &iKey, sizeof(iKey));

  SSessionKey resKey = *key;
  int32_t     code = streamStateSessionGetKVByCur_rocksdb(pState, pCur, &resKey, NULL, NULL);
  if (code == 0 && sessionRangeKeyCmpr(key, &resKey) == 0) {
    *curKey = resKey;
    streamStateFreeCur(pCur);
    return code;
  }

  if (c > 0) {
    streamStateCurNext_rocksdb(pCur);
    code = streamStateSessionGetKVByCur_rocksdb(pState, pCur, &resKey, NULL, NULL);
    if (code == 0 && sessionRangeKeyCmpr(key, &resKey) == 0) {
      *curKey = resKey;
      streamStateFreeCur(pCur);
      return code;
    }
  } else if (c < 0) {
    streamStateCurPrev(pState, pCur);
    code = streamStateSessionGetKVByCur_rocksdb(pState, pCur, &resKey, NULL, NULL);
    if (code == 0 && sessionRangeKeyCmpr(key, &resKey) == 0) {
      *curKey = resKey;
      streamStateFreeCur(pCur);
      return code;
    }
  }

  streamStateFreeCur(pCur);
  return -1;
}
#endif

int32_t streamStateSessionAddIfNotExist_rocksdb(SStreamState* pState, SSessionKey* key, TSKEY gap, void** pVal,
                                                int32_t* pVLen) {
  stDebug("streamStateSessionAddIfNotExist_rocksdb");
  // todo refactor
  int32_t     res = 0;
  SSessionKey originKey = *key;
  SSessionKey searchKey = *key;
  searchKey.win.skey = key->win.skey - gap;
  searchKey.win.ekey = key->win.ekey + gap;
  int32_t valSize = *pVLen;

  void* tmp = taosMemoryMalloc(valSize);
  if (tmp == NULL) {
    return terrno;
  }

  SStreamStateCur* pCur = streamStateSessionSeekKeyCurrentPrev_rocksdb(pState, key);
  int32_t          code = streamStateSessionGetKVByCur_rocksdb(pState, pCur, key, pVal, pVLen);

  if (code == 0) {
    if (sessionRangeKeyCmpr(&searchKey, key) == 0) {
      memcpy(tmp, *pVal, *pVLen);
      taosMemoryFreeClear(*pVal);
      goto _end;
    }
    taosMemoryFreeClear(*pVal);
    streamStateCurNext_rocksdb(pCur);
  } else {
    *key = originKey;
    streamStateFreeCur(pCur);
    taosMemoryFreeClear(*pVal);
    pCur = streamStateSessionSeekKeyNext_rocksdb(pState, key);
  }

  code = streamStateSessionGetKVByCur_rocksdb(pState, pCur, key, pVal, pVLen);
  if (code == 0) {
    if (sessionRangeKeyCmpr(&searchKey, key) == 0) {
      memcpy(tmp, *pVal, *pVLen);
      goto _end;
    }
  }

  *key = originKey;
  res = 1;
  memset(tmp, 0, valSize);

_end:
  taosMemoryFree(*pVal);
  *pVal = tmp;
  streamStateFreeCur(pCur);
  return res;
}
void streamStateSessionClear_rocksdb(SStreamState* pState) {
  stDebug("streamStateSessionClear_rocksdb");
  SSessionKey      key = {.win.skey = 0, .win.ekey = 0, .groupId = 0};
  SStreamStateCur* pCur = streamStateSessionSeekKeyCurrentNext_rocksdb(pState, &key);

  while (1) {
    SSessionKey delKey = {0};
    void*       buf = NULL;
    int32_t     size = 0;
    int32_t     code = streamStateSessionGetKVByCur_rocksdb(pState, pCur, &delKey, &buf, &size);
    if (code == 0 && size > 0) {
      memset(buf, 0, size);
      // refactor later
      TAOS_UNUSED(streamStateSessionPut_rocksdb(pState, &delKey, buf, size));
    } else {
      taosMemoryFreeClear(buf);
      break;
    }
    taosMemoryFreeClear(buf);

    streamStateCurNext_rocksdb(pCur);
  }
  streamStateFreeCur(pCur);
}
int32_t streamStateStateAddIfNotExist_rocksdb(SStreamState* pState, SSessionKey* key, char* pKeyData,
                                              int32_t keyDataLen, state_key_cmpr_fn fn, void** pVal, int32_t* pVLen) {
  stDebug("streamStateStateAddIfNotExist_rocksdb");
  // todo refactor
  int32_t     res = 0;
  SSessionKey tmpKey = *key;
  int32_t     valSize = *pVLen;
  void*       tmp = taosMemoryMalloc(valSize);
  if (!tmp) {
    return -1;
  }

  SStreamStateCur* pCur = streamStateSessionSeekKeyCurrentPrev_rocksdb(pState, key);
  int32_t          code = streamStateSessionGetKVByCur_rocksdb(pState, pCur, key, pVal, pVLen);
  if (code == 0) {
    if (key->win.skey <= tmpKey.win.skey && tmpKey.win.ekey <= key->win.ekey) {
      memcpy(tmp, *pVal, valSize);
      goto _end;
    }

    void* stateKey = (char*)(*pVal) + (valSize - keyDataLen);
    if (fn(pKeyData, stateKey) == true) {
      memcpy(tmp, *pVal, valSize);
      goto _end;
    }

    streamStateCurNext_rocksdb(pCur);
  } else {
    *key = tmpKey;
    streamStateFreeCur(pCur);
    pCur = streamStateSessionSeekKeyNext_rocksdb(pState, key);
  }
  taosMemoryFreeClear(*pVal);
  code = streamStateSessionGetKVByCur_rocksdb(pState, pCur, key, pVal, pVLen);
  if (code == 0) {
    void* stateKey = (char*)(*pVal) + (valSize - keyDataLen);
    if (fn(pKeyData, stateKey) == true) {
      memcpy(tmp, *pVal, valSize);
      goto _end;
    }
  }
  taosMemoryFreeClear(*pVal);

  *key = tmpKey;
  res = 1;
  memset(tmp, 0, valSize);

_end:
  taosMemoryFreeClear(*pVal);
  *pVal = tmp;
  streamStateFreeCur(pCur);
  return res;
}

//  partag cf
int32_t streamStatePutParTag_rocksdb(SStreamState* pState, int64_t groupId, const void* tag, int32_t tagLen) {
  int    code = 0;
  char*  dst = NULL;
  size_t size = 0;
  if (pState->pResultRowStore.resultRowPut == NULL || pState->pExprSupp == NULL || tag == NULL) {
    STREAM_STATE_PUT_ROCKSDB(pState, "partag", &groupId, tag, tagLen);
    return code;
  }
  code = (pState->pResultRowStore.resultRowPut)(pState->pExprSupp, tag, tagLen, &dst, &size);
  if (code != 0) {
    return code;
  }
  STREAM_STATE_PUT_ROCKSDB(pState, "partag", &groupId, dst, (int32_t)size);
  taosMemoryFree(dst);
  return code;
}

void streamStateParTagSeekKeyNext_rocksdb(SStreamState* pState, const int64_t groupId, SStreamStateCur* pCur) {
  if (pCur == NULL) {
    return;
  }
  STaskDbWrapper* wrapper = pState->pTdbState->pOwner->pBackend;
  pCur->number = pState->number;
  pCur->db = wrapper->db;
  pCur->iter = streamStateIterCreate(pState, "partag", (rocksdb_snapshot_t**)&pCur->snapshot,
                                     (rocksdb_readoptions_t**)&pCur->readOpt);
  int i = streamStateGetCfIdx(pState, "partag");
  if (i < 0) {
    stError("streamState failed to put to cf name:%s", "partag");
    return;
  }

  char    buf[128] = {0};
  int32_t klen = ginitDict[i].enFunc((void*)&groupId, buf);
  if (!streamStateIterSeekAndValid(pCur->iter, buf, klen)) {
    return;
  }
  // skip ttl expired data
  while (rocksdb_iter_valid(pCur->iter) && iterValueIsStale(pCur->iter)) {
    rocksdb_iter_next(pCur->iter);
  }

  if (rocksdb_iter_valid(pCur->iter)) {
    int64_t curGroupId;
    size_t  kLen = 0;
    char*   keyStr = (char*)rocksdb_iter_key(pCur->iter, &kLen);
    TAOS_UNUSED(parKeyDecode((void*)&curGroupId, keyStr));
    if (curGroupId > groupId) return;

    rocksdb_iter_next(pCur->iter);
  }
}

int32_t streamStateParTagGetKVByCur_rocksdb(SStreamStateCur* pCur, int64_t* pGroupId, const void** pVal,
                                            int32_t* pVLen) {
  stDebug("streamStateFillGetKVByCur_rocksdb");
  if (!pCur) {
    return -1;
  }
  SWinKey winKey;
  if (!rocksdb_iter_valid(pCur->iter) || iterValueIsStale(pCur->iter)) {
    return -1;
  }

  size_t klen, vlen;
  char*  keyStr = (char*)rocksdb_iter_key(pCur->iter, &klen);
  (void)parKeyDecode(pGroupId, keyStr);

  if (pVal) {
    const char* valStr = rocksdb_iter_value(pCur->iter, &vlen);
    int32_t     len = valueDecode((void*)valStr, vlen, NULL, (char**)pVal);
    if (len < 0) {
      return -1;
    }
    if (pVLen != NULL) *pVLen = len;
  }

  return 0;
}

#ifdef BUILD_NO_CALL
int32_t streamStateGetParTag_rocksdb(SStreamState* pState, int64_t groupId, void** tagVal, int32_t* tagLen) {
  int    code = 0;
  char*  tVal;
  size_t tValLen = 0;
  STREAM_STATE_GET_ROCKSDB(pState, "partag", &groupId, &tVal, &tValLen);
  if (code != 0) {
    taosMemoryFree(tVal);
    return code;
  }
  code = (pState->pResultRowStore.resultRowGet)(pState->pExprSupp, tVal, tValLen, (char**)tagVal, (size_t*)tagLen);
  taosMemoryFree(tVal);

  return code;
}
#endif
// parname cfg
int32_t streamStatePutParName_rocksdb(SStreamState* pState, int64_t groupId, const char tbname[TSDB_TABLE_NAME_LEN]) {
  int code = 0;
  STREAM_STATE_PUT_ROCKSDB(pState, "parname", &groupId, (char*)tbname, TSDB_TABLE_NAME_LEN);
  return code;
}
int32_t streamStateGetParName_rocksdb(SStreamState* pState, int64_t groupId, void** pVal) {
  int    code = 0;
  size_t tagLen;
  STREAM_STATE_GET_ROCKSDB(pState, "parname", &groupId, pVal, &tagLen);
  return code;
}

int32_t streamStateDeleteParName_rocksdb(SStreamState* pState, int64_t groupId) {
  int code = 0;
  STREAM_STATE_DEL_ROCKSDB(pState, "parname", &groupId);
  return code;
}

int32_t streamDefaultPut_rocksdb(SStreamState* pState, const void* key, void* pVal, int32_t pVLen) {
  int code = 0;
  STREAM_STATE_PUT_ROCKSDB(pState, "default", key, pVal, pVLen);
  return code;
}
int32_t streamDefaultGet_rocksdb(SStreamState* pState, const void* key, void** pVal, int32_t* pVLen) {
  int code = 0;
  STREAM_STATE_GET_ROCKSDB(pState, "default", key, pVal, pVLen);
  return code;
}
int32_t streamDefaultDel_rocksdb(SStreamState* pState, const void* key) {
  int code = 0;
  STREAM_STATE_DEL_ROCKSDB(pState, "default", key);
  return code;
}

int32_t streamDefaultIterGet_rocksdb(SStreamState* pState, const void* start, const void* end, SArray* result) {
  int   code = 0;
  char* err = NULL;

  STaskDbWrapper*        wrapper = pState->pTdbState->pOwner->pBackend;
  rocksdb_snapshot_t*    snapshot = NULL;
  rocksdb_readoptions_t* readopts = NULL;
  rocksdb_iterator_t*    pIter = streamStateIterCreate(pState, "default", &snapshot, &readopts);
  if (pIter == NULL) {
    return -1;
  }
  size_t klen = 0;
  rocksdb_iter_seek(pIter, start, strlen(start));
  while (rocksdb_iter_valid(pIter)) {
    const char* key = rocksdb_iter_key(pIter, &klen);
    int32_t     vlen = 0;
    const char* vval = rocksdb_iter_value(pIter, (size_t*)&vlen);
    char*       val = NULL;
    int32_t     len = valueDecode((void*)vval, vlen, NULL, NULL);
    if (len < 0) {
      rocksdb_iter_next(pIter);
      continue;
    }

    if (end != NULL && strcmp(key, end) > 0) {
      break;
    }
    if (strncmp(key, start, strlen(start)) == 0 && strlen(key) >= strlen(start) + 1) {
      int64_t checkPoint = 0;
      if (sscanf(key + strlen(key), ":%" PRId64 "", &checkPoint) == 1) {
        if (taosArrayPush(result, &checkPoint) == NULL) {
          code = terrno;
          break;
        }
      }
    } else {
      break;
    }
    rocksdb_iter_next(pIter);
  }
  rocksdb_release_snapshot(wrapper->db, snapshot);
  rocksdb_readoptions_destroy(readopts);
  rocksdb_iter_destroy(pIter);
  return code;
}
#ifdef BUILD_NO_CALL
void* streamDefaultIterCreate_rocksdb(SStreamState* pState) {
  SStreamStateCur* pCur = createStreamStateCursor();
  STaskDbWrapper*  wrapper = pState->pTdbState->pOwner->pBackend;

  pCur->db = wrapper->db;
  pCur->iter = streamStateIterCreate(pState, "default", (rocksdb_snapshot_t**)&pCur->snapshot,
                                     (rocksdb_readoptions_t**)&pCur->readOpt);
  pCur->number = pState->number;
  return pCur;
}
bool streamDefaultIterValid_rocksdb(void* iter) {
  if (iter) {
    return false;
  }
  SStreamStateCur* pCur = iter;
  return (rocksdb_iter_valid(pCur->iter) && !iterValueIsStale(pCur->iter)) ? true : false;
}
void streamDefaultIterSeek_rocksdb(void* iter, const char* key) {
  SStreamStateCur* pCur = iter;
  rocksdb_iter_seek(pCur->iter, key, strlen(key));
}
void streamDefaultIterNext_rocksdb(void* iter) {
  SStreamStateCur* pCur = iter;
  rocksdb_iter_next(pCur->iter);
}
char* streamDefaultIterKey_rocksdb(void* iter, int32_t* len) {
  SStreamStateCur* pCur = iter;
  return (char*)rocksdb_iter_key(pCur->iter, (size_t*)len);
}
char* streamDefaultIterVal_rocksdb(void* iter, int32_t* len) {
  SStreamStateCur* pCur = iter;
  char*            ret = NULL;

  int32_t     vlen = 0;
  const char* val = rocksdb_iter_value(pCur->iter, (size_t*)&vlen);
  *len = valueDecode((void*)val, vlen, NULL, &ret);
  if (*len < 0) {
    taosMemoryFree(ret);
    return NULL;
  }

  return ret;
}
#endif
// batch func
void* streamStateCreateBatch() {
  rocksdb_writebatch_t* pBatch = rocksdb_writebatch_create();
  return pBatch;
}
int32_t streamStateGetBatchSize(void* pBatch) {
  if (pBatch == NULL) return 0;
  return rocksdb_writebatch_count(pBatch);
}

void    streamStateClearBatch(void* pBatch) { rocksdb_writebatch_clear((rocksdb_writebatch_t*)pBatch); }
void    streamStateDestroyBatch(void* pBatch) { rocksdb_writebatch_destroy((rocksdb_writebatch_t*)pBatch); }
int32_t streamStatePutBatch(SStreamState* pState, const char* cfKeyName, rocksdb_writebatch_t* pBatch, void* key,
                            void* val, int32_t vlen, int64_t ttl) {
  int32_t         code = 0;
  STaskDbWrapper* wrapper = pState->pTdbState->pOwner->pBackend;
  TAOS_UNUSED(atomic_add_fetch_64(&wrapper->dataWritten, 1));

  int i = streamStateGetCfIdx(pState, cfKeyName);
  if (i < 0) {
    stError("streamState failed to put to cf name:%s", cfKeyName);
    return -1;
  }

  char    buf[128] = {0};
  int32_t klen = ginitDict[i].enFunc((void*)key, buf);

  char*   ttlV = NULL;
  int32_t ttlVLen = ginitDict[i].enValueFunc(val, vlen, ttl, &ttlV);

  rocksdb_column_family_handle_t* pCf = wrapper->pCf[ginitDict[i].idx];
  rocksdb_writebatch_put_cf((rocksdb_writebatch_t*)pBatch, pCf, buf, (size_t)klen, ttlV, (size_t)ttlVLen);
  taosMemoryFree(ttlV);

  {
    char tbuf[256] = {0};
    TAOS_UNUSED(ginitDict[i].toStrFunc((void*)key, tbuf));
    stTrace("streamState str: %s succ to write to %s_%s, len: %d", tbuf, wrapper->idstr, ginitDict[i].key, vlen);
  }
  return 0;
}

int32_t streamStatePutBatchOptimize(SStreamState* pState, int32_t cfIdx, rocksdb_writebatch_t* pBatch, void* key,
                                    void* val, int32_t vlen, int64_t ttl, void* tmpBuf) {
  int32_t code = 0;
  char    buf[128] = {0};
  char    toString[128] = {0};

  char*  dst = NULL;
  size_t size = 0;
  if (pState->pResultRowStore.resultRowPut == NULL || pState->pExprSupp == NULL) {
    dst = val;
    size = vlen;
  } else {
    code = (pState->pResultRowStore.resultRowPut)(pState->pExprSupp, val, vlen, &dst, &size);
    if (code != 0) {
      return code;
    }
  }
  int32_t klen = ginitDict[cfIdx].enFunc((void*)key, buf);

  ginitDict[cfIdx].toStrFunc((void*)key, toString);
  qInfo("[InternalERR] write cfIdx:%d key:%s vlen:%d", cfIdx, toString, vlen);

  char*   ttlV = tmpBuf;
  int32_t ttlVLen = ginitDict[cfIdx].enValueFunc(dst, size, ttl, &ttlV);

  STaskDbWrapper* wrapper = pState->pTdbState->pOwner->pBackend;

  TAOS_UNUSED(atomic_add_fetch_64(&wrapper->dataWritten, 1));

  rocksdb_column_family_handle_t* pCf = wrapper->pCf[ginitDict[cfIdx].idx];
  rocksdb_writebatch_put_cf((rocksdb_writebatch_t*)pBatch, pCf, buf, (size_t)klen, ttlV, (size_t)ttlVLen);

  if (pState->pResultRowStore.resultRowPut != NULL && pState->pExprSupp != NULL) {
    taosMemoryFree(dst);
  }

  if (tmpBuf == NULL) {
    taosMemoryFree(ttlV);
  }

  {
    char tbuf[256] = {0};
    TAOS_UNUSED(ginitDict[cfIdx].toStrFunc((void*)key, tbuf));
    stTrace("streamState str: %s succ to write to %s_%s", tbuf, wrapper->idstr, ginitDict[cfIdx].key);
  }
  return 0;
}
int32_t streamStatePutBatch_rocksdb(SStreamState* pState, void* pBatch) {
  char*           err = NULL;
  STaskDbWrapper* wrapper = pState->pTdbState->pOwner->pBackend;
  TAOS_UNUSED(atomic_add_fetch_64(&wrapper->dataWritten, 1));
  rocksdb_write(wrapper->db, wrapper->writeOpt, (rocksdb_writebatch_t*)pBatch, &err);
  if (err != NULL) {
    stError("streamState failed to write batch, err:%s", err);
    taosMemoryFree(err);
    return -1;
  } else {
    stDebug("write batch to backend:%p", wrapper->db);
  }
  return 0;
}
uint32_t nextPow2(uint32_t x) {
  if (x <= 1) return 2;
  x = x - 1;
  x = x | (x >> 1);
  x = x | (x >> 2);
  x = x | (x >> 4);
  x = x | (x >> 8);
  x = x | (x >> 16);
  return x + 1;
}

#ifdef BUILD_NO_CALL
int32_t copyFiles(const char* src, const char* dst) {
  int32_t code = 0;
  // opt later, just hard link
  int32_t sLen = strlen(src);
  int32_t dLen = strlen(dst);
  char*   srcName = taosMemoryCalloc(1, sLen + 64);
  char*   dstName = taosMemoryCalloc(1, dLen + 64);

  TdDirPtr pDir = taosOpenDir(src);
  if (pDir == NULL) {
    taosMemoryFree(srcName);
    taosMemoryFree(dstName);
    return -1;
  }

  TdDirEntryPtr de = NULL;
  while ((de = taosReadDir(pDir)) != NULL) {
    char* name = taosGetDirEntryName(de);
    if (strcmp(name, ".") == 0 || strcmp(name, "..") == 0) continue;

    sprintf(srcName, "%s%s%s", src, TD_DIRSEP, name);
    sprintf(dstName, "%s%s%s", dst, TD_DIRSEP, name);
    if (!taosDirEntryIsDir(de)) {
      code = taosCopyFile(srcName, dstName);
      if (code == -1) {
        goto _err;
      }
    }

    memset(srcName, 0, sLen + 64);
    memset(dstName, 0, dLen + 64);
  }

_err:
  taosMemoryFreeClear(srcName);
  taosMemoryFreeClear(dstName);
  taosCloseDir(&pDir);
  return code >= 0 ? 0 : -1;
}
#endif

int32_t isBkdDataMeta(char* name, int32_t len) {
  const char* pCurrent = "CURRENT";
  int32_t     currLen = strlen(pCurrent);

  const char* pManifest = "MANIFEST-";
  int32_t     maniLen = strlen(pManifest);

  if (len >= maniLen && strncmp(name, pManifest, maniLen) == 0) {
    return 1;
  } else if (len == currLen && strcmp(name, pCurrent) == 0) {
    return 1;
  }
  return 0;
}
int32_t compareHashTableImpl(SHashObj* p1, SHashObj* p2, SArray* diff) {
  int32_t code = 0;
  size_t  len = 0;
  void*   pIter = taosHashIterate(p2, NULL);
  while (pIter) {
    char* name = taosHashGetKey(pIter, &len);
    if (!isBkdDataMeta(name, len) && !taosHashGet(p1, name, len)) {
      int32_t cap = len + 1;
      char*   fname = taosMemoryCalloc(1, cap);
      if (fname == NULL) {
        return terrno;
      }
      tstrncpy(fname, name, cap);
      if (taosArrayPush(diff, &fname) == NULL) {
        taosMemoryFree(fname);
        return terrno;
      }
    }
    pIter = taosHashIterate(p2, pIter);
  }
  return code;
}
int32_t compareHashTable(SHashObj* p1, SHashObj* p2, SArray* add, SArray* del) {
  int32_t code = 0;

  code = compareHashTableImpl(p1, p2, add);
  if (code != 0) {
    code = compareHashTableImpl(p2, p1, del);
  }

  return code;
}

void hashTableToDebug(SHashObj* pTbl, char** buf) {
  size_t  sz = taosHashGetSize(pTbl);
  int32_t total = 0;
  int32_t cap = sz * 16 + 4;

  char* p = taosMemoryCalloc(1, cap);
  if (p == NULL) {
    stError("failed to alloc memory for stream snapshot debug info");
    return;
  }

  void* pIter = taosHashIterate(pTbl, NULL);
  while (pIter) {
    size_t len = 0;
    char*  name = taosHashGetKey(pIter, &len);
    if (name == NULL || len <= 0) {
      pIter = taosHashIterate(pTbl, pIter);
      continue;
    }
    int32_t left = cap - strlen(p);
    int32_t nBytes = snprintf(p + total, left, "%s,", name);
    if (nBytes <= 0 || nBytes >= left) {
      stError("failed to debug snapshot info since %s", tstrerror(TSDB_CODE_OUT_OF_RANGE));
      taosMemoryFree(p);
      return;
    }

    pIter = taosHashIterate(pTbl, pIter);
    total += nBytes;
  }
  if (total > 0) {
    p[total - 1] = 0;
  }
  *buf = p;
}
void strArrayDebugInfo(SArray* pArr, char** buf) {
  int32_t sz = taosArrayGetSize(pArr);
  if (sz <= 0) return;

  int32_t code = 0;
  int32_t total = 0, nBytes = 0;
  int32_t cap = 64 + sz * 64;

  char* p = (char*)taosMemoryCalloc(1, cap);
  if (p == NULL) {
    stError("failed to alloc memory for stream snapshot debug info");
    return;
  }

  for (int i = 0; i < sz; i++) {
    char*   name = taosArrayGetP(pArr, i);
    int32_t left = cap - strlen(p);
    nBytes = snprintf(p + total, left, "%s,", name);
    if (nBytes <= 0 || nBytes >= left) {
      code = TSDB_CODE_OUT_OF_RANGE;
      stError("failed to debug snapshot info since %s", tstrerror(code));
      taosMemoryFree(p);
      return;
    }

    total += nBytes;
  }

  p[total - 1] = 0;

  *buf = p;
}
void dbChkpDebugInfo(SDbChkp* pDb) {
  if (stDebugFlag & DEBUG_INFO) {
    char* p[4] = {NULL};

    hashTableToDebug(pDb->pSstTbl[pDb->idx], &p[0]);
    if (p[0]) stTrace("chkp previous file: [%s]", p[0]);

    hashTableToDebug(pDb->pSstTbl[1 - pDb->idx], &p[1]);
    if (p[1]) stTrace("chkp curr file: [%s]", p[1]);

    strArrayDebugInfo(pDb->pAdd, &p[2]);
    if (p[2]) stTrace("chkp newly addded file: [%s]", p[2]);

    strArrayDebugInfo(pDb->pDel, &p[3]);
    if (p[3]) stTrace("chkp newly deleted file: [%s]", p[3]);

    for (int i = 0; i < 4; i++) {
      taosMemoryFree(p[i]);
    }
  }
}
int32_t dbChkpGetDelta(SDbChkp* p, int64_t chkpId, SArray* list) {
  int32_t code = 0;
  int32_t nBytes;
  TAOS_UNUSED(taosThreadRwlockWrlock(&p->rwLock));

  p->preCkptId = p->curChkpId;
  p->curChkpId = chkpId;
  const char* pCurrent = "CURRENT";
  int32_t     currLen = strlen(pCurrent);

  const char* pManifest = "MANIFEST-";
  int32_t     maniLen = strlen(pManifest);

  const char* pSST = ".sst";
  int32_t     sstLen = strlen(pSST);

  memset(p->buf, 0, p->len);

  nBytes =
      snprintf(p->buf, p->len, "%s%s%s%scheckpoint%" PRId64 "", p->path, TD_DIRSEP, "checkpoints", TD_DIRSEP, chkpId);
  if (nBytes <= 0 || nBytes >= p->len) {
    TAOS_UNUSED(taosThreadRwlockUnlock(&p->rwLock));
    return TSDB_CODE_OUT_OF_RANGE;
  }

  taosArrayClearP(p->pAdd, NULL);
  taosArrayClearP(p->pDel, NULL);
  taosHashClear(p->pSstTbl[1 - p->idx]);

  TdDirPtr pDir = taosOpenDir(p->buf);
  if (pDir == NULL) {
    TAOS_UNUSED(taosThreadRwlockUnlock(&p->rwLock));
    return terrno;
  }

  TdDirEntryPtr de = NULL;
  int8_t        dummy = 0;
  while ((de = taosReadDir(pDir)) != NULL) {
    char* name = taosGetDirEntryName(de);
    if (strcmp(name, ".") == 0 || strcmp(name, "..") == 0) continue;
    if (strlen(name) == currLen && strcmp(name, pCurrent) == 0) {
      taosMemoryFreeClear(p->pCurrent);

      p->pCurrent = taosStrdup(name);
      if (p->pCurrent == NULL) {
        code = terrno;
        break;
      }
      continue;
    }

    if (strlen(name) >= maniLen && strncmp(name, pManifest, maniLen) == 0) {
      taosMemoryFreeClear(p->pManifest);
      p->pManifest = taosStrdup(name);
      if (p->pManifest == NULL) {
        code = terrno;
        break;
      }
      continue;
    }
    if (strlen(name) >= sstLen && strncmp(name + strlen(name) - 4, pSST, sstLen) == 0) {
      if (taosHashPut(p->pSstTbl[1 - p->idx], name, strlen(name), &dummy, sizeof(dummy)) != 0) {
        break;
      }
      continue;
    }
  }
  TAOS_UNUSED(taosCloseDir(&pDir));
  if (code != 0) {
    TAOS_UNUSED(taosThreadRwlockUnlock(&p->rwLock));
    return code;
  }

  if (p->init == 0) {
    void* pIter = taosHashIterate(p->pSstTbl[1 - p->idx], NULL);
    while (pIter) {
      size_t len = 0;
      char*  name = taosHashGetKey(pIter, &len);
      if (name != NULL && !isBkdDataMeta(name, len)) {
        int32_t cap = len + 1;
        char*   fname = taosMemoryCalloc(1, cap);
        if (fname == NULL) {
          TAOS_UNUSED(taosThreadRwlockUnlock(&p->rwLock));
          return terrno;
        }

        tstrncpy(fname, name, cap);
        if (taosArrayPush(p->pAdd, &fname) == NULL) {
          taosMemoryFree(fname);
          TAOS_UNUSED(taosThreadRwlockUnlock(&p->rwLock));
          return terrno;
        }
      }
      pIter = taosHashIterate(p->pSstTbl[1 - p->idx], pIter);
    }
    if (taosArrayGetSize(p->pAdd) > 0) p->update = 1;

    p->init = 1;
    p->preCkptId = -1;
    p->curChkpId = chkpId;
  } else {
    int32_t code = compareHashTable(p->pSstTbl[p->idx], p->pSstTbl[1 - p->idx], p->pAdd, p->pDel);
    if (code != 0) {
      // dead code
      taosArrayClearP(p->pAdd, NULL);
      taosArrayClearP(p->pDel, NULL);
      taosHashClear(p->pSstTbl[1 - p->idx]);
      p->update = 0;
      return code;
    }

    if (taosArrayGetSize(p->pAdd) == 0 && taosArrayGetSize(p->pDel) == 0) {
      p->update = 0;
    }

    p->preCkptId = p->curChkpId;
    p->curChkpId = chkpId;
  }

  dbChkpDebugInfo(p);

  p->idx = 1 - p->idx;

  TAOS_UNUSED(taosThreadRwlockUnlock(&p->rwLock));

  return code;
}

void dbChkpDestroy(SDbChkp* pChkp);

int32_t dbChkpCreate(char* path, int64_t initChkpId, SDbChkp** ppChkp) {
  int32_t  code = 0;
  SDbChkp* p = taosMemoryCalloc(1, sizeof(SDbChkp));
  if (p == NULL) {
    code = terrno;
    goto _EXIT;
  }

  p->curChkpId = initChkpId;
  p->preCkptId = -1;
  p->pSST = taosArrayInit(64, sizeof(void*));
  if (p->pSST == NULL) {
    code = terrno;
    dbChkpDestroy(p);
    return code;
  }

  p->path = path;
  p->len = strlen(path) + 128;
  p->buf = taosMemoryCalloc(1, p->len);
  if (p->buf == NULL) {
    code = terrno;
    goto _EXIT;
  }

  p->idx = 0;
  p->pSstTbl[0] = taosHashInit(64, taosGetDefaultHashFunction(TSDB_DATA_TYPE_BINARY), false, HASH_ENTRY_LOCK);
  if (p->pSstTbl[0] == NULL) {
    code = terrno;
    goto _EXIT;
  }

  p->pSstTbl[1] = taosHashInit(64, taosGetDefaultHashFunction(TSDB_DATA_TYPE_BINARY), false, HASH_ENTRY_LOCK);
  if (p->pSstTbl[1] == NULL) {
    code = terrno;
    goto _EXIT;
  }

  p->pAdd = taosArrayInit(64, sizeof(void*));
  if (p->pAdd == NULL) {
    code = terrno;
    goto _EXIT;
  }

  p->pDel = taosArrayInit(64, sizeof(void*));
  if (p->pDel == NULL) {
    code = terrno;
    goto _EXIT;
  }

  p->update = 0;
  TAOS_UNUSED(taosThreadRwlockInit(&p->rwLock, NULL));

  SArray* list = NULL;
  code = dbChkpGetDelta(p, initChkpId, list);
  if (code != 0) {
    goto _EXIT;
  }
  *ppChkp = p;
  return code;
_EXIT:
  dbChkpDestroy(p);
  return code;
}

void dbChkpDestroy(SDbChkp* pChkp) {
  if (pChkp == NULL) return;

  taosMemoryFree(pChkp->buf);
  taosMemoryFree(pChkp->path);

  taosArrayDestroyP(pChkp->pSST, NULL);
  taosArrayDestroyP(pChkp->pAdd, NULL);
  taosArrayDestroyP(pChkp->pDel, NULL);

  taosHashCleanup(pChkp->pSstTbl[0]);
  taosHashCleanup(pChkp->pSstTbl[1]);

  taosMemoryFree(pChkp->pCurrent);
  taosMemoryFree(pChkp->pManifest);
  taosMemoryFree(pChkp);
}
#ifdef BUILD_NO_CALL
int32_t dbChkpInit(SDbChkp* p) {
  if (p == NULL) return 0;
  return 0;
}
#endif
int32_t dbChkpDumpTo(SDbChkp* p, char* dname, SArray* list) {
  static char* chkpMeta = "META";
  int32_t      code = 0;

  TAOS_UNUSED(taosThreadRwlockRdlock(&p->rwLock));

  int32_t cap = p->len + 128;

  char* buffer = taosMemoryCalloc(4, cap);
  if (buffer == NULL) {
    code = terrno;
    goto _ERROR;
  }

  char* srcBuf = buffer;
  char* dstBuf = &srcBuf[cap];
  char* srcDir = &dstBuf[cap];
  char* dstDir = &srcDir[cap];

  int nBytes = snprintf(srcDir, cap, "%s%s%s%s%s%" PRId64 "", p->path, TD_DIRSEP, "checkpoints", TD_DIRSEP,
                        "checkpoint", p->curChkpId);
  if (nBytes <= 0 || nBytes >= cap) {
    code = TSDB_CODE_OUT_OF_RANGE;
    goto _ERROR;
  }

  nBytes = snprintf(dstDir, cap, "%s", dname);
  if (nBytes <= 0 || nBytes >= cap) {
    code = TSDB_CODE_OUT_OF_RANGE;
    goto _ERROR;
  }

  if (!taosDirExist(srcDir)) {
    stError("failed to dump srcDir %s, reason: not exist such dir", srcDir);
    code = TSDB_CODE_INVALID_PARA;
    goto _ERROR;
  }
  int64_t chkpId = 0, processId = -1;
  code = chkpLoadExtraInfo(srcDir, &chkpId, &processId);
  if (code < 0) {
    stError("failed to load extra info from %s, reason:%s", srcDir, code != 0 ? "unkown" : tstrerror(code));

    goto _ERROR;
  }

  // add file to $name dir
  for (int i = 0; i < taosArrayGetSize(p->pAdd); i++) {
    memset(srcBuf, 0, cap);
    memset(dstBuf, 0, cap);

    char* filename = taosArrayGetP(p->pAdd, i);
    nBytes = snprintf(srcBuf, cap, "%s%s%s", srcDir, TD_DIRSEP, filename);
    if (nBytes <= 0 || nBytes >= cap) {
      code = TSDB_CODE_OUT_OF_RANGE;
      goto _ERROR;
    }

    nBytes = snprintf(dstBuf, cap, "%s%s%s", dstDir, TD_DIRSEP, filename);
    if (nBytes <= 0 || nBytes >= cap) {
      code = TSDB_CODE_OUT_OF_RANGE;
      goto _ERROR;
    }

    if (taosCopyFile(srcBuf, dstBuf) < 0) {
      code = TAOS_SYSTEM_ERROR(errno);
      stError("failed to copy file from %s to %s, reason:%s", srcBuf, dstBuf, tstrerror(code));
      goto _ERROR;
    }
  }
  // del file in $name
  for (int i = 0; i < taosArrayGetSize(p->pDel); i++) {
    char* filename = taosArrayGetP(p->pDel, i);
    char* p = taosStrdup(filename);
    if (p == NULL) {
      code = terrno;
      goto _ERROR;
    }
    if (taosArrayPush(list, &p) == NULL) {
      taosMemoryFree(p);
      code = terrno;
      goto _ERROR;
    }
  }

  // copy current file to dst dir
  memset(srcBuf, 0, cap);
  memset(dstBuf, 0, cap);

  nBytes = snprintf(srcBuf, cap, "%s%s%s", srcDir, TD_DIRSEP, p->pCurrent);
  if (nBytes <= 0 || nBytes >= cap) {
    code = TSDB_CODE_OUT_OF_RANGE;
    goto _ERROR;
  }

  nBytes = snprintf(dstBuf, cap, "%s%s%s_%" PRId64 "", dstDir, TD_DIRSEP, p->pCurrent, p->curChkpId);
  if (nBytes <= 0 || nBytes >= cap) {
    code = TSDB_CODE_OUT_OF_RANGE;
    goto _ERROR;
  }

  if (taosCopyFile(srcBuf, dstBuf) < 0) {
    code = TAOS_SYSTEM_ERROR(errno);
    stError("failed to copy file from %s to %s, reason:%s", srcBuf, dstBuf, tstrerror(code));
    goto _ERROR;
  }

  // copy manifest file to dst dir
  memset(srcBuf, 0, cap);
  memset(dstBuf, 0, cap);

  nBytes = snprintf(srcBuf, cap, "%s%s%s", srcDir, TD_DIRSEP, p->pManifest);
  if (nBytes <= 0 || nBytes >= cap) {
    code = TSDB_CODE_OUT_OF_RANGE;
    goto _ERROR;
  }

  nBytes = snprintf(dstBuf, cap, "%s%s%s_%" PRId64 "", dstDir, TD_DIRSEP, p->pManifest, p->curChkpId);
  if (nBytes <= 0 || nBytes >= cap) {
    code = TSDB_CODE_OUT_OF_RANGE;
    goto _ERROR;
  }

  if (taosCopyFile(srcBuf, dstBuf) < 0) {
    code = terrno;
    stError("failed to copy file from %s to %s, reason:%s", srcBuf, dstBuf, tstrerror(code));
    goto _ERROR;
  }
  memset(dstBuf, 0, cap);
  nBytes = snprintf(dstBuf, cap, "%s%s%s", dstDir, TD_DIRSEP, chkpMeta);
  if (nBytes <= 0 || nBytes >= cap) {
    code = TSDB_CODE_OUT_OF_RANGE;
    goto _ERROR;
  }

  TdFilePtr pFile = taosOpenFile(dstBuf, TD_FILE_CREATE | TD_FILE_WRITE | TD_FILE_TRUNC);
  if (pFile == NULL) {
    code = terrno;
    stError("chkp failed to create meta file: %s, reason:%s", dstDir, tstrerror(code));
    goto _ERROR;
  }

  char content[256] = {0};
  nBytes = tsnprintf(content, sizeof(content), META_ON_S3_FORMATE, p->pCurrent, p->curChkpId, p->pManifest,
                     p->curChkpId, "processVer", processId);
  if (nBytes <= 0 || nBytes >= sizeof(content)) {
    code = TSDB_CODE_OUT_OF_RANGE;
    stError("chkp failed to format meta file: %s, reason: invalid msg", dstDir);
    TAOS_UNUSED(taosCloseFile(&pFile));
    goto _ERROR;
  }

  nBytes = taosWriteFile(pFile, content, strlen(content));
  if (nBytes != strlen(content)) {
    code = terrno;
    stError("chkp failed to write meta file: %s,reason:%s", dstDir, tstrerror(code));
    TAOS_UNUSED(taosCloseFile(&pFile));
    goto _ERROR;
  }
  TAOS_UNUSED(taosCloseFile(&pFile));

  // clear delta data buf
  taosArrayClearP(p->pAdd, NULL);
  taosArrayClearP(p->pDel, NULL);
  code = 0;

_ERROR:
  taosMemoryFree(buffer);
  TAOS_UNUSED(taosThreadRwlockUnlock(&p->rwLock));
  return code;
}

int32_t bkdMgtCreate(char* path, SBkdMgt** mgt) {
  int32_t  code = 0;
  SBkdMgt* p = taosMemoryCalloc(1, sizeof(SBkdMgt));
  if (p == NULL) {
    return terrno;
  }

  p->pDbChkpTbl = taosHashInit(64, taosGetDefaultHashFunction(TSDB_DATA_TYPE_BINARY), true, HASH_ENTRY_LOCK);
  if (p->pDbChkpTbl == NULL) {
    code = terrno;
    bkdMgtDestroy(p);
    return code;
  }

  p->path = taosStrdup(path);
  if (p->path == NULL) {
    code = terrno;
    bkdMgtDestroy(p);
    return code;
  }

  if (taosThreadRwlockInit(&p->rwLock, NULL) != 0) {
    code = TAOS_SYSTEM_ERROR(errno);
    bkdMgtDestroy(p);
    return code;
  }
  *mgt = p;

  return code;
}

void bkdMgtDestroy(SBkdMgt* bm) {
  if (bm == NULL) return;
  void* pIter = taosHashIterate(bm->pDbChkpTbl, NULL);
  while (pIter) {
    SDbChkp* pChkp = *(SDbChkp**)(pIter);
    dbChkpDestroy(pChkp);

    pIter = taosHashIterate(bm->pDbChkpTbl, pIter);
  }

  TAOS_UNUSED(taosThreadRwlockDestroy(&bm->rwLock));
  taosMemoryFree(bm->path);
  taosHashCleanup(bm->pDbChkpTbl);

  taosMemoryFree(bm);
}
int32_t bkdMgtGetDelta(SBkdMgt* bm, char* taskId, int64_t chkpId, SArray* list, char* dname) {
  int32_t code = 0;
  TAOS_UNUSED(taosThreadRwlockWrlock(&bm->rwLock));
  SDbChkp** ppChkp = taosHashGet(bm->pDbChkpTbl, taskId, strlen(taskId));
  SDbChkp*  pChkp = ppChkp != NULL ? *ppChkp : NULL;

  if (pChkp == NULL) {
    int32_t cap = strlen(bm->path) + 64;
    char*   path = taosMemoryCalloc(1, cap);
    if (path == NULL) {
      TAOS_UNUSED(taosThreadRwlockUnlock(&bm->rwLock));
      return terrno;
    }

    int32_t nBytes = snprintf(path, cap, "%s%s%s", bm->path, TD_DIRSEP, taskId);
    if (nBytes <= 0 || nBytes >= cap) {
      taosMemoryFree(path);
      TAOS_UNUSED(taosThreadRwlockUnlock(&bm->rwLock));
      code = TSDB_CODE_OUT_OF_RANGE;
      return code;
    }

    SDbChkp* p = NULL;
    code = dbChkpCreate(path, chkpId, &p);
    if (code != 0) {
      taosMemoryFree(path);
      TAOS_UNUSED(taosThreadRwlockUnlock(&bm->rwLock));
      return code;
    }

    if (taosHashPut(bm->pDbChkpTbl, taskId, strlen(taskId), &p, sizeof(void*)) != 0) {
      dbChkpDestroy(p);
      TAOS_UNUSED(taosThreadRwlockUnlock(&bm->rwLock));
      code = terrno;
      return code;
    }

    pChkp = p;
    code = dbChkpDumpTo(pChkp, dname, list);
    TAOS_UNUSED(taosThreadRwlockUnlock(&bm->rwLock));
    return code;
  } else {
    code = dbChkpGetDelta(pChkp, chkpId, NULL);
    if (code == 0) {
      code = dbChkpDumpTo(pChkp, dname, list);
    }
  }

  TAOS_UNUSED(taosThreadRwlockUnlock(&bm->rwLock));
  return code;
}

#ifdef BUILD_NO_CALL
int32_t bkdMgtAddChkp(SBkdMgt* bm, char* task, char* path) {
  int32_t code = -1;

  taosThreadRwlockWrlock(&bm->rwLock);
  SDbChkp** pp = taosHashGet(bm->pDbChkpTbl, task, strlen(task));
  if (pp == NULL) {
    SDbChkp* p = NULL;
    code = dbChkpCreate(path, 0, &p);
    if (code != 0) {
      taosHashPut(bm->pDbChkpTbl, task, strlen(task), &p, sizeof(void*));
      code = 0;
    }
  } else {
    stError("task chkp already exists");
  }

  taosThreadRwlockUnlock(&bm->rwLock);

  return code;
}

int32_t bkdMgtDumpTo(SBkdMgt* bm, char* taskId, char* dname) {
  int32_t code = 0;
  taosThreadRwlockRdlock(&bm->rwLock);

  SDbChkp* p = taosHashGet(bm->pDbChkpTbl, taskId, strlen(taskId));
  code = dbChkpDumpTo(p, dname, NULL);

  taosThreadRwlockUnlock(&bm->rwLock);
  return code;
}
#endif

SStreamStateCur* streamStateSeekKeyPrev_rocksdb(SStreamState* pState, const SWinKey* key) {
  stDebug("streamStateSeekKeyPrev_rocksdb");
  STaskDbWrapper*  wrapper = pState->pTdbState->pOwner->pBackend;
  SStreamStateCur* pCur = createStreamStateCursor();
  if (pCur == NULL) {
    return NULL;
  }

  pCur->db = wrapper->db;
  pCur->iter = streamStateIterCreate(pState, "state", (rocksdb_snapshot_t**)&pCur->snapshot,
                                     (rocksdb_readoptions_t**)&pCur->readOpt);
  pCur->number = pState->number;

  char buf[128] = {0};
  int  len = winKeyEncode((void*)key, buf);
  if (!streamStateIterSeekAndValid(pCur->iter, buf, len)) {
    streamStateFreeCur(pCur);
    return NULL;
  }
  while (rocksdb_iter_valid(pCur->iter) && iterValueIsStale(pCur->iter)) {
    rocksdb_iter_prev(pCur->iter);
  }

  if (rocksdb_iter_valid(pCur->iter)) {
    SWinKey curKey;
    size_t  kLen = 0;
    char*   keyStr = (char*)rocksdb_iter_key(pCur->iter, &kLen);
    TAOS_UNUSED(winKeyDecode((void*)&curKey, keyStr));
    if (winKeyCmpr(key, sizeof(*key), &curKey, sizeof(curKey)) > 0) {
      return pCur;
    }
    rocksdb_iter_prev(pCur->iter);
    return pCur;
  }

  streamStateFreeCur(pCur);
  return NULL;
}

int32_t streamStateGetGroupKVByCur_rocksdb(SStreamState* pState, SStreamStateCur* pCur, SWinKey* pKey,
                                           const void** pVal, int32_t* pVLen) {
  if (!pCur) {
    return -1;
  }
  uint64_t groupId = pKey->groupId;

  int32_t code = streamStateGetKVByCur_rocksdb(pState, pCur, pKey, pVal, pVLen);
  if (code == 0) {
    if (pKey->groupId == groupId) {
      return 0;
    }
    if (pVal != NULL) {
      taosMemoryFree((void*)*pVal);
      *pVal = NULL;
    }
  }
  return -1;
}<|MERGE_RESOLUTION|>--- conflicted
+++ resolved
@@ -949,11 +949,7 @@
   streamMutexDestroy(&pHandle->mutex);
 
   streamMutexDestroy(&pHandle->cfMutex);
-<<<<<<< HEAD
   stDebug("vgId:%d destroy stream backend:%p", (int32_t)pHandle->vgId, pHandle);
-=======
-  stDebug("vgId:%d destroy stream backend:%p", (int32_t) pHandle->vgId, pHandle);
->>>>>>> cd69cd3f
   taosMemoryFree(pHandle);
 }
 
@@ -2700,11 +2696,7 @@
   }
 
   int64_t et = taosGetTimestampMs();
-<<<<<<< HEAD
-  stDebug("%s destroy stream backend:%p completed, elapsed time:%.2fs", wrapper->idstr, wrapper, (et - st) / 1000.0);
-=======
   stDebug("%s destroy stream backend:%p completed, elapsed time:%.2fs", wrapper->idstr, wrapper, (et - st)/1000.0);
->>>>>>> cd69cd3f
 
   taosMemoryFree(wrapper->idstr);
   taosMemoryFree(wrapper->path);
