/*
 * Copyright (c) 2019 TAOS Data, Inc. <jhtao@taosdata.com>
 *
 * This program is free software: you can use, redistribute, and/or modify
 * it under the terms of the GNU Affero General Public License, version 3
 * or later ("AGPL"), as published by the Free Software Foundation.
 *
 * This program is distributed in the hope that it will be useful, but WITHOUT
 * ANY WARRANTY; without even the implied warranty of MERCHANTABILITY or
 * FITNESS FOR A PARTICULAR PURPOSE.
 *
 * You should have received a copy of the GNU Affero General Public License
 * along with this program. If not, see <http://www.gnu.org/licenses/>.
 */

#include "streamInt.h"
#include "tmisce.h"
#include "trpc.h"
#include "ttimer.h"

typedef struct SBlockName {
  uint32_t hashValue;
  char     parTbName[TSDB_TABLE_NAME_LEN];
} SBlockName;

static void    doMonitorDispatchData(void* param, void* tmrId);
static int32_t doSendDispatchMsg(SStreamTask* pTask, const SStreamDispatchReq* pReq, int32_t vgId, SEpSet* pEpSet);
static int32_t streamAddBlockIntoDispatchMsg(const SSDataBlock* pBlock, SStreamDispatchReq* pReq);
static int32_t streamSearchAndAddBlock(SStreamTask* pTask, SStreamDispatchReq* pReqs, SSDataBlock* pDataBlock,
                                       int64_t groupId, int64_t now);
static int32_t tInitStreamDispatchReq(SStreamDispatchReq* pReq, const SStreamTask* pTask, int32_t vgId,
                                      int32_t numOfBlocks, int64_t dstTaskId, int32_t type);
static int32_t getFailedDispatchInfo(SDispatchMsgInfo* pMsgInfo, int64_t now);
static bool    isDispatchRspTimeout(SDispatchEntry* pEntry, int64_t now);
static void    addDispatchEntry(SDispatchMsgInfo* pMsgInfo, int32_t nodeId, int64_t now, bool lock);

void initRpcMsg(SRpcMsg* pMsg, int32_t msgType, void* pCont, int32_t contLen) {
  pMsg->msgType = msgType;
  pMsg->pCont = pCont;
  pMsg->contLen = contLen;
}

static void initDispatchInfo(SDispatchMsgInfo* pInfo, int32_t msgId) {
  pInfo->startTs = taosGetTimestampMs();
  pInfo->rspTs = -1;
  pInfo->msgId = msgId;
}

static void clearDispatchInfo(SDispatchMsgInfo* pInfo) {
  pInfo->startTs = -1;
  pInfo->msgId = -1;
  pInfo->rspTs = -1;
}

static void updateDispatchInfo(SDispatchMsgInfo* pInfo, int64_t recvTs) { pInfo->rspTs = recvTs; }

static int32_t tInitStreamDispatchReq(SStreamDispatchReq* pReq, const SStreamTask* pTask, int32_t vgId,
                                      int32_t numOfBlocks, int64_t dstTaskId, int32_t type) {
  pReq->streamId = pTask->id.streamId;
  pReq->srcVgId = vgId;
  pReq->stage = pTask->pMeta->stage;
  pReq->msgId = pTask->msgInfo.msgId;
  pReq->upstreamTaskId = pTask->id.taskId;
  pReq->upstreamChildId = pTask->info.selfChildId;
  pReq->upstreamNodeId = pTask->info.nodeId;
  pReq->upstreamRelTaskId = pTask->streamTaskId.taskId;
  pReq->blockNum = numOfBlocks;
  pReq->taskId = dstTaskId;
  pReq->type = type;

  pReq->data = taosArrayInit(numOfBlocks, POINTER_BYTES);
  pReq->dataLen = taosArrayInit(numOfBlocks, sizeof(int32_t));
  if (pReq->data == NULL || pReq->dataLen == NULL) {
    taosArrayDestroyP(pReq->data, taosMemoryFree);
    taosArrayDestroy(pReq->dataLen);
    return TSDB_CODE_OUT_OF_MEMORY;
  }

  return TSDB_CODE_SUCCESS;
}

void streamTaskSendRetrieveRsp(SStreamRetrieveReq* pReq, SRpcMsg* pRsp) {
  void* buf = rpcMallocCont(sizeof(SMsgHead) + sizeof(SStreamRetrieveRsp));
  ((SMsgHead*)buf)->vgId = htonl(pReq->srcNodeId);

  SStreamRetrieveRsp* pCont = POINTER_SHIFT(buf, sizeof(SMsgHead));
  pCont->streamId = pReq->streamId;
  pCont->rspToTaskId = pReq->srcTaskId;
  pCont->rspFromTaskId = pReq->dstTaskId;
  pRsp->pCont = buf;
  pRsp->contLen = sizeof(SMsgHead) + sizeof(SStreamRetrieveRsp);
  tmsgSendRsp(pRsp);
}

int32_t streamTaskBroadcastRetrieveReq(SStreamTask* pTask, SStreamRetrieveReq* req) {
  int32_t code = 0;
  void*   buf = NULL;
  int32_t sz = taosArrayGetSize(pTask->upstreamInfo.pList);
  ASSERT(sz > 0);

  for (int32_t i = 0; i < sz; i++) {
    req->reqId = tGenIdPI64();
    SStreamUpstreamEpInfo* pEpInfo = taosArrayGetP(pTask->upstreamInfo.pList, i);
    req->dstNodeId = pEpInfo->nodeId;
    req->dstTaskId = pEpInfo->taskId;
    int32_t len;

    tEncodeSize(tEncodeStreamRetrieveReq, req, len, code);
    if (code != 0) {
      ASSERT(0);
      return code;
    }

    buf = rpcMallocCont(sizeof(SMsgHead) + len);
    if (buf == NULL) {
      code = TSDB_CODE_OUT_OF_MEMORY;
      return code;
    }

    ((SMsgHead*)buf)->vgId = htonl(pEpInfo->nodeId);
    void*    abuf = POINTER_SHIFT(buf, sizeof(SMsgHead));
    SEncoder encoder;
    tEncoderInit(&encoder, abuf, len);
    (void) tEncodeStreamRetrieveReq(&encoder, req);
    tEncoderClear(&encoder);

    SRpcMsg rpcMsg = {0};
    initRpcMsg(&rpcMsg, TDMT_STREAM_RETRIEVE, buf, len + sizeof(SMsgHead));

    code = tmsgSendReq(&pEpInfo->epSet, &rpcMsg);
    if (code != 0) {
      rpcFreeCont(buf);
      return code;
    }

    stDebug("s-task:%s (child %d) send retrieve req to task:0x%x (vgId:%d), reqId:0x%" PRIx64, pTask->id.idStr,
            pTask->info.selfChildId, pEpInfo->taskId, pEpInfo->nodeId, req->reqId);
  }

  return code;
}

static int32_t buildStreamRetrieveReq(SStreamTask* pTask, const SSDataBlock* pBlock, SStreamRetrieveReq* req) {
  SRetrieveTableRsp* pRetrieve = NULL;

  int32_t len = sizeof(SRetrieveTableRsp) + blockGetEncodeSize(pBlock) + PAYLOAD_PREFIX_LEN;

  pRetrieve = taosMemoryCalloc(1, len);
  if (pRetrieve == NULL) return TSDB_CODE_OUT_OF_MEMORY;

  int32_t numOfCols = taosArrayGetSize(pBlock->pDataBlock);
  pRetrieve->useconds = 0;
  pRetrieve->precision = TSDB_DEFAULT_PRECISION;
  pRetrieve->compressed = 0;
  pRetrieve->completed = 1;
  pRetrieve->streamBlockType = pBlock->info.type;
  pRetrieve->numOfRows = htobe64((int64_t)pBlock->info.rows);
  pRetrieve->numOfCols = htonl(numOfCols);
  pRetrieve->skey = htobe64(pBlock->info.window.skey);
  pRetrieve->ekey = htobe64(pBlock->info.window.ekey);
  pRetrieve->version = htobe64(pBlock->info.version);

  int32_t actualLen = blockEncode(pBlock, pRetrieve->data + PAYLOAD_PREFIX_LEN, numOfCols);
  SET_PAYLOAD_LEN(pRetrieve->data, actualLen, actualLen);

  int32_t payloadLen = actualLen + PAYLOAD_PREFIX_LEN;
  pRetrieve->payloadLen = htonl(payloadLen);
  pRetrieve->compLen = htonl(payloadLen);
  pRetrieve->compressed = 0;

  req->streamId = pTask->id.streamId;
  req->srcNodeId = pTask->info.nodeId;
  req->srcTaskId = pTask->id.taskId;
  req->pRetrieve = pRetrieve;
  req->retrieveLen = len;
  return 0;
}

int32_t streamBroadcastToUpTasks(SStreamTask* pTask, const SSDataBlock* pBlock) {
  SStreamRetrieveReq req;
  int32_t            code = buildStreamRetrieveReq(pTask, pBlock, &req);
  if (code != 0) {
    return code;
  }

  code = streamTaskBroadcastRetrieveReq(pTask, &req);
  taosMemoryFree(req.pRetrieve);

  return code;
}

// no need to do anything if failed
int32_t streamSendCheckMsg(SStreamTask* pTask, const SStreamTaskCheckReq* pReq, int32_t nodeId, SEpSet* pEpSet) {
  void*   buf = NULL;
  int32_t code = -1;
  SRpcMsg msg = {0};

  int32_t tlen;
  tEncodeSize(tEncodeStreamTaskCheckReq, pReq, tlen, code);
  if (code < 0) {
    return -1;
  }

  buf = rpcMallocCont(sizeof(SMsgHead) + tlen);
  if (buf == NULL) {
    return TSDB_CODE_OUT_OF_MEMORY;
  }

  ((SMsgHead*)buf)->vgId = htonl(nodeId);
  void* abuf = POINTER_SHIFT(buf, sizeof(SMsgHead));

  SEncoder encoder;
  tEncoderInit(&encoder, abuf, tlen);
  if ((code = tEncodeStreamTaskCheckReq(&encoder, pReq)) < 0) {
    rpcFreeCont(buf);
    return code;
  }
  tEncoderClear(&encoder);

  initRpcMsg(&msg, TDMT_VND_STREAM_TASK_CHECK, buf, tlen + sizeof(SMsgHead));
  stDebug("s-task:%s (level:%d) send check msg to s-task:0x%" PRIx64 ":0x%x (vgId:%d)", pTask->id.idStr,
          pTask->info.taskLevel, pReq->streamId, pReq->downstreamTaskId, nodeId);

  return tmsgSendReq(pEpSet, &msg);
}

void destroyDispatchMsg(SStreamDispatchReq* pReq, int32_t numOfVgroups) {
  for (int32_t i = 0; i < numOfVgroups; i++) {
    taosArrayDestroyP(pReq[i].data, taosMemoryFree);
    taosArrayDestroy(pReq[i].dataLen);
  }

  taosMemoryFree(pReq);
}

void clearBufferedDispatchMsg(SStreamTask* pTask) {
  SDispatchMsgInfo* pMsgInfo = &pTask->msgInfo;
  if (pMsgInfo->pData != NULL) {
    destroyDispatchMsg(pMsgInfo->pData, streamTaskGetNumOfDownstream(pTask));
  }

  streamMutexLock(&pMsgInfo->lock);

  pMsgInfo->checkpointId = -1;
  pMsgInfo->transId = -1;
  pMsgInfo->pData = NULL;
  pMsgInfo->dispatchMsgType = 0;

  clearDispatchInfo(pMsgInfo);

  taosArrayClear(pTask->msgInfo.pSendInfo);
  streamMutexUnlock(&pMsgInfo->lock);
}

static SStreamDispatchReq* createDispatchDataReq(SStreamTask* pTask, const SStreamDataBlock* pData) {
  int32_t code = 0;
  int32_t type = pTask->outputInfo.type;
  int32_t num = streamTaskGetNumOfDownstream(pTask);

  ASSERT(type == TASK_OUTPUT__SHUFFLE_DISPATCH || type == TASK_OUTPUT__FIXED_DISPATCH);

  SStreamDispatchReq* pReqs = taosMemoryCalloc(num, sizeof(SStreamDispatchReq));
  if (pReqs == NULL) {
    terrno = TSDB_CODE_OUT_OF_MEMORY;
    return NULL;
  }

  if (type == TASK_OUTPUT__SHUFFLE_DISPATCH) {
    SArray* vgInfo = pTask->outputInfo.shuffleDispatcher.dbInfo.pVgroupInfos;
    int32_t numOfVgroups = taosArrayGetSize(vgInfo);

    for (int32_t i = 0; i < numOfVgroups; i++) {
      SVgroupInfo* pVgInfo = taosArrayGet(vgInfo, i);
      code = tInitStreamDispatchReq(&pReqs[i], pTask, pData->srcVgId, 0, pVgInfo->taskId, pData->type);
      if (code != TSDB_CODE_SUCCESS) {
        destroyDispatchMsg(pReqs, numOfVgroups);
        terrno = code;
        return NULL;
      }
    }
  } else {
    int32_t numOfBlocks = taosArrayGetSize(pData->blocks);
    int32_t downstreamTaskId = pTask->outputInfo.fixedDispatcher.taskId;

    code = tInitStreamDispatchReq(pReqs, pTask, pData->srcVgId, numOfBlocks, downstreamTaskId, pData->type);
    if (code != TSDB_CODE_SUCCESS) {
      taosMemoryFree(pReqs);
      terrno = code;
      return NULL;
    }
  }

  return pReqs;
}

static int32_t doBuildDispatchMsg(SStreamTask* pTask, const SStreamDataBlock* pData) {
  int32_t code = 0;
  int64_t now = taosGetTimestampMs();
  int32_t numOfBlocks = taosArrayGetSize(pData->blocks);
  ASSERT(numOfBlocks != 0 && pTask->msgInfo.pData == NULL);

  pTask->msgInfo.dispatchMsgType = pData->type;

  if (pData->type == STREAM_INPUT__CHECKPOINT_TRIGGER) {
    SSDataBlock* p = taosArrayGet(pData->blocks, 0);
    pTask->msgInfo.checkpointId = p->info.version;
    pTask->msgInfo.transId = p->info.window.ekey;
  }

  SStreamDispatchReq* pReqs = createDispatchDataReq(pTask, pData);
  if (pReqs == NULL) {
    stError("s-task:%s failed to create dispatch req", pTask->id.idStr);
    return terrno;
  }

  if (pTask->outputInfo.type == TASK_OUTPUT__FIXED_DISPATCH) {
    for (int32_t i = 0; i < numOfBlocks; i++) {
      SSDataBlock* pDataBlock = taosArrayGet(pData->blocks, i);
      code = streamAddBlockIntoDispatchMsg(pDataBlock, pReqs);
      if (code != TSDB_CODE_SUCCESS) {
        destroyDispatchMsg(pReqs, 1);
        return code;
      }
    }

    addDispatchEntry(&pTask->msgInfo, pTask->outputInfo.fixedDispatcher.nodeId, now, true);
    pTask->msgInfo.pData = pReqs;
  } else if (pTask->outputInfo.type == TASK_OUTPUT__SHUFFLE_DISPATCH) {
    SArray* vgInfo = pTask->outputInfo.shuffleDispatcher.dbInfo.pVgroupInfos;
    int32_t numOfVgroups = taosArrayGetSize(vgInfo);

    for (int32_t i = 0; i < numOfBlocks; i++) {
      SSDataBlock* pDataBlock = taosArrayGet(pData->blocks, i);

      // TODO: do not use broadcast
      if (pDataBlock->info.type == STREAM_DELETE_RESULT || pDataBlock->info.type == STREAM_CHECKPOINT ||
          pDataBlock->info.type == STREAM_TRANS_STATE) {
        for (int32_t j = 0; j < numOfVgroups; j++) {
          code = streamAddBlockIntoDispatchMsg(pDataBlock, &pReqs[j]);
          if (code != 0) {
            destroyDispatchMsg(pReqs, numOfVgroups);
            return code;
          }

          // it's a new vnode to receive dispatch msg, so add one
          if (pReqs[j].blockNum == 0) {
            SVgroupInfo* pDstVgroupInfo = taosArrayGet(vgInfo, j);
            addDispatchEntry(&pTask->msgInfo, pDstVgroupInfo->vgId, now, true);
          }

          pReqs[j].blockNum++;
        }

        continue;
      }

      code = streamSearchAndAddBlock(pTask, pReqs, pDataBlock, pDataBlock->info.id.groupId, now);
      if (code != 0) {
        destroyDispatchMsg(pReqs, numOfVgroups);
        return code;
      }
    }

    pTask->msgInfo.pData = pReqs;
  }

  if (pTask->outputInfo.type == TASK_OUTPUT__FIXED_DISPATCH) {
    stDebug("s-task:%s build dispatch msg success, msgId:%d, stage:%" PRId64 " %p", pTask->id.idStr,
            pTask->execInfo.dispatch, pTask->pMeta->stage, pTask->msgInfo.pData);
  } else {
    int32_t numOfBranches = taosArrayGetSize(pTask->msgInfo.pSendInfo);
    stDebug("s-task:%s build dispatch msg success, msgId:%d, stage:%" PRId64 " dstVgNum:%d %p", pTask->id.idStr,
            pTask->execInfo.dispatch, pTask->pMeta->stage, numOfBranches, pTask->msgInfo.pData);
  }

  return code;
}

static int32_t sendDispatchMsg(SStreamTask* pTask, SStreamDispatchReq* pDispatchMsg) {
  int32_t     code = 0;
  const char* id = pTask->id.idStr;
  int32_t     msgId = pTask->msgInfo.msgId;

  if (pTask->outputInfo.type == TASK_OUTPUT__FIXED_DISPATCH) {
    int32_t vgId = pTask->outputInfo.fixedDispatcher.nodeId;
    SEpSet* pEpSet = &pTask->outputInfo.fixedDispatcher.epSet;
    int32_t downstreamTaskId = pTask->outputInfo.fixedDispatcher.taskId;

    stDebug("s-task:%s (child taskId:%d) fix-dispatch %d block(s) to s-task:0x%x (vgId:%d), msgId:%d", id,
            pTask->info.selfChildId, 1, downstreamTaskId, vgId, msgId);

    code = doSendDispatchMsg(pTask, pDispatchMsg, vgId, pEpSet);
  } else {
    SArray* vgInfo = pTask->outputInfo.shuffleDispatcher.dbInfo.pVgroupInfos;
    int32_t numOfVgroups = taosArrayGetSize(vgInfo);
    int32_t numOfBranches = taosArrayGetSize(pTask->msgInfo.pSendInfo);

    stDebug("s-task:%s (child taskId:%d) start to shuffle-dispatch blocks to %d/%d vgroup(s), msgId:%d", id,
            pTask->info.selfChildId, numOfBranches, numOfVgroups, msgId);

    int32_t numOfSend = 0;
    for (int32_t i = 0; i < numOfVgroups; i++) {
      if (pDispatchMsg[i].blockNum > 0) {
        SVgroupInfo* pVgInfo = taosArrayGet(vgInfo, i);
        stDebug("s-task:%s (child taskId:%d) shuffle-dispatch blocks:%d to vgId:%d", id, pTask->info.selfChildId,
                pDispatchMsg[i].blockNum, pVgInfo->vgId);

        code = doSendDispatchMsg(pTask, &pDispatchMsg[i], pVgInfo->vgId, &pVgInfo->epSet);
        if (code < 0) {
          break;
        }

        // no need to try remain, all already send.
        if (++numOfSend == numOfBranches) {
          break;
        }
      }
    }

    stDebug("s-task:%s complete shuffle-dispatch blocks to all %d vnodes, msgId:%d", id, numOfVgroups, msgId);
  }

  return code;
}

static void setNotInDispatchMonitor(SDispatchMsgInfo* pMsgInfo) {
  streamMutexLock(&pMsgInfo->lock);
  pMsgInfo->inMonitor = 0;
  streamMutexUnlock(&pMsgInfo->lock);
}

static void setResendInfo(SDispatchEntry* pEntry, int64_t now) {
  pEntry->sendTs = now;
  pEntry->rspTs = -1;
  pEntry->retryCount += 1;
  pEntry->status = TSDB_CODE_SUCCESS;
}

static void addDispatchEntry(SDispatchMsgInfo* pMsgInfo, int32_t nodeId, int64_t now, bool lock) {
  SDispatchEntry entry = {.nodeId = nodeId, .rspTs = -1, .status = 0, .sendTs = now};

  if (lock) {
    streamMutexLock(&pMsgInfo->lock);
  }

  (void) taosArrayPush(pMsgInfo->pSendInfo, &entry);

  if (lock) {
    streamMutexUnlock(&pMsgInfo->lock);
  }
}

static void doSendFailedDispatch(SStreamTask* pTask, SDispatchEntry* pEntry, int64_t now, const char* pMsg) {
  SStreamDispatchReq* pReq = pTask->msgInfo.pData;

  int32_t msgId = pTask->msgInfo.msgId;
  SArray* vgInfo = pTask->outputInfo.shuffleDispatcher.dbInfo.pVgroupInfos;
  int32_t numOfVgroups = taosArrayGetSize(vgInfo);

  setResendInfo(pEntry, now);
  for (int32_t j = 0; j < numOfVgroups; ++j) {
    SVgroupInfo* pVgInfo = taosArrayGet(vgInfo, j);
    if (pVgInfo->vgId == pEntry->nodeId) {
      int32_t code = doSendDispatchMsg(pTask, &pReq[j], pVgInfo->vgId, &pVgInfo->epSet);
      stDebug("s-task:%s (child taskId:%d) shuffle-dispatch blocks:%d to vgId:%d for %s, msgId:%d, code:%s",
              pTask->id.idStr, pTask->info.selfChildId, pReq[j].blockNum, pVgInfo->vgId, pMsg, msgId, tstrerror(code));
      break;
    }
  }
}

static void doMonitorDispatchData(void* param, void* tmrId) {
  SStreamTask*      pTask = param;
  const char*       id = pTask->id.idStr;
  int32_t           vgId = pTask->pMeta->vgId;
  SDispatchMsgInfo* pMsgInfo = &pTask->msgInfo;
  int32_t           msgId = pMsgInfo->msgId;
  int32_t           code = 0;
  int64_t           now = taosGetTimestampMs();

  stDebug("s-task:%s start monitor dispatch data", id);

  if (streamTaskShouldStop(pTask)) {
    int32_t ref = atomic_sub_fetch_32(&pTask->status.timerActive, 1);
    stDebug("s-task:%s should stop, abort from timer, ref:%d", pTask->id.idStr, ref);
    setNotInDispatchMonitor(pMsgInfo);
    return;
  }

  // slave task not handle the dispatch, downstream not ready will break the monitor timer
  // follower not handle the dispatch rsp
  if ((pTask->pMeta->role == NODE_ROLE_FOLLOWER) || (pTask->status.downstreamReady != 1)) {
    int32_t ref = atomic_sub_fetch_32(&pTask->status.timerActive, 1);
    stError("s-task:%s vgId:%d follower or downstream not ready, jump out of monitor tmr, ref:%d", id, vgId, ref);
    setNotInDispatchMonitor(pMsgInfo);
    return;
  }

  streamMutexLock(&pMsgInfo->lock);
  if (pTask->outputq.status == TASK_OUTPUT_STATUS__NORMAL) {
    int32_t ref = atomic_sub_fetch_32(&pTask->status.timerActive, 1);
    stDebug("s-task:%s not in dispatch procedure, abort from timer, ref:%d", pTask->id.idStr, ref);

<<<<<<< HEAD
    pTask->msgInfo.inMonitor = 0;   // set not in dispatch monitor
    taosThreadMutexUnlock(&pMsgInfo->lock);
=======
    pTask->msgInfo.inMonitor = 0;
    streamMutexUnlock(&pMsgInfo->lock);
>>>>>>> 3e8acae2
    return;
  }
  streamMutexUnlock(&pMsgInfo->lock);

  int32_t numOfFailed = getFailedDispatchInfo(pMsgInfo, now);
  if (numOfFailed == 0) {
    stDebug("s-task:%s no error occurs, check again in %dms", id, DISPATCH_RETRY_INTERVAL_MS);
    streamStartMonitorDispatchData(pTask, DISPATCH_RETRY_INTERVAL_MS);
    return;
  }

  {
    SStreamDispatchReq* pReq = pTask->msgInfo.pData;

    if (pTask->outputInfo.type == TASK_OUTPUT__SHUFFLE_DISPATCH) {
      stDebug("s-task:%s (child taskId:%d) retry shuffle-dispatch to down streams, msgId:%d", id,
              pTask->info.selfChildId, msgId);

      int32_t numOfRetry = 0;
      for (int32_t i = 0; i < taosArrayGetSize(pTask->msgInfo.pSendInfo); ++i) {
        SDispatchEntry* pEntry = taosArrayGet(pTask->msgInfo.pSendInfo, i);
        if (pEntry->status == TSDB_CODE_SUCCESS && pEntry->rspTs > 0) {
          continue;
        }

        // downstream not rsp yet beyond threshold that is 10s
        if (isDispatchRspTimeout(pEntry, now)) {  // not respond yet beyonds 30s, re-send data
          doSendFailedDispatch(pTask, pEntry, now, "timeout");
          numOfRetry += 1;
          continue;
        }

        // downstream inputQ is closed
        if (pEntry->status == TASK_INPUT_STATUS__BLOCKED) {
          doSendFailedDispatch(pTask, pEntry, now, "downstream inputQ blocked");
          numOfRetry += 1;
          continue;
        }

        // handle other errors
        if (pEntry->status != TSDB_CODE_SUCCESS) {
          doSendFailedDispatch(pTask, pEntry, now, "downstream error");
          numOfRetry += 1;
        }
      }

      stDebug("s-task:%s complete retry shuffle-dispatch blocks to all %d vnodes, msgId:%d", pTask->id.idStr,
              numOfRetry, msgId);
    } else {
      int32_t dstVgId = pTask->outputInfo.fixedDispatcher.nodeId;
      SEpSet* pEpSet = &pTask->outputInfo.fixedDispatcher.epSet;
      int32_t downstreamTaskId = pTask->outputInfo.fixedDispatcher.taskId;

      ASSERT(taosArrayGetSize(pTask->msgInfo.pSendInfo) == 1);
      SDispatchEntry* pEntry = taosArrayGet(pTask->msgInfo.pSendInfo, 0);

      setResendInfo(pEntry, now);
      code = doSendDispatchMsg(pTask, pReq, dstVgId, pEpSet);

      stDebug("s-task:%s (child taskId:%d) fix-dispatch %d block(s) to s-task:0x%x (vgId:%d), msgId:%d, code:%s", id,
              pTask->info.selfChildId, 1, downstreamTaskId, dstVgId, msgId, tstrerror(code));
    }
  }

  if (streamTaskShouldStop(pTask)) {
    int32_t ref = atomic_sub_fetch_32(&pTask->status.timerActive, 1);
    stDebug("s-task:%s should stop, abort from timer, ref:%d", pTask->id.idStr, ref);
    setNotInDispatchMonitor(pMsgInfo);
  } else {
    streamStartMonitorDispatchData(pTask, DISPATCH_RETRY_INTERVAL_MS);
  }
}

void streamStartMonitorDispatchData(SStreamTask* pTask, int64_t waitDuration) {
  int32_t vgId = pTask->pMeta->vgId;
  if (pTask->msgInfo.pRetryTmr != NULL) {
    streamTmrReset(doMonitorDispatchData, waitDuration, pTask, streamTimer, &pTask->msgInfo.pRetryTmr, vgId, "dispatch-monitor-tmr");
  } else {
    pTask->msgInfo.pRetryTmr = taosTmrStart(doMonitorDispatchData, waitDuration, pTask, streamTimer);
  }
}

int32_t streamSearchAndAddBlock(SStreamTask* pTask, SStreamDispatchReq* pReqs, SSDataBlock* pDataBlock, int64_t groupId,
                                int64_t now) {
  uint32_t hashValue = 0;
  SArray*  vgInfo = pTask->outputInfo.shuffleDispatcher.dbInfo.pVgroupInfos;
  if (pTask->pNameMap == NULL) {
    pTask->pNameMap = tSimpleHashInit(1024, taosGetDefaultHashFunction(TSDB_DATA_TYPE_BIGINT));
  }

  void* pVal = tSimpleHashGet(pTask->pNameMap, &groupId, sizeof(int64_t));
  if (pVal) {
    SBlockName* pBln = (SBlockName*)pVal;
    hashValue = pBln->hashValue;
    if (!pDataBlock->info.parTbName[0]) {
      memset(pDataBlock->info.parTbName, 0, TSDB_TABLE_NAME_LEN);
      memcpy(pDataBlock->info.parTbName, pBln->parTbName, strlen(pBln->parTbName));
    }
  } else {
    char ctbName[TSDB_TABLE_FNAME_LEN] = {0};
    if (pDataBlock->info.parTbName[0]) {
      if (pTask->subtableWithoutMd5 != 1 && !isAutoTableName(pDataBlock->info.parTbName) &&
          !alreadyAddGroupId(pDataBlock->info.parTbName, groupId) && groupId != 0) {
        if (pTask->ver == SSTREAM_TASK_SUBTABLE_CHANGED_VER) {
          buildCtbNameAddGroupId(NULL, pDataBlock->info.parTbName, groupId);
        } else if (pTask->ver > SSTREAM_TASK_SUBTABLE_CHANGED_VER) {
          buildCtbNameAddGroupId(pTask->outputInfo.shuffleDispatcher.stbFullName, pDataBlock->info.parTbName, groupId);
        }
      }
    } else {
      (void) buildCtbNameByGroupIdImpl(pTask->outputInfo.shuffleDispatcher.stbFullName, groupId, pDataBlock->info.parTbName);
    }

    snprintf(ctbName, TSDB_TABLE_NAME_LEN, "%s.%s", pTask->outputInfo.shuffleDispatcher.dbInfo.db,
             pDataBlock->info.parTbName);
    /*uint32_t hashValue = MurmurHash3_32(ctbName, strlen(ctbName));*/
    SUseDbRsp* pDbInfo = &pTask->outputInfo.shuffleDispatcher.dbInfo;
    hashValue =
        taosGetTbHashVal(ctbName, strlen(ctbName), pDbInfo->hashMethod, pDbInfo->hashPrefix, pDbInfo->hashSuffix);
    SBlockName bln = {0};
    bln.hashValue = hashValue;
    memcpy(bln.parTbName, pDataBlock->info.parTbName, strlen(pDataBlock->info.parTbName));

    // failed to put into name buffer, no need to do anything
    if (tSimpleHashGetSize(pTask->pNameMap) < MAX_BLOCK_NAME_NUM) {
      (void) tSimpleHashPut(pTask->pNameMap, &groupId, sizeof(int64_t), &bln, sizeof(SBlockName));
    }
  }

  bool    found = false;
  int32_t numOfVgroups = taosArrayGetSize(vgInfo);

  // TODO: optimize search
  streamMutexLock(&pTask->msgInfo.lock);

  for (int32_t j = 0; j < numOfVgroups; j++) {
    SVgroupInfo* pVgInfo = taosArrayGet(vgInfo, j);

    if (hashValue >= pVgInfo->hashBegin && hashValue <= pVgInfo->hashEnd) {
      if (streamAddBlockIntoDispatchMsg(pDataBlock, &pReqs[j]) < 0) {
        streamMutexUnlock(&pTask->msgInfo.lock);
        return -1;
      }

      if (pReqs[j].blockNum == 0) {
        SVgroupInfo* pDstVgroupInfo = taosArrayGet(vgInfo, j);
        addDispatchEntry(&pTask->msgInfo, pDstVgroupInfo->vgId, now, false);
      }

      pReqs[j].blockNum++;
      found = true;
      break;
    }
  }

  streamMutexUnlock(&pTask->msgInfo.lock);
  ASSERT(found);
  return 0;
}

int32_t streamDispatchStreamBlock(SStreamTask* pTask) {
  ASSERT((pTask->outputInfo.type == TASK_OUTPUT__FIXED_DISPATCH ||
          pTask->outputInfo.type == TASK_OUTPUT__SHUFFLE_DISPATCH));

  const char* id = pTask->id.idStr;
  int32_t     numOfElems = streamQueueGetNumOfItems(pTask->outputq.queue);
  if (numOfElems > 0) {
    double  size = SIZE_IN_MiB(taosQueueMemorySize(pTask->outputq.queue->pQueue));
    int32_t numOfUnAccessed = streamQueueGetNumOfUnAccessedItems(pTask->outputq.queue);
    stDebug("s-task:%s start to dispatch intermediate block to downstream, elem in outputQ:%d/%d, size:%.2fMiB", id,
            numOfUnAccessed, numOfElems, size);
  }

  // to make sure only one dispatch is running
  int8_t old =
      atomic_val_compare_exchange_8(&pTask->outputq.status, TASK_OUTPUT_STATUS__NORMAL, TASK_OUTPUT_STATUS__WAIT);
  if (old != TASK_OUTPUT_STATUS__NORMAL) {
    stDebug("s-task:%s wait for dispatch rsp, not dispatch now, output status:%d", id, old);
    return 0;
  }

  if (pTask->chkInfo.pActiveInfo->dispatchTrigger) {
    stDebug("s-task:%s already send checkpoint-trigger, no longer dispatch any other data", id);
    atomic_store_8(&pTask->outputq.status, TASK_OUTPUT_STATUS__NORMAL);
    return 0;
  }

  ASSERT(pTask->msgInfo.pData == NULL);
  stDebug("s-task:%s start to dispatch msg, set output status:%d", id, pTask->outputq.status);

  SStreamDataBlock* pBlock = NULL;
  streamQueueNextItem(pTask->outputq.queue, (SStreamQueueItem**)&pBlock);
  if (pBlock == NULL) {
    atomic_store_8(&pTask->outputq.status, TASK_OUTPUT_STATUS__NORMAL);
    stDebug("s-task:%s not dispatch since no elems in outputQ, output status:%d", id, pTask->outputq.status);
    return 0;
  }

  int32_t type = pBlock->type;
  ASSERT(type == STREAM_INPUT__DATA_BLOCK || type == STREAM_INPUT__CHECKPOINT_TRIGGER ||
         type == STREAM_INPUT__TRANS_STATE);

  pTask->execInfo.dispatch += 1;

  streamMutexLock(&pTask->msgInfo.lock);
  initDispatchInfo(&pTask->msgInfo, pTask->execInfo.dispatch);
  streamMutexUnlock(&pTask->msgInfo.lock);

  int32_t code = doBuildDispatchMsg(pTask, pBlock);
  if (code == 0) {
    destroyStreamDataBlock(pBlock);
  } else {  // todo handle build dispatch msg failed
  }

  if (type == STREAM_INPUT__CHECKPOINT_TRIGGER) {
    streamTaskInitTriggerDispatchInfo(pTask);
  }

  code = sendDispatchMsg(pTask, pTask->msgInfo.pData);

  streamMutexLock(&pTask->msgInfo.lock);
  if (pTask->msgInfo.inMonitor == 0) {
    int32_t ref = atomic_add_fetch_32(&pTask->status.timerActive, 1);
    stDebug("s-task:%s start dispatch monitor tmr in %dms, ref:%d, dispatch code:%s", id, DISPATCH_RETRY_INTERVAL_MS,
            ref, tstrerror(code));
    streamStartMonitorDispatchData(pTask, DISPATCH_RETRY_INTERVAL_MS);
    pTask->msgInfo.inMonitor = 1;
  } else {
    stDebug("s-task:%s already in dispatch monitor tmr", id);
  }

  streamMutexUnlock(&pTask->msgInfo.lock);

  // this block can not be deleted until it has been sent to downstream task successfully.
  return TSDB_CODE_SUCCESS;
}

int32_t initCheckpointReadyMsg(SStreamTask* pTask, int32_t upstreamNodeId, int32_t upstreamTaskId, int32_t childId,
                               int64_t checkpointId, SRpcMsg* pMsg) {
  int32_t code = 0;
  int32_t tlen = 0;
  void*   buf = NULL;

  SStreamCheckpointReadyMsg req = {0};
  req.downstreamNodeId = pTask->pMeta->vgId;
  req.downstreamTaskId = pTask->id.taskId;
  req.streamId = pTask->id.streamId;
  req.checkpointId = checkpointId;
  req.childId = childId;
  req.upstreamNodeId = upstreamNodeId;
  req.upstreamTaskId = upstreamTaskId;

  tEncodeSize(tEncodeStreamCheckpointReadyMsg, &req, tlen, code);
  if (code < 0) {
    return -1;
  }

  buf = rpcMallocCont(sizeof(SMsgHead) + tlen);
  if (buf == NULL) {
    return TSDB_CODE_OUT_OF_MEMORY;
  }

  ((SMsgHead*)buf)->vgId = htonl(req.upstreamNodeId);
  void* abuf = POINTER_SHIFT(buf, sizeof(SMsgHead));

  SEncoder encoder;
  tEncoderInit(&encoder, abuf, tlen);
  if ((code = tEncodeStreamCheckpointReadyMsg(&encoder, &req)) < 0) {
    rpcFreeCont(buf);
    return code;
  }
  tEncoderClear(&encoder);

  initRpcMsg(pMsg, TDMT_STREAM_TASK_CHECKPOINT_READY, buf, tlen + sizeof(SMsgHead));
  return TSDB_CODE_SUCCESS;
}

static void checkpointReadyMsgSendMonitorFn(void* param, void* tmrId) {
  SStreamTask*           pTask = param;
  int32_t                vgId = pTask->pMeta->vgId;
  const char*            id = pTask->id.idStr;
  SActiveCheckpointInfo* pActiveInfo = pTask->chkInfo.pActiveInfo;
  SStreamTmrInfo*        pTmrInfo = &pActiveInfo->chkptReadyMsgTmr;

  // check the status every 100ms
  if (streamTaskShouldStop(pTask)) {
    int32_t ref = streamCleanBeforeQuitTmr(pTmrInfo, pTask);
    stDebug("s-task:%s vgId:%d status:stop, quit from monitor checkpoint-trigger, ref:%d", id, vgId, ref);
    streamMetaReleaseTask(pTask->pMeta, pTask);
    return;
  }

<<<<<<< HEAD
  if (++pTmrInfo->activeCounter < 50) {
    taosTmrReset(checkpointReadyMsgSendMonitorFn, 200, pTask, streamTimer, &pTmrInfo->tmrHandle);
=======
  SActiveCheckpointInfo* pActiveInfo = pTask->chkInfo.pActiveInfo;
  if (++pActiveInfo->sendReadyCheckCounter < 100) {
    streamTmrReset(checkpointReadyMsgSendMonitorFn, 100, pTask, streamTimer, &pActiveInfo->pSendReadyMsgTmr, vgId, "chkpt-ready-monitor");
>>>>>>> 3e8acae2
    return;
  }

  pTmrInfo->activeCounter = 0;
  stDebug("s-task:%s in sending checkpoint-ready msg monitor tmr", id);

<<<<<<< HEAD
  taosThreadMutexLock(&pTask->lock);
  SStreamTaskState* pState = streamTaskGetStatus(pTask);
  if (pState->state != TASK_STATUS__CK) {
    int32_t ref = streamCleanBeforeQuitTmr(pTmrInfo, pTask);
=======
  streamMutexLock(&pTask->lock);
  SStreamTaskState pState = streamTaskGetStatus(pTask);
  if (pState.state != TASK_STATUS__CK) {
    int32_t ref = atomic_sub_fetch_32(&pTask->status.timerActive, 1);
>>>>>>> 3e8acae2
    stDebug("s-task:%s vgId:%d status:%s not in checkpoint, quit from monitor checkpoint-ready send, ref:%d", id, vgId,
            pState.name, ref);
    streamMutexUnlock(&pTask->lock);
    streamMetaReleaseTask(pTask->pMeta, pTask);
    return;
  }
  streamMutexUnlock(&pTask->lock);

  streamMutexLock(&pActiveInfo->lock);

  SArray* pList = pActiveInfo->pReadyMsgList;
  int32_t num = taosArrayGetSize(pList);

  if (pTmrInfo->launchChkptId < pActiveInfo->activeId) {
    taosThreadMutexUnlock(&pActiveInfo->lock);
    int32_t ref = streamCleanBeforeQuitTmr(pTmrInfo, pTask);
    stWarn("s-task:%s vgId:%d ready-msg send tmr launched by previous checkpoint procedure, checkpointId:%" PRId64
           ", quit, ref:%d",
           id, vgId, pTmrInfo->launchChkptId, ref);

    streamMetaReleaseTask(pTask->pMeta, pTask);
    return;
  }

  // active checkpoint info is cleared for now
  if ((pActiveInfo->activeId == 0) && (pActiveInfo->transId == 0) && (num == 0) && (pTask->chkInfo.startTs == 0)) {
<<<<<<< HEAD
    taosThreadMutexUnlock(&pActiveInfo->lock);
    int32_t ref = streamCleanBeforeQuitTmr(pTmrInfo, pTask);
=======
    streamMutexUnlock(&pActiveInfo->lock);
    int32_t ref = atomic_sub_fetch_32(&pTask->status.timerActive, 1);
>>>>>>> 3e8acae2
    stWarn("s-task:%s vgId:%d active checkpoint may be cleared, quit from readyMsg send tmr, ref:%d", id, vgId, ref);

    streamMetaReleaseTask(pTask->pMeta, pTask);
    return;
  }

  SArray* pNotRspList = taosArrayInit(4, sizeof(int32_t));

  ASSERT(taosArrayGetSize(pTask->upstreamInfo.pList) == num);

  for (int32_t i = 0; i < num; ++i) {
    STaskCheckpointReadyInfo* pInfo = taosArrayGet(pList, i);
    if (pInfo->sendCompleted == 1) {
      continue;
    }

    (void) taosArrayPush(pNotRspList, &pInfo->upstreamTaskId);
    stDebug("s-task:%s vgId:%d level:%d checkpoint-ready rsp from upstream:0x%x not confirmed yet", id, vgId,
            pTask->info.taskLevel, pInfo->upstreamTaskId);
  }

  int32_t checkpointId = pActiveInfo->activeId;

  int32_t notRsp = taosArrayGetSize(pNotRspList);
  if (notRsp > 0) {  // send checkpoint-ready msg again
    for (int32_t i = 0; i < taosArrayGetSize(pNotRspList); ++i) {
      int32_t taskId = *(int32_t*)taosArrayGet(pNotRspList, i);

      for (int32_t j = 0; j < num; ++j) {
        STaskCheckpointReadyInfo* pReadyInfo = taosArrayGet(pList, j);
        if (taskId == pReadyInfo->upstreamTaskId) {  // send msg again

          SRpcMsg msg = {0};
          int32_t code = initCheckpointReadyMsg(pTask, pReadyInfo->upstreamNodeId, pReadyInfo->upstreamTaskId, pReadyInfo->childId,
                                 checkpointId, &msg);
          if (code == TSDB_CODE_SUCCESS) {
            code = tmsgSendReq(&pReadyInfo->upstreamNodeEpset, &msg);
            if (code == TSDB_CODE_SUCCESS) {
              stDebug("s-task:%s level:%d checkpoint-ready msg sent to upstream:0x%x again", id, pTask->info.taskLevel,
                      pReadyInfo->upstreamTaskId);
            } else {
              stError("s-task:%s failed to send checkpoint-ready msg, try nex time in 10s", id);
            }
          } else {
            stError("s-task:%s failed to prepare the checkpoint-ready msg, try nex time in 10s", id);
          }
        }
      }
    }

<<<<<<< HEAD
    taosTmrReset(checkpointReadyMsgSendMonitorFn, 200, pTask, streamTimer, &pTmrInfo->tmrHandle);
    taosThreadMutexUnlock(&pActiveInfo->lock);
=======
    streamTmrReset(checkpointReadyMsgSendMonitorFn, 100, pTask, streamTimer, &pActiveInfo->pSendReadyMsgTmr, vgId, "chkpt-ready-monitor");
    streamMutexUnlock(&pActiveInfo->lock);
>>>>>>> 3e8acae2
  } else {
    int32_t ref = streamCleanBeforeQuitTmr(pTmrInfo, pTask);
    stDebug(
        "s-task:%s vgId:%d recv of checkpoint-ready msg confirmed by all upstream task(s), clear checkpoint-ready msg "
        "and quit from timer, ref:%d",
        id, vgId, ref);

    streamClearChkptReadyMsg(pActiveInfo);
    streamMutexUnlock(&pActiveInfo->lock);
    streamMetaReleaseTask(pTask->pMeta, pTask);
  }

  taosArrayDestroy(pNotRspList);
}

// this function is usually invoked by sink/agg task
int32_t streamTaskSendCheckpointReadyMsg(SStreamTask* pTask) {
  SActiveCheckpointInfo* pActiveInfo = pTask->chkInfo.pActiveInfo;

  const char* id = pTask->id.idStr;
  int32_t     vgId = pTask->pMeta->vgId;
  SArray*     pList = pActiveInfo->pReadyMsgList;

  streamMutexLock(&pActiveInfo->lock);

  int32_t num = taosArrayGetSize(pList);
  ASSERT(taosArrayGetSize(pTask->upstreamInfo.pList) == num);

  for (int32_t i = 0; i < num; ++i) {
    STaskCheckpointReadyInfo* pInfo = taosArrayGet(pList, i);

    SRpcMsg msg = {0};
    int32_t code = initCheckpointReadyMsg(pTask, pInfo->upstreamNodeId, pInfo->upstreamTaskId, pInfo->childId, pInfo->checkpointId,
                           &msg);
    if (code == TSDB_CODE_SUCCESS) {
      code = tmsgSendReq(&pInfo->upstreamNodeEpset, &msg);
      if (code == TSDB_CODE_SUCCESS) {
        stDebug("s-task:%s level:%d checkpoint-ready msg sent to upstream:0x%x", id, pTask->info.taskLevel,
                pInfo->upstreamTaskId);
      } else {
        stError("s-task:%s failed to send checkpoint-ready msg, try nex time in 10s", id);
      }
    } else {
      stError("s-task:%s failed to prepare the checkpoint-ready msg, try nex time in 10s", id);
    }
  }

<<<<<<< HEAD
=======
  streamMutexUnlock(&pActiveInfo->lock);
>>>>>>> 3e8acae2
  stDebug("s-task:%s level:%d checkpoint-ready msg sent to all %d upstreams", id, pTask->info.taskLevel, num);

  // start to check if checkpoint ready msg has successfully received by upstream tasks.
  if (pTask->info.taskLevel == TASK_LEVEL__SINK || pTask->info.taskLevel == TASK_LEVEL__AGG) {
    SStreamTmrInfo* pTmrInfo = &pActiveInfo->chkptReadyMsgTmr;

    int8_t old = atomic_val_compare_exchange_8(&pTmrInfo->isActive, 0, 1);
    if (old == 0) {
      int32_t ref = atomic_add_fetch_32(&pTask->status.timerActive, 1);
      stDebug("s-task:%s start checkpoint-ready monitor in 10s, ref:%d ", pTask->id.idStr, ref);
      streamMetaAcquireOneTask(pTask);

      if (pTmrInfo->tmrHandle == NULL) {
        pTmrInfo->tmrHandle = taosTmrStart(checkpointReadyMsgSendMonitorFn, 200, pTask, streamTimer);
      } else {
        taosTmrReset(checkpointReadyMsgSendMonitorFn, 200, pTask, streamTimer, &pTmrInfo->tmrHandle);
      }

      // mark the timer monitor checkpointId
      pTmrInfo->launchChkptId = pActiveInfo->activeId;
    } else {
<<<<<<< HEAD
      stError("s-task:%s previous checkpoint-ready monitor tmr is set, not start new one", pTask->id.idStr);
=======
      streamTmrReset(checkpointReadyMsgSendMonitorFn, 100, pTask, streamTimer, &pActiveInfo->pSendReadyMsgTmr, vgId, "chkpt-ready-monitor");
>>>>>>> 3e8acae2
    }
  }

  taosThreadMutexUnlock(&pActiveInfo->lock);
  return TSDB_CODE_SUCCESS;
}

// this function is only invoked by source task, and send rsp to mnode
int32_t streamTaskSendCheckpointSourceRsp(SStreamTask* pTask) {
  SArray* pList = pTask->chkInfo.pActiveInfo->pReadyMsgList;

  streamMutexLock(&pTask->chkInfo.pActiveInfo->lock);
  ASSERT(pTask->info.taskLevel == TASK_LEVEL__SOURCE);

  if (taosArrayGetSize(pList) == 1) {
    STaskCheckpointReadyInfo* pInfo = taosArrayGet(pList, 0);
    tmsgSendRsp(&pInfo->msg);

    taosArrayClear(pList);
    stDebug("s-task:%s level:%d checkpoint-source rsp completed msg sent to mnode", pTask->id.idStr,
            pTask->info.taskLevel);
  } else {
    stDebug("s-task:%s level:%d already send checkpoint-source rsp success to mnode", pTask->id.idStr,
            pTask->info.taskLevel);
  }

  streamMutexUnlock(&pTask->chkInfo.pActiveInfo->lock);
  return TSDB_CODE_SUCCESS;
}

int32_t streamAddBlockIntoDispatchMsg(const SSDataBlock* pBlock, SStreamDispatchReq* pReq) {
  int32_t dataStrLen = sizeof(SRetrieveTableRsp) + blockGetEncodeSize(pBlock) + PAYLOAD_PREFIX_LEN;
  ASSERT(dataStrLen > 0);

  void* buf = taosMemoryCalloc(1, dataStrLen);
  if (buf == NULL) {
    return -1;
  }

  SRetrieveTableRsp* pRetrieve = (SRetrieveTableRsp*)buf;
  pRetrieve->useconds = 0;
  pRetrieve->precision = TSDB_DEFAULT_PRECISION;
  pRetrieve->compressed = 0;
  pRetrieve->completed = 1;
  pRetrieve->streamBlockType = pBlock->info.type;
  pRetrieve->numOfRows = htobe64((int64_t)pBlock->info.rows);
  pRetrieve->skey = htobe64(pBlock->info.window.skey);
  pRetrieve->ekey = htobe64(pBlock->info.window.ekey);
  pRetrieve->version = htobe64(pBlock->info.version);
  pRetrieve->watermark = htobe64(pBlock->info.watermark);
  memcpy(pRetrieve->parTbName, pBlock->info.parTbName, TSDB_TABLE_NAME_LEN);

  int32_t numOfCols = (int32_t)taosArrayGetSize(pBlock->pDataBlock);
  pRetrieve->numOfCols = htonl(numOfCols);

  int32_t actualLen = blockEncode(pBlock, pRetrieve->data + PAYLOAD_PREFIX_LEN, numOfCols);
  SET_PAYLOAD_LEN(pRetrieve->data, actualLen, actualLen);

  int32_t payloadLen = actualLen + PAYLOAD_PREFIX_LEN;
  pRetrieve->payloadLen = htonl(payloadLen);
  pRetrieve->compLen = htonl(payloadLen);

  payloadLen += sizeof(SRetrieveTableRsp);

  (void) taosArrayPush(pReq->dataLen, &payloadLen);
  (void) taosArrayPush(pReq->data, &buf);

  pReq->totalLen += dataStrLen;
  return 0;
}

int32_t doSendDispatchMsg(SStreamTask* pTask, const SStreamDispatchReq* pReq, int32_t vgId, SEpSet* pEpSet) {
  void*   buf = NULL;
  int32_t code = -1;
  SRpcMsg msg = {0};

  // serialize
  int32_t tlen;
  tEncodeSize(tEncodeStreamDispatchReq, pReq, tlen, code);
  if (code < 0) {
    goto FAIL;
  }

  code = -1;
  buf = rpcMallocCont(sizeof(SMsgHead) + tlen);
  if (buf == NULL) {
    goto FAIL;
  }

  ((SMsgHead*)buf)->vgId = htonl(vgId);
  void* abuf = POINTER_SHIFT(buf, sizeof(SMsgHead));

  SEncoder encoder;
  tEncoderInit(&encoder, abuf, tlen);
  if ((code = tEncodeStreamDispatchReq(&encoder, pReq)) < 0) {
    goto FAIL;
  }
  tEncoderClear(&encoder);

  initRpcMsg(&msg, pTask->msgInfo.msgType, buf, tlen + sizeof(SMsgHead));
  stDebug("s-task:%s dispatch msg to taskId:0x%x vgId:%d data msg", pTask->id.idStr, pReq->taskId, vgId);

  return tmsgSendReq(pEpSet, &msg);

FAIL:
  if (buf) {
    rpcFreeCont(buf);
  }

  return code;
}

int32_t streamTaskBuildCheckpointSourceRsp(SStreamCheckpointSourceReq* pReq, SRpcHandleInfo* pRpcInfo, SRpcMsg* pMsg,
                                           int32_t setCode) {
  int32_t  len = 0;
  int32_t  code = 0;
  SEncoder encoder;

  SStreamCheckpointSourceRsp rsp = {
      .checkpointId = pReq->checkpointId,
      .taskId = pReq->taskId,
      .nodeId = pReq->nodeId,
      .streamId = pReq->streamId,
      .expireTime = pReq->expireTime,
      .mnodeId = pReq->mnodeId,
      .success = (setCode == TSDB_CODE_SUCCESS) ? 1 : 0,
  };

  tEncodeSize(tEncodeStreamCheckpointSourceRsp, &rsp, len, code);
  if (code < 0) {
    return code;
  }

  void* pBuf = rpcMallocCont(sizeof(SMsgHead) + len);
  if (pBuf == NULL) {
    return TSDB_CODE_OUT_OF_MEMORY;
  }

  ((SMsgHead*)pBuf)->vgId = htonl(pReq->mnodeId);
  void* abuf = POINTER_SHIFT(pBuf, sizeof(SMsgHead));

  tEncoderInit(&encoder, (uint8_t*)abuf, len);
  (void) tEncodeStreamCheckpointSourceRsp(&encoder, &rsp);
  tEncoderClear(&encoder);

  initRpcMsg(pMsg, 0, pBuf, sizeof(SMsgHead) + len);

  pMsg->code = setCode;
  pMsg->info = *pRpcInfo;
  return 0;
}

int32_t streamAddCheckpointSourceRspMsg(SStreamCheckpointSourceReq* pReq, SRpcHandleInfo* pRpcInfo,
                                        SStreamTask* pTask) {
  STaskCheckpointReadyInfo info = {
      .recvTs = taosGetTimestampMs(), .transId = pReq->transId, .checkpointId = pReq->checkpointId};

  // todo retry until it success
  (void) streamTaskBuildCheckpointSourceRsp(pReq, pRpcInfo, &info.msg, TSDB_CODE_SUCCESS);

  SActiveCheckpointInfo* pActiveInfo = pTask->chkInfo.pActiveInfo;
  streamMutexLock(&pActiveInfo->lock);

  int32_t size = taosArrayGetSize(pActiveInfo->pReadyMsgList);
  if (size > 0) {
    ASSERT(size == 1);

    STaskCheckpointReadyInfo* pReady = taosArrayGet(pActiveInfo->pReadyMsgList, 0);
    if (pReady->transId == pReq->transId) {
      stWarn("s-task:%s repeatly recv checkpoint source msg from mnode, checkpointId:%" PRId64 ", ignore",
             pTask->id.idStr, pReq->checkpointId);
    } else {
      stError("s-task:%s checkpointId:%" PRId64 " transId:%d not completed, new transId:%d checkpointId:%" PRId64
              " recv from mnode",
              pTask->id.idStr, pReady->checkpointId, pReady->transId, pReq->transId, pReq->checkpointId);
      ASSERT(0);  // failed to handle it
    }
  } else {
    (void) taosArrayPush(pActiveInfo->pReadyMsgList, &info);
    stDebug("s-task:%s add checkpoint source rsp msg, total:%d", pTask->id.idStr, size + 1);
  }

  streamMutexUnlock(&pActiveInfo->lock);
  return TSDB_CODE_SUCCESS;
}

void initCheckpointReadyInfo(STaskCheckpointReadyInfo* pReadyInfo, int32_t upstreamNodeId, int32_t upstreamTaskId,
                                int32_t childId, SEpSet* pEpset, int64_t checkpointId) {
  ASSERT(upstreamTaskId != 0);

  pReadyInfo->upstreamTaskId = upstreamTaskId;
  pReadyInfo->upstreamNodeEpset = *pEpset;
  pReadyInfo->upstreamNodeId = upstreamNodeId;
  pReadyInfo->recvTs = taosGetTimestampMs();
  pReadyInfo->checkpointId = checkpointId;
  pReadyInfo->childId = childId;
}

int32_t streamAddCheckpointReadyMsg(SStreamTask* pTask, int32_t upstreamTaskId, int32_t index, int64_t checkpointId) {
  if (pTask->info.taskLevel == TASK_LEVEL__SOURCE) {
    return TSDB_CODE_SUCCESS;
  }

  SStreamUpstreamEpInfo* pInfo = NULL;
  streamTaskGetUpstreamTaskEpInfo(pTask, upstreamTaskId, &pInfo);
  if (pInfo == NULL) {
    return TSDB_CODE_STREAM_TASK_NOT_EXIST;
  }

  STaskCheckpointReadyInfo info = {0};
  initCheckpointReadyInfo(&info, pInfo->nodeId, pInfo->taskId, pInfo->childId, &pInfo->epSet, checkpointId);

  stDebug("s-task:%s (level:%d) prepare checkpoint-ready msg to upstream s-task:0x%" PRIx64 "-0x%x (vgId:%d) idx:%d",
          pTask->id.idStr, pTask->info.taskLevel, pTask->id.streamId, pInfo->taskId, pInfo->nodeId, index);

  SActiveCheckpointInfo* pActiveInfo = pTask->chkInfo.pActiveInfo;

  streamMutexLock(&pActiveInfo->lock);
  (void) taosArrayPush(pActiveInfo->pReadyMsgList, &info);

  int32_t numOfRecv = taosArrayGetSize(pActiveInfo->pReadyMsgList);
  int32_t total = streamTaskGetNumOfUpstream(pTask);
  if (numOfRecv == total) {
    stDebug("s-task:%s recv checkpoint-trigger from all upstream, continue", pTask->id.idStr);
    pActiveInfo->allUpstreamTriggerRecv = 1;
  } else {
    ASSERT(numOfRecv <= total);
    stDebug("s-task:%s %d/%d checkpoint-trigger recv", pTask->id.idStr, numOfRecv, total);
  }

  streamMutexUnlock(&pActiveInfo->lock);
  return 0;
}

void streamClearChkptReadyMsg(SActiveCheckpointInfo* pActiveInfo) {
  if (pActiveInfo == NULL) {
    return;
  }

  for (int i = 0; i < taosArrayGetSize(pActiveInfo->pReadyMsgList); i++) {
    STaskCheckpointReadyInfo* pInfo = taosArrayGet(pActiveInfo->pReadyMsgList, i);
    rpcFreeCont(pInfo->msg.pCont);
  }

  taosArrayClear(pActiveInfo->pReadyMsgList);
}

// this message has been sent successfully, let's try next one.
static int32_t handleDispatchSuccessRsp(SStreamTask* pTask, int32_t downstreamId, int32_t downstreamNodeId) {
  stDebug("s-task:%s destroy dispatch msg:%p", pTask->id.idStr, pTask->msgInfo.pData);

  int64_t el = taosGetTimestampMs() - pTask->msgInfo.startTs;
  bool delayDispatch = (pTask->msgInfo.dispatchMsgType == STREAM_INPUT__CHECKPOINT_TRIGGER);

  clearBufferedDispatchMsg(pTask);

  // put data into inputQ of current task is also allowed
  if (pTask->inputq.status == TASK_INPUT_STATUS__BLOCKED) {
    pTask->inputq.status = TASK_INPUT_STATUS__NORMAL;
    stDebug("s-task:%s downstream task:0x%x resume to normal from inputQ blocking, blocking time:%" PRId64 "ms",
            pTask->id.idStr, downstreamId, el);
  } else {
    stDebug("s-task:%s dispatch completed, elapsed time:%" PRId64 "ms", pTask->id.idStr, el);
  }

  // now ready for next data output
  atomic_store_8(&pTask->outputq.status, TASK_OUTPUT_STATUS__NORMAL);

  // otherwise, continue dispatch the first block to down stream task in pipeline
  if (delayDispatch) {
    return 0;
  } else {
    return streamDispatchStreamBlock(pTask);
  }
}

<<<<<<< HEAD
static bool setDispatchRspInfo(SDispatchMsgInfo* pMsgInfo, int32_t vgId, int32_t code, int64_t now, int32_t* pNotRsp,
                               int32_t* pFailed, const char* id) {
  int32_t numOfRsp = 0;
  int32_t numOfFailed = 0;

  bool    allRsp = false;
  int32_t numOfDispatchBranch = taosArrayGetSize(pMsgInfo->pSendInfo);

  *pNotRsp = 0;
  *pFailed = 0;

  for (int32_t i = 0; i < numOfDispatchBranch; ++i) {
=======
static bool setDispatchRspInfo(SDispatchMsgInfo* pMsgInfo, int32_t vgId, int32_t code, int64_t now, int32_t* pNotRsp, const char* id) {
  int32_t numOfRsp = 0;
  bool    alreadySet = false;
  bool    updated = false;
  bool    allRsp = false;
  *pNotRsp = 0;

  streamMutexLock(&pMsgInfo->lock);
  int32_t numOfDispatchBranch = taosArrayGetSize(pMsgInfo->pSendInfo);

  for(int32_t i = 0; i < numOfDispatchBranch; ++i) {
>>>>>>> 3e8acae2
    SDispatchEntry* pEntry = taosArrayGet(pMsgInfo->pSendInfo, i);
    if (pEntry->rspTs != -1) {
      numOfRsp += 1;
    }
  }

  for (int32_t j = 0; j < numOfDispatchBranch; ++j) {
    SDispatchEntry* pEntry = taosArrayGet(pMsgInfo->pSendInfo, j);
    if (pEntry->nodeId == vgId) {
<<<<<<< HEAD
      if (pEntry->rspTs != -1) {
        stDebug("s-task:%s dispatch rsp has already recved at:%" PRId64 ", ignore this rsp, msgId:%d", id,
                pEntry->rspTs, pMsgInfo->msgId);
        allRsp = false;
      } else {
        pEntry->rspTs = now;
        pEntry->status = code;
        numOfRsp += 1;
        allRsp = (numOfRsp == numOfDispatchBranch);

        stDebug("s-task:%s record the rsp recv, ts:%" PRId64 " code:%d, idx:%d, total recv:%d/%d", id, now, code, j,
                numOfRsp, numOfDispatchBranch);
      }
      break;
    }
  }

  // this code may be error code.
  for (int32_t i = 0; i < numOfDispatchBranch; ++i) {
    SDispatchEntry* pEntry = taosArrayGet(pMsgInfo->pSendInfo, i);
    if (pEntry->status != TSDB_CODE_SUCCESS || isDispatchRspTimeout(pEntry, now)) {
      numOfFailed += 1;
    }
  }

  *pFailed = numOfFailed;
  *pNotRsp = numOfDispatchBranch - numOfRsp;

=======
      ASSERT(!alreadySet);
      pEntry->rspTs = now;
      pEntry->status = code;
      alreadySet = true;
      updated = true;
      numOfRsp += 1;

      stDebug("s-task:%s record the rsp recv, ts:%" PRId64 " code:%d, idx:%d, total recv:%d/%d", id, now, code, j,
              numOfRsp, numOfDispatchBranch);
    }
  }

  *pNotRsp = numOfDispatchBranch - numOfRsp;
  allRsp = (numOfRsp == numOfDispatchBranch);

  streamMutexUnlock(&pMsgInfo->lock);

  ASSERT(updated);
>>>>>>> 3e8acae2
  return allRsp;
}

bool isDispatchRspTimeout(SDispatchEntry* pEntry, int64_t now) {
  return (pEntry->rspTs == -1) && (now - pEntry->sendTs) > 30 * 1000;
}

int32_t getFailedDispatchInfo(SDispatchMsgInfo* pMsgInfo, int64_t now) {
  int32_t numOfFailed = 0;
  streamMutexLock(&pMsgInfo->lock);

  for (int32_t j = 0; j < taosArrayGetSize(pMsgInfo->pSendInfo); ++j) {
    SDispatchEntry* pEntry = taosArrayGet(pMsgInfo->pSendInfo, j);
    if (pEntry->status != TSDB_CODE_SUCCESS || isDispatchRspTimeout(pEntry, now)) {
      numOfFailed += 1;
    }
  }
  streamMutexUnlock(&pMsgInfo->lock);
  return numOfFailed;
}

int32_t streamProcessDispatchRsp(SStreamTask* pTask, SStreamDispatchRsp* pRsp, int32_t code) {
  const char*       id = pTask->id.idStr;
  int32_t           vgId = pTask->pMeta->vgId;
  SDispatchMsgInfo* pMsgInfo = &pTask->msgInfo;
  int64_t           now = taosGetTimestampMs();
  bool              allRsp = false;
  int32_t           notRsp = 0;
<<<<<<< HEAD
  int32_t           numOfFailed = 0;
  bool              triggerDispatchRsp = false;

  // we only set the dispatch msg info for current checkpoint trans
  taosThreadMutexLock(&pTask->lock);
  triggerDispatchRsp = (streamTaskGetStatus(pTask)->state == TASK_STATUS__CK) &&
                       (pTask->chkInfo.pActiveInfo->activeId == pMsgInfo->checkpointId);
  taosThreadMutexUnlock(&pTask->lock);

  taosThreadMutexLock(&pMsgInfo->lock);
  int32_t msgId = pMsgInfo->msgId;
=======

  streamMutexLock(&pMsgInfo->lock);
  int32_t           msgId = pMsgInfo->msgId;
  streamMutexUnlock(&pMsgInfo->lock);
>>>>>>> 3e8acae2

  // follower not handle the dispatch rsp
  if ((pTask->pMeta->role == NODE_ROLE_FOLLOWER) || (pTask->status.downstreamReady != 1)) {
    stError("s-task:%s vgId:%d is follower or task just re-launched, not handle the dispatch rsp, discard it", id,
            vgId);
    taosThreadMutexUnlock(&pMsgInfo->lock);
    return TSDB_CODE_STREAM_TASK_NOT_EXIST;
  }

  // discard invalid dispatch rsp msg
  if ((pRsp->msgId != msgId) || (pRsp->stage != pTask->pMeta->stage)) {
    stError("s-task:%s vgId:%d not expect rsp, expected: msgId:%d, stage:%" PRId64 " actual msgId:%d, stage:%" PRId64
            " discard it",
            id, vgId, msgId, pTask->pMeta->stage, pRsp->msgId, pRsp->stage);
    taosThreadMutexUnlock(&pMsgInfo->lock);
    return TSDB_CODE_INVALID_MSG;
  }

  if (code != TSDB_CODE_SUCCESS) {
    // dispatch message failed: network error, or node not available.
    // in case of the input queue is full, the code will be TSDB_CODE_SUCCESS, the and pRsp->inputStatus will be set
    // flag. Here we need to retry dispatch this message to downstream task immediately. handle the case the failure
    // happened too fast.
    if (code == TSDB_CODE_STREAM_TASK_NOT_EXIST) {  // destination task does not exist, not retry anymore
      stError("s-task:%s failed to dispatch msg to task:0x%x(vgId:%d), msgId:%d no retry, since task destroyed already",
              id, pRsp->downstreamTaskId, pRsp->downstreamNodeId, msgId);
<<<<<<< HEAD
      allRsp = setDispatchRspInfo(pMsgInfo, pRsp->downstreamNodeId, TSDB_CODE_SUCCESS, now, &notRsp, &numOfFailed, id);
    } else {
      stError("s-task:%s failed to dispatch msgId:%d to task:0x%x(vgId:%d), code:%s, add to retry list", id, msgId,
              pRsp->downstreamTaskId, pRsp->downstreamNodeId, tstrerror(code));
      allRsp = setDispatchRspInfo(pMsgInfo, pRsp->downstreamNodeId, code, now, &notRsp, &numOfFailed, id);
=======
      allRsp = setDispatchRspInfo(pMsgInfo, pRsp->downstreamNodeId, TSDB_CODE_SUCCESS, now, &notRsp, id);
    } else {
      stError("s-task:%s failed to dispatch msgId:%d to task:0x%x(vgId:%d), code:%s, add to retry list", id, msgId,
              pRsp->downstreamTaskId, pRsp->downstreamNodeId, tstrerror(code));
      allRsp = setDispatchRspInfo(pMsgInfo, pRsp->downstreamNodeId, code, now, &notRsp, id);
>>>>>>> 3e8acae2
    }

  } else {  // code == 0
    if (pRsp->inputStatus == TASK_INPUT_STATUS__BLOCKED) {
      pTask->inputq.status = TASK_INPUT_STATUS__BLOCKED;
      // block the input of current task, to push pressure to upstream
<<<<<<< HEAD
      allRsp = setDispatchRspInfo(pMsgInfo, pRsp->downstreamNodeId, pRsp->inputStatus, now, &notRsp, &numOfFailed, id);
=======
      allRsp = setDispatchRspInfo(pMsgInfo, pRsp->downstreamNodeId, pRsp->inputStatus, now, &notRsp, id);
>>>>>>> 3e8acae2
      stTrace("s-task:%s inputQ of downstream task:0x%x(vgId:%d) is full, wait for retry dispatch", id,
              pRsp->downstreamTaskId, pRsp->downstreamNodeId);
    } else {
      if (pRsp->inputStatus == TASK_INPUT_STATUS__REFUSED) {
        // todo handle the role-changed during checkpoint generation, add test case
        stError(
            "s-task:%s downstream task:0x%x(vgId:%d) refused the dispatch msg, downstream may become follower or "
            "restart already, treat it as success",
            id, pRsp->downstreamTaskId, pRsp->downstreamNodeId);
      }

<<<<<<< HEAD
      allRsp = setDispatchRspInfo(pMsgInfo, pRsp->downstreamNodeId, TSDB_CODE_SUCCESS, now, &notRsp, &numOfFailed, id);
=======
      allRsp = setDispatchRspInfo(pMsgInfo, pRsp->downstreamNodeId, TSDB_CODE_SUCCESS, now, &notRsp, id);
>>>>>>> 3e8acae2

      {
        bool delayDispatch = (pMsgInfo->dispatchMsgType == STREAM_INPUT__CHECKPOINT_TRIGGER);
        if (delayDispatch) {
<<<<<<< HEAD
          // we only set the dispatch msg info for current checkpoint trans
          if (triggerDispatchRsp) {
=======
          streamMutexLock(&pTask->lock);
          // we only set the dispatch msg info for current checkpoint trans
          if (streamTaskGetStatus(pTask).state == TASK_STATUS__CK &&
              pTask->chkInfo.pActiveInfo->activeId == pMsgInfo->checkpointId) {
>>>>>>> 3e8acae2
            ASSERT(pTask->chkInfo.pActiveInfo->transId == pMsgInfo->transId);
            stDebug("s-task:%s checkpoint-trigger msg to 0x%x rsp for checkpointId:%" PRId64 " transId:%d confirmed",
                    pTask->id.idStr, pRsp->downstreamTaskId, pMsgInfo->checkpointId, pMsgInfo->transId);

            streamTaskSetTriggerDispatchConfirmed(pTask, pRsp->downstreamNodeId);
          } else {
            stWarn("s-task:%s checkpoint-trigger msg rsp for checkpointId:%" PRId64
                   " transId:%d discard, since expired",
                   pTask->id.idStr, pMsgInfo->checkpointId, pMsgInfo->transId);
          }
<<<<<<< HEAD
        }
      }
    }
  }

  taosThreadMutexUnlock(&pMsgInfo->lock);

=======
          streamMutexUnlock(&pTask->lock);
        }
      }
    }
  }

>>>>>>> 3e8acae2
  if (pTask->outputInfo.type == TASK_OUTPUT__SHUFFLE_DISPATCH) {
    if (!allRsp) {
      stDebug(
          "s-task:%s recv dispatch rsp, msgId:%d from 0x%x(vgId:%d), downstream task input status:%d code:%s, "
          "waiting for %d rsp",
          id, msgId, pRsp->downstreamTaskId, pRsp->downstreamNodeId, pRsp->inputStatus, tstrerror(code), notRsp);
    } else {
      stDebug(
          "s-task:%s recv dispatch rsp, msgId:%d from 0x%x(vgId:%d), downstream task input status:%d code:%s, all "
          "rsp",
          id, msgId, pRsp->downstreamTaskId, pRsp->downstreamNodeId, pRsp->inputStatus, tstrerror(code));
    }
  } else {
    stDebug("s-task:%s recv fix-dispatch rsp, msgId:%d from 0x%x(vgId:%d), downstream task input status:%d code:%s", id,
            msgId, pRsp->downstreamTaskId, pRsp->downstreamNodeId, pRsp->inputStatus, tstrerror(code));
  }

  // all msg rsp already, continue
<<<<<<< HEAD
  // we need to re-try send dispatch msg to downstream tasks
  if (allRsp && (numOfFailed == 0)) {
    // trans-state msg has been sent to downstream successfully. let's transfer the fill-history task state
    if (pMsgInfo->dispatchMsgType == STREAM_INPUT__TRANS_STATE) {
      stDebug("s-task:%s dispatch trans-state msgId:%d to downstream successfully, start to prepare transfer state", id,
              msgId);
      ASSERT(pTask->info.fillHistory == 1);

      code = streamTransferStatePrepare(pTask);
      if (code != TSDB_CODE_SUCCESS) {  // todo: do nothing if error happens
      }
=======
  if (allRsp) {
    ASSERT(pTask->outputq.status == TASK_OUTPUT_STATUS__WAIT);

    // we need to re-try send dispatch msg to downstream tasks
    int32_t numOfFailed = getFailedDispatchInfo(pMsgInfo, now);
    if (numOfFailed == 0) {  // this message has been sent successfully, let's try next one.
      // trans-state msg has been sent to downstream successfully. let's transfer the fill-history task state
      if (pMsgInfo->dispatchMsgType == STREAM_INPUT__TRANS_STATE) {
        stDebug("s-task:%s dispatch trans-state msgId:%d to downstream successfully, start to prepare transfer state",
                id, msgId);
        ASSERT(pTask->info.fillHistory == 1);

        code = streamTransferStatePrepare(pTask);
        if (code != TSDB_CODE_SUCCESS) {  // todo: do nothing if error happens
        }
>>>>>>> 3e8acae2

      clearBufferedDispatchMsg(pTask);

<<<<<<< HEAD
      // now ready for next data output
      atomic_store_8(&pTask->outputq.status, TASK_OUTPUT_STATUS__NORMAL);
    } else {
      // this message has been sent successfully, let's try next one.
      handleDispatchSuccessRsp(pTask, pRsp->downstreamTaskId, pRsp->downstreamNodeId);
=======
        // now ready for next data output
        atomic_store_8(&pTask->outputq.status, TASK_OUTPUT_STATUS__NORMAL);
      } else {
        code = handleDispatchSuccessRsp(pTask, pRsp->downstreamTaskId, pRsp->downstreamNodeId);
      }
>>>>>>> 3e8acae2
    }
  }

  return code;
}

static int32_t buildDispatchRsp(const SStreamTask* pTask, const SStreamDispatchReq* pReq, int32_t status, void** pBuf) {
  *pBuf = rpcMallocCont(sizeof(SMsgHead) + sizeof(SStreamDispatchRsp));
  if (*pBuf == NULL) {
    return TSDB_CODE_OUT_OF_MEMORY;
  }

  ((SMsgHead*)(*pBuf))->vgId = htonl(pReq->upstreamNodeId);
  ASSERT(((SMsgHead*)(*pBuf))->vgId != 0);

  SStreamDispatchRsp* pDispatchRsp = POINTER_SHIFT((*pBuf), sizeof(SMsgHead));

  pDispatchRsp->stage = htobe64(pReq->stage);
  pDispatchRsp->msgId = htonl(pReq->msgId);
  pDispatchRsp->inputStatus = status;
  pDispatchRsp->streamId = htobe64(pReq->streamId);
  pDispatchRsp->upstreamNodeId = htonl(pReq->upstreamNodeId);
  pDispatchRsp->upstreamTaskId = htonl(pReq->upstreamTaskId);
  pDispatchRsp->downstreamNodeId = htonl(pTask->info.nodeId);
  pDispatchRsp->downstreamTaskId = htonl(pTask->id.taskId);

  return TSDB_CODE_SUCCESS;
}

static int32_t streamTaskAppendInputBlocks(SStreamTask* pTask, const SStreamDispatchReq* pReq) {
  int8_t status = 0;

  SStreamDataBlock* pBlock = NULL;

  int32_t code = createStreamBlockFromDispatchMsg(pReq, pReq->type, pReq->srcVgId, &pBlock);
  if (code) {
    streamTaskInputFail(pTask);
    status = TASK_INPUT_STATUS__FAILED;
    stError("vgId:%d, s-task:%s failed to receive dispatch msg, reason: out of memory", pTask->pMeta->vgId,
            pTask->id.idStr);
  } else {
    if (pBlock->type == STREAM_INPUT__TRANS_STATE) {
      pTask->status.appendTranstateBlock = true;
    }

    code = streamTaskPutDataIntoInputQ(pTask, (SStreamQueueItem*)pBlock);
    // input queue is full, upstream is blocked now
    status = (code == TSDB_CODE_SUCCESS) ? TASK_INPUT_STATUS__NORMAL : TASK_INPUT_STATUS__BLOCKED;
  }

  return status;
}

int32_t streamProcessDispatchMsg(SStreamTask* pTask, SStreamDispatchReq* pReq, SRpcMsg* pRsp) {
  int32_t      status = 0;
  SStreamMeta* pMeta = pTask->pMeta;
  const char*  id = pTask->id.idStr;

  stDebug("s-task:%s receive dispatch msg from taskId:0x%x(vgId:%d), msgLen:%" PRId64 ", msgId:%d", id,
          pReq->upstreamTaskId, pReq->upstreamNodeId, pReq->totalLen, pReq->msgId);

  SStreamUpstreamEpInfo* pInfo = NULL;
  streamTaskGetUpstreamTaskEpInfo(pTask, pReq->upstreamTaskId, &pInfo);
  if (pInfo == NULL) {
    return TSDB_CODE_STREAM_TASK_NOT_EXIST;
  }

  if (pMeta->role == NODE_ROLE_FOLLOWER) {
    stError("s-task:%s task on follower received dispatch msgs, dispatch msg rejected", id);
    status = TASK_INPUT_STATUS__REFUSED;
  } else {
    if (pReq->stage > pInfo->stage) {
      // upstream task has restarted/leader-follower switch/transferred to other dnodes
      stError("s-task:%s upstream task:0x%x (vgId:%d) has restart/leader-switch/vnode-transfer, prev stage:%" PRId64
              ", current:%" PRId64 " dispatch msg rejected",
              id, pReq->upstreamTaskId, pReq->upstreamNodeId, pInfo->stage, pReq->stage);
      status = TASK_INPUT_STATUS__REFUSED;
    } else {
      if (!pInfo->dataAllowed) {
        stWarn("s-task:%s data from task:0x%x is denied, since inputQ is closed for it", id, pReq->upstreamTaskId);
        status = TASK_INPUT_STATUS__BLOCKED;
      } else {
        // This task has received the checkpoint req from the upstream task, from which all the messages should be
        // blocked. Note that there is no race condition here.
        if (pReq->type == STREAM_INPUT__CHECKPOINT_TRIGGER) {
          streamTaskCloseUpstreamInput(pTask, pReq->upstreamTaskId);
          stDebug("s-task:%s close inputQ for upstream:0x%x, msgId:%d", id, pReq->upstreamTaskId, pReq->msgId);
        } else if (pReq->type == STREAM_INPUT__TRANS_STATE) {
          stDebug("s-task:%s recv trans-state msgId:%d from upstream:0x%x", id, pReq->msgId, pReq->upstreamTaskId);
        }

        status = streamTaskAppendInputBlocks(pTask, pReq);
      }
    }
  }

  {
    // do send response with the input status
    int32_t code = buildDispatchRsp(pTask, pReq, status, &pRsp->pCont);
    if (code != TSDB_CODE_SUCCESS) {
      stError("s-task:%s failed to build dispatch rsp, msgId:%d, code:%s", id, pReq->msgId, tstrerror(code));
      return code;
    }

    pRsp->contLen = sizeof(SMsgHead) + sizeof(SStreamDispatchRsp);
    tmsgSendRsp(pRsp);
  }

  return streamTrySchedExec(pTask);
}<|MERGE_RESOLUTION|>--- conflicted
+++ resolved
@@ -501,13 +501,8 @@
     int32_t ref = atomic_sub_fetch_32(&pTask->status.timerActive, 1);
     stDebug("s-task:%s not in dispatch procedure, abort from timer, ref:%d", pTask->id.idStr, ref);
 
-<<<<<<< HEAD
-    pTask->msgInfo.inMonitor = 0;   // set not in dispatch monitor
-    taosThreadMutexUnlock(&pMsgInfo->lock);
-=======
     pTask->msgInfo.inMonitor = 0;
     streamMutexUnlock(&pMsgInfo->lock);
->>>>>>> 3e8acae2
     return;
   }
   streamMutexUnlock(&pMsgInfo->lock);
@@ -800,31 +795,18 @@
     return;
   }
 
-<<<<<<< HEAD
   if (++pTmrInfo->activeCounter < 50) {
-    taosTmrReset(checkpointReadyMsgSendMonitorFn, 200, pTask, streamTimer, &pTmrInfo->tmrHandle);
-=======
-  SActiveCheckpointInfo* pActiveInfo = pTask->chkInfo.pActiveInfo;
-  if (++pActiveInfo->sendReadyCheckCounter < 100) {
-    streamTmrReset(checkpointReadyMsgSendMonitorFn, 100, pTask, streamTimer, &pActiveInfo->pSendReadyMsgTmr, vgId, "chkpt-ready-monitor");
->>>>>>> 3e8acae2
+    streamTmrReset(checkpointReadyMsgSendMonitorFn, 200, pTask, streamTimer, &pTmrInfo->tmrHandle, vgId, "chkpt-ready-monitor");
     return;
   }
 
   pTmrInfo->activeCounter = 0;
   stDebug("s-task:%s in sending checkpoint-ready msg monitor tmr", id);
 
-<<<<<<< HEAD
-  taosThreadMutexLock(&pTask->lock);
-  SStreamTaskState* pState = streamTaskGetStatus(pTask);
-  if (pState->state != TASK_STATUS__CK) {
-    int32_t ref = streamCleanBeforeQuitTmr(pTmrInfo, pTask);
-=======
   streamMutexLock(&pTask->lock);
   SStreamTaskState pState = streamTaskGetStatus(pTask);
   if (pState.state != TASK_STATUS__CK) {
-    int32_t ref = atomic_sub_fetch_32(&pTask->status.timerActive, 1);
->>>>>>> 3e8acae2
+    int32_t ref = streamCleanBeforeQuitTmr(pTmrInfo, pTask);
     stDebug("s-task:%s vgId:%d status:%s not in checkpoint, quit from monitor checkpoint-ready send, ref:%d", id, vgId,
             pState.name, ref);
     streamMutexUnlock(&pTask->lock);
@@ -839,7 +821,7 @@
   int32_t num = taosArrayGetSize(pList);
 
   if (pTmrInfo->launchChkptId < pActiveInfo->activeId) {
-    taosThreadMutexUnlock(&pActiveInfo->lock);
+    streamMutexUnlock(&pActiveInfo->lock);
     int32_t ref = streamCleanBeforeQuitTmr(pTmrInfo, pTask);
     stWarn("s-task:%s vgId:%d ready-msg send tmr launched by previous checkpoint procedure, checkpointId:%" PRId64
            ", quit, ref:%d",
@@ -851,13 +833,8 @@
 
   // active checkpoint info is cleared for now
   if ((pActiveInfo->activeId == 0) && (pActiveInfo->transId == 0) && (num == 0) && (pTask->chkInfo.startTs == 0)) {
-<<<<<<< HEAD
-    taosThreadMutexUnlock(&pActiveInfo->lock);
+    streamMutexUnlock(&pActiveInfo->lock);
     int32_t ref = streamCleanBeforeQuitTmr(pTmrInfo, pTask);
-=======
-    streamMutexUnlock(&pActiveInfo->lock);
-    int32_t ref = atomic_sub_fetch_32(&pTask->status.timerActive, 1);
->>>>>>> 3e8acae2
     stWarn("s-task:%s vgId:%d active checkpoint may be cleared, quit from readyMsg send tmr, ref:%d", id, vgId, ref);
 
     streamMetaReleaseTask(pTask->pMeta, pTask);
@@ -908,13 +885,8 @@
       }
     }
 
-<<<<<<< HEAD
-    taosTmrReset(checkpointReadyMsgSendMonitorFn, 200, pTask, streamTimer, &pTmrInfo->tmrHandle);
-    taosThreadMutexUnlock(&pActiveInfo->lock);
-=======
-    streamTmrReset(checkpointReadyMsgSendMonitorFn, 100, pTask, streamTimer, &pActiveInfo->pSendReadyMsgTmr, vgId, "chkpt-ready-monitor");
+    streamTmrReset(checkpointReadyMsgSendMonitorFn, 200, pTask, streamTimer, &pTmrInfo->tmrHandle, vgId, "chkpt-ready-monitor");
     streamMutexUnlock(&pActiveInfo->lock);
->>>>>>> 3e8acae2
   } else {
     int32_t ref = streamCleanBeforeQuitTmr(pTmrInfo, pTask);
     stDebug(
@@ -962,10 +934,6 @@
     }
   }
 
-<<<<<<< HEAD
-=======
-  streamMutexUnlock(&pActiveInfo->lock);
->>>>>>> 3e8acae2
   stDebug("s-task:%s level:%d checkpoint-ready msg sent to all %d upstreams", id, pTask->info.taskLevel, num);
 
   // start to check if checkpoint ready msg has successfully received by upstream tasks.
@@ -981,21 +949,17 @@
       if (pTmrInfo->tmrHandle == NULL) {
         pTmrInfo->tmrHandle = taosTmrStart(checkpointReadyMsgSendMonitorFn, 200, pTask, streamTimer);
       } else {
-        taosTmrReset(checkpointReadyMsgSendMonitorFn, 200, pTask, streamTimer, &pTmrInfo->tmrHandle);
+        streamTmrReset(checkpointReadyMsgSendMonitorFn, 200, pTask, streamTimer, &pTmrInfo->tmrHandle, vgId, "chkpt-ready-monitor");
       }
 
       // mark the timer monitor checkpointId
       pTmrInfo->launchChkptId = pActiveInfo->activeId;
     } else {
-<<<<<<< HEAD
       stError("s-task:%s previous checkpoint-ready monitor tmr is set, not start new one", pTask->id.idStr);
-=======
-      streamTmrReset(checkpointReadyMsgSendMonitorFn, 100, pTask, streamTimer, &pActiveInfo->pSendReadyMsgTmr, vgId, "chkpt-ready-monitor");
->>>>>>> 3e8acae2
-    }
-  }
-
-  taosThreadMutexUnlock(&pActiveInfo->lock);
+    }
+  }
+
+  streamMutexUnlock(&pActiveInfo->lock);
   return TSDB_CODE_SUCCESS;
 }
 
@@ -1268,7 +1232,6 @@
   }
 }
 
-<<<<<<< HEAD
 static bool setDispatchRspInfo(SDispatchMsgInfo* pMsgInfo, int32_t vgId, int32_t code, int64_t now, int32_t* pNotRsp,
                                int32_t* pFailed, const char* id) {
   int32_t numOfRsp = 0;
@@ -1281,19 +1244,6 @@
   *pFailed = 0;
 
   for (int32_t i = 0; i < numOfDispatchBranch; ++i) {
-=======
-static bool setDispatchRspInfo(SDispatchMsgInfo* pMsgInfo, int32_t vgId, int32_t code, int64_t now, int32_t* pNotRsp, const char* id) {
-  int32_t numOfRsp = 0;
-  bool    alreadySet = false;
-  bool    updated = false;
-  bool    allRsp = false;
-  *pNotRsp = 0;
-
-  streamMutexLock(&pMsgInfo->lock);
-  int32_t numOfDispatchBranch = taosArrayGetSize(pMsgInfo->pSendInfo);
-
-  for(int32_t i = 0; i < numOfDispatchBranch; ++i) {
->>>>>>> 3e8acae2
     SDispatchEntry* pEntry = taosArrayGet(pMsgInfo->pSendInfo, i);
     if (pEntry->rspTs != -1) {
       numOfRsp += 1;
@@ -1303,7 +1253,6 @@
   for (int32_t j = 0; j < numOfDispatchBranch; ++j) {
     SDispatchEntry* pEntry = taosArrayGet(pMsgInfo->pSendInfo, j);
     if (pEntry->nodeId == vgId) {
-<<<<<<< HEAD
       if (pEntry->rspTs != -1) {
         stDebug("s-task:%s dispatch rsp has already recved at:%" PRId64 ", ignore this rsp, msgId:%d", id,
                 pEntry->rspTs, pMsgInfo->msgId);
@@ -1332,26 +1281,6 @@
   *pFailed = numOfFailed;
   *pNotRsp = numOfDispatchBranch - numOfRsp;
 
-=======
-      ASSERT(!alreadySet);
-      pEntry->rspTs = now;
-      pEntry->status = code;
-      alreadySet = true;
-      updated = true;
-      numOfRsp += 1;
-
-      stDebug("s-task:%s record the rsp recv, ts:%" PRId64 " code:%d, idx:%d, total recv:%d/%d", id, now, code, j,
-              numOfRsp, numOfDispatchBranch);
-    }
-  }
-
-  *pNotRsp = numOfDispatchBranch - numOfRsp;
-  allRsp = (numOfRsp == numOfDispatchBranch);
-
-  streamMutexUnlock(&pMsgInfo->lock);
-
-  ASSERT(updated);
->>>>>>> 3e8acae2
   return allRsp;
 }
 
@@ -1380,30 +1309,23 @@
   int64_t           now = taosGetTimestampMs();
   bool              allRsp = false;
   int32_t           notRsp = 0;
-<<<<<<< HEAD
   int32_t           numOfFailed = 0;
   bool              triggerDispatchRsp = false;
 
   // we only set the dispatch msg info for current checkpoint trans
-  taosThreadMutexLock(&pTask->lock);
-  triggerDispatchRsp = (streamTaskGetStatus(pTask)->state == TASK_STATUS__CK) &&
+  streamMutexLock(&pTask->lock);
+  triggerDispatchRsp = (streamTaskGetStatus(pTask).state == TASK_STATUS__CK) &&
                        (pTask->chkInfo.pActiveInfo->activeId == pMsgInfo->checkpointId);
-  taosThreadMutexUnlock(&pTask->lock);
-
-  taosThreadMutexLock(&pMsgInfo->lock);
+  streamMutexUnlock(&pTask->lock);
+
+  streamMutexLock(&pMsgInfo->lock);
   int32_t msgId = pMsgInfo->msgId;
-=======
-
-  streamMutexLock(&pMsgInfo->lock);
-  int32_t           msgId = pMsgInfo->msgId;
-  streamMutexUnlock(&pMsgInfo->lock);
->>>>>>> 3e8acae2
 
   // follower not handle the dispatch rsp
   if ((pTask->pMeta->role == NODE_ROLE_FOLLOWER) || (pTask->status.downstreamReady != 1)) {
     stError("s-task:%s vgId:%d is follower or task just re-launched, not handle the dispatch rsp, discard it", id,
             vgId);
-    taosThreadMutexUnlock(&pMsgInfo->lock);
+    streamMutexUnlock(&pMsgInfo->lock);
     return TSDB_CODE_STREAM_TASK_NOT_EXIST;
   }
 
@@ -1412,7 +1334,7 @@
     stError("s-task:%s vgId:%d not expect rsp, expected: msgId:%d, stage:%" PRId64 " actual msgId:%d, stage:%" PRId64
             " discard it",
             id, vgId, msgId, pTask->pMeta->stage, pRsp->msgId, pRsp->stage);
-    taosThreadMutexUnlock(&pMsgInfo->lock);
+    streamMutexUnlock(&pMsgInfo->lock);
     return TSDB_CODE_INVALID_MSG;
   }
 
@@ -1424,30 +1346,18 @@
     if (code == TSDB_CODE_STREAM_TASK_NOT_EXIST) {  // destination task does not exist, not retry anymore
       stError("s-task:%s failed to dispatch msg to task:0x%x(vgId:%d), msgId:%d no retry, since task destroyed already",
               id, pRsp->downstreamTaskId, pRsp->downstreamNodeId, msgId);
-<<<<<<< HEAD
       allRsp = setDispatchRspInfo(pMsgInfo, pRsp->downstreamNodeId, TSDB_CODE_SUCCESS, now, &notRsp, &numOfFailed, id);
     } else {
       stError("s-task:%s failed to dispatch msgId:%d to task:0x%x(vgId:%d), code:%s, add to retry list", id, msgId,
               pRsp->downstreamTaskId, pRsp->downstreamNodeId, tstrerror(code));
       allRsp = setDispatchRspInfo(pMsgInfo, pRsp->downstreamNodeId, code, now, &notRsp, &numOfFailed, id);
-=======
-      allRsp = setDispatchRspInfo(pMsgInfo, pRsp->downstreamNodeId, TSDB_CODE_SUCCESS, now, &notRsp, id);
-    } else {
-      stError("s-task:%s failed to dispatch msgId:%d to task:0x%x(vgId:%d), code:%s, add to retry list", id, msgId,
-              pRsp->downstreamTaskId, pRsp->downstreamNodeId, tstrerror(code));
-      allRsp = setDispatchRspInfo(pMsgInfo, pRsp->downstreamNodeId, code, now, &notRsp, id);
->>>>>>> 3e8acae2
     }
 
   } else {  // code == 0
     if (pRsp->inputStatus == TASK_INPUT_STATUS__BLOCKED) {
       pTask->inputq.status = TASK_INPUT_STATUS__BLOCKED;
       // block the input of current task, to push pressure to upstream
-<<<<<<< HEAD
       allRsp = setDispatchRspInfo(pMsgInfo, pRsp->downstreamNodeId, pRsp->inputStatus, now, &notRsp, &numOfFailed, id);
-=======
-      allRsp = setDispatchRspInfo(pMsgInfo, pRsp->downstreamNodeId, pRsp->inputStatus, now, &notRsp, id);
->>>>>>> 3e8acae2
       stTrace("s-task:%s inputQ of downstream task:0x%x(vgId:%d) is full, wait for retry dispatch", id,
               pRsp->downstreamTaskId, pRsp->downstreamNodeId);
     } else {
@@ -1459,24 +1369,13 @@
             id, pRsp->downstreamTaskId, pRsp->downstreamNodeId);
       }
 
-<<<<<<< HEAD
       allRsp = setDispatchRspInfo(pMsgInfo, pRsp->downstreamNodeId, TSDB_CODE_SUCCESS, now, &notRsp, &numOfFailed, id);
-=======
-      allRsp = setDispatchRspInfo(pMsgInfo, pRsp->downstreamNodeId, TSDB_CODE_SUCCESS, now, &notRsp, id);
->>>>>>> 3e8acae2
 
       {
         bool delayDispatch = (pMsgInfo->dispatchMsgType == STREAM_INPUT__CHECKPOINT_TRIGGER);
         if (delayDispatch) {
-<<<<<<< HEAD
           // we only set the dispatch msg info for current checkpoint trans
           if (triggerDispatchRsp) {
-=======
-          streamMutexLock(&pTask->lock);
-          // we only set the dispatch msg info for current checkpoint trans
-          if (streamTaskGetStatus(pTask).state == TASK_STATUS__CK &&
-              pTask->chkInfo.pActiveInfo->activeId == pMsgInfo->checkpointId) {
->>>>>>> 3e8acae2
             ASSERT(pTask->chkInfo.pActiveInfo->transId == pMsgInfo->transId);
             stDebug("s-task:%s checkpoint-trigger msg to 0x%x rsp for checkpointId:%" PRId64 " transId:%d confirmed",
                     pTask->id.idStr, pRsp->downstreamTaskId, pMsgInfo->checkpointId, pMsgInfo->transId);
@@ -1487,22 +1386,13 @@
                    " transId:%d discard, since expired",
                    pTask->id.idStr, pMsgInfo->checkpointId, pMsgInfo->transId);
           }
-<<<<<<< HEAD
         }
       }
     }
   }
 
-  taosThreadMutexUnlock(&pMsgInfo->lock);
-
-=======
-          streamMutexUnlock(&pTask->lock);
-        }
-      }
-    }
-  }
-
->>>>>>> 3e8acae2
+  streamMutexUnlock(&pMsgInfo->lock);
+
   if (pTask->outputInfo.type == TASK_OUTPUT__SHUFFLE_DISPATCH) {
     if (!allRsp) {
       stDebug(
@@ -1521,7 +1411,6 @@
   }
 
   // all msg rsp already, continue
-<<<<<<< HEAD
   // we need to re-try send dispatch msg to downstream tasks
   if (allRsp && (numOfFailed == 0)) {
     // trans-state msg has been sent to downstream successfully. let's transfer the fill-history task state
@@ -1533,39 +1422,14 @@
       code = streamTransferStatePrepare(pTask);
       if (code != TSDB_CODE_SUCCESS) {  // todo: do nothing if error happens
       }
-=======
-  if (allRsp) {
-    ASSERT(pTask->outputq.status == TASK_OUTPUT_STATUS__WAIT);
-
-    // we need to re-try send dispatch msg to downstream tasks
-    int32_t numOfFailed = getFailedDispatchInfo(pMsgInfo, now);
-    if (numOfFailed == 0) {  // this message has been sent successfully, let's try next one.
-      // trans-state msg has been sent to downstream successfully. let's transfer the fill-history task state
-      if (pMsgInfo->dispatchMsgType == STREAM_INPUT__TRANS_STATE) {
-        stDebug("s-task:%s dispatch trans-state msgId:%d to downstream successfully, start to prepare transfer state",
-                id, msgId);
-        ASSERT(pTask->info.fillHistory == 1);
-
-        code = streamTransferStatePrepare(pTask);
-        if (code != TSDB_CODE_SUCCESS) {  // todo: do nothing if error happens
-        }
->>>>>>> 3e8acae2
 
       clearBufferedDispatchMsg(pTask);
 
-<<<<<<< HEAD
       // now ready for next data output
       atomic_store_8(&pTask->outputq.status, TASK_OUTPUT_STATUS__NORMAL);
     } else {
       // this message has been sent successfully, let's try next one.
-      handleDispatchSuccessRsp(pTask, pRsp->downstreamTaskId, pRsp->downstreamNodeId);
-=======
-        // now ready for next data output
-        atomic_store_8(&pTask->outputq.status, TASK_OUTPUT_STATUS__NORMAL);
-      } else {
-        code = handleDispatchSuccessRsp(pTask, pRsp->downstreamTaskId, pRsp->downstreamNodeId);
-      }
->>>>>>> 3e8acae2
+      code = handleDispatchSuccessRsp(pTask, pRsp->downstreamTaskId, pRsp->downstreamNodeId);
     }
   }
 
