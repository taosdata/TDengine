--- conflicted
+++ resolved
@@ -1127,13 +1127,6 @@
   }
 #endif
 
-#if 0
-  // for test purpose, build  the failure case
-  if (pTask->msgInfo.dispatchMsgType == STREAM_INPUT__CHECKPOINT_TRIGGER) {
-    pRsp->inputStatus = TASK_INPUT_STATUS__REFUSED;
-  }
-#endif
-
   // follower not handle the dispatch rsp
   if ((pTask->pMeta->role == NODE_ROLE_FOLLOWER) || (pTask->status.downstreamReady != 1)) {
     stError("s-task:%s vgId:%d is follower or task just re-launched, not handle the dispatch rsp, discard it", id,
@@ -1181,17 +1174,10 @@
           pTask->info.taskLevel == TASK_LEVEL__SOURCE) {
         stError("s-task:%s failed to dispatch checkpoint-trigger msg, checkpointId:%" PRId64
                 ", set the current checkpoint failed, and send rsp to mnode",
-<<<<<<< HEAD
-                id, pTask->checkpointingId);
-        { // send checkpoint failure msg to mnode directly
-          pTask->chkInfo.failedId = pTask->checkpointingId;   // record the latest failed checkpoint id
-          pTask->checkpointingId = pTask->checkpointingId;
-=======
                 id, pTask->chkInfo.checkpointingId);
         { // send checkpoint failure msg to mnode directly
           pTask->chkInfo.failedId = pTask->chkInfo.checkpointingId;   // record the latest failed checkpoint id
           pTask->chkInfo.checkpointingId = pTask->chkInfo.checkpointingId;
->>>>>>> 4cac96d2
           streamTaskSendCheckpointSourceRsp(pTask);
         }
       } else {
