--- conflicted
+++ resolved
@@ -1312,13 +1312,10 @@
   return streamStateParTagGetKVByCur_rocksdb(pCur, pKey, NULL, NULL);
 }
 
-SSHashObj* getGroupIdCache(SStreamFileState* pFileState) { return pFileState->pGroupIdMap; }
-
-<<<<<<< HEAD
-void setFillInfo(SStreamFileState* pFileState) { pFileState->hasFillCatch = false; }
-
-=======
->>>>>>> 29d419cb
+SSHashObj* getGroupIdCache(SStreamFileState* pFileState) {
+  return pFileState->pGroupIdMap;
+}
+
 void clearExpiredState(SStreamFileState* pFileState) {
   int32_t    code = TSDB_CODE_SUCCESS;
   int32_t    lino = 0;
