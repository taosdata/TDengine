/*
 * Copyright (c) 2019 TAOS Data, Inc. <jhtao@taosdata.com>
 *
 * This program is free software: you can use, redistribute, and/or modify
 * it under the terms of the GNU Affero General Public License, version 3
 * or later ("AGPL"), as published by the Free Software Foundation.
 *
 * This program is distributed in the hope that it will be useful, but WITHOUT
 * ANY WARRANTY; without even the implied warranty of MERCHANTABILITY or
 * FITNESS FOR A PARTICULAR PURPOSE.
 *
 * You should have received a copy of the GNU Affero General Public License
 * along with this program. If not, see <http://www.gnu.org/licenses/>.
 */

#include "tstreamFileState.h"

#include "query.h"
#include "streamBackendRocksdb.h"
#include "taos.h"
#include "tcommon.h"
#include "thash.h"
#include "tsimplehash.h"

#define FLUSH_RATIO                    0.5
#define FLUSH_NUM                      4
#define DEFAULT_MAX_STREAM_BUFFER_SIZE (128 * 1024 * 1024)
#define MIN_NUM_OF_ROW_BUFF            10240
#define MIN_NUM_OF_RECOVER_ROW_BUFF    128
#define MIN_NUM_SEARCH_BUCKET          128
#define MAX_ARRAY_SIZE                 1024
#define MAX_GROUP_ID_NUM               200000

#define TASK_KEY               "streamFileState"
#define STREAM_STATE_INFO_NAME "StreamStateCheckPoint"

struct SStreamFileState {
  SList*     usedBuffs;
  SList*     freeBuffs;
  void*      rowStateBuff;
  void*      pFileStore;
  int32_t    rowSize;
  int32_t    selectivityRowSize;
  int32_t    keyLen;
  uint64_t   preCheckPointVersion;
  uint64_t   checkPointVersion;
  TSKEY      maxTs;
  TSKEY      deleteMark;
  TSKEY      flushMark;
  uint64_t   maxRowCount;
  uint64_t   curRowCount;
  GetTsFun   getTs;
  char*      id;
  char*      cfName;
  void*      searchBuff;
  SSHashObj* pGroupIdMap;

  _state_buff_cleanup_fn         stateBuffCleanupFn;
  _state_buff_remove_fn          stateBuffRemoveFn;
  _state_buff_remove_by_pos_fn   stateBuffRemoveByPosFn;
  _state_buff_create_statekey_fn stateBuffCreateStateKeyFn;

  _state_file_remove_fn stateFileRemoveFn;
  _state_file_get_fn    stateFileGetFn;

  _state_fun_get_fn stateFunctionGetFn;
};

typedef SRowBuffPos SRowBuffInfo;

int32_t stateHashBuffRemoveFn(void* pBuff, const void* pKey, size_t keyLen) {
  SRowBuffPos** pos = tSimpleHashGet(pBuff, pKey, keyLen);
  if (pos) {
    (*pos)->beFlushed = true;
  }
  return tSimpleHashRemove(pBuff, pKey, keyLen);
}

void stateHashBuffRemoveByPosFn(SStreamFileState* pFileState, SRowBuffPos* pPos) {
  size_t        keyLen = pFileState->keyLen;
  SRowBuffPos** ppPos = tSimpleHashGet(pFileState->rowStateBuff, pPos->pKey, keyLen);
  if (ppPos) {
    if ((*ppPos) == pPos) {
      int32_t tmpRes = tSimpleHashRemove(pFileState->rowStateBuff, pPos->pKey, keyLen);
      qTrace("%s at line %d res:%d", __func__, __LINE__, tmpRes);
    }
  }
}

void stateHashBuffClearFn(void* pBuff) { tSimpleHashClear(pBuff); }

void stateHashBuffCleanupFn(void* pBuff) { tSimpleHashCleanup(pBuff); }

int32_t intervalFileRemoveFn(SStreamFileState* pFileState, const void* pKey) {
  return streamStateDel_rocksdb(pFileState->pFileStore, pKey);
}

int32_t intervalFileGetFn(SStreamFileState* pFileState, void* pKey, void** data, int32_t* pDataLen) {
  return streamStateGet_rocksdb(pFileState->pFileStore, pKey, data, pDataLen);
}

void* intervalCreateStateKey(SRowBuffPos* pPos, int64_t num) {
  SStateKey* pStateKey = taosMemoryCalloc(1, sizeof(SStateKey));
  SWinKey*   pWinKey = pPos->pKey;
  pStateKey->key = *pWinKey;
  pStateKey->opNum = num;
  return pStateKey;
}

int32_t sessionFileRemoveFn(SStreamFileState* pFileState, const void* pKey) {
  return streamStateSessionDel_rocksdb(pFileState->pFileStore, pKey);
}

int32_t sessionFileGetFn(SStreamFileState* pFileState, void* pKey, void** data, int32_t* pDataLen) {
  return streamStateSessionGet_rocksdb(pFileState->pFileStore, pKey, data, pDataLen);
}

void* sessionCreateStateKey(SRowBuffPos* pPos, int64_t num) {
  SStateSessionKey* pStateKey = taosMemoryCalloc(1, sizeof(SStateSessionKey));
  SSessionKey*      pWinKey = pPos->pKey;
  pStateKey->key = *pWinKey;
  pStateKey->opNum = num;
  return pStateKey;
}

static void streamFileStateDecode(TSKEY* pKey, void* pBuff, int32_t len) { pBuff = taosDecodeFixedI64(pBuff, pKey); }

static void streamFileStateEncode(TSKEY* pKey, void** pVal, int32_t* pLen) {
  *pLen = sizeof(TSKEY);
  (*pVal) = taosMemoryCalloc(1, *pLen);
  void*   buff = *pVal;
  int32_t tmp = taosEncodeFixedI64(&buff, *pKey);
}

SStreamFileState* streamFileStateInit(int64_t memSize, uint32_t keySize, uint32_t rowSize, uint32_t selectRowSize,
                                      GetTsFun fp, void* pFile, TSKEY delMark, const char* taskId, int64_t checkpointId,
                                      int8_t type) {
  int32_t code = TSDB_CODE_SUCCESS;
  int32_t lino = 0;
  if (memSize <= 0) {
    memSize = DEFAULT_MAX_STREAM_BUFFER_SIZE;
  }
  if (rowSize == 0) {
    code = TSDB_CODE_INVALID_PARA;
<<<<<<< HEAD
    QUERY_CHECK_CODE(code, lino, _end);
  }

  SStreamFileState* pFileState = taosMemoryCalloc(1, sizeof(SStreamFileState));
  QUERY_CHECK_NULL(pFileState, code, lino, _end, terrno);
=======
    goto _error;
  }

  SStreamFileState* pFileState = taosMemoryCalloc(1, sizeof(SStreamFileState));
  QUERY_CHECK_NULL(pFileState, code, lino, _error, terrno);
>>>>>>> f143f5f1

  rowSize += selectRowSize;
  pFileState->maxRowCount = TMAX((uint64_t)memSize / rowSize, FLUSH_NUM * 2);
  pFileState->usedBuffs = tdListNew(POINTER_BYTES);
  QUERY_CHECK_NULL(pFileState->usedBuffs, code, lino, _error, terrno);

  pFileState->freeBuffs = tdListNew(POINTER_BYTES);
  QUERY_CHECK_NULL(pFileState->freeBuffs, code, lino, _error, terrno);

  _hash_fn_t hashFn = taosGetDefaultHashFunction(TSDB_DATA_TYPE_BINARY);
  int32_t    cap = TMIN(MIN_NUM_OF_ROW_BUFF, pFileState->maxRowCount);
  if (type == STREAM_STATE_BUFF_HASH) {
    pFileState->rowStateBuff = tSimpleHashInit(cap, hashFn);
    pFileState->stateBuffCleanupFn = stateHashBuffCleanupFn;
    pFileState->stateBuffRemoveFn = stateHashBuffRemoveFn;
    pFileState->stateBuffRemoveByPosFn = stateHashBuffRemoveByPosFn;
    pFileState->stateBuffCreateStateKeyFn = intervalCreateStateKey;

    pFileState->stateFileRemoveFn = intervalFileRemoveFn;
    pFileState->stateFileGetFn = intervalFileGetFn;
    pFileState->cfName = taosStrdup("state");
    pFileState->stateFunctionGetFn = addRowBuffIfNotExist;
  } else if (type == STREAM_STATE_BUFF_SORT) {
    pFileState->rowStateBuff = tSimpleHashInit(cap, hashFn);
    pFileState->stateBuffCleanupFn = sessionWinStateCleanup;
    pFileState->stateBuffRemoveFn = deleteSessionWinStateBuffFn;
    pFileState->stateBuffRemoveByPosFn = deleteSessionWinStateBuffByPosFn;
    pFileState->stateBuffCreateStateKeyFn = sessionCreateStateKey;

    pFileState->stateFileRemoveFn = sessionFileRemoveFn;
    pFileState->stateFileGetFn = sessionFileGetFn;
    pFileState->cfName = taosStrdup("sess");
    pFileState->stateFunctionGetFn = getSessionRowBuff;
<<<<<<< HEAD
  } else if (type == STREAM_STATE_BUFF_HASH_SORT) {
    pFileState->rowStateBuff = tSimpleHashInit(cap, hashFn);
    pFileState->searchBuff = tSimpleHashInit(MIN_NUM_SEARCH_BUCKET, hashFn);
    QUERY_CHECK_NULL(pFileState->searchBuff, code, lino, _end, terrno);
    pFileState->stateBuffCleanupFn = stateHashBuffCleanupFn;
    pFileState->stateBuffRemoveFn = stateHashBuffRemoveFn;
    pFileState->stateBuffRemoveByPosFn = stateHashBuffRemoveByPosFn;
    pFileState->stateBuffCreateStateKeyFn = intervalCreateStateKey;

    pFileState->stateFileRemoveFn = hashSortFileRemoveFn;
    pFileState->stateFileGetFn = hashSortFileGetFn;
    pFileState->cfName = taosStrdup("fill");
    pFileState->stateFunctionGetFn = NULL;
  }
=======
  }
  QUERY_CHECK_NULL(pFileState->rowStateBuff, code, lino, _error, terrno);
>>>>>>> f143f5f1

  QUERY_CHECK_NULL(pFileState->usedBuffs, code, lino, _end, terrno);
  QUERY_CHECK_NULL(pFileState->freeBuffs, code, lino, _end, terrno);
  QUERY_CHECK_NULL(pFileState->rowStateBuff, code, lino, _end, terrno);
  QUERY_CHECK_NULL(pFileState->cfName, code, lino, _end, terrno);

  pFileState->keyLen = keySize;
  pFileState->rowSize = rowSize;
  pFileState->selectivityRowSize = selectRowSize;
  pFileState->preCheckPointVersion = 0;
  pFileState->checkPointVersion = 1;
  pFileState->pFileStore = pFile;
  pFileState->getTs = fp;
  pFileState->curRowCount = 0;
  pFileState->deleteMark = delMark;
  pFileState->flushMark = INT64_MIN;
  pFileState->maxTs = INT64_MIN;
  pFileState->id = taosStrdup(taskId);
<<<<<<< HEAD
  QUERY_CHECK_NULL(pFileState->id, code, lino, _end, terrno);

  pFileState->pGroupIdMap = tSimpleHashInit(1024, hashFn);
  QUERY_CHECK_NULL(pFileState->pGroupIdMap, code, lino, _end, terrno);
=======
  QUERY_CHECK_NULL(pFileState->id, code, lino, _error, terrno);
>>>>>>> f143f5f1

  // todo(liuyao) optimize
  if (type == STREAM_STATE_BUFF_HASH) {
    recoverSnapshot(pFileState, checkpointId);
  } else if (type == STREAM_STATE_BUFF_SORT) {
    recoverSesssion(pFileState, checkpointId);
  } else if (type == STREAM_STATE_BUFF_HASH_SORT) {
    recoverFillSnapshot(pFileState, checkpointId);
  }

  void*   valBuf = NULL;
  int32_t len = 0;
  int32_t tmpRes = streamDefaultGet_rocksdb(pFileState->pFileStore, STREAM_STATE_INFO_NAME, &valBuf, &len);
  if (tmpRes == TSDB_CODE_SUCCESS) {
<<<<<<< HEAD
    ASSERT(len == sizeof(TSKEY));
=======
    QUERY_CHECK_CONDITION((len == sizeof(TSKEY)), code, lino, _error, TSDB_CODE_QRY_EXECUTOR_INTERNAL_ERROR);
>>>>>>> f143f5f1
    streamFileStateDecode(&pFileState->flushMark, valBuf, len);
    qDebug("===stream===flushMark  read:%" PRId64, pFileState->flushMark);
  }
  taosMemoryFreeClear(valBuf);

<<<<<<< HEAD
_end:
  if (code != TSDB_CODE_SUCCESS) {
    qError("%s failed at line %d since %s", __func__, lino, tstrerror(code));
    streamFileStateDestroy(pFileState);
    pFileState = NULL;
  }
  return pFileState;
=======
_error:
  if (code != TSDB_CODE_SUCCESS) {
    qError("%s failed at line %d since %s", __func__, lino, tstrerror(code));
  }
  streamFileStateDestroy(pFileState);
  return NULL;
>>>>>>> f143f5f1
}

void destroyRowBuffPos(SRowBuffPos* pPos) {
  taosMemoryFreeClear(pPos->pKey);
  taosMemoryFreeClear(pPos->pRowBuff);
  taosMemoryFree(pPos);
}

void destroyRowBuffPosPtr(void* ptr) {
  if (!ptr) {
    return;
  }
  SRowBuffPos* pPos = *(SRowBuffPos**)ptr;
  if (!pPos->beUsed) {
    destroyRowBuffPos(pPos);
  }
}

void destroyRowBuffAllPosPtr(void* ptr) {
  if (!ptr) {
    return;
  }
  SRowBuffPos* pPos = *(SRowBuffPos**)ptr;
  destroyRowBuffPos(pPos);
}

void destroyRowBuff(void* ptr) {
  if (!ptr) {
    return;
  }
  taosMemoryFree(*(void**)ptr);
}

void streamFileStateDestroy(SStreamFileState* pFileState) {
  if (!pFileState) {
    return;
  }

  taosMemoryFree(pFileState->id);
  taosMemoryFree(pFileState->cfName);
  tdListFreeP(pFileState->usedBuffs, destroyRowBuffAllPosPtr);
  tdListFreeP(pFileState->freeBuffs, destroyRowBuff);
  pFileState->stateBuffCleanupFn(pFileState->rowStateBuff);
  sessionWinStateCleanup(pFileState->searchBuff);
  tSimpleHashCleanup(pFileState->pGroupIdMap);
  taosMemoryFree(pFileState);
}

int32_t putFreeBuff(SStreamFileState* pFileState, SRowBuffPos* pPos) {
  int32_t code = TSDB_CODE_SUCCESS;
  int32_t lino = 0;
  if (pPos->pRowBuff) {
    code = tdListAppend(pFileState->freeBuffs, &(pPos->pRowBuff));
    QUERY_CHECK_CODE(code, lino, _end);
    pPos->pRowBuff = NULL;
  }

_end:
  if (code != TSDB_CODE_SUCCESS) {
    qError("%s failed at line %d since %s", __func__, lino, tstrerror(code));
  }
  return code;
}

void clearExpiredRowBuff(SStreamFileState* pFileState, TSKEY ts, bool all) {
  int32_t   code = TSDB_CODE_SUCCESS;
  int32_t   lino = 0;
  SListIter iter = {0};
  tdListInitIter(pFileState->usedBuffs, &iter, TD_LIST_FORWARD);

  SListNode* pNode = NULL;
  while ((pNode = tdListNext(&iter)) != NULL) {
    SRowBuffPos* pPos = *(SRowBuffPos**)(pNode->data);
    if (all || (pFileState->getTs(pPos->pKey) < ts && !pPos->beUsed)) {
      code = putFreeBuff(pFileState, pPos);
      QUERY_CHECK_CODE(code, lino, _end);

      if (!all) {
        pFileState->stateBuffRemoveByPosFn(pFileState, pPos);
      }
      destroyRowBuffPos(pPos);
      SListNode* tmp = tdListPopNode(pFileState->usedBuffs, pNode);
      taosMemoryFreeClear(tmp);
    }
  }

_end:
  if (code != TSDB_CODE_SUCCESS) {
    qError("%s failed at line %d since %s", __func__, lino, tstrerror(code));
  }
}

int32_t clearFlushedRowBuff(SStreamFileState* pFileState, SStreamSnapshot* pFlushList, uint64_t max, bool all) {
  int32_t   code = TSDB_CODE_SUCCESS;
  int32_t   lino = 0;
  uint64_t  i = 0;
  SListIter iter = {0};
  tdListInitIter(pFileState->usedBuffs, &iter, TD_LIST_FORWARD);

  SListNode* pNode = NULL;
  while ((pNode = tdListNext(&iter)) != NULL && i < max) {
    SRowBuffPos* pPos = *(SRowBuffPos**)pNode->data;
    if (isFlushedState(pFileState, pFileState->getTs(pPos->pKey), 0)) {
      if (all || !pPos->beUsed) {
        if (all && !pPos->pRowBuff) {
          continue;
        }
        code = tdListAppend(pFlushList, &pPos);
        QUERY_CHECK_CODE(code, lino, _end);

        pFileState->flushMark = TMAX(pFileState->flushMark, pFileState->getTs(pPos->pKey));
        pFileState->stateBuffRemoveByPosFn(pFileState, pPos);
        SListNode* tmp = tdListPopNode(pFileState->usedBuffs, pNode);
        taosMemoryFreeClear(tmp);
        if (pPos->pRowBuff) {
          i++;
        }
      }
    }
  }

_end:
  if (code != TSDB_CODE_SUCCESS) {
    qError("%s failed at line %d since %s", __func__, lino, tstrerror(code));
  }
  return code;
}

void streamFileStateClear(SStreamFileState* pFileState) {
  pFileState->flushMark = INT64_MIN;
  pFileState->maxTs = INT64_MIN;
  tSimpleHashClear(pFileState->rowStateBuff);
  clearExpiredRowBuff(pFileState, 0, true);
}

bool needClearDiskBuff(SStreamFileState* pFileState) { return pFileState->flushMark > 0; }

void streamFileStateReleaseBuff(SStreamFileState* pFileState, SRowBuffPos* pPos, bool used) { pPos->beUsed = used; }

int32_t popUsedBuffs(SStreamFileState* pFileState, SStreamSnapshot* pFlushList, uint64_t max, bool used) {
  int32_t   code = TSDB_CODE_SUCCESS;
  int32_t   lino = 0;
  uint64_t  i = 0;
  SListIter iter = {0};
  tdListInitIter(pFileState->usedBuffs, &iter, TD_LIST_FORWARD);

  SListNode* pNode = NULL;
  while ((pNode = tdListNext(&iter)) != NULL && i < max) {
    SRowBuffPos* pPos = *(SRowBuffPos**)pNode->data;
    if (pPos->beUsed == used) {
      if (used && !pPos->pRowBuff) {
        QUERY_CHECK_CONDITION((pPos->needFree == true), code, lino, _end, TSDB_CODE_QRY_EXECUTOR_INTERNAL_ERROR);
        continue;
      }
      code = tdListAppend(pFlushList, &pPos);
      QUERY_CHECK_CODE(code, lino, _end);

      pFileState->flushMark = TMAX(pFileState->flushMark, pFileState->getTs(pPos->pKey));
      pFileState->stateBuffRemoveByPosFn(pFileState, pPos);
      SListNode* tmp = tdListPopNode(pFileState->usedBuffs, pNode);
      taosMemoryFreeClear(tmp);
      if (pPos->pRowBuff) {
        i++;
      }
    }
  }

  qInfo("stream state flush %d rows to disk. is used:%d", listNEles(pFlushList), used);

_end:
  if (code != TSDB_CODE_SUCCESS) {
    qError("%s failed at line %d since %s", __func__, lino, tstrerror(code));
  }
  return code;
}

int32_t flushRowBuff(SStreamFileState* pFileState) {
  int32_t          code = TSDB_CODE_SUCCESS;
  int32_t          lino = 0;
  SStreamSnapshot* pFlushList = tdListNew(POINTER_BYTES);
  if (!pFlushList) {
    code = TSDB_CODE_OUT_OF_MEMORY;
    QUERY_CHECK_CODE(code, lino, _end);
  }

  uint64_t num = (uint64_t)(pFileState->curRowCount * FLUSH_RATIO);
  num = TMAX(num, FLUSH_NUM);
  code = clearFlushedRowBuff(pFileState, pFlushList, num, false);
  QUERY_CHECK_CODE(code, lino, _end);

  if (isListEmpty(pFlushList)) {
    code = popUsedBuffs(pFileState, pFlushList, num, false);
    QUERY_CHECK_CODE(code, lino, _end);

    if (isListEmpty(pFlushList)) {
      code = popUsedBuffs(pFileState, pFlushList, num, true);
      QUERY_CHECK_CODE(code, lino, _end);
    }
  }

  if (pFileState->searchBuff) {
    clearFlushedRowBuff(pFileState, pFlushList, pFileState->curRowCount, true);
  }

  flushSnapshot(pFileState, pFlushList, false);

  SListIter fIter = {0};
  tdListInitIter(pFlushList, &fIter, TD_LIST_FORWARD);
  SListNode* pNode = NULL;
  while ((pNode = tdListNext(&fIter)) != NULL) {
    SRowBuffPos* pPos = *(SRowBuffPos**)pNode->data;
    code = putFreeBuff(pFileState, pPos);
    QUERY_CHECK_CODE(code, lino, _end);
  }

  tdListFreeP(pFlushList, destroyRowBuffPosPtr);

_end:
  if (code != TSDB_CODE_SUCCESS) {
    qError("%s failed at line %d since %s", __func__, lino, tstrerror(code));
  }
  return code;
}

int32_t clearRowBuff(SStreamFileState* pFileState) {
  clearExpiredRowBuff(pFileState, pFileState->maxTs - pFileState->deleteMark, false);
  if (isListEmpty(pFileState->freeBuffs)) {
    return flushRowBuff(pFileState);
  }
  return TSDB_CODE_SUCCESS;
}

void* getFreeBuff(SStreamFileState* pFileState) {
  SList*     lists = pFileState->freeBuffs;
  int32_t    buffSize = pFileState->rowSize;
  SListNode* pNode = tdListPopHead(lists);
  if (!pNode) {
    return NULL;
  }
  void* ptr = *(void**)pNode->data;
  memset(ptr, 0, buffSize);
  taosMemoryFree(pNode);
  return ptr;
}

void streamFileStateClearBuff(SStreamFileState* pFileState, SRowBuffPos* pPos) {
  if (pPos->pRowBuff) {
    memset(pPos->pRowBuff, 0, pFileState->rowSize);
  }
}

SRowBuffPos* getNewRowPos(SStreamFileState* pFileState) {
  int32_t      code = TSDB_CODE_SUCCESS;
  int32_t      lino = 0;
  SRowBuffPos* pPos = taosMemoryCalloc(1, sizeof(SRowBuffPos));
  if (!pPos) {
    code = TSDB_CODE_OUT_OF_MEMORY;
    QUERY_CHECK_CODE(code, lino, _error);
  }

  pPos->pKey = taosMemoryCalloc(1, pFileState->keyLen);
  if (!pPos->pKey) {
    code = TSDB_CODE_OUT_OF_MEMORY;
    QUERY_CHECK_CODE(code, lino, _error);
  }

  void* pBuff = getFreeBuff(pFileState);
  if (pBuff) {
    pPos->pRowBuff = pBuff;
    goto _end;
  }

  if (pFileState->curRowCount < pFileState->maxRowCount) {
    pBuff = taosMemoryCalloc(1, pFileState->rowSize);
    if (pBuff) {
      pPos->pRowBuff = pBuff;
      pFileState->curRowCount++;
      goto _end;
    }
  }

  code = clearRowBuff(pFileState);
  QUERY_CHECK_CODE(code, lino, _error);

  pPos->pRowBuff = getFreeBuff(pFileState);

_end:
  code = tdListAppend(pFileState->usedBuffs, &pPos);
  QUERY_CHECK_CODE(code, lino, _error);

  QUERY_CHECK_CONDITION((pPos->pRowBuff != NULL), code, lino, _error, TSDB_CODE_QRY_EXECUTOR_INTERNAL_ERROR);
_error:
  if (code != TSDB_CODE_SUCCESS) {
    qError("%s failed at line %d since %s", __func__, lino, tstrerror(code));
    return NULL;
  }

  return pPos;
}

SRowBuffPos* getNewRowPosForWrite(SStreamFileState* pFileState) {
  int32_t      code = TSDB_CODE_SUCCESS;
  int32_t      lino = 0;
  SRowBuffPos* newPos = getNewRowPos(pFileState);
  if (!newPos) {
    code = TSDB_CODE_OUT_OF_MEMORY;
    QUERY_CHECK_CODE(code, lino, _error);
  }
  newPos->beUsed = true;
  newPos->beFlushed = false;
  newPos->needFree = false;
  newPos->beUpdated = true;
  return newPos;

_error:
  if (code != TSDB_CODE_SUCCESS) {
    qError("%s failed at line %d since %s", __func__, lino, tstrerror(code));
  }
  return NULL;
}

int32_t addRowBuffIfNotExist(SStreamFileState* pFileState, void* pKey, int32_t keyLen, void** pVal, int32_t* pVLen,
                             int32_t* pWinCode) {
  int32_t code = TSDB_CODE_SUCCESS;
  int32_t lino = 0;
  (*pWinCode) = TSDB_CODE_SUCCESS;
  pFileState->maxTs = TMAX(pFileState->maxTs, pFileState->getTs(pKey));
  SRowBuffPos** pos = tSimpleHashGet(pFileState->rowStateBuff, pKey, keyLen);
  if (pos) {
    if (pVal != NULL) {
      *pVLen = pFileState->rowSize;
      *pVal = *pos;
      (*pos)->beUsed = true;
      (*pos)->beFlushed = false;
    }
    goto _end;
  }
  SRowBuffPos* pNewPos = getNewRowPosForWrite(pFileState);
  if (!pNewPos || !pNewPos->pRowBuff) {
    code = TSDB_CODE_OUT_OF_MEMORY;
    QUERY_CHECK_CODE(code, lino, _end);
  }

  memcpy(pNewPos->pKey, pKey, keyLen);
  (*pWinCode) = TSDB_CODE_FAILED;

  TSKEY ts = pFileState->getTs(pKey);
  if (!isDeteled(pFileState, ts) && isFlushedState(pFileState, ts, 0)) {
    int32_t len = 0;
    void*   p = NULL;
    (*pWinCode) = pFileState->stateFileGetFn(pFileState, pKey, &p, &len);
    qDebug("===stream===get %" PRId64 " from disc, res %d", ts, (*pWinCode));
    if ((*pWinCode) == TSDB_CODE_SUCCESS) {
      memcpy(pNewPos->pRowBuff, p, len);
    }
    taosMemoryFree(p);
  }

  code = tSimpleHashPut(pFileState->rowStateBuff, pKey, keyLen, &pNewPos, POINTER_BYTES);
  QUERY_CHECK_CODE(code, lino, _end);

  if (pVal) {
    *pVLen = pFileState->rowSize;
    *pVal = pNewPos;
  }

_end:
  if (code != TSDB_CODE_SUCCESS) {
    qError("%s failed at line %d since %s", __func__, lino, tstrerror(code));
  }
  return code;
}

void deleteRowBuff(SStreamFileState* pFileState, const void* pKey, int32_t keyLen) {
  int32_t code_buff = pFileState->stateBuffRemoveFn(pFileState->rowStateBuff, pKey, keyLen);
  qTrace("%s at line %d res:%d", __func__, __LINE__, code_buff);
  int32_t code_file = pFileState->stateFileRemoveFn(pFileState, pKey);
  qTrace("%s at line %d res:%d", __func__, __LINE__, code_file);
  if (pFileState->searchBuff != NULL) {
    deleteHashSortRowBuff(pFileState, pKey);
  }
}

int32_t resetRowBuff(SStreamFileState* pFileState, const void* pKey, int32_t keyLen) {
  int32_t code_buff = pFileState->stateBuffRemoveFn(pFileState->rowStateBuff, pKey, keyLen);
  int32_t code_file = pFileState->stateFileRemoveFn(pFileState, pKey);
  if (pFileState->searchBuff != NULL) {
    deleteHashSortRowBuff(pFileState, pKey);
  }
  if (code_buff == TSDB_CODE_SUCCESS || code_file == TSDB_CODE_SUCCESS) {
    return TSDB_CODE_SUCCESS;
  }
  return TSDB_CODE_FAILED;
}

static int32_t recoverSessionRowBuff(SStreamFileState* pFileState, SRowBuffPos* pPos) {
  int32_t code = TSDB_CODE_SUCCESS;
  int32_t lino = 0;
  int32_t len = 0;
  void*   pBuff = NULL;
  code = pFileState->stateFileGetFn(pFileState, pPos->pKey, &pBuff, &len);
  QUERY_CHECK_CODE(code, lino, _end);
  memcpy(pPos->pRowBuff, pBuff, len);
  taosMemoryFree(pBuff);

_end:
  if (code != TSDB_CODE_SUCCESS) {
    qError("%s failed at line %d since %s", __func__, lino, tstrerror(code));
  }
  return code;
}

int32_t getRowBuffByPos(SStreamFileState* pFileState, SRowBuffPos* pPos, void** pVal) {
  int32_t code = TSDB_CODE_SUCCESS;
  int32_t lino = 0;
  if (pPos->pRowBuff) {
    if (pPos->needFree) {
      code = recoverSessionRowBuff(pFileState, pPos);
      QUERY_CHECK_CODE(code, lino, _end);
    }
    (*pVal) = pPos->pRowBuff;
    goto _end;
  }

  pPos->pRowBuff = getFreeBuff(pFileState);
  if (!pPos->pRowBuff) {
    if (pFileState->curRowCount < pFileState->maxRowCount) {
      pPos->pRowBuff = taosMemoryCalloc(1, pFileState->rowSize);
      if (!pPos->pRowBuff) {
        code = TSDB_CODE_OUT_OF_MEMORY;
        QUERY_CHECK_CODE(code, lino, _end);
      }
      pFileState->curRowCount++;
    } else {
      code = clearRowBuff(pFileState);
      QUERY_CHECK_CODE(code, lino, _end);
      pPos->pRowBuff = getFreeBuff(pFileState);
    }
    QUERY_CHECK_CONDITION((pPos->pRowBuff != NULL), code, lino, _end, TSDB_CODE_QRY_EXECUTOR_INTERNAL_ERROR);
  }

  code = recoverSessionRowBuff(pFileState, pPos);
  QUERY_CHECK_CODE(code, lino, _end);

  (*pVal) = pPos->pRowBuff;
  if (!pPos->needFree) {
    code = tdListPrepend(pFileState->usedBuffs, &pPos);
  }

_end:
  if (code != TSDB_CODE_SUCCESS) {
    qError("%s failed at line %d since %s", __func__, lino, tstrerror(code));
  }
  return code;
}

bool hasRowBuff(SStreamFileState* pFileState, void* pKey, int32_t keyLen) {
  SRowBuffPos** pos = tSimpleHashGet(pFileState->rowStateBuff, pKey, keyLen);
  if (pos) {
    return true;
  }
  return false;
}

SStreamSnapshot* getSnapshot(SStreamFileState* pFileState) {
  int64_t mark = (pFileState->deleteMark == INT64_MAX || pFileState->maxTs == INT64_MIN)
                     ? INT64_MIN
                     : pFileState->maxTs - pFileState->deleteMark;
  clearExpiredRowBuff(pFileState, mark, false);
  return pFileState->usedBuffs;
}

void flushSnapshot(SStreamFileState* pFileState, SStreamSnapshot* pSnapshot, bool flushState) {
  int32_t   code = TSDB_CODE_SUCCESS;
  int32_t   lino = 0;
  SListIter iter = {0};
  tdListInitIter(pSnapshot, &iter, TD_LIST_FORWARD);

  const int32_t BATCH_LIMIT = 256;

  int64_t    st = taosGetTimestampMs();
  SListNode* pNode = NULL;

  int idx = streamStateGetCfIdx(pFileState->pFileStore, pFileState->cfName);

  int32_t len = pFileState->rowSize + sizeof(uint64_t) + sizeof(int32_t) + 64;
  char*   buf = taosMemoryCalloc(1, len);
  if (!buf) {
    code = TSDB_CODE_OUT_OF_MEMORY;
    QUERY_CHECK_CODE(code, lino, _end);
  }

  void* batch = streamStateCreateBatch();
  if (!batch) {
    code = TSDB_CODE_OUT_OF_MEMORY;
    QUERY_CHECK_CODE(code, lino, _end);
  }

  while ((pNode = tdListNext(&iter)) != NULL && code == TSDB_CODE_SUCCESS) {
    SRowBuffPos* pPos = *(SRowBuffPos**)pNode->data;
    if (pPos->beFlushed || !pPos->pRowBuff) {
      continue;
    }
    pPos->beFlushed = true;
    pFileState->flushMark = TMAX(pFileState->flushMark, pFileState->getTs(pPos->pKey));

    qDebug("===stream===flushed start:%" PRId64, pFileState->getTs(pPos->pKey));
    if (streamStateGetBatchSize(batch) >= BATCH_LIMIT) {
      code = streamStatePutBatch_rocksdb(pFileState->pFileStore, batch);
      streamStateClearBatch(batch);
      QUERY_CHECK_CODE(code, lino, _end);
    }

    void* pSKey = pFileState->stateBuffCreateStateKeyFn(pPos, ((SStreamState*)pFileState->pFileStore)->number);
    code = streamStatePutBatchOptimize(pFileState->pFileStore, idx, batch, pSKey, pPos->pRowBuff, pFileState->rowSize,
                                       0, buf);
    taosMemoryFreeClear(pSKey);
    QUERY_CHECK_CODE(code, lino, _end);
    // todo handle failure
    memset(buf, 0, len);
  }
  taosMemoryFree(buf);

  int32_t numOfElems = streamStateGetBatchSize(batch);
  if (numOfElems > 0) {
    code = streamStatePutBatch_rocksdb(pFileState->pFileStore, batch);
    QUERY_CHECK_CODE(code, lino, _end);
  } else {
    goto _end;
  }

  streamStateClearBatch(batch);

  clearSearchBuff(pFileState);

  int64_t elapsed = taosGetTimestampMs() - st;
  qDebug("%s flush to disk in batch model completed, rows:%d, batch size:%d, elapsed time:%" PRId64 "ms",
         pFileState->id, numOfElems, BATCH_LIMIT, elapsed);

  if (flushState) {
    void*   valBuf = NULL;
    int32_t len = 0;
    streamFileStateEncode(&pFileState->flushMark, &valBuf, &len);
    qDebug("===stream===flushMark write:%" PRId64, pFileState->flushMark);
    code = streamStatePutBatch(pFileState->pFileStore, "default", batch, STREAM_STATE_INFO_NAME, valBuf, len, 0);
    taosMemoryFree(valBuf);
    QUERY_CHECK_CODE(code, lino, _end);

    code = streamStatePutBatch_rocksdb(pFileState->pFileStore, batch);
    QUERY_CHECK_CODE(code, lino, _end);
  }

_end:
  if (code != TSDB_CODE_SUCCESS) {
    qError("%s failed at line %d since %s", __func__, lino, tstrerror(code));
  }
  streamStateDestroyBatch(batch);
}

int32_t forceRemoveCheckpoint(SStreamFileState* pFileState, int64_t checkpointId) {
  char keyBuf[128] = {0};
  sprintf(keyBuf, "%s:%" PRId64 "", TASK_KEY, checkpointId);
  return streamDefaultDel_rocksdb(pFileState->pFileStore, keyBuf);
}

int32_t getSnapshotIdList(SStreamFileState* pFileState, SArray* list) {
  return streamDefaultIterGet_rocksdb(pFileState->pFileStore, TASK_KEY, NULL, list);
}

int32_t deleteExpiredCheckPoint(SStreamFileState* pFileState, TSKEY mark) {
  int32_t code = TSDB_CODE_SUCCESS;
  int64_t maxCheckPointId = 0;
  {
    char    buf[128] = {0};
    void*   val = NULL;
    int32_t len = 0;
    memcpy(buf, TASK_KEY, strlen(TASK_KEY));
    code = streamDefaultGet_rocksdb(pFileState->pFileStore, buf, &val, &len);
    if (code != 0 || len == 0 || val == NULL) {
      return TSDB_CODE_FAILED;
    }
    memcpy(buf, val, len);
    buf[len] = 0;
    maxCheckPointId = atol((char*)buf);
    taosMemoryFree(val);
  }
  for (int64_t i = maxCheckPointId; i > 0; i--) {
    char    buf[128] = {0};
    void*   val = 0;
    int32_t len = 0;
    sprintf(buf, "%s:%" PRId64 "", TASK_KEY, i);
    code = streamDefaultGet_rocksdb(pFileState->pFileStore, buf, &val, &len);
    if (code != 0) {
      return TSDB_CODE_FAILED;
    }
    memcpy(buf, val, len);
    buf[len] = 0;
    taosMemoryFree(val);

    TSKEY ts;
    ts = atol((char*)buf);
    if (ts < mark) {
      // statekey winkey.ts < mark
      int32_t tmpRes = forceRemoveCheckpoint(pFileState, i);
      qTrace("%s at line %d res:%d", __func__, __LINE__, tmpRes);
      break;
    }
  }
  return code;
}

void recoverSesssion(SStreamFileState* pFileState, int64_t ckId) {
  int32_t code = TSDB_CODE_SUCCESS;
  if (pFileState->maxTs != INT64_MIN) {
    int64_t mark = (INT64_MIN + pFileState->deleteMark >= pFileState->maxTs)
                       ? INT64_MIN
                       : pFileState->maxTs - pFileState->deleteMark;
    int32_t tmpRes = deleteExpiredCheckPoint(pFileState, mark);
    qTrace("%s at line %d res:%d", __func__, __LINE__, tmpRes);
  }

  SStreamStateCur* pCur = streamStateSessionSeekToLast_rocksdb(pFileState->pFileStore, INT64_MAX);
  int32_t          recoverNum = TMIN(MIN_NUM_OF_RECOVER_ROW_BUFF, pFileState->maxRowCount);
  while (code == TSDB_CODE_SUCCESS) {
    if (pFileState->curRowCount >= recoverNum) {
      break;
    }

    void*       pVal = NULL;
    int32_t     vlen = 0;
    SSessionKey key = {0};
    code = streamStateSessionGetKVByCur_rocksdb(pCur, &key, &pVal, &vlen);
    if (code != TSDB_CODE_SUCCESS) {
      break;
    }
    SRowBuffPos* pPos = createSessionWinBuff(pFileState, &key, pVal, &vlen);
    code = putSessionWinResultBuff(pFileState, pPos);
    if (code != TSDB_CODE_SUCCESS) {
      break;
    }

    code = streamStateSessionCurPrev_rocksdb(pCur);
  }
  streamStateFreeCur(pCur);
}

void recoverSnapshot(SStreamFileState* pFileState, int64_t ckId) {
  int32_t code = TSDB_CODE_SUCCESS;
  int32_t lino = 0;
  int32_t winCode = TSDB_CODE_SUCCESS;
  if (pFileState->maxTs != INT64_MIN) {
    int64_t mark = (INT64_MIN + pFileState->deleteMark >= pFileState->maxTs)
                       ? INT64_MIN
                       : pFileState->maxTs - pFileState->deleteMark;
    int32_t tmpRes = deleteExpiredCheckPoint(pFileState, mark);
    qTrace("%s at line %d res:%d", __func__, __LINE__, tmpRes);
  }

  SStreamStateCur* pCur = streamStateSeekToLast_rocksdb(pFileState->pFileStore);
  int32_t          recoverNum = TMIN(MIN_NUM_OF_RECOVER_ROW_BUFF, pFileState->maxRowCount);
  while (winCode == TSDB_CODE_SUCCESS) {
    if (pFileState->curRowCount >= recoverNum) {
      break;
    }

    void*        pVal = NULL;
    int32_t      vlen = 0;
    SRowBuffPos* pNewPos = getNewRowPosForWrite(pFileState);
    if (!pNewPos || !pNewPos->pRowBuff) {
      code = TSDB_CODE_OUT_OF_MEMORY;
      QUERY_CHECK_CODE(code, lino, _end);
    }

    winCode = streamStateGetKVByCur_rocksdb(pCur, pNewPos->pKey, (const void**)&pVal, &vlen);
    if (winCode != TSDB_CODE_SUCCESS || pFileState->getTs(pNewPos->pKey) < pFileState->flushMark) {
      destroyRowBuffPos(pNewPos);
      SListNode* pNode = tdListPopTail(pFileState->usedBuffs);
      taosMemoryFreeClear(pNode);
      taosMemoryFreeClear(pVal);
      break;
    }
    if (vlen != pFileState->rowSize) {
      code = TSDB_CODE_QRY_EXECUTOR_INTERNAL_ERROR;
      QUERY_CHECK_CODE(code, lino, _end);
    }
    memcpy(pNewPos->pRowBuff, pVal, vlen);
    taosMemoryFreeClear(pVal);
    pNewPos->beFlushed = true;
    code = tSimpleHashPut(pFileState->rowStateBuff, pNewPos->pKey, pFileState->keyLen, &pNewPos, POINTER_BYTES);
    if (code != TSDB_CODE_SUCCESS) {
      destroyRowBuffPos(pNewPos);
      break;
    }
    streamStateCurPrev_rocksdb(pCur);
  }

_end:
  if (code != TSDB_CODE_SUCCESS) {
    qError("%s failed at line %d since %s", __func__, lino, tstrerror(code));
  }
  streamStateFreeCur(pCur);
}

int32_t streamFileStateGetSelectRowSize(SStreamFileState* pFileState) { return pFileState->selectivityRowSize; }

void streamFileStateReloadInfo(SStreamFileState* pFileState, TSKEY ts) {
  pFileState->flushMark = TMAX(pFileState->flushMark, ts);
  pFileState->maxTs = TMAX(pFileState->maxTs, ts);
}

void* getRowStateBuff(SStreamFileState* pFileState) { return pFileState->rowStateBuff; }
void* getSearchBuff(SStreamFileState* pFileState) { return pFileState->searchBuff; }

void* getStateFileStore(SStreamFileState* pFileState) { return pFileState->pFileStore; }

bool isDeteled(SStreamFileState* pFileState, TSKEY ts) {
  return pFileState->deleteMark != INT64_MAX && pFileState->maxTs > 0 &&
         ts < (pFileState->maxTs - pFileState->deleteMark);
}

bool isFlushedState(SStreamFileState* pFileState, TSKEY ts, TSKEY gap) { return ts <= (pFileState->flushMark + gap); }

TSKEY getFlushMark(SStreamFileState* pFileState) { return pFileState->flushMark; };

int32_t getRowStateRowSize(SStreamFileState* pFileState) { return pFileState->rowSize; }

int32_t getFunctionRowBuff(SStreamFileState* pFileState, void* pKey, int32_t keyLen, void** pVal, int32_t* pVLen) {
  int32_t winCode = TSDB_CODE_SUCCESS;
  return pFileState->stateFunctionGetFn(pFileState, pKey, keyLen, pVal, pVLen, &winCode);
}

int32_t recoverFillSnapshot(SStreamFileState* pFileState, int64_t ckId) {
  int32_t code = TSDB_CODE_SUCCESS;
  if (pFileState->maxTs != INT64_MIN) {
    int64_t mark = (INT64_MIN + pFileState->deleteMark >= pFileState->maxTs)
                       ? INT64_MIN
                       : pFileState->maxTs - pFileState->deleteMark;
    deleteExpiredCheckPoint(pFileState, mark);
  }

  SStreamStateCur* pCur = streamStateFillSeekToLast_rocksdb(pFileState->pFileStore);
  if (pCur == NULL) {
    return -1;
  }
  int32_t recoverNum = TMIN(MIN_NUM_OF_RECOVER_ROW_BUFF, pFileState->maxRowCount);
  while (code == TSDB_CODE_SUCCESS) {
    if (pFileState->curRowCount >= recoverNum) {
      break;
    }

    void*        pVal = NULL;
    int32_t      vlen = 0;
    SRowBuffPos* pNewPos = getNewRowPosForWrite(pFileState);
    code = streamStateFillGetKVByCur_rocksdb(pCur, pNewPos->pKey, (const void**)&pVal, &vlen);
    if (code != TSDB_CODE_SUCCESS || isFlushedState(pFileState, pFileState->getTs(pNewPos->pKey), 0)) {
      destroyRowBuffPos(pNewPos);
      SListNode* pNode = tdListPopTail(pFileState->usedBuffs);
      taosMemoryFreeClear(pNode);
      taosMemoryFreeClear(pVal);
      break;
    }
    ASSERT(vlen == pFileState->rowSize);
    memcpy(pNewPos->pRowBuff, pVal, vlen);
    taosMemoryFreeClear(pVal);
    pNewPos->beFlushed = true;
    code = tSimpleHashPut(pFileState->rowStateBuff, pNewPos->pKey, pFileState->keyLen, &pNewPos, POINTER_BYTES);
    if (code != TSDB_CODE_SUCCESS) {
      destroyRowBuffPos(pNewPos);
      break;
    }
    streamStateCurPrev_rocksdb(pCur);
  }
  streamStateFreeCur(pCur);

  return TSDB_CODE_SUCCESS;
}

int32_t getRowBuff(SStreamFileState* pFileState, void* pKey, int32_t keyLen, void** pVal, int32_t* pVLen,
                   int32_t* pWinCode) {
  int32_t code = TSDB_CODE_SUCCESS;
  int32_t lino = 0;
  (*pWinCode) = TSDB_CODE_FAILED;
  pFileState->maxTs = TMAX(pFileState->maxTs, pFileState->getTs(pKey));
  SRowBuffPos** pos = tSimpleHashGet(pFileState->rowStateBuff, pKey, keyLen);
  if (pos) {
    *pVLen = pFileState->rowSize;
    *pVal = *pos;
    (*pos)->beUsed = true;
    (*pos)->beFlushed = false;
    (*pWinCode) = TSDB_CODE_SUCCESS;
  }
  TSKEY ts = pFileState->getTs(pKey);
  if (!isDeteled(pFileState, ts) && isFlushedState(pFileState, ts, 0)) {
    int32_t len = 0;
    void*   p = NULL;
    (*pWinCode) = pFileState->stateFileGetFn(pFileState, pKey, &p, &len);
    qDebug("===stream===get %" PRId64 " from disc, res %d", ts, (*pWinCode));
    if ((*pWinCode) == TSDB_CODE_SUCCESS) {
      SRowBuffPos* pNewPos = getNewRowPosForWrite(pFileState);
      if (!pNewPos || !pNewPos->pRowBuff) {
        code = TSDB_CODE_OUT_OF_MEMORY;
        QUERY_CHECK_CODE(code, lino, _end);
      }

      memcpy(pNewPos->pKey, pKey, keyLen);
      memcpy(pNewPos->pRowBuff, p, len);
      code = tSimpleHashPut(pFileState->rowStateBuff, pKey, keyLen, &pNewPos, POINTER_BYTES);
      QUERY_CHECK_CODE(code, lino, _end);

      if (pVal) {
        *pVLen = pFileState->rowSize;
        *pVal = pNewPos;
      }
    }
    taosMemoryFree(p);
  }

_end:
  if (code != TSDB_CODE_SUCCESS) {
    qError("%s failed at line %d since %s", __func__, lino, tstrerror(code));
  }
  return code;
}

int32_t streamFileStateGroupPut(SStreamFileState* pFileState, int64_t groupId, void* value, int32_t vLen) {
  int32_t code = TSDB_CODE_SUCCESS;
  int32_t lino = 0;
  if (value != NULL) {
    code = TSDB_CODE_INVALID_PARA;
    QUERY_CHECK_CODE(code, lino, _end);
  }

  if (tSimpleHashGet(pFileState->pGroupIdMap, &groupId, sizeof(int64_t)) == NULL) {
    if (tSimpleHashGetSize(pFileState->pGroupIdMap) <= MAX_GROUP_ID_NUM) {
      code = tSimpleHashPut(pFileState->pGroupIdMap, &groupId, sizeof(int64_t), NULL, 0);
      QUERY_CHECK_CODE(code, lino, _end);
    }
    code = streamStatePutParTag_rocksdb(pFileState->pFileStore, groupId, value, vLen);
    QUERY_CHECK_CODE(code, lino, _end);
  }

_end:
  if (code != TSDB_CODE_SUCCESS) {
    qError("%s failed at line %d since %s", __func__, lino, tstrerror(code));
  }
  return code;
}

void streamFileStateGroupCurNext(SStreamStateCur* pCur) {
  SStreamFileState* pFileState = (SStreamFileState*)pCur->pStreamFileState;
  if (pCur->hashIter == -1) {
    streamStateCurNext(pFileState->pFileStore, pCur);
  }

  SSHashObj* pHash = pFileState->pGroupIdMap;
  pCur->pHashData = tSimpleHashIterate(pHash, pCur->pHashData, &pCur->hashIter);
  if (!pCur->pHashData) {
    pCur->hashIter = -1;
    streamStateParTagSeekKeyNext_rocksdb(pFileState->pFileStore, pCur->minGpId, pCur);
  }
  int64_t gpId = *(int64_t*)tSimpleHashGetKey(pCur->pHashData, NULL);
  pCur->minGpId = TMIN(pCur->minGpId, gpId);
}

int32_t streamFileStateGroupGetKVByCur(SStreamStateCur* pCur, int64_t* pKey, void** pVal, int32_t* pVLen) {
  int32_t code = TSDB_CODE_SUCCESS;
  if (pCur->pHashData) {
    *pKey = *(int64_t*)tSimpleHashGetKey(pCur->pHashData, NULL);
    return code;
  }
  return streamStateParTagGetKVByCur_rocksdb(pCur, pKey, NULL, NULL);
}<|MERGE_RESOLUTION|>--- conflicted
+++ resolved
@@ -142,19 +142,11 @@
   }
   if (rowSize == 0) {
     code = TSDB_CODE_INVALID_PARA;
-<<<<<<< HEAD
     QUERY_CHECK_CODE(code, lino, _end);
   }
 
   SStreamFileState* pFileState = taosMemoryCalloc(1, sizeof(SStreamFileState));
   QUERY_CHECK_NULL(pFileState, code, lino, _end, terrno);
-=======
-    goto _error;
-  }
-
-  SStreamFileState* pFileState = taosMemoryCalloc(1, sizeof(SStreamFileState));
-  QUERY_CHECK_NULL(pFileState, code, lino, _error, terrno);
->>>>>>> f143f5f1
 
   rowSize += selectRowSize;
   pFileState->maxRowCount = TMAX((uint64_t)memSize / rowSize, FLUSH_NUM * 2);
@@ -188,7 +180,6 @@
     pFileState->stateFileGetFn = sessionFileGetFn;
     pFileState->cfName = taosStrdup("sess");
     pFileState->stateFunctionGetFn = getSessionRowBuff;
-<<<<<<< HEAD
   } else if (type == STREAM_STATE_BUFF_HASH_SORT) {
     pFileState->rowStateBuff = tSimpleHashInit(cap, hashFn);
     pFileState->searchBuff = tSimpleHashInit(MIN_NUM_SEARCH_BUCKET, hashFn);
@@ -203,10 +194,6 @@
     pFileState->cfName = taosStrdup("fill");
     pFileState->stateFunctionGetFn = NULL;
   }
-=======
-  }
-  QUERY_CHECK_NULL(pFileState->rowStateBuff, code, lino, _error, terrno);
->>>>>>> f143f5f1
 
   QUERY_CHECK_NULL(pFileState->usedBuffs, code, lino, _end, terrno);
   QUERY_CHECK_NULL(pFileState->freeBuffs, code, lino, _end, terrno);
@@ -225,14 +212,10 @@
   pFileState->flushMark = INT64_MIN;
   pFileState->maxTs = INT64_MIN;
   pFileState->id = taosStrdup(taskId);
-<<<<<<< HEAD
   QUERY_CHECK_NULL(pFileState->id, code, lino, _end, terrno);
 
   pFileState->pGroupIdMap = tSimpleHashInit(1024, hashFn);
   QUERY_CHECK_NULL(pFileState->pGroupIdMap, code, lino, _end, terrno);
-=======
-  QUERY_CHECK_NULL(pFileState->id, code, lino, _error, terrno);
->>>>>>> f143f5f1
 
   // todo(liuyao) optimize
   if (type == STREAM_STATE_BUFF_HASH) {
@@ -247,17 +230,12 @@
   int32_t len = 0;
   int32_t tmpRes = streamDefaultGet_rocksdb(pFileState->pFileStore, STREAM_STATE_INFO_NAME, &valBuf, &len);
   if (tmpRes == TSDB_CODE_SUCCESS) {
-<<<<<<< HEAD
-    ASSERT(len == sizeof(TSKEY));
-=======
     QUERY_CHECK_CONDITION((len == sizeof(TSKEY)), code, lino, _error, TSDB_CODE_QRY_EXECUTOR_INTERNAL_ERROR);
->>>>>>> f143f5f1
     streamFileStateDecode(&pFileState->flushMark, valBuf, len);
     qDebug("===stream===flushMark  read:%" PRId64, pFileState->flushMark);
   }
   taosMemoryFreeClear(valBuf);
 
-<<<<<<< HEAD
 _end:
   if (code != TSDB_CODE_SUCCESS) {
     qError("%s failed at line %d since %s", __func__, lino, tstrerror(code));
@@ -265,14 +243,6 @@
     pFileState = NULL;
   }
   return pFileState;
-=======
-_error:
-  if (code != TSDB_CODE_SUCCESS) {
-    qError("%s failed at line %d since %s", __func__, lino, tstrerror(code));
-  }
-  streamFileStateDestroy(pFileState);
-  return NULL;
->>>>>>> f143f5f1
 }
 
 void destroyRowBuffPos(SRowBuffPos* pPos) {
