/*
 * Copyright (c) 2019 TAOS Data, Inc. <jhtao@taosdata.com>
 *
 * This program is free software: you can use, redistribute, and/or modify
 * it under the terms of the GNU Affero General Public License, version 3
 * or later ("AGPL"), as published by the Free Software Foundation.
 *
 * This program is distributed in the hope that it will be useful, but WITHOUT
 * ANY WARRANTY; without even the implied warranty of MERCHANTABILITY or
 * FITNESS FOR A PARTICULAR PURPOSE.
 *
 * You should have received a copy of the GNU Affero General Public License
 * along with this program. If not, see <http://www.gnu.org/licenses/>.
 */

#include "executor.h"
#include "streamBackendRocksdb.h"
#include "streamInc.h"
#include "tref.h"
#include "ttimer.h"

static TdThreadOnce streamMetaModuleInit = PTHREAD_ONCE_INIT;
int32_t             streamBackendId = 0;
static void         streamMetaEnvInit() { streamBackendId = taosOpenRef(20, streamBackendCleanup); }

void streamMetaInit() { taosThreadOnce(&streamMetaModuleInit, streamMetaEnvInit); }
void streamMetaCleanup() { taosCloseRef(streamBackendId); }

SStreamMeta* streamMetaOpen(const char* path, void* ahandle, FTaskExpand expandFunc, int32_t vgId) {
  int32_t      code = -1;
  SStreamMeta* pMeta = taosMemoryCalloc(1, sizeof(SStreamMeta));
  if (pMeta == NULL) {
    terrno = TSDB_CODE_OUT_OF_MEMORY;
    return NULL;
  }

  int32_t len = strlen(path) + 20;
  char*   streamPath = taosMemoryCalloc(1, len);
  sprintf(streamPath, "%s/%s", path, "stream");
  pMeta->path = taosStrdup(streamPath);
  if (tdbOpen(pMeta->path, 16 * 1024, 1, &pMeta->db, 0) < 0) {
    goto _err;
  }
  memset(streamPath, 0, len);

  sprintf(streamPath, "%s/%s", pMeta->path, "checkpoints");
  code = taosMulModeMkDir(streamPath, 0755);
  if (code != 0) {
    terrno = TAOS_SYSTEM_ERROR(code);
    goto _err;
  }

  if (tdbTbOpen("task.db", sizeof(int32_t), -1, NULL, pMeta->db, &pMeta->pTaskDb, 0) < 0) {
    goto _err;
  }

  if (tdbTbOpen("checkpoint.db", sizeof(int32_t), -1, NULL, pMeta->db, &pMeta->pCheckpointDb, 0) < 0) {
    goto _err;
  }

  _hash_fn_t fp = taosGetDefaultHashFunction(TSDB_DATA_TYPE_INT);
  pMeta->pTasks = taosHashInit(64, fp, true, HASH_NO_LOCK);
  if (pMeta->pTasks == NULL) {
    goto _err;
  }

  // task list
  pMeta->pTaskList = taosArrayInit(4, sizeof(int32_t));
  if (pMeta->pTaskList == NULL) {
    terrno = TSDB_CODE_OUT_OF_MEMORY;
    goto _err;
  }

  if (streamMetaBegin(pMeta) < 0) {
    goto _err;
  }

  pMeta->walScanCounter = 0;
  pMeta->vgId = vgId;
  pMeta->ahandle = ahandle;
  pMeta->expandFunc = expandFunc;

  memset(streamPath, 0, len);
  sprintf(streamPath, "%s/%s", pMeta->path, "state");
  code = taosMulModeMkDir(streamPath, 0755);
  if (code != 0) {
    terrno = TAOS_SYSTEM_ERROR(code);
    goto _err;
  }

  pMeta->streamBackend = streamBackendInit(streamPath);
<<<<<<< HEAD

=======
>>>>>>> 7b060d69
  if (pMeta->streamBackend == NULL) {
    goto _err;
  }
  pMeta->streamBackendRid = taosAddRef(streamBackendId, pMeta->streamBackend);

  taosMemoryFree(streamPath);

  taosInitRWLatch(&pMeta->lock);
  return pMeta;

_err:
  taosMemoryFree(streamPath);
  taosMemoryFree(pMeta->path);
  if (pMeta->pTasks) taosHashCleanup(pMeta->pTasks);
  if (pMeta->pTaskList) taosArrayDestroy(pMeta->pTaskList);
  if (pMeta->pTaskDb) tdbTbClose(pMeta->pTaskDb);
  if (pMeta->pCheckpointDb) tdbTbClose(pMeta->pCheckpointDb);
  if (pMeta->db) tdbClose(pMeta->db);
  taosMemoryFree(pMeta);
  qError("failed to open stream meta");
  return NULL;
}

void streamMetaClose(SStreamMeta* pMeta) {
  tdbAbort(pMeta->db, pMeta->txn);
  tdbTbClose(pMeta->pTaskDb);
  tdbTbClose(pMeta->pCheckpointDb);
  tdbClose(pMeta->db);

  void* pIter = NULL;
  while (1) {
    pIter = taosHashIterate(pMeta->pTasks, pIter);
    if (pIter == NULL) {
      break;
    }

    SStreamTask* pTask = *(SStreamTask**)pIter;
    if (pTask->timer) {
      taosTmrStop(pTask->timer);
      pTask->timer = NULL;
    }

    tFreeStreamTask(pTask);
  }

  taosHashCleanup(pMeta->pTasks);
  taosRemoveRef(streamBackendId, pMeta->streamBackendRid);
  pMeta->pTaskList = taosArrayDestroy(pMeta->pTaskList);
  taosMemoryFree(pMeta->path);
  taosMemoryFree(pMeta);
}

#if 0
int32_t streamMetaAddSerializedTask(SStreamMeta* pMeta, int64_t ver, char* msg, int32_t msgLen) {
  SStreamTask* pTask = taosMemoryCalloc(1, sizeof(SStreamTask));
  if (pTask == NULL) {
    return -1;
  }
  SDecoder decoder;
  tDecoderInit(&decoder, (uint8_t*)msg, msgLen);
  if (tDecodeStreamTask(&decoder, pTask) < 0) {
    tDecoderClear(&decoder);
    goto FAIL;
  }
  tDecoderClear(&decoder);

  if (pMeta->expandFunc(pMeta->ahandle, pTask, ver) < 0) {
    ASSERT(0);
    goto FAIL;
  }

  if (taosHashPut(pMeta->pTasks, &pTask->id.taskId, sizeof(int32_t), &pTask, sizeof(void*)) < 0) {
    goto FAIL;
  }

  if (tdbTbUpsert(pMeta->pTaskDb, &pTask->id.taskId, sizeof(int32_t), msg, msgLen, pMeta->txn) < 0) {
    taosHashRemove(pMeta->pTasks, &pTask->id.taskId, sizeof(int32_t));
    ASSERT(0);
    goto FAIL;
  }

  return 0;

FAIL:
  if (pTask) tFreeStreamTask(pTask);
  return -1;
}
#endif

int32_t streamMetaSaveTask(SStreamMeta* pMeta, SStreamTask* pTask) {
  void*   buf = NULL;
  int32_t len;
  int32_t code;
  tEncodeSize(tEncodeStreamTask, pTask, len, code);
  if (code < 0) {
    return -1;
  }
  buf = taosMemoryCalloc(1, len);
  if (buf == NULL) {
    return -1;
  }

  SEncoder encoder = {0};
  tEncoderInit(&encoder, buf, len);
  tEncodeStreamTask(&encoder, pTask);
  tEncoderClear(&encoder);

  if (tdbTbUpsert(pMeta->pTaskDb, &pTask->id.taskId, sizeof(int32_t), buf, len, pMeta->txn) < 0) {
    return -1;
  }

  taosMemoryFree(buf);
  return 0;
}

// add to the ready tasks hash map, not the restored tasks hash map
int32_t streamMetaAddDeployedTask(SStreamMeta* pMeta, int64_t ver, SStreamTask* pTask) {
  void* p = taosHashGet(pMeta->pTasks, &pTask->id.taskId, sizeof(pTask->id.taskId));
  if (p == NULL) {
    if (pMeta->expandFunc(pMeta->ahandle, pTask, ver) < 0) {
      tFreeStreamTask(pTask);
      return -1;
    }

    if (streamMetaSaveTask(pMeta, pTask) < 0) {
      tFreeStreamTask(pTask);
      return -1;
    }

    if (streamMetaCommit(pMeta) < 0) {
      tFreeStreamTask(pTask);
      return -1;
    }
    taosArrayPush(pMeta->pTaskList, &pTask->id.taskId);
  } else {
    return 0;
  }

  taosHashPut(pMeta->pTasks, &pTask->id.taskId, sizeof(pTask->id.taskId), &pTask, POINTER_BYTES);
  return 0;
}

int32_t streamMetaGetNumOfTasks(const SStreamMeta* pMeta) {
  size_t size = taosHashGetSize(pMeta->pTasks);
  ASSERT(taosArrayGetSize(pMeta->pTaskList) == taosHashGetSize(pMeta->pTasks));

  return (int32_t)size;
}

SStreamTask* streamMetaAcquireTask(SStreamMeta* pMeta, int32_t taskId) {
  taosRLockLatch(&pMeta->lock);

  SStreamTask** ppTask = (SStreamTask**)taosHashGet(pMeta->pTasks, &taskId, sizeof(int32_t));
  if (ppTask != NULL) {
    if (!streamTaskShouldStop(&(*ppTask)->status)) {
      atomic_add_fetch_32(&(*ppTask)->refCnt, 1);
      taosRUnLockLatch(&pMeta->lock);
      return *ppTask;
    }
  }

  taosRUnLockLatch(&pMeta->lock);
  return NULL;
}

void streamMetaReleaseTask(SStreamMeta* pMeta, SStreamTask* pTask) {
  int32_t left = atomic_sub_fetch_32(&pTask->refCnt, 1);
  if (left < 0) {
    qError("task ref is invalid, ref:%d, %s", left, pTask->id.idStr);
  } else if (left == 0) {
    ASSERT(streamTaskShouldStop(&pTask->status));
    tFreeStreamTask(pTask);
  }
}

void streamMetaRemoveTask(SStreamMeta* pMeta, int32_t taskId) {
  taosWLockLatch(&pMeta->lock);

  SStreamTask** ppTask = (SStreamTask**)taosHashGet(pMeta->pTasks, &taskId, sizeof(int32_t));
  if (ppTask) {
    SStreamTask* pTask = *ppTask;

    taosHashRemove(pMeta->pTasks, &taskId, sizeof(int32_t));
    tdbTbDelete(pMeta->pTaskDb, &taskId, sizeof(int32_t), pMeta->txn);

    atomic_store_8(&pTask->status.taskStatus, TASK_STATUS__DROPPING);
    int32_t num = taosArrayGetSize(pMeta->pTaskList);

    qDebug("s-task:%s set the drop task flag, remain running s-task:%d", pTask->id.idStr, num - 1);
    for (int32_t i = 0; i < num; ++i) {
      int32_t* pTaskId = taosArrayGet(pMeta->pTaskList, i);
      if (*pTaskId == taskId) {
        taosArrayRemove(pMeta->pTaskList, i);
        break;
      }
    }

    streamMetaReleaseTask(pMeta, pTask);
  } else {
    qDebug("vgId:%d failed to find the task:0x%x, it may be dropped already", pMeta->vgId, taskId);
  }

  taosWUnLockLatch(&pMeta->lock);
}

int32_t streamMetaBegin(SStreamMeta* pMeta) {
  if (tdbBegin(pMeta->db, &pMeta->txn, tdbDefaultMalloc, tdbDefaultFree, NULL,
               TDB_TXN_WRITE | TDB_TXN_READ_UNCOMMITTED) < 0) {
    return -1;
  }
  return 0;
}

// todo add error log
int32_t streamMetaCommit(SStreamMeta* pMeta) {
  if (tdbCommit(pMeta->db, pMeta->txn) < 0) {
    qError("failed to commit stream meta");
    return -1;
  }

  if (tdbPostCommit(pMeta->db, pMeta->txn) < 0) {
    qError("failed to commit stream meta");
    return -1;
  }

  if (tdbBegin(pMeta->db, &pMeta->txn, tdbDefaultMalloc, tdbDefaultFree, NULL,
               TDB_TXN_WRITE | TDB_TXN_READ_UNCOMMITTED) < 0) {
    return -1;
  }

  return 0;
}

int32_t streamMetaAbort(SStreamMeta* pMeta) {
  if (tdbAbort(pMeta->db, pMeta->txn) < 0) {
    return -1;
  }

  if (tdbBegin(pMeta->db, &pMeta->txn, tdbDefaultMalloc, tdbDefaultFree, NULL,
               TDB_TXN_WRITE | TDB_TXN_READ_UNCOMMITTED) < 0) {
    return -1;
  }
  return 0;
}

int32_t streamLoadTasks(SStreamMeta* pMeta, int64_t ver) {
  TBC* pCur = NULL;
  if (tdbTbcOpen(pMeta->pTaskDb, &pCur, NULL) < 0) {
    return -1;
  }

  void*    pKey = NULL;
  int32_t  kLen = 0;
  void*    pVal = NULL;
  int32_t  vLen = 0;
  SDecoder decoder;

  tdbTbcMoveToFirst(pCur);

  while (tdbTbcNext(pCur, &pKey, &kLen, &pVal, &vLen) == 0) {
    SStreamTask* pTask = taosMemoryCalloc(1, sizeof(SStreamTask));
    if (pTask == NULL) {
      tdbFree(pKey);
      tdbFree(pVal);
      tdbTbcClose(pCur);
      return -1;
    }

    tDecoderInit(&decoder, (uint8_t*)pVal, vLen);
    tDecodeStreamTask(&decoder, pTask);
    tDecoderClear(&decoder);

    // remove duplicate
    void* p = taosHashGet(pMeta->pTasks, &pTask->id.taskId, sizeof(pTask->id.taskId));
    if (p == NULL) {
      if (pMeta->expandFunc(pMeta->ahandle, pTask, pTask->chkInfo.version) < 0) {
        tdbFree(pKey);
        tdbFree(pVal);
        tdbTbcClose(pCur);
        taosMemoryFree(pTask);
        return -1;
      }
      taosArrayPush(pMeta->pTaskList, &pTask->id.taskId);
    } else {
      tdbFree(pKey);
      tdbFree(pVal);
      tdbTbcClose(pCur);
      taosMemoryFree(pTask);
      continue;
    }
    if (taosHashPut(pMeta->pTasks, &pTask->id.taskId, sizeof(pTask->id.taskId), &pTask, sizeof(void*)) < 0) {
      tdbFree(pKey);
      tdbFree(pVal);
      tdbTbcClose(pCur);
      taosMemoryFree(pTask);
      return -1;
    }

    if (pTask->fillHistory) {
      ASSERT(pTask->status.taskStatus == TASK_STATUS__WAIT_DOWNSTREAM);
      streamTaskCheckDownstream(pTask, ver);
    }
  }

  tdbFree(pKey);
  tdbFree(pVal);
  if (tdbTbcClose(pCur) < 0) {
    return -1;
  }

  return 0;
}

int32_t streamDoCheckpoint(SStreamMeta* pMeta) {
  int  code = -1;
  char buf[256] = {0};

  int64_t ts = taosGetTimestampMs();
  if (ts - pMeta->checkpointTs <= tsStreamCheckpointTickInterval * 1000) {
    // avoid do checkpoint freq
    return 0;
  }
  pMeta->checkpointTs = ts;

  sprintf(buf, "%s/%s", pMeta->path, "checkpoints");
  code = taosMulModeMkDir(buf, 0755);
  if (code != 0) {
    qError("failed to create chechpoint %s, reason:%s", buf, tstrerror(code));
    return code;
  }
  code = streamBackendDoCheckpoint(pMeta->streamBackendRid, buf);
  return code;
}<|MERGE_RESOLUTION|>--- conflicted
+++ resolved
@@ -89,10 +89,6 @@
   }
 
   pMeta->streamBackend = streamBackendInit(streamPath);
-<<<<<<< HEAD
-
-=======
->>>>>>> 7b060d69
   if (pMeta->streamBackend == NULL) {
     goto _err;
   }
