--- conflicted
+++ resolved
@@ -240,8 +240,6 @@
     tdbTbDelete(pMeta->pTaskDb, &taskId, sizeof(int32_t), pMeta->txn);
 
     atomic_store_8(&pTask->status.taskStatus, TASK_STATUS__STOP);
-<<<<<<< HEAD
-=======
 
     int32_t num = taosArrayGetSize(pMeta->pTaskList);
     for(int32_t i = 0; i < num; ++i) {
@@ -252,7 +250,6 @@
       }
     }
 
->>>>>>> 5d4a3116
     streamMetaReleaseTask(pMeta, pTask);
   }
 
