/*
 * Copyright (c) 2019 TAOS Data, Inc. <jhtao@taosdata.com>
 *
 * This program is free software: you can use, redistribute, and/or modify
 * it under the terms of the GNU Affero General Public License, version 3
 * or later ("AGPL"), as published by the Free Software Foundation.
 *
 * This program is distributed in the hope that it will be useful, but WITHOUT
 * ANY WARRANTY; without even the implied warranty of MERCHANTABILITY or
 * FITNESS FOR A PARTICULAR PURPOSE.
 *
 * You should have received a copy of the GNU Affero General Public License
 * along with this program. If not, see <http://www.gnu.org/licenses/>.
 */

#include "streamInt.h"

int32_t tEncodeStreamCheckpointSourceReq(SEncoder* pEncoder, const SStreamCheckpointSourceReq* pReq) {
  if (tStartEncode(pEncoder) < 0) return -1;
  if (tEncodeI64(pEncoder, pReq->streamId) < 0) return -1;
  if (tEncodeI64(pEncoder, pReq->checkpointId) < 0) return -1;
  if (tEncodeI32(pEncoder, pReq->taskId) < 0) return -1;
  if (tEncodeI32(pEncoder, pReq->nodeId) < 0) return -1;
  if (tEncodeI32(pEncoder, pReq->mnodeId) < 0) return -1;
  if (tEncodeI64(pEncoder, pReq->expireTime) < 0) return -1;
  tEndEncode(pEncoder);
  return pEncoder->pos;
}

int32_t tDecodeStreamCheckpointSourceReq(SDecoder* pDecoder, SStreamCheckpointSourceReq* pReq) {
  if (tStartDecode(pDecoder) < 0) return -1;
  if (tDecodeI64(pDecoder, &pReq->streamId) < 0) return -1;
  if (tDecodeI64(pDecoder, &pReq->checkpointId) < 0) return -1;
  if (tDecodeI32(pDecoder, &pReq->taskId) < 0) return -1;
  if (tDecodeI32(pDecoder, &pReq->nodeId) < 0) return -1;
  if (tDecodeI32(pDecoder, &pReq->mnodeId) < 0) return -1;
  if (tDecodeI64(pDecoder, &pReq->expireTime) < 0) return -1;
  tEndDecode(pDecoder);
  return 0;
}

int32_t tEncodeStreamCheckpointSourceRsp(SEncoder* pEncoder, const SStreamCheckpointSourceRsp* pRsp) {
  if (tStartEncode(pEncoder) < 0) return -1;
  if (tEncodeI64(pEncoder, pRsp->streamId) < 0) return -1;
  if (tEncodeI64(pEncoder, pRsp->checkpointId) < 0) return -1;
  if (tEncodeI32(pEncoder, pRsp->taskId) < 0) return -1;
  if (tEncodeI32(pEncoder, pRsp->nodeId) < 0) return -1;
  if (tEncodeI64(pEncoder, pRsp->expireTime) < 0) return -1;
  tEndEncode(pEncoder);
  return pEncoder->pos;
}

int32_t tDecodeStreamCheckpointSourceRsp(SDecoder* pDecoder, SStreamCheckpointSourceRsp* pRsp) {
  if (tStartDecode(pDecoder) < 0) return -1;
  if (tDecodeI64(pDecoder, &pRsp->streamId) < 0) return -1;
  if (tDecodeI64(pDecoder, &pRsp->checkpointId) < 0) return -1;
  if (tDecodeI32(pDecoder, &pRsp->taskId) < 0) return -1;
  if (tDecodeI32(pDecoder, &pRsp->nodeId) < 0) return -1;
  if (tDecodeI64(pDecoder, &pRsp->expireTime) < 0) return -1;
  tEndDecode(pDecoder);
  return 0;
}

int32_t tEncodeStreamCheckpointReq(SEncoder* pEncoder, const SStreamCheckpointReq* pReq) {
  if (tStartEncode(pEncoder) < 0) return -1;
  if (tEncodeI64(pEncoder, pReq->streamId) < 0) return -1;
  if (tEncodeI64(pEncoder, pReq->checkpointId) < 0) return -1;
  if (tEncodeI32(pEncoder, pReq->downstreamTaskId) < 0) return -1;
  if (tEncodeI32(pEncoder, pReq->downstreamNodeId) < 0) return -1;
  if (tEncodeI32(pEncoder, pReq->upstreamTaskId) < 0) return -1;
  if (tEncodeI32(pEncoder, pReq->upstreamNodeId) < 0) return -1;
  if (tEncodeI32(pEncoder, pReq->childId) < 0) return -1;
  tEndEncode(pEncoder);
  return pEncoder->pos;
}

int32_t tDecodeStreamCheckpointReq(SDecoder* pDecoder, SStreamCheckpointReq* pReq) {
  if (tStartDecode(pDecoder) < 0) return -1;
  if (tDecodeI64(pDecoder, &pReq->streamId) < 0) return -1;
  if (tDecodeI64(pDecoder, &pReq->checkpointId) < 0) return -1;
  if (tDecodeI32(pDecoder, &pReq->downstreamTaskId) < 0) return -1;
  if (tDecodeI32(pDecoder, &pReq->downstreamNodeId) < 0) return -1;
  if (tDecodeI32(pDecoder, &pReq->upstreamTaskId) < 0) return -1;
  if (tDecodeI32(pDecoder, &pReq->upstreamNodeId) < 0) return -1;
  if (tDecodeI32(pDecoder, &pReq->childId) < 0) return -1;
  tEndDecode(pDecoder);
  return 0;
}

int32_t tEncodeStreamCheckpointRsp(SEncoder* pEncoder, const SStreamCheckpointRsp* pRsp) {
  if (tStartEncode(pEncoder) < 0) return -1;
  if (tEncodeI64(pEncoder, pRsp->streamId) < 0) return -1;
  if (tEncodeI64(pEncoder, pRsp->checkpointId) < 0) return -1;
  if (tEncodeI32(pEncoder, pRsp->downstreamTaskId) < 0) return -1;
  if (tEncodeI32(pEncoder, pRsp->downstreamNodeId) < 0) return -1;
  if (tEncodeI32(pEncoder, pRsp->upstreamTaskId) < 0) return -1;
  if (tEncodeI32(pEncoder, pRsp->upstreamNodeId) < 0) return -1;
  if (tEncodeI32(pEncoder, pRsp->childId) < 0) return -1;
  tEndEncode(pEncoder);
  return pEncoder->pos;
}

int32_t tDecodeStreamCheckpointRsp(SDecoder* pDecoder, SStreamCheckpointRsp* pRsp) {
  if (tStartDecode(pDecoder) < 0) return -1;
  if (tDecodeI64(pDecoder, &pRsp->streamId) < 0) return -1;
  if (tDecodeI64(pDecoder, &pRsp->checkpointId) < 0) return -1;
  if (tDecodeI32(pDecoder, &pRsp->downstreamTaskId) < 0) return -1;
  if (tDecodeI32(pDecoder, &pRsp->downstreamNodeId) < 0) return -1;
  if (tDecodeI32(pDecoder, &pRsp->upstreamTaskId) < 0) return -1;
  if (tDecodeI32(pDecoder, &pRsp->upstreamNodeId) < 0) return -1;
  if (tDecodeI32(pDecoder, &pRsp->childId) < 0) return -1;
  tEndDecode(pDecoder);
  return 0;
}

static int32_t streamAlignCheckpoint(SStreamTask* pTask, int64_t checkpointId, int32_t childId) {
  int32_t num = taosArrayGetSize(pTask->pUpstreamEpInfoList);
  int64_t old = atomic_val_compare_exchange_32(&pTask->checkpointAlignCnt, 0, num);
  if (old == 0) {
    qDebug("s-task:%s set initial align upstream num:%d", pTask->id.idStr, num);
  }

  return atomic_sub_fetch_32(&pTask->checkpointAlignCnt, 1);
}

static int32_t appendCheckpointIntoInputQ(SStreamTask* pTask, int32_t checkpointType) {
  SStreamCheckpoint* pChkpoint = taosAllocateQitem(sizeof(SStreamCheckpoint), DEF_QITEM, sizeof(SSDataBlock));
  if (pChkpoint == NULL) {
    return TSDB_CODE_OUT_OF_MEMORY;
  }

  pChkpoint->type = checkpointType;
  pChkpoint->pBlock = taosMemoryCalloc(1, sizeof(SSDataBlock));
  if (pChkpoint->pBlock == NULL) {
    taosFreeQitem(pChkpoint);
    return TSDB_CODE_OUT_OF_MEMORY;
  }

  pChkpoint->pBlock->info.type = STREAM_CHECKPOINT;
  if (tAppendDataToInputQueue(pTask, (SStreamQueueItem*)pChkpoint) < 0) {
    taosFreeQitem(pChkpoint);
    return TSDB_CODE_OUT_OF_MEMORY;
  }

  streamSchedExec(pTask);
  return TSDB_CODE_SUCCESS;
}

int32_t streamProcessCheckpointSourceReq(SStreamMeta* pMeta, SStreamTask* pTask, SStreamCheckpointSourceReq* pReq) {
  int32_t code = 0;
  ASSERT(pTask->info.taskLevel == TASK_LEVEL__SOURCE);

  // 1. set task status to be prepared for check point, no data are allowed to put into inputQ.
  pTask->status.taskStatus = TASK_STATUS__CK;
  pTask->checkpointNotReadyTasks = 1;
  pTask->checkpointingId = pReq->checkpointId;

  // 2. let's dispatch checkpoint msg to downstream task directly and do nothing else.
  // 2. put the checkpoint block into inputQ, to make sure all blocks with less version have been handled by this task already.
  appendCheckpointIntoInputQ(pTask, STREAM_INPUT__CHECKPOINT_TRIGGER);
  streamSchedExec(pTask);
  return code;
}

int32_t streamProcessCheckpointReq(SStreamTask* pTask, SStreamCheckpointReq* pReq) {
  int64_t checkpointId = pReq->checkpointId;
  int32_t childId = pReq->childId;

  // set the task status
  pTask->checkpointingId = checkpointId;
  pTask->status.taskStatus = TASK_STATUS__CK;

  //todo fix race condition: set the status and append checkpoint block

  ASSERT(pTask->info.taskLevel == TASK_LEVEL__AGG || pTask->info.taskLevel == TASK_LEVEL__SINK);

  if (pTask->info.taskLevel == TASK_LEVEL__SINK) {
    // todo: sink node needs alignment??
    appendCheckpointIntoInputQ(pTask, STREAM_INPUT__CHECKPOINT);
    streamSchedExec(pTask);
    qDebug("s-task:%s sink task set to checkpoint ready, start to send rsp to upstream", pTask->id.idStr);
  } else {
    // todo close the inputQ for data from childId, which means data from childId are not allowed to put into intpuQ
    // anymore
    ASSERT(taosArrayGetSize(pTask->pUpstreamEpInfoList) > 0);

    // there are still some upstream tasks not send checkpoint request, do nothing and wait for then
    int32_t notReady = streamAlignCheckpoint(pTask, checkpointId, childId);
    int32_t num = taosArrayGetSize(pTask->pUpstreamEpInfoList);
    if (notReady > 0) {
      qDebug("s-task:%s received checkpoint req, %d upstream tasks not send checkpoint info yet, total:%d",
             pTask->id.idStr, notReady, num);
      return 0;
    }

    qDebug(
        "s-task:%s receive one checkpoint req, all %d upstream sent checkpoint msgs, dispatch checkpoint msg to "
        "downstream",
        pTask->id.idStr, num);

    // set the needed checked downstream tasks, only when all downstream tasks do checkpoint complete, this task
    // can start local checkpoint procedure
    pTask->checkpointNotReadyTasks = streamTaskGetNumOfDownstream(pTask);

    // if all upstreams are ready for generating checkpoint, set the status to be TASK_STATUS__CK_READY
    // put the checkpoint block into inputQ, to make sure all blocks with less version have been handled by this task
    // already. And then, dispatch check point msg to all downstream tasks
    appendCheckpointIntoInputQ(pTask, STREAM_INPUT__CHECKPOINT_TRIGGER);
    streamSchedExec(pTask);
  }

  return 0;
}

/**
 * All down stream tasks have successfully completed the check point task.
 * Current stream task is allowed to start to do checkpoint things in ASYNC model.
 */
int32_t streamProcessCheckpointRsp(SStreamMeta* pMeta, SStreamTask* pTask) {
  ASSERT(pTask->info.taskLevel == TASK_LEVEL__SOURCE || pTask->info.taskLevel == TASK_LEVEL__AGG);

  // only when all downstream tasks are send checkpoint rsp, we can start the checkpoint procedure for the agg task
  int32_t notReady = atomic_sub_fetch_32(&pTask->checkpointNotReadyTasks, 1);
  if (notReady == 0) {
    qDebug("s-task:%s all downstream tasks have completed the checkpoint, start to do checkpoint for current task",
           pTask->id.idStr);
    appendCheckpointIntoInputQ(pTask, STREAM_INPUT__CHECKPOINT);
    streamSchedExec(pTask);
  } else {
    int32_t total = streamTaskGetNumOfDownstream(pTask);
    qDebug("s-task:%s %d/%d downstream tasks are not ready, wait", pTask->id.idStr, notReady, total);
  }

  return 0;
}

int32_t streamSaveTasks(SStreamMeta* pMeta, int64_t checkpointId) {
  taosWLockLatch(&pMeta->lock);

  for (int32_t i = 0; i < taosArrayGetSize(pMeta->pTaskList); ++i) {
    uint32_t*    pTaskId = taosArrayGet(pMeta->pTaskList, i);
    SStreamTask* p = *(SStreamTask**)taosHashGet(pMeta->pTasks, pTaskId, sizeof(*pTaskId));

    ASSERT(p->chkInfo.keptCheckpointId < p->checkpointingId && p->checkpointingId == checkpointId);
    p->chkInfo.keptCheckpointId = p->checkpointingId;

    int8_t prev = p->status.taskStatus;
    p->status.taskStatus = TASK_STATUS__NORMAL;

    streamMetaSaveTask(pMeta, p);
    qDebug("vgId:%d s-task:%s commit task status after checkpoint completed, checkpointId:%" PRId64 ", ver:%" PRId64
<<<<<<< HEAD
           " currentVer:%" PRId64 ", status to be normal, prev:%s",
           pMeta->vgId, p->id.idStr, checkpointId, p->chkInfo.version, p->chkInfo.currentVer,
           streamGetTaskStatusStr(prev));
=======
           " currentVer:%" PRId64,
           pMeta->vgId, p->id.idStr, checkpointId, p->chkInfo.version, p->chkInfo.currentVer);
>>>>>>> 82468f16
  }

  if (streamMetaCommit(pMeta) < 0) {
    taosWUnLockLatch(&pMeta->lock);
    qError("vgId:%d failed to commit stream meta after do checkpoint, checkpointId:%" PRId64 ", since %s", pMeta->vgId,
           checkpointId, terrstr());
    return -1;
  } else {
    taosWUnLockLatch(&pMeta->lock);
    qInfo("vgId:%d commit stream meta after do checkpoint, checkpointId:%" PRId64 " DONE", pMeta->vgId, checkpointId);
  }

  return TSDB_CODE_SUCCESS;
}<|MERGE_RESOLUTION|>--- conflicted
+++ resolved
@@ -249,14 +249,9 @@
 
     streamMetaSaveTask(pMeta, p);
     qDebug("vgId:%d s-task:%s commit task status after checkpoint completed, checkpointId:%" PRId64 ", ver:%" PRId64
-<<<<<<< HEAD
            " currentVer:%" PRId64 ", status to be normal, prev:%s",
            pMeta->vgId, p->id.idStr, checkpointId, p->chkInfo.version, p->chkInfo.currentVer,
            streamGetTaskStatusStr(prev));
-=======
-           " currentVer:%" PRId64,
-           pMeta->vgId, p->id.idStr, checkpointId, p->chkInfo.version, p->chkInfo.currentVer);
->>>>>>> 82468f16
   }
 
   if (streamMetaCommit(pMeta) < 0) {
