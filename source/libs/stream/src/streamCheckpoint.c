--- conflicted
+++ resolved
@@ -433,13 +433,8 @@
     stError("s-task:%s failed to gen upload checkpoint:%" PRId64 "", taskStr, arg->chkpId);
   }
   if (arg->type == DATA_UPLOAD_S3) {
-<<<<<<< HEAD
-    if (code == 0 && (code = getChkpMeta(arg->taskId, path, toDelFiles)) != 0) {
+    if (code == 0 && (code = getCheckpointDataMeta(arg->taskId, path, toDelFiles)) != 0) {
       stError("s-task:%s failed to get  checkpoint:%" PRId64 " meta", taskStr, arg->chkpId);
-=======
-    if (code == 0 && (code = getCheckpointDataMeta(arg->taskId, path, toDelFiles)) != 0) {
-      stError("s-task:%s failed to get  checkpoint:%" PRId64 " meta", arg->pTask->id.idStr, arg->chkpId);
->>>>>>> 09973554
     }
   }
 
@@ -599,15 +594,9 @@
   return 0;
 }
 
-<<<<<<< HEAD
-static int32_t downloadCheckpointByNameS3(char* id, char* fname, char* dstName) {
+static int32_t downloadCheckpointByNameS3(const char* id, const char* fname, const char* dstName) {
   int32_t code = 0;
   char*   buf = taosMemoryCalloc(1, strlen(id) + strlen(dstName) + 4);
-=======
-static int32_t downloadCheckpointByNameS3(const char* id, const char* fname, const char* dstName) {
-  int32_t   code = 0;
-  char* buf = taosMemoryCalloc(1, strlen(id) + strlen(dstName) + 4);
->>>>>>> 09973554
   sprintf(buf, "%s/%s", id, fname);
   if (s3GetObjectToFile(buf, dstName) != 0) {
     code = -1;
