--- conflicted
+++ resolved
@@ -288,15 +288,16 @@
 
   taosThreadMutexLock(&p->lock);
 
-  ASSERT(p->chkInfo.checkpointId < p->chkInfo.checkpointingId && p->chkInfo.checkpointingId == checkpointId);
+  ASSERT(p->chkInfo.checkpointId < p->chkInfo.checkpointingId && p->chkInfo.checkpointingId == checkpointId &&
+         p->chkInfo.checkpointVer <= p->chkInfo.processedVer);
   p->chkInfo.checkpointId = p->chkInfo.checkpointingId;
+  p->chkInfo.checkpointVer = p->chkInfo.processedVer;
 
   streamTaskClearCheckInfo(p);
 
   char* str = NULL;
   streamTaskGetStatus(p, &str);
 
-<<<<<<< HEAD
   code = streamTaskHandleEvent(p->status.pSM, TASK_EVENT_CHECKPOINT_DONE);
   taosThreadMutexUnlock(&p->lock);
 
@@ -308,15 +309,6 @@
   stDebug("vgId:%d s-task:%s level:%d open upstream inputQ, save status after checkpoint, checkpointId:%" PRId64
           ", Ver(saved):%" PRId64 " currentVer:%" PRId64 ", status: normal, prev:%s",
           vgId, id, p->info.taskLevel, checkpointId, p->chkInfo.checkpointVer, p->chkInfo.nextProcessVer, str);
-=======
-    ASSERT(p->chkInfo.checkpointId < p->checkpointingId && p->checkpointingId == checkpointId &&
-           p->chkInfo.checkpointVer <= p->chkInfo.processedVer);
-
-    p->chkInfo.checkpointId = p->checkpointingId;
-    p->chkInfo.checkpointVer = p->chkInfo.processedVer;
-
-    streamTaskClearCheckInfo(p);
->>>>>>> 72199032
 
   // save the task if not sink task
   if (p->info.taskLevel != TASK_LEVEL__SINK) {
