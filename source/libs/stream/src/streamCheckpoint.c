--- conflicted
+++ resolved
@@ -312,11 +312,7 @@
   int32_t      remain = atomic_sub_fetch_32(&pMeta->chkptNotReadyTasks, 1);
   ASSERT(remain >= 0);
 
-<<<<<<< HEAD
-  if (remain == 0) {  // all tasks are in TASK_STATUS__CK_READY state
-=======
   if (remain == 0) {  // all tasks are ready
->>>>>>> 88657663
     qDebug("s-task:%s is ready for checkpoint", pTask->id.idStr);
     pMeta->totalTasks = 0;
 
