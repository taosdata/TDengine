/*
 * Copyright (c) 2019 TAOS Data, Inc. <jhtao@taosdata.com>
 *
 * This program is free software: you can use, redistribute, and/or modify
 * it under the terms of the GNU Affero General Public License, version 3
 * or later ("AGPL"), as published by the Free Software Foundation.
 *
 * This program is distributed in the hope that it will be useful, but WITHOUT
 * ANY WARRANTY; without even the implied warranty of MERCHANTABILITY or
 * FITNESS FOR A PARTICULAR PURPOSE.
 *
 * You should have received a copy of the GNU Affero General Public License
 * along with this program. If not, see <http://www.gnu.org/licenses/>.
 */

#include "cos.h"
#include "rsync.h"
#include "streamBackendRocksdb.h"
#include "streamInt.h"

typedef struct {
  UPLOAD_TYPE type;
  char*       taskId;
  int64_t     chkpId;

  SStreamTask* pTask;
} SAsyncUploadArg;
int32_t tEncodeStreamCheckpointSourceReq(SEncoder* pEncoder, const SStreamCheckpointSourceReq* pReq) {
  if (tStartEncode(pEncoder) < 0) return -1;
  if (tEncodeI64(pEncoder, pReq->streamId) < 0) return -1;
  if (tEncodeI64(pEncoder, pReq->checkpointId) < 0) return -1;
  if (tEncodeI32(pEncoder, pReq->taskId) < 0) return -1;
  if (tEncodeI32(pEncoder, pReq->nodeId) < 0) return -1;
  if (tEncodeSEpSet(pEncoder, &pReq->mgmtEps) < 0) return -1;
  if (tEncodeI32(pEncoder, pReq->mnodeId) < 0) return -1;
  if (tEncodeI64(pEncoder, pReq->expireTime) < 0) return -1;
  tEndEncode(pEncoder);
  return pEncoder->pos;
}

int32_t tDecodeStreamCheckpointSourceReq(SDecoder* pDecoder, SStreamCheckpointSourceReq* pReq) {
  if (tStartDecode(pDecoder) < 0) return -1;
  if (tDecodeI64(pDecoder, &pReq->streamId) < 0) return -1;
  if (tDecodeI64(pDecoder, &pReq->checkpointId) < 0) return -1;
  if (tDecodeI32(pDecoder, &pReq->taskId) < 0) return -1;
  if (tDecodeI32(pDecoder, &pReq->nodeId) < 0) return -1;
  if (tDecodeSEpSet(pDecoder, &pReq->mgmtEps) < 0) return -1;
  if (tDecodeI32(pDecoder, &pReq->mnodeId) < 0) return -1;
  if (tDecodeI64(pDecoder, &pReq->expireTime) < 0) return -1;
  tEndDecode(pDecoder);
  return 0;
}

int32_t tEncodeStreamCheckpointSourceRsp(SEncoder* pEncoder, const SStreamCheckpointSourceRsp* pRsp) {
  if (tStartEncode(pEncoder) < 0) return -1;
  if (tEncodeI64(pEncoder, pRsp->streamId) < 0) return -1;
  if (tEncodeI64(pEncoder, pRsp->checkpointId) < 0) return -1;
  if (tEncodeI32(pEncoder, pRsp->taskId) < 0) return -1;
  if (tEncodeI32(pEncoder, pRsp->nodeId) < 0) return -1;
  if (tEncodeI64(pEncoder, pRsp->expireTime) < 0) return -1;
  if (tEncodeI8(pEncoder, pRsp->success) < 0) return -1;
  tEndEncode(pEncoder);
  return pEncoder->pos;
}

int32_t tDecodeStreamCheckpointSourceRsp(SDecoder* pDecoder, SStreamCheckpointSourceRsp* pRsp) {
  if (tStartDecode(pDecoder) < 0) return -1;
  if (tDecodeI64(pDecoder, &pRsp->streamId) < 0) return -1;
  if (tDecodeI64(pDecoder, &pRsp->checkpointId) < 0) return -1;
  if (tDecodeI32(pDecoder, &pRsp->taskId) < 0) return -1;
  if (tDecodeI32(pDecoder, &pRsp->nodeId) < 0) return -1;
  if (tDecodeI64(pDecoder, &pRsp->expireTime) < 0) return -1;
  if (tDecodeI8(pDecoder, &pRsp->success) < 0) return -1;
  tEndDecode(pDecoder);
  return 0;
}

int32_t tEncodeStreamCheckpointReadyMsg(SEncoder* pEncoder, const SStreamCheckpointReadyMsg* pReq) {
  if (tStartEncode(pEncoder) < 0) return -1;
  if (tEncodeI64(pEncoder, pReq->streamId) < 0) return -1;
  if (tEncodeI64(pEncoder, pReq->checkpointId) < 0) return -1;
  if (tEncodeI32(pEncoder, pReq->downstreamTaskId) < 0) return -1;
  if (tEncodeI32(pEncoder, pReq->downstreamNodeId) < 0) return -1;
  if (tEncodeI32(pEncoder, pReq->upstreamTaskId) < 0) return -1;
  if (tEncodeI32(pEncoder, pReq->upstreamNodeId) < 0) return -1;
  if (tEncodeI32(pEncoder, pReq->childId) < 0) return -1;
  tEndEncode(pEncoder);
  return pEncoder->pos;
}

int32_t tDecodeStreamCheckpointReadyMsg(SDecoder* pDecoder, SStreamCheckpointReadyMsg* pRsp) {
  if (tStartDecode(pDecoder) < 0) return -1;
  if (tDecodeI64(pDecoder, &pRsp->streamId) < 0) return -1;
  if (tDecodeI64(pDecoder, &pRsp->checkpointId) < 0) return -1;
  if (tDecodeI32(pDecoder, &pRsp->downstreamTaskId) < 0) return -1;
  if (tDecodeI32(pDecoder, &pRsp->downstreamNodeId) < 0) return -1;
  if (tDecodeI32(pDecoder, &pRsp->upstreamTaskId) < 0) return -1;
  if (tDecodeI32(pDecoder, &pRsp->upstreamNodeId) < 0) return -1;
  if (tDecodeI32(pDecoder, &pRsp->childId) < 0) return -1;
  tEndDecode(pDecoder);
  return 0;
}

static int32_t streamAlignCheckpoint(SStreamTask* pTask) {
  int32_t num = taosArrayGetSize(pTask->upstreamInfo.pList);
  int64_t old = atomic_val_compare_exchange_32(&pTask->chkInfo.downstreamAlignNum, 0, num);
  if (old == 0) {
    stDebug("s-task:%s set initial align upstream num:%d", pTask->id.idStr, num);
  }

  return atomic_sub_fetch_32(&pTask->chkInfo.downstreamAlignNum, 1);
}

static int32_t appendCheckpointIntoInputQ(SStreamTask* pTask, int32_t checkpointType) {
  SStreamDataBlock* pChkpoint = taosAllocateQitem(sizeof(SStreamDataBlock), DEF_QITEM, sizeof(SSDataBlock));
  if (pChkpoint == NULL) {
    return TSDB_CODE_OUT_OF_MEMORY;
  }

  pChkpoint->type = checkpointType;

  SSDataBlock* pBlock = taosMemoryCalloc(1, sizeof(SSDataBlock));
  if (pBlock == NULL) {
    taosFreeQitem(pChkpoint);
    return TSDB_CODE_OUT_OF_MEMORY;
  }

  pBlock->info.type = STREAM_CHECKPOINT;
  pBlock->info.version = pTask->chkInfo.checkpointingId;
  pBlock->info.rows = 1;
  pBlock->info.childId = pTask->info.selfChildId;

  pChkpoint->blocks = taosArrayInit(4, sizeof(SSDataBlock));  // pBlock;
  taosArrayPush(pChkpoint->blocks, pBlock);

  taosMemoryFree(pBlock);
  if (streamTaskPutDataIntoInputQ(pTask, (SStreamQueueItem*)pChkpoint) < 0) {
    return TSDB_CODE_OUT_OF_MEMORY;
  }

  streamSchedExec(pTask);
  return TSDB_CODE_SUCCESS;
}

int32_t streamProcessCheckpointSourceReq(SStreamTask* pTask, SStreamCheckpointSourceReq* pReq) {
  ASSERT(pTask->info.taskLevel == TASK_LEVEL__SOURCE);

  // todo this status may not be set here.
  // 1. set task status to be prepared for check point, no data are allowed to put into inputQ.
  streamTaskHandleEvent(pTask->status.pSM, TASK_EVENT_GEN_CHECKPOINT);

  pTask->chkInfo.checkpointingId = pReq->checkpointId;
  pTask->chkInfo.checkpointNotReadyTasks = streamTaskGetNumOfDownstream(pTask);
  pTask->chkInfo.startTs = taosGetTimestampMs();
  pTask->execInfo.checkpoint += 1;

  // 2. Put the checkpoint block into inputQ, to make sure all blocks with less version have been handled by this task
  int32_t code = appendCheckpointIntoInputQ(pTask, STREAM_INPUT__CHECKPOINT_TRIGGER);
  return code;
}

static int32_t continueDispatchCheckpointBlock(SStreamDataBlock* pBlock, SStreamTask* pTask) {
  pBlock->srcTaskId = pTask->id.taskId;
  pBlock->srcVgId = pTask->pMeta->vgId;

  int32_t code = taosWriteQitem(pTask->outputq.queue->pQueue, pBlock);
  if (code == 0) {
    streamDispatchStreamBlock(pTask);
  } else {
    stError("s-task:%s failed to put checkpoint into outputQ, code:%s", pTask->id.idStr, tstrerror(code));
    streamFreeQitem((SStreamQueueItem*)pBlock);
  }

  return code;
}

int32_t streamProcessCheckpointBlock(SStreamTask* pTask, SStreamDataBlock* pBlock) {
  SSDataBlock* pDataBlock = taosArrayGet(pBlock->blocks, 0);
  int64_t      checkpointId = pDataBlock->info.version;
  const char*  id = pTask->id.idStr;
  int32_t      code = TSDB_CODE_SUCCESS;

  // set task status
  if (streamTaskGetStatus(pTask, NULL) != TASK_STATUS__CK) {
    pTask->chkInfo.checkpointingId = checkpointId;
    code = streamTaskHandleEvent(pTask->status.pSM, TASK_EVENT_GEN_CHECKPOINT);
    if (code != TSDB_CODE_SUCCESS) {
      stError("s-task:%s handle checkpoint-trigger block failed, code:%s", id, tstrerror(code));
      return code;
    }
  }

  // todo fix race condition: set the status and append checkpoint block
  int32_t taskLevel = pTask->info.taskLevel;
  if (taskLevel == TASK_LEVEL__SOURCE) {
    int8_t type = pTask->outputInfo.type;
    if (type == TASK_OUTPUT__FIXED_DISPATCH || type == TASK_OUTPUT__SHUFFLE_DISPATCH) {
      stDebug("s-task:%s set childIdx:%d, and add checkpoint-trigger block into outputQ", id, pTask->info.selfChildId);
      continueDispatchCheckpointBlock(pBlock, pTask);
    } else {  // only one task exists, no need to dispatch downstream info
      atomic_add_fetch_32(&pTask->chkInfo.checkpointNotReadyTasks, 1);
      streamProcessCheckpointReadyMsg(pTask);
      streamFreeQitem((SStreamQueueItem*)pBlock);
    }
  } else if (taskLevel == TASK_LEVEL__SINK || taskLevel == TASK_LEVEL__AGG) {
    ASSERT(taosArrayGetSize(pTask->upstreamInfo.pList) > 0);
    if (pTask->chkInfo.startTs == 0) {
      pTask->chkInfo.startTs = taosGetTimestampMs();
      pTask->execInfo.checkpoint += 1;
    }

    // update the child Id for downstream tasks
    streamAddCheckpointReadyMsg(pTask, pBlock->srcTaskId, pTask->info.selfChildId, checkpointId);

    // there are still some upstream tasks not send checkpoint request, do nothing and wait for then
    int32_t notReady = streamAlignCheckpoint(pTask);
    int32_t num = taosArrayGetSize(pTask->upstreamInfo.pList);
    if (notReady > 0) {
      stDebug("s-task:%s received checkpoint block, idx:%d, %d upstream tasks not send checkpoint info yet, total:%d",
              id, pTask->info.selfChildId, notReady, num);
      streamFreeQitem((SStreamQueueItem*)pBlock);
      return code;
    }

    if (taskLevel == TASK_LEVEL__SINK) {
      stDebug("s-task:%s process checkpoint block, all %d upstreams sent checkpoint msgs, send ready msg to upstream",
              id, num);
      streamFreeQitem((SStreamQueueItem*)pBlock);
      streamTaskBuildCheckpoint(pTask);
    } else {  // source & agg tasks need to forward the checkpoint msg downwards
      stDebug("s-task:%s process checkpoint block, all %d upstreams sent checkpoint msgs, continue forwards msg", id,
              num);

      // set the needed checked downstream tasks, only when all downstream tasks do checkpoint complete, this task
      // can start local checkpoint procedure
      pTask->chkInfo.checkpointNotReadyTasks = streamTaskGetNumOfDownstream(pTask);

      // Put the checkpoint block into inputQ, to make sure all blocks with less version have been handled by this task
      // already. And then, dispatch check point msg to all downstream tasks
      code = continueDispatchCheckpointBlock(pBlock, pTask);
    }
  }

  return code;
}

/**
 * All down stream tasks have successfully completed the check point task.
 * Current stream task is allowed to start to do checkpoint things in ASYNC model.
 */
int32_t streamProcessCheckpointReadyMsg(SStreamTask* pTask) {
  ASSERT(pTask->info.taskLevel == TASK_LEVEL__SOURCE || pTask->info.taskLevel == TASK_LEVEL__AGG);

  // only when all downstream tasks are send checkpoint rsp, we can start the checkpoint procedure for the agg task
  int32_t notReady = atomic_sub_fetch_32(&pTask->chkInfo.checkpointNotReadyTasks, 1);
  ASSERT(notReady >= 0);

  if (notReady == 0) {
    stDebug("s-task:%s all downstream tasks have completed the checkpoint, start to do checkpoint for current task",
            pTask->id.idStr);
    appendCheckpointIntoInputQ(pTask, STREAM_INPUT__CHECKPOINT);
  } else {
    int32_t total = streamTaskGetNumOfDownstream(pTask);
    stDebug("s-task:%s %d/%d downstream tasks are not ready, wait", pTask->id.idStr, notReady, total);
  }

  return 0;
}

void streamTaskClearCheckInfo(SStreamTask* pTask) {
  pTask->chkInfo.checkpointingId = 0;  // clear the checkpoint id
  pTask->chkInfo.failedId = 0;
  pTask->chkInfo.startTs = 0;  // clear the recorded start time
  pTask->chkInfo.downstreamAlignNum = 0;
  pTask->chkInfo.checkpointNotReadyTasks = 0;
  streamTaskOpenAllUpstreamInput(pTask);  // open inputQ for all upstream tasks
}

int32_t streamSaveTaskCheckpointInfo(SStreamTask* p, int64_t checkpointId) {
  SStreamMeta* pMeta = p->pMeta;
  int32_t      vgId = pMeta->vgId;
  const char*  id = p->id.idStr;
  int32_t      code = 0;

  if (p->info.fillHistory == 1) {
    return code;
  }

  taosThreadMutexLock(&p->lock);

  ASSERT(p->chkInfo.checkpointId < p->chkInfo.checkpointingId && p->chkInfo.checkpointingId == checkpointId &&
         p->chkInfo.checkpointVer <= p->chkInfo.processedVer);
  p->chkInfo.checkpointId = p->chkInfo.checkpointingId;
  p->chkInfo.checkpointVer = p->chkInfo.processedVer;

<<<<<<< HEAD
  streamTaskClearCheckInfo(p);
=======
    ASSERT(p->chkInfo.checkpointId <= p->checkpointingId && p->checkpointingId == checkpointId &&
           p->chkInfo.checkpointVer <= p->chkInfo.processedVer);
>>>>>>> 5f849320

  char* str = NULL;
  streamTaskGetStatus(p, &str);

  code = streamTaskHandleEvent(p->status.pSM, TASK_EVENT_CHECKPOINT_DONE);
  taosThreadMutexUnlock(&p->lock);

  if (code != TSDB_CODE_SUCCESS) {
    stDebug("s-task:%s vgId:%d handle event:checkpoint-done failed", id, vgId);
    return -1;
  }

  stDebug("vgId:%d s-task:%s level:%d open upstream inputQ, save status after checkpoint, checkpointId:%" PRId64
          ", Ver(saved):%" PRId64 " currentVer:%" PRId64 ", status: normal, prev:%s",
          vgId, id, p->info.taskLevel, checkpointId, p->chkInfo.checkpointVer, p->chkInfo.nextProcessVer, str);

  // save the task if not sink task
  if (p->info.taskLevel != TASK_LEVEL__SINK) {
    streamMetaWLock(pMeta);

    code = streamMetaSaveTask(pMeta, p);
    if (code != TSDB_CODE_SUCCESS) {
      streamMetaWUnLock(pMeta);
      stError("s-task:%s vgId:%d failed to save task info after do checkpoint, checkpointId:%" PRId64 ", since %s", id,
              vgId, checkpointId, terrstr());
      return code;
    }

    code = streamMetaCommit(pMeta);
    if (code != TSDB_CODE_SUCCESS) {
      stError("s-task:%s vgId:%d failed to commit stream meta after do checkpoint, checkpointId:%" PRId64 ", since %s",
              id, vgId, checkpointId, terrstr());
    }

    streamMetaWUnLock(pMeta);
  }
  return code;
}

void streamTaskSetFailedId(SStreamTask* pTask) {
  pTask->chkInfo.failedId = pTask->chkInfo.checkpointingId;
  pTask->chkInfo.checkpointId = pTask->chkInfo.checkpointingId;
}

int32_t getChkpMeta(char* id, char* path, SArray* list) {
  char* file = taosMemoryCalloc(1, strlen(path) + 32);
  sprintf(file, "%s%s%s", path, TD_DIRSEP, "META_TMP");
  int32_t code = downloadCheckpointByName(id, "META", file);
  if (code != 0) {
    stDebug("chkp failed to download meta file:%s", file);
    taosMemoryFree(file);
    return code;
  }
  TdFilePtr pFile = taosOpenFile(file, TD_FILE_READ);
  char      buf[128] = {0};
  if (taosReadFile(pFile, buf, sizeof(buf)) <= 0) {
    stError("chkp failed to read meta file:%s", file);
    code = -1;
  } else {
    int32_t len = strlen(buf);
    for (int i = 0; i < len; i++) {
      if (buf[i] == '\n') {
        char* item = taosMemoryCalloc(1, i + 1);
        memcpy(item, buf, i);
        taosArrayPush(list, &item);

        item = taosMemoryCalloc(1, len - i);
        memcpy(item, buf + i + 1, len - i - 1);
        taosArrayPush(list, &item);
      }
    }
  }
  taosCloseFile(&pFile);
  taosRemoveFile(file);
  taosMemoryFree(file);
  return code;
}
int32_t doUploadChkp(void* param) {
  SAsyncUploadArg* arg = param;
  char*            path = NULL;
  int32_t          code = 0;
  SArray*          toDelFiles = taosArrayInit(4, sizeof(void*));

  if ((code = taskDbGenChkpUploadData(arg->pTask->pBackend, arg->pTask->pMeta->bkdChkptMgt, arg->chkpId,
                                      (int8_t)(arg->type), &path, toDelFiles)) != 0) {
    stError("s-task:%s failed to gen upload checkpoint:%" PRId64 "", arg->pTask->id.idStr, arg->chkpId);
  }
  if (arg->type == UPLOAD_S3) {
    if (code == 0 && (code = getChkpMeta(arg->taskId, path, toDelFiles)) != 0) {
      stError("s-task:%s failed to get  checkpoint:%" PRId64 " meta", arg->pTask->id.idStr, arg->chkpId);
    }
  }

  if (code == 0 && (code = uploadCheckpoint(arg->taskId, path)) != 0) {
    stError("s-task:%s failed to upload checkpoint:%" PRId64, arg->pTask->id.idStr, arg->chkpId);
  }

  if (code == 0) {
    for (int i = 0; i < taosArrayGetSize(toDelFiles); i++) {
      char* p = taosArrayGetP(toDelFiles, i);
      code = deleteCheckpointFile(arg->taskId, p);
      stDebug("s-task:%s try to del file: %s", arg->pTask->id.idStr, p);
      if (code != 0) {
        break;
      }
    }
  }

  taosArrayDestroyP(toDelFiles, taosMemoryFree);

  taosRemoveDir(path);
  taosMemoryFree(path);

  taosMemoryFree(arg->taskId);
  taosMemoryFree(arg);
  return code;
}
int32_t streamTaskUploadChkp(SStreamTask* pTask, int64_t chkpId, char* taskId) {
  // async upload
  UPLOAD_TYPE type = getUploadType();
  if (type == UPLOAD_DISABLE) {
    return 0;
  }
  SAsyncUploadArg* arg = taosMemoryCalloc(1, sizeof(SAsyncUploadArg));
  arg->type = type;
  arg->taskId = taosStrdup(taskId);
  arg->chkpId = chkpId;
  arg->pTask = pTask;

  return streamMetaAsyncExec(pTask->pMeta, doUploadChkp, arg, NULL);
}
int32_t streamTaskBuildCheckpoint(SStreamTask* pTask) {
  int32_t code = TSDB_CODE_SUCCESS;
  int64_t startTs = pTask->chkInfo.startTs;
  int64_t ckId = pTask->chkInfo.checkpointingId;

  // sink task do not need to save the status, and generated the checkpoint
  if (pTask->info.taskLevel != TASK_LEVEL__SINK) {
    stDebug("s-task:%s level:%d start gen checkpoint", pTask->id.idStr, pTask->info.taskLevel);
    code = streamBackendDoCheckpoint(pTask->pBackend, ckId);
    if (code != TSDB_CODE_SUCCESS) {
      stError("s-task:%s gen checkpoint:%" PRId64 " failed, code:%s", pTask->id.idStr, ckId, tstrerror(terrno));
    }
  }

  // send check point response to upstream task
  if (code == TSDB_CODE_SUCCESS) {
    if (pTask->info.taskLevel == TASK_LEVEL__SOURCE) {
      code = streamTaskSendCheckpointSourceRsp(pTask);
    } else {
      code = streamTaskSendCheckpointReadyMsg(pTask);
    }

    if (code != TSDB_CODE_SUCCESS) {
      // todo: let's retry send rsp to upstream/mnode
      stError("s-task:%s failed to send checkpoint rsp to upstream, checkpointId:%" PRId64 ", code:%s", pTask->id.idStr,
              ckId, tstrerror(code));
    }
  }

  // clear the checkpoint info, and commit the newest checkpoint info if all works are done successfully
  if (code == TSDB_CODE_SUCCESS) {
    code = streamSaveTaskCheckpointInfo(pTask, ckId);
    if (code != TSDB_CODE_SUCCESS) {
      stError("s-task:%s commit taskInfo failed, checkpoint:%" PRId64 " failed, code:%s", pTask->id.idStr, ckId,
              tstrerror(terrno));
    } else {
      code = streamTaskUploadChkp(pTask, ckId, (char*)pTask->id.idStr);
      if (code != 0) {
        stError("s-task:%s failed to upload checkpoint:%" PRId64 " failed", pTask->id.idStr, ckId);
      }
    }
  }

  if (code != TSDB_CODE_SUCCESS) {  // clear the checkpoint info if failed
    taosThreadMutexLock(&pTask->lock);
    streamTaskClearCheckInfo(pTask);
    code = streamTaskHandleEvent(pTask->status.pSM, TASK_EVENT_CHECKPOINT_DONE);
    taosThreadMutexUnlock(&pTask->lock);

    streamTaskSetFailedId(pTask);
    stDebug("s-task:%s clear checkpoint flag since gen checkpoint failed, checkpointId:%" PRId64, pTask->id.idStr,
            ckId);
  }

  double el = (taosGetTimestampMs() - startTs) / 1000.0;
  stInfo("s-task:%s vgId:%d level:%d, checkpointId:%" PRId64 " ver:%" PRId64 " elapsed time:%.2f Sec, %s ",
         pTask->id.idStr, pTask->pMeta->vgId, pTask->info.taskLevel, ckId, pTask->chkInfo.checkpointVer, el,
         (code == TSDB_CODE_SUCCESS) ? "succ" : "failed");

  return code;
}

static int uploadCheckpointToS3(char* id, char* path) {
  TdDirPtr pDir = taosOpenDir(path);
  if (pDir == NULL) return -1;

  TdDirEntryPtr de = NULL;
  s3Init();
  while ((de = taosReadDir(pDir)) != NULL) {
    char* name = taosGetDirEntryName(de);
    if (strcmp(name, ".") == 0 || strcmp(name, "..") == 0 || taosDirEntryIsDir(de)) continue;

    char filename[PATH_MAX] = {0};
    if (path[strlen(path) - 1] == TD_DIRSEP_CHAR) {
      snprintf(filename, sizeof(filename), "%s%s", path, name);
    } else {
      snprintf(filename, sizeof(filename), "%s%s%s", path, TD_DIRSEP, name);
    }

    char object[PATH_MAX] = {0};
    snprintf(object, sizeof(object), "%s%s%s", id, TD_DIRSEP, name);

    if (s3PutObjectFromFile2(filename, object) != 0) {
      taosCloseDir(&pDir);
      return -1;
    }
    stDebug("[s3] upload checkpoint:%s", filename);
    // break;
  }
  taosCloseDir(&pDir);

  return 0;
}

static int downloadCheckpointByNameS3(char* id, char* fname, char* dstName) {
  int   code = 0;
  char* buf = taosMemoryCalloc(1, strlen(id) + strlen(dstName) + 4);
  sprintf(buf, "%s/%s", id, fname);
  if (s3GetObjectToFile(buf, dstName) != 0) {
    code = -1;
  }
  taosMemoryFree(buf);
  return code;
}

UPLOAD_TYPE getUploadType() {
  if (strlen(tsSnodeAddress) != 0) {
    return UPLOAD_RSYNC;
  } else if (tsS3StreamEnabled) {
    return UPLOAD_S3;
  } else {
    return UPLOAD_DISABLE;
  }
}

int uploadCheckpoint(char* id, char* path) {
  if (id == NULL || path == NULL || strlen(id) == 0 || strlen(path) == 0 || strlen(path) >= PATH_MAX) {
    stError("uploadCheckpoint parameters invalid");
    return -1;
  }
  if (strlen(tsSnodeAddress) != 0) {
    return uploadRsync(id, path);
  } else if (tsS3StreamEnabled) {
    return uploadCheckpointToS3(id, path);
  }
  return 0;
}

// fileName:  CURRENT
int downloadCheckpointByName(char* id, char* fname, char* dstName) {
  if (id == NULL || fname == NULL || strlen(id) == 0 || strlen(fname) == 0 || strlen(fname) >= PATH_MAX) {
    stError("uploadCheckpointByName parameters invalid");
    return -1;
  }
  if (strlen(tsSnodeAddress) != 0) {
    return 0;
  } else if (tsS3StreamEnabled) {
    return downloadCheckpointByNameS3(id, fname, dstName);
  }
  return 0;
}

int downloadCheckpoint(char* id, char* path) {
  if (id == NULL || path == NULL || strlen(id) == 0 || strlen(path) == 0 || strlen(path) >= PATH_MAX) {
    stError("downloadCheckpoint parameters invalid");
    return -1;
  }
  if (strlen(tsSnodeAddress) != 0) {
    return downloadRsync(id, path);
  } else if (tsS3StreamEnabled) {
    return s3GetObjectsByPrefix(id, path);
  }
  return 0;
}

int deleteCheckpoint(char* id) {
  if (id == NULL || strlen(id) == 0) {
    stError("deleteCheckpoint parameters invalid");
    return -1;
  }
  if (strlen(tsSnodeAddress) != 0) {
    return deleteRsync(id);
  } else if (tsS3StreamEnabled) {
    s3DeleteObjectsByPrefix(id);
  }
  return 0;
}

int deleteCheckpointFile(char* id, char* name) {
  char object[128] = {0};
  snprintf(object, sizeof(object), "%s/%s", id, name);
  char* tmp = object;
  s3DeleteObjects((const char**)&tmp, 1);
  return 0;
}<|MERGE_RESOLUTION|>--- conflicted
+++ resolved
@@ -293,13 +293,7 @@
   p->chkInfo.checkpointId = p->chkInfo.checkpointingId;
   p->chkInfo.checkpointVer = p->chkInfo.processedVer;
 
-<<<<<<< HEAD
   streamTaskClearCheckInfo(p);
-=======
-    ASSERT(p->chkInfo.checkpointId <= p->checkpointingId && p->checkpointingId == checkpointId &&
-           p->chkInfo.checkpointVer <= p->chkInfo.processedVer);
->>>>>>> 5f849320
-
   char* str = NULL;
   streamTaskGetStatus(p, &str);
 
