/*
 * Copyright (c) 2019 TAOS Data, Inc. <jhtao@taosdata.com>
 *
 * This program is free software: you can use, redistribute, and/or modify
 * it under the terms of the GNU Affero General Public License, version 3
 * or later ("AGPL"), as published by the Free Software Foundation.
 *
 * This program is distributed in the hope that it will be useful, but WITHOUT
 * ANY WARRANTY; without even the implied warranty of MERCHANTABILITY or
 * FITNESS FOR A PARTICULAR PURPOSE.
 *
 * You should have received a copy of the GNU Affero General Public License
 * along with this program. If not, see <http://www.gnu.org/licenses/>.
 */

#include "cos.h"
#include "rsync.h"
#include "streamBackendRocksdb.h"
#include "streamInt.h"

static int32_t downloadCheckpointDataByName(const char* id, const char* fname, const char* dstName);
static int32_t deleteCheckpointFile(const char* id, const char* name);
static int32_t streamTaskUploadCheckpoint(const char* id, const char* path);
static int32_t deleteCheckpoint(const char* id);
static int32_t downloadCheckpointByNameS3(const char* id, const char* fname, const char* dstName);
static int32_t continueDispatchCheckpointTriggerBlock(SStreamDataBlock* pBlock, SStreamTask* pTask);
static int32_t appendCheckpointIntoInputQ(SStreamTask* pTask, int32_t checkpointType, int64_t checkpointId,
                                          int32_t transId, int32_t srcTaskId);
static int32_t doSendRetrieveTriggerMsg(SStreamTask* pTask, SArray* pNotSendList);
static void    checkpointTriggerMonitorFn(void* param, void* tmrId);

SStreamDataBlock* createChkptTriggerBlock(SStreamTask* pTask, int32_t checkpointType, int64_t checkpointId,
                                          int32_t transId, int32_t srcTaskId) {
  SStreamDataBlock* pChkpoint = taosAllocateQitem(sizeof(SStreamDataBlock), DEF_QITEM, sizeof(SSDataBlock));
  if (pChkpoint == NULL) {
    terrno = TSDB_CODE_OUT_OF_MEMORY;
    return NULL;
  }

  pChkpoint->type = checkpointType;
  if (checkpointType == STREAM_INPUT__CHECKPOINT_TRIGGER && (pTask->info.taskLevel != TASK_LEVEL__SOURCE)) {
    pChkpoint->srcTaskId = srcTaskId;
    ASSERT(srcTaskId != 0);
  }

  SSDataBlock* pBlock = taosMemoryCalloc(1, sizeof(SSDataBlock));
  if (pBlock == NULL) {
    taosFreeQitem(pChkpoint);
    terrno = TSDB_CODE_OUT_OF_MEMORY;
    return NULL;
  }

  pBlock->info.type = STREAM_CHECKPOINT;
  pBlock->info.version = checkpointId;
  pBlock->info.window.ekey = pBlock->info.window.skey = transId;  // NOTE: set the transId
  pBlock->info.rows = 1;
  pBlock->info.childId = pTask->info.selfChildId;

  pChkpoint->blocks = taosArrayInit(4, sizeof(SSDataBlock));  // pBlock;
  if (pChkpoint->blocks == NULL) {
    taosMemoryFree(pBlock);
    taosFreeQitem(pChkpoint);
    terrno = TSDB_CODE_OUT_OF_MEMORY;
    return NULL;
  }

  taosArrayPush(pChkpoint->blocks, pBlock);

  taosMemoryFree(pBlock);
  terrno = 0;

  return pChkpoint;
}

int32_t appendCheckpointIntoInputQ(SStreamTask* pTask, int32_t checkpointType, int64_t checkpointId, int32_t transId,
                                   int32_t srcTaskId) {
  SStreamDataBlock* pCheckpoint = createChkptTriggerBlock(pTask, checkpointType, checkpointId, transId, srcTaskId);

  if (streamTaskPutDataIntoInputQ(pTask, (SStreamQueueItem*)pCheckpoint) < 0) {
    return TSDB_CODE_OUT_OF_MEMORY;
  }

  streamTrySchedExec(pTask);
  return TSDB_CODE_SUCCESS;
}

int32_t streamProcessCheckpointSourceReq(SStreamTask* pTask, SStreamCheckpointSourceReq* pReq) {
  ASSERT(pTask->info.taskLevel == TASK_LEVEL__SOURCE);

  // todo this status may not be set here.
  // 1. set task status to be prepared for check point, no data are allowed to put into inputQ.
  int32_t code = streamTaskHandleEvent(pTask->status.pSM, TASK_EVENT_GEN_CHECKPOINT);
  ASSERT(code == TSDB_CODE_SUCCESS);

  pTask->chkInfo.pActiveInfo->transId = pReq->transId;
  pTask->chkInfo.pActiveInfo->activeId = pReq->checkpointId;
  pTask->chkInfo.startTs = taosGetTimestampMs();
  pTask->execInfo.checkpoint += 1;

  // 2. Put the checkpoint block into inputQ, to make sure all blocks with less version have been handled by this task
  // and this is the last item in the inputQ.
  return appendCheckpointIntoInputQ(pTask, STREAM_INPUT__CHECKPOINT_TRIGGER, pReq->checkpointId, pReq->transId, -1);
}

int32_t streamTaskProcessCheckpointTriggerRsp(SStreamTask* pTask, SCheckpointTriggerRsp* pRsp) {
  ASSERT(pTask->info.taskLevel != TASK_LEVEL__SOURCE);

  if (pRsp->rspCode != TSDB_CODE_SUCCESS) {
    stDebug("s-task:%s retrieve checkpoint-trgger rsp from upstream:0x%x invalid, code:%s", pTask->id.idStr,
            pRsp->upstreamTaskId, tstrerror(pRsp->rspCode));
    return TSDB_CODE_SUCCESS;
  }

  appendCheckpointIntoInputQ(pTask, STREAM_INPUT__CHECKPOINT_TRIGGER, pRsp->checkpointId, pRsp->transId,
                             pRsp->upstreamTaskId);
  return TSDB_CODE_SUCCESS;
}

int32_t streamTaskSendCheckpointTriggerMsg(SStreamTask* pTask, int32_t dstTaskId, int32_t downstreamNodeId,
                                           SRpcHandleInfo* pRpcInfo, int32_t code) {
  int32_t size = sizeof(SMsgHead) + sizeof(SCheckpointTriggerRsp);

  void* pBuf = rpcMallocCont(size);
  if (pBuf == NULL) {
    terrno = TSDB_CODE_OUT_OF_MEMORY;
    return terrno;
  }

  SCheckpointTriggerRsp* pRsp = POINTER_SHIFT(pBuf, sizeof(SMsgHead));

  ((SMsgHead*)pBuf)->vgId = htonl(downstreamNodeId);

  pRsp->streamId = pTask->id.streamId;
  pRsp->upstreamTaskId = pTask->id.taskId;
  pRsp->taskId = dstTaskId;
  pRsp->rspCode = code;

  if (code == TSDB_CODE_SUCCESS) {
    pRsp->checkpointId = pTask->chkInfo.pActiveInfo->activeId;
    pRsp->transId = pTask->chkInfo.pActiveInfo->transId;
  } else {
    pRsp->checkpointId = -1;
    pRsp->transId = -1;
  }

  SRpcMsg rspMsg = {.code = 0, .pCont = pBuf, .contLen = size, .info = *pRpcInfo};
  tmsgSendRsp(&rspMsg);

  return 0;
}

int32_t continueDispatchCheckpointTriggerBlock(SStreamDataBlock* pBlock, SStreamTask* pTask) {
  pBlock->srcTaskId = pTask->id.taskId;
  pBlock->srcVgId = pTask->pMeta->vgId;

  int32_t code = taosWriteQitem(pTask->outputq.queue->pQueue, pBlock);
  if (code == 0) {
    ASSERT(pTask->chkInfo.pActiveInfo->dispatchTrigger == false);
    streamDispatchStreamBlock(pTask);
  } else {
    stError("s-task:%s failed to put checkpoint into outputQ, code:%s", pTask->id.idStr, tstrerror(code));
    streamFreeQitem((SStreamQueueItem*)pBlock);
  }

  return code;
}

int32_t streamProcessCheckpointTriggerBlock(SStreamTask* pTask, SStreamDataBlock* pBlock) {
  SSDataBlock* pDataBlock = taosArrayGet(pBlock->blocks, 0);
  int64_t      checkpointId = pDataBlock->info.version;
  int32_t      transId = pDataBlock->info.window.skey;
  const char*  id = pTask->id.idStr;
  int32_t      code = TSDB_CODE_SUCCESS;
  int32_t      vgId = pTask->pMeta->vgId;
  int32_t      taskLevel = pTask->info.taskLevel;

  SActiveCheckpointInfo* pActiveInfo = pTask->chkInfo.pActiveInfo;

  taosThreadMutexLock(&pTask->lock);
  if (pTask->chkInfo.checkpointId > checkpointId) {
    stError("s-task:%s vgId:%d current checkpointId:%" PRId64
            " recv expired checkpoint-trigger block, checkpointId:%" PRId64 " transId:%d, discard",
            id, vgId, pTask->chkInfo.checkpointId, checkpointId, transId);
    taosThreadMutexUnlock(&pTask->lock);

    streamFreeQitem((SStreamQueueItem*)pBlock);
    return TSDB_CODE_SUCCESS;
  }

  if (pTask->chkInfo.checkpointId == checkpointId) {
    {  // send checkpoint-ready msg to upstream
      SRpcMsg msg = {0};

      SStreamUpstreamEpInfo* pInfo = streamTaskGetUpstreamTaskEpInfo(pTask, pBlock->srcTaskId);
      initCheckpointReadyMsg(pTask, pInfo->nodeId, pBlock->srcTaskId, pInfo->childId, checkpointId, &msg);
      tmsgSendReq(&pInfo->epSet, &msg);
    }

    stWarn(
        "s-task:%s vgId:%d recv already finished checkpoint msg, send checkpoint-ready to upstream:0x%x to resume the "
        "interrupted checkpoint",
        id, vgId, pBlock->srcTaskId);

    streamTaskOpenUpstreamInput(pTask, pBlock->srcTaskId);
    taosThreadMutexUnlock(&pTask->lock);

    streamFreeQitem((SStreamQueueItem*)pBlock);
    return TSDB_CODE_SUCCESS;
  }

  if (streamTaskGetStatus(pTask)->state == TASK_STATUS__CK) {
    if (pActiveInfo->activeId != checkpointId) {
      stError("s-task:%s vgId:%d active checkpointId:%" PRId64 ", recv invalid checkpoint-trigger checkpointId:%" PRId64
              " discard",
              id, vgId, pActiveInfo->activeId, checkpointId);
      taosThreadMutexUnlock(&pTask->lock);

      streamFreeQitem((SStreamQueueItem*)pBlock);
      return TSDB_CODE_SUCCESS;
    } else {  // checkpointId == pActiveInfo->activeId
      if (pActiveInfo->allUpstreamTriggerRecv == 1) {
        stDebug(
            "s-task:%s vgId:%d all upstream checkpoint-trigger recv, discard this checkpoint-trigger, "
            "checkpointId:%" PRId64 " transId:%d",
            id, vgId, checkpointId, transId);
        taosThreadMutexUnlock(&pTask->lock);
        streamFreeQitem((SStreamQueueItem*)pBlock);
        return TSDB_CODE_SUCCESS;
      }

      if (taskLevel == TASK_LEVEL__SINK || taskLevel == TASK_LEVEL__AGG) {
        //  check if already recv or not, and duplicated checkpoint-trigger msg recv, discard it
        for (int32_t i = 0; i < taosArrayGetSize(pActiveInfo->pReadyMsgList); ++i) {
          STaskCheckpointReadyInfo* p = taosArrayGet(pActiveInfo->pReadyMsgList, i);
          if (p->upstreamTaskId == pBlock->srcTaskId) {
            ASSERT(p->checkpointId == checkpointId);
            stWarn("s-task:%s repeatly recv checkpoint-source msg from task:0x%x vgId:%d, checkpointId:%" PRId64
                   ", prev recvTs:%" PRId64 " discard",
                   pTask->id.idStr, p->upstreamTaskId, p->upstreamNodeId, p->checkpointId, p->recvTs);

            taosThreadMutexUnlock(&pTask->lock);
            streamFreeQitem((SStreamQueueItem*)pBlock);
            return TSDB_CODE_SUCCESS;
          }
        }
      }
    }
  }

  taosThreadMutexUnlock(&pTask->lock);

  stDebug("s-task:%s vgId:%d start to handle the checkpoint-trigger block, checkpointId:%" PRId64 " ver:%" PRId64
          ", transId:%d current active checkpointId:%" PRId64,
          id, vgId, pTask->chkInfo.checkpointId, pTask->chkInfo.checkpointVer, transId, checkpointId);

  // set task status
  if (streamTaskGetStatus(pTask)->state != TASK_STATUS__CK) {
    pActiveInfo->activeId = checkpointId;
    pActiveInfo->transId = transId;

    code = streamTaskHandleEvent(pTask->status.pSM, TASK_EVENT_GEN_CHECKPOINT);
    if (code != TSDB_CODE_SUCCESS) {
      stError("s-task:%s handle checkpoint-trigger block failed, code:%s", id, tstrerror(code));
      streamFreeQitem((SStreamQueueItem*)pBlock);
      return code;
    }

    int32_t ref = atomic_add_fetch_32(&pTask->status.timerActive, 1);
    stDebug("s-task:%s start checkpoint-trigger monitor in 10s, ref:%d ", pTask->id.idStr, ref);
    streamMetaAcquireOneTask(pTask);

    if (pActiveInfo->pChkptTriggerTmr == NULL) {
      pActiveInfo->pChkptTriggerTmr = taosTmrStart(checkpointTriggerMonitorFn, 100, pTask, streamTimer);
    } else {
      taosTmrReset(checkpointTriggerMonitorFn, 100, pTask, streamTimer, &pActiveInfo->pChkptTriggerTmr);
    }
  }

  if (taskLevel == TASK_LEVEL__SOURCE) {
    int8_t type = pTask->outputInfo.type;
    pActiveInfo->allUpstreamTriggerRecv = 1;

    // We need to transfer state here, before dispatching checkpoint-trigger to downstream tasks.
    // The transfer of state may generate new data that need to dispatch to downstream tasks,
    // Otherwise, those new generated data by executors that is kept in outputQ, may be lost if this program crashed
    // before the next checkpoint.
    flushStateDataInExecutor(pTask, (SStreamQueueItem*)pBlock);

    if (type == TASK_OUTPUT__FIXED_DISPATCH || type == TASK_OUTPUT__SHUFFLE_DISPATCH) {
      stDebug("s-task:%s set childIdx:%d, and add checkpoint-trigger block into outputQ", id, pTask->info.selfChildId);
      continueDispatchCheckpointTriggerBlock(pBlock, pTask);
    } else {  // only one task exists, no need to dispatch downstream info
      appendCheckpointIntoInputQ(pTask, STREAM_INPUT__CHECKPOINT, pActiveInfo->activeId, pActiveInfo->transId, -1);
      streamFreeQitem((SStreamQueueItem*)pBlock);
    }
  } else if (taskLevel == TASK_LEVEL__SINK || taskLevel == TASK_LEVEL__AGG) {
    ASSERT(taosArrayGetSize(pTask->upstreamInfo.pList) > 0);
    if (pTask->chkInfo.startTs == 0) {
      pTask->chkInfo.startTs = taosGetTimestampMs();
      pTask->execInfo.checkpoint += 1;
    }

    // update the child Id for downstream tasks
    streamAddCheckpointReadyMsg(pTask, pBlock->srcTaskId, pTask->info.selfChildId, checkpointId);

    // there are still some upstream tasks not send checkpoint request, do nothing and wait for then
    if (pActiveInfo->allUpstreamTriggerRecv != 1) {
      streamFreeQitem((SStreamQueueItem*)pBlock);
      return code;
    }

    int32_t num = streamTaskGetNumOfUpstream(pTask);
    if (taskLevel == TASK_LEVEL__SINK) {
      stDebug("s-task:%s process checkpoint-trigger block, all %d upstreams sent, send ready msg to upstream", id, num);
      streamFreeQitem((SStreamQueueItem*)pBlock);
      streamTaskBuildCheckpoint(pTask);
    } else {  // source & agg tasks need to forward the checkpoint msg downwards
      stDebug("s-task:%s process checkpoint-trigger block, all %d upstreams sent, forwards to downstream", id, num);

      flushStateDataInExecutor(pTask, (SStreamQueueItem*)pBlock);

      // Put the checkpoint-trigger block into outputQ, to make sure all blocks with less version have been handled by
      // this task already. And then, dispatch check point msg to all downstream tasks
      code = continueDispatchCheckpointTriggerBlock(pBlock, pTask);
    }
  }

  return code;
}

/**
 * All down stream tasks have successfully completed the check point task.
 * Current stream task is allowed to start to do checkpoint things in ASYNC model.
 */
int32_t streamProcessCheckpointReadyMsg(SStreamTask* pTask, int64_t checkpointId, int32_t downstreamNodeId,
                                        int32_t downstreamTaskId) {
  ASSERT(pTask->info.taskLevel == TASK_LEVEL__SOURCE || pTask->info.taskLevel == TASK_LEVEL__AGG);
  SActiveCheckpointInfo* pInfo = pTask->chkInfo.pActiveInfo;

  const char* id = pTask->id.idStr;
  bool        received = false;
  int32_t     total = streamTaskGetNumOfDownstream(pTask);
  ASSERT(total > 0);

  // 1. not in checkpoint status now
  SStreamTaskState* pStat = streamTaskGetStatus(pTask);
  if (pStat->state != TASK_STATUS__CK) {
    stError("s-task:%s status:%s discard checkpoint-ready msg from task:0x%x", id, pStat->name, downstreamTaskId);
    return TSDB_CODE_STREAM_TASK_IVLD_STATUS;
  }

  // 2. expired checkpoint-ready msg, invalid checkpoint-ready msg
  if (pTask->chkInfo.checkpointId > checkpointId || pInfo->activeId != checkpointId) {
    stError("s-task:%s status:%s checkpointId:%" PRId64 " new arrival checkpoint-ready msg (checkpointId:%" PRId64
            ") from task:0x%x, expired and discard ",
            id, pStat->name, pTask->chkInfo.checkpointId, checkpointId, downstreamTaskId);
    return -1;
  }

  taosThreadMutexLock(&pInfo->lock);

  // only when all downstream tasks are send checkpoint rsp, we can start the checkpoint procedure for the agg task
  int32_t size = taosArrayGetSize(pInfo->pCheckpointReadyRecvList);
  for (int32_t i = 0; i < size; ++i) {
    STaskDownstreamReadyInfo* p = taosArrayGet(pInfo->pCheckpointReadyRecvList, i);
    if (p->downstreamTaskId == downstreamTaskId) {
      received = true;
      break;
    }
  }

  if (received) {
    stDebug("s-task:%s already recv checkpoint-ready msg from downstream:0x%x, ignore. %d/%d downstream not ready", id,
            downstreamTaskId, (int32_t)(total - taosArrayGetSize(pInfo->pCheckpointReadyRecvList)), total);
  } else {
    STaskDownstreamReadyInfo info = {.recvTs = taosGetTimestampMs(),
                                     .downstreamTaskId = downstreamTaskId,
                                     .checkpointId = pInfo->activeId,
                                     .transId = pInfo->transId,
                                     .streamId = pTask->id.streamId,
                                     .downstreamNodeId = downstreamNodeId};
    taosArrayPush(pInfo->pCheckpointReadyRecvList, &info);
  }

  int32_t notReady = total - taosArrayGetSize(pInfo->pCheckpointReadyRecvList);
  int32_t transId = pInfo->transId;
  taosThreadMutexUnlock(&pInfo->lock);

  if (notReady == 0) {
    stDebug("s-task:%s all downstream tasks have completed build checkpoint, do checkpoint for current task", id);
    appendCheckpointIntoInputQ(pTask, STREAM_INPUT__CHECKPOINT, checkpointId, transId, -1);
  }

  return 0;
}

int32_t streamTaskProcessCheckpointReadyRsp(SStreamTask* pTask, int32_t upstreamTaskId, int64_t checkpointId) {
  SActiveCheckpointInfo* pInfo = pTask->chkInfo.pActiveInfo;
  int64_t                now = taosGetTimestampMs();
  int32_t                numOfConfirmed = 0;

  taosThreadMutexLock(&pInfo->lock);
  for (int32_t i = 0; i < taosArrayGetSize(pInfo->pReadyMsgList); ++i) {
    STaskCheckpointReadyInfo* pReadyInfo = taosArrayGet(pInfo->pReadyMsgList, i);
    if (pReadyInfo->upstreamTaskId == upstreamTaskId && pReadyInfo->checkpointId == checkpointId) {
      pReadyInfo->sendCompleted = 1;
      stDebug("s-task:%s send checkpoint-ready msg to upstream:0x%x confirmed, checkpointId:%" PRId64 " ts:%" PRId64,
              pTask->id.idStr, upstreamTaskId, checkpointId, now);
      break;
    }
  }

  for (int32_t i = 0; i < taosArrayGetSize(pInfo->pReadyMsgList); ++i) {
    STaskCheckpointReadyInfo* pReadyInfo = taosArrayGet(pInfo->pReadyMsgList, i);
    if (pReadyInfo->sendCompleted == 1) {
      numOfConfirmed += 1;
    }
  }

  stDebug("s-task:%s send checkpoint-ready msg to %d upstream confirmed, checkpointId:%" PRId64, pTask->id.idStr,
          numOfConfirmed, checkpointId);

  taosThreadMutexUnlock(&pInfo->lock);
  return TSDB_CODE_SUCCESS;
}

void streamTaskClearCheckInfo(SStreamTask* pTask, bool clearChkpReadyMsg) {
  pTask->chkInfo.startTs = 0;  // clear the recorded start time
  streamTaskOpenAllUpstreamInput(pTask);  // open inputQ for all upstream tasks

  taosThreadMutexLock(&pTask->chkInfo.pActiveInfo->lock);
  streamTaskClearActiveInfo(pTask->chkInfo.pActiveInfo);
  if (clearChkpReadyMsg) {
    streamClearChkptReadyMsg(pTask->chkInfo.pActiveInfo);
  }
  taosThreadMutexUnlock(&pTask->chkInfo.pActiveInfo->lock);
}

int32_t streamTaskUpdateTaskCheckpointInfo(SStreamTask* pTask, bool restored, SVUpdateCheckpointInfoReq* pReq) {
  SStreamMeta*     pMeta = pTask->pMeta;
  int32_t          vgId = pMeta->vgId;
  int32_t          code = 0;
  const char*      id = pTask->id.idStr;
  SCheckpointInfo* pInfo = &pTask->chkInfo;

  taosThreadMutexLock(&pTask->lock);

  if (pReq->checkpointId <= pInfo->checkpointId) {
    stDebug("s-task:%s vgId:%d latest checkpointId:%" PRId64 " Ver:%" PRId64
            " no need to update checkpoint info, updated checkpointId:%" PRId64 " Ver:%" PRId64
            " transId:%d ignored",
            id, vgId, pInfo->checkpointId, pInfo->checkpointVer, pReq->checkpointId, pReq->checkpointVer,
            pReq->transId);
    taosThreadMutexUnlock(&pTask->lock);

    {  // destroy the related fill-history tasks
      // drop task should not in the meta-lock, and drop the related fill-history task now
      streamMetaWUnLock(pMeta);
      if (pReq->dropRelHTask) {
        streamMetaUnregisterTask(pMeta, pReq->hStreamId, pReq->hTaskId);
        int32_t numOfTasks = streamMetaGetNumOfTasks(pMeta);
        stDebug("s-task:%s vgId:%d related fill-history task:0x%x dropped in update checkpointInfo, remain tasks:%d",
                id, vgId, pReq->taskId, numOfTasks);
      }
      streamMetaWLock(pMeta);
      if (streamMetaCommit(pMeta) < 0) {
        // persist to disk
      }
    }

    return TSDB_CODE_SUCCESS;
  }

  SStreamTaskState* pStatus = streamTaskGetStatus(pTask);

  if (!restored) {  // during restore procedure, do update checkpoint-info
    stDebug("s-task:%s vgId:%d status:%s update the checkpoint-info during restore, checkpointId:%" PRId64 "->%" PRId64
            " checkpointVer:%" PRId64 "->%" PRId64 " checkpointTs:%" PRId64 "->%" PRId64,
            id, vgId, pStatus->name, pInfo->checkpointId, pReq->checkpointId, pInfo->checkpointVer, pReq->checkpointVer,
            pInfo->checkpointTime, pReq->checkpointTs);
  } else {  // not in restore status, must be in checkpoint status
    stDebug("s-task:%s vgId:%d status:%s start to update the checkpoint-info, checkpointId:%" PRId64 "->%" PRId64
            " checkpointVer:%" PRId64 "->%" PRId64 " checkpointTs:%" PRId64 "->%" PRId64,
            id, vgId, pStatus->name, pInfo->checkpointId, pReq->checkpointId, pInfo->checkpointVer, pReq->checkpointVer,
            pInfo->checkpointTime, pReq->checkpointTs);
  }

  ASSERT(pInfo->checkpointId <= pReq->checkpointId && pInfo->checkpointVer <= pReq->checkpointVer &&
         pInfo->processedVer <= pReq->checkpointVer);

  pInfo->checkpointId = pReq->checkpointId;
  pInfo->checkpointVer = pReq->checkpointVer;
  pInfo->checkpointTime = pReq->checkpointTs;

  streamTaskClearCheckInfo(pTask, true);

  if (pStatus->state == TASK_STATUS__CK) {
    // todo handle error
    code = streamTaskHandleEvent(pTask->status.pSM, TASK_EVENT_CHECKPOINT_DONE);
  } else {
    stDebug("s-task:0x%x vgId:%d not handle checkpoint-done event, status:%s", pReq->taskId, vgId, pStatus->name);
  }

  if (pReq->dropRelHTask) {
    stDebug("s-task:0x%x vgId:%d drop the related fill-history task:0x%" PRIx64 " after update checkpoint",
            pReq->taskId, vgId, pReq->hTaskId);
    CLEAR_RELATED_FILLHISTORY_TASK(pTask);
  }

  stDebug("s-task:0x%x set the persistent status attr to be ready, prev:%s, status in sm:%s", pReq->taskId,
          streamTaskGetStatusStr(pTask->status.taskStatus), streamTaskGetStatus(pTask)->name);

  pTask->status.taskStatus = TASK_STATUS__READY;

  code = streamMetaSaveTask(pMeta, pTask);
  if (code != TSDB_CODE_SUCCESS) {
    stError("s-task:%s vgId:%d failed to save task info after do checkpoint, checkpointId:%" PRId64 ", since %s", id,
            vgId, pReq->checkpointId, terrstr());
    return code;
  }

  taosThreadMutexUnlock(&pTask->lock);
  streamMetaWUnLock(pMeta);

  // drop task should not in the meta-lock, and drop the related fill-history task now
  if (pReq->dropRelHTask) {
    streamMetaUnregisterTask(pMeta, pReq->hStreamId, pReq->hTaskId);
    int32_t numOfTasks = streamMetaGetNumOfTasks(pMeta);
    stDebug("s-task:%s vgId:%d related fill-history task:0x%x dropped, remain tasks:%d", id, vgId,
            (int32_t)pReq->hTaskId, numOfTasks);
  }

  streamMetaWLock(pMeta);

  if (streamMetaCommit(pMeta) < 0) {
    // persist to disk
  }

  return TSDB_CODE_SUCCESS;
}

void streamTaskSetFailedCheckpointId(SStreamTask* pTask) {
  pTask->chkInfo.pActiveInfo->failedId = pTask->chkInfo.pActiveInfo->activeId;
  stDebug("s-task:%s mark the checkpointId:%" PRId64 " (transId:%d) failed", pTask->id.idStr,
          pTask->chkInfo.pActiveInfo->activeId, pTask->chkInfo.pActiveInfo->transId);
}

static int32_t getCheckpointDataMeta(const char* id, const char* path, SArray* list) {
  int32_t code = 0;
  int32_t cap = strlen(path) + 64;

  char* filePath = taosMemoryCalloc(1, cap);
  if (filePath == NULL) {
    return TSDB_CODE_OUT_OF_MEMORY;
  }

  int32_t nBytes = snprintf(filePath, cap, "%s%s%s", path, TD_DIRSEP, "META_TMP");
  if (nBytes <= 0 || nBytes >= cap) {
    taosMemoryFree(filePath);
    return TSDB_CODE_OUT_OF_RANGE;
  }

  code = downloadCheckpointDataByName(id, "META", filePath);
  if (code != 0) {
    stError("%s chkp failed to download meta file:%s", id, filePath);
    taosMemoryFree(filePath);
    return code;
  }

  code = remoteChkpGetDelFile(filePath, list);
  if (code != 0) {
    stError("%s chkp failed to get to del:%s", id, filePath);
    taosMemoryFree(filePath);
  }
  return 0;
}

int32_t uploadCheckpointData(SStreamTask* pTask, int64_t checkpointId, int64_t dbRefId, ECHECKPOINT_BACKUP_TYPE type) {
  int32_t code = 0;
  char*   path = NULL;

  SStreamMeta* pMeta = pTask->pMeta;
  const char*  idStr = pTask->id.idStr;
  int64_t      now = taosGetTimestampMs();

  SArray* toDelFiles = taosArrayInit(4, POINTER_BYTES);
  if (toDelFiles == NULL) {
    return TSDB_CODE_OUT_OF_MEMORY;
  }

  if ((code = taskDbGenChkpUploadData(pTask->pBackend, pMeta->bkdChkptMgt, checkpointId, type, &path, toDelFiles,
                                      pTask->id.idStr)) != 0) {
    stError("s-task:%s failed to gen upload checkpoint:%" PRId64 ", reason:%s", idStr, checkpointId, tstrerror(code));
  }

  if (type == DATA_UPLOAD_S3) {
    if (code == TSDB_CODE_SUCCESS && (code = getCheckpointDataMeta(idStr, path, toDelFiles)) != 0) {
      stError("s-task:%s failed to get checkpointData for checkpointId:%" PRId64 ", reason:%s", idStr, checkpointId,
              tstrerror(code));
    }
  }

  if (code == TSDB_CODE_SUCCESS) {
    code = streamTaskUploadCheckpoint(idStr, path);
    if (code == TSDB_CODE_SUCCESS) {
      stDebug("s-task:%s upload checkpointId:%" PRId64 " to remote succ", idStr, checkpointId);
    } else {
      stError("s-task:%s failed to upload checkpointId:%" PRId64 " path:%s,reason:%s", idStr, checkpointId, path,
              tstrerror(code));
    }
  }

  if (code == TSDB_CODE_SUCCESS) {
    int32_t size = taosArrayGetSize(toDelFiles);
    stDebug("s-task:%s remove redundant %d files", idStr, size);

    for (int i = 0; i < size; i++) {
      char* pName = taosArrayGetP(toDelFiles, i);
      code = deleteCheckpointFile(idStr, pName);
      if (code != 0) {
        stDebug("s-task:%s failed to remove file: %s", idStr, pName);
        break;
      }
    }

    stDebug("s-task:%s remove redundant files in uploading checkpointId:%" PRId64 " data", idStr, checkpointId);
  }

  taosArrayDestroyP(toDelFiles, taosMemoryFree);
  double el = (taosGetTimestampMs() - now) / 1000.0;

  if (code == TSDB_CODE_SUCCESS) {
    stDebug("s-task:%s complete update checkpointId:%" PRId64 ", elapsed time:%.2fs remove local checkpoint data %s",
            idStr, checkpointId, el, path);
    taosRemoveDir(path);
  } else {
    stDebug("s-task:%s failed to upload checkpointId:%" PRId64 " keep local checkpoint data, elapsed time:%.2fs", idStr,
            checkpointId, el);
  }

  taosMemoryFree(path);
  return code;
}

int32_t streamTaskRemoteBackupCheckpoint(SStreamTask* pTask, int64_t checkpointId) {
  ECHECKPOINT_BACKUP_TYPE type = streamGetCheckpointBackupType();
  if (type == DATA_UPLOAD_DISABLE) {
    stDebug("s-task:%s not allowed to upload checkpoint data", pTask->id.idStr);
    return 0;
  }

  if (pTask == NULL || pTask->pBackend == NULL) {
    return 0;
  }

  int64_t dbRefId = taskGetDBRef(pTask->pBackend);
  void*   pBackend = taskAcquireDb(dbRefId);
  if (pBackend == NULL) {
    stError("s-task:%s failed to acquire db during update checkpoint data, failed to upload checkpointData",
            pTask->id.idStr);
    return -1;
  }

  int32_t code = uploadCheckpointData(pTask, checkpointId, taskGetDBRef(pTask->pBackend), type);
  taskReleaseDb(dbRefId);

  return code;
}

int32_t streamTaskBuildCheckpoint(SStreamTask* pTask) {
  int32_t      code = TSDB_CODE_SUCCESS;
  int64_t      startTs = pTask->chkInfo.startTs;
  int64_t      ckId = pTask->chkInfo.pActiveInfo->activeId;
  const char*  id = pTask->id.idStr;
  bool         dropRelHTask = (streamTaskGetPrevStatus(pTask) == TASK_STATUS__HALT);
  SStreamMeta* pMeta = pTask->pMeta;

  // sink task does not need to save the status, and generated the checkpoint
  if (pTask->info.taskLevel != TASK_LEVEL__SINK) {
    stDebug("s-task:%s level:%d start gen checkpoint, checkpointId:%" PRId64, id, pTask->info.taskLevel, ckId);

    int64_t ver = pTask->chkInfo.processedVer;
    code = streamBackendDoCheckpoint(pTask->pBackend, ckId, ver);
    if (code != TSDB_CODE_SUCCESS) {
      stError("s-task:%s gen checkpoint:%" PRId64 " failed, code:%s", id, ckId, tstrerror(terrno));
    }
  }

  // TODO: monitoring the checkpoint-source msg
  // send check point response to upstream task
  if (code == TSDB_CODE_SUCCESS) {
    if (pTask->info.taskLevel == TASK_LEVEL__SOURCE) {
      code = streamTaskSendCheckpointSourceRsp(pTask);
    } else {
      code = streamTaskSendCheckpointReadyMsg(pTask);
    }

    if (code != TSDB_CODE_SUCCESS) {
      // todo: let's retry send rsp to mnode, checkpoint-ready has monitor now
      stError("s-task:%s failed to send checkpoint rsp to upstream, checkpointId:%" PRId64 ", code:%s", id, ckId,
              tstrerror(code));
    }
  }

  if (code == TSDB_CODE_SUCCESS) {
    code = streamTaskRemoteBackupCheckpoint(pTask, ckId);
    if (code != TSDB_CODE_SUCCESS) {
      stError("s-task:%s upload checkpointId:%" PRId64 " data failed, code:%s", id, ckId, tstrerror(code));
    }
  } else {
    stError("s-task:%s taskInfo failed, checkpoint:%" PRId64 " failed, code:%s", id, ckId, tstrerror(code));
  }

  // TODO: monitoring the checkpoint-report msg
  // update the latest checkpoint info if all works are done successfully, for rsma, the pMsgCb is null.
  if (code == TSDB_CODE_SUCCESS) {
    if (pTask->pMsgCb != NULL) {
      code = streamSendChkptReportMsg(pTask, &pTask->chkInfo, dropRelHTask);
    }
  } else {  // clear the checkpoint info if failed
    taosThreadMutexLock(&pTask->lock);
    streamTaskSetFailedCheckpointId(pTask);  // set failed checkpoint id before clear the checkpoint info
    taosThreadMutexUnlock(&pTask->lock);

    code = streamTaskHandleEvent(pTask->status.pSM, TASK_EVENT_CHECKPOINT_DONE);
    stDebug("s-task:%s clear checkpoint flag since gen checkpoint failed, checkpointId:%" PRId64, id, ckId);
  }

  double el = (taosGetTimestampMs() - startTs) / 1000.0;
  stInfo("s-task:%s vgId:%d level:%d, checkpointId:%" PRId64 " ver:%" PRId64 " elapsed time:%.2fs, %s ", id,
         pMeta->vgId, pTask->info.taskLevel, ckId, pTask->chkInfo.checkpointVer, el,
         (code == TSDB_CODE_SUCCESS) ? "succ" : "failed");

  return code;
}

void checkpointTriggerMonitorFn(void* param, void* tmrId) {
  SStreamTask* pTask = param;
  int32_t      vgId = pTask->pMeta->vgId;
  int64_t      now = taosGetTimestampMs();
  const char*  id = pTask->id.idStr;

  SActiveCheckpointInfo* pActiveInfo = pTask->chkInfo.pActiveInfo;

  // check the status every 100ms
  if (streamTaskShouldStop(pTask)) {
    int32_t ref = atomic_sub_fetch_32(&pTask->status.timerActive, 1);
    stDebug("s-task:%s vgId:%d quit from monitor checkpoint-trigger, ref:%d", id, vgId, ref);
    streamMetaReleaseTask(pTask->pMeta, pTask);
    return;
  }

  if (++pActiveInfo->checkCounter < 100) {
    taosTmrReset(checkpointTriggerMonitorFn, 100, pTask, streamTimer, &pActiveInfo->pChkptTriggerTmr);
    return;
  }

  pActiveInfo->checkCounter = 0;
  stDebug("s-task:%s vgId:%d checkpoint-trigger monitor in tmr, ts:%" PRId64, id, vgId, now);

  taosThreadMutexLock(&pTask->lock);
  SStreamTaskState* pState = streamTaskGetStatus(pTask);
  if (pState->state != TASK_STATUS__CK) {
    int32_t ref = atomic_sub_fetch_32(&pTask->status.timerActive, 1);
    stDebug("s-task:%s vgId:%d not in checkpoint status, quit from monitor checkpoint-trigger, ref:%d", id, vgId, ref);

    taosThreadMutexUnlock(&pTask->lock);
    streamMetaReleaseTask(pTask->pMeta, pTask);
    return;
  }

  // checkpoint-trigger recv flag is set, quit
  if (pActiveInfo->allUpstreamTriggerRecv) {
    int32_t ref = atomic_sub_fetch_32(&pTask->status.timerActive, 1);
    stDebug("s-task:%s vgId:%d all checkpoint-trigger recv, quit from monitor checkpoint-trigger, ref:%d", id, vgId,
            ref);

    taosThreadMutexUnlock(&pTask->lock);
    streamMetaReleaseTask(pTask->pMeta, pTask);
    return;
  }

  taosThreadMutexUnlock(&pTask->lock);

  taosThreadMutexLock(&pActiveInfo->lock);

  // send msg to retrieve checkpoint trigger msg
  SArray* pList = pTask->upstreamInfo.pList;
  ASSERT(pTask->info.taskLevel > TASK_LEVEL__SOURCE);
  SArray* pNotSendList = taosArrayInit(4, sizeof(SStreamUpstreamEpInfo));
  if (pNotSendList == NULL) {
    terrno = TSDB_CODE_OUT_OF_MEMORY;
    stDebug("s-task:%s start to triggerMonitor, reason:%s", id, tstrerror(terrno));
    return;
  }

  for (int32_t i = 0; i < taosArrayGetSize(pList); ++i) {
    SStreamUpstreamEpInfo* pInfo = taosArrayGetP(pList, i);

    bool recved = false;
    for (int32_t j = 0; j < taosArrayGetSize(pActiveInfo->pReadyMsgList); ++j) {
      STaskCheckpointReadyInfo* pReady = taosArrayGet(pActiveInfo->pReadyMsgList, j);
      if (pInfo->nodeId == pReady->upstreamNodeId) {
        recved = true;
        break;
      }
    }

    if (!recved) {  // make sure the inputQ is opened for not recv upstream checkpoint-trigger message
      streamTaskOpenUpstreamInput(pTask, pInfo->taskId);
      taosArrayPush(pNotSendList, pInfo);
    }
  }

  // do send retrieve checkpoint trigger msg to upstream
  int32_t size = taosArrayGetSize(pNotSendList);
  doSendRetrieveTriggerMsg(pTask, pNotSendList);
  taosThreadMutexUnlock(&pActiveInfo->lock);

  // check every 100ms
  if (size > 0) {
    stDebug("s-task:%s start to monitor checkpoint-trigger in 10s", id);
    taosTmrReset(checkpointTriggerMonitorFn, 100, pTask, streamTimer, &pActiveInfo->pChkptTriggerTmr);
  } else {
    int32_t ref = atomic_sub_fetch_32(&pTask->status.timerActive, 1);
    stDebug("s-task:%s all checkpoint-trigger recved, quit from monitor checkpoint-trigger tmr, ref:%d", id, ref);
    streamMetaReleaseTask(pTask->pMeta, pTask);
  }

  taosArrayDestroy(pNotSendList);
}

int32_t doSendRetrieveTriggerMsg(SStreamTask* pTask, SArray* pNotSendList) {
  int32_t     code = 0;
  int32_t     vgId = pTask->pMeta->vgId;
  const char* pId = pTask->id.idStr;
  int32_t     size = taosArrayGetSize(pNotSendList);
  int32_t     numOfUpstream = streamTaskGetNumOfUpstream(pTask);
  int64_t     checkpointId = pTask->chkInfo.pActiveInfo->activeId;

  if (size <= 0) {
    stDebug("s-task:%s all upstream checkpoint trigger recved, no need to send retrieve", pId);
    return code;
  }

  stDebug("s-task:%s %d/%d not recv checkpoint-trigger from upstream(s), start to send trigger-retrieve", pId, size,
          numOfUpstream);

  for (int32_t i = 0; i < size; i++) {
    SStreamUpstreamEpInfo* pUpstreamTask = taosArrayGet(pNotSendList, i);

    SRetrieveChkptTriggerReq* pReq = rpcMallocCont(sizeof(SRetrieveChkptTriggerReq));
    if (pReq == NULL) {
      terrno = TSDB_CODE_OUT_OF_MEMORY;
      stError("vgId:%d failed to create msg to retrieve trigger msg for task:%s exec, code:out of memory", vgId, pId);
      continue;
    }

    pReq->head.vgId = htonl(pUpstreamTask->nodeId);
    pReq->streamId = pTask->id.streamId;
    pReq->downstreamTaskId = pTask->id.taskId;
    pReq->downstreamNodeId = vgId;
    pReq->upstreamTaskId = pUpstreamTask->taskId;
    pReq->upstreamNodeId = pUpstreamTask->nodeId;
    pReq->checkpointId = checkpointId;

    SRpcMsg rpcMsg = {0};
    initRpcMsg(&rpcMsg, TDMT_STREAM_RETRIEVE_TRIGGER, pReq, sizeof(SRetrieveChkptTriggerReq));

    code = tmsgSendReq(&pUpstreamTask->epSet, &rpcMsg);
    stDebug("s-task:%s vgId:%d send checkpoint-trigger retrieve msg to 0x%x(vgId:%d) checkpointId:%" PRId64, pId, vgId,
            pUpstreamTask->taskId, pUpstreamTask->nodeId, checkpointId);
  }

  return TSDB_CODE_SUCCESS;
}

bool streamTaskAlreadySendTrigger(SStreamTask* pTask, int32_t downstreamNodeId) {
  int64_t                now = taosGetTimestampMs();
  const char*            id = pTask->id.idStr;
  SActiveCheckpointInfo* pInfo = pTask->chkInfo.pActiveInfo;
  SStreamTaskState*      pStatus = streamTaskGetStatus(pTask);

  if (pStatus->state != TASK_STATUS__CK) {
    return false;
  }

  taosThreadMutexLock(&pInfo->lock);
  if (!pInfo->dispatchTrigger) {
    taosThreadMutexUnlock(&pInfo->lock);
    return false;
  }

  for (int32_t i = 0; i < taosArrayGetSize(pInfo->pDispatchTriggerList); ++i) {
    STaskTriggerSendInfo* pSendInfo = taosArrayGet(pInfo->pDispatchTriggerList, i);
    if (pSendInfo->nodeId != downstreamNodeId) {
      continue;
    }

    // has send trigger msg to downstream node,
    double before = (now - pSendInfo->sendTs) / 1000.0;
    if (pSendInfo->recved) {
      stWarn("s-task:%s checkpoint-trigger msg already send at:%" PRId64
             "(%.2fs before) and recv confirmed by downstream:0x%x, checkpointId:%" PRId64 ", transId:%d",
             id, pSendInfo->sendTs, before, pSendInfo->taskId, pInfo->activeId, pInfo->transId);
    } else {
      stWarn("s-task:%s checkpoint-trigger already send at:%" PRId64 "(%.2fs before), checkpointId:%" PRId64
             ", transId:%d",
             id, pSendInfo->sendTs, before, pInfo->activeId, pInfo->transId);
    }

    taosThreadMutexUnlock(&pInfo->lock);
    return true;
  }

  ASSERT(0);
  return false;
}

void streamTaskGetTriggerRecvStatus(SStreamTask* pTask, int32_t* pRecved, int32_t* pTotal) {
  *pRecved = taosArrayGetSize(pTask->chkInfo.pActiveInfo->pReadyMsgList);

  if (pTask->info.taskLevel == TASK_LEVEL__SOURCE) {
    *pTotal = 1;
  } else {
    *pTotal = streamTaskGetNumOfUpstream(pTask);
  }
}

// record the dispatch checkpoint trigger info in the list
void streamTaskInitTriggerDispatchInfo(SStreamTask* pTask) {
  SActiveCheckpointInfo* pInfo = pTask->chkInfo.pActiveInfo;

  int64_t now = taosGetTimestampMs();
  taosThreadMutexLock(&pInfo->lock);

  // outputQ should be empty here
  ASSERT(streamQueueGetNumOfUnAccessedItems(pTask->outputq.queue) == 0);

  pInfo->dispatchTrigger = true;
  if (pTask->outputInfo.type == TASK_OUTPUT__FIXED_DISPATCH) {
    STaskDispatcherFixed* pDispatch = &pTask->outputInfo.fixedDispatcher;

    STaskTriggerSendInfo p = {.sendTs = now, .recved = false, .nodeId = pDispatch->nodeId, .taskId = pDispatch->taskId};
    taosArrayPush(pInfo->pDispatchTriggerList, &p);
  } else {
    for (int32_t i = 0; i < streamTaskGetNumOfDownstream(pTask); ++i) {
      SVgroupInfo* pVgInfo = taosArrayGet(pTask->outputInfo.shuffleDispatcher.dbInfo.pVgroupInfos, i);

      STaskTriggerSendInfo p = {.sendTs = now, .recved = false, .nodeId = pVgInfo->vgId, .taskId = pVgInfo->taskId};
      taosArrayPush(pInfo->pDispatchTriggerList, &p);
    }
  }

  taosThreadMutexUnlock(&pInfo->lock);
}

int32_t streamTaskGetNumOfConfirmed(SStreamTask* pTask) {
  SActiveCheckpointInfo* pInfo = pTask->chkInfo.pActiveInfo;

  int32_t num = 0;
  taosThreadMutexLock(&pInfo->lock);
  for (int32_t i = 0; i < taosArrayGetSize(pInfo->pDispatchTriggerList); ++i) {
    STaskTriggerSendInfo* p = taosArrayGet(pInfo->pDispatchTriggerList, i);
    if (p->recved) {
      num++;
    }
  }
  taosThreadMutexUnlock(&pInfo->lock);
  return num;
}

void streamTaskSetTriggerDispatchConfirmed(SStreamTask* pTask, int32_t vgId) {
  SActiveCheckpointInfo* pInfo = pTask->chkInfo.pActiveInfo;

  int32_t taskId = 0;
  taosThreadMutexLock(&pInfo->lock);

  for (int32_t i = 0; i < taosArrayGetSize(pInfo->pDispatchTriggerList); ++i) {
    STaskTriggerSendInfo* p = taosArrayGet(pInfo->pDispatchTriggerList, i);
    if (p->nodeId == vgId) {
      ASSERT(p->recved == false);

      p->recved = true;
      p->recvTs = taosGetTimestampMs();
      taskId = p->taskId;
      break;
    }
  }

  taosThreadMutexUnlock(&pInfo->lock);

  int32_t numOfConfirmed = streamTaskGetNumOfConfirmed(pTask);
  int32_t total = streamTaskGetNumOfDownstream(pTask);
  stDebug("s-task:%s set downstream:0x%x(vgId:%d) checkpoint-trigger dispatch confirmed, total confirmed:%d/%d",
          pTask->id.idStr, taskId, vgId, numOfConfirmed, total);

  ASSERT(taskId != 0);
}

static int32_t uploadCheckpointToS3(const char* id, const char* path) {
  int32_t code = 0;
  int32_t nBytes = 0;

  if (s3Init() != 0) {
    return TSDB_CODE_THIRDPARTY_ERROR;
  }

  TdDirPtr pDir = taosOpenDir(path);
  if (pDir == NULL) {
    return TAOS_SYSTEM_ERROR(errno);
  }

  TdDirEntryPtr de = NULL;
  while ((de = taosReadDir(pDir)) != NULL) {
    char* name = taosGetDirEntryName(de);
    if (strcmp(name, ".") == 0 || strcmp(name, "..") == 0 || taosDirEntryIsDir(de)) continue;

    char filename[PATH_MAX] = {0};
    if (path[strlen(path) - 1] == TD_DIRSEP_CHAR) {
      nBytes = snprintf(filename, sizeof(filename), "%s%s", path, name);
      if (nBytes <= 0 || nBytes >= sizeof(filename)) {
        code = TSDB_CODE_OUT_OF_RANGE;
        break;
      }
    } else {
      nBytes = snprintf(filename, sizeof(filename), "%s%s%s", path, TD_DIRSEP, name);
      if (nBytes <= 0 || nBytes >= sizeof(filename)) {
        code = TSDB_CODE_OUT_OF_RANGE;
        break;
      }
    }

    char object[PATH_MAX] = {0};
    nBytes = snprintf(object, sizeof(object), "%s%s%s", id, TD_DIRSEP, name);
    if (nBytes <= 0 || nBytes >= sizeof(object)) {
      code = TSDB_CODE_OUT_OF_RANGE;
      break;
    }

    code = s3PutObjectFromFile2(filename, object, 0);
    if (code != 0) {
      stError("[s3] failed to upload checkpoint:%s, reason:%s", filename, tstrerror(code));
    } else {
      stDebug("[s3] upload checkpoint:%s", filename);
    }
  }
  taosCloseDir(&pDir);
  return code;
}

int32_t downloadCheckpointByNameS3(const char* id, const char* fname, const char* dstName) {
  int32_t nBytes;
  int32_t cap = strlen(id) + strlen(dstName) + 16;

  char* buf = taosMemoryCalloc(1, cap);
  if (buf == NULL) {
    return TSDB_CODE_OUT_OF_MEMORY;
  }

  nBytes = snprintf(buf, cap, "%s/%s", id, fname);
  if (nBytes <= 0 || nBytes >= cap) {
    taosMemoryFree(buf);
    return TSDB_CODE_OUT_OF_RANGE;
  }
  int32_t code = s3GetObjectToFile(buf, dstName);
  if (code != 0) {
    taosMemoryFree(buf);
    return TAOS_SYSTEM_ERROR(errno);
  }
  taosMemoryFree(buf);
  return 0;
}

ECHECKPOINT_BACKUP_TYPE streamGetCheckpointBackupType() {
  if (strlen(tsSnodeAddress) != 0) {
    return DATA_UPLOAD_RSYNC;
  } else if (tsS3StreamEnabled) {
    return DATA_UPLOAD_S3;
  } else {
    return DATA_UPLOAD_DISABLE;
  }
}

int32_t streamTaskUploadCheckpoint(const char* id, const char* path) {
  int32_t code = 0;
  if (id == NULL || path == NULL || strlen(id) == 0 || strlen(path) == 0 || strlen(path) >= PATH_MAX) {
    stError("invalid parameters in upload checkpoint, %s", id);
    return TSDB_CODE_INVALID_CFG;
  }

  if (strlen(tsSnodeAddress) != 0) {
    code = uploadByRsync(id, path);
    if (code != 0) {
      return TAOS_SYSTEM_ERROR(errno);
    }
  } else if (tsS3StreamEnabled) {
    return uploadCheckpointToS3(id, path);
  }

  return 0;
}

// fileName:  CURRENT
int32_t downloadCheckpointDataByName(const char* id, const char* fname, const char* dstName) {
  if (id == NULL || fname == NULL || strlen(id) == 0 || strlen(fname) == 0 || strlen(fname) >= PATH_MAX) {
    stError("down load checkpoint data parameters invalid");
    return TSDB_CODE_INVALID_PARA;
  }

  if (strlen(tsSnodeAddress) != 0) {
    return 0;
  } else if (tsS3StreamEnabled) {
    return downloadCheckpointByNameS3(id, fname, dstName);
  }

  return 0;
}

int32_t streamTaskDownloadCheckpointData(const char* id, char* path) {
  if (id == NULL || path == NULL || strlen(id) == 0 || strlen(path) == 0 || strlen(path) >= PATH_MAX) {
    stError("down checkpoint data parameters invalid");
    return -1;
  }

  if (strlen(tsSnodeAddress) != 0) {
    return downloadRsync(id, path);
  } else if (tsS3StreamEnabled) {
    return s3GetObjectsByPrefix(id, path);
  }

  return 0;
}

int32_t deleteCheckpoint(const char* id) {
  if (id == NULL || strlen(id) == 0) {
    stError("deleteCheckpoint parameters invalid");
    return TSDB_CODE_INVALID_PARA;
  }
  if (strlen(tsSnodeAddress) != 0) {
    return deleteRsync(id);
  } else if (tsS3StreamEnabled) {
    s3DeleteObjectsByPrefix(id);
  }
  return 0;
}

int32_t deleteCheckpointFile(const char* id, const char* name) {
  char object[128] = {0};

  int32_t nBytes = snprintf(object, sizeof(object), "%s/%s", id, name);
  if (nBytes <= 0 || nBytes >= sizeof(object)) {
    return TSDB_CODE_OUT_OF_RANGE;
  }

  char*   tmp = object;
  int32_t code = s3DeleteObjects((const char**)&tmp, 1);
  if (code != 0) {
    return TSDB_CODE_THIRDPARTY_ERROR;
  }
  return code;
}

int32_t streamTaskSendRestoreChkptMsg(SStreamTask* pTask) {
  const char* id = pTask->id.idStr;
  taosThreadMutexLock(&pTask->lock);
  if (pTask->status.sendConsensusChkptId == true) {
    stDebug("s-task:%s already start to consensus-checkpointId, not start again before it completed", id);
    taosThreadMutexUnlock(&pTask->lock);
    return TSDB_CODE_SUCCESS;
  } else {
    pTask->status.sendConsensusChkptId = true;
  }

  taosThreadMutexUnlock(&pTask->lock);

  ASSERT(pTask->pBackend == NULL);
  pTask->status.requireConsensusChkptId = true;
<<<<<<< HEAD
=======
#if 0
  SRestoreCheckpointInfo req = {
      .streamId = pTask->id.streamId,
      .taskId = pTask->id.taskId,
      .nodeId = vgId,
      .checkpointId = pInfo->checkpointId,
      .startTs = pTask->execInfo.created,
  };

  tEncodeSize(tEncodeRestoreCheckpointInfo, &req, tlen, code);
  if (code < 0) {
    stError("s-task:%s vgId:%d encode stream task latest-checkpoint-id failed, code:%s", id, vgId, tstrerror(code));
    return TSDB_CODE_INVALID_MSG;
  }

  void* buf = rpcMallocCont(tlen);
  if (buf == NULL) {
    stError("s-task:%s vgId:%d encode stream task latest-checkpoint-id msg failed, code:%s", id, vgId,
            tstrerror(TSDB_CODE_OUT_OF_MEMORY));
    return TSDB_CODE_OUT_OF_MEMORY;
  }

  SEncoder encoder;
  tEncoderInit(&encoder, buf, tlen);
  if ((code = tEncodeRestoreCheckpointInfo(&encoder, &req)) < 0) {
    rpcFreeCont(buf);
    stError("s-task:%s vgId:%d encode stream task latest-checkpoint-id msg failed, code:%s", id, vgId, tstrerror(code));
    return -1;
  }
  tEncoderClear(&encoder);

  SRpcMsg msg = {0};
  initRpcMsg(&msg, TDMT_MND_STREAM_REQ_CONSEN_CHKPT, buf, tlen);
  stDebug("s-task:%s vgId:%d send latest checkpointId:%" PRId64 " to mnode to get the consensus checkpointId", id, vgId,
          pInfo->checkpointId);
>>>>>>> 58b44de5

  stDebug("s-task:%s set the require consensus-checkpointId flag", id);
  return 0;
}

int32_t streamTaskSendPreparedCheckpointsourceRsp(SStreamTask* pTask) {
  int32_t code = 0;
  if (pTask->info.taskLevel != TASK_LEVEL__SOURCE) {
    return code;
  }

  taosThreadMutexLock(&pTask->lock);
  SStreamTaskState* p = streamTaskGetStatus(pTask);
  if (p->state == TASK_STATUS__CK) {
    code = streamTaskSendCheckpointSourceRsp(pTask);
  }
  taosThreadMutexUnlock(&pTask->lock);

  return code;
}<|MERGE_RESOLUTION|>--- conflicted
+++ resolved
@@ -1176,44 +1176,6 @@
 
   ASSERT(pTask->pBackend == NULL);
   pTask->status.requireConsensusChkptId = true;
-<<<<<<< HEAD
-=======
-#if 0
-  SRestoreCheckpointInfo req = {
-      .streamId = pTask->id.streamId,
-      .taskId = pTask->id.taskId,
-      .nodeId = vgId,
-      .checkpointId = pInfo->checkpointId,
-      .startTs = pTask->execInfo.created,
-  };
-
-  tEncodeSize(tEncodeRestoreCheckpointInfo, &req, tlen, code);
-  if (code < 0) {
-    stError("s-task:%s vgId:%d encode stream task latest-checkpoint-id failed, code:%s", id, vgId, tstrerror(code));
-    return TSDB_CODE_INVALID_MSG;
-  }
-
-  void* buf = rpcMallocCont(tlen);
-  if (buf == NULL) {
-    stError("s-task:%s vgId:%d encode stream task latest-checkpoint-id msg failed, code:%s", id, vgId,
-            tstrerror(TSDB_CODE_OUT_OF_MEMORY));
-    return TSDB_CODE_OUT_OF_MEMORY;
-  }
-
-  SEncoder encoder;
-  tEncoderInit(&encoder, buf, tlen);
-  if ((code = tEncodeRestoreCheckpointInfo(&encoder, &req)) < 0) {
-    rpcFreeCont(buf);
-    stError("s-task:%s vgId:%d encode stream task latest-checkpoint-id msg failed, code:%s", id, vgId, tstrerror(code));
-    return -1;
-  }
-  tEncoderClear(&encoder);
-
-  SRpcMsg msg = {0};
-  initRpcMsg(&msg, TDMT_MND_STREAM_REQ_CONSEN_CHKPT, buf, tlen);
-  stDebug("s-task:%s vgId:%d send latest checkpointId:%" PRId64 " to mnode to get the consensus checkpointId", id, vgId,
-          pInfo->checkpointId);
->>>>>>> 58b44de5
 
   stDebug("s-task:%s set the require consensus-checkpointId flag", id);
   return 0;
