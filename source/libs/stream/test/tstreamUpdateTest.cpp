#include <gtest/gtest.h>

#include "streamBackendRocksdb.h"
#include "tstream.h"
#include "tstreamUpdate.h"
#include "ttime.h"

using namespace std;
#define MAX_NUM_SCALABLE_BF 100000

class StreamStateEnv : public ::testing::Test {
 protected:
  virtual void SetUp() {
    streamMetaInit();
    backend = streamBackendInit(path);
  }
  virtual void TearDown() {
    streamMetaCleanup();
    // indexClose(index);
  }

  const char *path = TD_TMP_DIR_PATH "stream";
  void       *backend;
};

bool equalSBF(SScalableBf *left, SScalableBf *right) {
  if (left->growth != right->growth) return false;
  if (left->numBits != right->numBits) return false;
  int lsize = taosArrayGetSize(left->bfArray);
  int rsize = taosArrayGetSize(right->bfArray);
  if (lsize != rsize) return false;
  for (int32_t i = 0; i < lsize; i++) {
    SBloomFilter *pLeftBF = (SBloomFilter *)taosArrayGetP(left->bfArray, i);
    SBloomFilter *pRightBF = (SBloomFilter *)taosArrayGetP(right->bfArray, i);
    if (pLeftBF->errorRate != pRightBF->errorRate) return false;
    if (pLeftBF->expectedEntries != pRightBF->expectedEntries) return false;
    if (pLeftBF->hashFn1 != pRightBF->hashFn1) return false;
    if (pLeftBF->hashFn2 != pRightBF->hashFn2) return false;
    if (pLeftBF->hashFunctions != pRightBF->hashFunctions) return false;
    if (pLeftBF->numBits != pRightBF->numBits) return false;
    if (pLeftBF->numUnits != pRightBF->numUnits) return false;
    if (pLeftBF->size != pRightBF->size) return false;
    uint64_t *leftUint = (uint64_t *)pLeftBF->buffer;
    uint64_t *rightUint = (uint64_t *)pRightBF->buffer;
    for (int32_t j = 0; j < pLeftBF->numUnits; j++) {
      if (leftUint[j] != rightUint[j]) return false;
    }
  }
  return true;
}

TEST(TD_STREAM_UPDATE_TEST, update) {
  // const int64_t interval = 20 * 1000;
  // const int64_t watermark = 10 * 60 * 1000;
  // SUpdateInfo  *pSU = updateInfoInit(interval, TSDB_TIME_PRECISION_MILLI, watermark);
  // GTEST_ASSERT_EQ(updateInfoIsUpdated(pSU, 1, 0), false);
  // GTEST_ASSERT_EQ(updateInfoIsUpdated(pSU, 1, -1), true);

  // for (int i = 0; i < 1024; i++) {
  //   GTEST_ASSERT_EQ(updateInfoIsUpdated(pSU, i, 1), false);
  // }
  // for (int i = 0; i < 1024; i++) {
  //   GTEST_ASSERT_EQ(updateInfoIsUpdated(pSU, i, 1), true);
  // }

  // for (int i = 0; i < 1024; i++) {
  //   GTEST_ASSERT_EQ(updateInfoIsUpdated(pSU, i, 2), false);
  // }
  // for (int i = 0; i < 1024; i++) {
  //   GTEST_ASSERT_EQ(updateInfoIsUpdated(pSU, i, 2), true);
  // }

  // for (int i = 0; i < 1024; i++) {
  //   GTEST_ASSERT_EQ(updateInfoIsUpdated(pSU, i, 1), true);
  // }

  // TSKEY uid = 0;
  // for (int i = 3; i < 1024; i++) {
  //   GTEST_ASSERT_EQ(updateInfoIsUpdated(pSU, uid, i), false);
  // }
  // GTEST_ASSERT_EQ(*(TSKEY *)taosHashGet(pSU->pMap, &uid, sizeof(uint64_t)), 1023);

  // for (int i = 3; i < 1024; i++) {
  //   GTEST_ASSERT_EQ(updateInfoIsUpdated(pSU, uid, i), true);
  // }
  // GTEST_ASSERT_EQ(*(TSKEY *)taosHashGet(pSU->pMap, &uid, sizeof(uint64_t)), 1023);

  // SUpdateInfo *pSU1 = updateInfoInit(interval, TSDB_TIME_PRECISION_MILLI, watermark);
  // for (int i = 1; i <= watermark / interval; i++) {
  //   GTEST_ASSERT_EQ(updateInfoIsUpdated(pSU1, 1, i * interval + 5), false);
  //   GTEST_ASSERT_EQ(pSU1->minTS, interval);
  //   GTEST_ASSERT_EQ(pSU1->numSBFs, watermark / interval);
  // }
  // for (int i = 0; i < pSU1->numSBFs; i++) {
  //   SScalableBf  *pSBF = (SScalableBf *)taosArrayGetP(pSU1->pTsSBFs, i);
  //   SBloomFilter *pBF = (SBloomFilter *)taosArrayGetP(pSBF->bfArray, 0);
  //   GTEST_ASSERT_EQ(pBF->size, 1);
  // }

  // for (int i = watermark / interval + 1, j = 2; i <= watermark / interval + 10; i++, j++) {
  //   GTEST_ASSERT_EQ(updateInfoIsUpdated(pSU1, 1, i * interval + 5), false);
  //   GTEST_ASSERT_EQ(pSU1->minTS, interval * j);
  //   GTEST_ASSERT_EQ(pSU1->numSBFs, watermark / interval);
  //   SScalableBf  *pSBF = (SScalableBf *)taosArrayGetP(pSU1->pTsSBFs, pSU1->numSBFs - 1);
  //   SBloomFilter *pBF = (SBloomFilter *)taosArrayGetP(pSBF->bfArray, 0);
  //   GTEST_ASSERT_EQ(pBF->size, 1);
  // }

  // for (int i = watermark / interval * 100, j = 0; j < 10; i += (watermark / interval * 2), j++) {
  //   GTEST_ASSERT_EQ(updateInfoIsUpdated(pSU1, 1, i * interval + 5), false);
  //   GTEST_ASSERT_EQ(pSU1->minTS, (i - (pSU1->numSBFs - 1)) * interval);
  //   GTEST_ASSERT_EQ(pSU1->numSBFs, watermark / interval);
  // }

  // SUpdateInfo *pSU2 = updateInfoInit(interval, TSDB_TIME_PRECISION_MILLI, watermark);
  // GTEST_ASSERT_EQ(updateInfoIsUpdated(pSU2, 1, 1 * interval + 5), false);
  // GTEST_ASSERT_EQ(pSU2->minTS, interval);
  // for (int i = watermark / interval * 100, j = 0; j < 10; i += (watermark / interval * 10), j++) {
  //   GTEST_ASSERT_EQ(updateInfoIsUpdated(pSU2, 1, i * interval + 5), false);
  //   GTEST_ASSERT_EQ(pSU2->minTS, (i - (pSU2->numSBFs - 1)) * interval);
  //   GTEST_ASSERT_EQ(pSU2->numSBFs, watermark / interval);
  //   TSKEY uid2 = 1;
  //   GTEST_ASSERT_EQ(*(TSKEY *)taosHashGet(pSU2->pMap, &uid2, sizeof(uint64_t)), i * interval + 5);
  // }

  // SUpdateInfo *pSU3 = updateInfoInit(interval, TSDB_TIME_PRECISION_MILLI, watermark);
  // for (int j = 1; j < 100; j++) {
  //   for (int i = 0; i < pSU3->numSBFs; i++) {
  //     GTEST_ASSERT_EQ(updateInfoIsUpdated(pSU3, i, i * interval + 5 * j), false);
  //     GTEST_ASSERT_EQ(pSU3->minTS, 0);
  //     GTEST_ASSERT_EQ(pSU3->numSBFs, watermark / interval);
  //     uint64_t uid3 = i;
  //     GTEST_ASSERT_EQ(*(TSKEY *)taosHashGet(pSU3->pMap, &uid3, sizeof(uint64_t)), i * interval + 5 * j);
  //     SScalableBf  *pSBF = (SScalableBf *)taosArrayGetP(pSU3->pTsSBFs, i);
  //     SBloomFilter *pBF = (SBloomFilter *)taosArrayGetP(pSBF->bfArray, 0);
  //     GTEST_ASSERT_EQ(pBF->size, j);
  //   }
  // }

  // SUpdateInfo *pSU4 = updateInfoInit(-1, TSDB_TIME_PRECISION_MILLI, -1);
  // GTEST_ASSERT_EQ(pSU4->watermark, pSU4->interval);
  // GTEST_ASSERT_EQ(pSU4->interval, MILLISECOND_PER_MINUTE);

  // SUpdateInfo *pSU5 = updateInfoInit(0, TSDB_TIME_PRECISION_MILLI, 0);
  // GTEST_ASSERT_EQ(pSU5->watermark, pSU4->interval);
  // GTEST_ASSERT_EQ(pSU5->interval, MILLISECOND_PER_MINUTE);

  // SUpdateInfo *pSU7 = updateInfoInit(interval, TSDB_TIME_PRECISION_MILLI, watermark);
  // updateInfoAddCloseWindowSBF(pSU7);
  // for (int64_t i = 1; i < 2048000; i++) {
  //   GTEST_ASSERT_EQ(updateInfoIsUpdated(pSU7, i, i), false);
  // }
  // GTEST_ASSERT_EQ(updateInfoIsUpdated(pSU7, 100, 1), true);
  // GTEST_ASSERT_EQ(updateInfoIsUpdated(pSU7, 110, 10), true);
  // GTEST_ASSERT_EQ(updateInfoIsUpdated(pSU7, 200, 20), true);

  // int32_t bufLen = updateInfoSerialize(NULL, 0, pSU7);
  // void   *buf = taosMemoryCalloc(1, bufLen);
  // int32_t resSize = updateInfoSerialize(buf, bufLen, pSU7);

<<<<<<< HEAD
  // SUpdateInfo *pSU6 = updateInfoInit(0, TSDB_TIME_PRECISION_MILLI, 0);
=======
  // SUpdateInfo *pSU6 = taosMemoryCalloc(1, sizeof(SUpdateInfo));
>>>>>>> 3c2bf197
  // int32_t      desSize = updateInfoDeserialize(buf, bufLen, pSU6);
  // GTEST_ASSERT_EQ(desSize, 0);

  // GTEST_ASSERT_EQ(pSU7->interval, pSU6->interval);
  // GTEST_ASSERT_EQ(pSU7->maxDataVersion, pSU6->maxVersion);
  // GTEST_ASSERT_EQ(pSU7->minTS, pSU6->minTS);
  // GTEST_ASSERT_EQ(pSU7->numBuckets, pSU6->numBuckets);
  // GTEST_ASSERT_EQ(pSU7->numSBFs, pSU6->numSBFs);
  // GTEST_ASSERT_EQ(pSU7->scanGroupId, pSU6->scanGroupId);
  // GTEST_ASSERT_EQ(pSU7->scanWindow.ekey, pSU6->scanWindow.ekey);
  // GTEST_ASSERT_EQ(pSU7->scanWindow.skey, pSU6->scanWindow.skey);
  // GTEST_ASSERT_EQ(pSU7->watermark, pSU6->watermark);
  // GTEST_ASSERT_EQ(equalSBF(pSU7->pCloseWinSBF, pSU6->pCloseWinSBF), true);

  // int32_t mapSize = taosHashGetSize(pSU7->pMap);
  // GTEST_ASSERT_EQ(mapSize, taosHashGetSize(pSU6->pMap));
  // void  *pIte = NULL;
  // size_t keyLen = 0;
  // while ((pIte = taosHashIterate(pSU7->pMap, pIte)) != NULL) {
  //   void *key = taosHashGetKey(pIte, &keyLen);
  //   void *value6 = taosHashGet(pSU6->pMap, key, keyLen);
  //   GTEST_ASSERT_EQ(*(TSKEY *)pIte, *(TSKEY *)value6);
  // }

  // int32_t buSize = taosArrayGetSize(pSU7->pTsBuckets);
  // GTEST_ASSERT_EQ(buSize, taosArrayGetSize(pSU6->pTsBuckets));
  // for (int32_t i = 0; i < buSize; i++) {
  //   TSKEY ts1 = *(TSKEY *)taosArrayGet(pSU7->pTsBuckets, i);
  //   TSKEY ts2 = *(TSKEY *)taosArrayGet(pSU6->pTsBuckets, i);
  //   GTEST_ASSERT_EQ(ts1, ts2);
  // }
  // int32_t lSize = taosArrayGetSize(pSU7->pTsSBFs);
  // int32_t rSize = taosArrayGetSize(pSU6->pTsSBFs);
  // GTEST_ASSERT_EQ(lSize, rSize);
  // for (int32_t i = 0; i < lSize; i++) {
  //   SScalableBf *pLeftSBF = (SScalableBf *)taosArrayGetP(pSU7->pTsSBFs, i);
  //   SScalableBf *pRightSBF = (SScalableBf *)taosArrayGetP(pSU6->pTsSBFs, i);
  //   GTEST_ASSERT_EQ(equalSBF(pLeftSBF, pRightSBF), true);
  // }

  // updateInfoDestroy(pSU);
  // updateInfoDestroy(pSU1);
  // updateInfoDestroy(pSU2);
  // updateInfoDestroy(pSU3);
  // updateInfoDestroy(pSU4);
  // updateInfoDestroy(pSU5);
  // updateInfoDestroy(pSU6);
  // updateInfoDestroy(pSU7);
}
// TEST()
TEST(StreamStateEnv, test1) {}
// int main(int argc, char *argv[]) {
//   testing::InitGoogleTest(&argc, argv);
//   return RUN_ALL_TESTS();
// }<|MERGE_RESOLUTION|>--- conflicted
+++ resolved
@@ -158,11 +158,7 @@
   // void   *buf = taosMemoryCalloc(1, bufLen);
   // int32_t resSize = updateInfoSerialize(buf, bufLen, pSU7);
 
-<<<<<<< HEAD
-  // SUpdateInfo *pSU6 = updateInfoInit(0, TSDB_TIME_PRECISION_MILLI, 0);
-=======
   // SUpdateInfo *pSU6 = taosMemoryCalloc(1, sizeof(SUpdateInfo));
->>>>>>> 3c2bf197
   // int32_t      desSize = updateInfoDeserialize(buf, bufLen, pSU6);
   // GTEST_ASSERT_EQ(desSize, 0);
 
