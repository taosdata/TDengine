
MESSAGE(STATUS "build stream unit test")

# GoogleTest requires at least C++11
SET(CMAKE_CXX_STANDARD 11)
AUX_SOURCE_DIRECTORY(${CMAKE_CURRENT_SOURCE_DIR} SOURCE_LIST)

# bloomFilterTest
ADD_EXECUTABLE(streamUpdateTest "tstreamUpdateTest.cpp")

<<<<<<< HEAD
TARGET_LINK_LIBRARIES(
  streamUpdateTest
  PUBLIC os util common gtest gtest_main stream
)
=======
TARGET_LINK_LIBRARIES(streamUpdateTest
        PUBLIC os util common gtest gtest_main stream executor index
        )
>>>>>>> 3c2bf197

TARGET_INCLUDE_DIRECTORIES(
  streamUpdateTest
  PUBLIC "${TD_SOURCE_DIR}/include/libs/stream/"
  PRIVATE "${TD_SOURCE_DIR}/source/libs/stream/inc"
)

add_test(
  NAME streamUpdateTest
  COMMAND streamUpdateTest
)<|MERGE_RESOLUTION|>--- conflicted
+++ resolved
@@ -8,16 +8,9 @@
 # bloomFilterTest
 ADD_EXECUTABLE(streamUpdateTest "tstreamUpdateTest.cpp")
 
-<<<<<<< HEAD
-TARGET_LINK_LIBRARIES(
-  streamUpdateTest
-  PUBLIC os util common gtest gtest_main stream
-)
-=======
 TARGET_LINK_LIBRARIES(streamUpdateTest
         PUBLIC os util common gtest gtest_main stream executor index
         )
->>>>>>> 3c2bf197
 
 TARGET_INCLUDE_DIRECTORIES(
   streamUpdateTest
