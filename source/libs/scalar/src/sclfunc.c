#include "cJSON.h"
#include "function.h"
#include "scalar.h"
#include "sclInt.h"
#include "sclvector.h"
#include "tdatablock.h"
#include "tjson.h"
#include "ttime.h"

typedef float (*_float_fn)(float);
typedef double (*_double_fn)(double);
typedef double (*_double_fn_2)(double, double);
typedef int (*_conv_fn)(int);
typedef void (*_trim_fn)(char *, char *, int32_t, int32_t);
typedef uint16_t (*_len_fn)(char *, int32_t);

/** Math functions **/
static double tlog(double v) { return log(v); }

static double tlog2(double v, double base) {
  double a = log(v);
  double b = log(base);
  if (isnan(a) || isinf(a)) {
    return a;
  } else if (isnan(b) || isinf(b)) {
    return b;
  } else if (b == 0) {
    return INFINITY;
  } else {
    return a / b;
  }
}

int32_t absFunction(SScalarParam *pInput, int32_t inputNum, SScalarParam *pOutput) {
  SColumnInfoData *pInputData = pInput->columnData;
  SColumnInfoData *pOutputData = pOutput->columnData;

  int32_t type = GET_PARAM_TYPE(pInput);

  switch (type) {
    case TSDB_DATA_TYPE_FLOAT: {
      float *in = (float *)pInputData->pData;
      float *out = (float *)pOutputData->pData;
      for (int32_t i = 0; i < pInput->numOfRows; ++i) {
        if (colDataIsNull_s(pInputData, i)) {
          colDataSetNULL(pOutputData, i);
          continue;
        }
        out[i] = (in[i] >= 0) ? in[i] : -in[i];
      }
      break;
    }

    case TSDB_DATA_TYPE_DOUBLE: {
      double *in = (double *)pInputData->pData;
      double *out = (double *)pOutputData->pData;
      for (int32_t i = 0; i < pInput->numOfRows; ++i) {
        if (colDataIsNull_s(pInputData, i)) {
          colDataSetNULL(pOutputData, i);
          continue;
        }
        out[i] = (in[i] >= 0) ? in[i] : -in[i];
      }
      break;
    }

    case TSDB_DATA_TYPE_TINYINT: {
      int8_t *in = (int8_t *)pInputData->pData;
      int8_t *out = (int8_t *)pOutputData->pData;
      for (int32_t i = 0; i < pInput->numOfRows; ++i) {
        if (colDataIsNull_s(pInputData, i)) {
          colDataSetNULL(pOutputData, i);
          continue;
        }
        out[i] = (in[i] >= 0) ? in[i] : -in[i];
      }
      break;
    }

    case TSDB_DATA_TYPE_SMALLINT: {
      int16_t *in = (int16_t *)pInputData->pData;
      int16_t *out = (int16_t *)pOutputData->pData;
      for (int32_t i = 0; i < pInput->numOfRows; ++i) {
        if (colDataIsNull_s(pInputData, i)) {
          colDataSetNULL(pOutputData, i);
          continue;
        }
        out[i] = (in[i] >= 0) ? in[i] : -in[i];
      }
      break;
    }

    case TSDB_DATA_TYPE_INT: {
      int32_t *in = (int32_t *)pInputData->pData;
      int32_t *out = (int32_t *)pOutputData->pData;
      for (int32_t i = 0; i < pInput->numOfRows; ++i) {
        if (colDataIsNull_s(pInputData, i)) {
          colDataSetNULL(pOutputData, i);
          continue;
        }
        out[i] = (in[i] >= 0) ? in[i] : -in[i];
      }
      break;
    }

    case TSDB_DATA_TYPE_BIGINT: {
      int64_t *in = (int64_t *)pInputData->pData;
      int64_t *out = (int64_t *)pOutputData->pData;
      for (int32_t i = 0; i < pInput->numOfRows; ++i) {
        if (colDataIsNull_s(pInputData, i)) {
          colDataSetNULL(pOutputData, i);
          continue;
        }
        out[i] = (in[i] >= 0) ? in[i] : -in[i];
      }
      break;
    }

    case TSDB_DATA_TYPE_NULL: {
      for (int32_t i = 0; i < pInput->numOfRows; ++i) {
        colDataSetNULL(pOutputData, i);
      }
      break;
    }

    default: {
      colDataAssign(pOutputData, pInputData, pInput->numOfRows, NULL);
    }
  }

  pOutput->numOfRows = pInput->numOfRows;
  return TSDB_CODE_SUCCESS;
}

static int32_t doScalarFunctionUnique(SScalarParam *pInput, int32_t inputNum, SScalarParam *pOutput, _double_fn valFn) {
  int32_t type = GET_PARAM_TYPE(pInput);

  SColumnInfoData *pInputData = pInput->columnData;
  SColumnInfoData *pOutputData = pOutput->columnData;

  _getDoubleValue_fn_t getValueFn = getVectorDoubleValueFn(type);

  double *out = (double *)pOutputData->pData;

  for (int32_t i = 0; i < pInput->numOfRows; ++i) {
    if (colDataIsNull_s(pInputData, i) || IS_NULL_TYPE(type)) {
      colDataSetNULL(pOutputData, i);
      continue;
    }
    double result = valFn(getValueFn(pInputData->pData, i));
    if (isinf(result) || isnan(result)) {
      colDataSetNULL(pOutputData, i);
    } else {
      out[i] = result;
    }
  }

  pOutput->numOfRows = pInput->numOfRows;
  return TSDB_CODE_SUCCESS;
}

static int32_t doScalarFunctionUnique2(SScalarParam *pInput, int32_t inputNum, SScalarParam *pOutput,
                                       _double_fn_2 valFn) {
  SColumnInfoData     *pInputData[2];
  SColumnInfoData     *pOutputData = pOutput->columnData;
  _getDoubleValue_fn_t getValueFn[2];

  for (int32_t i = 0; i < inputNum; ++i) {
    pInputData[i] = pInput[i].columnData;
    getValueFn[i] = getVectorDoubleValueFn(GET_PARAM_TYPE(&pInput[i]));
  }

  double *out = (double *)pOutputData->pData;
  double  result;

  bool hasNullType = (IS_NULL_TYPE(GET_PARAM_TYPE(&pInput[0])) || IS_NULL_TYPE(GET_PARAM_TYPE(&pInput[1])));

  int32_t numOfRows = TMAX(pInput[0].numOfRows, pInput[1].numOfRows);
  if (pInput[0].numOfRows == pInput[1].numOfRows) {
    for (int32_t i = 0; i < numOfRows; ++i) {
      if (colDataIsNull_s(pInputData[0], i) || colDataIsNull_s(pInputData[1], i) || hasNullType) {
        colDataSetNULL(pOutputData, i);
        continue;
      }
      result = valFn(getValueFn[0](pInputData[0]->pData, i), getValueFn[1](pInputData[1]->pData, i));
      if (isinf(result) || isnan(result)) {
        colDataSetNULL(pOutputData, i);
      } else {
        out[i] = result;
      }
    }
  } else if (pInput[0].numOfRows == 1) {  // left operand is constant
    if (colDataIsNull_s(pInputData[0], 0) || hasNullType) {
      colDataSetNNULL(pOutputData, 0, pInput[1].numOfRows);
    } else {
      for (int32_t i = 0; i < numOfRows; ++i) {
        if (colDataIsNull_s(pInputData[1], i)) {
          colDataSetNULL(pOutputData, i);
          continue;
        }

        result = valFn(getValueFn[0](pInputData[0]->pData, 0), getValueFn[1](pInputData[1]->pData, i));
        if (isinf(result) || isnan(result)) {
          colDataSetNULL(pOutputData, i);
          continue;
        }

        out[i] = result;
      }
    }
  } else if (pInput[1].numOfRows == 1) {
    if (colDataIsNull_s(pInputData[1], 0) || hasNullType) {
      colDataSetNNULL(pOutputData, 0, pInput[0].numOfRows);
    } else {
      for (int32_t i = 0; i < numOfRows; ++i) {
        if (colDataIsNull_s(pInputData[0], i)) {
          colDataSetNULL(pOutputData, i);
          continue;
        }

        result = valFn(getValueFn[0](pInputData[0]->pData, i), getValueFn[1](pInputData[1]->pData, 0));
        if (isinf(result) || isnan(result)) {
          colDataSetNULL(pOutputData, i);
          continue;
        }

        out[i] = result;
      }
    }
  }

  pOutput->numOfRows = numOfRows;
  return TSDB_CODE_SUCCESS;
}

static int32_t doScalarFunction(SScalarParam *pInput, int32_t inputNum, SScalarParam *pOutput, _float_fn f1,
                                _double_fn d1) {
  int32_t type = GET_PARAM_TYPE(pInput);

  SColumnInfoData *pInputData = pInput->columnData;
  SColumnInfoData *pOutputData = pOutput->columnData;

  switch (type) {
    case TSDB_DATA_TYPE_FLOAT: {
      float *in = (float *)pInputData->pData;
      float *out = (float *)pOutputData->pData;

      for (int32_t i = 0; i < pInput->numOfRows; ++i) {
        if (colDataIsNull_s(pInputData, i)) {
          colDataSetNULL(pOutputData, i);
          continue;
        }
        out[i] = f1(in[i]);
      }
      break;
    }

    case TSDB_DATA_TYPE_DOUBLE: {
      double *in = (double *)pInputData->pData;
      double *out = (double *)pOutputData->pData;

      for (int32_t i = 0; i < pInput->numOfRows; ++i) {
        if (colDataIsNull_s(pInputData, i)) {
          colDataSetNULL(pOutputData, i);
          continue;
        }
        out[i] = d1(in[i]);
      }
      break;
    }

    case TSDB_DATA_TYPE_NULL: {
      for (int32_t i = 0; i < pInput->numOfRows; ++i) {
        colDataSetNULL(pOutputData, i);
      }
      break;
    }

    default: {
      colDataAssign(pOutputData, pInputData, pInput->numOfRows, NULL);
    }
  }

  pOutput->numOfRows = pInput->numOfRows;
  return TSDB_CODE_SUCCESS;
}

/** String functions **/
static VarDataLenT tlength(char *input, int32_t type) { return varDataLen(input); }

<<<<<<< HEAD
static int16_t tcharlength(char *input, int32_t type) {
  if (type == TSDB_DATA_TYPE_VARCHAR || type == TSDB_DATA_TYPE_GEOMETRY) {
=======
static VarDataLenT tcharlength(char *input, int32_t type) {
  if (type == TSDB_DATA_TYPE_VARCHAR) {
>>>>>>> 4e8fae61
    return varDataLen(input);
  } else {  // NCHAR
    return varDataLen(input) / TSDB_NCHAR_SIZE;
  }
}

static void tltrim(char *input, char *output, int32_t type, int32_t charLen) {
  int32_t numOfSpaces = 0;
  if (type == TSDB_DATA_TYPE_VARCHAR) {
    for (int32_t i = 0; i < charLen; ++i) {
      if (!isspace(*(varDataVal(input) + i))) {
        break;
      }
      numOfSpaces++;
    }
  } else {  // NCHAR
    for (int32_t i = 0; i < charLen; ++i) {
      if (!iswspace(*((uint32_t *)varDataVal(input) + i))) {
        break;
      }
      numOfSpaces++;
    }
  }

  int32_t resLen;
  if (type == TSDB_DATA_TYPE_VARCHAR) {
    resLen = charLen - numOfSpaces;
    memcpy(varDataVal(output), varDataVal(input) + numOfSpaces, resLen);
  } else {
    resLen = (charLen - numOfSpaces) * TSDB_NCHAR_SIZE;
    memcpy(varDataVal(output), varDataVal(input) + numOfSpaces * TSDB_NCHAR_SIZE, resLen);
  }

  varDataSetLen(output, resLen);
}

static void trtrim(char *input, char *output, int32_t type, int32_t charLen) {
  int32_t numOfSpaces = 0;
  if (type == TSDB_DATA_TYPE_VARCHAR) {
    for (int32_t i = charLen - 1; i >= 0; --i) {
      if (!isspace(*(varDataVal(input) + i))) {
        break;
      }
      numOfSpaces++;
    }
  } else {  // NCHAR
    for (int32_t i = charLen - 1; i >= 0; --i) {
      if (!iswspace(*((uint32_t *)varDataVal(input) + i))) {
        break;
      }
      numOfSpaces++;
    }
  }

  int32_t resLen;
  if (type == TSDB_DATA_TYPE_VARCHAR) {
    resLen = charLen - numOfSpaces;
  } else {
    resLen = (charLen - numOfSpaces) * TSDB_NCHAR_SIZE;
  }
  memcpy(varDataVal(output), varDataVal(input), resLen);

  varDataSetLen(output, resLen);
}

static int32_t doLengthFunction(SScalarParam *pInput, int32_t inputNum, SScalarParam *pOutput, _len_fn lenFn) {
  int32_t type = GET_PARAM_TYPE(pInput);

  SColumnInfoData *pInputData = pInput->columnData;
  SColumnInfoData *pOutputData = pOutput->columnData;

  int64_t *out = (int64_t *)pOutputData->pData;

  for (int32_t i = 0; i < pInput->numOfRows; ++i) {
    if (colDataIsNull_s(pInputData, i)) {
      colDataSetNULL(pOutputData, i);
      continue;
    }

    char *in = colDataGetData(pInputData, i);
    out[i] = lenFn(in, type);
  }

  pOutput->numOfRows = pInput->numOfRows;
  return TSDB_CODE_SUCCESS;
}

static int32_t concatCopyHelper(const char *input, char *output, bool hasNchar, int32_t type, VarDataLenT *dataLen) {
  if (hasNchar && type == TSDB_DATA_TYPE_VARCHAR) {
    TdUcs4 *newBuf = taosMemoryCalloc((varDataLen(input) + 1) * TSDB_NCHAR_SIZE, 1);
    int32_t len = varDataLen(input);
    bool    ret = taosMbsToUcs4(varDataVal(input), len, newBuf, (varDataLen(input) + 1) * TSDB_NCHAR_SIZE, &len);
    if (!ret) {
      taosMemoryFree(newBuf);
      return TSDB_CODE_FAILED;
    }
    memcpy(varDataVal(output) + *dataLen, newBuf, varDataLen(input) * TSDB_NCHAR_SIZE);
    *dataLen += varDataLen(input) * TSDB_NCHAR_SIZE;
    taosMemoryFree(newBuf);
  } else {
    memcpy(varDataVal(output) + *dataLen, varDataVal(input), varDataLen(input));
    *dataLen += varDataLen(input);
  }
  return TSDB_CODE_SUCCESS;
}

static int32_t getNumOfNullEntries(SColumnInfoData *pColumnInfoData, int32_t numOfRows) {
  int32_t numOfNulls = 0;
  if (!pColumnInfoData->hasNull) {
    return numOfNulls;
  }
  for (int i = 0; i < numOfRows; ++i) {
    if (pColumnInfoData->varmeta.offset[i] == -1) {
      numOfNulls++;
    }
  }
  return numOfNulls;
}

int32_t concatFunction(SScalarParam *pInput, int32_t inputNum, SScalarParam *pOutput) {
  int32_t           ret = TSDB_CODE_SUCCESS;
  SColumnInfoData **pInputData = taosMemoryCalloc(inputNum, sizeof(SColumnInfoData *));
  SColumnInfoData  *pOutputData = pOutput->columnData;
  char            **input = taosMemoryCalloc(inputNum, POINTER_BYTES);
  char             *outputBuf = NULL;

  int32_t inputLen = 0;
  int32_t numOfRows = 0;
  bool    hasNchar = (GET_PARAM_TYPE(pOutput) == TSDB_DATA_TYPE_NCHAR) ? true : false;
  for (int32_t i = 0; i < inputNum; ++i) {
    if (pInput[i].numOfRows > numOfRows) {
      numOfRows = pInput[i].numOfRows;
    }
  }
  for (int32_t i = 0; i < inputNum; ++i) {
    pInputData[i] = pInput[i].columnData;
    int32_t factor = 1;
    if (hasNchar && (GET_PARAM_TYPE(&pInput[i]) == TSDB_DATA_TYPE_VARCHAR)) {
      factor = TSDB_NCHAR_SIZE;
    }

    int32_t numOfNulls = getNumOfNullEntries(pInputData[i], pInput[i].numOfRows);
    if (pInput[i].numOfRows == 1) {
      inputLen += (pInputData[i]->varmeta.length - VARSTR_HEADER_SIZE) * factor * (numOfRows - numOfNulls);
    } else {
      inputLen += (pInputData[i]->varmeta.length - (numOfRows - numOfNulls) * VARSTR_HEADER_SIZE) * factor;
    }
  }

  int32_t outputLen = inputLen + numOfRows * VARSTR_HEADER_SIZE;
  outputBuf = taosMemoryCalloc(outputLen, 1);
  char *output = outputBuf;

  for (int32_t k = 0; k < numOfRows; ++k) {
    bool hasNull = false;
    for (int32_t i = 0; i < inputNum; ++i) {
      if (colDataIsNull_s(pInputData[i], k) || IS_NULL_TYPE(GET_PARAM_TYPE(&pInput[i]))) {
        colDataSetNULL(pOutputData, k);
        hasNull = true;
        break;
      }
    }

    if (hasNull) {
      continue;
    }

    VarDataLenT dataLen = 0;
    for (int32_t i = 0; i < inputNum; ++i) {
      int32_t rowIdx = (pInput[i].numOfRows == 1) ? 0 : k;
      input[i] = colDataGetData(pInputData[i], rowIdx);

      ret = concatCopyHelper(input[i], output, hasNchar, GET_PARAM_TYPE(&pInput[i]), &dataLen);
      if (ret != TSDB_CODE_SUCCESS) {
        goto DONE;
      }
    }
    varDataSetLen(output, dataLen);
    colDataSetVal(pOutputData, k, output, false);
    output += varDataTLen(output);
  }

  pOutput->numOfRows = numOfRows;

DONE:
  taosMemoryFree(input);
  taosMemoryFree(outputBuf);
  taosMemoryFree(pInputData);

  return ret;
}

int32_t concatWsFunction(SScalarParam *pInput, int32_t inputNum, SScalarParam *pOutput) {
  int32_t           ret = TSDB_CODE_SUCCESS;
  SColumnInfoData **pInputData = taosMemoryCalloc(inputNum, sizeof(SColumnInfoData *));
  SColumnInfoData  *pOutputData = pOutput->columnData;
  char            **input = taosMemoryCalloc(inputNum, POINTER_BYTES);
  char             *outputBuf = NULL;

  int32_t inputLen = 0;
  int32_t numOfRows = 0;
  bool    hasNchar = (GET_PARAM_TYPE(pOutput) == TSDB_DATA_TYPE_NCHAR) ? true : false;
  for (int32_t i = 1; i < inputNum; ++i) {
    if (pInput[i].numOfRows > numOfRows) {
      numOfRows = pInput[i].numOfRows;
    }
  }
  for (int32_t i = 0; i < inputNum; ++i) {
    pInputData[i] = pInput[i].columnData;
    int32_t factor = 1;
    if (hasNchar && (GET_PARAM_TYPE(&pInput[i]) == TSDB_DATA_TYPE_VARCHAR)) {
      factor = TSDB_NCHAR_SIZE;
    }

    int32_t numOfNulls = getNumOfNullEntries(pInputData[i], pInput[i].numOfRows);
    if (i == 0) {
      // calculate required separator space
      inputLen +=
          (pInputData[0]->varmeta.length - VARSTR_HEADER_SIZE) * (numOfRows - numOfNulls) * (inputNum - 2) * factor;
    } else if (pInput[i].numOfRows == 1) {
      inputLen += (pInputData[i]->varmeta.length - VARSTR_HEADER_SIZE) * (numOfRows - numOfNulls) * factor;
    } else {
      inputLen += (pInputData[i]->varmeta.length - (numOfRows - numOfNulls) * VARSTR_HEADER_SIZE) * factor;
    }
  }

  int32_t outputLen = inputLen + numOfRows * VARSTR_HEADER_SIZE;
  outputBuf = taosMemoryCalloc(outputLen, 1);
  char *output = outputBuf;

  for (int32_t k = 0; k < numOfRows; ++k) {
    if (colDataIsNull_s(pInputData[0], k) || IS_NULL_TYPE(GET_PARAM_TYPE(&pInput[0]))) {
      colDataSetNULL(pOutputData, k);
      continue;
    }

    VarDataLenT dataLen = 0;
    bool        hasNull = false;
    for (int32_t i = 1; i < inputNum; ++i) {
      if (colDataIsNull_s(pInputData[i], k) || IS_NULL_TYPE(GET_PARAM_TYPE(&pInput[i]))) {
        hasNull = true;
        break;
      }

      int32_t rowIdx = (pInput[i].numOfRows == 1) ? 0 : k;
      input[i] = colDataGetData(pInputData[i], rowIdx);

      ret = concatCopyHelper(input[i], output, hasNchar, GET_PARAM_TYPE(&pInput[i]), &dataLen);
      if (ret != TSDB_CODE_SUCCESS) {
        goto DONE;
      }

      if (i < inputNum - 1) {
        // insert the separator
        char *sep = (pInput[0].numOfRows == 1) ? colDataGetData(pInputData[0], 0) : colDataGetData(pInputData[0], k);
        ret = concatCopyHelper(sep, output, hasNchar, GET_PARAM_TYPE(&pInput[0]), &dataLen);
        if (ret != TSDB_CODE_SUCCESS) {
          goto DONE;
        }
      }
    }

    if (hasNull) {
      colDataSetNULL(pOutputData, k);
      memset(output, 0, dataLen);
    } else {
      varDataSetLen(output, dataLen);
      colDataSetVal(pOutputData, k, output, false);
      output += varDataTLen(output);
    }
  }

  pOutput->numOfRows = numOfRows;

DONE:
  taosMemoryFree(input);
  taosMemoryFree(outputBuf);
  taosMemoryFree(pInputData);

  return ret;
}

static int32_t doCaseConvFunction(SScalarParam *pInput, int32_t inputNum, SScalarParam *pOutput, _conv_fn convFn) {
  int32_t type = GET_PARAM_TYPE(pInput);

  SColumnInfoData *pInputData = pInput->columnData;
  SColumnInfoData *pOutputData = pOutput->columnData;

  int32_t outputLen = pInputData->varmeta.length;
  char   *outputBuf = taosMemoryCalloc(outputLen, 1);
  char   *output = outputBuf;

  for (int32_t i = 0; i < pInput->numOfRows; ++i) {
    if (colDataIsNull_s(pInputData, i)) {
      colDataSetNULL(pOutputData, i);
      continue;
    }

    char   *input = colDataGetData(pInput[0].columnData, i);
    int32_t len = varDataLen(input);
    if (type == TSDB_DATA_TYPE_VARCHAR) {
      for (int32_t j = 0; j < len; ++j) {
        *(varDataVal(output) + j) = convFn(*(varDataVal(input) + j));
      }
    } else {  // NCHAR
      for (int32_t j = 0; j < len / TSDB_NCHAR_SIZE; ++j) {
        *((uint32_t *)varDataVal(output) + j) = convFn(*((uint32_t *)varDataVal(input) + j));
      }
    }
    varDataSetLen(output, len);
    colDataSetVal(pOutputData, i, output, false);
    output += varDataTLen(output);
  }

  pOutput->numOfRows = pInput->numOfRows;
  taosMemoryFree(outputBuf);

  return TSDB_CODE_SUCCESS;
}

static int32_t doTrimFunction(SScalarParam *pInput, int32_t inputNum, SScalarParam *pOutput, _trim_fn trimFn) {
  int32_t type = GET_PARAM_TYPE(pInput);

  SColumnInfoData *pInputData = pInput->columnData;
  SColumnInfoData *pOutputData = pOutput->columnData;

  int32_t outputLen = pInputData->varmeta.length;
  char   *outputBuf = taosMemoryCalloc(outputLen, 1);
  char   *output = outputBuf;

  for (int32_t i = 0; i < pInput->numOfRows; ++i) {
    if (colDataIsNull_s(pInputData, i)) {
      colDataSetNULL(pOutputData, i);
      continue;
    }

    char   *input = colDataGetData(pInputData, i);
    int32_t len = varDataLen(input);
    int32_t charLen = (type == TSDB_DATA_TYPE_VARCHAR) ? len : len / TSDB_NCHAR_SIZE;
    trimFn(input, output, type, charLen);

    colDataSetVal(pOutputData, i, output, false);
    output += varDataTLen(output);
  }

  pOutput->numOfRows = pInput->numOfRows;
  taosMemoryFree(outputBuf);

  return TSDB_CODE_SUCCESS;
}

int32_t substrFunction(SScalarParam *pInput, int32_t inputNum, SScalarParam *pOutput) {
  int32_t subPos = 0;
  GET_TYPED_DATA(subPos, int32_t, GET_PARAM_TYPE(&pInput[1]), pInput[1].columnData->pData);

  int32_t subLen = INT16_MAX;
  if (inputNum == 3) {
    GET_TYPED_DATA(subLen, int32_t, GET_PARAM_TYPE(&pInput[2]), pInput[2].columnData->pData);
    subLen = (GET_PARAM_TYPE(pInput) == TSDB_DATA_TYPE_VARCHAR) ? subLen : subLen * TSDB_NCHAR_SIZE;
  }

  SColumnInfoData *pInputData = pInput->columnData;
  SColumnInfoData *pOutputData = pOutput->columnData;

  int32_t outputLen = pInputData->varmeta.length * pInput->numOfRows;
  char   *outputBuf = taosMemoryCalloc(outputLen, 1);
  char   *output = outputBuf;

  for (int32_t i = 0; i < pInput->numOfRows; ++i) {
    if (colDataIsNull_s(pInputData, i)) {
      colDataSetNULL(pOutputData, i);
      continue;
    }
    char   *input = colDataGetData(pInput[0].columnData, i);
    int32_t len = varDataLen(input);
    int32_t startPosBytes;

    if (subPos > 0) {
      startPosBytes = (GET_PARAM_TYPE(pInput) == TSDB_DATA_TYPE_VARCHAR) ? subPos - 1 : (subPos - 1) * TSDB_NCHAR_SIZE;
      startPosBytes = TMIN(startPosBytes, len);
    } else {
      startPosBytes =
          (GET_PARAM_TYPE(pInput) == TSDB_DATA_TYPE_VARCHAR) ? len + subPos : len + subPos * TSDB_NCHAR_SIZE;
      startPosBytes = TMAX(startPosBytes, 0);
    }

    int32_t resLen = TMIN(subLen, len - startPosBytes);
    if (resLen > 0) {
      memcpy(varDataVal(output), varDataVal(input) + startPosBytes, resLen);
    }

    varDataSetLen(output, resLen);
    colDataSetVal(pOutputData, i, output, false);
    output += varDataTLen(output);
  }

  pOutput->numOfRows = pInput->numOfRows;
  taosMemoryFree(outputBuf);

  return TSDB_CODE_SUCCESS;
}

/** Conversion functions **/
int32_t castFunction(SScalarParam *pInput, int32_t inputNum, SScalarParam *pOutput) {
  int16_t inputType = GET_PARAM_TYPE(&pInput[0]);
  int32_t inputLen = GET_PARAM_BYTES(&pInput[0]);
  int16_t outputType = GET_PARAM_TYPE(&pOutput[0]);
  int64_t outputLen = GET_PARAM_BYTES(&pOutput[0]);

  int32_t code = TSDB_CODE_SUCCESS;
  char   *convBuf = taosMemoryMalloc(inputLen);
  char   *output = taosMemoryCalloc(1, outputLen + TSDB_NCHAR_SIZE);
  char    buf[400] = {0};

  if (convBuf == NULL || output == NULL) {
    code = TSDB_CODE_OUT_OF_MEMORY;
    goto _end;
  }

  for (int32_t i = 0; i < pInput[0].numOfRows; ++i) {
    if (colDataIsNull_s(pInput[0].columnData, i)) {
      colDataSetNULL(pOutput->columnData, i);
      continue;
    }

    char *input = colDataGetData(pInput[0].columnData, i);

    switch (outputType) {
      case TSDB_DATA_TYPE_TINYINT: {
        if (inputType == TSDB_DATA_TYPE_BINARY) {
          memcpy(buf, varDataVal(input), varDataLen(input));
          buf[varDataLen(input)] = 0;
          *(int8_t *)output = taosStr2Int8(buf, NULL, 10);
        } else if (inputType == TSDB_DATA_TYPE_NCHAR) {
          int32_t len = taosUcs4ToMbs((TdUcs4 *)varDataVal(input), varDataLen(input), convBuf);
          if (len < 0) {
            code = TSDB_CODE_FAILED;
            goto _end;
          }

          convBuf[len] = 0;
          *(int8_t *)output = taosStr2Int8(convBuf, NULL, 10);
        } else {
          GET_TYPED_DATA(*(int8_t *)output, int8_t, inputType, input);
        }
        break;
      }
      case TSDB_DATA_TYPE_SMALLINT: {
        if (inputType == TSDB_DATA_TYPE_BINARY) {
          memcpy(buf, varDataVal(input), varDataLen(input));
          buf[varDataLen(input)] = 0;
          *(int16_t *)output = taosStr2Int16(buf, NULL, 10);
        } else if (inputType == TSDB_DATA_TYPE_NCHAR) {
          int32_t len = taosUcs4ToMbs((TdUcs4 *)varDataVal(input), varDataLen(input), convBuf);
          if (len < 0) {
            code = TSDB_CODE_FAILED;
            goto _end;
          }
          convBuf[len] = 0;
          *(int16_t *)output = taosStr2Int16(convBuf, NULL, 10);
        } else {
          GET_TYPED_DATA(*(int16_t *)output, int16_t, inputType, input);
        }
        break;
      }
      case TSDB_DATA_TYPE_INT: {
        if (inputType == TSDB_DATA_TYPE_BINARY) {
          memcpy(buf, varDataVal(input), varDataLen(input));
          buf[varDataLen(input)] = 0;
          *(int32_t *)output = taosStr2Int32(buf, NULL, 10);
        } else if (inputType == TSDB_DATA_TYPE_NCHAR) {
          int32_t len = taosUcs4ToMbs((TdUcs4 *)varDataVal(input), varDataLen(input), convBuf);
          if (len < 0) {
            code = TSDB_CODE_FAILED;
            goto _end;
          }

          convBuf[len] = 0;
          *(int32_t *)output = taosStr2Int32(convBuf, NULL, 10);
        } else {
          GET_TYPED_DATA(*(int32_t *)output, int32_t, inputType, input);
        }
        break;
      }
      case TSDB_DATA_TYPE_BIGINT: {
        if (inputType == TSDB_DATA_TYPE_BINARY) {
          memcpy(buf, varDataVal(input), varDataLen(input));
          buf[varDataLen(input)] = 0;
          *(int64_t *)output = taosStr2Int64(buf, NULL, 10);
        } else if (inputType == TSDB_DATA_TYPE_NCHAR) {
          int32_t len = taosUcs4ToMbs((TdUcs4 *)varDataVal(input), varDataLen(input), convBuf);
          if (len < 0) {
            code = TSDB_CODE_FAILED;
            goto _end;
          }
          convBuf[len] = 0;
          *(int64_t *)output = taosStr2Int64(convBuf, NULL, 10);
        } else {
          GET_TYPED_DATA(*(int64_t *)output, int64_t, inputType, input);
        }
        break;
      }
      case TSDB_DATA_TYPE_UTINYINT: {
        if (inputType == TSDB_DATA_TYPE_BINARY) {
          memcpy(buf, varDataVal(input), varDataLen(input));
          buf[varDataLen(input)] = 0;
          *(uint8_t *)output = taosStr2UInt8(buf, NULL, 10);
        } else if (inputType == TSDB_DATA_TYPE_NCHAR) {
          int32_t len = taosUcs4ToMbs((TdUcs4 *)varDataVal(input), varDataLen(input), convBuf);
          if (len < 0) {
            code = TSDB_CODE_FAILED;
            goto _end;
          }
          convBuf[len] = 0;
          *(uint8_t *)output = taosStr2UInt8(convBuf, NULL, 10);
        } else {
          GET_TYPED_DATA(*(uint8_t *)output, uint8_t, inputType, input);
        }
        break;
      }
      case TSDB_DATA_TYPE_USMALLINT: {
        if (inputType == TSDB_DATA_TYPE_BINARY) {
          memcpy(buf, varDataVal(input), varDataLen(input));
          buf[varDataLen(input)] = 0;
          *(uint16_t *)output = taosStr2UInt16(buf, NULL, 10);
        } else if (inputType == TSDB_DATA_TYPE_NCHAR) {
          int32_t len = taosUcs4ToMbs((TdUcs4 *)varDataVal(input), varDataLen(input), convBuf);
          if (len < 0) {
            code = TSDB_CODE_FAILED;
            goto _end;
          }
          convBuf[len] = 0;
          *(uint16_t *)output = taosStr2UInt16(convBuf, NULL, 10);
        } else {
          GET_TYPED_DATA(*(uint16_t *)output, uint16_t, inputType, input);
        }
        break;
      }
      case TSDB_DATA_TYPE_UINT: {
        if (inputType == TSDB_DATA_TYPE_BINARY) {
          memcpy(buf, varDataVal(input), varDataLen(input));
          buf[varDataLen(input)] = 0;
          *(uint32_t *)output = taosStr2UInt32(buf, NULL, 10);
        } else if (inputType == TSDB_DATA_TYPE_NCHAR) {
          int32_t len = taosUcs4ToMbs((TdUcs4 *)varDataVal(input), varDataLen(input), convBuf);
          if (len < 0) {
            code = TSDB_CODE_FAILED;
            goto _end;
          }
          convBuf[len] = 0;
          *(uint32_t *)output = taosStr2UInt32(convBuf, NULL, 10);
        } else {
          GET_TYPED_DATA(*(uint32_t *)output, uint32_t, inputType, input);
        }
        break;
      }
      case TSDB_DATA_TYPE_UBIGINT: {
        if (inputType == TSDB_DATA_TYPE_BINARY) {
          memcpy(buf, varDataVal(input), varDataLen(input));
          buf[varDataLen(input)] = 0;
          *(uint64_t *)output = taosStr2UInt64(buf, NULL, 10);
        } else if (inputType == TSDB_DATA_TYPE_NCHAR) {
          int32_t len = taosUcs4ToMbs((TdUcs4 *)varDataVal(input), varDataLen(input), convBuf);
          if (len < 0) {
            code = TSDB_CODE_FAILED;
            goto _end;
          }

          convBuf[len] = 0;
          *(uint64_t *)output = taosStr2UInt64(convBuf, NULL, 10);
        } else {
          GET_TYPED_DATA(*(uint64_t *)output, uint64_t, inputType, input);
        }
        break;
      }
      case TSDB_DATA_TYPE_FLOAT: {
        if (inputType == TSDB_DATA_TYPE_BINARY) {
          memcpy(buf, varDataVal(input), varDataLen(input));
          buf[varDataLen(input)] = 0;
          *(float *)output = taosStr2Float(buf, NULL);
        } else if (inputType == TSDB_DATA_TYPE_NCHAR) {
          int32_t len = taosUcs4ToMbs((TdUcs4 *)varDataVal(input), varDataLen(input), convBuf);
          if (len < 0) {
            code = TSDB_CODE_FAILED;
            goto _end;
          }
          convBuf[len] = 0;
          *(float *)output = taosStr2Float(convBuf, NULL);
        } else {
          GET_TYPED_DATA(*(float *)output, float, inputType, input);
        }
        break;
      }
      case TSDB_DATA_TYPE_DOUBLE: {
        if (inputType == TSDB_DATA_TYPE_BINARY) {
          memcpy(buf, varDataVal(input), varDataLen(input));
          buf[varDataLen(input)] = 0;
          *(double *)output = taosStr2Double(buf, NULL);
        } else if (inputType == TSDB_DATA_TYPE_NCHAR) {
          int32_t len = taosUcs4ToMbs((TdUcs4 *)varDataVal(input), varDataLen(input), convBuf);
          if (len < 0) {
            code = TSDB_CODE_FAILED;
            goto _end;
          }
          convBuf[len] = 0;
          *(double *)output = taosStr2Double(convBuf, NULL);
        } else {
          GET_TYPED_DATA(*(double *)output, double, inputType, input);
        }
        break;
      }
      case TSDB_DATA_TYPE_BOOL: {
        if (inputType == TSDB_DATA_TYPE_BINARY) {
          memcpy(buf, varDataVal(input), varDataLen(input));
          buf[varDataLen(input)] = 0;
          *(bool *)output = taosStr2Int8(buf, NULL, 10);
        } else if (inputType == TSDB_DATA_TYPE_NCHAR) {
          int32_t len = taosUcs4ToMbs((TdUcs4 *)varDataVal(input), varDataLen(input), convBuf);
          if (len < 0) {
            code = TSDB_CODE_FAILED;
            goto _end;
          }
          convBuf[len] = 0;
          *(bool *)output = taosStr2Int8(convBuf, NULL, 10);
        } else {
          GET_TYPED_DATA(*(bool *)output, bool, inputType, input);
        }
        break;
      }
      case TSDB_DATA_TYPE_TIMESTAMP: {
        int64_t timeVal;
        if (inputType == TSDB_DATA_TYPE_BINARY || inputType == TSDB_DATA_TYPE_NCHAR) {
          int64_t timePrec;
          GET_TYPED_DATA(timePrec, int64_t, GET_PARAM_TYPE(&pInput[1]), pInput[1].columnData->pData);
          int32_t ret = convertStringToTimestamp(inputType, input, timePrec, &timeVal);
          if (ret != TSDB_CODE_SUCCESS) {
            *(int64_t *)output = 0;
          } else {
            *(int64_t *)output = timeVal;
          }
        } else {
          GET_TYPED_DATA(*(int64_t *)output, int64_t, inputType, input);
        }
        break;
      }
      case TSDB_DATA_TYPE_BINARY:
      case TSDB_DATA_TYPE_GEOMETRY: {
        if (inputType == TSDB_DATA_TYPE_BOOL) {
          // NOTE: sprintf will append '\0' at the end of string
          int32_t len = sprintf(varDataVal(output), "%.*s", (int32_t)(outputLen - VARSTR_HEADER_SIZE),
                                *(int8_t *)input ? "true" : "false");
          varDataSetLen(output, len);
        } else if (inputType == TSDB_DATA_TYPE_BINARY) {
          int32_t len = TMIN(varDataLen(input), outputLen - VARSTR_HEADER_SIZE);
          memcpy(varDataVal(output), varDataVal(input), len);
          varDataSetLen(output, len);
        } else if (inputType == TSDB_DATA_TYPE_NCHAR) {
          int32_t len = taosUcs4ToMbs((TdUcs4 *)varDataVal(input), varDataLen(input), convBuf);
          if (len < 0) {
            code = TSDB_CODE_FAILED;
            goto _end;
          }
          len = TMIN(len, outputLen - VARSTR_HEADER_SIZE);
          memcpy(varDataVal(output), convBuf, len);
          varDataSetLen(output, len);
        } else {
          NUM_TO_STRING(inputType, input, sizeof(buf), buf);
          int32_t len = (int32_t)strlen(buf);
          len = (outputLen - VARSTR_HEADER_SIZE) > len ? len : (outputLen - VARSTR_HEADER_SIZE);
          memcpy(varDataVal(output), buf, len);
          varDataSetLen(output, len);
        }
        break;
      }
      case TSDB_DATA_TYPE_NCHAR: {
        int32_t outputCharLen = (outputLen - VARSTR_HEADER_SIZE) / TSDB_NCHAR_SIZE;
        int32_t len;
        if (inputType == TSDB_DATA_TYPE_BOOL) {
          char tmp[8] = {0};
          len = sprintf(tmp, "%.*s", outputCharLen, *(int8_t *)input ? "true" : "false");
          bool ret = taosMbsToUcs4(tmp, len, (TdUcs4 *)varDataVal(output), outputLen - VARSTR_HEADER_SIZE, &len);
          if (!ret) {
            code = TSDB_CODE_FAILED;
            goto _end;
          }

          varDataSetLen(output, len);
        } else if (inputType == TSDB_DATA_TYPE_BINARY) {
          len = outputCharLen > varDataLen(input) ? varDataLen(input) : outputCharLen;
          bool ret = taosMbsToUcs4(input + VARSTR_HEADER_SIZE, len, (TdUcs4 *)varDataVal(output),
                                   outputLen - VARSTR_HEADER_SIZE, &len);
          if (!ret) {
            code = TSDB_CODE_FAILED;
            goto _end;
          }
          varDataSetLen(output, len);
        } else if (inputType == TSDB_DATA_TYPE_NCHAR) {
          len = TMIN(outputLen - VARSTR_HEADER_SIZE, varDataLen(input));
          memcpy(output, input, len + VARSTR_HEADER_SIZE);
          varDataSetLen(output, len);
        } else {
          NUM_TO_STRING(inputType, input, sizeof(buf), buf);
          len = (int32_t)strlen(buf);
          len = outputCharLen > len ? len : outputCharLen;
          bool ret = taosMbsToUcs4(buf, len, (TdUcs4 *)varDataVal(output), outputLen - VARSTR_HEADER_SIZE, &len);
          if (!ret) {
            code = TSDB_CODE_FAILED;
            goto _end;
          }
          varDataSetLen(output, len);
        }

        // for constant conversion, need to set proper length of pOutput description
        if (len < outputLen) {
          pOutput->columnData->info.bytes = len + VARSTR_HEADER_SIZE;
        }

        break;
      }
      default: {
        code = TSDB_CODE_FAILED;
        goto _end;
      }
    }

    colDataSetVal(pOutput->columnData, i, output, false);
  }

  pOutput->numOfRows = pInput->numOfRows;

_end:
  taosMemoryFree(output);
  taosMemoryFree(convBuf);
  return code;
}

int32_t toISO8601Function(SScalarParam *pInput, int32_t inputNum, SScalarParam *pOutput) {
  int32_t type = GET_PARAM_TYPE(pInput);

  bool    tzPresent = (inputNum == 2) ? true : false;
  char    tz[20] = {0};
  int32_t tzLen = 0;
  if (tzPresent) {
    tzLen = varDataLen(pInput[1].columnData->pData);
    memcpy(tz, varDataVal(pInput[1].columnData->pData), tzLen);
  }

  for (int32_t i = 0; i < pInput[0].numOfRows; ++i) {
    if (colDataIsNull_s(pInput[0].columnData, i)) {
      colDataSetNULL(pOutput->columnData, i);
      continue;
    }

    char *input = colDataGetData(pInput[0].columnData, i);
    char  fraction[20] = {0};
    bool  hasFraction = false;
    NUM_TO_STRING(type, input, sizeof(fraction), fraction);
    int32_t tsDigits = (int32_t)strlen(fraction);

    char    buf[64] = {0};
    int64_t timeVal;
    GET_TYPED_DATA(timeVal, int64_t, type, input);
    if (tsDigits > TSDB_TIME_PRECISION_SEC_DIGITS) {
      if (tsDigits == TSDB_TIME_PRECISION_MILLI_DIGITS) {
        timeVal = timeVal / 1000;
      } else if (tsDigits == TSDB_TIME_PRECISION_MICRO_DIGITS) {
         timeVal = timeVal / ((int64_t)(1000 * 1000));
      } else if (tsDigits == TSDB_TIME_PRECISION_NANO_DIGITS) {
         timeVal = timeVal / ((int64_t)(1000 * 1000 * 1000));
      } else {
        colDataSetNULL(pOutput->columnData, i);
        continue;
      }
      hasFraction = true;
      memmove(fraction, fraction + TSDB_TIME_PRECISION_SEC_DIGITS, TSDB_TIME_PRECISION_SEC_DIGITS);
    }

    struct tm tmInfo;
    int32_t len = 0;

    if (taosLocalTime((const time_t *)&timeVal, &tmInfo, buf) == NULL) {
      len = (int32_t)strlen(buf);
      goto _end;
    }

    strftime(buf, sizeof(buf), "%Y-%m-%dT%H:%M:%S", &tmInfo);
    len = (int32_t)strlen(buf);

    // add timezone string
    if (tzLen > 0) {
      snprintf(buf + len, tzLen + 1, "%s", tz);
      len += tzLen;
    }

    if (hasFraction) {
      int32_t fracLen = (int32_t)strlen(fraction) + 1;

      char *tzInfo;
      if (buf[len - 1] == 'z' || buf[len - 1] == 'Z') {
        tzInfo = &buf[len - 1];
        memmove(tzInfo + fracLen, tzInfo, strlen(tzInfo));
      } else {
        tzInfo = strchr(buf, '+');
        if (tzInfo) {
          memmove(tzInfo + fracLen, tzInfo, strlen(tzInfo));
        } else {
          // search '-' backwards
          tzInfo = strrchr(buf, '-');
          if (tzInfo) {
            memmove(tzInfo + fracLen, tzInfo, strlen(tzInfo));
          }
        }
      }

      char tmp[32] = {0};
      sprintf(tmp, ".%s", fraction);
      memcpy(tzInfo, tmp, fracLen);
      len += fracLen;
    }

_end:
    memmove(buf + VARSTR_HEADER_SIZE, buf, len);
    varDataSetLen(buf, len);

    colDataSetVal(pOutput->columnData, i, buf, false);
  }

  pOutput->numOfRows = pInput->numOfRows;

  return TSDB_CODE_SUCCESS;
}

int32_t toUnixtimestampFunction(SScalarParam *pInput, int32_t inputNum, SScalarParam *pOutput) {
  int32_t type = GET_PARAM_TYPE(pInput);
  int64_t timePrec;
  int32_t idx = (inputNum == 2) ? 1 : 2;
  GET_TYPED_DATA(timePrec, int64_t, GET_PARAM_TYPE(&pInput[idx]), pInput[idx].columnData->pData);

  for (int32_t i = 0; i < pInput[0].numOfRows; ++i) {
    if (colDataIsNull_s(pInput[0].columnData, i)) {
      colDataSetNULL(pOutput->columnData, i);
      continue;
    }
    char *input = colDataGetData(pInput[0].columnData, i);

    int64_t timeVal = 0;
    int32_t ret = convertStringToTimestamp(type, input, timePrec, &timeVal);
    if (ret != TSDB_CODE_SUCCESS) {
      colDataSetNULL(pOutput->columnData, i);
    } else {
      colDataSetVal(pOutput->columnData, i, (char *)&timeVal, false);
    }
  }

  pOutput->numOfRows = pInput->numOfRows;

  return TSDB_CODE_SUCCESS;
}

int32_t toJsonFunction(SScalarParam *pInput, int32_t inputNum, SScalarParam *pOutput) {
  int32_t type = GET_PARAM_TYPE(pInput);

  char tmp[TSDB_MAX_JSON_TAG_LEN] = {0};
  for (int32_t i = 0; i < pInput[0].numOfRows; ++i) {
    SArray *pTagVals = taosArrayInit(8, sizeof(STagVal));
    STag   *pTag = NULL;

    if (colDataIsNull_s(pInput[0].columnData, i)) {
      tTagNew(pTagVals, 1, true, &pTag);
    } else {
      char *input = pInput[0].columnData->pData + pInput[0].columnData->varmeta.offset[i];
      if (varDataLen(input) > (TSDB_MAX_JSON_TAG_LEN - VARSTR_HEADER_SIZE) / TSDB_NCHAR_SIZE) {
        taosArrayDestroy(pTagVals);
        return TSDB_CODE_FAILED;
      }
      memcpy(tmp, varDataVal(input), varDataLen(input));
      tmp[varDataLen(input)] = 0;
      if (parseJsontoTagData(tmp, pTagVals, &pTag, NULL)) {
        tTagNew(pTagVals, 1, true, &pTag);
      }
    }

    colDataSetVal(pOutput->columnData, i, (const char *)pTag, false);
    tTagFree(pTag);
    taosArrayDestroy(pTagVals);
  }

  pOutput->numOfRows = pInput->numOfRows;
  return TSDB_CODE_SUCCESS;
}

/** Time functions **/
static int64_t offsetFromTz(char *timezone, int64_t factor) {
  char *minStr = &timezone[3];
  int64_t minutes = taosStr2Int64(minStr, NULL, 10);
  memset(minStr, 0, strlen(minStr));
  int64_t hours = taosStr2Int64(timezone, NULL, 10);
  int64_t seconds = hours * 3600 + minutes * 60;

  return seconds * factor;

}

int32_t timeTruncateFunction(SScalarParam *pInput, int32_t inputNum, SScalarParam *pOutput) {
  int32_t type = GET_PARAM_TYPE(&pInput[0]);

  int64_t timeUnit, timePrec, timeVal = 0;
  bool    ignoreTz = true;
  char    timezone[20] = {0};

  GET_TYPED_DATA(timeUnit, int64_t, GET_PARAM_TYPE(&pInput[1]), pInput[1].columnData->pData);

  int32_t timePrecIdx = 2, timeZoneIdx = 3;
  if (inputNum == 5) {
    timePrecIdx += 1;
    timeZoneIdx += 1;
    GET_TYPED_DATA(ignoreTz, bool, GET_PARAM_TYPE(&pInput[2]), pInput[2].columnData->pData);
  }

  GET_TYPED_DATA(timePrec, int64_t, GET_PARAM_TYPE(&pInput[timePrecIdx]), pInput[timePrecIdx].columnData->pData);
  memcpy(timezone, varDataVal(pInput[timeZoneIdx].columnData->pData), varDataLen(pInput[timeZoneIdx].columnData->pData));

  int64_t factor = TSDB_TICK_PER_SECOND(timePrec);
  int64_t unit = timeUnit * 1000 / factor;

  for (int32_t i = 0; i < pInput[0].numOfRows; ++i) {
    if (colDataIsNull_s(pInput[0].columnData, i)) {
      colDataSetNULL(pOutput->columnData, i);
      continue;
    }

    char *input = colDataGetData(pInput[0].columnData, i);

    if (IS_VAR_DATA_TYPE(type)) { /* datetime format strings */
      int32_t ret = convertStringToTimestamp(type, input, TSDB_TIME_PRECISION_NANO, &timeVal);
      if (ret != TSDB_CODE_SUCCESS) {
        colDataSetNULL(pOutput->columnData, i);
        continue;
      }
      // If converted value is less than 10digits in second, use value in second instead
      int64_t timeValSec = timeVal / 1000000000;
      if (timeValSec < 1000000000) {
        timeVal = timeValSec;
      }
    } else if (type == TSDB_DATA_TYPE_BIGINT) { /* unix timestamp */
      GET_TYPED_DATA(timeVal, int64_t, type, input);
    } else if (type == TSDB_DATA_TYPE_TIMESTAMP) { /* timestamp column*/
      GET_TYPED_DATA(timeVal, int64_t, type, input);
      int64_t timeValSec = timeVal / factor;
      if (timeValSec < 1000000000) {
        timeVal = timeValSec;
      }
    }

    char buf[20] = {0};
    NUM_TO_STRING(TSDB_DATA_TYPE_BIGINT, &timeVal, sizeof(buf), buf);
    int32_t tsDigits = (int32_t)strlen(buf);

    switch (unit) {
      case 0: { /* 1u or 1b */
        if (tsDigits == TSDB_TIME_PRECISION_NANO_DIGITS) {
          if (timePrec == TSDB_TIME_PRECISION_NANO && timeUnit == 1) {
            timeVal = timeVal * 1;
          } else {
            timeVal = timeVal / 1000 * 1000;
          }
        } else if (tsDigits <= TSDB_TIME_PRECISION_SEC_DIGITS) {
          timeVal = timeVal * factor;
        } else {
          timeVal = timeVal * 1;
        }
        break;
      }
      case 1: { /* 1a */
        if (tsDigits == TSDB_TIME_PRECISION_MILLI_DIGITS) {
          timeVal = timeVal * 1;
        } else if (tsDigits == TSDB_TIME_PRECISION_MICRO_DIGITS) {
          timeVal = timeVal / 1000 * 1000;
        } else if (tsDigits == TSDB_TIME_PRECISION_NANO_DIGITS) {
          timeVal = timeVal / 1000000 * 1000000;
        } else if (tsDigits <= TSDB_TIME_PRECISION_SEC_DIGITS) {
          timeVal = timeVal * factor;
        } else {
          colDataSetNULL(pOutput->columnData, i);
          continue;
        }
        break;
      }
      case 1000: { /* 1s */
        if (tsDigits == TSDB_TIME_PRECISION_MILLI_DIGITS) {
          timeVal = timeVal / 1000 * 1000;
        } else if (tsDigits == TSDB_TIME_PRECISION_MICRO_DIGITS) {
          timeVal = timeVal / 1000000 * 1000000;
        } else if (tsDigits == TSDB_TIME_PRECISION_NANO_DIGITS) {
          timeVal = timeVal / 1000000000 * 1000000000;
        } else if (tsDigits <= TSDB_TIME_PRECISION_SEC_DIGITS) {
          timeVal = timeVal * factor;
        } else {
          colDataSetNULL(pOutput->columnData, i);
          continue;
        }
        break;
      }
      case 60000: { /* 1m */
        if (tsDigits == TSDB_TIME_PRECISION_MILLI_DIGITS) {
          timeVal = timeVal / 1000 / 60 * 60 * 1000;
        } else if (tsDigits == TSDB_TIME_PRECISION_MICRO_DIGITS) {
          timeVal = timeVal / 1000000 / 60 * 60 * 1000000;
        } else if (tsDigits == TSDB_TIME_PRECISION_NANO_DIGITS) {
          timeVal = timeVal / 1000000000 / 60 * 60 * 1000000000;
        } else if (tsDigits <= TSDB_TIME_PRECISION_SEC_DIGITS) {
          timeVal = timeVal * factor / factor / 60 * 60 * factor;
        } else {
          colDataSetNULL(pOutput->columnData, i);
          continue;
        }
        break;
      }
      case 3600000: { /* 1h */
        if (tsDigits == TSDB_TIME_PRECISION_MILLI_DIGITS) {
          timeVal = timeVal / 1000 / 3600 * 3600 * 1000;
        } else if (tsDigits == TSDB_TIME_PRECISION_MICRO_DIGITS) {
          timeVal = timeVal / 1000000 / 3600 * 3600 * 1000000;
        } else if (tsDigits == TSDB_TIME_PRECISION_NANO_DIGITS) {
          timeVal = timeVal / 1000000000 / 3600 * 3600 * 1000000000;
        } else if (tsDigits <= TSDB_TIME_PRECISION_SEC_DIGITS) {
          timeVal = timeVal * factor / factor / 3600 * 3600 * factor;
        } else {
          colDataSetNULL(pOutput->columnData, i);
          continue;
        }
        break;
      }
      case 86400000: { /* 1d */
        if (tsDigits == TSDB_TIME_PRECISION_MILLI_DIGITS) {
          if (ignoreTz) {
            timeVal = timeVal - (timeVal + offsetFromTz(timezone, 1000)) % (((int64_t)86400) * 1000);
          } else {
            timeVal = timeVal / 1000 / 86400 * 86400 * 1000;
          }
        } else if (tsDigits == TSDB_TIME_PRECISION_MICRO_DIGITS) {
          if (ignoreTz) {
            timeVal = timeVal - (timeVal + offsetFromTz(timezone, 1000000)) % (((int64_t)86400) * 1000000);
          } else {
            timeVal = timeVal / 1000000 / 86400 * 86400 * 1000000;
          }
        } else if (tsDigits == TSDB_TIME_PRECISION_NANO_DIGITS) {
          if (ignoreTz) {
            timeVal = timeVal - (timeVal + offsetFromTz(timezone, 1000000000)) % (((int64_t)86400) * 1000000000);
          } else {
            timeVal = timeVal / 1000000000 / 86400 * 86400 * 1000000000;
          }
        } else if (tsDigits <= TSDB_TIME_PRECISION_SEC_DIGITS) {
          if (ignoreTz) {
            timeVal = (timeVal - (timeVal + offsetFromTz(timezone, 1)) % (86400L)) * factor;
          } else {
            timeVal = timeVal * factor / factor / 86400 * 86400 * factor;
          }
        } else {
          colDataSetNULL(pOutput->columnData, i);
          continue;
        }
        break;
      }
      case 604800000: { /* 1w */
        if (tsDigits == TSDB_TIME_PRECISION_MILLI_DIGITS) {
          timeVal = timeVal / 1000 / 604800 * 604800 * 1000;
        } else if (tsDigits == TSDB_TIME_PRECISION_MICRO_DIGITS) {
          timeVal = timeVal / 1000000 / 604800 * 604800 * 1000000;
        } else if (tsDigits == TSDB_TIME_PRECISION_NANO_DIGITS) {
          timeVal = timeVal / 1000000000 / 604800 * 604800 * 1000000000;
        } else if (tsDigits <= TSDB_TIME_PRECISION_SEC_DIGITS) {
          timeVal = timeVal * factor / factor / 604800 * 604800 * factor;
        } else {
          colDataSetNULL(pOutput->columnData, i);
          continue;
        }
        break;
      }
      default: {
        timeVal = timeVal * 1;
        break;
      }
    }

    // truncate the timestamp to db precision
    switch (timePrec) {
      case TSDB_TIME_PRECISION_MILLI: {
        if (tsDigits == TSDB_TIME_PRECISION_MICRO_DIGITS) {
          timeVal = timeVal / 1000;
        } else if (tsDigits == TSDB_TIME_PRECISION_NANO_DIGITS) {
          timeVal = timeVal / 1000000;
        }
        break;
      }
      case TSDB_TIME_PRECISION_MICRO: {
        if (tsDigits == TSDB_TIME_PRECISION_NANO_DIGITS) {
          timeVal = timeVal / 1000;
        } else if (tsDigits == TSDB_TIME_PRECISION_MILLI_DIGITS) {
          timeVal = timeVal * 1000;
        }
        break;
      }
      case TSDB_TIME_PRECISION_NANO: {
        if (tsDigits == TSDB_TIME_PRECISION_MICRO_DIGITS) {
          timeVal = timeVal * 1000;
        } else if (tsDigits == TSDB_TIME_PRECISION_MILLI_DIGITS) {
          timeVal = timeVal * 1000000;
        }
        break;
      }
    }

    colDataSetVal(pOutput->columnData, i, (char *)&timeVal, false);
  }

  pOutput->numOfRows = pInput->numOfRows;

  return TSDB_CODE_SUCCESS;
}

int32_t timeDiffFunction(SScalarParam *pInput, int32_t inputNum, SScalarParam *pOutput) {
  int64_t timeUnit = -1, timePrec, timeVal[2] = {0};
  if (inputNum == 4) {
    GET_TYPED_DATA(timeUnit, int64_t, GET_PARAM_TYPE(&pInput[2]), pInput[2].columnData->pData);
    GET_TYPED_DATA(timePrec, int64_t, GET_PARAM_TYPE(&pInput[3]), pInput[3].columnData->pData);
  } else {
    GET_TYPED_DATA(timePrec, int64_t, GET_PARAM_TYPE(&pInput[2]), pInput[2].columnData->pData);
  }

  int64_t factor = TSDB_TICK_PER_SECOND(timePrec);
  int32_t numOfRows = 0;
  for (int32_t i = 0; i < inputNum; ++i) {
    if (pInput[i].numOfRows > numOfRows) {
      numOfRows = pInput[i].numOfRows;
    }
  }

  char *input[2];
  for (int32_t i = 0; i < numOfRows; ++i) {
    bool hasNull = false;
    for (int32_t k = 0; k < 2; ++k) {
      if (colDataIsNull_s(pInput[k].columnData, i)) {
        hasNull = true;
        break;
      }

      int32_t rowIdx = (pInput[k].numOfRows == 1) ? 0 : i;
      input[k] = colDataGetData(pInput[k].columnData, rowIdx);

      int32_t type = GET_PARAM_TYPE(&pInput[k]);
      if (IS_VAR_DATA_TYPE(type)) { /* datetime format strings */
        int32_t ret = convertStringToTimestamp(type, input[k], TSDB_TIME_PRECISION_NANO, &timeVal[k]);
        if (ret != TSDB_CODE_SUCCESS) {
          hasNull = true;
          break;
        }
      } else if (type == TSDB_DATA_TYPE_BIGINT || type == TSDB_DATA_TYPE_TIMESTAMP) { /* unix timestamp or ts column*/
        GET_TYPED_DATA(timeVal[k], int64_t, type, input[k]);
        if (type == TSDB_DATA_TYPE_TIMESTAMP) {
          int64_t timeValSec = timeVal[k] / factor;
          if (timeValSec < 1000000000) {
            timeVal[k] = timeValSec;
          }
        }

        char buf[20] = {0};
        NUM_TO_STRING(TSDB_DATA_TYPE_BIGINT, &timeVal[k], sizeof(buf), buf);
        int32_t tsDigits = (int32_t)strlen(buf);
        if (tsDigits <= TSDB_TIME_PRECISION_SEC_DIGITS) {
          timeVal[k] = timeVal[k] * 1000000000;
        } else if (tsDigits == TSDB_TIME_PRECISION_MILLI_DIGITS) {
          timeVal[k] = timeVal[k] * 1000000;
        } else if (tsDigits == TSDB_TIME_PRECISION_MICRO_DIGITS) {
          timeVal[k] = timeVal[k] * 1000;
        } else if (tsDigits == TSDB_TIME_PRECISION_NANO_DIGITS) {
          timeVal[k] = timeVal[k] * 1;
        } else {
          hasNull = true;
          break;
        }
      }
    }

    if (hasNull) {
      colDataSetNULL(pOutput->columnData, i);
      continue;
    }

    int64_t result = (timeVal[0] >= timeVal[1]) ? (timeVal[0] - timeVal[1]) : (timeVal[1] - timeVal[0]);

    if (timeUnit < 0) {  // if no time unit given use db precision
      switch (timePrec) {
        case TSDB_TIME_PRECISION_MILLI: {
          result = result / 1000000;
          break;
        }
        case TSDB_TIME_PRECISION_MICRO: {
          result = result / 1000;
          break;
        }
        case TSDB_TIME_PRECISION_NANO: {
          result = result / 1;
          break;
        }
      }
    } else {
      int64_t unit = timeUnit * 1000 / factor;
      switch (unit) {
        case 0: { /* 1u or 1b */
          if (timePrec == TSDB_TIME_PRECISION_NANO && timeUnit == 1) {
            result = result / 1;
          } else {
            result = result / 1000;
          }
          break;
        }
        case 1: { /* 1a */
          result = result / 1000000;
          break;
        }
        case 1000: { /* 1s */
          result = result / 1000000000;
          break;
        }
        case 60000: { /* 1m */
          result = result / 1000000000 / 60;
          break;
        }
        case 3600000: { /* 1h */
          result = result / 1000000000 / 3600;
          break;
        }
        case 86400000: { /* 1d */
          result = result / 1000000000 / 86400;
          break;
        }
        case 604800000: { /* 1w */
          result = result / 1000000000 / 604800;
          break;
        }
        default: {
          break;
        }
      }
    }

    colDataSetVal(pOutput->columnData, i, (char *)&result, false);
  }

  pOutput->numOfRows = numOfRows;

  return TSDB_CODE_SUCCESS;
}

int32_t nowFunction(SScalarParam *pInput, int32_t inputNum, SScalarParam *pOutput) {
  int64_t timePrec;
  GET_TYPED_DATA(timePrec, int64_t, GET_PARAM_TYPE(&pInput[0]), pInput[0].columnData->pData);

  int64_t ts = taosGetTimestamp(timePrec);
  for (int32_t i = 0; i < pInput->numOfRows; ++i) {
    colDataSetInt64(pOutput->columnData, i, &ts);
  }
  pOutput->numOfRows = pInput->numOfRows;
  return TSDB_CODE_SUCCESS;
}

int32_t todayFunction(SScalarParam *pInput, int32_t inputNum, SScalarParam *pOutput) {
  int64_t timePrec;
  GET_TYPED_DATA(timePrec, int64_t, GET_PARAM_TYPE(&pInput[0]), pInput[0].columnData->pData);

  int64_t ts = taosGetTimestampToday(timePrec);
  for (int32_t i = 0; i < pInput->numOfRows; ++i) {
    colDataSetInt64(pOutput->columnData, i, &ts);
  }
  pOutput->numOfRows = pInput->numOfRows;
  return TSDB_CODE_SUCCESS;
}

int32_t timezoneFunction(SScalarParam *pInput, int32_t inputNum, SScalarParam *pOutput) {
  char output[TD_TIMEZONE_LEN + VARSTR_HEADER_SIZE] = {0};
  memcpy(varDataVal(output), tsTimezoneStr, TD_TIMEZONE_LEN);
  varDataSetLen(output, strlen(tsTimezoneStr));
  for (int32_t i = 0; i < pInput->numOfRows; ++i) {
    colDataSetVal(pOutput->columnData, i, output, false);
  }
  pOutput->numOfRows = pInput->numOfRows;
  return TSDB_CODE_SUCCESS;
}

int32_t atanFunction(SScalarParam *pInput, int32_t inputNum, SScalarParam *pOutput) {
  return doScalarFunctionUnique(pInput, inputNum, pOutput, atan);
}

int32_t sinFunction(SScalarParam *pInput, int32_t inputNum, SScalarParam *pOutput) {
  return doScalarFunctionUnique(pInput, inputNum, pOutput, sin);
}

int32_t cosFunction(SScalarParam *pInput, int32_t inputNum, SScalarParam *pOutput) {
  return doScalarFunctionUnique(pInput, inputNum, pOutput, cos);
}

int32_t tanFunction(SScalarParam *pInput, int32_t inputNum, SScalarParam *pOutput) {
  return doScalarFunctionUnique(pInput, inputNum, pOutput, tan);
}

int32_t asinFunction(SScalarParam *pInput, int32_t inputNum, SScalarParam *pOutput) {
  return doScalarFunctionUnique(pInput, inputNum, pOutput, asin);
}

int32_t acosFunction(SScalarParam *pInput, int32_t inputNum, SScalarParam *pOutput) {
  return doScalarFunctionUnique(pInput, inputNum, pOutput, acos);
}

int32_t powFunction(SScalarParam *pInput, int32_t inputNum, SScalarParam *pOutput) {
  return doScalarFunctionUnique2(pInput, inputNum, pOutput, pow);
}

int32_t logFunction(SScalarParam *pInput, int32_t inputNum, SScalarParam *pOutput) {
  if (inputNum == 1) {
    return doScalarFunctionUnique(pInput, inputNum, pOutput, tlog);
  } else {
    return doScalarFunctionUnique2(pInput, inputNum, pOutput, tlog2);
  }
}

int32_t sqrtFunction(SScalarParam *pInput, int32_t inputNum, SScalarParam *pOutput) {
  return doScalarFunctionUnique(pInput, inputNum, pOutput, sqrt);
}

int32_t ceilFunction(SScalarParam *pInput, int32_t inputNum, SScalarParam *pOutput) {
  return doScalarFunction(pInput, inputNum, pOutput, ceilf, ceil);
}

int32_t floorFunction(SScalarParam *pInput, int32_t inputNum, SScalarParam *pOutput) {
  return doScalarFunction(pInput, inputNum, pOutput, floorf, floor);
}

int32_t roundFunction(SScalarParam *pInput, int32_t inputNum, SScalarParam *pOutput) {
  return doScalarFunction(pInput, inputNum, pOutput, roundf, round);
}

int32_t lowerFunction(SScalarParam *pInput, int32_t inputNum, SScalarParam *pOutput) {
#ifdef WINDOWS
  return doCaseConvFunction(pInput, inputNum, pOutput, towlower);
#else
  return doCaseConvFunction(pInput, inputNum, pOutput, tolower);
#endif
}

int32_t upperFunction(SScalarParam *pInput, int32_t inputNum, SScalarParam *pOutput) {
#ifdef WINDOWS
  return doCaseConvFunction(pInput, inputNum, pOutput, towupper);
#else
  return doCaseConvFunction(pInput, inputNum, pOutput, toupper);
#endif
}

int32_t ltrimFunction(SScalarParam *pInput, int32_t inputNum, SScalarParam *pOutput) {
  return doTrimFunction(pInput, inputNum, pOutput, tltrim);
}

int32_t rtrimFunction(SScalarParam *pInput, int32_t inputNum, SScalarParam *pOutput) {
  return doTrimFunction(pInput, inputNum, pOutput, trtrim);
}

int32_t lengthFunction(SScalarParam *pInput, int32_t inputNum, SScalarParam *pOutput) {
  return doLengthFunction(pInput, inputNum, pOutput, tlength);
}

int32_t charLengthFunction(SScalarParam *pInput, int32_t inputNum, SScalarParam *pOutput) {
  return doLengthFunction(pInput, inputNum, pOutput, tcharlength);
}

#if 0
static void reverseCopy(char* dest, const char* src, int16_t type, int32_t numOfRows) {
  switch(type) {
    case TSDB_DATA_TYPE_TINYINT:
    case TSDB_DATA_TYPE_UTINYINT:{
      int8_t* p = (int8_t*) dest;
      int8_t* pSrc = (int8_t*) src;

      for(int32_t i = 0; i < numOfRows; ++i) {
        p[i] = pSrc[numOfRows - i - 1];
      }
      return;
    }

    case TSDB_DATA_TYPE_SMALLINT:
    case TSDB_DATA_TYPE_USMALLINT:{
      int16_t* p = (int16_t*) dest;
      int16_t* pSrc = (int16_t*) src;

      for(int32_t i = 0; i < numOfRows; ++i) {
        p[i] = pSrc[numOfRows - i - 1];
      }
      return;
    }
    case TSDB_DATA_TYPE_INT:
    case TSDB_DATA_TYPE_UINT: {
      int32_t* p = (int32_t*) dest;
      int32_t* pSrc = (int32_t*) src;

      for(int32_t i = 0; i < numOfRows; ++i) {
        p[i] = pSrc[numOfRows - i - 1];
      }
      return;
    }
    case TSDB_DATA_TYPE_BIGINT:
    case TSDB_DATA_TYPE_UBIGINT: {
      int64_t* p = (int64_t*) dest;
      int64_t* pSrc = (int64_t*) src;

      for(int32_t i = 0; i < numOfRows; ++i) {
        p[i] = pSrc[numOfRows - i - 1];
      }
      return;
    }
    case TSDB_DATA_TYPE_FLOAT: {
      float* p = (float*) dest;
      float* pSrc = (float*) src;

      for(int32_t i = 0; i < numOfRows; ++i) {
        p[i] = pSrc[numOfRows - i - 1];
      }
      return;
    }
    case TSDB_DATA_TYPE_DOUBLE: {
      double* p = (double*) dest;
      double* pSrc = (double*) src;

      for(int32_t i = 0; i < numOfRows; ++i) {
        p[i] = pSrc[numOfRows - i - 1];
      }
      return;
    }
    default: assert(0);
  }
}
#endif

bool getTimePseudoFuncEnv(SFunctionNode *UNUSED_PARAM(pFunc), SFuncExecEnv *pEnv) {
  pEnv->calcMemSize = sizeof(int64_t);
  return true;
}

int32_t qStartTsFunction(SScalarParam *pInput, int32_t inputNum, SScalarParam *pOutput) {
  colDataSetInt64(pOutput->columnData, pOutput->numOfRows, (int64_t *)colDataGetData(pInput->columnData, 0));
  return TSDB_CODE_SUCCESS;
}

int32_t qEndTsFunction(SScalarParam *pInput, int32_t inputNum, SScalarParam *pOutput) {
  colDataSetInt64(pOutput->columnData, pOutput->numOfRows, (int64_t *)colDataGetData(pInput->columnData, 1));
  return TSDB_CODE_SUCCESS;
}

int32_t winDurFunction(SScalarParam *pInput, int32_t inputNum, SScalarParam *pOutput) {
  colDataSetInt64(pOutput->columnData, pOutput->numOfRows, (int64_t *)colDataGetData(pInput->columnData, 2));
  return TSDB_CODE_SUCCESS;
}

int32_t winStartTsFunction(SScalarParam *pInput, int32_t inputNum, SScalarParam *pOutput) {
  colDataSetInt64(pOutput->columnData, pOutput->numOfRows, (int64_t *)colDataGetData(pInput->columnData, 3));
  return TSDB_CODE_SUCCESS;
}

int32_t winEndTsFunction(SScalarParam *pInput, int32_t inputNum, SScalarParam *pOutput) {
  colDataSetInt64(pOutput->columnData, pOutput->numOfRows, (int64_t *)colDataGetData(pInput->columnData, 4));
  return TSDB_CODE_SUCCESS;
}

int32_t qTbnameFunction(SScalarParam *pInput, int32_t inputNum, SScalarParam *pOutput) {
  char* p = colDataGetVarData(pInput->columnData, 0);

  int32_t code = colDataSetNItems(pOutput->columnData, pOutput->numOfRows, p, pInput->numOfRows, true);
  if (code) {
    return code;
  }
  
  pOutput->numOfRows += pInput->numOfRows;
  return TSDB_CODE_SUCCESS;
}

/** Aggregation functions **/
int32_t countScalarFunction(SScalarParam *pInput, int32_t inputNum, SScalarParam *pOutput) {
  SColumnInfoData *pInputData = pInput->columnData;
  SColumnInfoData *pOutputData = pOutput->columnData;

  int64_t *out = (int64_t *)pOutputData->pData;
  *out = 0;
  for (int32_t i = 0; i < pInput->numOfRows; ++i) {
    if (colDataIsNull_s(pInputData, i)) {
      continue;
    }
    (*out)++;
  }

  pOutput->numOfRows = 1;
  return TSDB_CODE_SUCCESS;
}

int32_t sumScalarFunction(SScalarParam *pInput, int32_t inputNum, SScalarParam *pOutput) {
  SColumnInfoData *pInputData = pInput->columnData;
  SColumnInfoData *pOutputData = pOutput->columnData;

  int32_t type = GET_PARAM_TYPE(pInput);
  bool    hasNull = false;
  for (int32_t i = 0; i < pInput->numOfRows; ++i) {
    if (colDataIsNull_s(pInputData, i)) {
      hasNull = true;
      break;
    }

    if (IS_SIGNED_NUMERIC_TYPE(type) || type == TSDB_DATA_TYPE_BOOL) {
      int64_t *out = (int64_t *)pOutputData->pData;
      if (type == TSDB_DATA_TYPE_TINYINT || type == TSDB_DATA_TYPE_BOOL) {
        int8_t *in = (int8_t *)pInputData->pData;
        *out += in[i];
      } else if (type == TSDB_DATA_TYPE_SMALLINT) {
        int16_t *in = (int16_t *)pInputData->pData;
        *out += in[i];
      } else if (type == TSDB_DATA_TYPE_INT) {
        int32_t *in = (int32_t *)pInputData->pData;
        *out += in[i];
      } else if (type == TSDB_DATA_TYPE_BIGINT) {
        int64_t *in = (int64_t *)pInputData->pData;
        *out += in[i];
      }
    } else if (IS_UNSIGNED_NUMERIC_TYPE(type)) {
      uint64_t *out = (uint64_t *)pOutputData->pData;
      if (type == TSDB_DATA_TYPE_UTINYINT) {
        uint8_t *in = (uint8_t *)pInputData->pData;
        *out += in[i];
      } else if (type == TSDB_DATA_TYPE_USMALLINT) {
        uint16_t *in = (uint16_t *)pInputData->pData;
        *out += in[i];
      } else if (type == TSDB_DATA_TYPE_UINT) {
        uint32_t *in = (uint32_t *)pInputData->pData;
        *out += in[i];
      } else if (type == TSDB_DATA_TYPE_UBIGINT) {
        uint64_t *in = (uint64_t *)pInputData->pData;
        *out += in[i];
      }
    } else if (IS_FLOAT_TYPE(type)) {
      double *out = (double *)pOutputData->pData;
      if (type == TSDB_DATA_TYPE_FLOAT) {
        float *in = (float *)pInputData->pData;
        *out += in[i];
      } else if (type == TSDB_DATA_TYPE_DOUBLE) {
        double *in = (double *)pInputData->pData;
        *out += in[i];
      }
    }
  }

  if (hasNull) {
    colDataSetNULL(pOutputData, 0);
  }

  pOutput->numOfRows = 1;
  return TSDB_CODE_SUCCESS;
}

static int32_t doMinMaxScalarFunction(SScalarParam *pInput, int32_t inputNum, SScalarParam *pOutput, bool isMinFunc) {
  SColumnInfoData *pInputData = pInput->columnData;
  SColumnInfoData *pOutputData = pOutput->columnData;

  int32_t type = GET_PARAM_TYPE(pInput);

  bool hasNull = false;
  if (isMinFunc) {
    SET_TYPED_DATA_MAX(pOutputData->pData, type);
  } else {
    SET_TYPED_DATA_MIN(pOutputData->pData, type);
  }

  for (int32_t i = 0; i < pInput->numOfRows; ++i) {
    if (colDataIsNull_s(pInputData, i)) {
      hasNull = true;
      break;
    }

    switch (type) {
      case TSDB_DATA_TYPE_BOOL:
      case TSDB_DATA_TYPE_TINYINT: {
        int8_t *in = (int8_t *)pInputData->pData;
        int8_t *out = (int8_t *)pOutputData->pData;
        if ((in[i] > *out) ^ isMinFunc) {
          *out = in[i];
        }
        break;
      }
      case TSDB_DATA_TYPE_SMALLINT: {
        int16_t *in = (int16_t *)pInputData->pData;
        int16_t *out = (int16_t *)pOutputData->pData;
        if ((in[i] > *out) ^ isMinFunc) {
          *out = in[i];
        }
        break;
      }
      case TSDB_DATA_TYPE_INT: {
        int32_t *in = (int32_t *)pInputData->pData;
        int32_t *out = (int32_t *)pOutputData->pData;
        if ((in[i] > *out) ^ isMinFunc) {
          *out = in[i];
        }
        break;
      }
      case TSDB_DATA_TYPE_BIGINT: {
        int64_t *in = (int64_t *)pInputData->pData;
        int64_t *out = (int64_t *)pOutputData->pData;
        if ((in[i] > *out) ^ isMinFunc) {
          *out = in[i];
        }
        break;
      }
      case TSDB_DATA_TYPE_UTINYINT: {
        uint8_t *in = (uint8_t *)pInputData->pData;
        uint8_t *out = (uint8_t *)pOutputData->pData;
        if ((in[i] > *out) ^ isMinFunc) {
          *out = in[i];
        }
        break;
      }
      case TSDB_DATA_TYPE_USMALLINT: {
        uint16_t *in = (uint16_t *)pInputData->pData;
        uint16_t *out = (uint16_t *)pOutputData->pData;
        if ((in[i] > *out) ^ isMinFunc) {
          *out = in[i];
        }
        break;
      }
      case TSDB_DATA_TYPE_UINT: {
        uint32_t *in = (uint32_t *)pInputData->pData;
        uint32_t *out = (uint32_t *)pOutputData->pData;
        if ((in[i] > *out) ^ isMinFunc) {
          *out = in[i];
        }
        break;
      }
      case TSDB_DATA_TYPE_UBIGINT: {
        uint64_t *in = (uint64_t *)pInputData->pData;
        uint64_t *out = (uint64_t *)pOutputData->pData;
        if ((in[i] > *out) ^ isMinFunc) {
          *out = in[i];
        }
        break;
      }
      case TSDB_DATA_TYPE_FLOAT: {
        float *in = (float *)pInputData->pData;
        float *out = (float *)pOutputData->pData;
        if ((in[i] > *out) ^ isMinFunc) {
          *out = in[i];
        }
        break;
      }
      case TSDB_DATA_TYPE_DOUBLE: {
        double *in = (double *)pInputData->pData;
        double *out = (double *)pOutputData->pData;
        if ((in[i] > *out) ^ isMinFunc) {
          *out = in[i];
        }
        break;
      }
    }
  }

  if (hasNull) {
    colDataSetNULL(pOutputData, 0);
  }

  pOutput->numOfRows = 1;
  return TSDB_CODE_SUCCESS;
}

int32_t minScalarFunction(SScalarParam *pInput, int32_t inputNum, SScalarParam *pOutput) {
  return doMinMaxScalarFunction(pInput, inputNum, pOutput, true);
}

int32_t maxScalarFunction(SScalarParam *pInput, int32_t inputNum, SScalarParam *pOutput) {
  return doMinMaxScalarFunction(pInput, inputNum, pOutput, false);
}

int32_t avgScalarFunction(SScalarParam *pInput, int32_t inputNum, SScalarParam *pOutput) {
  SColumnInfoData *pInputData = pInput->columnData;
  SColumnInfoData *pOutputData = pOutput->columnData;

  int32_t type = GET_PARAM_TYPE(pInput);
  int64_t count = 0;
  bool    hasNull = false;

  for (int32_t i = 0; i < pInput->numOfRows; ++i) {
    if (colDataIsNull_s(pInputData, i)) {
      hasNull = true;
      break;
    }

    switch (type) {
      case TSDB_DATA_TYPE_TINYINT: {
        int8_t  *in = (int8_t *)pInputData->pData;
        int64_t *out = (int64_t *)pOutputData->pData;
        *out += in[i];
        count++;
        break;
      }
      case TSDB_DATA_TYPE_SMALLINT: {
        int16_t *in = (int16_t *)pInputData->pData;
        int64_t *out = (int64_t *)pOutputData->pData;
        *out += in[i];
        count++;
        break;
      }
      case TSDB_DATA_TYPE_INT: {
        int32_t *in = (int32_t *)pInputData->pData;
        int64_t *out = (int64_t *)pOutputData->pData;
        *out += in[i];
        count++;
        break;
      }
      case TSDB_DATA_TYPE_BIGINT: {
        int64_t *in = (int64_t *)pInputData->pData;
        int64_t *out = (int64_t *)pOutputData->pData;
        *out += in[i];
        count++;
        break;
      }
      case TSDB_DATA_TYPE_UTINYINT: {
        uint8_t  *in = (uint8_t *)pInputData->pData;
        uint64_t *out = (uint64_t *)pOutputData->pData;
        *out += in[i];
        count++;
        break;
      }
      case TSDB_DATA_TYPE_USMALLINT: {
        uint16_t *in = (uint16_t *)pInputData->pData;
        uint64_t *out = (uint64_t *)pOutputData->pData;
        *out += in[i];
        count++;
        break;
      }
      case TSDB_DATA_TYPE_UINT: {
        uint32_t *in = (uint32_t *)pInputData->pData;
        uint64_t *out = (uint64_t *)pOutputData->pData;
        *out += in[i];
        count++;
        break;
      }
      case TSDB_DATA_TYPE_UBIGINT: {
        uint64_t *in = (uint64_t *)pInputData->pData;
        uint64_t *out = (uint64_t *)pOutputData->pData;
        *out += in[i];
        count++;
        break;
      }
      case TSDB_DATA_TYPE_FLOAT: {
        float *in = (float *)pInputData->pData;
        float *out = (float *)pOutputData->pData;
        *out += in[i];
        count++;
        break;
      }
      case TSDB_DATA_TYPE_DOUBLE: {
        double *in = (double *)pInputData->pData;
        double *out = (double *)pOutputData->pData;
        *out += in[i];
        count++;
        break;
      }
    }
  }

  if (hasNull || (count == 0)) {
    colDataSetNULL(pOutputData, 0);
  } else {
    if (IS_SIGNED_NUMERIC_TYPE(type)) {
      int64_t *out = (int64_t *)pOutputData->pData;
      *(double *)out = *out / (double)count;
    } else if (IS_UNSIGNED_NUMERIC_TYPE(type)) {
      uint64_t *out = (uint64_t *)pOutputData->pData;
      *(double *)out = *out / (double)count;
    } else if (IS_FLOAT_TYPE(type)) {
      double *out = (double *)pOutputData->pData;
      *(double *)out = *out / (double)count;
    }
  }

  pOutput->numOfRows = 1;
  return TSDB_CODE_SUCCESS;
}

int32_t stddevScalarFunction(SScalarParam *pInput, int32_t inputNum, SScalarParam *pOutput) {
  SColumnInfoData *pInputData = pInput->columnData;
  SColumnInfoData *pOutputData = pOutput->columnData;

  int32_t type = GET_PARAM_TYPE(pInput);
  // int64_t count = 0, sum = 0, qSum = 0;
  bool hasNull = false;

  for (int32_t i = 0; i < pInput->numOfRows; ++i) {
    if (colDataIsNull_s(pInputData, i)) {
      hasNull = true;
      break;
    }
#if 0
    switch(type) {
      case TSDB_DATA_TYPE_TINYINT: {
        int8_t *in  = (int8_t *)pInputData->pData;
        sum += in[i];
        qSum += in[i] * in[i];
        count++;
        break;
      }
      case TSDB_DATA_TYPE_SMALLINT: {
        int16_t *in  = (int16_t *)pInputData->pData;
        sum += in[i];
        qSum += in[i] * in[i];
        count++;
        break;
      }
      case TSDB_DATA_TYPE_INT: {
        int32_t *in  = (int32_t *)pInputData->pData;
        sum += in[i];
        qSum += in[i] * in[i];
        count++;
        break;
      }
      case TSDB_DATA_TYPE_BIGINT: {
        int64_t *in  = (int64_t *)pInputData->pData;
        sum += in[i];
        qSum += in[i] * in[i];
        count++;
        break;
      }
      case TSDB_DATA_TYPE_UTINYINT: {
        uint8_t *in  = (uint8_t *)pInputData->pData;
        sum += in[i];
        qSum += in[i] * in[i];
        count++;
        break;
      }
      case TSDB_DATA_TYPE_USMALLINT: {
        uint16_t *in  = (uint16_t *)pInputData->pData;
        sum += in[i];
        qSum += in[i] * in[i];
        count++;
        break;
      }
      case TSDB_DATA_TYPE_UINT: {
        uint32_t *in  = (uint32_t *)pInputData->pData;
        sum += in[i];
        qSum += in[i] * in[i];
        count++;
        break;
      }
      case TSDB_DATA_TYPE_UBIGINT: {
        uint64_t *in  = (uint64_t *)pInputData->pData;
        sum += in[i];
        qSum += in[i] * in[i];
        count++;
        break;
      }
      case TSDB_DATA_TYPE_FLOAT: {
        float *in  = (float *)pInputData->pData;
        sum += in[i];
        qSum += in[i] * in[i];
        count++;
        break;
      }
      case TSDB_DATA_TYPE_DOUBLE: {
        double *in  = (double *)pInputData->pData;
        sum += in[i];
        qSum += in[i] * in[i];
        count++;
        break;
      }
    }
#endif
  }

  double *out = (double *)pOutputData->pData;
  if (hasNull) {
    colDataSetNULL(pOutputData, 0);
  } else {
    *out = 0;
#if 0
    double avg = 0;
    if (IS_SIGNED_NUMERIC_TYPE(type)) {
      avg = (int64_t)sum / (double)count;
      *out =  sqrt(fabs((int64_t)qSum / ((double)count) - avg * avg));
    } else if (IS_UNSIGNED_NUMERIC_TYPE(type)) {
      avg = (uint64_t)sum / (double)count;
      *out =  sqrt(fabs((uint64_t)qSum / ((double)count) - avg * avg));
    } else if (IS_FLOAT_TYPE(type)) {
      avg = (double)sum / (double)count;
      *out =  sqrt(fabs((double)qSum / ((double)count) - avg * avg));
    }
#endif
  }

  pOutput->numOfRows = 1;
  return TSDB_CODE_SUCCESS;
}

#define LEASTSQR_CAL(p, x, y, index, step) \
  do {                                     \
    (p)[0][0] += (double)(x) * (x);        \
    (p)[0][1] += (double)(x);              \
    (p)[0][2] += (double)(x) * (y)[index]; \
    (p)[1][2] += (y)[index];               \
    (x) += step;                           \
  } while (0)

int32_t leastSQRScalarFunction(SScalarParam *pInput, int32_t inputNum, SScalarParam *pOutput) {
  SColumnInfoData *pInputData = pInput->columnData;
  SColumnInfoData *pOutputData = pOutput->columnData;

  double startVal, stepVal;
  double matrix[2][3] = {0};
  GET_TYPED_DATA(startVal, double, GET_PARAM_TYPE(&pInput[1]), pInput[1].columnData->pData);
  GET_TYPED_DATA(stepVal, double, GET_PARAM_TYPE(&pInput[2]), pInput[2].columnData->pData);

  int32_t type = GET_PARAM_TYPE(pInput);
  int64_t count = 0;

  switch (type) {
    case TSDB_DATA_TYPE_TINYINT: {
      int8_t *in = (int8_t *)pInputData->pData;
      for (int32_t i = 0; i < pInput->numOfRows; ++i) {
        if (colDataIsNull_s(pInputData, i)) {
          continue;
        }

        count++;
        LEASTSQR_CAL(matrix, startVal, in, i, stepVal);
      }
      break;
    }
    case TSDB_DATA_TYPE_SMALLINT: {
      int16_t *in = (int16_t *)pInputData->pData;
      for (int32_t i = 0; i < pInput->numOfRows; ++i) {
        if (colDataIsNull_s(pInputData, i)) {
          continue;
        }

        count++;
        LEASTSQR_CAL(matrix, startVal, in, i, stepVal);
      }
      break;
    }
    case TSDB_DATA_TYPE_INT: {
      int32_t *in = (int32_t *)pInputData->pData;
      for (int32_t i = 0; i < pInput->numOfRows; ++i) {
        if (colDataIsNull_s(pInputData, i)) {
          continue;
        }

        count++;
        LEASTSQR_CAL(matrix, startVal, in, i, stepVal);
      }
      break;
    }
    case TSDB_DATA_TYPE_BIGINT: {
      int64_t *in = (int64_t *)pInputData->pData;
      for (int32_t i = 0; i < pInput->numOfRows; ++i) {
        if (colDataIsNull_s(pInputData, i)) {
          continue;
        }

        count++;
        LEASTSQR_CAL(matrix, startVal, in, i, stepVal);
      }
      break;
    }
    case TSDB_DATA_TYPE_UTINYINT: {
      uint8_t *in = (uint8_t *)pInputData->pData;
      for (int32_t i = 0; i < pInput->numOfRows; ++i) {
        if (colDataIsNull_s(pInputData, i)) {
          continue;
        }

        count++;
        LEASTSQR_CAL(matrix, startVal, in, i, stepVal);
      }
      break;
    }
    case TSDB_DATA_TYPE_USMALLINT: {
      uint16_t *in = (uint16_t *)pInputData->pData;
      for (int32_t i = 0; i < pInput->numOfRows; ++i) {
        if (colDataIsNull_s(pInputData, i)) {
          continue;
        }

        count++;
        LEASTSQR_CAL(matrix, startVal, in, i, stepVal);
      }
      break;
    }
    case TSDB_DATA_TYPE_UINT: {
      uint32_t *in = (uint32_t *)pInputData->pData;
      for (int32_t i = 0; i < pInput->numOfRows; ++i) {
        if (colDataIsNull_s(pInputData, i)) {
          continue;
        }

        count++;
        LEASTSQR_CAL(matrix, startVal, in, i, stepVal);
      }
      break;
    }
    case TSDB_DATA_TYPE_UBIGINT: {
      uint64_t *in = (uint64_t *)pInputData->pData;
      for (int32_t i = 0; i < pInput->numOfRows; ++i) {
        if (colDataIsNull_s(pInputData, i)) {
          continue;
        }

        count++;
        LEASTSQR_CAL(matrix, startVal, in, i, stepVal);
      }
      break;
    }
    case TSDB_DATA_TYPE_FLOAT: {
      float *in = (float *)pInputData->pData;
      for (int32_t i = 0; i < pInput->numOfRows; ++i) {
        if (colDataIsNull_s(pInputData, i)) {
          continue;
        }

        count++;
        LEASTSQR_CAL(matrix, startVal, in, i, stepVal);
      }
      break;
    }
    case TSDB_DATA_TYPE_DOUBLE: {
      double *in = (double *)pInputData->pData;
      for (int32_t i = 0; i < pInput->numOfRows; ++i) {
        if (colDataIsNull_s(pInputData, i)) {
          continue;
        }

        count++;
        LEASTSQR_CAL(matrix, startVal, in, i, stepVal);
      }
      break;
    }
  }

  if (count == 0) {
    colDataSetNULL(pOutputData, 0);
  } else {
    matrix[1][1] = (double)count;
    matrix[1][0] = matrix[0][1];

    double matrix00 = matrix[0][0] - matrix[1][0] * (matrix[0][1] / matrix[1][1]);
    double matrix02 = matrix[0][2] - matrix[1][2] * (matrix[0][1] / matrix[1][1]);
    double matrix12 = matrix[1][2] - matrix02 * (matrix[1][0] / matrix00);
    matrix02 /= matrix00;

    matrix12 /= matrix[1][1];

    char   buf[64] = {0};
    size_t len = snprintf(varDataVal(buf), sizeof(buf) - VARSTR_HEADER_SIZE, "{slop:%.6lf, intercept:%.6lf}", matrix02,
                          matrix12);
    varDataSetLen(buf, len);
    colDataSetVal(pOutputData, 0, buf, false);
  }

  pOutput->numOfRows = 1;
  return TSDB_CODE_SUCCESS;
}

int32_t percentileScalarFunction(SScalarParam *pInput, int32_t inputNum, SScalarParam *pOutput) {
  SColumnInfoData *pInputData = pInput->columnData;
  SColumnInfoData *pOutputData = pOutput->columnData;

  int32_t type = GET_PARAM_TYPE(pInput);

  double val;
  bool   hasNull = false;
  for (int32_t i = 0; i < pInput->numOfRows; ++i) {
    if (colDataIsNull_s(pInputData, i)) {
      hasNull = true;
      break;
    }
    char *in = pInputData->pData;
    GET_TYPED_DATA(val, double, type, in);
  }

  if (hasNull) {
    colDataSetNULL(pOutputData, 0);
  } else {
    colDataSetVal(pOutputData, 0, (char *)&val, false);
  }

  pOutput->numOfRows = 1;
  return TSDB_CODE_SUCCESS;
}

int32_t apercentileScalarFunction(SScalarParam *pInput, int32_t inputNum, SScalarParam *pOutput) {
  return percentileScalarFunction(pInput, inputNum, pOutput);
}

int32_t spreadScalarFunction(SScalarParam *pInput, int32_t inputNum, SScalarParam *pOutput) {
  SColumnInfoData *pInputData = pInput->columnData;
  SColumnInfoData *pOutputData = pOutput->columnData;

  int32_t type = GET_PARAM_TYPE(pInput);

  double min, max;
  SET_DOUBLE_VAL(&min, DBL_MAX);
  SET_DOUBLE_VAL(&max, -DBL_MAX);

  bool hasNull = false;
  for (int32_t i = 0; i < pInput->numOfRows; ++i) {
    if (colDataIsNull_s(pInputData, i)) {
      hasNull = true;
      break;
    }

    char *in = pInputData->pData;

    double val = 0;
    GET_TYPED_DATA(val, double, type, in);

    if (val < GET_DOUBLE_VAL(&min)) {
      SET_DOUBLE_VAL(&min, val);
    }

    if (val > GET_DOUBLE_VAL(&max)) {
      SET_DOUBLE_VAL(&max, val);
    }
  }

  if (hasNull) {
    colDataSetNULL(pOutputData, 0);
  } else {
    double result = max - min;
    colDataSetVal(pOutputData, 0, (char *)&result, false);
  }

  pOutput->numOfRows = 1;
  return TSDB_CODE_SUCCESS;
}

int32_t nonCalcScalarFunction(SScalarParam *pInput, int32_t inputNum, SScalarParam *pOutput) {
  SColumnInfoData *pInputData = pInput->columnData;
  SColumnInfoData *pOutputData = pOutput->columnData;

  int32_t type = GET_PARAM_TYPE(pInput);
  bool    hasNull = false;

  for (int32_t i = 0; i < pInput->numOfRows; ++i) {
    if (colDataIsNull_s(pInputData, i)) {
      hasNull = true;
      break;
    }
  }

  double *out = (double *)pOutputData->pData;
  if (hasNull) {
    colDataSetNULL(pOutputData, 0);
  } else {
    *out = 0;
  }

  pOutput->numOfRows = 1;
  return TSDB_CODE_SUCCESS;
}

int32_t derivativeScalarFunction(SScalarParam *pInput, int32_t inputNum, SScalarParam *pOutput) {
  return nonCalcScalarFunction(pInput, inputNum, pOutput);
}

int32_t irateScalarFunction(SScalarParam *pInput, int32_t inputNum, SScalarParam *pOutput) {
  return nonCalcScalarFunction(pInput, inputNum, pOutput);
}

int32_t diffScalarFunction(SScalarParam *pInput, int32_t inputNum, SScalarParam *pOutput) {
  return nonCalcScalarFunction(pInput, inputNum, pOutput);
}

int32_t twaScalarFunction(SScalarParam *pInput, int32_t inputNum, SScalarParam *pOutput) {
  return avgScalarFunction(pInput, inputNum, pOutput);
}

int32_t mavgScalarFunction(SScalarParam *pInput, int32_t inputNum, SScalarParam *pOutput) {
  return avgScalarFunction(pInput, inputNum, pOutput);
}

int32_t hllScalarFunction(SScalarParam *pInput, int32_t inputNum, SScalarParam *pOutput) {
  return countScalarFunction(pInput, inputNum, pOutput);
}

int32_t csumScalarFunction(SScalarParam *pInput, int32_t inputNum, SScalarParam *pOutput) {
  return sumScalarFunction(pInput, inputNum, pOutput);
}

typedef enum {
  STATE_OPER_INVALID = 0,
  STATE_OPER_LT,
  STATE_OPER_GT,
  STATE_OPER_LE,
  STATE_OPER_GE,
  STATE_OPER_NE,
  STATE_OPER_EQ,
} EStateOperType;

#define STATE_COMP(_op, _lval, _rval, _rtype) STATE_COMP_IMPL(_op, _lval, GET_STATE_VAL(_rval, _rtype))

#define GET_STATE_VAL(_val, _type) ((_type == TSDB_DATA_TYPE_BIGINT) ? (*(int64_t *)_val) : (*(double *)_val))

#define STATE_COMP_IMPL(_op, _lval, _rval) \
  do {                                     \
    switch (_op) {                         \
      case STATE_OPER_LT:                  \
        return ((_lval) < (_rval));        \
        break;                             \
      case STATE_OPER_GT:                  \
        return ((_lval) > (_rval));        \
        break;                             \
      case STATE_OPER_LE:                  \
        return ((_lval) <= (_rval));       \
        break;                             \
      case STATE_OPER_GE:                  \
        return ((_lval) >= (_rval));       \
        break;                             \
      case STATE_OPER_NE:                  \
        return ((_lval) != (_rval));       \
        break;                             \
      case STATE_OPER_EQ:                  \
        return ((_lval) == (_rval));       \
        break;                             \
      default:                             \
        break;                             \
    }                                      \
  } while (0)

static int8_t getStateOpType(char *opStr) {
  int8_t opType;
  if (strncasecmp(opStr, "LT", 2) == 0) {
    opType = STATE_OPER_LT;
  } else if (strncasecmp(opStr, "GT", 2) == 0) {
    opType = STATE_OPER_GT;
  } else if (strncasecmp(opStr, "LE", 2) == 0) {
    opType = STATE_OPER_LE;
  } else if (strncasecmp(opStr, "GE", 2) == 0) {
    opType = STATE_OPER_GE;
  } else if (strncasecmp(opStr, "NE", 2) == 0) {
    opType = STATE_OPER_NE;
  } else if (strncasecmp(opStr, "EQ", 2) == 0) {
    opType = STATE_OPER_EQ;
  } else {
    opType = STATE_OPER_INVALID;
  }

  return opType;
}

static bool checkStateOp(int8_t op, SColumnInfoData *pCol, int32_t index, SScalarParam *pCondParam) {
  char   *data = colDataGetData(pCol, index);
  char   *param = pCondParam->columnData->pData;
  int32_t paramType = GET_PARAM_TYPE(pCondParam);
  switch (pCol->info.type) {
    case TSDB_DATA_TYPE_TINYINT: {
      int8_t v = *(int8_t *)data;
      STATE_COMP(op, v, param, paramType);
      break;
    }
    case TSDB_DATA_TYPE_UTINYINT: {
      uint8_t v = *(uint8_t *)data;
      STATE_COMP(op, v, param, paramType);
      break;
    }
    case TSDB_DATA_TYPE_SMALLINT: {
      int16_t v = *(int16_t *)data;
      STATE_COMP(op, v, param, paramType);
      break;
    }
    case TSDB_DATA_TYPE_USMALLINT: {
      uint16_t v = *(uint16_t *)data;
      STATE_COMP(op, v, param, paramType);
      break;
    }
    case TSDB_DATA_TYPE_INT: {
      int32_t v = *(int32_t *)data;
      STATE_COMP(op, v, param, paramType);
      break;
    }
    case TSDB_DATA_TYPE_UINT: {
      uint32_t v = *(uint32_t *)data;
      STATE_COMP(op, v, param, paramType);
      break;
    }
    case TSDB_DATA_TYPE_BIGINT: {
      int64_t v = *(int64_t *)data;
      STATE_COMP(op, v, param, paramType);
      break;
    }
    case TSDB_DATA_TYPE_UBIGINT: {
      uint64_t v = *(uint64_t *)data;
      STATE_COMP(op, v, param, paramType);
      break;
    }
    case TSDB_DATA_TYPE_FLOAT: {
      float v = *(float *)data;
      STATE_COMP(op, v, param, paramType);
      break;
    }
    case TSDB_DATA_TYPE_DOUBLE: {
      double v = *(double *)data;
      STATE_COMP(op, v, param, paramType);
      break;
    }
    default: {
      return false;
    }
  }
  return false;
}

int32_t stateCountScalarFunction(SScalarParam *pInput, int32_t inputNum, SScalarParam *pOutput) {
  SColumnInfoData *pInputData = pInput->columnData;
  SColumnInfoData *pOutputData = pOutput->columnData;

  int8_t  op = getStateOpType(varDataVal(pInput[1].columnData->pData));
  int64_t count = 0;

  for (int32_t i = 0; i < pInput->numOfRows; ++i) {
    if (colDataIsNull_s(pInputData, i)) {
      colDataSetNULL(pOutputData, i);
      continue;
    }

    bool    ret = checkStateOp(op, pInputData, i, &pInput[2]);
    int64_t out = -1;
    if (ret) {
      out = ++count;
    } else {
      count = 0;
    }
    colDataSetVal(pOutputData, i, (char *)&out, false);
  }

  pOutput->numOfRows = pInput->numOfRows;
  return TSDB_CODE_SUCCESS;
}

int32_t stateDurationScalarFunction(SScalarParam *pInput, int32_t inputNum, SScalarParam *pOutput) {
  SColumnInfoData *pInputData = pInput->columnData;
  SColumnInfoData *pOutputData = pOutput->columnData;

  int8_t op = getStateOpType(varDataVal(pInput[1].columnData->pData));

  for (int32_t i = 0; i < pInput->numOfRows; ++i) {
    if (colDataIsNull_s(pInputData, i)) {
      colDataSetNULL(pOutputData, i);
      continue;
    }

    bool    ret = checkStateOp(op, pInputData, i, &pInput[2]);
    int64_t out = -1;
    if (ret) {
      out = 0;
    }
    colDataSetVal(pOutputData, i, (char *)&out, false);
  }

  pOutput->numOfRows = pInput->numOfRows;
  return TSDB_CODE_SUCCESS;
}

typedef enum { UNKNOWN_BIN = 0, USER_INPUT_BIN, LINEAR_BIN, LOG_BIN } EHistoBinType;

static int8_t getHistogramBinType(char *binTypeStr) {
  int8_t binType;
  if (strcasecmp(binTypeStr, "user_input") == 0) {
    binType = USER_INPUT_BIN;
  } else if (strcasecmp(binTypeStr, "linear_bin") == 0) {
    binType = LINEAR_BIN;
  } else if (strcasecmp(binTypeStr, "log_bin") == 0) {
    binType = LOG_BIN;
  } else {
    binType = UNKNOWN_BIN;
  }

  return binType;
}

typedef struct SHistoFuncBin {
  double  lower;
  double  upper;
  int64_t count;
  double  percentage;
} SHistoFuncBin;

static bool getHistogramBinDesc(SHistoFuncBin **bins, int32_t *binNum, char *binDescStr, int8_t binType,
                                bool normalized) {
  cJSON  *binDesc = cJSON_Parse(binDescStr);
  int32_t numOfBins;
  double *intervals;
  if (cJSON_IsObject(binDesc)) { /* linaer/log bins */
    int32_t numOfParams = cJSON_GetArraySize(binDesc);
    int32_t startIndex;
    if (numOfParams != 4) {
      cJSON_Delete(binDesc);
      return false;
    }

    cJSON *start = cJSON_GetObjectItem(binDesc, "start");
    cJSON *factor = cJSON_GetObjectItem(binDesc, "factor");
    cJSON *width = cJSON_GetObjectItem(binDesc, "width");
    cJSON *count = cJSON_GetObjectItem(binDesc, "count");
    cJSON *infinity = cJSON_GetObjectItem(binDesc, "infinity");

    if (!cJSON_IsNumber(start) || !cJSON_IsNumber(count) || !cJSON_IsBool(infinity)) {
      cJSON_Delete(binDesc);
      return false;
    }

    if (count->valueint <= 0 || count->valueint > 1000) {  // limit count to 1000
      cJSON_Delete(binDesc);
      return false;
    }

    if (isinf(start->valuedouble) || (width != NULL && isinf(width->valuedouble)) ||
        (factor != NULL && isinf(factor->valuedouble)) || (count != NULL && isinf(count->valuedouble))) {
      cJSON_Delete(binDesc);
      return false;
    }

    int32_t counter = (int32_t)count->valueint;
    if (infinity->valueint == false) {
      startIndex = 0;
      numOfBins = counter + 1;
    } else {
      startIndex = 1;
      numOfBins = counter + 3;
    }

    intervals = taosMemoryCalloc(numOfBins, sizeof(double));
    if (cJSON_IsNumber(width) && factor == NULL && binType == LINEAR_BIN) {
      // linear bin process
      if (width->valuedouble == 0) {
        taosMemoryFree(intervals);
        cJSON_Delete(binDesc);
        return false;
      }
      for (int i = 0; i < counter + 1; ++i) {
        intervals[startIndex] = start->valuedouble + i * width->valuedouble;
        if (isinf(intervals[startIndex])) {
          taosMemoryFree(intervals);
          cJSON_Delete(binDesc);
          return false;
        }
        startIndex++;
      }
    } else if (cJSON_IsNumber(factor) && width == NULL && binType == LOG_BIN) {
      // log bin process
      if (start->valuedouble == 0) {
        taosMemoryFree(intervals);
        cJSON_Delete(binDesc);
        return false;
      }
      if (factor->valuedouble < 0 || factor->valuedouble == 0 || factor->valuedouble == 1) {
        taosMemoryFree(intervals);
        cJSON_Delete(binDesc);
        return false;
      }
      for (int i = 0; i < counter + 1; ++i) {
        intervals[startIndex] = start->valuedouble * pow(factor->valuedouble, i * 1.0);
        if (isinf(intervals[startIndex])) {
          taosMemoryFree(intervals);
          cJSON_Delete(binDesc);
          return false;
        }
        startIndex++;
      }
    } else {
      taosMemoryFree(intervals);
      cJSON_Delete(binDesc);
      return false;
    }

    if (infinity->valueint == true) {
      intervals[0] = -INFINITY;
      intervals[numOfBins - 1] = INFINITY;
      // in case of desc bin orders, -inf/inf should be swapped
      if (numOfBins < 4) {
        return false;
      }
      if (intervals[1] > intervals[numOfBins - 2]) {
        TSWAP(intervals[0], intervals[numOfBins - 1]);
      }
    }
  } else if (cJSON_IsArray(binDesc)) { /* user input bins */
    if (binType != USER_INPUT_BIN) {
      cJSON_Delete(binDesc);
      return false;
    }
    numOfBins = cJSON_GetArraySize(binDesc);
    intervals = taosMemoryCalloc(numOfBins, sizeof(double));
    cJSON *bin = binDesc->child;
    if (bin == NULL) {
      taosMemoryFree(intervals);
      cJSON_Delete(binDesc);
      return false;
    }
    int i = 0;
    while (bin) {
      intervals[i] = bin->valuedouble;
      if (!cJSON_IsNumber(bin)) {
        taosMemoryFree(intervals);
        cJSON_Delete(binDesc);
        return false;
      }
      if (i != 0 && intervals[i] <= intervals[i - 1]) {
        taosMemoryFree(intervals);
        cJSON_Delete(binDesc);
        return false;
      }
      bin = bin->next;
      i++;
    }
  } else {
    cJSON_Delete(binDesc);
    return false;
  }

  *binNum = numOfBins - 1;
  *bins = taosMemoryCalloc(numOfBins, sizeof(SHistoFuncBin));
  for (int32_t i = 0; i < *binNum; ++i) {
    (*bins)[i].lower = intervals[i] < intervals[i + 1] ? intervals[i] : intervals[i + 1];
    (*bins)[i].upper = intervals[i + 1] > intervals[i] ? intervals[i + 1] : intervals[i];
    (*bins)[i].count = 0;
  }

  taosMemoryFree(intervals);
  cJSON_Delete(binDesc);

  return true;
}

int32_t histogramScalarFunction(SScalarParam *pInput, int32_t inputNum, SScalarParam *pOutput) {
  SColumnInfoData *pInputData = pInput->columnData;
  SColumnInfoData *pOutputData = pOutput->columnData;

  SHistoFuncBin *bins;
  int32_t        numOfBins = 0;
  int32_t        totalCount = 0;

  char *binTypeStr = strndup(varDataVal(pInput[1].columnData->pData), varDataLen(pInput[1].columnData->pData));
  int8_t binType = getHistogramBinType(binTypeStr);
  taosMemoryFree(binTypeStr);

  char   *binDesc = strndup(varDataVal(pInput[2].columnData->pData), varDataLen(pInput[2].columnData->pData));
  int64_t normalized = *(int64_t *)(pInput[3].columnData->pData);

  int32_t type = GET_PARAM_TYPE(pInput);
  if (!getHistogramBinDesc(&bins, &numOfBins, binDesc, binType, (bool)normalized)) {
    taosMemoryFree(binDesc);
    return TSDB_CODE_FAILED;
  }
  taosMemoryFree(binDesc);

  for (int32_t i = 0; i < pInput->numOfRows; ++i) {
    if (colDataIsNull_s(pInputData, i)) {
      continue;
    }

    char  *data = colDataGetData(pInputData, i);
    double v;
    GET_TYPED_DATA(v, double, type, data);

    for (int32_t k = 0; k < numOfBins; ++k) {
      if (v > bins[k].lower && v <= bins[k].upper) {
        bins[k].count++;
        totalCount++;
        break;
      }
    }
  }

  if (normalized) {
    for (int32_t k = 0; k < numOfBins; ++k) {
      if (totalCount != 0) {
        bins[k].percentage = bins[k].count / (double)totalCount;
      } else {
        bins[k].percentage = 0;
      }
    }
  }

  colInfoDataEnsureCapacity(pOutputData, numOfBins, false);

  for (int32_t k = 0; k < numOfBins; ++k) {
    int32_t len;
    char    buf[512] = {0};
    if (!normalized) {
      len = sprintf(varDataVal(buf), "{\"lower_bin\":%g, \"upper_bin\":%g, \"count\":%" PRId64 "}", bins[k].lower,
                    bins[k].upper, bins[k].count);
    } else {
      len = sprintf(varDataVal(buf), "{\"lower_bin\":%g, \"upper_bin\":%g, \"count\":%lf}", bins[k].lower,
                    bins[k].upper, bins[k].percentage);
    }
    varDataSetLen(buf, len);
    colDataSetVal(pOutputData, k, buf, false);
  }

  taosMemoryFree(bins);
  pOutput->numOfRows = numOfBins;
  return TSDB_CODE_SUCCESS;
}

int32_t selectScalarFunction(SScalarParam *pInput, int32_t inputNum, SScalarParam *pOutput) {
  SColumnInfoData *pInputData = pInput->columnData;
  SColumnInfoData *pOutputData = pOutput->columnData;

  int32_t type = GET_PARAM_TYPE(pInput);

  for (int32_t i = 0; i < pInput->numOfRows; ++i) {
    if (colDataIsNull_s(pInputData, i)) {
      colDataSetNULL(pOutputData, 0);
      continue;
    }

    char *data = colDataGetData(pInputData, i);
    colDataSetVal(pOutputData, i, data, false);
  }

  pOutput->numOfRows = 1;
  return TSDB_CODE_SUCCESS;
}

int32_t topBotScalarFunction(SScalarParam *pInput, int32_t inputNum, SScalarParam *pOutput) {
  return selectScalarFunction(pInput, inputNum, pOutput);
}

int32_t firstLastScalarFunction(SScalarParam *pInput, int32_t inputNum, SScalarParam *pOutput) {
  return selectScalarFunction(pInput, inputNum, pOutput);
}

int32_t sampleScalarFunction(SScalarParam *pInput, int32_t inputNum, SScalarParam *pOutput) {
  return selectScalarFunction(pInput, inputNum, pOutput);
}

int32_t tailScalarFunction(SScalarParam *pInput, int32_t inputNum, SScalarParam *pOutput) {
  return selectScalarFunction(pInput, inputNum, pOutput);
}

int32_t uniqueScalarFunction(SScalarParam *pInput, int32_t inputNum, SScalarParam *pOutput) {
  return selectScalarFunction(pInput, inputNum, pOutput);
}

int32_t modeScalarFunction(SScalarParam *pInput, int32_t inputNum, SScalarParam *pOutput) {
  return selectScalarFunction(pInput, inputNum, pOutput);
}<|MERGE_RESOLUTION|>--- conflicted
+++ resolved
@@ -288,13 +288,8 @@
 /** String functions **/
 static VarDataLenT tlength(char *input, int32_t type) { return varDataLen(input); }
 
-<<<<<<< HEAD
-static int16_t tcharlength(char *input, int32_t type) {
+static VarDataLenT tcharlength(char *input, int32_t type) {
   if (type == TSDB_DATA_TYPE_VARCHAR || type == TSDB_DATA_TYPE_GEOMETRY) {
-=======
-static VarDataLenT tcharlength(char *input, int32_t type) {
-  if (type == TSDB_DATA_TYPE_VARCHAR) {
->>>>>>> 4e8fae61
     return varDataLen(input);
   } else {  // NCHAR
     return varDataLen(input) / TSDB_NCHAR_SIZE;
