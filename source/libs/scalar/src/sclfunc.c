#include "cJSON.h"
#include "function.h"
#include "scalar.h"
#include "sclInt.h"
#include "sclvector.h"
#include "tdatablock.h"
#include "tjson.h"
#include "ttime.h"

typedef float (*_float_fn)(float);
typedef float (*_float_fn_2)(float, float);
typedef double (*_double_fn)(double);
typedef double (*_double_fn_2)(double, double);
typedef int (*_conv_fn)(int);
typedef void (*_trim_space_fn)(char *, char *, int32_t, int32_t);
typedef int32_t (*_trim_fn)(char *, char *, char *, int32_t, int32_t);
typedef int32_t (*_len_fn)(char *, int32_t, VarDataLenT *);

/** Math functions **/
static double tlog(double v) { return log(v); }

static double tlog2(double v, double base) {
  double a = log(v);
  double b = log(base);
  if (isnan(a) || isinf(a)) {
    return a;
  } else if (isnan(b) || isinf(b)) {
    return b;
  } else if (b == 0) {
    return INFINITY;
  } else {
    return a / b;
  }
}

static double degrees(double v) {
  return v * M_1_PI * 180.0;
}

static double radians(double v) {
  return v / 180.0 * M_PI ;
}

int32_t absFunction(SScalarParam *pInput, int32_t inputNum, SScalarParam *pOutput) {
  SColumnInfoData *pInputData = pInput->columnData;
  SColumnInfoData *pOutputData = pOutput->columnData;

  int32_t type = GET_PARAM_TYPE(pInput);

  switch (type) {
    case TSDB_DATA_TYPE_FLOAT: {
      float *in = (float *)pInputData->pData;
      float *out = (float *)pOutputData->pData;
      for (int32_t i = 0; i < pInput->numOfRows; ++i) {
        if (colDataIsNull_s(pInputData, i)) {
          colDataSetNULL(pOutputData, i);
          continue;
        }
        out[i] = (in[i] >= 0) ? in[i] : -in[i];
      }
      break;
    }

    case TSDB_DATA_TYPE_DOUBLE: {
      double *in = (double *)pInputData->pData;
      double *out = (double *)pOutputData->pData;
      for (int32_t i = 0; i < pInput->numOfRows; ++i) {
        if (colDataIsNull_s(pInputData, i)) {
          colDataSetNULL(pOutputData, i);
          continue;
        }
        out[i] = (in[i] >= 0) ? in[i] : -in[i];
      }
      break;
    }

    case TSDB_DATA_TYPE_TINYINT: {
      int8_t *in = (int8_t *)pInputData->pData;
      int8_t *out = (int8_t *)pOutputData->pData;
      for (int32_t i = 0; i < pInput->numOfRows; ++i) {
        if (colDataIsNull_s(pInputData, i)) {
          colDataSetNULL(pOutputData, i);
          continue;
        }
        out[i] = (in[i] >= 0) ? in[i] : -in[i];
      }
      break;
    }

    case TSDB_DATA_TYPE_SMALLINT: {
      int16_t *in = (int16_t *)pInputData->pData;
      int16_t *out = (int16_t *)pOutputData->pData;
      for (int32_t i = 0; i < pInput->numOfRows; ++i) {
        if (colDataIsNull_s(pInputData, i)) {
          colDataSetNULL(pOutputData, i);
          continue;
        }
        out[i] = (in[i] >= 0) ? in[i] : -in[i];
      }
      break;
    }

    case TSDB_DATA_TYPE_INT: {
      int32_t *in = (int32_t *)pInputData->pData;
      int32_t *out = (int32_t *)pOutputData->pData;
      for (int32_t i = 0; i < pInput->numOfRows; ++i) {
        if (colDataIsNull_s(pInputData, i)) {
          colDataSetNULL(pOutputData, i);
          continue;
        }
        out[i] = (in[i] >= 0) ? in[i] : -in[i];
      }
      break;
    }

    case TSDB_DATA_TYPE_BIGINT: {
      int64_t *in = (int64_t *)pInputData->pData;
      int64_t *out = (int64_t *)pOutputData->pData;
      for (int32_t i = 0; i < pInput->numOfRows; ++i) {
        if (colDataIsNull_s(pInputData, i)) {
          colDataSetNULL(pOutputData, i);
          continue;
        }
        out[i] = (in[i] >= 0) ? in[i] : -in[i];
      }
      break;
    }

    case TSDB_DATA_TYPE_NULL: {
      for (int32_t i = 0; i < pInput->numOfRows; ++i) {
        colDataSetNULL(pOutputData, i);
      }
      break;
    }

    default: {
      SCL_ERR_RET(colDataAssign(pOutputData, pInputData, pInput->numOfRows, NULL));
    }
  }

  pOutput->numOfRows = pInput->numOfRows;
  return TSDB_CODE_SUCCESS;
}

int32_t signFunction(SScalarParam *pInput, int32_t inputNum, SScalarParam *pOutput) {
  SColumnInfoData *pInputData = pInput->columnData;
  SColumnInfoData *pOutputData = pOutput->columnData;

  int32_t type = GET_PARAM_TYPE(pInput);

  switch (type) {
    case TSDB_DATA_TYPE_FLOAT: {
      float *in = (float *)pInputData->pData;
      float *out = (float *)pOutputData->pData;
      for (int32_t i = 0; i < pInput->numOfRows; ++i) {
        if (colDataIsNull_s(pInputData, i)) {
          colDataSetNULL(pOutputData, i);
          continue;
        }
        out[i] = (float)(in[i] < 0.0 ? -1 : (in[i] > 0.0 ? 1 : 0));
      }
      break;
    }

    case TSDB_DATA_TYPE_DOUBLE: {
      double *in = (double *)pInputData->pData;
      double *out = (double *)pOutputData->pData;
      for (int32_t i = 0; i < pInput->numOfRows; ++i) {
        if (colDataIsNull_s(pInputData, i)) {
          colDataSetNULL(pOutputData, i);
          continue;
        }
        out[i] = (double)(in[i] < 0.0 ? -1 : (in[i] > 0.0 ? 1 : 0));
      }
      break;
    }

    case TSDB_DATA_TYPE_TINYINT: {
      int8_t *in = (int8_t *)pInputData->pData;
      int8_t *out = (int8_t *)pOutputData->pData;
      for (int32_t i = 0; i < pInput->numOfRows; ++i) {
        if (colDataIsNull_s(pInputData, i)) {
          colDataSetNULL(pOutputData, i);
          continue;
        }
        out[i] = (int8_t)(in[i] < 0 ? -1 : (in[i] > 0 ? 1 : 0));
      }
      break;
    }

    case TSDB_DATA_TYPE_SMALLINT: {
      int16_t *in = (int16_t *)pInputData->pData;
      int16_t *out = (int16_t *)pOutputData->pData;
      for (int32_t i = 0; i < pInput->numOfRows; ++i) {
        if (colDataIsNull_s(pInputData, i)) {
          colDataSetNULL(pOutputData, i);
          continue;
        }
        out[i] = (int16_t)(in[i] < 0 ? -1 : (in[i] > 0 ? 1 : 0));
      }
      break;
    }

    case TSDB_DATA_TYPE_INT: {
      int32_t *in = (int32_t *)pInputData->pData;
      int32_t *out = (int32_t *)pOutputData->pData;
      for (int32_t i = 0; i < pInput->numOfRows; ++i) {
        if (colDataIsNull_s(pInputData, i)) {
          colDataSetNULL(pOutputData, i);
          continue;
        }
        out[i] = (int32_t)(in[i] < 0 ? -1 : (in[i] > 0 ? 1 : 0));
      }
      break;
    }

    case TSDB_DATA_TYPE_BIGINT: {
      int64_t *in = (int64_t *)pInputData->pData;
      int64_t *out = (int64_t *)pOutputData->pData;
      for (int32_t i = 0; i < pInput->numOfRows; ++i) {
        if (colDataIsNull_s(pInputData, i)) {
          colDataSetNULL(pOutputData, i);
          continue;
        }
        out[i] = (int64_t)(in[i] < 0 ? -1 : (in[i] > 0 ? 1 : 0));
      }
      break;
    }

    case TSDB_DATA_TYPE_UTINYINT: {
      uint8_t *in = (uint8_t *)pInputData->pData;
      uint8_t *out = (uint8_t *)pOutputData->pData;
      for (int32_t i = 0; i < pInput->numOfRows; ++i) {
        if (colDataIsNull_s(pInputData, i)) {
          colDataSetNULL(pOutputData, i);
          continue;
        }
        out[i] = (uint8_t)(in[i] > 0 ? 1 : 0);
      }
      break;
    }
    case TSDB_DATA_TYPE_USMALLINT: {
      uint16_t *in = (uint16_t *)pInputData->pData;
      uint16_t *out = (uint16_t *)pOutputData->pData;
      for (int32_t i = 0; i < pInput->numOfRows; ++i) {
        if (colDataIsNull_s(pInputData, i)) {
          colDataSetNULL(pOutputData, i);
          continue;
        }
        out[i] = (uint16_t)(in[i] > 0 ? 1 : 0);
      }
      break;
    }
    case TSDB_DATA_TYPE_UINT: {
      uint32_t *in = (uint32_t *)pInputData->pData;
      uint32_t *out = (uint32_t *)pOutputData->pData;
      for (int32_t i = 0; i < pInput->numOfRows; ++i) {
        if (colDataIsNull_s(pInputData, i)) {
          colDataSetNULL(pOutputData, i);
          continue;
        }
        out[i] = (uint32_t)(in[i] > 0 ? 1 : 0);
      }
      break;
    }
    case TSDB_DATA_TYPE_UBIGINT: {
      uint64_t *in = (uint64_t *)pInputData->pData;
      uint64_t *out = (uint64_t *)pOutputData->pData;
      for (int32_t i = 0; i < pInput->numOfRows; ++i) {
        if (colDataIsNull_s(pInputData, i)) {
          colDataSetNULL(pOutputData, i);
          continue;
        }
        out[i] = (uint64_t)(in[i] > 0 ? 1 : 0);
      }
      break;
    }
    case TSDB_DATA_TYPE_NULL: {
      for (int32_t i = 0; i < pInput->numOfRows; ++i) {
        colDataSetNULL(pOutputData, i);
      }
      break;
    }

    default: {
      SCL_ERR_RET(TSDB_CODE_FUNC_FUNTION_PARA_TYPE);
    }
  }

  pOutput->numOfRows = pInput->numOfRows;
  return TSDB_CODE_SUCCESS;
}

static int32_t doScalarFunctionUnique(SScalarParam *pInput, int32_t inputNum, SScalarParam *pOutput, _double_fn valFn) {
  int32_t type = GET_PARAM_TYPE(pInput);

  SColumnInfoData *pInputData = pInput->columnData;
  SColumnInfoData *pOutputData = pOutput->columnData;

  _getDoubleValue_fn_t getValueFn;
  SCL_ERR_RET(getVectorDoubleValueFn(type, &getValueFn));

  double *out = (double *)pOutputData->pData;

  for (int32_t i = 0; i < pInput->numOfRows; ++i) {
    if (colDataIsNull_s(pInputData, i) || IS_NULL_TYPE(type)) {
      colDataSetNULL(pOutputData, i);
      continue;
    }
    double tmp = 0;
    SCL_ERR_RET(getValueFn(pInputData->pData, i, &tmp));
    double result = valFn(tmp);
    if (isinf(result) || isnan(result)) {
      colDataSetNULL(pOutputData, i);
    } else {
      out[i] = result;
    }
  }

  pOutput->numOfRows = pInput->numOfRows;
  return TSDB_CODE_SUCCESS;
}

static int32_t doScalarFunctionUnique2(SScalarParam *pInput, int32_t inputNum, SScalarParam *pOutput,
                                       _double_fn_2 valFn) {
  SColumnInfoData     *pInputData[2];
  SColumnInfoData     *pOutputData = pOutput->columnData;
  _getDoubleValue_fn_t getValueFn[2];

  for (int32_t i = 0; i < inputNum; ++i) {
    pInputData[i] = pInput[i].columnData;
    SCL_ERR_RET(getVectorDoubleValueFn(GET_PARAM_TYPE(&pInput[i]), &getValueFn[i]));
  }

  double *out = (double *)pOutputData->pData;
  double  result;

  bool hasNullType = (IS_NULL_TYPE(GET_PARAM_TYPE(&pInput[0])) || IS_NULL_TYPE(GET_PARAM_TYPE(&pInput[1])));

  int32_t numOfRows = TMAX(pInput[0].numOfRows, pInput[1].numOfRows);
  if (pInput[0].numOfRows == pInput[1].numOfRows) {
    for (int32_t i = 0; i < numOfRows; ++i) {
      if (colDataIsNull_s(pInputData[0], i) || colDataIsNull_s(pInputData[1], i) || hasNullType) {
        colDataSetNULL(pOutputData, i);
        continue;
      }
      double val1 = 0;
      double val2 = 0;
      SCL_ERR_RET(getValueFn[0](pInputData[0]->pData, i, &val1));
      SCL_ERR_RET(getValueFn[1](pInputData[1]->pData, i, &val2));
      result = valFn(val1, val2);
      if (isinf(result) || isnan(result)) {
        colDataSetNULL(pOutputData, i);
      } else {
        out[i] = result;
      }
    }
  } else if (pInput[0].numOfRows == 1) {  // left operand is constant
    if (colDataIsNull_s(pInputData[0], 0) || hasNullType) {
      colDataSetNNULL(pOutputData, 0, pInput[1].numOfRows);
    } else {
      for (int32_t i = 0; i < numOfRows; ++i) {
        if (colDataIsNull_s(pInputData[1], i)) {
          colDataSetNULL(pOutputData, i);
          continue;
        }
        double val1 = 0;
        double val2 = 0;
        SCL_ERR_RET(getValueFn[0](pInputData[0]->pData, 0, &val1));
        SCL_ERR_RET(getValueFn[1](pInputData[1]->pData, i, &val2));
        result = valFn(val1, val2);
        if (isinf(result) || isnan(result)) {
          colDataSetNULL(pOutputData, i);
          continue;
        }

        out[i] = result;
      }
    }
  } else if (pInput[1].numOfRows == 1) {
    if (colDataIsNull_s(pInputData[1], 0) || hasNullType) {
      colDataSetNNULL(pOutputData, 0, pInput[0].numOfRows);
    } else {
      for (int32_t i = 0; i < numOfRows; ++i) {
        if (colDataIsNull_s(pInputData[0], i)) {
          colDataSetNULL(pOutputData, i);
          continue;
        }
        double val1 = 0;
        double val2 = 0;
        SCL_ERR_RET(getValueFn[0](pInputData[0]->pData, i, &val1));
        SCL_ERR_RET(getValueFn[1](pInputData[1]->pData, 0, &val2));
        result = valFn(val1, val2);
        if (isinf(result) || isnan(result)) {
          colDataSetNULL(pOutputData, i);
          continue;
        }

        out[i] = result;
      }
    }
  }

  pOutput->numOfRows = numOfRows;
  return TSDB_CODE_SUCCESS;
}

static int32_t doScalarFunction(SScalarParam *pInput, int32_t inputNum, SScalarParam *pOutput, _float_fn f1,
                                _double_fn d1) {
  int32_t type = GET_PARAM_TYPE(pInput);

  SColumnInfoData *pInputData = pInput->columnData;
  SColumnInfoData *pOutputData = pOutput->columnData;

  switch (type) {
    case TSDB_DATA_TYPE_FLOAT: {
      float *in = (float *)pInputData->pData;
      float *out = (float *)pOutputData->pData;

      for (int32_t i = 0; i < pInput->numOfRows; ++i) {
        if (colDataIsNull_s(pInputData, i)) {
          colDataSetNULL(pOutputData, i);
          continue;
        }
        out[i] = f1(in[i]) + 0;
      }
      break;
    }

    case TSDB_DATA_TYPE_DOUBLE: {
      double *in = (double *)pInputData->pData;
      double *out = (double *)pOutputData->pData;

      for (int32_t i = 0; i < pInput->numOfRows; ++i) {
        if (colDataIsNull_s(pInputData, i)) {
          colDataSetNULL(pOutputData, i);
          continue;
        }
        out[i] = d1(in[i]) + 0;
      }
      break;
    }

    case TSDB_DATA_TYPE_NULL: {
      for (int32_t i = 0; i < pInput->numOfRows; ++i) {
        colDataSetNULL(pOutputData, i);
      }
      break;
    }

    default: {
      SCL_ERR_RET(colDataAssign(pOutputData, pInputData, pInput->numOfRows, NULL));
    }
  }

  pOutput->numOfRows = pInput->numOfRows;
  return TSDB_CODE_SUCCESS;
}

/** String functions **/
static int32_t tlength(char *input, int32_t type, VarDataLenT *len) {
  *len = varDataLen(input);
  return TSDB_CODE_SUCCESS;
}

uint8_t getCharLen(const unsigned char *str) {
  if (strcasecmp(tsCharset, "UTF-8") != 0) {
    return 1;
  }
  if ((str[0] & 0x80) == 0) {
    return 1;
  } else if ((str[0] & 0xE0) == 0xC0) {
    return 2;
  } else if ((str[0] & 0xF0) == 0xE0) {
    return 3;
  } else if ((str[0] & 0xF8) == 0xF0) {
    return 4;
  } else {
    return 1;
  }
}

static int32_t tcharlength(char *input, int32_t type, VarDataLenT *len) {
  if (type == TSDB_DATA_TYPE_VARCHAR) {
    // calculate the number of characters in the string considering the multi-byte character
    char *str = varDataVal(input);
    VarDataLenT strLen = 0;
    VarDataLenT pos = 0;
    while(pos < varDataLen(input)) {
      strLen++;
      pos += getCharLen((unsigned char *)(str + pos));
    }
    *len = strLen;
    return TSDB_CODE_SUCCESS;
  } else if (type == TSDB_DATA_TYPE_GEOMETRY) {
    *len = varDataLen(input);
  } else {  // NCHAR
    *len = varDataLen(input) / TSDB_NCHAR_SIZE;
  }
  return TSDB_CODE_SUCCESS;
}

static void tltrimspace(char *input, char *output, int32_t type, int32_t charLen) {
  int32_t numOfSpaces = 0;
  if (type == TSDB_DATA_TYPE_VARCHAR) {
    for (int32_t i = 0; i < charLen; ++i) {
      if (!isspace(*(varDataVal(input) + i))) {
        break;
      }
      numOfSpaces++;
    }
  } else {  // NCHAR
    for (int32_t i = 0; i < charLen; ++i) {
      if (!iswspace(*((uint32_t *)varDataVal(input) + i))) {
        break;
      }
      numOfSpaces++;
    }
  }

  int32_t resLen;
  if (type == TSDB_DATA_TYPE_VARCHAR) {
    resLen = charLen - numOfSpaces;
    (void)memcpy(varDataVal(output), varDataVal(input) + numOfSpaces, resLen);
  } else {
    resLen = (charLen - numOfSpaces) * TSDB_NCHAR_SIZE;
    (void)memcpy(varDataVal(output), varDataVal(input) + numOfSpaces * TSDB_NCHAR_SIZE, resLen);
  }

  varDataSetLen(output, resLen);
}

static void tlrtrimspace(char *input, char *output, int32_t type, int32_t charLen) {
  int32_t numOfLeftSpaces = 0;
  int32_t numOfRightSpaces = 0;
  if (type == TSDB_DATA_TYPE_VARCHAR) {
    for (int32_t i = 0; i < charLen; ++i) {
      if (!isspace(*(varDataVal(input) + i))) {
        break;
      }
      numOfLeftSpaces++;
    }
  } else {  // NCHAR
    for (int32_t i = 0; i < charLen; ++i) {
      if (!iswspace(*((uint32_t *)varDataVal(input) + i))) {
        break;
      }
      numOfLeftSpaces++;
    }
  }

  if (type == TSDB_DATA_TYPE_VARCHAR) {
    for (int32_t i = charLen - 1; i >= 0; --i) {
      if (!isspace(*(varDataVal(input) + i))) {
        break;
      }
      numOfRightSpaces++;
    }
  } else {  // NCHAR
    for (int32_t i = charLen - 1; i >= 0; --i) {
      if (!iswspace(*((uint32_t *)varDataVal(input) + i))) {
        break;
      }
      numOfRightSpaces++;
    }
  }

  int32_t resLen;
  if (type == TSDB_DATA_TYPE_VARCHAR) {
    resLen = charLen - (numOfLeftSpaces + numOfRightSpaces);
    (void)memcpy(varDataVal(output), varDataVal(input) + numOfLeftSpaces, resLen);
  } else {
    resLen = (charLen - (numOfLeftSpaces + numOfRightSpaces)) * TSDB_NCHAR_SIZE;
    (void)memcpy(varDataVal(output), varDataVal(input) + numOfLeftSpaces * TSDB_NCHAR_SIZE, resLen);
  }

  varDataSetLen(output, resLen);
}

static bool isCharStart(char c) {
  return strcasecmp(tsCharset, "UTF-8") == 0 ? ((c & 0xC0) != 0x80) : true;
}

static int32_t trimHelper(char *orgStr, char* remStr, int32_t orgLen, int32_t remLen, bool trimLeft) {
  if (trimLeft) {
    int32_t pos = 0;
    for (int32_t i = 0; i < orgLen; i += remLen) {
      if (memcmp(orgStr + i, remStr, remLen) == 0) {
        if (isCharStart(orgStr[i + remLen])) {
          pos = i + remLen;
          continue;
        } else {
          return pos;
        }
      } else {
        return pos;
      }
    }
    return pos;
  } else {
    int32_t pos = orgLen;
    for (int32_t i = orgLen - remLen; i >= 0; i -= remLen) {
      if (memcmp(orgStr + i, remStr, remLen) == 0) {
        if (isCharStart(orgStr[i])) {
          pos = i;
          continue;
        } else {
          return pos;
        }
      } else {
        return pos;
      }
    }
    return pos;
  }
}

static int32_t convVarcharToNchar(char *input, char **output, int32_t inputLen, int32_t *outputLen) {
  *output = taosMemoryCalloc(inputLen * TSDB_NCHAR_SIZE, 1);
  if (NULL == *output) {
    return TSDB_CODE_OUT_OF_MEMORY;
  }
  bool ret = taosMbsToUcs4(input, inputLen, (TdUcs4 *)*output, inputLen * TSDB_NCHAR_SIZE, outputLen);
  if (!ret) {
    taosMemoryFreeClear(*output);
    return TSDB_CODE_SCALAR_CONVERT_ERROR;
  }
  return TSDB_CODE_SUCCESS;
}

static int32_t convNcharToVarchar(char *input, char **output, int32_t inputLen, int32_t *outputLen) {
  *output = taosMemoryCalloc(inputLen, 1);
  if (NULL == *output) {
    return TSDB_CODE_OUT_OF_MEMORY;
  }
  *outputLen = taosUcs4ToMbs((TdUcs4 *)input, inputLen, *output);
  if (*outputLen < 0) {
    taosMemoryFree(*output);
    return TSDB_CODE_SCALAR_CONVERT_ERROR;
  }
  return TSDB_CODE_SUCCESS;
}

static int32_t convBetweenNcharAndVarchar(char *input, char **output, int32_t inputLen, int32_t *outputLen, int32_t wantType) {
  if (wantType == TSDB_DATA_TYPE_NCHAR) {
    return convVarcharToNchar(input, output, inputLen, outputLen);
  } else {
    return convNcharToVarchar(input, output, inputLen, outputLen);
  }
}
static int32_t tltrim(char *input, char *remInput, char *output, int32_t inputType, int32_t remType) {
  int32_t orgLen = varDataLen(input);
  char   *orgStr = varDataVal(input);
  int32_t remLen = varDataLen(remInput);
  char   *remStr = varDataVal(remInput);
  if (orgLen == 0) {
    varDataSetLen(output, 0);
    return TSDB_CODE_SUCCESS;
  }
  int32_t pos = 0;

  bool    needFree = false;
  if (inputType != remType) {
    SCL_ERR_RET(convBetweenNcharAndVarchar(varDataVal(remInput), &remStr, varDataLen(remInput), &remLen, inputType));
    needFree = true;
  }

  if (remLen == 0 || remLen > orgLen) {
    (void)memcpy(varDataVal(output), orgStr, orgLen);
    varDataSetLen(output, orgLen);
    return TSDB_CODE_SUCCESS;
  }

  pos = trimHelper(orgStr, remStr, orgLen, remLen, true);

  if (needFree) {
    taosMemoryFree(remStr);
  }

  int32_t resLen = orgLen - pos;
  (void)memcpy(varDataVal(output), orgStr + pos, resLen);
  varDataSetLen(output, resLen);
  return TSDB_CODE_SUCCESS;
}

static void trtrimspace(char *input, char *output, int32_t type, int32_t charLen) {
  int32_t numOfSpaces = 0;
  if (type == TSDB_DATA_TYPE_VARCHAR) {
    for (int32_t i = charLen - 1; i >= 0; --i) {
      if (!isspace(*(varDataVal(input) + i))) {
        break;
      }
      numOfSpaces++;
    }
  } else {  // NCHAR
    for (int32_t i = charLen - 1; i >= 0; --i) {
      if (!iswspace(*((uint32_t *)varDataVal(input) + i))) {
        break;
      }
      numOfSpaces++;
    }
  }

  int32_t resLen;
  if (type == TSDB_DATA_TYPE_VARCHAR) {
    resLen = charLen - numOfSpaces;
  } else {
    resLen = (charLen - numOfSpaces) * TSDB_NCHAR_SIZE;
  }
  (void)memcpy(varDataVal(output), varDataVal(input), resLen);

  varDataSetLen(output, resLen);
}

static int32_t trtrim(char *input, char *remInput, char *output, int32_t inputType, int32_t remType) {
  int32_t orgLen = varDataLen(input);
  char   *orgStr = varDataVal(input);
  int32_t remLen = varDataLen(remInput);
  char   *remStr = varDataVal(remInput);
  if (orgLen == 0) {
    varDataSetLen(output, 0);
    return TSDB_CODE_SUCCESS;
  }
  int32_t pos = 0;
  bool    needFree = false;

  if (inputType != remType) {
    SCL_ERR_RET(convBetweenNcharAndVarchar(varDataVal(remInput), &remStr, varDataLen(remInput), &remLen, inputType));
    needFree = true;
  }

  if (remLen == 0 || remLen > orgLen) {
    (void)memcpy(varDataVal(output), orgStr, orgLen);
    varDataSetLen(output, orgLen);
    return TSDB_CODE_SUCCESS;
  }

  pos = trimHelper(orgStr, remStr, orgLen, remLen, false);

  if (needFree) {
    taosMemoryFree(remStr);
  }

  (void)memcpy(varDataVal(output), orgStr, pos);
  varDataSetLen(output, pos);
  return TSDB_CODE_SUCCESS;
}

static int32_t tlrtrim(char *input, char *remInput, char *output, int32_t inputType, int32_t remType) {
  int32_t orgLen = varDataLen(input);
  char   *orgStr = varDataVal(input);
  int32_t remLen = varDataLen(remInput);
  char   *remStr = varDataVal(remInput);
  if (orgLen == 0) {
    varDataSetLen(output, 0);
    return TSDB_CODE_SUCCESS;
  }

  bool    needFree = false;

  if (inputType != remType) {
    SCL_ERR_RET(convBetweenNcharAndVarchar(varDataVal(remInput), &remStr, varDataLen(remInput), &remLen, inputType));
    needFree = true;
  }

  if (remLen == 0 || remLen > orgLen) {
    (void)memcpy(varDataVal(output), orgStr, orgLen);
    varDataSetLen(output, orgLen);
    return TSDB_CODE_SUCCESS;
  }

  int32_t leftPos = trimHelper(orgStr, remStr, orgLen, remLen, true);
  int32_t rightPos = trimHelper(orgStr, remStr, orgLen, remLen, false);

  if (needFree) {
    taosMemoryFree(remStr);
  }

  if (leftPos >= rightPos) {
    varDataSetLen(output, 0);
    return TSDB_CODE_SUCCESS;
  }
  (void)memcpy(varDataVal(output), orgStr + leftPos, rightPos - leftPos);
  varDataSetLen(output, rightPos - leftPos);
  return TSDB_CODE_SUCCESS;
}

static int32_t doLengthFunction(SScalarParam *pInput, int32_t inputNum, SScalarParam *pOutput, _len_fn lenFn) {
  int32_t type = GET_PARAM_TYPE(pInput);

  SColumnInfoData *pInputData = pInput->columnData;
  SColumnInfoData *pOutputData = pOutput->columnData;

  int64_t *out = (int64_t *)pOutputData->pData;

  for (int32_t i = 0; i < pInput->numOfRows; ++i) {
    if (colDataIsNull_s(pInputData, i)) {
      colDataSetNULL(pOutputData, i);
      continue;
    }

    char *in = colDataGetData(pInputData, i);
    SCL_ERR_RET(lenFn(in, type, (VarDataLenT *)&(out[i])));
  }

  pOutput->numOfRows = pInput->numOfRows;
  return TSDB_CODE_SUCCESS;
}

static int32_t concatCopyHelper(const char *input, char *output, bool hasNchar, int32_t type, VarDataLenT *dataLen) {
  if (hasNchar && type == TSDB_DATA_TYPE_VARCHAR) {
    TdUcs4 *newBuf = taosMemoryCalloc((varDataLen(input) + 1) * TSDB_NCHAR_SIZE, 1);
    if (NULL == newBuf) {
      return TSDB_CODE_OUT_OF_MEMORY;
    }
    int32_t len = varDataLen(input);
    bool    ret = taosMbsToUcs4(varDataVal(input), len, newBuf, (varDataLen(input) + 1) * TSDB_NCHAR_SIZE, &len);
    if (!ret) {
      taosMemoryFree(newBuf);
      return TSDB_CODE_SCALAR_CONVERT_ERROR;
    }
    (void)memcpy(varDataVal(output) + *dataLen, newBuf, len);
    *dataLen += len;
    taosMemoryFree(newBuf);
  } else {
    (void)memcpy(varDataVal(output) + *dataLen, varDataVal(input), varDataLen(input));
    *dataLen += varDataLen(input);
  }
  return TSDB_CODE_SUCCESS;
}

static int32_t getNumOfNullEntries(SColumnInfoData *pColumnInfoData, int32_t numOfRows) {
  int32_t numOfNulls = 0;
  if (!pColumnInfoData->hasNull) {
    return numOfNulls;
  }
  for (int i = 0; i < numOfRows; ++i) {
    if (pColumnInfoData->varmeta.offset[i] == -1) {
      numOfNulls++;
    }
  }
  return numOfNulls;
}

int32_t concatFunction(SScalarParam *pInput, int32_t inputNum, SScalarParam *pOutput) {
  int32_t           code = TSDB_CODE_SUCCESS;
  SColumnInfoData **pInputData = taosMemoryCalloc(inputNum, sizeof(SColumnInfoData *));
  SColumnInfoData  *pOutputData = pOutput->columnData;
  char            **input = taosMemoryCalloc(inputNum, POINTER_BYTES);
  char             *outputBuf = NULL;

  if (NULL == pInputData) {
    SCL_ERR_JRET(TSDB_CODE_OUT_OF_MEMORY);
  }
  if (NULL == input) {
    SCL_ERR_JRET(TSDB_CODE_OUT_OF_MEMORY);
  }

  int32_t inputLen = 0;
  int32_t numOfRows = 0;
  bool    hasNchar = (GET_PARAM_TYPE(pOutput) == TSDB_DATA_TYPE_NCHAR) ? true : false;
  for (int32_t i = 0; i < inputNum; ++i) {
    if (pInput[i].numOfRows > numOfRows) {
      numOfRows = pInput[i].numOfRows;
    }
  }
  for (int32_t i = 0; i < inputNum; ++i) {
    pInputData[i] = pInput[i].columnData;
    int32_t factor = 1;
    if (hasNchar && (GET_PARAM_TYPE(&pInput[i]) == TSDB_DATA_TYPE_VARCHAR)) {
      factor = TSDB_NCHAR_SIZE;
    }

    int32_t numOfNulls = getNumOfNullEntries(pInputData[i], pInput[i].numOfRows);
    if (pInput[i].numOfRows == 1) {
      inputLen += (pInputData[i]->varmeta.length - VARSTR_HEADER_SIZE) * factor * (numOfRows - numOfNulls);
    } else {
      inputLen += (pInputData[i]->varmeta.length - (numOfRows - numOfNulls) * VARSTR_HEADER_SIZE) * factor;
    }
  }

  int32_t outputLen = inputLen + numOfRows * VARSTR_HEADER_SIZE;
  outputBuf = taosMemoryCalloc(outputLen, 1);
  if (NULL == outputBuf) {
    SCL_ERR_JRET(TSDB_CODE_OUT_OF_MEMORY);
  }
  char *output = outputBuf;

  for (int32_t k = 0; k < numOfRows; ++k) {
    bool hasNull = false;
    for (int32_t i = 0; i < inputNum; ++i) {
      if (colDataIsNull_s(pInputData[i], k) || IS_NULL_TYPE(GET_PARAM_TYPE(&pInput[i]))) {
        colDataSetNULL(pOutputData, k);
        hasNull = true;
        break;
      }
    }

    if (hasNull) {
      continue;
    }

    VarDataLenT dataLen = 0;
    for (int32_t i = 0; i < inputNum; ++i) {
      int32_t rowIdx = (pInput[i].numOfRows == 1) ? 0 : k;
      input[i] = colDataGetData(pInputData[i], rowIdx);

      SCL_ERR_JRET(concatCopyHelper(input[i], output, hasNchar, GET_PARAM_TYPE(&pInput[i]), &dataLen));
    }
    varDataSetLen(output, dataLen);
    SCL_ERR_JRET(colDataSetVal(pOutputData, k, output, false));
    output += varDataTLen(output);
  }

  pOutput->numOfRows = numOfRows;

_return:
  taosMemoryFree(input);
  taosMemoryFree(outputBuf);
  taosMemoryFree(pInputData);

  SCL_RET(code);
}

int32_t concatWsFunction(SScalarParam *pInput, int32_t inputNum, SScalarParam *pOutput) {
  int32_t           code = TSDB_CODE_SUCCESS;
  SColumnInfoData **pInputData = taosMemoryCalloc(inputNum, sizeof(SColumnInfoData *));
  SColumnInfoData  *pOutputData = pOutput->columnData;
  char            **input = taosMemoryCalloc(inputNum, POINTER_BYTES);
  char             *outputBuf = NULL;

  if (NULL == pInputData) {
    SCL_ERR_JRET(TSDB_CODE_OUT_OF_MEMORY);
  }
  if (NULL == input) {
    SCL_ERR_JRET(TSDB_CODE_OUT_OF_MEMORY);
  }

  int32_t inputLen = 0;
  int32_t numOfRows = 0;
  bool    hasNchar = (GET_PARAM_TYPE(pOutput) == TSDB_DATA_TYPE_NCHAR) ? true : false;
  for (int32_t i = 1; i < inputNum; ++i) {
    if (pInput[i].numOfRows > numOfRows) {
      numOfRows = pInput[i].numOfRows;
    }
  }
  for (int32_t i = 0; i < inputNum; ++i) {
    pInputData[i] = pInput[i].columnData;
    int32_t factor = 1;
    if (hasNchar && (GET_PARAM_TYPE(&pInput[i]) == TSDB_DATA_TYPE_VARCHAR)) {
      factor = TSDB_NCHAR_SIZE;
    }

    int32_t numOfNulls = getNumOfNullEntries(pInputData[i], pInput[i].numOfRows);
    if (i == 0) {
      // calculate required separator space
      inputLen +=
          (pInputData[0]->varmeta.length - VARSTR_HEADER_SIZE) * (numOfRows - numOfNulls) * (inputNum - 2) * factor;
    } else if (pInput[i].numOfRows == 1) {
      inputLen += (pInputData[i]->varmeta.length - VARSTR_HEADER_SIZE) * (numOfRows - numOfNulls) * factor;
    } else {
      inputLen += (pInputData[i]->varmeta.length - (numOfRows - numOfNulls) * VARSTR_HEADER_SIZE) * factor;
    }
  }

  int32_t outputLen = inputLen + numOfRows * VARSTR_HEADER_SIZE;
  outputBuf = taosMemoryCalloc(outputLen, 1);
  if (NULL == outputBuf) {
    SCL_ERR_JRET(TSDB_CODE_OUT_OF_MEMORY);
  }

  char *output = outputBuf;

  for (int32_t k = 0; k < numOfRows; ++k) {
    if (colDataIsNull_s(pInputData[0], k) || IS_NULL_TYPE(GET_PARAM_TYPE(&pInput[0]))) {
      colDataSetNULL(pOutputData, k);
      continue;
    }

    VarDataLenT dataLen = 0;
    bool        hasNull = false;
    for (int32_t i = 1; i < inputNum; ++i) {
      if (colDataIsNull_s(pInputData[i], k) || IS_NULL_TYPE(GET_PARAM_TYPE(&pInput[i]))) {
        hasNull = true;
        break;
      }

      int32_t rowIdx = (pInput[i].numOfRows == 1) ? 0 : k;
      input[i] = colDataGetData(pInputData[i], rowIdx);

      SCL_ERR_JRET(concatCopyHelper(input[i], output, hasNchar, GET_PARAM_TYPE(&pInput[i]), &dataLen));

      if (i < inputNum - 1) {
        // insert the separator
        char *sep = (pInput[0].numOfRows == 1) ? colDataGetData(pInputData[0], 0) : colDataGetData(pInputData[0], k);
        SCL_ERR_JRET(concatCopyHelper(sep, output, hasNchar, GET_PARAM_TYPE(&pInput[0]), &dataLen));
      }
    }

    if (hasNull) {
      colDataSetNULL(pOutputData, k);
      (void)memset(output, 0, dataLen);
    } else {
      varDataSetLen(output, dataLen);
      SCL_ERR_JRET(colDataSetVal(pOutputData, k, output, false));
      output += varDataTLen(output);
    }
  }

  pOutput->numOfRows = numOfRows;

_return:
  taosMemoryFree(input);
  taosMemoryFree(outputBuf);
  taosMemoryFree(pInputData);

  return code;
}

static int32_t doCaseConvFunction(SScalarParam *pInput, int32_t inputNum, SScalarParam *pOutput, _conv_fn convFn) {
  int32_t type = GET_PARAM_TYPE(pInput);

  SColumnInfoData *pInputData = pInput->columnData;
  SColumnInfoData *pOutputData = pOutput->columnData;

  int32_t outputLen = pInputData->varmeta.length;
  char   *outputBuf = taosMemoryCalloc(outputLen, 1);
  if (outputBuf == NULL) {
    SCL_ERR_RET(TSDB_CODE_OUT_OF_MEMORY);
  }

  char   *output = outputBuf;

  for (int32_t i = 0; i < pInput->numOfRows; ++i) {
    if (colDataIsNull_s(pInputData, i)) {
      colDataSetNULL(pOutputData, i);
      continue;
    }

    char   *input = colDataGetData(pInput[0].columnData, i);
    int32_t len = varDataLen(input);
    if (type == TSDB_DATA_TYPE_VARCHAR) {
      for (int32_t j = 0; j < len; ++j) {
        *(varDataVal(output) + j) = convFn(*(varDataVal(input) + j));
      }
    } else {  // NCHAR
      for (int32_t j = 0; j < len / TSDB_NCHAR_SIZE; ++j) {
        *((uint32_t *)varDataVal(output) + j) = convFn(*((uint32_t *)varDataVal(input) + j));
      }
    }
    varDataSetLen(output, len);
    int32_t code = colDataSetVal(pOutputData, i, output, false);
    if (TSDB_CODE_SUCCESS != code) {
      taosMemoryFree(outputBuf);
      SCL_ERR_RET(code);
    }
    output += varDataTLen(output);
  }

  pOutput->numOfRows = pInput->numOfRows;
  taosMemoryFree(outputBuf);

  return TSDB_CODE_SUCCESS;
}

static int32_t doTrimFunction(SScalarParam *pInput, int32_t inputNum, SScalarParam *pOutput, _trim_space_fn trimSpaceFn, _trim_fn trimFn) {
  int32_t          code = TSDB_CODE_SUCCESS;
  SColumnInfoData *pInputData[2];
  SColumnInfoData *pOutputData = pOutput[0].columnData;
  int32_t          outputLen;
  int32_t          numOfRows;
  pInputData[0] = pInput[0].columnData;
  if (inputNum == 3) {
    pInputData[1] = pInput[1].columnData;
    outputLen = pInputData[1]->info.bytes;
    numOfRows = TMAX(pInput[0].numOfRows, pInput[1].numOfRows);
  } else {
    outputLen = pInputData[0]->info.bytes;
    numOfRows = pInput[0].numOfRows;
  }
  char *outputBuf = taosMemoryCalloc(outputLen, 1);
  if (outputBuf == NULL) {
    SCL_ERR_RET(TSDB_CODE_OUT_OF_MEMORY);
  }

  char   *output = outputBuf;

  if (inputNum == 3) {
    bool hasNullType = (IS_NULL_TYPE(GET_PARAM_TYPE(&pInput[0])) || IS_NULL_TYPE(GET_PARAM_TYPE(&pInput[1])));

    if (hasNullType ||
        (pInput[0].numOfRows == 1 && colDataIsNull_s(pInputData[0], 0)) ||
        (pInput[1].numOfRows == 1 && colDataIsNull_s(pInputData[1], 0))) {
      colDataSetNNULL(pOutputData, 0, numOfRows);
    }

    for (int32_t i = 0; i < numOfRows; ++i) {
      int32_t colIdx1 = (pInput[0].numOfRows == 1) ? 0 : i;
      int32_t colIdx2 = (pInput[1].numOfRows == 1) ? 0 : i;
      if (colDataIsNull_s(pInputData[0], colIdx1) || colDataIsNull_s(pInputData[1], colIdx2)) {
        colDataSetNULL(pOutputData, i);
        continue;
      }
      SCL_ERR_JRET(trimFn(colDataGetData(pInputData[1], colIdx2), colDataGetData(pInputData[0], colIdx1),
                          output, GET_PARAM_TYPE(&pInput[1]), GET_PARAM_TYPE(&pInput[0])));
      SCL_ERR_JRET(colDataSetVal(pOutputData, i, output, false));
    }
  } else {
    for (int32_t i = 0; i < numOfRows; ++i) {
      if (colDataIsNull_s(pInputData[0], i)) {
        colDataSetNULL(pOutputData, i);
        continue;
      }
      int32_t type = GET_PARAM_TYPE(pInput);
      char   *input = colDataGetData(pInputData[0], i);
      int32_t len = varDataLen(input);
      int32_t charLen = (type == TSDB_DATA_TYPE_VARCHAR) ? len : len / TSDB_NCHAR_SIZE;
      trimSpaceFn(input, output, type, charLen);
      SCL_ERR_JRET(colDataSetVal(pOutputData, i, output, false));
    }
  }
  pOutput->numOfRows = numOfRows;
_return:
  taosMemoryFree(outputBuf);
  return code;
}

static int32_t findPosBytes(char *orgStr, char *delimStr, int32_t orgLen, int32_t delimLen, int32_t charNums) {
  int32_t charCount = 0;
  if (charNums > 0) {
    for (int32_t pos = 0; pos < orgLen; pos++) {
      if (delimStr) {
        if (isCharStart(orgStr[pos]) && memcmp(orgStr + pos, delimStr, delimLen) == 0) {
          charCount++;
          if (charCount == charNums) {
            return pos;
          }
          pos = pos + delimLen - 1;
        }
      } else {
        if (isCharStart(orgStr[pos])) {
          charCount++;
          if (charCount == charNums) {
            return pos;
          }
        }
      }
    }
    return orgLen;
  } else {
    if (delimStr) {
      for (int32_t pos = orgLen - 1; pos >= 0; pos--) {
        if (isCharStart(orgStr[pos]) && memcmp(orgStr + pos, delimStr, delimLen) == 0) {
          charCount++;
          if (charCount == -charNums) {
            return pos + delimLen;
          }
          pos = pos - delimLen + 1;
        }
      }
    } else {
      for (int32_t pos = orgLen - 1; pos >= 0; pos--) {
        if (isCharStart(orgStr[pos])) {
          charCount++;
          if (charCount == -charNums) {
            return pos;
          }
        }
      }
    }
    return 0;
  }
}

int32_t substrFunction(SScalarParam *pInput, int32_t inputNum, SScalarParam *pOutput) {
  int32_t code = TSDB_CODE_SUCCESS;
<<<<<<< HEAD
  int32_t subPos = 0;
  GET_TYPED_DATA(subPos, int32_t, GET_PARAM_TYPE(&pInput[1]), pInput[1].columnData->pData);

  int32_t subLen = INT16_MAX;
  if (inputNum == 3) {
    GET_TYPED_DATA(subLen, int32_t, GET_PARAM_TYPE(&pInput[2]), pInput[2].columnData->pData);
=======
  SColumnInfoData *pInputData[3];
  SColumnInfoData *pOutputData = pOutput->columnData;

  for (int32_t i = 0; i < inputNum; ++i) {
    pInputData[i] = pInput[i].columnData;
>>>>>>> 641fccaa
  }

  int32_t outputLen = pInputData[0]->info.bytes;
  char *outputBuf = taosMemoryMalloc(outputLen);
  if (outputBuf == NULL) {
    qError("substr function memory allocation failure. size: %d", outputLen);
    return TSDB_CODE_OUT_OF_MEMORY;
  }

  int32_t numOfRows = 0;
  for (int32_t i = 0; i < inputNum; ++i) {
    numOfRows = TMAX(pInput[i].numOfRows, numOfRows);
  }

  bool hasNullType = (IS_NULL_TYPE(GET_PARAM_TYPE(&pInput[0])) || IS_NULL_TYPE(GET_PARAM_TYPE(&pInput[1])) ||
                      (inputNum == 3 && IS_NULL_TYPE(GET_PARAM_TYPE(&pInput[2]))));

  if (hasNullType ||
      (pInput[0].numOfRows == 1 && colDataIsNull_s(pInputData[0], 0)) ||
      (pInput[1].numOfRows == 1 && colDataIsNull_s(pInputData[1], 0)) ||
      (inputNum == 3 && (pInput[2].numOfRows == 1 && colDataIsNull_s(pInputData[2], 0)))) {
    colDataSetNNULL(pOutputData, 0, numOfRows);
    pOutput->numOfRows = numOfRows;
    goto _return;
  }

  int32_t colIdx[3];
  for (int32_t i = 0; i < numOfRows; ++i) {
    colIdx[0] = (pInput[0].numOfRows == 1) ? 0 : i;
    colIdx[1] = (pInput[1].numOfRows == 1) ? 0 : i;
    if (inputNum == 3) {
      colIdx[2] = (pInput[2].numOfRows == 1) ? 0 : i;
    }

    if (colDataIsNull_s(pInputData[0], colIdx[0]) || colDataIsNull_s(pInputData[1], colIdx[1]) ||
        (inputNum == 3 && colDataIsNull_s(pInputData[2], colIdx[2]))) {
      colDataSetNULL(pOutputData, i);
      continue;
    }
<<<<<<< HEAD
=======

    int32_t subPos = 0;
    int32_t subLen = INT16_MAX;
    GET_TYPED_DATA(subPos, int32_t, GET_PARAM_TYPE(&pInput[1]), colDataGetData(pInputData[1], colIdx[1]));
    if (inputNum == 3) {
      GET_TYPED_DATA(subLen, int32_t, GET_PARAM_TYPE(&pInput[2]), colDataGetData(pInputData[2], colIdx[2]));
    }

>>>>>>> 641fccaa
    if (subPos == 0 || subLen < 1) {
      varDataSetLen(outputBuf, 0);
      SCL_ERR_JRET(colDataSetVal(pOutputData, i, outputBuf, false));
      continue;
    }
<<<<<<< HEAD
    char   *input = colDataGetData(pInput[0].columnData, i);
=======

    char   *input = colDataGetData(pInputData[0], colIdx[0]);
>>>>>>> 641fccaa
    int32_t len = varDataLen(input);
    int32_t startPosBytes;
    int32_t endPosBytes = len;
    if (subPos > 0) {
<<<<<<< HEAD
      startPosBytes = (GET_PARAM_TYPE(pInput) == TSDB_DATA_TYPE_VARCHAR) ? findPosBytes(varDataVal(input), NULL, varDataLen(input), -1, subPos) : (subPos - 1) * TSDB_NCHAR_SIZE;
      startPosBytes = TMIN(startPosBytes, len);
    } else {
      startPosBytes =
          (GET_PARAM_TYPE(pInput) == TSDB_DATA_TYPE_VARCHAR) ? findPosBytes(varDataVal(input), NULL, varDataLen(input), -1, subPos) : len + subPos * TSDB_NCHAR_SIZE;
=======
      startPosBytes = (GET_PARAM_TYPE(&pInput[0]) == TSDB_DATA_TYPE_VARCHAR) ? findPosBytes(varDataVal(input), NULL, varDataLen(input), -1, subPos) : (subPos - 1) * TSDB_NCHAR_SIZE;
      startPosBytes = TMIN(startPosBytes, len);
    } else {
      startPosBytes =
          (GET_PARAM_TYPE(&pInput[0]) == TSDB_DATA_TYPE_VARCHAR) ? findPosBytes(varDataVal(input), NULL, varDataLen(input), -1, subPos) : len + subPos * TSDB_NCHAR_SIZE;
>>>>>>> 641fccaa
      startPosBytes = TMAX(startPosBytes, 0);
    }
    if (inputNum == 3) {
      endPosBytes =
<<<<<<< HEAD
          (GET_PARAM_TYPE(pInput) == TSDB_DATA_TYPE_VARCHAR)
=======
          (GET_PARAM_TYPE(&pInput[0]) == TSDB_DATA_TYPE_VARCHAR)
>>>>>>> 641fccaa
              ? startPosBytes + findPosBytes(varDataVal(input) + startPosBytes, NULL, varDataLen(input) - startPosBytes, -1, subLen + 1)
              : startPosBytes + subLen * TSDB_NCHAR_SIZE;
      endPosBytes = TMIN(endPosBytes, len);
    }

    char   *output = outputBuf;
    int32_t resLen = endPosBytes - startPosBytes;
    if (resLen > 0) {
      (void)memcpy(varDataVal(output), varDataVal(input) + startPosBytes, resLen);
      varDataSetLen(output, resLen);
    } else {
      varDataSetLen(output, 0);
    }

<<<<<<< HEAD
    SCL_ERR_JRET(colDataSetVal(pOutputData, i, output, false));
  }

  pOutput->numOfRows = pInput->numOfRows;
=======
    SCL_ERR_JRET(colDataSetVal(pOutputData, i, outputBuf, false));
  }

  pOutput->numOfRows = numOfRows;
>>>>>>> 641fccaa
_return:
  taosMemoryFree(outputBuf);

  return code;
}

int32_t md5Function(SScalarParam* pInput, int32_t inputNum, SScalarParam* pOutput) {
  SColumnInfoData *pInputData = pInput->columnData;
  SColumnInfoData *pOutputData = pOutput->columnData;
  int32_t bufLen = TMAX(MD5_OUTPUT_LEN + VARSTR_HEADER_SIZE + 1, pInputData->info.bytes);
  char* pOutputBuf = taosMemoryMalloc(bufLen);
  if (!pOutputBuf) {
    qError("md5 function alloc memory failed");
    return TSDB_CODE_OUT_OF_MEMORY;
  }
  for (int32_t i = 0; i < pInput->numOfRows; ++i) {
    if (colDataIsNull_s(pInputData, i)) {
      colDataSetNULL(pOutputData, i);
      continue;
    }
    char *input = colDataGetData(pInput[0].columnData, i);
    if (bufLen < varDataLen(input) + VARSTR_HEADER_SIZE) {
      bufLen = varDataLen(input) + VARSTR_HEADER_SIZE;
      pOutputBuf = taosMemoryRealloc(pOutputBuf, bufLen);
      if (!pOutputBuf) {
        qError("md5 function alloc memory failed");
        return TSDB_CODE_OUT_OF_MEMORY;
      }
    }
    char *output = pOutputBuf;
    (void)memcpy(varDataVal(output), varDataVal(input), varDataLen(input));
    int32_t len = taosCreateMD5Hash(varDataVal(output), varDataLen(input));
    varDataSetLen(output, len);
    int32_t code = colDataSetVal(pOutputData, i, output, false);
    if (TSDB_CODE_SUCCESS != code) {
      taosMemoryFree(pOutputBuf);
      SCL_ERR_RET(code);
    }

  }
  pOutput->numOfRows = pInput->numOfRows;
  taosMemoryFree(pOutputBuf);
  return TSDB_CODE_SUCCESS;
}

static void getAsciiChar(int32_t num, char **output) {
  if (num & 0xFF000000L) {
    INT4TOCHAR(*output, num);
  } else if (num & 0xFF0000L) {
    INT3TOCHAR(*output, num);
  } else if (num & 0xFF00L) {
    INT2TOCHAR(*output, num);
  } else {
    INT1TOCHAR(*output, num);
  }
}
int32_t charFunction(SScalarParam *pInput, int32_t inputNum, SScalarParam *pOutput) {
  int32_t code = TSDB_CODE_SUCCESS;
  int32_t outputLen = inputNum * 4 + 2;
  char   *outputBuf = taosMemoryCalloc(outputLen, 1);
  if (outputBuf == NULL) {
<<<<<<< HEAD
    SCL_ERR_RET(TSDB_CODE_OUT_OF_MEMORY);
  }
  for (int32_t i = 0; i < pInput[0].numOfRows; ++i) {
    char   *output = varDataVal(outputBuf);
    for (int32_t j = 0; j < inputNum; ++j) {
=======
    SCL_ERR_RET(terrno);
  }
  int32_t numOfRows = 0;
  for (int32_t i = 0; i < inputNum; ++i) {
    numOfRows = TMAX(numOfRows, pInput[i].numOfRows);
  }
  for (int32_t i = 0; i < numOfRows; ++i) {
    char   *output = varDataVal(outputBuf);
    for (int32_t j = 0; j < inputNum; ++j) {
      int32_t colIdx = (pInput[j].numOfRows == 1) ? 0 : i;
>>>>>>> 641fccaa
      int32_t num;
      if (colDataIsNull_s(pInput[j].columnData, i)) {
        continue;
      } else if (IS_NUMERIC_TYPE(GET_PARAM_TYPE(&pInput[j]))) {
<<<<<<< HEAD
        GET_TYPED_DATA(num, int32_t, GET_PARAM_TYPE(&pInput[j]), pInput[j].columnData->pData);
        getAsciiChar(num, &output);
      } else if (TSDB_DATA_TYPE_BINARY == GET_PARAM_TYPE(&pInput[j])) {
        num = taosStr2Int32(varDataVal(pInput[j].columnData->pData), NULL, 10);
        getAsciiChar(num, &output);
      } else if (TSDB_DATA_TYPE_NCHAR == GET_PARAM_TYPE(&pInput[j])) {
        char   *convBuf = taosMemoryMalloc(GET_PARAM_BYTES(&pInput[j]));
        int32_t len = taosUcs4ToMbs((TdUcs4 *)varDataVal(pInput[j].columnData->pData), varDataLen(pInput[j].columnData->pData), convBuf);
        if (len < 0) {
=======
        GET_TYPED_DATA(num, int32_t, GET_PARAM_TYPE(&pInput[j]), colDataGetData(pInput[j].columnData, colIdx));
        getAsciiChar(num, &output);
      } else if (TSDB_DATA_TYPE_BINARY == GET_PARAM_TYPE(&pInput[j])) {
        num = taosStr2Int32(varDataVal(colDataGetData(pInput[j].columnData, colIdx)), NULL, 10);
        getAsciiChar(num, &output);
      } else if (TSDB_DATA_TYPE_NCHAR == GET_PARAM_TYPE(&pInput[j])) {
        char   *convBuf = taosMemoryMalloc(GET_PARAM_BYTES(&pInput[j]));
        if (convBuf == NULL) {
          SCL_ERR_RET(terrno);
        }
        int32_t len = taosUcs4ToMbs((TdUcs4 *)varDataVal(colDataGetData(pInput[j].columnData, colIdx)), varDataLen(colDataGetData(pInput[j].columnData, colIdx)), convBuf);
        if (len < 0) {
          taosMemoryFree(convBuf);
>>>>>>> 641fccaa
          code = TSDB_CODE_SCALAR_CONVERT_ERROR;
          goto _return;
        }
        convBuf[len] = 0;
        num = taosStr2Int32(convBuf, NULL, 10);
        getAsciiChar(num, &output);
<<<<<<< HEAD
=======
        taosMemoryFree(convBuf);
>>>>>>> 641fccaa
      } else {
        code = TSDB_CODE_FUNC_FUNTION_PARA_TYPE;
        goto _return;
      }
    }
    varDataSetLen(outputBuf, output - varDataVal(outputBuf));
    SCL_ERR_JRET(colDataSetVal(pOutput->columnData, i, outputBuf, false));
  }
  pOutput->numOfRows = pInput->numOfRows;

_return:
  taosMemoryFree(outputBuf);
  return code;
}

int32_t asciiFunction(SScalarParam *pInput, int32_t inputNum, SScalarParam *pOutput) {
  int32_t type = GET_PARAM_TYPE(pInput);

  SColumnInfoData *pInputData = pInput->columnData;
  SColumnInfoData *pOutputData = pOutput->columnData;

  uint8_t *out = (uint8_t *)pOutputData->pData;

  for (int32_t i = 0; i < pInput->numOfRows; ++i) {
    if (colDataIsNull_s(pInputData, i)) {
      colDataSetNULL(pOutputData, i);
      continue;
    }
    char *in = colDataGetData(pInputData, i);
    out[i] = (uint8_t)(varDataVal(in))[0];
  }

  pOutput->numOfRows = pInput->numOfRows;
  return TSDB_CODE_SUCCESS;
}

static int32_t findPosChars(char *orgStr, char *delimStr, int32_t orgLen, int32_t delimLen, bool isUcs4) {
  int32_t charCount = 0;
  for (int32_t pos = 0; pos < orgLen; pos += isUcs4 ? TSDB_NCHAR_SIZE : 1) {
    if (isUcs4 || isCharStart(orgStr[pos])) {
      if (memcmp(orgStr + pos, delimStr, delimLen) == 0) {
        return charCount + 1;
      } else {
        charCount++;
      }
    }
  }
  return 0;
}

int32_t positionFunction(SScalarParam *pInput, int32_t inputNum, SScalarParam *pOutput) {
  int32_t          code = TSDB_CODE_SUCCESS;
  int32_t          numOfRows = 0;
  SColumnInfoData *pInputData[2];
  SColumnInfoData *pOutputData = pOutput[0].columnData;

  pInputData[0] = pInput[0].columnData;
  pInputData[1] = pInput[1].columnData;
  numOfRows = TMAX(pInput[0].numOfRows, pInput[1].numOfRows);

  bool hasNullType = (IS_NULL_TYPE(GET_PARAM_TYPE(&pInput[0])) || IS_NULL_TYPE(GET_PARAM_TYPE(&pInput[1])));

  if (hasNullType ||
      (pInput[0].numOfRows == 1 && colDataIsNull_s(pInputData[0], 0)) ||
      (pInput[1].numOfRows == 1 && colDataIsNull_s(pInputData[1], 0))) {
    colDataSetNNULL(pOutputData, 0, numOfRows);
  }

  for (int32_t i = 0; i < numOfRows; ++i) {
    int32_t colIdx1 = (pInput[0].numOfRows == 1) ? 0 : i;
    int32_t colIdx2 = (pInput[1].numOfRows == 1) ? 0 : i;
    if (colDataIsNull_s(pInputData[0], colIdx1) || colDataIsNull_s(pInputData[1], colIdx2)) {
      colDataSetNULL(pOutputData, i);
      continue;
    }
    int64_t offset = 0;
    if (varDataLen(colDataGetData(pInputData[0], colIdx1)) == 0) {
      offset = 1;
      colDataSetInt64(pOutputData, i, &offset);
      continue;
    }

    char   *substr = varDataVal(colDataGetData(pInputData[0], colIdx1));
    char   *orgstr = varDataVal(colDataGetData(pInputData[1], colIdx2));
    int32_t subLen = varDataLen(colDataGetData(pInputData[0], colIdx1));
    int32_t orgLen = varDataLen(colDataGetData(pInputData[1], colIdx2));
    bool    needFreeSub = false;
    if (GET_PARAM_TYPE(&pInput[1]) != GET_PARAM_TYPE(&pInput[0])) {
      SCL_ERR_RET(convBetweenNcharAndVarchar(varDataVal(colDataGetData(pInputData[0], colIdx1)), &substr, varDataLen(colDataGetData(pInputData[0], colIdx1)), &subLen, GET_PARAM_TYPE(&pInput[1])));
      needFreeSub = true;
    }

    offset = findPosChars(orgstr, substr, orgLen, subLen, GET_PARAM_TYPE(&pInput[1]) == TSDB_DATA_TYPE_NCHAR);
    if (needFreeSub) {
      taosMemoryFree(substr);
    }
    colDataSetInt64(pOutput->columnData, i, &offset);
  }

  pOutput->numOfRows = numOfRows;
  return code;
}

int32_t trimFunction(SScalarParam *pInput, int32_t inputNum, SScalarParam *pOutput) {
  // trim space
  uint8_t trimType = 0;
  GET_TYPED_DATA(trimType, int32_t, GET_PARAM_TYPE(&pInput[inputNum - 1]), pInput[inputNum - 1].columnData->pData);
  switch (trimType) {
    case TRIM_TYPE_LEADING: {
      SCL_ERR_RET(doTrimFunction(pInput, inputNum, pOutput, tltrimspace, tltrim));
      break;
    }
    case TRIM_TYPE_TRAILING: {
      SCL_ERR_RET(doTrimFunction(pInput, inputNum, pOutput, trtrimspace, trtrim));
      break;
    }
    case TRIM_TYPE_BOTH: {
      SCL_ERR_RET(doTrimFunction(pInput, inputNum, pOutput, tlrtrimspace, tlrtrim));
      break;
    }
  }
  return TSDB_CODE_SUCCESS;
}

int32_t replaceFunction(SScalarParam *pInput, int32_t inputNum, SScalarParam *pOutput) {
  int32_t          code = TSDB_CODE_SUCCESS;
  SColumnInfoData *pInputData[3];
  SColumnInfoData *pOutputData = pOutput[0].columnData;
  int32_t          outputLen;
  int32_t          numOfRows = 0;

  pInputData[0] = pInput[0].columnData;
  pInputData[1] = pInput[1].columnData;
  pInputData[2] = pInput[2].columnData;

  for (int i = 0; i < 3; i++) {
    numOfRows = TMAX(numOfRows, pInput[i].numOfRows);
  }

<<<<<<< HEAD
  outputLen = pInputData[0]->info.bytes + pInputData[0]->info.bytes / pInputData[1]->info.bytes * (pInputData[2]->info.bytes - pInputData[1]->info.bytes);
=======
  int8_t  orgType = pInputData[0]->info.type;
  int8_t  fromType = pInputData[1]->info.type;
  int8_t  toType = pInputData[2]->info.type;
  int32_t orgLength = pInputData[0]->info.bytes;
  int32_t fromLength = pInputData[1]->info.bytes;
  int32_t toLength = pInputData[2]->info.bytes;

  if (orgType == TSDB_DATA_TYPE_VARBINARY && fromType != orgType) {
    fromLength = fromLength / TSDB_NCHAR_SIZE;
  }
  if (orgType == TSDB_DATA_TYPE_NCHAR && toType != orgType) {
    toLength = toLength * TSDB_NCHAR_SIZE;
  }
  outputLen = TMAX(orgLength, orgLength + orgLength / fromLength * (toLength - fromLength));

>>>>>>> 641fccaa
  if (GET_PARAM_TYPE(&pInput[0]) == TSDB_DATA_TYPE_NULL ||
      GET_PARAM_TYPE(&pInput[1]) == TSDB_DATA_TYPE_NULL ||
      GET_PARAM_TYPE(&pInput[2]) == TSDB_DATA_TYPE_NULL ||
      (pInput[0].numOfRows == 1 && colDataIsNull_s(pInputData[0], 0)) ||
      (pInput[1].numOfRows == 1 && colDataIsNull_s(pInputData[1], 0)) ||
      (pInput[2].numOfRows == 1 && colDataIsNull_s(pInputData[2], 0))) {
    colDataSetNNULL(pOutputData, 0, numOfRows);
    pOutput->numOfRows = numOfRows;
    return TSDB_CODE_SUCCESS;
  }

  char *outputBuf = taosMemoryCalloc(outputLen + VARSTR_HEADER_SIZE, 1);
  if (NULL == outputBuf) {
    SCL_ERR_RET(TSDB_CODE_OUT_OF_MEMORY);
  }

  for (int32_t i = 0; i < numOfRows; ++i) {
    int32_t colIdx1 = (pInput[0].numOfRows == 1) ? 0 : i;
    int32_t colIdx2 = (pInput[1].numOfRows == 1) ? 0 : i;
    int32_t colIdx3 = (pInput[2].numOfRows == 1) ? 0 : i;
    if (colDataIsNull_s(pInputData[0], colIdx1) || colDataIsNull_s(pInputData[1], colIdx2) || colDataIsNull_s(pInputData[2], colIdx3)) {
      colDataSetNULL(pOutputData, i);
      continue;
    }
    char   *output = outputBuf + VARSTR_HEADER_SIZE;
    int32_t totalLen = 0;

    char   *orgStr = varDataVal(colDataGetData(pInputData[0], i));
    int32_t orgLen = varDataLen(colDataGetData(pInputData[0], i));
    char   *fromStr = varDataVal(colDataGetData(pInputData[1], colIdx2));
    int32_t fromLen = varDataLen(colDataGetData(pInputData[1], colIdx2));
    char   *toStr = varDataVal(colDataGetData(pInputData[2], colIdx3));
    int32_t toLen = varDataLen(colDataGetData(pInputData[2], colIdx3));
    bool    needFreeFrom = false;
    bool    needFreeTo = false;

    if (GET_PARAM_TYPE(&pInput[1]) != GET_PARAM_TYPE(&pInput[0])) {
<<<<<<< HEAD
      SCL_ERR_RET(convBetweenNcharAndVarchar(varDataVal(colDataGetData(pInputData[1], colIdx2)), &fromStr,
=======
      SCL_ERR_JRET(convBetweenNcharAndVarchar(varDataVal(colDataGetData(pInputData[1], colIdx2)), &fromStr,
>>>>>>> 641fccaa
                                             varDataLen(colDataGetData(pInputData[1], colIdx2)), &fromLen,
                                             GET_PARAM_TYPE(&pInput[0])));
      needFreeFrom = true;
    }
    if (GET_PARAM_TYPE(&pInput[2]) != GET_PARAM_TYPE(&pInput[0])) {
<<<<<<< HEAD
      SCL_ERR_RET(convBetweenNcharAndVarchar(varDataVal(colDataGetData(pInputData[2], colIdx3)), &toStr,
=======
      SCL_ERR_JRET(convBetweenNcharAndVarchar(varDataVal(colDataGetData(pInputData[2], colIdx3)), &toStr,
>>>>>>> 641fccaa
                                             varDataLen(colDataGetData(pInputData[2], colIdx3)), &toLen,
                                             GET_PARAM_TYPE(&pInput[0])));
      needFreeTo = true;
    }

    int32_t pos = 0;
    while (pos < orgLen) {
      if (memcmp(orgStr + pos, fromStr, fromLen) == 0) {
        (void)memcpy(output, toStr, toLen);
        output += toLen;
        pos += fromLen;
        totalLen += toLen;
      } else {
        int32_t charLen = GET_PARAM_TYPE(&pInput[0]) == TSDB_DATA_TYPE_NCHAR ? TSDB_NCHAR_SIZE : getCharLen(orgStr + pos);
        (void)memcpy(output, orgStr + pos, charLen);
        output += charLen;
        totalLen += charLen;
        pos += charLen;
      }
    }
    if (needFreeTo) {
      taosMemoryFree(toStr);
    }
    if (needFreeFrom) {
      taosMemoryFree(fromStr);
    }
    varDataSetLen(outputBuf, totalLen);
<<<<<<< HEAD
    SCL_ERR_RET(colDataSetVal(pOutputData, i, outputBuf, false));
  }
  pOutput->numOfRows = numOfRows;
=======
    SCL_ERR_JRET(colDataSetVal(pOutputData, i, outputBuf, false));
  }
  pOutput->numOfRows = numOfRows;
_return:
  taosMemoryFree(outputBuf);
>>>>>>> 641fccaa
  return code;
}

int32_t substrIdxFunction(SScalarParam *pInput, int32_t inputNum, SScalarParam *pOutput) {
  int32_t          code = TSDB_CODE_SUCCESS;
  SColumnInfoData *pInputData[3];
  SColumnInfoData *pOutputData = pOutput[0].columnData;
  int32_t          outputLen;
  int32_t          numOfRows;

  pInputData[0] = pInput[0].columnData;
  pInputData[1] = pInput[1].columnData;
  pInputData[2] = pInput[2].columnData;

<<<<<<< HEAD
  outputLen = pInputData[0]->info.bytes;
  if (GET_PARAM_TYPE(&pInput[0]) == TSDB_DATA_TYPE_NULL || GET_PARAM_TYPE(&pInput[1]) == TSDB_DATA_TYPE_NULL || GET_PARAM_TYPE(&pInput[2]) == TSDB_DATA_TYPE_NULL) {
    colDataSetNNULL(pOutputData, 0, pInput[0].numOfRows);
    pOutput->numOfRows = pInput[0].numOfRows;
=======
  for (int32_t i = 0; i < inputNum; ++i) {
    if (pInput[i].numOfRows > numOfRows) {
      numOfRows = pInput[i].numOfRows;
    }
  }

  outputLen = pInputData[0]->info.bytes;
  if (GET_PARAM_TYPE(&pInput[0]) == TSDB_DATA_TYPE_NULL || GET_PARAM_TYPE(&pInput[1]) == TSDB_DATA_TYPE_NULL || GET_PARAM_TYPE(&pInput[2]) == TSDB_DATA_TYPE_NULL) {
    colDataSetNNULL(pOutputData, 0, numOfRows);
    pOutput->numOfRows = numOfRows;
>>>>>>> 641fccaa
    return TSDB_CODE_SUCCESS;
  }
  char *outputBuf = taosMemoryCalloc(outputLen + VARSTR_HEADER_SIZE, 1);
  if (NULL == outputBuf) {
    SCL_ERR_RET(TSDB_CODE_OUT_OF_MEMORY);
  }

<<<<<<< HEAD
  for (int32_t i = 0; i < inputNum; ++i) {
    if (pInput[i].numOfRows > numOfRows) {
      numOfRows = pInput[i].numOfRows;
    }
  }

=======
>>>>>>> 641fccaa
  for (int32_t k = 0; k < numOfRows; ++k) {
    bool hasNull = false;
    for (int32_t i = 0; i < inputNum; ++i) {
      if (colDataIsNull_s(pInputData[i], k) || IS_NULL_TYPE(GET_PARAM_TYPE(&pInput[i]))) {
        colDataSetNULL(pOutputData, k);
        continue;
      }
    }

    int32_t colIdx1 = (pInput[0].numOfRows == 1) ? 0 : k;
    int32_t colIdx2 = (pInput[1].numOfRows == 1) ? 0 : k;
    int32_t count = 0;
    char   *orgStr = varDataVal(colDataGetData(pInputData[0], colIdx1));
    int32_t orgLen = varDataLen(colDataGetData(pInputData[0], colIdx1));
    char   *delimStr = varDataVal(colDataGetData(pInputData[1], colIdx2));
    int32_t delimLen = varDataLen(colDataGetData(pInputData[1], colIdx2));
    bool    needFreeDelim = false;
    GET_TYPED_DATA(count, int32_t, GET_PARAM_TYPE(&pInput[2]), colDataGetData(pInputData[2], (pInput[2].numOfRows == 1) ? 0 : k));

    int32_t startPosBytes;
    int32_t endPosBytes;
    if (GET_PARAM_TYPE(&pInput[0]) != GET_PARAM_TYPE(&pInput[1])) {
<<<<<<< HEAD
      SCL_ERR_RET(convBetweenNcharAndVarchar(varDataVal(colDataGetData(pInputData[1], colIdx2)), &delimStr,
                                             varDataLen(colDataGetData(pInputData[1], colIdx2)), &delimLen,
                                             GET_PARAM_TYPE(&pInput[0])));
=======
      SCL_ERR_JRET(convBetweenNcharAndVarchar(varDataVal(colDataGetData(pInputData[1], colIdx2)), &delimStr,
                                              varDataLen(colDataGetData(pInputData[1], colIdx2)), &delimLen,
                                              GET_PARAM_TYPE(&pInput[0])));
>>>>>>> 641fccaa
      needFreeDelim = true;
    }

    if (count > 0) {
      startPosBytes = 0;
      endPosBytes = findPosBytes(orgStr, delimStr, orgLen, delimLen, count);
    } else if (count < 0) {
      startPosBytes = findPosBytes(orgStr, delimStr, orgLen, delimLen, count);
      endPosBytes = orgLen;
    } else {
      startPosBytes = endPosBytes = 0;
    }

    char   *output = outputBuf;
    int32_t resLen = endPosBytes - startPosBytes;
    if (resLen > 0) {
      (void)memcpy(varDataVal(output), orgStr + startPosBytes, resLen);
      varDataSetLen(output, resLen);
    } else {
      varDataSetLen(output, 0);
    }
    if (needFreeDelim) {
      taosMemoryFree(delimStr);
    }

    SCL_ERR_JRET(colDataSetVal(pOutputData, k, output, false));
  }

_return:
  pOutput->numOfRows = numOfRows;
  return code;
}

static int32_t repeatStringHelper(char *input, int32_t inputLen, int32_t count, char *output) {
  for (int32_t i = 0; i < count; ++i) {
    (void)memcpy(output, input, inputLen);
    output += inputLen;
  }
  return TSDB_CODE_SUCCESS;
}

int32_t repeatFunction(SScalarParam *pInput, int32_t inputNum, SScalarParam *pOutput) {
  int32_t          code = TSDB_CODE_SUCCESS;
  SColumnInfoData *pInputData[2];
  SColumnInfoData *pOutputData = pOutput[0].columnData;
  int32_t          outputLen;
  int32_t          numOfRows;
  int32_t          maxCount = 0;

  for (int32_t i = 0; i < pInput[1].numOfRows; i++) {
<<<<<<< HEAD
    maxCount = TMAX(maxCount, *(int32_t *)colDataGetData(pInput[1].columnData, i));
=======
    int32_t tmpCount = 0;
    GET_TYPED_DATA(tmpCount, int32_t, GET_PARAM_TYPE(&pInput[1]), colDataGetData(pInput[1].columnData, i));
    maxCount = TMAX(maxCount, tmpCount);
>>>>>>> 641fccaa
  }
  pInputData[0] = pInput[0].columnData;
  pInputData[1] = pInput[1].columnData;
  outputLen = (int32_t)(pInputData[0]->info.bytes * maxCount + VARSTR_HEADER_SIZE);
  if (outputLen > TSDB_MAX_FIELD_LEN) {
    return TSDB_CODE_FUNC_INVALID_RES_LENGTH;
  }
  numOfRows = TMAX(pInput[0].numOfRows, pInput[1].numOfRows);
  char *outputBuf = taosMemoryCalloc(outputLen, 1);
  if (outputBuf == NULL) {
    SCL_ERR_RET(TSDB_CODE_OUT_OF_MEMORY);
  }

  char   *output = outputBuf;

  bool hasNullType = (IS_NULL_TYPE(GET_PARAM_TYPE(&pInput[0])) || IS_NULL_TYPE(GET_PARAM_TYPE(&pInput[1])));
  if (pInput[0].numOfRows == pInput[1].numOfRows) {
    for (int32_t i = 0; i < numOfRows; ++i) {
      output = outputBuf;
      if (colDataIsNull_s(pInputData[0], i) || colDataIsNull_s(pInputData[1], i) || hasNullType) {
        colDataSetNULL(pOutputData, i);
        continue;
      }
<<<<<<< HEAD
      int32_t count = *(int32_t *)colDataGetData(pInputData[1], i);
=======
      int32_t count = 0;
      GET_TYPED_DATA(count, int32_t, GET_PARAM_TYPE(&pInput[1]), colDataGetData(pInput[1].columnData, i));
>>>>>>> 641fccaa
      if (count <= 0) {
        varDataSetLen(output, 0);
        SCL_ERR_JRET(colDataSetVal(pOutputData, i, outputBuf, false));
      } else {
        char   *orgStr = colDataGetData(pInputData[0], i);
        varDataSetLen(output, varDataLen(orgStr) * count);
        SCL_ERR_JRET(repeatStringHelper(varDataVal(orgStr), varDataLen(orgStr), count, varDataVal(output)));
        SCL_ERR_JRET(colDataSetVal(pOutputData, i, outputBuf, false));
      }
    }
  } else if (pInput[0].numOfRows == 1) {
    if (colDataIsNull_s(pInputData[0], 0) || hasNullType) {
      colDataSetNNULL(pOutputData, 0, pInput[1].numOfRows);
    } else {
      for (int32_t i = 0; i < numOfRows; ++i) {
        output = outputBuf;
        if (colDataIsNull_s(pInputData[1], i)) {
          colDataSetNULL(pOutputData, i);
          continue;
        }
<<<<<<< HEAD
        int32_t count = *(int32_t *)colDataGetData(pInputData[1], i);
=======
        int32_t count = 0;
        GET_TYPED_DATA(count, int32_t, GET_PARAM_TYPE(&pInput[1]), colDataGetData(pInput[1].columnData, i));
>>>>>>> 641fccaa
        if (count <= 0) {
          varDataSetLen(output, 0);
          SCL_ERR_JRET(colDataSetVal(pOutputData, i, outputBuf, false));
        } else {
          char   *orgStr = colDataGetData(pInputData[0], 0);
          varDataSetLen(output, varDataLen(orgStr) * count);
          SCL_ERR_JRET(repeatStringHelper(varDataVal(orgStr), varDataLen(orgStr), count, varDataVal(output)));
          SCL_ERR_JRET(colDataSetVal(pOutputData, i, outputBuf, false));
        }
      }
    }
  } else if (pInput[1].numOfRows == 1) {
    if (colDataIsNull_s(pInputData[1], 0) || hasNullType) {
      colDataSetNNULL(pOutputData, 0, pInput[0].numOfRows);
    } else {
      for (int32_t i = 0; i < numOfRows; ++i) {
        output = outputBuf;
        if (colDataIsNull_s(pInputData[0], i)) {
          colDataSetNULL(pOutputData, i);
          continue;
        }
<<<<<<< HEAD
        int32_t count = *(int32_t *)colDataGetData(pInputData[1], 0);
=======
        int32_t count = 0;
        GET_TYPED_DATA(count, int32_t, GET_PARAM_TYPE(&pInput[1]), colDataGetData(pInput[1].columnData, 0));
>>>>>>> 641fccaa
        if (count <= 0) {
          varDataSetLen(output, 0);
          SCL_ERR_JRET(colDataSetVal(pOutputData, i, outputBuf, false));
        } else {
          char   *orgStr = colDataGetData(pInputData[0], i);
          varDataSetLen(output, varDataLen(orgStr) * count);
          SCL_ERR_JRET(repeatStringHelper(varDataVal(orgStr), varDataLen(orgStr), count, varDataVal(output)));
          SCL_ERR_JRET(colDataSetVal(pOutputData, i, outputBuf, false));
        }
      }
    }
  }

  pOutput->numOfRows = numOfRows;
_return:
  taosMemoryFree(outputBuf);
  return code;
}

/** Conversion functions **/
int32_t castFunction(SScalarParam *pInput, int32_t inputNum, SScalarParam *pOutput) {
  int16_t inputType = GET_PARAM_TYPE(&pInput[0]);
  int32_t inputLen = GET_PARAM_BYTES(&pInput[0]);
  int16_t outputType = GET_PARAM_TYPE(&pOutput[0]);
  int64_t outputLen = GET_PARAM_BYTES(&pOutput[0]);

  int32_t code = TSDB_CODE_SUCCESS;
  char   *convBuf = taosMemoryMalloc(inputLen);
  char   *output = taosMemoryCalloc(1, outputLen + TSDB_NCHAR_SIZE);
  int32_t bufSize = TSDB_MAX_FIELD_LEN + 1;
  char   *buf = taosMemoryMalloc(bufSize);

  if (convBuf == NULL || output == NULL || buf == NULL) {
    code = TSDB_CODE_OUT_OF_MEMORY;
    goto _end;
  }

  for (int32_t i = 0; i < pInput[0].numOfRows; ++i) {
    if (colDataIsNull_s(pInput[0].columnData, i)) {
      colDataSetNULL(pOutput->columnData, i);
      continue;
    }

    char *input = colDataGetData(pInput[0].columnData, i);

    switch (outputType) {
      case TSDB_DATA_TYPE_TINYINT: {
        if (inputType == TSDB_DATA_TYPE_BINARY) {
          (void)memcpy(buf, varDataVal(input), varDataLen(input));
          buf[varDataLen(input)] = 0;
          *(int8_t *)output = taosStr2Int8(buf, NULL, 10);
        } else if (inputType == TSDB_DATA_TYPE_NCHAR) {
          int32_t len = taosUcs4ToMbs((TdUcs4 *)varDataVal(input), varDataLen(input), convBuf);
          if (len < 0) {
            code = TSDB_CODE_SCALAR_CONVERT_ERROR;
            goto _end;
          }

          convBuf[len] = 0;
          *(int8_t *)output = taosStr2Int8(convBuf, NULL, 10);
        } else {
          GET_TYPED_DATA(*(int8_t *)output, int8_t, inputType, input);
        }
        break;
      }
      case TSDB_DATA_TYPE_SMALLINT: {
        if (inputType == TSDB_DATA_TYPE_BINARY) {
          (void)memcpy(buf, varDataVal(input), varDataLen(input));
          buf[varDataLen(input)] = 0;
          *(int16_t *)output = taosStr2Int16(buf, NULL, 10);
        } else if (inputType == TSDB_DATA_TYPE_NCHAR) {
          int32_t len = taosUcs4ToMbs((TdUcs4 *)varDataVal(input), varDataLen(input), convBuf);
          if (len < 0) {
            code = TSDB_CODE_SCALAR_CONVERT_ERROR;
            goto _end;
          }
          convBuf[len] = 0;
          *(int16_t *)output = taosStr2Int16(convBuf, NULL, 10);
        } else {
          GET_TYPED_DATA(*(int16_t *)output, int16_t, inputType, input);
        }
        break;
      }
      case TSDB_DATA_TYPE_INT: {
        if (inputType == TSDB_DATA_TYPE_BINARY) {
          (void)memcpy(buf, varDataVal(input), varDataLen(input));
          buf[varDataLen(input)] = 0;
          *(int32_t *)output = taosStr2Int32(buf, NULL, 10);
        } else if (inputType == TSDB_DATA_TYPE_NCHAR) {
          int32_t len = taosUcs4ToMbs((TdUcs4 *)varDataVal(input), varDataLen(input), convBuf);
          if (len < 0) {
            code = TSDB_CODE_SCALAR_CONVERT_ERROR;
            goto _end;
          }

          convBuf[len] = 0;
          *(int32_t *)output = taosStr2Int32(convBuf, NULL, 10);
        } else {
          GET_TYPED_DATA(*(int32_t *)output, int32_t, inputType, input);
        }
        break;
      }
      case TSDB_DATA_TYPE_BIGINT: {
        if (inputType == TSDB_DATA_TYPE_BINARY) {
          (void)memcpy(buf, varDataVal(input), varDataLen(input));
          buf[varDataLen(input)] = 0;
          *(int64_t *)output = taosStr2Int64(buf, NULL, 10);
        } else if (inputType == TSDB_DATA_TYPE_NCHAR) {
          int32_t len = taosUcs4ToMbs((TdUcs4 *)varDataVal(input), varDataLen(input), convBuf);
          if (len < 0) {
            code = TSDB_CODE_SCALAR_CONVERT_ERROR;
            goto _end;
          }
          convBuf[len] = 0;
          *(int64_t *)output = taosStr2Int64(convBuf, NULL, 10);
        } else {
          GET_TYPED_DATA(*(int64_t *)output, int64_t, inputType, input);
        }
        break;
      }
      case TSDB_DATA_TYPE_UTINYINT: {
        if (inputType == TSDB_DATA_TYPE_BINARY) {
          (void)memcpy(buf, varDataVal(input), varDataLen(input));
          buf[varDataLen(input)] = 0;
          *(uint8_t *)output = taosStr2UInt8(buf, NULL, 10);
        } else if (inputType == TSDB_DATA_TYPE_NCHAR) {
          int32_t len = taosUcs4ToMbs((TdUcs4 *)varDataVal(input), varDataLen(input), convBuf);
          if (len < 0) {
            code = TSDB_CODE_SCALAR_CONVERT_ERROR;
            goto _end;
          }
          convBuf[len] = 0;
          *(uint8_t *)output = taosStr2UInt8(convBuf, NULL, 10);
        } else {
          GET_TYPED_DATA(*(uint8_t *)output, uint8_t, inputType, input);
        }
        break;
      }
      case TSDB_DATA_TYPE_USMALLINT: {
        if (inputType == TSDB_DATA_TYPE_BINARY) {
          (void)memcpy(buf, varDataVal(input), varDataLen(input));
          buf[varDataLen(input)] = 0;
          *(uint16_t *)output = taosStr2UInt16(buf, NULL, 10);
        } else if (inputType == TSDB_DATA_TYPE_NCHAR) {
          int32_t len = taosUcs4ToMbs((TdUcs4 *)varDataVal(input), varDataLen(input), convBuf);
          if (len < 0) {
            code = TSDB_CODE_SCALAR_CONVERT_ERROR;
            goto _end;
          }
          convBuf[len] = 0;
          *(uint16_t *)output = taosStr2UInt16(convBuf, NULL, 10);
        } else {
          GET_TYPED_DATA(*(uint16_t *)output, uint16_t, inputType, input);
        }
        break;
      }
      case TSDB_DATA_TYPE_UINT: {
        if (inputType == TSDB_DATA_TYPE_BINARY) {
          (void)memcpy(buf, varDataVal(input), varDataLen(input));
          buf[varDataLen(input)] = 0;
          *(uint32_t *)output = taosStr2UInt32(buf, NULL, 10);
        } else if (inputType == TSDB_DATA_TYPE_NCHAR) {
          int32_t len = taosUcs4ToMbs((TdUcs4 *)varDataVal(input), varDataLen(input), convBuf);
          if (len < 0) {
            code = TSDB_CODE_SCALAR_CONVERT_ERROR;
            goto _end;
          }
          convBuf[len] = 0;
          *(uint32_t *)output = taosStr2UInt32(convBuf, NULL, 10);
        } else {
          GET_TYPED_DATA(*(uint32_t *)output, uint32_t, inputType, input);
        }
        break;
      }
      case TSDB_DATA_TYPE_UBIGINT: {
        if (inputType == TSDB_DATA_TYPE_BINARY) {
          (void)memcpy(buf, varDataVal(input), varDataLen(input));
          buf[varDataLen(input)] = 0;
          *(uint64_t *)output = taosStr2UInt64(buf, NULL, 10);
        } else if (inputType == TSDB_DATA_TYPE_NCHAR) {
          int32_t len = taosUcs4ToMbs((TdUcs4 *)varDataVal(input), varDataLen(input), convBuf);
          if (len < 0) {
            code = TSDB_CODE_SCALAR_CONVERT_ERROR;
            goto _end;
          }

          convBuf[len] = 0;
          *(uint64_t *)output = taosStr2UInt64(convBuf, NULL, 10);
        } else {
          GET_TYPED_DATA(*(uint64_t *)output, uint64_t, inputType, input);
        }
        break;
      }
      case TSDB_DATA_TYPE_FLOAT: {
        if (inputType == TSDB_DATA_TYPE_BINARY) {
          (void)memcpy(buf, varDataVal(input), varDataLen(input));
          buf[varDataLen(input)] = 0;
          *(float *)output = taosStr2Float(buf, NULL);
        } else if (inputType == TSDB_DATA_TYPE_NCHAR) {
          int32_t len = taosUcs4ToMbs((TdUcs4 *)varDataVal(input), varDataLen(input), convBuf);
          if (len < 0) {
            code = TSDB_CODE_SCALAR_CONVERT_ERROR;
            goto _end;
          }
          convBuf[len] = 0;
          *(float *)output = taosStr2Float(convBuf, NULL);
        } else {
          GET_TYPED_DATA(*(float *)output, float, inputType, input);
        }
        break;
      }
      case TSDB_DATA_TYPE_DOUBLE: {
        if (inputType == TSDB_DATA_TYPE_BINARY) {
          (void)memcpy(buf, varDataVal(input), varDataLen(input));
          buf[varDataLen(input)] = 0;
          *(double *)output = taosStr2Double(buf, NULL);
        } else if (inputType == TSDB_DATA_TYPE_NCHAR) {
          int32_t len = taosUcs4ToMbs((TdUcs4 *)varDataVal(input), varDataLen(input), convBuf);
          if (len < 0) {
            code = TSDB_CODE_SCALAR_CONVERT_ERROR;
            goto _end;
          }
          convBuf[len] = 0;
          *(double *)output = taosStr2Double(convBuf, NULL);
        } else {
          GET_TYPED_DATA(*(double *)output, double, inputType, input);
        }
        break;
      }
      case TSDB_DATA_TYPE_BOOL: {
        if (inputType == TSDB_DATA_TYPE_BINARY) {
          (void)memcpy(buf, varDataVal(input), varDataLen(input));
          buf[varDataLen(input)] = 0;
          *(bool *)output = taosStr2Int8(buf, NULL, 10);
        } else if (inputType == TSDB_DATA_TYPE_NCHAR) {
          int32_t len = taosUcs4ToMbs((TdUcs4 *)varDataVal(input), varDataLen(input), convBuf);
          if (len < 0) {
            code = TSDB_CODE_SCALAR_CONVERT_ERROR;
            goto _end;
          }
          convBuf[len] = 0;
          *(bool *)output = taosStr2Int8(convBuf, NULL, 10);
        } else {
          GET_TYPED_DATA(*(bool *)output, bool, inputType, input);
        }
        break;
      }
      case TSDB_DATA_TYPE_TIMESTAMP: {
        int64_t timeVal;
        if (inputType == TSDB_DATA_TYPE_BINARY || inputType == TSDB_DATA_TYPE_NCHAR) {
          int64_t timePrec;
          GET_TYPED_DATA(timePrec, int64_t, GET_PARAM_TYPE(&pInput[1]), pInput[1].columnData->pData);
          int32_t ret = convertStringToTimestamp(inputType, input, timePrec, &timeVal);
          if (ret != TSDB_CODE_SUCCESS) {
            *(int64_t *)output = 0;
          } else {
            *(int64_t *)output = timeVal;
          }
        } else {
          GET_TYPED_DATA(*(int64_t *)output, int64_t, inputType, input);
        }
        break;
      }
      case TSDB_DATA_TYPE_BINARY:
      case TSDB_DATA_TYPE_GEOMETRY: {
        if (inputType == TSDB_DATA_TYPE_BOOL) {
          // NOTE: sprintf will append '\0' at the end of string
          int32_t len = sprintf(varDataVal(output), "%.*s", (int32_t)(outputLen - VARSTR_HEADER_SIZE),
                                *(int8_t *)input ? "true" : "false");
          varDataSetLen(output, len);
        } else if (inputType == TSDB_DATA_TYPE_BINARY) {
          int32_t len = TMIN(varDataLen(input), outputLen - VARSTR_HEADER_SIZE);
          (void)memcpy(varDataVal(output), varDataVal(input), len);
          varDataSetLen(output, len);
        } else if (inputType == TSDB_DATA_TYPE_NCHAR) {
          int32_t len = taosUcs4ToMbs((TdUcs4 *)varDataVal(input), varDataLen(input), convBuf);
          if (len < 0) {
            code = TSDB_CODE_SCALAR_CONVERT_ERROR;
            goto _end;
          }
          len = TMIN(len, outputLen - VARSTR_HEADER_SIZE);
          (void)memcpy(varDataVal(output), convBuf, len);
          varDataSetLen(output, len);
        } else {
          NUM_TO_STRING(inputType, input, bufSize, buf);
          int32_t len = (int32_t)strlen(buf);
          len = (outputLen - VARSTR_HEADER_SIZE) > len ? len : (outputLen - VARSTR_HEADER_SIZE);
          (void)memcpy(varDataVal(output), buf, len);
          varDataSetLen(output, len);
        }
        break;
      }
      case TSDB_DATA_TYPE_VARBINARY:{
        if (inputType == TSDB_DATA_TYPE_BINARY) {
          int32_t len = TMIN(varDataLen(input), outputLen - VARSTR_HEADER_SIZE);
          (void)memcpy(varDataVal(output), varDataVal(input), len);
          varDataSetLen(output, len);
        }else{
          code = TSDB_CODE_FUNC_FUNTION_PARA_TYPE;
          goto _end;
        }
        break;
      }
      case TSDB_DATA_TYPE_NCHAR: {
        int32_t outputCharLen = (outputLen - VARSTR_HEADER_SIZE) / TSDB_NCHAR_SIZE;
        int32_t len;
        if (inputType == TSDB_DATA_TYPE_BOOL) {
          char tmp[8] = {0};
          len = sprintf(tmp, "%.*s", outputCharLen, *(int8_t *)input ? "true" : "false");
          bool ret = taosMbsToUcs4(tmp, len, (TdUcs4 *)varDataVal(output), outputLen - VARSTR_HEADER_SIZE, &len);
          if (!ret) {
            code = TSDB_CODE_SCALAR_CONVERT_ERROR;
            goto _end;
          }

          varDataSetLen(output, len);
        } else if (inputType == TSDB_DATA_TYPE_BINARY) {
          len = outputCharLen > varDataLen(input) ? varDataLen(input) : outputCharLen;
          bool ret = taosMbsToUcs4(input + VARSTR_HEADER_SIZE, len, (TdUcs4 *)varDataVal(output),
                                   outputLen - VARSTR_HEADER_SIZE, &len);
          if (!ret) {
            code = TSDB_CODE_SCALAR_CONVERT_ERROR;
            goto _end;
          }
          varDataSetLen(output, len);
        } else if (inputType == TSDB_DATA_TYPE_NCHAR) {
          len = TMIN(outputLen - VARSTR_HEADER_SIZE, varDataLen(input));
          (void)memcpy(output, input, len + VARSTR_HEADER_SIZE);
          varDataSetLen(output, len);
        } else {
          NUM_TO_STRING(inputType, input, bufSize, buf);
          len = (int32_t)strlen(buf);
          len = outputCharLen > len ? len : outputCharLen;
          bool ret = taosMbsToUcs4(buf, len, (TdUcs4 *)varDataVal(output), outputLen - VARSTR_HEADER_SIZE, &len);
          if (!ret) {
            code = TSDB_CODE_SCALAR_CONVERT_ERROR;
            goto _end;
          }
          varDataSetLen(output, len);
        }

        // for constant conversion, need to set proper length of pOutput description
        if (len < outputLen) {
          pOutput->columnData->info.bytes = len + VARSTR_HEADER_SIZE;
        }

        break;
      }
      default: {
        code = TSDB_CODE_FAILED;
        goto _end;
      }
    }

    code = colDataSetVal(pOutput->columnData, i, output, false);
    if (TSDB_CODE_SUCCESS != code) {
      goto _end;
    }
  }

  pOutput->numOfRows = pInput->numOfRows;

_end:
  taosMemoryFree(buf);
  taosMemoryFree(output);
  taosMemoryFree(convBuf);
  return code;
}

int32_t toISO8601Function(SScalarParam *pInput, int32_t inputNum, SScalarParam *pOutput) {
  int32_t type = GET_PARAM_TYPE(pInput);

  bool    tzPresent = (inputNum == 2) ? true : false;
  char    tz[20] = {0};
  int32_t tzLen = 0;
  if (tzPresent) {
    tzLen = varDataLen(pInput[1].columnData->pData);
    (void)memcpy(tz, varDataVal(pInput[1].columnData->pData), tzLen);
  }

  for (int32_t i = 0; i < pInput[0].numOfRows; ++i) {
    if (colDataIsNull_s(pInput[0].columnData, i)) {
      colDataSetNULL(pOutput->columnData, i);
      continue;
    }

    char *input = colDataGetData(pInput[0].columnData, i);
    char  fraction[20] = {0};
    bool  hasFraction = false;
    NUM_TO_STRING(type, input, sizeof(fraction), fraction);
    int32_t fractionLen;

    char    buf[64] = {0};
    int64_t timeVal;
    char*   format = NULL;
    int64_t  quot = 0;
    long    mod = 0;

    GET_TYPED_DATA(timeVal, int64_t, type, input);

    switch (pInput->columnData[0].info.precision) {
      case TSDB_TIME_PRECISION_MILLI: {
        quot = timeVal / 1000;
        fractionLen = 5;
        format = ".%03" PRId64;
        mod = timeVal % 1000;
        break;
      }

      case TSDB_TIME_PRECISION_MICRO: {
        quot = timeVal / 1000000;
        fractionLen = 8;
        format = ".%06" PRId64;
        mod = timeVal % 1000000;
        break;
      }

      case TSDB_TIME_PRECISION_NANO: {
        quot = timeVal / 1000000000;
        fractionLen = 11;
        format = ".%09" PRId64;
        mod = timeVal % 1000000000;
        break;
      }

      default: {
        colDataSetNULL(pOutput->columnData, i);
        continue;
      }
    }

    // trans current timezone's unix ts to dest timezone
    // offset = delta from dest timezone to zero
    // delta from zero to current timezone = 3600 * (cur)tsTimezone
    int64_t offset = 0;
    if (0 != offsetOfTimezone(tz, &offset)) {
      goto _end;
    }
    quot -= offset + 3600 * ((int64_t)tsTimezone);

    struct tm tmInfo;
    int32_t len = 0;

    if (taosLocalTime((const time_t *)&quot, &tmInfo, buf) == NULL) {
      len = (int32_t)strlen(buf);
      goto _end;
    }

    len = (int32_t)strftime(buf, sizeof(buf), "%Y-%m-%dT%H:%M:%S", &tmInfo);

    len += snprintf(buf + len, fractionLen, format, mod);

    // add timezone string
    if (tzLen > 0) {
      (void)snprintf(buf + len, tzLen + 1, "%s", tz);
      len += tzLen;
    }

_end:
    memmove(buf + VARSTR_HEADER_SIZE, buf, len);
    varDataSetLen(buf, len);

    SCL_ERR_RET(colDataSetVal(pOutput->columnData, i, buf, false));
  }

  pOutput->numOfRows = pInput->numOfRows;

  return TSDB_CODE_SUCCESS;
}

int32_t toUnixtimestampFunction(SScalarParam *pInput, int32_t inputNum, SScalarParam *pOutput) {
  int32_t type = GET_PARAM_TYPE(pInput);
  int64_t timePrec;
  int32_t idx = (inputNum == 2) ? 1 : 2;
  GET_TYPED_DATA(timePrec, int64_t, GET_PARAM_TYPE(&pInput[idx]), pInput[idx].columnData->pData);

  for (int32_t i = 0; i < pInput[0].numOfRows; ++i) {
    if (colDataIsNull_s(pInput[0].columnData, i)) {
      colDataSetNULL(pOutput->columnData, i);
      continue;
    }
    char *input = colDataGetData(pInput[0].columnData, i);

    int64_t timeVal = 0;
    int32_t ret = convertStringToTimestamp(type, input, timePrec, &timeVal);
    if (ret != TSDB_CODE_SUCCESS) {
      colDataSetNULL(pOutput->columnData, i);
    } else {
      SCL_ERR_RET(colDataSetVal(pOutput->columnData, i, (char *)&timeVal, false));
    }
  }

  pOutput->numOfRows = pInput->numOfRows;

  return TSDB_CODE_SUCCESS;
}

int32_t toJsonFunction(SScalarParam *pInput, int32_t inputNum, SScalarParam *pOutput) {
  int32_t type = GET_PARAM_TYPE(pInput);

  char tmp[TSDB_MAX_JSON_TAG_LEN] = {0};
  int32_t code = TSDB_CODE_SUCCESS;
  for (int32_t i = 0; i < pInput[0].numOfRows; ++i) {
    SArray *pTagVals = taosArrayInit(8, sizeof(STagVal));
    if (NULL == pTagVals) {
      return TSDB_CODE_OUT_OF_MEMORY;
    }
    STag   *pTag = NULL;

    if (colDataIsNull_s(pInput[0].columnData, i)) {
      code = tTagNew(pTagVals, 1, true, &pTag);
      if (TSDB_CODE_SUCCESS != code) {
        tTagFree(pTag);
        taosArrayDestroy(pTagVals);
        SCL_ERR_RET(code);
      }
    } else {
      char *input = pInput[0].columnData->pData + pInput[0].columnData->varmeta.offset[i];
      if (varDataLen(input) > (TSDB_MAX_JSON_TAG_LEN - VARSTR_HEADER_SIZE) / TSDB_NCHAR_SIZE) {
        taosArrayDestroy(pTagVals);
        return TSDB_CODE_FAILED;
      }
      (void)memcpy(tmp, varDataVal(input), varDataLen(input));
      tmp[varDataLen(input)] = 0;
      if (parseJsontoTagData(tmp, pTagVals, &pTag, NULL)) {
        code = tTagNew(pTagVals, 1, true, &pTag);
        if (TSDB_CODE_SUCCESS != code) {
          tTagFree(pTag);
          taosArrayDestroy(pTagVals);
          SCL_ERR_RET(code);
        }
      }
    }

    code = colDataSetVal(pOutput->columnData, i, (const char *)pTag, false);
    tTagFree(pTag);
    taosArrayDestroy(pTagVals);
    if (TSDB_CODE_SUCCESS != code ) {
      SCL_ERR_RET(code);
    }
  }

  pOutput->numOfRows = pInput->numOfRows;
  return TSDB_CODE_SUCCESS;
}

#define TS_FORMAT_MAX_LEN 4096
int32_t toTimestampFunction(SScalarParam* pInput, int32_t inputNum, SScalarParam* pOutput) {
  int64_t ts;
  char *  tsStr = taosMemoryMalloc(TS_FORMAT_MAX_LEN);
  char *  format = taosMemoryMalloc(TS_FORMAT_MAX_LEN);
  int32_t len, code = TSDB_CODE_SUCCESS;
  SArray *formats = NULL;

  if (tsStr == NULL || format == NULL) {
    SCL_ERR_JRET(TSDB_CODE_OUT_OF_MEMORY);
  }
  for (int32_t i = 0; i < pInput[0].numOfRows; ++i) {
    if (colDataIsNull_s(pInput[1].columnData, i) || colDataIsNull_s(pInput[0].columnData, i)) {
      colDataSetNULL(pOutput->columnData, i);
      continue;
    }

    char *tsData = colDataGetData(pInput[0].columnData, i);
    char *formatData = colDataGetData(pInput[1].columnData, pInput[1].numOfRows > 1 ? i : 0);
    len = TMIN(TS_FORMAT_MAX_LEN - 1, varDataLen(tsData));
    (void)strncpy(tsStr, varDataVal(tsData), len);  // No need to handle the return value.
    tsStr[len] = '\0';
    len = TMIN(TS_FORMAT_MAX_LEN - 1, varDataLen(formatData));
    if (pInput[1].numOfRows > 1 || i == 0) {
      (void)strncpy(format, varDataVal(formatData), len);  // No need to handle the return value.
      format[len] = '\0';
      if (formats) {
        taosArrayDestroy(formats);
        formats = NULL;
      }
    }
    int32_t precision = pOutput->columnData->info.precision;
    char    errMsg[128] = {0};
    code = taosChar2Ts(format, &formats, tsStr, &ts, precision, errMsg, 128);
    if (code) {
      qError("func to_timestamp failed %s", errMsg);
      SCL_ERR_JRET(code);
    }
    SCL_ERR_JRET(colDataSetVal(pOutput->columnData, i, (char *)&ts, false));
  }

_return:
  if (formats) taosArrayDestroy(formats);
  taosMemoryFree(tsStr);
  taosMemoryFree(format);
  return code;
}

int32_t toCharFunction(SScalarParam* pInput, int32_t inputNum, SScalarParam* pOutput) {
  char *  format = taosMemoryMalloc(TS_FORMAT_MAX_LEN);
  char *  out = taosMemoryCalloc(1, TS_FORMAT_MAX_LEN + VARSTR_HEADER_SIZE);
  int32_t len;
  SArray *formats = NULL;
  int32_t code = 0;

  if (format == NULL || out == NULL) {
    SCL_ERR_JRET(TSDB_CODE_OUT_OF_MEMORY);
  }
  for (int32_t i = 0; i < pInput[0].numOfRows; ++i) {
    if (colDataIsNull_s(pInput[1].columnData, i) || colDataIsNull_s(pInput[0].columnData, i)) {
      colDataSetNULL(pOutput->columnData, i);
      continue;
    }

    char *ts = colDataGetData(pInput[0].columnData, i);
    char *formatData = colDataGetData(pInput[1].columnData, pInput[1].numOfRows > 1 ? i : 0);
    len = TMIN(TS_FORMAT_MAX_LEN - 1, varDataLen(formatData));
    if (pInput[1].numOfRows > 1 || i == 0) {
      (void)strncpy(format, varDataVal(formatData), len);
      format[len] = '\0';
      if (formats) {
        taosArrayDestroy(formats);
        formats = NULL;
      }
    }
    int32_t precision = pInput[0].columnData->info.precision;
    SCL_ERR_JRET(taosTs2Char(format, &formats, *(int64_t *)ts, precision, varDataVal(out), TS_FORMAT_MAX_LEN));
    varDataSetLen(out, strlen(varDataVal(out)));
    SCL_ERR_JRET(colDataSetVal(pOutput->columnData, i, out, false));
  }

_return:
  if (formats) taosArrayDestroy(formats);
  taosMemoryFree(format);
  taosMemoryFree(out);
  return code;
}

/** Time functions **/
int64_t offsetFromTz(char *timezone, int64_t factor) {
  char *minStr = &timezone[3];
  int64_t minutes = taosStr2Int64(minStr, NULL, 10);
  (void)memset(minStr, 0, strlen(minStr));
  int64_t hours = taosStr2Int64(timezone, NULL, 10);
  int64_t seconds = hours * 3600 + minutes * 60;

  return seconds * factor;

}

int32_t timeTruncateFunction(SScalarParam *pInput, int32_t inputNum, SScalarParam *pOutput) {
  int32_t type = GET_PARAM_TYPE(&pInput[0]);

  int64_t timeUnit, timePrec, timeVal = 0;
  bool    ignoreTz = true;
  char    timezone[20] = {0};

  GET_TYPED_DATA(timeUnit, int64_t, GET_PARAM_TYPE(&pInput[1]), pInput[1].columnData->pData);

  int32_t timePrecIdx = 2, timeZoneIdx = 3;
  if (inputNum == 5) {
    timePrecIdx += 1;
    timeZoneIdx += 1;
    GET_TYPED_DATA(ignoreTz, bool, GET_PARAM_TYPE(&pInput[2]), pInput[2].columnData->pData);
  }

  GET_TYPED_DATA(timePrec, int64_t, GET_PARAM_TYPE(&pInput[timePrecIdx]), pInput[timePrecIdx].columnData->pData);
  (void)memcpy(timezone, varDataVal(pInput[timeZoneIdx].columnData->pData), varDataLen(pInput[timeZoneIdx].columnData->pData));

  for (int32_t i = 0; i < pInput[0].numOfRows; ++i) {
    if (colDataIsNull_s(pInput[0].columnData, i)) {
      colDataSetNULL(pOutput->columnData, i);
      continue;
    }

    char *input = colDataGetData(pInput[0].columnData, i);

    if (IS_VAR_DATA_TYPE(type)) { /* datetime format strings */
      int32_t ret = convertStringToTimestamp(type, input, timePrec, &timeVal);
      if (ret != TSDB_CODE_SUCCESS) {
        colDataSetNULL(pOutput->columnData, i);
        continue;
      }
    } else if (type == TSDB_DATA_TYPE_BIGINT) { /* unix timestamp */
      GET_TYPED_DATA(timeVal, int64_t, type, input);
    } else if (type == TSDB_DATA_TYPE_TIMESTAMP) { /* timestamp column*/
      GET_TYPED_DATA(timeVal, int64_t, type, input);
    }

    char buf[20] = {0};
    NUM_TO_STRING(TSDB_DATA_TYPE_BIGINT, &timeVal, sizeof(buf), buf);

    // truncate the timestamp to time_unit precision
    int64_t seconds = timeUnit / TSDB_TICK_PER_SECOND(timePrec);
    if (ignoreTz && (seconds == 604800 || seconds == 86400)) {
      timeVal = timeVal - (timeVal + offsetFromTz(timezone, TSDB_TICK_PER_SECOND(timePrec))) % timeUnit;
    } else {
      timeVal = timeVal / timeUnit * timeUnit;
    }
    SCL_ERR_RET(colDataSetVal(pOutput->columnData, i, (char *)&timeVal, false));
  }

  pOutput->numOfRows = pInput->numOfRows;

  return TSDB_CODE_SUCCESS;
}

int32_t timeDiffFunction(SScalarParam *pInput, int32_t inputNum, SScalarParam *pOutput) {
  int64_t timeUnit = -1, timePrec, timeVal[2] = {0};
  if (inputNum == 4) {
    GET_TYPED_DATA(timeUnit, int64_t, GET_PARAM_TYPE(&pInput[2]), pInput[2].columnData->pData);
    GET_TYPED_DATA(timePrec, int64_t, GET_PARAM_TYPE(&pInput[3]), pInput[3].columnData->pData);
  } else {
    GET_TYPED_DATA(timePrec, int64_t, GET_PARAM_TYPE(&pInput[2]), pInput[2].columnData->pData);
  }

  int64_t factor = TSDB_TICK_PER_SECOND(timePrec);
  int32_t numOfRows = 0;
  for (int32_t i = 0; i < inputNum; ++i) {
    if (pInput[i].numOfRows > numOfRows) {
      numOfRows = pInput[i].numOfRows;
    }
  }

  char *input[2];
  for (int32_t i = 0; i < numOfRows; ++i) {
    bool hasNull = false;
    for (int32_t k = 0; k < 2; ++k) {
      if (colDataIsNull_s(pInput[k].columnData, i)) {
        hasNull = true;
        break;
      }

      int32_t rowIdx = (pInput[k].numOfRows == 1) ? 0 : i;
      input[k] = colDataGetData(pInput[k].columnData, rowIdx);

      int32_t type = GET_PARAM_TYPE(&pInput[k]);
      if (IS_VAR_DATA_TYPE(type)) { /* datetime format strings */
        int32_t ret = convertStringToTimestamp(type, input[k], TSDB_TIME_PRECISION_NANO, &timeVal[k]);
        if (ret != TSDB_CODE_SUCCESS) {
          hasNull = true;
          break;
        }
      } else if (type == TSDB_DATA_TYPE_BIGINT || type == TSDB_DATA_TYPE_TIMESTAMP) { /* unix timestamp or ts column*/
        GET_TYPED_DATA(timeVal[k], int64_t, type, input[k]);
        if (type == TSDB_DATA_TYPE_TIMESTAMP) {
          int64_t timeValSec = timeVal[k] / factor;
          if (timeValSec < 1000000000) {
            timeVal[k] = timeValSec;
          }
        }

        char buf[20] = {0};
        NUM_TO_STRING(TSDB_DATA_TYPE_BIGINT, &timeVal[k], sizeof(buf), buf);
        int32_t tsDigits = (int32_t)strlen(buf);
        if (tsDigits <= TSDB_TIME_PRECISION_SEC_DIGITS) {
          timeVal[k] = timeVal[k] * 1000000000;
        } else if (tsDigits == TSDB_TIME_PRECISION_MILLI_DIGITS) {
          timeVal[k] = timeVal[k] * 1000000;
        } else if (tsDigits == TSDB_TIME_PRECISION_MICRO_DIGITS) {
          timeVal[k] = timeVal[k] * 1000;
        } else if (tsDigits == TSDB_TIME_PRECISION_NANO_DIGITS) {
          timeVal[k] = timeVal[k] * 1;
        } else {
          hasNull = true;
          break;
        }
      }
    }

    if (hasNull) {
      colDataSetNULL(pOutput->columnData, i);
      continue;
    }

    int64_t result = timeVal[0] - timeVal[1];

    if (timeUnit < 0) {  // if no time unit given use db precision
      switch (timePrec) {
        case TSDB_TIME_PRECISION_MILLI: {
          result = result / 1000000;
          break;
        }
        case TSDB_TIME_PRECISION_MICRO: {
          result = result / 1000;
          break;
        }
        case TSDB_TIME_PRECISION_NANO: {
          result = result / 1;
          break;
        }
      }
    } else {
      int64_t unit = timeUnit * 1000 / factor;
      switch (unit) {
        case 0: { /* 1u or 1b */
          if (timePrec == TSDB_TIME_PRECISION_NANO && timeUnit == 1) {
            result = result / 1;
          } else {
            result = result / 1000;
          }
          break;
        }
        case 1: { /* 1a */
          result = result / 1000000;
          break;
        }
        case 1000: { /* 1s */
          result = result / 1000000000;
          break;
        }
        case 60000: { /* 1m */
          result = result / 1000000000 / 60;
          break;
        }
        case 3600000: { /* 1h */
          result = result / 1000000000 / 3600;
          break;
        }
        case 86400000: { /* 1d */
          result = result / 1000000000 / 86400;
          break;
        }
        case 604800000: { /* 1w */
          result = result / 1000000000 / 604800;
          break;
        }
        default: {
          break;
        }
      }
    }

    SCL_ERR_RET(colDataSetVal(pOutput->columnData, i, (char *)&result, false));
  }

  pOutput->numOfRows = numOfRows;

  return TSDB_CODE_SUCCESS;
}

int32_t nowFunction(SScalarParam *pInput, int32_t inputNum, SScalarParam *pOutput) {
  int64_t timePrec;
  GET_TYPED_DATA(timePrec, int64_t, GET_PARAM_TYPE(&pInput[0]), pInput[0].columnData->pData);

  int64_t ts = taosGetTimestamp(timePrec);
  for (int32_t i = 0; i < pInput->numOfRows; ++i) {
    colDataSetInt64(pOutput->columnData, i, &ts);
  }
  pOutput->numOfRows = pInput->numOfRows;
  return TSDB_CODE_SUCCESS;
}

int32_t todayFunction(SScalarParam *pInput, int32_t inputNum, SScalarParam *pOutput) {
  int64_t timePrec;
  GET_TYPED_DATA(timePrec, int64_t, GET_PARAM_TYPE(&pInput[0]), pInput[0].columnData->pData);

  int64_t ts = taosGetTimestampToday(timePrec);
  for (int32_t i = 0; i < pInput->numOfRows; ++i) {
    colDataSetInt64(pOutput->columnData, i, &ts);
  }
  pOutput->numOfRows = pInput->numOfRows;
  return TSDB_CODE_SUCCESS;
}

int32_t timezoneFunction(SScalarParam *pInput, int32_t inputNum, SScalarParam *pOutput) {
  char output[TD_TIMEZONE_LEN + VARSTR_HEADER_SIZE] = {0};
  (void)memcpy(varDataVal(output), tsTimezoneStr, TD_TIMEZONE_LEN);
  varDataSetLen(output, strlen(tsTimezoneStr));
  for (int32_t i = 0; i < pInput->numOfRows; ++i) {
    SCL_ERR_RET(colDataSetVal(pOutput->columnData, i, output, false));
  }
  pOutput->numOfRows = pInput->numOfRows;
  return TSDB_CODE_SUCCESS;
}

int32_t weekdayFunctionImpl(SScalarParam *pInput, int32_t inputNum, SScalarParam *pOutput, bool startFromZero) {
  int32_t type = GET_PARAM_TYPE(&pInput[0]);

  int64_t timePrec, timeVal = 0;

  GET_TYPED_DATA(timePrec, int64_t, GET_PARAM_TYPE(&pInput[1]), pInput[1].columnData->pData);

  for (int32_t i = 0; i < pInput[0].numOfRows; ++i) {
    if (colDataIsNull_s(pInput[0].columnData, i)) {
      colDataSetNULL(pOutput->columnData, i);
      continue;
    }

    char *input = colDataGetData(pInput[0].columnData, i);

    if (IS_VAR_DATA_TYPE(type)) { /* datetime format strings */
      int32_t ret = convertStringToTimestamp(type, input, timePrec, &timeVal);
      if (ret != TSDB_CODE_SUCCESS) {
        colDataSetNULL(pOutput->columnData, i);
        continue;
      }
    } else if (type == TSDB_DATA_TYPE_BIGINT) { /* unix timestamp */
      GET_TYPED_DATA(timeVal, int64_t, type, input);
    } else if (type == TSDB_DATA_TYPE_TIMESTAMP) { /* timestamp column*/
      GET_TYPED_DATA(timeVal, int64_t, type, input);
    }
    struct STm tm;
    TAOS_CHECK_RETURN(taosTs2Tm(timeVal, timePrec, &tm));
<<<<<<< HEAD
    int32_t ret = startFromZero ?  (tm.tm.tm_wday + 6) % 7 : tm.tm.tm_wday + 1;
    SCL_ERR_RET(colDataSetVal(pOutput->columnData, i, (const char*)&ret, false));
=======
    int64_t ret = startFromZero ?  (tm.tm.tm_wday + 6) % 7 : tm.tm.tm_wday + 1;
    colDataSetInt64(pOutput->columnData, i, &ret);
>>>>>>> 641fccaa
  }

  pOutput->numOfRows = pInput->numOfRows;

  return TSDB_CODE_SUCCESS;
}

int32_t weekdayFunction(SScalarParam *pInput, int32_t inputNum, SScalarParam *pOutput) {
  return weekdayFunctionImpl(pInput, inputNum, pOutput, true);
}

int32_t dayofweekFunction(SScalarParam *pInput, int32_t inputNum, SScalarParam *pOutput) {
  return weekdayFunctionImpl(pInput, inputNum, pOutput, false);
}

// calculate day number from 0000-00-00
static int32_t getDayNum(int32_t year, int32_t month, int32_t day) {
  int32_t delsum;
  int32_t temp;
  int32_t y = year;

  if (y == 0 && month == 0) {
    return 0;
  }

  delsum = 365 * y + 31 * (month - 1) + day;
  if (month <= 2)
    y--;
  else
    delsum -= (month * 4 + 23) / 10;
  temp = ((y / 100 + 1) * 3) / 4;
  return (delsum + y / 4 - temp);
}

static int32_t getDaysInYear(int32_t year) {
  return (((year % 100) == 0) ? ((year % 400) == 0) : ((year % 4) == 0)) ? 366 : 365;
}

static int32_t getWeekday(int32_t daynr, bool sundayFirstDay) {
  return (daynr + 5 + (sundayFirstDay ? 1 : 0)) % 7;
}

static int32_t calculateWeekNum(struct tm date, int32_t weekFlag) {
  int32_t days;
  int32_t year = date.tm_year + 1900;
  int32_t month = date.tm_mon + 1;
  int32_t day = date.tm_mday;
  int32_t dayNum = getDayNum(year, month, day);
  int32_t firstDayNum = getDayNum(year, 1, 1);
  bool mondayFirst = (weekFlag & WEEK_FLAG_MONDAY_FIRST);
  bool weekStartFromOne = (weekFlag & WEEK_FLAG_FROM_ONE);
  bool firstWeekday = (weekFlag & WEEK_FLAG_INCLUDE_FIRST_DAY);

  int32_t weekday = getWeekday(firstDayNum, !mondayFirst);
  if (month == 1 && day <= 7 - weekday) {
    if (!weekStartFromOne && ((firstWeekday && weekday != 0) || (!firstWeekday && weekday >= 4))) {
      return 0;
    }
    weekStartFromOne = true;
    days = getDaysInYear(--year);
    firstDayNum -= days;
    weekday = (weekday + 53 * 7 - days) % 7;
  }

  if ((firstWeekday && weekday != 0) || (!firstWeekday && weekday >= 4))
    days = dayNum - (firstDayNum + (7 - weekday));
  else
    days = dayNum - (firstDayNum - weekday);

  if (weekStartFromOne && days >= 52 * 7) {
    weekday = (weekday + getDaysInYear(year)) % 7;
    if ((!firstWeekday && weekday < 4) || (firstWeekday && weekday == 0)) {
      return 1;
    }
  }
  return days / 7 + 1;
}

static int32_t weekMode(int32_t mode) {
  return mode & WEEK_FLAG_MONDAY_FIRST ? mode : mode ^ WEEK_FLAG_INCLUDE_FIRST_DAY;
}

int32_t weekFunctionImpl(SScalarParam *pInput, int32_t inputNum, SScalarParam *pOutput, int64_t prec, int32_t mode) {
  int32_t type = GET_PARAM_TYPE(&pInput[0]);

  int64_t timeVal = 0;

  for (int32_t i = 0; i < pInput[0].numOfRows; ++i) {
    if (colDataIsNull_s(pInput[0].columnData, i)) {
      colDataSetNULL(pOutput->columnData, i);
      continue;
    }

    char *input = colDataGetData(pInput[0].columnData, i);

    if (IS_VAR_DATA_TYPE(type)) { /* datetime format strings */
      int32_t ret = convertStringToTimestamp(type, input, prec, &timeVal);
      if (ret != TSDB_CODE_SUCCESS) {
        colDataSetNULL(pOutput->columnData, i);
        continue;
      }
    } else if (type == TSDB_DATA_TYPE_BIGINT) { /* unix timestamp */
      GET_TYPED_DATA(timeVal, int64_t, type, input);
    } else if (type == TSDB_DATA_TYPE_TIMESTAMP) { /* timestamp column*/
      GET_TYPED_DATA(timeVal, int64_t, type, input);
    }
    struct STm tm;
    SCL_ERR_RET(taosTs2Tm(timeVal, prec, &tm));
<<<<<<< HEAD
    int32_t ret = calculateWeekNum(tm.tm, weekMode(mode));
    SCL_ERR_RET(colDataSetVal(pOutput->columnData, i, (const char*)&ret, false));
=======
    int64_t ret = calculateWeekNum(tm.tm, weekMode(mode));
    colDataSetInt64(pOutput->columnData, i, &ret);
>>>>>>> 641fccaa
  }

  pOutput->numOfRows = pInput->numOfRows;

  return TSDB_CODE_SUCCESS;
}

int32_t weekFunction(SScalarParam *pInput, int32_t inputNum, SScalarParam *pOutput) {
  int64_t timePrec;
  int32_t mode = 0;
  if (inputNum == 2) {
    GET_TYPED_DATA(timePrec, int64_t, GET_PARAM_TYPE(&pInput[1]), pInput[1].columnData->pData);
    return weekFunctionImpl(pInput, inputNum, pOutput, timePrec, mode);
  } else {
    GET_TYPED_DATA(mode, int32_t , GET_PARAM_TYPE(&pInput[1]), pInput[1].columnData->pData);
    GET_TYPED_DATA(timePrec, int64_t, GET_PARAM_TYPE(&pInput[2]), pInput[2].columnData->pData);
    return weekFunctionImpl(pInput, inputNum, pOutput, timePrec, mode);
  }
}

int32_t weekofyearFunction(SScalarParam *pInput, int32_t inputNum, SScalarParam *pOutput) {
  int64_t timePrec;
  GET_TYPED_DATA(timePrec, int64_t, GET_PARAM_TYPE(&pInput[1]), pInput[1].columnData->pData);
  return weekFunctionImpl(pInput, inputNum, pOutput, timePrec, 3);
}

int32_t atanFunction(SScalarParam *pInput, int32_t inputNum, SScalarParam *pOutput) {
  return doScalarFunctionUnique(pInput, inputNum, pOutput, atan);
}

int32_t sinFunction(SScalarParam *pInput, int32_t inputNum, SScalarParam *pOutput) {
  return doScalarFunctionUnique(pInput, inputNum, pOutput, sin);
}

int32_t cosFunction(SScalarParam *pInput, int32_t inputNum, SScalarParam *pOutput) {
  return doScalarFunctionUnique(pInput, inputNum, pOutput, cos);
}

int32_t tanFunction(SScalarParam *pInput, int32_t inputNum, SScalarParam *pOutput) {
  return doScalarFunctionUnique(pInput, inputNum, pOutput, tan);
}

int32_t asinFunction(SScalarParam *pInput, int32_t inputNum, SScalarParam *pOutput) {
  return doScalarFunctionUnique(pInput, inputNum, pOutput, asin);
}

int32_t acosFunction(SScalarParam *pInput, int32_t inputNum, SScalarParam *pOutput) {
  return doScalarFunctionUnique(pInput, inputNum, pOutput, acos);
}

int32_t powFunction(SScalarParam *pInput, int32_t inputNum, SScalarParam *pOutput) {
  return doScalarFunctionUnique2(pInput, inputNum, pOutput, pow);
}

int32_t logFunction(SScalarParam *pInput, int32_t inputNum, SScalarParam *pOutput) {
  if (inputNum == 1) {
    return doScalarFunctionUnique(pInput, inputNum, pOutput, tlog);
  } else {
    return doScalarFunctionUnique2(pInput, inputNum, pOutput, tlog2);
  }
}

int32_t sqrtFunction(SScalarParam *pInput, int32_t inputNum, SScalarParam *pOutput) {
  return doScalarFunctionUnique(pInput, inputNum, pOutput, sqrt);
}

int32_t ceilFunction(SScalarParam *pInput, int32_t inputNum, SScalarParam *pOutput) {
  return doScalarFunction(pInput, inputNum, pOutput, ceilf, ceil);
}

int32_t floorFunction(SScalarParam *pInput, int32_t inputNum, SScalarParam *pOutput) {
  return doScalarFunction(pInput, inputNum, pOutput, floorf, floor);
}

static double decimalFn(double val1, double val2, _double_fn fn) {
  if (val1 > DBL_MAX || val1 < -DBL_MAX) {
    return val1;
  }

  double scale = pow(10, val2);

  if (val2 < 0) {
    return fn(val1 * scale) / scale;
  } else {
    double scaled_number = val1 * scale;

    if (scaled_number > DBL_MAX || scaled_number < -DBL_MAX) {
      return val1;
    }

    return fn(scaled_number) / scale;
  }
}

static float decimalfFn(float val1, float val2, _float_fn fn) {
  if (val1 > FLT_MAX || val1 < -FLT_MAX) {
    return val1;
  }

  float scale = powf(10, val2);

  if (val2 < 0) {
    return fn(val1 * scale) / scale;
  } else {
    float scaled_number = val1 * scale;

    if (scaled_number > FLT_MAX || scaled_number < -FLT_MAX) {
      return val1;
    }

    return fn(scaled_number) / scale;
  }
}

static double roundFn(double val1, double val2) {
  return decimalFn(val1, val2, round);
}

static float roundfFn(float val1, float val2) {
  return decimalfFn(val1, val2, roundf);
}

static double truncFn(double val1, double val2) {
  return decimalFn(val1, val2, trunc);
}

static float truncfFn(float val1, float val2) {
  return decimalfFn(val1, val2, truncf);
}

static int32_t doScalarFunction2(SScalarParam *pInput, int32_t inputNum, SScalarParam *pOutput, _float_fn_2 f1,
                                 _double_fn_2 d1) {
  SColumnInfoData     *pInputData[2];
  SColumnInfoData     *pOutputData = pOutput->columnData;
  _getDoubleValue_fn_t getValueFn[2];

  for (int32_t i = 0; i < inputNum; ++i) {
    pInputData[i] = pInput[i].columnData;
<<<<<<< HEAD
    getValueFn[i] = getVectorDoubleValueFn(GET_PARAM_TYPE(&pInput[i]));
=======
    SCL_ERR_RET(getVectorDoubleValueFn(GET_PARAM_TYPE(&pInput[i]), &getValueFn[i]));
>>>>>>> 641fccaa
  }

  bool hasNullType = (IS_NULL_TYPE(GET_PARAM_TYPE(&pInput[0])) || IS_NULL_TYPE(GET_PARAM_TYPE(&pInput[1])));

  int32_t numOfRows = TMAX(pInput[0].numOfRows, pInput[1].numOfRows);
  if (pInput[0].numOfRows == pInput[1].numOfRows) {
    for (int32_t i = 0; i < numOfRows; ++i) {
      if (colDataIsNull_s(pInputData[0], i) || colDataIsNull_s(pInputData[1], i) || hasNullType) {
        colDataSetNULL(pOutputData, i);
        continue;
      }
      switch (GET_PARAM_TYPE(&pInput[0])) {
        case TSDB_DATA_TYPE_DOUBLE: {
          double  *in = (double *)pInputData[0]->pData;
          int64_t *in2 = (int64_t *)pInputData[1]->pData;
          double  *out = (double *)pOutputData->pData;
          double  result = d1(in[i], (double)in2[i]);
          if (isinf(result) || isnan(result)) {
            colDataSetNULL(pOutputData, i);
          } else {
            out[i] = result;
          }
          break;
        }
        case TSDB_DATA_TYPE_FLOAT: {
          float   *in = (float *)pInputData[0]->pData;
          int64_t *in2 = (int64_t *)pInputData[1]->pData;
          float   *out = (float *)pOutputData->pData;
          float   result = f1(in[i], (float)in2[i]);
          if (isinf(result) || isnan(result)) {
            colDataSetNULL(pOutputData, i);
          } else {
            out[i] = result;
          }
          break;
        }
        case TSDB_DATA_TYPE_TINYINT:
        case TSDB_DATA_TYPE_SMALLINT:
        case TSDB_DATA_TYPE_INT:
        case TSDB_DATA_TYPE_BIGINT:{
          int64_t *in = (int64_t *)pInputData[0]->pData;
          int64_t *in2 = (int64_t *)pInputData[1]->pData;
          int64_t *out = (int64_t *)pOutputData->pData;
          int64_t result = (int64_t)d1((double)in[i], (double)in2[i]);
          out[i] = result;
          break;
        }
        case TSDB_DATA_TYPE_UTINYINT:
        case TSDB_DATA_TYPE_USMALLINT:
        case TSDB_DATA_TYPE_UINT:
        case TSDB_DATA_TYPE_UBIGINT:{
          uint64_t *in = (uint64_t *)pInputData[0]->pData;
          int64_t  *in2 = (int64_t *)pInputData[1]->pData;
          uint64_t *out = (uint64_t *)pOutputData->pData;
          uint64_t result = (uint64_t)d1((double)in[i], (double)in2[i]);
          out[i] = result;
          break;
        }
      }
    }
  } else if (pInput[0].numOfRows == 1) {  // left operand is constant
    if (colDataIsNull_s(pInputData[0], 0) || hasNullType) {
      colDataSetNNULL(pOutputData, 0, pInput[1].numOfRows);
    } else {
      for (int32_t i = 0; i < numOfRows; ++i) {
        if (colDataIsNull_s(pInputData[1], i)) {
          colDataSetNULL(pOutputData, i);
          continue;
        }
        switch (GET_PARAM_TYPE(&pInput[0])) {
          case TSDB_DATA_TYPE_DOUBLE: {
            double   *in = (double *)pInputData[0]->pData;
            int64_t  *in2 = (int64_t *)pInputData[1]->pData;
            double   *out = (double *)pOutputData->pData;
            double   result = d1(in[0], (double)in2[i]);
            if (isinf(result) || isnan(result)) {
              colDataSetNULL(pOutputData, i);
            } else {
              out[i] = result;
            }
            break;
          }
          case TSDB_DATA_TYPE_FLOAT: {
            float   *in = (float *)pInputData[0]->pData;
            int64_t *in2 = (int64_t *)pInputData[1]->pData;
            float   *out = (float *)pOutputData->pData;
            float   result = f1(in[0], (float)in2[i]);
            if (isinf(result) || isnan(result)) {
              colDataSetNULL(pOutputData, i);
            } else {
              out[i] = result;
            }
            break;
          }
          case TSDB_DATA_TYPE_TINYINT:
          case TSDB_DATA_TYPE_SMALLINT:
          case TSDB_DATA_TYPE_INT:
          case TSDB_DATA_TYPE_BIGINT:{
            int64_t *in = (int64_t *)pInputData[0]->pData;
            int64_t *in2 = (int64_t *)pInputData[1]->pData;
            int64_t *out = (int64_t *)pOutputData->pData;
            int64_t result = (int64_t)d1((double)in[0], (double)in2[i]);
            out[i] = result;
            break;
          }
          case TSDB_DATA_TYPE_UTINYINT:
          case TSDB_DATA_TYPE_USMALLINT:
          case TSDB_DATA_TYPE_UINT:
          case TSDB_DATA_TYPE_UBIGINT:{
            uint64_t *in = (uint64_t *)pInputData[0]->pData;
            int64_t  *in2 = (int64_t *)pInputData[1]->pData;
            uint64_t *out = (uint64_t *)pOutputData->pData;
            uint64_t result = (uint64_t)d1((double)in[0], (double)in2[i]);
            out[i] = result;
            break;
          }
        }
      }
    }
  } else if (pInput[1].numOfRows == 1) {
    if (colDataIsNull_s(pInputData[1], 0) || hasNullType) {
      colDataSetNNULL(pOutputData, 0, pInput[0].numOfRows);
    } else {
      for (int32_t i = 0; i < numOfRows; ++i) {
        if (colDataIsNull_s(pInputData[0], i)) {
          colDataSetNULL(pOutputData, i);
          continue;
        }
        switch (GET_PARAM_TYPE(&pInput[0])) {
          case TSDB_DATA_TYPE_DOUBLE: {
            double   *in = (double *)pInputData[0]->pData;
            int64_t  *in2 = (int64_t *)pInputData[1]->pData;
            double   *out = (double *)pOutputData->pData;
            double   result = d1(in[i], (double)in2[0]);
            if (isinf(result) || isnan(result)) {
              colDataSetNULL(pOutputData, i);
            } else {
              out[i] = result;
            }
            break;
          }
          case TSDB_DATA_TYPE_FLOAT: {
            float   *in = (float *)pInputData[0]->pData;
            int64_t *in2 = (int64_t *)pInputData[1]->pData;
            float   *out = (float *)pOutputData->pData;
            float   result = f1(in[i], (float)in2[0]);
            if (isinf(result) || isnan(result)) {
              colDataSetNULL(pOutputData, i);
            } else {
              out[i] = result;
            }
            break;
          }
          case TSDB_DATA_TYPE_TINYINT:
          case TSDB_DATA_TYPE_SMALLINT:
          case TSDB_DATA_TYPE_INT:
          case TSDB_DATA_TYPE_BIGINT:{
            int64_t *in = (int64_t *)pInputData[0]->pData;
            int64_t *in2 = (int64_t *)pInputData[1]->pData;
            int64_t *out = (int64_t *)pOutputData->pData;
            int64_t result = (int64_t)d1((double)in[i], (double)in2[0]);
            out[i] = result;
            break;
          }
          case TSDB_DATA_TYPE_UTINYINT:
          case TSDB_DATA_TYPE_USMALLINT:
          case TSDB_DATA_TYPE_UINT:
          case TSDB_DATA_TYPE_UBIGINT:{
            uint64_t *in = (uint64_t *)pInputData[0]->pData;
            int64_t  *in2 = (int64_t *)pInputData[1]->pData;
            uint64_t *out = (uint64_t *)pOutputData->pData;
            uint64_t result = (uint64_t)d1((double)in[i], (double)in2[0]);
            out[i] = result;
            break;
          }
        }
      }
    }
  }

  pOutput->numOfRows = numOfRows;
  return TSDB_CODE_SUCCESS;
}

int32_t roundFunction(SScalarParam *pInput, int32_t inputNum, SScalarParam *pOutput) {
  if (inputNum == 1) {
    return doScalarFunction(pInput, inputNum, pOutput, roundf, round);
  } else {
    return doScalarFunction2(pInput, inputNum, pOutput, roundfFn, roundFn);
  }
}

int32_t truncFunction(SScalarParam *pInput, int32_t inputNum, SScalarParam *pOutput) {
  return doScalarFunction2(pInput, inputNum, pOutput, truncfFn, truncFn);
}

int32_t piFunction(SScalarParam *pInput, int32_t inputNum, SScalarParam *pOutput) {
  double_t value = M_PI;
  for (int32_t i = 0; i < pInput->numOfRows; ++i) {
    colDataSetDouble(pOutput->columnData, i, &value);
  }
  pOutput->numOfRows = pInput->numOfRows;
  return TSDB_CODE_SUCCESS;
}

int32_t expFunction(SScalarParam *pInput, int32_t inputNum, SScalarParam *pOutput) {
  return doScalarFunctionUnique(pInput, inputNum, pOutput, exp);
}

int32_t lnFunction(SScalarParam *pInput, int32_t inputNum, SScalarParam *pOutput) {
  return doScalarFunctionUnique(pInput, inputNum, pOutput, tlog);
}

int32_t modFunction(SScalarParam *pInput, int32_t inputNum, SScalarParam *pOutput) {
  return doScalarFunctionUnique2(pInput, inputNum, pOutput, fmod);
}

int32_t degreesFunction(SScalarParam *pInput, int32_t inputNum, SScalarParam *pOutput) {
  return doScalarFunctionUnique(pInput, inputNum, pOutput, degrees);
}

int32_t radiansFunction(SScalarParam *pInput, int32_t inputNum, SScalarParam *pOutput) {
  return doScalarFunctionUnique(pInput, inputNum, pOutput, radians);
}

int32_t lowerFunction(SScalarParam *pInput, int32_t inputNum, SScalarParam *pOutput) {
#ifdef WINDOWS
  return doCaseConvFunction(pInput, inputNum, pOutput, towlower);
#else
  return doCaseConvFunction(pInput, inputNum, pOutput, tolower);
#endif
}

int32_t upperFunction(SScalarParam *pInput, int32_t inputNum, SScalarParam *pOutput) {
#ifdef WINDOWS
  return doCaseConvFunction(pInput, inputNum, pOutput, towupper);
#else
  return doCaseConvFunction(pInput, inputNum, pOutput, toupper);
#endif
}

int32_t ltrimFunction(SScalarParam *pInput, int32_t inputNum, SScalarParam *pOutput) {
  return doTrimFunction(pInput, inputNum, pOutput, tltrimspace, tltrim);
}

int32_t rtrimFunction(SScalarParam *pInput, int32_t inputNum, SScalarParam *pOutput) {
  return doTrimFunction(pInput, inputNum, pOutput, trtrimspace, tltrim);
}

int32_t lengthFunction(SScalarParam *pInput, int32_t inputNum, SScalarParam *pOutput) {
  return doLengthFunction(pInput, inputNum, pOutput, tlength);
}

int32_t charLengthFunction(SScalarParam *pInput, int32_t inputNum, SScalarParam *pOutput) {
  return doLengthFunction(pInput, inputNum, pOutput, tcharlength);
}

bool getTimePseudoFuncEnv(SFunctionNode *UNUSED_PARAM(pFunc), SFuncExecEnv *pEnv) {
  pEnv->calcMemSize = sizeof(int64_t);
  return true;
}

#ifdef BUILD_NO_CALL
int32_t qStartTsFunction(SScalarParam *pInput, int32_t inputNum, SScalarParam *pOutput) {
  colDataSetInt64(pOutput->columnData, pOutput->numOfRows, (int64_t *)colDataGetData(pInput->columnData, 0));
  return TSDB_CODE_SUCCESS;
}

int32_t qEndTsFunction(SScalarParam *pInput, int32_t inputNum, SScalarParam *pOutput) {
  colDataSetInt64(pOutput->columnData, pOutput->numOfRows, (int64_t *)colDataGetData(pInput->columnData, 1));
  return TSDB_CODE_SUCCESS;
}
#endif

int32_t winDurFunction(SScalarParam *pInput, int32_t inputNum, SScalarParam *pOutput) {
  colDataSetInt64(pOutput->columnData, pOutput->numOfRows, (int64_t *)colDataGetData(pInput->columnData, 2));
  return TSDB_CODE_SUCCESS;
}

int32_t winStartTsFunction(SScalarParam *pInput, int32_t inputNum, SScalarParam *pOutput) {
  colDataSetInt64(pOutput->columnData, pOutput->numOfRows, (int64_t *)colDataGetData(pInput->columnData, 3));
  return TSDB_CODE_SUCCESS;
}

int32_t winEndTsFunction(SScalarParam *pInput, int32_t inputNum, SScalarParam *pOutput) {
  colDataSetInt64(pOutput->columnData, pOutput->numOfRows, (int64_t *)colDataGetData(pInput->columnData, 4));
  return TSDB_CODE_SUCCESS;
}

int32_t qPseudoTagFunction(SScalarParam *pInput, int32_t inputNum, SScalarParam *pOutput) {
  char   *p = colDataGetData(pInput->columnData, 0);
  int32_t code = colDataSetNItems(pOutput->columnData, pOutput->numOfRows, p, pInput->numOfRows, true);
  if (code) {
    return code;
  }
  
  pOutput->numOfRows += pInput->numOfRows;
  return TSDB_CODE_SUCCESS;
}

/** Aggregation functions **/
int32_t countScalarFunction(SScalarParam *pInput, int32_t inputNum, SScalarParam *pOutput) {
  SColumnInfoData *pInputData = pInput->columnData;
  SColumnInfoData *pOutputData = pOutput->columnData;

  int64_t *out = (int64_t *)pOutputData->pData;
  *out = 0;
  for (int32_t i = 0; i < pInput->numOfRows; ++i) {
    if (colDataIsNull_s(pInputData, i)) {
      continue;
    }
    (*out)++;
  }

  pOutput->numOfRows = 1;
  return TSDB_CODE_SUCCESS;
}

int32_t sumScalarFunction(SScalarParam *pInput, int32_t inputNum, SScalarParam *pOutput) {
  SColumnInfoData *pInputData = pInput->columnData;
  SColumnInfoData *pOutputData = pOutput->columnData;

  int32_t type = GET_PARAM_TYPE(pInput);
  bool    hasNull = false;
  for (int32_t i = 0; i < pInput->numOfRows; ++i) {
    if (colDataIsNull_s(pInputData, i)) {
      hasNull = true;
      break;
    }

    if (IS_SIGNED_NUMERIC_TYPE(type) || type == TSDB_DATA_TYPE_BOOL) {
      int64_t *out = (int64_t *)pOutputData->pData;
      if (type == TSDB_DATA_TYPE_TINYINT || type == TSDB_DATA_TYPE_BOOL) {
        int8_t *in = (int8_t *)pInputData->pData;
        *out += in[i];
      } else if (type == TSDB_DATA_TYPE_SMALLINT) {
        int16_t *in = (int16_t *)pInputData->pData;
        *out += in[i];
      } else if (type == TSDB_DATA_TYPE_INT) {
        int32_t *in = (int32_t *)pInputData->pData;
        *out += in[i];
      } else if (type == TSDB_DATA_TYPE_BIGINT) {
        int64_t *in = (int64_t *)pInputData->pData;
        *out += in[i];
      }
    } else if (IS_UNSIGNED_NUMERIC_TYPE(type)) {
      uint64_t *out = (uint64_t *)pOutputData->pData;
      if (type == TSDB_DATA_TYPE_UTINYINT) {
        uint8_t *in = (uint8_t *)pInputData->pData;
        *out += in[i];
      } else if (type == TSDB_DATA_TYPE_USMALLINT) {
        uint16_t *in = (uint16_t *)pInputData->pData;
        *out += in[i];
      } else if (type == TSDB_DATA_TYPE_UINT) {
        uint32_t *in = (uint32_t *)pInputData->pData;
        *out += in[i];
      } else if (type == TSDB_DATA_TYPE_UBIGINT) {
        uint64_t *in = (uint64_t *)pInputData->pData;
        *out += in[i];
      }
    } else if (IS_FLOAT_TYPE(type)) {
      double *out = (double *)pOutputData->pData;
      if (type == TSDB_DATA_TYPE_FLOAT) {
        float *in = (float *)pInputData->pData;
        *out += in[i];
      } else if (type == TSDB_DATA_TYPE_DOUBLE) {
        double *in = (double *)pInputData->pData;
        *out += in[i];
      }
    }
  }

  if (hasNull) {
    colDataSetNULL(pOutputData, 0);
  }

  pOutput->numOfRows = 1;
  return TSDB_CODE_SUCCESS;
}

static int32_t doMinMaxScalarFunction(SScalarParam *pInput, int32_t inputNum, SScalarParam *pOutput, bool isMinFunc) {
  SColumnInfoData *pInputData = pInput->columnData;
  SColumnInfoData *pOutputData = pOutput->columnData;

  int32_t type = GET_PARAM_TYPE(pInput);

  bool hasNull = false;
  if (isMinFunc) {
    SET_TYPED_DATA_MAX(pOutputData->pData, type);
  } else {
    SET_TYPED_DATA_MIN(pOutputData->pData, type);
  }

  for (int32_t i = 0; i < pInput->numOfRows; ++i) {
    if (colDataIsNull_s(pInputData, i)) {
      hasNull = true;
      break;
    }

    switch (type) {
      case TSDB_DATA_TYPE_BOOL:
      case TSDB_DATA_TYPE_TINYINT: {
        int8_t *in = (int8_t *)pInputData->pData;
        int8_t *out = (int8_t *)pOutputData->pData;
        if ((in[i] > *out) ^ isMinFunc) {
          *out = in[i];
        }
        break;
      }
      case TSDB_DATA_TYPE_SMALLINT: {
        int16_t *in = (int16_t *)pInputData->pData;
        int16_t *out = (int16_t *)pOutputData->pData;
        if ((in[i] > *out) ^ isMinFunc) {
          *out = in[i];
        }
        break;
      }
      case TSDB_DATA_TYPE_INT: {
        int32_t *in = (int32_t *)pInputData->pData;
        int32_t *out = (int32_t *)pOutputData->pData;
        if ((in[i] > *out) ^ isMinFunc) {
          *out = in[i];
        }
        break;
      }
      case TSDB_DATA_TYPE_BIGINT: {
        int64_t *in = (int64_t *)pInputData->pData;
        int64_t *out = (int64_t *)pOutputData->pData;
        if ((in[i] > *out) ^ isMinFunc) {
          *out = in[i];
        }
        break;
      }
      case TSDB_DATA_TYPE_UTINYINT: {
        uint8_t *in = (uint8_t *)pInputData->pData;
        uint8_t *out = (uint8_t *)pOutputData->pData;
        if ((in[i] > *out) ^ isMinFunc) {
          *out = in[i];
        }
        break;
      }
      case TSDB_DATA_TYPE_USMALLINT: {
        uint16_t *in = (uint16_t *)pInputData->pData;
        uint16_t *out = (uint16_t *)pOutputData->pData;
        if ((in[i] > *out) ^ isMinFunc) {
          *out = in[i];
        }
        break;
      }
      case TSDB_DATA_TYPE_UINT: {
        uint32_t *in = (uint32_t *)pInputData->pData;
        uint32_t *out = (uint32_t *)pOutputData->pData;
        if ((in[i] > *out) ^ isMinFunc) {
          *out = in[i];
        }
        break;
      }
      case TSDB_DATA_TYPE_UBIGINT: {
        uint64_t *in = (uint64_t *)pInputData->pData;
        uint64_t *out = (uint64_t *)pOutputData->pData;
        if ((in[i] > *out) ^ isMinFunc) {
          *out = in[i];
        }
        break;
      }
      case TSDB_DATA_TYPE_FLOAT: {
        float *in = (float *)pInputData->pData;
        float *out = (float *)pOutputData->pData;
        if ((in[i] > *out) ^ isMinFunc) {
          *out = in[i];
        }
        break;
      }
      case TSDB_DATA_TYPE_DOUBLE: {
        double *in = (double *)pInputData->pData;
        double *out = (double *)pOutputData->pData;
        if ((in[i] > *out) ^ isMinFunc) {
          *out = in[i];
        }
        break;
      }
    }
  }

  if (hasNull) {
    colDataSetNULL(pOutputData, 0);
  }

  pOutput->numOfRows = 1;
  return TSDB_CODE_SUCCESS;
}

int32_t minScalarFunction(SScalarParam *pInput, int32_t inputNum, SScalarParam *pOutput) {
  return doMinMaxScalarFunction(pInput, inputNum, pOutput, true);
}

int32_t maxScalarFunction(SScalarParam *pInput, int32_t inputNum, SScalarParam *pOutput) {
  return doMinMaxScalarFunction(pInput, inputNum, pOutput, false);
}

int32_t avgScalarFunction(SScalarParam *pInput, int32_t inputNum, SScalarParam *pOutput) {
  SColumnInfoData *pInputData = pInput->columnData;
  SColumnInfoData *pOutputData = pOutput->columnData;

  int32_t type = GET_PARAM_TYPE(pInput);
  int64_t count = 0;
  bool    hasNull = false;

  for (int32_t i = 0; i < pInput->numOfRows; ++i) {
    if (colDataIsNull_s(pInputData, i)) {
      hasNull = true;
      break;
    }

    switch (type) {
      case TSDB_DATA_TYPE_TINYINT: {
        int8_t  *in = (int8_t *)pInputData->pData;
        int64_t *out = (int64_t *)pOutputData->pData;
        *out += in[i];
        count++;
        break;
      }
      case TSDB_DATA_TYPE_SMALLINT: {
        int16_t *in = (int16_t *)pInputData->pData;
        int64_t *out = (int64_t *)pOutputData->pData;
        *out += in[i];
        count++;
        break;
      }
      case TSDB_DATA_TYPE_INT: {
        int32_t *in = (int32_t *)pInputData->pData;
        int64_t *out = (int64_t *)pOutputData->pData;
        *out += in[i];
        count++;
        break;
      }
      case TSDB_DATA_TYPE_BIGINT: {
        int64_t *in = (int64_t *)pInputData->pData;
        int64_t *out = (int64_t *)pOutputData->pData;
        *out += in[i];
        count++;
        break;
      }
      case TSDB_DATA_TYPE_UTINYINT: {
        uint8_t  *in = (uint8_t *)pInputData->pData;
        uint64_t *out = (uint64_t *)pOutputData->pData;
        *out += in[i];
        count++;
        break;
      }
      case TSDB_DATA_TYPE_USMALLINT: {
        uint16_t *in = (uint16_t *)pInputData->pData;
        uint64_t *out = (uint64_t *)pOutputData->pData;
        *out += in[i];
        count++;
        break;
      }
      case TSDB_DATA_TYPE_UINT: {
        uint32_t *in = (uint32_t *)pInputData->pData;
        uint64_t *out = (uint64_t *)pOutputData->pData;
        *out += in[i];
        count++;
        break;
      }
      case TSDB_DATA_TYPE_UBIGINT: {
        uint64_t *in = (uint64_t *)pInputData->pData;
        uint64_t *out = (uint64_t *)pOutputData->pData;
        *out += in[i];
        count++;
        break;
      }
      case TSDB_DATA_TYPE_FLOAT: {
        float *in = (float *)pInputData->pData;
        float *out = (float *)pOutputData->pData;
        *out += in[i];
        count++;
        break;
      }
      case TSDB_DATA_TYPE_DOUBLE: {
        double *in = (double *)pInputData->pData;
        double *out = (double *)pOutputData->pData;
        *out += in[i];
        count++;
        break;
      }
    }
  }

  if (hasNull || (count == 0)) {
    colDataSetNULL(pOutputData, 0);
  } else {
    if (IS_SIGNED_NUMERIC_TYPE(type)) {
      int64_t *out = (int64_t *)pOutputData->pData;
      *(double *)out = *out / (double)count;
    } else if (IS_UNSIGNED_NUMERIC_TYPE(type)) {
      uint64_t *out = (uint64_t *)pOutputData->pData;
      *(double *)out = *out / (double)count;
    } else if (IS_FLOAT_TYPE(type)) {
      double *out = (double *)pOutputData->pData;
      *(double *)out = *out / (double)count;
    }
  }

  pOutput->numOfRows = 1;
  return TSDB_CODE_SUCCESS;
}

int32_t stdScalarFunction(SScalarParam *pInput, int32_t inputNum, SScalarParam *pOutput) {
  SColumnInfoData *pInputData = pInput->columnData;
  SColumnInfoData *pOutputData = pOutput->columnData;

  int32_t type = GET_PARAM_TYPE(pInput);
  // int64_t count = 0, sum = 0, qSum = 0;
  bool hasNull = false;

  for (int32_t i = 0; i < pInput->numOfRows; ++i) {
    if (colDataIsNull_s(pInputData, i)) {
      hasNull = true;
      break;
    }
#if 0
    switch(type) {
      case TSDB_DATA_TYPE_TINYINT: {
        int8_t *in  = (int8_t *)pInputData->pData;
        sum += in[i];
        qSum += in[i] * in[i];
        count++;
        break;
      }
      case TSDB_DATA_TYPE_SMALLINT: {
        int16_t *in  = (int16_t *)pInputData->pData;
        sum += in[i];
        qSum += in[i] * in[i];
        count++;
        break;
      }
      case TSDB_DATA_TYPE_INT: {
        int32_t *in  = (int32_t *)pInputData->pData;
        sum += in[i];
        qSum += in[i] * in[i];
        count++;
        break;
      }
      case TSDB_DATA_TYPE_BIGINT: {
        int64_t *in  = (int64_t *)pInputData->pData;
        sum += in[i];
        qSum += in[i] * in[i];
        count++;
        break;
      }
      case TSDB_DATA_TYPE_UTINYINT: {
        uint8_t *in  = (uint8_t *)pInputData->pData;
        sum += in[i];
        qSum += in[i] * in[i];
        count++;
        break;
      }
      case TSDB_DATA_TYPE_USMALLINT: {
        uint16_t *in  = (uint16_t *)pInputData->pData;
        sum += in[i];
        qSum += in[i] * in[i];
        count++;
        break;
      }
      case TSDB_DATA_TYPE_UINT: {
        uint32_t *in  = (uint32_t *)pInputData->pData;
        sum += in[i];
        qSum += in[i] * in[i];
        count++;
        break;
      }
      case TSDB_DATA_TYPE_UBIGINT: {
        uint64_t *in  = (uint64_t *)pInputData->pData;
        sum += in[i];
        qSum += in[i] * in[i];
        count++;
        break;
      }
      case TSDB_DATA_TYPE_FLOAT: {
        float *in  = (float *)pInputData->pData;
        sum += in[i];
        qSum += in[i] * in[i];
        count++;
        break;
      }
      case TSDB_DATA_TYPE_DOUBLE: {
        double *in  = (double *)pInputData->pData;
        sum += in[i];
        qSum += in[i] * in[i];
        count++;
        break;
      }
    }
#endif
  }

  double *out = (double *)pOutputData->pData;
  if (hasNull) {
    colDataSetNULL(pOutputData, 0);
  } else {
    *out = 0;
#if 0
    double avg = 0;
    if (IS_SIGNED_NUMERIC_TYPE(type)) {
      avg = (int64_t)sum / (double)count;
      *out =  sqrt(fabs((int64_t)qSum / ((double)count) - avg * avg));
    } else if (IS_UNSIGNED_NUMERIC_TYPE(type)) {
      avg = (uint64_t)sum / (double)count;
      *out =  sqrt(fabs((uint64_t)qSum / ((double)count) - avg * avg));
    } else if (IS_FLOAT_TYPE(type)) {
      avg = (double)sum / (double)count;
      *out =  sqrt(fabs((double)qSum / ((double)count) - avg * avg));
    }
#endif
  }

  pOutput->numOfRows = 1;
  return TSDB_CODE_SUCCESS;
}

#define LEASTSQR_CAL(p, x, y, index, step) \
  do {                                     \
    (p)[0][0] += (double)(x) * (x);        \
    (p)[0][1] += (double)(x);              \
    (p)[0][2] += (double)(x) * (y)[index]; \
    (p)[1][2] += (y)[index];               \
    (x) += step;                           \
  } while (0)

int32_t leastSQRScalarFunction(SScalarParam *pInput, int32_t inputNum, SScalarParam *pOutput) {
  SColumnInfoData *pInputData = pInput->columnData;
  SColumnInfoData *pOutputData = pOutput->columnData;

  double startVal, stepVal;
  double matrix[2][3] = {0};
  GET_TYPED_DATA(startVal, double, GET_PARAM_TYPE(&pInput[1]), pInput[1].columnData->pData);
  GET_TYPED_DATA(stepVal, double, GET_PARAM_TYPE(&pInput[2]), pInput[2].columnData->pData);

  int32_t type = GET_PARAM_TYPE(pInput);
  int64_t count = 0;

  switch (type) {
    case TSDB_DATA_TYPE_TINYINT: {
      int8_t *in = (int8_t *)pInputData->pData;
      for (int32_t i = 0; i < pInput->numOfRows; ++i) {
        if (colDataIsNull_s(pInputData, i)) {
          continue;
        }

        count++;
        LEASTSQR_CAL(matrix, startVal, in, i, stepVal);
      }
      break;
    }
    case TSDB_DATA_TYPE_SMALLINT: {
      int16_t *in = (int16_t *)pInputData->pData;
      for (int32_t i = 0; i < pInput->numOfRows; ++i) {
        if (colDataIsNull_s(pInputData, i)) {
          continue;
        }

        count++;
        LEASTSQR_CAL(matrix, startVal, in, i, stepVal);
      }
      break;
    }
    case TSDB_DATA_TYPE_INT: {
      int32_t *in = (int32_t *)pInputData->pData;
      for (int32_t i = 0; i < pInput->numOfRows; ++i) {
        if (colDataIsNull_s(pInputData, i)) {
          continue;
        }

        count++;
        LEASTSQR_CAL(matrix, startVal, in, i, stepVal);
      }
      break;
    }
    case TSDB_DATA_TYPE_BIGINT: {
      int64_t *in = (int64_t *)pInputData->pData;
      for (int32_t i = 0; i < pInput->numOfRows; ++i) {
        if (colDataIsNull_s(pInputData, i)) {
          continue;
        }

        count++;
        LEASTSQR_CAL(matrix, startVal, in, i, stepVal);
      }
      break;
    }
    case TSDB_DATA_TYPE_UTINYINT: {
      uint8_t *in = (uint8_t *)pInputData->pData;
      for (int32_t i = 0; i < pInput->numOfRows; ++i) {
        if (colDataIsNull_s(pInputData, i)) {
          continue;
        }

        count++;
        LEASTSQR_CAL(matrix, startVal, in, i, stepVal);
      }
      break;
    }
    case TSDB_DATA_TYPE_USMALLINT: {
      uint16_t *in = (uint16_t *)pInputData->pData;
      for (int32_t i = 0; i < pInput->numOfRows; ++i) {
        if (colDataIsNull_s(pInputData, i)) {
          continue;
        }

        count++;
        LEASTSQR_CAL(matrix, startVal, in, i, stepVal);
      }
      break;
    }
    case TSDB_DATA_TYPE_UINT: {
      uint32_t *in = (uint32_t *)pInputData->pData;
      for (int32_t i = 0; i < pInput->numOfRows; ++i) {
        if (colDataIsNull_s(pInputData, i)) {
          continue;
        }

        count++;
        LEASTSQR_CAL(matrix, startVal, in, i, stepVal);
      }
      break;
    }
    case TSDB_DATA_TYPE_UBIGINT: {
      uint64_t *in = (uint64_t *)pInputData->pData;
      for (int32_t i = 0; i < pInput->numOfRows; ++i) {
        if (colDataIsNull_s(pInputData, i)) {
          continue;
        }

        count++;
        LEASTSQR_CAL(matrix, startVal, in, i, stepVal);
      }
      break;
    }
    case TSDB_DATA_TYPE_FLOAT: {
      float *in = (float *)pInputData->pData;
      for (int32_t i = 0; i < pInput->numOfRows; ++i) {
        if (colDataIsNull_s(pInputData, i)) {
          continue;
        }

        count++;
        LEASTSQR_CAL(matrix, startVal, in, i, stepVal);
      }
      break;
    }
    case TSDB_DATA_TYPE_DOUBLE: {
      double *in = (double *)pInputData->pData;
      for (int32_t i = 0; i < pInput->numOfRows; ++i) {
        if (colDataIsNull_s(pInputData, i)) {
          continue;
        }

        count++;
        LEASTSQR_CAL(matrix, startVal, in, i, stepVal);
      }
      break;
    }
  }

  if (count == 0) {
    colDataSetNULL(pOutputData, 0);
  } else {
    matrix[1][1] = (double)count;
    matrix[1][0] = matrix[0][1];

    double matrix00 = matrix[0][0] - matrix[1][0] * (matrix[0][1] / matrix[1][1]);
    double matrix02 = matrix[0][2] - matrix[1][2] * (matrix[0][1] / matrix[1][1]);
    double matrix12 = matrix[1][2] - matrix02 * (matrix[1][0] / matrix00);
    matrix02 /= matrix00;

    matrix12 /= matrix[1][1];

    char buf[LEASTSQUARES_BUFF_LENGTH] = {0};
    char slopBuf[64] = {0};
    char interceptBuf[64] = {0};
    int  n = snprintf(slopBuf, 64, "%.6lf", matrix02);
    if (n > LEASTSQUARES_DOUBLE_ITEM_LENGTH) {
      (void)snprintf(slopBuf, 64, "%." DOUBLE_PRECISION_DIGITS, matrix02);
    }
    n = snprintf(interceptBuf, 64, "%.6lf", matrix12);
    if (n > LEASTSQUARES_DOUBLE_ITEM_LENGTH) {
      (void) snprintf(interceptBuf, 64, "%." DOUBLE_PRECISION_DIGITS, matrix12);
    }
    size_t len =
        snprintf(varDataVal(buf), sizeof(buf) - VARSTR_HEADER_SIZE, "{slop:%s, intercept:%s}", slopBuf, interceptBuf);
    varDataSetLen(buf, len);
    SCL_ERR_RET(colDataSetVal(pOutputData, 0, buf, false));
  }

  pOutput->numOfRows = 1;
  return TSDB_CODE_SUCCESS;
}

int32_t percentileScalarFunction(SScalarParam *pInput, int32_t inputNum, SScalarParam *pOutput) {
  SColumnInfoData *pInputData = pInput->columnData;
  SColumnInfoData *pOutputData = pOutput->columnData;

  int32_t type = GET_PARAM_TYPE(pInput);

  double val;
  bool   hasNull = false;
  for (int32_t i = 0; i < pInput->numOfRows; ++i) {
    if (colDataIsNull_s(pInputData, i)) {
      hasNull = true;
      break;
    }
    char *in = pInputData->pData;
    GET_TYPED_DATA(val, double, type, in);
  }

  if (hasNull) {
    colDataSetNULL(pOutputData, 0);
  } else {
    SCL_ERR_RET(colDataSetVal(pOutputData, 0, (char *)&val, false));
  }

  pOutput->numOfRows = 1;
  return TSDB_CODE_SUCCESS;
}

int32_t apercentileScalarFunction(SScalarParam *pInput, int32_t inputNum, SScalarParam *pOutput) {
  return percentileScalarFunction(pInput, inputNum, pOutput);
}

int32_t spreadScalarFunction(SScalarParam *pInput, int32_t inputNum, SScalarParam *pOutput) {
  SColumnInfoData *pInputData = pInput->columnData;
  SColumnInfoData *pOutputData = pOutput->columnData;

  int32_t type = GET_PARAM_TYPE(pInput);

  double min, max;
  SET_DOUBLE_VAL(&min, DBL_MAX);
  SET_DOUBLE_VAL(&max, -DBL_MAX);

  bool hasNull = false;
  for (int32_t i = 0; i < pInput->numOfRows; ++i) {
    if (colDataIsNull_s(pInputData, i)) {
      hasNull = true;
      break;
    }

    char *in = pInputData->pData;

    double val = 0;
    GET_TYPED_DATA(val, double, type, in);

    if (val < GET_DOUBLE_VAL(&min)) {
      SET_DOUBLE_VAL(&min, val);
    }

    if (val > GET_DOUBLE_VAL(&max)) {
      SET_DOUBLE_VAL(&max, val);
    }
  }

  if (hasNull) {
    colDataSetNULL(pOutputData, 0);
  } else {
    double result = max - min;
    SCL_ERR_RET(colDataSetVal(pOutputData, 0, (char *)&result, false));
  }

  pOutput->numOfRows = 1;
  return TSDB_CODE_SUCCESS;
}

int32_t nonCalcScalarFunction(SScalarParam *pInput, int32_t inputNum, SScalarParam *pOutput) {
  SColumnInfoData *pInputData = pInput->columnData;
  SColumnInfoData *pOutputData = pOutput->columnData;

  int32_t type = GET_PARAM_TYPE(pInput);
  bool    hasNull = false;

  for (int32_t i = 0; i < pInput->numOfRows; ++i) {
    if (colDataIsNull_s(pInputData, i)) {
      hasNull = true;
      break;
    }
  }

  double *out = (double *)pOutputData->pData;
  if (hasNull) {
    colDataSetNULL(pOutputData, 0);
  } else {
    *out = 0;
  }

  pOutput->numOfRows = 1;
  return TSDB_CODE_SUCCESS;
}

int32_t derivativeScalarFunction(SScalarParam *pInput, int32_t inputNum, SScalarParam *pOutput) {
  return nonCalcScalarFunction(pInput, inputNum, pOutput);
}

int32_t irateScalarFunction(SScalarParam *pInput, int32_t inputNum, SScalarParam *pOutput) {
  return nonCalcScalarFunction(pInput, inputNum, pOutput);
}

int32_t diffScalarFunction(SScalarParam *pInput, int32_t inputNum, SScalarParam *pOutput) {
  return nonCalcScalarFunction(pInput, inputNum, pOutput);
}

int32_t twaScalarFunction(SScalarParam *pInput, int32_t inputNum, SScalarParam *pOutput) {
  return avgScalarFunction(pInput, inputNum, pOutput);
}

int32_t mavgScalarFunction(SScalarParam *pInput, int32_t inputNum, SScalarParam *pOutput) {
  return avgScalarFunction(pInput, inputNum, pOutput);
}

int32_t hllScalarFunction(SScalarParam *pInput, int32_t inputNum, SScalarParam *pOutput) {
  return countScalarFunction(pInput, inputNum, pOutput);
}

int32_t csumScalarFunction(SScalarParam *pInput, int32_t inputNum, SScalarParam *pOutput) {
  return sumScalarFunction(pInput, inputNum, pOutput);
}

typedef enum {
  STATE_OPER_INVALID = 0,
  STATE_OPER_LT,
  STATE_OPER_GT,
  STATE_OPER_LE,
  STATE_OPER_GE,
  STATE_OPER_NE,
  STATE_OPER_EQ,
} EStateOperType;

#define STATE_COMP(_op, _lval, _rval, _rtype) STATE_COMP_IMPL(_op, _lval, GET_STATE_VAL(_rval, _rtype))

#define GET_STATE_VAL(_val, _type) ((_type == TSDB_DATA_TYPE_BIGINT) ? (*(int64_t *)_val) : (*(double *)_val))

#define STATE_COMP_IMPL(_op, _lval, _rval) \
  do {                                     \
    switch (_op) {                         \
      case STATE_OPER_LT:                  \
        return ((_lval) < (_rval));        \
        break;                             \
      case STATE_OPER_GT:                  \
        return ((_lval) > (_rval));        \
        break;                             \
      case STATE_OPER_LE:                  \
        return ((_lval) <= (_rval));       \
        break;                             \
      case STATE_OPER_GE:                  \
        return ((_lval) >= (_rval));       \
        break;                             \
      case STATE_OPER_NE:                  \
        return ((_lval) != (_rval));       \
        break;                             \
      case STATE_OPER_EQ:                  \
        return ((_lval) == (_rval));       \
        break;                             \
      default:                             \
        break;                             \
    }                                      \
  } while (0)

static int8_t getStateOpType(char *opStr) {
  int8_t opType;
  if (strncasecmp(opStr, "LT", 2) == 0) {
    opType = STATE_OPER_LT;
  } else if (strncasecmp(opStr, "GT", 2) == 0) {
    opType = STATE_OPER_GT;
  } else if (strncasecmp(opStr, "LE", 2) == 0) {
    opType = STATE_OPER_LE;
  } else if (strncasecmp(opStr, "GE", 2) == 0) {
    opType = STATE_OPER_GE;
  } else if (strncasecmp(opStr, "NE", 2) == 0) {
    opType = STATE_OPER_NE;
  } else if (strncasecmp(opStr, "EQ", 2) == 0) {
    opType = STATE_OPER_EQ;
  } else {
    opType = STATE_OPER_INVALID;
  }

  return opType;
}

static bool checkStateOp(int8_t op, SColumnInfoData *pCol, int32_t index, SScalarParam *pCondParam) {
  char   *data = colDataGetData(pCol, index);
  char   *param = pCondParam->columnData->pData;
  int32_t paramType = GET_PARAM_TYPE(pCondParam);
  switch (pCol->info.type) {
    case TSDB_DATA_TYPE_TINYINT: {
      int8_t v = *(int8_t *)data;
      STATE_COMP(op, v, param, paramType);
      break;
    }
    case TSDB_DATA_TYPE_UTINYINT: {
      uint8_t v = *(uint8_t *)data;
      STATE_COMP(op, v, param, paramType);
      break;
    }
    case TSDB_DATA_TYPE_SMALLINT: {
      int16_t v = *(int16_t *)data;
      STATE_COMP(op, v, param, paramType);
      break;
    }
    case TSDB_DATA_TYPE_USMALLINT: {
      uint16_t v = *(uint16_t *)data;
      STATE_COMP(op, v, param, paramType);
      break;
    }
    case TSDB_DATA_TYPE_INT: {
      int32_t v = *(int32_t *)data;
      STATE_COMP(op, v, param, paramType);
      break;
    }
    case TSDB_DATA_TYPE_UINT: {
      uint32_t v = *(uint32_t *)data;
      STATE_COMP(op, v, param, paramType);
      break;
    }
    case TSDB_DATA_TYPE_BIGINT: {
      int64_t v = *(int64_t *)data;
      STATE_COMP(op, v, param, paramType);
      break;
    }
    case TSDB_DATA_TYPE_UBIGINT: {
      uint64_t v = *(uint64_t *)data;
      STATE_COMP(op, v, param, paramType);
      break;
    }
    case TSDB_DATA_TYPE_FLOAT: {
      float v = *(float *)data;
      STATE_COMP(op, v, param, paramType);
      break;
    }
    case TSDB_DATA_TYPE_DOUBLE: {
      double v = *(double *)data;
      STATE_COMP(op, v, param, paramType);
      break;
    }
    default: {
      return false;
    }
  }
  return false;
}

int32_t stateCountScalarFunction(SScalarParam *pInput, int32_t inputNum, SScalarParam *pOutput) {
  SColumnInfoData *pInputData = pInput->columnData;
  SColumnInfoData *pOutputData = pOutput->columnData;

  int8_t  op = getStateOpType(varDataVal(pInput[1].columnData->pData));
  int64_t count = 0;

  for (int32_t i = 0; i < pInput->numOfRows; ++i) {
    if (colDataIsNull_s(pInputData, i)) {
      colDataSetNULL(pOutputData, i);
      continue;
    }

    bool    ret = checkStateOp(op, pInputData, i, &pInput[2]);
    int64_t out = -1;
    if (ret) {
      out = ++count;
    } else {
      count = 0;
    }
    SCL_ERR_RET(colDataSetVal(pOutputData, i, (char *)&out, false));
  }

  pOutput->numOfRows = pInput->numOfRows;
  return TSDB_CODE_SUCCESS;
}

int32_t stateDurationScalarFunction(SScalarParam *pInput, int32_t inputNum, SScalarParam *pOutput) {
  SColumnInfoData *pInputData = pInput->columnData;
  SColumnInfoData *pOutputData = pOutput->columnData;

  int8_t op = getStateOpType(varDataVal(pInput[1].columnData->pData));

  for (int32_t i = 0; i < pInput->numOfRows; ++i) {
    if (colDataIsNull_s(pInputData, i)) {
      colDataSetNULL(pOutputData, i);
      continue;
    }

    bool    ret = checkStateOp(op, pInputData, i, &pInput[2]);
    int64_t out = -1;
    if (ret) {
      out = 0;
    }
    SCL_ERR_RET(colDataSetVal(pOutputData, i, (char *)&out, false));
  }

  pOutput->numOfRows = pInput->numOfRows;
  return TSDB_CODE_SUCCESS;
}

typedef enum { UNKNOWN_BIN = 0, USER_INPUT_BIN, LINEAR_BIN, LOG_BIN } EHistoBinType;

static int8_t getHistogramBinType(char *binTypeStr) {
  int8_t binType;
  if (strcasecmp(binTypeStr, "user_input") == 0) {
    binType = USER_INPUT_BIN;
  } else if (strcasecmp(binTypeStr, "linear_bin") == 0) {
    binType = LINEAR_BIN;
  } else if (strcasecmp(binTypeStr, "log_bin") == 0) {
    binType = LOG_BIN;
  } else {
    binType = UNKNOWN_BIN;
  }

  return binType;
}

typedef struct SHistoFuncBin {
  double  lower;
  double  upper;
  int64_t count;
  double  percentage;
} SHistoFuncBin;

static int32_t getHistogramBinDesc(SHistoFuncBin **bins, int32_t *binNum, char *binDescStr, int8_t binType,
                                bool normalized) {
  cJSON  *binDesc = cJSON_Parse(binDescStr);
  int32_t numOfBins;
  double *intervals;
  if (cJSON_IsObject(binDesc)) { /* linaer/log bins */
    int32_t numOfParams = cJSON_GetArraySize(binDesc);
    int32_t startIndex;
    if (numOfParams != 4) {
      cJSON_Delete(binDesc);
      SCL_ERR_RET(TSDB_CODE_FAILED);
    }

    cJSON *start = cJSON_GetObjectItem(binDesc, "start");
    cJSON *factor = cJSON_GetObjectItem(binDesc, "factor");
    cJSON *width = cJSON_GetObjectItem(binDesc, "width");
    cJSON *count = cJSON_GetObjectItem(binDesc, "count");
    cJSON *infinity = cJSON_GetObjectItem(binDesc, "infinity");

    if (!cJSON_IsNumber(start) || !cJSON_IsNumber(count) || !cJSON_IsBool(infinity)) {
      cJSON_Delete(binDesc);
      SCL_RET(TSDB_CODE_SUCCESS);
    }

    if (count->valueint <= 0 || count->valueint > 1000) {  // limit count to 1000
      cJSON_Delete(binDesc);
      SCL_ERR_RET(TSDB_CODE_FAILED);
    }

    if (isinf(start->valuedouble) || (width != NULL && isinf(width->valuedouble)) ||
        (factor != NULL && isinf(factor->valuedouble)) || (count != NULL && isinf(count->valuedouble))) {
      cJSON_Delete(binDesc);
      SCL_ERR_RET(TSDB_CODE_FAILED);
    }

    int32_t counter = (int32_t)count->valueint;
    if (infinity->valueint == false) {
      startIndex = 0;
      numOfBins = counter + 1;
    } else {
      startIndex = 1;
      numOfBins = counter + 3;
    }

    intervals = taosMemoryCalloc(numOfBins, sizeof(double));
    if (NULL == intervals) {
      cJSON_Delete(binDesc);
      SCL_ERR_RET(TSDB_CODE_OUT_OF_MEMORY);
    }
    if (cJSON_IsNumber(width) && factor == NULL && binType == LINEAR_BIN) {
      // linear bin process
      if (width->valuedouble == 0) {
        taosMemoryFree(intervals);
        cJSON_Delete(binDesc);
        SCL_ERR_RET(TSDB_CODE_FAILED);
      }
      for (int i = 0; i < counter + 1; ++i) {
        intervals[startIndex] = start->valuedouble + i * width->valuedouble;
        if (isinf(intervals[startIndex])) {
          taosMemoryFree(intervals);
          cJSON_Delete(binDesc);
          SCL_ERR_RET(TSDB_CODE_FAILED);
        }
        startIndex++;
      }
    } else if (cJSON_IsNumber(factor) && width == NULL && binType == LOG_BIN) {
      // log bin process
      if (start->valuedouble == 0) {
        taosMemoryFree(intervals);
        cJSON_Delete(binDesc);
        SCL_ERR_RET(TSDB_CODE_FAILED);
      }
      if (factor->valuedouble < 0 || factor->valuedouble == 0 || factor->valuedouble == 1) {
        taosMemoryFree(intervals);
        cJSON_Delete(binDesc);
        SCL_ERR_RET(TSDB_CODE_FAILED);
      }
      for (int i = 0; i < counter + 1; ++i) {
        intervals[startIndex] = start->valuedouble * pow(factor->valuedouble, i * 1.0);
        if (isinf(intervals[startIndex])) {
          taosMemoryFree(intervals);
          cJSON_Delete(binDesc);
          SCL_ERR_RET(TSDB_CODE_FAILED);
        }
        startIndex++;
      }
    } else {
      taosMemoryFree(intervals);
      cJSON_Delete(binDesc);
      SCL_ERR_RET(TSDB_CODE_FAILED);
    }

    if (infinity->valueint == true) {
      intervals[0] = -INFINITY;
      intervals[numOfBins - 1] = INFINITY;
      // in case of desc bin orders, -inf/inf should be swapped
      if (numOfBins < 4) {
        SCL_ERR_RET(TSDB_CODE_FAILED);
      }
      if (intervals[1] > intervals[numOfBins - 2]) {
        TSWAP(intervals[0], intervals[numOfBins - 1]);
      }
    }
  } else if (cJSON_IsArray(binDesc)) { /* user input bins */
    if (binType != USER_INPUT_BIN) {
      cJSON_Delete(binDesc);
      SCL_ERR_RET(TSDB_CODE_FAILED);
    }
    numOfBins = cJSON_GetArraySize(binDesc);
    intervals = taosMemoryCalloc(numOfBins, sizeof(double));
    if (NULL == intervals) {
      cJSON_Delete(binDesc);
      SCL_ERR_RET(TSDB_CODE_OUT_OF_MEMORY);
    }
    cJSON *bin = binDesc->child;
    if (bin == NULL) {
      taosMemoryFree(intervals);
      cJSON_Delete(binDesc);
      SCL_ERR_RET(TSDB_CODE_FAILED);
    }
    int i = 0;
    while (bin) {
      intervals[i] = bin->valuedouble;
      if (!cJSON_IsNumber(bin)) {
        taosMemoryFree(intervals);
        cJSON_Delete(binDesc);
        SCL_ERR_RET(TSDB_CODE_FAILED);
      }
      if (i != 0 && intervals[i] <= intervals[i - 1]) {
        taosMemoryFree(intervals);
        cJSON_Delete(binDesc);
        SCL_ERR_RET(TSDB_CODE_FAILED);
      }
      bin = bin->next;
      i++;
    }
  } else {
    cJSON_Delete(binDesc);
    SCL_RET(TSDB_CODE_FAILED);
  }

  *binNum = numOfBins - 1;
  *bins = taosMemoryCalloc(numOfBins, sizeof(SHistoFuncBin));
  if (NULL == bins) {
    SCL_ERR_RET(TSDB_CODE_OUT_OF_MEMORY);
  }
  for (int32_t i = 0; i < *binNum; ++i) {
    (*bins)[i].lower = intervals[i] < intervals[i + 1] ? intervals[i] : intervals[i + 1];
    (*bins)[i].upper = intervals[i + 1] > intervals[i] ? intervals[i + 1] : intervals[i];
    (*bins)[i].count = 0;
  }

  taosMemoryFree(intervals);
  cJSON_Delete(binDesc);

  SCL_RET(TSDB_CODE_SUCCESS);
}

int32_t histogramScalarFunction(SScalarParam *pInput, int32_t inputNum, SScalarParam *pOutput) {
  SColumnInfoData *pInputData = pInput->columnData;
  SColumnInfoData *pOutputData = pOutput->columnData;

  SHistoFuncBin *bins;
  int32_t        numOfBins = 0;
  int32_t        totalCount = 0;

  char *binTypeStr = strndup(varDataVal(pInput[1].columnData->pData), varDataLen(pInput[1].columnData->pData));
  int8_t binType = getHistogramBinType(binTypeStr);
  taosMemoryFree(binTypeStr);

  char   *binDesc = strndup(varDataVal(pInput[2].columnData->pData), varDataLen(pInput[2].columnData->pData));
  int64_t normalized = *(int64_t *)(pInput[3].columnData->pData);

  int32_t type = GET_PARAM_TYPE(pInput);
  int32_t code = getHistogramBinDesc(&bins, &numOfBins, binDesc, binType, (bool)normalized);
  if (TSDB_CODE_SUCCESS != code) {
    taosMemoryFree(binDesc);
    return code;
  }
  taosMemoryFree(binDesc);

  for (int32_t i = 0; i < pInput->numOfRows; ++i) {
    if (colDataIsNull_s(pInputData, i)) {
      continue;
    }

    char  *data = colDataGetData(pInputData, i);
    double v;
    GET_TYPED_DATA(v, double, type, data);

    for (int32_t k = 0; k < numOfBins; ++k) {
      if (v > bins[k].lower && v <= bins[k].upper) {
        bins[k].count++;
        totalCount++;
        break;
      }
    }
  }

  if (normalized) {
    for (int32_t k = 0; k < numOfBins; ++k) {
      if (totalCount != 0) {
        bins[k].percentage = bins[k].count / (double)totalCount;
      } else {
        bins[k].percentage = 0;
      }
    }
  }

  SCL_ERR_JRET(colInfoDataEnsureCapacity(pOutputData, numOfBins, false));

  for (int32_t k = 0; k < numOfBins; ++k) {
    int32_t len;
    char    buf[512] = {0};
    if (!normalized) {
      len = sprintf(varDataVal(buf), "{\"lower_bin\":%g, \"upper_bin\":%g, \"count\":%" PRId64 "}", bins[k].lower,
                    bins[k].upper, bins[k].count);
    } else {
      len = sprintf(varDataVal(buf), "{\"lower_bin\":%g, \"upper_bin\":%g, \"count\":%lf}", bins[k].lower,
                    bins[k].upper, bins[k].percentage);
    }
    varDataSetLen(buf, len);
    SCL_ERR_JRET(colDataSetVal(pOutputData, k, buf, false));
  }
  pOutput->numOfRows = numOfBins;

_return:
  taosMemoryFree(bins);
  return code;
}

int32_t selectScalarFunction(SScalarParam *pInput, int32_t inputNum, SScalarParam *pOutput) {
  SColumnInfoData *pInputData = pInput->columnData;
  SColumnInfoData *pOutputData = pOutput->columnData;

  int32_t type = GET_PARAM_TYPE(pInput);

  for (int32_t i = 0; i < pInput->numOfRows; ++i) {
    if (colDataIsNull_s(pInputData, i)) {
      colDataSetNULL(pOutputData, 0);
      continue;
    }

    char *data = colDataGetData(pInputData, i);
    SCL_ERR_RET(colDataSetVal(pOutputData, i, data, false));
  }

  pOutput->numOfRows = 1;
  return TSDB_CODE_SUCCESS;
}

int32_t topBotScalarFunction(SScalarParam *pInput, int32_t inputNum, SScalarParam *pOutput) {
  return selectScalarFunction(pInput, inputNum, pOutput);
}

int32_t firstLastScalarFunction(SScalarParam *pInput, int32_t inputNum, SScalarParam *pOutput) {
  return selectScalarFunction(pInput, inputNum, pOutput);
}

int32_t sampleScalarFunction(SScalarParam *pInput, int32_t inputNum, SScalarParam *pOutput) {
  return selectScalarFunction(pInput, inputNum, pOutput);
}

int32_t tailScalarFunction(SScalarParam *pInput, int32_t inputNum, SScalarParam *pOutput) {
  return selectScalarFunction(pInput, inputNum, pOutput);
}

int32_t uniqueScalarFunction(SScalarParam *pInput, int32_t inputNum, SScalarParam *pOutput) {
  return selectScalarFunction(pInput, inputNum, pOutput);
}

int32_t modeScalarFunction(SScalarParam *pInput, int32_t inputNum, SScalarParam *pOutput) {
  return selectScalarFunction(pInput, inputNum, pOutput);
}<|MERGE_RESOLUTION|>--- conflicted
+++ resolved
@@ -1174,20 +1174,11 @@
 
 int32_t substrFunction(SScalarParam *pInput, int32_t inputNum, SScalarParam *pOutput) {
   int32_t code = TSDB_CODE_SUCCESS;
-<<<<<<< HEAD
-  int32_t subPos = 0;
-  GET_TYPED_DATA(subPos, int32_t, GET_PARAM_TYPE(&pInput[1]), pInput[1].columnData->pData);
-
-  int32_t subLen = INT16_MAX;
-  if (inputNum == 3) {
-    GET_TYPED_DATA(subLen, int32_t, GET_PARAM_TYPE(&pInput[2]), pInput[2].columnData->pData);
-=======
   SColumnInfoData *pInputData[3];
   SColumnInfoData *pOutputData = pOutput->columnData;
 
   for (int32_t i = 0; i < inputNum; ++i) {
     pInputData[i] = pInput[i].columnData;
->>>>>>> 641fccaa
   }
 
   int32_t outputLen = pInputData[0]->info.bytes;
@@ -1227,8 +1218,6 @@
       colDataSetNULL(pOutputData, i);
       continue;
     }
-<<<<<<< HEAD
-=======
 
     int32_t subPos = 0;
     int32_t subLen = INT16_MAX;
@@ -1237,44 +1226,27 @@
       GET_TYPED_DATA(subLen, int32_t, GET_PARAM_TYPE(&pInput[2]), colDataGetData(pInputData[2], colIdx[2]));
     }
 
->>>>>>> 641fccaa
     if (subPos == 0 || subLen < 1) {
       varDataSetLen(outputBuf, 0);
       SCL_ERR_JRET(colDataSetVal(pOutputData, i, outputBuf, false));
       continue;
     }
-<<<<<<< HEAD
-    char   *input = colDataGetData(pInput[0].columnData, i);
-=======
 
     char   *input = colDataGetData(pInputData[0], colIdx[0]);
->>>>>>> 641fccaa
     int32_t len = varDataLen(input);
     int32_t startPosBytes;
     int32_t endPosBytes = len;
     if (subPos > 0) {
-<<<<<<< HEAD
-      startPosBytes = (GET_PARAM_TYPE(pInput) == TSDB_DATA_TYPE_VARCHAR) ? findPosBytes(varDataVal(input), NULL, varDataLen(input), -1, subPos) : (subPos - 1) * TSDB_NCHAR_SIZE;
-      startPosBytes = TMIN(startPosBytes, len);
-    } else {
-      startPosBytes =
-          (GET_PARAM_TYPE(pInput) == TSDB_DATA_TYPE_VARCHAR) ? findPosBytes(varDataVal(input), NULL, varDataLen(input), -1, subPos) : len + subPos * TSDB_NCHAR_SIZE;
-=======
       startPosBytes = (GET_PARAM_TYPE(&pInput[0]) == TSDB_DATA_TYPE_VARCHAR) ? findPosBytes(varDataVal(input), NULL, varDataLen(input), -1, subPos) : (subPos - 1) * TSDB_NCHAR_SIZE;
       startPosBytes = TMIN(startPosBytes, len);
     } else {
       startPosBytes =
           (GET_PARAM_TYPE(&pInput[0]) == TSDB_DATA_TYPE_VARCHAR) ? findPosBytes(varDataVal(input), NULL, varDataLen(input), -1, subPos) : len + subPos * TSDB_NCHAR_SIZE;
->>>>>>> 641fccaa
       startPosBytes = TMAX(startPosBytes, 0);
     }
     if (inputNum == 3) {
       endPosBytes =
-<<<<<<< HEAD
-          (GET_PARAM_TYPE(pInput) == TSDB_DATA_TYPE_VARCHAR)
-=======
           (GET_PARAM_TYPE(&pInput[0]) == TSDB_DATA_TYPE_VARCHAR)
->>>>>>> 641fccaa
               ? startPosBytes + findPosBytes(varDataVal(input) + startPosBytes, NULL, varDataLen(input) - startPosBytes, -1, subLen + 1)
               : startPosBytes + subLen * TSDB_NCHAR_SIZE;
       endPosBytes = TMIN(endPosBytes, len);
@@ -1289,17 +1261,10 @@
       varDataSetLen(output, 0);
     }
 
-<<<<<<< HEAD
-    SCL_ERR_JRET(colDataSetVal(pOutputData, i, output, false));
-  }
-
-  pOutput->numOfRows = pInput->numOfRows;
-=======
     SCL_ERR_JRET(colDataSetVal(pOutputData, i, outputBuf, false));
   }
 
   pOutput->numOfRows = numOfRows;
->>>>>>> 641fccaa
 _return:
   taosMemoryFree(outputBuf);
 
@@ -1361,13 +1326,6 @@
   int32_t outputLen = inputNum * 4 + 2;
   char   *outputBuf = taosMemoryCalloc(outputLen, 1);
   if (outputBuf == NULL) {
-<<<<<<< HEAD
-    SCL_ERR_RET(TSDB_CODE_OUT_OF_MEMORY);
-  }
-  for (int32_t i = 0; i < pInput[0].numOfRows; ++i) {
-    char   *output = varDataVal(outputBuf);
-    for (int32_t j = 0; j < inputNum; ++j) {
-=======
     SCL_ERR_RET(terrno);
   }
   int32_t numOfRows = 0;
@@ -1378,22 +1336,10 @@
     char   *output = varDataVal(outputBuf);
     for (int32_t j = 0; j < inputNum; ++j) {
       int32_t colIdx = (pInput[j].numOfRows == 1) ? 0 : i;
->>>>>>> 641fccaa
       int32_t num;
       if (colDataIsNull_s(pInput[j].columnData, i)) {
         continue;
       } else if (IS_NUMERIC_TYPE(GET_PARAM_TYPE(&pInput[j]))) {
-<<<<<<< HEAD
-        GET_TYPED_DATA(num, int32_t, GET_PARAM_TYPE(&pInput[j]), pInput[j].columnData->pData);
-        getAsciiChar(num, &output);
-      } else if (TSDB_DATA_TYPE_BINARY == GET_PARAM_TYPE(&pInput[j])) {
-        num = taosStr2Int32(varDataVal(pInput[j].columnData->pData), NULL, 10);
-        getAsciiChar(num, &output);
-      } else if (TSDB_DATA_TYPE_NCHAR == GET_PARAM_TYPE(&pInput[j])) {
-        char   *convBuf = taosMemoryMalloc(GET_PARAM_BYTES(&pInput[j]));
-        int32_t len = taosUcs4ToMbs((TdUcs4 *)varDataVal(pInput[j].columnData->pData), varDataLen(pInput[j].columnData->pData), convBuf);
-        if (len < 0) {
-=======
         GET_TYPED_DATA(num, int32_t, GET_PARAM_TYPE(&pInput[j]), colDataGetData(pInput[j].columnData, colIdx));
         getAsciiChar(num, &output);
       } else if (TSDB_DATA_TYPE_BINARY == GET_PARAM_TYPE(&pInput[j])) {
@@ -1407,17 +1353,13 @@
         int32_t len = taosUcs4ToMbs((TdUcs4 *)varDataVal(colDataGetData(pInput[j].columnData, colIdx)), varDataLen(colDataGetData(pInput[j].columnData, colIdx)), convBuf);
         if (len < 0) {
           taosMemoryFree(convBuf);
->>>>>>> 641fccaa
           code = TSDB_CODE_SCALAR_CONVERT_ERROR;
           goto _return;
         }
         convBuf[len] = 0;
         num = taosStr2Int32(convBuf, NULL, 10);
         getAsciiChar(num, &output);
-<<<<<<< HEAD
-=======
         taosMemoryFree(convBuf);
->>>>>>> 641fccaa
       } else {
         code = TSDB_CODE_FUNC_FUNTION_PARA_TYPE;
         goto _return;
@@ -1557,9 +1499,6 @@
     numOfRows = TMAX(numOfRows, pInput[i].numOfRows);
   }
 
-<<<<<<< HEAD
-  outputLen = pInputData[0]->info.bytes + pInputData[0]->info.bytes / pInputData[1]->info.bytes * (pInputData[2]->info.bytes - pInputData[1]->info.bytes);
-=======
   int8_t  orgType = pInputData[0]->info.type;
   int8_t  fromType = pInputData[1]->info.type;
   int8_t  toType = pInputData[2]->info.type;
@@ -1575,7 +1514,6 @@
   }
   outputLen = TMAX(orgLength, orgLength + orgLength / fromLength * (toLength - fromLength));
 
->>>>>>> 641fccaa
   if (GET_PARAM_TYPE(&pInput[0]) == TSDB_DATA_TYPE_NULL ||
       GET_PARAM_TYPE(&pInput[1]) == TSDB_DATA_TYPE_NULL ||
       GET_PARAM_TYPE(&pInput[2]) == TSDB_DATA_TYPE_NULL ||
@@ -1613,21 +1551,13 @@
     bool    needFreeTo = false;
 
     if (GET_PARAM_TYPE(&pInput[1]) != GET_PARAM_TYPE(&pInput[0])) {
-<<<<<<< HEAD
-      SCL_ERR_RET(convBetweenNcharAndVarchar(varDataVal(colDataGetData(pInputData[1], colIdx2)), &fromStr,
-=======
       SCL_ERR_JRET(convBetweenNcharAndVarchar(varDataVal(colDataGetData(pInputData[1], colIdx2)), &fromStr,
->>>>>>> 641fccaa
                                              varDataLen(colDataGetData(pInputData[1], colIdx2)), &fromLen,
                                              GET_PARAM_TYPE(&pInput[0])));
       needFreeFrom = true;
     }
     if (GET_PARAM_TYPE(&pInput[2]) != GET_PARAM_TYPE(&pInput[0])) {
-<<<<<<< HEAD
-      SCL_ERR_RET(convBetweenNcharAndVarchar(varDataVal(colDataGetData(pInputData[2], colIdx3)), &toStr,
-=======
       SCL_ERR_JRET(convBetweenNcharAndVarchar(varDataVal(colDataGetData(pInputData[2], colIdx3)), &toStr,
->>>>>>> 641fccaa
                                              varDataLen(colDataGetData(pInputData[2], colIdx3)), &toLen,
                                              GET_PARAM_TYPE(&pInput[0])));
       needFreeTo = true;
@@ -1655,17 +1585,11 @@
       taosMemoryFree(fromStr);
     }
     varDataSetLen(outputBuf, totalLen);
-<<<<<<< HEAD
-    SCL_ERR_RET(colDataSetVal(pOutputData, i, outputBuf, false));
-  }
-  pOutput->numOfRows = numOfRows;
-=======
     SCL_ERR_JRET(colDataSetVal(pOutputData, i, outputBuf, false));
   }
   pOutput->numOfRows = numOfRows;
 _return:
   taosMemoryFree(outputBuf);
->>>>>>> 641fccaa
   return code;
 }
 
@@ -1680,12 +1604,6 @@
   pInputData[1] = pInput[1].columnData;
   pInputData[2] = pInput[2].columnData;
 
-<<<<<<< HEAD
-  outputLen = pInputData[0]->info.bytes;
-  if (GET_PARAM_TYPE(&pInput[0]) == TSDB_DATA_TYPE_NULL || GET_PARAM_TYPE(&pInput[1]) == TSDB_DATA_TYPE_NULL || GET_PARAM_TYPE(&pInput[2]) == TSDB_DATA_TYPE_NULL) {
-    colDataSetNNULL(pOutputData, 0, pInput[0].numOfRows);
-    pOutput->numOfRows = pInput[0].numOfRows;
-=======
   for (int32_t i = 0; i < inputNum; ++i) {
     if (pInput[i].numOfRows > numOfRows) {
       numOfRows = pInput[i].numOfRows;
@@ -1696,7 +1614,6 @@
   if (GET_PARAM_TYPE(&pInput[0]) == TSDB_DATA_TYPE_NULL || GET_PARAM_TYPE(&pInput[1]) == TSDB_DATA_TYPE_NULL || GET_PARAM_TYPE(&pInput[2]) == TSDB_DATA_TYPE_NULL) {
     colDataSetNNULL(pOutputData, 0, numOfRows);
     pOutput->numOfRows = numOfRows;
->>>>>>> 641fccaa
     return TSDB_CODE_SUCCESS;
   }
   char *outputBuf = taosMemoryCalloc(outputLen + VARSTR_HEADER_SIZE, 1);
@@ -1704,15 +1621,6 @@
     SCL_ERR_RET(TSDB_CODE_OUT_OF_MEMORY);
   }
 
-<<<<<<< HEAD
-  for (int32_t i = 0; i < inputNum; ++i) {
-    if (pInput[i].numOfRows > numOfRows) {
-      numOfRows = pInput[i].numOfRows;
-    }
-  }
-
-=======
->>>>>>> 641fccaa
   for (int32_t k = 0; k < numOfRows; ++k) {
     bool hasNull = false;
     for (int32_t i = 0; i < inputNum; ++i) {
@@ -1735,15 +1643,9 @@
     int32_t startPosBytes;
     int32_t endPosBytes;
     if (GET_PARAM_TYPE(&pInput[0]) != GET_PARAM_TYPE(&pInput[1])) {
-<<<<<<< HEAD
-      SCL_ERR_RET(convBetweenNcharAndVarchar(varDataVal(colDataGetData(pInputData[1], colIdx2)), &delimStr,
-                                             varDataLen(colDataGetData(pInputData[1], colIdx2)), &delimLen,
-                                             GET_PARAM_TYPE(&pInput[0])));
-=======
       SCL_ERR_JRET(convBetweenNcharAndVarchar(varDataVal(colDataGetData(pInputData[1], colIdx2)), &delimStr,
                                               varDataLen(colDataGetData(pInputData[1], colIdx2)), &delimLen,
                                               GET_PARAM_TYPE(&pInput[0])));
->>>>>>> 641fccaa
       needFreeDelim = true;
     }
 
@@ -1794,13 +1696,9 @@
   int32_t          maxCount = 0;
 
   for (int32_t i = 0; i < pInput[1].numOfRows; i++) {
-<<<<<<< HEAD
-    maxCount = TMAX(maxCount, *(int32_t *)colDataGetData(pInput[1].columnData, i));
-=======
     int32_t tmpCount = 0;
     GET_TYPED_DATA(tmpCount, int32_t, GET_PARAM_TYPE(&pInput[1]), colDataGetData(pInput[1].columnData, i));
     maxCount = TMAX(maxCount, tmpCount);
->>>>>>> 641fccaa
   }
   pInputData[0] = pInput[0].columnData;
   pInputData[1] = pInput[1].columnData;
@@ -1824,12 +1722,8 @@
         colDataSetNULL(pOutputData, i);
         continue;
       }
-<<<<<<< HEAD
-      int32_t count = *(int32_t *)colDataGetData(pInputData[1], i);
-=======
       int32_t count = 0;
       GET_TYPED_DATA(count, int32_t, GET_PARAM_TYPE(&pInput[1]), colDataGetData(pInput[1].columnData, i));
->>>>>>> 641fccaa
       if (count <= 0) {
         varDataSetLen(output, 0);
         SCL_ERR_JRET(colDataSetVal(pOutputData, i, outputBuf, false));
@@ -1850,12 +1744,8 @@
           colDataSetNULL(pOutputData, i);
           continue;
         }
-<<<<<<< HEAD
-        int32_t count = *(int32_t *)colDataGetData(pInputData[1], i);
-=======
         int32_t count = 0;
         GET_TYPED_DATA(count, int32_t, GET_PARAM_TYPE(&pInput[1]), colDataGetData(pInput[1].columnData, i));
->>>>>>> 641fccaa
         if (count <= 0) {
           varDataSetLen(output, 0);
           SCL_ERR_JRET(colDataSetVal(pOutputData, i, outputBuf, false));
@@ -1877,12 +1767,8 @@
           colDataSetNULL(pOutputData, i);
           continue;
         }
-<<<<<<< HEAD
-        int32_t count = *(int32_t *)colDataGetData(pInputData[1], 0);
-=======
         int32_t count = 0;
         GET_TYPED_DATA(count, int32_t, GET_PARAM_TYPE(&pInput[1]), colDataGetData(pInput[1].columnData, 0));
->>>>>>> 641fccaa
         if (count <= 0) {
           varDataSetLen(output, 0);
           SCL_ERR_JRET(colDataSetVal(pOutputData, i, outputBuf, false));
@@ -2783,13 +2669,8 @@
     }
     struct STm tm;
     TAOS_CHECK_RETURN(taosTs2Tm(timeVal, timePrec, &tm));
-<<<<<<< HEAD
-    int32_t ret = startFromZero ?  (tm.tm.tm_wday + 6) % 7 : tm.tm.tm_wday + 1;
-    SCL_ERR_RET(colDataSetVal(pOutput->columnData, i, (const char*)&ret, false));
-=======
     int64_t ret = startFromZero ?  (tm.tm.tm_wday + 6) % 7 : tm.tm.tm_wday + 1;
     colDataSetInt64(pOutput->columnData, i, &ret);
->>>>>>> 641fccaa
   }
 
   pOutput->numOfRows = pInput->numOfRows;
@@ -2898,13 +2779,8 @@
     }
     struct STm tm;
     SCL_ERR_RET(taosTs2Tm(timeVal, prec, &tm));
-<<<<<<< HEAD
-    int32_t ret = calculateWeekNum(tm.tm, weekMode(mode));
-    SCL_ERR_RET(colDataSetVal(pOutput->columnData, i, (const char*)&ret, false));
-=======
     int64_t ret = calculateWeekNum(tm.tm, weekMode(mode));
     colDataSetInt64(pOutput->columnData, i, &ret);
->>>>>>> 641fccaa
   }
 
   pOutput->numOfRows = pInput->numOfRows;
@@ -3043,11 +2919,7 @@
 
   for (int32_t i = 0; i < inputNum; ++i) {
     pInputData[i] = pInput[i].columnData;
-<<<<<<< HEAD
-    getValueFn[i] = getVectorDoubleValueFn(GET_PARAM_TYPE(&pInput[i]));
-=======
     SCL_ERR_RET(getVectorDoubleValueFn(GET_PARAM_TYPE(&pInput[i]), &getValueFn[i]));
->>>>>>> 641fccaa
   }
 
   bool hasNullType = (IS_NULL_TYPE(GET_PARAM_TYPE(&pInput[0])) || IS_NULL_TYPE(GET_PARAM_TYPE(&pInput[1])));
