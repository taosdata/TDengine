#include <stdint.h>
#include "cJSON.h"
#include "decimal.h"
#include "filter.h"
#include "function.h"
#include "scalar.h"
#include "sclInt.h"
#include "sclvector.h"
#include "tdatablock.h"
#include "tdef.h"
#include "tjson.h"
#include "ttime.h"

typedef float (*_float_fn)(float);
typedef float (*_float_fn_2)(float, float);
typedef double (*_double_fn)(double);
typedef double (*_double_fn_2)(double, double);
typedef int (*_conv_fn)(int);
typedef void (*_trim_space_fn)(char *, char *, int32_t, int32_t, void *);
typedef int32_t (*_trim_fn)(char *, char *, char *, int32_t, int32_t, void *);
typedef int32_t (*_len_fn)(char *, int32_t, VarDataLenT *);

/** Math functions **/
static double tlog(double v) { return log(v); }

static double tlog2(double v, double base) {
  double a = log(v);
  double b = log(base);
  if (isnan(a) || isinf(a)) {
    return a;
  } else if (isnan(b) || isinf(b)) {
    return b;
  } else if (b == 0) {
    return INFINITY;
  } else {
    return a / b;
  }
}

static double degrees(double v) { return v * M_1_PI * 180.0; }

static double radians(double v) { return v / 180.0 * M_PI; }

int32_t absFunction(SScalarParam *pInput, int32_t inputNum, SScalarParam *pOutput) {
  SColumnInfoData *pInputData = pInput->columnData;
  SColumnInfoData *pOutputData = pOutput->columnData;

  int32_t type = GET_PARAM_TYPE(pInput);

  switch (type) {
    case TSDB_DATA_TYPE_FLOAT: {
      float *in = (float *)pInputData->pData;
      float *out = (float *)pOutputData->pData;
      for (int32_t i = 0; i < pInput->numOfRows; ++i) {
        if (colDataIsNull_s(pInputData, i)) {
          colDataSetNULL(pOutputData, i);
          continue;
        }
        out[i] = (in[i] >= 0) ? in[i] : -in[i];
      }
      break;
    }

    case TSDB_DATA_TYPE_DOUBLE: {
      double *in = (double *)pInputData->pData;
      double *out = (double *)pOutputData->pData;
      for (int32_t i = 0; i < pInput->numOfRows; ++i) {
        if (colDataIsNull_s(pInputData, i)) {
          colDataSetNULL(pOutputData, i);
          continue;
        }
        out[i] = (in[i] >= 0) ? in[i] : -in[i];
      }
      break;
    }

    case TSDB_DATA_TYPE_TINYINT: {
      int8_t *in = (int8_t *)pInputData->pData;
      int8_t *out = (int8_t *)pOutputData->pData;
      for (int32_t i = 0; i < pInput->numOfRows; ++i) {
        if (colDataIsNull_s(pInputData, i)) {
          colDataSetNULL(pOutputData, i);
          continue;
        }
        out[i] = (in[i] >= 0) ? in[i] : -in[i];
      }
      break;
    }

    case TSDB_DATA_TYPE_SMALLINT: {
      int16_t *in = (int16_t *)pInputData->pData;
      int16_t *out = (int16_t *)pOutputData->pData;
      for (int32_t i = 0; i < pInput->numOfRows; ++i) {
        if (colDataIsNull_s(pInputData, i)) {
          colDataSetNULL(pOutputData, i);
          continue;
        }
        out[i] = (in[i] >= 0) ? in[i] : -in[i];
      }
      break;
    }

    case TSDB_DATA_TYPE_INT: {
      int32_t *in = (int32_t *)pInputData->pData;
      int32_t *out = (int32_t *)pOutputData->pData;
      for (int32_t i = 0; i < pInput->numOfRows; ++i) {
        if (colDataIsNull_s(pInputData, i)) {
          colDataSetNULL(pOutputData, i);
          continue;
        }
        out[i] = (in[i] >= 0) ? in[i] : -in[i];
      }
      break;
    }

    case TSDB_DATA_TYPE_BIGINT: {
      int64_t *in = (int64_t *)pInputData->pData;
      int64_t *out = (int64_t *)pOutputData->pData;
      for (int32_t i = 0; i < pInput->numOfRows; ++i) {
        if (colDataIsNull_s(pInputData, i)) {
          colDataSetNULL(pOutputData, i);
          continue;
        }
        out[i] = (in[i] >= 0) ? in[i] : -in[i];
      }
      break;
    }

    case TSDB_DATA_TYPE_NULL: {
      for (int32_t i = 0; i < pInput->numOfRows; ++i) {
        colDataSetNULL(pOutputData, i);
      }
      break;
    }

    default: {
      SCL_ERR_RET(colDataAssign(pOutputData, pInputData, pInput->numOfRows, NULL));
    }
  }

  pOutput->numOfRows = pInput->numOfRows;
  return TSDB_CODE_SUCCESS;
}

int32_t signFunction(SScalarParam *pInput, int32_t inputNum, SScalarParam *pOutput) {
  SColumnInfoData *pInputData = pInput->columnData;
  SColumnInfoData *pOutputData = pOutput->columnData;

  int32_t type = GET_PARAM_TYPE(pInput);

  switch (type) {
    case TSDB_DATA_TYPE_FLOAT: {
      float *in = (float *)pInputData->pData;
      float *out = (float *)pOutputData->pData;
      for (int32_t i = 0; i < pInput->numOfRows; ++i) {
        if (colDataIsNull_s(pInputData, i)) {
          colDataSetNULL(pOutputData, i);
          continue;
        }
        out[i] = (float)(in[i] < 0.0 ? -1 : (in[i] > 0.0 ? 1 : 0));
      }
      break;
    }

    case TSDB_DATA_TYPE_DOUBLE: {
      double *in = (double *)pInputData->pData;
      double *out = (double *)pOutputData->pData;
      for (int32_t i = 0; i < pInput->numOfRows; ++i) {
        if (colDataIsNull_s(pInputData, i)) {
          colDataSetNULL(pOutputData, i);
          continue;
        }
        out[i] = (double)(in[i] < 0.0 ? -1 : (in[i] > 0.0 ? 1 : 0));
      }
      break;
    }

    case TSDB_DATA_TYPE_TINYINT: {
      int8_t *in = (int8_t *)pInputData->pData;
      int8_t *out = (int8_t *)pOutputData->pData;
      for (int32_t i = 0; i < pInput->numOfRows; ++i) {
        if (colDataIsNull_s(pInputData, i)) {
          colDataSetNULL(pOutputData, i);
          continue;
        }
        out[i] = (int8_t)(in[i] < 0 ? -1 : (in[i] > 0 ? 1 : 0));
      }
      break;
    }

    case TSDB_DATA_TYPE_SMALLINT: {
      int16_t *in = (int16_t *)pInputData->pData;
      int16_t *out = (int16_t *)pOutputData->pData;
      for (int32_t i = 0; i < pInput->numOfRows; ++i) {
        if (colDataIsNull_s(pInputData, i)) {
          colDataSetNULL(pOutputData, i);
          continue;
        }
        out[i] = (int16_t)(in[i] < 0 ? -1 : (in[i] > 0 ? 1 : 0));
      }
      break;
    }

    case TSDB_DATA_TYPE_INT: {
      int32_t *in = (int32_t *)pInputData->pData;
      int32_t *out = (int32_t *)pOutputData->pData;
      for (int32_t i = 0; i < pInput->numOfRows; ++i) {
        if (colDataIsNull_s(pInputData, i)) {
          colDataSetNULL(pOutputData, i);
          continue;
        }
        out[i] = (int32_t)(in[i] < 0 ? -1 : (in[i] > 0 ? 1 : 0));
      }
      break;
    }

    case TSDB_DATA_TYPE_BIGINT: {
      int64_t *in = (int64_t *)pInputData->pData;
      int64_t *out = (int64_t *)pOutputData->pData;
      for (int32_t i = 0; i < pInput->numOfRows; ++i) {
        if (colDataIsNull_s(pInputData, i)) {
          colDataSetNULL(pOutputData, i);
          continue;
        }
        out[i] = (int64_t)(in[i] < 0 ? -1 : (in[i] > 0 ? 1 : 0));
      }
      break;
    }

    case TSDB_DATA_TYPE_UTINYINT: {
      uint8_t *in = (uint8_t *)pInputData->pData;
      uint8_t *out = (uint8_t *)pOutputData->pData;
      for (int32_t i = 0; i < pInput->numOfRows; ++i) {
        if (colDataIsNull_s(pInputData, i)) {
          colDataSetNULL(pOutputData, i);
          continue;
        }
        out[i] = (uint8_t)(in[i] > 0 ? 1 : 0);
      }
      break;
    }
    case TSDB_DATA_TYPE_USMALLINT: {
      uint16_t *in = (uint16_t *)pInputData->pData;
      uint16_t *out = (uint16_t *)pOutputData->pData;
      for (int32_t i = 0; i < pInput->numOfRows; ++i) {
        if (colDataIsNull_s(pInputData, i)) {
          colDataSetNULL(pOutputData, i);
          continue;
        }
        out[i] = (uint16_t)(in[i] > 0 ? 1 : 0);
      }
      break;
    }
    case TSDB_DATA_TYPE_UINT: {
      uint32_t *in = (uint32_t *)pInputData->pData;
      uint32_t *out = (uint32_t *)pOutputData->pData;
      for (int32_t i = 0; i < pInput->numOfRows; ++i) {
        if (colDataIsNull_s(pInputData, i)) {
          colDataSetNULL(pOutputData, i);
          continue;
        }
        out[i] = (uint32_t)(in[i] > 0 ? 1 : 0);
      }
      break;
    }
    case TSDB_DATA_TYPE_UBIGINT: {
      uint64_t *in = (uint64_t *)pInputData->pData;
      uint64_t *out = (uint64_t *)pOutputData->pData;
      for (int32_t i = 0; i < pInput->numOfRows; ++i) {
        if (colDataIsNull_s(pInputData, i)) {
          colDataSetNULL(pOutputData, i);
          continue;
        }
        out[i] = (uint64_t)(in[i] > 0 ? 1 : 0);
      }
      break;
    }
    case TSDB_DATA_TYPE_NULL: {
      for (int32_t i = 0; i < pInput->numOfRows; ++i) {
        colDataSetNULL(pOutputData, i);
      }
      break;
    }

    default: {
      SCL_ERR_RET(TSDB_CODE_FUNC_FUNTION_PARA_TYPE);
    }
  }

  pOutput->numOfRows = pInput->numOfRows;
  return TSDB_CODE_SUCCESS;
}

static int32_t doScalarFunctionUnique(SScalarParam *pInput, int32_t inputNum, SScalarParam *pOutput, _double_fn valFn) {
  int32_t type = GET_PARAM_TYPE(pInput);

  SColumnInfoData *pInputData = pInput->columnData;
  SColumnInfoData *pOutputData = pOutput->columnData;

  _getDoubleValue_fn_t getValueFn;
  SCL_ERR_RET(getVectorDoubleValueFn(type, &getValueFn));

  double *out = (double *)pOutputData->pData;

  for (int32_t i = 0; i < pInput->numOfRows; ++i) {
    if (colDataIsNull_s(pInputData, i) || IS_NULL_TYPE(type)) {
      colDataSetNULL(pOutputData, i);
      continue;
    }
    double tmp = 0;
    SCL_ERR_RET(getValueFn(pInputData->pData, i, &tmp));
    double result = valFn(tmp);
    if (isinf(result) || isnan(result)) {
      colDataSetNULL(pOutputData, i);
    } else {
      out[i] = result;
    }
  }

  pOutput->numOfRows = pInput->numOfRows;
  return TSDB_CODE_SUCCESS;
}

static int32_t doScalarFunctionUnique2(SScalarParam *pInput, int32_t inputNum, SScalarParam *pOutput,
                                       _double_fn_2 valFn) {
  SColumnInfoData     *pInputData[2];
  SColumnInfoData     *pOutputData = pOutput->columnData;
  _getDoubleValue_fn_t getValueFn[2];

  for (int32_t i = 0; i < inputNum; ++i) {
    pInputData[i] = pInput[i].columnData;
    SCL_ERR_RET(getVectorDoubleValueFn(GET_PARAM_TYPE(&pInput[i]), &getValueFn[i]));
  }

  double *out = (double *)pOutputData->pData;
  double  result;

  bool hasNullType = (IS_NULL_TYPE(GET_PARAM_TYPE(&pInput[0])) || IS_NULL_TYPE(GET_PARAM_TYPE(&pInput[1])));

  int32_t numOfRows = TMAX(pInput[0].numOfRows, pInput[1].numOfRows);
  if (pInput[0].numOfRows == pInput[1].numOfRows) {
    for (int32_t i = 0; i < numOfRows; ++i) {
      if (colDataIsNull_s(pInputData[0], i) || colDataIsNull_s(pInputData[1], i) || hasNullType) {
        colDataSetNULL(pOutputData, i);
        continue;
      }
      double val1 = 0;
      double val2 = 0;
      SCL_ERR_RET(getValueFn[0](pInputData[0]->pData, i, &val1));
      SCL_ERR_RET(getValueFn[1](pInputData[1]->pData, i, &val2));
      result = valFn(val1, val2);
      if (isinf(result) || isnan(result)) {
        colDataSetNULL(pOutputData, i);
      } else {
        out[i] = result;
      }
    }
  } else if (pInput[0].numOfRows == 1) {  // left operand is constant
    if (colDataIsNull_s(pInputData[0], 0) || hasNullType) {
      colDataSetNNULL(pOutputData, 0, pInput[1].numOfRows);
    } else {
      for (int32_t i = 0; i < numOfRows; ++i) {
        if (colDataIsNull_s(pInputData[1], i)) {
          colDataSetNULL(pOutputData, i);
          continue;
        }
        double val1 = 0;
        double val2 = 0;
        SCL_ERR_RET(getValueFn[0](pInputData[0]->pData, 0, &val1));
        SCL_ERR_RET(getValueFn[1](pInputData[1]->pData, i, &val2));
        result = valFn(val1, val2);
        if (isinf(result) || isnan(result)) {
          colDataSetNULL(pOutputData, i);
          continue;
        }

        out[i] = result;
      }
    }
  } else if (pInput[1].numOfRows == 1) {
    if (colDataIsNull_s(pInputData[1], 0) || hasNullType) {
      colDataSetNNULL(pOutputData, 0, pInput[0].numOfRows);
    } else {
      for (int32_t i = 0; i < numOfRows; ++i) {
        if (colDataIsNull_s(pInputData[0], i)) {
          colDataSetNULL(pOutputData, i);
          continue;
        }
        double val1 = 0;
        double val2 = 0;
        SCL_ERR_RET(getValueFn[0](pInputData[0]->pData, i, &val1));
        SCL_ERR_RET(getValueFn[1](pInputData[1]->pData, 0, &val2));
        result = valFn(val1, val2);
        if (isinf(result) || isnan(result)) {
          colDataSetNULL(pOutputData, i);
          continue;
        }

        out[i] = result;
      }
    }
  }

  pOutput->numOfRows = numOfRows;
  return TSDB_CODE_SUCCESS;
}

static int32_t doScalarFunction(SScalarParam *pInput, int32_t inputNum, SScalarParam *pOutput, _float_fn f1,
                                _double_fn d1) {
  int32_t type = GET_PARAM_TYPE(pInput);

  SColumnInfoData *pInputData = pInput->columnData;
  SColumnInfoData *pOutputData = pOutput->columnData;

  switch (type) {
    case TSDB_DATA_TYPE_FLOAT: {
      float *in = (float *)pInputData->pData;
      float *out = (float *)pOutputData->pData;

      for (int32_t i = 0; i < pInput->numOfRows; ++i) {
        if (colDataIsNull_s(pInputData, i)) {
          colDataSetNULL(pOutputData, i);
          continue;
        }
        out[i] = f1(in[i]) + 0;
      }
      break;
    }

    case TSDB_DATA_TYPE_DOUBLE: {
      double *in = (double *)pInputData->pData;
      double *out = (double *)pOutputData->pData;

      for (int32_t i = 0; i < pInput->numOfRows; ++i) {
        if (colDataIsNull_s(pInputData, i)) {
          colDataSetNULL(pOutputData, i);
          continue;
        }
        out[i] = d1(in[i]) + 0;
      }
      break;
    }

    case TSDB_DATA_TYPE_NULL: {
      for (int32_t i = 0; i < pInput->numOfRows; ++i) {
        colDataSetNULL(pOutputData, i);
      }
      break;
    }

    default: {
      SCL_ERR_RET(colDataAssign(pOutputData, pInputData, pInput->numOfRows, NULL));
    }
  }

  pOutput->numOfRows = pInput->numOfRows;
  return TSDB_CODE_SUCCESS;
}

/** String functions **/
static int32_t tlength(char *input, int32_t type, VarDataLenT *len) {
  *len = varDataLen(input);
  return TSDB_CODE_SUCCESS;
}

uint8_t getCharLen(const unsigned char *str) {
  if (strcasecmp(tsCharset, "UTF-8") != 0) {
    return 1;
  }
  if ((str[0] & 0x80) == 0) {
    return 1;
  } else if ((str[0] & 0xE0) == 0xC0) {
    return 2;
  } else if ((str[0] & 0xF0) == 0xE0) {
    return 3;
  } else if ((str[0] & 0xF8) == 0xF0) {
    return 4;
  } else {
    return 1;
  }
}

static int32_t tcharlength(char *input, int32_t type, VarDataLenT *len) {
  if (type == TSDB_DATA_TYPE_VARCHAR) {
    // calculate the number of characters in the string considering the multi-byte character
    char       *str = varDataVal(input);
    VarDataLenT strLen = 0;
    VarDataLenT pos = 0;
    while (pos < varDataLen(input)) {
      strLen++;
      pos += getCharLen((unsigned char *)(str + pos));
    }
    *len = strLen;
    return TSDB_CODE_SUCCESS;
  } else if (type == TSDB_DATA_TYPE_GEOMETRY) {
    *len = varDataLen(input);
  } else {  // NCHAR
    *len = varDataLen(input) / TSDB_NCHAR_SIZE;
  }
  return TSDB_CODE_SUCCESS;
}

static void tltrimspace(char *input, char *output, int32_t type, int32_t charLen, void *charsetCxt) {
  int32_t numOfSpaces = 0;
  if (type == TSDB_DATA_TYPE_VARCHAR) {
    for (int32_t i = 0; i < charLen; ++i) {
      if (!isspace(*(varDataVal(input) + i))) {
        break;
      }
      numOfSpaces++;
    }
  } else {  // NCHAR
    for (int32_t i = 0; i < charLen; ++i) {
      if (!iswspace(*((uint32_t *)varDataVal(input) + i))) {
        break;
      }
      numOfSpaces++;
    }
  }

  int32_t resLen;
  if (type == TSDB_DATA_TYPE_VARCHAR) {
    resLen = charLen - numOfSpaces;
    (void)memcpy(varDataVal(output), varDataVal(input) + numOfSpaces, resLen);
  } else {
    resLen = (charLen - numOfSpaces) * TSDB_NCHAR_SIZE;
    (void)memcpy(varDataVal(output), varDataVal(input) + numOfSpaces * TSDB_NCHAR_SIZE, resLen);
  }

  varDataSetLen(output, resLen);
}

static void tlrtrimspace(char *input, char *output, int32_t type, int32_t charLen, void *charsetCxt) {
  int32_t numOfLeftSpaces = 0;
  int32_t numOfRightSpaces = 0;
  if (type == TSDB_DATA_TYPE_VARCHAR) {
    for (int32_t i = 0; i < charLen; ++i) {
      if (!isspace(*(varDataVal(input) + i))) {
        break;
      }
      numOfLeftSpaces++;
    }
  } else {  // NCHAR
    for (int32_t i = 0; i < charLen; ++i) {
      if (!iswspace(*((uint32_t *)varDataVal(input) + i))) {
        break;
      }
      numOfLeftSpaces++;
    }
  }

  if (type == TSDB_DATA_TYPE_VARCHAR) {
    for (int32_t i = charLen - 1; i >= 0; --i) {
      if (!isspace(*(varDataVal(input) + i))) {
        break;
      }
      numOfRightSpaces++;
    }
  } else {  // NCHAR
    for (int32_t i = charLen - 1; i >= 0; --i) {
      if (!iswspace(*((uint32_t *)varDataVal(input) + i))) {
        break;
      }
      numOfRightSpaces++;
    }
  }

  int32_t resLen;
  if (type == TSDB_DATA_TYPE_VARCHAR) {
    resLen = charLen - (numOfLeftSpaces + numOfRightSpaces);
    if (resLen < 0) {
      resLen = 0;
    }

    (void)memcpy(varDataVal(output), varDataVal(input) + numOfLeftSpaces, resLen);
  } else {
    resLen = (charLen - (numOfLeftSpaces + numOfRightSpaces)) * TSDB_NCHAR_SIZE;
    if (resLen < 0) {
      resLen = 0;
    }

    (void)memcpy(varDataVal(output), varDataVal(input) + numOfLeftSpaces * TSDB_NCHAR_SIZE, resLen);
  }

  varDataSetLen(output, resLen);
}

static bool isCharStart(char c) { return strcasecmp(tsCharset, "UTF-8") == 0 ? ((c & 0xC0) != 0x80) : true; }

static int32_t trimHelper(char *orgStr, char *remStr, int32_t orgLen, int32_t remLen, bool trimLeft, bool isNchar) {
  if (trimLeft) {
    int32_t pos = 0;
    for (int32_t i = 0; i < orgLen - remLen; i += remLen) {
      if (memcmp(orgStr + i, remStr, remLen) == 0) {
        if (isCharStart(orgStr[i + remLen]) || isNchar) {
          pos = i + remLen;
          continue;
        } else {
          return pos;
        }
      } else {
        return pos;
      }
    }
    return pos;
  } else {
    int32_t pos = orgLen;
    for (int32_t i = orgLen - remLen; i >= 0; i -= remLen) {
      if (memcmp(orgStr + i, remStr, remLen) == 0) {
        if (isCharStart(orgStr[i]) || isNchar) {
          pos = i;
          continue;
        } else {
          return pos;
        }
      } else {
        return pos;
      }
    }
    return pos;
  }
}

static int32_t convVarcharToNchar(char *input, char **output, int32_t inputLen, int32_t *outputLen, void *charsetCxt) {
  *output = taosMemoryCalloc(inputLen * TSDB_NCHAR_SIZE, 1);
  if (NULL == *output) {
    return terrno;
  }
  bool ret = taosMbsToUcs4(input, inputLen, (TdUcs4 *)*output, inputLen * TSDB_NCHAR_SIZE, outputLen, charsetCxt);
  if (!ret) {
    taosMemoryFreeClear(*output);
    return TSDB_CODE_SCALAR_CONVERT_ERROR;
  }
  return TSDB_CODE_SUCCESS;
}

static int32_t convNcharToVarchar(char *input, char **output, int32_t inputLen, int32_t *outputLen, void *charsetCxt) {
  *output = taosMemoryCalloc(inputLen, 1);
  if (NULL == *output) {
    return terrno;
  }
  *outputLen = taosUcs4ToMbs((TdUcs4 *)input, inputLen, *output, charsetCxt);
  if (*outputLen < 0) {
    taosMemoryFree(*output);
    return TSDB_CODE_SCALAR_CONVERT_ERROR;
  }
  return TSDB_CODE_SUCCESS;
}

static int32_t convBetweenNcharAndVarchar(char *input, char **output, int32_t inputLen, int32_t *outputLen,
                                          int32_t wantType, void *charsetCxt) {
  if (wantType == TSDB_DATA_TYPE_NCHAR) {
    return convVarcharToNchar(input, output, inputLen, outputLen, charsetCxt);
  } else {
    return convNcharToVarchar(input, output, inputLen, outputLen, charsetCxt);
  }
}
static int32_t tltrim(char *input, char *remInput, char *output, int32_t inputType, int32_t remType, void *charsetCxt) {
  int32_t orgLen = varDataLen(input);
  char   *orgStr = varDataVal(input);
  int32_t remLen = varDataLen(remInput);
  char   *remStr = varDataVal(remInput);
  if (orgLen == 0) {
    varDataSetLen(output, 0);
    return TSDB_CODE_SUCCESS;
  }
  int32_t pos = 0;

  bool needFree = false;
  if (inputType != remType) {
    SCL_ERR_RET(convBetweenNcharAndVarchar(varDataVal(remInput), &remStr, varDataLen(remInput), &remLen, inputType,
                                           charsetCxt));
    needFree = true;
  }

  if (remLen == 0 || remLen > orgLen) {
    (void)memcpy(varDataVal(output), orgStr, orgLen);
    varDataSetLen(output, orgLen);
    return TSDB_CODE_SUCCESS;
  }

  pos = trimHelper(orgStr, remStr, orgLen, remLen, true, inputType == TSDB_DATA_TYPE_NCHAR);

  if (needFree) {
    taosMemoryFree(remStr);
  }

  int32_t resLen = orgLen - pos;
  (void)memcpy(varDataVal(output), orgStr + pos, resLen);
  varDataSetLen(output, resLen);
  return TSDB_CODE_SUCCESS;
}

static void trtrimspace(char *input, char *output, int32_t type, int32_t charLen, void *charsetCxt) {
  int32_t numOfSpaces = 0;
  if (type == TSDB_DATA_TYPE_VARCHAR) {
    for (int32_t i = charLen - 1; i >= 0; --i) {
      if (!isspace(*(varDataVal(input) + i))) {
        break;
      }
      numOfSpaces++;
    }
  } else {  // NCHAR
    for (int32_t i = charLen - 1; i >= 0; --i) {
      if (!iswspace(*((uint32_t *)varDataVal(input) + i))) {
        break;
      }
      numOfSpaces++;
    }
  }

  int32_t resLen;
  if (type == TSDB_DATA_TYPE_VARCHAR) {
    resLen = charLen - numOfSpaces;
  } else {
    resLen = (charLen - numOfSpaces) * TSDB_NCHAR_SIZE;
  }
  (void)memcpy(varDataVal(output), varDataVal(input), resLen);

  varDataSetLen(output, resLen);
}

static int32_t trtrim(char *input, char *remInput, char *output, int32_t inputType, int32_t remType, void *charsetCxt) {
  int32_t orgLen = varDataLen(input);
  char   *orgStr = varDataVal(input);
  int32_t remLen = varDataLen(remInput);
  char   *remStr = varDataVal(remInput);
  if (orgLen == 0) {
    varDataSetLen(output, 0);
    return TSDB_CODE_SUCCESS;
  }
  int32_t pos = 0;
  bool    needFree = false;

  if (inputType != remType) {
    SCL_ERR_RET(convBetweenNcharAndVarchar(varDataVal(remInput), &remStr, varDataLen(remInput), &remLen, inputType,
                                           charsetCxt));
    needFree = true;
  }

  if (remLen == 0 || remLen > orgLen) {
    (void)memcpy(varDataVal(output), orgStr, orgLen);
    varDataSetLen(output, orgLen);
    return TSDB_CODE_SUCCESS;
  }

  pos = trimHelper(orgStr, remStr, orgLen, remLen, false, inputType == TSDB_DATA_TYPE_NCHAR);

  if (needFree) {
    taosMemoryFree(remStr);
  }

  (void)memcpy(varDataVal(output), orgStr, pos);
  varDataSetLen(output, pos);
  return TSDB_CODE_SUCCESS;
}

static int32_t tlrtrim(char *input, char *remInput, char *output, int32_t inputType, int32_t remType,
                       void *charsetCxt) {
  int32_t orgLen = varDataLen(input);
  char   *orgStr = varDataVal(input);
  int32_t remLen = varDataLen(remInput);
  char   *remStr = varDataVal(remInput);
  if (orgLen == 0) {
    varDataSetLen(output, 0);
    return TSDB_CODE_SUCCESS;
  }

  bool needFree = false;

  if (inputType != remType) {
    SCL_ERR_RET(convBetweenNcharAndVarchar(varDataVal(remInput), &remStr, varDataLen(remInput), &remLen, inputType,
                                           charsetCxt));
    needFree = true;
  }

  if (remLen == 0 || remLen > orgLen) {
    (void)memcpy(varDataVal(output), orgStr, orgLen);
    varDataSetLen(output, orgLen);
    if (needFree) {
      taosMemoryFree(remStr);
    }
    return TSDB_CODE_SUCCESS;
  }

  int32_t leftPos = trimHelper(orgStr, remStr, orgLen, remLen, true, inputType == TSDB_DATA_TYPE_NCHAR);
  int32_t rightPos = trimHelper(orgStr, remStr, orgLen, remLen, false, inputType == TSDB_DATA_TYPE_NCHAR);

  if (needFree) {
    taosMemoryFree(remStr);
  }

  if (leftPos >= rightPos) {
    varDataSetLen(output, 0);
    return TSDB_CODE_SUCCESS;
  }
  (void)memcpy(varDataVal(output), orgStr + leftPos, rightPos - leftPos);
  varDataSetLen(output, rightPos - leftPos);
  return TSDB_CODE_SUCCESS;
}

static int32_t doLengthFunction(SScalarParam *pInput, int32_t inputNum, SScalarParam *pOutput, _len_fn lenFn) {
  int32_t type = GET_PARAM_TYPE(pInput);

  SColumnInfoData *pInputData = pInput->columnData;
  SColumnInfoData *pOutputData = pOutput->columnData;

  int64_t *out = (int64_t *)pOutputData->pData;

  for (int32_t i = 0; i < pInput->numOfRows; ++i) {
    if (colDataIsNull_s(pInputData, i)) {
      colDataSetNULL(pOutputData, i);
      continue;
    }

    char *in = colDataGetData(pInputData, i);
    SCL_ERR_RET(lenFn(in, type, (VarDataLenT *)&(out[i])));
  }

  pOutput->numOfRows = pInput->numOfRows;
  return TSDB_CODE_SUCCESS;
}

static int32_t concatCopyHelper(const char *input, char *output, bool hasNchar, int32_t type, VarDataLenT *dataLen,
                                void *charsetCxt) {
  if (hasNchar && type == TSDB_DATA_TYPE_VARCHAR) {
    TdUcs4 *newBuf = taosMemoryCalloc((varDataLen(input) + 1) * TSDB_NCHAR_SIZE, 1);
    if (NULL == newBuf) {
      return terrno;
    }
    int32_t len = varDataLen(input);
    bool    ret =
        taosMbsToUcs4(varDataVal(input), len, newBuf, (varDataLen(input) + 1) * TSDB_NCHAR_SIZE, &len, charsetCxt);
    if (!ret) {
      taosMemoryFree(newBuf);
      return TSDB_CODE_SCALAR_CONVERT_ERROR;
    }
    (void)memcpy(varDataVal(output) + *dataLen, newBuf, len);
    *dataLen += len;
    taosMemoryFree(newBuf);
  } else {
    (void)memcpy(varDataVal(output) + *dataLen, varDataVal(input), varDataLen(input));
    *dataLen += varDataLen(input);
  }
  return TSDB_CODE_SUCCESS;
}

static int32_t getNumOfNullEntries(SColumnInfoData *pColumnInfoData, int32_t numOfRows) {
  int32_t numOfNulls = 0;
  if (!pColumnInfoData->hasNull) {
    return numOfNulls;
  }
  for (int i = 0; i < numOfRows; ++i) {
    if (pColumnInfoData->varmeta.offset[i] == -1) {
      numOfNulls++;
    }
  }
  return numOfNulls;
}

int32_t concatFunction(SScalarParam *pInput, int32_t inputNum, SScalarParam *pOutput) {
  int32_t           code = TSDB_CODE_SUCCESS;
  SColumnInfoData **pInputData = taosMemoryCalloc(inputNum, sizeof(SColumnInfoData *));
  SColumnInfoData  *pOutputData = pOutput->columnData;
  char            **input = taosMemoryCalloc(inputNum, POINTER_BYTES);
  char             *outputBuf = NULL;

  if (NULL == pInputData) {
    SCL_ERR_JRET(terrno);
  }
  if (NULL == input) {
    SCL_ERR_JRET(terrno);
  }

  int32_t inputLen = 0;
  int32_t numOfRows = 0;
  bool    hasNchar = (GET_PARAM_TYPE(pOutput) == TSDB_DATA_TYPE_NCHAR) ? true : false;
  for (int32_t i = 0; i < inputNum; ++i) {
    numOfRows = TMAX(pInput[i].numOfRows, numOfRows);
  }
  int32_t outputLen = VARSTR_HEADER_SIZE;
  for (int32_t i = 0; i < inputNum; ++i) {
    if (IS_NULL_TYPE(GET_PARAM_TYPE(&pInput[i]))) {
      colDataSetNNULL(pOutputData, 0, numOfRows);
      pOutput->numOfRows = numOfRows;
      goto _return;
    }
    pInputData[i] = pInput[i].columnData;
    int32_t factor = 1;
    if (hasNchar && (GET_PARAM_TYPE(&pInput[i]) == TSDB_DATA_TYPE_VARCHAR)) {
      factor = TSDB_NCHAR_SIZE;
    }
    outputLen += pInputData[i]->info.bytes * factor;
  }

  outputBuf = taosMemoryCalloc(outputLen, 1);
  if (NULL == outputBuf) {
    SCL_ERR_JRET(terrno);
  }

  for (int32_t k = 0; k < numOfRows; ++k) {
    bool hasNull = false;
    for (int32_t i = 0; i < inputNum; ++i) {
      if (colDataIsNull_s(pInputData[i], k) || IS_NULL_TYPE(GET_PARAM_TYPE(&pInput[i]))) {
        colDataSetNULL(pOutputData, k);
        hasNull = true;
        break;
      }
    }

    if (hasNull) {
      continue;
    }

    VarDataLenT dataLen = 0;
    char       *output = outputBuf;
    for (int32_t i = 0; i < inputNum; ++i) {
      int32_t rowIdx = (pInput[i].numOfRows == 1) ? 0 : k;
      input[i] = colDataGetData(pInputData[i], rowIdx);

      SCL_ERR_JRET(
          concatCopyHelper(input[i], output, hasNchar, GET_PARAM_TYPE(&pInput[i]), &dataLen, pInput->charsetCxt));
    }
    varDataSetLen(output, dataLen);
    SCL_ERR_JRET(colDataSetVal(pOutputData, k, outputBuf, false));
  }

  pOutput->numOfRows = numOfRows;

_return:
  taosMemoryFree(input);
  taosMemoryFree(outputBuf);
  taosMemoryFree(pInputData);

  SCL_RET(code);
}

int32_t concatWsFunction(SScalarParam *pInput, int32_t inputNum, SScalarParam *pOutput) {
  int32_t           code = TSDB_CODE_SUCCESS;
  SColumnInfoData **pInputData = taosMemoryCalloc(inputNum, sizeof(SColumnInfoData *));
  SColumnInfoData  *pOutputData = pOutput->columnData;
  char             *outputBuf = NULL;

  if (NULL == pInputData) {
    SCL_ERR_JRET(terrno);
  }

  int32_t inputLen = 0;
  int32_t numOfRows = 0;
  bool    hasNchar = (GET_PARAM_TYPE(pOutput) == TSDB_DATA_TYPE_NCHAR) ? true : false;
  for (int32_t i = 0; i < inputNum; ++i) {
    numOfRows = TMAX(pInput[i].numOfRows, numOfRows);
  }
  int32_t outputLen = VARSTR_HEADER_SIZE;
  for (int32_t i = 0; i < inputNum; ++i) {
    if (IS_NULL_TYPE(GET_PARAM_TYPE(&pInput[i]))) {
      colDataSetNNULL(pOutputData, 0, numOfRows);
      pOutput->numOfRows = numOfRows;
      goto _return;
    }
    pInputData[i] = pInput[i].columnData;
    int32_t factor = 1;
    if (hasNchar && (GET_PARAM_TYPE(&pInput[i]) == TSDB_DATA_TYPE_VARCHAR)) {
      factor = TSDB_NCHAR_SIZE;
    }

    if (i == 0) {
      // calculate required separator space
      outputLen += pInputData[i]->info.bytes * factor * (inputNum - 2);
    } else {
      outputLen += pInputData[i]->info.bytes * factor;
    }
  }

  outputBuf = taosMemoryCalloc(outputLen, 1);
  if (NULL == outputBuf) {
    SCL_ERR_JRET(terrno);
  }

  for (int32_t k = 0; k < numOfRows; ++k) {
    if (colDataIsNull_s(pInputData[0], k) || IS_NULL_TYPE(GET_PARAM_TYPE(&pInput[0]))) {
      colDataSetNULL(pOutputData, k);
      continue;
    }

    VarDataLenT dataLen = 0;
    bool        hasNull = false;
    char       *output = outputBuf;
    for (int32_t i = 1; i < inputNum; ++i) {
      if (colDataIsNull_s(pInputData[i], k) || IS_NULL_TYPE(GET_PARAM_TYPE(&pInput[i]))) {
        hasNull = true;
        break;
      }

      int32_t rowIdx = (pInput[i].numOfRows == 1) ? 0 : k;

      SCL_ERR_JRET(concatCopyHelper(colDataGetData(pInputData[i], rowIdx), output, hasNchar, GET_PARAM_TYPE(&pInput[i]),
                                    &dataLen, pInput->charsetCxt));

      if (i < inputNum - 1) {
        // insert the separator
        char *sep = (pInput[0].numOfRows == 1) ? colDataGetData(pInputData[0], 0) : colDataGetData(pInputData[0], k);
        SCL_ERR_JRET(concatCopyHelper(sep, output, hasNchar, GET_PARAM_TYPE(&pInput[0]), &dataLen, pInput->charsetCxt));
      }
    }

    if (hasNull) {
      colDataSetNULL(pOutputData, k);
      (void)memset(output, 0, dataLen);
    } else {
      varDataSetLen(output, dataLen);
      SCL_ERR_JRET(colDataSetVal(pOutputData, k, output, false));
    }
  }

  pOutput->numOfRows = numOfRows;

_return:
  taosMemoryFree(outputBuf);
  taosMemoryFree(pInputData);

  return code;
}

static int32_t doCaseConvFunction(SScalarParam *pInput, int32_t inputNum, SScalarParam *pOutput, _conv_fn convFn) {
  int32_t type = GET_PARAM_TYPE(pInput);

  SColumnInfoData *pInputData = pInput->columnData;
  SColumnInfoData *pOutputData = pOutput->columnData;

  int32_t outputLen = pInputData->varmeta.length;
  char   *outputBuf = taosMemoryCalloc(outputLen, 1);
  if (outputBuf == NULL) {
    SCL_ERR_RET(terrno);
  }

  char *output = outputBuf;

  for (int32_t i = 0; i < pInput->numOfRows; ++i) {
    if (colDataIsNull_s(pInputData, i)) {
      colDataSetNULL(pOutputData, i);
      continue;
    }

    char   *input = colDataGetData(pInput[0].columnData, i);
    int32_t len = varDataLen(input);
    if (type == TSDB_DATA_TYPE_VARCHAR) {
      for (int32_t j = 0; j < len; ++j) {
        *(varDataVal(output) + j) = convFn(*(varDataVal(input) + j));
      }
    } else {  // NCHAR
      for (int32_t j = 0; j < len / TSDB_NCHAR_SIZE; ++j) {
        *((uint32_t *)varDataVal(output) + j) = convFn(*((uint32_t *)varDataVal(input) + j));
      }
    }
    varDataSetLen(output, len);
    int32_t code = colDataSetVal(pOutputData, i, output, false);
    if (TSDB_CODE_SUCCESS != code) {
      taosMemoryFree(outputBuf);
      SCL_ERR_RET(code);
    }
    output += varDataTLen(output);
  }

  pOutput->numOfRows = pInput->numOfRows;
  taosMemoryFree(outputBuf);

  return TSDB_CODE_SUCCESS;
}

static int32_t doTrimFunction(SScalarParam *pInput, int32_t inputNum, SScalarParam *pOutput, _trim_space_fn trimSpaceFn,
                              _trim_fn trimFn) {
  int32_t          code = TSDB_CODE_SUCCESS;
  SColumnInfoData *pInputData[2];
  SColumnInfoData *pOutputData = pOutput[0].columnData;
  int32_t          outputLen;
  int32_t          numOfRows;
  pInputData[0] = pInput[0].columnData;
  if (inputNum == 3) {
    pInputData[1] = pInput[1].columnData;
    outputLen = pInputData[1]->info.bytes;
    numOfRows = TMAX(pInput[0].numOfRows, pInput[1].numOfRows);
  } else {
    outputLen = pInputData[0]->info.bytes;
    numOfRows = pInput[0].numOfRows;
  }
  char *outputBuf = taosMemoryCalloc(outputLen, 1);
  if (outputBuf == NULL) {
    SCL_ERR_RET(terrno);
  }

  char *output = outputBuf;

  if (inputNum == 3) {
    bool hasNullType = (IS_NULL_TYPE(GET_PARAM_TYPE(&pInput[0])) || IS_NULL_TYPE(GET_PARAM_TYPE(&pInput[1])));

    if (hasNullType || (pInput[0].numOfRows == 1 && colDataIsNull_s(pInputData[0], 0)) ||
        (pInput[1].numOfRows == 1 && colDataIsNull_s(pInputData[1], 0))) {
      colDataSetNNULL(pOutputData, 0, numOfRows);
    }

    for (int32_t i = 0; i < numOfRows; ++i) {
      int32_t colIdx1 = (pInput[0].numOfRows == 1) ? 0 : i;
      int32_t colIdx2 = (pInput[1].numOfRows == 1) ? 0 : i;
      if (colDataIsNull_s(pInputData[0], colIdx1) || colDataIsNull_s(pInputData[1], colIdx2)) {
        colDataSetNULL(pOutputData, i);
        continue;
      }
      SCL_ERR_JRET(trimFn(colDataGetData(pInputData[1], colIdx2), colDataGetData(pInputData[0], colIdx1), output,
                          GET_PARAM_TYPE(&pInput[1]), GET_PARAM_TYPE(&pInput[0]), pInput->charsetCxt));
      SCL_ERR_JRET(colDataSetVal(pOutputData, i, output, false));
    }
  } else {
    for (int32_t i = 0; i < numOfRows; ++i) {
      if (colDataIsNull_s(pInputData[0], i)) {
        colDataSetNULL(pOutputData, i);
        continue;
      }
      int32_t type = GET_PARAM_TYPE(pInput);
      char   *input = colDataGetData(pInputData[0], i);
      int32_t len = varDataLen(input);
      int32_t charLen = (type == TSDB_DATA_TYPE_VARCHAR) ? len : len / TSDB_NCHAR_SIZE;
      trimSpaceFn(input, output, type, charLen, pInput->charsetCxt);
      SCL_ERR_JRET(colDataSetVal(pOutputData, i, output, false));
    }
  }
  pOutput->numOfRows = numOfRows;
_return:
  taosMemoryFree(outputBuf);
  return code;
}

static int32_t findPosBytes(char *orgStr, char *delimStr, int32_t orgLen, int32_t delimLen, int32_t charNums,
                            bool isNchar) {
  int32_t charCount = 0;
  if (charNums > 0) {
    for (int32_t pos = 0; pos < orgLen; pos++) {
      if (delimStr) {
        if (pos + delimLen > orgLen) {
          return orgLen;
        }
        if ((isCharStart(orgStr[pos]) || isNchar) && memcmp(orgStr + pos, delimStr, delimLen) == 0) {
          charCount++;
          if (charCount == charNums) {
            return pos;
          }
          pos = pos + delimLen - 1;
        }
      } else {
        if ((isCharStart(orgStr[pos]) || isNchar)) {
          charCount++;
          if (charCount == charNums) {
            return pos;
          }
        }
      }
    }
    return orgLen;
  } else {
    if (delimStr) {
      for (int32_t pos = orgLen - delimLen; pos >= 0; pos--) {
        if ((isCharStart(orgStr[pos]) || isNchar) && memcmp(orgStr + pos, delimStr, delimLen) == 0) {
          charCount++;
          if (charCount == -charNums) {
            return pos + delimLen;
          }
          pos = pos - delimLen + 1;
        }
      }
    } else {
      for (int32_t pos = orgLen - 1; pos >= 0; pos--) {
        if ((isCharStart(orgStr[pos]) || isNchar)) {
          charCount++;
          if (charCount == -charNums) {
            return pos;
          }
        }
      }
    }
    return 0;
  }
}

int32_t substrFunction(SScalarParam *pInput, int32_t inputNum, SScalarParam *pOutput) {
  int32_t          code = TSDB_CODE_SUCCESS;
  SColumnInfoData *pInputData[3];
  SColumnInfoData *pOutputData = pOutput->columnData;

  for (int32_t i = 0; i < inputNum; ++i) {
    pInputData[i] = pInput[i].columnData;
  }

  int32_t outputLen = pInputData[0]->info.bytes;
  char   *outputBuf = taosMemoryMalloc(outputLen);
  if (outputBuf == NULL) {
    qError("substr function memory allocation failure. size: %d", outputLen);
    return terrno;
  }

  int32_t numOfRows = 0;
  for (int32_t i = 0; i < inputNum; ++i) {
    numOfRows = TMAX(pInput[i].numOfRows, numOfRows);
  }

  bool hasNullType = (IS_NULL_TYPE(GET_PARAM_TYPE(&pInput[0])) || IS_NULL_TYPE(GET_PARAM_TYPE(&pInput[1])) ||
                      (inputNum == 3 && IS_NULL_TYPE(GET_PARAM_TYPE(&pInput[2]))));

  if (hasNullType || (pInput[0].numOfRows == 1 && colDataIsNull_s(pInputData[0], 0)) ||
      (pInput[1].numOfRows == 1 && colDataIsNull_s(pInputData[1], 0)) ||
      (inputNum == 3 && (pInput[2].numOfRows == 1 && colDataIsNull_s(pInputData[2], 0)))) {
    colDataSetNNULL(pOutputData, 0, numOfRows);
    pOutput->numOfRows = numOfRows;
    goto _return;
  }

  int32_t colIdx[3];
  for (int32_t i = 0; i < numOfRows; ++i) {
    colIdx[0] = (pInput[0].numOfRows == 1) ? 0 : i;
    colIdx[1] = (pInput[1].numOfRows == 1) ? 0 : i;
    if (inputNum == 3) {
      colIdx[2] = (pInput[2].numOfRows == 1) ? 0 : i;
    }

    if (colDataIsNull_s(pInputData[0], colIdx[0]) || colDataIsNull_s(pInputData[1], colIdx[1]) ||
        (inputNum == 3 && colDataIsNull_s(pInputData[2], colIdx[2]))) {
      colDataSetNULL(pOutputData, i);
      continue;
    }

    int32_t subPos = 0;
    int32_t subLen = INT16_MAX;
    GET_TYPED_DATA(subPos, int32_t, GET_PARAM_TYPE(&pInput[1]), colDataGetData(pInputData[1], colIdx[1]),
                   typeGetTypeModFromColInfo(&pInput[1].columnData->info));
    if (inputNum == 3) {
      GET_TYPED_DATA(subLen, int32_t, GET_PARAM_TYPE(&pInput[2]), colDataGetData(pInputData[2], colIdx[2]),
                     typeGetTypeModFromColInfo(&pInput[2].columnData->info));
    }

    if (subPos == 0 || subLen < 1) {
      varDataSetLen(outputBuf, 0);
      SCL_ERR_JRET(colDataSetVal(pOutputData, i, outputBuf, false));
      continue;
    }

    char   *input = colDataGetData(pInputData[0], colIdx[0]);
    int32_t len = varDataLen(input);
    int32_t startPosBytes;
    int32_t endPosBytes = len;
    if (subPos > 0) {
      startPosBytes = (GET_PARAM_TYPE(&pInput[0]) == TSDB_DATA_TYPE_VARCHAR)
                          ? findPosBytes(varDataVal(input), NULL, varDataLen(input), -1, subPos, false)
                          : (subPos - 1) * TSDB_NCHAR_SIZE;
      startPosBytes = TMIN(startPosBytes, len);
    } else {
      startPosBytes = (GET_PARAM_TYPE(&pInput[0]) == TSDB_DATA_TYPE_VARCHAR)
                          ? findPosBytes(varDataVal(input), NULL, varDataLen(input), -1, subPos, false)
                          : len + subPos * TSDB_NCHAR_SIZE;
      startPosBytes = TMAX(startPosBytes, 0);
    }
    if (inputNum == 3) {
      endPosBytes = (GET_PARAM_TYPE(&pInput[0]) == TSDB_DATA_TYPE_VARCHAR)
                        ? startPosBytes + findPosBytes(varDataVal(input) + startPosBytes, NULL,
                                                       varDataLen(input) - startPosBytes, -1, subLen + 1, false)
                        : startPosBytes + subLen * TSDB_NCHAR_SIZE;
      endPosBytes = TMIN(endPosBytes, len);
    }

    char   *output = outputBuf;
    int32_t resLen = endPosBytes - startPosBytes;
    if (resLen > 0) {
      (void)memcpy(varDataVal(output), varDataVal(input) + startPosBytes, resLen);
      varDataSetLen(output, resLen);
    } else {
      varDataSetLen(output, 0);
    }

    SCL_ERR_JRET(colDataSetVal(pOutputData, i, outputBuf, false));
  }

  pOutput->numOfRows = numOfRows;
_return:
  taosMemoryFree(outputBuf);

  return code;
}

int32_t md5Function(SScalarParam *pInput, int32_t inputNum, SScalarParam *pOutput) {
  SColumnInfoData *pInputData = pInput->columnData;
  SColumnInfoData *pOutputData = pOutput->columnData;
  int32_t          bufLen = TMAX(MD5_OUTPUT_LEN + VARSTR_HEADER_SIZE + 1, pInputData->info.bytes);
  char            *pOutputBuf = taosMemoryMalloc(bufLen);
  if (!pOutputBuf) {
    qError("md5 function alloc memory failed");
    return terrno;
  }
  for (int32_t i = 0; i < pInput->numOfRows; ++i) {
    if (colDataIsNull_s(pInputData, i)) {
      colDataSetNULL(pOutputData, i);
      continue;
    }
    char *input = colDataGetData(pInput[0].columnData, i);
    if (bufLen < varDataLen(input) + VARSTR_HEADER_SIZE) {
      bufLen = varDataLen(input) + VARSTR_HEADER_SIZE;
      pOutputBuf = taosMemoryRealloc(pOutputBuf, bufLen);
      if (!pOutputBuf) {
        qError("md5 function alloc memory failed");
        return terrno;
      }
    }
    char *output = pOutputBuf;
    (void)memcpy(varDataVal(output), varDataVal(input), varDataLen(input));
    int32_t len = taosCreateMD5Hash(varDataVal(output), varDataLen(input));
    varDataSetLen(output, len);
    int32_t code = colDataSetVal(pOutputData, i, output, false);
    if (TSDB_CODE_SUCCESS != code) {
      taosMemoryFree(pOutputBuf);
      SCL_ERR_RET(code);
    }
  }
  pOutput->numOfRows = pInput->numOfRows;
  taosMemoryFree(pOutputBuf);
  return TSDB_CODE_SUCCESS;
}

/* pre-calculated table for 32-bit CRC */
static uint32_t crc32_table[] = {
  0x00000000, 0x77073096, 0xEE0E612C, 0x990951BA, 0x076DC419,
  0x706AF48F, 0xE963A535, 0x9E6495A3, 0x0EDB8832, 0x79DCB8A4,
  0xE0D5E91E, 0x97D2D988, 0x09B64C2B, 0x7EB17CBD, 0xE7B82D07,
  0x90BF1D91, 0x1DB71064, 0x6AB020F2, 0xF3B97148, 0x84BE41DE,
  0x1ADAD47D, 0x6DDDE4EB, 0xF4D4B551, 0x83D385C7, 0x136C9856,
  0x646BA8C0, 0xFD62F97A, 0x8A65C9EC, 0x14015C4F, 0x63066CD9,
  0xFA0F3D63, 0x8D080DF5, 0x3B6E20C8, 0x4C69105E, 0xD56041E4,
  0xA2677172, 0x3C03E4D1, 0x4B04D447, 0xD20D85FD, 0xA50AB56B,
  0x35B5A8FA, 0x42B2986C, 0xDBBBC9D6, 0xACBCF940, 0x32D86CE3,
  0x45DF5C75, 0xDCD60DCF, 0xABD13D59, 0x26D930AC, 0x51DE003A,
  0xC8D75180, 0xBFD06116, 0x21B4F4B5, 0x56B3C423, 0xCFBA9599,
  0xB8BDA50F, 0x2802B89E, 0x5F058808, 0xC60CD9B2, 0xB10BE924,
  0x2F6F7C87, 0x58684C11, 0xC1611DAB, 0xB6662D3D, 0x76DC4190,
  0x01DB7106, 0x98D220BC, 0xEFD5102A, 0x71B18589, 0x06B6B51F,
  0x9FBFE4A5, 0xE8B8D433, 0x7807C9A2, 0x0F00F934, 0x9609A88E,
  0xE10E9818, 0x7F6A0DBB, 0x086D3D2D, 0x91646C97, 0xE6635C01,
  0x6B6B51F4, 0x1C6C6162, 0x856530D8, 0xF262004E, 0x6C0695ED,
  0x1B01A57B, 0x8208F4C1, 0xF50FC457, 0x65B0D9C6, 0x12B7E950,
  0x8BBEB8EA, 0xFCB9887C, 0x62DD1DDF, 0x15DA2D49, 0x8CD37CF3,
  0xFBD44C65, 0x4DB26158, 0x3AB551CE, 0xA3BC0074, 0xD4BB30E2,
  0x4ADFA541, 0x3DD895D7, 0xA4D1C46D, 0xD3D6F4FB, 0x4369E96A,
  0x346ED9FC, 0xAD678846, 0xDA60B8D0, 0x44042D73, 0x33031DE5,
  0xAA0A4C5F, 0xDD0D7CC9, 0x5005713C, 0x270241AA, 0xBE0B1010,
  0xC90C2086, 0x5768B525, 0x206F85B3, 0xB966D409, 0xCE61E49F,
  0x5EDEF90E, 0x29D9C998, 0xB0D09822, 0xC7D7A8B4, 0x59B33D17,
  0x2EB40D81, 0xB7BD5C3B, 0xC0BA6CAD, 0xEDB88320, 0x9ABFB3B6,
  0x03B6E20C, 0x74B1D29A, 0xEAD54739, 0x9DD277AF, 0x04DB2615,
  0x73DC1683, 0xE3630B12, 0x94643B84, 0x0D6D6A3E, 0x7A6A5AA8,
  0xE40ECF0B, 0x9309FF9D, 0x0A00AE27, 0x7D079EB1, 0xF00F9344,
  0x8708A3D2, 0x1E01F268, 0x6906C2FE, 0xF762575D, 0x806567CB,
  0x196C3671, 0x6E6B06E7, 0xFED41B76, 0x89D32BE0, 0x10DA7A5A,
  0x67DD4ACC, 0xF9B9DF6F, 0x8EBEEFF9, 0x17B7BE43, 0x60B08ED5,
  0xD6D6A3E8, 0xA1D1937E, 0x38D8C2C4, 0x4FDFF252, 0xD1BB67F1,
  0xA6BC5767, 0x3FB506DD, 0x48B2364B, 0xD80D2BDA, 0xAF0A1B4C,
  0x36034AF6, 0x41047A60, 0xDF60EFC3, 0xA867DF55, 0x316E8EEF,
  0x4669BE79, 0xCB61B38C, 0xBC66831A, 0x256FD2A0, 0x5268E236,
  0xCC0C7795, 0xBB0B4703, 0x220216B9, 0x5505262F, 0xC5BA3BBE,
  0xB2BD0B28, 0x2BB45A92, 0x5CB36A04, 0xC2D7FFA7, 0xB5D0CF31,
  0x2CD99E8B, 0x5BDEAE1D, 0x9B64C2B0, 0xEC63F226, 0x756AA39C,
  0x026D930A, 0x9C0906A9, 0xEB0E363F, 0x72076785, 0x05005713,
  0x95BF4A82, 0xE2B87A14, 0x7BB12BAE, 0x0CB61B38, 0x92D28E9B,
  0xE5D5BE0D, 0x7CDCEFB7, 0x0BDBDF21, 0x86D3D2D4, 0xF1D4E242,
  0x68DDB3F8, 0x1FDA836E, 0x81BE16CD, 0xF6B9265B, 0x6FB077E1,
  0x18B74777, 0x88085AE6, 0xFF0F6A70, 0x66063BCA, 0x11010B5C,
  0x8F659EFF, 0xF862AE69, 0x616BFFD3, 0x166CCF45, 0xA00AE278,
  0xD70DD2EE, 0x4E048354, 0x3903B3C2, 0xA7672661, 0xD06016F7,
  0x4969474D, 0x3E6E77DB, 0xAED16A4A, 0xD9D65ADC, 0x40DF0B66,
  0x37D83BF0, 0xA9BCAE53, 0xDEBB9EC5, 0x47B2CF7F, 0x30B5FFE9,
  0xBDBDF21C, 0xCABAC28A, 0x53B39330, 0x24B4A3A6, 0xBAD03605,
  0xCDD70693, 0x54DE5729, 0x23D967BF, 0xB3667A2E, 0xC4614AB8,
  0x5D681B02, 0x2A6F2B94, 0xB40BBE37, 0xC30C8EA1, 0x5A05DF1B,
  0x2D02EF8D
};

#define CRC32_TRUE  2212294583U
#define CRC32_FALSE 4108050209U

static uint32_t crc32(const uint8_t *data, size_t length) {
  const uint8_t *p = data;
  uint32_t crc = 0xFFFFFFFF;

  while (length--) {
    crc = crc32_table[(crc ^ (*p++)) & 0xFF] ^ (crc >> 8);
  }

  return crc ^ 0xFFFFFFFF;
}

int32_t crc32Function(SScalarParam* pInput, int32_t inputNum, SScalarParam* pOutput) {
  SColumnInfoData *pInputData = pInput->columnData;
  SColumnInfoData *pOutputData = pOutput->columnData;
  int16_t inputType = GET_PARAM_TYPE(&pInput[0]);
  uint32_t *out = (uint32_t *) pOutputData->pData;

  int32_t code = TSDB_CODE_SUCCESS;
  int32_t bufLen = TMAX(MD5_OUTPUT_LEN + VARSTR_HEADER_SIZE + 1, pInputData->info.bytes);
  char* pOutputBuf = taosMemoryMalloc(bufLen);
  if (!pOutputBuf) {
    qError("crc32 function alloc memory failed");
    SCL_ERR_JRET(terrno);
  }

  for (int32_t i = 0; i < pInput->numOfRows; ++i) {
    if (colDataIsNull_s(pInputData, i)) {
      colDataSetNULL(pOutputData, i);
      continue;
    }

    char *input = colDataGetData(pInput[0].columnData, i);

    if (inputType == TSDB_DATA_TYPE_BOOL) {
      out[i] = *(int8_t *)input ? CRC32_TRUE : CRC32_FALSE;
      continue;
    }

    if (IS_NUMERIC_TYPE(inputType)) {
      if (IS_DECIMAL_TYPE(inputType)) {
        uint8_t inputPrec = GET_PARAM_PRECISON(&pInput[0]), inputScale = GET_PARAM_SCALE(&pInput[0]);
        SCL_ERR_JRET(decimalToStr(input, inputType, inputPrec, inputScale, pOutputBuf, bufLen));
      } else {
        NUM_TO_STRING(inputType, input, bufLen, pOutputBuf);
      }
      out[i] = crc32(pOutputBuf, strnlen(pOutputBuf, bufLen));
    } else if (inputType == TSDB_DATA_TYPE_TIMESTAMP) {
      /* The format used by MySQL in the conversion from timestamp to string */
      char *format = "yyyy-mm-dd hh24:mi:ss";
      SArray *formats = NULL;
      SCL_ERR_JRET(taosTs2Char(format, &formats, *(int64_t *)input, 0, pOutputBuf, bufLen, pInput->tz));
      out[i] = crc32(pOutputBuf, strlen(pOutputBuf));
      taosArrayDestroy(formats);
    } else {
      out[i] = crc32(varDataVal(input), varDataLen(input));
    }
  }

_return:
  taosMemoryFree(pOutputBuf);
  pOutput->numOfRows = pInput->numOfRows;
  return code;
}

static void getAsciiChar(int32_t num, char **output) {
  if (num & 0xFF000000L) {
    INT4TOCHAR(*output, num);
  } else if (num & 0xFF0000L) {
    INT3TOCHAR(*output, num);
  } else if (num & 0xFF00L) {
    INT2TOCHAR(*output, num);
  } else {
    INT1TOCHAR(*output, num);
  }
}
int32_t charFunction(SScalarParam *pInput, int32_t inputNum, SScalarParam *pOutput) {
  int32_t code = TSDB_CODE_SUCCESS;
  int32_t outputLen = inputNum * 4 + 2;
  char   *outputBuf = taosMemoryCalloc(outputLen, 1);
  if (outputBuf == NULL) {
    SCL_ERR_RET(terrno);
  }
  int32_t numOfRows = 0;
  for (int32_t i = 0; i < inputNum; ++i) {
    numOfRows = TMAX(numOfRows, pInput[i].numOfRows);
  }
  for (int32_t i = 0; i < numOfRows; ++i) {
    char *output = varDataVal(outputBuf);
    for (int32_t j = 0; j < inputNum; ++j) {
      int32_t colIdx = (pInput[j].numOfRows == 1) ? 0 : i;
      int32_t num;
      if (colDataIsNull_s(pInput[j].columnData, i)) {
        continue;
      } else if (IS_NUMERIC_TYPE(GET_PARAM_TYPE(&pInput[j]))) {
        GET_TYPED_DATA(num, int32_t, GET_PARAM_TYPE(&pInput[j]), colDataGetData(pInput[j].columnData, colIdx),
                       typeGetTypeModFromColInfo(&pInput[j].columnData->info));
        getAsciiChar(num, &output);
      } else if (TSDB_DATA_TYPE_BINARY == GET_PARAM_TYPE(&pInput[j])) {
        num = taosStr2Int32(varDataVal(colDataGetData(pInput[j].columnData, colIdx)), NULL, 10);
        getAsciiChar(num, &output);
      } else if (TSDB_DATA_TYPE_NCHAR == GET_PARAM_TYPE(&pInput[j])) {
        char *convBuf = taosMemoryMalloc(GET_PARAM_BYTES(&pInput[j]));
        if (convBuf == NULL) {
          SCL_ERR_RET(terrno);
        }
        int32_t len =
            taosUcs4ToMbs((TdUcs4 *)varDataVal(colDataGetData(pInput[j].columnData, colIdx)),
                          varDataLen(colDataGetData(pInput[j].columnData, colIdx)), convBuf, pInput->charsetCxt);
        if (len < 0) {
          taosMemoryFree(convBuf);
          code = TSDB_CODE_SCALAR_CONVERT_ERROR;
          goto _return;
        }
        convBuf[len] = 0;
        num = taosStr2Int32(convBuf, NULL, 10);
        getAsciiChar(num, &output);
        taosMemoryFree(convBuf);
      } else {
        code = TSDB_CODE_FUNC_FUNTION_PARA_TYPE;
        goto _return;
      }
    }
    varDataSetLen(outputBuf, output - varDataVal(outputBuf));
    SCL_ERR_JRET(colDataSetVal(pOutput->columnData, i, outputBuf, false));
  }
  pOutput->numOfRows = pInput->numOfRows;

_return:
  taosMemoryFree(outputBuf);
  return code;
}

int32_t asciiFunction(SScalarParam *pInput, int32_t inputNum, SScalarParam *pOutput) {
  int32_t type = GET_PARAM_TYPE(pInput);

  SColumnInfoData *pInputData = pInput->columnData;
  SColumnInfoData *pOutputData = pOutput->columnData;

  uint8_t *out = (uint8_t *)pOutputData->pData;

  for (int32_t i = 0; i < pInput->numOfRows; ++i) {
    if (colDataIsNull_s(pInputData, i)) {
      colDataSetNULL(pOutputData, i);
      continue;
    }
    if (type == TSDB_DATA_TYPE_NCHAR) {
      char   *in = varDataVal(colDataGetData(pInputData, i));
      int32_t inLen = varDataLen(colDataGetData(pInputData, i));
      SCL_ERR_RET(convBetweenNcharAndVarchar(varDataVal(colDataGetData(pInputData, i)), &in,
                                             varDataLen(colDataGetData(pInputData, i)), &inLen,
                                             TSDB_DATA_TYPE_VARBINARY, pInput->charsetCxt));
      out[i] = (uint8_t)(in)[0];
      taosMemoryFree(in);
    } else {
      char *in = colDataGetData(pInputData, i);
      out[i] = (uint8_t)(varDataVal(in))[0];
    }
  }

  pOutput->numOfRows = pInput->numOfRows;
  return TSDB_CODE_SUCCESS;
}

static int32_t findPosChars(char *orgStr, char *delimStr, int32_t orgLen, int32_t delimLen, bool isNchar) {
  int32_t charCount = 0;
  for (int32_t pos = 0; pos < orgLen; pos += isNchar ? TSDB_NCHAR_SIZE : 1) {
    if (isNchar || isCharStart(orgStr[pos])) {
      if (pos + delimLen > orgLen) {
        return 0;
      }
      if (memcmp(orgStr + pos, delimStr, delimLen) == 0) {
        return charCount + 1;
      } else {
        charCount++;
      }
    }
  }
  return 0;
}

int32_t positionFunction(SScalarParam *pInput, int32_t inputNum, SScalarParam *pOutput) {
  int32_t          code = TSDB_CODE_SUCCESS;
  int32_t          numOfRows = 0;
  SColumnInfoData *pInputData[2];
  SColumnInfoData *pOutputData = pOutput[0].columnData;

  pInputData[0] = pInput[0].columnData;
  pInputData[1] = pInput[1].columnData;
  numOfRows = TMAX(pInput[0].numOfRows, pInput[1].numOfRows);

  bool hasNullType = (IS_NULL_TYPE(GET_PARAM_TYPE(&pInput[0])) || IS_NULL_TYPE(GET_PARAM_TYPE(&pInput[1])));

  if (hasNullType || (pInput[0].numOfRows == 1 && colDataIsNull_s(pInputData[0], 0)) ||
      (pInput[1].numOfRows == 1 && colDataIsNull_s(pInputData[1], 0))) {
    colDataSetNNULL(pOutputData, 0, numOfRows);
  }

  for (int32_t i = 0; i < numOfRows; ++i) {
    int32_t colIdx1 = (pInput[0].numOfRows == 1) ? 0 : i;
    int32_t colIdx2 = (pInput[1].numOfRows == 1) ? 0 : i;
    if (colDataIsNull_s(pInputData[0], colIdx1) || colDataIsNull_s(pInputData[1], colIdx2)) {
      colDataSetNULL(pOutputData, i);
      continue;
    }
    int64_t offset = 0;
    if (varDataLen(colDataGetData(pInputData[0], colIdx1)) == 0) {
      offset = 1;
      colDataSetInt64(pOutputData, i, &offset);
      continue;
    }

    char   *substr = varDataVal(colDataGetData(pInputData[0], colIdx1));
    char   *orgstr = varDataVal(colDataGetData(pInputData[1], colIdx2));
    int32_t subLen = varDataLen(colDataGetData(pInputData[0], colIdx1));
    int32_t orgLen = varDataLen(colDataGetData(pInputData[1], colIdx2));
    bool    needFreeSub = false;
    if (GET_PARAM_TYPE(&pInput[1]) != GET_PARAM_TYPE(&pInput[0])) {
      SCL_ERR_RET(convBetweenNcharAndVarchar(varDataVal(colDataGetData(pInputData[0], colIdx1)), &substr,
                                             varDataLen(colDataGetData(pInputData[0], colIdx1)), &subLen,
                                             GET_PARAM_TYPE(&pInput[1]), pInput->charsetCxt));
      needFreeSub = true;
    }

    offset = findPosChars(orgstr, substr, orgLen, subLen, GET_PARAM_TYPE(&pInput[1]) == TSDB_DATA_TYPE_NCHAR);
    if (needFreeSub) {
      taosMemoryFree(substr);
    }
    colDataSetInt64(pOutput->columnData, i, &offset);
  }

  pOutput->numOfRows = numOfRows;
  return code;
}

int32_t trimFunction(SScalarParam *pInput, int32_t inputNum, SScalarParam *pOutput) {
  // trim space
  uint8_t trimType = 0;
  GET_TYPED_DATA(trimType, int32_t, GET_PARAM_TYPE(&pInput[inputNum - 1]), pInput[inputNum - 1].columnData->pData,
                 typeGetTypeModFromColInfo(&pInput[inputNum - 1].columnData->info));
  switch (trimType) {
    case TRIM_TYPE_LEADING: {
      SCL_ERR_RET(doTrimFunction(pInput, inputNum, pOutput, tltrimspace, tltrim));
      break;
    }
    case TRIM_TYPE_TRAILING: {
      SCL_ERR_RET(doTrimFunction(pInput, inputNum, pOutput, trtrimspace, trtrim));
      break;
    }
    case TRIM_TYPE_BOTH: {
      SCL_ERR_RET(doTrimFunction(pInput, inputNum, pOutput, tlrtrimspace, tlrtrim));
      break;
    }
  }
  return TSDB_CODE_SUCCESS;
}

int32_t replaceFunction(SScalarParam *pInput, int32_t inputNum, SScalarParam *pOutput) {
  int32_t          code = TSDB_CODE_SUCCESS;
  SColumnInfoData *pInputData[3];
  SColumnInfoData *pOutputData = pOutput[0].columnData;
  int32_t          outputLen;
  int32_t          numOfRows = 0;

  pInputData[0] = pInput[0].columnData;
  pInputData[1] = pInput[1].columnData;
  pInputData[2] = pInput[2].columnData;

  for (int i = 0; i < 3; i++) {
    numOfRows = TMAX(numOfRows, pInput[i].numOfRows);
  }

  int8_t  orgType = pInputData[0]->info.type;
  int8_t  toType = pInputData[2]->info.type;
  int32_t orgLength = pInputData[0]->info.bytes - VARSTR_HEADER_SIZE;
  int32_t toLength = pInputData[2]->info.bytes - VARSTR_HEADER_SIZE;

  if (orgType == TSDB_DATA_TYPE_NCHAR && toType != orgType) {
    toLength = toLength * TSDB_NCHAR_SIZE;
  }
  outputLen = toLength == 0 ? orgLength : TMIN(TSDB_MAX_FIELD_LEN, orgLength * toLength);

  if (GET_PARAM_TYPE(&pInput[0]) == TSDB_DATA_TYPE_NULL || GET_PARAM_TYPE(&pInput[1]) == TSDB_DATA_TYPE_NULL ||
      GET_PARAM_TYPE(&pInput[2]) == TSDB_DATA_TYPE_NULL ||
      (pInput[0].numOfRows == 1 && colDataIsNull_s(pInputData[0], 0)) ||
      (pInput[1].numOfRows == 1 && colDataIsNull_s(pInputData[1], 0)) ||
      (pInput[2].numOfRows == 1 && colDataIsNull_s(pInputData[2], 0))) {
    colDataSetNNULL(pOutputData, 0, numOfRows);
    pOutput->numOfRows = numOfRows;
    return TSDB_CODE_SUCCESS;
  }

  char *outputBuf = taosMemoryCalloc(outputLen + VARSTR_HEADER_SIZE, 1);
  if (NULL == outputBuf) {
    SCL_ERR_RET(terrno);
  }

  for (int32_t i = 0; i < numOfRows; ++i) {
    int32_t colIdx1 = (pInput[0].numOfRows == 1) ? 0 : i;
    int32_t colIdx2 = (pInput[1].numOfRows == 1) ? 0 : i;
    int32_t colIdx3 = (pInput[2].numOfRows == 1) ? 0 : i;
    if (colDataIsNull_s(pInputData[0], colIdx1) || colDataIsNull_s(pInputData[1], colIdx2) ||
        colDataIsNull_s(pInputData[2], colIdx3)) {
      colDataSetNULL(pOutputData, i);
      continue;
    }
    char   *output = outputBuf + VARSTR_HEADER_SIZE;
    int32_t totalLen = 0;

    char   *orgStr = varDataVal(colDataGetData(pInputData[0], colIdx1));
    int32_t orgLen = varDataLen(colDataGetData(pInputData[0], colIdx1));
    char   *fromStr = varDataVal(colDataGetData(pInputData[1], colIdx2));
    int32_t fromLen = varDataLen(colDataGetData(pInputData[1], colIdx2));
    char   *toStr = varDataVal(colDataGetData(pInputData[2], colIdx3));
    int32_t toLen = varDataLen(colDataGetData(pInputData[2], colIdx3));
    bool    needFreeFrom = false;
    bool    needFreeTo = false;

    if (fromLen == 0 || orgLen == 0) {
      (void)memcpy(output, orgStr, orgLen);
      totalLen = orgLen;
      varDataSetLen(outputBuf, totalLen);
      SCL_ERR_JRET(colDataSetVal(pOutputData, i, outputBuf, false));
      continue;
    }

    if (GET_PARAM_TYPE(&pInput[1]) != GET_PARAM_TYPE(&pInput[0])) {
      SCL_ERR_JRET(convBetweenNcharAndVarchar(varDataVal(colDataGetData(pInputData[1], colIdx2)), &fromStr,
                                              varDataLen(colDataGetData(pInputData[1], colIdx2)), &fromLen,
                                              GET_PARAM_TYPE(&pInput[0]), pInput->charsetCxt));
      needFreeFrom = true;
    }
    if (GET_PARAM_TYPE(&pInput[2]) != GET_PARAM_TYPE(&pInput[0])) {
      code = convBetweenNcharAndVarchar(varDataVal(colDataGetData(pInputData[2], colIdx3)), &toStr,
                                        varDataLen(colDataGetData(pInputData[2], colIdx3)), &toLen,
                                        GET_PARAM_TYPE(&pInput[0]), pInput->charsetCxt);
      if (TSDB_CODE_SUCCESS != code) {
        if (needFreeFrom) {
          taosMemoryFree(fromStr);
        }
        goto _return;
      }
      needFreeTo = true;
    }

    int32_t pos = 0;
    while (pos < orgLen) {
      if (orgLen - pos < fromLen) {
        (void)memcpy(output, orgStr + pos, orgLen - pos);
        output += orgLen - pos;
        totalLen += orgLen - pos;
        break;
      }
      if (memcmp(orgStr + pos, fromStr, fromLen) == 0 &&
          (pos + fromLen == orgLen || isCharStart(orgStr[pos + fromLen]) ||
           GET_PARAM_TYPE(&pInput[0]) == TSDB_DATA_TYPE_NCHAR)) {
        (void)memcpy(output, toStr, toLen);
        output += toLen;
        pos += fromLen;
        totalLen += toLen;
      } else {
        int32_t charLen =
            GET_PARAM_TYPE(&pInput[0]) == TSDB_DATA_TYPE_NCHAR ? TSDB_NCHAR_SIZE : getCharLen(orgStr + pos);
        (void)memcpy(output, orgStr + pos, charLen);
        output += charLen;
        totalLen += charLen;
        pos += charLen;
      }
    }
    if (needFreeTo) {
      taosMemoryFree(toStr);
    }
    if (needFreeFrom) {
      taosMemoryFree(fromStr);
    }
    if (totalLen > TSDB_MAX_FIELD_LEN) {
      SCL_ERR_JRET(TSDB_CODE_FUNC_INVALID_RES_LENGTH);
    }
    varDataSetLen(outputBuf, totalLen);
    SCL_ERR_JRET(colDataSetVal(pOutputData, i, outputBuf, false));
  }
  pOutput->numOfRows = numOfRows;
_return:
  taosMemoryFree(outputBuf);
  return code;
}

int32_t substrIdxFunction(SScalarParam *pInput, int32_t inputNum, SScalarParam *pOutput) {
  int32_t          code = TSDB_CODE_SUCCESS;
  SColumnInfoData *pInputData[3];
  SColumnInfoData *pOutputData = pOutput[0].columnData;
  int32_t          outputLen;
  int32_t          numOfRows = 0;

  pInputData[0] = pInput[0].columnData;
  pInputData[1] = pInput[1].columnData;
  pInputData[2] = pInput[2].columnData;

  for (int32_t i = 0; i < inputNum; ++i) {
    numOfRows = TMAX(numOfRows, pInput[i].numOfRows);
  }

  outputLen = pInputData[0]->info.bytes;
  if (GET_PARAM_TYPE(&pInput[0]) == TSDB_DATA_TYPE_NULL || GET_PARAM_TYPE(&pInput[1]) == TSDB_DATA_TYPE_NULL ||
      GET_PARAM_TYPE(&pInput[2]) == TSDB_DATA_TYPE_NULL) {
    colDataSetNNULL(pOutputData, 0, numOfRows);
    pOutput->numOfRows = numOfRows;
    return TSDB_CODE_SUCCESS;
  }
  char *outputBuf = taosMemoryCalloc(outputLen + VARSTR_HEADER_SIZE, 1);
  if (NULL == outputBuf) {
    SCL_ERR_RET(terrno);
  }

  for (int32_t k = 0; k < numOfRows; ++k) {
    bool hasNull = false;
    for (int32_t i = 0; i < inputNum; ++i) {
      if (colDataIsNull_s(pInputData[i], k) || IS_NULL_TYPE(GET_PARAM_TYPE(&pInput[i]))) {
        colDataSetNULL(pOutputData, k);
        hasNull = true;
        break;
      }
    }
    if (hasNull) {
      continue;
    }

    int32_t colIdx1 = (pInput[0].numOfRows == 1) ? 0 : k;
    int32_t colIdx2 = (pInput[1].numOfRows == 1) ? 0 : k;
    int32_t count = 0;
    char   *orgStr = varDataVal(colDataGetData(pInputData[0], colIdx1));
    int32_t orgLen = varDataLen(colDataGetData(pInputData[0], colIdx1));
    char   *delimStr = varDataVal(colDataGetData(pInputData[1], colIdx2));
    int32_t delimLen = varDataLen(colDataGetData(pInputData[1], colIdx2));
    bool    needFreeDelim = false;
    GET_TYPED_DATA(count, int32_t, GET_PARAM_TYPE(&pInput[2]),
                   colDataGetData(pInputData[2], (pInput[2].numOfRows == 1) ? 0 : k),
                   typeGetTypeModFromColInfo(&pInputData[2]->info));

    int32_t startPosBytes;
    int32_t endPosBytes;
    if (GET_PARAM_TYPE(&pInput[0]) != GET_PARAM_TYPE(&pInput[1])) {
      SCL_ERR_JRET(convBetweenNcharAndVarchar(varDataVal(colDataGetData(pInputData[1], colIdx2)), &delimStr,
                                              varDataLen(colDataGetData(pInputData[1], colIdx2)), &delimLen,
                                              GET_PARAM_TYPE(&pInput[0]), pInput->charsetCxt));
      needFreeDelim = true;
    }

    if (count > 0) {
      startPosBytes = 0;
      endPosBytes =
          findPosBytes(orgStr, delimStr, orgLen, delimLen, count, GET_PARAM_TYPE(&pInput[0]) == TSDB_DATA_TYPE_NCHAR);
    } else if (count < 0) {
      startPosBytes =
          findPosBytes(orgStr, delimStr, orgLen, delimLen, count, GET_PARAM_TYPE(&pInput[0]) == TSDB_DATA_TYPE_NCHAR);
      endPosBytes = orgLen;
    } else {
      startPosBytes = endPosBytes = 0;
    }

    char   *output = outputBuf;
    int32_t resLen = endPosBytes - startPosBytes;
    if (resLen > 0) {
      (void)memcpy(varDataVal(output), orgStr + startPosBytes, resLen);
      varDataSetLen(output, resLen);
    } else {
      varDataSetLen(output, 0);
    }
    if (needFreeDelim) {
      taosMemoryFree(delimStr);
    }

    SCL_ERR_JRET(colDataSetVal(pOutputData, k, output, false));
  }
  pOutput->numOfRows = numOfRows;
_return:
  taosMemoryFree(outputBuf);
  return code;
}

static char base64Table[] = "ABCDEFGHIJKLMNOPQRSTUVWXYZ"
                            "abcdefghijklmnopqrstuvwxyz"
                            "0123456789+/";

static void base64Impl(uint8_t *base64Out, const uint8_t *inputBytes, size_t inputLen, VarDataLenT outputLen) {
  for (size_t i = 0, j = 0; i < inputLen;) {
    unsigned int octet_a = i < inputLen ? inputBytes[i++] : 0;
    unsigned int octet_b = i < inputLen ? inputBytes[i++] : 0;
    unsigned int octet_c = i < inputLen ? inputBytes[i++] : 0;

    unsigned int triple = (octet_a << 16) | (octet_b << 8) | octet_c;

    base64Out[j++] = base64Table[(triple >> 18) & 0x3F];
    base64Out[j++] = base64Table[(triple >> 12) & 0x3F];
    base64Out[j++] = base64Table[(triple >> 6) & 0x3F];
    base64Out[j++] = base64Table[triple & 0x3F];
  }

  for (int k = 0; k < (3 - (inputLen % 3)) % 3; k++) {
    base64Out[outputLen - k - 1] = '=';
  }

  base64Out[outputLen] = 0;
}

uint32_t base64BufSize(size_t inputLenBytes) {
  return 4 * ((inputLenBytes + 2) / 3);
}

int32_t base64Function(SScalarParam* pInput, int32_t inputNum, SScalarParam* pOutput) {
  int32_t code = TSDB_CODE_SUCCESS;
  SColumnInfoData *pInputData = pInput->columnData;
  SColumnInfoData *pOutputData = pOutput->columnData;
  char *outputBuf = taosMemoryMalloc(TSDB_MAX_FIELD_LEN + VARSTR_HEADER_SIZE);
  if (outputBuf == NULL) {
    SCL_ERR_RET(terrno);
  }
  
  for (int32_t i = 0; i < pInput->numOfRows; ++i) {
    if (colDataIsNull_s(pInputData, i)) {
      colDataSetNULL(pOutputData, i);
      continue;
    }

    char *input = colDataGetData(pInputData, i);
    size_t inputLen = varDataLen(colDataGetData(pInputData, i));
    char *out = outputBuf + VARSTR_HEADER_SIZE;
    VarDataLenT outputLength = base64BufSize(inputLen);
    base64Impl(out, varDataVal(input), inputLen, outputLength);
    varDataSetLen(outputBuf, outputLength);
    SCL_ERR_JRET(colDataSetVal(pOutputData, i, outputBuf, false));
  }

  pOutput->numOfRows = pInput->numOfRows;
_return:
  taosMemoryFree(outputBuf);
  return code;
}

static int32_t repeatStringHelper(char *input, int32_t inputLen, int32_t count, char *output) {
  for (int32_t i = 0; i < count; ++i) {
    (void)memcpy(output, input, inputLen);
    output += inputLen;
  }
  return TSDB_CODE_SUCCESS;
}

int32_t repeatFunction(SScalarParam *pInput, int32_t inputNum, SScalarParam *pOutput) {
  int32_t          code = TSDB_CODE_SUCCESS;
  SColumnInfoData *pInputData[2];
  SColumnInfoData *pOutputData = pOutput[0].columnData;
  int32_t          outputLen;
  int32_t          numOfRows;
  int32_t          maxCount = 0;

  for (int32_t i = 0; i < pInput[1].numOfRows; i++) {
    int32_t tmpCount = 0;
    if (colDataIsNull_s(pInput[1].columnData, i)) {
      continue;
    }
    GET_TYPED_DATA(tmpCount, int32_t, GET_PARAM_TYPE(&pInput[1]), colDataGetData(pInput[1].columnData, i),
                   typeGetTypeModFromColInfo(&pInput[1].columnData->info));
    maxCount = TMAX(maxCount, tmpCount);
  }
  pInputData[0] = pInput[0].columnData;
  pInputData[1] = pInput[1].columnData;
  outputLen = (int32_t)(pInputData[0]->info.bytes * maxCount + VARSTR_HEADER_SIZE);
  if (outputLen > TSDB_MAX_FIELD_LEN) {
    return TSDB_CODE_FUNC_INVALID_RES_LENGTH;
  }
  numOfRows = TMAX(pInput[0].numOfRows, pInput[1].numOfRows);
  char *outputBuf = taosMemoryCalloc(outputLen, 1);
  if (outputBuf == NULL) {
    SCL_ERR_RET(terrno);
  }

  char *output = outputBuf;

  bool hasNullType = (IS_NULL_TYPE(GET_PARAM_TYPE(&pInput[0])) || IS_NULL_TYPE(GET_PARAM_TYPE(&pInput[1])));
  if (pInput[0].numOfRows == pInput[1].numOfRows) {
    for (int32_t i = 0; i < numOfRows; ++i) {
      output = outputBuf;
      if (colDataIsNull_s(pInputData[0], i) || colDataIsNull_s(pInputData[1], i) || hasNullType) {
        colDataSetNULL(pOutputData, i);
        continue;
      }
      int32_t count = 0;
      GET_TYPED_DATA(count, int32_t, GET_PARAM_TYPE(&pInput[1]), colDataGetData(pInput[1].columnData, i),
                     typeGetTypeModFromColInfo(&pInput[1].columnData->info));
      if (count <= 0) {
        varDataSetLen(output, 0);
        SCL_ERR_JRET(colDataSetVal(pOutputData, i, outputBuf, false));
      } else {
        char *orgStr = colDataGetData(pInputData[0], i);
        varDataSetLen(output, varDataLen(orgStr) * count);
        SCL_ERR_JRET(repeatStringHelper(varDataVal(orgStr), varDataLen(orgStr), count, varDataVal(output)));
        SCL_ERR_JRET(colDataSetVal(pOutputData, i, outputBuf, false));
      }
    }
  } else if (pInput[0].numOfRows == 1) {
    if (colDataIsNull_s(pInputData[0], 0) || hasNullType) {
      colDataSetNNULL(pOutputData, 0, pInput[1].numOfRows);
    } else {
      for (int32_t i = 0; i < numOfRows; ++i) {
        output = outputBuf;
        if (colDataIsNull_s(pInputData[1], i)) {
          colDataSetNULL(pOutputData, i);
          continue;
        }
        int32_t count = 0;
        GET_TYPED_DATA(count, int32_t, GET_PARAM_TYPE(&pInput[1]), colDataGetData(pInput[1].columnData, i),
                       typeGetTypeModFromColInfo(&pInput[1].columnData->info));
        if (count <= 0) {
          varDataSetLen(output, 0);
          SCL_ERR_JRET(colDataSetVal(pOutputData, i, outputBuf, false));
        } else {
          char *orgStr = colDataGetData(pInputData[0], 0);
          varDataSetLen(output, varDataLen(orgStr) * count);
          SCL_ERR_JRET(repeatStringHelper(varDataVal(orgStr), varDataLen(orgStr), count, varDataVal(output)));
          SCL_ERR_JRET(colDataSetVal(pOutputData, i, outputBuf, false));
        }
      }
    }
  } else if (pInput[1].numOfRows == 1) {
    if (colDataIsNull_s(pInputData[1], 0) || hasNullType) {
      colDataSetNNULL(pOutputData, 0, pInput[0].numOfRows);
    } else {
      for (int32_t i = 0; i < numOfRows; ++i) {
        output = outputBuf;
        if (colDataIsNull_s(pInputData[0], i)) {
          colDataSetNULL(pOutputData, i);
          continue;
        }
        int32_t count = 0;
        GET_TYPED_DATA(count, int32_t, GET_PARAM_TYPE(&pInput[1]), colDataGetData(pInput[1].columnData, 0),
                       typeGetTypeModFromColInfo(&pInput[1].columnData->info));
        if (count <= 0) {
          varDataSetLen(output, 0);
          SCL_ERR_JRET(colDataSetVal(pOutputData, i, outputBuf, false));
        } else {
          char *orgStr = colDataGetData(pInputData[0], i);
          varDataSetLen(output, varDataLen(orgStr) * count);
          SCL_ERR_JRET(repeatStringHelper(varDataVal(orgStr), varDataLen(orgStr), count, varDataVal(output)));
          SCL_ERR_JRET(colDataSetVal(pOutputData, i, outputBuf, false));
        }
      }
    }
  }

  pOutput->numOfRows = numOfRows;
_return:
  taosMemoryFree(outputBuf);
  return code;
}

/** Conversion functions **/
int32_t castFunction(SScalarParam *pInput, int32_t inputNum, SScalarParam *pOutput) {
  int16_t inputType = GET_PARAM_TYPE(&pInput[0]);
  int32_t inputLen = GET_PARAM_BYTES(&pInput[0]);
  int16_t outputType = GET_PARAM_TYPE(&pOutput[0]);
  int64_t outputLen = GET_PARAM_BYTES(&pOutput[0]);

  int32_t code = TSDB_CODE_SUCCESS;
  char   *convBuf = taosMemoryMalloc(inputLen);
  char   *output = taosMemoryCalloc(1, outputLen + TSDB_NCHAR_SIZE);
  int32_t bufSize = TSDB_MAX_FIELD_LEN + 1;
  char   *buf = taosMemoryMalloc(bufSize);

  if (convBuf == NULL || output == NULL || buf == NULL) {
    code = terrno;
    goto _end;
  }

  for (int32_t i = 0; i < pInput[0].numOfRows; ++i) {
    if (colDataIsNull_s(pInput[0].columnData, i)) {
      colDataSetNULL(pOutput->columnData, i);
      continue;
    }

    char *input = colDataGetData(pInput[0].columnData, i);

    switch (outputType) {
      case TSDB_DATA_TYPE_TINYINT: {
        if (inputType == TSDB_DATA_TYPE_BINARY) {
          (void)memcpy(buf, varDataVal(input), varDataLen(input));
          buf[varDataLen(input)] = 0;
          *(int8_t *)output = taosStr2Int8(buf, NULL, 10);
        } else if (inputType == TSDB_DATA_TYPE_NCHAR) {
          int32_t len = taosUcs4ToMbs((TdUcs4 *)varDataVal(input), varDataLen(input), convBuf, pInput->charsetCxt);
          if (len < 0) {
            code = TSDB_CODE_SCALAR_CONVERT_ERROR;
            goto _end;
          }

          convBuf[len] = 0;
          *(int8_t *)output = taosStr2Int8(convBuf, NULL, 10);
        } else {
          GET_TYPED_DATA(*(int8_t *)output, int8_t, inputType, input,
                         typeGetTypeModFromColInfo(&pInput[0].columnData->info));
        }
        break;
      }
      case TSDB_DATA_TYPE_SMALLINT: {
        if (inputType == TSDB_DATA_TYPE_BINARY) {
          (void)memcpy(buf, varDataVal(input), varDataLen(input));
          buf[varDataLen(input)] = 0;
          *(int16_t *)output = taosStr2Int16(buf, NULL, 10);
        } else if (inputType == TSDB_DATA_TYPE_NCHAR) {
          int32_t len = taosUcs4ToMbs((TdUcs4 *)varDataVal(input), varDataLen(input), convBuf, pInput->charsetCxt);
          if (len < 0) {
            code = TSDB_CODE_SCALAR_CONVERT_ERROR;
            goto _end;
          }
          convBuf[len] = 0;
          *(int16_t *)output = taosStr2Int16(convBuf, NULL, 10);
        } else {
          GET_TYPED_DATA(*(int16_t *)output, int16_t, inputType, input,
                         typeGetTypeModFromColInfo(&pInput[0].columnData->info));
        }
        break;
      }
      case TSDB_DATA_TYPE_INT: {
        if (inputType == TSDB_DATA_TYPE_BINARY) {
          (void)memcpy(buf, varDataVal(input), varDataLen(input));
          buf[varDataLen(input)] = 0;
          *(int32_t *)output = taosStr2Int32(buf, NULL, 10);
        } else if (inputType == TSDB_DATA_TYPE_NCHAR) {
          int32_t len = taosUcs4ToMbs((TdUcs4 *)varDataVal(input), varDataLen(input), convBuf, pInput->charsetCxt);
          if (len < 0) {
            code = TSDB_CODE_SCALAR_CONVERT_ERROR;
            goto _end;
          }

          convBuf[len] = 0;
          *(int32_t *)output = taosStr2Int32(convBuf, NULL, 10);
        } else {
          GET_TYPED_DATA(*(int32_t *)output, int32_t, inputType, input,
                         typeGetTypeModFromColInfo(&pInput[0].columnData->info));
        }
        break;
      }
      case TSDB_DATA_TYPE_BIGINT: {
        if (inputType == TSDB_DATA_TYPE_BINARY) {
          (void)memcpy(buf, varDataVal(input), varDataLen(input));
          buf[varDataLen(input)] = 0;
          *(int64_t *)output = taosStr2Int64(buf, NULL, 10);
        } else if (inputType == TSDB_DATA_TYPE_NCHAR) {
          int32_t len = taosUcs4ToMbs((TdUcs4 *)varDataVal(input), varDataLen(input), convBuf, pInput->charsetCxt);
          if (len < 0) {
            code = TSDB_CODE_SCALAR_CONVERT_ERROR;
            goto _end;
          }
          convBuf[len] = 0;
          *(int64_t *)output = taosStr2Int64(convBuf, NULL, 10);
        } else {
          GET_TYPED_DATA(*(int64_t *)output, int64_t, inputType, input,
                         typeGetTypeModFromColInfo(&pInput[0].columnData->info));
        }
        break;
      }
      case TSDB_DATA_TYPE_UTINYINT: {
        if (inputType == TSDB_DATA_TYPE_BINARY) {
          (void)memcpy(buf, varDataVal(input), varDataLen(input));
          buf[varDataLen(input)] = 0;
          *(uint8_t *)output = taosStr2UInt8(buf, NULL, 10);
        } else if (inputType == TSDB_DATA_TYPE_NCHAR) {
          int32_t len = taosUcs4ToMbs((TdUcs4 *)varDataVal(input), varDataLen(input), convBuf, pInput->charsetCxt);
          if (len < 0) {
            code = TSDB_CODE_SCALAR_CONVERT_ERROR;
            goto _end;
          }
          convBuf[len] = 0;
          *(uint8_t *)output = taosStr2UInt8(convBuf, NULL, 10);
        } else {
          GET_TYPED_DATA(*(uint8_t *)output, uint8_t, inputType, input,
                         typeGetTypeModFromColInfo(&pInput[0].columnData->info));
        }
        break;
      }
      case TSDB_DATA_TYPE_USMALLINT: {
        if (inputType == TSDB_DATA_TYPE_BINARY) {
          (void)memcpy(buf, varDataVal(input), varDataLen(input));
          buf[varDataLen(input)] = 0;
          *(uint16_t *)output = taosStr2UInt16(buf, NULL, 10);
        } else if (inputType == TSDB_DATA_TYPE_NCHAR) {
          int32_t len = taosUcs4ToMbs((TdUcs4 *)varDataVal(input), varDataLen(input), convBuf, pInput->charsetCxt);
          if (len < 0) {
            code = TSDB_CODE_SCALAR_CONVERT_ERROR;
            goto _end;
          }
          convBuf[len] = 0;
          *(uint16_t *)output = taosStr2UInt16(convBuf, NULL, 10);
        } else {
          GET_TYPED_DATA(*(uint16_t *)output, uint16_t, inputType, input,
                         typeGetTypeModFromColInfo(&pInput[0].columnData->info));
        }
        break;
      }
      case TSDB_DATA_TYPE_UINT: {
        if (inputType == TSDB_DATA_TYPE_BINARY) {
          (void)memcpy(buf, varDataVal(input), varDataLen(input));
          buf[varDataLen(input)] = 0;
          *(uint32_t *)output = taosStr2UInt32(buf, NULL, 10);
        } else if (inputType == TSDB_DATA_TYPE_NCHAR) {
          int32_t len = taosUcs4ToMbs((TdUcs4 *)varDataVal(input), varDataLen(input), convBuf, pInput->charsetCxt);
          if (len < 0) {
            code = TSDB_CODE_SCALAR_CONVERT_ERROR;
            goto _end;
          }
          convBuf[len] = 0;
          *(uint32_t *)output = taosStr2UInt32(convBuf, NULL, 10);
        } else {
          GET_TYPED_DATA(*(uint32_t *)output, uint32_t, inputType, input,
                         typeGetTypeModFromColInfo(&pInput[0].columnData->info));
        }
        break;
      }
      case TSDB_DATA_TYPE_UBIGINT: {
        if (inputType == TSDB_DATA_TYPE_BINARY) {
          (void)memcpy(buf, varDataVal(input), varDataLen(input));
          buf[varDataLen(input)] = 0;
          *(uint64_t *)output = taosStr2UInt64(buf, NULL, 10);
        } else if (inputType == TSDB_DATA_TYPE_NCHAR) {
          int32_t len = taosUcs4ToMbs((TdUcs4 *)varDataVal(input), varDataLen(input), convBuf, pInput->charsetCxt);
          if (len < 0) {
            code = TSDB_CODE_SCALAR_CONVERT_ERROR;
            goto _end;
          }

          convBuf[len] = 0;
          *(uint64_t *)output = taosStr2UInt64(convBuf, NULL, 10);
        } else {
          GET_TYPED_DATA(*(uint64_t *)output, uint64_t, inputType, input,
                         typeGetTypeModFromColInfo(&pInput[0].columnData->info));
        }
        break;
      }
      case TSDB_DATA_TYPE_FLOAT: {
        if (inputType == TSDB_DATA_TYPE_BINARY) {
          (void)memcpy(buf, varDataVal(input), varDataLen(input));
          buf[varDataLen(input)] = 0;
          *(float *)output = taosStr2Float(buf, NULL);
        } else if (inputType == TSDB_DATA_TYPE_NCHAR) {
          int32_t len = taosUcs4ToMbs((TdUcs4 *)varDataVal(input), varDataLen(input), convBuf, pInput->charsetCxt);
          if (len < 0) {
            code = TSDB_CODE_SCALAR_CONVERT_ERROR;
            goto _end;
          }
          convBuf[len] = 0;
          *(float *)output = taosStr2Float(convBuf, NULL);
        } else {
          GET_TYPED_DATA(*(float *)output, float, inputType, input,
                         typeGetTypeModFromColInfo(&pInput[0].columnData->info));
        }
        break;
      }
      case TSDB_DATA_TYPE_DOUBLE: {
        if (inputType == TSDB_DATA_TYPE_BINARY) {
          (void)memcpy(buf, varDataVal(input), varDataLen(input));
          buf[varDataLen(input)] = 0;
          *(double *)output = taosStr2Double(buf, NULL);
        } else if (inputType == TSDB_DATA_TYPE_NCHAR) {
          int32_t len = taosUcs4ToMbs((TdUcs4 *)varDataVal(input), varDataLen(input), convBuf, pInput->charsetCxt);
          if (len < 0) {
            code = TSDB_CODE_SCALAR_CONVERT_ERROR;
            goto _end;
          }
          convBuf[len] = 0;
          *(double *)output = taosStr2Double(convBuf, NULL);
        } else {
          GET_TYPED_DATA(*(double *)output, double, inputType, input,
                         typeGetTypeModFromColInfo(&pInput[0].columnData->info));
        }
        break;
      }
      case TSDB_DATA_TYPE_BOOL: {
        if (inputType == TSDB_DATA_TYPE_BINARY) {
          (void)memcpy(buf, varDataVal(input), varDataLen(input));
          buf[varDataLen(input)] = 0;
          *(bool *)output = taosStr2Int8(buf, NULL, 10);
        } else if (inputType == TSDB_DATA_TYPE_NCHAR) {
          int32_t len = taosUcs4ToMbs((TdUcs4 *)varDataVal(input), varDataLen(input), convBuf, pInput->charsetCxt);
          if (len < 0) {
            code = TSDB_CODE_SCALAR_CONVERT_ERROR;
            goto _end;
          }
          convBuf[len] = 0;
          *(bool *)output = taosStr2Int8(convBuf, NULL, 10);
        } else {
          GET_TYPED_DATA(*(bool *)output, bool, inputType, input,
                         typeGetTypeModFromColInfo(&pInput[0].columnData->info));
        }
        break;
      }
      case TSDB_DATA_TYPE_TIMESTAMP: {
        int64_t timeVal;
        if (inputType == TSDB_DATA_TYPE_BINARY || inputType == TSDB_DATA_TYPE_NCHAR) {
          int64_t timePrec;
          GET_TYPED_DATA(timePrec, int64_t, GET_PARAM_TYPE(&pInput[1]), pInput[1].columnData->pData,
                         typeGetTypeModFromColInfo(&pInput[1].columnData->info));
          int32_t ret = convertStringToTimestamp(inputType, input, timePrec, &timeVal, pInput->tz, pInput->charsetCxt);
          if (ret != TSDB_CODE_SUCCESS) {
            *(int64_t *)output = 0;
          } else {
            *(int64_t *)output = timeVal;
          }
        } else {
          GET_TYPED_DATA(*(int64_t *)output, int64_t, inputType, input,
                         typeGetTypeModFromColInfo(&pInput[0].columnData->info));
        }
        break;
      }
      case TSDB_DATA_TYPE_BINARY:
      case TSDB_DATA_TYPE_GEOMETRY: {
        if (inputType == TSDB_DATA_TYPE_BOOL) {
          // NOTE: snprintf will append '\0' at the end of string
          int32_t len = tsnprintf(varDataVal(output), outputLen + TSDB_NCHAR_SIZE - VARSTR_HEADER_SIZE, "%.*s",
                                  (int32_t)(outputLen - VARSTR_HEADER_SIZE), *(int8_t *)input ? "true" : "false");
          varDataSetLen(output, len);
        } else if (inputType == TSDB_DATA_TYPE_BINARY) {
          int32_t len = TMIN(varDataLen(input), outputLen - VARSTR_HEADER_SIZE);
          (void)memcpy(varDataVal(output), varDataVal(input), len);
          varDataSetLen(output, len);
        } else if (inputType == TSDB_DATA_TYPE_NCHAR) {
          int32_t len = taosUcs4ToMbs((TdUcs4 *)varDataVal(input), varDataLen(input), convBuf, pInput->charsetCxt);
          if (len < 0) {
            code = TSDB_CODE_SCALAR_CONVERT_ERROR;
            goto _end;
          }
          len = TMIN(len, outputLen - VARSTR_HEADER_SIZE);
          (void)memcpy(varDataVal(output), convBuf, len);
          varDataSetLen(output, len);
        } else {
          int32_t outputSize =
              (outputLen - VARSTR_HEADER_SIZE) < bufSize ? (outputLen - VARSTR_HEADER_SIZE + 1) : bufSize;
          if (IS_DECIMAL_TYPE(inputType)) {
            if (outputType == TSDB_DATA_TYPE_GEOMETRY) return TSDB_CODE_FUNC_FUNTION_PARA_TYPE;
            uint8_t inputPrec = GET_PARAM_PRECISON(&pInput[0]), inputScale = GET_PARAM_SCALE(&pInput[0]);
            code = decimalToStr(input, inputType, inputPrec, inputScale, buf, outputSize);
            if (code != 0) goto _end;
          } else {
            NUM_TO_STRING(inputType, input, outputSize, buf);
          }
          int32_t len = (int32_t)strlen(buf);
          len = (outputLen - VARSTR_HEADER_SIZE) > len ? len : (outputLen - VARSTR_HEADER_SIZE);
          (void)memcpy(varDataVal(output), buf, len);
          varDataSetLen(output, len);
        }
        break;
      }
      case TSDB_DATA_TYPE_VARBINARY: {
        if (inputType == TSDB_DATA_TYPE_BINARY) {
          int32_t len = TMIN(varDataLen(input), outputLen - VARSTR_HEADER_SIZE);
          (void)memcpy(varDataVal(output), varDataVal(input), len);
          varDataSetLen(output, len);
        } else {
          code = TSDB_CODE_FUNC_FUNTION_PARA_TYPE;
          goto _end;
        }
        break;
      }
      case TSDB_DATA_TYPE_NCHAR: {
        int32_t outputCharLen = (outputLen - VARSTR_HEADER_SIZE) / TSDB_NCHAR_SIZE;
        int32_t len;
        if (inputType == TSDB_DATA_TYPE_BOOL) {
          char tmp[8] = {0};
          len = tsnprintf(tmp, sizeof(tmp), "%.*s", outputCharLen, *(int8_t *)input ? "true" : "false");
          bool ret = taosMbsToUcs4(tmp, len, (TdUcs4 *)varDataVal(output), outputLen - VARSTR_HEADER_SIZE, &len,
                                   pInput->charsetCxt);
          if (!ret) {
            code = TSDB_CODE_SCALAR_CONVERT_ERROR;
            goto _end;
          }

          varDataSetLen(output, len);
        } else if (inputType == TSDB_DATA_TYPE_BINARY) {
          len = outputCharLen > varDataLen(input) ? varDataLen(input) : outputCharLen;
          bool ret = taosMbsToUcs4(input + VARSTR_HEADER_SIZE, len, (TdUcs4 *)varDataVal(output),
                                   outputLen - VARSTR_HEADER_SIZE, &len, pInput->charsetCxt);
          if (!ret) {
            code = TSDB_CODE_SCALAR_CONVERT_ERROR;
            goto _end;
          }
          varDataSetLen(output, len);
        } else if (inputType == TSDB_DATA_TYPE_NCHAR) {
          len = TMIN(outputLen - VARSTR_HEADER_SIZE, varDataLen(input));
          (void)memcpy(output, input, len + VARSTR_HEADER_SIZE);
          varDataSetLen(output, len);
        } else {
          if (IS_DECIMAL_TYPE(inputType)) {
            uint8_t inputPrec = GET_PARAM_PRECISON(&pInput[0]), inputScale = GET_PARAM_SCALE(&pInput[0]);
            code = decimalToStr(input, inputType, inputPrec, inputScale, buf, bufSize);
            if (code != 0) goto _end;
          } else {
            NUM_TO_STRING(inputType, input, bufSize, buf);
          }
          len = (int32_t)strlen(buf);
          len = outputCharLen > len ? len : outputCharLen;
          bool ret = taosMbsToUcs4(buf, len, (TdUcs4 *)varDataVal(output), outputLen - VARSTR_HEADER_SIZE, &len,
                                   pInput->charsetCxt);
          if (!ret) {
            code = TSDB_CODE_SCALAR_CONVERT_ERROR;
            goto _end;
          }
          varDataSetLen(output, len);
        }

        // for constant conversion, need to set proper length of pOutput description
        if (len < outputLen) {
          pOutput->columnData->info.bytes = len + VARSTR_HEADER_SIZE;
        }

        break;
      }
      case TSDB_DATA_TYPE_DECIMAL64:
      case TSDB_DATA_TYPE_DECIMAL: {
        SDataType iT = GET_COL_DATA_TYPE(pInput[0].columnData->info), oT = GET_COL_DATA_TYPE(pOutput->columnData->info);
        if (inputType == TSDB_DATA_TYPE_NCHAR) {
          int32_t len = taosUcs4ToMbs((TdUcs4 *)(varDataVal(input)), varDataLen(input), convBuf, pInput->charsetCxt);
          if (len < 0) {
            code = TSDB_CODE_SCALAR_CONVERT_ERROR;
            goto _end;
          }
          convBuf[len] = 0;
          iT.bytes = len;
          code = convertToDecimal(convBuf, &iT, output, &oT);
        } else {
          if (IS_VAR_DATA_TYPE(iT.type)) {
            if (IS_STR_DATA_BLOB(iT.type)) {
              iT.bytes = blobDataLen(input);
            } else {
              iT.bytes = varDataLen(input);
            }
            code = convertToDecimal(varDataVal(input), &iT, output, &oT);
          } else {
            code = convertToDecimal(input, &iT, output, &oT);
          }
        }
        if (code != TSDB_CODE_SUCCESS) {
          terrno = code;
          goto _end;
        }
      } break;
      default: {
        code = TSDB_CODE_FAILED;
        goto _end;
      }
    }

    code = colDataSetVal(pOutput->columnData, i, output, false);
    if (TSDB_CODE_SUCCESS != code) {
      goto _end;
    }
  }

  pOutput->numOfRows = pInput->numOfRows;

_end:
  taosMemoryFree(buf);
  taosMemoryFree(output);
  taosMemoryFree(convBuf);
  return code;
}

int32_t toISO8601Function(SScalarParam *pInput, int32_t inputNum, SScalarParam *pOutput) {
  int32_t type = GET_PARAM_TYPE(pInput);

  bool    tzPresent = (inputNum == 2) ? true : false;
  char    tz[20] = {0};
  int32_t tzLen = 0;
  if (tzPresent) {
    tzLen = varDataLen(pInput[1].columnData->pData);
    (void)memcpy(tz, varDataVal(pInput[1].columnData->pData), tzLen);
  }

  for (int32_t i = 0; i < pInput[0].numOfRows; ++i) {
    if (colDataIsNull_s(pInput[0].columnData, i)) {
      colDataSetNULL(pOutput->columnData, i);
      continue;
    }

    char *input = colDataGetData(pInput[0].columnData, i);
    char  fraction[20] = {0};
    bool  hasFraction = false;
    NUM_TO_STRING(type, input, sizeof(fraction), fraction);
    int32_t fractionLen;

    char    buf[TD_TIME_STR_LEN] = {0};
    int64_t timeVal;
    char   *format = NULL;
    int64_t quot = 0;
    long    mod = 0;

    GET_TYPED_DATA(timeVal, int64_t, type, input, typeGetTypeModFromColInfo(&pInput[0].columnData->info));

    switch (pInput->columnData[0].info.precision) {
      case TSDB_TIME_PRECISION_MILLI: {
        quot = timeVal / 1000;
        fractionLen = 5;
        format = ".%03" PRId64;
        mod = timeVal % 1000;
        break;
      }

      case TSDB_TIME_PRECISION_MICRO: {
        quot = timeVal / 1000000;
        fractionLen = 8;
        format = ".%06" PRId64;
        mod = timeVal % 1000000;
        break;
      }

      case TSDB_TIME_PRECISION_NANO: {
        quot = timeVal / 1000000000;
        fractionLen = 11;
        format = ".%09" PRId64;
        mod = timeVal % 1000000000;
        break;
      }

      default: {
        colDataSetNULL(pOutput->columnData, i);
        continue;
      }
    }

    // trans current timezone's unix ts to dest timezone
    // offset = delta from dest timezone to zero
    // delta from zero to current timezone = 3600 * (cur)tsTimezone
    int64_t offset = 0;
    if (0 != offsetOfTimezone(tz, &offset)) {
      goto _end;
    }
    quot -= offset;

    struct tm tmInfo;
    if (taosGmTimeR((const time_t *)&quot, &tmInfo) == NULL) {
      goto _end;
    }

    int32_t len = (int32_t)taosStrfTime(buf, sizeof(buf), "%Y-%m-%dT%H:%M:%S", &tmInfo);

    len += tsnprintf(buf + len, fractionLen, format, mod);

    // add timezone string
    if (tzLen > 0) {
      (void)snprintf(buf + len, tzLen + 1, "%s", tz);
      len += tzLen;
    }

    memmove(buf + VARSTR_HEADER_SIZE, buf, len);
    varDataSetLen(buf, len);

  _end:
    SCL_ERR_RET(colDataSetVal(pOutput->columnData, i, buf, false));
  }

  pOutput->numOfRows = pInput->numOfRows;

  return TSDB_CODE_SUCCESS;
}

int32_t toUnixtimestampFunction(SScalarParam *pInput, int32_t inputNum, SScalarParam *pOutput) {
  int32_t type = GET_PARAM_TYPE(pInput);
  int64_t timePrec;
  int32_t idx = (inputNum == 2) ? 1 : 2;
  GET_TYPED_DATA(timePrec, int64_t, GET_PARAM_TYPE(&pInput[idx]), pInput[idx].columnData->pData,
                 typeGetTypeModFromColInfo(&pInput[idx].columnData->info));

  for (int32_t i = 0; i < pInput[0].numOfRows; ++i) {
    if (colDataIsNull_s(pInput[0].columnData, i)) {
      colDataSetNULL(pOutput->columnData, i);
      continue;
    }
    char *input = colDataGetData(pInput[0].columnData, i);

    int64_t timeVal = 0;
    int32_t ret = convertStringToTimestamp(type, input, timePrec, &timeVal, pInput->tz, pInput->charsetCxt);
    if (ret != TSDB_CODE_SUCCESS) {
      colDataSetNULL(pOutput->columnData, i);
    } else {
      SCL_ERR_RET(colDataSetVal(pOutput->columnData, i, (char *)&timeVal, false));
    }
  }

  pOutput->numOfRows = pInput->numOfRows;

  return TSDB_CODE_SUCCESS;
}

int32_t toJsonFunction(SScalarParam *pInput, int32_t inputNum, SScalarParam *pOutput) {
  int32_t type = GET_PARAM_TYPE(pInput);

  char    tmp[TSDB_MAX_JSON_TAG_LEN] = {0};
  int32_t code = TSDB_CODE_SUCCESS;
  for (int32_t i = 0; i < pInput[0].numOfRows; ++i) {
    SArray *pTagVals = taosArrayInit(8, sizeof(STagVal));
    if (NULL == pTagVals) {
      return terrno;
    }
    STag *pTag = NULL;

    if (colDataIsNull_s(pInput[0].columnData, i)) {
      code = tTagNew(pTagVals, 1, true, &pTag);
      if (TSDB_CODE_SUCCESS != code) {
        tTagFree(pTag);
        taosArrayDestroy(pTagVals);
        SCL_ERR_RET(code);
      }
    } else {
      char *input = pInput[0].columnData->pData + pInput[0].columnData->varmeta.offset[i];
      if (varDataLen(input) > (TSDB_MAX_JSON_TAG_LEN - VARSTR_HEADER_SIZE) / TSDB_NCHAR_SIZE) {
        taosArrayDestroy(pTagVals);
        return TSDB_CODE_FAILED;
      }
      (void)memcpy(tmp, varDataVal(input), varDataLen(input));
      tmp[varDataLen(input)] = 0;
      if (parseJsontoTagData(tmp, pTagVals, &pTag, NULL, pInput->charsetCxt)) {
        code = tTagNew(pTagVals, 1, true, &pTag);
        if (TSDB_CODE_SUCCESS != code) {
          tTagFree(pTag);
          taosArrayDestroy(pTagVals);
          SCL_ERR_RET(code);
        }
      }
    }

    code = colDataSetVal(pOutput->columnData, i, (const char *)pTag, false);
    tTagFree(pTag);
    taosArrayDestroy(pTagVals);
    if (TSDB_CODE_SUCCESS != code) {
      SCL_ERR_RET(code);
    }
  }

  pOutput->numOfRows = pInput->numOfRows;
  return TSDB_CODE_SUCCESS;
}

#define TS_FORMAT_MAX_LEN 4096
int32_t toTimestampFunction(SScalarParam *pInput, int32_t inputNum, SScalarParam *pOutput) {
  int64_t ts;
  char   *tsStr = taosMemoryMalloc(TS_FORMAT_MAX_LEN);
  char   *format = taosMemoryMalloc(TS_FORMAT_MAX_LEN);
  int32_t len, code = TSDB_CODE_SUCCESS;
  SArray *formats = NULL;

  if (tsStr == NULL || format == NULL) {
    SCL_ERR_JRET(terrno);
  }
  for (int32_t i = 0; i < pInput[0].numOfRows; ++i) {
    if (colDataIsNull_s(pInput[1].columnData, i) || colDataIsNull_s(pInput[0].columnData, i)) {
      colDataSetNULL(pOutput->columnData, i);
      continue;
    }

    char *tsData = colDataGetData(pInput[0].columnData, i);
    char *formatData = colDataGetData(pInput[1].columnData, pInput[1].numOfRows > 1 ? i : 0);
    len = TMIN(TS_FORMAT_MAX_LEN - 1, varDataLen(tsData));
    (void)strncpy(tsStr, varDataVal(tsData), len);  // No need to handle the return value.
    tsStr[len] = '\0';
    len = TMIN(TS_FORMAT_MAX_LEN - 1, varDataLen(formatData));
    if (pInput[1].numOfRows > 1 || i == 0) {
      (void)strncpy(format, varDataVal(formatData), len);  // No need to handle the return value.
      format[len] = '\0';
      if (formats) {
        taosArrayDestroy(formats);
        formats = NULL;
      }
    }
    int32_t precision = pOutput->columnData->info.precision;
    char    errMsg[128] = {0};
    code = taosChar2Ts(format, &formats, tsStr, &ts, precision, errMsg, 128, pInput->tz);
    if (code) {
      qError("func to_timestamp failed %s", errMsg);
      SCL_ERR_JRET(code);
    }
    SCL_ERR_JRET(colDataSetVal(pOutput->columnData, i, (char *)&ts, false));
  }

_return:
  if (formats) taosArrayDestroy(formats);
  taosMemoryFree(tsStr);
  taosMemoryFree(format);
  return code;
}

int32_t toCharFunction(SScalarParam *pInput, int32_t inputNum, SScalarParam *pOutput) {
  char   *format = taosMemoryMalloc(TS_FORMAT_MAX_LEN);
  char   *out = taosMemoryCalloc(1, TS_FORMAT_MAX_LEN + VARSTR_HEADER_SIZE);
  int32_t len;
  SArray *formats = NULL;
  int32_t code = 0;

  if (format == NULL || out == NULL) {
    SCL_ERR_JRET(terrno);
  }
  for (int32_t i = 0; i < pInput[0].numOfRows; ++i) {
    if (colDataIsNull_s(pInput[1].columnData, i) || colDataIsNull_s(pInput[0].columnData, i)) {
      colDataSetNULL(pOutput->columnData, i);
      continue;
    }

    char *ts = colDataGetData(pInput[0].columnData, i);
    char *formatData = colDataGetData(pInput[1].columnData, pInput[1].numOfRows > 1 ? i : 0);
    len = TMIN(TS_FORMAT_MAX_LEN - VARSTR_HEADER_SIZE, varDataLen(formatData));
    if (pInput[1].numOfRows > 1 || i == 0) {
      (void)strncpy(format, varDataVal(formatData), len);
      format[len] = '\0';
      if (formats) {
        taosArrayDestroy(formats);
        formats = NULL;
      }
    }
    int32_t precision = pInput[0].columnData->info.precision;
    SCL_ERR_JRET(
        taosTs2Char(format, &formats, *(int64_t *)ts, precision, varDataVal(out), TS_FORMAT_MAX_LEN, pInput->tz));
    varDataSetLen(out, strlen(varDataVal(out)));
    SCL_ERR_JRET(colDataSetVal(pOutput->columnData, i, out, false));
  }

_return:
  if (formats) taosArrayDestroy(formats);
  taosMemoryFree(format);
  taosMemoryFree(out);
  return code;
}

/** Time functions **/
int64_t offsetFromTz(char *timezoneStr, int64_t factor) {
  char   *minStr = &timezoneStr[3];
  int64_t minutes = taosStr2Int64(minStr, NULL, 10);
  (void)memset(minStr, 0, strlen(minStr));
  int64_t hours = taosStr2Int64(timezoneStr, NULL, 10);
  int64_t seconds = hours * 3600 + minutes * 60;

  return seconds * factor;
}

int32_t timeTruncateFunction(SScalarParam *pInput, int32_t inputNum, SScalarParam *pOutput) {
  int32_t type = GET_PARAM_TYPE(&pInput[0]);

  int64_t timeUnit, timePrec, timeVal = 0;
  bool    ignoreTz = true;
  char    timezoneStr[20] = {0};

  GET_TYPED_DATA(timeUnit, int64_t, GET_PARAM_TYPE(&pInput[1]), pInput[1].columnData->pData,
                 typeGetTypeModFromColInfo(&pInput[1].columnData->info));

  int32_t timePrecIdx = 2, timeZoneIdx = 3;
  if (inputNum == 5) {
    timePrecIdx += 1;
    timeZoneIdx += 1;
    GET_TYPED_DATA(ignoreTz, bool, GET_PARAM_TYPE(&pInput[2]), pInput[2].columnData->pData,
                   typeGetTypeModFromColInfo(&pInput[2].columnData->info));
  }

  GET_TYPED_DATA(timePrec, int64_t, GET_PARAM_TYPE(&pInput[timePrecIdx]), pInput[timePrecIdx].columnData->pData,
                 typeGetTypeModFromColInfo(&pInput[timePrecIdx].columnData->info));
  (void)memcpy(timezoneStr, varDataVal(pInput[timeZoneIdx].columnData->pData),
               varDataLen(pInput[timeZoneIdx].columnData->pData));

  for (int32_t i = 0; i < pInput[0].numOfRows; ++i) {
    if (colDataIsNull_s(pInput[0].columnData, i)) {
      colDataSetNULL(pOutput->columnData, i);
      continue;
    }

    char *input = colDataGetData(pInput[0].columnData, i);

    if (IS_VAR_DATA_TYPE(type)) { /* datetime format strings */
      int32_t ret = convertStringToTimestamp(type, input, timePrec, &timeVal, pInput->tz, pInput->charsetCxt);
      if (ret != TSDB_CODE_SUCCESS) {
        colDataSetNULL(pOutput->columnData, i);
        continue;
      }
    } else if (type == TSDB_DATA_TYPE_BIGINT) { /* unix timestamp */
      GET_TYPED_DATA(timeVal, int64_t, type, input, typeGetTypeModFromColInfo(&pInput[0].columnData->info));
    } else if (type == TSDB_DATA_TYPE_TIMESTAMP) { /* timestamp column*/
      GET_TYPED_DATA(timeVal, int64_t, type, input, typeGetTypeModFromColInfo(&pInput[0].columnData->info));
    }

    char buf[20] = {0};
    NUM_TO_STRING(TSDB_DATA_TYPE_BIGINT, &timeVal, sizeof(buf), buf);

    // truncate the timestamp to time_unit precision
    int64_t seconds = timeUnit / TSDB_TICK_PER_SECOND(timePrec);
    if (ignoreTz && (seconds == 604800 || seconds == 86400)) {
      timeVal = timeVal - (timeVal + offsetFromTz(timezoneStr, TSDB_TICK_PER_SECOND(timePrec))) % timeUnit;
    } else {
      timeVal = timeVal / timeUnit * timeUnit;
    }
    SCL_ERR_RET(colDataSetVal(pOutput->columnData, i, (char *)&timeVal, false));
  }

  pOutput->numOfRows = pInput->numOfRows;

  return TSDB_CODE_SUCCESS;
}

int32_t timeDiffFunction(SScalarParam *pInput, int32_t inputNum, SScalarParam *pOutput) {
  int64_t timeUnit = -1, timePrec, timeVal[2] = {0};
  if (inputNum == 4) {
    GET_TYPED_DATA(timeUnit, int64_t, GET_PARAM_TYPE(&pInput[2]), pInput[2].columnData->pData,
                   typeGetTypeModFromColInfo(&pInput[2].columnData->info));
    GET_TYPED_DATA(timePrec, int64_t, GET_PARAM_TYPE(&pInput[3]), pInput[3].columnData->pData,
                   typeGetTypeModFromColInfo(&pInput[3].columnData->info));
  } else {
    GET_TYPED_DATA(timePrec, int64_t, GET_PARAM_TYPE(&pInput[2]), pInput[2].columnData->pData,
                   typeGetTypeModFromColInfo(&pInput[2].columnData->info));
  }

  int64_t factor = TSDB_TICK_PER_SECOND(timePrec);
  int32_t numOfRows = 0;
  for (int32_t i = 0; i < inputNum; ++i) {
    if (pInput[i].numOfRows > numOfRows) {
      numOfRows = pInput[i].numOfRows;
    }
  }

  char *input[2];
  for (int32_t i = 0; i < numOfRows; ++i) {
    bool hasNull = false;
    for (int32_t k = 0; k < 2; ++k) {
      if (colDataIsNull_s(pInput[k].columnData, i)) {
        hasNull = true;
        break;
      }

      int32_t rowIdx = (pInput[k].numOfRows == 1) ? 0 : i;
      input[k] = colDataGetData(pInput[k].columnData, rowIdx);

      int32_t type = GET_PARAM_TYPE(&pInput[k]);
      if (IS_VAR_DATA_TYPE(type)) { /* datetime format strings */
        int32_t ret = convertStringToTimestamp(type, input[k], TSDB_TIME_PRECISION_NANO, &timeVal[k], pInput->tz,
                                               pInput->charsetCxt);
        if (ret != TSDB_CODE_SUCCESS) {
          hasNull = true;
          break;
        }
      } else if (type == TSDB_DATA_TYPE_BIGINT || type == TSDB_DATA_TYPE_TIMESTAMP) { /* unix timestamp or ts column*/
        GET_TYPED_DATA(timeVal[k], int64_t, type, input[k], typeGetTypeModFromColInfo(&pInput[k].columnData->info));
        if (type == TSDB_DATA_TYPE_TIMESTAMP) {
          int64_t timeValSec = timeVal[k] / factor;
          if (timeValSec < 1000000000) {
            timeVal[k] = timeValSec;
          }
        }

        char buf[20] = {0};
        NUM_TO_STRING(TSDB_DATA_TYPE_BIGINT, &timeVal[k], sizeof(buf), buf);
        int32_t tsDigits = (int32_t)strlen(buf);
        if (tsDigits <= TSDB_TIME_PRECISION_SEC_DIGITS) {
          timeVal[k] = timeVal[k] * 1000000000;
        } else if (tsDigits == TSDB_TIME_PRECISION_MILLI_DIGITS) {
          timeVal[k] = timeVal[k] * 1000000;
        } else if (tsDigits == TSDB_TIME_PRECISION_MICRO_DIGITS) {
          timeVal[k] = timeVal[k] * 1000;
        } else if (tsDigits == TSDB_TIME_PRECISION_NANO_DIGITS) {
          timeVal[k] = timeVal[k] * 1;
        } else {
          hasNull = true;
          break;
        }
      }
    }

    if (hasNull) {
      colDataSetNULL(pOutput->columnData, i);
      continue;
    }

    int64_t result = timeVal[0] - timeVal[1];

    if (timeUnit < 0) {  // if no time unit given use db precision
      switch (timePrec) {
        case TSDB_TIME_PRECISION_MILLI: {
          result = result / 1000000;
          break;
        }
        case TSDB_TIME_PRECISION_MICRO: {
          result = result / 1000;
          break;
        }
        case TSDB_TIME_PRECISION_NANO: {
          result = result / 1;
          break;
        }
      }
    } else {
      int64_t unit = timeUnit * 1000 / factor;
      switch (unit) {
        case 0: { /* 1u or 1b */
          if (timePrec == TSDB_TIME_PRECISION_NANO && timeUnit == 1) {
            result = result / 1;
          } else {
            result = result / 1000;
          }
          break;
        }
        case 1: { /* 1a */
          result = result / 1000000;
          break;
        }
        case 1000: { /* 1s */
          result = result / 1000000000;
          break;
        }
        case 60000: { /* 1m */
          result = result / 1000000000 / 60;
          break;
        }
        case 3600000: { /* 1h */
          result = result / 1000000000 / 3600;
          break;
        }
        case 86400000: { /* 1d */
          result = result / 1000000000 / 86400;
          break;
        }
        case 604800000: { /* 1w */
          result = result / 1000000000 / 604800;
          break;
        }
        default: {
          break;
        }
      }
    }

    SCL_ERR_RET(colDataSetVal(pOutput->columnData, i, (char *)&result, false));
  }

  pOutput->numOfRows = numOfRows;

  return TSDB_CODE_SUCCESS;
}

int32_t nowFunction(SScalarParam *pInput, int32_t inputNum, SScalarParam *pOutput) {
  int64_t timePrec;
  GET_TYPED_DATA(timePrec, int64_t, GET_PARAM_TYPE(&pInput[0]), pInput[0].columnData->pData,
                 typeGetTypeModFromColInfo(&pInput[0].columnData->info));

  int64_t ts = taosGetTimestamp(timePrec);
  for (int32_t i = 0; i < pInput->numOfRows; ++i) {
    colDataSetInt64(pOutput->columnData, i, &ts);
  }
  pOutput->numOfRows = pInput->numOfRows;
  return TSDB_CODE_SUCCESS;
}

int32_t todayFunction(SScalarParam *pInput, int32_t inputNum, SScalarParam *pOutput) {
  int64_t timePrec;
  GET_TYPED_DATA(timePrec, int64_t, GET_PARAM_TYPE(&pInput[0]), pInput[0].columnData->pData,
                 typeGetTypeModFromColInfo(&pInput[0].columnData->info));

  int64_t ts = taosGetTimestampToday(timePrec, pInput->tz);
  for (int32_t i = 0; i < pInput->numOfRows; ++i) {
    colDataSetInt64(pOutput->columnData, i, &ts);
  }
  pOutput->numOfRows = pInput->numOfRows;
  return TSDB_CODE_SUCCESS;
}

int32_t timezoneFunction(SScalarParam *pInput, int32_t inputNum, SScalarParam *pOutput) {
  char  output[TD_TIMEZONE_LEN + VARSTR_HEADER_SIZE] = {0};
  char *tmp = NULL;
  if (pInput->tz == NULL) {
    (void)memcpy(varDataVal(output), tsTimezoneStr, TD_TIMEZONE_LEN);
  } else {
    char *tzName = (char *)taosHashGet(pTimezoneNameMap, &pInput->tz, sizeof(timezone_t));
    if (tzName == NULL) {
      tzName = TZ_UNKNOWN;
    }
    tstrncpy(varDataVal(output), tzName, strlen(tzName) + 1);
  }

  varDataSetLen(output, strlen(varDataVal(output)));
  for (int32_t i = 0; i < pInput->numOfRows; ++i) {
    SCL_ERR_RET(colDataSetVal(pOutput->columnData, i, output, false));
  }
  pOutput->numOfRows = pInput->numOfRows;
  return TSDB_CODE_SUCCESS;
}

int32_t weekdayFunctionImpl(SScalarParam *pInput, int32_t inputNum, SScalarParam *pOutput, bool startFromZero) {
  int32_t type = GET_PARAM_TYPE(&pInput[0]);

  int64_t timePrec, timeVal = 0;

  GET_TYPED_DATA(timePrec, int64_t, GET_PARAM_TYPE(&pInput[1]), pInput[1].columnData->pData,
                 typeGetTypeModFromColInfo(&pInput[1].columnData->info));

  for (int32_t i = 0; i < pInput[0].numOfRows; ++i) {
    if (colDataIsNull_s(pInput[0].columnData, i)) {
      colDataSetNULL(pOutput->columnData, i);
      continue;
    }

    char *input = colDataGetData(pInput[0].columnData, i);

    if (IS_VAR_DATA_TYPE(type)) { /* datetime format strings */
      int32_t ret = convertStringToTimestamp(type, input, timePrec, &timeVal, pInput->tz, pInput->charsetCxt);
      if (ret != TSDB_CODE_SUCCESS) {
        colDataSetNULL(pOutput->columnData, i);
        continue;
      }
    } else if (type == TSDB_DATA_TYPE_BIGINT) { /* unix timestamp */
      GET_TYPED_DATA(timeVal, int64_t, type, input, typeGetTypeModFromColInfo(&pInput[0].columnData->info));
    } else if (type == TSDB_DATA_TYPE_TIMESTAMP) { /* timestamp column*/
      GET_TYPED_DATA(timeVal, int64_t, type, input, typeGetTypeModFromColInfo(&pInput[0].columnData->info));
    }
    struct STm tm;
    TAOS_CHECK_RETURN(taosTs2Tm(timeVal, timePrec, &tm, pInput->tz));
    int64_t ret = startFromZero ? (tm.tm.tm_wday + 6) % 7 : tm.tm.tm_wday + 1;
    colDataSetInt64(pOutput->columnData, i, &ret);
  }

  pOutput->numOfRows = pInput->numOfRows;

  return TSDB_CODE_SUCCESS;
}

int32_t weekdayFunction(SScalarParam *pInput, int32_t inputNum, SScalarParam *pOutput) {
  return weekdayFunctionImpl(pInput, inputNum, pOutput, true);
}

int32_t dayofweekFunction(SScalarParam *pInput, int32_t inputNum, SScalarParam *pOutput) {
  return weekdayFunctionImpl(pInput, inputNum, pOutput, false);
}

// calculate day number from 0000-00-00
static int32_t getDayNum(int32_t year, int32_t month, int32_t day) {
  int32_t delsum;
  int32_t temp;
  int32_t y = year;

  if (y == 0 && month == 0) {
    return 0;
  }

  delsum = 365 * y + 31 * (month - 1) + day;
  if (month <= 2)
    y--;
  else
    delsum -= (month * 4 + 23) / 10;
  temp = ((y / 100 + 1) * 3) / 4;
  return (delsum + y / 4 - temp);
}

static int32_t getDaysInYear(int32_t year) {
  return (((year % 100) == 0) ? ((year % 400) == 0) : ((year % 4) == 0)) ? 366 : 365;
}

static int32_t getWeekday(int32_t daynr, bool sundayFirstDay) { return (daynr + 5 + (sundayFirstDay ? 1 : 0)) % 7; }

static int32_t calculateWeekNum(struct tm date, int32_t weekFlag) {
  int32_t days;
  int32_t year = date.tm_year + 1900;
  int32_t month = date.tm_mon + 1;
  int32_t day = date.tm_mday;
  int32_t dayNum = getDayNum(year, month, day);
  int32_t firstDayNum = getDayNum(year, 1, 1);
  bool    mondayFirst = (weekFlag & WEEK_FLAG_MONDAY_FIRST);
  bool    weekStartFromOne = (weekFlag & WEEK_FLAG_FROM_ONE);
  bool    firstWeekday = (weekFlag & WEEK_FLAG_INCLUDE_FIRST_DAY);

  int32_t weekday = getWeekday(firstDayNum, !mondayFirst);
  if (month == 1 && day <= 7 - weekday) {
    if (!weekStartFromOne && ((firstWeekday && weekday != 0) || (!firstWeekday && weekday >= 4))) {
      return 0;
    }
    weekStartFromOne = true;
    days = getDaysInYear(--year);
    firstDayNum -= days;
    weekday = (weekday + 53 * 7 - days) % 7;
  }

  if ((firstWeekday && weekday != 0) || (!firstWeekday && weekday >= 4))
    days = dayNum - (firstDayNum + (7 - weekday));
  else
    days = dayNum - (firstDayNum - weekday);

  if (weekStartFromOne && days >= 52 * 7) {
    weekday = (weekday + getDaysInYear(year)) % 7;
    if ((!firstWeekday && weekday < 4) || (firstWeekday && weekday == 0)) {
      return 1;
    }
  }
  return days / 7 + 1;
}

static int32_t weekMode(int32_t mode) {
  return mode & WEEK_FLAG_MONDAY_FIRST ? mode : mode ^ WEEK_FLAG_INCLUDE_FIRST_DAY;
}

int32_t weekFunctionImpl(SScalarParam *pInput, int32_t inputNum, SScalarParam *pOutput, int64_t prec, int32_t mode) {
  int32_t type = GET_PARAM_TYPE(&pInput[0]);

  int64_t timeVal = 0;

  for (int32_t i = 0; i < pInput[0].numOfRows; ++i) {
    if (colDataIsNull_s(pInput[0].columnData, i)) {
      colDataSetNULL(pOutput->columnData, i);
      continue;
    }

    char *input = colDataGetData(pInput[0].columnData, i);

    if (IS_VAR_DATA_TYPE(type)) { /* datetime format strings */
      int32_t ret = convertStringToTimestamp(type, input, prec, &timeVal, pInput->tz, pInput->charsetCxt);
      if (ret != TSDB_CODE_SUCCESS) {
        colDataSetNULL(pOutput->columnData, i);
        continue;
      }
    } else if (type == TSDB_DATA_TYPE_BIGINT) { /* unix timestamp */
      GET_TYPED_DATA(timeVal, int64_t, type, input, typeGetTypeModFromColInfo(&pInput[0].columnData->info));
    } else if (type == TSDB_DATA_TYPE_TIMESTAMP) { /* timestamp column*/
      GET_TYPED_DATA(timeVal, int64_t, type, input, typeGetTypeModFromColInfo(&pInput[0].columnData->info));
    }
    struct STm tm;
    SCL_ERR_RET(taosTs2Tm(timeVal, prec, &tm, pInput->tz));
    int64_t ret = calculateWeekNum(tm.tm, weekMode(mode));
    colDataSetInt64(pOutput->columnData, i, &ret);
  }

  pOutput->numOfRows = pInput->numOfRows;

  return TSDB_CODE_SUCCESS;
}

int32_t weekFunction(SScalarParam *pInput, int32_t inputNum, SScalarParam *pOutput) {
  int64_t timePrec;
  int32_t mode = 0;
  if (inputNum == 2) {
    GET_TYPED_DATA(timePrec, int64_t, GET_PARAM_TYPE(&pInput[1]), pInput[1].columnData->pData,
                   typeGetTypeModFromColInfo(&pInput[1].columnData->info));
    return weekFunctionImpl(pInput, inputNum, pOutput, timePrec, mode);
  } else {
    GET_TYPED_DATA(mode, int32_t, GET_PARAM_TYPE(&pInput[1]), pInput[1].columnData->pData,
                   typeGetTypeModFromColInfo(&pInput[1].columnData->info));
    GET_TYPED_DATA(timePrec, int64_t, GET_PARAM_TYPE(&pInput[2]), pInput[2].columnData->pData,
                   typeGetTypeModFromColInfo(&pInput[2].columnData->info));
    return weekFunctionImpl(pInput, inputNum, pOutput, timePrec, mode);
  }
}

int32_t weekofyearFunction(SScalarParam *pInput, int32_t inputNum, SScalarParam *pOutput) {
  int64_t timePrec;
  GET_TYPED_DATA(timePrec, int64_t, GET_PARAM_TYPE(&pInput[1]), pInput[1].columnData->pData,
                 typeGetTypeModFromColInfo(&pInput[1].columnData->info));
  return weekFunctionImpl(pInput, inputNum, pOutput, timePrec, 3);
}

int32_t atanFunction(SScalarParam *pInput, int32_t inputNum, SScalarParam *pOutput) {
  return doScalarFunctionUnique(pInput, inputNum, pOutput, atan);
}

int32_t sinFunction(SScalarParam *pInput, int32_t inputNum, SScalarParam *pOutput) {
  return doScalarFunctionUnique(pInput, inputNum, pOutput, sin);
}

int32_t cosFunction(SScalarParam *pInput, int32_t inputNum, SScalarParam *pOutput) {
  return doScalarFunctionUnique(pInput, inputNum, pOutput, cos);
}

int32_t tanFunction(SScalarParam *pInput, int32_t inputNum, SScalarParam *pOutput) {
  return doScalarFunctionUnique(pInput, inputNum, pOutput, tan);
}

int32_t asinFunction(SScalarParam *pInput, int32_t inputNum, SScalarParam *pOutput) {
  return doScalarFunctionUnique(pInput, inputNum, pOutput, asin);
}

int32_t acosFunction(SScalarParam *pInput, int32_t inputNum, SScalarParam *pOutput) {
  return doScalarFunctionUnique(pInput, inputNum, pOutput, acos);
}

int32_t powFunction(SScalarParam *pInput, int32_t inputNum, SScalarParam *pOutput) {
  return doScalarFunctionUnique2(pInput, inputNum, pOutput, pow);
}

int32_t logFunction(SScalarParam *pInput, int32_t inputNum, SScalarParam *pOutput) {
  if (inputNum == 1) {
    return doScalarFunctionUnique(pInput, inputNum, pOutput, tlog);
  } else {
    return doScalarFunctionUnique2(pInput, inputNum, pOutput, tlog2);
  }
}

int32_t sqrtFunction(SScalarParam *pInput, int32_t inputNum, SScalarParam *pOutput) {
  return doScalarFunctionUnique(pInput, inputNum, pOutput, sqrt);
}

int32_t ceilFunction(SScalarParam *pInput, int32_t inputNum, SScalarParam *pOutput) {
  return doScalarFunction(pInput, inputNum, pOutput, ceilf, ceil);
}

int32_t floorFunction(SScalarParam *pInput, int32_t inputNum, SScalarParam *pOutput) {
  return doScalarFunction(pInput, inputNum, pOutput, floorf, floor);
}

int32_t randFunction(SScalarParam *pInput, int32_t inputNum, SScalarParam *pOutput) {
  int32_t seed;
  int32_t numOfRows = inputNum == 1 ? pInput[0].numOfRows : TMAX(pInput[0].numOfRows, pInput[1].numOfRows);
  for (int32_t i = 0; i < numOfRows; ++i) {
    // for constant seed, only set seed once
    if ((pInput[0].numOfRows == 1 && i == 0) || (pInput[0].numOfRows != 1)) {
      if (!IS_NULL_TYPE(GET_PARAM_TYPE(&pInput[0])) && !colDataIsNull_s(pInput[0].columnData, i)) {
        GET_TYPED_DATA(seed, int32_t, GET_PARAM_TYPE(&pInput[0]), colDataGetData(pInput[0].columnData, i),
                       typeGetTypeModFromColInfo(&pInput[0].columnData->info));
        taosSeedRand(seed);
      }
    }
    double random_value = (double)(taosRand() % RAND_MAX) / RAND_MAX;
    colDataSetDouble(pOutput->columnData, i, &random_value);
  }
  pOutput->numOfRows = numOfRows;
  return TSDB_CODE_SUCCESS;
}

static double decimalFn(double val1, double val2, _double_fn fn) {
  if (val1 > DBL_MAX || val1 < -DBL_MAX) {
    return val1;
  }

  double scale = pow(10, val2);

  if (val2 < 0) {
    return fn(val1 * scale) / scale;
  } else {
    double scaled_number = val1 * scale;

    if (scaled_number > DBL_MAX || scaled_number < -DBL_MAX) {
      return val1;
    }

    return fn(scaled_number) / scale;
  }
}

static float decimalfFn(float val1, float val2, _float_fn fn) {
  if (val1 > FLT_MAX || val1 < -FLT_MAX) {
    return val1;
  }

  float scale = powf(10, val2);

  if (val2 < 0) {
    return fn(val1 * scale) / scale;
  } else {
    float scaled_number = val1 * scale;

    if (scaled_number > FLT_MAX || scaled_number < -FLT_MAX) {
      return val1;
    }

    return fn(scaled_number) / scale;
  }
}

static double roundFn(double val1, double val2) { return decimalFn(val1, val2, round); }

static float roundfFn(float val1, float val2) { return decimalfFn(val1, val2, roundf); }

static double truncFn(double val1, double val2) { return decimalFn(val1, val2, trunc); }

static float truncfFn(float val1, float val2) { return decimalfFn(val1, val2, truncf); }

static int32_t doScalarFunction2(SScalarParam *pInput, int32_t inputNum, SScalarParam *pOutput, _float_fn_2 f1,
                                 _double_fn_2 d1) {
  SColumnInfoData     *pInputData[2];
  SColumnInfoData     *pOutputData = pOutput->columnData;
  _getDoubleValue_fn_t getValueFn[2];

  for (int32_t i = 0; i < inputNum; ++i) {
    pInputData[i] = pInput[i].columnData;
    SCL_ERR_RET(getVectorDoubleValueFn(GET_PARAM_TYPE(&pInput[i]), &getValueFn[i]));
  }

  bool hasNullType = (IS_NULL_TYPE(GET_PARAM_TYPE(&pInput[0])) || IS_NULL_TYPE(GET_PARAM_TYPE(&pInput[1])));

  int32_t numOfRows = TMAX(pInput[0].numOfRows, pInput[1].numOfRows);
  for (int32_t i = 0; i < numOfRows; ++i) {
    int32_t colIdx1 = (pInput[0].numOfRows == 1) ? 0 : i;
    int32_t colIdx2 = (pInput[1].numOfRows == 1) ? 0 : i;
    if (colDataIsNull_s(pInputData[0], colIdx1) || colDataIsNull_s(pInputData[1], colIdx2) || hasNullType) {
      colDataSetNULL(pOutputData, i);
      continue;
    }
    double in2;
    GET_TYPED_DATA(in2, double, GET_PARAM_TYPE(&pInput[1]), colDataGetData(pInputData[1], colIdx2),
                   typeGetTypeModFromColInfo(&pInputData[1]->info));
    switch (GET_PARAM_TYPE(&pInput[0])) {
      case TSDB_DATA_TYPE_DOUBLE: {
        double *in = (double *)pInputData[0]->pData;
        double *out = (double *)pOutputData->pData;
        double  result = d1(in[colIdx1], in2);
        if (isinf(result) || isnan(result)) {
          colDataSetNULL(pOutputData, i);
        } else {
          out[i] = result;
        }
        break;
      }
      case TSDB_DATA_TYPE_FLOAT: {
        float *in = (float *)pInputData[0]->pData;
        float *out = (float *)pOutputData->pData;
        float  result = f1(in[colIdx1], (float)in2);
        if (isinf(result) || isnan(result)) {
          colDataSetNULL(pOutputData, i);
        } else {
          out[i] = result;
        }
        break;
      }
      case TSDB_DATA_TYPE_TINYINT: {
        int8_t *in = (int8_t *)pInputData[0]->pData;
        int8_t *out = (int8_t *)pOutputData->pData;
        int8_t  result = (int8_t)d1((double)in[colIdx1], in2);
        out[i] = result;
        break;
      }
      case TSDB_DATA_TYPE_SMALLINT: {
        int16_t *in = (int16_t *)pInputData[0]->pData;
        int16_t *out = (int16_t *)pOutputData->pData;
        int16_t  result = (int16_t)d1((double)in[colIdx1], in2);
        out[i] = result;
        break;
      }
      case TSDB_DATA_TYPE_INT: {
        int32_t *in = (int32_t *)pInputData[0]->pData;
        int32_t *out = (int32_t *)pOutputData->pData;
        int32_t  result = (int32_t)d1((double)in[colIdx1], in2);
        out[i] = result;
        break;
      }
      case TSDB_DATA_TYPE_BIGINT: {
        int64_t *in = (int64_t *)pInputData[0]->pData;
        int64_t *out = (int64_t *)pOutputData->pData;
        int64_t  result = (int64_t)d1((double)in[colIdx1], in2);
        out[i] = result;
        break;
      }
      case TSDB_DATA_TYPE_UTINYINT: {
        uint8_t *in = (uint8_t *)pInputData[0]->pData;
        uint8_t *out = (uint8_t *)pOutputData->pData;
        uint8_t  result = (uint8_t)d1((double)in[colIdx1], in2);
        out[i] = result;
        break;
      }
      case TSDB_DATA_TYPE_USMALLINT: {
        uint16_t *in = (uint16_t *)pInputData[0]->pData;
        uint16_t *out = (uint16_t *)pOutputData->pData;
        uint16_t  result = (uint16_t)d1((double)in[colIdx1], in2);
        out[i] = result;
        break;
      }
      case TSDB_DATA_TYPE_UINT: {
        uint32_t *in = (uint32_t *)pInputData[0]->pData;
        uint32_t *out = (uint32_t *)pOutputData->pData;
        uint32_t  result = (uint32_t)d1((double)in[colIdx1], in2);
        out[i] = result;
        break;
      }
      case TSDB_DATA_TYPE_UBIGINT: {
        uint64_t *in = (uint64_t *)pInputData[0]->pData;
        uint64_t *out = (uint64_t *)pOutputData->pData;
        uint64_t  result = (uint64_t)d1((double)in[colIdx1], in2);
        out[i] = result;
        break;
      }
    }
  }

  pOutput->numOfRows = numOfRows;
  return TSDB_CODE_SUCCESS;
}

int32_t roundFunction(SScalarParam *pInput, int32_t inputNum, SScalarParam *pOutput) {
  if (inputNum == 1) {
    return doScalarFunction(pInput, inputNum, pOutput, roundf, round);
  } else {
    return doScalarFunction2(pInput, inputNum, pOutput, roundfFn, roundFn);
  }
}

int32_t truncFunction(SScalarParam *pInput, int32_t inputNum, SScalarParam *pOutput) {
  return doScalarFunction2(pInput, inputNum, pOutput, truncfFn, truncFn);
}

int32_t piFunction(SScalarParam *pInput, int32_t inputNum, SScalarParam *pOutput) {
  double_t value = M_PI;
  for (int32_t i = 0; i < pInput->numOfRows; ++i) {
    colDataSetDouble(pOutput->columnData, i, &value);
  }
  pOutput->numOfRows = pInput->numOfRows;
  return TSDB_CODE_SUCCESS;
}

int32_t expFunction(SScalarParam *pInput, int32_t inputNum, SScalarParam *pOutput) {
  return doScalarFunctionUnique(pInput, inputNum, pOutput, exp);
}

int32_t lnFunction(SScalarParam *pInput, int32_t inputNum, SScalarParam *pOutput) {
  return doScalarFunctionUnique(pInput, inputNum, pOutput, tlog);
}

int32_t modFunction(SScalarParam *pInput, int32_t inputNum, SScalarParam *pOutput) {
  return doScalarFunctionUnique2(pInput, inputNum, pOutput, fmod);
}

int32_t degreesFunction(SScalarParam *pInput, int32_t inputNum, SScalarParam *pOutput) {
  return doScalarFunctionUnique(pInput, inputNum, pOutput, degrees);
}

int32_t radiansFunction(SScalarParam *pInput, int32_t inputNum, SScalarParam *pOutput) {
  return doScalarFunctionUnique(pInput, inputNum, pOutput, radians);
}

int32_t lowerFunction(SScalarParam *pInput, int32_t inputNum, SScalarParam *pOutput) {
#ifdef WINDOWS
  return doCaseConvFunction(pInput, inputNum, pOutput, towlower);
#else
  return doCaseConvFunction(pInput, inputNum, pOutput, tolower);
#endif
}

int32_t upperFunction(SScalarParam *pInput, int32_t inputNum, SScalarParam *pOutput) {
#ifdef WINDOWS
  return doCaseConvFunction(pInput, inputNum, pOutput, towupper);
#else
  return doCaseConvFunction(pInput, inputNum, pOutput, toupper);
#endif
}

int32_t ltrimFunction(SScalarParam *pInput, int32_t inputNum, SScalarParam *pOutput) {
  return doTrimFunction(pInput, inputNum, pOutput, tltrimspace, tltrim);
}

int32_t rtrimFunction(SScalarParam *pInput, int32_t inputNum, SScalarParam *pOutput) {
  return doTrimFunction(pInput, inputNum, pOutput, trtrimspace, tltrim);
}

int32_t lengthFunction(SScalarParam *pInput, int32_t inputNum, SScalarParam *pOutput) {
  return doLengthFunction(pInput, inputNum, pOutput, tlength);
}

int32_t charLengthFunction(SScalarParam *pInput, int32_t inputNum, SScalarParam *pOutput) {
  return doLengthFunction(pInput, inputNum, pOutput, tcharlength);
}

bool getTimePseudoFuncEnv(SFunctionNode *UNUSED_PARAM(pFunc), SFuncExecEnv *pEnv) {
  pEnv->calcMemSize = sizeof(int64_t);
  return true;
}

#ifdef BUILD_NO_CALL
int32_t qStartTsFunction(SScalarParam *pInput, int32_t inputNum, SScalarParam *pOutput) {
  colDataSetInt64(pOutput->columnData, pOutput->numOfRows, (int64_t *)colDataGetData(pInput->columnData, 0));
  return TSDB_CODE_SUCCESS;
}

int32_t qEndTsFunction(SScalarParam *pInput, int32_t inputNum, SScalarParam *pOutput) {
  colDataSetInt64(pOutput->columnData, pOutput->numOfRows, (int64_t *)colDataGetData(pInput->columnData, 1));
  return TSDB_CODE_SUCCESS;
}
#endif

int32_t winDurFunction(SScalarParam *pInput, int32_t inputNum, SScalarParam *pOutput) {
  colDataSetInt64(pOutput->columnData, pOutput->numOfRows, (int64_t *)colDataGetData(pInput->columnData, 2));
  return TSDB_CODE_SUCCESS;
}

int32_t winStartTsFunction(SScalarParam *pInput, int32_t inputNum, SScalarParam *pOutput) {
  colDataSetInt64(pOutput->columnData, pOutput->numOfRows, (int64_t *)colDataGetData(pInput->columnData, 3));
  return TSDB_CODE_SUCCESS;
}

int32_t winEndTsFunction(SScalarParam *pInput, int32_t inputNum, SScalarParam *pOutput) {
  colDataSetInt64(pOutput->columnData, pOutput->numOfRows, (int64_t *)colDataGetData(pInput->columnData, 4));
  return TSDB_CODE_SUCCESS;
}

int32_t isWinFilledFunction(SScalarParam *pInput, int32_t inputNum, SScalarParam *pOutput) {
  int8_t data = 0;
  colDataSetInt8(pOutput->columnData, pOutput->numOfRows, &data);
  return TSDB_CODE_SUCCESS;
}

int32_t qPseudoTagFunction(SScalarParam *pInput, int32_t inputNum, SScalarParam *pOutput) {
  char   *p = colDataGetData(pInput->columnData, 0);
  int32_t code = colDataSetNItems(pOutput->columnData, pOutput->numOfRows, p, pInput->numOfRows, true);
  if (code) {
    return code;
  }

  pOutput->numOfRows += pInput->numOfRows;
  return TSDB_CODE_SUCCESS;
}

/** Aggregation functions **/
int32_t countScalarFunction(SScalarParam *pInput, int32_t inputNum, SScalarParam *pOutput) {
  SColumnInfoData *pInputData = pInput->columnData;
  SColumnInfoData *pOutputData = pOutput->columnData;

  int64_t *out = (int64_t *)pOutputData->pData;
  *out = 0;
  for (int32_t i = 0; i < pInput->numOfRows; ++i) {
    if (colDataIsNull_s(pInputData, i)) {
      continue;
    }
    (*out)++;
  }

  pOutput->numOfRows = 1;
  return TSDB_CODE_SUCCESS;
}

int32_t sumScalarFunction(SScalarParam *pInput, int32_t inputNum, SScalarParam *pOutput) {
  SColumnInfoData *pInputData = pInput->columnData;
  SColumnInfoData *pOutputData = pOutput->columnData;

  int32_t type = GET_PARAM_TYPE(pInput);
  bool    hasNull = false;
  for (int32_t i = 0; i < pInput->numOfRows; ++i) {
    if (colDataIsNull_s(pInputData, i)) {
      hasNull = true;
      break;
    }

    if (IS_SIGNED_NUMERIC_TYPE(type) || type == TSDB_DATA_TYPE_BOOL) {
      int64_t *out = (int64_t *)pOutputData->pData;
      if (type == TSDB_DATA_TYPE_TINYINT || type == TSDB_DATA_TYPE_BOOL) {
        int8_t *in = (int8_t *)pInputData->pData;
        *out += in[i];
      } else if (type == TSDB_DATA_TYPE_SMALLINT) {
        int16_t *in = (int16_t *)pInputData->pData;
        *out += in[i];
      } else if (type == TSDB_DATA_TYPE_INT) {
        int32_t *in = (int32_t *)pInputData->pData;
        *out += in[i];
      } else if (type == TSDB_DATA_TYPE_BIGINT) {
        int64_t *in = (int64_t *)pInputData->pData;
        *out += in[i];
      }
    } else if (IS_UNSIGNED_NUMERIC_TYPE(type)) {
      uint64_t *out = (uint64_t *)pOutputData->pData;
      if (type == TSDB_DATA_TYPE_UTINYINT) {
        uint8_t *in = (uint8_t *)pInputData->pData;
        *out += in[i];
      } else if (type == TSDB_DATA_TYPE_USMALLINT) {
        uint16_t *in = (uint16_t *)pInputData->pData;
        *out += in[i];
      } else if (type == TSDB_DATA_TYPE_UINT) {
        uint32_t *in = (uint32_t *)pInputData->pData;
        *out += in[i];
      } else if (type == TSDB_DATA_TYPE_UBIGINT) {
        uint64_t *in = (uint64_t *)pInputData->pData;
        *out += in[i];
      }
    } else if (IS_FLOAT_TYPE(type)) {
      double *out = (double *)pOutputData->pData;
      if (type == TSDB_DATA_TYPE_FLOAT) {
        float *in = (float *)pInputData->pData;
        *out += in[i];
      } else if (type == TSDB_DATA_TYPE_DOUBLE) {
        double *in = (double *)pInputData->pData;
        *out += in[i];
      }
    } else if (type == TSDB_DATA_TYPE_DECIMAL) {
      Decimal128 *pOut = (Decimal128 *)pOutputData->pData;
      if (type == TSDB_DATA_TYPE_DECIMAL64) {
        const Decimal64   *pIn = (Decimal64 *)pInputData->pData;
        const SDecimalOps *pOps = getDecimalOps(type);
        pOps->add(pOut, pIn + i, DECIMAL_WORD_NUM(Decimal64));
      } else if (type == TSDB_DATA_TYPE_DECIMAL) {
        const Decimal128  *pIn = (Decimal128 *)pInputData->pData;
        const SDecimalOps *pOps = getDecimalOps(type);
        pOps->add(pOut, pIn + i, DECIMAL_WORD_NUM(Decimal128));
      }
    }
  }

  if (hasNull) {
    colDataSetNULL(pOutputData, 0);
  }

  pOutput->numOfRows = 1;
  return TSDB_CODE_SUCCESS;
}

static int32_t doMinMaxScalarFunction(SScalarParam *pInput, int32_t inputNum, SScalarParam *pOutput, bool isMinFunc) {
  SColumnInfoData *pInputData = pInput->columnData;
  SColumnInfoData *pOutputData = pOutput->columnData;

  int32_t type = GET_PARAM_TYPE(pInput);

  bool hasNull = false;
  if (isMinFunc) {
    SET_TYPED_DATA_MAX(pOutputData->pData, type);
  } else {
    SET_TYPED_DATA_MIN(pOutputData->pData, type);
  }

  for (int32_t i = 0; i < pInput->numOfRows; ++i) {
    if (colDataIsNull_s(pInputData, i)) {
      hasNull = true;
      break;
    }

    switch (type) {
      case TSDB_DATA_TYPE_BOOL:
      case TSDB_DATA_TYPE_TINYINT: {
        int8_t *in = (int8_t *)pInputData->pData;
        int8_t *out = (int8_t *)pOutputData->pData;
        if ((in[i] > *out) ^ isMinFunc) {
          *out = in[i];
        }
        break;
      }
      case TSDB_DATA_TYPE_SMALLINT: {
        int16_t *in = (int16_t *)pInputData->pData;
        int16_t *out = (int16_t *)pOutputData->pData;
        if ((in[i] > *out) ^ isMinFunc) {
          *out = in[i];
        }
        break;
      }
      case TSDB_DATA_TYPE_INT: {
        int32_t *in = (int32_t *)pInputData->pData;
        int32_t *out = (int32_t *)pOutputData->pData;
        if ((in[i] > *out) ^ isMinFunc) {
          *out = in[i];
        }
        break;
      }
      case TSDB_DATA_TYPE_BIGINT: {
        int64_t *in = (int64_t *)pInputData->pData;
        int64_t *out = (int64_t *)pOutputData->pData;
        if ((in[i] > *out) ^ isMinFunc) {
          *out = in[i];
        }
        break;
      }
      case TSDB_DATA_TYPE_UTINYINT: {
        uint8_t *in = (uint8_t *)pInputData->pData;
        uint8_t *out = (uint8_t *)pOutputData->pData;
        if ((in[i] > *out) ^ isMinFunc) {
          *out = in[i];
        }
        break;
      }
      case TSDB_DATA_TYPE_USMALLINT: {
        uint16_t *in = (uint16_t *)pInputData->pData;
        uint16_t *out = (uint16_t *)pOutputData->pData;
        if ((in[i] > *out) ^ isMinFunc) {
          *out = in[i];
        }
        break;
      }
      case TSDB_DATA_TYPE_UINT: {
        uint32_t *in = (uint32_t *)pInputData->pData;
        uint32_t *out = (uint32_t *)pOutputData->pData;
        if ((in[i] > *out) ^ isMinFunc) {
          *out = in[i];
        }
        break;
      }
      case TSDB_DATA_TYPE_UBIGINT: {
        uint64_t *in = (uint64_t *)pInputData->pData;
        uint64_t *out = (uint64_t *)pOutputData->pData;
        if ((in[i] > *out) ^ isMinFunc) {
          *out = in[i];
        }
        break;
      }
      case TSDB_DATA_TYPE_FLOAT: {
        float *in = (float *)pInputData->pData;
        float *out = (float *)pOutputData->pData;
        if ((in[i] > *out) ^ isMinFunc) {
          *out = in[i];
        }
        break;
      }
      case TSDB_DATA_TYPE_DOUBLE: {
        double *in = (double *)pInputData->pData;
        double *out = (double *)pOutputData->pData;
        if ((in[i] > *out) ^ isMinFunc) {
          *out = in[i];
        }
        break;
      }
      case TSDB_DATA_TYPE_DECIMAL64: {
        Decimal64         *p1 = (Decimal64 *)pInputData->pData;
        Decimal64         *p2 = (Decimal64 *)pOutputData->pData;
        const SDecimalOps *pOps = getDecimalOps(type);
        if (pOps->gt(p1 + i, p2, DECIMAL_WORD_NUM(Decimal64)) ^ isMinFunc) {
          *p2 = p1[i];
        }
        break;
      }
      case TSDB_DATA_TYPE_DECIMAL: {
        Decimal128        *p1 = (Decimal128 *)pInputData->pData;
        Decimal128        *p2 = (Decimal128 *)pOutputData->pData;
        const SDecimalOps *pOps = getDecimalOps(type);
        if (pOps->gt(p1 + i, p2, DECIMAL_WORD_NUM(Decimal128)) ^ isMinFunc) {
          *p2 = p1[i];
        }
        break;
      }
    }
  }

  if (hasNull) {
    colDataSetNULL(pOutputData, 0);
  }

  pOutput->numOfRows = 1;
  return TSDB_CODE_SUCCESS;
}

int32_t minScalarFunction(SScalarParam *pInput, int32_t inputNum, SScalarParam *pOutput) {
  return doMinMaxScalarFunction(pInput, inputNum, pOutput, true);
}

int32_t maxScalarFunction(SScalarParam *pInput, int32_t inputNum, SScalarParam *pOutput) {
  return doMinMaxScalarFunction(pInput, inputNum, pOutput, false);
}

int32_t avgScalarFunction(SScalarParam *pInput, int32_t inputNum, SScalarParam *pOutput) {
  SColumnInfoData *pInputData = pInput->columnData;
  SColumnInfoData *pOutputData = pOutput->columnData;

  int32_t type = GET_PARAM_TYPE(pInput);
  int64_t count = 0;
  bool    hasNull = false;

  for (int32_t i = 0; i < pInput->numOfRows; ++i) {
    if (colDataIsNull_s(pInputData, i)) {
      hasNull = true;
      break;
    }

    switch (type) {
      case TSDB_DATA_TYPE_TINYINT: {
        int8_t  *in = (int8_t *)pInputData->pData;
        int64_t *out = (int64_t *)pOutputData->pData;
        *out += in[i];
        count++;
        break;
      }
      case TSDB_DATA_TYPE_SMALLINT: {
        int16_t *in = (int16_t *)pInputData->pData;
        int64_t *out = (int64_t *)pOutputData->pData;
        *out += in[i];
        count++;
        break;
      }
      case TSDB_DATA_TYPE_INT: {
        int32_t *in = (int32_t *)pInputData->pData;
        int64_t *out = (int64_t *)pOutputData->pData;
        *out += in[i];
        count++;
        break;
      }
      case TSDB_DATA_TYPE_BIGINT: {
        int64_t *in = (int64_t *)pInputData->pData;
        int64_t *out = (int64_t *)pOutputData->pData;
        *out += in[i];
        count++;
        break;
      }
      case TSDB_DATA_TYPE_UTINYINT: {
        uint8_t  *in = (uint8_t *)pInputData->pData;
        uint64_t *out = (uint64_t *)pOutputData->pData;
        *out += in[i];
        count++;
        break;
      }
      case TSDB_DATA_TYPE_USMALLINT: {
        uint16_t *in = (uint16_t *)pInputData->pData;
        uint64_t *out = (uint64_t *)pOutputData->pData;
        *out += in[i];
        count++;
        break;
      }
      case TSDB_DATA_TYPE_UINT: {
        uint32_t *in = (uint32_t *)pInputData->pData;
        uint64_t *out = (uint64_t *)pOutputData->pData;
        *out += in[i];
        count++;
        break;
      }
      case TSDB_DATA_TYPE_UBIGINT: {
        uint64_t *in = (uint64_t *)pInputData->pData;
        uint64_t *out = (uint64_t *)pOutputData->pData;
        *out += in[i];
        count++;
        break;
      }
      case TSDB_DATA_TYPE_FLOAT: {
        float  *in = (float *)pInputData->pData;
        double *out = (double *)pOutputData->pData;
        *out += in[i];
        count++;
        break;
      }
      case TSDB_DATA_TYPE_DOUBLE: {
        double *in = (double *)pInputData->pData;
        double *out = (double *)pOutputData->pData;
        *out += in[i];
        count++;
        break;
      }
      case TSDB_DATA_TYPE_DECIMAL64: {
        const Decimal64   *in = (Decimal64 *)pInputData->pData;
        Decimal128        *out = (Decimal128 *)pOutputData->pData;
        const SDecimalOps *pOps = getDecimalOps(type);
        // check overflow
        pOps->add(out, in + i, DECIMAL_WORD_NUM(Decimal64));
        count++;
      } break;
      case TSDB_DATA_TYPE_DECIMAL: {
        const Decimal128  *in = (Decimal128 *)pInputData->pData;
        Decimal128        *out = (Decimal128 *)pOutputData->pData;
        const SDecimalOps *pOps = getDecimalOps(type);
        // check overflow
        pOps->add(out, in + i, DECIMAL_WORD_NUM(Decimal128));
        count++;
      } break;
    }
  }

  if (hasNull || (count == 0)) {
    colDataSetNULL(pOutputData, 0);
  } else {
    if (IS_SIGNED_NUMERIC_TYPE(type)) {
      int64_t *out = (int64_t *)pOutputData->pData;
      *(double *)out = *out / (double)count;
    } else if (IS_UNSIGNED_NUMERIC_TYPE(type)) {
      uint64_t *out = (uint64_t *)pOutputData->pData;
      *(double *)out = *out / (double)count;
    } else if (IS_FLOAT_TYPE(type)) {
      double *out = (double *)pOutputData->pData;
      *(double *)out = *out / (double)count;
    } else if (IS_DECIMAL_TYPE(type)) {
      Decimal128 *out = (Decimal128 *)pOutputData->pData;
      SDataType   sumDt = {.type = TSDB_DATA_TYPE_DECIMAL,
                           .bytes = DECIMAL128_BYTES,
                           .precision = TSDB_DECIMAL128_MAX_PRECISION,
                           .scale = pInputData->info.scale};
      SDataType   countDt = {
            .type = TSDB_DATA_TYPE_BIGINT, .bytes = tDataTypes[TSDB_DATA_TYPE_BIGINT].bytes, .precision = 0, .scale = 0};
      SDataType avgDt = {.type = TSDB_DATA_TYPE_DECIMAL,
                         .bytes = tDataTypes[TSDB_DATA_TYPE_DECIMAL].bytes,
                         .precision = pOutputData->info.precision,
                         .scale = pOutputData->info.scale};
      int32_t   code = decimalOp(OP_TYPE_DIV, &sumDt, &countDt, &avgDt, out, &count, out);
      if (code != 0) return code;
    }
  }

  pOutput->numOfRows = 1;
  return TSDB_CODE_SUCCESS;
}

int32_t stdScalarFunction(SScalarParam *pInput, int32_t inputNum, SScalarParam *pOutput) {
  SColumnInfoData *pInputData = pInput->columnData;
  SColumnInfoData *pOutputData = pOutput->columnData;

  int32_t type = GET_PARAM_TYPE(pInput);
  // int64_t count = 0, sum = 0, qSum = 0;
  bool hasNull = false;

  for (int32_t i = 0; i < pInput->numOfRows; ++i) {
    if (colDataIsNull_s(pInputData, i)) {
      hasNull = true;
      break;
    }
#if 0
    switch(type) {
      case TSDB_DATA_TYPE_TINYINT: {
        int8_t *in  = (int8_t *)pInputData->pData;
        sum += in[i];
        qSum += in[i] * in[i];
        count++;
        break;
      }
      case TSDB_DATA_TYPE_SMALLINT: {
        int16_t *in  = (int16_t *)pInputData->pData;
        sum += in[i];
        qSum += in[i] * in[i];
        count++;
        break;
      }
      case TSDB_DATA_TYPE_INT: {
        int32_t *in  = (int32_t *)pInputData->pData;
        sum += in[i];
        qSum += in[i] * in[i];
        count++;
        break;
      }
      case TSDB_DATA_TYPE_BIGINT: {
        int64_t *in  = (int64_t *)pInputData->pData;
        sum += in[i];
        qSum += in[i] * in[i];
        count++;
        break;
      }
      case TSDB_DATA_TYPE_UTINYINT: {
        uint8_t *in  = (uint8_t *)pInputData->pData;
        sum += in[i];
        qSum += in[i] * in[i];
        count++;
        break;
      }
      case TSDB_DATA_TYPE_USMALLINT: {
        uint16_t *in  = (uint16_t *)pInputData->pData;
        sum += in[i];
        qSum += in[i] * in[i];
        count++;
        break;
      }
      case TSDB_DATA_TYPE_UINT: {
        uint32_t *in  = (uint32_t *)pInputData->pData;
        sum += in[i];
        qSum += in[i] * in[i];
        count++;
        break;
      }
      case TSDB_DATA_TYPE_UBIGINT: {
        uint64_t *in  = (uint64_t *)pInputData->pData;
        sum += in[i];
        qSum += in[i] * in[i];
        count++;
        break;
      }
      case TSDB_DATA_TYPE_FLOAT: {
        float *in  = (float *)pInputData->pData;
        sum += in[i];
        qSum += in[i] * in[i];
        count++;
        break;
      }
      case TSDB_DATA_TYPE_DOUBLE: {
        double *in  = (double *)pInputData->pData;
        sum += in[i];
        qSum += in[i] * in[i];
        count++;
        break;
      }
    }
#endif
  }

  double *out = (double *)pOutputData->pData;
  if (hasNull) {
    colDataSetNULL(pOutputData, 0);
  } else {
    *out = 0;
#if 0
    double avg = 0;
    if (IS_SIGNED_NUMERIC_TYPE(type)) {
      avg = (int64_t)sum / (double)count;
      *out =  sqrt(fabs((int64_t)qSum / ((double)count) - avg * avg));
    } else if (IS_UNSIGNED_NUMERIC_TYPE(type)) {
      avg = (uint64_t)sum / (double)count;
      *out =  sqrt(fabs((uint64_t)qSum / ((double)count) - avg * avg));
    } else if (IS_FLOAT_TYPE(type)) {
      avg = (double)sum / (double)count;
      *out =  sqrt(fabs((double)qSum / ((double)count) - avg * avg));
    }
#endif
  }

  pOutput->numOfRows = 1;
  return TSDB_CODE_SUCCESS;
}

#define LEASTSQR_CAL(p, x, y, index, step) \
  do {                                     \
    (p)[0][0] += (double)(x) * (x);        \
    (p)[0][1] += (double)(x);              \
    (p)[0][2] += (double)(x) * (y)[index]; \
    (p)[1][2] += (y)[index];               \
    (x) += step;                           \
  } while (0)

int32_t leastSQRScalarFunction(SScalarParam *pInput, int32_t inputNum, SScalarParam *pOutput) {
  SColumnInfoData *pInputData = pInput->columnData;
  SColumnInfoData *pOutputData = pOutput->columnData;

  double startVal, stepVal;
  double matrix[2][3] = {0};
  GET_TYPED_DATA(startVal, double, GET_PARAM_TYPE(&pInput[1]), pInput[1].columnData->pData,
                 typeGetTypeModFromColInfo(&pInput[1].columnData->info));
  GET_TYPED_DATA(stepVal, double, GET_PARAM_TYPE(&pInput[2]), pInput[2].columnData->pData,
                 typeGetTypeModFromColInfo(&pInput[2].columnData->info));

  int32_t type = GET_PARAM_TYPE(pInput);
  int64_t count = 0;

  switch (type) {
    case TSDB_DATA_TYPE_TINYINT: {
      int8_t *in = (int8_t *)pInputData->pData;
      for (int32_t i = 0; i < pInput->numOfRows; ++i) {
        if (colDataIsNull_s(pInputData, i)) {
          continue;
        }

        count++;
        LEASTSQR_CAL(matrix, startVal, in, i, stepVal);
      }
      break;
    }
    case TSDB_DATA_TYPE_SMALLINT: {
      int16_t *in = (int16_t *)pInputData->pData;
      for (int32_t i = 0; i < pInput->numOfRows; ++i) {
        if (colDataIsNull_s(pInputData, i)) {
          continue;
        }

        count++;
        LEASTSQR_CAL(matrix, startVal, in, i, stepVal);
      }
      break;
    }
    case TSDB_DATA_TYPE_INT: {
      int32_t *in = (int32_t *)pInputData->pData;
      for (int32_t i = 0; i < pInput->numOfRows; ++i) {
        if (colDataIsNull_s(pInputData, i)) {
          continue;
        }

        count++;
        LEASTSQR_CAL(matrix, startVal, in, i, stepVal);
      }
      break;
    }
    case TSDB_DATA_TYPE_BIGINT: {
      int64_t *in = (int64_t *)pInputData->pData;
      for (int32_t i = 0; i < pInput->numOfRows; ++i) {
        if (colDataIsNull_s(pInputData, i)) {
          continue;
        }

        count++;
        LEASTSQR_CAL(matrix, startVal, in, i, stepVal);
      }
      break;
    }
    case TSDB_DATA_TYPE_UTINYINT: {
      uint8_t *in = (uint8_t *)pInputData->pData;
      for (int32_t i = 0; i < pInput->numOfRows; ++i) {
        if (colDataIsNull_s(pInputData, i)) {
          continue;
        }

        count++;
        LEASTSQR_CAL(matrix, startVal, in, i, stepVal);
      }
      break;
    }
    case TSDB_DATA_TYPE_USMALLINT: {
      uint16_t *in = (uint16_t *)pInputData->pData;
      for (int32_t i = 0; i < pInput->numOfRows; ++i) {
        if (colDataIsNull_s(pInputData, i)) {
          continue;
        }

        count++;
        LEASTSQR_CAL(matrix, startVal, in, i, stepVal);
      }
      break;
    }
    case TSDB_DATA_TYPE_UINT: {
      uint32_t *in = (uint32_t *)pInputData->pData;
      for (int32_t i = 0; i < pInput->numOfRows; ++i) {
        if (colDataIsNull_s(pInputData, i)) {
          continue;
        }

        count++;
        LEASTSQR_CAL(matrix, startVal, in, i, stepVal);
      }
      break;
    }
    case TSDB_DATA_TYPE_UBIGINT: {
      uint64_t *in = (uint64_t *)pInputData->pData;
      for (int32_t i = 0; i < pInput->numOfRows; ++i) {
        if (colDataIsNull_s(pInputData, i)) {
          continue;
        }

        count++;
        LEASTSQR_CAL(matrix, startVal, in, i, stepVal);
      }
      break;
    }
    case TSDB_DATA_TYPE_FLOAT: {
      float *in = (float *)pInputData->pData;
      for (int32_t i = 0; i < pInput->numOfRows; ++i) {
        if (colDataIsNull_s(pInputData, i)) {
          continue;
        }

        count++;
        LEASTSQR_CAL(matrix, startVal, in, i, stepVal);
      }
      break;
    }
    case TSDB_DATA_TYPE_DOUBLE: {
      double *in = (double *)pInputData->pData;
      for (int32_t i = 0; i < pInput->numOfRows; ++i) {
        if (colDataIsNull_s(pInputData, i)) {
          continue;
        }

        count++;
        LEASTSQR_CAL(matrix, startVal, in, i, stepVal);
      }
      break;
    }
  }

  if (count == 0) {
    colDataSetNULL(pOutputData, 0);
  } else {
    matrix[1][1] = (double)count;
    matrix[1][0] = matrix[0][1];

    double matrix00 = matrix[0][0] - matrix[1][0] * (matrix[0][1] / matrix[1][1]);
    double matrix02 = matrix[0][2] - matrix[1][2] * (matrix[0][1] / matrix[1][1]);
    double matrix12 = matrix[1][2] - matrix02 * (matrix[1][0] / matrix00);
    matrix02 /= matrix00;

    matrix12 /= matrix[1][1];

    char buf[LEASTSQUARES_BUFF_LENGTH] = {0};
    char slopBuf[64] = {0};
    char interceptBuf[64] = {0};
    int  n = tsnprintf(slopBuf, 64, "%.6lf", matrix02);
    if (n > LEASTSQUARES_DOUBLE_ITEM_LENGTH) {
      (void)snprintf(slopBuf, 64, "%." DOUBLE_PRECISION_DIGITS, matrix02);
    }
    n = tsnprintf(interceptBuf, 64, "%.6lf", matrix12);
    if (n > LEASTSQUARES_DOUBLE_ITEM_LENGTH) {
      (void)snprintf(interceptBuf, 64, "%." DOUBLE_PRECISION_DIGITS, matrix12);
    }
    size_t len =
        snprintf(varDataVal(buf), sizeof(buf) - VARSTR_HEADER_SIZE, "{slop:%s, intercept:%s}", slopBuf, interceptBuf);
    varDataSetLen(buf, len);
    SCL_ERR_RET(colDataSetVal(pOutputData, 0, buf, false));
  }

  pOutput->numOfRows = 1;
  return TSDB_CODE_SUCCESS;
}

int32_t percentileScalarFunction(SScalarParam *pInput, int32_t inputNum, SScalarParam *pOutput) {
  SColumnInfoData *pInputData = pInput->columnData;
  SColumnInfoData *pOutputData = pOutput->columnData;

  int32_t type = GET_PARAM_TYPE(pInput);

  double val;
  bool   hasNull = false;
  for (int32_t i = 0; i < pInput->numOfRows; ++i) {
    if (colDataIsNull_s(pInputData, i)) {
      hasNull = true;
      break;
    }
    char *in = pInputData->pData;
    GET_TYPED_DATA(val, double, type, in, typeGetTypeModFromColInfo(&pInputData->info));
  }

  if (hasNull) {
    colDataSetNULL(pOutputData, 0);
  } else {
    SCL_ERR_RET(colDataSetVal(pOutputData, 0, (char *)&val, false));
  }

  pOutput->numOfRows = 1;
  return TSDB_CODE_SUCCESS;
}

int32_t apercentileScalarFunction(SScalarParam *pInput, int32_t inputNum, SScalarParam *pOutput) {
  return percentileScalarFunction(pInput, inputNum, pOutput);
}

int32_t spreadScalarFunction(SScalarParam *pInput, int32_t inputNum, SScalarParam *pOutput) {
  SColumnInfoData *pInputData = pInput->columnData;
  SColumnInfoData *pOutputData = pOutput->columnData;

  int32_t type = GET_PARAM_TYPE(pInput);

  double min, max;
  SET_DOUBLE_VAL(&min, DBL_MAX);
  SET_DOUBLE_VAL(&max, -DBL_MAX);

  bool hasNull = false;
  for (int32_t i = 0; i < pInput->numOfRows; ++i) {
    if (colDataIsNull_s(pInputData, i)) {
      hasNull = true;
      break;
    }

    char *in = pInputData->pData;

    double val = 0;
    GET_TYPED_DATA(val, double, type, in, typeGetTypeModFromColInfo(&pInputData->info));

    if (val < GET_DOUBLE_VAL(&min)) {
      SET_DOUBLE_VAL(&min, val);
    }

    if (val > GET_DOUBLE_VAL(&max)) {
      SET_DOUBLE_VAL(&max, val);
    }
  }

  if (hasNull) {
    colDataSetNULL(pOutputData, 0);
  } else {
    double result = max - min;
    SCL_ERR_RET(colDataSetVal(pOutputData, 0, (char *)&result, false));
  }

  pOutput->numOfRows = 1;
  return TSDB_CODE_SUCCESS;
}

int32_t nonCalcScalarFunction(SScalarParam *pInput, int32_t inputNum, SScalarParam *pOutput) {
  SColumnInfoData *pInputData = pInput->columnData;
  SColumnInfoData *pOutputData = pOutput->columnData;

  int32_t type = GET_PARAM_TYPE(pInput);
  bool    hasNull = false;

  for (int32_t i = 0; i < pInput->numOfRows; ++i) {
    if (colDataIsNull_s(pInputData, i)) {
      hasNull = true;
      break;
    }
  }

  double *out = (double *)pOutputData->pData;
  if (hasNull) {
    colDataSetNULL(pOutputData, 0);
  } else {
    *out = 0;
  }

  pOutput->numOfRows = 1;
  return TSDB_CODE_SUCCESS;
}

int32_t derivativeScalarFunction(SScalarParam *pInput, int32_t inputNum, SScalarParam *pOutput) {
  return nonCalcScalarFunction(pInput, inputNum, pOutput);
}

int32_t irateScalarFunction(SScalarParam *pInput, int32_t inputNum, SScalarParam *pOutput) {
  return nonCalcScalarFunction(pInput, inputNum, pOutput);
}

int32_t diffScalarFunction(SScalarParam *pInput, int32_t inputNum, SScalarParam *pOutput) {
  return nonCalcScalarFunction(pInput, inputNum, pOutput);
}

int32_t forecastScalarFunction(SScalarParam *pInput, int32_t inputNum, SScalarParam *pOutput) {
  return nonCalcScalarFunction(pInput, inputNum, pOutput);
}

int32_t twaScalarFunction(SScalarParam *pInput, int32_t inputNum, SScalarParam *pOutput) {
  return avgScalarFunction(pInput, inputNum, pOutput);
}

int32_t mavgScalarFunction(SScalarParam *pInput, int32_t inputNum, SScalarParam *pOutput) {
  return avgScalarFunction(pInput, inputNum, pOutput);
}

int32_t hllScalarFunction(SScalarParam *pInput, int32_t inputNum, SScalarParam *pOutput) {
  return countScalarFunction(pInput, inputNum, pOutput);
}

int32_t csumScalarFunction(SScalarParam *pInput, int32_t inputNum, SScalarParam *pOutput) {
  return sumScalarFunction(pInput, inputNum, pOutput);
  // SColumnInfoData *pInputData = pInput->columnData;
  // SColumnInfoData *pOutputData = pOutput->columnData;

  // int32_t type = GET_PARAM_TYPE(pInput);

  // union {
  //   int64_t    d;
  //   uint64_t   u;
  //   double     dub;
  //   Decimal128 dec;
  // } csumVal;

  // memset(&csumVal, 0, sizeof(csumVal));
  // for (int32_t i = 0; i < pInput->numOfRows; ++i) {
  //   if (colDataIsNull_s(pInputData, i)) {
  //     colDataSetNULL(pOutputData, i);
  //     continue;
  //   }

  //   if (IS_SIGNED_NUMERIC_TYPE(type) || type == TSDB_DATA_TYPE_BOOL) {
  //     if (type == TSDB_DATA_TYPE_TINYINT || type == TSDB_DATA_TYPE_BOOL) {
  //       int8_t *in = (int8_t *)pInputData->pData;
  //       csumVal.d += in[i];
  //     } else if (type == TSDB_DATA_TYPE_SMALLINT) {
  //       int16_t *in = (int16_t *)pInputData->pData;
  //       csumVal.d += in[i];
  //     } else if (type == TSDB_DATA_TYPE_INT) {
  //       int32_t *in = (int32_t *)pInputData->pData;
  //       csumVal.d += in[i];
  //     } else if (type == TSDB_DATA_TYPE_BIGINT) {
  //       int64_t *in = (int64_t *)pInputData->pData;
  //       csumVal.d += in[i];
  //     }
  //     SCL_ERR_RET(colDataSetVal(pOutput->columnData, i, (const char *)&csumVal.d, false));
  //   } else if (IS_UNSIGNED_NUMERIC_TYPE(type)) {
  //     if (type == TSDB_DATA_TYPE_UTINYINT) {
  //       uint8_t *in = (uint8_t *)pInputData->pData;
  //       csumVal.u += in[i];
  //     } else if (type == TSDB_DATA_TYPE_USMALLINT) {
  //       uint16_t *in = (uint16_t *)pInputData->pData;
  //       csumVal.u += in[i];
  //     } else if (type == TSDB_DATA_TYPE_UINT) {
  //       uint32_t *in = (uint32_t *)pInputData->pData;
  //       csumVal.u += in[i];
  //     } else if (type == TSDB_DATA_TYPE_UBIGINT) {
  //       uint64_t *in = (uint64_t *)pInputData->pData;
  //       csumVal.u += in[i];
  //     }
  //     SCL_ERR_RET(colDataSetVal(pOutput->columnData, i, (const char *)&csumVal.u, false));
  //   } else if (IS_FLOAT_TYPE(type)) {
  //     if (type == TSDB_DATA_TYPE_FLOAT) {
  //       float *in = (float *)pInputData->pData;
  //       csumVal.dub += in[i];
  //     } else if (type == TSDB_DATA_TYPE_DOUBLE) {
  //       double *in = (double *)pInputData->pData;
  //       csumVal.dub += in[i];
  //     }
  //     SCL_ERR_RET(colDataSetVal(pOutput->columnData, i, (const char *)&csumVal.dub, false));
  //   } else if (type == TSDB_DATA_TYPE_DECIMAL) {
  //     Decimal128 out = {0};
  //     if (type == TSDB_DATA_TYPE_DECIMAL64) {
  //       const Decimal64   *pIn = (Decimal64 *)pInputData->pData;
  //       const SDecimalOps *pOps = getDecimalOps(type);
  //       pOps->add(&csumVal.dec, pIn + i, DECIMAL_WORD_NUM(Decimal64));
  //     } else if (type == TSDB_DATA_TYPE_DECIMAL) {
  //       const Decimal128  *pIn = (Decimal128 *)pInputData->pData;
  //       const SDecimalOps *pOps = getDecimalOps(type);
  //       pOps->add(&csumVal.dec, pIn + i, DECIMAL_WORD_NUM(Decimal128));
  //     }
  //     SCL_ERR_RET(colDataSetVal(pOutput->columnData, i, (const char *)&csumVal.dec, false));
  //   }
  // }

  // pOutput->numOfRows = pInput->numOfRows;
  // return TSDB_CODE_SUCCESS;
}

typedef enum {
  STATE_OPER_INVALID = 0,
  STATE_OPER_LT,
  STATE_OPER_GT,
  STATE_OPER_LE,
  STATE_OPER_GE,
  STATE_OPER_NE,
  STATE_OPER_EQ,
} EStateOperType;

#define STATE_COMP(_op, _lval, _rval, _rtype) STATE_COMP_IMPL(_op, _lval, GET_STATE_VAL(_rval, _rtype))

#define GET_STATE_VAL(_val, _type) ((_type == TSDB_DATA_TYPE_BIGINT) ? (*(int64_t *)_val) : (*(double *)_val))

#define STATE_COMP_IMPL(_op, _lval, _rval) \
  do {                                     \
    switch (_op) {                         \
      case STATE_OPER_LT:                  \
        return ((_lval) < (_rval));        \
        break;                             \
      case STATE_OPER_GT:                  \
        return ((_lval) > (_rval));        \
        break;                             \
      case STATE_OPER_LE:                  \
        return ((_lval) <= (_rval));       \
        break;                             \
      case STATE_OPER_GE:                  \
        return ((_lval) >= (_rval));       \
        break;                             \
      case STATE_OPER_NE:                  \
        return ((_lval) != (_rval));       \
        break;                             \
      case STATE_OPER_EQ:                  \
        return ((_lval) == (_rval));       \
        break;                             \
      default:                             \
        break;                             \
    }                                      \
  } while (0)

static int8_t getStateOpType(char *opStr) {
  int8_t opType;
  if (strncasecmp(opStr, "LT", 2) == 0) {
    opType = STATE_OPER_LT;
  } else if (strncasecmp(opStr, "GT", 2) == 0) {
    opType = STATE_OPER_GT;
  } else if (strncasecmp(opStr, "LE", 2) == 0) {
    opType = STATE_OPER_LE;
  } else if (strncasecmp(opStr, "GE", 2) == 0) {
    opType = STATE_OPER_GE;
  } else if (strncasecmp(opStr, "NE", 2) == 0) {
    opType = STATE_OPER_NE;
  } else if (strncasecmp(opStr, "EQ", 2) == 0) {
    opType = STATE_OPER_EQ;
  } else {
    opType = STATE_OPER_INVALID;
  }

  return opType;
}

static bool checkStateOp(int8_t op, SColumnInfoData *pCol, int32_t index, SScalarParam *pCondParam) {
  char   *data = colDataGetData(pCol, index);
  char   *param = pCondParam->columnData->pData;
  int32_t paramType = GET_PARAM_TYPE(pCondParam);
  switch (pCol->info.type) {
    case TSDB_DATA_TYPE_TINYINT: {
      int8_t v = *(int8_t *)data;
      STATE_COMP(op, v, param, paramType);
      break;
    }
    case TSDB_DATA_TYPE_UTINYINT: {
      uint8_t v = *(uint8_t *)data;
      STATE_COMP(op, v, param, paramType);
      break;
    }
    case TSDB_DATA_TYPE_SMALLINT: {
      int16_t v = *(int16_t *)data;
      STATE_COMP(op, v, param, paramType);
      break;
    }
    case TSDB_DATA_TYPE_USMALLINT: {
      uint16_t v = *(uint16_t *)data;
      STATE_COMP(op, v, param, paramType);
      break;
    }
    case TSDB_DATA_TYPE_INT: {
      int32_t v = *(int32_t *)data;
      STATE_COMP(op, v, param, paramType);
      break;
    }
    case TSDB_DATA_TYPE_UINT: {
      uint32_t v = *(uint32_t *)data;
      STATE_COMP(op, v, param, paramType);
      break;
    }
    case TSDB_DATA_TYPE_BIGINT: {
      int64_t v = *(int64_t *)data;
      STATE_COMP(op, v, param, paramType);
      break;
    }
    case TSDB_DATA_TYPE_UBIGINT: {
      uint64_t v = *(uint64_t *)data;
      STATE_COMP(op, v, param, paramType);
      break;
    }
    case TSDB_DATA_TYPE_FLOAT: {
      float v = *(float *)data;
      STATE_COMP(op, v, param, paramType);
      break;
    }
    case TSDB_DATA_TYPE_DOUBLE: {
      double v = *(double *)data;
      STATE_COMP(op, v, param, paramType);
      break;
    }
    default: {
      return false;
    }
  }
  return false;
}

int32_t stateCountScalarFunction(SScalarParam *pInput, int32_t inputNum, SScalarParam *pOutput) {
  SColumnInfoData *pInputData = pInput->columnData;
  SColumnInfoData *pOutputData = pOutput->columnData;

  int8_t  op = getStateOpType(varDataVal(pInput[1].columnData->pData));
  int64_t count = 0;

  for (int32_t i = 0; i < pInput->numOfRows; ++i) {
    if (colDataIsNull_s(pInputData, i)) {
      colDataSetNULL(pOutputData, i);
      continue;
    }

    bool    ret = checkStateOp(op, pInputData, i, &pInput[2]);
    int64_t out = -1;
    if (ret) {
      out = ++count;
    } else {
      count = 0;
    }
    SCL_ERR_RET(colDataSetVal(pOutputData, i, (char *)&out, false));
  }

  pOutput->numOfRows = pInput->numOfRows;
  return TSDB_CODE_SUCCESS;
}

int32_t stateDurationScalarFunction(SScalarParam *pInput, int32_t inputNum, SScalarParam *pOutput) {
  SColumnInfoData *pInputData = pInput->columnData;
  SColumnInfoData *pOutputData = pOutput->columnData;

  int8_t op = getStateOpType(varDataVal(pInput[1].columnData->pData));

  for (int32_t i = 0; i < pInput->numOfRows; ++i) {
    if (colDataIsNull_s(pInputData, i)) {
      colDataSetNULL(pOutputData, i);
      continue;
    }

    bool    ret = checkStateOp(op, pInputData, i, &pInput[2]);
    int64_t out = -1;
    if (ret) {
      out = 0;
    }
    SCL_ERR_RET(colDataSetVal(pOutputData, i, (char *)&out, false));
  }

  pOutput->numOfRows = pInput->numOfRows;
  return TSDB_CODE_SUCCESS;
}

typedef enum { UNKNOWN_BIN = 0, USER_INPUT_BIN, LINEAR_BIN, LOG_BIN } EHistoBinType;

static int8_t getHistogramBinType(char *binTypeStr) {
  int8_t binType;
  if (strcasecmp(binTypeStr, "user_input") == 0) {
    binType = USER_INPUT_BIN;
  } else if (strcasecmp(binTypeStr, "linear_bin") == 0) {
    binType = LINEAR_BIN;
  } else if (strcasecmp(binTypeStr, "log_bin") == 0) {
    binType = LOG_BIN;
  } else {
    binType = UNKNOWN_BIN;
  }

  return binType;
}

typedef struct SHistoFuncBin {
  double  lower;
  double  upper;
  int64_t count;
  double  percentage;
} SHistoFuncBin;

static int32_t getHistogramBinDesc(SHistoFuncBin **bins, int32_t *binNum, char *binDescStr, int8_t binType,
                                   bool normalized) {
  cJSON  *binDesc = cJSON_Parse(binDescStr);
  int32_t numOfBins;
  double *intervals;
  if (cJSON_IsObject(binDesc)) { /* linaer/log bins */
    int32_t numOfParams = cJSON_GetArraySize(binDesc);
    int32_t startIndex;
    if (numOfParams != 4) {
      cJSON_Delete(binDesc);
      SCL_ERR_RET(TSDB_CODE_FAILED);
    }

    cJSON *start = cJSON_GetObjectItem(binDesc, "start");
    cJSON *factor = cJSON_GetObjectItem(binDesc, "factor");
    cJSON *width = cJSON_GetObjectItem(binDesc, "width");
    cJSON *count = cJSON_GetObjectItem(binDesc, "count");
    cJSON *infinity = cJSON_GetObjectItem(binDesc, "infinity");

    if (!cJSON_IsNumber(start) || !cJSON_IsNumber(count) || !cJSON_IsBool(infinity)) {
      cJSON_Delete(binDesc);
      SCL_RET(TSDB_CODE_SUCCESS);
    }

    if (count->valueint <= 0 || count->valueint > 1000) {  // limit count to 1000
      cJSON_Delete(binDesc);
      SCL_ERR_RET(TSDB_CODE_FAILED);
    }

    if (isinf(start->valuedouble) || (width != NULL && isinf(width->valuedouble)) ||
        (factor != NULL && isinf(factor->valuedouble)) || (count != NULL && isinf(count->valuedouble))) {
      cJSON_Delete(binDesc);
      SCL_ERR_RET(TSDB_CODE_FAILED);
    }

    int32_t counter = (int32_t)count->valueint;
    if (infinity->valueint == false) {
      startIndex = 0;
      numOfBins = counter + 1;
    } else {
      startIndex = 1;
      numOfBins = counter + 3;
    }

    intervals = taosMemoryCalloc(numOfBins, sizeof(double));
    if (NULL == intervals) {
      cJSON_Delete(binDesc);
      SCL_ERR_RET(terrno);
    }
    if (cJSON_IsNumber(width) && factor == NULL && binType == LINEAR_BIN) {
      // linear bin process
      if (width->valuedouble == 0) {
        taosMemoryFree(intervals);
        cJSON_Delete(binDesc);
        SCL_ERR_RET(TSDB_CODE_FAILED);
      }
      for (int i = 0; i < counter + 1; ++i) {
        intervals[startIndex] = start->valuedouble + i * width->valuedouble;
        if (isinf(intervals[startIndex])) {
          taosMemoryFree(intervals);
          cJSON_Delete(binDesc);
          SCL_ERR_RET(TSDB_CODE_FAILED);
        }
        startIndex++;
      }
    } else if (cJSON_IsNumber(factor) && width == NULL && binType == LOG_BIN) {
      // log bin process
      if (start->valuedouble == 0) {
        taosMemoryFree(intervals);
        cJSON_Delete(binDesc);
        SCL_ERR_RET(TSDB_CODE_FAILED);
      }
      if (factor->valuedouble < 0 || factor->valuedouble == 0 || factor->valuedouble == 1) {
        taosMemoryFree(intervals);
        cJSON_Delete(binDesc);
        SCL_ERR_RET(TSDB_CODE_FAILED);
      }
      for (int i = 0; i < counter + 1; ++i) {
        intervals[startIndex] = start->valuedouble * pow(factor->valuedouble, i * 1.0);
        if (isinf(intervals[startIndex])) {
          taosMemoryFree(intervals);
          cJSON_Delete(binDesc);
          SCL_ERR_RET(TSDB_CODE_FAILED);
        }
        startIndex++;
      }
    } else {
      taosMemoryFree(intervals);
      cJSON_Delete(binDesc);
      SCL_ERR_RET(TSDB_CODE_FAILED);
    }

    if (infinity->valueint == true) {
      intervals[0] = -INFINITY;
      intervals[numOfBins - 1] = INFINITY;
      // in case of desc bin orders, -inf/inf should be swapped
      if (numOfBins < 4) {
        SCL_ERR_RET(TSDB_CODE_FAILED);
      }
      if (intervals[1] > intervals[numOfBins - 2]) {
        TSWAP(intervals[0], intervals[numOfBins - 1]);
      }
    }
  } else if (cJSON_IsArray(binDesc)) { /* user input bins */
    if (binType != USER_INPUT_BIN) {
      cJSON_Delete(binDesc);
      SCL_ERR_RET(TSDB_CODE_FAILED);
    }
    numOfBins = cJSON_GetArraySize(binDesc);
    intervals = taosMemoryCalloc(numOfBins, sizeof(double));
    if (NULL == intervals) {
      cJSON_Delete(binDesc);
      SCL_ERR_RET(terrno);
    }
    cJSON *bin = binDesc->child;
    if (bin == NULL) {
      taosMemoryFree(intervals);
      cJSON_Delete(binDesc);
      SCL_ERR_RET(TSDB_CODE_FAILED);
    }
    int i = 0;
    while (bin) {
      intervals[i] = bin->valuedouble;
      if (!cJSON_IsNumber(bin)) {
        taosMemoryFree(intervals);
        cJSON_Delete(binDesc);
        SCL_ERR_RET(TSDB_CODE_FAILED);
      }
      if (i != 0 && intervals[i] <= intervals[i - 1]) {
        taosMemoryFree(intervals);
        cJSON_Delete(binDesc);
        SCL_ERR_RET(TSDB_CODE_FAILED);
      }
      bin = bin->next;
      i++;
    }
  } else {
    cJSON_Delete(binDesc);
    SCL_RET(TSDB_CODE_FAILED);
  }

  *binNum = numOfBins - 1;
  *bins = taosMemoryCalloc(numOfBins, sizeof(SHistoFuncBin));
  if (NULL == bins) {
    SCL_ERR_RET(terrno);
  }
  for (int32_t i = 0; i < *binNum; ++i) {
    (*bins)[i].lower = intervals[i] < intervals[i + 1] ? intervals[i] : intervals[i + 1];
    (*bins)[i].upper = intervals[i + 1] > intervals[i] ? intervals[i + 1] : intervals[i];
    (*bins)[i].count = 0;
  }

  taosMemoryFree(intervals);
  cJSON_Delete(binDesc);

  SCL_RET(TSDB_CODE_SUCCESS);
}

int32_t histogramScalarFunction(SScalarParam *pInput, int32_t inputNum, SScalarParam *pOutput) {
  SColumnInfoData *pInputData = pInput->columnData;
  SColumnInfoData *pOutputData = pOutput->columnData;

  SHistoFuncBin *bins;
  int32_t        numOfBins = 0;
  int32_t        totalCount = 0;

  char *binTypeStr = taosStrndup(varDataVal(pInput[1].columnData->pData), varDataLen(pInput[1].columnData->pData));
  if (NULL == binTypeStr) {
    SCL_ERR_RET(terrno);
  }
  int8_t binType = getHistogramBinType(binTypeStr);
  taosMemoryFree(binTypeStr);

  char *binDesc = taosStrndup(varDataVal(pInput[2].columnData->pData), varDataLen(pInput[2].columnData->pData));
  if (NULL == binDesc) {
    SCL_ERR_RET(terrno);
  }
  int64_t normalized = *(int64_t *)(pInput[3].columnData->pData);

  int32_t type = GET_PARAM_TYPE(pInput);
  int32_t code = getHistogramBinDesc(&bins, &numOfBins, binDesc, binType, (bool)normalized);
  if (TSDB_CODE_SUCCESS != code) {
    taosMemoryFree(binDesc);
    return code;
  }
  taosMemoryFree(binDesc);

  for (int32_t i = 0; i < pInput->numOfRows; ++i) {
    if (colDataIsNull_s(pInputData, i)) {
      continue;
    }

    char  *data = colDataGetData(pInputData, i);
    double v;
    GET_TYPED_DATA(v, double, type, data, typeGetTypeModFromColInfo(&pInputData->info));

    for (int32_t k = 0; k < numOfBins; ++k) {
      if (v > bins[k].lower && v <= bins[k].upper) {
        bins[k].count++;
        totalCount++;
        break;
      }
    }
  }

  if (normalized) {
    for (int32_t k = 0; k < numOfBins; ++k) {
      if (totalCount != 0) {
        bins[k].percentage = bins[k].count / (double)totalCount;
      } else {
        bins[k].percentage = 0;
      }
    }
  }

  SCL_ERR_JRET(colInfoDataEnsureCapacity(pOutputData, numOfBins, false));

  for (int32_t k = 0; k < numOfBins; ++k) {
    int32_t len;
    char    buf[512] = {0};
    if (!normalized) {
      len = tsnprintf(varDataVal(buf), sizeof(buf) - VARSTR_HEADER_SIZE,
                      "{\"lower_bin\":%g, \"upper_bin\":%g, \"count\":%" PRId64 "}", bins[k].lower, bins[k].upper,
                      bins[k].count);
    } else {
      len = tsnprintf(varDataVal(buf), sizeof(buf) - VARSTR_HEADER_SIZE,
                      "{\"lower_bin\":%g, \"upper_bin\":%g, \"count\":%lf}", bins[k].lower, bins[k].upper,
                      bins[k].percentage);
    }
    varDataSetLen(buf, len);
    SCL_ERR_JRET(colDataSetVal(pOutputData, k, buf, false));
  }
  pOutput->numOfRows = numOfBins;

_return:
  taosMemoryFree(bins);
  return code;
}

int32_t selectScalarFunction(SScalarParam *pInput, int32_t inputNum, SScalarParam *pOutput) {
  SColumnInfoData *pInputData = pInput->columnData;
  SColumnInfoData *pOutputData = pOutput->columnData;

  int32_t type = GET_PARAM_TYPE(pInput);

  for (int32_t i = 0; i < pInput->numOfRows; ++i) {
    if (colDataIsNull_s(pInputData, i)) {
      colDataSetNULL(pOutputData, 0);
      continue;
    }

    char *data = colDataGetData(pInputData, i);
    SCL_ERR_RET(colDataSetVal(pOutputData, i, data, false));
  }

  pOutput->numOfRows = 1;
  return TSDB_CODE_SUCCESS;
}

int32_t topBotScalarFunction(SScalarParam *pInput, int32_t inputNum, SScalarParam *pOutput) {
  return selectScalarFunction(pInput, inputNum, pOutput);
}

int32_t firstLastScalarFunction(SScalarParam *pInput, int32_t inputNum, SScalarParam *pOutput) {
  return selectScalarFunction(pInput, inputNum, pOutput);
}

int32_t sampleScalarFunction(SScalarParam *pInput, int32_t inputNum, SScalarParam *pOutput) {
  return selectScalarFunction(pInput, inputNum, pOutput);
}

int32_t tailScalarFunction(SScalarParam *pInput, int32_t inputNum, SScalarParam *pOutput) {
  return selectScalarFunction(pInput, inputNum, pOutput);
}

int32_t uniqueScalarFunction(SScalarParam *pInput, int32_t inputNum, SScalarParam *pOutput) {
  return selectScalarFunction(pInput, inputNum, pOutput);
}

int32_t modeScalarFunction(SScalarParam *pInput, int32_t inputNum, SScalarParam *pOutput) {
  return selectScalarFunction(pInput, inputNum, pOutput);
}

typedef struct SCovertScarlarParam {
  SScalarParam  covertParam;
  SScalarParam *param;
  bool          converted;
} SCovertScarlarParam;

void freeSCovertScarlarParams(SCovertScarlarParam *pCovertParams, int32_t num) {
  if (pCovertParams == NULL) {
    return;
  }
  for (int32_t i = 0; i < num; i++) {
    if (pCovertParams[i].converted) {
      sclFreeParam(pCovertParams[i].param);
    }
  }
  taosMemoryFree(pCovertParams);
}

static int32_t vectorCompareAndSelect(SCovertScarlarParam *pParams, int32_t numOfRows, int numOfCols,
                                      int32_t *resultColIndex, EOperatorType optr) {
  int32_t code = TSDB_CODE_SUCCESS;
  int32_t type = GET_PARAM_TYPE(pParams[0].param);

  __compar_fn_t fp = NULL;
  code = filterGetCompFunc(&fp, type, optr);
  if (code != TSDB_CODE_SUCCESS) {
    qError("failed to get compare function, func:%s type:%d, optr:%d", __FUNCTION__, type, optr);
    return code;
  }

  for (int32_t i = 0; i < numOfRows; i++) {
    int selectIndex = 0;
    if (colDataIsNull_s(pParams[selectIndex].param->columnData, i)) {
      resultColIndex[i] = -1;
      continue;
    }
    for (int32_t j = 1; j < numOfCols; j++) {
      if (colDataIsNull_s(pParams[j].param->columnData, i)) {
        resultColIndex[i] = -1;
        break;
      } else {
        int32_t leftRowNo = pParams[selectIndex].param->numOfRows == 1 ? 0 : i;
        int32_t rightRowNo = pParams[j].param->numOfRows == 1 ? 0 : i;
        char   *pLeftData = colDataGetData(pParams[selectIndex].param->columnData, leftRowNo);
        char   *pRightData = colDataGetData(pParams[j].param->columnData, rightRowNo);
        bool    pRes = filterDoCompare(fp, optr, pLeftData, pRightData);
        if (!pRes) {
          selectIndex = j;
        }
      }
      resultColIndex[i] = selectIndex;
    }
  }

  return code;
}

static int32_t greatestLeastImpl(SScalarParam *pInput, int32_t inputNum, SScalarParam *pOutput, EOperatorType order) {
  int32_t          code = TSDB_CODE_SUCCESS;
  SColumnInfoData *pOutputData = pOutput[0].columnData;
  int16_t          outputType = GET_PARAM_TYPE(&pOutput[0]);
  int64_t          outputLen = GET_PARAM_BYTES(&pOutput[0]);

  SCovertScarlarParam *pCovertParams = NULL;
  int32_t             *resultColIndex = NULL;

  int32_t numOfRows = 0;
  bool    IsNullType = outputType == TSDB_DATA_TYPE_NULL ? true : false;
  // If any column is NULL type, the output is NULL type
  for (int32_t i = 0; i < inputNum; i++) {
    if (IsNullType) {
      break;
    }
    if (numOfRows != 0 && numOfRows != pInput[i].numOfRows && pInput[i].numOfRows != 1 && numOfRows != 1) {
      qError("input rows not match, func:%s, rows:%d, %d", __FUNCTION__, numOfRows, pInput[i].numOfRows);
      code = TSDB_CODE_TSC_INTERNAL_ERROR;
      goto _return;
    }
    numOfRows = TMAX(numOfRows, pInput[i].numOfRows);
    IsNullType |= IS_NULL_TYPE(GET_PARAM_TYPE(&pInput[i]));
  }

  if (IsNullType) {
    colDataSetNNULL(pOutputData, 0, numOfRows);
    pOutput->numOfRows = numOfRows;
    return TSDB_CODE_SUCCESS;
  }
  pCovertParams = taosMemoryMalloc(inputNum * sizeof(SCovertScarlarParam));
  for (int32_t j = 0; j < inputNum; j++) {
    SScalarParam *pParam = &pInput[j];
    int16_t       oldType = GET_PARAM_TYPE(&pInput[j]);
    if (oldType != outputType) {
      pCovertParams[j].covertParam = (SScalarParam){0};
      setTzCharset(&pCovertParams[j].covertParam, pParam->tz, pParam->charsetCxt);
      SCL_ERR_JRET(vectorConvertSingleCol(pParam, &pCovertParams[j].covertParam, outputType, 0, 0, pParam->numOfRows));
      pCovertParams[j].param = &pCovertParams[j].covertParam;
      pCovertParams[j].converted = true;
    } else {
      pCovertParams[j].param = pParam;
      pCovertParams[j].converted = false;
    }
  }

  resultColIndex = taosMemoryCalloc(numOfRows, sizeof(int32_t));
  SCL_ERR_JRET(vectorCompareAndSelect(pCovertParams, numOfRows, inputNum, resultColIndex, order));

  for (int32_t i = 0; i < numOfRows; i++) {
    int32_t index = resultColIndex[i];
    if (index == -1) {
      colDataSetNULL(pOutputData, i);
      continue;
    }
    int32_t rowNo = pCovertParams[index].param->numOfRows == 1 ? 0 : i;
    char   *data = colDataGetData(pCovertParams[index].param->columnData, rowNo);
    SCL_ERR_JRET(colDataSetVal(pOutputData, i, data, false));
  }

  pOutput->numOfRows = numOfRows;

_return:
  freeSCovertScarlarParams(pCovertParams, inputNum);
  taosMemoryFree(resultColIndex);
  return code;
}

int32_t greatestFunction(SScalarParam *pInput, int32_t inputNum, SScalarParam *pOutput) {
  return greatestLeastImpl(pInput, inputNum, pOutput, OP_TYPE_GREATER_THAN);
}

int32_t leastFunction(SScalarParam *pInput, int32_t inputNum, SScalarParam *pOutput) {
  return greatestLeastImpl(pInput, inputNum, pOutput, OP_TYPE_LOWER_THAN);
<<<<<<< HEAD
=======
}

int32_t streamPseudoScalarFunction(SScalarParam *pInput, int32_t inputNum, SScalarParam *pOutput) {
  TSWAP(pInput->columnData, pOutput->columnData);
  return 0;
}

void calcTimeRange(STimeRangeNode *node, void *pStRtFuncInfo, STimeWindow *pWinRange, bool *winRangeValid) {
  SStreamTSRangeParas timeStartParas = {.eType = SCL_VALUE_TYPE_START, .timeValue = INT64_MIN};
  SStreamTSRangeParas timeEndParas = {.eType = SCL_VALUE_TYPE_END, .timeValue = INT64_MAX};
  if (scalarCalculate(node->pStart, NULL, NULL, pStRtFuncInfo, &timeStartParas) == 0) {
    if (timeStartParas.opType == OP_TYPE_GREATER_THAN || timeStartParas.opType == OP_TYPE_LOWER_THAN) {
      // For greater than or lower than, used different param, rigth or left. 
      pWinRange->skey = timeStartParas.timeValue + 1;
    } else if (timeStartParas.opType == OP_TYPE_GREATER_EQUAL || OP_TYPE_LOWER_EQUAL) {
      pWinRange->skey = timeStartParas.timeValue;
    } else {
      qError("start time range error, opType:%d", timeStartParas.opType);
      return;
    }
  } else {
    pWinRange->skey = 0;
  }
  if (scalarCalculate(node->pEnd, NULL, NULL, pStRtFuncInfo, &timeEndParas) == 0) {
    if (timeEndParas.opType == OP_TYPE_LOWER_THAN || timeEndParas.opType == OP_TYPE_GREATER_THAN) {
      pWinRange->ekey = timeEndParas.timeValue - 1;
    } else if (timeEndParas.opType == OP_TYPE_LOWER_EQUAL || timeEndParas.opType == OP_TYPE_GREATER_EQUAL) {
      pWinRange->ekey = timeEndParas.timeValue;
    } else {
      qError("end time range error, opType:%d", timeEndParas.opType);
      return;
    }
  } else {
    pWinRange->ekey = INT64_MAX;
  }
  qInfo("%s, skey:%" PRId64 ", ekey:%" PRId64, __func__, pWinRange->skey, pWinRange->ekey);
  *winRangeValid = true;
>>>>>>> bcc25e56
}<|MERGE_RESOLUTION|>--- conflicted
+++ resolved
@@ -4957,8 +4957,6 @@
 
 int32_t leastFunction(SScalarParam *pInput, int32_t inputNum, SScalarParam *pOutput) {
   return greatestLeastImpl(pInput, inputNum, pOutput, OP_TYPE_LOWER_THAN);
-<<<<<<< HEAD
-=======
 }
 
 int32_t streamPseudoScalarFunction(SScalarParam *pInput, int32_t inputNum, SScalarParam *pOutput) {
@@ -4996,5 +4994,4 @@
   }
   qInfo("%s, skey:%" PRId64 ", ekey:%" PRId64, __func__, pWinRange->skey, pWinRange->ekey);
   *winRangeValid = true;
->>>>>>> bcc25e56
 }