--- conflicted
+++ resolved
@@ -2820,14 +2820,8 @@
 
       int32_t type = GET_PARAM_TYPE(&pInput[k]);
       if (IS_VAR_DATA_TYPE(type)) { /* datetime format strings */
-<<<<<<< HEAD
-        int32_t ret = convertStringToTimestamp(type, input[k], TSDB_TIME_PRECISION_NANO, &timeVal[k], pInput->tz,
-                                               pInput->charsetCxt);
-        if (ret != TSDB_CODE_SUCCESS) {
-=======
         int32_t code = convertStringToTimestamp(type, input[k], timePrec, &timeVal[k], pInput->tz, pInput->charsetCxt);
         if (code != TSDB_CODE_SUCCESS) {
->>>>>>> dfe3cf63
           hasNull = true;
           break;
         }
