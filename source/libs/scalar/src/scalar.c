--- conflicted
+++ resolved
@@ -61,11 +61,7 @@
   return TSDB_CODE_SUCCESS;
 }
 
-<<<<<<< HEAD
 int32_t sclConvertValueToSclParam(SValueNode* pValueNode, SScalarParam* out, int32_t* overflow) {
-=======
-int32_t doConvertDataType(SValueNode *pValueNode, SScalarParam *out, int32_t *overflow) {
->>>>>>> 5a5cdb31
   SScalarParam in = {.numOfRows = 1};
   int32_t      code = sclCreateColumnInfoData(&pValueNode->node.resType, 1, &in);
   if (code != TSDB_CODE_SUCCESS) {
@@ -854,7 +850,6 @@
   SCL_RET(code);
 }
 
-<<<<<<< HEAD
 int32_t sclExecCaseWhen(SCaseWhenNode *node, SScalarCtx *ctx, SScalarParam *output) {
   int32_t code = 0;
   SScalarParam *pCase = NULL;
@@ -950,10 +945,7 @@
 }
 
 
-EDealRes sclRewriteNullInOptr(SNode** pNode, SScalarCtx *ctx, EOperatorType opType) {
-=======
 EDealRes sclRewriteNullInOptr(SNode **pNode, SScalarCtx *ctx, EOperatorType opType) {
->>>>>>> 5a5cdb31
   if (opType <= OP_TYPE_CALC_MAX) {
     SValueNode *res = (SValueNode *)nodesMakeNode(QUERY_NODE_VALUE);
     if (NULL == res) {
@@ -1215,7 +1207,6 @@
   return DEAL_RES_CONTINUE;
 }
 
-<<<<<<< HEAD
 EDealRes sclRewriteCaseWhen(SNode** pNode, SScalarCtx *ctx) {
   SCaseWhenNode *node = (SCaseWhenNode *)*pNode;
 
@@ -1269,10 +1260,7 @@
 }
 
 
-EDealRes sclConstantsRewriter(SNode** pNode, void* pContext) {
-=======
 EDealRes sclConstantsRewriter(SNode **pNode, void *pContext) {
->>>>>>> 5a5cdb31
   SScalarCtx *ctx = (SScalarCtx *)pContext;
 
   if (QUERY_NODE_OPERATOR == nodeType(*pNode)) {
@@ -1398,7 +1386,6 @@
   return DEAL_RES_CONTINUE;
 }
 
-<<<<<<< HEAD
 EDealRes sclWalkCaseWhen(SNode* pNode, SScalarCtx *ctx) {
   SCaseWhenNode *node = (SCaseWhenNode *)pNode;
   SScalarParam output = {0};
@@ -1417,15 +1404,10 @@
 }
 
 
-EDealRes sclCalcWalker(SNode* pNode, void* pContext) {
+EDealRes sclCalcWalker(SNode *pNode, void *pContext) {
   if (QUERY_NODE_VALUE == nodeType(pNode) || QUERY_NODE_NODE_LIST == nodeType(pNode) 
    || QUERY_NODE_COLUMN == nodeType(pNode) || QUERY_NODE_LEFT_VALUE == nodeType(pNode)
    || QUERY_NODE_WHEN_THEN == nodeType(pNode)) {
-=======
-EDealRes sclCalcWalker(SNode *pNode, void *pContext) {
-  if (QUERY_NODE_VALUE == nodeType(pNode) || QUERY_NODE_NODE_LIST == nodeType(pNode) ||
-      QUERY_NODE_COLUMN == nodeType(pNode) || QUERY_NODE_LEFT_VALUE == nodeType(pNode)) {
->>>>>>> 5a5cdb31
     return DEAL_RES_CONTINUE;
   }
 
@@ -1455,8 +1437,6 @@
   return DEAL_RES_ERROR;
 }
 
-<<<<<<< HEAD
-=======
 int32_t sclExtendResRows(SScalarParam *pDst, SScalarParam *pSrc, SArray *pBlockList) {
   SSDataBlock  *pb = taosArrayGetP(pBlockList, 0);
   SScalarParam *pLeft = taosMemoryCalloc(1, sizeof(SScalarParam));
@@ -1476,7 +1456,6 @@
   return TSDB_CODE_SUCCESS;
 }
 
->>>>>>> 5a5cdb31
 int32_t sclCalcConstants(SNode *pNode, bool dual, SNode **pRes) {
   if (NULL == pNode) {
     SCL_ERR_RET(TSDB_CODE_QRY_INVALID_INPUT);
