#include "scalar.h"
#include "function.h"
#include "functionMgt.h"
#include "nodes.h"
#include "querynodes.h"
#include "sclInt.h"
#include "sclvector.h"
#include "tcommon.h"
#include "tcompare.h"
#include "tdatablock.h"
#include "ttime.h"
#include "tudf.h"

int32_t scalarGetOperatorParamNum(EOperatorType type) {
  if (OP_TYPE_IS_NULL == type || OP_TYPE_IS_NOT_NULL == type || OP_TYPE_IS_TRUE == type ||
      OP_TYPE_IS_NOT_TRUE == type || OP_TYPE_IS_FALSE == type || OP_TYPE_IS_NOT_FALSE == type ||
      OP_TYPE_IS_UNKNOWN == type || OP_TYPE_IS_NOT_UNKNOWN == type || OP_TYPE_MINUS == type) {
    return 1;
  }

  return 2;
}

int32_t sclConvertToTsValueNode(int8_t precision, SValueNode *valueNode) {
  char   *timeStr = valueNode->datum.p;
  int64_t value = 0;
  int32_t code = convertStringToTimestamp(valueNode->node.resType.type, valueNode->datum.p, precision, &value, valueNode->tz, valueNode->charsetCxt);  //todo tz
  if (code != TSDB_CODE_SUCCESS) {
    return code;
  }
  taosMemoryFree(timeStr);
  valueNode->datum.i = value;
  valueNode->typeData = valueNode->datum.i;

  valueNode->node.resType.type = TSDB_DATA_TYPE_TIMESTAMP;
  valueNode->node.resType.bytes = tDataTypes[TSDB_DATA_TYPE_TIMESTAMP].bytes;

  return TSDB_CODE_SUCCESS;
}

int32_t sclCreateColumnInfoData(SDataType *pType, int32_t numOfRows, SScalarParam *pParam) {
  SColumnInfoData *pColumnData = taosMemoryCalloc(1, sizeof(SColumnInfoData));
  if (pColumnData == NULL) {
    return terrno;
  }

  pColumnData->info.type = pType->type;
  pColumnData->info.bytes = pType->bytes;
  pColumnData->info.scale = pType->scale;
  pColumnData->info.precision = pType->precision;

  int32_t code = colInfoDataEnsureCapacity(pColumnData, numOfRows, true);
  if (code != TSDB_CODE_SUCCESS) {
    colDataDestroy(pColumnData);
    taosMemoryFree(pColumnData);
    return terrno;
  }

  pParam->columnData = pColumnData;
  pParam->colAlloced = true;
  pParam->numOfRows = numOfRows;

  return TSDB_CODE_SUCCESS;
}

int32_t sclConvertValueToSclParam(SValueNode *pValueNode, SScalarParam *out, int32_t *overflow) {
  SScalarParam in = {.numOfRows = 1};
  int32_t      code = sclCreateColumnInfoData(&pValueNode->node.resType, 1, &in);
  if (code != TSDB_CODE_SUCCESS) {
    return code;
  }

<<<<<<< HEAD
  colDataSetVal(in.columnData, 0, nodesGetValueFromNode(pValueNode), pValueNode->isNull);
=======
  code = colDataSetVal(in.columnData, 0, nodesGetValueFromNode(pValueNode), false);
  if (code != TSDB_CODE_SUCCESS) {
    goto _exit;
  }
>>>>>>> fed68ea3

  code = colInfoDataEnsureCapacity(out->columnData, 1, true);
  if (code != TSDB_CODE_SUCCESS) {
    goto _exit;
  }
  setTzCharset(&in, pValueNode->tz, pValueNode->charsetCxt);
  setTzCharset(out, pValueNode->tz, pValueNode->charsetCxt);
  code = vectorConvertSingleColImpl(&in, out, overflow, -1, -1);

_exit:
  sclFreeParam(&in);

  return code;
}

int32_t sclExtendResRows(SScalarParam *pDst, SScalarParam *pSrc, SArray *pBlockList) {
  SSDataBlock *pb = taosArrayGetP(pBlockList, 0);
  if (NULL == pb) {
    SCL_ERR_RET(TSDB_CODE_OUT_OF_RANGE);
  }
  SScalarParam *pLeft = taosMemoryCalloc(1, sizeof(SScalarParam));
  int32_t       code = TSDB_CODE_SUCCESS;
  if (NULL == pLeft) {
    sclError("calloc %d failed", (int32_t)sizeof(SScalarParam));
    SCL_ERR_RET(terrno);
  }

  pLeft->numOfRows = pb->info.rows;

  if (pDst->numOfRows < pb->info.rows) {
    SCL_ERR_JRET(colInfoDataEnsureCapacity(pDst->columnData, pb->info.rows, true));
  }

  _bin_scalar_fn_t OperatorFn = getBinScalarOperatorFn(OP_TYPE_ASSIGN);
  SCL_ERR_JRET(OperatorFn(pLeft, pSrc, pDst, TSDB_ORDER_ASC));

_return:
  taosMemoryFree(pLeft);

  SCL_RET(code);
}

// processType = 0 means all type. 1 means number, 2 means var, 3 means float, 4 means var&integer
int32_t scalarGenerateSetFromList(void **data, void *pNode, uint32_t type, int8_t processType) {
  SHashObj *pObj = taosHashInit(256, taosGetDefaultHashFunction(type), true, false);
  if (NULL == pObj) {
    sclError("taosHashInit failed, size:%d", 256);
    SCL_ERR_RET(terrno);
  }

  taosHashSetEqualFp(pObj, taosGetDefaultEqualFunction(type));

  int32_t        code = 0;
  SNodeListNode *nodeList = (SNodeListNode *)pNode;
  SScalarParam   out = {.columnData = taosMemoryCalloc(1, sizeof(SColumnInfoData))};
  if (out.columnData == NULL) {
    SCL_ERR_JRET(terrno);
  }
  int32_t len = 0;
  void   *buf = NULL;

  SNode* nodeItem = NULL;
  FOREACH(nodeItem, nodeList->pNodeList) {
    SValueNode *valueNode = (SValueNode *)nodeItem;
    if ((IS_VAR_DATA_TYPE(valueNode->node.resType.type) && (processType == 1 || processType == 3)) ||
        (IS_INTEGER_TYPE(valueNode->node.resType.type) && (processType == 2 || processType == 3)) ||
        (IS_FLOAT_TYPE(valueNode->node.resType.type) && (processType == 2 || processType == 4))) {
      continue;
    }

    if (valueNode->node.resType.type != type) {
      out.columnData->info.type = type;
      if (IS_VAR_DATA_TYPE(type)) {
        if (IS_VAR_DATA_TYPE(valueNode->node.resType.type)) {
          out.columnData->info.bytes = valueNode->node.resType.bytes * TSDB_NCHAR_SIZE;
        } else {
          out.columnData->info.bytes = 64 * TSDB_NCHAR_SIZE;
        }
      } else {
        out.columnData->info.bytes = tDataTypes[type].bytes;
      }

      int32_t overflow = 0;
      code = sclConvertValueToSclParam(valueNode, &out, &overflow);
      if (code != TSDB_CODE_SUCCESS) {
        //        sclError("convert data from %d to %d failed", in.type, out.type);
        SCL_ERR_JRET(code);
      }

      if (overflow) {
        continue;
      }

      if (IS_VAR_DATA_TYPE(type)) {
        buf = colDataGetVarData(out.columnData, 0);
        len = varDataTLen(buf);
      } else {
        len = tDataTypes[type].bytes;
        buf = out.columnData->pData;
      }
    } else {
      buf = nodesGetValueFromNode(valueNode);
      if (IS_VAR_DATA_TYPE(type)) {
        len = varDataTLen(buf);
      } else {
        len = valueNode->node.resType.bytes;
      }
    }

    if (taosHashPut(pObj, buf, (size_t)len, NULL, 0)) {
      sclError("taosHashPut to set failed");
      SCL_ERR_JRET(terrno);
    }

    colInfoDataCleanup(out.columnData, out.numOfRows);
  }

  *data = pObj;

  colDataDestroy(out.columnData);
  taosMemoryFreeClear(out.columnData);
  return TSDB_CODE_SUCCESS;

_return:

  colDataDestroy(out.columnData);
  taosMemoryFreeClear(out.columnData);
  taosHashCleanup(pObj);
  SCL_RET(code);
}

void sclFreeRes(SHashObj *res) {
  SScalarParam *p = NULL;
  void         *pIter = taosHashIterate(res, NULL);
  while (pIter) {
    p = (SScalarParam *)pIter;

    if (p) {
      sclFreeParam(p);
    }
    pIter = taosHashIterate(res, pIter);
  }
  taosHashCleanup(res);
}

void sclFreeParam(SScalarParam *param) {
  if (NULL == param || !param->colAlloced) {
    return;
  }

  if (param->columnData != NULL) {
    colDataDestroy(param->columnData);
    taosMemoryFreeClear(param->columnData);
    param->columnData = NULL;
  }

  if (param->pHashFilter != NULL) {
    taosHashCleanup(param->pHashFilter);
    param->pHashFilter = NULL;
  }

  if (param->pHashFilterOthers != NULL) {
    taosHashCleanup(param->pHashFilterOthers);
    param->pHashFilterOthers = NULL;
  }
}

int32_t sclCopyValueNodeValue(SValueNode *pNode, void **res) {
  if (TSDB_DATA_TYPE_NULL == pNode->node.resType.type) {
    return TSDB_CODE_SUCCESS;
  }

  *res = taosMemoryMalloc(pNode->node.resType.bytes);
  if (NULL == (*res)) {
    sclError("malloc %d failed", pNode->node.resType.bytes);
    SCL_ERR_RET(terrno);
  }

  (void)memcpy(*res, nodesGetValueFromNode(pNode), pNode->node.resType.bytes);
  return TSDB_CODE_SUCCESS;
}

void sclFreeParamList(SScalarParam *param, int32_t paramNum) {
  if (NULL == param) {
    return;
  }

  for (int32_t i = 0; i < paramNum; ++i) {
    SScalarParam *p = param + i;
    sclFreeParam(p);
  }

  taosMemoryFree(param);
}

void sclDowngradeValueType(SValueNode *valueNode) {
  switch (valueNode->node.resType.type) {
    case TSDB_DATA_TYPE_BIGINT: {
      int8_t i8 = valueNode->datum.i;
      if (i8 == valueNode->datum.i) {
        valueNode->node.resType.type = TSDB_DATA_TYPE_TINYINT;
        *(int8_t *)&valueNode->typeData = i8;
        break;
      }
      int16_t i16 = valueNode->datum.i;
      if (i16 == valueNode->datum.i) {
        valueNode->node.resType.type = TSDB_DATA_TYPE_SMALLINT;
        *(int16_t *)&valueNode->typeData = i16;
        break;
      }
      int32_t i32 = valueNode->datum.i;
      if (i32 == valueNode->datum.i) {
        valueNode->node.resType.type = TSDB_DATA_TYPE_INT;
        *(int32_t *)&valueNode->typeData = i32;
        break;
      }
      break;
    }
    case TSDB_DATA_TYPE_UBIGINT: {
      uint8_t u8 = valueNode->datum.i;
      if (u8 == valueNode->datum.i) {
        int8_t i8 = valueNode->datum.i;
        if (i8 == valueNode->datum.i) {
          valueNode->node.resType.type = TSDB_DATA_TYPE_TINYINT;
          *(int8_t *)&valueNode->typeData = i8;
        } else {
          valueNode->node.resType.type = TSDB_DATA_TYPE_UTINYINT;
          *(uint8_t *)&valueNode->typeData = u8;
        }
        break;
      }
      uint16_t u16 = valueNode->datum.i;
      if (u16 == valueNode->datum.i) {
        int16_t i16 = valueNode->datum.i;
        if (i16 == valueNode->datum.i) {
          valueNode->node.resType.type = TSDB_DATA_TYPE_SMALLINT;
          *(int16_t *)&valueNode->typeData = i16;
        } else {
          valueNode->node.resType.type = TSDB_DATA_TYPE_USMALLINT;
          *(uint16_t *)&valueNode->typeData = u16;
        }
        break;
      }
      uint32_t u32 = valueNode->datum.i;
      if (u32 == valueNode->datum.i) {
        int32_t i32 = valueNode->datum.i;
        if (i32 == valueNode->datum.i) {
          valueNode->node.resType.type = TSDB_DATA_TYPE_INT;
          *(int32_t *)&valueNode->typeData = i32;
        } else {
          valueNode->node.resType.type = TSDB_DATA_TYPE_UINT;
          *(uint32_t *)&valueNode->typeData = u32;
        }
        break;
      }
      break;
    }
    case TSDB_DATA_TYPE_DOUBLE: {
      float f = valueNode->datum.d;
      if (FLT_EQUAL(f, valueNode->datum.d)) {
        valueNode->node.resType.type = TSDB_DATA_TYPE_FLOAT;
        *(float *)&valueNode->typeData = f;
        break;
      }
      break;
    }
    default:
      break;
  }
}

int32_t sclInitParam(SNode *node, SScalarParam *param, SScalarCtx *ctx, int32_t *rowNum) {
  switch (nodeType(node)) {
    case QUERY_NODE_LEFT_VALUE: {
      SSDataBlock *pb = taosArrayGetP(ctx->pBlockList, 0);
      if (NULL == pb) {
        SCL_ERR_RET(TSDB_CODE_OUT_OF_RANGE);
      }
      param->numOfRows = pb->info.rows;
      break;
    }
    case QUERY_NODE_VALUE: {
      SValueNode *valueNode = (SValueNode *)node;

      if (param->columnData != NULL) {
        sclError("columnData should be NULL");
        SCL_ERR_RET(TSDB_CODE_QRY_INVALID_INPUT);
      }
      param->numOfRows = 1;
      SCL_ERR_RET(sclCreateColumnInfoData(&valueNode->node.resType, 1, param));
      if (TSDB_DATA_TYPE_NULL == valueNode->node.resType.type || valueNode->isNull) {
        colDataSetNULL(param->columnData, 0);
      } else {
        SCL_ERR_RET(colDataSetVal(param->columnData, 0, nodesGetValueFromNode(valueNode), false));
      }
      break;
    }
    case QUERY_NODE_NODE_LIST: {
      SNodeListNode *nodeList = (SNodeListNode *)node;
      if (LIST_LENGTH(nodeList->pNodeList) <= 0) {
        sclError("invalid length in nodeList, length:%d", LIST_LENGTH(nodeList->pNodeList));
        SCL_RET(TSDB_CODE_QRY_INVALID_INPUT);
      }

      int32_t type = ctx->type.selfType;
      SNode* nodeItem = NULL;
      FOREACH(nodeItem, nodeList->pNodeList) {
        SValueNode *valueNode = (SValueNode *)nodeItem;
        int32_t tmp = vectorGetConvertType(type, valueNode->node.resType.type);
        if (tmp != 0){
          type = tmp;
        }

      }
      if (IS_NUMERIC_TYPE(type)){
        ctx->type.peerType = type;
      }
      type = ctx->type.peerType;
      if (IS_VAR_DATA_TYPE(ctx->type.selfType) && IS_NUMERIC_TYPE(type)){
        SCL_ERR_RET(scalarGenerateSetFromList((void **)&param->pHashFilter, node, type, 1));
        SCL_ERR_RET(scalarGenerateSetFromList((void **)&param->pHashFilterOthers, node, ctx->type.selfType, 2));
      } else if (IS_INTEGER_TYPE(ctx->type.selfType) && IS_FLOAT_TYPE(type)){
        SCL_ERR_RET(scalarGenerateSetFromList((void **)&param->pHashFilter, node, type, 3));
        SCL_ERR_RET(scalarGenerateSetFromList((void **)&param->pHashFilterOthers, node, ctx->type.selfType, 4));
      } else {
        SCL_ERR_RET(scalarGenerateSetFromList((void **)&param->pHashFilter, node, type, 0));
      }

      param->hashValueType = type;
      param->colAlloced = true;
      if (taosHashPut(ctx->pRes, &node, POINTER_BYTES, param, sizeof(*param))) {
        taosHashCleanup(param->pHashFilter);
        param->pHashFilter = NULL;
        taosHashCleanup(param->pHashFilterOthers);
        param->pHashFilterOthers = NULL;
        sclError("taosHashPut nodeList failed, size:%d", (int32_t)sizeof(*param));
        return terrno;
      }
      param->colAlloced = false;
      break;
    }
    case QUERY_NODE_COLUMN: {
      if (NULL == ctx->pBlockList) {
        sclError("invalid node type for constant calculating, type:%d, src:%p", nodeType(node), ctx->pBlockList);
        SCL_ERR_RET(TSDB_CODE_APP_ERROR);
      }

      SColumnNode *ref = (SColumnNode *)node;

      int32_t index = -1;
      for (int32_t i = 0; i < taosArrayGetSize(ctx->pBlockList); ++i) {
        SSDataBlock *pb = taosArrayGetP(ctx->pBlockList, i);
        if (NULL == pb) {
          SCL_ERR_RET(TSDB_CODE_OUT_OF_RANGE);
        }
        if (pb->info.id.blockId == ref->dataBlockId) {
          index = i;
          break;
        }
      }

      if (index == -1) {
        sclError("column tupleId is too big, tupleId:%d, dataBlockNum:%d", ref->dataBlockId,
                 (int32_t)taosArrayGetSize(ctx->pBlockList));
        SCL_ERR_RET(TSDB_CODE_QRY_INVALID_INPUT);
      }

      SSDataBlock *block = *(SSDataBlock **)taosArrayGet(ctx->pBlockList, index);
      if (NULL == block) {
        SCL_ERR_RET(TSDB_CODE_QRY_INVALID_INPUT);
      }

      if (ref->slotId >= taosArrayGetSize(block->pDataBlock)) {
        sclError("column slotId is too big, slodId:%d, dataBlockSize:%d", ref->slotId,
                 (int32_t)taosArrayGetSize(block->pDataBlock));
        SCL_ERR_RET(TSDB_CODE_QRY_INVALID_INPUT);
      }

      SColumnInfoData *columnData = (SColumnInfoData *)taosArrayGet(block->pDataBlock, ref->slotId);
#if TAG_FILTER_DEBUG
      qDebug("tagfilter column info, slotId:%d, colId:%d, type:%d", ref->slotId, columnData->info.colId,
             columnData->info.type);
#endif
      param->numOfRows = block->info.rows;
      param->columnData = columnData;
      break;
    }
    case QUERY_NODE_FUNCTION:
    case QUERY_NODE_OPERATOR:
    case QUERY_NODE_LOGIC_CONDITION:
    case QUERY_NODE_CASE_WHEN: {
      SScalarParam *res = (SScalarParam *)taosHashGet(ctx->pRes, &node, POINTER_BYTES);
      if (NULL == res) {
        sclError("no result for node, type:%d, node:%p", nodeType(node), node);
        SCL_ERR_RET(TSDB_CODE_APP_ERROR);
      }
      *param = *res;
      param->colAlloced = false;
      break;
    }
    default:
      break;
  }

  if (param->numOfRows > *rowNum) {
    if ((1 != param->numOfRows) && (1 < *rowNum)) {
      sclError("different row nums, rowNum:%d, newRowNum:%d", *rowNum, param->numOfRows);
      SCL_ERR_RET(TSDB_CODE_QRY_INVALID_INPUT);
    }

    *rowNum = param->numOfRows;
  }

  param->param = ctx->param;
  return TSDB_CODE_SUCCESS;
}

int32_t sclInitParamList(SScalarParam **pParams, SNodeList *pParamList, SScalarCtx *ctx, int32_t *paramNum,
                         int32_t *rowNum) {
  int32_t code = 0;
  if (NULL == pParamList) {
    if (ctx->pBlockList) {
      SSDataBlock *pBlock = taosArrayGetP(ctx->pBlockList, 0);
      if (NULL == pBlock) {
        SCL_ERR_RET(TSDB_CODE_OUT_OF_RANGE);
      }
      *rowNum = pBlock->info.rows;
    } else {
      *rowNum = 1;
    }

    *paramNum = 1;
  } else {
    *paramNum = pParamList->length;
  }

  SScalarParam *paramList = taosMemoryCalloc(*paramNum, sizeof(SScalarParam));
  if (NULL == paramList) {
    sclError("calloc %d failed", (int32_t)((*paramNum) * sizeof(SScalarParam)));
    SCL_ERR_RET(terrno);
  }

  if (pParamList) {
    SNode  *tnode = NULL;
    int32_t i = 0;
    if (SCL_IS_CONST_CALC(ctx)) {
      WHERE_EACH(tnode, pParamList) {
        if (!SCL_IS_CONST_NODE(tnode)) {
          WHERE_NEXT;
        } else {
          SCL_ERR_JRET(sclInitParam(tnode, &paramList[i], ctx, rowNum));
          ERASE_NODE(pParamList);
        }

        ++i;
      }
    } else {
      FOREACH(tnode, pParamList) {
        SCL_ERR_JRET(sclInitParam(tnode, &paramList[i], ctx, rowNum));
        ++i;
      }
    }
  } else {
    paramList[0].numOfRows = *rowNum;
  }

  if (0 == *rowNum) {
    sclFreeParamList(paramList, *paramNum);
    paramList = NULL;
  }

  *pParams = paramList;
  return TSDB_CODE_SUCCESS;

_return:
  sclFreeParamList(paramList, *paramNum);
  SCL_RET(code);
}

int32_t sclGetNodeType(SNode *pNode, SScalarCtx *ctx, int32_t *type) {
  if (NULL == pNode) {
    *type = -1;
    return TSDB_CODE_SUCCESS;
  }

  switch ((int)nodeType(pNode)) {
    case QUERY_NODE_VALUE: {
      SValueNode *valueNode = (SValueNode *)pNode;
      *type = valueNode->node.resType.type;
      return TSDB_CODE_SUCCESS;
    }
    case QUERY_NODE_NODE_LIST: {
      SNodeListNode *nodeList = (SNodeListNode *)pNode;
      *type = nodeList->node.resType.type;
      return TSDB_CODE_SUCCESS;
    }
    case QUERY_NODE_COLUMN: {
      SColumnNode *colNode = (SColumnNode *)pNode;
      *type = colNode->node.resType.type;
      return TSDB_CODE_SUCCESS;
    }
    case QUERY_NODE_FUNCTION:
    case QUERY_NODE_OPERATOR:
    case QUERY_NODE_LOGIC_CONDITION: {
      SScalarParam *res = (SScalarParam *)taosHashGet(ctx->pRes, &pNode, POINTER_BYTES);
      if (NULL == res) {
        sclError("no result for node, type:%d, node:%p", nodeType(pNode), pNode);
        SCL_ERR_RET(TSDB_CODE_QRY_INVALID_INPUT);
      }
      *type = (int32_t)(res->columnData->info.type);
      return TSDB_CODE_SUCCESS;
    }
  }

  *type = -1;
  return TSDB_CODE_SUCCESS;
}

int32_t sclSetOperatorValueType(SOperatorNode *node, SScalarCtx *ctx) {
  ctx->type.opResType = node->node.resType.type;
  SCL_ERR_RET(sclGetNodeType(node->pLeft, ctx, &(ctx->type.selfType)));
  SCL_ERR_RET(sclGetNodeType(node->pRight, ctx, &(ctx->type.peerType)));
  SCL_RET(TSDB_CODE_SUCCESS);
}

int32_t sclInitOperatorParams(SScalarParam **pParams, SOperatorNode *node, SScalarCtx *ctx, int32_t *rowNum) {
  int32_t code = 0;
  int32_t paramNum = scalarGetOperatorParamNum(node->opType);
  if (NULL == node->pLeft || (paramNum == 2 && NULL == node->pRight)) {
    sclError("invalid operation node, left:%p, right:%p", node->pLeft, node->pRight);
    SCL_ERR_RET(TSDB_CODE_QRY_INVALID_INPUT);
  }

  SScalarParam *paramList = taosMemoryCalloc(paramNum, sizeof(SScalarParam));
  if (NULL == paramList) {
    sclError("calloc %d failed", (int32_t)(paramNum * sizeof(SScalarParam)));
    SCL_ERR_RET(terrno);
  }

  SCL_ERR_JRET(sclSetOperatorValueType(node, ctx));

  SCL_ERR_JRET(sclInitParam(node->pLeft, &paramList[0], ctx, rowNum));
  setTzCharset(&paramList[0], node->tz, node->charsetCxt);
  if (paramNum > 1) {
    SCL_ERR_JRET(sclInitParam(node->pRight, &paramList[1], ctx, rowNum));
    setTzCharset(&paramList[1], node->tz, node->charsetCxt);
  }

  *pParams = paramList;
  return TSDB_CODE_SUCCESS;

_return:
  sclFreeParamList(paramList, paramNum);
  SCL_RET(code);
}

int32_t sclGetNodeRes(SNode *node, SScalarCtx *ctx, SScalarParam **res) {
  if (NULL == node) {
    return TSDB_CODE_SUCCESS;
  }

  int32_t rowNum = 0;
  *res = taosMemoryCalloc(1, sizeof(**res));
  if (NULL == *res) {
    SCL_ERR_RET(terrno);
  }

  SCL_ERR_RET(sclInitParam(node, *res, ctx, &rowNum));

  return TSDB_CODE_SUCCESS;
}

int32_t sclWalkCaseWhenList(SScalarCtx *ctx, SNodeList *pList, struct SListCell *pCell, SScalarParam *pCase,
                            SScalarParam *pElse, SScalarParam *pComp, SScalarParam *output, int32_t rowIdx,
                            int32_t totalRows, bool *complete) {
  SNode         *node = NULL;
  SWhenThenNode *pWhenThen = NULL;
  SScalarParam  *pWhen = NULL;
  SScalarParam  *pThen = NULL;
  int32_t        code = 0;

  for (SListCell *cell = pCell; (NULL != cell ? (node = cell->pNode, true) : (node = NULL, false));
       cell = cell->pNext) {
    pWhenThen = (SWhenThenNode *)node;

    SCL_ERR_JRET(sclGetNodeRes(pWhenThen->pWhen, ctx, &pWhen));
    SCL_ERR_JRET(sclGetNodeRes(pWhenThen->pThen, ctx, &pThen));

    SCL_ERR_JRET(vectorCompareImpl(pCase, pWhen, pComp, rowIdx, 1, TSDB_ORDER_ASC, OP_TYPE_EQUAL));

    bool *equal = (bool *)colDataGetData(pComp->columnData, rowIdx);
    if (*equal) {
      bool  isNull = colDataIsNull_s(pThen->columnData, (pThen->numOfRows > 1 ? rowIdx : 0));
      char *pData = isNull ? NULL : colDataGetData(pThen->columnData, (pThen->numOfRows > 1 ? rowIdx : 0));
      SCL_ERR_JRET(colDataSetVal(output->columnData, rowIdx, pData, isNull));

      if (0 == rowIdx && 1 == pCase->numOfRows && 1 == pWhen->numOfRows && 1 == pThen->numOfRows && totalRows > 1) {
        SCL_ERR_JRET(sclExtendResRows(output, output, ctx->pBlockList));
        *complete = true;
      }

      goto _return;
    }
    sclFreeParam(pWhen);
    sclFreeParam(pThen);
    taosMemoryFreeClear(pWhen);
    taosMemoryFreeClear(pThen);
  }

  if (pElse) {
    bool  isNull = colDataIsNull_s(pElse->columnData, (pElse->numOfRows > 1 ? rowIdx : 0));
    char *pData = isNull ? NULL : colDataGetData(pElse->columnData, (pElse->numOfRows > 1 ? rowIdx : 0));
    SCL_ERR_JRET(colDataSetVal(output->columnData, rowIdx, pData, isNull));

    if (0 == rowIdx && 1 == pCase->numOfRows && 1 == pElse->numOfRows && totalRows > 1) {
      SCL_ERR_JRET(sclExtendResRows(output, output, ctx->pBlockList));
      *complete = true;
    }

    goto _return;
  }

  SCL_ERR_JRET(colDataSetVal(output->columnData, rowIdx, NULL, true));

  if (0 == rowIdx && 1 == pCase->numOfRows && totalRows > 1) {
    SCL_ERR_JRET(sclExtendResRows(output, output, ctx->pBlockList));
    *complete = true;
  }

_return:

  sclFreeParam(pWhen);
  sclFreeParam(pThen);
  taosMemoryFreeClear(pWhen);
  taosMemoryFreeClear(pThen);

  SCL_RET(code);
}

int32_t sclWalkWhenList(SScalarCtx *ctx, SNodeList *pList, struct SListCell *pCell, SScalarParam *pElse,
                        SScalarParam *output, int32_t rowIdx, int32_t totalRows, bool *complete, bool preSingle) {
  SNode         *node = NULL;
  SWhenThenNode *pWhenThen = NULL;
  SScalarParam  *pWhen = NULL;
  SScalarParam  *pThen = NULL;
  int32_t        code = 0;

  for (SListCell *cell = pCell; (NULL != cell ? (node = cell->pNode, true) : (node = NULL, false));
       cell = cell->pNext) {
    pWhenThen = (SWhenThenNode *)node;
    pWhen = NULL;
    pThen = NULL;

    SCL_ERR_JRET(sclGetNodeRes(pWhenThen->pWhen, ctx, &pWhen));
    SCL_ERR_JRET(sclGetNodeRes(pWhenThen->pThen, ctx, &pThen));

    bool *whenValue = (bool *)colDataGetData(pWhen->columnData, (pWhen->numOfRows > 1 ? rowIdx : 0));

    if (*whenValue) {
      bool  isNull = colDataIsNull_s(pThen->columnData, (pThen->numOfRows > 1 ? rowIdx : 0));
      char *pData = isNull ? NULL : colDataGetData(pThen->columnData, (pThen->numOfRows > 1 ? rowIdx : 0));
      SCL_ERR_JRET(colDataSetVal(output->columnData, rowIdx, pData, isNull));

      if (preSingle && 0 == rowIdx && 1 == pWhen->numOfRows && 1 == pThen->numOfRows && totalRows > 1) {
        SCL_ERR_JRET(sclExtendResRows(output, output, ctx->pBlockList));
        *complete = true;
      }

      goto _return;
    }

    sclFreeParam(pWhen);
    sclFreeParam(pThen);
    taosMemoryFreeClear(pWhen);
    taosMemoryFreeClear(pThen);
  }

  if (pElse) {
    bool  isNull = colDataIsNull_s(pElse->columnData, (pElse->numOfRows > 1 ? rowIdx : 0));
    char *pData = isNull ? NULL : colDataGetData(pElse->columnData, (pElse->numOfRows > 1 ? rowIdx : 0));
    SCL_ERR_JRET(colDataSetVal(output->columnData, rowIdx, pData, isNull));

    if (preSingle && 0 == rowIdx && 1 == pElse->numOfRows && totalRows > 1) {
      SCL_ERR_JRET(sclExtendResRows(output, output, ctx->pBlockList));
      *complete = true;
    }

    goto _return;
  }

  SCL_ERR_JRET(colDataSetVal(output->columnData, rowIdx, NULL, true));

  if (preSingle && 0 == rowIdx && totalRows > 1) {
    SCL_ERR_JRET(sclExtendResRows(output, output, ctx->pBlockList));
    *complete = true;
  }

_return:

  sclFreeParam(pWhen);
  sclFreeParam(pThen);
  taosMemoryFree(pWhen);
  taosMemoryFree(pThen);

  SCL_RET(code);
}

int32_t sclExecFunction(SFunctionNode *node, SScalarCtx *ctx, SScalarParam *output) {
  SScalarParam *params = NULL;
  int32_t       rowNum = 0;
  int32_t       paramNum = 0;
  int32_t       code = 0;
  SCL_ERR_RET(sclInitParamList(&params, node->pParameterList, ctx, &paramNum, &rowNum));
  setTzCharset(params, node->tz, node->charsetCxt);

  if (fmIsUserDefinedFunc(node->funcId)) {
    code = callUdfScalarFunc(node->functionName, params, paramNum, output);
    if (code != 0) {
      sclError("fmExecFunction error. callUdfScalarFunc. function name: %s, udf code:%d", node->functionName, code);
      goto _return;
    }
  } else {
    SScalarFuncExecFuncs ffpSet = {0};
    code = fmGetScalarFuncExecFuncs(node->funcId, &ffpSet);
    if (code) {
      sclError("fmGetFuncExecFuncs failed, funcId:%d, code:%s", node->funcId, tstrerror(code));
      SCL_ERR_JRET(code);
    }

    code = sclCreateColumnInfoData(&node->node.resType, rowNum, output);
    if (code != TSDB_CODE_SUCCESS) {
      SCL_ERR_JRET(code);
    }

    if (rowNum == 0) {
      goto _return;
    }

    code = (*ffpSet.process)(params, paramNum, output);
    if (code) {
      sclError("scalar function exec failed, funcId:%d, code:%s", node->funcId, tstrerror(code));
      SCL_ERR_JRET(code);
    }
  }

_return:

  sclFreeParamList(params, paramNum);
  SCL_RET(code);
}

int32_t sclExecLogic(SLogicConditionNode *node, SScalarCtx *ctx, SScalarParam *output) {
  if (NULL == node->pParameterList || node->pParameterList->length <= 0) {
    sclError("invalid logic parameter list, list:%p, paramNum:%d", node->pParameterList,
             node->pParameterList ? node->pParameterList->length : 0);
    SCL_ERR_RET(TSDB_CODE_QRY_INVALID_INPUT);
  }

  if (TSDB_DATA_TYPE_BOOL != node->node.resType.type) {
    sclError("invalid logic resType, type:%d", node->node.resType.type);
    SCL_ERR_RET(TSDB_CODE_QRY_INVALID_INPUT);
  }

  if (LOGIC_COND_TYPE_NOT == node->condType && node->pParameterList->length > 1) {
    sclError("invalid NOT operation parameter number, paramNum:%d", node->pParameterList->length);
    SCL_ERR_RET(TSDB_CODE_QRY_INVALID_INPUT);
  }

  SScalarParam *params = NULL;
  int32_t       rowNum = 0;
  int32_t       paramNum = 0;
  int32_t       code = 0;
  SCL_ERR_RET(sclInitParamList(&params, node->pParameterList, ctx, &paramNum, &rowNum));
  if (NULL == params) {
    output->numOfRows = 0;
    return TSDB_CODE_SUCCESS;
  }

  int32_t type = node->node.resType.type;
  output->numOfRows = rowNum;

  SDataType t = {.type = type, .bytes = tDataTypes[type].bytes};
  code = sclCreateColumnInfoData(&t, rowNum, output);
  if (code != TSDB_CODE_SUCCESS) {
    SCL_ERR_JRET(code);
  }

  int32_t numOfQualified = 0;

  bool value = false;
  bool complete = true;
  for (int32_t i = 0; i < rowNum; ++i) {
    complete = true;
    for (int32_t m = 0; m < paramNum; ++m) {
      if (NULL == params[m].columnData) {
        complete = false;
        continue;
      }

      // 1=1 and tag_column = 1
      int32_t ind = (i >= params[m].numOfRows) ? (params[m].numOfRows - 1) : i;
      char   *p = colDataGetData(params[m].columnData, ind);

      GET_TYPED_DATA(value, bool, params[m].columnData->info.type, p);

      if (LOGIC_COND_TYPE_AND == node->condType && (false == value)) {
        complete = true;
        break;
      } else if (LOGIC_COND_TYPE_OR == node->condType && value) {
        complete = true;
        break;
      } else if (LOGIC_COND_TYPE_NOT == node->condType) {
        value = !value;
      }
    }

    if (complete) {
      SCL_ERR_JRET(colDataSetVal(output->columnData, i, (char *)&value, false));
      if (value) {
        numOfQualified++;
      }
    }
  }

  if (SCL_IS_CONST_CALC(ctx) && (false == complete)) {
    sclFreeParam(output);
    output->numOfRows = 0;
  }

  output->numOfQualified = numOfQualified;

_return:
  sclFreeParamList(params, paramNum);
  SCL_RET(code);
}

int32_t sclExecOperator(SOperatorNode *node, SScalarCtx *ctx, SScalarParam *output) {
  SScalarParam *params = NULL;
  int32_t       rowNum = 0;
  int32_t       code = 0;
  int32_t       paramNum = scalarGetOperatorParamNum(node->opType);

  // json not support in in operator
  if (nodeType(node->pLeft) == QUERY_NODE_VALUE) {
    SValueNode *valueNode = (SValueNode *)node->pLeft;
    if (valueNode->node.resType.type == TSDB_DATA_TYPE_JSON &&
        (node->opType == OP_TYPE_IN || node->opType == OP_TYPE_NOT_IN)) {
      SCL_RET(TSDB_CODE_QRY_JSON_IN_ERROR);
    }
  }

  SCL_ERR_JRET(sclInitOperatorParams(&params, node, ctx, &rowNum));
  if (output->columnData == NULL) {
    code = sclCreateColumnInfoData(&node->node.resType, rowNum, output);
    if (code != TSDB_CODE_SUCCESS) {
      SCL_ERR_JRET(code);
    }
  }

  _bin_scalar_fn_t OperatorFn = getBinScalarOperatorFn(node->opType);

  SScalarParam *pLeft = &params[0];
  SScalarParam *pRight = paramNum > 1 ? &params[1] : NULL;

  terrno = TSDB_CODE_SUCCESS;
  SCL_ERR_JRET(OperatorFn(pLeft, pRight, output, TSDB_ORDER_ASC));

_return:
  sclFreeParamList(params, paramNum);
  SCL_RET(code);
}

int32_t sclExecCaseWhen(SCaseWhenNode *node, SScalarCtx *ctx, SScalarParam *output) {
  int32_t       code = 0;
  SScalarParam *pCase = NULL;
  SScalarParam *pElse = NULL;
  SScalarParam *pWhen = NULL;
  SScalarParam *pThen = NULL;
  SScalarParam  comp = {0};
  int32_t       rowNum = 1;
  bool          complete = false;

  if (NULL == node->pWhenThenList || node->pWhenThenList->length <= 0) {
    sclError("invalid whenThen list");
    SCL_ERR_RET(TSDB_CODE_INVALID_PARA);
  }

  if (ctx->pBlockList) {
    SSDataBlock *pb = taosArrayGetP(ctx->pBlockList, 0);
    if (NULL == pb) {
      SCL_ERR_RET(TSDB_CODE_OUT_OF_RANGE);
    }
    rowNum = pb->info.rows;
    output->numOfRows = pb->info.rows;
  }

  SCL_ERR_JRET(sclCreateColumnInfoData(&node->node.resType, rowNum, output));

  SCL_ERR_JRET(sclGetNodeRes(node->pCase, ctx, &pCase));
  SCL_ERR_JRET(sclGetNodeRes(node->pElse, ctx, &pElse));

  SDataType compType = {0};
  compType.type = TSDB_DATA_TYPE_BOOL;
  compType.bytes = tDataTypes[compType.type].bytes;

  SCL_ERR_JRET(sclCreateColumnInfoData(&compType, rowNum, &comp));

  SNode         *tnode = NULL;
  SWhenThenNode *pWhenThen = (SWhenThenNode *)node->pWhenThenList->pHead->pNode;

  SCL_ERR_JRET(sclGetNodeRes(pWhenThen->pWhen, ctx, &pWhen));
  SCL_ERR_JRET(sclGetNodeRes(pWhenThen->pThen, ctx, &pThen));
  if (NULL == pWhen || NULL == pThen) {
    sclError("invalid when/then in whenThen list");
    SCL_ERR_JRET(TSDB_CODE_INVALID_PARA);
  }
  setTzCharset(pCase, node->tz, node->charsetCxt);
  setTzCharset(pWhen, node->tz, node->charsetCxt);
  setTzCharset(pThen, node->tz, node->charsetCxt);
  setTzCharset(pElse, node->tz, node->charsetCxt);
  setTzCharset(output, node->tz, node->charsetCxt);
  if (pCase) {
    SCL_ERR_JRET(vectorCompare(pCase, pWhen, &comp, TSDB_ORDER_ASC, OP_TYPE_EQUAL));

    for (int32_t i = 0; i < rowNum; ++i) {
      bool *equal = (bool *)colDataGetData(comp.columnData, (comp.numOfRows > 1 ? i : 0));
      if (*equal) {
        SCL_ERR_JRET(colDataSetVal(output->columnData, i,
                                   colDataGetData(pThen->columnData, (pThen->numOfRows > 1 ? i : 0)),
                                   colDataIsNull_s(pThen->columnData, (pThen->numOfRows > 1 ? i : 0))));
        if (0 == i && 1 == pCase->numOfRows && 1 == pWhen->numOfRows && 1 == pThen->numOfRows && rowNum > 1) {
          SCL_ERR_JRET(sclExtendResRows(output, output, ctx->pBlockList));
          break;
        }
      } else {
        SCL_ERR_JRET(sclWalkCaseWhenList(ctx, node->pWhenThenList, node->pWhenThenList->pHead->pNext, pCase, pElse,
                                         &comp, output, i, rowNum, &complete));
        if (complete) {
          break;
        }
      }
    }
  } else {
    for (int32_t i = 0; i < rowNum; ++i) {
      bool *whenValue = (bool *)colDataGetData(pWhen->columnData, (pWhen->numOfRows > 1 ? i : 0));
      if (*whenValue) {
        SCL_ERR_JRET(colDataSetVal(output->columnData, i,
                                   colDataGetData(pThen->columnData, (pThen->numOfRows > 1 ? i : 0)),
                                   colDataIsNull_s(pThen->columnData, (pThen->numOfRows > 1 ? i : 0))));
        if (0 == i && 1 == pWhen->numOfRows && 1 == pThen->numOfRows && rowNum > 1) {
          SCL_ERR_JRET(sclExtendResRows(output, output, ctx->pBlockList));
          break;
        }
      } else {
        SCL_ERR_JRET(sclWalkWhenList(ctx, node->pWhenThenList, node->pWhenThenList->pHead->pNext, pElse, output, i,
                                     rowNum, &complete, (pWhen->numOfRows == 1 && pThen->numOfRows == 1)));
        if (complete) {
          break;
        }
      }
    }
  }

  sclFreeParam(pCase);
  sclFreeParam(pElse);
  sclFreeParam(&comp);
  sclFreeParam(pWhen);
  sclFreeParam(pThen);
  taosMemoryFree(pCase);
  taosMemoryFree(pElse);
  taosMemoryFree(pWhen);
  taosMemoryFree(pThen);

  return TSDB_CODE_SUCCESS;

_return:

  sclFreeParam(pCase);
  sclFreeParam(pElse);
  sclFreeParam(&comp);
  sclFreeParam(pWhen);
  sclFreeParam(pThen);
  sclFreeParam(output);
  taosMemoryFree(pCase);
  taosMemoryFree(pElse);
  taosMemoryFree(pWhen);
  taosMemoryFree(pThen);

  SCL_RET(code);
}

EDealRes sclRewriteNullInOptr(SNode **pNode, SScalarCtx *ctx, EOperatorType opType) {
  if (opType <= OP_TYPE_CALC_MAX) {
    SValueNode *res = NULL;
    ctx->code = nodesMakeNode(QUERY_NODE_VALUE, (SNode **)&res);
    if (NULL == res) {
      sclError("make value node failed");
      return DEAL_RES_ERROR;
    }

    res->node.resType.type = TSDB_DATA_TYPE_NULL;

    nodesDestroyNode(*pNode);
    *pNode = (SNode *)res;
  } else {
    SValueNode *res = NULL;
    ctx->code = nodesMakeNode(QUERY_NODE_VALUE, (SNode **)&res);
    if (NULL == res) {
      sclError("make value node failed");
      return DEAL_RES_ERROR;
    }

    res->node.resType.type = TSDB_DATA_TYPE_BOOL;
    res->node.resType.bytes = tDataTypes[TSDB_DATA_TYPE_BOOL].bytes;
    res->datum.b = false;

    nodesDestroyNode(*pNode);
    *pNode = (SNode *)res;
  }

  return DEAL_RES_CONTINUE;
}

EDealRes sclAggFuncWalker(SNode *pNode, void *pContext) {
  if (QUERY_NODE_FUNCTION == nodeType(pNode)) {
    SFunctionNode *pFunc = (SFunctionNode *)pNode;
    *(bool *)pContext = fmIsAggFunc(pFunc->funcId);
    if (*(bool *)pContext) {
      return DEAL_RES_END;
    }
  }

  return DEAL_RES_CONTINUE;
}

bool sclContainsAggFuncNode(SNode *pNode) {
  bool aggFunc = false;
  nodesWalkExpr(pNode, sclAggFuncWalker, (void *)&aggFunc);
  return aggFunc;
}

static uint8_t sclGetOpValueNodeTsPrecision(SNode *pLeft, SNode *pRight) {
  uint8_t lPrec = ((SExprNode *)pLeft)->resType.precision;
  uint8_t rPrec = ((SExprNode *)pRight)->resType.precision;

  uint8_t lType = ((SExprNode *)pLeft)->resType.type;
  uint8_t rType = ((SExprNode *)pRight)->resType.type;

  if (TSDB_DATA_TYPE_TIMESTAMP == lType && TSDB_DATA_TYPE_TIMESTAMP == rType) {
    return TMAX(lPrec, rPrec);
  } else if (TSDB_DATA_TYPE_TIMESTAMP == lType && TSDB_DATA_TYPE_TIMESTAMP != rType) {
    return lPrec;
  } else if (TSDB_DATA_TYPE_TIMESTAMP == rType && TSDB_DATA_TYPE_TIMESTAMP != lType) {
    return rPrec;
  }

  return 0;
}

int32_t sclConvertOpValueNodeTs(SOperatorNode *node) {
  if (node->pLeft && SCL_IS_VAR_VALUE_NODE(node->pLeft)) {
    if (node->pRight && (TSDB_DATA_TYPE_TIMESTAMP == ((SExprNode *)node->pRight)->resType.type)) {
      SCL_ERR_RET(
          sclConvertToTsValueNode(sclGetOpValueNodeTsPrecision(node->pLeft, node->pRight), (SValueNode *)node->pLeft));
    }
  } else if (node->pRight && SCL_IS_NOTNULL_CONST_NODE(node->pRight)) {
    if (node->pLeft && (TSDB_DATA_TYPE_TIMESTAMP == ((SExprNode *)node->pLeft)->resType.type)) {
      if (SCL_IS_VAR_VALUE_NODE(node->pRight)) {
        SCL_ERR_RET(sclConvertToTsValueNode(sclGetOpValueNodeTsPrecision(node->pLeft, node->pRight),
                                            (SValueNode *)node->pRight));
      } else if (QUERY_NODE_NODE_LIST == node->pRight->type) {
        SNode *pNode;
        FOREACH(pNode, ((SNodeListNode *)node->pRight)->pNodeList) {
          if (SCL_IS_VAR_VALUE_NODE(pNode)) {
            SCL_ERR_RET(sclConvertToTsValueNode(sclGetOpValueNodeTsPrecision(node->pLeft, pNode), (SValueNode *)pNode));
          }
        }
      }
    }
  }
  return TSDB_CODE_SUCCESS;
}

int32_t sclConvertCaseWhenValueNodeTs(SCaseWhenNode *node) {
  if (NULL == node->pCase) {
    return TSDB_CODE_SUCCESS;
  }

  if (SCL_IS_VAR_VALUE_NODE(node->pCase)) {
    SNode *pNode;
    FOREACH(pNode, node->pWhenThenList) {
      SExprNode *pExpr = (SExprNode *)((SWhenThenNode *)pNode)->pWhen;
      if (TSDB_DATA_TYPE_TIMESTAMP == pExpr->resType.type) {
        SCL_ERR_RET(sclConvertToTsValueNode(pExpr->resType.precision, (SValueNode *)node->pCase));
        break;
      }
    }
  } else if (TSDB_DATA_TYPE_TIMESTAMP == ((SExprNode *)node->pCase)->resType.type) {
    SNode *pNode;
    FOREACH(pNode, node->pWhenThenList) {
      if (SCL_IS_VAR_VALUE_NODE(((SWhenThenNode *)pNode)->pWhen)) {
        SCL_ERR_RET(sclConvertToTsValueNode(((SExprNode *)node->pCase)->resType.precision,
                                            (SValueNode *)((SWhenThenNode *)pNode)->pWhen));
      }
    }
  }

  return TSDB_CODE_SUCCESS;
}

EDealRes sclRewriteNonConstOperator(SNode **pNode, SScalarCtx *ctx) {
  SOperatorNode *node = (SOperatorNode *)*pNode;
  int32_t        code = 0;

  if (node->pLeft && (QUERY_NODE_VALUE == nodeType(node->pLeft))) {
    SValueNode *valueNode = (SValueNode *)node->pLeft;
    if (SCL_IS_NULL_VALUE_NODE(valueNode) && (node->opType != OP_TYPE_IS_NULL && node->opType != OP_TYPE_IS_NOT_NULL) &&
        (!sclContainsAggFuncNode(node->pRight))) {
      return sclRewriteNullInOptr(pNode, ctx, node->opType);
    }

    if (SCL_IS_COMPARISON_OPERATOR(node->opType) && SCL_DOWNGRADE_DATETYPE(valueNode->node.resType.type)) {
      sclDowngradeValueType(valueNode);
    }
  }

  if (node->pRight && (QUERY_NODE_VALUE == nodeType(node->pRight))) {
    SValueNode *valueNode = (SValueNode *)node->pRight;
    if (SCL_IS_NULL_VALUE_NODE(valueNode) && (node->opType != OP_TYPE_IS_NULL && node->opType != OP_TYPE_IS_NOT_NULL) &&
        (!sclContainsAggFuncNode(node->pLeft))) {
      return sclRewriteNullInOptr(pNode, ctx, node->opType);
    }

    if (SCL_IS_COMPARISON_OPERATOR(node->opType) && SCL_DOWNGRADE_DATETYPE(valueNode->node.resType.type)) {
      sclDowngradeValueType(valueNode);
    }
  }

  return DEAL_RES_CONTINUE;
}

EDealRes sclRewriteFunction(SNode **pNode, SScalarCtx *ctx) {
  SFunctionNode *node = (SFunctionNode *)*pNode;
  SNode         *tnode = NULL;
  if ((!fmIsScalarFunc(node->funcId) && (!ctx->dual)) ||
      fmIsUserDefinedFunc(node->funcId)) {
    return DEAL_RES_CONTINUE;
  }

  FOREACH(tnode, node->pParameterList) {
    if (!SCL_IS_CONST_NODE(tnode)) {
      return DEAL_RES_CONTINUE;
    }
  }

  SScalarParam output = {0};

  ctx->code = sclExecFunction(node, ctx, &output);
  if (ctx->code) {
    sclFreeParam(&output);
    return DEAL_RES_ERROR;
  }

  SValueNode *res = NULL;
  ctx->code = nodesMakeNode(QUERY_NODE_VALUE, (SNode **)&res);
  if (NULL == res) {
    sclError("make value node failed");
    sclFreeParam(&output);
    return DEAL_RES_ERROR;
  }

  res->translate = true;

  tstrncpy(res->node.aliasName, node->node.aliasName, TSDB_COL_NAME_LEN);
  res->node.resType.type = output.columnData->info.type;
  res->node.resType.bytes = output.columnData->info.bytes;
  res->node.resType.scale = output.columnData->info.scale;
  res->node.resType.precision = output.columnData->info.precision;
  if (colDataIsNull_s(output.columnData, 0)) {
    res->isNull = true;
  } else {
    int32_t type = output.columnData->info.type;
    if (type == TSDB_DATA_TYPE_JSON) {
      int32_t len = getJsonValueLen(output.columnData->pData);
      res->datum.p = taosMemoryCalloc(len, 1);
      if (NULL == res->datum.p) {
        sclError("calloc %d failed", len);
        sclFreeParam(&output);
        nodesDestroyNode((SNode *)res);
        ctx->code = terrno;
        return DEAL_RES_ERROR;
      }
      (void)memcpy(res->datum.p, output.columnData->pData, len);
    } else if (IS_VAR_DATA_TYPE(type)) {
      // res->datum.p = taosMemoryCalloc(res->node.resType.bytes + VARSTR_HEADER_SIZE + 1, 1);
      res->datum.p = taosMemoryCalloc(varDataTLen(output.columnData->pData) + 1, 1);
      if (NULL == res->datum.p) {
        sclError("calloc %d failed", (int)(varDataTLen(output.columnData->pData) + 1));
        sclFreeParam(&output);
        nodesDestroyNode((SNode *)res);
        ctx->code = terrno;
        return DEAL_RES_ERROR;
      }
      (void)memcpy(res->datum.p, output.columnData->pData, varDataTLen(output.columnData->pData));
    } else {
      ctx->code = nodesSetValueNodeValue(res, output.columnData->pData);
      if (ctx->code) {
        sclFreeParam(&output);
        nodesDestroyNode((SNode *)res);
        return DEAL_RES_ERROR;
      }
    }
  }

  nodesDestroyNode(*pNode);
  *pNode = (SNode *)res;

  sclFreeParam(&output);
  return DEAL_RES_CONTINUE;
}

EDealRes sclRewriteLogic(SNode **pNode, SScalarCtx *ctx) {
  SLogicConditionNode *node = (SLogicConditionNode *)*pNode;

  SScalarParam output = {0};
  ctx->code = sclExecLogic(node, ctx, &output);
  if (ctx->code) {
    sclFreeParam(&output);
    return DEAL_RES_ERROR;
  }

  if (0 == output.numOfRows) {
    sclFreeParam(&output);
    return DEAL_RES_CONTINUE;
  }

  SValueNode *res = NULL;
  ctx->code = nodesMakeNode(QUERY_NODE_VALUE, (SNode **)&res);
  if (NULL == res) {
    sclError("make value node failed");
    sclFreeParam(&output);
    return DEAL_RES_ERROR;
  }

  res->node.resType = node->node.resType;
  res->translate = true;

  tstrncpy(res->node.aliasName, node->node.aliasName, TSDB_COL_NAME_LEN);
  int32_t type = output.columnData->info.type;
  if (IS_VAR_DATA_TYPE(type)) {
    res->datum.p = output.columnData->pData;
    output.columnData->pData = NULL;
  } else {
    ctx->code = nodesSetValueNodeValue(res, output.columnData->pData);
    if (ctx->code) {
      sclFreeParam(&output);
      return DEAL_RES_ERROR;
    }
  }

  nodesDestroyNode(*pNode);
  *pNode = (SNode *)res;

  sclFreeParam(&output);
  return DEAL_RES_CONTINUE;
}

EDealRes sclRewriteOperator(SNode **pNode, SScalarCtx *ctx) {
  SOperatorNode *node = (SOperatorNode *)*pNode;

  ctx->code = sclConvertOpValueNodeTs(node);
  if (ctx->code) {
    return DEAL_RES_ERROR;
  }

  if (node->pRight && (QUERY_NODE_NODE_LIST == nodeType(node->pRight))) {
    SNodeListNode *listNode = (SNodeListNode *)node->pRight;
    SNode         *tnode = NULL;
    WHERE_EACH(tnode, listNode->pNodeList) {
      if (SCL_IS_NULL_VALUE_NODE(tnode)) {
        if (node->opType == OP_TYPE_IN) {
          ERASE_NODE(listNode->pNodeList);
          continue;
        } else {  // OP_TYPE_NOT_IN
          return sclRewriteNullInOptr(pNode, ctx, node->opType);
        }
      }

      WHERE_NEXT;
    }

    if (listNode->pNodeList->length <= 0) {
      return sclRewriteNullInOptr(pNode, ctx, node->opType);
    }
  }

  if ((!SCL_IS_CONST_NODE(node->pLeft)) || (!SCL_IS_CONST_NODE(node->pRight))) {
    return sclRewriteNonConstOperator(pNode, ctx);
  }

  SScalarParam output = {0};
  ctx->code = sclExecOperator(node, ctx, &output);
  if (ctx->code) {
    sclFreeParam(&output);
    return DEAL_RES_ERROR;
  }

  SValueNode *res = NULL;
  ctx->code = nodesMakeNode(QUERY_NODE_VALUE, (SNode **)&res);
  if (NULL == res) {
    sclError("make value node failed");
    sclFreeParam(&output);
    return DEAL_RES_ERROR;
  }

  res->translate = true;

  tstrncpy(res->node.aliasName, node->node.aliasName, TSDB_COL_NAME_LEN);
  res->node.resType = node->node.resType;
  if (colDataIsNull_s(output.columnData, 0)) {
    res->isNull = true;
    res->node.resType = node->node.resType;
  } else {
    int32_t type = output.columnData->info.type;
    if (IS_VAR_DATA_TYPE(type)) {  // todo refactor
      res->datum.p = output.columnData->pData;
      output.columnData->pData = NULL;
    } else {
      ctx->code = nodesSetValueNodeValue(res, output.columnData->pData);
      if (ctx->code) {
        sclFreeParam(&output);
        return DEAL_RES_ERROR;
      }
    }
  }

  nodesDestroyNode(*pNode);
  *pNode = (SNode *)res;

  sclFreeParam(&output);
  return DEAL_RES_CONTINUE;
}

EDealRes sclRewriteCaseWhen(SNode **pNode, SScalarCtx *ctx) {
  SCaseWhenNode *node = (SCaseWhenNode *)*pNode;

  ctx->code = sclConvertCaseWhenValueNodeTs(node);
  if (ctx->code) {
    return DEAL_RES_ERROR;
  }

  if ((!SCL_IS_CONST_NODE(node->pCase)) || (!SCL_IS_CONST_NODE(node->pElse))) {
    return DEAL_RES_CONTINUE;
  }

  SNode *tnode = NULL;
  FOREACH(tnode, node->pWhenThenList) {
    SWhenThenNode *pWhenThen = (SWhenThenNode *)tnode;
    if (!SCL_IS_CONST_NODE(pWhenThen->pWhen) || !SCL_IS_CONST_NODE(pWhenThen->pThen)) {
      return DEAL_RES_CONTINUE;
    }
  }

  SScalarParam output = {0};
  ctx->code = sclExecCaseWhen(node, ctx, &output);
  if (ctx->code) {
    sclFreeParam(&output);
    return DEAL_RES_ERROR;
  }

  SValueNode *res = NULL;
  ctx->code = nodesMakeNode(QUERY_NODE_VALUE, (SNode **)&res);
  if (NULL == res) {
    sclError("make value node failed");
    sclFreeParam(&output);
    return DEAL_RES_ERROR;
  }

  res->translate = true;

  tstrncpy(res->node.aliasName, node->node.aliasName, TSDB_COL_NAME_LEN);
  res->node.resType = node->node.resType;
  if (colDataIsNull_s(output.columnData, 0)) {
    res->isNull = true;
    res->node.resType = node->node.resType;
  } else {
    int32_t type = output.columnData->info.type;
    if (IS_VAR_DATA_TYPE(type)) {  // todo refactor
      res->datum.p = taosMemoryCalloc(varDataTLen(output.columnData->pData) + 1,
                                      sizeof(char));  // add \0 to the end for print json value
      if (NULL == res->datum.p) {
        sclError("calloc %d failed", (int)(varDataTLen(output.columnData->pData) + 1));
        sclFreeParam(&output);
        nodesDestroyNode((SNode *)res);
        ctx->code = terrno;
        return DEAL_RES_ERROR;
      }
      (void)memcpy(res->datum.p, output.columnData->pData, varDataTLen(output.columnData->pData));
    } else {
      ctx->code = nodesSetValueNodeValue(res, output.columnData->pData);
      if (ctx->code) {
        sclFreeParam(&output);
        nodesDestroyNode((SNode *)res);
        return DEAL_RES_ERROR;
      }
    }
  }

  nodesDestroyNode(*pNode);
  *pNode = (SNode *)res;

  sclFreeParam(&output);
  return DEAL_RES_CONTINUE;
}

EDealRes sclConstantsRewriter(SNode **pNode, void *pContext) {
  SScalarCtx *ctx = (SScalarCtx *)pContext;

  if (QUERY_NODE_OPERATOR == nodeType(*pNode)) {
    return sclRewriteOperator(pNode, ctx);
  }

  if (QUERY_NODE_FUNCTION == nodeType(*pNode)) {
    return sclRewriteFunction(pNode, ctx);
  }

  if (QUERY_NODE_LOGIC_CONDITION == nodeType(*pNode)) {
    return sclRewriteLogic(pNode, ctx);
  }

  if (QUERY_NODE_CASE_WHEN == nodeType(*pNode)) {
    return sclRewriteCaseWhen(pNode, ctx);
  }

  return DEAL_RES_CONTINUE;
}

EDealRes sclWalkFunction(SNode *pNode, SScalarCtx *ctx) {
  SFunctionNode *node = (SFunctionNode *)pNode;
  SScalarParam   output = {0};

  ctx->code = sclExecFunction(node, ctx, &output);
  if (ctx->code) {
    sclFreeParam(&output);
    return DEAL_RES_ERROR;
  }

  if (taosHashPut(ctx->pRes, &pNode, POINTER_BYTES, &output, sizeof(output))) {
    ctx->code = terrno;
    sclFreeParam(&output);
    return DEAL_RES_ERROR;
  }

  return DEAL_RES_CONTINUE;
}

EDealRes sclWalkLogic(SNode *pNode, SScalarCtx *ctx) {
  SLogicConditionNode *node = (SLogicConditionNode *)pNode;
  SScalarParam         output = {0};

  ctx->code = sclExecLogic(node, ctx, &output);
  if (ctx->code) {
    sclFreeParam(&output);
    return DEAL_RES_ERROR;
  }

  if (taosHashPut(ctx->pRes, &pNode, POINTER_BYTES, &output, sizeof(output))) {
    ctx->code = terrno;
    sclFreeParam(&output);
    return DEAL_RES_ERROR;
  }

  return DEAL_RES_CONTINUE;
}

EDealRes sclWalkOperator(SNode *pNode, SScalarCtx *ctx) {
  SOperatorNode *node = (SOperatorNode *)pNode;
  SScalarParam   output = {0};

  ctx->code = sclExecOperator(node, ctx, &output);
  if (ctx->code) {
    sclFreeParam(&output);
    return DEAL_RES_ERROR;
  }

  if (taosHashPut(ctx->pRes, &pNode, POINTER_BYTES, &output, sizeof(output))) {
    ctx->code = terrno;
    sclFreeParam(&output);
    return DEAL_RES_ERROR;
  }

  return DEAL_RES_CONTINUE;
}

EDealRes sclWalkTarget(SNode *pNode, SScalarCtx *ctx) {
  STargetNode *target = (STargetNode *)pNode;

  if (target->dataBlockId >= taosArrayGetSize(ctx->pBlockList)) {
    sclError("target tupleId is too big, tupleId:%d, dataBlockNum:%d", target->dataBlockId,
             (int32_t)taosArrayGetSize(ctx->pBlockList));
    ctx->code = TSDB_CODE_QRY_INVALID_INPUT;
    return DEAL_RES_ERROR;
  }

  int32_t index = -1;
  for (int32_t i = 0; i < taosArrayGetSize(ctx->pBlockList); ++i) {
    SSDataBlock *pb = taosArrayGetP(ctx->pBlockList, i);
    if (NULL == pb) {
      ctx->code = TSDB_CODE_OUT_OF_RANGE;
      return DEAL_RES_ERROR;
    }
    if (pb->info.id.blockId == target->dataBlockId) {
      index = i;
      break;
    }
  }

  if (index == -1) {
    sclError("column tupleId is too big, tupleId:%d, dataBlockNum:%d", target->dataBlockId,
             (int32_t)taosArrayGetSize(ctx->pBlockList));
    ctx->code = TSDB_CODE_QRY_INVALID_INPUT;
    return DEAL_RES_ERROR;
  }

  SSDataBlock *block = *(SSDataBlock **)taosArrayGet(ctx->pBlockList, index);

  if (target->slotId >= taosArrayGetSize(block->pDataBlock)) {
    sclError("target slot not exist, dataBlockId:%d, slotId:%d, dataBlockNum:%d", target->dataBlockId, target->slotId,
             (int32_t)taosArrayGetSize(block->pDataBlock));
    ctx->code = TSDB_CODE_QRY_INVALID_INPUT;
    return DEAL_RES_ERROR;
  }

  // if block->pDataBlock is not enough, there are problems if target->slotId bigger than the size of block->pDataBlock,
  SColumnInfoData *col = taosArrayGet(block->pDataBlock, target->slotId);

  SScalarParam *res = (SScalarParam *)taosHashGet(ctx->pRes, (void *)&target->pExpr, POINTER_BYTES);
  if (NULL == res) {
    sclError("no valid res in hash, node:%p, type:%d", target->pExpr, nodeType(target->pExpr));
    ctx->code = TSDB_CODE_APP_ERROR;
    return DEAL_RES_ERROR;
  }

  ctx->code = colDataAssign(col, res->columnData, res->numOfRows, NULL);
  if (ctx->code) {
    return DEAL_RES_ERROR;
  }
  block->info.rows = res->numOfRows;

  sclFreeParam(res);
  ctx->code = taosHashRemove(ctx->pRes, (void *)&target->pExpr, POINTER_BYTES);
  if (TSDB_CODE_SUCCESS != ctx->code) {
    return DEAL_RES_ERROR;
  }
  return DEAL_RES_CONTINUE;
}

EDealRes sclWalkCaseWhen(SNode *pNode, SScalarCtx *ctx) {
  SCaseWhenNode *node = (SCaseWhenNode *)pNode;
  SScalarParam   output = {0};

  ctx->code = sclExecCaseWhen(node, ctx, &output);
  if (ctx->code) {
    return DEAL_RES_ERROR;
  }

  if (taosHashPut(ctx->pRes, &pNode, POINTER_BYTES, &output, sizeof(output))) {
    ctx->code = terrno;
    return DEAL_RES_ERROR;
  }

  return DEAL_RES_CONTINUE;
}

EDealRes sclCalcWalker(SNode *pNode, void *pContext) {
  if (QUERY_NODE_VALUE == nodeType(pNode) || QUERY_NODE_NODE_LIST == nodeType(pNode) ||
      QUERY_NODE_COLUMN == nodeType(pNode) || QUERY_NODE_LEFT_VALUE == nodeType(pNode) ||
      QUERY_NODE_WHEN_THEN == nodeType(pNode)) {
    return DEAL_RES_CONTINUE;
  }

  SScalarCtx *ctx = (SScalarCtx *)pContext;
  if (QUERY_NODE_OPERATOR == nodeType(pNode)) {
    return sclWalkOperator(pNode, ctx);
  }

  if (QUERY_NODE_FUNCTION == nodeType(pNode)) {
    return sclWalkFunction(pNode, ctx);
  }

  if (QUERY_NODE_LOGIC_CONDITION == nodeType(pNode)) {
    return sclWalkLogic(pNode, ctx);
  }

  if (QUERY_NODE_TARGET == nodeType(pNode)) {
    return sclWalkTarget(pNode, ctx);
  }

  if (QUERY_NODE_CASE_WHEN == nodeType(pNode)) {
    return sclWalkCaseWhen(pNode, ctx);
  }

  sclError("invalid node type for scalar calculating, type:%d", nodeType(pNode));
  ctx->code = TSDB_CODE_QRY_INVALID_INPUT;
  return DEAL_RES_ERROR;
}

int32_t sclCalcConstants(SNode *pNode, bool dual, SNode **pRes) {
  if (NULL == pNode) {
    SCL_ERR_RET(TSDB_CODE_QRY_INVALID_INPUT);
  }

  int32_t    code = 0;
  SScalarCtx ctx = {0};
  ctx.dual = dual;
  ctx.pRes = taosHashInit(SCL_DEFAULT_OP_NUM, taosGetDefaultHashFunction(TSDB_DATA_TYPE_BIGINT), false, HASH_NO_LOCK);
  if (NULL == ctx.pRes) {
    sclError("taosHashInit failed, num:%d", SCL_DEFAULT_OP_NUM);
    SCL_ERR_RET(terrno);
  }

  nodesRewriteExprPostOrder(&pNode, sclConstantsRewriter, (void *)&ctx);
  SCL_ERR_JRET(ctx.code);
  *pRes = pNode;

_return:

  sclFreeRes(ctx.pRes);
  return code;
}

static int32_t sclGetMinusOperatorResType(SOperatorNode *pOp) {
  if (!IS_MATHABLE_TYPE(((SExprNode *)(pOp->pLeft))->resType.type)) {
    return TSDB_CODE_TSC_INVALID_OPERATION;
  }
  pOp->node.resType.type = TSDB_DATA_TYPE_DOUBLE;
  pOp->node.resType.bytes = tDataTypes[TSDB_DATA_TYPE_DOUBLE].bytes;
  return TSDB_CODE_SUCCESS;
}

static int32_t sclGetMathOperatorResType(SOperatorNode *pOp) {
  if (pOp == NULL || pOp->pLeft == NULL || pOp->pRight == NULL) {
    return TSDB_CODE_TSC_INVALID_OPERATION;
  }

  SDataType ldt = ((SExprNode *)(pOp->pLeft))->resType;
  SDataType rdt = ((SExprNode *)(pOp->pRight))->resType;

  if ((TSDB_DATA_TYPE_TIMESTAMP == ldt.type && TSDB_DATA_TYPE_TIMESTAMP == rdt.type) ||
      TSDB_DATA_TYPE_VARBINARY == ldt.type || TSDB_DATA_TYPE_VARBINARY == rdt.type ||
      (TSDB_DATA_TYPE_TIMESTAMP == ldt.type && (IS_VAR_DATA_TYPE(rdt.type))) ||
      (TSDB_DATA_TYPE_TIMESTAMP == rdt.type && (IS_VAR_DATA_TYPE(ldt.type)))) {
    return TSDB_CODE_TSC_INVALID_OPERATION;
  }

  if (checkOperatorRestypeIsTimestamp(pOp->opType, ldt.type, rdt.type)) {
    pOp->node.resType.type = TSDB_DATA_TYPE_TIMESTAMP;
    pOp->node.resType.bytes = tDataTypes[TSDB_DATA_TYPE_TIMESTAMP].bytes;
  } else {
    pOp->node.resType.type = TSDB_DATA_TYPE_DOUBLE;
    pOp->node.resType.bytes = tDataTypes[TSDB_DATA_TYPE_DOUBLE].bytes;
  }
  return TSDB_CODE_SUCCESS;
}

static int32_t sclGetCompOperatorResType(SOperatorNode *pOp) {
  if (pOp == NULL || pOp->pLeft == NULL) {
    return TSDB_CODE_TSC_INVALID_OPERATION;
  }

  SDataType ldt = ((SExprNode *)(pOp->pLeft))->resType;

  if (OP_TYPE_IN == pOp->opType || OP_TYPE_NOT_IN == pOp->opType) {
    if (pOp->pRight == NULL) {
      return TSDB_CODE_TSC_INVALID_OPERATION;
    }
    ((SExprNode *)(pOp->pRight))->resType = ldt;
  } else if (nodesIsRegularOp(pOp)) {
    if (pOp->pRight == NULL) {
      return TSDB_CODE_TSC_INVALID_OPERATION;
    }
    SDataType rdt = ((SExprNode *)(pOp->pRight))->resType;
    if (ldt.type == TSDB_DATA_TYPE_VARBINARY || !IS_VAR_DATA_TYPE(ldt.type) ||
        QUERY_NODE_VALUE != nodeType(pOp->pRight) ||
        (!IS_STR_DATA_TYPE(rdt.type) && (rdt.type != TSDB_DATA_TYPE_NULL))) {
      return TSDB_CODE_TSC_INVALID_OPERATION;
    }
    SValueNode *node = (SValueNode *)(pOp->pRight);
    if (!node->placeholderNo && nodesIsMatchRegularOp(pOp)) {
      if (checkRegexPattern(node->literal) != TSDB_CODE_SUCCESS) {
        return TSDB_CODE_PAR_REGULAR_EXPRESSION_ERROR;
      }
    }
  }
  pOp->node.resType.type = TSDB_DATA_TYPE_BOOL;
  pOp->node.resType.bytes = tDataTypes[TSDB_DATA_TYPE_BOOL].bytes;
  return TSDB_CODE_SUCCESS;
}

static int32_t sclGetJsonOperatorResType(SOperatorNode *pOp) {
  if (pOp == NULL || pOp->pLeft == NULL || pOp->pRight == NULL) {
    return TSDB_CODE_TSC_INVALID_OPERATION;
  }

  SDataType ldt = ((SExprNode *)(pOp->pLeft))->resType;
  SDataType rdt = ((SExprNode *)(pOp->pRight))->resType;

  if (TSDB_DATA_TYPE_JSON != ldt.type || !IS_STR_DATA_TYPE(rdt.type)) {
    return TSDB_CODE_TSC_INVALID_OPERATION;
  }
  if (pOp->opType == OP_TYPE_JSON_GET_VALUE) {
    pOp->node.resType.type = TSDB_DATA_TYPE_JSON;
  } else if (pOp->opType == OP_TYPE_JSON_CONTAINS) {
    pOp->node.resType.type = TSDB_DATA_TYPE_BOOL;
  }
  pOp->node.resType.bytes = tDataTypes[pOp->node.resType.type].bytes;
  return TSDB_CODE_SUCCESS;
}

static int32_t sclGetBitwiseOperatorResType(SOperatorNode *pOp) {
  if (!pOp->pLeft || !pOp->pRight) {
    return TSDB_CODE_TSC_INVALID_OPERATION;
  }
  SDataType ldt = ((SExprNode *)(pOp->pLeft))->resType;
  SDataType rdt = ((SExprNode *)(pOp->pRight))->resType;
  if (TSDB_DATA_TYPE_VARBINARY == ldt.type || TSDB_DATA_TYPE_VARBINARY == rdt.type) {
    return TSDB_CODE_TSC_INVALID_OPERATION;
  }
  pOp->node.resType.type = TSDB_DATA_TYPE_BIGINT;
  pOp->node.resType.bytes = tDataTypes[TSDB_DATA_TYPE_BIGINT].bytes;
  return TSDB_CODE_SUCCESS;
}

int32_t scalarCalculateConstants(SNode *pNode, SNode **pRes) { return sclCalcConstants(pNode, false, pRes); }

int32_t scalarCalculateConstantsFromDual(SNode *pNode, SNode **pRes) { return sclCalcConstants(pNode, true, pRes); }

int32_t scalarCalculate(SNode *pNode, SArray *pBlockList, SScalarParam *pDst) {
  if (NULL == pNode || NULL == pBlockList) {
    SCL_ERR_RET(TSDB_CODE_QRY_INVALID_INPUT);
  }

  int32_t    code = 0;
  SScalarCtx ctx = {.code = 0, .pBlockList = pBlockList, .param = pDst ? pDst->param : NULL};

  // TODO: OPT performance
  ctx.pRes = taosHashInit(SCL_DEFAULT_OP_NUM, taosGetDefaultHashFunction(TSDB_DATA_TYPE_BIGINT), false, HASH_NO_LOCK);
  if (NULL == ctx.pRes) {
    sclError("taosHashInit failed, num:%d", SCL_DEFAULT_OP_NUM);
    SCL_ERR_RET(terrno);
  }

  nodesWalkExprPostOrder(pNode, sclCalcWalker, (void *)&ctx);
  SCL_ERR_JRET(ctx.code);

  if (pDst) {
    SScalarParam *res = (SScalarParam *)taosHashGet(ctx.pRes, (void *)&pNode, POINTER_BYTES);
    if (NULL == res) {
      sclError("no valid res in hash, node:%p, type:%d", pNode, nodeType(pNode));
      SCL_ERR_JRET(TSDB_CODE_APP_ERROR);
    }

    SSDataBlock *pb = taosArrayGetP(pBlockList, 0);
    if (NULL == pb) {
      SCL_ERR_JRET(TSDB_CODE_OUT_OF_RANGE);
    }
    if (1 == res->numOfRows && pb->info.rows > 0) {
      SCL_ERR_JRET(sclExtendResRows(pDst, res, pBlockList));
    } else {
      SCL_ERR_JRET(colInfoDataEnsureCapacity(pDst->columnData, res->numOfRows, true));
      SCL_ERR_JRET(colDataAssign(pDst->columnData, res->columnData, res->numOfRows, NULL));
      pDst->numOfRows = res->numOfRows;
      pDst->numOfQualified = res->numOfQualified;
    }

    sclFreeParam(res);
    SCL_ERR_JRET(taosHashRemove(ctx.pRes, (void *)&pNode, POINTER_BYTES));
  }

_return:
  sclFreeRes(ctx.pRes);
  return code;
}

int32_t scalarGetOperatorResultType(SOperatorNode *pOp) {
  if (TSDB_DATA_TYPE_BLOB == ((SExprNode *)(pOp->pLeft))->resType.type ||
      (NULL != pOp->pRight && TSDB_DATA_TYPE_BLOB == ((SExprNode *)(pOp->pRight))->resType.type)) {
    return TSDB_CODE_TSC_INVALID_OPERATION;
  }

  switch (pOp->opType) {
    case OP_TYPE_ADD:
    case OP_TYPE_SUB:
    case OP_TYPE_MULTI:
    case OP_TYPE_DIV:
    case OP_TYPE_REM:
      return sclGetMathOperatorResType(pOp);
    case OP_TYPE_MINUS:
      return sclGetMinusOperatorResType(pOp);
    case OP_TYPE_ASSIGN:
      pOp->node.resType = ((SExprNode *)(pOp->pLeft))->resType;
      break;
    case OP_TYPE_BIT_AND:
    case OP_TYPE_BIT_OR:
      return sclGetBitwiseOperatorResType(pOp);
    case OP_TYPE_GREATER_THAN:
    case OP_TYPE_GREATER_EQUAL:
    case OP_TYPE_LOWER_THAN:
    case OP_TYPE_LOWER_EQUAL:
    case OP_TYPE_EQUAL:
    case OP_TYPE_NOT_EQUAL:
    case OP_TYPE_IS_NULL:
    case OP_TYPE_IS_NOT_NULL:
    case OP_TYPE_IS_TRUE:
    case OP_TYPE_IS_FALSE:
    case OP_TYPE_IS_UNKNOWN:
    case OP_TYPE_IS_NOT_TRUE:
    case OP_TYPE_IS_NOT_FALSE:
    case OP_TYPE_IS_NOT_UNKNOWN:
    case OP_TYPE_LIKE:
    case OP_TYPE_NOT_LIKE:
    case OP_TYPE_MATCH:
    case OP_TYPE_NMATCH:
    case OP_TYPE_IN:
    case OP_TYPE_NOT_IN:
      return sclGetCompOperatorResType(pOp);
    case OP_TYPE_JSON_GET_VALUE:
    case OP_TYPE_JSON_CONTAINS:
      return sclGetJsonOperatorResType(pOp);
    default:
      break;
  }

  return TSDB_CODE_SUCCESS;
}<|MERGE_RESOLUTION|>--- conflicted
+++ resolved
@@ -70,14 +70,10 @@
     return code;
   }
 
-<<<<<<< HEAD
-  colDataSetVal(in.columnData, 0, nodesGetValueFromNode(pValueNode), pValueNode->isNull);
-=======
-  code = colDataSetVal(in.columnData, 0, nodesGetValueFromNode(pValueNode), false);
+  code = colDataSetVal(in.columnData, 0, nodesGetValueFromNode(pValueNode), pValueNode->isNull);
   if (code != TSDB_CODE_SUCCESS) {
     goto _exit;
   }
->>>>>>> fed68ea3
 
   code = colInfoDataEnsureCapacity(out->columnData, 1, true);
   if (code != TSDB_CODE_SUCCESS) {
