--- conflicted
+++ resolved
@@ -1102,17 +1102,12 @@
              nodeType(node->pLeft), nodeType(node->pRight));
   }
 
-<<<<<<< HEAD
   streamTsRange->opType = node->opType;
   if (streamTsRange->opType == OP_TYPE_GREATER_EQUAL || streamTsRange->opType == OP_TYPE_GREATER_THAN) {
     streamTsRange->timeValue = (streamTsRange->timeValue > timeValue) ? streamTsRange->timeValue : timeValue;
   } else {
     streamTsRange->timeValue = (streamTsRange->timeValue < timeValue) ? streamTsRange->timeValue : timeValue;
   }
-=======
-  streamTsRange->timeValue = timeValue;
-  streamTsRange->opType = node->opType;
->>>>>>> 0272343c
   if (code != TSDB_CODE_SUCCESS) {
     sclError("get ts value for stream timerange failed, code:%d", code);
   }
