/*
 * Copyright (c) 2019 TAOS Data, Inc. <jhtao@taosdata.com>
 *
 * This program is free software: you can use, redistribute, and/or modify
 * it under the terms of the GNU Affero General Public License, version 3
 * or later ("AGPL"), as published by the Free Software Foundation.
 *
 * This program is distributed in the hope that it will be useful, but WITHOUT
 * ANY WARRANTY; without even the implied warranty of MERCHANTABILITY or
 * FITNESS FOR A PARTICULAR PURPOSE.
 *
 * You should have received a copy of the GNU Affero General Public License
 * along with this program. If not, see <http://www.gnu.org/licenses/>.
 */

#include "os.h"

#include "filter.h"
#include "filterInt.h"
#include "query.h"
#include "querynodes.h"
#include "sclInt.h"
#include "sclvector.h"
#include "tcompare.h"
#include "tdatablock.h"
#include "tdataformat.h"
#include "tdef.h"
#include "ttime.h"
#include "ttypes.h"
#include "geosWrapper.h"
#include "decimal.h"

#define LEFT_COL  ((pLeftCol->info.type == TSDB_DATA_TYPE_JSON ? (void *)pLeftCol : pLeftCol->pData))
#define RIGHT_COL ((pRightCol->info.type == TSDB_DATA_TYPE_JSON ? (void *)pRightCol : pRightCol->pData))

#define IS_NULL                                                                              \
  colDataIsNull_s(pLeft->columnData, i) || colDataIsNull_s(pRight->columnData, i) ||         \
      IS_JSON_NULL(pLeft->columnData->info.type, colDataGetVarData(pLeft->columnData, i)) || \
      IS_JSON_NULL(pRight->columnData->info.type, colDataGetVarData(pRight->columnData, i))

#define IS_HELPER_NULL(col, i) colDataIsNull_s(col, i) || IS_JSON_NULL(col->info.type, colDataGetVarData(col, i))

bool noConvertBeforeCompare(int32_t leftType, int32_t rightType, int32_t optr) {
  return !IS_DECIMAL_TYPE(leftType) && !IS_DECIMAL_TYPE(rightType) && IS_NUMERIC_TYPE(leftType) &&
         IS_NUMERIC_TYPE(rightType) && (optr >= OP_TYPE_GREATER_THAN && optr <= OP_TYPE_NOT_EQUAL);
}

bool compareForType(__compar_fn_t fp, int32_t optr, SColumnInfoData* pColL, int32_t idxL, SColumnInfoData* pColR, int32_t idxR);
bool compareForTypeWithColAndHash(__compar_fn_t fp, int32_t optr, SColumnInfoData *pColL, int32_t idxL,
                              const void *hashData, int32_t hashType, STypeMod hashTypeMod);

static int32_t vectorMathBinaryOpForDecimal(SScalarParam *pLeft, SScalarParam *pRight, SScalarParam *pOut, int32_t step,
                                            int32_t i, EOperatorType op);

static int32_t vectorMathUnaryOpForDecimal(SScalarParam *pCol, SScalarParam *pOut, int32_t step, int32_t i,
                                           EOperatorType op);

int32_t convertNumberToNumber(const void *inData, void *outData, int8_t inType, int8_t outType) {
  switch (outType) {
    case TSDB_DATA_TYPE_BOOL: {
      GET_TYPED_DATA(*((bool *)outData), bool, inType, inData, 0);
      break;
    }
    case TSDB_DATA_TYPE_TINYINT: {
      GET_TYPED_DATA(*((int8_t *)outData), int8_t, inType, inData, 0);
      break;
    }
    case TSDB_DATA_TYPE_SMALLINT: {
      GET_TYPED_DATA(*((int16_t *)outData), int16_t, inType, inData, 0);
      break;
    }
    case TSDB_DATA_TYPE_INT: {
      GET_TYPED_DATA(*((int32_t *)outData), int32_t, inType, inData, 0);
      break;
    }
    case TSDB_DATA_TYPE_BIGINT:
    case TSDB_DATA_TYPE_TIMESTAMP: {
      GET_TYPED_DATA(*((int64_t *)outData), int64_t, inType, inData, 0);
      break;
    }
    case TSDB_DATA_TYPE_UTINYINT: {
      GET_TYPED_DATA(*((uint8_t *)outData), uint8_t, inType, inData, 0);
      break;
    }
    case TSDB_DATA_TYPE_USMALLINT: {
      GET_TYPED_DATA(*((uint16_t *)outData), uint16_t, inType, inData, 0);
      break;
    }
    case TSDB_DATA_TYPE_UINT: {
      GET_TYPED_DATA(*((uint32_t *)outData), uint32_t, inType, inData, 0);
      break;
    }
    case TSDB_DATA_TYPE_UBIGINT: {
      GET_TYPED_DATA(*((uint64_t *)outData), uint64_t, inType, inData, 0);
      break;
    }
    case TSDB_DATA_TYPE_FLOAT: {
      GET_TYPED_DATA(*((float *)outData), float, inType, inData, 0);
      break;
    }
    case TSDB_DATA_TYPE_DOUBLE: {
      GET_TYPED_DATA(*((double *)outData), double, inType, inData, 0);
      break;
    }
    default: {
      return TSDB_CODE_SCALAR_CONVERT_ERROR;
    }
  }
  return TSDB_CODE_SUCCESS;
}

int32_t convertNcharToDouble(const void *inData, void *outData) {
  int32_t code = TSDB_CODE_SUCCESS;
  char   *tmp = taosMemoryMalloc(varDataTLen(inData));
  if (NULL == tmp) {
    SCL_ERR_RET(terrno);
  }
  int   len = taosUcs4ToMbs((TdUcs4 *)varDataVal(inData), varDataLen(inData), tmp, NULL);
  if (len < 0) {
    sclError("castConvert taosUcs4ToMbs error 1");
    SCL_ERR_JRET(TSDB_CODE_SCALAR_CONVERT_ERROR);
  }

  tmp[len] = 0;

  double value = taosStr2Double(tmp, NULL);

  *((double *)outData) = value;

_return:
  taosMemoryFreeClear(tmp);
  SCL_RET(code);
}

typedef int32_t (*_getBigintValue_fn_t)(void *src, int32_t index, int64_t *res);

int32_t getVectorBigintValue_TINYINT(void *src, int32_t index, int64_t *res) {
  *res = (int64_t) * ((int8_t *)src + index);
  SCL_RET(TSDB_CODE_SUCCESS);
}
int32_t getVectorBigintValue_UTINYINT(void *src, int32_t index, int64_t *res) {
  *res = (int64_t) * ((uint8_t *)src + index);
  SCL_RET(TSDB_CODE_SUCCESS);
}
int32_t getVectorBigintValue_SMALLINT(void *src, int32_t index, int64_t *res) {
  *res = (int64_t) * ((int16_t *)src + index);
  SCL_RET(TSDB_CODE_SUCCESS);
}
int32_t getVectorBigintValue_USMALLINT(void *src, int32_t index, int64_t *res) {
  *res = (int64_t) * ((uint16_t *)src + index);
  SCL_RET(TSDB_CODE_SUCCESS);
}
int32_t getVectorBigintValue_INT(void *src, int32_t index, int64_t *res) {
  *res = (int64_t) * ((int32_t *)src + index);
  SCL_RET(TSDB_CODE_SUCCESS);
}
int32_t getVectorBigintValue_UINT(void *src, int32_t index, int64_t *res) {
  *res = (int64_t) * ((uint32_t *)src + index);
  SCL_RET(TSDB_CODE_SUCCESS);
}
int32_t getVectorBigintValue_BIGINT(void *src, int32_t index, int64_t *res) {
  *res = (int64_t) * ((int64_t *)src + index);
  SCL_RET(TSDB_CODE_SUCCESS);
}
int32_t getVectorBigintValue_UBIGINT(void *src, int32_t index, int64_t *res) {
  *res = (int64_t) * ((uint64_t *)src + index);
  SCL_RET(TSDB_CODE_SUCCESS);
}
int32_t getVectorBigintValue_FLOAT(void *src, int32_t index, int64_t *res) {
  *res = (int64_t) * ((float *)src + index);
  SCL_RET(TSDB_CODE_SUCCESS);
}
int32_t getVectorBigintValue_DOUBLE(void *src, int32_t index, int64_t *res) {
  *res = (int64_t) * ((double *)src + index);
  SCL_RET(TSDB_CODE_SUCCESS);
}
int32_t getVectorBigintValue_BOOL(void *src, int32_t index, int64_t *res) {
  *res = (int64_t) * ((bool *)src + index);
  SCL_RET(TSDB_CODE_SUCCESS);
}

int32_t getVectorBigintValue_JSON(void *src, int32_t index, int64_t *res) {
  if (colDataIsNull_var(((SColumnInfoData *)src), index)) {
    sclError("getVectorBigintValue_JSON get json data null with index %d", index);
    SCL_ERR_RET(TSDB_CODE_SCALAR_CONVERT_ERROR);
  }
  char  *data = colDataGetVarData((SColumnInfoData *)src, index);
  double out = 0;
  if (*data == TSDB_DATA_TYPE_NULL) {
    *res = 0;
    SCL_RET(TSDB_CODE_SUCCESS);
  } else if (*data == TSDB_DATA_TYPE_NCHAR) {  // json inner type can not be BINARY
    SCL_ERR_RET(convertNcharToDouble(data + CHAR_BYTES, &out));
  } else if (tTagIsJson(data)) {
    *res = 0;
    SCL_ERR_RET(TSDB_CODE_QRY_JSON_NOT_SUPPORT_ERROR);
  } else {
    SCL_ERR_RET(convertNumberToNumber(data + CHAR_BYTES, &out, *data, TSDB_DATA_TYPE_DOUBLE));
  }
  *res = (int64_t)out;
  SCL_RET(TSDB_CODE_SUCCESS);
}

int32_t getVectorBigintValueFn(int32_t srcType, _getBigintValue_fn_t *p) {
   *p = NULL;
  if (srcType == TSDB_DATA_TYPE_TINYINT) {
    *p = getVectorBigintValue_TINYINT;
  } else if (srcType == TSDB_DATA_TYPE_UTINYINT) {
    *p = getVectorBigintValue_UTINYINT;
  } else if (srcType == TSDB_DATA_TYPE_SMALLINT) {
    *p = getVectorBigintValue_SMALLINT;
  } else if (srcType == TSDB_DATA_TYPE_USMALLINT) {
    *p = getVectorBigintValue_USMALLINT;
  } else if (srcType == TSDB_DATA_TYPE_INT) {
    *p = getVectorBigintValue_INT;
  } else if (srcType == TSDB_DATA_TYPE_UINT) {
    *p = getVectorBigintValue_UINT;
  } else if (srcType == TSDB_DATA_TYPE_BIGINT) {
    *p = getVectorBigintValue_BIGINT;
  } else if (srcType == TSDB_DATA_TYPE_UBIGINT) {
    *p = getVectorBigintValue_UBIGINT;
  } else if (srcType == TSDB_DATA_TYPE_FLOAT) {
    *p = getVectorBigintValue_FLOAT;
  } else if (srcType == TSDB_DATA_TYPE_DOUBLE) {
    *p = getVectorBigintValue_DOUBLE;
  } else if (srcType == TSDB_DATA_TYPE_TIMESTAMP) {
    *p = getVectorBigintValue_BIGINT;
  } else if (srcType == TSDB_DATA_TYPE_BOOL) {
    *p = getVectorBigintValue_BOOL;
  } else if (srcType == TSDB_DATA_TYPE_JSON) {
    *p = getVectorBigintValue_JSON;
  } else if (srcType == TSDB_DATA_TYPE_NULL) {
    *p = NULL;
  } else {
    sclError("getVectorBigintValueFn invalid srcType : %d", srcType);
    return TSDB_CODE_SCALAR_CONVERT_ERROR;
  }
  return TSDB_CODE_SUCCESS;
}

static FORCE_INLINE int32_t varToTimestamp(char *buf, SScalarParam *pOut, int32_t rowIndex, int32_t *overflow) {
  int64_t value = 0;
  int32_t code = TSDB_CODE_SUCCESS;
  if (taosParseTime(buf, &value, strlen(buf), pOut->columnData->info.precision, pOut->tz) != TSDB_CODE_SUCCESS) {
    value = 0;
    code = TSDB_CODE_SCALAR_CONVERT_ERROR;
  }

  colDataSetInt64(pOut->columnData, rowIndex, &value);
  SCL_RET(code);
}

static FORCE_INLINE int32_t varToDecimal(char* buf, SScalarParam* pOut, int32_t rowIndex, int32_t* overflow) {
  Decimal *pDec = (Decimal *)colDataGetData(pOut->columnData, rowIndex);
  int32_t code = decimalFromStr(buf, strlen(buf), pOut->columnData->info.precision, pOut->columnData->info.scale, pDec);
  if (TSDB_CODE_SUCCESS != code) {
    if (overflow) *overflow = code == TSDB_CODE_DECIMAL_OVERFLOW;
    SCL_RET(code);
  }
  SCL_RET(code);
}

static FORCE_INLINE int32_t varToSigned(char *buf, SScalarParam *pOut, int32_t rowIndex, int32_t *overflow) {
  if (overflow) {
    int64_t minValue = tDataTypes[pOut->columnData->info.type].minValue;
    int64_t maxValue = tDataTypes[pOut->columnData->info.type].maxValue;
    int64_t value = (int64_t)taosStr2Int64(buf, NULL, 10);
    if (value > maxValue) {
      *overflow = 1;
      SCL_RET(TSDB_CODE_SUCCESS);
    } else if (value < minValue) {
      *overflow = -1;
      SCL_RET(TSDB_CODE_SUCCESS);
    } else {
      *overflow = 0;
    }
  }

  switch (pOut->columnData->info.type) {
    case TSDB_DATA_TYPE_TINYINT: {
      int8_t value = (int8_t)taosStr2Int8(buf, NULL, 10);

      colDataSetInt8(pOut->columnData, rowIndex, (int8_t *)&value);
      break;
    }
    case TSDB_DATA_TYPE_SMALLINT: {
      int16_t value = (int16_t)taosStr2Int16(buf, NULL, 10);
      colDataSetInt16(pOut->columnData, rowIndex, (int16_t *)&value);
      break;
    }
    case TSDB_DATA_TYPE_INT: {
      int32_t value = (int32_t)taosStr2Int32(buf, NULL, 10);
      colDataSetInt32(pOut->columnData, rowIndex, (int32_t *)&value);
      break;
    }
    case TSDB_DATA_TYPE_BIGINT: {
      int64_t value = (int64_t)taosStr2Int64(buf, NULL, 10);
      colDataSetInt64(pOut->columnData, rowIndex, (int64_t *)&value);
      break;
    }
  }
  SCL_RET(TSDB_CODE_SUCCESS);
}

static FORCE_INLINE int32_t varToUnsigned(char *buf, SScalarParam *pOut, int32_t rowIndex, int32_t *overflow) {
  if (overflow) {
    uint64_t minValue = (uint64_t)tDataTypes[pOut->columnData->info.type].minValue;
    uint64_t maxValue = (uint64_t)tDataTypes[pOut->columnData->info.type].maxValue;
    uint64_t value = (uint64_t)taosStr2UInt64(buf, NULL, 10);
    if (value > maxValue) {
      *overflow = 1;
      SCL_RET(TSDB_CODE_SUCCESS);
    } else if (value < minValue) {
      *overflow = -1;
      SCL_RET(TSDB_CODE_SUCCESS);
    } else {
      *overflow = 0;
    }
  }

  switch (pOut->columnData->info.type) {
    case TSDB_DATA_TYPE_UTINYINT: {
      uint8_t value = (uint8_t)taosStr2UInt8(buf, NULL, 10);
      colDataSetInt8(pOut->columnData, rowIndex, (int8_t *)&value);
      break;
    }
    case TSDB_DATA_TYPE_USMALLINT: {
      uint16_t value = (uint16_t)taosStr2UInt16(buf, NULL, 10);
      colDataSetInt16(pOut->columnData, rowIndex, (int16_t *)&value);
      break;
    }
    case TSDB_DATA_TYPE_UINT: {
      uint32_t value = (uint32_t)taosStr2UInt32(buf, NULL, 10);
      colDataSetInt32(pOut->columnData, rowIndex, (int32_t *)&value);
      break;
    }
    case TSDB_DATA_TYPE_UBIGINT: {
      uint64_t value = (uint64_t)taosStr2UInt64(buf, NULL, 10);
      colDataSetInt64(pOut->columnData, rowIndex, (int64_t *)&value);
      break;
    }
  }
  SCL_RET(TSDB_CODE_SUCCESS);
}

static FORCE_INLINE int32_t varToFloat(char *buf, SScalarParam *pOut, int32_t rowIndex, int32_t *overflow) {
  if (TSDB_DATA_TYPE_FLOAT == pOut->columnData->info.type) {
    float value = taosStr2Float(buf, NULL);
    colDataSetFloat(pOut->columnData, rowIndex, &value);
    SCL_RET(TSDB_CODE_SUCCESS);
  }

  double value = taosStr2Double(buf, NULL);
  colDataSetDouble(pOut->columnData, rowIndex, &value);
  SCL_RET(TSDB_CODE_SUCCESS);
}

static FORCE_INLINE int32_t varToBool(char *buf, SScalarParam *pOut, int32_t rowIndex, int32_t *overflow) {
  int64_t value = taosStr2Int64(buf, NULL, 10);
  bool    v = (value != 0) ? true : false;
  colDataSetInt8(pOut->columnData, rowIndex, (int8_t *)&v);
  SCL_RET(TSDB_CODE_SUCCESS);
}

// todo remove this malloc
static FORCE_INLINE int32_t varToVarbinary(char *buf, SScalarParam *pOut, int32_t rowIndex, int32_t *overflow) {
  if(isHex(varDataVal(buf), varDataLen(buf))){
    if(!isValidateHex(varDataVal(buf), varDataLen(buf))){
      SCL_ERR_RET(TSDB_CODE_PAR_INVALID_VARBINARY);
    }

    void* data = NULL;
    uint32_t size = 0;
    if(taosHex2Ascii(varDataVal(buf), varDataLen(buf), &data, &size) < 0){
      SCL_ERR_RET(TSDB_CODE_OUT_OF_MEMORY);
    }
    int32_t inputLen = size + VARSTR_HEADER_SIZE;
    char   *t = taosMemoryCalloc(1, inputLen);
    if (t == NULL) {
      sclError("Out of memory");
      taosMemoryFree(data);
      SCL_ERR_RET(terrno);
    }
    varDataSetLen(t, size);
    (void)memcpy(varDataVal(t), data, size);
    int32_t code = colDataSetVal(pOut->columnData, rowIndex, t, false);
    taosMemoryFree(t);
    taosMemoryFree(data);
    SCL_ERR_RET(code);
  }else{
    int32_t inputLen = varDataTLen(buf);
    char   *t = taosMemoryCalloc(1, inputLen);
    if (t == NULL) {
      sclError("Out of memory");
      SCL_ERR_RET(terrno);
    }
    (void)memcpy(t, buf, inputLen);
    int32_t code = colDataSetVal(pOut->columnData, rowIndex, t, false);
    taosMemoryFree(t);
    SCL_ERR_RET(code);
  }
  SCL_RET(TSDB_CODE_SUCCESS);
}

static FORCE_INLINE int32_t varToNchar(char *buf, SScalarParam *pOut, int32_t rowIndex, int32_t *overflow) {
  int32_t len = 0;
  int32_t inputLen = varDataLen(buf);
  int32_t outputMaxLen = (inputLen + 1) * TSDB_NCHAR_SIZE + VARSTR_HEADER_SIZE;
  int32_t code = TSDB_CODE_SUCCESS;

  char   *t = taosMemoryCalloc(1, outputMaxLen);
  if (NULL == t) {
    SCL_ERR_RET(terrno);
  }
  int32_t ret =
      taosMbsToUcs4(varDataVal(buf), inputLen, (TdUcs4 *)varDataVal(t), outputMaxLen - VARSTR_HEADER_SIZE, &len, pOut->charsetCxt);
  if (!ret) {
    sclError("failed to convert to NCHAR");
    SCL_ERR_JRET(TSDB_CODE_SCALAR_CONVERT_ERROR);
  }
  varDataSetLen(t, len);

  SCL_ERR_JRET(colDataSetVal(pOut->columnData, rowIndex, t, false));

_return:
  taosMemoryFree(t);
  SCL_RET(code);
}

static FORCE_INLINE int32_t ncharToVar(char *buf, SScalarParam *pOut, int32_t rowIndex, int32_t *overflow) {
  int32_t code =TSDB_CODE_SUCCESS;
  int32_t inputLen = varDataLen(buf);

  char   *t = taosMemoryCalloc(1, inputLen + VARSTR_HEADER_SIZE);
  if (NULL == t) {
    SCL_ERR_RET(terrno);
  }
  int32_t len = taosUcs4ToMbs((TdUcs4 *)varDataVal(buf), varDataLen(buf), varDataVal(t), pOut->charsetCxt);
  if (len < 0) {
    SCL_ERR_JRET(TSDB_CODE_SCALAR_CONVERT_ERROR);
  }
  varDataSetLen(t, len);

  SCL_ERR_JRET(colDataSetVal(pOut->columnData, rowIndex, t, false));

_return:
  taosMemoryFree(t);
  SCL_RET(code);
}

static FORCE_INLINE int32_t varToGeometry(char *buf, SScalarParam *pOut, int32_t rowIndex, int32_t *overflow) {
#ifdef USE_GEOS
  //[ToDo] support to parse WKB as well as WKT
  int32_t        code = TSDB_CODE_SUCCESS;
  size_t         len = 0;
  unsigned char *t = NULL;
  char          *output = NULL;

  if ((code = initCtxGeomFromText()) != 0) {
    sclError("failed to init geometry ctx, %s", getGeosErrMsg(code));
    SCL_ERR_JRET(TSDB_CODE_APP_ERROR);
  }
  if ((code = doGeomFromText(buf, &t, &len)) != 0) {
    sclInfo("failed to convert text to geometry, %s", getGeosErrMsg(code));
    SCL_ERR_JRET(TSDB_CODE_SCALAR_CONVERT_ERROR);
  }

  output = taosMemoryCalloc(1, len + VARSTR_HEADER_SIZE);
  if (NULL == output) {
    SCL_ERR_JRET(terrno);
  }
  (void)memcpy(output + VARSTR_HEADER_SIZE, t, len);
  varDataSetLen(output, len);

  SCL_ERR_JRET(colDataSetVal(pOut->columnData, rowIndex, output, false));

  taosMemoryFree(output);
  geosFreeBuffer(t);

  SCL_RET(TSDB_CODE_SUCCESS);

_return:
  taosMemoryFree(output);
  geosFreeBuffer(t);
  t = NULL;
  VarDataLenT dummyHeader = 0;
  SCL_ERR_RET(colDataSetVal(pOut->columnData, rowIndex, (const char *)&dummyHeader, false));
  SCL_RET(code);
#else
  TAOS_RETURN(TSDB_CODE_OPS_NOT_SUPPORT);
#endif
}

// TODO opt performance, tmp is not needed.
int32_t vectorConvertFromVarData(SSclVectorConvCtx *pCtx, int32_t *overflow) {
  int32_t code = TSDB_CODE_SUCCESS;
  bool vton = false;

  _bufConverteFunc func = NULL;
  if (TSDB_DATA_TYPE_BOOL == pCtx->outType) {
    func = varToBool;
  } else if (IS_SIGNED_NUMERIC_TYPE(pCtx->outType)) {
    func = varToSigned;
  } else if (IS_UNSIGNED_NUMERIC_TYPE(pCtx->outType)) {
    func = varToUnsigned;
  } else if (IS_FLOAT_TYPE(pCtx->outType)) {
    func = varToFloat;
  } else if ((pCtx->outType == TSDB_DATA_TYPE_VARCHAR || pCtx->outType == TSDB_DATA_TYPE_VARBINARY) &&
             pCtx->inType == TSDB_DATA_TYPE_NCHAR) {  // nchar -> binary
    func = ncharToVar;
    vton = true;
  } else if (pCtx->outType == TSDB_DATA_TYPE_NCHAR &&
      (pCtx->inType == TSDB_DATA_TYPE_VARCHAR || pCtx->inType == TSDB_DATA_TYPE_VARBINARY)) {  // binary -> nchar
    func = varToNchar;
    vton = true;
  } else if (TSDB_DATA_TYPE_TIMESTAMP == pCtx->outType) {
    func = varToTimestamp;
  } else if (TSDB_DATA_TYPE_GEOMETRY == pCtx->outType) {
    func = varToGeometry;
  } else if (TSDB_DATA_TYPE_VARBINARY == pCtx->outType) {
    func = varToVarbinary;
    vton = true;
  } else if (IS_DECIMAL_TYPE(pCtx->outType)) {
    func = varToDecimal;
  } else {
    sclError("invalid convert outType:%d, inType:%d", pCtx->outType, pCtx->inType);
    SCL_ERR_RET(TSDB_CODE_APP_ERROR);
  }

  pCtx->pOut->numOfRows = pCtx->pIn->numOfRows;
  char* tmp = NULL;

  for (int32_t i = pCtx->startIndex; i <= pCtx->endIndex; ++i) {
    if (IS_HELPER_NULL(pCtx->pIn->columnData, i)) {
      colDataSetNULL(pCtx->pOut->columnData, i);
      continue;
    }

    char   *data = colDataGetVarData(pCtx->pIn->columnData, i);
    int32_t convertType = pCtx->inType;
    if (pCtx->inType == TSDB_DATA_TYPE_JSON) {
      if (*data == TSDB_DATA_TYPE_NCHAR) {
        data += CHAR_BYTES;
        convertType = TSDB_DATA_TYPE_NCHAR;
      } else if (tTagIsJson(data) || *data == TSDB_DATA_TYPE_NULL) {
        SCL_ERR_JRET(TSDB_CODE_QRY_JSON_NOT_SUPPORT_ERROR);
      } else {
        SCL_ERR_JRET(convertNumberToNumber(data + CHAR_BYTES, colDataGetNumData(pCtx->pOut->columnData, i), *data, pCtx->outType));
        continue;
      }
    }

    int32_t bufSize = pCtx->pIn->columnData->info.bytes;
    if (tmp == NULL) {
      tmp = taosMemoryMalloc(bufSize);
      if (tmp == NULL) {
        sclError("out of memory in vectorConvertFromVarData");
        SCL_ERR_JRET(terrno);
      }
    }

    if (vton) {
      (void)memcpy(tmp, data, varDataTLen(data));
    } else {
      if (TSDB_DATA_TYPE_VARCHAR == convertType || TSDB_DATA_TYPE_GEOMETRY == convertType) {
        (void)memcpy(tmp, varDataVal(data), varDataLen(data));
        tmp[varDataLen(data)] = 0;
      } else if (TSDB_DATA_TYPE_NCHAR == convertType) {
        // we need to convert it to native char string, and then perform the string to numeric data
        if (varDataLen(data) > bufSize) {
          sclError("castConvert convert buffer size too small");
          SCL_ERR_JRET(TSDB_CODE_APP_ERROR);
        }

        int len = taosUcs4ToMbs((TdUcs4 *)varDataVal(data), varDataLen(data), tmp, pCtx->pIn->charsetCxt);
        if (len < 0) {
          sclError("castConvert taosUcs4ToMbs error 1");
          SCL_ERR_JRET(TSDB_CODE_SCALAR_CONVERT_ERROR);
        }

        tmp[len] = 0;
      }
    }

    SCL_ERR_JRET((*func)(tmp, pCtx->pOut, i, overflow));
  }

_return:
  if (tmp != NULL) {
    taosMemoryFreeClear(tmp);
  }
  SCL_RET(code);
}

int32_t getVectorDoubleValue_JSON(void *src, int32_t index, double *out) {
  char  *data = colDataGetVarData((SColumnInfoData *)src, index);
  *out = 0;
  if (*data == TSDB_DATA_TYPE_NULL) {
    SCL_RET(TSDB_CODE_SUCCESS);
  } else if (*data == TSDB_DATA_TYPE_NCHAR) {  // json inner type can not be BINARY
    SCL_ERR_RET(convertNcharToDouble(data + CHAR_BYTES, out));
  } else if (tTagIsJson(data)) {
    SCL_ERR_RET(TSDB_CODE_QRY_JSON_NOT_SUPPORT_ERROR);
  } else {
    SCL_ERR_RET(convertNumberToNumber(data + CHAR_BYTES, out, *data, TSDB_DATA_TYPE_DOUBLE));
  }
  SCL_RET(TSDB_CODE_SUCCESS);
}

int32_t ncharTobinary(void *buf, void **out, void* charsetCxt) {  // todo need to remove , if tobinary is nchar
  int32_t inputLen = varDataTLen(buf);

  *out = taosMemoryCalloc(1, inputLen);
  if (NULL == *out) {
    sclError("charset:%s to %s. val:%s convert ncharTobinary failed, since memory alloc failed.",
             DEFAULT_UNICODE_ENCODEC, charsetCxt != NULL ? ((SConvInfo *)(charsetCxt))->charset : tsCharset, (char *)varDataVal(buf));
    SCL_ERR_RET(terrno);
  }
  int32_t len = taosUcs4ToMbs((TdUcs4 *)varDataVal(buf), varDataLen(buf), varDataVal(*out), charsetCxt);
  if (len < 0) {
    sclError("charset:%s to %s. val:%s convert ncharTobinary failed.", DEFAULT_UNICODE_ENCODEC,
             charsetCxt != NULL ? ((SConvInfo *)(charsetCxt))->charset : tsCharset,
             (char *)varDataVal(buf));
    taosMemoryFree(*out);
    SCL_ERR_RET(TSDB_CODE_SCALAR_CONVERT_ERROR);
  }
  varDataSetLen(*out, len);
  SCL_RET(TSDB_CODE_SUCCESS);
}

int32_t convertJsonValue(__compar_fn_t *fp, int32_t optr, int8_t typeLeft, int8_t typeRight, char **pLeftData,
                      char **pRightData, void *pLeftOut, void *pRightOut, bool *isNull, bool *freeLeft,
                      bool *freeRight, bool *result, void* charsetCxt) {
  *result = false;
  if (optr == OP_TYPE_JSON_CONTAINS) {
    *result = true;
    return TSDB_CODE_SUCCESS;
  }

  if (typeLeft != TSDB_DATA_TYPE_JSON && typeRight != TSDB_DATA_TYPE_JSON) {
    *result = true;
    return TSDB_CODE_SUCCESS;
  }

  if (typeLeft == TSDB_DATA_TYPE_JSON) {
    if (tTagIsJson(*pLeftData)) {
      *result = false;
      return TSDB_CODE_QRY_JSON_NOT_SUPPORT_ERROR;
    }
    typeLeft = **pLeftData;
    (*pLeftData)++;
  }
  if (typeRight == TSDB_DATA_TYPE_JSON) {
    if (tTagIsJson(*pRightData)) {
      *result = false;
      return TSDB_CODE_QRY_JSON_NOT_SUPPORT_ERROR;
    }
    typeRight = **pRightData;
    (*pRightData)++;
  }

  if (optr == OP_TYPE_LIKE || optr == OP_TYPE_NOT_LIKE || optr == OP_TYPE_MATCH || optr == OP_TYPE_NMATCH) {
    if (typeLeft != TSDB_DATA_TYPE_NCHAR && typeLeft != TSDB_DATA_TYPE_BINARY &&
        typeLeft != TSDB_DATA_TYPE_GEOMETRY && typeLeft != TSDB_DATA_TYPE_VARBINARY) {
      *result = false;
      return TSDB_CODE_SUCCESS;
    }
  }

  // if types can not comparable
  if ((IS_NUMERIC_TYPE(typeLeft) && !IS_NUMERIC_TYPE(typeRight)) ||
      (IS_NUMERIC_TYPE(typeRight) && !IS_NUMERIC_TYPE(typeLeft)) ||
      (IS_VAR_DATA_TYPE(typeLeft) && !IS_VAR_DATA_TYPE(typeRight)) ||
      (IS_VAR_DATA_TYPE(typeRight) && !IS_VAR_DATA_TYPE(typeLeft)) ||
      ((typeLeft == TSDB_DATA_TYPE_BOOL) && (typeRight != TSDB_DATA_TYPE_BOOL)) ||
      ((typeRight == TSDB_DATA_TYPE_BOOL) && (typeLeft != TSDB_DATA_TYPE_BOOL))) {
    *result = false;
    return TSDB_CODE_SUCCESS;
  }

  if (typeLeft == TSDB_DATA_TYPE_NULL || typeRight == TSDB_DATA_TYPE_NULL) {
    *isNull = true;
    *result = true;
    return TSDB_CODE_SUCCESS;
  }
  int8_t type = (int8_t)vectorGetConvertType(typeLeft, typeRight);

  if (type == 0) {
    *result = true;
    SCL_RET(filterGetCompFunc(fp, typeLeft, optr));
  }

  SCL_ERR_RET(filterGetCompFunc(fp, type, optr));

  if (IS_NUMERIC_TYPE(type)) {
    if (typeLeft == TSDB_DATA_TYPE_NCHAR ||
        typeLeft == TSDB_DATA_TYPE_VARCHAR ||
        typeLeft == TSDB_DATA_TYPE_GEOMETRY) {
      *result = false;
      return TSDB_CODE_SUCCESS;
    } else if (typeLeft != type) {
      SCL_ERR_RET(convertNumberToNumber(*pLeftData, pLeftOut, typeLeft, type));
      *pLeftData = pLeftOut;
    }

    if (typeRight == TSDB_DATA_TYPE_NCHAR ||
        typeRight == TSDB_DATA_TYPE_VARCHAR ||
        typeRight == TSDB_DATA_TYPE_GEOMETRY) {
      *result = false;
      return TSDB_CODE_SUCCESS;
    } else if (typeRight != type) {
      SCL_ERR_RET(convertNumberToNumber(*pRightData, pRightOut, typeRight, type));
      *pRightData = pRightOut;
    }
  } else if (type == TSDB_DATA_TYPE_BINARY ||
             type == TSDB_DATA_TYPE_GEOMETRY) {
    if (typeLeft == TSDB_DATA_TYPE_NCHAR) {
      char *tmpLeft = NULL;
      SCL_ERR_RET(ncharTobinary(*pLeftData, (void *)&tmpLeft, charsetCxt));
      *pLeftData = tmpLeft;
      *freeLeft = true;
    }
    if (typeRight == TSDB_DATA_TYPE_NCHAR) {
      char *tmpRight = NULL;
      SCL_ERR_RET(ncharTobinary(*pRightData, (void *)&tmpRight, charsetCxt));
      *pRightData = tmpRight;
      *freeRight = true;
    }
  } else {
    *result = false;
    return TSDB_CODE_SUCCESS;
  }

  *result = true;
  return TSDB_CODE_SUCCESS;
}

int32_t vectorConvertToVarData(SSclVectorConvCtx *pCtx) {
  SColumnInfoData *pInputCol = pCtx->pIn->columnData;
  SColumnInfoData *pOutputCol = pCtx->pOut->columnData;
  char             tmp[128] = {0};

  if (IS_SIGNED_NUMERIC_TYPE(pCtx->inType) || pCtx->inType == TSDB_DATA_TYPE_BOOL ||
      pCtx->inType == TSDB_DATA_TYPE_TIMESTAMP) {
    for (int32_t i = pCtx->startIndex; i <= pCtx->endIndex; ++i) {
      if (colDataIsNull_f(pInputCol->nullbitmap, i)) {
        colDataSetNULL(pOutputCol, i);
        continue;
      }

      int64_t value = 0;
      GET_TYPED_DATA(value, int64_t, pCtx->inType, colDataGetData(pInputCol, i), typeGetTypeModFromColInfo(&pInputCol->info));
      int32_t len = tsnprintf(varDataVal(tmp), sizeof(tmp) - VARSTR_HEADER_SIZE, "%" PRId64, value);
      varDataLen(tmp) = len;
      if (pCtx->outType == TSDB_DATA_TYPE_NCHAR) {
        SCL_ERR_RET(varToNchar(tmp, pCtx->pOut, i, NULL));
      } else {
        SCL_ERR_RET(colDataSetVal(pOutputCol, i, (char *)tmp, false));
      }
    }
  } else if (IS_UNSIGNED_NUMERIC_TYPE(pCtx->inType)) {
    for (int32_t i = pCtx->startIndex; i <= pCtx->endIndex; ++i) {
      if (colDataIsNull_f(pInputCol->nullbitmap, i)) {
        colDataSetNULL(pOutputCol, i);
        continue;
      }

      uint64_t value = 0;
      GET_TYPED_DATA(value, uint64_t, pCtx->inType, colDataGetData(pInputCol, i), typeGetTypeModFromColInfo(&pInputCol->info));
      int32_t len = tsnprintf(varDataVal(tmp), sizeof(tmp) - VARSTR_HEADER_SIZE, "%" PRIu64, value);
      varDataLen(tmp) = len;
      if (pCtx->outType == TSDB_DATA_TYPE_NCHAR) {
        SCL_ERR_RET(varToNchar(tmp, pCtx->pOut, i, NULL));
      } else {
        SCL_ERR_RET(colDataSetVal(pOutputCol, i, (char *)tmp, false));
      }
    }
  } else if (IS_FLOAT_TYPE(pCtx->inType)) {
    for (int32_t i = pCtx->startIndex; i <= pCtx->endIndex; ++i) {
      if (colDataIsNull_f(pInputCol->nullbitmap, i)) {
        colDataSetNULL(pOutputCol, i);
        continue;
      }

      double value = 0;
      GET_TYPED_DATA(value, double, pCtx->inType, colDataGetData(pInputCol, i), typeGetTypeModFromColInfo(&pInputCol->info));
      int32_t len = tsnprintf(varDataVal(tmp), sizeof(tmp) - VARSTR_HEADER_SIZE, "%lf", value);
      varDataLen(tmp) = len;
      if (pCtx->outType == TSDB_DATA_TYPE_NCHAR) {
        SCL_ERR_RET(varToNchar(tmp, pCtx->pOut, i, NULL));
      } else {
        SCL_ERR_RET(colDataSetVal(pOutputCol, i, (char *)tmp, false));
      }
    }
  } else {
    sclError("not supported input type:%d", pCtx->inType);
    return TSDB_CODE_APP_ERROR;
  }

  return TSDB_CODE_SUCCESS;
}

// TODO opt performance
int32_t vectorConvertSingleColImpl(const SScalarParam *pIn, SScalarParam *pOut, int32_t *overflow, int32_t startIndex,
                                   int32_t numOfRows) {
  SColumnInfoData *pInputCol = pIn->columnData;
  SColumnInfoData *pOutputCol = pOut->columnData;

  if (NULL == pInputCol) {
    sclError("input column is NULL, hashFilter %p", pIn->pHashFilter);
    return TSDB_CODE_APP_ERROR;
  }

  int32_t           rstart = (startIndex >= 0 && startIndex < pIn->numOfRows) ? startIndex : 0;
  int32_t           rend = numOfRows > 0 ? rstart + numOfRows - 1 : rstart + pIn->numOfRows - 1;
  SSclVectorConvCtx cCtx = {pIn, pOut, rstart, rend, pInputCol->info.type, pOutputCol->info.type};

  if (IS_VAR_DATA_TYPE(cCtx.inType)) {
    return vectorConvertFromVarData(&cCtx, overflow);
  }

  if (overflow && TSDB_DATA_TYPE_NULL != cCtx.inType) {
    if (1 != pIn->numOfRows) {
      sclError("invalid numOfRows %d", pIn->numOfRows);
      return TSDB_CODE_APP_ERROR;
    }

    pOut->numOfRows = 0;

    if (IS_SIGNED_NUMERIC_TYPE(cCtx.outType)) {
      int64_t minValue = tDataTypes[cCtx.outType].minValue;
      int64_t maxValue = tDataTypes[cCtx.outType].maxValue;

      double value = 0;
      GET_TYPED_DATA(value, double, cCtx.inType, colDataGetData(pInputCol, 0), typeGetTypeModFromColInfo(&pInputCol->info));

      if (value > maxValue) {
        *overflow = 1;
        return TSDB_CODE_SUCCESS;
      } else if (value < minValue) {
        *overflow = -1;
        return TSDB_CODE_SUCCESS;
      } else {
        *overflow = 0;
      }
    } else if (IS_UNSIGNED_NUMERIC_TYPE(cCtx.outType)) {
      uint64_t minValue = (uint64_t)tDataTypes[cCtx.outType].minValue;
      uint64_t maxValue = (uint64_t)tDataTypes[cCtx.outType].maxValue;

      double value = 0;
      GET_TYPED_DATA(value, double, cCtx.inType, colDataGetData(pInputCol, 0), typeGetTypeModFromColInfo(&pInputCol->info));

      if (value > maxValue) {
        *overflow = 1;
        return TSDB_CODE_SUCCESS;
      } else if (value < minValue) {
        *overflow = -1;
        return TSDB_CODE_SUCCESS;
      } else {
        *overflow = 0;
      }
    }
  }

  pOut->numOfRows = pIn->numOfRows;
  switch (cCtx.outType) {
    case TSDB_DATA_TYPE_BOOL: {
      for (int32_t i = cCtx.startIndex; i <= cCtx.endIndex; ++i) {
        if (colDataIsNull_f(pInputCol->nullbitmap, i)) {
          colDataSetNULL(pOutputCol, i);
          continue;
        }

        bool value = 0;
        GET_TYPED_DATA(value, bool, cCtx.inType, colDataGetData(pInputCol, i), typeGetTypeModFromColInfo(&pInputCol->info));
        colDataSetInt8(pOutputCol, i, (int8_t *)&value);
      }
      break;
    }
    case TSDB_DATA_TYPE_TINYINT: {
      for (int32_t i = cCtx.startIndex; i <= cCtx.endIndex; ++i) {
        if (colDataIsNull_f(pInputCol->nullbitmap, i)) {
          colDataSetNULL(pOutputCol, i);
          continue;
        }

        int8_t value = 0;
        GET_TYPED_DATA(value, int8_t, cCtx.inType, colDataGetData(pInputCol, i), typeGetTypeModFromColInfo(&pInputCol->info));
        colDataSetInt8(pOutputCol, i, (int8_t *)&value);
      }
      break;
    }
    case TSDB_DATA_TYPE_SMALLINT: {
      for (int32_t i = cCtx.startIndex; i <= cCtx.endIndex; ++i) {
        if (colDataIsNull_f(pInputCol->nullbitmap, i)) {
          colDataSetNULL(pOutputCol, i);
          continue;
        }

        int16_t value = 0;
        GET_TYPED_DATA(value, int16_t, cCtx.inType, colDataGetData(pInputCol, i), typeGetTypeModFromColInfo(&pInputCol->info));
        colDataSetInt16(pOutputCol, i, (int16_t *)&value);
      }
      break;
    }
    case TSDB_DATA_TYPE_INT: {
      for (int32_t i = cCtx.startIndex; i <= cCtx.endIndex; ++i) {
        if (colDataIsNull_f(pInputCol->nullbitmap, i)) {
          colDataSetNULL(pOutputCol, i);
          continue;
        }

        int32_t value = 0;
        GET_TYPED_DATA(value, int32_t, cCtx.inType, colDataGetData(pInputCol, i), typeGetTypeModFromColInfo(&pInputCol->info));
        colDataSetInt32(pOutputCol, i, (int32_t *)&value);
      }
      break;
    }
    case TSDB_DATA_TYPE_BIGINT:
    case TSDB_DATA_TYPE_TIMESTAMP: {
      for (int32_t i = cCtx.startIndex; i <= cCtx.endIndex; ++i) {
        if (colDataIsNull_f(pInputCol->nullbitmap, i)) {
          colDataSetNULL(pOutputCol, i);
          continue;
        }

        int64_t value = 0;
        GET_TYPED_DATA(value, int64_t, cCtx.inType, colDataGetData(pInputCol, i), typeGetTypeModFromColInfo(&pInputCol->info));
        colDataSetInt64(pOutputCol, i, (int64_t *)&value);
      }
      break;
    }
    case TSDB_DATA_TYPE_UTINYINT: {
      for (int32_t i = cCtx.startIndex; i <= cCtx.endIndex; ++i) {
        if (colDataIsNull_f(pInputCol->nullbitmap, i)) {
          colDataSetNULL(pOutputCol, i);
          continue;
        }

        uint8_t value = 0;
        GET_TYPED_DATA(value, uint8_t, cCtx.inType, colDataGetData(pInputCol, i), typeGetTypeModFromColInfo(&pInputCol->info));
        colDataSetInt8(pOutputCol, i, (int8_t *)&value);
      }
      break;
    }
    case TSDB_DATA_TYPE_USMALLINT: {
      for (int32_t i = cCtx.startIndex; i <= cCtx.endIndex; ++i) {
        if (colDataIsNull_f(pInputCol->nullbitmap, i)) {
          colDataSetNULL(pOutputCol, i);
          continue;
        }

        uint16_t value = 0;
        GET_TYPED_DATA(value, uint16_t, cCtx.inType, colDataGetData(pInputCol, i), typeGetTypeModFromColInfo(&pInputCol->info));
        colDataSetInt16(pOutputCol, i, (int16_t *)&value);
      }
      break;
    }
    case TSDB_DATA_TYPE_UINT: {
      for (int32_t i = cCtx.startIndex; i <= cCtx.endIndex; ++i) {
        if (colDataIsNull_f(pInputCol->nullbitmap, i)) {
          colDataSetNULL(pOutputCol, i);
          continue;
        }

        uint32_t value = 0;
        GET_TYPED_DATA(value, uint32_t, cCtx.inType, colDataGetData(pInputCol, i), typeGetTypeModFromColInfo(&pInputCol->info));
        colDataSetInt32(pOutputCol, i, (int32_t *)&value);
      }
      break;
    }
    case TSDB_DATA_TYPE_UBIGINT: {
      for (int32_t i = cCtx.startIndex; i <= cCtx.endIndex; ++i) {
        if (colDataIsNull_f(pInputCol->nullbitmap, i)) {
          colDataSetNULL(pOutputCol, i);
          continue;
        }

        uint64_t value = 0;
        GET_TYPED_DATA(value, uint64_t, cCtx.inType, colDataGetData(pInputCol, i), typeGetTypeModFromColInfo(&pInputCol->info));
        colDataSetInt64(pOutputCol, i, (int64_t *)&value);
      }
      break;
    }
    case TSDB_DATA_TYPE_FLOAT: {
      for (int32_t i = cCtx.startIndex; i <= cCtx.endIndex; ++i) {
        if (colDataIsNull_f(pInputCol->nullbitmap, i)) {
          colDataSetNULL(pOutputCol, i);
          continue;
        }

        float value = 0;
        GET_TYPED_DATA(value, float, cCtx.inType, colDataGetData(pInputCol, i), typeGetTypeModFromColInfo(&pInputCol->info));
        colDataSetFloat(pOutputCol, i, (float *)&value);
      }
      break;
    }
    case TSDB_DATA_TYPE_DOUBLE: {
      for (int32_t i = cCtx.startIndex; i <= cCtx.endIndex; ++i) {
        if (colDataIsNull_f(pInputCol->nullbitmap, i)) {
          colDataSetNULL(pOutputCol, i);
          continue;
        }

        double value = 0;
        GET_TYPED_DATA(value, double, cCtx.inType, colDataGetData(pInputCol, i), typeGetTypeModFromColInfo(&pInputCol->info));
        colDataSetDouble(pOutputCol, i, (double *)&value);
      }
      break;
    }
    case TSDB_DATA_TYPE_BINARY:
    case TSDB_DATA_TYPE_VARBINARY:
    case TSDB_DATA_TYPE_NCHAR:
    case TSDB_DATA_TYPE_GEOMETRY: {
      return vectorConvertToVarData(&cCtx);
    }
    case TSDB_DATA_TYPE_DECIMAL: {
      for (int32_t i = cCtx.startIndex; i <= cCtx.endIndex; ++i) {
        if (colDataIsNull_f(pInputCol->nullbitmap, i)) {
          colDataSetNULL(pOutputCol, i);
          continue;
        }

        Decimal value = {0};
        SDataType inputType = GET_COL_DATA_TYPE(pInputCol->info), outputType = GET_COL_DATA_TYPE(pOutputCol->info);
        int32_t code = convertToDecimal(colDataGetData(pInputCol, i), &inputType, &value, &outputType);
        if (TSDB_CODE_SUCCESS != code) return code;
        code = colDataSetVal(pOutputCol, i, (const char*)&value, false);
        if (TSDB_CODE_SUCCESS != code) return code;
      }
      break;
    }
    default:
      sclError("invalid convert output type:%d", cCtx.outType);
      return TSDB_CODE_APP_ERROR;
  }

  return TSDB_CODE_SUCCESS;
}

int8_t gConvertTypes[TSDB_DATA_TYPE_MAX][TSDB_DATA_TYPE_MAX] = {
            /*NULL BOOL TINY SMAL INT  BIG  FLOA DOUB VARC TIME NCHA UTIN USMA UINT UBIG JSON VARB DECI BLOB MEDB GEOM DEC64*/
    /*NULL*/    0,   0,   0,   0,   0,   0,   0,   0,   0,   0,   0,   0,   0,   0,   0,   0,   0,   0,   0,   0,   0,   0,
    /*BOOL*/    0,   0,   2,   3,   4,   5,   6,   7,   5,   9,   5,   11, 12,  13,  14,   0,  -1,  17,   0,   0,  -1,  17,
    /*TINY*/    0,   0,   0,   3,   4,   5,   6,   7,   5,   9,   5,   3,   4,   5,   7,   0,  -1,  17,   0,   0,  -1,  17,
    /*SMAL*/    0,   0,   0,   0,   4,   5,   6,   7,   5,   9,   5,   3,   4,   5,   7,   0,  -1,  17,   0,   0,  -1,  17,
    /*INT */    0,   0,   0,   0,   0,   5,   6,   7,   5,   9,   5,   4,   4,   5,   7,   0,  -1,  17,   0,   0,  -1,  17,
    /*BIGI*/    0,   0,   0,   0,   0,   0,   6,   7,   5,   9,   5,   5,   5,   5,   7,   0,  -1,  17,   0,   0,  -1,  17,
    /*FLOA*/    0,   0,   0,   0,   0,   0,   0,   7,   6,   6,   6,   6,   6,   6,   6,   0,  -1,   7,   0,   0,  -1,   7,
    /*DOUB*/    0,   0,   0,   0,   0,   0,   0,   0,   7,   7,   7,   7,   7,   7,   7,   0,  -1,   7,   0,   0,  -1,   7,
    /*VARC*/    0,   0,   0,   0,   0,   0,   0,   0,   0,   9,   8,   7,   7,   7,   7,   0,  16,   7,   0,   0,  20,   7,
    /*TIME*/    0,   0,   0,   0,   0,   0,   0,   0,   0,   0,   9,   9,   9,   9,   7,   0,  -1,  17,   0,   0,  -1,  17,
    /*NCHA*/    0,   0,   0,   0,   0,   0,   0,   0,   0,   0,   0,   7,   7,   7,   7,   0,  16,   7,   0,   0,  -1,   7,
    /*UTIN*/    0,   0,   0,   0,   0,   0,   0,   0,   0,   0,   0,   0,  12,   13, 14,   0,  -1,  17,   0,   0,  -1,  17,
    /*USMA*/    0,   0,   0,   0,   0,   0,   0,   0,   0,   0,   0,   0,   0,   13, 14,   0,  -1,  17,   0,   0,  -1,  17,
    /*UINT*/    0,   0,   0,   0,   0,   0,   0,   0,   0,   0,   0,   0,   0,   0,  14,   0,  -1,  17,   0,   0,  -1,  17,
    /*UBIG*/    0,   0,   0,   0,   0,   0,   0,   0,   0,   0,   0,   0,   0,   0,   0,   0,  -1,  17,   0,   0,  -1,  17,
    /*JSON*/    0,   0,   0,   0,   0,   0,   0,   0,   0,   0,   0,   0,   0,   0,   0,   0,  -1,  -1,   0,   0,  -1,  -1,
    /*VARB*/    0,   0,   0,   0,   0,   0,   0,   0,   0,   0,   0,   0,   0,   0,   0,   0,   0,  -1,  -1,  -1,  -1,  -1,
    /*DECI*/    0,   0,   0,   0,   0,   0,   0,   0,   0,   0,   0,   0,   0,   0,   0,   0,  -1,   0,  -1,  -1,  -1,  17,
    /*BLOB*/    0,   0,   0,   0,   0,   0,   0,   0,   0,   0,   0,   0,   0,   0,   0,   0,  -1,   0,   0,   0,  -1,  -1,
    /*MEDB*/    0,   0,   0,   0,   0,   0,   0,   0,   0,   0,   0,   0,   0,   0,   0,   0,  -1,   0,   0,   0,  -1,  -1,
    /*GEOM*/    0,   0,   0,   0,   0,   0,   0,   0,   0,   0,   0,   0,   0,   0,   0,   0,  -1,   0,   0,   0,   0,  -1,
    /*DEC64*/   0,   0,   0,   0,   0,   0,   0,   0,   0,   0,   0,   0,   0,   0,   0,   0,  -1,   0,   0,   0,   0,   0,
};

int8_t gDisplyTypes[TSDB_DATA_TYPE_MAX][TSDB_DATA_TYPE_MAX] = {
              /*NULL BOOL TINY SMAL INT  BIGI FLOA DOUB VARC TIM NCHA UTIN USMA UINT UBIG JSON VARB DECI BLOB MEDB GEOM DEC64*/
    /*NULL*/    0,   1,   2,   3,   4,   5,   6,   7,   8,   9,  10,  11,  12,  13,  14,  15,  16,  17,  -1,  -1,  20,  21,
    /*BOOL*/    0,   1,   2,   3,   4,   5,   6,   7,   8,   5,  10,  11,  12,  13,  14,  -1,  -1,  17,  -1,  -1,  -1,  17,
    /*TINY*/    0,   0,   2,   3,   4,   5,   8,   8,   8,   5,  10,   3,   4,   5,   8,  -1,  -1,  17,  -1,  -1,  -1,  17,
    /*SMAL*/    0,   0,   0,   3,   4,   5,   8,   8,   8,   5,  10,   3,   4,   5,   8,  -1,  -1,  17,  -1,  -1,  -1,  17,
    /*INT */    0,   0,   0,   0,   4,   5,   8,   8,   8,   5,  10,   4,   4,   5,   8,  -1,  -1,  17,  -1,  -1,  -1,  17,
    /*BIGI*/    0,   0,   0,   0,   0,   5,   8,   8,   8,   5,  10,   5,   5,   5,   8,  -1,  -1,  17,  -1,  -1,  -1,  17,
    /*FLOA*/    0,   0,   0,   0,   0,   0,   6,   7,   8,   8,  10,   8,   8,   8,   8,  -1,  -1,   7,  -1,  -1,  -1,   7,
    /*DOUB*/    0,   0,   0,   0,   0,   0,   0,   7,   8,   8,  10,   8,   8,   8,   8,  -1,  -1,   7,  -1,  -1,  -1,   7,
    /*VARC*/    0,   0,   0,   0,   0,   0,   0,   0,   8,   8,  10,   8,   8,   8,   8,  -1,  16,   7,  -1,  -1,  -1,   7,
    /*TIME*/    0,   0,   0,   0,   0,   0,   0,   0,   0,   9,  10,   5,   5,   5,   8,  -1,  -1,  17,  -1,  -1,  -1,  17,
    /*NCHA*/    0,   0,   0,   0,   0,   0,   0,   0,   0,   0,  10,  10,  10,  10,  10,  -1,  -1,   7,  -1,  -1,  -1,   7,
    /*UTINY*/   0,   0,   0,   0,   0,   0,   0,   0,   0,   0,   0,  11,  12,  13,  14,  -1,  -1,  17,  -1,  -1,  -1,  17,
    /*USMA*/    0,   0,   0,   0,   0,   0,   0,   0,   0,   0,   0,   0,  12,  13,  14,  -1,  -1,  17,  -1,  -1,  -1,  -1,
    /*UINT*/    0,   0,   0,   0,   0,   0,   0,   0,   0,   0,   0,   0,   0,  13,  14,  -1,  -1,  17,  -1,  -1,  -1,  -1,
    /*UBIG*/    0,   0,   0,   0,   0,   0,   0,   0,   0,   0,   0,   0,   0,   0,  14,  -1,  -1,  17,  -1,  -1,  -1,  -1,
    /*JSON*/    0,   0,   0,   0,   0,   0,   0,   0,   0,   0,   0,   0,   0,   0,   0,  15,  -1,  -1,  -1,  -1,  -1,  -1,
    /*VARB*/    0,   0,   0,   0,   0,   0,   0,   0,   0,   0,   0,   0,   0,   0,   0,   0,  16,  -1,  -1,  -1,  -1,  -1,
    /*DECI*/    0,   0,   0,   0,   0,   0,   0,   0,   0,   0,   0,   0,   0,   0,   0,   0,   0,   0,  -1,  -1,  -1,  17,
    /*BLOB*/    0,   0,   0,   0,   0,   0,   0,   0,   0,   0,   0,   0,   0,   0,   0,   0,   0,   0,  -1,  -1,  -1,  -1,
    /*MEDB*/    0,   0,   0,   0,   0,   0,   0,   0,   0,   0,   0,   0,   0,   0,   0,   0,   0,   0,   0,  -1,  -1,  -1,
    /*GEOM*/    0,   0,   0,   0,   0,   0,   0,   0,   0,   0,   0,   0,   0,   0,   0,   0,   0,   0,   0,   0,  20,  -1,
    /*DEC64*/   0,   0,   0,   0,   0,   0,   0,   0,   0,   0,   0,   0,   0,   0,   0,   0,   0,   0,   0,   0,  20,   0,
};

int32_t vectorGetConvertType(int32_t type1, int32_t type2) {
  if (type1 == type2) {
    return 0;
  }

  if (type1 < type2) {
    return gConvertTypes[type1][type2];
  }

  return gConvertTypes[type2][type1];
}

STypeMod getConvertTypeMod(int32_t type, const SColumnInfo* pCol1, const SColumnInfo* pCol2) {
  if (IS_DECIMAL_TYPE(type)) {
    if (IS_DECIMAL_TYPE(pCol1->type) && (!pCol2 || !IS_DECIMAL_TYPE(pCol2->type))) {
      return decimalCalcTypeMod(GET_DEICMAL_MAX_PRECISION(type), pCol1->scale);
    } else if (pCol2 && IS_DECIMAL_TYPE(pCol2->type) && !IS_DECIMAL_TYPE(pCol1->type)) {
      return decimalCalcTypeMod(GET_DEICMAL_MAX_PRECISION(type), pCol2->scale);
    } else if (IS_DECIMAL_TYPE(pCol1->type) && pCol2 && IS_DECIMAL_TYPE(pCol2->type)) {
      return decimalCalcTypeMod(GET_DEICMAL_MAX_PRECISION(type), TMAX(pCol1->scale, pCol2->scale));
    } else {
      return 0;
    }
  }
  return 0;
}

int32_t vectorConvertSingleCol(SScalarParam *input, SScalarParam *output, int32_t type, STypeMod typeMod,
                               int32_t startIndex, int32_t numOfRows) {
  if (input->columnData == NULL && (input->pHashFilter != NULL || input->pHashFilterOthers != NULL)){
    return TSDB_CODE_SUCCESS;
  }
  output->numOfRows = input->numOfRows;

  SDataType t = {.type = type};
  t.bytes = (IS_VAR_DATA_TYPE(t.type) && input->columnData) ? input->columnData->info.bytes:tDataTypes[type].bytes;
  t.precision = (IS_TIMESTAMP_TYPE(t.type) && input->columnData) ? input->columnData->info.precision : TSDB_TIME_PRECISION_MILLI;
  if (IS_DECIMAL_TYPE(type)) {
    extractTypeFromTypeMod(type, typeMod, &t.precision, &t.scale, NULL);
    // We do not change scale here for decimal types.
    if (IS_DECIMAL_TYPE(input->columnData->info.type)) t.scale = input->columnData->info.scale;
  }

  int32_t code = sclCreateColumnInfoData(&t, input->numOfRows, output);
  if (code != TSDB_CODE_SUCCESS) {
    return code;
  }

  code = vectorConvertSingleColImpl(input, output, NULL, startIndex, numOfRows);
  if (code) {
    return code;
  }

  return TSDB_CODE_SUCCESS;
}

int32_t vectorConvertCols(SScalarParam *pLeft, SScalarParam *pRight, SScalarParam *pLeftOut, SScalarParam *pRightOut,
                          int32_t startIndex, int32_t numOfRows) {
  int32_t leftType = GET_PARAM_TYPE(pLeft);
  int32_t rightType = GET_PARAM_TYPE(pRight);
  if (leftType == rightType) {
    return TSDB_CODE_SUCCESS;
  }

  int8_t   type = 0;
  int32_t  code = 0;
  STypeMod outTypeMod = 0;

  SScalarParam *param1 = pLeft, *paramOut1 = pLeftOut;
  SScalarParam *param2 = pRight, *paramOut2 = pRightOut;

  // always convert least data
  if (IS_VAR_DATA_TYPE(leftType) && IS_VAR_DATA_TYPE(rightType) && (pLeft->numOfRows != pRight->numOfRows) &&
      leftType != TSDB_DATA_TYPE_JSON && rightType != TSDB_DATA_TYPE_JSON) {
    if (pLeft->numOfRows > pRight->numOfRows) {
      type = leftType;
    } else {
      type = rightType;
    }
  } else {
    type = vectorGetConvertType(GET_PARAM_TYPE(param1), GET_PARAM_TYPE(param2));
    if (0 == type) {
      return TSDB_CODE_SUCCESS;
    }
    if (-1 == type) {
      sclError("invalid convert type1:%d, type2:%d", GET_PARAM_TYPE(param1), GET_PARAM_TYPE(param2));
      terrno = TSDB_CODE_SCALAR_CONVERT_ERROR;
      return TSDB_CODE_SCALAR_CONVERT_ERROR;
    }
    outTypeMod = getConvertTypeMod(type, &param1->columnData->info, param2->columnData ? &param2->columnData->info : NULL);
  }

  if (type != GET_PARAM_TYPE(param1)) {
    SCL_ERR_RET(vectorConvertSingleCol(param1, paramOut1, type, outTypeMod, startIndex, numOfRows));
  }

  if (type != GET_PARAM_TYPE(param2)) {
    SCL_ERR_RET(vectorConvertSingleCol(param2, paramOut2, type, outTypeMod, startIndex, numOfRows));
  }

  return TSDB_CODE_SUCCESS;
}

enum {
  VECTOR_DO_CONVERT = 0x1,
  VECTOR_UN_CONVERT = 0x2,
};

// TODO not correct for descending order scan
static int32_t vectorMathAddHelper(SColumnInfoData *pLeftCol, SColumnInfoData *pRightCol, SColumnInfoData *pOutputCol,
                                int32_t numOfRows, int32_t step, int32_t i) {
  _getDoubleValue_fn_t getVectorDoubleValueFnLeft;
  _getDoubleValue_fn_t getVectorDoubleValueFnRight;
  SCL_ERR_RET(getVectorDoubleValueFn(pLeftCol->info.type, &getVectorDoubleValueFnLeft));
  SCL_ERR_RET(getVectorDoubleValueFn(pRightCol->info.type, &getVectorDoubleValueFnRight));

  double *output = (double *)pOutputCol->pData;

  if (IS_HELPER_NULL(pRightCol, 0)) {  // Set pLeft->numOfRows NULL value
    colDataSetNNULL(pOutputCol, 0, numOfRows);
  } else {
    for (; i >= 0 && i < numOfRows; i += step, output += 1) {
      if (IS_HELPER_NULL(pLeftCol, i)) {
        colDataSetNULL(pOutputCol, i);
        continue;  // TODO set null or ignore
      }
      double leftRes = 0;
      double rightRes = 0;
      SCL_ERR_RET(getVectorDoubleValueFnLeft(LEFT_COL, i, &leftRes));
      SCL_ERR_RET(getVectorDoubleValueFnRight(RIGHT_COL, 0, &rightRes));
      *output =  leftRes + rightRes;
    }
  }
  SCL_RET(TSDB_CODE_SUCCESS);
}

static int32_t vectorMathTsAddHelper(SColumnInfoData *pLeftCol, SColumnInfoData *pRightCol, SColumnInfoData *pOutputCol,
                                  int32_t numOfRows, int32_t step, int32_t i, timezone_t tz) {
  _getBigintValue_fn_t getVectorBigintValueFnLeft;
  _getBigintValue_fn_t getVectorBigintValueFnRight;
  SCL_ERR_RET(getVectorBigintValueFn(pLeftCol->info.type, &getVectorBigintValueFnLeft));
  SCL_ERR_RET(getVectorBigintValueFn(pRightCol->info.type, &getVectorBigintValueFnRight));
  int64_t *output = (int64_t *)pOutputCol->pData;

  if (IS_HELPER_NULL(pRightCol, 0)) {  // Set pLeft->numOfRows NULL value
    colDataSetNNULL(pOutputCol, 0, numOfRows);
  } else {
    for (; i >= 0 && i < numOfRows; i += step, output += 1) {
      if (IS_HELPER_NULL(pLeftCol, i)) {
        colDataSetNULL(pOutputCol, i);
        continue;  // TODO set null or ignore
      }
      int64_t leftRes = 0;
      int64_t rightRes = 0;
      SCL_ERR_RET(getVectorBigintValueFnLeft(pLeftCol->pData, i, &leftRes));
      SCL_ERR_RET(getVectorBigintValueFnRight(pRightCol->pData, 0, &rightRes));
      *output =
          taosTimeAdd(leftRes, rightRes, pRightCol->info.scale, pRightCol->info.precision, tz);
    }
  }
  SCL_RET(TSDB_CODE_SUCCESS);
}

static int32_t vectorConvertVarToDouble(SScalarParam *pInput, int32_t *converted, SColumnInfoData **pOutputCol) {
  SScalarParam     output = {0};
  SColumnInfoData *pCol = pInput->columnData;
  int32_t          code = TSDB_CODE_SUCCESS;
  *pOutputCol = NULL;
  bool isVarChar = IS_VAR_DATA_TYPE(pCol->info.type) && pCol->info.type != TSDB_DATA_TYPE_JSON && pCol->info.type != TSDB_DATA_TYPE_VARBINARY;
  if (isVarChar || IS_DECIMAL_TYPE(pCol->info.type)) {
    SCL_ERR_RET(vectorConvertSingleCol(pInput, &output, TSDB_DATA_TYPE_DOUBLE, 0, -1, -1));
    *converted = VECTOR_DO_CONVERT;
    *pOutputCol = output.columnData;
    SCL_RET(code);
  }

  *converted = VECTOR_UN_CONVERT;
  *pOutputCol = pInput->columnData;
  SCL_RET(TSDB_CODE_SUCCESS);
}

static void doReleaseVec(SColumnInfoData *pCol, int32_t type) {
  if (type == VECTOR_DO_CONVERT) {
    colDataDestroy(pCol);
    taosMemoryFree(pCol);
  }
}

int32_t vectorMathAdd(SScalarParam *pLeft, SScalarParam *pRight, SScalarParam *pOut, int32_t _ord) {
  SColumnInfoData *pOutputCol = pOut->columnData;

  int32_t i = ((_ord) == TSDB_ORDER_ASC) ? 0 : TMAX(pLeft->numOfRows, pRight->numOfRows) - 1;
  int32_t step = ((_ord) == TSDB_ORDER_ASC) ? 1 : -1;

  pOut->numOfRows = TMAX(pLeft->numOfRows, pRight->numOfRows);

  int32_t          code = TSDB_CODE_SUCCESS;
  int32_t          leftConvert = 0, rightConvert = 0;
  SColumnInfoData *pLeftCol = pLeft->columnData;
  SColumnInfoData *pRightCol = pRight->columnData;
  if(pOutputCol->info.type == TSDB_DATA_TYPE_TIMESTAMP) {  // timestamp plus duration
    int64_t             *output = (int64_t *)pOutputCol->pData;
    _getBigintValue_fn_t getVectorBigintValueFnLeft;
    _getBigintValue_fn_t getVectorBigintValueFnRight;
    SCL_ERR_JRET(getVectorBigintValueFn(pLeftCol->info.type, &getVectorBigintValueFnLeft));
    SCL_ERR_JRET(getVectorBigintValueFn(pRightCol->info.type, &getVectorBigintValueFnRight));

    if (pLeft->numOfRows == 1 && pRight->numOfRows == 1) {
      if (GET_PARAM_TYPE(pLeft) == TSDB_DATA_TYPE_TIMESTAMP) {
        SCL_ERR_JRET(vectorMathTsAddHelper(pLeftCol, pRightCol, pOutputCol, pRight->numOfRows, step, i, pLeft->tz));
      } else {
        SCL_ERR_JRET(vectorMathTsAddHelper(pRightCol, pLeftCol, pOutputCol, pRight->numOfRows, step, i, pLeft->tz));
      }
    } else if (pLeft->numOfRows == 1) {
      SCL_ERR_JRET(vectorMathTsAddHelper(pRightCol, pLeftCol, pOutputCol, pRight->numOfRows, step, i, pLeft->tz));
    } else if (pRight->numOfRows == 1) {
      SCL_ERR_JRET(vectorMathTsAddHelper(pLeftCol, pRightCol, pOutputCol, pLeft->numOfRows, step, i, pLeft->tz));
    } else if (pLeft->numOfRows == pRight->numOfRows) {
      for (; i < pRight->numOfRows && i >= 0; i += step, output += 1) {
        if (IS_NULL) {
          colDataSetNULL(pOutputCol, i);
          continue;  // TODO set null or ignore
        }
        int64_t leftRes = 0;
        int64_t rightRes = 0;
        SCL_ERR_JRET(getVectorBigintValueFnLeft(pLeftCol->pData, i, &leftRes));
        SCL_ERR_JRET(getVectorBigintValueFnRight(pRightCol->pData, i, &rightRes));
        *output = leftRes + rightRes;
      }
    }
<<<<<<< HEAD
  } else if (pOutputCol->info.type == TSDB_DATA_TYPE_DOUBLE){
=======
  } else if (IS_DECIMAL_TYPE(pOutputCol->info.type)) {
    SCL_ERR_JRET(vectorMathBinaryOpForDecimal(pLeft, pRight, pOut, step, i, OP_TYPE_ADD));
  } else {
>>>>>>> 21317576
    SCL_ERR_JRET(vectorConvertVarToDouble(pLeft, &leftConvert, &pLeftCol));
    SCL_ERR_JRET(vectorConvertVarToDouble(pRight, &rightConvert, &pRightCol));
    double              *output = (double *)pOutputCol->pData;
    _getDoubleValue_fn_t getVectorDoubleValueFnLeft;
    _getDoubleValue_fn_t getVectorDoubleValueFnRight;
    SCL_ERR_JRET(getVectorDoubleValueFn(pLeftCol->info.type, &getVectorDoubleValueFnLeft));
    SCL_ERR_JRET(getVectorDoubleValueFn(pRightCol->info.type, &getVectorDoubleValueFnRight));
    if (pLeft->numOfRows == pRight->numOfRows) {
      for (; i < pRight->numOfRows && i >= 0; i += step, output += 1) {
        if (IS_NULL) {
          colDataSetNULL(pOutputCol, i);
          continue;  // TODO set null or ignore
        }
        double leftRes = 0;
        double rightRes = 0;
        SCL_ERR_JRET(getVectorDoubleValueFnLeft(LEFT_COL, i, &leftRes));
        SCL_ERR_JRET(getVectorDoubleValueFnRight(RIGHT_COL, i, &rightRes));
        *output = leftRes + rightRes;
      }
    } else if (pLeft->numOfRows == 1) {
      SCL_ERR_JRET(vectorMathAddHelper(pRightCol, pLeftCol, pOutputCol, pRight->numOfRows, step, i));
    } else if (pRight->numOfRows == 1) {
      SCL_ERR_JRET(vectorMathAddHelper(pLeftCol, pRightCol, pOutputCol, pLeft->numOfRows, step, i));
    }
  } else if (IS_DECIMAL_TYPE(pOutputCol->info.type)) {
    SCL_ERR_JRET(vectorMathBinaryOpForDecimal(pLeft, pRight, pOut, step, i, OP_TYPE_ADD));
  }

_return:
  doReleaseVec(pLeftCol, leftConvert);
  doReleaseVec(pRightCol, rightConvert);
  SCL_RET(code);
}

// TODO not correct for descending order scan
static int32_t vectorMathSubHelper(SColumnInfoData *pLeftCol, SColumnInfoData *pRightCol, SColumnInfoData *pOutputCol,
                                int32_t numOfRows, int32_t step, int32_t factor, int32_t i) {
  _getDoubleValue_fn_t getVectorDoubleValueFnLeft;
  _getDoubleValue_fn_t getVectorDoubleValueFnRight;
  SCL_ERR_RET(getVectorDoubleValueFn(pLeftCol->info.type, &getVectorDoubleValueFnLeft));
  SCL_ERR_RET(getVectorDoubleValueFn(pRightCol->info.type, &getVectorDoubleValueFnRight));

  double *output = (double *)pOutputCol->pData;

  if (IS_HELPER_NULL(pRightCol, 0)) {  // Set pLeft->numOfRows NULL value
    colDataSetNNULL(pOutputCol, 0, numOfRows);
  } else {
    for (; i >= 0 && i < numOfRows; i += step, output += 1) {
      if (IS_HELPER_NULL(pLeftCol, i)) {
        colDataSetNULL(pOutputCol, i);
        continue;  // TODO set null or ignore
      }
      double leftRes = 0;
      double rightRes = 0;
      SCL_ERR_RET(getVectorDoubleValueFnLeft(LEFT_COL, i, &leftRes));
      SCL_ERR_RET(getVectorDoubleValueFnRight(RIGHT_COL, 0, &rightRes));
      *output = (leftRes - rightRes) * factor;
    }
  }
  SCL_RET(TSDB_CODE_SUCCESS);
}

static int32_t vectorMathTsSubHelper(SColumnInfoData *pLeftCol, SColumnInfoData *pRightCol, SColumnInfoData *pOutputCol,
                                  int32_t numOfRows, int32_t step, int32_t factor, int32_t i, timezone_t tz) {
  _getBigintValue_fn_t getVectorBigintValueFnLeft;
  _getBigintValue_fn_t getVectorBigintValueFnRight;
  SCL_ERR_RET(getVectorBigintValueFn(pLeftCol->info.type, &getVectorBigintValueFnLeft));
  SCL_ERR_RET(getVectorBigintValueFn(pRightCol->info.type, &getVectorBigintValueFnRight));

  int64_t *output = (int64_t *)pOutputCol->pData;

  if (IS_HELPER_NULL(pRightCol, 0)) {  // Set pLeft->numOfRows NULL value
    colDataSetNNULL(pOutputCol, 0, numOfRows);
  } else {
    for (; i >= 0 && i < numOfRows; i += step, output += 1) {
      if (IS_HELPER_NULL(pLeftCol, i)) {
        colDataSetNULL(pOutputCol, i);
        continue;  // TODO set null or ignore
      }
      int64_t leftRes = 0;
      int64_t rightRes = 0;
      SCL_ERR_RET(getVectorBigintValueFnLeft(pLeftCol->pData, i, &leftRes));
      SCL_ERR_RET(getVectorBigintValueFnRight(pRightCol->pData, 0, &rightRes));
      *output =
          taosTimeAdd(leftRes, -rightRes, pRightCol->info.scale, pRightCol->info.precision, tz) * factor;
    }
  }
  SCL_RET(TSDB_CODE_SUCCESS);
}

int32_t vectorMathSub(SScalarParam *pLeft, SScalarParam *pRight, SScalarParam *pOut, int32_t _ord) {
  SColumnInfoData *pOutputCol = pOut->columnData;

  pOut->numOfRows = TMAX(pLeft->numOfRows, pRight->numOfRows);

  int32_t code = TSDB_CODE_SUCCESS;
  int32_t i = ((_ord) == TSDB_ORDER_ASC) ? 0 : TMAX(pLeft->numOfRows, pRight->numOfRows) - 1;
  int32_t step = ((_ord) == TSDB_ORDER_ASC) ? 1 : -1;

  int32_t          leftConvert = 0, rightConvert = 0;
  SColumnInfoData *pLeftCol = NULL;
  SColumnInfoData *pRightCol = NULL;

 if (pOutputCol->info.type == TSDB_DATA_TYPE_TIMESTAMP) { // timestamp minus duration
    SCL_ERR_JRET(vectorConvertVarToDouble(pLeft, &leftConvert, &pLeftCol));
    SCL_ERR_JRET(vectorConvertVarToDouble(pRight, &rightConvert, &pRightCol));
    int64_t             *output = (int64_t *)pOutputCol->pData;
    _getBigintValue_fn_t getVectorBigintValueFnLeft;
    _getBigintValue_fn_t getVectorBigintValueFnRight;
    SCL_ERR_JRET(getVectorBigintValueFn(pLeftCol->info.type, &getVectorBigintValueFnLeft));
    SCL_ERR_JRET(getVectorBigintValueFn(pRightCol->info.type, &getVectorBigintValueFnRight));

    if (pLeft->numOfRows == 1 && pRight->numOfRows == 1) {
      SCL_ERR_JRET(vectorMathTsSubHelper(pLeftCol, pRightCol, pOutputCol, pLeft->numOfRows, step, 1, i, pLeft->tz));
    } else if (pLeft->numOfRows == 1) {
      SCL_ERR_JRET(vectorMathTsSubHelper(pRightCol, pLeftCol, pOutputCol, pRight->numOfRows, step, -1, i, pLeft->tz));
    } else if (pRight->numOfRows == 1) {
      SCL_ERR_JRET(vectorMathTsSubHelper(pLeftCol, pRightCol, pOutputCol, pLeft->numOfRows, step, 1, i, pLeft->tz));
    } else if (pLeft->numOfRows == pRight->numOfRows) {
      for (; i < pRight->numOfRows && i >= 0; i += step, output += 1) {
        if (IS_NULL) {
          colDataSetNULL(pOutputCol, i);
          continue;  // TODO set null or ignore
        }
        int64_t leftRes = 0;
        int64_t rightRes = 0;
        SCL_ERR_JRET(getVectorBigintValueFnLeft(pLeftCol->pData, i, &leftRes));
        SCL_ERR_JRET(getVectorBigintValueFnRight(pRightCol->pData, i, &rightRes));
        *output = leftRes - rightRes;
      }
    }
<<<<<<< HEAD
  } else if (pOutputCol->info.type == TSDB_DATA_TYPE_DOUBLE) {
=======
  } else if (pOutputCol->info.type == TSDB_DATA_TYPE_DECIMAL) {
    SCL_ERR_JRET(vectorMathBinaryOpForDecimal(pLeft, pRight, pOut, step, i, OP_TYPE_SUB));
  } else {
>>>>>>> 21317576
    SCL_ERR_JRET(vectorConvertVarToDouble(pLeft, &leftConvert, &pLeftCol));
    SCL_ERR_JRET(vectorConvertVarToDouble(pRight, &rightConvert, &pRightCol));
    double              *output = (double *)pOutputCol->pData;
    _getDoubleValue_fn_t getVectorDoubleValueFnLeft;
    _getDoubleValue_fn_t getVectorDoubleValueFnRight;
    SCL_ERR_JRET(getVectorDoubleValueFn(pLeftCol->info.type, &getVectorDoubleValueFnLeft));
    SCL_ERR_JRET(getVectorDoubleValueFn(pRightCol->info.type, &getVectorDoubleValueFnRight));

    if (pLeft->numOfRows == pRight->numOfRows) {
      for (; i < pRight->numOfRows && i >= 0; i += step, output += 1) {
        if (IS_NULL) {
          colDataSetNULL(pOutputCol, i);
          continue;  // TODO set null or ignore
        }
        double leftRes = 0;
        double rightRes = 0;
        SCL_ERR_JRET(getVectorDoubleValueFnLeft(LEFT_COL, i, &leftRes));
        SCL_ERR_JRET(getVectorDoubleValueFnRight(RIGHT_COL, i, &rightRes));
        *output = leftRes - rightRes;
      }
    } else if (pLeft->numOfRows == 1) {
      SCL_ERR_JRET(vectorMathSubHelper(pRightCol, pLeftCol, pOutputCol, pRight->numOfRows, step, -1, i));
    } else if (pRight->numOfRows == 1) {
      SCL_ERR_JRET(vectorMathSubHelper(pLeftCol, pRightCol, pOutputCol, pLeft->numOfRows, step, 1, i));
    }
  } else if (pOutputCol->info.type == TSDB_DATA_TYPE_DECIMAL) {
    SCL_ERR_JRET(vectorMathBinaryOpForDecimal(pLeft, pRight, pOut, step, i, OP_TYPE_SUB));
  }

_return:
  doReleaseVec(pLeftCol, leftConvert);
  doReleaseVec(pRightCol, rightConvert);
  SCL_RET(code);
}

// TODO not correct for descending order scan
static int32_t vectorMathMultiplyHelper(SColumnInfoData *pLeftCol, SColumnInfoData *pRightCol, SColumnInfoData *pOutputCol,
                                     int32_t numOfRows, int32_t step, int32_t i) {
  _getDoubleValue_fn_t getVectorDoubleValueFnLeft;
  _getDoubleValue_fn_t getVectorDoubleValueFnRight;
  SCL_ERR_RET(getVectorDoubleValueFn(pLeftCol->info.type, &getVectorDoubleValueFnLeft));
  SCL_ERR_RET(getVectorDoubleValueFn(pRightCol->info.type, &getVectorDoubleValueFnRight));

  double *output = (double *)pOutputCol->pData;

  if (IS_HELPER_NULL(pRightCol, 0)) {  // Set pLeft->numOfRows NULL value
    colDataSetNNULL(pOutputCol, 0, numOfRows);
  } else {
    for (; i >= 0 && i < numOfRows; i += step, output += 1) {
      if (IS_HELPER_NULL(pLeftCol, i)) {
        colDataSetNULL(pOutputCol, i);
        continue;  // TODO set null or ignore
      }
      double leftRes = 0;
      double rightRes = 0;
      SCL_ERR_RET(getVectorDoubleValueFnLeft(LEFT_COL, i, &leftRes));
      SCL_ERR_RET(getVectorDoubleValueFnRight(RIGHT_COL, 0, &rightRes));
      *output = leftRes * rightRes;
    }
  }
  SCL_RET(TSDB_CODE_SUCCESS);
}

int32_t vectorMathMultiply(SScalarParam *pLeft, SScalarParam *pRight, SScalarParam *pOut, int32_t _ord) {
  SColumnInfoData *pOutputCol = pOut->columnData;
  pOut->numOfRows = TMAX(pLeft->numOfRows, pRight->numOfRows);

  int32_t code = TSDB_CODE_SUCCESS;
  int32_t i = ((_ord) == TSDB_ORDER_ASC) ? 0 : TMAX(pLeft->numOfRows, pRight->numOfRows) - 1;
  int32_t step = ((_ord) == TSDB_ORDER_ASC) ? 1 : -1;

  int32_t          leftConvert = 0, rightConvert = 0;
  SColumnInfoData *pLeftCol = NULL;
  SColumnInfoData *pRightCol = NULL;
  if (pOutputCol->info.type == TSDB_DATA_TYPE_DECIMAL) {
    SCL_ERR_JRET(vectorMathBinaryOpForDecimal(pLeft, pRight, pOut, step, i, OP_TYPE_MULTI));
  } else {
    SCL_ERR_JRET(vectorConvertVarToDouble(pLeft, &leftConvert, &pLeftCol));
    SCL_ERR_JRET(vectorConvertVarToDouble(pRight, &rightConvert, &pRightCol));

    _getDoubleValue_fn_t getVectorDoubleValueFnLeft;
    _getDoubleValue_fn_t getVectorDoubleValueFnRight;
    SCL_ERR_JRET(getVectorDoubleValueFn(pLeftCol->info.type, &getVectorDoubleValueFnLeft));
    SCL_ERR_JRET(getVectorDoubleValueFn(pRightCol->info.type, &getVectorDoubleValueFnRight));

    double *output = (double *)pOutputCol->pData;
    if (pLeft->numOfRows == pRight->numOfRows) {
      for (; i < pRight->numOfRows && i >= 0; i += step, output += 1) {
        if (IS_NULL) {
          colDataSetNULL(pOutputCol, i);
          continue;  // TODO set null or ignore
        }
        double leftRes = 0;
        double rightRes = 0;
        SCL_ERR_JRET(getVectorDoubleValueFnLeft(LEFT_COL, i, &leftRes));
        SCL_ERR_JRET(getVectorDoubleValueFnRight(RIGHT_COL, i, &rightRes));
        *output = leftRes * rightRes;
      }
    } else if (pLeft->numOfRows == 1) {
      SCL_ERR_JRET(vectorMathMultiplyHelper(pRightCol, pLeftCol, pOutputCol, pRight->numOfRows, step, i));
    } else if (pRight->numOfRows == 1) {
      SCL_ERR_JRET(vectorMathMultiplyHelper(pLeftCol, pRightCol, pOutputCol, pLeft->numOfRows, step, i));
    }
  }

_return:
  doReleaseVec(pLeftCol, leftConvert);
  doReleaseVec(pRightCol, rightConvert);
  SCL_RET(code);
}

int32_t vectorMathDivide(SScalarParam *pLeft, SScalarParam *pRight, SScalarParam *pOut, int32_t _ord) {
  SColumnInfoData *pOutputCol = pOut->columnData;
  pOut->numOfRows = TMAX(pLeft->numOfRows, pRight->numOfRows);

  int32_t code = TSDB_CODE_SUCCESS;
  int32_t i = ((_ord) == TSDB_ORDER_ASC) ? 0 : TMAX(pLeft->numOfRows, pRight->numOfRows) - 1;
  int32_t step = ((_ord) == TSDB_ORDER_ASC) ? 1 : -1;

  int32_t          leftConvert = 0, rightConvert = 0;
  SColumnInfoData *pLeftCol = NULL;
  SColumnInfoData *pRightCol = NULL;
  if (pOutputCol->info.type == TSDB_DATA_TYPE_DECIMAL) {
    SCL_ERR_JRET(vectorMathBinaryOpForDecimal(pLeft, pRight, pOut, step, i, OP_TYPE_DIV));
  } else {
    SCL_ERR_JRET(vectorConvertVarToDouble(pLeft, &leftConvert, &pLeftCol));
    SCL_ERR_JRET(vectorConvertVarToDouble(pRight, &rightConvert, &pRightCol));

    _getDoubleValue_fn_t getVectorDoubleValueFnLeft;
    _getDoubleValue_fn_t getVectorDoubleValueFnRight;
    SCL_ERR_JRET(getVectorDoubleValueFn(pLeftCol->info.type, &getVectorDoubleValueFnLeft));
    SCL_ERR_JRET(getVectorDoubleValueFn(pRightCol->info.type, &getVectorDoubleValueFnRight));

    double *output = (double *)pOutputCol->pData;
    if (pLeft->numOfRows == pRight->numOfRows) {
      for (; i < pRight->numOfRows && i >= 0; i += step, output += 1) {
        if (IS_NULL) {  // divide by 0 check
          colDataSetNULL(pOutputCol, i);
          continue;
        }
        double rightRes = 0;
        SCL_ERR_JRET((getVectorDoubleValueFnRight(RIGHT_COL, i, &rightRes)));
        if (rightRes == 0) {
          colDataSetNULL(pOutputCol, i);
          continue;
        }
        double leftRes = 0;
        SCL_ERR_JRET(getVectorDoubleValueFnLeft(LEFT_COL, i, &leftRes));
        *output = leftRes / rightRes;
      }
    } else if (pLeft->numOfRows == 1) {
      if (IS_HELPER_NULL(pLeftCol, 0)) {  // Set pLeft->numOfRows NULL value
        colDataSetNNULL(pOutputCol, 0, pRight->numOfRows);
      } else {
        for (; i >= 0 && i < pRight->numOfRows; i += step, output += 1) {
          if (IS_HELPER_NULL(pRightCol, i)) {  // divide by 0 check
            colDataSetNULL(pOutputCol, i);
            continue;
          }
          double rightRes = 0;
          SCL_ERR_JRET((getVectorDoubleValueFnRight(RIGHT_COL, i, &rightRes)));
          if (rightRes == 0) {
            colDataSetNULL(pOutputCol, i);
            continue;
          }
          double leftRes = 0;
          SCL_ERR_JRET(getVectorDoubleValueFnLeft(LEFT_COL, 0, &leftRes));
          *output = leftRes / rightRes;
        }
      }
    } else if (pRight->numOfRows == 1) {
      if (IS_HELPER_NULL(pRightCol, 0)) {  // Set pLeft->numOfRows NULL value (divde by 0 check)
        colDataSetNNULL(pOutputCol, 0, pLeft->numOfRows);
      } else {
        double rightRes = 0;
        SCL_ERR_JRET((getVectorDoubleValueFnRight(RIGHT_COL, 0, &rightRes)));
        if (rightRes == 0) {
          colDataSetNNULL(pOutputCol, 0, pLeft->numOfRows);
        } else {
          for (; i >= 0 && i < pLeft->numOfRows; i += step, output += 1) {
            if (IS_HELPER_NULL(pLeftCol, i)) {
              colDataSetNULL(pOutputCol, i);
              continue;
            }
            double leftRes = 0;
            SCL_ERR_JRET(getVectorDoubleValueFnLeft(LEFT_COL, i, &leftRes));
            *output = leftRes / rightRes;
          }
        }
      }
    }
  }

_return:
  doReleaseVec(pLeftCol, leftConvert);
  doReleaseVec(pRightCol, rightConvert);
  SCL_RET(code);
}

int32_t vectorMathRemainder(SScalarParam *pLeft, SScalarParam *pRight, SScalarParam *pOut, int32_t _ord) {
  SColumnInfoData *pOutputCol = pOut->columnData;
  pOut->numOfRows = TMAX(pLeft->numOfRows, pRight->numOfRows);

  int32_t code = TSDB_CODE_SUCCESS;
  int32_t i = ((_ord) == TSDB_ORDER_ASC) ? 0 : TMAX(pLeft->numOfRows, pRight->numOfRows) - 1;
  int32_t step = ((_ord) == TSDB_ORDER_ASC) ? 1 : -1;

  int32_t          leftConvert = 0, rightConvert = 0;
  SColumnInfoData *pLeftCol = NULL;
  SColumnInfoData *pRightCol = NULL;
  if (pOutputCol->info.type == TSDB_DATA_TYPE_DECIMAL) {
    SCL_ERR_JRET(vectorMathBinaryOpForDecimal(pLeft, pRight, pOut, step, i, OP_TYPE_REM));
  } else {
    SCL_ERR_JRET(vectorConvertVarToDouble(pLeft, &leftConvert, &pLeftCol));
    SCL_ERR_JRET(vectorConvertVarToDouble(pRight, &rightConvert, &pRightCol));

    _getDoubleValue_fn_t getVectorDoubleValueFnLeft;
    _getDoubleValue_fn_t getVectorDoubleValueFnRight;
    SCL_ERR_JRET(getVectorDoubleValueFn(pLeftCol->info.type, &getVectorDoubleValueFnLeft));
    SCL_ERR_JRET(getVectorDoubleValueFn(pRightCol->info.type, &getVectorDoubleValueFnRight));

    double *output = (double *)pOutputCol->pData;

    int32_t numOfRows = TMAX(pLeft->numOfRows, pRight->numOfRows);
    for (; i < numOfRows && i >= 0; i += step, output += 1) {
      int32_t leftidx = pLeft->numOfRows == 1 ? 0 : i;
      int32_t rightidx = pRight->numOfRows == 1 ? 0 : i;
      if (IS_HELPER_NULL(pLeftCol, leftidx) || IS_HELPER_NULL(pRightCol, rightidx)) {
        colDataSetNULL(pOutputCol, i);
        continue;
      }

      double lx = 0;
      double rx = 0;
      SCL_ERR_JRET(getVectorDoubleValueFnLeft(LEFT_COL, leftidx, &lx));
      SCL_ERR_JRET(getVectorDoubleValueFnRight(RIGHT_COL, rightidx, &rx));
      if (isnan(lx) || isinf(lx) || isnan(rx) || isinf(rx) || FLT_EQUAL(rx, 0)) {
        colDataSetNULL(pOutputCol, i);
        continue;
      }

      *output = lx - ((int64_t)(lx / rx)) * rx;
    }
  }
_return:
  doReleaseVec(pLeftCol, leftConvert);
  doReleaseVec(pRightCol, rightConvert);
  SCL_RET(code);
}

int32_t vectorMathMinus(SScalarParam *pLeft, SScalarParam *pRight, SScalarParam *pOut, int32_t _ord) {
  SColumnInfoData *pOutputCol = pOut->columnData;

  pOut->numOfRows = pLeft->numOfRows;

  int32_t code = TSDB_CODE_SUCCESS;
  int32_t i = ((_ord) == TSDB_ORDER_ASC) ? 0 : (pLeft->numOfRows - 1);
  int32_t step = ((_ord) == TSDB_ORDER_ASC) ? 1 : -1;

  int32_t          leftConvert = 0;
  SColumnInfoData *pLeftCol = NULL;
  if (IS_DECIMAL_TYPE(pOutputCol->info.type)) {
    SCL_ERR_JRET(vectorMathUnaryOpForDecimal(pLeft, pOut, step, i, OP_TYPE_MINUS));
  } else {
    SCL_ERR_JRET(vectorConvertVarToDouble(pLeft, &leftConvert, &pLeftCol));

    _getDoubleValue_fn_t getVectorDoubleValueFnLeft;
    SCL_ERR_JRET(getVectorDoubleValueFn(pLeftCol->info.type, &getVectorDoubleValueFnLeft));

    double *output = (double *)pOutputCol->pData;
    for (; i < pLeft->numOfRows && i >= 0; i += step, output += 1) {
      if (IS_HELPER_NULL(pLeftCol, i)) {
        colDataSetNULL(pOutputCol, i);
        continue;
      }
      double result = 0;
      SCL_ERR_JRET(getVectorDoubleValueFnLeft(LEFT_COL, i, &result));
      *output = (result == 0) ? 0 : -result;
    }
  }

_return:
  doReleaseVec(pLeftCol, leftConvert);
  SCL_RET(code);
}

int32_t vectorAssign(SScalarParam *pLeft, SScalarParam *pRight, SScalarParam *pOut, int32_t _ord) {
  SColumnInfoData *pOutputCol = pOut->columnData;
  pOut->numOfRows = pLeft->numOfRows;

  if (colDataIsNull_s(pRight->columnData, 0)) {
    colDataSetNNULL(pOutputCol, 0, pOut->numOfRows);
  } else {
    char *d = colDataGetData(pRight->columnData, 0);
    for (int32_t i = 0; i < pOut->numOfRows; ++i) {
      SCL_ERR_RET(colDataSetVal(pOutputCol, i, d, false));
    }
  }

  if (pRight->numOfQualified != 1 && pRight->numOfQualified != 0) {
    sclError("vectorAssign: invalid qualified number %d", pRight->numOfQualified);
    SCL_ERR_RET(TSDB_CODE_APP_ERROR);
  }
  pOut->numOfQualified = pRight->numOfQualified * pOut->numOfRows;
  return TSDB_CODE_SUCCESS;
}

int32_t vectorBitAnd(SScalarParam *pLeft, SScalarParam *pRight, SScalarParam *pOut, int32_t _ord) {
  SColumnInfoData *pOutputCol = pOut->columnData;
  pOut->numOfRows = TMAX(pLeft->numOfRows, pRight->numOfRows);

  int32_t code = TSDB_CODE_SUCCESS;
  int32_t i = ((_ord) == TSDB_ORDER_ASC) ? 0 : TMAX(pLeft->numOfRows, pRight->numOfRows) - 1;
  int32_t step = ((_ord) == TSDB_ORDER_ASC) ? 1 : -1;

  int32_t          leftConvert = 0, rightConvert = 0;
  SColumnInfoData *pLeftCol = NULL;
  SColumnInfoData *pRightCol = NULL;
  SCL_ERR_JRET(vectorConvertVarToDouble(pLeft, &leftConvert, &pLeftCol));
  SCL_ERR_JRET(vectorConvertVarToDouble(pRight, &rightConvert, &pRightCol));

  _getBigintValue_fn_t getVectorBigintValueFnLeft;
  _getBigintValue_fn_t getVectorBigintValueFnRight;
  SCL_ERR_JRET(getVectorBigintValueFn(pLeftCol->info.type, &getVectorBigintValueFnLeft));
  SCL_ERR_JRET(getVectorBigintValueFn(pRightCol->info.type, &getVectorBigintValueFnRight));

  int64_t *output = (int64_t *)pOutputCol->pData;
  int32_t numOfRows = TMAX(pLeft->numOfRows, pRight->numOfRows);
  for (; i < numOfRows && i >= 0; i += step, output += 1) {
    int32_t leftidx = pLeft->numOfRows == 1 ? 0 : i;
    int32_t rightidx = pRight->numOfRows == 1 ? 0 : i;
    if (IS_HELPER_NULL(pRightCol, rightidx) || IS_HELPER_NULL(pLeftCol, leftidx)) {
      colDataSetNULL(pOutputCol, i);
      continue;  // TODO set null or ignore
    }
    int64_t leftRes = 0;
    int64_t rightRes = 0;
    SCL_ERR_JRET(getVectorBigintValueFnLeft(LEFT_COL, leftidx, &leftRes));
    SCL_ERR_JRET(getVectorBigintValueFnRight(RIGHT_COL, rightidx, &rightRes));
    *output = leftRes & rightRes;
  }

_return:
  doReleaseVec(pLeftCol, leftConvert);
  doReleaseVec(pRightCol, rightConvert);
  SCL_RET(code);
}

int32_t vectorBitOr(SScalarParam *pLeft, SScalarParam *pRight, SScalarParam *pOut, int32_t _ord) {
  SColumnInfoData *pOutputCol = pOut->columnData;
  pOut->numOfRows = TMAX(pLeft->numOfRows, pRight->numOfRows);

  int32_t code = TSDB_CODE_SUCCESS;
  int32_t i = ((_ord) == TSDB_ORDER_ASC) ? 0 : TMAX(pLeft->numOfRows, pRight->numOfRows) - 1;
  int32_t step = ((_ord) == TSDB_ORDER_ASC) ? 1 : -1;

  int32_t          leftConvert = 0, rightConvert = 0;
  SColumnInfoData *pLeftCol = NULL;
  SColumnInfoData *pRightCol = NULL;
  SCL_ERR_JRET(vectorConvertVarToDouble(pLeft, &leftConvert, &pLeftCol));
  SCL_ERR_JRET(vectorConvertVarToDouble(pRight, &rightConvert, &pRightCol));

  _getBigintValue_fn_t getVectorBigintValueFnLeft;
  _getBigintValue_fn_t getVectorBigintValueFnRight;
  SCL_ERR_JRET(getVectorBigintValueFn(pLeftCol->info.type, &getVectorBigintValueFnLeft));
  SCL_ERR_JRET(getVectorBigintValueFn(pRightCol->info.type, &getVectorBigintValueFnRight));

  int64_t *output = (int64_t *)pOutputCol->pData;
  int32_t numOfRows = TMAX(pLeft->numOfRows, pRight->numOfRows);
  for (; i < numOfRows && i >= 0; i += step, output += 1) {
    int32_t leftidx = pLeft->numOfRows == 1 ? 0 : i;
    int32_t rightidx = pRight->numOfRows == 1 ? 0 : i;
    if (IS_HELPER_NULL(pRightCol, leftidx) || IS_HELPER_NULL(pLeftCol, rightidx)) {
      colDataSetNULL(pOutputCol, i);
      continue;  // TODO set null or ignore
    }

    int64_t leftRes = 0;
    int64_t rightRes = 0;
    SCL_ERR_JRET(getVectorBigintValueFnLeft(LEFT_COL, leftidx, &leftRes));
    SCL_ERR_JRET(getVectorBigintValueFnRight(RIGHT_COL, rightidx, &rightRes));
    *output = leftRes | rightRes;
  }

_return:
  doReleaseVec(pLeftCol, leftConvert);
  doReleaseVec(pRightCol, rightConvert);
  SCL_RET(code);
}

int32_t doVectorCompareImpl(SScalarParam *pLeft, SScalarParam *pRight, SScalarParam *pOut, int32_t startIndex,
                            int32_t numOfRows, int32_t step, __compar_fn_t fp, int32_t optr, int32_t *num) {
  bool   *pRes = (bool *)pOut->columnData->pData;
  int32_t code = TSDB_CODE_SUCCESS;
  if (IS_MATHABLE_TYPE(GET_PARAM_TYPE(pLeft)) && IS_MATHABLE_TYPE(GET_PARAM_TYPE(pRight))) {
    if (!(pLeft->columnData->hasNull || pRight->columnData->hasNull)) {
      for (int32_t i = startIndex; i < numOfRows && i >= 0; i += step) {
        int32_t leftIndex = (i >= pLeft->numOfRows) ? 0 : i;
        int32_t rightIndex = (i >= pRight->numOfRows) ? 0 : i;

        pRes[i] = compareForType(fp, optr, pLeft->columnData, leftIndex, pRight->columnData, rightIndex);
        if (pRes[i]) {
          ++(*num);
        }
      }
    } else {
      for (int32_t i = startIndex; i < numOfRows && i >= 0; i += step) {
        int32_t leftIndex = (i >= pLeft->numOfRows) ? 0 : i;
        int32_t rightIndex = (i >= pRight->numOfRows) ? 0 : i;

        if (colDataIsNull_f(pLeft->columnData->nullbitmap, leftIndex) ||
            colDataIsNull_f(pRight->columnData->nullbitmap, rightIndex)) {
          pRes[i] = false;
          continue;
        }
        pRes[i] = compareForType(fp, optr, pLeft->columnData, leftIndex, pRight->columnData, rightIndex);
        if (pRes[i]) {
          ++(*num);
        }
      }
    }
  } else {
    //  if (GET_PARAM_TYPE(pLeft) == TSDB_DATA_TYPE_JSON || GET_PARAM_TYPE(pRight) == TSDB_DATA_TYPE_JSON) {
    for (int32_t i = startIndex; i < numOfRows && i >= startIndex; i += step) {
      int32_t leftIndex = (i >= pLeft->numOfRows) ? 0 : i;
      int32_t rightIndex = (i >= pRight->numOfRows) ? 0 : i;

      if (IS_HELPER_NULL(pLeft->columnData, leftIndex) || IS_HELPER_NULL(pRight->columnData, rightIndex)) {
        bool res = false;
        colDataSetInt8(pOut->columnData, i, (int8_t *)&res);
        continue;
      }

      char   *pLeftData = colDataGetData(pLeft->columnData, leftIndex);
      char   *pRightData = colDataGetData(pRight->columnData, rightIndex);
      int64_t leftOut = 0;
      int64_t rightOut = 0;
      bool    freeLeft = false;
      bool    freeRight = false;
      bool    isJsonnull = false;
      bool    result = false;

      SCL_ERR_RET(convertJsonValue(&fp, optr, GET_PARAM_TYPE(pLeft), GET_PARAM_TYPE(pRight), &pLeftData, &pRightData,
                                   &leftOut, &rightOut, &isJsonnull, &freeLeft, &freeRight, &result, pLeft->charsetCxt));

      if (isJsonnull) {
        sclError("doVectorCompareImpl: invalid json null value");
        SCL_ERR_RET(TSDB_CODE_APP_ERROR);
      }

      if (!pLeftData || !pRightData) {
        result = false;
      }
      if (!result) {
        colDataSetInt8(pOut->columnData, i, (int8_t *)&result);
      } else {
        bool res = filterDoCompare(fp, optr, pLeftData, pRightData);
        colDataSetInt8(pOut->columnData, i, (int8_t *)&res);
        if (res) {
          ++(*num);
        }
      }

      if (freeLeft) {
        taosMemoryFreeClear(pLeftData);
      }

      if (freeRight) {
        taosMemoryFreeClear(pRightData);
      }
    }
  }

  return code;
}

int32_t doVectorCompare(SScalarParam *pLeft, SScalarParam *pLeftVar, SScalarParam *pRight, SScalarParam *pOut, int32_t startIndex,
                     int32_t numOfRows, int32_t _ord, int32_t optr) {
  int32_t       i = 0;
  int32_t       step = ((_ord) == TSDB_ORDER_ASC) ? 1 : -1;
  int32_t       lType = GET_PARAM_TYPE(pLeft);
  int32_t       rType = GET_PARAM_TYPE(pRight);
  __compar_fn_t fp = NULL;
  __compar_fn_t fpVar = NULL;
  int32_t       compRows = 0;
  if (lType == rType) {
    SCL_ERR_RET(filterGetCompFunc(&fp, lType, optr));
  } else {
    fp = filterGetCompFuncEx(lType, rType, optr);
  }

  if (pLeftVar != NULL) {
    SCL_ERR_RET(filterGetCompFunc(&fpVar, GET_PARAM_TYPE(pLeftVar), optr));
  }
  if (startIndex < 0) {
    i = ((_ord) == TSDB_ORDER_ASC) ? 0 : TMAX(pLeft->numOfRows, pRight->numOfRows) - 1;
    pOut->numOfRows = TMAX(pLeft->numOfRows, pRight->numOfRows);
    compRows = pOut->numOfRows;
  } else {
    compRows = startIndex + numOfRows;
    i = startIndex;
  }

  if (pRight->pHashFilter != NULL) {
    for (; i >= 0 && i < pLeft->numOfRows; i += step) {
      if (IS_HELPER_NULL(pLeft->columnData, i)) {
        bool res = false;
        colDataSetInt8(pOut->columnData, i, (int8_t *)&res);
        continue;
      }

      bool  res = compareForTypeWithColAndHash(fp, optr, pLeft->columnData, i, pRight->pHashFilter,
                                               pRight->filterValueType, pRight->filterValueTypeMod);
      if (pLeftVar != NULL && taosHashGetSize(pRight->pHashFilterOthers) > 0){
        do{
          if (optr == OP_TYPE_IN && res){
            break;
          }
          if (optr == OP_TYPE_NOT_IN && !res){
            break;
          }
          res = compareForTypeWithColAndHash(fpVar, optr, pLeftVar->columnData, i, pRight->pHashFilterOthers,
                                             pRight->filterValueType, pRight->filterValueTypeMod);
        }while(0);
      }
      colDataSetInt8(pOut->columnData, i, (int8_t *)&res);
      if (res) {
        pOut->numOfQualified++;
      }
    }
  } else {  // normal compare
    SCL_ERR_RET(doVectorCompareImpl(pLeft, pRight, pOut, i, compRows, step, fp, optr, &(pOut->numOfQualified)));
  }
  return TSDB_CODE_SUCCESS;
}

int32_t vectorCompareImpl(SScalarParam *pLeft, SScalarParam *pRight, SScalarParam *pOut, int32_t startIndex,
                          int32_t numOfRows, int32_t _ord, int32_t optr) {
  SScalarParam  pLeftOut = {0};
  SScalarParam  pRightOut = {0};
  SScalarParam *param1 = NULL;
  SScalarParam *param2 = NULL;
  SScalarParam *param3 = NULL;
  int32_t code = TSDB_CODE_SUCCESS;
  setTzCharset(&pLeftOut, pLeft->tz, pLeft->charsetCxt);
  setTzCharset(&pRightOut, pLeft->tz, pLeft->charsetCxt);
  if (noConvertBeforeCompare(GET_PARAM_TYPE(pLeft), GET_PARAM_TYPE(pRight), optr)) {
    param1 = pLeft;
    param2 = pRight;
  } else {
    SCL_ERR_JRET(vectorConvertCols(pLeft, pRight, &pLeftOut, &pRightOut, startIndex, numOfRows));
    param1 = (pLeftOut.columnData != NULL) ? &pLeftOut : pLeft;
    param2 = (pRightOut.columnData != NULL) ? &pRightOut : pRight;
    if (pRight->pHashFilterOthers != NULL){
      param3 = pLeft;
    }
  }

  SCL_ERR_JRET(doVectorCompare(param1, param3, param2, pOut, startIndex, numOfRows, _ord, optr));

_return:
  sclFreeParam(&pLeftOut);
  sclFreeParam(&pRightOut);
  SCL_RET(code);
}

int32_t vectorCompare(SScalarParam *pLeft, SScalarParam *pRight, SScalarParam *pOut, int32_t _ord, int32_t optr) {
  SCL_RET(vectorCompareImpl(pLeft, pRight, pOut, -1, -1, _ord, optr));
}

int32_t vectorGreater(SScalarParam *pLeft, SScalarParam *pRight, SScalarParam *pOut, int32_t _ord) {
  SCL_RET(vectorCompare(pLeft, pRight, pOut, _ord, OP_TYPE_GREATER_THAN));
}

int32_t vectorGreaterEqual(SScalarParam *pLeft, SScalarParam *pRight, SScalarParam *pOut, int32_t _ord) {
  SCL_RET(vectorCompare(pLeft, pRight, pOut, _ord, OP_TYPE_GREATER_EQUAL));
}

int32_t vectorLower(SScalarParam *pLeft, SScalarParam *pRight, SScalarParam *pOut, int32_t _ord) {
  SCL_RET(vectorCompare(pLeft, pRight, pOut, _ord, OP_TYPE_LOWER_THAN));
}

int32_t vectorLowerEqual(SScalarParam *pLeft, SScalarParam *pRight, SScalarParam *pOut, int32_t _ord) {
  SCL_RET(vectorCompare(pLeft, pRight, pOut, _ord, OP_TYPE_LOWER_EQUAL));
}

int32_t vectorEqual(SScalarParam *pLeft, SScalarParam *pRight, SScalarParam *pOut, int32_t _ord) {
  SCL_RET(vectorCompare(pLeft, pRight, pOut, _ord, OP_TYPE_EQUAL));
}

int32_t vectorNotEqual(SScalarParam *pLeft, SScalarParam *pRight, SScalarParam *pOut, int32_t _ord) {
  SCL_RET(vectorCompare(pLeft, pRight, pOut, _ord, OP_TYPE_NOT_EQUAL));
}

int32_t vectorIn(SScalarParam *pLeft, SScalarParam *pRight, SScalarParam *pOut, int32_t _ord) {
  SCL_RET(vectorCompare(pLeft, pRight, pOut, _ord, OP_TYPE_IN));
}

int32_t vectorNotIn(SScalarParam *pLeft, SScalarParam *pRight, SScalarParam *pOut, int32_t _ord) {
  SCL_RET(vectorCompare(pLeft, pRight, pOut, _ord, OP_TYPE_NOT_IN));
}

int32_t vectorLike(SScalarParam *pLeft, SScalarParam *pRight, SScalarParam *pOut, int32_t _ord) {
  SCL_RET(vectorCompare(pLeft, pRight, pOut, _ord, OP_TYPE_LIKE));
}

int32_t vectorNotLike(SScalarParam *pLeft, SScalarParam *pRight, SScalarParam *pOut, int32_t _ord) {
  SCL_RET(vectorCompare(pLeft, pRight, pOut, _ord, OP_TYPE_NOT_LIKE));
}

int32_t vectorMatch(SScalarParam *pLeft, SScalarParam *pRight, SScalarParam *pOut, int32_t _ord) {
  SCL_RET(vectorCompare(pLeft, pRight, pOut, _ord, OP_TYPE_MATCH));
}

int32_t vectorNotMatch(SScalarParam *pLeft, SScalarParam *pRight, SScalarParam *pOut, int32_t _ord) {
  SCL_RET(vectorCompare(pLeft, pRight, pOut, _ord, OP_TYPE_NMATCH));
}

int32_t vectorIsNull(SScalarParam *pLeft, SScalarParam *pRight, SScalarParam *pOut, int32_t _ord) {
  for (int32_t i = 0; i < pLeft->numOfRows; ++i) {
    int8_t v = IS_HELPER_NULL(pLeft->columnData, i) ? 1 : 0;
    if (v) {
      ++pOut->numOfQualified;
    }
    colDataSetInt8(pOut->columnData, i, &v);
    colDataClearNull_f(pOut->columnData->nullbitmap, i);
  }
  pOut->numOfRows = pLeft->numOfRows;
  return TSDB_CODE_SUCCESS;
}

int32_t vectorNotNull(SScalarParam *pLeft, SScalarParam *pRight, SScalarParam *pOut, int32_t _ord) {
  for (int32_t i = 0; i < pLeft->numOfRows; ++i) {
    int8_t v = IS_HELPER_NULL(pLeft->columnData, i) ? 0 : 1;
    if (v) {
      ++pOut->numOfQualified;
    }
    colDataSetInt8(pOut->columnData, i, &v);
    colDataClearNull_f(pOut->columnData->nullbitmap, i);
  }
  pOut->numOfRows = pLeft->numOfRows;
  return TSDB_CODE_SUCCESS;
}

int32_t vectorIsTrue(SScalarParam *pLeft, SScalarParam *pRight, SScalarParam *pOut, int32_t _ord) {
  SCL_ERR_RET(vectorConvertSingleColImpl(pLeft, pOut, NULL, -1, -1));
  for (int32_t i = 0; i < pOut->numOfRows; ++i) {
    if (colDataIsNull_s(pOut->columnData, i)) {
      int8_t v = 0;
      colDataSetInt8(pOut->columnData, i, &v);
      colDataClearNull_f(pOut->columnData->nullbitmap, i);
    }
    {
      bool v = false;
      GET_TYPED_DATA(v, bool, pOut->columnData->info.type, colDataGetData(pOut->columnData, i), typeGetTypeModFromColInfo(&pOut->columnData->info));
      if (v) {
        ++pOut->numOfQualified;
      }
    }
  }
  pOut->columnData->hasNull = false;
  return TSDB_CODE_SUCCESS;
}

int32_t getJsonValue(char *json, char *key, bool *isExist, STagVal *val) {
  val->pKey = key;
  if (json == NULL || tTagIsJson((const STag *)json) == false) {
    if (isExist) {
      *isExist = false;
    }
    SCL_ERR_RET(TSDB_CODE_QRY_JSON_NOT_SUPPORT_ERROR);
  }

  bool find = tTagGet(((const STag *)json), val);  // json value is null and not exist is different
  if (isExist) {
    *isExist = find;
  }
  SCL_RET(TSDB_CODE_SUCCESS);
}

int32_t vectorJsonContains(SScalarParam *pLeft, SScalarParam *pRight, SScalarParam *pOut, int32_t _ord) {
  SColumnInfoData *pOutputCol = pOut->columnData;

  int32_t code = TSDB_CODE_SUCCESS;
  int32_t i = ((_ord) == TSDB_ORDER_ASC) ? 0 : TMAX(pLeft->numOfRows, pRight->numOfRows) - 1;
  int32_t step = ((_ord) == TSDB_ORDER_ASC) ? 1 : -1;

  pOut->numOfRows = TMAX(pLeft->numOfRows, pRight->numOfRows);

  char *pRightData = colDataGetVarData(pRight->columnData, 0);
  char *jsonKey = taosMemoryCalloc(1, varDataLen(pRightData) + 1);
  if (NULL == jsonKey) {
    SCL_ERR_RET(terrno);
  }
  (void)memcpy(jsonKey, varDataVal(pRightData), varDataLen(pRightData));
  for (; i >= 0 && i < pLeft->numOfRows; i += step) {
    bool isExist = false;

    if (!colDataIsNull_var(pLeft->columnData, i)) {
      char *pLeftData = colDataGetVarData(pLeft->columnData, i);
      STagVal value;
      SCL_ERR_JRET(getJsonValue(pLeftData, jsonKey, &isExist, &value));
    }
    if (isExist) {
      ++pOut->numOfQualified;
    }
    SCL_ERR_JRET(colDataSetVal(pOutputCol, i, (const char *)(&isExist), false));
  }

_return:
  taosMemoryFree(jsonKey);
  SCL_RET(code);
}

int32_t vectorJsonArrow(SScalarParam *pLeft, SScalarParam *pRight, SScalarParam *pOut, int32_t _ord) {
  SColumnInfoData *pOutputCol = pOut->columnData;

  int32_t code = TSDB_CODE_SUCCESS;
  int32_t i = ((_ord) == TSDB_ORDER_ASC) ? 0 : TMAX(pLeft->numOfRows, pRight->numOfRows) - 1;
  int32_t step = ((_ord) == TSDB_ORDER_ASC) ? 1 : -1;

  pOut->numOfRows = TMAX(pLeft->numOfRows, pRight->numOfRows);

  char *pRightData = colDataGetVarData(pRight->columnData, 0);
  char *jsonKey = taosMemoryCalloc(1, varDataLen(pRightData) + 1);
  if (NULL == jsonKey) {
    SCL_ERR_RET(terrno);
  }
  (void)memcpy(jsonKey, varDataVal(pRightData), varDataLen(pRightData));
  for (; i >= 0 && i < pLeft->numOfRows; i += step) {
    if (colDataIsNull_var(pLeft->columnData, i)) {
      colDataSetNull_var(pOutputCol, i);
      pOutputCol->hasNull = true;
      continue;
    }
    char   *pLeftData = colDataGetVarData(pLeft->columnData, i);
    bool    isExist = false;
    STagVal value;
    SCL_ERR_JRET(getJsonValue(pLeftData, jsonKey, &isExist, &value));
    char   *data = isExist ? tTagValToData(&value, true) : NULL;
    code = colDataSetVal(pOutputCol, i, data, data == NULL);
    if (isExist && IS_VAR_DATA_TYPE(value.type) && data) {
      taosMemoryFree(data);
    }
    SCL_ERR_JRET(code);
  }

_return:
  taosMemoryFree(jsonKey);
  SCL_RET(code);
}

_bin_scalar_fn_t getBinScalarOperatorFn(int32_t binFunctionId) {
  switch (binFunctionId) {
    case OP_TYPE_ADD:
      return vectorMathAdd;
    case OP_TYPE_SUB:
      return vectorMathSub;
    case OP_TYPE_MULTI:
      return vectorMathMultiply;
    case OP_TYPE_DIV:
      return vectorMathDivide;
    case OP_TYPE_REM:
      return vectorMathRemainder;
    case OP_TYPE_MINUS:
      return vectorMathMinus;
    case OP_TYPE_ASSIGN:
      return vectorAssign;
    case OP_TYPE_GREATER_THAN:
      return vectorGreater;
    case OP_TYPE_GREATER_EQUAL:
      return vectorGreaterEqual;
    case OP_TYPE_LOWER_THAN:
      return vectorLower;
    case OP_TYPE_LOWER_EQUAL:
      return vectorLowerEqual;
    case OP_TYPE_EQUAL:
      return vectorEqual;
    case OP_TYPE_NOT_EQUAL:
      return vectorNotEqual;
    case OP_TYPE_IN:
      return vectorIn;
    case OP_TYPE_NOT_IN:
      return vectorNotIn;
    case OP_TYPE_LIKE:
      return vectorLike;
    case OP_TYPE_NOT_LIKE:
      return vectorNotLike;
    case OP_TYPE_MATCH:
      return vectorMatch;
    case OP_TYPE_NMATCH:
      return vectorNotMatch;
    case OP_TYPE_IS_NULL:
      return vectorIsNull;
    case OP_TYPE_IS_NOT_NULL:
      return vectorNotNull;
    case OP_TYPE_BIT_AND:
      return vectorBitAnd;
    case OP_TYPE_BIT_OR:
      return vectorBitOr;
    case OP_TYPE_IS_TRUE:
      return vectorIsTrue;
    case OP_TYPE_JSON_GET_VALUE:
      return vectorJsonArrow;
    case OP_TYPE_JSON_CONTAINS:
      return vectorJsonContains;
    default:
      return NULL;
  }
}

bool checkOperatorRestypeIsTimestamp(EOperatorType opType, int32_t lType, int32_t rType) {
  if (opType != OP_TYPE_ADD && opType != OP_TYPE_SUB && opType != OP_TYPE_MINUS) {
    return false;
  }
  if ((TSDB_DATA_TYPE_TIMESTAMP == lType && IS_INTEGER_TYPE(rType) && rType != TSDB_DATA_TYPE_UBIGINT) ||
      (TSDB_DATA_TYPE_TIMESTAMP == rType && IS_INTEGER_TYPE(lType) && lType != TSDB_DATA_TYPE_UBIGINT) ||
      (TSDB_DATA_TYPE_TIMESTAMP == lType && TSDB_DATA_TYPE_BOOL == rType) ||
      (TSDB_DATA_TYPE_TIMESTAMP == rType && TSDB_DATA_TYPE_BOOL == lType)) {
    return true;
  }
  return false;
}

static int32_t vectorMathOpOneRowForDecimal(SScalarParam *pLeft, SScalarParam *pRight, SScalarParam *pOut, int32_t step,
                                            int32_t i, EOperatorType op, SScalarParam *pOneRowParam) {
  SScalarParam *pNotOneRowParam = pLeft == pOneRowParam ? pRight : pLeft;
  Decimal      *output = (Decimal *)pOut->columnData->pData;
  int32_t       code = 0;
  SDataType     leftType = GET_COL_DATA_TYPE(pLeft->columnData->info),
            rightType = GET_COL_DATA_TYPE(pRight->columnData->info),
            outType = GET_COL_DATA_TYPE(pOut->columnData->info);
  if (IS_HELPER_NULL(pOneRowParam->columnData, 0)) {
    colDataSetNNULL(pOut->columnData, 0, pNotOneRowParam->numOfRows);
  }
  Decimal oneRowData = {0};
  SDataType oneRowType = outType;
  oneRowType.precision = TSDB_DECIMAL_MAX_PRECISION;
  if (pLeft == pOneRowParam) {
    oneRowType.scale = leftType.scale;
    code = convertToDecimal(colDataGetData(pLeft->columnData, 0), &leftType, &oneRowData, &oneRowType);
  } else {
    oneRowType.scale = rightType.scale;
    code = convertToDecimal(colDataGetData(pRight->columnData, 0), &rightType, &oneRowData, &oneRowType);
  }
  if (code != 0) return code;

  for (; i < pNotOneRowParam->numOfRows && i >= 0 && TSDB_CODE_SUCCESS == code; i += step, output += 1) {
    if (IS_HELPER_NULL(pNotOneRowParam->columnData, i)) {
      colDataSetNULL(pOut->columnData, i);
      continue;
    }
    if (pOneRowParam == pLeft) {
      code =
          decimalOp(op, &oneRowType, &rightType, &outType, &oneRowData, colDataGetData(pRight->columnData, i), output);
    } else {
      code = decimalOp(op, &leftType, &oneRowType, &outType, colDataGetData(pLeft->columnData, i), &oneRowData, output);
    }
  }
  return code;
}

static int32_t vectorMathUnaryOpForDecimal(SScalarParam *pCol, SScalarParam *pOut, int32_t step, int32_t i,
                                           EOperatorType op) {
  int32_t          code = 0;
  SColumnInfoData *pOutputCol = pOut->columnData;
  char            *pDec = pOutputCol->pData;
  for (; i < pCol->numOfRows && i >= 0; i += step, pDec += tDataTypes[pOutputCol->info.type].bytes) {
    if (IS_HELPER_NULL(pCol->columnData, i)) {
      colDataSetNULL(pOutputCol, i);
      continue;
    }
    SDataType colDt = GET_COL_DATA_TYPE(pCol->columnData->info), outDt = GET_COL_DATA_TYPE(pOutputCol->info);

    code = decimalOp(op, &colDt, NULL, &outDt, colDataGetData(pCol->columnData, i), NULL, pDec);
  }
  return code;
}

static int32_t vectorMathBinaryOpForDecimal(SScalarParam *pLeft, SScalarParam *pRight, SScalarParam *pOut, int32_t step,
                                            int32_t i, EOperatorType op) {
  Decimal  *output = (Decimal *)pOut->columnData->pData;
  int32_t   code = 0;
  SDataType leftType = GET_COL_DATA_TYPE(pLeft->columnData->info),
            rightType = GET_COL_DATA_TYPE(pRight->columnData->info),
            outType = GET_COL_DATA_TYPE(pOut->columnData->info);
  if (pLeft->numOfRows == pRight->numOfRows) {
    for (; i < pRight->numOfRows && i >= 0 && TSDB_CODE_SUCCESS == code; i += step, output += 1) {
      if (IS_NULL) {
        colDataSetNULL(pOut->columnData, i);
        continue;
      }
      code = decimalOp(op, &leftType, &rightType, &outType, colDataGetData(pLeft->columnData, i),
                               colDataGetData(pRight->columnData, i), output);
    }
  } else if (pLeft->numOfRows == 1) {
    code = vectorMathOpOneRowForDecimal(pLeft, pRight, pOut, step, i, op, pLeft);
  } else if (pRight->numOfRows == 1) {
    code = vectorMathOpOneRowForDecimal(pLeft, pRight, pOut, step, i, op, pRight);
  }
  return code;
}

bool compareForType(__compar_fn_t fp, int32_t optr, SColumnInfoData* pColL, int32_t idxL, SColumnInfoData* pColR, int32_t idxR) {
  void* pLeftData = colDataGetData(pColL, idxL), *pRightData = colDataGetData(pColR, idxR);
  if (IS_DECIMAL_TYPE(pColL->info.type) || IS_DECIMAL_TYPE(pColR->info.type)) {
    SDecimalCompareCtx ctxL = {.pData = pLeftData,
                               .type = pColL->info.type,
                               .typeMod = typeGetTypeModFromColInfo(&pColL->info)},
                       ctxR = {.pData = pRightData,
                               .type = pColR->info.type,
                               .typeMod = typeGetTypeModFromColInfo(&pColR->info)};
    return filterDoCompare(fp, optr, &ctxL, &ctxR);
  } else {
    return filterDoCompare(fp, optr, pLeftData, pRightData);
  }
}

bool compareForTypeWithColAndHash(__compar_fn_t fp, int32_t optr, SColumnInfoData *pColL, int32_t idxL,
                              const void *pHashData, int32_t hashType, STypeMod hashTypeMod) {
  void * pLeftData = colDataGetData(pColL, idxL);
  if (IS_DECIMAL_TYPE(pColL->info.type) || IS_DECIMAL_TYPE(hashType)) {
    SDecimalCompareCtx ctxL = {.pData = pLeftData,
                               .type = pColL->info.type,
                               .typeMod = typeGetTypeModFromColInfo(&pColL->info)},
                       ctxR = {.pData = (void *)pHashData, .type = hashType, .typeMod = hashTypeMod};
    return filterDoCompare(fp, optr, &ctxL, &ctxR);
  } else {
    return filterDoCompare(fp, optr, pLeftData, (void*)pHashData);
  }
}<|MERGE_RESOLUTION|>--- conflicted
+++ resolved
@@ -1320,13 +1320,9 @@
         *output = leftRes + rightRes;
       }
     }
-<<<<<<< HEAD
-  } else if (pOutputCol->info.type == TSDB_DATA_TYPE_DOUBLE){
-=======
   } else if (IS_DECIMAL_TYPE(pOutputCol->info.type)) {
     SCL_ERR_JRET(vectorMathBinaryOpForDecimal(pLeft, pRight, pOut, step, i, OP_TYPE_ADD));
   } else {
->>>>>>> 21317576
     SCL_ERR_JRET(vectorConvertVarToDouble(pLeft, &leftConvert, &pLeftCol));
     SCL_ERR_JRET(vectorConvertVarToDouble(pRight, &rightConvert, &pRightCol));
     double              *output = (double *)pOutputCol->pData;
@@ -1458,13 +1454,9 @@
         *output = leftRes - rightRes;
       }
     }
-<<<<<<< HEAD
-  } else if (pOutputCol->info.type == TSDB_DATA_TYPE_DOUBLE) {
-=======
   } else if (pOutputCol->info.type == TSDB_DATA_TYPE_DECIMAL) {
     SCL_ERR_JRET(vectorMathBinaryOpForDecimal(pLeft, pRight, pOut, step, i, OP_TYPE_SUB));
   } else {
->>>>>>> 21317576
     SCL_ERR_JRET(vectorConvertVarToDouble(pLeft, &leftConvert, &pLeftCol));
     SCL_ERR_JRET(vectorConvertVarToDouble(pRight, &rightConvert, &pRightCol));
     double              *output = (double *)pOutputCol->pData;
