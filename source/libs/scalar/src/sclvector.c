--- conflicted
+++ resolved
@@ -1378,11 +1378,7 @@
       SCL_ERR_RET(getVectorBigintValueFnLeft(pLeftCol->pData, i, &leftRes));
       SCL_ERR_RET(getVectorBigintValueFnRight(pRightCol->pData, 0, &rightRes));
       *output =
-<<<<<<< HEAD
-          taosTimeAdd(leftRes, -rightRes, pRightCol->info.scale, pRightCol->info.precision, tz);
-=======
-          taosTimeAdd(leftRes, -rightRes, pRightCol->info.scale, pRightCol->info.precision) * factor;
->>>>>>> ea962886
+          taosTimeAdd(leftRes, -rightRes, pRightCol->info.scale, pRightCol->info.precision, tz) * factor;
     }
   }
   SCL_RET(TSDB_CODE_SUCCESS);
