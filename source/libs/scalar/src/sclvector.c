--- conflicted
+++ resolved
@@ -367,15 +367,8 @@
   taosMemoryFree(t);
 }
 
-<<<<<<< HEAD
-
 //TODO opt performance, tmp is not needed.
 int32_t vectorConvertFromVarData(SSclVectorConvCtx *pCtx, int32_t* overflow) {
-=======
-// TODO opt performance, tmp is not needed.
-int32_t vectorConvertFromVarData(const SScalarParam *pIn, SScalarParam *pOut, int32_t inType, int32_t outType,
-                                 int32_t *overflow) {
->>>>>>> 5a5cdb31
   bool vton = false;
 
   _bufConverteFunc func = NULL;
@@ -387,21 +380,12 @@
     func = varToUnsigned;
   } else if (IS_FLOAT_TYPE(pCtx->outType)) {
     func = varToFloat;
-<<<<<<< HEAD
   } else if (pCtx->outType == TSDB_DATA_TYPE_BINARY) {   // nchar -> binary
     ASSERT(pCtx->inType == TSDB_DATA_TYPE_NCHAR);
     func = ncharToVar;
     vton = true;
   } else if (pCtx->outType == TSDB_DATA_TYPE_NCHAR) {   // binary -> nchar
     ASSERT(pCtx->inType == TSDB_DATA_TYPE_VARCHAR);
-=======
-  } else if (outType == TSDB_DATA_TYPE_BINARY) {  // nchar -> binary
-    ASSERT(inType == TSDB_DATA_TYPE_NCHAR);
-    func = ncharToVar;
-    vton = true;
-  } else if (outType == TSDB_DATA_TYPE_NCHAR) {  // binary -> nchar
-    ASSERT(inType == TSDB_DATA_TYPE_VARCHAR);
->>>>>>> 5a5cdb31
     func = varToNchar;
     vton = true;
   } else if (TSDB_DATA_TYPE_TIMESTAMP == pCtx->outType) {
@@ -418,17 +402,10 @@
       continue;
     }
 
-<<<<<<< HEAD
     char* data = colDataGetVarData(pCtx->pIn->columnData, i);
     int32_t convertType = pCtx->inType;
     if(pCtx->inType == TSDB_DATA_TYPE_JSON){
       if(*data == TSDB_DATA_TYPE_NULL) {
-=======
-    char   *data = colDataGetVarData(pIn->columnData, i);
-    int32_t convertType = inType;
-    if (inType == TSDB_DATA_TYPE_JSON) {
-      if (*data == TSDB_DATA_TYPE_NULL) {
->>>>>>> 5a5cdb31
         ASSERT(0);
       } else if (*data == TSDB_DATA_TYPE_NCHAR) {
         data += CHAR_BYTES;
@@ -437,7 +414,6 @@
         terrno = TSDB_CODE_QRY_JSON_NOT_SUPPORT_ERROR;
         return terrno;
       } else {
-<<<<<<< HEAD
         convertNumberToNumber(data+CHAR_BYTES, colDataGetNumData(pCtx->pOut->columnData, i), *data, pCtx->outType);
         continue;
       }
@@ -445,15 +421,6 @@
     int32_t bufSize = pCtx->pIn->columnData->info.bytes;
     char *tmp = taosMemoryMalloc(varDataTLen(data));
     if(!tmp){
-=======
-        convertNumberToNumber(data + CHAR_BYTES, colDataGetNumData(pOut->columnData, i), *data, outType);
-        continue;
-      }
-    }
-    int32_t bufSize = pIn->columnData->info.bytes;
-    char   *tmp = taosMemoryMalloc(varDataTLen(data));
-    if (!tmp) {
->>>>>>> 5a5cdb31
       sclError("out of memory in vectorConvertFromVarData");
       return TSDB_CODE_OUT_OF_MEMORY;
     }
@@ -613,17 +580,10 @@
   return true;
 }
 
-<<<<<<< HEAD
 int32_t vectorConvertToVarData(SSclVectorConvCtx *pCtx) {
   SColumnInfoData* pInputCol  = pCtx->pIn->columnData;
   SColumnInfoData* pOutputCol = pCtx->pOut->columnData;
   char tmp[128] = {0};
-=======
-int32_t vectorConvertToVarData(const SScalarParam *pIn, SScalarParam *pOut, int16_t inType, int16_t outType) {
-  SColumnInfoData *pInputCol = pIn->columnData;
-  SColumnInfoData *pOutputCol = pOut->columnData;
-  char             tmp[128] = {0};
->>>>>>> 5a5cdb31
 
   if (IS_SIGNED_NUMERIC_TYPE(pCtx->inType) || pCtx->inType == TSDB_DATA_TYPE_BOOL || pCtx->inType == TSDB_DATA_TYPE_TIMESTAMP) {
     for (int32_t i = pCtx->startIndex; i <= pCtx->endIndex; ++i) {
@@ -685,29 +645,18 @@
 }
 
 // TODO opt performance
-<<<<<<< HEAD
 int32_t vectorConvertSingleColImpl(const SScalarParam* pIn, SScalarParam* pOut, int32_t* overflow, int32_t startIndex, int32_t numOfRows) {
   SColumnInfoData* pInputCol  = pIn->columnData;
   SColumnInfoData* pOutputCol = pOut->columnData;
-=======
-int32_t vectorConvertImpl(const SScalarParam *pIn, SScalarParam *pOut, int32_t *overflow) {
-  SColumnInfoData *pInputCol = pIn->columnData;
-  SColumnInfoData *pOutputCol = pOut->columnData;
->>>>>>> 5a5cdb31
 
   if (NULL == pInputCol) {
     sclError("input column is NULL, hashFilter %p", pIn->pHashFilter);
     return TSDB_CODE_APP_ERROR;
   }
 
-<<<<<<< HEAD
   int32_t rstart = startIndex >= 0 ? startIndex : 0;
   int32_t rend = numOfRows > 0 ? rstart + numOfRows - 1 : rstart + pIn->numOfRows - 1;
   SSclVectorConvCtx cCtx = {pIn, pOut, rstart, rend, pInputCol->info.type, pOutputCol->info.type};
-=======
-  int16_t inType = pInputCol->info.type;
-  int16_t outType = pOutputCol->info.type;
->>>>>>> 5a5cdb31
 
   if (IS_VAR_DATA_TYPE(cCtx.inType)) {
     return vectorConvertFromVarData(&cCtx, overflow);
@@ -781,13 +730,8 @@
       }
       break;
     }
-<<<<<<< HEAD
     case TSDB_DATA_TYPE_SMALLINT:{
       for (int32_t i = cCtx.startIndex; i <= cCtx.endIndex; ++i) {
-=======
-    case TSDB_DATA_TYPE_SMALLINT: {
-      for (int32_t i = 0; i < pIn->numOfRows; ++i) {
->>>>>>> 5a5cdb31
         if (colDataIsNull_f(pInputCol->nullbitmap, i)) {
           colDataAppendNULL(pOutputCol, i);
           continue;
@@ -799,13 +743,8 @@
       }
       break;
     }
-<<<<<<< HEAD
     case TSDB_DATA_TYPE_INT:{
       for (int32_t i = cCtx.startIndex; i <= cCtx.endIndex; ++i) {
-=======
-    case TSDB_DATA_TYPE_INT: {
-      for (int32_t i = 0; i < pIn->numOfRows; ++i) {
->>>>>>> 5a5cdb31
         if (colDataIsNull_f(pInputCol->nullbitmap, i)) {
           colDataAppendNULL(pOutputCol, i);
           continue;
@@ -831,13 +770,8 @@
       }
       break;
     }
-<<<<<<< HEAD
     case TSDB_DATA_TYPE_UTINYINT:{
       for (int32_t i = cCtx.startIndex; i <= cCtx.endIndex; ++i) {
-=======
-    case TSDB_DATA_TYPE_UTINYINT: {
-      for (int32_t i = 0; i < pIn->numOfRows; ++i) {
->>>>>>> 5a5cdb31
         if (colDataIsNull_f(pInputCol->nullbitmap, i)) {
           colDataAppendNULL(pOutputCol, i);
           continue;
@@ -849,13 +783,8 @@
       }
       break;
     }
-<<<<<<< HEAD
     case TSDB_DATA_TYPE_USMALLINT:{
       for (int32_t i = cCtx.startIndex; i <= cCtx.endIndex; ++i) {
-=======
-    case TSDB_DATA_TYPE_USMALLINT: {
-      for (int32_t i = 0; i < pIn->numOfRows; ++i) {
->>>>>>> 5a5cdb31
         if (colDataIsNull_f(pInputCol->nullbitmap, i)) {
           colDataAppendNULL(pOutputCol, i);
           continue;
@@ -867,13 +796,8 @@
       }
       break;
     }
-<<<<<<< HEAD
     case TSDB_DATA_TYPE_UINT:{
       for (int32_t i = cCtx.startIndex; i <= cCtx.endIndex; ++i) {
-=======
-    case TSDB_DATA_TYPE_UINT: {
-      for (int32_t i = 0; i < pIn->numOfRows; ++i) {
->>>>>>> 5a5cdb31
         if (colDataIsNull_f(pInputCol->nullbitmap, i)) {
           colDataAppendNULL(pOutputCol, i);
           continue;
@@ -893,7 +817,6 @@
         }
 
         uint64_t value = 0;
-<<<<<<< HEAD
         GET_TYPED_DATA(value, uint64_t, cCtx.inType, colDataGetData(pInputCol, i));
         colDataAppendInt64(pOutputCol, i, (int64_t*)&value);
       }
@@ -901,28 +824,14 @@
     }
     case TSDB_DATA_TYPE_FLOAT:{
       for (int32_t i = cCtx.startIndex; i <= cCtx.endIndex; ++i) {
-=======
-        GET_TYPED_DATA(value, uint64_t, inType, colDataGetData(pInputCol, i));
-        colDataAppendInt64(pOutputCol, i, (int64_t *)&value);
-      }
-      break;
-    }
-    case TSDB_DATA_TYPE_FLOAT: {
-      for (int32_t i = 0; i < pIn->numOfRows; ++i) {
->>>>>>> 5a5cdb31
         if (colDataIsNull_f(pInputCol->nullbitmap, i)) {
           colDataAppendNULL(pOutputCol, i);
           continue;
         }
 
         float value = 0;
-<<<<<<< HEAD
         GET_TYPED_DATA(value, float, cCtx.inType, colDataGetData(pInputCol, i));
         colDataAppendFloat(pOutputCol, i, (float*)&value);
-=======
-        GET_TYPED_DATA(value, float, inType, colDataGetData(pInputCol, i));
-        colDataAppendFloat(pOutputCol, i, (float *)&value);
->>>>>>> 5a5cdb31
       }
       break;
     }
@@ -934,13 +843,8 @@
         }
 
         double value = 0;
-<<<<<<< HEAD
         GET_TYPED_DATA(value, double, cCtx.inType, colDataGetData(pInputCol, i));
         colDataAppendDouble(pOutputCol, i, (double*)&value);
-=======
-        GET_TYPED_DATA(value, double, inType, colDataGetData(pInputCol, i));
-        colDataAppendDouble(pOutputCol, i, (double *)&value);
->>>>>>> 5a5cdb31
       }
       break;
     }
@@ -1001,23 +905,14 @@
 
   code = vectorConvertSingleColImpl(input, output, NULL, startIndex, numOfRows);
   if (code) {
-<<<<<<< HEAD
-=======
-    //      taosMemoryFreeClear(paramOut1->data);
->>>>>>> 5a5cdb31
     return code;
   }
 
   return TSDB_CODE_SUCCESS;
 }
 
-<<<<<<< HEAD
 int32_t vectorConvertCols(SScalarParam* pLeft, SScalarParam* pRight, SScalarParam* pLeftOut, SScalarParam* pRightOut, int32_t startIndex, int32_t numOfRows) {
   int32_t leftType  = GET_PARAM_TYPE(pLeft);
-=======
-int32_t vectorConvert(SScalarParam *pLeft, SScalarParam *pRight, SScalarParam *pLeftOut, SScalarParam *pRightOut) {
-  int32_t leftType = GET_PARAM_TYPE(pLeft);
->>>>>>> 5a5cdb31
   int32_t rightType = GET_PARAM_TYPE(pRight);
   if (leftType == rightType) {
     return TSDB_CODE_SUCCESS;
@@ -1066,34 +961,6 @@
   VECTOR_UN_CONVERT = 0x2,
 };
 
-<<<<<<< HEAD
-=======
-static int32_t doConvertHelper(SScalarParam *pDest, int32_t *convert, const SScalarParam *pParam, int32_t type) {
-  SColumnInfoData *pCol = pParam->columnData;
-
-  if (IS_VAR_DATA_TYPE(pCol->info.type) && pCol->info.type != TSDB_DATA_TYPE_JSON) {
-    pDest->numOfRows = pParam->numOfRows;
-
-    SDataType t = {.type = type, .bytes = tDataTypes[type].bytes};
-    int32_t   code = sclCreateColumnInfoData(&t, pParam->numOfRows, pDest);
-    if (code != TSDB_CODE_SUCCESS) {
-      return code;
-    }
-
-    code = vectorConvertImpl(pParam, pDest, NULL);
-    if (code != TSDB_CODE_SUCCESS) {
-      return code;
-    }
-
-    *convert = VECTOR_DO_CONVERT;
-  } else {
-    *convert = VECTOR_UN_CONVERT;
-  }
-
-  return TSDB_CODE_SUCCESS;
-}
-
->>>>>>> 5a5cdb31
 // TODO not correct for descending order scan
 static void vectorMathAddHelper(SColumnInfoData *pLeftCol, SColumnInfoData *pRightCol, SColumnInfoData *pOutputCol,
                                 int32_t numOfRows, int32_t step, int32_t i) {
@@ -1137,14 +1004,9 @@
   }
 }
 
-<<<<<<< HEAD
 static SColumnInfoData* vectorConvertVarToDouble(SScalarParam* pInput, int32_t* converted) {
   SScalarParam output = {0};
   SColumnInfoData* pCol = pInput->columnData;
-=======
-static SColumnInfoData *doVectorConvert(SScalarParam *pInput, int32_t *doConvert) {
-  SScalarParam convertParam = {0};
->>>>>>> 5a5cdb31
 
   if (IS_VAR_DATA_TYPE(pCol->info.type) && pCol->info.type != TSDB_DATA_TYPE_JSON) {
     int32_t code = vectorConvertSingleCol(pInput, &output, TSDB_DATA_TYPE_DOUBLE, -1, -1);
@@ -1178,15 +1040,9 @@
 
   pOut->numOfRows = TMAX(pLeft->numOfRows, pRight->numOfRows);
 
-<<<<<<< HEAD
   int32_t leftConvert = 0, rightConvert = 0;
   SColumnInfoData *pLeftCol   = vectorConvertVarToDouble(pLeft, &leftConvert);
   SColumnInfoData *pRightCol  = vectorConvertVarToDouble(pRight, &rightConvert);
-=======
-  int32_t          leftConvert = 0, rightConvert = 0;
-  SColumnInfoData *pLeftCol = doVectorConvert(pLeft, &leftConvert);
-  SColumnInfoData *pRightCol = doVectorConvert(pRight, &rightConvert);
->>>>>>> 5a5cdb31
 
   if ((GET_PARAM_TYPE(pLeft) == TSDB_DATA_TYPE_TIMESTAMP && IS_INTEGER_TYPE(GET_PARAM_TYPE(pRight))) ||
       (GET_PARAM_TYPE(pRight) == TSDB_DATA_TYPE_TIMESTAMP && IS_INTEGER_TYPE(GET_PARAM_TYPE(pLeft))) ||
@@ -1291,15 +1147,9 @@
   int32_t i = ((_ord) == TSDB_ORDER_ASC) ? 0 : TMAX(pLeft->numOfRows, pRight->numOfRows) - 1;
   int32_t step = ((_ord) == TSDB_ORDER_ASC) ? 1 : -1;
 
-<<<<<<< HEAD
   int32_t leftConvert = 0, rightConvert = 0;
   SColumnInfoData *pLeftCol   = vectorConvertVarToDouble(pLeft, &leftConvert);
   SColumnInfoData *pRightCol  = vectorConvertVarToDouble(pRight, &rightConvert);
-=======
-  int32_t          leftConvert = 0, rightConvert = 0;
-  SColumnInfoData *pLeftCol = doVectorConvert(pLeft, &leftConvert);
-  SColumnInfoData *pRightCol = doVectorConvert(pRight, &rightConvert);
->>>>>>> 5a5cdb31
 
   if ((GET_PARAM_TYPE(pLeft) == TSDB_DATA_TYPE_TIMESTAMP && GET_PARAM_TYPE(pRight) == TSDB_DATA_TYPE_BIGINT) ||
       (GET_PARAM_TYPE(pRight) == TSDB_DATA_TYPE_TIMESTAMP &&
@@ -1375,15 +1225,9 @@
   int32_t i = ((_ord) == TSDB_ORDER_ASC) ? 0 : TMAX(pLeft->numOfRows, pRight->numOfRows) - 1;
   int32_t step = ((_ord) == TSDB_ORDER_ASC) ? 1 : -1;
 
-<<<<<<< HEAD
   int32_t leftConvert = 0, rightConvert = 0;
   SColumnInfoData *pLeftCol   = vectorConvertVarToDouble(pLeft, &leftConvert);
   SColumnInfoData *pRightCol  = vectorConvertVarToDouble(pRight, &rightConvert);
-=======
-  int32_t          leftConvert = 0, rightConvert = 0;
-  SColumnInfoData *pLeftCol = doVectorConvert(pLeft, &leftConvert);
-  SColumnInfoData *pRightCol = doVectorConvert(pRight, &rightConvert);
->>>>>>> 5a5cdb31
 
   _getDoubleValue_fn_t getVectorDoubleValueFnLeft = getVectorDoubleValueFn(pLeftCol->info.type);
   _getDoubleValue_fn_t getVectorDoubleValueFnRight = getVectorDoubleValueFn(pRightCol->info.type);
@@ -1414,15 +1258,9 @@
   int32_t i = ((_ord) == TSDB_ORDER_ASC) ? 0 : TMAX(pLeft->numOfRows, pRight->numOfRows) - 1;
   int32_t step = ((_ord) == TSDB_ORDER_ASC) ? 1 : -1;
 
-<<<<<<< HEAD
   int32_t leftConvert = 0, rightConvert = 0;
   SColumnInfoData *pLeftCol  = vectorConvertVarToDouble(pLeft, &leftConvert);
   SColumnInfoData *pRightCol = vectorConvertVarToDouble(pRight, &rightConvert);
-=======
-  int32_t          leftConvert = 0, rightConvert = 0;
-  SColumnInfoData *pLeftCol = doVectorConvert(pLeft, &leftConvert);
-  SColumnInfoData *pRightCol = doVectorConvert(pRight, &rightConvert);
->>>>>>> 5a5cdb31
 
   _getDoubleValue_fn_t getVectorDoubleValueFnLeft = getVectorDoubleValueFn(pLeftCol->info.type);
   _getDoubleValue_fn_t getVectorDoubleValueFnRight = getVectorDoubleValueFn(pRightCol->info.type);
@@ -1474,15 +1312,9 @@
   int32_t i = ((_ord) == TSDB_ORDER_ASC) ? 0 : TMAX(pLeft->numOfRows, pRight->numOfRows) - 1;
   int32_t step = ((_ord) == TSDB_ORDER_ASC) ? 1 : -1;
 
-<<<<<<< HEAD
   int32_t leftConvert = 0, rightConvert = 0;
   SColumnInfoData *pLeftCol  = vectorConvertVarToDouble(pLeft, &leftConvert);
   SColumnInfoData *pRightCol = vectorConvertVarToDouble(pRight, &rightConvert);
-=======
-  int32_t          leftConvert = 0, rightConvert = 0;
-  SColumnInfoData *pLeftCol = doVectorConvert(pLeft, &leftConvert);
-  SColumnInfoData *pRightCol = doVectorConvert(pRight, &rightConvert);
->>>>>>> 5a5cdb31
 
   _getDoubleValue_fn_t getVectorDoubleValueFnLeft = getVectorDoubleValueFn(pLeftCol->info.type);
   _getDoubleValue_fn_t getVectorDoubleValueFnRight = getVectorDoubleValueFn(pRightCol->info.type);
@@ -1559,13 +1391,8 @@
   int32_t i = ((_ord) == TSDB_ORDER_ASC) ? 0 : (pLeft->numOfRows - 1);
   int32_t step = ((_ord) == TSDB_ORDER_ASC) ? 1 : -1;
 
-<<<<<<< HEAD
   int32_t leftConvert = 0;
   SColumnInfoData *pLeftCol   = vectorConvertVarToDouble(pLeft, &leftConvert);
-=======
-  int32_t          leftConvert = 0;
-  SColumnInfoData *pLeftCol = doVectorConvert(pLeft, &leftConvert);
->>>>>>> 5a5cdb31
 
   _getDoubleValue_fn_t getVectorDoubleValueFnLeft = getVectorDoubleValueFn(pLeftCol->info.type);
 
@@ -1677,15 +1504,9 @@
   int32_t i = ((_ord) == TSDB_ORDER_ASC) ? 0 : TMAX(pLeft->numOfRows, pRight->numOfRows) - 1;
   int32_t step = ((_ord) == TSDB_ORDER_ASC) ? 1 : -1;
 
-<<<<<<< HEAD
   int32_t leftConvert = 0, rightConvert = 0;
   SColumnInfoData *pLeftCol   = vectorConvertVarToDouble(pLeft, &leftConvert);
   SColumnInfoData *pRightCol  = vectorConvertVarToDouble(pRight, &rightConvert);
-=======
-  int32_t          leftConvert = 0, rightConvert = 0;
-  SColumnInfoData *pLeftCol = doVectorConvert(pLeft, &leftConvert);
-  SColumnInfoData *pRightCol = doVectorConvert(pRight, &rightConvert);
->>>>>>> 5a5cdb31
 
   _getBigintValue_fn_t getVectorBigintValueFnLeft = getVectorBigintValueFn(pLeftCol->info.type);
   _getBigintValue_fn_t getVectorBigintValueFnRight = getVectorBigintValueFn(pRightCol->info.type);
@@ -1737,15 +1558,9 @@
   int32_t i = ((_ord) == TSDB_ORDER_ASC) ? 0 : TMAX(pLeft->numOfRows, pRight->numOfRows) - 1;
   int32_t step = ((_ord) == TSDB_ORDER_ASC) ? 1 : -1;
 
-<<<<<<< HEAD
   int32_t leftConvert = 0, rightConvert = 0;
   SColumnInfoData *pLeftCol   = vectorConvertVarToDouble(pLeft, &leftConvert);
   SColumnInfoData *pRightCol  = vectorConvertVarToDouble(pRight, &rightConvert);
-=======
-  int32_t          leftConvert = 0, rightConvert = 0;
-  SColumnInfoData *pLeftCol = doVectorConvert(pLeft, &leftConvert);
-  SColumnInfoData *pRightCol = doVectorConvert(pRight, &rightConvert);
->>>>>>> 5a5cdb31
 
   _getBigintValue_fn_t getVectorBigintValueFnLeft = getVectorBigintValueFn(pLeftCol->info.type);
   _getBigintValue_fn_t getVectorBigintValueFnRight = getVectorBigintValueFn(pRightCol->info.type);
@@ -1769,13 +1584,8 @@
   doReleaseVec(pRightCol, rightConvert);
 }
 
-<<<<<<< HEAD
 int32_t doVectorCompareImpl(SScalarParam *pLeft, SScalarParam *pRight, SScalarParam *pOut, int32_t startIndex, int32_t numOfRows, 
                              int32_t step, __compar_fn_t fp, int32_t optr) {
-=======
-int32_t doVectorCompareImpl(int32_t numOfRows, SScalarParam *pOut, int32_t startIndex, int32_t step, __compar_fn_t fp,
-                            SScalarParam *pLeft, SScalarParam *pRight, int32_t optr) {
->>>>>>> 5a5cdb31
   int32_t num = 0;
 
   for (int32_t i = startIndex; i < numOfRows && i >= 0; i += step) {
@@ -1828,14 +1638,9 @@
   return num;
 }
 
-<<<<<<< HEAD
 void doVectorCompare(SScalarParam* pLeft, SScalarParam* pRight, SScalarParam *pOut, int32_t startIndex, int32_t numOfRows, 
                           int32_t _ord, int32_t optr) {
   int32_t       i = 0;
-=======
-void vectorCompareImpl(SScalarParam *pLeft, SScalarParam *pRight, SScalarParam *pOut, int32_t _ord, int32_t optr) {
-  int32_t       i = ((_ord) == TSDB_ORDER_ASC) ? 0 : TMAX(pLeft->numOfRows, pRight->numOfRows) - 1;
->>>>>>> 5a5cdb31
   int32_t       step = ((_ord) == TSDB_ORDER_ASC) ? 1 : -1;
   int32_t       lType = GET_PARAM_TYPE(pLeft);
   int32_t       rType = GET_PARAM_TYPE(pRight);
@@ -1877,16 +1682,10 @@
   }
 }
 
-<<<<<<< HEAD
 void vectorCompareImpl(SScalarParam* pLeft, SScalarParam* pRight, SScalarParam *pOut, int32_t startIndex, int32_t numOfRows, 
                              int32_t _ord, int32_t optr) {
   SScalarParam pLeftOut = {0}; 
   SScalarParam pRightOut = {0};
-=======
-void vectorCompare(SScalarParam *pLeft, SScalarParam *pRight, SScalarParam *pOut, int32_t _ord, int32_t optr) {
-  SScalarParam  pLeftOut = {0};
-  SScalarParam  pRightOut = {0};
->>>>>>> 5a5cdb31
   SScalarParam *param1 = NULL;
   SScalarParam *param2 = NULL;
 
@@ -1915,15 +1714,11 @@
   sclFreeParam(&pRightOut);
 }
 
-<<<<<<< HEAD
 void vectorCompare(SScalarParam* pLeft, SScalarParam* pRight, SScalarParam *pOut, int32_t _ord, int32_t optr) {
   vectorCompareImpl(pLeft, pRight, pOut, -1, -1, _ord, optr);
 }
 
 void vectorGreater(SScalarParam* pLeft, SScalarParam* pRight, SScalarParam *pOut, int32_t _ord) {
-=======
-void vectorGreater(SScalarParam *pLeft, SScalarParam *pRight, SScalarParam *pOut, int32_t _ord) {
->>>>>>> 5a5cdb31
   vectorCompare(pLeft, pRight, pOut, _ord, OP_TYPE_GREATER_THAN);
 }
 
@@ -1987,17 +1782,10 @@
   pOut->numOfRows = pLeft->numOfRows;
 }
 
-<<<<<<< HEAD
 void vectorIsTrue(SScalarParam* pLeft, SScalarParam* pRight, SScalarParam *pOut, int32_t _ord) {
   vectorConvertSingleColImpl(pLeft, pOut, NULL, -1, -1);
   for(int32_t i = 0; i < pOut->numOfRows; ++i) {
     if(colDataIsNull_s(pOut->columnData, i)) {
-=======
-void vectorIsTrue(SScalarParam *pLeft, SScalarParam *pRight, SScalarParam *pOut, int32_t _ord) {
-  vectorConvertImpl(pLeft, pOut, NULL);
-  for (int32_t i = 0; i < pOut->numOfRows; ++i) {
-    if (colDataIsNull_s(pOut->columnData, i)) {
->>>>>>> 5a5cdb31
       int8_t v = 0;
       colDataAppendInt8(pOut->columnData, i, &v);
       colDataSetNotNull_f(pOut->columnData->nullbitmap, i);
