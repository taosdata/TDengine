/*
 * Copyright (c) 2019 TAOS Data, Inc. <jhtao@taosdata.com>
 *
 * This program is free software: you can use, redistribute, and/or modify
 * it under the terms of the GNU Affero General Public License, version 3
 * or later ("AGPL"), as published by the Free Software Foundation.
 *
 * This program is distributed in the hope that it will be useful, but WITHOUT
 * ANY WARRANTY; without even the implied warranty of MERCHANTABILITY or
 * FITNESS FOR A PARTICULAR PURPOSE.
 *
 * You should have received a copy of the GNU Affero General Public License
 * along with this program. If not, see <http://www.gnu.org/licenses/>.
 */

#include "os.h"

#include "filter.h"
#include "filterInt.h"
#include "query.h"
#include "querynodes.h"
#include "sclInt.h"
#include "sclvector.h"
#include "tcompare.h"
#include "tdatablock.h"
#include "tdataformat.h"
#include "ttime.h"
#include "ttypes.h"

#define LEFT_COL  ((pLeftCol->info.type == TSDB_DATA_TYPE_JSON ? (void *)pLeftCol : pLeftCol->pData))
#define RIGHT_COL ((pRightCol->info.type == TSDB_DATA_TYPE_JSON ? (void *)pRightCol : pRightCol->pData))

#define IS_NULL                                                                              \
  colDataIsNull_s(pLeft->columnData, i) || colDataIsNull_s(pRight->columnData, i) ||         \
      IS_JSON_NULL(pLeft->columnData->info.type, colDataGetVarData(pLeft->columnData, i)) || \
      IS_JSON_NULL(pRight->columnData->info.type, colDataGetVarData(pRight->columnData, i))

#define IS_HELPER_NULL(col, i) colDataIsNull_s(col, i) || IS_JSON_NULL(col->info.type, colDataGetVarData(col, i))

bool noConvertBeforeCompare(int32_t leftType, int32_t rightType, int32_t optr) {
  return IS_NUMERIC_TYPE(leftType) && IS_NUMERIC_TYPE(rightType) &&
         (optr >= OP_TYPE_GREATER_THAN && optr <= OP_TYPE_NOT_EQUAL);
}

void convertNumberToNumber(const void *inData, void *outData, int8_t inType, int8_t outType) {
  switch (outType) {
    case TSDB_DATA_TYPE_BOOL: {
      GET_TYPED_DATA(*((bool *)outData), bool, inType, inData);
      break;
    }
    case TSDB_DATA_TYPE_TINYINT: {
      GET_TYPED_DATA(*((int8_t *)outData), int8_t, inType, inData);
      break;
    }
    case TSDB_DATA_TYPE_SMALLINT: {
      GET_TYPED_DATA(*((int16_t *)outData), int16_t, inType, inData);
      break;
    }
    case TSDB_DATA_TYPE_INT: {
      GET_TYPED_DATA(*((int32_t *)outData), int32_t, inType, inData);
      break;
    }
    case TSDB_DATA_TYPE_BIGINT:
    case TSDB_DATA_TYPE_TIMESTAMP: {
      GET_TYPED_DATA(*((int64_t *)outData), int64_t, inType, inData);
      break;
    }
    case TSDB_DATA_TYPE_UTINYINT: {
      GET_TYPED_DATA(*((uint8_t *)outData), uint8_t, inType, inData);
      break;
    }
    case TSDB_DATA_TYPE_USMALLINT: {
      GET_TYPED_DATA(*((uint16_t *)outData), uint16_t, inType, inData);
      break;
    }
    case TSDB_DATA_TYPE_UINT: {
      GET_TYPED_DATA(*((uint32_t *)outData), uint32_t, inType, inData);
      break;
    }
    case TSDB_DATA_TYPE_UBIGINT: {
      GET_TYPED_DATA(*((uint64_t *)outData), uint64_t, inType, inData);
      break;
    }
    case TSDB_DATA_TYPE_FLOAT: {
      GET_TYPED_DATA(*((float *)outData), float, inType, inData);
      break;
    }
    case TSDB_DATA_TYPE_DOUBLE: {
      GET_TYPED_DATA(*((double *)outData), double, inType, inData);
      break;
    }
    default: {
      ASSERT(0);
    }
  }
}

void convertNcharToDouble(const void *inData, void *outData) {
  char *tmp = taosMemoryMalloc(varDataTLen(inData));
  int   len = taosUcs4ToMbs((TdUcs4 *)varDataVal(inData), varDataLen(inData), tmp);
  if (len < 0) {
    sclError("castConvert taosUcs4ToMbs error 1");
  }

  tmp[len] = 0;

  double value = taosStr2Double(tmp, NULL);

  *((double *)outData) = value;
  taosMemoryFreeClear(tmp);
}

void convertBinaryToDouble(const void *inData, void *outData) {
  char *tmp = taosMemoryCalloc(1, varDataTLen(inData));
  if (tmp == NULL) {
    *((double *)outData) = 0.;
    return;
  }
  memcpy(tmp, varDataVal(inData), varDataLen(inData));
  double ret = taosStr2Double(tmp, NULL);
  taosMemoryFree(tmp);
  *((double *)outData) = ret;
}

typedef int64_t (*_getBigintValue_fn_t)(void *src, int32_t index);

int64_t getVectorBigintValue_TINYINT(void *src, int32_t index) { return (int64_t) * ((int8_t *)src + index); }
int64_t getVectorBigintValue_UTINYINT(void *src, int32_t index) { return (int64_t) * ((uint8_t *)src + index); }
int64_t getVectorBigintValue_SMALLINT(void *src, int32_t index) { return (int64_t) * ((int16_t *)src + index); }
int64_t getVectorBigintValue_USMALLINT(void *src, int32_t index) { return (int64_t) * ((uint16_t *)src + index); }
int64_t getVectorBigintValue_INT(void *src, int32_t index) { return (int64_t) * ((int32_t *)src + index); }
int64_t getVectorBigintValue_UINT(void *src, int32_t index) { return (int64_t) * ((uint32_t *)src + index); }
int64_t getVectorBigintValue_BIGINT(void *src, int32_t index) { return (int64_t) * ((int64_t *)src + index); }
int64_t getVectorBigintValue_UBIGINT(void *src, int32_t index) { return (int64_t) * ((uint64_t *)src + index); }
int64_t getVectorBigintValue_FLOAT(void *src, int32_t index) { return (int64_t) * ((float *)src + index); }
int64_t getVectorBigintValue_DOUBLE(void *src, int32_t index) { return (int64_t) * ((double *)src + index); }
int64_t getVectorBigintValue_BOOL(void *src, int32_t index) { return (int64_t) * ((bool *)src + index); }

int64_t getVectorBigintValue_JSON(void *src, int32_t index) {
  ASSERT(!colDataIsNull_var(((SColumnInfoData *)src), index));
  char  *data = colDataGetVarData((SColumnInfoData *)src, index);
  double out = 0;
  if (*data == TSDB_DATA_TYPE_NULL) {
    return 0;
  } else if (*data == TSDB_DATA_TYPE_NCHAR) {  // json inner type can not be BINARY
    convertNcharToDouble(data + CHAR_BYTES, &out);
  } else if (tTagIsJson(data)) {
    terrno = TSDB_CODE_QRY_JSON_NOT_SUPPORT_ERROR;
    return 0;
  } else {
    convertNumberToNumber(data + CHAR_BYTES, &out, *data, TSDB_DATA_TYPE_DOUBLE);
  }
  return (int64_t)out;
}

_getBigintValue_fn_t getVectorBigintValueFn(int32_t srcType) {
  _getBigintValue_fn_t p = NULL;
  if (srcType == TSDB_DATA_TYPE_TINYINT) {
    p = getVectorBigintValue_TINYINT;
  } else if (srcType == TSDB_DATA_TYPE_UTINYINT) {
    p = getVectorBigintValue_UTINYINT;
  } else if (srcType == TSDB_DATA_TYPE_SMALLINT) {
    p = getVectorBigintValue_SMALLINT;
  } else if (srcType == TSDB_DATA_TYPE_USMALLINT) {
    p = getVectorBigintValue_USMALLINT;
  } else if (srcType == TSDB_DATA_TYPE_INT) {
    p = getVectorBigintValue_INT;
  } else if (srcType == TSDB_DATA_TYPE_UINT) {
    p = getVectorBigintValue_UINT;
  } else if (srcType == TSDB_DATA_TYPE_BIGINT) {
    p = getVectorBigintValue_BIGINT;
  } else if (srcType == TSDB_DATA_TYPE_UBIGINT) {
    p = getVectorBigintValue_UBIGINT;
  } else if (srcType == TSDB_DATA_TYPE_FLOAT) {
    p = getVectorBigintValue_FLOAT;
  } else if (srcType == TSDB_DATA_TYPE_DOUBLE) {
    p = getVectorBigintValue_DOUBLE;
  } else if (srcType == TSDB_DATA_TYPE_TIMESTAMP) {
    p = getVectorBigintValue_BIGINT;
  } else if (srcType == TSDB_DATA_TYPE_BOOL) {
    p = getVectorBigintValue_BOOL;
  } else if (srcType == TSDB_DATA_TYPE_JSON) {
    p = getVectorBigintValue_JSON;
  } else if (srcType == TSDB_DATA_TYPE_NULL) {
    p = NULL;
  } else {
    ASSERT(0);
  }
  return p;
}

typedef void *(*_getValueAddr_fn_t)(void *src, int32_t index);

void *getVectorValueAddr_TINYINT(void *src, int32_t index) { return (void *)((int8_t *)src + index); }
void *getVectorValueAddr_UTINYINT(void *src, int32_t index) { return (void *)((uint8_t *)src + index); }
void *getVectorValueAddr_SMALLINT(void *src, int32_t index) { return (void *)((int16_t *)src + index); }
void *getVectorValueAddr_USMALLINT(void *src, int32_t index) { return (void *)((uint16_t *)src + index); }
void *getVectorValueAddr_INT(void *src, int32_t index) { return (void *)((int32_t *)src + index); }
void *getVectorValueAddr_UINT(void *src, int32_t index) { return (void *)((uint32_t *)src + index); }
void *getVectorValueAddr_BIGINT(void *src, int32_t index) { return (void *)((int64_t *)src + index); }
void *getVectorValueAddr_UBIGINT(void *src, int32_t index) { return (void *)((uint64_t *)src + index); }
void *getVectorValueAddr_FLOAT(void *src, int32_t index) { return (void *)((float *)src + index); }
void *getVectorValueAddr_DOUBLE(void *src, int32_t index) { return (void *)((double *)src + index); }
void *getVectorValueAddr_default(void *src, int32_t index) { return src; }
void *getVectorValueAddr_VAR(void *src, int32_t index) { return colDataGetData((SColumnInfoData *)src, index); }

_getValueAddr_fn_t getVectorValueAddrFn(int32_t srcType) {
<<<<<<< HEAD
  _getValueAddr_fn_t p = NULL;
  if (srcType == TSDB_DATA_TYPE_TINYINT) {
    p = getVectorValueAddr_TINYINT;
  } else if (srcType == TSDB_DATA_TYPE_UTINYINT) {
    p = getVectorValueAddr_UTINYINT;
  } else if (srcType == TSDB_DATA_TYPE_SMALLINT) {
    p = getVectorValueAddr_SMALLINT;
  } else if (srcType == TSDB_DATA_TYPE_USMALLINT) {
    p = getVectorValueAddr_USMALLINT;
  } else if (srcType == TSDB_DATA_TYPE_INT) {
    p = getVectorValueAddr_INT;
  } else if (srcType == TSDB_DATA_TYPE_UINT) {
    p = getVectorValueAddr_UINT;
  } else if (srcType == TSDB_DATA_TYPE_BIGINT) {
    p = getVectorValueAddr_BIGINT;
  } else if (srcType == TSDB_DATA_TYPE_UBIGINT) {
    p = getVectorValueAddr_UBIGINT;
  } else if (srcType == TSDB_DATA_TYPE_FLOAT) {
    p = getVectorValueAddr_FLOAT;
  } else if (srcType == TSDB_DATA_TYPE_DOUBLE) {
    p = getVectorValueAddr_DOUBLE;
  } else if (srcType == TSDB_DATA_TYPE_BINARY) {
    p = getVectorValueAddr_VAR;
  } else if (srcType == TSDB_DATA_TYPE_NCHAR) {
    p = getVectorValueAddr_VAR;
  } else {
    p = getVectorValueAddr_default;
  }
  return p;
=======
    _getValueAddr_fn_t p = NULL;
    if(srcType==TSDB_DATA_TYPE_TINYINT) {
        p = getVectorValueAddr_TINYINT;
    }else if(srcType==TSDB_DATA_TYPE_UTINYINT) {
        p = getVectorValueAddr_UTINYINT;
    }else if(srcType==TSDB_DATA_TYPE_SMALLINT) {
        p = getVectorValueAddr_SMALLINT;
    }else if(srcType==TSDB_DATA_TYPE_USMALLINT) {
        p = getVectorValueAddr_USMALLINT;
    }else if(srcType==TSDB_DATA_TYPE_INT) {
        p = getVectorValueAddr_INT;
    }else if(srcType==TSDB_DATA_TYPE_UINT) {
        p = getVectorValueAddr_UINT;
    }else if(srcType==TSDB_DATA_TYPE_BIGINT) {
        p = getVectorValueAddr_BIGINT;
    }else if(srcType==TSDB_DATA_TYPE_UBIGINT) {
        p = getVectorValueAddr_UBIGINT;
    }else if(srcType==TSDB_DATA_TYPE_FLOAT) {
        p = getVectorValueAddr_FLOAT;
    }else if(srcType==TSDB_DATA_TYPE_DOUBLE) {
        p = getVectorValueAddr_DOUBLE;
    }else if(srcType==TSDB_DATA_TYPE_BINARY) {
        p = getVectorValueAddr_VAR;
    }else if(srcType==TSDB_DATA_TYPE_NCHAR) {
        p = getVectorValueAddr_VAR;
    }else if(srcType==TSDB_DATA_TYPE_GEOMETRY) {
        p = getVectorValueAddr_VAR;
    }else {
        p = getVectorValueAddr_default;
    }
    return p;
>>>>>>> c62ad391
}

static FORCE_INLINE void varToTimestamp(char *buf, SScalarParam *pOut, int32_t rowIndex, int32_t *overflow) {
  int64_t value = 0;
  if (taosParseTime(buf, &value, strlen(buf), pOut->columnData->info.precision, tsDaylight) != TSDB_CODE_SUCCESS) {
    value = 0;
  }

  colDataSetInt64(pOut->columnData, rowIndex, &value);
}

static FORCE_INLINE void varToSigned(char *buf, SScalarParam *pOut, int32_t rowIndex, int32_t *overflow) {
  if (overflow) {
    int64_t minValue = tDataTypes[pOut->columnData->info.type].minValue;
    int64_t maxValue = tDataTypes[pOut->columnData->info.type].maxValue;
    int64_t value = (int64_t)taosStr2Int64(buf, NULL, 10);
    if (value > maxValue) {
      *overflow = 1;
      return;
    } else if (value < minValue) {
      *overflow = -1;
      return;
    } else {
      *overflow = 0;
    }
  }

  switch (pOut->columnData->info.type) {
    case TSDB_DATA_TYPE_TINYINT: {
      int8_t value = (int8_t)taosStr2Int8(buf, NULL, 10);

      colDataSetInt8(pOut->columnData, rowIndex, (int8_t *)&value);
      break;
    }
    case TSDB_DATA_TYPE_SMALLINT: {
      int16_t value = (int16_t)taosStr2Int16(buf, NULL, 10);
      colDataSetInt16(pOut->columnData, rowIndex, (int16_t *)&value);
      break;
    }
    case TSDB_DATA_TYPE_INT: {
      int32_t value = (int32_t)taosStr2Int32(buf, NULL, 10);
      colDataSetInt32(pOut->columnData, rowIndex, (int32_t *)&value);
      break;
    }
    case TSDB_DATA_TYPE_BIGINT: {
      int64_t value = (int64_t)taosStr2Int64(buf, NULL, 10);
      colDataSetInt64(pOut->columnData, rowIndex, (int64_t *)&value);
      break;
    }
  }
}

static FORCE_INLINE void varToUnsigned(char *buf, SScalarParam *pOut, int32_t rowIndex, int32_t *overflow) {
  if (overflow) {
    uint64_t minValue = (uint64_t)tDataTypes[pOut->columnData->info.type].minValue;
    uint64_t maxValue = (uint64_t)tDataTypes[pOut->columnData->info.type].maxValue;
    uint64_t value = (uint64_t)taosStr2UInt64(buf, NULL, 10);
    if (value > maxValue) {
      *overflow = 1;
      return;
    } else if (value < minValue) {
      *overflow = -1;
      return;
    } else {
      *overflow = 0;
    }
  }

  switch (pOut->columnData->info.type) {
    case TSDB_DATA_TYPE_UTINYINT: {
      uint8_t value = (uint8_t)taosStr2UInt8(buf, NULL, 10);
      colDataSetInt8(pOut->columnData, rowIndex, (int8_t *)&value);
      break;
    }
    case TSDB_DATA_TYPE_USMALLINT: {
      uint16_t value = (uint16_t)taosStr2UInt16(buf, NULL, 10);
      colDataSetInt16(pOut->columnData, rowIndex, (int16_t *)&value);
      break;
    }
    case TSDB_DATA_TYPE_UINT: {
      uint32_t value = (uint32_t)taosStr2UInt32(buf, NULL, 10);
      colDataSetInt32(pOut->columnData, rowIndex, (int32_t *)&value);
      break;
    }
    case TSDB_DATA_TYPE_UBIGINT: {
      uint64_t value = (uint64_t)taosStr2UInt64(buf, NULL, 10);
      colDataSetInt64(pOut->columnData, rowIndex, (int64_t *)&value);
      break;
    }
  }
}

static FORCE_INLINE void varToFloat(char *buf, SScalarParam *pOut, int32_t rowIndex, int32_t *overflow) {
  if (TSDB_DATA_TYPE_FLOAT == pOut->columnData->info.type) {
    float value = taosStr2Float(buf, NULL);
    colDataSetFloat(pOut->columnData, rowIndex, &value);
    return;
  }

  double value = taosStr2Double(buf, NULL);
  colDataSetDouble(pOut->columnData, rowIndex, &value);
}

static FORCE_INLINE void varToBool(char *buf, SScalarParam *pOut, int32_t rowIndex, int32_t *overflow) {
  int64_t value = taosStr2Int64(buf, NULL, 10);
  bool    v = (value != 0) ? true : false;
  colDataSetInt8(pOut->columnData, rowIndex, (int8_t *)&v);
}

// todo remove this malloc
static FORCE_INLINE void varToNchar(char *buf, SScalarParam *pOut, int32_t rowIndex, int32_t *overflow) {
  int32_t len = 0;
  int32_t inputLen = varDataLen(buf);
  int32_t outputMaxLen = (inputLen + 1) * TSDB_NCHAR_SIZE + VARSTR_HEADER_SIZE;

  char   *t = taosMemoryCalloc(1, outputMaxLen);
  int32_t ret =
      taosMbsToUcs4(varDataVal(buf), inputLen, (TdUcs4 *)varDataVal(t), outputMaxLen - VARSTR_HEADER_SIZE, &len);
  if (!ret) {
    sclError("failed to convert to NCHAR");
  }
  varDataSetLen(t, len);

  colDataSetVal(pOut->columnData, rowIndex, t, false);
  taosMemoryFree(t);
}

static FORCE_INLINE void ncharToVar(char *buf, SScalarParam *pOut, int32_t rowIndex, int32_t *overflow) {
  int32_t inputLen = varDataLen(buf);

  char   *t = taosMemoryCalloc(1, inputLen + VARSTR_HEADER_SIZE);
  int32_t len = taosUcs4ToMbs((TdUcs4 *)varDataVal(buf), varDataLen(buf), varDataVal(t));
  if (len < 0) {
    taosMemoryFree(t);
    return;
  }
  varDataSetLen(t, len);

  colDataSetVal(pOut->columnData, rowIndex, t, false);
  taosMemoryFree(t);
}

// TODO opt performance, tmp is not needed.
int32_t vectorConvertFromVarData(SSclVectorConvCtx *pCtx, int32_t *overflow) {
  bool vton = false;

  _bufConverteFunc func = NULL;
  if (TSDB_DATA_TYPE_BOOL == pCtx->outType) {
    func = varToBool;
  } else if (IS_SIGNED_NUMERIC_TYPE(pCtx->outType)) {
    func = varToSigned;
  } else if (IS_UNSIGNED_NUMERIC_TYPE(pCtx->outType)) {
    func = varToUnsigned;
  } else if (IS_FLOAT_TYPE(pCtx->outType)) {
    func = varToFloat;
  } else if (pCtx->outType == TSDB_DATA_TYPE_VARCHAR &&
             pCtx->inType == TSDB_DATA_TYPE_NCHAR) {  // nchar -> binary
    func = ncharToVar;
    vton = true;
  } else if (pCtx->outType == TSDB_DATA_TYPE_NCHAR &&
             pCtx->inType == TSDB_DATA_TYPE_VARCHAR) {  // binary -> nchar
    func = varToNchar;
    vton = true;
  } else if (TSDB_DATA_TYPE_TIMESTAMP == pCtx->outType) {
    func = varToTimestamp;
  } else {
    sclError("invalid convert outType:%d, inType:%d", pCtx->outType, pCtx->inType);
    return TSDB_CODE_APP_ERROR;
  }

  pCtx->pOut->numOfRows = pCtx->pIn->numOfRows;
  char* tmp = NULL;

  for (int32_t i = pCtx->startIndex; i <= pCtx->endIndex; ++i) {
    if (IS_HELPER_NULL(pCtx->pIn->columnData, i)) {
      colDataSetNULL(pCtx->pOut->columnData, i);
      continue;
    }

    char   *data = colDataGetVarData(pCtx->pIn->columnData, i);
    int32_t convertType = pCtx->inType;
    if (pCtx->inType == TSDB_DATA_TYPE_JSON) {
      if (*data == TSDB_DATA_TYPE_NCHAR) {
        data += CHAR_BYTES;
        convertType = TSDB_DATA_TYPE_NCHAR;
      } else if (tTagIsJson(data) || *data == TSDB_DATA_TYPE_NULL) {
        terrno = TSDB_CODE_QRY_JSON_NOT_SUPPORT_ERROR;
        return terrno;
      } else {
        convertNumberToNumber(data + CHAR_BYTES, colDataGetNumData(pCtx->pOut->columnData, i), *data, pCtx->outType);
        continue;
      }
    }

    int32_t bufSize = pCtx->pIn->columnData->info.bytes;
    if (tmp == NULL) {
      tmp = taosMemoryMalloc(bufSize);
      if (tmp == NULL) {
        sclError("out of memory in vectorConvertFromVarData");
        return TSDB_CODE_OUT_OF_MEMORY;
      }
    }

    if (vton) {
      memcpy(tmp, data, varDataTLen(data));
    } else {
      if (TSDB_DATA_TYPE_VARCHAR == convertType || TSDB_DATA_TYPE_GEOMETRY == convertType) {
        memcpy(tmp, varDataVal(data), varDataLen(data));
        tmp[varDataLen(data)] = 0;
      } else if (TSDB_DATA_TYPE_NCHAR == convertType) {
        // we need to convert it to native char string, and then perform the string to numeric data
        if (varDataLen(data) > bufSize) {
          sclError("castConvert convert buffer size too small");
          taosMemoryFreeClear(tmp);
          return TSDB_CODE_APP_ERROR;
        }

        int len = taosUcs4ToMbs((TdUcs4 *)varDataVal(data), varDataLen(data), tmp);
        if (len < 0) {
          sclError("castConvert taosUcs4ToMbs error 1");
          taosMemoryFreeClear(tmp);
          return TSDB_CODE_APP_ERROR;
        }

        tmp[len] = 0;
      }
    }

    (*func)(tmp, pCtx->pOut, i, overflow);
  }

  if (tmp != NULL) {
    taosMemoryFreeClear(tmp);
  }
  return TSDB_CODE_SUCCESS;
}

double getVectorDoubleValue_JSON(void *src, int32_t index) {
  char  *data = colDataGetVarData((SColumnInfoData *)src, index);
  double out = 0;
  if (*data == TSDB_DATA_TYPE_NULL) {
    return out;
  } else if (*data == TSDB_DATA_TYPE_NCHAR) {  // json inner type can not be BINARY
    convertNcharToDouble(data + CHAR_BYTES, &out);
  } else if (tTagIsJson(data)) {
    terrno = TSDB_CODE_QRY_JSON_NOT_SUPPORT_ERROR;
    return 0;
  } else {
    convertNumberToNumber(data + CHAR_BYTES, &out, *data, TSDB_DATA_TYPE_DOUBLE);
  }
  return out;
}

void *ncharTobinary(void *buf) {  // todo need to remove , if tobinary is nchar
  int32_t inputLen = varDataTLen(buf);

  void   *t = taosMemoryCalloc(1, inputLen);
  int32_t len = taosUcs4ToMbs((TdUcs4 *)varDataVal(buf), varDataLen(buf), varDataVal(t));
  if (len < 0) {
    sclError("charset:%s to %s. val:%s convert ncharTobinary failed.", DEFAULT_UNICODE_ENCODEC, tsCharset,
             (char *)varDataVal(buf));
    taosMemoryFree(t);
    return NULL;
  }
  varDataSetLen(t, len);
  return t;
}

bool convertJsonValue(__compar_fn_t *fp, int32_t optr, int8_t typeLeft, int8_t typeRight, char **pLeftData,
                      char **pRightData, void *pLeftOut, void *pRightOut, bool *isNull, bool *freeLeft,
                      bool *freeRight) {
  if (optr == OP_TYPE_JSON_CONTAINS) {
    return true;
  }

  if (typeLeft != TSDB_DATA_TYPE_JSON && typeRight != TSDB_DATA_TYPE_JSON) {
    return true;
  }

  if (typeLeft == TSDB_DATA_TYPE_JSON) {
    if (tTagIsJson(*pLeftData)) {
      terrno = TSDB_CODE_QRY_JSON_NOT_SUPPORT_ERROR;
      return false;
    }
    typeLeft = **pLeftData;
    (*pLeftData)++;
  }
  if (typeRight == TSDB_DATA_TYPE_JSON) {
    if (tTagIsJson(*pRightData)) {
      terrno = TSDB_CODE_QRY_JSON_NOT_SUPPORT_ERROR;
      return false;
    }
    typeRight = **pRightData;
    (*pRightData)++;
  }

<<<<<<< HEAD
  if (optr == OP_TYPE_LIKE || optr == OP_TYPE_NOT_LIKE || optr == OP_TYPE_MATCH || optr == OP_TYPE_NMATCH) {
    if (typeLeft != TSDB_DATA_TYPE_NCHAR && typeLeft != TSDB_DATA_TYPE_BINARY) {
=======
  if(optr == OP_TYPE_LIKE || optr == OP_TYPE_NOT_LIKE || optr == OP_TYPE_MATCH || optr == OP_TYPE_NMATCH){
    if(typeLeft != TSDB_DATA_TYPE_NCHAR && typeLeft != TSDB_DATA_TYPE_BINARY && typeLeft != TSDB_DATA_TYPE_GEOMETRY){
>>>>>>> c62ad391
      return false;
    }
  }

  // if types can not comparable
  if ((IS_NUMERIC_TYPE(typeLeft) && !IS_NUMERIC_TYPE(typeRight)) ||
      (IS_NUMERIC_TYPE(typeRight) && !IS_NUMERIC_TYPE(typeLeft)) ||
      (IS_VAR_DATA_TYPE(typeLeft) && !IS_VAR_DATA_TYPE(typeRight)) ||
      (IS_VAR_DATA_TYPE(typeRight) && !IS_VAR_DATA_TYPE(typeLeft)) ||
      ((typeLeft == TSDB_DATA_TYPE_BOOL) && (typeRight != TSDB_DATA_TYPE_BOOL)) ||
      ((typeRight == TSDB_DATA_TYPE_BOOL) && (typeLeft != TSDB_DATA_TYPE_BOOL)))
    return false;

  if (typeLeft == TSDB_DATA_TYPE_NULL || typeRight == TSDB_DATA_TYPE_NULL) {
    *isNull = true;
    return true;
  }
  int8_t type = vectorGetConvertType(typeLeft, typeRight);

  if (type == 0) {
    *fp = filterGetCompFunc(typeLeft, optr);
    return true;
  }

  *fp = filterGetCompFunc(type, optr);

<<<<<<< HEAD
  if (IS_NUMERIC_TYPE(type)) {
    if (typeLeft == TSDB_DATA_TYPE_NCHAR ||
        typeLeft == TSDB_DATA_TYPE_VARCHAR) {
      return false;
    } else if (typeLeft != type) {
=======
  if(IS_NUMERIC_TYPE(type)){
    if(typeLeft == TSDB_DATA_TYPE_NCHAR) {
      ASSERT(0);
//      convertNcharToDouble(*pLeftData, pLeftOut);
//      *pLeftData = pLeftOut;
    } else if(typeLeft == TSDB_DATA_TYPE_BINARY || typeLeft == TSDB_DATA_TYPE_GEOMETRY) {
      ASSERT(0);
//      convertBinaryToDouble(*pLeftData, pLeftOut);
//      *pLeftData = pLeftOut;
    } else if(typeLeft != type) {
>>>>>>> c62ad391
      convertNumberToNumber(*pLeftData, pLeftOut, typeLeft, type);
      *pLeftData = pLeftOut;
    }

<<<<<<< HEAD
    if (typeRight == TSDB_DATA_TYPE_NCHAR ||
        typeRight == TSDB_DATA_TYPE_VARCHAR) {
      return false;
    } else if (typeRight != type) {
      convertNumberToNumber(*pRightData, pRightOut, typeRight, type);
      *pRightData = pRightOut;
    }
  } else if (type == TSDB_DATA_TYPE_BINARY) {
    if (typeLeft == TSDB_DATA_TYPE_NCHAR) {
=======
    if(typeRight == TSDB_DATA_TYPE_NCHAR) {
      ASSERT(0);
//      convertNcharToDouble(*pRightData, pRightOut);
//      *pRightData = pRightOut;
    } else if(typeRight == TSDB_DATA_TYPE_BINARY || typeLeft == TSDB_DATA_TYPE_GEOMETRY) {
      ASSERT(0);
//      convertBinaryToDouble(*pRightData, pRightOut);
//      *pRightData = pRightOut;
    } else if(typeRight != type) {
      convertNumberToNumber(*pRightData, pRightOut, typeRight, type);
      *pRightData = pRightOut;
    }
  }else if(type == TSDB_DATA_TYPE_BINARY || typeLeft == TSDB_DATA_TYPE_GEOMETRY){
    if(typeLeft == TSDB_DATA_TYPE_NCHAR){
>>>>>>> c62ad391
      *pLeftData = ncharTobinary(*pLeftData);
      *freeLeft = true;
    }
    if (typeRight == TSDB_DATA_TYPE_NCHAR) {
      *pRightData = ncharTobinary(*pRightData);
      *freeRight = true;
    }
  } else {
    return false;
  }

  return true;
}

int32_t vectorConvertToVarData(SSclVectorConvCtx *pCtx) {
  SColumnInfoData *pInputCol = pCtx->pIn->columnData;
  SColumnInfoData *pOutputCol = pCtx->pOut->columnData;
  char             tmp[128] = {0};

  if (IS_SIGNED_NUMERIC_TYPE(pCtx->inType) || pCtx->inType == TSDB_DATA_TYPE_BOOL ||
      pCtx->inType == TSDB_DATA_TYPE_TIMESTAMP) {
    for (int32_t i = pCtx->startIndex; i <= pCtx->endIndex; ++i) {
      if (colDataIsNull_f(pInputCol->nullbitmap, i)) {
        colDataSetNULL(pOutputCol, i);
        continue;
      }

      int64_t value = 0;
      GET_TYPED_DATA(value, int64_t, pCtx->inType, colDataGetData(pInputCol, i));
      int32_t len = sprintf(varDataVal(tmp), "%" PRId64, value);
      varDataLen(tmp) = len;
      if (pCtx->outType == TSDB_DATA_TYPE_NCHAR) {
        varToNchar(tmp, pCtx->pOut, i, NULL);
      } else {
        colDataSetVal(pOutputCol, i, (char *)tmp, false);
      }
    }
  } else if (IS_UNSIGNED_NUMERIC_TYPE(pCtx->inType)) {
    for (int32_t i = pCtx->startIndex; i <= pCtx->endIndex; ++i) {
      if (colDataIsNull_f(pInputCol->nullbitmap, i)) {
        colDataSetNULL(pOutputCol, i);
        continue;
      }

      uint64_t value = 0;
      GET_TYPED_DATA(value, uint64_t, pCtx->inType, colDataGetData(pInputCol, i));
      int32_t len = sprintf(varDataVal(tmp), "%" PRIu64, value);
      varDataLen(tmp) = len;
      if (pCtx->outType == TSDB_DATA_TYPE_NCHAR) {
        varToNchar(tmp, pCtx->pOut, i, NULL);
      } else {
        colDataSetVal(pOutputCol, i, (char *)tmp, false);
      }
    }
  } else if (IS_FLOAT_TYPE(pCtx->inType)) {
    for (int32_t i = pCtx->startIndex; i <= pCtx->endIndex; ++i) {
      if (colDataIsNull_f(pInputCol->nullbitmap, i)) {
        colDataSetNULL(pOutputCol, i);
        continue;
      }

      double value = 0;
      GET_TYPED_DATA(value, double, pCtx->inType, colDataGetData(pInputCol, i));
      int32_t len = sprintf(varDataVal(tmp), "%lf", value);
      varDataLen(tmp) = len;
      if (pCtx->outType == TSDB_DATA_TYPE_NCHAR) {
        varToNchar(tmp, pCtx->pOut, i, NULL);
      } else {
        colDataSetVal(pOutputCol, i, (char *)tmp, false);
      }
    }
  } else {
    sclError("not supported input type:%d", pCtx->inType);
    return TSDB_CODE_APP_ERROR;
  }

  return TSDB_CODE_SUCCESS;
}

// TODO opt performance
int32_t vectorConvertSingleColImpl(const SScalarParam *pIn, SScalarParam *pOut, int32_t *overflow, int32_t startIndex,
                                   int32_t numOfRows) {
  SColumnInfoData *pInputCol = pIn->columnData;
  SColumnInfoData *pOutputCol = pOut->columnData;

  if (NULL == pInputCol) {
    sclError("input column is NULL, hashFilter %p", pIn->pHashFilter);
    return TSDB_CODE_APP_ERROR;
  }

  int32_t           rstart = (startIndex >= 0 && startIndex < pIn->numOfRows) ? startIndex : 0;
  int32_t           rend = numOfRows > 0 ? rstart + numOfRows - 1 : rstart + pIn->numOfRows - 1;
  SSclVectorConvCtx cCtx = {pIn, pOut, rstart, rend, pInputCol->info.type, pOutputCol->info.type};

  if (IS_VAR_DATA_TYPE(cCtx.inType)) {
    return vectorConvertFromVarData(&cCtx, overflow);
  }

  if (overflow) {
    if (1 != pIn->numOfRows) {
      sclError("invalid numOfRows %d", pIn->numOfRows);
      return TSDB_CODE_APP_ERROR;
    }

    pOut->numOfRows = 0;

    if (IS_SIGNED_NUMERIC_TYPE(cCtx.outType)) {
      int64_t minValue = tDataTypes[cCtx.outType].minValue;
      int64_t maxValue = tDataTypes[cCtx.outType].maxValue;

      double value = 0;
      GET_TYPED_DATA(value, double, cCtx.inType, colDataGetData(pInputCol, 0));

      if (value > maxValue) {
        *overflow = 1;
        return TSDB_CODE_SUCCESS;
      } else if (value < minValue) {
        *overflow = -1;
        return TSDB_CODE_SUCCESS;
      } else {
        *overflow = 0;
      }
    } else if (IS_UNSIGNED_NUMERIC_TYPE(cCtx.outType)) {
      uint64_t minValue = (uint64_t)tDataTypes[cCtx.outType].minValue;
      uint64_t maxValue = (uint64_t)tDataTypes[cCtx.outType].maxValue;

      double value = 0;
      GET_TYPED_DATA(value, double, cCtx.inType, colDataGetData(pInputCol, 0));

      if (value > maxValue) {
        *overflow = 1;
        return TSDB_CODE_SUCCESS;
      } else if (value < minValue) {
        *overflow = -1;
        return TSDB_CODE_SUCCESS;
      } else {
        *overflow = 0;
      }
    }
  }

  pOut->numOfRows = pIn->numOfRows;
  switch (cCtx.outType) {
    case TSDB_DATA_TYPE_BOOL: {
      for (int32_t i = cCtx.startIndex; i <= cCtx.endIndex; ++i) {
        if (colDataIsNull_f(pInputCol->nullbitmap, i)) {
          colDataSetNULL(pOutputCol, i);
          continue;
        }

        bool value = 0;
        GET_TYPED_DATA(value, bool, cCtx.inType, colDataGetData(pInputCol, i));
        colDataSetInt8(pOutputCol, i, (int8_t *)&value);
      }
      break;
    }
    case TSDB_DATA_TYPE_TINYINT: {
      for (int32_t i = cCtx.startIndex; i <= cCtx.endIndex; ++i) {
        if (colDataIsNull_f(pInputCol->nullbitmap, i)) {
          colDataSetNULL(pOutputCol, i);
          continue;
        }

        int8_t value = 0;
        GET_TYPED_DATA(value, int8_t, cCtx.inType, colDataGetData(pInputCol, i));
        colDataSetInt8(pOutputCol, i, (int8_t *)&value);
      }
      break;
    }
    case TSDB_DATA_TYPE_SMALLINT: {
      for (int32_t i = cCtx.startIndex; i <= cCtx.endIndex; ++i) {
        if (colDataIsNull_f(pInputCol->nullbitmap, i)) {
          colDataSetNULL(pOutputCol, i);
          continue;
        }

        int16_t value = 0;
        GET_TYPED_DATA(value, int16_t, cCtx.inType, colDataGetData(pInputCol, i));
        colDataSetInt16(pOutputCol, i, (int16_t *)&value);
      }
      break;
    }
    case TSDB_DATA_TYPE_INT: {
      for (int32_t i = cCtx.startIndex; i <= cCtx.endIndex; ++i) {
        if (colDataIsNull_f(pInputCol->nullbitmap, i)) {
          colDataSetNULL(pOutputCol, i);
          continue;
        }

        int32_t value = 0;
        GET_TYPED_DATA(value, int32_t, cCtx.inType, colDataGetData(pInputCol, i));
        colDataSetInt32(pOutputCol, i, (int32_t *)&value);
      }
      break;
    }
    case TSDB_DATA_TYPE_BIGINT:
    case TSDB_DATA_TYPE_TIMESTAMP: {
      for (int32_t i = cCtx.startIndex; i <= cCtx.endIndex; ++i) {
        if (colDataIsNull_f(pInputCol->nullbitmap, i)) {
          colDataSetNULL(pOutputCol, i);
          continue;
        }

        int64_t value = 0;
        GET_TYPED_DATA(value, int64_t, cCtx.inType, colDataGetData(pInputCol, i));
        colDataSetInt64(pOutputCol, i, (int64_t *)&value);
      }
      break;
    }
    case TSDB_DATA_TYPE_UTINYINT: {
      for (int32_t i = cCtx.startIndex; i <= cCtx.endIndex; ++i) {
        if (colDataIsNull_f(pInputCol->nullbitmap, i)) {
          colDataSetNULL(pOutputCol, i);
          continue;
        }

        uint8_t value = 0;
        GET_TYPED_DATA(value, uint8_t, cCtx.inType, colDataGetData(pInputCol, i));
        colDataSetInt8(pOutputCol, i, (int8_t *)&value);
      }
      break;
    }
    case TSDB_DATA_TYPE_USMALLINT: {
      for (int32_t i = cCtx.startIndex; i <= cCtx.endIndex; ++i) {
        if (colDataIsNull_f(pInputCol->nullbitmap, i)) {
          colDataSetNULL(pOutputCol, i);
          continue;
        }

        uint16_t value = 0;
        GET_TYPED_DATA(value, uint16_t, cCtx.inType, colDataGetData(pInputCol, i));
        colDataSetInt16(pOutputCol, i, (int16_t *)&value);
      }
      break;
    }
    case TSDB_DATA_TYPE_UINT: {
      for (int32_t i = cCtx.startIndex; i <= cCtx.endIndex; ++i) {
        if (colDataIsNull_f(pInputCol->nullbitmap, i)) {
          colDataSetNULL(pOutputCol, i);
          continue;
        }

        uint32_t value = 0;
        GET_TYPED_DATA(value, uint32_t, cCtx.inType, colDataGetData(pInputCol, i));
        colDataSetInt32(pOutputCol, i, (int32_t *)&value);
      }
      break;
    }
    case TSDB_DATA_TYPE_UBIGINT: {
      for (int32_t i = cCtx.startIndex; i <= cCtx.endIndex; ++i) {
        if (colDataIsNull_f(pInputCol->nullbitmap, i)) {
          colDataSetNULL(pOutputCol, i);
          continue;
        }

        uint64_t value = 0;
        GET_TYPED_DATA(value, uint64_t, cCtx.inType, colDataGetData(pInputCol, i));
        colDataSetInt64(pOutputCol, i, (int64_t *)&value);
      }
      break;
    }
    case TSDB_DATA_TYPE_FLOAT: {
      for (int32_t i = cCtx.startIndex; i <= cCtx.endIndex; ++i) {
        if (colDataIsNull_f(pInputCol->nullbitmap, i)) {
          colDataSetNULL(pOutputCol, i);
          continue;
        }

        float value = 0;
        GET_TYPED_DATA(value, float, cCtx.inType, colDataGetData(pInputCol, i));
        colDataSetFloat(pOutputCol, i, (float *)&value);
      }
      break;
    }
    case TSDB_DATA_TYPE_DOUBLE: {
      for (int32_t i = cCtx.startIndex; i <= cCtx.endIndex; ++i) {
        if (colDataIsNull_f(pInputCol->nullbitmap, i)) {
          colDataSetNULL(pOutputCol, i);
          continue;
        }

        double value = 0;
        GET_TYPED_DATA(value, double, cCtx.inType, colDataGetData(pInputCol, i));
        colDataSetDouble(pOutputCol, i, (double *)&value);
      }
      break;
    }
    case TSDB_DATA_TYPE_BINARY:
<<<<<<< HEAD
    case TSDB_DATA_TYPE_NCHAR: {
      return vectorConvertToVarData(&cCtx);
=======
    case TSDB_DATA_TYPE_NCHAR:
    case TSDB_DATA_TYPE_GEOMETRY: {
      return vectorConvertToVarData(pIn, pOut, inType, outType);
>>>>>>> c62ad391
    }
    default:
      sclError("invalid convert output type:%d", cCtx.outType);
      return TSDB_CODE_APP_ERROR;
  }

  return TSDB_CODE_SUCCESS;
}

<<<<<<< HEAD
int8_t gConvertTypes[TSDB_DATA_TYPE_BLOB + 1][TSDB_DATA_TYPE_BLOB + 1] = {
    /*         NULL BOOL TINY SMAL INT  BIG  FLOA DOUB VARC TIME NCHA UTIN USMA UINT UBIG JSON VARB DECI BLOB */
    /*NULL*/ 0, 0, 0, 0, 0, 0, 0, 0, 0, 0, 0, 0,  0,  0,  0,  0, 0, 0, 0,
    /*BOOL*/ 0, 0, 2, 3, 4, 5, 6, 7, 5, 9, 7, 11, 12, 13, 14, 0, 7, 0, 0,
    /*TINY*/ 0, 0, 0, 3, 4, 5, 6, 7, 5, 9, 7, 3,  4,  5,  7,  0, 7, 0, 0,
    /*SMAL*/ 0, 0, 0, 0, 4, 5, 6, 7, 5, 9, 7, 3,  4,  5,  7,  0, 7, 0, 0,
    /*INT */ 0, 0, 0, 0, 0, 5, 6, 7, 5, 9, 7, 4,  4,  5,  7,  0, 7, 0, 0,
    /*BIGI*/ 0, 0, 0, 0, 0, 0, 6, 7, 5, 9, 7, 5,  5,  5,  7,  0, 7, 0, 0,
    /*FLOA*/ 0, 0, 0, 0, 0, 0, 0, 7, 7, 6, 7, 6,  6,  6,  6,  0, 7, 0, 0,
    /*DOUB*/ 0, 0, 0, 0, 0, 0, 0, 0, 7, 7, 7, 7,  7,  7,  7,  0, 7, 0, 0,
    /*VARC*/ 0, 0, 0, 0, 0, 0, 0, 0, 0, 9, 8, 7,  7,  7,  7,  0, 0, 0, 0,
    /*TIME*/ 0, 0, 0, 0, 0, 0, 0, 0, 0, 0, 9, 9,  9,  9,  7,  0, 7, 0, 0,
    /*NCHA*/ 0, 0, 0, 0, 0, 0, 0, 0, 0, 0, 0, 7,  7,  7,  7,  0, 0, 0, 0,
    /*UTIN*/ 0, 0, 0, 0, 0, 0, 0, 0, 0, 0, 0, 0,  12, 13, 14, 0, 7, 0, 0,
    /*USMA*/ 0, 0, 0, 0, 0, 0, 0, 0, 0, 0, 0, 0,  0,  13, 14, 0, 7, 0, 0,
    /*UINT*/ 0, 0, 0, 0, 0, 0, 0, 0, 0, 0, 0, 0,  0,  0,  14, 0, 7, 0, 0,
    /*UBIG*/ 0, 0, 0, 0, 0, 0, 0, 0, 0, 0, 0, 0,  0,  0,  0,  0, 7, 0, 0,
    /*JSON*/ 0, 0, 0, 0, 0, 0, 0, 0, 0, 0, 0, 0,  0,  0,  0,  0, 0, 0, 0,
    /*VARB*/ 0, 0, 0, 0, 0, 0, 0, 0, 0, 0, 0, 0,  0,  0,  0,  0, 0, 0, 0,
    /*DECI*/ 0, 0, 0, 0, 0, 0, 0, 0, 0, 0, 0, 0,  0,  0,  0,  0, 0, 0, 0,
    /*BLOB*/ 0, 0, 0, 0, 0, 0, 0, 0, 0, 0, 0, 0,  0,  0,  0,  0, 0, 0, 0};
=======


int8_t gConvertTypes[TSDB_DATA_TYPE_BLOB+1][TSDB_DATA_TYPE_BLOB+1] = {
/*         NULL BOOL TINY SMAL INT  BIG  FLOA DOUB VARC TIME NCHA UTIN USMA UINT UBIG JSON GEOM VARB DECI BLOB */
/*NULL*/   0,   0,   0,   0,   0,   0,   0,   0,   0,   0,   0,   0,   0,   0,   0,   0,   0,   0,   0,   0,
/*BOOL*/   0,   0,   2,   3,   4,   5,   6,   7,   7,   9,   7,   11,  12,  13,  14,  0,   0,   7,   0,   0,
/*TINY*/   0,   0,   0,   3,   4,   5,   6,   7,   7,   9,   7,   3,   4,   5,   7,   0,   0,   7,   0,   0,
/*SMAL*/   0,   0,   0,   0,   4,   5,   6,   7,   7,   9,   7,   3,   4,   5,   7,   0,   0,   7,   0,   0,
/*INT */   0,   0,   0,   0,   0,   5,   6,   7,   7,   9,   7,   4,   4,   5,   7,   0,   0,   7,   0,   0,
/*BIGI*/   0,   0,   0,   0,   0,   0,   6,   7,   7,   9,   7,   5,   5,   5,   7,   0,   0,   7,   0,   0,
/*FLOA*/   0,   0,   0,   0,   0,   0,   0,   7,   7,   6,   7,   6,   6,   6,   6,   0,   0,   7,   0,   0,
/*DOUB*/   0,   0,   0,   0,   0,   0,   0,   0,   7,   7,   7,   7,   7,   7,   7,   0,   0,   7,   0,   0,
/*VARC*/   0,   0,   0,   0,   0,   0,   0,   0,   0,   9,   8,   7,   7,   7,   7,   0,   0,   0,   0,   0,
/*TIME*/   0,   0,   0,   0,   0,   0,   0,   0,   0,   0,   9,   9,   9,   9,   7,   0,   0,   7,   0,   0,
/*NCHA*/   0,   0,   0,   0,   0,   0,   0,   0,   0,   0,   0,   7,   7,   7,   7,   0,   0,   0,   0,   0,
/*UTIN*/   0,   0,   0,   0,   0,   0,   0,   0,   0,   0,   0,   0,   12,  13,  14,  0,   0,   7,   0,   0,
/*USMA*/   0,   0,   0,   0,   0,   0,   0,   0,   0,   0,   0,   0,   0,   13,  14,  0,   0,   7,   0,   0,
/*UINT*/   0,   0,   0,   0,   0,   0,   0,   0,   0,   0,   0,   0,   0,   0,   14,  0,   0,   7,   0,   0,
/*UBIG*/   0,   0,   0,   0,   0,   0,   0,   0,   0,   0,   0,   0,   0,   0,   0,   0,   0,   7,   0,   0,
/*JSON*/   0,   0,   0,   0,   0,   0,   0,   0,   0,   0,   0,   0,   0,   0,   0,   0,   0,   0,   0,   0,
/*GEOM*/   0,   0,   0,   0,   0,   0,   0,   0,   0,   0,   0,   0,   0,   0,   7,   0,   0,   0,   0,   0,
/*VARB*/   0,   0,   0,   0,   0,   0,   0,   0,   0,   0,   0,   0,   0,   0,   0,   0,   0,   0,   0,   0,
/*DECI*/   0,   0,   0,   0,   0,   0,   0,   0,   0,   0,   0,   0,   0,   0,   0,   0,   0,   0,   0,   0,
/*BLOB*/   0,   0,   0,   0,   0,   0,   0,   0,   0,   0,   0,   0,   0,   0,   0,   0,   0,   0,   0,   0
};
>>>>>>> c62ad391

int32_t vectorGetConvertType(int32_t type1, int32_t type2) {
  if (type1 == type2) {
    return 0;
  }

  if (type1 < type2) {
    return gConvertTypes[type1][type2];
  }

  return gConvertTypes[type2][type1];
}

int32_t vectorConvertSingleCol(SScalarParam *input, SScalarParam *output, int32_t type, int32_t startIndex,
                               int32_t numOfRows) {
  output->numOfRows = input->numOfRows;

  SDataType t = {.type = type};
  t.bytes = IS_VAR_DATA_TYPE(t.type)? input->columnData->info.bytes:tDataTypes[type].bytes;
  t.precision = input->columnData->info.precision;

  int32_t code = sclCreateColumnInfoData(&t, input->numOfRows, output);
  if (code != TSDB_CODE_SUCCESS) {
    return TSDB_CODE_OUT_OF_MEMORY;
  }

  code = vectorConvertSingleColImpl(input, output, NULL, startIndex, numOfRows);
  if (code) {
    return code;
  }

  return TSDB_CODE_SUCCESS;
}

int32_t vectorConvertCols(SScalarParam *pLeft, SScalarParam *pRight, SScalarParam *pLeftOut, SScalarParam *pRightOut,
                          int32_t startIndex, int32_t numOfRows) {
  int32_t leftType = GET_PARAM_TYPE(pLeft);
  int32_t rightType = GET_PARAM_TYPE(pRight);
  if (leftType == rightType) {
    return TSDB_CODE_SUCCESS;
  }

  int8_t  type = 0;
  int32_t code = 0;

  SScalarParam *param1 = NULL, *paramOut1 = NULL;
  SScalarParam *param2 = NULL, *paramOut2 = NULL;

  // always convert least data
  if (IS_VAR_DATA_TYPE(leftType) && IS_VAR_DATA_TYPE(rightType) && (pLeft->numOfRows != pRight->numOfRows) &&
      leftType != TSDB_DATA_TYPE_JSON && rightType != TSDB_DATA_TYPE_JSON) {
    param1 = pLeft;
    param2 = pRight;
    paramOut1 = pLeftOut;
    paramOut2 = pRightOut;

    if (pLeft->numOfRows > pRight->numOfRows) {
      type = leftType;
    } else {
      type = rightType;
    }
  } else {
    // we only define half value in the convert-matrix, so make sure param1 always less equal than param2
    if (leftType < rightType) {
      param1 = pLeft;
      param2 = pRight;
      paramOut1 = pLeftOut;
      paramOut2 = pRightOut;
    } else {
      param1 = pRight;
      param2 = pLeft;
      paramOut1 = pRightOut;
      paramOut2 = pLeftOut;
    }

    type = vectorGetConvertType(GET_PARAM_TYPE(param1), GET_PARAM_TYPE(param2));
    if (0 == type) {
      return TSDB_CODE_SUCCESS;
    }
  }

  if (type != GET_PARAM_TYPE(param1)) {
    code = vectorConvertSingleCol(param1, paramOut1, type, startIndex, numOfRows);
    if (code) {
      return code;
    }
  }

  if (type != GET_PARAM_TYPE(param2)) {
    code = vectorConvertSingleCol(param2, paramOut2, type, startIndex, numOfRows);
    if (code) {
      return code;
    }
  }

  return TSDB_CODE_SUCCESS;
}

enum {
  VECTOR_DO_CONVERT = 0x1,
  VECTOR_UN_CONVERT = 0x2,
};

// TODO not correct for descending order scan
static void vectorMathAddHelper(SColumnInfoData *pLeftCol, SColumnInfoData *pRightCol, SColumnInfoData *pOutputCol,
                                int32_t numOfRows, int32_t step, int32_t i) {
  _getDoubleValue_fn_t getVectorDoubleValueFnLeft = getVectorDoubleValueFn(pLeftCol->info.type);
  _getDoubleValue_fn_t getVectorDoubleValueFnRight = getVectorDoubleValueFn(pRightCol->info.type);

  double *output = (double *)pOutputCol->pData;

  if (IS_HELPER_NULL(pRightCol, 0)) {  // Set pLeft->numOfRows NULL value
    colDataSetNNULL(pOutputCol, 0, numOfRows);
  } else {
    for (; i >= 0 && i < numOfRows; i += step, output += 1) {
      if (IS_HELPER_NULL(pLeftCol, i)) {
        colDataSetNULL(pOutputCol, i);
        continue;  // TODO set null or ignore
      }
      *output = getVectorDoubleValueFnLeft(LEFT_COL, i) + getVectorDoubleValueFnRight(RIGHT_COL, 0);
    }
  }
}

static void vectorMathTsAddHelper(SColumnInfoData *pLeftCol, SColumnInfoData *pRightCol, SColumnInfoData *pOutputCol,
                                  int32_t numOfRows, int32_t step, int32_t i) {
  _getBigintValue_fn_t getVectorBigintValueFnLeft = getVectorBigintValueFn(pLeftCol->info.type);
  _getBigintValue_fn_t getVectorBigintValueFnRight = getVectorBigintValueFn(pRightCol->info.type);

  int64_t *output = (int64_t *)pOutputCol->pData;

  if (IS_HELPER_NULL(pRightCol, 0)) {  // Set pLeft->numOfRows NULL value
    colDataSetNNULL(pOutputCol, 0, numOfRows);
  } else {
    for (; i >= 0 && i < numOfRows; i += step, output += 1) {
      if (IS_HELPER_NULL(pLeftCol, i)) {
        colDataSetNULL(pOutputCol, i);
        continue;  // TODO set null or ignore
      }
      *output =
          taosTimeAdd(getVectorBigintValueFnLeft(pLeftCol->pData, i), getVectorBigintValueFnRight(pRightCol->pData, 0),
                      pRightCol->info.scale, pRightCol->info.precision);
    }
  }
}

static SColumnInfoData *vectorConvertVarToDouble(SScalarParam *pInput, int32_t *converted) {
  SScalarParam     output = {0};
  SColumnInfoData *pCol = pInput->columnData;

  if (IS_VAR_DATA_TYPE(pCol->info.type) && pCol->info.type != TSDB_DATA_TYPE_JSON) {
    int32_t code = vectorConvertSingleCol(pInput, &output, TSDB_DATA_TYPE_DOUBLE, -1, -1);
    if (code != TSDB_CODE_SUCCESS) {
      terrno = code;
      return NULL;
    }

    *converted = VECTOR_DO_CONVERT;

    return output.columnData;
  }

  *converted = VECTOR_UN_CONVERT;

  return pInput->columnData;
}

static void doReleaseVec(SColumnInfoData *pCol, int32_t type) {
  if (type == VECTOR_DO_CONVERT) {
    colDataDestroy(pCol);
    taosMemoryFree(pCol);
  }
}

void vectorMathAdd(SScalarParam *pLeft, SScalarParam *pRight, SScalarParam *pOut, int32_t _ord) {
  SColumnInfoData *pOutputCol = pOut->columnData;

  int32_t i = ((_ord) == TSDB_ORDER_ASC) ? 0 : TMAX(pLeft->numOfRows, pRight->numOfRows) - 1;
  int32_t step = ((_ord) == TSDB_ORDER_ASC) ? 1 : -1;

  pOut->numOfRows = TMAX(pLeft->numOfRows, pRight->numOfRows);

  int32_t          leftConvert = 0, rightConvert = 0;
  SColumnInfoData *pLeftCol = vectorConvertVarToDouble(pLeft, &leftConvert);
  SColumnInfoData *pRightCol = vectorConvertVarToDouble(pRight, &rightConvert);

  if ((GET_PARAM_TYPE(pLeft) == TSDB_DATA_TYPE_TIMESTAMP && IS_INTEGER_TYPE(GET_PARAM_TYPE(pRight))) ||
      (GET_PARAM_TYPE(pRight) == TSDB_DATA_TYPE_TIMESTAMP && IS_INTEGER_TYPE(GET_PARAM_TYPE(pLeft))) ||
      (GET_PARAM_TYPE(pLeft) == TSDB_DATA_TYPE_TIMESTAMP && GET_PARAM_TYPE(pRight) == TSDB_DATA_TYPE_BOOL) ||
      (GET_PARAM_TYPE(pRight) == TSDB_DATA_TYPE_TIMESTAMP &&
       GET_PARAM_TYPE(pLeft) == TSDB_DATA_TYPE_BOOL)) {  // timestamp plus duration
    int64_t             *output = (int64_t *)pOutputCol->pData;
    _getBigintValue_fn_t getVectorBigintValueFnLeft = getVectorBigintValueFn(pLeftCol->info.type);
    _getBigintValue_fn_t getVectorBigintValueFnRight = getVectorBigintValueFn(pRightCol->info.type);

    if (pLeft->numOfRows == 1 && pRight->numOfRows == 1) {
      if (GET_PARAM_TYPE(pLeft) == TSDB_DATA_TYPE_TIMESTAMP) {
        vectorMathTsAddHelper(pLeftCol, pRightCol, pOutputCol, pRight->numOfRows, step, i);
      } else {
        vectorMathTsAddHelper(pRightCol, pLeftCol, pOutputCol, pRight->numOfRows, step, i);
      }
    } else if (pLeft->numOfRows == 1) {
      vectorMathTsAddHelper(pRightCol, pLeftCol, pOutputCol, pRight->numOfRows, step, i);
    } else if (pRight->numOfRows == 1) {
      vectorMathTsAddHelper(pLeftCol, pRightCol, pOutputCol, pLeft->numOfRows, step, i);
    } else if (pLeft->numOfRows == pRight->numOfRows) {
      for (; i < pRight->numOfRows && i >= 0; i += step, output += 1) {
        if (IS_NULL) {
          colDataSetNULL(pOutputCol, i);
          continue;  // TODO set null or ignore
        }
        *output = getVectorBigintValueFnLeft(pLeftCol->pData, i) + getVectorBigintValueFnRight(pRightCol->pData, i);
      }
    }
  } else {
    double              *output = (double *)pOutputCol->pData;
    _getDoubleValue_fn_t getVectorDoubleValueFnLeft = getVectorDoubleValueFn(pLeftCol->info.type);
    _getDoubleValue_fn_t getVectorDoubleValueFnRight = getVectorDoubleValueFn(pRightCol->info.type);

    if (pLeft->numOfRows == pRight->numOfRows) {
      for (; i < pRight->numOfRows && i >= 0; i += step, output += 1) {
        if (IS_NULL) {
          colDataSetNULL(pOutputCol, i);
          continue;  // TODO set null or ignore
        }
        *output = getVectorDoubleValueFnLeft(LEFT_COL, i) + getVectorDoubleValueFnRight(RIGHT_COL, i);
      }
    } else if (pLeft->numOfRows == 1) {
      vectorMathAddHelper(pRightCol, pLeftCol, pOutputCol, pRight->numOfRows, step, i);
    } else if (pRight->numOfRows == 1) {
      vectorMathAddHelper(pLeftCol, pRightCol, pOutputCol, pLeft->numOfRows, step, i);
    }
  }

  doReleaseVec(pLeftCol, leftConvert);
  doReleaseVec(pRightCol, rightConvert);
}

// TODO not correct for descending order scan
static void vectorMathSubHelper(SColumnInfoData *pLeftCol, SColumnInfoData *pRightCol, SColumnInfoData *pOutputCol,
                                int32_t numOfRows, int32_t step, int32_t factor, int32_t i) {
  _getDoubleValue_fn_t getVectorDoubleValueFnLeft = getVectorDoubleValueFn(pLeftCol->info.type);
  _getDoubleValue_fn_t getVectorDoubleValueFnRight = getVectorDoubleValueFn(pRightCol->info.type);

  double *output = (double *)pOutputCol->pData;

  if (IS_HELPER_NULL(pRightCol, 0)) {  // Set pLeft->numOfRows NULL value
    colDataSetNNULL(pOutputCol, 0, numOfRows);
  } else {
    for (; i >= 0 && i < numOfRows; i += step, output += 1) {
      if (IS_HELPER_NULL(pLeftCol, i)) {
        colDataSetNULL(pOutputCol, i);
        continue;  // TODO set null or ignore
      }
      *output = (getVectorDoubleValueFnLeft(LEFT_COL, i) - getVectorDoubleValueFnRight(RIGHT_COL, 0)) * factor;
    }
  }
}

static void vectorMathTsSubHelper(SColumnInfoData *pLeftCol, SColumnInfoData *pRightCol, SColumnInfoData *pOutputCol,
                                  int32_t numOfRows, int32_t step, int32_t factor, int32_t i) {
  _getBigintValue_fn_t getVectorBigintValueFnLeft = getVectorBigintValueFn(pLeftCol->info.type);
  _getBigintValue_fn_t getVectorBigintValueFnRight = getVectorBigintValueFn(pRightCol->info.type);

  int64_t *output = (int64_t *)pOutputCol->pData;

  if (IS_HELPER_NULL(pRightCol, 0)) {  // Set pLeft->numOfRows NULL value
    colDataSetNNULL(pOutputCol, 0, numOfRows);
  } else {
    for (; i >= 0 && i < numOfRows; i += step, output += 1) {
      if (IS_HELPER_NULL(pLeftCol, i)) {
        colDataSetNULL(pOutputCol, i);
        continue;  // TODO set null or ignore
      }
      *output =
          taosTimeAdd(getVectorBigintValueFnLeft(pLeftCol->pData, i), -getVectorBigintValueFnRight(pRightCol->pData, 0),
                      pRightCol->info.scale, pRightCol->info.precision);
    }
  }
}

void vectorMathSub(SScalarParam *pLeft, SScalarParam *pRight, SScalarParam *pOut, int32_t _ord) {
  SColumnInfoData *pOutputCol = pOut->columnData;

  pOut->numOfRows = TMAX(pLeft->numOfRows, pRight->numOfRows);

  int32_t i = ((_ord) == TSDB_ORDER_ASC) ? 0 : TMAX(pLeft->numOfRows, pRight->numOfRows) - 1;
  int32_t step = ((_ord) == TSDB_ORDER_ASC) ? 1 : -1;

  int32_t          leftConvert = 0, rightConvert = 0;
  SColumnInfoData *pLeftCol = vectorConvertVarToDouble(pLeft, &leftConvert);
  SColumnInfoData *pRightCol = vectorConvertVarToDouble(pRight, &rightConvert);

  if ((GET_PARAM_TYPE(pLeft) == TSDB_DATA_TYPE_TIMESTAMP && GET_PARAM_TYPE(pRight) == TSDB_DATA_TYPE_BIGINT) ||
      (GET_PARAM_TYPE(pRight) == TSDB_DATA_TYPE_TIMESTAMP &&
       GET_PARAM_TYPE(pLeft) == TSDB_DATA_TYPE_BIGINT)) {  // timestamp minus duration
    int64_t             *output = (int64_t *)pOutputCol->pData;
    _getBigintValue_fn_t getVectorBigintValueFnLeft = getVectorBigintValueFn(pLeftCol->info.type);
    _getBigintValue_fn_t getVectorBigintValueFnRight = getVectorBigintValueFn(pRightCol->info.type);

    if (pLeft->numOfRows == 1 && pRight->numOfRows == 1) {
      vectorMathTsSubHelper(pLeftCol, pRightCol, pOutputCol, pLeft->numOfRows, step, 1, i);
    } else if (pLeft->numOfRows == 1) {
      vectorMathTsSubHelper(pRightCol, pLeftCol, pOutputCol, pRight->numOfRows, step, -1, i);
    } else if (pRight->numOfRows == 1) {
      vectorMathTsSubHelper(pLeftCol, pRightCol, pOutputCol, pLeft->numOfRows, step, 1, i);
    } else if (pLeft->numOfRows == pRight->numOfRows) {
      for (; i < pRight->numOfRows && i >= 0; i += step, output += 1) {
        if (IS_NULL) {
          colDataSetNULL(pOutputCol, i);
          continue;  // TODO set null or ignore
        }
        *output = getVectorBigintValueFnLeft(pLeftCol->pData, i) - getVectorBigintValueFnRight(pRightCol->pData, i);
      }
    }
  } else {
    double              *output = (double *)pOutputCol->pData;
    _getDoubleValue_fn_t getVectorDoubleValueFnLeft = getVectorDoubleValueFn(pLeftCol->info.type);
    _getDoubleValue_fn_t getVectorDoubleValueFnRight = getVectorDoubleValueFn(pRightCol->info.type);

    if (pLeft->numOfRows == pRight->numOfRows) {
      for (; i < pRight->numOfRows && i >= 0; i += step, output += 1) {
        if (IS_NULL) {
          colDataSetNULL(pOutputCol, i);
          continue;  // TODO set null or ignore
        }
        *output = getVectorDoubleValueFnLeft(LEFT_COL, i) - getVectorDoubleValueFnRight(RIGHT_COL, i);
      }
    } else if (pLeft->numOfRows == 1) {
      vectorMathSubHelper(pRightCol, pLeftCol, pOutputCol, pRight->numOfRows, step, -1, i);
    } else if (pRight->numOfRows == 1) {
      vectorMathSubHelper(pLeftCol, pRightCol, pOutputCol, pLeft->numOfRows, step, 1, i);
    }
  }

  doReleaseVec(pLeftCol, leftConvert);
  doReleaseVec(pRightCol, rightConvert);
}

// TODO not correct for descending order scan
static void vectorMathMultiplyHelper(SColumnInfoData *pLeftCol, SColumnInfoData *pRightCol, SColumnInfoData *pOutputCol,
                                     int32_t numOfRows, int32_t step, int32_t i) {
  _getDoubleValue_fn_t getVectorDoubleValueFnLeft = getVectorDoubleValueFn(pLeftCol->info.type);
  _getDoubleValue_fn_t getVectorDoubleValueFnRight = getVectorDoubleValueFn(pRightCol->info.type);

  double *output = (double *)pOutputCol->pData;

  if (IS_HELPER_NULL(pRightCol, 0)) {  // Set pLeft->numOfRows NULL value
    colDataSetNNULL(pOutputCol, 0, numOfRows);
  } else {
    for (; i >= 0 && i < numOfRows; i += step, output += 1) {
      if (IS_HELPER_NULL(pLeftCol, i)) {
        colDataSetNULL(pOutputCol, i);
        continue;  // TODO set null or ignore
      }
      *output = getVectorDoubleValueFnLeft(LEFT_COL, i) * getVectorDoubleValueFnRight(RIGHT_COL, 0);
    }
  }
}

void vectorMathMultiply(SScalarParam *pLeft, SScalarParam *pRight, SScalarParam *pOut, int32_t _ord) {
  SColumnInfoData *pOutputCol = pOut->columnData;
  pOut->numOfRows = TMAX(pLeft->numOfRows, pRight->numOfRows);

  int32_t i = ((_ord) == TSDB_ORDER_ASC) ? 0 : TMAX(pLeft->numOfRows, pRight->numOfRows) - 1;
  int32_t step = ((_ord) == TSDB_ORDER_ASC) ? 1 : -1;

  int32_t          leftConvert = 0, rightConvert = 0;
  SColumnInfoData *pLeftCol = vectorConvertVarToDouble(pLeft, &leftConvert);
  SColumnInfoData *pRightCol = vectorConvertVarToDouble(pRight, &rightConvert);

  _getDoubleValue_fn_t getVectorDoubleValueFnLeft = getVectorDoubleValueFn(pLeftCol->info.type);
  _getDoubleValue_fn_t getVectorDoubleValueFnRight = getVectorDoubleValueFn(pRightCol->info.type);

  double *output = (double *)pOutputCol->pData;
  if (pLeft->numOfRows == pRight->numOfRows) {
    for (; i < pRight->numOfRows && i >= 0; i += step, output += 1) {
      if (IS_NULL) {
        colDataSetNULL(pOutputCol, i);
        continue;  // TODO set null or ignore
      }
      *output = getVectorDoubleValueFnLeft(LEFT_COL, i) * getVectorDoubleValueFnRight(RIGHT_COL, i);
    }
  } else if (pLeft->numOfRows == 1) {
    vectorMathMultiplyHelper(pRightCol, pLeftCol, pOutputCol, pRight->numOfRows, step, i);
  } else if (pRight->numOfRows == 1) {
    vectorMathMultiplyHelper(pLeftCol, pRightCol, pOutputCol, pLeft->numOfRows, step, i);
  }

  doReleaseVec(pLeftCol, leftConvert);
  doReleaseVec(pRightCol, rightConvert);
}

void vectorMathDivide(SScalarParam *pLeft, SScalarParam *pRight, SScalarParam *pOut, int32_t _ord) {
  SColumnInfoData *pOutputCol = pOut->columnData;
  pOut->numOfRows = TMAX(pLeft->numOfRows, pRight->numOfRows);

  int32_t i = ((_ord) == TSDB_ORDER_ASC) ? 0 : TMAX(pLeft->numOfRows, pRight->numOfRows) - 1;
  int32_t step = ((_ord) == TSDB_ORDER_ASC) ? 1 : -1;

  int32_t          leftConvert = 0, rightConvert = 0;
  SColumnInfoData *pLeftCol = vectorConvertVarToDouble(pLeft, &leftConvert);
  SColumnInfoData *pRightCol = vectorConvertVarToDouble(pRight, &rightConvert);

  _getDoubleValue_fn_t getVectorDoubleValueFnLeft = getVectorDoubleValueFn(pLeftCol->info.type);
  _getDoubleValue_fn_t getVectorDoubleValueFnRight = getVectorDoubleValueFn(pRightCol->info.type);

  double *output = (double *)pOutputCol->pData;
  if (pLeft->numOfRows == pRight->numOfRows) {
    for (; i < pRight->numOfRows && i >= 0; i += step, output += 1) {
      if (IS_NULL || (getVectorDoubleValueFnRight(RIGHT_COL, i) == 0)) {  // divide by 0 check
        colDataSetNULL(pOutputCol, i);
        continue;
      }
      *output = getVectorDoubleValueFnLeft(LEFT_COL, i) / getVectorDoubleValueFnRight(RIGHT_COL, i);
    }
  } else if (pLeft->numOfRows == 1) {
    if (IS_HELPER_NULL(pLeftCol, 0)) {  // Set pLeft->numOfRows NULL value
      colDataSetNNULL(pOutputCol, 0, pRight->numOfRows);
    } else {
      for (; i >= 0 && i < pRight->numOfRows; i += step, output += 1) {
        if (IS_HELPER_NULL(pRightCol, i) || (getVectorDoubleValueFnRight(RIGHT_COL, i) == 0)) {  // divide by 0 check
          colDataSetNULL(pOutputCol, i);
          continue;
        }
        *output = getVectorDoubleValueFnLeft(LEFT_COL, 0) / getVectorDoubleValueFnRight(RIGHT_COL, i);
      }
    }
  } else if (pRight->numOfRows == 1) {
    if (IS_HELPER_NULL(pRightCol, 0) ||
        (getVectorDoubleValueFnRight(RIGHT_COL, 0) == 0)) {  // Set pLeft->numOfRows NULL value (divde by 0 check)
      colDataSetNNULL(pOutputCol, 0, pLeft->numOfRows);
    } else {
      for (; i >= 0 && i < pLeft->numOfRows; i += step, output += 1) {
        if (IS_HELPER_NULL(pLeftCol, i)) {
          colDataSetNULL(pOutputCol, i);
          continue;
        }
        *output = getVectorDoubleValueFnLeft(LEFT_COL, i) / getVectorDoubleValueFnRight(RIGHT_COL, 0);
      }
    }
  }

  doReleaseVec(pLeftCol, leftConvert);
  doReleaseVec(pRightCol, rightConvert);
}

void vectorMathRemainder(SScalarParam *pLeft, SScalarParam *pRight, SScalarParam *pOut, int32_t _ord) {
  SColumnInfoData *pOutputCol = pOut->columnData;
  pOut->numOfRows = TMAX(pLeft->numOfRows, pRight->numOfRows);

  int32_t i = ((_ord) == TSDB_ORDER_ASC) ? 0 : TMAX(pLeft->numOfRows, pRight->numOfRows) - 1;
  int32_t step = ((_ord) == TSDB_ORDER_ASC) ? 1 : -1;

  int32_t          leftConvert = 0, rightConvert = 0;
  SColumnInfoData *pLeftCol = vectorConvertVarToDouble(pLeft, &leftConvert);
  SColumnInfoData *pRightCol = vectorConvertVarToDouble(pRight, &rightConvert);

  _getDoubleValue_fn_t getVectorDoubleValueFnLeft = getVectorDoubleValueFn(pLeftCol->info.type);
  _getDoubleValue_fn_t getVectorDoubleValueFnRight = getVectorDoubleValueFn(pRightCol->info.type);

  double *output = (double *)pOutputCol->pData;

  if (pLeft->numOfRows == pRight->numOfRows) {
    for (; i < pRight->numOfRows && i >= 0; i += step, output += 1) {
      if (IS_NULL) {
        colDataSetNULL(pOutputCol, i);
        continue;
      }

      double lx = getVectorDoubleValueFnLeft(LEFT_COL, i);
      double rx = getVectorDoubleValueFnRight(RIGHT_COL, i);
      if (isnan(lx) || isinf(lx) || isnan(rx) || isinf(rx) || FLT_EQUAL(rx, 0)) {
        colDataSetNULL(pOutputCol, i);
        continue;
      }

      *output = lx - ((int64_t)(lx / rx)) * rx;
    }
  } else if (pLeft->numOfRows == 1) {
    double lx = getVectorDoubleValueFnLeft(LEFT_COL, 0);
    if (IS_HELPER_NULL(pLeftCol, 0)) {  // Set pLeft->numOfRows NULL value
      colDataSetNNULL(pOutputCol, 0, pRight->numOfRows);
    } else {
      for (; i >= 0 && i < pRight->numOfRows; i += step, output += 1) {
        if (IS_HELPER_NULL(pRightCol, i)) {
          colDataSetNULL(pOutputCol, i);
          continue;
        }

        double rx = getVectorDoubleValueFnRight(RIGHT_COL, i);
        if (isnan(rx) || isinf(rx) || FLT_EQUAL(rx, 0)) {
          colDataSetNULL(pOutputCol, i);
          continue;
        }

        *output = lx - ((int64_t)(lx / rx)) * rx;
      }
    }
  } else if (pRight->numOfRows == 1) {
    double rx = getVectorDoubleValueFnRight(RIGHT_COL, 0);
    if (IS_HELPER_NULL(pRightCol, 0) || FLT_EQUAL(rx, 0)) {  // Set pLeft->numOfRows NULL value
      colDataSetNNULL(pOutputCol, 0, pLeft->numOfRows);
    } else {
      for (; i >= 0 && i < pLeft->numOfRows; i += step, output += 1) {
        if (IS_HELPER_NULL(pLeftCol, i)) {
          colDataSetNULL(pOutputCol, i);
          continue;
        }

        double lx = getVectorDoubleValueFnLeft(LEFT_COL, i);
        if (isnan(lx) || isinf(lx)) {
          colDataSetNULL(pOutputCol, i);
          continue;
        }

        *output = lx - ((int64_t)(lx / rx)) * rx;
      }
    }
  }

  doReleaseVec(pLeftCol, leftConvert);
  doReleaseVec(pRightCol, rightConvert);
}

void vectorMathMinus(SScalarParam *pLeft, SScalarParam *pRight, SScalarParam *pOut, int32_t _ord) {
  SColumnInfoData *pOutputCol = pOut->columnData;

  pOut->numOfRows = pLeft->numOfRows;

  int32_t i = ((_ord) == TSDB_ORDER_ASC) ? 0 : (pLeft->numOfRows - 1);
  int32_t step = ((_ord) == TSDB_ORDER_ASC) ? 1 : -1;

  int32_t          leftConvert = 0;
  SColumnInfoData *pLeftCol = vectorConvertVarToDouble(pLeft, &leftConvert);

  _getDoubleValue_fn_t getVectorDoubleValueFnLeft = getVectorDoubleValueFn(pLeftCol->info.type);

  double *output = (double *)pOutputCol->pData;
  for (; i < pLeft->numOfRows && i >= 0; i += step, output += 1) {
    if (IS_HELPER_NULL(pLeftCol, i)) {
      colDataSetNULL(pOutputCol, i);
      continue;
    }
    double result = getVectorDoubleValueFnLeft(LEFT_COL, i);
    *output = (result == 0) ? 0 : -result;
  }

  doReleaseVec(pLeftCol, leftConvert);
}

void vectorAssign(SScalarParam *pLeft, SScalarParam *pRight, SScalarParam *pOut, int32_t _ord) {
  SColumnInfoData *pOutputCol = pOut->columnData;
  pOut->numOfRows = pLeft->numOfRows;

  if (colDataIsNull_s(pRight->columnData, 0)) {
    colDataSetNNULL(pOutputCol, 0, pOut->numOfRows);
  } else {
    char *d = colDataGetData(pRight->columnData, 0);
    for (int32_t i = 0; i < pOut->numOfRows; ++i) {
      colDataSetVal(pOutputCol, i, d, false);
    }
  }

  ASSERT(pRight->numOfQualified == 1 || pRight->numOfQualified == 0);
  pOut->numOfQualified = pRight->numOfQualified * pOut->numOfRows;
}

static void vectorBitAndHelper(SColumnInfoData *pLeftCol, SColumnInfoData *pRightCol, SColumnInfoData *pOutputCol,
                               int32_t numOfRows, int32_t step, int32_t i) {
  _getBigintValue_fn_t getVectorBigintValueFnLeft = getVectorBigintValueFn(pLeftCol->info.type);
  _getBigintValue_fn_t getVectorBigintValueFnRight = getVectorBigintValueFn(pRightCol->info.type);

  int64_t *output = (int64_t *)pOutputCol->pData;

  if (IS_HELPER_NULL(pRightCol, 0)) {  // Set pLeft->numOfRows NULL value
    colDataSetNNULL(pOutputCol, 0, numOfRows);
  } else {
    for (; i >= 0 && i < numOfRows; i += step, output += 1) {
      if (IS_HELPER_NULL(pLeftCol, i)) {
        colDataSetNULL(pOutputCol, i);
        continue;  // TODO set null or ignore
      }
      *output = getVectorBigintValueFnLeft(LEFT_COL, i) & getVectorBigintValueFnRight(RIGHT_COL, 0);
    }
  }
}

void vectorBitAnd(SScalarParam *pLeft, SScalarParam *pRight, SScalarParam *pOut, int32_t _ord) {
  SColumnInfoData *pOutputCol = pOut->columnData;
  pOut->numOfRows = TMAX(pLeft->numOfRows, pRight->numOfRows);

  int32_t i = ((_ord) == TSDB_ORDER_ASC) ? 0 : TMAX(pLeft->numOfRows, pRight->numOfRows) - 1;
  int32_t step = ((_ord) == TSDB_ORDER_ASC) ? 1 : -1;

  int32_t          leftConvert = 0, rightConvert = 0;
  SColumnInfoData *pLeftCol = vectorConvertVarToDouble(pLeft, &leftConvert);
  SColumnInfoData *pRightCol = vectorConvertVarToDouble(pRight, &rightConvert);

  _getBigintValue_fn_t getVectorBigintValueFnLeft = getVectorBigintValueFn(pLeftCol->info.type);
  _getBigintValue_fn_t getVectorBigintValueFnRight = getVectorBigintValueFn(pRightCol->info.type);

  int64_t *output = (int64_t *)pOutputCol->pData;
  if (pLeft->numOfRows == pRight->numOfRows) {
    for (; i < pRight->numOfRows && i >= 0; i += step, output += 1) {
      if (IS_NULL) {
        colDataSetNULL(pOutputCol, i);
        continue;  // TODO set null or ignore
      }
      *output = getVectorBigintValueFnLeft(LEFT_COL, i) & getVectorBigintValueFnRight(RIGHT_COL, i);
    }
  } else if (pLeft->numOfRows == 1) {
    vectorBitAndHelper(pRightCol, pLeftCol, pOutputCol, pRight->numOfRows, step, i);
  } else if (pRight->numOfRows == 1) {
    vectorBitAndHelper(pLeftCol, pRightCol, pOutputCol, pLeft->numOfRows, step, i);
  }

  doReleaseVec(pLeftCol, leftConvert);
  doReleaseVec(pRightCol, rightConvert);
}

static void vectorBitOrHelper(SColumnInfoData *pLeftCol, SColumnInfoData *pRightCol, SColumnInfoData *pOutputCol,
                              int32_t numOfRows, int32_t step, int32_t i) {
  _getBigintValue_fn_t getVectorBigintValueFnLeft = getVectorBigintValueFn(pLeftCol->info.type);
  _getBigintValue_fn_t getVectorBigintValueFnRight = getVectorBigintValueFn(pRightCol->info.type);

  int64_t *output = (int64_t *)pOutputCol->pData;

  if (IS_HELPER_NULL(pRightCol, 0)) {  // Set pLeft->numOfRows NULL value
    colDataSetNNULL(pOutputCol, 0, numOfRows);
  } else {
    int64_t rx = getVectorBigintValueFnRight(RIGHT_COL, 0);
    for (; i >= 0 && i < numOfRows; i += step, output += 1) {
      if (IS_HELPER_NULL(pLeftCol, i)) {
        colDataSetNULL(pOutputCol, i);
        continue;  // TODO set null or ignore
      }
      *output = getVectorBigintValueFnLeft(LEFT_COL, i) | rx;
    }
  }
}

void vectorBitOr(SScalarParam *pLeft, SScalarParam *pRight, SScalarParam *pOut, int32_t _ord) {
  SColumnInfoData *pOutputCol = pOut->columnData;
  pOut->numOfRows = TMAX(pLeft->numOfRows, pRight->numOfRows);

  int32_t i = ((_ord) == TSDB_ORDER_ASC) ? 0 : TMAX(pLeft->numOfRows, pRight->numOfRows) - 1;
  int32_t step = ((_ord) == TSDB_ORDER_ASC) ? 1 : -1;

  int32_t          leftConvert = 0, rightConvert = 0;
  SColumnInfoData *pLeftCol = vectorConvertVarToDouble(pLeft, &leftConvert);
  SColumnInfoData *pRightCol = vectorConvertVarToDouble(pRight, &rightConvert);

  _getBigintValue_fn_t getVectorBigintValueFnLeft = getVectorBigintValueFn(pLeftCol->info.type);
  _getBigintValue_fn_t getVectorBigintValueFnRight = getVectorBigintValueFn(pRightCol->info.type);

  int64_t *output = (int64_t *)pOutputCol->pData;
  if (pLeft->numOfRows == pRight->numOfRows) {
    for (; i < pRight->numOfRows && i >= 0; i += step, output += 1) {
      if (IS_NULL) {
        colDataSetNULL(pOutputCol, i);
        continue;  // TODO set null or ignore
      }
      *output = getVectorBigintValueFnLeft(LEFT_COL, i) | getVectorBigintValueFnRight(RIGHT_COL, i);
    }
  } else if (pLeft->numOfRows == 1) {
    vectorBitOrHelper(pRightCol, pLeftCol, pOutputCol, pRight->numOfRows, step, i);
  } else if (pRight->numOfRows == 1) {
    vectorBitOrHelper(pLeftCol, pRightCol, pOutputCol, pLeft->numOfRows, step, i);
  }

  doReleaseVec(pLeftCol, leftConvert);
  doReleaseVec(pRightCol, rightConvert);
}

int32_t doVectorCompareImpl(SScalarParam *pLeft, SScalarParam *pRight, SScalarParam *pOut, int32_t startIndex,
                            int32_t numOfRows, int32_t step, __compar_fn_t fp, int32_t optr) {
  int32_t num = 0;
  bool   *pRes = (bool *)pOut->columnData->pData;

  if (IS_MATHABLE_TYPE(GET_PARAM_TYPE(pLeft)) && IS_MATHABLE_TYPE(GET_PARAM_TYPE(pRight))) {
    if (!(pLeft->columnData->hasNull || pRight->columnData->hasNull)) {
      for (int32_t i = startIndex; i < numOfRows && i >= 0; i += step) {
        int32_t leftIndex = (i >= pLeft->numOfRows) ? 0 : i;
        int32_t rightIndex = (i >= pRight->numOfRows) ? 0 : i;

        char *pLeftData = colDataGetData(pLeft->columnData, leftIndex);
        char *pRightData = colDataGetData(pRight->columnData, rightIndex);

        pRes[i] = filterDoCompare(fp, optr, pLeftData, pRightData);
        if (pRes[i]) {
          ++num;
        }
      }
    } else {
      for (int32_t i = startIndex; i < numOfRows && i >= 0; i += step) {
        int32_t leftIndex = (i >= pLeft->numOfRows) ? 0 : i;
        int32_t rightIndex = (i >= pRight->numOfRows) ? 0 : i;

        if (colDataIsNull_f(pLeft->columnData->nullbitmap, leftIndex) ||
            colDataIsNull_f(pRight->columnData->nullbitmap, rightIndex)) {
          pRes[i] = false;
          continue;
        }

        char *pLeftData = colDataGetData(pLeft->columnData, leftIndex);
        char *pRightData = colDataGetData(pRight->columnData, rightIndex);

        pRes[i] = filterDoCompare(fp, optr, pLeftData, pRightData);
        if (pRes[i]) {
          ++num;
        }
      }
    }
  } else {
    //  if (GET_PARAM_TYPE(pLeft) == TSDB_DATA_TYPE_JSON || GET_PARAM_TYPE(pRight) == TSDB_DATA_TYPE_JSON) {
    for (int32_t i = startIndex; i < numOfRows && i >= startIndex; i += step) {
      int32_t leftIndex = (i >= pLeft->numOfRows) ? 0 : i;
      int32_t rightIndex = (i >= pRight->numOfRows) ? 0 : i;

      if (IS_HELPER_NULL(pLeft->columnData, leftIndex) || IS_HELPER_NULL(pRight->columnData, rightIndex)) {
        bool res = false;
        colDataSetInt8(pOut->columnData, i, (int8_t *)&res);
        continue;
      }

      char   *pLeftData = colDataGetData(pLeft->columnData, leftIndex);
      char   *pRightData = colDataGetData(pRight->columnData, rightIndex);
      int64_t leftOut = 0;
      int64_t rightOut = 0;
      bool    freeLeft = false;
      bool    freeRight = false;
      bool    isJsonnull = false;

      bool result = convertJsonValue(&fp, optr, GET_PARAM_TYPE(pLeft), GET_PARAM_TYPE(pRight), &pLeftData, &pRightData,
                                     &leftOut, &rightOut, &isJsonnull, &freeLeft, &freeRight);
      if (isJsonnull) {
        ASSERT(0);
      }

      if (!pLeftData || !pRightData) {
        result = false;
      }

      if (!result) {
        colDataSetInt8(pOut->columnData, i, (int8_t *)&result);
      } else {
        bool res = filterDoCompare(fp, optr, pLeftData, pRightData);
        colDataSetInt8(pOut->columnData, i, (int8_t *)&res);
        if (res) {
          ++num;
        }
      }

      if (freeLeft) {
        taosMemoryFreeClear(pLeftData);
      }

      if (freeRight) {
        taosMemoryFreeClear(pRightData);
      }
    }
  }

  return num;
}

void doVectorCompare(SScalarParam *pLeft, SScalarParam *pRight, SScalarParam *pOut, int32_t startIndex,
                     int32_t numOfRows, int32_t _ord, int32_t optr) {
  int32_t       i = 0;
  int32_t       step = ((_ord) == TSDB_ORDER_ASC) ? 1 : -1;
  int32_t       lType = GET_PARAM_TYPE(pLeft);
  int32_t       rType = GET_PARAM_TYPE(pRight);
  __compar_fn_t fp = NULL;
  int32_t       compRows = 0;

  if (lType == rType) {
    fp = filterGetCompFunc(lType, optr);
  } else {
    fp = filterGetCompFuncEx(lType, rType, optr);
  }

  if (startIndex < 0) {
    i = ((_ord) == TSDB_ORDER_ASC) ? 0 : TMAX(pLeft->numOfRows, pRight->numOfRows) - 1;
    pOut->numOfRows = TMAX(pLeft->numOfRows, pRight->numOfRows);
    compRows = pOut->numOfRows;
  } else {
    compRows = startIndex + numOfRows;
    i = startIndex;
  }

  if (pRight->pHashFilter != NULL) {
    for (; i >= 0 && i < pLeft->numOfRows; i += step) {
      if (IS_HELPER_NULL(pLeft->columnData, i)) {
        bool res = false;
        colDataSetInt8(pOut->columnData, i, (int8_t *)&res);
        continue;
      }

      char *pLeftData = colDataGetData(pLeft->columnData, i);
      bool  res = filterDoCompare(fp, optr, pLeftData, pRight->pHashFilter);
      colDataSetInt8(pOut->columnData, i, (int8_t *)&res);
      if (res) {
        pOut->numOfQualified++;
      }
    }
  } else {  // normal compare
    pOut->numOfQualified = doVectorCompareImpl(pLeft, pRight, pOut, i, compRows, step, fp, optr);
  }
}

void vectorCompareImpl(SScalarParam *pLeft, SScalarParam *pRight, SScalarParam *pOut, int32_t startIndex,
                       int32_t numOfRows, int32_t _ord, int32_t optr) {
  SScalarParam  pLeftOut = {0};
  SScalarParam  pRightOut = {0};
  SScalarParam *param1 = NULL;
  SScalarParam *param2 = NULL;

  if (noConvertBeforeCompare(GET_PARAM_TYPE(pLeft), GET_PARAM_TYPE(pRight), optr)) {
    param1 = pLeft;
    param2 = pRight;
  } else {
    vectorConvertCols(pLeft, pRight, &pLeftOut, &pRightOut, startIndex, numOfRows);
    param1 = (pLeftOut.columnData != NULL) ? &pLeftOut : pLeft;
    param2 = (pRightOut.columnData != NULL) ? &pRightOut : pRight;
  }

  doVectorCompare(param1, param2, pOut, startIndex, numOfRows, _ord, optr);

  sclFreeParam(&pLeftOut);
  sclFreeParam(&pRightOut);
}

void vectorCompare(SScalarParam *pLeft, SScalarParam *pRight, SScalarParam *pOut, int32_t _ord, int32_t optr) {
  vectorCompareImpl(pLeft, pRight, pOut, -1, -1, _ord, optr);
}

void vectorGreater(SScalarParam *pLeft, SScalarParam *pRight, SScalarParam *pOut, int32_t _ord) {
  vectorCompare(pLeft, pRight, pOut, _ord, OP_TYPE_GREATER_THAN);
}

void vectorGreaterEqual(SScalarParam *pLeft, SScalarParam *pRight, SScalarParam *pOut, int32_t _ord) {
  vectorCompare(pLeft, pRight, pOut, _ord, OP_TYPE_GREATER_EQUAL);
}

void vectorLower(SScalarParam *pLeft, SScalarParam *pRight, SScalarParam *pOut, int32_t _ord) {
  vectorCompare(pLeft, pRight, pOut, _ord, OP_TYPE_LOWER_THAN);
}

void vectorLowerEqual(SScalarParam *pLeft, SScalarParam *pRight, SScalarParam *pOut, int32_t _ord) {
  vectorCompare(pLeft, pRight, pOut, _ord, OP_TYPE_LOWER_EQUAL);
}

void vectorEqual(SScalarParam *pLeft, SScalarParam *pRight, SScalarParam *pOut, int32_t _ord) {
  vectorCompare(pLeft, pRight, pOut, _ord, OP_TYPE_EQUAL);
}

void vectorNotEqual(SScalarParam *pLeft, SScalarParam *pRight, SScalarParam *pOut, int32_t _ord) {
  vectorCompare(pLeft, pRight, pOut, _ord, OP_TYPE_NOT_EQUAL);
}

void vectorIn(SScalarParam *pLeft, SScalarParam *pRight, SScalarParam *pOut, int32_t _ord) {
  vectorCompare(pLeft, pRight, pOut, _ord, OP_TYPE_IN);
}

void vectorNotIn(SScalarParam *pLeft, SScalarParam *pRight, SScalarParam *pOut, int32_t _ord) {
  vectorCompare(pLeft, pRight, pOut, _ord, OP_TYPE_NOT_IN);
}

void vectorLike(SScalarParam *pLeft, SScalarParam *pRight, SScalarParam *pOut, int32_t _ord) {
  vectorCompare(pLeft, pRight, pOut, _ord, OP_TYPE_LIKE);
}

void vectorNotLike(SScalarParam *pLeft, SScalarParam *pRight, SScalarParam *pOut, int32_t _ord) {
  vectorCompare(pLeft, pRight, pOut, _ord, OP_TYPE_NOT_LIKE);
}

void vectorMatch(SScalarParam *pLeft, SScalarParam *pRight, SScalarParam *pOut, int32_t _ord) {
  vectorCompare(pLeft, pRight, pOut, _ord, OP_TYPE_MATCH);
}

void vectorNotMatch(SScalarParam *pLeft, SScalarParam *pRight, SScalarParam *pOut, int32_t _ord) {
  vectorCompare(pLeft, pRight, pOut, _ord, OP_TYPE_NMATCH);
}

void vectorIsNull(SScalarParam *pLeft, SScalarParam *pRight, SScalarParam *pOut, int32_t _ord) {
  for (int32_t i = 0; i < pLeft->numOfRows; ++i) {
    int8_t v = IS_HELPER_NULL(pLeft->columnData, i) ? 1 : 0;
    colDataSetInt8(pOut->columnData, i, &v);
  }
  pOut->numOfRows = pLeft->numOfRows;
}

void vectorNotNull(SScalarParam *pLeft, SScalarParam *pRight, SScalarParam *pOut, int32_t _ord) {
  for (int32_t i = 0; i < pLeft->numOfRows; ++i) {
    int8_t v = IS_HELPER_NULL(pLeft->columnData, i) ? 0 : 1;
    colDataSetInt8(pOut->columnData, i, &v);
  }
  pOut->numOfRows = pLeft->numOfRows;
}

void vectorIsTrue(SScalarParam *pLeft, SScalarParam *pRight, SScalarParam *pOut, int32_t _ord) {
  vectorConvertSingleColImpl(pLeft, pOut, NULL, -1, -1);
  for (int32_t i = 0; i < pOut->numOfRows; ++i) {
    if (colDataIsNull_s(pOut->columnData, i)) {
      int8_t v = 0;
      colDataSetInt8(pOut->columnData, i, &v);
      colDataClearNull_f(pOut->columnData->nullbitmap, i);
    }
  }
  pOut->columnData->hasNull = false;
}

STagVal getJsonValue(char *json, char *key, bool *isExist) {
  STagVal val = {.pKey = key};
  if (json == NULL || tTagIsJson((const STag *)json) == false) {
    terrno = TSDB_CODE_QRY_JSON_NOT_SUPPORT_ERROR;
    if (isExist) {
      *isExist = false;
    }
    return val;
  }

  bool find = tTagGet(((const STag *)json), &val);  // json value is null and not exist is different
  if (isExist) {
    *isExist = find;
  }
  return val;
}

void vectorJsonContains(SScalarParam *pLeft, SScalarParam *pRight, SScalarParam *pOut, int32_t _ord) {
  SColumnInfoData *pOutputCol = pOut->columnData;

  int32_t i = ((_ord) == TSDB_ORDER_ASC) ? 0 : TMAX(pLeft->numOfRows, pRight->numOfRows) - 1;
  int32_t step = ((_ord) == TSDB_ORDER_ASC) ? 1 : -1;

  pOut->numOfRows = TMAX(pLeft->numOfRows, pRight->numOfRows);

  char *pRightData = colDataGetVarData(pRight->columnData, 0);
  char *jsonKey = taosMemoryCalloc(1, varDataLen(pRightData) + 1);
  memcpy(jsonKey, varDataVal(pRightData), varDataLen(pRightData));
  for (; i >= 0 && i < pLeft->numOfRows; i += step) {
    bool isExist = false;

    if (!colDataIsNull_var(pLeft->columnData, i)) {
      char *pLeftData = colDataGetVarData(pLeft->columnData, i);
      getJsonValue(pLeftData, jsonKey, &isExist);
    }

    colDataSetVal(pOutputCol, i, (const char *)(&isExist), false);
  }
  taosMemoryFree(jsonKey);
}

void vectorJsonArrow(SScalarParam *pLeft, SScalarParam *pRight, SScalarParam *pOut, int32_t _ord) {
  SColumnInfoData *pOutputCol = pOut->columnData;

  int32_t i = ((_ord) == TSDB_ORDER_ASC) ? 0 : TMAX(pLeft->numOfRows, pRight->numOfRows) - 1;
  int32_t step = ((_ord) == TSDB_ORDER_ASC) ? 1 : -1;

  pOut->numOfRows = TMAX(pLeft->numOfRows, pRight->numOfRows);

  char *pRightData = colDataGetVarData(pRight->columnData, 0);
  char *jsonKey = taosMemoryCalloc(1, varDataLen(pRightData) + 1);
  memcpy(jsonKey, varDataVal(pRightData), varDataLen(pRightData));
  for (; i >= 0 && i < pLeft->numOfRows; i += step) {
    if (colDataIsNull_var(pLeft->columnData, i)) {
      colDataSetNull_var(pOutputCol, i);
      pOutputCol->hasNull = true;
      continue;
    }
    char   *pLeftData = colDataGetVarData(pLeft->columnData, i);
    bool    isExist = false;
    STagVal value = getJsonValue(pLeftData, jsonKey, &isExist);
    char   *data = isExist ? tTagValToData(&value, true) : NULL;
    colDataSetVal(pOutputCol, i, data, data == NULL);
    if (isExist && IS_VAR_DATA_TYPE(value.type) && data) {
      taosMemoryFree(data);
    }
  }
  taosMemoryFree(jsonKey);
}

_bin_scalar_fn_t getBinScalarOperatorFn(int32_t binFunctionId) {
  switch (binFunctionId) {
    case OP_TYPE_ADD:
      return vectorMathAdd;
    case OP_TYPE_SUB:
      return vectorMathSub;
    case OP_TYPE_MULTI:
      return vectorMathMultiply;
    case OP_TYPE_DIV:
      return vectorMathDivide;
    case OP_TYPE_REM:
      return vectorMathRemainder;
    case OP_TYPE_MINUS:
      return vectorMathMinus;
    case OP_TYPE_ASSIGN:
      return vectorAssign;
    case OP_TYPE_GREATER_THAN:
      return vectorGreater;
    case OP_TYPE_GREATER_EQUAL:
      return vectorGreaterEqual;
    case OP_TYPE_LOWER_THAN:
      return vectorLower;
    case OP_TYPE_LOWER_EQUAL:
      return vectorLowerEqual;
    case OP_TYPE_EQUAL:
      return vectorEqual;
    case OP_TYPE_NOT_EQUAL:
      return vectorNotEqual;
    case OP_TYPE_IN:
      return vectorIn;
    case OP_TYPE_NOT_IN:
      return vectorNotIn;
    case OP_TYPE_LIKE:
      return vectorLike;
    case OP_TYPE_NOT_LIKE:
      return vectorNotLike;
    case OP_TYPE_MATCH:
      return vectorMatch;
    case OP_TYPE_NMATCH:
      return vectorNotMatch;
    case OP_TYPE_IS_NULL:
      return vectorIsNull;
    case OP_TYPE_IS_NOT_NULL:
      return vectorNotNull;
    case OP_TYPE_BIT_AND:
      return vectorBitAnd;
    case OP_TYPE_BIT_OR:
      return vectorBitOr;
    case OP_TYPE_IS_TRUE:
      return vectorIsTrue;
    case OP_TYPE_JSON_GET_VALUE:
      return vectorJsonArrow;
    case OP_TYPE_JSON_CONTAINS:
      return vectorJsonContains;
    default:
      return NULL;
  }
}<|MERGE_RESOLUTION|>--- conflicted
+++ resolved
@@ -205,7 +205,6 @@
 void *getVectorValueAddr_VAR(void *src, int32_t index) { return colDataGetData((SColumnInfoData *)src, index); }
 
 _getValueAddr_fn_t getVectorValueAddrFn(int32_t srcType) {
-<<<<<<< HEAD
   _getValueAddr_fn_t p = NULL;
   if (srcType == TSDB_DATA_TYPE_TINYINT) {
     p = getVectorValueAddr_TINYINT;
@@ -231,43 +230,12 @@
     p = getVectorValueAddr_VAR;
   } else if (srcType == TSDB_DATA_TYPE_NCHAR) {
     p = getVectorValueAddr_VAR;
+  }else if(srcType == TSDB_DATA_TYPE_GEOMETRY) {
+    p = getVectorValueAddr_VAR;
   } else {
     p = getVectorValueAddr_default;
   }
   return p;
-=======
-    _getValueAddr_fn_t p = NULL;
-    if(srcType==TSDB_DATA_TYPE_TINYINT) {
-        p = getVectorValueAddr_TINYINT;
-    }else if(srcType==TSDB_DATA_TYPE_UTINYINT) {
-        p = getVectorValueAddr_UTINYINT;
-    }else if(srcType==TSDB_DATA_TYPE_SMALLINT) {
-        p = getVectorValueAddr_SMALLINT;
-    }else if(srcType==TSDB_DATA_TYPE_USMALLINT) {
-        p = getVectorValueAddr_USMALLINT;
-    }else if(srcType==TSDB_DATA_TYPE_INT) {
-        p = getVectorValueAddr_INT;
-    }else if(srcType==TSDB_DATA_TYPE_UINT) {
-        p = getVectorValueAddr_UINT;
-    }else if(srcType==TSDB_DATA_TYPE_BIGINT) {
-        p = getVectorValueAddr_BIGINT;
-    }else if(srcType==TSDB_DATA_TYPE_UBIGINT) {
-        p = getVectorValueAddr_UBIGINT;
-    }else if(srcType==TSDB_DATA_TYPE_FLOAT) {
-        p = getVectorValueAddr_FLOAT;
-    }else if(srcType==TSDB_DATA_TYPE_DOUBLE) {
-        p = getVectorValueAddr_DOUBLE;
-    }else if(srcType==TSDB_DATA_TYPE_BINARY) {
-        p = getVectorValueAddr_VAR;
-    }else if(srcType==TSDB_DATA_TYPE_NCHAR) {
-        p = getVectorValueAddr_VAR;
-    }else if(srcType==TSDB_DATA_TYPE_GEOMETRY) {
-        p = getVectorValueAddr_VAR;
-    }else {
-        p = getVectorValueAddr_default;
-    }
-    return p;
->>>>>>> c62ad391
 }
 
 static FORCE_INLINE void varToTimestamp(char *buf, SScalarParam *pOut, int32_t rowIndex, int32_t *overflow) {
@@ -564,13 +532,8 @@
     (*pRightData)++;
   }
 
-<<<<<<< HEAD
   if (optr == OP_TYPE_LIKE || optr == OP_TYPE_NOT_LIKE || optr == OP_TYPE_MATCH || optr == OP_TYPE_NMATCH) {
-    if (typeLeft != TSDB_DATA_TYPE_NCHAR && typeLeft != TSDB_DATA_TYPE_BINARY) {
-=======
-  if(optr == OP_TYPE_LIKE || optr == OP_TYPE_NOT_LIKE || optr == OP_TYPE_MATCH || optr == OP_TYPE_NMATCH){
-    if(typeLeft != TSDB_DATA_TYPE_NCHAR && typeLeft != TSDB_DATA_TYPE_BINARY && typeLeft != TSDB_DATA_TYPE_GEOMETRY){
->>>>>>> c62ad391
+    if (typeLeft != TSDB_DATA_TYPE_NCHAR && typeLeft != TSDB_DATA_TYPE_BINARY && typeLeft != TSDB_DATA_TYPE_GEOMETRY) {
       return false;
     }
   }
@@ -597,54 +560,26 @@
 
   *fp = filterGetCompFunc(type, optr);
 
-<<<<<<< HEAD
   if (IS_NUMERIC_TYPE(type)) {
     if (typeLeft == TSDB_DATA_TYPE_NCHAR ||
-        typeLeft == TSDB_DATA_TYPE_VARCHAR) {
+        typeLeft == TSDB_DATA_TYPE_VARCHAR ||
+        typeLeft == TSDB_DATA_TYPE_GEOMETRY) {
       return false;
     } else if (typeLeft != type) {
-=======
-  if(IS_NUMERIC_TYPE(type)){
-    if(typeLeft == TSDB_DATA_TYPE_NCHAR) {
-      ASSERT(0);
-//      convertNcharToDouble(*pLeftData, pLeftOut);
-//      *pLeftData = pLeftOut;
-    } else if(typeLeft == TSDB_DATA_TYPE_BINARY || typeLeft == TSDB_DATA_TYPE_GEOMETRY) {
-      ASSERT(0);
-//      convertBinaryToDouble(*pLeftData, pLeftOut);
-//      *pLeftData = pLeftOut;
-    } else if(typeLeft != type) {
->>>>>>> c62ad391
       convertNumberToNumber(*pLeftData, pLeftOut, typeLeft, type);
       *pLeftData = pLeftOut;
     }
 
-<<<<<<< HEAD
     if (typeRight == TSDB_DATA_TYPE_NCHAR ||
-        typeRight == TSDB_DATA_TYPE_VARCHAR) {
+        typeRight == TSDB_DATA_TYPE_VARCHAR ||
+        typeRight == TSDB_DATA_TYPE_GEOMETRY) {
       return false;
     } else if (typeRight != type) {
       convertNumberToNumber(*pRightData, pRightOut, typeRight, type);
       *pRightData = pRightOut;
     }
-  } else if (type == TSDB_DATA_TYPE_BINARY) {
+  } else if (type == TSDB_DATA_TYPE_BINARY || typeLeft == TSDB_DATA_TYPE_GEOMETRY) {
     if (typeLeft == TSDB_DATA_TYPE_NCHAR) {
-=======
-    if(typeRight == TSDB_DATA_TYPE_NCHAR) {
-      ASSERT(0);
-//      convertNcharToDouble(*pRightData, pRightOut);
-//      *pRightData = pRightOut;
-    } else if(typeRight == TSDB_DATA_TYPE_BINARY || typeLeft == TSDB_DATA_TYPE_GEOMETRY) {
-      ASSERT(0);
-//      convertBinaryToDouble(*pRightData, pRightOut);
-//      *pRightData = pRightOut;
-    } else if(typeRight != type) {
-      convertNumberToNumber(*pRightData, pRightOut, typeRight, type);
-      *pRightData = pRightOut;
-    }
-  }else if(type == TSDB_DATA_TYPE_BINARY || typeLeft == TSDB_DATA_TYPE_GEOMETRY){
-    if(typeLeft == TSDB_DATA_TYPE_NCHAR){
->>>>>>> c62ad391
       *pLeftData = ncharTobinary(*pLeftData);
       *freeLeft = true;
     }
@@ -933,14 +868,9 @@
       break;
     }
     case TSDB_DATA_TYPE_BINARY:
-<<<<<<< HEAD
-    case TSDB_DATA_TYPE_NCHAR: {
-      return vectorConvertToVarData(&cCtx);
-=======
     case TSDB_DATA_TYPE_NCHAR:
     case TSDB_DATA_TYPE_GEOMETRY: {
-      return vectorConvertToVarData(pIn, pOut, inType, outType);
->>>>>>> c62ad391
+      return vectorConvertToVarData(&cCtx);
     }
     default:
       sclError("invalid convert output type:%d", cCtx.outType);
@@ -950,55 +880,28 @@
   return TSDB_CODE_SUCCESS;
 }
 
-<<<<<<< HEAD
 int8_t gConvertTypes[TSDB_DATA_TYPE_BLOB + 1][TSDB_DATA_TYPE_BLOB + 1] = {
-    /*         NULL BOOL TINY SMAL INT  BIG  FLOA DOUB VARC TIME NCHA UTIN USMA UINT UBIG JSON VARB DECI BLOB */
-    /*NULL*/ 0, 0, 0, 0, 0, 0, 0, 0, 0, 0, 0, 0,  0,  0,  0,  0, 0, 0, 0,
-    /*BOOL*/ 0, 0, 2, 3, 4, 5, 6, 7, 5, 9, 7, 11, 12, 13, 14, 0, 7, 0, 0,
-    /*TINY*/ 0, 0, 0, 3, 4, 5, 6, 7, 5, 9, 7, 3,  4,  5,  7,  0, 7, 0, 0,
-    /*SMAL*/ 0, 0, 0, 0, 4, 5, 6, 7, 5, 9, 7, 3,  4,  5,  7,  0, 7, 0, 0,
-    /*INT */ 0, 0, 0, 0, 0, 5, 6, 7, 5, 9, 7, 4,  4,  5,  7,  0, 7, 0, 0,
-    /*BIGI*/ 0, 0, 0, 0, 0, 0, 6, 7, 5, 9, 7, 5,  5,  5,  7,  0, 7, 0, 0,
-    /*FLOA*/ 0, 0, 0, 0, 0, 0, 0, 7, 7, 6, 7, 6,  6,  6,  6,  0, 7, 0, 0,
-    /*DOUB*/ 0, 0, 0, 0, 0, 0, 0, 0, 7, 7, 7, 7,  7,  7,  7,  0, 7, 0, 0,
-    /*VARC*/ 0, 0, 0, 0, 0, 0, 0, 0, 0, 9, 8, 7,  7,  7,  7,  0, 0, 0, 0,
-    /*TIME*/ 0, 0, 0, 0, 0, 0, 0, 0, 0, 0, 9, 9,  9,  9,  7,  0, 7, 0, 0,
-    /*NCHA*/ 0, 0, 0, 0, 0, 0, 0, 0, 0, 0, 0, 7,  7,  7,  7,  0, 0, 0, 0,
-    /*UTIN*/ 0, 0, 0, 0, 0, 0, 0, 0, 0, 0, 0, 0,  12, 13, 14, 0, 7, 0, 0,
-    /*USMA*/ 0, 0, 0, 0, 0, 0, 0, 0, 0, 0, 0, 0,  0,  13, 14, 0, 7, 0, 0,
-    /*UINT*/ 0, 0, 0, 0, 0, 0, 0, 0, 0, 0, 0, 0,  0,  0,  14, 0, 7, 0, 0,
-    /*UBIG*/ 0, 0, 0, 0, 0, 0, 0, 0, 0, 0, 0, 0,  0,  0,  0,  0, 7, 0, 0,
-    /*JSON*/ 0, 0, 0, 0, 0, 0, 0, 0, 0, 0, 0, 0,  0,  0,  0,  0, 0, 0, 0,
-    /*VARB*/ 0, 0, 0, 0, 0, 0, 0, 0, 0, 0, 0, 0,  0,  0,  0,  0, 0, 0, 0,
-    /*DECI*/ 0, 0, 0, 0, 0, 0, 0, 0, 0, 0, 0, 0,  0,  0,  0,  0, 0, 0, 0,
-    /*BLOB*/ 0, 0, 0, 0, 0, 0, 0, 0, 0, 0, 0, 0,  0,  0,  0,  0, 0, 0, 0};
-=======
-
-
-int8_t gConvertTypes[TSDB_DATA_TYPE_BLOB+1][TSDB_DATA_TYPE_BLOB+1] = {
-/*         NULL BOOL TINY SMAL INT  BIG  FLOA DOUB VARC TIME NCHA UTIN USMA UINT UBIG JSON GEOM VARB DECI BLOB */
-/*NULL*/   0,   0,   0,   0,   0,   0,   0,   0,   0,   0,   0,   0,   0,   0,   0,   0,   0,   0,   0,   0,
-/*BOOL*/   0,   0,   2,   3,   4,   5,   6,   7,   7,   9,   7,   11,  12,  13,  14,  0,   0,   7,   0,   0,
-/*TINY*/   0,   0,   0,   3,   4,   5,   6,   7,   7,   9,   7,   3,   4,   5,   7,   0,   0,   7,   0,   0,
-/*SMAL*/   0,   0,   0,   0,   4,   5,   6,   7,   7,   9,   7,   3,   4,   5,   7,   0,   0,   7,   0,   0,
-/*INT */   0,   0,   0,   0,   0,   5,   6,   7,   7,   9,   7,   4,   4,   5,   7,   0,   0,   7,   0,   0,
-/*BIGI*/   0,   0,   0,   0,   0,   0,   6,   7,   7,   9,   7,   5,   5,   5,   7,   0,   0,   7,   0,   0,
-/*FLOA*/   0,   0,   0,   0,   0,   0,   0,   7,   7,   6,   7,   6,   6,   6,   6,   0,   0,   7,   0,   0,
-/*DOUB*/   0,   0,   0,   0,   0,   0,   0,   0,   7,   7,   7,   7,   7,   7,   7,   0,   0,   7,   0,   0,
-/*VARC*/   0,   0,   0,   0,   0,   0,   0,   0,   0,   9,   8,   7,   7,   7,   7,   0,   0,   0,   0,   0,
-/*TIME*/   0,   0,   0,   0,   0,   0,   0,   0,   0,   0,   9,   9,   9,   9,   7,   0,   0,   7,   0,   0,
-/*NCHA*/   0,   0,   0,   0,   0,   0,   0,   0,   0,   0,   0,   7,   7,   7,   7,   0,   0,   0,   0,   0,
-/*UTIN*/   0,   0,   0,   0,   0,   0,   0,   0,   0,   0,   0,   0,   12,  13,  14,  0,   0,   7,   0,   0,
-/*USMA*/   0,   0,   0,   0,   0,   0,   0,   0,   0,   0,   0,   0,   0,   13,  14,  0,   0,   7,   0,   0,
-/*UINT*/   0,   0,   0,   0,   0,   0,   0,   0,   0,   0,   0,   0,   0,   0,   14,  0,   0,   7,   0,   0,
-/*UBIG*/   0,   0,   0,   0,   0,   0,   0,   0,   0,   0,   0,   0,   0,   0,   0,   0,   0,   7,   0,   0,
-/*JSON*/   0,   0,   0,   0,   0,   0,   0,   0,   0,   0,   0,   0,   0,   0,   0,   0,   0,   0,   0,   0,
-/*GEOM*/   0,   0,   0,   0,   0,   0,   0,   0,   0,   0,   0,   0,   0,   0,   7,   0,   0,   0,   0,   0,
-/*VARB*/   0,   0,   0,   0,   0,   0,   0,   0,   0,   0,   0,   0,   0,   0,   0,   0,   0,   0,   0,   0,
-/*DECI*/   0,   0,   0,   0,   0,   0,   0,   0,   0,   0,   0,   0,   0,   0,   0,   0,   0,   0,   0,   0,
-/*BLOB*/   0,   0,   0,   0,   0,   0,   0,   0,   0,   0,   0,   0,   0,   0,   0,   0,   0,   0,   0,   0
-};
->>>>>>> c62ad391
+    /*         NULL BOOL TINY SMAL INT  BIG  FLOA DOUB VARC TIME NCHA UTIN USMA UINT UBIG JSON GEOM VARB DECI BLOB */
+    /*NULL*/ 0, 0, 0, 0, 0, 0, 0, 0, 0, 0, 0, 0,  0,  0,  0,  0, 0, 0, 0, 0,
+    /*BOOL*/ 0, 0, 2, 3, 4, 5, 6, 7, 5, 9, 7, 11, 12, 13, 14, 0, 0, 7, 0, 0,
+    /*TINY*/ 0, 0, 0, 3, 4, 5, 6, 7, 5, 9, 7, 3,  4,  5,  7,  0, 0, 7, 0, 0,
+    /*SMAL*/ 0, 0, 0, 0, 4, 5, 6, 7, 5, 9, 7, 3,  4,  5,  7,  0, 0, 7, 0, 0,
+    /*INT */ 0, 0, 0, 0, 0, 5, 6, 7, 5, 9, 7, 4,  4,  5,  7,  0, 0, 7, 0, 0,
+    /*BIGI*/ 0, 0, 0, 0, 0, 0, 6, 7, 5, 9, 7, 5,  5,  5,  7,  0, 0, 7, 0, 0,
+    /*FLOA*/ 0, 0, 0, 0, 0, 0, 0, 7, 7, 6, 7, 6,  6,  6,  6,  0, 0, 7, 0, 0,
+    /*DOUB*/ 0, 0, 0, 0, 0, 0, 0, 0, 7, 7, 7, 7,  7,  7,  7,  0, 0, 7, 0, 0,
+    /*VARC*/ 0, 0, 0, 0, 0, 0, 0, 0, 0, 9, 8, 7,  7,  7,  7,  0, 0, 0, 0, 0,
+    /*TIME*/ 0, 0, 0, 0, 0, 0, 0, 0, 0, 0, 9, 9,  9,  9,  7,  0, 0, 7, 0, 0,
+    /*NCHA*/ 0, 0, 0, 0, 0, 0, 0, 0, 0, 0, 0, 7,  7,  7,  7,  0, 0, 0, 0, 0,
+    /*UTIN*/ 0, 0, 0, 0, 0, 0, 0, 0, 0, 0, 0, 0,  12, 13, 14, 0, 0, 7, 0, 0,
+    /*USMA*/ 0, 0, 0, 0, 0, 0, 0, 0, 0, 0, 0, 0,  0,  13, 14, 0, 0, 7, 0, 0,
+    /*UINT*/ 0, 0, 0, 0, 0, 0, 0, 0, 0, 0, 0, 0,  0,  0,  14, 0, 0, 7, 0, 0,
+    /*UBIG*/ 0, 0, 0, 0, 0, 0, 0, 0, 0, 0, 0, 0,  0,  0,  0,  0, 0, 7, 0, 0,
+    /*JSON*/ 0, 0, 0, 0, 0, 0, 0, 0, 0, 0, 0, 0,  0,  0,  0,  0, 0, 0, 0, 0,
+    /*GEOM*/ 0, 0, 0, 0, 0, 0, 0, 0, 0, 0, 0, 0,  0,  0,  0,  0, 0, 0, 0, 0,
+    /*VARB*/ 0, 0, 0, 0, 0, 0, 0, 0, 0, 0, 0, 0,  0,  0,  0,  0, 0, 0, 0, 0,
+    /*DECI*/ 0, 0, 0, 0, 0, 0, 0, 0, 0, 0, 0, 0,  0,  0,  0,  0, 0, 0, 0, 0,
+    /*BLOB*/ 0, 0, 0, 0, 0, 0, 0, 0, 0, 0, 0, 0,  0,  0,  0,  0, 0, 0, 0, 0};
 
 int32_t vectorGetConvertType(int32_t type1, int32_t type2) {
   if (type1 == type2) {
