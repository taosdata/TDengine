/*
 * Copyright (c) 2019 TAOS Data, Inc. <jhtao@taosdata.com>
 *
 * This program is free software: you can use, redistribute, and/or modify
 * it under the terms of the GNU Affero General Public License, version 3
 * or later ("AGPL"), as published by the Free Software Foundation.
 *
 * This program is distributed in the hope that it will be useful, but WITHOUT
 * ANY WARRANTY; without even the implied warranty of MERCHANTABILITY or
 * FITNESS FOR A PARTICULAR PURPOSE.
 *
 * You should have received a copy of the GNU Affero General Public License
 * along with this program. If not, see <http://www.gnu.org/licenses/>.
 */
#include <tlog.h>
#include "os.h"
#include "thash.h"
// #include "queryLog.h"
#include "filter.h"
#include "filterInt.h"
#include "functionMgt.h"
#include "sclInt.h"
#include "tcompare.h"
#include "tdatablock.h"
#include "ttime.h"

bool filterRangeCompGi(const void *minv, const void *maxv, const void *minr, const void *maxr, __compar_fn_t cfunc) {
  int32_t result = cfunc(maxv, minr);
  return result >= 0;
}
bool filterRangeCompGe(const void *minv, const void *maxv, const void *minr, const void *maxr, __compar_fn_t cfunc) {
  int32_t result = cfunc(maxv, minr);
  return result > 0;
}
bool filterRangeCompLi(const void *minv, const void *maxv, const void *minr, const void *maxr, __compar_fn_t cfunc) {
  int32_t result = cfunc(minv, maxr);
  return result <= 0;
}
bool filterRangeCompLe(const void *minv, const void *maxv, const void *minr, const void *maxr, __compar_fn_t cfunc) {
  int32_t result = cfunc(minv, maxr);
  return result < 0;
}
bool filterRangeCompii(const void *minv, const void *maxv, const void *minr, const void *maxr, __compar_fn_t cfunc) {
  return cfunc(maxv, minr) >= 0 && cfunc(minv, maxr) <= 0;
}
bool filterRangeCompee(const void *minv, const void *maxv, const void *minr, const void *maxr, __compar_fn_t cfunc) {
  return cfunc(maxv, minr) > 0 && cfunc(minv, maxr) < 0;
}
bool filterRangeCompei(const void *minv, const void *maxv, const void *minr, const void *maxr, __compar_fn_t cfunc) {
  return cfunc(maxv, minr) > 0 && cfunc(minv, maxr) <= 0;
}
bool filterRangeCompie(const void *minv, const void *maxv, const void *minr, const void *maxr, __compar_fn_t cfunc) {
  return cfunc(maxv, minr) >= 0 && cfunc(minv, maxr) < 0;
}

rangeCompFunc filterGetRangeCompFunc(char sflag, char eflag) {
  if (FILTER_GET_FLAG(sflag, RANGE_FLG_NULL)) {
    if (FILTER_GET_FLAG(eflag, RANGE_FLG_EXCLUDE)) {
      return filterRangeCompLe;
    }

    return filterRangeCompLi;
  }

  if (FILTER_GET_FLAG(eflag, RANGE_FLG_NULL)) {
    if (FILTER_GET_FLAG(sflag, RANGE_FLG_EXCLUDE)) {
      return filterRangeCompGe;
    }

    return filterRangeCompGi;
  }

  if (FILTER_GET_FLAG(sflag, RANGE_FLG_EXCLUDE)) {
    if (FILTER_GET_FLAG(eflag, RANGE_FLG_EXCLUDE)) {
      return filterRangeCompee;
    }

    return filterRangeCompei;
  }

  if (FILTER_GET_FLAG(eflag, RANGE_FLG_EXCLUDE)) {
    return filterRangeCompie;
  }

  return filterRangeCompii;
}

rangeCompFunc gRangeCompare[] = {filterRangeCompee, filterRangeCompei, filterRangeCompie, filterRangeCompii,
                                 filterRangeCompGe, filterRangeCompGi, filterRangeCompLe, filterRangeCompLi};

int8_t filterGetRangeCompFuncFromOptrs(uint8_t optr, uint8_t optr2) {
  if (optr2) {
    ASSERT(optr2 == OP_TYPE_LOWER_THAN || optr2 == OP_TYPE_LOWER_EQUAL);

    if (optr == OP_TYPE_GREATER_THAN) {
      if (optr2 == OP_TYPE_LOWER_THAN) {
        return 0;
      }

      return 1;
    }

    if (optr2 == OP_TYPE_LOWER_THAN) {
      return 2;
    }

    return 3;
  } else {
    switch (optr) {
      case OP_TYPE_GREATER_THAN:
        return 4;
      case OP_TYPE_GREATER_EQUAL:
        return 5;
      case OP_TYPE_LOWER_THAN:
        return 6;
      case OP_TYPE_LOWER_EQUAL:
        return 7;
      default:
        break;
    }
  }

  return -1;
}

__compar_fn_t gDataCompare[] = {
    compareInt32Val,       compareInt8Val,         compareInt16Val,         compareInt64Val,
    compareFloatVal,       compareDoubleVal,       compareLenPrefixedStr,   comparestrPatternMatch,
    compareChkInString,    comparewcsPatternMatch, compareLenPrefixedWStr,  compareUint8Val,
    compareUint16Val,      compareUint32Val,       compareUint64Val,        setChkInBytes1,
    setChkInBytes2,        setChkInBytes4,         setChkInBytes8,          comparestrRegexMatch,
    comparestrRegexNMatch, setChkNotInBytes1,      setChkNotInBytes2,       setChkNotInBytes4,
    setChkNotInBytes8,     compareChkNotInString,  comparestrPatternNMatch, comparewcsPatternNMatch,
    comparewcsRegexMatch,  comparewcsRegexNMatch,
};

__compar_fn_t gInt8SignCompare[] = {compareInt8Val,   compareInt8Int16, compareInt8Int32,
                                    compareInt8Int64, compareInt8Float, compareInt8Double};
__compar_fn_t gInt8UsignCompare[] = {compareInt8Uint8, compareInt8Uint16, compareInt8Uint32, compareInt8Uint64};

__compar_fn_t gInt16SignCompare[] = {compareInt16Int8,  compareInt16Val,   compareInt16Int32,
                                     compareInt16Int64, compareInt16Float, compareInt16Double};
__compar_fn_t gInt16UsignCompare[] = {compareInt16Uint8, compareInt16Uint16, compareInt16Uint32, compareInt16Uint64};

__compar_fn_t gInt32SignCompare[] = {compareInt32Int8,  compareInt32Int16, compareInt32Val,
                                     compareInt32Int64, compareInt32Float, compareInt32Double};
__compar_fn_t gInt32UsignCompare[] = {compareInt32Uint8, compareInt32Uint16, compareInt32Uint32, compareInt32Uint64};

__compar_fn_t gInt64SignCompare[] = {compareInt64Int8, compareInt64Int16, compareInt64Int32,
                                     compareInt64Val,  compareInt64Float, compareInt64Double};
__compar_fn_t gInt64UsignCompare[] = {compareInt64Uint8, compareInt64Uint16, compareInt64Uint32, compareInt64Uint64};

__compar_fn_t gFloatSignCompare[] = {compareFloatInt8,  compareFloatInt16, compareFloatInt32,
                                     compareFloatInt64, compareFloatVal,   compareFloatDouble};
__compar_fn_t gFloatUsignCompare[] = {compareFloatUint8, compareFloatUint16, compareFloatUint32, compareFloatUint64};

__compar_fn_t gDoubleSignCompare[] = {compareDoubleInt8,  compareDoubleInt16, compareDoubleInt32,
                                      compareDoubleInt64, compareDoubleFloat, compareDoubleVal};
__compar_fn_t gDoubleUsignCompare[] = {compareDoubleUint8, compareDoubleUint16, compareDoubleUint32,
                                       compareDoubleUint64};

__compar_fn_t gUint8SignCompare[] = {compareUint8Int8,  compareUint8Int16, compareUint8Int32,
                                     compareUint8Int64, compareUint8Float, compareUint8Double};
__compar_fn_t gUint8UsignCompare[] = {compareUint8Val, compareUint8Uint16, compareUint8Uint32, compareUint8Uint64};

__compar_fn_t gUint16SignCompare[] = {compareUint16Int8,  compareUint16Int16, compareUint16Int32,
                                      compareUint16Int64, compareUint16Float, compareUint16Double};
__compar_fn_t gUint16UsignCompare[] = {compareUint16Uint8, compareUint16Val, compareUint16Uint32, compareUint16Uint64};

__compar_fn_t gUint32SignCompare[] = {compareUint32Int8,  compareUint32Int16, compareUint32Int32,
                                      compareUint32Int64, compareUint32Float, compareUint32Double};
__compar_fn_t gUint32UsignCompare[] = {compareUint32Uint8, compareUint32Uint16, compareUint32Val, compareUint32Uint64};

__compar_fn_t gUint64SignCompare[] = {compareUint64Int8,  compareUint64Int16, compareUint64Int32,
                                      compareUint64Int64, compareUint64Float, compareUint64Double};
__compar_fn_t gUint64UsignCompare[] = {compareUint64Uint8, compareUint64Uint16, compareUint64Uint32, compareUint64Val};

int8_t filterGetCompFuncIdx(int32_t type, int32_t optr) {
  int8_t comparFn = 0;

  if (optr == OP_TYPE_IN && (type != TSDB_DATA_TYPE_BINARY && type != TSDB_DATA_TYPE_NCHAR && type != TSDB_DATA_TYPE_GEOMETRY)) {
    switch (type) {
      case TSDB_DATA_TYPE_BOOL:
      case TSDB_DATA_TYPE_TINYINT:
      case TSDB_DATA_TYPE_UTINYINT:
        return 15;
      case TSDB_DATA_TYPE_SMALLINT:
      case TSDB_DATA_TYPE_USMALLINT:
        return 16;
      case TSDB_DATA_TYPE_INT:
      case TSDB_DATA_TYPE_UINT:
      case TSDB_DATA_TYPE_FLOAT:
        return 17;
      case TSDB_DATA_TYPE_BIGINT:
      case TSDB_DATA_TYPE_UBIGINT:
      case TSDB_DATA_TYPE_DOUBLE:
      case TSDB_DATA_TYPE_TIMESTAMP:
        return 18;
      case TSDB_DATA_TYPE_JSON:
        terrno = TSDB_CODE_QRY_JSON_IN_ERROR;
        return 0;
      default:
        return 0;
    }
  }

  if (optr == OP_TYPE_NOT_IN && (type != TSDB_DATA_TYPE_BINARY && type != TSDB_DATA_TYPE_NCHAR && type != TSDB_DATA_TYPE_GEOMETRY)) {
    switch (type) {
      case TSDB_DATA_TYPE_BOOL:
      case TSDB_DATA_TYPE_TINYINT:
      case TSDB_DATA_TYPE_UTINYINT:
        return 21;
      case TSDB_DATA_TYPE_SMALLINT:
      case TSDB_DATA_TYPE_USMALLINT:
        return 22;
      case TSDB_DATA_TYPE_INT:
      case TSDB_DATA_TYPE_UINT:
      case TSDB_DATA_TYPE_FLOAT:
        return 23;
      case TSDB_DATA_TYPE_BIGINT:
      case TSDB_DATA_TYPE_UBIGINT:
      case TSDB_DATA_TYPE_DOUBLE:
      case TSDB_DATA_TYPE_TIMESTAMP:
        return 24;
      case TSDB_DATA_TYPE_JSON:
        terrno = TSDB_CODE_QRY_JSON_IN_ERROR;
        return 0;
      default:
        return 0;
    }
  }

  //  if (optr == OP_TYPE_JSON_CONTAINS && type == TSDB_DATA_TYPE_JSON) {
  //    return 28;
  //  }

  switch (type) {
    case TSDB_DATA_TYPE_BOOL:
    case TSDB_DATA_TYPE_TINYINT:
      comparFn = 1;
      break;
    case TSDB_DATA_TYPE_SMALLINT:
      comparFn = 2;
      break;
    case TSDB_DATA_TYPE_INT:
      comparFn = 0;
      break;
    case TSDB_DATA_TYPE_BIGINT:
<<<<<<< HEAD
    case TSDB_DATA_TYPE_TIMESTAMP:
      comparFn = 3;
      break;
    case TSDB_DATA_TYPE_FLOAT:
      comparFn = 4;
      break;
    case TSDB_DATA_TYPE_DOUBLE:
      comparFn = 5;
      break;
    case TSDB_DATA_TYPE_BINARY: {
=======
    case TSDB_DATA_TYPE_TIMESTAMP: comparFn = 3;  break;
    case TSDB_DATA_TYPE_FLOAT:     comparFn = 4;  break;
    case TSDB_DATA_TYPE_DOUBLE:    comparFn = 5; break;
    case TSDB_DATA_TYPE_BINARY:
    case TSDB_DATA_TYPE_GEOMETRY: {
>>>>>>> c62ad391
      if (optr == OP_TYPE_MATCH) {
        comparFn = 19;
      } else if (optr == OP_TYPE_NMATCH) {
        comparFn = 20;
      } else if (optr == OP_TYPE_LIKE) { /* wildcard query using like operator */
        comparFn = 7;
      } else if (optr == OP_TYPE_NOT_LIKE) { /* wildcard query using like operator */
        comparFn = 26;
      } else if (optr == OP_TYPE_IN) {
        comparFn = 8;
      } else if (optr == OP_TYPE_NOT_IN) {
        comparFn = 25;
      } else { /* normal relational comparFn */
        comparFn = 6;
      }

      break;
    }

    case TSDB_DATA_TYPE_NCHAR: {
      if (optr == OP_TYPE_MATCH) {
        comparFn = 28;
      } else if (optr == OP_TYPE_NMATCH) {
        comparFn = 29;
      } else if (optr == OP_TYPE_LIKE) {
        comparFn = 9;
      } else if (optr == OP_TYPE_NOT_LIKE) {
        comparFn = 27;
      } else if (optr == OP_TYPE_IN) {
        comparFn = 8;
      } else if (optr == OP_TYPE_NOT_IN) {
        comparFn = 25;
      } else {
        comparFn = 10;
      }
      break;
    }

    case TSDB_DATA_TYPE_UTINYINT:
      comparFn = 11;
      break;
    case TSDB_DATA_TYPE_USMALLINT:
      comparFn = 12;
      break;
    case TSDB_DATA_TYPE_UINT:
      comparFn = 13;
      break;
    case TSDB_DATA_TYPE_UBIGINT:
      comparFn = 14;
      break;

    default:
      comparFn = 0;
      break;
  }

  return comparFn;
}

__compar_fn_t filterGetCompFunc(int32_t type, int32_t optr) { return gDataCompare[filterGetCompFuncIdx(type, optr)]; }

__compar_fn_t filterGetCompFuncEx(int32_t lType, int32_t rType, int32_t optr) {
  if (TSDB_DATA_TYPE_NULL == rType || TSDB_DATA_TYPE_JSON == rType) {
    return NULL;
  }

  switch (lType) {
    case TSDB_DATA_TYPE_TINYINT: {
      if (IS_SIGNED_NUMERIC_TYPE(rType) || IS_FLOAT_TYPE(rType)) {
        return gInt8SignCompare[rType - TSDB_DATA_TYPE_TINYINT];
      } else {
        return gInt8UsignCompare[rType - TSDB_DATA_TYPE_UTINYINT];
      }
      break;
    }
    case TSDB_DATA_TYPE_SMALLINT: {
      if (IS_SIGNED_NUMERIC_TYPE(rType) || IS_FLOAT_TYPE(rType)) {
        return gInt16SignCompare[rType - TSDB_DATA_TYPE_TINYINT];
      } else {
        return gInt16UsignCompare[rType - TSDB_DATA_TYPE_UTINYINT];
      }
      break;
    }
    case TSDB_DATA_TYPE_INT: {
      if (IS_SIGNED_NUMERIC_TYPE(rType) || IS_FLOAT_TYPE(rType)) {
        return gInt32SignCompare[rType - TSDB_DATA_TYPE_TINYINT];
      } else {
        return gInt32UsignCompare[rType - TSDB_DATA_TYPE_UTINYINT];
      }
      break;
    }
    case TSDB_DATA_TYPE_BIGINT: {
      if (IS_SIGNED_NUMERIC_TYPE(rType) || IS_FLOAT_TYPE(rType)) {
        return gInt64SignCompare[rType - TSDB_DATA_TYPE_TINYINT];
      } else {
        return gInt64UsignCompare[rType - TSDB_DATA_TYPE_UTINYINT];
      }
      break;
    }
    case TSDB_DATA_TYPE_FLOAT: {
      if (IS_SIGNED_NUMERIC_TYPE(rType) || IS_FLOAT_TYPE(rType)) {
        return gFloatSignCompare[rType - TSDB_DATA_TYPE_TINYINT];
      } else {
        return gFloatUsignCompare[rType - TSDB_DATA_TYPE_UTINYINT];
      }
      break;
    }
    case TSDB_DATA_TYPE_DOUBLE: {
      if (IS_SIGNED_NUMERIC_TYPE(rType) || IS_FLOAT_TYPE(rType)) {
        return gDoubleSignCompare[rType - TSDB_DATA_TYPE_TINYINT];
      } else {
        return gDoubleUsignCompare[rType - TSDB_DATA_TYPE_UTINYINT];
      }
      break;
    }
    case TSDB_DATA_TYPE_UTINYINT: {
      if (IS_SIGNED_NUMERIC_TYPE(rType) || IS_FLOAT_TYPE(rType)) {
        return gUint8SignCompare[rType - TSDB_DATA_TYPE_TINYINT];
      } else {
        return gUint8UsignCompare[rType - TSDB_DATA_TYPE_UTINYINT];
      }
      break;
    }
    case TSDB_DATA_TYPE_USMALLINT: {
      if (IS_SIGNED_NUMERIC_TYPE(rType) || IS_FLOAT_TYPE(rType)) {
        return gUint16SignCompare[rType - TSDB_DATA_TYPE_TINYINT];
      } else {
        return gUint16UsignCompare[rType - TSDB_DATA_TYPE_UTINYINT];
      }
      break;
    }
    case TSDB_DATA_TYPE_UINT: {
      if (IS_SIGNED_NUMERIC_TYPE(rType) || IS_FLOAT_TYPE(rType)) {
        return gUint32SignCompare[rType - TSDB_DATA_TYPE_TINYINT];
      } else {
        return gUint32UsignCompare[rType - TSDB_DATA_TYPE_UTINYINT];
      }
      break;
    }
    case TSDB_DATA_TYPE_UBIGINT: {
      if (IS_SIGNED_NUMERIC_TYPE(rType) || IS_FLOAT_TYPE(rType)) {
        return gUint64SignCompare[rType - TSDB_DATA_TYPE_TINYINT];
      } else {
        return gUint64UsignCompare[rType - TSDB_DATA_TYPE_UTINYINT];
      }
      break;
    }
    default:
      break;
  }
  return NULL;
}

static FORCE_INLINE int32_t filterCompareGroupCtx(const void *pLeft, const void *pRight) {
  SFilterGroupCtx *left = *((SFilterGroupCtx **)pLeft), *right = *((SFilterGroupCtx **)pRight);
  if (left->colNum > right->colNum) return 1;
  if (left->colNum < right->colNum) return -1;
  return 0;
}

int32_t filterInitUnitsFields(SFilterInfo *info) {
  info->unitSize = FILTER_DEFAULT_UNIT_SIZE;
  info->units = taosMemoryCalloc(info->unitSize, sizeof(SFilterUnit));

  info->fields[FLD_TYPE_COLUMN].num = 0;
  info->fields[FLD_TYPE_COLUMN].size = FILTER_DEFAULT_FIELD_SIZE;
  info->fields[FLD_TYPE_COLUMN].fields = taosMemoryCalloc(info->fields[FLD_TYPE_COLUMN].size, sizeof(SFilterField));
  info->fields[FLD_TYPE_VALUE].num = 0;
  info->fields[FLD_TYPE_VALUE].size = FILTER_DEFAULT_FIELD_SIZE;
  info->fields[FLD_TYPE_VALUE].fields = taosMemoryCalloc(info->fields[FLD_TYPE_VALUE].size, sizeof(SFilterField));

  return TSDB_CODE_SUCCESS;
}

static FORCE_INLINE SFilterRangeNode *filterNewRange(SFilterRangeCtx *ctx, SFilterRange *ra) {
  SFilterRangeNode *r = NULL;

  if (ctx->rf) {
    r = ctx->rf;
    ctx->rf = ctx->rf->next;
    r->prev = NULL;
    r->next = NULL;
  } else {
    r = taosMemoryCalloc(1, sizeof(SFilterRangeNode));
  }

  FILTER_COPY_RA(&r->ra, ra);

  return r;
}

<<<<<<< HEAD
void *filterInitRangeCtx(int32_t type, int32_t options) {
  if (type > TSDB_DATA_TYPE_UBIGINT || type < TSDB_DATA_TYPE_BOOL || type == TSDB_DATA_TYPE_BINARY ||
      type == TSDB_DATA_TYPE_NCHAR) {
=======
void* filterInitRangeCtx(int32_t type, int32_t options) {
  if (type > TSDB_DATA_TYPE_UBIGINT || type < TSDB_DATA_TYPE_BOOL ||
      type == TSDB_DATA_TYPE_BINARY || type == TSDB_DATA_TYPE_NCHAR || type == TSDB_DATA_TYPE_GEOMETRY) {
>>>>>>> c62ad391
    qError("not supported range type:%d", type);
    return NULL;
  }

  SFilterRangeCtx *ctx = taosMemoryCalloc(1, sizeof(SFilterRangeCtx));

  ctx->type = type;
  ctx->options = options;
  ctx->pCompareFunc = getComparFunc(type, 0);

  return ctx;
}

int32_t filterResetRangeCtx(SFilterRangeCtx *ctx) {
  ctx->status = 0;

  if (ctx->rf == NULL) {
    ctx->rf = ctx->rs;
    ctx->rs = NULL;
    return TSDB_CODE_SUCCESS;
  }

  ctx->isnull = false;
  ctx->notnull = false;
  ctx->isrange = false;

  SFilterRangeNode *r = ctx->rf;

  while (r && r->next) {
    r = r->next;
  }

  r->next = ctx->rs;
  ctx->rs = NULL;
  return TSDB_CODE_SUCCESS;
}

int32_t filterReuseRangeCtx(SFilterRangeCtx *ctx, int32_t type, int32_t options) {
  filterResetRangeCtx(ctx);

  ctx->type = type;
  ctx->options = options;
  ctx->pCompareFunc = getComparFunc(type, 0);

  return TSDB_CODE_SUCCESS;
}

int32_t filterConvertRange(SFilterRangeCtx *cur, SFilterRange *ra, bool *notNull) {
  int64_t tmp = 0;

  if (!FILTER_GET_FLAG(ra->sflag, RANGE_FLG_NULL)) {
    int32_t sr = cur->pCompareFunc(&ra->s, getDataMin(cur->type, &tmp));
    if (sr == 0) {
      FILTER_SET_FLAG(ra->sflag, RANGE_FLG_NULL);
    }
  }

  if (!FILTER_GET_FLAG(ra->eflag, RANGE_FLG_NULL)) {
    int32_t er = cur->pCompareFunc(&ra->e, getDataMax(cur->type, &tmp));
    if (er == 0) {
      FILTER_SET_FLAG(ra->eflag, RANGE_FLG_NULL);
    }
  }

  if (FILTER_GET_FLAG(ra->sflag, RANGE_FLG_NULL) && FILTER_GET_FLAG(ra->eflag, RANGE_FLG_NULL)) {
    *notNull = true;
  } else {
    *notNull = false;
  }

  return TSDB_CODE_SUCCESS;
}

int32_t filterAddRangeOptr(void *h, uint8_t raOptr, int32_t optr, bool *empty, bool *all) {
  SFilterRangeCtx *ctx = (SFilterRangeCtx *)h;

  if (optr == LOGIC_COND_TYPE_AND) {
    SET_AND_OPTR(ctx, raOptr);
    if (CHK_AND_OPTR(ctx) || (raOptr == FILTER_DUMMY_EMPTY_OPTR)) {
      FILTER_SET_FLAG(ctx->status, MR_ST_EMPTY);
      *empty = true;
    }
  } else {
    SET_OR_OPTR(ctx, raOptr);
    if (CHK_OR_OPTR(ctx)) {
      FILTER_SET_FLAG(ctx->status, MR_ST_ALL);
      *all = true;
    }
  }

  return TSDB_CODE_SUCCESS;
}

int32_t filterAddRangeImpl(void *h, SFilterRange *ra, int32_t optr) {
  SFilterRangeCtx *ctx = (SFilterRangeCtx *)h;

  if (ctx->rs == NULL) {
    if ((FILTER_GET_FLAG(ctx->status, MR_ST_START) == 0) ||
        (FILTER_GET_FLAG(ctx->status, MR_ST_ALL) && (optr == LOGIC_COND_TYPE_AND)) ||
        ((!FILTER_GET_FLAG(ctx->status, MR_ST_ALL)) && (optr == LOGIC_COND_TYPE_OR))) {
      APPEND_RANGE(ctx, ctx->rs, ra);
      FILTER_SET_FLAG(ctx->status, MR_ST_START);
    }

    return TSDB_CODE_SUCCESS;
  }

  SFilterRangeNode *r = ctx->rs;
  SFilterRangeNode *rn = NULL;
  int32_t           cr = 0;

  if (optr == LOGIC_COND_TYPE_AND) {
    while (r != NULL) {
      cr = ctx->pCompareFunc(&r->ra.s, &ra->e);
      if (FILTER_GREATER(cr, r->ra.sflag, ra->eflag)) {
        FREE_FROM_RANGE(ctx, r);
        break;
      }

      cr = ctx->pCompareFunc(&ra->s, &r->ra.e);
      if (FILTER_GREATER(cr, ra->sflag, r->ra.eflag)) {
        rn = r->next;
        FREE_RANGE(ctx, r);
        r = rn;
        continue;
      }

      cr = ctx->pCompareFunc(&ra->s, &r->ra.s);
      if (FILTER_GREATER(cr, ra->sflag, r->ra.sflag)) {
        SIMPLE_COPY_VALUES((char *)&r->ra.s, &ra->s);
        cr == 0 ? (r->ra.sflag |= ra->sflag) : (r->ra.sflag = ra->sflag);
      }

      cr = ctx->pCompareFunc(&r->ra.e, &ra->e);
      if (FILTER_GREATER(cr, r->ra.eflag, ra->eflag)) {
        SIMPLE_COPY_VALUES((char *)&r->ra.e, &ra->e);
        cr == 0 ? (r->ra.eflag |= ra->eflag) : (r->ra.eflag = ra->eflag);
        break;
      }

      r = r->next;
    }

    return TSDB_CODE_SUCCESS;
  }

  // TSDB_RELATION_OR

  bool smerged = false;
  bool emerged = false;

  while (r != NULL) {
    cr = ctx->pCompareFunc(&r->ra.s, &ra->e);
    if (FILTER_GREATER(cr, r->ra.sflag, ra->eflag)) {
      if (emerged == false) {
        INSERT_RANGE(ctx, r, ra);
      }

      break;
    }

    if (smerged == false) {
      cr = ctx->pCompareFunc(&ra->s, &r->ra.e);
      if (FILTER_GREATER(cr, ra->sflag, r->ra.eflag)) {
        if (r->next) {
          r = r->next;
          continue;
        }

        APPEND_RANGE(ctx, r, ra);
        break;
      }

      cr = ctx->pCompareFunc(&r->ra.s, &ra->s);
      if (FILTER_GREATER(cr, r->ra.sflag, ra->sflag)) {
        SIMPLE_COPY_VALUES((char *)&r->ra.s, &ra->s);
        cr == 0 ? (r->ra.sflag &= ra->sflag) : (r->ra.sflag = ra->sflag);
      }

      smerged = true;
    }

    if (emerged == false) {
      cr = ctx->pCompareFunc(&ra->e, &r->ra.e);
      if (FILTER_GREATER(cr, ra->eflag, r->ra.eflag)) {
        SIMPLE_COPY_VALUES((char *)&r->ra.e, &ra->e);
        if (cr == 0) {
          r->ra.eflag &= ra->eflag;
          break;
        }

        r->ra.eflag = ra->eflag;
        emerged = true;
        r = r->next;
        continue;
      }

      break;
    }

    cr = ctx->pCompareFunc(&ra->e, &r->ra.e);
    if (FILTER_GREATER(cr, ra->eflag, r->ra.eflag)) {
      rn = r->next;
      FREE_RANGE(ctx, r);
      r = rn;

      continue;
    } else {
      SIMPLE_COPY_VALUES(&r->prev->ra.e, (char *)&r->ra.e);
      cr == 0 ? (r->prev->ra.eflag &= r->ra.eflag) : (r->prev->ra.eflag = r->ra.eflag);
      FREE_RANGE(ctx, r);

      break;
    }
  }

  if (ctx->rs && ctx->rs->next == NULL) {
    bool notnull;
    filterConvertRange(ctx, &ctx->rs->ra, &notnull);
    if (notnull) {
      bool all = false;
      FREE_FROM_RANGE(ctx, ctx->rs);
      filterAddRangeOptr(h, OP_TYPE_IS_NOT_NULL, optr, NULL, &all);
      if (all) {
        FILTER_SET_FLAG(ctx->status, MR_ST_ALL);
      }
    }
  }

  return TSDB_CODE_SUCCESS;
}

int32_t filterAddRange(void *h, SFilterRange *ra, int32_t optr) {
  SFilterRangeCtx *ctx = (SFilterRangeCtx *)h;
  int64_t          tmp = 0;

  if (FILTER_GET_FLAG(ra->sflag, RANGE_FLG_NULL)) {
    SIMPLE_COPY_VALUES(&ra->s, getDataMin(ctx->type, &tmp));
    // FILTER_CLR_FLAG(ra->sflag, RA_NULL);
  }

  if (FILTER_GET_FLAG(ra->eflag, RANGE_FLG_NULL)) {
    SIMPLE_COPY_VALUES(&ra->e, getDataMax(ctx->type, &tmp));
    // FILTER_CLR_FLAG(ra->eflag, RA_NULL);
  }

  return filterAddRangeImpl(h, ra, optr);
}

int32_t filterAddRangeCtx(void *dst, void *src, int32_t optr) {
  SFilterRangeCtx *dctx = (SFilterRangeCtx *)dst;
  SFilterRangeCtx *sctx = (SFilterRangeCtx *)src;

  ASSERT(optr == LOGIC_COND_TYPE_OR);

  if (sctx->rs == NULL) {
    return TSDB_CODE_SUCCESS;
  }

  SFilterRangeNode *r = sctx->rs;

  while (r) {
    filterAddRange(dctx, &r->ra, optr);
    r = r->next;
  }

  return TSDB_CODE_SUCCESS;
}

int32_t filterCopyRangeCtx(void *dst, void *src) {
  SFilterRangeCtx *dctx = (SFilterRangeCtx *)dst;
  SFilterRangeCtx *sctx = (SFilterRangeCtx *)src;

  dctx->status = sctx->status;

  dctx->isnull = sctx->isnull;
  dctx->notnull = sctx->notnull;
  dctx->isrange = sctx->isrange;

  SFilterRangeNode *r = sctx->rs;
  SFilterRangeNode *dr = dctx->rs;

  while (r) {
    APPEND_RANGE(dctx, dr, &r->ra);
    if (dr == NULL) {
      dr = dctx->rs;
    } else {
      dr = dr->next;
    }
    r = r->next;
  }

  return TSDB_CODE_SUCCESS;
}

int32_t filterFinishRange(void *h) {
  SFilterRangeCtx *ctx = (SFilterRangeCtx *)h;

  if (FILTER_GET_FLAG(ctx->status, MR_ST_FIN)) {
    return TSDB_CODE_SUCCESS;
  }

  if (FILTER_GET_FLAG(ctx->options, FLT_OPTION_TIMESTAMP)) {
    SFilterRangeNode *r = ctx->rs;
    SFilterRangeNode *rn = NULL;

    while (r && r->next) {
      int64_t tmp = 1;
      int32_t code = operateVal(&tmp, &r->ra.e, &tmp, OP_TYPE_ADD, ctx->type);
      if (code != 0) {
        return TSDB_CODE_APP_ERROR;
      }
      if (ctx->pCompareFunc(&tmp, &r->next->ra.s) == 0) {
        rn = r->next;
        SIMPLE_COPY_VALUES((char *)&r->next->ra.s, (char *)&r->ra.s);
        FREE_RANGE(ctx, r);
        r = rn;

        continue;
      }

      r = r->next;
    }
  }

  FILTER_SET_FLAG(ctx->status, MR_ST_FIN);

  return TSDB_CODE_SUCCESS;
}

int32_t filterGetRangeNum(void *h, int32_t *num) {
  filterFinishRange(h);

  SFilterRangeCtx *ctx = (SFilterRangeCtx *)h;

  *num = 0;

  SFilterRangeNode *r = ctx->rs;

  while (r) {
    ++(*num);
    r = r->next;
  }

  return TSDB_CODE_SUCCESS;
}

int32_t filterGetRangeRes(void *h, SFilterRange *ra) {
  filterFinishRange(h);

  SFilterRangeCtx  *ctx = (SFilterRangeCtx *)h;
  uint32_t          num = 0;
  SFilterRangeNode *r = ctx->rs;

  while (r) {
    if (num) {
      ra->e = r->ra.e;
      ra->eflag = r->ra.eflag;
    } else {
      FILTER_COPY_RA(ra, &r->ra);
    }

    ++num;
    r = r->next;
  }

  if (num == 0) {
    qError("no range result");
    return TSDB_CODE_APP_ERROR;
  }

  return TSDB_CODE_SUCCESS;
}

int32_t filterSourceRangeFromCtx(SFilterRangeCtx *ctx, void *sctx, int32_t optr, bool *empty, bool *all) {
  SFilterRangeCtx *src = (SFilterRangeCtx *)sctx;

  if (src->isnull) {
    filterAddRangeOptr(ctx, OP_TYPE_IS_NULL, optr, empty, all);
    if (FILTER_GET_FLAG(ctx->status, MR_ST_ALL)) {
      *all = true;
    }
  }

  if (src->notnull) {
    filterAddRangeOptr(ctx, OP_TYPE_IS_NOT_NULL, optr, empty, all);
    if (FILTER_GET_FLAG(ctx->status, MR_ST_ALL)) {
      *all = true;
    }
  }

  if (src->isrange) {
    filterAddRangeOptr(ctx, 0, optr, empty, all);

    if (!(optr == LOGIC_COND_TYPE_OR && ctx->notnull)) {
      filterAddRangeCtx(ctx, src, optr);
    }

    if (FILTER_GET_FLAG(ctx->status, MR_ST_ALL)) {
      *all = true;
    }
  }

  return TSDB_CODE_SUCCESS;
}

int32_t filterFreeRangeCtx(void *h) {
  if (h == NULL) {
    return TSDB_CODE_SUCCESS;
  }

  SFilterRangeCtx  *ctx = (SFilterRangeCtx *)h;
  SFilterRangeNode *r = ctx->rs;
  SFilterRangeNode *rn = NULL;

  while (r) {
    rn = r->next;
    taosMemoryFree(r);
    r = rn;
  }

  r = ctx->rf;
  while (r) {
    rn = r->next;
    taosMemoryFree(r);
    r = rn;
  }

  taosMemoryFree(ctx);

  return TSDB_CODE_SUCCESS;
}

int32_t filterDetachCnfGroup(SFilterGroup *gp1, SFilterGroup *gp2, SArray *group) {
  SFilterGroup gp = {0};

  gp.unitNum = gp1->unitNum + gp2->unitNum;
  gp.unitIdxs = taosMemoryCalloc(gp.unitNum, sizeof(*gp.unitIdxs));
  memcpy(gp.unitIdxs, gp1->unitIdxs, gp1->unitNum * sizeof(*gp.unitIdxs));
  memcpy(gp.unitIdxs + gp1->unitNum, gp2->unitIdxs, gp2->unitNum * sizeof(*gp.unitIdxs));

  gp.unitFlags = NULL;

  taosArrayPush(group, &gp);

  return TSDB_CODE_SUCCESS;
}

int32_t filterDetachCnfGroups(SArray *group, SArray *left, SArray *right) {
  int32_t leftSize = (int32_t)taosArrayGetSize(left);
  int32_t rightSize = (int32_t)taosArrayGetSize(right);

  if (taosArrayGetSize(left) <= 0) {
    if (taosArrayGetSize(right) <= 0) {
      fltDebug("both groups are empty");
      return TSDB_CODE_SUCCESS;
    }

    SFilterGroup *gp = NULL;
    while ((gp = (SFilterGroup *)taosArrayPop(right)) != NULL) {
      taosArrayPush(group, gp);
    }

    return TSDB_CODE_SUCCESS;
  }

  if (taosArrayGetSize(right) <= 0) {
    SFilterGroup *gp = NULL;
    while ((gp = (SFilterGroup *)taosArrayPop(left)) != NULL) {
      taosArrayPush(group, gp);
    }

    return TSDB_CODE_SUCCESS;
  }

  for (int32_t l = 0; l < leftSize; ++l) {
    SFilterGroup *gp1 = taosArrayGet(left, l);

    for (int32_t r = 0; r < rightSize; ++r) {
      SFilterGroup *gp2 = taosArrayGet(right, r);

      filterDetachCnfGroup(gp1, gp2, group);
    }
  }

  return TSDB_CODE_SUCCESS;
}

int32_t filterGetFiledByDesc(SFilterFields *fields, int32_t type, void *v) {
  for (uint32_t i = 0; i < fields->num; ++i) {
    if (nodesEqualNode(fields->fields[i].desc, v)) {
      return i;
    }
  }

  return -1;
}

int32_t filterGetFiledByData(SFilterInfo *info, int32_t type, void *v, int32_t dataLen, bool *sameBuf) {
  if (type == FLD_TYPE_VALUE) {
    if (info->pctx.valHash == false) {
      qError("value hash is empty");
      return -1;
    }

    SFilterDataInfo *dInfo = taosHashGet(info->pctx.valHash, v, dataLen);
    if (dInfo) {
      *sameBuf = (dInfo->addr == v);
      return dInfo->idx;
    }
  }

  return -1;
}

// In the params, we should use void *data instead of void **data, there is no need to use taosMemoryFreeClear(*data) to
// set *data = 0 Besides, fields data value is a pointer, so dataLen should be POINTER_BYTES for better.
int32_t filterAddField(SFilterInfo *info, void *desc, void **data, int32_t type, SFilterFieldId *fid, int32_t dataLen,
                       bool freeIfExists, int16_t *srcFlag) {
  int32_t   idx = -1;
  uint32_t *num;
  bool      sameBuf = false;

  num = &info->fields[type].num;

  if (*num > 0) {
    if (type == FLD_TYPE_COLUMN) {
      idx = filterGetFiledByDesc(&info->fields[type], type, desc);
    } else if (data && (*data) && dataLen > 0 && FILTER_GET_FLAG(info->options, FLT_OPTION_NEED_UNIQE)) {
      idx = filterGetFiledByData(info, type, *data, dataLen, &sameBuf);
    }
  }

  if (idx < 0) {
    idx = *num;
    if (idx >= info->fields[type].size) {
      info->fields[type].size += FILTER_DEFAULT_FIELD_SIZE;
      info->fields[type].fields =
          taosMemoryRealloc(info->fields[type].fields, info->fields[type].size * sizeof(SFilterField));
    }

    info->fields[type].fields[idx].flag = type;
    info->fields[type].fields[idx].desc = desc;
    info->fields[type].fields[idx].data = data ? *data : NULL;

    if (type == FLD_TYPE_COLUMN) {
      FILTER_SET_FLAG(info->fields[type].fields[idx].flag, FLD_DATA_NO_FREE);
    }

    ++(*num);

    if (data && (*data) && dataLen > 0 && FILTER_GET_FLAG(info->options, FLT_OPTION_NEED_UNIQE)) {
      if (info->pctx.valHash == NULL) {
        info->pctx.valHash = taosHashInit(FILTER_DEFAULT_GROUP_SIZE * FILTER_DEFAULT_VALUE_SIZE,
                                          taosGetDefaultHashFunction(TSDB_DATA_TYPE_BINARY), false, false);
      }

      SFilterDataInfo dInfo = {idx, *data};
      taosHashPut(info->pctx.valHash, *data, dataLen, &dInfo, sizeof(dInfo));
      if (srcFlag) {
        FILTER_SET_FLAG(*srcFlag, FLD_DATA_NO_FREE);
      }
    }
  } else if (type != FLD_TYPE_COLUMN && data) {
    if (freeIfExists) {
      taosMemoryFreeClear(*data);
    } else if (sameBuf) {
      FILTER_SET_FLAG(*srcFlag, FLD_DATA_NO_FREE);
    }
  }

  fid->type = type;
  fid->idx = idx;

  return TSDB_CODE_SUCCESS;
}

static FORCE_INLINE int32_t filterAddColFieldFromField(SFilterInfo *info, SFilterField *field, SFilterFieldId *fid) {
  filterAddField(info, field->desc, &field->data, FILTER_GET_TYPE(field->flag), fid, 0, false, NULL);

  FILTER_SET_FLAG(field->flag, FLD_DATA_NO_FREE);

  return TSDB_CODE_SUCCESS;
}

int32_t filterAddFieldFromNode(SFilterInfo *info, SNode *node, SFilterFieldId *fid) {
  if (node == NULL) {
    fltDebug("empty node");
    FLT_ERR_RET(TSDB_CODE_APP_ERROR);
  }

  if (nodeType(node) != QUERY_NODE_COLUMN && nodeType(node) != QUERY_NODE_VALUE &&
      nodeType(node) != QUERY_NODE_NODE_LIST) {
    FLT_ERR_RET(TSDB_CODE_APP_ERROR);
  }

  int32_t type;
  void   *v;

  if (nodeType(node) == QUERY_NODE_COLUMN) {
    type = FLD_TYPE_COLUMN;
    v = node;
  } else {
    type = FLD_TYPE_VALUE;
    v = node;
  }

  filterAddField(info, v, NULL, type, fid, 0, true, NULL);

  return TSDB_CODE_SUCCESS;
}

int32_t filterAddUnitImpl(SFilterInfo *info, uint8_t optr, SFilterFieldId *left, SFilterFieldId *right, uint8_t optr2,
                          SFilterFieldId *right2, uint32_t *uidx) {
  if (FILTER_GET_FLAG(info->options, FLT_OPTION_NEED_UNIQE)) {
    if (info->pctx.unitHash == NULL) {
      info->pctx.unitHash = taosHashInit(FILTER_DEFAULT_GROUP_SIZE * FILTER_DEFAULT_UNIT_SIZE,
                                         taosGetDefaultHashFunction(TSDB_DATA_TYPE_BIGINT), false, false);
    } else {
      char v[14] = {0};
      FLT_PACKAGE_UNIT_HASH_KEY(&v, optr, optr2, left->idx, (right ? right->idx : -1), (right2 ? right2->idx : -1));
      void *hu = taosHashGet(info->pctx.unitHash, v, sizeof(v));
      if (hu) {
        *uidx = *(uint32_t *)hu;
        return TSDB_CODE_SUCCESS;
      }
    }
  }

  if (info->unitNum >= info->unitSize) {
    uint32_t psize = info->unitSize;
    info->unitSize += FILTER_DEFAULT_UNIT_SIZE;

    void *tmp = taosMemoryRealloc(info->units, info->unitSize * sizeof(SFilterUnit));
    if (tmp == NULL) {
      return TSDB_CODE_OUT_OF_MEMORY;
    }
    info->units = (SFilterUnit *)tmp;
    memset(info->units + psize, 0, sizeof(*info->units) * FILTER_DEFAULT_UNIT_SIZE);
  }

  SFilterUnit *u = &info->units[info->unitNum];

  u->compare.optr = optr;
  u->left = *left;
  if (right) {
    u->right = *right;
  }
  u->compare.optr2 = optr2;
  if (right2) {
    u->right2 = *right2;
  }

  if (u->right.type == FLD_TYPE_VALUE) {
    SFilterField *val = FILTER_UNIT_RIGHT_FIELD(info, u);
    ASSERT(FILTER_GET_FLAG(val->flag, FLD_TYPE_VALUE));
  } else {
    int32_t paramNum = scalarGetOperatorParamNum(optr);
    if (1 != paramNum) {
      fltError("invalid right field in unit, operator:%s, rightType:%d", operatorTypeStr(optr), u->right.type);
      return TSDB_CODE_APP_ERROR;
    }
  }

  SFilterField *col = FILTER_UNIT_LEFT_FIELD(info, u);
  ASSERT(FILTER_GET_FLAG(col->flag, FLD_TYPE_COLUMN));

  info->units[info->unitNum].compare.type = FILTER_GET_COL_FIELD_TYPE(col);
  info->units[info->unitNum].compare.precision = FILTER_GET_COL_FIELD_PRECISION(col);

  *uidx = info->unitNum;

  if (FILTER_GET_FLAG(info->options, FLT_OPTION_NEED_UNIQE)) {
    char v[14] = {0};
    FLT_PACKAGE_UNIT_HASH_KEY(&v, optr, optr2, left->idx, (right ? right->idx : -1), (right2 ? right2->idx : -1));
    taosHashPut(info->pctx.unitHash, v, sizeof(v), uidx, sizeof(*uidx));
  }

  ++info->unitNum;

  return TSDB_CODE_SUCCESS;
}

int32_t filterAddUnit(SFilterInfo *info, uint8_t optr, SFilterFieldId *left, SFilterFieldId *right, uint32_t *uidx) {
  return filterAddUnitImpl(info, optr, left, right, 0, NULL, uidx);
}

int32_t filterAddUnitToGroup(SFilterGroup *group, uint32_t unitIdx) {
  if (group->unitNum >= group->unitSize) {
    group->unitSize += FILTER_DEFAULT_UNIT_SIZE;

    void *tmp = taosMemoryRealloc(group->unitIdxs, group->unitSize * sizeof(*group->unitIdxs));
    if (tmp == NULL) {
      return TSDB_CODE_OUT_OF_MEMORY;
    }
    group->unitIdxs = tmp;
  }

  group->unitIdxs[group->unitNum++] = unitIdx;

  return TSDB_CODE_SUCCESS;
}

int32_t fltAddGroupUnitFromNode(SFilterInfo *info, SNode *tree, SArray *group) {
  SOperatorNode *node = (SOperatorNode *)tree;
  int32_t        ret = TSDB_CODE_SUCCESS;
  SFilterFieldId left = {0}, right = {0};
  filterAddFieldFromNode(info, node->pLeft, &left);
  uint8_t  type = FILTER_GET_COL_FIELD_TYPE(FILTER_GET_FIELD(info, left));
  int32_t  len = 0;
  uint32_t uidx = 0;
  int32_t  code = 0;

  if (node->opType == OP_TYPE_IN && (!IS_VAR_DATA_TYPE(type))) {
    SNodeListNode *listNode = (SNodeListNode *)node->pRight;
    SListCell     *cell = listNode->pNodeList->pHead;

    SScalarParam out = {.columnData = taosMemoryCalloc(1, sizeof(SColumnInfoData))};
    out.columnData->info.type = type;
    out.columnData->info.bytes = tDataTypes[TSDB_DATA_TYPE_BIGINT].bytes;  // reserved space for simple_copy

    for (int32_t i = 0; i < listNode->pNodeList->length; ++i) {
      SValueNode *valueNode = (SValueNode *)cell->pNode;
      if (valueNode->node.resType.type != type) {
        int32_t overflow = 0;
        code = sclConvertValueToSclParam(valueNode, &out, &overflow);
        if (code) {
          //        fltError("convert from %d to %d failed", in.type, out.type);
          FLT_ERR_RET(code);
        }

        if (overflow) {
          cell = cell->pNext;
          continue;
        }

        len = tDataTypes[type].bytes;

        filterAddField(info, NULL, (void **)&out.columnData->pData, FLD_TYPE_VALUE, &right, len, true, NULL);
        out.columnData->pData = NULL;
      } else {
        void *data = taosMemoryCalloc(1, tDataTypes[TSDB_DATA_TYPE_BIGINT].bytes);  // reserved space for simple_copy
        if (NULL == data) {
          FLT_ERR_RET(TSDB_CODE_OUT_OF_MEMORY);
        }
        memcpy(data, nodesGetValueFromNode(valueNode), tDataTypes[type].bytes);
        filterAddField(info, NULL, (void **)&data, FLD_TYPE_VALUE, &right, len, true, NULL);
      }
      filterAddUnit(info, OP_TYPE_EQUAL, &left, &right, &uidx);

      SFilterGroup fgroup = {0};
      filterAddUnitToGroup(&fgroup, uidx);

      taosArrayPush(group, &fgroup);

      cell = cell->pNext;
    }
    colDataDestroy(out.columnData);
    taosMemoryFree(out.columnData);
  } else {
    filterAddFieldFromNode(info, node->pRight, &right);

    FLT_ERR_RET(filterAddUnit(info, node->opType, &left, &right, &uidx));
    SFilterGroup fgroup = {0};
    filterAddUnitToGroup(&fgroup, uidx);

    taosArrayPush(group, &fgroup);
  }

  return TSDB_CODE_SUCCESS;
}

int32_t filterAddUnitFromUnit(SFilterInfo *dst, SFilterInfo *src, SFilterUnit *u, uint32_t *uidx) {
  SFilterFieldId left, right, *pright = &right;
  uint8_t        type = FILTER_UNIT_DATA_TYPE(u);
  uint16_t       flag = 0;

  filterAddField(dst, FILTER_UNIT_COL_DESC(src, u), NULL, FLD_TYPE_COLUMN, &left, 0, false, NULL);
  SFilterField *t = FILTER_UNIT_LEFT_FIELD(src, u);

  if (u->right.type == FLD_TYPE_VALUE) {
    void         *data = FILTER_UNIT_VAL_DATA(src, u);
    SFilterField *rField = FILTER_UNIT_RIGHT_FIELD(src, u);

    if (IS_VAR_DATA_TYPE(type)) {
      if (FILTER_UNIT_OPTR(u) == OP_TYPE_IN) {
        filterAddField(dst, NULL, &data, FLD_TYPE_VALUE, &right, POINTER_BYTES, false,
                       &rField->flag);  // POINTER_BYTES should be sizeof(SHashObj), but POINTER_BYTES is also right.

        t = FILTER_GET_FIELD(dst, right);
        FILTER_SET_FLAG(t->flag, FLD_DATA_IS_HASH);
      } else {
        filterAddField(dst, NULL, &data, FLD_TYPE_VALUE, &right, varDataTLen(data), false, &rField->flag);
      }
    } else {
      filterAddField(dst, NULL, &data, FLD_TYPE_VALUE, &right, tDataTypes[type].bytes, false, &rField->flag);
    }
  } else {
    pright = NULL;
  }

  return filterAddUnit(dst, FILTER_UNIT_OPTR(u), &left, pright, uidx);
}

int32_t filterAddUnitRight(SFilterInfo *info, uint8_t optr, SFilterFieldId *right, uint32_t uidx) {
  SFilterUnit *u = &info->units[uidx];
  u->compare.optr2 = optr;
  u->right2 = *right;

  return TSDB_CODE_SUCCESS;
}

int32_t filterAddGroupUnitFromCtx(SFilterInfo *dst, SFilterInfo *src, SFilterRangeCtx *ctx, uint32_t cidx,
                                  SFilterGroup *g, int32_t optr, SArray *res) {
  SFilterFieldId left, right, right2;
  uint32_t       uidx = 0;

  SFilterField *col = FILTER_GET_COL_FIELD(src, cidx);

  filterAddColFieldFromField(dst, col, &left);

  int32_t type = FILTER_GET_COL_FIELD_TYPE(FILTER_GET_FIELD(dst, left));

  if (optr == LOGIC_COND_TYPE_AND) {
    if (ctx->isnull) {
      ASSERT(ctx->notnull == false && ctx->isrange == false);
      filterAddUnit(dst, OP_TYPE_IS_NULL, &left, NULL, &uidx);
      filterAddUnitToGroup(g, uidx);
      return TSDB_CODE_SUCCESS;
    }

    if (ctx->notnull) {
      ASSERT(ctx->isnull == false && ctx->isrange == false);
      filterAddUnit(dst, OP_TYPE_IS_NOT_NULL, &left, NULL, &uidx);
      filterAddUnitToGroup(g, uidx);
      return TSDB_CODE_SUCCESS;
    }

    if (!ctx->isrange) {
      ASSERT(ctx->isnull || ctx->notnull);
      return TSDB_CODE_SUCCESS;
    }

    ASSERT(ctx->rs && ctx->rs->next == NULL);

    SFilterRange *ra = &ctx->rs->ra;

    ASSERT(!((FILTER_GET_FLAG(ra->sflag, RANGE_FLG_NULL)) && (FILTER_GET_FLAG(ra->eflag, RANGE_FLG_NULL))));

    if ((!FILTER_GET_FLAG(ra->sflag, RANGE_FLG_NULL)) && (!FILTER_GET_FLAG(ra->eflag, RANGE_FLG_NULL))) {
      __compar_fn_t func = getComparFunc(type, 0);
      if (func(&ra->s, &ra->e) == 0) {
        void *data = taosMemoryMalloc(sizeof(int64_t));
        SIMPLE_COPY_VALUES(data, &ra->s);
        filterAddField(dst, NULL, &data, FLD_TYPE_VALUE, &right, tDataTypes[type].bytes, true, NULL);
        filterAddUnit(dst, OP_TYPE_EQUAL, &left, &right, &uidx);
        filterAddUnitToGroup(g, uidx);
        return TSDB_CODE_SUCCESS;
      } else {
        void *data = taosMemoryMalloc(sizeof(int64_t));
        SIMPLE_COPY_VALUES(data, &ra->s);
        filterAddField(dst, NULL, &data, FLD_TYPE_VALUE, &right, tDataTypes[type].bytes, true, NULL);
        void *data2 = taosMemoryMalloc(sizeof(int64_t));
        SIMPLE_COPY_VALUES(data2, &ra->e);
        filterAddField(dst, NULL, &data2, FLD_TYPE_VALUE, &right2, tDataTypes[type].bytes, true, NULL);

        filterAddUnitImpl(
            dst, FILTER_GET_FLAG(ra->sflag, RANGE_FLG_EXCLUDE) ? OP_TYPE_GREATER_THAN : OP_TYPE_GREATER_EQUAL, &left,
            &right, FILTER_GET_FLAG(ra->eflag, RANGE_FLG_EXCLUDE) ? OP_TYPE_LOWER_THAN : OP_TYPE_LOWER_EQUAL, &right2,
            &uidx);
        filterAddUnitToGroup(g, uidx);
        return TSDB_CODE_SUCCESS;
      }
    }

    if (!FILTER_GET_FLAG(ra->sflag, RANGE_FLG_NULL)) {
      void *data = taosMemoryMalloc(sizeof(int64_t));
      SIMPLE_COPY_VALUES(data, &ra->s);
      filterAddField(dst, NULL, &data, FLD_TYPE_VALUE, &right, tDataTypes[type].bytes, true, NULL);
      filterAddUnit(dst, FILTER_GET_FLAG(ra->sflag, RANGE_FLG_EXCLUDE) ? OP_TYPE_GREATER_THAN : OP_TYPE_GREATER_EQUAL,
                    &left, &right, &uidx);
      filterAddUnitToGroup(g, uidx);
    }

    if (!FILTER_GET_FLAG(ra->eflag, RANGE_FLG_NULL)) {
      void *data = taosMemoryMalloc(sizeof(int64_t));
      SIMPLE_COPY_VALUES(data, &ra->e);
      filterAddField(dst, NULL, &data, FLD_TYPE_VALUE, &right, tDataTypes[type].bytes, true, NULL);
      filterAddUnit(dst, FILTER_GET_FLAG(ra->eflag, RANGE_FLG_EXCLUDE) ? OP_TYPE_LOWER_THAN : OP_TYPE_LOWER_EQUAL,
                    &left, &right, &uidx);
      filterAddUnitToGroup(g, uidx);
    }

    return TSDB_CODE_SUCCESS;
  }

  // OR PROCESS

  SFilterGroup ng = {0};
  g = &ng;

  ASSERT(ctx->isnull || ctx->notnull || ctx->isrange);

  if (ctx->isnull) {
    filterAddUnit(dst, OP_TYPE_IS_NULL, &left, NULL, &uidx);
    filterAddUnitToGroup(g, uidx);
    taosArrayPush(res, g);
  }

  if (ctx->notnull) {
    ASSERT(!ctx->isrange);
    memset(g, 0, sizeof(*g));

    filterAddUnit(dst, OP_TYPE_IS_NOT_NULL, &left, NULL, &uidx);
    filterAddUnitToGroup(g, uidx);
    taosArrayPush(res, g);
  }

  if (!ctx->isrange) {
    ASSERT(ctx->isnull || ctx->notnull);
    g->unitNum = 0;
    return TSDB_CODE_SUCCESS;
  }

  SFilterRangeNode *r = ctx->rs;

  while (r) {
    memset(g, 0, sizeof(*g));

    if ((!FILTER_GET_FLAG(r->ra.sflag, RANGE_FLG_NULL)) && (!FILTER_GET_FLAG(r->ra.eflag, RANGE_FLG_NULL))) {
      __compar_fn_t func = getComparFunc(type, 0);
      if (func(&r->ra.s, &r->ra.e) == 0) {
        void *data = taosMemoryMalloc(sizeof(int64_t));
        SIMPLE_COPY_VALUES(data, &r->ra.s);
        filterAddField(dst, NULL, &data, FLD_TYPE_VALUE, &right, tDataTypes[type].bytes, true, NULL);
        filterAddUnit(dst, OP_TYPE_EQUAL, &left, &right, &uidx);
        filterAddUnitToGroup(g, uidx);
      } else {
        void *data = taosMemoryMalloc(sizeof(int64_t));
        SIMPLE_COPY_VALUES(data, &r->ra.s);
        filterAddField(dst, NULL, &data, FLD_TYPE_VALUE, &right, tDataTypes[type].bytes, true, NULL);
        void *data2 = taosMemoryMalloc(sizeof(int64_t));
        SIMPLE_COPY_VALUES(data2, &r->ra.e);
        filterAddField(dst, NULL, &data2, FLD_TYPE_VALUE, &right2, tDataTypes[type].bytes, true, NULL);

        filterAddUnitImpl(
            dst, FILTER_GET_FLAG(r->ra.sflag, RANGE_FLG_EXCLUDE) ? OP_TYPE_GREATER_THAN : OP_TYPE_GREATER_EQUAL, &left,
            &right, FILTER_GET_FLAG(r->ra.eflag, RANGE_FLG_EXCLUDE) ? OP_TYPE_LOWER_THAN : OP_TYPE_LOWER_EQUAL, &right2,
            &uidx);
        filterAddUnitToGroup(g, uidx);
      }

      taosArrayPush(res, g);

      r = r->next;

      continue;
    }

    if (!FILTER_GET_FLAG(r->ra.sflag, RANGE_FLG_NULL)) {
      void *data = taosMemoryMalloc(sizeof(int64_t));
      SIMPLE_COPY_VALUES(data, &r->ra.s);
      filterAddField(dst, NULL, &data, FLD_TYPE_VALUE, &right, tDataTypes[type].bytes, true, NULL);
      filterAddUnit(dst, FILTER_GET_FLAG(r->ra.sflag, RANGE_FLG_EXCLUDE) ? OP_TYPE_GREATER_THAN : OP_TYPE_GREATER_EQUAL,
                    &left, &right, &uidx);
      filterAddUnitToGroup(g, uidx);
    }

    if (!FILTER_GET_FLAG(r->ra.eflag, RANGE_FLG_NULL)) {
      void *data = taosMemoryMalloc(sizeof(int64_t));
      SIMPLE_COPY_VALUES(data, &r->ra.e);
      filterAddField(dst, NULL, &data, FLD_TYPE_VALUE, &right, tDataTypes[type].bytes, true, NULL);
      filterAddUnit(dst, FILTER_GET_FLAG(r->ra.eflag, RANGE_FLG_EXCLUDE) ? OP_TYPE_LOWER_THAN : OP_TYPE_LOWER_EQUAL,
                    &left, &right, &uidx);
      filterAddUnitToGroup(g, uidx);
    }

    ASSERT(g->unitNum > 0);

    taosArrayPush(res, g);

    r = r->next;
  }

  g->unitNum = 0;

  return TSDB_CODE_SUCCESS;
}

static void filterFreeGroup(void *pItem) {
  if (pItem == NULL) {
    return;
  }

  SFilterGroup *p = (SFilterGroup *)pItem;
  taosMemoryFreeClear(p->unitIdxs);
  taosMemoryFreeClear(p->unitFlags);
}

EDealRes fltTreeToGroup(SNode *pNode, void *pContext) {
  int32_t            code = TSDB_CODE_SUCCESS;
  SArray            *preGroup = NULL;
  SArray            *newGroup = NULL;
  SArray            *resGroup = NULL;
  ENodeType          nType = nodeType(pNode);
  SFltBuildGroupCtx *ctx = (SFltBuildGroupCtx *)pContext;

  if (QUERY_NODE_LOGIC_CONDITION == nodeType(pNode)) {
    SLogicConditionNode *node = (SLogicConditionNode *)pNode;
    if (LOGIC_COND_TYPE_AND == node->condType) {
      SListCell *cell = node->pParameterList->pHead;
      for (int32_t i = 0; i < node->pParameterList->length; ++i) {
        newGroup = taosArrayInit(4, sizeof(SFilterGroup));
        resGroup = taosArrayInit(4, sizeof(SFilterGroup));

        SFltBuildGroupCtx tctx = {.info = ctx->info, .group = newGroup};
        nodesWalkExpr(cell->pNode, fltTreeToGroup, (void *)&tctx);
        FLT_ERR_JRET(tctx.code);

        FLT_ERR_JRET(filterDetachCnfGroups(resGroup, preGroup, newGroup));

        taosArrayDestroyEx(newGroup, filterFreeGroup);
        newGroup = NULL;
        taosArrayDestroyEx(preGroup, filterFreeGroup);

        preGroup = resGroup;
        resGroup = NULL;

        cell = cell->pNext;
      }

      taosArrayAddAll(ctx->group, preGroup);

      taosArrayDestroy(preGroup);

      return DEAL_RES_IGNORE_CHILD;
    }

    if (LOGIC_COND_TYPE_OR == node->condType) {
      SListCell *cell = node->pParameterList->pHead;
      for (int32_t i = 0; i < node->pParameterList->length; ++i) {
        nodesWalkExpr(cell->pNode, fltTreeToGroup, (void *)pContext);
        FLT_ERR_JRET(ctx->code);

        cell = cell->pNext;
      }

      return DEAL_RES_IGNORE_CHILD;
    }

    ctx->code = TSDB_CODE_APP_ERROR;

    fltError("invalid condition type, type:%d", node->condType);

    return DEAL_RES_ERROR;
  }

  if (QUERY_NODE_OPERATOR == nType) {
    FLT_ERR_JRET(fltAddGroupUnitFromNode(ctx->info, pNode, ctx->group));

    return DEAL_RES_IGNORE_CHILD;
  }

  fltError("invalid node type for filter, type:%d", nodeType(pNode));

  code = TSDB_CODE_QRY_INVALID_INPUT;

_return:

  taosArrayDestroyEx(newGroup, filterFreeGroup);
  taosArrayDestroyEx(preGroup, filterFreeGroup);
  taosArrayDestroyEx(resGroup, filterFreeGroup);

  ctx->code = code;

  return DEAL_RES_ERROR;
}

int32_t fltConverToStr(char *str, int type, void *buf, int32_t bufSize, int32_t *len) {
  int32_t n = 0;

  switch (type) {
    case TSDB_DATA_TYPE_NULL:
      n = sprintf(str, "null");
      break;

    case TSDB_DATA_TYPE_BOOL:
      n = sprintf(str, (*(int8_t *)buf) ? "true" : "false");
      break;

    case TSDB_DATA_TYPE_TINYINT:
      n = sprintf(str, "%d", *(int8_t *)buf);
      break;

    case TSDB_DATA_TYPE_SMALLINT:
      n = sprintf(str, "%d", *(int16_t *)buf);
      break;

    case TSDB_DATA_TYPE_INT:
      n = sprintf(str, "%d", *(int32_t *)buf);
      break;

    case TSDB_DATA_TYPE_BIGINT:
    case TSDB_DATA_TYPE_TIMESTAMP:
      n = sprintf(str, "%" PRId64, *(int64_t *)buf);
      break;

    case TSDB_DATA_TYPE_FLOAT:
      n = sprintf(str, "%e", GET_FLOAT_VAL(buf));
      break;

    case TSDB_DATA_TYPE_DOUBLE:
      n = sprintf(str, "%e", GET_DOUBLE_VAL(buf));
      break;

    case TSDB_DATA_TYPE_BINARY:
    case TSDB_DATA_TYPE_NCHAR:
    case TSDB_DATA_TYPE_GEOMETRY:
      if (bufSize < 0) {
        //        tscError("invalid buf size");
        return TSDB_CODE_TSC_INVALID_VALUE;
      }

      *str = '"';
      memcpy(str + 1, buf, bufSize);
      *(str + bufSize + 1) = '"';
      n = bufSize + 2;
      break;

    case TSDB_DATA_TYPE_UTINYINT:
      n = sprintf(str, "%d", *(uint8_t *)buf);
      break;

    case TSDB_DATA_TYPE_USMALLINT:
      n = sprintf(str, "%d", *(uint16_t *)buf);
      break;

    case TSDB_DATA_TYPE_UINT:
      n = sprintf(str, "%u", *(uint32_t *)buf);
      break;

    case TSDB_DATA_TYPE_UBIGINT:
      n = sprintf(str, "%" PRIu64, *(uint64_t *)buf);
      break;

    default:
      //      tscError("unsupported type:%d", type);
      return TSDB_CODE_TSC_INVALID_VALUE;
  }

  *len = n;

  return TSDB_CODE_SUCCESS;
}

void filterDumpInfoToString(SFilterInfo *info, const char *msg, int32_t options) {
  if (qDebugFlag & DEBUG_DEBUG) {
    if (info == NULL) {
      fltDebug("%s - FilterInfo: EMPTY", msg);
      return;
    }

    if (options == 0) {
      qDebug("%s - FilterInfo:", msg);
      qDebug("COLUMN Field Num:%u", info->fields[FLD_TYPE_COLUMN].num);
      for (uint32_t i = 0; i < info->fields[FLD_TYPE_COLUMN].num; ++i) {
        SFilterField *field = &info->fields[FLD_TYPE_COLUMN].fields[i];
        SColumnNode  *refNode = (SColumnNode *)field->desc;
        qDebug("COL%d => [%d][%d]", i, refNode->dataBlockId, refNode->slotId);
      }

      qDebug("VALUE Field Num:%u", info->fields[FLD_TYPE_VALUE].num);
      for (uint32_t i = 0; i < info->fields[FLD_TYPE_VALUE].num; ++i) {
        SFilterField *field = &info->fields[FLD_TYPE_VALUE].fields[i];
        if (field->desc) {
          if (QUERY_NODE_VALUE != nodeType(field->desc)) {
            qDebug("VAL%d => [type:not value node][val:NIL]", i);  // TODO
            continue;
          }

          SValueNode *var = (SValueNode *)field->desc;
          SDataType  *dType = &var->node.resType;
          qDebug("VAL%d => [type:%d][val:%" PRIx64 "]", i, dType->type, var->datum.i);  // TODO
        } else if (field->data) {
          qDebug("VAL%d => [type:NIL][val:NIL]", i);  // TODO
        }
      }

      qDebug("UNIT  Num:%u", info->unitNum);
      for (uint32_t i = 0; i < info->unitNum; ++i) {
        SFilterUnit *unit = &info->units[i];
        int32_t      type = FILTER_UNIT_DATA_TYPE(unit);
        int32_t      len = 0;
        int32_t      tlen = 0;
        char         str[512] = {0};

        SFilterField *left = FILTER_UNIT_LEFT_FIELD(info, unit);
        SColumnNode  *refNode = (SColumnNode *)left->desc;
        if (unit->compare.optr <= OP_TYPE_JSON_CONTAINS) {
          len = sprintf(str, "UNIT[%d] => [%d][%d]  %s  [", i, refNode->dataBlockId, refNode->slotId,
                        operatorTypeStr(unit->compare.optr));
        }

        if (unit->right.type == FLD_TYPE_VALUE && FILTER_UNIT_OPTR(unit) != OP_TYPE_IN) {
          SFilterField *right = FILTER_UNIT_RIGHT_FIELD(info, unit);
          char         *data = right->data;
          if (IS_VAR_DATA_TYPE(type)) {
            tlen = varDataLen(data);
            data += VARSTR_HEADER_SIZE;
          }
          if (data) fltConverToStr(str + len, type, data, tlen > 32 ? 32 : tlen, &tlen);
        } else {
          strcat(str, "NULL");
        }
        strcat(str, "]");

        if (unit->compare.optr2) {
          strcat(str, " && ");
          if (unit->compare.optr2 <= OP_TYPE_JSON_CONTAINS) {
            sprintf(str + strlen(str), "[%d][%d]  %s  [", refNode->dataBlockId, refNode->slotId,
                    operatorTypeStr(unit->compare.optr2));
          }

          if (unit->right2.type == FLD_TYPE_VALUE && FILTER_UNIT_OPTR(unit) != OP_TYPE_IN) {
            SFilterField *right = FILTER_UNIT_RIGHT2_FIELD(info, unit);
            char         *data = right->data;
            if (IS_VAR_DATA_TYPE(type)) {
              tlen = varDataLen(data);
              data += VARSTR_HEADER_SIZE;
            }
            fltConverToStr(str + strlen(str), type, data, tlen > 32 ? 32 : tlen, &tlen);
          } else {
            strcat(str, "NULL");
          }
          strcat(str, "]");
        }

        qDebug("%s", str);  // TODO
      }

      qDebug("GROUP Num:%u", info->groupNum);
      uint32_t maxDbgGrpNum = TMIN(info->groupNum, 1000);
      for (uint32_t i = 0; i < maxDbgGrpNum; ++i) {
        SFilterGroup *group = &info->groups[i];
        qDebug("Group%d : unit num[%u]", i, group->unitNum);

        for (uint32_t u = 0; u < group->unitNum; ++u) {
          qDebug("unit id:%u", group->unitIdxs[u]);
        }
      }

      return;
    }

    if (options == 1) {
      qDebug("%s - RANGE info:", msg);

      qDebug("RANGE Num:%u", info->colRangeNum);
      for (uint32_t i = 0; i < info->colRangeNum; ++i) {
        SFilterRangeCtx *ctx = info->colRange[i];
        qDebug("Column ID[%d] RANGE: isnull[%d],notnull[%d],range[%d]", ctx->colId, ctx->isnull, ctx->notnull,
               ctx->isrange);
        if (ctx->isrange) {
          SFilterRangeNode *r = ctx->rs;
          int32_t           tlen = 0;
          while (r) {
            char str[256] = {0};
            if (FILTER_GET_FLAG(r->ra.sflag, RANGE_FLG_NULL)) {
              strcat(str, "(NULL)");
            } else {
              FILTER_GET_FLAG(r->ra.sflag, RANGE_FLG_EXCLUDE) ? strcat(str, "(") : strcat(str, "[");
              fltConverToStr(str + strlen(str), ctx->type, &r->ra.s, tlen > 32 ? 32 : tlen, &tlen);
              FILTER_GET_FLAG(r->ra.sflag, RANGE_FLG_EXCLUDE) ? strcat(str, ")") : strcat(str, "]");
            }
            strcat(str, " - ");
            if (FILTER_GET_FLAG(r->ra.eflag, RANGE_FLG_NULL)) {
              strcat(str, "(NULL)");
            } else {
              FILTER_GET_FLAG(r->ra.eflag, RANGE_FLG_EXCLUDE) ? strcat(str, "(") : strcat(str, "[");
              fltConverToStr(str + strlen(str), ctx->type, &r->ra.e, tlen > 32 ? 32 : tlen, &tlen);
              FILTER_GET_FLAG(r->ra.eflag, RANGE_FLG_EXCLUDE) ? strcat(str, ")") : strcat(str, "]");
            }
            qDebug("range: %s", str);

            r = r->next;
          }
        }
      }

      return;
    }

    qDebug("%s - Block Filter info:", msg);

    if (FILTER_GET_FLAG(info->blkFlag, FI_STATUS_BLK_ALL)) {
      qDebug("Flag:%s", "ALL");
      return;
    } else if (FILTER_GET_FLAG(info->blkFlag, FI_STATUS_BLK_EMPTY)) {
      qDebug("Flag:%s", "EMPTY");
      return;
    } else if (FILTER_GET_FLAG(info->blkFlag, FI_STATUS_BLK_ACTIVE)) {
      qDebug("Flag:%s", "ACTIVE");
    }

    qDebug("GroupNum:%d", info->blkGroupNum);
    uint32_t *unitIdx = info->blkUnits;
    for (uint32_t i = 0; i < info->blkGroupNum; ++i) {
      qDebug("Group[%d] UnitNum: %d:", i, *unitIdx);
      uint32_t unitNum = *(unitIdx++);
      for (uint32_t m = 0; m < unitNum; ++m) {
        qDebug("uidx[%d]", *(unitIdx++));
      }
    }
  }
}

void filterFreeColInfo(void *data) {
  SFilterColInfo *info = (SFilterColInfo *)data;

  if (info->info == NULL) {
    return;
  }

  if (info->type == RANGE_TYPE_VAR_HASH) {
    // TODO
  } else if (info->type == RANGE_TYPE_MR_CTX) {
    filterFreeRangeCtx(info->info);
  } else if (info->type == RANGE_TYPE_UNIT) {
    taosArrayDestroy((SArray *)info->info);
  }

  // NO NEED TO FREE UNIT

  info->type = 0;
  info->info = NULL;
}

void filterFreeColCtx(void *data) {
  SFilterColCtx *ctx = (SFilterColCtx *)data;

  if (ctx->ctx) {
    filterFreeRangeCtx(ctx->ctx);
  }
}

void filterFreeGroupCtx(SFilterGroupCtx *gRes) {
  if (gRes == NULL) {
    return;
  }

  taosMemoryFreeClear(gRes->colIdx);

  int16_t i = 0, j = 0;

  while (i < gRes->colNum) {
    if (gRes->colInfo[j].info) {
      filterFreeColInfo(&gRes->colInfo[j]);
      ++i;
    }

    ++j;
  }

  taosMemoryFreeClear(gRes->colInfo);
  taosMemoryFreeClear(gRes);
}

void filterFreeField(SFilterField *field, int32_t type) {
  if (field == NULL) {
    return;
  }

  if (!FILTER_GET_FLAG(field->flag, FLD_DATA_NO_FREE)) {
    if (FILTER_GET_FLAG(field->flag, FLD_DATA_IS_HASH)) {
      taosHashCleanup(field->data);
    } else {
      taosMemoryFreeClear(field->data);
    }
  }
}

void filterFreePCtx(SFilterPCtx *pctx) {
  taosHashCleanup(pctx->valHash);
  taosHashCleanup(pctx->unitHash);
}

void filterFreeInfo(SFilterInfo *info) {
  if (info == NULL) {
    return;
  }

  taosMemoryFreeClear(info->cunits);
  taosMemoryFreeClear(info->blkUnitRes);
  taosMemoryFreeClear(info->blkUnits);

  for (int32_t i = 0; i < FLD_TYPE_MAX; ++i) {
    for (uint32_t f = 0; f < info->fields[i].num; ++f) {
      filterFreeField(&info->fields[i].fields[f], i);
    }

    taosMemoryFreeClear(info->fields[i].fields);
  }

  for (uint32_t i = 0; i < info->groupNum; ++i) {
    filterFreeGroup(&info->groups[i]);
  }

  taosMemoryFreeClear(info->groups);

  taosMemoryFreeClear(info->units);

  taosMemoryFreeClear(info->unitRes);

  taosMemoryFreeClear(info->unitFlags);

  for (uint32_t i = 0; i < info->colRangeNum; ++i) {
    filterFreeRangeCtx(info->colRange[i]);
  }

  taosMemoryFreeClear(info->colRange);

  filterFreePCtx(&info->pctx);

  if (!FILTER_GET_FLAG(info->status, FI_STATUS_CLONED)) {
    taosMemoryFreeClear(info);
  }
}

int32_t filterHandleValueExtInfo(SFilterUnit *unit, char extInfo) {
  ASSERT(extInfo > 0 || extInfo < 0);

  uint8_t optr = FILTER_UNIT_OPTR(unit);
  switch (optr) {
    case OP_TYPE_GREATER_THAN:
    case OP_TYPE_GREATER_EQUAL:
      unit->compare.optr = (extInfo > 0) ? FILTER_DUMMY_EMPTY_OPTR : OP_TYPE_IS_NOT_NULL;
      break;
    case OP_TYPE_LOWER_THAN:
    case OP_TYPE_LOWER_EQUAL:
      unit->compare.optr = (extInfo > 0) ? OP_TYPE_IS_NOT_NULL : FILTER_DUMMY_EMPTY_OPTR;
      break;
    case OP_TYPE_EQUAL:
      unit->compare.optr = FILTER_DUMMY_EMPTY_OPTR;
      break;
    default:
      fltError("unsupported operator type");
      return TSDB_CODE_APP_ERROR;
  }

  return TSDB_CODE_SUCCESS;
}

int32_t fltInitValFieldData(SFilterInfo *info) {
  for (uint32_t i = 0; i < info->unitNum; ++i) {
    SFilterUnit *unit = &info->units[i];
    if (unit->right.type != FLD_TYPE_VALUE) {
      ASSERT(unit->compare.optr == FILTER_DUMMY_EMPTY_OPTR || scalarGetOperatorParamNum(unit->compare.optr) == 1);
      continue;
    }

    SFilterField *right = FILTER_UNIT_RIGHT_FIELD(info, unit);

    ASSERT(FILTER_GET_FLAG(right->flag, FLD_TYPE_VALUE));

    uint32_t      type = FILTER_UNIT_DATA_TYPE(unit);
    int8_t        precision = FILTER_UNIT_DATA_PRECISION(unit);
    SFilterField *fi = right;

    SValueNode *var = (SValueNode *)fi->desc;
    if (var == NULL) {
      ASSERT(fi->data != NULL);
      continue;
    }

    if (unit->compare.optr == OP_TYPE_IN) {
      FLT_ERR_RET(scalarGenerateSetFromList((void **)&fi->data, fi->desc, type));
      if (fi->data == NULL) {
        fltError("failed to convert in param");
        FLT_ERR_RET(TSDB_CODE_APP_ERROR);
      }

      FILTER_SET_FLAG(fi->flag, FLD_DATA_IS_HASH);

      continue;
    }

    SDataType *dType = &var->node.resType;
    size_t     bytes = 0;

    if (type == TSDB_DATA_TYPE_BINARY) {
      size_t len = (dType->type == TSDB_DATA_TYPE_BINARY || dType->type == TSDB_DATA_TYPE_NCHAR) ? dType->bytes
                                                                                                 : MAX_NUM_STR_SIZE;
      bytes = len + 1 + VARSTR_HEADER_SIZE;

      fi->data = taosMemoryCalloc(1, bytes);
    } else if (type == TSDB_DATA_TYPE_NCHAR) {
      size_t len = (dType->type == TSDB_DATA_TYPE_BINARY || dType->type == TSDB_DATA_TYPE_NCHAR) ? dType->bytes
                                                                                                 : MAX_NUM_STR_SIZE;
      bytes = (len + 1) * TSDB_NCHAR_SIZE + VARSTR_HEADER_SIZE;

      fi->data = taosMemoryCalloc(1, bytes);
    } else {
      fi->data = taosMemoryCalloc(1, sizeof(int64_t));
    }

    if (dType->type == type) {
      assignVal(fi->data, nodesGetValueFromNode(var), dType->bytes, type);
    } else {
      SScalarParam out = {.columnData = taosMemoryCalloc(1, sizeof(SColumnInfoData))};
      out.columnData->info.type = type;
      out.columnData->info.precision = precision;
      if (IS_VAR_DATA_TYPE(type)) {
        out.columnData->info.bytes = bytes;
      } else {
        out.columnData->info.bytes = tDataTypes[type].bytes;
      }

      // todo refactor the convert
      int32_t code = sclConvertValueToSclParam(var, &out, NULL);
      if (code != TSDB_CODE_SUCCESS) {
        qError("convert value to type[%d] failed", type);
        return TSDB_CODE_TSC_INVALID_OPERATION;
      }

      memcpy(fi->data, out.columnData->pData, out.columnData->info.bytes);
      colDataDestroy(out.columnData);
      taosMemoryFree(out.columnData);
    }

    // match/nmatch for nchar type need convert from ucs4 to mbs
    if (type == TSDB_DATA_TYPE_NCHAR && (unit->compare.optr == OP_TYPE_MATCH || unit->compare.optr == OP_TYPE_NMATCH)) {
      char    newValData[TSDB_REGEX_STRING_DEFAULT_LEN * TSDB_NCHAR_SIZE + VARSTR_HEADER_SIZE] = {0};
      int32_t len = taosUcs4ToMbs((TdUcs4 *)varDataVal(fi->data), varDataLen(fi->data), varDataVal(newValData));
      if (len < 0) {
        qError("filterInitValFieldData taosUcs4ToMbs error 1");
        return TSDB_CODE_APP_ERROR;
      }
      varDataSetLen(newValData, len);
      varDataCopy(fi->data, newValData);
    }
  }

  return TSDB_CODE_SUCCESS;
}

bool filterDoCompare(__compar_fn_t func, uint8_t optr, void *left, void *right) {
  int32_t ret = func(left, right);

  switch (optr) {
    case OP_TYPE_EQUAL: {
      return ret == 0;
    }
    case OP_TYPE_NOT_EQUAL: {
      return ret != 0;
    }
    case OP_TYPE_GREATER_EQUAL: {
      return ret >= 0;
    }
    case OP_TYPE_GREATER_THAN: {
      return ret > 0;
    }
    case OP_TYPE_LOWER_EQUAL: {
      return ret <= 0;
    }
    case OP_TYPE_LOWER_THAN: {
      return ret < 0;
    }
    case OP_TYPE_LIKE: {
      return ret == 0;
    }
    case OP_TYPE_NOT_LIKE: {
      return ret == 0;
    }
    case OP_TYPE_MATCH: {
      return ret == 0;
    }
    case OP_TYPE_NMATCH: {
      return ret == 0;
    }
    case OP_TYPE_IN: {
      return ret == 1;
    }
    case OP_TYPE_NOT_IN: {
      return ret == 1;
    }

    default:
      fltError("unsupported operator type");
      return false;
  }

  return true;
}

int32_t filterAddUnitRange(SFilterInfo *info, SFilterUnit *u, SFilterRangeCtx *ctx, int32_t optr) {
  int32_t      type = FILTER_UNIT_DATA_TYPE(u);
  uint8_t      uoptr = FILTER_UNIT_OPTR(u);
  void        *val = FILTER_UNIT_VAL_DATA(info, u);
  SFilterRange ra = {0};
  int64_t      tmp = 0;

  switch (uoptr) {
    case OP_TYPE_GREATER_THAN:
      SIMPLE_COPY_VALUES(&ra.s, val);
      FILTER_SET_FLAG(ra.sflag, RANGE_FLG_EXCLUDE);
      FILTER_SET_FLAG(ra.eflag, RANGE_FLG_NULL);
      break;
    case OP_TYPE_GREATER_EQUAL:
      SIMPLE_COPY_VALUES(&ra.s, val);
      FILTER_SET_FLAG(ra.eflag, RANGE_FLG_NULL);
      break;
    case OP_TYPE_LOWER_THAN:
      SIMPLE_COPY_VALUES(&ra.e, val);
      FILTER_SET_FLAG(ra.eflag, RANGE_FLG_EXCLUDE);
      FILTER_SET_FLAG(ra.sflag, RANGE_FLG_NULL);
      break;
    case OP_TYPE_LOWER_EQUAL:
      SIMPLE_COPY_VALUES(&ra.e, val);
      FILTER_SET_FLAG(ra.sflag, RANGE_FLG_NULL);
      break;
    case OP_TYPE_NOT_EQUAL:
      ASSERT(type == TSDB_DATA_TYPE_BOOL);
      if (GET_INT8_VAL(val)) {
        SIMPLE_COPY_VALUES(&ra.s, &tmp);
        SIMPLE_COPY_VALUES(&ra.e, &tmp);
      } else {
        *(bool *)&tmp = true;
        SIMPLE_COPY_VALUES(&ra.s, &tmp);
        SIMPLE_COPY_VALUES(&ra.e, &tmp);
      }
      break;
    case OP_TYPE_EQUAL:
      SIMPLE_COPY_VALUES(&ra.s, val);
      SIMPLE_COPY_VALUES(&ra.e, val);
      break;
    default:
      fltError("unsupported operator type");
      return TSDB_CODE_APP_ERROR;
  }

  filterAddRange(ctx, &ra, optr);

  return TSDB_CODE_SUCCESS;
}

int32_t filterCompareRangeCtx(SFilterRangeCtx *ctx1, SFilterRangeCtx *ctx2, bool *equal) {
  FLT_CHK_JMP(ctx1->status != ctx2->status);
  FLT_CHK_JMP(ctx1->isnull != ctx2->isnull);
  FLT_CHK_JMP(ctx1->notnull != ctx2->notnull);
  FLT_CHK_JMP(ctx1->isrange != ctx2->isrange);

  SFilterRangeNode *r1 = ctx1->rs;
  SFilterRangeNode *r2 = ctx2->rs;

  while (r1 && r2) {
    FLT_CHK_JMP(r1->ra.sflag != r2->ra.sflag);
    FLT_CHK_JMP(r1->ra.eflag != r2->ra.eflag);
    FLT_CHK_JMP(r1->ra.s != r2->ra.s);
    FLT_CHK_JMP(r1->ra.e != r2->ra.e);

    r1 = r1->next;
    r2 = r2->next;
  }

  FLT_CHK_JMP(r1 != r2);

  *equal = true;

  return TSDB_CODE_SUCCESS;

_return:
  *equal = false;
  return TSDB_CODE_SUCCESS;
}

int32_t filterMergeUnits(SFilterInfo *info, SFilterGroupCtx *gRes, uint32_t colIdx, bool *empty) {
  SArray          *colArray = (SArray *)gRes->colInfo[colIdx].info;
  int32_t          size = (int32_t)taosArrayGetSize(colArray);
  int32_t          type = gRes->colInfo[colIdx].dataType;
  SFilterRangeCtx *ctx = filterInitRangeCtx(type, 0);

  for (uint32_t i = 0; i < size; ++i) {
    SFilterUnit *u = taosArrayGetP(colArray, i);
    uint8_t      optr = FILTER_UNIT_OPTR(u);

    filterAddRangeOptr(ctx, optr, LOGIC_COND_TYPE_AND, empty, NULL);
    FLT_CHK_JMP(*empty);

    if (!FILTER_NO_MERGE_OPTR(optr)) {
      filterAddUnitRange(info, u, ctx, LOGIC_COND_TYPE_AND);
      FLT_CHK_JMP(MR_EMPTY_RES(ctx));
    }
    if (FILTER_UNIT_OPTR(u) == OP_TYPE_EQUAL && !FILTER_NO_MERGE_DATA_TYPE(FILTER_UNIT_DATA_TYPE(u))) {
      gRes->colInfo[colIdx].optr = OP_TYPE_EQUAL;
      SIMPLE_COPY_VALUES(&gRes->colInfo[colIdx].value, FILTER_UNIT_VAL_DATA(info, u));
    }
  }

  taosArrayDestroy(colArray);

  FILTER_PUSH_CTX(gRes->colInfo[colIdx], ctx);

  return TSDB_CODE_SUCCESS;

_return:

  *empty = true;

  filterFreeRangeCtx(ctx);

  return TSDB_CODE_SUCCESS;
}

int32_t filterMergeGroupUnits(SFilterInfo *info, SFilterGroupCtx **gRes, int32_t *gResNum) {
  bool      empty = false;
  uint32_t *colIdx = taosMemoryMalloc(info->fields[FLD_TYPE_COLUMN].num * sizeof(uint32_t));
  uint32_t  colIdxi = 0;
  uint32_t  gResIdx = 0;

  for (uint32_t i = 0; i < info->groupNum; ++i) {
    SFilterGroup *g = info->groups + i;

    gRes[gResIdx] = taosMemoryCalloc(1, sizeof(SFilterGroupCtx));
    gRes[gResIdx]->colInfo = taosMemoryCalloc(info->fields[FLD_TYPE_COLUMN].num, sizeof(SFilterColInfo));
    colIdxi = 0;
    empty = false;

    for (uint32_t j = 0; j < g->unitNum; ++j) {
      SFilterUnit *u = FILTER_GROUP_UNIT(info, g, j);
      uint32_t     cidx = FILTER_UNIT_COL_IDX(u);

      if (gRes[gResIdx]->colInfo[cidx].info == NULL) {
        gRes[gResIdx]->colInfo[cidx].info = (SArray *)taosArrayInit(4, POINTER_BYTES);
        colIdx[colIdxi++] = cidx;
        ++gRes[gResIdx]->colNum;
      } else {
        if (!FILTER_NO_MERGE_DATA_TYPE(FILTER_UNIT_DATA_TYPE(u))) {
          FILTER_SET_FLAG(info->status, FI_STATUS_REWRITE);
        }
      }

      FILTER_PUSH_UNIT(gRes[gResIdx]->colInfo[cidx], u);
    }

    if (colIdxi > 1) {
      taosSort(colIdx, colIdxi, sizeof(uint32_t), getComparFunc(TSDB_DATA_TYPE_USMALLINT, 0));
    }

    for (uint32_t l = 0; l < colIdxi; ++l) {
      int32_t type = gRes[gResIdx]->colInfo[colIdx[l]].dataType;

      if (FILTER_NO_MERGE_DATA_TYPE(type)) {
        continue;
      }

      filterMergeUnits(info, gRes[gResIdx], colIdx[l], &empty);

      if (empty) {
        break;
      }
    }

    if (empty) {
      FILTER_SET_FLAG(info->status, FI_STATUS_REWRITE);
      filterFreeGroupCtx(gRes[gResIdx]);
      gRes[gResIdx] = NULL;

      continue;
    }

    gRes[gResIdx]->colNum = colIdxi;
    FILTER_COPY_IDX(&gRes[gResIdx]->colIdx, colIdx, colIdxi);
    ++gResIdx;
  }

  taosMemoryFreeClear(colIdx);

  *gResNum = gResIdx;

  if (gResIdx == 0) {
    FILTER_SET_FLAG(info->status, FI_STATUS_EMPTY);
  }

  return TSDB_CODE_SUCCESS;
}

bool filterIsSameUnits(SFilterColInfo *pCol1, SFilterColInfo *pCol2) {
  if (pCol1->type != pCol2->type) {
    return false;
  }

  if (RANGE_TYPE_MR_CTX == pCol1->type) {
    SFilterRangeCtx *pCtx1 = (SFilterRangeCtx *)pCol1->info;
    SFilterRangeCtx *pCtx2 = (SFilterRangeCtx *)pCol2->info;

    if ((pCtx1->isnull != pCtx2->isnull) || (pCtx1->notnull != pCtx2->notnull) || (pCtx1->isrange != pCtx2->isrange)) {
      return false;
    }

    SFilterRangeNode *pNode1 = pCtx1->rs;
    SFilterRangeNode *pNode2 = pCtx2->rs;

    while (true) {
      if (NULL == pNode1 && NULL == pNode2) {
        break;
      }

      if (NULL == pNode1 || NULL == pNode2) {
        return false;
      }

      if (pNode1->ra.s != pNode2->ra.s || pNode1->ra.e != pNode2->ra.e || pNode1->ra.sflag != pNode2->ra.sflag ||
          pNode1->ra.eflag != pNode2->ra.eflag) {
        return false;
      }

      pNode1 = pNode1->next;
      pNode2 = pNode2->next;
    }
  }

  return true;
}

void filterCheckColConflict(SFilterGroupCtx *gRes1, SFilterGroupCtx *gRes2, bool *conflict) {
  uint32_t idx1 = 0, idx2 = 0, m = 0, n = 0;
  bool     equal = false;

  for (; m < gRes1->colNum; ++m) {
    idx1 = gRes1->colIdx[m];

    equal = false;

    for (; n < gRes2->colNum; ++n) {
      idx2 = gRes2->colIdx[n];
      if (idx1 < idx2) {
        *conflict = true;
        return;
      }

      if (idx1 > idx2) {
        continue;
      }

      if (FILTER_NO_MERGE_DATA_TYPE(gRes1->colInfo[idx1].dataType)) {
        *conflict = true;
        return;
      }

      if (!filterIsSameUnits(&gRes1->colInfo[idx1], &gRes2->colInfo[idx2])) {
        *conflict = true;
        return;
      }

      // for long in operation
      if (gRes1->colInfo[idx1].optr == OP_TYPE_EQUAL && gRes2->colInfo[idx2].optr == OP_TYPE_EQUAL) {
        SFilterRangeCtx *ctx = gRes1->colInfo[idx1].info;
        if (ctx->pCompareFunc(&gRes1->colInfo[idx1].value, &gRes2->colInfo[idx2].value)) {
          *conflict = true;
          return;
        }
      }

      ++n;
      equal = true;
      break;
    }

    if (!equal) {
      *conflict = true;
      return;
    }
  }

  *conflict = false;
  return;
}

int32_t filterMergeTwoGroupsImpl(SFilterInfo *info, SFilterRangeCtx **ctx, int32_t optr, uint32_t cidx,
                                 SFilterGroupCtx *gRes1, SFilterGroupCtx *gRes2, bool *empty, bool *all) {
  SFilterField *fi = FILTER_GET_COL_FIELD(info, cidx);
  int32_t       type = FILTER_GET_COL_FIELD_TYPE(fi);

  if ((*ctx) == NULL) {
    *ctx = filterInitRangeCtx(type, 0);
  } else {
    filterReuseRangeCtx(*ctx, type, 0);
  }

  ASSERT(gRes2->colInfo[cidx].type == RANGE_TYPE_MR_CTX);
  ASSERT(gRes1->colInfo[cidx].type == RANGE_TYPE_MR_CTX);

  filterCopyRangeCtx(*ctx, gRes2->colInfo[cidx].info);
  filterSourceRangeFromCtx(*ctx, gRes1->colInfo[cidx].info, optr, empty, all);

  return TSDB_CODE_SUCCESS;
}

int32_t filterMergeTwoGroups(SFilterInfo *info, SFilterGroupCtx **gRes1, SFilterGroupCtx **gRes2, bool *all) {
  bool conflict = false;

  filterCheckColConflict(*gRes1, *gRes2, &conflict);
  if (conflict) {
    return TSDB_CODE_SUCCESS;
  }

  FILTER_SET_FLAG(info->status, FI_STATUS_REWRITE);

  uint32_t         idx1 = 0, idx2 = 0, m = 0, n = 0;
  bool             numEqual = (*gRes1)->colNum == (*gRes2)->colNum;
  bool             equal = false;
  uint32_t         equal1 = 0, equal2 = 0, merNum = 0;
  SFilterRangeCtx *ctx = NULL;
  SFilterColCtx    colCtx = {0};
  SArray          *colCtxs = taosArrayInit((*gRes2)->colNum, sizeof(SFilterColCtx));

  for (; m < (*gRes1)->colNum; ++m) {
    idx1 = (*gRes1)->colIdx[m];

    for (; n < (*gRes2)->colNum; ++n) {
      idx2 = (*gRes2)->colIdx[n];

      if (idx1 > idx2) {
        continue;
      }

      ASSERT(idx1 == idx2);

      ++merNum;

      filterMergeTwoGroupsImpl(info, &ctx, LOGIC_COND_TYPE_OR, idx1, *gRes1, *gRes2, NULL, all);

      FLT_CHK_JMP(*all);

      if (numEqual) {
        if ((*gRes1)->colNum == 1) {
          ++equal1;
          colCtx.colIdx = idx1;
          colCtx.ctx = ctx;
          taosArrayPush(colCtxs, &colCtx);
          break;
        } else {
          filterCompareRangeCtx(ctx, (*gRes1)->colInfo[idx1].info, &equal);
          if (equal) {
            ++equal1;
          }

          filterCompareRangeCtx(ctx, (*gRes2)->colInfo[idx2].info, &equal);
          if (equal) {
            ++equal2;
          }

          FLT_CHK_JMP(equal1 != merNum && equal2 != merNum);
          colCtx.colIdx = idx1;
          colCtx.ctx = ctx;
          ctx = NULL;
          taosArrayPush(colCtxs, &colCtx);
        }
      } else {
        filterCompareRangeCtx(ctx, (*gRes1)->colInfo[idx1].info, &equal);
        if (equal) {
          ++equal1;
        }

        FLT_CHK_JMP(equal1 != merNum);
        colCtx.colIdx = idx1;
        colCtx.ctx = ctx;
        ctx = NULL;
        taosArrayPush(colCtxs, &colCtx);
      }

      ++n;
      break;
    }
  }

  ASSERT(merNum > 0);

  SFilterColInfo *colInfo = NULL;
  ASSERT(merNum == equal1 || merNum == equal2);

  filterFreeGroupCtx(*gRes2);
  *gRes2 = NULL;

  ASSERT(colCtxs && taosArrayGetSize(colCtxs) > 0);

  int32_t        ctxSize = (int32_t)taosArrayGetSize(colCtxs);
  SFilterColCtx *pctx = NULL;

  for (int32_t i = 0; i < ctxSize; ++i) {
    pctx = taosArrayGet(colCtxs, i);
    colInfo = &(*gRes1)->colInfo[pctx->colIdx];

    filterFreeColInfo(colInfo);
    FILTER_PUSH_CTX((*gRes1)->colInfo[pctx->colIdx], pctx->ctx);
  }

  taosArrayDestroy(colCtxs);

  return TSDB_CODE_SUCCESS;

_return:

  if (colCtxs) {
    if (taosArrayGetSize(colCtxs) > 0) {
      taosArrayDestroyEx(colCtxs, filterFreeColCtx);
    } else {
      taosArrayDestroy(colCtxs);
    }
  }

  filterFreeRangeCtx(ctx);

  return TSDB_CODE_SUCCESS;
}

int32_t filterMergeGroups(SFilterInfo *info, SFilterGroupCtx **gRes, int32_t *gResNum) {
  if (*gResNum <= 1) {
    return TSDB_CODE_SUCCESS;
  }

  taosSort(gRes, *gResNum, POINTER_BYTES, filterCompareGroupCtx);

  int32_t  pEnd = 0, cStart = 0, cEnd = 0;
  uint32_t pColNum = 0, cColNum = 0;
  int32_t  movedNum = 0;
  bool     all = false;

  cColNum = gRes[0]->colNum;

  for (int32_t i = 1; i <= *gResNum; ++i) {
    if (i < (*gResNum) && gRes[i]->colNum == cColNum) {
      continue;
    }

    cEnd = i - 1;

    movedNum = 0;
    if (pColNum > 0) {
      for (int32_t m = 0; m <= pEnd; ++m) {
        for (int32_t n = cStart; n <= cEnd; ++n) {
          ASSERT(m < n);
          filterMergeTwoGroups(info, &gRes[m], &gRes[n], &all);

          FLT_CHK_JMP(all);

          if (gRes[n] == NULL) {
            if (n < ((*gResNum) - 1)) {
              memmove(&gRes[n], &gRes[n + 1], (*gResNum - n - 1) * POINTER_BYTES);
            }

            --cEnd;
            --(*gResNum);
            ++movedNum;
            --n;
          }
        }
      }
    }

    for (int32_t m = cStart; m < cEnd; ++m) {
      for (int32_t n = m + 1; n <= cEnd; ++n) {
        ASSERT(m < n);
        filterMergeTwoGroups(info, &gRes[m], &gRes[n], &all);

        FLT_CHK_JMP(all);

        if (gRes[n] == NULL) {
          if (n < ((*gResNum) - 1)) {
            memmove(&gRes[n], &gRes[n + 1], (*gResNum - n - 1) * POINTER_BYTES);
          }

          --cEnd;
          --(*gResNum);
          ++movedNum;
          --n;
        }
      }
    }

    pColNum = cColNum;
    pEnd = cEnd;

    i -= movedNum;

    if (i >= (*gResNum)) {
      break;
    }

    cStart = i;
    cColNum = gRes[i]->colNum;
  }

  return TSDB_CODE_SUCCESS;

_return:

  FILTER_SET_FLAG(info->status, FI_STATUS_ALL);

  return TSDB_CODE_SUCCESS;
}

int32_t filterConvertGroupFromArray(SFilterInfo *info, SArray *group) {
  size_t groupSize = taosArrayGetSize(group);

  info->groupNum = (uint32_t)groupSize;

  if (info->groupNum > 0) {
    info->groups = taosMemoryCalloc(info->groupNum, sizeof(*info->groups));
  }

  for (size_t i = 0; i < groupSize; ++i) {
    SFilterGroup *pg = taosArrayGet(group, i);
    pg->unitFlags = taosMemoryCalloc(pg->unitNum, sizeof(*pg->unitFlags));
    info->groups[i] = *pg;
  }

  return TSDB_CODE_SUCCESS;
}

int32_t filterRewrite(SFilterInfo *info, SFilterGroupCtx **gRes, int32_t gResNum) {
  if (!FILTER_GET_FLAG(info->status, FI_STATUS_REWRITE)) {
    qDebug("no need rewrite");
    return TSDB_CODE_SUCCESS;
  }

  SFilterInfo oinfo = *info;

  FILTER_SET_FLAG(oinfo.status, FI_STATUS_CLONED);

  SArray          *group = taosArrayInit(FILTER_DEFAULT_GROUP_SIZE, sizeof(SFilterGroup));
  SFilterGroupCtx *res = NULL;
  SFilterColInfo  *colInfo = NULL;
  int32_t          optr = 0;
  uint32_t         uidx = 0;

  memset(info, 0, sizeof(*info));

  info->colRangeNum = oinfo.colRangeNum;
  info->colRange = oinfo.colRange;
  oinfo.colRangeNum = 0;
  oinfo.colRange = NULL;

  FILTER_SET_FLAG(info->options, FLT_OPTION_NEED_UNIQE);

  filterInitUnitsFields(info);

  for (int32_t i = 0; i < gResNum; ++i) {
    res = gRes[i];

    optr = (res->colNum > 1) ? LOGIC_COND_TYPE_AND : LOGIC_COND_TYPE_OR;

    SFilterGroup ng = {0};

    for (uint32_t m = 0; m < res->colNum; ++m) {
      colInfo = &res->colInfo[res->colIdx[m]];
      if (FILTER_NO_MERGE_DATA_TYPE(colInfo->dataType)) {
        ASSERT(colInfo->type == RANGE_TYPE_UNIT);
        int32_t usize = (int32_t)taosArrayGetSize((SArray *)colInfo->info);

        for (int32_t n = 0; n < usize; ++n) {
          SFilterUnit *u = (SFilterUnit *)taosArrayGetP((SArray *)colInfo->info, n);

          filterAddUnitFromUnit(info, &oinfo, u, &uidx);
          filterAddUnitToGroup(&ng, uidx);
        }

        continue;
      }

      ASSERT(colInfo->type == RANGE_TYPE_MR_CTX);

      filterAddGroupUnitFromCtx(info, &oinfo, colInfo->info, res->colIdx[m], &ng, optr, group);
    }

    if (ng.unitNum > 0) {
      taosArrayPush(group, &ng);
    }
  }

  filterConvertGroupFromArray(info, group);

  taosArrayDestroy(group);

  filterFreeInfo(&oinfo);

  return TSDB_CODE_SUCCESS;
}

int32_t filterGenerateColRange(SFilterInfo *info, SFilterGroupCtx **gRes, int32_t gResNum) {
  uint32_t        *idxs = NULL;
  uint32_t         colNum = 0;
  SFilterGroupCtx *res = NULL;
  uint32_t        *idxNum = taosMemoryCalloc(info->fields[FLD_TYPE_COLUMN].num, sizeof(*idxNum));

  for (int32_t i = 0; i < gResNum; ++i) {
    for (uint32_t m = 0; m < gRes[i]->colNum; ++m) {
      SFilterColInfo *colInfo = &gRes[i]->colInfo[gRes[i]->colIdx[m]];
      if (FILTER_NO_MERGE_DATA_TYPE(colInfo->dataType)) {
        continue;
      }

      ++idxNum[gRes[i]->colIdx[m]];
    }
  }

  for (uint32_t i = 0; i < info->fields[FLD_TYPE_COLUMN].num; ++i) {
    if (idxNum[i] < gResNum) {
      continue;
    }

    ASSERT(idxNum[i] == gResNum);

    if (idxs == NULL) {
      idxs = taosMemoryCalloc(info->fields[FLD_TYPE_COLUMN].num, sizeof(*idxs));
    }

    idxs[colNum++] = i;
  }

  FLT_CHK_JMP(colNum <= 0);

  info->colRangeNum = colNum;
  info->colRange = taosMemoryCalloc(colNum, POINTER_BYTES);

  for (int32_t i = 0; i < gResNum; ++i) {
    res = gRes[i];
    uint32_t n = 0;

    for (uint32_t m = 0; m < info->colRangeNum; ++m) {
      for (; n < res->colNum; ++n) {
        if (res->colIdx[n] < idxs[m]) {
          continue;
        }

        ASSERT(res->colIdx[n] == idxs[m]);

        SFilterColInfo *colInfo = &res->colInfo[res->colIdx[n]];
        if (info->colRange[m] == NULL) {
          info->colRange[m] = filterInitRangeCtx(colInfo->dataType, 0);
          SFilterField *fi = FILTER_GET_COL_FIELD(info, res->colIdx[n]);
          info->colRange[m]->colId = FILTER_GET_COL_FIELD_ID(fi);
        }

        ASSERT(colInfo->type == RANGE_TYPE_MR_CTX);

        bool all = false;
        filterSourceRangeFromCtx(info->colRange[m], colInfo->info, LOGIC_COND_TYPE_OR, NULL, &all);
        if (all) {
          filterFreeRangeCtx(info->colRange[m]);
          info->colRange[m] = NULL;

          if (m < (info->colRangeNum - 1)) {
            memmove(&info->colRange[m], &info->colRange[m + 1], (info->colRangeNum - m - 1) * POINTER_BYTES);
            memmove(&idxs[m], &idxs[m + 1], (info->colRangeNum - m - 1) * sizeof(*idxs));
          }

          --info->colRangeNum;
          --m;

          FLT_CHK_JMP(info->colRangeNum <= 0);
        }

        ++n;
        break;
      }
    }
  }

_return:
  taosMemoryFreeClear(idxNum);
  taosMemoryFreeClear(idxs);

  return TSDB_CODE_SUCCESS;
}

int32_t filterPostProcessRange(SFilterInfo *info) {
  for (uint32_t i = 0; i < info->colRangeNum; ++i) {
    SFilterRangeCtx  *ctx = info->colRange[i];
    SFilterRangeNode *r = ctx->rs;
    while (r) {
      r->rc.func = filterGetRangeCompFunc(r->ra.sflag, r->ra.eflag);
      r = r->next;
    }
  }

  return TSDB_CODE_SUCCESS;
}

int32_t filterGenerateComInfo(SFilterInfo *info) {
  info->cunits = taosMemoryMalloc(info->unitNum * sizeof(*info->cunits));
  info->blkUnitRes = taosMemoryMalloc(sizeof(*info->blkUnitRes) * info->unitNum);
  info->blkUnits = taosMemoryMalloc(sizeof(*info->blkUnits) * (info->unitNum + 1) * info->groupNum);

  for (uint32_t i = 0; i < info->unitNum; ++i) {
    SFilterUnit *unit = &info->units[i];

    info->cunits[i].func = filterGetCompFuncIdx(FILTER_UNIT_DATA_TYPE(unit), unit->compare.optr);
    info->cunits[i].rfunc = filterGetRangeCompFuncFromOptrs(unit->compare.optr, unit->compare.optr2);
    info->cunits[i].optr = FILTER_UNIT_OPTR(unit);
    info->cunits[i].colData = NULL;
    info->cunits[i].colId = FILTER_UNIT_COL_ID(info, unit);

    if (unit->right.type == FLD_TYPE_VALUE) {
      info->cunits[i].valData = FILTER_UNIT_VAL_DATA(info, unit);
    } else {
      info->cunits[i].valData = NULL;
    }
    if (unit->right2.type == FLD_TYPE_VALUE) {
      info->cunits[i].valData2 = FILTER_GET_VAL_FIELD_DATA(FILTER_GET_FIELD(info, unit->right2));
    } else {
      info->cunits[i].valData2 = info->cunits[i].valData;
    }

    info->cunits[i].dataSize = FILTER_UNIT_COL_SIZE(info, unit);
    info->cunits[i].dataType = FILTER_UNIT_DATA_TYPE(unit);
  }

  return TSDB_CODE_SUCCESS;
}

int32_t filterUpdateComUnits(SFilterInfo *info) {
  for (uint32_t i = 0; i < info->unitNum; ++i) {
    SFilterUnit *unit = &info->units[i];

    SFilterField *col = FILTER_UNIT_LEFT_FIELD(info, unit);
    info->cunits[i].colData = col->data;
  }

  return TSDB_CODE_SUCCESS;
}

int32_t filterRmUnitByRange(SFilterInfo *info, SColumnDataAgg *pDataStatis, int32_t numOfCols, int32_t numOfRows) {
  int32_t rmUnit = 0;

  memset(info->blkUnitRes, 0, sizeof(*info->blkUnitRes) * info->unitNum);

  for (uint32_t k = 0; k < info->unitNum; ++k) {
    int32_t         index = -1;
    SFilterComUnit *cunit = &info->cunits[k];

    if (FILTER_NO_MERGE_DATA_TYPE(cunit->dataType)) {
      continue;
    }

    for (int32_t i = 0; i < numOfCols; ++i) {
      if (pDataStatis[i].colId == cunit->colId) {
        index = i;
        break;
      }
    }

    if (index == -1) {
      continue;
    }

    if (pDataStatis[index].numOfNull <= 0) {
      if (cunit->optr == OP_TYPE_IS_NULL) {
        info->blkUnitRes[k] = -1;
        rmUnit = 1;
        continue;
      }

      if (cunit->optr == OP_TYPE_IS_NOT_NULL) {
        info->blkUnitRes[k] = 1;
        rmUnit = 1;
        continue;
      }
    } else {
      if (pDataStatis[index].numOfNull == numOfRows) {
        if (cunit->optr == OP_TYPE_IS_NULL) {
          info->blkUnitRes[k] = 1;
          rmUnit = 1;
          continue;
        }

        info->blkUnitRes[k] = -1;
        rmUnit = 1;
        continue;
      }
    }

    if (cunit->optr == OP_TYPE_IS_NULL || cunit->optr == OP_TYPE_IS_NOT_NULL || cunit->optr == OP_TYPE_IN ||
        cunit->optr == OP_TYPE_LIKE || cunit->optr == OP_TYPE_MATCH || cunit->optr == OP_TYPE_NOT_EQUAL) {
      continue;
    }

    SColumnDataAgg *pDataBlockst = &pDataStatis[index];
    void           *minVal, *maxVal;
    float           minv = 0;
    float           maxv = 0;

    if (cunit->dataType == TSDB_DATA_TYPE_FLOAT) {
      minv = (float)(*(double *)(&pDataBlockst->min));
      maxv = (float)(*(double *)(&pDataBlockst->max));

      minVal = &minv;
      maxVal = &maxv;
    } else {
      minVal = &pDataBlockst->min;
      maxVal = &pDataBlockst->max;
    }

    bool minRes = false, maxRes = false;

    if (cunit->rfunc >= 0) {
      minRes =
          (*gRangeCompare[cunit->rfunc])(minVal, minVal, cunit->valData, cunit->valData2, gDataCompare[cunit->func]);
      maxRes =
          (*gRangeCompare[cunit->rfunc])(maxVal, maxVal, cunit->valData, cunit->valData2, gDataCompare[cunit->func]);

      if (minRes && maxRes) {
        info->blkUnitRes[k] = 1;
        rmUnit = 1;
      } else if ((!minRes) && (!maxRes)) {
        minRes = filterDoCompare(gDataCompare[cunit->func], OP_TYPE_LOWER_EQUAL, minVal, cunit->valData);
        maxRes = filterDoCompare(gDataCompare[cunit->func], OP_TYPE_GREATER_EQUAL, maxVal, cunit->valData2);

        if (minRes && maxRes) {
          continue;
        }

        info->blkUnitRes[k] = -1;
        rmUnit = 1;
      }
    } else {
      minRes = filterDoCompare(gDataCompare[cunit->func], cunit->optr, minVal, cunit->valData);
      maxRes = filterDoCompare(gDataCompare[cunit->func], cunit->optr, maxVal, cunit->valData);

      if (minRes && maxRes) {
        info->blkUnitRes[k] = 1;
        rmUnit = 1;
      } else if ((!minRes) && (!maxRes)) {
        if (cunit->optr == OP_TYPE_EQUAL) {
          minRes = filterDoCompare(gDataCompare[cunit->func], OP_TYPE_GREATER_THAN, minVal, cunit->valData);
          maxRes = filterDoCompare(gDataCompare[cunit->func], OP_TYPE_LOWER_THAN, maxVal, cunit->valData);
          if (minRes || maxRes) {
            info->blkUnitRes[k] = -1;
            rmUnit = 1;
          }

          continue;
        }

        info->blkUnitRes[k] = -1;
        rmUnit = 1;
      }
    }
  }

  if (rmUnit == 0) {
    fltDebug("NO Block Filter APPLY");
    FLT_RET(TSDB_CODE_SUCCESS);
  }

  info->blkGroupNum = info->groupNum;

  uint32_t *unitNum = info->blkUnits;
  uint32_t *unitIdx = unitNum + 1;
  int32_t   all = 0, empty = 0;

  for (uint32_t g = 0; g < info->groupNum; ++g) {
    SFilterGroup *group = &info->groups[g];
    // first is block unint num for a group, following append unitNum blkUnitIdx for this group
    *unitNum = group->unitNum;
    all = 0;
    empty = 0;

    // save group idx start pointer
    uint32_t *pGroupIdx = unitIdx;
    for (uint32_t u = 0; u < group->unitNum; ++u) {
      uint32_t uidx = group->unitIdxs[u];
      if (info->blkUnitRes[uidx] == 1) {
        // blkUnitRes == 1 is always true, so need not compare every time, delete this unit from group
        --(*unitNum);
        all = 1;
        continue;
      } else if (info->blkUnitRes[uidx] == -1) {
        // blkUnitRes == -1 is alwary false, so in group is alwary false, need delete this group from blkGroupNum
        *unitNum = 0;
        empty = 1;
        break;
      }

      *(unitIdx++) = uidx;
    }

    if (*unitNum == 0) {
      // if unit num is zero, reset unitIdx to start on this group
      unitIdx = pGroupIdx;

      --info->blkGroupNum;
      ASSERT(empty || all);

      if (empty) {
        FILTER_SET_FLAG(info->blkFlag, FI_STATUS_BLK_EMPTY);
      } else {
        FILTER_SET_FLAG(info->blkFlag, FI_STATUS_BLK_ALL);
        goto _return;
      }

      continue;
    }

    unitNum = unitIdx;
    ++unitIdx;
  }

  if (info->blkGroupNum) {
    FILTER_CLR_FLAG(info->blkFlag, FI_STATUS_BLK_EMPTY);
    FILTER_SET_FLAG(info->blkFlag, FI_STATUS_BLK_ACTIVE);
  }

_return:

  filterDumpInfoToString(info, "Block Filter", 2);

  return TSDB_CODE_SUCCESS;
}

bool filterExecuteBasedOnStatisImpl(void *pinfo, int32_t numOfRows, SColumnInfoData *pRes, SColumnDataAgg *statis,
                                    int16_t numOfCols) {
  SFilterInfo *info = (SFilterInfo *)pinfo;
  bool         all = true;
  uint32_t    *unitIdx = NULL;

  int8_t *p = (int8_t *)pRes->pData;

  for (int32_t i = 0; i < numOfRows; ++i) {
    // FILTER_UNIT_CLR_F(info);

    unitIdx = info->blkUnits;

    for (uint32_t g = 0; g < info->blkGroupNum; ++g) {
      uint32_t unitNum = *(unitIdx++);
      for (uint32_t u = 0; u < unitNum; ++u) {
        SFilterComUnit *cunit = &info->cunits[*(unitIdx + u)];
        void           *colData = colDataGetData((SColumnInfoData *)cunit->colData, i);

        // if (FILTER_UNIT_GET_F(info, uidx)) {
        //   p[i] = FILTER_UNIT_GET_R(info, uidx);
        // } else {
        uint8_t optr = cunit->optr;

        if (colDataIsNull((SColumnInfoData *)(cunit->colData), 0, i, NULL)) {
          p[i] = (optr == OP_TYPE_IS_NULL) ? true : false;
        } else {
          if (optr == OP_TYPE_IS_NOT_NULL) {
            p[i] = 1;
          } else if (optr == OP_TYPE_IS_NULL) {
            p[i] = 0;
          } else if (cunit->rfunc >= 0) {
            p[i] = (*gRangeCompare[cunit->rfunc])(colData, colData, cunit->valData, cunit->valData2,
                                                  gDataCompare[cunit->func]);
          } else {
            p[i] = filterDoCompare(gDataCompare[cunit->func], cunit->optr, colData, cunit->valData);
          }

          // FILTER_UNIT_SET_R(info, uidx, p[i]);
          // FILTER_UNIT_SET_F(info, uidx);
        }

        if (p[i] == 0) {
          break;
        }
      }

      if (p[i]) {
        break;
      }

      unitIdx += unitNum;
    }

    if (p[i] == 0) {
      all = false;
    }
  }

  return all;
}

int32_t filterExecuteBasedOnStatis(SFilterInfo *info, int32_t numOfRows, SColumnInfoData *p, SColumnDataAgg *statis,
                                   int16_t numOfCols, bool *all) {
  if (statis && numOfRows >= FILTER_RM_UNIT_MIN_ROWS) {
    info->blkFlag = 0;

    filterRmUnitByRange(info, statis, numOfCols, numOfRows);

    if (info->blkFlag) {
      if (FILTER_GET_FLAG(info->blkFlag, FI_STATUS_BLK_ALL)) {
        *all = true;
        goto _return;
      } else if (FILTER_GET_FLAG(info->blkFlag, FI_STATUS_BLK_EMPTY)) {
        *all = false;
        goto _return;
      }

      ASSERT(info->unitNum > 1);

      *all = filterExecuteBasedOnStatisImpl(info, numOfRows, p, statis, numOfCols);
      goto _return;
    }
  }

  return 1;

_return:
  info->blkFlag = 0;
  return TSDB_CODE_SUCCESS;
}

static FORCE_INLINE bool filterExecuteImplAll(void *info, int32_t numOfRows, SColumnInfoData *p, SColumnDataAgg *statis,
                                              int16_t numOfCols, int32_t *numOfQualified) {
  return true;
}

static FORCE_INLINE bool filterExecuteImplEmpty(void *info, int32_t numOfRows, SColumnInfoData *p,
                                                SColumnDataAgg *statis, int16_t numOfCols, int32_t *numOfQualified) {
  return false;
}

static FORCE_INLINE bool filterExecuteImplIsNull(void *pinfo, int32_t numOfRows, SColumnInfoData *pRes,
                                                 SColumnDataAgg *statis, int16_t numOfCols, int32_t *numOfQualified) {
  SFilterInfo *info = (SFilterInfo *)pinfo;
  bool         all = true;

  int8_t *p = (int8_t *)pRes->pData;

  if (filterExecuteBasedOnStatis(info, numOfRows, pRes, statis, numOfCols, &all) == 0) {
    return all;
  }

  for (int32_t i = 0; i < numOfRows; ++i) {
    uint32_t uidx = info->groups[0].unitIdxs[0];

    p[i] = colDataIsNull((SColumnInfoData *)info->cunits[uidx].colData, 0, i, NULL);
    if (p[i] == 0) {
      all = false;
    } else {
      (*numOfQualified) += 1;
    }
  }

  return all;
}

static FORCE_INLINE bool filterExecuteImplNotNull(void *pinfo, int32_t numOfRows, SColumnInfoData *pRes,
                                                  SColumnDataAgg *statis, int16_t numOfCols, int32_t *numOfQualified) {
  SFilterInfo *info = (SFilterInfo *)pinfo;
  bool         all = true;

  if (filterExecuteBasedOnStatis(info, numOfRows, pRes, statis, numOfCols, &all) == 0) {
    return all;
  }

  int8_t *p = (int8_t *)pRes->pData;

  for (int32_t i = 0; i < numOfRows; ++i) {
    uint32_t uidx = info->groups[0].unitIdxs[0];

    p[i] = !colDataIsNull((SColumnInfoData *)info->cunits[uidx].colData, 0, i, NULL);
    if (p[i] == 0) {
      all = false;
    } else {
      (*numOfQualified) += 1;
    }
  }

  return all;
}

bool filterExecuteImplRange(void *pinfo, int32_t numOfRows, SColumnInfoData *pRes, SColumnDataAgg *statis,
                            int16_t numOfCols, int32_t *numOfQualified) {
  SFilterInfo  *info = (SFilterInfo *)pinfo;
  bool          all = true;
  uint16_t      dataSize = info->cunits[0].dataSize;
  rangeCompFunc rfunc = gRangeCompare[info->cunits[0].rfunc];
  void         *valData = info->cunits[0].valData;
  void         *valData2 = info->cunits[0].valData2;
  __compar_fn_t func = gDataCompare[info->cunits[0].func];

  if (filterExecuteBasedOnStatis(info, numOfRows, pRes, statis, numOfCols, &all) == 0) {
    return all;
  }

  int8_t *p = (int8_t *)pRes->pData;

  for (int32_t i = 0; i < numOfRows; ++i) {
    SColumnInfoData *pData = info->cunits[0].colData;

    if (colDataIsNull_s(pData, i)) {
      all = false;
      p[i] = 0;
      continue;
    }

    void *colData = colDataGetData(pData, i);
    p[i] = (*rfunc)(colData, colData, valData, valData2, func);

    if (p[i] == 0) {
      all = false;
    } else {
      (*numOfQualified)++;
    }
  }

  return all;
}

bool filterExecuteImplMisc(void *pinfo, int32_t numOfRows, SColumnInfoData *pRes, SColumnDataAgg *statis,
                           int16_t numOfCols, int32_t *numOfQualified) {
  SFilterInfo *info = (SFilterInfo *)pinfo;
  bool         all = true;

  if (filterExecuteBasedOnStatis(info, numOfRows, pRes, statis, numOfCols, &all) == 0) {
    return all;
  }

  int8_t *p = (int8_t *)pRes->pData;

  for (int32_t i = 0; i < numOfRows; ++i) {
    uint32_t uidx = info->groups[0].unitIdxs[0];
    if (colDataIsNull_s((SColumnInfoData *)info->cunits[uidx].colData, i)) {
      p[i] = 0;
      all = false;
      continue;
    }

    void *colData = colDataGetData((SColumnInfoData *)info->cunits[uidx].colData, i);
    // match/nmatch for nchar type need convert from ucs4 to mbs
    if (info->cunits[uidx].dataType == TSDB_DATA_TYPE_NCHAR &&
        (info->cunits[uidx].optr == OP_TYPE_MATCH || info->cunits[uidx].optr == OP_TYPE_NMATCH)) {
      char   *newColData = taosMemoryCalloc(info->cunits[uidx].dataSize * TSDB_NCHAR_SIZE + VARSTR_HEADER_SIZE, 1);
      int32_t len = taosUcs4ToMbs((TdUcs4 *)varDataVal(colData), varDataLen(colData), varDataVal(newColData));
      if (len < 0) {
        qError("castConvert1 taosUcs4ToMbs error");
      } else {
        varDataSetLen(newColData, len);
        p[i] = filterDoCompare(gDataCompare[info->cunits[uidx].func], info->cunits[uidx].optr, newColData,
                               info->cunits[uidx].valData);
      }
      taosMemoryFreeClear(newColData);
    } else {
      p[i] = filterDoCompare(gDataCompare[info->cunits[uidx].func], info->cunits[uidx].optr, colData,
                             info->cunits[uidx].valData);
    }

    if (p[i] == 0) {
      all = false;
    } else {
      (*numOfQualified) += 1;
    }
  }

  return all;
}

bool filterExecuteImpl(void *pinfo, int32_t numOfRows, SColumnInfoData *pRes, SColumnDataAgg *statis, int16_t numOfCols,
                       int32_t *numOfQualified) {
  SFilterInfo *info = (SFilterInfo *)pinfo;
  bool         all = true;

  if (filterExecuteBasedOnStatis(info, numOfRows, pRes, statis, numOfCols, &all) == 0) {
    return all;
  }

  int8_t *p = (int8_t *)pRes->pData;

  for (int32_t i = 0; i < numOfRows; ++i) {
    // FILTER_UNIT_CLR_F(info);

    for (uint32_t g = 0; g < info->groupNum; ++g) {
      SFilterGroup *group = &info->groups[g];
      for (uint32_t u = 0; u < group->unitNum; ++u) {
        uint32_t        uidx = group->unitIdxs[u];
        SFilterComUnit *cunit = &info->cunits[uidx];
        void           *colData = NULL;
        bool            isNull = colDataIsNull((SColumnInfoData *)(cunit->colData), 0, i, NULL);
        // if (FILTER_UNIT_GET_F(info, uidx)) {
        //   p[i] = FILTER_UNIT_GET_R(info, uidx);
        // } else {
        uint8_t optr = cunit->optr;

        if (!isNull) {
          colData = colDataGetData((SColumnInfoData *)(cunit->colData), i);
        }

        if (colData == NULL || isNull) {
          p[i] = optr == OP_TYPE_IS_NULL ? true : false;
        } else {
          if (optr == OP_TYPE_IS_NOT_NULL) {
            p[i] = 1;
          } else if (optr == OP_TYPE_IS_NULL) {
            p[i] = 0;
          } else if (cunit->rfunc >= 0) {
            p[i] = (*gRangeCompare[cunit->rfunc])(colData, colData, cunit->valData, cunit->valData2,
                                                  gDataCompare[cunit->func]);
          } else {
            if (cunit->dataType == TSDB_DATA_TYPE_NCHAR &&
                (cunit->optr == OP_TYPE_MATCH || cunit->optr == OP_TYPE_NMATCH)) {
              char   *newColData = taosMemoryCalloc(cunit->dataSize * TSDB_NCHAR_SIZE + VARSTR_HEADER_SIZE, 1);
              int32_t len = taosUcs4ToMbs((TdUcs4 *)varDataVal(colData), varDataLen(colData), varDataVal(newColData));
              if (len < 0) {
                qError("castConvert1 taosUcs4ToMbs error");
              } else {
                varDataSetLen(newColData, len);
                p[i] = filterDoCompare(gDataCompare[cunit->func], cunit->optr, newColData, cunit->valData);
              }
              taosMemoryFreeClear(newColData);
            } else {
              p[i] = filterDoCompare(gDataCompare[cunit->func], cunit->optr, colData, cunit->valData);
            }
          }

          // FILTER_UNIT_SET_R(info, uidx, p[i]);
          // FILTER_UNIT_SET_F(info, uidx);
        }

        if (p[i] == 0) {
          break;
        }
      }

      if (p[i]) {
        break;
      }
    }

    if (p[i] == 0) {
      all = false;
    } else {
      (*numOfQualified) += 1;
    }
  }

  return all;
}

int32_t filterSetExecFunc(SFilterInfo *info) {
  if (FILTER_ALL_RES(info)) {
    info->func = filterExecuteImplAll;
    return TSDB_CODE_SUCCESS;
  }

  if (FILTER_EMPTY_RES(info)) {
    info->func = filterExecuteImplEmpty;
    return TSDB_CODE_SUCCESS;
  }

  if (info->unitNum > 1) {
    info->func = filterExecuteImpl;
    return TSDB_CODE_SUCCESS;
  }

  if (info->units[0].compare.optr == OP_TYPE_IS_NULL) {
    info->func = filterExecuteImplIsNull;
    return TSDB_CODE_SUCCESS;
  }

  if (info->units[0].compare.optr == OP_TYPE_IS_NOT_NULL) {
    info->func = filterExecuteImplNotNull;
    return TSDB_CODE_SUCCESS;
  }

  if (info->cunits[0].rfunc >= 0) {
    info->func = filterExecuteImplRange;
    return TSDB_CODE_SUCCESS;
  }

  info->func = filterExecuteImplMisc;
  return TSDB_CODE_SUCCESS;
}

int32_t filterPreprocess(SFilterInfo *info) {
  SFilterGroupCtx **gRes = taosMemoryCalloc(info->groupNum, sizeof(SFilterGroupCtx *));
  int32_t           gResNum = 0;

  filterMergeGroupUnits(info, gRes, &gResNum);

  filterMergeGroups(info, gRes, &gResNum);

  if (FILTER_GET_FLAG(info->status, FI_STATUS_ALL)) {
    fltInfo("Final - FilterInfo: [ALL]");
    goto _return;
  }

  if (FILTER_GET_FLAG(info->status, FI_STATUS_EMPTY)) {
    fltInfo("Final - FilterInfo: [EMPTY]");
    goto _return;
  }

  filterGenerateColRange(info, gRes, gResNum);

  filterDumpInfoToString(info, "Final", 1);

  filterPostProcessRange(info);

  filterRewrite(info, gRes, gResNum);

  filterGenerateComInfo(info);

_return:

  filterSetExecFunc(info);

  for (int32_t i = 0; i < gResNum; ++i) {
    filterFreeGroupCtx(gRes[i]);
  }

  taosMemoryFreeClear(gRes);

  return TSDB_CODE_SUCCESS;
}

int32_t fltSetColFieldDataImpl(SFilterInfo *info, void *param, filer_get_col_from_id fp, bool fromColId) {
  if (FILTER_ALL_RES(info) || FILTER_EMPTY_RES(info)) {
    return TSDB_CODE_SUCCESS;
  }

  for (uint32_t i = 0; i < info->fields[FLD_TYPE_COLUMN].num; ++i) {
    SFilterField *fi = &info->fields[FLD_TYPE_COLUMN].fields[i];

    if (fromColId) {
      (*fp)(param, FILTER_GET_COL_FIELD_ID(fi), &fi->data);
    } else {
      (*fp)(param, FILTER_GET_COL_FIELD_SLOT_ID(fi), &fi->data);
    }
  }

  filterUpdateComUnits(info);

  return TSDB_CODE_SUCCESS;
}

int32_t fltInitFromNode(SNode *tree, SFilterInfo *info, uint32_t options) {
  int32_t code = TSDB_CODE_SUCCESS;

  SArray *group = taosArrayInit(FILTER_DEFAULT_GROUP_SIZE, sizeof(SFilterGroup));

  filterInitUnitsFields(info);

  SFltBuildGroupCtx tctx = {.info = info, .group = group};
  nodesWalkExpr(tree, fltTreeToGroup, (void *)&tctx);
  FLT_ERR_JRET(tctx.code);

  filterConvertGroupFromArray(info, group);
  taosArrayDestroy(group);

  FLT_ERR_JRET(fltInitValFieldData(info));

  if (!FILTER_GET_FLAG(info->options, FLT_OPTION_NO_REWRITE)) {
    filterDumpInfoToString(info, "Before preprocess", 0);

    FLT_ERR_JRET(filterPreprocess(info));

    FLT_CHK_JMP(FILTER_GET_FLAG(info->status, FI_STATUS_ALL));

    if (FILTER_GET_FLAG(info->status, FI_STATUS_EMPTY)) {
      return code;
    }
  }

  info->unitRes = taosMemoryMalloc(info->unitNum * sizeof(*info->unitRes));
  info->unitFlags = taosMemoryMalloc(info->unitNum * sizeof(*info->unitFlags));

  filterDumpInfoToString(info, "Final", 0);
  return code;

_return:
  qInfo("init from node failed, code:%d", code);
  return code;
}

bool filterRangeExecute(SFilterInfo *info, SColumnDataAgg **pDataStatis, int32_t numOfCols, int32_t numOfRows) {
  if (info->scalarMode) {
    return true;
  }

  if (FILTER_EMPTY_RES(info)) {
    return false;
  }

  if (FILTER_ALL_RES(info)) {
    return true;
  }

  bool  ret = true;
  void *minVal, *maxVal;

  for (uint32_t k = 0; k < info->colRangeNum; ++k) {
    int32_t          index = -1;
    SFilterRangeCtx *ctx = info->colRange[k];
    for (int32_t i = 0; i < numOfCols; ++i) {
      if (pDataStatis[i] != NULL && pDataStatis[i]->colId == ctx->colId) {
        index = i;
        break;
      }
    }

    // no statistics data, load the true data block
    if (index == -1) {
      break;
    }

    // not support pre-filter operation on binary/nchar data type
    if (FILTER_NO_MERGE_DATA_TYPE(ctx->type)) {
      break;
    }

    if (pDataStatis[index]->numOfNull <= 0) {
      if (ctx->isnull && !ctx->notnull && !ctx->isrange) {
        ret = false;
        break;
      }
    } else if (pDataStatis[index]->numOfNull > 0) {
      if (pDataStatis[index]->numOfNull == numOfRows) {
        if ((ctx->notnull || ctx->isrange) && (!ctx->isnull)) {
          ret = false;
          break;
        }

        continue;
      } else {
        if (ctx->isnull) {
          continue;
        }
      }
    }

    SColumnDataAgg *pDataBlockst = pDataStatis[index];

    SFilterRangeNode *r = ctx->rs;
    float             minv = 0;
    float             maxv = 0;

    if (ctx->type == TSDB_DATA_TYPE_FLOAT) {
      minv = (float)(*(double *)(&pDataBlockst->min));
      maxv = (float)(*(double *)(&pDataBlockst->max));

      minVal = &minv;
      maxVal = &maxv;
    } else {
      minVal = &pDataBlockst->min;
      maxVal = &pDataBlockst->max;
    }

    while (r) {
      ret = r->rc.func(minVal, maxVal, &r->rc.s, &r->rc.e, ctx->pCompareFunc);
      if (ret) {
        break;
      }
      r = r->next;
    }

    if (!ret) {
      return ret;
    }
  }

  return ret;
}

int32_t filterGetTimeRangeImpl(SFilterInfo *info, STimeWindow *win, bool *isStrict) {
  SFilterRange     ra = {0};
  SFilterRangeCtx *prev = filterInitRangeCtx(TSDB_DATA_TYPE_TIMESTAMP, FLT_OPTION_TIMESTAMP);
  SFilterRangeCtx *tmpc = filterInitRangeCtx(TSDB_DATA_TYPE_TIMESTAMP, FLT_OPTION_TIMESTAMP);
  SFilterRangeCtx *cur = NULL;
  int32_t          num = 0;
  int32_t          optr = 0;
  int32_t          code = 0;
  bool             empty = false, all = false;

  for (uint32_t i = 0; i < info->groupNum; ++i) {
    SFilterGroup *group = &info->groups[i];
    if (group->unitNum > 1) {
      cur = tmpc;
      optr = LOGIC_COND_TYPE_AND;
    } else {
      cur = prev;
      optr = LOGIC_COND_TYPE_OR;
    }

    for (uint32_t u = 0; u < group->unitNum; ++u) {
      uint32_t     uidx = group->unitIdxs[u];
      SFilterUnit *unit = &info->units[uidx];

      uint8_t raOptr = FILTER_UNIT_OPTR(unit);

      filterAddRangeOptr(cur, raOptr, LOGIC_COND_TYPE_AND, &empty, NULL);
      FLT_CHK_JMP(empty);

      if (FILTER_NO_MERGE_OPTR(raOptr)) {
        continue;
      }

      filterAddUnitRange(info, unit, cur, optr);
    }

    if (cur->notnull) {
      prev->notnull = true;
      break;
    }

    if (group->unitNum > 1) {
      filterSourceRangeFromCtx(prev, cur, LOGIC_COND_TYPE_OR, &empty, &all);
      filterResetRangeCtx(cur);
      if (all) {
        break;
      }
    }
  }

  if (prev->notnull) {
    *win = TSWINDOW_INITIALIZER;
  } else {
    filterGetRangeNum(prev, &num);

    FLT_CHK_JMP(num < 1);

    if (num > 1) {
      *isStrict = false;
      qDebug("more than one time range, num:%d", num);
    }

    SFilterRange tra;
    filterGetRangeRes(prev, &tra);
    win->skey = tra.s;
    win->ekey = tra.e;
    if (FILTER_GET_FLAG(tra.sflag, RANGE_FLG_EXCLUDE)) {
      win->skey++;
    }
    if (FILTER_GET_FLAG(tra.eflag, RANGE_FLG_EXCLUDE)) {
      win->ekey--;
    }
  }

  filterFreeRangeCtx(prev);
  filterFreeRangeCtx(tmpc);

  qDebug("qFilter time range:[%" PRId64 "]-[%" PRId64 "]", win->skey, win->ekey);
  return TSDB_CODE_SUCCESS;

_return:

  *win = TSWINDOW_DESC_INITIALIZER;

  filterFreeRangeCtx(prev);
  filterFreeRangeCtx(tmpc);

  qDebug("qFilter time range:[%" PRId64 "]-[%" PRId64 "]", win->skey, win->ekey);

  return code;
}

int32_t filterGetTimeRange(SNode *pNode, STimeWindow *win, bool *isStrict) {
  SFilterInfo *info = NULL;
  int32_t      code = 0;

  *isStrict = true;

  FLT_ERR_RET(filterInitFromNode(pNode, &info, FLT_OPTION_NO_REWRITE | FLT_OPTION_TIMESTAMP));

  if (info->scalarMode) {
    *win = TSWINDOW_INITIALIZER;
    *isStrict = false;
    goto _return;
  }

  FLT_ERR_JRET(filterGetTimeRangeImpl(info, win, isStrict));

_return:

  filterFreeInfo(info);

  FLT_RET(code);
}

int32_t filterConverNcharColumns(SFilterInfo *info, int32_t rows, bool *gotNchar) {
  if (FILTER_EMPTY_RES(info) || FILTER_ALL_RES(info)) {
    return TSDB_CODE_SUCCESS;
  }

  for (uint32_t i = 0; i < info->fields[FLD_TYPE_COLUMN].num; ++i) {
    SFilterField *fi = &info->fields[FLD_TYPE_COLUMN].fields[i];
    int32_t       type = FILTER_GET_COL_FIELD_TYPE(fi);
    if (type == TSDB_DATA_TYPE_NCHAR) {
      SFilterField nfi = {0};
      nfi.desc = fi->desc;
      int32_t bytes = FILTER_GET_COL_FIELD_SIZE(fi);
      nfi.data = taosMemoryMalloc(rows * bytes);
      int32_t bufSize = bytes - VARSTR_HEADER_SIZE;
      for (int32_t j = 0; j < rows; ++j) {
        char   *src = FILTER_GET_COL_FIELD_DATA(fi, j);
        char   *dst = FILTER_GET_COL_FIELD_DATA(&nfi, j);
        int32_t len = 0;
        char   *varSrc = varDataVal(src);
        size_t  k = 0, varSrcLen = varDataLen(src);
        while (k < varSrcLen && varSrc[k++] == -1) {
        }
        if (k == varSrcLen) {
          /* NULL */
          varDataLen(dst) = (VarDataLenT)varSrcLen;
          varDataCopy(dst, src);
          continue;
        }
        bool ret = taosMbsToUcs4(varDataVal(src), varDataLen(src), (TdUcs4 *)varDataVal(dst), bufSize, &len);
        if (!ret) {
          qError("filterConverNcharColumns taosMbsToUcs4 error");
          return TSDB_CODE_FAILED;
        }
        varDataLen(dst) = len;
      }

      fi->data = nfi.data;

      *gotNchar = true;
    }
  }

  if (*gotNchar) {
    filterUpdateComUnits(info);
  }

  return TSDB_CODE_SUCCESS;
}

int32_t filterFreeNcharColumns(SFilterInfo *info) {
  for (uint32_t i = 0; i < info->fields[FLD_TYPE_COLUMN].num; ++i) {
    SFilterField *fi = &info->fields[FLD_TYPE_COLUMN].fields[i];
    int32_t       type = FILTER_GET_COL_FIELD_TYPE(fi);
    if (type == TSDB_DATA_TYPE_NCHAR) {
      taosMemoryFreeClear(fi->data);
    }
  }

  return TSDB_CODE_SUCCESS;
}

int32_t fltAddValueNodeToConverList(SFltTreeStat *stat, SValueNode *pNode) {
  if (NULL == stat->nodeList) {
    stat->nodeList = taosArrayInit(10, POINTER_BYTES);
    if (NULL == stat->nodeList) {
      FLT_ERR_RET(TSDB_CODE_OUT_OF_MEMORY);
    }
  }

  if (NULL == taosArrayPush(stat->nodeList, &pNode)) {
    FLT_ERR_RET(TSDB_CODE_OUT_OF_MEMORY);
  }

  return TSDB_CODE_SUCCESS;
}

EDealRes fltReviseRewriter(SNode **pNode, void *pContext) {
  SFltTreeStat *stat = (SFltTreeStat *)pContext;

  if (QUERY_NODE_LOGIC_CONDITION == nodeType(*pNode)) {
    SLogicConditionNode *node = (SLogicConditionNode *)*pNode;
    SListCell           *cell = node->pParameterList->pHead;
    for (int32_t i = 0; i < node->pParameterList->length; ++i) {
      if (NULL == cell || NULL == cell->pNode) {
        fltError("invalid cell");
        stat->code = TSDB_CODE_QRY_INVALID_INPUT;
        return DEAL_RES_ERROR;
      }

      if ((QUERY_NODE_OPERATOR != nodeType(cell->pNode)) && (QUERY_NODE_LOGIC_CONDITION != nodeType(cell->pNode))) {
        stat->scalarMode = true;
      }

      cell = cell->pNext;
    }

    return DEAL_RES_CONTINUE;
  }

  if (QUERY_NODE_VALUE == nodeType(*pNode)) {
    SValueNode *valueNode = (SValueNode *)*pNode;
    if (valueNode->placeholderNo >= 1) {
      stat->scalarMode = true;
      return DEAL_RES_CONTINUE;
    }

<<<<<<< HEAD
    /*
        if (!FILTER_GET_FLAG(stat->info->options, FLT_OPTION_TIMESTAMP)) {
          return DEAL_RES_CONTINUE;
        }
=======
    if (!FILTER_GET_FLAG(stat->info->options, FLT_OPTION_TIMESTAMP)) {
      return DEAL_RES_CONTINUE;
    }

    if (TSDB_DATA_TYPE_BINARY != valueNode->node.resType.type && TSDB_DATA_TYPE_NCHAR != valueNode->node.resType.type &&
        TSDB_DATA_TYPE_GEOMETRY != valueNode->node.resType.type) {
      return DEAL_RES_CONTINUE;
    }
>>>>>>> c62ad391

        if (TSDB_DATA_TYPE_BINARY != valueNode->node.resType.type && TSDB_DATA_TYPE_NCHAR !=
       valueNode->node.resType.type) { return DEAL_RES_CONTINUE;
        }

        if (stat->precision < 0) {
          int32_t code = fltAddValueNodeToConverList(stat, valueNode);
          if (code) {
            stat->code = code;
            return DEAL_RES_ERROR;
          }

          return DEAL_RES_CONTINUE;
        }

        int32_t code = sclConvertToTsValueNode(stat->precision, valueNode);
        if (code) {
          stat->code = code;
          return DEAL_RES_ERROR;
        }
    */
    return DEAL_RES_CONTINUE;
  }

  if (QUERY_NODE_COLUMN == nodeType(*pNode)) {
    SColumnNode *colNode = (SColumnNode *)*pNode;
    stat->precision = colNode->node.resType.precision;
    return DEAL_RES_CONTINUE;
  }

  if (QUERY_NODE_NODE_LIST == nodeType(*pNode)) {
    SNodeListNode *listNode = (SNodeListNode *)*pNode;
    if (QUERY_NODE_VALUE != nodeType(listNode->pNodeList->pHead->pNode)) {
      stat->scalarMode = true;
      return DEAL_RES_CONTINUE;
    }

    SValueNode *valueNode = (SValueNode *)listNode->pNodeList->pHead->pNode;
    uint8_t     type = valueNode->node.resType.type;
    SNode      *node = NULL;
    FOREACH(node, listNode->pNodeList) {
      if (type != ((SValueNode *)node)->node.resType.type) {
        stat->scalarMode = true;
        return DEAL_RES_CONTINUE;
      }
    }

    return DEAL_RES_CONTINUE;
  }

  if (QUERY_NODE_FUNCTION == nodeType(*pNode)) {
    stat->scalarMode = true;
    return DEAL_RES_CONTINUE;
  }

  if (QUERY_NODE_CASE_WHEN == nodeType(*pNode) || QUERY_NODE_WHEN_THEN == nodeType(*pNode)) {
    stat->scalarMode = true;
    return DEAL_RES_CONTINUE;
  }

  if (QUERY_NODE_OPERATOR == nodeType(*pNode)) {
    SOperatorNode *node = (SOperatorNode *)*pNode;
    if (!FLT_IS_COMPARISON_OPERATOR(node->opType)) {
      stat->scalarMode = true;
      return DEAL_RES_CONTINUE;
    }

    if (node->opType == OP_TYPE_NOT_IN || node->opType == OP_TYPE_NOT_LIKE || node->opType > OP_TYPE_IS_NOT_NULL ||
        node->opType == OP_TYPE_NOT_EQUAL) {
      stat->scalarMode = true;
      return DEAL_RES_CONTINUE;
    }

    if (FILTER_GET_FLAG(stat->info->options, FLT_OPTION_TIMESTAMP) && (node->opType >= OP_TYPE_NOT_EQUAL) &&
        (node->opType != OP_TYPE_IS_NULL && node->opType != OP_TYPE_IS_NOT_NULL)) {
      stat->scalarMode = true;
      return DEAL_RES_CONTINUE;
    }

    if (NULL == node->pRight) {
      if (scalarGetOperatorParamNum(node->opType) > 1) {
        fltError("invalid operator, pRight:%p, nodeType:%d, opType:%d", node->pRight, nodeType(node), node->opType);
        stat->code = TSDB_CODE_APP_ERROR;
        return DEAL_RES_ERROR;
      }

      if (QUERY_NODE_COLUMN != nodeType(node->pLeft)) {
        stat->scalarMode = true;
        return DEAL_RES_CONTINUE;
      }

      if (OP_TYPE_IS_TRUE == node->opType || OP_TYPE_IS_FALSE == node->opType || OP_TYPE_IS_UNKNOWN == node->opType ||
          OP_TYPE_IS_NOT_TRUE == node->opType || OP_TYPE_IS_NOT_FALSE == node->opType ||
          OP_TYPE_IS_NOT_UNKNOWN == node->opType) {
        stat->scalarMode = true;
        return DEAL_RES_CONTINUE;
      }
    } else {
      if ((QUERY_NODE_COLUMN != nodeType(node->pLeft)) && (QUERY_NODE_VALUE != nodeType(node->pLeft))) {
        stat->scalarMode = true;
        return DEAL_RES_CONTINUE;
      }

      if ((QUERY_NODE_COLUMN != nodeType(node->pRight)) && (QUERY_NODE_VALUE != nodeType(node->pRight)) &&
          (QUERY_NODE_NODE_LIST != nodeType(node->pRight))) {
        stat->scalarMode = true;
        return DEAL_RES_CONTINUE;
      }

      if (nodeType(node->pLeft) == nodeType(node->pRight)) {
        stat->scalarMode = true;
        return DEAL_RES_CONTINUE;
      }

      if (OP_TYPE_JSON_CONTAINS == node->opType) {
        stat->scalarMode = true;
        return DEAL_RES_CONTINUE;
      }

      if (QUERY_NODE_COLUMN != nodeType(node->pLeft)) {
        SNode *t = node->pLeft;
        node->pLeft = node->pRight;
        node->pRight = t;
        switch (node->opType) {
          case OP_TYPE_GREATER_THAN:
            node->opType = OP_TYPE_LOWER_THAN;
            break;
          case OP_TYPE_LOWER_THAN:
            node->opType = OP_TYPE_GREATER_THAN;
            break;
          case OP_TYPE_GREATER_EQUAL:
            node->opType = OP_TYPE_LOWER_EQUAL;
            break;
          case OP_TYPE_LOWER_EQUAL:
            node->opType = OP_TYPE_GREATER_EQUAL;
            break;
          default:
            break;
        }
      }

      if (OP_TYPE_IN == node->opType && QUERY_NODE_NODE_LIST != nodeType(node->pRight)) {
        fltError("invalid IN operator node, rightType:%d", nodeType(node->pRight));
        stat->code = TSDB_CODE_APP_ERROR;
        return DEAL_RES_ERROR;
      }

      if (OP_TYPE_IN != node->opType) {
        SColumnNode *refNode = (SColumnNode *)node->pLeft;
        SValueNode  *valueNode = (SValueNode *)node->pRight;
        if (FILTER_GET_FLAG(stat->info->options, FLT_OPTION_TIMESTAMP) &&
            TSDB_DATA_TYPE_UBIGINT == valueNode->node.resType.type && valueNode->datum.u <= INT64_MAX) {
          valueNode->node.resType.type = TSDB_DATA_TYPE_BIGINT;
        }
        int32_t type = vectorGetConvertType(refNode->node.resType.type, valueNode->node.resType.type);
        if (0 != type && type != refNode->node.resType.type) {
          stat->scalarMode = true;
          return DEAL_RES_CONTINUE;
        }
      } else {
        SColumnNode   *refNode = (SColumnNode *)node->pLeft;
        SNodeListNode *listNode = (SNodeListNode *)node->pRight;
        if (LIST_LENGTH(listNode->pNodeList) > 10) {
          stat->scalarMode = true;
          return DEAL_RES_CONTINUE;
        }
        int32_t type = vectorGetConvertType(refNode->node.resType.type, listNode->node.resType.type);
        if (0 != type && type != refNode->node.resType.type) {
          stat->scalarMode = true;
          return DEAL_RES_CONTINUE;
        }
      }
    }

    return DEAL_RES_CONTINUE;
  }

  fltError("invalid node type for filter, type:%d", nodeType(*pNode));

  stat->code = TSDB_CODE_QRY_INVALID_INPUT;

  return DEAL_RES_ERROR;
}

int32_t fltReviseNodes(SFilterInfo *pInfo, SNode **pNode, SFltTreeStat *pStat) {
  int32_t code = 0;
  nodesRewriteExprPostOrder(pNode, fltReviseRewriter, (void *)pStat);

  FLT_ERR_JRET(pStat->code);

  /*
    int32_t nodeNum = taosArrayGetSize(pStat->nodeList);
    for (int32_t i = 0; i < nodeNum; ++i) {
      SValueNode *valueNode = *(SValueNode **)taosArrayGet(pStat->nodeList, i);

      FLT_ERR_JRET(sclConvertToTsValueNode(pStat->precision, valueNode));
    }
  */

_return:

  taosArrayDestroy(pStat->nodeList);
  FLT_RET(code);
}

int32_t fltOptimizeNodes(SFilterInfo *pInfo, SNode **pNode, SFltTreeStat *pStat) {
  // TODO
  return TSDB_CODE_SUCCESS;
}

int32_t fltGetDataFromColId(void *param, int32_t id, void **data) {
  int32_t numOfCols = ((SFilterColumnParam *)param)->numOfCols;
  SArray *pDataBlock = ((SFilterColumnParam *)param)->pDataBlock;

  for (int32_t j = 0; j < numOfCols; ++j) {
    SColumnInfoData *pColInfo = taosArrayGet(pDataBlock, j);
    if (id == pColInfo->info.colId) {
      *data = pColInfo;
      break;
    }
  }

  return TSDB_CODE_SUCCESS;
}

int32_t fltGetDataFromSlotId(void *param, int32_t id, void **data) {
  int32_t numOfCols = ((SFilterColumnParam *)param)->numOfCols;
  SArray *pDataBlock = ((SFilterColumnParam *)param)->pDataBlock;
  if (id < 0 || id >= numOfCols || id >= taosArrayGetSize(pDataBlock)) {
    fltError("invalid slot id, id:%d, numOfCols:%d, arraySize:%d", id, numOfCols,
             (int32_t)taosArrayGetSize(pDataBlock));
    return TSDB_CODE_APP_ERROR;
  }

  SColumnInfoData *pColInfo = taosArrayGet(pDataBlock, id);
  *data = pColInfo;

  return TSDB_CODE_SUCCESS;
}

int32_t filterSetDataFromSlotId(SFilterInfo *info, void *param) {
  if (NULL == info) {
    return TSDB_CODE_QRY_INVALID_INPUT;
  }

  return fltSetColFieldDataImpl(info, param, fltGetDataFromSlotId, false);
}

int32_t filterSetDataFromColId(SFilterInfo *info, void *param) {
  return fltSetColFieldDataImpl(info, param, fltGetDataFromColId, true);
}

int32_t filterInitFromNode(SNode *pNode, SFilterInfo **pInfo, uint32_t options) {
  SFilterInfo *info = NULL;
  if (pNode == NULL) {
    return TSDB_CODE_SUCCESS;
  }

  int32_t code = 0;
  if (pNode == NULL || pInfo == NULL) {
    fltError("invalid param");
    FLT_ERR_RET(TSDB_CODE_APP_ERROR);
  }

  if (*pInfo == NULL) {
    *pInfo = taosMemoryCalloc(1, sizeof(SFilterInfo));
    if (NULL == *pInfo) {
      fltError("taosMemoryCalloc %d failed", (int32_t)sizeof(SFilterInfo));
      FLT_ERR_RET(TSDB_CODE_OUT_OF_MEMORY);
    }
  }

  info = *pInfo;
  info->options = options;

  SFltTreeStat stat = {0};
  stat.precision = -1;
  stat.info = info;

  FLT_ERR_JRET(fltReviseNodes(info, &pNode, &stat));

  info->scalarMode = stat.scalarMode;
  fltDebug("scalar mode: %d", info->scalarMode);

  if (!info->scalarMode) {
    FLT_ERR_JRET(fltInitFromNode(pNode, info, options));
  } else {
    info->sclCtx.node = pNode;
    FLT_ERR_JRET(fltOptimizeNodes(info, &info->sclCtx.node, &stat));
  }

  return code;

_return:

  filterFreeInfo(*pInfo);
  *pInfo = NULL;
  FLT_RET(code);
}

bool filterExecute(SFilterInfo *info, SSDataBlock *pSrc, SColumnInfoData **p, SColumnDataAgg *statis, int16_t numOfCols,
                   int32_t *pResultStatus) {
  if (NULL == info) {
    *pResultStatus = FILTER_RESULT_ALL_QUALIFIED;
    return false;
  }

  SScalarParam output = {0};
  SDataType    type = {.type = TSDB_DATA_TYPE_BOOL, .bytes = sizeof(bool)};

  int32_t code = sclCreateColumnInfoData(&type, pSrc->info.rows, &output);
  if (code != TSDB_CODE_SUCCESS) {
    return false;
  }

  if (info->scalarMode) {
    SArray *pList = taosArrayInit(1, POINTER_BYTES);
    taosArrayPush(pList, &pSrc);

    code = scalarCalculate(info->sclCtx.node, pList, &output);
    taosArrayDestroy(pList);

    FLT_ERR_RET(code);

    *p = output.columnData;

    if (output.numOfQualified == output.numOfRows) {
      *pResultStatus = FILTER_RESULT_ALL_QUALIFIED;
    } else if (output.numOfQualified == 0) {
      *pResultStatus = FILTER_RESULT_NONE_QUALIFIED;
    } else {
      *pResultStatus = FILTER_RESULT_PARTIAL_QUALIFIED;
    }
    return false;
  } else {
    *p = output.columnData;
    output.numOfRows = pSrc->info.rows;

    if (*p == NULL) {
      return false;
    }

    bool keep = (*info->func)(info, pSrc->info.rows, *p, statis, numOfCols, &output.numOfQualified);

    // todo this should be return during filter procedure
    int32_t num = 0;
    for (int32_t i = 0; i < output.numOfRows; ++i) {
      if (((int8_t *)((*p)->pData))[i] == 1) {
        ++num;
      }
    }

    if (num == output.numOfRows) {
      *pResultStatus = FILTER_RESULT_ALL_QUALIFIED;
    } else if (num == 0) {
      *pResultStatus = FILTER_RESULT_NONE_QUALIFIED;
    } else {
      *pResultStatus = FILTER_RESULT_PARTIAL_QUALIFIED;
    }

    return keep;
  }
}

typedef struct SClassifyConditionCxt {
  bool hasPrimaryKey;
  bool hasTagIndexCol;
  bool hasTagCol;
  bool hasOtherCol;
} SClassifyConditionCxt;

static EDealRes classifyConditionImpl(SNode *pNode, void *pContext) {
  SClassifyConditionCxt *pCxt = (SClassifyConditionCxt *)pContext;
  if (QUERY_NODE_COLUMN == nodeType(pNode)) {
    SColumnNode *pCol = (SColumnNode *)pNode;
    if (PRIMARYKEY_TIMESTAMP_COL_ID == pCol->colId && TSDB_SYSTEM_TABLE != pCol->tableType) {
      pCxt->hasPrimaryKey = true;
    } else if (pCol->hasIndex) {
      pCxt->hasTagIndexCol = true;
      pCxt->hasTagCol = true;
    } else if (COLUMN_TYPE_TAG == pCol->colType || COLUMN_TYPE_TBNAME == pCol->colType) {
      pCxt->hasTagCol = true;
    } else {
      pCxt->hasOtherCol = true;
    }
  } else if (QUERY_NODE_FUNCTION == nodeType(pNode)) {
    SFunctionNode *pFunc = (SFunctionNode *)pNode;
    if (fmIsPseudoColumnFunc(pFunc->funcId)) {
      if (FUNCTION_TYPE_TBNAME == pFunc->funcType) {
        pCxt->hasTagCol = true;
      } else {
        pCxt->hasOtherCol = true;
      }
    }
  }
  return DEAL_RES_CONTINUE;
}

typedef enum EConditionType {
  COND_TYPE_PRIMARY_KEY = 1,
  COND_TYPE_TAG_INDEX,
  COND_TYPE_TAG,
  COND_TYPE_NORMAL
} EConditionType;

static EConditionType classifyCondition(SNode *pNode) {
  SClassifyConditionCxt cxt = {.hasPrimaryKey = false, .hasTagIndexCol = false, .hasOtherCol = false};
  nodesWalkExpr(pNode, classifyConditionImpl, &cxt);
  return cxt.hasOtherCol ? COND_TYPE_NORMAL
                         : (cxt.hasPrimaryKey && cxt.hasTagCol
                                ? COND_TYPE_NORMAL
                                : (cxt.hasPrimaryKey ? COND_TYPE_PRIMARY_KEY
                                                     : (cxt.hasTagIndexCol ? COND_TYPE_TAG_INDEX : COND_TYPE_TAG)));
}

static bool isCondColumnsFromMultiTable(SNode *pCond) {
  SNodeList *pCondCols = nodesMakeList();
  int32_t    code = nodesCollectColumnsFromNode(pCond, NULL, COLLECT_COL_TYPE_ALL, &pCondCols);
  if (code == TSDB_CODE_SUCCESS) {
    if (LIST_LENGTH(pCondCols) >= 2) {
      SColumnNode *pFirstCol = (SColumnNode *)nodesListGetNode(pCondCols, 0);
      SNode       *pColNode = NULL;
      FOREACH(pColNode, pCondCols) {
        if (strcmp(((SColumnNode *)pColNode)->dbName, pFirstCol->dbName) != 0 ||
            strcmp(((SColumnNode *)pColNode)->tableAlias, pFirstCol->tableAlias) != 0) {
          nodesDestroyList(pCondCols);
          return true;
        }
      }
    }
    nodesDestroyList(pCondCols);
  }
  return false;
}

static int32_t partitionLogicCond(SNode **pCondition, SNode **pPrimaryKeyCond, SNode **pTagIndexCond, SNode **pTagCond,
                                  SNode **pOtherCond) {
  SLogicConditionNode *pLogicCond = (SLogicConditionNode *)(*pCondition);

  int32_t code = TSDB_CODE_SUCCESS;

  SNodeList *pPrimaryKeyConds = NULL;
  SNodeList *pTagIndexConds = NULL;
  SNodeList *pTagConds = NULL;
  SNodeList *pOtherConds = NULL;
  SNode     *pCond = NULL;
  FOREACH(pCond, pLogicCond->pParameterList) {
    if (isCondColumnsFromMultiTable(pCond)) {
      if (NULL != pOtherCond) {
        code = nodesListMakeAppend(&pOtherConds, nodesCloneNode(pCond));
      }
    } else {
      switch (classifyCondition(pCond)) {
        case COND_TYPE_PRIMARY_KEY:
          if (NULL != pPrimaryKeyCond) {
            code = nodesListMakeAppend(&pPrimaryKeyConds, nodesCloneNode(pCond));
          }
          break;
        case COND_TYPE_TAG_INDEX:
          if (NULL != pTagIndexCond) {
            code = nodesListMakeAppend(&pTagIndexConds, nodesCloneNode(pCond));
          }
          if (NULL != pTagCond) {
            code = nodesListMakeAppend(&pTagConds, nodesCloneNode(pCond));
          }
          break;
        case COND_TYPE_TAG:
          if (NULL != pTagCond) {
            code = nodesListMakeAppend(&pTagConds, nodesCloneNode(pCond));
          }
          break;
        case COND_TYPE_NORMAL:
        default:
          if (NULL != pOtherCond) {
            code = nodesListMakeAppend(&pOtherConds, nodesCloneNode(pCond));
          }
          break;
      }
    }
    if (TSDB_CODE_SUCCESS != code) {
      break;
    }
  }

  SNode *pTempPrimaryKeyCond = NULL;
  SNode *pTempTagIndexCond = NULL;
  SNode *pTempTagCond = NULL;
  SNode *pTempOtherCond = NULL;
  if (TSDB_CODE_SUCCESS == code) {
    code = nodesMergeConds(&pTempPrimaryKeyCond, &pPrimaryKeyConds);
  }
  if (TSDB_CODE_SUCCESS == code) {
    code = nodesMergeConds(&pTempTagIndexCond, &pTagIndexConds);
  }
  if (TSDB_CODE_SUCCESS == code) {
    code = nodesMergeConds(&pTempTagCond, &pTagConds);
  }
  if (TSDB_CODE_SUCCESS == code) {
    code = nodesMergeConds(&pTempOtherCond, &pOtherConds);
  }

  if (TSDB_CODE_SUCCESS == code) {
    if (NULL != pPrimaryKeyCond) {
      *pPrimaryKeyCond = pTempPrimaryKeyCond;
    }
    if (NULL != pTagIndexCond) {
      *pTagIndexCond = pTempTagIndexCond;
    }
    if (NULL != pTagCond) {
      *pTagCond = pTempTagCond;
    }
    if (NULL != pOtherCond) {
      *pOtherCond = pTempOtherCond;
    }
    nodesDestroyNode(*pCondition);
    *pCondition = NULL;
  } else {
    nodesDestroyList(pPrimaryKeyConds);
    nodesDestroyList(pTagIndexConds);
    nodesDestroyList(pTagConds);
    nodesDestroyList(pOtherConds);
    nodesDestroyNode(pTempPrimaryKeyCond);
    nodesDestroyNode(pTempTagIndexCond);
    nodesDestroyNode(pTempTagCond);
    nodesDestroyNode(pTempOtherCond);
  }

  return code;
}

int32_t filterPartitionCond(SNode **pCondition, SNode **pPrimaryKeyCond, SNode **pTagIndexCond, SNode **pTagCond,
                            SNode **pOtherCond) {
  if (QUERY_NODE_LOGIC_CONDITION == nodeType(*pCondition) &&
      LOGIC_COND_TYPE_AND == ((SLogicConditionNode *)*pCondition)->condType) {
    return partitionLogicCond(pCondition, pPrimaryKeyCond, pTagIndexCond, pTagCond, pOtherCond);
  }

  bool needOutput = false;
  if (isCondColumnsFromMultiTable(*pCondition)) {
    if (NULL != pOtherCond) {
      *pOtherCond = *pCondition;
      needOutput = true;
    }
  } else {
    switch (classifyCondition(*pCondition)) {
      case COND_TYPE_PRIMARY_KEY:
        if (NULL != pPrimaryKeyCond) {
          *pPrimaryKeyCond = *pCondition;
          needOutput = true;
        }
        break;
      case COND_TYPE_TAG_INDEX:
        if (NULL != pTagIndexCond) {
          *pTagIndexCond = *pCondition;
          needOutput = true;
        }
        if (NULL != pTagCond) {
          SNode *pTempCond = *pCondition;
          if (NULL != pTagIndexCond) {
            pTempCond = nodesCloneNode(*pCondition);
            if (NULL == pTempCond) {
              return TSDB_CODE_OUT_OF_MEMORY;
            }
          }
          *pTagCond = pTempCond;
          needOutput = true;
        }
        break;
      case COND_TYPE_TAG:
        if (NULL != pTagCond) {
          *pTagCond = *pCondition;
          needOutput = true;
        }
        break;
      case COND_TYPE_NORMAL:
      default:
        if (NULL != pOtherCond) {
          *pOtherCond = *pCondition;
          needOutput = true;
        }
        break;
    }
  }
  if (needOutput) {
    *pCondition = NULL;
  }

  return TSDB_CODE_SUCCESS;
}<|MERGE_RESOLUTION|>--- conflicted
+++ resolved
@@ -246,7 +246,6 @@
       comparFn = 0;
       break;
     case TSDB_DATA_TYPE_BIGINT:
-<<<<<<< HEAD
     case TSDB_DATA_TYPE_TIMESTAMP:
       comparFn = 3;
       break;
@@ -256,14 +255,8 @@
     case TSDB_DATA_TYPE_DOUBLE:
       comparFn = 5;
       break;
-    case TSDB_DATA_TYPE_BINARY: {
-=======
-    case TSDB_DATA_TYPE_TIMESTAMP: comparFn = 3;  break;
-    case TSDB_DATA_TYPE_FLOAT:     comparFn = 4;  break;
-    case TSDB_DATA_TYPE_DOUBLE:    comparFn = 5; break;
     case TSDB_DATA_TYPE_BINARY:
     case TSDB_DATA_TYPE_GEOMETRY: {
->>>>>>> c62ad391
       if (optr == OP_TYPE_MATCH) {
         comparFn = 19;
       } else if (optr == OP_TYPE_NMATCH) {
@@ -455,15 +448,10 @@
   return r;
 }
 
-<<<<<<< HEAD
 void *filterInitRangeCtx(int32_t type, int32_t options) {
-  if (type > TSDB_DATA_TYPE_UBIGINT || type < TSDB_DATA_TYPE_BOOL || type == TSDB_DATA_TYPE_BINARY ||
-      type == TSDB_DATA_TYPE_NCHAR) {
-=======
-void* filterInitRangeCtx(int32_t type, int32_t options) {
   if (type > TSDB_DATA_TYPE_UBIGINT || type < TSDB_DATA_TYPE_BOOL ||
-      type == TSDB_DATA_TYPE_BINARY || type == TSDB_DATA_TYPE_NCHAR || type == TSDB_DATA_TYPE_GEOMETRY) {
->>>>>>> c62ad391
+      type == TSDB_DATA_TYPE_BINARY ||
+      type == TSDB_DATA_TYPE_NCHAR || type == TSDB_DATA_TYPE_GEOMETRY) {
     qError("not supported range type:%d", type);
     return NULL;
   }
@@ -3748,24 +3736,14 @@
       return DEAL_RES_CONTINUE;
     }
 
-<<<<<<< HEAD
     /*
         if (!FILTER_GET_FLAG(stat->info->options, FLT_OPTION_TIMESTAMP)) {
           return DEAL_RES_CONTINUE;
         }
-=======
-    if (!FILTER_GET_FLAG(stat->info->options, FLT_OPTION_TIMESTAMP)) {
-      return DEAL_RES_CONTINUE;
-    }
-
-    if (TSDB_DATA_TYPE_BINARY != valueNode->node.resType.type && TSDB_DATA_TYPE_NCHAR != valueNode->node.resType.type &&
-        TSDB_DATA_TYPE_GEOMETRY != valueNode->node.resType.type) {
-      return DEAL_RES_CONTINUE;
-    }
->>>>>>> c62ad391
 
         if (TSDB_DATA_TYPE_BINARY != valueNode->node.resType.type && TSDB_DATA_TYPE_NCHAR !=
-       valueNode->node.resType.type) { return DEAL_RES_CONTINUE;
+       valueNode->node.resType.type &&
+        TSDB_DATA_TYPE_GEOMETRY != valueNode->node.resType.type) { return DEAL_RES_CONTINUE;
         }
 
         if (stat->precision < 0) {
