--- conflicted
+++ resolved
@@ -2982,13 +2982,8 @@
   
   for (int32_t i = 0; i < numOfRows; ++i) {
     uint32_t uidx = info->groups[0].unitIdxs[0];
-<<<<<<< HEAD
-    void *colData = colDataGet((SColumnInfoData *)info->cunits[uidx].colData, i);
+    void *colData = colDataGetData((SColumnInfoData *)info->cunits[uidx].colData, i);
     if (colData == NULL || colDataIsNull((SColumnInfoData *)info->cunits[uidx].colData, 0, i, NULL)) {
-=======
-    void *colData = colDataGetData((SColumnInfoData *)info->cunits[uidx].colData, i);
-    if (colData == NULL || isNull(colData, info->cunits[uidx].dataType)) {
->>>>>>> ae4aef40
       (*p)[i] = 0;
       all = false;
       continue;
