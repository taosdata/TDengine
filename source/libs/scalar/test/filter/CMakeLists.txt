--- conflicted
+++ resolved
@@ -1,30 +1,17 @@
 
 MESSAGE(STATUS "build filter unit test")
 
-<<<<<<< HEAD
-IF(TD_DARWIN)
-        # GoogleTest requires at least C++11
-        # SET(CMAKE_CXX_STANDARD 11)
-        AUX_SOURCE_DIRECTORY(${CMAKE_CURRENT_SOURCE_DIR} SOURCE_LIST)
-
-        ADD_EXECUTABLE(filterTest ${SOURCE_LIST})
-        DEP_ext_gtest(filterTest)
-        DEP_ext_cppstub(filterTest)
-        TARGET_LINK_LIBRARIES(
-                filterTest
-                PUBLIC os util common qcom function nodes scalar parser catalog transport
-        )
-=======
 # GoogleTest requires at least C++11
-SET(CMAKE_CXX_STANDARD 11)
+# SET(CMAKE_CXX_STANDARD 11)
 AUX_SOURCE_DIRECTORY(${CMAKE_CURRENT_SOURCE_DIR} SOURCE_LIST)
 
 ADD_EXECUTABLE(filterTest ${SOURCE_LIST})
+DEP_ext_gtest(filterTest)
+DEP_ext_cppstub(filterTest)
 TARGET_LINK_LIBRARIES(
         filterTest
-        PUBLIC os util common gtest qcom function nodes scalar parser catalog transport
+        PUBLIC os util common qcom function nodes scalar parser catalog transport
 )
->>>>>>> 302f1f56
 
 TARGET_INCLUDE_DIRECTORIES(
         filterTest
