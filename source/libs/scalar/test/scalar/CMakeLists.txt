
MESSAGE(STATUS "build scalar unit test")

# GoogleTest requires at least C++11
SET(CMAKE_CXX_STANDARD 11)
AUX_SOURCE_DIRECTORY(${CMAKE_CURRENT_SOURCE_DIR} SOURCE_LIST)

<<<<<<< HEAD
        ADD_EXECUTABLE(scalarTest ${SOURCE_LIST})
        DEP_ext_gtest(scalarTest)
        DEP_ext_cppstub(scalarTest)
        TARGET_LINK_LIBRARIES(
                scalarTest
                PUBLIC os util common qcom function nodes scalar parser catalog transport
        )
=======
ADD_EXECUTABLE(scalarTest ${SOURCE_LIST})
TARGET_LINK_LIBRARIES(
        scalarTest
        PUBLIC os util common gtest qcom function nodes scalar parser catalog transport
)
>>>>>>> 302f1f56

TARGET_INCLUDE_DIRECTORIES(
        scalarTest
        PUBLIC "${TD_SOURCE_DIR}/include/libs/scalar/"
        PUBLIC "${TD_SOURCE_DIR}/source/libs/parser/inc"
        PRIVATE "${TD_SOURCE_DIR}/source/libs/scalar/inc"
)
add_test(
        NAME scalarTest
        COMMAND scalarTest
)<|MERGE_RESOLUTION|>--- conflicted
+++ resolved
@@ -2,24 +2,16 @@
 MESSAGE(STATUS "build scalar unit test")
 
 # GoogleTest requires at least C++11
-SET(CMAKE_CXX_STANDARD 11)
+# SET(CMAKE_CXX_STANDARD 11)
 AUX_SOURCE_DIRECTORY(${CMAKE_CURRENT_SOURCE_DIR} SOURCE_LIST)
 
-<<<<<<< HEAD
-        ADD_EXECUTABLE(scalarTest ${SOURCE_LIST})
-        DEP_ext_gtest(scalarTest)
-        DEP_ext_cppstub(scalarTest)
-        TARGET_LINK_LIBRARIES(
-                scalarTest
-                PUBLIC os util common qcom function nodes scalar parser catalog transport
-        )
-=======
 ADD_EXECUTABLE(scalarTest ${SOURCE_LIST})
+DEP_ext_gtest(scalarTest)
+DEP_ext_cppstub(scalarTest)
 TARGET_LINK_LIBRARIES(
         scalarTest
-        PUBLIC os util common gtest qcom function nodes scalar parser catalog transport
+        PUBLIC os util common qcom function nodes scalar parser catalog transport
 )
->>>>>>> 302f1f56
 
 TARGET_INCLUDE_DIRECTORIES(
         scalarTest
