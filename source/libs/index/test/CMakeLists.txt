--- conflicted
+++ resolved
@@ -92,19 +92,12 @@
   index
 )
 
-<<<<<<< HEAD
 if(NOT TD_WINDOWS)
   add_test(
     NAME idxtest
     COMMAND indexTest
   )
 endif(NOT TD_WINDOWS)
-=======
-add_test(
-  NAME idxtest
-  COMMAND idxTest
-)
->>>>>>> 46527878
 add_test(
   NAME idxJsonUT
   COMMAND idxJsonUT 
