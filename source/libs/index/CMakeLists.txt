aux_source_directory(src INDEX_SRC)
add_library(index STATIC ${INDEX_SRC})
target_include_directories(
    index
    PUBLIC "${TD_SOURCE_DIR}/include/libs/index"
    PUBLIC "${TD_SOURCE_DIR}/include/os"
    PRIVATE "${CMAKE_CURRENT_SOURCE_DIR}/inc"
    
)
target_link_libraries(
    index 
    PUBLIC os
    PUBLIC util
    PUBLIC common
<<<<<<< HEAD
#    PUBLIC vnode
=======
>>>>>>> c15b1e35
    PUBLIC nodes
    PUBLIC scalar 
    PUBLIC function 
)

if (${BUILD_WITH_LUCENE})
  target_include_directories(
    index
    PUBLIC "${TD_SOURCE_DIR}/deps/lucene/include"
  )
  LINK_DIRECTORIES("${TD_SOURCE_DIR}/deps/lucene/debug/src/core")
  target_link_libraries(
    index
    PUBLIC lucene++
  )
endif(${BUILD_WITH_LUCENE})

if (${BUILD_WITH_INVERTEDINDEX})
  add_definitions(-DUSE_INVERTED_INDEX) 
endif(${BUILD_WITH_INVERTEDINDEX})


if (${BUILD_TEST})
   add_subdirectory(test)
endif(${BUILD_TEST})
<|MERGE_RESOLUTION|>--- conflicted
+++ resolved
@@ -12,10 +12,6 @@
     PUBLIC os
     PUBLIC util
     PUBLIC common
-<<<<<<< HEAD
-#    PUBLIC vnode
-=======
->>>>>>> c15b1e35
     PUBLIC nodes
     PUBLIC scalar 
     PUBLIC function 
