--- conflicted
+++ resolved
@@ -738,15 +738,9 @@
 
   MemTable* tbl = taosMemoryCalloc(1, sizeof(MemTable));
   idxMemRef(tbl);
-<<<<<<< HEAD
-  // if (ttype == TSDB_DATA_TYPE_BINARY || ttype == TSDB_DATA_TYPE_NCHAR) {
+  // if (ttype == TSDB_DATA_TYPE_BINARY || ttype == TSDB_DATA_TYPE_NCHAR || ttype == TSDB_DATA_TYPE_GEOMETRY) {
   tbl->mem = tSkipListCreate(MAX_SKIP_LIST_LEVEL, ttype, MAX_INDEX_KEY_LEN, cmpFn, SL_ALLOW_DUP_KEY, idxCacheTermGet);
   //}
-=======
-  if (ttype == TSDB_DATA_TYPE_BINARY || ttype == TSDB_DATA_TYPE_NCHAR || ttype == TSDB_DATA_TYPE_GEOMETRY) {
-    tbl->mem = tSkipListCreate(MAX_SKIP_LIST_LEVEL, ttype, MAX_INDEX_KEY_LEN, cmpFn, SL_ALLOW_DUP_KEY, idxCacheTermGet);
-  }
->>>>>>> c62ad391
   return tbl;
 }
 
