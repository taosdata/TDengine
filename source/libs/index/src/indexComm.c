--- conflicted
+++ resolved
@@ -338,33 +338,13 @@
       *dst = taosMemoryCalloc(1, bufSize + 1);
       indexInt2str(*(int32_t*)src, *dst, -1);
       break;
-<<<<<<< HEAD
-=======
-    case TSDB_DATA_TYPE_FLOAT:
-      tlen = taosEncodeBinary(NULL, src, sizeof(float));
-      *dst = taosMemoryCalloc(1, tlen + 1);
-      tlen = taosEncodeBinary(dst, src, sizeof(float));
-      *dst = (char*) * dst - tlen;
-      break;
->>>>>>> 81ea237b
     case TSDB_DATA_TYPE_UINT:
       *dst = taosMemoryCalloc(1, bufSize + 1);
       indexInt2str(*(uint32_t*)src, *dst, 1);
       break;
     case TSDB_DATA_TYPE_BIGINT:
-<<<<<<< HEAD
       *dst = taosMemoryCalloc(1, bufSize + 1);
       sprintf(*dst, "%" PRIu64, *(uint64_t*)src);
-=======
-      *dst = taosMemoryCalloc(1, sizeof(int64_t) + 1);
-      indexInt2str(*(int64_t*)src, *dst, 1);
-      break;
-    case TSDB_DATA_TYPE_DOUBLE:
-      tlen = taosEncodeBinary(NULL, src, sizeof(double));
-      *dst = taosMemoryCalloc(1, tlen + 1);
-      tlen = taosEncodeBinary(dst, src, sizeof(double));
-      *dst = (char*) * dst - tlen;
->>>>>>> 81ea237b
       break;
     case TSDB_DATA_TYPE_UBIGINT:
       *dst = taosMemoryCalloc(1, bufSize + 1);
@@ -381,26 +361,21 @@
       tlen = taosEncodeBinary(NULL, varDataVal(src), varDataLen(src));
       *dst = taosMemoryCalloc(1, tlen + 1);
       tlen = taosEncodeBinary(dst, varDataVal(src), varDataLen(src));
-<<<<<<< HEAD
       *dst = *dst - tlen;
-=======
-      *dst = (char*) * dst - tlen;
-
->>>>>>> 81ea237b
       break;
     }
     case TSDB_DATA_TYPE_VARCHAR: {  // TSDB_DATA_TYPE_BINARY
       tlen = taosEncodeBinary(NULL, src, strlen(src));
       *dst = taosMemoryCalloc(1, tlen + 1);
       tlen = taosEncodeBinary(dst, src, strlen(src));
-      *dst = (char*) * dst - tlen;
+      *dst = (char*)*dst - tlen;
       break;
     }
     case TSDB_DATA_TYPE_VARBINARY:
       tlen = taosEncodeBinary(NULL, src, strlen(src));
       *dst = taosMemoryCalloc(1, tlen + 1);
       tlen = taosEncodeBinary(dst, src, strlen(src));
-      *dst = (char*) * dst - tlen;
+      *dst = (char*)*dst - tlen;
       break;
     default:
       TASSERT(0);
