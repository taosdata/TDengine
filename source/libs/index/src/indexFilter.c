--- conflicted
+++ resolved
@@ -171,12 +171,8 @@
   param->colId = l->colId;
   param->colValType = l->node.resType.type;
   memcpy(param->dbName, l->dbName, sizeof(l->dbName));
-<<<<<<< HEAD
 #pragma GCC diagnostic push
 #pragma GCC diagnostic ignored "-Wformat-overflow"
-=======
-
->>>>>>> e9cab0e7
   sprintf(param->colName, "%s_%s", l->colName, r->literal);
 #pragma GCC diagnostic pop
   param->colValType = r->typeData;
