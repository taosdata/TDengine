/*
 * Copyright (c) 2019 TAOS Data, Inc. <jhtao@taosdata.com>
 *
 * This program is free software: you can use, redistribute, and/or modify
 * it under the terms of the GNU Affero General Public License, version 3
 * or later ("AGPL"), as published by the Free Software Foundation.
 *
 * This program is distributed in the hope that it will be useful, but WITHOUT
 * ANY WARRANTY; without even the implied warranty of MERCHANTABILITY or
 * FITNESS FOR A PARTICULAR PURPOSE.
 *
 * You should have received a copy of the GNU Affero General Public License
 * along with this program. If not, see <http://www.gnu.org/licenses/>.
 */

#include "index.h"
#include "indexComm.h"
#include "indexInt.h"
#include "nodes.h"
#include "querynodes.h"
#include "scalar.h"
#include "tdatablock.h"
#include "vnode.h"

// clang-format off
#define SIF_ERR_RET(c) do { int32_t _code = c; if (_code != TSDB_CODE_SUCCESS) { terrno = _code; return _code; } } while (0)
#define SIF_RET(c) do { int32_t _code = c; if (_code != TSDB_CODE_SUCCESS) { terrno = _code; } return _code; } while (0)
#define SIF_ERR_JRET(c) do { code = c; if (code != TSDB_CODE_SUCCESS) { terrno = code; goto _return; } } while (0)
// clang-format on
typedef struct SIFParam {
  SHashObj *pFilter;

  SArray *result;
  char *  condValue;

  SIdxFltStatus status;
  uint8_t       colValType;
  col_id_t      colId;
  int64_t       suid;  // add later
  char          dbName[TSDB_DB_NAME_LEN];
  char          colName[TSDB_COL_NAME_LEN * 2 + 4];

  SIndexMetaArg arg;
} SIFParam;

typedef struct SIFCtx {
  int32_t       code;
  SHashObj *    pRes;    /* element is SIFParam */
  bool          noExec;  // true: just iterate condition tree, and add hint to executor plan
  SIndexMetaArg arg;
  // SIdxFltStatus st;
} SIFCtx;

static int32_t sifGetFuncFromSql(EOperatorType src, EIndexQueryType *dst) {
  if (src == OP_TYPE_GREATER_THAN) {
    *dst = QUERY_GREATER_THAN;
  } else if (src == OP_TYPE_GREATER_EQUAL) {
    *dst = QUERY_GREATER_EQUAL;
  } else if (src == OP_TYPE_LOWER_THAN) {
    *dst = QUERY_LESS_THAN;
  } else if (src == OP_TYPE_LOWER_EQUAL) {
    *dst = QUERY_LESS_EQUAL;
  } else if (src == OP_TYPE_EQUAL) {
    *dst = QUERY_TERM;
  } else if (src == OP_TYPE_LIKE || src == OP_TYPE_MATCH || src == OP_TYPE_NMATCH) {
    *dst = QUERY_REGEX;
  } else if (src == OP_TYPE_JSON_CONTAINS) {
    *dst = QUERY_PREFIX;
  } else {
    return TSDB_CODE_QRY_INVALID_INPUT;
  }
  return TSDB_CODE_SUCCESS;
}

typedef int32_t (*sif_func_t)(SIFParam *left, SIFParam *rigth, SIFParam *output);

static sif_func_t sifNullFunc = NULL;
// typedef struct SIFWalkParm
// construct tag filter operator later
// static void destroyTagFilterOperatorInfo(void *param) {
//  STagFilterOperatorInfo *pInfo = (STagFilterOperatorInfo *)param;
//}

static void sifFreeParam(SIFParam *param) {
  if (param == NULL) return;

  taosArrayDestroy(param->result);
  taosMemoryFree(param->condValue);
  taosHashCleanup(param->pFilter);
}

static int32_t sifGetOperParamNum(EOperatorType ty) {
  if (OP_TYPE_IS_NULL == ty || OP_TYPE_IS_NOT_NULL == ty || OP_TYPE_IS_TRUE == ty || OP_TYPE_IS_NOT_TRUE == ty ||
      OP_TYPE_IS_FALSE == ty || OP_TYPE_IS_NOT_FALSE == ty || OP_TYPE_IS_UNKNOWN == ty ||
      OP_TYPE_IS_NOT_UNKNOWN == ty || OP_TYPE_MINUS == ty) {
    return 1;
  }
  return 2;
}
static int32_t sifValidateColumn(SColumnNode *cn) {
  // add more check
  if (cn == NULL) {
    return TSDB_CODE_QRY_INVALID_INPUT;
  }
  if (cn->colType != COLUMN_TYPE_TAG) {
    return TSDB_CODE_QRY_INVALID_INPUT;
  }
  return TSDB_CODE_SUCCESS;
}

static SIdxFltStatus sifMergeCond(ELogicConditionType type, SIdxFltStatus ls, SIdxFltStatus rs) {
  // enh rule later
  if (type == LOGIC_COND_TYPE_AND) {
    if (ls == SFLT_NOT_INDEX || rs == SFLT_NOT_INDEX) {
      if (ls == SFLT_NOT_INDEX)
        return rs;
      else
        return ls;
    }
    return SFLT_COARSE_INDEX;
  } else if (type == LOGIC_COND_TYPE_OR) {
    return SFLT_COARSE_INDEX;
  } else if (type == LOGIC_COND_TYPE_NOT) {
    return SFLT_NOT_INDEX;
  }
  return SFLT_NOT_INDEX;
}

static int32_t sifGetValueFromNode(SNode *node, char **value) {
  // covert data From snode;
  SValueNode *vn = (SValueNode *)node;

  char *     pData = nodesGetValueFromNode(vn);
  SDataType *pType = &vn->node.resType;
  int32_t    type = pType->type;
  int32_t    valLen = 0;

  if (IS_VAR_DATA_TYPE(type)) {
    int32_t dataLen = varDataTLen(pData);
    if (type == TSDB_DATA_TYPE_JSON) {
      if (*pData == TSDB_DATA_TYPE_NULL) {
        dataLen = 0;
      } else if (*pData == TSDB_DATA_TYPE_NCHAR) {
        dataLen = varDataTLen(pData + CHAR_BYTES);
      } else if (*pData == TSDB_DATA_TYPE_DOUBLE) {
        dataLen = LONG_BYTES;
      } else if (*pData == TSDB_DATA_TYPE_BOOL) {
        dataLen = CHAR_BYTES;
      }
      dataLen += CHAR_BYTES;
    }
    valLen = dataLen;
  } else {
    valLen = pType->bytes;
  }
  char *tv = taosMemoryCalloc(1, valLen + 1);
  if (tv == NULL) {
    return TSDB_CODE_QRY_OUT_OF_MEMORY;
  }

  memcpy(tv, pData, valLen);
  *value = tv;

  return TSDB_CODE_SUCCESS;
}

static int32_t sifInitJsonParam(SNode *node, SIFParam *param, SIFCtx *ctx) {
  SOperatorNode *nd = (SOperatorNode *)node;
  assert(nodeType(node) == QUERY_NODE_OPERATOR);
  SColumnNode *l = (SColumnNode *)nd->pLeft;
  SValueNode * r = (SValueNode *)nd->pRight;

  param->colId = l->colId;
  param->colValType = l->node.resType.type;
  memcpy(param->dbName, l->dbName, sizeof(l->dbName));
#pragma GCC diagnostic push
#pragma GCC diagnostic ignored "-Wformat-overflow"
  sprintf(param->colName, "%s_%s", l->colName, r->literal);
#pragma GCC diagnostic pop
  param->colValType = r->typeData;
  return 0;
  // memcpy(param->colName, l->colName, sizeof(l->colName));
}
static int32_t sifInitParam(SNode *node, SIFParam *param, SIFCtx *ctx) {
  switch (nodeType(node)) {
    case QUERY_NODE_VALUE: {
      SValueNode *vn = (SValueNode *)node;
      SIF_ERR_RET(sifGetValueFromNode(node, &param->condValue));
      param->colId = -1;
      param->colValType = (uint8_t)(vn->node.resType.type);
      memcpy(param->colName, vn->literal, strlen(vn->literal));
      break;
    }
    case QUERY_NODE_COLUMN: {
      SColumnNode *cn = (SColumnNode *)node;
      /*only support tag column*/
      SIF_ERR_RET(sifValidateColumn(cn));

      param->colId = cn->colId;
      param->colValType = cn->node.resType.type;
      memcpy(param->dbName, cn->dbName, sizeof(cn->dbName));
      memcpy(param->colName, cn->colName, sizeof(cn->colName));
      break;
    }
    case QUERY_NODE_NODE_LIST: {
      SNodeListNode *nl = (SNodeListNode *)node;
      if (LIST_LENGTH(nl->pNodeList) <= 0) {
        indexError("invalid length for node:%p, length: %d", node, LIST_LENGTH(nl->pNodeList));
        SIF_ERR_RET(TSDB_CODE_QRY_INVALID_INPUT);
      }
      SIF_ERR_RET(scalarGenerateSetFromList((void **)&param->pFilter, node, nl->dataType.type));
      if (taosHashPut(ctx->pRes, &node, POINTER_BYTES, param, sizeof(*param))) {
        taosHashCleanup(param->pFilter);
        indexError("taosHashPut nodeList failed, size:%d", (int32_t)sizeof(*param));
        SIF_ERR_RET(TSDB_CODE_QRY_OUT_OF_MEMORY);
      }
      break;
    }
    case QUERY_NODE_FUNCTION:
    case QUERY_NODE_OPERATOR:
    case QUERY_NODE_LOGIC_CONDITION: {
      SIFParam *res = (SIFParam *)taosHashGet(ctx->pRes, &node, POINTER_BYTES);
      if (NULL == res) {
        indexError("no result for node, type:%d, node:%p", nodeType(node), node);
        SIF_ERR_RET(TSDB_CODE_QRY_APP_ERROR);
      }
      *param = *res;
      break;
    }
    default:
      break;
  }
  return TSDB_CODE_SUCCESS;
}

static int32_t sifInitOperParams(SIFParam **params, SOperatorNode *node, SIFCtx *ctx) {
  int32_t code = 0;
  int32_t nParam = sifGetOperParamNum(node->opType);
  if (NULL == node->pLeft || (nParam == 2 && NULL == node->pRight)) {
    indexError("invalid operation node, left: %p, rigth: %p", node->pLeft, node->pRight);
    SIF_ERR_RET(TSDB_CODE_QRY_INVALID_INPUT);
  }
  if (node->opType == OP_TYPE_JSON_GET_VALUE) {
    return code;
  }
  SIFParam *paramList = taosMemoryCalloc(nParam, sizeof(SIFParam));
  if (NULL == paramList) {
    SIF_ERR_RET(TSDB_CODE_QRY_OUT_OF_MEMORY);
  }

  if (nodeType(node->pLeft) == QUERY_NODE_OPERATOR) {
    SNode *interNode = (node->pLeft);
    SIF_ERR_JRET(sifInitJsonParam(interNode, &paramList[0], ctx));
    if (nParam > 1) {
      SIF_ERR_JRET(sifInitParam(node->pRight, &paramList[1], ctx));
    }
    paramList[0].colValType = TSDB_DATA_TYPE_JSON;
    *params = paramList;
    return TSDB_CODE_SUCCESS;
  } else {
    SIF_ERR_JRET(sifInitParam(node->pLeft, &paramList[0], ctx));
    if (nParam > 1) {
      SIF_ERR_JRET(sifInitParam(node->pRight, &paramList[1], ctx));
    }
    *params = paramList;
    return TSDB_CODE_SUCCESS;
  }
_return:
  taosMemoryFree(paramList);
  SIF_RET(code);
}
static int32_t sifInitParamList(SIFParam **params, SNodeList *nodeList, SIFCtx *ctx) {
  int32_t   code = 0;
  SIFParam *tParams = taosMemoryCalloc(nodeList->length, sizeof(SIFParam));
  if (tParams == NULL) {
    indexError("failed to calloc, nodeList: %p", nodeList);
    SIF_ERR_RET(TSDB_CODE_QRY_OUT_OF_MEMORY);
  }

  SListCell *cell = nodeList->pHead;
  for (int32_t i = 0; i < nodeList->length; i++) {
    if (NULL == cell || NULL == cell->pNode) {
      SIF_ERR_JRET(TSDB_CODE_QRY_INVALID_INPUT);
    }
    SIF_ERR_JRET(sifInitParam(cell->pNode, &tParams[i], ctx));
    cell = cell->pNext;
  }
  *params = tParams;
  return TSDB_CODE_SUCCESS;

_return:
  taosMemoryFree(tParams);
  SIF_RET(code);
}
static int32_t sifExecFunction(SFunctionNode *node, SIFCtx *ctx, SIFParam *output) {
  indexError("index-filter not support buildin function");
  return TSDB_CODE_QRY_INVALID_INPUT;
}

typedef int (*Filter)(void *a, void *b, int16_t dtype);

int sifGreaterThan(void *a, void *b, int16_t dtype) {
  __compar_fn_t func = getComparFunc(dtype, 0);
  return tDoCompare(func, QUERY_GREATER_THAN, a, b);
}
int sifGreaterEqual(void *a, void *b, int16_t dtype) {
  __compar_fn_t func = getComparFunc(dtype, 0);
  return tDoCompare(func, QUERY_GREATER_EQUAL, a, b);
}
int sifLessEqual(void *a, void *b, int16_t dtype) {
  __compar_fn_t func = getComparFunc(dtype, 0);
  return tDoCompare(func, QUERY_LESS_EQUAL, a, b);
}
int sifLessThan(void *a, void *b, int16_t dtype) {
  __compar_fn_t func = getComparFunc(dtype, 0);
  return (int)tDoCompare(func, QUERY_LESS_THAN, a, b);
}
int sifEqual(void *a, void *b, int16_t dtype) {
  __compar_fn_t func = getComparFunc(dtype, 0);
  //__compar_fn_t func = indexGetCompar(dtype);
  return (int)tDoCompare(func, QUERY_TERM, a, b);
}
static Filter sifGetFilterFunc(EIndexQueryType type, bool *reverse) {
  if (type == QUERY_LESS_EQUAL || type == QUERY_LESS_THAN) {
    *reverse = true;
  } else {
    *reverse = false;
  }
  if (type == QUERY_LESS_EQUAL)
    return sifLessEqual;
  else if (type == QUERY_LESS_THAN)
    return sifLessThan;
  else if (type == QUERY_GREATER_EQUAL)
    return sifGreaterEqual;
  else if (type == QUERY_GREATER_THAN)
    return sifGreaterThan;
  else if (type == QUERY_TERM) {
    return sifEqual;
  }
  return NULL;
}
static int32_t sifDoIndex(SIFParam *left, SIFParam *right, int8_t operType, SIFParam *output) {
  int ret = 0;

  SIndexMetaArg * arg = &output->arg;
  EIndexQueryType qtype = 0;
  SIF_ERR_RET(sifGetFuncFromSql(operType, &qtype));
  if (left->colValType == TSDB_DATA_TYPE_JSON) {
    SIndexTerm *tm = indexTermCreate(arg->suid, DEFAULT, right->colValType, left->colName, strlen(left->colName),
                                     right->condValue, strlen(right->condValue));
    if (tm == NULL) {
      return TSDB_CODE_QRY_OUT_OF_MEMORY;
    }

    SIndexMultiTermQuery *mtm = indexMultiTermQueryCreate(MUST);
    indexMultiTermQueryAdd(mtm, tm, qtype);
    ret = tIndexJsonSearch(arg->ivtIdx, mtm, output->result);
  } else {
    bool   reverse;
    Filter filterFunc = sifGetFilterFunc(qtype, &reverse);

    SMetaFltParam param = {.suid = arg->suid,
                           .cid = left->colId,
                           .type = left->colValType,
                           .val = right->condValue,
                           .reverse = reverse,
                           .filterFunc = filterFunc};

    ret = metaFilteTableIds(arg->metaEx, &param, output->result);
  }
  return ret;
}

static int32_t sifLessThanFunc(SIFParam *left, SIFParam *right, SIFParam *output) {
  int id = OP_TYPE_LOWER_THAN;
  return sifDoIndex(left, right, id, output);
}
static int32_t sifLessEqualFunc(SIFParam *left, SIFParam *right, SIFParam *output) {
  int id = OP_TYPE_LOWER_EQUAL;
  return sifDoIndex(left, right, id, output);
}

static int32_t sifGreaterThanFunc(SIFParam *left, SIFParam *right, SIFParam *output) {
  int id = OP_TYPE_GREATER_THAN;
  return sifDoIndex(left, right, id, output);
}
static int32_t sifGreaterEqualFunc(SIFParam *left, SIFParam *right, SIFParam *output) {
  int id = OP_TYPE_GREATER_EQUAL;
  return sifDoIndex(left, right, id, output);
}

static int32_t sifEqualFunc(SIFParam *left, SIFParam *right, SIFParam *output) {
  int id = OP_TYPE_EQUAL;
  return sifDoIndex(left, right, id, output);
}
static int32_t sifNotEqualFunc(SIFParam *left, SIFParam *right, SIFParam *output) {
  int id = OP_TYPE_NOT_EQUAL;
  return sifDoIndex(left, right, id, output);
}
static int32_t sifInFunc(SIFParam *left, SIFParam *right, SIFParam *output) {
  int id = OP_TYPE_IN;
  return sifDoIndex(left, right, id, output);
}
static int32_t sifNotInFunc(SIFParam *left, SIFParam *right, SIFParam *output) {
  int id = OP_TYPE_NOT_IN;
  return sifDoIndex(left, right, id, output);
}
static int32_t sifLikeFunc(SIFParam *left, SIFParam *right, SIFParam *output) {
  int id = OP_TYPE_LIKE;
  return sifDoIndex(left, right, id, output);
}
static int32_t sifNotLikeFunc(SIFParam *left, SIFParam *right, SIFParam *output) {
  int id = OP_TYPE_NOT_LIKE;
  return sifDoIndex(left, right, id, output);
}

static int32_t sifMatchFunc(SIFParam *left, SIFParam *right, SIFParam *output) {
  int id = OP_TYPE_MATCH;
  return sifDoIndex(left, right, id, output);
}
static int32_t sifNotMatchFunc(SIFParam *left, SIFParam *right, SIFParam *output) {
  int id = OP_TYPE_NMATCH;
  return sifDoIndex(left, right, id, output);
}
static int32_t sifJsonContains(SIFParam *left, SIFParam *right, SIFParam *output) {
  int id = OP_TYPE_JSON_CONTAINS;
  return sifDoIndex(left, right, id, output);
}
static int32_t sifJsonGetValue(SIFParam *left, SIFParam *rigth, SIFParam *output) {
  // return 0
  return 0;
}

static int32_t sifDefaultFunc(SIFParam *left, SIFParam *right, SIFParam *output) {
  // add more except
  return TSDB_CODE_QRY_INVALID_INPUT;
}

static int32_t sifGetOperFn(int32_t funcId, sif_func_t *func, SIdxFltStatus *status) {
  // impl later
  *status = SFLT_ACCURATE_INDEX;
  switch (funcId) {
    case OP_TYPE_GREATER_THAN:
      *func = sifGreaterThanFunc;
      return 0;
    case OP_TYPE_GREATER_EQUAL:
      *func = sifGreaterEqualFunc;
      return 0;
    case OP_TYPE_LOWER_THAN:
      *func = sifLessThanFunc;
      return 0;
    case OP_TYPE_LOWER_EQUAL:
      *func = sifLessEqualFunc;
      return 0;
    case OP_TYPE_EQUAL:
      *func = sifEqualFunc;
      return 0;
    case OP_TYPE_NOT_EQUAL:
      *status = SFLT_NOT_INDEX;
      *func = sifNotEqualFunc;
      return 0;
    case OP_TYPE_IN:
      *status = SFLT_NOT_INDEX;
      *func = sifInFunc;
      return 0;
    case OP_TYPE_NOT_IN:
      *status = SFLT_NOT_INDEX;
      *func = sifNotInFunc;
      return 0;
    case OP_TYPE_LIKE:
      *status = SFLT_NOT_INDEX;
      *func = sifLikeFunc;
      return 0;
    case OP_TYPE_NOT_LIKE:
      *status = SFLT_NOT_INDEX;
      *func = sifNotLikeFunc;
      return 0;
    case OP_TYPE_MATCH:
      *status = SFLT_NOT_INDEX;
      *func = sifMatchFunc;
      return 0;
    case OP_TYPE_NMATCH:
      *status = SFLT_NOT_INDEX;
      *func = sifNotMatchFunc;
      return 0;
    case OP_TYPE_JSON_CONTAINS:
      *status = SFLT_ACCURATE_INDEX;
      *func = sifJsonContains;
      return 0;
    case OP_TYPE_JSON_GET_VALUE:
      *status = SFLT_ACCURATE_INDEX;
      *func = sifJsonGetValue;
      return 0;
    default:
      *status = SFLT_NOT_INDEX;
      *func = sifNullFunc;
      return 0;
  }
  return 0;
}
// typedef struct filterFuncDict {

static int32_t sifExecOper(SOperatorNode *node, SIFCtx *ctx, SIFParam *output) {
  int32_t code = 0;
  int32_t nParam = sifGetOperParamNum(node->opType);
  if (nParam <= 1) {
    output->status = SFLT_NOT_INDEX;
<<<<<<< HEAD
    SIF_ERR_RET(code);
=======
>>>>>>> 70e27717
    return code;
  }
  if (node->opType == OP_TYPE_JSON_GET_VALUE) {
    return code;
  }
  SIFParam *params = NULL;

  SIF_ERR_RET(sifInitOperParams(&params, node, ctx));
  // ugly code, refactor later
  output->arg = ctx->arg;
  sif_func_t operFn = sifNullFunc;
  code = sifGetOperFn(node->opType, &operFn, &output->status);
  if (!ctx->noExec) {
    code = operFn(&params[0], nParam > 1 ? &params[1] : NULL, output);
  }

  taosMemoryFree(params);
  return code;
}

static int32_t sifExecLogic(SLogicConditionNode *node, SIFCtx *ctx, SIFParam *output) {
  if (NULL == node->pParameterList || node->pParameterList->length <= 0) {
    indexError("invalid logic parameter list, list:%p, paramNum:%d", node->pParameterList,
               node->pParameterList ? node->pParameterList->length : 0);
    return TSDB_CODE_QRY_INVALID_INPUT;
  }

  int32_t   code = TSDB_CODE_SUCCESS;
  SIFParam *params = NULL;
  SIF_ERR_RET(sifInitParamList(&params, node->pParameterList, ctx));

  if (ctx->noExec == false) {
    for (int32_t m = 0; m < node->pParameterList->length; m++) {
      // add impl later
      if (node->condType == LOGIC_COND_TYPE_AND) {
        taosArrayAddAll(output->result, params[m].result);
      } else if (node->condType == LOGIC_COND_TYPE_OR) {
        taosArrayAddAll(output->result, params[m].result);
      } else if (node->condType == LOGIC_COND_TYPE_NOT) {
        // taosArrayAddAll(output->result, params[m].result);
      }
    }
  } else {
    for (int32_t m = 0; m < node->pParameterList->length; m++) {
      output->status = sifMergeCond(node->condType, output->status, params[m].status);
    }
  }
_return:
  taosMemoryFree(params);
  SIF_RET(code);
}

static EDealRes sifWalkFunction(SNode *pNode, void *context) {
  SFunctionNode *node = (SFunctionNode *)pNode;
  SIFParam       output = {.result = taosArrayInit(8, sizeof(uint64_t))};

  SIFCtx *ctx = context;
  ctx->code = sifExecFunction(node, ctx, &output);
  if (ctx->code != TSDB_CODE_SUCCESS) {
    return DEAL_RES_ERROR;
  }

  if (taosHashPut(ctx->pRes, &pNode, POINTER_BYTES, &output, sizeof(output))) {
    ctx->code = TSDB_CODE_QRY_OUT_OF_MEMORY;
    return DEAL_RES_ERROR;
  }
  return DEAL_RES_CONTINUE;
}
static EDealRes sifWalkLogic(SNode *pNode, void *context) {
  SLogicConditionNode *node = (SLogicConditionNode *)pNode;

  SIFParam output = {.result = taosArrayInit(8, sizeof(uint64_t))};

  SIFCtx *ctx = context;
  ctx->code = sifExecLogic(node, ctx, &output);
  if (ctx->code) {
    return DEAL_RES_ERROR;
  }

  if (taosHashPut(ctx->pRes, &pNode, POINTER_BYTES, &output, sizeof(output))) {
    ctx->code = TSDB_CODE_QRY_OUT_OF_MEMORY;
    return DEAL_RES_ERROR;
  }
  return DEAL_RES_CONTINUE;
}
static EDealRes sifWalkOper(SNode *pNode, void *context) {
  SOperatorNode *node = (SOperatorNode *)pNode;
  SIFParam       output = {.result = taosArrayInit(8, sizeof(uint64_t))};

  SIFCtx *ctx = context;
  ctx->code = sifExecOper(node, ctx, &output);
  if (ctx->code) {
    return DEAL_RES_ERROR;
  }
  if (taosHashPut(ctx->pRes, &pNode, POINTER_BYTES, &output, sizeof(output))) {
    ctx->code = TSDB_CODE_QRY_OUT_OF_MEMORY;
    return DEAL_RES_ERROR;
  }

  return DEAL_RES_CONTINUE;
}

EDealRes sifCalcWalker(SNode *node, void *context) {
  if (QUERY_NODE_VALUE == nodeType(node) || QUERY_NODE_NODE_LIST == nodeType(node) ||
      QUERY_NODE_COLUMN == nodeType(node)) {
    return DEAL_RES_CONTINUE;
  }
  SIFCtx *ctx = (SIFCtx *)context;
  if (QUERY_NODE_FUNCTION == nodeType(node)) {
    return sifWalkFunction(node, ctx);
  }
  if (QUERY_NODE_LOGIC_CONDITION == nodeType(node)) {
    return sifWalkLogic(node, ctx);
  }

  if (QUERY_NODE_OPERATOR == nodeType(node)) {
    // indexInfo("node type for index filter, type: %d", nodeType(node));
    return sifWalkOper(node, ctx);
  }

  // indexError("invalid node type for index filter calculating, type:%d", nodeType(node));
  ctx->code = TSDB_CODE_QRY_INVALID_INPUT;
  return DEAL_RES_ERROR;
}

void sifFreeRes(SHashObj *res) {
  void *pIter = taosHashIterate(res, NULL);
  while (pIter) {
    SIFParam *p = pIter;
    if (p) {
      sifFreeParam(p);
    }
    pIter = taosHashIterate(res, pIter);
  }
  taosHashCleanup(res);
}
static int32_t sifCalculate(SNode *pNode, SIFParam *pDst) {
  if (pNode == NULL || pDst == NULL) {
    return TSDB_CODE_QRY_INVALID_INPUT;
  }
  int32_t code = 0;
  SIFCtx  ctx = {.code = 0, .noExec = false, .arg = pDst->arg};
  ctx.pRes = taosHashInit(4, taosGetDefaultHashFunction(TSDB_DATA_TYPE_BIGINT), false, HASH_NO_LOCK);

  if (NULL == ctx.pRes) {
    indexError("index-filter failed to taosHashInit");
    return TSDB_CODE_QRY_OUT_OF_MEMORY;
  }

  nodesWalkExprPostOrder(pNode, sifCalcWalker, &ctx);
  SIF_ERR_RET(ctx.code);

  if (pDst) {
    SIFParam *res = (SIFParam *)taosHashGet(ctx.pRes, (void *)&pNode, POINTER_BYTES);
    if (res == NULL) {
      indexError("no valid res in hash, node:(%p), type(%d)", (void *)&pNode, nodeType(pNode));
      SIF_ERR_RET(TSDB_CODE_QRY_APP_ERROR);
    }
    if (res->result != NULL) {
      taosArrayAddAll(pDst->result, res->result);
    }

    sifFreeParam(res);
    taosHashRemove(ctx.pRes, (void *)&pNode, POINTER_BYTES);
  }
  SIF_RET(code);
}

static int32_t sifGetFltHint(SNode *pNode, SIdxFltStatus *status) {
  int32_t code = TSDB_CODE_SUCCESS;
  if (pNode == NULL) {
    return TSDB_CODE_QRY_INVALID_INPUT;
  }

  SIFCtx ctx = {.code = 0, .noExec = true};
  ctx.pRes = taosHashInit(4, taosGetDefaultHashFunction(TSDB_DATA_TYPE_BIGINT), false, HASH_NO_LOCK);
  if (NULL == ctx.pRes) {
    indexError("index-filter failed to taosHashInit");
    return TSDB_CODE_QRY_OUT_OF_MEMORY;
  }

  nodesWalkExprPostOrder(pNode, sifCalcWalker, &ctx);

  SIF_ERR_RET(ctx.code);

  SIFParam *res = (SIFParam *)taosHashGet(ctx.pRes, (void *)&pNode, POINTER_BYTES);
  if (res == NULL) {
    indexError("no valid res in hash, node:(%p), type(%d)", (void *)&pNode, nodeType(pNode));
    SIF_ERR_RET(TSDB_CODE_QRY_APP_ERROR);
  }
  *status = res->status;

  sifFreeParam(res);
  taosHashRemove(ctx.pRes, (void *)&pNode, POINTER_BYTES);

  SIF_RET(code);
}

int32_t doFilterTag(const SNode *pFilterNode, SIndexMetaArg *metaArg, SArray *result) {
  if (pFilterNode == NULL) {
    return TSDB_CODE_SUCCESS;
  }

  SFilterInfo *filter = NULL;
  // todo move to the initialization function
  // SIF_ERR_RET(filterInitFromNode((SNode *)pFilterNode, &filter, 0));

  SArray * output = taosArrayInit(8, sizeof(uint64_t));
  SIFParam param = {.arg = *metaArg, .result = output};
  SIF_ERR_RET(sifCalculate((SNode *)pFilterNode, &param));

  taosArrayAddAll(result, param.result);
  // taosArrayAddAll(result, param.result);
  sifFreeParam(&param);
  SIF_RET(TSDB_CODE_SUCCESS);
}

SIdxFltStatus idxGetFltStatus(SNode *pFilterNode) {
  SIdxFltStatus st = SFLT_NOT_INDEX;
  if (pFilterNode == NULL) {
    return SFLT_NOT_INDEX;
  }
  // SFilterInfo *filter = NULL;
  // todo move to the initialization function
  // SIF_ERR_RET(filterInitFromNode((SNode *)pFilterNode, &filter, 0));

  SIF_ERR_RET(sifGetFltHint((SNode *)pFilterNode, &st));
  return st;
}<|MERGE_RESOLUTION|>--- conflicted
+++ resolved
@@ -173,10 +173,8 @@
   param->colId = l->colId;
   param->colValType = l->node.resType.type;
   memcpy(param->dbName, l->dbName, sizeof(l->dbName));
-#pragma GCC diagnostic push
-#pragma GCC diagnostic ignored "-Wformat-overflow"
-  sprintf(param->colName, "%s_%s", l->colName, r->literal);
-#pragma GCC diagnostic pop
+  memcpy(param->colName, r->literal, strlen(r->literal));
+  // sprintf(param->colName, "%s_%s", l->colName, r->literal);
   param->colValType = r->typeData;
   return 0;
   // memcpy(param->colName, l->colName, sizeof(l->colName));
@@ -505,10 +503,6 @@
   int32_t nParam = sifGetOperParamNum(node->opType);
   if (nParam <= 1) {
     output->status = SFLT_NOT_INDEX;
-<<<<<<< HEAD
-    SIF_ERR_RET(code);
-=======
->>>>>>> 70e27717
     return code;
   }
   if (node->opType == OP_TYPE_JSON_GET_VALUE) {
