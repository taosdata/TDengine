--- conflicted
+++ resolved
@@ -1263,10 +1263,6 @@
       break;
     case QUERY_NODE_STREAM_TAG_DEF:
       nodesDestroyNode(((SStreamTagDefNode*)pNode)->pTagExpr);
-<<<<<<< HEAD
-=======
-      nodesDestroyNode(((SStreamTagDefNode*)pNode)->pComment);
->>>>>>> 0272343c
       break;
     case QUERY_NODE_TARGET:
       nodesDestroyNode(((STargetNode*)pNode)->pExpr);
