--- conflicted
+++ resolved
@@ -677,10 +677,7 @@
     case QUERY_NODE_SHOW_CLUSTER_MACHINES_STMT:
     case QUERY_NODE_SHOW_ENCRYPTIONS_STMT:
     case QUERY_NODE_SHOW_TSMAS_STMT:
-<<<<<<< HEAD
     case QUERY_NODE_SHOW_USAGE_STMT:
-=======
->>>>>>> c0bf7f06
       code = makeNode(type, sizeof(SShowStmt), &pNode);
       break;
     case QUERY_NODE_SHOW_TABLE_TAGS_STMT:
