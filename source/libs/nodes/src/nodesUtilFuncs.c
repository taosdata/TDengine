--- conflicted
+++ resolved
@@ -858,15 +858,12 @@
     case QUERY_NODE_SHOW_COMPACT_DETAILS_STMT:
       code = makeNode(type, sizeof(SShowCompactDetailsStmt), &pNode);
       break;
-<<<<<<< HEAD
-=======
     case QUERY_NODE_SHOW_RETENTION_DETAILS_STMT:
       code = makeNode(type, sizeof(SShowRetentionDetailsStmt), &pNode);
       break;
     case QUERY_NODE_SHOW_SCAN_DETAILS_STMT:
       code = makeNode(type, sizeof(SShowScanDetailsStmt), &pNode);
       break;
->>>>>>> d0300658
     case QUERY_NODE_SHOW_TRANSACTION_DETAILS_STMT:
       code = makeNode(type, sizeof(SShowTransactionDetailsStmt), &pNode);
       break;
@@ -1102,7 +1099,6 @@
     case QUERY_NODE_SHOW_SCORES_STMT:
       code = TSDB_CODE_OPS_NOT_SUPPORT;
       break;
-<<<<<<< HEAD
     case QUERY_NODE_XNODE_TASK_OPTIONS:
       code = makeNode(type, sizeof(SXnodeTaskOptions), &pNode);
       break;
@@ -1153,10 +1149,8 @@
       break;
     case QUERY_NODE_DROP_XNODE_JOB_STMT:
       code = makeNode(type, sizeof(SDropXnodeJobStmt), &pNode);
-=======
     case QUERY_NODE_ALTER_DNODES_RELOAD_TLS_STMT:
       code = makeNode(type, sizeof(SAlterDnodeStmt), &pNode);
->>>>>>> d0300658
       break;
     default:
       code = TSDB_CODE_OPS_NOT_SUPPORT;
