/*
 * Copyright (c) 2019 TAOS Data, Inc. <jhtao@taosdata.com>
 *
 * This program is free software: you can use, redistribute, and/or modify
 * it under the terms of the GNU Affero General Public License, version 3
 * or later ("AGPL"), as published by the Free Software Foundation.
 *
 * This program is distributed in the hope that it will be useful, but WITHOUT
 * ANY WARRANTY; without even the implied warranty of MERCHANTABILITY or
 * FITNESS FOR A PARTICULAR PURPOSE.
 *
 * You should have received a copy of the GNU Affero General Public License
 * along with this program. If not, see <http://www.gnu.org/licenses/>.
 */

#include "cmdnodes.h"
#include "functionMgt.h"
#include "nodes.h"
#include "nodesUtil.h"
#include "plannodes.h"
#include "querynodes.h"
#include "taos.h"
#include "taoserror.h"
#include "tdatablock.h"
#include "thash.h"
#include "tmsg.h"
#include "tref.h"

typedef struct SNodeMemChunk {
  int32_t               availableSize;
  int32_t               usedSize;
  char*                 pBuf;
  struct SNodeMemChunk* pNext;
} SNodeMemChunk;

struct SNodeAllocator {
  int64_t        self;
  int64_t        queryId;
  int32_t        chunkSize;
  int32_t        chunkNum;
  SNodeMemChunk* pCurrChunk;
  SNodeMemChunk* pChunks;
  TdThreadMutex  mutex;
};

static threadlocal SNodeAllocator* g_pNodeAllocator;
static int32_t                     g_allocatorReqRefPool = -1;

char* getJoinTypeString(EJoinType type) {
  static char* joinType[] = {"", "INNER", "LEFT", "RIGHT", "FULL"};
  return joinType[type];
}

char* getJoinSTypeString(EJoinSubType type) {
  static char* joinSType[] = {"", "", "OUTER", "SEMI", "ANTI", "ANY", "ASOF", "WINDOW"};
  return joinSType[type];
}

char* getFullJoinTypeString(EJoinType type, EJoinSubType stype) {
  static char* joinFullType[][8] = {
      {"INNER", "INNER", "INNER", "INNER", "INNER", "INNER ANY", "INNER", "INNER"},
      {"LEFT", "LEFT", "LEFT OUTER", "LEFT SEMI", "LEFT ANTI", "LEFT ANY", "LEFT ASOF", "LEFT WINDOW"},
      {"RIGHT", "RIGHT", "RIGHT OUTER", "RIGHT SEMI", "RIGHT ANTI", "RIGHT ANY", "RIGHT ASOF", "RIGHT WINDOW"},
      {"FULL", "FULL", "FULL OUTER", "FULL", "FULL", "FULL ANY", "FULL", "FULL"}};
  return joinFullType[type][stype];
}

int32_t mergeJoinConds(SNode** ppDst, SNode** ppSrc) {
  if (NULL == *ppSrc) {
    return TSDB_CODE_SUCCESS;
  }
  if (NULL == *ppDst) {
    *ppDst = *ppSrc;
    *ppSrc = NULL;
    return TSDB_CODE_SUCCESS;
  }
  if (QUERY_NODE_LOGIC_CONDITION == nodeType(*ppSrc) &&
      ((SLogicConditionNode*)(*ppSrc))->condType == LOGIC_COND_TYPE_AND) {
    TSWAP(*ppDst, *ppSrc);
  }
  int32_t code = 0;
  if (QUERY_NODE_LOGIC_CONDITION == nodeType(*ppDst)) {
    SLogicConditionNode* pDst = (SLogicConditionNode*)*ppDst;
    if (pDst->condType == LOGIC_COND_TYPE_AND) {
      if (QUERY_NODE_LOGIC_CONDITION == nodeType(*ppSrc) &&
          ((SLogicConditionNode*)(*ppSrc))->condType == LOGIC_COND_TYPE_AND) {
        code = nodesListStrictAppendList(pDst->pParameterList, ((SLogicConditionNode*)(*ppSrc))->pParameterList);
        ((SLogicConditionNode*)(*ppSrc))->pParameterList = NULL;
      } else {
        code = nodesListStrictAppend(pDst->pParameterList, *ppSrc);
        *ppSrc = NULL;
      }
      nodesDestroyNode(*ppSrc);
      *ppSrc = NULL;

      return code;
    }
  }

  SLogicConditionNode* pLogicCond = NULL;
  code = nodesMakeNode(QUERY_NODE_LOGIC_CONDITION, (SNode**)&pLogicCond);
  if (TSDB_CODE_SUCCESS != code) {
    return code;
  }
  pLogicCond->node.resType.type = TSDB_DATA_TYPE_BOOL;
  pLogicCond->node.resType.bytes = tDataTypes[TSDB_DATA_TYPE_BOOL].bytes;
  pLogicCond->condType = LOGIC_COND_TYPE_AND;
  pLogicCond->pParameterList = NULL;
  code = nodesListMakeStrictAppend(&pLogicCond->pParameterList, *ppSrc);
  if (TSDB_CODE_SUCCESS == code) {
    *ppSrc = NULL;
    code = nodesListMakeStrictAppend(&pLogicCond->pParameterList, *ppDst);
  }
  if (TSDB_CODE_SUCCESS == code) {
    *ppDst = (SNode*)pLogicCond;
  }
  return code;
}

static int32_t callocNodeChunk(SNodeAllocator* pAllocator, SNodeMemChunk** pOutChunk) {
  SNodeMemChunk* pNewChunk = taosMemoryCalloc(1, sizeof(SNodeMemChunk) + pAllocator->chunkSize);
  if (NULL == pNewChunk) {
    if (pOutChunk) *pOutChunk = NULL;
    return terrno;
  }
  pNewChunk->pBuf = (char*)(pNewChunk + 1);
  pNewChunk->availableSize = pAllocator->chunkSize;
  pNewChunk->usedSize = 0;
  pNewChunk->pNext = NULL;
  if (NULL != pAllocator->pCurrChunk) {
    pAllocator->pCurrChunk->pNext = pNewChunk;
  }
  pAllocator->pCurrChunk = pNewChunk;
  if (NULL == pAllocator->pChunks) {
    pAllocator->pChunks = pNewChunk;
  }
  ++(pAllocator->chunkNum);
  if (pOutChunk) *pOutChunk = pNewChunk;
  return TSDB_CODE_SUCCESS;
}

static int32_t nodesCallocImpl(int32_t size, void** pOut) {
  if (NULL == g_pNodeAllocator) {
    *pOut = taosMemoryCalloc(1, size);
    if (!*pOut) return terrno;
    return TSDB_CODE_SUCCESS;
  }

  int32_t alignedSize = size;
#ifdef NO_UNALIGNED_ACCESS
  alignedSize = (size + 3) & (~3);
#endif
  if (g_pNodeAllocator->pCurrChunk->usedSize + alignedSize > g_pNodeAllocator->pCurrChunk->availableSize) {
    int32_t code = callocNodeChunk(g_pNodeAllocator, NULL);
    if (TSDB_CODE_SUCCESS != code) {
      taosMemFreeClear(*pOut);
      return code;
    }
  }
  void* p = g_pNodeAllocator->pCurrChunk->pBuf + g_pNodeAllocator->pCurrChunk->usedSize;
  g_pNodeAllocator->pCurrChunk->usedSize += alignedSize;
  *pOut = p;
  return TSDB_CODE_SUCCESS;
  ;
}

#ifdef NO_UNALIGNED_ACCESS
#define NODE_ALLOCATOR_HEAD_LEN 4
#else
#define NODE_ALLOCATOR_HEAD_LEN 1
#endif

static int32_t nodesCalloc(int32_t num, int32_t size, void** pOut) {
  void*   p = NULL;
  int32_t code = nodesCallocImpl(num * size + NODE_ALLOCATOR_HEAD_LEN, &p);
  if (TSDB_CODE_SUCCESS != code) {
    return code;
  }
  *(char*)p = (NULL != g_pNodeAllocator) ? 1 : 0;
  *pOut = (char*)p + NODE_ALLOCATOR_HEAD_LEN;
  return TSDB_CODE_SUCCESS;
}

void nodesFree(void* p) {
  char* ptr = (char*)p - NODE_ALLOCATOR_HEAD_LEN;
  if (0 == *ptr) {
    taosMemoryFree(ptr);
  }
  return;
}

static int32_t createNodeAllocator(int32_t chunkSize, SNodeAllocator** pAllocator) {
  *pAllocator = taosMemoryCalloc(1, sizeof(SNodeAllocator));
  if (NULL == *pAllocator) {
    return terrno;
  }
  (*pAllocator)->chunkSize = chunkSize;
  int32_t code = callocNodeChunk(*pAllocator, NULL);
  if (TSDB_CODE_SUCCESS != code) {
    taosMemoryFreeClear(*pAllocator);
    return code;
  }
  if (0 != taosThreadMutexInit(&(*pAllocator)->mutex, NULL)) {
    return TAOS_SYSTEM_ERROR(ERRNO);
  }
  return TSDB_CODE_SUCCESS;
}

static void destroyNodeAllocator(void* p) {
  if (NULL == p) {
    return;
  }

  SNodeAllocator* pAllocator = p;

  nodesDebug("QID:0x%" PRIx64 ", destroy allocatorId:0x%" PRIx64 ", chunkNum:%d, chunkTotakSize:%d",
             pAllocator->queryId, pAllocator->self, pAllocator->chunkNum, pAllocator->chunkNum * pAllocator->chunkSize);

  SNodeMemChunk* pChunk = pAllocator->pChunks;
  while (NULL != pChunk) {
    SNodeMemChunk* pTemp = pChunk->pNext;
    taosMemoryFree(pChunk);
    pChunk = pTemp;
  }
  (void)taosThreadMutexDestroy(&pAllocator->mutex);
  taosMemoryFree(pAllocator);
}

int32_t nodesInitAllocatorSet() {
  if (g_allocatorReqRefPool >= 0) {
    nodesWarn("nodes already initialized");
    return TSDB_CODE_SUCCESS;
  }

  g_allocatorReqRefPool = taosOpenRef(1024, destroyNodeAllocator);
  if (g_allocatorReqRefPool < 0) {
    nodesError("init nodes failed");
    return TSDB_CODE_OUT_OF_MEMORY;
  }

  return TSDB_CODE_SUCCESS;
}

void nodesDestroyAllocatorSet() {
  if (g_allocatorReqRefPool >= 0) {
    SNodeAllocator* pAllocator = taosIterateRef(g_allocatorReqRefPool, 0);
    int64_t         refId = 0;
    while (NULL != pAllocator) {
      refId = pAllocator->self;
      int32_t code = taosRemoveRef(g_allocatorReqRefPool, refId);
      if (TSDB_CODE_SUCCESS != code) {
        nodesError("failed to remove ref at %s:%d, rsetId:%d, refId:%" PRId64, __func__, __LINE__,
                   g_allocatorReqRefPool, refId);
      }
      pAllocator = taosIterateRef(g_allocatorReqRefPool, refId);
    }
    taosCloseRef(g_allocatorReqRefPool);
  }
}

int32_t nodesCreateAllocator(int64_t queryId, int32_t chunkSize, int64_t* pAllocatorId) {
  SNodeAllocator* pAllocator = NULL;
  int32_t         code = createNodeAllocator(chunkSize, &pAllocator);
  if (TSDB_CODE_SUCCESS == code) {
    pAllocator->self = taosAddRef(g_allocatorReqRefPool, pAllocator);
    if (pAllocator->self <= 0) {
      return terrno;
    }
    pAllocator->queryId = queryId;
    *pAllocatorId = pAllocator->self;
  }
  return code;
}

int32_t nodesSimAcquireAllocator(int64_t allocatorId) {
  if (allocatorId <= 0) {
    return TSDB_CODE_SUCCESS;
  }

  SNodeAllocator* pAllocator = taosAcquireRef(g_allocatorReqRefPool, allocatorId);
  if (NULL == pAllocator) {
    return terrno;
  }
  return TSDB_CODE_SUCCESS;
}

int32_t nodesSimReleaseAllocator(int64_t allocatorId) {
  if (allocatorId <= 0) {
    return TSDB_CODE_SUCCESS;
  }

  return taosReleaseRef(g_allocatorReqRefPool, allocatorId);
}

int32_t nodesAcquireAllocator(int64_t allocatorId) {
  if (allocatorId <= 0) {
    return TSDB_CODE_SUCCESS;
  }

  SNodeAllocator* pAllocator = taosAcquireRef(g_allocatorReqRefPool, allocatorId);
  if (NULL == pAllocator) {
    return terrno;
  }
  (void)taosThreadMutexLock(&pAllocator->mutex);
  g_pNodeAllocator = pAllocator;
  return TSDB_CODE_SUCCESS;
}

int32_t nodesReleaseAllocator(int64_t allocatorId) {
  if (allocatorId <= 0) {
    return TSDB_CODE_SUCCESS;
  }

  if (NULL == g_pNodeAllocator) {
    nodesError("allocatorId:0x%" PRIx64
               ", release failed, The nodesReleaseAllocator function needs to be called after the "
               "nodesAcquireAllocator function is called!",
               allocatorId);
    return TSDB_CODE_FAILED;
  }
  SNodeAllocator* pAllocator = g_pNodeAllocator;
  g_pNodeAllocator = NULL;
  (void)taosThreadMutexUnlock(&pAllocator->mutex);
  return taosReleaseRef(g_allocatorReqRefPool, allocatorId);
}

int64_t nodesMakeAllocatorWeakRef(int64_t allocatorId) {
  if (allocatorId <= 0) {
    return 0;
  }

  SNodeAllocator* pAllocator = taosAcquireRef(g_allocatorReqRefPool, allocatorId);
  if (NULL == pAllocator) {
    nodesError("allocatorId:0x%" PRIx64 ", weak reference failed", allocatorId);
    return -1;
  }
  return pAllocator->self;
}

int64_t nodesReleaseAllocatorWeakRef(int64_t allocatorId) { return taosReleaseRef(g_allocatorReqRefPool, allocatorId); }

void nodesDestroyAllocator(int64_t allocatorId) {
  if (allocatorId <= 0) {
    return;
  }

  int32_t code = taosRemoveRef(g_allocatorReqRefPool, allocatorId);
  if (TSDB_CODE_SUCCESS != code) {
    nodesError("failed to remove ref at %s:%d, rsetId:%d, refId:%" PRId64, __func__, __LINE__, g_allocatorReqRefPool,
               allocatorId);
  }
}

static int32_t makeNode(ENodeType type, int32_t size, SNode** ppNode) {
  SNode*  p = NULL;
  int32_t code = nodesCalloc(1, size, (void**)&p);
  if (TSDB_CODE_SUCCESS == code) {
    setNodeType(p, type);
    *ppNode = p;
  }
  return code;
}

int32_t nodesMakeNode(ENodeType type, SNode** ppNodeOut) {
  SNode*  pNode = NULL;
  int32_t code = 0;
  switch (type) {
    case QUERY_NODE_COLUMN:
      code = makeNode(type, sizeof(SColumnNode), &pNode);
      break;
    case QUERY_NODE_VALUE:
      code = makeNode(type, sizeof(SValueNode), &pNode);
      break;
    case QUERY_NODE_OPERATOR:
      code = makeNode(type, sizeof(SOperatorNode), &pNode);
      break;
    case QUERY_NODE_LOGIC_CONDITION:
      code = makeNode(type, sizeof(SLogicConditionNode), &pNode);
      break;
    case QUERY_NODE_FUNCTION:
      code = makeNode(type, sizeof(SFunctionNode), &pNode);
      break;
    case QUERY_NODE_REAL_TABLE:
      code = makeNode(type, sizeof(SRealTableNode), &pNode);
      break;
    case QUERY_NODE_VIRTUAL_TABLE:
      code = makeNode(type, sizeof(SVirtualTableNode), &pNode);
      break;
    case QUERY_NODE_TEMP_TABLE:
      code = makeNode(type, sizeof(STempTableNode), &pNode);
      break;
    case QUERY_NODE_PLACE_HOLDER_TABLE:
      code = makeNode(type, sizeof(SPlaceHolderTableNode), &pNode);
      break;
    case QUERY_NODE_TIME_RANGE:
      code = makeNode(type, sizeof(STimeRangeNode), &pNode);
      break;
    case QUERY_NODE_STREAM:
      code = makeNode(type, sizeof(SStreamNode), &pNode);
      break;
    case QUERY_NODE_STREAM_OUT_TABLE:
      code = makeNode(type, sizeof(SStreamOutTableNode), &pNode);
      break;
    case QUERY_NODE_JOIN_TABLE:
      code = makeNode(type, sizeof(SJoinTableNode), &pNode);
      break;
    case QUERY_NODE_GROUPING_SET:
      code = makeNode(type, sizeof(SGroupingSetNode), &pNode);
      break;
    case QUERY_NODE_ORDER_BY_EXPR:
      code = makeNode(type, sizeof(SOrderByExprNode), &pNode);
      break;
    case QUERY_NODE_LIMIT:
      code = makeNode(type, sizeof(SLimitNode), &pNode);
      break;
    case QUERY_NODE_STATE_WINDOW:
      code = makeNode(type, sizeof(SStateWindowNode), &pNode);
      break;
    case QUERY_NODE_SESSION_WINDOW:
      code = makeNode(type, sizeof(SSessionWindowNode), &pNode);
      break;
    case QUERY_NODE_INTERVAL_WINDOW:
      code = makeNode(type, sizeof(SIntervalWindowNode), &pNode);
      break;
    case QUERY_NODE_SLIDING_WINDOW:
      code = makeNode(type, sizeof(SSlidingWindowNode), &pNode);
      break;
    case QUERY_NODE_PERIOD_WINDOW:
      code = makeNode(type, sizeof(SPeriodWindowNode), &pNode);
      break;
    case QUERY_NODE_STREAM_TRIGGER:
      code = makeNode(type, sizeof(SStreamTriggerNode), &pNode);
      break;
    case QUERY_NODE_STREAM_CALC_RANGE:
      code = makeNode(type, sizeof(SStreamCalcRangeNode), &pNode);
      break;
    case QUERY_NODE_STREAM_TAG_DEF:
      code = makeNode(type, sizeof(SStreamTagDefNode), &pNode);
      break;
    case QUERY_NODE_NODE_LIST:
      code = makeNode(type, sizeof(SNodeListNode), &pNode);
      break;
    case QUERY_NODE_FILL:
      code = makeNode(type, sizeof(SFillNode), &pNode);
      break;
    case QUERY_NODE_RAW_EXPR:
      code = makeNode(type, sizeof(SRawExprNode), &pNode);
      break;
    case QUERY_NODE_TARGET:
      code = makeNode(type, sizeof(STargetNode), &pNode);
      break;
    case QUERY_NODE_DATABLOCK_DESC:
      code = makeNode(type, sizeof(SDataBlockDescNode), &pNode);
      break;
    case QUERY_NODE_SLOT_DESC:
      code = makeNode(type, sizeof(SSlotDescNode), &pNode);
      break;
    case QUERY_NODE_COLUMN_DEF:
      code = makeNode(type, sizeof(SColumnDefNode), &pNode);
      break;
    case QUERY_NODE_DOWNSTREAM_SOURCE:
      code = makeNode(type, sizeof(SDownstreamSourceNode), &pNode);
      break;
    case QUERY_NODE_DATABASE_OPTIONS:
      code = makeNode(type, sizeof(SDatabaseOptions), &pNode);
      break;
    case QUERY_NODE_TABLE_OPTIONS:
      code = makeNode(type, sizeof(STableOptions), &pNode);
      break;
    case QUERY_NODE_COLUMN_OPTIONS:
      code = makeNode(type, sizeof(SColumnOptions), &pNode);
      break;
    case QUERY_NODE_INDEX_OPTIONS:
      code = makeNode(type, sizeof(SIndexOptions), &pNode);
      break;
    case QUERY_NODE_EXPLAIN_OPTIONS:
      code = makeNode(type, sizeof(SExplainOptions), &pNode);
      break;
    case QUERY_NODE_STREAM_TRIGGER_OPTIONS:
      code = makeNode(type, sizeof(SStreamTriggerOptions), &pNode);
      break;
    case QUERY_NODE_LEFT_VALUE:
      code = makeNode(type, sizeof(SLeftValueNode), &pNode);
      break;
    case QUERY_NODE_COLUMN_REF:
      code = makeNode(type, sizeof(SColumnRefNode), &pNode);
      break;
    case QUERY_NODE_WHEN_THEN:
      code = makeNode(type, sizeof(SWhenThenNode), &pNode);
      break;
    case QUERY_NODE_CASE_WHEN:
      code = makeNode(type, sizeof(SCaseWhenNode), &pNode);
      break;
    case QUERY_NODE_EVENT_WINDOW:
      code = makeNode(type, sizeof(SEventWindowNode), &pNode);
      break;
    case QUERY_NODE_COUNT_WINDOW:
      code = makeNode(type, sizeof(SCountWindowNode), &pNode);
      break;
    case QUERY_NODE_COUNT_WINDOW_ARGS:
      code = makeNode(type, sizeof(SCountWindowArgs), &pNode);
      break;
    case QUERY_NODE_ANOMALY_WINDOW:
      code = makeNode(type, sizeof(SAnomalyWindowNode), &pNode);
      break;
    case QUERY_NODE_EXTERNAL_WINDOW:
      code = makeNode(type, sizeof(SExternalWindowNode), &pNode);
      break;
    case QUERY_NODE_HINT:
      code = makeNode(type, sizeof(SHintNode), &pNode);
      break;
    case QUERY_NODE_VIEW:
      code = makeNode(type, sizeof(SViewNode), &pNode);
      break;
    case QUERY_NODE_WINDOW_OFFSET:
      code = makeNode(type, sizeof(SWindowOffsetNode), &pNode);
      break;
    case QUERY_NODE_STREAM_NOTIFY_OPTIONS:
      code = makeNode(type, sizeof(SStreamNotifyOptions), &pNode);
      break;
    case QUERY_NODE_SET_OPERATOR:
      code = makeNode(type, sizeof(SSetOperator), &pNode);
      break;
    case QUERY_NODE_RANGE_AROUND:
      code = makeNode(type, sizeof(SRangeAroundNode), &pNode);
      break;
    case QUERY_NODE_SELECT_STMT:
      code = makeNode(type, sizeof(SSelectStmt), &pNode);
      break;
    case QUERY_NODE_VNODE_MODIFY_STMT:
      code = makeNode(type, sizeof(SVnodeModifyOpStmt), &pNode);
      break;
    case QUERY_NODE_CREATE_DATABASE_STMT:
      code = makeNode(type, sizeof(SCreateDatabaseStmt), &pNode);
      break;
    case QUERY_NODE_DROP_DATABASE_STMT:
      code = makeNode(type, sizeof(SDropDatabaseStmt), &pNode);
      break;
    case QUERY_NODE_ALTER_DATABASE_STMT:
      code = makeNode(type, sizeof(SAlterDatabaseStmt), &pNode);
      break;
    case QUERY_NODE_FLUSH_DATABASE_STMT:
      code = makeNode(type, sizeof(SFlushDatabaseStmt), &pNode);
      break;
    case QUERY_NODE_TRIM_DATABASE_STMT:
      code = makeNode(type, sizeof(STrimDatabaseStmt), &pNode);
      break;
    case QUERY_NODE_SSMIGRATE_DATABASE_STMT:
      code = makeNode(type, sizeof(SSsMigrateDatabaseStmt), &pNode);
      break;
    case QUERY_NODE_CREATE_TABLE_STMT:
      code = makeNode(type, sizeof(SCreateTableStmt), &pNode);
      break;
    case QUERY_NODE_CREATE_SUBTABLE_CLAUSE:
      code = makeNode(type, sizeof(SCreateSubTableClause), &pNode);
      break;
    case QUERY_NODE_CREATE_VIRTUAL_TABLE_STMT:
      code = makeNode(type, sizeof(SCreateVTableStmt), &pNode);
      break;
    case QUERY_NODE_CREATE_VIRTUAL_SUBTABLE_STMT:
      code = makeNode(type, sizeof(SCreateVSubTableStmt), &pNode);
      break;
    case QUERY_NODE_CREATE_SUBTABLE_FROM_FILE_CLAUSE:
      code = makeNode(type, sizeof(SCreateSubTableFromFileClause), &pNode);
      break;
    case QUERY_NODE_CREATE_MULTI_TABLES_STMT:
      code = makeNode(type, sizeof(SCreateMultiTablesStmt), &pNode);
      break;
    case QUERY_NODE_DROP_TABLE_CLAUSE:
      code = makeNode(type, sizeof(SDropTableClause), &pNode);
      break;
    case QUERY_NODE_DROP_TABLE_STMT:
      code = makeNode(type, sizeof(SDropTableStmt), &pNode);
      break;
    case QUERY_NODE_DROP_SUPER_TABLE_STMT:
      code = makeNode(type, sizeof(SDropSuperTableStmt), &pNode);
      break;
    case QUERY_NODE_DROP_VIRTUAL_TABLE_STMT:
      code = makeNode(type, sizeof(SDropVirtualTableStmt), &pNode);
      break;
    case QUERY_NODE_ALTER_TABLE_STMT:
    case QUERY_NODE_ALTER_SUPER_TABLE_STMT:
    case QUERY_NODE_ALTER_VIRTUAL_TABLE_STMT:
      code = makeNode(type, sizeof(SAlterTableStmt), &pNode);
      break;
    case QUERY_NODE_CREATE_MOUNT_STMT:
      code = makeNode(type, sizeof(SCreateMountStmt), &pNode);
      break;
    case QUERY_NODE_DROP_MOUNT_STMT:
      code = makeNode(type, sizeof(SDropMountStmt), &pNode);
      break;
    case QUERY_NODE_CREATE_RSMA_STMT:
      code = makeNode(type, sizeof(SCreateRsmaStmt), &pNode);
      break;
    case QUERY_NODE_DROP_RSMA_STMT:
      code = makeNode(type, sizeof(SDropRsmaStmt), &pNode);
      break;
    case QUERY_NODE_ALTER_RSMA_STMT:
      code = makeNode(type, sizeof(SAlterRsmaStmt), &pNode);
      break;
    case QUERY_NODE_CREATE_USER_STMT:
      code = makeNode(type, sizeof(SCreateUserStmt), &pNode);
      break;
    case QUERY_NODE_CREATE_ENCRYPT_ALGORITHMS_STMT:
      code = makeNode(type, sizeof(SCreateEncryptAlgrStmt), &pNode);
      break;
    case QUERY_NODE_DROP_ENCRYPT_ALGR_STMT:
      code = makeNode(type, sizeof(SDropEncryptAlgrStmt), &pNode);
      break;
    case QUERY_NODE_ALTER_USER_STMT:
      code = makeNode(type, sizeof(SAlterUserStmt), &pNode);
      break;
    case QUERY_NODE_DROP_USER_STMT:
      code = makeNode(type, sizeof(SDropUserStmt), &pNode);
      break;
    case QUERY_NODE_USE_DATABASE_STMT:
      code = makeNode(type, sizeof(SUseDatabaseStmt), &pNode);
      break;
    case QUERY_NODE_CREATE_DNODE_STMT:
      code = makeNode(type, sizeof(SCreateDnodeStmt), &pNode);
      break;
    case QUERY_NODE_DROP_DNODE_STMT:
      code = makeNode(type, sizeof(SDropDnodeStmt), &pNode);
      break;
    case QUERY_NODE_ALTER_DNODE_STMT:
      code = makeNode(type, sizeof(SAlterDnodeStmt), &pNode);
      break;
    case QUERY_NODE_CREATE_ANODE_STMT:
      code = makeNode(type, sizeof(SCreateAnodeStmt), &pNode);
      break;
    case QUERY_NODE_DROP_ANODE_STMT:
      code = makeNode(type, sizeof(SDropAnodeStmt), &pNode);
      break;
    case QUERY_NODE_UPDATE_ANODE_STMT:
      code = makeNode(type, sizeof(SUpdateAnodeStmt), &pNode);
      break;
    case QUERY_NODE_CREATE_BNODE_STMT:
      code = makeNode(type, sizeof(SCreateBnodeStmt), &pNode);
      break;
    case QUERY_NODE_DROP_BNODE_STMT:
      code = makeNode(type, sizeof(SDropBnodeStmt), &pNode);
      break;
    case QUERY_NODE_BNODE_OPTIONS:
      code = makeNode(type, sizeof(SBnodeOptions), &pNode);
      break;
    case QUERY_NODE_DATE_TIME_RANGE:
      code = makeNode(type, sizeof(SDateTimeRangeNode), &pNode);
      break;
    case QUERY_NODE_IP_RANGE:
      code = makeNode(type, sizeof(SIpRangeNode), &pNode);
      break;
    case QUERY_NODE_USER_OPTIONS:
      code = makeNode(type, sizeof(SUserOptions), &pNode);
      break;
    case QUERY_NODE_CREATE_INDEX_STMT:
      code = makeNode(type, sizeof(SCreateIndexStmt), &pNode);
      break;
    case QUERY_NODE_DROP_INDEX_STMT:
      code = makeNode(type, sizeof(SDropIndexStmt), &pNode);
      break;
    case QUERY_NODE_CREATE_QNODE_STMT:
    case QUERY_NODE_CREATE_BACKUP_NODE_STMT:
    case QUERY_NODE_CREATE_SNODE_STMT:
    case QUERY_NODE_CREATE_MNODE_STMT:
      code = makeNode(type, sizeof(SCreateComponentNodeStmt), &pNode);
      break;
    case QUERY_NODE_DROP_QNODE_STMT:
    case QUERY_NODE_DROP_BACKUP_NODE_STMT:
    case QUERY_NODE_DROP_SNODE_STMT:
    case QUERY_NODE_DROP_MNODE_STMT:
      code = makeNode(type, sizeof(SDropComponentNodeStmt), &pNode);
      break;
    case QUERY_NODE_CREATE_TOPIC_STMT:
      code = makeNode(type, sizeof(SCreateTopicStmt), &pNode);
      break;
    case QUERY_NODE_DROP_TOPIC_STMT:
      code = makeNode(type, sizeof(SDropTopicStmt), &pNode);
      break;
    case QUERY_NODE_DROP_CGROUP_STMT:
      code = makeNode(type, sizeof(SDropCGroupStmt), &pNode);
      break;
    case QUERY_NODE_ALTER_LOCAL_STMT:
      code = makeNode(type, sizeof(SAlterLocalStmt), &pNode);
      break;
    case QUERY_NODE_EXPLAIN_STMT:
      code = makeNode(type, sizeof(SExplainStmt), &pNode);
      break;
    case QUERY_NODE_DESCRIBE_STMT:
      code = makeNode(type, sizeof(SDescribeStmt), &pNode);
      break;
    case QUERY_NODE_RESET_QUERY_CACHE_STMT:
      code = makeNode(type, sizeof(SNode), &pNode);
      break;
    case QUERY_NODE_COMPACT_DATABASE_STMT:
      code = makeNode(type, sizeof(SCompactDatabaseStmt), &pNode);
      break;
    case QUERY_NODE_ROLLUP_DATABASE_STMT:
      code = makeNode(type, sizeof(SRollupDatabaseStmt), &pNode);
      break;
    case QUERY_NODE_SCAN_DATABASE_STMT:
      code = makeNode(type, sizeof(SScanDatabaseStmt), &pNode);
      break;
    case QUERY_NODE_COMPACT_VGROUPS_STMT:
      code = makeNode(type, sizeof(SCompactVgroupsStmt), &pNode);
      break;
    case QUERY_NODE_ROLLUP_VGROUPS_STMT:
      code = makeNode(type, sizeof(SRollupVgroupsStmt), &pNode);
      break;
    case QUERY_NODE_SCAN_VGROUPS_STMT:
      code = makeNode(type, sizeof(SScanVgroupsStmt), &pNode);
      break;
    case QUERY_NODE_CREATE_FUNCTION_STMT:
      code = makeNode(type, sizeof(SCreateFunctionStmt), &pNode);
      break;
    case QUERY_NODE_DROP_FUNCTION_STMT:
      code = makeNode(type, sizeof(SDropFunctionStmt), &pNode);
      break;
    case QUERY_NODE_CREATE_STREAM_STMT:
      code = makeNode(type, sizeof(SCreateStreamStmt), &pNode);
      break;
    case QUERY_NODE_DROP_STREAM_STMT:
      code = makeNode(type, sizeof(SDropStreamStmt), &pNode);
      break;
    case QUERY_NODE_PAUSE_STREAM_STMT:
      code = makeNode(type, sizeof(SPauseStreamStmt), &pNode);
      break;
    case QUERY_NODE_RESUME_STREAM_STMT:
      code = makeNode(type, sizeof(SResumeStreamStmt), &pNode);
      break;
    case QUERY_NODE_RECALCULATE_STREAM_STMT:
      code = makeNode(type, sizeof(SRecalcStreamStmt), &pNode);
      break;

    case QUERY_NODE_BALANCE_VGROUP_STMT:
      code = makeNode(type, sizeof(SBalanceVgroupStmt), &pNode);
      break;
    case QUERY_NODE_ASSIGN_LEADER_STMT:
      code = makeNode(type, sizeof(SAssignLeaderStmt), &pNode);
      break;
    case QUERY_NODE_BALANCE_VGROUP_LEADER_STMT:
      code = makeNode(type, sizeof(SBalanceVgroupLeaderStmt), &pNode);
      break;
    case QUERY_NODE_BALANCE_VGROUP_LEADER_DATABASE_STMT:
      code = makeNode(type, sizeof(SBalanceVgroupLeaderStmt), &pNode);
      break;
    case QUERY_NODE_SET_VGROUP_KEEP_VERSION_STMT:
      code = makeNode(type, sizeof(SSetVgroupKeepVersionStmt), &pNode);
      break;
    case QUERY_NODE_TRIM_DATABASE_WAL_STMT:
      code = makeNode(type, sizeof(STrimDbWalStmt), &pNode);
      break;
    case QUERY_NODE_MERGE_VGROUP_STMT:
      code = makeNode(type, sizeof(SMergeVgroupStmt), &pNode);
      break;
    case QUERY_NODE_REDISTRIBUTE_VGROUP_STMT:
      code = makeNode(type, sizeof(SRedistributeVgroupStmt), &pNode);
      break;
    case QUERY_NODE_SPLIT_VGROUP_STMT:
      code = makeNode(type, sizeof(SSplitVgroupStmt), &pNode);
      break;
    case QUERY_NODE_SYNCDB_STMT:
      break;
    case QUERY_NODE_GRANT_STMT:
      code = makeNode(type, sizeof(SGrantStmt), &pNode);
      break;
    case QUERY_NODE_REVOKE_STMT:
      code = makeNode(type, sizeof(SRevokeStmt), &pNode);
      break;
    case QUERY_NODE_ALTER_CLUSTER_STMT:
      code = makeNode(type, sizeof(SAlterClusterStmt), &pNode);
      break;
    case QUERY_NODE_SHOW_DNODES_STMT:
    case QUERY_NODE_SHOW_MNODES_STMT:
    case QUERY_NODE_SHOW_MODULES_STMT:
    case QUERY_NODE_SHOW_QNODES_STMT:
    case QUERY_NODE_SHOW_ANODES_STMT:
    case QUERY_NODE_SHOW_ANODES_FULL_STMT:
    case QUERY_NODE_SHOW_BNODES_STMT:
    case QUERY_NODE_SHOW_SNODES_STMT:
    case QUERY_NODE_SHOW_BACKUP_NODES_STMT:
    case QUERY_NODE_SHOW_ARBGROUPS_STMT:
    case QUERY_NODE_SHOW_CLUSTER_STMT:
    case QUERY_NODE_SHOW_DATABASES_STMT:
    case QUERY_NODE_SHOW_FUNCTIONS_STMT:
    case QUERY_NODE_SHOW_INDEXES_STMT:
    case QUERY_NODE_SHOW_STABLES_STMT:
    case QUERY_NODE_SHOW_STREAMS_STMT:
    case QUERY_NODE_SHOW_TABLES_STMT:
    case QUERY_NODE_SHOW_VTABLES_STMT:
    case QUERY_NODE_SHOW_USERS_STMT:
    case QUERY_NODE_SHOW_USERS_FULL_STMT:
    case QUERY_NODE_SHOW_LICENCES_STMT:
    case QUERY_NODE_SHOW_VGROUPS_STMT:
    case QUERY_NODE_SHOW_TOPICS_STMT:
    case QUERY_NODE_SHOW_CONSUMERS_STMT:
    case QUERY_NODE_SHOW_CONNECTIONS_STMT:
    case QUERY_NODE_SHOW_QUERIES_STMT:
    case QUERY_NODE_SHOW_VNODES_STMT:
    case QUERY_NODE_SHOW_APPS_STMT:
    case QUERY_NODE_SHOW_VARIABLES_STMT:
    case QUERY_NODE_SHOW_LOCAL_VARIABLES_STMT:
    case QUERY_NODE_SHOW_TRANSACTIONS_STMT:
    case QUERY_NODE_SHOW_SUBSCRIPTIONS_STMT:
    case QUERY_NODE_SHOW_TAGS_STMT:
    case QUERY_NODE_SHOW_USER_PRIVILEGES_STMT:
    case QUERY_NODE_SHOW_VIEWS_STMT:
    case QUERY_NODE_SHOW_GRANTS_FULL_STMT:
    case QUERY_NODE_SHOW_GRANTS_LOGS_STMT:
    case QUERY_NODE_SHOW_CLUSTER_MACHINES_STMT:
    case QUERY_NODE_SHOW_ENCRYPTIONS_STMT:
    case QUERY_NODE_SHOW_TSMAS_STMT:
    case QUERY_NODE_SHOW_USAGE_STMT:
    case QUERY_NODE_SHOW_MOUNTS_STMT:
    case QUERY_NODE_SHOW_RSMAS_STMT:
    case QUERY_NODE_SHOW_RETENTIONS_STMT:
    case QUERY_NODE_SHOW_INSTANCES_STMT:
    case QUERY_NODE_SHOW_ENCRYPT_ALGORITHMS_STMT:
      code = makeNode(type, sizeof(SShowStmt), &pNode);
      break;
    case QUERY_NODE_SHOW_TABLE_TAGS_STMT:
      code = makeNode(type, sizeof(SShowTableTagsStmt), &pNode);
      break;
    case QUERY_NODE_SHOW_DNODE_VARIABLES_STMT:
      code = makeNode(type, sizeof(SShowDnodeVariablesStmt), &pNode);
      break;
    case QUERY_NODE_SHOW_CREATE_DATABASE_STMT:
      code = makeNode(type, sizeof(SShowCreateDatabaseStmt), &pNode);
      break;
    case QUERY_NODE_SHOW_DB_ALIVE_STMT:
    case QUERY_NODE_SHOW_CLUSTER_ALIVE_STMT:
      code = makeNode(type, sizeof(SShowAliveStmt), &pNode);
      break;
    case QUERY_NODE_SHOW_CREATE_TABLE_STMT:
    case QUERY_NODE_SHOW_CREATE_VTABLE_STMT:
    case QUERY_NODE_SHOW_CREATE_STABLE_STMT:
      code = makeNode(type, sizeof(SShowCreateTableStmt), &pNode);
      break;
    case QUERY_NODE_SHOW_CREATE_VIEW_STMT:
      code = makeNode(type, sizeof(SShowCreateViewStmt), &pNode);
      break;
    case QUERY_NODE_SHOW_CREATE_RSMA_STMT:
      code = makeNode(type, sizeof(SShowCreateRsmaStmt), &pNode);
      break;
    case QUERY_NODE_SHOW_TABLE_DISTRIBUTED_STMT:
      code = makeNode(type, sizeof(SShowTableDistributedStmt), &pNode);
      break;
    case QUERY_NODE_SHOW_COMPACTS_STMT:
      code = makeNode(type, sizeof(SShowCompactsStmt), &pNode);
      break;
    case QUERY_NODE_SHOW_SCANS_STMT:
      code = makeNode(type, sizeof(SShowScansStmt), &pNode);
      break;
    case QUERY_NODE_SHOW_COMPACT_DETAILS_STMT:
      code = makeNode(type, sizeof(SShowCompactDetailsStmt), &pNode);
      break;
    case QUERY_NODE_SHOW_RETENTION_DETAILS_STMT:
      code = makeNode(type, sizeof(SShowRetentionDetailsStmt), &pNode);
      break;
    case QUERY_NODE_SHOW_SCAN_DETAILS_STMT:
      code = makeNode(type, sizeof(SShowScanDetailsStmt), &pNode);
      break;
    case QUERY_NODE_SHOW_TRANSACTION_DETAILS_STMT:
      code = makeNode(type, sizeof(SShowTransactionDetailsStmt), &pNode); 
      break;
    case QUERY_NODE_SHOW_SSMIGRATES_STMT:
      code = makeNode(type, sizeof(SShowSsMigratesStmt), &pNode);
      break;
    case QUERY_NODE_KILL_QUERY_STMT:
      code = makeNode(type, sizeof(SKillQueryStmt), &pNode);
      break;
    case QUERY_NODE_KILL_TRANSACTION_STMT:
    case QUERY_NODE_KILL_CONNECTION_STMT:
    case QUERY_NODE_KILL_COMPACT_STMT:
    case QUERY_NODE_KILL_RETENTION_STMT:
    case QUERY_NODE_KILL_SCAN_STMT:
    case QUERY_NODE_KILL_SSMIGRATE_STMT:
      code = makeNode(type, sizeof(SKillStmt), &pNode);
      break;
    case QUERY_NODE_DELETE_STMT:
      code = makeNode(type, sizeof(SDeleteStmt), &pNode);
      break;
    case QUERY_NODE_INSERT_STMT:
      code = makeNode(type, sizeof(SInsertStmt), &pNode);
      break;
    case QUERY_NODE_QUERY:
      code = makeNode(type, sizeof(SQuery), &pNode);
      break;
    case QUERY_NODE_RESTORE_DNODE_STMT:
    case QUERY_NODE_RESTORE_QNODE_STMT:
    case QUERY_NODE_RESTORE_MNODE_STMT:
    case QUERY_NODE_RESTORE_VNODE_STMT:
      code = makeNode(type, sizeof(SRestoreComponentNodeStmt), &pNode);
      break;
    case QUERY_NODE_CREATE_VIEW_STMT:
      code = makeNode(type, sizeof(SCreateViewStmt), &pNode);
      break;
    case QUERY_NODE_DROP_VIEW_STMT:
      code = makeNode(type, sizeof(SDropViewStmt), &pNode);
      break;
    case QUERY_NODE_CREATE_TSMA_STMT:
      code = makeNode(type, sizeof(SCreateTSMAStmt), &pNode);
      break;
    case QUERY_NODE_DROP_TSMA_STMT:
      code = makeNode(type, sizeof(SDropTSMAStmt), &pNode);
      break;
    case QUERY_NODE_TSMA_OPTIONS:
      code = makeNode(type, sizeof(STSMAOptions), &pNode);
      break;
    case QUERY_NODE_LOGIC_PLAN_SCAN:
      code = makeNode(type, sizeof(SScanLogicNode), &pNode);
      break;
    case QUERY_NODE_LOGIC_PLAN_JOIN:
      code = makeNode(type, sizeof(SJoinLogicNode), &pNode);
      break;
    case QUERY_NODE_LOGIC_PLAN_AGG:
      code = makeNode(type, sizeof(SAggLogicNode), &pNode);
      break;
    case QUERY_NODE_LOGIC_PLAN_PROJECT:
      code = makeNode(type, sizeof(SProjectLogicNode), &pNode);
      break;
    case QUERY_NODE_LOGIC_PLAN_VNODE_MODIFY:
      code = makeNode(type, sizeof(SVnodeModifyLogicNode), &pNode);
      break;
    case QUERY_NODE_LOGIC_PLAN_EXCHANGE:
      code = makeNode(type, sizeof(SExchangeLogicNode), &pNode);
      break;
    case QUERY_NODE_LOGIC_PLAN_MERGE:
      code = makeNode(type, sizeof(SMergeLogicNode), &pNode);
      break;
    case QUERY_NODE_LOGIC_PLAN_WINDOW:
      code = makeNode(type, sizeof(SWindowLogicNode), &pNode);
      break;
    case QUERY_NODE_LOGIC_PLAN_FILL:
      code = makeNode(type, sizeof(SFillLogicNode), &pNode);
      break;
    case QUERY_NODE_LOGIC_PLAN_SORT:
      code = makeNode(type, sizeof(SSortLogicNode), &pNode);
      break;
    case QUERY_NODE_LOGIC_PLAN_PARTITION:
      code = makeNode(type, sizeof(SPartitionLogicNode), &pNode);
      break;
    case QUERY_NODE_LOGIC_PLAN_INDEF_ROWS_FUNC:
      code = makeNode(type, sizeof(SIndefRowsFuncLogicNode), &pNode);
      break;
    case QUERY_NODE_LOGIC_PLAN_INTERP_FUNC:
      code = makeNode(type, sizeof(SInterpFuncLogicNode), &pNode);
      break;
    case QUERY_NODE_LOGIC_PLAN_FORECAST_FUNC:
      code = makeNode(type, sizeof(SForecastFuncLogicNode), &pNode);
      break;
    case QUERY_NODE_LOGIC_PLAN_ANALYSIS_FUNC:
      code = makeNode(type, sizeof(SGenericAnalysisLogicNode), &pNode);
      break;
    case QUERY_NODE_LOGIC_PLAN_GROUP_CACHE:
      code = makeNode(type, sizeof(SGroupCacheLogicNode), &pNode);
      break;
    case QUERY_NODE_LOGIC_PLAN_DYN_QUERY_CTRL:
      code = makeNode(type, sizeof(SDynQueryCtrlLogicNode), &pNode);
      break;
    case QUERY_NODE_LOGIC_PLAN_VIRTUAL_TABLE_SCAN:
      code = makeNode(type, sizeof(SVirtualScanLogicNode), &pNode);
      break;
    case QUERY_NODE_LOGIC_SUBPLAN:
      code = makeNode(type, sizeof(SLogicSubplan), &pNode);
      break;
    case QUERY_NODE_LOGIC_PLAN:
      code = makeNode(type, sizeof(SQueryLogicPlan), &pNode);
      break;
    case QUERY_NODE_PHYSICAL_PLAN_TAG_SCAN:
      code = makeNode(type, sizeof(STagScanPhysiNode), &pNode);
      break;
    case QUERY_NODE_PHYSICAL_PLAN_TABLE_SCAN:
      code = makeNode(type, sizeof(STableScanPhysiNode), &pNode);
      break;
    case QUERY_NODE_PHYSICAL_PLAN_TABLE_SEQ_SCAN:
      code = makeNode(type, sizeof(STableSeqScanPhysiNode), &pNode);
      break;
    case QUERY_NODE_PHYSICAL_PLAN_TABLE_MERGE_SCAN:
      code = makeNode(type, sizeof(STableMergeScanPhysiNode), &pNode);
      break;
    case QUERY_NODE_PHYSICAL_PLAN_STREAM_SCAN:
      code = makeNode(type, sizeof(SStreamScanPhysiNode), &pNode);
      break;
    case QUERY_NODE_PHYSICAL_PLAN_SYSTABLE_SCAN:
      code = makeNode(type, sizeof(SSystemTableScanPhysiNode), &pNode);
      break;
    case QUERY_NODE_PHYSICAL_PLAN_BLOCK_DIST_SCAN:
      code = makeNode(type, sizeof(SBlockDistScanPhysiNode), &pNode);
      break;
    case QUERY_NODE_PHYSICAL_PLAN_LAST_ROW_SCAN:
      code = makeNode(type, sizeof(SLastRowScanPhysiNode), &pNode);
      break;
    case QUERY_NODE_PHYSICAL_PLAN_TABLE_COUNT_SCAN:
      code = makeNode(type, sizeof(STableCountScanPhysiNode), &pNode);
      break;
    case QUERY_NODE_PHYSICAL_PLAN_PROJECT:
      code = makeNode(type, sizeof(SProjectPhysiNode), &pNode);
      break;
    case QUERY_NODE_PHYSICAL_PLAN_MERGE_JOIN:
      code = makeNode(type, sizeof(SSortMergeJoinPhysiNode), &pNode);
      break;
    case QUERY_NODE_PHYSICAL_PLAN_HASH_JOIN:
      code = makeNode(type, sizeof(SHashJoinPhysiNode), &pNode);
      break;
    case QUERY_NODE_PHYSICAL_PLAN_HASH_AGG:
      code = makeNode(type, sizeof(SAggPhysiNode), &pNode);
      break;
    case QUERY_NODE_PHYSICAL_PLAN_EXCHANGE:
      code = makeNode(type, sizeof(SExchangePhysiNode), &pNode);
      break;
    case QUERY_NODE_PHYSICAL_PLAN_MERGE:
      code = makeNode(type, sizeof(SMergePhysiNode), &pNode);
      break;
    case QUERY_NODE_PHYSICAL_PLAN_SORT:
      code = makeNode(type, sizeof(SSortPhysiNode), &pNode);
      break;
    case QUERY_NODE_PHYSICAL_PLAN_GROUP_SORT:
      code = makeNode(type, sizeof(SGroupSortPhysiNode), &pNode);
      break;
    case QUERY_NODE_PHYSICAL_PLAN_HASH_INTERVAL:
      code = makeNode(type, sizeof(SIntervalPhysiNode), &pNode);
      break;
    case QUERY_NODE_PHYSICAL_PLAN_MERGE_INTERVAL:
      code = makeNode(type, sizeof(SMergeIntervalPhysiNode), &pNode);
      break;
    case QUERY_NODE_PHYSICAL_PLAN_MERGE_ALIGNED_INTERVAL:
      code = makeNode(type, sizeof(SMergeAlignedIntervalPhysiNode), &pNode);
      break;
    case QUERY_NODE_PHYSICAL_PLAN_FILL:
      code = makeNode(type, sizeof(SFillPhysiNode), &pNode);
      break;
    case QUERY_NODE_PHYSICAL_PLAN_MERGE_SESSION:
      code = makeNode(type, sizeof(SSessionWinodwPhysiNode), &pNode);
      break;
    case QUERY_NODE_PHYSICAL_PLAN_MERGE_STATE:
      code = makeNode(type, sizeof(SStateWindowPhysiNode), &pNode);
      break;
    case QUERY_NODE_PHYSICAL_PLAN_MERGE_EVENT:
      code = makeNode(type, sizeof(SEventWinodwPhysiNode), &pNode);
      break;
    case QUERY_NODE_PHYSICAL_PLAN_MERGE_COUNT:
      code = makeNode(type, sizeof(SCountWindowPhysiNode), &pNode);
      break;
    case QUERY_NODE_PHYSICAL_PLAN_MERGE_ANOMALY:
      code = makeNode(type, sizeof(SAnomalyWindowPhysiNode), &pNode);
      break;
    case QUERY_NODE_PHYSICAL_PLAN_PARTITION:
      code = makeNode(type, sizeof(SPartitionPhysiNode), &pNode);
      break;
    case QUERY_NODE_PHYSICAL_PLAN_INDEF_ROWS_FUNC:
      code = makeNode(type, sizeof(SIndefRowsFuncPhysiNode), &pNode);
      break;
    case QUERY_NODE_PHYSICAL_PLAN_INTERP_FUNC:
      code = makeNode(type, sizeof(SInterpFuncLogicNode), &pNode);
      break;
    case QUERY_NODE_PHYSICAL_PLAN_FORECAST_FUNC:
      code = makeNode(type, sizeof(SForecastFuncLogicNode), &pNode);
      break;
    case QUERY_NODE_PHYSICAL_PLAN_ANALYSIS_FUNC:
      code = makeNode(type, sizeof(SGenericAnalysisPhysiNode), &pNode);
      break;
    case QUERY_NODE_PHYSICAL_PLAN_DISPATCH:
      code = makeNode(type, sizeof(SDataDispatcherNode), &pNode);
      break;
    case QUERY_NODE_PHYSICAL_PLAN_INSERT:
      code = makeNode(type, sizeof(SDataInserterNode), &pNode);
      break;
    case QUERY_NODE_PHYSICAL_PLAN_QUERY_INSERT:
      code = makeNode(type, sizeof(SQueryInserterNode), &pNode);
      break;
    case QUERY_NODE_PHYSICAL_PLAN_DELETE:
      code = makeNode(type, sizeof(SDataDeleterNode), &pNode);
      break;
    case QUERY_NODE_PHYSICAL_PLAN_GROUP_CACHE:
      code = makeNode(type, sizeof(SGroupCachePhysiNode), &pNode);
      break;
    case QUERY_NODE_PHYSICAL_PLAN_DYN_QUERY_CTRL:
      code = makeNode(type, sizeof(SDynQueryCtrlPhysiNode), &pNode);
      break;
    case QUERY_NODE_PHYSICAL_SUBPLAN:
      code = makeNode(type, sizeof(SSubplan), &pNode);
      break;
    case QUERY_NODE_PHYSICAL_PLAN:
      code = makeNode(type, sizeof(SQueryPlan), &pNode);
      break;
    case QUERY_NODE_PHYSICAL_PLAN_VIRTUAL_TABLE_SCAN:
      code = makeNode(type, sizeof(SVirtualScanPhysiNode), &pNode);
      break;
    case QUERY_NODE_PHYSICAL_PLAN_EXTERNAL_WINDOW:
    case QUERY_NODE_PHYSICAL_PLAN_HASH_EXTERNAL:
    case QUERY_NODE_PHYSICAL_PLAN_MERGE_ALIGNED_EXTERNAL:
      code = makeNode(type, sizeof(SExternalWindowPhysiNode), &pNode);
      break;
    case QUERY_NODE_SHOW_SCORES_STMT:
      code = TSDB_CODE_OPS_NOT_SUPPORT;
      break;
    case QUERY_NODE_ALTER_DNODES_RELOAD_TLS_STMT:
      code = makeNode(type, sizeof(SAlterDnodeStmt), &pNode);
      break;
    default:
      code = TSDB_CODE_OPS_NOT_SUPPORT;
      break;
  }
  if (TSDB_CODE_SUCCESS != code) {
    nodesError("nodesMakeNode unknown node = %s", nodesNodeName(type));
  }
  else
    *ppNodeOut = pNode;
  return code;
}

static void destroyVgDataBlockArray(SArray* pArray) {
  size_t size = taosArrayGetSize(pArray);
  for (size_t i = 0; i < size; ++i) {
    SVgDataBlocks* pVg = taosArrayGetP(pArray, i);
    taosMemoryFreeClear(pVg->pData);
    taosMemoryFreeClear(pVg);
  }
  taosArrayDestroy(pArray);
}

static void destroyLogicNode(SLogicNode* pNode) {
  nodesDestroyList(pNode->pTargets);
  nodesDestroyNode(pNode->pConditions);
  nodesDestroyList(pNode->pChildren);
  nodesDestroyNode(pNode->pLimit);
  nodesDestroyNode(pNode->pSlimit);
  nodesDestroyList(pNode->pHint);
}

static void destroyPhysiNode(SPhysiNode* pNode) {
  nodesDestroyList(pNode->pChildren);
  nodesDestroyNode(pNode->pConditions);
  nodesDestroyNode((SNode*)pNode->pOutputDataBlockDesc);
  nodesDestroyNode(pNode->pLimit);
  nodesDestroyNode(pNode->pSlimit);
}

static void destroyWinodwPhysiNode(SWindowPhysiNode* pNode) {
  destroyPhysiNode((SPhysiNode*)pNode);
  nodesDestroyList(pNode->pExprs);
  nodesDestroyList(pNode->pFuncs);
  nodesDestroyNode(pNode->pTspk);
  nodesDestroyNode(pNode->pTsEnd);
  nodesDestroyList(pNode->pProjs);
}

static void destroyPartitionPhysiNode(SPartitionPhysiNode* pNode) {
  destroyPhysiNode((SPhysiNode*)pNode);
  nodesDestroyList(pNode->pExprs);
  nodesDestroyList(pNode->pPartitionKeys);
  nodesDestroyList(pNode->pTargets);
}

static void destroyScanPhysiNode(SScanPhysiNode* pNode) {
  destroyPhysiNode((SPhysiNode*)pNode);
  nodesDestroyList(pNode->pScanCols);
  nodesDestroyList(pNode->pScanPseudoCols);
}

static void destroyDataSinkNode(SDataSinkNode* pNode) { nodesDestroyNode((SNode*)pNode->pInputDataBlockDesc); }

static void destroyExprNode(SExprNode* pExpr) { taosArrayDestroy(pExpr->pAssociation); }

static void destroyTableCfg(STableCfg* pCfg) {
  if (NULL == pCfg) {
    return;
  }
  taosArrayDestroy(pCfg->pFuncs);
  taosMemoryFree(pCfg->pComment);
  taosMemoryFree(pCfg->pSchemas);
  taosMemoryFree(pCfg->pSchemaExt);
  taosMemoryFree(pCfg->pColRefs);
  taosMemoryFree(pCfg->pTags);
  taosMemoryFree(pCfg);
}

static void destroySmaIndex(void* pIndex) { taosMemoryFree(((STableIndexInfo*)pIndex)->expr); }

void destroyFuncParam(void* pValue) { taosMemoryFree(((SFunctParam*)pValue)->pCol); }

static void destroyHintValue(EHintOption option, void* value) {
  switch (option) {
    default:
      break;
  }

  taosMemoryFree(value);
}

void nodesDestroyNode(SNode* pNode) {
  if (NULL == pNode) {
    return;
  }

  switch (nodeType(pNode)) {
    case QUERY_NODE_COLUMN:
      destroyExprNode((SExprNode*)pNode);
      break;
    case QUERY_NODE_VALUE: {
      SValueNode* pValue = (SValueNode*)pNode;
      destroyExprNode((SExprNode*)pNode);
      taosMemoryFreeClear(pValue->literal);
      if (IS_VAR_DATA_TYPE(pValue->node.resType.type) || pValue->node.resType.type == TSDB_DATA_TYPE_DECIMAL) {
        taosMemoryFreeClear(pValue->datum.p);
      }
      break;
    }
    case QUERY_NODE_OPERATOR: {
      SOperatorNode* pOp = (SOperatorNode*)pNode;
      destroyExprNode((SExprNode*)pNode);
      nodesDestroyNode(pOp->pLeft);
      nodesDestroyNode(pOp->pRight);
      break;
    }
    case QUERY_NODE_LOGIC_CONDITION:
      destroyExprNode((SExprNode*)pNode);
      nodesDestroyList(((SLogicConditionNode*)pNode)->pParameterList);
      break;
    case QUERY_NODE_FUNCTION:
      destroyExprNode((SExprNode*)pNode);
      nodesDestroyList(((SFunctionNode*)pNode)->pParameterList);
      break;
    case QUERY_NODE_REAL_TABLE: {
      SRealTableNode* pReal = (SRealTableNode*)pNode;
      taosMemoryFreeClear(pReal->pMeta);
      taosMemoryFreeClear(pReal->pVgroupList);
      taosArrayDestroyEx(pReal->pSmaIndexes, destroySmaIndex);
      taosArrayDestroyP(pReal->tsmaTargetTbVgInfo, NULL);
      taosArrayDestroy(pReal->tsmaTargetTbInfo);
      break;
    }
    case QUERY_NODE_VIRTUAL_TABLE: {
      SVirtualTableNode *pVirtual = (SVirtualTableNode*)pNode;
      taosMemoryFreeClear(pVirtual->pMeta);
      taosMemoryFreeClear(pVirtual->pVgroupList);
      nodesDestroyList(pVirtual->refTables);
      break;
    }
    case QUERY_NODE_TEMP_TABLE:
      nodesDestroyNode(((STempTableNode*)pNode)->pSubquery);
      break;
    case QUERY_NODE_PLACE_HOLDER_TABLE: {
      SPlaceHolderTableNode *pPlaceHolder = (SPlaceHolderTableNode*)pNode;
      taosMemoryFreeClear(pPlaceHolder->pMeta);
      taosMemoryFreeClear(pPlaceHolder->pVgroupList);
      break;
    }
    case QUERY_NODE_TIME_RANGE: {
      STimeRangeNode* pTimeRange = (STimeRangeNode*)pNode;
      nodesDestroyNode((SNode*)pTimeRange->pStart);
      nodesDestroyNode((SNode*)pTimeRange->pEnd);
      break;
    }
    case QUERY_NODE_STREAM: {
      SStreamNode* pStream = (SStreamNode*)pNode;
      destroyExprNode((SExprNode*)pNode);
      break;
    }
    case QUERY_NODE_STREAM_OUT_TABLE: {
      SStreamOutTableNode* pOut = (SStreamOutTableNode*)pNode;
      nodesDestroyNode(pOut->pOutTable);
      nodesDestroyNode(pOut->pSubtable);
      nodesDestroyList(pOut->pTags);
      nodesDestroyList(pOut->pCols);
      break;
    }
    case QUERY_NODE_JOIN_TABLE: {
      SJoinTableNode* pJoin = (SJoinTableNode*)pNode;
      nodesDestroyNode(pJoin->pWindowOffset);
      nodesDestroyNode(pJoin->pJLimit);
      nodesDestroyNode(pJoin->addPrimCond);
      nodesDestroyNode(pJoin->pLeft);
      nodesDestroyNode(pJoin->pRight);
      nodesDestroyNode(pJoin->pOnCond);
      break;
    }
    case QUERY_NODE_GROUPING_SET:
      nodesDestroyList(((SGroupingSetNode*)pNode)->pParameterList);
      break;
    case QUERY_NODE_ORDER_BY_EXPR:
      nodesDestroyNode(((SOrderByExprNode*)pNode)->pExpr);
      break;
    case QUERY_NODE_LIMIT: {
      SLimitNode* pLimit = (SLimitNode*)pNode;
      nodesDestroyNode((SNode*)pLimit->limit);
      nodesDestroyNode((SNode*)pLimit->offset);
      break;
    }
    case QUERY_NODE_STATE_WINDOW: {
      SStateWindowNode* pState = (SStateWindowNode*)pNode;
      nodesDestroyNode(pState->pCol);
      nodesDestroyNode(pState->pExpr);
      nodesDestroyNode(pState->pTrueForLimit);
      nodesDestroyNode(pState->pExtend);
      nodesDestroyNode(pState->pZeroth);
      break;
    }
    case QUERY_NODE_SESSION_WINDOW: {
      SSessionWindowNode* pSession = (SSessionWindowNode*)pNode;
      nodesDestroyNode((SNode*)pSession->pCol);
      nodesDestroyNode((SNode*)pSession->pGap);
      break;
    }
    case QUERY_NODE_INTERVAL_WINDOW: {
      SIntervalWindowNode* pInterval = (SIntervalWindowNode*)pNode;
      nodesDestroyNode(pInterval->pCol);
      nodesDestroyNode(pInterval->pInterval);
      nodesDestroyNode(pInterval->pOffset);
      nodesDestroyNode(pInterval->pSliding);
      nodesDestroyNode(pInterval->pSOffset);
      nodesDestroyNode(pInterval->pFill);
      break;
    }
    case QUERY_NODE_SLIDING_WINDOW: {
      SSlidingWindowNode* pSliding = (SSlidingWindowNode*)pNode;
      nodesDestroyNode(pSliding->pSlidingVal);
      nodesDestroyNode(pSliding->pOffset);
      break;
    }
    case QUERY_NODE_PERIOD_WINDOW: {
      SPeriodWindowNode* pPeriod = (SPeriodWindowNode*)pNode;
      nodesDestroyNode(pPeriod->pPeroid);
      nodesDestroyNode(pPeriod->pOffset);
      break;
    }
    case QUERY_NODE_NODE_LIST:
      nodesDestroyList(((SNodeListNode*)pNode)->pNodeList);
      break;
    case QUERY_NODE_FILL: {
      SFillNode* pFill = (SFillNode*)pNode;
      nodesDestroyNode(pFill->pValues);
      nodesDestroyNode(pFill->pWStartTs);
      nodesDestroyNode(pFill->pTimeRange);
      break;
    }
    case QUERY_NODE_RAW_EXPR:
      nodesDestroyNode(((SRawExprNode*)pNode)->pNode);
      break;
    case QUERY_NODE_STREAM_TAG_DEF:
      nodesDestroyNode(((SStreamTagDefNode*)pNode)->pTagExpr);
      break;
    case QUERY_NODE_TARGET:
      nodesDestroyNode(((STargetNode*)pNode)->pExpr);
      break;
    case QUERY_NODE_DATABLOCK_DESC:
      nodesDestroyList(((SDataBlockDescNode*)pNode)->pSlots);
      break;
    case QUERY_NODE_SLOT_DESC:  // no pointer field
      break;
    case QUERY_NODE_COLUMN_DEF:
      nodesDestroyNode(((SColumnDefNode*)pNode)->pOptions);
      break;
    case QUERY_NODE_DOWNSTREAM_SOURCE:  // no pointer field
      break;
    case QUERY_NODE_DATABASE_OPTIONS: {
      SDatabaseOptions* pOptions = (SDatabaseOptions*)pNode;
      nodesDestroyNode((SNode*)pOptions->pDaysPerFile);
      nodesDestroyNode((SNode*)pOptions->ssKeepLocalStr);
      nodesDestroyList(pOptions->pKeep);
      nodesDestroyList(pOptions->pRetentions);
      nodesDestroyNode((SNode*)pOptions->pCompactIntervalNode);
      nodesDestroyList(pOptions->pCompactTimeRangeList);
      nodesDestroyNode((SNode*)pOptions->pCompactTimeOffsetNode);
      nodesDestroyNode((SNode*)pOptions->pKeepTimeOffsetNode);
      break;
    }
    case QUERY_NODE_TABLE_OPTIONS: {
      STableOptions* pOptions = (STableOptions*)pNode;
      nodesDestroyList(pOptions->pMaxDelay);
      nodesDestroyList(pOptions->pWatermark);
      nodesDestroyList(pOptions->pRollupFuncs);
      nodesDestroyList(pOptions->pSma);
      nodesDestroyList(pOptions->pDeleteMark);
      nodesDestroyNode((SNode*)pOptions->pKeepNode);
      break;
    }
    case QUERY_NODE_COLUMN_OPTIONS: {
      SColumnOptions* pOptions = (SColumnOptions*)pNode;
      break;
    }
    case QUERY_NODE_INDEX_OPTIONS: {
      SIndexOptions* pOptions = (SIndexOptions*)pNode;
      nodesDestroyList(pOptions->pFuncs);
      nodesDestroyNode(pOptions->pInterval);
      nodesDestroyNode(pOptions->pOffset);
      nodesDestroyNode(pOptions->pSliding);
      nodesDestroyNode(pOptions->pStreamOptions);
      break;
    }
    case QUERY_NODE_EXPLAIN_OPTIONS:  // no pointer field
      break;
    case QUERY_NODE_STREAM_TRIGGER: {
      SStreamTriggerNode* pTrigger = (SStreamTriggerNode*)pNode;
      nodesDestroyNode(pTrigger->pTriggerWindow);
      nodesDestroyNode(pTrigger->pTrigerTable);
      nodesDestroyNode(pTrigger->pOptions);
      nodesDestroyNode(pTrigger->pNotify);
      nodesDestroyList(pTrigger->pPartitionList);
      break;
    }
    case QUERY_NODE_STREAM_CALC_RANGE: {
      SStreamCalcRangeNode* pRange = (SStreamCalcRangeNode*)pNode;
      nodesDestroyNode(pRange->pStart);
      nodesDestroyNode(pRange->pEnd);
      break;
    }
    case QUERY_NODE_STREAM_TRIGGER_OPTIONS: {
      SStreamTriggerOptions* pOptions = (SStreamTriggerOptions*)pNode;
      nodesDestroyNode(pOptions->pPreFilter);
      nodesDestroyNode(pOptions->pMaxDelay);
      nodesDestroyNode(pOptions->pWaterMark);
      nodesDestroyNode(pOptions->pExpiredTime);
      nodesDestroyNode(pOptions->pFillHisStartTime);
      break;
    }
    case QUERY_NODE_TSMA_OPTIONS: {
      STSMAOptions* pOptions = (STSMAOptions*)pNode;
      nodesDestroyList(pOptions->pFuncs);
      nodesDestroyNode(pOptions->pInterval);
      break;
    }
    case QUERY_NODE_LEFT_VALUE:  // no pointer field
    case QUERY_NODE_COLUMN_REF:  // no pointer field
      break;
    case QUERY_NODE_WHEN_THEN: {
      SWhenThenNode* pWhenThen = (SWhenThenNode*)pNode;
      destroyExprNode((SExprNode*)pNode);
      nodesDestroyNode(pWhenThen->pWhen);
      nodesDestroyNode(pWhenThen->pThen);
      break;
    }
    case QUERY_NODE_CASE_WHEN: {
      SCaseWhenNode* pCaseWhen = (SCaseWhenNode*)pNode;
      destroyExprNode((SExprNode*)pNode);
      nodesDestroyNode(pCaseWhen->pCase);
      nodesDestroyNode(pCaseWhen->pElse);
      nodesDestroyList(pCaseWhen->pWhenThenList);
      break;
    }
    case QUERY_NODE_EVENT_WINDOW: {
      SEventWindowNode* pEvent = (SEventWindowNode*)pNode;
      nodesDestroyNode(pEvent->pCol);
      nodesDestroyNode(pEvent->pStartCond);
      nodesDestroyNode(pEvent->pEndCond);
      nodesDestroyNode(pEvent->pTrueForLimit);
      break;
    }
    case QUERY_NODE_COUNT_WINDOW: {
      SCountWindowNode* pEvent = (SCountWindowNode*)pNode;
      nodesDestroyNode(pEvent->pCol);
      nodesDestroyList(pEvent->pColList);
      break;
    }
    case QUERY_NODE_COUNT_WINDOW_ARGS: {
      SCountWindowArgs* pEvent = (SCountWindowArgs*)pNode;
      nodesDestroyList(pEvent->pColList);
      break;
    }
    case QUERY_NODE_ANOMALY_WINDOW: {
      SAnomalyWindowNode* pAnomaly = (SAnomalyWindowNode*)pNode;
      nodesDestroyNode(pAnomaly->pCol);
      nodesDestroyNode(pAnomaly->pExpr);
      break;
    }
    case QUERY_NODE_EXTERNAL_WINDOW: {
      SExternalWindowNode* pExternal = (SExternalWindowNode*)pNode;
      nodesDestroyList(pExternal->pAggFuncList);
      nodesDestroyList(pExternal->pProjectionList);
      nodesDestroyNode(pExternal->pTimeRange);
      taosMemoryFreeClear(pExternal->timezone);
    }
    case QUERY_NODE_HINT: {
      SHintNode* pHint = (SHintNode*)pNode;
      destroyHintValue(pHint->option, pHint->value);
      break;
    }
    case QUERY_NODE_VIEW: {
      SViewNode* pView = (SViewNode*)pNode;
      taosMemoryFreeClear(pView->pMeta);
      taosMemoryFreeClear(pView->pVgroupList);
      taosArrayDestroyEx(pView->pSmaIndexes, destroySmaIndex);
      break;
    }
    case QUERY_NODE_WINDOW_OFFSET: {
      SWindowOffsetNode* pWin = (SWindowOffsetNode*)pNode;
      nodesDestroyNode(pWin->pStartOffset);
      nodesDestroyNode(pWin->pEndOffset);
      break;
    }
    case QUERY_NODE_RANGE_AROUND: {
      SRangeAroundNode* pAround = (SRangeAroundNode*)pNode;
      nodesDestroyNode(pAround->pInterval);
      nodesDestroyNode(pAround->pRange);
      break;
    }
    case QUERY_NODE_STREAM_NOTIFY_OPTIONS: {
      SStreamNotifyOptions* pNotifyOptions = (SStreamNotifyOptions*)pNode;
      nodesDestroyList(pNotifyOptions->pAddrUrls);
      nodesDestroyNode(pNotifyOptions->pWhere);
      break;
    }
    case QUERY_NODE_SET_OPERATOR: {
      SSetOperator* pStmt = (SSetOperator*)pNode;
      nodesDestroyList(pStmt->pProjectionList);
      nodesDestroyNode(pStmt->pLeft);
      nodesDestroyNode(pStmt->pRight);
      nodesDestroyList(pStmt->pOrderByList);
      nodesDestroyNode(pStmt->pLimit);
      break;
    }
    case QUERY_NODE_SELECT_STMT: {
      SSelectStmt* pStmt = (SSelectStmt*)pNode;
      nodesDestroyNode(pStmt->pTimeRange);
      nodesDestroyList(pStmt->pProjectionList);
      nodesDestroyList(pStmt->pProjectionBindList);
      nodesDestroyNode(pStmt->pFromTable);
      nodesDestroyNode(pStmt->pWhere);
      nodesDestroyList(pStmt->pPartitionByList);
      nodesDestroyNode(pStmt->pWindow);
      nodesDestroyList(pStmt->pGroupByList);
      nodesDestroyNode(pStmt->pHaving);
      nodesDestroyNode(pStmt->pRange);
      nodesDestroyNode(pStmt->pRangeAround);
      nodesDestroyNode(pStmt->pEvery);
      nodesDestroyNode(pStmt->pFill);
      nodesDestroyList(pStmt->pOrderByList);
      nodesDestroyNode((SNode*)pStmt->pLimit);
      nodesDestroyNode((SNode*)pStmt->pSlimit);
      nodesDestroyList(pStmt->pHint);
      break;
    }
    case QUERY_NODE_VNODE_MODIFY_STMT: {
      SVnodeModifyOpStmt* pStmt = (SVnodeModifyOpStmt*)pNode;
      destroyVgDataBlockArray(pStmt->pDataBlocks);
      taosMemoryFreeClear(pStmt->pTableMeta);
      nodesDestroyNode(pStmt->pTagCond);
      taosArrayDestroy(pStmt->pTableTag);
      taosHashCleanup(pStmt->pVgroupsHashObj);
      taosHashCleanup(pStmt->pSubTableHashObj);
      taosHashCleanup(pStmt->pSuperTableHashObj);
      taosHashCleanup(pStmt->pTableNameHashObj);
      taosHashCleanup(pStmt->pDbFNameHashObj);
      taosHashCleanup(pStmt->pTableCxtHashObj);
      if (pStmt->freeHashFunc) {
        pStmt->freeHashFunc(pStmt->pTableBlockHashObj);
      }
      if (pStmt->freeArrayFunc) {
        pStmt->freeArrayFunc(pStmt->pVgDataBlocks);
      }
      tdDestroySVCreateTbReq(pStmt->pCreateTblReq);
      taosMemoryFreeClear(pStmt->pCreateTblReq);
      if (pStmt->freeStbRowsCxtFunc) {
        pStmt->freeStbRowsCxtFunc(pStmt->pStbRowsCxt);
      }
      taosMemoryFreeClear(pStmt->pStbRowsCxt);

      taosMemoryFreeClear(pStmt->pCreateTbInfo);

      if (pStmt->destroyParseFileCxt) {
        pStmt->destroyParseFileCxt(&pStmt->pParFileCxt);
      }

      int32_t code = taosCloseFile(&pStmt->fp);
      if (TSDB_CODE_SUCCESS != code) {
        nodesError("failed to close file %s:%d", __func__, __LINE__);
      }
      break;
    }
    case QUERY_NODE_CREATE_DATABASE_STMT: {
      SDatabaseOptions* pOptions = ((SCreateDatabaseStmt*)pNode)->pOptions;
      taosMemoryFreeClear(pOptions->pDbCfg);
      nodesDestroyNode((SNode*)pOptions);
      break;
    }
    case QUERY_NODE_DROP_DATABASE_STMT:  // no pointer field
      break;
    case QUERY_NODE_ALTER_DATABASE_STMT: {
      SDatabaseOptions* pOptions = ((SAlterDatabaseStmt*)pNode)->pOptions;
      taosMemoryFreeClear(pOptions->pDbCfg);
      nodesDestroyNode((SNode*)pOptions);
      break;
    }
    case QUERY_NODE_FLUSH_DATABASE_STMT:  // no pointer field
    case QUERY_NODE_TRIM_DATABASE_STMT:   // no pointer field
      break;
    case QUERY_NODE_SSMIGRATE_DATABASE_STMT:  // no pointer field
      break;
    case QUERY_NODE_CREATE_TABLE_STMT: {
      SCreateTableStmt* pStmt = (SCreateTableStmt*)pNode;
      nodesDestroyList(pStmt->pCols);
      nodesDestroyList(pStmt->pTags);
      nodesDestroyNode((SNode*)pStmt->pOptions);
      break;
    }
    case QUERY_NODE_CREATE_SUBTABLE_CLAUSE: {
      SCreateSubTableClause* pStmt = (SCreateSubTableClause*)pNode;
      nodesDestroyList(pStmt->pSpecificTags);
      nodesDestroyList(pStmt->pValsOfTags);
      nodesDestroyNode((SNode*)pStmt->pOptions);
      break;
    }
    case QUERY_NODE_CREATE_VIRTUAL_TABLE_STMT: {
      SCreateVTableStmt* pStmt = (SCreateVTableStmt*)pNode;
      nodesDestroyList(pStmt->pCols);
      break;
    }
    case QUERY_NODE_CREATE_VIRTUAL_SUBTABLE_STMT: {
      SCreateVSubTableStmt* pStmt = (SCreateVSubTableStmt*)pNode;
      nodesDestroyList(pStmt->pSpecificColRefs);
      nodesDestroyList(pStmt->pColRefs);
      nodesDestroyList(pStmt->pSpecificTags);
      nodesDestroyList(pStmt->pValsOfTags);
      break;
    }
    case QUERY_NODE_CREATE_SUBTABLE_FROM_FILE_CLAUSE: {
      SCreateSubTableFromFileClause* pStmt = (SCreateSubTableFromFileClause*)pNode;
      nodesDestroyList(pStmt->pSpecificTags);
      break;
    }
    case QUERY_NODE_CREATE_MULTI_TABLES_STMT:
      nodesDestroyList(((SCreateMultiTablesStmt*)pNode)->pSubTables);
      break;
    case QUERY_NODE_DROP_TABLE_CLAUSE:  // no pointer field
      break;
    case QUERY_NODE_DROP_TABLE_STMT:
      nodesDestroyList(((SDropTableStmt*)pNode)->pTables);
      break;
    case QUERY_NODE_DROP_SUPER_TABLE_STMT:
    case QUERY_NODE_DROP_VIRTUAL_TABLE_STMT: // no pointer field
      break;
    case QUERY_NODE_ALTER_TABLE_STMT:
    case QUERY_NODE_ALTER_SUPER_TABLE_STMT:
    case QUERY_NODE_ALTER_VIRTUAL_TABLE_STMT: {
      SAlterTableStmt* pStmt = (SAlterTableStmt*)pNode;
      nodesDestroyNode((SNode*)pStmt->pOptions);
      nodesDestroyNode((SNode*)pStmt->pVal);
      if (pStmt->pNodeListTagValue != NULL) {
        SNodeList* pNodeList = pStmt->pNodeListTagValue;
        SNode*     pSubNode = NULL;
        FOREACH(pSubNode, pNodeList) {
          SAlterTableStmt* pSubAlterTable = (SAlterTableStmt*)pSubNode;
          nodesDestroyNode((SNode*)pSubAlterTable->pOptions);
          nodesDestroyNode((SNode*)pSubAlterTable->pVal);
        }
      }
      break;
    }
    case QUERY_NODE_CREATE_MOUNT_STMT:  // no pointer field
      break;
    case QUERY_NODE_DROP_MOUNT_STMT:  // no pointer field
      break;
    case QUERY_NODE_CREATE_RSMA_STMT: {
      SCreateRsmaStmt* pStmt = (SCreateRsmaStmt*)pNode;
      nodesDestroyList(pStmt->pFuncs);
      nodesDestroyList(pStmt->pIntervals);
      break;
    }
    case QUERY_NODE_ALTER_RSMA_STMT: {
      SAlterRsmaStmt* pStmt = (SAlterRsmaStmt*)pNode;
      nodesDestroyList(pStmt->pFuncs);
      break;
    }
    case QUERY_NODE_CREATE_USER_STMT: {
      SCreateUserStmt* pStmt = (SCreateUserStmt*)pNode;
      taosMemoryFree(pStmt->pIpRanges);
      taosMemoryFree(pStmt->pTimeRanges);
<<<<<<< HEAD
=======
      break;
    }
    case QUERY_NODE_CREATE_ENCRYPT_ALGORITHMS_STMT: {
>>>>>>> b3cee032
      break;
    }
    case QUERY_NODE_ALTER_USER_STMT: {
      SAlterUserStmt* pStmt = (SAlterUserStmt*)pNode;
      nodesDestroyNode((SNode*)pStmt->pUserOptions);
    }
    case QUERY_NODE_DROP_USER_STMT:     // no pointer field
    case QUERY_NODE_USE_DATABASE_STMT:  // no pointer field
    case QUERY_NODE_CREATE_DNODE_STMT:  // no pointer field
    case QUERY_NODE_DROP_DNODE_STMT:    // no pointer field
    case QUERY_NODE_ALTER_DNODE_STMT:   // no pointer field
    case QUERY_NODE_ALTER_DNODES_RELOAD_TLS_STMT:  // no pointer field
    case QUERY_NODE_CREATE_ANODE_STMT:  // no pointer field
    case QUERY_NODE_UPDATE_ANODE_STMT:  // no pointer field
    case QUERY_NODE_DROP_ANODE_STMT:    // no pointer field
    case QUERY_NODE_DROP_BNODE_STMT:    // no pointer field
    case QUERY_NODE_DROP_ENCRYPT_ALGR_STMT:     // no pointer field
      break;
    case QUERY_NODE_CREATE_BNODE_STMT: {
      SBnodeOptions* pOptions = ((SCreateBnodeStmt*)pNode)->pOptions;
      nodesDestroyNode((SNode*)pOptions);
      break;
    }
    case QUERY_NODE_BNODE_OPTIONS: {
      SBnodeOptions* pOptions = (SBnodeOptions*)pNode;
      // nodesDestroyList(pOptions->pProtocol);
      break;
    }
    case QUERY_NODE_DATE_TIME_RANGE: // no pointer field
    case QUERY_NODE_IP_RANGE: // no pointer field
      break;
    case QUERY_NODE_USER_OPTIONS: {
      SUserOptions* opts = (SUserOptions*)pNode;
      nodesDestroyList(opts->pIpRanges);
      nodesDestroyList(opts->pDropIpRanges);
      nodesDestroyList(opts->pTimeRanges);
      nodesDestroyList(opts->pDropTimeRanges);
      break;
    }
    case QUERY_NODE_CREATE_INDEX_STMT: {
      SCreateIndexStmt* pStmt = (SCreateIndexStmt*)pNode;
      nodesDestroyNode((SNode*)pStmt->pOptions);
      nodesDestroyList(pStmt->pCols);
      break;
    }
    case QUERY_NODE_DROP_INDEX_STMT:    // no pointer field
    case QUERY_NODE_CREATE_QNODE_STMT:  // no pointer field
    case QUERY_NODE_DROP_QNODE_STMT:    // no pointer field
    case QUERY_NODE_CREATE_BACKUP_NODE_STMT:  // no pointer field
    case QUERY_NODE_DROP_BACKUP_NODE_STMT:    // no pointer field
    case QUERY_NODE_CREATE_SNODE_STMT:  // no pointer field
    case QUERY_NODE_DROP_SNODE_STMT:    // no pointer field
    case QUERY_NODE_CREATE_MNODE_STMT:  // no pointer field
    case QUERY_NODE_DROP_MNODE_STMT:    // no pointer field
      break;
    case QUERY_NODE_CREATE_TOPIC_STMT:
      nodesDestroyNode(((SCreateTopicStmt*)pNode)->pQuery);
      nodesDestroyNode(((SCreateTopicStmt*)pNode)->pWhere);
      break;
    case QUERY_NODE_DROP_TOPIC_STMT:   // no pointer field
    case QUERY_NODE_DROP_CGROUP_STMT:  // no pointer field
    case QUERY_NODE_ALTER_LOCAL_STMT:  // no pointer field
      break;
    case QUERY_NODE_EXPLAIN_STMT: {
      SExplainStmt* pStmt = (SExplainStmt*)pNode;
      nodesDestroyNode((SNode*)pStmt->pOptions);
      nodesDestroyNode(pStmt->pQuery);
      break;
    }
    case QUERY_NODE_DESCRIBE_STMT:
      taosMemoryFree(((SDescribeStmt*)pNode)->pMeta);
      break;
    case QUERY_NODE_RESET_QUERY_CACHE_STMT:  // no pointer field
      break;
    case QUERY_NODE_COMPACT_DATABASE_STMT: {
      SCompactDatabaseStmt* pStmt = (SCompactDatabaseStmt*)pNode;
      nodesDestroyNode(pStmt->pStart);
      nodesDestroyNode(pStmt->pEnd);
      break;
    }
    case QUERY_NODE_ROLLUP_DATABASE_STMT: {
      SRollupDatabaseStmt* pStmt = (SRollupDatabaseStmt*)pNode;
      nodesDestroyNode(pStmt->pStart);
      nodesDestroyNode(pStmt->pEnd);
      break;
    }
    case QUERY_NODE_SCAN_DATABASE_STMT: {
      SScanDatabaseStmt* pStmt = (SScanDatabaseStmt*)pNode;
      nodesDestroyNode(pStmt->pStart);
      nodesDestroyNode(pStmt->pEnd);
      break;
    }
    case QUERY_NODE_COMPACT_VGROUPS_STMT: {
      SCompactVgroupsStmt* pStmt = (SCompactVgroupsStmt*)pNode;
      nodesDestroyNode(pStmt->pDbName);
      nodesDestroyList(pStmt->vgidList);
      nodesDestroyNode(pStmt->pStart);
      nodesDestroyNode(pStmt->pEnd);
      break;
    }
    case QUERY_NODE_ROLLUP_VGROUPS_STMT: {
      SRollupVgroupsStmt* pStmt = (SRollupVgroupsStmt*)pNode;
      nodesDestroyNode(pStmt->pDbName);
      nodesDestroyList(pStmt->vgidList);
      nodesDestroyNode(pStmt->pStart);
      nodesDestroyNode(pStmt->pEnd);
      break;
    }
    case QUERY_NODE_SCAN_VGROUPS_STMT: {
      SScanVgroupsStmt* pStmt = (SScanVgroupsStmt*)pNode;
      nodesDestroyNode(pStmt->pDbName);
      nodesDestroyList(pStmt->vgidList);
      nodesDestroyNode(pStmt->pStart);
      nodesDestroyNode(pStmt->pEnd);
      break;
    }
    case QUERY_NODE_CREATE_FUNCTION_STMT:  // no pointer field
    case QUERY_NODE_DROP_FUNCTION_STMT:    // no pointer field
      break;
    case QUERY_NODE_CREATE_STREAM_STMT: {
      SCreateStreamStmt* pStmt = (SCreateStreamStmt*)pNode;;
      nodesDestroyNode(pStmt->pQuery);
      nodesDestroyList(pStmt->pTags);
      nodesDestroyList(pStmt->pCols);
      nodesDestroyNode(pStmt->pSubtable);
      nodesDestroyNode(pStmt->pTrigger);
      break;
    }
    case QUERY_NODE_DROP_STREAM_STMT:                     // no pointer field
    case QUERY_NODE_PAUSE_STREAM_STMT:                    // no pointer field
    case QUERY_NODE_RESUME_STREAM_STMT:                   // no pointer field
    case QUERY_NODE_BALANCE_VGROUP_STMT:                  // no pointer field
    case QUERY_NODE_ASSIGN_LEADER_STMT: 
    case QUERY_NODE_BALANCE_VGROUP_LEADER_STMT:           // no pointer field
    case QUERY_NODE_BALANCE_VGROUP_LEADER_DATABASE_STMT:  // no pointer field
    case QUERY_NODE_SET_VGROUP_KEEP_VERSION_STMT:          // no pointer field
    case QUERY_NODE_TRIM_DATABASE_WAL_STMT:               // no pointer field
    case QUERY_NODE_MERGE_VGROUP_STMT:                    // no pointer field
      break;
    case QUERY_NODE_REDISTRIBUTE_VGROUP_STMT:
      nodesDestroyList(((SRedistributeVgroupStmt*)pNode)->pDnodes);
      break;
    case QUERY_NODE_SPLIT_VGROUP_STMT:  // no pointer field
    case QUERY_NODE_SYNCDB_STMT:        // no pointer field
      break;
    case QUERY_NODE_GRANT_STMT:
      nodesDestroyNode(((SGrantStmt*)pNode)->pTagCond);
      break;
    case QUERY_NODE_REVOKE_STMT:
      nodesDestroyNode(((SRevokeStmt*)pNode)->pTagCond);
      break;
    case QUERY_NODE_ALTER_CLUSTER_STMT:  // no pointer field
      break;
    case QUERY_NODE_SHOW_DNODES_STMT:
    case QUERY_NODE_SHOW_MNODES_STMT:
    case QUERY_NODE_SHOW_MODULES_STMT:
    case QUERY_NODE_SHOW_QNODES_STMT:
    case QUERY_NODE_SHOW_ANODES_STMT:
    case QUERY_NODE_SHOW_ANODES_FULL_STMT:
    case QUERY_NODE_SHOW_SNODES_STMT:
    case QUERY_NODE_SHOW_BACKUP_NODES_STMT:
    case QUERY_NODE_SHOW_ARBGROUPS_STMT:
    case QUERY_NODE_SHOW_CLUSTER_STMT:
    case QUERY_NODE_SHOW_DATABASES_STMT:
    case QUERY_NODE_SHOW_FUNCTIONS_STMT:
    case QUERY_NODE_SHOW_INDEXES_STMT:
    case QUERY_NODE_SHOW_STABLES_STMT:
    case QUERY_NODE_SHOW_STREAMS_STMT:
    case QUERY_NODE_SHOW_TABLES_STMT:
    case QUERY_NODE_SHOW_VTABLES_STMT:
    case QUERY_NODE_SHOW_USERS_STMT:
    case QUERY_NODE_SHOW_USERS_FULL_STMT:
    case QUERY_NODE_SHOW_LICENCES_STMT:
    case QUERY_NODE_SHOW_VGROUPS_STMT:
    case QUERY_NODE_SHOW_TOPICS_STMT:
    case QUERY_NODE_SHOW_CONSUMERS_STMT:
    case QUERY_NODE_SHOW_CONNECTIONS_STMT:
    case QUERY_NODE_SHOW_QUERIES_STMT:
    case QUERY_NODE_SHOW_VNODES_STMT:
    case QUERY_NODE_SHOW_APPS_STMT:
    case QUERY_NODE_SHOW_SCORES_STMT:
    case QUERY_NODE_SHOW_VARIABLES_STMT:
    case QUERY_NODE_SHOW_LOCAL_VARIABLES_STMT:
    case QUERY_NODE_SHOW_TRANSACTIONS_STMT:
    case QUERY_NODE_SHOW_SUBSCRIPTIONS_STMT:
    case QUERY_NODE_SHOW_TAGS_STMT:
    case QUERY_NODE_SHOW_USER_PRIVILEGES_STMT:
    case QUERY_NODE_SHOW_VIEWS_STMT:
    case QUERY_NODE_SHOW_GRANTS_FULL_STMT:
    case QUERY_NODE_SHOW_GRANTS_LOGS_STMT:
    case QUERY_NODE_SHOW_CLUSTER_MACHINES_STMT:
    case QUERY_NODE_SHOW_ENCRYPTIONS_STMT:
    case QUERY_NODE_SHOW_ENCRYPT_ALGORITHMS_STMT:
    case QUERY_NODE_SHOW_TSMAS_STMT:
    case QUERY_NODE_SHOW_USAGE_STMT:
    case QUERY_NODE_SHOW_MOUNTS_STMT:
    case QUERY_NODE_SHOW_RSMAS_STMT:
    case QUERY_NODE_SHOW_RETENTIONS_STMT:
    case QUERY_NODE_SHOW_INSTANCES_STMT: {
      SShowStmt* pStmt = (SShowStmt*)pNode;
      nodesDestroyNode(pStmt->pDbName);
      nodesDestroyNode(pStmt->pTbName);
      break;
    }
    case QUERY_NODE_SHOW_TABLE_TAGS_STMT: {
      SShowTableTagsStmt* pStmt = (SShowTableTagsStmt*)pNode;
      nodesDestroyNode(pStmt->pDbName);
      nodesDestroyNode(pStmt->pTbName);
      nodesDestroyList(pStmt->pTags);
      break;
    }
    case QUERY_NODE_SHOW_DNODE_VARIABLES_STMT:
      nodesDestroyNode(((SShowDnodeVariablesStmt*)pNode)->pDnodeId);
      nodesDestroyNode(((SShowDnodeVariablesStmt*)pNode)->pLikePattern);
      break;
    case QUERY_NODE_SHOW_COMPACTS_STMT:
    case QUERY_NODE_SHOW_SCANS_STMT:
      break;
    case QUERY_NODE_SHOW_COMPACT_DETAILS_STMT:
    case QUERY_NODE_SHOW_RETENTION_DETAILS_STMT: {
      SShowCompactDetailsStmt* pStmt = (SShowCompactDetailsStmt*)pNode;
      nodesDestroyNode(pStmt->pId);
      break;
    }
    case QUERY_NODE_SHOW_SCAN_DETAILS_STMT: {
      SShowScanDetailsStmt* pStmt = (SShowScanDetailsStmt*)pNode;
      nodesDestroyNode(pStmt->pScanId);
      break;
    }
    case QUERY_NODE_SHOW_SSMIGRATES_STMT:
      break;
    case QUERY_NODE_SHOW_TRANSACTION_DETAILS_STMT: {
      SShowTransactionDetailsStmt* pStmt = (SShowTransactionDetailsStmt*)pNode;
      nodesDestroyNode(pStmt->pTransactionId);
      break;
    }
    case QUERY_NODE_SHOW_CREATE_DATABASE_STMT:
      taosMemoryFreeClear(((SShowCreateDatabaseStmt*)pNode)->pCfg);
      break;
    case QUERY_NODE_SHOW_CREATE_TABLE_STMT:
    case QUERY_NODE_SHOW_CREATE_VTABLE_STMT:
    case QUERY_NODE_SHOW_CREATE_STABLE_STMT:
      taosMemoryFreeClear(((SShowCreateTableStmt*)pNode)->pDbCfg);
      destroyTableCfg((STableCfg*)(((SShowCreateTableStmt*)pNode)->pTableCfg));
      break;
    case QUERY_NODE_SHOW_CREATE_VIEW_STMT:        // no pointer field
    case QUERY_NODE_SHOW_TABLE_DISTRIBUTED_STMT:  // no pointer field
    case QUERY_NODE_KILL_CONNECTION_STMT:         // no pointer field
    case QUERY_NODE_KILL_QUERY_STMT:              // no pointer field
    case QUERY_NODE_KILL_TRANSACTION_STMT:        // no pointer field
    case QUERY_NODE_KILL_COMPACT_STMT:            // no pointer field
    case QUERY_NODE_KILL_RETENTION_STMT:          // no pointer field
    case QUERY_NODE_KILL_SCAN_STMT:
    case QUERY_NODE_KILL_SSMIGRATE_STMT:          // no pointer field
      break;
    case QUERY_NODE_SHOW_CREATE_RSMA_STMT: {
      SRsmaInfoRsp* pMeta = ((SShowCreateRsmaStmt*)pNode)->pRsmaMeta;
      if (pMeta != NULL) {
        tFreeRsmaInfoRsp(pMeta, true);
        taosMemFreeClear(((SShowCreateRsmaStmt*)pNode)->pRsmaMeta);
      }
      break;
    }
    case QUERY_NODE_DELETE_STMT: {
      SDeleteStmt* pStmt = (SDeleteStmt*)pNode;
      nodesDestroyNode(pStmt->pFromTable);
      nodesDestroyNode(pStmt->pWhere);
      nodesDestroyNode(pStmt->pCountFunc);
      nodesDestroyNode(pStmt->pFirstFunc);
      nodesDestroyNode(pStmt->pLastFunc);
      nodesDestroyNode(pStmt->pTagCond);
      break;
    }
    case QUERY_NODE_INSERT_STMT: {
      SInsertStmt* pStmt = (SInsertStmt*)pNode;
      nodesDestroyNode(pStmt->pTable);
      nodesDestroyList(pStmt->pCols);
      nodesDestroyNode(pStmt->pQuery);
      break;
    }
    case QUERY_NODE_QUERY: {
      SQuery* pQuery = (SQuery*)pNode;
      nodesDestroyNode(pQuery->pPrevRoot);
      nodesDestroyNode(pQuery->pRoot);
      nodesDestroyNode(pQuery->pPostRoot);
      taosMemoryFreeClear(pQuery->pResSchema);
      if (NULL != pQuery->pCmdMsg) {
        taosMemoryFreeClear(pQuery->pCmdMsg->pMsg);
        taosMemoryFreeClear(pQuery->pCmdMsg);
      }
      taosMemoryFreeClear(pQuery->pResExtSchema);
      taosArrayDestroy(pQuery->pDbList);
      taosArrayDestroy(pQuery->pTableList);
      taosArrayDestroy(pQuery->pTargetTableList);
      taosArrayDestroy(pQuery->pPlaceholderValues);
      nodesDestroyNode(pQuery->pPrepareRoot);
      break;
    }
    case QUERY_NODE_RESTORE_DNODE_STMT:  // no pointer field
    case QUERY_NODE_RESTORE_QNODE_STMT:  // no pointer field
    case QUERY_NODE_RESTORE_MNODE_STMT:  // no pointer field
    case QUERY_NODE_RESTORE_VNODE_STMT:  // no pointer field
      break;
    case QUERY_NODE_CREATE_VIEW_STMT: {
      SCreateViewStmt* pStmt = (SCreateViewStmt*)pNode;
      taosMemoryFree(pStmt->pQuerySql);
      tFreeSCMCreateViewReq(&pStmt->createReq);
      nodesDestroyNode(pStmt->pQuery);
      break;
    }
    case QUERY_NODE_DROP_VIEW_STMT:
      break;
    case QUERY_NODE_CREATE_TSMA_STMT: {
      SCreateTSMAStmt* pStmt = (SCreateTSMAStmt*)pNode;
      nodesDestroyNode((SNode*)pStmt->pOptions);
      break;
    }
    case QUERY_NODE_RECALCULATE_STREAM_STMT: {
      SRecalcStreamStmt* pStmt = (SRecalcStreamStmt*)pNode;
      nodesDestroyNode((SNode*)pStmt->pRange);
      break;
    }
    case QUERY_NODE_LOGIC_PLAN_SCAN: {
      SScanLogicNode* pLogicNode = (SScanLogicNode*)pNode;
      destroyLogicNode((SLogicNode*)pLogicNode);
      nodesDestroyList(pLogicNode->pScanCols);
      nodesDestroyList(pLogicNode->pScanPseudoCols);
      taosMemoryFreeClear(pLogicNode->pVgroupList);
      nodesDestroyList(pLogicNode->pDynamicScanFuncs);
      nodesDestroyNode(pLogicNode->pTagCond);
      nodesDestroyNode(pLogicNode->pTagIndexCond);
      taosArrayDestroyEx(pLogicNode->pSmaIndexes, destroySmaIndex);
      nodesDestroyList(pLogicNode->pGroupTags);
      taosArrayDestroyEx(pLogicNode->pFuncTypes, destroyFuncParam);
      taosArrayDestroyP(pLogicNode->pTsmaTargetTbVgInfo, NULL);
      taosArrayDestroy(pLogicNode->pTsmaTargetTbInfo);
      taosMemoryFreeClear(pLogicNode->pExtScanRange);
      nodesDestroyNode(pLogicNode->pTimeRange);
      nodesDestroyNode(pLogicNode->pExtTimeRange);
      break;
    }
    case QUERY_NODE_LOGIC_PLAN_JOIN: {
      SJoinLogicNode* pLogicNode = (SJoinLogicNode*)pNode;
      destroyLogicNode((SLogicNode*)pLogicNode);
      nodesDestroyNode(pLogicNode->pWindowOffset);
      nodesDestroyNode(pLogicNode->pJLimit);
      nodesDestroyNode(pLogicNode->addPrimEqCond);
      nodesDestroyNode(pLogicNode->pPrimKeyEqCond);
      nodesDestroyNode(pLogicNode->pColEqCond);
      nodesDestroyNode(pLogicNode->pColOnCond);
      nodesDestroyNode(pLogicNode->pTagEqCond);
      nodesDestroyNode(pLogicNode->pTagOnCond);
      nodesDestroyNode(pLogicNode->pFullOnCond);
      nodesDestroyList(pLogicNode->pLeftEqNodes);
      nodesDestroyList(pLogicNode->pRightEqNodes);
      nodesDestroyNode(pLogicNode->pLeftOnCond);
      nodesDestroyNode(pLogicNode->pRightOnCond);
      break;
    }
    case QUERY_NODE_LOGIC_PLAN_VIRTUAL_TABLE_SCAN: {
      SVirtualScanLogicNode * pLogicNode = (SVirtualScanLogicNode*)pNode;
      destroyLogicNode((SLogicNode*)pLogicNode);
      nodesDestroyList(pLogicNode->pScanCols);
      nodesDestroyList(pLogicNode->pScanPseudoCols);
      taosMemoryFreeClear(pLogicNode->pVgroupList);
      break;
    }
    case QUERY_NODE_LOGIC_PLAN_AGG: {
      SAggLogicNode* pLogicNode = (SAggLogicNode*)pNode;
      destroyLogicNode((SLogicNode*)pLogicNode);
      nodesDestroyList(pLogicNode->pAggFuncs);
      nodesDestroyList(pLogicNode->pGroupKeys);
      break;
    }
    case QUERY_NODE_LOGIC_PLAN_PROJECT: {
      SProjectLogicNode* pLogicNode = (SProjectLogicNode*)pNode;
      destroyLogicNode((SLogicNode*)pLogicNode);
      nodesDestroyList(pLogicNode->pProjections);
      break;
    }
    case QUERY_NODE_LOGIC_PLAN_VNODE_MODIFY: {
      SVnodeModifyLogicNode* pLogicNode = (SVnodeModifyLogicNode*)pNode;
      destroyLogicNode((SLogicNode*)pLogicNode);
      destroyVgDataBlockArray(pLogicNode->pDataBlocks);
      // pVgDataBlocks is weak reference
      nodesDestroyNode(pLogicNode->pAffectedRows);
      nodesDestroyNode(pLogicNode->pStartTs);
      nodesDestroyNode(pLogicNode->pEndTs);
      taosMemoryFreeClear(pLogicNode->pVgroupList);
      nodesDestroyList(pLogicNode->pInsertCols);
      break;
    }
    case QUERY_NODE_LOGIC_PLAN_EXCHANGE:
      destroyLogicNode((SLogicNode*)pNode);
      break;
    case QUERY_NODE_LOGIC_PLAN_MERGE: {
      SMergeLogicNode* pLogicNode = (SMergeLogicNode*)pNode;
      destroyLogicNode((SLogicNode*)pLogicNode);
      nodesDestroyList(pLogicNode->pMergeKeys);
      nodesDestroyList(pLogicNode->pInputs);
      break;
    }
    case QUERY_NODE_LOGIC_PLAN_WINDOW: {
      SWindowLogicNode* pLogicNode = (SWindowLogicNode*)pNode;
      destroyLogicNode((SLogicNode*)pLogicNode);
      nodesDestroyList(pLogicNode->pFuncs);
      nodesDestroyNode(pLogicNode->pTspk);
      nodesDestroyNode(pLogicNode->pTimeRange);
      nodesDestroyNode(pLogicNode->pTsEnd);
      nodesDestroyNode(pLogicNode->pStateExpr);
      nodesDestroyNode(pLogicNode->pStartCond);
      nodesDestroyNode(pLogicNode->pEndCond);
      nodesDestroyList(pLogicNode->pColList);
      nodesDestroyList(pLogicNode->pProjs);
      break;
    }
    case QUERY_NODE_LOGIC_PLAN_FILL: {
      SFillLogicNode* pLogicNode = (SFillLogicNode*)pNode;
      destroyLogicNode((SLogicNode*)pLogicNode);
      nodesDestroyNode(pLogicNode->pWStartTs);
      nodesDestroyNode(pLogicNode->pValues);
      nodesDestroyNode(pLogicNode->pTimeRange);
      nodesDestroyList(pLogicNode->pFillExprs);
      nodesDestroyList(pLogicNode->pNotFillExprs);
      nodesDestroyList(pLogicNode->pFillNullExprs);
      break;
    }
    case QUERY_NODE_LOGIC_PLAN_SORT: {
      SSortLogicNode* pLogicNode = (SSortLogicNode*)pNode;
      destroyLogicNode((SLogicNode*)pLogicNode);
      nodesDestroyList(pLogicNode->pSortKeys);
      break;
    }
    case QUERY_NODE_LOGIC_PLAN_PARTITION: {
      SPartitionLogicNode* pLogicNode = (SPartitionLogicNode*)pNode;
      destroyLogicNode((SLogicNode*)pLogicNode);
      nodesDestroyList(pLogicNode->pPartitionKeys);
      nodesDestroyList(pLogicNode->pTags);
      nodesDestroyNode(pLogicNode->pSubtable);
      nodesDestroyList(pLogicNode->pAggFuncs);
      break;
    }
    case QUERY_NODE_LOGIC_PLAN_INDEF_ROWS_FUNC: {
      SIndefRowsFuncLogicNode* pLogicNode = (SIndefRowsFuncLogicNode*)pNode;
      destroyLogicNode((SLogicNode*)pLogicNode);
      nodesDestroyList(pLogicNode->pFuncs);
      break;
    }
    case QUERY_NODE_LOGIC_PLAN_INTERP_FUNC: {
      SInterpFuncLogicNode* pLogicNode = (SInterpFuncLogicNode*)pNode;
      destroyLogicNode((SLogicNode*)pLogicNode);
      nodesDestroyList(pLogicNode->pFuncs);
      nodesDestroyNode(pLogicNode->pTimeRange);
      nodesDestroyNode(pLogicNode->pFillValues);
      nodesDestroyNode(pLogicNode->pTimeSeries);
      break;
    }
    case QUERY_NODE_LOGIC_PLAN_FORECAST_FUNC: {
      SForecastFuncLogicNode* pLogicNode = (SForecastFuncLogicNode*)pNode;
      destroyLogicNode((SLogicNode*)pLogicNode);
      nodesDestroyList(pLogicNode->pFuncs);
      break;
    }
    case QUERY_NODE_LOGIC_PLAN_ANALYSIS_FUNC: {
      SGenericAnalysisLogicNode* pLogicNode = (SGenericAnalysisLogicNode*)pNode;
      destroyLogicNode((SLogicNode*)pLogicNode);
      nodesDestroyList(pLogicNode->pFuncs);
      break;
    }
    case QUERY_NODE_LOGIC_PLAN_GROUP_CACHE: {
      SGroupCacheLogicNode* pLogicNode = (SGroupCacheLogicNode*)pNode;
      destroyLogicNode((SLogicNode*)pLogicNode);
      nodesDestroyList(pLogicNode->pGroupCols);
      break;
    }
    case QUERY_NODE_LOGIC_PLAN_DYN_QUERY_CTRL: {
      SDynQueryCtrlLogicNode* pLogicNode = (SDynQueryCtrlLogicNode*)pNode;
      destroyLogicNode((SLogicNode*)pLogicNode);
      if (pLogicNode->qType == DYN_QTYPE_VTB_SCAN) {
        taosMemoryFreeClear(pLogicNode->vtbScan.pVgroupList);
        nodesDestroyList(pLogicNode->vtbScan.pOrgVgIds);
      }
      break;
    }
    case QUERY_NODE_LOGIC_SUBPLAN: {
      SLogicSubplan* pSubplan = (SLogicSubplan*)pNode;
      nodesDestroyList(pSubplan->pChildren);
      nodesDestroyNode((SNode*)pSubplan->pNode);
      nodesClearList(pSubplan->pParents);
      taosMemoryFreeClear(pSubplan->pVgroupList);
      break;
    }
    case QUERY_NODE_LOGIC_PLAN:
      nodesDestroyList(((SQueryLogicPlan*)pNode)->pTopSubplans);
      break;
    case QUERY_NODE_PHYSICAL_PLAN_TAG_SCAN:
    case QUERY_NODE_PHYSICAL_PLAN_SYSTABLE_SCAN:
    case QUERY_NODE_PHYSICAL_PLAN_BLOCK_DIST_SCAN:
      destroyScanPhysiNode((SScanPhysiNode*)pNode);
      break;
    case QUERY_NODE_PHYSICAL_PLAN_VIRTUAL_TABLE_SCAN: {
      SVirtualScanPhysiNode* pPhyNode = (SVirtualScanPhysiNode*)pNode;
      destroyScanPhysiNode((SScanPhysiNode*)pNode);
      nodesDestroyList(pPhyNode->pGroupTags);
      nodesDestroyList(pPhyNode->pTargets);
      nodesDestroyList(pPhyNode->pTags);
      nodesDestroyNode(pPhyNode->pSubtable);
      break;
    }
    case QUERY_NODE_PHYSICAL_PLAN_EXTERNAL_WINDOW:
    case QUERY_NODE_PHYSICAL_PLAN_HASH_EXTERNAL:
    case QUERY_NODE_PHYSICAL_PLAN_MERGE_ALIGNED_EXTERNAL: {
      SExternalWindowPhysiNode* pPhyNode = (SExternalWindowPhysiNode*)pNode;
      nodesDestroyNode(pPhyNode->pTimeRange);
      destroyWinodwPhysiNode((SWindowPhysiNode*)pPhyNode);
      break;
    }
    case QUERY_NODE_PHYSICAL_PLAN_LAST_ROW_SCAN:
    case QUERY_NODE_PHYSICAL_PLAN_TABLE_COUNT_SCAN: {
      SLastRowScanPhysiNode* pPhyNode = (SLastRowScanPhysiNode*)pNode;
      destroyScanPhysiNode((SScanPhysiNode*)pNode);
      nodesDestroyList(pPhyNode->pGroupTags);
      nodesDestroyList(pPhyNode->pTargets);
      taosArrayDestroy(pPhyNode->pFuncTypes);
      break;
    }
    case QUERY_NODE_PHYSICAL_PLAN_TABLE_SCAN:
    case QUERY_NODE_PHYSICAL_PLAN_TABLE_SEQ_SCAN:
    case QUERY_NODE_PHYSICAL_PLAN_TABLE_MERGE_SCAN:
    case QUERY_NODE_PHYSICAL_PLAN_STREAM_SCAN: {
      STableScanPhysiNode* pPhyNode = (STableScanPhysiNode*)pNode;
      destroyScanPhysiNode((SScanPhysiNode*)pNode);
      nodesDestroyList(pPhyNode->pDynamicScanFuncs);
      nodesDestroyList(pPhyNode->pGroupTags);
      nodesDestroyList(pPhyNode->pTags);
      nodesDestroyNode(pPhyNode->pSubtable);
      taosMemoryFreeClear(pPhyNode->pExtScanRange);
      nodesDestroyNode(pPhyNode->pTimeRange);
      nodesDestroyNode(pPhyNode->pExtTimeRange);
      break;
    }
    case QUERY_NODE_PHYSICAL_PLAN_PROJECT: {
      SProjectPhysiNode* pPhyNode = (SProjectPhysiNode*)pNode;
      destroyPhysiNode((SPhysiNode*)pPhyNode);
      nodesDestroyList(pPhyNode->pProjections);
      break;
    }
    case QUERY_NODE_PHYSICAL_PLAN_MERGE_JOIN: {
      SSortMergeJoinPhysiNode* pPhyNode = (SSortMergeJoinPhysiNode*)pNode;
      destroyPhysiNode((SPhysiNode*)pPhyNode);
      nodesDestroyNode(pPhyNode->pWindowOffset);
      nodesDestroyNode(pPhyNode->pJLimit);
      nodesDestroyNode(pPhyNode->leftPrimExpr);
      nodesDestroyNode(pPhyNode->rightPrimExpr);
      nodesDestroyList(pPhyNode->pEqLeft);
      nodesDestroyList(pPhyNode->pEqRight);
      nodesDestroyNode(pPhyNode->pPrimKeyCond);
      nodesDestroyNode(pPhyNode->pFullOnCond);
      nodesDestroyList(pPhyNode->pTargets);
      nodesDestroyNode(pPhyNode->pColEqCond);
      nodesDestroyNode(pPhyNode->pColOnCond);
      break;
    }
    case QUERY_NODE_PHYSICAL_PLAN_HASH_JOIN: {
      SHashJoinPhysiNode* pPhyNode = (SHashJoinPhysiNode*)pNode;
      destroyPhysiNode((SPhysiNode*)pPhyNode);
      nodesDestroyNode(pPhyNode->pWindowOffset);
      nodesDestroyNode(pPhyNode->pJLimit);
      nodesDestroyList(pPhyNode->pOnLeft);
      nodesDestroyList(pPhyNode->pOnRight);
      nodesDestroyNode(pPhyNode->leftPrimExpr);
      nodesDestroyNode(pPhyNode->rightPrimExpr);
      nodesDestroyNode(pPhyNode->pLeftOnCond);
      nodesDestroyNode(pPhyNode->pRightOnCond);
      nodesDestroyNode(pPhyNode->pFullOnCond);
      nodesDestroyList(pPhyNode->pTargets);

      nodesDestroyNode(pPhyNode->pPrimKeyCond);
      nodesDestroyNode(pPhyNode->pColEqCond);
      nodesDestroyNode(pPhyNode->pTagEqCond);

      break;
    }
    case QUERY_NODE_PHYSICAL_PLAN_HASH_AGG: {
      SAggPhysiNode* pPhyNode = (SAggPhysiNode*)pNode;
      destroyPhysiNode((SPhysiNode*)pPhyNode);
      nodesDestroyList(pPhyNode->pExprs);
      nodesDestroyList(pPhyNode->pAggFuncs);
      nodesDestroyList(pPhyNode->pGroupKeys);
      break;
    }
    case QUERY_NODE_PHYSICAL_PLAN_EXCHANGE: {
      SExchangePhysiNode* pPhyNode = (SExchangePhysiNode*)pNode;
      destroyPhysiNode((SPhysiNode*)pPhyNode);
      nodesDestroyList(pPhyNode->pSrcEndPoints);
      break;
    }
    case QUERY_NODE_PHYSICAL_PLAN_MERGE: {
      SMergePhysiNode* pPhyNode = (SMergePhysiNode*)pNode;
      destroyPhysiNode((SPhysiNode*)pPhyNode);
      nodesDestroyList(pPhyNode->pMergeKeys);
      nodesDestroyList(pPhyNode->pTargets);
      break;
    }
    case QUERY_NODE_PHYSICAL_PLAN_SORT:
    case QUERY_NODE_PHYSICAL_PLAN_GROUP_SORT: {
      SSortPhysiNode* pPhyNode = (SSortPhysiNode*)pNode;
      destroyPhysiNode((SPhysiNode*)pPhyNode);
      nodesDestroyList(pPhyNode->pExprs);
      nodesDestroyList(pPhyNode->pSortKeys);
      nodesDestroyList(pPhyNode->pTargets);
      break;
    }
    case QUERY_NODE_PHYSICAL_PLAN_HASH_INTERVAL:
    case QUERY_NODE_PHYSICAL_PLAN_MERGE_INTERVAL:
    case QUERY_NODE_PHYSICAL_PLAN_MERGE_ALIGNED_INTERVAL:
      destroyWinodwPhysiNode((SWindowPhysiNode*)pNode);
      break;
    case QUERY_NODE_PHYSICAL_PLAN_FILL: {
      SFillPhysiNode* pPhyNode = (SFillPhysiNode*)pNode;
      destroyPhysiNode((SPhysiNode*)pPhyNode);
      nodesDestroyList(pPhyNode->pFillExprs);
      nodesDestroyList(pPhyNode->pNotFillExprs);
      nodesDestroyNode(pPhyNode->pWStartTs);
      nodesDestroyNode(pPhyNode->pValues);
      nodesDestroyList(pPhyNode->pFillNullExprs);
      nodesDestroyNode(pPhyNode->pTimeRange);
      break;
    }
    case QUERY_NODE_PHYSICAL_PLAN_MERGE_SESSION:
      destroyWinodwPhysiNode((SWindowPhysiNode*)pNode);
      break;
    case QUERY_NODE_PHYSICAL_PLAN_MERGE_STATE: {
      SStateWindowPhysiNode* pPhyNode = (SStateWindowPhysiNode*)pNode;
      destroyWinodwPhysiNode((SWindowPhysiNode*)pPhyNode);
      nodesDestroyNode(pPhyNode->pStateKey);
      break;
    }
    case QUERY_NODE_PHYSICAL_PLAN_MERGE_EVENT: {
      SEventWinodwPhysiNode* pPhyNode = (SEventWinodwPhysiNode*)pNode;
      destroyWinodwPhysiNode((SWindowPhysiNode*)pPhyNode);
      nodesDestroyNode(pPhyNode->pStartCond);
      nodesDestroyNode(pPhyNode->pEndCond);
      break;
    }
    case QUERY_NODE_PHYSICAL_PLAN_MERGE_COUNT: {
      SCountWindowPhysiNode* pPhyNode = (SCountWindowPhysiNode*)pNode;
      destroyWinodwPhysiNode((SWindowPhysiNode*)pPhyNode);
      break;
    }
    case QUERY_NODE_PHYSICAL_PLAN_MERGE_ANOMALY: {
      SAnomalyWindowPhysiNode* pPhyNode = (SAnomalyWindowPhysiNode*)pNode;
      destroyWinodwPhysiNode((SWindowPhysiNode*)pPhyNode);
      nodesDestroyNode(pPhyNode->pAnomalyKey);
      break;
    }
    case QUERY_NODE_PHYSICAL_PLAN_PARTITION: {
      destroyPartitionPhysiNode((SPartitionPhysiNode*)pNode);
      break;
    }
    case QUERY_NODE_PHYSICAL_PLAN_INDEF_ROWS_FUNC: {
      SIndefRowsFuncPhysiNode* pPhyNode = (SIndefRowsFuncPhysiNode*)pNode;
      destroyPhysiNode((SPhysiNode*)pPhyNode);
      nodesDestroyList(pPhyNode->pExprs);
      nodesDestroyList(pPhyNode->pFuncs);
      break;
    }
    case QUERY_NODE_PHYSICAL_PLAN_INTERP_FUNC: {
      SInterpFuncPhysiNode* pPhyNode = (SInterpFuncPhysiNode*)pNode;
      destroyPhysiNode((SPhysiNode*)pPhyNode);
      nodesDestroyList(pPhyNode->pExprs);
      nodesDestroyList(pPhyNode->pFuncs);
      nodesDestroyNode(pPhyNode->pTimeRange);
      nodesDestroyNode(pPhyNode->pFillValues);
      nodesDestroyNode(pPhyNode->pTimeSeries);
      break;
    }
    case QUERY_NODE_PHYSICAL_PLAN_ANALYSIS_FUNC:
    case QUERY_NODE_PHYSICAL_PLAN_FORECAST_FUNC: {
      SForecastFuncPhysiNode* pPhyNode = (SForecastFuncPhysiNode*)pNode;
      destroyPhysiNode((SPhysiNode*)pPhyNode);
      nodesDestroyList(pPhyNode->pExprs);
      nodesDestroyList(pPhyNode->pFuncs);
      break;
    }
    case QUERY_NODE_PHYSICAL_PLAN_DISPATCH:
      destroyDataSinkNode((SDataSinkNode*)pNode);
      break;
    case QUERY_NODE_PHYSICAL_PLAN_INSERT: {
      SDataInserterNode* pSink = (SDataInserterNode*)pNode;
      destroyDataSinkNode((SDataSinkNode*)pSink);
      taosMemFreeClear(pSink->pData);
      break;
    }
    case QUERY_NODE_PHYSICAL_PLAN_QUERY_INSERT: {
      SQueryInserterNode* pSink = (SQueryInserterNode*)pNode;
      destroyDataSinkNode((SDataSinkNode*)pSink);
      nodesDestroyList(pSink->pCols);
      break;
    }
    case QUERY_NODE_PHYSICAL_PLAN_DELETE: {
      SDataDeleterNode* pSink = (SDataDeleterNode*)pNode;
      destroyDataSinkNode((SDataSinkNode*)pSink);
      nodesDestroyNode(pSink->pAffectedRows);
      nodesDestroyNode(pSink->pStartTs);
      nodesDestroyNode(pSink->pEndTs);
      break;
    }
    case QUERY_NODE_PHYSICAL_PLAN_GROUP_CACHE: {
      SGroupCachePhysiNode* pPhyNode = (SGroupCachePhysiNode*)pNode;
      destroyPhysiNode((SPhysiNode*)pPhyNode);
      nodesDestroyList(pPhyNode->pGroupCols);
      break;
    }
    case QUERY_NODE_PHYSICAL_PLAN_DYN_QUERY_CTRL: {
      SDynQueryCtrlPhysiNode* pPhyNode = (SDynQueryCtrlPhysiNode*)pNode;
      if (pPhyNode->qType == DYN_QTYPE_VTB_SCAN) {
        nodesDestroyList(pPhyNode->vtbScan.pScanCols);
        nodesDestroyList(pPhyNode->vtbScan.pOrgVgIds);
      }
      if (pPhyNode->qType == DYN_QTYPE_VTB_WINDOW) {
        nodesDestroyList(pPhyNode->vtbWindow.pTargets);
      }
      destroyPhysiNode((SPhysiNode*)pPhyNode);
      break;
    }
    case QUERY_NODE_PHYSICAL_SUBPLAN: {
      SSubplan* pSubplan = (SSubplan*)pNode;
      SNode* pTmp = NULL;
      WHERE_EACH(pTmp, pSubplan->pChildren) {
        if (QUERY_NODE_VALUE == nodeType(pTmp)) {
          ERASE_NODE(pSubplan->pChildren);
          continue;
        }
        WHERE_NEXT;
      }
      nodesClearList(pSubplan->pChildren);
      nodesDestroyNode((SNode*)pSubplan->pNode);
      nodesDestroyNode((SNode*)pSubplan->pDataSink);
      nodesDestroyNode((SNode*)pSubplan->pTagCond);
      nodesDestroyNode((SNode*)pSubplan->pTagIndexCond);
      tSimpleHashCleanup(pSubplan->pVTables);
      nodesClearList(pSubplan->pParents);
      break;
    }
    case QUERY_NODE_PHYSICAL_PLAN:
      nodesDestroyList(((SQueryPlan*)pNode)->pSubplans);
      break;
    default:
      break;
  }
  nodesFree(pNode);
  return;
}

int32_t nodesMakeList(SNodeList** ppListOut) {
  SNodeList* p = NULL;
  int32_t    code = nodesCalloc(1, sizeof(SNodeList), (void**)&p);
  if (TSDB_CODE_SUCCESS == code) {
    *ppListOut = p;
  }
  return code;
}

int32_t nodesListAppend(SNodeList* pList, SNode* pNode) {
  if (NULL == pList || NULL == pNode) {
    return TSDB_CODE_INVALID_PARA;
  }
  SListCell* p = NULL;
  int32_t    code = nodesCalloc(1, sizeof(SListCell), (void**)&p);
  if (TSDB_CODE_SUCCESS != code) {
    return code;
  }
  p->pNode = pNode;
  if (NULL == pList->pHead) {
    pList->pHead = p;
  }
  if (NULL != pList->pTail) {
    pList->pTail->pNext = p;
  }
  p->pPrev = pList->pTail;
  pList->pTail = p;
  ++(pList->length);
  return TSDB_CODE_SUCCESS;
}

int32_t nodesListStrictAppend(SNodeList* pList, SNode* pNode) {
  if (NULL == pNode) {
    return TSDB_CODE_INVALID_PARA;
  }
  int32_t code = nodesListAppend(pList, pNode);
  if (TSDB_CODE_SUCCESS != code) {
    nodesDestroyNode(pNode);
  }
  return code;
}

int32_t nodesListMakeAppend(SNodeList** pList, SNode* pNode) {
  if (NULL == *pList) {
    int32_t code = nodesMakeList(pList);
    if (NULL == *pList) {
      return code;
    }
  }
  return nodesListAppend(*pList, pNode);
}

int32_t nodesListMakeStrictAppend(SNodeList** pList, SNode* pNode) {
  if (NULL == *pList) {
    int32_t code = nodesMakeList(pList);
    if (NULL == *pList) {
      return code;
    }
  }
  return nodesListStrictAppend(*pList, pNode);
}

int32_t nodesListAppendList(SNodeList* pTarget, SNodeList* pSrc) {
  if (NULL == pTarget || NULL == pSrc) {
    return TSDB_CODE_FAILED;
  }

  if (NULL == pTarget->pHead) {
    pTarget->pHead = pSrc->pHead;
  } else {
    pTarget->pTail->pNext = pSrc->pHead;
    if (NULL != pSrc->pHead) {
      pSrc->pHead->pPrev = pTarget->pTail;
    }
  }
  pTarget->pTail = pSrc->pTail;
  pTarget->length += pSrc->length;
  nodesFree(pSrc);

  return TSDB_CODE_SUCCESS;
}

int32_t nodesListStrictAppendList(SNodeList* pTarget, SNodeList* pSrc) {
  if (NULL == pSrc) {
    return TSDB_CODE_OUT_OF_MEMORY;
  }
  int32_t code = nodesListAppendList(pTarget, pSrc);
  if (TSDB_CODE_SUCCESS != code) {
    nodesDestroyList(pSrc);
  }
  return code;
}

int32_t nodesListMakeStrictAppendList(SNodeList** pTarget, SNodeList* pSrc) {
  if (NULL == *pTarget) {
    int32_t code = nodesMakeList(pTarget);
    if (NULL == *pTarget) {
      return code;
    }
  }
  return nodesListStrictAppendList(*pTarget, pSrc);
}

int32_t nodesListMakePushFront(SNodeList** pList, SNode* pNode) {
  if (*pList == NULL) {
    int32_t code = nodesMakeList(pList);
    if (*pList == NULL) {
      return code;
    }
  }
  return nodesListPushFront(*pList, pNode);
}

int32_t nodesListPushFront(SNodeList* pList, SNode* pNode) {
  if (NULL == pList || NULL == pNode) {
    return TSDB_CODE_FAILED;
  }
  SListCell* p = NULL;
  int32_t    code = nodesCalloc(1, sizeof(SListCell), (void**)&p);
  if (TSDB_CODE_SUCCESS != code) {
    return code;
  }
  p->pNode = pNode;
  if (NULL != pList->pHead) {
    pList->pHead->pPrev = p;
    p->pNext = pList->pHead;
  }
  pList->pHead = p;
  pList->pTail = pList->pTail ? pList->pTail : p;
  ++(pList->length);
  return TSDB_CODE_SUCCESS;
}

// remove current node from the list and return next node
SListCell* nodesListErase(SNodeList* pList, SListCell* pCell) {
  if (NULL == pCell->pPrev) {
    pList->pHead = pCell->pNext;
  } else {
    pCell->pPrev->pNext = pCell->pNext;
  }
  if (NULL == pCell->pNext) {
    pList->pTail = pCell->pPrev;
  } else {
    pCell->pNext->pPrev = pCell->pPrev;
  }
  SListCell* pNext = pCell->pNext;
  nodesDestroyNode(pCell->pNode);
  nodesFree(pCell);
  --(pList->length);
  return pNext;
}

void nodesListInsertList(SNodeList* pTarget, SListCell* pPos, SNodeList* pSrc) {
  if (NULL == pTarget || NULL == pPos || NULL == pSrc || NULL == pSrc->pHead) {
    return;
  }

  if (NULL == pPos->pPrev) {
    pTarget->pHead = pSrc->pHead;
  } else {
    pPos->pPrev->pNext = pSrc->pHead;
  }
  pSrc->pHead->pPrev = pPos->pPrev;
  pSrc->pTail->pNext = pPos;
  pPos->pPrev = pSrc->pTail;

  pTarget->length += pSrc->length;
  nodesFree(pSrc);
}

void nodesListInsertListAfterPos(SNodeList* pTarget, SListCell* pPos, SNodeList* pSrc) {
  if (NULL == pTarget || NULL == pPos || NULL == pSrc || NULL == pSrc->pHead) {
    return;
  }

  if (NULL == pPos->pNext) {
    pTarget->pTail = pSrc->pHead;
  } else {
    pPos->pNext->pPrev = pSrc->pHead;
  }

  pSrc->pHead->pPrev = pPos;
  pSrc->pTail->pNext = pPos->pNext;

  pPos->pNext = pSrc->pHead;

  pTarget->length += pSrc->length;
  nodesFree(pSrc);
}

SNode* nodesListGetNode(SNodeList* pList, int32_t index) {
  SNode* node;
  FOREACH(node, pList) {
    if (0 == index--) {
      return node;
    }
  }
  return NULL;
}

SListCell* nodesListGetCell(SNodeList* pList, int32_t index) {
  SNode* node;
  FOREACH(node, pList) {
    if (0 == index--) {
      return cell;
    }
  }
  return NULL;
}

void nodesDestroyList(SNodeList* pList) {
  if (NULL == pList) {
    return;
  }

  SListCell* pNext = pList->pHead;
  while (NULL != pNext) {
    pNext = nodesListErase(pList, pNext);
  }
  nodesFree(pList);
}

void nodesClearList(SNodeList* pList) {
  if (NULL == pList) {
    return;
  }

  SListCell* pNext = pList->pHead;
  while (NULL != pNext) {
    SListCell* tmp = pNext;
    pNext = pNext->pNext;
    nodesFree(tmp);
  }
  nodesFree(pList);
}

void* nodesGetValueFromNode(SValueNode* pNode) {
  switch (pNode->node.resType.type) {
    case TSDB_DATA_TYPE_BOOL:
    case TSDB_DATA_TYPE_TINYINT:
    case TSDB_DATA_TYPE_SMALLINT:
    case TSDB_DATA_TYPE_INT:
    case TSDB_DATA_TYPE_BIGINT:
    case TSDB_DATA_TYPE_TIMESTAMP:
    case TSDB_DATA_TYPE_UTINYINT:
    case TSDB_DATA_TYPE_USMALLINT:
    case TSDB_DATA_TYPE_UINT:
    case TSDB_DATA_TYPE_UBIGINT:
    case TSDB_DATA_TYPE_FLOAT:
    case TSDB_DATA_TYPE_DOUBLE:
    case TSDB_DATA_TYPE_DECIMAL64:
      return (void*)&pNode->typeData;
    case TSDB_DATA_TYPE_NCHAR:
    case TSDB_DATA_TYPE_VARCHAR:
    case TSDB_DATA_TYPE_VARBINARY:
    case TSDB_DATA_TYPE_JSON:
    case TSDB_DATA_TYPE_GEOMETRY:
    case TSDB_DATA_TYPE_DECIMAL:
      return (void*)pNode->datum.p;
    default:
      break;
  }

  return NULL;
}

int32_t nodesSetValueNodeValue(SValueNode* pNode, void* value) {
  switch (pNode->node.resType.type) {
    case TSDB_DATA_TYPE_NULL:
      break;
    case TSDB_DATA_TYPE_BOOL:
      pNode->datum.b = *(bool*)value;
      *(bool*)&pNode->typeData = pNode->datum.b;
      break;
    case TSDB_DATA_TYPE_TINYINT:
      pNode->datum.i = *(int8_t*)value;
      *(int8_t*)&pNode->typeData = pNode->datum.i;
      break;
    case TSDB_DATA_TYPE_SMALLINT:
      pNode->datum.i = *(int16_t*)value;
      *(int16_t*)&pNode->typeData = pNode->datum.i;
      break;
    case TSDB_DATA_TYPE_INT:
      pNode->datum.i = *(int32_t*)value;
      *(int32_t*)&pNode->typeData = pNode->datum.i;
      break;
    case TSDB_DATA_TYPE_BIGINT:
      pNode->datum.i = *(int64_t*)value;
      *(int64_t*)&pNode->typeData = pNode->datum.i;
      break;
    case TSDB_DATA_TYPE_TIMESTAMP:
      pNode->datum.i = *(int64_t*)value;
      *(int64_t*)&pNode->typeData = pNode->datum.i;
      break;
    case TSDB_DATA_TYPE_UTINYINT:
      pNode->datum.u = *(int8_t*)value;
      *(int8_t*)&pNode->typeData = pNode->datum.u;
      break;
    case TSDB_DATA_TYPE_USMALLINT:
      pNode->datum.u = *(int16_t*)value;
      *(int16_t*)&pNode->typeData = pNode->datum.u;
      break;
    case TSDB_DATA_TYPE_UINT:
      pNode->datum.u = *(int32_t*)value;
      *(int32_t*)&pNode->typeData = pNode->datum.u;
      break;
    case TSDB_DATA_TYPE_UBIGINT:
      pNode->datum.u = *(uint64_t*)value;
      *(uint64_t*)&pNode->typeData = pNode->datum.u;
      break;
    case TSDB_DATA_TYPE_FLOAT:
      pNode->datum.d = *(float*)value;
      *(float*)&pNode->typeData = pNode->datum.d;
      break;
    case TSDB_DATA_TYPE_DOUBLE:
      pNode->datum.d = *(double*)value;
      *(double*)&pNode->typeData = pNode->datum.d;
      break;
    case TSDB_DATA_TYPE_NCHAR:
    case TSDB_DATA_TYPE_VARCHAR:
    case TSDB_DATA_TYPE_VARBINARY:
    case TSDB_DATA_TYPE_JSON:
    case TSDB_DATA_TYPE_BLOB:
    case TSDB_DATA_TYPE_MEDIUMBLOB:
    case TSDB_DATA_TYPE_GEOMETRY:
      pNode->datum.p = (char*)value;
      break;
    case TSDB_DATA_TYPE_DECIMAL64:
      pNode->datum.i = *(int64_t*)value;
      pNode->typeData = *(int64_t*)value;
      break;
    case TSDB_DATA_TYPE_DECIMAL:
      pNode->datum.p = (char*)value;
      break;
    default:
      return TSDB_CODE_APP_ERROR;
  }

  return TSDB_CODE_SUCCESS;
}

char* nodesGetStrValueFromNode(SValueNode* pNode) {
  switch (pNode->node.resType.type) {
    case TSDB_DATA_TYPE_BOOL: {
      void* buf = taosMemoryMalloc(MAX_NUM_STR_SIZE);
      if (NULL == buf) {
        return NULL;
      }

      snprintf(buf, MAX_NUM_STR_SIZE, "%s", pNode->datum.b ? "true" : "false");
      return buf;
    }
    case TSDB_DATA_TYPE_TINYINT:
    case TSDB_DATA_TYPE_SMALLINT:
    case TSDB_DATA_TYPE_INT:
    case TSDB_DATA_TYPE_BIGINT:
    case TSDB_DATA_TYPE_TIMESTAMP: {
      void* buf = taosMemoryMalloc(MAX_NUM_STR_SIZE);
      if (NULL == buf) {
        return NULL;
      }

      snprintf(buf, MAX_NUM_STR_SIZE, "%" PRId64, pNode->datum.i);
      return buf;
    }
    case TSDB_DATA_TYPE_UTINYINT:
    case TSDB_DATA_TYPE_USMALLINT:
    case TSDB_DATA_TYPE_UINT:
    case TSDB_DATA_TYPE_UBIGINT: {
      void* buf = taosMemoryMalloc(MAX_NUM_STR_SIZE);
      if (NULL == buf) {
        return NULL;
      }

      snprintf(buf, MAX_NUM_STR_SIZE, "%" PRIu64, pNode->datum.u);
      return buf;
    }
    case TSDB_DATA_TYPE_FLOAT:
    case TSDB_DATA_TYPE_DOUBLE: {
      void* buf = taosMemoryMalloc(MAX_NUM_STR_SIZE);
      if (NULL == buf) {
        return NULL;
      }

      snprintf(buf, MAX_NUM_STR_SIZE, "%e", pNode->datum.d);
      return buf;
    }
    case TSDB_DATA_TYPE_NCHAR:
    case TSDB_DATA_TYPE_VARCHAR:
    case TSDB_DATA_TYPE_VARBINARY:
    case TSDB_DATA_TYPE_GEOMETRY: {
      int32_t bufSize = varDataLen(pNode->datum.p) + 2 + 1;
      void*   buf = taosMemoryMalloc(bufSize);
      if (NULL == buf) {
        return NULL;
      }

      snprintf(buf, bufSize, "'%s'", varDataVal(pNode->datum.p));
      return buf;
    }
    case TSDB_DATA_TYPE_BLOB: {
      int32_t bufSize = blobDataLen(pNode->datum.p) + 4 + 1;
      void*   buf = taosMemoryMalloc(bufSize);
      if (NULL == buf) {
        return NULL;
      }

      snprintf(buf, bufSize, "'%s'", blobDataVal(pNode->datum.p));
      return buf;
    }
    default:
      break;
  }

  return NULL;
}

bool nodesIsExprNode(const SNode* pNode) {
  ENodeType type = nodeType(pNode);
  return (QUERY_NODE_COLUMN == type || QUERY_NODE_VALUE == type || QUERY_NODE_OPERATOR == type ||
          QUERY_NODE_FUNCTION == type || QUERY_NODE_LOGIC_CONDITION == type || QUERY_NODE_CASE_WHEN == type);
}

bool nodesIsUnaryOp(const SOperatorNode* pOp) {
  switch (pOp->opType) {
    case OP_TYPE_MINUS:
    case OP_TYPE_IS_NULL:
    case OP_TYPE_IS_NOT_NULL:
    case OP_TYPE_IS_TRUE:
    case OP_TYPE_IS_FALSE:
    case OP_TYPE_IS_UNKNOWN:
    case OP_TYPE_IS_NOT_TRUE:
    case OP_TYPE_IS_NOT_FALSE:
    case OP_TYPE_IS_NOT_UNKNOWN:
      return true;
    default:
      break;
  }
  return false;
}

bool nodesIsArithmeticOp(const SOperatorNode* pOp) {
  switch (pOp->opType) {
    case OP_TYPE_ADD:
    case OP_TYPE_SUB:
    case OP_TYPE_MULTI:
    case OP_TYPE_DIV:
    case OP_TYPE_REM:
      return true;
    default:
      break;
  }
  return false;
}

bool nodesIsBasicArithmeticOp(const SOperatorNode* pOp) {
  switch (pOp->opType) {
    case OP_TYPE_ADD:
    case OP_TYPE_SUB:
    case OP_TYPE_MULTI:
    case OP_TYPE_DIV:
      return true;
    default:
      break;
  }
  return false;
}

bool nodesIsComparisonOp(const SOperatorNode* pOp) {
  switch (pOp->opType) {
    case OP_TYPE_GREATER_THAN:
    case OP_TYPE_GREATER_EQUAL:
    case OP_TYPE_LOWER_THAN:
    case OP_TYPE_LOWER_EQUAL:
    case OP_TYPE_EQUAL:
    case OP_TYPE_NOT_EQUAL:
    case OP_TYPE_IN:
    case OP_TYPE_NOT_IN:
    case OP_TYPE_LIKE:
    case OP_TYPE_NOT_LIKE:
    case OP_TYPE_MATCH:
    case OP_TYPE_NMATCH:
    case OP_TYPE_JSON_CONTAINS:
    case OP_TYPE_IS_NULL:
    case OP_TYPE_IS_NOT_NULL:
    case OP_TYPE_IS_TRUE:
    case OP_TYPE_IS_FALSE:
    case OP_TYPE_IS_UNKNOWN:
    case OP_TYPE_IS_NOT_TRUE:
    case OP_TYPE_IS_NOT_FALSE:
    case OP_TYPE_IS_NOT_UNKNOWN:
      return true;
    default:
      break;
  }
  return false;
}

bool nodesIsJsonOp(const SOperatorNode* pOp) {
  switch (pOp->opType) {
    case OP_TYPE_JSON_GET_VALUE:
    case OP_TYPE_JSON_CONTAINS:
      return true;
    default:
      break;
  }
  return false;
}

bool nodesIsRegularOp(const SOperatorNode* pOp) {
  switch (pOp->opType) {
    case OP_TYPE_LIKE:
    case OP_TYPE_NOT_LIKE:
    case OP_TYPE_MATCH:
    case OP_TYPE_NMATCH:
      return true;
    default:
      break;
  }
  return false;
}

bool nodesIsMatchRegularOp(const SOperatorNode* pOp) {
  switch (pOp->opType) {
    case OP_TYPE_MATCH:
    case OP_TYPE_NMATCH:
      return true;
    default:
      break;
  }
  return false;
}

bool nodesIsBitwiseOp(const SOperatorNode* pOp) {
  switch (pOp->opType) {
    case OP_TYPE_BIT_AND:
    case OP_TYPE_BIT_OR:
      return true;
    default:
      break;
  }
  return false;
}

typedef struct SCollectColumnsCxt {
  int32_t         errCode;
  const char*     pTableAlias;
  SSHashObj*      pMultiTableAlias;
  ECollectColType collectType;
  SNodeList*      pCols;
  SHashObj*       pColHash;
} SCollectColumnsCxt;

static EDealRes doCollect(SCollectColumnsCxt* pCxt, SColumnNode* pCol, SNode* pNode) {
  char    name[TSDB_TABLE_NAME_LEN + TSDB_COL_NAME_LEN];
  int32_t len = 0;
  if ('\0' == pCol->tableAlias[0]) {
    len = tsnprintf(name, sizeof(name), "%s", pCol->colName);
  } else {
    len = tsnprintf(name, sizeof(name), "%s.%s", pCol->tableAlias, pCol->colName);
  }
  if (pCol->projRefIdx > 0) {
    len = taosHashBinary(name, strlen(name));
    len += tsnprintf(name + len, TSDB_TABLE_NAME_LEN + TSDB_COL_NAME_LEN - len, "_%d", pCol->projRefIdx);
  }
  SNode** pNodeFound = taosHashGet(pCxt->pColHash, name, len);
  if (pNodeFound == NULL) {
    pCxt->errCode = taosHashPut(pCxt->pColHash, name, len, &pNode, POINTER_BYTES);
    if (TSDB_CODE_SUCCESS == pCxt->errCode) {
      SNode* pNew = NULL;
      pCxt->errCode = nodesCloneNode(pNode, &pNew);
      if (TSDB_CODE_SUCCESS == pCxt->errCode) {
        pCxt->errCode = nodesListStrictAppend(pCxt->pCols, pNew);
      }
    }
    return (TSDB_CODE_SUCCESS == pCxt->errCode ? DEAL_RES_IGNORE_CHILD : DEAL_RES_ERROR);
  }
  return DEAL_RES_CONTINUE;
}

static bool isCollectType(ECollectColType collectType, EColumnType colType) {
  return COLLECT_COL_TYPE_ALL == collectType
             ? true
             : (COLLECT_COL_TYPE_TAG == collectType ? COLUMN_TYPE_TAG == colType
                                                    : (COLUMN_TYPE_TAG != colType && COLUMN_TYPE_TBNAME != colType));
}

static EDealRes collectColumns(SNode* pNode, void* pContext) {
  SCollectColumnsCxt* pCxt = (SCollectColumnsCxt*)pContext;
  if (QUERY_NODE_COLUMN == nodeType(pNode)) {
    SColumnNode* pCol = (SColumnNode*)pNode;
    if (isCollectType(pCxt->collectType, pCol->colType) && 0 != strcmp(pCol->colName, "*") &&
        (NULL == pCxt->pTableAlias || 0 == strcmp(pCxt->pTableAlias, pCol->tableAlias))) {
      return doCollect(pCxt, pCol, pNode);
    }
  }
  return DEAL_RES_CONTINUE;
}

static EDealRes collectColumnsExt(SNode* pNode, void* pContext) {
  SCollectColumnsCxt* pCxt = (SCollectColumnsCxt*)pContext;
  if (QUERY_NODE_COLUMN == nodeType(pNode)) {
    SColumnNode* pCol = (SColumnNode*)pNode;
    if (isCollectType(pCxt->collectType, pCol->colType) && 0 != strcmp(pCol->colName, "*") &&
        (NULL == pCxt->pMultiTableAlias ||
         NULL != (pCxt->pTableAlias =
                      tSimpleHashGet(pCxt->pMultiTableAlias, pCol->tableAlias, strlen(pCol->tableAlias))))) {
      return doCollect(pCxt, pCol, pNode);
    }
  }
  return DEAL_RES_CONTINUE;
}

int32_t nodesCollectColumns(SSelectStmt* pSelect, ESqlClause clause, const char* pTableAlias, ECollectColType type,
                            SNodeList** pCols) {
  if (NULL == pSelect || NULL == pCols) {
    return TSDB_CODE_FAILED;
  }
  SNodeList* pList = NULL;
  if (!*pCols) {
    int32_t code = nodesMakeList(&pList);
    if (TSDB_CODE_SUCCESS != code) {
      return code;
    }
  }
  SCollectColumnsCxt cxt = {
      .errCode = TSDB_CODE_SUCCESS,
      .pTableAlias = pTableAlias,
      .collectType = type,
      .pCols = (NULL == *pCols ? pList : *pCols),
      .pColHash = taosHashInit(128, taosGetDefaultHashFunction(TSDB_DATA_TYPE_BINARY), true, HASH_NO_LOCK)};
  if (NULL == cxt.pCols || NULL == cxt.pColHash) {
    return TSDB_CODE_OUT_OF_MEMORY;
  }
  *pCols = NULL;
  nodesWalkSelectStmt(pSelect, clause, collectColumns, &cxt);
  taosHashCleanup(cxt.pColHash);
  if (TSDB_CODE_SUCCESS != cxt.errCode) {
    nodesDestroyList(cxt.pCols);
    return cxt.errCode;
  }
  if (LIST_LENGTH(cxt.pCols) > 0) {
    *pCols = cxt.pCols;
  } else {
    nodesDestroyList(cxt.pCols);
  }

  return TSDB_CODE_SUCCESS;
}

int32_t nodesCollectColumnsExt(SSelectStmt* pSelect, ESqlClause clause, SSHashObj* pMultiTableAlias,
                               ECollectColType type, SNodeList** pCols) {
  if (NULL == pSelect || NULL == pCols) {
    return TSDB_CODE_FAILED;
  }

  SNodeList* pList = NULL;
  if (!*pCols) {
    int32_t code = nodesMakeList(&pList);
    if (TSDB_CODE_SUCCESS != code) {
      return code;
    }
  }

  SCollectColumnsCxt cxt = {
      .errCode = TSDB_CODE_SUCCESS,
      .pTableAlias = NULL,
      .pMultiTableAlias = pMultiTableAlias,
      .collectType = type,
      .pCols = (NULL == *pCols ? pList : *pCols),
      .pColHash = taosHashInit(128, taosGetDefaultHashFunction(TSDB_DATA_TYPE_BINARY), true, HASH_NO_LOCK)};
  if (NULL == cxt.pCols || NULL == cxt.pColHash) {
    return TSDB_CODE_OUT_OF_MEMORY;
  }
  *pCols = NULL;
  nodesWalkSelectStmtImpl(pSelect, clause, collectColumnsExt, &cxt);
  taosHashCleanup(cxt.pColHash);
  if (TSDB_CODE_SUCCESS != cxt.errCode) {
    nodesDestroyList(cxt.pCols);
    return cxt.errCode;
  }
  if (LIST_LENGTH(cxt.pCols) > 0) {
    *pCols = cxt.pCols;
  } else {
    nodesDestroyList(cxt.pCols);
  }

  return TSDB_CODE_SUCCESS;
}

int32_t nodesCollectColumnsFromNode(SNode* node, const char* pTableAlias, ECollectColType type, SNodeList** pCols) {
  if (NULL == pCols) {
    return TSDB_CODE_FAILED;
  }
  SNodeList* pList = NULL;
  if (!*pCols) {
    int32_t code = nodesMakeList(&pList);
    if (TSDB_CODE_SUCCESS != code) {
      return code;
    }
  }

  SCollectColumnsCxt cxt = {
      .errCode = TSDB_CODE_SUCCESS,
      .pTableAlias = pTableAlias,
      .collectType = type,
      .pCols = (NULL == *pCols ? pList : *pCols),
      .pColHash = taosHashInit(128, taosGetDefaultHashFunction(TSDB_DATA_TYPE_BINARY), true, HASH_NO_LOCK)};
  if (NULL == cxt.pCols || NULL == cxt.pColHash) {
    return TSDB_CODE_OUT_OF_MEMORY;
  }
  *pCols = NULL;

  nodesWalkExpr(node, collectColumns, &cxt);

  taosHashCleanup(cxt.pColHash);
  if (TSDB_CODE_SUCCESS != cxt.errCode) {
    nodesDestroyList(cxt.pCols);
    return cxt.errCode;
  }
  if (LIST_LENGTH(cxt.pCols) > 0) {
    *pCols = cxt.pCols;
  } else {
    nodesDestroyList(cxt.pCols);
  }

  return TSDB_CODE_SUCCESS;
}

typedef struct SCollectFuncsCxt {
  int32_t         errCode;
  char*           tableAlias;
  FFuncClassifier classifier;
  SNodeList*      pFuncs;
} SCollectFuncsCxt;

static EDealRes collectFuncs(SNode* pNode, void* pContext) {
  SCollectFuncsCxt* pCxt = (SCollectFuncsCxt*)pContext;
  if (QUERY_NODE_FUNCTION == nodeType(pNode) && pCxt->classifier(((SFunctionNode*)pNode)->funcId)) {
    SFunctionNode* pFunc = (SFunctionNode*)pNode;
    if (FUNCTION_TYPE_TBNAME == pFunc->funcType && pCxt->tableAlias) {
      SValueNode* pVal = (SValueNode*)nodesListGetNode(pFunc->pParameterList, 0);
      if (pVal && strcmp(pVal->literal, pCxt->tableAlias)) {
        return DEAL_RES_CONTINUE;
      }
    }

    bool   bFound = false;
    SNode* pn = NULL;
    FOREACH(pn, pCxt->pFuncs) {
      if (nodesEqualNode(pn, pNode)) {
        bFound = true;
        break;
      }
    }
    if (!bFound) {
      SNode* pNew = NULL;
      pCxt->errCode = nodesCloneNode(pNode, &pNew);
      if (TSDB_CODE_SUCCESS == pCxt->errCode) {
        pCxt->errCode = nodesListStrictAppend(pCxt->pFuncs, pNew);
      }
    }
    return (TSDB_CODE_SUCCESS == pCxt->errCode ? DEAL_RES_IGNORE_CHILD : DEAL_RES_ERROR);
  }
  return DEAL_RES_CONTINUE;
}

static uint32_t funcNodeHash(const char* pKey, uint32_t len) {
  SExprNode* pExpr = *(SExprNode**)pKey;
  return MurmurHash3_32(pExpr->aliasName, strlen(pExpr->aliasName));
}

static int32_t funcNodeEqual(const void* pLeft, const void* pRight, size_t len) {
  // if (0 != strcmp((*(const SExprNode**)pLeft)->aliasName, (*(const SExprNode**)pRight)->aliasName)) {
  //   return 1;
  // }
  return nodesEqualNode(*(const SNode**)pLeft, *(const SNode**)pRight) ? 0 : 1;
}

int32_t nodesCollectSelectFuncs(SSelectStmt* pSelect, ESqlClause clause, char* tableAlias, FFuncClassifier classifier,
                                SNodeList* pFuncs) {
  if (NULL == pSelect || NULL == pFuncs) {
    return TSDB_CODE_FAILED;
  }

  SCollectFuncsCxt cxt = {
      .errCode = TSDB_CODE_SUCCESS, .classifier = classifier, .tableAlias = tableAlias, .pFuncs = pFuncs};

  nodesWalkSelectStmt(pSelect, clause, collectFuncs, &cxt);
  return cxt.errCode;
}

int32_t nodesCollectFuncs(SSelectStmt* pSelect, ESqlClause clause, char* tableAlias, FFuncClassifier classifier,
                          SNodeList** pFuncs) {
  if (NULL == pSelect || NULL == pFuncs) {
    return TSDB_CODE_FAILED;
  }
  SNodeList* pList = NULL;
  if (!*pFuncs) {
    int32_t code = nodesMakeList(&pList);
    if (TSDB_CODE_SUCCESS != code) {
      return code;
    }
  }
  SCollectFuncsCxt cxt = {.errCode = TSDB_CODE_SUCCESS,
                          .classifier = classifier,
                          .tableAlias = tableAlias,
                          .pFuncs = (NULL == *pFuncs ? pList : *pFuncs)};
  if (NULL == cxt.pFuncs) {
    return TSDB_CODE_OUT_OF_MEMORY;
  }
  *pFuncs = NULL;
  nodesWalkSelectStmt(pSelect, clause, collectFuncs, &cxt);
  if (TSDB_CODE_SUCCESS == cxt.errCode) {
    if (LIST_LENGTH(cxt.pFuncs) > 0) {
      *pFuncs = cxt.pFuncs;
    } else {
      nodesDestroyList(cxt.pFuncs);
    }
  } else {
    nodesDestroyList(cxt.pFuncs);
  }

  return cxt.errCode;
}

typedef struct SCollectSpecialNodesCxt {
  int32_t    errCode;
  ENodeType  type;
  SNodeList* pNodes;
} SCollectSpecialNodesCxt;

static EDealRes collectSpecialNodes(SNode* pNode, void* pContext) {
  SCollectSpecialNodesCxt* pCxt = (SCollectSpecialNodesCxt*)pContext;
  if (pCxt->type == nodeType(pNode)) {
    SNode* pNew = NULL;
    pCxt->errCode = nodesCloneNode(pNode, &pNew);
    if (TSDB_CODE_SUCCESS == pCxt->errCode) {
      pCxt->errCode = nodesListStrictAppend(pCxt->pNodes, pNew);
    }
    return (TSDB_CODE_SUCCESS == pCxt->errCode ? DEAL_RES_IGNORE_CHILD : DEAL_RES_ERROR);
  }
  return DEAL_RES_CONTINUE;
}

int32_t nodesCollectSpecialNodes(SSelectStmt* pSelect, ESqlClause clause, ENodeType type, SNodeList** ppNodes) {
  if (NULL == pSelect || NULL == ppNodes) {
    return TSDB_CODE_FAILED;
  }
  SCollectSpecialNodesCxt cxt = {.errCode = TSDB_CODE_SUCCESS, .type = type, .pNodes = NULL};
  if (!*ppNodes) {
    cxt.errCode = nodesMakeList(&cxt.pNodes);
  } else {
    cxt.pNodes = *ppNodes;
  }
  if (NULL == cxt.pNodes) {
    return cxt.errCode;
  }
  *ppNodes = NULL;
  nodesWalkSelectStmt(pSelect, SQL_CLAUSE_GROUP_BY, collectSpecialNodes, &cxt);
  if (TSDB_CODE_SUCCESS != cxt.errCode) {
    nodesDestroyList(cxt.pNodes);
    return cxt.errCode;
  }
  if (LIST_LENGTH(cxt.pNodes) > 0) {
    *ppNodes = cxt.pNodes;
  } else {
    nodesDestroyList(cxt.pNodes);
  }

  return TSDB_CODE_SUCCESS;
}

static EDealRes hasColumn(SNode* pNode, void* pContext) {
  if (QUERY_NODE_COLUMN == nodeType(pNode)) {
    *(bool*)pContext = true;
    return DEAL_RES_END;
  }
  return DEAL_RES_CONTINUE;
}

bool nodesExprHasColumn(SNode* pNode) {
  bool hasCol = false;
  nodesWalkExprPostOrder(pNode, hasColumn, &hasCol);
  return hasCol;
}

bool nodesExprsHasColumn(SNodeList* pList) {
  bool hasCol = false;
  nodesWalkExprsPostOrder(pList, hasColumn, &hasCol);
  return hasCol;
}

char* nodesGetFillModeString(EFillMode mode) {
  switch (mode) {
    case FILL_MODE_NONE:
      return "none";
    case FILL_MODE_VALUE:
      return "value";
    case FILL_MODE_VALUE_F:
      return "value_f";
    case FILL_MODE_PREV:
      return "prev";
    case FILL_MODE_NULL:
      return "null";
    case FILL_MODE_NULL_F:
      return "null_f";
    case FILL_MODE_LINEAR:
      return "linear";
    case FILL_MODE_NEXT:
      return "next";
    default:
      return "unknown";
  }
}

char* nodesGetNameFromColumnNode(SNode* pNode) {
  if (NULL == pNode || QUERY_NODE_COLUMN != pNode->type) {
    return "NULL";
  }

  return ((SColumnNode*)pNode)->node.userAlias;
}

int32_t nodesGetOutputNumFromSlotList(SNodeList* pSlots) {
  if (NULL == pSlots || pSlots->length <= 0) {
    return 0;
  }

  SNode*  pNode = NULL;
  int32_t num = 0;
  FOREACH(pNode, pSlots) {
    if (QUERY_NODE_SLOT_DESC != pNode->type) {
      continue;
    }

    SSlotDescNode* descNode = (SSlotDescNode*)pNode;
    if (descNode->output) {
      ++num;
    }
  }

  return num;
}

int32_t nodesValueNodeToVariant(const SValueNode* pNode, SVariant* pVal) {
  int32_t code = 0;
  if (pNode->isNull) {
    pVal->nType = TSDB_DATA_TYPE_NULL;
    pVal->nLen = tDataTypes[TSDB_DATA_TYPE_NULL].bytes;
    return code;
  }
  pVal->nType = pNode->node.resType.type;
  pVal->nLen = pNode->node.resType.bytes;
  switch (pNode->node.resType.type) {
    case TSDB_DATA_TYPE_NULL:
      break;
    case TSDB_DATA_TYPE_BOOL:
      pVal->i = pNode->datum.b;
      break;
    case TSDB_DATA_TYPE_TINYINT:
    case TSDB_DATA_TYPE_SMALLINT:
    case TSDB_DATA_TYPE_INT:
    case TSDB_DATA_TYPE_BIGINT:
    case TSDB_DATA_TYPE_TIMESTAMP:
      pVal->i = pNode->datum.i;
      break;
    case TSDB_DATA_TYPE_UTINYINT:
    case TSDB_DATA_TYPE_USMALLINT:
    case TSDB_DATA_TYPE_UINT:
    case TSDB_DATA_TYPE_UBIGINT:
      pVal->u = pNode->datum.u;
      break;
    case TSDB_DATA_TYPE_FLOAT:
      pVal->f = pNode->datum.d;
      break;
    case TSDB_DATA_TYPE_DOUBLE:
      pVal->d = pNode->datum.d;
      break;
    case TSDB_DATA_TYPE_NCHAR:
    case TSDB_DATA_TYPE_VARCHAR:
    case TSDB_DATA_TYPE_VARBINARY:
    case TSDB_DATA_TYPE_GEOMETRY:
      pVal->nLen += VARSTR_HEADER_SIZE;
      pVal->pz = taosMemoryCalloc(1, pVal->nLen + 1);
      if (pVal->pz) {
        memcpy(pVal->pz, pNode->datum.p, varDataTLen(pNode->datum.p));
      } else {
        code = terrno;
      }
      break;
    case TSDB_DATA_TYPE_JSON:
      pVal->nLen = getJsonValueLen(pNode->datum.p);
      pVal->pz = taosMemoryCalloc(1, pVal->nLen);
      if (pVal->pz) {
        memcpy(pVal->pz, pNode->datum.p, pVal->nLen);
      } else {
        code = terrno;
      }
      break;
    case TSDB_DATA_TYPE_DECIMAL64:
      pVal->d = pNode->datum.d;
      break;
    case TSDB_DATA_TYPE_DECIMAL:
      pVal->pz = taosMemoryCalloc(1, pVal->nLen);
      if (!pVal->pz) {
        code = terrno;
        break;
      }
      memcpy(pVal->pz, pNode->datum.p, pVal->nLen);
      break;
    case TSDB_DATA_TYPE_BLOB:
      pVal->nLen = blobDataLen(pNode->datum.p);
      pVal->pz = taosMemoryCalloc(1, pVal->nLen);
      if (pVal->pz) {
        memcpy(pVal->pz, blobDataVal(pNode->datum.p), pVal->nLen);
      } else {
        code = terrno;
      }
      break;
    default:
      break;
  }
  return code;
}

int32_t nodesMergeConds(SNode** pDst, SNodeList** pSrc) {
  if (NULL == *pSrc) {
    return TSDB_CODE_SUCCESS;
  }

  if (1 == LIST_LENGTH(*pSrc)) {
    *pDst = nodesListGetNode(*pSrc, 0);
    nodesClearList(*pSrc);
  } else {
    SLogicConditionNode* pLogicCond = NULL;
    int32_t              code = nodesMakeNode(QUERY_NODE_LOGIC_CONDITION, (SNode**)&pLogicCond);
    if (TSDB_CODE_SUCCESS != code) {
      return code;
    }
    pLogicCond->node.resType.type = TSDB_DATA_TYPE_BOOL;
    pLogicCond->node.resType.bytes = tDataTypes[TSDB_DATA_TYPE_BOOL].bytes;
    pLogicCond->condType = LOGIC_COND_TYPE_AND;
    pLogicCond->pParameterList = *pSrc;
    *pDst = (SNode*)pLogicCond;
  }
  *pSrc = NULL;

  return TSDB_CODE_SUCCESS;
}

const char* dataOrderStr(EDataOrderLevel order) {
  switch (order) {
    case DATA_ORDER_LEVEL_NONE:
      return "no order required";
    case DATA_ORDER_LEVEL_IN_BLOCK:
      return "in-datablock order";
    case DATA_ORDER_LEVEL_IN_GROUP:
      return "in-group order";
    case DATA_ORDER_LEVEL_GLOBAL:
      return "global order";
    default:
      break;
  }
  return "unknown";
}

int32_t nodesMakeDurationValueNodeFromString(char* literal, SValueNode** ppValNode) {
  int32_t     lenStr = strlen(literal);
  SValueNode* pValNode = NULL;
  int32_t     code = nodesMakeNode(QUERY_NODE_VALUE, (SNode**)&pValNode);
  if (pValNode) {
    pValNode->node.resType.type = TSDB_DATA_TYPE_BIGINT;
    pValNode->node.resType.bytes = tDataTypes[TSDB_DATA_TYPE_BIGINT].bytes;
    pValNode->node.resType.precision = TSDB_TIME_PRECISION_MILLI;
    pValNode->literal = tstrdup(literal);
    pValNode->flag |= VALUE_FLAG_IS_DURATION;
    pValNode->translate = false;
    pValNode->isNull = false;
    *ppValNode = pValNode;
  }
  return code;
}

int32_t nodesMakeValueNodeFromString(char* literal, SValueNode** ppValNode) {
  int32_t     lenStr = strlen(literal);
  SValueNode* pValNode = NULL;
  int32_t     code = nodesMakeNode(QUERY_NODE_VALUE, (SNode**)&pValNode);
  if (pValNode) {
    pValNode->node.resType.type = TSDB_DATA_TYPE_VARCHAR;
    pValNode->node.resType.bytes = lenStr + VARSTR_HEADER_SIZE;
    char* p = taosMemoryMalloc(lenStr + 1 + VARSTR_HEADER_SIZE);
    if (p == NULL) {
      return terrno;
    }
    varDataSetLen(p, lenStr);
    memcpy(varDataVal(p), literal, lenStr + 1);
    pValNode->datum.p = p;
    pValNode->literal = tstrdup(literal);
    pValNode->translate = true;
    pValNode->isNull = false;
    *ppValNode = pValNode;
  }
  return code;
}

int32_t nodesMakeValueNodeFromBool(bool b, SValueNode** ppValNode) {
  SValueNode* pValNode = NULL;
  int32_t     code = nodesMakeNode(QUERY_NODE_VALUE, (SNode**)&pValNode);
  if (TSDB_CODE_SUCCESS == code) {
    pValNode->node.resType.type = TSDB_DATA_TYPE_BOOL;
    pValNode->node.resType.bytes = tDataTypes[TSDB_DATA_TYPE_BOOL].bytes;
    code = nodesSetValueNodeValue(pValNode, &b);
    if (TSDB_CODE_SUCCESS == code) {
      pValNode->translate = true;
      pValNode->isNull = false;
      *ppValNode = pValNode;
    } else {
      nodesDestroyNode((SNode*)pValNode);
    }
  }
  return code;
}

int32_t nodesMakeValueNodeFromInt32(int32_t value, SNode** ppNode) {
  SValueNode* pValNode = NULL;
  int32_t     code = nodesMakeNode(QUERY_NODE_VALUE, (SNode**)&pValNode);
  if (TSDB_CODE_SUCCESS == code) {
    pValNode->node.resType.type = TSDB_DATA_TYPE_INT;
    pValNode->node.resType.bytes = tDataTypes[TSDB_DATA_TYPE_INT].bytes;
    code = nodesSetValueNodeValue(pValNode, &value);
    if (TSDB_CODE_SUCCESS == code) {
      pValNode->translate = true;
      pValNode->isNull = false;
      *ppNode = (SNode*)pValNode;
    } else {
      nodesDestroyNode((SNode*)pValNode);
    }
  }
  return code;
}

int32_t nodesMakeValueNodeFromInt64(int64_t value, SNode** ppNode) {
  SValueNode* pValNode = NULL;
  int32_t     code = nodesMakeNode(QUERY_NODE_VALUE, (SNode**)&pValNode);
  if (TSDB_CODE_SUCCESS == code) {
    pValNode->node.resType.type = TSDB_DATA_TYPE_BIGINT;
    pValNode->node.resType.bytes = tDataTypes[TSDB_DATA_TYPE_BIGINT].bytes;
    code = nodesSetValueNodeValue(pValNode, &value);
    if (TSDB_CODE_SUCCESS == code) {
      pValNode->translate = true;
      pValNode->isNull = false;
      *ppNode = (SNode*)pValNode;
    } else {
      nodesDestroyNode((SNode*)pValNode);
    }
  }
  return code;
}

int32_t nodesMakeValueNodeFromTimestamp(int64_t value, SNode** ppNode) {
  SValueNode* pValNode = NULL;
  int32_t     code = nodesMakeNode(QUERY_NODE_VALUE, (SNode**)&pValNode);
  if (TSDB_CODE_SUCCESS == code) {
    pValNode->node.resType.type = TSDB_DATA_TYPE_TIMESTAMP;
    pValNode->node.resType.bytes = tDataTypes[TSDB_DATA_TYPE_TIMESTAMP].bytes;
    code = nodesSetValueNodeValue(pValNode, &value);
    if (TSDB_CODE_SUCCESS == code) {
      pValNode->translate = true;
      pValNode->isNull = false;
      *ppNode = (SNode*)pValNode;
    } else {
      nodesDestroyNode((SNode*)pValNode);
    }
  }
  return code;
}

bool nodesIsStar(SNode* pNode) {
  return (QUERY_NODE_COLUMN == nodeType(pNode)) && ('\0' == ((SColumnNode*)pNode)->tableAlias[0]) &&
         (0 == strcmp(((SColumnNode*)pNode)->colName, "*"));
}

bool nodesIsTableStar(SNode* pNode) {
  return (QUERY_NODE_COLUMN == nodeType(pNode)) && ('\0' != ((SColumnNode*)pNode)->tableAlias[0]) &&
         (0 == strcmp(((SColumnNode*)pNode)->colName, "*"));
}

void nodesSortList(SNodeList** pList, int32_t (*comp)(SNode* pNode1, SNode* pNode2)) {
  if ((*pList)->length == 1) return;

  uint32_t   inSize = 1;
  SListCell* pHead = (*pList)->pHead;
  while (1) {
    SListCell* p = pHead;
    pHead = NULL;
    SListCell* pTail = NULL;

    uint32_t nMerges = 0;
    while (p) {
      ++nMerges;
      SListCell* q = p;
      uint32_t   pSize = 0;
      for (uint32_t i = 0; i < inSize; ++i) {
        ++pSize;
        q = q->pNext;
        if (!q) {
          break;
        }
      }

      uint32_t qSize = inSize;

      while (pSize > 0 || (qSize > 0 && q)) {
        SListCell* pCell;
        if (pSize == 0) {
          pCell = q;
          q = q->pNext;
          --qSize;
        } else if (qSize == 0 || !q) {
          pCell = p;
          p = p->pNext;
          --pSize;
        } else if (comp(q->pNode, p->pNode) >= 0) {
          pCell = p;
          p = p->pNext;
          --pSize;
        } else {
          pCell = q;
          q = q->pNext;
          --qSize;
        }

        if (pTail) {
          pTail->pNext = pCell;
          pCell->pPrev = pTail;
        } else {
          pHead = pCell;
          pHead->pPrev = NULL;
        }
        pTail = pCell;
      }
      p = q;
    }
    pTail->pNext = NULL;

    if (nMerges <= 1) {
      (*pList)->pHead = pHead;
      (*pList)->pTail = pTail;
      return;
    }
    inSize *= 2;
  }
}

static SNode* nodesListFindNode(SNodeList* pList, SNode* pNode) {
  SNode* pFound = NULL;
  FOREACH(pFound, pList) {
    if (nodesEqualNode(pFound, pNode)) {
      break;
    }
  }
  return pFound;
}

int32_t nodesListDeduplicate(SNodeList** ppList) {
  if (!ppList || LIST_LENGTH(*ppList) <= 1) return TSDB_CODE_SUCCESS;
  if (LIST_LENGTH(*ppList) == 2) {
    SNode* pNode1 = nodesListGetNode(*ppList, 0);
    SNode* pNode2 = nodesListGetNode(*ppList, 1);
    if (nodesEqualNode(pNode1, pNode2)) {
      SListCell* pCell = nodesListGetCell(*ppList, 1);
      (void)nodesListErase(*ppList, pCell);
    }
    return TSDB_CODE_SUCCESS;
  }
  SNodeList* pTmp = NULL;
  int32_t    code = nodesMakeList(&pTmp);
  if (TSDB_CODE_SUCCESS == code) {
    SNode* pNode = NULL;
    FOREACH(pNode, *ppList) {
      SNode* pFound = nodesListFindNode(pTmp, pNode);
      if (NULL == pFound) {
        code = nodesCloneNode(pNode, &pFound);
        if (TSDB_CODE_SUCCESS == code) code = nodesListStrictAppend(pTmp, pFound);
        if (TSDB_CODE_SUCCESS != code) break;
      }
    }
  }
  if (TSDB_CODE_SUCCESS == code) {
    nodesDestroyList(*ppList);
    *ppList = pTmp;
  } else {
    nodesDestroyList(pTmp);
  }
  return code;
}

void rewriteExprAliasName(SExprNode* pNode, int64_t num) {
  (void)tsnprintf(pNode->aliasName, TSDB_COL_NAME_LEN, "expr_%x", num);
  return;
}

bool isRelatedToOtherExpr(SExprNode* pExpr) {
  return pExpr->relatedTo != 0;
}

typedef struct SContainsColCxt {
  bool       containsCol;
} SContainsColCxt;

static EDealRes nodeContainsCol(SNode* pNode, void* pContext) {
  SContainsColCxt* pCxt = pContext;
  if (QUERY_NODE_COLUMN == nodeType(pNode)) {
    pCxt->containsCol = true;
    return DEAL_RES_END;
  }

  return DEAL_RES_CONTINUE;
}

bool nodesContainsColumn(SNode* pNode) {
  if (NULL == pNode) {
    return false;
  }

  SContainsColCxt cxt = {0};
  nodesWalkExpr(pNode, nodeContainsCol, &cxt);
  
  return cxt.containsCol;
}

int32_t mergeNodeToLogic(SNode** pDst, SNode** pSrc) {
  SLogicConditionNode* pLogicCond = NULL;
  int32_t              code = nodesMakeNode(QUERY_NODE_LOGIC_CONDITION, (SNode**)&pLogicCond);
  if (NULL == pLogicCond) {
    return code;
  }
  pLogicCond->node.resType.type = TSDB_DATA_TYPE_BOOL;
  pLogicCond->node.resType.bytes = tDataTypes[TSDB_DATA_TYPE_BOOL].bytes;
  pLogicCond->condType = LOGIC_COND_TYPE_AND;
  code = nodesListMakeAppend(&pLogicCond->pParameterList, *pSrc);
  if (TSDB_CODE_SUCCESS == code) {
    *pSrc = NULL;
    code = nodesListMakeAppend(&pLogicCond->pParameterList, *pDst);
  }
  if (TSDB_CODE_SUCCESS == code) {
    *pDst = (SNode*)pLogicCond;
  } else {
    nodesDestroyNode((SNode*)pLogicCond);
  }
  return code;
}


int32_t nodesMergeNode(SNode** pCond, SNode** pAdditionalCond) {
  if (NULL == *pCond) {
    TSWAP(*pCond, *pAdditionalCond);
    return TSDB_CODE_SUCCESS;
  }

  int32_t code = TSDB_CODE_SUCCESS;
  if (QUERY_NODE_LOGIC_CONDITION == nodeType(*pCond) &&
      LOGIC_COND_TYPE_AND == ((SLogicConditionNode*)*pCond)->condType) {
    code = nodesListAppend(((SLogicConditionNode*)*pCond)->pParameterList, *pAdditionalCond);
    if (TSDB_CODE_SUCCESS == code) {
      *pAdditionalCond = NULL;
    }
  } else {
    code = mergeNodeToLogic(pCond, pAdditionalCond);
  }
  
  return code;
}

void tFreeStreamVtbColName(void* param) {
  if (NULL == param) {
    return;
  }

  SColIdName* pColId = (SColIdName*)param;

  taosMemoryFreeClear(pColId->colName);
}

void tFreeStreamVtbOtbInfo(void* param) {
  SArray** ppArray = (SArray**)param;
  if (NULL == param || NULL == *ppArray) {
    return;
  }

  taosArrayDestroyEx(*ppArray, tFreeStreamVtbColName);
}


void tFreeStreamVtbVtbInfo(void* param) {
  SSHashObj** ppHash = (SSHashObj**)param;
  if (NULL == param || NULL == *ppHash) {
    return;
  }

  tSimpleHashCleanup(*ppHash);
}


void tFreeStreamVtbDbVgInfo(void* param) {
  SSHashObj** ppHash = (SSHashObj**)param;
  if (NULL == param || NULL == *ppHash) {
    return;
  }

  tSimpleHashCleanup(*ppHash);
}
<|MERGE_RESOLUTION|>--- conflicted
+++ resolved
@@ -1665,12 +1665,9 @@
       SCreateUserStmt* pStmt = (SCreateUserStmt*)pNode;
       taosMemoryFree(pStmt->pIpRanges);
       taosMemoryFree(pStmt->pTimeRanges);
-<<<<<<< HEAD
-=======
       break;
     }
     case QUERY_NODE_CREATE_ENCRYPT_ALGORITHMS_STMT: {
->>>>>>> b3cee032
       break;
     }
     case QUERY_NODE_ALTER_USER_STMT: {
