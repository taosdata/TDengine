/*
 * Copyright (c) 2019 TAOS Data, Inc. <jhtao@taosdata.com>
 *
 * This program is free software: you can use, redistribute, and/or modify
 * it under the terms of the GNU Affero General Public License, version 3
 * or later ("AGPL"), as published by the Free Software Foundation.
 *
 * This program is distributed in the hope that it will be useful, but WITHOUT
 * ANY WARRANTY; without even the implied warranty of MERCHANTABILITY or
 * FITNESS FOR A PARTICULAR PURPOSE.
 *
 * You should have received a copy of the GNU Affero General Public License
 * along with this program. If not, see <http://www.gnu.org/licenses/>.
 */

#include "nodesUtil.h"
#include "plannodes.h"
#include "querynodes.h"
#include "taos.h"
#include "taoserror.h"

#define COPY_SCALAR_FIELD(fldname) \
	do { \
    (pDst)->fldname = (pSrc)->fldname; \
	} while (0)

#define COPY_CHAR_ARRAY_FIELD(fldname) \
	do { \
    strcpy((pDst)->fldname, (pSrc)->fldname); \
	} while (0)

#define COPY_CHAR_POINT_FIELD(fldname) \
	do { \
    if (NULL == (pSrc)->fldname) { \
      break; \
    } \
    (pDst)->fldname = strdup((pSrc)->fldname); \
	} while (0)

#define CLONE_NODE_FIELD(fldname) \
	do { \
    if (NULL == (pSrc)->fldname) { \
      break; \
    } \
    (pDst)->fldname = nodesCloneNode((pSrc)->fldname); \
    if (NULL == (pDst)->fldname) { \
      nodesDestroyNode((SNode*)(pDst)); \
      return NULL; \
    } \
	} while (0)

#define CLONE_NODE_LIST_FIELD(fldname) \
	do { \
    if (NULL == (pSrc)->fldname) { \
      break; \
    } \
    (pDst)->fldname = nodesCloneList((pSrc)->fldname); \
    if (NULL == (pDst)->fldname) { \
      nodesDestroyNode((SNode*)(pDst)); \
      return NULL; \
    } \
	} while (0)

#define CLONE_OBJECT_FIELD(fldname, cloneFunc) \
	do { \
    if (NULL == (pSrc)->fldname) { \
      break; \
    } \
    (pDst)->fldname = cloneFunc((pSrc)->fldname); \
    if (NULL == (pDst)->fldname) { \
      nodesDestroyNode((SNode*)(pDst)); \
      return NULL; \
    } \
	} while (0)

#define COPY_BASE_OBJECT_FIELD(fldname, copyFunc) \
	do { \
    if (NULL == copyFunc(&((pSrc)->fldname), &((pDst)->fldname))) { \
      return NULL; \
    } \
	} while (0)

static void dataTypeCopy(const SDataType* pSrc, SDataType* pDst) {
  COPY_SCALAR_FIELD(type);
  COPY_SCALAR_FIELD(precision);
  COPY_SCALAR_FIELD(scale);
  COPY_SCALAR_FIELD(bytes);
}

static void exprNodeCopy(const SExprNode* pSrc, SExprNode* pDst) {
  dataTypeCopy(&pSrc->resType, &pDst->resType);
  COPY_CHAR_ARRAY_FIELD(aliasName);
  // CLONE_NODE_LIST_FIELD(pAssociationList);
}

static SNode* columnNodeCopy(const SColumnNode* pSrc, SColumnNode* pDst) {
  exprNodeCopy((const SExprNode*)pSrc, (SExprNode*)pDst);
  COPY_SCALAR_FIELD(colId);
  COPY_SCALAR_FIELD(colType);
  COPY_CHAR_ARRAY_FIELD(dbName);
  COPY_CHAR_ARRAY_FIELD(tableName);
  COPY_CHAR_ARRAY_FIELD(tableAlias);
  COPY_CHAR_ARRAY_FIELD(colName);
  // CLONE_NODE_FIELD(pProjectRef);
  COPY_SCALAR_FIELD(dataBlockId);
  COPY_SCALAR_FIELD(slotId);
  return (SNode*)pDst;
}

static SNode* valueNodeCopy(const SValueNode* pSrc, SValueNode* pDst) {
  exprNodeCopy((const SExprNode*)pSrc, (SExprNode*)pDst);
  COPY_CHAR_POINT_FIELD(literal);
  COPY_SCALAR_FIELD(isDuration);
  COPY_SCALAR_FIELD(translate);
  if (!pSrc->translate) {
    return (SNode*)pDst;
  }
  switch (pSrc->node.resType.type) {
    case TSDB_DATA_TYPE_NULL:
      break;
    case TSDB_DATA_TYPE_BOOL:
      COPY_SCALAR_FIELD(datum.b);
      break;
    case TSDB_DATA_TYPE_TINYINT:
    case TSDB_DATA_TYPE_SMALLINT:
    case TSDB_DATA_TYPE_INT:
    case TSDB_DATA_TYPE_BIGINT:
    case TSDB_DATA_TYPE_TIMESTAMP:
      COPY_SCALAR_FIELD(datum.i);
      break;
    case TSDB_DATA_TYPE_UTINYINT:
    case TSDB_DATA_TYPE_USMALLINT:
    case TSDB_DATA_TYPE_UINT:
    case TSDB_DATA_TYPE_UBIGINT:
      COPY_SCALAR_FIELD(datum.u);
      break;
    case TSDB_DATA_TYPE_FLOAT:
    case TSDB_DATA_TYPE_DOUBLE:
      COPY_SCALAR_FIELD(datum.d);
      break;
    case TSDB_DATA_TYPE_NCHAR:
    case TSDB_DATA_TYPE_VARCHAR:
    case TSDB_DATA_TYPE_VARBINARY:
<<<<<<< HEAD
      pDst->datum.p = malloc(pSrc->node.resType.bytes + VARSTR_HEADER_SIZE + 1);
=======
      pDst->datum.p = taosMemoryMalloc(pSrc->node.resType.bytes + VARSTR_HEADER_SIZE + 1);
>>>>>>> 6a773532
      if (NULL == pDst->datum.p) {
        nodesDestroyNode(pDst);
        return NULL;
      }
      memcpy(pDst->datum.p, pSrc->datum.p, pSrc->node.resType.bytes + VARSTR_HEADER_SIZE + 1);
      break;
    case TSDB_DATA_TYPE_JSON:
    case TSDB_DATA_TYPE_DECIMAL:
    case TSDB_DATA_TYPE_BLOB:
      // todo
    default:
      break;
  }
  return (SNode*)pDst;
}

static SNode* operatorNodeCopy(const SOperatorNode* pSrc, SOperatorNode* pDst) {
  exprNodeCopy((const SExprNode*)pSrc, (SExprNode*)pDst);
  COPY_SCALAR_FIELD(opType);
  CLONE_NODE_FIELD(pLeft);
  CLONE_NODE_FIELD(pRight);
  return (SNode*)pDst;
}

static SNode* logicConditionNodeCopy(const SLogicConditionNode* pSrc, SLogicConditionNode* pDst) {
  exprNodeCopy((const SExprNode*)pSrc, (SExprNode*)pDst);
  COPY_SCALAR_FIELD(condType);
  CLONE_NODE_LIST_FIELD(pParameterList);
  return (SNode*)pDst;
}

static SNode* functionNodeCopy(const SFunctionNode* pSrc, SFunctionNode* pDst) {
  exprNodeCopy((const SExprNode*)pSrc, (SExprNode*)pDst);
  COPY_CHAR_ARRAY_FIELD(functionName);
  COPY_SCALAR_FIELD(funcId);
  COPY_SCALAR_FIELD(funcType);
  CLONE_NODE_LIST_FIELD(pParameterList);
  return (SNode*)pDst;
}

static SNode* targetNodeCopy(const STargetNode* pSrc, STargetNode* pDst) {
  COPY_SCALAR_FIELD(dataBlockId);
  COPY_SCALAR_FIELD(slotId);
  CLONE_NODE_FIELD(pExpr);
  return (SNode*)pDst;
}

static SNode* groupingSetNodeCopy(const SGroupingSetNode* pSrc, SGroupingSetNode* pDst) {
  COPY_SCALAR_FIELD(groupingSetType);
  CLONE_NODE_LIST_FIELD(pParameterList);
  return (SNode*)pDst;
}

static SNode* fillNodeCopy(const SFillNode* pSrc, SFillNode* pDst) {
  COPY_SCALAR_FIELD(mode);
  CLONE_NODE_FIELD(pValues);
  return (SNode*)pDst;
}

static SNode* logicNodeCopy(const SLogicNode* pSrc, SLogicNode* pDst) {
  CLONE_NODE_LIST_FIELD(pTargets);
  CLONE_NODE_FIELD(pConditions);
  CLONE_NODE_LIST_FIELD(pChildren);
  return (SNode*)pDst;
}

static STableMeta* tableMetaClone(const STableMeta* pSrc) {
  int32_t len = TABLE_META_SIZE(pSrc);
  STableMeta* pDst = taosMemoryMalloc(len);
  if (NULL == pDst) {
    return NULL;
  }
  memcpy(pDst, pSrc, len);
  return pDst;
}

static SVgroupsInfo* vgroupsInfoClone(const SVgroupsInfo* pSrc) {
  int32_t len = VGROUPS_INFO_SIZE(pSrc);
  SVgroupsInfo* pDst = taosMemoryMalloc(len);
  if (NULL == pDst) {
    return NULL;
  }
  memcpy(pDst, pSrc, len);
  return pDst;
}

static SNode* logicScanCopy(const SScanLogicNode* pSrc, SScanLogicNode* pDst) {
  COPY_BASE_OBJECT_FIELD(node, logicNodeCopy);
  CLONE_NODE_LIST_FIELD(pScanCols);
  CLONE_OBJECT_FIELD(pMeta, tableMetaClone);
  CLONE_OBJECT_FIELD(pVgroupList, vgroupsInfoClone);
  COPY_SCALAR_FIELD(scanType);
  COPY_SCALAR_FIELD(scanFlag);
  COPY_SCALAR_FIELD(scanRange);
  COPY_SCALAR_FIELD(tableName);
  return (SNode*)pDst;
}

static SNode* logicAggCopy(const SAggLogicNode* pSrc, SAggLogicNode* pDst) {
  COPY_BASE_OBJECT_FIELD(node, logicNodeCopy);
  CLONE_NODE_LIST_FIELD(pGroupKeys);
  CLONE_NODE_LIST_FIELD(pAggFuncs);
  return (SNode*)pDst;
}

static SNode* logicProjectCopy(const SProjectLogicNode* pSrc, SProjectLogicNode* pDst) {
  COPY_BASE_OBJECT_FIELD(node, logicNodeCopy);
  CLONE_NODE_LIST_FIELD(pProjections);
  return (SNode*)pDst;
}

static SNode* logicVnodeModifCopy(const SVnodeModifLogicNode* pSrc, SVnodeModifLogicNode* pDst) {
  COPY_BASE_OBJECT_FIELD(node, logicNodeCopy);
  COPY_SCALAR_FIELD(msgType);
  return (SNode*)pDst;
}

static SNode* logicExchangeCopy(const SExchangeLogicNode* pSrc, SExchangeLogicNode* pDst) {
  COPY_BASE_OBJECT_FIELD(node, logicNodeCopy);
  COPY_SCALAR_FIELD(srcGroupId);
  return (SNode*)pDst;
}

static SNode* logicWindowCopy(const SWindowLogicNode* pSrc, SWindowLogicNode* pDst) {
  COPY_BASE_OBJECT_FIELD(node, logicNodeCopy);
  COPY_SCALAR_FIELD(winType);
  CLONE_NODE_LIST_FIELD(pFuncs);
  COPY_SCALAR_FIELD(interval);
  COPY_SCALAR_FIELD(offset);
  COPY_SCALAR_FIELD(sliding);
  COPY_SCALAR_FIELD(intervalUnit);
  COPY_SCALAR_FIELD(slidingUnit);
  CLONE_NODE_FIELD(pFill);
  COPY_SCALAR_FIELD(sessionGap);
  return (SNode*)pDst;
}

static SNode* logicSubplanCopy(const SLogicSubplan* pSrc, SLogicSubplan* pDst) {
  CLONE_NODE_FIELD(pNode);
  COPY_SCALAR_FIELD(subplanType);
  return (SNode*)pDst;
}

static SNode* dataBlockDescCopy(const SDataBlockDescNode* pSrc, SDataBlockDescNode* pDst) {
  COPY_SCALAR_FIELD(dataBlockId);
  CLONE_NODE_LIST_FIELD(pSlots);
  COPY_SCALAR_FIELD(resultRowSize);
  COPY_SCALAR_FIELD(precision);
  return (SNode*)pDst;
}

static SNode* slotDescCopy(const SSlotDescNode* pSrc, SSlotDescNode* pDst) {
  COPY_SCALAR_FIELD(slotId);
  dataTypeCopy(&pSrc->dataType, &pDst->dataType);
  COPY_SCALAR_FIELD(reserve);
  COPY_SCALAR_FIELD(output);
  COPY_SCALAR_FIELD(tag);
  return (SNode*)pDst;
}

static SNode* downstreamSourceCopy(const SDownstreamSourceNode* pSrc, SDownstreamSourceNode* pDst) {
  COPY_SCALAR_FIELD(addr);
  COPY_SCALAR_FIELD(taskId);
  COPY_SCALAR_FIELD(schedId);
  return (SNode*)pDst;
}

SNodeptr nodesCloneNode(const SNodeptr pNode) {
  if (NULL == pNode) {
    return NULL;
  }
  SNode* pDst = nodesMakeNode(nodeType(pNode));
  if (NULL == pDst) {
    terrno = TSDB_CODE_OUT_OF_MEMORY;
    return NULL;
  }
  switch (nodeType(pNode)) {
    case QUERY_NODE_COLUMN:
      return columnNodeCopy((const SColumnNode*)pNode, (SColumnNode*)pDst);
    case QUERY_NODE_VALUE:
      return valueNodeCopy((const SValueNode*)pNode, (SValueNode*)pDst);
    case QUERY_NODE_OPERATOR:
      return operatorNodeCopy((const SOperatorNode*)pNode, (SOperatorNode*)pDst);
    case QUERY_NODE_LOGIC_CONDITION:
      return logicConditionNodeCopy((const SLogicConditionNode*)pNode, (SLogicConditionNode*)pDst);
    case QUERY_NODE_FUNCTION:
      return functionNodeCopy((const SFunctionNode*)pNode, (SFunctionNode*)pDst);
    case QUERY_NODE_TARGET:
      return targetNodeCopy((const STargetNode*)pNode, (STargetNode*)pDst);
    case QUERY_NODE_REAL_TABLE:
    case QUERY_NODE_TEMP_TABLE:
    case QUERY_NODE_JOIN_TABLE:
      break;
    case QUERY_NODE_GROUPING_SET:
      return groupingSetNodeCopy((const SGroupingSetNode*)pNode, (SGroupingSetNode*)pDst);
    case QUERY_NODE_ORDER_BY_EXPR:
    case QUERY_NODE_LIMIT:
      break;
    case QUERY_NODE_FILL:
      return fillNodeCopy((const SFillNode*)pNode, (SFillNode*)pDst);
    case QUERY_NODE_DATABLOCK_DESC:
      return dataBlockDescCopy((const SDataBlockDescNode*)pNode, (SDataBlockDescNode*)pDst);
    case QUERY_NODE_SLOT_DESC:
      return slotDescCopy((const SSlotDescNode*)pNode, (SSlotDescNode*)pDst);
    case QUERY_NODE_DOWNSTREAM_SOURCE:
      return downstreamSourceCopy((const SDownstreamSourceNode*)pNode, (SDownstreamSourceNode*)pDst);
    case QUERY_NODE_LOGIC_PLAN_SCAN:
      return logicScanCopy((const SScanLogicNode*)pNode, (SScanLogicNode*)pDst);
    case QUERY_NODE_LOGIC_PLAN_AGG:
      return logicAggCopy((const SAggLogicNode*)pNode, (SAggLogicNode*)pDst);
    case QUERY_NODE_LOGIC_PLAN_PROJECT:
      return logicProjectCopy((const SProjectLogicNode*)pNode, (SProjectLogicNode*)pDst);
    case QUERY_NODE_LOGIC_PLAN_VNODE_MODIF:
      return logicVnodeModifCopy((const SVnodeModifLogicNode*)pNode, (SVnodeModifLogicNode*)pDst);
    case QUERY_NODE_LOGIC_PLAN_EXCHANGE:
      return logicExchangeCopy((const SExchangeLogicNode*)pNode, (SExchangeLogicNode*)pDst);
    case QUERY_NODE_LOGIC_PLAN_WINDOW:
      return logicWindowCopy((const SWindowLogicNode*)pNode, (SWindowLogicNode*)pDst);
    case QUERY_NODE_LOGIC_SUBPLAN:
      return logicSubplanCopy((const SLogicSubplan*)pNode, (SLogicSubplan*)pDst);
    default:
      break;
  }
  nodesDestroyNode(pDst);
  nodesError("nodesCloneNode unknown node = %s", nodesNodeName(nodeType(pNode)));
  return NULL;
}

SNodeList* nodesCloneList(const SNodeList* pList) {
  if (NULL == pList) {
    return NULL;
  }

  SNodeList* pDst = nodesMakeList();
  if (NULL == pDst) {
    terrno = TSDB_CODE_OUT_OF_MEMORY;
    return NULL;
  }
  SNode* pNode;
  FOREACH(pNode, pList) {
    SNode* pNewNode = nodesCloneNode(pNode);
    if (NULL == pNewNode) {
      nodesDestroyList(pDst);
      return NULL;
    }
    nodesListAppend(pDst, pNewNode);
  }
  return pDst;
}<|MERGE_RESOLUTION|>--- conflicted
+++ resolved
@@ -141,11 +141,7 @@
     case TSDB_DATA_TYPE_NCHAR:
     case TSDB_DATA_TYPE_VARCHAR:
     case TSDB_DATA_TYPE_VARBINARY:
-<<<<<<< HEAD
-      pDst->datum.p = malloc(pSrc->node.resType.bytes + VARSTR_HEADER_SIZE + 1);
-=======
       pDst->datum.p = taosMemoryMalloc(pSrc->node.resType.bytes + VARSTR_HEADER_SIZE + 1);
->>>>>>> 6a773532
       if (NULL == pDst->datum.p) {
         nodesDestroyNode(pDst);
         return NULL;
