--- conflicted
+++ resolved
@@ -4593,8 +4593,6 @@
   }
   if (TSDB_CODE_SUCCESS == code) {
     code = tjsonAddObject(pJson, jkPlanSubplans, nodeToJson, nodesListGetNode(pNode->pSubplans, 0));
-<<<<<<< HEAD
-=======
   }
 
   return code;
@@ -4633,7 +4631,6 @@
   if (TSDB_CODE_SUCCESS != code) {
     nodesDestroyNode((SNode*)pSubplan);
     return code;
->>>>>>> 0272343c
   }
 
   if (TSDB_CODE_SUCCESS == code) {
@@ -4650,80 +4647,19 @@
   return code;
 }
 
-static int32_t pushSubplan(SNode* pSubplan, int32_t level, SNodeList* pSubplans) {
-  SNodeListNode* pGroup = NULL;
-  if (level >= LIST_LENGTH(pSubplans)) {
-    pGroup = NULL;
-    int32_t code = nodesMakeNode(QUERY_NODE_NODE_LIST, (SNode**)&pGroup);
-    if (NULL == pGroup) {
-      return code;
-    }
-    if (TSDB_CODE_SUCCESS != nodesListStrictAppend(pSubplans, (SNode*)pGroup)) {
-      return TSDB_CODE_OUT_OF_MEMORY;
-    }
-  } else {
-    pGroup = (SNodeListNode*)nodesListGetNode(pSubplans, level);
-  }
-  if (NULL == pGroup->pNodeList) {
-    int32_t code = nodesMakeList(&pGroup->pNodeList);
-    if (NULL == pGroup->pNodeList) {
-      return code;
-    }
-  }
-  return nodesListAppend(pGroup->pNodeList, (SNode*)pSubplan);
-}
-
-static int32_t buildSubplan(SSubplan* pSubplan, SQueryPlan* pQueryPlan) {
-  int32_t   code = TSDB_CODE_SUCCESS;
-  if (TSDB_CODE_SUCCESS == code) {
-    code = pushSubplan((SNode*)pSubplan, pSubplan->level, pQueryPlan->pSubplans);
-    ++(pQueryPlan->numOfSubplans);
-  }
-
-  if (TSDB_CODE_SUCCESS != code) {
-    nodesDestroyNode((SNode*)pSubplan);
-    return code;
-  }
-
-  if (TSDB_CODE_SUCCESS == code) {
-    SNode* pChild = NULL;
-    FOREACH(pChild, pSubplan->pChildren) {
-      if (nodeType(pChild) == QUERY_NODE_PHYSICAL_SUBPLAN) {
-        code = buildSubplan((SSubplan*)pChild, pQueryPlan);
-        if (TSDB_CODE_SUCCESS != code) {
-          break;
-        }
-      }
-    }
-  }
-  return code;
-}
-
 static int32_t jsonToPlan(const SJson* pJson, void* pObj) {
   SQueryPlan* pNode = (SQueryPlan*)pObj;
 
   int32_t code = tjsonGetUBigIntValue(pJson, jkPlanQueryId, &pNode->queryId);
   int32_t numOfSubplan = 0;
-<<<<<<< HEAD
   if (TSDB_CODE_SUCCESS == code) {
     code = tjsonGetIntValue(pJson, jkPlanNumOfSubplans, &numOfSubplan);
   }
   SNodeListNode *pTopSubplan = NULL;
   if (TSDB_CODE_SUCCESS == code) {
     code = jsonToNodeObject(pJson, jkPlanSubplans, (SNode**)&pTopSubplan);
-=======
-  if (TSDB_CODE_SUCCESS == code) {
-    code = tjsonGetIntValue(pJson, jkPlanNumOfSubplans, &numOfSubplan);
->>>>>>> 0272343c
-  }
-  SNodeListNode *pTopSubplan = NULL;
-  if (TSDB_CODE_SUCCESS == code) {
-<<<<<<< HEAD
-=======
-    code = jsonToNodeObject(pJson, jkPlanSubplans, (SNode**)&pTopSubplan);
-  }
-  if (TSDB_CODE_SUCCESS == code) {
->>>>>>> 0272343c
+  }
+  if (TSDB_CODE_SUCCESS == code) {
     code = nodesMakeList(&pNode->pSubplans);
   }
   if (TSDB_CODE_SUCCESS == code && pTopSubplan) {
@@ -4932,24 +4868,6 @@
   }
   if (TSDB_CODE_SUCCESS == code) {
     code = tjsonAddIntegerToObject(pJson, jkColumnNumOfPKs, pNode->numOfPKs);
-  }
-  if (TSDB_CODE_SUCCESS == code) {
-    code = tjsonAddBoolToObject(pJson, jkColumnHasDep, pNode->hasDep);
-  }
-  if (TSDB_CODE_SUCCESS == code) {
-    code = tjsonAddBoolToObject(pJson, jkRefColHasRef, pNode->hasRef);
-  }
-  if (TSDB_CODE_SUCCESS == code) {
-    code = tjsonAddStringToObject(pJson, jkColumnRefDb, pNode->refDbName);
-  }
-  if (TSDB_CODE_SUCCESS == code) {
-    code = tjsonAddStringToObject(pJson, jkColumnRefTable, pNode->refTableName);
-  }
-  if (TSDB_CODE_SUCCESS == code) {
-    code = tjsonAddStringToObject(pJson, jkColumnRefCol, pNode->refColName);
-  }
-  if (TSDB_CODE_SUCCESS == code) {
-    code = tjsonAddBoolToObject(pJson, jkColumnIsPrimTs, pNode->isPrimTs);
   }
   if (TSDB_CODE_SUCCESS == code) {
     code = tjsonAddBoolToObject(pJson, jkColumnHasDep, pNode->hasDep);
@@ -5952,12 +5870,6 @@
   if (TSDB_CODE_SUCCESS == code) {
     code = tjsonAddObject(pJson, jkStreamTagDefTagExpr, nodeToJson, pNode->pTagExpr);
   }
-<<<<<<< HEAD
-=======
-  if (TSDB_CODE_SUCCESS == code) {
-    code = tjsonAddObject(pJson, jkStreamTagDefComment, nodeToJson, pNode->pComment);
-  }
->>>>>>> 0272343c
   return code;
 }
 
@@ -5970,12 +5882,6 @@
   if (TSDB_CODE_SUCCESS == code) {
     code = jsonToNodeObject(pJson, jkStreamTagDefTagExpr, &pNode->pTagExpr);
   }
-<<<<<<< HEAD
-=======
-  if (TSDB_CODE_SUCCESS == code) {
-    code = jsonToNodeObject(pJson, jkStreamTagDefComment, &pNode->pComment);
-  }
->>>>>>> 0272343c
   return code;
 }
 
@@ -8758,17 +8664,10 @@
   SDropStreamStmt* pNode = (SDropStreamStmt*)pObj;
 
   int32_t code = tjsonGetStringValue(pJson, jkDropStreamStmtDbName, pNode->streamDbName);
-<<<<<<< HEAD
   if (TSDB_CODE_SUCCESS == code) {
     code = tjsonGetStringValue(pJson, jkDropStreamStmtStreamName, pNode->streamName);
   }
   if (TSDB_CODE_SUCCESS == code) {
-=======
-  if (TSDB_CODE_SUCCESS == code) {
-    code = tjsonGetStringValue(pJson, jkDropStreamStmtStreamName, pNode->streamName);
-  }
-  if (TSDB_CODE_SUCCESS == code) {
->>>>>>> 0272343c
     code = tjsonGetBoolValue(pJson, jkDropStreamStmtIgnoreNotExists, &pNode->ignoreNotExists);
   }
 
