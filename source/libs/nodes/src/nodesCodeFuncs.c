--- conflicted
+++ resolved
@@ -349,15 +349,12 @@
       return "ShowUsageStmt";
     case QUERY_NODE_SHOW_MOUNTS_STMT:
       return "ShowMountsStmt";
-<<<<<<< HEAD
+    case QUERY_NODE_SHOW_SSMIGRATES_STMT:
+      return "ShowSSMigratesStmt";
     case QUERY_NODE_SHOW_RSMAS_STMT:
       return "ShowRsmasStmt";
     case QUERY_NODE_SHOW_RSMA_TASKS_STMT:
       return "ShowRsmaTasksStmt";
-=======
-    case QUERY_NODE_SHOW_SSMIGRATES_STMT:
-      return "ShowSSMigratesStmt";
->>>>>>> 3cea0a52
     case QUERY_NODE_DELETE_STMT:
       return "DeleteStmt";
     case QUERY_NODE_INSERT_STMT:
