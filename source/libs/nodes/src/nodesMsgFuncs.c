--- conflicted
+++ resolved
@@ -924,17 +924,13 @@
       break;
     case TSDB_DATA_TYPE_NCHAR:
     case TSDB_DATA_TYPE_VARCHAR:
-    case TSDB_DATA_TYPE_VARBINARY: {
-<<<<<<< HEAD
+    case TSDB_DATA_TYPE_VARBINARY:
+    case TSDB_DATA_TYPE_GEOMETRY: {
       if (pTlv->len > pNode->node.resType.bytes + VARSTR_HEADER_SIZE) {
         code = TSDB_CODE_FAILED;
         break;
       }
       pNode->datum.p = taosMemoryCalloc(1, pNode->node.resType.bytes + 1);
-=======
-    case TSDB_DATA_TYPE_GEOMETRY:
-      pNode->datum.p = taosMemoryCalloc(1, pNode->node.resType.bytes + VARSTR_HEADER_SIZE + 1);
->>>>>>> c62ad391
       if (NULL == pNode->datum.p) {
         code = TSDB_CODE_OUT_OF_MEMORY;
         break;
