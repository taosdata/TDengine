--- conflicted
+++ resolved
@@ -35,16 +35,6 @@
   bool          hasSysScan;
 } SPhysiPlanContext;
 
-<<<<<<< HEAD
-
-#define planFatal(param, ...)  qFatal(param ", plan", ##__VA_ARGS__)
-#define planError(param, ...)  qError(param ", plan", ##__VA_ARGS__)
-#define planWarn(param, ...)   qWarn (param ", plan", ##__VA_ARGS__)
-#define planInfo(param, ...)   qInfo (param ", plan", ##__VA_ARGS__)
-#define planDebug(param, ...)  qDebug(param ", plan", ##__VA_ARGS__)
-#define planDebugL(param, ...) qDebugL(param ", plan", ##__VA_ARGS__)
-#define planTrace(param, ...)  qTrace(param ", plan", ##__VA_ARGS__)
-=======
 #define planFatal(param, ...)  qFatal ("plan " param, ##__VA_ARGS__)
 #define planError(param, ...)  qError ("plan " param, ##__VA_ARGS__)
 #define planWarn(param, ...)   qWarn  ("plan " param, ##__VA_ARGS__)
@@ -52,7 +42,6 @@
 #define planDebug(param, ...)  qDebug ("plan " param, ##__VA_ARGS__)
 #define planDebugL(param, ...) qDebugL("plan " param, ##__VA_ARGS__)
 #define planTrace(param, ...)  qTrace ("plan " param, ##__VA_ARGS__)
->>>>>>> d029eb30
 
 #define PLAN_ERR_RET(c)                \
   do {                                 \
