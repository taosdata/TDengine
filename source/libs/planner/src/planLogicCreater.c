--- conflicted
+++ resolved
@@ -1543,22 +1543,6 @@
   if (TSDB_CODE_SUCCESS == code) {
     pSort->pSortKeys = NULL;
     code = nodesCloneList(pSelect->pOrderByList, &pSort->pSortKeys);
-<<<<<<< HEAD
-    if (NULL == pSort->pSortKeys) {
-      code = code;
-    }
-    SNode*            pNode = NULL;
-    SOrderByExprNode* firstSortKey = (SOrderByExprNode*)nodesListGetNode(pSort->pSortKeys, 0);
-    if (isPrimaryKeySort(pSelect->pOrderByList)) pSort->node.outputTsOrder = firstSortKey->order;
-    if (firstSortKey->pExpr->type == QUERY_NODE_COLUMN) {
-      SColumnNode* pCol = (SColumnNode*)firstSortKey->pExpr;
-      int16_t      projIdx = 1;
-      FOREACH(pNode, pSelect->pProjectionList) {
-        SExprNode* pExpr = (SExprNode*)pNode;
-        if (0 == strcmp(pCol->node.aliasName, pExpr->aliasName)) {
-          pCol->projIdx = projIdx;
-          break;
-=======
     if (NULL != pSort->pSortKeys) {
       SNode*            pNode = NULL;
       SOrderByExprNode* firstSortKey = (SOrderByExprNode*)nodesListGetNode(pSort->pSortKeys, 0);
@@ -1572,7 +1556,6 @@
             pCol->projIdx = projIdx; break;
           }
           projIdx++;
->>>>>>> a1f3b0a1
         }
       }
     }
