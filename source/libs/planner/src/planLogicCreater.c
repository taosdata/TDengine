--- conflicted
+++ resolved
@@ -836,12 +836,7 @@
 
 
 static int32_t makeVirtualScanLogicNode(SLogicPlanContext* pCxt, SVirtualTableNode* pVirtualTable,
-<<<<<<< HEAD
-                                        bool hasRepeatScanFuncs, SVirtualScanLogicNode* pScan) {
-
-=======
                                         SVirtualScanLogicNode* pScan) {
->>>>>>> 021fe84a
   TSWAP(pScan->pVgroupList, pVirtualTable->pVgroupList);
   pScan->tableId = pVirtualTable->pMeta->uid;
   pScan->stableId = pVirtualTable->pMeta->suid;
@@ -910,61 +905,6 @@
   return code;
 }
 
-<<<<<<< HEAD
-static int32_t createVirtualTableLogicNode(SLogicPlanContext* pCxt, SSelectStmt* pSelect,
-                                           SVirtualTableNode* pVirtualTable, SLogicNode** pLogicNode) {
-  int32_t                 code = TSDB_CODE_SUCCESS;
-  SVirtualScanLogicNode  *pVtableScan = NULL;
-  SHashObj               *pRefTablesMap = NULL;
-  void                   *pIter = NULL;
-
-  PLAN_ERR_JRET(nodesMakeNode(QUERY_NODE_LOGIC_PLAN_VIRTUAL_TABLE_SCAN, (SNode**)&pVtableScan));
-
-  PLAN_ERR_JRET(nodesMakeList(&pVtableScan->node.pChildren));
-
-  PLAN_ERR_JRET(makeVirtualScanLogicNode(pCxt, pVirtualTable, pSelect->hasRepeatScanFuncs, pVtableScan));
-
-  PLAN_ERR_JRET(nodesCollectColumns(pSelect, SQL_CLAUSE_FROM, pVirtualTable->table.tableAlias, COLLECT_COL_TYPE_COL,
-                                    &pVtableScan->pScanCols));
-
-  PLAN_ERR_JRET(nodesCollectColumns(pSelect, SQL_CLAUSE_FROM, pVirtualTable->table.tableAlias, COLLECT_COL_TYPE_TAG,
-                                    &pVtableScan->pScanPseudoCols));
-
-  PLAN_ERR_JRET(nodesCollectFuncs(pSelect, SQL_CLAUSE_FROM, pVirtualTable->table.tableAlias, fmIsScanPseudoColumnFunc,
-                                    &pVtableScan->pScanPseudoCols));
-
-  PLAN_ERR_JRET(rewriteExprsForSelect(pVtableScan->pScanPseudoCols, pSelect, SQL_CLAUSE_FROM, NULL));
-
-  if (TSDB_SUPER_TABLE == pVtableScan->tableType) {
-    // Virtual table scan node -> Real table scan node
-    SLogicNode *pRealTableScan = NULL;
-    PLAN_ERR_JRET(createScanLogicNode(pCxt, pSelect, (SRealTableNode*)nodesListGetNode(pVirtualTable->refTables, 0), &pRealTableScan));
-    ((SScanLogicNode *)pRealTableScan)->node.dynamicOp = true;
-    PLAN_ERR_JRET(nodesListStrictAppend(pVtableScan->node.pChildren, (SNode*)(pRealTableScan)));
-    pRealTableScan->pParent = (SLogicNode *)pVtableScan;
-    PLAN_ERR_JRET(createColumnByRewriteExprs(pVtableScan->pScanCols, &pVtableScan->node.pTargets));
-    PLAN_ERR_JRET(createColumnByRewriteExprs(pVtableScan->pScanPseudoCols, &pVtableScan->node.pTargets));
-
-    // Dynamic query control node -> Virtual table scan node -> Real table scan node
-    SDynQueryCtrlLogicNode* pDynCtrl = NULL;
-    PLAN_ERR_JRET(nodesMakeNode(QUERY_NODE_LOGIC_PLAN_DYN_QUERY_CTRL, (SNode**)&pDynCtrl));
-    pDynCtrl->qType = DYN_QTYPE_VTB_SCAN;
-    pDynCtrl->node.pChildren = NULL;
-    pDynCtrl->node.pTargets = NULL;
-    pVtableScan->node.dynamicOp = true;
-    PLAN_ERR_JRET(nodesMakeList(&pDynCtrl->node.pChildren));
-    PLAN_ERR_JRET(nodesListStrictAppend(pDynCtrl->node.pChildren, (SNode*)pVtableScan));
-    PLAN_ERR_JRET(nodesCloneList(pVtableScan->node.pTargets, &pDynCtrl->node.pTargets));
-    TSWAP(pVtableScan->pVgroupList, pDynCtrl->vtbScan.pVgroupList);
-    pVtableScan->node.pParent = (SLogicNode*)pDynCtrl;
-    *pLogicNode = (SLogicNode*)pDynCtrl;
-    return code;
-  }
-
-  SNode  *pNode = NULL;
-  int32_t slotId = 0;
-  bool    scanAllCols = true;
-=======
 static int32_t createVirtualSuperTableLogicNode(SLogicPlanContext* pCxt, SSelectStmt* pSelect,
                                                 SVirtualTableNode* pVirtualTable, SVirtualScanLogicNode* pVtableScan,
                                                 SLogicNode** pLogicNode) {
@@ -1008,7 +948,6 @@
   int32_t   slotId = 0;
   bool      scanAllCols = true;
   SHashObj* pRefTablesMap = NULL;
->>>>>>> 021fe84a
 
   pRefTablesMap = taosHashInit(LIST_LENGTH(pVtableScan->pScanCols), taosGetDefaultHashFunction(TSDB_DATA_TYPE_BINARY), true, HASH_ENTRY_LOCK);
   if (NULL == pRefTablesMap) {
@@ -1041,11 +980,7 @@
       if (pVirtualTable->pMeta->schema[i].colId == PRIMARYKEY_TIMESTAMP_COL_ID) {
         continue;
       } else {
-<<<<<<< HEAD
-        col_id_t colRefIndex = findColRefIndex(pVirtualTable->pMeta->colRef, pVirtualTable, pVirtualTable->pMeta->schema[i].colId);
-=======
         col_id_t colRefIndex = (col_id_t)findColRefIndex(pVirtualTable->pMeta->colRef, pVirtualTable, pVirtualTable->pMeta->schema[i].colId);
->>>>>>> 021fe84a
         if (colRefIndex != -1 && pVirtualTable->pMeta->colRef[colRefIndex].hasRef) {
           PLAN_ERR_JRET(addSubScanNode(pCxt, pSelect, pVirtualTable, colRefIndex, i, pRefTablesMap));
         }
@@ -1053,12 +988,9 @@
     }
   }
 
-<<<<<<< HEAD
-
-=======
+
   // Iterate the table map, build scan logic node for each origin table and add these node to vtable scan's child list.
   void* pIter = NULL;
->>>>>>> 021fe84a
   while ((pIter = taosHashIterate(pRefTablesMap, pIter))) {
     SScanLogicNode **pRefScanNode = (SScanLogicNode**)pIter;
     PLAN_ERR_JRET(createColumnByRewriteExprs((*pRefScanNode)->pScanCols, &(*pRefScanNode)->node.pTargets));
@@ -1072,12 +1004,6 @@
   *pLogicNode = (SLogicNode*)pVtableScan;
   taosHashCleanup(pRefTablesMap);
   return code;
-<<<<<<< HEAD
-
-_return:
-  taosHashSetFreeFp(pRefTablesMap, destroyScanLogicNode);
-  taosHashCleanup(pRefTablesMap);
-=======
 _return:
   planError("%s failed at line %d since %s", __func__, __LINE__, tstrerror(code));
   taosHashSetFreeFp(pRefTablesMap, destroyScanLogicNode);
@@ -1123,7 +1049,6 @@
   return code;
 _return:
   planError("%s failed at line %d since %s", __func__, __LINE__, tstrerror(code));
->>>>>>> 021fe84a
   nodesDestroyNode((SNode*)pVtableScan);
   return code;
 }
