--- conflicted
+++ resolved
@@ -1075,13 +1075,12 @@
   // Virtual table scan node -> Real table scan node
   PLAN_ERR_JRET(createScanLogicNode(pCxt, pSelect, (SRealTableNode*)nodesListGetNode(pVirtualTable->refTables, 0), &pRealTableScan));
 
-<<<<<<< HEAD
   if (LIST_LENGTH(pVtableScan->pScanCols) == 0 && LIST_LENGTH(pVtableScan->pScanPseudoCols) == 0) {
     scanAllCols = false;
-=======
+  }
+
   if (((SScanLogicNode*)pRealTableScan)->scanType == SCAN_TYPE_TAG) {
     ((SScanLogicNode*)pRealTableScan)->scanType = SCAN_TYPE_TABLE;
->>>>>>> a47f2c82
   }
 
   PLAN_ERR_JRET(addVtbPrimaryTsCol(pVirtualTable, &pVtableScan->pScanCols));
