--- conflicted
+++ resolved
@@ -1556,11 +1556,7 @@
   if (TSDB_CODE_SUCCESS == code) {
     pSort->pSortKeys = NULL;
     code = nodesCloneList(pSelect->pOrderByList, &pSort->pSortKeys);
-<<<<<<< HEAD
-    if (NULL != pSort->pSortKeys) {
-=======
     if (TSDB_CODE_SUCCESS == code) {
->>>>>>> a444263f
       SNode*            pNode = NULL;
       SOrderByExprNode* firstSortKey = (SOrderByExprNode*)nodesListGetNode(pSort->pSortKeys, 0);
       if (isPrimaryKeySort(pSelect->pOrderByList)) pSort->node.outputTsOrder = firstSortKey->order;
