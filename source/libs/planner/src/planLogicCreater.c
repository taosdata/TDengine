--- conflicted
+++ resolved
@@ -380,11 +380,7 @@
 }
 
 static int32_t addInsColumnScanCol(SRealTableNode* pTable, SNodeList** pCols) {
-<<<<<<< HEAD
   for (int32_t i = 1; i < 8; ++i) {
-=======
-  for (int i = 1; i <= 7; i++) {
->>>>>>> a49375a5
     PLAN_ERR_RET(nodesListMakeStrictAppend(pCols, createInsColsScanCol(pTable, &pTable->pMeta->schema[i])));
   }
   return TSDB_CODE_SUCCESS;
@@ -1023,11 +1019,7 @@
 
   PLAN_ERR_JRET(nodesMakeNode(QUERY_NODE_LOGIC_PLAN_SCAN, (SNode**)&pScan));
 
-<<<<<<< HEAD
-  PAR_ERR_RET(cloneVgroups(&pScan->pVgroupList, pVirtualScan->pVgroupList));
-=======
   PLAN_ERR_JRET(cloneVgroups(&pScan->pVgroupList, pVirtualScan->pVgroupList));
->>>>>>> a49375a5
   pScan->tableId = pVirtualScan->tableId;
   pScan->stableId = pVirtualScan->stableId;
   pScan->tableType = pVirtualScan->tableType;
@@ -1043,19 +1035,11 @@
   pScan->node.groupAction = GROUP_ACTION_NONE;
   pScan->node.resultDataOrder = DATA_ORDER_LEVEL_GLOBAL;
 
-<<<<<<< HEAD
-  PAR_ERR_RET(nodesCloneList(pVirtualScan->pScanPseudoCols, &pScan->pScanPseudoCols));
+  PLAN_ERR_JRET(nodesCloneList(pVirtualScan->pScanPseudoCols, &pScan->pScanPseudoCols));
 
   pScan->scanType = SCAN_TYPE_TAG;
 
-  PAR_ERR_RET(createColumnByRewriteExprs(pScan->pScanPseudoCols, &pScan->node.pTargets));
-=======
-  PLAN_ERR_JRET(nodesCloneList(pVirtualScan->pScanPseudoCols, &pScan->pScanPseudoCols));
-
-  pScan->scanType = SCAN_TYPE_TAG;
-
   PLAN_ERR_JRET(createColumnByRewriteExprs(pScan->pScanPseudoCols, &pScan->node.pTargets));
->>>>>>> a49375a5
 
   pScan->onlyMetaCtbIdx = false;
   pCxt->hasScan = true;
@@ -1889,13 +1873,9 @@
 
   PLAN_ERR_JRET(createWindowLogicNodeFinalize(pCxt, pSelect, pWindow, pLogicNode));
   return code;
-<<<<<<< HEAD
 
 _return:
   planError("%s failed, code %d", __func__ , code);
-=======
-_return:
->>>>>>> a49375a5
   nodesDestroyNode((SNode*)pWindow);
   return code;
 }
