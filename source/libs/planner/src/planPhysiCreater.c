/*
 * Copyright (c) 2019 TAOS Data, Inc. <jhtao@taosdata.com>
 *
 * This program is free software: you can use, redistribute, and/or modify
 * it under the terms of the GNU Affero General Public License, version 3
 * or later ("AGPL"), as published by the Free Software Foundation.
 *
 * This program is distributed in the hope that it will be useful, but WITHOUT
 * ANY WARRANTY; without even the implied warranty of MERCHANTABILITY or
 * FITNESS FOR A PARTICULAR PURPOSE.
 *
 * You should have received a copy of the GNU Affero General Public License
 * along with this program. If not, see <http://www.gnu.org/licenses/>.
 */

#include "planInt.h"

#include "catalog.h"
#include "functionMgt.h"
#include "systable.h"
#include "tglobal.h"

typedef struct SSlotIdInfo {
  int16_t slotId;
  bool    set;
} SSlotIdInfo;

typedef struct SSlotIndex {
  int16_t dataBlockId;
  SArray* pSlotIdsInfo;  // duplicate name slot
} SSlotIndex;

static int32_t getSlotKey(SNode* pNode, const char* pStmtName, char** ppKey, int32_t* pLen, uint16_t extraBufLen) {
  int32_t code = 0;
  if (QUERY_NODE_COLUMN == nodeType(pNode)) {
    SColumnNode* pCol = (SColumnNode*)pNode;
    if (NULL != pStmtName) {
      if ('\0' != pStmtName[0]) {
        *ppKey = taosMemoryCalloc(1, TSDB_TABLE_NAME_LEN + 1 + TSDB_COL_NAME_LEN + 1 + extraBufLen);
        if (!*ppKey) {
          return terrno;
        }
        strcat(*ppKey, pStmtName);
        strcat(*ppKey, ".");
        strcat(*ppKey, pCol->node.aliasName);
        *pLen = taosHashBinary(*ppKey, strlen(*ppKey));
        return code;
      } else {
        *ppKey = taosMemoryCalloc(1, TSDB_COL_NAME_LEN + 1 + extraBufLen);
        if (!*ppKey) {
          return terrno;
        }
        strcat(*ppKey, pCol->node.aliasName);
        *pLen = strlen(*ppKey);
        return code;
      }
    }
    if ('\0' == pCol->tableAlias[0]) {
      *ppKey = taosMemoryCalloc(1, TSDB_COL_NAME_LEN + 1 + extraBufLen);
      if (!*ppKey) {
        return terrno;
      }
      strcat(*ppKey, pCol->colName);
      *pLen = strlen(*ppKey);
      return code;
    }

    *ppKey = taosMemoryCalloc(1, TSDB_TABLE_NAME_LEN + 1 + TSDB_COL_NAME_LEN + 1 + extraBufLen);
    if (!*ppKey) {
      return terrno;
    }
    strcat(*ppKey, pCol->tableAlias);
    strcat(*ppKey, ".");
    strcat(*ppKey, pCol->colName);
    *pLen = taosHashBinary(*ppKey, strlen(*ppKey));
    return code;
  } else if (QUERY_NODE_FUNCTION == nodeType(pNode)) {
    SFunctionNode* pFunc = (SFunctionNode*)pNode;
    if (FUNCTION_TYPE_TBNAME == pFunc->funcType) {
      SValueNode* pVal = (SValueNode*)nodesListGetNode(pFunc->pParameterList, 0);
      if (pVal) {
        if (NULL != pStmtName && '\0' != pStmtName[0]) {
          *ppKey = taosMemoryCalloc(1, TSDB_TABLE_NAME_LEN + 1 + TSDB_COL_NAME_LEN + 1 + extraBufLen);
          if (!*ppKey) {
            return terrno;
          }
          strcat(*ppKey, pStmtName);
          strcat(*ppKey, ".");
          strcat(*ppKey, ((SExprNode*)pNode)->aliasName);
          *pLen = taosHashBinary(*ppKey, strlen(*ppKey));
          return code;
        }
        *ppKey = taosMemoryCalloc(1, strlen(pVal->literal) + 1 + TSDB_COL_NAME_LEN + 1 + extraBufLen);
        if (!*ppKey) {
          return terrno;
        }
        strcat(*ppKey, pVal->literal);
        strcat(*ppKey, ".");
        strcat(*ppKey, ((SExprNode*)pNode)->aliasName);
        *pLen = taosHashBinary(*ppKey, strlen(*ppKey));
        return code;
      }
    }
  }

  if (NULL != pStmtName && '\0' != pStmtName[0]) {
    *ppKey = taosMemoryCalloc(1, TSDB_TABLE_NAME_LEN + 1 + TSDB_COL_NAME_LEN + 1 + extraBufLen);
    if (!*ppKey) {
      return terrno;
    }
    strcat(*ppKey, pStmtName);
    strcat(*ppKey, ".");
    strcat(*ppKey, ((SExprNode*)pNode)->aliasName);
    *pLen = taosHashBinary(*ppKey, strlen(*ppKey));
    return code;
  }

  *ppKey = taosMemoryCalloc(1, TSDB_COL_NAME_LEN + 1 + extraBufLen);
  if (!*ppKey) {
    return terrno;
  }
  strcat(*ppKey, ((SExprNode*)pNode)->aliasName);
  *pLen = strlen(*ppKey);
  return code;
}

static SNode* createSlotDesc(SPhysiPlanContext* pCxt, const char* pName, const SNode* pNode, int16_t slotId,
                             bool output, bool reserve) {
  SSlotDescNode* pSlot = NULL;
  int32_t        code = nodesMakeNode(QUERY_NODE_SLOT_DESC, (SNode**)&pSlot);
  if (NULL == pSlot) {
    terrno = code;
    return NULL;
  }
  snprintf(pSlot->name, sizeof(pSlot->name), "%s", pName);
  pSlot->slotId = slotId;
  pSlot->dataType = ((SExprNode*)pNode)->resType;
  pSlot->reserve = reserve;
  pSlot->output = output;
  return (SNode*)pSlot;
}

static int32_t createTarget(SNode* pNode, int16_t dataBlockId, int16_t slotId, SNode** pOutput) {
  STargetNode* pTarget = NULL;
  int32_t      code = nodesMakeNode(QUERY_NODE_TARGET, (SNode**)&pTarget);
  if (NULL == pTarget) {
    return code;
  }

  pTarget->dataBlockId = dataBlockId;
  pTarget->slotId = slotId;
  pTarget->pExpr = pNode;

  *pOutput = (SNode*)pTarget;
  return TSDB_CODE_SUCCESS;
}

static int32_t putSlotToHashImpl(int16_t dataBlockId, int16_t slotId, const char* pName, int32_t len, SHashObj* pHash) {
  SSlotIndex* pIndex = taosHashGet(pHash, pName, len);
  if (NULL != pIndex) {
    SSlotIdInfo info = {.slotId = slotId, .set = false};
    if (NULL == taosArrayPush(pIndex->pSlotIdsInfo, &info)) {
      return terrno;
    }
    return TSDB_CODE_SUCCESS;
  }

  SSlotIndex index = {.dataBlockId = dataBlockId, .pSlotIdsInfo = taosArrayInit(TARRAY_MIN_SIZE, sizeof(SSlotIdInfo))};
  if (NULL == index.pSlotIdsInfo) {
    return terrno;
  }
  SSlotIdInfo info = {.slotId = slotId, .set = false};
  if (NULL == taosArrayPush(index.pSlotIdsInfo, &info)) {
    return terrno;
  }
  return taosHashPut(pHash, pName, len, &index, sizeof(SSlotIndex));
}

static int32_t putSlotToHash(const char* pName, int32_t len, int16_t dataBlockId, int16_t slotId, SNode* pNode,
                             SHashObj* pHash) {
  return putSlotToHashImpl(dataBlockId, slotId, pName, len, pHash);
}

static int32_t createDataBlockDescHash(SPhysiPlanContext* pCxt, int32_t capacity, int16_t dataBlockId,
                                       SHashObj** pDescHash, SHashObj** ppProjIdxDescHash) {
  SHashObj* pHash = taosHashInit(capacity, taosGetDefaultHashFunction(TSDB_DATA_TYPE_BINARY), false, HASH_NO_LOCK);
  if (NULL == pHash) {
    return terrno;
  }
  SHashObj* pProjIdxHash = taosHashInit(capacity, taosGetDefaultHashFunction(TSDB_DATA_TYPE_INT), false, HASH_NO_LOCK);
  if (!pProjIdxHash) {
    taosHashCleanup(pHash);
    return terrno;
  }
  if (NULL == taosArrayInsert(pCxt->pLocationHelper, dataBlockId, &pHash)) {
    taosHashCleanup(pHash);
    taosHashCleanup(pProjIdxHash);
    return terrno;
  }
  if (NULL == taosArrayInsert(pCxt->pProjIdxLocHelper, dataBlockId, &pProjIdxHash)) {
    taosHashCleanup(pHash);
    taosHashCleanup(pProjIdxHash);
    return terrno;
  }

  *pDescHash = pHash;
  *ppProjIdxDescHash = pProjIdxHash;
  return TSDB_CODE_SUCCESS;
}

static int32_t buildDataBlockSlots(SPhysiPlanContext* pCxt, SNodeList* pList, SDataBlockDescNode* pDataBlockDesc,
                                   SHashObj* pHash, SHashObj* pProjIdxDescHash) {
  pDataBlockDesc->pSlots = NULL;
  int32_t code = nodesMakeList(&pDataBlockDesc->pSlots);
  if (NULL == pDataBlockDesc->pSlots) {
    return code;
  }

  int16_t slotId = 0;
  SNode*  pNode = NULL;
  FOREACH(pNode, pList) {
    char*   name = NULL;
    int32_t len = 0;
    code = getSlotKey(pNode, NULL, &name, &len, 16);
    if (TSDB_CODE_SUCCESS == code) {
      code = nodesListStrictAppend(pDataBlockDesc->pSlots, createSlotDesc(pCxt, name, pNode, slotId, true, false));
    }
    code = putSlotToHash(name, len, pDataBlockDesc->dataBlockId, slotId, pNode, pHash);
    if (TSDB_CODE_SUCCESS == code) {
      if (nodeType(pNode) == QUERY_NODE_COLUMN && ((SColumnNode*)pNode)->resIdx > 0) {
        sprintf(name + strlen(name), "_%d", ((SColumnNode*)pNode)->resIdx);
        code = putSlotToHash(name, strlen(name), pDataBlockDesc->dataBlockId, slotId, pNode, pProjIdxDescHash);
      }
    }
    taosMemoryFree(name);
    if (TSDB_CODE_SUCCESS == code) {
      pDataBlockDesc->totalRowSize += ((SExprNode*)pNode)->resType.bytes;
      pDataBlockDesc->outputRowSize += ((SExprNode*)pNode)->resType.bytes;
      ++slotId;
    } else {
      break;
    }
  }
  return code;
}

static int32_t createDataBlockDesc(SPhysiPlanContext* pCxt, SNodeList* pList, SDataBlockDescNode** pDataBlockDesc) {
  SDataBlockDescNode* pDesc = NULL;
  int32_t             code = nodesMakeNode(QUERY_NODE_DATABLOCK_DESC, (SNode**)&pDesc);
  if (NULL == pDesc) {
    return code;
  }
  pDesc->dataBlockId = pCxt->nextDataBlockId++;

  SHashObj* pHash = NULL;
  SHashObj* pProjIdxHash = NULL;
  code = createDataBlockDescHash(pCxt, LIST_LENGTH(pList), pDesc->dataBlockId, &pHash, &pProjIdxHash);
  if (TSDB_CODE_SUCCESS == code) {
    code = buildDataBlockSlots(pCxt, pList, pDesc, pHash, pProjIdxHash);
  }

  if (TSDB_CODE_SUCCESS == code) {
    *pDataBlockDesc = pDesc;
  } else {
    nodesDestroyNode((SNode*)pDesc);
  }

  return code;
}

static int16_t getUnsetSlotId(const SArray* pSlotIdsInfo) {
  int32_t size = taosArrayGetSize(pSlotIdsInfo);
  for (int32_t i = 0; i < size; ++i) {
    SSlotIdInfo* pInfo = taosArrayGet(pSlotIdsInfo, i);
    if (!pInfo->set) {
      pInfo->set = true;
      return pInfo->slotId;
    }
  }
  return ((SSlotIdInfo*)taosArrayGet(pSlotIdsInfo, 0))->slotId;
}

static int32_t addDataBlockSlotsImpl(SPhysiPlanContext* pCxt, SNodeList* pList, SDataBlockDescNode* pDataBlockDesc,
                                     const char* pStmtName, bool output, bool reserve) {
  if (NULL == pList) {
    return TSDB_CODE_SUCCESS;
  }

  int32_t   code = TSDB_CODE_SUCCESS;
  SHashObj* pHash = taosArrayGetP(pCxt->pLocationHelper, pDataBlockDesc->dataBlockId);
  int16_t   nextSlotId = LIST_LENGTH(pDataBlockDesc->pSlots), slotId = 0;
  SNode*    pNode = NULL;
  FOREACH(pNode, pList) {
    SNode*  pExpr = QUERY_NODE_ORDER_BY_EXPR == nodeType(pNode) ? ((SOrderByExprNode*)pNode)->pExpr : pNode;
    char*   name = NULL;
    int32_t len = 0;
    code = getSlotKey(pExpr, pStmtName, &name, &len, 0);
    if (TSDB_CODE_SUCCESS == code) {
      SSlotIndex* pIndex = taosHashGet(pHash, name, len);
      if (NULL == pIndex) {
        code = nodesListStrictAppend(pDataBlockDesc->pSlots,
                                     createSlotDesc(pCxt, name, pExpr, nextSlotId, output, reserve));
        if (TSDB_CODE_SUCCESS == code) {
          code = putSlotToHashImpl(pDataBlockDesc->dataBlockId, nextSlotId, name, len, pHash);
        }
        pDataBlockDesc->totalRowSize += ((SExprNode*)pExpr)->resType.bytes;
        if (output) {
          pDataBlockDesc->outputRowSize += ((SExprNode*)pExpr)->resType.bytes;
        }
        slotId = nextSlotId;
        ++nextSlotId;
      } else {
        slotId = getUnsetSlotId(pIndex->pSlotIdsInfo);
      }
    }

    taosMemoryFree(name);
    if (TSDB_CODE_SUCCESS == code) {
      SNode* pTarget = NULL;
      code = createTarget(pNode, pDataBlockDesc->dataBlockId, slotId, &pTarget);
      if (TSDB_CODE_SUCCESS == code) {
        REPLACE_NODE(pTarget);
      }
    }

    if (TSDB_CODE_SUCCESS != code) {
      break;
    }
  }
  return code;
}

static int32_t addDataBlockSlots(SPhysiPlanContext* pCxt, SNodeList* pList, SDataBlockDescNode* pDataBlockDesc) {
  return addDataBlockSlotsImpl(pCxt, pList, pDataBlockDesc, NULL, false, true);
}

static int32_t addDataBlockSlot(SPhysiPlanContext* pCxt, SNode** pNode, SDataBlockDescNode* pDataBlockDesc) {
  if (NULL == pNode || NULL == *pNode) {
    return TSDB_CODE_SUCCESS;
  }

  SNodeList* pList = NULL;
  int32_t    code = nodesListMakeAppend(&pList, *pNode);
  if (TSDB_CODE_SUCCESS == code) {
    code = addDataBlockSlots(pCxt, pList, pDataBlockDesc);
  }
  if (TSDB_CODE_SUCCESS == code) {
    *pNode = nodesListGetNode(pList, 0);
  }
  nodesClearList(pList);
  return code;
}

static int32_t addDataBlockSlotsForProject(SPhysiPlanContext* pCxt, const char* pStmtName, SNodeList* pList,
                                           SDataBlockDescNode* pDataBlockDesc) {
  return addDataBlockSlotsImpl(pCxt, pList, pDataBlockDesc, pStmtName, false, true);
}

static int32_t pushdownDataBlockSlots(SPhysiPlanContext* pCxt, SNodeList* pList, SDataBlockDescNode* pDataBlockDesc) {
  return addDataBlockSlotsImpl(pCxt, pList, pDataBlockDesc, NULL, true, true);
}

typedef struct SSetSlotIdCxt {
  int32_t   errCode;
  SHashObj* pLeftHash;
  SHashObj* pLeftProjIdxHash;
  SHashObj* pRightHash;
  SHashObj* pRightProdIdxHash;
} SSetSlotIdCxt;

static void dumpSlots(const char* pName, SHashObj* pHash) {
  if (NULL == pHash) {
    return;
  }
  planDebug("%s", pName);
  void* pIt = taosHashIterate(pHash, NULL);
  while (NULL != pIt) {
    size_t len = 0;
    char*  pKey = taosHashGetKey(pIt, &len);
    char   name[TSDB_TABLE_NAME_LEN + TSDB_COL_NAME_LEN] = {0};
    strncpy(name, pKey, len);
    planDebug("\tslot name = %s", name);
    pIt = taosHashIterate(pHash, pIt);
  }
}

static EDealRes doSetSlotId(SNode* pNode, void* pContext) {
  if (QUERY_NODE_COLUMN == nodeType(pNode) && 0 != strcmp(((SColumnNode*)pNode)->colName, "*")) {
    SSetSlotIdCxt* pCxt = (SSetSlotIdCxt*)pContext;
    char*          name = NULL;
    int32_t        len = 0;
    pCxt->errCode = getSlotKey(pNode, NULL, &name, &len, 16);
    if (TSDB_CODE_SUCCESS != pCxt->errCode) {
      return DEAL_RES_ERROR;
    }
    SSlotIndex* pIndex = NULL;
    if (((SColumnNode*)pNode)->projRefIdx > 0) {
      sprintf(name + strlen(name), "_%d", ((SColumnNode*)pNode)->projRefIdx);
      pIndex = taosHashGet(pCxt->pLeftProjIdxHash, name, strlen(name));
      if (!pIndex) {
        pIndex = taosHashGet(pCxt->pRightProdIdxHash, name, strlen(name));
      }
    } else {
      pIndex = taosHashGet(pCxt->pLeftHash, name, len);
      if (NULL == pIndex) {
        pIndex = taosHashGet(pCxt->pRightHash, name, len);
      }
    }
    // pIndex is definitely not NULL, otherwise it is a bug
    if (NULL == pIndex) {
      planError("doSetSlotId failed, invalid slot name %s", name);
      dumpSlots("left datablock desc", pCxt->pLeftHash);
      dumpSlots("right datablock desc", pCxt->pRightHash);
      pCxt->errCode = TSDB_CODE_PLAN_INTERNAL_ERROR;
      taosMemoryFree(name);
      return DEAL_RES_ERROR;
    }
    ((SColumnNode*)pNode)->dataBlockId = pIndex->dataBlockId;
    ((SColumnNode*)pNode)->slotId = ((SSlotIdInfo*)taosArrayGet(pIndex->pSlotIdsInfo, 0))->slotId;
    taosMemoryFree(name);
    return DEAL_RES_IGNORE_CHILD;
  }
  return DEAL_RES_CONTINUE;
}

static int32_t setNodeSlotId(SPhysiPlanContext* pCxt, int16_t leftDataBlockId, int16_t rightDataBlockId, SNode* pNode,
                             SNode** pOutput) {
  if (NULL == pNode) {
    return TSDB_CODE_SUCCESS;
  }

  SNode*  pRes = NULL;
  int32_t code = nodesCloneNode(pNode, &pRes);
  if (NULL == pRes) {
    return code;
  }

  SSetSlotIdCxt cxt = {
      .errCode = TSDB_CODE_SUCCESS,
      .pLeftHash = taosArrayGetP(pCxt->pLocationHelper, leftDataBlockId),
      .pLeftProjIdxHash = taosArrayGetP(pCxt->pProjIdxLocHelper, leftDataBlockId),
      .pRightHash = (rightDataBlockId < 0 ? NULL : taosArrayGetP(pCxt->pLocationHelper, rightDataBlockId)),
      .pRightProdIdxHash = (rightDataBlockId < 0 ? NULL : taosArrayGetP(pCxt->pProjIdxLocHelper, rightDataBlockId))};
  nodesWalkExpr(pRes, doSetSlotId, &cxt);
  if (TSDB_CODE_SUCCESS != cxt.errCode) {
    nodesDestroyNode(pRes);
    return cxt.errCode;
  }

  *pOutput = pRes;
  return TSDB_CODE_SUCCESS;
}

static int32_t setListSlotId(SPhysiPlanContext* pCxt, int16_t leftDataBlockId, int16_t rightDataBlockId,
                             const SNodeList* pList, SNodeList** pOutput) {
  if (NULL == pList) {
    return TSDB_CODE_SUCCESS;
  }

  SNodeList* pRes = NULL;
  int32_t    code = nodesCloneList(pList, &pRes);
  if (NULL == pRes) {
    return code;
  }

  SSetSlotIdCxt cxt = {
      .errCode = TSDB_CODE_SUCCESS,
      .pLeftHash = taosArrayGetP(pCxt->pLocationHelper, leftDataBlockId),
      .pLeftProjIdxHash = taosArrayGetP(pCxt->pProjIdxLocHelper, leftDataBlockId),
      .pRightHash = (rightDataBlockId < 0 ? NULL : taosArrayGetP(pCxt->pLocationHelper, rightDataBlockId)),
      .pRightProdIdxHash = (rightDataBlockId < 0 ? NULL : taosArrayGetP(pCxt->pProjIdxLocHelper, rightDataBlockId))};
  nodesWalkExprs(pRes, doSetSlotId, &cxt);
  if (TSDB_CODE_SUCCESS != cxt.errCode) {
    nodesDestroyList(pRes);
    return cxt.errCode;
  }
  *pOutput = pRes;
  return TSDB_CODE_SUCCESS;
}

static SPhysiNode* makePhysiNode(SPhysiPlanContext* pCxt, SLogicNode* pLogicNode, ENodeType type) {
  SPhysiNode* pPhysiNode = NULL;
  int32_t     code = nodesMakeNode(type, (SNode**)&pPhysiNode);
  if (NULL == pPhysiNode) {
    terrno = code;
    return NULL;
  }

  TSWAP(pPhysiNode->pLimit, pLogicNode->pLimit);
  TSWAP(pPhysiNode->pSlimit, pLogicNode->pSlimit);
  pPhysiNode->dynamicOp = pLogicNode->dynamicOp;
  pPhysiNode->inputTsOrder = pLogicNode->inputTsOrder;
  pPhysiNode->outputTsOrder = pLogicNode->outputTsOrder;

  code = createDataBlockDesc(pCxt, pLogicNode->pTargets, &pPhysiNode->pOutputDataBlockDesc);
  if (TSDB_CODE_SUCCESS != code) {
    nodesDestroyNode((SNode*)pPhysiNode);
    terrno = code;
    return NULL;
  }
  pPhysiNode->pOutputDataBlockDesc->precision = pLogicNode->precision;
  return pPhysiNode;
}

static int32_t setConditionsSlotId(SPhysiPlanContext* pCxt, const SLogicNode* pLogicNode, SPhysiNode* pPhysiNode) {
  if (NULL != pLogicNode->pConditions) {
    return setNodeSlotId(pCxt, pPhysiNode->pOutputDataBlockDesc->dataBlockId, -1, pLogicNode->pConditions,
                         &pPhysiNode->pConditions);
  }
  return TSDB_CODE_SUCCESS;
}

static int32_t colIdCompare(const void* pLeft, const void* pRight) {
  SColumnNode* pLeftCol = *(SColumnNode**)pLeft;
  SColumnNode* pRightCol = *(SColumnNode**)pRight;
  return pLeftCol->colId > pRightCol->colId ? 1 : -1;
}

static int32_t sortScanCols(SNodeList* pScanCols) {
  SArray* pArray = taosArrayInit(LIST_LENGTH(pScanCols), POINTER_BYTES);
  if (NULL == pArray) {
    return terrno;
  }

  int32_t code = 0;
  SNode*  pCol = NULL;
  FOREACH(pCol, pScanCols) {
    if (NULL == taosArrayPush(pArray, &pCol)) {
      code = terrno;
      break;
    }
  }
  if (TSDB_CODE_SUCCESS != code) {
    taosArrayDestroy(pArray);
    return code;
  }
  taosArraySort(pArray, colIdCompare);

  int32_t index = 0;
  FOREACH(pCol, pScanCols) { REPLACE_NODE(taosArrayGetP(pArray, index++)); }
  taosArrayDestroy(pArray);

  return TSDB_CODE_SUCCESS;
}

static int32_t createScanCols(SPhysiPlanContext* pCxt, SScanPhysiNode* pScanPhysiNode, SNodeList* pScanCols) {
  if (NULL == pScanCols) {
    return TSDB_CODE_SUCCESS;
  }

  pScanPhysiNode->pScanCols = NULL;
  int32_t code = nodesCloneList(pScanCols, &pScanPhysiNode->pScanCols);
  if (NULL == pScanPhysiNode->pScanCols) {
    return code;
  }
  return sortScanCols(pScanPhysiNode->pScanCols);
}

static int32_t createScanPhysiNodeFinalize(SPhysiPlanContext* pCxt, SSubplan* pSubplan, SScanLogicNode* pScanLogicNode,
                                           SScanPhysiNode* pScanPhysiNode, SPhysiNode** pPhyNode) {
  int32_t code = createScanCols(pCxt, pScanPhysiNode, pScanLogicNode->pScanCols);
  if (TSDB_CODE_SUCCESS == code) {
    code = addDataBlockSlots(pCxt, pScanPhysiNode->pScanCols, pScanPhysiNode->node.pOutputDataBlockDesc);
  }

  if (TSDB_CODE_SUCCESS == code && NULL != pScanLogicNode->pScanPseudoCols) {
    pScanPhysiNode->pScanPseudoCols = NULL;
    code = nodesCloneList(pScanLogicNode->pScanPseudoCols, &pScanPhysiNode->pScanPseudoCols);
    if (NULL == pScanPhysiNode->pScanPseudoCols) {
      code = code;
    }
  }

  if (TSDB_CODE_SUCCESS == code) {
    code = addDataBlockSlots(pCxt, pScanPhysiNode->pScanPseudoCols, pScanPhysiNode->node.pOutputDataBlockDesc);
  }

  if (TSDB_CODE_SUCCESS == code) {
    code = setConditionsSlotId(pCxt, (const SLogicNode*)pScanLogicNode, (SPhysiNode*)pScanPhysiNode);
  }

  if (TSDB_CODE_SUCCESS == code) {
    pScanPhysiNode->uid = pScanLogicNode->tableId;
    pScanPhysiNode->suid = pScanLogicNode->stableId;
    pScanPhysiNode->tableType = pScanLogicNode->tableType;
    pScanPhysiNode->groupOrderScan = pScanLogicNode->groupOrderScan;
    memcpy(&pScanPhysiNode->tableName, &pScanLogicNode->tableName, sizeof(SName));
    if (NULL != pScanLogicNode->pTagCond) {
      pSubplan->pTagCond = NULL;
      code = nodesCloneNode(pScanLogicNode->pTagCond, &pSubplan->pTagCond);
      if (NULL == pSubplan->pTagCond) {
        code = code;
      }
    }
  }

  if (TSDB_CODE_SUCCESS == code) {
    if (NULL != pScanLogicNode->pTagIndexCond) {
      pSubplan->pTagIndexCond = NULL;
      code = nodesCloneNode(pScanLogicNode->pTagIndexCond, &pSubplan->pTagIndexCond);
      if (NULL == pSubplan->pTagIndexCond) {
        code = code;
      }
    }
  }

  if (TSDB_CODE_SUCCESS == code) {
    *pPhyNode = (SPhysiNode*)pScanPhysiNode;
  } else {
    nodesDestroyNode((SNode*)pScanPhysiNode);
  }

  return code;
}

static void vgroupInfoToNodeAddr(const SVgroupInfo* vg, SQueryNodeAddr* pNodeAddr) {
  pNodeAddr->nodeId = vg->vgId;
  pNodeAddr->epSet = vg->epSet;
}

static ENodeType getScanOperatorType(EScanType scanType) {
  switch (scanType) {
    case SCAN_TYPE_TAG:
      return QUERY_NODE_PHYSICAL_PLAN_TAG_SCAN;
    case SCAN_TYPE_TABLE:
      return QUERY_NODE_PHYSICAL_PLAN_TABLE_SCAN;
    case SCAN_TYPE_STREAM:
      return QUERY_NODE_PHYSICAL_PLAN_STREAM_SCAN;
    case SCAN_TYPE_TABLE_MERGE:
      return QUERY_NODE_PHYSICAL_PLAN_TABLE_MERGE_SCAN;
    case SCAN_TYPE_BLOCK_INFO:
      return QUERY_NODE_PHYSICAL_PLAN_BLOCK_DIST_SCAN;
    case SCAN_TYPE_TABLE_COUNT:
      return QUERY_NODE_PHYSICAL_PLAN_TABLE_COUNT_SCAN;
    default:
      break;
  }
  return QUERY_NODE_PHYSICAL_PLAN_TABLE_SCAN;
}

static int32_t createSimpleScanPhysiNode(SPhysiPlanContext* pCxt, SSubplan* pSubplan, SScanLogicNode* pScanLogicNode,
                                         SPhysiNode** pPhyNode) {
  SScanPhysiNode* pScan =
      (SScanPhysiNode*)makePhysiNode(pCxt, (SLogicNode*)pScanLogicNode, getScanOperatorType(pScanLogicNode->scanType));
  if (NULL == pScan) {
    return terrno;
  }

  if (pScanLogicNode->pVgroupList) {
    vgroupInfoToNodeAddr(pScanLogicNode->pVgroupList->vgroups, &pSubplan->execNode);
  }
  return createScanPhysiNodeFinalize(pCxt, pSubplan, pScanLogicNode, pScan, pPhyNode);
}

static int32_t createTagScanPhysiNode(SPhysiPlanContext* pCxt, SSubplan* pSubplan, SScanLogicNode* pScanLogicNode,
                                      SPhysiNode** pPhyNode) {
  STagScanPhysiNode* pScan =
      (STagScanPhysiNode*)makePhysiNode(pCxt, (SLogicNode*)pScanLogicNode, QUERY_NODE_PHYSICAL_PLAN_TAG_SCAN);
  if (NULL == pScan) {
    return terrno;
  }
  if (pScanLogicNode->pVgroupList) {
    vgroupInfoToNodeAddr(pScanLogicNode->pVgroupList->vgroups, &pSubplan->execNode);
  }
  pScan->onlyMetaCtbIdx = pScanLogicNode->onlyMetaCtbIdx;

  return createScanPhysiNodeFinalize(pCxt, pSubplan, pScanLogicNode, (SScanPhysiNode*)pScan, pPhyNode);
}

static int32_t createLastRowScanPhysiNode(SPhysiPlanContext* pCxt, SSubplan* pSubplan, SScanLogicNode* pScanLogicNode,
                                          SPhysiNode** pPhyNode) {
  SLastRowScanPhysiNode* pScan =
      (SLastRowScanPhysiNode*)makePhysiNode(pCxt, (SLogicNode*)pScanLogicNode, QUERY_NODE_PHYSICAL_PLAN_LAST_ROW_SCAN);
  if (NULL == pScan) {
    return terrno;
  }
  pScan->pTargets = NULL;
  int32_t code = nodesCloneList(pScanLogicNode->node.pTargets, &pScan->pTargets);
  if (TSDB_CODE_SUCCESS != code) {
    nodesDestroyNode((SNode*)pScan);
    return code;
  }
  pScan->pGroupTags = NULL;
  code = nodesCloneList(pScanLogicNode->pGroupTags, &pScan->pGroupTags);
  if (TSDB_CODE_SUCCESS != code) {
    nodesDestroyNode((SNode*)pScan);
    return code;
  }

  pScan->groupSort = pScanLogicNode->groupSort;
  pScan->ignoreNull = pScanLogicNode->igLastNull;

  if (pScanLogicNode->pVgroupList) {
    vgroupInfoToNodeAddr(pScanLogicNode->pVgroupList->vgroups, &pSubplan->execNode);
  }

  code = createScanPhysiNodeFinalize(pCxt, pSubplan, pScanLogicNode, (SScanPhysiNode*)pScan, pPhyNode);
  if (TSDB_CODE_SUCCESS == code && pScanLogicNode->pFuncTypes != NULL) {
    pScan->pFuncTypes = taosArrayInit(taosArrayGetSize(pScanLogicNode->pFuncTypes), sizeof(int32_t));
    if (NULL == pScan->pFuncTypes) {
      return terrno;
    }

    SNode* pTargetNode = NULL;
    int    funcTypeIndex = 0;
    FOREACH(pTargetNode, ((SScanPhysiNode*)pScan)->pScanCols) {
      if (((STargetNode*)pTargetNode)->pExpr->type != QUERY_NODE_COLUMN) {
        continue;
      }
      SColumnNode* pColNode = (SColumnNode*)((STargetNode*)pTargetNode)->pExpr;

      for (int i = 0; i < TARRAY_SIZE(pScanLogicNode->pFuncTypes); ++i) {
        SFunctParam* pFunctParam = taosArrayGet(pScanLogicNode->pFuncTypes, i);
        if (pColNode->colId == pFunctParam->pCol->colId &&
            0 == strncmp(pColNode->colName, pFunctParam->pCol->name, strlen(pColNode->colName))) {
          if (NULL == taosArrayInsert(pScan->pFuncTypes, funcTypeIndex, &pFunctParam->type)) {
            code = terrno;
          }
          break;
        }
      }
      funcTypeIndex++;
    }
  }
  return code;
}

static int32_t createTableCountScanPhysiNode(SPhysiPlanContext* pCxt, SSubplan* pSubplan,
                                             SScanLogicNode* pScanLogicNode, SPhysiNode** pPhyNode) {
  STableCountScanPhysiNode* pScan = (STableCountScanPhysiNode*)makePhysiNode(pCxt, (SLogicNode*)pScanLogicNode,
                                                                             QUERY_NODE_PHYSICAL_PLAN_TABLE_COUNT_SCAN);
  if (NULL == pScan) {
    return terrno;
  }

  pScan->pGroupTags = NULL;
  int32_t code = nodesCloneList(pScanLogicNode->pGroupTags, &pScan->pGroupTags);
  if (NULL != pScanLogicNode->pGroupTags && NULL == pScan->pGroupTags) {
    nodesDestroyNode((SNode*)pScan);
    return code;
  }

  pScan->groupSort = pScanLogicNode->groupSort;
  if (pScanLogicNode->pVgroupList) {
    vgroupInfoToNodeAddr(pScanLogicNode->pVgroupList->vgroups, &pSubplan->execNode);
  }
  return createScanPhysiNodeFinalize(pCxt, pSubplan, pScanLogicNode, (SScanPhysiNode*)pScan, pPhyNode);
}

static int32_t createTableScanPhysiNode(SPhysiPlanContext* pCxt, SSubplan* pSubplan, SScanLogicNode* pScanLogicNode,
                                        SPhysiNode** pPhyNode) {
  STableScanPhysiNode* pTableScan = (STableScanPhysiNode*)makePhysiNode(pCxt, (SLogicNode*)pScanLogicNode,
                                                                        getScanOperatorType(pScanLogicNode->scanType));
  if (NULL == pTableScan) {
    return terrno;
  }

  memcpy(pTableScan->scanSeq, pScanLogicNode->scanSeq, sizeof(pScanLogicNode->scanSeq));
  pTableScan->scanRange = pScanLogicNode->scanRange;
  pTableScan->ratio = pScanLogicNode->ratio;
  if (pScanLogicNode->pVgroupList) {
    vgroupInfoToNodeAddr(pScanLogicNode->pVgroupList->vgroups, &pSubplan->execNode);
    pSubplan->execNodeStat.tableNum = pScanLogicNode->pVgroupList->vgroups[0].numOfTable;
  }
  (void)tNameGetFullDbName(&pScanLogicNode->tableName, pSubplan->dbFName);
  pTableScan->dataRequired = pScanLogicNode->dataRequired;
  pTableScan->pDynamicScanFuncs = NULL;
  int32_t code = nodesCloneList(pScanLogicNode->pDynamicScanFuncs, &pTableScan->pDynamicScanFuncs);
  if (TSDB_CODE_SUCCESS != code) {
    nodesDestroyNode((SNode*)pTableScan);
    return code;
  }
  pTableScan->pGroupTags = NULL;
  code = nodesCloneList(pScanLogicNode->pGroupTags, &pTableScan->pGroupTags);
  if (TSDB_CODE_SUCCESS != code) {
    nodesDestroyNode((SNode*)pTableScan);
    return code;
  }
  pTableScan->groupSort = pScanLogicNode->groupSort;
  pTableScan->interval = pScanLogicNode->interval;
  pTableScan->offset = pScanLogicNode->offset;
  pTableScan->sliding = pScanLogicNode->sliding;
  pTableScan->intervalUnit = pScanLogicNode->intervalUnit;
  pTableScan->slidingUnit = pScanLogicNode->slidingUnit;
  pTableScan->triggerType = pScanLogicNode->triggerType;
  pTableScan->watermark = pScanLogicNode->watermark;
  pTableScan->igExpired = pScanLogicNode->igExpired;
  pTableScan->igCheckUpdate = pScanLogicNode->igCheckUpdate;
  pTableScan->assignBlockUid = pCxt->pPlanCxt->rSmaQuery ? true : false;
  pTableScan->filesetDelimited = pScanLogicNode->filesetDelimited;
  pTableScan->needCountEmptyTable = pScanLogicNode->isCountByTag;
  pTableScan->paraTablesSort = pScanLogicNode->paraTablesSort;
  pTableScan->smallDataTsSort = pScanLogicNode->smallDataTsSort;

  code = createScanPhysiNodeFinalize(pCxt, pSubplan, pScanLogicNode, (SScanPhysiNode*)pTableScan, pPhyNode);
  if (TSDB_CODE_SUCCESS == code) {
    code = setListSlotId(pCxt, pTableScan->scan.node.pOutputDataBlockDesc->dataBlockId, -1, pScanLogicNode->pTags,
                         &pTableScan->pTags);
  }
  if (TSDB_CODE_SUCCESS == code) {
    code = setNodeSlotId(pCxt, pTableScan->scan.node.pOutputDataBlockDesc->dataBlockId, -1, pScanLogicNode->pSubtable,
                         &pTableScan->pSubtable);
  }
  return code;
}

static int32_t createSystemTableScanPhysiNode(SPhysiPlanContext* pCxt, SSubplan* pSubplan,
                                              SScanLogicNode* pScanLogicNode, SPhysiNode** pPhyNode) {
  SSystemTableScanPhysiNode* pScan = (SSystemTableScanPhysiNode*)makePhysiNode(pCxt, (SLogicNode*)pScanLogicNode,
                                                                               QUERY_NODE_PHYSICAL_PLAN_SYSTABLE_SCAN);
  if (NULL == pScan) {
    return terrno;
  }

  pSubplan->showRewrite = pScanLogicNode->showRewrite;
  pScan->showRewrite = pScanLogicNode->showRewrite;
  pScan->accountId = pCxt->pPlanCxt->acctId;
  pScan->sysInfo = pCxt->pPlanCxt->sysInfo;
  if (0 == strcmp(pScanLogicNode->tableName.tname, TSDB_INS_TABLE_TABLES) ||
      0 == strcmp(pScanLogicNode->tableName.tname, TSDB_INS_TABLE_TAGS) ||
      0 == strcmp(pScanLogicNode->tableName.tname, TSDB_INS_TABLE_COLS) ||
<<<<<<< HEAD
      0 == strcmp(pScanLogicNode->tableName.tname, TSDB_INS_TABLE_FILESETS)) {
=======
      0 == strcmp(pScanLogicNode->tableName.tname, TSDB_INS_DISK_USAGE)) {
>>>>>>> ec37289b
    if (pScanLogicNode->pVgroupList) {
      vgroupInfoToNodeAddr(pScanLogicNode->pVgroupList->vgroups, &pSubplan->execNode);
    }
  } else {
    pSubplan->execNode.nodeId = MNODE_HANDLE;
    pSubplan->execNode.epSet = pCxt->pPlanCxt->mgmtEpSet;
  }
  if (0 == strcmp(pScanLogicNode->tableName.tname, TSDB_INS_TABLE_DNODE_VARIABLES) && pScanLogicNode->pVgroupList) {
    pScan->mgmtEpSet = pScanLogicNode->pVgroupList->vgroups->epSet;
  } else {
    pScan->mgmtEpSet = pCxt->pPlanCxt->mgmtEpSet;
  }
  (void)tNameGetFullDbName(&pScanLogicNode->tableName, pSubplan->dbFName);

  pCxt->hasSysScan = true;
  return createScanPhysiNodeFinalize(pCxt, pSubplan, pScanLogicNode, (SScanPhysiNode*)pScan, pPhyNode);
}

static int32_t createStreamScanPhysiNode(SPhysiPlanContext* pCxt, SSubplan* pSubplan, SScanLogicNode* pScanLogicNode,
                                         SPhysiNode** pPhyNode) {
  return createTableScanPhysiNode(pCxt, pSubplan, pScanLogicNode, pPhyNode);
}

static int32_t createTableMergeScanPhysiNode(SPhysiPlanContext* pCxt, SSubplan* pSubplan,
                                             SScanLogicNode* pScanLogicNode, SPhysiNode** pPhyNode) {
  return createTableScanPhysiNode(pCxt, pSubplan, pScanLogicNode, pPhyNode);
}

static int32_t createScanPhysiNode(SPhysiPlanContext* pCxt, SSubplan* pSubplan, SScanLogicNode* pScanLogicNode,
                                   SPhysiNode** pPhyNode) {
  pCxt->hasScan = true;
  switch (pScanLogicNode->scanType) {
    case SCAN_TYPE_TAG:
      return createTagScanPhysiNode(pCxt, pSubplan, pScanLogicNode, pPhyNode);
    case SCAN_TYPE_BLOCK_INFO:
      return createSimpleScanPhysiNode(pCxt, pSubplan, pScanLogicNode, pPhyNode);
    case SCAN_TYPE_TABLE_COUNT:
      return createTableCountScanPhysiNode(pCxt, pSubplan, pScanLogicNode, pPhyNode);
    case SCAN_TYPE_LAST_ROW:
      return createLastRowScanPhysiNode(pCxt, pSubplan, pScanLogicNode, pPhyNode);
    case SCAN_TYPE_TABLE:
      return createTableScanPhysiNode(pCxt, pSubplan, pScanLogicNode, pPhyNode);
    case SCAN_TYPE_SYSTEM_TABLE:
      return createSystemTableScanPhysiNode(pCxt, pSubplan, pScanLogicNode, pPhyNode);
    case SCAN_TYPE_STREAM:
      return createStreamScanPhysiNode(pCxt, pSubplan, pScanLogicNode, pPhyNode);
    case SCAN_TYPE_TABLE_MERGE:
      return createTableMergeScanPhysiNode(pCxt, pSubplan, pScanLogicNode, pPhyNode);
    default:
      break;
  }
  return TSDB_CODE_FAILED;
}

static int32_t getJoinDataBlockDescNode(SNodeList* pChildren, int32_t idx, SDataBlockDescNode** ppDesc) {
  if (2 == pChildren->length) {
    *ppDesc = ((SPhysiNode*)nodesListGetNode(pChildren, idx))->pOutputDataBlockDesc;
  } else if (1 == pChildren->length &&
             nodeType(nodesListGetNode(pChildren, 0)) == QUERY_NODE_PHYSICAL_PLAN_GROUP_CACHE) {
    SGroupCachePhysiNode* pGrpCache = (SGroupCachePhysiNode*)nodesListGetNode(pChildren, 0);
    *ppDesc = ((SPhysiNode*)nodesListGetNode(pGrpCache->node.pChildren, idx))->pOutputDataBlockDesc;
  } else {
    planError("Invalid join children num:%d or child type:%d", pChildren->length,
              nodeType(nodesListGetNode(pChildren, 0)));
    return TSDB_CODE_PLAN_INTERNAL_ERROR;
  }

  return TSDB_CODE_SUCCESS;
}

static int32_t setColEqList(SNode* pEqCond, int16_t leftBlkId, int16_t rightBlkId, SNodeList** ppLeft,
                            SNodeList** ppRight) {
  int32_t code = 0;
  if (QUERY_NODE_OPERATOR == nodeType(pEqCond) && ((SOperatorNode*)pEqCond)->opType == OP_TYPE_EQUAL) {
    SOperatorNode* pOp = (SOperatorNode*)pEqCond;
    SNode*         pNew = NULL;
    if (leftBlkId == ((SColumnNode*)pOp->pLeft)->dataBlockId) {
      code = nodesCloneNode(pOp->pLeft, &pNew);
      if (TSDB_CODE_SUCCESS == code) {
        code = nodesListMakeStrictAppend(ppLeft, pNew);
      }
    } else if (rightBlkId == ((SColumnNode*)pOp->pLeft)->dataBlockId) {
      code = nodesCloneNode(pOp->pLeft, &pNew);
      if (TSDB_CODE_SUCCESS == code) {
        code = nodesListMakeStrictAppend(ppRight, pNew);
      }
    } else {
      planError("invalid col equal list, leftBlockId:%d", ((SColumnNode*)pOp->pLeft)->dataBlockId);
      return TSDB_CODE_PLAN_INTERNAL_ERROR;
    }
    if (TSDB_CODE_SUCCESS == code) {
      pNew = NULL;
      if (leftBlkId == ((SColumnNode*)pOp->pRight)->dataBlockId) {
        code = nodesCloneNode(pOp->pRight, &pNew);
        if (TSDB_CODE_SUCCESS == code) {
          code = nodesListMakeStrictAppend(ppLeft, pNew);
        }
      } else if (rightBlkId == ((SColumnNode*)pOp->pRight)->dataBlockId) {
        code = nodesCloneNode(pOp->pRight, &pNew);
        if (TSDB_CODE_SUCCESS == code) {
          code = nodesListMakeStrictAppend(ppRight, pNew);
        }
      } else {
        planError("invalid col equal list, rightBlockId:%d", ((SColumnNode*)pOp->pRight)->dataBlockId);
        return TSDB_CODE_PLAN_INTERNAL_ERROR;
      }
    }
  } else if (QUERY_NODE_LOGIC_CONDITION == nodeType(pEqCond) &&
             ((SLogicConditionNode*)pEqCond)->condType == LOGIC_COND_TYPE_AND) {
    SLogicConditionNode* pLogic = (SLogicConditionNode*)pEqCond;
    SNode*               pNode = NULL;
    FOREACH(pNode, pLogic->pParameterList) {
      int32_t code = setColEqList(pNode, leftBlkId, rightBlkId, ppLeft, ppRight);
      if (code) {
        return code;
      }
    }
  } else {
    planError("invalid col equal cond, type:%d", nodeType(pEqCond));
    return TSDB_CODE_PLAN_INTERNAL_ERROR;
  }

  return code;
}

static int32_t setMergeJoinPrimColEqCond(SNode* pEqCond, int32_t subType, int16_t leftBlkId, int16_t rightBlkId,
                                         SSortMergeJoinPhysiNode* pJoin) {
  int32_t code = 0;
  if (QUERY_NODE_OPERATOR == nodeType(pEqCond)) {
    SOperatorNode* pOp = (SOperatorNode*)pEqCond;
    if (pOp->opType != OP_TYPE_EQUAL && JOIN_STYPE_ASOF != subType) {
      planError("invalid primary cond opType, opType:%d", pOp->opType);
      return TSDB_CODE_PLAN_INTERNAL_ERROR;
    }

    switch (nodeType(pOp->pLeft)) {
      case QUERY_NODE_COLUMN: {
        SColumnNode* pCol = (SColumnNode*)pOp->pLeft;
        if (leftBlkId == pCol->dataBlockId) {
          pJoin->leftPrimSlotId = pCol->slotId;
          pJoin->asofOpType = pOp->opType;
        } else if (rightBlkId == pCol->dataBlockId) {
          pJoin->rightPrimSlotId = pCol->slotId;
        } else {
          planError("invalid primary key col equal cond, leftBlockId:%d", pCol->dataBlockId);
          return TSDB_CODE_PLAN_INTERNAL_ERROR;
        }
        break;
      }
      case QUERY_NODE_FUNCTION: {
        SFunctionNode* pFunc = (SFunctionNode*)pOp->pLeft;
        if (FUNCTION_TYPE_TIMETRUNCATE != pFunc->funcType) {
          planError("invalid primary cond left function type, leftFuncType:%d", pFunc->funcType);
          return TSDB_CODE_PLAN_INTERNAL_ERROR;
        }
        SNode* pParam = nodesListGetNode(pFunc->pParameterList, 0);
        if (QUERY_NODE_COLUMN != nodeType(pParam)) {
          planError("invalid primary cond left timetruncate param type, leftParamType:%d", nodeType(pParam));
          return TSDB_CODE_PLAN_INTERNAL_ERROR;
        }
        SColumnNode* pCol = (SColumnNode*)pParam;
        if (leftBlkId == pCol->dataBlockId) {
          pJoin->leftPrimSlotId = pCol->slotId;
          pJoin->asofOpType = pOp->opType;
          pJoin->leftPrimExpr = NULL;
          code = nodesCloneNode((SNode*)pFunc, &pJoin->leftPrimExpr);
        } else if (rightBlkId == pCol->dataBlockId) {
          pJoin->rightPrimSlotId = pCol->slotId;
          pJoin->rightPrimExpr = NULL;
          code = nodesCloneNode((SNode*)pFunc, &pJoin->rightPrimExpr);
        } else {
          planError("invalid primary key col equal cond, leftBlockId:%d", pCol->dataBlockId);
          return TSDB_CODE_PLAN_INTERNAL_ERROR;
        }
        break;
      }
      default:
        planError("invalid primary cond left node type, leftNodeType:%d", nodeType(pOp->pLeft));
        return TSDB_CODE_PLAN_INTERNAL_ERROR;
    }
    if (TSDB_CODE_SUCCESS != code) {
      return code;
    }
    switch (nodeType(pOp->pRight)) {
      case QUERY_NODE_COLUMN: {
        SColumnNode* pCol = (SColumnNode*)pOp->pRight;
        if (leftBlkId == pCol->dataBlockId) {
          pJoin->leftPrimSlotId = pCol->slotId;
          pJoin->asofOpType = getAsofJoinReverseOp(pOp->opType);
        } else if (rightBlkId == pCol->dataBlockId) {
          pJoin->rightPrimSlotId = pCol->slotId;
        } else {
          planError("invalid primary key col equal cond, rightBlockId:%d", pCol->dataBlockId);
          return TSDB_CODE_PLAN_INTERNAL_ERROR;
        }
        break;
      }
      case QUERY_NODE_FUNCTION: {
        SFunctionNode* pFunc = (SFunctionNode*)pOp->pRight;
        if (FUNCTION_TYPE_TIMETRUNCATE != pFunc->funcType) {
          planError("invalid primary cond right function type, rightFuncType:%d", pFunc->funcType);
          return TSDB_CODE_PLAN_INTERNAL_ERROR;
        }
        SNode* pParam = nodesListGetNode(pFunc->pParameterList, 0);
        if (QUERY_NODE_COLUMN != nodeType(pParam)) {
          planError("invalid primary cond right timetruncate param type, rightParamType:%d", nodeType(pParam));
          return TSDB_CODE_PLAN_INTERNAL_ERROR;
        }
        SColumnNode* pCol = (SColumnNode*)pParam;
        if (leftBlkId == pCol->dataBlockId) {
          pJoin->leftPrimSlotId = pCol->slotId;
          pJoin->asofOpType = getAsofJoinReverseOp(pOp->opType);
          pJoin->leftPrimExpr = NULL;
          code = nodesCloneNode((SNode*)pFunc, &pJoin->leftPrimExpr);
        } else if (rightBlkId == pCol->dataBlockId) {
          pJoin->rightPrimSlotId = pCol->slotId;
          pJoin->rightPrimExpr = NULL;
          code = nodesCloneNode((SNode*)pFunc, &pJoin->rightPrimExpr);
        } else {
          planError("invalid primary key col equal cond, rightBlockId:%d", pCol->dataBlockId);
          return TSDB_CODE_PLAN_INTERNAL_ERROR;
        }
        break;
      }
      default:
        planError("invalid primary cond right node type, rightNodeType:%d", nodeType(pOp->pRight));
        return TSDB_CODE_PLAN_INTERNAL_ERROR;
    }
  } else {
    planError("invalid primary key col equal cond, type:%d", nodeType(pEqCond));
    return TSDB_CODE_PLAN_INTERNAL_ERROR;
  }

  return code;
}

static int32_t createMergeJoinPhysiNode(SPhysiPlanContext* pCxt, SNodeList* pChildren, SJoinLogicNode* pJoinLogicNode,
                                        SPhysiNode** pPhyNode) {
  SSortMergeJoinPhysiNode* pJoin =
      (SSortMergeJoinPhysiNode*)makePhysiNode(pCxt, (SLogicNode*)pJoinLogicNode, QUERY_NODE_PHYSICAL_PLAN_MERGE_JOIN);
  if (NULL == pJoin) {
    return terrno;
  }

  SDataBlockDescNode* pLeftDesc = NULL;
  SDataBlockDescNode* pRightDesc = NULL;
  pJoin->joinType = pJoinLogicNode->joinType;
  pJoin->subType = pJoinLogicNode->subType;
  pJoin->pWindowOffset = NULL;
  int32_t code = nodesCloneNode(pJoinLogicNode->pWindowOffset, &pJoin->pWindowOffset);
  if (TSDB_CODE_SUCCESS == code) {
    pJoin->pJLimit = NULL;
    code = nodesCloneNode(pJoinLogicNode->pJLimit, (SNode**)&pJoin->pJLimit);
  }
  if (TSDB_CODE_SUCCESS == code) {
    pJoin->node.inputTsOrder = pJoinLogicNode->node.inputTsOrder;
    pJoin->seqWinGroup = pJoinLogicNode->seqWinGroup;
    pJoin->grpJoin = pJoinLogicNode->grpJoin;
    code = getJoinDataBlockDescNode(pChildren, 0, &pLeftDesc);
  }

  if (TSDB_CODE_SUCCESS == code) {
    code = getJoinDataBlockDescNode(pChildren, 1, &pRightDesc);
  }

  if (TSDB_CODE_SUCCESS == code && NULL != pJoinLogicNode->pPrimKeyEqCond) {
    code = setNodeSlotId(pCxt, pLeftDesc->dataBlockId, pRightDesc->dataBlockId, pJoinLogicNode->pPrimKeyEqCond,
                         &pJoin->pPrimKeyCond);
    if (TSDB_CODE_SUCCESS == code) {
      code = setMergeJoinPrimColEqCond(pJoin->pPrimKeyCond, pJoin->subType, pLeftDesc->dataBlockId,
                                       pRightDesc->dataBlockId, pJoin);
    }
    if (TSDB_CODE_SUCCESS == code && NULL != pJoin->leftPrimExpr) {
      code = addDataBlockSlot(pCxt, &pJoin->leftPrimExpr, pLeftDesc);
    }
    if (TSDB_CODE_SUCCESS == code && NULL != pJoin->rightPrimExpr) {
      code = addDataBlockSlot(pCxt, &pJoin->rightPrimExpr, pRightDesc);
    }
  }

  if (TSDB_CODE_SUCCESS == code && NULL != pJoinLogicNode->addPrimEqCond) {
    SNode* pPrimKeyCond = NULL;
    code = setNodeSlotId(pCxt, pLeftDesc->dataBlockId, pRightDesc->dataBlockId, pJoinLogicNode->addPrimEqCond,
                         &pPrimKeyCond);
    if (TSDB_CODE_SUCCESS == code) {
      code = setMergeJoinPrimColEqCond(pPrimKeyCond, pJoin->subType, pLeftDesc->dataBlockId, pRightDesc->dataBlockId,
                                       pJoin);
    }
    if (TSDB_CODE_SUCCESS == code && NULL != pJoin->leftPrimExpr) {
      code = addDataBlockSlot(pCxt, &pJoin->leftPrimExpr, pLeftDesc);
    }
    if (TSDB_CODE_SUCCESS == code && NULL != pJoin->rightPrimExpr) {
      code = addDataBlockSlot(pCxt, &pJoin->rightPrimExpr, pRightDesc);
    }
    nodesDestroyNode(pPrimKeyCond);
  }

  if (TSDB_CODE_SUCCESS == code) {
    code = setListSlotId(pCxt, pLeftDesc->dataBlockId, pRightDesc->dataBlockId, pJoinLogicNode->node.pTargets,
                         &pJoin->pTargets);
  }

  if (TSDB_CODE_SUCCESS == code && NULL != pJoinLogicNode->pFullOnCond) {
    code = setNodeSlotId(pCxt, ((SPhysiNode*)pJoin)->pOutputDataBlockDesc->dataBlockId, -1, pJoinLogicNode->pFullOnCond,
                         &pJoin->pFullOnCond);
  }

  if (TSDB_CODE_SUCCESS == code && ((NULL != pJoinLogicNode->pColEqCond) || (NULL != pJoinLogicNode->pTagEqCond))) {
    code = mergeJoinConds(&pJoinLogicNode->pColEqCond, &pJoinLogicNode->pTagEqCond);
  }
  // TODO set from input blocks for group algo
  /*
    if (TSDB_CODE_SUCCESS == code && NULL != pJoinLogicNode->pColEqCond) {
      code = setNodeSlotId(pCxt, pLeftDesc->dataBlockId, pRightDesc->dataBlockId, pJoinLogicNode->pColEqCond,
    &pJoin->pColEqCond);
    }
  */
  if (TSDB_CODE_SUCCESS == code && NULL != pJoinLogicNode->pColEqCond) {
    code = setNodeSlotId(pCxt, pLeftDesc->dataBlockId, pRightDesc->dataBlockId, pJoinLogicNode->pColEqCond,
                         &pJoin->pColEqCond);
    if (TSDB_CODE_SUCCESS == code) {
      code = setColEqList(pJoin->pColEqCond, pLeftDesc->dataBlockId, pRightDesc->dataBlockId, &pJoin->pEqLeft,
                          &pJoin->pEqRight);
    }
  }

  if (TSDB_CODE_SUCCESS == code && ((NULL != pJoinLogicNode->pColOnCond) || (NULL != pJoinLogicNode->pTagOnCond))) {
    code = mergeJoinConds(&pJoinLogicNode->pColOnCond, &pJoinLogicNode->pTagOnCond);
  }
  // TODO set from input blocks for group algo
  /*
    if (TSDB_CODE_SUCCESS == code && NULL != pJoinLogicNode->pColOnCond) {
      code = setNodeSlotId(pCxt, pLeftDesc->dataBlockId, pRightDesc->dataBlockId, pJoinLogicNode->pColOnCond,
    &pJoin->pColOnCond);
    }
  */
  if (TSDB_CODE_SUCCESS == code && NULL != pJoinLogicNode->pColOnCond) {
    code = setNodeSlotId(pCxt, ((SPhysiNode*)pJoin)->pOutputDataBlockDesc->dataBlockId, -1, pJoinLogicNode->pColOnCond,
                         &pJoin->pColOnCond);
  }

  if (TSDB_CODE_SUCCESS == code) {
    code = setConditionsSlotId(pCxt, (const SLogicNode*)pJoinLogicNode, (SPhysiNode*)pJoin);
  }

  if (TSDB_CODE_SUCCESS == code) {
    code = addDataBlockSlots(pCxt, pJoin->pTargets, pJoin->node.pOutputDataBlockDesc);
  }

  if (TSDB_CODE_SUCCESS == code) {
    *pPhyNode = (SPhysiNode*)pJoin;
  } else {
    nodesDestroyNode((SNode*)pJoin);
  }

  return code;
}

static int32_t extractHashJoinOpCols(int16_t lBlkId, int16_t rBlkId, SNode* pEq, SHashJoinPhysiNode* pJoin) {
  int32_t code = 0;
  if (QUERY_NODE_OPERATOR == nodeType(pEq)) {
    SOperatorNode* pOp = (SOperatorNode*)pEq;
    SColumnNode*   pLeft = (SColumnNode*)pOp->pLeft;
    SColumnNode*   pRight = (SColumnNode*)pOp->pRight;
    if (lBlkId == pLeft->dataBlockId && rBlkId == pRight->dataBlockId) {
      SNode *pL = NULL, *pR = NULL;
      code = nodesCloneNode(pOp->pLeft, &pL);
      if (TSDB_CODE_SUCCESS == code) {
        code = nodesListStrictAppend(pJoin->pOnLeft, pL);
      }
      if (TSDB_CODE_SUCCESS == code) {
        code = nodesCloneNode(pOp->pRight, &pR);
      }
      if (TSDB_CODE_SUCCESS == code) {
        code = nodesListStrictAppend(pJoin->pOnRight, pR);
      }
    } else if (rBlkId == pLeft->dataBlockId && lBlkId == pRight->dataBlockId) {
      SNode *pL = NULL, *pR = NULL;
      code = nodesCloneNode(pOp->pRight, &pR);
      if (TSDB_CODE_SUCCESS == code) {
        code = nodesListStrictAppend(pJoin->pOnLeft, pR);
      }
      if (TSDB_CODE_SUCCESS == code) {
        code = nodesCloneNode(pOp->pLeft, &pL);
      }
      if (TSDB_CODE_SUCCESS == code) {
        code = nodesListStrictAppend(pJoin->pOnRight, pL);
      }
    } else {
      planError("Invalid join equal cond, lbid:%d, rbid:%d, oplid:%d, oprid:%d", lBlkId, rBlkId, pLeft->dataBlockId,
                pRight->dataBlockId);
      return TSDB_CODE_PLAN_INTERNAL_ERROR;
    }

    return code;
  }

  planError("Invalid join equal node type:%d", nodeType(pEq));
  return TSDB_CODE_PLAN_INTERNAL_ERROR;
}

static int32_t extractHashJoinOnCols(int16_t lBlkId, int16_t rBlkId, SNode* pEq, SHashJoinPhysiNode* pJoin) {
  if (NULL == pEq) {
    return TSDB_CODE_SUCCESS;
  }

  int32_t code = TSDB_CODE_SUCCESS;
  if (QUERY_NODE_OPERATOR == nodeType(pEq)) {
    code = extractHashJoinOpCols(lBlkId, rBlkId, pEq, pJoin);
  } else if (QUERY_NODE_LOGIC_CONDITION == nodeType(pEq)) {
    SLogicConditionNode* pLogic = (SLogicConditionNode*)pEq;
    SNode*               pNode = NULL;
    FOREACH(pNode, pLogic->pParameterList) {
      code = extractHashJoinOpCols(lBlkId, rBlkId, pNode, pJoin);
      if (code) {
        break;
      }
    }
  } else {
    planError("Invalid join equal node type:%d", nodeType(pEq));
    return TSDB_CODE_PLAN_INTERNAL_ERROR;
  }

  return code;
}

static int32_t createHashJoinColList(int16_t lBlkId, int16_t rBlkId, SNode* pEq1, SNode* pEq2, SNode* pEq3,
                                     SHashJoinPhysiNode* pJoin) {
  int32_t code = TSDB_CODE_SUCCESS;
  pJoin->pOnLeft = NULL;
  code = nodesMakeList(&pJoin->pOnLeft);
  if (TSDB_CODE_SUCCESS != code) {
    return code;
  }
  pJoin->pOnRight = NULL;
  code = nodesMakeList(&pJoin->pOnRight);
  if (TSDB_CODE_SUCCESS != code) {
    return code;
  }

  code = extractHashJoinOnCols(lBlkId, rBlkId, pEq1, pJoin);
  if (TSDB_CODE_SUCCESS == code) {
    code = extractHashJoinOnCols(lBlkId, rBlkId, pEq2, pJoin);
  }
  if (TSDB_CODE_SUCCESS == code) {
    code = extractHashJoinOnCols(lBlkId, rBlkId, pEq3, pJoin);
  }
  if (TSDB_CODE_SUCCESS == code && pJoin->pOnLeft->length <= 0) {
    planError("Invalid join equal column num: %d", pJoin->pOnLeft->length);
    code = TSDB_CODE_PLAN_INTERNAL_ERROR;
  }

  return code;
}

static int32_t sortHashJoinTargets(int16_t lBlkId, int16_t rBlkId, SHashJoinPhysiNode* pJoin) {
  SNode*     pNode = NULL;
  SSHashObj* pHash = tSimpleHashInit(pJoin->pTargets->length, taosGetDefaultHashFunction(TSDB_DATA_TYPE_BINARY));
  if (NULL == pHash) {
    return TSDB_CODE_OUT_OF_MEMORY;
  }
  SNodeList* pNew = NULL;
  int32_t    code = nodesMakeList(&pNew);

  if (TSDB_CODE_SUCCESS == code) {
    FOREACH(pNode, pJoin->pTargets) {
      SColumnNode* pCol = (SColumnNode*)pNode;
      char*        pName = NULL;
      int32_t      len = 0;
      code = getSlotKey(pNode, NULL, &pName, &len, 0);
      if (TSDB_CODE_SUCCESS == code) {
        code = tSimpleHashPut(pHash, pName, len, &pCol, POINTER_BYTES);
      }
      taosMemoryFree(pName);
      if (TSDB_CODE_SUCCESS != code) {
        break;
      }
    }
  }
  if (TSDB_CODE_SUCCESS == code) {
    nodesClearList(pJoin->pTargets);
    pJoin->pTargets = pNew;

    FOREACH(pNode, pJoin->pOnLeft) {
      char*        pName = NULL;
      SColumnNode* pCol = (SColumnNode*)pNode;
      int32_t      len = 0;
      code = getSlotKey(pNode, NULL, &pName, &len, 0);
      if (TSDB_CODE_SUCCESS == code) {
        SNode** p = tSimpleHashGet(pHash, pName, len);
        if (p) {
          code = nodesListStrictAppend(pJoin->pTargets, *p);
          if (TSDB_CODE_SUCCESS == code) {
            code = tSimpleHashRemove(pHash, pName, len);
          }
        }
      }
      taosMemoryFree(pName);
      if (TSDB_CODE_SUCCESS != code) {
        break;
      }
    }
  }
  if (TSDB_CODE_SUCCESS == code) {
    FOREACH(pNode, pJoin->pOnRight) {
      char*        pName = NULL;
      SColumnNode* pCol = (SColumnNode*)pNode;
      int32_t      len = 0;
      code = getSlotKey(pNode, NULL, &pName, &len, 0);
      if (TSDB_CODE_SUCCESS == code) {
        SNode** p = tSimpleHashGet(pHash, pName, len);
        if (p) {
          code = nodesListStrictAppend(pJoin->pTargets, *p);
          if (TSDB_CODE_SUCCESS == code) {
            code = tSimpleHashRemove(pHash, pName, len);
          }
        }
      }
      taosMemoryFree(pName);
      if (TSDB_CODE_SUCCESS != code) {
        break;
      }
    }
  }
  if (TSDB_CODE_SUCCESS == code) {
    if (tSimpleHashGetSize(pHash) > 0) {
      SNode** p = NULL;
      int32_t iter = 0;
      while (1) {
        p = tSimpleHashIterate(pHash, p, &iter);
        if (p == NULL) {
          break;
        }

        code = nodesListStrictAppend(pJoin->pTargets, *p);
        if (TSDB_CODE_SUCCESS != code) {
          break;
        }
      }
    }
  }

  tSimpleHashCleanup(pHash);

  return code;
}

static int32_t setHashJoinPrimColEqCond(SNode* pEqCond, int16_t leftBlkId, int16_t rightBlkId,
                                        SHashJoinPhysiNode* pJoin) {
  int32_t code = 0;
  if (QUERY_NODE_OPERATOR == nodeType(pEqCond)) {
    SOperatorNode* pOp = (SOperatorNode*)pEqCond;
    if (pOp->opType != OP_TYPE_EQUAL) {
      planError("invalid primary cond opType, opType:%d", pOp->opType);
      return TSDB_CODE_PLAN_INTERNAL_ERROR;
    }

    switch (nodeType(pOp->pLeft)) {
      case QUERY_NODE_COLUMN: {
        SColumnNode* pCol = (SColumnNode*)pOp->pLeft;
        if (leftBlkId == pCol->dataBlockId) {
          pJoin->leftPrimSlotId = pCol->slotId;
        } else if (rightBlkId == pCol->dataBlockId) {
          pJoin->rightPrimSlotId = pCol->slotId;
        } else {
          planError("invalid primary key col equal cond, leftBlockId:%d", pCol->dataBlockId);
          return TSDB_CODE_PLAN_INTERNAL_ERROR;
        }
        break;
      }
      case QUERY_NODE_FUNCTION: {
        SFunctionNode* pFunc = (SFunctionNode*)pOp->pLeft;
        if (FUNCTION_TYPE_TIMETRUNCATE != pFunc->funcType) {
          planError("invalid primary cond left function type, leftFuncType:%d", pFunc->funcType);
          return TSDB_CODE_PLAN_INTERNAL_ERROR;
        }
        SNode* pParam = nodesListGetNode(pFunc->pParameterList, 0);
        if (QUERY_NODE_COLUMN != nodeType(pParam)) {
          planError("invalid primary cond left timetruncate param type, leftParamType:%d", nodeType(pParam));
          return TSDB_CODE_PLAN_INTERNAL_ERROR;
        }
        SColumnNode* pCol = (SColumnNode*)pParam;
        if (leftBlkId == pCol->dataBlockId) {
          pJoin->leftPrimSlotId = pCol->slotId;
          pJoin->leftPrimExpr = NULL;
          code = nodesCloneNode((SNode*)pFunc, &pJoin->leftPrimExpr);
        } else if (rightBlkId == pCol->dataBlockId) {
          pJoin->rightPrimSlotId = pCol->slotId;
          pJoin->rightPrimExpr = NULL;
          code = nodesCloneNode((SNode*)pFunc, &pJoin->rightPrimExpr);
        } else {
          planError("invalid primary key col equal cond, leftBlockId:%d", pCol->dataBlockId);
          return TSDB_CODE_PLAN_INTERNAL_ERROR;
        }
        break;
      }
      default:
        planError("invalid primary cond left node type, leftNodeType:%d", nodeType(pOp->pLeft));
        return TSDB_CODE_PLAN_INTERNAL_ERROR;
    }
    if (TSDB_CODE_SUCCESS != code) {
      return code;
    }
    switch (nodeType(pOp->pRight)) {
      case QUERY_NODE_COLUMN: {
        SColumnNode* pCol = (SColumnNode*)pOp->pRight;
        if (leftBlkId == pCol->dataBlockId) {
          pJoin->leftPrimSlotId = pCol->slotId;
        } else if (rightBlkId == pCol->dataBlockId) {
          pJoin->rightPrimSlotId = pCol->slotId;
        } else {
          planError("invalid primary key col equal cond, rightBlockId:%d", pCol->dataBlockId);
          return TSDB_CODE_PLAN_INTERNAL_ERROR;
        }
        break;
      }
      case QUERY_NODE_FUNCTION: {
        SFunctionNode* pFunc = (SFunctionNode*)pOp->pRight;
        if (FUNCTION_TYPE_TIMETRUNCATE != pFunc->funcType) {
          planError("invalid primary cond right function type, rightFuncType:%d", pFunc->funcType);
          return TSDB_CODE_PLAN_INTERNAL_ERROR;
        }
        SNode* pParam = nodesListGetNode(pFunc->pParameterList, 0);
        if (QUERY_NODE_COLUMN != nodeType(pParam)) {
          planError("invalid primary cond right timetruncate param type, rightParamType:%d", nodeType(pParam));
          return TSDB_CODE_PLAN_INTERNAL_ERROR;
        }
        SColumnNode* pCol = (SColumnNode*)pParam;
        if (leftBlkId == pCol->dataBlockId) {
          pJoin->leftPrimSlotId = pCol->slotId;
          pJoin->leftPrimExpr = NULL;
          code = nodesCloneNode((SNode*)pFunc, &pJoin->leftPrimExpr);
        } else if (rightBlkId == pCol->dataBlockId) {
          pJoin->rightPrimSlotId = pCol->slotId;
          pJoin->rightPrimExpr = NULL;
          code = nodesCloneNode((SNode*)pFunc, &pJoin->rightPrimExpr);
        } else {
          planError("invalid primary key col equal cond, rightBlockId:%d", pCol->dataBlockId);
          return TSDB_CODE_PLAN_INTERNAL_ERROR;
        }
        break;
      }
      default:
        planError("invalid primary cond right node type, rightNodeType:%d", nodeType(pOp->pRight));
        return TSDB_CODE_PLAN_INTERNAL_ERROR;
    }
  } else {
    planError("invalid primary key col equal cond, type:%d", nodeType(pEqCond));
    return TSDB_CODE_PLAN_INTERNAL_ERROR;
  }

  return code;
}

static int32_t createHashJoinPhysiNode(SPhysiPlanContext* pCxt, SNodeList* pChildren, SJoinLogicNode* pJoinLogicNode,
                                       SPhysiNode** pPhyNode) {
  SHashJoinPhysiNode* pJoin =
      (SHashJoinPhysiNode*)makePhysiNode(pCxt, (SLogicNode*)pJoinLogicNode, QUERY_NODE_PHYSICAL_PLAN_HASH_JOIN);
  if (NULL == pJoin) {
    return terrno;
  }

  SDataBlockDescNode* pLeftDesc = ((SPhysiNode*)nodesListGetNode(pChildren, 0))->pOutputDataBlockDesc;
  SDataBlockDescNode* pRightDesc = ((SPhysiNode*)nodesListGetNode(pChildren, 1))->pOutputDataBlockDesc;
  int32_t             code = TSDB_CODE_SUCCESS;

  pJoin->joinType = pJoinLogicNode->joinType;
  pJoin->subType = pJoinLogicNode->subType;
  pJoin->pWindowOffset = NULL;
  code = nodesCloneNode(pJoinLogicNode->pWindowOffset, &pJoin->pWindowOffset);
  if (TSDB_CODE_SUCCESS != code) {
    nodesDestroyNode((SNode*)pJoin);
    return code;
  }
  pJoin->pJLimit = NULL;
  code = nodesCloneNode(pJoinLogicNode->pJLimit, &pJoin->pJLimit);
  if (TSDB_CODE_SUCCESS != code) {
    nodesDestroyNode((SNode*)pJoin);
    return code;
  }
  pJoin->node.inputTsOrder = pJoinLogicNode->node.inputTsOrder;
  pJoin->timeRangeTarget = pJoinLogicNode->timeRangeTarget;
  pJoin->timeRange.skey = pJoinLogicNode->timeRange.skey;
  pJoin->timeRange.ekey = pJoinLogicNode->timeRange.ekey;

  if (NULL != pJoinLogicNode->pPrimKeyEqCond) {
    code = setNodeSlotId(pCxt, pLeftDesc->dataBlockId, pRightDesc->dataBlockId, pJoinLogicNode->pPrimKeyEqCond,
                         &pJoin->pPrimKeyCond);
    if (TSDB_CODE_SUCCESS == code) {
      code = setHashJoinPrimColEqCond(pJoin->pPrimKeyCond, pLeftDesc->dataBlockId, pRightDesc->dataBlockId, pJoin);
    }
    if (TSDB_CODE_SUCCESS == code && NULL != pJoin->leftPrimExpr) {
      code = addDataBlockSlot(pCxt, &pJoin->leftPrimExpr, pLeftDesc);
    }
    if (TSDB_CODE_SUCCESS == code && NULL != pJoin->rightPrimExpr) {
      code = addDataBlockSlot(pCxt, &pJoin->rightPrimExpr, pRightDesc);
    }
  }
  if (TSDB_CODE_SUCCESS == code) {
    code = setNodeSlotId(pCxt, pLeftDesc->dataBlockId, pRightDesc->dataBlockId, pJoinLogicNode->pColEqCond,
                         &pJoin->pColEqCond);
  }
  if (TSDB_CODE_SUCCESS == code) {
    code = setNodeSlotId(pCxt, pLeftDesc->dataBlockId, pRightDesc->dataBlockId, pJoinLogicNode->pTagEqCond,
                         &pJoin->pTagEqCond);
  }
  if (TSDB_CODE_SUCCESS == code) {
    code = setNodeSlotId(pCxt, pLeftDesc->dataBlockId, -1, pJoinLogicNode->pLeftOnCond, &pJoin->pLeftOnCond);
  }
  if (TSDB_CODE_SUCCESS == code) {
    code = setNodeSlotId(pCxt, -1, pRightDesc->dataBlockId, pJoinLogicNode->pRightOnCond, &pJoin->pRightOnCond);
  }
  if (TSDB_CODE_SUCCESS == code && ((NULL != pJoinLogicNode->pColOnCond) || (NULL != pJoinLogicNode->pTagOnCond))) {
    code = mergeJoinConds(&pJoinLogicNode->pColOnCond, &pJoinLogicNode->pTagOnCond);
  }
  SNode* pOnCond = (NULL != pJoinLogicNode->pColOnCond) ? pJoinLogicNode->pColOnCond : pJoinLogicNode->pTagOnCond;
  if (TSDB_CODE_SUCCESS == code && NULL != pOnCond) {
    code =
        setNodeSlotId(pCxt, ((SPhysiNode*)pJoin)->pOutputDataBlockDesc->dataBlockId, -1, pOnCond, &pJoin->pFullOnCond);
  }
  if (TSDB_CODE_SUCCESS == code) {
    code = setListSlotId(pCxt, pLeftDesc->dataBlockId, pRightDesc->dataBlockId, pJoinLogicNode->node.pTargets,
                         &pJoin->pTargets);
  }
  if (TSDB_CODE_SUCCESS == code) {
    code = setConditionsSlotId(pCxt, (const SLogicNode*)pJoinLogicNode, (SPhysiNode*)pJoin);
  }
  if (TSDB_CODE_SUCCESS == code) {
    code = createHashJoinColList(pLeftDesc->dataBlockId, pRightDesc->dataBlockId, pJoin->pPrimKeyCond,
                                 pJoin->pColEqCond, pJoin->pTagEqCond, pJoin);
  }
  if (TSDB_CODE_SUCCESS == code) {
    code = sortHashJoinTargets(pLeftDesc->dataBlockId, pRightDesc->dataBlockId, pJoin);
  }
  if (TSDB_CODE_SUCCESS == code) {
    code = addDataBlockSlots(pCxt, pJoin->pTargets, pJoin->node.pOutputDataBlockDesc);
  }

  if (TSDB_CODE_SUCCESS == code) {
    *pPhyNode = (SPhysiNode*)pJoin;
  } else {
    nodesDestroyNode((SNode*)pJoin);
  }

  return code;
}

static int32_t createJoinPhysiNode(SPhysiPlanContext* pCxt, SNodeList* pChildren, SJoinLogicNode* pJoinLogicNode,
                                   SPhysiNode** pPhyNode) {
  switch (pJoinLogicNode->joinAlgo) {
    case JOIN_ALGO_MERGE:
      return createMergeJoinPhysiNode(pCxt, pChildren, pJoinLogicNode, pPhyNode);
    case JOIN_ALGO_HASH:
      return createHashJoinPhysiNode(pCxt, pChildren, pJoinLogicNode, pPhyNode);
    default:
      planError("Invalid join algorithm:%d", pJoinLogicNode->joinAlgo);
      break;
  }

  return TSDB_CODE_FAILED;
}

static int32_t createGroupCachePhysiNode(SPhysiPlanContext* pCxt, SNodeList* pChildren,
                                         SGroupCacheLogicNode* pLogicNode, SPhysiNode** pPhyNode) {
  SGroupCachePhysiNode* pGrpCache =
      (SGroupCachePhysiNode*)makePhysiNode(pCxt, (SLogicNode*)pLogicNode, QUERY_NODE_PHYSICAL_PLAN_GROUP_CACHE);
  if (NULL == pGrpCache) {
    return terrno;
  }

  pGrpCache->grpColsMayBeNull = pLogicNode->grpColsMayBeNull;
  pGrpCache->grpByUid = pLogicNode->grpByUid;
  pGrpCache->globalGrp = pLogicNode->globalGrp;
  pGrpCache->batchFetch = pLogicNode->batchFetch;
  SDataBlockDescNode* pChildDesc = ((SPhysiNode*)nodesListGetNode(pChildren, 0))->pOutputDataBlockDesc;
  int32_t             code = TSDB_CODE_SUCCESS;
  /*
    if (TSDB_CODE_SUCCESS == code) {
      code = setListSlotId(pCxt, pChildDesc->dataBlockId, -1, pLogicNode->pGroupCols, &pGrpCache->pGroupCols);
    }
  */

  *pPhyNode = (SPhysiNode*)pGrpCache;

  return code;
}

static int32_t updateDynQueryCtrlStbJoinInfo(SPhysiPlanContext* pCxt, SNodeList* pChildren,
                                             SDynQueryCtrlLogicNode* pLogicNode, SDynQueryCtrlPhysiNode* pDynCtrl) {
  SDataBlockDescNode* pPrevDesc = ((SPhysiNode*)nodesListGetNode(pChildren, 0))->pOutputDataBlockDesc;
  SNodeList*          pVgList = NULL;
  SNodeList*          pUidList = NULL;
  int32_t             code = setListSlotId(pCxt, pPrevDesc->dataBlockId, -1, pLogicNode->stbJoin.pVgList, &pVgList);
  if (TSDB_CODE_SUCCESS == code) {
    code = setListSlotId(pCxt, pPrevDesc->dataBlockId, -1, pLogicNode->stbJoin.pUidList, &pUidList);
  }
  if (TSDB_CODE_SUCCESS == code) {
    memcpy(pDynCtrl->stbJoin.srcScan, pLogicNode->stbJoin.srcScan, sizeof(pDynCtrl->stbJoin.srcScan));

    SNode*  pNode = NULL;
    int32_t i = 0;
    FOREACH(pNode, pVgList) {
      pDynCtrl->stbJoin.vgSlot[i] = ((SColumnNode*)pNode)->slotId;
      ++i;
    }
    i = 0;
    FOREACH(pNode, pUidList) {
      pDynCtrl->stbJoin.uidSlot[i] = ((SColumnNode*)pNode)->slotId;
      ++i;
    }
    pDynCtrl->stbJoin.batchFetch = pLogicNode->stbJoin.batchFetch;
  }
  nodesDestroyList(pVgList);
  nodesDestroyList(pUidList);

  return code;
}

static int32_t createDynQueryCtrlPhysiNode(SPhysiPlanContext* pCxt, SNodeList* pChildren,
                                           SDynQueryCtrlLogicNode* pLogicNode, SPhysiNode** pPhyNode) {
  int32_t                 code = TSDB_CODE_SUCCESS;
  SDynQueryCtrlPhysiNode* pDynCtrl =
      (SDynQueryCtrlPhysiNode*)makePhysiNode(pCxt, (SLogicNode*)pLogicNode, QUERY_NODE_PHYSICAL_PLAN_DYN_QUERY_CTRL);
  if (NULL == pDynCtrl) {
    return terrno;
  }

  switch (pLogicNode->qType) {
    case DYN_QTYPE_STB_HASH:
      code = updateDynQueryCtrlStbJoinInfo(pCxt, pChildren, pLogicNode, pDynCtrl);
      break;
    default:
      planError("Invalid dyn query ctrl type:%d", pLogicNode->qType);
      return TSDB_CODE_PLAN_INTERNAL_ERROR;
  }

  if (TSDB_CODE_SUCCESS == code) {
    pDynCtrl->qType = pLogicNode->qType;
    *pPhyNode = (SPhysiNode*)pDynCtrl;
  }

  return code;
}

typedef struct SRewritePrecalcExprsCxt {
  int32_t    errCode;
  int32_t    planNodeId;
  int32_t    rewriteId;
  SNodeList* pPrecalcExprs;
} SRewritePrecalcExprsCxt;

static EDealRes collectAndRewrite(SRewritePrecalcExprsCxt* pCxt, SNode** pNode) {
  SNode* pExpr = NULL;
  pCxt->errCode = nodesCloneNode(*pNode, &pExpr);
  if (NULL == pExpr) {
    return DEAL_RES_ERROR;
  }
  if (TSDB_CODE_SUCCESS != (pCxt->errCode = nodesListAppend(pCxt->pPrecalcExprs, pExpr))) {
    nodesDestroyNode(pExpr);
    return DEAL_RES_ERROR;
  }
  SColumnNode* pCol = NULL;
  pCxt->errCode = nodesMakeNode(QUERY_NODE_COLUMN, (SNode**)&pCol);
  if (NULL == pCol) {
    nodesDestroyNode(pExpr);
    return DEAL_RES_ERROR;
  }
  SExprNode* pRewrittenExpr = (SExprNode*)pExpr;
  pCol->node.resType = pRewrittenExpr->resType;
  if ('\0' != pRewrittenExpr->aliasName[0]) {
    strcpy(pCol->colName, pRewrittenExpr->aliasName);
  } else {
    snprintf(pRewrittenExpr->aliasName, sizeof(pRewrittenExpr->aliasName), "#expr_%d_%d", pCxt->planNodeId,
             pCxt->rewriteId);
    strcpy(pCol->colName, pRewrittenExpr->aliasName);
  }
  nodesDestroyNode(*pNode);
  *pNode = (SNode*)pCol;
  return DEAL_RES_IGNORE_CHILD;
}

static int32_t rewriteValueToOperator(SRewritePrecalcExprsCxt* pCxt, SNode** pNode) {
  SOperatorNode* pOper = NULL;
  int32_t        code = nodesMakeNode(QUERY_NODE_OPERATOR, (SNode**)&pOper);
  if (NULL == pOper) {
    return code;
  }
  pOper->pLeft = NULL;
  code = nodesMakeNode(QUERY_NODE_LEFT_VALUE, &pOper->pLeft);
  if (NULL == pOper->pLeft) {
    nodesDestroyNode((SNode*)pOper);
    return code;
  }
  SValueNode* pVal = (SValueNode*)*pNode;
  pOper->node.resType = pVal->node.resType;
  strcpy(pOper->node.aliasName, pVal->node.aliasName);
  pOper->opType = OP_TYPE_ASSIGN;
  pOper->pRight = *pNode;
  *pNode = (SNode*)pOper;
  return TSDB_CODE_SUCCESS;
}

static EDealRes doRewritePrecalcExprs(SNode** pNode, void* pContext) {
  SRewritePrecalcExprsCxt* pCxt = (SRewritePrecalcExprsCxt*)pContext;
  switch (nodeType(*pNode)) {
    case QUERY_NODE_VALUE: {
      if (((SValueNode*)*pNode)->notReserved) {
        break;
      }
      pCxt->errCode = rewriteValueToOperator(pCxt, pNode);
      if (TSDB_CODE_SUCCESS != pCxt->errCode) {
        return DEAL_RES_ERROR;
      }
      return collectAndRewrite(pCxt, pNode);
    }
    case QUERY_NODE_OPERATOR:
    case QUERY_NODE_LOGIC_CONDITION:
    case QUERY_NODE_CASE_WHEN: {
      return collectAndRewrite(pCxt, pNode);
    }
    case QUERY_NODE_FUNCTION: {
      if (fmIsScalarFunc(((SFunctionNode*)(*pNode))->funcId)) {
        return collectAndRewrite(pCxt, pNode);
      }
    }
    default:
      break;
  }
  return DEAL_RES_CONTINUE;
}

static int32_t rewritePrecalcExprs(SPhysiPlanContext* pCxt, SNodeList* pList, SNodeList** pPrecalcExprs,
                                   SNodeList** pRewrittenList) {
  if (NULL == pList) {
    return TSDB_CODE_SUCCESS;
  }
  int32_t code = 0;
  if (NULL == *pPrecalcExprs) {
    code = nodesMakeList(pPrecalcExprs);
    if (NULL == *pPrecalcExprs) {
      return code;
    }
  }
  if (NULL == *pRewrittenList) {
    code = nodesMakeList(pRewrittenList);
    if (NULL == *pRewrittenList) {
      return code;
    }
  }
  SNode* pNode = NULL;
  FOREACH(pNode, pList) {
    SNode* pNew = NULL;
    if (QUERY_NODE_GROUPING_SET == nodeType(pNode)) {
      code = nodesCloneNode(nodesListGetNode(((SGroupingSetNode*)pNode)->pParameterList, 0), &pNew);
    } else {
      code = nodesCloneNode(pNode, &pNew);
    }
    if (NULL == pNew) {
      return code;
    }
    if (TSDB_CODE_SUCCESS != (code = nodesListAppend(*pRewrittenList, pNew))) {
      return code;
    }
  }
  SRewritePrecalcExprsCxt cxt = {.errCode = TSDB_CODE_SUCCESS, .pPrecalcExprs = *pPrecalcExprs};
  nodesRewriteExprs(*pRewrittenList, doRewritePrecalcExprs, &cxt);
  if (0 == LIST_LENGTH(cxt.pPrecalcExprs) || TSDB_CODE_SUCCESS != cxt.errCode) {
    NODES_DESTORY_LIST(*pPrecalcExprs);
  }
  return cxt.errCode;
}

static int32_t rewritePrecalcExpr(SPhysiPlanContext* pCxt, SNode* pNode, SNodeList** pPrecalcExprs,
                                  SNode** pRewritten) {
  if (NULL == pNode) {
    return TSDB_CODE_SUCCESS;
  }

  SNodeList* pList = NULL;
  int32_t    code = nodesListMakeAppend(&pList, pNode);
  SNodeList* pRewrittenList = NULL;
  if (TSDB_CODE_SUCCESS == code) {
    code = rewritePrecalcExprs(pCxt, pList, pPrecalcExprs, &pRewrittenList);
  }
  if (TSDB_CODE_SUCCESS == code) {
    *pRewritten = nodesListGetNode(pRewrittenList, 0);
  }
  nodesClearList(pList);
  nodesClearList(pRewrittenList);
  return code;
}

static EDealRes hasCountLikeFunc(SNode* pNode, void* res) {
  if (QUERY_NODE_FUNCTION == nodeType(pNode)) {
    SFunctionNode* pFunc = (SFunctionNode*)pNode;
    if (fmIsCountLikeFunc(pFunc->funcId) || (pFunc->hasOriginalFunc && fmIsCountLikeFunc(pFunc->originalFuncId))) {
      *(bool*)res = true;
      return DEAL_RES_END;
    }
  }
  return DEAL_RES_CONTINUE;
}

static int32_t createAggPhysiNode(SPhysiPlanContext* pCxt, SNodeList* pChildren, SAggLogicNode* pAggLogicNode,
                                  SPhysiNode** pPhyNode, SSubplan* pSubPlan) {
  SAggPhysiNode* pAgg =
      (SAggPhysiNode*)makePhysiNode(pCxt, (SLogicNode*)pAggLogicNode, QUERY_NODE_PHYSICAL_PLAN_HASH_AGG);
  if (NULL == pAgg) {
    return terrno;
  }
  if (pAgg->node.pSlimit) {
    pSubPlan->dynamicRowThreshold = true;
    pSubPlan->rowsThreshold = ((SLimitNode*)pAgg->node.pSlimit)->limit;
  }

  pAgg->mergeDataBlock = (GROUP_ACTION_KEEP == pAggLogicNode->node.groupAction ? false : true);
  pAgg->groupKeyOptimized = pAggLogicNode->hasGroupKeyOptimized;
  pAgg->node.forceCreateNonBlockingOptr = pAggLogicNode->node.forceCreateNonBlockingOptr;

  SNodeList* pPrecalcExprs = NULL;
  SNodeList* pGroupKeys = NULL;
  SNodeList* pAggFuncs = NULL;
  int32_t    code = rewritePrecalcExprs(pCxt, pAggLogicNode->pGroupKeys, &pPrecalcExprs, &pGroupKeys);
  if (TSDB_CODE_SUCCESS == code) {
    code = rewritePrecalcExprs(pCxt, pAggLogicNode->pAggFuncs, &pPrecalcExprs, &pAggFuncs);
  }
  nodesWalkExprs(pAggFuncs, hasCountLikeFunc, &pAgg->hasCountLikeFunc);

  SDataBlockDescNode* pChildTupe = (((SPhysiNode*)nodesListGetNode(pChildren, 0))->pOutputDataBlockDesc);
  // push down expression to pOutputDataBlockDesc of child node
  if (TSDB_CODE_SUCCESS == code && NULL != pPrecalcExprs) {
    code = setListSlotId(pCxt, pChildTupe->dataBlockId, -1, pPrecalcExprs, &pAgg->pExprs);
    if (TSDB_CODE_SUCCESS == code) {
      code = pushdownDataBlockSlots(pCxt, pAgg->pExprs, pChildTupe);
    }
  }

  if (TSDB_CODE_SUCCESS == code && NULL != pGroupKeys) {
    code = setListSlotId(pCxt, pChildTupe->dataBlockId, -1, pGroupKeys, &pAgg->pGroupKeys);
    if (TSDB_CODE_SUCCESS == code) {
      code = addDataBlockSlots(pCxt, pAgg->pGroupKeys, pAgg->node.pOutputDataBlockDesc);
    }
  }

  if (TSDB_CODE_SUCCESS == code && NULL != pAggFuncs) {
    code = setListSlotId(pCxt, pChildTupe->dataBlockId, -1, pAggFuncs, &pAgg->pAggFuncs);
    if (TSDB_CODE_SUCCESS == code) {
      code = addDataBlockSlots(pCxt, pAgg->pAggFuncs, pAgg->node.pOutputDataBlockDesc);
    }
  }

  if (TSDB_CODE_SUCCESS == code) {
    code = setConditionsSlotId(pCxt, (const SLogicNode*)pAggLogicNode, (SPhysiNode*)pAgg);
  }

  if (TSDB_CODE_SUCCESS == code) {
    *pPhyNode = (SPhysiNode*)pAgg;
  } else {
    nodesDestroyNode((SNode*)pAgg);
  }

  nodesDestroyList(pPrecalcExprs);
  nodesDestroyList(pGroupKeys);
  nodesDestroyList(pAggFuncs);

  return code;
}

static int32_t createIndefRowsFuncPhysiNode(SPhysiPlanContext* pCxt, SNodeList* pChildren,
                                            SIndefRowsFuncLogicNode* pFuncLogicNode, SPhysiNode** pPhyNode) {
  SIndefRowsFuncPhysiNode* pIdfRowsFunc = (SIndefRowsFuncPhysiNode*)makePhysiNode(
      pCxt, (SLogicNode*)pFuncLogicNode, QUERY_NODE_PHYSICAL_PLAN_INDEF_ROWS_FUNC);
  if (NULL == pIdfRowsFunc) {
    return terrno;
  }

  SNodeList* pPrecalcExprs = NULL;
  SNodeList* pFuncs = NULL;
  int32_t    code = rewritePrecalcExprs(pCxt, pFuncLogicNode->pFuncs, &pPrecalcExprs, &pFuncs);

  if (pIdfRowsFunc->node.inputTsOrder == 0) {
    // default to asc
    pIdfRowsFunc->node.inputTsOrder = TSDB_ORDER_ASC;
  }

  SDataBlockDescNode* pChildTupe = (((SPhysiNode*)nodesListGetNode(pChildren, 0))->pOutputDataBlockDesc);
  // push down expression to pOutputDataBlockDesc of child node
  if (TSDB_CODE_SUCCESS == code && NULL != pPrecalcExprs) {
    code = setListSlotId(pCxt, pChildTupe->dataBlockId, -1, pPrecalcExprs, &pIdfRowsFunc->pExprs);
    if (TSDB_CODE_SUCCESS == code) {
      code = pushdownDataBlockSlots(pCxt, pIdfRowsFunc->pExprs, pChildTupe);
    }
  }

  if (TSDB_CODE_SUCCESS == code) {
    code = setListSlotId(pCxt, pChildTupe->dataBlockId, -1, pFuncs, &pIdfRowsFunc->pFuncs);
    if (TSDB_CODE_SUCCESS == code) {
      code = addDataBlockSlots(pCxt, pIdfRowsFunc->pFuncs, pIdfRowsFunc->node.pOutputDataBlockDesc);
    }
  }

  if (TSDB_CODE_SUCCESS == code) {
    code = setConditionsSlotId(pCxt, (const SLogicNode*)pFuncLogicNode, (SPhysiNode*)pIdfRowsFunc);
  }

  if (TSDB_CODE_SUCCESS == code) {
    *pPhyNode = (SPhysiNode*)pIdfRowsFunc;
  } else {
    nodesDestroyNode((SNode*)pIdfRowsFunc);
  }

  nodesDestroyList(pPrecalcExprs);
  nodesDestroyList(pFuncs);

  return code;
}

static int32_t createInterpFuncPhysiNode(SPhysiPlanContext* pCxt, SNodeList* pChildren,
                                         SInterpFuncLogicNode* pFuncLogicNode, SPhysiNode** pPhyNode) {
  SInterpFuncPhysiNode* pInterpFunc = (SInterpFuncPhysiNode*)makePhysiNode(
      pCxt, (SLogicNode*)pFuncLogicNode,
      pCxt->pPlanCxt->streamQuery ? QUERY_NODE_PHYSICAL_PLAN_STREAM_INTERP_FUNC : QUERY_NODE_PHYSICAL_PLAN_INTERP_FUNC);
  if (NULL == pInterpFunc) {
    return terrno;
  }

  SNodeList* pPrecalcExprs = NULL;
  SNodeList* pFuncs = NULL;
  int32_t    code = rewritePrecalcExprs(pCxt, pFuncLogicNode->pFuncs, &pPrecalcExprs, &pFuncs);

  SDataBlockDescNode* pChildTupe = (((SPhysiNode*)nodesListGetNode(pChildren, 0))->pOutputDataBlockDesc);
  // push down expression to pOutputDataBlockDesc of child node
  if (TSDB_CODE_SUCCESS == code && NULL != pPrecalcExprs) {
    code = setListSlotId(pCxt, pChildTupe->dataBlockId, -1, pPrecalcExprs, &pInterpFunc->pExprs);
    if (TSDB_CODE_SUCCESS == code) {
      code = pushdownDataBlockSlots(pCxt, pInterpFunc->pExprs, pChildTupe);
    }
  }

  if (TSDB_CODE_SUCCESS == code) {
    code = setListSlotId(pCxt, pChildTupe->dataBlockId, -1, pFuncs, &pInterpFunc->pFuncs);
    if (TSDB_CODE_SUCCESS == code) {
      code = addDataBlockSlots(pCxt, pInterpFunc->pFuncs, pInterpFunc->node.pOutputDataBlockDesc);
    }
  }

  if (TSDB_CODE_SUCCESS == code) {
    pInterpFunc->timeRange = pFuncLogicNode->timeRange;
    pInterpFunc->interval = pFuncLogicNode->interval;
    pInterpFunc->fillMode = pFuncLogicNode->fillMode;
    pInterpFunc->intervalUnit = pFuncLogicNode->intervalUnit;
    pInterpFunc->precision = pFuncLogicNode->node.precision;
    pInterpFunc->pFillValues = NULL;
    pInterpFunc->rangeInterval = pFuncLogicNode->rangeInterval;
    pInterpFunc->rangeIntervalUnit = pFuncLogicNode->rangeIntervalUnit;
    code = nodesCloneNode(pFuncLogicNode->pFillValues, &pInterpFunc->pFillValues);
    if (TSDB_CODE_SUCCESS != code) {
      code = code;
    }
  }

  if (TSDB_CODE_SUCCESS == code) {
    code = setNodeSlotId(pCxt, pChildTupe->dataBlockId, -1, pFuncLogicNode->pTimeSeries, &pInterpFunc->pTimeSeries);
  }

  if (TSDB_CODE_SUCCESS == code) {
    code = setConditionsSlotId(pCxt, (const SLogicNode*)pFuncLogicNode, (SPhysiNode*)pInterpFunc);
  }

  if (pCxt->pPlanCxt->streamQuery) {
    pInterpFunc->streamNodeOption = pFuncLogicNode->streamNodeOption;
  }

  if (TSDB_CODE_SUCCESS == code) {
    *pPhyNode = (SPhysiNode*)pInterpFunc;
  } else {
    nodesDestroyNode((SNode*)pInterpFunc);
  }

  nodesDestroyList(pPrecalcExprs);
  nodesDestroyList(pFuncs);

  return code;
}

static int32_t createForecastFuncPhysiNode(SPhysiPlanContext* pCxt, SNodeList* pChildren,
                                           SForecastFuncLogicNode* pFuncLogicNode, SPhysiNode** pPhyNode) {
  SForecastFuncPhysiNode* pForecastFunc =
      (SForecastFuncPhysiNode*)makePhysiNode(pCxt, (SLogicNode*)pFuncLogicNode, QUERY_NODE_PHYSICAL_PLAN_FORECAST_FUNC);
  if (NULL == pForecastFunc) {
    return terrno;
  }

  SNodeList* pPrecalcExprs = NULL;
  SNodeList* pFuncs = NULL;
  int32_t    code = rewritePrecalcExprs(pCxt, pFuncLogicNode->pFuncs, &pPrecalcExprs, &pFuncs);

  SDataBlockDescNode* pChildTupe = (((SPhysiNode*)nodesListGetNode(pChildren, 0))->pOutputDataBlockDesc);
  // push down expression to pOutputDataBlockDesc of child node
  if (TSDB_CODE_SUCCESS == code && NULL != pPrecalcExprs) {
    code = setListSlotId(pCxt, pChildTupe->dataBlockId, -1, pPrecalcExprs, &pForecastFunc->pExprs);
    if (TSDB_CODE_SUCCESS == code) {
      code = pushdownDataBlockSlots(pCxt, pForecastFunc->pExprs, pChildTupe);
    }
  }

  if (TSDB_CODE_SUCCESS == code) {
    code = setListSlotId(pCxt, pChildTupe->dataBlockId, -1, pFuncs, &pForecastFunc->pFuncs);
    if (TSDB_CODE_SUCCESS == code) {
      code = addDataBlockSlots(pCxt, pForecastFunc->pFuncs, pForecastFunc->node.pOutputDataBlockDesc);
    }
  }

  if (TSDB_CODE_SUCCESS == code) {
    code = setConditionsSlotId(pCxt, (const SLogicNode*)pFuncLogicNode, (SPhysiNode*)pForecastFunc);
  }

  if (TSDB_CODE_SUCCESS == code) {
    *pPhyNode = (SPhysiNode*)pForecastFunc;
  } else {
    nodesDestroyNode((SNode*)pForecastFunc);
  }

  nodesDestroyList(pPrecalcExprs);
  nodesDestroyList(pFuncs);

  return code;
}

static bool projectCanMergeDataBlock(SProjectLogicNode* pProject) {
  if (GROUP_ACTION_KEEP == pProject->node.groupAction) {
    return false;
  }
  if (DATA_ORDER_LEVEL_NONE == pProject->node.resultDataOrder) {
    return true;
  }
  if (1 != LIST_LENGTH(pProject->node.pChildren)) {
    return true;
  }
  SLogicNode* pChild = (SLogicNode*)nodesListGetNode(pProject->node.pChildren, 0);
  return DATA_ORDER_LEVEL_GLOBAL == pChild->resultDataOrder ? true : false;
}

static int32_t createProjectPhysiNode(SPhysiPlanContext* pCxt, SNodeList* pChildren,
                                      SProjectLogicNode* pProjectLogicNode, SPhysiNode** pPhyNode) {
  SProjectPhysiNode* pProject =
      (SProjectPhysiNode*)makePhysiNode(pCxt, (SLogicNode*)pProjectLogicNode, QUERY_NODE_PHYSICAL_PLAN_PROJECT);
  if (NULL == pProject) {
    return terrno;
  }

  pProject->mergeDataBlock = projectCanMergeDataBlock(pProjectLogicNode);
  pProject->ignoreGroupId = pProjectLogicNode->ignoreGroupId;
  pProject->inputIgnoreGroup = pProjectLogicNode->inputIgnoreGroup;

  int32_t code = TSDB_CODE_SUCCESS;
  if (0 == LIST_LENGTH(pChildren)) {
    code = nodesCloneList(pProjectLogicNode->pProjections, &pProject->pProjections);
  } else {
    code = setListSlotId(pCxt, ((SPhysiNode*)nodesListGetNode(pChildren, 0))->pOutputDataBlockDesc->dataBlockId, -1,
                         pProjectLogicNode->pProjections, &pProject->pProjections);
  }
  if (TSDB_CODE_SUCCESS == code) {
    code = addDataBlockSlotsForProject(pCxt, pProjectLogicNode->stmtName, pProject->pProjections,
                                       pProject->node.pOutputDataBlockDesc);
  }
  if (TSDB_CODE_SUCCESS == code) {
    code = setConditionsSlotId(pCxt, (const SLogicNode*)pProjectLogicNode, (SPhysiNode*)pProject);
  }

  if (TSDB_CODE_SUCCESS == code) {
    *pPhyNode = (SPhysiNode*)pProject;
  } else {
    nodesDestroyNode((SNode*)pProject);
  }

  return code;
}

static int32_t doCreateExchangePhysiNode(SPhysiPlanContext* pCxt, SExchangeLogicNode* pExchangeLogicNode,
                                         SPhysiNode** pPhyNode) {
  SExchangePhysiNode* pExchange =
      (SExchangePhysiNode*)makePhysiNode(pCxt, (SLogicNode*)pExchangeLogicNode, QUERY_NODE_PHYSICAL_PLAN_EXCHANGE);
  if (NULL == pExchange) {
    return terrno;
  }

  pExchange->srcStartGroupId = pExchangeLogicNode->srcStartGroupId;
  pExchange->srcEndGroupId = pExchangeLogicNode->srcEndGroupId;
  pExchange->seqRecvData = pExchangeLogicNode->seqRecvData;

  int32_t code = setConditionsSlotId(pCxt, (const SLogicNode*)pExchangeLogicNode, (SPhysiNode*)pExchange);
  if (TSDB_CODE_SUCCESS == code) {
    *pPhyNode = (SPhysiNode*)pExchange;
  } else {
    nodesDestroyNode((SNode*)pExchange);
  }

  return code;
}

static int32_t createStreamScanPhysiNodeByExchange(SPhysiPlanContext* pCxt, SExchangeLogicNode* pExchangeLogicNode,
                                                   SPhysiNode** pPhyNode) {
  SScanPhysiNode* pScan =
      (SScanPhysiNode*)makePhysiNode(pCxt, (SLogicNode*)pExchangeLogicNode, QUERY_NODE_PHYSICAL_PLAN_STREAM_SCAN);
  if (NULL == pScan) {
    return terrno;
  }

  int32_t code = TSDB_CODE_SUCCESS;

  pScan->pScanCols = NULL;
  code = nodesCloneList(pExchangeLogicNode->node.pTargets, &pScan->pScanCols);

  if (TSDB_CODE_SUCCESS == code) {
    code = sortScanCols(pScan->pScanCols);
  }

  if (TSDB_CODE_SUCCESS == code) {
    code = sortScanCols(pScan->pScanCols);
  }
  if (TSDB_CODE_SUCCESS == code) {
    code = addDataBlockSlots(pCxt, pScan->pScanCols, pScan->node.pOutputDataBlockDesc);
  }
  if (TSDB_CODE_SUCCESS == code) {
    code = setConditionsSlotId(pCxt, (const SLogicNode*)pExchangeLogicNode, (SPhysiNode*)pScan);
  }

  if (TSDB_CODE_SUCCESS == code) {
    *pPhyNode = (SPhysiNode*)pScan;
  } else {
    nodesDestroyNode((SNode*)pScan);
  }

  return code;
}

static int32_t createExchangePhysiNode(SPhysiPlanContext* pCxt, SExchangeLogicNode* pExchangeLogicNode,
                                       SPhysiNode** pPhyNode) {
  if (pCxt->pPlanCxt->streamQuery) {
    return createStreamScanPhysiNodeByExchange(pCxt, pExchangeLogicNode, pPhyNode);
  } else {
    return doCreateExchangePhysiNode(pCxt, pExchangeLogicNode, pPhyNode);
  }
}

static int32_t createWindowPhysiNodeFinalize(SPhysiPlanContext* pCxt, SNodeList* pChildren, SWindowPhysiNode* pWindow,
                                             SWindowLogicNode* pWindowLogicNode) {
  pWindow->triggerType = pWindowLogicNode->triggerType;
  pWindow->watermark = pWindowLogicNode->watermark;
  pWindow->deleteMark = pWindowLogicNode->deleteMark;
  pWindow->igExpired = pWindowLogicNode->igExpired;
  if (pCxt->pPlanCxt->streamQuery) {
    pWindow->destHasPrimaryKey = pCxt->pPlanCxt->destHasPrimaryKey;
  }
  pWindow->mergeDataBlock = (GROUP_ACTION_KEEP == pWindowLogicNode->node.groupAction ? false : true);
  pWindow->node.inputTsOrder = pWindowLogicNode->node.inputTsOrder;
  pWindow->node.outputTsOrder = pWindowLogicNode->node.outputTsOrder;
  if (nodeType(pWindow) == QUERY_NODE_PHYSICAL_PLAN_MERGE_ALIGNED_INTERVAL) {
    pWindow->node.inputTsOrder = pWindowLogicNode->node.outputTsOrder;
  }

  SNodeList* pPrecalcExprs = NULL;
  SNodeList* pFuncs = NULL;
  int32_t    code = rewritePrecalcExprs(pCxt, pWindowLogicNode->pFuncs, &pPrecalcExprs, &pFuncs);

  SDataBlockDescNode* pChildTupe = (((SPhysiNode*)nodesListGetNode(pChildren, 0))->pOutputDataBlockDesc);
  // push down expression to pOutputDataBlockDesc of child node
  if (TSDB_CODE_SUCCESS == code && NULL != pPrecalcExprs) {
    code = setListSlotId(pCxt, pChildTupe->dataBlockId, -1, pPrecalcExprs, &pWindow->pExprs);
    if (TSDB_CODE_SUCCESS == code) {
      code = addDataBlockSlots(pCxt, pWindow->pExprs, pChildTupe);
    }
  }

  if (TSDB_CODE_SUCCESS == code) {
    code = setNodeSlotId(pCxt, pChildTupe->dataBlockId, -1, pWindowLogicNode->pTspk, &pWindow->pTspk);
  }
  if (TSDB_CODE_SUCCESS == code && pWindowLogicNode->pTsEnd) {
    code = setNodeSlotId(pCxt, pChildTupe->dataBlockId, -1, pWindowLogicNode->pTsEnd, &pWindow->pTsEnd);
  }

  if (TSDB_CODE_SUCCESS == code && NULL != pFuncs) {
    code = setListSlotId(pCxt, pChildTupe->dataBlockId, -1, pFuncs, &pWindow->pFuncs);
    if (TSDB_CODE_SUCCESS == code) {
      code = addDataBlockSlots(pCxt, pWindow->pFuncs, pWindow->node.pOutputDataBlockDesc);
    }
  }

  if (TSDB_CODE_SUCCESS == code) {
    code = setConditionsSlotId(pCxt, (const SLogicNode*)pWindowLogicNode, (SPhysiNode*)pWindow);
  }

  nodesDestroyList(pPrecalcExprs);
  nodesDestroyList(pFuncs);

  return code;
}

static ENodeType getIntervalOperatorType(EWindowAlgorithm windowAlgo) {
  switch (windowAlgo) {
    case INTERVAL_ALGO_HASH:
      return QUERY_NODE_PHYSICAL_PLAN_HASH_INTERVAL;
    case INTERVAL_ALGO_MERGE:
      return QUERY_NODE_PHYSICAL_PLAN_MERGE_ALIGNED_INTERVAL;
    case INTERVAL_ALGO_STREAM_FINAL:
      return QUERY_NODE_PHYSICAL_PLAN_STREAM_FINAL_INTERVAL;
    case INTERVAL_ALGO_STREAM_SEMI:
      return QUERY_NODE_PHYSICAL_PLAN_STREAM_SEMI_INTERVAL;
    case INTERVAL_ALGO_STREAM_MID:
      return QUERY_NODE_PHYSICAL_PLAN_STREAM_MID_INTERVAL;
    case INTERVAL_ALGO_STREAM_SINGLE:
      return QUERY_NODE_PHYSICAL_PLAN_STREAM_INTERVAL;
    case SESSION_ALGO_STREAM_FINAL:
      return QUERY_NODE_PHYSICAL_PLAN_STREAM_FINAL_SESSION;
    case SESSION_ALGO_STREAM_SEMI:
      return QUERY_NODE_PHYSICAL_PLAN_STREAM_SEMI_SESSION;
    case SESSION_ALGO_STREAM_SINGLE:
      return QUERY_NODE_PHYSICAL_PLAN_STREAM_SESSION;
    case SESSION_ALGO_MERGE:
      return QUERY_NODE_PHYSICAL_PLAN_MERGE_SESSION;
    default:
      break;
  }
  return QUERY_NODE_PHYSICAL_PLAN_HASH_INTERVAL;
}

static int32_t createIntervalPhysiNode(SPhysiPlanContext* pCxt, SNodeList* pChildren,
                                       SWindowLogicNode* pWindowLogicNode, SPhysiNode** pPhyNode) {
  SIntervalPhysiNode* pInterval = (SIntervalPhysiNode*)makePhysiNode(
      pCxt, (SLogicNode*)pWindowLogicNode, getIntervalOperatorType(pWindowLogicNode->windowAlgo));
  if (NULL == pInterval) {
    return terrno;
  }

  pInterval->interval = pWindowLogicNode->interval;
  pInterval->offset = pWindowLogicNode->offset;
  pInterval->sliding = pWindowLogicNode->sliding;
  pInterval->intervalUnit = pWindowLogicNode->intervalUnit;
  pInterval->slidingUnit = pWindowLogicNode->slidingUnit;

  int32_t code = createWindowPhysiNodeFinalize(pCxt, pChildren, &pInterval->window, pWindowLogicNode);
  if (TSDB_CODE_SUCCESS == code) {
    *pPhyNode = (SPhysiNode*)pInterval;
  } else {
    nodesDestroyNode((SNode*)pInterval);
  }

  return code;
}

static int32_t createSessionWindowPhysiNode(SPhysiPlanContext* pCxt, SNodeList* pChildren,
                                            SWindowLogicNode* pWindowLogicNode, SPhysiNode** pPhyNode) {
  SSessionWinodwPhysiNode* pSession = (SSessionWinodwPhysiNode*)makePhysiNode(
      pCxt, (SLogicNode*)pWindowLogicNode, getIntervalOperatorType(pWindowLogicNode->windowAlgo));
  if (NULL == pSession) {
    return terrno;
  }

  pSession->gap = pWindowLogicNode->sessionGap;

  int32_t code = createWindowPhysiNodeFinalize(pCxt, pChildren, &pSession->window, pWindowLogicNode);
  if (TSDB_CODE_SUCCESS == code) {
    *pPhyNode = (SPhysiNode*)pSession;
  } else {
    nodesDestroyNode((SNode*)pSession);
  }

  return code;
}

static int32_t createStateWindowPhysiNode(SPhysiPlanContext* pCxt, SNodeList* pChildren,
                                          SWindowLogicNode* pWindowLogicNode, SPhysiNode** pPhyNode) {
  SStateWinodwPhysiNode* pState = (SStateWinodwPhysiNode*)makePhysiNode(
      pCxt, (SLogicNode*)pWindowLogicNode,
      (pCxt->pPlanCxt->streamQuery ? QUERY_NODE_PHYSICAL_PLAN_STREAM_STATE : QUERY_NODE_PHYSICAL_PLAN_MERGE_STATE));
  if (NULL == pState) {
    return terrno;
  }

  SNodeList* pPrecalcExprs = NULL;
  SNode*     pStateKey = NULL;
  int32_t    code = rewritePrecalcExpr(pCxt, pWindowLogicNode->pStateExpr, &pPrecalcExprs, &pStateKey);

  SDataBlockDescNode* pChildTupe = (((SPhysiNode*)nodesListGetNode(pChildren, 0))->pOutputDataBlockDesc);
  // push down expression to pOutputDataBlockDesc of child node
  if (TSDB_CODE_SUCCESS == code && NULL != pPrecalcExprs) {
    code = setListSlotId(pCxt, pChildTupe->dataBlockId, -1, pPrecalcExprs, &pState->window.pExprs);
    if (TSDB_CODE_SUCCESS == code) {
      code = addDataBlockSlots(pCxt, pState->window.pExprs, pChildTupe);
    }
  }

  if (TSDB_CODE_SUCCESS == code) {
    code = setNodeSlotId(pCxt, pChildTupe->dataBlockId, -1, pStateKey, &pState->pStateKey);
    // if (TSDB_CODE_SUCCESS == code) {
    //   code = addDataBlockSlot(pCxt, &pState->pStateKey, pState->window.node.pOutputDataBlockDesc);
    // }
  }

  if (TSDB_CODE_SUCCESS == code) {
    code = createWindowPhysiNodeFinalize(pCxt, pChildren, &pState->window, pWindowLogicNode);
  }

  if (TSDB_CODE_SUCCESS == code) {
    *pPhyNode = (SPhysiNode*)pState;
  } else {
    nodesDestroyNode((SNode*)pState);
  }

  nodesDestroyList(pPrecalcExprs);
  nodesDestroyNode(pStateKey);

  return code;
}

static int32_t createEventWindowPhysiNode(SPhysiPlanContext* pCxt, SNodeList* pChildren,
                                          SWindowLogicNode* pWindowLogicNode, SPhysiNode** pPhyNode) {
  SEventWinodwPhysiNode* pEvent = (SEventWinodwPhysiNode*)makePhysiNode(
      pCxt, (SLogicNode*)pWindowLogicNode,
      (pCxt->pPlanCxt->streamQuery ? QUERY_NODE_PHYSICAL_PLAN_STREAM_EVENT : QUERY_NODE_PHYSICAL_PLAN_MERGE_EVENT));
  if (NULL == pEvent) {
    return terrno;
  }

  SDataBlockDescNode* pChildTupe = (((SPhysiNode*)nodesListGetNode(pChildren, 0))->pOutputDataBlockDesc);
  int32_t code = setNodeSlotId(pCxt, pChildTupe->dataBlockId, -1, pWindowLogicNode->pStartCond, &pEvent->pStartCond);
  if (TSDB_CODE_SUCCESS == code) {
    code = setNodeSlotId(pCxt, pChildTupe->dataBlockId, -1, pWindowLogicNode->pEndCond, &pEvent->pEndCond);
  }
  if (TSDB_CODE_SUCCESS == code) {
    code = createWindowPhysiNodeFinalize(pCxt, pChildren, &pEvent->window, pWindowLogicNode);
  }

  if (TSDB_CODE_SUCCESS == code) {
    *pPhyNode = (SPhysiNode*)pEvent;
  } else {
    nodesDestroyNode((SNode*)pEvent);
  }

  return code;
}

static int32_t createCountWindowPhysiNode(SPhysiPlanContext* pCxt, SNodeList* pChildren,
                                          SWindowLogicNode* pWindowLogicNode, SPhysiNode** pPhyNode) {
  SCountWinodwPhysiNode* pCount = (SCountWinodwPhysiNode*)makePhysiNode(
      pCxt, (SLogicNode*)pWindowLogicNode,
      (pCxt->pPlanCxt->streamQuery ? QUERY_NODE_PHYSICAL_PLAN_STREAM_COUNT : QUERY_NODE_PHYSICAL_PLAN_MERGE_COUNT));
  if (NULL == pCount) {
    return terrno;
  }
  pCount->windowCount = pWindowLogicNode->windowCount;
  pCount->windowSliding = pWindowLogicNode->windowSliding;

  int32_t code = createWindowPhysiNodeFinalize(pCxt, pChildren, &pCount->window, pWindowLogicNode);
  if (TSDB_CODE_SUCCESS == code) {
    *pPhyNode = (SPhysiNode*)pCount;
  } else {
    nodesDestroyNode((SNode*)pCount);
  }

  return code;
}

static int32_t createAnomalyWindowPhysiNode(SPhysiPlanContext* pCxt, SNodeList* pChildren,
                                            SWindowLogicNode* pWindowLogicNode, SPhysiNode** pPhyNode) {
  SAnomalyWindowPhysiNode* pAnomaly = (SAnomalyWindowPhysiNode*)makePhysiNode(
      pCxt, (SLogicNode*)pWindowLogicNode,
      (pCxt->pPlanCxt->streamQuery ? QUERY_NODE_PHYSICAL_PLAN_STREAM_ANOMALY : QUERY_NODE_PHYSICAL_PLAN_MERGE_ANOMALY));
  if (NULL == pAnomaly) {
    return terrno;
  }

  SNodeList* pPrecalcExprs = NULL;
  SNode*     pAnomalyKey = NULL;
  int32_t    code = rewritePrecalcExpr(pCxt, pWindowLogicNode->pAnomalyExpr, &pPrecalcExprs, &pAnomalyKey);

  SDataBlockDescNode* pChildTupe = (((SPhysiNode*)nodesListGetNode(pChildren, 0))->pOutputDataBlockDesc);
  // push down expression to pOutputDataBlockDesc of child node
  if (TSDB_CODE_SUCCESS == code && NULL != pPrecalcExprs) {
    code = setListSlotId(pCxt, pChildTupe->dataBlockId, -1, pPrecalcExprs, &pAnomaly->window.pExprs);
    if (TSDB_CODE_SUCCESS == code) {
      code = addDataBlockSlots(pCxt, pAnomaly->window.pExprs, pChildTupe);
    }
  }

  if (TSDB_CODE_SUCCESS == code) {
    code = setNodeSlotId(pCxt, pChildTupe->dataBlockId, -1, pAnomalyKey, &pAnomaly->pAnomalyKey);
    // if (TSDB_CODE_SUCCESS == code) {
    //   code = addDataBlockSlot(pCxt, &pAnomaly->pAnomalyKey, pAnomaly->window.node.pOutputDataBlockDesc);
    // }
  }

  tstrncpy(pAnomaly->anomalyOpt, pWindowLogicNode->anomalyOpt, sizeof(pAnomaly->anomalyOpt));

  if (TSDB_CODE_SUCCESS == code) {
    code = createWindowPhysiNodeFinalize(pCxt, pChildren, &pAnomaly->window, pWindowLogicNode);
  }

  if (TSDB_CODE_SUCCESS == code) {
    *pPhyNode = (SPhysiNode*)pAnomaly;
  } else {
    nodesDestroyNode((SNode*)pAnomaly);
  }

  nodesDestroyList(pPrecalcExprs);
  nodesDestroyNode(pAnomalyKey);

  return code;
}

static int32_t createWindowPhysiNode(SPhysiPlanContext* pCxt, SNodeList* pChildren, SWindowLogicNode* pWindowLogicNode,
                                     SPhysiNode** pPhyNode) {
  switch (pWindowLogicNode->winType) {
    case WINDOW_TYPE_INTERVAL:
      return createIntervalPhysiNode(pCxt, pChildren, pWindowLogicNode, pPhyNode);
    case WINDOW_TYPE_SESSION:
      return createSessionWindowPhysiNode(pCxt, pChildren, pWindowLogicNode, pPhyNode);
    case WINDOW_TYPE_STATE:
      return createStateWindowPhysiNode(pCxt, pChildren, pWindowLogicNode, pPhyNode);
    case WINDOW_TYPE_EVENT:
      return createEventWindowPhysiNode(pCxt, pChildren, pWindowLogicNode, pPhyNode);
    case WINDOW_TYPE_COUNT:
      return createCountWindowPhysiNode(pCxt, pChildren, pWindowLogicNode, pPhyNode);
    case WINDOW_TYPE_ANOMALY:
      return createAnomalyWindowPhysiNode(pCxt, pChildren, pWindowLogicNode, pPhyNode);
    default:
      break;
  }
  return TSDB_CODE_FAILED;
}

static int32_t createSortPhysiNode(SPhysiPlanContext* pCxt, SNodeList* pChildren, SSortLogicNode* pSortLogicNode,
                                   SPhysiNode** pPhyNode) {
  SSortPhysiNode* pSort = (SSortPhysiNode*)makePhysiNode(
      pCxt, (SLogicNode*)pSortLogicNode,
      pSortLogicNode->groupSort ? QUERY_NODE_PHYSICAL_PLAN_GROUP_SORT : QUERY_NODE_PHYSICAL_PLAN_SORT);
  if (NULL == pSort) {
    return terrno;
  }

  SNodeList* pPrecalcExprs = NULL;
  SNodeList* pSortKeys = NULL;
  int32_t    code = rewritePrecalcExprs(pCxt, pSortLogicNode->pSortKeys, &pPrecalcExprs, &pSortKeys);
  pSort->calcGroupId = pSortLogicNode->calcGroupId;
  pSort->excludePkCol = pSortLogicNode->excludePkCol;

  SDataBlockDescNode* pChildTupe = (((SPhysiNode*)nodesListGetNode(pChildren, 0))->pOutputDataBlockDesc);
  // push down expression to pOutputDataBlockDesc of child node
  if (TSDB_CODE_SUCCESS == code && NULL != pPrecalcExprs) {
    code = setListSlotId(pCxt, pChildTupe->dataBlockId, -1, pPrecalcExprs, &pSort->pExprs);
    if (TSDB_CODE_SUCCESS == code) {
      code = pushdownDataBlockSlots(pCxt, pSort->pExprs, pChildTupe);
    }
  }

  if (TSDB_CODE_SUCCESS == code) {
    code = setListSlotId(pCxt, pChildTupe->dataBlockId, -1, pSortKeys, &pSort->pSortKeys);
  }

  if (TSDB_CODE_SUCCESS == code) {
    code = setListSlotId(pCxt, pChildTupe->dataBlockId, -1, pSortLogicNode->node.pTargets, &pSort->pTargets);
    if (TSDB_CODE_SUCCESS == code) {
      code = addDataBlockSlots(pCxt, pSort->pTargets, pSort->node.pOutputDataBlockDesc);
    }
  }

  if (TSDB_CODE_SUCCESS == code) {
    code = setConditionsSlotId(pCxt, (const SLogicNode*)pSortLogicNode, (SPhysiNode*)pSort);
  }

  if (TSDB_CODE_SUCCESS == code) {
    *pPhyNode = (SPhysiNode*)pSort;
  } else {
    nodesDestroyNode((SNode*)pSort);
  }

  nodesDestroyList(pPrecalcExprs);
  nodesDestroyList(pSortKeys);

  return code;
}

static int32_t createPartitionPhysiNodeImpl(SPhysiPlanContext* pCxt, SNodeList* pChildren,
                                            SPartitionLogicNode* pPartLogicNode, ENodeType type,
                                            SPhysiNode** pPhyNode) {
  SPartitionPhysiNode* pPart = (SPartitionPhysiNode*)makePhysiNode(pCxt, (SLogicNode*)pPartLogicNode, type);
  if (NULL == pPart) {
    return terrno;
  }

  SNodeList* pPrecalcExprs = NULL;
  SNodeList* pPartitionKeys = NULL;
  int32_t    code = rewritePrecalcExprs(pCxt, pPartLogicNode->pPartitionKeys, &pPrecalcExprs, &pPartitionKeys);
  pPart->needBlockOutputTsOrder = pPartLogicNode->needBlockOutputTsOrder;

  SDataBlockDescNode* pChildTupe = (((SPhysiNode*)nodesListGetNode(pChildren, 0))->pOutputDataBlockDesc);
  // push down expression to pOutputDataBlockDesc of child node
  if (TSDB_CODE_SUCCESS == code && NULL != pPrecalcExprs) {
    code = setListSlotId(pCxt, pChildTupe->dataBlockId, -1, pPrecalcExprs, &pPart->pExprs);
    if (TSDB_CODE_SUCCESS == code) {
      code = pushdownDataBlockSlots(pCxt, pPart->pExprs, pChildTupe);
    }
  }

  if (TSDB_CODE_SUCCESS == code) {
    code = setListSlotId(pCxt, pChildTupe->dataBlockId, -1, pPartitionKeys, &pPart->pPartitionKeys);
  }

  if (TSDB_CODE_SUCCESS == code) {
    code = setListSlotId(pCxt, pChildTupe->dataBlockId, -1, pPartLogicNode->node.pTargets, &pPart->pTargets);
    if (TSDB_CODE_SUCCESS == code) {
      code = addDataBlockSlots(pCxt, pPart->pTargets, pPart->node.pOutputDataBlockDesc);
    }
  }

  if (pPart->needBlockOutputTsOrder) {
    SNode* node;
    bool   found = false;
    FOREACH(node, pPartLogicNode->node.pTargets) {
      if (nodeType(node) == QUERY_NODE_COLUMN) {
        SColumnNode* pCol = (SColumnNode*)node;
        if (pCol->tableId == pPartLogicNode->pkTsColTbId && pCol->colId == pPartLogicNode->pkTsColId) {
          pPart->tsSlotId = pCol->slotId;
          found = true;
          break;
        }
      }
    }
    if (!found) code = TSDB_CODE_PLAN_INTERNAL_ERROR;
  }

  if (TSDB_CODE_SUCCESS == code) {
    code = setConditionsSlotId(pCxt, (const SLogicNode*)pPartLogicNode, (SPhysiNode*)pPart);
  }

  if (TSDB_CODE_SUCCESS == code) {
    *pPhyNode = (SPhysiNode*)pPart;
  } else {
    nodesDestroyNode((SNode*)pPart);
  }

  nodesDestroyList(pPrecalcExprs);
  nodesDestroyList(pPartitionKeys);

  return code;
}

static int32_t createStreamPartitionPhysiNode(SPhysiPlanContext* pCxt, SNodeList* pChildren,
                                              SPartitionLogicNode* pPartLogicNode, SPhysiNode** pPhyNode) {
  SStreamPartitionPhysiNode* pPart = NULL;
  int32_t                    code = createPartitionPhysiNodeImpl(pCxt, pChildren, pPartLogicNode,
                                                                 QUERY_NODE_PHYSICAL_PLAN_STREAM_PARTITION, (SPhysiNode**)&pPart);
  SDataBlockDescNode*        pChildTupe = (((SPhysiNode*)nodesListGetNode(pChildren, 0))->pOutputDataBlockDesc);
  if (TSDB_CODE_SUCCESS == code) {
    code = setListSlotId(pCxt, pChildTupe->dataBlockId, -1, pPartLogicNode->pTags, &pPart->pTags);
  }
  if (TSDB_CODE_SUCCESS == code) {
    code = setNodeSlotId(pCxt, pChildTupe->dataBlockId, -1, pPartLogicNode->pSubtable, &pPart->pSubtable);
  }
  if (TSDB_CODE_SUCCESS == code) {
    *pPhyNode = (SPhysiNode*)pPart;
  } else {
    nodesDestroyNode((SNode*)pPart);
  }
  return code;
}

static int32_t createPartitionPhysiNode(SPhysiPlanContext* pCxt, SNodeList* pChildren,
                                        SPartitionLogicNode* pPartLogicNode, SPhysiNode** pPhyNode) {
  if (pCxt->pPlanCxt->streamQuery) {
    return createStreamPartitionPhysiNode(pCxt, pChildren, pPartLogicNode, pPhyNode);
  }
  return createPartitionPhysiNodeImpl(pCxt, pChildren, pPartLogicNode, QUERY_NODE_PHYSICAL_PLAN_PARTITION, pPhyNode);
}

static int32_t createFillPhysiNode(SPhysiPlanContext* pCxt, SNodeList* pChildren, SFillLogicNode* pFillNode,
                                   SPhysiNode** pPhyNode) {
  SFillPhysiNode* pFill = (SFillPhysiNode*)makePhysiNode(
      pCxt, (SLogicNode*)pFillNode,
      pCxt->pPlanCxt->streamQuery ? QUERY_NODE_PHYSICAL_PLAN_STREAM_FILL : QUERY_NODE_PHYSICAL_PLAN_FILL);
  if (NULL == pFill) {
    return terrno;
  }

  pFill->mode = pFillNode->mode;
  pFill->timeRange = pFillNode->timeRange;
  pFill->node.inputTsOrder = pFillNode->node.inputTsOrder;

  SDataBlockDescNode* pChildTupe = (((SPhysiNode*)nodesListGetNode(pChildren, 0))->pOutputDataBlockDesc);
  int32_t code = setListSlotId(pCxt, pChildTupe->dataBlockId, -1, pFillNode->pFillExprs, &pFill->pFillExprs);
  if (TSDB_CODE_SUCCESS == code) {
    code = addDataBlockSlots(pCxt, pFill->pFillExprs, pFill->node.pOutputDataBlockDesc);
  }
  if (TSDB_CODE_SUCCESS == code) {
    code = setListSlotId(pCxt, pChildTupe->dataBlockId, -1, pFillNode->pNotFillExprs, &pFill->pNotFillExprs);
  }
  if (TSDB_CODE_SUCCESS == code) {
    code = addDataBlockSlots(pCxt, pFill->pNotFillExprs, pFill->node.pOutputDataBlockDesc);
  }
  if (TSDB_CODE_SUCCESS == code && LIST_LENGTH(pFillNode->pFillNullExprs) > 0) {
    code = setListSlotId(pCxt, pChildTupe->dataBlockId, -1, pFillNode->pFillNullExprs, &pFill->pFillNullExprs);
    if (TSDB_CODE_SUCCESS == code) {
      code = addDataBlockSlots(pCxt, pFill->pFillNullExprs, pFill->node.pOutputDataBlockDesc);
    }
  }

  if (TSDB_CODE_SUCCESS == code) {
    code = setNodeSlotId(pCxt, pChildTupe->dataBlockId, -1, pFillNode->pWStartTs, &pFill->pWStartTs);
  }
  if (TSDB_CODE_SUCCESS == code) {
    code = addDataBlockSlot(pCxt, &pFill->pWStartTs, pFill->node.pOutputDataBlockDesc);
  }

  if (TSDB_CODE_SUCCESS == code && NULL != pFillNode->pValues) {
    code = nodesCloneNode(pFillNode->pValues, &pFill->pValues);
  }

  if (TSDB_CODE_SUCCESS == code) {
    code = setConditionsSlotId(pCxt, (const SLogicNode*)pFillNode, (SPhysiNode*)pFill);
  }

  if (TSDB_CODE_SUCCESS == code) {
    *pPhyNode = (SPhysiNode*)pFill;
  } else {
    nodesDestroyNode((SNode*)pFill);
  }

  return code;
}

static int32_t createExchangePhysiNodeByMerge(SMergePhysiNode* pMerge, int32_t idx) {
  SExchangePhysiNode* pExchange = NULL;
  int32_t             code = nodesMakeNode(QUERY_NODE_PHYSICAL_PLAN_EXCHANGE, (SNode**)&pExchange);
  if (NULL == pExchange) {
    return code;
  }
  pExchange->srcStartGroupId = pMerge->srcGroupId + idx;
  pExchange->srcEndGroupId = pMerge->srcGroupId + idx;
  pExchange->singleChannel = true;
  pExchange->node.pParent = (SPhysiNode*)pMerge;
  pExchange->node.pOutputDataBlockDesc = NULL;
  code = nodesCloneNode((SNode*)pMerge->node.pOutputDataBlockDesc, (SNode**)&pExchange->node.pOutputDataBlockDesc);
  if (NULL == pExchange->node.pOutputDataBlockDesc) {
    nodesDestroyNode((SNode*)pExchange);
    return code;
  }
  SNode* pSlot = NULL;
  FOREACH(pSlot, pExchange->node.pOutputDataBlockDesc->pSlots) { ((SSlotDescNode*)pSlot)->output = true; }
  return nodesListMakeStrictAppend(&pMerge->node.pChildren, (SNode*)pExchange);
}

static int32_t createMergePhysiNode(SPhysiPlanContext* pCxt, SNodeList* pChildren, SMergeLogicNode* pMergeLogicNode,
                                    SPhysiNode** pPhyNode) {
  int32_t          code = TSDB_CODE_SUCCESS;
  SMergePhysiNode* pMerge =
      (SMergePhysiNode*)makePhysiNode(pCxt, (SLogicNode*)pMergeLogicNode, QUERY_NODE_PHYSICAL_PLAN_MERGE);
  if (NULL == pMerge) {
    return terrno;
  }

  if (pMergeLogicNode->colsMerge) {
    pMerge->type = MERGE_TYPE_COLUMNS;
  } else if (pMergeLogicNode->needSort) {
    pMerge->type = MERGE_TYPE_SORT;
  } else {
    pMerge->type = MERGE_TYPE_NON_SORT;
  }

  pMerge->numOfChannels = pMergeLogicNode->numOfChannels;
  pMerge->srcGroupId = pMergeLogicNode->srcGroupId;
  pMerge->srcEndGroupId = pMergeLogicNode->srcEndGroupId;
  pMerge->groupSort = pMergeLogicNode->groupSort;
  pMerge->ignoreGroupId = pMergeLogicNode->ignoreGroupId;
  pMerge->inputWithGroupId = pMergeLogicNode->inputWithGroupId;

  if (!pMergeLogicNode->colsMerge) {
    code = addDataBlockSlots(pCxt, pMergeLogicNode->pInputs, pMerge->node.pOutputDataBlockDesc);

    if (TSDB_CODE_SUCCESS == code) {
      for (int32_t j = 0; j < pMergeLogicNode->numOfSubplans; ++j) {
        for (int32_t i = 0; i < pMerge->numOfChannels; ++i) {
          code = createExchangePhysiNodeByMerge(pMerge, j);
          if (TSDB_CODE_SUCCESS != code) {
            break;
          }
        }
        if (code) break;
      }
    }

    if (TSDB_CODE_SUCCESS == code && NULL != pMergeLogicNode->pMergeKeys) {
      code = setListSlotId(pCxt, pMerge->node.pOutputDataBlockDesc->dataBlockId, -1, pMergeLogicNode->pMergeKeys,
                           &pMerge->pMergeKeys);
    }

    if (TSDB_CODE_SUCCESS == code) {
      code = setListSlotId(pCxt, pMerge->node.pOutputDataBlockDesc->dataBlockId, -1, pMergeLogicNode->node.pTargets,
                           &pMerge->pTargets);
    }
    if (TSDB_CODE_SUCCESS == code) {
      code = addDataBlockSlots(pCxt, pMerge->pTargets, pMerge->node.pOutputDataBlockDesc);
    }
  } else {
    SDataBlockDescNode* pLeftDesc = ((SPhysiNode*)nodesListGetNode(pChildren, 0))->pOutputDataBlockDesc;
    SDataBlockDescNode* pRightDesc = ((SPhysiNode*)nodesListGetNode(pChildren, 1))->pOutputDataBlockDesc;

    code = setListSlotId(pCxt, pLeftDesc->dataBlockId, pRightDesc->dataBlockId, pMergeLogicNode->node.pTargets,
                         &pMerge->pTargets);
    if (TSDB_CODE_SUCCESS == code) {
      code = addDataBlockSlots(pCxt, pMerge->pTargets, pMerge->node.pOutputDataBlockDesc);
    }
  }

  if (TSDB_CODE_SUCCESS == code) {
    *pPhyNode = (SPhysiNode*)pMerge;
  } else {
    nodesDestroyNode((SNode*)pMerge);
  }

  return code;
}

static int32_t doCreatePhysiNode(SPhysiPlanContext* pCxt, SLogicNode* pLogicNode, SSubplan* pSubplan,
                                 SNodeList* pChildren, SPhysiNode** pPhyNode) {
  switch (nodeType(pLogicNode)) {
    case QUERY_NODE_LOGIC_PLAN_SCAN:
      return createScanPhysiNode(pCxt, pSubplan, (SScanLogicNode*)pLogicNode, pPhyNode);
    case QUERY_NODE_LOGIC_PLAN_JOIN:
      return createJoinPhysiNode(pCxt, pChildren, (SJoinLogicNode*)pLogicNode, pPhyNode);
    case QUERY_NODE_LOGIC_PLAN_AGG:
      return createAggPhysiNode(pCxt, pChildren, (SAggLogicNode*)pLogicNode, pPhyNode, pSubplan);
    case QUERY_NODE_LOGIC_PLAN_PROJECT:
      return createProjectPhysiNode(pCxt, pChildren, (SProjectLogicNode*)pLogicNode, pPhyNode);
    case QUERY_NODE_LOGIC_PLAN_EXCHANGE:
      return createExchangePhysiNode(pCxt, (SExchangeLogicNode*)pLogicNode, pPhyNode);
    case QUERY_NODE_LOGIC_PLAN_WINDOW:
      return createWindowPhysiNode(pCxt, pChildren, (SWindowLogicNode*)pLogicNode, pPhyNode);
    case QUERY_NODE_LOGIC_PLAN_SORT:
      return createSortPhysiNode(pCxt, pChildren, (SSortLogicNode*)pLogicNode, pPhyNode);
    case QUERY_NODE_LOGIC_PLAN_PARTITION:
      return createPartitionPhysiNode(pCxt, pChildren, (SPartitionLogicNode*)pLogicNode, pPhyNode);
    case QUERY_NODE_LOGIC_PLAN_FILL:
      return createFillPhysiNode(pCxt, pChildren, (SFillLogicNode*)pLogicNode, pPhyNode);
    case QUERY_NODE_LOGIC_PLAN_INDEF_ROWS_FUNC:
      return createIndefRowsFuncPhysiNode(pCxt, pChildren, (SIndefRowsFuncLogicNode*)pLogicNode, pPhyNode);
    case QUERY_NODE_LOGIC_PLAN_INTERP_FUNC:
      return createInterpFuncPhysiNode(pCxt, pChildren, (SInterpFuncLogicNode*)pLogicNode, pPhyNode);
    case QUERY_NODE_LOGIC_PLAN_FORECAST_FUNC:
      return createForecastFuncPhysiNode(pCxt, pChildren, (SForecastFuncLogicNode*)pLogicNode, pPhyNode);
    case QUERY_NODE_LOGIC_PLAN_MERGE:
      return createMergePhysiNode(pCxt, pChildren, (SMergeLogicNode*)pLogicNode, pPhyNode);
    case QUERY_NODE_LOGIC_PLAN_GROUP_CACHE:
      return createGroupCachePhysiNode(pCxt, pChildren, (SGroupCacheLogicNode*)pLogicNode, pPhyNode);
    case QUERY_NODE_LOGIC_PLAN_DYN_QUERY_CTRL:
      return createDynQueryCtrlPhysiNode(pCxt, pChildren, (SDynQueryCtrlLogicNode*)pLogicNode, pPhyNode);
    default:
      break;
  }

  return TSDB_CODE_FAILED;
}

static int32_t createPhysiNode(SPhysiPlanContext* pCxt, SLogicNode* pLogicNode, SSubplan* pSubplan,
                               SPhysiNode** pPhyNode) {
  SNodeList* pChildren = NULL;
  int32_t    code = nodesMakeList(&pChildren);
  if (NULL == pChildren) {
    return code;
  }

  SNode* pLogicChild;
  FOREACH(pLogicChild, pLogicNode->pChildren) {
    SPhysiNode* pChild = NULL;
    code = createPhysiNode(pCxt, (SLogicNode*)pLogicChild, pSubplan, &pChild);
    if (TSDB_CODE_SUCCESS == code) {
      code = nodesListStrictAppend(pChildren, (SNode*)pChild);
    }
    if (TSDB_CODE_SUCCESS != code) {
      break;
    }
  }

  if (TSDB_CODE_SUCCESS == code) {
    code = doCreatePhysiNode(pCxt, pLogicNode, pSubplan, pChildren, pPhyNode);
  }

  if (TSDB_CODE_SUCCESS == code) {
    if (LIST_LENGTH(pChildren) > 0) {
      (*pPhyNode)->pChildren = pChildren;
      SNode* pChild;
      FOREACH(pChild, (*pPhyNode)->pChildren) { ((SPhysiNode*)pChild)->pParent = (*pPhyNode); }
    } else {
      nodesDestroyList(pChildren);
    }
  } else {
    nodesDestroyList(pChildren);
  }

  return code;
}

static int32_t createDataInserter(SPhysiPlanContext* pCxt, SVgDataBlocks* pBlocks, SDataSinkNode** pSink) {
  SDataInserterNode* pInserter = NULL;
  int32_t            code = nodesMakeNode(QUERY_NODE_PHYSICAL_PLAN_INSERT, (SNode**)&pInserter);
  if (NULL == pInserter) {
    return code;
  }

  pInserter->numOfTables = pBlocks->numOfTables;
  pInserter->size = pBlocks->size;
  TSWAP(pInserter->pData, pBlocks->pData);

  *pSink = (SDataSinkNode*)pInserter;
  return TSDB_CODE_SUCCESS;
}

static int32_t createDataDispatcher(SPhysiPlanContext* pCxt, const SPhysiNode* pRoot, SDataSinkNode** pSink) {
  SDataDispatcherNode* pDispatcher = NULL;
  int32_t              code = nodesMakeNode(QUERY_NODE_PHYSICAL_PLAN_DISPATCH, (SNode**)&pDispatcher);
  if (NULL == pDispatcher) {
    return code;
  }

  pDispatcher->sink.pInputDataBlockDesc = NULL;
  code = nodesCloneNode((SNode*)pRoot->pOutputDataBlockDesc, (SNode**)&pDispatcher->sink.pInputDataBlockDesc);
  if (NULL == pDispatcher->sink.pInputDataBlockDesc) {
    nodesDestroyNode((SNode*)pDispatcher);
    return code;
  }

  *pSink = (SDataSinkNode*)pDispatcher;
  return TSDB_CODE_SUCCESS;
}

static int32_t makeSubplan(SPhysiPlanContext* pCxt, SLogicSubplan* pLogicSubplan, SSubplan** ppSubplan) {
  SSubplan* pSubplan = NULL;
  int32_t   code = nodesMakeNode(QUERY_NODE_PHYSICAL_SUBPLAN, (SNode**)&pSubplan);
  if (NULL == pSubplan) {
    return code;
  }
  pSubplan->id = pLogicSubplan->id;
  pSubplan->subplanType = pLogicSubplan->subplanType;
  pSubplan->level = pLogicSubplan->level;
  pSubplan->rowsThreshold = 4096;
  pSubplan->dynamicRowThreshold = false;
  pSubplan->isView = pCxt->pPlanCxt->isView;
  pSubplan->isAudit = pCxt->pPlanCxt->isAudit;
  if (NULL != pCxt->pPlanCxt->pUser) {
    snprintf(pSubplan->user, sizeof(pSubplan->user), "%s", pCxt->pPlanCxt->pUser);
  }
  *ppSubplan = pSubplan;
  return code;
}

static int32_t buildInsertValuesSubplan(SPhysiPlanContext* pCxt, SVnodeModifyLogicNode* pModify, SSubplan* pSubplan) {
  pSubplan->msgType = pModify->msgType;
  pSubplan->execNode.nodeId = pModify->pVgDataBlocks->vg.vgId;
  pSubplan->execNode.epSet = pModify->pVgDataBlocks->vg.epSet;
  return createDataInserter(pCxt, pModify->pVgDataBlocks, &pSubplan->pDataSink);
}

static int32_t createQueryInserter(SPhysiPlanContext* pCxt, SVnodeModifyLogicNode* pModify, SSubplan* pSubplan,
                                   SDataSinkNode** pSink) {
  SQueryInserterNode* pInserter = NULL;
  int32_t             code = nodesMakeNode(QUERY_NODE_PHYSICAL_PLAN_QUERY_INSERT, (SNode**)&pInserter);
  if (NULL == pInserter) {
    return code;
  }

  pInserter->tableId = pModify->tableId;
  pInserter->stableId = pModify->stableId;
  pInserter->tableType = pModify->tableType;
  strcpy(pInserter->tableName, pModify->tableName);
  pInserter->explain = (QUERY_NODE_EXPLAIN_STMT == nodeType(pCxt->pPlanCxt->pAstRoot) ? true : false);
  if (pModify->pVgroupList) {
    pInserter->vgId = pModify->pVgroupList->vgroups[0].vgId;
    pInserter->epSet = pModify->pVgroupList->vgroups[0].epSet;
    vgroupInfoToNodeAddr(pModify->pVgroupList->vgroups, &pSubplan->execNode);
  }
  code = setListSlotId(pCxt, pSubplan->pNode->pOutputDataBlockDesc->dataBlockId, -1, pModify->pInsertCols,
                       &pInserter->pCols);
  if (TSDB_CODE_SUCCESS == code) {
    pInserter->sink.pInputDataBlockDesc = NULL;
    code = nodesCloneNode((SNode*)pSubplan->pNode->pOutputDataBlockDesc, (SNode**)&pInserter->sink.pInputDataBlockDesc);
    if (NULL == pInserter->sink.pInputDataBlockDesc) {
      code = code;
    }
  }

  if (TSDB_CODE_SUCCESS == code) {
    *pSink = (SDataSinkNode*)pInserter;
  } else {
    nodesDestroyNode((SNode*)pInserter);
  }

  return code;
}

static int32_t buildInsertSelectSubplan(SPhysiPlanContext* pCxt, SVnodeModifyLogicNode* pModify, SSubplan* pSubplan) {
  int32_t code =
      createPhysiNode(pCxt, (SLogicNode*)nodesListGetNode(pModify->node.pChildren, 0), pSubplan, &pSubplan->pNode);
  if (TSDB_CODE_SUCCESS == code) {
    code = createQueryInserter(pCxt, pModify, pSubplan, &pSubplan->pDataSink);
  }
  pSubplan->msgType = TDMT_SCH_MERGE_QUERY;
  return code;
}

static int32_t buildInsertSubplan(SPhysiPlanContext* pCxt, SVnodeModifyLogicNode* pModify, SSubplan* pSubplan) {
  if (NULL == pModify->node.pChildren) {
    return buildInsertValuesSubplan(pCxt, pModify, pSubplan);
  }
  return buildInsertSelectSubplan(pCxt, pModify, pSubplan);
}

static int32_t createDataDeleter(SPhysiPlanContext* pCxt, SVnodeModifyLogicNode* pModify, const SPhysiNode* pRoot,
                                 SDataSinkNode** pSink) {
  SDataDeleterNode* pDeleter = NULL;
  int32_t           code = nodesMakeNode(QUERY_NODE_PHYSICAL_PLAN_DELETE, (SNode**)&pDeleter);
  if (NULL == pDeleter) {
    return code;
  }

  pDeleter->tableId = pModify->tableId;
  pDeleter->tableType = pModify->tableType;
  strcpy(pDeleter->tableFName, pModify->tableName);
  strcpy(pDeleter->tsColName, pModify->tsColName);
  pDeleter->deleteTimeRange = pModify->deleteTimeRange;

  code = setNodeSlotId(pCxt, pRoot->pOutputDataBlockDesc->dataBlockId, -1, pModify->pAffectedRows,
                       &pDeleter->pAffectedRows);
  if (TSDB_CODE_SUCCESS == code) {
    code = setNodeSlotId(pCxt, pRoot->pOutputDataBlockDesc->dataBlockId, -1, pModify->pStartTs, &pDeleter->pStartTs);
  }
  if (TSDB_CODE_SUCCESS == code) {
    code = setNodeSlotId(pCxt, pRoot->pOutputDataBlockDesc->dataBlockId, -1, pModify->pEndTs, &pDeleter->pEndTs);
  }
  if (TSDB_CODE_SUCCESS == code) {
    pDeleter->sink.pInputDataBlockDesc = NULL;
    code = nodesCloneNode((SNode*)pRoot->pOutputDataBlockDesc, (SNode**)&pDeleter->sink.pInputDataBlockDesc);
    if (NULL == pDeleter->sink.pInputDataBlockDesc) {
      code = code;
    }
  }

  if (TSDB_CODE_SUCCESS == code) {
    *pSink = (SDataSinkNode*)pDeleter;
  } else {
    nodesDestroyNode((SNode*)pDeleter);
  }

  return TSDB_CODE_SUCCESS;
}

static int32_t buildDeleteSubplan(SPhysiPlanContext* pCxt, SVnodeModifyLogicNode* pModify, SSubplan* pSubplan) {
  int32_t code =
      createPhysiNode(pCxt, (SLogicNode*)nodesListGetNode(pModify->node.pChildren, 0), pSubplan, &pSubplan->pNode);
  if (TSDB_CODE_SUCCESS == code) {
    code = createDataDeleter(pCxt, pModify, pSubplan->pNode, &pSubplan->pDataSink);
  }
  pSubplan->msgType = TDMT_VND_DELETE;
  return code;
}

static int32_t buildVnodeModifySubplan(SPhysiPlanContext* pCxt, SLogicSubplan* pLogicSubplan, SSubplan* pSubplan) {
  int32_t                code = TSDB_CODE_SUCCESS;
  SVnodeModifyLogicNode* pModify = (SVnodeModifyLogicNode*)pLogicSubplan->pNode;
  switch (pModify->modifyType) {
    case MODIFY_TABLE_TYPE_INSERT:
      code = buildInsertSubplan(pCxt, pModify, pSubplan);
      break;
    case MODIFY_TABLE_TYPE_DELETE:
      code = buildDeleteSubplan(pCxt, pModify, pSubplan);
      break;
    default:
      code = TSDB_CODE_FAILED;
      break;
  }
  return code;
}

static int32_t createPhysiSubplan(SPhysiPlanContext* pCxt, SLogicSubplan* pLogicSubplan, SSubplan** pPhysiSubplan) {
  SSubplan* pSubplan = NULL;
  int32_t   code = makeSubplan(pCxt, pLogicSubplan, &pSubplan);
  if (NULL == pSubplan) {
    return code;
  }

  if (SUBPLAN_TYPE_MODIFY == pLogicSubplan->subplanType) {
    code = buildVnodeModifySubplan(pCxt, pLogicSubplan, pSubplan);
  } else {
    if (SUBPLAN_TYPE_SCAN == pSubplan->subplanType) {
      pSubplan->msgType = TDMT_SCH_QUERY;
    } else {
      pSubplan->msgType = TDMT_SCH_MERGE_QUERY;
    }
    code = createPhysiNode(pCxt, pLogicSubplan->pNode, pSubplan, &pSubplan->pNode);
    if (TSDB_CODE_SUCCESS == code && !pCxt->pPlanCxt->streamQuery && !pCxt->pPlanCxt->topicQuery) {
      code = createDataDispatcher(pCxt, pSubplan->pNode, &pSubplan->pDataSink);
    }
  }

  if (TSDB_CODE_SUCCESS == code) {
    *pPhysiSubplan = pSubplan;
  } else {
    nodesDestroyNode((SNode*)pSubplan);
  }

  return code;
}

static int32_t makeQueryPhysiPlan(SPhysiPlanContext* pCxt, SQueryPlan** ppQueryPlan) {
  SQueryPlan* pPlan = NULL;
  int32_t     code = nodesMakeNode(QUERY_NODE_PHYSICAL_PLAN, (SNode**)&pPlan);
  if (NULL == pPlan) {
    return code;
  }
  pPlan->pSubplans = NULL;
  code = nodesMakeList(&pPlan->pSubplans);
  if (NULL == pPlan->pSubplans) {
    nodesDestroyNode((SNode*)pPlan);
    return code;
  }
  pPlan->queryId = pCxt->pPlanCxt->queryId;
  *ppQueryPlan = pPlan;
  return code;
}

static int32_t pushSubplan(SPhysiPlanContext* pCxt, SNode* pSubplan, int32_t level, SNodeList* pSubplans) {
  SNodeListNode* pGroup = NULL;
  if (level >= LIST_LENGTH(pSubplans)) {
    pGroup = NULL;
    int32_t code = nodesMakeNode(QUERY_NODE_NODE_LIST, (SNode**)&pGroup);
    if (NULL == pGroup) {
      return code;
    }
    if (TSDB_CODE_SUCCESS != nodesListStrictAppend(pSubplans, (SNode*)pGroup)) {
      return TSDB_CODE_OUT_OF_MEMORY;
    }
  } else {
    pGroup = (SNodeListNode*)nodesListGetNode(pSubplans, level);
  }
  if (NULL == pGroup->pNodeList) {
    int32_t code = nodesMakeList(&pGroup->pNodeList);
    if (NULL == pGroup->pNodeList) {
      return code;
    }
  }
  return nodesListAppend(pGroup->pNodeList, (SNode*)pSubplan);
}

static int32_t buildPhysiPlan(SPhysiPlanContext* pCxt, SLogicSubplan* pLogicSubplan, SSubplan* pParent,
                              SQueryPlan* pQueryPlan) {
  SSubplan* pSubplan = NULL;
  int32_t   code = createPhysiSubplan(pCxt, pLogicSubplan, &pSubplan);

  if (TSDB_CODE_SUCCESS == code) {
    code = pushSubplan(pCxt, (SNode*)pSubplan, pLogicSubplan->level, pQueryPlan->pSubplans);
    ++(pQueryPlan->numOfSubplans);
  }

  if (TSDB_CODE_SUCCESS != code) {
    nodesDestroyNode((SNode*)pSubplan);
    return code;
  }

  if (TSDB_CODE_SUCCESS == code && NULL != pParent) {
    code = nodesListMakeAppend(&pParent->pChildren, (SNode*)pSubplan);
    if (TSDB_CODE_SUCCESS == code) {
      code = nodesListMakeAppend(&pSubplan->pParents, (SNode*)pParent);
    }
  }

  if (TSDB_CODE_SUCCESS == code) {
    SNode* pChild = NULL;
    FOREACH(pChild, pLogicSubplan->pChildren) {
      code = buildPhysiPlan(pCxt, (SLogicSubplan*)pChild, pSubplan, pQueryPlan);
      if (TSDB_CODE_SUCCESS != code) {
        break;
      }
    }
  }

  return code;
}

static int32_t doCreatePhysiPlan(SPhysiPlanContext* pCxt, SQueryLogicPlan* pLogicPlan, SQueryPlan** pPhysiPlan) {
  SQueryPlan* pPlan = NULL;
  int32_t     code = makeQueryPhysiPlan(pCxt, &pPlan);
  if (NULL == pPlan) {
    return code;
  }

  SNode* pSubplan = NULL;
  FOREACH(pSubplan, pLogicPlan->pTopSubplans) {
    code = buildPhysiPlan(pCxt, (SLogicSubplan*)pSubplan, NULL, pPlan);
    if (TSDB_CODE_SUCCESS != code) {
      break;
    }
  }

  if (TSDB_CODE_SUCCESS == code) {
    *pPhysiPlan = pPlan;
  } else {
    nodesDestroyNode((SNode*)pPlan);
  }

  return code;
}

static void destoryLocationHash(void* p) {
  SHashObj*   pHash = *(SHashObj**)p;
  SSlotIndex* pIndex = taosHashIterate(pHash, NULL);
  while (NULL != pIndex) {
    taosArrayDestroy(pIndex->pSlotIdsInfo);
    pIndex = taosHashIterate(pHash, pIndex);
  }
  taosHashCleanup(pHash);
}

static void destoryPhysiPlanContext(SPhysiPlanContext* pCxt) {
  taosArrayDestroyEx(pCxt->pLocationHelper, destoryLocationHash);
  taosArrayDestroyEx(pCxt->pProjIdxLocHelper, destoryLocationHash);
}

static void setExplainInfo(SPlanContext* pCxt, SQueryPlan* pPlan) {
  if (QUERY_NODE_EXPLAIN_STMT == nodeType(pCxt->pAstRoot)) {
    SExplainStmt* pStmt = (SExplainStmt*)pCxt->pAstRoot;
    pPlan->explainInfo.mode = pStmt->analyze ? EXPLAIN_MODE_ANALYZE : EXPLAIN_MODE_STATIC;
    pPlan->explainInfo.verbose = pStmt->pOptions->verbose;
    pPlan->explainInfo.ratio = pStmt->pOptions->ratio;
  } else {
    pPlan->explainInfo.mode = EXPLAIN_MODE_DISABLE;
  }
}

static int32_t setExecNodeList(SPhysiPlanContext* pCxt, SArray* pExecNodeList) {
  int32_t code = 0;
  if (NULL == pExecNodeList) {
    return code;
  }
  if (pCxt->hasSysScan || !pCxt->hasScan) {
    SQueryNodeLoad node = {.addr = {.nodeId = MNODE_HANDLE, .epSet = pCxt->pPlanCxt->mgmtEpSet}, .load = 0};
    if (NULL == taosArrayPush(pExecNodeList, &node)) code = terrno;
  }
  return code;
}

int32_t createPhysiPlan(SPlanContext* pCxt, SQueryLogicPlan* pLogicPlan, SQueryPlan** pPlan, SArray* pExecNodeList) {
  SPhysiPlanContext cxt = {.pPlanCxt = pCxt,
                           .errCode = TSDB_CODE_SUCCESS,
                           .nextDataBlockId = 0,
                           .pLocationHelper = taosArrayInit(32, POINTER_BYTES),
                           .pProjIdxLocHelper = taosArrayInit(32, POINTER_BYTES),
                           .hasScan = false,
                           .hasSysScan = false};
  if (NULL == cxt.pLocationHelper || !cxt.pProjIdxLocHelper) {
    taosArrayDestroy(cxt.pLocationHelper);
    taosArrayDestroy(cxt.pProjIdxLocHelper);
    return terrno;
  }

  int32_t code = doCreatePhysiPlan(&cxt, pLogicPlan, pPlan);
  if (TSDB_CODE_SUCCESS == code) {
    setExplainInfo(pCxt, *pPlan);
    code = setExecNodeList(&cxt, pExecNodeList);
  }

  destoryPhysiPlanContext(&cxt);
  return code;
}<|MERGE_RESOLUTION|>--- conflicted
+++ resolved
@@ -819,11 +819,8 @@
   if (0 == strcmp(pScanLogicNode->tableName.tname, TSDB_INS_TABLE_TABLES) ||
       0 == strcmp(pScanLogicNode->tableName.tname, TSDB_INS_TABLE_TAGS) ||
       0 == strcmp(pScanLogicNode->tableName.tname, TSDB_INS_TABLE_COLS) ||
-<<<<<<< HEAD
+      0 == strcmp(pScanLogicNode->tableName.tname, TSDB_INS_DISK_USAGE) ||
       0 == strcmp(pScanLogicNode->tableName.tname, TSDB_INS_TABLE_FILESETS)) {
-=======
-      0 == strcmp(pScanLogicNode->tableName.tname, TSDB_INS_DISK_USAGE)) {
->>>>>>> ec37289b
     if (pScanLogicNode->pVgroupList) {
       vgroupInfoToNodeAddr(pScanLogicNode->pVgroupList->vgroups, &pSubplan->execNode);
     }
