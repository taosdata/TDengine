/*
 * Copyright (c) 2019 TAOS Data, Inc. <jhtao@taosdata.com>
 *
 * This program is free software: you can use, redistribute, and/or modify
 * it under the terms of the GNU Affero General Public License, version 3
 * or later ("AGPL"), as published by the Free Software Foundation.
 *
 * This program is distributed in the hope that it will be useful, but WITHOUT
 * ANY WARRANTY; without even the implied warranty of MERCHANTABILITY or
 * FITNESS FOR A PARTICULAR PURPOSE.
 *
 * You should have received a copy of the GNU Affero General Public License
 * along with this program. If not, see <http://www.gnu.org/licenses/>.
 */

#include "planInt.h"

#include "functionMgt.h"

typedef struct SSlotIndex {
  int16_t dataBlockId;
  int16_t slotId;
} SSlotIndex;

typedef struct SPhysiPlanContext {
  SPlanContext* pPlanCxt;
  int32_t errCode;
  int16_t nextDataBlockId;
  SArray* pLocationHelper;
  SArray* pExecNodeList;
  int32_t subplanId;
} SPhysiPlanContext;

static int32_t getSlotKey(SNode* pNode, char* pKey) {
  if (QUERY_NODE_COLUMN == nodeType(pNode)) {
    SColumnNode* pCol = (SColumnNode*)pNode;
    if ('\0' == pCol->tableAlias[0]) {
      return sprintf(pKey, "%s", pCol->colName);
    }
    return sprintf(pKey, "%s.%s", pCol->tableAlias, pCol->colName);
  }
  return sprintf(pKey, "%s", ((SExprNode*)pNode)->aliasName);
}

static SNode* createSlotDesc(SPhysiPlanContext* pCxt, const SNode* pNode, int16_t slotId) {
  SSlotDescNode* pSlot = (SSlotDescNode*)nodesMakeNode(QUERY_NODE_SLOT_DESC);
  CHECK_ALLOC(pSlot, NULL);
  pSlot->slotId = slotId;
  pSlot->dataType = ((SExprNode*)pNode)->resType;
  pSlot->reserve = false;
  pSlot->output = true;
  return (SNode*)pSlot;
}

static SNode* createTarget(SNode* pNode, int16_t dataBlockId, int16_t slotId) {
  STargetNode* pTarget = (STargetNode*)nodesMakeNode(QUERY_NODE_TARGET);
  if (NULL == pTarget) {
    return NULL;
  }
  pTarget->dataBlockId = dataBlockId;
  pTarget->slotId = slotId;
  pTarget->pExpr = pNode;
  return (SNode*)pTarget;
}

static int32_t addDataBlockDesc(SPhysiPlanContext* pCxt, SNodeList* pList, SDataBlockDescNode* pDataBlockDesc) {
  SHashObj* pHash = NULL;
  if (NULL == pDataBlockDesc->pSlots) {
    pDataBlockDesc->pSlots = nodesMakeList();
    CHECK_ALLOC(pDataBlockDesc->pSlots, TSDB_CODE_OUT_OF_MEMORY);

    pHash = taosHashInit(LIST_LENGTH(pList), taosGetDefaultHashFunction(TSDB_DATA_TYPE_BINARY), true, HASH_NO_LOCK);
    CHECK_ALLOC(pHash, TSDB_CODE_OUT_OF_MEMORY);
    if (NULL == taosArrayInsert(pCxt->pLocationHelper, pDataBlockDesc->dataBlockId, &pHash)) {
      taosHashCleanup(pHash);
      return TSDB_CODE_OUT_OF_MEMORY;
    }
  } else {
    pHash = taosArrayGetP(pCxt->pLocationHelper, pDataBlockDesc->dataBlockId);
  }
  
  SNode* pNode = NULL;
  int16_t slotId = taosHashGetSize(pHash);
  FOREACH(pNode, pList) {
    CHECK_CODE_EXT(nodesListStrictAppend(pDataBlockDesc->pSlots, createSlotDesc(pCxt, pNode, slotId)));

    SSlotIndex index = { .dataBlockId = pDataBlockDesc->dataBlockId, .slotId = slotId };
    char name[TSDB_TABLE_NAME_LEN + TSDB_COL_NAME_LEN];
    int32_t len = getSlotKey(pNode, name);
    CHECK_CODE(taosHashPut(pHash, name, len, &index, sizeof(SSlotIndex)), TSDB_CODE_OUT_OF_MEMORY);

    SNode* pTarget = createTarget(pNode, pDataBlockDesc->dataBlockId, slotId);
    CHECK_ALLOC(pTarget, TSDB_CODE_OUT_OF_MEMORY);
    REPLACE_NODE(pTarget);

    pDataBlockDesc->resultRowSize += ((SExprNode*)pNode)->resType.bytes;
    ++slotId;
  }
  return TSDB_CODE_SUCCESS;
}

typedef struct SSetSlotIdCxt {
  int32_t errCode;
  SHashObj* pLeftHash;
  SHashObj* pRightHash;
} SSetSlotIdCxt;

static EDealRes doSetSlotId(SNode* pNode, void* pContext) {
  if (QUERY_NODE_COLUMN == nodeType(pNode) && 0 != strcmp(((SColumnNode*)pNode)->colName, "*")) {
    SSetSlotIdCxt* pCxt = (SSetSlotIdCxt*)pContext;
    char name[TSDB_TABLE_NAME_LEN + TSDB_COL_NAME_LEN];
    int32_t len = getSlotKey(pNode, name);
    SSlotIndex* pIndex = taosHashGet(pCxt->pLeftHash, name, len);
    if (NULL == pIndex) {
      pIndex = taosHashGet(pCxt->pRightHash, name, len);
    }
    // pIndex is definitely not NULL, otherwise it is a bug
    CHECK_ALLOC(pIndex, DEAL_RES_ERROR);
    ((SColumnNode*)pNode)->dataBlockId = pIndex->dataBlockId;
    ((SColumnNode*)pNode)->slotId = pIndex->slotId;
    CHECK_ALLOC(pNode, DEAL_RES_ERROR);
    return DEAL_RES_IGNORE_CHILD;
  }
  return DEAL_RES_CONTINUE;
}

static SNode* setNodeSlotId(SPhysiPlanContext* pCxt, int16_t leftDataBlockId, int16_t rightDataBlockId, SNode* pNode) {
  SNode* pRes = nodesCloneNode(pNode);
  CHECK_ALLOC(pRes, NULL);
  SSetSlotIdCxt cxt = { .errCode = TSDB_CODE_SUCCESS, .pLeftHash = taosArrayGetP(pCxt->pLocationHelper, leftDataBlockId),
      .pRightHash = (rightDataBlockId < 0 ? NULL : taosArrayGetP(pCxt->pLocationHelper, rightDataBlockId)) };
  nodesWalkNode(pRes, doSetSlotId, &cxt);
  if (TSDB_CODE_SUCCESS != cxt.errCode) {
    nodesDestroyNode(pRes);
    return NULL;
  }
  return pRes;
}

static SNodeList* setListSlotId(SPhysiPlanContext* pCxt, int16_t leftDataBlockId, int16_t rightDataBlockId, SNodeList* pList) {
  SNodeList* pRes = nodesCloneList(pList);
  CHECK_ALLOC(pRes, NULL);
  SSetSlotIdCxt cxt = { .errCode = TSDB_CODE_SUCCESS, .pLeftHash = taosArrayGetP(pCxt->pLocationHelper, leftDataBlockId),
      .pRightHash = (rightDataBlockId < 0 ? NULL : taosArrayGetP(pCxt->pLocationHelper, rightDataBlockId)) };
  nodesWalkList(pRes, doSetSlotId, &cxt);
  if (TSDB_CODE_SUCCESS != cxt.errCode) {
    nodesDestroyList(pRes);
    return NULL;
  }
  return pRes;
}

static SPhysiNode* makePhysiNode(SPhysiPlanContext* pCxt, ENodeType type) {
  SPhysiNode* pPhysiNode = (SPhysiNode*)nodesMakeNode(type);
  CHECK_ALLOC(pPhysiNode, NULL);
  pPhysiNode->pOutputDataBlockDesc = nodesMakeNode(QUERY_NODE_DATABLOCK_DESC);
  if (NULL == pPhysiNode->pOutputDataBlockDesc) {
    nodesDestroyNode(pPhysiNode);
    return NULL;
  }
  pPhysiNode->pOutputDataBlockDesc->dataBlockId = pCxt->nextDataBlockId++;
  pPhysiNode->pOutputDataBlockDesc->type = QUERY_NODE_DATABLOCK_DESC;
  return pPhysiNode;
}

static int32_t setConditionsSlotId(SPhysiPlanContext* pCxt, const SLogicNode* pLogicNode, SPhysiNode* pPhysiNode) {
  if (NULL != pLogicNode->pConditions) {
    pPhysiNode->pConditions = setNodeSlotId(pCxt, pPhysiNode->pOutputDataBlockDesc->dataBlockId, -1, pLogicNode->pConditions);
    CHECK_ALLOC(pPhysiNode->pConditions, TSDB_CODE_OUT_OF_MEMORY);
  }
  return TSDB_CODE_SUCCESS;
}

static int32_t setSlotOutput(SPhysiPlanContext* pCxt, SNodeList* pTargets, SDataBlockDescNode* pDataBlockDesc) {
  SHashObj* pHash = taosArrayGetP(pCxt->pLocationHelper, pDataBlockDesc->dataBlockId);
  char name[TSDB_TABLE_NAME_LEN + TSDB_COL_NAME_LEN];
  SNode* pNode;
  FOREACH(pNode, pTargets) {
    int32_t len = getSlotKey(pNode, name);
    SSlotIndex* pIndex = taosHashGet(pHash, name, len);
    // pIndex is definitely not NULL, otherwise it is a bug
    CHECK_ALLOC(pIndex, TSDB_CODE_FAILED);
    ((SSlotDescNode*)nodesListGetNode(pDataBlockDesc->pSlots, pIndex->slotId))->output = true;
  }
  
  return TSDB_CODE_SUCCESS;
}

static SNodeptr createPrimaryKeyCol(SPhysiPlanContext* pCxt, uint64_t tableId) {
  SColumnNode* pCol = nodesMakeNode(QUERY_NODE_COLUMN);
  CHECK_ALLOC(pCol, NULL);
  pCol->node.resType.type = TSDB_DATA_TYPE_TIMESTAMP;
  pCol->node.resType.bytes = tDataTypes[TSDB_DATA_TYPE_TIMESTAMP].bytes;
  pCol->tableId = tableId;
  pCol->colId = PRIMARYKEY_TIMESTAMP_COL_ID;
  pCol->colType = COLUMN_TYPE_COLUMN;
  strcpy(pCol->colName, "#primarykey");
  return pCol;
}

static int32_t createScanCols(SPhysiPlanContext* pCxt, SScanPhysiNode* pScanPhysiNode, SNodeList* pScanCols) {
  if (QUERY_NODE_PHYSICAL_PLAN_TABLE_SCAN == nodeType(pScanPhysiNode)
      || QUERY_NODE_PHYSICAL_PLAN_TABLE_SEQ_SCAN == nodeType(pScanPhysiNode)) {
    pScanPhysiNode->pScanCols = nodesMakeList();
    CHECK_ALLOC(pScanPhysiNode->pScanCols, TSDB_CODE_OUT_OF_MEMORY);
    CHECK_CODE_EXT(nodesListStrictAppend(pScanPhysiNode->pScanCols, createPrimaryKeyCol(pCxt, pScanPhysiNode->uid)));

    SNode* pNode;
    FOREACH(pNode, pScanCols) {
      if (PRIMARYKEY_TIMESTAMP_COL_ID == ((SColumnNode*)pNode)->colId) {
        SColumnNode* pCol = nodesListGetNode(pScanPhysiNode->pScanCols, 0);
        strcpy(pCol->tableAlias, ((SColumnNode*)pNode)->tableAlias);
        strcpy(pCol->colName, ((SColumnNode*)pNode)->colName);
        continue;
      }
      CHECK_CODE_EXT(nodesListStrictAppend(pScanPhysiNode->pScanCols, nodesCloneNode(pNode)));
    }
  } else {
    pScanPhysiNode->pScanCols = nodesCloneList(pScanCols);
    CHECK_ALLOC(pScanPhysiNode->pScanCols, TSDB_CODE_OUT_OF_MEMORY);
  }

  return TSDB_CODE_SUCCESS;
}

static int32_t initScanPhysiNode(SPhysiPlanContext* pCxt, SScanLogicNode* pScanLogicNode, SScanPhysiNode* pScanPhysiNode) {
  CHECK_CODE(createScanCols(pCxt, pScanPhysiNode, pScanLogicNode->pScanCols), TSDB_CODE_OUT_OF_MEMORY);

  // Data block describe also needs to be set without scanning column, such as SELECT COUNT(*) FROM t
  CHECK_CODE(addDataBlockDesc(pCxt, pScanPhysiNode->pScanCols, pScanPhysiNode->node.pOutputDataBlockDesc), TSDB_CODE_OUT_OF_MEMORY);

  CHECK_CODE(setConditionsSlotId(pCxt, (const SLogicNode*)pScanLogicNode, (SPhysiNode*)pScanPhysiNode), TSDB_CODE_OUT_OF_MEMORY);

  CHECK_CODE(setSlotOutput(pCxt, pScanLogicNode->node.pTargets, pScanPhysiNode->node.pOutputDataBlockDesc), TSDB_CODE_OUT_OF_MEMORY);

  pScanPhysiNode->uid = pScanLogicNode->pMeta->uid;
  pScanPhysiNode->tableType = pScanLogicNode->pMeta->tableType;
  pScanPhysiNode->order = TSDB_ORDER_ASC;
  pScanPhysiNode->count = 1;
  pScanPhysiNode->reverse = 0;
  memcpy(&pScanPhysiNode->tableName, &pScanLogicNode->tableName, sizeof(SName));

  return TSDB_CODE_SUCCESS;
}

static void vgroupInfoToNodeAddr(const SVgroupInfo* vg, SQueryNodeAddr* pNodeAddr) {
  pNodeAddr->nodeId = vg->vgId;
  pNodeAddr->epSet  = vg->epSet;
}

static SPhysiNode* createTagScanPhysiNode(SPhysiPlanContext* pCxt, SScanLogicNode* pScanLogicNode) {
  STagScanPhysiNode* pTagScan = (STagScanPhysiNode*)makePhysiNode(pCxt, QUERY_NODE_PHYSICAL_PLAN_TAG_SCAN);
  CHECK_ALLOC(pTagScan, NULL);
  CHECK_CODE(initScanPhysiNode(pCxt, pScanLogicNode, (SScanPhysiNode*)pTagScan), (SPhysiNode*)pTagScan);
  return (SPhysiNode*)pTagScan;
}

static SPhysiNode* createTableScanPhysiNode(SPhysiPlanContext* pCxt, SSubplan* pSubplan, SScanLogicNode* pScanLogicNode) {
  STableScanPhysiNode* pTableScan = (STableScanPhysiNode*)makePhysiNode(pCxt, QUERY_NODE_PHYSICAL_PLAN_TABLE_SCAN);
  CHECK_ALLOC(pTableScan, NULL);
  CHECK_CODE(initScanPhysiNode(pCxt, pScanLogicNode, (SScanPhysiNode*)pTableScan), (SPhysiNode*)pTableScan);
  pTableScan->scanFlag = pScanLogicNode->scanFlag;
  pTableScan->scanRange = pScanLogicNode->scanRange;
  vgroupInfoToNodeAddr(pScanLogicNode->pVgroupList->vgroups, &pSubplan->execNode);
  taosArrayPush(pCxt->pExecNodeList, &pSubplan->execNode);
  pSubplan->execNodeStat.tableNum = pScanLogicNode->pVgroupList->vgroups[0].numOfTable;
  tNameGetFullDbName(&pScanLogicNode->tableName, pSubplan->dbFName);
  return (SPhysiNode*)pTableScan;
}

<<<<<<< HEAD
static SPhysiNode* createSystemTableScanPhysiNode(SPhysiPlanContext* pCxt, SSubplan* pSubplan, SScanLogicNode* pScanLogicNode) {
  SSystemTableScanPhysiNode* pScan = (SSystemTableScanPhysiNode*)makePhysiNode(pCxt, QUERY_NODE_PHYSICAL_PLAN_SYSTABLE_SCAN);
  CHECK_ALLOC(pScan, NULL);
  CHECK_CODE(initScanPhysiNode(pCxt, pScanLogicNode, (SScanPhysiNode*)pScan), (SPhysiNode*)pScan);
  if (0 == strcmp(pScanLogicNode->tableName.tname, TSDB_INS_TABLE_USER_TABLES)) {
    vgroupInfoToNodeAddr(pScanLogicNode->pVgroupList->vgroups, &pSubplan->execNode);
    taosArrayPush(pCxt->pExecNodeList, &pSubplan->execNode);
  } else {
    for (int32_t i = 0; i < pScanLogicNode->pVgroupList->numOfVgroups; ++i) {
      SQueryNodeAddr addr;
      vgroupInfoToNodeAddr(pScanLogicNode->pVgroupList->vgroups + i, &addr);
      taosArrayPush(pCxt->pExecNodeList, &addr);
    }
  }
  pScan->mgmtEpSet = pCxt->pPlanCxt->mgmtEpSet;
  tNameGetFullDbName(&pScanLogicNode->tableName, pSubplan->dbFName);
  return (SPhysiNode*)pScan;
=======
static SPhysiNode* createStreamScanPhysiNode(SPhysiPlanContext* pCxt, SSubplan* pSubplan, SScanLogicNode* pScanLogicNode) {
  SStreamScanPhysiNode* pTableScan = (SStreamScanPhysiNode*)makePhysiNode(pCxt, QUERY_NODE_PHYSICAL_PLAN_STREAM_SCAN);
  CHECK_ALLOC(pTableScan, NULL);
  CHECK_CODE(initScanPhysiNode(pCxt, pScanLogicNode, (SScanPhysiNode*)pTableScan), (SPhysiNode*)pTableScan);
  return (SPhysiNode*)pTableScan;
>>>>>>> 524edc15
}

static SPhysiNode* createScanPhysiNode(SPhysiPlanContext* pCxt, SSubplan* pSubplan, SScanLogicNode* pScanLogicNode) {
  switch (pScanLogicNode->scanType) {
    case SCAN_TYPE_TAG:
      return createTagScanPhysiNode(pCxt, pScanLogicNode);
    case SCAN_TYPE_TABLE:
      return createTableScanPhysiNode(pCxt, pSubplan, pScanLogicNode);
<<<<<<< HEAD
    case SCAN_TYPE_SYSTEM_TABLE:
      return createSystemTableScanPhysiNode(pCxt, pSubplan, pScanLogicNode);
=======
    case SCAN_TYPE_TOPIC:
>>>>>>> 524edc15
    case SCAN_TYPE_STREAM:
      return createStreamScanPhysiNode(pCxt, pSubplan, pScanLogicNode);
    default:
      break;
  }
  return NULL;
}

static SNodeList* createJoinOutputCols(SPhysiPlanContext* pCxt, SDataBlockDescNode* pLeftDesc, SDataBlockDescNode* pRightDesc) {
  SNodeList* pCols = nodesMakeList();
  CHECK_ALLOC(pCols, NULL);
  SNode* pNode;
  FOREACH(pNode, pLeftDesc->pSlots) {
    SSlotDescNode* pSlot = (SSlotDescNode*)pNode;
    SColumnNode* pCol = (SColumnNode*)nodesMakeNode(QUERY_NODE_COLUMN);
    if (NULL == pCol) {
      goto error;
    }
    pCol->node.resType = pSlot->dataType;
    pCol->dataBlockId = pLeftDesc->dataBlockId;
    pCol->slotId = pSlot->slotId;
    pCol->colId = -1;
    if (TSDB_CODE_SUCCESS != nodesListAppend(pCols, (SNode*)pCol)) {
      goto error;
    }
  }
  FOREACH(pNode, pRightDesc->pSlots) {
    SSlotDescNode* pSlot = (SSlotDescNode*)pNode;
    SColumnNode* pCol = (SColumnNode*)nodesMakeNode(QUERY_NODE_COLUMN);
    if (NULL == pCol) {
      goto error;
    }
    pCol->node.resType = pSlot->dataType;
    pCol->dataBlockId = pRightDesc->dataBlockId;
    pCol->slotId = pSlot->slotId;
    pCol->colId = -1;
    if (TSDB_CODE_SUCCESS != nodesListAppend(pCols, (SNode*)pCol)) {
      goto error;
    }
  }
  return pCols;
error:
  nodesDestroyList(pCols);
  return NULL;
}

static SPhysiNode* createJoinPhysiNode(SPhysiPlanContext* pCxt, SNodeList* pChildren, SJoinLogicNode* pJoinLogicNode) {
  SJoinPhysiNode* pJoin = (SJoinPhysiNode*)makePhysiNode(pCxt, QUERY_NODE_PHYSICAL_PLAN_JOIN);
  CHECK_ALLOC(pJoin, NULL);

  SDataBlockDescNode* pLeftDesc = ((SPhysiNode*)nodesListGetNode(pChildren, 0))->pOutputDataBlockDesc;
  SDataBlockDescNode* pRightDesc = ((SPhysiNode*)nodesListGetNode(pChildren, 1))->pOutputDataBlockDesc;
  pJoin->pOnConditions = setNodeSlotId(pCxt, pLeftDesc->dataBlockId, pRightDesc->dataBlockId, pJoinLogicNode->pOnConditions);
  CHECK_ALLOC(pJoin->pOnConditions, (SPhysiNode*)pJoin);

  pJoin->pTargets = createJoinOutputCols(pCxt, pLeftDesc, pRightDesc);
  CHECK_ALLOC(pJoin->pTargets, (SPhysiNode*)pJoin);
  CHECK_CODE(addDataBlockDesc(pCxt, pJoin->pTargets, pJoin->node.pOutputDataBlockDesc), (SPhysiNode*)pJoin);

  CHECK_CODE(setConditionsSlotId(pCxt, (const SLogicNode*)pJoinLogicNode, (SPhysiNode*)pJoin), (SPhysiNode*)pJoin);

  CHECK_CODE(setSlotOutput(pCxt, pJoinLogicNode->node.pTargets, pJoin->node.pOutputDataBlockDesc), (SPhysiNode*)pJoin);

  return (SPhysiNode*)pJoin;
}

typedef struct SRewritePrecalcExprsCxt {
  int32_t errCode;
  int32_t planNodeId;
  int32_t rewriteId;
  SNodeList* pPrecalcExprs;
} SRewritePrecalcExprsCxt;

static EDealRes collectAndRewrite(SRewritePrecalcExprsCxt* pCxt, SNode** pNode) {
  SNode* pExpr = nodesCloneNode(*pNode);
  CHECK_ALLOC(pExpr, DEAL_RES_ERROR);
  if (nodesListAppend(pCxt->pPrecalcExprs, pExpr)) {
    nodesDestroyNode(pExpr);
    return DEAL_RES_ERROR;
  }
  SColumnNode* pCol = (SColumnNode*)nodesMakeNode(QUERY_NODE_COLUMN);
  if (NULL == pCol) {
    nodesDestroyNode(pExpr);
    return DEAL_RES_ERROR;
  }
  SExprNode* pRewrittenExpr = (SExprNode*)pExpr;
  pCol->node.resType = pRewrittenExpr->resType;
  if ('\0' != pRewrittenExpr->aliasName[0]) {
    strcpy(pCol->colName, pRewrittenExpr->aliasName);
  } else {
    snprintf(pRewrittenExpr->aliasName, sizeof(pRewrittenExpr->aliasName), "#expr_%d_%d", pCxt->planNodeId, pCxt->rewriteId);
    strcpy(pCol->colName, pRewrittenExpr->aliasName);
  }
  nodesDestroyNode(*pNode);
  *pNode = (SNode*)pCol;
  return DEAL_RES_IGNORE_CHILD;
}

static EDealRes doRewritePrecalcExprs(SNode** pNode, void* pContext) {
  SRewritePrecalcExprsCxt* pCxt = (SRewritePrecalcExprsCxt*)pContext;
  switch (nodeType(*pNode)) {
    case QUERY_NODE_OPERATOR:
    case QUERY_NODE_LOGIC_CONDITION: {
      return collectAndRewrite(pContext, pNode);
    }
    case QUERY_NODE_FUNCTION: {
      if (!fmIsAggFunc(((SFunctionNode*)(*pNode))->funcId)) {
        return collectAndRewrite(pContext, pNode);
      }
    }
    default:
      break;
  }
  return DEAL_RES_CONTINUE;
}

static int32_t rewritePrecalcExprs(SPhysiPlanContext* pCxt, SNodeList* pList, SNodeList** pPrecalcExprs, SNodeList** pRewrittenList) {
  if (NULL == pList) {
    return TSDB_CODE_SUCCESS;
  }

  if (NULL == *pPrecalcExprs) {
    *pPrecalcExprs = nodesMakeList();
    CHECK_ALLOC(*pPrecalcExprs, TSDB_CODE_OUT_OF_MEMORY);
  }
  if (NULL == *pRewrittenList) {
    *pRewrittenList = nodesMakeList();
    CHECK_ALLOC(*pRewrittenList, TSDB_CODE_OUT_OF_MEMORY);
  }
  SNode* pNode = NULL;
  FOREACH(pNode, pList) {
    SNode* pNew = NULL;
    if (QUERY_NODE_GROUPING_SET == nodeType(pNode)) {
      pNew = nodesCloneNode(nodesListGetNode(((SGroupingSetNode*)pNode)->pParameterList, 0));
    } else {
      pNew = nodesCloneNode(pNode);
    }
    CHECK_ALLOC(pNew, TSDB_CODE_OUT_OF_MEMORY);
    CHECK_CODE(nodesListAppend(*pRewrittenList, pNew), TSDB_CODE_OUT_OF_MEMORY);
  }
  SRewritePrecalcExprsCxt cxt = { .errCode = TSDB_CODE_SUCCESS, .pPrecalcExprs = *pPrecalcExprs };
  nodesRewriteList(*pRewrittenList, doRewritePrecalcExprs, &cxt);
  if (0 == LIST_LENGTH(cxt.pPrecalcExprs)) {
    nodesDestroyList(cxt.pPrecalcExprs);
    *pPrecalcExprs = NULL;
  }
  return cxt.errCode;
}

static SPhysiNode* createAggPhysiNode(SPhysiPlanContext* pCxt, SNodeList* pChildren, SAggLogicNode* pAggLogicNode) {
  SAggPhysiNode* pAgg = (SAggPhysiNode*)makePhysiNode(pCxt, QUERY_NODE_PHYSICAL_PLAN_AGG);
  CHECK_ALLOC(pAgg, NULL);

  SNodeList* pPrecalcExprs = NULL;
  SNodeList* pGroupKeys = NULL;
  SNodeList* pAggFuncs = NULL;
  CHECK_CODE(rewritePrecalcExprs(pCxt, pAggLogicNode->pGroupKeys, &pPrecalcExprs, &pGroupKeys), (SPhysiNode*)pAgg);
  CHECK_CODE(rewritePrecalcExprs(pCxt, pAggLogicNode->pAggFuncs, &pPrecalcExprs, &pAggFuncs), (SPhysiNode*)pAgg);

  SDataBlockDescNode* pChildTupe = (((SPhysiNode*)nodesListGetNode(pChildren, 0))->pOutputDataBlockDesc);
  // push down expression to pOutputDataBlockDesc of child node
  if (NULL != pPrecalcExprs) {
    pAgg->pExprs = setListSlotId(pCxt, pChildTupe->dataBlockId, -1, pPrecalcExprs);
    CHECK_ALLOC(pAgg->pExprs, (SPhysiNode*)pAgg);
    CHECK_CODE(addDataBlockDesc(pCxt, pAgg->pExprs, pChildTupe), (SPhysiNode*)pAgg);
  }

  if (NULL != pGroupKeys) {
    pAgg->pGroupKeys = setListSlotId(pCxt, pChildTupe->dataBlockId, -1, pGroupKeys);
    CHECK_ALLOC(pAgg->pGroupKeys, (SPhysiNode*)pAgg);
    CHECK_CODE(addDataBlockDesc(pCxt, pAgg->pGroupKeys, pAgg->node.pOutputDataBlockDesc), (SPhysiNode*)pAgg);
  }

  if (NULL != pAggFuncs) {
    pAgg->pAggFuncs = setListSlotId(pCxt, pChildTupe->dataBlockId, -1, pAggFuncs);
    CHECK_ALLOC(pAgg->pAggFuncs, (SPhysiNode*)pAgg);
    CHECK_CODE(addDataBlockDesc(pCxt, pAgg->pAggFuncs, pAgg->node.pOutputDataBlockDesc), (SPhysiNode*)pAgg);
  }

  CHECK_CODE(setConditionsSlotId(pCxt, (const SLogicNode*)pAggLogicNode, (SPhysiNode*)pAgg), (SPhysiNode*)pAgg);

  CHECK_CODE(setSlotOutput(pCxt, pAggLogicNode->node.pTargets, pAgg->node.pOutputDataBlockDesc), (SPhysiNode*)pAgg);

  return (SPhysiNode*)pAgg;
}

static SPhysiNode* createProjectPhysiNode(SPhysiPlanContext* pCxt, SNodeList* pChildren, SProjectLogicNode* pProjectLogicNode) {
  SProjectPhysiNode* pProject = (SProjectPhysiNode*)makePhysiNode(pCxt, QUERY_NODE_PHYSICAL_PLAN_PROJECT);
  CHECK_ALLOC(pProject, NULL);

  pProject->pProjections = setListSlotId(pCxt, ((SPhysiNode*)nodesListGetNode(pChildren, 0))->pOutputDataBlockDesc->dataBlockId, -1, pProjectLogicNode->pProjections);
  CHECK_ALLOC(pProject->pProjections, (SPhysiNode*)pProject);
  CHECK_CODE(addDataBlockDesc(pCxt, pProject->pProjections, pProject->node.pOutputDataBlockDesc), (SPhysiNode*)pProject);

  CHECK_CODE(setConditionsSlotId(pCxt, (const SLogicNode*)pProjectLogicNode, (SPhysiNode*)pProject), (SPhysiNode*)pProject);

  return (SPhysiNode*)pProject;
}

static SPhysiNode* createExchangePhysiNode(SPhysiPlanContext* pCxt, SExchangeLogicNode* pExchangeLogicNode) {
  if (pCxt->pPlanCxt->streamQuery) {
    SStreamScanPhysiNode* pScan = (SStreamScanPhysiNode*)makePhysiNode(pCxt, QUERY_NODE_PHYSICAL_PLAN_STREAM_SCAN);
    CHECK_ALLOC(pScan, NULL);
    pScan->pScanCols = nodesCloneList(pExchangeLogicNode->node.pTargets);
    CHECK_ALLOC(pScan->pScanCols, (SPhysiNode*)pScan);
    CHECK_CODE(addDataBlockDesc(pCxt, pExchangeLogicNode->node.pTargets, pScan->node.pOutputDataBlockDesc), (SPhysiNode*)pScan);
    return (SPhysiNode*)pScan;
  } else {
    SExchangePhysiNode* pExchange = (SExchangePhysiNode*)makePhysiNode(pCxt, QUERY_NODE_PHYSICAL_PLAN_EXCHANGE);
    CHECK_ALLOC(pExchange, NULL);
    CHECK_CODE(addDataBlockDesc(pCxt, pExchangeLogicNode->node.pTargets, pExchange->node.pOutputDataBlockDesc), (SPhysiNode*)pExchange);
    pExchange->srcGroupId = pExchangeLogicNode->srcGroupId;
    return (SPhysiNode*)pExchange;
  }
}

static SPhysiNode* createIntervalPhysiNode(SPhysiPlanContext* pCxt, SNodeList* pChildren, SWindowLogicNode* pWindowLogicNode) {
  SIntervalPhysiNode* pInterval = (SIntervalPhysiNode*)makePhysiNode(pCxt, QUERY_NODE_PHYSICAL_PLAN_INTERVAL);
  CHECK_ALLOC(pInterval, NULL);

  pInterval->interval = pWindowLogicNode->interval;
  pInterval->offset = pWindowLogicNode->offset;
  pInterval->sliding = pWindowLogicNode->sliding;
  pInterval->intervalUnit = pWindowLogicNode->intervalUnit;
  pInterval->slidingUnit = pWindowLogicNode->slidingUnit;

  pInterval->pFill = nodesCloneNode(pWindowLogicNode->pFill);

  SNodeList* pPrecalcExprs = NULL;
  SNodeList* pFuncs = NULL;
  CHECK_CODE(rewritePrecalcExprs(pCxt, pWindowLogicNode->pFuncs, &pPrecalcExprs, &pFuncs), (SPhysiNode*)pInterval);

  SDataBlockDescNode* pChildTupe = (((SPhysiNode*)nodesListGetNode(pChildren, 0))->pOutputDataBlockDesc);
  // push down expression to pOutputDataBlockDesc of child node
  if (NULL != pPrecalcExprs) {
    pInterval->pExprs = setListSlotId(pCxt, pChildTupe->dataBlockId, -1, pPrecalcExprs);
    CHECK_ALLOC(pInterval->pExprs, (SPhysiNode*)pInterval);
    CHECK_CODE(addDataBlockDesc(pCxt, pInterval->pExprs, pChildTupe), (SPhysiNode*)pInterval);
  }

  if (NULL != pFuncs) {
    pInterval->pFuncs = setListSlotId(pCxt, pChildTupe->dataBlockId, -1, pFuncs);
    CHECK_ALLOC(pInterval->pFuncs, (SPhysiNode*)pInterval);
    CHECK_CODE(addDataBlockDesc(pCxt, pInterval->pFuncs, pInterval->node.pOutputDataBlockDesc), (SPhysiNode*)pInterval);
  }

  CHECK_CODE(setSlotOutput(pCxt, pWindowLogicNode->node.pTargets, pInterval->node.pOutputDataBlockDesc), (SPhysiNode*)pInterval);

  return (SPhysiNode*)pInterval;
}

static SPhysiNode* createWindowPhysiNode(SPhysiPlanContext* pCxt, SNodeList* pChildren, SWindowLogicNode* pWindowLogicNode) {
  switch (pWindowLogicNode->winType) {
    case WINDOW_TYPE_INTERVAL:
      return createIntervalPhysiNode(pCxt, pChildren, pWindowLogicNode);
    case WINDOW_TYPE_SESSION:
    case WINDOW_TYPE_STATE:
      break;
    default:
      break;
  }
  return NULL;
}

static SPhysiNode* createPhysiNode(SPhysiPlanContext* pCxt, SSubplan* pSubplan, SLogicNode* pLogicPlan) {
  SNodeList* pChildren = nodesMakeList();
  CHECK_ALLOC(pChildren, NULL);

  SNode* pLogicChild;
  FOREACH(pLogicChild, pLogicPlan->pChildren) {
    if (TSDB_CODE_SUCCESS != nodesListStrictAppend(pChildren, createPhysiNode(pCxt, pSubplan, (SLogicNode*)pLogicChild))) {
      pCxt->errCode = TSDB_CODE_OUT_OF_MEMORY;
      nodesDestroyList(pChildren);
      return NULL;
    }
  }

  SPhysiNode* pPhyNode = NULL;
  switch (nodeType(pLogicPlan)) {
    case QUERY_NODE_LOGIC_PLAN_SCAN:
      pPhyNode = createScanPhysiNode(pCxt, pSubplan, (SScanLogicNode*)pLogicPlan);
      break;
    case QUERY_NODE_LOGIC_PLAN_JOIN:
      pPhyNode = createJoinPhysiNode(pCxt, pChildren, (SJoinLogicNode*)pLogicPlan);
      break;
    case QUERY_NODE_LOGIC_PLAN_AGG:
      pPhyNode = createAggPhysiNode(pCxt, pChildren, (SAggLogicNode*)pLogicPlan);
      break;
    case QUERY_NODE_LOGIC_PLAN_PROJECT:
      pPhyNode = createProjectPhysiNode(pCxt, pChildren, (SProjectLogicNode*)pLogicPlan);
      break;
    case QUERY_NODE_LOGIC_PLAN_EXCHANGE:
      pPhyNode = createExchangePhysiNode(pCxt, (SExchangeLogicNode*)pLogicPlan);
      break;
    case QUERY_NODE_LOGIC_PLAN_WINDOW:
      pPhyNode = createWindowPhysiNode(pCxt, pChildren, (SWindowLogicNode*)pLogicPlan);
      break;
    default:
      break;
  }
  if (TSDB_CODE_SUCCESS != pCxt->errCode) {
    nodesDestroyNode(pPhyNode);
    return NULL;
  }

  pPhyNode->pChildren = pChildren;
  SNode* pChild;
  FOREACH(pChild, pPhyNode->pChildren) {
    ((SPhysiNode*)pChild)->pParent = pPhyNode;
  }

  return pPhyNode;
}

static SDataSinkNode* createDataInserter(SPhysiPlanContext* pCxt, SVgDataBlocks* pBlocks) {
  SDataInserterNode* pInserter = nodesMakeNode(QUERY_NODE_PHYSICAL_PLAN_INSERT);
  CHECK_ALLOC(pInserter, NULL);
  pInserter->numOfTables = pBlocks->numOfTables;
  pInserter->size = pBlocks->size;
  TSWAP(pInserter->pData, pBlocks->pData, char*);
  return (SDataSinkNode*)pInserter;
}

static SDataSinkNode* createDataDispatcher(SPhysiPlanContext* pCxt, const SPhysiNode* pRoot) {
  SDataDispatcherNode* pDispatcher = nodesMakeNode(QUERY_NODE_PHYSICAL_PLAN_DISPATCH);
  CHECK_ALLOC(pDispatcher, NULL);
  pDispatcher->sink.pInputDataBlockDesc = nodesCloneNode(pRoot->pOutputDataBlockDesc);
  CHECK_ALLOC(pDispatcher->sink.pInputDataBlockDesc, (SDataSinkNode*)pDispatcher);
  return (SDataSinkNode*)pDispatcher;
}

static SSubplan* makeSubplan(SPhysiPlanContext* pCxt, SSubLogicPlan* pLogicSubplan) {
  SSubplan* pSubplan = nodesMakeNode(QUERY_NODE_PHYSICAL_SUBPLAN);
  CHECK_ALLOC(pSubplan, NULL);
  pSubplan->id = pLogicSubplan->id;
  pSubplan->subplanType = pLogicSubplan->subplanType;
  pSubplan->level = pLogicSubplan->level;
  return pSubplan;
}

static SSubplan* createPhysiSubplan(SPhysiPlanContext* pCxt, SSubLogicPlan* pLogicSubplan) {
  SSubplan* pSubplan = makeSubplan(pCxt, pLogicSubplan);
  CHECK_ALLOC(pSubplan, NULL);
  if (SUBPLAN_TYPE_MODIFY == pLogicSubplan->subplanType) {
    SVnodeModifLogicNode* pModif = (SVnodeModifLogicNode*)pLogicSubplan->pNode;
    pSubplan->pDataSink = createDataInserter(pCxt, pModif->pVgDataBlocks);
    pSubplan->msgType = pModif->msgType;
    pSubplan->execNode.epSet = pModif->pVgDataBlocks->vg.epSet;
    taosArrayPush(pCxt->pExecNodeList, &pSubplan->execNode);
  } else {
    pSubplan->pNode = createPhysiNode(pCxt, pSubplan, pLogicSubplan->pNode);
    if (!pCxt->pPlanCxt->streamQuery && !pCxt->pPlanCxt->topicQuery) {
      pSubplan->pDataSink = createDataDispatcher(pCxt, pSubplan->pNode);
    }
    pSubplan->msgType = TDMT_VND_QUERY;
  }
  return pSubplan;
}

static void doSetLogicNodeParent(SLogicNode* pNode, SLogicNode* pParent) {
  pNode->pParent = pParent;
  SNode* pChild;
  FOREACH(pChild, pNode->pChildren) {
    doSetLogicNodeParent((SLogicNode*)pChild, pNode);
  }
}

static void setLogicNodeParent(SLogicNode* pNode) {
  doSetLogicNodeParent(pNode, NULL);
}

static int32_t splitLogicPlan(SPhysiPlanContext* pCxt, SLogicNode* pLogicNode, SSubLogicPlan** pSubLogicPlan) {
  *pSubLogicPlan = (SSubLogicPlan*)nodesMakeNode(QUERY_NODE_LOGIC_SUBPLAN);
  CHECK_ALLOC(*pSubLogicPlan, TSDB_CODE_OUT_OF_MEMORY);
  (*pSubLogicPlan)->pNode = nodesCloneNode(pLogicNode);
  if (QUERY_NODE_LOGIC_PLAN_VNODE_MODIF == nodeType(pLogicNode)) {
    (*pSubLogicPlan)->subplanType = SUBPLAN_TYPE_MODIFY;
    TSWAP(((SVnodeModifLogicNode*)pLogicNode)->pDataBlocks, ((SVnodeModifLogicNode*)(*pSubLogicPlan)->pNode)->pDataBlocks, SArray*);
  } else {
    (*pSubLogicPlan)->subplanType = SUBPLAN_TYPE_SCAN;
  }
  (*pSubLogicPlan)->id.queryId = pCxt->pPlanCxt->queryId;
  setLogicNodeParent((*pSubLogicPlan)->pNode);
  return applySplitRule(*pSubLogicPlan);
}

static int32_t pushSubplan(SPhysiPlanContext* pCxt, SNodeptr pSubplan, int32_t level, SNodeList* pSubplans) {
  SNodeListNode* pGroup;
  if (level >= LIST_LENGTH(pSubplans)) {
    pGroup = nodesMakeNode(QUERY_NODE_NODE_LIST);
    CHECK_ALLOC(pGroup, TSDB_CODE_OUT_OF_MEMORY);
    CHECK_CODE(nodesListStrictAppend(pSubplans, pGroup), TSDB_CODE_OUT_OF_MEMORY);
  } else {
    pGroup = nodesListGetNode(pSubplans, level);
  }
  if (NULL == pGroup->pNodeList) {
    pGroup->pNodeList = nodesMakeList();
    CHECK_ALLOC(pGroup->pNodeList, TSDB_CODE_OUT_OF_MEMORY);
  }
  CHECK_CODE(nodesListStrictAppend(pGroup->pNodeList, pSubplan), TSDB_CODE_OUT_OF_MEMORY);
  return TSDB_CODE_SUCCESS;
}

static SSubLogicPlan* singleCloneSubLogicPlan(SPhysiPlanContext* pCxt, SSubLogicPlan* pSrc, int32_t level) {
  SSubLogicPlan* pDst = nodesMakeNode(QUERY_NODE_LOGIC_SUBPLAN);
  CHECK_ALLOC(pDst, NULL);
  pDst->pNode = nodesCloneNode(pSrc->pNode);
  if (NULL == pDst->pNode) {
    nodesDestroyNode(pDst);
    return NULL;
  }
  pDst->subplanType = pSrc->subplanType;
  pDst->level = level;
  pDst->id.queryId = pSrc->id.queryId;
  pDst->id.groupId = pSrc->id.groupId;
  pDst->id.subplanId = pCxt->subplanId++;
  return pDst;
}

static int32_t scaleOutForModify(SPhysiPlanContext* pCxt, SSubLogicPlan* pSubplan, int32_t level, SNodeList* pGroup) {
  SVnodeModifLogicNode* pNode = (SVnodeModifLogicNode*)pSubplan->pNode;
  size_t numOfVgroups = taosArrayGetSize(pNode->pDataBlocks);
  for (int32_t i = 0; i < numOfVgroups; ++i) {
    SSubLogicPlan* pNewSubplan = singleCloneSubLogicPlan(pCxt, pSubplan, level);
    CHECK_ALLOC(pNewSubplan, TSDB_CODE_OUT_OF_MEMORY);
    SVgDataBlocks* blocks = (SVgDataBlocks*)taosArrayGetP(pNode->pDataBlocks, i);
    ((SVnodeModifLogicNode*)pNewSubplan->pNode)->pVgDataBlocks = blocks;
    CHECK_CODE_EXT(nodesListAppend(pGroup, pNewSubplan));
  }
  return TSDB_CODE_SUCCESS;
}

static int32_t scaleOutForMerge(SPhysiPlanContext* pCxt, SSubLogicPlan* pSubplan, int32_t level, SNodeList* pGroup) {
  return nodesListStrictAppend(pGroup, singleCloneSubLogicPlan(pCxt, pSubplan, level));
}

static int32_t doSetScanVgroup(SPhysiPlanContext* pCxt, SLogicNode* pNode, const SVgroupInfo* pVgroup, bool* pFound) {
  if (QUERY_NODE_LOGIC_PLAN_SCAN == nodeType(pNode)) {
    SScanLogicNode* pScan = (SScanLogicNode*)pNode;
    pScan->pVgroupList = calloc(1, sizeof(SVgroupsInfo) + sizeof(SVgroupInfo));
    CHECK_ALLOC(pScan->pVgroupList, TSDB_CODE_OUT_OF_MEMORY);
    memcpy(pScan->pVgroupList->vgroups, pVgroup, sizeof(SVgroupInfo));
    *pFound = true;
    return TSDB_CODE_SUCCESS;
  }
  SNode* pChild = NULL;
  FOREACH(pChild, pNode->pChildren) {
    int32_t code = doSetScanVgroup(pCxt, (SLogicNode*)pChild, pVgroup, pFound);
    if (TSDB_CODE_SUCCESS != code || *pFound) {
      return code;
    }
  }
  return TSDB_CODE_SUCCESS;
}

static int32_t setScanVgroup(SPhysiPlanContext* pCxt, SLogicNode* pNode, const SVgroupInfo* pVgroup) {
  bool found = false;
  return doSetScanVgroup(pCxt, pNode, pVgroup, &found);
}

static int32_t scaleOutForScan(SPhysiPlanContext* pCxt, SSubLogicPlan* pSubplan, int32_t level, SNodeList* pGroup) {
  if (pSubplan->pVgroupList) {
    for (int32_t i = 0; i < pSubplan->pVgroupList->numOfVgroups; ++i) {
      SSubLogicPlan* pNewSubplan = singleCloneSubLogicPlan(pCxt, pSubplan, level);
      CHECK_ALLOC(pNewSubplan, TSDB_CODE_OUT_OF_MEMORY);
      CHECK_CODE_EXT(setScanVgroup(pCxt, pNewSubplan->pNode, pSubplan->pVgroupList->vgroups + i));
      CHECK_CODE_EXT(nodesListAppend(pGroup, pNewSubplan));
    }
    return TSDB_CODE_SUCCESS;
  } else {
    return scaleOutForMerge(pCxt, pSubplan, level, pGroup);
  }
}

static int32_t appendWithMakeList(SNodeList** pList, SNodeptr pNode) {
  if (NULL == *pList) {
    *pList = nodesMakeList();
    if (NULL == *pList) {
      return TSDB_CODE_OUT_OF_MEMORY;
    }
  }
  return nodesListAppend(*pList, pNode);
}

static int32_t pushHierarchicalPlan(SPhysiPlanContext* pCxt, SNodeList* pParentsGroup, SNodeList* pCurrentGroup) {
  bool topLevel = (0 == LIST_LENGTH(pParentsGroup));
  SNode* pChild = NULL;
  FOREACH(pChild, pCurrentGroup) {
    if (topLevel) {
      CHECK_CODE_EXT(nodesListAppend(pParentsGroup, pChild));
    } else {
      SNode* pParent = NULL;
      FOREACH(pParent, pParentsGroup) {
        CHECK_CODE_EXT(appendWithMakeList(&(((SSubLogicPlan*)pParent)->pChildren), pChild));
        CHECK_CODE_EXT(appendWithMakeList(&(((SSubLogicPlan*)pChild)->pParents), pParent));
      }
    }
  }
  return TSDB_CODE_SUCCESS;
}

static int32_t doScaleOut(SPhysiPlanContext* pCxt, SSubLogicPlan* pSubplan, int32_t* pLevel, SNodeList* pParentsGroup) {
  SNodeList* pCurrentGroup = nodesMakeList();
  CHECK_ALLOC(pCurrentGroup, TSDB_CODE_OUT_OF_MEMORY);
  int32_t code = TSDB_CODE_SUCCESS;
  switch (pSubplan->subplanType) {
    case SUBPLAN_TYPE_MERGE:
      code = scaleOutForMerge(pCxt, pSubplan, *pLevel, pCurrentGroup);
      break;
    case SUBPLAN_TYPE_SCAN:
      code = scaleOutForScan(pCxt, pSubplan, *pLevel, pCurrentGroup);
      break;
    case SUBPLAN_TYPE_MODIFY:
      code = scaleOutForModify(pCxt, pSubplan, *pLevel, pCurrentGroup);
      break;
    default:
      break;
  }
  if (TSDB_CODE_SUCCESS != code) {
    return code;
  }

  CHECK_CODE_EXT(pushHierarchicalPlan(pCxt, pParentsGroup, pCurrentGroup));
  ++(*pLevel);
  SNode* pChild;
  FOREACH(pChild, pSubplan->pChildren) {
    CHECK_CODE_EXT(doScaleOut(pCxt, (SSubLogicPlan*)pChild, pLevel, pCurrentGroup));
  }

  return TSDB_CODE_SUCCESS;
}

static SQueryLogicPlan* makeQueryLogicPlan(SPhysiPlanContext* pCxt) {
  SQueryLogicPlan* pLogicPlan = (SQueryLogicPlan*)nodesMakeNode(QUERY_NODE_LOGIC_PLAN);
  CHECK_ALLOC(pLogicPlan, NULL);
  pLogicPlan->pTopSubplans = nodesMakeList();
  if (NULL == pLogicPlan->pTopSubplans) {
    nodesDestroyNode(pLogicPlan);
    return NULL;
  }
  return pLogicPlan;
}

static int32_t scaleOutLogicPlan(SPhysiPlanContext* pCxt, SSubLogicPlan* pRootSubLogicPlan, SQueryLogicPlan** pLogicPlan) {
  *pLogicPlan = makeQueryLogicPlan(pCxt);
  CHECK_ALLOC(*pLogicPlan, TSDB_CODE_OUT_OF_MEMORY);
  return doScaleOut(pCxt, pRootSubLogicPlan, &((*pLogicPlan)->totalLevel), (*pLogicPlan)->pTopSubplans);
}

static SQueryPlan* makeQueryPhysiPlan(SPhysiPlanContext* pCxt) {
  SQueryPlan* pPlan = nodesMakeNode(QUERY_NODE_PHYSICAL_PLAN);
  CHECK_ALLOC(pPlan, NULL);
  pPlan->pSubplans = nodesMakeList();
  if (NULL == pPlan->pSubplans) {
    nodesDestroyNode(pPlan);
    return NULL;
  }
  pPlan->queryId = pCxt->pPlanCxt->queryId;
  return pPlan;
}

static int32_t doBuildPhysiPlan(SPhysiPlanContext* pCxt, SSubLogicPlan* pLogicSubplan, SSubplan* pParent, SQueryPlan* pQueryPlan) {
  SSubplan* pSubplan = createPhysiSubplan(pCxt, pLogicSubplan);
  CHECK_ALLOC(pSubplan, TSDB_CODE_OUT_OF_MEMORY);
  CHECK_CODE_EXT(pushSubplan(pCxt, pSubplan, pLogicSubplan->level, pQueryPlan->pSubplans));
  ++(pQueryPlan->numOfSubplans);
  if (NULL != pParent) {
    CHECK_CODE_EXT(appendWithMakeList(&pParent->pChildren, pSubplan));
    CHECK_CODE_EXT(appendWithMakeList(&pSubplan->pParents, pParent));
  }

  SNode* pChild = NULL;
  FOREACH(pChild, pLogicSubplan->pChildren) {
    CHECK_CODE_EXT(doBuildPhysiPlan(pCxt, (SSubLogicPlan*)pChild, pSubplan, pQueryPlan));
  }

  return TSDB_CODE_SUCCESS;
}

static int32_t buildPhysiPlan(SPhysiPlanContext* pCxt, SQueryLogicPlan* pLogicPlan, SQueryPlan** pPlan) {
  *pPlan =  makeQueryPhysiPlan(pCxt);
  CHECK_ALLOC(*pPlan, TSDB_CODE_OUT_OF_MEMORY);
  SNode* pSubplan = NULL;
  FOREACH(pSubplan, pLogicPlan->pTopSubplans) {
    CHECK_CODE_EXT(doBuildPhysiPlan(pCxt, (SSubLogicPlan*)pSubplan, NULL, *pPlan));
  }
  return TSDB_CODE_SUCCESS;
}

int32_t createPhysiPlan(SPlanContext* pCxt, SLogicNode* pLogicNode, SQueryPlan** pPlan, SArray* pExecNodeList) {
  SPhysiPlanContext cxt = {
    .pPlanCxt = pCxt,
    .errCode = TSDB_CODE_SUCCESS,
    .nextDataBlockId = 0,
    .pLocationHelper = taosArrayInit(32, POINTER_BYTES),
    .pExecNodeList = pExecNodeList
  };
  if (NULL == cxt.pLocationHelper) {
    return TSDB_CODE_OUT_OF_MEMORY;
  }
  SQueryLogicPlan* pLogicPlan = NULL;
  SSubLogicPlan* pSubLogicPlan = NULL;
  int32_t code = splitLogicPlan(&cxt, pLogicNode, &pSubLogicPlan);
  if (TSDB_CODE_SUCCESS == code) {
    code = scaleOutLogicPlan(&cxt, pSubLogicPlan, &pLogicPlan);
  }
  if (TSDB_CODE_SUCCESS == code) {
    code = buildPhysiPlan(&cxt, pLogicPlan, pPlan);
  }
  nodesDestroyNode(pSubLogicPlan);
  nodesDestroyNode(pLogicPlan);
  return code;
}<|MERGE_RESOLUTION|>--- conflicted
+++ resolved
@@ -268,7 +268,6 @@
   return (SPhysiNode*)pTableScan;
 }
 
-<<<<<<< HEAD
 static SPhysiNode* createSystemTableScanPhysiNode(SPhysiPlanContext* pCxt, SSubplan* pSubplan, SScanLogicNode* pScanLogicNode) {
   SSystemTableScanPhysiNode* pScan = (SSystemTableScanPhysiNode*)makePhysiNode(pCxt, QUERY_NODE_PHYSICAL_PLAN_SYSTABLE_SCAN);
   CHECK_ALLOC(pScan, NULL);
@@ -286,13 +285,13 @@
   pScan->mgmtEpSet = pCxt->pPlanCxt->mgmtEpSet;
   tNameGetFullDbName(&pScanLogicNode->tableName, pSubplan->dbFName);
   return (SPhysiNode*)pScan;
-=======
+}
+
 static SPhysiNode* createStreamScanPhysiNode(SPhysiPlanContext* pCxt, SSubplan* pSubplan, SScanLogicNode* pScanLogicNode) {
   SStreamScanPhysiNode* pTableScan = (SStreamScanPhysiNode*)makePhysiNode(pCxt, QUERY_NODE_PHYSICAL_PLAN_STREAM_SCAN);
   CHECK_ALLOC(pTableScan, NULL);
   CHECK_CODE(initScanPhysiNode(pCxt, pScanLogicNode, (SScanPhysiNode*)pTableScan), (SPhysiNode*)pTableScan);
   return (SPhysiNode*)pTableScan;
->>>>>>> 524edc15
 }
 
 static SPhysiNode* createScanPhysiNode(SPhysiPlanContext* pCxt, SSubplan* pSubplan, SScanLogicNode* pScanLogicNode) {
@@ -301,12 +300,8 @@
       return createTagScanPhysiNode(pCxt, pScanLogicNode);
     case SCAN_TYPE_TABLE:
       return createTableScanPhysiNode(pCxt, pSubplan, pScanLogicNode);
-<<<<<<< HEAD
     case SCAN_TYPE_SYSTEM_TABLE:
       return createSystemTableScanPhysiNode(pCxt, pSubplan, pScanLogicNode);
-=======
-    case SCAN_TYPE_TOPIC:
->>>>>>> 524edc15
     case SCAN_TYPE_STREAM:
       return createStreamScanPhysiNode(pCxt, pSubplan, pScanLogicNode);
     default:
