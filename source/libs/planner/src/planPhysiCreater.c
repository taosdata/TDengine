--- conflicted
+++ resolved
@@ -54,24 +54,22 @@
     if ('\0' == pCol->tableAlias[0]) {
       return snprintf(pKey, keyBufSize, "%s", pCol->colName);
     }
-<<<<<<< HEAD
-    return sprintf(pKey, "%s.%s", pCol->tableAlias, pCol->colName);
+
+    len = snprintf(pKey, keyBufSize, "%s.%s", pCol->tableAlias, pCol->colName);
+    return taosCreateMD5Hash(pKey, len);
   } else if (QUERY_NODE_FUNCTION == nodeType(pNode)) {
     SFunctionNode* pFunc = (SFunctionNode*)pNode;
     if (FUNCTION_TYPE_TBNAME == pFunc->funcType) {
       SValueNode* pVal = (SValueNode*)nodesListGetNode(pFunc->pParameterList, 0);
       if (pVal) {
         if (NULL != pStmtName && '\0' != pStmtName[0]) {
-          return sprintf(pKey, "%s.%s", pStmtName, ((SExprNode*)pNode)->aliasName);
+          len = snprintf(pKey, keyBufSize, "%s.%s", pStmtName, ((SExprNode*)pNode)->aliasName);
+          return taosCreateMD5Hash(pKey, len);
         }
-        return sprintf(pKey, "%s.%s", pVal->literal, ((SExprNode*)pNode)->aliasName);
+        len = snprintf(pKey, keyBufSize, "%s.%s", pVal->literal, ((SExprNode*)pNode)->aliasName);
+        return taosCreateMD5Hash(pKey, len);
       }
     }
-=======
-
-    len = snprintf(pKey, keyBufSize, "%s.%s", pCol->tableAlias, pCol->colName);
-    return taosCreateMD5Hash(pKey, len);
->>>>>>> 371f6ab7
   }
 
   if (NULL != pStmtName && '\0' != pStmtName[0]) {
