--- conflicted
+++ resolved
@@ -26,17 +26,14 @@
       return "not support cross join";
     case TSDB_CODE_PLAN_NOT_SUPPORT_JOIN_COND:
       return "Not supported join conditions";
-<<<<<<< HEAD
     case TSDB_CODE_PAR_NOT_SUPPORT_JOIN:
       return "Not supported join since '%s'";
-=======
     case TSDB_CODE_PLAN_SLOT_NOT_FOUND:
       return "not found slot id by slot key";
     case TSDB_CODE_PLAN_INVALID_TABLE_TYPE:
       return "Planner invalid table type";
     case TSDB_CODE_PLAN_INVALID_DYN_CTRL_TYPE:
       return "Planner invalid query control plan type";
->>>>>>> 60498503
     default:
       break;
   }
