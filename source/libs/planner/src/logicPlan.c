--- conflicted
+++ resolved
@@ -13,14 +13,10 @@
  * along with this program. If not, see <http://www.gnu.org/licenses/>.
  */
 
-<<<<<<< HEAD
-=======
 #include <function.h>
 #include "function.h"
->>>>>>> 8adf6d9b
 #include "os.h"
 #include "parser.h"
-#include "function.h"
 #include "plannerInt.h"
 
 typedef struct SFillEssInfo {
