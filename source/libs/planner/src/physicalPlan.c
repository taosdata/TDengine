--- conflicted
+++ resolved
@@ -236,7 +236,7 @@
 
 static void vgroupInfoToNodeAddr(const SVgroupInfo* vg, SQueryNodeAddr* pNodeAddr) {
   pNodeAddr->nodeId = vg->vgId;
-  pNodeAddr->epset  = vg->epset;
+  pNodeAddr->epSet  = vg->epSet;
 }
 
 static SPhysiNode* createTagScanPhysiNode(SPhysiPlanContext* pCxt, SScanLogicNode* pScanLogicNode) {
@@ -515,7 +515,6 @@
   return pPhyNode;
 }
 
-<<<<<<< HEAD
 static SDataSinkNode* createDataInserter(SPhysiPlanContext* pCxt, SVgDataBlocks* pBlocks) {
   SDataInserterNode* pInserter = nodesMakeNode(QUERY_NODE_PHYSICAL_PLAN_INSERT);
   CHECK_ALLOC(pInserter, NULL);
@@ -523,11 +522,6 @@
   pInserter->size = pBlocks->size;
   TSWAP(pInserter->pData, pBlocks->pData, char*);
   return (SDataSinkNode*)pInserter;
-=======
-static void vgroupInfoToNodeAddr(const SVgroupInfo* vg, SQueryNodeAddr* pNodeAddr) {
-  pNodeAddr->nodeId = vg->vgId;
-  pNodeAddr->epSet  = vg->epSet;
->>>>>>> f0445edf
 }
 
 static SDataSinkNode* createDataDispatcher(SPhysiPlanContext* pCxt, const SPhysiNode* pRoot) {
@@ -554,7 +548,7 @@
     SVnodeModifLogicNode* pModif = (SVnodeModifLogicNode*)pLogicSubplan->pNode;
     pSubplan->pDataSink = createDataInserter(pCxt, pModif->pVgDataBlocks);
     pSubplan->msgType = pModif->msgType;
-    pSubplan->execNode.epset = pModif->pVgDataBlocks->vg.epset;
+    pSubplan->execNode.epSet = pModif->pVgDataBlocks->vg.epSet;
     taosArrayPush(pCxt->pExecNodeList, &pSubplan->execNode);
   } else {
     pSubplan->pNode = createPhysiNode(pCxt, pSubplan, pLogicSubplan->pNode);
@@ -660,30 +654,9 @@
   return TSDB_CODE_SUCCESS;
 }
 
-<<<<<<< HEAD
 static int32_t setScanVgroup(SPhysiPlanContext* pCxt, SLogicNode* pNode, const SVgroupInfo* pVgroup) {
   bool found = false;
   return doSetScanVgroup(pCxt, pNode, pVgroup, &found);
-=======
-static void splitModificationOpSubPlan(SPlanContext* pCxt, SQueryPlanNode* pPlanNode) {
-  SDataPayloadInfo* pPayload = (SDataPayloadInfo*) pPlanNode->pExtInfo;
-
-  size_t numOfVgroups = taosArrayGetSize(pPayload->payload);
-  for (int32_t i = 0; i < numOfVgroups; ++i) {
-    STORE_CURRENT_SUBPLAN(pCxt);
-    SSubplan* subplan = initSubplan(pCxt, QUERY_TYPE_MODIFY);
-    SVgDataBlocks* blocks = (SVgDataBlocks*)taosArrayGetP(pPayload->payload, i);
-
-    subplan->execNode.epSet = blocks->vg.epSet;
-    subplan->pDataSink  = createDataInserter(pCxt, blocks, NULL);
-    subplan->pNode      = NULL;
-    subplan->type       = QUERY_TYPE_MODIFY;
-    subplan->msgType    = pPayload->msgType;
-    subplan->id.queryId = pCxt->pDag->queryId;
-
-    RECOVERY_CURRENT_SUBPLAN(pCxt);
-  }
->>>>>>> f0445edf
 }
 
 static int32_t scaleOutForScan(SPhysiPlanContext* pCxt, SSubLogicPlan* pSubplan, int32_t level, SNodeList* pGroup) {
