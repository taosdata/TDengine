/*
 * Copyright (c) 2019 TAOS Data, Inc. <jhtao@taosdata.com>
 *
 * This program is free software: you can use, redistribute, and/or modify
 * it under the terms of the GNU Affero General Public License, version 3
 * or later ("AGPL"), as published by the Free Software Foundation.
 *
 * This program is distributed in the hope that it will be useful, but WITHOUT
 * ANY WARRANTY; without even the implied warranty of MERCHANTABILITY or
 * FITNESS FOR A PARTICULAR PURPOSE.
 *
 * You should have received a copy of the GNU Affero General Public License
 * along with this program. If not, see <http://www.gnu.org/licenses/>.
 */

#include "plannerInt.h"
#include "exception.h"
#include "parser.h"

#define STORE_CURRENT_SUBPLAN(cxt) SSubplan* _ = cxt->pCurrentSubplan
#define RECOVERY_CURRENT_SUBPLAN(cxt) cxt->pCurrentSubplan = _

typedef struct SPlanContext {
  struct SCatalog* pCatalog;
  struct SQueryDag* pDag;
  SSubplan* pCurrentSubplan;
  SSubplanId nextId;
} SPlanContext;

static const char* gOpName[] = {
  "Unknown",
#define INCLUDE_AS_NAME
#include "plannerOp.h"
#undef INCLUDE_AS_NAME
};

static void* validPointer(void* p) {
  if (NULL == p) {
    THROW(TSDB_CODE_TSC_OUT_OF_MEMORY);
  }
  return p;
}

const char* opTypeToOpName(int32_t type) {
  return gOpName[type];
}

int32_t opNameToOpType(const char* name) {
  for (int32_t i = 1; i < sizeof(gOpName) / sizeof(gOpName[0]); ++i) {
    if (0 == strcmp(name, gOpName[i])) {
      return i;
    }
  }
  return OP_Unknown;
}

const char* dsinkTypeToDsinkName(int32_t type) {
  switch (type) {
    case DSINK_Dispatch:
      return "Dispatch";
    case DSINK_Insert:
      return "Insert";
    default:
      break;
  }
  return "Unknown";
}

int32_t dsinkNameToDsinkType(const char* name) {
  if (0 == strcmp(name, "Dispatch")) {
    return DSINK_Dispatch;
  } else if (0 == strcmp(name, "Insert")) {
    return DSINK_Insert;
  }
  return DSINK_Unknown;
}

static bool copySchema(SDataBlockSchema* dst, const SDataBlockSchema* src) {
  dst->pSchema = malloc(sizeof(SSlotSchema) * src->numOfCols);
  if (NULL == dst->pSchema) {
    return false;
  }
  memcpy(dst->pSchema, src->pSchema, sizeof(SSlotSchema) * src->numOfCols);
  dst->numOfCols = src->numOfCols;
  dst->resultRowSize = src->resultRowSize;
  dst->precision = src->precision;
  return true;
}

static bool toDataBlockSchema(SQueryPlanNode* pPlanNode, SDataBlockSchema* dataBlockSchema) {
  dataBlockSchema->numOfCols = pPlanNode->numOfCols;
  dataBlockSchema->pSchema = malloc(sizeof(SSlotSchema) * pPlanNode->numOfCols);
  if (NULL == dataBlockSchema->pSchema) {
    return false;
  }
  memcpy(dataBlockSchema->pSchema, pPlanNode->pSchema, sizeof(SSlotSchema) * pPlanNode->numOfCols);
  dataBlockSchema->resultRowSize = 0;
  for (int32_t i = 0; i < dataBlockSchema->numOfCols; ++i) {
    dataBlockSchema->resultRowSize += dataBlockSchema->pSchema[i].bytes;
  }
  return true;
}

static bool cloneExprArray(SArray** dst, SArray* src) {
  if (NULL == src) {
    return true;
  }
  size_t size = taosArrayGetSize(src);
  if (0 == size) {
    return true;
  }
  *dst = taosArrayInit(size, POINTER_BYTES);
  if (NULL == *dst) {
    return false;
  }
  return (TSDB_CODE_SUCCESS == copyAllExprInfo(*dst, src, true) ? true : false);
}

static SDataSink* initDataSink(int32_t type, int32_t size, const SPhyNode* pRoot) {
  SDataSink* sink = (SDataSink*)validPointer(calloc(1, size));
  sink->info.type = type;
  sink->info.name = dsinkTypeToDsinkName(type);
  if (NULL !=pRoot && !copySchema(&sink->schema, &pRoot->targetSchema)) {
    tfree(sink);
    THROW(TSDB_CODE_TSC_OUT_OF_MEMORY);
  }
  return sink;
}

static SDataSink* createDataInserter(SPlanContext* pCxt, SVgDataBlocks* pBlocks, const SPhyNode* pRoot) {
  SDataInserter* inserter = (SDataInserter*)initDataSink(DSINK_Insert, sizeof(SDataInserter), pRoot);
  inserter->numOfTables = pBlocks->numOfTables;
  inserter->size = pBlocks->size;
  SWAP(inserter->pData, pBlocks->pData, char*);
  return (SDataSink*)inserter;
}

static SDataSink* createDataDispatcher(SPlanContext* pCxt, SQueryPlanNode* pPlanNode, const SPhyNode* pRoot) {
  SDataDispatcher* dispatcher = (SDataDispatcher*)initDataSink(DSINK_Dispatch, sizeof(SDataDispatcher), pRoot);
  return (SDataSink*)dispatcher;
}

static SPhyNode* initPhyNode(SQueryPlanNode* pPlanNode, int32_t type, int32_t size) {
  SPhyNode* node = (SPhyNode*)validPointer(calloc(1, size));
  node->info.type = type;
  node->info.name = opTypeToOpName(type);
  if (!cloneExprArray(&node->pTargets, pPlanNode->pExpr) || !toDataBlockSchema(pPlanNode, &(node->targetSchema))) {
    free(node);
    THROW(TSDB_CODE_TSC_OUT_OF_MEMORY);
  }
  return node;
}

static SPhyNode* initScanNode(SQueryPlanNode* pPlanNode, SQueryTableInfo* pTable, int32_t type, int32_t size) {
  SScanPhyNode* node = (SScanPhyNode*)initPhyNode(pPlanNode, type, size);
  node->uid = pTable->pMeta->pTableMeta->uid;
  node->tableType = pTable->pMeta->pTableMeta->tableType;
  return (SPhyNode*)node;
}

static SPhyNode* createPseudoScanNode(SQueryPlanNode* pPlanNode, SQueryTableInfo* pTable, int32_t op) {
  return initScanNode(pPlanNode, pTable, op, sizeof(SScanPhyNode));
}

static SPhyNode* createTagScanNode(SQueryPlanNode* pPlanNode) {
  SQueryTableInfo* pTable = (SQueryTableInfo*)pPlanNode->pExtInfo;
  return createPseudoScanNode(pPlanNode, pTable, OP_TagScan);
}

static uint8_t getScanFlag(SQueryPlanNode* pPlanNode, SQueryTableInfo* pTable) {
  // todo
  return MASTER_SCAN;
}

static SPhyNode* createUserTableScanNode(SQueryPlanNode* pPlanNode, SQueryTableInfo* pTable, int32_t op) {
  STableScanPhyNode* node = (STableScanPhyNode*)initScanNode(pPlanNode, pTable, op, sizeof(STableScanPhyNode));
  node->scanFlag = getScanFlag(pPlanNode, pTable);
  node->window = pTable->window;
  // todo tag cond
  return (SPhyNode*)node;
}


static bool isSystemTable(SQueryTableInfo* pTable) {
  // todo
  return false;
}

static bool needSeqScan(SQueryPlanNode* pPlanNode) {
  // todo
  return false;
}

static SPhyNode* createMultiTableScanNode(SQueryPlanNode* pPlanNode, SQueryTableInfo* pTable) {
  if (isSystemTable(pTable)) {
    return createPseudoScanNode(pPlanNode, pTable, OP_SystemTableScan);
  } else if (needSeqScan(pPlanNode)) {
    return createUserTableScanNode(pPlanNode, pTable, OP_TableSeqScan);
  }
  return createUserTableScanNode(pPlanNode, pTable, OP_DataBlocksOptScan);
}

static SSubplan* initSubplan(SPlanContext* pCxt, int32_t type) {
  SSubplan* subplan = validPointer(calloc(1, sizeof(SSubplan)));
  subplan->id = pCxt->nextId;
  ++(pCxt->nextId.subplanId);

  subplan->type  = type;
  subplan->level = 0;
  if (NULL != pCxt->pCurrentSubplan) {
    subplan->level = pCxt->pCurrentSubplan->level + 1;
    if (NULL == pCxt->pCurrentSubplan->pChildren) {
      pCxt->pCurrentSubplan->pChildren = validPointer(taosArrayInit(TARRAY_MIN_SIZE, POINTER_BYTES));
    }

    taosArrayPush(pCxt->pCurrentSubplan->pChildren, &subplan);
    subplan->pParents = validPointer(taosArrayInit(TARRAY_MIN_SIZE, POINTER_BYTES));
    taosArrayPush(subplan->pParents, &pCxt->pCurrentSubplan);
  }

  SArray* currentLevel;
  if (subplan->level >= taosArrayGetSize(pCxt->pDag->pSubplans)) {
    currentLevel = validPointer(taosArrayInit(TARRAY_MIN_SIZE, POINTER_BYTES));
    taosArrayPush(pCxt->pDag->pSubplans, &currentLevel);
  } else {
    currentLevel = taosArrayGetP(pCxt->pDag->pSubplans, subplan->level);
  }

  taosArrayPush(currentLevel, &subplan);
  pCxt->pCurrentSubplan = subplan;
  ++(pCxt->pDag->numOfSubplans);
  return subplan;
}

static void vgroupInfoToEpSet(const SVgroupInfo* vg, SQueryNodeAddr* execNode) {
  execNode->nodeId = vg->vgId;
  execNode->inUse = 0; // todo
  execNode->numOfEps = vg->numOfEps;
  for (int8_t i = 0; i < vg->numOfEps; ++i) {
    execNode->epAddr[i] = vg->epAddr[i];
  }
  return;
}

static void vgroupMsgToEpSet(const SVgroupMsg* vg, SQueryNodeAddr* execNode) {
  execNode->nodeId = vg->vgId;
  execNode->inUse = 0; // todo
  execNode->numOfEps = vg->numOfEps;
  for (int8_t i = 0; i < vg->numOfEps; ++i) {
    execNode->epAddr[i] = vg->epAddr[i];
  }
  return;
}

static uint64_t splitSubplanByTable(SPlanContext* pCxt, SQueryPlanNode* pPlanNode, SQueryTableInfo* pTable) {
  SVgroupsInfo* vgroupList = pTable->pMeta->vgroupList;
  for (int32_t i = 0; i < pTable->pMeta->vgroupList->numOfVgroups; ++i) {
    STORE_CURRENT_SUBPLAN(pCxt);
    SSubplan* subplan = initSubplan(pCxt, QUERY_TYPE_SCAN);
    subplan->msgType   = TDMT_VND_QUERY;
    vgroupMsgToEpSet(&(pTable->pMeta->vgroupList->vgroups[i]), &subplan->execNode);
    subplan->pNode = createMultiTableScanNode(pPlanNode, pTable);
    subplan->pDataSink = createDataDispatcher(pCxt, pPlanNode, subplan->pNode);
    RECOVERY_CURRENT_SUBPLAN(pCxt);
  }
  return pCxt->nextId.templateId++;
}

static SPhyNode* createExchangeNode(SPlanContext* pCxt, SQueryPlanNode* pPlanNode, uint64_t srcTemplateId) {
  SExchangePhyNode* node = (SExchangePhyNode*)initPhyNode(pPlanNode, OP_Exchange, sizeof(SExchangePhyNode));
  node->srcTemplateId = srcTemplateId;
  node->pSrcEndPoints = validPointer(taosArrayInit(TARRAY_MIN_SIZE, sizeof(SQueryNodeAddr)));
  return (SPhyNode*)node;
}

static bool needMultiNodeScan(SQueryTableInfo* pTable) {
  // todo system table, for instance, user_tables
  return (TSDB_SUPER_TABLE == pTable->pMeta->pTableMeta->tableType);
}

static SPhyNode* createSingleTableScanNode(SQueryPlanNode* pPlanNode, SQueryTableInfo* pTable, SSubplan* subplan) {
  vgroupMsgToEpSet(&(pTable->pMeta->vgroupList->vgroups[0]), &subplan->execNode);

  return createUserTableScanNode(pPlanNode, pTable, OP_TableScan);
}


static SPhyNode* createTableScanNode(SPlanContext* pCxt, SQueryPlanNode* pPlanNode) {
  SQueryTableInfo* pTable = (SQueryTableInfo*)pPlanNode->pExtInfo;
    
  if (needMultiNodeScan(pTable)) {
    return createExchangeNode(pCxt, pPlanNode, splitSubplanByTable(pCxt, pPlanNode, pTable));
  }
  return createSingleTableScanNode(pPlanNode, pTable, pCxt->pCurrentSubplan);
}

static SPhyNode* createPhyNode(SPlanContext* pCxt, SQueryPlanNode* pPlanNode) {
  SPhyNode* node = NULL;
  switch (pPlanNode->info.type) {
    case QNODE_TAGSCAN:
      node = createTagScanNode(pPlanNode);
      break;
    case QNODE_TABLESCAN:
      node = createTableScanNode(pCxt, pPlanNode);
      break;
    case QNODE_PROJECT:
//      node = create
    case QNODE_MODIFY:
      // Insert is not an operator in a physical plan.
      break;
    default:
      assert(false);
  }

  if (pPlanNode->pChildren != NULL && taosArrayGetSize(pPlanNode->pChildren) > 0) {
    node->pChildren = taosArrayInit(TARRAY_MIN_SIZE, POINTER_BYTES);
    size_t size = taosArrayGetSize(pPlanNode->pChildren);
    for(int32_t i = 0; i < size; ++i) {
      SPhyNode* child = createPhyNode(pCxt, taosArrayGetP(pPlanNode->pChildren, i));
      child->pParent = node;
      taosArrayPush(node->pChildren, &child);
    }
  }

  return node;
}

static void splitModificationOpSubPlan(SPlanContext* pCxt, SQueryPlanNode* pPlanNode) {
  SDataPayloadInfo* pPayload = (SDataPayloadInfo*) pPlanNode->pExtInfo;

  size_t numOfVgroups = taosArrayGetSize(pPayload->payload);
  for (int32_t i = 0; i < numOfVgroups; ++i) {
    STORE_CURRENT_SUBPLAN(pCxt);
    SSubplan* subplan = initSubplan(pCxt, QUERY_TYPE_MODIFY);
    SVgDataBlocks* blocks = (SVgDataBlocks*)taosArrayGetP(pPayload->payload, i);

    vgroupInfoToEpSet(&blocks->vg, &subplan->execNode);
    subplan->pDataSink  = createDataInserter(pCxt, blocks, NULL);
    subplan->pNode      = NULL;
    subplan->type       = QUERY_TYPE_MODIFY;
    subplan->msgType    = pPayload->msgType;
    subplan->id.queryId = pCxt->pDag->queryId;

    RECOVERY_CURRENT_SUBPLAN(pCxt);
  }
}

static void createSubplanByLevel(SPlanContext* pCxt, SQueryPlanNode* pRoot) {
  if (QNODE_MODIFY == pRoot->info.type) {
    splitModificationOpSubPlan(pCxt, pRoot);
  } else {
    SSubplan* subplan  = initSubplan(pCxt, QUERY_TYPE_SCAN);
    ++(pCxt->nextId.templateId);

    subplan->msgType   = TDMT_VND_QUERY;
    subplan->pNode     = createPhyNode(pCxt, pRoot);
    subplan->pDataSink = createDataDispatcher(pCxt, pRoot, subplan->pNode);    
  }
  // todo deal subquery
}

int32_t createDag(SQueryPlanNode* pQueryNode, struct SCatalog* pCatalog, SQueryDag** pDag, uint64_t requestId) {
  TRY(TSDB_MAX_TAG_CONDITIONS) {
    SPlanContext context = {
      .pCatalog = pCatalog,
      .pDag = validPointer(calloc(1, sizeof(SQueryDag))),
      .pCurrentSubplan = NULL,
      .nextId = {.queryId = requestId},
    };

    *pDag = context.pDag;
    context.pDag->queryId = requestId;

    context.pDag->pSubplans = validPointer(taosArrayInit(TARRAY_MIN_SIZE, POINTER_BYTES));
    createSubplanByLevel(&context, pQueryNode);
  } CATCH(code) {
    CLEANUP_EXECUTE();
    terrno = code;
    return TSDB_CODE_FAILED;
  } END_TRY
  return TSDB_CODE_SUCCESS;
}

<<<<<<< HEAD
void setExchangSourceNode(uint64_t templateId, SQueryNodeAddr* pEp, SPhyNode* pNode) {
  if (NULL == pNode) {
    return;
  }
  if (OP_Exchange == pNode->info.type) {
    SExchangePhyNode* pExchange = (SExchangePhyNode*)pNode;
    if (templateId == pExchange->srcTemplateId) {
      taosArrayPush(pExchange->pSrcEndPoints, pEp);
    }
  }
  if (pNode->pChildren != NULL) {
    size_t size = taosArrayGetSize(pNode->pChildren);
    for(int32_t i = 0; i < size; ++i) {
      setExchangSourceNode(templateId, pEp, taosArrayGetP(pNode->pChildren, i));
    }
  }
}

void setSubplanExecutionNode(SSubplan* subplan, uint64_t templateId, SQueryNodeAddr* pEp) {
  setExchangSourceNode(templateId, pEp, subplan->pNode);
=======
int32_t setSubplanExecutionNode(SSubplan* subplan, uint64_t templateId, SQueryNodeAddr* ep) {
  //todo
  return TSDB_CODE_SUCCESS;
>>>>>>> 0f5b8b6e
}<|MERGE_RESOLUTION|>--- conflicted
+++ resolved
@@ -381,7 +381,6 @@
   return TSDB_CODE_SUCCESS;
 }
 
-<<<<<<< HEAD
 void setExchangSourceNode(uint64_t templateId, SQueryNodeAddr* pEp, SPhyNode* pNode) {
   if (NULL == pNode) {
     return;
@@ -402,9 +401,4 @@
 
 void setSubplanExecutionNode(SSubplan* subplan, uint64_t templateId, SQueryNodeAddr* pEp) {
   setExchangSourceNode(templateId, pEp, subplan->pNode);
-=======
-int32_t setSubplanExecutionNode(SSubplan* subplan, uint64_t templateId, SQueryNodeAddr* ep) {
-  //todo
-  return TSDB_CODE_SUCCESS;
->>>>>>> 0f5b8b6e
 }