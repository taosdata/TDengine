/*
 * Copyright (c) 2019 TAOS Data, Inc. <jhtao@taosdata.com>
 *
 * This program is free software: you can use, redistribute, and/or modify
 * it under the terms of the GNU Affero General Public License, version 3
 * or later ("AGPL"), as published by the Free Software Foundation.
 *
 * This program is distributed in the hope that it will be useful, but WITHOUT
 * ANY WARRANTY; without even the implied warranty of MERCHANTABILITY or
 * FITNESS FOR A PARTICULAR PURPOSE.
 *
 * You should have received a copy of the GNU Affero General Public License
 * along with this program. If not, see <http://www.gnu.org/licenses/>.
 */

#include <stdint.h>
#include <string.h>
#include "filter.h"
#include "functionMgt.h"
#include "nodes.h"
#include "osMemPool.h"
#include "parser.h"
#include "planInt.h"
#include "systable.h"
#include "tarray.h"
#include "tglobal.h"
#include "ttime.h"
#include "scalar.h"

#define OPTIMIZE_FLAG_MASK(n) (1 << n)

#define OPTIMIZE_FLAG_SCAN_PATH       OPTIMIZE_FLAG_MASK(0)
#define OPTIMIZE_FLAG_PUSH_DOWN_CONDE OPTIMIZE_FLAG_MASK(1)
#define OPTIMIZE_FLAG_STB_JOIN        OPTIMIZE_FLAG_MASK(2)
#define OPTIMIZE_FLAG_ELIMINATE_PROJ  OPTIMIZE_FLAG_MASK(3)
#define OPTIMIZE_FLAG_JOIN_COND       OPTIMIZE_FLAG_MASK(4)

#define OPTIMIZE_FLAG_SET_MASK(val, mask)   (val) |= (mask)
#define OPTIMIZE_FLAG_CLEAR_MASK(val, mask) (val) &= (~(mask))
#define OPTIMIZE_FLAG_TEST_MASK(val, mask)  (((val) & (mask)) != 0)

typedef struct SOptimizeContext {
  SPlanContext* pPlanCxt;
  bool          optimized;
} SOptimizeContext;

typedef int32_t (*FOptimize)(SOptimizeContext* pCxt, SLogicSubplan* pLogicSubplan);

typedef struct SOptimizeRule {
  char*     pName;
  FOptimize optimizeFunc;
} SOptimizeRule;

typedef struct SOptimizePKCtx {
  SNodeList* pList;
  int32_t    code;
} SOptimizePKCtx;

typedef enum EScanOrder { SCAN_ORDER_ASC = 1, SCAN_ORDER_DESC, SCAN_ORDER_BOTH } EScanOrder;

typedef struct SOsdInfo {
  SScanLogicNode* pScan;
  SNodeList*      pSdrFuncs;
  SNodeList*      pDsoFuncs;
  EScanOrder      scanOrder;
} SOsdInfo;

typedef struct SCpdIsMultiTableCondCxt {
  SSHashObj* pLeftTbls;
  SSHashObj* pRightTbls;
  bool       havaLeftCol;
  bool       haveRightCol;
  bool       condIsNull;
} SCpdIsMultiTableCondCxt;

typedef struct SCpdIsVtableTsCondCxt {
  bool       condHasTs;
} SCpdIsVtableTsCondCxt;

typedef struct SCpdIsMultiTableResCxt {
  SSHashObj* pLeftTbls;
  SSHashObj* pRightTbls;
  bool       haveLeftCol;
  bool       haveRightCol;
  bool       leftColOp;
  bool       rightColOp;
  bool       leftColNonNull;
  bool       rightColNonNull;
} SCpdIsMultiTableResCxt;

typedef struct SCpdCollRewriteTableColsCxt {
  int32_t    code;
  SSHashObj* pLeftTbls;
  SSHashObj* pRightTbls;
  SSHashObj* pLeftCols;
  SSHashObj* pRightCols;
} SCpdCollRewriteTableColsCxt;

typedef struct SCpdCollectTableColCxt {
  SSHashObj* pTables;
  SNodeList* pResCols;
  SHashObj*  pColHash;
  int32_t    errCode;
} SCpdCollectTableColCxt;

typedef struct SCollectColsCxt {
  SHashObj*  pColHash;
  int32_t    errCode;
} SCollectColsCxt;


typedef enum ECondAction {
  COND_ACTION_STAY = 1,
  COND_ACTION_PUSH_JOIN,
  COND_ACTION_PUSH_LEFT_CHILD,
  COND_ACTION_PUSH_RIGHT_CHILD
  // after supporting outer join, there are other possibilities
} ECondAction;

#define PUSH_DOWN_LEFT_FLT  (1 << 0)
#define PUSH_DOWN_RIGHT_FLT (1 << 1)
#define PUSH_DOWN_ON_COND   (1 << 2)
#define PUSH_DONW_FLT_COND  (PUSH_DOWN_LEFT_FLT | PUSH_DOWN_RIGHT_FLT)
#define PUSH_DOWN_ALL_COND  (PUSH_DOWN_LEFT_FLT | PUSH_DOWN_RIGHT_FLT | PUSH_DOWN_ON_COND)

typedef struct SJoinOptimizeOpt {
  int8_t pushDownFlag;
} SJoinOptimizeOpt;

typedef bool (*FMayBeOptimized)(SLogicNode* pNode, void* pCtx);
typedef bool (*FShouldBeOptimized)(SLogicNode* pNode, void* pInfo);

#if 0
static SJoinOptimizeOpt gJoinOpt[JOIN_TYPE_MAX_VALUE][JOIN_STYPE_MAX_VALUE] = {
           /* NONE                OUTER                  SEMI                  ANTI                   ANY                    ASOF                   WINDOW */
/*INNER*/  {{PUSH_DOWN_ALL_COND}, {0},                   {0},                  {0},                   {PUSH_DOWN_ALL_COND},  {0},                   {0}},
/*LEFT*/   {{0},                  {PUSH_DOWN_LEFT_FLT},  {PUSH_DOWN_ALL_COND}, {PUSH_DOWN_LEFT_FLT},  {PUSH_DOWN_LEFT_FLT},  {PUSH_DOWN_LEFT_FLT},  {PUSH_DOWN_LEFT_FLT}},
/*RIGHT*/  {{0},                  {PUSH_DOWN_RIGHT_FLT}, {PUSH_DOWN_ALL_COND}, {PUSH_DOWN_RIGHT_FLT}, {PUSH_DOWN_RIGHT_FLT}, {PUSH_DOWN_RIGHT_FLT}, {PUSH_DOWN_RIGHT_FLT}},
/*FULL*/   {{0},                  {0},                   {0},                  {0},                   {0},                   {0},                   {0}},
};
#else
static SJoinOptimizeOpt gJoinWhereOpt[JOIN_TYPE_MAX_VALUE][JOIN_STYPE_MAX_VALUE] = {
    /* NONE                OUTER                  SEMI                  ANTI                   ASOF WINDOW */
    /*INNER*/ {{PUSH_DOWN_ALL_COND}, {0}, {0}, {0}, {0}, {0}},
    /*LEFT*/
    {{0}, {PUSH_DOWN_LEFT_FLT}, {PUSH_DOWN_LEFT_FLT}, {PUSH_DOWN_LEFT_FLT}, {PUSH_DOWN_LEFT_FLT}, {PUSH_DOWN_LEFT_FLT}},
    /*RIGHT*/
    {{0},
     {PUSH_DOWN_RIGHT_FLT},
     {PUSH_DOWN_RIGHT_FLT},
     {PUSH_DOWN_RIGHT_FLT},
     {PUSH_DOWN_RIGHT_FLT},
     {PUSH_DOWN_RIGHT_FLT}},
    /*FULL*/ {{0}, {0}, {0}, {0}, {0}, {0}},
};

static SJoinOptimizeOpt gJoinOnOpt[JOIN_TYPE_MAX_VALUE][JOIN_STYPE_MAX_VALUE] = {
    /* NONE                OUTER                  SEMI                  ANTI                   ASOF WINDOW */
    /*INNER*/ {{PUSH_DONW_FLT_COND}, {0}, {0}, {0}, {0}, {0}},
    /*LEFT*/ {{0}, {PUSH_DOWN_RIGHT_FLT}, {PUSH_DONW_FLT_COND}, {PUSH_DOWN_RIGHT_FLT}, {0}, {0}},
    /*RIGHT*/ {{0}, {PUSH_DOWN_LEFT_FLT}, {PUSH_DONW_FLT_COND}, {PUSH_DOWN_LEFT_FLT}, {0}, {0}},
    /*FULL*/ {{0}, {0}, {0}, {0}, {0}, {0}},
};

#endif

static SLogicNode* optFindPossibleNode(SLogicNode* pNode, FMayBeOptimized func, void* pCtx) {
  if (func(pNode, pCtx)) {
    return pNode;
  }
  SNode* pChild;
  FOREACH(pChild, pNode->pChildren) {
    SLogicNode* pScanNode = optFindPossibleNode((SLogicNode*)pChild, func, pCtx);
    if (NULL != pScanNode) {
      return pScanNode;
    }
  }
  return NULL;
}

static bool optFindEligibleNode(SLogicNode* pNode, FShouldBeOptimized func, void* pInfo) {
  if (func(pNode, pInfo)) {
    return true;
  }
  SNode* pChild;
  FOREACH(pChild, pNode->pChildren) {
    if (optFindEligibleNode((SLogicNode*)pChild, func, pInfo)) {
      return true;
    }
  }
  return false;
}

static void optResetParent(SLogicNode* pNode) {
  SNode* pChild = NULL;
  FOREACH(pChild, pNode->pChildren) { ((SLogicNode*)pChild)->pParent = pNode; }
}

static EDealRes optRebuildTbanme(SNode** pNode, void* pContext) {
  if (QUERY_NODE_COLUMN == nodeType(*pNode) && COLUMN_TYPE_TBNAME == ((SColumnNode*)*pNode)->colType) {
    SFunctionNode* pFunc = NULL;
    int32_t        code = nodesMakeNode(QUERY_NODE_FUNCTION, (SNode**)&pFunc);
    if (NULL == pFunc) {
      *(int32_t*)pContext = code;
      return DEAL_RES_ERROR;
    }
    tstrncpy(pFunc->functionName, "tbname", TSDB_FUNC_NAME_LEN);
    pFunc->funcType = FUNCTION_TYPE_TBNAME;
    pFunc->node.resType = ((SColumnNode*)*pNode)->node.resType;
    nodesDestroyNode(*pNode);
    *pNode = (SNode*)pFunc;
    return DEAL_RES_IGNORE_CHILD;
  }
  return DEAL_RES_CONTINUE;
}

static void optSetParentOrder(SLogicNode* pNode, EOrder order, SLogicNode* pNodeForcePropagate) {
  if (NULL == pNode) {
    return;
  }
  pNode->inputTsOrder = order;
  switch (nodeType(pNode)) {
    // for those nodes that will change the order, stop propagating
    // case QUERY_NODE_LOGIC_PLAN_WINDOW:
    case QUERY_NODE_LOGIC_PLAN_AGG:
    case QUERY_NODE_LOGIC_PLAN_SORT:
    case QUERY_NODE_LOGIC_PLAN_FILL:
      if (pNode == pNodeForcePropagate) {
        pNode->outputTsOrder = order;
        break;
      } else
        return;
    case QUERY_NODE_LOGIC_PLAN_JOIN:
      pNode->outputTsOrder = order;
      break;
    case QUERY_NODE_LOGIC_PLAN_WINDOW:
      // Window output ts order default to be asc, and changed when doing sort by primary key optimization.
      // We stop propagate the original order to parents.
      // Use window output ts order instead.
      order = pNode->outputTsOrder;
      break;
    case QUERY_NODE_LOGIC_PLAN_PROJECT:
      if (projectCouldMergeUnsortDataBlock((SProjectLogicNode*)pNode)) {
        pNode->outputTsOrder = TSDB_ORDER_NONE;
        return;
      }
      pNode->outputTsOrder = order;
      break;
    default:
      pNode->outputTsOrder = order;
      break;
  }
  optSetParentOrder(pNode->pParent, order, pNodeForcePropagate);
}

EDealRes scanPathOptHaveNormalColImpl(SNode* pNode, void* pContext) {
  if (QUERY_NODE_COLUMN == nodeType(pNode)) {
    *((bool*)pContext) =
        (COLUMN_TYPE_TAG != ((SColumnNode*)pNode)->colType && COLUMN_TYPE_TBNAME != ((SColumnNode*)pNode)->colType);
    return *((bool*)pContext) ? DEAL_RES_END : DEAL_RES_IGNORE_CHILD;
  }
  return DEAL_RES_CONTINUE;
}

static bool scanPathOptHaveNormalCol(SNodeList* pList) {
  bool res = false;
  nodesWalkExprsPostOrder(pList, scanPathOptHaveNormalColImpl, &res);
  return res;
}

static bool scanPathOptMayBeOptimized(SLogicNode* pNode, void* pCtx) {
  if (OPTIMIZE_FLAG_TEST_MASK(pNode->optimizedFlag, OPTIMIZE_FLAG_SCAN_PATH)) {
    return false;
  }
  if (QUERY_NODE_LOGIC_PLAN_SCAN != nodeType(pNode)) {
    return false;
  }
  return true;
}

static bool scanPathOptShouldGetFuncs(SLogicNode* pNode) {
  if (QUERY_NODE_LOGIC_PLAN_PARTITION == nodeType(pNode)) {
    if (!pNode->pParent || QUERY_NODE_LOGIC_PLAN_WINDOW != nodeType(pNode->pParent) ||
        WINDOW_TYPE_INTERVAL == ((SWindowLogicNode*)pNode->pParent)->winType)
      return !scanPathOptHaveNormalCol(((SPartitionLogicNode*)pNode)->pPartitionKeys);
    return false;
  }

  if ((QUERY_NODE_LOGIC_PLAN_WINDOW == nodeType(pNode) &&
       WINDOW_TYPE_INTERVAL == ((SWindowLogicNode*)pNode)->winType)) {
    return true;
  }
  if (QUERY_NODE_LOGIC_PLAN_AGG == nodeType(pNode)) {
    return !scanPathOptHaveNormalCol(((SAggLogicNode*)pNode)->pGroupKeys);
  }
  return false;
}

static SNodeList* scanPathOptGetAllFuncs(SLogicNode* pNode) {
  if (!scanPathOptShouldGetFuncs(pNode)) return NULL;
  switch (nodeType(pNode)) {
    case QUERY_NODE_LOGIC_PLAN_WINDOW:
      return ((SWindowLogicNode*)pNode)->pFuncs;
    case QUERY_NODE_LOGIC_PLAN_AGG:
      return ((SAggLogicNode*)pNode)->pAggFuncs;
    case QUERY_NODE_LOGIC_PLAN_PARTITION:
      return ((SPartitionLogicNode*)pNode)->pAggFuncs;
    default:
      break;
  }
  return NULL;
}

static bool scanPathOptIsSpecifiedFuncType(const SFunctionNode* pFunc, bool (*typeCheckFn)(int32_t)) {
  if (!typeCheckFn(pFunc->funcId)) return false;
  SNode* pPara;
  FOREACH(pPara, pFunc->pParameterList) {
    if (QUERY_NODE_COLUMN != nodeType(pPara) && QUERY_NODE_VALUE != nodeType(pPara)) {
      return false;
    }
  }
  return true;
}

static int32_t scanPathOptGetRelatedFuncs(SScanLogicNode* pScan, SNodeList** pSdrFuncs, SNodeList** pDsoFuncs) {
  SNodeList* pAllFuncs = scanPathOptGetAllFuncs(pScan->node.pParent);
  SNodeList* pTmpSdrFuncs = NULL;
  SNodeList* pTmpDsoFuncs = NULL;
  SNode*     pNode = NULL;
  bool       otherFunc = false;
  FOREACH(pNode, pAllFuncs) {
    SFunctionNode* pFunc = (SFunctionNode*)pNode;
    int32_t        code = TSDB_CODE_SUCCESS;
    if (scanPathOptIsSpecifiedFuncType(pFunc, fmIsSpecialDataRequiredFunc)) {
      SNode* pNew = NULL;
      code = nodesCloneNode(pNode, &pNew);
      if (TSDB_CODE_SUCCESS == code) {
        code = nodesListMakeStrictAppend(&pTmpSdrFuncs, pNew);
      }
    } else if (scanPathOptIsSpecifiedFuncType(pFunc, fmIsDynamicScanOptimizedFunc)) {
      SNode* pNew = NULL;
      code = nodesCloneNode(pNode, &pNew);
      if (TSDB_CODE_SUCCESS == code) {
        code = nodesListMakeStrictAppend(&pTmpDsoFuncs, pNew);
      }
    } else if (scanPathOptIsSpecifiedFuncType(pFunc, fmIsSkipScanCheckFunc)) {
      continue;
    } else {
      otherFunc = true;
      break;
    }
    if (TSDB_CODE_SUCCESS != code) {
      nodesDestroyList(pTmpSdrFuncs);
      nodesDestroyList(pTmpDsoFuncs);
      return code;
    }
  }
  if (otherFunc) {
    nodesDestroyList(pTmpSdrFuncs);
    nodesDestroyList(pTmpDsoFuncs);
  } else {
    *pSdrFuncs = pTmpSdrFuncs;
    *pDsoFuncs = pTmpDsoFuncs;
  }
  return TSDB_CODE_SUCCESS;
}

static int32_t scanPathOptGetScanOrder(SScanLogicNode* pScan, EScanOrder* pScanOrder) {
  SNodeList* pAllFuncs = scanPathOptGetAllFuncs(pScan->node.pParent);
  SNode*     pNode = NULL;
  bool       hasFirst = false;
  bool       hasLast = false;
  bool       otherFunc = false;
  FOREACH(pNode, pAllFuncs) {
    SFunctionNode* pFunc = (SFunctionNode*)pNode;
    if (FUNCTION_TYPE_FIRST == pFunc->funcType) {
      hasFirst = true;
    } else if (FUNCTION_TYPE_LAST == pFunc->funcType || FUNCTION_TYPE_LAST_ROW == pFunc->funcType) {
      hasLast = true;
    } else if (FUNCTION_TYPE_SELECT_VALUE != pFunc->funcType) {
      otherFunc = true;
    }
  }
  if (hasFirst && hasLast && !otherFunc) {
    *pScanOrder = SCAN_ORDER_BOTH;
  } else if (hasLast) {
    *pScanOrder = SCAN_ORDER_DESC;
  } else {
    *pScanOrder = SCAN_ORDER_ASC;
  }
  return TSDB_CODE_SUCCESS;
}

static int32_t scanPathOptSetOsdInfo(SOsdInfo* pInfo) {
  int32_t code = scanPathOptGetRelatedFuncs(pInfo->pScan, &pInfo->pSdrFuncs, &pInfo->pDsoFuncs);
  if (TSDB_CODE_SUCCESS == code) {
    code = scanPathOptGetScanOrder(pInfo->pScan, &pInfo->scanOrder);
  }
  return code;
}

static int32_t scanPathOptMatch(SOptimizeContext* pCxt, SLogicNode* pLogicNode, SOsdInfo* pInfo) {
  pInfo->pScan = (SScanLogicNode*)optFindPossibleNode(pLogicNode, scanPathOptMayBeOptimized, NULL);
  if (NULL == pInfo->pScan) {
    return TSDB_CODE_SUCCESS;
  }
  return scanPathOptSetOsdInfo(pInfo);
}

static EFuncDataRequired scanPathOptPromoteDataRequired(EFuncDataRequired l, EFuncDataRequired r) {
  switch (l) {
    case FUNC_DATA_REQUIRED_DATA_LOAD:
      return l;
    case FUNC_DATA_REQUIRED_SMA_LOAD:
      return FUNC_DATA_REQUIRED_DATA_LOAD == r ? r : l;
    case FUNC_DATA_REQUIRED_NOT_LOAD:
      return FUNC_DATA_REQUIRED_FILTEROUT == r ? l : r;
    default:
      break;
  }
  return r;
}

static int32_t scanPathOptGetDataRequired(SNodeList* pFuncs) {
  if (NULL == pFuncs) {
    return FUNC_DATA_REQUIRED_DATA_LOAD;
  }
  EFuncDataRequired dataRequired = FUNC_DATA_REQUIRED_FILTEROUT;
  SNode*            pFunc = NULL;
  FOREACH(pFunc, pFuncs) {
    dataRequired = scanPathOptPromoteDataRequired(dataRequired, fmFuncDataRequired((SFunctionNode*)pFunc, NULL));
  }
  return dataRequired;
}

static void scanPathOptSetScanWin(SOsdInfo* pInfo) {
  SScanLogicNode* pScan = pInfo->pScan;
  SLogicNode* pParent = pScan->node.pParent;
  if (QUERY_NODE_LOGIC_PLAN_PARTITION == nodeType(pParent) && pParent->pParent &&
      QUERY_NODE_LOGIC_PLAN_WINDOW == nodeType(pParent->pParent)) {
    pParent = pParent->pParent;
  }
  if (QUERY_NODE_LOGIC_PLAN_WINDOW == nodeType(pParent)) {
    if (pInfo->scanOrder == SCAN_ORDER_BOTH) {
      // for window, only keep asc order when both first and last exist
      pInfo->scanOrder = SCAN_ORDER_ASC;
    }
    pScan->interval = ((SWindowLogicNode*)pParent)->interval;
    pScan->offset = ((SWindowLogicNode*)pParent)->offset;
    pScan->sliding = ((SWindowLogicNode*)pParent)->sliding;
    pScan->intervalUnit = ((SWindowLogicNode*)pParent)->intervalUnit;
    pScan->slidingUnit = ((SWindowLogicNode*)pParent)->slidingUnit;
  }
}

static void scanPathOptSetScanOrder(EScanOrder scanOrder, SScanLogicNode* pScan) {
  if (pScan->sortPrimaryKey || pScan->scanSeq[0] > 1 || pScan->scanSeq[1] > 1) {
    return;
  }
  pScan->node.outputTsOrder = (SCAN_ORDER_ASC == scanOrder) ? ORDER_ASC : ORDER_DESC;
  switch (scanOrder) {
    case SCAN_ORDER_ASC:
      pScan->scanSeq[0] = 1;
      pScan->scanSeq[1] = 0;
      optSetParentOrder(pScan->node.pParent, ORDER_ASC, NULL);
      break;
    case SCAN_ORDER_DESC:
      pScan->scanSeq[0] = 0;
      pScan->scanSeq[1] = 1;
      optSetParentOrder(pScan->node.pParent, ORDER_DESC, NULL);
      break;
    case SCAN_ORDER_BOTH:
      pScan->scanSeq[0] = 1;
      pScan->scanSeq[1] = 1;
      break;
    default:
      break;
  }
}

static void scanPathOptSetGroupOrderScan(SScanLogicNode* pScan) {
  if (pScan->tableType != TSDB_SUPER_TABLE) return;

  if (pScan->node.pParent && nodeType(pScan->node.pParent) == QUERY_NODE_LOGIC_PLAN_AGG) {
    SAggLogicNode* pAgg = (SAggLogicNode*)pScan->node.pParent;
    bool           withSlimit = pAgg->node.pSlimit != NULL;
    if (withSlimit && (isPartTableAgg(pAgg) || isPartTagAgg(pAgg))) {
      pScan->groupOrderScan = pAgg->node.forceCreateNonBlockingOptr = true;
    }
  }
}

static int32_t scanPathOptimize(SOptimizeContext* pCxt, SLogicSubplan* pLogicSubplan) {
  if (pCxt->pPlanCxt->streamCalcQuery) {
    // stream calc query does not support scan path optimization
    return TSDB_CODE_SUCCESS;
  }
  SOsdInfo info = {.scanOrder = SCAN_ORDER_ASC};
  int32_t  code = scanPathOptMatch(pCxt, pLogicSubplan->pNode, &info);
  if (TSDB_CODE_SUCCESS == code && info.pScan) {
<<<<<<< HEAD
    scanPathOptSetScanWin(info.pScan);
    scanPathOptSetScanOrder(info.scanOrder, info.pScan);
=======
    scanPathOptSetScanWin(&info);
    if (!pCxt->pPlanCxt->streamQuery) {
      scanPathOptSetScanOrder(info.scanOrder, info.pScan);
    }
>>>>>>> 18b0841c
    scanPathOptSetGroupOrderScan(info.pScan);
  }
  if (TSDB_CODE_SUCCESS == code && (NULL != info.pDsoFuncs || NULL != info.pSdrFuncs)) {
    info.pScan->dataRequired = scanPathOptGetDataRequired(info.pSdrFuncs);

    info.pScan->pDynamicScanFuncs = info.pDsoFuncs;
  }
  if (TSDB_CODE_SUCCESS == code && info.pScan) {
    OPTIMIZE_FLAG_SET_MASK(info.pScan->node.optimizedFlag, OPTIMIZE_FLAG_SCAN_PATH);
    pCxt->optimized = true;
  }
  nodesDestroyList(info.pSdrFuncs);
  return code;
}


static int32_t pushDownCondOptCalcTimeRange(SOptimizeContext* pCxt, SScanLogicNode* pScan, SNode** pPrimaryKeyCond,
                                            SNode** pOtherCond) {
  int32_t code = TSDB_CODE_SUCCESS;
  if (pCxt->pPlanCxt->topicQuery) {
    code = nodesMergeNode(pOtherCond, pPrimaryKeyCond);
  } else {
    bool isStrict = false;
    code = filterGetTimeRange(*pPrimaryKeyCond, &pScan->scanRange, &isStrict);
    if (TSDB_CODE_SUCCESS == code) {
      if (isStrict) {
        nodesDestroyNode(*pPrimaryKeyCond);
      } else {
        code = nodesMergeNode(pOtherCond, pPrimaryKeyCond);
      }
      *pPrimaryKeyCond = NULL;
    }
  }
  return code;
}

static int32_t pushDownCondOptRebuildTbanme(SNode** pTagCond) {
  int32_t code = TSDB_CODE_SUCCESS;
  nodesRewriteExpr(pTagCond, optRebuildTbanme, &code);
  return code;
}

<<<<<<< HEAD
static void rewriteDnodeConds(SNode** pCond, SNodeList* pDnodeConds) {
=======
static int32_t rewriteDnodeConds(SNode** pCond, SNodeList* pDnodeConds) {
>>>>>>> 18b0841c
  int32_t code = TSDB_CODE_SUCCESS;
  if (nodeType(*pCond) == QUERY_NODE_LOGIC_CONDITION) {
    SLogicConditionNode* pCondNode = *(SLogicConditionNode**)pCond;
    if (pCondNode->condType == LOGIC_COND_TYPE_AND) {
      SNode* pNode = NULL;
      WHERE_EACH(pNode, pCondNode->pParameterList) {
        PLAN_ERR_JRET(rewriteDnodeConds(&cell->pNode, pDnodeConds));
        if (cell->pNode == NULL) {
          ERASE_NODE(pCondNode->pParameterList);
          continue;
        }
        WHERE_NEXT;
      }
      if (pCondNode->pParameterList->length == 1) {
<<<<<<< HEAD
        code = nodesCloneNode(pCondNode->pParameterList->pHead->pNode, pCond);
        if (TSDB_CODE_SUCCESS != code) {
          qError("%s failed at line %d since %s", __func__, __LINE__, tstrerror(code));
          nodesDestroyNode(*pCond);
          *pCond = NULL;
        }
=======
        PLAN_ERR_JRET(nodesCloneNode(pCondNode->pParameterList->pHead->pNode, pCond));
>>>>>>> 18b0841c
        nodesDestroyList(pCondNode->pParameterList);
      } else if (pCondNode->pParameterList->length == 0) {
        nodesDestroyNode(*pCond);
        *pCond = NULL;
      }
    }
  } else if (nodeType(*pCond) == QUERY_NODE_OPERATOR) {
    SOperatorNode* pOperNode = *(SOperatorNode**)pCond;
    if (pOperNode->opType == OP_TYPE_EQUAL || pOperNode->opType == OP_TYPE_NOT_EQUAL) {
      SNode* pLeft = pOperNode->pLeft;
      SNode* pRight = pOperNode->pRight;
      if ((QUERY_NODE_COLUMN == nodeType(pLeft) && strcmp(((SColumnNode*)pLeft)->node.aliasName, "dnode_id") == 0) ||
          (QUERY_NODE_COLUMN == nodeType(pRight) && strcmp(((SColumnNode*)pRight)->node.aliasName, "dnode_id") == 0)) {
<<<<<<< HEAD
        code = nodesListAppend(pDnodeConds, (SNode*)pOperNode);
        if (TSDB_CODE_SUCCESS != code) {
          qError("%s failed at line %d since %s", __func__, __LINE__, tstrerror(code));
        }
=======
        PLAN_ERR_JRET(nodesListAppend(pDnodeConds, (SNode*)pOperNode));
>>>>>>> 18b0841c
        *pCond = NULL;
      }
    }
  }

_return:
  if (TSDB_CODE_SUCCESS != code) {
    planError("%s failed since %s", __func__, tstrerror(code));
  }
  return code;
}

static int32_t filterDnodeConds(SOptimizeContext* pCxt, SScanLogicNode* pScan, SNodeList** pDnodeConds) {
  if(pScan->node.pConditions == NULL) return TSDB_CODE_SUCCESS;
  if(pScan->pVgroupList == NULL) {
    return TSDB_CODE_SUCCESS;
  } 
  if(TSDB_SYSTEM_TABLE != pScan->tableType || strcmp(pScan->tableName.tname, "ins_dnode_variables") != 0) {
    return TSDB_CODE_SUCCESS;
  }
  int32_t code = nodesMakeList(pDnodeConds);
  if (TSDB_CODE_SUCCESS != code) {
    return code;
  }
  code = rewriteDnodeConds(&pScan->node.pConditions, *pDnodeConds);
  return code;
}

static int32_t pushDownDnodeConds(SScanLogicNode* pScan, SNodeList* pDnodeConds) {
  int32_t code = TSDB_CODE_SUCCESS;
  SVgroupsInfo* pNewVgroupList =  NULL;
  if (!pDnodeConds || pDnodeConds->length == 0) {
    return TSDB_CODE_SUCCESS;
  }

  int32_t dnodeCount = pScan->pVgroupList->numOfVgroups;
  bool*   dnodeDelState = taosMemoryCalloc(dnodeCount, sizeof(bool));
  if (NULL == dnodeDelState) {
    return terrno;
  }

  SNode* pNode = NULL;
  SNode* pNewCond = NULL;
  FOREACH(pNewCond, pDnodeConds) {
    if (nodeType(pNewCond) != QUERY_NODE_OPERATOR) {
      code = TSDB_CODE_TSC_INTERNAL_ERROR;
      goto _exit;
    }
    SOperatorNode* pOperNode = (SOperatorNode*)pNewCond;
    int32_t        nodeId = -1;
    EOperatorType  operType = pOperNode->opType;
    SNode*         pLeft = pOperNode->pLeft;
    SNode*         pRight = pOperNode->pRight;
    if ((QUERY_NODE_COLUMN == nodeType(pLeft) && strcmp(((SColumnNode*)pLeft)->node.aliasName, "dnode_id") == 0)) {
      if (nodeType(pRight) == QUERY_NODE_VALUE) {
        SValueNode* pVal = (SValueNode*)pRight;
        if (IS_SIGNED_NUMERIC_TYPE(pVal->node.resType.type)) {
          nodeId = pVal->datum.i;
        }
      }
    } else if ((QUERY_NODE_COLUMN == nodeType(pRight) &&
                strcmp(((SColumnNode*)pRight)->node.aliasName, "dnode_id") == 0)) {
      if (nodeType(pLeft) == QUERY_NODE_VALUE) {
        SValueNode* pVal = (SValueNode*)pLeft;
        if (IS_SIGNED_NUMERIC_TYPE(pVal->node.resType.type)) {
          nodeId = pVal->datum.i;
        }
      }
    } else {
      code = TSDB_CODE_TSC_INTERNAL_ERROR;
      goto _exit;
    }
    if (operType == OP_TYPE_EQUAL) {
      for (int i = 0; i < dnodeCount; i++) {
        if(pScan->pVgroupList->vgroups[i].vgId != nodeId) {
          dnodeDelState[i] = true;
        }
      }
    } else {
      for (int i = 0; i < dnodeCount; i++) {
        if (pScan->pVgroupList->vgroups[i].vgId == nodeId) {
          dnodeDelState[i] = true;
          break;
        }
      }
    }
  }

  int32_t resultCount = 0;
  for (int i = 0; i < dnodeCount; i++) {
    if (!dnodeDelState[i]) {
      resultCount++;
    }
  }

  if(resultCount == dnodeCount) goto _exit;
  if (resultCount == 0) {
    taosMemoryFree(pScan->pVgroupList);
    pScan->pVgroupList = NULL;
    code = TSDB_CODE_MND_DNODE_NOT_EXIST;
    goto _exit;
  }

  pNewVgroupList = (SVgroupsInfo*)taosMemoryMalloc(sizeof(SVgroupsInfo) + sizeof(SVgroupInfo) * resultCount);
  if (NULL == pNewVgroupList) {
    code = terrno;
    goto _exit;
  }
  pNewVgroupList->numOfVgroups = 0;
  for (int num = 0; num < dnodeCount; num++) {
    SVgroupInfo* pVgInfo = &pScan->pVgroupList->vgroups[num];
    if (!dnodeDelState[num]) {
      pNewVgroupList->vgroups[pNewVgroupList->numOfVgroups] = *pVgInfo;
      pNewVgroupList->numOfVgroups++;
    }
  }
  taosMemoryFree(pScan->pVgroupList);
  pScan->pVgroupList = pNewVgroupList;

_exit:
  taosMemoryFree(dnodeDelState);
  if(TSDB_CODE_SUCCESS != code) {
    taosMemoryFree(pNewVgroupList);
  }
  return code;
}

static int32_t pdcDealScan(SOptimizeContext* pCxt, SScanLogicNode* pScan) {
  if (NULL == pScan->node.pConditions ||
      OPTIMIZE_FLAG_TEST_MASK(pScan->node.optimizedFlag, OPTIMIZE_FLAG_PUSH_DOWN_CONDE)
      // || TSDB_SYSTEM_TABLE == pScan->tableType
     ) {
    return TSDB_CODE_SUCCESS;
  }

  SNode*  pPrimaryKeyCond = NULL;
  SNode*  pOtherCond = NULL;
  SNodeList*  pDnodeConds = NULL;
  int32_t code = filterPartitionCond(&pScan->node.pConditions, &pPrimaryKeyCond, &pScan->pTagIndexCond,
                                     &pScan->pTagCond, &pOtherCond);
  if (TSDB_CODE_SUCCESS == code && NULL != pScan->pTagCond) {
    code = pushDownCondOptRebuildTbanme(&pScan->pTagCond);
  }
  if (TSDB_CODE_SUCCESS == code && NULL != pPrimaryKeyCond) {
    code = pushDownCondOptCalcTimeRange(pCxt, pScan, &pPrimaryKeyCond, &pOtherCond);
  }
  if (TSDB_CODE_SUCCESS == code) {
    pScan->node.pConditions = pOtherCond;
  }
  code = filterDnodeConds(pCxt, pScan, &pDnodeConds);
  if (TSDB_CODE_SUCCESS == code) {
    code = pushDownDnodeConds(pScan, pDnodeConds);
  }
  if(pDnodeConds != NULL) {
    nodesDestroyList(pDnodeConds);
    pDnodeConds = NULL;
  }

  if (TSDB_CODE_SUCCESS == code) {
    OPTIMIZE_FLAG_SET_MASK(pScan->node.optimizedFlag, OPTIMIZE_FLAG_PUSH_DOWN_CONDE);
    pCxt->optimized = true;
  } else {
    nodesDestroyNode(pPrimaryKeyCond);
    nodesDestroyNode(pOtherCond);
  }

  return code;
}

static int32_t pdcDealVirtualSuperTableScan(SOptimizeContext* pCxt, SDynQueryCtrlLogicNode* pScan) {
  if (NULL == pScan->node.pConditions ||
      OPTIMIZE_FLAG_TEST_MASK(pScan->node.optimizedFlag, OPTIMIZE_FLAG_PUSH_DOWN_CONDE)) {
    return TSDB_CODE_SUCCESS;
  }

  SNode*  pTagIndexCond = NULL;
  SNode*  pTagCond = NULL;
  SNode*  pPrimaryKeyCond = NULL;
  SNode*  pOtherCond = NULL;
  int32_t code = TSDB_CODE_SUCCESS;

  if (pCxt->pPlanCxt->streamCalcQuery) {
    SVirtualScanLogicNode *pVscan = (SVirtualScanLogicNode*)nodesListGetNode(pScan->node.pChildren, 0);
    if (NULL == pVscan || QUERY_NODE_LOGIC_PLAN_VIRTUAL_TABLE_SCAN != nodeType(pVscan)) {
      PLAN_ERR_JRET(generateUsageErrMsg(pCxt->pPlanCxt->pMsg, pCxt->pPlanCxt->msgLen, TSDB_CODE_PLAN_INTERNAL_ERROR,
                                        "pdcDealVirtualSuperTableScan get invalid vtable scan logic node from dyn query ctrl node"));
    }
    TSWAP(pVscan->node.pConditions, pScan->node.pConditions);
    return code;
  }

  PLAN_ERR_JRET(filterPartitionCond(&pScan->node.pConditions, &pPrimaryKeyCond, &pTagIndexCond, &pTagCond, &pOtherCond));
  if (NULL != pTagCond) {
    PLAN_ERR_JRET(pushDownCondOptRebuildTbanme(&pTagCond));
  }

  SVirtualScanLogicNode *pVscan = (SVirtualScanLogicNode*)nodesListGetNode(pScan->node.pChildren, 0);
  if (NULL == pVscan || QUERY_NODE_LOGIC_PLAN_VIRTUAL_TABLE_SCAN != nodeType(pVscan)) {
    PLAN_ERR_JRET(generateUsageErrMsg(pCxt->pPlanCxt->pMsg, pCxt->pPlanCxt->msgLen, TSDB_CODE_PLAN_INTERNAL_ERROR,
                                      "pdcDealVirtualSuperTableScan get invalid vtable scan logic node from dyn query ctrl node"));
  }
  SScanLogicNode* pOrgScan = (SScanLogicNode*)nodesListGetNode(pVscan->node.pChildren, LIST_LENGTH(pVscan->node.pChildren) - 1);
  if (NULL == pOrgScan || QUERY_NODE_LOGIC_PLAN_SCAN != nodeType(pOrgScan) || pOrgScan->tableType != TSDB_SUPER_TABLE) {
    PLAN_ERR_JRET(generateUsageErrMsg(pCxt->pPlanCxt->pMsg, pCxt->pPlanCxt->msgLen, TSDB_CODE_PLAN_INTERNAL_ERROR,
                                      "pdcDealVirtualSuperTableScan get invalid org scan logic node from vtable scan node"));
  }
  SScanLogicNode* pSysScan = (SScanLogicNode*)nodesListGetNode(pScan->node.pChildren, 1);
  if (NULL == pSysScan || QUERY_NODE_LOGIC_PLAN_SCAN != nodeType(pSysScan) || pSysScan->tableType != TSDB_SYSTEM_TABLE) {
    PLAN_ERR_JRET(generateUsageErrMsg(pCxt->pPlanCxt->pMsg, pCxt->pPlanCxt->msgLen, TSDB_CODE_PLAN_INTERNAL_ERROR,
                                      "pdcDealVirtualSuperTableScan get invalid sys scan logic node from vtable scan node"));
  }

  if (NULL != pPrimaryKeyCond) {
    PLAN_ERR_JRET(pushDownCondOptCalcTimeRange(pCxt, pOrgScan, &pPrimaryKeyCond, &pOtherCond));
  }

  pVscan->node.pConditions = pOtherCond;
  pSysScan->pTagCond = pTagCond;
  pSysScan->pTagIndexCond = pTagIndexCond;

  OPTIMIZE_FLAG_SET_MASK(pScan->node.optimizedFlag, OPTIMIZE_FLAG_PUSH_DOWN_CONDE);
  pCxt->optimized = true;

  return code;
_return:
  nodesDestroyNode(pPrimaryKeyCond);
  nodesDestroyNode(pOtherCond);
  nodesDestroyNode(pTagIndexCond);
  nodesDestroyNode(pTagCond);
  return code;
}

static bool pdcColBelongThisTable(SNode* pCondCol, SNodeList* pTableCols) {
  SNode* pTableCol = NULL;
  FOREACH(pTableCol, pTableCols) {
    if (QUERY_NODE_COLUMN == nodeType(pCondCol) && QUERY_NODE_COLUMN == nodeType(pTableCol)) {
      SColumnNode* pCondColNode = (SColumnNode*)pCondCol;
      SColumnNode* pTblColNode = (SColumnNode*)pTableCol;
      if (0 == strcmp(pCondColNode->tableAlias, pTblColNode->tableAlias) &&
          0 == strcmp(pCondColNode->colName, pTblColNode->colName)) {
        return true;
      }
    }

    if (nodesEqualNode(pCondCol, pTableCol)) {
      return true;
    }
  }
  return false;
}

static bool pdcJoinColInTableColList(SNode* pNode, SNodeList* pTableCols) {
  if (QUERY_NODE_COLUMN != nodeType(pNode)) {
    return false;
  }
  SColumnNode* pCol = (SColumnNode*)pNode;
  return pdcColBelongThisTable(pNode, pTableCols);
}

static bool pdcJoinColInTableList(SNode* pCondCol, SSHashObj* pTables) {
  char* pTableAlias = NULL;
  if (QUERY_NODE_COLUMN == nodeType(pCondCol)) {
    SColumnNode* pTableCol = (SColumnNode*)pCondCol;
    pTableAlias = pTableCol->tableAlias;
  } else if (QUERY_NODE_VALUE == nodeType(pCondCol)) {
    SValueNode* pVal = (SValueNode*)pCondCol;
    pTableAlias = pVal->node.srcTable;
  }
  
  if (NULL == tSimpleHashGet(pTables, pTableAlias, strlen(pTableAlias))) {
    return false;
  }
  return true;
}

static EDealRes pdcJoinIsCrossTableCond(SNode* pNode, void* pContext) {
  SCpdIsMultiTableCondCxt* pCxt = pContext;
  if (QUERY_NODE_COLUMN == nodeType(pNode)) {
    if (pdcJoinColInTableList(pNode, pCxt->pLeftTbls)) {
      pCxt->havaLeftCol = true;
    } 

    if (pdcJoinColInTableList(pNode, pCxt->pRightTbls)) {
      pCxt->haveRightCol = true;
    }
    return pCxt->havaLeftCol && pCxt->haveRightCol ? DEAL_RES_END : DEAL_RES_CONTINUE;
  }
  return DEAL_RES_CONTINUE;
}

static ECondAction pdcJoinGetCondAction(SJoinLogicNode* pJoin, SSHashObj* pLeftTbls, SSHashObj* pRightTbls,
                                        SNode* pNode, bool whereCond) {
  EJoinType               t = pJoin->joinType;
  EJoinSubType            s = pJoin->subType;
  SCpdIsMultiTableCondCxt cxt = {
      .pLeftTbls = pLeftTbls, .pRightTbls = pRightTbls, .havaLeftCol = false, .haveRightCol = false};
  nodesWalkExpr(pNode, pdcJoinIsCrossTableCond, &cxt);

  if (cxt.havaLeftCol) {
    if (cxt.haveRightCol) {
      if (whereCond && gJoinWhereOpt[t][s].pushDownFlag & PUSH_DOWN_ON_COND) {
        return COND_ACTION_PUSH_JOIN;
      }
      return COND_ACTION_STAY;
    }
    if ((whereCond && gJoinWhereOpt[t][s].pushDownFlag & PUSH_DOWN_LEFT_FLT) ||
        (!whereCond && gJoinOnOpt[t][s].pushDownFlag & PUSH_DOWN_LEFT_FLT)) {
      return COND_ACTION_PUSH_LEFT_CHILD;
    }
    return COND_ACTION_STAY;
  }

  if (cxt.haveRightCol) {
    if ((whereCond && gJoinWhereOpt[t][s].pushDownFlag & PUSH_DOWN_RIGHT_FLT) ||
        (!whereCond && gJoinOnOpt[t][s].pushDownFlag & PUSH_DOWN_RIGHT_FLT)) {
      return COND_ACTION_PUSH_RIGHT_CHILD;
    }
    return COND_ACTION_STAY;
  }

  return COND_ACTION_STAY;
}

static int32_t pdcJoinSplitLogicCond(SJoinLogicNode* pJoin, SNode** pSrcCond, SNode** pOnCond, SNode** pLeftChildCond,
                                     SNode** pRightChildCond, bool whereCond) {
  SLogicConditionNode* pLogicCond = (SLogicConditionNode*)*pSrcCond;
  if (LOGIC_COND_TYPE_AND != pLogicCond->condType) {
    if (whereCond) {
      return TSDB_CODE_SUCCESS;
    }
    return TSDB_CODE_PLAN_NOT_SUPPORT_JOIN_COND;
  }

  int32_t    code = TSDB_CODE_SUCCESS;
  SSHashObj* pLeftTables = NULL;
  SSHashObj* pRightTables = NULL;
  code = collectTableAliasFromNodes(nodesListGetNode(pJoin->node.pChildren, 0), &pLeftTables);
  if (TSDB_CODE_SUCCESS != code) {
    return code;
  }
  code = collectTableAliasFromNodes(nodesListGetNode(pJoin->node.pChildren, 1), &pRightTables);
  if (TSDB_CODE_SUCCESS != code) {
    tSimpleHashCleanup(pLeftTables);
    return code;
  }

  SNodeList* pOnConds = NULL;
  SNodeList* pLeftChildConds = NULL;
  SNodeList* pRightChildConds = NULL;
  SNodeList* pRemainConds = NULL;
  SNode*     pCond = NULL;
  FOREACH(pCond, pLogicCond->pParameterList) {
    ECondAction condAction = pdcJoinGetCondAction(pJoin, pLeftTables, pRightTables, pCond, whereCond);
    SNode*      pNew = NULL;
    code = nodesCloneNode(pCond, &pNew);
    if (TSDB_CODE_SUCCESS != code) {
      break;
    }
    if (COND_ACTION_PUSH_JOIN == condAction && NULL != pOnCond) {
      code = nodesListMakeAppend(&pOnConds, pNew);
    } else if (COND_ACTION_PUSH_LEFT_CHILD == condAction) {
      code = nodesListMakeAppend(&pLeftChildConds, pNew);
    } else if (COND_ACTION_PUSH_RIGHT_CHILD == condAction) {
      code = nodesListMakeAppend(&pRightChildConds, pNew);
    } else {
      code = nodesListMakeAppend(&pRemainConds, pNew);
    }
    if (TSDB_CODE_SUCCESS != code) {
      break;
    }
  }

  tSimpleHashCleanup(pLeftTables);
  tSimpleHashCleanup(pRightTables);

  SNode* pTempOnCond = NULL;
  SNode* pTempLeftChildCond = NULL;
  SNode* pTempRightChildCond = NULL;
  SNode* pTempRemainCond = NULL;
  if (TSDB_CODE_SUCCESS == code) {
    code = nodesMergeConds(&pTempOnCond, &pOnConds);
  }
  if (TSDB_CODE_SUCCESS == code) {
    code = nodesMergeConds(&pTempLeftChildCond, &pLeftChildConds);
  }
  if (TSDB_CODE_SUCCESS == code) {
    code = nodesMergeConds(&pTempRightChildCond, &pRightChildConds);
  }
  if (TSDB_CODE_SUCCESS == code) {
    code = nodesMergeConds(&pTempRemainCond, &pRemainConds);
  }

  if (TSDB_CODE_SUCCESS == code) {
    if (pOnCond) {
      *pOnCond = pTempOnCond;
    }
    *pLeftChildCond = pTempLeftChildCond;
    *pRightChildCond = pTempRightChildCond;
    nodesDestroyNode(*pSrcCond);
    *pSrcCond = pTempRemainCond;
  } else {
    nodesDestroyList(pOnConds);
    nodesDestroyList(pLeftChildConds);
    nodesDestroyList(pRightChildConds);
    nodesDestroyList(pRemainConds);
    nodesDestroyNode(pTempOnCond);
    nodesDestroyNode(pTempLeftChildCond);
    nodesDestroyNode(pTempRightChildCond);
    nodesDestroyNode(pTempRemainCond);
  }

  return code;
}

static int32_t pdcJoinSplitOpCond(SJoinLogicNode* pJoin, SNode** pSrcCond, SNode** pOnCond, SNode** pLeftChildCond,
                                  SNode** pRightChildCond, bool whereCond) {
  SSHashObj* pLeftTables = NULL;
  SSHashObj* pRightTables = NULL;
  int32_t    code = collectTableAliasFromNodes(nodesListGetNode(pJoin->node.pChildren, 0), &pLeftTables);
  if (TSDB_CODE_SUCCESS != code) {
    return code;
  }
  code = collectTableAliasFromNodes(nodesListGetNode(pJoin->node.pChildren, 1), &pRightTables);
  if (TSDB_CODE_SUCCESS != code) {
    tSimpleHashCleanup(pLeftTables);
    return code;
  }

  ECondAction condAction = pdcJoinGetCondAction(pJoin, pLeftTables, pRightTables, *pSrcCond, whereCond);

  tSimpleHashCleanup(pLeftTables);
  tSimpleHashCleanup(pRightTables);

  if (COND_ACTION_STAY == condAction || (COND_ACTION_PUSH_JOIN == condAction && NULL == pOnCond)) {
    return TSDB_CODE_SUCCESS;
  }

  if (COND_ACTION_PUSH_JOIN == condAction) {
    *pOnCond = *pSrcCond;
  } else if (COND_ACTION_PUSH_LEFT_CHILD == condAction) {
    *pLeftChildCond = *pSrcCond;
  } else if (COND_ACTION_PUSH_RIGHT_CHILD == condAction) {
    *pRightChildCond = *pSrcCond;
  }
  *pSrcCond = NULL;
  return TSDB_CODE_SUCCESS;
}

static int32_t pdcJoinSplitCond(SJoinLogicNode* pJoin, SNode** pSrcCond, SNode** pOnCond, SNode** pLeftChildCond,
                                SNode** pRightChildCond, bool whereCond) {
  if (QUERY_NODE_LOGIC_CONDITION == nodeType(*pSrcCond)) {
    return pdcJoinSplitLogicCond(pJoin, pSrcCond, pOnCond, pLeftChildCond, pRightChildCond, whereCond);
  } else {
    return pdcJoinSplitOpCond(pJoin, pSrcCond, pOnCond, pLeftChildCond, pRightChildCond, whereCond);
  }
}

static int32_t pdcJoinPushDownOnCond(SOptimizeContext* pCxt, SJoinLogicNode* pJoin, SNode** pCond) {
  return nodesMergeNode(&pJoin->pFullOnCond, pCond);
}

static int32_t pdcPushDownCondToChild(SOptimizeContext* pCxt, SLogicNode* pChild, SNode** pCond) {
  return nodesMergeNode(&pChild->pConditions, pCond);
}

static bool pdcJoinIsPrim(SNode* pNode, SSHashObj* pTables, bool constAsPrim, bool* constPrimGot) {
  if (QUERY_NODE_COLUMN != nodeType(pNode) && QUERY_NODE_FUNCTION != nodeType(pNode) && (!constAsPrim || QUERY_NODE_VALUE != nodeType(pNode))) {
    return false;
  }

  if (QUERY_NODE_VALUE == nodeType(pNode)) {
    SValueNode* pVal = (SValueNode*)pNode;
    if (TSDB_DATA_TYPE_NULL != pVal->node.resType.type && !pVal->isNull) {
      if (pdcJoinColInTableList(pNode, pTables)) {
        *constPrimGot = true;
        return true;
      }
    }

    return false;
  }

  if (QUERY_NODE_FUNCTION == nodeType(pNode)) {
    SFunctionNode* pFunc = (SFunctionNode*)pNode;
    if (FUNCTION_TYPE_TIMETRUNCATE != pFunc->funcType) {
      return false;
    }
    SListCell* pCell = nodesListGetCell(pFunc->pParameterList, 0);
    if (NULL == pCell || NULL == pCell->pNode || QUERY_NODE_COLUMN != nodeType(pCell->pNode)) {
      return false;
    }
    pNode = pCell->pNode;
  }

  SColumnNode* pCol = (SColumnNode*)pNode;
  if (PRIMARYKEY_TIMESTAMP_COL_ID != pCol->colId || TSDB_SYSTEM_TABLE == pCol->tableType) {
    return false;
  }
  return pdcJoinColInTableList(pNode, pTables);
}

static bool pdcJoinIsPrimEqualCond(SJoinLogicNode* pJoin, SNode* pCond, bool constAsPrim) {
  if (QUERY_NODE_OPERATOR != nodeType(pCond)) {
    return false;
  }

  SOperatorNode* pOper = (SOperatorNode*)pCond;
  if (OP_TYPE_EQUAL != pOper->opType) {
    if (JOIN_STYPE_ASOF != pJoin->subType) {
      return false;
    }
    if (OP_TYPE_GREATER_THAN != pOper->opType && OP_TYPE_GREATER_EQUAL != pOper->opType &&
        OP_TYPE_LOWER_THAN != pOper->opType && OP_TYPE_LOWER_EQUAL != pOper->opType) {
      return false;
    }
  }

  SSHashObj* pLeftTables = NULL;
  SSHashObj* pRightTables = NULL;
  int32_t    code = collectTableAliasFromNodes(nodesListGetNode(pJoin->node.pChildren, 0), &pLeftTables);
  if (TSDB_CODE_SUCCESS != code) {
    return code;
  }
  code = collectTableAliasFromNodes(nodesListGetNode(pJoin->node.pChildren, 1), &pRightTables);
  if (TSDB_CODE_SUCCESS != code) {
    tSimpleHashCleanup(pLeftTables);
    return code;
  }

  bool res = false, constGot = false;
  if (pdcJoinIsPrim(pOper->pLeft, pLeftTables, constAsPrim, &pJoin->leftConstPrimGot)) {
    res = pdcJoinIsPrim(pOper->pRight, pRightTables, constAsPrim, &pJoin->rightConstPrimGot);
  } else if (pdcJoinIsPrim(pOper->pLeft, pRightTables, constAsPrim, &pJoin->rightConstPrimGot)) {
    res = pdcJoinIsPrim(pOper->pRight, pLeftTables, constAsPrim, &pJoin->leftConstPrimGot);
    if (pJoin->rightConstPrimGot || pJoin->leftConstPrimGot) {
      TSWAP(pOper->pLeft, pOper->pRight);
    }
  }

  if (constAsPrim && ((pJoin->leftNoOrderedSubQuery && !pJoin->leftConstPrimGot) || (pJoin->rightNoOrderedSubQuery && !pJoin->rightConstPrimGot))) {
    res = false;
  }

  tSimpleHashCleanup(pLeftTables);
  tSimpleHashCleanup(pRightTables);

  return res;
}

static bool pdcJoinHasPrimEqualCond(SJoinLogicNode* pJoin, SNode* pCond, bool* errCond) {
  if (QUERY_NODE_LOGIC_CONDITION == nodeType(pCond)) {
    SLogicConditionNode* pLogicCond = (SLogicConditionNode*)pCond;
    if (LOGIC_COND_TYPE_AND != pLogicCond->condType) {
      if (errCond) {
        *errCond = true;
      }
      return false;
    }
    bool   hasPrimaryKeyEqualCond = false;
    SNode* pCond = NULL;
    FOREACH(pCond, pLogicCond->pParameterList) {
      if (pdcJoinHasPrimEqualCond(pJoin, pCond, NULL)) {
        hasPrimaryKeyEqualCond = true;
        break;
      }
    }
    return hasPrimaryKeyEqualCond;
  } else {
    return pdcJoinIsPrimEqualCond(pJoin, pCond, false);
  }
}

static int32_t pdcJoinSplitPrimInLogicCond(SJoinLogicNode* pJoin, SNode** ppInput, SNode** ppPrimEqCond, SNode** ppOnCond, bool constAsPrim) {
  SLogicConditionNode* pLogicCond = (SLogicConditionNode*)(*ppInput);

  int32_t    code = TSDB_CODE_SUCCESS;
  SNodeList* pOnConds = NULL;
  SNode*     pCond = NULL;
  WHERE_EACH(pCond, pLogicCond->pParameterList) {
    SNode* pNew = NULL;
    if (pdcJoinIsPrimEqualCond(pJoin, pCond, constAsPrim) && (NULL == *ppPrimEqCond) && (!constAsPrim || pJoin->leftConstPrimGot || pJoin->rightConstPrimGot)) {
      code = nodesCloneNode(pCond, &pNew);
      if (TSDB_CODE_SUCCESS != code) break;
      *ppPrimEqCond = pNew;
      ERASE_NODE(pLogicCond->pParameterList);
    } else {
      code = nodesCloneNode(pCond, &pNew);
      if (TSDB_CODE_SUCCESS != code) break;
      code = nodesListMakeAppend(&pOnConds, pNew);
      if (TSDB_CODE_SUCCESS != code) break;
      WHERE_NEXT;
    }
  }

  SNode* pTempOnCond = NULL;
  if (TSDB_CODE_SUCCESS == code) {
    code = nodesMergeConds(&pTempOnCond, &pOnConds);
  }

  if (TSDB_CODE_SUCCESS == code) {
    nodesDestroyNode(*ppInput);
    *ppInput = NULL;

    if (NULL != *ppPrimEqCond) {
      *ppOnCond = pTempOnCond;
      return TSDB_CODE_SUCCESS;
    }
    
    nodesDestroyNode(pTempOnCond);
    if (!constAsPrim) {
      planError("no primary key equal cond found, condListNum:%d", pLogicCond->pParameterList->length);
      return TSDB_CODE_PLAN_INTERNAL_ERROR;
    }
  } else {
    nodesDestroyList(pOnConds);
    nodesDestroyNode(pTempOnCond);
    return code;
  }

  return code;
}

static int32_t pdcJoinSplitPrimEqCond(SOptimizeContext* pCxt, SJoinLogicNode* pJoin) {
  int32_t code = TSDB_CODE_SUCCESS;
  SNode*  pPrimKeyEqCond = NULL;
  SNode*  pJoinOnCond = NULL;

  if (QUERY_NODE_LOGIC_CONDITION == nodeType(pJoin->pFullOnCond) &&
      LOGIC_COND_TYPE_AND == ((SLogicConditionNode*)(pJoin->pFullOnCond))->condType) {
    code = pdcJoinSplitPrimInLogicCond(pJoin, &pJoin->pFullOnCond, &pPrimKeyEqCond, &pJoinOnCond, false);
  } else if (pdcJoinIsPrimEqualCond(pJoin, pJoin->pFullOnCond, false)) {
    pPrimKeyEqCond = pJoin->pFullOnCond;
    pJoinOnCond = NULL;
  } else {
    return TSDB_CODE_SUCCESS;
  }

  if (TSDB_CODE_SUCCESS == code) {
    pJoin->pPrimKeyEqCond = pPrimKeyEqCond;
    pJoin->pFullOnCond = pJoinOnCond;
  } else {
    nodesDestroyNode(pPrimKeyEqCond);
    nodesDestroyNode(pJoinOnCond);
  }
  return code;
}

static int32_t pdcJoinIsEqualOnCond(SJoinLogicNode* pJoin, SNode* pCond, bool* allTags, bool* pRes) {
  *pRes = false;
  int32_t code = 0;
  if (QUERY_NODE_OPERATOR != nodeType(pCond)) {
    return code;
  }
  SOperatorNode* pOper = (SOperatorNode*)pCond;
  if ((QUERY_NODE_COLUMN != nodeType(pOper->pLeft) &&
       !(QUERY_NODE_OPERATOR == nodeType(pOper->pLeft) &&
         OP_TYPE_JSON_GET_VALUE == ((SOperatorNode*)pOper->pLeft)->opType)) ||
      NULL == pOper->pRight ||
      (QUERY_NODE_COLUMN != nodeType(pOper->pRight) &&
       !(QUERY_NODE_OPERATOR == nodeType(pOper->pRight) &&
         OP_TYPE_JSON_GET_VALUE == ((SOperatorNode*)pOper->pRight)->opType))) {
    return code;
  }

  if (OP_TYPE_EQUAL != pOper->opType) {
    return code;
  }

  if ((QUERY_NODE_OPERATOR == nodeType(pOper->pLeft) || QUERY_NODE_OPERATOR == nodeType(pOper->pRight)) &&
      !(IS_ASOF_JOIN(pJoin->subType) || IS_WINDOW_JOIN(pJoin->subType))) {
    return code;
  }

  SColumnNode* pLeft = (SColumnNode*)(pOper->pLeft);
  SColumnNode* pRight = (SColumnNode*)(pOper->pRight);

  if (QUERY_NODE_OPERATOR == nodeType(pOper->pLeft)) {
    pLeft = (SColumnNode*)((SOperatorNode*)pOper->pLeft)->pLeft;
  }

  if (QUERY_NODE_OPERATOR == nodeType(pOper->pRight)) {
    pRight = (SColumnNode*)((SOperatorNode*)pOper->pRight)->pLeft;
  }

  *allTags = (COLUMN_TYPE_TAG == pLeft->colType) && (COLUMN_TYPE_TAG == pRight->colType);

  if (pLeft->node.resType.type != pRight->node.resType.type ||
      pLeft->node.resType.bytes != pRight->node.resType.bytes) {
    return code;
  }
  SNodeList* pLeftCols = ((SLogicNode*)nodesListGetNode(pJoin->node.pChildren, 0))->pTargets;
  SNodeList* pRightCols = ((SLogicNode*)nodesListGetNode(pJoin->node.pChildren, 1))->pTargets;
  bool       isEqual = false;
  if (pdcJoinColInTableColList((SNode*)pLeft, pLeftCols)) {
    isEqual = pdcJoinColInTableColList((SNode*)pRight, pRightCols);
    if (isEqual) {
      SNode* pNewLeft = NULL;
      code = nodesCloneNode(pOper->pLeft, &pNewLeft);
      if (TSDB_CODE_SUCCESS != code) return code;
      SNode* pNewRight = NULL;
      code = nodesCloneNode(pOper->pRight, &pNewRight);
      if (TSDB_CODE_SUCCESS != code) {
        nodesDestroyNode(pNewLeft);
        return code;
      }
      code = nodesListMakeStrictAppend(&pJoin->pLeftEqNodes, pNewLeft);
      if (TSDB_CODE_SUCCESS != code) {
        nodesDestroyNode(pNewRight);
        return code;
      }
      code = nodesListMakeStrictAppend(&pJoin->pRightEqNodes, pNewRight);
    }
  } else if (pdcJoinColInTableColList((SNode*)pLeft, pRightCols)) {
    isEqual = pdcJoinColInTableColList((SNode*)pRight, pLeftCols);
    if (isEqual) {
      SNode* pNewLeft = NULL;
      code = nodesCloneNode(pOper->pLeft, &pNewLeft);
      if (TSDB_CODE_SUCCESS != code) return code;
      SNode* pNewRight = NULL;
      code = nodesCloneNode(pOper->pRight, &pNewRight);
      if (TSDB_CODE_SUCCESS != code) {
        nodesDestroyNode(pNewLeft);
        return code;
      }
      code = nodesListMakeStrictAppend(&pJoin->pLeftEqNodes, pNewRight);
      if (TSDB_CODE_SUCCESS != code) {
        nodesDestroyNode(pNewLeft);
        return code;
      }
      code = nodesListMakeStrictAppend(&pJoin->pRightEqNodes, pNewLeft);
    }
  }
  if (TSDB_CODE_SUCCESS == code) {
    *pRes = isEqual;
  }
  return code;
}

static int32_t pdcJoinPartLogicEqualOnCond(SJoinLogicNode* pJoin) {
  SLogicConditionNode* pLogicCond = (SLogicConditionNode*)(pJoin->pFullOnCond);

  int32_t    code = TSDB_CODE_SUCCESS;
  SNodeList* pColEqOnConds = NULL;
  SNodeList* pTagEqOnConds = NULL;
  SNodeList* pTagOnConds = NULL;
  SNodeList* pColOnConds = NULL;
  SNode*     pCond = NULL;
  bool       allTags = false;
  FOREACH(pCond, pLogicCond->pParameterList) {
    allTags = false;
    bool   eqOnCond = false;
    SNode* pNew = NULL;
    code = pdcJoinIsEqualOnCond(pJoin, pCond, &allTags, &eqOnCond);
    if (TSDB_CODE_SUCCESS != code) break;
    code = nodesCloneNode(pCond, &pNew);
    if (TSDB_CODE_SUCCESS != code) break;

    if (eqOnCond) {
      if (allTags) {
        code = nodesListMakeStrictAppend(&pTagEqOnConds, pNew);
      } else {
        code = nodesListMakeStrictAppend(&pColEqOnConds, pNew);
        pJoin->allEqTags = false;
      }
    } else if (allTags) {
      code = nodesListMakeStrictAppend(&pTagOnConds, pNew);
    } else {
      code = nodesListMakeStrictAppend(&pColOnConds, pNew);
      pJoin->allEqTags = false;
    }

    if (code) {
      break;
    }
  }

  SNode* pTempTagEqCond = NULL;
  SNode* pTempColEqCond = NULL;
  SNode* pTempTagOnCond = NULL;
  SNode* pTempColOnCond = NULL;
  if (TSDB_CODE_SUCCESS == code) {
    code = nodesMergeConds(&pTempColEqCond, &pColEqOnConds);
  }
  if (TSDB_CODE_SUCCESS == code) {
    code = nodesMergeConds(&pTempTagEqCond, &pTagEqOnConds);
  }
  if (TSDB_CODE_SUCCESS == code) {
    code = nodesMergeConds(&pTempTagOnCond, &pTagOnConds);
  }
  if (TSDB_CODE_SUCCESS == code) {
    code = nodesMergeConds(&pTempColOnCond, &pColOnConds);
  }

  if (TSDB_CODE_SUCCESS == code) {
    pJoin->pColEqCond = pTempColEqCond;
    pJoin->pColOnCond = pTempColOnCond;
    pJoin->pTagEqCond = pTempTagEqCond;
    pJoin->pTagOnCond = pTempTagOnCond;
  } else {
    nodesDestroyList(pColEqOnConds);
    nodesDestroyList(pTagEqOnConds);
    nodesDestroyList(pColOnConds);
    nodesDestroyList(pTagOnConds);
    nodesDestroyNode(pTempTagEqCond);
    nodesDestroyNode(pTempColEqCond);
    nodesDestroyNode(pTempTagOnCond);
    nodesDestroyNode(pTempColOnCond);
  }

  return code;
}

static int32_t pdcJoinPartEqualOnCond(SOptimizeContext* pCxt, SJoinLogicNode* pJoin) {
  if (NULL == pJoin->pFullOnCond) {
    pJoin->pColEqCond = NULL;
    pJoin->pTagEqCond = NULL;
    return TSDB_CODE_SUCCESS;
  }

  pJoin->allEqTags = true;

  if (QUERY_NODE_LOGIC_CONDITION == nodeType(pJoin->pFullOnCond) &&
      LOGIC_COND_TYPE_AND == ((SLogicConditionNode*)(pJoin->pFullOnCond))->condType) {
    return pdcJoinPartLogicEqualOnCond(pJoin);
  }

  bool    allTags = false;
  bool    eqOnCond = false;
  int32_t code = pdcJoinIsEqualOnCond(pJoin, pJoin->pFullOnCond, &allTags, &eqOnCond);
  if (TSDB_CODE_SUCCESS != code) {
    return code;
  }
  SNode* pNew = NULL;
  code = nodesCloneNode(pJoin->pFullOnCond, &pNew);
  if (TSDB_CODE_SUCCESS != code) {
    return code;
  }
  if (eqOnCond) {
    if (allTags) {
      pJoin->pTagEqCond = pNew;
    } else {
      pJoin->pColEqCond = pNew;
      pJoin->allEqTags = false;
    }
  } else if (allTags) {
    pJoin->pTagOnCond = pNew;
  } else {
    pJoin->pColOnCond = pNew;
    pJoin->allEqTags = false;
  }

  return TSDB_CODE_SUCCESS;
}

static EDealRes pdcJoinCollectCondCol(SNode* pNode, void* pContext) {
  SCpdCollectTableColCxt* pCxt = pContext;
  if (QUERY_NODE_COLUMN == nodeType(pNode)) {
    if (pdcJoinColInTableList(pNode, pCxt->pTables)) {
      SColumnNode* pCol = (SColumnNode*)pNode;
      char         name[TSDB_TABLE_NAME_LEN + TSDB_COL_NAME_LEN];
      int32_t      len = 0;
      if ('\0' == pCol->tableAlias[0]) {
        len = tsnprintf(name, sizeof(name), "%s", pCol->colName);
      } else {
        len = tsnprintf(name, sizeof(name), "%s.%s", pCol->tableAlias, pCol->colName);
      }
      if (NULL == taosHashGet(pCxt->pColHash, name, len)) {
        pCxt->errCode = taosHashPut(pCxt->pColHash, name, len, NULL, 0);
        if (TSDB_CODE_SUCCESS == pCxt->errCode) {
          SNode* pNew = NULL;
          pCxt->errCode = nodesCloneNode(pNode, &pNew);
          if (TSDB_CODE_SUCCESS == pCxt->errCode) {
            pCxt->errCode = nodesListStrictAppend(pCxt->pResCols, pNew);
          }
        }
      }
    }
  }

  return (TSDB_CODE_SUCCESS == pCxt->errCode ? DEAL_RES_CONTINUE : DEAL_RES_ERROR);
}

static int32_t pdcJoinCollectColsFromParent(SJoinLogicNode* pJoin, SSHashObj* pTables, SNodeList* pCondCols) {
  SCpdCollectTableColCxt cxt = {
      .errCode = TSDB_CODE_SUCCESS,
      .pTables = pTables,
      .pResCols = pCondCols,
      .pColHash = taosHashInit(128, taosGetDefaultHashFunction(TSDB_DATA_TYPE_BINARY), true, HASH_NO_LOCK)};
  if (NULL == cxt.pColHash) {
    return terrno;
  }

  nodesWalkExpr(pJoin->pPrimKeyEqCond, pdcJoinCollectCondCol, &cxt);
  nodesWalkExpr(pJoin->node.pConditions, pdcJoinCollectCondCol, &cxt);
  if (TSDB_CODE_SUCCESS == cxt.errCode) {
    nodesWalkExpr(pJoin->pFullOnCond, pdcJoinCollectCondCol, &cxt);
  }

  taosHashCleanup(cxt.pColHash);
  return cxt.errCode;
}

static int32_t pdcJoinAddParentOnColsToTarget(SOptimizeContext* pCxt, SJoinLogicNode* pJoin) {
  if (NULL == pJoin->node.pParent || QUERY_NODE_LOGIC_PLAN_JOIN != nodeType(pJoin->node.pParent)) {
    return TSDB_CODE_SUCCESS;
  }

  SNodeList* pTargets = NULL;
  int32_t    code = TSDB_CODE_SUCCESS;
  SNodeList* pCondCols = NULL;
  code = nodesMakeList(&pCondCols);
  if (NULL == pCondCols) {
    return code;
  }

  SSHashObj* pTables = NULL;
  code = collectTableAliasFromNodes(nodesListGetNode(pJoin->node.pChildren, 0), &pTables);
  if (TSDB_CODE_SUCCESS != code) {
    return code;
  }
  code = collectTableAliasFromNodes(nodesListGetNode(pJoin->node.pChildren, 1), &pTables);
  if (TSDB_CODE_SUCCESS != code) {
    tSimpleHashCleanup(pTables);
    return code;
  }

  SJoinLogicNode* pTmp = (SJoinLogicNode*)pJoin->node.pParent;
  do {
    code = pdcJoinCollectColsFromParent(pTmp, pTables, pCondCols);
    if (TSDB_CODE_SUCCESS != code) {
      break;
    }
    if (NULL == pTmp->node.pParent || QUERY_NODE_LOGIC_PLAN_JOIN != nodeType(pTmp->node.pParent)) {
      break;
    }
    pTmp = (SJoinLogicNode*)pTmp->node.pParent;
  } while (true);

  tSimpleHashCleanup(pTables);

  if (TSDB_CODE_SUCCESS == code) {
    code = createColumnByRewriteExprs(pCondCols, &pTargets);
  }

  nodesDestroyList(pCondCols);

  if (TSDB_CODE_SUCCESS == code) {
    SNode* pNode = NULL;
    FOREACH(pNode, pTargets) {
      SNode* pTmp = NULL;
      bool   found = false;
      FOREACH(pTmp, pJoin->node.pTargets) {
        if (nodesEqualNode(pTmp, pNode)) {
          found = true;
          break;
        }
      }
      if (!found) {
        SNode* pNew = NULL;
        code = nodesCloneNode(pNode, &pNew);
        if (TSDB_CODE_SUCCESS == code) {
          code = nodesListStrictAppend(pJoin->node.pTargets, pNew);
        }
        if (TSDB_CODE_SUCCESS != code) {
          break;
        }
      }
    }
  }

  nodesDestroyList(pTargets);

  return code;
}

static int32_t pdcJoinAddPreFilterColsToTarget(SOptimizeContext* pCxt, SJoinLogicNode* pJoin) {
  if (NULL == pJoin->pFullOnCond) {
    return TSDB_CODE_SUCCESS;
  }

  int32_t    code = TSDB_CODE_SUCCESS;
  SNodeList* pCondCols = NULL;
  code = nodesMakeList(&pCondCols);
  SNodeList* pTargets = NULL;
  if (TSDB_CODE_SUCCESS == code) {
    code = nodesCollectColumnsFromNode(pJoin->pColOnCond, NULL, COLLECT_COL_TYPE_ALL, &pCondCols);
  }
  if (TSDB_CODE_SUCCESS == code) {
    code = nodesCollectColumnsFromNode(pJoin->pTagOnCond, NULL, COLLECT_COL_TYPE_ALL, &pCondCols);
  }
  if (TSDB_CODE_SUCCESS == code) {
    code = createColumnByRewriteExprs(pCondCols, &pTargets);
  }

  nodesDestroyList(pCondCols);

  if (TSDB_CODE_SUCCESS == code) {
    SNode* pNode = NULL;
    FOREACH(pNode, pTargets) {
      SNode* pTmp = NULL;
      bool   found = false;
      FOREACH(pTmp, pJoin->node.pTargets) {
        if (nodesEqualNode(pTmp, pNode)) {
          found = true;
          break;
        }
      }
      if (!found) {
        SNode* pNew = NULL;
        code = nodesCloneNode(pNode, &pNew);
        if (TSDB_CODE_SUCCESS == code) {
          code = nodesListStrictAppend(pJoin->node.pTargets, pNew);
        }
        if (TSDB_CODE_SUCCESS != code) {
          break;
        }
      }
    }
  }

  nodesDestroyList(pTargets);

  return code;
}

static int32_t pdcJoinAddFilterColsToTarget(SOptimizeContext* pCxt, SJoinLogicNode* pJoin) {
  if (NULL == pJoin->node.pConditions && NULL == pJoin->pFullOnCond) {
    return TSDB_CODE_SUCCESS;
  }

  int32_t    code = TSDB_CODE_SUCCESS;
  SNodeList* pCondCols = NULL;
  code = nodesMakeList(&pCondCols);
  SNodeList* pTargets = NULL;
  if (NULL == pCondCols) {
    return code;
  }

  if (NULL != pJoin->node.pConditions) {
    code = nodesCollectColumnsFromNode(pJoin->node.pConditions, NULL, COLLECT_COL_TYPE_ALL, &pCondCols);
  }
  if (TSDB_CODE_SUCCESS == code && NULL != pJoin->pFullOnCond) {
    code = nodesCollectColumnsFromNode(pJoin->pFullOnCond, NULL, COLLECT_COL_TYPE_ALL, &pCondCols);
  }
  if (TSDB_CODE_SUCCESS == code) {
    code = createColumnByRewriteExprs(pCondCols, &pTargets);
  }

  nodesDestroyList(pCondCols);

  if (TSDB_CODE_SUCCESS == code) {
    SNode* pNode = NULL;
    FOREACH(pNode, pTargets) {
      SNode* pTmp = NULL;
      bool   found = false;
      FOREACH(pTmp, pJoin->node.pTargets) {
        if (nodesEqualNode(pTmp, pNode)) {
          found = true;
          break;
        }
      }
      if (!found) {
        SNode* pNew = NULL;
        code = nodesCloneNode(pNode, &pNew);
        if (TSDB_CODE_SUCCESS == code) {
          code = nodesListStrictAppend(pJoin->node.pTargets, pNew);
        }
        if (TSDB_CODE_SUCCESS != code) {
          break;
        }
      }
    }
  }

  nodesDestroyList(pTargets);

  return code;
}

static int32_t pdcJoinSplitConstPrimEqCond(SOptimizeContext* pCxt, SJoinLogicNode* pJoin, SNode** ppCond) {
  int32_t code = TSDB_CODE_SUCCESS;
  SNode*  pPrimKeyEqCond = NULL;
  SNode*  pJoinOnCond = NULL;

  if (QUERY_NODE_LOGIC_CONDITION == nodeType(*ppCond) &&
      LOGIC_COND_TYPE_AND == ((SLogicConditionNode*)*ppCond)->condType) {
    code = pdcJoinSplitPrimInLogicCond(pJoin, ppCond, &pPrimKeyEqCond, &pJoinOnCond, true);
  } else if (pdcJoinIsPrimEqualCond(pJoin, *ppCond, true) && (pJoin->leftConstPrimGot || pJoin->rightConstPrimGot)) {
    pPrimKeyEqCond = *ppCond;
    pJoinOnCond = NULL;
  } else {
    return TSDB_CODE_SUCCESS;
  }

  if (TSDB_CODE_SUCCESS == code) {
    pJoin->pPrimKeyEqCond = pPrimKeyEqCond;
    *ppCond = pJoinOnCond;
    if (pJoin->pPrimKeyEqCond && (pJoin->rightConstPrimGot || pJoin->leftConstPrimGot)) {
      code = scalarConvertOpValueNodeTs((SOperatorNode*)pJoin->pPrimKeyEqCond);
    }    
  } else {
    nodesDestroyNode(pPrimKeyEqCond);
    nodesDestroyNode(pJoinOnCond);
  }
  
  return code;
}



static int32_t pdcJoinCheckAllCond(SOptimizeContext* pCxt, SJoinLogicNode* pJoin) {
  if (NULL == pJoin->pFullOnCond) {
    if (IS_WINDOW_JOIN(pJoin->subType) || IS_ASOF_JOIN(pJoin->subType)) {
      return TSDB_CODE_SUCCESS;
    }

    if (NULL == pJoin->node.pConditions) {
      return generateUsageErrMsg(pCxt->pPlanCxt->pMsg, pCxt->pPlanCxt->msgLen, TSDB_CODE_PLAN_NOT_SUPPORT_CROSS_JOIN);
    }

    if (!IS_INNER_NONE_JOIN(pJoin->joinType, pJoin->subType)) {
      return generateUsageErrMsg(pCxt->pPlanCxt->pMsg, pCxt->pPlanCxt->msgLen, TSDB_CODE_PLAN_NOT_SUPPORT_CROSS_JOIN);
    }
  }

  SNode** ppCond = pJoin->pFullOnCond ? &pJoin->pFullOnCond : &pJoin->node.pConditions;
  bool   errCond = false;
  bool   primCondGot = pdcJoinHasPrimEqualCond(pJoin, *ppCond, &errCond);
  if (!primCondGot) {
    if (errCond && !(IS_INNER_NONE_JOIN(pJoin->joinType, pJoin->subType) && NULL != pJoin->pFullOnCond &&
                     NULL != pJoin->node.pConditions)) {
      return generateUsageErrMsg(pCxt->pPlanCxt->pMsg, pCxt->pPlanCxt->msgLen, TSDB_CODE_PLAN_NOT_SUPPORT_JOIN_COND);
    }

    if (IS_INNER_NONE_JOIN(pJoin->joinType, pJoin->subType) && NULL != pJoin->pFullOnCond &&
        NULL != pJoin->node.pConditions) {
      primCondGot = pdcJoinHasPrimEqualCond(pJoin, pJoin->node.pConditions, &errCond);  
      if (primCondGot) {
        return TSDB_CODE_SUCCESS;
      }
      if (errCond) {
        return generateUsageErrMsg(pCxt->pPlanCxt->pMsg, pCxt->pPlanCxt->msgLen, TSDB_CODE_PLAN_NOT_SUPPORT_JOIN_COND);
      }
    }

    if (IS_WINDOW_JOIN(pJoin->subType) || IS_ASOF_JOIN(pJoin->subType)) {
      return TSDB_CODE_SUCCESS;
    }
  } 

  if (pJoin->leftNoOrderedSubQuery || pJoin->rightNoOrderedSubQuery || !primCondGot) {
    pJoin->noPrimKeyEqCond = true;
    int32_t code = pdcJoinSplitConstPrimEqCond(pCxt, pJoin, ppCond);
    if (code || (pJoin->pPrimKeyEqCond)) {
      return code;
    }
    
    if (IS_INNER_NONE_JOIN(pJoin->joinType, pJoin->subType) && NULL != pJoin->pFullOnCond &&
        NULL != pJoin->node.pConditions) {
      code = pdcJoinSplitConstPrimEqCond(pCxt, pJoin, &pJoin->node.pConditions);
      if (code || pJoin->pPrimKeyEqCond) {
        return code;
      }
    }

    return generateUsageErrMsg(pCxt->pPlanCxt->pMsg, pCxt->pPlanCxt->msgLen, TSDB_CODE_PAR_NOT_SUPPORT_JOIN,
                                     "Join requires valid time series input and primary timestamp equal condition");
  }

  if (IS_ASOF_JOIN(pJoin->subType)) {
    nodesDestroyNode(pJoin->addPrimEqCond);
    pJoin->addPrimEqCond = NULL;
  }

  if (IS_WINDOW_JOIN(pJoin->subType)) {
    return generateUsageErrMsg(pCxt->pPlanCxt->pMsg, pCxt->pPlanCxt->msgLen, TSDB_CODE_PLAN_NOT_SUPPORT_JOIN_COND);
  }

  return TSDB_CODE_SUCCESS;
}

static int32_t pdcJoinHandleGrpJoinCond(SOptimizeContext* pCxt, SJoinLogicNode* pJoin) {
  switch (pJoin->subType) {
    case JOIN_STYPE_ASOF:
    case JOIN_STYPE_WIN:
      if (NULL != pJoin->pColOnCond || NULL != pJoin->pTagOnCond) {
        return generateUsageErrMsg(pCxt->pPlanCxt->pMsg, pCxt->pPlanCxt->msgLen, TSDB_CODE_PLAN_NOT_SUPPORT_JOIN_COND);
      }
      nodesDestroyNode(pJoin->pColEqCond);
      pJoin->pColEqCond = NULL;
      nodesDestroyNode(pJoin->pTagEqCond);
      pJoin->pTagEqCond = NULL;
      nodesDestroyNode(pJoin->pFullOnCond);
      pJoin->pFullOnCond = NULL;
      if (!pJoin->allEqTags) {
        SNode* pNode = NULL;
        FOREACH(pNode, pJoin->pLeftEqNodes) {
          SColumnNode* pCol = (SColumnNode*)pNode;
          if (COLUMN_TYPE_TAG != pCol->colType && PRIMARYKEY_TIMESTAMP_COL_ID == pCol->colId) {
            return generateUsageErrMsg(pCxt->pPlanCxt->pMsg, pCxt->pPlanCxt->msgLen,
                                       TSDB_CODE_PLAN_NOT_SUPPORT_JOIN_COND);
          }
        }
        FOREACH(pNode, pJoin->pRightEqNodes) {
          SColumnNode* pCol = (SColumnNode*)pNode;
          if (COLUMN_TYPE_TAG != pCol->colType && PRIMARYKEY_TIMESTAMP_COL_ID == pCol->colId) {
            return generateUsageErrMsg(pCxt->pPlanCxt->pMsg, pCxt->pPlanCxt->msgLen,
                                       TSDB_CODE_PLAN_NOT_SUPPORT_JOIN_COND);
          }
        }
      }
      break;
    default:
      break;
  }

  return TSDB_CODE_SUCCESS;
}

static EDealRes pdcCheckTableCondType(SNode* pNode, void* pContext) {
  SCpdIsMultiTableCondCxt* pCxt = pContext;
  switch (nodeType(pNode)) {
    case QUERY_NODE_COLUMN: {
      if (pdcJoinColInTableList(pNode, pCxt->pLeftTbls)) {
        pCxt->havaLeftCol = true;
      } else if (pdcJoinColInTableList(pNode, pCxt->pRightTbls)) {
        pCxt->haveRightCol = true;
      }

      break;
    }
    case QUERY_NODE_OPERATOR: {
      SOperatorNode* pOp = (SOperatorNode*)pNode;
      if (OP_TYPE_IS_NULL == pOp->opType) {
        pCxt->condIsNull = true;
      }
      break;
    }
    default:
      break;
  }

  return DEAL_RES_CONTINUE;
}

static EDealRes pdcCheckVirtualTableCond(SNode* pNode, void* pContext) {
  SCpdIsVtableTsCondCxt* pCxt = pContext;
  switch (nodeType(pNode)) {
    case QUERY_NODE_COLUMN: {
      SColumnNode* pCol = (SColumnNode*)pNode;
      if (pCol->colId == PRIMARYKEY_TIMESTAMP_COL_ID) {
        pCxt->condHasTs = true;
      }
      break;
    }
    default:
      break;
  }

  return DEAL_RES_CONTINUE;
}


static int32_t pdcJoinGetOpTableCondTypes(SNode* pCond, SSHashObj* pLeftTables, SSHashObj* pRightTables,
                                          bool* tableCondTypes) {
  SCpdIsMultiTableCondCxt cxt = {.pLeftTbls = pLeftTables,
                                 .pRightTbls = pRightTables,
                                 .havaLeftCol = false,
                                 .haveRightCol = false,
                                 .condIsNull = false};
  nodesWalkExpr(pCond, pdcCheckTableCondType, &cxt);

  if (cxt.havaLeftCol) {
    if (cxt.haveRightCol) {
      if (cxt.condIsNull) {
        tableCondTypes[1] = true;
        tableCondTypes[3] = true;
      } else {
        tableCondTypes[0] = true;
        tableCondTypes[2] = true;
      }
      return TSDB_CODE_SUCCESS;
    }

    if (cxt.condIsNull) {
      tableCondTypes[1] = true;
    } else {
      tableCondTypes[0] = true;
    }

    return TSDB_CODE_SUCCESS;
  }

  if (cxt.haveRightCol) {
    if (cxt.condIsNull) {
      tableCondTypes[3] = true;
    } else {
      tableCondTypes[2] = true;
    }
  }

  return TSDB_CODE_SUCCESS;
}

static int32_t pdcJoinGetLogicTableCondTypes(SNode* pCond, SSHashObj* pLeftTables, SSHashObj* pRightTables,
                                             bool* tableCondTypes) {
  SLogicConditionNode* pLogicCond = (SLogicConditionNode*)pCond;
  int32_t              code = 0;
  SNode*               pSCond = NULL;
  FOREACH(pSCond, pLogicCond->pParameterList) {
    if (QUERY_NODE_LOGIC_CONDITION == nodeType(pSCond)) {
      code = pdcJoinGetLogicTableCondTypes(pSCond, pLeftTables, pRightTables, tableCondTypes);
    } else {
      code = pdcJoinGetOpTableCondTypes(pSCond, pLeftTables, pRightTables, tableCondTypes);
    }

    if (TSDB_CODE_SUCCESS != code) {
      break;
    }
  }

  return code;
}

static int32_t pdcGetTableCondTypes(SNode* pCond, SSHashObj* pLeftTables, SSHashObj* pRightTables,
                                    bool* tableCondTypes) {
  if (QUERY_NODE_LOGIC_CONDITION == nodeType(pCond)) {
    return pdcJoinGetLogicTableCondTypes(pCond, pLeftTables, pRightTables, tableCondTypes);
  } else {
    return pdcJoinGetOpTableCondTypes(pCond, pLeftTables, pRightTables, tableCondTypes);
  }
}

static int32_t pdcRewriteTypeBasedOnConds(SOptimizeContext* pCxt, SJoinLogicNode* pJoin) {
  if (JOIN_TYPE_INNER == pJoin->joinType || JOIN_STYPE_OUTER != pJoin->subType) {
    return TSDB_CODE_SUCCESS;
  }

  SSHashObj* pLeftTables = NULL;
  SSHashObj* pRightTables = NULL;
  int32_t    code = collectTableAliasFromNodes(nodesListGetNode(pJoin->node.pChildren, 0), &pLeftTables);
  if (TSDB_CODE_SUCCESS != code) {
    return code;
  }

  code = collectTableAliasFromNodes(nodesListGetNode(pJoin->node.pChildren, 1), &pRightTables);
  if (TSDB_CODE_SUCCESS != code) {
    tSimpleHashCleanup(pLeftTables);
    return code;
  }

  bool tableCondTypes[4] = {0};
  code = pdcGetTableCondTypes(pJoin->node.pConditions, pLeftTables, pRightTables, tableCondTypes);
  tSimpleHashCleanup(pLeftTables);
  tSimpleHashCleanup(pRightTables);

  if (TSDB_CODE_SUCCESS != code) return code;

  switch (pJoin->joinType) {
    case JOIN_TYPE_LEFT:
      if (tableCondTypes[2] && !tableCondTypes[3]) {
        pJoin->joinType = JOIN_TYPE_INNER;
        pJoin->subType = JOIN_STYPE_NONE;
      }
      break;
    case JOIN_TYPE_RIGHT:
      if (tableCondTypes[0] && !tableCondTypes[1]) {
        pJoin->joinType = JOIN_TYPE_INNER;
        pJoin->subType = JOIN_STYPE_NONE;
      }
      break;
    case JOIN_TYPE_FULL:
      if (tableCondTypes[0] && !tableCondTypes[1]) {
        if (tableCondTypes[2] && !tableCondTypes[3]) {
          pJoin->joinType = JOIN_TYPE_INNER;
          pJoin->subType = JOIN_STYPE_NONE;
        } else {
          pJoin->joinType = JOIN_TYPE_LEFT;
        }
      } else if (tableCondTypes[2] && !tableCondTypes[3]) {
        pJoin->joinType = JOIN_TYPE_RIGHT;
      }
      break;
    default:
      break;
  }

  return code;
}

static EDealRes pdcCheckTableResType(SNode* pNode, void* pContext) {
  SCpdIsMultiTableResCxt* pCxt = pContext;
  switch (nodeType(pNode)) {
    case QUERY_NODE_COLUMN: {
      if (pdcJoinColInTableList(pNode, pCxt->pLeftTbls)) {
        pCxt->haveLeftCol = true;
      } else if (pdcJoinColInTableList(pNode, pCxt->pRightTbls)) {
        pCxt->haveRightCol = true;
      }
      break;
    }
    case QUERY_NODE_VALUE:
    case QUERY_NODE_GROUPING_SET:
      break;
    case QUERY_NODE_FUNCTION: {
      SFunctionNode*         pFunc = (SFunctionNode*)pNode;
      SCpdIsMultiTableResCxt cxt = {.pLeftTbls = pCxt->pLeftTbls,
                                    .pRightTbls = pCxt->pRightTbls,
                                    .haveLeftCol = false,
                                    .haveRightCol = false,
                                    .leftColNonNull = true,
                                    .rightColNonNull = true};

      nodesWalkExprs(pFunc->pParameterList, pdcCheckTableResType, &cxt);
      if (!cxt.leftColNonNull) {
        pCxt->leftColNonNull = false;
      }
      if (!cxt.rightColNonNull) {
        pCxt->rightColNonNull = false;
      }
      if (cxt.leftColOp) {
        pCxt->leftColOp = true;
      }
      if (cxt.rightColOp) {
        pCxt->rightColOp = true;
      }
      if (!cxt.haveLeftCol && !cxt.haveRightCol) {
        pCxt->leftColNonNull = false;
        pCxt->rightColNonNull = false;
        return DEAL_RES_END;
      } else if (!fmIsIgnoreNullFunc(pFunc->funcId)) {
        if (cxt.haveLeftCol) {
          pCxt->leftColNonNull = false;
        }
        if (cxt.haveRightCol) {
          pCxt->rightColNonNull = false;
        }
      } else {
        if (cxt.haveLeftCol) {
          pCxt->leftColOp = true;
        } else if (cxt.haveRightCol) {
          pCxt->rightColOp = true;
        }
      }
      if (!pCxt->leftColNonNull && !pCxt->rightColNonNull) {
        return DEAL_RES_END;
      }
      break;
    }
    default:
      pCxt->leftColNonNull = false;
      pCxt->rightColNonNull = false;
      return DEAL_RES_END;
  }

  return DEAL_RES_CONTINUE;
}

static int32_t pdcRewriteTypeBasedOnJoinRes(SOptimizeContext* pCxt, SJoinLogicNode* pJoin) {
  if (JOIN_TYPE_INNER == pJoin->joinType || JOIN_STYPE_OUTER != pJoin->subType) {
    return TSDB_CODE_SUCCESS;
  }

  int32_t    code = 0;
  SSHashObj* pLeftTables = NULL;
  SSHashObj* pRightTables = NULL;
  code = collectTableAliasFromNodes(nodesListGetNode(pJoin->node.pChildren, 0), &pLeftTables);
  if (TSDB_CODE_SUCCESS != code) {
    return code;
  }
  code = collectTableAliasFromNodes(nodesListGetNode(pJoin->node.pChildren, 1), &pRightTables);
  if (TSDB_CODE_SUCCESS != code) {
    tSimpleHashCleanup(pLeftTables);
    return code;
  }

  SLogicNode* pParent = pJoin->node.pParent;
  bool        tableResNonNull[2] = {true, true};
  bool        tableResOp[2] = {false, false};
  if (QUERY_NODE_LOGIC_PLAN_AGG == nodeType(pParent)) {
    SAggLogicNode* pAgg = (SAggLogicNode*)pParent;
    if (NULL != pAgg->pGroupKeys) {
      tableResNonNull[0] = false;
      tableResNonNull[1] = false;
    } else {
      SCpdIsMultiTableResCxt cxt = {.pLeftTbls = pLeftTables,
                                    .pRightTbls = pRightTables,
                                    .haveLeftCol = false,
                                    .haveRightCol = false,
                                    .leftColNonNull = true,
                                    .rightColNonNull = true,
                                    .leftColOp = false,
                                    .rightColOp = false};

      nodesWalkExprs(pAgg->pAggFuncs, pdcCheckTableResType, &cxt);
      if (!cxt.leftColNonNull) {
        tableResNonNull[0] = false;
      }
      if (!cxt.rightColNonNull) {
        tableResNonNull[1] = false;
      }
      if (cxt.leftColOp) {
        tableResOp[0] = true;
      }
      if (cxt.rightColOp) {
        tableResOp[1] = true;
      }
    }
  } else {
    tableResNonNull[0] = false;
    tableResNonNull[1] = false;
  }

  tSimpleHashCleanup(pLeftTables);
  tSimpleHashCleanup(pRightTables);

  switch (pJoin->joinType) {
    case JOIN_TYPE_LEFT:
      if (tableResNonNull[1] && !tableResOp[0]) {
        pJoin->joinType = JOIN_TYPE_INNER;
        pJoin->subType = JOIN_STYPE_NONE;
      }
      break;
    case JOIN_TYPE_RIGHT:
      if (tableResNonNull[0] && !tableResOp[1]) {
        pJoin->joinType = JOIN_TYPE_INNER;
        pJoin->subType = JOIN_STYPE_NONE;
      }
      break;
    case JOIN_TYPE_FULL:
      if (tableResNonNull[1] && !tableResOp[0]) {
        if (tableResNonNull[0] && !tableResOp[1]) {
          pJoin->joinType = JOIN_TYPE_INNER;
          pJoin->subType = JOIN_STYPE_NONE;
        } else {
          pJoin->joinType = JOIN_TYPE_RIGHT;
        }
      } else if (tableResNonNull[0] && !tableResOp[1]) {
        pJoin->joinType = JOIN_TYPE_LEFT;
      }
      break;
    default:
      break;
  }

  return TSDB_CODE_SUCCESS;
}


static int32_t pdcDealJoin(SOptimizeContext* pCxt, SJoinLogicNode* pJoin) {
  if (OPTIMIZE_FLAG_TEST_MASK(pJoin->node.optimizedFlag, OPTIMIZE_FLAG_PUSH_DOWN_CONDE)) {
    return TSDB_CODE_SUCCESS;
  }
  if (pJoin->joinAlgo != JOIN_ALGO_UNKNOWN) {
    return TSDB_CODE_SUCCESS;
  }

  EJoinType    t = pJoin->joinType;
  EJoinSubType s = pJoin->subType;
  SNode*       pOnCond = NULL;
  SNode*       pLeftChildCond = NULL;
  SNode*       pRightChildCond = NULL;
  int32_t      code = pdcJoinCheckAllCond(pCxt, pJoin);
  while (true) {
    if (TSDB_CODE_SUCCESS == code && NULL != pJoin->node.pConditions) {
      if (0 != gJoinWhereOpt[t][s].pushDownFlag) {
        code = pdcJoinSplitCond(pJoin, &pJoin->node.pConditions, &pOnCond, &pLeftChildCond, &pRightChildCond, true);
        if (TSDB_CODE_SUCCESS == code && NULL != pOnCond) {
          code = pdcJoinPushDownOnCond(pCxt, pJoin, &pOnCond);
        }
        if (TSDB_CODE_SUCCESS == code && NULL != pLeftChildCond) {
          code = pdcPushDownCondToChild(pCxt, (SLogicNode*)nodesListGetNode(pJoin->node.pChildren, 0), &pLeftChildCond);
        }
        if (TSDB_CODE_SUCCESS == code && NULL != pRightChildCond) {
          code =
              pdcPushDownCondToChild(pCxt, (SLogicNode*)nodesListGetNode(pJoin->node.pChildren, 1), &pRightChildCond);
        }
      }
      if (TSDB_CODE_SUCCESS == code && NULL != pJoin->node.pConditions) {
        code = pdcRewriteTypeBasedOnConds(pCxt, pJoin);
      }
    }

    if (TSDB_CODE_SUCCESS == code) {
      code = pdcRewriteTypeBasedOnJoinRes(pCxt, pJoin);
    }

    if (TSDB_CODE_SUCCESS != code || t == pJoin->joinType) {
      break;
    }

    t = pJoin->joinType;
    s = pJoin->subType;
  }

  if (TSDB_CODE_SUCCESS == code && NULL != pJoin->pFullOnCond && 0 != gJoinOnOpt[t][s].pushDownFlag) {
    code = pdcJoinSplitCond(pJoin, &pJoin->pFullOnCond, NULL, &pLeftChildCond, &pRightChildCond, false);
    if (TSDB_CODE_SUCCESS == code && NULL != pLeftChildCond) {
      code = pdcPushDownCondToChild(pCxt, (SLogicNode*)nodesListGetNode(pJoin->node.pChildren, 0), &pLeftChildCond);
    }
    if (TSDB_CODE_SUCCESS == code && NULL != pRightChildCond) {
      code = pdcPushDownCondToChild(pCxt, (SLogicNode*)nodesListGetNode(pJoin->node.pChildren, 1), &pRightChildCond);
    }
  }

  if (TSDB_CODE_SUCCESS == code && NULL != pJoin->pFullOnCond && !IS_WINDOW_JOIN(pJoin->subType) &&
      NULL == pJoin->addPrimEqCond && NULL == pJoin->pPrimKeyEqCond) {
    code = pdcJoinSplitPrimEqCond(pCxt, pJoin);
  }

  if (TSDB_CODE_SUCCESS == code) {
    code = pdcJoinPartEqualOnCond(pCxt, pJoin);
  }

  if (TSDB_CODE_SUCCESS == code) {
    code = pdcJoinHandleGrpJoinCond(pCxt, pJoin);
  }

  if (TSDB_CODE_SUCCESS == code) {
    code = pdcJoinAddParentOnColsToTarget(pCxt, pJoin);
  }

  // if (TSDB_CODE_SUCCESS == code) {
  //   code = pdcJoinAddPreFilterColsToTarget(pCxt, pJoin);
  // }

  if (TSDB_CODE_SUCCESS == code) {
    code = pdcJoinAddFilterColsToTarget(pCxt, pJoin);
  }

  if (TSDB_CODE_SUCCESS == code) {
    OPTIMIZE_FLAG_SET_MASK(pJoin->node.optimizedFlag, OPTIMIZE_FLAG_PUSH_DOWN_CONDE);
    pCxt->optimized = true;
  } else {
    nodesDestroyNode(pOnCond);
    nodesDestroyNode(pLeftChildCond);
    nodesDestroyNode(pRightChildCond);
  }

  return code;
}

typedef struct SPartAggCondContext {
  SAggLogicNode* pAgg;
  bool           hasAggFunc;
} SPartAggCondContext;

static EDealRes partAggCondHasAggFuncImpl(SNode* pNode, void* pContext) {
  SPartAggCondContext* pCxt = pContext;
  if (QUERY_NODE_COLUMN == nodeType(pNode)) {
    SNode* pAggFunc = NULL;
    FOREACH(pAggFunc, pCxt->pAgg->pAggFuncs) {
      if (strcmp(((SColumnNode*)pNode)->colName, ((SFunctionNode*)pAggFunc)->node.aliasName) == 0) {
        pCxt->hasAggFunc = true;
        return DEAL_RES_END;
      }
    }
  }
  return DEAL_RES_CONTINUE;
}

static int32_t partitionAggCondHasAggFunc(SAggLogicNode* pAgg, SNode* pCond) {
  SPartAggCondContext cxt = {.pAgg = pAgg, .hasAggFunc = false};
  nodesWalkExpr(pCond, partAggCondHasAggFuncImpl, &cxt);
  return cxt.hasAggFunc;
}

static int32_t partitionAggCondConj(SAggLogicNode* pAgg, SNode** ppAggFuncCond, SNode** ppGroupKeyCond) {
  SLogicConditionNode* pLogicCond = (SLogicConditionNode*)pAgg->node.pConditions;
  int32_t              code = TSDB_CODE_SUCCESS;

  SNodeList* pAggFuncConds = NULL;
  SNodeList* pGroupKeyConds = NULL;
  SNode*     pCond = NULL;
  FOREACH(pCond, pLogicCond->pParameterList) {
    SNode* pNew = NULL;
    code = nodesCloneNode(pCond, &pNew);
    if (TSDB_CODE_SUCCESS != code) {
      break;
    }
    if (partitionAggCondHasAggFunc(pAgg, pCond)) {
      code = nodesListMakeStrictAppend(&pAggFuncConds, pNew);
    } else {
      code = nodesListMakeStrictAppend(&pGroupKeyConds, pNew);
    }
    if (TSDB_CODE_SUCCESS != code) {
      break;
    }
  }

  SNode* pTempAggFuncCond = NULL;
  SNode* pTempGroupKeyCond = NULL;
  if (TSDB_CODE_SUCCESS == code) {
    code = nodesMergeConds(&pTempAggFuncCond, &pAggFuncConds);
  }
  if (TSDB_CODE_SUCCESS == code) {
    code = nodesMergeConds(&pTempGroupKeyCond, &pGroupKeyConds);
  }

  if (TSDB_CODE_SUCCESS == code) {
    *ppAggFuncCond = pTempAggFuncCond;
    *ppGroupKeyCond = pTempGroupKeyCond;
  } else {
    nodesDestroyList(pAggFuncConds);
    nodesDestroyList(pGroupKeyConds);
    nodesDestroyNode(pTempAggFuncCond);
    nodesDestroyNode(pTempGroupKeyCond);
  }
  nodesDestroyNode(pAgg->node.pConditions);
  pAgg->node.pConditions = NULL;
  return code;
}

static int32_t partitionAggCond(SAggLogicNode* pAgg, SNode** ppAggFunCond, SNode** ppGroupKeyCond) {
  SNode* pAggNodeCond = pAgg->node.pConditions;
  if (QUERY_NODE_LOGIC_CONDITION == nodeType(pAggNodeCond) &&
      LOGIC_COND_TYPE_AND == ((SLogicConditionNode*)(pAggNodeCond))->condType) {
    return partitionAggCondConj(pAgg, ppAggFunCond, ppGroupKeyCond);
  }
  if (partitionAggCondHasAggFunc(pAgg, pAggNodeCond)) {
    *ppAggFunCond = pAggNodeCond;
  } else {
    *ppGroupKeyCond = pAggNodeCond;
  }
  pAgg->node.pConditions = NULL;
  return TSDB_CODE_SUCCESS;
}

static int32_t pushCondToAggCond(SOptimizeContext* pCxt, SAggLogicNode* pAgg, SNode** pAggFuncCond) {
  return nodesMergeNode(&pAgg->node.pConditions, pAggFuncCond);
}

typedef struct SRewriteAggGroupKeyCondContext {
  SAggLogicNode* pAgg;
  int32_t        errCode;
} SRewriteAggGroupKeyCondContext;

static EDealRes rewriteAggGroupKeyCondForPushDownImpl(SNode** pNode, void* pContext) {
  SRewriteAggGroupKeyCondContext* pCxt = pContext;
  SAggLogicNode*                  pAgg = pCxt->pAgg;
  if (QUERY_NODE_COLUMN == nodeType(*pNode)) {
    SNode* pGroupKey = NULL;
    FOREACH(pGroupKey, pAgg->pGroupKeys) {
      SNode* pGroup = NULL;
      FOREACH(pGroup, ((SGroupingSetNode*)pGroupKey)->pParameterList) {
        if (0 == strcmp(((SExprNode*)pGroup)->aliasName, ((SColumnNode*)(*pNode))->colName)) {
          SNode* pExpr = NULL;
          pCxt->errCode = nodesCloneNode(pGroup, &pExpr);
          if (pExpr == NULL) {
            return DEAL_RES_ERROR;
          }
          nodesDestroyNode(*pNode);
          *pNode = pExpr;
          return DEAL_RES_IGNORE_CHILD;
        }
      }
    }
  }
  return DEAL_RES_CONTINUE;
}

static int32_t rewriteAggGroupKeyCondForPushDown(SOptimizeContext* pCxt, SAggLogicNode* pAgg, SNode* pGroupKeyCond) {
  SRewriteAggGroupKeyCondContext cxt = {.pAgg = pAgg, .errCode = TSDB_CODE_SUCCESS};
  nodesRewriteExpr(&pGroupKeyCond, rewriteAggGroupKeyCondForPushDownImpl, &cxt);
  return cxt.errCode;
}

static int32_t pdcDealAgg(SOptimizeContext* pCxt, SAggLogicNode* pAgg) {
  if (NULL == pAgg->node.pConditions ||
      OPTIMIZE_FLAG_TEST_MASK(pAgg->node.optimizedFlag, OPTIMIZE_FLAG_PUSH_DOWN_CONDE)) {
    return TSDB_CODE_SUCCESS;
  }
  // TODO: remove it after full implementation of pushing down to child
  if (1 != LIST_LENGTH(pAgg->node.pChildren)) {
    return TSDB_CODE_SUCCESS;
  }

  SNode*  pAggFuncCond = NULL;
  SNode*  pGroupKeyCond = NULL;
  int32_t code = partitionAggCond(pAgg, &pAggFuncCond, &pGroupKeyCond);
  if (TSDB_CODE_SUCCESS == code && NULL != pAggFuncCond) {
    code = pushCondToAggCond(pCxt, pAgg, &pAggFuncCond);
  }
  if (TSDB_CODE_SUCCESS == code && NULL != pGroupKeyCond) {
    code = rewriteAggGroupKeyCondForPushDown(pCxt, pAgg, pGroupKeyCond);
  }
  if (TSDB_CODE_SUCCESS == code && NULL != pGroupKeyCond) {
    SLogicNode* pChild = (SLogicNode*)nodesListGetNode(pAgg->node.pChildren, 0);
    code = pdcPushDownCondToChild(pCxt, pChild, &pGroupKeyCond);
  }
  if (TSDB_CODE_SUCCESS == code) {
    OPTIMIZE_FLAG_SET_MASK(pAgg->node.optimizedFlag, OPTIMIZE_FLAG_PUSH_DOWN_CONDE);
    pCxt->optimized = true;
  } else {
    nodesDestroyNode(pGroupKeyCond);
    nodesDestroyNode(pAggFuncCond);
  }
  return code;
}

typedef struct SRewriteProjCondContext {
  SProjectLogicNode* pProj;
  int32_t            errCode;
} SRewriteProjCondContext;

static EDealRes rewriteProjectCondForPushDownImpl(SNode** ppNode, void* pContext) {
  SRewriteProjCondContext* pCxt = pContext;
  SProjectLogicNode*       pProj = pCxt->pProj;
  if (QUERY_NODE_COLUMN == nodeType(*ppNode)) {
    SNode* pTarget = NULL;
    FOREACH(pTarget, pProj->node.pTargets) {
      if (nodesEqualNode(pTarget, *ppNode)) {
        SNode* pProjection = NULL;
        FOREACH(pProjection, pProj->pProjections) {
          if (0 == strcmp(((SExprNode*)pProjection)->aliasName, ((SColumnNode*)(*ppNode))->colName)) {
            SNode* pExpr = NULL;
            pCxt->errCode = nodesCloneNode(pProjection, &pExpr);
            if (pExpr == NULL) {
              return DEAL_RES_ERROR;
            }
            nodesDestroyNode(*ppNode);
            *ppNode = pExpr;
            return DEAL_RES_IGNORE_CHILD;
          }  // end if expr alias name equal column name
        }    // end for each project
      }      // end if target node equals cond column node
    }        // end for each targets
  }
  return DEAL_RES_CONTINUE;
}

static int32_t rewriteProjectCondForPushDown(SOptimizeContext* pCxt, SProjectLogicNode* pProject,
                                             SNode** ppProjectCond) {
  SRewriteProjCondContext cxt = {.pProj = pProject, .errCode = TSDB_CODE_SUCCESS};
  SNode*                  pProjectCond = pProject->node.pConditions;
  nodesRewriteExpr(&pProjectCond, rewriteProjectCondForPushDownImpl, &cxt);
  *ppProjectCond = pProjectCond;
  pProject->node.pConditions = NULL;
  return cxt.errCode;
}

static int32_t pdcDealProject(SOptimizeContext* pCxt, SProjectLogicNode* pProject) {
  if (NULL == pProject->node.pConditions ||
      OPTIMIZE_FLAG_TEST_MASK(pProject->node.optimizedFlag, OPTIMIZE_FLAG_PUSH_DOWN_CONDE)) {
    return TSDB_CODE_SUCCESS;
  }
  // TODO: remove it after full implementation of pushing down to child
  if (1 != LIST_LENGTH(pProject->node.pChildren)) {
    return TSDB_CODE_SUCCESS;
  }

  if (NULL != pProject->node.pLimit || NULL != pProject->node.pSlimit) {
    return TSDB_CODE_SUCCESS;
  }
  SLogicNode* pChild = (SLogicNode*)nodesListGetNode(pProject->node.pChildren, 0);
  if(pChild->pLimit != NULL) {
    return TSDB_CODE_SUCCESS;
  }

  int32_t code = TSDB_CODE_SUCCESS;
  SNode*  pProjCond = NULL;
  code = rewriteProjectCondForPushDown(pCxt, pProject, &pProjCond);
  if (TSDB_CODE_SUCCESS == code) {
    code = pdcPushDownCondToChild(pCxt, pChild, &pProjCond);
  }

  if (TSDB_CODE_SUCCESS == code) {
    OPTIMIZE_FLAG_SET_MASK(pProject->node.optimizedFlag, OPTIMIZE_FLAG_PUSH_DOWN_CONDE);
    pCxt->optimized = true;
  } else {
    nodesDestroyNode(pProjCond);
  }
  return code;
}

static int32_t pdcTrivialPushDown(SOptimizeContext* pCxt, SLogicNode* pLogicNode) {
  if (NULL == pLogicNode->pConditions ||
      OPTIMIZE_FLAG_TEST_MASK(pLogicNode->optimizedFlag, OPTIMIZE_FLAG_PUSH_DOWN_CONDE)) {
    return TSDB_CODE_SUCCESS;
  }
  SLogicNode* pChild = (SLogicNode*)nodesListGetNode(pLogicNode->pChildren, 0);
  int32_t     code = pdcPushDownCondToChild(pCxt, pChild, &pLogicNode->pConditions);
  if (TSDB_CODE_SUCCESS == code) {
    OPTIMIZE_FLAG_SET_MASK(pLogicNode->optimizedFlag, OPTIMIZE_FLAG_PUSH_DOWN_CONDE);
    pCxt->optimized = true;
  }
  return code;
}

static int32_t pdcDealVirtualTable(SOptimizeContext* pCxt, SVirtualScanLogicNode* pVScan) {
  // TODO: remove it after full implementation of pushing down to child
  if (1 != LIST_LENGTH(pVScan->node.pChildren) || 0 != LIST_LENGTH(pVScan->pScanPseudoCols) ||
      pVScan->tableType == TSDB_SUPER_TABLE ||
      (pVScan->node.pParent && nodeType(pVScan->node.pParent) == QUERY_NODE_LOGIC_PLAN_DYN_QUERY_CTRL)) {
    return TSDB_CODE_SUCCESS;
  }

  SCpdIsVtableTsCondCxt cxt = {.condHasTs = false};
  nodesWalkExpr(pVScan->node.pConditions, pdcCheckVirtualTableCond, &cxt);
  if (cxt.condHasTs) {
    return TSDB_CODE_SUCCESS;
  }

  return pdcTrivialPushDown(pCxt, (SLogicNode*)pVScan);
}

static int32_t pdcOptimizeImpl(SOptimizeContext* pCxt, SLogicNode* pLogicNode) {
  int32_t code = TSDB_CODE_SUCCESS;
  switch (nodeType(pLogicNode)) {
    case QUERY_NODE_LOGIC_PLAN_SCAN:
      code = pdcDealScan(pCxt, (SScanLogicNode*)pLogicNode);
      break;
    case QUERY_NODE_LOGIC_PLAN_JOIN:
      code = pdcDealJoin(pCxt, (SJoinLogicNode*)pLogicNode);
      break;
    case QUERY_NODE_LOGIC_PLAN_AGG:
      code = pdcDealAgg(pCxt, (SAggLogicNode*)pLogicNode);
      break;
    case QUERY_NODE_LOGIC_PLAN_PROJECT:
      code = pdcDealProject(pCxt, (SProjectLogicNode*)pLogicNode);
      break;
    case QUERY_NODE_LOGIC_PLAN_SORT:
    case QUERY_NODE_LOGIC_PLAN_PARTITION:
      code = pdcTrivialPushDown(pCxt, pLogicNode);
      break;
    case QUERY_NODE_LOGIC_PLAN_VIRTUAL_TABLE_SCAN:
      code = pdcDealVirtualTable(pCxt, (SVirtualScanLogicNode*)pLogicNode);
      break;
    case QUERY_NODE_LOGIC_PLAN_DYN_QUERY_CTRL:
      code = pdcDealVirtualSuperTableScan(pCxt, (SDynQueryCtrlLogicNode*)pLogicNode);
      break;
    default:
      break;
  }
  if (TSDB_CODE_SUCCESS == code) {
    SNode* pChild = NULL;
    FOREACH(pChild, pLogicNode->pChildren) {
      code = pdcOptimizeImpl(pCxt, (SLogicNode*)pChild);
      if (TSDB_CODE_SUCCESS != code) {
        break;
      }
    }
  }
  return code;
}

static int32_t pdcOptimize(SOptimizeContext* pCxt, SLogicSubplan* pLogicSubplan) {
  return pdcOptimizeImpl(pCxt, pLogicSubplan->pNode);
}

static bool eliminateNotNullCondMayBeOptimized(SLogicNode* pNode, void* pCtx) {
  if (QUERY_NODE_LOGIC_PLAN_AGG != nodeType(pNode)) {
    return false;
  }

  SAggLogicNode* pAgg = (SAggLogicNode*)pNode;
  if (pNode->pChildren->length != 1 || NULL != pAgg->pGroupKeys) {
    return false;
  }

  SLogicNode* pChild = (SLogicNode*)nodesListGetNode(pAgg->node.pChildren, 0);
  if (QUERY_NODE_LOGIC_PLAN_SCAN != nodeType(pChild)) {
    return false;
  }

  SScanLogicNode* pScan = (SScanLogicNode*)pChild;
  if (NULL == pScan->node.pConditions || QUERY_NODE_OPERATOR != nodeType(pScan->node.pConditions)) {
    return false;
  }

  SOperatorNode* pOp = (SOperatorNode*)pScan->node.pConditions;
  if (OP_TYPE_IS_NOT_NULL != pOp->opType) {
    return false;
  }

  if (QUERY_NODE_COLUMN != nodeType(pOp->pLeft)) {
    return false;
  }

  SNode* pTmp = NULL;
  FOREACH(pTmp, pAgg->pAggFuncs) {
    SFunctionNode* pFunc = (SFunctionNode*)pTmp;
    if (!fmIsIgnoreNullFunc(pFunc->funcId)) {
      return false;
    }
    if (fmIsMultiResFunc(pFunc->funcId)) {
      SNode* pParam = NULL;
      FOREACH(pParam, pFunc->pParameterList) {
        if (QUERY_NODE_COLUMN != nodeType(pParam)) {
          return false;
        }
        if (!nodesEqualNode(pParam, pOp->pLeft)) {
          return false;
        }
      }
    } else {
      SNode* pParam = nodesListGetNode(pFunc->pParameterList, 0);
      if (QUERY_NODE_COLUMN != nodeType(pParam)) {
        return false;
      }
      if (!nodesEqualNode(pParam, pOp->pLeft)) {
        return false;
      }
    }
  }

  return true;
}

static int32_t eliminateNotNullCondOptimize(SOptimizeContext* pCxt, SLogicSubplan* pLogicSubplan) {
  SLogicNode* pNode = (SLogicNode*)optFindPossibleNode(pLogicSubplan->pNode, eliminateNotNullCondMayBeOptimized, NULL);
  if (NULL == pNode) {
    return TSDB_CODE_SUCCESS;
  }

  SScanLogicNode* pScan = (SScanLogicNode*)nodesListGetNode(pNode->pChildren, 0);
  nodesDestroyNode(pScan->node.pConditions);
  pScan->node.pConditions = NULL;

  pCxt->optimized = true;

  return TSDB_CODE_SUCCESS;
}

static bool sortPriKeyOptIsPriKeyOrderBy(SNodeList* pSortKeys) {
  if (1 != LIST_LENGTH(pSortKeys)) {
    return false;
  }
  SNode* pNode = ((SOrderByExprNode*)nodesListGetNode(pSortKeys, 0))->pExpr;
  return (QUERY_NODE_COLUMN == nodeType(pNode) ? isPrimaryKeyImpl(pNode) : false);
}

static bool sortPriKeyOptMayBeOptimized(SLogicNode* pNode, void* pCtx) {
  if (QUERY_NODE_LOGIC_PLAN_SORT != nodeType(pNode)) {
    return false;
  }
  SSortLogicNode* pSort = (SSortLogicNode*)pNode;
  if (pSort->skipPKSortOpt || !sortPriKeyOptIsPriKeyOrderBy(pSort->pSortKeys) ||
      1 != LIST_LENGTH(pSort->node.pChildren)) {
    return false;
  }
  SNode* pChild = nodesListGetNode(pSort->node.pChildren, 0);
  if (QUERY_NODE_LOGIC_PLAN_JOIN == nodeType(pChild)) {
    SJoinLogicNode* pJoin = (SJoinLogicNode*)pChild;
    if (JOIN_TYPE_FULL == pJoin->joinType) {
      return false;
    }
  }

  if (QUERY_NODE_LOGIC_PLAN_WINDOW == nodeType(pChild) && ((SWindowLogicNode*)pChild)->winType == WINDOW_TYPE_EXTERNAL) {
    return false;
  }

  FOREACH(pChild, pSort->node.pChildren) {
    SLogicNode* pSortDescendent = optFindPossibleNode((SLogicNode*)pChild, sortPriKeyOptMayBeOptimized, NULL);
    if (pSortDescendent != NULL) {
      return false;
    }
  }
  return true;
}

static int32_t sortPriKeyOptHandleLeftRightJoinSort(SJoinLogicNode* pJoin, SSortLogicNode* pSort, bool* pNotOptimize,
                                                    bool* keepSort) {
  if (JOIN_STYPE_SEMI == pJoin->subType || JOIN_STYPE_NONE == pJoin->subType) {
    return TSDB_CODE_SUCCESS;
  }

  SSHashObj* pLeftTables = NULL;
  SSHashObj* pRightTables = NULL;
  bool       sortByProbe = true;
  /*
    bool sortByLeft = true, sortByRight = true, sortByProbe = false;
    collectTableAliasFromNodes(nodesListGetNode(pJoin->node.pChildren, 0), &pLeftTables);
    collectTableAliasFromNodes(nodesListGetNode(pJoin->node.pChildren, 1), &pRightTables);

    SOrderByExprNode* pExprNode = (SOrderByExprNode*)nodesListGetNode(pSort->pSortKeys, 0);
    SColumnNode* pSortCol = (SColumnNode*)pExprNode->pExpr;
    if (NULL == tSimpleHashGet(pLeftTables, pSortCol->tableAlias, strlen(pSortCol->tableAlias))) {
      sortByLeft = false;
    }
    if (NULL == tSimpleHashGet(pRightTables, pSortCol->tableAlias, strlen(pSortCol->tableAlias))) {
      sortByRight = false;
    }

    tSimpleHashCleanup(pLeftTables);
    tSimpleHashCleanup(pRightTables);

    if (!sortByLeft && !sortByRight) {
      planError("sort by primary key not in any join subtable, tableAlias: %s", pSortCol->tableAlias);
      return TSDB_CODE_PLAN_INTERNAL_ERROR;
    }

    if (sortByLeft && sortByRight) {
      planError("sort by primary key in both join subtables, tableAlias: %s", pSortCol->tableAlias);
      return TSDB_CODE_PLAN_INTERNAL_ERROR;
    }

    if ((JOIN_TYPE_LEFT == pJoin->joinType && sortByLeft) || (JOIN_TYPE_RIGHT == pJoin->joinType && sortByRight)) {
      sortByProbe = true;
    }
  */
  switch (pJoin->subType) {
    case JOIN_STYPE_OUTER: {
      if (sortByProbe) {
        return TSDB_CODE_SUCCESS;
      }
    }
    case JOIN_STYPE_ANTI: {
      if (sortByProbe) {
        return TSDB_CODE_SUCCESS;
      }
    }
    case JOIN_STYPE_ASOF:
    case JOIN_STYPE_WIN: {
      if (sortByProbe) {
        if (NULL != pJoin->pLeftEqNodes && pJoin->pLeftEqNodes->length > 0) {
          *pNotOptimize = true;
        }
        return TSDB_CODE_SUCCESS;
      }
    }
    default:
      return TSDB_CODE_PLAN_INTERNAL_ERROR;
  }

  return TSDB_CODE_SUCCESS;
}

static int32_t sortPriKeyOptHandleJoinSort(SLogicNode* pNode, bool groupSort, SSortLogicNode* pSort, bool* pNotOptimize,
                                           SNodeList** pSequencingNodes, bool* keepSort) {
  SJoinLogicNode* pJoin = (SJoinLogicNode*)pNode;
  int32_t         code = TSDB_CODE_SUCCESS;

  switch (pJoin->joinType) {
    case JOIN_TYPE_LEFT:
    case JOIN_TYPE_RIGHT: {
      code = sortPriKeyOptHandleLeftRightJoinSort(pJoin, pSort, pNotOptimize, keepSort);
      if (TSDB_CODE_SUCCESS != code) {
        return code;
      }
      if (*pNotOptimize || !(*keepSort)) {
        return TSDB_CODE_SUCCESS;
      }
      break;
    }
    default:
      break;
  }

  code = sortPriKeyOptGetSequencingNodesImpl((SLogicNode*)nodesListGetNode(pNode->pChildren, 0), groupSort, pSort,
                                             pNotOptimize, pSequencingNodes, keepSort);
  if (TSDB_CODE_SUCCESS == code) {
    code = sortPriKeyOptGetSequencingNodesImpl((SLogicNode*)nodesListGetNode(pNode->pChildren, 1), groupSort, pSort,
                                               pNotOptimize, pSequencingNodes, keepSort);
  }

  return code;
}

static EOrder sortPriKeyOptGetPriKeyOrder(SSortLogicNode* pSort) {
  return ((SOrderByExprNode*)nodesListGetNode(pSort->pSortKeys, 0))->order;
}

static bool sortPriKeyOptHasUnsupportedPkFunc(SLogicNode* pLogicNode, EOrder sortOrder) {
  if (sortOrder == ORDER_ASC) {
    return false;
  }

  SNodeList* pFuncList = NULL;
  switch (nodeType(pLogicNode)) {
    case QUERY_NODE_LOGIC_PLAN_AGG:
      pFuncList = ((SAggLogicNode*)pLogicNode)->pAggFuncs;
      break;
    case QUERY_NODE_LOGIC_PLAN_WINDOW:
      pFuncList = ((SWindowLogicNode*)pLogicNode)->pFuncs;
      break;
    case QUERY_NODE_LOGIC_PLAN_PARTITION:
      pFuncList = ((SPartitionLogicNode*)pLogicNode)->pAggFuncs;
      break;
    case QUERY_NODE_LOGIC_PLAN_INDEF_ROWS_FUNC:
      pFuncList = ((SIndefRowsFuncLogicNode*)pLogicNode)->pFuncs;
      break;
    case QUERY_NODE_LOGIC_PLAN_INTERP_FUNC:
      pFuncList = ((SInterpFuncLogicNode*)pLogicNode)->pFuncs;
      break;
    case QUERY_NODE_LOGIC_PLAN_IMPUTATION_FUNC:
    case QUERY_NODE_LOGIC_PLAN_FORECAST_FUNC:
      pFuncList = ((SForecastFuncLogicNode*)pLogicNode)->pFuncs;
    default:
      break;
  }

  SNode* pNode = 0;
  FOREACH(pNode, pFuncList) {
    if (nodeType(pNode) != QUERY_NODE_FUNCTION) {
      continue;
    }
    SFunctionNode* pFuncNode = (SFunctionNode*)pLogicNode;
    if (pFuncNode->hasPk &&
        (pFuncNode->funcType == FUNCTION_TYPE_DIFF || pFuncNode->funcType == FUNCTION_TYPE_DERIVATIVE ||
         pFuncNode->funcType == FUNCTION_TYPE_IRATE || pFuncNode->funcType == FUNCTION_TYPE_TWA)) {
      return true;
    }
  }
  return false;
}

int32_t sortPriKeyOptGetSequencingNodesImpl(SLogicNode* pNode, bool groupSort, SSortLogicNode* pSort,
                                            bool* pNotOptimize, SNodeList** pSequencingNodes, bool* keepSort) {
  EOrder sortOrder = sortPriKeyOptGetPriKeyOrder(pSort);
  if (sortPriKeyOptHasUnsupportedPkFunc(pNode, sortOrder)) {
    *pNotOptimize = true;
    return TSDB_CODE_SUCCESS;
  }

  if (NULL != pNode->pLimit || NULL != pNode->pSlimit) {
    *pNotOptimize = false;
    return TSDB_CODE_SUCCESS;
  }

  switch (nodeType(pNode)) {
    case QUERY_NODE_LOGIC_PLAN_SCAN: {
      SScanLogicNode* pScan = (SScanLogicNode*)pNode;
      if ((!groupSort && NULL != pScan->pGroupTags) || TSDB_SYSTEM_TABLE == pScan->tableType) {
        *pNotOptimize = true;
        return TSDB_CODE_SUCCESS;
      }
      return nodesListMakeAppend(pSequencingNodes, (SNode*)pNode);
    }
    case QUERY_NODE_LOGIC_PLAN_SORT: {
      *keepSort = true;
      NODES_CLEAR_LIST(*pSequencingNodes);
      return TSDB_CODE_SUCCESS;
    }
    case QUERY_NODE_LOGIC_PLAN_JOIN: {
      return sortPriKeyOptHandleJoinSort(pNode, groupSort, pSort, pNotOptimize, pSequencingNodes, keepSort);
    }
    case QUERY_NODE_LOGIC_PLAN_WINDOW: {
      SWindowLogicNode* pWindowLogicNode = (SWindowLogicNode*)pNode;
      // For interval window, we always apply sortPriKey optimization.
      // For session/event/state window, the output ts order will always be ASC.
      // If sort order is also asc, we apply optimization, otherwise we keep sort node to get correct output order.
      if (pWindowLogicNode->winType == WINDOW_TYPE_INTERVAL || sortOrder == ORDER_ASC)
        return nodesListMakeAppend(pSequencingNodes, (SNode*)pNode);
    }
    case QUERY_NODE_LOGIC_PLAN_AGG:
    case QUERY_NODE_LOGIC_PLAN_PARTITION:
    case QUERY_NODE_LOGIC_PLAN_DYN_QUERY_CTRL:
      *pNotOptimize = true;
      return TSDB_CODE_SUCCESS;
    default:
      break;
  }

  if (1 != LIST_LENGTH(pNode->pChildren)) {
    *pNotOptimize = true;
    return TSDB_CODE_SUCCESS;
  }

  return sortPriKeyOptGetSequencingNodesImpl((SLogicNode*)nodesListGetNode(pNode->pChildren, 0), groupSort, pSort,
                                             pNotOptimize, pSequencingNodes, keepSort);
}

static int32_t sortPriKeyOptGetSequencingNodes(SSortLogicNode* pSort, bool groupSort, SNodeList** pSequencingNodes,
                                               bool* keepSort) {
  bool    notOptimize = false;
  int32_t code = sortPriKeyOptGetSequencingNodesImpl((SLogicNode*)nodesListGetNode(pSort->node.pChildren, 0), groupSort,
                                                     pSort, &notOptimize, pSequencingNodes, keepSort);
  if (TSDB_CODE_SUCCESS != code || notOptimize) {
    NODES_CLEAR_LIST(*pSequencingNodes);
  }
  return code;
}

static int32_t sortPriKeyOptApply(SOptimizeContext* pCxt, SLogicSubplan* pLogicSubplan, SSortLogicNode* pSort,
                                  SNodeList* pSequencingNodes) {
  EOrder order = sortPriKeyOptGetPriKeyOrder(pSort);
  SNode* pSequencingNode = NULL;
  FOREACH(pSequencingNode, pSequencingNodes) {
    if (QUERY_NODE_LOGIC_PLAN_SCAN == nodeType(pSequencingNode)) {
      SScanLogicNode* pScan = (SScanLogicNode*)pSequencingNode;
      if ((ORDER_DESC == order && pScan->scanSeq[0] > 0) || (ORDER_ASC == order && pScan->scanSeq[1] > 0)) {
        TSWAP(pScan->scanSeq[0], pScan->scanSeq[1]);
      }
      pScan->node.outputTsOrder = order;
      if (TSDB_SUPER_TABLE == pScan->tableType && !pScan->phTbnameScan) {
        pScan->scanType = SCAN_TYPE_TABLE_MERGE;
        pScan->filesetDelimited = true;
        pScan->node.resultDataOrder = DATA_ORDER_LEVEL_GLOBAL;
        pScan->node.requireDataOrder = DATA_ORDER_LEVEL_GLOBAL;
      }
      pScan->sortPrimaryKey = true;
    } else if (QUERY_NODE_LOGIC_PLAN_WINDOW == nodeType(pSequencingNode)) {
      ((SLogicNode*)pSequencingNode)->outputTsOrder = order;
    }
    optSetParentOrder(((SLogicNode*)pSequencingNode)->pParent, order, (SLogicNode*)pSort);
  }

  SLogicNode* pChild = (SLogicNode*)nodesListGetNode(pSort->node.pChildren, 0);
  if (NULL == pSort->node.pParent) {
    TSWAP(pSort->node.pTargets, pChild->pTargets);
  }
  int32_t code = replaceLogicNode(pLogicSubplan, (SLogicNode*)pSort, pChild);
  if (TSDB_CODE_SUCCESS == code) {
    NODES_CLEAR_LIST(pSort->node.pChildren);
    nodesDestroyNode((SNode*)pSort);
  }
  pCxt->optimized = true;
  return code;
}

static int32_t sortPrimaryKeyOptimizeImpl(SOptimizeContext* pCxt, SLogicSubplan* pLogicSubplan, SSortLogicNode* pSort) {
  SNodeList* pSequencingNodes = NULL;
  bool       keepSort = true;
  int32_t    code = sortPriKeyOptGetSequencingNodes(pSort, pSort->groupSort, &pSequencingNodes, &keepSort);
  if (TSDB_CODE_SUCCESS == code) {
    if (pSequencingNodes != NULL) {
      code = sortPriKeyOptApply(pCxt, pLogicSubplan, pSort, pSequencingNodes);
    } else if (!keepSort) {
      SLogicNode* pChild = (SLogicNode*)nodesListGetNode(pSort->node.pChildren, 0);
      if (NULL == pSort->node.pParent) {
        TSWAP(pSort->node.pTargets, pChild->pTargets);
      }
      int32_t code = replaceLogicNode(pLogicSubplan, (SLogicNode*)pSort, pChild);
      if (TSDB_CODE_SUCCESS == code) {
        NODES_CLEAR_LIST(pSort->node.pChildren);
        nodesDestroyNode((SNode*)pSort);
      }
      pCxt->optimized = true;
    } else {
      // if we decided not to push down sort info to children, we should propagate output ts order to parents of pSort
      optSetParentOrder(pSort->node.pParent, sortPriKeyOptGetPriKeyOrder(pSort), 0);
      // we need to prevent this pSort from being chosen to do optimization again
      pSort->skipPKSortOpt = true;
      pCxt->optimized = true;
    }
  }
  nodesClearList(pSequencingNodes);
  return code;
}

static int32_t sortPrimaryKeyOptimize(SOptimizeContext* pCxt, SLogicSubplan* pLogicSubplan) {
  SSortLogicNode* pSort = (SSortLogicNode*)optFindPossibleNode(pLogicSubplan->pNode, sortPriKeyOptMayBeOptimized, NULL);
  if (NULL == pSort) {
    return TSDB_CODE_SUCCESS;
  }
  return sortPrimaryKeyOptimizeImpl(pCxt, pLogicSubplan, pSort);
}

static int32_t sortForJoinOptimizeImpl(SOptimizeContext* pCxt, SLogicSubplan* pLogicSubplan, SJoinLogicNode* pJoin) {
  SLogicNode*     pLeft = (SLogicNode*)nodesListGetNode(pJoin->node.pChildren, 0);
  SLogicNode*     pRight = (SLogicNode*)nodesListGetNode(pJoin->node.pChildren, 1);
  SScanLogicNode* pScan = NULL;
  SLogicNode*     pChild = NULL;
  SNode**         pChildPos = NULL;
  EOrder          targetOrder = 0;
  SSHashObj*      pTables = NULL;

  if (pJoin->node.inputTsOrder) {
    targetOrder = pJoin->node.inputTsOrder;
    
    if (pRight->outputTsOrder == pJoin->node.inputTsOrder) {
      pChild = pLeft;
      pChildPos = &pJoin->node.pChildren->pHead->pNode;
    } else if (pLeft->outputTsOrder == pJoin->node.inputTsOrder) {
      pChild = pRight;
      pChildPos = &pJoin->node.pChildren->pTail->pNode;
    } else {
      pChild = pRight;
      pChildPos = &pJoin->node.pChildren->pTail->pNode;
      targetOrder = pLeft->outputTsOrder;
    }
  } else {
    if (QUERY_NODE_LOGIC_PLAN_SCAN == nodeType(pLeft) &&
        !(((SScanLogicNode*)pLeft)->scanSeq[0] && ((SScanLogicNode*)pLeft)->scanSeq[1])){
      pScan = (SScanLogicNode*)pLeft;
      pChild = pRight;
      pChildPos = &pJoin->node.pChildren->pTail->pNode;
      targetOrder = pScan->node.outputTsOrder;
    } else if (QUERY_NODE_LOGIC_PLAN_SCAN == nodeType(pRight) &&
        !(((SScanLogicNode*)pRight)->scanSeq[0] && ((SScanLogicNode*)pRight)->scanSeq[1])) {
      pScan = (SScanLogicNode*)pRight;
      pChild = pLeft;
      pChildPos = &pJoin->node.pChildren->pHead->pNode;
      targetOrder = pScan->node.outputTsOrder;
    } else {
      pChild = pRight;
      pChildPos = &pJoin->node.pChildren->pTail->pNode;
      targetOrder = pLeft->outputTsOrder;
    }
    pJoin->node.inputTsOrder = targetOrder;
  }

  if (QUERY_NODE_OPERATOR != nodeType(pJoin->pPrimKeyEqCond)) {
    return TSDB_CODE_PLAN_INTERNAL_ERROR;
  }

  bool           res = false;
  SOperatorNode* pOp = (SOperatorNode*)pJoin->pPrimKeyEqCond;

  if ((QUERY_NODE_COLUMN != nodeType(pOp->pLeft) && QUERY_NODE_VALUE != nodeType(pOp->pLeft)) || 
      (QUERY_NODE_COLUMN != nodeType(pOp->pRight) && QUERY_NODE_VALUE != nodeType(pOp->pRight))) {
    return TSDB_CODE_PLAN_INTERNAL_ERROR;
  }

  SNode* pOrderByNode = NULL;

  int32_t code = collectTableAliasFromNodes((SNode*)pChild, &pTables);
  if (TSDB_CODE_SUCCESS != code) {
    return code;
  }

  char* opLeftTable = (QUERY_NODE_COLUMN == nodeType(pOp->pLeft)) ? ((SColumnNode*)pOp->pLeft)->tableAlias : ((SValueNode*)pOp->pLeft)->node.srcTable;
  char* opRightTable = (QUERY_NODE_COLUMN == nodeType(pOp->pRight)) ? ((SColumnNode*)pOp->pRight)->tableAlias : ((SValueNode*)pOp->pRight)->node.srcTable;
  
  if (NULL != tSimpleHashGet(pTables, opLeftTable, strlen(opLeftTable))) {
    pOrderByNode = pOp->pLeft;
  } else if (NULL != tSimpleHashGet(pTables, opRightTable, strlen(opRightTable))) {
    pOrderByNode = pOp->pRight;
  }

  tSimpleHashCleanup(pTables);

  if (NULL == pOrderByNode) {
    return TSDB_CODE_PLAN_INTERNAL_ERROR;
  }

  SSortLogicNode* pSort = NULL;
  code = nodesMakeNode(QUERY_NODE_LOGIC_PLAN_SORT, (SNode**)&pSort);
  if (NULL == pSort) {
    return code;
  }

  pSort->node.outputTsOrder = targetOrder;
  pSort->node.pTargets = NULL;
  code = nodesCloneList(pChild->pTargets, &pSort->node.pTargets);
  if (NULL == pSort->node.pTargets) {
    nodesDestroyNode((SNode*)pSort);
    return code;
  }

  pSort->groupSort = false;
  SOrderByExprNode* pOrder = NULL;
  code = nodesMakeNode(QUERY_NODE_ORDER_BY_EXPR, (SNode**)&pOrder);
  if (NULL == pOrder) {
    nodesDestroyNode((SNode*)pSort);
    return code;
  }

  code = nodesListMakeStrictAppend(&pSort->pSortKeys, (SNode*)pOrder);
  if (TSDB_CODE_SUCCESS != code) {
    nodesDestroyNode((SNode*)pSort);
    return code;
  }
  pOrder->order = targetOrder;
  pOrder->pExpr = NULL;
  pOrder->nullOrder = (ORDER_ASC == pOrder->order) ? NULL_ORDER_FIRST : NULL_ORDER_LAST;
  code = nodesCloneNode(pOrderByNode, &pOrder->pExpr);
  if (!pOrder->pExpr) {
    nodesDestroyNode((SNode*)pSort);
    return code;
  }

  pChild->pParent = (SLogicNode*)pSort;
  code = nodesListMakeAppend(&pSort->node.pChildren, (SNode*)pChild);
  if (TSDB_CODE_SUCCESS != code) {
    return code;
  }
  *pChildPos = (SNode*)pSort;
  pSort->node.pParent = (SLogicNode*)pJoin;

_return:

  pCxt->optimized = true;

  return TSDB_CODE_SUCCESS;
}

static bool sortForJoinOptMayBeOptimized(SLogicNode* pNode, void* pCtx) {
  if (QUERY_NODE_LOGIC_PLAN_JOIN != nodeType(pNode)) {
    return false;
  }

  SJoinLogicNode* pJoin = (SJoinLogicNode*)pNode;
  if (pNode->pChildren->length != 2 || !pJoin->hasSubQuery || pJoin->isLowLevelJoin) {
    return false;
  }

  SLogicNode* pLeft = (SLogicNode*)nodesListGetNode(pJoin->node.pChildren, 0);
  SLogicNode* pRight = (SLogicNode*)nodesListGetNode(pJoin->node.pChildren, 1);

  if (ORDER_ASC != pLeft->outputTsOrder && ORDER_DESC != pLeft->outputTsOrder) {
    pLeft->outputTsOrder = ORDER_ASC;
  }
  if (ORDER_ASC != pRight->outputTsOrder && ORDER_DESC != pRight->outputTsOrder) {
    pRight->outputTsOrder = ORDER_ASC;
  }

  if (pLeft->outputTsOrder == pRight->outputTsOrder) {
    return false;
  }

  return true;
}

static int32_t sortForJoinOptimize(SOptimizeContext* pCxt, SLogicSubplan* pLogicSubplan) {
  SJoinLogicNode* pJoin =
      (SJoinLogicNode*)optFindPossibleNode(pLogicSubplan->pNode, sortForJoinOptMayBeOptimized, NULL);
  if (NULL == pJoin) {
    return TSDB_CODE_SUCCESS;
  }
  return sortForJoinOptimizeImpl(pCxt, pLogicSubplan, pJoin);
}

static SScanLogicNode* joinCondGetScanNode(SLogicNode* pNode) {
  switch (nodeType(pNode)) {
    case QUERY_NODE_LOGIC_PLAN_SCAN:
      return (SScanLogicNode*)pNode;
    case QUERY_NODE_LOGIC_PLAN_JOIN: {
      SJoinLogicNode* pJoin = (SJoinLogicNode*)pNode;
      if (JOIN_TYPE_INNER != pJoin->joinType) {
        return NULL;
      }
      return joinCondGetScanNode((SLogicNode*)nodesListGetNode(pJoin->node.pChildren, 0));
    }
    default:
      return NULL;
  }
}

static int32_t joinCondGetAllScanNodes(SLogicNode* pNode, SNodeList** pList) {
  switch (nodeType(pNode)) {
    case QUERY_NODE_LOGIC_PLAN_SCAN:
      return nodesListMakeStrictAppend(pList, (SNode*)pNode);
    case QUERY_NODE_LOGIC_PLAN_JOIN: {
      SJoinLogicNode* pJoin = (SJoinLogicNode*)pNode;
      if (JOIN_TYPE_INNER != pJoin->joinType) {
        return TSDB_CODE_SUCCESS;
      }
      int32_t code = joinCondGetAllScanNodes((SLogicNode*)nodesListGetNode(pJoin->node.pChildren, 0), pList);
      if (TSDB_CODE_SUCCESS == code) {
        code = joinCondGetAllScanNodes((SLogicNode*)nodesListGetNode(pJoin->node.pChildren, 1), pList);
      }
      return code;
    }
    default:
      return TSDB_CODE_SUCCESS;
  }
}

static bool joinCondMayBeOptimized(SLogicNode* pNode, void* pCtx) {
  if (QUERY_NODE_LOGIC_PLAN_JOIN != nodeType(pNode) ||
      OPTIMIZE_FLAG_TEST_MASK(pNode->optimizedFlag, OPTIMIZE_FLAG_JOIN_COND)) {
    return false;
  }

  SJoinLogicNode* pJoin = (SJoinLogicNode*)pNode;
  if (pNode->pChildren->length != 2 || JOIN_STYPE_ASOF == pJoin->subType || JOIN_STYPE_WIN == pJoin->subType ||
      JOIN_TYPE_FULL == pJoin->joinType) {
    OPTIMIZE_FLAG_SET_MASK(pNode->optimizedFlag, OPTIMIZE_FLAG_JOIN_COND);
    return false;
  }

  SLogicNode* pLeft = (SLogicNode*)nodesListGetNode(pJoin->node.pChildren, 0);
  SLogicNode* pRight = (SLogicNode*)nodesListGetNode(pJoin->node.pChildren, 1);

  if ((JOIN_TYPE_LEFT == pJoin->joinType || JOIN_TYPE_RIGHT == pJoin->joinType) &&
      (QUERY_NODE_LOGIC_PLAN_SCAN != nodeType(pLeft) || QUERY_NODE_LOGIC_PLAN_SCAN != nodeType(pRight))) {
    OPTIMIZE_FLAG_SET_MASK(pNode->optimizedFlag, OPTIMIZE_FLAG_JOIN_COND);
    return false;
  }

  if (JOIN_TYPE_INNER == pJoin->joinType &&
      ((QUERY_NODE_LOGIC_PLAN_SCAN != nodeType(pLeft) && QUERY_NODE_LOGIC_PLAN_JOIN != nodeType(pLeft)) ||
       (QUERY_NODE_LOGIC_PLAN_SCAN != nodeType(pRight) && QUERY_NODE_LOGIC_PLAN_JOIN != nodeType(pRight)))) {
    OPTIMIZE_FLAG_SET_MASK(pNode->optimizedFlag, OPTIMIZE_FLAG_JOIN_COND);
    return false;
  }

  if (JOIN_TYPE_INNER == pJoin->joinType) {
    if (QUERY_NODE_LOGIC_PLAN_JOIN == nodeType(pLeft) &&
        !OPTIMIZE_FLAG_TEST_MASK(pLeft->optimizedFlag, OPTIMIZE_FLAG_JOIN_COND)) {
      return false;
    }
    if (QUERY_NODE_LOGIC_PLAN_JOIN == nodeType(pRight) &&
        !OPTIMIZE_FLAG_TEST_MASK(pRight->optimizedFlag, OPTIMIZE_FLAG_JOIN_COND)) {
      return false;
    }
  }

  SScanLogicNode* pLScan = joinCondGetScanNode(pLeft);
  SScanLogicNode* pRScan = joinCondGetScanNode(pRight);

  if (NULL == pLScan || NULL == pRScan) {
    OPTIMIZE_FLAG_SET_MASK(pNode->optimizedFlag, OPTIMIZE_FLAG_JOIN_COND);
    return false;
  }

  if (!IS_TSWINDOW_SPECIFIED(pLScan->scanRange) && !IS_TSWINDOW_SPECIFIED(pRScan->scanRange)) {
    OPTIMIZE_FLAG_SET_MASK(pNode->optimizedFlag, OPTIMIZE_FLAG_JOIN_COND);
    return false;
  }

  if (pJoin->pPrimKeyEqCond && QUERY_NODE_OPERATOR == nodeType(pJoin->pPrimKeyEqCond)) {
    SOperatorNode* pOp = (SOperatorNode*)pJoin->pPrimKeyEqCond;
    if ((pOp->pLeft && QUERY_NODE_COLUMN != nodeType(pOp->pLeft)) || (pOp->pRight && QUERY_NODE_COLUMN != nodeType(pOp->pRight))) {
      return false;
    }
  }

  return true;
}

static void joinCondMergeScanRange(STimeWindow* pDst, STimeWindow* pSrc) {
  if (pSrc->skey > pDst->skey) {
    pDst->skey = pSrc->skey;
  }
  if (pSrc->ekey < pDst->ekey) {
    pDst->ekey = pSrc->ekey;
  }
}

static int32_t joinCondOptimize(SOptimizeContext* pCxt, SLogicSubplan* pLogicSubplan) {
  SJoinLogicNode* pJoin = (SJoinLogicNode*)optFindPossibleNode(pLogicSubplan->pNode, joinCondMayBeOptimized, NULL);
  if (NULL == pJoin) {
    return TSDB_CODE_SUCCESS;
  }

  // TODO(smj) : optimize pTimeRange for join
  switch (pJoin->joinType) {
    case JOIN_TYPE_INNER: {
      SNodeList* pScanList = NULL;
      int32_t    code = joinCondGetAllScanNodes((SLogicNode*)pJoin, &pScanList);
      if (TSDB_CODE_SUCCESS != code) {
        return code;
      }
      if (NULL == pScanList || pScanList->length <= 0) {
        nodesClearList(pScanList);
        return TSDB_CODE_SUCCESS;
      }
      SNode*      pNode = NULL;
      STimeWindow scanRange = TSWINDOW_INITIALIZER;
      FOREACH(pNode, pScanList) { joinCondMergeScanRange(&scanRange, &((SScanLogicNode*)pNode)->scanRange); }
      FOREACH(pNode, pScanList) {
        ((SScanLogicNode*)pNode)->scanRange.skey = scanRange.skey;
        ((SScanLogicNode*)pNode)->scanRange.ekey = scanRange.ekey;
      }
      nodesClearList(pScanList);
      break;
    }
    case JOIN_TYPE_LEFT: {
      SLogicNode*     pLeft = (SLogicNode*)nodesListGetNode(pJoin->node.pChildren, 0);
      SLogicNode*     pRight = (SLogicNode*)nodesListGetNode(pJoin->node.pChildren, 1);
      SScanLogicNode* pLScan = joinCondGetScanNode(pLeft);
      SScanLogicNode* pRScan = joinCondGetScanNode(pRight);

      if (NULL == pLScan || NULL == pRScan) {
        return TSDB_CODE_SUCCESS;
      }
      joinCondMergeScanRange(&pRScan->scanRange, &pLScan->scanRange);
      break;
    }
    case JOIN_TYPE_RIGHT: {
      SLogicNode*     pLeft = (SLogicNode*)nodesListGetNode(pJoin->node.pChildren, 0);
      SLogicNode*     pRight = (SLogicNode*)nodesListGetNode(pJoin->node.pChildren, 1);
      SScanLogicNode* pLScan = joinCondGetScanNode(pLeft);
      SScanLogicNode* pRScan = joinCondGetScanNode(pRight);

      if (NULL == pLScan || NULL == pRScan) {
        return TSDB_CODE_SUCCESS;
      }
      joinCondMergeScanRange(&pLScan->scanRange, &pRScan->scanRange);
      break;
    }
    default:
      return TSDB_CODE_SUCCESS;
  }

  OPTIMIZE_FLAG_SET_MASK(pJoin->node.optimizedFlag, OPTIMIZE_FLAG_JOIN_COND);

  pCxt->optimized = true;

  return TSDB_CODE_SUCCESS;
}

static bool smaIndexOptMayBeOptimized(SLogicNode* pNode, void* pCtx) {
  if (QUERY_NODE_LOGIC_PLAN_SCAN != nodeType(pNode) || NULL == pNode->pParent ||
      QUERY_NODE_LOGIC_PLAN_WINDOW != nodeType(pNode->pParent) ||
      WINDOW_TYPE_INTERVAL != ((SWindowLogicNode*)pNode->pParent)->winType) {
    return false;
  }

  SScanLogicNode* pScan = (SScanLogicNode*)pNode;
  if (NULL == pScan->pSmaIndexes || NULL != pScan->node.pConditions) {
    return false;
  }

  return true;
}

static int32_t smaIndexOptCreateSmaScan(SScanLogicNode* pScan, STableIndexInfo* pIndex, SNodeList* pCols,
                                        SLogicNode** pOutput) {
  SScanLogicNode* pSmaScan = NULL;
  int32_t         code = nodesMakeNode(QUERY_NODE_LOGIC_PLAN_SCAN, (SNode**)&pSmaScan);
  if (NULL == pSmaScan) {
    return code;
  }
  pSmaScan->pScanCols = pCols;
  pSmaScan->tableType = TSDB_SUPER_TABLE;
  pSmaScan->tableId = pIndex->dstTbUid;
  pSmaScan->stableId = pIndex->dstTbUid;
  pSmaScan->scanType = SCAN_TYPE_TABLE;
  pSmaScan->scanSeq[0] = pScan->scanSeq[0];
  pSmaScan->scanSeq[1] = pScan->scanSeq[1];
  pSmaScan->scanRange = pScan->scanRange;
  pSmaScan->dataRequired = FUNC_DATA_REQUIRED_DATA_LOAD;

  pSmaScan->pVgroupList = taosMemoryCalloc(1, sizeof(SVgroupsInfo) + sizeof(SVgroupInfo));
  if (!pSmaScan->pVgroupList) {
    nodesDestroyNode((SNode*)pSmaScan);
    return terrno;
  }
  code = nodesCloneList(pCols, &pSmaScan->node.pTargets);
  if (NULL == pSmaScan->node.pTargets) {
    nodesDestroyNode((SNode*)pSmaScan);
    return code;
  }
  pSmaScan->pVgroupList->numOfVgroups = 1;
  pSmaScan->pVgroupList->vgroups[0].vgId = pIndex->dstVgId;
  memcpy(&(pSmaScan->pVgroupList->vgroups[0].epSet), &pIndex->epSet, sizeof(SEpSet));

  *pOutput = (SLogicNode*)pSmaScan;
  return TSDB_CODE_SUCCESS;
}

static bool smaIndexOptEqualInterval(SScanLogicNode* pScan, SWindowLogicNode* pWindow, STableIndexInfo* pIndex, void* tz) {
  if (pWindow->interval != pIndex->interval || pWindow->intervalUnit != pIndex->intervalUnit ||
      pWindow->offset != pIndex->offset || pWindow->sliding != pIndex->sliding ||
      pWindow->slidingUnit != pIndex->slidingUnit) {
    return false;
  }
  if (IS_TSWINDOW_SPECIFIED(pScan->scanRange)) {
    SInterval interval = {.interval = pIndex->interval,
                          .intervalUnit = pIndex->intervalUnit,
                          .offset = pIndex->offset,
                          .offsetUnit = TIME_UNIT_MILLISECOND,
                          .sliding = pIndex->sliding,
                          .slidingUnit = pIndex->slidingUnit,
                          .timezone = tz,
                          .precision = pScan->node.precision};
    return (pScan->scanRange.skey == taosTimeTruncate(pScan->scanRange.skey, &interval)) &&
           (pScan->scanRange.ekey + 1 == taosTimeTruncate(pScan->scanRange.ekey + 1, &interval));
  }
  return true;
}

static int32_t smaIndexOptCreateSmaCol(SNode* pFunc, uint64_t tableId, int32_t colId, SColumnNode** ppNode) {
  SColumnNode* pCol = NULL;
  int32_t      code = nodesMakeNode(QUERY_NODE_COLUMN, (SNode**)&pCol);
  if (NULL == pCol) {
    return code;
  }
  pCol->tableId = tableId;
  pCol->tableType = TSDB_SUPER_TABLE;
  pCol->colId = colId;
  pCol->colType = COLUMN_TYPE_COLUMN;
  tstrncpy(pCol->colName, ((SExprNode*)pFunc)->aliasName, TSDB_COL_NAME_LEN);
  pCol->node.resType = ((SExprNode*)pFunc)->resType;
  tstrncpy(pCol->node.aliasName, ((SExprNode*)pFunc)->aliasName, TSDB_COL_NAME_LEN);
  *ppNode = pCol;
  return code;
}

static int32_t smaIndexOptFindSmaFunc(SNode* pQueryFunc, SNodeList* pSmaFuncs) {
  int32_t index = 0;
  SNode*  pSmaFunc = NULL;
  FOREACH(pSmaFunc, pSmaFuncs) {
    if (nodesEqualNode(pQueryFunc, pSmaFunc)) {
      return index;
    }
    ++index;
  }
  return -1;
}

static SNode* smaIndexOptFindWStartFunc(SNodeList* pSmaFuncs) {
  SNode* pSmaFunc = NULL;
  FOREACH(pSmaFunc, pSmaFuncs) {
    if (QUERY_NODE_FUNCTION == nodeType(pSmaFunc) && FUNCTION_TYPE_WSTART == ((SFunctionNode*)pSmaFunc)->funcType) {
      return pSmaFunc;
    }
  }
  return NULL;
}

static int32_t smaIndexOptCreateSmaCols(SNodeList* pFuncs, uint64_t tableId, SNodeList* pSmaFuncs,
                                        SNodeList** pOutput) {
  SNodeList* pCols = NULL;
  SNode*     pFunc = NULL;
  int32_t    code = TSDB_CODE_SUCCESS;
  int32_t    index = 0;
  int32_t    smaFuncIndex = -1;
  bool       hasWStart = false;
  FOREACH(pFunc, pFuncs) {
    smaFuncIndex = smaIndexOptFindSmaFunc(pFunc, pSmaFuncs);
    if (smaFuncIndex < 0) {
      break;
    } else {
      SColumnNode* pCol = NULL;
      code = smaIndexOptCreateSmaCol(pFunc, tableId, smaFuncIndex + 1, &pCol);
      if (TSDB_CODE_SUCCESS != code) {
        break;
      }
      code = nodesListMakeStrictAppend(&pCols, (SNode*)pCol);
      if (TSDB_CODE_SUCCESS != code) {
        break;
      }
      if (!hasWStart) {
        if (PRIMARYKEY_TIMESTAMP_COL_ID == ((SColumnNode*)pCols->pTail->pNode)->colId) {
          hasWStart = true;
        }
      }
    }
    ++index;
  }

  if (TSDB_CODE_SUCCESS == code && smaFuncIndex >= 0) {
    if (!hasWStart) {
      SNode* pWsNode = smaIndexOptFindWStartFunc(pSmaFuncs);
      if (!pWsNode) {
        nodesDestroyList(pCols);
        code = TSDB_CODE_APP_ERROR;
        qError("create sma cols failed since %s(_wstart not exist)", tstrerror(code));
        return code;
      }
      SExprNode exprNode;
      exprNode.resType = ((SExprNode*)pWsNode)->resType;
      rewriteExprAliasName(&exprNode, index + 1);
      SColumnNode* pkNode = NULL;
      code = smaIndexOptCreateSmaCol((SNode*)&exprNode, tableId, PRIMARYKEY_TIMESTAMP_COL_ID, &pkNode);
      if (TSDB_CODE_SUCCESS != code) {
        nodesDestroyList(pCols);
        return code;
      }
      code = nodesListPushFront(pCols, (SNode*)pkNode);
      if (TSDB_CODE_SUCCESS != code) {
        nodesDestroyNode((SNode*)pkNode);
        nodesDestroyList(pCols);
        return code;
      }
    }
    *pOutput = pCols;
  } else {
    nodesDestroyList(pCols);
  }

  return code;
}

static int32_t smaIndexOptCouldApplyIndex(SScanLogicNode* pScan, STableIndexInfo* pIndex, SNodeList** pCols, void* tz) {
  SWindowLogicNode* pWindow = (SWindowLogicNode*)pScan->node.pParent;
  if (!smaIndexOptEqualInterval(pScan, pWindow, pIndex, tz)) {
    return TSDB_CODE_SUCCESS;
  }
  SNodeList* pSmaFuncs = NULL;
  int32_t    code = nodesStringToList(pIndex->expr, &pSmaFuncs);
  if (TSDB_CODE_SUCCESS == code) {
    code = smaIndexOptCreateSmaCols(pWindow->pFuncs, pIndex->dstTbUid, pSmaFuncs, pCols);
  }
  nodesDestroyList(pSmaFuncs);
  return code;
}

static int32_t smaIndexOptApplyIndex(SLogicSubplan* pLogicSubplan, SScanLogicNode* pScan, STableIndexInfo* pIndex,
                                     SNodeList* pSmaCols) {
  SLogicNode* pSmaScan = NULL;
  int32_t     code = smaIndexOptCreateSmaScan(pScan, pIndex, pSmaCols, &pSmaScan);
  if (TSDB_CODE_SUCCESS == code) {
    code = replaceLogicNode(pLogicSubplan, pScan->node.pParent, pSmaScan);
  }
  if (TSDB_CODE_SUCCESS == code) {
    nodesDestroyNode((SNode*)pScan->node.pParent);
  }
  return code;
}

static int32_t smaIndexOptimizeImpl(SOptimizeContext* pCxt, SLogicSubplan* pLogicSubplan, SScanLogicNode* pScan) {
  int32_t code = TSDB_CODE_SUCCESS;
  int32_t nindexes = taosArrayGetSize(pScan->pSmaIndexes);
  for (int32_t i = 0; i < nindexes; ++i) {
    STableIndexInfo* pIndex = taosArrayGet(pScan->pSmaIndexes, i);
    SNodeList*       pSmaCols = NULL;
    code = smaIndexOptCouldApplyIndex(pScan, pIndex, &pSmaCols, pCxt->pPlanCxt->timezone);
    if (TSDB_CODE_SUCCESS == code && NULL != pSmaCols) {
      code = smaIndexOptApplyIndex(pLogicSubplan, pScan, pIndex, pSmaCols);
      pCxt->optimized = true;
      break;
    }
  }
  return code;
}

static int32_t smaIndexOptimize(SOptimizeContext* pCxt, SLogicSubplan* pLogicSubplan) {
  SScanLogicNode* pScan = (SScanLogicNode*)optFindPossibleNode(pLogicSubplan->pNode, smaIndexOptMayBeOptimized, NULL);
  if (NULL == pScan) {
    return TSDB_CODE_SUCCESS;
  }
  return smaIndexOptimizeImpl(pCxt, pLogicSubplan, pScan);
}

static EDealRes partTagsOptHasTbname(SNode* pNode, void* pContext) {
  if (QUERY_NODE_COLUMN == nodeType(pNode)) {
    if (COLUMN_TYPE_TBNAME == ((SColumnNode*)pNode)->colType) {
      *(bool*)pContext = true;
      return DEAL_RES_END;
    }
  }
  return DEAL_RES_CONTINUE;
}

static bool planOptNodeListHasTbname(SNodeList* pKeys) {
  bool hasCol = false;
  nodesWalkExprs(pKeys, partTagsOptHasTbname, &hasCol);
  return hasCol;
}

static bool partTagsIsOptimizableNode(SLogicNode* pNode) {
  bool ret = 1 == LIST_LENGTH(pNode->pChildren) &&
             QUERY_NODE_LOGIC_PLAN_SCAN == nodeType(nodesListGetNode(pNode->pChildren, 0)) &&
             SCAN_TYPE_TAG != ((SScanLogicNode*)nodesListGetNode(pNode->pChildren, 0))->scanType;
  if (!ret) return ret;
  switch (nodeType(pNode)) {
    case QUERY_NODE_LOGIC_PLAN_PARTITION: {
      if (pNode->pParent) {
        if (nodeType(pNode->pParent) == QUERY_NODE_LOGIC_PLAN_WINDOW) {
          SWindowLogicNode* pWindow = (SWindowLogicNode*)pNode->pParent;
          if (pWindow->winType == WINDOW_TYPE_INTERVAL) {
            // if interval has slimit, we push down partition node to scan, and scan will set groupOrderScan to true
            //   we want to skip groups of blocks after slimit satisfied
            // if interval only has limit, we do not push down partition node to scan
            //   we want to get grouped output from partition node and make use of limit
            // if no slimit and no limit, we push down partition node and groupOrderScan is false, cause we do not need
            //   group ordered output
            if (!pWindow->node.pSlimit && pWindow->node.pLimit) ret = false;
          }
        } else if (nodeType(pNode->pParent) == QUERY_NODE_LOGIC_PLAN_JOIN) {
          ret = false;
        }
      }
    } break;
    case QUERY_NODE_LOGIC_PLAN_AGG: {
      SAggLogicNode* pAgg = (SAggLogicNode*)pNode;
      ret = pAgg->pGroupKeys && pAgg->pAggFuncs;
    } break;
    default:
      ret = false;
      break;
  }
  return ret;
}

static SNodeList* partTagsGetPartKeys(SLogicNode* pNode) {
  if (QUERY_NODE_LOGIC_PLAN_PARTITION == nodeType(pNode)) {
    return ((SPartitionLogicNode*)pNode)->pPartitionKeys;
  } else {
    return ((SAggLogicNode*)pNode)->pGroupKeys;
  }
}

static SNodeList* partTagsGetFuncs(SLogicNode* pNode) {
  if (QUERY_NODE_LOGIC_PLAN_PARTITION == nodeType(pNode)) {
    return NULL;
  } else {
    return ((SAggLogicNode*)pNode)->pAggFuncs;
  }
}

static bool partTagsOptAreSupportedFuncs(SNodeList* pFuncs) {
  SNode* pFunc = NULL;
  FOREACH(pFunc, pFuncs) {
    if (fmIsIndefiniteRowsFunc(((SFunctionNode*)pFunc)->funcId) && !fmIsSelectFunc(((SFunctionNode*)pFunc)->funcId)) {
      return false;
    }
  }
  return true;
}

static bool partTagsOptMayBeOptimized(SLogicNode* pNode, void* pCtx) {
  if (!partTagsIsOptimizableNode(pNode)) {
    return false;
  }

  return !keysHasCol(partTagsGetPartKeys(pNode)) && partTagsOptAreSupportedFuncs(partTagsGetFuncs(pNode));
}

static int32_t partTagsOptRebuildTbanme(SNodeList* pPartKeys) {
  int32_t code = TSDB_CODE_SUCCESS;
  nodesRewriteExprs(pPartKeys, optRebuildTbanme, &code);
  return code;
}

// todo refact: just to mask compilation warnings
static void partTagsSetAlias(char* pAlias, const char* pTableAlias, const char* pColName) {
  char    name[TSDB_COL_FNAME_LEN + 1] = {0};
  int32_t len = tsnprintf(name, TSDB_COL_FNAME_LEN, "%s.%s", pTableAlias, pColName);

  (void)taosHashBinary(name, len);
  tstrncpy(pAlias, name, TSDB_COL_NAME_LEN);
}

static int32_t partTagsCreateWrapperFunc(const char* pFuncName, SNode* pNode, SFunctionNode** ppNode) {
  SNode*         pNew = NULL;
  SFunctionNode* pFunc = NULL;
  int32_t        code = nodesMakeNode(QUERY_NODE_FUNCTION, (SNode**)&pFunc);
  if (NULL == pFunc) {
    return code;
  }

  snprintf(pFunc->functionName, sizeof(pFunc->functionName), "%s", pFuncName);
  if ((QUERY_NODE_COLUMN == nodeType(pNode) && COLUMN_TYPE_TBNAME != ((SColumnNode*)pNode)->colType) ||
      (QUERY_NODE_COLUMN == nodeType(pNode) && COLUMN_TYPE_TBNAME == ((SColumnNode*)pNode)->colType &&
       ((SColumnNode*)pNode)->tableAlias[0] != '\0')) {
    SColumnNode* pCol = (SColumnNode*)pNode;
    partTagsSetAlias(pFunc->node.aliasName, pCol->tableAlias, pCol->colName);
  } else {
    tstrncpy(pFunc->node.aliasName, ((SExprNode*)pNode)->aliasName, TSDB_COL_NAME_LEN);
  }
  code = nodesCloneNode(pNode, &pNew);
  if (TSDB_CODE_SUCCESS == code) {
    code = nodesListMakeStrictAppend(&pFunc->pParameterList, pNew);
  }
  if (TSDB_CODE_SUCCESS == code) {
    code = fmGetFuncInfo(pFunc, NULL, 0);
  }

  if (TSDB_CODE_SUCCESS != code) {
    nodesDestroyNode((SNode*)pFunc);
    return code;
  }
  *ppNode = pFunc;
  return code;
}

static bool partTagsHasIndefRowsSelectFunc(SNodeList* pFuncs) {
  SNode* pFunc = NULL;
  FOREACH(pFunc, pFuncs) {
    if (fmIsIndefiniteRowsFunc(((SFunctionNode*)pFunc)->funcId)) {
      return true;
    }
  }
  return false;
}

static bool partTagsNeedOutput(SNode* pExpr, SNodeList* pTargets) {
  SNode* pOutput = NULL;
  FOREACH(pOutput, pTargets) {
    if (QUERY_NODE_COLUMN == nodeType(pExpr)) {
      if (nodesEqualNode(pExpr, pOutput)) {
        return true;
      }
    } else if (0 == strcmp(((SExprNode*)pExpr)->aliasName, ((SColumnNode*)pOutput)->colName)) {
      return true;
    }
  }
  return false;
}

static int32_t partTagsRewriteGroupTagsToFuncs(SNodeList* pGroupTags, int32_t start, SAggLogicNode* pAgg) {
  bool    hasIndefRowsSelectFunc = partTagsHasIndefRowsSelectFunc(pAgg->pAggFuncs);
  int32_t code = TSDB_CODE_SUCCESS;
  int32_t index = 0;
  SNode*  pNode = NULL;
  FOREACH(pNode, pGroupTags) {
    if (index++ < start || !partTagsNeedOutput(pNode, pAgg->node.pTargets)) {
      continue;
    }
    SFunctionNode* pFunc = NULL;
    if (hasIndefRowsSelectFunc) {
      code = partTagsCreateWrapperFunc("_select_value", pNode, &pFunc);
      if (TSDB_CODE_SUCCESS == code) {
        code = nodesListStrictAppend(pAgg->pAggFuncs, (SNode*)pFunc);
      }
    } else {
      code = partTagsCreateWrapperFunc("_group_key", pNode, &pFunc);
      if (TSDB_CODE_SUCCESS == code) {
        code = nodesListStrictAppend(pAgg->pAggFuncs, (SNode*)pFunc);
      }
    }
    if (TSDB_CODE_SUCCESS != code) {
      break;
    }
  }
  return code;
}

static EDealRes partTagsCollectColsNodes(SNode* pNode, void* pContext) {
  SCollectColsCxt* pCxt = pContext;
  if (QUERY_NODE_COLUMN == nodeType(pNode)) {
    SColumnNode* pCol = (SColumnNode*)pNode;
    if (NULL == taosHashGet(pCxt->pColHash, pCol->colName, strlen(pCol->colName))) {
      pCxt->errCode = taosHashPut(pCxt->pColHash, pCol->colName, strlen(pCol->colName), NULL, 0);
    }
  }

  return (TSDB_CODE_SUCCESS == pCxt->errCode ? DEAL_RES_CONTINUE : DEAL_RES_ERROR);
}


static bool partTagsIsScanPseudoColsInConds(SScanLogicNode* pScan) {
  SCollectColsCxt cxt = {
      .errCode = TSDB_CODE_SUCCESS,
      .pColHash = taosHashInit(128, taosGetDefaultHashFunction(TSDB_DATA_TYPE_BINARY), true, HASH_NO_LOCK)};
  if (NULL == cxt.pColHash) {
    return true;
  }

  nodesWalkExpr(pScan->node.pConditions, partTagsCollectColsNodes, &cxt);
  if (cxt.errCode) {
    taosHashCleanup(cxt.pColHash);
    return true;
  }

  SNode* pNode = NULL;
  FOREACH(pNode, pScan->pScanPseudoCols) {
    if (taosHashGet(cxt.pColHash, ((SExprNode*)pNode)->aliasName, strlen(((SExprNode*)pNode)->aliasName))) {
      taosHashCleanup(cxt.pColHash);
      return true;
    }
  }

  taosHashCleanup(cxt.pColHash);
  return false;
}

static int32_t partTagsOptRemovePseudoCols(SScanLogicNode* pScan) {
  if (!pScan->noPseudoRefAfterGrp || NULL == pScan->pScanPseudoCols || pScan->pScanPseudoCols->length <= 0) {
    return TSDB_CODE_SUCCESS;
  }

  if (pScan->node.pConditions && partTagsIsScanPseudoColsInConds(pScan)) {
    return TSDB_CODE_SUCCESS;
  }

  SNode* pNode = NULL, *pTarget = NULL;
  FOREACH(pNode, pScan->pScanPseudoCols) {
    FOREACH(pTarget, pScan->node.pTargets) {
      if (0 == strcmp(((SExprNode*)pNode)->aliasName, ((SColumnNode*)pTarget)->colName)) {
        ERASE_NODE(pScan->node.pTargets);
        break;
      }
    }
  }
  
  nodesDestroyList(pScan->pScanPseudoCols);
  pScan->pScanPseudoCols = NULL;

  return TSDB_CODE_SUCCESS;
}

static int32_t partTagsOptimize(SOptimizeContext* pCxt, SLogicSubplan* pLogicSubplan) {
  SLogicNode* pNode = optFindPossibleNode(pLogicSubplan->pNode, partTagsOptMayBeOptimized, NULL);
  if (NULL == pNode) {
    return TSDB_CODE_SUCCESS;
  }

  int32_t         code = TSDB_CODE_SUCCESS;
  SScanLogicNode* pScan = (SScanLogicNode*)nodesListGetNode(pNode->pChildren, 0);
  if (QUERY_NODE_LOGIC_PLAN_PARTITION == nodeType(pNode)) {
    TSWAP(((SPartitionLogicNode*)pNode)->pPartitionKeys, pScan->pGroupTags);
    int32_t code = replaceLogicNode(pLogicSubplan, pNode, (SLogicNode*)pScan);
    if (TSDB_CODE_SUCCESS == code) {
      code = adjustLogicNodeDataRequirement((SLogicNode*)pScan, pNode->resultDataOrder);
    }
    if (TSDB_CODE_SUCCESS == code) {
      if (QUERY_NODE_LOGIC_PLAN_AGG == pNode->pParent->type) {
        SAggLogicNode* pParent = (SAggLogicNode*)(pNode->pParent);
        scanPathOptSetGroupOrderScan(pScan);
        pParent->hasGroupKeyOptimized = true;
      }
      if (pNode->pParent->pSlimit) pScan->groupOrderScan = true;

      NODES_CLEAR_LIST(pNode->pChildren);
      nodesDestroyNode((SNode*)pNode);
    }
  } else {
    SAggLogicNode* pAgg = (SAggLogicNode*)pNode;
    int32_t        start = -1;
    SNode*         pGroupKey = NULL;
    FOREACH(pGroupKey, pAgg->pGroupKeys) {
      SNode* pGroupExpr = nodesListGetNode(((SGroupingSetNode*)pGroupKey)->pParameterList, 0);
      if (NULL != pScan->pGroupTags) {
        SNode* pGroupTag = NULL;
        FOREACH(pGroupTag, pScan->pGroupTags) {
          if (nodesEqualNode(pGroupTag, pGroupExpr)) {
            continue;
          }
        }
      }
      if (start < 0) {
        start = LIST_LENGTH(pScan->pGroupTags);
      }
      SNode* pNew = NULL;
      code = nodesCloneNode(pGroupExpr, &pNew);
      if (TSDB_CODE_SUCCESS == code) {
        code = nodesListMakeStrictAppend(&pScan->pGroupTags, pNew);
      }
      if (TSDB_CODE_SUCCESS != code) {
        break;
      }
    }
    pAgg->hasGroupKeyOptimized = true;

    NODES_DESTORY_LIST(pAgg->pGroupKeys);
    if (TSDB_CODE_SUCCESS == code && start >= 0) {
      code = partTagsRewriteGroupTagsToFuncs(pScan->pGroupTags, start, pAgg);
    }
  }
  if (TSDB_CODE_SUCCESS == code) {
    code = partTagsOptRemovePseudoCols(pScan);
  }
  if (TSDB_CODE_SUCCESS == code) {
    code = partTagsOptRebuildTbanme(pScan->pGroupTags);
  }

  pCxt->optimized = true;
  return code;
}

static int32_t eliminateProjOptCheckProjColumnNames(SProjectLogicNode* pProjectNode, bool* pRet) {
  int32_t   code = 0;
  SHashObj* pProjColNameHash = taosHashInit(16, taosGetDefaultHashFunction(TSDB_DATA_TYPE_BINARY), true, HASH_NO_LOCK);
  SNode*    pProjection;
  FOREACH(pProjection, pProjectNode->pProjections) {
    char*    projColumnName = ((SColumnNode*)pProjection)->colName;
    int32_t* pExist = taosHashGet(pProjColNameHash, projColumnName, strlen(projColumnName));
    if (NULL != pExist) {
      taosHashCleanup(pProjColNameHash);
      return false;
    } else {
      int32_t exist = 1;
      code = taosHashPut(pProjColNameHash, projColumnName, strlen(projColumnName), &exist, sizeof(exist));
      if (TSDB_CODE_SUCCESS != code) {
        break;
      }
    }
  }
  taosHashCleanup(pProjColNameHash);
  *pRet = true;
  return code;
}

static bool eliminateProjOptMayBeOptimized(SLogicNode* pNode, void* pCtx) {
  // Super table scan requires project operator to merge packets to improve performance.
  if (NULL == pNode->pParent &&
      (QUERY_NODE_LOGIC_PLAN_PROJECT != nodeType(pNode) || 1 != LIST_LENGTH(pNode->pChildren) ||
       (QUERY_NODE_LOGIC_PLAN_SCAN == nodeType(nodesListGetNode(pNode->pChildren, 0)) &&
        TSDB_SUPER_TABLE == ((SScanLogicNode*)nodesListGetNode(pNode->pChildren, 0))->tableType))) {
    return false;
  }

  if (OPTIMIZE_FLAG_TEST_MASK(pNode->optimizedFlag, OPTIMIZE_FLAG_ELIMINATE_PROJ)) {
    return false;
  }

  if (NULL != pNode->pParent &&
      (QUERY_NODE_LOGIC_PLAN_PROJECT != nodeType(pNode) || 1 != LIST_LENGTH(pNode->pChildren) ||
       QUERY_NODE_LOGIC_PLAN_SCAN != nodeType(nodesListGetNode(pNode->pChildren, 0)) ||
       QUERY_NODE_LOGIC_PLAN_JOIN != nodeType(pNode->pParent))) {
    return false;
  }

  if (QUERY_NODE_LOGIC_PLAN_PROJECT != nodeType(pNode) || 1 != LIST_LENGTH(pNode->pChildren)) {
    return false;
  }

  if (QUERY_NODE_LOGIC_PLAN_DYN_QUERY_CTRL == nodeType(nodesListGetNode(pNode->pChildren, 0))) {
    SLogicNode* pChild = (SLogicNode*)nodesListGetNode(pNode->pChildren, 0);
    if (LIST_LENGTH(pChild->pTargets) != LIST_LENGTH(pNode->pTargets)) {
      return false;
    }
    if (((SDynQueryCtrlLogicNode*)pChild)->qType == DYN_QTYPE_VTB_SCAN) {
      return false;
    }
  }

  if (QUERY_NODE_LOGIC_PLAN_VIRTUAL_TABLE_SCAN == nodeType(nodesListGetNode(pNode->pChildren, 0))) {
    SLogicNode* pChild = (SLogicNode*)nodesListGetNode(pNode->pChildren, 0);
    if (LIST_LENGTH(((SScanLogicNode *)pChild)->pScanPseudoCols) != 0) {
      return false;
    }
  }

  SProjectLogicNode* pProjectNode = (SProjectLogicNode*)pNode;
  if (NULL != pProjectNode->node.pLimit || NULL != pProjectNode->node.pSlimit ||
      NULL != pProjectNode->node.pConditions) {
    return false;
  }

  SNode* pProjection;
  FOREACH(pProjection, pProjectNode->pProjections) {
    SExprNode* pExprNode = (SExprNode*)pProjection;
    if (QUERY_NODE_COLUMN != nodeType(pExprNode)) {
      return false;
    }
    SColumnNode* pCol = (SColumnNode*)pExprNode;
    if (NULL != pNode->pParent && 0 != strcmp(pCol->colName, pCol->node.aliasName)) {
      return false;
    }
  }
  int32_t* pCode = pCtx;
  bool     ret = false;
  int32_t  code = eliminateProjOptCheckProjColumnNames(pProjectNode, &ret);
  if (TSDB_CODE_SUCCESS != code) {
    *pCode = code;
  }
  return ret;
}

typedef struct CheckNewChildTargetsCxt {
  SNodeList* pNewChildTargets;
  bool       canUse;
} CheckNewChildTargetsCxt;

static EDealRes eliminateProjOptCanUseNewChildTargetsImpl(SNode* pNode, void* pContext) {
  if (QUERY_NODE_COLUMN == nodeType(pNode)) {
    CheckNewChildTargetsCxt* pCxt = pContext;
    SNode*                   pTarget = NULL;
    FOREACH(pTarget, pCxt->pNewChildTargets) {
      if (nodesEqualNode(pTarget, pNode)) {
        pCxt->canUse = true;
        return DEAL_RES_CONTINUE;
      }
    }
    pCxt->canUse = false;
    return DEAL_RES_END;
  }
  return DEAL_RES_CONTINUE;
}

static bool eliminateProjOptCanChildConditionUseChildTargets(SLogicNode* pChild, SNodeList* pNewChildTargets) {
  if (NULL != pChild->pConditions) {
    CheckNewChildTargetsCxt cxt = {.pNewChildTargets = pNewChildTargets, .canUse = false};
    nodesWalkExpr(pChild->pConditions, eliminateProjOptCanUseNewChildTargetsImpl, &cxt);
    if (!cxt.canUse) return false;
  }

  if (QUERY_NODE_LOGIC_PLAN_VIRTUAL_TABLE_SCAN == nodeType(pChild)) {
    return false;
  }
  if (QUERY_NODE_LOGIC_PLAN_JOIN == nodeType(pChild) && ((SJoinLogicNode*)pChild)->joinAlgo != JOIN_ALGO_UNKNOWN) {
    return false;
  }
  if (QUERY_NODE_LOGIC_PLAN_JOIN == nodeType(pChild) && ((SJoinLogicNode*)pChild)->pFullOnCond) {
    SJoinLogicNode*         pJoinLogicNode = (SJoinLogicNode*)pChild;
    CheckNewChildTargetsCxt cxt = {.pNewChildTargets = pNewChildTargets, .canUse = false};
    nodesWalkExpr(pJoinLogicNode->pFullOnCond, eliminateProjOptCanUseNewChildTargetsImpl, &cxt);
    if (!cxt.canUse) return false;
  }
  return true;
}

static void alignProjectionWithTarget(SLogicNode* pNode) {
  if (QUERY_NODE_LOGIC_PLAN_PROJECT != pNode->type) {
    return;
  }

  SProjectLogicNode* pProjectNode = (SProjectLogicNode*)pNode;
  SNode*             pProjection = NULL;
  FOREACH(pProjection, pProjectNode->pProjections) {
    SNode* pTarget = NULL;
    bool   keep = false;
    FOREACH(pTarget, pNode->pTargets) {
      if (0 == strcmp(((SColumnNode*)pProjection)->node.aliasName, ((SColumnNode*)pTarget)->colName)) {
        keep = true;
        break;
      }
    }
    if (!keep) {
      (void)nodesListErase(pProjectNode->pProjections, cell);
    }
  }
}

typedef struct RewriteTableAliasCxt {
  char* newTableAlias;
  bool  rewriteColName;
} RewriteTableAliasCxt;

static EDealRes eliminateProjOptRewriteScanTableAlias(SNode* pNode, void* pContext) {
  if (QUERY_NODE_COLUMN == nodeType(pNode)) {
    SColumnNode*          pCol = (SColumnNode*)pNode;
    RewriteTableAliasCxt* pCtx = (RewriteTableAliasCxt*)pContext;
    tstrncpy(pCol->tableAlias, pCtx->newTableAlias, TSDB_TABLE_NAME_LEN);
  }
  return DEAL_RES_CONTINUE;
}

static void eliminateProjPushdownProjIdx(SNodeList* pParentProjects, SNodeList* pChildTargets) {
  SNode *pChildTarget = NULL, *pParentProject = NULL;
  FOREACH(pChildTarget, pChildTargets) {
    SColumnNode* pTargetCol = (SColumnNode*)pChildTarget;
    FOREACH(pParentProject, pParentProjects) {
      SExprNode* pProject = (SExprNode*)pParentProject;
      if (0 == strcmp(pTargetCol->colName, pProject->aliasName)) {
        pTargetCol->resIdx = pProject->projIdx;
        break;
      }
    }
  }
}

static int32_t eliminateProjOptFindProjPrefixWithOrderCheck(SProjectLogicNode* pProj, SProjectLogicNode* pChild,
                                                            SNodeList** pNewChildTargets, bool* orderMatch) {
  int32_t code = 0;
  SNode * pProjection = NULL, *pChildTarget = NULL;
  *orderMatch = true;
  FORBOTH(pProjection, pProj->pProjections, pChildTarget, pChild->node.pTargets) {
    if (!pProjection) break;
    if (0 != strcmp(((SColumnNode*)pProjection)->colName, ((SColumnNode*)pChildTarget)->colName)) {
      *orderMatch = false;
      break;
    }
    if (pNewChildTargets) {
      SNode* pNew = NULL;
      code = nodesCloneNode(pChildTarget, &pNew);
      if (TSDB_CODE_SUCCESS == code) {
        code = nodesListMakeStrictAppend(pNewChildTargets, pNew);
      }
      if (TSDB_CODE_SUCCESS != code && pNewChildTargets) {
        nodesDestroyList(*pNewChildTargets);
        *pNewChildTargets = NULL;
        break;
      }
    }
  }
  return code;
}

static int32_t eliminateProjOptPushTargetsToSetOpChildren(SProjectLogicNode* pSetOp) {
  SNode*  pChildProj = NULL;
  int32_t code = 0;
  bool    orderMatch = false;
  FOREACH(pChildProj, pSetOp->node.pChildren) {
    if (QUERY_NODE_LOGIC_PLAN_PROJECT == nodeType(pChildProj)) {
      SProjectLogicNode* pChildLogic = (SProjectLogicNode*)pChildProj;
      SNodeList*         pNewChildTargetsForChild = NULL;
      code = eliminateProjOptFindProjPrefixWithOrderCheck(pSetOp, pChildLogic, &pNewChildTargetsForChild, &orderMatch);
      if (TSDB_CODE_SUCCESS != code) break;
      nodesDestroyList(pChildLogic->node.pTargets);
      pChildLogic->node.pTargets = pNewChildTargetsForChild;
      alignProjectionWithTarget((SLogicNode*)pChildLogic);
      if (pChildLogic->isSetOpProj) {
        code = eliminateProjOptPushTargetsToSetOpChildren(pChildLogic);
        if (TSDB_CODE_SUCCESS != code) break;
      }
    }
  }
  return code;
}

static int32_t eliminateProjOptimizeImpl(SOptimizeContext* pCxt, SLogicSubplan* pLogicSubplan,
                                         SProjectLogicNode* pProjectNode) {
  SLogicNode* pChild = (SLogicNode*)nodesListGetNode(pProjectNode->node.pChildren, 0);
  int32_t     code = 0;
  bool        isSetOpProj = false;
  bool        orderMatch = false;
  bool        sizeMatch = LIST_LENGTH(pProjectNode->pProjections) == LIST_LENGTH(pChild->pTargets);
  bool        needReplaceTargets = true;

  if (NULL == pProjectNode->node.pParent) {
    SNodeList* pNewChildTargets = NULL;
    SNode *    pProjection = NULL, *pChildTarget = NULL;
    isSetOpProj = QUERY_NODE_LOGIC_PLAN_PROJECT == nodeType(pChild) && ((SProjectLogicNode*)pChild)->isSetOpProj;
    if (isSetOpProj) {
      // For sql: select ... from (select ... union all select ...);
      // When eliminating the outer proj (the outer select), we have to make sure that the outer proj projections and
      // union all project targets have same columns in the same order. See detail in TD-30188
      code = eliminateProjOptFindProjPrefixWithOrderCheck(pProjectNode, (SProjectLogicNode*)pChild,
                                                          sizeMatch ? NULL : &pNewChildTargets, &orderMatch);
      if (TSDB_CODE_SUCCESS == code && sizeMatch && orderMatch) {
        pNewChildTargets = pChild->pTargets;
        needReplaceTargets = false;
      }
    } else {
      FOREACH(pProjection, pProjectNode->pProjections) {
        FOREACH(pChildTarget, pChild->pTargets) {
          if (0 == strcmp(((SColumnNode*)pProjection)->colName, ((SColumnNode*)pChildTarget)->colName)) {
            SNode* pNew = NULL;
            code = nodesCloneNode(pChildTarget, &pNew);
            if (TSDB_CODE_SUCCESS == code) {
              code = nodesListMakeStrictAppend(&pNewChildTargets, pNew);
            }
            break;
          }
        }
        if (TSDB_CODE_SUCCESS != code) {
          break;
        }
      }
    }
    if (TSDB_CODE_SUCCESS != code) {
      nodesDestroyList(pNewChildTargets);
      return code;
    }

    if (eliminateProjOptCanChildConditionUseChildTargets(pChild, pNewChildTargets) && (!isSetOpProj || orderMatch)) {
      if (needReplaceTargets) {
        nodesDestroyList(pChild->pTargets);
        pChild->pTargets = pNewChildTargets;
      }
    } else {
      if (needReplaceTargets) nodesDestroyList(pNewChildTargets);
      OPTIMIZE_FLAG_SET_MASK(pProjectNode->node.optimizedFlag, OPTIMIZE_FLAG_ELIMINATE_PROJ);
      pCxt->optimized = true;
      return TSDB_CODE_SUCCESS;
    }
  } else {
    RewriteTableAliasCxt cxt = {.newTableAlias = pProjectNode->stmtName, .rewriteColName = false};
    SScanLogicNode*      pScan = (SScanLogicNode*)pChild;
    nodesWalkExprs(pScan->pScanCols, eliminateProjOptRewriteScanTableAlias, &cxt);
    nodesWalkExprs(pScan->pScanPseudoCols, eliminateProjOptRewriteScanTableAlias, &cxt);
    nodesWalkExpr(pScan->node.pConditions, eliminateProjOptRewriteScanTableAlias, &cxt);
    nodesWalkExprs(pChild->pTargets, eliminateProjOptRewriteScanTableAlias, &cxt);
    eliminateProjPushdownProjIdx(pProjectNode->pProjections, pChild->pTargets);
  }

  if (TSDB_CODE_SUCCESS == code) {
    code = replaceLogicNode(pLogicSubplan, (SLogicNode*)pProjectNode, pChild);
  }
  if (TSDB_CODE_SUCCESS == code) {
    if (pProjectNode->node.pHint && !pChild->pHint) TSWAP(pProjectNode->node.pHint, pChild->pHint);
    NODES_CLEAR_LIST(pProjectNode->node.pChildren);
    nodesDestroyNode((SNode*)pProjectNode);
    // if pChild is a project logic node, remove its projection which is not reference by its target.
    if (needReplaceTargets) {
      alignProjectionWithTarget(pChild);
      // Since we have eliminated the outer proj, we need to push down the new targets to the children of the set
      // operation.
      if (isSetOpProj && orderMatch && !sizeMatch)
        code = eliminateProjOptPushTargetsToSetOpChildren((SProjectLogicNode*)pChild);
    }
  }
  pCxt->optimized = true;
  return code;
}

static int32_t eliminateProjOptimize(SOptimizeContext* pCxt, SLogicSubplan* pLogicSubplan) {
  if (pCxt->pPlanCxt->streamCalcQuery) {
    return TSDB_CODE_SUCCESS;
  }

  int32_t            code = 0;
  SProjectLogicNode* pProjectNode =
      (SProjectLogicNode*)optFindPossibleNode(pLogicSubplan->pNode, eliminateProjOptMayBeOptimized, &code);

  if (NULL == pProjectNode) {
    return TSDB_CODE_SUCCESS;
  }

  return eliminateProjOptimizeImpl(pCxt, pLogicSubplan, pProjectNode);
}

static bool rewriteTailOptMayBeOptimized(SLogicNode* pNode, void* pCtx) {
  return QUERY_NODE_LOGIC_PLAN_INDEF_ROWS_FUNC == nodeType(pNode) && ((SIndefRowsFuncLogicNode*)pNode)->isTailFunc;
}

static int32_t rewriteTailOptCreateOrderByExpr(SNode* pSortKey, SNode** ppNode) {
  SOrderByExprNode* pOrder = NULL;
  int32_t           code = nodesMakeNode(QUERY_NODE_ORDER_BY_EXPR, (SNode**)&pOrder);
  if (NULL == pOrder) {
    return code;
  }
  pOrder->order = ORDER_DESC;
  pOrder->pExpr = NULL;
  code = nodesCloneNode(pSortKey, &pOrder->pExpr);
  if (NULL == pOrder->pExpr) {
    nodesDestroyNode((SNode*)pOrder);
    return code;
  }
  *ppNode = (SNode*)pOrder;
  return code;
}

static int32_t rewriteTailOptCreateLimit(SNode* pLimit, SNode* pOffset, SNode** pOutput) {
  SLimitNode* pLimitNode = NULL;
  int32_t     code = nodesMakeNode(QUERY_NODE_LIMIT, (SNode**)&pLimitNode);
  if (NULL == pLimitNode) {
    return code;
  }
  code = nodesMakeValueNodeFromInt64(NULL == pLimit ? -1 : ((SValueNode*)pLimit)->datum.i, (SNode**)&pLimitNode->limit);
  if (TSDB_CODE_SUCCESS != code) {
    return code;
  }
  code = nodesMakeValueNodeFromInt64(NULL == pOffset ? 0 : ((SValueNode*)pOffset)->datum.i, (SNode**)&pLimitNode->offset);
  if (TSDB_CODE_SUCCESS != code) {
    return code;
  }
  *pOutput = (SNode*)pLimitNode;
  return TSDB_CODE_SUCCESS;
}

static bool rewriteTailOptNeedGroupSort(SIndefRowsFuncLogicNode* pIndef) {
  if (1 != LIST_LENGTH(pIndef->node.pChildren)) {
    return false;
  }
  SNode* pChild = nodesListGetNode(pIndef->node.pChildren, 0);
  return QUERY_NODE_LOGIC_PLAN_PARTITION == nodeType(pChild) ||
         (QUERY_NODE_LOGIC_PLAN_SCAN == nodeType(pChild) && NULL != ((SScanLogicNode*)pChild)->pGroupTags);
}

static int32_t rewriteTailOptCreateSort(SIndefRowsFuncLogicNode* pIndef, SLogicNode** pOutput) {
  SSortLogicNode* pSort = NULL;
  int32_t         code = nodesMakeNode(QUERY_NODE_LOGIC_PLAN_SORT, (SNode**)&pSort);
  if (NULL == pSort) {
    return code;
  }

  pSort->groupSort = rewriteTailOptNeedGroupSort(pIndef);
  TSWAP(pSort->node.pChildren, pIndef->node.pChildren);
  optResetParent((SLogicNode*)pSort);
  pSort->node.precision = pIndef->node.precision;

  SFunctionNode* pTail = NULL;
  SNode*         pFunc = NULL;
  FOREACH(pFunc, pIndef->pFuncs) {
    if (FUNCTION_TYPE_TAIL == ((SFunctionNode*)pFunc)->funcType) {
      pTail = (SFunctionNode*)pFunc;
      break;
    }
  }

  // tail(expr, [limit, offset,] _rowts)
  int32_t rowtsIndex = LIST_LENGTH(pTail->pParameterList) - 1;

  SNode* pNewNode = NULL;
  code = rewriteTailOptCreateOrderByExpr(nodesListGetNode(pTail->pParameterList, rowtsIndex), &pNewNode);
  if (TSDB_CODE_SUCCESS == code) {
    code = nodesListMakeStrictAppend(&pSort->pSortKeys, pNewNode);
  }
  if (TSDB_CODE_SUCCESS == code) {
    code = nodesCloneList(((SLogicNode*)nodesListGetNode(pSort->node.pChildren, 0))->pTargets, &pSort->node.pTargets);
  }

  if (TSDB_CODE_SUCCESS == code) {
    *pOutput = (SLogicNode*)pSort;
  } else {
    nodesDestroyNode((SNode*)pSort);
  }

  return code;
}

static int32_t rewriteTailOptCreateProjectExpr(SFunctionNode* pFunc, SNode** ppNode) {
  SNode*  pExpr = NULL;
  int32_t code = nodesCloneNode(nodesListGetNode(pFunc->pParameterList, 0), &pExpr);
  if (NULL == pExpr) {
    return code;
  }
  tstrncpy(((SExprNode*)pExpr)->aliasName, pFunc->node.aliasName, TSDB_COL_NAME_LEN);
  *ppNode = pExpr;
  return code;
}

static int32_t rewriteTailOptCreateProject(SIndefRowsFuncLogicNode* pIndef, SLogicNode** pOutput) {
  SProjectLogicNode* pProject = NULL;
  int32_t            code = nodesMakeNode(QUERY_NODE_LOGIC_PLAN_PROJECT, (SNode**)&pProject);
  if (NULL == pProject) {
    return TSDB_CODE_OUT_OF_MEMORY;
  }

  TSWAP(pProject->node.pTargets, pIndef->node.pTargets);
  pProject->node.precision = pIndef->node.precision;

  SFunctionNode* pTail = NULL;
  SNode*         pFunc = NULL;
  FOREACH(pFunc, pIndef->pFuncs) {
    SNode* pNew = NULL;
    code = rewriteTailOptCreateProjectExpr((SFunctionNode*)pFunc, &pNew);
    if (TSDB_CODE_SUCCESS == code) {
      code = nodesListMakeStrictAppend(&pProject->pProjections, pNew);
    }
    if (TSDB_CODE_SUCCESS != code) {
      break;
    }
    if (FUNCTION_TYPE_TAIL == ((SFunctionNode*)pFunc)->funcType) {
      pTail = (SFunctionNode*)pFunc;
    }
  }

  // tail(expr, [limit, offset,] _rowts)
  int32_t limitIndex = LIST_LENGTH(pTail->pParameterList) > 2 ? 1 : -1;
  int32_t offsetIndex = LIST_LENGTH(pTail->pParameterList) > 3 ? 2 : -1;
  if (TSDB_CODE_SUCCESS == code) {
    code = rewriteTailOptCreateLimit(limitIndex < 0 ? NULL : nodesListGetNode(pTail->pParameterList, limitIndex),
                                     offsetIndex < 0 ? NULL : nodesListGetNode(pTail->pParameterList, offsetIndex),
                                     &pProject->node.pLimit);
  }
  if (TSDB_CODE_SUCCESS == code) {
    *pOutput = (SLogicNode*)pProject;
  } else {
    nodesDestroyNode((SNode*)pProject);
  }
  return code;
}

static int32_t rewriteTailOptimizeImpl(SOptimizeContext* pCxt, SLogicSubplan* pLogicSubplan,
                                       SIndefRowsFuncLogicNode* pIndef) {
  SLogicNode* pSort = NULL;
  SLogicNode* pProject = NULL;
  int32_t     code = rewriteTailOptCreateSort(pIndef, &pSort);
  if (TSDB_CODE_SUCCESS == code) {
    code = rewriteTailOptCreateProject(pIndef, &pProject);
  }
  if (TSDB_CODE_SUCCESS == code) {
    code = nodesListMakeAppend(&pProject->pChildren, (SNode*)pSort);
    pSort->pParent = pProject;
    pSort = NULL;
  }
  if (TSDB_CODE_SUCCESS == code) {
    code = replaceLogicNode(pLogicSubplan, (SLogicNode*)pIndef, pProject);
  }
  if (TSDB_CODE_SUCCESS == code) {
    nodesDestroyNode((SNode*)pIndef);
  } else {
    nodesDestroyNode((SNode*)pSort);
    nodesDestroyNode((SNode*)pProject);
  }
  pCxt->optimized = true;
  return code;
}

static int32_t rewriteTailOptimize(SOptimizeContext* pCxt, SLogicSubplan* pLogicSubplan) {
  SIndefRowsFuncLogicNode* pIndef =
      (SIndefRowsFuncLogicNode*)optFindPossibleNode(pLogicSubplan->pNode, rewriteTailOptMayBeOptimized, NULL);

  if (NULL == pIndef) {
    return TSDB_CODE_SUCCESS;
  }

  return rewriteTailOptimizeImpl(pCxt, pLogicSubplan, pIndef);
}

static bool eliminateSetOpMayBeOptimized(SLogicNode* pNode, void* pCtx) {
  SLogicNode* pParent = pNode->pParent;
  if (NULL == pParent ||
      QUERY_NODE_LOGIC_PLAN_AGG != nodeType(pParent) && QUERY_NODE_LOGIC_PLAN_PROJECT != nodeType(pParent) ||
      LIST_LENGTH(pParent->pChildren) < 2) {
    return false;
  }
  if (nodeType(pNode) != nodeType(pNode->pParent) || LIST_LENGTH(pNode->pChildren) < 2) {
    return false;
  }
  return true;
}

static int32_t eliminateSetOpOptimizeImpl(SOptimizeContext* pCxt, SLogicSubplan* pLogicSubplan,
                                          SLogicNode* pSetOpNode) {
  SNode* pSibling;
  FOREACH(pSibling, pSetOpNode->pParent->pChildren) {
    if (nodesEqualNode(pSibling, (SNode*)pSetOpNode)) {
      SNode* pChild;
      FOREACH(pChild, pSetOpNode->pChildren) { ((SLogicNode*)pChild)->pParent = pSetOpNode->pParent; }
      INSERT_LIST(pSetOpNode->pParent->pChildren, pSetOpNode->pChildren);

      pSetOpNode->pChildren = NULL;
      ERASE_NODE(pSetOpNode->pParent->pChildren);
      pCxt->optimized = true;
      return TSDB_CODE_SUCCESS;
    }
  }

  return TSDB_CODE_PLAN_INTERNAL_ERROR;
}

static int32_t eliminateSetOpOptimize(SOptimizeContext* pCxt, SLogicSubplan* pLogicSubplan) {
  SLogicNode* pSetOpNode = optFindPossibleNode(pLogicSubplan->pNode, eliminateSetOpMayBeOptimized, NULL);
  if (NULL == pSetOpNode) {
    return TSDB_CODE_SUCCESS;
  }

  return eliminateSetOpOptimizeImpl(pCxt, pLogicSubplan, pSetOpNode);
}

static bool rewriteUniqueOptMayBeOptimized(SLogicNode* pNode, void* pCtx) {
  return QUERY_NODE_LOGIC_PLAN_INDEF_ROWS_FUNC == nodeType(pNode) && ((SIndefRowsFuncLogicNode*)pNode)->isUniqueFunc;
}

static int32_t rewriteUniqueOptCreateGroupingSet(SNode* pExpr, SNode** ppNode) {
  SGroupingSetNode* pGroupingSet = NULL;
  int32_t           code = nodesMakeNode(QUERY_NODE_GROUPING_SET, (SNode**)&pGroupingSet);
  if (NULL == pGroupingSet) {
    return code;
  }
  pGroupingSet->groupingSetType = GP_TYPE_NORMAL;
  SExprNode* pGroupExpr = NULL;
  code = nodesCloneNode(pExpr, (SNode**)&pGroupExpr);
  if (TSDB_CODE_SUCCESS == code) {
    code = nodesListMakeStrictAppend(&pGroupingSet->pParameterList, (SNode*)pGroupExpr);
  }
  if (TSDB_CODE_SUCCESS != code) {
    nodesDestroyNode((SNode*)pGroupingSet);
    return code;
  }
  *ppNode = (SNode*)pGroupingSet;
  return code;
}

static int32_t rewriteUniqueOptCreateFirstFunc(SFunctionNode* pSelectValue, SNode* pCol, SNode** ppNode) {
  SFunctionNode* pFunc = NULL;
  int32_t        code = nodesMakeNode(QUERY_NODE_FUNCTION, (SNode**)&pFunc);
  if (NULL == pFunc) {
    return code;
  }

  tstrncpy(pFunc->functionName, "first", TSDB_FUNC_NAME_LEN);
  if (NULL != pSelectValue) {
    tstrncpy(pFunc->node.aliasName, pSelectValue->node.aliasName, TSDB_COL_NAME_LEN);
  } else {
    int64_t pointer = (int64_t)pFunc;
    char    name[TSDB_FUNC_NAME_LEN + TSDB_POINTER_PRINT_BYTES + TSDB_NAME_DELIMITER_LEN + 1] = {0};
    int32_t len = tsnprintf(name, sizeof(name) - 1, "%s.%" PRId64, pFunc->functionName, pointer);
    (void)taosHashBinary(name, len);
    tstrncpy(pFunc->node.aliasName, name, TSDB_COL_NAME_LEN);
  }
  SNode* pNew = NULL;
  code = nodesCloneNode(pCol, &pNew);
  if (TSDB_CODE_SUCCESS == code) {
    code = nodesListMakeStrictAppend(&pFunc->pParameterList, pNew);
  }
  if (TSDB_CODE_SUCCESS == code) {
    code = fmGetFuncInfo(pFunc, NULL, 0);
  }

  if (TSDB_CODE_SUCCESS != code) {
    nodesDestroyNode((SNode*)pFunc);
    return code;
  }
  *ppNode = (SNode*)pFunc;
  return code;
}

static int32_t rewriteUniqueOptCreateAgg(SIndefRowsFuncLogicNode* pIndef, SLogicNode** pOutput) {
  SAggLogicNode* pAgg = NULL;
  int32_t        code = nodesMakeNode(QUERY_NODE_LOGIC_PLAN_AGG, (SNode**)&pAgg);
  if (NULL == pAgg) {
    return code;
  }

  TSWAP(pAgg->node.pChildren, pIndef->node.pChildren);
  optResetParent((SLogicNode*)pAgg);
  pAgg->node.precision = pIndef->node.precision;
  pAgg->node.requireDataOrder = DATA_ORDER_LEVEL_IN_BLOCK;  // first function requirement
  pAgg->node.resultDataOrder = DATA_ORDER_LEVEL_NONE;

  bool   hasSelectPrimaryKey = false;
  SNode* pPrimaryKey = NULL;
  SNode* pNode = NULL;
  FOREACH(pNode, pIndef->pFuncs) {
    SFunctionNode* pFunc = (SFunctionNode*)pNode;
    SNode*         pExpr = nodesListGetNode(pFunc->pParameterList, 0);
    if (FUNCTION_TYPE_UNIQUE == pFunc->funcType) {
      pPrimaryKey = nodesListGetNode(pFunc->pParameterList, 1);
      SNode* pNew = NULL;
      code = rewriteUniqueOptCreateGroupingSet(pExpr, &pNew);
      if (TSDB_CODE_SUCCESS == code) {
        code = nodesListMakeStrictAppend(&pAgg->pGroupKeys, pNew);
      }
    } else if (PRIMARYKEY_TIMESTAMP_COL_ID == ((SColumnNode*)pExpr)->colId) {  // _select_value(ts) => first(ts)
      hasSelectPrimaryKey = true;
      SNode* pNew = NULL;
      code = rewriteUniqueOptCreateFirstFunc(pFunc, pExpr, &pNew);
      if (TSDB_CODE_SUCCESS == code) {
        code = nodesListMakeStrictAppend(&pAgg->pAggFuncs, pNew);
      }
    } else {  // _select_value(other_col)
      SNode* pNew = NULL;
      code = nodesCloneNode(pNode, &pNew);
      if (TSDB_CODE_SUCCESS == code) {
        code = nodesListMakeStrictAppend(&pAgg->pAggFuncs, pNew);
      }
    }
    if (TSDB_CODE_SUCCESS != code) {
      break;
    }
  }

  if (TSDB_CODE_SUCCESS == code) {
    code = createColumnByRewriteExprs(pAgg->pGroupKeys, &pAgg->node.pTargets);
  }
  if (TSDB_CODE_SUCCESS == code && NULL != pAgg->pAggFuncs) {
    code = createColumnByRewriteExprs(pAgg->pAggFuncs, &pAgg->node.pTargets);
  }

  if (TSDB_CODE_SUCCESS == code && !hasSelectPrimaryKey && NULL != pAgg->pAggFuncs) {
    SNode* pNew = NULL;
    code = rewriteUniqueOptCreateFirstFunc(NULL, pPrimaryKey, &pNew);
    if (TSDB_CODE_SUCCESS == code) {
      code = nodesListMakeStrictAppend(&pAgg->pAggFuncs, pNew);
    }
  }

  if (TSDB_CODE_SUCCESS == code) {
    *pOutput = (SLogicNode*)pAgg;
  } else {
    nodesDestroyNode((SNode*)pAgg);
  }
  return code;
}

static int32_t rewriteUniqueOptCreateProjectCol(SFunctionNode* pFunc, SNode** ppNode) {
  SColumnNode* pCol = NULL;
  int32_t      code = nodesMakeNode(QUERY_NODE_COLUMN, (SNode**)&pCol);
  if (NULL == pCol) {
    return code;
  }

  pCol->node.resType = pFunc->node.resType;
  if (FUNCTION_TYPE_UNIQUE == pFunc->funcType) {
    SExprNode* pExpr = (SExprNode*)nodesListGetNode(pFunc->pParameterList, 0);
    if (QUERY_NODE_COLUMN == nodeType(pExpr)) {
      PLAN_ERR_RET(nodesCloneNode((SNode*)pExpr, (SNode**)&pCol));
    } else {
      tstrncpy(pCol->colName, pExpr->aliasName, TSDB_COL_NAME_LEN);
    }
  } else {
    tstrncpy(pCol->colName, pFunc->node.aliasName, TSDB_COL_NAME_LEN);
  }
  tstrncpy(pCol->node.aliasName, pFunc->node.aliasName, TSDB_COL_NAME_LEN);
  *ppNode = (SNode*)pCol;
  return code;
}

static int32_t rewriteUniqueOptCreateProject(SIndefRowsFuncLogicNode* pIndef, SLogicNode** pOutput) {
  SProjectLogicNode* pProject = NULL;
  int32_t            code = nodesMakeNode(QUERY_NODE_LOGIC_PLAN_PROJECT, (SNode**)&pProject);
  if (NULL == pProject) {
    return code;
  }

  TSWAP(pProject->node.pTargets, pIndef->node.pTargets);
  pProject->node.precision = pIndef->node.precision;
  pProject->node.requireDataOrder = DATA_ORDER_LEVEL_NONE;
  pProject->node.resultDataOrder = DATA_ORDER_LEVEL_NONE;

  SNode* pNode = NULL;
  FOREACH(pNode, pIndef->pFuncs) {
    SNode* pNew = NULL;
    code = rewriteUniqueOptCreateProjectCol((SFunctionNode*)pNode, &pNew);
    if (TSDB_CODE_SUCCESS == code) {
      code = nodesListMakeStrictAppend(&pProject->pProjections, pNew);
    }
    if (TSDB_CODE_SUCCESS != code) {
      break;
    }
  }

  if (TSDB_CODE_SUCCESS == code) {
    *pOutput = (SLogicNode*)pProject;
  } else {
    nodesDestroyNode((SNode*)pProject);
  }
  return code;
}

static int32_t rewriteUniqueOptimizeImpl(SOptimizeContext* pCxt, SLogicSubplan* pLogicSubplan,
                                         SIndefRowsFuncLogicNode* pIndef) {
  SLogicNode* pAgg = NULL;
  SLogicNode* pProject = NULL;
  int32_t     code = rewriteUniqueOptCreateAgg(pIndef, &pAgg);
  if (TSDB_CODE_SUCCESS == code) {
    code = rewriteUniqueOptCreateProject(pIndef, &pProject);
  }
  if (TSDB_CODE_SUCCESS == code) {
    code = nodesListMakeAppend(&pProject->pChildren, (SNode*)pAgg);
  }
  if (TSDB_CODE_SUCCESS == code) {
    pAgg->pParent = pProject;
    pAgg = NULL;
    code = replaceLogicNode(pLogicSubplan, (SLogicNode*)pIndef, pProject);
  }
  if (TSDB_CODE_SUCCESS == code) {
    code = adjustLogicNodeDataRequirement(
        pProject, NULL == pProject->pParent ? DATA_ORDER_LEVEL_NONE : pProject->pParent->requireDataOrder);
    pProject = NULL;
  }
  if (TSDB_CODE_SUCCESS == code) {
    nodesDestroyNode((SNode*)pIndef);
  } else {
    nodesDestroyNode((SNode*)pAgg);
    nodesDestroyNode((SNode*)pProject);
  }
  pCxt->optimized = true;
  return code;
}

static int32_t rewriteUniqueOptimize(SOptimizeContext* pCxt, SLogicSubplan* pLogicSubplan) {
  SIndefRowsFuncLogicNode* pIndef =
      (SIndefRowsFuncLogicNode*)optFindPossibleNode(pLogicSubplan->pNode, rewriteUniqueOptMayBeOptimized, NULL);

  if (NULL == pIndef) {
    return TSDB_CODE_SUCCESS;
  }

  return rewriteUniqueOptimizeImpl(pCxt, pLogicSubplan, pIndef);
}

typedef struct SLastRowScanOptLastParaCkCxt {
  bool hasTag;
  bool hasCol;
} SLastRowScanOptLastParaCkCxt;

static EDealRes lastRowScanOptLastParaIsTagImpl(SNode* pNode, void* pContext) {
  if (QUERY_NODE_COLUMN == nodeType(pNode)) {
    SLastRowScanOptLastParaCkCxt* pCxt = pContext;
    if (COLUMN_TYPE_TAG == ((SColumnNode*)pNode)->colType || COLUMN_TYPE_TBNAME == ((SColumnNode*)pNode)->colType) {
      pCxt->hasTag = true;
    } else {
      pCxt->hasCol = true;
    }
    return DEAL_RES_END;
  }
  return DEAL_RES_CONTINUE;
}

static bool lastRowScanOptLastParaIsTag(SNode* pExpr) {
  SLastRowScanOptLastParaCkCxt cxt = {.hasTag = false, .hasCol = false};
  nodesWalkExpr(pExpr, lastRowScanOptLastParaIsTagImpl, &cxt);
  return cxt.hasTag && !cxt.hasCol;
}

static bool hasSuitableCache(int8_t cacheLastMode, bool hasLastRow, bool hasLast) {
  switch (cacheLastMode) {
    case TSDB_CACHE_MODEL_NONE:
      return false;
    case TSDB_CACHE_MODEL_LAST_ROW:
      return hasLastRow;
    case TSDB_CACHE_MODEL_LAST_VALUE:
      return hasLast;
    case TSDB_CACHE_MODEL_BOTH:
      return true;
    default:
      break;
  }
  return false;
}

/// @brief check if we can apply last row scan optimization
/// @param lastColNum how many distinct last col specified
/// @param lastColId only used when lastColNum equals 1, the col id of the only one last col
/// @param selectNonPKColNum num of normal cols
/// @param selectNonPKColId only used when selectNonPKColNum equals 1, the col id of the only one select col
static bool lastRowScanOptCheckColNum(int32_t lastColNum, col_id_t lastColId, int32_t selectNonPKColNum,
                                      col_id_t selectNonPKColId) {
  // multi select non pk col + last func: select c1, c2, last(c1)
  if (selectNonPKColNum > 1 && lastColNum > 0) return false;

  if (selectNonPKColNum == 1) {
    // select last(c1), last(c2), c1 ...
    // which is not possible currently
    if (lastColNum > 1) return false;

    // select last(c1), c2 ...
    if (lastColNum == 1 && lastColId != selectNonPKColId) return false;
  }
  return true;
}

static bool isNeedSplitCacheLastFunc(SFunctionNode* pFunc, SScanLogicNode* pScan, SNodeList* pSplitAggFuncList) {
  int32_t funcType = pFunc->funcType;
  SNode* pParam = nodesListGetNode(pFunc->pParameterList, 0);
  if (funcType == FUNCTION_TYPE_LAST_ROW) {
    if (pScan->cacheLastMode == TSDB_CACHE_MODEL_LAST_VALUE) {
      return true;
    }
  } else if (funcType == FUNCTION_TYPE_LAST) {
    if (pScan->cacheLastMode == TSDB_CACHE_MODEL_LAST_ROW) {
      return true;
    }
    if (pParam != NULL) {
      if (nodeType(pParam) != QUERY_NODE_COLUMN || ((SColumnNode*)pParam)->colType != COLUMN_TYPE_COLUMN) {
        return true;
      }
    }
  } else if (funcType != FUNCTION_TYPE_SELECT_VALUE && funcType != FUNCTION_TYPE_GROUP_KEY &&
             funcType != FUNCTION_TYPE_GROUP_CONST_VALUE) {
    return true;
  }

  // return true if this func is related to a split func
  if (pFunc->node.relatedTo > 0 && pSplitAggFuncList != NULL) {
    SNode* pNode = NULL;
    FOREACH(pNode, pSplitAggFuncList) {
      SFunctionNode* pSplitFunc = (SFunctionNode*)pNode;
      if (pFunc->node.relatedTo == pSplitFunc->node.bindExprID) {
        return true;
      }
    }
  }

  return false;
}

static bool lastRowScanOptCheckFuncList(SLogicNode* pNode, int8_t cacheLastModel, bool* hasOtherFunc) {
  bool            hasNonPKSelectFunc = false;
  bool            canOptimize = true;
  SNode*          pFunc = NULL;
  int32_t         lastColNum = 0, selectNonPKColNum = 0;
  col_id_t        lastColId = -1, selectNonPKColId = -1;
  SScanLogicNode* pScan = (SScanLogicNode*)nodesListGetNode(((SAggLogicNode*)pNode)->node.pChildren, 0);
  uint32_t        needSplitFuncCount = 0;
  SHashObj*       pSplitExprId = taosHashInit(4, 
    taosGetDefaultHashFunction(TSDB_DATA_TYPE_INT), true, HASH_NO_LOCK);
  if (pSplitExprId == NULL) {
    qError("%s failed at line %d since %s", __func__, __LINE__, tstrerror(terrno));
    return false;
  }

  WHERE_EACH(pFunc, ((SAggLogicNode*)pNode)->pAggFuncs) {
    SFunctionNode* pAggFunc = (SFunctionNode*)pFunc;
    SNode*         pParam = nodesListGetNode(pAggFunc->pParameterList, 0);
    bool           curNeedSplit = false;
    if (pAggFunc->node.relatedTo > 0 && 
      taosHashGet(pSplitExprId, (void*)&pAggFunc->node.relatedTo, sizeof(int32_t)) != NULL) {
      curNeedSplit = true;
    } else if (FUNCTION_TYPE_LAST == pAggFunc->funcType) {
      if (QUERY_NODE_COLUMN == nodeType(pParam)) {
        SColumnNode* pCol = (SColumnNode*)pParam;
        if (pCol->colType != COLUMN_TYPE_COLUMN && TSDB_CACHE_MODEL_LAST_ROW != cacheLastModel) {
          curNeedSplit = true;
        }
        if (lastColId != pCol->colId) {
          lastColId = pCol->colId;
          lastColNum++;
        }
      } else if (QUERY_NODE_VALUE == nodeType(pParam) || QUERY_NODE_OPERATOR == nodeType(pParam)) {
        curNeedSplit = true;
      }
      if (!lastRowScanOptCheckColNum(lastColNum, lastColId, selectNonPKColNum, selectNonPKColId)) {
        canOptimize = false;
        break;
      }
      if (TSDB_CACHE_MODEL_LAST_ROW == cacheLastModel) {
        curNeedSplit = true;
      }
    } else if (FUNCTION_TYPE_SELECT_VALUE == pAggFunc->funcType) {
      if (QUERY_NODE_COLUMN == nodeType(pParam)) {
        SColumnNode* pCol = (SColumnNode*)pParam;
        if (COLUMN_TYPE_COLUMN == pCol->colType &&
            PRIMARYKEY_TIMESTAMP_COL_ID != pCol->colId &&
            !pCol->isPk) {
          // found a non-pk select column
          if (selectNonPKColId != pCol->colId) {
            selectNonPKColId = pCol->colId;
            selectNonPKColNum++;
          }
        }
      } else if (lastColNum > 0) {
        canOptimize = false;
        break;
      }
      if (!lastRowScanOptCheckColNum(lastColNum, lastColId, selectNonPKColNum, selectNonPKColId)) {
        canOptimize = false;
        break;
      }
    } else if (FUNCTION_TYPE_GROUP_KEY == pAggFunc->funcType || 
                FUNCTION_TYPE_GROUP_CONST_VALUE == pAggFunc->funcType) {
      if (!lastRowScanOptLastParaIsTag(pParam)) {
        canOptimize = false;
        break;
      }
    } else if (FUNCTION_TYPE_LAST_ROW != pAggFunc->funcType) {
      curNeedSplit = true;
    } else if (FUNCTION_TYPE_LAST_ROW == pAggFunc->funcType && TSDB_CACHE_MODEL_LAST_VALUE == cacheLastModel) {
      curNeedSplit = true;
    }

    if (curNeedSplit) {
      int32_t exprId = pAggFunc->node.bindExprID;
      if (exprId > 0) {
        if (NULL == taosHashGet(pSplitExprId, (void*)&exprId, sizeof(int32_t))) {
          int32_t code = taosHashPut(pSplitExprId, (void*)&exprId, sizeof(int32_t), NULL, 0);
          if (code != TSDB_CODE_SUCCESS) {
            qError("%s failed at line %d since %s", __func__, __LINE__, tstrerror(code));
            return false;
          }
          *hasOtherFunc = true;
          needSplitFuncCount++;
          // when a basic function needs to be split, 
          // all functions related to it should be split too
          // thus we need to re-evaluate the remaining funcs
          WHERE_FIRST(((SAggLogicNode*)pNode)->pAggFuncs);
          continue;
        } else {
          // already counted
        }
      } else {
        *hasOtherFunc = true;
        needSplitFuncCount++;
      }
    }
    WHERE_NEXT;
  }

  if (needSplitFuncCount >= ((SAggLogicNode*)pNode)->pAggFuncs->length) {
    canOptimize = false;
  }

  taosHashCleanup(pSplitExprId);
  return canOptimize;
}

static bool lastRowScanOptCheckLastCache(SAggLogicNode* pAgg, SScanLogicNode* pScan) {
  if ((pAgg->hasLastRow == pAgg->hasLast && !pAgg->hasLastRow) || (!pAgg->hasLast && !pAgg->hasLastRow) ||
      NULL != pAgg->pGroupKeys || NULL != pScan->node.pConditions ||
      !hasSuitableCache(pScan->cacheLastMode, pAgg->hasLastRow, pAgg->hasLast) ||
      IS_TSWINDOW_SPECIFIED(pScan->scanRange)) {
    return false;
  }

  return true;
}

static bool lastRowScanOptMayBeOptimized(SLogicNode* pNode, void* pCtx) {
  if (QUERY_NODE_LOGIC_PLAN_AGG != nodeType(pNode) || 1 != LIST_LENGTH(pNode->pChildren) ||
      QUERY_NODE_LOGIC_PLAN_SCAN != nodeType(nodesListGetNode(pNode->pChildren, 0))) {
    return false;
  }

  SAggLogicNode*  pAgg = (SAggLogicNode*)pNode;
  SScanLogicNode* pScan = (SScanLogicNode*)nodesListGetNode(pNode->pChildren, 0);
  if (!lastRowScanOptCheckLastCache(pAgg, pScan)) {
    return false;
  }

  bool hasOtherFunc = false;
  if (!lastRowScanOptCheckFuncList(pNode, pScan->cacheLastMode, &hasOtherFunc)) {
    return false;
  }

  if (hasOtherFunc) {
    return false;
  }

  return true;
}

typedef struct SLastRowScanOptSetColDataTypeCxt {
  bool       doAgg;
  SNodeList* pLastCols;
  SNodeList* pOtherCols;
  int32_t    funcType;
  int32_t    pkBytes;
  int32_t    code;
} SLastRowScanOptSetColDataTypeCxt;

static EDealRes lastRowScanOptGetColAndSetDataType(SNode* pNode, void* pContext, bool setType) {
  if (QUERY_NODE_COLUMN == nodeType(pNode)) {
    SLastRowScanOptSetColDataTypeCxt* pCxt = pContext;
    if (pCxt->doAgg) {
      pCxt->code = nodesListMakeAppend(&pCxt->pLastCols, pNode);
      if (TSDB_CODE_SUCCESS != pCxt->code) {
        return DEAL_RES_ERROR;
      }
      if (setType) getLastCacheDataType(&(((SColumnNode*)pNode)->node.resType), pCxt->pkBytes);
    } else {
      SNode* pCol = NULL;
      FOREACH(pCol, pCxt->pLastCols) {
        if (nodesEqualNode(pCol, pNode)) {
          if (setType) getLastCacheDataType(&(((SColumnNode*)pNode)->node.resType), pCxt->pkBytes);
          break;
        }
      }
    }
    return DEAL_RES_IGNORE_CHILD;
  }
  return DEAL_RES_CONTINUE;
}

static EDealRes lastRowScanOptGetLastCols(SNode* pNode, void* pContext) {
  return lastRowScanOptGetColAndSetDataType(pNode, pContext, false);
}

static EDealRes lastRowScanOptSetColDataType(SNode* pNode, void* pContext) {
  return lastRowScanOptGetColAndSetDataType(pNode, pContext, true);
}

static void lastRowScanOptSetLastTargets(SNodeList* pTargets, SNodeList* pLastCols, SNodeList* pLastRowCols, bool erase,
                                         int32_t pkBytes) {
  SNode* pTarget = NULL;
  WHERE_EACH(pTarget, pTargets) {
    bool   found = false;
    SNode* pCol = NULL;
    FOREACH(pCol, pLastCols) {
      if (nodesEqualNode(pCol, pTarget)) {
        getLastCacheDataType(&(((SColumnNode*)pTarget)->node.resType), pkBytes);
        found = true;
        break;
      }
    }
    if (!found && nodeListNodeEqual(pLastRowCols, pTarget)) {
      found = true;
    }

    if (!found && erase) {
      ERASE_NODE(pTargets);
      continue;
    }
    WHERE_NEXT;
  }
}

static void lastRowScanOptRemoveUslessTargets(SNodeList* pTargets, SNodeList* pList1, SNodeList* pList2,
                                              SNodeList* pList3) {
  SNode* pTarget = NULL;
  WHERE_EACH(pTarget, pTargets) {
    bool   found = false;
    SNode* pCol = NULL;
    FOREACH(pCol, pList1) {
      if (nodesEqualNode(pCol, pTarget)) {
        found = true;
        break;
      }
    }
    if (!found) {
      FOREACH(pCol, pList2) {
        if (nodesEqualNode(pCol, pTarget)) {
          found = true;
          break;
        }
      }
    }

    if (!found && nodeListNodeEqual(pList3, pTarget)) {
      found = true;
    }

    if (!found) {
      ERASE_NODE(pTargets);
      continue;
    }
    WHERE_NEXT;
  }
}

static int32_t lastRowScanBuildFuncTypes(SScanLogicNode* pScan, SColumnNode* pColNode, int32_t funcType) {
  SFunctParam* pFuncTypeParam = taosMemoryCalloc(1, sizeof(SFunctParam));
  if (NULL == pFuncTypeParam) {
    return terrno;
  }
  pFuncTypeParam->type = funcType;
  if (NULL == pScan->pFuncTypes) {
    pScan->pFuncTypes = taosArrayInit(pScan->pScanCols->length, sizeof(SFunctParam));
    if (NULL == pScan->pFuncTypes) {
      taosMemoryFree(pFuncTypeParam);
      return terrno;
    }
  }

  pFuncTypeParam->pCol = taosMemoryCalloc(1, sizeof(SColumn));
  if (NULL == pFuncTypeParam->pCol) {
    taosMemoryFree(pFuncTypeParam);
    return terrno;
  }
  pFuncTypeParam->pCol->colId = pColNode->colId;
  tstrncpy(pFuncTypeParam->pCol->name, pColNode->colName, TSDB_COL_NAME_LEN);
  if (NULL == taosArrayPush(pScan->pFuncTypes, pFuncTypeParam)) {
    taosMemoryFree(pFuncTypeParam);
    return terrno;
  }

  taosMemoryFree(pFuncTypeParam);
  return TSDB_CODE_SUCCESS;
}

static int32_t lastRowScanOptimize(SOptimizeContext* pCxt, SLogicSubplan* pLogicSubplan) {
  if (pCxt->pPlanCxt->streamCalcQuery) {
    // stream calc query does not support last/last_row optimization
    return TSDB_CODE_SUCCESS;
  }
  SAggLogicNode* pAgg = (SAggLogicNode*)optFindPossibleNode(pLogicSubplan->pNode, lastRowScanOptMayBeOptimized, NULL);

  if (NULL == pAgg) {
    return TSDB_CODE_SUCCESS;
  }

  int32_t code = 0;
  int32_t lino = 0;
  SScanLogicNode* pScan = (SScanLogicNode*)nodesListGetNode(pAgg->node.pChildren, 0);
  pScan->scanType = SCAN_TYPE_LAST_ROW;
  pScan->igLastNull = pAgg->hasLast ? true : false;

  SNode* pNode = NULL;
  FOREACH(pNode, pAgg->pAggFuncs) {
    SFunctionNode* pFunc = (SFunctionNode*)pNode;
    int32_t        funcType = pFunc->funcType;
    SNode*         pParamNode = NULL;
    if (FUNCTION_TYPE_LAST_ROW == funcType || FUNCTION_TYPE_LAST == funcType) {
      int32_t len = tsnprintf(pFunc->functionName, sizeof(pFunc->functionName),
                              FUNCTION_TYPE_LAST_ROW == funcType ? "_cache_last_row" : "_cache_last");
      pFunc->functionName[len] = '\0';
      code = fmGetFuncInfo(pFunc, NULL, 0);
      if (TSDB_CODE_SUCCESS != code) {
        break;
      }
    }
  }

  if (TSDB_CODE_SUCCESS != code) {
    qError("%s failed at %d, msg:%s", __func__, lino, tstrerror(code));
    return code;
  }

  pAgg->hasLastRow = false;
  pAgg->hasLast = false;
  pCxt->optimized = true;
  return TSDB_CODE_SUCCESS;
}

static bool splitCacheLastFuncOptMayBeOptimized(SLogicNode* pNode, void* pCtx) {
  if (QUERY_NODE_LOGIC_PLAN_AGG != nodeType(pNode) || 1 != LIST_LENGTH(pNode->pChildren) ||
      QUERY_NODE_LOGIC_PLAN_SCAN != nodeType(nodesListGetNode(pNode->pChildren, 0))) {
    return false;
  }

  SAggLogicNode*  pAgg = (SAggLogicNode*)pNode;
  SScanLogicNode* pScan = (SScanLogicNode*)nodesListGetNode(pNode->pChildren, 0);
  if (!lastRowScanOptCheckLastCache(pAgg, pScan)) {
    return false;
  }

  bool hasOtherFunc = false;
  if (!lastRowScanOptCheckFuncList(pNode, pScan->cacheLastMode, &hasOtherFunc)) {
    return false;
  }

  if (pAgg->hasGroup || !hasOtherFunc) {
    return false;
  }

  return true;
}

static int32_t splitCacheLastFuncOptCreateAggLogicNode(SAggLogicNode** pNewAgg, SAggLogicNode* pAgg, SNodeList* pFunc,
                                                       SNodeList* pTargets) {
  SAggLogicNode* pNew = NULL;
  int32_t        code = nodesMakeNode(QUERY_NODE_LOGIC_PLAN_AGG, (SNode**)&pNew);
  if (NULL == pNew) {
    nodesDestroyList(pFunc);
    nodesDestroyList(pTargets);
    return code;
  }

  pNew->hasLastRow = false;
  pNew->hasLast = false;
  SNode* pFuncNode = NULL;
  FOREACH(pFuncNode, pFunc) {
    SFunctionNode* pFunc = (SFunctionNode*)pFuncNode;
    if (FUNCTION_TYPE_LAST_ROW == pFunc->funcType) {
      pNew->hasLastRow = true;
    } else if (FUNCTION_TYPE_LAST == pFunc->funcType) {
      pNew->hasLast = true;
    }
  }

  pNew->hasTimeLineFunc = pAgg->hasTimeLineFunc;
  pNew->hasGroupKeyOptimized = false;
  pNew->onlyHasKeepOrderFunc = pAgg->onlyHasKeepOrderFunc;
  pNew->node.groupAction = pAgg->node.groupAction;
  pNew->node.requireDataOrder = pAgg->node.requireDataOrder;
  pNew->node.resultDataOrder = pAgg->node.resultDataOrder;
  pNew->node.pTargets = pTargets;
  pNew->pAggFuncs = pFunc;
  code = nodesCloneList(pAgg->pGroupKeys, &pNew->pGroupKeys);
  if (TSDB_CODE_SUCCESS != code) {
    nodesDestroyNode((SNode*)pNew);
    return code;
  }
  code = nodesCloneNode(pAgg->node.pConditions, &pNew->node.pConditions);
  if (TSDB_CODE_SUCCESS != code) {
    nodesDestroyNode((SNode*)pNew);
    return code;
  }
  pNew->isGroupTb = pAgg->isGroupTb;
  pNew->isPartTb = pAgg->isPartTb;
  pNew->hasGroup = pAgg->hasGroup;
  code = nodesCloneList(pAgg->node.pChildren, &pNew->node.pChildren);
  if (TSDB_CODE_SUCCESS != code) {
    nodesDestroyNode((SNode*)pNew);
    return code;
  }

  SNode* pNode = nodesListGetNode(pNew->node.pChildren, 0);
  if (QUERY_NODE_LOGIC_PLAN_SCAN == nodeType(pNode)) {
    SScanLogicNode* pScan = (SScanLogicNode*)pNode;
    SNodeList*      pOldScanCols = NULL;
    TSWAP(pScan->pScanCols, pOldScanCols);
    nodesDestroyList(pScan->pScanPseudoCols);
    pScan->pScanPseudoCols = NULL;
    nodesDestroyList(pScan->node.pTargets);
    pScan->node.pTargets = NULL;
    SNodeListNode* list = NULL;
    code = nodesMakeNode(QUERY_NODE_NODE_LIST, (SNode**)&list);
    if (!list) {
      nodesDestroyNode((SNode*)pNew);
      return code;
    }
    list->pNodeList = pFunc;
    code = nodesCollectColumnsFromNode((SNode*)list, NULL, COLLECT_COL_TYPE_COL, &pScan->pScanCols);
    if (TSDB_CODE_SUCCESS != code) {
      nodesDestroyNode((SNode*)pNew);
      return code;
    }
    code = nodesCollectColumnsFromNode((SNode*)list, NULL, COLLECT_COL_TYPE_TAG, &pScan->pScanPseudoCols);
    if (TSDB_CODE_SUCCESS != code) {
      nodesDestroyNode((SNode*)pNew);
      return code;
    }
    nodesFree(list);
    bool found = false;
    FOREACH(pNode, pScan->pScanCols) {
      if (PRIMARYKEY_TIMESTAMP_COL_ID == ((SColumnNode*)pNode)->colId) {
        found = true;
        break;
      }
    }
    if (!found) {
      FOREACH(pNode, pOldScanCols) {
        if (PRIMARYKEY_TIMESTAMP_COL_ID == ((SColumnNode*)pNode)->colId) {
          SNode* pTmp = NULL;
          code = nodesCloneNode(pNode, &pTmp);
          if (TSDB_CODE_SUCCESS == code) {
            code = nodesListMakeStrictAppend(&pScan->pScanCols, pTmp);
          }
          break;
        }
      }
      if (TSDB_CODE_SUCCESS != code) {
        nodesDestroyNode((SNode*)pNew);
        return code;
      }
    }
    nodesDestroyList(pOldScanCols);
    code = createColumnByRewriteExprs(pScan->pScanCols, &pScan->node.pTargets);
    if (TSDB_CODE_SUCCESS != code) {
      nodesDestroyNode((SNode*)pNew);
      return code;
    }
    code = createColumnByRewriteExprs(pScan->pScanPseudoCols, &pScan->node.pTargets);
    if (TSDB_CODE_SUCCESS != code) {
      nodesDestroyNode((SNode*)pNew);
      return code;
    }
    OPTIMIZE_FLAG_CLEAR_MASK(pScan->node.optimizedFlag, OPTIMIZE_FLAG_SCAN_PATH);
  }

  *pNewAgg = pNew;

  return TSDB_CODE_SUCCESS;
}

static int32_t splitCacheLastFuncOptModifyAggLogicNode(SAggLogicNode* pAgg) {
  pAgg->hasTimeLineFunc = false;
  pAgg->onlyHasKeepOrderFunc = true;

  return TSDB_CODE_SUCCESS;
}

static int32_t splitCacheLastFuncOptCreateMergeLogicNode(SMergeLogicNode** pNew, SAggLogicNode* pAgg1,
                                                         SAggLogicNode* pAgg2) {
  SMergeLogicNode* pMerge = NULL;
  int32_t          code = nodesMakeNode(QUERY_NODE_LOGIC_PLAN_MERGE, (SNode**)&pMerge);
  if (NULL == pMerge) {
    return code;
  }
  pMerge->colsMerge = true;
  pMerge->numOfChannels = 2;
  pMerge->srcGroupId = -1;
  pMerge->node.precision = pAgg1->node.precision;

  SNode* pNewAgg1 = NULL;
  code = nodesCloneNode((SNode*)pAgg1, &pNewAgg1);
  if (TSDB_CODE_SUCCESS != code) {
    nodesDestroyNode((SNode*)pMerge);
    return code;
  }
  SNode* pNewAgg2 = NULL;
  code = nodesCloneNode((SNode*)pAgg2, &pNewAgg2);
  if (TSDB_CODE_SUCCESS != code) {
    nodesDestroyNode(pNewAgg1);
    nodesDestroyNode((SNode*)pMerge);
    return code;
  }

  ((SAggLogicNode*)pNewAgg1)->node.pParent = (SLogicNode*)pMerge;
  ((SAggLogicNode*)pNewAgg2)->node.pParent = (SLogicNode*)pMerge;

  SNode* pNode = NULL;
  FOREACH(pNode, ((SAggLogicNode*)pNewAgg1)->node.pChildren) { ((SLogicNode*)pNode)->pParent = (SLogicNode*)pNewAgg1; }
  FOREACH(pNode, ((SAggLogicNode*)pNewAgg2)->node.pChildren) { ((SLogicNode*)pNode)->pParent = (SLogicNode*)pNewAgg2; }

  SNodeList* pNewTargets1 = NULL;
  code = nodesCloneList(pAgg1->node.pTargets, &pNewTargets1);
  if (TSDB_CODE_SUCCESS == code) {
    code = nodesListMakeStrictAppendList(&pMerge->node.pTargets, pNewTargets1);
  }
  SNodeList* pNewTargets2 = NULL;
  if (TSDB_CODE_SUCCESS == code) {
    code = nodesCloneList(pAgg2->node.pTargets, &pNewTargets2);
  }
  if (TSDB_CODE_SUCCESS == code) {
    code = nodesListMakeStrictAppendList(&pMerge->node.pTargets, pNewTargets2);
  }
  if (TSDB_CODE_SUCCESS == code) {
    code = nodesListMakeStrictAppend(&pMerge->node.pChildren, pNewAgg1);
  }
  if (TSDB_CODE_SUCCESS == code) {
    code = nodesListMakeStrictAppend(&pMerge->node.pChildren, pNewAgg2);
  }

  if (TSDB_CODE_SUCCESS != code) {
    nodesDestroyNode(pNewAgg1);
    nodesDestroyNode(pNewAgg2);
    nodesDestroyNode((SNode*)pMerge);
  } else {
    *pNew = pMerge;
  }

  return code;
}

static int32_t splitCacheLastFuncOptimize(SOptimizeContext* pCxt, SLogicSubplan* pLogicSubplan) {
  if (pCxt->pPlanCxt->streamCalcQuery) {
    // stream calc query does not support last/last_row optimization
    return TSDB_CODE_SUCCESS;
  }
  SAggLogicNode* pAgg =
      (SAggLogicNode*)optFindPossibleNode(pLogicSubplan->pNode, splitCacheLastFuncOptMayBeOptimized, NULL);

  if (NULL == pAgg) {
    return TSDB_CODE_SUCCESS;
  }
  SScanLogicNode* pScan = (SScanLogicNode*)nodesListGetNode(pAgg->node.pChildren, 0);
  SNode*          pNode = NULL;
  SNodeList*      pSplitAggFuncList = NULL;
  int32_t         code = 0;

  {
    bool hasLast = false;
    bool hasLastRow = false;
    WHERE_EACH(pNode, pAgg->pAggFuncs) {
      SFunctionNode* pFunc = (SFunctionNode*)pNode;
      int32_t        funcType = pFunc->funcType;

      if (isNeedSplitCacheLastFunc(pFunc, pScan, pSplitAggFuncList)) {
        SNode* pNew = NULL;
        code = nodesCloneNode(pNode, &pNew);
        if (TSDB_CODE_SUCCESS == code) {
          code = nodesListMakeStrictAppend(&pSplitAggFuncList, pNew);
        }
        if (TSDB_CODE_SUCCESS != code) {
          break;
        }
        ERASE_NODE(pAgg->pAggFuncs);
        // when a basic function needs to be split, 
        // all functions related to it should be split too
        // thus we need to re-evaluate the remaining funcs
        WHERE_FIRST(pAgg->pAggFuncs);
        continue;
      }
      if (FUNCTION_TYPE_LAST_ROW == funcType) {
        hasLastRow = true;
      } else if (FUNCTION_TYPE_LAST == funcType) {
        hasLast = true;
      }
      WHERE_NEXT;
    }
    pAgg->hasLast = hasLast;
    pAgg->hasLastRow = hasLastRow;
  }
  if (TSDB_CODE_SUCCESS != code) {
    nodesDestroyList(pSplitAggFuncList);
    return code;
  }

  if (NULL == pSplitAggFuncList) {
    planError("empty agg func list while splite projections, funcNum:%d", pAgg->pAggFuncs->length);
    return TSDB_CODE_PLAN_INTERNAL_ERROR;
  }

  SNodeList* pTargets = NULL;
  {
    WHERE_EACH(pNode, pAgg->node.pTargets) {
      SColumnNode* pCol = (SColumnNode*)pNode;
      SNode*       pFuncNode = NULL;
      bool         found = false;
      FOREACH(pFuncNode, pSplitAggFuncList) {
        SFunctionNode* pFunc = (SFunctionNode*)pFuncNode;
        if (0 == strcmp(pFunc->node.aliasName, pCol->colName)) {
          SNode* pNew = NULL;
          code = nodesCloneNode(pNode, &pNew);
          if (TSDB_CODE_SUCCESS == code) {
            code = nodesListMakeStrictAppend(&pTargets, pNew);
          }
          found = true;
          break;
        }
      }
      if (TSDB_CODE_SUCCESS != code) {
        break;
      }
      if (found) {
        ERASE_NODE(pAgg->node.pTargets);
        continue;
      }
      WHERE_NEXT;
    }
  }
  if (TSDB_CODE_SUCCESS != code) {
    nodesDestroyList(pTargets);
    return code;
  }

  if (NULL == pTargets) {
    planError("empty target func list while splite projections, targetsNum:%d", pAgg->node.pTargets->length);
    nodesDestroyList(pSplitAggFuncList);
    return TSDB_CODE_PLAN_INTERNAL_ERROR;
  }

  SMergeLogicNode* pMerge = NULL;
  SAggLogicNode*   pNewAgg = NULL;
  code = splitCacheLastFuncOptCreateAggLogicNode(&pNewAgg, pAgg, pSplitAggFuncList, pTargets);
  if (TSDB_CODE_SUCCESS == code) {
    code = splitCacheLastFuncOptModifyAggLogicNode(pAgg);
  }
  if (TSDB_CODE_SUCCESS == code) {
    code = splitCacheLastFuncOptCreateMergeLogicNode(&pMerge, pNewAgg, pAgg);
  }
  if (TSDB_CODE_SUCCESS == code) {
    code = replaceLogicNode(pLogicSubplan, (SLogicNode*)pAgg, (SLogicNode*)pMerge);
  }

  nodesDestroyNode((SNode*)pAgg);
  nodesDestroyNode((SNode*)pNewAgg);

  if (TSDB_CODE_SUCCESS != code) {
    nodesDestroyNode((SNode*)pMerge);
  }

  pCxt->optimized = true;
  return code;
}

// merge projects
static bool mergeProjectsMayBeOptimized(SLogicNode* pNode, void* pCtx) {
  if (QUERY_NODE_LOGIC_PLAN_PROJECT != nodeType(pNode) || 1 != LIST_LENGTH(pNode->pChildren)) {
    return false;
  }
  SLogicNode* pChild = (SLogicNode*)nodesListGetNode(pNode->pChildren, 0);
  if (QUERY_NODE_LOGIC_PLAN_PROJECT != nodeType(pChild) || 1 < LIST_LENGTH(pChild->pChildren) ||
      NULL != pChild->pConditions || NULL != pChild->pLimit || NULL != pChild->pSlimit) {
    return false;
  }

  return true;
}

typedef struct SMergeProjectionsContext {
  SProjectLogicNode* pChildProj;
  int32_t            errCode;
} SMergeProjectionsContext;

static EDealRes mergeProjectionsExpr2(SNode** pNode, void* pContext) {
  SMergeProjectionsContext* pCxt = pContext;
  SProjectLogicNode*        pChildProj = pCxt->pChildProj;
  if (QUERY_NODE_COLUMN == nodeType(*pNode)) {
    SColumnNode* pProjCol = (SColumnNode*)(*pNode);
    SNode*       pProjection;
    int32_t      projIdx = 1;
    FOREACH(pProjection, pChildProj->pProjections) {
      if (isColRefExpr(pProjCol, (SExprNode*)pProjection)) {
        SNode* pExpr = NULL;
        pCxt->errCode = nodesCloneNode(pProjection, &pExpr);
        if (pExpr == NULL) {
          return DEAL_RES_ERROR;
        }
        snprintf(((SExprNode*)pExpr)->aliasName, sizeof(((SExprNode*)pExpr)->aliasName), "%s",
                 ((SExprNode*)*pNode)->aliasName);
        nodesDestroyNode(*pNode);
        *pNode = pExpr;
        return DEAL_RES_IGNORE_CHILD;
      }
    }
  }
  return DEAL_RES_CONTINUE;
}

static EDealRes mergeProjectionsExpr(SNode** pNode, void* pContext) {
  SMergeProjectionsContext* pCxt = pContext;
  SProjectLogicNode*        pChildProj = pCxt->pChildProj;
  if (QUERY_NODE_COLUMN == nodeType(*pNode)) {
    SNode* pTarget;
    FOREACH(pTarget, ((SLogicNode*)pChildProj)->pTargets) {
      if (nodesEqualNode(pTarget, *pNode)) {
        SNode* pProjection;
        FOREACH(pProjection, pChildProj->pProjections) {
          if (0 == strcmp(((SColumnNode*)pTarget)->colName, ((SExprNode*)pProjection)->aliasName)) {
            SNode* pExpr = NULL;
            pCxt->errCode = nodesCloneNode(pProjection, &pExpr);
            if (pExpr == NULL) {
              return DEAL_RES_ERROR;
            }
            snprintf(((SExprNode*)pExpr)->aliasName, sizeof(((SExprNode*)pExpr)->aliasName), "%s",
                     ((SExprNode*)*pNode)->aliasName);
            nodesDestroyNode(*pNode);
            *pNode = pExpr;
            return DEAL_RES_IGNORE_CHILD;
          }
        }
      }
    }
  }
  return DEAL_RES_CONTINUE;
}

static int32_t mergeProjectsOptimizeImpl(SOptimizeContext* pCxt, SLogicSubplan* pLogicSubplan, SLogicNode* pSelfNode) {
  SLogicNode* pChild = (SLogicNode*)nodesListGetNode(pSelfNode->pChildren, 0);
  if (((SProjectLogicNode*)pChild)->ignoreGroupId) {
    ((SProjectLogicNode*)pSelfNode)->inputIgnoreGroup = true;
  }
  SMergeProjectionsContext cxt = {.pChildProj = (SProjectLogicNode*)pChild, .errCode = TSDB_CODE_SUCCESS};
  nodesRewriteExprs(((SProjectLogicNode*)pSelfNode)->pProjections, mergeProjectionsExpr2, &cxt);
  int32_t code = cxt.errCode;

  if (TSDB_CODE_SUCCESS == code) {
    if (1 == LIST_LENGTH(pChild->pChildren)) {
      SLogicNode* pGrandChild = (SLogicNode*)nodesListGetNode(pChild->pChildren, 0);
      code = replaceLogicNode(pLogicSubplan, pChild, pGrandChild);
    } else {  // no grand child
      NODES_CLEAR_LIST(pSelfNode->pChildren);
    }
  }

  if (TSDB_CODE_SUCCESS == code) {
    NODES_CLEAR_LIST(pChild->pChildren);
  }
  nodesDestroyNode((SNode*)pChild);
  pCxt->optimized = true;
  return code;
}

static int32_t mergeProjectsOptimize(SOptimizeContext* pCxt, SLogicSubplan* pLogicSubplan) {
  SLogicNode* pProjectNode = optFindPossibleNode(pLogicSubplan->pNode, mergeProjectsMayBeOptimized, NULL);
  if (NULL == pProjectNode) {
    return TSDB_CODE_SUCCESS;
  }

  return mergeProjectsOptimizeImpl(pCxt, pLogicSubplan, pProjectNode);
}

static bool tagScanOptShouldBeOptimized(SLogicNode* pNode, void* pCtx) {
  if (QUERY_NODE_LOGIC_PLAN_SCAN != nodeType(pNode) || (SCAN_TYPE_TAG == ((SScanLogicNode*)pNode)->scanType)) {
    return false;
  }
  SScanLogicNode* pScan = (SScanLogicNode*)pNode;
  if (pScan->hasNormalCols) {
    return false;
  }
  if (pScan->tableType == TSDB_SYSTEM_TABLE) {
    return false;
  }
  if (NULL == pNode->pParent || QUERY_NODE_LOGIC_PLAN_AGG != nodeType(pNode->pParent) ||
      1 != LIST_LENGTH(pNode->pParent->pChildren)) {
    return false;
  }

  SAggLogicNode* pAgg = (SAggLogicNode*)(pNode->pParent);
  if (NULL == pAgg->pGroupKeys || NULL != pAgg->pAggFuncs || keysHasCol(pAgg->pGroupKeys) ||
      !planOptNodeListHasTbname(pAgg->pGroupKeys)) {
    return false;
  }

  SNode* pGroupKey = NULL;
  FOREACH(pGroupKey, pAgg->pGroupKeys) {
    SNode* pGroup = NULL;
    FOREACH(pGroup, ((SGroupingSetNode*)pGroupKey)->pParameterList) {
      if (QUERY_NODE_COLUMN != nodeType(pGroup)) {
        return false;
      }
    }
  }
  return true;
}

static int32_t tagScanOptimize(SOptimizeContext* pCxt, SLogicSubplan* pLogicSubplan) {
  SScanLogicNode* pScanNode =
      (SScanLogicNode*)optFindPossibleNode(pLogicSubplan->pNode, tagScanOptShouldBeOptimized, NULL);
  if (NULL == pScanNode) {
    return TSDB_CODE_SUCCESS;
  }

  pScanNode->scanType = SCAN_TYPE_TAG;
  SNode* pTarget = NULL;
  FOREACH(pTarget, pScanNode->node.pTargets) {
    if (PRIMARYKEY_TIMESTAMP_COL_ID == ((SColumnNode*)(pTarget))->colId) {
      ERASE_NODE(pScanNode->node.pTargets);
      break;
    }
  }

  NODES_DESTORY_LIST(pScanNode->pScanCols);

  SLogicNode* pAgg = pScanNode->node.pParent;
  if (NULL == pAgg->pParent) {
    SNodeList* pScanTargets = NULL;
    int32_t    code = nodesMakeList(&pScanTargets);
    if (TSDB_CODE_SUCCESS != code) {
      return code;
    }

    SNode* pAggTarget = NULL;
    FOREACH(pAggTarget, pAgg->pTargets) {
      SNode* pScanTarget = NULL;
      FOREACH(pScanTarget, pScanNode->node.pTargets) {
        if (0 == strcmp(((SColumnNode*)pAggTarget)->colName, ((SColumnNode*)pScanTarget)->colName)) {
          SNode* pNew = NULL;
          code = nodesCloneNode(pScanTarget, &pNew);
          if (TSDB_CODE_SUCCESS == code) {
            code = nodesListAppend(pScanTargets, pNew);
          }
          break;
        }
      }
      if (TSDB_CODE_SUCCESS != code) {
        break;
      }
    }
    nodesDestroyList(pScanNode->node.pTargets);
    pScanNode->node.pTargets = pScanTargets;
  }

  pScanNode->onlyMetaCtbIdx = false;

  pCxt->optimized = true;
  return TSDB_CODE_SUCCESS;
}

static bool pushDownLimitOptShouldBeOptimized(SLogicNode* pNode, void* pCtx) {
  if ((NULL == pNode->pLimit && pNode->pSlimit == NULL) || 1 != LIST_LENGTH(pNode->pChildren)) {
    return false;
  }

  SLogicNode* pChild = (SLogicNode*)nodesListGetNode(pNode->pChildren, 0);
  if (pChild->pLimit || pChild->pSlimit) return false;
  return true;
}

static void swapLimit(SLogicNode* pParent, SLogicNode* pChild) {
  pChild->pLimit = pParent->pLimit;
  pParent->pLimit = NULL;
}

static int32_t pushDownLimitHow(SLogicNode* pNodeWithLimit, SLogicNode* pNodeLimitPushTo, bool* pPushed);
static int32_t pushDownLimitTo(SLogicNode* pNodeWithLimit, SLogicNode* pNodeLimitPushTo, bool* pPushed) {
  int32_t code = 0;
  bool    cloned;
  switch (nodeType(pNodeLimitPushTo)) {
    case QUERY_NODE_LOGIC_PLAN_WINDOW: {
      SWindowLogicNode* pWindow = (SWindowLogicNode*)pNodeLimitPushTo;
      if (pWindow->winType != WINDOW_TYPE_INTERVAL) break;
      code = cloneLimit(pNodeWithLimit, pNodeLimitPushTo, CLONE_LIMIT_SLIMIT, &cloned);
      if (TSDB_CODE_SUCCESS == code) {
        *pPushed = true;
      }
      return code;
    }
    case QUERY_NODE_LOGIC_PLAN_SORT:
      if (((SSortLogicNode*)pNodeLimitPushTo)->calcGroupId) break;
      // fall through
    case QUERY_NODE_LOGIC_PLAN_FILL: {
      SNode* pChild = NULL;
      code = cloneLimit(pNodeWithLimit, pNodeLimitPushTo, CLONE_LIMIT_SLIMIT, &cloned);
      if (TSDB_CODE_SUCCESS != code) {
        return code;
      }
      FOREACH(pChild, pNodeLimitPushTo->pChildren) {
        code = pushDownLimitHow(pNodeLimitPushTo, (SLogicNode*)pChild, &cloned);
        if (TSDB_CODE_SUCCESS != code) {
          return code;
        }
      }
      *pPushed = true;
      return code;
    }
    case QUERY_NODE_LOGIC_PLAN_AGG: {
      if (nodeType(pNodeWithLimit) == QUERY_NODE_LOGIC_PLAN_PROJECT &&
          (isPartTagAgg((SAggLogicNode*)pNodeLimitPushTo) || isPartTableAgg((SAggLogicNode*)pNodeLimitPushTo))) {
        // when part by tag/tbname, slimit will be cloned to agg, and it will be pipelined.
        // The scan below will do scanning with group order
        code = cloneLimit(pNodeWithLimit, pNodeLimitPushTo, CLONE_SLIMIT, &cloned);
        if (TSDB_CODE_SUCCESS == code) {
          *pPushed = cloned;
        }
        return code;
      }
      // else if not part by tag and tbname, the partition node below indicates that results are sorted, the agg node
      // can be pipelined.
      if (nodeType(pNodeWithLimit) == QUERY_NODE_LOGIC_PLAN_PROJECT && LIST_LENGTH(pNodeLimitPushTo->pChildren) == 1) {
        SLogicNode* pChild = (SLogicNode*)nodesListGetNode(pNodeLimitPushTo->pChildren, 0);
        if (nodeType(pChild) == QUERY_NODE_LOGIC_PLAN_PARTITION) {
          pNodeLimitPushTo->forceCreateNonBlockingOptr = true;
          code = cloneLimit(pNodeWithLimit, pNodeLimitPushTo, CLONE_SLIMIT, &cloned);
          if (TSDB_CODE_SUCCESS == code) {
            *pPushed = cloned;
          }
          return code;
        }
        // Currently, partColOpt is executed after pushDownLimitOpt, and partColOpt will replace partition node with
        // sort node.
        // To avoid dependencies between these two optimizations, we add sort node too.
        if (nodeType(pChild) == QUERY_NODE_LOGIC_PLAN_SORT && ((SSortLogicNode*)pChild)->calcGroupId) {
          pNodeLimitPushTo->forceCreateNonBlockingOptr = true;
          code = cloneLimit(pNodeWithLimit, pNodeLimitPushTo, CLONE_SLIMIT, &cloned);
          if (TSDB_CODE_SUCCESS == code) {
            *pPushed = cloned;
          }
          return code;
        }
      }
      break;
    }
    case QUERY_NODE_LOGIC_PLAN_SCAN:
      if (nodeType(pNodeWithLimit) == QUERY_NODE_LOGIC_PLAN_PROJECT && pNodeWithLimit->pLimit) {
        if (((SProjectLogicNode*)pNodeWithLimit)->inputIgnoreGroup) {
          code = cloneLimit(pNodeWithLimit, pNodeLimitPushTo, CLONE_LIMIT, &cloned);
        } else {
          swapLimit(pNodeWithLimit, pNodeLimitPushTo);
        }
        if (TSDB_CODE_SUCCESS == code) {
          *pPushed = true;
        }
        return code;
      }
      break;
    case QUERY_NODE_LOGIC_PLAN_JOIN: {
      code = cloneLimit(pNodeWithLimit, pNodeLimitPushTo, CLONE_LIMIT, &cloned);
      break;
    }
    default:
      break;
  }
  *pPushed = false;
  return code;
}

static int32_t pushDownLimitHow(SLogicNode* pNodeWithLimit, SLogicNode* pNodeLimitPushTo, bool* pPushed) {
  switch (nodeType(pNodeWithLimit)) {
    case QUERY_NODE_LOGIC_PLAN_PROJECT:
    case QUERY_NODE_LOGIC_PLAN_FILL:
      return pushDownLimitTo(pNodeWithLimit, pNodeLimitPushTo, pPushed);
    case QUERY_NODE_LOGIC_PLAN_SORT: {
      SSortLogicNode* pSort = (SSortLogicNode*)pNodeWithLimit;
      if (sortPriKeyOptIsPriKeyOrderBy(pSort->pSortKeys))
        return pushDownLimitTo(pNodeWithLimit, pNodeLimitPushTo, pPushed);
    }
    default:
      break;
  }
  *pPushed = false;
  return TSDB_CODE_SUCCESS;
}

static int32_t pushDownLimitOptimize(SOptimizeContext* pCxt, SLogicSubplan* pLogicSubplan) {
  SLogicNode* pNode = optFindPossibleNode(pLogicSubplan->pNode, pushDownLimitOptShouldBeOptimized, NULL);
  if (NULL == pNode) {
    return TSDB_CODE_SUCCESS;
  }

  SLogicNode* pChild = (SLogicNode*)nodesListGetNode(pNode->pChildren, 0);
  nodesDestroyNode(pChild->pLimit);
  bool    pushed = false;
  int32_t code = pushDownLimitHow(pNode, pChild, &pushed);
  if (TSDB_CODE_SUCCESS != code) {
    return code;
  }
  if (pushed) {
    pCxt->optimized = true;
  }
  return TSDB_CODE_SUCCESS;
}

typedef struct STbCntScanOptInfo {
  SAggLogicNode*  pAgg;
  SScanLogicNode* pScan;
  SName           table;
} STbCntScanOptInfo;

static bool tbCntScanOptIsEligibleGroupKeys(SNodeList* pGroupKeys) {
  if (NULL == pGroupKeys) {
    return true;
  }

  SNode* pGroupKey = NULL;
  FOREACH(pGroupKey, pGroupKeys) {
    SNode* pKey = nodesListGetNode(((SGroupingSetNode*)pGroupKey)->pParameterList, 0);
    if (QUERY_NODE_COLUMN != nodeType(pKey)) {
      return false;
    }
    SColumnNode* pCol = (SColumnNode*)pKey;
    if (0 != strcmp(pCol->colName, "db_name") && 0 != strcmp(pCol->colName, "stable_name")) {
      return false;
    }
  }

  return true;
}

static bool tbCntScanOptNotNullableExpr(SNode* pNode) {
  if (QUERY_NODE_COLUMN != nodeType(pNode)) {
    return false;
  }
  const char* pColName = ((SColumnNode*)pNode)->colName;
  return 0 == strcmp(pColName, "*") || 0 == strcmp(pColName, "db_name") || 0 == strcmp(pColName, "stable_name") ||
         0 == strcmp(pColName, "table_name");
}

static bool tbCntScanOptIsEligibleAggFuncs(SNodeList* pAggFuncs) {
  SNode* pNode = NULL;
  FOREACH(pNode, pAggFuncs) {
    SFunctionNode* pFunc = (SFunctionNode*)nodesListGetNode(pAggFuncs, 0);
    if (FUNCTION_TYPE_COUNT != pFunc->funcType ||
        !tbCntScanOptNotNullableExpr(nodesListGetNode(pFunc->pParameterList, 0))) {
      return false;
    }
  }
  return LIST_LENGTH(pAggFuncs) > 0;
}

static bool tbCntScanOptIsEligibleAgg(SAggLogicNode* pAgg) {
  return tbCntScanOptIsEligibleGroupKeys(pAgg->pGroupKeys) && tbCntScanOptIsEligibleAggFuncs(pAgg->pAggFuncs);
}

static bool tbCntScanOptGetColValFromCond(SOperatorNode* pOper, SColumnNode** pCol, SValueNode** pVal) {
  if (OP_TYPE_EQUAL != pOper->opType) {
    return false;
  }

  *pCol = NULL;
  *pVal = NULL;
  if (QUERY_NODE_COLUMN == nodeType(pOper->pLeft)) {
    *pCol = (SColumnNode*)pOper->pLeft;
  } else if (QUERY_NODE_VALUE == nodeType(pOper->pLeft)) {
    *pVal = (SValueNode*)pOper->pLeft;
  }
  if (QUERY_NODE_COLUMN == nodeType(pOper->pRight)) {
    *pCol = (SColumnNode*)pOper->pRight;
  } else if (QUERY_NODE_VALUE == nodeType(pOper->pRight)) {
    *pVal = (SValueNode*)pOper->pRight;
  }

  return NULL != *pCol && NULL != *pVal;
}

static bool tbCntScanOptIsEligibleLogicCond(STbCntScanOptInfo* pInfo, SLogicConditionNode* pCond) {
  if (LOGIC_COND_TYPE_AND != pCond->condType) {
    return false;
  }

  bool         hasDbCond = false;
  bool         hasStbCond = false;
  SColumnNode* pCol = NULL;
  SValueNode*  pVal = NULL;
  SNode*       pNode = NULL;
  FOREACH(pNode, pCond->pParameterList) {
    if (QUERY_NODE_OPERATOR != nodeType(pNode) || !tbCntScanOptGetColValFromCond((SOperatorNode*)pNode, &pCol, &pVal)) {
      return false;
    }
    if (!hasDbCond && 0 == strcmp(pCol->colName, "db_name")) {
      hasDbCond = true;
      tstrncpy(pInfo->table.dbname, pVal->literal, TSDB_DB_NAME_LEN);
    } else if (!hasStbCond && 0 == strcmp(pCol->colName, "stable_name")) {
      hasStbCond = true;
      tstrncpy(pInfo->table.tname, pVal->literal, TSDB_TABLE_NAME_LEN);
    } else {
      return false;
    }
  }
  return hasDbCond;
}

static bool tbCntScanOptIsEligibleOpCond(SOperatorNode* pCond) {
  SColumnNode* pCol = NULL;
  SValueNode*  pVal = NULL;
  if (!tbCntScanOptGetColValFromCond(pCond, &pCol, &pVal)) {
    return false;
  }
  return 0 == strcmp(pCol->colName, "db_name");
}

static bool tbCntScanOptIsEligibleConds(STbCntScanOptInfo* pInfo, SNode* pConditions) {
  if (NULL == pConditions) {
    return true;
  }
  if (LIST_LENGTH(pInfo->pAgg->pGroupKeys) != 0) {
    return false;
  }
  if (QUERY_NODE_LOGIC_CONDITION == nodeType(pConditions)) {
    return tbCntScanOptIsEligibleLogicCond(pInfo, (SLogicConditionNode*)pConditions);
  }

  if (QUERY_NODE_OPERATOR == nodeType(pConditions)) {
    return tbCntScanOptIsEligibleOpCond((SOperatorNode*)pConditions);
  }

  return false;
}

static bool tbCntScanOptIsEligibleScan(STbCntScanOptInfo* pInfo) {
  if (0 != strcmp(pInfo->pScan->tableName.dbname, TSDB_INFORMATION_SCHEMA_DB) ||
      0 != strcmp(pInfo->pScan->tableName.tname, TSDB_INS_TABLE_TABLES) || NULL != pInfo->pScan->pGroupTags ||
      0 != strcmp(pInfo->pScan->tableName.tname, TSDB_INS_DISK_USAGE) ||
      0 != strcmp(pInfo->pScan->tableName.tname, TSDB_INS_TABLE_FILESETS)) {
    return false;
  }
  if (1 == pInfo->pScan->pVgroupList->numOfVgroups && MNODE_HANDLE == pInfo->pScan->pVgroupList->vgroups[0].vgId) {
    return false;
  }
  return tbCntScanOptIsEligibleConds(pInfo, pInfo->pScan->node.pConditions);
}

static bool tbCntScanOptShouldBeOptimized(SLogicNode* pNode, STbCntScanOptInfo* pInfo) {
  if (QUERY_NODE_LOGIC_PLAN_AGG != nodeType(pNode) || 1 != LIST_LENGTH(pNode->pChildren) ||
      QUERY_NODE_LOGIC_PLAN_SCAN != nodeType(nodesListGetNode(pNode->pChildren, 0))) {
    return false;
  }

  pInfo->pAgg = (SAggLogicNode*)pNode;
  pInfo->pScan = (SScanLogicNode*)nodesListGetNode(pNode->pChildren, 0);
  return tbCntScanOptIsEligibleAgg(pInfo->pAgg) && tbCntScanOptIsEligibleScan(pInfo);
}

static int32_t tbCntScanOptCreateTableCountFunc(SNode** ppNode) {
  SFunctionNode* pFunc = NULL;
  int32_t        code = nodesMakeNode(QUERY_NODE_FUNCTION, (SNode**)&pFunc);
  if (NULL == pFunc) {
    return code;
  }
  tstrncpy(pFunc->functionName, "_table_count", TSDB_FUNC_NAME_LEN);
  tstrncpy(pFunc->node.aliasName, "_table_count", TSDB_COL_NAME_LEN);
  code = fmGetFuncInfo(pFunc, NULL, 0);
  if (TSDB_CODE_SUCCESS != code) {
    nodesDestroyNode((SNode*)pFunc);
    return code;
  }
  *ppNode = (SNode*)pFunc;
  return code;
}

static int32_t tbCntScanOptRewriteScan(STbCntScanOptInfo* pInfo) {
  pInfo->pScan->scanType = SCAN_TYPE_TABLE_COUNT;
  tstrncpy(pInfo->pScan->tableName.dbname, pInfo->table.dbname, TSDB_DB_NAME_LEN);
  tstrncpy(pInfo->pScan->tableName.tname, pInfo->table.tname, TSDB_TABLE_NAME_LEN);
  NODES_DESTORY_LIST(pInfo->pScan->node.pTargets);
  NODES_DESTORY_LIST(pInfo->pScan->pScanCols);
  NODES_DESTORY_NODE(pInfo->pScan->node.pConditions);
  NODES_DESTORY_LIST(pInfo->pScan->pScanPseudoCols);
  SNode*  pNew = NULL;
  int32_t code = tbCntScanOptCreateTableCountFunc(&pNew);
  if (TSDB_CODE_SUCCESS == code) {
    code = nodesListMakeStrictAppend(&pInfo->pScan->pScanPseudoCols, pNew);
  }
  if (TSDB_CODE_SUCCESS == code) {
    code = createColumnByRewriteExpr(nodesListGetNode(pInfo->pScan->pScanPseudoCols, 0), &pInfo->pScan->node.pTargets);
  }
  SNode* pGroupKey = NULL;
  if (TSDB_CODE_SUCCESS == code) {
    FOREACH(pGroupKey, pInfo->pAgg->pGroupKeys) {
      SNode* pGroupCol = nodesListGetNode(((SGroupingSetNode*)pGroupKey)->pParameterList, 0);
      SNode* pNew = NULL;
      code = nodesCloneNode(pGroupCol, &pNew);
      if (TSDB_CODE_SUCCESS == code) {
        code = nodesListMakeStrictAppend(&pInfo->pScan->pGroupTags, pNew);
      }
      if (TSDB_CODE_SUCCESS == code) {
        pNew = NULL;
        code = nodesCloneNode(pGroupCol, &pNew);
        if (TSDB_CODE_SUCCESS == code) {
          code = nodesListMakeStrictAppend(&pInfo->pScan->pScanCols, pNew);
        }
      }
      if (TSDB_CODE_SUCCESS == code) {
        pNew = NULL;
        code = nodesCloneNode(pGroupCol, &pNew);
        if (TSDB_CODE_SUCCESS == code) {
          code = nodesListMakeStrictAppend(&pInfo->pScan->node.pTargets, pNew);
        }
      }
      if (TSDB_CODE_SUCCESS != code) {
        break;
      }
    }
  }
  return code;
}

static int32_t tbCntScanOptCreateSumFunc(SFunctionNode* pCntFunc, SNode* pParam, SNode** pOutput) {
  SFunctionNode* pFunc = NULL;
  int32_t        code = nodesMakeNode(QUERY_NODE_FUNCTION, (SNode**)&pFunc);
  if (NULL == pFunc) {
    return code;
  }
  tstrncpy(pFunc->functionName, "sum", TSDB_FUNC_NAME_LEN);
  tstrncpy(pFunc->node.aliasName, pCntFunc->node.aliasName, TSDB_COL_NAME_LEN);
  code = createColumnByRewriteExpr(pParam, &pFunc->pParameterList);
  if (TSDB_CODE_SUCCESS == code) {
    code = fmGetFuncInfo(pFunc, NULL, 0);
  }
  if (TSDB_CODE_SUCCESS == code) {
    *pOutput = (SNode*)pFunc;
  } else {
    nodesDestroyNode((SNode*)pFunc);
  }
  return code;
}

static int32_t tbCntScanOptRewriteAgg(SAggLogicNode* pAgg) {
  SScanLogicNode* pScan = (SScanLogicNode*)nodesListGetNode(pAgg->node.pChildren, 0);
  SNode*          pSum = NULL;
  int32_t         code = tbCntScanOptCreateSumFunc((SFunctionNode*)nodesListGetNode(pAgg->pAggFuncs, 0),
                                                   nodesListGetNode(pScan->pScanPseudoCols, 0), &pSum);
  if (TSDB_CODE_SUCCESS == code) {
    NODES_DESTORY_LIST(pAgg->pAggFuncs);
    code = nodesListMakeStrictAppend(&pAgg->pAggFuncs, pSum);
  }
  if (TSDB_CODE_SUCCESS == code) {
    code = partTagsRewriteGroupTagsToFuncs(pScan->pGroupTags, 0, pAgg);
  }
  NODES_DESTORY_LIST(pAgg->pGroupKeys);
  return code;
}

static int32_t tableCountScanOptimize(SOptimizeContext* pCxt, SLogicSubplan* pLogicSubplan) {
  STbCntScanOptInfo info = {0};
  if (!optFindEligibleNode(pLogicSubplan->pNode, (FShouldBeOptimized)tbCntScanOptShouldBeOptimized, &info)) {
    return TSDB_CODE_SUCCESS;
  }

  int32_t code = tbCntScanOptRewriteScan(&info);
  if (TSDB_CODE_SUCCESS == code) {
    code = tbCntScanOptRewriteAgg(info.pAgg);
  }
  return code;
}

static SSortLogicNode* sortNonPriKeySatisfied(SLogicNode* pNode) {
  return NULL;
  if (QUERY_NODE_LOGIC_PLAN_SORT != nodeType(pNode)) {
    return NULL;
  }
  SSortLogicNode* pSort = (SSortLogicNode*)pNode;
  if (sortPriKeyOptIsPriKeyOrderBy(pSort->pSortKeys)) {
    return NULL;
  }
  SNode *pSortKeyNode = NULL, *pSortKeyExpr = NULL;
  FOREACH(pSortKeyNode, pSort->pSortKeys) {
    pSortKeyExpr = ((SOrderByExprNode*)pSortKeyNode)->pExpr;
    switch (nodeType(pSortKeyExpr)) {
      case QUERY_NODE_COLUMN:
        break;
      case QUERY_NODE_VALUE:
        continue;
      default:
        return NULL;
    }
  }

  if (!pSortKeyExpr || ((SColumnNode*)pSortKeyExpr)->projIdx != 1 ||
      ((SColumnNode*)pSortKeyExpr)->node.resType.type != TSDB_DATA_TYPE_TIMESTAMP) {
    return NULL;
  }
  return pSort;
}

static bool sortNonPriKeyShouldOptimize(SLogicNode* pNode, void* pInfo) {
  SSortLogicNode* pSort = sortNonPriKeySatisfied(pNode);
  if (!pSort) return false;
  SOptimizePKCtx* ctx = pInfo;
  ctx->code = nodesListAppend(ctx->pList, (SNode*)pSort);
  return false;
}

static int32_t sortNonPriKeyOptimize(SOptimizeContext* pCxt, SLogicSubplan* pLogicSubplan) {
  SNodeList* pNodeList = NULL;
  int32_t    code = nodesMakeList(&pNodeList);
  if (TSDB_CODE_SUCCESS != code) {
    return code;
  }
  SOptimizePKCtx ctx = {.pList = pNodeList, .code = 0};
  (void)optFindEligibleNode(pLogicSubplan->pNode, sortNonPriKeyShouldOptimize, &ctx);
  if (TSDB_CODE_SUCCESS != ctx.code) {
    nodesClearList(pNodeList);
    return code;
  }
  SNode* pNode = NULL;
  FOREACH(pNode, pNodeList) {
    SSortLogicNode*   pSort = (SSortLogicNode*)pNode;
    SOrderByExprNode* pOrderByExpr = (SOrderByExprNode*)nodesListGetNode(pSort->pSortKeys, 0);
    pSort->node.outputTsOrder = pOrderByExpr->order;
    optSetParentOrder(pSort->node.pParent, pOrderByExpr->order, NULL);
  }
  pCxt->optimized = false;
  nodesClearList(pNodeList);
  return TSDB_CODE_SUCCESS;
}

static bool hashJoinOptShouldBeOptimized(SLogicNode* pNode, void* pCtx) {
  bool res = false;
  if (QUERY_NODE_LOGIC_PLAN_JOIN != nodeType(pNode)) {
    return res;
  }

  SJoinLogicNode* pJoin = (SJoinLogicNode*)pNode;
  if (pJoin->joinAlgo != JOIN_ALGO_UNKNOWN) {
    return res;
  }

  if (!pJoin->hashJoinHint) {
    goto _return;
  }

  if ((JOIN_STYPE_NONE != pJoin->subType && JOIN_STYPE_OUTER != pJoin->subType) || JOIN_TYPE_FULL == pJoin->joinType ||
      pNode->pChildren->length != 2) {
    goto _return;
  }

  res = true;

_return:

  if (!res && DATA_ORDER_LEVEL_NONE == pJoin->node.requireDataOrder) {
    pJoin->node.requireDataOrder = DATA_ORDER_LEVEL_GLOBAL;
    int32_t* pCode = pCtx;
    int32_t  code = adjustLogicNodeDataRequirement(pNode, pJoin->node.requireDataOrder);
    if (TSDB_CODE_SUCCESS != code) {
      *pCode = code;
    }
  }

  return res;
}

static int32_t hashJoinOptSplitPrimFromLogicCond(SNode** pCondition, SNode** pPrimaryKeyCond) {
  SLogicConditionNode* pLogicCond = (SLogicConditionNode*)(*pCondition);
  int32_t              code = TSDB_CODE_SUCCESS;
  SNodeList*           pPrimaryKeyConds = NULL;
  SNode*               pCond = NULL;
  WHERE_EACH(pCond, pLogicCond->pParameterList) {
    bool result = false;
    code = filterIsMultiTableColsCond(pCond, &result);
    if (TSDB_CODE_SUCCESS != code) {
      break;
    }

    if (result || COND_TYPE_PRIMARY_KEY != filterClassifyCondition(pCond)) {
      WHERE_NEXT;
      continue;
    }

    SNode* pNew = NULL;
    code = nodesCloneNode(pCond, &pNew);
    if (TSDB_CODE_SUCCESS == code) {
      code = nodesListMakeAppend(&pPrimaryKeyConds, pNew);
    }
    if (TSDB_CODE_SUCCESS != code) {
      break;
    }

    ERASE_NODE(pLogicCond->pParameterList);
  }

  SNode* pTempPrimaryKeyCond = NULL;
  if (TSDB_CODE_SUCCESS == code && pPrimaryKeyConds) {
    code = nodesMergeConds(&pTempPrimaryKeyCond, &pPrimaryKeyConds);
  }

  if (TSDB_CODE_SUCCESS == code && pTempPrimaryKeyCond) {
    *pPrimaryKeyCond = pTempPrimaryKeyCond;

    if (pLogicCond->pParameterList->length <= 0) {
      nodesDestroyNode(*pCondition);
      *pCondition = NULL;
    }
  } else {
    nodesDestroyList(pPrimaryKeyConds);
    nodesDestroyNode(pTempPrimaryKeyCond);
  }

  return code;
}

int32_t hashJoinOptSplitPrimCond(SNode** pCondition, SNode** pPrimaryKeyCond) {
  if (QUERY_NODE_LOGIC_CONDITION == nodeType(*pCondition)) {
    if (LOGIC_COND_TYPE_AND == ((SLogicConditionNode*)*pCondition)->condType) {
      return hashJoinOptSplitPrimFromLogicCond(pCondition, pPrimaryKeyCond);
    }

    return TSDB_CODE_SUCCESS;
  }

  bool    needOutput = false;
  bool    result = false;
  int32_t code = filterIsMultiTableColsCond(*pCondition, &result);
  if (TSDB_CODE_SUCCESS != code) {
    return code;
  }
  if (result) {
    return TSDB_CODE_SUCCESS;
  }

  EConditionType type = filterClassifyCondition(*pCondition);
  if (COND_TYPE_PRIMARY_KEY == type) {
    *pPrimaryKeyCond = *pCondition;
    *pCondition = NULL;
  }

  return TSDB_CODE_SUCCESS;
}

static int32_t hashJoinOptRewriteJoin(SOptimizeContext* pCxt, SLogicNode* pNode, SLogicSubplan* pLogicSubplan) {
  SJoinLogicNode* pJoin = (SJoinLogicNode*)pNode;
  int32_t         code = TSDB_CODE_SUCCESS;

  pJoin->joinAlgo = JOIN_ALGO_HASH;

  if (NULL != pJoin->pColOnCond) {
#if 0  
    EJoinType t = pJoin->joinType;
    EJoinSubType s = pJoin->subType;

    pJoin->joinType = JOIN_TYPE_INNER;
    pJoin->subType = JOIN_STYPE_NONE;
    
    code = pdcJoinSplitCond(pJoin, &pJoin->pColOnCond, NULL, &pJoin->pLeftOnCond, &pJoin->pRightOnCond, true);

    pJoin->joinType = t;
    pJoin->subType = s;

    if (TSDB_CODE_SUCCESS != code) {
      return code;
    }

    STimeWindow ltimeRange = TSWINDOW_INITIALIZER;
    STimeWindow rtimeRange = TSWINDOW_INITIALIZER;
    SNode* pPrimaryKeyCond = NULL;
    if (NULL != pJoin->pLeftOnCond) {
      hashJoinOptSplitPrimCond(&pJoin->pLeftOnCond, &pPrimaryKeyCond);
      if (NULL != pPrimaryKeyCond) {
        bool isStrict = false;
        code = getTimeRangeFromNode(&pPrimaryKeyCond, &ltimeRange, &isStrict);
        nodesDestroyNode(pPrimaryKeyCond);
      }
    }

    if (TSDB_CODE_SUCCESS != code) {
      return code;
    }
    
    if (NULL != pJoin->pRightOnCond) {
      pPrimaryKeyCond = NULL;
      hashJoinOptSplitPrimCond(&pJoin->pRightOnCond, &pPrimaryKeyCond);
      if (NULL != pPrimaryKeyCond) {
        bool isStrict = false;
        code = getTimeRangeFromNode(&pPrimaryKeyCond, &rtimeRange, &isStrict);
        nodesDestroyNode(pPrimaryKeyCond);
      }
    }    

    if (TSDB_CODE_SUCCESS != code) {
      return code;
    }

    if (TSWINDOW_IS_EQUAL(ltimeRange, TSWINDOW_INITIALIZER)) {
      pJoin->timeRange.skey = rtimeRange.skey;
      pJoin->timeRange.ekey = rtimeRange.ekey;
    } else if (TSWINDOW_IS_EQUAL(rtimeRange, TSWINDOW_INITIALIZER)) {
      pJoin->timeRange.skey = ltimeRange.skey;
      pJoin->timeRange.ekey = ltimeRange.ekey;
    } else if (ltimeRange.ekey < rtimeRange.skey || ltimeRange.skey > rtimeRange.ekey) {
      pJoin->timeRange = TSWINDOW_DESC_INITIALIZER;
    } else {
      pJoin->timeRange.skey = TMAX(ltimeRange.skey, rtimeRange.skey);
      pJoin->timeRange.ekey = TMIN(ltimeRange.ekey, rtimeRange.ekey);
    }
#else
    SNode* pPrimaryKeyCond = NULL;
    code = hashJoinOptSplitPrimCond(&pJoin->pColOnCond, &pPrimaryKeyCond);
    if (TSDB_CODE_SUCCESS != code) {
      return code;
    }
    if (NULL != pPrimaryKeyCond) {
      bool isStrict = false;
      code = getTimeRangeFromNode(&pPrimaryKeyCond, &pJoin->timeRange, &isStrict);
      nodesDestroyNode(pPrimaryKeyCond);
    }
#endif
  } else {
    TAOS_SET_OBJ_ALIGNED(&pJoin->timeRange, TSWINDOW_INITIALIZER);
  }

#if 0
  if (NULL != pJoin->pTagOnCond && !TSWINDOW_IS_EQUAL(pJoin->timeRange, TSWINDOW_DESC_INITIALIZER)) {
    EJoinType t = pJoin->joinType;
    EJoinSubType s = pJoin->subType;
    SNode*  pLeftChildCond = NULL;
    SNode*  pRightChildCond = NULL;

    pJoin->joinType = JOIN_TYPE_INNER;
    pJoin->subType = JOIN_STYPE_NONE;
    
    code = pdcJoinSplitCond(pJoin, &pJoin->pTagOnCond, NULL, &pLeftChildCond, &pRightChildCond, true);

    pJoin->joinType = t;
    pJoin->subType = s;

    if (TSDB_CODE_SUCCESS == code) {
      code = mergeJoinConds(&pJoin->pLeftOnCond, &pLeftChildCond);
    }
    if (TSDB_CODE_SUCCESS == code) {
      code = mergeJoinConds(&pJoin->pRightOnCond, &pRightChildCond);
    }

    nodesDestroyNode(pLeftChildCond);
    nodesDestroyNode(pRightChildCond);

    if (TSDB_CODE_SUCCESS != code) {
      return code;
    }
  }
#endif

  if (!TSWINDOW_IS_EQUAL(pJoin->timeRange, TSWINDOW_DESC_INITIALIZER)) {
    SNode* pChild = NULL;
    FOREACH(pChild, pJoin->node.pChildren) {
      if (QUERY_NODE_LOGIC_PLAN_SCAN != nodeType(pChild)) {
        continue;
      }

      SScanLogicNode* pScan = (SScanLogicNode*)pChild;
      if (TSWINDOW_IS_EQUAL(pScan->scanRange, TSWINDOW_INITIALIZER)) {
        continue;
      } else if (pJoin->timeRange.ekey < pScan->scanRange.skey || pJoin->timeRange.skey > pScan->scanRange.ekey) {
        TAOS_SET_OBJ_ALIGNED(&pJoin->timeRange, TSWINDOW_DESC_INITIALIZER);
        break;
      } else {
        pJoin->timeRange.skey = TMAX(pJoin->timeRange.skey, pScan->scanRange.skey);
        pJoin->timeRange.ekey = TMIN(pJoin->timeRange.ekey, pScan->scanRange.ekey);
      }
    }
  }

  pJoin->timeRangeTarget = 0;

  if (!TSWINDOW_IS_EQUAL(pJoin->timeRange, TSWINDOW_INITIALIZER)) {
    SNode*  pChild = NULL;
    int32_t timeRangeTarget = 1;
    FOREACH(pChild, pJoin->node.pChildren) {
      if (QUERY_NODE_LOGIC_PLAN_SCAN != nodeType(pChild)) {
        timeRangeTarget++;
        continue;
      }

      SScanLogicNode* pScan = (SScanLogicNode*)pChild;
      if (TSWINDOW_IS_EQUAL(pScan->scanRange, pJoin->timeRange)) {
        timeRangeTarget++;
        continue;
      }

      bool replaced = false;
      switch (pJoin->joinType) {
        case JOIN_TYPE_INNER:
          pScan->scanRange.skey = pJoin->timeRange.skey;
          pScan->scanRange.ekey = pJoin->timeRange.ekey;
          replaced = true;
          break;
        case JOIN_TYPE_LEFT:
          if (2 == timeRangeTarget) {
            pScan->scanRange.skey = pJoin->timeRange.skey;
            pScan->scanRange.ekey = pJoin->timeRange.ekey;
            replaced = true;
          }
          break;
        case JOIN_TYPE_RIGHT:
          if (1 == timeRangeTarget) {
            pScan->scanRange.skey = pJoin->timeRange.skey;
            pScan->scanRange.ekey = pJoin->timeRange.ekey;
            replaced = true;
          }
          break;
        default:
          break;
      }

      if (replaced) {
        timeRangeTarget++;
        continue;
      }

      pJoin->timeRangeTarget += timeRangeTarget;
      timeRangeTarget++;
    }
  }

  pCxt->optimized = true;
  OPTIMIZE_FLAG_SET_MASK(pJoin->node.optimizedFlag, OPTIMIZE_FLAG_STB_JOIN);

  return TSDB_CODE_SUCCESS;
}

static int32_t hashJoinOptimize(SOptimizeContext* pCxt, SLogicSubplan* pLogicSubplan) {
  int32_t     code = 0;
  SLogicNode* pNode = optFindPossibleNode(pLogicSubplan->pNode, hashJoinOptShouldBeOptimized, &code);
  if (TSDB_CODE_SUCCESS != code) {
    return code;
  }
  if (NULL == pNode) {
    return TSDB_CODE_SUCCESS;
  }

  return hashJoinOptRewriteJoin(pCxt, pNode, pLogicSubplan);
}

static bool stbJoinOptShouldBeOptimized(SLogicNode* pNode, void* pCtx) {
  if (QUERY_NODE_LOGIC_PLAN_JOIN != nodeType(pNode) ||
      OPTIMIZE_FLAG_TEST_MASK(pNode->optimizedFlag, OPTIMIZE_FLAG_STB_JOIN)) {
    return false;
  }

  SJoinLogicNode* pJoin = (SJoinLogicNode*)pNode;
  if (pJoin->joinAlgo == JOIN_ALGO_UNKNOWN) {
    pJoin->joinAlgo = JOIN_ALGO_MERGE;
  }

  if (JOIN_STYPE_NONE != pJoin->subType || pJoin->isSingleTableJoin || NULL == pJoin->pTagEqCond ||
      pNode->pChildren->length != 2 || pJoin->isLowLevelJoin) {
    return false;
  }

  SNode* pLeft = nodesListGetNode(pJoin->node.pChildren, 0);
  SNode* pRight = nodesListGetNode(pJoin->node.pChildren, 1);
  if (QUERY_NODE_LOGIC_PLAN_SCAN != nodeType(pLeft) || QUERY_NODE_LOGIC_PLAN_SCAN != nodeType(pRight)) {
    return false;
  }

  return true;
}

int32_t stbJoinOptAddFuncToScanNode(char* funcName, SScanLogicNode* pScan) {
  SFunctionNode* pUidFunc = NULL;
  int32_t        code = createFunction(funcName, NULL, &pUidFunc);
  if (TSDB_CODE_SUCCESS != code) {
    return code;
  }
  snprintf(pUidFunc->node.aliasName, sizeof(pUidFunc->node.aliasName), "%s.%p", pUidFunc->functionName, pUidFunc);
  code = nodesListStrictAppend(pScan->pScanPseudoCols, (SNode*)pUidFunc);
  if (TSDB_CODE_SUCCESS == code) {
    code = createColumnByRewriteExpr((SNode*)pUidFunc, &pScan->node.pTargets);
  }
  return code;
}

int32_t stbJoinOptRewriteToTagScan(SLogicNode* pJoin, SNode* pNode) {
  SScanLogicNode* pScan = (SScanLogicNode*)pNode;
  SJoinLogicNode* pJoinNode = (SJoinLogicNode*)pJoin;

  pScan->scanType = SCAN_TYPE_TAG;
  NODES_DESTORY_LIST(pScan->pScanCols);
  NODES_DESTORY_NODE(pScan->node.pConditions);
  pScan->node.requireDataOrder = DATA_ORDER_LEVEL_NONE;
  pScan->node.resultDataOrder = DATA_ORDER_LEVEL_NONE;

  SNodeList* pTags = NULL;
  int32_t    code = nodesMakeList(&pTags);
  if (TSDB_CODE_SUCCESS == code) {
    code = nodesCollectColumnsFromNode(pJoinNode->pTagEqCond, NULL, COLLECT_COL_TYPE_TAG, &pTags);
  }
  if (TSDB_CODE_SUCCESS == code) {
    code = nodesCollectColumnsFromNode(pJoinNode->pTagOnCond, NULL, COLLECT_COL_TYPE_TAG, &pTags);
  }
  if (TSDB_CODE_SUCCESS == code) {
    SNode* pTarget = NULL;
    SNode* pTag = NULL;
    bool   found = false;
    WHERE_EACH(pTarget, pScan->node.pTargets) {
      found = false;
      SColumnNode* pTargetCol = (SColumnNode*)pTarget;
      FOREACH(pTag, pTags) {
        SColumnNode* pTagCol = (SColumnNode*)pTag;
        if (0 == taosStrcasecmp(pTargetCol->node.aliasName, pTagCol->colName) &&
            0 == taosStrcasecmp(pTargetCol->tableAlias, pTagCol->tableAlias)) {
          found = true;
          break;
        }
      }
      if (!found) {
        ERASE_NODE(pScan->node.pTargets);
      } else {
        WHERE_NEXT;
      }
    }
  }
  if (TSDB_CODE_SUCCESS == code) {
    code = stbJoinOptAddFuncToScanNode("_tbuid", pScan);
  }
  if (TSDB_CODE_SUCCESS == code) {
    code = stbJoinOptAddFuncToScanNode("_vgid", pScan);
  }

  if (TSDB_CODE_SUCCESS == code) {
    code = tagScanSetExecutionMode(pScan);
  }

  if (code) {
    nodesDestroyList(pTags);
  }

  return code;
}

static int32_t stbJoinOptCreateTagScanNode(SLogicNode* pJoin, SNodeList** ppList) {
  SNodeList* pList = NULL;
  int32_t    code = nodesCloneList(pJoin->pChildren, &pList);
  if (NULL == pList) {
    return code;
  }

  SNode* pNode = NULL;
  SName* pPrev = NULL;
  FOREACH(pNode, pList) {
    code = stbJoinOptRewriteToTagScan(pJoin, pNode);
    if (code) {
      break;
    }

    SScanLogicNode* pScan = (SScanLogicNode*)pNode;
    // If join node's two children are scan on same table and on only one vgroup, don't need to split. Vice versa.
    if (pScan->pVgroupList && 1 == pScan->pVgroupList->numOfVgroups) {
      if (NULL == pPrev || 0 == strcmp(pPrev->dbname, pScan->tableName.dbname)) {
        pPrev = &pScan->tableName;
        continue;
      }

      pScan->needSplit = true;
    }
  }

  if (TSDB_CODE_SUCCESS == code) {
    *ppList = pList;
  } else {
    nodesDestroyList(pList);
  }

  return code;
}

static int32_t stbJoinOptCreateTagHashJoinNode(SLogicNode* pOrig, SNodeList* pChildren, SLogicNode** ppLogic) {
  SJoinLogicNode* pOrigJoin = (SJoinLogicNode*)pOrig;
  SJoinLogicNode* pJoin = NULL;
  int32_t         code = nodesMakeNode(QUERY_NODE_LOGIC_PLAN_JOIN, (SNode**)&pJoin);
  if (NULL == pJoin) {
    return code;
  }

  pJoin->joinType = pOrigJoin->joinType;
  pJoin->subType = pOrigJoin->subType;
  pJoin->joinAlgo = JOIN_ALGO_HASH;
  pJoin->isSingleTableJoin = pOrigJoin->isSingleTableJoin;
  pJoin->hasSubQuery = pOrigJoin->hasSubQuery;
  pJoin->node.inputTsOrder = pOrigJoin->node.inputTsOrder;
  pJoin->node.groupAction = pOrigJoin->node.groupAction;
  pJoin->node.requireDataOrder = DATA_ORDER_LEVEL_NONE;
  pJoin->node.resultDataOrder = DATA_ORDER_LEVEL_NONE;
  code = nodesCloneNode(pOrigJoin->pTagEqCond, &pJoin->pTagEqCond);
  if (TSDB_CODE_SUCCESS != code) {
    nodesDestroyNode((SNode*)pJoin);
    return code;
  }
  code = nodesCloneNode(pOrigJoin->pTagOnCond, &pJoin->pTagOnCond);
  if (TSDB_CODE_SUCCESS != code) {
    nodesDestroyNode((SNode*)pJoin);
    return code;
  }

  pJoin->node.pChildren = pChildren;

  SNode* pNode = NULL;
  FOREACH(pNode, pChildren) {
    SScanLogicNode* pScan = (SScanLogicNode*)pNode;
    SNode*          pCol = NULL;
    FOREACH(pCol, pScan->pScanPseudoCols) {
      if (QUERY_NODE_FUNCTION == nodeType(pCol) && (((SFunctionNode*)pCol)->funcType == FUNCTION_TYPE_TBUID ||
                                                    ((SFunctionNode*)pCol)->funcType == FUNCTION_TYPE_VGID)) {
        code = createColumnByRewriteExpr(pCol, &pJoin->node.pTargets);
        if (code) {
          break;
        }
      }
    }
    if (code) {
      break;
    }
    pScan->node.pParent = (SLogicNode*)pJoin;
  }

  SNodeList* pCols = NULL;
  code = nodesCollectColumnsFromNode(pJoin->pFullOnCond, NULL, COLLECT_COL_TYPE_ALL, &pCols);

  if (TSDB_CODE_SUCCESS == code) {
    FOREACH(pNode, pCols) {
      code = createColumnByRewriteExpr(pNode, &pJoin->node.pTargets);
      if (code) {
        break;
      }
    }
  }
  nodesDestroyList(pCols);

  if (TSDB_CODE_SUCCESS == code) {
    *ppLogic = (SLogicNode*)pJoin;
    OPTIMIZE_FLAG_SET_MASK(pJoin->node.optimizedFlag, OPTIMIZE_FLAG_STB_JOIN);
  } else {
    nodesDestroyNode((SNode*)pJoin);
  }

  return code;
}

static int32_t stbJoinOptCreateTableScanNodes(SOptimizeContext* pCxt, SLogicNode* pJoin, SNodeList** ppList, bool* srcScan) {
  SNodeList* pList = NULL;
  int32_t    code = nodesCloneList(pJoin->pChildren, &pList);
  if (NULL == pList) {
    return code;
  }

  int32_t i = 0;
  SName* pPrev = NULL;
  SNode*  pNode = NULL;
  FOREACH(pNode, pList) {
    SScanLogicNode* pScan = (SScanLogicNode*)pNode;
    // code = stbJoinOptAddFuncToScanNode("_tbuid", pScan);
    // if (code) {
    //   break;
    // }

    nodesDestroyNode(pScan->pTagCond);
    pScan->pTagCond = NULL;
    nodesDestroyNode(pScan->pTagIndexCond);
    pScan->pTagIndexCond = NULL;

    pScan->node.dynamicOp = true;
    *(srcScan + i++) = (pScan->pVgroupList->numOfVgroups <= 1 && !pCxt->pPlanCxt->streamCalcQuery);

    pScan->scanType = SCAN_TYPE_TABLE;

    if (pScan->pVgroupList && 1 == pScan->pVgroupList->numOfVgroups) {
      if (NULL == pPrev || 0 == strcmp(pPrev->dbname, pScan->tableName.dbname)) {
        pPrev = &pScan->tableName;
        continue;
      }

      pScan->needSplit = true;
      *(srcScan + i - 1) = false;
    }
  }

  *ppList = pList;

  return code;
}

static int32_t stbJoinOptCreateGroupCacheNode(SLogicNode* pRoot, SNodeList* pChildren, SLogicNode** ppLogic) {
  int32_t               code = TSDB_CODE_SUCCESS;
  SGroupCacheLogicNode* pGrpCache = NULL;
  code = nodesMakeNode(QUERY_NODE_LOGIC_PLAN_GROUP_CACHE, (SNode**)&pGrpCache);
  if (NULL == pGrpCache) {
    return code;
  }

  // pGrpCache->node.dynamicOp = true;
  pGrpCache->grpColsMayBeNull = false;
  pGrpCache->grpByUid = true;
  pGrpCache->batchFetch = getBatchScanOptionFromHint(pRoot->pHint);
  pGrpCache->node.pChildren = pChildren;
  pGrpCache->node.pTargets = NULL;
  code = nodesMakeList(&pGrpCache->node.pTargets);
  if (TSDB_CODE_SUCCESS == code) {
    SScanLogicNode* pScan = (SScanLogicNode*)nodesListGetNode(pChildren, 0);
    SNodeList*      pNewList = NULL;
    code = nodesCloneList(pScan->node.pTargets, &pNewList);
    if (TSDB_CODE_SUCCESS == code) {
      code = nodesListStrictAppendList(pGrpCache->node.pTargets, pNewList);
    }
  }

  SScanLogicNode* pScan = (SScanLogicNode*)nodesListGetNode(pChildren, 0);
  SNode*          pCol = NULL;
  FOREACH(pCol, pScan->pScanPseudoCols) {
    if (QUERY_NODE_FUNCTION == nodeType(pCol) && (((SFunctionNode*)pCol)->funcType == FUNCTION_TYPE_TBUID ||
                                                  ((SFunctionNode*)pCol)->funcType == FUNCTION_TYPE_VGID)) {
      code = createColumnByRewriteExpr(pCol, &pGrpCache->pGroupCols);
      if (code) {
        break;
      }
    }
  }

  bool   hasCond = false;
  SNode* pNode = NULL;
  FOREACH(pNode, pChildren) {
    SScanLogicNode* pScan = (SScanLogicNode*)pNode;
    if (pScan->node.pConditions) {
      hasCond = true;
    }
    pScan->node.pParent = (SLogicNode*)pGrpCache;
  }
  pGrpCache->globalGrp = false;

  if (TSDB_CODE_SUCCESS == code) {
    *ppLogic = (SLogicNode*)pGrpCache;
  } else {
    nodesDestroyNode((SNode*)pGrpCache);
  }

  return code;
}

static void stbJoinOptRemoveTagEqCond(SJoinLogicNode* pJoin) {
  if (QUERY_NODE_OPERATOR == nodeType(pJoin->pFullOnCond) && nodesEqualNode(pJoin->pFullOnCond, pJoin->pTagEqCond)) {
    NODES_DESTORY_NODE(pJoin->pFullOnCond);
    return;
  }
  if (QUERY_NODE_LOGIC_CONDITION == nodeType(pJoin->pFullOnCond)) {
    SLogicConditionNode* pLogic = (SLogicConditionNode*)pJoin->pFullOnCond;
    SNode*               pNode = NULL;
    FOREACH(pNode, pLogic->pParameterList) {
      if (nodesEqualNode(pNode, pJoin->pTagEqCond)) {
        ERASE_NODE(pLogic->pParameterList);
        break;
      } else if (QUERY_NODE_LOGIC_CONDITION == nodeType(pJoin->pTagEqCond)) {
        SLogicConditionNode* pTags = (SLogicConditionNode*)pJoin->pTagEqCond;
        SNode*               pTag = NULL;
        bool                 found = false;
        FOREACH(pTag, pTags->pParameterList) {
          if (nodesEqualNode(pTag, pNode)) {
            found = true;
            break;
          }
        }
        if (found) {
          ERASE_NODE(pLogic->pParameterList);
        }
      }
    }

    if (pLogic->pParameterList->length <= 0) {
      NODES_DESTORY_NODE(pJoin->pFullOnCond);
    }
  }
}

static int32_t stbJoinOptCreateMergeJoinNode(SLogicNode* pOrig, SLogicNode* pChild, SLogicNode** ppLogic) {
  SJoinLogicNode* pOrigJoin = (SJoinLogicNode*)pOrig;
  SJoinLogicNode* pJoin = NULL;
  int32_t         code = nodesCloneNode((SNode*)pOrig, (SNode**)&pJoin);
  if (NULL == pJoin) {
    return code;
  }

  pJoin->joinAlgo = JOIN_ALGO_MERGE;
  // pJoin->node.dynamicOp = true;

  stbJoinOptRemoveTagEqCond(pJoin);
  NODES_DESTORY_NODE(pJoin->pTagEqCond);

  SNode* pNode = NULL;
  FOREACH(pNode, pJoin->node.pChildren) { ERASE_NODE(pJoin->node.pChildren); }
  code = nodesListStrictAppend(pJoin->node.pChildren, (SNode*)pChild);
  if (TSDB_CODE_SUCCESS == code) {
    pChild->pParent = (SLogicNode*)pJoin;
    *ppLogic = (SLogicNode*)pJoin;
    OPTIMIZE_FLAG_SET_MASK(pJoin->node.optimizedFlag, OPTIMIZE_FLAG_STB_JOIN);
  } else {
    nodesDestroyNode((SNode*)pJoin);
  }

  return code;
}

static int32_t stbJoinOptCreateDynQueryCtrlNode(SLogicNode* pRoot, SLogicNode* pPrev, SLogicNode* pPost, bool* srcScan,
                                                SLogicNode** ppDynNode) {
  int32_t                 code = TSDB_CODE_SUCCESS;
  SDynQueryCtrlLogicNode* pDynCtrl = NULL;
  code = nodesMakeNode(QUERY_NODE_LOGIC_PLAN_DYN_QUERY_CTRL, (SNode**)&pDynCtrl);
  if (NULL == pDynCtrl) {
    return code;
  }

  pDynCtrl->qType = DYN_QTYPE_STB_HASH;
  pDynCtrl->stbJoin.batchFetch = getBatchScanOptionFromHint(pRoot->pHint);
  memcpy(pDynCtrl->stbJoin.srcScan, srcScan, sizeof(pDynCtrl->stbJoin.srcScan));

  if (TSDB_CODE_SUCCESS == code) {
    pDynCtrl->node.pChildren = NULL;
    code = nodesMakeList(&pDynCtrl->node.pChildren);
  }

  if (TSDB_CODE_SUCCESS == code) {
    pDynCtrl->stbJoin.pVgList = NULL;
    code = nodesMakeList(&pDynCtrl->stbJoin.pVgList);
  }

  if (TSDB_CODE_SUCCESS == code) {
    pDynCtrl->stbJoin.pUidList = NULL;
    code = nodesMakeList(&pDynCtrl->stbJoin.pUidList);
  }

  SJoinLogicNode* pHJoin = (SJoinLogicNode*)pPrev;
  if (TSDB_CODE_SUCCESS == code) {
    code = nodesListStrictAppend(pDynCtrl->stbJoin.pUidList, nodesListGetNode(pHJoin->node.pTargets, 0));
  }
  if (TSDB_CODE_SUCCESS == code) {
    code = nodesListStrictAppend(pDynCtrl->stbJoin.pUidList, nodesListGetNode(pHJoin->node.pTargets, 2));
  }
  if (TSDB_CODE_SUCCESS == code) {
    code = nodesListStrictAppend(pDynCtrl->stbJoin.pVgList, nodesListGetNode(pHJoin->node.pTargets, 1));
  }
  if (TSDB_CODE_SUCCESS == code) {
    code = nodesListStrictAppend(pDynCtrl->stbJoin.pVgList, nodesListGetNode(pHJoin->node.pTargets, 3));
  }

  if (TSDB_CODE_SUCCESS == code) {
    code = nodesListStrictAppend(pDynCtrl->node.pChildren, (SNode*)pPrev);
    if (TSDB_CODE_SUCCESS == code) {
      code = nodesListStrictAppend(pDynCtrl->node.pChildren, (SNode*)pPost);
    }
    if (TSDB_CODE_SUCCESS == code) {
      pDynCtrl->node.pTargets = NULL;
      code = nodesCloneList(pPost->pTargets, &pDynCtrl->node.pTargets);
    }
  }

  if (TSDB_CODE_SUCCESS == code) {
    pPrev->pParent = (SLogicNode*)pDynCtrl;
    pPost->pParent = (SLogicNode*)pDynCtrl;

    *ppDynNode = (SLogicNode*)pDynCtrl;
  } else {
    nodesDestroyNode((SNode*)pDynCtrl);
    *ppDynNode = NULL;
  }

  return code;
}

static int32_t stbJoinOptRewriteStableJoin(SOptimizeContext* pCxt, SLogicNode* pJoin, SLogicSubplan* pLogicSubplan) {
  SNodeList*  pTagScanNodes = NULL;
  SNodeList*  pTbScanNodes = NULL;
  SLogicNode* pGrpCacheNode = NULL;
  SLogicNode* pHJoinNode = NULL;
  SLogicNode* pMJoinNode = NULL;
  SLogicNode* pDynNode = NULL;
  bool        srcScan[2] = {0};

  int32_t code = stbJoinOptCreateTagScanNode(pJoin, &pTagScanNodes);
  if (TSDB_CODE_SUCCESS == code) {
    code = stbJoinOptCreateTagHashJoinNode(pJoin, pTagScanNodes, &pHJoinNode);
  }
  if (TSDB_CODE_SUCCESS == code) {
    code = stbJoinOptCreateTableScanNodes(pCxt, pJoin, &pTbScanNodes, srcScan);
  }
  if (TSDB_CODE_SUCCESS == code) {
    code = stbJoinOptCreateGroupCacheNode(getLogicNodeRootNode(pJoin), pTbScanNodes, &pGrpCacheNode);
  }
  if (TSDB_CODE_SUCCESS == code) {
    code = stbJoinOptCreateMergeJoinNode(pJoin, pGrpCacheNode, &pMJoinNode);
  }
  if (TSDB_CODE_SUCCESS == code) {
    code = stbJoinOptCreateDynQueryCtrlNode(getLogicNodeRootNode(pJoin), pHJoinNode, pMJoinNode, srcScan, &pDynNode);
  }
  if (TSDB_CODE_SUCCESS == code) {
    code = replaceLogicNode(pLogicSubplan, pJoin, (SLogicNode*)pDynNode);
  }
  if (TSDB_CODE_SUCCESS == code) {
    nodesDestroyNode((SNode*)pJoin);
    pCxt->optimized = true;
  }
  return code;
}

static int32_t stableJoinOptimize(SOptimizeContext* pCxt, SLogicSubplan* pLogicSubplan) {
  SLogicNode* pNode = optFindPossibleNode(pLogicSubplan->pNode, stbJoinOptShouldBeOptimized, NULL);
  if (NULL == pNode) {
    return TSDB_CODE_SUCCESS;
  }

  return stbJoinOptRewriteStableJoin(pCxt, pNode, pLogicSubplan);
}

static bool grpJoinOptShouldBeOptimized(SLogicNode* pNode, void* pCtx) {
  if (QUERY_NODE_LOGIC_PLAN_JOIN != nodeType(pNode)) {
    return false;
  }

  SJoinLogicNode* pJoin = (SJoinLogicNode*)pNode;
  if (JOIN_STYPE_ASOF != pJoin->subType && JOIN_STYPE_WIN != pJoin->subType) {
    return false;
  }

  if (NULL == pJoin->pLeftEqNodes || pJoin->grpJoin) {
    return false;
  }

  return true;
}

static int32_t grpJoinOptCreatePartitionNode(SLogicNode* pParent, SLogicNode* pChild, bool leftChild,
                                             SLogicNode** pNew) {
  SPartitionLogicNode* pPartition = NULL;
  int32_t              code = nodesMakeNode(QUERY_NODE_LOGIC_PLAN_PARTITION, (SNode**)&pPartition);
  if (NULL == pPartition) {
    return code;
  }

  pPartition->node.groupAction = GROUP_ACTION_SET;
  pPartition->node.requireDataOrder = DATA_ORDER_LEVEL_GLOBAL;
  pPartition->node.resultDataOrder = DATA_ORDER_LEVEL_IN_GROUP;

  pPartition->node.pTargets = NULL;
  code = nodesCloneList(pChild->pTargets, &pPartition->node.pTargets);
  if (NULL == pPartition->node.pTargets) {
    nodesDestroyNode((SNode*)pPartition);
    return code;
  }

  SJoinLogicNode* pJoin = (SJoinLogicNode*)pParent;
  pPartition->pPartitionKeys = NULL;
  code = nodesCloneList(leftChild ? pJoin->pLeftEqNodes : pJoin->pRightEqNodes, &pPartition->pPartitionKeys);
  if (TSDB_CODE_SUCCESS != code) {
    nodesDestroyNode((SNode*)pPartition);
    return code;
  }
  code = nodesListMakeStrictAppend(&pPartition->node.pChildren, (SNode*)pChild);
  if (TSDB_CODE_SUCCESS == code) {
    *pNew = (SLogicNode*)pPartition;
    pChild->pParent = (SLogicNode*)pPartition;
    pPartition->node.pParent = pParent;
  } else {
    nodesDestroyNode((SNode*)pPartition);
  }
  return code;
}

static int32_t grpJoinOptInsertPartitionNode(SLogicNode* pJoin) {
  int32_t code = TSDB_CODE_SUCCESS;
  SNode*  pNode = NULL;
  SNode*  pNew = NULL;
  bool    leftChild = true;
  FOREACH(pNode, pJoin->pChildren) {
    code = grpJoinOptCreatePartitionNode(pJoin, (SLogicNode*)pNode, leftChild, (SLogicNode**)&pNew);
    if (code) {
      break;
    }
    REPLACE_NODE(pNew);
    leftChild = false;
  }

  return code;
}

static int32_t grpJoinOptPartByTags(SLogicNode* pNode) {
  int32_t         code = TSDB_CODE_SUCCESS;
  SNode*          pChild = NULL;
  SNode*          pNew = NULL;
  bool            leftChild = true;
  SJoinLogicNode* pJoin = (SJoinLogicNode*)pNode;
  FOREACH(pChild, pNode->pChildren) {
    if (QUERY_NODE_LOGIC_PLAN_SCAN != nodeType(pChild)) {
      return TSDB_CODE_PLAN_INTERNAL_ERROR;
    }

    SScanLogicNode* pScan = (SScanLogicNode*)pChild;
    SNodeList*      pNewList = NULL;
    code = nodesCloneList(pJoin->pLeftEqNodes, &pNewList);
    if (TSDB_CODE_SUCCESS == code) {
      if (leftChild) {
        code = nodesListMakeStrictAppendList(&pScan->pGroupTags, pNewList);
        leftChild = false;
      } else {
        code = nodesListMakeStrictAppendList(&pScan->pGroupTags, pNewList);
      }
    }
    if (TSDB_CODE_SUCCESS != code) {
      break;
    }

    pScan->groupSort = true;
    pScan->groupOrderScan = true;
  }

  return code;
}

static int32_t grpJoinOptRewriteGroupJoin(SOptimizeContext* pCxt, SLogicNode* pNode, SLogicSubplan* pLogicSubplan) {
  SJoinLogicNode* pJoin = (SJoinLogicNode*)pNode;
  int32_t         code = (pJoin->allEqTags && !pJoin->hasSubQuery && !pJoin->batchScanHint)
                             ? grpJoinOptPartByTags(pNode)
                             : grpJoinOptInsertPartitionNode(pNode);
  if (TSDB_CODE_SUCCESS == code) {
    pJoin->grpJoin = true;
    pCxt->optimized = true;
  }
  return code;
}

static int32_t groupJoinOptimize(SOptimizeContext* pCxt, SLogicSubplan* pLogicSubplan) {
  SLogicNode* pNode = optFindPossibleNode(pLogicSubplan->pNode, grpJoinOptShouldBeOptimized, NULL);
  if (NULL == pNode) {
    return TSDB_CODE_SUCCESS;
  }

  return grpJoinOptRewriteGroupJoin(pCxt, pNode, pLogicSubplan);
}

static bool partColOptShouldBeOptimized(SLogicNode* pNode, void* pCtx) {
  if (QUERY_NODE_LOGIC_PLAN_PARTITION == nodeType(pNode)) {
    SPartitionLogicNode* pPartition = (SPartitionLogicNode*)pNode;
    if (keysHasCol(pPartition->pPartitionKeys)) return true;
  }
  return false;
}

static int32_t partColOptCreateSort(SPartitionLogicNode* pPartition, SSortLogicNode** ppSort) {
  SNode*          node;
  int32_t         code = TSDB_CODE_SUCCESS;
  SSortLogicNode* pSort = NULL;
  code = nodesMakeNode(QUERY_NODE_LOGIC_PLAN_SORT, (SNode**)&pSort);
  if (pSort) {
    bool alreadyPartByPKTs = false;
    pSort->groupSort = false;
    FOREACH(node, pPartition->pPartitionKeys) {
      SOrderByExprNode* pOrder = NULL;
      code = nodesMakeNode(QUERY_NODE_ORDER_BY_EXPR, (SNode**)&pOrder);
      if (TSDB_CODE_SUCCESS != code) {
        break;
      }
      if (QUERY_NODE_COLUMN == nodeType(node) && ((SColumnNode*)node)->colId == pPartition->pkTsColId &&
          ((SColumnNode*)node)->tableId == pPartition->pkTsColTbId)
        alreadyPartByPKTs = true;
      code = nodesListMakeStrictAppend(&pSort->pSortKeys, (SNode*)pOrder);
      if (TSDB_CODE_SUCCESS == code) {
        pOrder->order = ORDER_ASC;
        pOrder->pExpr = NULL;
        pOrder->nullOrder = NULL_ORDER_FIRST;
        code = nodesCloneNode(node, &pOrder->pExpr);
      }
      if (TSDB_CODE_SUCCESS != code) {
        break;
      }
    }
    if (TSDB_CODE_SUCCESS != code) {
      nodesDestroyNode((SNode*)pSort);
      return code;
    }

    if (pPartition->needBlockOutputTsOrder && !alreadyPartByPKTs) {
      SOrderByExprNode* pOrder = NULL;
      code = nodesMakeNode(QUERY_NODE_ORDER_BY_EXPR, (SNode**)&pOrder);
      if (pOrder) {
        pSort->excludePkCol = true;
        code = nodesListMakeStrictAppend(&pSort->pSortKeys, (SNode*)pOrder);
        if (TSDB_CODE_SUCCESS == code) {
          pOrder->order = ORDER_ASC;
          pOrder->pExpr = 0;
          FOREACH(node, pPartition->node.pTargets) {
            if (nodeType(node) == QUERY_NODE_COLUMN) {
              SColumnNode* pCol = (SColumnNode*)node;
              if (pCol->colId == pPartition->pkTsColId && pCol->tableId == pPartition->pkTsColTbId) {
                pOrder->pExpr = NULL;
                code = nodesCloneNode((SNode*)pCol, &pOrder->pExpr);
                break;
              }
            }
          }
        }
      }
    }
  }
  if (code != TSDB_CODE_SUCCESS) {
    nodesDestroyNode((SNode*)pSort);
    pSort = NULL;
  } else {
    *ppSort = pSort;
  }
  return code;
}

static int32_t partitionColsOpt(SOptimizeContext* pCxt, SLogicSubplan* pLogicSubplan) {
  SNode*               node;
  int32_t              code = TSDB_CODE_SUCCESS;
  SPartitionLogicNode* pNode =
      (SPartitionLogicNode*)optFindPossibleNode(pLogicSubplan->pNode, partColOptShouldBeOptimized, NULL);
  if (NULL == pNode) return TSDB_CODE_SUCCESS;
  SLogicNode* pRootNode = getLogicNodeRootNode((SLogicNode*)pNode);

  if (pRootNode->pHint && getSortForGroupOptHint(pRootNode->pHint)) {
    // replace with sort node
    SSortLogicNode* pSort = NULL;
    code = partColOptCreateSort(pNode, &pSort);
    if (!pSort) {
      // if sort create failed, we eat the error, skip the optimization
      code = TSDB_CODE_SUCCESS;
    } else {
      TSWAP(pSort->node.pChildren, pNode->node.pChildren);
      TSWAP(pSort->node.pTargets, pNode->node.pTargets);
      optResetParent((SLogicNode*)pSort);
      pSort->calcGroupId = true;
      code = replaceLogicNode(pLogicSubplan, (SLogicNode*)pNode, (SLogicNode*)pSort);
      if (code == TSDB_CODE_SUCCESS) {
        nodesDestroyNode((SNode*)pNode);
        pCxt->optimized = true;
      } else {
        nodesDestroyNode((SNode*)pSort);
      }
    }
    return code;
  } else if (pNode->node.pParent && nodeType(pNode->node.pParent) == QUERY_NODE_LOGIC_PLAN_AGG &&
             !getOptHint(pRootNode->pHint, HINT_PARTITION_FIRST)) {
    // Check if we can delete partition node
    SAggLogicNode* pAgg = (SAggLogicNode*)pNode->node.pParent;
    FOREACH(node, pNode->pPartitionKeys) {
      SGroupingSetNode* pgsNode = NULL;
      code = nodesMakeNode(QUERY_NODE_GROUPING_SET, (SNode**)&pgsNode);
      if (code == TSDB_CODE_SUCCESS) {
        pgsNode->groupingSetType = GP_TYPE_NORMAL;
        pgsNode->pParameterList = NULL;
        code = nodesMakeList(&pgsNode->pParameterList);
      }
      if (code == TSDB_CODE_SUCCESS) {
        SNode* pNew = NULL;
        code = nodesCloneNode(node, &pNew);
        if (TSDB_CODE_SUCCESS == code) {
          code = nodesListStrictAppend(pgsNode->pParameterList, pNew);
        }
      }
      if (code == TSDB_CODE_SUCCESS) {
        // Now we are using hash agg
        code = nodesListMakeAppend(&pAgg->pGroupKeys, (SNode*)pgsNode);
      }
      if (code != TSDB_CODE_SUCCESS) {
        nodesDestroyNode((SNode*)pgsNode);
        break;
      }
    }

    if (code == TSDB_CODE_SUCCESS) {
      code =
          replaceLogicNode(pLogicSubplan, (SLogicNode*)pNode, (SLogicNode*)nodesListGetNode(pNode->node.pChildren, 0));
      NODES_CLEAR_LIST(pNode->node.pChildren);
    }
    if (code == TSDB_CODE_SUCCESS) {
      // For hash agg, nonblocking mode is meaningless, slimit is useless, so we reset it
      pAgg->node.forceCreateNonBlockingOptr = false;
      nodesDestroyNode(pAgg->node.pSlimit);
      pAgg->node.pSlimit = NULL;
      nodesDestroyNode((SNode*)pNode);
      pCxt->optimized = true;
    }
    return code;
  }

  return code;
}

static bool tsmaOptMayBeOptimized(SLogicNode* pNode, void* pCtx) {
  if (QUERY_NODE_LOGIC_PLAN_SCAN == nodeType(pNode)) {
    SNode*          pTmpNode;
    SNodeList*      pFuncs = NULL;
    SScanLogicNode* pScan = (SScanLogicNode*)pNode;
    SLogicNode*     pParent = pScan->node.pParent;
    SNode*          pConds = pScan->node.pConditions;

    if (pScan->scanType != SCAN_TYPE_TABLE || !pParent || pConds) return false;
    if (!pScan->pTsmas || pScan->pTsmas->size <= 0) {
      return false;
    }

    switch (nodeType(pParent)) {
      case QUERY_NODE_LOGIC_PLAN_WINDOW: {
        SWindowLogicNode* pWindow = (SWindowLogicNode*)pParent;
        // only time window interval supported
        if (pWindow->winType != WINDOW_TYPE_INTERVAL) return false;
        pFuncs = pWindow->pFuncs;
      } break;
      case QUERY_NODE_LOGIC_PLAN_AGG: {
        SAggLogicNode* pAgg = (SAggLogicNode*)pParent;
        // group/partition by normal cols not supported
        if (pAgg->pGroupKeys) return false;
        pFuncs = pAgg->pAggFuncs;
      } break;
      default:
        return false;
    }

    FOREACH(pTmpNode, pFuncs) {
      SFunctionNode* pFunc = (SFunctionNode*)pTmpNode;
      if (!fmIsTSMASupportedFunc(pFunc->funcId) && !fmIsPseudoColumnFunc(pFunc->funcId) &&
          !fmIsGroupKeyFunc(pFunc->funcId)) {
        return false;
      }
    }

    if (nodeType(pParent) == QUERY_NODE_LOGIC_PLAN_WINDOW) {
      SWindowLogicNode* pWindow = (SWindowLogicNode*)pParent;
      if (pWindow->winType == WINDOW_TYPE_INTERVAL && pWindow->offset == AUTO_DURATION_VALUE) {
        SLogicNode* pRootNode = getLogicNodeRootNode(pParent);
        // When using interval auto offset, tsma optimization cannot take effect.
        // Unless the user explicitly specifies not to use tsma, an error should be reported.
        if (!getOptHint(pRootNode->pHint, HINT_SKIP_TSMA)) {
          planError("%s failed since tsma optimization cannot be applied with interval auto offset", __func__);
          *(int32_t*)pCtx = TSDB_CODE_TSMA_INVALID_AUTO_OFFSET;
          return false;
        }
      }
    }

    return true;
  }
  return false;
}

typedef struct STSMAOptUsefulTsma {
  const STableTSMAInfo* pTsma;          // NULL if no tsma available, which will use original data for calculation
  STimeWindow           scanRange;      // scan time range for this tsma
  SArray*               pTsmaScanCols;  // SArray<int32_t> index of tsmaFuncs array
  char                  targetTbName[TSDB_TABLE_NAME_LEN];  // the scanning table name, used only when pTsma is not NULL
  uint64_t              targetTbUid;                        // the scanning table uid, used only when pTsma is not NULL
  int8_t                precision;
} STSMAOptUsefulTsma;

typedef struct STSMAOptCtx {
  // input
  SScanLogicNode*    pScan;
  SLogicNode*        pParent;  // parent of Table Scan, Agg or Interval
  const SNodeList*   pAggFuncs;
  const STimeWindow* pTimeRange;
  const SArray*      pTsmas;
  SInterval*         queryInterval;  // not null with window logic node
  int8_t             precision;

  // output
  SArray*        pUsefulTsmas;  // SArray<STSMAOptUseFulTsma>, sorted by tsma interval from long to short
  SArray*        pUsedTsmas;
  SLogicSubplan* generatedSubPlans[2];
  SNodeList**    ppParentTsmaSubplans;
} STSMAOptCtx;

static int32_t fillTSMAOptCtx(STSMAOptCtx* pTsmaOptCtx, SScanLogicNode* pScan, void* tz) {
  int32_t code = 0;
  pTsmaOptCtx->pScan = pScan;
  pTsmaOptCtx->pParent = pScan->node.pParent;
  pTsmaOptCtx->pTsmas = pScan->pTsmas;
  pTsmaOptCtx->pTimeRange = &pScan->scanRange;
  pTsmaOptCtx->precision = pScan->node.precision;

  if (nodeType(pTsmaOptCtx->pParent) == QUERY_NODE_LOGIC_PLAN_WINDOW) {
    pTsmaOptCtx->queryInterval = taosMemoryCalloc(1, sizeof(SInterval));
    if (!pTsmaOptCtx->queryInterval) return terrno;

    SWindowLogicNode* pWindow = (SWindowLogicNode*)pTsmaOptCtx->pParent;
    pTsmaOptCtx->queryInterval->interval = pWindow->interval;
    pTsmaOptCtx->queryInterval->intervalUnit = pWindow->intervalUnit;
    pTsmaOptCtx->queryInterval->offset = pWindow->offset;
    pTsmaOptCtx->queryInterval->offsetUnit = pWindow->intervalUnit;
    pTsmaOptCtx->queryInterval->sliding = pWindow->sliding;
    pTsmaOptCtx->queryInterval->slidingUnit = pWindow->slidingUnit;
    pTsmaOptCtx->queryInterval->precision = pWindow->node.precision;
    pTsmaOptCtx->queryInterval->timezone = tz;
    pTsmaOptCtx->pAggFuncs = pWindow->pFuncs;
    pTsmaOptCtx->ppParentTsmaSubplans = &pWindow->pTsmaSubplans;
  } else {
    SAggLogicNode* pAgg = (SAggLogicNode*)pTsmaOptCtx->pParent;
    pTsmaOptCtx->pAggFuncs = pAgg->pAggFuncs;
    pTsmaOptCtx->ppParentTsmaSubplans = &pAgg->pTsmaSubplans;
  }
  pTsmaOptCtx->pUsefulTsmas = taosArrayInit(pScan->pTsmas->size, sizeof(STSMAOptUsefulTsma));
  pTsmaOptCtx->pUsedTsmas = taosArrayInit(3, sizeof(STSMAOptUsefulTsma));
  if (!pTsmaOptCtx->pUsefulTsmas || !pTsmaOptCtx->pUsedTsmas) {
    code = terrno;
  }
  return code;
}

static void tsmaOptFreeUsefulTsma(void* p) {
  STSMAOptUsefulTsma* pTsma = p;
  taosArrayDestroy(pTsma->pTsmaScanCols);
}

static void clearTSMAOptCtx(STSMAOptCtx* pTsmaOptCtx) {
  taosArrayDestroyEx(pTsmaOptCtx->pUsefulTsmas, tsmaOptFreeUsefulTsma);
  taosArrayDestroy(pTsmaOptCtx->pUsedTsmas);
  taosMemoryFreeClear(pTsmaOptCtx->queryInterval);
}

static bool tsmaOptCheckValidInterval(int64_t tsmaInterval, int8_t unit, const STSMAOptCtx* pTsmaOptCtx) {
  if (!pTsmaOptCtx->queryInterval) return true;

  bool validInterval = checkRecursiveTsmaInterval(tsmaInterval, unit, pTsmaOptCtx->queryInterval->interval,
                                                  pTsmaOptCtx->queryInterval->intervalUnit,
                                                  pTsmaOptCtx->queryInterval->precision, false);
  bool validSliding =
      checkRecursiveTsmaInterval(tsmaInterval, unit, pTsmaOptCtx->queryInterval->sliding,
                                 pTsmaOptCtx->queryInterval->slidingUnit, pTsmaOptCtx->queryInterval->precision, false);
  bool validOffset =
      pTsmaOptCtx->queryInterval->offset == 0 ||
      checkRecursiveTsmaInterval(tsmaInterval, unit, pTsmaOptCtx->queryInterval->offset,
                                 pTsmaOptCtx->queryInterval->offsetUnit, pTsmaOptCtx->queryInterval->precision, false);
  return validInterval && validSliding && validOffset;
}

static int32_t tsmaOptCheckValidFuncs(const SArray* pTsmaFuncs, const SNodeList* pQueryFuncs, SArray* pTsmaScanCols,
                                      bool* pIsValid) {
  SNode* pNode;
  bool   failed = false, found = false;

  taosArrayClear(pTsmaScanCols);
  FOREACH(pNode, pQueryFuncs) {
    SFunctionNode* pQueryFunc = (SFunctionNode*)pNode;
    if (fmIsPseudoColumnFunc(pQueryFunc->funcId) || fmIsGroupKeyFunc(pQueryFunc->funcId)) continue;
    if (nodeType(pQueryFunc->pParameterList->pHead->pNode) != QUERY_NODE_COLUMN) {
      failed = true;
      break;
    }
    int32_t queryColId = ((SColumnNode*)pQueryFunc->pParameterList->pHead->pNode)->colId;
    found = false;
    int32_t notMyStateFuncId = -1;
    // iterate funcs
    for (int32_t i = 0; i < pTsmaFuncs->size; i++) {
      STableTSMAFuncInfo* pTsmaFuncInfo = taosArrayGet(pTsmaFuncs, i);
      if (pTsmaFuncInfo->funcId == notMyStateFuncId) continue;

      if (!fmIsMyStateFunc(pQueryFunc->funcId, pTsmaFuncInfo->funcId)) {
        notMyStateFuncId = pTsmaFuncInfo->funcId;
        continue;
      }

      if (queryColId != pTsmaFuncInfo->colId) {
        continue;
      }
      found = true;
      if (NULL == taosArrayPush(pTsmaScanCols, &i)) {
        return terrno;
      }
      break;
    }
    if (failed || !found) {
      break;
    }
  }
  *pIsValid = found;
  return TSDB_CODE_SUCCESS;
}

typedef struct STsmaOptTagCheckCtx {
  const STableTSMAInfo* pTsma;
  bool                  ok;
} STsmaOptTagCheckCtx;

static EDealRes tsmaOptTagCheck(SNode* pNode, void* pContext) {
  bool found = false;
  if (nodeType(pNode) == QUERY_NODE_COLUMN) {
    SColumnNode* pCol = (SColumnNode*)pNode;
    if (pCol->colType == COLUMN_TYPE_TAG) {
      STsmaOptTagCheckCtx* pCtx = pContext;
      for (int32_t i = 0; i < pCtx->pTsma->pTags->size; ++i) {
        SSchema* pSchema = taosArrayGet(pCtx->pTsma->pTags, i);
        if (strcmp(pSchema->name, pCol->colName) == 0) {
          found = true;
        }
      }
      if (!found) {
        pCtx->ok = false;
        return DEAL_RES_END;
      }
    }
  }
  return DEAL_RES_CONTINUE;
}

static bool tsmaOptCheckTags(STSMAOptCtx* pCtx, const STableTSMAInfo* pTsma) {
  const SScanLogicNode* pScan = pCtx->pScan;
  STsmaOptTagCheckCtx   ctx = {.pTsma = pTsma, .ok = true};
  nodesWalkExpr(pScan->pTagCond, tsmaOptTagCheck, &ctx);
  if (!ctx.ok) return false;
  nodesWalkExprs(pScan->pScanPseudoCols, tsmaOptTagCheck, &ctx);
  if (!ctx.ok) return false;
  nodesWalkExprs(pScan->pGroupTags, tsmaOptTagCheck, &ctx);
  return ctx.ok;
}

static int32_t tsmaOptFilterTsmas(STSMAOptCtx* pTsmaOptCtx) {
  STSMAOptUsefulTsma usefulTsma = {
      .pTsma = NULL, .scanRange = {.skey = TSKEY_MIN, .ekey = TSKEY_MAX}, .precision = pTsmaOptCtx->precision};
  SArray* pTsmaScanCols = NULL;
  int32_t code = 0;

  for (int32_t i = 0; i < pTsmaOptCtx->pTsmas->size; ++i) {
    if (!pTsmaScanCols) {
      pTsmaScanCols = taosArrayInit(pTsmaOptCtx->pAggFuncs->length, sizeof(int32_t));
      if (!pTsmaScanCols) return terrno;
    }
    if (pTsmaOptCtx->pScan->tableType == TSDB_CHILD_TABLE || pTsmaOptCtx->pScan->tableType == TSDB_NORMAL_TABLE) {
      const STsmaTargetTbInfo* ptbInfo = taosArrayGet(pTsmaOptCtx->pScan->pTsmaTargetTbInfo, i);
      if (ptbInfo->uid == 0)
        continue;  // tsma res table meta not found, skip this tsma, this is possible when there is no data in this ctb
    }

    STableTSMAInfo* pTsma = taosArrayGetP(pTsmaOptCtx->pTsmas, i);
    if (!pTsma->fillHistoryFinished ||
        tsMaxTsmaCalcDelay * 1000 < (pTsma->rspTs - pTsma->reqTs) + pTsma->delayDuration) {
      continue;
    }
    // filter with interval
    if (!tsmaOptCheckValidInterval(pTsma->interval, pTsma->unit, pTsmaOptCtx)) {
      continue;
    }
    // filter with funcs, note that tsma funcs has been sorted by funcId and ColId
    bool    valid = false;
    int32_t code = tsmaOptCheckValidFuncs(pTsma->pFuncs, pTsmaOptCtx->pAggFuncs, pTsmaScanCols, &valid);
    if (TSDB_CODE_SUCCESS != code) break;
    if (!valid) continue;

    if (!tsmaOptCheckTags(pTsmaOptCtx, pTsma)) continue;
    usefulTsma.pTsma = pTsma;
    usefulTsma.pTsmaScanCols = pTsmaScanCols;
    pTsmaScanCols = NULL;
    if (NULL == taosArrayPush(pTsmaOptCtx->pUsefulTsmas, &usefulTsma)) {
      if (pTsmaScanCols) {
        taosArrayDestroy(pTsmaScanCols);
      }
      return terrno;
    }
  }
  if (pTsmaScanCols) taosArrayDestroy(pTsmaScanCols);
  return code;
}

static int32_t tsmaInfoCompWithIntervalDesc(const void* pLeft, const void* pRight) {
  const int64_t             factors[3] = {NANOSECOND_PER_MSEC, NANOSECOND_PER_USEC, 1};
  const STSMAOptUsefulTsma *p = pLeft, *q = pRight;
  int64_t                   pInterval = p->pTsma->interval, qInterval = q->pTsma->interval;
  int8_t                    pUnit = p->pTsma->unit, qUnit = q->pTsma->unit;
  if (TIME_UNIT_MONTH == pUnit) {
    pInterval = pInterval * 31 * (NANOSECOND_PER_DAY / factors[p->precision]);
  } else if (TIME_UNIT_YEAR == pUnit) {
    pInterval = pInterval * 365 * (NANOSECOND_PER_DAY / factors[p->precision]);
  }
  if (TIME_UNIT_MONTH == qUnit) {
    qInterval = qInterval * 31 * (NANOSECOND_PER_DAY / factors[q->precision]);
  } else if (TIME_UNIT_YEAR == qUnit) {
    qInterval = qInterval * 365 * (NANOSECOND_PER_DAY / factors[q->precision]);
  }

  if (pInterval > qInterval) return -1;
  if (pInterval < qInterval) return 1;
  return 0;
}

static void tsmaOptInitIntervalFromTsma(SInterval* pInterval, const STableTSMAInfo* pTsma, int8_t precision, void* tz) {
  pInterval->interval = pTsma->interval;
  pInterval->intervalUnit = pTsma->unit;
  pInterval->sliding = pTsma->interval;
  pInterval->slidingUnit = pTsma->unit;
  pInterval->offset = 0;
  pInterval->offsetUnit = pTsma->unit;
  pInterval->precision = precision;
  pInterval->timezone = tz;
}

static const STSMAOptUsefulTsma* tsmaOptFindUsefulTsma(const SArray* pUsefulTsmas, int32_t startIdx,
                                                       int64_t startAlignInterval, int64_t endAlignInterval,
                                                       int8_t precision, void* tz) {
  SInterval tsmaInterval;
  for (int32_t i = startIdx; i < pUsefulTsmas->size; ++i) {
    const STSMAOptUsefulTsma* pUsefulTsma = taosArrayGet(pUsefulTsmas, i);
    tsmaOptInitIntervalFromTsma(&tsmaInterval, pUsefulTsma->pTsma, precision, tz);
    if (taosTimeTruncate(startAlignInterval, &tsmaInterval) == startAlignInterval &&
        taosTimeTruncate(endAlignInterval, &tsmaInterval) == endAlignInterval) {
      return pUsefulTsma;
    }
  }
  return NULL;
}

static int32_t tsmaOptSplitWindows(STSMAOptCtx* pTsmaOptCtx, const STimeWindow* pScanRange, void* tz) {
  bool                      needTailWindow = false;
  bool                      isSkeyAlignedWithTsma = true, isEkeyAlignedWithTsma = true;
  int32_t                   code = 0;
  int64_t                   winSkey = TSKEY_MIN, winEkey = TSKEY_MAX;
  int64_t                   startOfSkeyFirstWin = pScanRange->skey, endOfSkeyFirstWin;
  int64_t                   startOfEkeyFirstWin = pScanRange->ekey, endOfEkeyFirstWin;
  SInterval                 interval, tsmaInterval;
  STimeWindow               scanRange = *pScanRange;
  const SInterval*          pInterval = pTsmaOptCtx->queryInterval;
  const STSMAOptUsefulTsma* pUsefulTsma = taosArrayGet(pTsmaOptCtx->pUsefulTsmas, 0);
  const STableTSMAInfo*     pTsma = pUsefulTsma->pTsma;

  if (pScanRange->ekey <= pScanRange->skey) return code;

  if (!pInterval) {
    tsmaOptInitIntervalFromTsma(&interval, pTsma, pTsmaOptCtx->precision, tz);
    pInterval = &interval;
  }

  tsmaOptInitIntervalFromTsma(&tsmaInterval, pTsma, pTsmaOptCtx->precision, tz);

  // check for head windows
  if (pScanRange->skey != TSKEY_MIN) {
    startOfSkeyFirstWin = taosTimeTruncate(pScanRange->skey, pInterval);
    endOfSkeyFirstWin =
        taosTimeAdd(startOfSkeyFirstWin, pInterval->interval, pInterval->intervalUnit, pTsmaOptCtx->precision, tz);
    isSkeyAlignedWithTsma = taosTimeTruncate(pScanRange->skey, &tsmaInterval) == pScanRange->skey;
  } else {
    endOfSkeyFirstWin = TSKEY_MIN;
  }

  // check for tail windows
  if (pScanRange->ekey != TSKEY_MAX) {
    startOfEkeyFirstWin = taosTimeTruncate(pScanRange->ekey, pInterval);
    endOfEkeyFirstWin =
        taosTimeAdd(startOfEkeyFirstWin, pInterval->interval, pInterval->intervalUnit, pTsmaOptCtx->precision, tz);
    isEkeyAlignedWithTsma = taosTimeTruncate(pScanRange->ekey + 1, &tsmaInterval) == (pScanRange->ekey + 1);
    if (startOfEkeyFirstWin > startOfSkeyFirstWin) {
      needTailWindow = true;
    }
  }

  // add head tsma if possible
  if (!isSkeyAlignedWithTsma) {
    scanRange.ekey = TMIN(
        scanRange.ekey,
        taosTimeAdd(startOfSkeyFirstWin, pInterval->interval * 1, pInterval->intervalUnit, pTsmaOptCtx->precision, tz) - 1);
    const STSMAOptUsefulTsma* pTsmaFound =
        tsmaOptFindUsefulTsma(pTsmaOptCtx->pUsefulTsmas, 1, scanRange.skey, scanRange.ekey + 1, pTsmaOptCtx->precision, tz);
    STSMAOptUsefulTsma usefulTsma = {.pTsma = pTsmaFound ? pTsmaFound->pTsma : NULL,
                                     .scanRange = scanRange,
                                     .pTsmaScanCols = pTsmaFound ? pTsmaFound->pTsmaScanCols : NULL};
    if (NULL == taosArrayPush(pTsmaOptCtx->pUsedTsmas, &usefulTsma)) return terrno;
  }

  // the main tsma
  if (endOfSkeyFirstWin < startOfEkeyFirstWin ||
      (endOfSkeyFirstWin == startOfEkeyFirstWin && (isSkeyAlignedWithTsma || isEkeyAlignedWithTsma))) {
    scanRange.ekey = TMIN(pScanRange->ekey, isEkeyAlignedWithTsma ? pScanRange->ekey : startOfEkeyFirstWin - 1);
    if (!isSkeyAlignedWithTsma) {
      scanRange.skey = endOfSkeyFirstWin;
    }
    STSMAOptUsefulTsma usefulTsma = {
        .pTsma = pTsma, .scanRange = scanRange, .pTsmaScanCols = pUsefulTsma->pTsmaScanCols};
    if (NULL == taosArrayPush(pTsmaOptCtx->pUsedTsmas, &usefulTsma)) return terrno;
  }

  // add tail tsma if possible
  if (!isEkeyAlignedWithTsma && needTailWindow) {
    scanRange.skey = startOfEkeyFirstWin;
    scanRange.ekey = pScanRange->ekey;
    const STSMAOptUsefulTsma* pTsmaFound =
        tsmaOptFindUsefulTsma(pTsmaOptCtx->pUsefulTsmas, 1, scanRange.skey - startOfEkeyFirstWin,
                              scanRange.ekey + 1 - startOfEkeyFirstWin, pTsmaOptCtx->precision, tz);
    STSMAOptUsefulTsma usefulTsma = {.pTsma = pTsmaFound ? pTsmaFound->pTsma : NULL,
                                     .scanRange = scanRange,
                                     .pTsmaScanCols = pTsmaFound ? pTsmaFound->pTsmaScanCols : NULL};
    if (NULL == taosArrayPush(pTsmaOptCtx->pUsedTsmas, &usefulTsma)) return terrno;
  }
  return code;
}

int32_t tsmaOptCreateTsmaScanCols(const STSMAOptUsefulTsma* pTsma, const SNodeList* pAggFuncs, SNodeList** ppList) {
  if (!pTsma->pTsma || !pTsma->pTsmaScanCols) {
    return TSDB_CODE_PLAN_INTERNAL_ERROR;
  }
  int32_t    code;
  SNode*     pNode;
  SNodeList* pScanCols = NULL;

  int32_t i = 0;

  FOREACH(pNode, pAggFuncs) {
    SFunctionNode* pFunc = (SFunctionNode*)pNode;
    if (fmIsPseudoColumnFunc(pFunc->funcId) || fmIsGroupKeyFunc(pFunc->funcId)) {
      continue;
    }
    const int32_t* idx = taosArrayGet(pTsma->pTsmaScanCols, i);
    SColumnNode*   pCol = NULL;
    code = nodesMakeNode(QUERY_NODE_COLUMN, (SNode**)&pCol);
    if (pCol) {
      pCol->colId = *idx + 2;
      pCol->tableType = TSDB_SUPER_TABLE;
      pCol->tableId = pTsma->targetTbUid;
      pCol->colType = COLUMN_TYPE_COLUMN;
      tstrncpy(pCol->tableName, pTsma->targetTbName, TSDB_TABLE_NAME_LEN);
      tstrncpy(pCol->colName, pFunc->node.aliasName, TSDB_COL_NAME_LEN);
      tstrncpy(pCol->node.aliasName, pFunc->node.aliasName, TSDB_COL_NAME_LEN);
      pCol->node.resType.type = TSDB_DATA_TYPE_BINARY;
      code = nodesListMakeStrictAppend(&pScanCols, (SNode*)pCol);
    }
    if (code) break;
    ++i;
  }

  if (code) {
    nodesDestroyList(pScanCols);
    pScanCols = NULL;
  } else {
    *ppList = pScanCols;
  }
  return code;
}

static int32_t tsmaOptRewriteTag(const STSMAOptCtx* pTsmaOptCtx, const STSMAOptUsefulTsma* pTsma,
                                 SColumnNode* pTagCol) {
  bool found = false;
  if (pTagCol->colType != COLUMN_TYPE_TAG) return 0;
  for (int32_t i = 0; i < pTsma->pTsma->pTags->size; ++i) {
    const SSchema* pSchema = taosArrayGet(pTsma->pTsma->pTags, i);
    if (strcmp(pTagCol->colName, pSchema->name) == 0) {
      tstrncpy(pTagCol->tableName, pTsma->targetTbName, TSDB_TABLE_NAME_LEN);
      tstrncpy(pTagCol->tableAlias, pTsma->targetTbName, TSDB_TABLE_NAME_LEN);
      pTagCol->tableId = pTsma->targetTbUid;
      pTagCol->tableType = TSDB_SUPER_TABLE;
      pTagCol->colId = pSchema->colId;
      found = true;
      break;
    }
  }
  return found ? TSDB_CODE_SUCCESS : TSDB_CODE_PLAN_INTERNAL_ERROR;
}

static int32_t tsmaOptRewriteTbname(const STSMAOptCtx* pTsmaOptCtx, SNode** pTbNameNode,
                                    const STSMAOptUsefulTsma* pTsma) {
  int32_t    code = 0;
  SExprNode* pRewrittenFunc = NULL;
  code = nodesMakeNode(pTsma ? QUERY_NODE_COLUMN : QUERY_NODE_FUNCTION, (SNode**)&pRewrittenFunc);
  SValueNode* pValue = NULL;
  if (code == TSDB_CODE_SUCCESS) {
    pRewrittenFunc->resType = ((SExprNode*)(*pTbNameNode))->resType;
  }

  if (pTsma && code == TSDB_CODE_SUCCESS) {
    nodesDestroyNode(*pTbNameNode);
    SColumnNode*   pCol = (SColumnNode*)pRewrittenFunc;
    const SSchema* pSchema = taosArrayGet(pTsma->pTsma->pTags, pTsma->pTsma->pTags->size - 1);
    tstrncpy(pCol->tableName, pTsma->targetTbName, TSDB_TABLE_NAME_LEN);
    tstrncpy(pCol->tableAlias, pTsma->targetTbName, TSDB_TABLE_NAME_LEN);
    pCol->tableId = pTsma->targetTbUid;
    pCol->tableType = TSDB_SUPER_TABLE;
    pCol->colId = pSchema->colId;
    pCol->colType = COLUMN_TYPE_TAG;
  } else if (code == TSDB_CODE_SUCCESS) {
    // if no tsma, we replace func tbname with concat('', tbname)
    SFunctionNode* pFunc = (SFunctionNode*)pRewrittenFunc;
    pFunc->funcId = fmGetFuncId("concat");
    snprintf(pFunc->functionName, TSDB_FUNC_NAME_LEN, "concat");
    code = nodesMakeNode(QUERY_NODE_VALUE, (SNode**)&pValue);
    if (!pValue) code = TSDB_CODE_OUT_OF_MEMORY;

    if (code == TSDB_CODE_SUCCESS) {
      pValue->translate = true;
      pValue->node.resType = ((SExprNode*)(*pTbNameNode))->resType;
      pValue->literal = taosMemoryCalloc(1, TSDB_TABLE_FNAME_LEN + 1);
      pValue->datum.p = taosMemoryCalloc(1, TSDB_TABLE_FNAME_LEN + 1 + VARSTR_HEADER_SIZE);
      if (!pValue->literal || !pValue->datum.p) code = terrno;
    }

    if (code == TSDB_CODE_SUCCESS) {
      code = nodesListMakeStrictAppend(&pFunc->pParameterList, (SNode*)pValue);
      pValue = NULL;
    }
    if (code == TSDB_CODE_SUCCESS) {
      code = nodesListStrictAppend(pFunc->pParameterList, *pTbNameNode);
    }
  }

  if (code == TSDB_CODE_SUCCESS) {
    *pTbNameNode = (SNode*)pRewrittenFunc;
  } else {
    nodesDestroyNode((SNode*)pRewrittenFunc);
    if (pValue) nodesDestroyNode((SNode*)pValue);
  }

  return code;
}

struct TsmaOptRewriteCtx {
  const STSMAOptCtx*        pTsmaOptCtx;
  const STSMAOptUsefulTsma* pTsma;
  bool                      rewriteTag;
  bool                      rewriteTbname;
  int32_t                   code;
};

EDealRes tsmaOptNodeRewriter(SNode** ppNode, void* ctx) {
  SNode*                    pNode = *ppNode;
  int32_t                   code = 0;
  struct TsmaOptRewriteCtx* pCtx = ctx;
  if (pCtx->rewriteTag && nodeType(pNode) == QUERY_NODE_COLUMN && ((SColumnNode*)pNode)->colType == COLUMN_TYPE_TAG) {
    code = tsmaOptRewriteTag(pCtx->pTsmaOptCtx, pCtx->pTsma, (SColumnNode*)pNode);
  } else if (pCtx->rewriteTbname &&
             ((nodeType(pNode) == QUERY_NODE_FUNCTION && ((SFunctionNode*)pNode)->funcType == FUNCTION_TYPE_TBNAME) ||
              (nodeType(pNode) == QUERY_NODE_COLUMN && ((SColumnNode*)pNode)->colType == COLUMN_TYPE_TBNAME))) {
    code = tsmaOptRewriteTbname(pCtx->pTsmaOptCtx, ppNode, pCtx->pTsma);
    if (code == TSDB_CODE_SUCCESS) return DEAL_RES_IGNORE_CHILD;
  }
  if (code) {
    pCtx->code = code;
    return DEAL_RES_ERROR;
  }
  return DEAL_RES_CONTINUE;
}

static int32_t tsmaOptRewriteNode(SNode** pNode, STSMAOptCtx* pCtx, const STSMAOptUsefulTsma* pTsma, bool rewriteTbName,
                                  bool rewriteTag) {
  struct TsmaOptRewriteCtx ctx = {
      .pTsmaOptCtx = pCtx, .pTsma = pTsma, .rewriteTag = rewriteTag, .rewriteTbname = rewriteTbName, .code = 0};
  SNode* pOut = *pNode;
  nodesRewriteExpr(&pOut, tsmaOptNodeRewriter, &ctx);
  if (ctx.code == TSDB_CODE_SUCCESS) *pNode = pOut;
  return ctx.code;
}

static int32_t tsmaOptRewriteNodeList(SNodeList* pNodes, STSMAOptCtx* pCtx, const STSMAOptUsefulTsma* pTsma,
                                      bool rewriteTbName, bool rewriteTag) {
  int32_t code = 0;
  SNode*  pNode;
  FOREACH(pNode, pNodes) {
    SNode* pOut = pNode;
    code = tsmaOptRewriteNode(&pOut, pCtx, pTsma, rewriteTbName, rewriteTag);
    if (TSDB_CODE_SUCCESS != code) break;
    REPLACE_NODE(pOut);
  }
  return code;
}

static int32_t tsmaOptRewriteScan(STSMAOptCtx* pTsmaOptCtx, SScanLogicNode* pNewScan, const STSMAOptUsefulTsma* pTsma) {
  SNode*  pNode;
  int32_t code = 0;

  pNewScan->scanRange.skey = pTsma->scanRange.skey;
  pNewScan->scanRange.ekey = pTsma->scanRange.ekey;

  if (pTsma->pTsma) {
    // PK col
    SColumnNode* pPkTsCol = NULL;
    FOREACH(pNode, pNewScan->pScanCols) {
      SColumnNode* pCol = (SColumnNode*)pNode;
      if (pCol->colId == PRIMARYKEY_TIMESTAMP_COL_ID) {
        pPkTsCol = NULL;
        code = nodesCloneNode((SNode*)pCol, (SNode**)&pPkTsCol);
        break;
      }
    }
    if (code == TSDB_CODE_SUCCESS) {
      nodesDestroyList(pNewScan->pScanCols);
      // normal cols
      pNewScan->pScanCols = NULL;
      code = tsmaOptCreateTsmaScanCols(pTsma, pTsmaOptCtx->pAggFuncs, &pNewScan->pScanCols);
    }
    if (code == TSDB_CODE_SUCCESS && pPkTsCol) {
      tstrncpy(pPkTsCol->tableName, pTsma->targetTbName, TSDB_TABLE_NAME_LEN);
      tstrncpy(pPkTsCol->tableAlias, pTsma->targetTbName, TSDB_TABLE_NAME_LEN);
      pPkTsCol->tableId = pTsma->targetTbUid;
      code = nodesListMakeStrictAppend(&pNewScan->pScanCols, (SNode*)pPkTsCol);
    } else if (pPkTsCol) {
      nodesDestroyNode((SNode*)pPkTsCol);
    }
    if (code == TSDB_CODE_SUCCESS) {
      pNewScan->stableId = pTsma->pTsma->destTbUid;
      pNewScan->tableId = pTsma->targetTbUid;
      tstrncpy(pNewScan->tableName.tname, pTsma->targetTbName, TSDB_TABLE_NAME_LEN);
    }
    if (code == TSDB_CODE_SUCCESS) {
      code = tsmaOptRewriteNodeList(pNewScan->pScanPseudoCols, pTsmaOptCtx, pTsma, true, true);
    }
    if (code == TSDB_CODE_SUCCESS) {
      code = tsmaOptRewriteNode(&pNewScan->pTagCond, pTsmaOptCtx, pTsma, true, true);
    }
    if (code == TSDB_CODE_SUCCESS) {
      code = tsmaOptRewriteNodeList(pNewScan->pGroupTags, pTsmaOptCtx, pTsma, true, true);
    }
    if (TSDB_CODE_SUCCESS == code) {
      pTsmaOptCtx->pScan->dataRequired = FUNC_DATA_REQUIRED_DATA_LOAD;
      if (pTsmaOptCtx->pScan->pTsmaTargetTbVgInfo && pTsmaOptCtx->pScan->pTsmaTargetTbVgInfo->size > 0) {
        for (int32_t i = 0; i < taosArrayGetSize(pTsmaOptCtx->pScan->pTsmas); ++i) {
          STableTSMAInfo* pTsmaInfo = taosArrayGetP(pTsmaOptCtx->pScan->pTsmas, i);
          if (pTsmaInfo == pTsma->pTsma) {
            const SVgroupsInfo* pVgpsInfo = taosArrayGetP(pTsmaOptCtx->pScan->pTsmaTargetTbVgInfo, i);
            taosMemoryFreeClear(pNewScan->pVgroupList);
            int32_t len = sizeof(int32_t) + sizeof(SVgroupInfo) * pVgpsInfo->numOfVgroups;
            pNewScan->pVgroupList = taosMemoryCalloc(1, len);
            if (!pNewScan->pVgroupList) {
              code = terrno;
              break;
            }
            memcpy(pNewScan->pVgroupList, pVgpsInfo, len);
            break;
          }
        }
      }
    }
  } else {
    FOREACH(pNode, pNewScan->pGroupTags) {
      // rewrite tbname recursively
      struct TsmaOptRewriteCtx ctx = {
          .pTsmaOptCtx = pTsmaOptCtx, .pTsma = NULL, .rewriteTag = false, .rewriteTbname = true, .code = 0};
      nodesRewriteExpr(&pNode, tsmaOptNodeRewriter, &ctx);
      if (ctx.code) {
        code = ctx.code;
      } else {
        REPLACE_NODE(pNode);
      }
    }
  }
  return code;
}

static int32_t tsmaOptRewriteParent(STSMAOptCtx* pTsmaOptCtx, SLogicNode* pParent, SScanLogicNode* pScan,
                                    const STSMAOptUsefulTsma* pTsma) {
  int32_t           code = 0;
  SColumnNode*      pColNode;
  SWindowLogicNode* pWindow = NULL;
  SAggLogicNode*    pAgg;
  SNodeList*        pAggFuncs;
  SListCell*        pScanListCell;
  SNode*            pAggFuncNode;
  SNodeList*        pAggStateFuncs = NULL;
  bool              isFirstMergeNode = pTsmaOptCtx->pScan == pScan;
  SFunctionNode *   pPartial = NULL, *pMerge = NULL;

  if (nodeType(pParent) == QUERY_NODE_LOGIC_PLAN_WINDOW) {
    pWindow = (SWindowLogicNode*)pParent;
    pAggFuncs = pWindow->pFuncs;
  } else {
    pAgg = (SAggLogicNode*)pParent;
    pAggFuncs = pAgg->pAggFuncs;
  }
  pScanListCell = pScan->pScanCols->pHead;

  FOREACH(pAggFuncNode, pAggFuncs) {
    SFunctionNode* pAggFunc = (SFunctionNode*)pAggFuncNode;
    if (fmIsGroupKeyFunc(pAggFunc->funcId)) {
      struct TsmaOptRewriteCtx ctx = {
          .pTsmaOptCtx = pTsmaOptCtx, .pTsma = pTsma, .rewriteTag = true, .rewriteTbname = true, .code = 0};
      nodesRewriteExpr(&pAggFuncNode, tsmaOptNodeRewriter, &ctx);
      if (ctx.code) {
        code = ctx.code;
        break;
      } else {
        REPLACE_NODE(pAggFuncNode);
      }
      continue;
    } else if (fmIsPseudoColumnFunc(pAggFunc->funcId)) {
      continue;
    }
    code = fmGetDistMethod(pAggFunc, &pPartial, NULL, &pMerge);
    if (code) break;

    pColNode = (SColumnNode*)pScanListCell->pNode;
    pScanListCell = pScanListCell->pNext;
    pColNode->node.resType = pPartial->node.resType;
    // currently we assume that the first parameter must be the scan column
    (void)nodesListErase(pMerge->pParameterList, pMerge->pParameterList->pHead);
    SNode* pNew = NULL;
    code = nodesCloneNode((SNode*)pColNode, &pNew);
    if (TSDB_CODE_SUCCESS == code) {
      code = nodesListPushFront(pMerge->pParameterList, pNew);
    }
    nodesDestroyNode((SNode*)pPartial);
    if (TSDB_CODE_SUCCESS != code) {
      nodesDestroyNode(pNew);
      break;
    }

    REPLACE_NODE(pMerge);
  }

  if (code == TSDB_CODE_SUCCESS && pWindow) {
    SColumnNode* pCol = (SColumnNode*)pScan->pScanCols->pTail->pNode;
    nodesDestroyNode(pWindow->pTspk);
    pWindow->pTspk = NULL;
    code = nodesCloneNode((SNode*)pCol, &pWindow->pTspk);
  }

  if (code == TSDB_CODE_SUCCESS) {
    nodesDestroyList(pScan->node.pTargets);
    code = createColumnByRewriteExprs(pScan->pScanCols, &pScan->node.pTargets);
  }
  if (code == TSDB_CODE_SUCCESS) {
    code = createColumnByRewriteExprs(pScan->pScanPseudoCols, &pScan->node.pTargets);
  }

  return code;
}

static int32_t tsmaOptGeneratePlan(STSMAOptCtx* pTsmaOptCtx) {
  int32_t                   code = 0;
  const STSMAOptUsefulTsma* pTsma = NULL;
  SNodeList*                pAggFuncs = NULL;
  bool                      hasSubPlan = false;

  for (int32_t i = 0; i < pTsmaOptCtx->pUsedTsmas->size; ++i) {
    STSMAOptUsefulTsma* pTsma = taosArrayGet(pTsmaOptCtx->pUsedTsmas, i);
    if (!pTsma->pTsma) continue;
    if (pTsmaOptCtx->pScan->tableType == TSDB_CHILD_TABLE || pTsmaOptCtx->pScan->tableType == TSDB_NORMAL_TABLE) {
      for (int32_t j = 0; j < pTsmaOptCtx->pScan->pTsmas->size; ++j) {
        if (taosArrayGetP(pTsmaOptCtx->pScan->pTsmas, j) == pTsma->pTsma) {
          const STsmaTargetTbInfo* ptbInfo = taosArrayGet(pTsmaOptCtx->pScan->pTsmaTargetTbInfo, j);
          tstrncpy(pTsma->targetTbName, ptbInfo->tableName, TSDB_TABLE_NAME_LEN);
          pTsma->targetTbUid = ptbInfo->uid;
        }
      }
    } else {
      tstrncpy(pTsma->targetTbName, pTsma->pTsma->targetTb, TSDB_TABLE_NAME_LEN);
      pTsma->targetTbUid = pTsma->pTsma->destTbUid;
    }
  }

  for (int32_t i = 1; i < pTsmaOptCtx->pUsedTsmas->size && code == TSDB_CODE_SUCCESS; ++i) {
    pTsma = taosArrayGet(pTsmaOptCtx->pUsedTsmas, i);
    SLogicSubplan* pSubplan = NULL;
    code = nodesMakeNode(QUERY_NODE_LOGIC_SUBPLAN, (SNode**)&pSubplan);
    if (!pSubplan) {
      break;
    }
    pSubplan->subplanType = SUBPLAN_TYPE_SCAN;
    pTsmaOptCtx->generatedSubPlans[i - 1] = pSubplan;
    hasSubPlan = true;
    SLogicNode* pParent = NULL;
    code = nodesCloneNode((SNode*)pTsmaOptCtx->pParent, (SNode**)&pParent);
    if (!pParent) {
      break;
    }
    pSubplan->pNode = pParent;
    pParent->pParent = NULL;
    pParent->groupAction = GROUP_ACTION_KEEP;
    SScanLogicNode* pScan = (SScanLogicNode*)pParent->pChildren->pHead->pNode;
    code = tsmaOptRewriteScan(pTsmaOptCtx, pScan, pTsma);
    if (code == TSDB_CODE_SUCCESS && pTsma->pTsma) {
      code = tsmaOptRewriteParent(pTsmaOptCtx, pParent, pScan, pTsma);
    }
  }

  if (code == TSDB_CODE_SUCCESS) {
    pTsma = taosArrayGet(pTsmaOptCtx->pUsedTsmas, 0);
    pTsmaOptCtx->pScan->needSplit = hasSubPlan;
    code = tsmaOptRewriteScan(pTsmaOptCtx, pTsmaOptCtx->pScan, pTsma);
    if (code == TSDB_CODE_SUCCESS && pTsma->pTsma) {
      code = tsmaOptRewriteParent(pTsmaOptCtx, pTsmaOptCtx->pParent, pTsmaOptCtx->pScan, pTsma);
    }
  }

  return code;
}

static bool tsmaOptIsUsingTsmas(STSMAOptCtx* pCtx) {
  if (pCtx->pUsedTsmas->size == 0) {
    return false;
  }
  for (int32_t i = 0; i < pCtx->pUsedTsmas->size; ++i) {
    const STSMAOptUsefulTsma* pTsma = taosArrayGet(pCtx->pUsedTsmas, i);
    if (pTsma->pTsma) return true;
  }
  return false;
}

static int32_t tsmaOptimize(SOptimizeContext* pCxt, SLogicSubplan* pLogicSubplan) {
  int32_t         code = 0;
  STSMAOptCtx     tsmaOptCtx = {0};
  SScanLogicNode* pScan = (SScanLogicNode*)optFindPossibleNode(pLogicSubplan->pNode, tsmaOptMayBeOptimized, &code);
  if (!pScan) return code;

  SLogicNode* pRootNode = getLogicNodeRootNode((SLogicNode*)pScan);
  if (getOptHint(pRootNode->pHint, HINT_SKIP_TSMA)) return code;

  code = fillTSMAOptCtx(&tsmaOptCtx, pScan, pCxt->pPlanCxt->timezone);
  if (code == TSDB_CODE_SUCCESS) {
    // 1. extract useful tsmas
    code = tsmaOptFilterTsmas(&tsmaOptCtx);

    if (code == TSDB_CODE_SUCCESS && tsmaOptCtx.pUsefulTsmas->size > 0) {
      // 2. sort useful tsmas with interval
      taosArraySort(tsmaOptCtx.pUsefulTsmas, tsmaInfoCompWithIntervalDesc);
      // 3. split windows
      code = tsmaOptSplitWindows(&tsmaOptCtx, tsmaOptCtx.pTimeRange, pCxt->pPlanCxt->timezone);
      if (TSDB_CODE_SUCCESS == code && tsmaOptIsUsingTsmas(&tsmaOptCtx)) {
        // 4. create logic plan
        code = tsmaOptGeneratePlan(&tsmaOptCtx);

        if (TSDB_CODE_SUCCESS == code) {
          for (int32_t i = 0; i < 2 && (TSDB_CODE_SUCCESS == code); i++) {
            SLogicSubplan* pSubplan = tsmaOptCtx.generatedSubPlans[i];
            if (!pSubplan) continue;
            pSubplan->subplanType = SUBPLAN_TYPE_SCAN;
            code = nodesListMakeAppend(tsmaOptCtx.ppParentTsmaSubplans, (SNode*)pSubplan);
          }
          pCxt->optimized = true;
        }
      }
    }
  }
  pScan->pTsmas = NULL;
  clearTSMAOptCtx(&tsmaOptCtx);
  return code;
}

static bool eliminateVirtualScanMayBeOptimized(SLogicNode* pNode, void* pCtx) {
  if (NULL == pNode->pParent) {
    return false;
  }

  if (nodeType(pNode) != QUERY_NODE_LOGIC_PLAN_VIRTUAL_TABLE_SCAN || LIST_LENGTH(pNode->pChildren) != 1) {
    return false;
  }

  if (nodeType(pNode->pParent) == QUERY_NODE_LOGIC_PLAN_DYN_QUERY_CTRL) {
    return false;
  }

  if (pNode->pConditions || ((SVirtualScanLogicNode *)pNode)->pScanPseudoCols) {
    return false;
  }

  SVirtualScanLogicNode* pVScan = (SVirtualScanLogicNode *)pNode;
  SNode*                 pCol;
  FOREACH(pCol, pVScan->pScanCols) {
    SColumnNode* pScanCol = (SColumnNode* )pCol;
    if (!pScanCol->hasRef) {
      // if col don't have ref, it can't be eliminated. If the vscan operator is eliminated,
      // the upper operator can't find the right slot id.
      return false;
    }
  }
  return true;
}

static int32_t eliminateVirtualScanOptimizeImpl(SOptimizeContext* pCxt, SLogicSubplan* pLogicSubplan,
                                                SLogicNode* pVirtualScanNode) {
  SNode* pTargets = NULL;
  SNode* pSibling = NULL;

  FOREACH(pSibling, pVirtualScanNode->pParent->pChildren) {
    if (nodesEqualNode(pSibling, (SNode*)pVirtualScanNode)) {
      SNode* pChild;
      FOREACH(pChild, pVirtualScanNode->pChildren) {
        // clear the mask to try scanPathOptimize again.
        OPTIMIZE_FLAG_CLEAR_MASK(((SScanLogicNode*)pChild)->node.optimizedFlag, OPTIMIZE_FLAG_SCAN_PATH);
        ((SLogicNode*)pChild)->pParent = pVirtualScanNode->pParent;
      }
      INSERT_LIST(pVirtualScanNode->pParent->pChildren, pVirtualScanNode->pChildren);
      pVirtualScanNode->pChildren = NULL;

      ERASE_NODE(pVirtualScanNode->pParent->pChildren);
      pCxt->optimized = true;
      return TSDB_CODE_SUCCESS;
    }
  }

  return TSDB_CODE_PLAN_INTERNAL_ERROR;
}

// eliminate virtual scan node when it has only one child
static int32_t eliminateVirtualScanOptimize(SOptimizeContext* pCxt, SLogicSubplan* pLogicSubplan) {
  SLogicNode* pVirtualScanNode = optFindPossibleNode(pLogicSubplan->pNode, eliminateVirtualScanMayBeOptimized, NULL);
  if (NULL == pVirtualScanNode) {
    return TSDB_CODE_SUCCESS;
  }

  return eliminateVirtualScanOptimizeImpl(pCxt, pLogicSubplan, pVirtualScanNode);
}

static bool pdaMayBeOptimized(SLogicNode* pNode, void* pCtx) {
  if (QUERY_NODE_LOGIC_PLAN_AGG != nodeType(pNode) || 1 != LIST_LENGTH(pNode->pChildren) ||
      QUERY_NODE_LOGIC_PLAN_VIRTUAL_TABLE_SCAN != nodeType(nodesListGetNode(pNode->pChildren, 0))) {
    return false;
  }

  // virtual table scan should have more than one child.
  if (LIST_LENGTH(((SVirtualScanLogicNode *)nodesListGetNode(pNode->pChildren, 0))->node.pChildren) < 2) {
    return false;
  }

  SVirtualScanLogicNode* pVScan = (SVirtualScanLogicNode *)nodesListGetNode(pNode->pChildren, 0);
  SNode*                 pCol;
  FOREACH(pCol, pVScan->pScanCols) {
    SColumnNode* pScanCol = (SColumnNode* )pCol;
    if (!pScanCol->hasRef) {
      // if col don't have ref, it can't be eliminated. If the vscan operator is eliminated,
      // the upper operator can't find the right slot id.
      return false;
    }
  }

  SAggLogicNode*  pAgg = (SAggLogicNode*)pNode;
  SNode*          pAggFunc = NULL;
  FOREACH(pAggFunc, pAgg->pAggFuncs) {
    SFunctionNode *pFunc = (SFunctionNode *)pAggFunc;
    if (fmIsSelectFunc(pFunc->funcId) || fmIsGroupKeyFunc(pFunc->funcId)) {
      return false;
    }
  }

  if (pAgg->hasGroup || 0 != LIST_LENGTH(pAgg->pTsmaSubplans) || NULL != pAgg->node.pConditions ||
      NULL != pAgg->node.pLimit || NULL != pAgg->node.pSlimit) {
    return false;
  }

  return true;
}

static int32_t findDepTableScanNode(SColumnNode* pCol, SVirtualScanLogicNode *pVScan, SNode **ppNode) {
  int32_t code = TSDB_CODE_SUCCESS;
  SNode  *pScan = NULL;
  FOREACH(pScan, pVScan->node.pChildren) {
    SScanLogicNode *pScanNode = (SScanLogicNode *)pScan;
    SNode *pScanCol = NULL;
    FOREACH(pScanCol, pScanNode->pScanCols) {
      if (QUERY_NODE_COLUMN == nodeType(pScanCol)) {
        SColumnNode *pScanColNode = (SColumnNode *)pScanCol;
        if (pScanColNode->colId == PRIMARYKEY_TIMESTAMP_COL_ID) {
          continue;
        }
        if (pScanColNode->hasDep && pCol->hasRef) {
          if (strcmp(pScanColNode->dbName, pCol->refDbName) == 0 &&
              strcmp(pScanColNode->tableAlias, pCol->refTableName) == 0 &&
              strcmp(pScanColNode->colName, pCol->refColName) == 0) {
            PLAN_RET(nodesCloneNode(pScan, ppNode));
          }
        } else {
          // TODO(smj): make a proper error code.
          *ppNode = NULL;
          planError("column %s.%s has no depend column", pCol->tableAlias, pCol->colName);
          return TSDB_CODE_PLAN_INTERNAL_ERROR;
        }
      }
    }
  }
  *ppNode = NULL;
  planError("column %s.%s's depend column not found in virtual scan node", pCol->tableAlias, pCol->colName);
  // TODO(smj): make a proper error code.
  return TSDB_CODE_PLAN_INTERNAL_ERROR;
}

static int32_t mergeAggFuncToAggNode(SAggLogicNode* pAgg, SFunctionNode* pFunc) {
  int32_t code = TSDB_CODE_SUCCESS;
  SNode  *ppFuncNode = NULL;
  PLAN_ERR_JRET(nodesCloneNode((SNode *)pFunc, &ppFuncNode));
  PLAN_ERR_JRET(nodesListMakeAppend(&pAgg->pAggFuncs, (SNode *)ppFuncNode));
  pAgg->hasLast |= fmIsLastFunc(((SFunctionNode *)ppFuncNode)->funcId);
  pAgg->hasLastRow |= fmIsLastRowFunc(((SFunctionNode *)ppFuncNode)->funcId);
  pAgg->hasTimeLineFunc |= fmIsTimelineFunc(((SFunctionNode *)ppFuncNode)->funcId);
  pAgg->onlyHasKeepOrderFunc &= fmIsKeepOrderFunc(((SFunctionNode *)ppFuncNode)->funcId);
  pAgg->hasGroupKeyOptimized = false;
  pAgg->hasGroup = false;
  pAgg->isGroupTb = false;
  pAgg->isPartTb = false;
  return code;
_return:
  nodesDestroyNode(ppFuncNode);
  return code;
}

static int32_t rebuildPlanForPdaOptimize(SColumnNode* pCol, SFunctionNode* pAggFunc, SVirtualScanLogicNode* pVScan,
                                         SHashObj* pAggNodeMap) {
  int32_t         code = TSDB_CODE_SUCCESS;
  SScanLogicNode* pDepScan = NULL;
  SAggLogicNode*  pAggNode = NULL;
  bool            append = false;
  SAggLogicNode** pNodeFound = NULL;

  // pAggNodeMap is a hash map, the key is the vtable's origin table's name, the value is the SAggLogicNode ptr.
  // if 2 more agg func has the same origin table, we should merge them into one agg node.
  PLAN_ERR_JRET(findDepTableScanNode(pCol, pVScan, (SNode**)&pDepScan));
  char tableFNameKey[TSDB_COL_FNAME_LEN + 1] = {0};
  TAOS_STRNCAT(tableFNameKey, pDepScan->tableName.tname, TSDB_TABLE_NAME_LEN);
  TAOS_STRNCAT(tableFNameKey, ".", 2);
  TAOS_STRNCAT(tableFNameKey, pCol->colName, TSDB_COL_NAME_LEN);

  pNodeFound = (SAggLogicNode **)taosHashGet(pAggNodeMap, &tableFNameKey, strlen(tableFNameKey));
  if (NULL == pNodeFound) {
    // make new agg node.
    PLAN_ERR_JRET(nodesMakeNode(QUERY_NODE_LOGIC_PLAN_AGG, (SNode**)&pAggNode));
    PLAN_ERR_JRET(mergeAggFuncToAggNode(pAggNode, pAggFunc));
    PLAN_ERR_JRET(nodesListMakeAppend(&pAggNode->node.pChildren, (SNode*)pDepScan));
    append = true;
    PLAN_ERR_JRET(taosHashPut(pAggNodeMap, &tableFNameKey, strlen(tableFNameKey), &pAggNode, POINTER_BYTES));
  } else {
    pAggNode = *pNodeFound;
    // merge the agg func to the existed agg node.
    PLAN_ERR_JRET(mergeAggFuncToAggNode(pAggNode, pAggFunc));
    nodesDestroyNode((SNode*)pDepScan);
  }
  return code;
_return:
  if (!append) {
    nodesDestroyNode((SNode*)pDepScan);
  }
  return code;
}

static void destroyAggLogicNode(void* data) {
  if (data == NULL) {
    return;
  }
  SAggLogicNode* pNode = *(SAggLogicNode **)data;
  nodesDestroyNode((SNode*)pNode);
}

// This optimization rule will optimize plan tree from
// Agg -> VirtualScan -> TableScan
//                    \> TableScan
//                    \> TableScan
// to
// Merge -> Agg -> TableScan
//       \> Agg -> TableScan
//       \> Agg -> TableScan

static int32_t pdaOptimize(SOptimizeContext* pCxt, SLogicSubplan* pLogicSubplan) {
  int32_t          code = TSDB_CODE_SUCCESS;
  SMergeLogicNode* pMerge = NULL;
  SAggLogicNode*   pAgg = (SAggLogicNode*)optFindPossibleNode(pLogicSubplan->pNode, pdaMayBeOptimized, &code);
  if (NULL == pAgg) {
    return code;
  }

  SVirtualScanLogicNode *pVScan = (SVirtualScanLogicNode*)nodesListGetNode(pAgg->node.pChildren, 0);
  SNode                 *pAggFunc = NULL;
  SHashObj              *pAggNodeMap = taosHashInit(LIST_LENGTH(pAgg->pAggFuncs), taosGetDefaultHashFunction(TSDB_DATA_TYPE_BINARY), true, HASH_ENTRY_LOCK);
  if (NULL == pAggNodeMap) {
    PLAN_ERR_JRET(terrno);
  }

  FOREACH(pAggFunc, pAgg->pAggFuncs) {
    SFunctionNode *pFunc = (SFunctionNode *)pAggFunc;
    SNode         *pParam = NULL;
    FOREACH(pParam, pFunc->pParameterList) {
      if (QUERY_NODE_COLUMN == nodeType(pParam)) {
        SColumnNode *pCol = (SColumnNode *)pParam;
        if (pCol->colType == COLUMN_TYPE_TAG) {
          // If the column is a tag column, we should not optimize the aggregation. Since tag will be read from the
          // virtual tablescan operator.
          goto _return;
        }
        PLAN_ERR_JRET(rebuildPlanForPdaOptimize(pCol, pFunc, pVScan, pAggNodeMap));
      }
    }
  }

  if (taosHashGetSize(pAggNodeMap) != LIST_LENGTH(pVScan->node.pChildren)) {
      // The number of agg nodes should be equal to the number of virtual scan nodes.
      // If not, it means that some virtual scan nodes are not used in the aggregation.
      // In this case, we should not optimize the aggregation.
      goto _return;
  }


  PLAN_ERR_JRET(nodesMakeNode(QUERY_NODE_LOGIC_PLAN_MERGE, (SNode**)&pMerge));

  pMerge->colsMerge = true;
  pMerge->numOfChannels = LIST_LENGTH(pAgg->pAggFuncs);
  pMerge->srcGroupId = -1;
  pMerge->node.precision = pAgg->node.precision;

  void *pIter = NULL;
  while ((pIter = taosHashIterate(pAggNodeMap, pIter))) {
    SAggLogicNode **pAggNode = (SAggLogicNode**)pIter;
    (*pAggNode)->node.pParent = (SLogicNode*)pMerge;
    SNode* pNode = NULL;
    FOREACH(pNode, (*pAggNode)->node.pChildren) {
      // clear the mask to try scanPathOptimize again.
      OPTIMIZE_FLAG_CLEAR_MASK(((SScanLogicNode*)pNode)->node.optimizedFlag, OPTIMIZE_FLAG_SCAN_PATH);
      ((SLogicNode*)pNode)->pParent = (SLogicNode*)*pAggNode;
    }
    PLAN_ERR_JRET(createColumnByRewriteExprs((*pAggNode)->pAggFuncs, &(*pAggNode)->node.pTargets));
    PLAN_ERR_JRET(nodesListMakeAppend(&pMerge->node.pChildren, (SNode*)*pAggNode));
    FOREACH(pNode, (*pAggNode)->node.pTargets) {
      PLAN_ERR_JRET(nodesListMakeStrictAppend(&pMerge->node.pTargets, pNode));
    }
  }

  PLAN_ERR_JRET(replaceLogicNode(pLogicSubplan, (SLogicNode*)pAgg, (SLogicNode*)pMerge));

  nodesDestroyNode((SNode*)pVScan);
  nodesDestroyNode((SNode*)pAgg);
  taosHashCleanup(pAggNodeMap);

  pCxt->optimized = true;
  return code;
_return:
  nodesDestroyNode((SNode*)pMerge);
  taosHashSetFreeFp(pAggNodeMap, destroyAggLogicNode);
  taosHashCleanup(pAggNodeMap);
  return code;
}


// clang-format off
static const SOptimizeRule optimizeRuleSet[] = {
  {.pName = "ScanPath",                   .optimizeFunc = scanPathOptimize},
  {.pName = "PushDownCondition",          .optimizeFunc = pdcOptimize},
  {.pName = "EliminateNotNullCond",       .optimizeFunc = eliminateNotNullCondOptimize},
  {.pName = "JoinCondOptimize",           .optimizeFunc = joinCondOptimize},
  {.pName = "HashJoin",                   .optimizeFunc = hashJoinOptimize},
  {.pName = "StableJoin",                 .optimizeFunc = stableJoinOptimize},
  {.pName = "GroupJoin",                  .optimizeFunc = groupJoinOptimize},
  {.pName = "sortNonPriKeyOptimize",      .optimizeFunc = sortNonPriKeyOptimize},
  {.pName = "SortPrimaryKey",             .optimizeFunc = sortPrimaryKeyOptimize},
  {.pName = "SortForjoin",                .optimizeFunc = sortForJoinOptimize},
  {.pName = "SmaIndex",                   .optimizeFunc = smaIndexOptimize},
  {.pName = "PushDownLimit",              .optimizeFunc = pushDownLimitOptimize},
  {.pName = "PartitionTags",              .optimizeFunc = partTagsOptimize},
  {.pName = "MergeProjects",              .optimizeFunc = mergeProjectsOptimize},
  {.pName = "RewriteTail",                .optimizeFunc = rewriteTailOptimize},
  {.pName = "RewriteUnique",              .optimizeFunc = rewriteUniqueOptimize},
  {.pName = "splitCacheLastFunc",         .optimizeFunc = splitCacheLastFuncOptimize},
  {.pName = "LastRowScan",                .optimizeFunc = lastRowScanOptimize},
  {.pName = "TagScan",                    .optimizeFunc = tagScanOptimize},
  {.pName = "TableCountScan",             .optimizeFunc = tableCountScanOptimize},
  {.pName = "EliminateProject",           .optimizeFunc = eliminateProjOptimize},
  {.pName = "EliminateSetOperator",       .optimizeFunc = eliminateSetOpOptimize},
  {.pName = "PartitionCols",              .optimizeFunc = partitionColsOpt},
  {.pName = "Tsma",                       .optimizeFunc = tsmaOptimize},
  {.pName = "EliminateVirtualScan",       .optimizeFunc = eliminateVirtualScanOptimize},
  {.pName = "PushDownAgg",                .optimizeFunc = pdaOptimize},
};
// clang-format on

static const int32_t optimizeRuleNum = (sizeof(optimizeRuleSet) / sizeof(SOptimizeRule));

static int32_t dumpLogicSubplan(const char* pRuleName, SLogicSubplan* pSubplan) {
  int32_t code = 0;
  if (!tsQueryPlannerTrace) {
    return code;
  }
  char* pStr = NULL;
  code = nodesNodeToString((SNode*)pSubplan, false, &pStr, NULL);
  if (TSDB_CODE_SUCCESS == code) {
    if (NULL == pRuleName) {
      qDebugL("before optimize, JsonPlan: %s", pStr);
    } else {
      qDebugL("apply optimize %s rule, JsonPlan: %s", pRuleName, pStr);
    }
    taosMemoryFree(pStr);
  }
  return code;
}

static int32_t applyOptimizeRule(SPlanContext* pCxt, SLogicSubplan* pLogicSubplan) {
  SOptimizeContext cxt = {.pPlanCxt = pCxt, .optimized = false};
  bool             optimized = false;
  int32_t          code = dumpLogicSubplan(NULL, pLogicSubplan);
  if (TSDB_CODE_SUCCESS != code) {
    return code;
  }
  do {
    optimized = false;
    for (int32_t i = 0; i < optimizeRuleNum; ++i) {
      cxt.optimized = false;
      int32_t code = optimizeRuleSet[i].optimizeFunc(&cxt, pLogicSubplan);
      if (TSDB_CODE_SUCCESS != code) {
        return code;
      }
      if (cxt.optimized) {
        optimized = true;
        code = dumpLogicSubplan(optimizeRuleSet[i].pName, pLogicSubplan);
        break;
      }
    }
  } while (optimized && (TSDB_CODE_SUCCESS == code));
  return code;
}

int32_t optimizeLogicPlan(SPlanContext* pCxt, SLogicSubplan* pLogicSubplan) {
  if (SUBPLAN_TYPE_MODIFY == pLogicSubplan->subplanType && NULL == pLogicSubplan->pNode->pChildren) {
    return TSDB_CODE_SUCCESS;
  }
  return applyOptimizeRule(pCxt, pLogicSubplan);
}<|MERGE_RESOLUTION|>--- conflicted
+++ resolved
@@ -498,15 +498,8 @@
   SOsdInfo info = {.scanOrder = SCAN_ORDER_ASC};
   int32_t  code = scanPathOptMatch(pCxt, pLogicSubplan->pNode, &info);
   if (TSDB_CODE_SUCCESS == code && info.pScan) {
-<<<<<<< HEAD
-    scanPathOptSetScanWin(info.pScan);
+    scanPathOptSetScanWin(&info);
     scanPathOptSetScanOrder(info.scanOrder, info.pScan);
-=======
-    scanPathOptSetScanWin(&info);
-    if (!pCxt->pPlanCxt->streamQuery) {
-      scanPathOptSetScanOrder(info.scanOrder, info.pScan);
-    }
->>>>>>> 18b0841c
     scanPathOptSetGroupOrderScan(info.pScan);
   }
   if (TSDB_CODE_SUCCESS == code && (NULL != info.pDsoFuncs || NULL != info.pSdrFuncs)) {
@@ -549,11 +542,7 @@
   return code;
 }
 
-<<<<<<< HEAD
-static void rewriteDnodeConds(SNode** pCond, SNodeList* pDnodeConds) {
-=======
 static int32_t rewriteDnodeConds(SNode** pCond, SNodeList* pDnodeConds) {
->>>>>>> 18b0841c
   int32_t code = TSDB_CODE_SUCCESS;
   if (nodeType(*pCond) == QUERY_NODE_LOGIC_CONDITION) {
     SLogicConditionNode* pCondNode = *(SLogicConditionNode**)pCond;
@@ -568,16 +557,7 @@
         WHERE_NEXT;
       }
       if (pCondNode->pParameterList->length == 1) {
-<<<<<<< HEAD
-        code = nodesCloneNode(pCondNode->pParameterList->pHead->pNode, pCond);
-        if (TSDB_CODE_SUCCESS != code) {
-          qError("%s failed at line %d since %s", __func__, __LINE__, tstrerror(code));
-          nodesDestroyNode(*pCond);
-          *pCond = NULL;
-        }
-=======
         PLAN_ERR_JRET(nodesCloneNode(pCondNode->pParameterList->pHead->pNode, pCond));
->>>>>>> 18b0841c
         nodesDestroyList(pCondNode->pParameterList);
       } else if (pCondNode->pParameterList->length == 0) {
         nodesDestroyNode(*pCond);
@@ -591,14 +571,7 @@
       SNode* pRight = pOperNode->pRight;
       if ((QUERY_NODE_COLUMN == nodeType(pLeft) && strcmp(((SColumnNode*)pLeft)->node.aliasName, "dnode_id") == 0) ||
           (QUERY_NODE_COLUMN == nodeType(pRight) && strcmp(((SColumnNode*)pRight)->node.aliasName, "dnode_id") == 0)) {
-<<<<<<< HEAD
-        code = nodesListAppend(pDnodeConds, (SNode*)pOperNode);
-        if (TSDB_CODE_SUCCESS != code) {
-          qError("%s failed at line %d since %s", __func__, __LINE__, tstrerror(code));
-        }
-=======
         PLAN_ERR_JRET(nodesListAppend(pDnodeConds, (SNode*)pOperNode));
->>>>>>> 18b0841c
         *pCond = NULL;
       }
     }
