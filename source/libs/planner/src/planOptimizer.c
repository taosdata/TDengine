/*
 * Copyright (c) 2019 TAOS Data, Inc. <jhtao@taosdata.com>
 *
 * This program is free software: you can use, redistribute, and/or modify
 * it under the terms of the GNU Affero General Public License, version 3
 * or later ("AGPL"), as published by the Free Software Foundation.
 *
 * This program is distributed in the hope that it will be useful, but WITHOUT
 * ANY WARRANTY; without even the implied warranty of MERCHANTABILITY or
 * FITNESS FOR A PARTICULAR PURPOSE.
 *
 * You should have received a copy of the GNU Affero General Public License
 * along with this program. If not, see <http://www.gnu.org/licenses/>.
 */

#include "filter.h"
#include "functionMgt.h"
#include "planInt.h"
#include "systable.h"
#include "tglobal.h"
#include "ttime.h"

#define OPTIMIZE_FLAG_MASK(n) (1 << n)

#define OPTIMIZE_FLAG_SCAN_PATH       OPTIMIZE_FLAG_MASK(0)
#define OPTIMIZE_FLAG_PUSH_DOWN_CONDE OPTIMIZE_FLAG_MASK(1)

#define OPTIMIZE_FLAG_SET_MASK(val, mask)  (val) |= (mask)
#define OPTIMIZE_FLAG_TEST_MASK(val, mask) (((val) & (mask)) != 0)

typedef struct SOptimizeContext {
  SPlanContext* pPlanCxt;
  bool          optimized;
} SOptimizeContext;

typedef int32_t (*FOptimize)(SOptimizeContext* pCxt, SLogicSubplan* pLogicSubplan);

typedef struct SOptimizeRule {
  char*     pName;
  FOptimize optimizeFunc;
} SOptimizeRule;

typedef enum EScanOrder { SCAN_ORDER_ASC = 1, SCAN_ORDER_DESC, SCAN_ORDER_BOTH } EScanOrder;

typedef struct SOsdInfo {
  SScanLogicNode* pScan;
  SNodeList*      pSdrFuncs;
  SNodeList*      pDsoFuncs;
  EScanOrder      scanOrder;
} SOsdInfo;

typedef struct SCpdIsMultiTableCondCxt {
  SNodeList* pLeftCols;
  SNodeList* pRightCols;
  bool       havaLeftCol;
  bool       haveRightCol;
} SCpdIsMultiTableCondCxt;

typedef enum ECondAction {
  COND_ACTION_STAY = 1,
  COND_ACTION_PUSH_JOIN,
  COND_ACTION_PUSH_LEFT_CHILD,
  COND_ACTION_PUSH_RIGHT_CHILD
  // after supporting outer join, there are other possibilities
} ECondAction;

typedef bool (*FMayBeOptimized)(SLogicNode* pNode);
typedef bool (*FShouldBeOptimized)(SLogicNode* pNode, void* pInfo);

static SLogicNode* optFindPossibleNode(SLogicNode* pNode, FMayBeOptimized func) {
  if (func(pNode)) {
    return pNode;
  }
  SNode* pChild;
  FOREACH(pChild, pNode->pChildren) {
    SLogicNode* pScanNode = optFindPossibleNode((SLogicNode*)pChild, func);
    if (NULL != pScanNode) {
      return pScanNode;
    }
  }
  return NULL;
}

static bool optFindEligibleNode(SLogicNode* pNode, FShouldBeOptimized func, void* pInfo) {
  if (func(pNode, pInfo)) {
    return true;
  }
  SNode* pChild;
  FOREACH(pChild, pNode->pChildren) {
    if (optFindEligibleNode((SLogicNode*)pChild, func, pInfo)) {
      return true;
    }
  }
  return false;
}

static void optResetParent(SLogicNode* pNode) {
  SNode* pChild = NULL;
  FOREACH(pChild, pNode->pChildren) { ((SLogicNode*)pChild)->pParent = pNode; }
}

static EDealRes optRebuildTbanme(SNode** pNode, void* pContext) {
  if (QUERY_NODE_COLUMN == nodeType(*pNode) && COLUMN_TYPE_TBNAME == ((SColumnNode*)*pNode)->colType) {
    SFunctionNode* pFunc = (SFunctionNode*)nodesMakeNode(QUERY_NODE_FUNCTION);
    if (NULL == pFunc) {
      *(int32_t*)pContext = TSDB_CODE_OUT_OF_MEMORY;
      return DEAL_RES_ERROR;
    }
    strcpy(pFunc->functionName, "tbname");
    pFunc->funcType = FUNCTION_TYPE_TBNAME;
    pFunc->node.resType = ((SColumnNode*)*pNode)->node.resType;
    nodesDestroyNode(*pNode);
    *pNode = (SNode*)pFunc;
    return DEAL_RES_IGNORE_CHILD;
  }
  return DEAL_RES_CONTINUE;
}

static void optSetParentOrder(SLogicNode* pNode, EOrder order, SLogicNode* pNodeForcePropagate) {
  if (NULL == pNode) {
    return;
  }
  pNode->inputTsOrder = order;
  switch (nodeType(pNode)) {
    // for those nodes that will change the order, stop propagating
    // case QUERY_NODE_LOGIC_PLAN_WINDOW:
    case QUERY_NODE_LOGIC_PLAN_JOIN:
    case QUERY_NODE_LOGIC_PLAN_AGG:
    case QUERY_NODE_LOGIC_PLAN_SORT:
      if (pNode == pNodeForcePropagate) {
        pNode->outputTsOrder = order;
        break;
      } else
        return;
    case QUERY_NODE_LOGIC_PLAN_WINDOW:
      // Window output ts order default to be asc, and changed when doing sort by primary key optimization.
      // We stop propagate the original order to parents.
      // Use window output ts order instead.
      order = pNode->outputTsOrder;
      break;
    default:
      pNode->outputTsOrder = order;
      break;
  }
  optSetParentOrder(pNode->pParent, order, pNodeForcePropagate);
}

EDealRes scanPathOptHaveNormalColImpl(SNode* pNode, void* pContext) {
  if (QUERY_NODE_COLUMN == nodeType(pNode)) {
    *((bool*)pContext) =
        (COLUMN_TYPE_TAG != ((SColumnNode*)pNode)->colType && COLUMN_TYPE_TBNAME != ((SColumnNode*)pNode)->colType);
    return *((bool*)pContext) ? DEAL_RES_END : DEAL_RES_IGNORE_CHILD;
  }
  return DEAL_RES_CONTINUE;
}

static bool scanPathOptHaveNormalCol(SNodeList* pList) {
  bool res = false;
  nodesWalkExprsPostOrder(pList, scanPathOptHaveNormalColImpl, &res);
  return res;
}

static bool scanPathOptMayBeOptimized(SLogicNode* pNode) {
  if (OPTIMIZE_FLAG_TEST_MASK(pNode->optimizedFlag, OPTIMIZE_FLAG_SCAN_PATH)) {
    return false;
  }
  if (QUERY_NODE_LOGIC_PLAN_SCAN != nodeType(pNode)) {
    return false;
  }
  return true;
}

static bool scanPathOptShouldGetFuncs(SLogicNode* pNode) {
  if ((QUERY_NODE_LOGIC_PLAN_WINDOW == nodeType(pNode) &&
       WINDOW_TYPE_INTERVAL == ((SWindowLogicNode*)pNode)->winType) ||
      (QUERY_NODE_LOGIC_PLAN_PARTITION == nodeType(pNode) && pNode->pParent &&
       QUERY_NODE_LOGIC_PLAN_WINDOW == nodeType(pNode->pParent) &&
       WINDOW_TYPE_INTERVAL == ((SWindowLogicNode*)pNode->pParent)->winType)) {
    return true;
  }
  if (QUERY_NODE_LOGIC_PLAN_AGG == nodeType(pNode)) {
    return !scanPathOptHaveNormalCol(((SAggLogicNode*)pNode)->pGroupKeys);
  }
  return false;
}

static SNodeList* scanPathOptGetAllFuncs(SLogicNode* pNode) {
  if (!scanPathOptShouldGetFuncs(pNode)) return NULL;
  switch (nodeType(pNode)) {
    case QUERY_NODE_LOGIC_PLAN_WINDOW:
      return ((SWindowLogicNode*)pNode)->pFuncs;
    case QUERY_NODE_LOGIC_PLAN_AGG:
      return ((SAggLogicNode*)pNode)->pAggFuncs;
    default:
      break;
  }
  return NULL;
}

static bool scanPathOptNeedOptimizeDataRequire(const SFunctionNode* pFunc) {
  if (!fmIsSpecialDataRequiredFunc(pFunc->funcId)) {
    return false;
  }
  SNode* pPara = NULL;
  FOREACH(pPara, pFunc->pParameterList) {
    if (QUERY_NODE_COLUMN != nodeType(pPara) && QUERY_NODE_VALUE != nodeType(pPara)) {
      return false;
    }
  }
  return true;
}

static bool scanPathOptNeedDynOptimize(const SFunctionNode* pFunc) {
  if (!fmIsDynamicScanOptimizedFunc(pFunc->funcId)) {
    return false;
  }
  SNode* pPara = NULL;
  FOREACH(pPara, pFunc->pParameterList) {
    if (QUERY_NODE_COLUMN != nodeType(pPara) && QUERY_NODE_VALUE != nodeType(pPara)) {
      return false;
    }
  }
  return true;
}

static int32_t scanPathOptGetRelatedFuncs(SScanLogicNode* pScan, SNodeList** pSdrFuncs, SNodeList** pDsoFuncs) {
  SNodeList* pAllFuncs = scanPathOptGetAllFuncs(pScan->node.pParent);
  SNodeList* pTmpSdrFuncs = NULL;
  SNodeList* pTmpDsoFuncs = NULL;
  SNode*     pNode = NULL;
  bool       otherFunc = false;
  FOREACH(pNode, pAllFuncs) {
    SFunctionNode* pFunc = (SFunctionNode*)pNode;
    int32_t        code = TSDB_CODE_SUCCESS;
    if (scanPathOptNeedOptimizeDataRequire(pFunc)) {
      code = nodesListMakeStrictAppend(&pTmpSdrFuncs, nodesCloneNode(pNode));
    } else if (scanPathOptNeedDynOptimize(pFunc)) {
      code = nodesListMakeStrictAppend(&pTmpDsoFuncs, nodesCloneNode(pNode));
    } else {
      otherFunc = true;
      break;
    }
    if (TSDB_CODE_SUCCESS != code) {
      nodesDestroyList(pTmpSdrFuncs);
      nodesDestroyList(pTmpDsoFuncs);
      return code;
    }
  }
  if (otherFunc) {
    nodesDestroyList(pTmpSdrFuncs);
    nodesDestroyList(pTmpDsoFuncs);
  } else {
    *pSdrFuncs = pTmpSdrFuncs;
    *pDsoFuncs = pTmpDsoFuncs;
  }
  return TSDB_CODE_SUCCESS;
}

static int32_t scanPathOptGetScanOrder(SScanLogicNode* pScan, EScanOrder* pScanOrder) {
  SNodeList* pAllFuncs = scanPathOptGetAllFuncs(pScan->node.pParent);
  SNode*     pNode = NULL;
  bool       hasFirst = false;
  bool       hasLast = false;
  bool       otherFunc = false;
  FOREACH(pNode, pAllFuncs) {
    SFunctionNode* pFunc = (SFunctionNode*)pNode;
    if (FUNCTION_TYPE_FIRST == pFunc->funcType) {
      hasFirst = true;
    } else if (FUNCTION_TYPE_LAST == pFunc->funcType || FUNCTION_TYPE_LAST_ROW == pFunc->funcType) {
      hasLast = true;
    } else if (FUNCTION_TYPE_SELECT_VALUE != pFunc->funcType) {
      otherFunc = true;
    }
  }
  if (hasFirst && hasLast && !otherFunc) {
    *pScanOrder = SCAN_ORDER_BOTH;
  } else if (hasLast) {
    *pScanOrder = SCAN_ORDER_DESC;
  } else {
    *pScanOrder = SCAN_ORDER_ASC;
  }
  return TSDB_CODE_SUCCESS;
}

static int32_t scanPathOptSetOsdInfo(SOsdInfo* pInfo) {
  int32_t code = scanPathOptGetRelatedFuncs(pInfo->pScan, &pInfo->pSdrFuncs, &pInfo->pDsoFuncs);
  if (TSDB_CODE_SUCCESS == code) {
    code = scanPathOptGetScanOrder(pInfo->pScan, &pInfo->scanOrder);
  }
  return code;
}

static int32_t scanPathOptMatch(SOptimizeContext* pCxt, SLogicNode* pLogicNode, SOsdInfo* pInfo) {
  pInfo->pScan = (SScanLogicNode*)optFindPossibleNode(pLogicNode, scanPathOptMayBeOptimized);
  if (NULL == pInfo->pScan) {
    return TSDB_CODE_SUCCESS;
  }
  return scanPathOptSetOsdInfo(pInfo);
}

static EFuncDataRequired scanPathOptPromoteDataRequired(EFuncDataRequired l, EFuncDataRequired r) {
  switch (l) {
    case FUNC_DATA_REQUIRED_DATA_LOAD:
      return l;
    case FUNC_DATA_REQUIRED_SMA_LOAD:
      return FUNC_DATA_REQUIRED_DATA_LOAD == r ? r : l;
    case FUNC_DATA_REQUIRED_NOT_LOAD:
      return FUNC_DATA_REQUIRED_FILTEROUT == r ? l : r;
    default:
      break;
  }
  return r;
}

static int32_t scanPathOptGetDataRequired(SNodeList* pFuncs) {
  if (NULL == pFuncs) {
    return FUNC_DATA_REQUIRED_DATA_LOAD;
  }
  EFuncDataRequired dataRequired = FUNC_DATA_REQUIRED_FILTEROUT;
  SNode*            pFunc = NULL;
  FOREACH(pFunc, pFuncs) {
    dataRequired = scanPathOptPromoteDataRequired(dataRequired, fmFuncDataRequired((SFunctionNode*)pFunc, NULL));
  }
  return dataRequired;
}

static void scanPathOptSetScanWin(SScanLogicNode* pScan) {
  SLogicNode* pParent = pScan->node.pParent;
  if (QUERY_NODE_LOGIC_PLAN_PARTITION == nodeType(pParent) && pParent->pParent &&
      QUERY_NODE_LOGIC_PLAN_WINDOW == nodeType(pParent->pParent)) {
    pParent = pParent->pParent;
  }
  if (QUERY_NODE_LOGIC_PLAN_WINDOW == nodeType(pParent)) {
    pScan->interval = ((SWindowLogicNode*)pParent)->interval;
    pScan->offset = ((SWindowLogicNode*)pParent)->offset;
    pScan->sliding = ((SWindowLogicNode*)pParent)->sliding;
    pScan->intervalUnit = ((SWindowLogicNode*)pParent)->intervalUnit;
    pScan->slidingUnit = ((SWindowLogicNode*)pParent)->slidingUnit;
  }
}

static void scanPathOptSetScanOrder(EScanOrder scanOrder, SScanLogicNode* pScan) {
  if (pScan->sortPrimaryKey || pScan->scanSeq[0] > 1 || pScan->scanSeq[1] > 1) {
    return;
  }
  switch (scanOrder) {
    case SCAN_ORDER_ASC:
      pScan->scanSeq[0] = 1;
      pScan->scanSeq[1] = 0;
      optSetParentOrder(pScan->node.pParent, ORDER_ASC, NULL);
      break;
    case SCAN_ORDER_DESC:
      pScan->scanSeq[0] = 0;
      pScan->scanSeq[1] = 1;
      optSetParentOrder(pScan->node.pParent, ORDER_DESC, NULL);
      break;
    case SCAN_ORDER_BOTH:
      pScan->scanSeq[0] = 1;
      pScan->scanSeq[1] = 1;
      break;
    default:
      break;
  }
}

static void scanPathOptSetGroupOrderScan(SScanLogicNode* pScan) {
  if (pScan->tableType != TSDB_SUPER_TABLE) return;

  if (pScan->node.pParent && nodeType(pScan->node.pParent) == QUERY_NODE_LOGIC_PLAN_AGG) {
    SAggLogicNode* pAgg = (SAggLogicNode*)pScan->node.pParent;
    bool           withSlimit = pAgg->node.pSlimit != NULL || (pAgg->node.pParent && pAgg->node.pParent->pSlimit);
    if (withSlimit && isPartTableAgg(pAgg)) {
      pScan->groupOrderScan = pAgg->node.forceCreateNonBlockingOptr = true;
    }
  }
}

static int32_t scanPathOptimize(SOptimizeContext* pCxt, SLogicSubplan* pLogicSubplan) {
  SOsdInfo info = {.scanOrder = SCAN_ORDER_ASC};
  int32_t  code = scanPathOptMatch(pCxt, pLogicSubplan->pNode, &info);
  if (TSDB_CODE_SUCCESS == code && info.pScan) {
    scanPathOptSetScanWin(info.pScan);
    if (!pCxt->pPlanCxt->streamQuery) {
      scanPathOptSetScanOrder(info.scanOrder, info.pScan);
    }
    scanPathOptSetGroupOrderScan(info.pScan);
  }
  if (TSDB_CODE_SUCCESS == code && (NULL != info.pDsoFuncs || NULL != info.pSdrFuncs)) {
    info.pScan->dataRequired = scanPathOptGetDataRequired(info.pSdrFuncs);
    info.pScan->pDynamicScanFuncs = info.pDsoFuncs;
  }
  if (TSDB_CODE_SUCCESS == code && info.pScan) {
    OPTIMIZE_FLAG_SET_MASK(info.pScan->node.optimizedFlag, OPTIMIZE_FLAG_SCAN_PATH);
    pCxt->optimized = true;
  }
  nodesDestroyList(info.pSdrFuncs);
  return code;
}

static int32_t pushDownCondOptMergeCond(SNode** pDst, SNode** pSrc) {
  SLogicConditionNode* pLogicCond = (SLogicConditionNode*)nodesMakeNode(QUERY_NODE_LOGIC_CONDITION);
  if (NULL == pLogicCond) {
    return TSDB_CODE_OUT_OF_MEMORY;
  }
  pLogicCond->node.resType.type = TSDB_DATA_TYPE_BOOL;
  pLogicCond->node.resType.bytes = tDataTypes[TSDB_DATA_TYPE_BOOL].bytes;
  pLogicCond->condType = LOGIC_COND_TYPE_AND;
  int32_t code = nodesListMakeAppend(&pLogicCond->pParameterList, *pSrc);
  if (TSDB_CODE_SUCCESS == code) {
    *pSrc = NULL;
    code = nodesListMakeAppend(&pLogicCond->pParameterList, *pDst);
  }
  if (TSDB_CODE_SUCCESS == code) {
    *pDst = (SNode*)pLogicCond;
  } else {
    nodesDestroyNode((SNode*)pLogicCond);
  }
  return code;
}

static int32_t pushDownCondOptAppendCond(SNode** pCond, SNode** pAdditionalCond) {
  if (NULL == *pCond) {
    TSWAP(*pCond, *pAdditionalCond);
    return TSDB_CODE_SUCCESS;
  }

  int32_t code = TSDB_CODE_SUCCESS;
  if (QUERY_NODE_LOGIC_CONDITION == nodeType(*pCond) &&
      LOGIC_COND_TYPE_AND == ((SLogicConditionNode*)*pCond)->condType) {
    code = nodesListAppend(((SLogicConditionNode*)*pCond)->pParameterList, *pAdditionalCond);
    if (TSDB_CODE_SUCCESS == code) {
      *pAdditionalCond = NULL;
    }
  } else {
    code = pushDownCondOptMergeCond(pCond, pAdditionalCond);
  }
  return code;
}

static int32_t pushDownCondOptCalcTimeRange(SOptimizeContext* pCxt, SScanLogicNode* pScan, SNode** pPrimaryKeyCond,
                                            SNode** pOtherCond) {
  int32_t code = TSDB_CODE_SUCCESS;
  if (pCxt->pPlanCxt->topicQuery || pCxt->pPlanCxt->streamQuery) {
    code = pushDownCondOptAppendCond(pOtherCond, pPrimaryKeyCond);
  } else {
    bool isStrict = false;
    code = filterGetTimeRange(*pPrimaryKeyCond, &pScan->scanRange, &isStrict);
    if (TSDB_CODE_SUCCESS == code) {
      if (isStrict) {
        nodesDestroyNode(*pPrimaryKeyCond);
      } else {
        code = pushDownCondOptAppendCond(pOtherCond, pPrimaryKeyCond);
      }
      *pPrimaryKeyCond = NULL;
    }
  }
  return code;
}

static int32_t pushDownCondOptRebuildTbanme(SNode** pTagCond) {
  int32_t code = TSDB_CODE_SUCCESS;
  nodesRewriteExpr(pTagCond, optRebuildTbanme, &code);
  return code;
}

static int32_t pushDownCondOptDealScan(SOptimizeContext* pCxt, SScanLogicNode* pScan) {
  if (NULL == pScan->node.pConditions ||
      OPTIMIZE_FLAG_TEST_MASK(pScan->node.optimizedFlag, OPTIMIZE_FLAG_PUSH_DOWN_CONDE) ||
      TSDB_SYSTEM_TABLE == pScan->tableType) {
    return TSDB_CODE_SUCCESS;
  }

  SNode*  pPrimaryKeyCond = NULL;
  SNode*  pOtherCond = NULL;
  int32_t code = filterPartitionCond(&pScan->node.pConditions, &pPrimaryKeyCond, &pScan->pTagIndexCond,
                                     &pScan->pTagCond, &pOtherCond);
  if (TSDB_CODE_SUCCESS == code && NULL != pScan->pTagCond) {
    code = pushDownCondOptRebuildTbanme(&pScan->pTagCond);
  }
  if (TSDB_CODE_SUCCESS == code && NULL != pPrimaryKeyCond) {
    code = pushDownCondOptCalcTimeRange(pCxt, pScan, &pPrimaryKeyCond, &pOtherCond);
  }
  if (TSDB_CODE_SUCCESS == code) {
    pScan->node.pConditions = pOtherCond;
  }

  if (TSDB_CODE_SUCCESS == code) {
    OPTIMIZE_FLAG_SET_MASK(pScan->node.optimizedFlag, OPTIMIZE_FLAG_PUSH_DOWN_CONDE);
    pCxt->optimized = true;
  } else {
    nodesDestroyNode(pPrimaryKeyCond);
    nodesDestroyNode(pOtherCond);
  }

  return code;
}

static bool pushDownCondOptBelongThisTable(SNode* pCondCol, SNodeList* pTableCols) {
  SNode* pTableCol = NULL;
  FOREACH(pTableCol, pTableCols) {
    if (nodesEqualNode(pCondCol, pTableCol)) {
      return true;
    }
  }
  return false;
}

static EDealRes pushDownCondOptIsCrossTableCond(SNode* pNode, void* pContext) {
  SCpdIsMultiTableCondCxt* pCxt = pContext;
  if (QUERY_NODE_COLUMN == nodeType(pNode)) {
    if (pushDownCondOptBelongThisTable(pNode, pCxt->pLeftCols)) {
      pCxt->havaLeftCol = true;
    } else if (pushDownCondOptBelongThisTable(pNode, pCxt->pRightCols)) {
      pCxt->haveRightCol = true;
    }
    return pCxt->havaLeftCol && pCxt->haveRightCol ? DEAL_RES_END : DEAL_RES_CONTINUE;
  }
  return DEAL_RES_CONTINUE;
}

static ECondAction pushDownCondOptGetCondAction(EJoinType joinType, SNodeList* pLeftCols, SNodeList* pRightCols,
                                                SNode* pNode) {
  SCpdIsMultiTableCondCxt cxt = {
      .pLeftCols = pLeftCols, .pRightCols = pRightCols, .havaLeftCol = false, .haveRightCol = false};
  nodesWalkExpr(pNode, pushDownCondOptIsCrossTableCond, &cxt);
  return (JOIN_TYPE_INNER != joinType
              ? COND_ACTION_STAY
              : (cxt.havaLeftCol && cxt.haveRightCol
                     ? COND_ACTION_PUSH_JOIN
                     : (cxt.havaLeftCol ? COND_ACTION_PUSH_LEFT_CHILD : COND_ACTION_PUSH_RIGHT_CHILD)));
}

static int32_t pushDownCondOptPartLogicCond(SJoinLogicNode* pJoin, SNode** pOnCond, SNode** pLeftChildCond,
                                            SNode** pRightChildCond) {
  SLogicConditionNode* pLogicCond = (SLogicConditionNode*)pJoin->node.pConditions;
  if (LOGIC_COND_TYPE_AND != pLogicCond->condType) {
    return TSDB_CODE_SUCCESS;
  }

  SNodeList* pLeftCols = ((SLogicNode*)nodesListGetNode(pJoin->node.pChildren, 0))->pTargets;
  SNodeList* pRightCols = ((SLogicNode*)nodesListGetNode(pJoin->node.pChildren, 1))->pTargets;
  int32_t    code = TSDB_CODE_SUCCESS;

  SNodeList* pOnConds = NULL;
  SNodeList* pLeftChildConds = NULL;
  SNodeList* pRightChildConds = NULL;
  SNodeList* pRemainConds = NULL;
  SNode*     pCond = NULL;
  FOREACH(pCond, pLogicCond->pParameterList) {
    ECondAction condAction = pushDownCondOptGetCondAction(pJoin->joinType, pLeftCols, pRightCols, pCond);
    if (COND_ACTION_PUSH_JOIN == condAction) {
      code = nodesListMakeAppend(&pOnConds, nodesCloneNode(pCond));
    } else if (COND_ACTION_PUSH_LEFT_CHILD == condAction) {
      code = nodesListMakeAppend(&pLeftChildConds, nodesCloneNode(pCond));
    } else if (COND_ACTION_PUSH_RIGHT_CHILD == condAction) {
      code = nodesListMakeAppend(&pRightChildConds, nodesCloneNode(pCond));
    } else {
      code = nodesListMakeAppend(&pRemainConds, nodesCloneNode(pCond));
    }
    if (TSDB_CODE_SUCCESS != code) {
      break;
    }
  }

  SNode* pTempOnCond = NULL;
  SNode* pTempLeftChildCond = NULL;
  SNode* pTempRightChildCond = NULL;
  SNode* pTempRemainCond = NULL;
  if (TSDB_CODE_SUCCESS == code) {
    code = nodesMergeConds(&pTempOnCond, &pOnConds);
  }
  if (TSDB_CODE_SUCCESS == code) {
    code = nodesMergeConds(&pTempLeftChildCond, &pLeftChildConds);
  }
  if (TSDB_CODE_SUCCESS == code) {
    code = nodesMergeConds(&pTempRightChildCond, &pRightChildConds);
  }
  if (TSDB_CODE_SUCCESS == code) {
    code = nodesMergeConds(&pTempRemainCond, &pRemainConds);
  }

  if (TSDB_CODE_SUCCESS == code) {
    *pOnCond = pTempOnCond;
    *pLeftChildCond = pTempLeftChildCond;
    *pRightChildCond = pTempRightChildCond;
    nodesDestroyNode(pJoin->node.pConditions);
    pJoin->node.pConditions = pTempRemainCond;
  } else {
    nodesDestroyList(pOnConds);
    nodesDestroyList(pLeftChildConds);
    nodesDestroyList(pRightChildConds);
    nodesDestroyList(pRemainConds);
    nodesDestroyNode(pTempOnCond);
    nodesDestroyNode(pTempLeftChildCond);
    nodesDestroyNode(pTempRightChildCond);
    nodesDestroyNode(pTempRemainCond);
  }

  return code;
}

static int32_t pushDownCondOptPartOpCond(SJoinLogicNode* pJoin, SNode** pOnCond, SNode** pLeftChildCond,
                                         SNode** pRightChildCond) {
  SNodeList*  pLeftCols = ((SLogicNode*)nodesListGetNode(pJoin->node.pChildren, 0))->pTargets;
  SNodeList*  pRightCols = ((SLogicNode*)nodesListGetNode(pJoin->node.pChildren, 1))->pTargets;
  ECondAction condAction =
      pushDownCondOptGetCondAction(pJoin->joinType, pLeftCols, pRightCols, pJoin->node.pConditions);
  if (COND_ACTION_STAY == condAction) {
    return TSDB_CODE_SUCCESS;
  } else if (COND_ACTION_PUSH_JOIN == condAction) {
    *pOnCond = pJoin->node.pConditions;
  } else if (COND_ACTION_PUSH_LEFT_CHILD == condAction) {
    *pLeftChildCond = pJoin->node.pConditions;
  } else if (COND_ACTION_PUSH_RIGHT_CHILD == condAction) {
    *pRightChildCond = pJoin->node.pConditions;
  }
  pJoin->node.pConditions = NULL;
  return TSDB_CODE_SUCCESS;
}

static int32_t pushDownCondOptPartCond(SJoinLogicNode* pJoin, SNode** pOnCond, SNode** pLeftChildCond,
                                       SNode** pRightChildCond) {
  if (QUERY_NODE_LOGIC_CONDITION == nodeType(pJoin->node.pConditions)) {
    return pushDownCondOptPartLogicCond(pJoin, pOnCond, pLeftChildCond, pRightChildCond);
  } else {
    return pushDownCondOptPartOpCond(pJoin, pOnCond, pLeftChildCond, pRightChildCond);
  }
}

static int32_t pushDownCondOptPushCondToOnCond(SOptimizeContext* pCxt, SJoinLogicNode* pJoin, SNode** pCond) {
  return pushDownCondOptAppendCond(&pJoin->pOnConditions, pCond);
}

static int32_t pushDownCondOptPushCondToChild(SOptimizeContext* pCxt, SLogicNode* pChild, SNode** pCond) {
  return pushDownCondOptAppendCond(&pChild->pConditions, pCond);
}

static bool pushDownCondOptIsPriKey(SNode* pNode, SNodeList* pTableCols) {
  if (QUERY_NODE_COLUMN != nodeType(pNode)) {
    return false;
  }
  SColumnNode* pCol = (SColumnNode*)pNode;
  if (PRIMARYKEY_TIMESTAMP_COL_ID != pCol->colId || TSDB_SYSTEM_TABLE == pCol->tableType) {
    return false;
  }
  return pushDownCondOptBelongThisTable(pNode, pTableCols);
}

static bool pushDownCondOptIsPriKeyEqualCond(SJoinLogicNode* pJoin, SNode* pCond) {
  if (QUERY_NODE_OPERATOR != nodeType(pCond)) {
    return false;
  }

  SOperatorNode* pOper = (SOperatorNode*)pCond;
  if (OP_TYPE_EQUAL != pOper->opType) {
    return false;
  }

  SNodeList* pLeftCols = ((SLogicNode*)nodesListGetNode(pJoin->node.pChildren, 0))->pTargets;
  SNodeList* pRightCols = ((SLogicNode*)nodesListGetNode(pJoin->node.pChildren, 1))->pTargets;
  if (pushDownCondOptIsPriKey(pOper->pLeft, pLeftCols)) {
    return pushDownCondOptIsPriKey(pOper->pRight, pRightCols);
  } else if (pushDownCondOptIsPriKey(pOper->pLeft, pRightCols)) {
    return pushDownCondOptIsPriKey(pOper->pRight, pLeftCols);
  }
  return false;
}

static bool pushDownCondOptContainPriKeyEqualCond(SJoinLogicNode* pJoin, SNode* pCond) {
  if (QUERY_NODE_LOGIC_CONDITION == nodeType(pCond)) {
    SLogicConditionNode* pLogicCond = (SLogicConditionNode*)pCond;
    if (LOGIC_COND_TYPE_AND != pLogicCond->condType) {
      return false;
    }
    bool   hasPrimaryKeyEqualCond = false;
    SNode* pCond = NULL;
    FOREACH(pCond, pLogicCond->pParameterList) {
      if (pushDownCondOptContainPriKeyEqualCond(pJoin, pCond)) {
        hasPrimaryKeyEqualCond = true;
        break;
      }
    }
    return hasPrimaryKeyEqualCond;
  } else {
    return pushDownCondOptIsPriKeyEqualCond(pJoin, pCond);
  }
}

static int32_t pushDownCondOptCheckJoinOnCond(SOptimizeContext* pCxt, SJoinLogicNode* pJoin) {
  if (NULL == pJoin->pOnConditions) {
    return generateUsageErrMsg(pCxt->pPlanCxt->pMsg, pCxt->pPlanCxt->msgLen, TSDB_CODE_PLAN_NOT_SUPPORT_CROSS_JOIN);
  }
  if (!pushDownCondOptContainPriKeyEqualCond(pJoin, pJoin->pOnConditions)) {
    return generateUsageErrMsg(pCxt->pPlanCxt->pMsg, pCxt->pPlanCxt->msgLen, TSDB_CODE_PLAN_EXPECTED_TS_EQUAL);
  }
  return TSDB_CODE_SUCCESS;
}

static int32_t pushDownCondOptPartJoinOnCondLogicCond(SJoinLogicNode* pJoin, SNode** ppMergeCond, SNode** ppOnCond) {
  SLogicConditionNode* pLogicCond = (SLogicConditionNode*)(pJoin->pOnConditions);

  int32_t    code = TSDB_CODE_SUCCESS;
  SNodeList* pOnConds = NULL;
  SNode*     pCond = NULL;
  FOREACH(pCond, pLogicCond->pParameterList) {
    if (pushDownCondOptIsPriKeyEqualCond(pJoin, pCond)) {
      *ppMergeCond = nodesCloneNode(pCond);
    } else {
      code = nodesListMakeAppend(&pOnConds, nodesCloneNode(pCond));
    }
  }

  SNode* pTempOnCond = NULL;
  if (TSDB_CODE_SUCCESS == code) {
    code = nodesMergeConds(&pTempOnCond, &pOnConds);
  }

  if (TSDB_CODE_SUCCESS == code && NULL != *ppMergeCond) {
    *ppOnCond = pTempOnCond;
    nodesDestroyNode(pJoin->pOnConditions);
    pJoin->pOnConditions = NULL;
    return TSDB_CODE_SUCCESS;
  } else {
    nodesDestroyList(pOnConds);
    nodesDestroyNode(pTempOnCond);
    return TSDB_CODE_PLAN_INTERNAL_ERROR;
  }
}

static int32_t pushDownCondOptPartJoinOnCond(SJoinLogicNode* pJoin, SNode** ppMergeCond, SNode** ppOnCond) {
  if (QUERY_NODE_LOGIC_CONDITION == nodeType(pJoin->pOnConditions) &&
      LOGIC_COND_TYPE_AND == ((SLogicConditionNode*)(pJoin->pOnConditions))->condType) {
    return pushDownCondOptPartJoinOnCondLogicCond(pJoin, ppMergeCond, ppOnCond);
  }

  if (pushDownCondOptIsPriKeyEqualCond(pJoin, pJoin->pOnConditions)) {
    *ppMergeCond = nodesCloneNode(pJoin->pOnConditions);
    *ppOnCond = NULL;
    nodesDestroyNode(pJoin->pOnConditions);
    pJoin->pOnConditions = NULL;
    return TSDB_CODE_SUCCESS;
  } else {
    return TSDB_CODE_PLAN_INTERNAL_ERROR;
  }
}

static int32_t pushDownCondOptJoinExtractMergeCond(SOptimizeContext* pCxt, SJoinLogicNode* pJoin) {
  int32_t code = pushDownCondOptCheckJoinOnCond(pCxt, pJoin);
  SNode*  pJoinMergeCond = NULL;
  SNode*  pJoinOnCond = NULL;
  if (TSDB_CODE_SUCCESS == code) {
    code = pushDownCondOptPartJoinOnCond(pJoin, &pJoinMergeCond, &pJoinOnCond);
  }
  if (TSDB_CODE_SUCCESS == code) {
    pJoin->pMergeCondition = pJoinMergeCond;
    pJoin->pOnConditions = pJoinOnCond;
  } else {
    nodesDestroyNode(pJoinMergeCond);
    nodesDestroyNode(pJoinOnCond);
  }
  return code;
}

static bool pushDownCondOptIsTableColumn(SNode* pNode, SNodeList* pTableCols) {
  if (QUERY_NODE_COLUMN != nodeType(pNode)) {
    return false;
  }
  SColumnNode* pCol = (SColumnNode*)pNode;
  return pushDownCondOptBelongThisTable(pNode, pTableCols);
}

static bool pushDownCondOptIsColEqualOnCond(SJoinLogicNode* pJoin, SNode* pCond) {
  if (QUERY_NODE_OPERATOR != nodeType(pCond)) {
    return false;
  }
  SOperatorNode* pOper = (SOperatorNode*)pCond;
  if (OP_TYPE_EQUAL != pOper->opType) {
    return false;
  }
  if (QUERY_NODE_COLUMN != nodeType(pOper->pLeft) || QUERY_NODE_COLUMN != nodeType(pOper->pRight)) {
    return false;
  }
  SColumnNode* pLeft = (SColumnNode*)(pOper->pLeft);
  SColumnNode* pRight = (SColumnNode*)(pOper->pRight);
  // TODO: add cast to operator and remove this restriction of optimization
  if (pLeft->node.resType.type != pRight->node.resType.type ||
      pLeft->node.resType.bytes != pRight->node.resType.bytes) {
    return false;
  }
  SNodeList* pLeftCols = ((SLogicNode*)nodesListGetNode(pJoin->node.pChildren, 0))->pTargets;
  SNodeList* pRightCols = ((SLogicNode*)nodesListGetNode(pJoin->node.pChildren, 1))->pTargets;
  if (pushDownCondOptIsTableColumn(pOper->pLeft, pLeftCols)) {
    return pushDownCondOptIsTableColumn(pOper->pRight, pRightCols);
  } else if (pushDownCondOptIsTableColumn(pOper->pLeft, pRightCols)) {
    return pushDownCondOptIsTableColumn(pOper->pRight, pLeftCols);
  }
  return false;
}

static int32_t pushDownCondOptJoinExtractColEqualOnLogicCond(SJoinLogicNode* pJoin) {
  SLogicConditionNode* pLogicCond = (SLogicConditionNode*)(pJoin->pOnConditions);

  int32_t    code = TSDB_CODE_SUCCESS;
  SNodeList* pEqualOnConds = NULL;
  SNode*     pCond = NULL;
  FOREACH(pCond, pLogicCond->pParameterList) {
    if (pushDownCondOptIsColEqualOnCond(pJoin, pCond)) {
      code = nodesListMakeAppend(&pEqualOnConds, nodesCloneNode(pCond));
    }
  }

  SNode* pTempTagEqCond = NULL;
  if (TSDB_CODE_SUCCESS == code) {
    code = nodesMergeConds(&pTempTagEqCond, &pEqualOnConds);
  }

  if (TSDB_CODE_SUCCESS == code) {
    pJoin->pColEqualOnConditions = pTempTagEqCond;
    return TSDB_CODE_SUCCESS;
  } else {
    nodesDestroyList(pEqualOnConds);
    return TSDB_CODE_PLAN_INTERNAL_ERROR;
  }
  return TSDB_CODE_SUCCESS;
}

static int32_t pushDownCondOptJoinExtractColEqualOnCond(SOptimizeContext* pCxt, SJoinLogicNode* pJoin) {
  if (NULL == pJoin->pOnConditions) {
    pJoin->pColEqualOnConditions = NULL;
    return TSDB_CODE_SUCCESS;
  }
  if (QUERY_NODE_LOGIC_CONDITION == nodeType(pJoin->pOnConditions) &&
      LOGIC_COND_TYPE_AND == ((SLogicConditionNode*)(pJoin->pOnConditions))->condType) {
    return pushDownCondOptJoinExtractColEqualOnLogicCond(pJoin);
  }

  if (pushDownCondOptIsColEqualOnCond(pJoin, pJoin->pOnConditions)) {
    pJoin->pColEqualOnConditions = nodesCloneNode(pJoin->pOnConditions);
  }

  return TSDB_CODE_SUCCESS;
}

static int32_t pushDownCondOptDealJoin(SOptimizeContext* pCxt, SJoinLogicNode* pJoin) {
  if (OPTIMIZE_FLAG_TEST_MASK(pJoin->node.optimizedFlag, OPTIMIZE_FLAG_PUSH_DOWN_CONDE)) {
    return TSDB_CODE_SUCCESS;
  }

  if (NULL == pJoin->node.pConditions) {
    int32_t code = pushDownCondOptJoinExtractMergeCond(pCxt, pJoin);
    if (TSDB_CODE_SUCCESS == code) {
      OPTIMIZE_FLAG_SET_MASK(pJoin->node.optimizedFlag, OPTIMIZE_FLAG_PUSH_DOWN_CONDE);
      pCxt->optimized = true;
    }
    return code;
  }

  SNode*  pOnCond = NULL;
  SNode*  pLeftChildCond = NULL;
  SNode*  pRightChildCond = NULL;
  int32_t code = pushDownCondOptPartCond(pJoin, &pOnCond, &pLeftChildCond, &pRightChildCond);
  if (TSDB_CODE_SUCCESS == code && NULL != pOnCond) {
    code = pushDownCondOptPushCondToOnCond(pCxt, pJoin, &pOnCond);
  }
  if (TSDB_CODE_SUCCESS == code && NULL != pLeftChildCond) {
    code =
        pushDownCondOptPushCondToChild(pCxt, (SLogicNode*)nodesListGetNode(pJoin->node.pChildren, 0), &pLeftChildCond);
  }
  if (TSDB_CODE_SUCCESS == code && NULL != pRightChildCond) {
    code =
        pushDownCondOptPushCondToChild(pCxt, (SLogicNode*)nodesListGetNode(pJoin->node.pChildren, 1), &pRightChildCond);
  }

  if (TSDB_CODE_SUCCESS == code) {
    code = pushDownCondOptJoinExtractMergeCond(pCxt, pJoin);
  }

  if (TSDB_CODE_SUCCESS == code) {
    code = pushDownCondOptJoinExtractColEqualOnCond(pCxt, pJoin);
  }

  if (TSDB_CODE_SUCCESS == code) {
    OPTIMIZE_FLAG_SET_MASK(pJoin->node.optimizedFlag, OPTIMIZE_FLAG_PUSH_DOWN_CONDE);
    pCxt->optimized = true;
  } else {
    nodesDestroyNode(pOnCond);
    nodesDestroyNode(pLeftChildCond);
    nodesDestroyNode(pRightChildCond);
  }

  return code;
}

typedef struct SPartAggCondContext {
  SAggLogicNode* pAgg;
  bool           hasAggFunc;
} SPartAggCondContext;

static EDealRes partAggCondHasAggFuncImpl(SNode* pNode, void* pContext) {
  SPartAggCondContext* pCxt = pContext;
  if (QUERY_NODE_COLUMN == nodeType(pNode)) {
    SNode* pAggFunc = NULL;
    FOREACH(pAggFunc, pCxt->pAgg->pAggFuncs) {
      if (strcmp(((SColumnNode*)pNode)->colName, ((SFunctionNode*)pAggFunc)->node.aliasName) == 0) {
        pCxt->hasAggFunc = true;
        return DEAL_RES_END;
      }
    }
  }
  return DEAL_RES_CONTINUE;
}

static int32_t partitionAggCondHasAggFunc(SAggLogicNode* pAgg, SNode* pCond) {
  SPartAggCondContext cxt = {.pAgg = pAgg, .hasAggFunc = false};
  nodesWalkExpr(pCond, partAggCondHasAggFuncImpl, &cxt);
  return cxt.hasAggFunc;
}

static int32_t partitionAggCondConj(SAggLogicNode* pAgg, SNode** ppAggFuncCond, SNode** ppGroupKeyCond) {
  SLogicConditionNode* pLogicCond = (SLogicConditionNode*)pAgg->node.pConditions;
  int32_t              code = TSDB_CODE_SUCCESS;

  SNodeList* pAggFuncConds = NULL;
  SNodeList* pGroupKeyConds = NULL;
  SNode*     pCond = NULL;
  FOREACH(pCond, pLogicCond->pParameterList) {
    if (partitionAggCondHasAggFunc(pAgg, pCond)) {
      code = nodesListMakeAppend(&pAggFuncConds, nodesCloneNode(pCond));
    } else {
      code = nodesListMakeAppend(&pGroupKeyConds, nodesCloneNode(pCond));
    }
    if (TSDB_CODE_SUCCESS != code) {
      break;
    }
  }

  SNode* pTempAggFuncCond = NULL;
  SNode* pTempGroupKeyCond = NULL;
  if (TSDB_CODE_SUCCESS == code) {
    code = nodesMergeConds(&pTempAggFuncCond, &pAggFuncConds);
  }
  if (TSDB_CODE_SUCCESS == code) {
    code = nodesMergeConds(&pTempGroupKeyCond, &pGroupKeyConds);
  }

  if (TSDB_CODE_SUCCESS == code) {
    *ppAggFuncCond = pTempAggFuncCond;
    *ppGroupKeyCond = pTempGroupKeyCond;
  } else {
    nodesDestroyList(pAggFuncConds);
    nodesDestroyList(pGroupKeyConds);
    nodesDestroyNode(pTempAggFuncCond);
    nodesDestroyNode(pTempGroupKeyCond);
  }
  nodesDestroyNode(pAgg->node.pConditions);
  pAgg->node.pConditions = NULL;
  return code;
}

static int32_t partitionAggCond(SAggLogicNode* pAgg, SNode** ppAggFunCond, SNode** ppGroupKeyCond) {
  SNode* pAggNodeCond = pAgg->node.pConditions;
  if (QUERY_NODE_LOGIC_CONDITION == nodeType(pAggNodeCond) &&
      LOGIC_COND_TYPE_AND == ((SLogicConditionNode*)(pAggNodeCond))->condType) {
    return partitionAggCondConj(pAgg, ppAggFunCond, ppGroupKeyCond);
  }
  if (partitionAggCondHasAggFunc(pAgg, pAggNodeCond)) {
    *ppAggFunCond = pAggNodeCond;
  } else {
    *ppGroupKeyCond = pAggNodeCond;
  }
  pAgg->node.pConditions = NULL;
  return TSDB_CODE_SUCCESS;
}

static int32_t pushCondToAggCond(SOptimizeContext* pCxt, SAggLogicNode* pAgg, SNode** pAggFuncCond) {
  return pushDownCondOptAppendCond(&pAgg->node.pConditions, pAggFuncCond);
}

typedef struct SRewriteAggGroupKeyCondContext {
  SAggLogicNode* pAgg;
  int32_t        errCode;
} SRewriteAggGroupKeyCondContext;

static EDealRes rewriteAggGroupKeyCondForPushDownImpl(SNode** pNode, void* pContext) {
  SRewriteAggGroupKeyCondContext* pCxt = pContext;
  SAggLogicNode*                  pAgg = pCxt->pAgg;
  if (QUERY_NODE_COLUMN == nodeType(*pNode)) {
    SNode* pGroupKey = NULL;
    FOREACH(pGroupKey, pAgg->pGroupKeys) {
      SNode* pGroup = NULL;
      FOREACH(pGroup, ((SGroupingSetNode*)pGroupKey)->pParameterList) {
        if (0 == strcmp(((SExprNode*)pGroup)->aliasName, ((SColumnNode*)(*pNode))->colName)) {
          SNode* pExpr = nodesCloneNode(pGroup);
          if (pExpr == NULL) {
            pCxt->errCode = TSDB_CODE_OUT_OF_MEMORY;
            return DEAL_RES_ERROR;
          }
          nodesDestroyNode(*pNode);
          *pNode = pExpr;
          return DEAL_RES_IGNORE_CHILD;
        }
      }
    }
  }
  return DEAL_RES_CONTINUE;
}

static int32_t rewriteAggGroupKeyCondForPushDown(SOptimizeContext* pCxt, SAggLogicNode* pAgg, SNode* pGroupKeyCond) {
  SRewriteAggGroupKeyCondContext cxt = {.pAgg = pAgg, .errCode = TSDB_CODE_SUCCESS};
  nodesRewriteExpr(&pGroupKeyCond, rewriteAggGroupKeyCondForPushDownImpl, &cxt);
  return cxt.errCode;
}

static int32_t pushDownCondOptDealAgg(SOptimizeContext* pCxt, SAggLogicNode* pAgg) {
  if (NULL == pAgg->node.pConditions ||
      OPTIMIZE_FLAG_TEST_MASK(pAgg->node.optimizedFlag, OPTIMIZE_FLAG_PUSH_DOWN_CONDE)) {
    return TSDB_CODE_SUCCESS;
  }
  // TODO: remove it after full implementation of pushing down to child
  if (1 != LIST_LENGTH(pAgg->node.pChildren)) {
    return TSDB_CODE_SUCCESS;
  }

  SNode*  pAggFuncCond = NULL;
  SNode*  pGroupKeyCond = NULL;
  int32_t code = partitionAggCond(pAgg, &pAggFuncCond, &pGroupKeyCond);
  if (TSDB_CODE_SUCCESS == code && NULL != pAggFuncCond) {
    code = pushCondToAggCond(pCxt, pAgg, &pAggFuncCond);
  }
  if (TSDB_CODE_SUCCESS == code && NULL != pGroupKeyCond) {
    code = rewriteAggGroupKeyCondForPushDown(pCxt, pAgg, pGroupKeyCond);
  }
  if (TSDB_CODE_SUCCESS == code && NULL != pGroupKeyCond) {
    SLogicNode* pChild = (SLogicNode*)nodesListGetNode(pAgg->node.pChildren, 0);
    code = pushDownCondOptPushCondToChild(pCxt, pChild, &pGroupKeyCond);
  }
  if (TSDB_CODE_SUCCESS == code) {
    OPTIMIZE_FLAG_SET_MASK(pAgg->node.optimizedFlag, OPTIMIZE_FLAG_PUSH_DOWN_CONDE);
    pCxt->optimized = true;
  } else {
    nodesDestroyNode(pGroupKeyCond);
    nodesDestroyNode(pAggFuncCond);
  }
  return code;
}

typedef struct SRewriteProjCondContext {
  SProjectLogicNode* pProj;
  int32_t            errCode;
} SRewriteProjCondContext;

static EDealRes rewriteProjectCondForPushDownImpl(SNode** ppNode, void* pContext) {
  SRewriteProjCondContext* pCxt = pContext;
  SProjectLogicNode*       pProj = pCxt->pProj;
  if (QUERY_NODE_COLUMN == nodeType(*ppNode)) {
    SNode* pTarget = NULL;
    FOREACH(pTarget, pProj->node.pTargets) {
      if (nodesEqualNode(pTarget, *ppNode)) {
        SNode* pProjection = NULL;
        FOREACH(pProjection, pProj->pProjections) {
          if (0 == strcmp(((SExprNode*)pProjection)->aliasName, ((SColumnNode*)(*ppNode))->colName)) {
            SNode* pExpr = nodesCloneNode(pProjection);
            if (pExpr == NULL) {
              pCxt->errCode = TSDB_CODE_OUT_OF_MEMORY;
              return DEAL_RES_ERROR;
            }
            nodesDestroyNode(*ppNode);
            *ppNode = pExpr;
            return DEAL_RES_IGNORE_CHILD;
          }  // end if expr alias name equal column name
        }    // end for each project
      }      // end if target node equals cond column node
    }        // end for each targets
  }
  return DEAL_RES_CONTINUE;
}

static int32_t rewriteProjectCondForPushDown(SOptimizeContext* pCxt, SProjectLogicNode* pProject,
                                             SNode** ppProjectCond) {
  SRewriteProjCondContext cxt = {.pProj = pProject, .errCode = TSDB_CODE_SUCCESS};
  SNode*                  pProjectCond = pProject->node.pConditions;
  nodesRewriteExpr(&pProjectCond, rewriteProjectCondForPushDownImpl, &cxt);
  *ppProjectCond = pProjectCond;
  pProject->node.pConditions = NULL;
  return cxt.errCode;
}

static int32_t pushDownCondOptDealProject(SOptimizeContext* pCxt, SProjectLogicNode* pProject) {
  if (NULL == pProject->node.pConditions ||
      OPTIMIZE_FLAG_TEST_MASK(pProject->node.optimizedFlag, OPTIMIZE_FLAG_PUSH_DOWN_CONDE)) {
    return TSDB_CODE_SUCCESS;
  }
  // TODO: remove it after full implementation of pushing down to child
  if (1 != LIST_LENGTH(pProject->node.pChildren)) {
    return TSDB_CODE_SUCCESS;
  }

  if (NULL != pProject->node.pLimit || NULL != pProject->node.pSlimit) {
    return TSDB_CODE_SUCCESS;
  }

  int32_t code = TSDB_CODE_SUCCESS;
  SNode*  pProjCond = NULL;
  code = rewriteProjectCondForPushDown(pCxt, pProject, &pProjCond);
  if (TSDB_CODE_SUCCESS == code) {
    SLogicNode* pChild = (SLogicNode*)nodesListGetNode(pProject->node.pChildren, 0);
    code = pushDownCondOptPushCondToChild(pCxt, pChild, &pProjCond);
  }

  if (TSDB_CODE_SUCCESS == code) {
    OPTIMIZE_FLAG_SET_MASK(pProject->node.optimizedFlag, OPTIMIZE_FLAG_PUSH_DOWN_CONDE);
    pCxt->optimized = true;
  } else {
    nodesDestroyNode(pProjCond);
  }
  return code;
}

static int32_t pushDownCondOptTrivialPushDown(SOptimizeContext* pCxt, SLogicNode* pLogicNode) {
  if (NULL == pLogicNode->pConditions ||
      OPTIMIZE_FLAG_TEST_MASK(pLogicNode->optimizedFlag, OPTIMIZE_FLAG_PUSH_DOWN_CONDE)) {
    return TSDB_CODE_SUCCESS;
  }
  SLogicNode* pChild = (SLogicNode*)nodesListGetNode(pLogicNode->pChildren, 0);
  int32_t     code = pushDownCondOptPushCondToChild(pCxt, pChild, &pLogicNode->pConditions);
  if (TSDB_CODE_SUCCESS == code) {
    OPTIMIZE_FLAG_SET_MASK(pLogicNode->optimizedFlag, OPTIMIZE_FLAG_PUSH_DOWN_CONDE);
    pCxt->optimized = true;
  }
  return code;
}

static int32_t pushDownCondOptimizeImpl(SOptimizeContext* pCxt, SLogicNode* pLogicNode) {
  int32_t code = TSDB_CODE_SUCCESS;
  switch (nodeType(pLogicNode)) {
    case QUERY_NODE_LOGIC_PLAN_SCAN:
      code = pushDownCondOptDealScan(pCxt, (SScanLogicNode*)pLogicNode);
      break;
    case QUERY_NODE_LOGIC_PLAN_JOIN:
      code = pushDownCondOptDealJoin(pCxt, (SJoinLogicNode*)pLogicNode);
      break;
    case QUERY_NODE_LOGIC_PLAN_AGG:
      code = pushDownCondOptDealAgg(pCxt, (SAggLogicNode*)pLogicNode);
      break;
    case QUERY_NODE_LOGIC_PLAN_PROJECT:
      code = pushDownCondOptDealProject(pCxt, (SProjectLogicNode*)pLogicNode);
      break;
    case QUERY_NODE_LOGIC_PLAN_SORT:
    case QUERY_NODE_LOGIC_PLAN_PARTITION:
      code = pushDownCondOptTrivialPushDown(pCxt, pLogicNode);
      break;
    default:
      break;
  }
  if (TSDB_CODE_SUCCESS == code) {
    SNode* pChild = NULL;
    FOREACH(pChild, pLogicNode->pChildren) {
      code = pushDownCondOptimizeImpl(pCxt, (SLogicNode*)pChild);
      if (TSDB_CODE_SUCCESS != code) {
        break;
      }
    }
  }
  return code;
}

static int32_t pushDownCondOptimize(SOptimizeContext* pCxt, SLogicSubplan* pLogicSubplan) {
  return pushDownCondOptimizeImpl(pCxt, pLogicSubplan->pNode);
}

static bool sortPriKeyOptIsPriKeyOrderBy(SNodeList* pSortKeys) {
  if (1 != LIST_LENGTH(pSortKeys)) {
    return false;
  }
  SNode* pNode = ((SOrderByExprNode*)nodesListGetNode(pSortKeys, 0))->pExpr;
  return (QUERY_NODE_COLUMN == nodeType(pNode) ? (PRIMARYKEY_TIMESTAMP_COL_ID == ((SColumnNode*)pNode)->colId) : false);
}

static bool sortPriKeyOptMayBeOptimized(SLogicNode* pNode) {
  if (QUERY_NODE_LOGIC_PLAN_SORT != nodeType(pNode)) {
    return false;
  }
  SSortLogicNode* pSort = (SSortLogicNode*)pNode;
  if (pSort->skipPKSortOpt || !sortPriKeyOptIsPriKeyOrderBy(pSort->pSortKeys) ||
      1 != LIST_LENGTH(pSort->node.pChildren)) {
    return false;
  }
  SNode* pChild;
  FOREACH(pChild, pSort->node.pChildren) {
    SLogicNode* pSortDescendent = optFindPossibleNode((SLogicNode*)pChild, sortPriKeyOptMayBeOptimized);
    if (pSortDescendent != NULL) {
      return false;
    }
  }
  return true;
}

static int32_t sortPriKeyOptGetSequencingNodesImpl(SLogicNode* pNode, bool groupSort, EOrder sortOrder,
                                                   bool* pNotOptimize, SNodeList** pSequencingNodes) {
  if (NULL != pNode->pLimit || NULL != pNode->pSlimit) {
    *pNotOptimize = false;
    return TSDB_CODE_SUCCESS;
  }

  switch (nodeType(pNode)) {
    case QUERY_NODE_LOGIC_PLAN_SCAN: {
      SScanLogicNode* pScan = (SScanLogicNode*)pNode;
      if ((!groupSort && NULL != pScan->pGroupTags) || TSDB_SYSTEM_TABLE == pScan->tableType) {
        *pNotOptimize = true;
        return TSDB_CODE_SUCCESS;
      }
      return nodesListMakeAppend(pSequencingNodes, (SNode*)pNode);
    }
    case QUERY_NODE_LOGIC_PLAN_JOIN: {
      int32_t code = sortPriKeyOptGetSequencingNodesImpl((SLogicNode*)nodesListGetNode(pNode->pChildren, 0), groupSort,
                                                         sortOrder, pNotOptimize, pSequencingNodes);
      if (TSDB_CODE_SUCCESS == code) {
        code = sortPriKeyOptGetSequencingNodesImpl((SLogicNode*)nodesListGetNode(pNode->pChildren, 1), groupSort,
                                                   sortOrder, pNotOptimize, pSequencingNodes);
      }
      return code;
    }
    case QUERY_NODE_LOGIC_PLAN_WINDOW: {
      SWindowLogicNode* pWindowLogicNode = (SWindowLogicNode*)pNode;
      // For interval window, we always apply sortPriKey optimization.
      // For session/event/state window, the output ts order will always be ASC.
      // If sort order is also asc, we apply optimization, otherwise we keep sort node to get correct output order.
      if (pWindowLogicNode->winType == WINDOW_TYPE_INTERVAL || sortOrder == ORDER_ASC)
        return nodesListMakeAppend(pSequencingNodes, (SNode*)pNode);
    }
    case QUERY_NODE_LOGIC_PLAN_AGG:
    case QUERY_NODE_LOGIC_PLAN_PARTITION:
      *pNotOptimize = true;
      return TSDB_CODE_SUCCESS;
    default:
      break;
  }

  if (1 != LIST_LENGTH(pNode->pChildren)) {
    *pNotOptimize = true;
    return TSDB_CODE_SUCCESS;
  }

  return sortPriKeyOptGetSequencingNodesImpl((SLogicNode*)nodesListGetNode(pNode->pChildren, 0), groupSort, sortOrder,
                                             pNotOptimize, pSequencingNodes);
}

static EOrder sortPriKeyOptGetPriKeyOrder(SSortLogicNode* pSort) {
  return ((SOrderByExprNode*)nodesListGetNode(pSort->pSortKeys, 0))->order;
}

static int32_t sortPriKeyOptGetSequencingNodes(SSortLogicNode* pSort, bool groupSort, SNodeList** pSequencingNodes) {
  bool    notOptimize = false;
  int32_t code =
      sortPriKeyOptGetSequencingNodesImpl((SLogicNode*)nodesListGetNode(pSort->node.pChildren, 0), groupSort,
                                          sortPriKeyOptGetPriKeyOrder(pSort), &notOptimize, pSequencingNodes);
  if (TSDB_CODE_SUCCESS != code || notOptimize) {
    NODES_CLEAR_LIST(*pSequencingNodes);
  }
  return code;
}

static int32_t sortPriKeyOptApply(SOptimizeContext* pCxt, SLogicSubplan* pLogicSubplan, SSortLogicNode* pSort,
                                  SNodeList* pSequencingNodes) {
  EOrder order = sortPriKeyOptGetPriKeyOrder(pSort);
  SNode* pSequencingNode = NULL;
  FOREACH(pSequencingNode, pSequencingNodes) {
    if (QUERY_NODE_LOGIC_PLAN_SCAN == nodeType(pSequencingNode)) {
      SScanLogicNode* pScan = (SScanLogicNode*)pSequencingNode;
      if ((ORDER_DESC == order && pScan->scanSeq[0] > 0) || (ORDER_ASC == order && pScan->scanSeq[1] > 0)) {
        TSWAP(pScan->scanSeq[0], pScan->scanSeq[1]);
      }
      pScan->node.outputTsOrder = order;
      if (TSDB_SUPER_TABLE == pScan->tableType) {
        pScan->scanType = SCAN_TYPE_TABLE_MERGE;
        pScan->node.resultDataOrder = DATA_ORDER_LEVEL_GLOBAL;
        pScan->node.requireDataOrder = DATA_ORDER_LEVEL_GLOBAL;
      }
      pScan->sortPrimaryKey = true;
    } else if (QUERY_NODE_LOGIC_PLAN_WINDOW == nodeType(pSequencingNode)) {
      ((SLogicNode*)pSequencingNode)->outputTsOrder = order;
    }
    optSetParentOrder(((SLogicNode*)pSequencingNode)->pParent, order, (SLogicNode*)pSort);
  }

  SLogicNode* pChild = (SLogicNode*)nodesListGetNode(pSort->node.pChildren, 0);
  if (NULL == pSort->node.pParent) {
    TSWAP(pSort->node.pTargets, pChild->pTargets);
  }
  int32_t code = replaceLogicNode(pLogicSubplan, (SLogicNode*)pSort, pChild);
  if (TSDB_CODE_SUCCESS == code) {
    NODES_CLEAR_LIST(pSort->node.pChildren);
    nodesDestroyNode((SNode*)pSort);
  }
  pCxt->optimized = true;
  return code;
}

static int32_t sortPrimaryKeyOptimizeImpl(SOptimizeContext* pCxt, SLogicSubplan* pLogicSubplan, SSortLogicNode* pSort) {
  SNodeList* pSequencingNodes = NULL;
  int32_t    code = sortPriKeyOptGetSequencingNodes(pSort, pSort->groupSort, &pSequencingNodes);
  if (TSDB_CODE_SUCCESS == code) {
    if (pSequencingNodes != NULL) {
      code = sortPriKeyOptApply(pCxt, pLogicSubplan, pSort, pSequencingNodes);
    } else {
      // if we decided not to push down sort info to children, we should propagate output ts order to parents of pSort
      optSetParentOrder(pSort->node.pParent, sortPriKeyOptGetPriKeyOrder(pSort), 0);
      // we need to prevent this pSort from being chosen to do optimization again
      pSort->skipPKSortOpt = true;
      pCxt->optimized = true;
    }
  }
  nodesClearList(pSequencingNodes);
  return code;
}

static int32_t sortPrimaryKeyOptimize(SOptimizeContext* pCxt, SLogicSubplan* pLogicSubplan) {
  SSortLogicNode* pSort = (SSortLogicNode*)optFindPossibleNode(pLogicSubplan->pNode, sortPriKeyOptMayBeOptimized);
  if (NULL == pSort) {
    return TSDB_CODE_SUCCESS;
  }
  return sortPrimaryKeyOptimizeImpl(pCxt, pLogicSubplan, pSort);
}

static bool smaIndexOptMayBeOptimized(SLogicNode* pNode) {
  if (QUERY_NODE_LOGIC_PLAN_SCAN != nodeType(pNode) || NULL == pNode->pParent ||
      QUERY_NODE_LOGIC_PLAN_WINDOW != nodeType(pNode->pParent) ||
      WINDOW_TYPE_INTERVAL != ((SWindowLogicNode*)pNode->pParent)->winType) {
    return false;
  }

  SScanLogicNode* pScan = (SScanLogicNode*)pNode;
  if (NULL == pScan->pSmaIndexes || NULL != pScan->node.pConditions) {
    return false;
  }

  return true;
}

static int32_t smaIndexOptCreateSmaScan(SScanLogicNode* pScan, STableIndexInfo* pIndex, SNodeList* pCols,
                                        SLogicNode** pOutput) {
  SScanLogicNode* pSmaScan = (SScanLogicNode*)nodesMakeNode(QUERY_NODE_LOGIC_PLAN_SCAN);
  if (NULL == pSmaScan) {
    return TSDB_CODE_OUT_OF_MEMORY;
  }
  pSmaScan->pScanCols = pCols;
  pSmaScan->tableType = TSDB_SUPER_TABLE;
  pSmaScan->tableId = pIndex->dstTbUid;
  pSmaScan->stableId = pIndex->dstTbUid;
  pSmaScan->scanType = SCAN_TYPE_TABLE;
  pSmaScan->scanSeq[0] = pScan->scanSeq[0];
  pSmaScan->scanSeq[1] = pScan->scanSeq[1];
  pSmaScan->scanRange = pScan->scanRange;
  pSmaScan->dataRequired = FUNC_DATA_REQUIRED_DATA_LOAD;

  pSmaScan->pVgroupList = taosMemoryCalloc(1, sizeof(SVgroupsInfo) + sizeof(SVgroupInfo));
  pSmaScan->node.pTargets = nodesCloneList(pCols);
  if (NULL == pSmaScan->pVgroupList || NULL == pSmaScan->node.pTargets) {
    nodesDestroyNode((SNode*)pSmaScan);
    return TSDB_CODE_OUT_OF_MEMORY;
  }
  pSmaScan->pVgroupList->numOfVgroups = 1;
  pSmaScan->pVgroupList->vgroups[0].vgId = pIndex->dstVgId;
  memcpy(&(pSmaScan->pVgroupList->vgroups[0].epSet), &pIndex->epSet, sizeof(SEpSet));

  *pOutput = (SLogicNode*)pSmaScan;
  return TSDB_CODE_SUCCESS;
}

static bool smaIndexOptEqualInterval(SScanLogicNode* pScan, SWindowLogicNode* pWindow, STableIndexInfo* pIndex) {
  if (pWindow->interval != pIndex->interval || pWindow->intervalUnit != pIndex->intervalUnit ||
      pWindow->offset != pIndex->offset || pWindow->sliding != pIndex->sliding ||
      pWindow->slidingUnit != pIndex->slidingUnit) {
    return false;
  }
  if (IS_TSWINDOW_SPECIFIED(pScan->scanRange)) {
    SInterval interval = {.interval = pIndex->interval,
                          .intervalUnit = pIndex->intervalUnit,
                          .offset = pIndex->offset,
                          .offsetUnit = TIME_UNIT_MILLISECOND,
                          .sliding = pIndex->sliding,
                          .slidingUnit = pIndex->slidingUnit,
                          .precision = pScan->node.precision};
    return (pScan->scanRange.skey == taosTimeTruncate(pScan->scanRange.skey, &interval)) &&
           (pScan->scanRange.ekey + 1 == taosTimeTruncate(pScan->scanRange.ekey + 1, &interval));
  }
  return true;
}

static SNode* smaIndexOptCreateSmaCol(SNode* pFunc, uint64_t tableId, int32_t colId) {
  SColumnNode* pCol = (SColumnNode*)nodesMakeNode(QUERY_NODE_COLUMN);
  if (NULL == pCol) {
    return NULL;
  }
  pCol->tableId = tableId;
  pCol->tableType = TSDB_SUPER_TABLE;
  pCol->colId = colId;
  pCol->colType = COLUMN_TYPE_COLUMN;
  strcpy(pCol->colName, ((SExprNode*)pFunc)->aliasName);
  pCol->node.resType = ((SExprNode*)pFunc)->resType;
  strcpy(pCol->node.aliasName, ((SExprNode*)pFunc)->aliasName);
  return (SNode*)pCol;
}

static int32_t smaIndexOptFindSmaFunc(SNode* pQueryFunc, SNodeList* pSmaFuncs) {
  int32_t index = 0;
  SNode*  pSmaFunc = NULL;
  FOREACH(pSmaFunc, pSmaFuncs) {
    if (nodesEqualNode(pQueryFunc, pSmaFunc)) {
      return index;
    }
    ++index;
  }
  return -1;
}

static SNode* smaIndexOptFindWStartFunc(SNodeList* pSmaFuncs) {
  SNode* pSmaFunc = NULL;
  FOREACH(pSmaFunc, pSmaFuncs) {
    if (QUERY_NODE_FUNCTION == nodeType(pSmaFunc) && FUNCTION_TYPE_WSTART == ((SFunctionNode*)pSmaFunc)->funcType) {
      return pSmaFunc;
    }
  }
  return NULL;
}

static int32_t smaIndexOptCreateSmaCols(SNodeList* pFuncs, uint64_t tableId, SNodeList* pSmaFuncs,
                                        SNodeList** pOutput) {
  SNodeList* pCols = NULL;
  SNode*     pFunc = NULL;
  int32_t    code = TSDB_CODE_SUCCESS;
  int32_t    index = 0;
  int32_t    smaFuncIndex = -1;
  bool       hasWStart = false;
  FOREACH(pFunc, pFuncs) {
    smaFuncIndex = smaIndexOptFindSmaFunc(pFunc, pSmaFuncs);
    if (smaFuncIndex < 0) {
      break;
    } else {
      code = nodesListMakeStrictAppend(&pCols, smaIndexOptCreateSmaCol(pFunc, tableId, smaFuncIndex + 1));
      if (TSDB_CODE_SUCCESS != code) {
        break;
      }
      if (!hasWStart) {
        if (PRIMARYKEY_TIMESTAMP_COL_ID == ((SColumnNode*)pCols->pTail->pNode)->colId) {
          hasWStart = true;
        }
      }
    }
    ++index;
  }

  if (TSDB_CODE_SUCCESS == code && smaFuncIndex >= 0) {
    if (!hasWStart) {
      SNode* pWsNode = smaIndexOptFindWStartFunc(pSmaFuncs);
      if (!pWsNode) {
        nodesDestroyList(pCols);
        code = TSDB_CODE_APP_ERROR;
        qError("create sma cols failed since %s(_wstart not exist)", tstrerror(code));
        return code;
      }
      SExprNode exprNode;
      exprNode.resType = ((SExprNode*)pWsNode)->resType;
      sprintf(exprNode.aliasName, "#expr_%d", index + 1);
      SNode* pkNode = smaIndexOptCreateSmaCol((SNode*)&exprNode, tableId, PRIMARYKEY_TIMESTAMP_COL_ID);
      code = nodesListPushFront(pCols, pkNode);
      if (TSDB_CODE_SUCCESS != code) {
        nodesDestroyNode(pkNode);
        nodesDestroyList(pCols);
        return code;
      }
    }
    *pOutput = pCols;
  } else {
    nodesDestroyList(pCols);
  }

  return code;
}

static int32_t smaIndexOptCouldApplyIndex(SScanLogicNode* pScan, STableIndexInfo* pIndex, SNodeList** pCols) {
  SWindowLogicNode* pWindow = (SWindowLogicNode*)pScan->node.pParent;
  if (!smaIndexOptEqualInterval(pScan, pWindow, pIndex)) {
    return TSDB_CODE_SUCCESS;
  }
  SNodeList* pSmaFuncs = NULL;
  int32_t    code = nodesStringToList(pIndex->expr, &pSmaFuncs);
  if (TSDB_CODE_SUCCESS == code) {
    code = smaIndexOptCreateSmaCols(pWindow->pFuncs, pIndex->dstTbUid, pSmaFuncs, pCols);
  }
  nodesDestroyList(pSmaFuncs);
  return code;
}

static int32_t smaIndexOptApplyIndex(SLogicSubplan* pLogicSubplan, SScanLogicNode* pScan, STableIndexInfo* pIndex,
                                     SNodeList* pSmaCols) {
  SLogicNode* pSmaScan = NULL;
  int32_t     code = smaIndexOptCreateSmaScan(pScan, pIndex, pSmaCols, &pSmaScan);
  if (TSDB_CODE_SUCCESS == code) {
    code = replaceLogicNode(pLogicSubplan, pScan->node.pParent, pSmaScan);
  }
  if (TSDB_CODE_SUCCESS == code) {
    nodesDestroyNode((SNode*)pScan->node.pParent);
  }
  return code;
}

static int32_t smaIndexOptimizeImpl(SOptimizeContext* pCxt, SLogicSubplan* pLogicSubplan, SScanLogicNode* pScan) {
  int32_t code = TSDB_CODE_SUCCESS;
  int32_t nindexes = taosArrayGetSize(pScan->pSmaIndexes);
  for (int32_t i = 0; i < nindexes; ++i) {
    STableIndexInfo* pIndex = taosArrayGet(pScan->pSmaIndexes, i);
    SNodeList*       pSmaCols = NULL;
    code = smaIndexOptCouldApplyIndex(pScan, pIndex, &pSmaCols);
    if (TSDB_CODE_SUCCESS == code && NULL != pSmaCols) {
      code = smaIndexOptApplyIndex(pLogicSubplan, pScan, pIndex, pSmaCols);
      pCxt->optimized = true;
      break;
    }
  }
  return code;
}

static int32_t smaIndexOptimize(SOptimizeContext* pCxt, SLogicSubplan* pLogicSubplan) {
  SScanLogicNode* pScan = (SScanLogicNode*)optFindPossibleNode(pLogicSubplan->pNode, smaIndexOptMayBeOptimized);
  if (NULL == pScan) {
    return TSDB_CODE_SUCCESS;
  }
  return smaIndexOptimizeImpl(pCxt, pLogicSubplan, pScan);
}

static EDealRes partTagsOptHasColImpl(SNode* pNode, void* pContext) {
  if (QUERY_NODE_COLUMN == nodeType(pNode)) {
    if (COLUMN_TYPE_TAG != ((SColumnNode*)pNode)->colType && COLUMN_TYPE_TBNAME != ((SColumnNode*)pNode)->colType) {
      *(bool*)pContext = true;
      return DEAL_RES_END;
    }
  }
  return DEAL_RES_CONTINUE;
}

static bool planOptNodeListHasCol(SNodeList* pKeys) {
  bool hasCol = false;
  nodesWalkExprs(pKeys, partTagsOptHasColImpl, &hasCol);
  return hasCol;
}

static EDealRes partTagsOptHasTbname(SNode* pNode, void* pContext) {
  if (QUERY_NODE_COLUMN == nodeType(pNode)) {
    if (COLUMN_TYPE_TBNAME == ((SColumnNode*)pNode)->colType) {
      *(bool*)pContext = true;
      return DEAL_RES_END;
    }
  }
  return DEAL_RES_CONTINUE;
}

static bool planOptNodeListHasTbname(SNodeList* pKeys) {
  bool hasCol = false;
  nodesWalkExprs(pKeys, partTagsOptHasTbname, &hasCol);
  return hasCol;
}

static bool partTagsIsOptimizableNode(SLogicNode* pNode) {
  bool ret = 1 == LIST_LENGTH(pNode->pChildren) &&
             QUERY_NODE_LOGIC_PLAN_SCAN == nodeType(nodesListGetNode(pNode->pChildren, 0));
  if (!ret) return ret;
  switch (nodeType(pNode)) {
    case QUERY_NODE_LOGIC_PLAN_PARTITION: {
      if (pNode->pParent && nodeType(pNode->pParent) == QUERY_NODE_LOGIC_PLAN_WINDOW) {
        SWindowLogicNode* pWindow = (SWindowLogicNode*)pNode->pParent;
        if (pWindow->winType == WINDOW_TYPE_INTERVAL) {
          // if interval has slimit, we push down partition node to scan, and scan will set groupOrderScan to true
          //   we want to skip groups of blocks after slimit satisfied
          // if interval only has limit, we do not push down partition node to scan
          //   we want to get grouped output from partition node and make use of limit
          // if no slimit and no limit, we push down partition node and groupOrderScan is false, cause we do not need
          //   group ordered output
          if (!pWindow->node.pSlimit && pWindow->node.pLimit) ret = false;
        }
      }
    } break;
    case QUERY_NODE_LOGIC_PLAN_AGG: {
      SAggLogicNode* pAgg = (SAggLogicNode*)pNode;
      ret = pAgg->pGroupKeys && pAgg->pAggFuncs;
    } break;
    default:
      ret = false;
      break;
  }
  return ret;
}

static SNodeList* partTagsGetPartKeys(SLogicNode* pNode) {
  if (QUERY_NODE_LOGIC_PLAN_PARTITION == nodeType(pNode)) {
    return ((SPartitionLogicNode*)pNode)->pPartitionKeys;
  } else {
    return ((SAggLogicNode*)pNode)->pGroupKeys;
  }
}

static SNodeList* partTagsGetFuncs(SLogicNode* pNode) {
  if (QUERY_NODE_LOGIC_PLAN_PARTITION == nodeType(pNode)) {
    return NULL;
  } else {
    return ((SAggLogicNode*)pNode)->pAggFuncs;
  }
}

static bool partTagsOptAreSupportedFuncs(SNodeList* pFuncs) {
  SNode* pFunc = NULL;
  FOREACH(pFunc, pFuncs) {
    if (fmIsIndefiniteRowsFunc(((SFunctionNode*)pFunc)->funcId) && !fmIsSelectFunc(((SFunctionNode*)pFunc)->funcId)) {
      return false;
    }
  }
  return true;
}

static bool partTagsOptMayBeOptimized(SLogicNode* pNode) {
  if (!partTagsIsOptimizableNode(pNode)) {
    return false;
  }

  return !planOptNodeListHasCol(partTagsGetPartKeys(pNode)) && partTagsOptAreSupportedFuncs(partTagsGetFuncs(pNode));
}

static int32_t partTagsOptRebuildTbanme(SNodeList* pPartKeys) {
  int32_t code = TSDB_CODE_SUCCESS;
  nodesRewriteExprs(pPartKeys, optRebuildTbanme, &code);
  return code;
}

// todo refact: just to mask compilation warnings
static void partTagsSetAlias(char* pAlias, int32_t len, const char* pTableAlias, const char* pColName) {
  snprintf(pAlias, len, "%s.%s", pTableAlias, pColName);
}

static SNode* partTagsCreateWrapperFunc(const char* pFuncName, SNode* pNode) {
  SFunctionNode* pFunc = (SFunctionNode*)nodesMakeNode(QUERY_NODE_FUNCTION);
  if (NULL == pFunc) {
    return NULL;
  }

  snprintf(pFunc->functionName, sizeof(pFunc->functionName), "%s", pFuncName);
  if (QUERY_NODE_COLUMN == nodeType(pNode) && COLUMN_TYPE_TBNAME != ((SColumnNode*)pNode)->colType) {
    SColumnNode* pCol = (SColumnNode*)pNode;
    partTagsSetAlias(pFunc->node.aliasName, sizeof(pFunc->node.aliasName), pCol->tableAlias, pCol->colName);
  } else {
    strcpy(pFunc->node.aliasName, ((SExprNode*)pNode)->aliasName);
  }
  int32_t code = nodesListMakeStrictAppend(&pFunc->pParameterList, nodesCloneNode(pNode));
  if (TSDB_CODE_SUCCESS == code) {
    code = fmGetFuncInfo(pFunc, NULL, 0);
  }

  if (TSDB_CODE_SUCCESS != code) {
    nodesDestroyNode((SNode*)pFunc);
    return NULL;
  }

  return (SNode*)pFunc;
}

static bool partTagsHasIndefRowsSelectFunc(SNodeList* pFuncs) {
  SNode* pFunc = NULL;
  FOREACH(pFunc, pFuncs) {
    if (fmIsIndefiniteRowsFunc(((SFunctionNode*)pFunc)->funcId)) {
      return true;
    }
  }
  return false;
}

static bool partTagsNeedOutput(SNode* pExpr, SNodeList* pTargets) {
  SNode* pOutput = NULL;
  FOREACH(pOutput, pTargets) {
    if (QUERY_NODE_COLUMN == nodeType(pExpr)) {
      if (nodesEqualNode(pExpr, pOutput)) {
        return true;
      }
    } else if (0 == strcmp(((SExprNode*)pExpr)->aliasName, ((SColumnNode*)pOutput)->colName)) {
      return true;
    }
  }
  return false;
}

static int32_t partTagsRewriteGroupTagsToFuncs(SNodeList* pGroupTags, int32_t start, SAggLogicNode* pAgg) {
  bool    hasIndefRowsSelectFunc = partTagsHasIndefRowsSelectFunc(pAgg->pAggFuncs);
  int32_t code = TSDB_CODE_SUCCESS;
  int32_t index = 0;
  SNode*  pNode = NULL;
  FOREACH(pNode, pGroupTags) {
    if (index++ < start || !partTagsNeedOutput(pNode, pAgg->node.pTargets)) {
      continue;
    }
    if (hasIndefRowsSelectFunc) {
      code = nodesListStrictAppend(pAgg->pAggFuncs, partTagsCreateWrapperFunc("_select_value", pNode));
    } else {
      code = nodesListStrictAppend(pAgg->pAggFuncs, partTagsCreateWrapperFunc("_group_key", pNode));
    }
    if (TSDB_CODE_SUCCESS != code) {
      break;
    }
  }
  return code;
}

static int32_t partTagsOptimize(SOptimizeContext* pCxt, SLogicSubplan* pLogicSubplan) {
  SLogicNode* pNode = optFindPossibleNode(pLogicSubplan->pNode, partTagsOptMayBeOptimized);
  if (NULL == pNode) {
    return TSDB_CODE_SUCCESS;
  }

  int32_t         code = TSDB_CODE_SUCCESS;
  SScanLogicNode* pScan = (SScanLogicNode*)nodesListGetNode(pNode->pChildren, 0);
  if (QUERY_NODE_LOGIC_PLAN_PARTITION == nodeType(pNode)) {
    TSWAP(((SPartitionLogicNode*)pNode)->pPartitionKeys, pScan->pGroupTags);
    TSWAP(((SPartitionLogicNode*)pNode)->pTags, pScan->pTags);
    TSWAP(((SPartitionLogicNode*)pNode)->pSubtable, pScan->pSubtable);
    int32_t code = replaceLogicNode(pLogicSubplan, pNode, (SLogicNode*)pScan);
    if (TSDB_CODE_SUCCESS == code) {
      code = adjustLogicNodeDataRequirement((SLogicNode*)pScan, pNode->resultDataOrder);
    }
    if (TSDB_CODE_SUCCESS == code) {
      if (QUERY_NODE_LOGIC_PLAN_AGG == pNode->pParent->type) {
        SAggLogicNode* pParent = (SAggLogicNode*)(pNode->pParent);
        scanPathOptSetGroupOrderScan(pScan);
        pParent->hasGroupKeyOptimized = true;
      }
      if (pNode->pParent->pSlimit)
        pScan->groupOrderScan = true;

      NODES_CLEAR_LIST(pNode->pChildren);
      nodesDestroyNode((SNode*)pNode);
    }
  } else {
    SAggLogicNode* pAgg = (SAggLogicNode*)pNode;
    int32_t        start = -1;
    SNode*         pGroupKey = NULL;
    FOREACH(pGroupKey, pAgg->pGroupKeys) {
      SNode* pGroupExpr = nodesListGetNode(((SGroupingSetNode*)pGroupKey)->pParameterList, 0);
      if (NULL != pScan->pGroupTags) {
        SNode* pGroupTag = NULL;
        FOREACH(pGroupTag, pScan->pGroupTags) {
          if (nodesEqualNode(pGroupTag, pGroupExpr)) {
            continue;
          }
        }
      }
      if (start < 0) {
        start = LIST_LENGTH(pScan->pGroupTags);
      }
      code = nodesListMakeStrictAppend(&pScan->pGroupTags, nodesCloneNode(pGroupExpr));
      if (TSDB_CODE_SUCCESS != code) {
        break;
      }
    }
    pAgg->hasGroupKeyOptimized = true;

    NODES_DESTORY_LIST(pAgg->pGroupKeys);
    if (TSDB_CODE_SUCCESS == code && start >= 0) {
      code = partTagsRewriteGroupTagsToFuncs(pScan->pGroupTags, start, pAgg);
    }
  }
  if (TSDB_CODE_SUCCESS == code) {
    code = partTagsOptRebuildTbanme(pScan->pGroupTags);
  }

  pCxt->optimized = true;
  return code;
}

static bool eliminateProjOptCheckProjColumnNames(SProjectLogicNode* pProjectNode) {
  SHashObj* pProjColNameHash = taosHashInit(16, taosGetDefaultHashFunction(TSDB_DATA_TYPE_BINARY), true, HASH_NO_LOCK);
  SNode*    pProjection;
  FOREACH(pProjection, pProjectNode->pProjections) {
    char*    projColumnName = ((SColumnNode*)pProjection)->colName;
    int32_t* pExist = taosHashGet(pProjColNameHash, projColumnName, strlen(projColumnName));
    if (NULL != pExist) {
      taosHashCleanup(pProjColNameHash);
      return false;
    } else {
      int32_t exist = 1;
      taosHashPut(pProjColNameHash, projColumnName, strlen(projColumnName), &exist, sizeof(exist));
    }
  }
  taosHashCleanup(pProjColNameHash);
  return true;
}

static bool eliminateProjOptMayBeOptimized(SLogicNode* pNode) {
  // TODO: enable this optimization after new mechanising that map projection and targets of project node
  if (NULL != pNode->pParent) {
    return false;
  }

  // Super table scan requires project operator to merge packets to improve performance.
  if (QUERY_NODE_LOGIC_PLAN_PROJECT != nodeType(pNode) || 1 != LIST_LENGTH(pNode->pChildren) ||
      (QUERY_NODE_LOGIC_PLAN_SCAN == nodeType(nodesListGetNode(pNode->pChildren, 0)) &&
       TSDB_SUPER_TABLE == ((SScanLogicNode*)nodesListGetNode(pNode->pChildren, 0))->tableType)) {
    return false;
  }

  SProjectLogicNode* pProjectNode = (SProjectLogicNode*)pNode;
  if (NULL != pProjectNode->node.pLimit || NULL != pProjectNode->node.pSlimit ||
      NULL != pProjectNode->node.pConditions) {
    return false;
  }

  SNode* pProjection;
  FOREACH(pProjection, pProjectNode->pProjections) {
    SExprNode* pExprNode = (SExprNode*)pProjection;
    if (QUERY_NODE_COLUMN != nodeType(pExprNode)) {
      return false;
    }
  }

  return eliminateProjOptCheckProjColumnNames(pProjectNode);
}

typedef struct CheckNewChildTargetsCxt {
  SNodeList* pNewChildTargets;
  bool       canUse;
} CheckNewChildTargetsCxt;

static EDealRes eliminateProjOptCanUseNewChildTargetsImpl(SNode* pNode, void* pContext) {
  if (QUERY_NODE_COLUMN == nodeType(pNode)) {
    CheckNewChildTargetsCxt* pCxt = pContext;
    SNode*                   pTarget = NULL;
    FOREACH(pTarget, pCxt->pNewChildTargets) {
      if (nodesEqualNode(pTarget, pNode)) {
        pCxt->canUse = true;
        return DEAL_RES_CONTINUE;
      }
    }
    pCxt->canUse = false;
    return DEAL_RES_END;
  }
  return DEAL_RES_CONTINUE;
}

static bool eliminateProjOptCanChildConditionUseChildTargets(SLogicNode* pChild, SNodeList* pNewChildTargets) {
  if (NULL != pChild->pConditions) {
    CheckNewChildTargetsCxt cxt = {.pNewChildTargets = pNewChildTargets, .canUse = false};
    nodesWalkExpr(pChild->pConditions, eliminateProjOptCanUseNewChildTargetsImpl, &cxt);
    if (!cxt.canUse) return false;
  }
  if (QUERY_NODE_LOGIC_PLAN_JOIN == nodeType(pChild) && NULL != ((SJoinLogicNode*)pChild)->pOnConditions) {
    SJoinLogicNode*         pJoinLogicNode = (SJoinLogicNode*)pChild;
    CheckNewChildTargetsCxt cxt = {.pNewChildTargets = pNewChildTargets, .canUse = false};
    nodesWalkExpr(pJoinLogicNode->pOnConditions, eliminateProjOptCanUseNewChildTargetsImpl, &cxt);
    if (!cxt.canUse) return false;
  }
  return true;
}

static void alignProjectionWithTarget(SLogicNode* pNode) {
  if (QUERY_NODE_LOGIC_PLAN_PROJECT != pNode->type) {
    return;
  }

  SProjectLogicNode* pProjectNode = (SProjectLogicNode*)pNode;
  SNode*             pProjection = NULL;
  FOREACH(pProjection, pProjectNode->pProjections) {
    SNode* pTarget = NULL;
    bool   keep = false;
    FOREACH(pTarget, pNode->pTargets) {
      if (0 == strcmp(((SColumnNode*)pProjection)->node.aliasName, ((SColumnNode*)pTarget)->colName)) {
        keep = true;
        break;
      }
    }
    if (!keep) {
      nodesListErase(pProjectNode->pProjections, cell);
    }
  }
}

static int32_t eliminateProjOptimizeImpl(SOptimizeContext* pCxt, SLogicSubplan* pLogicSubplan,
                                         SProjectLogicNode* pProjectNode) {
  SLogicNode* pChild = (SLogicNode*)nodesListGetNode(pProjectNode->node.pChildren, 0);
  SNodeList*  pNewChildTargets = nodesMakeList();

  SNode* pProjection = NULL;
  FOREACH(pProjection, pProjectNode->pProjections) {
    SNode* pChildTarget = NULL;
    FOREACH(pChildTarget, pChild->pTargets) {
      if (0 == strcmp(((SColumnNode*)pProjection)->colName, ((SColumnNode*)pChildTarget)->colName)) {
        nodesListAppend(pNewChildTargets, nodesCloneNode(pChildTarget));
        break;
      }
    }
  }
  if (eliminateProjOptCanChildConditionUseChildTargets(pChild, pNewChildTargets)) {
    nodesDestroyList(pChild->pTargets);
    pChild->pTargets = pNewChildTargets;
  } else {
    nodesDestroyList(pNewChildTargets);
    return TSDB_CODE_SUCCESS;
  }

  int32_t code = replaceLogicNode(pLogicSubplan, (SLogicNode*)pProjectNode, pChild);
  if (TSDB_CODE_SUCCESS == code) {
    NODES_CLEAR_LIST(pProjectNode->node.pChildren);
    nodesDestroyNode((SNode*)pProjectNode);
    // if pChild is a project logic node, remove its projection which is not reference by its target.
    alignProjectionWithTarget(pChild);
  }
  pCxt->optimized = true;
  return code;
}

static int32_t eliminateProjOptimize(SOptimizeContext* pCxt, SLogicSubplan* pLogicSubplan) {
  SProjectLogicNode* pProjectNode =
      (SProjectLogicNode*)optFindPossibleNode(pLogicSubplan->pNode, eliminateProjOptMayBeOptimized);

  if (NULL == pProjectNode) {
    return TSDB_CODE_SUCCESS;
  }

  return eliminateProjOptimizeImpl(pCxt, pLogicSubplan, pProjectNode);
}

static bool rewriteTailOptMayBeOptimized(SLogicNode* pNode) {
  return QUERY_NODE_LOGIC_PLAN_INDEF_ROWS_FUNC == nodeType(pNode) && ((SIndefRowsFuncLogicNode*)pNode)->isTailFunc;
}

static SNode* rewriteTailOptCreateOrderByExpr(SNode* pSortKey) {
  SOrderByExprNode* pOrder = (SOrderByExprNode*)nodesMakeNode(QUERY_NODE_ORDER_BY_EXPR);
  if (NULL == pOrder) {
    return NULL;
  }
  pOrder->order = ORDER_DESC;
  pOrder->pExpr = nodesCloneNode(pSortKey);
  if (NULL == pOrder->pExpr) {
    nodesDestroyNode((SNode*)pOrder);
    return NULL;
  }
  return (SNode*)pOrder;
}

static int32_t rewriteTailOptCreateLimit(SNode* pLimit, SNode* pOffset, SNode** pOutput) {
  SLimitNode* pLimitNode = (SLimitNode*)nodesMakeNode(QUERY_NODE_LIMIT);
  if (NULL == pLimitNode) {
    return TSDB_CODE_OUT_OF_MEMORY;
  }
  pLimitNode->limit = NULL == pLimit ? -1 : ((SValueNode*)pLimit)->datum.i;
  pLimitNode->offset = NULL == pOffset ? 0 : ((SValueNode*)pOffset)->datum.i;
  *pOutput = (SNode*)pLimitNode;
  return TSDB_CODE_SUCCESS;
}

static bool rewriteTailOptNeedGroupSort(SIndefRowsFuncLogicNode* pIndef) {
  if (1 != LIST_LENGTH(pIndef->node.pChildren)) {
    return false;
  }
  SNode* pChild = nodesListGetNode(pIndef->node.pChildren, 0);
  return QUERY_NODE_LOGIC_PLAN_PARTITION == nodeType(pChild) ||
         (QUERY_NODE_LOGIC_PLAN_SCAN == nodeType(pChild) && NULL != ((SScanLogicNode*)pChild)->pGroupTags);
}

static int32_t rewriteTailOptCreateSort(SIndefRowsFuncLogicNode* pIndef, SLogicNode** pOutput) {
  SSortLogicNode* pSort = (SSortLogicNode*)nodesMakeNode(QUERY_NODE_LOGIC_PLAN_SORT);
  if (NULL == pSort) {
    return TSDB_CODE_OUT_OF_MEMORY;
  }

  pSort->groupSort = rewriteTailOptNeedGroupSort(pIndef);
  TSWAP(pSort->node.pChildren, pIndef->node.pChildren);
  optResetParent((SLogicNode*)pSort);
  pSort->node.precision = pIndef->node.precision;

  SFunctionNode* pTail = NULL;
  SNode*         pFunc = NULL;
  FOREACH(pFunc, pIndef->pFuncs) {
    if (FUNCTION_TYPE_TAIL == ((SFunctionNode*)pFunc)->funcType) {
      pTail = (SFunctionNode*)pFunc;
      break;
    }
  }

  // tail(expr, [limit, offset,] _rowts)
  int32_t rowtsIndex = LIST_LENGTH(pTail->pParameterList) - 1;

  int32_t code = nodesListMakeStrictAppend(
      &pSort->pSortKeys, rewriteTailOptCreateOrderByExpr(nodesListGetNode(pTail->pParameterList, rowtsIndex)));
  if (TSDB_CODE_SUCCESS == code) {
    pSort->node.pTargets = nodesCloneList(((SLogicNode*)nodesListGetNode(pSort->node.pChildren, 0))->pTargets);
    if (NULL == pSort->node.pTargets) {
      code = TSDB_CODE_OUT_OF_MEMORY;
    }
  }

  if (TSDB_CODE_SUCCESS == code) {
    *pOutput = (SLogicNode*)pSort;
  } else {
    nodesDestroyNode((SNode*)pSort);
  }

  return code;
}

static SNode* rewriteTailOptCreateProjectExpr(SFunctionNode* pFunc) {
  SNode* pExpr = nodesCloneNode(nodesListGetNode(pFunc->pParameterList, 0));
  if (NULL == pExpr) {
    return NULL;
  }
  strcpy(((SExprNode*)pExpr)->aliasName, pFunc->node.aliasName);
  return pExpr;
}

static int32_t rewriteTailOptCreateProject(SIndefRowsFuncLogicNode* pIndef, SLogicNode** pOutput) {
  SProjectLogicNode* pProject = (SProjectLogicNode*)nodesMakeNode(QUERY_NODE_LOGIC_PLAN_PROJECT);
  if (NULL == pProject) {
    return TSDB_CODE_OUT_OF_MEMORY;
  }

  TSWAP(pProject->node.pTargets, pIndef->node.pTargets);
  pProject->node.precision = pIndef->node.precision;

  int32_t        code = TSDB_CODE_SUCCESS;
  SFunctionNode* pTail = NULL;
  SNode*         pFunc = NULL;
  FOREACH(pFunc, pIndef->pFuncs) {
    code = nodesListMakeStrictAppend(&pProject->pProjections, rewriteTailOptCreateProjectExpr((SFunctionNode*)pFunc));
    if (TSDB_CODE_SUCCESS != code) {
      break;
    }
    if (FUNCTION_TYPE_TAIL == ((SFunctionNode*)pFunc)->funcType) {
      pTail = (SFunctionNode*)pFunc;
    }
  }

  // tail(expr, [limit, offset,] _rowts)
  int32_t limitIndex = LIST_LENGTH(pTail->pParameterList) > 2 ? 1 : -1;
  int32_t offsetIndex = LIST_LENGTH(pTail->pParameterList) > 3 ? 2 : -1;
  if (TSDB_CODE_SUCCESS == code) {
    code = rewriteTailOptCreateLimit(limitIndex < 0 ? NULL : nodesListGetNode(pTail->pParameterList, limitIndex),
                                     offsetIndex < 0 ? NULL : nodesListGetNode(pTail->pParameterList, offsetIndex),
                                     &pProject->node.pLimit);
  }
  if (TSDB_CODE_SUCCESS == code) {
    *pOutput = (SLogicNode*)pProject;
  } else {
    nodesDestroyNode((SNode*)pProject);
  }
  return code;
}

static int32_t rewriteTailOptimizeImpl(SOptimizeContext* pCxt, SLogicSubplan* pLogicSubplan,
                                       SIndefRowsFuncLogicNode* pIndef) {
  SLogicNode* pSort = NULL;
  SLogicNode* pProject = NULL;
  int32_t     code = rewriteTailOptCreateSort(pIndef, &pSort);
  if (TSDB_CODE_SUCCESS == code) {
    code = rewriteTailOptCreateProject(pIndef, &pProject);
  }
  if (TSDB_CODE_SUCCESS == code) {
    code = nodesListMakeAppend(&pProject->pChildren, (SNode*)pSort);
    pSort->pParent = pProject;
    pSort = NULL;
  }
  if (TSDB_CODE_SUCCESS == code) {
    code = replaceLogicNode(pLogicSubplan, (SLogicNode*)pIndef, pProject);
  }
  if (TSDB_CODE_SUCCESS == code) {
    nodesDestroyNode((SNode*)pIndef);
  } else {
    nodesDestroyNode((SNode*)pSort);
    nodesDestroyNode((SNode*)pProject);
  }
  pCxt->optimized = true;
  return code;
}

static int32_t rewriteTailOptimize(SOptimizeContext* pCxt, SLogicSubplan* pLogicSubplan) {
  SIndefRowsFuncLogicNode* pIndef =
      (SIndefRowsFuncLogicNode*)optFindPossibleNode(pLogicSubplan->pNode, rewriteTailOptMayBeOptimized);

  if (NULL == pIndef) {
    return TSDB_CODE_SUCCESS;
  }

  return rewriteTailOptimizeImpl(pCxt, pLogicSubplan, pIndef);
}

static bool eliminateSetOpMayBeOptimized(SLogicNode* pNode) {
  SLogicNode* pParent = pNode->pParent;
  if (NULL == pParent ||
      QUERY_NODE_LOGIC_PLAN_AGG != nodeType(pParent) && QUERY_NODE_LOGIC_PLAN_PROJECT != nodeType(pParent) ||
      LIST_LENGTH(pParent->pChildren) < 2) {
    return false;
  }
  if (nodeType(pNode) != nodeType(pNode->pParent) || LIST_LENGTH(pNode->pChildren) < 2) {
    return false;
  }
  return true;
}

static int32_t eliminateSetOpOptimizeImpl(SOptimizeContext* pCxt, SLogicSubplan* pLogicSubplan,
                                          SLogicNode* pSetOpNode) {
  SNode* pSibling;
  FOREACH(pSibling, pSetOpNode->pParent->pChildren) {
    if (nodesEqualNode(pSibling, (SNode*)pSetOpNode)) {
      SNode* pChild;
      FOREACH(pChild, pSetOpNode->pChildren) { ((SLogicNode*)pChild)->pParent = pSetOpNode->pParent; }
      INSERT_LIST(pSetOpNode->pParent->pChildren, pSetOpNode->pChildren);

      pSetOpNode->pChildren = NULL;
      ERASE_NODE(pSetOpNode->pParent->pChildren);
      pCxt->optimized = true;
      return TSDB_CODE_SUCCESS;
    }
  }

  return TSDB_CODE_PLAN_INTERNAL_ERROR;
}

static int32_t eliminateSetOpOptimize(SOptimizeContext* pCxt, SLogicSubplan* pLogicSubplan) {
  SLogicNode* pSetOpNode = optFindPossibleNode(pLogicSubplan->pNode, eliminateSetOpMayBeOptimized);
  if (NULL == pSetOpNode) {
    return TSDB_CODE_SUCCESS;
  }

  return eliminateSetOpOptimizeImpl(pCxt, pLogicSubplan, pSetOpNode);
}

static bool rewriteUniqueOptMayBeOptimized(SLogicNode* pNode) {
  return QUERY_NODE_LOGIC_PLAN_INDEF_ROWS_FUNC == nodeType(pNode) && ((SIndefRowsFuncLogicNode*)pNode)->isUniqueFunc;
}

static SNode* rewriteUniqueOptCreateGroupingSet(SNode* pExpr) {
  SGroupingSetNode* pGroupingSet = (SGroupingSetNode*)nodesMakeNode(QUERY_NODE_GROUPING_SET);
  if (NULL == pGroupingSet) {
    return NULL;
  }
  pGroupingSet->groupingSetType = GP_TYPE_NORMAL;
  SExprNode* pGroupExpr = (SExprNode*)nodesCloneNode(pExpr);
  if (TSDB_CODE_SUCCESS != nodesListMakeStrictAppend(&pGroupingSet->pParameterList, (SNode*)pGroupExpr)) {
    nodesDestroyNode((SNode*)pGroupingSet);
    return NULL;
  }
  return (SNode*)pGroupingSet;
}

static SNode* rewriteUniqueOptCreateFirstFunc(SFunctionNode* pSelectValue, SNode* pCol) {
  SFunctionNode* pFunc = (SFunctionNode*)nodesMakeNode(QUERY_NODE_FUNCTION);
  if (NULL == pFunc) {
    return NULL;
  }

  strcpy(pFunc->functionName, "first");
  if (NULL != pSelectValue) {
    strcpy(pFunc->node.aliasName, pSelectValue->node.aliasName);
  } else {
    int64_t pointer = (int64_t)pFunc;
    snprintf(pFunc->node.aliasName, sizeof(pFunc->node.aliasName), "%s.%" PRId64 "", pFunc->functionName, pointer);
  }
  int32_t code = nodesListMakeStrictAppend(&pFunc->pParameterList, nodesCloneNode(pCol));
  if (TSDB_CODE_SUCCESS == code) {
    code = fmGetFuncInfo(pFunc, NULL, 0);
  }

  if (TSDB_CODE_SUCCESS != code) {
    nodesDestroyNode((SNode*)pFunc);
    return NULL;
  }

  return (SNode*)pFunc;
}

static int32_t rewriteUniqueOptCreateAgg(SIndefRowsFuncLogicNode* pIndef, SLogicNode** pOutput) {
  SAggLogicNode* pAgg = (SAggLogicNode*)nodesMakeNode(QUERY_NODE_LOGIC_PLAN_AGG);
  if (NULL == pAgg) {
    return TSDB_CODE_OUT_OF_MEMORY;
  }

  TSWAP(pAgg->node.pChildren, pIndef->node.pChildren);
  optResetParent((SLogicNode*)pAgg);
  pAgg->node.precision = pIndef->node.precision;
  pAgg->node.requireDataOrder = DATA_ORDER_LEVEL_IN_BLOCK;  // first function requirement
  pAgg->node.resultDataOrder = DATA_ORDER_LEVEL_NONE;

  int32_t code = TSDB_CODE_SUCCESS;
  bool    hasSelectPrimaryKey = false;
  SNode*  pPrimaryKey = NULL;
  SNode*  pNode = NULL;
  FOREACH(pNode, pIndef->pFuncs) {
    SFunctionNode* pFunc = (SFunctionNode*)pNode;
    SNode*         pExpr = nodesListGetNode(pFunc->pParameterList, 0);
    if (FUNCTION_TYPE_UNIQUE == pFunc->funcType) {
      pPrimaryKey = nodesListGetNode(pFunc->pParameterList, 1);
      code = nodesListMakeStrictAppend(&pAgg->pGroupKeys, rewriteUniqueOptCreateGroupingSet(pExpr));
    } else if (PRIMARYKEY_TIMESTAMP_COL_ID == ((SColumnNode*)pExpr)->colId) {  // _select_value(ts) => first(ts)
      hasSelectPrimaryKey = true;
      code = nodesListMakeStrictAppend(&pAgg->pAggFuncs, rewriteUniqueOptCreateFirstFunc(pFunc, pExpr));
    } else {  // _select_value(other_col)
      code = nodesListMakeStrictAppend(&pAgg->pAggFuncs, nodesCloneNode(pNode));
    }
    if (TSDB_CODE_SUCCESS != code) {
      break;
    }
  }

  if (TSDB_CODE_SUCCESS == code) {
    code = createColumnByRewriteExprs(pAgg->pGroupKeys, &pAgg->node.pTargets);
  }
  if (TSDB_CODE_SUCCESS == code && NULL != pAgg->pAggFuncs) {
    code = createColumnByRewriteExprs(pAgg->pAggFuncs, &pAgg->node.pTargets);
  }

  if (TSDB_CODE_SUCCESS == code && !hasSelectPrimaryKey && NULL != pAgg->pAggFuncs) {
    code = nodesListMakeStrictAppend(&pAgg->pAggFuncs, rewriteUniqueOptCreateFirstFunc(NULL, pPrimaryKey));
  }

  if (TSDB_CODE_SUCCESS == code) {
    *pOutput = (SLogicNode*)pAgg;
  } else {
    nodesDestroyNode((SNode*)pAgg);
  }
  return code;
}

static SNode* rewriteUniqueOptCreateProjectCol(SFunctionNode* pFunc) {
  SColumnNode* pCol = (SColumnNode*)nodesMakeNode(QUERY_NODE_COLUMN);
  if (NULL == pCol) {
    return NULL;
  }

  pCol->node.resType = pFunc->node.resType;
  if (FUNCTION_TYPE_UNIQUE == pFunc->funcType) {
    SExprNode* pExpr = (SExprNode*)nodesListGetNode(pFunc->pParameterList, 0);
    if (QUERY_NODE_COLUMN == nodeType(pExpr)) {
      strcpy(pCol->tableAlias, ((SColumnNode*)pExpr)->tableAlias);
      strcpy(pCol->colName, ((SColumnNode*)pExpr)->colName);
    } else {
      strcpy(pCol->colName, pExpr->aliasName);
    }
  } else {
    strcpy(pCol->colName, pFunc->node.aliasName);
  }
  strcpy(pCol->node.aliasName, pFunc->node.aliasName);

  return (SNode*)pCol;
}

static int32_t rewriteUniqueOptCreateProject(SIndefRowsFuncLogicNode* pIndef, SLogicNode** pOutput) {
  SProjectLogicNode* pProject = (SProjectLogicNode*)nodesMakeNode(QUERY_NODE_LOGIC_PLAN_PROJECT);
  if (NULL == pProject) {
    return TSDB_CODE_OUT_OF_MEMORY;
  }

  TSWAP(pProject->node.pTargets, pIndef->node.pTargets);
  pProject->node.precision = pIndef->node.precision;
  pProject->node.requireDataOrder = DATA_ORDER_LEVEL_NONE;
  pProject->node.resultDataOrder = DATA_ORDER_LEVEL_NONE;

  int32_t code = TSDB_CODE_SUCCESS;
  SNode*  pNode = NULL;
  FOREACH(pNode, pIndef->pFuncs) {
    code = nodesListMakeStrictAppend(&pProject->pProjections, rewriteUniqueOptCreateProjectCol((SFunctionNode*)pNode));
    if (TSDB_CODE_SUCCESS != code) {
      break;
    }
  }

  if (TSDB_CODE_SUCCESS == code) {
    *pOutput = (SLogicNode*)pProject;
  } else {
    nodesDestroyNode((SNode*)pProject);
  }
  return code;
}

static int32_t rewriteUniqueOptimizeImpl(SOptimizeContext* pCxt, SLogicSubplan* pLogicSubplan,
                                         SIndefRowsFuncLogicNode* pIndef) {
  SLogicNode* pAgg = NULL;
  SLogicNode* pProject = NULL;
  int32_t     code = rewriteUniqueOptCreateAgg(pIndef, &pAgg);
  if (TSDB_CODE_SUCCESS == code) {
    code = rewriteUniqueOptCreateProject(pIndef, &pProject);
  }
  if (TSDB_CODE_SUCCESS == code) {
    code = nodesListMakeAppend(&pProject->pChildren, (SNode*)pAgg);
  }
  if (TSDB_CODE_SUCCESS == code) {
    pAgg->pParent = pProject;
    pAgg = NULL;
    code = replaceLogicNode(pLogicSubplan, (SLogicNode*)pIndef, pProject);
  }
  if (TSDB_CODE_SUCCESS == code) {
    code = adjustLogicNodeDataRequirement(
        pProject, NULL == pProject->pParent ? DATA_ORDER_LEVEL_NONE : pProject->pParent->requireDataOrder);
    pProject = NULL;
  }
  if (TSDB_CODE_SUCCESS == code) {
    nodesDestroyNode((SNode*)pIndef);
  } else {
    nodesDestroyNode((SNode*)pAgg);
    nodesDestroyNode((SNode*)pProject);
  }
  pCxt->optimized = true;
  return code;
}

static int32_t rewriteUniqueOptimize(SOptimizeContext* pCxt, SLogicSubplan* pLogicSubplan) {
  SIndefRowsFuncLogicNode* pIndef =
      (SIndefRowsFuncLogicNode*)optFindPossibleNode(pLogicSubplan->pNode, rewriteUniqueOptMayBeOptimized);

  if (NULL == pIndef) {
    return TSDB_CODE_SUCCESS;
  }

  return rewriteUniqueOptimizeImpl(pCxt, pLogicSubplan, pIndef);
}

typedef struct SLastRowScanOptLastParaCkCxt {
  bool hasTag;
  bool hasCol;
} SLastRowScanOptLastParaCkCxt;

static EDealRes lastRowScanOptLastParaIsTagImpl(SNode* pNode, void* pContext) {
  if (QUERY_NODE_COLUMN == nodeType(pNode)) {
    SLastRowScanOptLastParaCkCxt* pCxt = pContext;
    if (COLUMN_TYPE_TAG == ((SColumnNode*)pNode)->colType || COLUMN_TYPE_TBNAME == ((SColumnNode*)pNode)->colType) {
      pCxt->hasTag = true;
    } else {
      pCxt->hasCol = true;
    }
    return DEAL_RES_END;
  }
  return DEAL_RES_CONTINUE;
}

static bool lastRowScanOptLastParaIsTag(SNode* pExpr) {
  SLastRowScanOptLastParaCkCxt cxt = {.hasTag = false, .hasCol = false};
  nodesWalkExpr(pExpr, lastRowScanOptLastParaIsTagImpl, &cxt);
  return cxt.hasTag && !cxt.hasCol;
}

static bool hasSuitableCache(int8_t cacheLastMode, bool hasLastRow, bool hasLast) {
  switch (cacheLastMode) {
    case TSDB_CACHE_MODEL_NONE:
      return false;
    case TSDB_CACHE_MODEL_LAST_ROW:
      return hasLastRow;
    case TSDB_CACHE_MODEL_LAST_VALUE:
      return hasLast;
    case TSDB_CACHE_MODEL_BOTH:
      return true;
    default:
      break;
  }
  return false;
}

static bool lastRowScanOptMayBeOptimized(SLogicNode* pNode) {
  if (QUERY_NODE_LOGIC_PLAN_AGG != nodeType(pNode) || 1 != LIST_LENGTH(pNode->pChildren) ||
      QUERY_NODE_LOGIC_PLAN_SCAN != nodeType(nodesListGetNode(pNode->pChildren, 0))) {
    return false;
  }

  SAggLogicNode*  pAgg = (SAggLogicNode*)pNode;
  SScanLogicNode* pScan = (SScanLogicNode*)nodesListGetNode(pNode->pChildren, 0);
  // Only one of LAST and LASTROW can appear
  if (pAgg->hasLastRow == pAgg->hasLast || NULL != pAgg->pGroupKeys || NULL != pScan->node.pConditions ||
      !hasSuitableCache(pScan->cacheLastMode, pAgg->hasLastRow, pAgg->hasLast) ||
      IS_TSWINDOW_SPECIFIED(pScan->scanRange)) {
    return false;
  }

  bool   hasLastFunc = false;
  bool   hasSelectFunc = false;
  SNode* pFunc = NULL;
  FOREACH(pFunc, ((SAggLogicNode*)pNode)->pAggFuncs) {
    SFunctionNode* pAggFunc = (SFunctionNode*)pFunc;
    if (FUNCTION_TYPE_LAST == pAggFunc->funcType) {
<<<<<<< HEAD
=======
      SNode* pPar = nodesListGetNode(pAggFunc->pParameterList, 0);
      if (QUERY_NODE_COLUMN == nodeType(pPar)) {
        SColumnNode* pCol = (SColumnNode*)pPar;
        if (pCol->colType != COLUMN_TYPE_COLUMN) {
          return false;
        }
      }
>>>>>>> 3c2bf197
      if (hasSelectFunc || QUERY_NODE_VALUE == nodeType(nodesListGetNode(pAggFunc->pParameterList, 0))) {
        return false;
      }
      hasLastFunc = true;
    } else if (FUNCTION_TYPE_SELECT_VALUE == pAggFunc->funcType) {
      if (hasLastFunc) {
        return false;
      }
      hasSelectFunc = true;
    } else if (FUNCTION_TYPE_GROUP_KEY == pAggFunc->funcType) {
      if (!lastRowScanOptLastParaIsTag(nodesListGetNode(pAggFunc->pParameterList, 0))) {
        return false;
      }
    } else if (FUNCTION_TYPE_LAST_ROW != pAggFunc->funcType) {
      return false;
    }
  }

  return true;
}

typedef struct SLastRowScanOptSetColDataTypeCxt {
  bool       doAgg;
  SNodeList* pLastCols;
} SLastRowScanOptSetColDataTypeCxt;

static EDealRes lastRowScanOptSetColDataType(SNode* pNode, void* pContext) {
  if (QUERY_NODE_COLUMN == nodeType(pNode)) {
    SLastRowScanOptSetColDataTypeCxt* pCxt = pContext;
    if (pCxt->doAgg) {
      nodesListMakeAppend(&pCxt->pLastCols, pNode);
      getLastCacheDataType(&(((SColumnNode*)pNode)->node.resType));
    } else {
      SNode* pCol = NULL;
      FOREACH(pCol, pCxt->pLastCols) {
        if (nodesEqualNode(pCol, pNode)) {
          getLastCacheDataType(&(((SColumnNode*)pNode)->node.resType));
          break;
        }
      }
    }
    return DEAL_RES_IGNORE_CHILD;
  }
  return DEAL_RES_CONTINUE;
}

static void lastRowScanOptSetLastTargets(SNodeList* pTargets, SNodeList* pLastCols, bool erase) {
  SNode* pTarget = NULL;
  WHERE_EACH(pTarget, pTargets) {
    bool   found = false;
    SNode* pCol = NULL;
    FOREACH(pCol, pLastCols) {
      if (nodesEqualNode(pCol, pTarget)) {
        getLastCacheDataType(&(((SColumnNode*)pTarget)->node.resType));
        found = true;
        break;
      }
    }
    if (!found && erase) {
      ERASE_NODE(pTargets);
      continue;
    }
    WHERE_NEXT;
  }
}

static int32_t lastRowScanOptimize(SOptimizeContext* pCxt, SLogicSubplan* pLogicSubplan) {
  SAggLogicNode* pAgg = (SAggLogicNode*)optFindPossibleNode(pLogicSubplan->pNode, lastRowScanOptMayBeOptimized);

  if (NULL == pAgg) {
    return TSDB_CODE_SUCCESS;
  }

  SLastRowScanOptSetColDataTypeCxt cxt = {.doAgg = true, .pLastCols = NULL};
  SNode*                           pNode = NULL;
  FOREACH(pNode, pAgg->pAggFuncs) {
    SFunctionNode* pFunc = (SFunctionNode*)pNode;
    int32_t        funcType = pFunc->funcType;
    if (FUNCTION_TYPE_LAST_ROW == funcType || FUNCTION_TYPE_LAST == funcType) {
      int32_t len = snprintf(pFunc->functionName, sizeof(pFunc->functionName),
                             FUNCTION_TYPE_LAST_ROW == funcType ? "_cache_last_row" : "_cache_last");
      pFunc->functionName[len] = '\0';
      int32_t code = fmGetFuncInfo(pFunc, NULL, 0);
      if (TSDB_CODE_SUCCESS != code) {
        nodesClearList(cxt.pLastCols);
        return code;
      }
      if (FUNCTION_TYPE_LAST == funcType) {
        nodesWalkExpr(nodesListGetNode(pFunc->pParameterList, 0), lastRowScanOptSetColDataType, &cxt);
        nodesListErase(pFunc->pParameterList, nodesListGetCell(pFunc->pParameterList, 1));
      }
    }
  }

  SScanLogicNode* pScan = (SScanLogicNode*)nodesListGetNode(pAgg->node.pChildren, 0);
  pScan->scanType = SCAN_TYPE_LAST_ROW;
  pScan->igLastNull = pAgg->hasLast ? true : false;
  if (NULL != cxt.pLastCols) {
    cxt.doAgg = false;
    lastRowScanOptSetLastTargets(pScan->pScanCols, cxt.pLastCols, true);
<<<<<<< HEAD
=======
    nodesWalkExprs(pScan->pScanPseudoCols, lastRowScanOptSetColDataType, &cxt);
>>>>>>> 3c2bf197
    lastRowScanOptSetLastTargets(pScan->node.pTargets, cxt.pLastCols, false);
    nodesClearList(cxt.pLastCols);
  }
  pAgg->hasLastRow = false;
  pAgg->hasLast = false;

  pCxt->optimized = true;
  return TSDB_CODE_SUCCESS;
}

// merge projects
static bool mergeProjectsMayBeOptimized(SLogicNode* pNode) {
  if (QUERY_NODE_LOGIC_PLAN_PROJECT != nodeType(pNode) || 1 != LIST_LENGTH(pNode->pChildren)) {
    return false;
  }
  SLogicNode* pChild = (SLogicNode*)nodesListGetNode(pNode->pChildren, 0);
  if (QUERY_NODE_LOGIC_PLAN_PROJECT != nodeType(pChild) || 1 < LIST_LENGTH(pChild->pChildren) ||
      NULL != pChild->pConditions || NULL != pChild->pLimit || NULL != pChild->pSlimit) {
    return false;
  }
  return true;
}

typedef struct SMergeProjectionsContext {
  SProjectLogicNode* pChildProj;
  int32_t            errCode;
} SMergeProjectionsContext;

static EDealRes mergeProjectionsExpr(SNode** pNode, void* pContext) {
  SMergeProjectionsContext* pCxt = pContext;
  SProjectLogicNode*        pChildProj = pCxt->pChildProj;
  if (QUERY_NODE_COLUMN == nodeType(*pNode)) {
    SNode* pTarget;
    FOREACH(pTarget, ((SLogicNode*)pChildProj)->pTargets) {
      if (nodesEqualNode(pTarget, *pNode)) {
        SNode* pProjection;
        FOREACH(pProjection, pChildProj->pProjections) {
          if (0 == strcmp(((SColumnNode*)pTarget)->colName, ((SExprNode*)pProjection)->aliasName)) {
            SNode* pExpr = nodesCloneNode(pProjection);
            if (pExpr == NULL) {
              pCxt->errCode = terrno;
              return DEAL_RES_ERROR;
            }
            snprintf(((SExprNode*)pExpr)->aliasName, sizeof(((SExprNode*)pExpr)->aliasName), "%s",
                     ((SExprNode*)*pNode)->aliasName);
            nodesDestroyNode(*pNode);
            *pNode = pExpr;
            return DEAL_RES_IGNORE_CHILD;
          }
        }
      }
    }
  }
  return DEAL_RES_CONTINUE;
}

static int32_t mergeProjectsOptimizeImpl(SOptimizeContext* pCxt, SLogicSubplan* pLogicSubplan, SLogicNode* pSelfNode) {
  SLogicNode* pChild = (SLogicNode*)nodesListGetNode(pSelfNode->pChildren, 0);

  SMergeProjectionsContext cxt = {.pChildProj = (SProjectLogicNode*)pChild, .errCode = TSDB_CODE_SUCCESS};
  nodesRewriteExprs(((SProjectLogicNode*)pSelfNode)->pProjections, mergeProjectionsExpr, &cxt);
  int32_t code = cxt.errCode;

  if (TSDB_CODE_SUCCESS == code) {
    if (1 == LIST_LENGTH(pChild->pChildren)) {
      SLogicNode* pGrandChild = (SLogicNode*)nodesListGetNode(pChild->pChildren, 0);
      code = replaceLogicNode(pLogicSubplan, pChild, pGrandChild);
    } else {  // no grand child
      NODES_CLEAR_LIST(pSelfNode->pChildren);
    }
  }

  if (TSDB_CODE_SUCCESS == code) {
    NODES_CLEAR_LIST(pChild->pChildren);
  }
  nodesDestroyNode((SNode*)pChild);
  pCxt->optimized = true;
  return code;
}

static int32_t mergeProjectsOptimize(SOptimizeContext* pCxt, SLogicSubplan* pLogicSubplan) {
  SLogicNode* pProjectNode = optFindPossibleNode(pLogicSubplan->pNode, mergeProjectsMayBeOptimized);
  if (NULL == pProjectNode) {
    return TSDB_CODE_SUCCESS;
  }

  return mergeProjectsOptimizeImpl(pCxt, pLogicSubplan, pProjectNode);
}

static bool tagScanOptShouldBeOptimized(SLogicNode* pNode) {
  if (QUERY_NODE_LOGIC_PLAN_SCAN != nodeType(pNode) || (SCAN_TYPE_TAG == ((SScanLogicNode*)pNode)->scanType)) {
    return false;
  }
  SScanLogicNode* pScan = (SScanLogicNode*)pNode;
  if (pScan->hasNormalCols) {
    return false;
  }
  if (pScan->tableType == TSDB_SYSTEM_TABLE) {
    return false;
  }
  if (NULL == pNode->pParent || QUERY_NODE_LOGIC_PLAN_AGG != nodeType(pNode->pParent) ||
      1 != LIST_LENGTH(pNode->pParent->pChildren)) {
    return false;
  }

  SAggLogicNode* pAgg = (SAggLogicNode*)(pNode->pParent);
  if (NULL == pAgg->pGroupKeys || NULL != pAgg->pAggFuncs || planOptNodeListHasCol(pAgg->pGroupKeys) ||
      !planOptNodeListHasTbname(pAgg->pGroupKeys)) {
    return false;
  }

  SNode* pGroupKey = NULL;
  FOREACH(pGroupKey, pAgg->pGroupKeys) {
    SNode* pGroup = NULL;
    FOREACH(pGroup, ((SGroupingSetNode*)pGroupKey)->pParameterList) {
      if (QUERY_NODE_COLUMN != nodeType(pGroup)) {
        return false;
      }
    }
  }
  return true;
}

static SLogicNode* tagScanOptFindAncestorWithSlimit(SLogicNode* pTableScanNode) {
  SLogicNode* pNode = pTableScanNode->pParent;
  while (NULL != pNode) {
    if (QUERY_NODE_LOGIC_PLAN_PARTITION == nodeType(pNode) || QUERY_NODE_LOGIC_PLAN_AGG == nodeType(pNode) ||
        QUERY_NODE_LOGIC_PLAN_WINDOW == nodeType(pNode) || QUERY_NODE_LOGIC_PLAN_SORT == nodeType(pNode)) {
      return NULL;
    }
    if (NULL != pNode->pSlimit) {
      return pNode;
    }
    pNode = pNode->pParent;
  }
  return NULL;
}

static void tagScanOptCloneAncestorSlimit(SLogicNode* pTableScanNode) {
  if (NULL != pTableScanNode->pSlimit) {
    return;
  }

  SLogicNode* pNode = tagScanOptFindAncestorWithSlimit(pTableScanNode);
  if (NULL != pNode) {
<<<<<<< HEAD
    //TODO: only set the slimit now. push down slimit later
=======
    // TODO: only set the slimit now. push down slimit later
>>>>>>> 3c2bf197
    pTableScanNode->pSlimit = nodesCloneNode(pNode->pSlimit);
    ((SLimitNode*)pTableScanNode->pSlimit)->limit += ((SLimitNode*)pTableScanNode->pSlimit)->offset;
    ((SLimitNode*)pTableScanNode->pSlimit)->offset = 0;
  }
  return;
}

static int32_t tagScanOptimize(SOptimizeContext* pCxt, SLogicSubplan* pLogicSubplan) {
  SScanLogicNode* pScanNode = (SScanLogicNode*)optFindPossibleNode(pLogicSubplan->pNode, tagScanOptShouldBeOptimized);
  if (NULL == pScanNode) {
    return TSDB_CODE_SUCCESS;
  }

  pScanNode->scanType = SCAN_TYPE_TAG;
  SNode* pTarget = NULL;
  FOREACH(pTarget, pScanNode->node.pTargets) {
    if (PRIMARYKEY_TIMESTAMP_COL_ID == ((SColumnNode*)(pTarget))->colId) {
      ERASE_NODE(pScanNode->node.pTargets);
      break;
    }
  }

  NODES_DESTORY_LIST(pScanNode->pScanCols);

  SLogicNode* pAgg = pScanNode->node.pParent;
  if (NULL == pAgg->pParent) {
    SNodeList* pScanTargets = nodesMakeList();

    SNode* pAggTarget = NULL;
    FOREACH(pAggTarget, pAgg->pTargets) {
      SNode* pScanTarget = NULL;
      FOREACH(pScanTarget, pScanNode->node.pTargets) {
        if (0 == strcmp(((SColumnNode*)pAggTarget)->colName, ((SColumnNode*)pScanTarget)->colName)) {
          nodesListAppend(pScanTargets, nodesCloneNode(pScanTarget));
          break;
        }
      }
    }
    nodesDestroyList(pScanNode->node.pTargets);
    pScanNode->node.pTargets = pScanTargets;
  }

  int32_t code = replaceLogicNode(pLogicSubplan, pAgg, (SLogicNode*)pScanNode);
  if (TSDB_CODE_SUCCESS == code) {
    NODES_CLEAR_LIST(pAgg->pChildren);
  }
  nodesDestroyNode((SNode*)pAgg);
  tagScanOptCloneAncestorSlimit((SLogicNode*)pScanNode);
  pCxt->optimized = true;
  return TSDB_CODE_SUCCESS;
}

static bool pushDownLimitOptShouldBeOptimized(SLogicNode* pNode) {
  if ((NULL == pNode->pLimit && pNode->pSlimit == NULL) || 1 != LIST_LENGTH(pNode->pChildren)) {
    return false;
  }

  SLogicNode* pChild = (SLogicNode*)nodesListGetNode(pNode->pChildren, 0);
  if (pChild->pLimit || pChild->pSlimit) return false;
  return true;
}

static void swapLimit(SLogicNode* pParent, SLogicNode* pChild) {
  pChild->pLimit = pParent->pLimit;
  pParent->pLimit = NULL;
}

static void cloneLimit(SLogicNode* pParent, SLogicNode* pChild) {
  SLimitNode* pLimit = NULL;
  if (pParent->pLimit) {
    pChild->pLimit = nodesCloneNode(pParent->pLimit);
    pLimit = (SLimitNode*)pChild->pLimit;
    pLimit->limit += pLimit->offset;
    pLimit->offset = 0;
  }

  if (pParent->pSlimit) {
    pChild->pSlimit = nodesCloneNode(pParent->pSlimit);
    pLimit = (SLimitNode*)pChild->pSlimit;
    pLimit->limit += pLimit->offset;
    pLimit->offset = 0;
  }
}

static bool pushDownLimitHow(SLogicNode* pNodeWithLimit, SLogicNode* pNodeLimitPushTo);
static bool pushDownLimitTo(SLogicNode* pNodeWithLimit, SLogicNode* pNodeLimitPushTo) {
  switch (nodeType(pNodeLimitPushTo)) {
    case QUERY_NODE_LOGIC_PLAN_WINDOW: {
      SWindowLogicNode* pWindow = (SWindowLogicNode*)pNodeLimitPushTo;
      if (pWindow->winType != WINDOW_TYPE_INTERVAL) break;
      cloneLimit(pNodeWithLimit, pNodeLimitPushTo);
      return true;
    }
    case QUERY_NODE_LOGIC_PLAN_FILL:
    case QUERY_NODE_LOGIC_PLAN_SORT: {
      cloneLimit(pNodeWithLimit, pNodeLimitPushTo);
      SNode* pChild = NULL;
      FOREACH(pChild, pNodeLimitPushTo->pChildren) { pushDownLimitHow(pNodeLimitPushTo, (SLogicNode*)pChild); }
      return true;
    }
    case QUERY_NODE_LOGIC_PLAN_SCAN:
      if (nodeType(pNodeWithLimit) == QUERY_NODE_LOGIC_PLAN_PROJECT && pNodeWithLimit->pLimit) {
        swapLimit(pNodeWithLimit, pNodeLimitPushTo);
        return true;
      }
    default:
      break;
  }
  return false;
}

static bool pushDownLimitHow(SLogicNode* pNodeWithLimit, SLogicNode* pNodeLimitPushTo) {
  switch (nodeType(pNodeWithLimit)) {
    case QUERY_NODE_LOGIC_PLAN_PROJECT:
    case QUERY_NODE_LOGIC_PLAN_FILL:
      return pushDownLimitTo(pNodeWithLimit, pNodeLimitPushTo);
    case QUERY_NODE_LOGIC_PLAN_SORT: {
      SSortLogicNode* pSort = (SSortLogicNode*)pNodeWithLimit;
      if (sortPriKeyOptIsPriKeyOrderBy(pSort->pSortKeys)) return pushDownLimitTo(pNodeWithLimit, pNodeLimitPushTo);
    }
    default:
      break;
  }
  return false;
}

static int32_t pushDownLimitOptimize(SOptimizeContext* pCxt, SLogicSubplan* pLogicSubplan) {
  SLogicNode* pNode = optFindPossibleNode(pLogicSubplan->pNode, pushDownLimitOptShouldBeOptimized);
  if (NULL == pNode) {
    return TSDB_CODE_SUCCESS;
  }

  SLogicNode* pChild = (SLogicNode*)nodesListGetNode(pNode->pChildren, 0);
  nodesDestroyNode(pChild->pLimit);
  if (pushDownLimitHow(pNode, pChild)) {
    pCxt->optimized = true;
  }
  return TSDB_CODE_SUCCESS;
}

typedef struct STbCntScanOptInfo {
  SAggLogicNode*  pAgg;
  SScanLogicNode* pScan;
  SName           table;
} STbCntScanOptInfo;

static bool tbCntScanOptIsEligibleGroupKeys(SNodeList* pGroupKeys) {
  if (NULL == pGroupKeys) {
    return true;
  }

  SNode* pGroupKey = NULL;
  FOREACH(pGroupKey, pGroupKeys) {
    SNode* pKey = nodesListGetNode(((SGroupingSetNode*)pGroupKey)->pParameterList, 0);
    if (QUERY_NODE_COLUMN != nodeType(pKey)) {
      return false;
    }
    SColumnNode* pCol = (SColumnNode*)pKey;
    if (0 != strcmp(pCol->colName, "db_name") && 0 != strcmp(pCol->colName, "stable_name")) {
      return false;
    }
  }

  return true;
}

static bool tbCntScanOptNotNullableExpr(SNode* pNode) {
  if (QUERY_NODE_COLUMN != nodeType(pNode)) {
    return false;
  }
  const char* pColName = ((SColumnNode*)pNode)->colName;
  return 0 == strcmp(pColName, "*") || 0 == strcmp(pColName, "db_name") || 0 == strcmp(pColName, "stable_name") ||
         0 == strcmp(pColName, "table_name");
}

static bool tbCntScanOptIsEligibleAggFuncs(SNodeList* pAggFuncs) {
  SNode* pNode = NULL;
  FOREACH(pNode, pAggFuncs) {
    SFunctionNode* pFunc = (SFunctionNode*)nodesListGetNode(pAggFuncs, 0);
    if (FUNCTION_TYPE_COUNT != pFunc->funcType ||
        !tbCntScanOptNotNullableExpr(nodesListGetNode(pFunc->pParameterList, 0))) {
      return false;
    }
  }
  return LIST_LENGTH(pAggFuncs) > 0;
}

static bool tbCntScanOptIsEligibleAgg(SAggLogicNode* pAgg) {
  return tbCntScanOptIsEligibleGroupKeys(pAgg->pGroupKeys) && tbCntScanOptIsEligibleAggFuncs(pAgg->pAggFuncs);
}

static bool tbCntScanOptGetColValFromCond(SOperatorNode* pOper, SColumnNode** pCol, SValueNode** pVal) {
  if (OP_TYPE_EQUAL != pOper->opType) {
    return false;
  }

  *pCol = NULL;
  *pVal = NULL;
  if (QUERY_NODE_COLUMN == nodeType(pOper->pLeft)) {
    *pCol = (SColumnNode*)pOper->pLeft;
  } else if (QUERY_NODE_VALUE == nodeType(pOper->pLeft)) {
    *pVal = (SValueNode*)pOper->pLeft;
  }
  if (QUERY_NODE_COLUMN == nodeType(pOper->pRight)) {
    *pCol = (SColumnNode*)pOper->pRight;
  } else if (QUERY_NODE_VALUE == nodeType(pOper->pRight)) {
    *pVal = (SValueNode*)pOper->pRight;
  }

  return NULL != *pCol && NULL != *pVal;
}

static bool tbCntScanOptIsEligibleLogicCond(STbCntScanOptInfo* pInfo, SLogicConditionNode* pCond) {
  if (LOGIC_COND_TYPE_AND != pCond->condType) {
    return false;
  }

  bool         hasDbCond = false;
  bool         hasStbCond = false;
  SColumnNode* pCol = NULL;
  SValueNode*  pVal = NULL;
  SNode*       pNode = NULL;
  FOREACH(pNode, pCond->pParameterList) {
    if (QUERY_NODE_OPERATOR != nodeType(pNode) || !tbCntScanOptGetColValFromCond((SOperatorNode*)pNode, &pCol, &pVal)) {
      return false;
    }
    if (!hasDbCond && 0 == strcmp(pCol->colName, "db_name")) {
      hasDbCond = true;
      strcpy(pInfo->table.dbname, pVal->literal);
    } else if (!hasStbCond && 0 == strcmp(pCol->colName, "stable_name")) {
      hasStbCond = true;
      strcpy(pInfo->table.tname, pVal->literal);
    } else {
      return false;
    }
  }
  return hasDbCond;
}

static bool tbCntScanOptIsEligibleOpCond(SOperatorNode* pCond) {
  SColumnNode* pCol = NULL;
  SValueNode*  pVal = NULL;
  if (!tbCntScanOptGetColValFromCond(pCond, &pCol, &pVal)) {
    return false;
  }
  return 0 == strcmp(pCol->colName, "db_name");
}

static bool tbCntScanOptIsEligibleConds(STbCntScanOptInfo* pInfo, SNode* pConditions) {
  if (NULL == pConditions) {
    return true;
  }
  if (LIST_LENGTH(pInfo->pAgg->pGroupKeys) != 0) {
    return false;
  }
  if (QUERY_NODE_LOGIC_CONDITION == nodeType(pConditions)) {
    return tbCntScanOptIsEligibleLogicCond(pInfo, (SLogicConditionNode*)pConditions);
  }

  if (QUERY_NODE_OPERATOR == nodeType(pConditions)) {
    return tbCntScanOptIsEligibleOpCond((SOperatorNode*)pConditions);
  }

  return false;
}

static bool tbCntScanOptIsEligibleScan(STbCntScanOptInfo* pInfo) {
  if (0 != strcmp(pInfo->pScan->tableName.dbname, TSDB_INFORMATION_SCHEMA_DB) ||
      0 != strcmp(pInfo->pScan->tableName.tname, TSDB_INS_TABLE_TABLES) || NULL != pInfo->pScan->pGroupTags) {
    return false;
  }
  if (1 == pInfo->pScan->pVgroupList->numOfVgroups && MNODE_HANDLE == pInfo->pScan->pVgroupList->vgroups[0].vgId) {
    return false;
  }
  return tbCntScanOptIsEligibleConds(pInfo, pInfo->pScan->node.pConditions);
}

static bool tbCntScanOptShouldBeOptimized(SLogicNode* pNode, STbCntScanOptInfo* pInfo) {
  if (QUERY_NODE_LOGIC_PLAN_AGG != nodeType(pNode) || 1 != LIST_LENGTH(pNode->pChildren) ||
      QUERY_NODE_LOGIC_PLAN_SCAN != nodeType(nodesListGetNode(pNode->pChildren, 0))) {
    return false;
  }

  pInfo->pAgg = (SAggLogicNode*)pNode;
  pInfo->pScan = (SScanLogicNode*)nodesListGetNode(pNode->pChildren, 0);
  return tbCntScanOptIsEligibleAgg(pInfo->pAgg) && tbCntScanOptIsEligibleScan(pInfo);
}

static SNode* tbCntScanOptCreateTableCountFunc() {
  SFunctionNode* pFunc = (SFunctionNode*)nodesMakeNode(QUERY_NODE_FUNCTION);
  if (NULL == pFunc) {
    return NULL;
  }
  strcpy(pFunc->functionName, "_table_count");
  strcpy(pFunc->node.aliasName, "_table_count");
  if (TSDB_CODE_SUCCESS != fmGetFuncInfo(pFunc, NULL, 0)) {
    nodesDestroyNode((SNode*)pFunc);
    return NULL;
  }
  return (SNode*)pFunc;
}

static int32_t tbCntScanOptRewriteScan(STbCntScanOptInfo* pInfo) {
  pInfo->pScan->scanType = SCAN_TYPE_TABLE_COUNT;
  strcpy(pInfo->pScan->tableName.dbname, pInfo->table.dbname);
  strcpy(pInfo->pScan->tableName.tname, pInfo->table.tname);
  NODES_DESTORY_LIST(pInfo->pScan->node.pTargets);
  NODES_DESTORY_LIST(pInfo->pScan->pScanCols);
  NODES_DESTORY_NODE(pInfo->pScan->node.pConditions);
  NODES_DESTORY_LIST(pInfo->pScan->pScanPseudoCols);
  int32_t code = nodesListMakeStrictAppend(&pInfo->pScan->pScanPseudoCols, tbCntScanOptCreateTableCountFunc());
  if (TSDB_CODE_SUCCESS == code) {
    code = createColumnByRewriteExpr(nodesListGetNode(pInfo->pScan->pScanPseudoCols, 0), &pInfo->pScan->node.pTargets);
  }
  SNode* pGroupKey = NULL;
  FOREACH(pGroupKey, pInfo->pAgg->pGroupKeys) {
    SNode* pGroupCol = nodesListGetNode(((SGroupingSetNode*)pGroupKey)->pParameterList, 0);
    code = nodesListMakeStrictAppend(&pInfo->pScan->pGroupTags, nodesCloneNode(pGroupCol));
    if (TSDB_CODE_SUCCESS == code) {
      code = nodesListMakeStrictAppend(&pInfo->pScan->pScanCols, nodesCloneNode(pGroupCol));
    }
    if (TSDB_CODE_SUCCESS == code) {
      code = nodesListMakeStrictAppend(&pInfo->pScan->node.pTargets, nodesCloneNode(pGroupCol));
    }
    if (TSDB_CODE_SUCCESS != code) {
      break;
    }
  }
  return code;
}

static int32_t tbCntScanOptCreateSumFunc(SFunctionNode* pCntFunc, SNode* pParam, SNode** pOutput) {
  SFunctionNode* pFunc = (SFunctionNode*)nodesMakeNode(QUERY_NODE_FUNCTION);
  if (NULL == pFunc) {
    return TSDB_CODE_OUT_OF_MEMORY;
  }
  strcpy(pFunc->functionName, "sum");
  strcpy(pFunc->node.aliasName, pCntFunc->node.aliasName);
  int32_t code = createColumnByRewriteExpr(pParam, &pFunc->pParameterList);
  if (TSDB_CODE_SUCCESS == code) {
    code = fmGetFuncInfo(pFunc, NULL, 0);
  }
  if (TSDB_CODE_SUCCESS == code) {
    *pOutput = (SNode*)pFunc;
  } else {
    nodesDestroyNode((SNode*)pFunc);
  }
  return code;
}

static int32_t tbCntScanOptRewriteAgg(SAggLogicNode* pAgg) {
  SScanLogicNode* pScan = (SScanLogicNode*)nodesListGetNode(pAgg->node.pChildren, 0);
  SNode*          pSum = NULL;
  int32_t         code = tbCntScanOptCreateSumFunc((SFunctionNode*)nodesListGetNode(pAgg->pAggFuncs, 0),
                                                   nodesListGetNode(pScan->pScanPseudoCols, 0), &pSum);
  if (TSDB_CODE_SUCCESS == code) {
    NODES_DESTORY_LIST(pAgg->pAggFuncs);
    code = nodesListMakeStrictAppend(&pAgg->pAggFuncs, pSum);
  }
  if (TSDB_CODE_SUCCESS == code) {
    code = partTagsRewriteGroupTagsToFuncs(pScan->pGroupTags, 0, pAgg);
  }
  NODES_DESTORY_LIST(pAgg->pGroupKeys);
  return code;
}

static int32_t tableCountScanOptimize(SOptimizeContext* pCxt, SLogicSubplan* pLogicSubplan) {
  STbCntScanOptInfo info = {0};
  if (!optFindEligibleNode(pLogicSubplan->pNode, (FShouldBeOptimized)tbCntScanOptShouldBeOptimized, &info)) {
    return TSDB_CODE_SUCCESS;
  }

  int32_t code = tbCntScanOptRewriteScan(&info);
  if (TSDB_CODE_SUCCESS == code) {
    code = tbCntScanOptRewriteAgg(info.pAgg);
  }
  return code;
}

static SSortLogicNode* sortNonPriKeySatisfied(SLogicNode* pNode) {
  if (QUERY_NODE_LOGIC_PLAN_SORT != nodeType(pNode)) {
    return NULL;
  }
  SSortLogicNode* pSort = (SSortLogicNode*)pNode;
  if (sortPriKeyOptIsPriKeyOrderBy(pSort->pSortKeys)) {
    return NULL;
  }
  SNode *pSortKeyNode = NULL, *pSortKeyExpr = NULL;
  FOREACH(pSortKeyNode, pSort->pSortKeys) {
    pSortKeyExpr = ((SOrderByExprNode*)pSortKeyNode)->pExpr;
    switch (nodeType(pSortKeyExpr)) {
      case QUERY_NODE_COLUMN:
        break;
      case QUERY_NODE_VALUE:
        continue;
      default:
        return NULL;
    }
  }

  if (!pSortKeyExpr || ((SColumnNode*)pSortKeyExpr)->projIdx != 1 ||
      ((SColumnNode*)pSortKeyExpr)->node.resType.type != TSDB_DATA_TYPE_TIMESTAMP) {
    return NULL;
  }
  return pSort;
}

static bool sortNonPriKeyShouldOptimize(SLogicNode* pNode, void* pInfo) {
  SSortLogicNode* pSort = sortNonPriKeySatisfied(pNode);
  if (!pSort) return false;
  SNodeList* pSortNodeList = pInfo;
  nodesListAppend(pSortNodeList, (SNode*)pSort);
  return false;
}

static int32_t sortNonPriKeyOptimize(SOptimizeContext* pCxt, SLogicSubplan* pLogicSubplan) {
  SNodeList* pNodeList = nodesMakeList();
  optFindEligibleNode(pLogicSubplan->pNode, sortNonPriKeyShouldOptimize, pNodeList);
  SNode* pNode = NULL;
  FOREACH(pNode, pNodeList) {
    SSortLogicNode*   pSort = (SSortLogicNode*)pNode;
    SOrderByExprNode* pOrderByExpr = (SOrderByExprNode*)nodesListGetNode(pSort->pSortKeys, 0);
    pSort->node.outputTsOrder = pOrderByExpr->order;
    optSetParentOrder(pSort->node.pParent, pOrderByExpr->order, NULL);
  }
  pCxt->optimized = false;
  nodesClearList(pNodeList);
  return TSDB_CODE_SUCCESS;
}

// clang-format off
static const SOptimizeRule optimizeRuleSet[] = {
  {.pName = "ScanPath",                   .optimizeFunc = scanPathOptimize},
  {.pName = "PushDownCondition",          .optimizeFunc = pushDownCondOptimize},
  {.pName = "sortNonPriKeyOptimize",      .optimizeFunc = sortNonPriKeyOptimize},
  {.pName = "SortPrimaryKey",             .optimizeFunc = sortPrimaryKeyOptimize},
  {.pName = "SmaIndex",                   .optimizeFunc = smaIndexOptimize},
  {.pName = "PushDownLimit",              .optimizeFunc = pushDownLimitOptimize},
  {.pName = "PartitionTags",              .optimizeFunc = partTagsOptimize},
  {.pName = "MergeProjects",              .optimizeFunc = mergeProjectsOptimize},
  {.pName = "EliminateProject",           .optimizeFunc = eliminateProjOptimize},
  {.pName = "EliminateSetOperator",       .optimizeFunc = eliminateSetOpOptimize},
  {.pName = "RewriteTail",                .optimizeFunc = rewriteTailOptimize},
  {.pName = "RewriteUnique",              .optimizeFunc = rewriteUniqueOptimize},
  {.pName = "LastRowScan",                .optimizeFunc = lastRowScanOptimize},
  {.pName = "TagScan",                    .optimizeFunc = tagScanOptimize},
  {.pName = "TableCountScan",             .optimizeFunc = tableCountScanOptimize},
};
// clang-format on

static const int32_t optimizeRuleNum = (sizeof(optimizeRuleSet) / sizeof(SOptimizeRule));

static void dumpLogicSubplan(const char* pRuleName, SLogicSubplan* pSubplan) {
  if (!tsQueryPlannerTrace) {
    return;
  }
  char* pStr = NULL;
  nodesNodeToString((SNode*)pSubplan, false, &pStr, NULL);
  if (NULL == pRuleName) {
    qDebugL("before optimize: %s", pStr);
  } else {
    qDebugL("apply optimize %s rule: %s", pRuleName, pStr);
  }
  taosMemoryFree(pStr);
}

static int32_t applyOptimizeRule(SPlanContext* pCxt, SLogicSubplan* pLogicSubplan) {
  SOptimizeContext cxt = {.pPlanCxt = pCxt, .optimized = false};
  bool             optimized = false;
  dumpLogicSubplan(NULL, pLogicSubplan);
  do {
    optimized = false;
    for (int32_t i = 0; i < optimizeRuleNum; ++i) {
      cxt.optimized = false;
      int32_t code = optimizeRuleSet[i].optimizeFunc(&cxt, pLogicSubplan);
      if (TSDB_CODE_SUCCESS != code) {
        return code;
      }
      if (cxt.optimized) {
        optimized = true;
        dumpLogicSubplan(optimizeRuleSet[i].pName, pLogicSubplan);
      }
    }
  } while (optimized);
  return TSDB_CODE_SUCCESS;
}

int32_t optimizeLogicPlan(SPlanContext* pCxt, SLogicSubplan* pLogicSubplan) {
  if (SUBPLAN_TYPE_MODIFY == pLogicSubplan->subplanType && NULL == pLogicSubplan->pNode->pChildren) {
    return TSDB_CODE_SUCCESS;
  }
  return applyOptimizeRule(pCxt, pLogicSubplan);
}<|MERGE_RESOLUTION|>--- conflicted
+++ resolved
@@ -2377,8 +2377,6 @@
   FOREACH(pFunc, ((SAggLogicNode*)pNode)->pAggFuncs) {
     SFunctionNode* pAggFunc = (SFunctionNode*)pFunc;
     if (FUNCTION_TYPE_LAST == pAggFunc->funcType) {
-<<<<<<< HEAD
-=======
       SNode* pPar = nodesListGetNode(pAggFunc->pParameterList, 0);
       if (QUERY_NODE_COLUMN == nodeType(pPar)) {
         SColumnNode* pCol = (SColumnNode*)pPar;
@@ -2386,7 +2384,6 @@
           return false;
         }
       }
->>>>>>> 3c2bf197
       if (hasSelectFunc || QUERY_NODE_VALUE == nodeType(nodesListGetNode(pAggFunc->pParameterList, 0))) {
         return false;
       }
@@ -2487,10 +2484,7 @@
   if (NULL != cxt.pLastCols) {
     cxt.doAgg = false;
     lastRowScanOptSetLastTargets(pScan->pScanCols, cxt.pLastCols, true);
-<<<<<<< HEAD
-=======
     nodesWalkExprs(pScan->pScanPseudoCols, lastRowScanOptSetColDataType, &cxt);
->>>>>>> 3c2bf197
     lastRowScanOptSetLastTargets(pScan->node.pTargets, cxt.pLastCols, false);
     nodesClearList(cxt.pLastCols);
   }
@@ -2636,11 +2630,7 @@
 
   SLogicNode* pNode = tagScanOptFindAncestorWithSlimit(pTableScanNode);
   if (NULL != pNode) {
-<<<<<<< HEAD
-    //TODO: only set the slimit now. push down slimit later
-=======
     // TODO: only set the slimit now. push down slimit later
->>>>>>> 3c2bf197
     pTableScanNode->pSlimit = nodesCloneNode(pNode->pSlimit);
     ((SLimitNode*)pTableScanNode->pSlimit)->limit += ((SLimitNode*)pTableScanNode->pSlimit)->offset;
     ((SLimitNode*)pTableScanNode->pSlimit)->offset = 0;
