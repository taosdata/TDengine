--- conflicted
+++ resolved
@@ -2827,21 +2827,13 @@
     }
   } else {
     if (QUERY_NODE_LOGIC_PLAN_SCAN == nodeType(pLeft) &&
-<<<<<<< HEAD
-    !(((SScanLogicNode*)pLeft)->scanSeq[0] && ((SScanLogicNode*)pLeft)->scanSeq[1])) {
-=======
-        !(((SScanLogicNode*)pLeft)->scanSeq[0] && ((SScanLogicNode*)pLeft)->scanSeq[1])){
->>>>>>> 958adc73
+        !(((SScanLogicNode*)pLeft)->scanSeq[0] && ((SScanLogicNode*)pLeft)->scanSeq[1])) {
       pScan = (SScanLogicNode*)pLeft;
       pChild = pRight;
       pChildPos = &pJoin->node.pChildren->pTail->pNode;
       targetOrder = pScan->node.outputTsOrder;
     } else if (QUERY_NODE_LOGIC_PLAN_SCAN == nodeType(pRight) &&
-<<<<<<< HEAD
-    !(((SScanLogicNode*)pRight)->scanSeq[0] && ((SScanLogicNode*)pRight)->scanSeq[1])) {
-=======
-        !(((SScanLogicNode*)pRight)->scanSeq[0] && ((SScanLogicNode*)pRight)->scanSeq[1])) {
->>>>>>> 958adc73
+               !(((SScanLogicNode*)pRight)->scanSeq[0] && ((SScanLogicNode*)pRight)->scanSeq[1])) {
       pScan = (SScanLogicNode*)pRight;
       pChild = pLeft;
       pChildPos = &pJoin->node.pChildren->pHead->pNode;
@@ -2852,7 +2844,7 @@
       targetOrder = pLeft->outputTsOrder;
     }
     pJoin->node.inputTsOrder = targetOrder;
-  }
+    }
 
   if (QUERY_NODE_OPERATOR != nodeType(pJoin->pPrimKeyEqCond)) {
     return TSDB_CODE_PLAN_INTERNAL_ERROR;
