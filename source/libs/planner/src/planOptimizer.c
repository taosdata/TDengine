/*
 * Copyright (c) 2019 TAOS Data, Inc. <jhtao@taosdata.com>
 *
 * This program is free software: you can use, redistribute, and/or modify
 * it under the terms of the GNU Affero General Public License, version 3
 * or later ("AGPL"), as published by the Free Software Foundation.
 *
 * This program is distributed in the hope that it will be useful, but WITHOUT
 * ANY WARRANTY; without even the implied warranty of MERCHANTABILITY or
 * FITNESS FOR A PARTICULAR PURPOSE.
 *
 * You should have received a copy of the GNU Affero General Public License
 * along with this program. If not, see <http://www.gnu.org/licenses/>.
 */

#include "filter.h"
#include "functionMgt.h"
#include "planInt.h"
#include "ttime.h"

#define OPTIMIZE_FLAG_MASK(n) (1 << n)

#define OPTIMIZE_FLAG_OSD OPTIMIZE_FLAG_MASK(0)
#define OPTIMIZE_FLAG_CPD OPTIMIZE_FLAG_MASK(1)
#define OPTIMIZE_FLAG_OPK OPTIMIZE_FLAG_MASK(2)

#define OPTIMIZE_FLAG_SET_MASK(val, mask)  (val) |= (mask)
#define OPTIMIZE_FLAG_TEST_MASK(val, mask) (((val) & (mask)) != 0)

typedef struct SOptimizeContext {
  SPlanContext* pPlanCxt;
  bool          optimized;
} SOptimizeContext;

typedef int32_t (*FOptimize)(SOptimizeContext* pCxt, SLogicSubplan* pLogicSubplan);

typedef struct SOptimizeRule {
  char*     pName;
  FOptimize optimizeFunc;
} SOptimizeRule;

typedef struct SOsdInfo {
  SScanLogicNode* pScan;
  SNodeList*      pSdrFuncs;
  SNodeList*      pDsoFuncs;
} SOsdInfo;

typedef struct SCpdIsMultiTableCondCxt {
  SNodeList* pLeftCols;
  SNodeList* pRightCols;
  bool       havaLeftCol;
  bool       haveRightCol;
} SCpdIsMultiTableCondCxt;

typedef enum ECondAction {
  COND_ACTION_STAY = 1,
  COND_ACTION_PUSH_JOIN,
  COND_ACTION_PUSH_LEFT_CHILD,
  COND_ACTION_PUSH_RIGHT_CHILD
  // after supporting outer join, there are other possibilities
} ECondAction;

typedef bool (*FMayBeOptimized)(SLogicNode* pNode);

static SLogicNode* optFindPossibleNode(SLogicNode* pNode, FMayBeOptimized func) {
  if (func(pNode)) {
    return pNode;
  }
  SNode* pChild;
  FOREACH(pChild, pNode->pChildren) {
    SLogicNode* pScanNode = optFindPossibleNode((SLogicNode*)pChild, func);
    if (NULL != pScanNode) {
      return pScanNode;
    }
  }
  return NULL;
}

EDealRes osdHaveNormalColImpl(SNode* pNode, void* pContext) {
  if (QUERY_NODE_COLUMN == nodeType(pNode)) {
    // *((bool*)pContext) = (COLUMN_TYPE_TAG != ((SColumnNode*)pNode)->colType);
    *((bool*)pContext) = true;
    return *((bool*)pContext) ? DEAL_RES_END : DEAL_RES_IGNORE_CHILD;
  }
  return DEAL_RES_CONTINUE;
}

static bool osdHaveNormalCol(SNodeList* pList) {
  bool res = false;
  nodesWalkExprsPostOrder(pList, osdHaveNormalColImpl, &res);
  return res;
}

static bool osdMayBeOptimized(SLogicNode* pNode) {
  if (OPTIMIZE_FLAG_TEST_MASK(pNode->optimizedFlag, OPTIMIZE_FLAG_OSD)) {
    return false;
  }
  if (QUERY_NODE_LOGIC_PLAN_SCAN != nodeType(pNode)) {
    return false;
  }
  if (NULL == pNode->pParent || (QUERY_NODE_LOGIC_PLAN_WINDOW != nodeType(pNode->pParent) &&
                                 QUERY_NODE_LOGIC_PLAN_AGG != nodeType(pNode->pParent) &&
                                 QUERY_NODE_LOGIC_PLAN_PARTITION != nodeType(pNode->pParent))) {
    return false;
  }
  if (QUERY_NODE_LOGIC_PLAN_WINDOW == nodeType(pNode->pParent) ||
      (QUERY_NODE_LOGIC_PLAN_PARTITION == nodeType(pNode->pParent) && pNode->pParent->pParent &&
       QUERY_NODE_LOGIC_PLAN_WINDOW == nodeType(pNode->pParent->pParent))) {
    return true;
  }
  return !osdHaveNormalCol(((SAggLogicNode*)pNode->pParent)->pGroupKeys);
}

static SNodeList* osdGetAllFuncs(SLogicNode* pNode) {
  switch (nodeType(pNode)) {
    case QUERY_NODE_LOGIC_PLAN_WINDOW:
      return ((SWindowLogicNode*)pNode)->pFuncs;
    case QUERY_NODE_LOGIC_PLAN_AGG:
      return ((SAggLogicNode*)pNode)->pAggFuncs;
    default:
      break;
  }
  return NULL;
}

static bool needOptimizeDataRequire(const SFunctionNode* pFunc) {
  if (!fmIsSpecialDataRequiredFunc(pFunc->funcId)) {
    return false;
  }
  SNode* pPara = NULL;
  FOREACH(pPara, pFunc->pParameterList) {
    if (QUERY_NODE_COLUMN != nodeType(pPara) && QUERY_NODE_VALUE != nodeType(pPara)) {
      return false;
    }
  }
  return true;
}

static bool needOptimizeDynamicScan(const SFunctionNode* pFunc) {
  if (!fmIsDynamicScanOptimizedFunc(pFunc->funcId)) {
    return false;
  }
  SNode* pPara = NULL;
  FOREACH(pPara, pFunc->pParameterList) {
    if (QUERY_NODE_COLUMN != nodeType(pPara) && QUERY_NODE_VALUE != nodeType(pPara)) {
      return false;
    }
  }
  return true;
}

static int32_t osdGetRelatedFuncs(SScanLogicNode* pScan, SNodeList** pSdrFuncs, SNodeList** pDsoFuncs) {
  SNodeList* pAllFuncs = osdGetAllFuncs(pScan->node.pParent);
  SNodeList* pTmpSdrFuncs = NULL;
  SNodeList* pTmpDsoFuncs = NULL;
  SNode*     pFunc = NULL;
  bool       otherFunc = false;
  FOREACH(pFunc, pAllFuncs) {
    int32_t code = TSDB_CODE_SUCCESS;
    if (needOptimizeDataRequire((SFunctionNode*)pFunc)) {
      code = nodesListMakeStrictAppend(&pTmpSdrFuncs, nodesCloneNode(pFunc));
    } else if (needOptimizeDynamicScan((SFunctionNode*)pFunc)) {
      code = nodesListMakeStrictAppend(&pTmpDsoFuncs, nodesCloneNode(pFunc));
    } else {
      otherFunc = true;
    }
    if (TSDB_CODE_SUCCESS != code) {
      nodesDestroyList(pTmpSdrFuncs);
      nodesDestroyList(pTmpDsoFuncs);
      return code;
    }
  }
  if (otherFunc) {
    nodesDestroyList(pTmpSdrFuncs);
    nodesDestroyList(pTmpDsoFuncs);
  } else {
    *pSdrFuncs = pTmpSdrFuncs;
    *pDsoFuncs = pTmpDsoFuncs;
  }
  return TSDB_CODE_SUCCESS;
}

static int32_t osdMatch(SOptimizeContext* pCxt, SLogicNode* pLogicNode, SOsdInfo* pInfo) {
  pInfo->pScan = (SScanLogicNode*)optFindPossibleNode(pLogicNode, osdMayBeOptimized);
  if (NULL == pInfo->pScan) {
    return TSDB_CODE_SUCCESS;
  }
  return osdGetRelatedFuncs(pInfo->pScan, &pInfo->pSdrFuncs, &pInfo->pDsoFuncs);
}

static EFuncDataRequired osdPromoteDataRequired(EFuncDataRequired l, EFuncDataRequired r) {
  switch (l) {
    case FUNC_DATA_REQUIRED_DATA_LOAD:
      return l;
    case FUNC_DATA_REQUIRED_STATIS_LOAD:
      return FUNC_DATA_REQUIRED_DATA_LOAD == r ? r : l;
    case FUNC_DATA_REQUIRED_NOT_LOAD:
      return FUNC_DATA_REQUIRED_FILTEROUT == r ? l : r;
    default:
      break;
  }
  return r;
}

static int32_t osdGetDataRequired(SNodeList* pFuncs) {
  if (NULL == pFuncs) {
    return FUNC_DATA_REQUIRED_DATA_LOAD;
  }
  EFuncDataRequired dataRequired = FUNC_DATA_REQUIRED_FILTEROUT;
  SNode*            pFunc = NULL;
  FOREACH(pFunc, pFuncs) {
    dataRequired = osdPromoteDataRequired(dataRequired, fmFuncDataRequired((SFunctionNode*)pFunc, NULL));
  }
  return dataRequired;
}

static void setScanWindowInfo(SScanLogicNode* pScan) {
  SLogicNode* pParent = pScan->node.pParent;
  if (QUERY_NODE_LOGIC_PLAN_PARTITION == nodeType(pParent) && pParent->pParent &&
      QUERY_NODE_LOGIC_PLAN_WINDOW == nodeType(pParent->pParent)) {
    pParent = pParent->pParent;
  }
  if (QUERY_NODE_LOGIC_PLAN_WINDOW == nodeType(pParent)) {
    pScan->interval = ((SWindowLogicNode*)pParent)->interval;
    pScan->offset = ((SWindowLogicNode*)pParent)->offset;
    pScan->sliding = ((SWindowLogicNode*)pParent)->sliding;
    pScan->intervalUnit = ((SWindowLogicNode*)pParent)->intervalUnit;
    pScan->slidingUnit = ((SWindowLogicNode*)pParent)->slidingUnit;
    pScan->triggerType = ((SWindowLogicNode*)pParent)->triggerType;
    pScan->watermark = ((SWindowLogicNode*)pParent)->watermark;
    pScan->tsColId = ((SColumnNode*)((SWindowLogicNode*)pParent)->pTspk)->colId;
    pScan->filesFactor = ((SWindowLogicNode*)pParent)->filesFactor;
  }
}

static int32_t osdOptimize(SOptimizeContext* pCxt, SLogicSubplan* pLogicSubplan) {
  SOsdInfo info = {0};
  int32_t  code = osdMatch(pCxt, pLogicSubplan->pNode, &info);
  if (TSDB_CODE_SUCCESS == code && info.pScan) {
    setScanWindowInfo((SScanLogicNode*)info.pScan);
  }
  if (TSDB_CODE_SUCCESS == code && (NULL != info.pDsoFuncs || NULL != info.pSdrFuncs)) {
    info.pScan->dataRequired = osdGetDataRequired(info.pSdrFuncs);
    info.pScan->pDynamicScanFuncs = info.pDsoFuncs;
    OPTIMIZE_FLAG_SET_MASK(info.pScan->node.optimizedFlag, OPTIMIZE_FLAG_OSD);
    pCxt->optimized = true;
  }
  nodesDestroyList(info.pSdrFuncs);
  return code;
}

static int32_t cpdMergeCond(SNode** pDst, SNode** pSrc) {
  SLogicConditionNode* pLogicCond = (SLogicConditionNode*)nodesMakeNode(QUERY_NODE_LOGIC_CONDITION);
  if (NULL == pLogicCond) {
    return TSDB_CODE_OUT_OF_MEMORY;
  }
  pLogicCond->node.resType.type = TSDB_DATA_TYPE_BOOL;
  pLogicCond->node.resType.bytes = tDataTypes[TSDB_DATA_TYPE_BOOL].bytes;
  pLogicCond->condType = LOGIC_COND_TYPE_AND;
  int32_t code = nodesListMakeAppend(&pLogicCond->pParameterList, *pSrc);
  if (TSDB_CODE_SUCCESS == code) {
    *pSrc = NULL;
    code = nodesListMakeAppend(&pLogicCond->pParameterList, *pDst);
  }
  if (TSDB_CODE_SUCCESS == code) {
    *pDst = (SNode*)pLogicCond;
  } else {
    nodesDestroyNode((SNode*)pLogicCond);
  }
  return code;
}

static int32_t cpdCondAppend(SNode** pCond, SNode** pAdditionalCond) {
  if (NULL == *pCond) {
    TSWAP(*pCond, *pAdditionalCond);
    return TSDB_CODE_SUCCESS;
  }

  int32_t code = TSDB_CODE_SUCCESS;
  if (QUERY_NODE_LOGIC_CONDITION == nodeType(*pCond)) {
    code = nodesListAppend(((SLogicConditionNode*)*pCond)->pParameterList, *pAdditionalCond);
    if (TSDB_CODE_SUCCESS == code) {
      *pAdditionalCond = NULL;
    }
  } else {
    code = cpdMergeCond(pCond, pAdditionalCond);
  }
  return code;
}

static int32_t cpdCalcTimeRange(SOptimizeContext* pCxt, SScanLogicNode* pScan, SNode** pPrimaryKeyCond,
                                SNode** pOtherCond) {
  int32_t code = TSDB_CODE_SUCCESS;
  if (pCxt->pPlanCxt->topicQuery || pCxt->pPlanCxt->streamQuery) {
    code = cpdCondAppend(pOtherCond, pPrimaryKeyCond);
  } else {
    bool isStrict = false;
    code = filterGetTimeRange(*pPrimaryKeyCond, &pScan->scanRange, &isStrict);
    if (TSDB_CODE_SUCCESS == code) {
      if (isStrict) {
        nodesDestroyNode(*pPrimaryKeyCond);
      } else {
        code = cpdCondAppend(pOtherCond, pPrimaryKeyCond);
      }
      *pPrimaryKeyCond = NULL;
    }
  }
  return code;
}

static int32_t cpdOptimizeScanCondition(SOptimizeContext* pCxt, SScanLogicNode* pScan) {
  if (NULL == pScan->node.pConditions || OPTIMIZE_FLAG_TEST_MASK(pScan->node.optimizedFlag, OPTIMIZE_FLAG_CPD) ||
      TSDB_SYSTEM_TABLE == pScan->tableType) {
    return TSDB_CODE_SUCCESS;
  }

  SNode*  pPrimaryKeyCond = NULL;
  SNode*  pOtherCond = NULL;
  int32_t code = nodesPartitionCond(&pScan->node.pConditions, &pPrimaryKeyCond, &pScan->pTagIndexCond, &pScan->pTagCond,
                                    &pOtherCond);
  if (TSDB_CODE_SUCCESS == code && NULL != pPrimaryKeyCond) {
    code = cpdCalcTimeRange(pCxt, pScan, &pPrimaryKeyCond, &pOtherCond);
  }
  if (TSDB_CODE_SUCCESS == code) {
    pScan->node.pConditions = pOtherCond;
  }

  if (TSDB_CODE_SUCCESS == code) {
    OPTIMIZE_FLAG_SET_MASK(pScan->node.optimizedFlag, OPTIMIZE_FLAG_CPD);
    pCxt->optimized = true;
  } else {
    nodesDestroyNode(pPrimaryKeyCond);
    nodesDestroyNode(pOtherCond);
  }

  return code;
}

static bool cpdBelongThisTable(SNode* pCondCol, SNodeList* pTableCols) {
  SNode* pTableCol = NULL;
  FOREACH(pTableCol, pTableCols) {
    if (nodesEqualNode(pCondCol, pTableCol)) {
      return true;
    }
  }
  return false;
}

static EDealRes cpdIsMultiTableCondImpl(SNode* pNode, void* pContext) {
  SCpdIsMultiTableCondCxt* pCxt = pContext;
  if (QUERY_NODE_COLUMN == nodeType(pNode)) {
    if (cpdBelongThisTable(pNode, pCxt->pLeftCols)) {
      pCxt->havaLeftCol = true;
    } else if (cpdBelongThisTable(pNode, pCxt->pRightCols)) {
      pCxt->haveRightCol = true;
    }
    return pCxt->havaLeftCol && pCxt->haveRightCol ? DEAL_RES_END : DEAL_RES_CONTINUE;
  }
  return DEAL_RES_CONTINUE;
}

static ECondAction cpdCondAction(EJoinType joinType, SNodeList* pLeftCols, SNodeList* pRightCols, SNode* pNode) {
  SCpdIsMultiTableCondCxt cxt = {
      .pLeftCols = pLeftCols, .pRightCols = pRightCols, .havaLeftCol = false, .haveRightCol = false};
  nodesWalkExpr(pNode, cpdIsMultiTableCondImpl, &cxt);
  return (JOIN_TYPE_INNER != joinType
              ? COND_ACTION_STAY
              : (cxt.havaLeftCol && cxt.haveRightCol
                     ? COND_ACTION_PUSH_JOIN
                     : (cxt.havaLeftCol ? COND_ACTION_PUSH_LEFT_CHILD : COND_ACTION_PUSH_RIGHT_CHILD)));
}

static int32_t cpdPartitionLogicCond(SJoinLogicNode* pJoin, SNode** pOnCond, SNode** pLeftChildCond,
                                     SNode** pRightChildCond) {
  SLogicConditionNode* pLogicCond = (SLogicConditionNode*)pJoin->node.pConditions;
  if (LOGIC_COND_TYPE_AND != pLogicCond->condType) {
    return TSDB_CODE_SUCCESS;
  }

  SNodeList* pLeftCols = ((SLogicNode*)nodesListGetNode(pJoin->node.pChildren, 0))->pTargets;
  SNodeList* pRightCols = ((SLogicNode*)nodesListGetNode(pJoin->node.pChildren, 1))->pTargets;
  int32_t    code = TSDB_CODE_SUCCESS;

  SNodeList* pOnConds = NULL;
  SNodeList* pLeftChildConds = NULL;
  SNodeList* pRightChildConds = NULL;
  SNodeList* pRemainConds = NULL;
  SNode*     pCond = NULL;
  FOREACH(pCond, pLogicCond->pParameterList) {
    ECondAction condAction = cpdCondAction(pJoin->joinType, pLeftCols, pRightCols, pCond);
    if (COND_ACTION_PUSH_JOIN == condAction) {
      code = nodesListMakeAppend(&pOnConds, nodesCloneNode(pCond));
    } else if (COND_ACTION_PUSH_LEFT_CHILD == condAction) {
      code = nodesListMakeAppend(&pLeftChildConds, nodesCloneNode(pCond));
    } else if (COND_ACTION_PUSH_RIGHT_CHILD == condAction) {
      code = nodesListMakeAppend(&pRightChildConds, nodesCloneNode(pCond));
    } else {
      code = nodesListMakeAppend(&pRemainConds, nodesCloneNode(pCond));
    }
    if (TSDB_CODE_SUCCESS != code) {
      break;
    }
  }

  SNode* pTempOnCond = NULL;
  SNode* pTempLeftChildCond = NULL;
  SNode* pTempRightChildCond = NULL;
  SNode* pTempRemainCond = NULL;
  if (TSDB_CODE_SUCCESS == code) {
    code = nodesMergeConds(&pTempOnCond, &pOnConds);
  }
  if (TSDB_CODE_SUCCESS == code) {
    code = nodesMergeConds(&pTempLeftChildCond, &pLeftChildConds);
  }
  if (TSDB_CODE_SUCCESS == code) {
    code = nodesMergeConds(&pTempRightChildCond, &pRightChildConds);
  }
  if (TSDB_CODE_SUCCESS == code) {
    code = nodesMergeConds(&pTempRemainCond, &pRemainConds);
  }

  if (TSDB_CODE_SUCCESS == code) {
    *pOnCond = pTempOnCond;
    *pLeftChildCond = pTempLeftChildCond;
    *pRightChildCond = pTempRightChildCond;
    nodesDestroyNode(pJoin->node.pConditions);
    pJoin->node.pConditions = pTempRemainCond;
  } else {
    nodesDestroyList(pOnConds);
    nodesDestroyList(pLeftChildConds);
    nodesDestroyList(pRightChildConds);
    nodesDestroyList(pRemainConds);
    nodesDestroyNode(pTempOnCond);
    nodesDestroyNode(pTempLeftChildCond);
    nodesDestroyNode(pTempRightChildCond);
    nodesDestroyNode(pTempRemainCond);
  }

  return code;
}

static int32_t cpdPartitionOpCond(SJoinLogicNode* pJoin, SNode** pOnCond, SNode** pLeftChildCond,
                                  SNode** pRightChildCond) {
  SNodeList*  pLeftCols = ((SLogicNode*)nodesListGetNode(pJoin->node.pChildren, 0))->pTargets;
  SNodeList*  pRightCols = ((SLogicNode*)nodesListGetNode(pJoin->node.pChildren, 1))->pTargets;
  ECondAction condAction = cpdCondAction(pJoin->joinType, pLeftCols, pRightCols, pJoin->node.pConditions);
  if (COND_ACTION_STAY == condAction) {
    return TSDB_CODE_SUCCESS;
  } else if (COND_ACTION_PUSH_JOIN == condAction) {
    *pOnCond = pJoin->node.pConditions;
  } else if (COND_ACTION_PUSH_LEFT_CHILD == condAction) {
    *pLeftChildCond = pJoin->node.pConditions;
  } else if (COND_ACTION_PUSH_RIGHT_CHILD == condAction) {
    *pRightChildCond = pJoin->node.pConditions;
  }
  pJoin->node.pConditions = NULL;
  return TSDB_CODE_SUCCESS;
}

static int32_t cpdPartitionCond(SJoinLogicNode* pJoin, SNode** pOnCond, SNode** pLeftChildCond,
                                SNode** pRightChildCond) {
  if (QUERY_NODE_LOGIC_CONDITION == nodeType(pJoin->node.pConditions)) {
    return cpdPartitionLogicCond(pJoin, pOnCond, pLeftChildCond, pRightChildCond);
  } else {
    return cpdPartitionOpCond(pJoin, pOnCond, pLeftChildCond, pRightChildCond);
  }
}

static int32_t cpdPushCondToOnCond(SOptimizeContext* pCxt, SJoinLogicNode* pJoin, SNode** pCond) {
  return cpdCondAppend(&pJoin->pOnConditions, pCond);
}

static int32_t cpdPushCondToScan(SOptimizeContext* pCxt, SScanLogicNode* pScan, SNode** pCond) {
  return cpdCondAppend(&pScan->node.pConditions, pCond);
}

static int32_t cpdPushCondToChild(SOptimizeContext* pCxt, SLogicNode* pChild, SNode** pCond) {
  switch (nodeType(pChild)) {
    case QUERY_NODE_LOGIC_PLAN_SCAN:
      return cpdPushCondToScan(pCxt, (SScanLogicNode*)pChild, pCond);
    default:
      break;
  }
  planError("cpdPushCondToChild failed, invalid logic plan node %s", nodesNodeName(nodeType(pChild)));
  return TSDB_CODE_PLAN_INTERNAL_ERROR;
}

static bool cpdIsPrimaryKey(SNode* pNode, SNodeList* pTableCols) {
  if (QUERY_NODE_COLUMN != nodeType(pNode)) {
    return false;
  }
  SColumnNode* pCol = (SColumnNode*)pNode;
  if (PRIMARYKEY_TIMESTAMP_COL_ID != pCol->colId) {
    return false;
  }
  return cpdBelongThisTable(pNode, pTableCols);
}

static bool cpdIsPrimaryKeyEqualCond(SJoinLogicNode* pJoin, SNode* pCond) {
  if (QUERY_NODE_OPERATOR != nodeType(pCond)) {
    return false;
  }

  SOperatorNode* pOper = (SOperatorNode*)pCond;
  if (OP_TYPE_EQUAL != pOper->opType) {
    return false;
  }

  SNodeList* pLeftCols = ((SLogicNode*)nodesListGetNode(pJoin->node.pChildren, 0))->pTargets;
  SNodeList* pRightCols = ((SLogicNode*)nodesListGetNode(pJoin->node.pChildren, 1))->pTargets;
  if (cpdIsPrimaryKey(pOper->pLeft, pLeftCols)) {
    return cpdIsPrimaryKey(pOper->pRight, pRightCols);
  } else if (cpdIsPrimaryKey(pOper->pLeft, pRightCols)) {
    return cpdIsPrimaryKey(pOper->pRight, pLeftCols);
  }
  return false;
}

static bool cpdContainPrimaryKeyEqualCond(SJoinLogicNode* pJoin, SNode* pCond) {
  if (QUERY_NODE_LOGIC_CONDITION == nodeType(pCond)) {
    SLogicConditionNode* pLogicCond = (SLogicConditionNode*)pCond;
    if (LOGIC_COND_TYPE_AND != pLogicCond->condType) {
      return false;
    }
    bool   hasPrimaryKeyEqualCond = false;
    SNode* pCond = NULL;
    FOREACH(pCond, pLogicCond->pParameterList) {
      if (cpdContainPrimaryKeyEqualCond(pJoin, pCond)) {
        hasPrimaryKeyEqualCond = true;
        break;
      }
    }
    return hasPrimaryKeyEqualCond;
  } else {
    return cpdIsPrimaryKeyEqualCond(pJoin, pCond);
  }
}

static int32_t cpdCheckJoinOnCond(SOptimizeContext* pCxt, SJoinLogicNode* pJoin) {
  if (NULL == pJoin->pOnConditions) {
    return generateUsageErrMsg(pCxt->pPlanCxt->pMsg, pCxt->pPlanCxt->msgLen, TSDB_CODE_PLAN_NOT_SUPPORT_CROSS_JOIN);
  }
  if (!cpdContainPrimaryKeyEqualCond(pJoin, pJoin->pOnConditions)) {
    return generateUsageErrMsg(pCxt->pPlanCxt->pMsg, pCxt->pPlanCxt->msgLen, TSDB_CODE_PLAN_EXPECTED_TS_EQUAL);
  }
  return TSDB_CODE_SUCCESS;
}

static int32_t cpdPushJoinCondition(SOptimizeContext* pCxt, SJoinLogicNode* pJoin) {
  if (OPTIMIZE_FLAG_TEST_MASK(pJoin->node.optimizedFlag, OPTIMIZE_FLAG_CPD)) {
    return TSDB_CODE_SUCCESS;
  }

  if (NULL == pJoin->node.pConditions) {
    return cpdCheckJoinOnCond(pCxt, pJoin);
  }

  SNode*  pOnCond = NULL;
  SNode*  pLeftChildCond = NULL;
  SNode*  pRightChildCond = NULL;
  int32_t code = cpdPartitionCond(pJoin, &pOnCond, &pLeftChildCond, &pRightChildCond);
  if (TSDB_CODE_SUCCESS == code && NULL != pOnCond) {
    code = cpdPushCondToOnCond(pCxt, pJoin, &pOnCond);
  }
  if (TSDB_CODE_SUCCESS == code && NULL != pLeftChildCond) {
    code = cpdPushCondToChild(pCxt, (SLogicNode*)nodesListGetNode(pJoin->node.pChildren, 0), &pLeftChildCond);
  }
  if (TSDB_CODE_SUCCESS == code && NULL != pRightChildCond) {
    code = cpdPushCondToChild(pCxt, (SLogicNode*)nodesListGetNode(pJoin->node.pChildren, 1), &pRightChildCond);
  }

  if (TSDB_CODE_SUCCESS == code) {
    OPTIMIZE_FLAG_SET_MASK(pJoin->node.optimizedFlag, OPTIMIZE_FLAG_CPD);
    pCxt->optimized = true;
    code = cpdCheckJoinOnCond(pCxt, pJoin);
  } else {
    nodesDestroyNode(pOnCond);
    nodesDestroyNode(pLeftChildCond);
    nodesDestroyNode(pRightChildCond);
  }

  return code;
}

static int32_t cpdPushAggCondition(SOptimizeContext* pCxt, SAggLogicNode* pAgg) {
  // todo
  return TSDB_CODE_SUCCESS;
}

static int32_t cpdPushCondition(SOptimizeContext* pCxt, SLogicNode* pLogicNode) {
  int32_t code = TSDB_CODE_SUCCESS;
  switch (nodeType(pLogicNode)) {
    case QUERY_NODE_LOGIC_PLAN_SCAN:
      code = cpdOptimizeScanCondition(pCxt, (SScanLogicNode*)pLogicNode);
      break;
    case QUERY_NODE_LOGIC_PLAN_JOIN:
      code = cpdPushJoinCondition(pCxt, (SJoinLogicNode*)pLogicNode);
      break;
    case QUERY_NODE_LOGIC_PLAN_AGG:
      code = cpdPushAggCondition(pCxt, (SAggLogicNode*)pLogicNode);
      break;
    default:
      break;
  }
  if (TSDB_CODE_SUCCESS == code) {
    SNode* pChild = NULL;
    FOREACH(pChild, pLogicNode->pChildren) {
      code = cpdPushCondition(pCxt, (SLogicNode*)pChild);
      if (TSDB_CODE_SUCCESS != code) {
        break;
      }
    }
  }
  return code;
}

static int32_t cpdOptimize(SOptimizeContext* pCxt, SLogicSubplan* pLogicSubplan) {
  return cpdPushCondition(pCxt, pLogicSubplan->pNode);
}

static bool opkIsPrimaryKeyOrderBy(SNodeList* pSortKeys) {
  if (1 != LIST_LENGTH(pSortKeys)) {
    return false;
  }
  SNode* pNode = ((SOrderByExprNode*)nodesListGetNode(pSortKeys, 0))->pExpr;
  return (QUERY_NODE_COLUMN == nodeType(pNode) ? (PRIMARYKEY_TIMESTAMP_COL_ID == ((SColumnNode*)pNode)->colId) : false);
}

static bool opkSortMayBeOptimized(SLogicNode* pNode) {
  if (QUERY_NODE_LOGIC_PLAN_SORT != nodeType(pNode)) {
    return false;
  }
  if (OPTIMIZE_FLAG_TEST_MASK(pNode->optimizedFlag, OPTIMIZE_FLAG_OPK)) {
    return false;
  }
  return true;
}

static int32_t opkGetScanNodesImpl(SLogicNode* pNode, bool* pNotOptimize, SNodeList** pScanNodes) {
  int32_t code = TSDB_CODE_SUCCESS;

  switch (nodeType(pNode)) {
    case QUERY_NODE_LOGIC_PLAN_SCAN:
      if (TSDB_SUPER_TABLE != ((SScanLogicNode*)pNode)->tableType) {
        return nodesListMakeAppend(pScanNodes, (SNode*)pNode);
      }
      break;
    case QUERY_NODE_LOGIC_PLAN_JOIN:
      code = opkGetScanNodesImpl((SLogicNode*)nodesListGetNode(pNode->pChildren, 0), pNotOptimize, pScanNodes);
      if (TSDB_CODE_SUCCESS == code) {
        code = opkGetScanNodesImpl((SLogicNode*)nodesListGetNode(pNode->pChildren, 1), pNotOptimize, pScanNodes);
      }
      return code;
    case QUERY_NODE_LOGIC_PLAN_AGG:
      *pNotOptimize = true;
      return code;
    default:
      break;
  }

  if (1 != LIST_LENGTH(pNode->pChildren)) {
    *pNotOptimize = true;
    return TSDB_CODE_SUCCESS;
  }

  return opkGetScanNodesImpl((SLogicNode*)nodesListGetNode(pNode->pChildren, 0), pNotOptimize, pScanNodes);
}

static int32_t opkGetScanNodes(SLogicNode* pNode, SNodeList** pScanNodes) {
  bool    notOptimize = false;
  int32_t code = opkGetScanNodesImpl(pNode, &notOptimize, pScanNodes);
  if (TSDB_CODE_SUCCESS != code || notOptimize) {
    nodesClearList(*pScanNodes);
  }
  return code;
}

static EOrder opkGetPrimaryKeyOrder(SSortLogicNode* pSort) {
  return ((SOrderByExprNode*)nodesListGetNode(pSort->pSortKeys, 0))->order;
}

static SNode* opkRewriteDownNode(SSortLogicNode* pSort) {
  SNode* pDownNode = nodesListGetNode(pSort->node.pChildren, 0);
  // todo
  pSort->node.pChildren = NULL;
  return pDownNode;
}

static int32_t opkDoOptimized(SOptimizeContext* pCxt, SSortLogicNode* pSort, SNodeList* pScanNodes) {
  EOrder order = opkGetPrimaryKeyOrder(pSort);
  if (ORDER_DESC == order) {
    SNode* pScan = NULL;
    FOREACH(pScan, pScanNodes) { TSWAP(((SScanLogicNode*)pScan)->scanSeq[0], ((SScanLogicNode*)pScan)->scanSeq[1]); }
  }

  if (NULL == pSort->node.pParent) {
    // todo
    return TSDB_CODE_SUCCESS;
  }

  SNode* pDownNode = opkRewriteDownNode(pSort);
  SNode* pNode;
  FOREACH(pNode, pSort->node.pParent->pChildren) {
    if (nodesEqualNode(pNode, (SNode*)pSort)) {
      REPLACE_NODE(pDownNode);
      ((SLogicNode*)pDownNode)->pParent = pSort->node.pParent;
      break;
    }
  }
  nodesDestroyNode((SNode*)pSort);
  return TSDB_CODE_SUCCESS;
}

static int32_t opkOptimizeImpl(SOptimizeContext* pCxt, SSortLogicNode* pSort) {
  OPTIMIZE_FLAG_SET_MASK(pSort->node.optimizedFlag, OPTIMIZE_FLAG_OPK);
  if (!opkIsPrimaryKeyOrderBy(pSort->pSortKeys) || 1 != LIST_LENGTH(pSort->node.pChildren)) {
    return TSDB_CODE_SUCCESS;
  }
  SNodeList* pScanNodes = NULL;
  int32_t    code = opkGetScanNodes((SLogicNode*)nodesListGetNode(pSort->node.pChildren, 0), &pScanNodes);
  if (TSDB_CODE_SUCCESS == code && NULL != pScanNodes) {
    code = opkDoOptimized(pCxt, pSort, pScanNodes);
  }
  nodesClearList(pScanNodes);
  return code;
}

static int32_t opkOptimize(SOptimizeContext* pCxt, SLogicSubplan* pLogicSubplan) {
  SSortLogicNode* pSort = (SSortLogicNode*)optFindPossibleNode(pLogicSubplan->pNode, opkSortMayBeOptimized);
  if (NULL == pSort) {
    return TSDB_CODE_SUCCESS;
  }
  return opkOptimizeImpl(pCxt, pSort);
}

static bool smaOptMayBeOptimized(SLogicNode* pNode) {
  if (QUERY_NODE_LOGIC_PLAN_SCAN != nodeType(pNode) || NULL == pNode->pParent ||
      QUERY_NODE_LOGIC_PLAN_WINDOW != nodeType(pNode->pParent) ||
      WINDOW_TYPE_INTERVAL != ((SWindowLogicNode*)pNode->pParent)->winType) {
    return false;
  }

  SScanLogicNode* pScan = (SScanLogicNode*)pNode;
  if (NULL == pScan->pSmaIndexes || NULL != pScan->node.pConditions) {
    return false;
  }

  return true;
}

static int32_t smaOptCreateMerge(SLogicNode* pChild, SNodeList* pMergeKeys, SNodeList* pTargets, SLogicNode** pOutput) {
  SMergeLogicNode* pMerge = (SMergeLogicNode*)nodesMakeNode(QUERY_NODE_LOGIC_PLAN_MERGE);
  if (NULL == pMerge) {
    return TSDB_CODE_OUT_OF_MEMORY;
  }
  pMerge->node.precision = pChild->precision;
  pMerge->numOfChannels = 2;
  pMerge->pMergeKeys = pMergeKeys;
  pMerge->node.pTargets = pTargets;
  pMerge->pInputs = nodesCloneList(pChild->pTargets);
  if (NULL == pMerge->pInputs) {
    nodesDestroyNode((SNode*)pMerge);
    return TSDB_CODE_OUT_OF_MEMORY;
  }

  *pOutput = (SLogicNode*)pMerge;
  return TSDB_CODE_SUCCESS;
}

static int32_t smaOptRecombinationNode(SLogicSubplan* pLogicSubplan, SLogicNode* pInterval, SLogicNode* pMerge,
                                       SLogicNode* pSmaScan) {
  int32_t code = nodesListMakeAppend(&pMerge->pChildren, (SNode*)pInterval);
  if (TSDB_CODE_SUCCESS == code) {
    code = nodesListMakeAppend(&pMerge->pChildren, (SNode*)pSmaScan);
  }
  if (TSDB_CODE_SUCCESS == code) {
    code = replaceLogicNode(pLogicSubplan, pInterval, pMerge);
    pSmaScan->pParent = pMerge;
    pInterval->pParent = pMerge;
  }
  return code;
}

static int32_t smaOptCreateSmaScan(SScanLogicNode* pScan, STableIndexInfo* pIndex, SNodeList* pCols,
                                   SLogicNode** pOutput) {
  SScanLogicNode* pSmaScan = (SScanLogicNode*)nodesMakeNode(QUERY_NODE_LOGIC_PLAN_SCAN);
  if (NULL == pSmaScan) {
    return TSDB_CODE_OUT_OF_MEMORY;
  }
  pSmaScan->pScanCols = pCols;
  pSmaScan->tableType = TSDB_SUPER_TABLE;
  pSmaScan->tableId = pIndex->dstTbUid;
  pSmaScan->stableId = pIndex->dstTbUid;
  pSmaScan->scanType = SCAN_TYPE_TABLE;
  pSmaScan->scanSeq[0] = pScan->scanSeq[0];
  pSmaScan->scanSeq[1] = pScan->scanSeq[1];
  pSmaScan->scanRange = pScan->scanRange;
  pSmaScan->dataRequired = FUNC_DATA_REQUIRED_DATA_LOAD;

  pSmaScan->pVgroupList = taosMemoryCalloc(1, sizeof(SVgroupsInfo) + sizeof(SVgroupInfo));
  pSmaScan->node.pTargets = nodesCloneList(pCols);
  if (NULL == pSmaScan->pVgroupList || NULL == pSmaScan->node.pTargets) {
    nodesDestroyNode((SNode*)pSmaScan);
    return TSDB_CODE_OUT_OF_MEMORY;
  }
  pSmaScan->pVgroupList->numOfVgroups = 1;
  pSmaScan->pVgroupList->vgroups[0].vgId = pIndex->dstVgId;
  memcpy(&(pSmaScan->pVgroupList->vgroups[0].epSet), &pIndex->epSet, sizeof(SEpSet));

  *pOutput = (SLogicNode*)pSmaScan;
  return TSDB_CODE_SUCCESS;
}

static bool smaOptEqualInterval(SScanLogicNode* pScan, SWindowLogicNode* pWindow, STableIndexInfo* pIndex) {
  if (pWindow->interval != pIndex->interval || pWindow->intervalUnit != pIndex->intervalUnit ||
      pWindow->offset != pIndex->offset || pWindow->sliding != pIndex->sliding ||
      pWindow->slidingUnit != pIndex->slidingUnit) {
    return false;
  }
  if (IS_TSWINDOW_SPECIFIED(pScan->scanRange)) {
    SInterval interval = {.interval = pIndex->interval,
                          .intervalUnit = pIndex->intervalUnit,
                          .offset = pIndex->offset,
                          .offsetUnit = TIME_UNIT_MILLISECOND,
                          .sliding = pIndex->sliding,
                          .slidingUnit = pIndex->slidingUnit,
                          .precision = pScan->node.precision};
    return (pScan->scanRange.skey == taosTimeTruncate(pScan->scanRange.skey, &interval, pScan->node.precision)) &&
           (pScan->scanRange.ekey + 1 == taosTimeTruncate(pScan->scanRange.ekey + 1, &interval, pScan->node.precision));
  }
  return true;
}

static SNode* smaOptCreateSmaCol(SNode* pFunc, uint64_t tableId, int32_t colId) {
  SColumnNode* pCol = (SColumnNode*)nodesMakeNode(QUERY_NODE_COLUMN);
  if (NULL == pCol) {
    return NULL;
  }
  pCol->tableId = tableId;
  pCol->tableType = TSDB_SUPER_TABLE;
  pCol->colId = colId;
  pCol->colType = COLUMN_TYPE_COLUMN;
  strcpy(pCol->colName, ((SExprNode*)pFunc)->aliasName);
  pCol->node.resType = ((SExprNode*)pFunc)->resType;
  strcpy(pCol->node.aliasName, ((SExprNode*)pFunc)->aliasName);
  return (SNode*)pCol;
}

static int32_t smaOptFindSmaFunc(SNode* pQueryFunc, SNodeList* pSmaFuncs) {
  int32_t index = 0;
  SNode*  pSmaFunc = NULL;
  FOREACH(pSmaFunc, pSmaFuncs) {
    if (nodesEqualNode(pQueryFunc, pSmaFunc)) {
      return index;
    }
    ++index;
  }
  return -1;
}

static int32_t smaOptCreateSmaCols(SNodeList* pFuncs, uint64_t tableId, SNodeList* pSmaFuncs, SNodeList** pOutput,
                                   int32_t* pWStrartIndex) {
  SNodeList* pCols = NULL;
  SNode*     pFunc = NULL;
  int32_t    code = TSDB_CODE_SUCCESS;
  int32_t    index = 0;
  int32_t    smaFuncIndex = -1;
  *pWStrartIndex = -1;
  FOREACH(pFunc, pFuncs) {
    if (FUNCTION_TYPE_WSTARTTS == ((SFunctionNode*)pFunc)->funcType) {
      *pWStrartIndex = index;
    }
    smaFuncIndex = smaOptFindSmaFunc(pFunc, pSmaFuncs);
    if (smaFuncIndex < 0) {
      break;
    } else {
      code = nodesListMakeStrictAppend(&pCols, smaOptCreateSmaCol(pFunc, tableId, smaFuncIndex + 2));
      if (TSDB_CODE_SUCCESS != code) {
        break;
      }
    }
    ++index;
  }

  if (TSDB_CODE_SUCCESS == code && smaFuncIndex >= 0) {
    *pOutput = pCols;
  } else {
    nodesDestroyList(pCols);
  }

  return code;
}

static int32_t smaOptCouldApplyIndex(SScanLogicNode* pScan, STableIndexInfo* pIndex, SNodeList** pCols,
                                     int32_t* pWStrartIndex) {
  SWindowLogicNode* pWindow = (SWindowLogicNode*)pScan->node.pParent;
  if (!smaOptEqualInterval(pScan, pWindow, pIndex)) {
    return TSDB_CODE_SUCCESS;
  }
  SNodeList* pSmaFuncs = NULL;
  int32_t    code = nodesStringToList(pIndex->expr, &pSmaFuncs);
  if (TSDB_CODE_SUCCESS == code) {
    code = smaOptCreateSmaCols(pWindow->pFuncs, pIndex->dstTbUid, pSmaFuncs, pCols, pWStrartIndex);
  }
  nodesDestroyList(pSmaFuncs);
  return code;
}

static SNode* smaOptCreateWStartTs() {
  SFunctionNode* pWStart = (SFunctionNode*)nodesMakeNode(QUERY_NODE_FUNCTION);
  if (NULL == pWStart) {
    return NULL;
  }
  strcpy(pWStart->functionName, "_wstartts");
  snprintf(pWStart->node.aliasName, sizeof(pWStart->node.aliasName), "%s.%p", pWStart->functionName, pWStart);
  if (TSDB_CODE_SUCCESS != fmGetFuncInfo(pWStart, NULL, 0)) {
    nodesDestroyNode((SNode*)pWStart);
    return NULL;
  }
  return (SNode*)pWStart;
}

static int32_t smaOptCreateMergeKey(SNode* pCol, SNodeList** pMergeKeys) {
  SOrderByExprNode* pMergeKey = (SOrderByExprNode*)nodesMakeNode(QUERY_NODE_ORDER_BY_EXPR);
  if (NULL == pMergeKey) {
    return TSDB_CODE_OUT_OF_MEMORY;
  }
  pMergeKey->pExpr = nodesCloneNode(pCol);
  if (NULL == pMergeKey->pExpr) {
    nodesDestroyNode((SNode*)pMergeKey);
    return TSDB_CODE_OUT_OF_MEMORY;
  }
  pMergeKey->order = ORDER_ASC;
  pMergeKey->nullOrder = NULL_ORDER_FIRST;
  return nodesListMakeStrictAppend(pMergeKeys, (SNode*)pMergeKey);
}

static int32_t smaOptRewriteInterval(SWindowLogicNode* pInterval, int32_t wstrartIndex, SNodeList** pMergeKeys) {
  if (wstrartIndex < 0) {
    SNode* pWStart = smaOptCreateWStartTs();
    if (NULL == pWStart) {
      return TSDB_CODE_OUT_OF_MEMORY;
    }
    int32_t code = createColumnByRewriteExpr(pWStart, &pInterval->node.pTargets);
    if (TSDB_CODE_SUCCESS != code) {
      nodesDestroyNode(pWStart);
      return code;
    }
    wstrartIndex = LIST_LENGTH(pInterval->node.pTargets) - 1;
  }
  return smaOptCreateMergeKey(nodesListGetNode(pInterval->node.pTargets, wstrartIndex), pMergeKeys);
}

static int32_t smaOptApplyIndexExt(SLogicSubplan* pLogicSubplan, SScanLogicNode* pScan, STableIndexInfo* pIndex,
                                   SNodeList* pSmaCols, int32_t wstrartIndex) {
  SWindowLogicNode* pInterval = (SWindowLogicNode*)pScan->node.pParent;
  SNodeList*        pMergeTargets = nodesCloneList(pInterval->node.pTargets);
  if (NULL == pMergeTargets) {
    return TSDB_CODE_OUT_OF_MEMORY;
  }
  SLogicNode* pSmaScan = NULL;
  SLogicNode* pMerge = NULL;
  SNodeList*  pMergeKeys = NULL;
  int32_t     code = smaOptRewriteInterval(pInterval, wstrartIndex, &pMergeKeys);
  if (TSDB_CODE_SUCCESS == code) {
    code = smaOptCreateSmaScan(pScan, pIndex, pSmaCols, &pSmaScan);
  }
  if (TSDB_CODE_SUCCESS == code) {
    code = smaOptCreateMerge(pScan->node.pParent, pMergeKeys, pMergeTargets, &pMerge);
  }
  if (TSDB_CODE_SUCCESS == code) {
    code = smaOptRecombinationNode(pLogicSubplan, pScan->node.pParent, pMerge, pSmaScan);
  }
  return code;
}

static int32_t smaOptApplyIndex(SLogicSubplan* pLogicSubplan, SScanLogicNode* pScan, STableIndexInfo* pIndex,
                                SNodeList* pSmaCols, int32_t wstrartIndex) {
  SLogicNode* pSmaScan = NULL;
  int32_t     code = smaOptCreateSmaScan(pScan, pIndex, pSmaCols, &pSmaScan);
  if (TSDB_CODE_SUCCESS == code) {
    code = replaceLogicNode(pLogicSubplan, pScan->node.pParent, pSmaScan);
  }
  return code;
}

static void smaOptDestroySmaIndex(void* p) { taosMemoryFree(((STableIndexInfo*)p)->expr); }

static int32_t smaOptimizeImpl(SOptimizeContext* pCxt, SLogicSubplan* pLogicSubplan, SScanLogicNode* pScan) {
  int32_t code = TSDB_CODE_SUCCESS;
  int32_t nindexes = taosArrayGetSize(pScan->pSmaIndexes);
  for (int32_t i = 0; i < nindexes; ++i) {
    STableIndexInfo* pIndex = taosArrayGet(pScan->pSmaIndexes, i);
    SNodeList*       pSmaCols = NULL;
    int32_t          wstrartIndex = -1;
    code = smaOptCouldApplyIndex(pScan, pIndex, &pSmaCols, &wstrartIndex);
    if (TSDB_CODE_SUCCESS == code && NULL != pSmaCols) {
      code = smaOptApplyIndex(pLogicSubplan, pScan, pIndex, pSmaCols, wstrartIndex);
      taosArrayDestroyEx(pScan->pSmaIndexes, smaOptDestroySmaIndex);
      pScan->pSmaIndexes = NULL;
      break;
    }
  }
  return code;
}

static int32_t smaOptimize(SOptimizeContext* pCxt, SLogicSubplan* pLogicSubplan) {
  SScanLogicNode* pScan = (SScanLogicNode*)optFindPossibleNode(pLogicSubplan->pNode, smaOptMayBeOptimized);
  if (NULL == pScan) {
    return TSDB_CODE_SUCCESS;
  }
  return smaOptimizeImpl(pCxt, pLogicSubplan, pScan);
}

static EDealRes partTagsOptHasColImpl(SNode* pNode, void* pContext) {
  if (QUERY_NODE_COLUMN == nodeType(pNode)) {
    if (COLUMN_TYPE_TAG != ((SColumnNode*)pNode)->colType && COLUMN_TYPE_TBNAME != ((SColumnNode*)pNode)->colType) {
      *(bool*)pContext = true;
      return DEAL_RES_END;
    }
  }
  return DEAL_RES_CONTINUE;
}

static bool partTagsOptHasCol(SNodeList* pPartKeys) {
  bool hasCol = false;
  nodesWalkExprs(pPartKeys, partTagsOptHasColImpl, &hasCol);
  return hasCol;
}

static bool partTagsIsOptimizableNode(SLogicNode* pNode) {
  return ((QUERY_NODE_LOGIC_PLAN_PARTITION == nodeType(pNode) ||
           (QUERY_NODE_LOGIC_PLAN_AGG == nodeType(pNode) && NULL != ((SAggLogicNode*)pNode)->pGroupKeys &&
            NULL != ((SAggLogicNode*)pNode)->pAggFuncs)) &&
          1 == LIST_LENGTH(pNode->pChildren) &&
          QUERY_NODE_LOGIC_PLAN_SCAN == nodeType(nodesListGetNode(pNode->pChildren, 0)));
}

static SNodeList* partTagsGetPartKeys(SLogicNode* pNode) {
  if (QUERY_NODE_LOGIC_PLAN_PARTITION == nodeType(pNode)) {
    return ((SPartitionLogicNode*)pNode)->pPartitionKeys;
  } else {
    return ((SAggLogicNode*)pNode)->pGroupKeys;
  }
}

static bool partTagsOptMayBeOptimized(SLogicNode* pNode) {
  if (!partTagsIsOptimizableNode(pNode)) {
    return false;
  }

  return !partTagsOptHasCol(partTagsGetPartKeys(pNode));
}

static EDealRes partTagsOptRebuildTbanmeImpl(SNode** pNode, void* pContext) {
  if (QUERY_NODE_COLUMN == nodeType(*pNode) && COLUMN_TYPE_TBNAME == ((SColumnNode*)*pNode)->colType) {
    SFunctionNode* pFunc = (SFunctionNode*)nodesMakeNode(QUERY_NODE_FUNCTION);
    if (NULL == pFunc) {
      *(int32_t*)pContext = TSDB_CODE_OUT_OF_MEMORY;
      return DEAL_RES_ERROR;
    }
    strcpy(pFunc->functionName, "tbname");
    pFunc->funcType = FUNCTION_TYPE_TBNAME;
    nodesDestroyNode(*pNode);
    *pNode = (SNode*)pFunc;
    return DEAL_RES_IGNORE_CHILD;
  }
  return DEAL_RES_CONTINUE;
}

static int32_t partTagsOptRebuildTbanme(SNodeList* pPartKeys) {
  int32_t code = TSDB_CODE_SUCCESS;
  nodesRewriteExprs(pPartKeys, partTagsOptRebuildTbanmeImpl, &code);
  return code;
}

static int32_t partTagsOptimize(SOptimizeContext* pCxt, SLogicSubplan* pLogicSubplan) {
  SLogicNode* pNode = optFindPossibleNode(pLogicSubplan->pNode, partTagsOptMayBeOptimized);
  if (NULL == pNode) {
    return TSDB_CODE_SUCCESS;
  }

  int32_t         code = TSDB_CODE_SUCCESS;
  SScanLogicNode* pScan = (SScanLogicNode*)nodesListGetNode(pNode->pChildren, 0);
  if (QUERY_NODE_LOGIC_PLAN_PARTITION == nodeType(pNode)) {
    TSWAP(((SPartitionLogicNode*)pNode)->pPartitionKeys, pScan->pPartTags);
    int32_t code = replaceLogicNode(pLogicSubplan, pNode, (SLogicNode*)pScan);
    if (TSDB_CODE_SUCCESS == code) {
      NODES_CLEAR_LIST(pNode->pChildren);
      nodesDestroyNode((SNode*)pNode);
    }
  } else {
    SNode* pGroupKey = NULL;
    FOREACH(pGroupKey, ((SAggLogicNode*)pNode)->pGroupKeys) {
      code = nodesListMakeStrictAppend(
          &pScan->pPartTags, nodesCloneNode(nodesListGetNode(((SGroupingSetNode*)pGroupKey)->pParameterList, 0)));
      if (TSDB_CODE_SUCCESS != code) {
        break;
      }
    }
<<<<<<< HEAD
    DESTORY_LIST(((SAggLogicNode*)pNode)->pGroupKeys);
=======
    NODES_DESTORY_LIST(((SAggLogicNode*)pNode)->pGroupKeys);
  }
  if (TSDB_CODE_SUCCESS == code) {
    code = partTagsOptRebuildTbanme(pScan->pPartTags);
>>>>>>> 94fd3091
  }
  return code;
}

static bool eliminateProjOptMayBeOptimized(SLogicNode* pNode) {
  // TODO: enable this optimization after new mechanising that map projection and targets of project node
  if (NULL != pNode->pParent) {
    return false;
  }

  if (QUERY_NODE_LOGIC_PLAN_PROJECT != nodeType(pNode) || 1 != LIST_LENGTH(pNode->pChildren)) {
    return false;
  }

  SProjectLogicNode* pProjectNode = (SProjectLogicNode*)pNode;
  if (-1 != pProjectNode->limit || -1 != pProjectNode->slimit || -1 != pProjectNode->offset ||
      -1 != pProjectNode->soffset) {
    return false;
  }

  SHashObj* pProjColNameHash = taosHashInit(16, taosGetDefaultHashFunction(TSDB_DATA_TYPE_BINARY), true, HASH_NO_LOCK);
  SNode*    pProjection;
  FOREACH(pProjection, pProjectNode->pProjections) {
    SExprNode* pExprNode = (SExprNode*)pProjection;
    if (QUERY_NODE_COLUMN != nodeType(pExprNode)) {
      taosHashCleanup(pProjColNameHash);
      return false;
    }

    char*    projColumnName = ((SColumnNode*)pProjection)->colName;
    int32_t* pExist = taosHashGet(pProjColNameHash, projColumnName, strlen(projColumnName));
    if (NULL != pExist) {
      taosHashCleanup(pProjColNameHash);
      return false;
    } else {
      int32_t exist = 1;
      taosHashPut(pProjColNameHash, projColumnName, strlen(projColumnName), &exist, sizeof(exist));
    }
  }
  taosHashCleanup(pProjColNameHash);

  return true;
}

static int32_t eliminateProjOptimizeImpl(SOptimizeContext* pCxt, SLogicSubplan* pLogicSubplan,
                                         SProjectLogicNode* pProjectNode) {
  SLogicNode* pChild = (SLogicNode*)nodesListGetNode(pProjectNode->node.pChildren, 0);
  SNodeList*  pNewChildTargets = nodesMakeList();

  SNode* pProjection = NULL;
  FOREACH(pProjection, pProjectNode->pProjections) {
    SNode* pChildTarget = NULL;
    FOREACH(pChildTarget, pChild->pTargets) {
      if (strcmp(((SColumnNode*)pProjection)->colName, ((SColumnNode*)pChildTarget)->colName) == 0) {
        nodesListAppend(pNewChildTargets, nodesCloneNode(pChildTarget));
        break;
      }
    }
  }
  nodesDestroyList(pChild->pTargets);
  pChild->pTargets = pNewChildTargets;

  int32_t code = replaceLogicNode(pLogicSubplan, (SLogicNode*)pProjectNode, pChild);
  if (TSDB_CODE_SUCCESS == code) {
    NODES_CLEAR_LIST(pProjectNode->node.pChildren);
    nodesDestroyNode((SNode*)pProjectNode);
  }
  return code;
}

static int32_t eliminateProjOptimize(SOptimizeContext* pCxt, SLogicSubplan* pLogicSubplan) {
  SProjectLogicNode* pProjectNode =
      (SProjectLogicNode*)optFindPossibleNode(pLogicSubplan->pNode, eliminateProjOptMayBeOptimized);

  if (NULL == pProjectNode) {
    return TSDB_CODE_SUCCESS;
  }

  return eliminateProjOptimizeImpl(pCxt, pLogicSubplan, pProjectNode);
}

// clang-format off
static const SOptimizeRule optimizeRuleSet[] = {
  {.pName = "OptimizeScanData",  .optimizeFunc = osdOptimize},
  {.pName = "ConditionPushDown", .optimizeFunc = cpdOptimize},
  {.pName = "OrderByPrimaryKey", .optimizeFunc = opkOptimize},
  {.pName = "SmaIndex",          .optimizeFunc = smaOptimize},
  // {.pName = "PartitionTags",     .optimizeFunc = partTagsOptimize},
  {.pName = "EliminateProject",  .optimizeFunc = eliminateProjOptimize}
};
// clang-format on

static const int32_t optimizeRuleNum = (sizeof(optimizeRuleSet) / sizeof(SOptimizeRule));

static int32_t applyOptimizeRule(SPlanContext* pCxt, SLogicSubplan* pLogicSubplan) {
  SOptimizeContext cxt = {.pPlanCxt = pCxt, .optimized = false};
  do {
    cxt.optimized = false;
    for (int32_t i = 0; i < optimizeRuleNum; ++i) {
      int32_t code = optimizeRuleSet[i].optimizeFunc(&cxt, pLogicSubplan);
      if (TSDB_CODE_SUCCESS != code) {
        return code;
      }
    }
  } while (cxt.optimized);
  return TSDB_CODE_SUCCESS;
}

int32_t optimizeLogicPlan(SPlanContext* pCxt, SLogicSubplan* pLogicSubplan) {
  return applyOptimizeRule(pCxt, pLogicSubplan);
}<|MERGE_RESOLUTION|>--- conflicted
+++ resolved
@@ -1098,14 +1098,10 @@
         break;
       }
     }
-<<<<<<< HEAD
-    DESTORY_LIST(((SAggLogicNode*)pNode)->pGroupKeys);
-=======
     NODES_DESTORY_LIST(((SAggLogicNode*)pNode)->pGroupKeys);
   }
   if (TSDB_CODE_SUCCESS == code) {
     code = partTagsOptRebuildTbanme(pScan->pPartTags);
->>>>>>> 94fd3091
   }
   return code;
 }
