--- conflicted
+++ resolved
@@ -1102,22 +1102,23 @@
 }
 
 static bool eliminateProjOptMayBeOptimized(SLogicNode* pNode) {
-  //TODO: enable this optimization after new mechanising that map projection and targets of project node
+  // TODO: enable this optimization after new mechanising that map projection and targets of project node
   if (NULL != pNode->pParent) {
     return false;
   }
-  
+
   if (QUERY_NODE_LOGIC_PLAN_PROJECT != nodeType(pNode) || 1 != LIST_LENGTH(pNode->pChildren)) {
     return false;
   }
 
   SProjectLogicNode* pProjectNode = (SProjectLogicNode*)pNode;
-  if (-1 != pProjectNode->limit || -1 != pProjectNode->slimit || -1 != pProjectNode->offset  || -1 != pProjectNode->soffset) {
+  if (-1 != pProjectNode->limit || -1 != pProjectNode->slimit || -1 != pProjectNode->offset ||
+      -1 != pProjectNode->soffset) {
     return false;
   }
 
   SHashObj* pProjColNameHash = taosHashInit(16, taosGetDefaultHashFunction(TSDB_DATA_TYPE_BINARY), true, HASH_NO_LOCK);
-  SNode* pProjection;
+  SNode*    pProjection;
   FOREACH(pProjection, pProjectNode->pProjections) {
     SExprNode* pExprNode = (SExprNode*)pProjection;
     if (QUERY_NODE_COLUMN != nodeType(pExprNode)) {
@@ -1125,7 +1126,7 @@
       return false;
     }
 
-    char* projColumnName = ((SColumnNode*)pProjection)->colName;
+    char*    projColumnName = ((SColumnNode*)pProjection)->colName;
     int32_t* pExist = taosHashGet(pProjColNameHash, projColumnName, strlen(projColumnName));
     if (NULL != pExist) {
       taosHashCleanup(pProjColNameHash);
@@ -1140,9 +1141,10 @@
   return true;
 }
 
-static int32_t eliminateProjOptimizeImpl(SOptimizeContext* pCxt, SLogicSubplan* pLogicSubplan, SProjectLogicNode* pProjectNode) {
+static int32_t eliminateProjOptimizeImpl(SOptimizeContext* pCxt, SLogicSubplan* pLogicSubplan,
+                                         SProjectLogicNode* pProjectNode) {
   SLogicNode* pChild = (SLogicNode*)nodesListGetNode(pProjectNode->node.pChildren, 0);
-  SNodeList* pNewChildTargets = nodesMakeList();
+  SNodeList*  pNewChildTargets = nodesMakeList();
 
   SNode* pProjection = NULL;
   FOREACH(pProjection, pProjectNode->pProjections) {
@@ -1156,7 +1158,7 @@
   }
   nodesDestroyList(pChild->pTargets);
   pChild->pTargets = pNewChildTargets;
-  
+
   int32_t code = replaceLogicNode(pLogicSubplan, (SLogicNode*)pProjectNode, pChild);
   if (TSDB_CODE_SUCCESS == code) {
     NODES_CLEAR_LIST(pProjectNode->node.pChildren);
@@ -1167,7 +1169,7 @@
 
 static int32_t eliminateProjOptimize(SOptimizeContext* pCxt, SLogicSubplan* pLogicSubplan) {
   SProjectLogicNode* pProjectNode =
-    (SProjectLogicNode*)optFindPossibleNode(pLogicSubplan->pNode, eliminateProjOptMayBeOptimized);
+      (SProjectLogicNode*)optFindPossibleNode(pLogicSubplan->pNode, eliminateProjOptMayBeOptimized);
 
   if (NULL == pProjectNode) {
     return TSDB_CODE_SUCCESS;
@@ -1183,10 +1185,7 @@
   {.pName = "OrderByPrimaryKey", .optimizeFunc = opkOptimize},
   {.pName = "SmaIndex",          .optimizeFunc = smaOptimize},
   {.pName = "PartitionByTags",   .optimizeFunc = partTagsOptimize},
-<<<<<<< HEAD
-=======
   {.pName = "EliminateProject",  .optimizeFunc = eliminateProjOptimize}
->>>>>>> bc4e0b18
 };
 // clang-format on
 
