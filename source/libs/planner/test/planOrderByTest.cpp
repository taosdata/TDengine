/*
 * Copyright (c) 2019 TAOS Data, Inc. <jhtao@taosdata.com>
 *
 * This program is free software: you can use, redistribute, and/or modify
 * it under the terms of the GNU Affero General Public License, version 3
 * or later ("AGPL"), as published by the Free Software Foundation.
 *
 * This program is distributed in the hope that it will be useful, but WITHOUT
 * ANY WARRANTY; without even the implied warranty of MERCHANTABILITY or
 * FITNESS FOR A PARTICULAR PURPOSE.
 *
 * You should have received a copy of the GNU Affero General Public License
 * along with this program. If not, see <http://www.gnu.org/licenses/>.
 */

#include "planTestUtil.h"
#include "planner.h"

using namespace std;

class PlanOrderByTest : public PlannerTestBase {};

TEST_F(PlanOrderByTest, basic) {
  useDb("root", "test");

  // ORDER BY key is in the projection list
  run("SELECT c1 FROM t1 ORDER BY c1");
  // ORDER BY key is not in the projection list
  run("SELECT c1 FROM t1 ORDER BY c2");

<<<<<<< HEAD
=======
  run("SELECT c1 AS a FROM t1 ORDER BY a");

>>>>>>> f9fe106a
  run("SELECT c1 + 10 AS a FROM t1 ORDER BY a");
}

TEST_F(PlanOrderByTest, expr) {
  useDb("root", "test");

  run("SELECT * FROM t1 ORDER BY c1 + 10, c2");
}

TEST_F(PlanOrderByTest, nullsOrder) {
  useDb("root", "test");

  run("SELECT * FROM t1 ORDER BY c1 DESC NULLS FIRST");
}

TEST_F(PlanOrderByTest, withGroupBy) {
  useDb("root", "test");

  run("SELECT SUM(c1) AS a FROM t1 GROUP BY c2 ORDER BY a");
}

TEST_F(PlanOrderByTest, stable) {
  useDb("root", "test");

  // ORDER BY key is in the projection list
  run("SELECT c1 FROM st1 ORDER BY c1");

  // ORDER BY key is not in the projection list
  run("SELECT c2 FROM st1 ORDER BY c1");

  run("SELECT c2 FROM st1 PARTITION BY c2 ORDER BY c1");

  run("SELECT c1 AS a FROM st1 ORDER BY a");
}<|MERGE_RESOLUTION|>--- conflicted
+++ resolved
@@ -28,11 +28,8 @@
   // ORDER BY key is not in the projection list
   run("SELECT c1 FROM t1 ORDER BY c2");
 
-<<<<<<< HEAD
-=======
   run("SELECT c1 AS a FROM t1 ORDER BY a");
 
->>>>>>> f9fe106a
   run("SELECT c1 + 10 AS a FROM t1 ORDER BY a");
 }
 
