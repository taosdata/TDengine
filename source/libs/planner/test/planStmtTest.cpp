/*
 * Copyright (c) 2019 TAOS Data, Inc. <jhtao@taosdata.com>
 *
 * This program is free software: you can use, redistribute, and/or modify
 * it under the terms of the GNU Affero General Public License, version 3
 * or later ("AGPL"), as published by the Free Software Foundation.
 *
 * This program is distributed in the hope that it will be useful, but WITHOUT
 * ANY WARRANTY; without even the implied warranty of MERCHANTABILITY or
 * FITNESS FOR A PARTICULAR PURPOSE.
 *
 * You should have received a copy of the GNU Affero General Public License
 * along with this program. If not, see <http://www.gnu.org/licenses/>.
 */

#include "planTestUtil.h"
#include "planner.h"

using namespace std;

class PlanStmtTest : public PlannerTestBase {
 public:
  void prepare(const string& sql) {
    run(sql);
    // todo calloc pBindParams_
  }

  void bindParam(int32_t val) {
    TAOS_MULTI_BIND* pBind = pBindParams_ + paramNo_++;
    pBind->buffer_type = TSDB_DATA_TYPE_INT;
    pBind->num = 1;
    pBind->buffer_length = sizeof(int32_t);
    pBind->buffer = taosMemoryCalloc(1, pBind->buffer_length);
    pBind->length = (int32_t*)taosMemoryCalloc(1, sizeof(int32_t));
    pBind->is_null = (char*)taosMemoryCalloc(1, sizeof(char));
    *((int32_t*)pBind->buffer) = val;
    *(pBind->length) = sizeof(int32_t);
    *(pBind->is_null) = 0;
  }

  void exec() {
    // todo
  }

<<<<<<< HEAD
private:
  TAOS_MULTI_BIND* pBindParams_;
  int32_t paramNo_;
=======
 private:
  TAOS_BIND_v2* pBindParams_;
  int32_t       paramNo_;
>>>>>>> e15d78e2
};

TEST_F(PlanStmtTest, stmt) {
  useDb("root", "test");

  run("SELECT * FROM t1 where c1 = ?");
}<|MERGE_RESOLUTION|>--- conflicted
+++ resolved
@@ -42,15 +42,9 @@
     // todo
   }
 
-<<<<<<< HEAD
 private:
   TAOS_MULTI_BIND* pBindParams_;
   int32_t paramNo_;
-=======
- private:
-  TAOS_BIND_v2* pBindParams_;
-  int32_t       paramNo_;
->>>>>>> e15d78e2
 };
 
 TEST_F(PlanStmtTest, stmt) {
