/*
 * Copyright (c) 2019 TAOS Data, Inc. <jhtao@taosdata.com>
 *
 * This program is free software: you can use, redistribute, and/or modify
 * it under the terms of the GNU Affero General Public License, version 3
 * or later ("AGPL"), as published by the Free Software Foundation.
 *
 * This program is distributed in the hope that it will be useful, but WITHOUT
 * ANY WARRANTY; without even the implied warranty of MERCHANTABILITY or
 * FITNESS FOR A PARTICULAR PURPOSE.
 *
 * You should have received a copy of the GNU Affero General Public License
 * along with this program. If not, see <http://www.gnu.org/licenses/>.
 */

#include "planTestUtil.h"

#include <getopt.h>

#include <algorithm>
#include <array>
#include <chrono>

#include "cmdnodes.h"
#include "mockCatalogService.h"
#include "parser.h"
#include "planInt.h"
#include "tglobal.h"

using namespace std;
using namespace testing;

#define DO_WITH_THROW(func, ...)                                                                                   \
  do {                                                                                                             \
    int32_t code__ = func(__VA_ARGS__);                                                                            \
    if (TSDB_CODE_SUCCESS != code__) {                                                                             \
      throw runtime_error("sql:[" + stmtEnv_.sql_ + "] " #func " code:" + to_string(code__) +                      \
                          ", strerror:" + string(tstrerror(code__)) + ", msg:" + string(stmtEnv_.msgBuf_.data())); \
    }                                                                                                              \
  } while (0);

enum DumpModule {
  DUMP_MODULE_NOTHING = 1,
  DUMP_MODULE_SQL,
  DUMP_MODULE_PARSER,
  DUMP_MODULE_LOGIC,
  DUMP_MODULE_OPTIMIZED,
  DUMP_MODULE_SPLIT,
  DUMP_MODULE_SCALED,
  DUMP_MODULE_PHYSICAL,
  DUMP_MODULE_SUBPLAN,
  DUMP_MODULE_ALL
};

DumpModule g_dumpModule = DUMP_MODULE_NOTHING;
int32_t    g_skipSql = 0;
int32_t    g_limitSql = 0;
int32_t    g_logLevel = 131;
int32_t    g_queryPolicy = QUERY_POLICY_VNODE;
bool       g_useNodeAllocator = false;

void setDumpModule(const char* pModule) {
  if (NULL == pModule) {
    g_dumpModule = DUMP_MODULE_ALL;
  } else if (0 == strncasecmp(pModule, "sql", strlen(pModule))) {
    g_dumpModule = DUMP_MODULE_SQL;
  } else if (0 == strncasecmp(pModule, "parser", strlen(pModule))) {
    g_dumpModule = DUMP_MODULE_PARSER;
  } else if (0 == strncasecmp(pModule, "logic", strlen(pModule))) {
    g_dumpModule = DUMP_MODULE_LOGIC;
  } else if (0 == strncasecmp(pModule, "optimized", strlen(pModule))) {
    g_dumpModule = DUMP_MODULE_OPTIMIZED;
  } else if (0 == strncasecmp(pModule, "split", strlen(pModule))) {
    g_dumpModule = DUMP_MODULE_SPLIT;
  } else if (0 == strncasecmp(pModule, "scaled", strlen(pModule))) {
    g_dumpModule = DUMP_MODULE_SCALED;
  } else if (0 == strncasecmp(pModule, "physical", strlen(pModule))) {
    g_dumpModule = DUMP_MODULE_PHYSICAL;
  } else if (0 == strncasecmp(pModule, "subplan", strlen(pModule))) {
    g_dumpModule = DUMP_MODULE_SUBPLAN;
  } else if (0 == strncasecmp(pModule, "all", strlen(pModule))) {
    g_dumpModule = DUMP_MODULE_PHYSICAL;
  }
}

void setSkipSqlNum(const char* pArg) { g_skipSql = stoi(pArg); }
void setLimitSqlNum(const char* pArg) { g_limitSql = stoi(pArg); }
void setLogLevel(const char* pArg) { g_logLevel = stoi(pArg); }
void setQueryPolicy(const char* pArg) { g_queryPolicy = stoi(pArg); }
void setUseNodeAllocator(const char* pArg) { g_useNodeAllocator = stoi(pArg); }

int32_t getLogLevel() { return g_logLevel; }

class PlannerTestBaseImpl {
 public:
  PlannerTestBaseImpl() : sqlNo_(0), sqlNum_(0) {}

  void useDb(const string& user, const string& db) {
    caseEnv_.acctId_ = 0;
    caseEnv_.user_ = user;
    caseEnv_.db_ = db;
    caseEnv_.numOfSkipSql_ = g_skipSql;
    caseEnv_.numOfLimitSql_ = g_limitSql;
  }

  void run(const string& sql) {
    ++sqlNo_;
    if (caseEnv_.numOfSkipSql_ > 0) {
      --(caseEnv_.numOfSkipSql_);
      return;
    }
    if (caseEnv_.numOfLimitSql_ > 0 && caseEnv_.numOfLimitSql_ == sqlNum_) {
      return;
    }
    ++sqlNum_;

    switch (g_queryPolicy) {
      case QUERY_POLICY_VNODE:
      case QUERY_POLICY_HYBRID:
      case QUERY_POLICY_QNODE:
        runImpl(sql, g_queryPolicy);
        break;
      default:
        runImpl(sql, QUERY_POLICY_VNODE);
        runImpl(sql, QUERY_POLICY_HYBRID);
        runImpl(sql, QUERY_POLICY_QNODE);
        break;
    }
  }

  void runImpl(const string& sql, int32_t queryPolicy) {
<<<<<<< HEAD
    SNodeAllocator* pAllocator = NULL;
    if (g_useNodeAllocator) {
      nodesCreateNodeAllocator(32 * 1024, &pAllocator);
      nodesResetThreadLevelAllocator(pAllocator);
=======
    int64_t allocatorId = 0;
    if (g_useNodeAllocator) {
      nodesCreateAllocator(sqlNo_, 32 * 1024, &allocatorId);
      nodesAcquireAllocator(allocatorId);
>>>>>>> 876303be
    }

    reset();
    tsQueryPolicy = queryPolicy;
    try {
      unique_ptr<SQuery*, void (*)(SQuery**)> query((SQuery**)taosMemoryCalloc(1, sizeof(SQuery*)), _destroyQuery);
      doParseSql(sql, query.get());
      SQuery* pQuery = *(query.get());

      SPlanContext cxt = {0};
      setPlanContext(pQuery, &cxt);

      SLogicSubplan* pLogicSubplan = nullptr;
      doCreateLogicPlan(&cxt, &pLogicSubplan);
      unique_ptr<SLogicSubplan, void (*)(SLogicSubplan*)> logicSubplan(pLogicSubplan,
                                                                       (void (*)(SLogicSubplan*))nodesDestroyNode);

      doOptimizeLogicPlan(&cxt, pLogicSubplan);

      doSplitLogicPlan(&cxt, pLogicSubplan);

      SQueryLogicPlan* pLogicPlan = nullptr;
      doScaleOutLogicPlan(&cxt, pLogicSubplan, &pLogicPlan);
      unique_ptr<SQueryLogicPlan, void (*)(SQueryLogicPlan*)> logicPlan(pLogicPlan,
                                                                        (void (*)(SQueryLogicPlan*))nodesDestroyNode);

      SQueryPlan* pPlan = nullptr;
      doCreatePhysiPlan(&cxt, pLogicPlan, &pPlan);
      unique_ptr<SQueryPlan, void (*)(SQueryPlan*)> plan(pPlan, (void (*)(SQueryPlan*))nodesDestroyNode);

      dump(g_dumpModule);
    } catch (...) {
      dump(DUMP_MODULE_ALL);
<<<<<<< HEAD
      nodesDestroyNodeAllocator(pAllocator);
      nodesResetThreadLevelAllocator(NULL);
      throw;
    }

    nodesDestroyNodeAllocator(pAllocator);
    nodesResetThreadLevelAllocator(NULL);
=======
      nodesReleaseAllocator(allocatorId);
      nodesDestroyAllocator(allocatorId);
      throw;
    }

    nodesReleaseAllocator(allocatorId);
    nodesDestroyAllocator(allocatorId);
>>>>>>> 876303be
  }

  void prepare(const string& sql) {
    if (caseEnv_.numOfSkipSql_ > 0) {
      return;
    }

    reset();
    try {
      doParseSql(sql, &stmtEnv_.pQuery_, true);
    } catch (...) {
      dump(DUMP_MODULE_ALL);
      throw;
    }
  }

  void bindParams(TAOS_MULTI_BIND* pParams, int32_t colIdx) {
    if (caseEnv_.numOfSkipSql_ > 0) {
      return;
    }

    try {
      doBindParams(stmtEnv_.pQuery_, pParams, colIdx);
    } catch (...) {
      dump(DUMP_MODULE_ALL);
      throw;
    }
  }

  void exec() {
    if (caseEnv_.numOfSkipSql_ > 0) {
      --(caseEnv_.numOfSkipSql_);
      return;
    }

    try {
      doParseBoundSql(stmtEnv_.pQuery_);

      SPlanContext cxt = {0};
      setPlanContext(stmtEnv_.pQuery_, &cxt);

      SLogicSubplan* pLogicSubplan = nullptr;
      doCreateLogicPlan(&cxt, &pLogicSubplan);
      unique_ptr<SLogicSubplan, void (*)(SLogicSubplan*)> logicSubplan(pLogicSubplan,
                                                                       (void (*)(SLogicSubplan*))nodesDestroyNode);

      doOptimizeLogicPlan(&cxt, pLogicSubplan);

      doSplitLogicPlan(&cxt, pLogicSubplan);

      SQueryLogicPlan* pLogicPlan = nullptr;
      doScaleOutLogicPlan(&cxt, pLogicSubplan, &pLogicPlan);
      unique_ptr<SQueryLogicPlan, void (*)(SQueryLogicPlan*)> logicPlan(pLogicPlan,
                                                                        (void (*)(SQueryLogicPlan*))nodesDestroyNode);

      SQueryPlan* pPlan = nullptr;
      doCreatePhysiPlan(&cxt, pLogicPlan, &pPlan);
      unique_ptr<SQueryPlan, void (*)(SQueryPlan*)> plan(pPlan, (void (*)(SQueryPlan*))nodesDestroyNode);

      checkPlanMsg((SNode*)pPlan);

      dump(g_dumpModule);
    } catch (...) {
      dump(DUMP_MODULE_ALL);
      throw;
    }
  }

 private:
  struct caseEnv {
    int32_t acctId_;
    string  user_;
    string  db_;
    int32_t numOfSkipSql_;
    int32_t numOfLimitSql_;

    caseEnv() : numOfSkipSql_(0) {}
  };

  struct stmtEnv {
    string            sql_;
    array<char, 1024> msgBuf_;
    SQuery*           pQuery_;

    stmtEnv() : pQuery_(nullptr) {}
    ~stmtEnv() { qDestroyQuery(pQuery_); }
  };

  struct stmtRes {
    string         ast_;
    string         prepareAst_;
    string         boundAst_;
    string         rawLogicPlan_;
    string         optimizedLogicPlan_;
    string         splitLogicPlan_;
    string         scaledLogicPlan_;
    string         physiPlan_;
    vector<string> physiSubplans_;
  };

  static void _destroyQuery(SQuery** pQuery) {
    if (nullptr == pQuery) {
      return;
    }
    qDestroyQuery(*pQuery);
    taosMemoryFree(pQuery);
  }

  void reset() {
    stmtEnv_.sql_.clear();
    stmtEnv_.msgBuf_.fill(0);
    qDestroyQuery(stmtEnv_.pQuery_);

    res_.ast_.clear();
    res_.boundAst_.clear();
    res_.rawLogicPlan_.clear();
    res_.optimizedLogicPlan_.clear();
    res_.splitLogicPlan_.clear();
    res_.scaledLogicPlan_.clear();
    res_.physiPlan_.clear();
    res_.physiSubplans_.clear();
  }

  void dump(DumpModule module) {
    if (DUMP_MODULE_NOTHING == module) {
      return;
    }

    cout << "========================================== " << sqlNo_ << " sql : [" << stmtEnv_.sql_ << "]" << endl;

    if (DUMP_MODULE_ALL == module || DUMP_MODULE_PARSER == module) {
      if (res_.prepareAst_.empty()) {
        cout << "+++++++++++++++++++++syntax tree : " << endl;
        cout << res_.ast_ << endl;
      } else {
        cout << "+++++++++++++++++++++prepare syntax tree : " << endl;
        cout << res_.prepareAst_ << endl;
        cout << "+++++++++++++++++++++bound syntax tree : " << endl;
        cout << res_.boundAst_ << endl;
        cout << "+++++++++++++++++++++syntax tree : " << endl;
        cout << res_.ast_ << endl;
      }
    }

    if (DUMP_MODULE_ALL == module || DUMP_MODULE_LOGIC == module) {
      cout << "+++++++++++++++++++++raw logic plan : " << endl;
      cout << res_.rawLogicPlan_ << endl;
    }

    if (DUMP_MODULE_ALL == module || DUMP_MODULE_OPTIMIZED == module) {
      cout << "+++++++++++++++++++++optimized logic plan : " << endl;
      cout << res_.optimizedLogicPlan_ << endl;
    }

    if (DUMP_MODULE_ALL == module || DUMP_MODULE_SPLIT == module) {
      cout << "+++++++++++++++++++++split logic plan : " << endl;
      cout << res_.splitLogicPlan_ << endl;
    }

    if (DUMP_MODULE_ALL == module || DUMP_MODULE_SCALED == module) {
      cout << "+++++++++++++++++++++scaled logic plan : " << endl;
      cout << res_.scaledLogicPlan_ << endl;
    }

    if (DUMP_MODULE_ALL == module || DUMP_MODULE_PHYSICAL == module) {
      cout << "+++++++++++++++++++++physical plan : " << endl;
      cout << res_.physiPlan_ << endl;
    }

    if (DUMP_MODULE_ALL == module || DUMP_MODULE_SUBPLAN == module) {
      cout << "+++++++++++++++++++++physical subplan : " << endl;
      for (const auto& subplan : res_.physiSubplans_) {
        cout << subplan << endl;
      }
    }
  }

  void doParseSql(const string& sql, SQuery** pQuery, bool prepare = false) {
    stmtEnv_.sql_ = sql;
    transform(stmtEnv_.sql_.begin(), stmtEnv_.sql_.end(), stmtEnv_.sql_.begin(), ::tolower);

    SParseContext cxt = {0};
    cxt.acctId = caseEnv_.acctId_;
    cxt.db = caseEnv_.db_.c_str();
    cxt.pSql = stmtEnv_.sql_.c_str();
    cxt.sqlLen = stmtEnv_.sql_.length();
    cxt.pMsg = stmtEnv_.msgBuf_.data();
    cxt.msgLen = stmtEnv_.msgBuf_.max_size();
    cxt.svrVer = "3.0.0.0";
    cxt.enableSysInfo = true;
    if (prepare) {
      SStmtCallback stmtCb = {0};
      cxt.pStmtCb = &stmtCb;
    }

    DO_WITH_THROW(qParseSql, &cxt, pQuery);
    if (prepare) {
      res_.prepareAst_ = toString((*pQuery)->pPrepareRoot);
    } else {
      res_.ast_ = toString((*pQuery)->pRoot);
    }
  }

  void doBindParams(SQuery* pQuery, TAOS_MULTI_BIND* pParams, int32_t colIdx) {
    DO_WITH_THROW(qStmtBindParams, pQuery, pParams, colIdx);
    if (colIdx < 0 || pQuery->placeholderNum == colIdx + 1) {
      res_.boundAst_ = toString(pQuery->pRoot);
    }
  }

  void doParseBoundSql(SQuery* pQuery) {
    SParseContext cxt = {0};
    cxt.acctId = caseEnv_.acctId_;
    cxt.db = caseEnv_.db_.c_str();
    cxt.pSql = stmtEnv_.sql_.c_str();
    cxt.sqlLen = stmtEnv_.sql_.length();
    cxt.pMsg = stmtEnv_.msgBuf_.data();
    cxt.msgLen = stmtEnv_.msgBuf_.max_size();
    cxt.pUser = caseEnv_.user_.c_str();

    DO_WITH_THROW(qStmtParseQuerySql, &cxt, pQuery);
    res_.ast_ = toString(pQuery->pRoot);
  }

  void doCreateLogicPlan(SPlanContext* pCxt, SLogicSubplan** pLogicSubplan) {
    DO_WITH_THROW(createLogicPlan, pCxt, pLogicSubplan);
    res_.rawLogicPlan_ = toString((SNode*)(*pLogicSubplan));
  }

  void doOptimizeLogicPlan(SPlanContext* pCxt, SLogicSubplan* pLogicSubplan) {
    DO_WITH_THROW(optimizeLogicPlan, pCxt, pLogicSubplan);
    res_.optimizedLogicPlan_ = toString((SNode*)pLogicSubplan);
  }

  void doSplitLogicPlan(SPlanContext* pCxt, SLogicSubplan* pLogicSubplan) {
    DO_WITH_THROW(splitLogicPlan, pCxt, pLogicSubplan);
    res_.splitLogicPlan_ = toString((SNode*)(pLogicSubplan));
  }

  void doScaleOutLogicPlan(SPlanContext* pCxt, SLogicSubplan* pLogicSubplan, SQueryLogicPlan** pLogicPlan) {
    DO_WITH_THROW(scaleOutLogicPlan, pCxt, pLogicSubplan, pLogicPlan);
    res_.scaledLogicPlan_ = toString((SNode*)(*pLogicPlan));
  }

  void doCreatePhysiPlan(SPlanContext* pCxt, SQueryLogicPlan* pLogicPlan, SQueryPlan** pPlan) {
    unique_ptr<SArray, void (*)(SArray*)> execNodeList((SArray*)taosArrayInit(TARRAY_MIN_SIZE, sizeof(SQueryNodeAddr)),
                                                       (void (*)(SArray*))taosArrayDestroy);
    DO_WITH_THROW(createPhysiPlan, pCxt, pLogicPlan, pPlan, execNodeList.get());
    res_.physiPlan_ = toString((SNode*)(*pPlan));
    SNode* pNode;
    FOREACH(pNode, (*pPlan)->pSubplans) {
      SNode* pSubplan;
      FOREACH(pSubplan, ((SNodeListNode*)pNode)->pNodeList) { res_.physiSubplans_.push_back(toString(pSubplan)); }
    }
  }

  void setPlanContext(SQuery* pQuery, SPlanContext* pCxt) {
    pCxt->queryId = 1;
    pCxt->pUser = caseEnv_.user_.c_str();
    if (QUERY_NODE_CREATE_TOPIC_STMT == nodeType(pQuery->pRoot)) {
      SCreateTopicStmt* pStmt = (SCreateTopicStmt*)pQuery->pRoot;
      pCxt->pAstRoot = pStmt->pQuery;
      pStmt->pQuery = nullptr;
      nodesDestroyNode(pQuery->pRoot);
      pQuery->pRoot = pCxt->pAstRoot;
      pCxt->topicQuery = true;
    } else if (QUERY_NODE_CREATE_INDEX_STMT == nodeType(pQuery->pRoot)) {
      SMCreateSmaReq req = {0};
      tDeserializeSMCreateSmaReq(pQuery->pCmdMsg->pMsg, pQuery->pCmdMsg->msgLen, &req);
      g_mockCatalogService->createSmaIndex(&req);
      nodesStringToNode(req.ast, &pCxt->pAstRoot);
      tFreeSMCreateSmaReq(&req);
      nodesDestroyNode(pQuery->pRoot);
      pQuery->pRoot = pCxt->pAstRoot;
      pCxt->streamQuery = true;
    } else if (QUERY_NODE_CREATE_STREAM_STMT == nodeType(pQuery->pRoot)) {
      SCreateStreamStmt* pStmt = (SCreateStreamStmt*)pQuery->pRoot;
      pCxt->pAstRoot = pStmt->pQuery;
      pStmt->pQuery = nullptr;
      pCxt->streamQuery = true;
      pCxt->triggerType = pStmt->pOptions->triggerType;
      pCxt->watermark = (NULL != pStmt->pOptions->pWatermark ? ((SValueNode*)pStmt->pOptions->pWatermark)->datum.i : 0);
      nodesDestroyNode(pQuery->pRoot);
      pQuery->pRoot = pCxt->pAstRoot;
    } else {
      pCxt->pAstRoot = pQuery->pRoot;
    }
  }

  string toString(const SNode* pRoot) {
    char*   pStr = NULL;
    int32_t len = 0;
    DO_WITH_THROW(nodesNodeToString, pRoot, false, &pStr, &len)
    string str(pStr);
    taosMemoryFreeClear(pStr);
    return str;
  }

  void checkPlanMsg(const SNode* pRoot) {
    char*   pStr = NULL;
    int32_t len = 0;
    DO_WITH_THROW(nodesNodeToMsg, pRoot, &pStr, &len)

    string  copyStr(pStr, len);
    SNode*  pNode = NULL;
    char*   pNewStr = NULL;
    int32_t newlen = 0;
    DO_WITH_THROW(nodesMsgToNode, copyStr.c_str(), len, &pNode)
    DO_WITH_THROW(nodesNodeToMsg, pNode, &pNewStr, &newlen)
    if (newlen != len || 0 != memcmp(pStr, pNewStr, len)) {
      cout << "nodesNodeToMsg error!!!!!!!!!!!!!! len = " << len << ", newlen = " << newlen << endl;
      taosMemoryFreeClear(pNewStr);
      DO_WITH_THROW(nodesNodeToString, pRoot, false, &pNewStr, &newlen)
      cout << "orac node: " << pNewStr << endl;
      taosMemoryFreeClear(pNewStr);
      DO_WITH_THROW(nodesNodeToString, pNode, false, &pNewStr, &newlen)
      cout << "new node: " << pNewStr << endl;
    }
    nodesDestroyNode(pNode);
    taosMemoryFreeClear(pNewStr);

    taosMemoryFreeClear(pStr);
  }

  caseEnv caseEnv_;
  stmtEnv stmtEnv_;
  stmtRes res_;
  int32_t sqlNo_;
  int32_t sqlNum_;
};

PlannerTestBase::PlannerTestBase() : impl_(new PlannerTestBaseImpl()) {}

PlannerTestBase::~PlannerTestBase() {}

void PlannerTestBase::useDb(const std::string& user, const std::string& db) { impl_->useDb(user, db); }

void PlannerTestBase::run(const std::string& sql) { return impl_->run(sql); }

void PlannerTestBase::prepare(const std::string& sql) { return impl_->prepare(sql); }

void PlannerTestBase::bindParams(TAOS_MULTI_BIND* pParams, int32_t colIdx) {
  return impl_->bindParams(pParams, colIdx);
}

void PlannerTestBase::exec() { return impl_->exec(); }<|MERGE_RESOLUTION|>--- conflicted
+++ resolved
@@ -129,17 +129,10 @@
   }
 
   void runImpl(const string& sql, int32_t queryPolicy) {
-<<<<<<< HEAD
-    SNodeAllocator* pAllocator = NULL;
-    if (g_useNodeAllocator) {
-      nodesCreateNodeAllocator(32 * 1024, &pAllocator);
-      nodesResetThreadLevelAllocator(pAllocator);
-=======
     int64_t allocatorId = 0;
     if (g_useNodeAllocator) {
       nodesCreateAllocator(sqlNo_, 32 * 1024, &allocatorId);
       nodesAcquireAllocator(allocatorId);
->>>>>>> 876303be
     }
 
     reset();
@@ -173,15 +166,6 @@
       dump(g_dumpModule);
     } catch (...) {
       dump(DUMP_MODULE_ALL);
-<<<<<<< HEAD
-      nodesDestroyNodeAllocator(pAllocator);
-      nodesResetThreadLevelAllocator(NULL);
-      throw;
-    }
-
-    nodesDestroyNodeAllocator(pAllocator);
-    nodesResetThreadLevelAllocator(NULL);
-=======
       nodesReleaseAllocator(allocatorId);
       nodesDestroyAllocator(allocatorId);
       throw;
@@ -189,7 +173,6 @@
 
     nodesReleaseAllocator(allocatorId);
     nodesDestroyAllocator(allocatorId);
->>>>>>> 876303be
   }
 
   void prepare(const string& sql) {
