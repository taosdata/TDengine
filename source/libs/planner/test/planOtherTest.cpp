/*
 * Copyright (c) 2019 TAOS Data, Inc. <jhtao@taosdata.com>
 *
 * This program is free software: you can use, redistribute, and/or modify
 * it under the terms of the GNU Affero General Public License, version 3
 * or later ("AGPL"), as published by the Free Software Foundation.
 *
 * This program is distributed in the hope that it will be useful, but WITHOUT
 * ANY WARRANTY; without even the implied warranty of MERCHANTABILITY or
 * FITNESS FOR A PARTICULAR PURPOSE.
 *
 * You should have received a copy of the GNU Affero General Public License
 * along with this program. If not, see <http://www.gnu.org/licenses/>.
 */

#include "planTestUtil.h"
#include "planner.h"
#include "tglobal.h"

using namespace std;

class PlanOtherTest : public PlannerTestBase {};

TEST_F(PlanOtherTest, createTopic) {
  useDb("root", "test");

  run("create topic tp as SELECT * FROM st1");
}

TEST_F(PlanOtherTest, createStream) {
  useDb("root", "test");

  run("create stream if not exists s1 trigger window_close watermark 10s into st1 as select count(*) from t1 "
      "interval(10s)");
}

TEST_F(PlanOtherTest, createStreamUseSTable) {
  useDb("root", "test");

  run("CREATE STREAM IF NOT EXISTS s1 as SELECT COUNT(*) FROM st1 INTERVAL(10s)");

  run("CREATE STREAM IF NOT EXISTS s1 as SELECT COUNT(*) FROM st1 PARTITION BY TBNAME INTERVAL(10s)");
}

TEST_F(PlanOtherTest, createSmaIndex) {
  useDb("root", "test");

  run("CREATE SMA INDEX idx1 ON t1 FUNCTION(MAX(c1), MIN(c3 + 10), SUM(c4)) INTERVAL(10s)");

  run("SELECT SUM(c4) FROM t1 INTERVAL(10s)");

  run("SELECT _WSTARTTS, MIN(c3 + 10) FROM t1 "
      "WHERE ts BETWEEN TIMESTAMP '2022-04-01 00:00:00' AND TIMESTAMP '2022-04-30 23:59:59.999' INTERVAL(10s)");

  run("SELECT SUM(c4), MAX(c3) FROM t1 INTERVAL(10s)");

  tsQuerySmaOptimize = 0;
  run("SELECT SUM(c4) FROM t1 INTERVAL(10s)");
}

TEST_F(PlanOtherTest, explain) {
  useDb("root", "test");

  run("explain SELECT * FROM t1");

  run("explain analyze SELECT * FROM t1");

  run("explain analyze verbose true ratio 0.01 SELECT * FROM t1");
}

TEST_F(PlanOtherTest, show) {
  useDb("root", "test");

  run("SHOW DATABASES");

  run("SHOW TABLE DISTRIBUTED t1");

  run("SHOW TABLE DISTRIBUTED st1");

  run("SHOW DNODE 1 VARIABLES");
}

TEST_F(PlanOtherTest, delete) {
  useDb("root", "test");

  run("DELETE FROM t1");

  run("DELETE FROM t1 WHERE ts > now - 2d and ts < now - 1d");

  run("DELETE FROM st1");

  run("DELETE FROM st1 WHERE ts > now - 2d and ts < now - 1d AND tag1 = 10");
}

TEST_F(PlanOtherTest, insert) {
  useDb("root", "test");

<<<<<<< HEAD
  // run("INSERT INTO t1 SELECT * FROM t1");
=======
  run("INSERT INTO t1 SELECT * FROM t1");

  run("INSERT INTO t1 (ts, c1, c2) SELECT ts, c1, c2 FROM st1");

  run("INSERT INTO t1 (ts, c1, c2) SELECT ts, c1, c2 FROM st1s1 UNION ALL SELECT ts, c1, c2 FROM st2");
>>>>>>> 0feb11bd
}<|MERGE_RESOLUTION|>--- conflicted
+++ resolved
@@ -95,13 +95,9 @@
 TEST_F(PlanOtherTest, insert) {
   useDb("root", "test");
 
-<<<<<<< HEAD
-  // run("INSERT INTO t1 SELECT * FROM t1");
-=======
   run("INSERT INTO t1 SELECT * FROM t1");
 
   run("INSERT INTO t1 (ts, c1, c2) SELECT ts, c1, c2 FROM st1");
 
   run("INSERT INTO t1 (ts, c1, c2) SELECT ts, c1, c2 FROM st1s1 UNION ALL SELECT ts, c1, c2 FROM st2");
->>>>>>> 0feb11bd
 }